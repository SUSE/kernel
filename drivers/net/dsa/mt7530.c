// SPDX-License-Identifier: GPL-2.0-only
/*
 * Mediatek MT7530 DSA Switch driver
 * Copyright (C) 2017 Sean Wang <sean.wang@mediatek.com>
 */
#include <linux/etherdevice.h>
#include <linux/if_bridge.h>
#include <linux/iopoll.h>
#include <linux/mdio.h>
#include <linux/mfd/syscon.h>
#include <linux/module.h>
#include <linux/netdevice.h>
#include <linux/of_irq.h>
#include <linux/of_mdio.h>
#include <linux/of_net.h>
#include <linux/of_platform.h>
#include <linux/phylink.h>
#include <linux/regmap.h>
#include <linux/regulator/consumer.h>
#include <linux/reset.h>
#include <linux/gpio/consumer.h>
#include <linux/gpio/driver.h>
#include <net/dsa.h>

#include "mt7530.h"

static struct mt753x_pcs *pcs_to_mt753x_pcs(struct phylink_pcs *pcs)
{
	return container_of(pcs, struct mt753x_pcs, pcs);
}

/* String, offset, and register size in bytes if different from 4 bytes */
static const struct mt7530_mib_desc mt7530_mib[] = {
	MIB_DESC(1, 0x00, "TxDrop"),
	MIB_DESC(1, 0x04, "TxCrcErr"),
	MIB_DESC(1, 0x08, "TxUnicast"),
	MIB_DESC(1, 0x0c, "TxMulticast"),
	MIB_DESC(1, 0x10, "TxBroadcast"),
	MIB_DESC(1, 0x14, "TxCollision"),
	MIB_DESC(1, 0x18, "TxSingleCollision"),
	MIB_DESC(1, 0x1c, "TxMultipleCollision"),
	MIB_DESC(1, 0x20, "TxDeferred"),
	MIB_DESC(1, 0x24, "TxLateCollision"),
	MIB_DESC(1, 0x28, "TxExcessiveCollistion"),
	MIB_DESC(1, 0x2c, "TxPause"),
	MIB_DESC(1, 0x30, "TxPktSz64"),
	MIB_DESC(1, 0x34, "TxPktSz65To127"),
	MIB_DESC(1, 0x38, "TxPktSz128To255"),
	MIB_DESC(1, 0x3c, "TxPktSz256To511"),
	MIB_DESC(1, 0x40, "TxPktSz512To1023"),
	MIB_DESC(1, 0x44, "Tx1024ToMax"),
	MIB_DESC(2, 0x48, "TxBytes"),
	MIB_DESC(1, 0x60, "RxDrop"),
	MIB_DESC(1, 0x64, "RxFiltering"),
	MIB_DESC(1, 0x68, "RxUnicast"),
	MIB_DESC(1, 0x6c, "RxMulticast"),
	MIB_DESC(1, 0x70, "RxBroadcast"),
	MIB_DESC(1, 0x74, "RxAlignErr"),
	MIB_DESC(1, 0x78, "RxCrcErr"),
	MIB_DESC(1, 0x7c, "RxUnderSizeErr"),
	MIB_DESC(1, 0x80, "RxFragErr"),
	MIB_DESC(1, 0x84, "RxOverSzErr"),
	MIB_DESC(1, 0x88, "RxJabberErr"),
	MIB_DESC(1, 0x8c, "RxPause"),
	MIB_DESC(1, 0x90, "RxPktSz64"),
	MIB_DESC(1, 0x94, "RxPktSz65To127"),
	MIB_DESC(1, 0x98, "RxPktSz128To255"),
	MIB_DESC(1, 0x9c, "RxPktSz256To511"),
	MIB_DESC(1, 0xa0, "RxPktSz512To1023"),
	MIB_DESC(1, 0xa4, "RxPktSz1024ToMax"),
	MIB_DESC(2, 0xa8, "RxBytes"),
	MIB_DESC(1, 0xb0, "RxCtrlDrop"),
	MIB_DESC(1, 0xb4, "RxIngressDrop"),
	MIB_DESC(1, 0xb8, "RxArlDrop"),
};

static void
mt7530_mutex_lock(struct mt7530_priv *priv)
{
	if (priv->bus)
		mutex_lock_nested(&priv->bus->mdio_lock, MDIO_MUTEX_NESTED);
}

static void
mt7530_mutex_unlock(struct mt7530_priv *priv)
{
	if (priv->bus)
		mutex_unlock(&priv->bus->mdio_lock);
}

static void
core_write(struct mt7530_priv *priv, u32 reg, u32 val)
{
	struct mii_bus *bus = priv->bus;
	int ret;

	mt7530_mutex_lock(priv);

	/* Write the desired MMD Devad */
	ret = bus->write(bus, MT753X_CTRL_PHY_ADDR(priv->mdiodev->addr),
			 MII_MMD_CTRL, MDIO_MMD_VEND2);
	if (ret < 0)
		goto err;

	/* Write the desired MMD register address */
	ret = bus->write(bus, MT753X_CTRL_PHY_ADDR(priv->mdiodev->addr),
			 MII_MMD_DATA, reg);
	if (ret < 0)
		goto err;

	/* Select the Function : DATA with no post increment */
	ret = bus->write(bus, MT753X_CTRL_PHY_ADDR(priv->mdiodev->addr),
			 MII_MMD_CTRL, MDIO_MMD_VEND2 | MII_MMD_CTRL_NOINCR);
	if (ret < 0)
		goto err;

	/* Write the data into MMD's selected register */
	ret = bus->write(bus, MT753X_CTRL_PHY_ADDR(priv->mdiodev->addr),
			 MII_MMD_DATA, val);
err:
	if (ret < 0)
		dev_err(&bus->dev, "failed to write mmd register\n");

	mt7530_mutex_unlock(priv);
}

static void
core_rmw(struct mt7530_priv *priv, u32 reg, u32 mask, u32 set)
{
	struct mii_bus *bus = priv->bus;
	u32 val;
	int ret;

	mt7530_mutex_lock(priv);

	/* Write the desired MMD Devad */
	ret = bus->write(bus, MT753X_CTRL_PHY_ADDR(priv->mdiodev->addr),
			 MII_MMD_CTRL, MDIO_MMD_VEND2);
	if (ret < 0)
		goto err;

	/* Write the desired MMD register address */
	ret = bus->write(bus, MT753X_CTRL_PHY_ADDR(priv->mdiodev->addr),
			 MII_MMD_DATA, reg);
	if (ret < 0)
		goto err;

	/* Select the Function : DATA with no post increment */
	ret = bus->write(bus, MT753X_CTRL_PHY_ADDR(priv->mdiodev->addr),
			 MII_MMD_CTRL, MDIO_MMD_VEND2 | MII_MMD_CTRL_NOINCR);
	if (ret < 0)
		goto err;

	/* Read the content of the MMD's selected register */
	val = bus->read(bus, MT753X_CTRL_PHY_ADDR(priv->mdiodev->addr),
			MII_MMD_DATA);
	val &= ~mask;
	val |= set;
	/* Write the data into MMD's selected register */
	ret = bus->write(bus, MT753X_CTRL_PHY_ADDR(priv->mdiodev->addr),
			 MII_MMD_DATA, val);
err:
	if (ret < 0)
		dev_err(&bus->dev, "failed to write mmd register\n");

	mt7530_mutex_unlock(priv);
}

static void
core_set(struct mt7530_priv *priv, u32 reg, u32 val)
{
	core_rmw(priv, reg, 0, val);
}

static void
core_clear(struct mt7530_priv *priv, u32 reg, u32 val)
{
	core_rmw(priv, reg, val, 0);
}

static int
mt7530_mii_write(struct mt7530_priv *priv, u32 reg, u32 val)
{
	int ret;

	ret = regmap_write(priv->regmap, reg, val);

	if (ret < 0)
		dev_err(priv->dev,
			"failed to write mt7530 register\n");

	return ret;
}

static u32
mt7530_mii_read(struct mt7530_priv *priv, u32 reg)
{
	int ret;
	u32 val;

	ret = regmap_read(priv->regmap, reg, &val);
	if (ret) {
		WARN_ON_ONCE(1);
		dev_err(priv->dev,
			"failed to read mt7530 register\n");
		return 0;
	}

	return val;
}

static void
mt7530_write(struct mt7530_priv *priv, u32 reg, u32 val)
{
	mt7530_mutex_lock(priv);

	mt7530_mii_write(priv, reg, val);

	mt7530_mutex_unlock(priv);
}

static u32
_mt7530_unlocked_read(struct mt7530_dummy_poll *p)
{
	return mt7530_mii_read(p->priv, p->reg);
}

static u32
_mt7530_read(struct mt7530_dummy_poll *p)
{
	u32 val;

	mt7530_mutex_lock(p->priv);

	val = mt7530_mii_read(p->priv, p->reg);

	mt7530_mutex_unlock(p->priv);

	return val;
}

static u32
mt7530_read(struct mt7530_priv *priv, u32 reg)
{
	struct mt7530_dummy_poll p;

	INIT_MT7530_DUMMY_POLL(&p, priv, reg);
	return _mt7530_read(&p);
}

static void
mt7530_rmw(struct mt7530_priv *priv, u32 reg,
	   u32 mask, u32 set)
{
	mt7530_mutex_lock(priv);

	regmap_update_bits(priv->regmap, reg, mask, set);

	mt7530_mutex_unlock(priv);
}

static void
mt7530_set(struct mt7530_priv *priv, u32 reg, u32 val)
{
	mt7530_rmw(priv, reg, val, val);
}

static void
mt7530_clear(struct mt7530_priv *priv, u32 reg, u32 val)
{
	mt7530_rmw(priv, reg, val, 0);
}

static int
mt7530_fdb_cmd(struct mt7530_priv *priv, enum mt7530_fdb_cmd cmd, u32 *rsp)
{
	u32 val;
	int ret;
	struct mt7530_dummy_poll p;

	/* Set the command operating upon the MAC address entries */
	val = ATC_BUSY | ATC_MAT(0) | cmd;
	mt7530_write(priv, MT7530_ATC, val);

	INIT_MT7530_DUMMY_POLL(&p, priv, MT7530_ATC);
	ret = readx_poll_timeout(_mt7530_read, &p, val,
				 !(val & ATC_BUSY), 20, 20000);
	if (ret < 0) {
		dev_err(priv->dev, "reset timeout\n");
		return ret;
	}

	/* Additional sanity for read command if the specified
	 * entry is invalid
	 */
	val = mt7530_read(priv, MT7530_ATC);
	if ((cmd == MT7530_FDB_READ) && (val & ATC_INVALID))
		return -EINVAL;

	if (rsp)
		*rsp = val;

	return 0;
}

static void
mt7530_fdb_read(struct mt7530_priv *priv, struct mt7530_fdb *fdb)
{
	u32 reg[3];
	int i;

	/* Read from ARL table into an array */
	for (i = 0; i < 3; i++) {
		reg[i] = mt7530_read(priv, MT7530_TSRA1 + (i * 4));

		dev_dbg(priv->dev, "%s(%d) reg[%d]=0x%x\n",
			__func__, __LINE__, i, reg[i]);
	}

	fdb->vid = (reg[1] >> CVID) & CVID_MASK;
	fdb->aging = (reg[2] >> AGE_TIMER) & AGE_TIMER_MASK;
	fdb->port_mask = (reg[2] >> PORT_MAP) & PORT_MAP_MASK;
	fdb->mac[0] = (reg[0] >> MAC_BYTE_0) & MAC_BYTE_MASK;
	fdb->mac[1] = (reg[0] >> MAC_BYTE_1) & MAC_BYTE_MASK;
	fdb->mac[2] = (reg[0] >> MAC_BYTE_2) & MAC_BYTE_MASK;
	fdb->mac[3] = (reg[0] >> MAC_BYTE_3) & MAC_BYTE_MASK;
	fdb->mac[4] = (reg[1] >> MAC_BYTE_4) & MAC_BYTE_MASK;
	fdb->mac[5] = (reg[1] >> MAC_BYTE_5) & MAC_BYTE_MASK;
	fdb->noarp = ((reg[2] >> ENT_STATUS) & ENT_STATUS_MASK) == STATIC_ENT;
}

static void
mt7530_fdb_write(struct mt7530_priv *priv, u16 vid,
		 u8 port_mask, const u8 *mac,
		 u8 aging, u8 type)
{
	u32 reg[3] = { 0 };
	int i;

	reg[1] |= vid & CVID_MASK;
	reg[1] |= ATA2_IVL;
	reg[1] |= ATA2_FID(FID_BRIDGED);
	reg[2] |= (aging & AGE_TIMER_MASK) << AGE_TIMER;
	reg[2] |= (port_mask & PORT_MAP_MASK) << PORT_MAP;
	/* STATIC_ENT indicate that entry is static wouldn't
	 * be aged out and STATIC_EMP specified as erasing an
	 * entry
	 */
	reg[2] |= (type & ENT_STATUS_MASK) << ENT_STATUS;
	reg[1] |= mac[5] << MAC_BYTE_5;
	reg[1] |= mac[4] << MAC_BYTE_4;
	reg[0] |= mac[3] << MAC_BYTE_3;
	reg[0] |= mac[2] << MAC_BYTE_2;
	reg[0] |= mac[1] << MAC_BYTE_1;
	reg[0] |= mac[0] << MAC_BYTE_0;

	/* Write array into the ARL table */
	for (i = 0; i < 3; i++)
		mt7530_write(priv, MT7530_ATA1 + (i * 4), reg[i]);
}

/* Set up switch core clock for MT7530 */
static void mt7530_pll_setup(struct mt7530_priv *priv)
{
	/* Disable core clock */
	core_clear(priv, CORE_TRGMII_GSW_CLK_CG, REG_GSWCK_EN);

	/* Disable PLL */
	core_write(priv, CORE_GSWPLL_GRP1, 0);

	/* Set core clock into 500Mhz */
	core_write(priv, CORE_GSWPLL_GRP2,
		   RG_GSWPLL_POSDIV_500M(1) |
		   RG_GSWPLL_FBKDIV_500M(25));

	/* Enable PLL */
	core_write(priv, CORE_GSWPLL_GRP1,
		   RG_GSWPLL_EN_PRE |
		   RG_GSWPLL_POSDIV_200M(2) |
		   RG_GSWPLL_FBKDIV_200M(32));

	udelay(20);

	/* Enable core clock */
	core_set(priv, CORE_TRGMII_GSW_CLK_CG, REG_GSWCK_EN);
}

/* If port 6 is available as a CPU port, always prefer that as the default,
 * otherwise don't care.
 */
static struct dsa_port *
mt753x_preferred_default_local_cpu_port(struct dsa_switch *ds)
{
	struct dsa_port *cpu_dp = dsa_to_port(ds, 6);

	if (dsa_port_is_cpu(cpu_dp))
		return cpu_dp;

	return NULL;
}

/* Setup port 6 interface mode and TRGMII TX circuit */
static void
mt7530_setup_port6(struct dsa_switch *ds, phy_interface_t interface)
{
	struct mt7530_priv *priv = ds->priv;
	u32 ncpo1, ssc_delta, xtal;

	/* Disable the MT7530 TRGMII clocks */
	core_clear(priv, CORE_TRGMII_GSW_CLK_CG, REG_TRGMIICK_EN);

	if (interface == PHY_INTERFACE_MODE_RGMII) {
		mt7530_rmw(priv, MT7530_P6ECR, P6_INTF_MODE_MASK,
			   P6_INTF_MODE(0));
		return;
	}

	mt7530_rmw(priv, MT7530_P6ECR, P6_INTF_MODE_MASK, P6_INTF_MODE(1));

	xtal = mt7530_read(priv, MT753X_MTRAP) & MT7530_XTAL_MASK;

	if (xtal == MT7530_XTAL_25MHZ)
		ssc_delta = 0x57;
	else
		ssc_delta = 0x87;

	if (priv->id == ID_MT7621) {
		/* PLL frequency: 125MHz: 1.0GBit */
		if (xtal == MT7530_XTAL_40MHZ)
			ncpo1 = 0x0640;
		if (xtal == MT7530_XTAL_25MHZ)
			ncpo1 = 0x0a00;
	} else { /* PLL frequency: 250MHz: 2.0Gbit */
		if (xtal == MT7530_XTAL_40MHZ)
			ncpo1 = 0x0c80;
		if (xtal == MT7530_XTAL_25MHZ)
			ncpo1 = 0x1400;
	}

	/* Setup the MT7530 TRGMII Tx Clock */
	core_write(priv, CORE_PLL_GROUP5, RG_LCDDS_PCW_NCPO1(ncpo1));
	core_write(priv, CORE_PLL_GROUP6, RG_LCDDS_PCW_NCPO0(0));
	core_write(priv, CORE_PLL_GROUP10, RG_LCDDS_SSC_DELTA(ssc_delta));
	core_write(priv, CORE_PLL_GROUP11, RG_LCDDS_SSC_DELTA1(ssc_delta));
	core_write(priv, CORE_PLL_GROUP4, RG_SYSPLL_DDSFBK_EN |
		   RG_SYSPLL_BIAS_EN | RG_SYSPLL_BIAS_LPF_EN);
	core_write(priv, CORE_PLL_GROUP2, RG_SYSPLL_EN_NORMAL |
		   RG_SYSPLL_VODEN | RG_SYSPLL_POSDIV(1));
	core_write(priv, CORE_PLL_GROUP7, RG_LCDDS_PCW_NCPO_CHG |
		   RG_LCCDS_C(3) | RG_LCDDS_PWDB | RG_LCDDS_ISO_EN);

	/* Enable the MT7530 TRGMII clocks */
	core_set(priv, CORE_TRGMII_GSW_CLK_CG, REG_TRGMIICK_EN);
}

static void
mt7531_pll_setup(struct mt7530_priv *priv)
{
	enum mt7531_xtal_fsel xtal;
	u32 top_sig;
	u32 hwstrap;
	u32 val;

	val = mt7530_read(priv, MT7531_CREV);
	top_sig = mt7530_read(priv, MT7531_TOP_SIG_SR);
	hwstrap = mt7530_read(priv, MT753X_TRAP);
	if ((val & CHIP_REV_M) > 0)
		xtal = (top_sig & PAD_MCM_SMI_EN) ? MT7531_XTAL_FSEL_40MHZ :
						    MT7531_XTAL_FSEL_25MHZ;
	else
		xtal = (hwstrap & MT7531_XTAL25) ? MT7531_XTAL_FSEL_25MHZ :
						   MT7531_XTAL_FSEL_40MHZ;

	/* Step 1 : Disable MT7531 COREPLL */
	val = mt7530_read(priv, MT7531_PLLGP_EN);
	val &= ~EN_COREPLL;
	mt7530_write(priv, MT7531_PLLGP_EN, val);

	/* Step 2: switch to XTAL output */
	val = mt7530_read(priv, MT7531_PLLGP_EN);
	val |= SW_CLKSW;
	mt7530_write(priv, MT7531_PLLGP_EN, val);

	val = mt7530_read(priv, MT7531_PLLGP_CR0);
	val &= ~RG_COREPLL_EN;
	mt7530_write(priv, MT7531_PLLGP_CR0, val);

	/* Step 3: disable PLLGP and enable program PLLGP */
	val = mt7530_read(priv, MT7531_PLLGP_EN);
	val |= SW_PLLGP;
	mt7530_write(priv, MT7531_PLLGP_EN, val);

	/* Step 4: program COREPLL output frequency to 500MHz */
	val = mt7530_read(priv, MT7531_PLLGP_CR0);
	val &= ~RG_COREPLL_POSDIV_M;
	val |= 2 << RG_COREPLL_POSDIV_S;
	mt7530_write(priv, MT7531_PLLGP_CR0, val);
	usleep_range(25, 35);

	switch (xtal) {
	case MT7531_XTAL_FSEL_25MHZ:
		val = mt7530_read(priv, MT7531_PLLGP_CR0);
		val &= ~RG_COREPLL_SDM_PCW_M;
		val |= 0x140000 << RG_COREPLL_SDM_PCW_S;
		mt7530_write(priv, MT7531_PLLGP_CR0, val);
		break;
	case MT7531_XTAL_FSEL_40MHZ:
		val = mt7530_read(priv, MT7531_PLLGP_CR0);
		val &= ~RG_COREPLL_SDM_PCW_M;
		val |= 0x190000 << RG_COREPLL_SDM_PCW_S;
		mt7530_write(priv, MT7531_PLLGP_CR0, val);
		break;
	}

	/* Set feedback divide ratio update signal to high */
	val = mt7530_read(priv, MT7531_PLLGP_CR0);
	val |= RG_COREPLL_SDM_PCW_CHG;
	mt7530_write(priv, MT7531_PLLGP_CR0, val);
	/* Wait for at least 16 XTAL clocks */
	usleep_range(10, 20);

	/* Step 5: set feedback divide ratio update signal to low */
	val = mt7530_read(priv, MT7531_PLLGP_CR0);
	val &= ~RG_COREPLL_SDM_PCW_CHG;
	mt7530_write(priv, MT7531_PLLGP_CR0, val);

	/* Enable 325M clock for SGMII */
	mt7530_write(priv, MT7531_ANA_PLLGP_CR5, 0xad0000);

	/* Enable 250SSC clock for RGMII */
	mt7530_write(priv, MT7531_ANA_PLLGP_CR2, 0x4f40000);

	/* Step 6: Enable MT7531 PLL */
	val = mt7530_read(priv, MT7531_PLLGP_CR0);
	val |= RG_COREPLL_EN;
	mt7530_write(priv, MT7531_PLLGP_CR0, val);

	val = mt7530_read(priv, MT7531_PLLGP_EN);
	val |= EN_COREPLL;
	mt7530_write(priv, MT7531_PLLGP_EN, val);
	usleep_range(25, 35);
}

static void
mt7530_mib_reset(struct dsa_switch *ds)
{
	struct mt7530_priv *priv = ds->priv;

	mt7530_write(priv, MT7530_MIB_CCR, CCR_MIB_FLUSH);
	mt7530_write(priv, MT7530_MIB_CCR, CCR_MIB_ACTIVATE);
}

static int mt7530_phy_read_c22(struct mt7530_priv *priv, int port, int regnum)
{
	return mdiobus_read_nested(priv->bus, port, regnum);
}

static int mt7530_phy_write_c22(struct mt7530_priv *priv, int port, int regnum,
				u16 val)
{
	return mdiobus_write_nested(priv->bus, port, regnum, val);
}

static int mt7530_phy_read_c45(struct mt7530_priv *priv, int port,
			       int devad, int regnum)
{
	return mdiobus_c45_read_nested(priv->bus, port, devad, regnum);
}

static int mt7530_phy_write_c45(struct mt7530_priv *priv, int port, int devad,
				int regnum, u16 val)
{
	return mdiobus_c45_write_nested(priv->bus, port, devad, regnum, val);
}

static int
mt7531_ind_c45_phy_read(struct mt7530_priv *priv, int port, int devad,
			int regnum)
{
	struct mt7530_dummy_poll p;
	u32 reg, val;
	int ret;

	INIT_MT7530_DUMMY_POLL(&p, priv, MT7531_PHY_IAC);

	mt7530_mutex_lock(priv);

	ret = readx_poll_timeout(_mt7530_unlocked_read, &p, val,
				 !(val & MT7531_PHY_ACS_ST), 20, 100000);
	if (ret < 0) {
		dev_err(priv->dev, "poll timeout\n");
		goto out;
	}

	reg = MT7531_MDIO_CL45_ADDR | MT7531_MDIO_PHY_ADDR(port) |
	      MT7531_MDIO_DEV_ADDR(devad) | regnum;
	mt7530_mii_write(priv, MT7531_PHY_IAC, reg | MT7531_PHY_ACS_ST);

	ret = readx_poll_timeout(_mt7530_unlocked_read, &p, val,
				 !(val & MT7531_PHY_ACS_ST), 20, 100000);
	if (ret < 0) {
		dev_err(priv->dev, "poll timeout\n");
		goto out;
	}

	reg = MT7531_MDIO_CL45_READ | MT7531_MDIO_PHY_ADDR(port) |
	      MT7531_MDIO_DEV_ADDR(devad);
	mt7530_mii_write(priv, MT7531_PHY_IAC, reg | MT7531_PHY_ACS_ST);

	ret = readx_poll_timeout(_mt7530_unlocked_read, &p, val,
				 !(val & MT7531_PHY_ACS_ST), 20, 100000);
	if (ret < 0) {
		dev_err(priv->dev, "poll timeout\n");
		goto out;
	}

	ret = val & MT7531_MDIO_RW_DATA_MASK;
out:
	mt7530_mutex_unlock(priv);

	return ret;
}

static int
mt7531_ind_c45_phy_write(struct mt7530_priv *priv, int port, int devad,
			 int regnum, u16 data)
{
	struct mt7530_dummy_poll p;
	u32 val, reg;
	int ret;

	INIT_MT7530_DUMMY_POLL(&p, priv, MT7531_PHY_IAC);

	mt7530_mutex_lock(priv);

	ret = readx_poll_timeout(_mt7530_unlocked_read, &p, val,
				 !(val & MT7531_PHY_ACS_ST), 20, 100000);
	if (ret < 0) {
		dev_err(priv->dev, "poll timeout\n");
		goto out;
	}

	reg = MT7531_MDIO_CL45_ADDR | MT7531_MDIO_PHY_ADDR(port) |
	      MT7531_MDIO_DEV_ADDR(devad) | regnum;
	mt7530_mii_write(priv, MT7531_PHY_IAC, reg | MT7531_PHY_ACS_ST);

	ret = readx_poll_timeout(_mt7530_unlocked_read, &p, val,
				 !(val & MT7531_PHY_ACS_ST), 20, 100000);
	if (ret < 0) {
		dev_err(priv->dev, "poll timeout\n");
		goto out;
	}

	reg = MT7531_MDIO_CL45_WRITE | MT7531_MDIO_PHY_ADDR(port) |
	      MT7531_MDIO_DEV_ADDR(devad) | data;
	mt7530_mii_write(priv, MT7531_PHY_IAC, reg | MT7531_PHY_ACS_ST);

	ret = readx_poll_timeout(_mt7530_unlocked_read, &p, val,
				 !(val & MT7531_PHY_ACS_ST), 20, 100000);
	if (ret < 0) {
		dev_err(priv->dev, "poll timeout\n");
		goto out;
	}

out:
	mt7530_mutex_unlock(priv);

	return ret;
}

static int
mt7531_ind_c22_phy_read(struct mt7530_priv *priv, int port, int regnum)
{
	struct mt7530_dummy_poll p;
	int ret;
	u32 val;

	INIT_MT7530_DUMMY_POLL(&p, priv, MT7531_PHY_IAC);

	mt7530_mutex_lock(priv);

	ret = readx_poll_timeout(_mt7530_unlocked_read, &p, val,
				 !(val & MT7531_PHY_ACS_ST), 20, 100000);
	if (ret < 0) {
		dev_err(priv->dev, "poll timeout\n");
		goto out;
	}

	val = MT7531_MDIO_CL22_READ | MT7531_MDIO_PHY_ADDR(port) |
	      MT7531_MDIO_REG_ADDR(regnum);

	mt7530_mii_write(priv, MT7531_PHY_IAC, val | MT7531_PHY_ACS_ST);

	ret = readx_poll_timeout(_mt7530_unlocked_read, &p, val,
				 !(val & MT7531_PHY_ACS_ST), 20, 100000);
	if (ret < 0) {
		dev_err(priv->dev, "poll timeout\n");
		goto out;
	}

	ret = val & MT7531_MDIO_RW_DATA_MASK;
out:
	mt7530_mutex_unlock(priv);

	return ret;
}

static int
mt7531_ind_c22_phy_write(struct mt7530_priv *priv, int port, int regnum,
			 u16 data)
{
	struct mt7530_dummy_poll p;
	int ret;
	u32 reg;

	INIT_MT7530_DUMMY_POLL(&p, priv, MT7531_PHY_IAC);

	mt7530_mutex_lock(priv);

	ret = readx_poll_timeout(_mt7530_unlocked_read, &p, reg,
				 !(reg & MT7531_PHY_ACS_ST), 20, 100000);
	if (ret < 0) {
		dev_err(priv->dev, "poll timeout\n");
		goto out;
	}

	reg = MT7531_MDIO_CL22_WRITE | MT7531_MDIO_PHY_ADDR(port) |
	      MT7531_MDIO_REG_ADDR(regnum) | data;

	mt7530_mii_write(priv, MT7531_PHY_IAC, reg | MT7531_PHY_ACS_ST);

	ret = readx_poll_timeout(_mt7530_unlocked_read, &p, reg,
				 !(reg & MT7531_PHY_ACS_ST), 20, 100000);
	if (ret < 0) {
		dev_err(priv->dev, "poll timeout\n");
		goto out;
	}

out:
	mt7530_mutex_unlock(priv);

	return ret;
}

static int
mt753x_phy_read_c22(struct mii_bus *bus, int port, int regnum)
{
	struct mt7530_priv *priv = bus->priv;

	return priv->info->phy_read_c22(priv, port, regnum);
}

static int
mt753x_phy_read_c45(struct mii_bus *bus, int port, int devad, int regnum)
{
	struct mt7530_priv *priv = bus->priv;

	return priv->info->phy_read_c45(priv, port, devad, regnum);
}

static int
mt753x_phy_write_c22(struct mii_bus *bus, int port, int regnum, u16 val)
{
	struct mt7530_priv *priv = bus->priv;

	return priv->info->phy_write_c22(priv, port, regnum, val);
}

static int
mt753x_phy_write_c45(struct mii_bus *bus, int port, int devad, int regnum,
		     u16 val)
{
	struct mt7530_priv *priv = bus->priv;

	return priv->info->phy_write_c45(priv, port, devad, regnum, val);
}

static void
mt7530_get_strings(struct dsa_switch *ds, int port, u32 stringset,
		   uint8_t *data)
{
	int i;

	if (stringset != ETH_SS_STATS)
		return;

	for (i = 0; i < ARRAY_SIZE(mt7530_mib); i++)
		ethtool_puts(&data, mt7530_mib[i].name);
}

static void
mt7530_get_ethtool_stats(struct dsa_switch *ds, int port,
			 uint64_t *data)
{
	struct mt7530_priv *priv = ds->priv;
	const struct mt7530_mib_desc *mib;
	u32 reg, i;
	u64 hi;

	for (i = 0; i < ARRAY_SIZE(mt7530_mib); i++) {
		mib = &mt7530_mib[i];
		reg = MT7530_PORT_MIB_COUNTER(port) + mib->offset;

		data[i] = mt7530_read(priv, reg);
		if (mib->size == 2) {
			hi = mt7530_read(priv, reg + 4);
			data[i] |= hi << 32;
		}
	}
}

static int
mt7530_get_sset_count(struct dsa_switch *ds, int port, int sset)
{
	if (sset != ETH_SS_STATS)
		return 0;

	return ARRAY_SIZE(mt7530_mib);
}

static int
mt7530_set_ageing_time(struct dsa_switch *ds, unsigned int msecs)
{
	struct mt7530_priv *priv = ds->priv;
	unsigned int secs = msecs / 1000;
	unsigned int tmp_age_count;
	unsigned int error = -1;
	unsigned int age_count;
	unsigned int age_unit;

	/* Applied timer is (AGE_CNT + 1) * (AGE_UNIT + 1) seconds */
	if (secs < 1 || secs > (AGE_CNT_MAX + 1) * (AGE_UNIT_MAX + 1))
		return -ERANGE;

	/* iterate through all possible age_count to find the closest pair */
	for (tmp_age_count = 0; tmp_age_count <= AGE_CNT_MAX; ++tmp_age_count) {
		unsigned int tmp_age_unit = secs / (tmp_age_count + 1) - 1;

		if (tmp_age_unit <= AGE_UNIT_MAX) {
			unsigned int tmp_error = secs -
				(tmp_age_count + 1) * (tmp_age_unit + 1);

			/* found a closer pair */
			if (error > tmp_error) {
				error = tmp_error;
				age_count = tmp_age_count;
				age_unit = tmp_age_unit;
			}

			/* found the exact match, so break the loop */
			if (!error)
				break;
		}
	}

	mt7530_write(priv, MT7530_AAC, AGE_CNT(age_count) | AGE_UNIT(age_unit));

	return 0;
}

static const char *mt7530_p5_mode_str(unsigned int mode)
{
	switch (mode) {
	case MUX_PHY_P0:
		return "MUX PHY P0";
	case MUX_PHY_P4:
		return "MUX PHY P4";
	default:
		return "GMAC5";
	}
}

static void mt7530_setup_port5(struct dsa_switch *ds, phy_interface_t interface)
{
	struct mt7530_priv *priv = ds->priv;
	u8 tx_delay = 0;
	int val;

	mutex_lock(&priv->reg_mutex);

	val = mt7530_read(priv, MT753X_MTRAP);

	val &= ~MT7530_P5_PHY0_SEL & ~MT7530_P5_MAC_SEL & ~MT7530_P5_RGMII_MODE;

	switch (priv->p5_mode) {
	/* MUX_PHY_P0: P0 -> P5 -> SoC MAC */
	case MUX_PHY_P0:
		val |= MT7530_P5_PHY0_SEL;
		fallthrough;

	/* MUX_PHY_P4: P4 -> P5 -> SoC MAC */
	case MUX_PHY_P4:
		/* Setup the MAC by default for the cpu port */
		mt7530_write(priv, MT753X_PMCR_P(5), 0x56300);
		break;

	/* GMAC5: P5 -> SoC MAC or external PHY */
	default:
		val |= MT7530_P5_MAC_SEL;
		break;
	}

	/* Setup RGMII settings */
	if (phy_interface_mode_is_rgmii(interface)) {
		val |= MT7530_P5_RGMII_MODE;

		/* P5 RGMII RX Clock Control: delay setting for 1000M */
		mt7530_write(priv, MT7530_P5RGMIIRXCR, CSR_RGMII_EDGE_ALIGN);

		/* Don't set delay in DSA mode */
		if (!dsa_is_dsa_port(priv->ds, 5) &&
		    (interface == PHY_INTERFACE_MODE_RGMII_TXID ||
		     interface == PHY_INTERFACE_MODE_RGMII_ID))
			tx_delay = 4; /* n * 0.5 ns */

		/* P5 RGMII TX Clock Control: delay x */
		mt7530_write(priv, MT7530_P5RGMIITXCR,
			     CSR_RGMII_TXC_CFG(0x10 + tx_delay));

		/* reduce P5 RGMII Tx driving, 8mA */
		mt7530_write(priv, MT7530_IO_DRV_CR,
			     P5_IO_CLK_DRV(1) | P5_IO_DATA_DRV(1));
	}

	mt7530_write(priv, MT753X_MTRAP, val);

	dev_dbg(ds->dev, "Setup P5, HWTRAP=0x%x, mode=%s, phy-mode=%s\n", val,
		mt7530_p5_mode_str(priv->p5_mode), phy_modes(interface));

	mutex_unlock(&priv->reg_mutex);
}

/* In Clause 5 of IEEE Std 802-2014, two sublayers of the data link layer (DLL)
 * of the Open Systems Interconnection basic reference model (OSI/RM) are
 * described; the medium access control (MAC) and logical link control (LLC)
 * sublayers. The MAC sublayer is the one facing the physical layer.
 *
 * In 8.2 of IEEE Std 802.1Q-2022, the Bridge architecture is described. A
 * Bridge component comprises a MAC Relay Entity for interconnecting the Ports
 * of the Bridge, at least two Ports, and higher layer entities with at least a
 * Spanning Tree Protocol Entity included.
 *
 * Each Bridge Port also functions as an end station and shall provide the MAC
 * Service to an LLC Entity. Each instance of the MAC Service is provided to a
 * distinct LLC Entity that supports protocol identification, multiplexing, and
 * demultiplexing, for protocol data unit (PDU) transmission and reception by
 * one or more higher layer entities.
 *
 * It is described in 8.13.9 of IEEE Std 802.1Q-2022 that in a Bridge, the LLC
 * Entity associated with each Bridge Port is modeled as being directly
 * connected to the attached Local Area Network (LAN).
 *
 * On the switch with CPU port architecture, CPU port functions as Management
 * Port, and the Management Port functionality is provided by software which
 * functions as an end station. Software is connected to an IEEE 802 LAN that is
 * wholly contained within the system that incorporates the Bridge. Software
 * provides access to the LLC Entity associated with each Bridge Port by the
 * value of the source port field on the special tag on the frame received by
 * software.
 *
 * We call frames that carry control information to determine the active
 * topology and current extent of each Virtual Local Area Network (VLAN), i.e.,
 * spanning tree or Shortest Path Bridging (SPB) and Multiple VLAN Registration
 * Protocol Data Units (MVRPDUs), and frames from other link constrained
 * protocols, such as Extensible Authentication Protocol over LAN (EAPOL) and
 * Link Layer Discovery Protocol (LLDP), link-local frames. They are not
 * forwarded by a Bridge. Permanently configured entries in the filtering
 * database (FDB) ensure that such frames are discarded by the Forwarding
 * Process. In 8.6.3 of IEEE Std 802.1Q-2022, this is described in detail:
 *
 * Each of the reserved MAC addresses specified in Table 8-1
 * (01-80-C2-00-00-[00,01,02,03,04,05,06,07,08,09,0A,0B,0C,0D,0E,0F]) shall be
 * permanently configured in the FDB in C-VLAN components and ERs.
 *
 * Each of the reserved MAC addresses specified in Table 8-2
 * (01-80-C2-00-00-[01,02,03,04,05,06,07,08,09,0A,0E]) shall be permanently
 * configured in the FDB in S-VLAN components.
 *
 * Each of the reserved MAC addresses specified in Table 8-3
 * (01-80-C2-00-00-[01,02,04,0E]) shall be permanently configured in the FDB in
 * TPMR components.
 *
 * The FDB entries for reserved MAC addresses shall specify filtering for all
 * Bridge Ports and all VIDs. Management shall not provide the capability to
 * modify or remove entries for reserved MAC addresses.
 *
 * The addresses in Table 8-1, Table 8-2, and Table 8-3 determine the scope of
 * propagation of PDUs within a Bridged Network, as follows:
 *
 *   The Nearest Bridge group address (01-80-C2-00-00-0E) is an address that no
 *   conformant Two-Port MAC Relay (TPMR) component, Service VLAN (S-VLAN)
 *   component, Customer VLAN (C-VLAN) component, or MAC Bridge can forward.
 *   PDUs transmitted using this destination address, or any other addresses
 *   that appear in Table 8-1, Table 8-2, and Table 8-3
 *   (01-80-C2-00-00-[00,01,02,03,04,05,06,07,08,09,0A,0B,0C,0D,0E,0F]), can
 *   therefore travel no further than those stations that can be reached via a
 *   single individual LAN from the originating station.
 *
 *   The Nearest non-TPMR Bridge group address (01-80-C2-00-00-03), is an
 *   address that no conformant S-VLAN component, C-VLAN component, or MAC
 *   Bridge can forward; however, this address is relayed by a TPMR component.
 *   PDUs using this destination address, or any of the other addresses that
 *   appear in both Table 8-1 and Table 8-2 but not in Table 8-3
 *   (01-80-C2-00-00-[00,03,05,06,07,08,09,0A,0B,0C,0D,0F]), will be relayed by
 *   any TPMRs but will propagate no further than the nearest S-VLAN component,
 *   C-VLAN component, or MAC Bridge.
 *
 *   The Nearest Customer Bridge group address (01-80-C2-00-00-00) is an address
 *   that no conformant C-VLAN component, MAC Bridge can forward; however, it is
 *   relayed by TPMR components and S-VLAN components. PDUs using this
 *   destination address, or any of the other addresses that appear in Table 8-1
 *   but not in either Table 8-2 or Table 8-3 (01-80-C2-00-00-[00,0B,0C,0D,0F]),
 *   will be relayed by TPMR components and S-VLAN components but will propagate
 *   no further than the nearest C-VLAN component or MAC Bridge.
 *
 * Because the LLC Entity associated with each Bridge Port is provided via CPU
 * port, we must not filter these frames but forward them to CPU port.
 *
 * In a Bridge, the transmission Port is majorly decided by ingress and egress
 * rules, FDB, and spanning tree Port State functions of the Forwarding Process.
 * For link-local frames, only CPU port should be designated as destination port
 * in the FDB, and the other functions of the Forwarding Process must not
 * interfere with the decision of the transmission Port. We call this process
 * trapping frames to CPU port.
 *
 * Therefore, on the switch with CPU port architecture, link-local frames must
 * be trapped to CPU port, and certain link-local frames received by a Port of a
 * Bridge comprising a TPMR component or an S-VLAN component must be excluded
 * from it.
 *
 * A Bridge of the switch with CPU port architecture cannot comprise a Two-Port
 * MAC Relay (TPMR) component as a TPMR component supports only a subset of the
 * functionality of a MAC Bridge. A Bridge comprising two Ports (Management Port
 * doesn't count) of this architecture will either function as a standard MAC
 * Bridge or a standard VLAN Bridge.
 *
 * Therefore, a Bridge of this architecture can only comprise S-VLAN components,
 * C-VLAN components, or MAC Bridge components. Since there's no TPMR component,
 * we don't need to relay PDUs using the destination addresses specified on the
 * Nearest non-TPMR section, and the proportion of the Nearest Customer Bridge
 * section where they must be relayed by TPMR components.
 *
 * One option to trap link-local frames to CPU port is to add static FDB entries
 * with CPU port designated as destination port. However, because that
 * Independent VLAN Learning (IVL) is being used on every VID, each entry only
 * applies to a single VLAN Identifier (VID). For a Bridge comprising a MAC
 * Bridge component or a C-VLAN component, there would have to be 16 times 4096
 * entries. This switch intellectual property can only hold a maximum of 2048
 * entries. Using this option, there also isn't a mechanism to prevent
 * link-local frames from being discarded when the spanning tree Port State of
 * the reception Port is discarding.
 *
 * The remaining option is to utilise the BPC, RGAC1, RGAC2, RGAC3, and RGAC4
 * registers. Whilst this applies to every VID, it doesn't contain all of the
 * reserved MAC addresses without affecting the remaining Standard Group MAC
 * Addresses. The REV_UN frame tag utilised using the RGAC4 register covers the
 * remaining 01-80-C2-00-00-[04,05,06,07,08,09,0A,0B,0C,0D,0F] destination
 * addresses. It also includes the 01-80-C2-00-00-22 to 01-80-C2-00-00-FF
 * destination addresses which may be relayed by MAC Bridges or VLAN Bridges.
 * The latter option provides better but not complete conformance.
 *
 * This switch intellectual property also does not provide a mechanism to trap
 * link-local frames with specific destination addresses to CPU port by Bridge,
 * to conform to the filtering rules for the distinct Bridge components.
 *
 * Therefore, regardless of the type of the Bridge component, link-local frames
 * with these destination addresses will be trapped to CPU port:
 *
 * 01-80-C2-00-00-[00,01,02,03,0E]
 *
 * In a Bridge comprising a MAC Bridge component or a C-VLAN component:
 *
 *   Link-local frames with these destination addresses won't be trapped to CPU
 *   port which won't conform to IEEE Std 802.1Q-2022:
 *
 *   01-80-C2-00-00-[04,05,06,07,08,09,0A,0B,0C,0D,0F]
 *
 * In a Bridge comprising an S-VLAN component:
 *
 *   Link-local frames with these destination addresses will be trapped to CPU
 *   port which won't conform to IEEE Std 802.1Q-2022:
 *
 *   01-80-C2-00-00-00
 *
 *   Link-local frames with these destination addresses won't be trapped to CPU
 *   port which won't conform to IEEE Std 802.1Q-2022:
 *
 *   01-80-C2-00-00-[04,05,06,07,08,09,0A]
 *
 * To trap link-local frames to CPU port as conformant as this switch
 * intellectual property can allow, link-local frames are made to be regarded as
 * Bridge Protocol Data Units (BPDUs). This is because this switch intellectual
 * property only lets the frames regarded as BPDUs bypass the spanning tree Port
 * State function of the Forwarding Process.
 *
 * The only remaining interference is the ingress rules. When the reception Port
 * has no PVID assigned on software, VLAN-untagged frames won't be allowed in.
 * There doesn't seem to be a mechanism on the switch intellectual property to
 * have link-local frames bypass this function of the Forwarding Process.
 */
static void
mt753x_trap_frames(struct mt7530_priv *priv)
{
	/* Trap 802.1X PAE frames and BPDUs to the CPU port(s) and egress them
	 * VLAN-untagged.
	 */
	mt7530_rmw(priv, MT753X_BPC,
<<<<<<< HEAD
		   MT753X_PAE_BPDU_FR | MT753X_PAE_EG_TAG_MASK |
			   MT753X_PAE_PORT_FW_MASK | MT753X_BPDU_EG_TAG_MASK |
			   MT753X_BPDU_PORT_FW_MASK,
		   MT753X_PAE_BPDU_FR |
			   MT753X_PAE_EG_TAG(MT7530_VLAN_EG_UNTAGGED) |
			   MT753X_PAE_PORT_FW(MT753X_BPDU_CPU_ONLY) |
			   MT753X_BPDU_EG_TAG(MT7530_VLAN_EG_UNTAGGED) |
			   MT753X_BPDU_CPU_ONLY);
=======
		   PAE_BPDU_FR | PAE_EG_TAG_MASK | PAE_PORT_FW_MASK |
			   BPDU_EG_TAG_MASK | BPDU_PORT_FW_MASK,
		   PAE_BPDU_FR | PAE_EG_TAG(MT7530_VLAN_EG_UNTAGGED) |
			   PAE_PORT_FW(TO_CPU_FW_CPU_ONLY) |
			   BPDU_EG_TAG(MT7530_VLAN_EG_UNTAGGED) |
			   TO_CPU_FW_CPU_ONLY);
>>>>>>> 2d5404ca

	/* Trap frames with :01 and :02 MAC DAs to the CPU port(s) and egress
	 * them VLAN-untagged.
	 */
	mt7530_rmw(priv, MT753X_RGAC1,
<<<<<<< HEAD
		   MT753X_R02_BPDU_FR | MT753X_R02_EG_TAG_MASK |
			   MT753X_R02_PORT_FW_MASK | MT753X_R01_BPDU_FR |
			   MT753X_R01_EG_TAG_MASK | MT753X_R01_PORT_FW_MASK,
		   MT753X_R02_BPDU_FR |
			   MT753X_R02_EG_TAG(MT7530_VLAN_EG_UNTAGGED) |
			   MT753X_R02_PORT_FW(MT753X_BPDU_CPU_ONLY) |
			   MT753X_R01_BPDU_FR |
			   MT753X_R01_EG_TAG(MT7530_VLAN_EG_UNTAGGED) |
			   MT753X_BPDU_CPU_ONLY);
=======
		   R02_BPDU_FR | R02_EG_TAG_MASK | R02_PORT_FW_MASK |
			   R01_BPDU_FR | R01_EG_TAG_MASK | R01_PORT_FW_MASK,
		   R02_BPDU_FR | R02_EG_TAG(MT7530_VLAN_EG_UNTAGGED) |
			   R02_PORT_FW(TO_CPU_FW_CPU_ONLY) | R01_BPDU_FR |
			   R01_EG_TAG(MT7530_VLAN_EG_UNTAGGED) |
			   TO_CPU_FW_CPU_ONLY);
>>>>>>> 2d5404ca

	/* Trap frames with :03 and :0E MAC DAs to the CPU port(s) and egress
	 * them VLAN-untagged.
	 */
	mt7530_rmw(priv, MT753X_RGAC2,
<<<<<<< HEAD
		   MT753X_R0E_BPDU_FR | MT753X_R0E_EG_TAG_MASK |
			   MT753X_R0E_PORT_FW_MASK | MT753X_R03_BPDU_FR |
			   MT753X_R03_EG_TAG_MASK | MT753X_R03_PORT_FW_MASK,
		   MT753X_R0E_BPDU_FR |
			   MT753X_R0E_EG_TAG(MT7530_VLAN_EG_UNTAGGED) |
			   MT753X_R0E_PORT_FW(MT753X_BPDU_CPU_ONLY) |
			   MT753X_R03_BPDU_FR |
			   MT753X_R03_EG_TAG(MT7530_VLAN_EG_UNTAGGED) |
			   MT753X_BPDU_CPU_ONLY);
=======
		   R0E_BPDU_FR | R0E_EG_TAG_MASK | R0E_PORT_FW_MASK |
			   R03_BPDU_FR | R03_EG_TAG_MASK | R03_PORT_FW_MASK,
		   R0E_BPDU_FR | R0E_EG_TAG(MT7530_VLAN_EG_UNTAGGED) |
			   R0E_PORT_FW(TO_CPU_FW_CPU_ONLY) | R03_BPDU_FR |
			   R03_EG_TAG(MT7530_VLAN_EG_UNTAGGED) |
			   TO_CPU_FW_CPU_ONLY);
>>>>>>> 2d5404ca
}

static void
mt753x_cpu_port_enable(struct dsa_switch *ds, int port)
{
	struct mt7530_priv *priv = ds->priv;

	/* Enable Mediatek header mode on the cpu port */
	mt7530_write(priv, MT7530_PVC_P(port),
		     PORT_SPEC_TAG);

	/* Enable flooding on the CPU port */
	mt7530_set(priv, MT753X_MFC, BC_FFP(BIT(port)) | UNM_FFP(BIT(port)) |
		   UNU_FFP(BIT(port)));

	/* Add the CPU port to the CPU port bitmap for MT7531 and the switch on
	 * the MT7988 SoC. Trapped frames will be forwarded to the CPU port that
	 * is affine to the inbound user port.
	 */
	if (priv->id == ID_MT7531 || priv->id == ID_MT7988 ||
	    priv->id == ID_EN7581)
		mt7530_set(priv, MT7531_CFC, MT7531_CPU_PMAP(BIT(port)));

	/* CPU port gets connected to all user ports of
	 * the switch.
	 */
	mt7530_write(priv, MT7530_PCR_P(port),
		     PCR_MATRIX(dsa_user_ports(priv->ds)));

	/* Set to fallback mode for independent VLAN learning */
	mt7530_rmw(priv, MT7530_PCR_P(port), PCR_PORT_VLAN_MASK,
		   MT7530_PORT_FALLBACK_MODE);
}

static int
mt7530_port_enable(struct dsa_switch *ds, int port,
		   struct phy_device *phy)
{
	struct dsa_port *dp = dsa_to_port(ds, port);
	struct mt7530_priv *priv = ds->priv;

	mutex_lock(&priv->reg_mutex);

	/* Allow the user port gets connected to the cpu port and also
	 * restore the port matrix if the port is the member of a certain
	 * bridge.
	 */
	if (dsa_port_is_user(dp)) {
		struct dsa_port *cpu_dp = dp->cpu_dp;

		priv->ports[port].pm |= PCR_MATRIX(BIT(cpu_dp->index));
	}
	priv->ports[port].enable = true;
	mt7530_rmw(priv, MT7530_PCR_P(port), PCR_MATRIX_MASK,
		   priv->ports[port].pm);

	mutex_unlock(&priv->reg_mutex);

	if (priv->id != ID_MT7530 && priv->id != ID_MT7621)
		return 0;

	if (port == 5)
		mt7530_clear(priv, MT753X_MTRAP, MT7530_P5_DIS);
	else if (port == 6)
		mt7530_clear(priv, MT753X_MTRAP, MT7530_P6_DIS);

	return 0;
}

static void
mt7530_port_disable(struct dsa_switch *ds, int port)
{
	struct mt7530_priv *priv = ds->priv;

	mutex_lock(&priv->reg_mutex);

	/* Clear up all port matrix which could be restored in the next
	 * enablement for the port.
	 */
	priv->ports[port].enable = false;
	mt7530_rmw(priv, MT7530_PCR_P(port), PCR_MATRIX_MASK,
		   PCR_MATRIX_CLR);

	mutex_unlock(&priv->reg_mutex);

	if (priv->id != ID_MT7530 && priv->id != ID_MT7621)
		return;

	/* Do not set MT7530_P5_DIS when port 5 is being used for PHY muxing. */
	if (port == 5 && priv->p5_mode == GMAC5)
		mt7530_set(priv, MT753X_MTRAP, MT7530_P5_DIS);
	else if (port == 6)
		mt7530_set(priv, MT753X_MTRAP, MT7530_P6_DIS);
}

static int
mt7530_port_change_mtu(struct dsa_switch *ds, int port, int new_mtu)
{
	struct mt7530_priv *priv = ds->priv;
	int length;
	u32 val;

	/* When a new MTU is set, DSA always set the CPU port's MTU to the
	 * largest MTU of the user ports. Because the switch only has a global
	 * RX length register, only allowing CPU port here is enough.
	 */
	if (!dsa_is_cpu_port(ds, port))
		return 0;

	mt7530_mutex_lock(priv);

	val = mt7530_mii_read(priv, MT7530_GMACCR);
	val &= ~MAX_RX_PKT_LEN_MASK;

	/* RX length also includes Ethernet header, MTK tag, and FCS length */
	length = new_mtu + ETH_HLEN + MTK_HDR_LEN + ETH_FCS_LEN;
	if (length <= 1522) {
		val |= MAX_RX_PKT_LEN_1522;
	} else if (length <= 1536) {
		val |= MAX_RX_PKT_LEN_1536;
	} else if (length <= 1552) {
		val |= MAX_RX_PKT_LEN_1552;
	} else {
		val &= ~MAX_RX_JUMBO_MASK;
		val |= MAX_RX_JUMBO(DIV_ROUND_UP(length, 1024));
		val |= MAX_RX_PKT_LEN_JUMBO;
	}

	mt7530_mii_write(priv, MT7530_GMACCR, val);

	mt7530_mutex_unlock(priv);

	return 0;
}

static int
mt7530_port_max_mtu(struct dsa_switch *ds, int port)
{
	return MT7530_MAX_MTU;
}

static void
mt7530_stp_state_set(struct dsa_switch *ds, int port, u8 state)
{
	struct mt7530_priv *priv = ds->priv;
	u32 stp_state;

	switch (state) {
	case BR_STATE_DISABLED:
		stp_state = MT7530_STP_DISABLED;
		break;
	case BR_STATE_BLOCKING:
		stp_state = MT7530_STP_BLOCKING;
		break;
	case BR_STATE_LISTENING:
		stp_state = MT7530_STP_LISTENING;
		break;
	case BR_STATE_LEARNING:
		stp_state = MT7530_STP_LEARNING;
		break;
	case BR_STATE_FORWARDING:
	default:
		stp_state = MT7530_STP_FORWARDING;
		break;
	}

	mt7530_rmw(priv, MT7530_SSP_P(port), FID_PST_MASK(FID_BRIDGED),
		   FID_PST(FID_BRIDGED, stp_state));
}

static void mt7530_update_port_member(struct mt7530_priv *priv, int port,
				      const struct net_device *bridge_dev,
				      bool join) __must_hold(&priv->reg_mutex)
{
	struct dsa_port *dp = dsa_to_port(priv->ds, port), *other_dp;
	struct mt7530_port *p = &priv->ports[port], *other_p;
	struct dsa_port *cpu_dp = dp->cpu_dp;
	u32 port_bitmap = BIT(cpu_dp->index);
	int other_port;
	bool isolated;

	dsa_switch_for_each_user_port(other_dp, priv->ds) {
		other_port = other_dp->index;
		other_p = &priv->ports[other_port];

		if (dp == other_dp)
			continue;

		/* Add/remove this port to/from the port matrix of the other
		 * ports in the same bridge. If the port is disabled, port
		 * matrix is kept and not being setup until the port becomes
		 * enabled.
		 */
		if (!dsa_port_offloads_bridge_dev(other_dp, bridge_dev))
			continue;

		isolated = p->isolated && other_p->isolated;

		if (join && !isolated) {
			other_p->pm |= PCR_MATRIX(BIT(port));
			port_bitmap |= BIT(other_port);
		} else {
			other_p->pm &= ~PCR_MATRIX(BIT(port));
		}

		if (other_p->enable)
			mt7530_rmw(priv, MT7530_PCR_P(other_port),
				   PCR_MATRIX_MASK, other_p->pm);
	}

	/* Add/remove the all other ports to this port matrix. For !join
	 * (leaving the bridge), only the CPU port will remain in the port matrix
	 * of this port.
	 */
	p->pm = PCR_MATRIX(port_bitmap);
	if (priv->ports[port].enable)
		mt7530_rmw(priv, MT7530_PCR_P(port), PCR_MATRIX_MASK, p->pm);
}

static int
mt7530_port_pre_bridge_flags(struct dsa_switch *ds, int port,
			     struct switchdev_brport_flags flags,
			     struct netlink_ext_ack *extack)
{
	if (flags.mask & ~(BR_LEARNING | BR_FLOOD | BR_MCAST_FLOOD |
			   BR_BCAST_FLOOD | BR_ISOLATED))
		return -EINVAL;

	return 0;
}

static int
mt7530_port_bridge_flags(struct dsa_switch *ds, int port,
			 struct switchdev_brport_flags flags,
			 struct netlink_ext_ack *extack)
{
	struct mt7530_priv *priv = ds->priv;

	if (flags.mask & BR_LEARNING)
		mt7530_rmw(priv, MT7530_PSC_P(port), SA_DIS,
			   flags.val & BR_LEARNING ? 0 : SA_DIS);

	if (flags.mask & BR_FLOOD)
		mt7530_rmw(priv, MT753X_MFC, UNU_FFP(BIT(port)),
			   flags.val & BR_FLOOD ? UNU_FFP(BIT(port)) : 0);

	if (flags.mask & BR_MCAST_FLOOD)
		mt7530_rmw(priv, MT753X_MFC, UNM_FFP(BIT(port)),
			   flags.val & BR_MCAST_FLOOD ? UNM_FFP(BIT(port)) : 0);

	if (flags.mask & BR_BCAST_FLOOD)
		mt7530_rmw(priv, MT753X_MFC, BC_FFP(BIT(port)),
			   flags.val & BR_BCAST_FLOOD ? BC_FFP(BIT(port)) : 0);

	if (flags.mask & BR_ISOLATED) {
		struct dsa_port *dp = dsa_to_port(ds, port);
		struct net_device *bridge_dev = dsa_port_bridge_dev_get(dp);

		priv->ports[port].isolated = !!(flags.val & BR_ISOLATED);

		mutex_lock(&priv->reg_mutex);
		mt7530_update_port_member(priv, port, bridge_dev, true);
		mutex_unlock(&priv->reg_mutex);
	}

	return 0;
}

static int
mt7530_port_bridge_join(struct dsa_switch *ds, int port,
			struct dsa_bridge bridge, bool *tx_fwd_offload,
			struct netlink_ext_ack *extack)
{
	struct mt7530_priv *priv = ds->priv;

	mutex_lock(&priv->reg_mutex);

	mt7530_update_port_member(priv, port, bridge.dev, true);

	/* Set to fallback mode for independent VLAN learning */
	mt7530_rmw(priv, MT7530_PCR_P(port), PCR_PORT_VLAN_MASK,
		   MT7530_PORT_FALLBACK_MODE);

	mutex_unlock(&priv->reg_mutex);

	return 0;
}

static void
mt7530_port_set_vlan_unaware(struct dsa_switch *ds, int port)
{
	struct mt7530_priv *priv = ds->priv;
	bool all_user_ports_removed = true;
	int i;

	/* This is called after .port_bridge_leave when leaving a VLAN-aware
	 * bridge. Don't set standalone ports to fallback mode.
	 */
	if (dsa_port_bridge_dev_get(dsa_to_port(ds, port)))
		mt7530_rmw(priv, MT7530_PCR_P(port), PCR_PORT_VLAN_MASK,
			   MT7530_PORT_FALLBACK_MODE);

	mt7530_rmw(priv, MT7530_PVC_P(port),
		   VLAN_ATTR_MASK | PVC_EG_TAG_MASK | ACC_FRM_MASK,
		   VLAN_ATTR(MT7530_VLAN_TRANSPARENT) |
		   PVC_EG_TAG(MT7530_VLAN_EG_CONSISTENT) |
		   MT7530_VLAN_ACC_ALL);

	/* Set PVID to 0 */
	mt7530_rmw(priv, MT7530_PPBV1_P(port), G0_PORT_VID_MASK,
		   G0_PORT_VID_DEF);

	for (i = 0; i < priv->ds->num_ports; i++) {
		if (dsa_is_user_port(ds, i) &&
		    dsa_port_is_vlan_filtering(dsa_to_port(ds, i))) {
			all_user_ports_removed = false;
			break;
		}
	}

	/* CPU port also does the same thing until all user ports belonging to
	 * the CPU port get out of VLAN filtering mode.
	 */
	if (all_user_ports_removed) {
		struct dsa_port *dp = dsa_to_port(ds, port);
		struct dsa_port *cpu_dp = dp->cpu_dp;

		mt7530_write(priv, MT7530_PCR_P(cpu_dp->index),
			     PCR_MATRIX(dsa_user_ports(priv->ds)));
		mt7530_write(priv, MT7530_PVC_P(cpu_dp->index), PORT_SPEC_TAG
			     | PVC_EG_TAG(MT7530_VLAN_EG_CONSISTENT));
	}
}

static void
mt7530_port_set_vlan_aware(struct dsa_switch *ds, int port)
{
	struct mt7530_priv *priv = ds->priv;

	/* Trapped into security mode allows packet forwarding through VLAN
	 * table lookup.
	 */
	if (dsa_is_user_port(ds, port)) {
		mt7530_rmw(priv, MT7530_PCR_P(port), PCR_PORT_VLAN_MASK,
			   MT7530_PORT_SECURITY_MODE);
		mt7530_rmw(priv, MT7530_PPBV1_P(port), G0_PORT_VID_MASK,
			   G0_PORT_VID(priv->ports[port].pvid));

		/* Only accept tagged frames if PVID is not set */
		if (!priv->ports[port].pvid)
			mt7530_rmw(priv, MT7530_PVC_P(port), ACC_FRM_MASK,
				   MT7530_VLAN_ACC_TAGGED);

		/* Set the port as a user port which is to be able to recognize
		 * VID from incoming packets before fetching entry within the
		 * VLAN table.
		 */
		mt7530_rmw(priv, MT7530_PVC_P(port),
			   VLAN_ATTR_MASK | PVC_EG_TAG_MASK,
			   VLAN_ATTR(MT7530_VLAN_USER) |
			   PVC_EG_TAG(MT7530_VLAN_EG_DISABLED));
	} else {
		/* Also set CPU ports to the "user" VLAN port attribute, to
		 * allow VLAN classification, but keep the EG_TAG attribute as
		 * "consistent" (i.o.w. don't change its value) for packets
		 * received by the switch from the CPU, so that tagged packets
		 * are forwarded to user ports as tagged, and untagged as
		 * untagged.
		 */
		mt7530_rmw(priv, MT7530_PVC_P(port), VLAN_ATTR_MASK,
			   VLAN_ATTR(MT7530_VLAN_USER));
	}
}

static void
mt7530_port_bridge_leave(struct dsa_switch *ds, int port,
			 struct dsa_bridge bridge)
{
	struct mt7530_priv *priv = ds->priv;

	mutex_lock(&priv->reg_mutex);

	mt7530_update_port_member(priv, port, bridge.dev, false);

	/* When a port is removed from the bridge, the port would be set up
	 * back to the default as is at initial boot which is a VLAN-unaware
	 * port.
	 */
	mt7530_rmw(priv, MT7530_PCR_P(port), PCR_PORT_VLAN_MASK,
		   MT7530_PORT_MATRIX_MODE);

	mutex_unlock(&priv->reg_mutex);
}

static int
mt7530_port_fdb_add(struct dsa_switch *ds, int port,
		    const unsigned char *addr, u16 vid,
		    struct dsa_db db)
{
	struct mt7530_priv *priv = ds->priv;
	int ret;
	u8 port_mask = BIT(port);

	mutex_lock(&priv->reg_mutex);
	mt7530_fdb_write(priv, vid, port_mask, addr, -1, STATIC_ENT);
	ret = mt7530_fdb_cmd(priv, MT7530_FDB_WRITE, NULL);
	mutex_unlock(&priv->reg_mutex);

	return ret;
}

static int
mt7530_port_fdb_del(struct dsa_switch *ds, int port,
		    const unsigned char *addr, u16 vid,
		    struct dsa_db db)
{
	struct mt7530_priv *priv = ds->priv;
	int ret;
	u8 port_mask = BIT(port);

	mutex_lock(&priv->reg_mutex);
	mt7530_fdb_write(priv, vid, port_mask, addr, -1, STATIC_EMP);
	ret = mt7530_fdb_cmd(priv, MT7530_FDB_WRITE, NULL);
	mutex_unlock(&priv->reg_mutex);

	return ret;
}

static int
mt7530_port_fdb_dump(struct dsa_switch *ds, int port,
		     dsa_fdb_dump_cb_t *cb, void *data)
{
	struct mt7530_priv *priv = ds->priv;
	struct mt7530_fdb _fdb = { 0 };
	int cnt = MT7530_NUM_FDB_RECORDS;
	int ret = 0;
	u32 rsp = 0;

	mutex_lock(&priv->reg_mutex);

	ret = mt7530_fdb_cmd(priv, MT7530_FDB_START, &rsp);
	if (ret < 0)
		goto err;

	do {
		if (rsp & ATC_SRCH_HIT) {
			mt7530_fdb_read(priv, &_fdb);
			if (_fdb.port_mask & BIT(port)) {
				ret = cb(_fdb.mac, _fdb.vid, _fdb.noarp,
					 data);
				if (ret < 0)
					break;
			}
		}
	} while (--cnt &&
		 !(rsp & ATC_SRCH_END) &&
		 !mt7530_fdb_cmd(priv, MT7530_FDB_NEXT, &rsp));
err:
	mutex_unlock(&priv->reg_mutex);

	return 0;
}

static int
mt7530_port_mdb_add(struct dsa_switch *ds, int port,
		    const struct switchdev_obj_port_mdb *mdb,
		    struct dsa_db db)
{
	struct mt7530_priv *priv = ds->priv;
	const u8 *addr = mdb->addr;
	u16 vid = mdb->vid;
	u8 port_mask = 0;
	int ret;

	mutex_lock(&priv->reg_mutex);

	mt7530_fdb_write(priv, vid, 0, addr, 0, STATIC_EMP);
	if (!mt7530_fdb_cmd(priv, MT7530_FDB_READ, NULL))
		port_mask = (mt7530_read(priv, MT7530_ATRD) >> PORT_MAP)
			    & PORT_MAP_MASK;

	port_mask |= BIT(port);
	mt7530_fdb_write(priv, vid, port_mask, addr, -1, STATIC_ENT);
	ret = mt7530_fdb_cmd(priv, MT7530_FDB_WRITE, NULL);

	mutex_unlock(&priv->reg_mutex);

	return ret;
}

static int
mt7530_port_mdb_del(struct dsa_switch *ds, int port,
		    const struct switchdev_obj_port_mdb *mdb,
		    struct dsa_db db)
{
	struct mt7530_priv *priv = ds->priv;
	const u8 *addr = mdb->addr;
	u16 vid = mdb->vid;
	u8 port_mask = 0;
	int ret;

	mutex_lock(&priv->reg_mutex);

	mt7530_fdb_write(priv, vid, 0, addr, 0, STATIC_EMP);
	if (!mt7530_fdb_cmd(priv, MT7530_FDB_READ, NULL))
		port_mask = (mt7530_read(priv, MT7530_ATRD) >> PORT_MAP)
			    & PORT_MAP_MASK;

	port_mask &= ~BIT(port);
	mt7530_fdb_write(priv, vid, port_mask, addr, -1,
			 port_mask ? STATIC_ENT : STATIC_EMP);
	ret = mt7530_fdb_cmd(priv, MT7530_FDB_WRITE, NULL);

	mutex_unlock(&priv->reg_mutex);

	return ret;
}

static int
mt7530_vlan_cmd(struct mt7530_priv *priv, enum mt7530_vlan_cmd cmd, u16 vid)
{
	struct mt7530_dummy_poll p;
	u32 val;
	int ret;

	val = VTCR_BUSY | VTCR_FUNC(cmd) | vid;
	mt7530_write(priv, MT7530_VTCR, val);

	INIT_MT7530_DUMMY_POLL(&p, priv, MT7530_VTCR);
	ret = readx_poll_timeout(_mt7530_read, &p, val,
				 !(val & VTCR_BUSY), 20, 20000);
	if (ret < 0) {
		dev_err(priv->dev, "poll timeout\n");
		return ret;
	}

	val = mt7530_read(priv, MT7530_VTCR);
	if (val & VTCR_INVALID) {
		dev_err(priv->dev, "read VTCR invalid\n");
		return -EINVAL;
	}

	return 0;
}

static int
mt7530_port_vlan_filtering(struct dsa_switch *ds, int port, bool vlan_filtering,
			   struct netlink_ext_ack *extack)
{
	struct dsa_port *dp = dsa_to_port(ds, port);
	struct dsa_port *cpu_dp = dp->cpu_dp;

	if (vlan_filtering) {
		/* The port is being kept as VLAN-unaware port when bridge is
		 * set up with vlan_filtering not being set, Otherwise, the
		 * port and the corresponding CPU port is required the setup
		 * for becoming a VLAN-aware port.
		 */
		mt7530_port_set_vlan_aware(ds, port);
		mt7530_port_set_vlan_aware(ds, cpu_dp->index);
	} else {
		mt7530_port_set_vlan_unaware(ds, port);
	}

	return 0;
}

static void
mt7530_hw_vlan_add(struct mt7530_priv *priv,
		   struct mt7530_hw_vlan_entry *entry)
{
	struct dsa_port *dp = dsa_to_port(priv->ds, entry->port);
	u8 new_members;
	u32 val;

	new_members = entry->old_members | BIT(entry->port);

	/* Validate the entry with independent learning, create egress tag per
	 * VLAN and joining the port as one of the port members.
	 */
	val = IVL_MAC | VTAG_EN | PORT_MEM(new_members) | FID(FID_BRIDGED) |
	      VLAN_VALID;
	mt7530_write(priv, MT7530_VAWD1, val);

	/* Decide whether adding tag or not for those outgoing packets from the
	 * port inside the VLAN.
	 * CPU port is always taken as a tagged port for serving more than one
	 * VLANs across and also being applied with egress type stack mode for
	 * that VLAN tags would be appended after hardware special tag used as
	 * DSA tag.
	 */
	if (dsa_port_is_cpu(dp))
		val = MT7530_VLAN_EGRESS_STACK;
	else if (entry->untagged)
		val = MT7530_VLAN_EGRESS_UNTAG;
	else
		val = MT7530_VLAN_EGRESS_TAG;
	mt7530_rmw(priv, MT7530_VAWD2,
		   ETAG_CTRL_P_MASK(entry->port),
		   ETAG_CTRL_P(entry->port, val));
}

static void
mt7530_hw_vlan_del(struct mt7530_priv *priv,
		   struct mt7530_hw_vlan_entry *entry)
{
	u8 new_members;
	u32 val;

	new_members = entry->old_members & ~BIT(entry->port);

	val = mt7530_read(priv, MT7530_VAWD1);
	if (!(val & VLAN_VALID)) {
		dev_err(priv->dev,
			"Cannot be deleted due to invalid entry\n");
		return;
	}

	if (new_members) {
		val = IVL_MAC | VTAG_EN | PORT_MEM(new_members) |
		      VLAN_VALID;
		mt7530_write(priv, MT7530_VAWD1, val);
	} else {
		mt7530_write(priv, MT7530_VAWD1, 0);
		mt7530_write(priv, MT7530_VAWD2, 0);
	}
}

static void
mt7530_hw_vlan_update(struct mt7530_priv *priv, u16 vid,
		      struct mt7530_hw_vlan_entry *entry,
		      mt7530_vlan_op vlan_op)
{
	u32 val;

	/* Fetch entry */
	mt7530_vlan_cmd(priv, MT7530_VTCR_RD_VID, vid);

	val = mt7530_read(priv, MT7530_VAWD1);

	entry->old_members = (val >> PORT_MEM_SHFT) & PORT_MEM_MASK;

	/* Manipulate entry */
	vlan_op(priv, entry);

	/* Flush result to hardware */
	mt7530_vlan_cmd(priv, MT7530_VTCR_WR_VID, vid);
}

static int
mt7530_setup_vlan0(struct mt7530_priv *priv)
{
	u32 val;

	/* Validate the entry with independent learning, keep the original
	 * ingress tag attribute.
	 */
	val = IVL_MAC | EG_CON | PORT_MEM(MT7530_ALL_MEMBERS) | FID(FID_BRIDGED) |
	      VLAN_VALID;
	mt7530_write(priv, MT7530_VAWD1, val);

	return mt7530_vlan_cmd(priv, MT7530_VTCR_WR_VID, 0);
}

static int
mt7530_port_vlan_add(struct dsa_switch *ds, int port,
		     const struct switchdev_obj_port_vlan *vlan,
		     struct netlink_ext_ack *extack)
{
	bool untagged = vlan->flags & BRIDGE_VLAN_INFO_UNTAGGED;
	bool pvid = vlan->flags & BRIDGE_VLAN_INFO_PVID;
	struct mt7530_hw_vlan_entry new_entry;
	struct mt7530_priv *priv = ds->priv;

	mutex_lock(&priv->reg_mutex);

	mt7530_hw_vlan_entry_init(&new_entry, port, untagged);
	mt7530_hw_vlan_update(priv, vlan->vid, &new_entry, mt7530_hw_vlan_add);

	if (pvid) {
		priv->ports[port].pvid = vlan->vid;

		/* Accept all frames if PVID is set */
		mt7530_rmw(priv, MT7530_PVC_P(port), ACC_FRM_MASK,
			   MT7530_VLAN_ACC_ALL);

		/* Only configure PVID if VLAN filtering is enabled */
		if (dsa_port_is_vlan_filtering(dsa_to_port(ds, port)))
			mt7530_rmw(priv, MT7530_PPBV1_P(port),
				   G0_PORT_VID_MASK,
				   G0_PORT_VID(vlan->vid));
	} else if (vlan->vid && priv->ports[port].pvid == vlan->vid) {
		/* This VLAN is overwritten without PVID, so unset it */
		priv->ports[port].pvid = G0_PORT_VID_DEF;

		/* Only accept tagged frames if the port is VLAN-aware */
		if (dsa_port_is_vlan_filtering(dsa_to_port(ds, port)))
			mt7530_rmw(priv, MT7530_PVC_P(port), ACC_FRM_MASK,
				   MT7530_VLAN_ACC_TAGGED);

		mt7530_rmw(priv, MT7530_PPBV1_P(port), G0_PORT_VID_MASK,
			   G0_PORT_VID_DEF);
	}

	mutex_unlock(&priv->reg_mutex);

	return 0;
}

static int
mt7530_port_vlan_del(struct dsa_switch *ds, int port,
		     const struct switchdev_obj_port_vlan *vlan)
{
	struct mt7530_hw_vlan_entry target_entry;
	struct mt7530_priv *priv = ds->priv;

	mutex_lock(&priv->reg_mutex);

	mt7530_hw_vlan_entry_init(&target_entry, port, 0);
	mt7530_hw_vlan_update(priv, vlan->vid, &target_entry,
			      mt7530_hw_vlan_del);

	/* PVID is being restored to the default whenever the PVID port
	 * is being removed from the VLAN.
	 */
	if (priv->ports[port].pvid == vlan->vid) {
		priv->ports[port].pvid = G0_PORT_VID_DEF;

		/* Only accept tagged frames if the port is VLAN-aware */
		if (dsa_port_is_vlan_filtering(dsa_to_port(ds, port)))
			mt7530_rmw(priv, MT7530_PVC_P(port), ACC_FRM_MASK,
				   MT7530_VLAN_ACC_TAGGED);

		mt7530_rmw(priv, MT7530_PPBV1_P(port), G0_PORT_VID_MASK,
			   G0_PORT_VID_DEF);
	}


	mutex_unlock(&priv->reg_mutex);

	return 0;
}

static int mt753x_port_mirror_add(struct dsa_switch *ds, int port,
				  struct dsa_mall_mirror_tc_entry *mirror,
				  bool ingress, struct netlink_ext_ack *extack)
{
	struct mt7530_priv *priv = ds->priv;
	int monitor_port;
	u32 val;

	/* Check for existent entry */
	if ((ingress ? priv->mirror_rx : priv->mirror_tx) & BIT(port))
		return -EEXIST;

	val = mt7530_read(priv, MT753X_MIRROR_REG(priv->id));

	/* MT7530 only supports one monitor port */
	monitor_port = MT753X_MIRROR_PORT_GET(priv->id, val);
	if (val & MT753X_MIRROR_EN(priv->id) &&
	    monitor_port != mirror->to_local_port)
		return -EEXIST;

	val |= MT753X_MIRROR_EN(priv->id);
	val &= ~MT753X_MIRROR_PORT_MASK(priv->id);
	val |= MT753X_MIRROR_PORT_SET(priv->id, mirror->to_local_port);
	mt7530_write(priv, MT753X_MIRROR_REG(priv->id), val);

	val = mt7530_read(priv, MT7530_PCR_P(port));
	if (ingress) {
		val |= PORT_RX_MIR;
		priv->mirror_rx |= BIT(port);
	} else {
		val |= PORT_TX_MIR;
		priv->mirror_tx |= BIT(port);
	}
	mt7530_write(priv, MT7530_PCR_P(port), val);

	return 0;
}

static void mt753x_port_mirror_del(struct dsa_switch *ds, int port,
				   struct dsa_mall_mirror_tc_entry *mirror)
{
	struct mt7530_priv *priv = ds->priv;
	u32 val;

	val = mt7530_read(priv, MT7530_PCR_P(port));
	if (mirror->ingress) {
		val &= ~PORT_RX_MIR;
		priv->mirror_rx &= ~BIT(port);
	} else {
		val &= ~PORT_TX_MIR;
		priv->mirror_tx &= ~BIT(port);
	}
	mt7530_write(priv, MT7530_PCR_P(port), val);

	if (!priv->mirror_rx && !priv->mirror_tx) {
		val = mt7530_read(priv, MT753X_MIRROR_REG(priv->id));
		val &= ~MT753X_MIRROR_EN(priv->id);
		mt7530_write(priv, MT753X_MIRROR_REG(priv->id), val);
	}
}

static enum dsa_tag_protocol
mtk_get_tag_protocol(struct dsa_switch *ds, int port,
		     enum dsa_tag_protocol mp)
{
	return DSA_TAG_PROTO_MTK;
}

#ifdef CONFIG_GPIOLIB
static inline u32
mt7530_gpio_to_bit(unsigned int offset)
{
	/* Map GPIO offset to register bit
	 * [ 2: 0]  port 0 LED 0..2 as GPIO 0..2
	 * [ 6: 4]  port 1 LED 0..2 as GPIO 3..5
	 * [10: 8]  port 2 LED 0..2 as GPIO 6..8
	 * [14:12]  port 3 LED 0..2 as GPIO 9..11
	 * [18:16]  port 4 LED 0..2 as GPIO 12..14
	 */
	return BIT(offset + offset / 3);
}

static int
mt7530_gpio_get(struct gpio_chip *gc, unsigned int offset)
{
	struct mt7530_priv *priv = gpiochip_get_data(gc);
	u32 bit = mt7530_gpio_to_bit(offset);

	return !!(mt7530_read(priv, MT7530_LED_GPIO_DATA) & bit);
}

static void
mt7530_gpio_set(struct gpio_chip *gc, unsigned int offset, int value)
{
	struct mt7530_priv *priv = gpiochip_get_data(gc);
	u32 bit = mt7530_gpio_to_bit(offset);

	if (value)
		mt7530_set(priv, MT7530_LED_GPIO_DATA, bit);
	else
		mt7530_clear(priv, MT7530_LED_GPIO_DATA, bit);
}

static int
mt7530_gpio_get_direction(struct gpio_chip *gc, unsigned int offset)
{
	struct mt7530_priv *priv = gpiochip_get_data(gc);
	u32 bit = mt7530_gpio_to_bit(offset);

	return (mt7530_read(priv, MT7530_LED_GPIO_DIR) & bit) ?
		GPIO_LINE_DIRECTION_OUT : GPIO_LINE_DIRECTION_IN;
}

static int
mt7530_gpio_direction_input(struct gpio_chip *gc, unsigned int offset)
{
	struct mt7530_priv *priv = gpiochip_get_data(gc);
	u32 bit = mt7530_gpio_to_bit(offset);

	mt7530_clear(priv, MT7530_LED_GPIO_OE, bit);
	mt7530_clear(priv, MT7530_LED_GPIO_DIR, bit);

	return 0;
}

static int
mt7530_gpio_direction_output(struct gpio_chip *gc, unsigned int offset, int value)
{
	struct mt7530_priv *priv = gpiochip_get_data(gc);
	u32 bit = mt7530_gpio_to_bit(offset);

	mt7530_set(priv, MT7530_LED_GPIO_DIR, bit);

	if (value)
		mt7530_set(priv, MT7530_LED_GPIO_DATA, bit);
	else
		mt7530_clear(priv, MT7530_LED_GPIO_DATA, bit);

	mt7530_set(priv, MT7530_LED_GPIO_OE, bit);

	return 0;
}

static int
mt7530_setup_gpio(struct mt7530_priv *priv)
{
	struct device *dev = priv->dev;
	struct gpio_chip *gc;

	gc = devm_kzalloc(dev, sizeof(*gc), GFP_KERNEL);
	if (!gc)
		return -ENOMEM;

	mt7530_write(priv, MT7530_LED_GPIO_OE, 0);
	mt7530_write(priv, MT7530_LED_GPIO_DIR, 0);
	mt7530_write(priv, MT7530_LED_IO_MODE, 0);

	gc->label = "mt7530";
	gc->parent = dev;
	gc->owner = THIS_MODULE;
	gc->get_direction = mt7530_gpio_get_direction;
	gc->direction_input = mt7530_gpio_direction_input;
	gc->direction_output = mt7530_gpio_direction_output;
	gc->get = mt7530_gpio_get;
	gc->set = mt7530_gpio_set;
	gc->base = -1;
	gc->ngpio = 15;
	gc->can_sleep = true;

	return devm_gpiochip_add_data(dev, gc, priv);
}
#endif /* CONFIG_GPIOLIB */

static irqreturn_t
mt7530_irq_thread_fn(int irq, void *dev_id)
{
	struct mt7530_priv *priv = dev_id;
	bool handled = false;
	u32 val;
	int p;

	mt7530_mutex_lock(priv);
	val = mt7530_mii_read(priv, MT7530_SYS_INT_STS);
	mt7530_mii_write(priv, MT7530_SYS_INT_STS, val);
	mt7530_mutex_unlock(priv);

	for (p = 0; p < MT7530_NUM_PHYS; p++) {
		if (BIT(p) & val) {
			unsigned int irq;

			irq = irq_find_mapping(priv->irq_domain, p);
			handle_nested_irq(irq);
			handled = true;
		}
	}

	return IRQ_RETVAL(handled);
}

static void
mt7530_irq_mask(struct irq_data *d)
{
	struct mt7530_priv *priv = irq_data_get_irq_chip_data(d);

	priv->irq_enable &= ~BIT(d->hwirq);
}

static void
mt7530_irq_unmask(struct irq_data *d)
{
	struct mt7530_priv *priv = irq_data_get_irq_chip_data(d);

	priv->irq_enable |= BIT(d->hwirq);
}

static void
mt7530_irq_bus_lock(struct irq_data *d)
{
	struct mt7530_priv *priv = irq_data_get_irq_chip_data(d);

	mt7530_mutex_lock(priv);
}

static void
mt7530_irq_bus_sync_unlock(struct irq_data *d)
{
	struct mt7530_priv *priv = irq_data_get_irq_chip_data(d);

	mt7530_mii_write(priv, MT7530_SYS_INT_EN, priv->irq_enable);
	mt7530_mutex_unlock(priv);
}

static struct irq_chip mt7530_irq_chip = {
	.name = KBUILD_MODNAME,
	.irq_mask = mt7530_irq_mask,
	.irq_unmask = mt7530_irq_unmask,
	.irq_bus_lock = mt7530_irq_bus_lock,
	.irq_bus_sync_unlock = mt7530_irq_bus_sync_unlock,
};

static int
mt7530_irq_map(struct irq_domain *domain, unsigned int irq,
	       irq_hw_number_t hwirq)
{
	irq_set_chip_data(irq, domain->host_data);
	irq_set_chip_and_handler(irq, &mt7530_irq_chip, handle_simple_irq);
	irq_set_nested_thread(irq, true);
	irq_set_noprobe(irq);

	return 0;
}

static const struct irq_domain_ops mt7530_irq_domain_ops = {
	.map = mt7530_irq_map,
	.xlate = irq_domain_xlate_onecell,
};

static void
mt7988_irq_mask(struct irq_data *d)
{
	struct mt7530_priv *priv = irq_data_get_irq_chip_data(d);

	priv->irq_enable &= ~BIT(d->hwirq);
	mt7530_mii_write(priv, MT7530_SYS_INT_EN, priv->irq_enable);
}

static void
mt7988_irq_unmask(struct irq_data *d)
{
	struct mt7530_priv *priv = irq_data_get_irq_chip_data(d);

	priv->irq_enable |= BIT(d->hwirq);
	mt7530_mii_write(priv, MT7530_SYS_INT_EN, priv->irq_enable);
}

static struct irq_chip mt7988_irq_chip = {
	.name = KBUILD_MODNAME,
	.irq_mask = mt7988_irq_mask,
	.irq_unmask = mt7988_irq_unmask,
};

static int
mt7988_irq_map(struct irq_domain *domain, unsigned int irq,
	       irq_hw_number_t hwirq)
{
	irq_set_chip_data(irq, domain->host_data);
	irq_set_chip_and_handler(irq, &mt7988_irq_chip, handle_simple_irq);
	irq_set_nested_thread(irq, true);
	irq_set_noprobe(irq);

	return 0;
}

static const struct irq_domain_ops mt7988_irq_domain_ops = {
	.map = mt7988_irq_map,
	.xlate = irq_domain_xlate_onecell,
};

static void
mt7530_setup_mdio_irq(struct mt7530_priv *priv)
{
	struct dsa_switch *ds = priv->ds;
	int p;

	for (p = 0; p < MT7530_NUM_PHYS; p++) {
		if (BIT(p) & ds->phys_mii_mask) {
			unsigned int irq;

			irq = irq_create_mapping(priv->irq_domain, p);
			ds->user_mii_bus->irq[p] = irq;
		}
	}
}

static int
mt7530_setup_irq(struct mt7530_priv *priv)
{
	struct device *dev = priv->dev;
	struct device_node *np = dev->of_node;
	int ret;

	if (!of_property_read_bool(np, "interrupt-controller")) {
		dev_info(dev, "no interrupt support\n");
		return 0;
	}

	priv->irq = of_irq_get(np, 0);
	if (priv->irq <= 0) {
		dev_err(dev, "failed to get parent IRQ: %d\n", priv->irq);
		return priv->irq ? : -EINVAL;
	}

	if (priv->id == ID_MT7988 || priv->id == ID_EN7581)
		priv->irq_domain = irq_domain_add_linear(np, MT7530_NUM_PHYS,
							 &mt7988_irq_domain_ops,
							 priv);
	else
		priv->irq_domain = irq_domain_add_linear(np, MT7530_NUM_PHYS,
							 &mt7530_irq_domain_ops,
							 priv);

	if (!priv->irq_domain) {
		dev_err(dev, "failed to create IRQ domain\n");
		return -ENOMEM;
	}

	/* This register must be set for MT7530 to properly fire interrupts */
	if (priv->id == ID_MT7530 || priv->id == ID_MT7621)
		mt7530_set(priv, MT7530_TOP_SIG_CTRL, TOP_SIG_CTRL_NORMAL);

	ret = request_threaded_irq(priv->irq, NULL, mt7530_irq_thread_fn,
				   IRQF_ONESHOT, KBUILD_MODNAME, priv);
	if (ret) {
		irq_domain_remove(priv->irq_domain);
		dev_err(dev, "failed to request IRQ: %d\n", ret);
		return ret;
	}

	return 0;
}

static void
mt7530_free_mdio_irq(struct mt7530_priv *priv)
{
	int p;

	for (p = 0; p < MT7530_NUM_PHYS; p++) {
		if (BIT(p) & priv->ds->phys_mii_mask) {
			unsigned int irq;

			irq = irq_find_mapping(priv->irq_domain, p);
			irq_dispose_mapping(irq);
		}
	}
}

static void
mt7530_free_irq_common(struct mt7530_priv *priv)
{
	free_irq(priv->irq, priv);
	irq_domain_remove(priv->irq_domain);
}

static void
mt7530_free_irq(struct mt7530_priv *priv)
{
	struct device_node *mnp, *np = priv->dev->of_node;

	mnp = of_get_child_by_name(np, "mdio");
	if (!mnp)
		mt7530_free_mdio_irq(priv);
	of_node_put(mnp);

	mt7530_free_irq_common(priv);
}

static int
mt7530_setup_mdio(struct mt7530_priv *priv)
{
	struct device_node *mnp, *np = priv->dev->of_node;
	struct dsa_switch *ds = priv->ds;
	struct device *dev = priv->dev;
	struct mii_bus *bus;
	static int idx;
	int ret = 0;

	mnp = of_get_child_by_name(np, "mdio");

	if (mnp && !of_device_is_available(mnp))
		goto out;

	bus = devm_mdiobus_alloc(dev);
	if (!bus) {
		ret = -ENOMEM;
		goto out;
	}

	if (!mnp)
		ds->user_mii_bus = bus;

	bus->priv = priv;
	bus->name = KBUILD_MODNAME "-mii";
	snprintf(bus->id, MII_BUS_ID_SIZE, KBUILD_MODNAME "-%d", idx++);
	bus->read = mt753x_phy_read_c22;
	bus->write = mt753x_phy_write_c22;
	bus->read_c45 = mt753x_phy_read_c45;
	bus->write_c45 = mt753x_phy_write_c45;
	bus->parent = dev;
	bus->phy_mask = ~ds->phys_mii_mask;

	if (priv->irq && !mnp)
		mt7530_setup_mdio_irq(priv);

	ret = devm_of_mdiobus_register(dev, bus, mnp);
	if (ret) {
		dev_err(dev, "failed to register MDIO bus: %d\n", ret);
		if (priv->irq && !mnp)
			mt7530_free_mdio_irq(priv);
	}

out:
	of_node_put(mnp);
	return ret;
}

static int
mt7530_setup(struct dsa_switch *ds)
{
	struct mt7530_priv *priv = ds->priv;
	struct device_node *dn = NULL;
	struct device_node *phy_node;
	struct device_node *mac_np;
	struct mt7530_dummy_poll p;
	phy_interface_t interface;
	struct dsa_port *cpu_dp;
	u32 id, val;
	int ret, i;

	/* The parent node of conduit netdev which holds the common system
	 * controller also is the container for two GMACs nodes representing
	 * as two netdev instances.
	 */
	dsa_switch_for_each_cpu_port(cpu_dp, ds) {
		dn = cpu_dp->conduit->dev.of_node->parent;
		/* It doesn't matter which CPU port is found first,
		 * their conduits should share the same parent OF node
		 */
		break;
	}

	if (!dn) {
		dev_err(ds->dev, "parent OF node of DSA conduit not found");
		return -EINVAL;
	}

	ds->assisted_learning_on_cpu_port = true;
	ds->mtu_enforcement_ingress = true;

	if (priv->id == ID_MT7530) {
		regulator_set_voltage(priv->core_pwr, 1000000, 1000000);
		ret = regulator_enable(priv->core_pwr);
		if (ret < 0) {
			dev_err(priv->dev,
				"Failed to enable core power: %d\n", ret);
			return ret;
		}

		regulator_set_voltage(priv->io_pwr, 3300000, 3300000);
		ret = regulator_enable(priv->io_pwr);
		if (ret < 0) {
			dev_err(priv->dev, "Failed to enable io pwr: %d\n",
				ret);
			return ret;
		}
	}

	/* Reset whole chip through gpio pin or memory-mapped registers for
	 * different type of hardware
	 */
	if (priv->mcm) {
		reset_control_assert(priv->rstc);
		usleep_range(5000, 5100);
		reset_control_deassert(priv->rstc);
	} else {
		gpiod_set_value_cansleep(priv->reset, 0);
		usleep_range(5000, 5100);
		gpiod_set_value_cansleep(priv->reset, 1);
	}

	/* Waiting for MT7530 got to stable */
	INIT_MT7530_DUMMY_POLL(&p, priv, MT753X_TRAP);
	ret = readx_poll_timeout(_mt7530_read, &p, val, val != 0,
				 20, 1000000);
	if (ret < 0) {
		dev_err(priv->dev, "reset timeout\n");
		return ret;
	}

	id = mt7530_read(priv, MT7530_CREV);
	id >>= CHIP_NAME_SHIFT;
	if (id != MT7530_ID) {
		dev_err(priv->dev, "chip %x can't be supported\n", id);
		return -ENODEV;
	}

	if ((val & MT7530_XTAL_MASK) == MT7530_XTAL_20MHZ) {
		dev_err(priv->dev,
			"MT7530 with a 20MHz XTAL is not supported!\n");
		return -EINVAL;
	}

	/* Reset the switch through internal reset */
	mt7530_write(priv, MT7530_SYS_CTRL,
		     SYS_CTRL_PHY_RST | SYS_CTRL_SW_RST |
		     SYS_CTRL_REG_RST);

	/* Lower Tx driving for TRGMII path */
	for (i = 0; i < NUM_TRGMII_CTRL; i++)
		mt7530_write(priv, MT7530_TRGMII_TD_ODT(i),
			     TD_DM_DRVP(8) | TD_DM_DRVN(8));

	for (i = 0; i < NUM_TRGMII_CTRL; i++)
		mt7530_rmw(priv, MT7530_TRGMII_RD(i),
			   RD_TAP_MASK, RD_TAP(16));

	/* Allow modifying the trap and directly access PHY registers via the
	 * MDIO bus the switch is on.
	 */
	mt7530_rmw(priv, MT753X_MTRAP, MT7530_CHG_TRAP |
		   MT7530_PHY_INDIRECT_ACCESS, MT7530_CHG_TRAP);

	if ((val & MT7530_XTAL_MASK) == MT7530_XTAL_40MHZ)
		mt7530_pll_setup(priv);

	mt753x_trap_frames(priv);

	/* Enable and reset MIB counters */
	mt7530_mib_reset(ds);

	for (i = 0; i < priv->ds->num_ports; i++) {
		/* Clear link settings and enable force mode to force link down
		 * on all ports until they're enabled later.
		 */
		mt7530_rmw(priv, MT753X_PMCR_P(i),
			   PMCR_LINK_SETTINGS_MASK |
			   MT753X_FORCE_MODE(priv->id),
			   MT753X_FORCE_MODE(priv->id));

		/* Disable forwarding by default on all ports */
		mt7530_rmw(priv, MT7530_PCR_P(i), PCR_MATRIX_MASK,
			   PCR_MATRIX_CLR);

		/* Disable learning by default on all ports */
		mt7530_set(priv, MT7530_PSC_P(i), SA_DIS);

		if (dsa_is_cpu_port(ds, i)) {
			mt753x_cpu_port_enable(ds, i);
		} else {
			mt7530_port_disable(ds, i);

			/* Set default PVID to 0 on all user ports */
			mt7530_rmw(priv, MT7530_PPBV1_P(i), G0_PORT_VID_MASK,
				   G0_PORT_VID_DEF);
		}
		/* Enable consistent egress tag */
		mt7530_rmw(priv, MT7530_PVC_P(i), PVC_EG_TAG_MASK,
			   PVC_EG_TAG(MT7530_VLAN_EG_CONSISTENT));
	}

	/* Allow mirroring frames received on the local port (monitor port). */
	mt7530_set(priv, MT753X_AGC, LOCAL_EN);

	/* Setup VLAN ID 0 for VLAN-unaware bridges */
	ret = mt7530_setup_vlan0(priv);
	if (ret)
		return ret;

	/* Check for PHY muxing on port 5 */
	if (dsa_is_unused_port(ds, 5)) {
		/* Scan the ethernet nodes. Look for GMAC1, lookup the used PHY.
		 * Set priv->p5_mode to the appropriate value if PHY muxing is
		 * detected.
		 */
		for_each_child_of_node(dn, mac_np) {
			if (!of_device_is_compatible(mac_np,
						     "mediatek,eth-mac"))
				continue;

			ret = of_property_read_u32(mac_np, "reg", &id);
			if (ret < 0 || id != 1)
				continue;

			phy_node = of_parse_phandle(mac_np, "phy-handle", 0);
			if (!phy_node)
				continue;

			if (phy_node->parent == priv->dev->of_node->parent ||
			    phy_node->parent->parent == priv->dev->of_node) {
				ret = of_get_phy_mode(mac_np, &interface);
				if (ret && ret != -ENODEV) {
					of_node_put(mac_np);
					of_node_put(phy_node);
					return ret;
				}
				id = of_mdio_parse_addr(ds->dev, phy_node);
				if (id == 0)
					priv->p5_mode = MUX_PHY_P0;
				if (id == 4)
					priv->p5_mode = MUX_PHY_P4;
			}
			of_node_put(mac_np);
			of_node_put(phy_node);
			break;
		}

		if (priv->p5_mode == MUX_PHY_P0 ||
		    priv->p5_mode == MUX_PHY_P4) {
			mt7530_clear(priv, MT753X_MTRAP, MT7530_P5_DIS);
			mt7530_setup_port5(ds, interface);
		}
	}

#ifdef CONFIG_GPIOLIB
	if (of_property_read_bool(priv->dev->of_node, "gpio-controller")) {
		ret = mt7530_setup_gpio(priv);
		if (ret)
			return ret;
	}
#endif /* CONFIG_GPIOLIB */

	/* Flush the FDB table */
	ret = mt7530_fdb_cmd(priv, MT7530_FDB_FLUSH, NULL);
	if (ret < 0)
		return ret;

	return 0;
}

static int
mt7531_setup_common(struct dsa_switch *ds)
{
	struct mt7530_priv *priv = ds->priv;
	int ret, i;

	mt753x_trap_frames(priv);

	/* Enable and reset MIB counters */
	mt7530_mib_reset(ds);

	/* Disable flooding on all ports */
	mt7530_clear(priv, MT753X_MFC, BC_FFP_MASK | UNM_FFP_MASK |
		     UNU_FFP_MASK);

	for (i = 0; i < priv->ds->num_ports; i++) {
		/* Clear link settings and enable force mode to force link down
		 * on all ports until they're enabled later.
		 */
		mt7530_rmw(priv, MT753X_PMCR_P(i),
			   PMCR_LINK_SETTINGS_MASK |
			   MT753X_FORCE_MODE(priv->id),
			   MT753X_FORCE_MODE(priv->id));

		/* Disable forwarding by default on all ports */
		mt7530_rmw(priv, MT7530_PCR_P(i), PCR_MATRIX_MASK,
			   PCR_MATRIX_CLR);

		/* Disable learning by default on all ports */
		mt7530_set(priv, MT7530_PSC_P(i), SA_DIS);

		mt7530_set(priv, MT7531_DBG_CNT(i), MT7531_DIS_CLR);

		if (dsa_is_cpu_port(ds, i)) {
			mt753x_cpu_port_enable(ds, i);
		} else {
			mt7530_port_disable(ds, i);

			/* Set default PVID to 0 on all user ports */
			mt7530_rmw(priv, MT7530_PPBV1_P(i), G0_PORT_VID_MASK,
				   G0_PORT_VID_DEF);
		}

		/* Enable consistent egress tag */
		mt7530_rmw(priv, MT7530_PVC_P(i), PVC_EG_TAG_MASK,
			   PVC_EG_TAG(MT7530_VLAN_EG_CONSISTENT));
	}

	/* Allow mirroring frames received on the local port (monitor port). */
	mt7530_set(priv, MT753X_AGC, LOCAL_EN);

	/* Flush the FDB table */
	ret = mt7530_fdb_cmd(priv, MT7530_FDB_FLUSH, NULL);
	if (ret < 0)
		return ret;

	return 0;
}

static int
mt7531_setup(struct dsa_switch *ds)
{
	struct mt7530_priv *priv = ds->priv;
	struct mt7530_dummy_poll p;
	u32 val, id;
	int ret, i;

	/* Reset whole chip through gpio pin or memory-mapped registers for
	 * different type of hardware
	 */
	if (priv->mcm) {
		reset_control_assert(priv->rstc);
		usleep_range(5000, 5100);
		reset_control_deassert(priv->rstc);
	} else {
		gpiod_set_value_cansleep(priv->reset, 0);
		usleep_range(5000, 5100);
		gpiod_set_value_cansleep(priv->reset, 1);
	}

	/* Waiting for MT7530 got to stable */
	INIT_MT7530_DUMMY_POLL(&p, priv, MT753X_TRAP);
	ret = readx_poll_timeout(_mt7530_read, &p, val, val != 0,
				 20, 1000000);
	if (ret < 0) {
		dev_err(priv->dev, "reset timeout\n");
		return ret;
	}

	id = mt7530_read(priv, MT7531_CREV);
	id >>= CHIP_NAME_SHIFT;

	if (id != MT7531_ID) {
		dev_err(priv->dev, "chip %x can't be supported\n", id);
		return -ENODEV;
	}

	/* MT7531AE has got two SGMII units. One for port 5, one for port 6.
	 * MT7531BE has got only one SGMII unit which is for port 6.
	 */
	val = mt7530_read(priv, MT7531_TOP_SIG_SR);
	priv->p5_sgmii = !!(val & PAD_DUAL_SGMII_EN);

	/* Force link down on all ports before internal reset */
	for (i = 0; i < priv->ds->num_ports; i++)
		mt7530_write(priv, MT753X_PMCR_P(i), MT7531_FORCE_MODE_LNK);

	/* Reset the switch through internal reset */
	mt7530_write(priv, MT7530_SYS_CTRL, SYS_CTRL_SW_RST | SYS_CTRL_REG_RST);

	if (!priv->p5_sgmii) {
		mt7531_pll_setup(priv);
	} else {
		/* Unlike MT7531BE, the GPIO 6-12 pins are not used for RGMII on
		 * MT7531AE. Set the GPIO 11-12 pins to function as MDC and MDIO
		 * to expose the MDIO bus of the switch.
		 */
		mt7530_rmw(priv, MT7531_GPIO_MODE1, MT7531_GPIO11_RG_RXD2_MASK,
			   MT7531_EXT_P_MDC_11);
		mt7530_rmw(priv, MT7531_GPIO_MODE1, MT7531_GPIO12_RG_RXD3_MASK,
			   MT7531_EXT_P_MDIO_12);
	}

	mt7530_rmw(priv, MT7531_GPIO_MODE0, MT7531_GPIO0_MASK,
		   MT7531_GPIO0_INTERRUPT);

	/* Enable Energy-Efficient Ethernet (EEE) and PHY core PLL, since
	 * phy_device has not yet been created provided for
	 * phy_[read,write]_mmd_indirect is called, we provide our own
	 * mt7531_ind_mmd_phy_[read,write] to complete this function.
	 */
	val = mt7531_ind_c45_phy_read(priv,
				      MT753X_CTRL_PHY_ADDR(priv->mdiodev->addr),
				      MDIO_MMD_VEND2, CORE_PLL_GROUP4);
	val |= MT7531_RG_SYSPLL_DMY2 | MT7531_PHY_PLL_BYPASS_MODE;
	val &= ~MT7531_PHY_PLL_OFF;
	mt7531_ind_c45_phy_write(priv,
				 MT753X_CTRL_PHY_ADDR(priv->mdiodev->addr),
				 MDIO_MMD_VEND2, CORE_PLL_GROUP4, val);

	/* Disable EEE advertisement on the switch PHYs. */
	for (i = MT753X_CTRL_PHY_ADDR(priv->mdiodev->addr);
	     i < MT753X_CTRL_PHY_ADDR(priv->mdiodev->addr) + MT7530_NUM_PHYS;
	     i++) {
		mt7531_ind_c45_phy_write(priv, i, MDIO_MMD_AN, MDIO_AN_EEE_ADV,
					 0);
	}

	ret = mt7531_setup_common(ds);
	if (ret)
		return ret;

	/* Setup VLAN ID 0 for VLAN-unaware bridges */
	ret = mt7530_setup_vlan0(priv);
	if (ret)
		return ret;

	ds->assisted_learning_on_cpu_port = true;
	ds->mtu_enforcement_ingress = true;

	return 0;
}

static void mt7530_mac_port_get_caps(struct dsa_switch *ds, int port,
				     struct phylink_config *config)
{
	config->mac_capabilities |= MAC_10 | MAC_100 | MAC_1000FD;

	switch (port) {
	/* Ports which are connected to switch PHYs. There is no MII pinout. */
	case 0 ... 4:
		__set_bit(PHY_INTERFACE_MODE_GMII,
			  config->supported_interfaces);
		break;

	/* Port 5 supports rgmii with delays, mii, and gmii. */
	case 5:
		phy_interface_set_rgmii(config->supported_interfaces);
		__set_bit(PHY_INTERFACE_MODE_MII,
			  config->supported_interfaces);
		__set_bit(PHY_INTERFACE_MODE_GMII,
			  config->supported_interfaces);
		break;

	/* Port 6 supports rgmii and trgmii. */
	case 6:
		__set_bit(PHY_INTERFACE_MODE_RGMII,
			  config->supported_interfaces);
		__set_bit(PHY_INTERFACE_MODE_TRGMII,
			  config->supported_interfaces);
		break;
	}
}

static void mt7531_mac_port_get_caps(struct dsa_switch *ds, int port,
				     struct phylink_config *config)
{
	struct mt7530_priv *priv = ds->priv;

	config->mac_capabilities |= MAC_10 | MAC_100 | MAC_1000FD;

	switch (port) {
	/* Ports which are connected to switch PHYs. There is no MII pinout. */
	case 0 ... 4:
		__set_bit(PHY_INTERFACE_MODE_GMII,
			  config->supported_interfaces);
		break;

	/* Port 5 supports rgmii with delays on MT7531BE, sgmii/802.3z on
	 * MT7531AE.
	 */
	case 5:
		if (!priv->p5_sgmii) {
			phy_interface_set_rgmii(config->supported_interfaces);
			break;
		}
		fallthrough;

	/* Port 6 supports sgmii/802.3z. */
	case 6:
		__set_bit(PHY_INTERFACE_MODE_SGMII,
			  config->supported_interfaces);
		__set_bit(PHY_INTERFACE_MODE_1000BASEX,
			  config->supported_interfaces);
		__set_bit(PHY_INTERFACE_MODE_2500BASEX,
			  config->supported_interfaces);

		config->mac_capabilities |= MAC_2500FD;
		break;
	}
}

static void mt7988_mac_port_get_caps(struct dsa_switch *ds, int port,
				     struct phylink_config *config)
{
	switch (port) {
	/* Ports which are connected to switch PHYs. There is no MII pinout. */
	case 0 ... 3:
		__set_bit(PHY_INTERFACE_MODE_INTERNAL,
			  config->supported_interfaces);

		config->mac_capabilities |= MAC_10 | MAC_100 | MAC_1000FD;
		break;

	/* Port 6 is connected to SoC's XGMII MAC. There is no MII pinout. */
	case 6:
		__set_bit(PHY_INTERFACE_MODE_INTERNAL,
			  config->supported_interfaces);

		config->mac_capabilities |= MAC_10000FD;
		break;
	}
}

static void en7581_mac_port_get_caps(struct dsa_switch *ds, int port,
				     struct phylink_config *config)
{
	switch (port) {
	/* Ports which are connected to switch PHYs. There is no MII pinout. */
	case 0 ... 4:
		__set_bit(PHY_INTERFACE_MODE_INTERNAL,
			  config->supported_interfaces);

		config->mac_capabilities |= MAC_10 | MAC_100 | MAC_1000FD;
		break;

	/* Port 6 is connected to SoC's XGMII MAC. There is no MII pinout. */
	case 6:
		__set_bit(PHY_INTERFACE_MODE_INTERNAL,
			  config->supported_interfaces);

		config->mac_capabilities |= MAC_10000FD;
		break;
	}
}

static void
mt7530_mac_config(struct dsa_switch *ds, int port, unsigned int mode,
		  phy_interface_t interface)
{
	struct mt7530_priv *priv = ds->priv;

	if (port == 5)
		mt7530_setup_port5(priv->ds, interface);
	else if (port == 6)
		mt7530_setup_port6(priv->ds, interface);
}

static void mt7531_rgmii_setup(struct mt7530_priv *priv,
			       phy_interface_t interface,
			       struct phy_device *phydev)
{
	u32 val;

	val = mt7530_read(priv, MT7531_CLKGEN_CTRL);
	val |= GP_CLK_EN;
	val &= ~GP_MODE_MASK;
	val |= GP_MODE(MT7531_GP_MODE_RGMII);
	val &= ~CLK_SKEW_IN_MASK;
	val |= CLK_SKEW_IN(MT7531_CLK_SKEW_NO_CHG);
	val &= ~CLK_SKEW_OUT_MASK;
	val |= CLK_SKEW_OUT(MT7531_CLK_SKEW_NO_CHG);
	val |= TXCLK_NO_REVERSE | RXCLK_NO_DELAY;

	/* Do not adjust rgmii delay when vendor phy driver presents. */
	if (!phydev || phy_driver_is_genphy(phydev)) {
		val &= ~(TXCLK_NO_REVERSE | RXCLK_NO_DELAY);
		switch (interface) {
		case PHY_INTERFACE_MODE_RGMII:
			val |= TXCLK_NO_REVERSE;
			val |= RXCLK_NO_DELAY;
			break;
		case PHY_INTERFACE_MODE_RGMII_RXID:
			val |= TXCLK_NO_REVERSE;
			break;
		case PHY_INTERFACE_MODE_RGMII_TXID:
			val |= RXCLK_NO_DELAY;
			break;
		case PHY_INTERFACE_MODE_RGMII_ID:
			break;
		default:
			break;
		}
	}

	mt7530_write(priv, MT7531_CLKGEN_CTRL, val);
}

static void
mt7531_mac_config(struct dsa_switch *ds, int port, unsigned int mode,
		  phy_interface_t interface)
{
	struct mt7530_priv *priv = ds->priv;
	struct phy_device *phydev;
	struct dsa_port *dp;

	if (phy_interface_mode_is_rgmii(interface)) {
		dp = dsa_to_port(ds, port);
		phydev = dp->user->phydev;
		mt7531_rgmii_setup(priv, interface, phydev);
	}
}

static struct phylink_pcs *
mt753x_phylink_mac_select_pcs(struct phylink_config *config,
			      phy_interface_t interface)
{
	struct dsa_port *dp = dsa_phylink_to_port(config);
	struct mt7530_priv *priv = dp->ds->priv;

	switch (interface) {
	case PHY_INTERFACE_MODE_TRGMII:
		return &priv->pcs[dp->index].pcs;
	case PHY_INTERFACE_MODE_SGMII:
	case PHY_INTERFACE_MODE_1000BASEX:
	case PHY_INTERFACE_MODE_2500BASEX:
		return priv->ports[dp->index].sgmii_pcs;
	default:
		return NULL;
	}
}

static void
mt753x_phylink_mac_config(struct phylink_config *config, unsigned int mode,
			  const struct phylink_link_state *state)
{
	struct dsa_port *dp = dsa_phylink_to_port(config);
	struct dsa_switch *ds = dp->ds;
	struct mt7530_priv *priv;
	int port = dp->index;

	priv = ds->priv;

	if ((port == 5 || port == 6) && priv->info->mac_port_config)
		priv->info->mac_port_config(ds, port, mode, state->interface);

	/* Are we connected to external phy */
	if (port == 5 && dsa_is_user_port(ds, 5))
		mt7530_set(priv, MT753X_PMCR_P(port), PMCR_EXT_PHY);
}

static void mt753x_phylink_mac_link_down(struct phylink_config *config,
					 unsigned int mode,
					 phy_interface_t interface)
{
	struct dsa_port *dp = dsa_phylink_to_port(config);
	struct mt7530_priv *priv = dp->ds->priv;

	mt7530_clear(priv, MT753X_PMCR_P(dp->index), PMCR_LINK_SETTINGS_MASK);
}

static void mt753x_phylink_mac_link_up(struct phylink_config *config,
				       struct phy_device *phydev,
				       unsigned int mode,
				       phy_interface_t interface,
				       int speed, int duplex,
				       bool tx_pause, bool rx_pause)
{
	struct dsa_port *dp = dsa_phylink_to_port(config);
	struct mt7530_priv *priv = dp->ds->priv;
	u32 mcr;

<<<<<<< HEAD
	mcr = PMCR_RX_EN | PMCR_TX_EN | PMCR_FORCE_LNK;

	/* MT753x MAC works in 1G full duplex mode for all up-clocked
	 * variants.
	 */
	if (interface == PHY_INTERFACE_MODE_TRGMII ||
	    (phy_interface_mode_is_8023z(interface))) {
		speed = SPEED_1000;
		duplex = DUPLEX_FULL;
	}
=======
	mcr = PMCR_MAC_RX_EN | PMCR_MAC_TX_EN | PMCR_FORCE_LNK;
>>>>>>> 2d5404ca

	switch (speed) {
	case SPEED_1000:
	case SPEED_2500:
	case SPEED_10000:
		mcr |= PMCR_FORCE_SPEED_1000;
		break;
	case SPEED_100:
		mcr |= PMCR_FORCE_SPEED_100;
		break;
	}
	if (duplex == DUPLEX_FULL) {
		mcr |= PMCR_FORCE_FDX;
		if (tx_pause)
			mcr |= PMCR_FORCE_TX_FC_EN;
		if (rx_pause)
			mcr |= PMCR_FORCE_RX_FC_EN;
	}

	if (mode == MLO_AN_PHY && phydev && phy_init_eee(phydev, false) >= 0) {
		switch (speed) {
		case SPEED_1000:
		case SPEED_2500:
			mcr |= PMCR_FORCE_EEE1G;
			break;
		case SPEED_100:
			mcr |= PMCR_FORCE_EEE100;
			break;
		}
	}

	mt7530_set(priv, MT753X_PMCR_P(dp->index), mcr);
}

static void mt753x_phylink_get_caps(struct dsa_switch *ds, int port,
				    struct phylink_config *config)
{
	struct mt7530_priv *priv = ds->priv;

	config->mac_capabilities = MAC_ASYM_PAUSE | MAC_SYM_PAUSE;

	priv->info->mac_port_get_caps(ds, port, config);
}

static int mt753x_pcs_validate(struct phylink_pcs *pcs,
			       unsigned long *supported,
			       const struct phylink_link_state *state)
{
	/* Autonegotiation is not supported in TRGMII nor 802.3z modes */
	if (state->interface == PHY_INTERFACE_MODE_TRGMII ||
	    phy_interface_mode_is_8023z(state->interface))
		phylink_clear(supported, Autoneg);

	return 0;
}

static void mt7530_pcs_get_state(struct phylink_pcs *pcs,
				 struct phylink_link_state *state)
{
	struct mt7530_priv *priv = pcs_to_mt753x_pcs(pcs)->priv;
	int port = pcs_to_mt753x_pcs(pcs)->port;
	u32 pmsr;

	pmsr = mt7530_read(priv, MT7530_PMSR_P(port));

	state->link = (pmsr & PMSR_LINK);
	state->an_complete = state->link;
	state->duplex = !!(pmsr & PMSR_DPX);

	switch (pmsr & PMSR_SPEED_MASK) {
	case PMSR_SPEED_10:
		state->speed = SPEED_10;
		break;
	case PMSR_SPEED_100:
		state->speed = SPEED_100;
		break;
	case PMSR_SPEED_1000:
		state->speed = SPEED_1000;
		break;
	default:
		state->speed = SPEED_UNKNOWN;
		break;
	}

	state->pause &= ~(MLO_PAUSE_RX | MLO_PAUSE_TX);
	if (pmsr & PMSR_RX_FC)
		state->pause |= MLO_PAUSE_RX;
	if (pmsr & PMSR_TX_FC)
		state->pause |= MLO_PAUSE_TX;
}

static int mt753x_pcs_config(struct phylink_pcs *pcs, unsigned int neg_mode,
			     phy_interface_t interface,
			     const unsigned long *advertising,
			     bool permit_pause_to_mac)
{
	return 0;
}

static void mt7530_pcs_an_restart(struct phylink_pcs *pcs)
{
}

static const struct phylink_pcs_ops mt7530_pcs_ops = {
	.pcs_validate = mt753x_pcs_validate,
	.pcs_get_state = mt7530_pcs_get_state,
	.pcs_config = mt753x_pcs_config,
	.pcs_an_restart = mt7530_pcs_an_restart,
};

static int
mt753x_setup(struct dsa_switch *ds)
{
	struct mt7530_priv *priv = ds->priv;
	int ret = priv->info->sw_setup(ds);
	int i;

	if (ret)
		return ret;

	ret = mt7530_setup_irq(priv);
	if (ret)
		return ret;

	ret = mt7530_setup_mdio(priv);
	if (ret && priv->irq)
		mt7530_free_irq_common(priv);
	if (ret)
		return ret;

	/* Initialise the PCS devices */
	for (i = 0; i < priv->ds->num_ports; i++) {
		priv->pcs[i].pcs.ops = priv->info->pcs_ops;
		priv->pcs[i].pcs.neg_mode = true;
		priv->pcs[i].priv = priv;
		priv->pcs[i].port = i;
	}

	if (priv->create_sgmii) {
		ret = priv->create_sgmii(priv);
		if (ret && priv->irq)
			mt7530_free_irq(priv);
	}

	return ret;
}

static int mt753x_get_mac_eee(struct dsa_switch *ds, int port,
			      struct ethtool_keee *e)
{
	struct mt7530_priv *priv = ds->priv;
	u32 eeecr = mt7530_read(priv, MT753X_PMEEECR_P(port));

	e->tx_lpi_enabled = !(eeecr & LPI_MODE_EN);
	e->tx_lpi_timer = LPI_THRESH_GET(eeecr);

	return 0;
}

static int mt753x_set_mac_eee(struct dsa_switch *ds, int port,
			      struct ethtool_keee *e)
{
	struct mt7530_priv *priv = ds->priv;
	u32 set, mask = LPI_THRESH_MASK | LPI_MODE_EN;

	if (e->tx_lpi_timer > 0xFFF)
		return -EINVAL;

	set = LPI_THRESH_SET(e->tx_lpi_timer);
	if (!e->tx_lpi_enabled)
		/* Force LPI Mode without a delay */
		set |= LPI_MODE_EN;
	mt7530_rmw(priv, MT753X_PMEEECR_P(port), mask, set);

	return 0;
}

static void
mt753x_conduit_state_change(struct dsa_switch *ds,
			    const struct net_device *conduit,
			    bool operational)
{
	struct dsa_port *cpu_dp = conduit->dsa_ptr;
	struct mt7530_priv *priv = ds->priv;
	int val = 0;
	u8 mask;

	/* Set the CPU port to trap frames to for MT7530. Trapped frames will be
	 * forwarded to the numerically smallest CPU port whose conduit
	 * interface is up.
	 */
	if (priv->id != ID_MT7530 && priv->id != ID_MT7621)
		return;

	mask = BIT(cpu_dp->index);

	if (operational)
		priv->active_cpu_ports |= mask;
	else
		priv->active_cpu_ports &= ~mask;

	if (priv->active_cpu_ports) {
		val = MT7530_CPU_EN |
		      MT7530_CPU_PORT(__ffs(priv->active_cpu_ports));
	}

	mt7530_rmw(priv, MT753X_MFC, MT7530_CPU_EN | MT7530_CPU_PORT_MASK, val);
}

static int mt7988_setup(struct dsa_switch *ds)
{
	struct mt7530_priv *priv = ds->priv;

	/* Reset the switch */
	reset_control_assert(priv->rstc);
	usleep_range(20, 50);
	reset_control_deassert(priv->rstc);
	usleep_range(20, 50);

	/* Reset the switch PHYs */
	mt7530_write(priv, MT7530_SYS_CTRL, SYS_CTRL_PHY_RST);

	return mt7531_setup_common(ds);
}

const struct dsa_switch_ops mt7530_switch_ops = {
	.get_tag_protocol	= mtk_get_tag_protocol,
	.setup			= mt753x_setup,
	.preferred_default_local_cpu_port = mt753x_preferred_default_local_cpu_port,
	.get_strings		= mt7530_get_strings,
	.get_ethtool_stats	= mt7530_get_ethtool_stats,
	.get_sset_count		= mt7530_get_sset_count,
	.set_ageing_time	= mt7530_set_ageing_time,
	.port_enable		= mt7530_port_enable,
	.port_disable		= mt7530_port_disable,
	.port_change_mtu	= mt7530_port_change_mtu,
	.port_max_mtu		= mt7530_port_max_mtu,
	.port_stp_state_set	= mt7530_stp_state_set,
	.port_pre_bridge_flags	= mt7530_port_pre_bridge_flags,
	.port_bridge_flags	= mt7530_port_bridge_flags,
	.port_bridge_join	= mt7530_port_bridge_join,
	.port_bridge_leave	= mt7530_port_bridge_leave,
	.port_fdb_add		= mt7530_port_fdb_add,
	.port_fdb_del		= mt7530_port_fdb_del,
	.port_fdb_dump		= mt7530_port_fdb_dump,
	.port_mdb_add		= mt7530_port_mdb_add,
	.port_mdb_del		= mt7530_port_mdb_del,
	.port_vlan_filtering	= mt7530_port_vlan_filtering,
	.port_vlan_add		= mt7530_port_vlan_add,
	.port_vlan_del		= mt7530_port_vlan_del,
	.port_mirror_add	= mt753x_port_mirror_add,
	.port_mirror_del	= mt753x_port_mirror_del,
	.phylink_get_caps	= mt753x_phylink_get_caps,
	.get_mac_eee		= mt753x_get_mac_eee,
	.set_mac_eee		= mt753x_set_mac_eee,
	.conduit_state_change	= mt753x_conduit_state_change,
};
EXPORT_SYMBOL_GPL(mt7530_switch_ops);

static const struct phylink_mac_ops mt753x_phylink_mac_ops = {
	.mac_select_pcs	= mt753x_phylink_mac_select_pcs,
	.mac_config	= mt753x_phylink_mac_config,
	.mac_link_down	= mt753x_phylink_mac_link_down,
	.mac_link_up	= mt753x_phylink_mac_link_up,
};

const struct mt753x_info mt753x_table[] = {
	[ID_MT7621] = {
		.id = ID_MT7621,
		.pcs_ops = &mt7530_pcs_ops,
		.sw_setup = mt7530_setup,
		.phy_read_c22 = mt7530_phy_read_c22,
		.phy_write_c22 = mt7530_phy_write_c22,
		.phy_read_c45 = mt7530_phy_read_c45,
		.phy_write_c45 = mt7530_phy_write_c45,
		.mac_port_get_caps = mt7530_mac_port_get_caps,
		.mac_port_config = mt7530_mac_config,
	},
	[ID_MT7530] = {
		.id = ID_MT7530,
		.pcs_ops = &mt7530_pcs_ops,
		.sw_setup = mt7530_setup,
		.phy_read_c22 = mt7530_phy_read_c22,
		.phy_write_c22 = mt7530_phy_write_c22,
		.phy_read_c45 = mt7530_phy_read_c45,
		.phy_write_c45 = mt7530_phy_write_c45,
		.mac_port_get_caps = mt7530_mac_port_get_caps,
		.mac_port_config = mt7530_mac_config,
	},
	[ID_MT7531] = {
		.id = ID_MT7531,
		.pcs_ops = &mt7530_pcs_ops,
		.sw_setup = mt7531_setup,
		.phy_read_c22 = mt7531_ind_c22_phy_read,
		.phy_write_c22 = mt7531_ind_c22_phy_write,
		.phy_read_c45 = mt7531_ind_c45_phy_read,
		.phy_write_c45 = mt7531_ind_c45_phy_write,
		.mac_port_get_caps = mt7531_mac_port_get_caps,
		.mac_port_config = mt7531_mac_config,
	},
	[ID_MT7988] = {
		.id = ID_MT7988,
		.pcs_ops = &mt7530_pcs_ops,
		.sw_setup = mt7988_setup,
		.phy_read_c22 = mt7531_ind_c22_phy_read,
		.phy_write_c22 = mt7531_ind_c22_phy_write,
		.phy_read_c45 = mt7531_ind_c45_phy_read,
		.phy_write_c45 = mt7531_ind_c45_phy_write,
		.mac_port_get_caps = mt7988_mac_port_get_caps,
	},
	[ID_EN7581] = {
		.id = ID_EN7581,
		.pcs_ops = &mt7530_pcs_ops,
		.sw_setup = mt7988_setup,
		.phy_read_c22 = mt7531_ind_c22_phy_read,
		.phy_write_c22 = mt7531_ind_c22_phy_write,
		.phy_read_c45 = mt7531_ind_c45_phy_read,
		.phy_write_c45 = mt7531_ind_c45_phy_write,
		.mac_port_get_caps = en7581_mac_port_get_caps,
	},
};
EXPORT_SYMBOL_GPL(mt753x_table);

int
mt7530_probe_common(struct mt7530_priv *priv)
{
	struct device *dev = priv->dev;

	priv->ds = devm_kzalloc(dev, sizeof(*priv->ds), GFP_KERNEL);
	if (!priv->ds)
		return -ENOMEM;

	priv->ds->dev = dev;
	priv->ds->num_ports = MT7530_NUM_PORTS;

	/* Get the hardware identifier from the devicetree node.
	 * We will need it for some of the clock and regulator setup.
	 */
	priv->info = of_device_get_match_data(dev);
	if (!priv->info)
		return -EINVAL;

	priv->id = priv->info->id;
	priv->dev = dev;
	priv->ds->priv = priv;
	priv->ds->ops = &mt7530_switch_ops;
	priv->ds->phylink_mac_ops = &mt753x_phylink_mac_ops;
	mutex_init(&priv->reg_mutex);
	dev_set_drvdata(dev, priv);

	return 0;
}
EXPORT_SYMBOL_GPL(mt7530_probe_common);

void
mt7530_remove_common(struct mt7530_priv *priv)
{
	if (priv->irq)
		mt7530_free_irq(priv);

	dsa_unregister_switch(priv->ds);

	mutex_destroy(&priv->reg_mutex);
}
EXPORT_SYMBOL_GPL(mt7530_remove_common);

MODULE_AUTHOR("Sean Wang <sean.wang@mediatek.com>");
MODULE_DESCRIPTION("Driver for Mediatek MT7530 Switch");
MODULE_LICENSE("GPL");<|MERGE_RESOLUTION|>--- conflicted
+++ resolved
@@ -1105,69 +1105,34 @@
 	 * VLAN-untagged.
 	 */
 	mt7530_rmw(priv, MT753X_BPC,
-<<<<<<< HEAD
-		   MT753X_PAE_BPDU_FR | MT753X_PAE_EG_TAG_MASK |
-			   MT753X_PAE_PORT_FW_MASK | MT753X_BPDU_EG_TAG_MASK |
-			   MT753X_BPDU_PORT_FW_MASK,
-		   MT753X_PAE_BPDU_FR |
-			   MT753X_PAE_EG_TAG(MT7530_VLAN_EG_UNTAGGED) |
-			   MT753X_PAE_PORT_FW(MT753X_BPDU_CPU_ONLY) |
-			   MT753X_BPDU_EG_TAG(MT7530_VLAN_EG_UNTAGGED) |
-			   MT753X_BPDU_CPU_ONLY);
-=======
 		   PAE_BPDU_FR | PAE_EG_TAG_MASK | PAE_PORT_FW_MASK |
 			   BPDU_EG_TAG_MASK | BPDU_PORT_FW_MASK,
 		   PAE_BPDU_FR | PAE_EG_TAG(MT7530_VLAN_EG_UNTAGGED) |
 			   PAE_PORT_FW(TO_CPU_FW_CPU_ONLY) |
 			   BPDU_EG_TAG(MT7530_VLAN_EG_UNTAGGED) |
 			   TO_CPU_FW_CPU_ONLY);
->>>>>>> 2d5404ca
 
 	/* Trap frames with :01 and :02 MAC DAs to the CPU port(s) and egress
 	 * them VLAN-untagged.
 	 */
 	mt7530_rmw(priv, MT753X_RGAC1,
-<<<<<<< HEAD
-		   MT753X_R02_BPDU_FR | MT753X_R02_EG_TAG_MASK |
-			   MT753X_R02_PORT_FW_MASK | MT753X_R01_BPDU_FR |
-			   MT753X_R01_EG_TAG_MASK | MT753X_R01_PORT_FW_MASK,
-		   MT753X_R02_BPDU_FR |
-			   MT753X_R02_EG_TAG(MT7530_VLAN_EG_UNTAGGED) |
-			   MT753X_R02_PORT_FW(MT753X_BPDU_CPU_ONLY) |
-			   MT753X_R01_BPDU_FR |
-			   MT753X_R01_EG_TAG(MT7530_VLAN_EG_UNTAGGED) |
-			   MT753X_BPDU_CPU_ONLY);
-=======
 		   R02_BPDU_FR | R02_EG_TAG_MASK | R02_PORT_FW_MASK |
 			   R01_BPDU_FR | R01_EG_TAG_MASK | R01_PORT_FW_MASK,
 		   R02_BPDU_FR | R02_EG_TAG(MT7530_VLAN_EG_UNTAGGED) |
 			   R02_PORT_FW(TO_CPU_FW_CPU_ONLY) | R01_BPDU_FR |
 			   R01_EG_TAG(MT7530_VLAN_EG_UNTAGGED) |
 			   TO_CPU_FW_CPU_ONLY);
->>>>>>> 2d5404ca
 
 	/* Trap frames with :03 and :0E MAC DAs to the CPU port(s) and egress
 	 * them VLAN-untagged.
 	 */
 	mt7530_rmw(priv, MT753X_RGAC2,
-<<<<<<< HEAD
-		   MT753X_R0E_BPDU_FR | MT753X_R0E_EG_TAG_MASK |
-			   MT753X_R0E_PORT_FW_MASK | MT753X_R03_BPDU_FR |
-			   MT753X_R03_EG_TAG_MASK | MT753X_R03_PORT_FW_MASK,
-		   MT753X_R0E_BPDU_FR |
-			   MT753X_R0E_EG_TAG(MT7530_VLAN_EG_UNTAGGED) |
-			   MT753X_R0E_PORT_FW(MT753X_BPDU_CPU_ONLY) |
-			   MT753X_R03_BPDU_FR |
-			   MT753X_R03_EG_TAG(MT7530_VLAN_EG_UNTAGGED) |
-			   MT753X_BPDU_CPU_ONLY);
-=======
 		   R0E_BPDU_FR | R0E_EG_TAG_MASK | R0E_PORT_FW_MASK |
 			   R03_BPDU_FR | R03_EG_TAG_MASK | R03_PORT_FW_MASK,
 		   R0E_BPDU_FR | R0E_EG_TAG(MT7530_VLAN_EG_UNTAGGED) |
 			   R0E_PORT_FW(TO_CPU_FW_CPU_ONLY) | R03_BPDU_FR |
 			   R03_EG_TAG(MT7530_VLAN_EG_UNTAGGED) |
 			   TO_CPU_FW_CPU_ONLY);
->>>>>>> 2d5404ca
 }
 
 static void
@@ -2971,20 +2936,7 @@
 	struct mt7530_priv *priv = dp->ds->priv;
 	u32 mcr;
 
-<<<<<<< HEAD
-	mcr = PMCR_RX_EN | PMCR_TX_EN | PMCR_FORCE_LNK;
-
-	/* MT753x MAC works in 1G full duplex mode for all up-clocked
-	 * variants.
-	 */
-	if (interface == PHY_INTERFACE_MODE_TRGMII ||
-	    (phy_interface_mode_is_8023z(interface))) {
-		speed = SPEED_1000;
-		duplex = DUPLEX_FULL;
-	}
-=======
 	mcr = PMCR_MAC_RX_EN | PMCR_MAC_TX_EN | PMCR_FORCE_LNK;
->>>>>>> 2d5404ca
 
 	switch (speed) {
 	case SPEED_1000:
