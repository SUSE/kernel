/*
 * B53 register access through SPI
 *
 * Copyright (C) 2011-2013 Jonas Gorski <jogo@openwrt.org>
 *
 * Permission to use, copy, modify, and/or distribute this software for any
 * purpose with or without fee is hereby granted, provided that the above
 * copyright notice and this permission notice appear in all copies.
 *
 * THE SOFTWARE IS PROVIDED "AS IS" AND THE AUTHOR DISCLAIMS ALL WARRANTIES
 * WITH REGARD TO THIS SOFTWARE INCLUDING ALL IMPLIED WARRANTIES OF
 * MERCHANTABILITY AND FITNESS. IN NO EVENT SHALL THE AUTHOR BE LIABLE FOR
 * ANY SPECIAL, DIRECT, INDIRECT, OR CONSEQUENTIAL DAMAGES OR ANY DAMAGES
 * WHATSOEVER RESULTING FROM LOSS OF USE, DATA OR PROFITS, WHETHER IN AN
 * ACTION OF CONTRACT, NEGLIGENCE OR OTHER TORTIOUS ACTION, ARISING OUT OF
 * OR IN CONNECTION WITH THE USE OR PERFORMANCE OF THIS SOFTWARE.
 */

#include <asm/unaligned.h>

#include <linux/delay.h>
#include <linux/kernel.h>
#include <linux/module.h>
#include <linux/spi/spi.h>
#include <linux/platform_data/b53.h>

#include "b53_priv.h"

#define B53_SPI_DATA		0xf0

#define B53_SPI_STATUS		0xfe
#define B53_SPI_CMD_SPIF	BIT(7)
#define B53_SPI_CMD_RACK	BIT(5)

#define B53_SPI_CMD_READ	0x00
#define B53_SPI_CMD_WRITE	0x01
#define B53_SPI_CMD_NORMAL	0x60
#define B53_SPI_CMD_FAST	0x10

#define B53_SPI_PAGE_SELECT	0xff

static inline int b53_spi_read_reg(struct spi_device *spi, u8 reg, u8 *val,
				   unsigned int len)
{
	u8 txbuf[2];

	txbuf[0] = B53_SPI_CMD_NORMAL | B53_SPI_CMD_READ;
	txbuf[1] = reg;

	return spi_write_then_read(spi, txbuf, 2, val, len);
}

static inline int b53_spi_clear_status(struct spi_device *spi)
{
	unsigned int i;
	u8 rxbuf;
	int ret;

	for (i = 0; i < 10; i++) {
		ret = b53_spi_read_reg(spi, B53_SPI_STATUS, &rxbuf, 1);
		if (ret)
			return ret;

		if (!(rxbuf & B53_SPI_CMD_SPIF))
			break;

		mdelay(1);
	}

	if (i == 10)
		return -EIO;

	return 0;
}

static inline int b53_spi_set_page(struct spi_device *spi, u8 page)
{
	u8 txbuf[3];

	txbuf[0] = B53_SPI_CMD_NORMAL | B53_SPI_CMD_WRITE;
	txbuf[1] = B53_SPI_PAGE_SELECT;
	txbuf[2] = page;

	return spi_write(spi, txbuf, sizeof(txbuf));
}

static inline int b53_prepare_reg_access(struct spi_device *spi, u8 page)
{
	int ret = b53_spi_clear_status(spi);

	if (ret)
		return ret;

	return b53_spi_set_page(spi, page);
}

static int b53_spi_prepare_reg_read(struct spi_device *spi, u8 reg)
{
	u8 rxbuf;
	int retry_count;
	int ret;

	ret = b53_spi_read_reg(spi, reg, &rxbuf, 1);
	if (ret)
		return ret;

	for (retry_count = 0; retry_count < 10; retry_count++) {
		ret = b53_spi_read_reg(spi, B53_SPI_STATUS, &rxbuf, 1);
		if (ret)
			return ret;

		if (rxbuf & B53_SPI_CMD_RACK)
			break;

		mdelay(1);
	}

	if (retry_count == 10)
		return -EIO;

	return 0;
}

static int b53_spi_read(struct b53_device *dev, u8 page, u8 reg, u8 *data,
			unsigned int len)
{
	struct spi_device *spi = dev->priv;
	int ret;

	ret = b53_prepare_reg_access(spi, page);
	if (ret)
		return ret;

	ret = b53_spi_prepare_reg_read(spi, reg);
	if (ret)
		return ret;

	return b53_spi_read_reg(spi, B53_SPI_DATA, data, len);
}

static int b53_spi_read8(struct b53_device *dev, u8 page, u8 reg, u8 *val)
{
	return b53_spi_read(dev, page, reg, val, 1);
}

static int b53_spi_read16(struct b53_device *dev, u8 page, u8 reg, u16 *val)
{
	__le16 value;
	int ret;

	ret = b53_spi_read(dev, page, reg, (u8 *)&value, 2);

	if (!ret)
		*val = le16_to_cpu(value);

	return ret;
}

static int b53_spi_read32(struct b53_device *dev, u8 page, u8 reg, u32 *val)
{
	__le32 value;
	int ret;

	ret = b53_spi_read(dev, page, reg, (u8 *)&value, 4);

	if (!ret)
		*val = le32_to_cpu(value);

	return ret;
}

static int b53_spi_read48(struct b53_device *dev, u8 page, u8 reg, u64 *val)
{
	__le64 value;
	int ret;

	*val = 0;
	ret = b53_spi_read(dev, page, reg, (u8 *)&value, 6);
	if (!ret)
		*val = le64_to_cpu(value);

	return ret;
}

static int b53_spi_read64(struct b53_device *dev, u8 page, u8 reg, u64 *val)
{
	__le64 value;
	int ret;

	ret = b53_spi_read(dev, page, reg, (u8 *)&value, 8);

	if (!ret)
		*val = le64_to_cpu(value);

	return ret;
}

static int b53_spi_write8(struct b53_device *dev, u8 page, u8 reg, u8 value)
{
	struct spi_device *spi = dev->priv;
	int ret;
	u8 txbuf[3];

	ret = b53_prepare_reg_access(spi, page);
	if (ret)
		return ret;

	txbuf[0] = B53_SPI_CMD_NORMAL | B53_SPI_CMD_WRITE;
	txbuf[1] = reg;
	txbuf[2] = value;

	return spi_write(spi, txbuf, sizeof(txbuf));
}

static int b53_spi_write16(struct b53_device *dev, u8 page, u8 reg, u16 value)
{
	struct spi_device *spi = dev->priv;
	int ret;
	u8 txbuf[4];

	ret = b53_prepare_reg_access(spi, page);
	if (ret)
		return ret;

	txbuf[0] = B53_SPI_CMD_NORMAL | B53_SPI_CMD_WRITE;
	txbuf[1] = reg;
	put_unaligned_le16(value, &txbuf[2]);

	return spi_write(spi, txbuf, sizeof(txbuf));
}

static int b53_spi_write32(struct b53_device *dev, u8 page, u8 reg, u32 value)
{
	struct spi_device *spi = dev->priv;
	int ret;
	u8 txbuf[6];

	ret = b53_prepare_reg_access(spi, page);
	if (ret)
		return ret;

	txbuf[0] = B53_SPI_CMD_NORMAL | B53_SPI_CMD_WRITE;
	txbuf[1] = reg;
	put_unaligned_le32(value, &txbuf[2]);

	return spi_write(spi, txbuf, sizeof(txbuf));
}

static int b53_spi_write48(struct b53_device *dev, u8 page, u8 reg, u64 value)
{
	struct spi_device *spi = dev->priv;
	int ret;
	u8 txbuf[10];

	ret = b53_prepare_reg_access(spi, page);
	if (ret)
		return ret;

	txbuf[0] = B53_SPI_CMD_NORMAL | B53_SPI_CMD_WRITE;
	txbuf[1] = reg;
	put_unaligned_le64(value, &txbuf[2]);

	return spi_write(spi, txbuf, sizeof(txbuf) - 2);
}

static int b53_spi_write64(struct b53_device *dev, u8 page, u8 reg, u64 value)
{
	struct spi_device *spi = dev->priv;
	int ret;
	u8 txbuf[10];

	ret = b53_prepare_reg_access(spi, page);
	if (ret)
		return ret;

	txbuf[0] = B53_SPI_CMD_NORMAL | B53_SPI_CMD_WRITE;
	txbuf[1] = reg;
	put_unaligned_le64(value, &txbuf[2]);

	return spi_write(spi, txbuf, sizeof(txbuf));
}

static const struct b53_io_ops b53_spi_ops = {
	.read8 = b53_spi_read8,
	.read16 = b53_spi_read16,
	.read32 = b53_spi_read32,
	.read48 = b53_spi_read48,
	.read64 = b53_spi_read64,
	.write8 = b53_spi_write8,
	.write16 = b53_spi_write16,
	.write32 = b53_spi_write32,
	.write48 = b53_spi_write48,
	.write64 = b53_spi_write64,
};

static int b53_spi_probe(struct spi_device *spi)
{
	struct b53_device *dev;
	int ret;

	dev = b53_switch_alloc(&spi->dev, &b53_spi_ops, spi);
	if (!dev)
		return -ENOMEM;

	if (spi->dev.platform_data)
		dev->pdata = spi->dev.platform_data;

	ret = b53_switch_register(dev);
	if (ret)
		return ret;

	spi_set_drvdata(spi, dev);

	return 0;
}

static void b53_spi_remove(struct spi_device *spi)
{
	struct b53_device *dev = spi_get_drvdata(spi);

	if (dev)
		b53_switch_remove(dev);
}

<<<<<<< HEAD
	spi_set_drvdata(spi, NULL);

	return 0;
=======
static void b53_spi_shutdown(struct spi_device *spi)
{
	struct b53_device *dev = spi_get_drvdata(spi);

	if (dev)
		b53_switch_shutdown(dev);

	spi_set_drvdata(spi, NULL);
>>>>>>> eb3cdb58
}

static void b53_spi_shutdown(struct spi_device *spi)
{
	struct b53_device *dev = spi_get_drvdata(spi);

	if (dev)
		b53_switch_shutdown(dev);

	spi_set_drvdata(spi, NULL);
}

static const struct of_device_id b53_spi_of_match[] = {
	{ .compatible = "brcm,bcm5325" },
	{ .compatible = "brcm,bcm5365" },
	{ .compatible = "brcm,bcm5395" },
	{ .compatible = "brcm,bcm5397" },
	{ .compatible = "brcm,bcm5398" },
	{ .compatible = "brcm,bcm53115" },
	{ .compatible = "brcm,bcm53125" },
	{ .compatible = "brcm,bcm53128" },
	{ /* sentinel */ }
};
MODULE_DEVICE_TABLE(of, b53_spi_of_match);

static const struct spi_device_id b53_spi_ids[] = {
	{ .name = "bcm5325" },
	{ .name = "bcm5365" },
	{ .name = "bcm5395" },
	{ .name = "bcm5397" },
	{ .name = "bcm5398" },
	{ .name = "bcm53115" },
	{ .name = "bcm53125" },
	{ .name = "bcm53128" },
	{ /* sentinel */ }
};
MODULE_DEVICE_TABLE(spi, b53_spi_ids);

static struct spi_driver b53_spi_driver = {
	.driver = {
		.name	= "b53-switch",
		.of_match_table = b53_spi_of_match,
	},
	.probe	= b53_spi_probe,
	.remove	= b53_spi_remove,
	.shutdown = b53_spi_shutdown,
	.id_table = b53_spi_ids,
};

module_spi_driver(b53_spi_driver);

MODULE_AUTHOR("Jonas Gorski <jogo@openwrt.org>");
MODULE_DESCRIPTION("B53 SPI access driver");
MODULE_LICENSE("Dual BSD/GPL");<|MERGE_RESOLUTION|>--- conflicted
+++ resolved
@@ -322,22 +322,6 @@
 		b53_switch_remove(dev);
 }
 
-<<<<<<< HEAD
-	spi_set_drvdata(spi, NULL);
-
-	return 0;
-=======
-static void b53_spi_shutdown(struct spi_device *spi)
-{
-	struct b53_device *dev = spi_get_drvdata(spi);
-
-	if (dev)
-		b53_switch_shutdown(dev);
-
-	spi_set_drvdata(spi, NULL);
->>>>>>> eb3cdb58
-}
-
 static void b53_spi_shutdown(struct spi_device *spi)
 {
 	struct b53_device *dev = spi_get_drvdata(spi);
