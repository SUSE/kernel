/*
 * B53 common definitions
 *
 * Copyright (C) 2011-2013 Jonas Gorski <jogo@openwrt.org>
 *
 * Permission to use, copy, modify, and/or distribute this software for any
 * purpose with or without fee is hereby granted, provided that the above
 * copyright notice and this permission notice appear in all copies.
 *
 * THE SOFTWARE IS PROVIDED "AS IS" AND THE AUTHOR DISCLAIMS ALL WARRANTIES
 * WITH REGARD TO THIS SOFTWARE INCLUDING ALL IMPLIED WARRANTIES OF
 * MERCHANTABILITY AND FITNESS. IN NO EVENT SHALL THE AUTHOR BE LIABLE FOR
 * ANY SPECIAL, DIRECT, INDIRECT, OR CONSEQUENTIAL DAMAGES OR ANY DAMAGES
 * WHATSOEVER RESULTING FROM LOSS OF USE, DATA OR PROFITS, WHETHER IN AN
 * ACTION OF CONTRACT, NEGLIGENCE OR OTHER TORTIOUS ACTION, ARISING OUT OF
 * OR IN CONNECTION WITH THE USE OR PERFORMANCE OF THIS SOFTWARE.
 */

#ifndef __B53_PRIV_H
#define __B53_PRIV_H

#include <linux/kernel.h>
#include <linux/mutex.h>
#include <linux/phy.h>
#include <linux/etherdevice.h>
#include <net/dsa.h>

#include "b53_regs.h"

struct b53_device;
struct net_device;
struct phylink_link_state;

struct b53_io_ops {
	int (*read8)(struct b53_device *dev, u8 page, u8 reg, u8 *value);
	int (*read16)(struct b53_device *dev, u8 page, u8 reg, u16 *value);
	int (*read32)(struct b53_device *dev, u8 page, u8 reg, u32 *value);
	int (*read48)(struct b53_device *dev, u8 page, u8 reg, u64 *value);
	int (*read64)(struct b53_device *dev, u8 page, u8 reg, u64 *value);
	int (*write8)(struct b53_device *dev, u8 page, u8 reg, u8 value);
	int (*write16)(struct b53_device *dev, u8 page, u8 reg, u16 value);
	int (*write32)(struct b53_device *dev, u8 page, u8 reg, u32 value);
	int (*write48)(struct b53_device *dev, u8 page, u8 reg, u64 value);
	int (*write64)(struct b53_device *dev, u8 page, u8 reg, u64 value);
	int (*phy_read16)(struct b53_device *dev, int addr, int reg, u16 *value);
	int (*phy_write16)(struct b53_device *dev, int addr, int reg, u16 value);
	int (*irq_enable)(struct b53_device *dev, int port);
	void (*irq_disable)(struct b53_device *dev, int port);
	u8 (*serdes_map_lane)(struct b53_device *dev, int port);
	int (*serdes_link_state)(struct b53_device *dev, int port,
				 struct phylink_link_state *state);
	void (*serdes_config)(struct b53_device *dev, int port,
			      unsigned int mode,
			      const struct phylink_link_state *state);
	void (*serdes_an_restart)(struct b53_device *dev, int port);
	void (*serdes_link_set)(struct b53_device *dev, int port,
				unsigned int mode, phy_interface_t interface,
				bool link_up);
	void (*serdes_phylink_validate)(struct b53_device *dev, int port,
					unsigned long *supported,
					struct phylink_link_state *state);
};

#define B53_INVALID_LANE	0xff

enum {
	BCM4908_DEVICE_ID = 0x4908,
	BCM5325_DEVICE_ID = 0x25,
	BCM5365_DEVICE_ID = 0x65,
	BCM5389_DEVICE_ID = 0x89,
	BCM5395_DEVICE_ID = 0x95,
	BCM5397_DEVICE_ID = 0x97,
	BCM5398_DEVICE_ID = 0x98,
	BCM53115_DEVICE_ID = 0x53115,
	BCM53125_DEVICE_ID = 0x53125,
	BCM53128_DEVICE_ID = 0x53128,
	BCM63XX_DEVICE_ID = 0x6300,
	BCM53010_DEVICE_ID = 0x53010,
	BCM53011_DEVICE_ID = 0x53011,
	BCM53012_DEVICE_ID = 0x53012,
	BCM53018_DEVICE_ID = 0x53018,
	BCM53019_DEVICE_ID = 0x53019,
	BCM58XX_DEVICE_ID = 0x5800,
	BCM583XX_DEVICE_ID = 0x58300,
	BCM7445_DEVICE_ID = 0x7445,
	BCM7278_DEVICE_ID = 0x7278,
};

#define B53_N_PORTS	9
#define B53_N_PORTS_25	6

struct b53_port {
	u16		vlan_ctl_mask;
	struct ethtool_eee eee;
};

struct b53_vlan {
	u16 members;
	u16 untag;
	bool valid;
};

struct b53_device {
	struct dsa_switch *ds;
	struct b53_platform_data *pdata;
	const char *name;

	struct mutex reg_mutex;
	struct mutex stats_mutex;
	const struct b53_io_ops *ops;

	/* chip specific data */
	u32 chip_id;
	u8 core_rev;
	u8 vta_regs[3];
	u8 duplex_reg;
	u8 jumbo_pm_reg;
	u8 jumbo_size_reg;
	int reset_gpio;
	u8 num_arl_bins;
	u16 num_arl_buckets;
	enum dsa_tag_protocol tag_protocol;

	/* used ports mask */
	u16 enabled_ports;
	unsigned int cpu_port;

	/* connect specific data */
	u8 current_page;
	struct device *dev;
	u8 serdes_lane;

	/* Master MDIO bus we got probed from */
	struct mii_bus *bus;

	void *priv;

	/* run time configuration */
	bool enable_jumbo;

	unsigned int num_vlans;
	struct b53_vlan *vlans;
	bool vlan_enabled;
	unsigned int num_ports;
	struct b53_port *ports;
};

#define b53_for_each_port(dev, i) \
	for (i = 0; i < B53_N_PORTS; i++) \
		if (dev->enabled_ports & BIT(i))


static inline int is5325(struct b53_device *dev)
{
	return dev->chip_id == BCM5325_DEVICE_ID;
}

static inline int is5365(struct b53_device *dev)
{
#ifdef CONFIG_BCM47XX
	return dev->chip_id == BCM5365_DEVICE_ID;
#else
	return 0;
#endif
}

static inline int is5397_98(struct b53_device *dev)
{
	return dev->chip_id == BCM5397_DEVICE_ID ||
		dev->chip_id == BCM5398_DEVICE_ID;
}

static inline int is539x(struct b53_device *dev)
{
	return dev->chip_id == BCM5395_DEVICE_ID ||
		dev->chip_id == BCM5397_DEVICE_ID ||
		dev->chip_id == BCM5398_DEVICE_ID;
}

static inline int is531x5(struct b53_device *dev)
{
	return dev->chip_id == BCM53115_DEVICE_ID ||
		dev->chip_id == BCM53125_DEVICE_ID ||
		dev->chip_id == BCM53128_DEVICE_ID;
}

static inline int is63xx(struct b53_device *dev)
{
	return dev->chip_id == BCM63XX_DEVICE_ID;
}

static inline int is5301x(struct b53_device *dev)
{
	return dev->chip_id == BCM53010_DEVICE_ID ||
		dev->chip_id == BCM53011_DEVICE_ID ||
		dev->chip_id == BCM53012_DEVICE_ID ||
		dev->chip_id == BCM53018_DEVICE_ID ||
		dev->chip_id == BCM53019_DEVICE_ID;
}

static inline int is58xx(struct b53_device *dev)
{
	return dev->chip_id == BCM58XX_DEVICE_ID ||
		dev->chip_id == BCM583XX_DEVICE_ID ||
		dev->chip_id == BCM7445_DEVICE_ID ||
		dev->chip_id == BCM7278_DEVICE_ID;
}

#define B53_CPU_PORT_25	5
#define B53_CPU_PORT	8

static inline unsigned int b53_max_arl_entries(struct b53_device *dev)
{
	return dev->num_arl_buckets * dev->num_arl_bins;
}

struct b53_device *b53_switch_alloc(struct device *base,
				    const struct b53_io_ops *ops,
				    void *priv);

int b53_switch_detect(struct b53_device *dev);

int b53_switch_register(struct b53_device *dev);

static inline void b53_switch_remove(struct b53_device *dev)
{
	dsa_unregister_switch(dev->ds);
}

#define b53_build_op(type_op_size, val_type)				\
static inline int b53_##type_op_size(struct b53_device *dev, u8 page,	\
				     u8 reg, val_type val)		\
{									\
	int ret;							\
									\
	mutex_lock(&dev->reg_mutex);					\
	ret = dev->ops->type_op_size(dev, page, reg, val);		\
	mutex_unlock(&dev->reg_mutex);					\
									\
	return ret;							\
}

b53_build_op(read8, u8 *);
b53_build_op(read16, u16 *);
b53_build_op(read32, u32 *);
b53_build_op(read48, u64 *);
b53_build_op(read64, u64 *);

b53_build_op(write8, u8);
b53_build_op(write16, u16);
b53_build_op(write32, u32);
b53_build_op(write48, u64);
b53_build_op(write64, u64);

struct b53_arl_entry {
	u16 port;
	u8 mac[ETH_ALEN];
	u16 vid;
	u8 is_valid:1;
	u8 is_age:1;
	u8 is_static:1;
};

static inline void b53_arl_to_entry(struct b53_arl_entry *ent,
				    u64 mac_vid, u32 fwd_entry)
{
	memset(ent, 0, sizeof(*ent));
	ent->port = fwd_entry & ARLTBL_DATA_PORT_ID_MASK;
	ent->is_valid = !!(fwd_entry & ARLTBL_VALID);
	ent->is_age = !!(fwd_entry & ARLTBL_AGE);
	ent->is_static = !!(fwd_entry & ARLTBL_STATIC);
	u64_to_ether_addr(mac_vid, ent->mac);
	ent->vid = mac_vid >> ARLTBL_VID_S;
}

static inline void b53_arl_from_entry(u64 *mac_vid, u32 *fwd_entry,
				      const struct b53_arl_entry *ent)
{
	*mac_vid = ether_addr_to_u64(ent->mac);
	*mac_vid |= (u64)(ent->vid & ARLTBL_VID_MASK) << ARLTBL_VID_S;
	*fwd_entry = ent->port & ARLTBL_DATA_PORT_ID_MASK;
	if (ent->is_valid)
		*fwd_entry |= ARLTBL_VALID;
	if (ent->is_static)
		*fwd_entry |= ARLTBL_STATIC;
	if (ent->is_age)
		*fwd_entry |= ARLTBL_AGE;
}

#ifdef CONFIG_BCM47XX

#include <linux/bcm47xx_nvram.h>
#include <bcm47xx_board.h>
static inline int b53_switch_get_reset_gpio(struct b53_device *dev)
{
	enum bcm47xx_board board = bcm47xx_board_get();

	switch (board) {
	case BCM47XX_BOARD_LINKSYS_WRT300NV11:
	case BCM47XX_BOARD_LINKSYS_WRT310NV1:
		return 8;
	default:
		return bcm47xx_nvram_gpio_pin("robo_reset");
	}
}
#else
static inline int b53_switch_get_reset_gpio(struct b53_device *dev)
{
	return -ENOENT;
}
#endif

/* Exported functions towards other drivers */
void b53_imp_vlan_setup(struct dsa_switch *ds, int cpu_port);
int b53_configure_vlan(struct dsa_switch *ds);
void b53_get_strings(struct dsa_switch *ds, int port, u32 stringset,
		     uint8_t *data);
void b53_get_ethtool_stats(struct dsa_switch *ds, int port, uint64_t *data);
int b53_get_sset_count(struct dsa_switch *ds, int port, int sset);
void b53_get_ethtool_phy_stats(struct dsa_switch *ds, int port, uint64_t *data);
int b53_br_join(struct dsa_switch *ds, int port, struct net_device *bridge);
void b53_br_leave(struct dsa_switch *ds, int port, struct net_device *bridge);
void b53_br_set_stp_state(struct dsa_switch *ds, int port, u8 state);
void b53_br_fast_age(struct dsa_switch *ds, int port);
int b53_br_flags_pre(struct dsa_switch *ds, int port,
		     struct switchdev_brport_flags flags,
		     struct netlink_ext_ack *extack);
int b53_br_flags(struct dsa_switch *ds, int port,
		 struct switchdev_brport_flags flags,
		 struct netlink_ext_ack *extack);
int b53_set_mrouter(struct dsa_switch *ds, int port, bool mrouter,
		    struct netlink_ext_ack *extack);
int b53_setup_devlink_resources(struct dsa_switch *ds);
void b53_port_event(struct dsa_switch *ds, int port);
void b53_phylink_validate(struct dsa_switch *ds, int port,
			  unsigned long *supported,
			  struct phylink_link_state *state);
int b53_phylink_mac_link_state(struct dsa_switch *ds, int port,
			       struct phylink_link_state *state);
void b53_phylink_mac_config(struct dsa_switch *ds, int port,
			    unsigned int mode,
			    const struct phylink_link_state *state);
void b53_phylink_mac_an_restart(struct dsa_switch *ds, int port);
void b53_phylink_mac_link_down(struct dsa_switch *ds, int port,
			       unsigned int mode,
			       phy_interface_t interface);
void b53_phylink_mac_link_up(struct dsa_switch *ds, int port,
			     unsigned int mode,
			     phy_interface_t interface,
			     struct phy_device *phydev,
			     int speed, int duplex,
			     bool tx_pause, bool rx_pause);
<<<<<<< HEAD
int b53_vlan_filtering(struct dsa_switch *ds, int port, bool vlan_filtering);
int b53_vlan_prepare(struct dsa_switch *ds, int port,
		     const struct switchdev_obj_port_vlan *vlan);
void b53_vlan_add(struct dsa_switch *ds, int port,
		  const struct switchdev_obj_port_vlan *vlan);
=======
int b53_vlan_filtering(struct dsa_switch *ds, int port, bool vlan_filtering,
		       struct netlink_ext_ack *extack);
int b53_vlan_add(struct dsa_switch *ds, int port,
		 const struct switchdev_obj_port_vlan *vlan,
		 struct netlink_ext_ack *extack);
>>>>>>> 7d2a07b7
int b53_vlan_del(struct dsa_switch *ds, int port,
		 const struct switchdev_obj_port_vlan *vlan);
int b53_fdb_add(struct dsa_switch *ds, int port,
		const unsigned char *addr, u16 vid);
int b53_fdb_del(struct dsa_switch *ds, int port,
		const unsigned char *addr, u16 vid);
int b53_fdb_dump(struct dsa_switch *ds, int port,
		 dsa_fdb_dump_cb_t *cb, void *data);
int b53_mdb_add(struct dsa_switch *ds, int port,
		const struct switchdev_obj_port_mdb *mdb);
int b53_mdb_del(struct dsa_switch *ds, int port,
		const struct switchdev_obj_port_mdb *mdb);
int b53_mirror_add(struct dsa_switch *ds, int port,
		   struct dsa_mall_mirror_tc_entry *mirror, bool ingress);
enum dsa_tag_protocol b53_get_tag_protocol(struct dsa_switch *ds, int port,
					   enum dsa_tag_protocol mprot);
void b53_mirror_del(struct dsa_switch *ds, int port,
		    struct dsa_mall_mirror_tc_entry *mirror);
int b53_enable_port(struct dsa_switch *ds, int port, struct phy_device *phy);
void b53_disable_port(struct dsa_switch *ds, int port);
void b53_brcm_hdr_setup(struct dsa_switch *ds, int port);
void b53_eee_enable_set(struct dsa_switch *ds, int port, bool enable);
int b53_eee_init(struct dsa_switch *ds, int port, struct phy_device *phy);
int b53_get_mac_eee(struct dsa_switch *ds, int port, struct ethtool_eee *e);
int b53_set_mac_eee(struct dsa_switch *ds, int port, struct ethtool_eee *e);

#endif<|MERGE_RESOLUTION|>--- conflicted
+++ resolved
@@ -350,19 +350,11 @@
 			     struct phy_device *phydev,
 			     int speed, int duplex,
 			     bool tx_pause, bool rx_pause);
-<<<<<<< HEAD
-int b53_vlan_filtering(struct dsa_switch *ds, int port, bool vlan_filtering);
-int b53_vlan_prepare(struct dsa_switch *ds, int port,
-		     const struct switchdev_obj_port_vlan *vlan);
-void b53_vlan_add(struct dsa_switch *ds, int port,
-		  const struct switchdev_obj_port_vlan *vlan);
-=======
 int b53_vlan_filtering(struct dsa_switch *ds, int port, bool vlan_filtering,
 		       struct netlink_ext_ack *extack);
 int b53_vlan_add(struct dsa_switch *ds, int port,
 		 const struct switchdev_obj_port_vlan *vlan,
 		 struct netlink_ext_ack *extack);
->>>>>>> 7d2a07b7
 int b53_vlan_del(struct dsa_switch *ds, int port,
 		 const struct switchdev_obj_port_vlan *vlan);
 int b53_fdb_add(struct dsa_switch *ds, int port,
