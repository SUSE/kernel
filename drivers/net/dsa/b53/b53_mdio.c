--- conflicted
+++ resolved
@@ -358,11 +358,6 @@
 		return;
 
 	b53_switch_remove(dev);
-<<<<<<< HEAD
-
-	dev_set_drvdata(&mdiodev->dev, NULL);
-=======
->>>>>>> eb3cdb58
 }
 
 static void b53_mdio_shutdown(struct mdio_device *mdiodev)
