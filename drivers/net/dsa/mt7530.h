/* SPDX-License-Identifier: GPL-2.0-only */
/*
 * Copyright (C) 2017 Sean Wang <sean.wang@mediatek.com>
 */

#ifndef __MT7530_H
#define __MT7530_H

#define MT7530_NUM_PORTS		7
#define MT7530_NUM_PHYS			5
#define MT7530_NUM_FDB_RECORDS		2048
#define MT7530_ALL_MEMBERS		0xff

#define MTK_HDR_LEN	4
#define MT7530_MAX_MTU	(15 * 1024 - ETH_HLEN - ETH_FCS_LEN - MTK_HDR_LEN)

enum mt753x_id {
	ID_MT7530 = 0,
	ID_MT7621 = 1,
	ID_MT7531 = 2,
	ID_MT7988 = 3,
	ID_EN7581 = 4,
};

#define	NUM_TRGMII_CTRL			5

#define TRGMII_BASE(x)			(0x10000 + (x))

/* Registers to ethsys access */
#define ETHSYS_CLKCFG0			0x2c
#define  ETHSYS_TRGMII_CLK_SEL362_5	BIT(11)

#define SYSC_REG_RSTCTRL		0x34
#define  RESET_MCM			BIT(2)

/* Register for ARL global control */
#define MT753X_AGC			0xc
#define  LOCAL_EN			BIT(7)

/* Register for MAC forward control */
#define MT753X_MFC			0x10
#define  BC_FFP_MASK			GENMASK(31, 24)
#define  BC_FFP(x)			FIELD_PREP(BC_FFP_MASK, x)
#define  UNM_FFP_MASK			GENMASK(23, 16)
#define  UNM_FFP(x)			FIELD_PREP(UNM_FFP_MASK, x)
#define  UNU_FFP_MASK			GENMASK(15, 8)
#define  UNU_FFP(x)			FIELD_PREP(UNU_FFP_MASK, x)
#define  MT7530_CPU_EN			BIT(7)
#define  MT7530_CPU_PORT_MASK		GENMASK(6, 4)
#define  MT7530_CPU_PORT(x)		FIELD_PREP(MT7530_CPU_PORT_MASK, x)
#define  MT7530_MIRROR_EN		BIT(3)
#define  MT7530_MIRROR_PORT_MASK	GENMASK(2, 0)
#define  MT7530_MIRROR_PORT_GET(x)	FIELD_GET(MT7530_MIRROR_PORT_MASK, x)
#define  MT7530_MIRROR_PORT_SET(x)	FIELD_PREP(MT7530_MIRROR_PORT_MASK, x)
#define  MT7531_QRY_FFP_MASK		GENMASK(7, 0)
#define  MT7531_QRY_FFP(x)		FIELD_PREP(MT7531_QRY_FFP_MASK, x)

/* Register for CPU forward control */
#define MT7531_CFC			0x4
#define  MT7531_MIRROR_EN		BIT(19)
#define  MT7531_MIRROR_PORT_MASK	GENMASK(18, 16)
#define  MT7531_MIRROR_PORT_GET(x)	FIELD_GET(MT7531_MIRROR_PORT_MASK, x)
#define  MT7531_MIRROR_PORT_SET(x)	FIELD_PREP(MT7531_MIRROR_PORT_MASK, x)
#define  MT7531_CPU_PMAP_MASK		GENMASK(7, 0)
#define  MT7531_CPU_PMAP(x)		FIELD_PREP(MT7531_CPU_PMAP_MASK, x)

#define MT753X_MIRROR_REG(id)		((id == ID_MT7531 || \
					  id == ID_MT7988 || \
					  id == ID_EN7581) ? \
					 MT7531_CFC : MT753X_MFC)

#define MT753X_MIRROR_EN(id)		((id == ID_MT7531 || \
					  id == ID_MT7988 || \
					  id == ID_EN7581) ? \
					 MT7531_MIRROR_EN : MT7530_MIRROR_EN)

#define MT753X_MIRROR_PORT_MASK(id)	((id == ID_MT7531 || \
					  id == ID_MT7988 || \
					  id == ID_EN7581) ? \
					 MT7531_MIRROR_PORT_MASK : \
					 MT7530_MIRROR_PORT_MASK)

#define MT753X_MIRROR_PORT_GET(id, val)	((id == ID_MT7531 || \
					  id == ID_MT7988 || \
					  id == ID_EN7581) ? \
					 MT7531_MIRROR_PORT_GET(val) : \
					 MT7530_MIRROR_PORT_GET(val))

#define MT753X_MIRROR_PORT_SET(id, val)	((id == ID_MT7531 || \
					  id == ID_MT7988 || \
					  id == ID_EN7581) ? \
					 MT7531_MIRROR_PORT_SET(val) : \
					 MT7530_MIRROR_PORT_SET(val))

/* Register for BPDU and PAE frame control */
#define MT753X_BPC			0x24
<<<<<<< HEAD
#define  MT753X_PAE_BPDU_FR		BIT(25)
#define  MT753X_PAE_EG_TAG_MASK		GENMASK(24, 22)
#define  MT753X_PAE_EG_TAG(x)		FIELD_PREP(MT753X_PAE_EG_TAG_MASK, x)
#define  MT753X_PAE_PORT_FW_MASK	GENMASK(18, 16)
#define  MT753X_PAE_PORT_FW(x)		FIELD_PREP(MT753X_PAE_PORT_FW_MASK, x)
#define  MT753X_BPDU_EG_TAG_MASK	GENMASK(8, 6)
#define  MT753X_BPDU_EG_TAG(x)		FIELD_PREP(MT753X_BPDU_EG_TAG_MASK, x)
#define  MT753X_BPDU_PORT_FW_MASK	GENMASK(2, 0)

/* Register for :01 and :02 MAC DA frame control */
#define MT753X_RGAC1			0x28
#define  MT753X_R02_BPDU_FR		BIT(25)
#define  MT753X_R02_EG_TAG_MASK		GENMASK(24, 22)
#define  MT753X_R02_EG_TAG(x)		FIELD_PREP(MT753X_R02_EG_TAG_MASK, x)
#define  MT753X_R02_PORT_FW_MASK	GENMASK(18, 16)
#define  MT753X_R02_PORT_FW(x)		FIELD_PREP(MT753X_R02_PORT_FW_MASK, x)
#define  MT753X_R01_BPDU_FR		BIT(9)
#define  MT753X_R01_EG_TAG_MASK		GENMASK(8, 6)
#define  MT753X_R01_EG_TAG(x)		FIELD_PREP(MT753X_R01_EG_TAG_MASK, x)
#define  MT753X_R01_PORT_FW_MASK	GENMASK(2, 0)

/* Register for :03 and :0E MAC DA frame control */
#define MT753X_RGAC2			0x2c
#define  MT753X_R0E_BPDU_FR		BIT(25)
#define  MT753X_R0E_EG_TAG_MASK		GENMASK(24, 22)
#define  MT753X_R0E_EG_TAG(x)		FIELD_PREP(MT753X_R0E_EG_TAG_MASK, x)
#define  MT753X_R0E_PORT_FW_MASK	GENMASK(18, 16)
#define  MT753X_R0E_PORT_FW(x)		FIELD_PREP(MT753X_R0E_PORT_FW_MASK, x)
#define  MT753X_R03_BPDU_FR		BIT(9)
#define  MT753X_R03_EG_TAG_MASK		GENMASK(8, 6)
#define  MT753X_R03_EG_TAG(x)		FIELD_PREP(MT753X_R03_EG_TAG_MASK, x)
#define  MT753X_R03_PORT_FW_MASK	GENMASK(2, 0)

enum mt753x_bpdu_port_fw {
	MT753X_BPDU_FOLLOW_MFC,
	MT753X_BPDU_CPU_EXCLUDE = 4,
	MT753X_BPDU_CPU_INCLUDE = 5,
	MT753X_BPDU_CPU_ONLY = 6,
	MT753X_BPDU_DROP = 7,
=======
#define  PAE_BPDU_FR			BIT(25)
#define  PAE_EG_TAG_MASK		GENMASK(24, 22)
#define  PAE_EG_TAG(x)			FIELD_PREP(PAE_EG_TAG_MASK, x)
#define  PAE_PORT_FW_MASK		GENMASK(18, 16)
#define  PAE_PORT_FW(x)			FIELD_PREP(PAE_PORT_FW_MASK, x)
#define  BPDU_EG_TAG_MASK		GENMASK(8, 6)
#define  BPDU_EG_TAG(x)			FIELD_PREP(BPDU_EG_TAG_MASK, x)
#define  BPDU_PORT_FW_MASK		GENMASK(2, 0)

/* Register for 01-80-C2-00-00-[01,02] MAC DA frame control */
#define MT753X_RGAC1			0x28
#define  R02_BPDU_FR			BIT(25)
#define  R02_EG_TAG_MASK		GENMASK(24, 22)
#define  R02_EG_TAG(x)			FIELD_PREP(R02_EG_TAG_MASK, x)
#define  R02_PORT_FW_MASK		GENMASK(18, 16)
#define  R02_PORT_FW(x)			FIELD_PREP(R02_PORT_FW_MASK, x)
#define  R01_BPDU_FR			BIT(9)
#define  R01_EG_TAG_MASK		GENMASK(8, 6)
#define  R01_EG_TAG(x)			FIELD_PREP(R01_EG_TAG_MASK, x)
#define  R01_PORT_FW_MASK		GENMASK(2, 0)

/* Register for 01-80-C2-00-00-[03,0E] MAC DA frame control */
#define MT753X_RGAC2			0x2c
#define  R0E_BPDU_FR			BIT(25)
#define  R0E_EG_TAG_MASK		GENMASK(24, 22)
#define  R0E_EG_TAG(x)			FIELD_PREP(R0E_EG_TAG_MASK, x)
#define  R0E_PORT_FW_MASK		GENMASK(18, 16)
#define  R0E_PORT_FW(x)			FIELD_PREP(R0E_PORT_FW_MASK, x)
#define  R03_BPDU_FR			BIT(9)
#define  R03_EG_TAG_MASK		GENMASK(8, 6)
#define  R03_EG_TAG(x)			FIELD_PREP(R03_EG_TAG_MASK, x)
#define  R03_PORT_FW_MASK		GENMASK(2, 0)

enum mt753x_to_cpu_fw {
	TO_CPU_FW_SYSTEM_DEFAULT,
	TO_CPU_FW_CPU_EXCLUDE = 4,
	TO_CPU_FW_CPU_INCLUDE = 5,
	TO_CPU_FW_CPU_ONLY = 6,
	TO_CPU_FW_DROP = 7,
>>>>>>> 2d5404ca
};

/* Registers for address table access */
#define MT7530_ATA1			0x74
#define  STATIC_EMP			0
#define  STATIC_ENT			3
#define MT7530_ATA2			0x78
#define  ATA2_IVL			BIT(15)
#define  ATA2_FID(x)			(((x) & 0x7) << 12)

/* Register for address table write data */
#define MT7530_ATWD			0x7c

/* Register for address table control */
#define MT7530_ATC			0x80
#define  ATC_HASH			(((x) & 0xfff) << 16)
#define  ATC_BUSY			BIT(15)
#define  ATC_SRCH_END			BIT(14)
#define  ATC_SRCH_HIT			BIT(13)
#define  ATC_INVALID			BIT(12)
#define  ATC_MAT(x)			(((x) & 0xf) << 8)
#define  ATC_MAT_MACTAB			ATC_MAT(0)

enum mt7530_fdb_cmd {
	MT7530_FDB_READ	= 0,
	MT7530_FDB_WRITE = 1,
	MT7530_FDB_FLUSH = 2,
	MT7530_FDB_START = 4,
	MT7530_FDB_NEXT = 5,
};

/* Registers for table search read address */
#define MT7530_TSRA1			0x84
#define  MAC_BYTE_0			24
#define  MAC_BYTE_1			16
#define  MAC_BYTE_2			8
#define  MAC_BYTE_3			0
#define  MAC_BYTE_MASK			0xff

#define MT7530_TSRA2			0x88
#define  MAC_BYTE_4			24
#define  MAC_BYTE_5			16
#define  CVID				0
#define  CVID_MASK			0xfff

#define MT7530_ATRD			0x8C
#define	 AGE_TIMER			24
#define  AGE_TIMER_MASK			0xff
#define  PORT_MAP			4
#define  PORT_MAP_MASK			0xff
#define  ENT_STATUS			2
#define  ENT_STATUS_MASK		0x3

/* Register for vlan table control */
#define MT7530_VTCR			0x90
#define  VTCR_BUSY			BIT(31)
#define  VTCR_INVALID			BIT(16)
#define  VTCR_FUNC(x)			(((x) & 0xf) << 12)
#define  VTCR_VID			((x) & 0xfff)

enum mt7530_vlan_cmd {
	/* Read/Write the specified VID entry from VAWD register based
	 * on VID.
	 */
	MT7530_VTCR_RD_VID = 0,
	MT7530_VTCR_WR_VID = 1,
};

/* Register for setup vlan and acl write data */
#define MT7530_VAWD1			0x94
#define  PORT_STAG			BIT(31)
/* Independent VLAN Learning */
#define  IVL_MAC			BIT(30)
/* Egress Tag Consistent */
#define  EG_CON				BIT(29)
/* Per VLAN Egress Tag Control */
#define  VTAG_EN			BIT(28)
/* VLAN Member Control */
#define  PORT_MEM(x)			(((x) & 0xff) << 16)
/* Filter ID */
#define  FID(x)				(((x) & 0x7) << 1)
/* VLAN Entry Valid */
#define  VLAN_VALID			BIT(0)
#define  PORT_MEM_SHFT			16
#define  PORT_MEM_MASK			0xff

enum mt7530_fid {
	FID_STANDALONE = 0,
	FID_BRIDGED = 1,
};

#define MT7530_VAWD2			0x98
/* Egress Tag Control */
#define  ETAG_CTRL_P(p, x)		(((x) & 0x3) << ((p) << 1))
#define  ETAG_CTRL_P_MASK(p)		ETAG_CTRL_P(p, 3)

enum mt7530_vlan_egress_attr {
	MT7530_VLAN_EGRESS_UNTAG = 0,
	MT7530_VLAN_EGRESS_TAG = 2,
	MT7530_VLAN_EGRESS_STACK = 3,
};

/* Register for address age control */
#define MT7530_AAC			0xa0
/* Disable ageing */
#define  AGE_DIS			BIT(20)
/* Age count */
#define  AGE_CNT_MASK			GENMASK(19, 12)
#define  AGE_CNT_MAX			0xff
#define  AGE_CNT(x)			(AGE_CNT_MASK & ((x) << 12))
/* Age unit */
#define  AGE_UNIT_MASK			GENMASK(11, 0)
#define  AGE_UNIT_MAX			0xfff
#define  AGE_UNIT(x)			(AGE_UNIT_MASK & (x))

/* Register for port STP state control */
#define MT7530_SSP_P(x)			(0x2000 + ((x) * 0x100))
#define  FID_PST(fid, state)		(((state) & 0x3) << ((fid) * 2))
#define  FID_PST_MASK(fid)		FID_PST(fid, 0x3)

enum mt7530_stp_state {
	MT7530_STP_DISABLED = 0,
	MT7530_STP_BLOCKING = 1,
	MT7530_STP_LISTENING = 1,
	MT7530_STP_LEARNING = 2,
	MT7530_STP_FORWARDING  = 3
};

/* Register for port control */
#define MT7530_PCR_P(x)			(0x2004 + ((x) * 0x100))
#define  PORT_TX_MIR			BIT(9)
#define  PORT_RX_MIR			BIT(8)
#define  PORT_VLAN(x)			((x) & 0x3)

enum mt7530_port_mode {
	/* Port Matrix Mode: Frames are forwarded by the PCR_MATRIX members. */
	MT7530_PORT_MATRIX_MODE = PORT_VLAN(0),

	/* Fallback Mode: Forward received frames with ingress ports that do
	 * not belong to the VLAN member. Frames whose VID is not listed on
	 * the VLAN table are forwarded by the PCR_MATRIX members.
	 */
	MT7530_PORT_FALLBACK_MODE = PORT_VLAN(1),

	/* Security Mode: Discard any frame due to ingress membership
	 * violation or VID missed on the VLAN table.
	 */
	MT7530_PORT_SECURITY_MODE = PORT_VLAN(3),
};

#define  PCR_MATRIX(x)			(((x) & 0xff) << 16)
#define  PORT_PRI(x)			(((x) & 0x7) << 24)
#define  EG_TAG(x)			(((x) & 0x3) << 28)
#define  PCR_MATRIX_MASK		PCR_MATRIX(0xff)
#define  PCR_MATRIX_CLR			PCR_MATRIX(0)
#define  PCR_PORT_VLAN_MASK		PORT_VLAN(3)

/* Register for port security control */
#define MT7530_PSC_P(x)			(0x200c + ((x) * 0x100))
#define  SA_DIS				BIT(4)

/* Register for port vlan control */
#define MT7530_PVC_P(x)			(0x2010 + ((x) * 0x100))
#define  PORT_SPEC_TAG			BIT(5)
#define  PVC_EG_TAG(x)			(((x) & 0x7) << 8)
#define  PVC_EG_TAG_MASK		PVC_EG_TAG(7)
#define  VLAN_ATTR(x)			(((x) & 0x3) << 6)
#define  VLAN_ATTR_MASK			VLAN_ATTR(3)
#define  ACC_FRM_MASK			GENMASK(1, 0)

enum mt7530_vlan_port_eg_tag {
	MT7530_VLAN_EG_DISABLED = 0,
	MT7530_VLAN_EG_CONSISTENT = 1,
	MT7530_VLAN_EG_UNTAGGED = 4,
};

enum mt7530_vlan_port_attr {
	MT7530_VLAN_USER = 0,
	MT7530_VLAN_TRANSPARENT = 3,
};

enum mt7530_vlan_port_acc_frm {
	MT7530_VLAN_ACC_ALL = 0,
	MT7530_VLAN_ACC_TAGGED = 1,
	MT7530_VLAN_ACC_UNTAGGED = 2,
};

#define  STAG_VPID			(((x) & 0xffff) << 16)

/* Register for port port-and-protocol based vlan 1 control */
#define MT7530_PPBV1_P(x)		(0x2014 + ((x) * 0x100))
#define  G0_PORT_VID(x)			(((x) & 0xfff) << 0)
#define  G0_PORT_VID_MASK		G0_PORT_VID(0xfff)
#define  G0_PORT_VID_DEF		G0_PORT_VID(0)

/* Register for port MAC control register */
#define MT753X_PMCR_P(x)		(0x3000 + ((x) * 0x100))
#define  PMCR_IFG_XMIT_MASK		GENMASK(19, 18)
#define  PMCR_IFG_XMIT(x)		FIELD_PREP(PMCR_IFG_XMIT_MASK, x)
#define  PMCR_EXT_PHY			BIT(17)
#define  PMCR_MAC_MODE			BIT(16)
#define  MT7530_FORCE_MODE		BIT(15)
#define  PMCR_MAC_TX_EN			BIT(14)
#define  PMCR_MAC_RX_EN			BIT(13)
#define  PMCR_BACKOFF_EN		BIT(9)
#define  PMCR_BACKPR_EN			BIT(8)
#define  PMCR_FORCE_EEE1G		BIT(7)
#define  PMCR_FORCE_EEE100		BIT(6)
#define  PMCR_FORCE_RX_FC_EN		BIT(5)
#define  PMCR_FORCE_TX_FC_EN		BIT(4)
#define  PMCR_FORCE_SPEED_1000		BIT(3)
#define  PMCR_FORCE_SPEED_100		BIT(2)
#define  PMCR_FORCE_FDX			BIT(1)
#define  PMCR_FORCE_LNK			BIT(0)
#define  MT7531_FORCE_MODE_LNK		BIT(31)
#define  MT7531_FORCE_MODE_SPD		BIT(30)
#define  MT7531_FORCE_MODE_DPX		BIT(29)
#define  MT7531_FORCE_MODE_RX_FC	BIT(28)
#define  MT7531_FORCE_MODE_TX_FC	BIT(27)
#define  MT7531_FORCE_MODE_EEE100	BIT(26)
#define  MT7531_FORCE_MODE_EEE1G	BIT(25)
#define  MT7531_FORCE_MODE_MASK		(MT7531_FORCE_MODE_LNK | \
					 MT7531_FORCE_MODE_SPD | \
					 MT7531_FORCE_MODE_DPX | \
					 MT7531_FORCE_MODE_RX_FC | \
					 MT7531_FORCE_MODE_TX_FC | \
					 MT7531_FORCE_MODE_EEE100 | \
					 MT7531_FORCE_MODE_EEE1G)
#define  MT753X_FORCE_MODE(id)		((id == ID_MT7531 || \
					  id == ID_MT7988) ? \
					 MT7531_FORCE_MODE_MASK : \
					 MT7530_FORCE_MODE)
#define  PMCR_LINK_SETTINGS_MASK	(PMCR_MAC_TX_EN | PMCR_MAC_RX_EN | \
					 PMCR_FORCE_EEE1G | \
					 PMCR_FORCE_EEE100 | \
					 PMCR_FORCE_RX_FC_EN | \
					 PMCR_FORCE_TX_FC_EN | \
					 PMCR_FORCE_SPEED_1000 | \
					 PMCR_FORCE_SPEED_100 | \
					 PMCR_FORCE_FDX | PMCR_FORCE_LNK)

#define MT753X_PMEEECR_P(x)		(0x3004 + (x) * 0x100)
#define  WAKEUP_TIME_1000_MASK		GENMASK(31, 24)
#define  WAKEUP_TIME_1000(x)		FIELD_PREP(WAKEUP_TIME_1000_MASK, x)
#define  WAKEUP_TIME_100_MASK		GENMASK(23, 16)
#define  WAKEUP_TIME_100(x)		FIELD_PREP(WAKEUP_TIME_100_MASK, x)
#define  LPI_THRESH_MASK		GENMASK(15, 4)
#define  LPI_THRESH_GET(x)		FIELD_GET(LPI_THRESH_MASK, x)
#define  LPI_THRESH_SET(x)		FIELD_PREP(LPI_THRESH_MASK, x)
#define  LPI_MODE_EN			BIT(0)

#define MT7530_PMSR_P(x)		(0x3008 + (x) * 0x100)
#define  PMSR_EEE1G			BIT(7)
#define  PMSR_EEE100M			BIT(6)
#define  PMSR_RX_FC			BIT(5)
#define  PMSR_TX_FC			BIT(4)
#define  PMSR_SPEED_1000		BIT(3)
#define  PMSR_SPEED_100			BIT(2)
#define  PMSR_SPEED_10			0x00
#define  PMSR_SPEED_MASK		(PMSR_SPEED_100 | PMSR_SPEED_1000)
#define  PMSR_DPX			BIT(1)
#define  PMSR_LINK			BIT(0)

/* Register for port debug count */
#define MT7531_DBG_CNT(x)		(0x3018 + (x) * 0x100)
#define  MT7531_DIS_CLR			BIT(31)

#define MT7530_GMACCR			0x30e0
#define  MAX_RX_JUMBO(x)		((x) << 2)
#define  MAX_RX_JUMBO_MASK		GENMASK(5, 2)
#define  MAX_RX_PKT_LEN_MASK		GENMASK(1, 0)
#define  MAX_RX_PKT_LEN_1522		0x0
#define  MAX_RX_PKT_LEN_1536		0x1
#define  MAX_RX_PKT_LEN_1552		0x2
#define  MAX_RX_PKT_LEN_JUMBO		0x3

/* Register for MIB */
#define MT7530_PORT_MIB_COUNTER(x)	(0x4000 + (x) * 0x100)
#define MT7530_MIB_CCR			0x4fe0
#define  CCR_MIB_ENABLE			BIT(31)
#define  CCR_RX_OCT_CNT_GOOD		BIT(7)
#define  CCR_RX_OCT_CNT_BAD		BIT(6)
#define  CCR_TX_OCT_CNT_GOOD		BIT(5)
#define  CCR_TX_OCT_CNT_BAD		BIT(4)
#define  CCR_MIB_FLUSH			(CCR_RX_OCT_CNT_GOOD | \
					 CCR_RX_OCT_CNT_BAD | \
					 CCR_TX_OCT_CNT_GOOD | \
					 CCR_TX_OCT_CNT_BAD)
#define  CCR_MIB_ACTIVATE		(CCR_MIB_ENABLE | \
					 CCR_RX_OCT_CNT_GOOD | \
					 CCR_RX_OCT_CNT_BAD | \
					 CCR_TX_OCT_CNT_GOOD | \
					 CCR_TX_OCT_CNT_BAD)

/* MT7531 SGMII register group */
#define MT7531_SGMII_REG_BASE(p)	(0x5000 + ((p) - 5) * 0x1000)
#define MT7531_PHYA_CTRL_SIGNAL3	0x128

/* Register for system reset */
#define MT7530_SYS_CTRL			0x7000
#define  SYS_CTRL_PHY_RST		BIT(2)
#define  SYS_CTRL_SW_RST		BIT(1)
#define  SYS_CTRL_REG_RST		BIT(0)

/* Register for system interrupt */
#define MT7530_SYS_INT_EN		0x7008

/* Register for system interrupt status */
#define MT7530_SYS_INT_STS		0x700c

/* Register for PHY Indirect Access Control */
#define MT7531_PHY_IAC			0x701C
#define  MT7531_PHY_ACS_ST		BIT(31)
#define  MT7531_MDIO_REG_ADDR_MASK	(0x1f << 25)
#define  MT7531_MDIO_PHY_ADDR_MASK	(0x1f << 20)
#define  MT7531_MDIO_CMD_MASK		(0x3 << 18)
#define  MT7531_MDIO_ST_MASK		(0x3 << 16)
#define  MT7531_MDIO_RW_DATA_MASK	(0xffff)
#define  MT7531_MDIO_REG_ADDR(x)	(((x) & 0x1f) << 25)
#define  MT7531_MDIO_DEV_ADDR(x)	(((x) & 0x1f) << 25)
#define  MT7531_MDIO_PHY_ADDR(x)	(((x) & 0x1f) << 20)
#define  MT7531_MDIO_CMD(x)		(((x) & 0x3) << 18)
#define  MT7531_MDIO_ST(x)		(((x) & 0x3) << 16)

enum mt7531_phy_iac_cmd {
	MT7531_MDIO_ADDR = 0,
	MT7531_MDIO_WRITE = 1,
	MT7531_MDIO_READ = 2,
	MT7531_MDIO_READ_CL45 = 3,
};

/* MDIO_ST: MDIO start field */
enum mt7531_mdio_st {
	MT7531_MDIO_ST_CL45 = 0,
	MT7531_MDIO_ST_CL22 = 1,
};

#define  MT7531_MDIO_CL22_READ		(MT7531_MDIO_ST(MT7531_MDIO_ST_CL22) | \
					 MT7531_MDIO_CMD(MT7531_MDIO_READ))
#define  MT7531_MDIO_CL22_WRITE		(MT7531_MDIO_ST(MT7531_MDIO_ST_CL22) | \
					 MT7531_MDIO_CMD(MT7531_MDIO_WRITE))
#define  MT7531_MDIO_CL45_ADDR		(MT7531_MDIO_ST(MT7531_MDIO_ST_CL45) | \
					 MT7531_MDIO_CMD(MT7531_MDIO_ADDR))
#define  MT7531_MDIO_CL45_READ		(MT7531_MDIO_ST(MT7531_MDIO_ST_CL45) | \
					 MT7531_MDIO_CMD(MT7531_MDIO_READ))
#define  MT7531_MDIO_CL45_WRITE		(MT7531_MDIO_ST(MT7531_MDIO_ST_CL45) | \
					 MT7531_MDIO_CMD(MT7531_MDIO_WRITE))

/* Register for RGMII clock phase */
#define MT7531_CLKGEN_CTRL		0x7500
#define  CLK_SKEW_OUT(x)		(((x) & 0x3) << 8)
#define  CLK_SKEW_OUT_MASK		GENMASK(9, 8)
#define  CLK_SKEW_IN(x)			(((x) & 0x3) << 6)
#define  CLK_SKEW_IN_MASK		GENMASK(7, 6)
#define  RXCLK_NO_DELAY			BIT(5)
#define  TXCLK_NO_REVERSE		BIT(4)
#define  GP_MODE(x)			(((x) & 0x3) << 1)
#define  GP_MODE_MASK			GENMASK(2, 1)
#define  GP_CLK_EN			BIT(0)

enum mt7531_gp_mode {
	MT7531_GP_MODE_RGMII = 0,
	MT7531_GP_MODE_MII = 1,
	MT7531_GP_MODE_REV_MII = 2
};

enum mt7531_clk_skew {
	MT7531_CLK_SKEW_NO_CHG = 0,
	MT7531_CLK_SKEW_DLY_100PPS = 1,
	MT7531_CLK_SKEW_DLY_200PPS = 2,
	MT7531_CLK_SKEW_REVERSE = 3,
};

/* Register for trap status */
#define MT753X_TRAP			0x7800
#define  MT7530_XTAL_MASK		(BIT(10) | BIT(9))
#define  MT7530_XTAL_25MHZ		(BIT(10) | BIT(9))
#define  MT7530_XTAL_40MHZ		BIT(10)
#define  MT7530_XTAL_20MHZ		BIT(9)
#define  MT7531_XTAL25			BIT(7)

/* Register for trap modification */
#define MT753X_MTRAP			0x7804
#define  MT7530_P5_PHY0_SEL		BIT(20)
#define  MT7530_CHG_TRAP		BIT(16)
#define  MT7530_P5_MAC_SEL		BIT(13)
#define  MT7530_P6_DIS			BIT(8)
#define  MT7530_P5_RGMII_MODE		BIT(7)
#define  MT7530_P5_DIS			BIT(6)
#define  MT7530_PHY_INDIRECT_ACCESS	BIT(5)
#define  MT7531_CHG_STRAP		BIT(8)
#define  MT7531_PHY_EN			BIT(6)

enum mt7531_xtal_fsel {
	MT7531_XTAL_FSEL_25MHZ,
	MT7531_XTAL_FSEL_40MHZ,
};

/* Register for TOP signal control */
#define MT7530_TOP_SIG_CTRL		0x7808
#define  TOP_SIG_CTRL_NORMAL		(BIT(17) | BIT(16))

#define MT7531_TOP_SIG_SR		0x780c
#define  PAD_DUAL_SGMII_EN		BIT(1)
#define  PAD_MCM_SMI_EN			BIT(0)

#define MT7530_IO_DRV_CR		0x7810
#define  P5_IO_CLK_DRV(x)		((x) & 0x3)
#define  P5_IO_DATA_DRV(x)		(((x) & 0x3) << 4)

#define MT7531_CHIP_REV			0x781C

#define MT7531_PLLGP_EN			0x7820
#define  EN_COREPLL			BIT(2)
#define  SW_CLKSW			BIT(1)
#define  SW_PLLGP			BIT(0)

#define MT7530_P6ECR			0x7830
#define  P6_INTF_MODE_MASK		0x3
#define  P6_INTF_MODE(x)		((x) & 0x3)

#define MT7531_PLLGP_CR0		0x78a8
#define  RG_COREPLL_EN			BIT(22)
#define  RG_COREPLL_POSDIV_S		23
#define  RG_COREPLL_POSDIV_M		0x3800000
#define  RG_COREPLL_SDM_PCW_S		1
#define  RG_COREPLL_SDM_PCW_M		0x3ffffe
#define  RG_COREPLL_SDM_PCW_CHG		BIT(0)

/* Registers for RGMII and SGMII PLL clock */
#define MT7531_ANA_PLLGP_CR2		0x78b0
#define MT7531_ANA_PLLGP_CR5		0x78bc

/* Registers for TRGMII on the both side */
#define MT7530_TRGMII_RCK_CTRL		0x7a00
#define  RX_RST				BIT(31)
#define  RXC_DQSISEL			BIT(30)
#define  DQSI1_TAP_MASK			(0x7f << 8)
#define  DQSI0_TAP_MASK			0x7f
#define  DQSI1_TAP(x)			(((x) & 0x7f) << 8)
#define  DQSI0_TAP(x)			((x) & 0x7f)

#define MT7530_TRGMII_RCK_RTT		0x7a04
#define  DQS1_GATE			BIT(31)
#define  DQS0_GATE			BIT(30)

#define MT7530_TRGMII_RD(x)		(0x7a10 + (x) * 8)
#define  BSLIP_EN			BIT(31)
#define  EDGE_CHK			BIT(30)
#define  RD_TAP_MASK			0x7f
#define  RD_TAP(x)			((x) & 0x7f)

#define MT7530_TRGMII_TXCTRL		0x7a40
#define  TRAIN_TXEN			BIT(31)
#define  TXC_INV			BIT(30)
#define  TX_RST				BIT(28)

#define MT7530_TRGMII_TD_ODT(i)		(0x7a54 + 8 * (i))
#define  TD_DM_DRVP(x)			((x) & 0xf)
#define  TD_DM_DRVN(x)			(((x) & 0xf) << 4)

#define MT7530_TRGMII_TCK_CTRL		0x7a78
#define  TCK_TAP(x)			(((x) & 0xf) << 8)

#define MT7530_P5RGMIIRXCR		0x7b00
#define  CSR_RGMII_EDGE_ALIGN		BIT(8)
#define  CSR_RGMII_RXC_0DEG_CFG(x)	((x) & 0xf)

#define MT7530_P5RGMIITXCR		0x7b04
#define  CSR_RGMII_TXC_CFG(x)		((x) & 0x1f)

/* Registers for GPIO mode */
#define MT7531_GPIO_MODE0		0x7c0c
#define  MT7531_GPIO0_MASK		GENMASK(3, 0)
#define  MT7531_GPIO0_INTERRUPT		1

#define MT7531_GPIO_MODE1		0x7c10
#define  MT7531_GPIO11_RG_RXD2_MASK	GENMASK(15, 12)
#define  MT7531_EXT_P_MDC_11		(2 << 12)
#define  MT7531_GPIO12_RG_RXD3_MASK	GENMASK(19, 16)
#define  MT7531_EXT_P_MDIO_12		(2 << 16)

/* Registers for LED GPIO control (MT7530 only)
 * All registers follow this pattern:
 * [ 2: 0]  port 0
 * [ 6: 4]  port 1
 * [10: 8]  port 2
 * [14:12]  port 3
 * [18:16]  port 4
 */

/* LED enable, 0: Disable, 1: Enable (Default) */
#define MT7530_LED_EN			0x7d00
/* LED mode, 0: GPIO mode, 1: PHY mode (Default) */
#define MT7530_LED_IO_MODE		0x7d04
/* GPIO direction, 0: Input, 1: Output */
#define MT7530_LED_GPIO_DIR		0x7d10
/* GPIO output enable, 0: Disable, 1: Enable */
#define MT7530_LED_GPIO_OE		0x7d14
/* GPIO value, 0: Low, 1: High */
#define MT7530_LED_GPIO_DATA		0x7d18

#define MT7530_CREV			0x7ffc
#define  CHIP_NAME_SHIFT		16
#define  MT7530_ID			0x7530

#define MT7531_CREV			0x781C
#define  CHIP_REV_M			0x0f
#define  MT7531_ID			0x7531

/* Registers for core PLL access through mmd indirect */
#define CORE_PLL_GROUP2			0x401
#define  RG_SYSPLL_EN_NORMAL		BIT(15)
#define  RG_SYSPLL_VODEN		BIT(14)
#define  RG_SYSPLL_LF			BIT(13)
#define  RG_SYSPLL_RST_DLY(x)		(((x) & 0x3) << 12)
#define  RG_SYSPLL_LVROD_EN		BIT(10)
#define  RG_SYSPLL_PREDIV(x)		(((x) & 0x3) << 8)
#define  RG_SYSPLL_POSDIV(x)		(((x) & 0x3) << 5)
#define  RG_SYSPLL_FBKSEL		BIT(4)
#define  RT_SYSPLL_EN_AFE_OLT		BIT(0)

#define CORE_PLL_GROUP4			0x403
#define  RG_SYSPLL_DDSFBK_EN		BIT(12)
#define  RG_SYSPLL_BIAS_EN		BIT(11)
#define  RG_SYSPLL_BIAS_LPF_EN		BIT(10)
#define  MT7531_RG_SYSPLL_DMY2		BIT(6)
#define  MT7531_PHY_PLL_OFF		BIT(5)
#define  MT7531_PHY_PLL_BYPASS_MODE	BIT(4)

#define MT753X_CTRL_PHY_ADDR(addr)	((addr + 1) & 0x1f)

#define CORE_PLL_GROUP5			0x404
#define  RG_LCDDS_PCW_NCPO1(x)		((x) & 0xffff)

#define CORE_PLL_GROUP6			0x405
#define  RG_LCDDS_PCW_NCPO0(x)		((x) & 0xffff)

#define CORE_PLL_GROUP7			0x406
#define  RG_LCDDS_PWDB			BIT(15)
#define  RG_LCDDS_ISO_EN		BIT(13)
#define  RG_LCCDS_C(x)			(((x) & 0x7) << 4)
#define  RG_LCDDS_PCW_NCPO_CHG		BIT(3)

#define CORE_PLL_GROUP10		0x409
#define  RG_LCDDS_SSC_DELTA(x)		((x) & 0xfff)

#define CORE_PLL_GROUP11		0x40a
#define  RG_LCDDS_SSC_DELTA1(x)		((x) & 0xfff)

#define CORE_GSWPLL_GRP1		0x40d
#define  RG_GSWPLL_PREDIV(x)		(((x) & 0x3) << 14)
#define  RG_GSWPLL_POSDIV_200M(x)	(((x) & 0x3) << 12)
#define  RG_GSWPLL_EN_PRE		BIT(11)
#define  RG_GSWPLL_FBKSEL		BIT(10)
#define  RG_GSWPLL_BP			BIT(9)
#define  RG_GSWPLL_BR			BIT(8)
#define  RG_GSWPLL_FBKDIV_200M(x)	((x) & 0xff)

#define CORE_GSWPLL_GRP2		0x40e
#define  RG_GSWPLL_POSDIV_500M(x)	(((x) & 0x3) << 8)
#define  RG_GSWPLL_FBKDIV_500M(x)	((x) & 0xff)

#define CORE_TRGMII_GSW_CLK_CG		0x410
#define  REG_GSWCK_EN			BIT(0)
#define  REG_TRGMIICK_EN		BIT(1)

#define MIB_DESC(_s, _o, _n)	\
	{			\
		.size = (_s),	\
		.offset = (_o),	\
		.name = (_n),	\
	}

struct mt7530_mib_desc {
	unsigned int size;
	unsigned int offset;
	const char *name;
};

struct mt7530_fdb {
	u16 vid;
	u8 port_mask;
	u8 aging;
	u8 mac[6];
	bool noarp;
};

/* struct mt7530_port -	This is the main data structure for holding the state
 *			of the port.
 * @enable:	The status used for show port is enabled or not.
 * @pm:		The matrix used to show all connections with the port.
 * @pvid:	The VLAN specified is to be considered a PVID at ingress.  Any
 *		untagged frames will be assigned to the related VLAN.
 * @sgmii_pcs:	Pointer to PCS instance for SerDes ports
 */
struct mt7530_port {
	bool enable;
	bool isolated;
	u32 pm;
	u16 pvid;
	struct phylink_pcs *sgmii_pcs;
};

/* Port 5 mode definitions of the MT7530 switch */
enum mt7530_p5_mode {
	GMAC5,
	MUX_PHY_P0,
	MUX_PHY_P4,
};

struct mt7530_priv;

struct mt753x_pcs {
	struct phylink_pcs pcs;
	struct mt7530_priv *priv;
	int port;
};

/* struct mt753x_info -	This is the main data structure for holding the specific
 *			part for each supported device
 * @id:			Holding the identifier to a switch model
 * @pcs_ops:		Holding the pointer to the MAC PCS operations structure
 * @sw_setup:		Holding the handler to a device initialization
 * @phy_read_c22:	Holding the way reading PHY port using C22
 * @phy_write_c22:	Holding the way writing PHY port using C22
 * @phy_read_c45:	Holding the way reading PHY port using C45
 * @phy_write_c45:	Holding the way writing PHY port using C45
 * @mac_port_get_caps:	Holding the handler that provides MAC capabilities
 * @mac_port_config:	Holding the way setting up the PHY attribute to a
 *			certain MAC port
 */
struct mt753x_info {
	enum mt753x_id id;

	const struct phylink_pcs_ops *pcs_ops;

	int (*sw_setup)(struct dsa_switch *ds);
	int (*phy_read_c22)(struct mt7530_priv *priv, int port, int regnum);
	int (*phy_write_c22)(struct mt7530_priv *priv, int port, int regnum,
			     u16 val);
	int (*phy_read_c45)(struct mt7530_priv *priv, int port, int devad,
			    int regnum);
	int (*phy_write_c45)(struct mt7530_priv *priv, int port, int devad,
			     int regnum, u16 val);
	void (*mac_port_get_caps)(struct dsa_switch *ds, int port,
				  struct phylink_config *config);
	void (*mac_port_config)(struct dsa_switch *ds, int port,
				unsigned int mode,
				phy_interface_t interface);
};

/* struct mt7530_priv -	This is the main data structure for holding the state
 *			of the driver
 * @dev:		The device pointer
 * @ds:			The pointer to the dsa core structure
 * @bus:		The bus used for the device and built-in PHY
 * @regmap:		The regmap instance representing all switch registers
 * @rstc:		The pointer to reset control used by MCM
 * @core_pwr:		The power supplied into the core
 * @io_pwr:		The power supplied into the I/O
 * @reset:		The descriptor for GPIO line tied to its reset pin
 * @mcm:		Flag for distinguishing if standalone IC or module
 *			coupling
 * @ports:		Holding the state among ports
 * @reg_mutex:		The lock for protecting among process accessing
 *			registers
 * @p5_mode:		Holding the current mode of port 5 of the MT7530 switch
 * @p5_sgmii:		Flag for distinguishing if port 5 of the MT7531 switch
 *			has got SGMII
 * @irq:		IRQ number of the switch
 * @irq_domain:		IRQ domain of the switch irq_chip
 * @irq_enable:		IRQ enable bits, synced to SYS_INT_EN
 * @create_sgmii:	Pointer to function creating SGMII PCS instance(s)
 * @active_cpu_ports:	Holding the active CPU ports
 * @mdiodev:		The pointer to the MDIO device structure
 */
struct mt7530_priv {
	struct device		*dev;
	struct dsa_switch	*ds;
	struct mii_bus		*bus;
	struct regmap		*regmap;
	struct reset_control	*rstc;
	struct regulator	*core_pwr;
	struct regulator	*io_pwr;
	struct gpio_desc	*reset;
	const struct mt753x_info *info;
	unsigned int		id;
	bool			mcm;
	enum mt7530_p5_mode	p5_mode;
	bool			p5_sgmii;
	u8			mirror_rx;
	u8			mirror_tx;
	struct mt7530_port	ports[MT7530_NUM_PORTS];
	struct mt753x_pcs	pcs[MT7530_NUM_PORTS];
	/* protect among processes for registers access*/
	struct mutex reg_mutex;
	int irq;
	struct irq_domain *irq_domain;
	u32 irq_enable;
	int (*create_sgmii)(struct mt7530_priv *priv);
	u8 active_cpu_ports;
	struct mdio_device *mdiodev;
};

struct mt7530_hw_vlan_entry {
	int port;
	u8  old_members;
	bool untagged;
};

static inline void mt7530_hw_vlan_entry_init(struct mt7530_hw_vlan_entry *e,
					     int port, bool untagged)
{
	e->port = port;
	e->untagged = untagged;
}

typedef void (*mt7530_vlan_op)(struct mt7530_priv *,
			       struct mt7530_hw_vlan_entry *);

struct mt7530_hw_stats {
	const char	*string;
	u16		reg;
	u8		sizeof_stat;
};

struct mt7530_dummy_poll {
	struct mt7530_priv *priv;
	u32 reg;
};

static inline void INIT_MT7530_DUMMY_POLL(struct mt7530_dummy_poll *p,
					  struct mt7530_priv *priv, u32 reg)
{
	p->priv = priv;
	p->reg = reg;
}

int mt7530_probe_common(struct mt7530_priv *priv);
void mt7530_remove_common(struct mt7530_priv *priv);

extern const struct dsa_switch_ops mt7530_switch_ops;
extern const struct mt753x_info mt753x_table[];

#endif /* __MT7530_H */<|MERGE_RESOLUTION|>--- conflicted
+++ resolved
@@ -94,47 +94,6 @@
 
 /* Register for BPDU and PAE frame control */
 #define MT753X_BPC			0x24
-<<<<<<< HEAD
-#define  MT753X_PAE_BPDU_FR		BIT(25)
-#define  MT753X_PAE_EG_TAG_MASK		GENMASK(24, 22)
-#define  MT753X_PAE_EG_TAG(x)		FIELD_PREP(MT753X_PAE_EG_TAG_MASK, x)
-#define  MT753X_PAE_PORT_FW_MASK	GENMASK(18, 16)
-#define  MT753X_PAE_PORT_FW(x)		FIELD_PREP(MT753X_PAE_PORT_FW_MASK, x)
-#define  MT753X_BPDU_EG_TAG_MASK	GENMASK(8, 6)
-#define  MT753X_BPDU_EG_TAG(x)		FIELD_PREP(MT753X_BPDU_EG_TAG_MASK, x)
-#define  MT753X_BPDU_PORT_FW_MASK	GENMASK(2, 0)
-
-/* Register for :01 and :02 MAC DA frame control */
-#define MT753X_RGAC1			0x28
-#define  MT753X_R02_BPDU_FR		BIT(25)
-#define  MT753X_R02_EG_TAG_MASK		GENMASK(24, 22)
-#define  MT753X_R02_EG_TAG(x)		FIELD_PREP(MT753X_R02_EG_TAG_MASK, x)
-#define  MT753X_R02_PORT_FW_MASK	GENMASK(18, 16)
-#define  MT753X_R02_PORT_FW(x)		FIELD_PREP(MT753X_R02_PORT_FW_MASK, x)
-#define  MT753X_R01_BPDU_FR		BIT(9)
-#define  MT753X_R01_EG_TAG_MASK		GENMASK(8, 6)
-#define  MT753X_R01_EG_TAG(x)		FIELD_PREP(MT753X_R01_EG_TAG_MASK, x)
-#define  MT753X_R01_PORT_FW_MASK	GENMASK(2, 0)
-
-/* Register for :03 and :0E MAC DA frame control */
-#define MT753X_RGAC2			0x2c
-#define  MT753X_R0E_BPDU_FR		BIT(25)
-#define  MT753X_R0E_EG_TAG_MASK		GENMASK(24, 22)
-#define  MT753X_R0E_EG_TAG(x)		FIELD_PREP(MT753X_R0E_EG_TAG_MASK, x)
-#define  MT753X_R0E_PORT_FW_MASK	GENMASK(18, 16)
-#define  MT753X_R0E_PORT_FW(x)		FIELD_PREP(MT753X_R0E_PORT_FW_MASK, x)
-#define  MT753X_R03_BPDU_FR		BIT(9)
-#define  MT753X_R03_EG_TAG_MASK		GENMASK(8, 6)
-#define  MT753X_R03_EG_TAG(x)		FIELD_PREP(MT753X_R03_EG_TAG_MASK, x)
-#define  MT753X_R03_PORT_FW_MASK	GENMASK(2, 0)
-
-enum mt753x_bpdu_port_fw {
-	MT753X_BPDU_FOLLOW_MFC,
-	MT753X_BPDU_CPU_EXCLUDE = 4,
-	MT753X_BPDU_CPU_INCLUDE = 5,
-	MT753X_BPDU_CPU_ONLY = 6,
-	MT753X_BPDU_DROP = 7,
-=======
 #define  PAE_BPDU_FR			BIT(25)
 #define  PAE_EG_TAG_MASK		GENMASK(24, 22)
 #define  PAE_EG_TAG(x)			FIELD_PREP(PAE_EG_TAG_MASK, x)
@@ -174,7 +133,6 @@
 	TO_CPU_FW_CPU_INCLUDE = 5,
 	TO_CPU_FW_CPU_ONLY = 6,
 	TO_CPU_FW_DROP = 7,
->>>>>>> 2d5404ca
 };
 
 /* Registers for address table access */
