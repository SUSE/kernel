/* SPDX-License-Identifier: GPL-2.0 */
#include <linux/device.h>
#include <linux/etherdevice.h>
#include <linux/gpio/driver.h>

/**
 * struct vsc73xx - VSC73xx state container
 */
struct vsc73xx {
	struct device			*dev;
	struct gpio_desc		*reset;
	struct dsa_switch		*ds;
	struct gpio_chip		gc;
	u16				chipid;
	u8				addr[ETH_ALEN];
	const struct vsc73xx_ops	*ops;
	void				*priv;
};

struct vsc73xx_ops {
	int (*read)(struct vsc73xx *vsc, u8 block, u8 subblock, u8 reg,
		    u32 *val);
	int (*write)(struct vsc73xx *vsc, u8 block, u8 subblock, u8 reg,
		     u32 val);
};

int vsc73xx_is_addr_valid(u8 block, u8 subblock);
int vsc73xx_probe(struct vsc73xx *vsc);
<<<<<<< HEAD
int vsc73xx_remove(struct vsc73xx *vsc);
=======
void vsc73xx_remove(struct vsc73xx *vsc);
>>>>>>> eb3cdb58
void vsc73xx_shutdown(struct vsc73xx *vsc);<|MERGE_RESOLUTION|>--- conflicted
+++ resolved
@@ -26,9 +26,5 @@
 
 int vsc73xx_is_addr_valid(u8 block, u8 subblock);
 int vsc73xx_probe(struct vsc73xx *vsc);
-<<<<<<< HEAD
-int vsc73xx_remove(struct vsc73xx *vsc);
-=======
 void vsc73xx_remove(struct vsc73xx *vsc);
->>>>>>> eb3cdb58
 void vsc73xx_shutdown(struct vsc73xx *vsc);