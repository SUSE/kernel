--- conflicted
+++ resolved
@@ -3352,28 +3352,6 @@
 	struct sja1105_private *priv = spi_get_drvdata(spi);
 
 	if (!priv)
-<<<<<<< HEAD
-		return 0;
-
-	dsa_unregister_switch(priv->ds);
-
-	spi_set_drvdata(spi, NULL);
-
-	return 0;
-=======
-		return;
-
-	dsa_switch_shutdown(priv->ds);
-
-	spi_set_drvdata(spi, NULL);
->>>>>>> eb3cdb58
-}
-
-static void sja1105_shutdown(struct spi_device *spi)
-{
-	struct sja1105_private *priv = spi_get_drvdata(spi);
-
-	if (!priv)
 		return;
 
 	dsa_switch_shutdown(priv->ds);
