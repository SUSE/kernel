// SPDX-License-Identifier: GPL-2.0-only
/*
 * Copyright (C) 2017 Pengutronix, Juergen Borleis <kernel@pengutronix.de>
 */
#include <linux/kernel.h>
#include <linux/module.h>
#include <linux/i2c.h>
#include <linux/of.h>

#include "lan9303.h"

struct lan9303_i2c {
	struct i2c_client *device;
	struct lan9303 chip;
};

static const struct regmap_config lan9303_i2c_regmap_config = {
	.reg_bits = 8,
	.val_bits = 32,
	.reg_stride = 1,
	.can_multi_write = true,
	.max_register = 0x0ff, /* address bits 0..1 are not used */
	.reg_format_endian = REGMAP_ENDIAN_LITTLE,

	.volatile_table = &lan9303_register_set,
	.wr_table = &lan9303_register_set,
	.rd_table = &lan9303_register_set,

	.cache_type = REGCACHE_NONE,
};

static int lan9303_i2c_probe(struct i2c_client *client)
{
	struct lan9303_i2c *sw_dev;
	int ret;

	sw_dev = devm_kzalloc(&client->dev, sizeof(struct lan9303_i2c),
			      GFP_KERNEL);
	if (!sw_dev)
		return -ENOMEM;

	sw_dev->chip.regmap = devm_regmap_init_i2c(client,
						   &lan9303_i2c_regmap_config);
	if (IS_ERR(sw_dev->chip.regmap)) {
		ret = PTR_ERR(sw_dev->chip.regmap);
		dev_err(&client->dev, "Failed to allocate register map: %d\n",
			ret);
		return ret;
	}

	/* link forward and backward */
	sw_dev->device = client;
	i2c_set_clientdata(client, sw_dev);
	sw_dev->chip.dev = &client->dev;

	sw_dev->chip.ops = &lan9303_indirect_phy_ops;

	ret = lan9303_probe(&sw_dev->chip, client->dev.of_node);
	if (ret != 0)
		return ret;

	dev_info(&client->dev, "LAN9303 I2C driver loaded successfully\n");

	return 0;
}

static void lan9303_i2c_remove(struct i2c_client *client)
{
	struct lan9303_i2c *sw_dev = i2c_get_clientdata(client);
<<<<<<< HEAD

	if (!sw_dev)
		return 0;

	lan9303_remove(&sw_dev->chip);

	i2c_set_clientdata(client, NULL);

	return 0;
}

static void lan9303_i2c_shutdown(struct i2c_client *client)
{
	struct lan9303_i2c *sw_dev = i2c_get_clientdata(client);

	if (!sw_dev)
=======

	if (!sw_dev)
		return;

	lan9303_remove(&sw_dev->chip);
}

static void lan9303_i2c_shutdown(struct i2c_client *client)
{
	struct lan9303_i2c *sw_dev = i2c_get_clientdata(client);

	if (!sw_dev)
>>>>>>> eb3cdb58
		return;

	lan9303_shutdown(&sw_dev->chip);

	i2c_set_clientdata(client, NULL);
}

/*-------------------------------------------------------------------------*/

static const struct i2c_device_id lan9303_i2c_id[] = {
	{ "lan9303", 0 },
	{ /* sentinel */ }
};
MODULE_DEVICE_TABLE(i2c, lan9303_i2c_id);

static const struct of_device_id lan9303_i2c_of_match[] = {
	{ .compatible = "smsc,lan9303-i2c", },
	{ /* sentinel */ },
};
MODULE_DEVICE_TABLE(of, lan9303_i2c_of_match);

static struct i2c_driver lan9303_i2c_driver = {
	.driver = {
		.name = "LAN9303_I2C",
		.of_match_table = lan9303_i2c_of_match,
	},
	.probe_new = lan9303_i2c_probe,
	.remove = lan9303_i2c_remove,
	.shutdown = lan9303_i2c_shutdown,
	.id_table = lan9303_i2c_id,
};
module_i2c_driver(lan9303_i2c_driver);

MODULE_AUTHOR("Juergen Borleis <kernel@pengutronix.de>");
MODULE_DESCRIPTION("Driver for SMSC/Microchip LAN9303 three port ethernet switch in I2C managed mode");
MODULE_LICENSE("GPL v2");<|MERGE_RESOLUTION|>--- conflicted
+++ resolved
@@ -67,24 +67,6 @@
 static void lan9303_i2c_remove(struct i2c_client *client)
 {
 	struct lan9303_i2c *sw_dev = i2c_get_clientdata(client);
-<<<<<<< HEAD
-
-	if (!sw_dev)
-		return 0;
-
-	lan9303_remove(&sw_dev->chip);
-
-	i2c_set_clientdata(client, NULL);
-
-	return 0;
-}
-
-static void lan9303_i2c_shutdown(struct i2c_client *client)
-{
-	struct lan9303_i2c *sw_dev = i2c_get_clientdata(client);
-
-	if (!sw_dev)
-=======
 
 	if (!sw_dev)
 		return;
@@ -97,7 +79,6 @@
 	struct lan9303_i2c *sw_dev = i2c_get_clientdata(client);
 
 	if (!sw_dev)
->>>>>>> eb3cdb58
 		return;
 
 	lan9303_shutdown(&sw_dev->chip);
