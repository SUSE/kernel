// SPDX-License-Identifier: GPL-2.0-or-later
/*
 * Marvell 88e6xxx Ethernet switch single-chip support
 *
 * Copyright (c) 2008 Marvell Semiconductor
 *
 * Copyright (c) 2016 Andrew Lunn <andrew@lunn.ch>
 *
 * Copyright (c) 2016-2017 Savoir-faire Linux Inc.
 *	Vivien Didelot <vivien.didelot@savoirfairelinux.com>
 */

#include <linux/bitfield.h>
#include <linux/delay.h>
#include <linux/dsa/mv88e6xxx.h>
#include <linux/etherdevice.h>
#include <linux/ethtool.h>
#include <linux/if_bridge.h>
#include <linux/interrupt.h>
#include <linux/irq.h>
#include <linux/irqdomain.h>
#include <linux/jiffies.h>
#include <linux/list.h>
#include <linux/mdio.h>
#include <linux/module.h>
#include <linux/of.h>
#include <linux/of_irq.h>
#include <linux/of_mdio.h>
#include <linux/platform_data/mv88e6xxx.h>
#include <linux/netdevice.h>
#include <linux/gpio/consumer.h>
#include <linux/phylink.h>
#include <net/dsa.h>

#include "chip.h"
#include "devlink.h"
#include "global1.h"
#include "global2.h"
#include "hwtstamp.h"
#include "phy.h"
#include "port.h"
#include "ptp.h"
#include "serdes.h"
#include "smi.h"

static void assert_reg_lock(struct mv88e6xxx_chip *chip)
{
	if (unlikely(!mutex_is_locked(&chip->reg_lock))) {
		dev_err(chip->dev, "Switch registers lock not held!\n");
		dump_stack();
	}
}

int mv88e6xxx_read(struct mv88e6xxx_chip *chip, int addr, int reg, u16 *val)
{
	int err;

	assert_reg_lock(chip);

	err = mv88e6xxx_smi_read(chip, addr, reg, val);
	if (err)
		return err;

	dev_dbg(chip->dev, "<- addr: 0x%.2x reg: 0x%.2x val: 0x%.4x\n",
		addr, reg, *val);

	return 0;
}

int mv88e6xxx_write(struct mv88e6xxx_chip *chip, int addr, int reg, u16 val)
{
	int err;

	assert_reg_lock(chip);

	err = mv88e6xxx_smi_write(chip, addr, reg, val);
	if (err)
		return err;

	dev_dbg(chip->dev, "-> addr: 0x%.2x reg: 0x%.2x val: 0x%.4x\n",
		addr, reg, val);

	return 0;
}

int mv88e6xxx_wait_mask(struct mv88e6xxx_chip *chip, int addr, int reg,
			u16 mask, u16 val)
{
	const unsigned long timeout = jiffies + msecs_to_jiffies(50);
	u16 data;
	int err;
	int i;

	/* There's no bus specific operation to wait for a mask. Even
	 * if the initial poll takes longer than 50ms, always do at
	 * least one more attempt.
	 */
	for (i = 0; time_before(jiffies, timeout) || (i < 2); i++) {
		err = mv88e6xxx_read(chip, addr, reg, &data);
		if (err)
			return err;

		if ((data & mask) == val)
			return 0;

		if (i < 2)
			cpu_relax();
		else
			usleep_range(1000, 2000);
	}

	err = mv88e6xxx_read(chip, addr, reg, &data);
	if (err)
		return err;

	if ((data & mask) == val)
		return 0;

	dev_err(chip->dev, "Timeout while waiting for switch\n");
	return -ETIMEDOUT;
}

int mv88e6xxx_wait_bit(struct mv88e6xxx_chip *chip, int addr, int reg,
		       int bit, int val)
{
	return mv88e6xxx_wait_mask(chip, addr, reg, BIT(bit),
				   val ? BIT(bit) : 0x0000);
}

struct mii_bus *mv88e6xxx_default_mdio_bus(struct mv88e6xxx_chip *chip)
{
	struct mv88e6xxx_mdio_bus *mdio_bus;

	mdio_bus = list_first_entry_or_null(&chip->mdios,
					    struct mv88e6xxx_mdio_bus, list);
	if (!mdio_bus)
		return NULL;

	return mdio_bus->bus;
}

static void mv88e6xxx_g1_irq_mask(struct irq_data *d)
{
	struct mv88e6xxx_chip *chip = irq_data_get_irq_chip_data(d);
	unsigned int n = d->hwirq;

	chip->g1_irq.masked |= (1 << n);
}

static void mv88e6xxx_g1_irq_unmask(struct irq_data *d)
{
	struct mv88e6xxx_chip *chip = irq_data_get_irq_chip_data(d);
	unsigned int n = d->hwirq;

	chip->g1_irq.masked &= ~(1 << n);
}

static irqreturn_t mv88e6xxx_g1_irq_thread_work(struct mv88e6xxx_chip *chip)
{
	unsigned int nhandled = 0;
	unsigned int sub_irq;
	unsigned int n;
	u16 reg;
	u16 ctl1;
	int err;

	mv88e6xxx_reg_lock(chip);
	err = mv88e6xxx_g1_read(chip, MV88E6XXX_G1_STS, &reg);
	mv88e6xxx_reg_unlock(chip);

	if (err)
		goto out;

	do {
		for (n = 0; n < chip->g1_irq.nirqs; ++n) {
			if (reg & (1 << n)) {
				sub_irq = irq_find_mapping(chip->g1_irq.domain,
							   n);
				handle_nested_irq(sub_irq);
				++nhandled;
			}
		}

		mv88e6xxx_reg_lock(chip);
		err = mv88e6xxx_g1_read(chip, MV88E6XXX_G1_CTL1, &ctl1);
		if (err)
			goto unlock;
		err = mv88e6xxx_g1_read(chip, MV88E6XXX_G1_STS, &reg);
unlock:
		mv88e6xxx_reg_unlock(chip);
		if (err)
			goto out;
		ctl1 &= GENMASK(chip->g1_irq.nirqs, 0);
	} while (reg & ctl1);

out:
	return (nhandled > 0 ? IRQ_HANDLED : IRQ_NONE);
}

static irqreturn_t mv88e6xxx_g1_irq_thread_fn(int irq, void *dev_id)
{
	struct mv88e6xxx_chip *chip = dev_id;

	return mv88e6xxx_g1_irq_thread_work(chip);
}

static void mv88e6xxx_g1_irq_bus_lock(struct irq_data *d)
{
	struct mv88e6xxx_chip *chip = irq_data_get_irq_chip_data(d);

	mv88e6xxx_reg_lock(chip);
}

static void mv88e6xxx_g1_irq_bus_sync_unlock(struct irq_data *d)
{
	struct mv88e6xxx_chip *chip = irq_data_get_irq_chip_data(d);
	u16 mask = GENMASK(chip->g1_irq.nirqs, 0);
	u16 reg;
	int err;

	err = mv88e6xxx_g1_read(chip, MV88E6XXX_G1_CTL1, &reg);
	if (err)
		goto out;

	reg &= ~mask;
	reg |= (~chip->g1_irq.masked & mask);

	err = mv88e6xxx_g1_write(chip, MV88E6XXX_G1_CTL1, reg);
	if (err)
		goto out;

out:
	mv88e6xxx_reg_unlock(chip);
}

static const struct irq_chip mv88e6xxx_g1_irq_chip = {
	.name			= "mv88e6xxx-g1",
	.irq_mask		= mv88e6xxx_g1_irq_mask,
	.irq_unmask		= mv88e6xxx_g1_irq_unmask,
	.irq_bus_lock		= mv88e6xxx_g1_irq_bus_lock,
	.irq_bus_sync_unlock	= mv88e6xxx_g1_irq_bus_sync_unlock,
};

static int mv88e6xxx_g1_irq_domain_map(struct irq_domain *d,
				       unsigned int irq,
				       irq_hw_number_t hwirq)
{
	struct mv88e6xxx_chip *chip = d->host_data;

	irq_set_chip_data(irq, d->host_data);
	irq_set_chip_and_handler(irq, &chip->g1_irq.chip, handle_level_irq);
	irq_set_noprobe(irq);

	return 0;
}

static const struct irq_domain_ops mv88e6xxx_g1_irq_domain_ops = {
	.map	= mv88e6xxx_g1_irq_domain_map,
	.xlate	= irq_domain_xlate_twocell,
};

/* To be called with reg_lock held */
static void mv88e6xxx_g1_irq_free_common(struct mv88e6xxx_chip *chip)
{
	int irq, virq;
	u16 mask;

	mv88e6xxx_g1_read(chip, MV88E6XXX_G1_CTL1, &mask);
	mask &= ~GENMASK(chip->g1_irq.nirqs, 0);
	mv88e6xxx_g1_write(chip, MV88E6XXX_G1_CTL1, mask);

	for (irq = 0; irq < chip->g1_irq.nirqs; irq++) {
		virq = irq_find_mapping(chip->g1_irq.domain, irq);
		irq_dispose_mapping(virq);
	}

	irq_domain_remove(chip->g1_irq.domain);
}

static void mv88e6xxx_g1_irq_free(struct mv88e6xxx_chip *chip)
{
	/*
	 * free_irq must be called without reg_lock taken because the irq
	 * handler takes this lock, too.
	 */
	free_irq(chip->irq, chip);

	mv88e6xxx_reg_lock(chip);
	mv88e6xxx_g1_irq_free_common(chip);
	mv88e6xxx_reg_unlock(chip);
}

static int mv88e6xxx_g1_irq_setup_common(struct mv88e6xxx_chip *chip)
{
	int err, irq, virq;
	u16 reg, mask;

	chip->g1_irq.nirqs = chip->info->g1_irqs;
	chip->g1_irq.domain = irq_domain_add_simple(
		NULL, chip->g1_irq.nirqs, 0,
		&mv88e6xxx_g1_irq_domain_ops, chip);
	if (!chip->g1_irq.domain)
		return -ENOMEM;

	for (irq = 0; irq < chip->g1_irq.nirqs; irq++)
		irq_create_mapping(chip->g1_irq.domain, irq);

	chip->g1_irq.chip = mv88e6xxx_g1_irq_chip;
	chip->g1_irq.masked = ~0;

	err = mv88e6xxx_g1_read(chip, MV88E6XXX_G1_CTL1, &mask);
	if (err)
		goto out_mapping;

	mask &= ~GENMASK(chip->g1_irq.nirqs, 0);

	err = mv88e6xxx_g1_write(chip, MV88E6XXX_G1_CTL1, mask);
	if (err)
		goto out_disable;

	/* Reading the interrupt status clears (most of) them */
	err = mv88e6xxx_g1_read(chip, MV88E6XXX_G1_STS, &reg);
	if (err)
		goto out_disable;

	return 0;

out_disable:
	mask &= ~GENMASK(chip->g1_irq.nirqs, 0);
	mv88e6xxx_g1_write(chip, MV88E6XXX_G1_CTL1, mask);

out_mapping:
	for (irq = 0; irq < 16; irq++) {
		virq = irq_find_mapping(chip->g1_irq.domain, irq);
		irq_dispose_mapping(virq);
	}

	irq_domain_remove(chip->g1_irq.domain);

	return err;
}

static int mv88e6xxx_g1_irq_setup(struct mv88e6xxx_chip *chip)
{
	static struct lock_class_key lock_key;
	static struct lock_class_key request_key;
	int err;

	err = mv88e6xxx_g1_irq_setup_common(chip);
	if (err)
		return err;

	/* These lock classes tells lockdep that global 1 irqs are in
	 * a different category than their parent GPIO, so it won't
	 * report false recursion.
	 */
	irq_set_lockdep_class(chip->irq, &lock_key, &request_key);

	snprintf(chip->irq_name, sizeof(chip->irq_name),
		 "mv88e6xxx-%s", dev_name(chip->dev));

	mv88e6xxx_reg_unlock(chip);
	err = request_threaded_irq(chip->irq, NULL,
				   mv88e6xxx_g1_irq_thread_fn,
				   IRQF_ONESHOT | IRQF_SHARED,
				   chip->irq_name, chip);
	mv88e6xxx_reg_lock(chip);
	if (err)
		mv88e6xxx_g1_irq_free_common(chip);

	return err;
}

static void mv88e6xxx_irq_poll(struct kthread_work *work)
{
	struct mv88e6xxx_chip *chip = container_of(work,
						   struct mv88e6xxx_chip,
						   irq_poll_work.work);
	mv88e6xxx_g1_irq_thread_work(chip);

	kthread_queue_delayed_work(chip->kworker, &chip->irq_poll_work,
				   msecs_to_jiffies(100));
}

static int mv88e6xxx_irq_poll_setup(struct mv88e6xxx_chip *chip)
{
	int err;

	err = mv88e6xxx_g1_irq_setup_common(chip);
	if (err)
		return err;

	kthread_init_delayed_work(&chip->irq_poll_work,
				  mv88e6xxx_irq_poll);

	chip->kworker = kthread_create_worker(0, "%s", dev_name(chip->dev));
	if (IS_ERR(chip->kworker))
		return PTR_ERR(chip->kworker);

	kthread_queue_delayed_work(chip->kworker, &chip->irq_poll_work,
				   msecs_to_jiffies(100));

	return 0;
}

static void mv88e6xxx_irq_poll_free(struct mv88e6xxx_chip *chip)
{
	kthread_cancel_delayed_work_sync(&chip->irq_poll_work);
	kthread_destroy_worker(chip->kworker);

	mv88e6xxx_reg_lock(chip);
	mv88e6xxx_g1_irq_free_common(chip);
	mv88e6xxx_reg_unlock(chip);
}

static int mv88e6xxx_port_config_interface(struct mv88e6xxx_chip *chip,
					   int port, phy_interface_t interface)
{
	int err;

	if (chip->info->ops->port_set_rgmii_delay) {
		err = chip->info->ops->port_set_rgmii_delay(chip, port,
							    interface);
		if (err && err != -EOPNOTSUPP)
			return err;
	}

	if (chip->info->ops->port_set_cmode) {
		err = chip->info->ops->port_set_cmode(chip, port,
						      interface);
		if (err && err != -EOPNOTSUPP)
			return err;
	}

	return 0;
}

static int mv88e6xxx_port_setup_mac(struct mv88e6xxx_chip *chip, int port,
				    int link, int speed, int duplex, int pause,
				    phy_interface_t mode)
{
	int err;

	if (!chip->info->ops->port_set_link)
		return 0;

	/* Port's MAC control must not be changed unless the link is down */
	err = chip->info->ops->port_set_link(chip, port, LINK_FORCED_DOWN);
	if (err)
		return err;

	if (chip->info->ops->port_set_speed_duplex) {
		err = chip->info->ops->port_set_speed_duplex(chip, port,
							     speed, duplex);
		if (err && err != -EOPNOTSUPP)
			goto restore_link;
	}

	if (chip->info->ops->port_set_pause) {
		err = chip->info->ops->port_set_pause(chip, port, pause);
		if (err)
			goto restore_link;
	}

	err = mv88e6xxx_port_config_interface(chip, port, mode);
restore_link:
	if (chip->info->ops->port_set_link(chip, port, link))
		dev_err(chip->dev, "p%d: failed to restore MAC's link\n", port);

	return err;
}

static int mv88e6xxx_phy_is_internal(struct mv88e6xxx_chip *chip, int port)
{
	return port >= chip->info->internal_phys_offset &&
		port < chip->info->num_internal_phys +
			chip->info->internal_phys_offset;
}

static int mv88e6xxx_port_ppu_updates(struct mv88e6xxx_chip *chip, int port)
{
	u16 reg;
	int err;

	/* The 88e6250 family does not have the PHY detect bit. Instead,
	 * report whether the port is internal.
	 */
	if (chip->info->family == MV88E6XXX_FAMILY_6250)
		return mv88e6xxx_phy_is_internal(chip, port);

	err = mv88e6xxx_port_read(chip, port, MV88E6XXX_PORT_STS, &reg);
	if (err) {
		dev_err(chip->dev,
			"p%d: %s: failed to read port status\n",
			port, __func__);
		return err;
	}

	return !!(reg & MV88E6XXX_PORT_STS_PHY_DETECT);
}

static const u8 mv88e6185_phy_interface_modes[] = {
	[MV88E6185_PORT_STS_CMODE_GMII_FD]	 = PHY_INTERFACE_MODE_GMII,
	[MV88E6185_PORT_STS_CMODE_MII_100_FD_PS] = PHY_INTERFACE_MODE_MII,
	[MV88E6185_PORT_STS_CMODE_MII_100]	 = PHY_INTERFACE_MODE_MII,
	[MV88E6185_PORT_STS_CMODE_MII_10]	 = PHY_INTERFACE_MODE_MII,
	[MV88E6185_PORT_STS_CMODE_SERDES]	 = PHY_INTERFACE_MODE_1000BASEX,
	[MV88E6185_PORT_STS_CMODE_1000BASE_X]	 = PHY_INTERFACE_MODE_1000BASEX,
	[MV88E6185_PORT_STS_CMODE_PHY]		 = PHY_INTERFACE_MODE_SGMII,
};

static void mv88e6095_phylink_get_caps(struct mv88e6xxx_chip *chip, int port,
				       struct phylink_config *config)
{
	u8 cmode = chip->ports[port].cmode;

	config->mac_capabilities = MAC_SYM_PAUSE | MAC_10 | MAC_100;

	if (mv88e6xxx_phy_is_internal(chip, port)) {
		__set_bit(PHY_INTERFACE_MODE_MII, config->supported_interfaces);
	} else {
		if (cmode < ARRAY_SIZE(mv88e6185_phy_interface_modes) &&
		    mv88e6185_phy_interface_modes[cmode])
			__set_bit(mv88e6185_phy_interface_modes[cmode],
				  config->supported_interfaces);

		config->mac_capabilities |= MAC_1000FD;
	}
}

static void mv88e6185_phylink_get_caps(struct mv88e6xxx_chip *chip, int port,
				       struct phylink_config *config)
{
	u8 cmode = chip->ports[port].cmode;

	if (cmode < ARRAY_SIZE(mv88e6185_phy_interface_modes) &&
	    mv88e6185_phy_interface_modes[cmode])
		__set_bit(mv88e6185_phy_interface_modes[cmode],
			  config->supported_interfaces);

	config->mac_capabilities = MAC_SYM_PAUSE | MAC_10 | MAC_100 |
				   MAC_1000FD;
}

static const u8 mv88e6xxx_phy_interface_modes[] = {
	[MV88E6XXX_PORT_STS_CMODE_MII_PHY]	= PHY_INTERFACE_MODE_REVMII,
	[MV88E6XXX_PORT_STS_CMODE_MII]		= PHY_INTERFACE_MODE_MII,
	[MV88E6XXX_PORT_STS_CMODE_GMII]		= PHY_INTERFACE_MODE_GMII,
	[MV88E6XXX_PORT_STS_CMODE_RMII_PHY]	= PHY_INTERFACE_MODE_REVRMII,
	[MV88E6XXX_PORT_STS_CMODE_RMII]		= PHY_INTERFACE_MODE_RMII,
	[MV88E6XXX_PORT_STS_CMODE_100BASEX]	= PHY_INTERFACE_MODE_100BASEX,
	[MV88E6XXX_PORT_STS_CMODE_1000BASEX]	= PHY_INTERFACE_MODE_1000BASEX,
	[MV88E6XXX_PORT_STS_CMODE_SGMII]	= PHY_INTERFACE_MODE_SGMII,
	/* higher interface modes are not needed here, since ports supporting
	 * them are writable, and so the supported interfaces are filled in the
	 * corresponding .phylink_set_interfaces() implementation below
	 */
};

static void mv88e6xxx_translate_cmode(u8 cmode, unsigned long *supported)
{
	if (cmode < ARRAY_SIZE(mv88e6xxx_phy_interface_modes) &&
	    mv88e6xxx_phy_interface_modes[cmode])
		__set_bit(mv88e6xxx_phy_interface_modes[cmode], supported);
	else if (cmode == MV88E6XXX_PORT_STS_CMODE_RGMII)
		phy_interface_set_rgmii(supported);
}

static void
mv88e6250_setup_supported_interfaces(struct mv88e6xxx_chip *chip, int port,
				     struct phylink_config *config)
{
	unsigned long *supported = config->supported_interfaces;
	int err;
	u16 reg;

	err = mv88e6xxx_port_read(chip, port, MV88E6XXX_PORT_STS, &reg);
	if (err) {
		dev_err(chip->dev, "p%d: failed to read port status\n", port);
		return;
	}

	switch (reg & MV88E6250_PORT_STS_PORTMODE_MASK) {
	case MV88E6250_PORT_STS_PORTMODE_MII_10_HALF_PHY:
	case MV88E6250_PORT_STS_PORTMODE_MII_100_HALF_PHY:
	case MV88E6250_PORT_STS_PORTMODE_MII_10_FULL_PHY:
	case MV88E6250_PORT_STS_PORTMODE_MII_100_FULL_PHY:
		__set_bit(PHY_INTERFACE_MODE_REVMII, supported);
		break;

	case MV88E6250_PORT_STS_PORTMODE_MII_HALF:
	case MV88E6250_PORT_STS_PORTMODE_MII_FULL:
		__set_bit(PHY_INTERFACE_MODE_MII, supported);
		break;

	case MV88E6250_PORT_STS_PORTMODE_MII_DUAL_100_RMII_FULL_PHY:
	case MV88E6250_PORT_STS_PORTMODE_MII_200_RMII_FULL_PHY:
	case MV88E6250_PORT_STS_PORTMODE_MII_10_100_RMII_HALF_PHY:
	case MV88E6250_PORT_STS_PORTMODE_MII_10_100_RMII_FULL_PHY:
		__set_bit(PHY_INTERFACE_MODE_REVRMII, supported);
		break;

	case MV88E6250_PORT_STS_PORTMODE_MII_DUAL_100_RMII_FULL:
	case MV88E6250_PORT_STS_PORTMODE_MII_10_100_RMII_FULL:
		__set_bit(PHY_INTERFACE_MODE_RMII, supported);
		break;

	case MV88E6250_PORT_STS_PORTMODE_MII_100_RGMII:
		__set_bit(PHY_INTERFACE_MODE_RGMII, supported);
		break;

	default:
		dev_err(chip->dev,
			"p%d: invalid port mode in status register: %04x\n",
			port, reg);
	}
}

static void mv88e6250_phylink_get_caps(struct mv88e6xxx_chip *chip, int port,
				       struct phylink_config *config)
{
	if (!mv88e6xxx_phy_is_internal(chip, port))
		mv88e6250_setup_supported_interfaces(chip, port, config);

	config->mac_capabilities = MAC_SYM_PAUSE | MAC_10 | MAC_100;
}

static void mv88e6351_phylink_get_caps(struct mv88e6xxx_chip *chip, int port,
				       struct phylink_config *config)
{
	unsigned long *supported = config->supported_interfaces;

	/* Translate the default cmode */
	mv88e6xxx_translate_cmode(chip->ports[port].cmode, supported);

	config->mac_capabilities = MAC_SYM_PAUSE | MAC_10 | MAC_100 |
				   MAC_1000FD;
}

static int mv88e63xx_get_port_serdes_cmode(struct mv88e6xxx_chip *chip, int port)
{
	u16 reg, val;
	int err;

	err = mv88e6xxx_port_read(chip, port, MV88E6XXX_PORT_STS, &reg);
	if (err)
		return err;

	/* If PHY_DETECT is zero, then we are not in auto-media mode */
	if (!(reg & MV88E6XXX_PORT_STS_PHY_DETECT))
		return 0xf;

	val = reg & ~MV88E6XXX_PORT_STS_PHY_DETECT;
	err = mv88e6xxx_port_write(chip, port, MV88E6XXX_PORT_STS, val);
	if (err)
		return err;

	err = mv88e6xxx_port_read(chip, port, MV88E6XXX_PORT_STS, &val);
	if (err)
		return err;

	/* Restore PHY_DETECT value */
	err = mv88e6xxx_port_write(chip, port, MV88E6XXX_PORT_STS, reg);
	if (err)
		return err;

	return val & MV88E6XXX_PORT_STS_CMODE_MASK;
}

static void mv88e6352_phylink_get_caps(struct mv88e6xxx_chip *chip, int port,
				       struct phylink_config *config)
{
	unsigned long *supported = config->supported_interfaces;
	int err, cmode;

	/* Translate the default cmode */
	mv88e6xxx_translate_cmode(chip->ports[port].cmode, supported);

	config->mac_capabilities = MAC_SYM_PAUSE | MAC_10 | MAC_100 |
				   MAC_1000FD;

	/* Port 4 supports automedia if the serdes is associated with it. */
	if (port == 4) {
		err = mv88e6352_g2_scratch_port_has_serdes(chip, port);
		if (err < 0)
			dev_err(chip->dev, "p%d: failed to read scratch\n",
				port);
		if (err <= 0)
			return;

		cmode = mv88e63xx_get_port_serdes_cmode(chip, port);
		if (cmode < 0)
			dev_err(chip->dev, "p%d: failed to read serdes cmode\n",
				port);
		else
			mv88e6xxx_translate_cmode(cmode, supported);
	}
}

static void mv88e632x_phylink_get_caps(struct mv88e6xxx_chip *chip, int port,
				       struct phylink_config *config)
{
	unsigned long *supported = config->supported_interfaces;
	int cmode;

	/* Translate the default cmode */
	mv88e6xxx_translate_cmode(chip->ports[port].cmode, supported);

	config->mac_capabilities = MAC_SYM_PAUSE | MAC_10 | MAC_100 |
				   MAC_1000FD;

	/* Port 0/1 are serdes only ports */
	if (port == 0 || port == 1) {
		cmode = mv88e63xx_get_port_serdes_cmode(chip, port);
		if (cmode < 0)
			dev_err(chip->dev, "p%d: failed to read serdes cmode\n",
				port);
		else
			mv88e6xxx_translate_cmode(cmode, supported);
	}
}

static void mv88e6341_phylink_get_caps(struct mv88e6xxx_chip *chip, int port,
				       struct phylink_config *config)
{
	unsigned long *supported = config->supported_interfaces;

	/* Translate the default cmode */
	mv88e6xxx_translate_cmode(chip->ports[port].cmode, supported);

	/* No ethtool bits for 200Mbps */
	config->mac_capabilities = MAC_SYM_PAUSE | MAC_10 | MAC_100 |
				   MAC_1000FD;

	/* The C_Mode field is programmable on port 5 */
	if (port == 5) {
		__set_bit(PHY_INTERFACE_MODE_SGMII, supported);
		__set_bit(PHY_INTERFACE_MODE_1000BASEX, supported);
		__set_bit(PHY_INTERFACE_MODE_2500BASEX, supported);

		config->mac_capabilities |= MAC_2500FD;
	}
}

static void mv88e6390_phylink_get_caps(struct mv88e6xxx_chip *chip, int port,
				       struct phylink_config *config)
{
	unsigned long *supported = config->supported_interfaces;

	/* Translate the default cmode */
	mv88e6xxx_translate_cmode(chip->ports[port].cmode, supported);

	/* No ethtool bits for 200Mbps */
	config->mac_capabilities = MAC_SYM_PAUSE | MAC_10 | MAC_100 |
				   MAC_1000FD;

	/* The C_Mode field is programmable on ports 9 and 10 */
	if (port == 9 || port == 10) {
		__set_bit(PHY_INTERFACE_MODE_SGMII, supported);
		__set_bit(PHY_INTERFACE_MODE_1000BASEX, supported);
		__set_bit(PHY_INTERFACE_MODE_2500BASEX, supported);

		config->mac_capabilities |= MAC_2500FD;
	}
}

static void mv88e6390x_phylink_get_caps(struct mv88e6xxx_chip *chip, int port,
					struct phylink_config *config)
{
	unsigned long *supported = config->supported_interfaces;

	mv88e6390_phylink_get_caps(chip, port, config);

	/* For the 6x90X, ports 2-7 can be in automedia mode.
	 * (Note that 6x90 doesn't support RXAUI nor XAUI).
	 *
	 * Port 2 can also support 1000BASE-X in automedia mode if port 9 is
	 * configured for 1000BASE-X, SGMII or 2500BASE-X.
	 * Port 3-4 can also support 1000BASE-X in automedia mode if port 9 is
	 * configured for RXAUI, 1000BASE-X, SGMII or 2500BASE-X.
	 *
	 * Port 5 can also support 1000BASE-X in automedia mode if port 10 is
	 * configured for 1000BASE-X, SGMII or 2500BASE-X.
	 * Port 6-7 can also support 1000BASE-X in automedia mode if port 10 is
	 * configured for RXAUI, 1000BASE-X, SGMII or 2500BASE-X.
	 *
	 * For now, be permissive (as the old code was) and allow 1000BASE-X
	 * on ports 2..7.
	 */
	if (port >= 2 && port <= 7)
		__set_bit(PHY_INTERFACE_MODE_1000BASEX, supported);

	/* The C_Mode field can also be programmed for 10G speeds */
	if (port == 9 || port == 10) {
		__set_bit(PHY_INTERFACE_MODE_XAUI, supported);
		__set_bit(PHY_INTERFACE_MODE_RXAUI, supported);

		config->mac_capabilities |= MAC_10000FD;
	}
}

static void mv88e6393x_phylink_get_caps(struct mv88e6xxx_chip *chip, int port,
					struct phylink_config *config)
{
	unsigned long *supported = config->supported_interfaces;
	bool is_6191x =
		chip->info->prod_num == MV88E6XXX_PORT_SWITCH_ID_PROD_6191X;
	bool is_6361 =
		chip->info->prod_num == MV88E6XXX_PORT_SWITCH_ID_PROD_6361;

	mv88e6xxx_translate_cmode(chip->ports[port].cmode, supported);

	config->mac_capabilities = MAC_SYM_PAUSE | MAC_10 | MAC_100 |
				   MAC_1000FD;

	/* The C_Mode field can be programmed for ports 0, 9 and 10 */
	if (port == 0 || port == 9 || port == 10) {
		__set_bit(PHY_INTERFACE_MODE_SGMII, supported);
		__set_bit(PHY_INTERFACE_MODE_1000BASEX, supported);

		/* 6191X supports >1G modes only on port 10 */
		if (!is_6191x || port == 10) {
			__set_bit(PHY_INTERFACE_MODE_2500BASEX, supported);
			config->mac_capabilities |= MAC_2500FD;

			/* 6361 only supports up to 2500BaseX */
			if (!is_6361) {
				__set_bit(PHY_INTERFACE_MODE_5GBASER, supported);
				__set_bit(PHY_INTERFACE_MODE_10GBASER, supported);
				__set_bit(PHY_INTERFACE_MODE_USXGMII, supported);
				config->mac_capabilities |= MAC_5000FD |
					MAC_10000FD;
			}
		}
	}

	if (port == 0) {
		__set_bit(PHY_INTERFACE_MODE_RMII, supported);
		__set_bit(PHY_INTERFACE_MODE_RGMII, supported);
		__set_bit(PHY_INTERFACE_MODE_RGMII_ID, supported);
		__set_bit(PHY_INTERFACE_MODE_RGMII_RXID, supported);
		__set_bit(PHY_INTERFACE_MODE_RGMII_TXID, supported);
	}
}

static void mv88e6xxx_get_caps(struct dsa_switch *ds, int port,
			       struct phylink_config *config)
{
	struct mv88e6xxx_chip *chip = ds->priv;

	mv88e6xxx_reg_lock(chip);
	chip->info->ops->phylink_get_caps(chip, port, config);
	mv88e6xxx_reg_unlock(chip);

	if (mv88e6xxx_phy_is_internal(chip, port)) {
		__set_bit(PHY_INTERFACE_MODE_INTERNAL,
			  config->supported_interfaces);
		/* Internal ports with no phy-mode need GMII for PHYLIB */
		__set_bit(PHY_INTERFACE_MODE_GMII,
			  config->supported_interfaces);
	}
}

static struct phylink_pcs *
mv88e6xxx_mac_select_pcs(struct phylink_config *config,
			 phy_interface_t interface)
{
	struct dsa_port *dp = dsa_phylink_to_port(config);
	struct mv88e6xxx_chip *chip = dp->ds->priv;
	struct phylink_pcs *pcs = ERR_PTR(-EOPNOTSUPP);

	if (chip->info->ops->pcs_ops)
		pcs = chip->info->ops->pcs_ops->pcs_select(chip, dp->index,
							   interface);

	return pcs;
}

static int mv88e6xxx_mac_prepare(struct phylink_config *config,
				 unsigned int mode, phy_interface_t interface)
{
	struct dsa_port *dp = dsa_phylink_to_port(config);
	struct mv88e6xxx_chip *chip = dp->ds->priv;
	int port = dp->index;
	int err = 0;

	/* In inband mode, the link may come up at any time while the link
	 * is not forced down. Force the link down while we reconfigure the
	 * interface mode.
	 */
	if (mode == MLO_AN_INBAND &&
	    chip->ports[port].interface != interface &&
	    chip->info->ops->port_set_link) {
		mv88e6xxx_reg_lock(chip);
		err = chip->info->ops->port_set_link(chip, port,
						     LINK_FORCED_DOWN);
		mv88e6xxx_reg_unlock(chip);
	}

	return err;
}

static void mv88e6xxx_mac_config(struct phylink_config *config,
				 unsigned int mode,
				 const struct phylink_link_state *state)
{
	struct dsa_port *dp = dsa_phylink_to_port(config);
	struct mv88e6xxx_chip *chip = dp->ds->priv;
	int port = dp->index;
	int err = 0;

	mv88e6xxx_reg_lock(chip);

	if (mode != MLO_AN_PHY || !mv88e6xxx_phy_is_internal(chip, port)) {
		err = mv88e6xxx_port_config_interface(chip, port,
						      state->interface);
		if (err && err != -EOPNOTSUPP)
			goto err_unlock;
	}

err_unlock:
	mv88e6xxx_reg_unlock(chip);

	if (err && err != -EOPNOTSUPP)
		dev_err(chip->dev, "p%d: failed to configure MAC/PCS\n", port);
}

static int mv88e6xxx_mac_finish(struct phylink_config *config,
				unsigned int mode, phy_interface_t interface)
{
	struct dsa_port *dp = dsa_phylink_to_port(config);
	struct mv88e6xxx_chip *chip = dp->ds->priv;
	int port = dp->index;
	int err = 0;

	/* Undo the forced down state above after completing configuration
	 * irrespective of its state on entry, which allows the link to come
	 * up in the in-band case where there is no separate SERDES. Also
	 * ensure that the link can come up if the PPU is in use and we are
	 * in PHY mode (we treat the PPU as an effective in-band mechanism.)
	 */
	mv88e6xxx_reg_lock(chip);

	if (chip->info->ops->port_set_link &&
	    ((mode == MLO_AN_INBAND &&
	      chip->ports[port].interface != interface) ||
	     (mode == MLO_AN_PHY && mv88e6xxx_port_ppu_updates(chip, port))))
		err = chip->info->ops->port_set_link(chip, port, LINK_UNFORCED);

	mv88e6xxx_reg_unlock(chip);

	chip->ports[port].interface = interface;

	return err;
}

static void mv88e6xxx_mac_link_down(struct phylink_config *config,
				    unsigned int mode,
				    phy_interface_t interface)
{
	struct dsa_port *dp = dsa_phylink_to_port(config);
	struct mv88e6xxx_chip *chip = dp->ds->priv;
	const struct mv88e6xxx_ops *ops;
	int port = dp->index;
	int err = 0;

	ops = chip->info->ops;

	mv88e6xxx_reg_lock(chip);
	/* Force the link down if we know the port may not be automatically
	 * updated by the switch or if we are using fixed-link mode.
	 */
	if ((!mv88e6xxx_port_ppu_updates(chip, port) ||
	     mode == MLO_AN_FIXED) && ops->port_sync_link)
		err = ops->port_sync_link(chip, port, mode, false);

	if (!err && ops->port_set_speed_duplex)
		err = ops->port_set_speed_duplex(chip, port, SPEED_UNFORCED,
						 DUPLEX_UNFORCED);
	mv88e6xxx_reg_unlock(chip);

	if (err)
		dev_err(chip->dev,
			"p%d: failed to force MAC link down\n", port);
}

static void mv88e6xxx_mac_link_up(struct phylink_config *config,
				  struct phy_device *phydev,
				  unsigned int mode, phy_interface_t interface,
				  int speed, int duplex,
				  bool tx_pause, bool rx_pause)
{
	struct dsa_port *dp = dsa_phylink_to_port(config);
	struct mv88e6xxx_chip *chip = dp->ds->priv;
	const struct mv88e6xxx_ops *ops;
	int port = dp->index;
	int err = 0;

	ops = chip->info->ops;

	mv88e6xxx_reg_lock(chip);
	/* Configure and force the link up if we know that the port may not
	 * automatically updated by the switch or if we are using fixed-link
	 * mode.
	 */
	if (!mv88e6xxx_port_ppu_updates(chip, port) ||
	    mode == MLO_AN_FIXED) {
		if (ops->port_set_speed_duplex) {
			err = ops->port_set_speed_duplex(chip, port,
							 speed, duplex);
			if (err && err != -EOPNOTSUPP)
				goto error;
		}

		if (ops->port_sync_link)
			err = ops->port_sync_link(chip, port, mode, true);
	}
error:
	mv88e6xxx_reg_unlock(chip);

	if (err && err != -EOPNOTSUPP)
		dev_err(chip->dev,
			"p%d: failed to configure MAC link up\n", port);
}

static int mv88e6xxx_stats_snapshot(struct mv88e6xxx_chip *chip, int port)
{
	int err;

	if (!chip->info->ops->stats_snapshot)
		return -EOPNOTSUPP;

	mv88e6xxx_reg_lock(chip);
	err = chip->info->ops->stats_snapshot(chip, port);
	mv88e6xxx_reg_unlock(chip);

	return err;
}

#define MV88E6XXX_HW_STAT_MAPPER(_fn)				    \
	_fn(in_good_octets,		8, 0x00, STATS_TYPE_BANK0), \
	_fn(in_bad_octets,		4, 0x02, STATS_TYPE_BANK0), \
	_fn(in_unicast,			4, 0x04, STATS_TYPE_BANK0), \
	_fn(in_broadcasts,		4, 0x06, STATS_TYPE_BANK0), \
	_fn(in_multicasts,		4, 0x07, STATS_TYPE_BANK0), \
	_fn(in_pause,			4, 0x16, STATS_TYPE_BANK0), \
	_fn(in_undersize,		4, 0x18, STATS_TYPE_BANK0), \
	_fn(in_fragments,		4, 0x19, STATS_TYPE_BANK0), \
	_fn(in_oversize,		4, 0x1a, STATS_TYPE_BANK0), \
	_fn(in_jabber,			4, 0x1b, STATS_TYPE_BANK0), \
	_fn(in_rx_error,		4, 0x1c, STATS_TYPE_BANK0), \
	_fn(in_fcs_error,		4, 0x1d, STATS_TYPE_BANK0), \
	_fn(out_octets,			8, 0x0e, STATS_TYPE_BANK0), \
	_fn(out_unicast,		4, 0x10, STATS_TYPE_BANK0), \
	_fn(out_broadcasts,		4, 0x13, STATS_TYPE_BANK0), \
	_fn(out_multicasts,		4, 0x12, STATS_TYPE_BANK0), \
	_fn(out_pause,			4, 0x15, STATS_TYPE_BANK0), \
	_fn(excessive,			4, 0x11, STATS_TYPE_BANK0), \
	_fn(collisions,			4, 0x1e, STATS_TYPE_BANK0), \
	_fn(deferred,			4, 0x05, STATS_TYPE_BANK0), \
	_fn(single,			4, 0x14, STATS_TYPE_BANK0), \
	_fn(multiple,			4, 0x17, STATS_TYPE_BANK0), \
	_fn(out_fcs_error,		4, 0x03, STATS_TYPE_BANK0), \
	_fn(late,			4, 0x1f, STATS_TYPE_BANK0), \
	_fn(hist_64bytes,		4, 0x08, STATS_TYPE_BANK0), \
	_fn(hist_65_127bytes,		4, 0x09, STATS_TYPE_BANK0), \
	_fn(hist_128_255bytes,		4, 0x0a, STATS_TYPE_BANK0), \
	_fn(hist_256_511bytes,		4, 0x0b, STATS_TYPE_BANK0), \
	_fn(hist_512_1023bytes,		4, 0x0c, STATS_TYPE_BANK0), \
	_fn(hist_1024_max_bytes,	4, 0x0d, STATS_TYPE_BANK0), \
	_fn(sw_in_discards,		4, 0x10, STATS_TYPE_PORT), \
	_fn(sw_in_filtered,		2, 0x12, STATS_TYPE_PORT), \
	_fn(sw_out_filtered,		2, 0x13, STATS_TYPE_PORT), \
	_fn(in_discards,		4, 0x00, STATS_TYPE_BANK1), \
	_fn(in_filtered,		4, 0x01, STATS_TYPE_BANK1), \
	_fn(in_accepted,		4, 0x02, STATS_TYPE_BANK1), \
	_fn(in_bad_accepted,		4, 0x03, STATS_TYPE_BANK1), \
	_fn(in_good_avb_class_a,	4, 0x04, STATS_TYPE_BANK1), \
	_fn(in_good_avb_class_b,	4, 0x05, STATS_TYPE_BANK1), \
	_fn(in_bad_avb_class_a,		4, 0x06, STATS_TYPE_BANK1), \
	_fn(in_bad_avb_class_b,		4, 0x07, STATS_TYPE_BANK1), \
	_fn(tcam_counter_0,		4, 0x08, STATS_TYPE_BANK1), \
	_fn(tcam_counter_1,		4, 0x09, STATS_TYPE_BANK1), \
	_fn(tcam_counter_2,		4, 0x0a, STATS_TYPE_BANK1), \
	_fn(tcam_counter_3,		4, 0x0b, STATS_TYPE_BANK1), \
	_fn(in_da_unknown,		4, 0x0e, STATS_TYPE_BANK1), \
	_fn(in_management,		4, 0x0f, STATS_TYPE_BANK1), \
	_fn(out_queue_0,		4, 0x10, STATS_TYPE_BANK1), \
	_fn(out_queue_1,		4, 0x11, STATS_TYPE_BANK1), \
	_fn(out_queue_2,		4, 0x12, STATS_TYPE_BANK1), \
	_fn(out_queue_3,		4, 0x13, STATS_TYPE_BANK1), \
	_fn(out_queue_4,		4, 0x14, STATS_TYPE_BANK1), \
	_fn(out_queue_5,		4, 0x15, STATS_TYPE_BANK1), \
	_fn(out_queue_6,		4, 0x16, STATS_TYPE_BANK1), \
	_fn(out_queue_7,		4, 0x17, STATS_TYPE_BANK1), \
	_fn(out_cut_through,		4, 0x18, STATS_TYPE_BANK1), \
	_fn(out_octets_a,		4, 0x1a, STATS_TYPE_BANK1), \
	_fn(out_octets_b,		4, 0x1b, STATS_TYPE_BANK1), \
	_fn(out_management,		4, 0x1f, STATS_TYPE_BANK1), \
	/*  */

#define MV88E6XXX_HW_STAT_ENTRY(_string, _size, _reg, _type) \
	{ #_string, _size, _reg, _type }
static const struct mv88e6xxx_hw_stat mv88e6xxx_hw_stats[] = {
	MV88E6XXX_HW_STAT_MAPPER(MV88E6XXX_HW_STAT_ENTRY)
};

#define MV88E6XXX_HW_STAT_ENUM(_string, _size, _reg, _type) \
	MV88E6XXX_HW_STAT_ID_ ## _string
enum mv88e6xxx_hw_stat_id {
	MV88E6XXX_HW_STAT_MAPPER(MV88E6XXX_HW_STAT_ENUM)
};

static uint64_t _mv88e6xxx_get_ethtool_stat(struct mv88e6xxx_chip *chip,
					    const struct mv88e6xxx_hw_stat *s,
					    int port, u16 bank1_select,
					    u16 histogram)
{
	u32 low;
	u32 high = 0;
	u16 reg = 0;
	int err;
	u64 value;

	switch (s->type) {
	case STATS_TYPE_PORT:
		err = mv88e6xxx_port_read(chip, port, s->reg, &reg);
		if (err)
			return U64_MAX;

		low = reg;
		if (s->size == 4) {
			err = mv88e6xxx_port_read(chip, port, s->reg + 1, &reg);
			if (err)
				return U64_MAX;
			low |= ((u32)reg) << 16;
		}
		break;
	case STATS_TYPE_BANK1:
		reg = bank1_select;
		fallthrough;
	case STATS_TYPE_BANK0:
		reg |= s->reg | histogram;
		mv88e6xxx_g1_stats_read(chip, reg, &low);
		if (s->size == 8)
			mv88e6xxx_g1_stats_read(chip, reg + 1, &high);
		break;
	default:
		return U64_MAX;
	}
	value = (((u64)high) << 32) | low;
	return value;
}

static int mv88e6xxx_stats_get_strings(struct mv88e6xxx_chip *chip,
				       uint8_t *data, int types)
{
	const struct mv88e6xxx_hw_stat *stat;
	int i, j;

	for (i = 0, j = 0; i < ARRAY_SIZE(mv88e6xxx_hw_stats); i++) {
		stat = &mv88e6xxx_hw_stats[i];
		if (stat->type & types) {
			memcpy(data + j * ETH_GSTRING_LEN, stat->string,
			       ETH_GSTRING_LEN);
			j++;
		}
	}

	return j;
}

static int mv88e6095_stats_get_strings(struct mv88e6xxx_chip *chip,
				       uint8_t *data)
{
	return mv88e6xxx_stats_get_strings(chip, data,
					   STATS_TYPE_BANK0 | STATS_TYPE_PORT);
}

static int mv88e6250_stats_get_strings(struct mv88e6xxx_chip *chip,
				       uint8_t *data)
{
	return mv88e6xxx_stats_get_strings(chip, data, STATS_TYPE_BANK0);
}

static int mv88e6320_stats_get_strings(struct mv88e6xxx_chip *chip,
				       uint8_t *data)
{
	return mv88e6xxx_stats_get_strings(chip, data,
					   STATS_TYPE_BANK0 | STATS_TYPE_BANK1);
}

static const uint8_t *mv88e6xxx_atu_vtu_stats_strings[] = {
	"atu_member_violation",
	"atu_miss_violation",
	"atu_full_violation",
	"vtu_member_violation",
	"vtu_miss_violation",
};

static void mv88e6xxx_atu_vtu_get_strings(uint8_t *data)
{
	unsigned int i;

	for (i = 0; i < ARRAY_SIZE(mv88e6xxx_atu_vtu_stats_strings); i++)
		strscpy(data + i * ETH_GSTRING_LEN,
			mv88e6xxx_atu_vtu_stats_strings[i],
			ETH_GSTRING_LEN);
}

static void mv88e6xxx_get_strings(struct dsa_switch *ds, int port,
				  u32 stringset, uint8_t *data)
{
	struct mv88e6xxx_chip *chip = ds->priv;
	int count = 0;

	if (stringset != ETH_SS_STATS)
		return;

	mv88e6xxx_reg_lock(chip);

	if (chip->info->ops->stats_get_strings)
		count = chip->info->ops->stats_get_strings(chip, data);

	if (chip->info->ops->serdes_get_strings) {
		data += count * ETH_GSTRING_LEN;
		count = chip->info->ops->serdes_get_strings(chip, port, data);
	}

	data += count * ETH_GSTRING_LEN;
	mv88e6xxx_atu_vtu_get_strings(data);

	mv88e6xxx_reg_unlock(chip);
}

static int mv88e6xxx_stats_get_sset_count(struct mv88e6xxx_chip *chip,
					  int types)
{
	const struct mv88e6xxx_hw_stat *stat;
	int i, j;

	for (i = 0, j = 0; i < ARRAY_SIZE(mv88e6xxx_hw_stats); i++) {
		stat = &mv88e6xxx_hw_stats[i];
		if (stat->type & types)
			j++;
	}
	return j;
}

static int mv88e6095_stats_get_sset_count(struct mv88e6xxx_chip *chip)
{
	return mv88e6xxx_stats_get_sset_count(chip, STATS_TYPE_BANK0 |
					      STATS_TYPE_PORT);
}

static int mv88e6250_stats_get_sset_count(struct mv88e6xxx_chip *chip)
{
	return mv88e6xxx_stats_get_sset_count(chip, STATS_TYPE_BANK0);
}

static int mv88e6320_stats_get_sset_count(struct mv88e6xxx_chip *chip)
{
	return mv88e6xxx_stats_get_sset_count(chip, STATS_TYPE_BANK0 |
					      STATS_TYPE_BANK1);
}

static int mv88e6xxx_get_sset_count(struct dsa_switch *ds, int port, int sset)
{
	struct mv88e6xxx_chip *chip = ds->priv;
	int serdes_count = 0;
	int count = 0;

	if (sset != ETH_SS_STATS)
		return 0;

	mv88e6xxx_reg_lock(chip);
	if (chip->info->ops->stats_get_sset_count)
		count = chip->info->ops->stats_get_sset_count(chip);
	if (count < 0)
		goto out;

	if (chip->info->ops->serdes_get_sset_count)
		serdes_count = chip->info->ops->serdes_get_sset_count(chip,
								      port);
	if (serdes_count < 0) {
		count = serdes_count;
		goto out;
	}
	count += serdes_count;
	count += ARRAY_SIZE(mv88e6xxx_atu_vtu_stats_strings);

out:
	mv88e6xxx_reg_unlock(chip);

	return count;
}

static size_t mv88e6095_stats_get_stat(struct mv88e6xxx_chip *chip, int port,
				       const struct mv88e6xxx_hw_stat *stat,
				       uint64_t *data)
{
	if (!(stat->type & (STATS_TYPE_BANK0 | STATS_TYPE_PORT)))
		return 0;

	*data = _mv88e6xxx_get_ethtool_stat(chip, stat, port, 0,
					    MV88E6XXX_G1_STATS_OP_HIST_RX);
	return 1;
}

static size_t mv88e6250_stats_get_stat(struct mv88e6xxx_chip *chip, int port,
				       const struct mv88e6xxx_hw_stat *stat,
				       uint64_t *data)
{
	if (!(stat->type & STATS_TYPE_BANK0))
		return 0;

	*data = _mv88e6xxx_get_ethtool_stat(chip, stat, port, 0,
					    MV88E6XXX_G1_STATS_OP_HIST_RX);
	return 1;
}

static size_t mv88e6320_stats_get_stat(struct mv88e6xxx_chip *chip, int port,
				       const struct mv88e6xxx_hw_stat *stat,
				       uint64_t *data)
{
	if (!(stat->type & (STATS_TYPE_BANK0 | STATS_TYPE_BANK1)))
		return 0;

	*data = _mv88e6xxx_get_ethtool_stat(chip, stat, port,
					    MV88E6XXX_G1_STATS_OP_BANK_1_BIT_9,
					    MV88E6XXX_G1_STATS_OP_HIST_RX);
	return 1;
}

static size_t mv88e6390_stats_get_stat(struct mv88e6xxx_chip *chip, int port,
				       const struct mv88e6xxx_hw_stat *stat,
				       uint64_t *data)
{
	if (!(stat->type & (STATS_TYPE_BANK0 | STATS_TYPE_BANK1)))
		return 0;

	*data = _mv88e6xxx_get_ethtool_stat(chip, stat, port,
					    MV88E6XXX_G1_STATS_OP_BANK_1_BIT_10,
					    0);
	return 1;
}

static size_t mv88e6xxx_stats_get_stat(struct mv88e6xxx_chip *chip, int port,
				       const struct mv88e6xxx_hw_stat *stat,
				       uint64_t *data)
{
	int ret = 0;

	if (chip->info->ops->stats_get_stat) {
		mv88e6xxx_reg_lock(chip);
		ret = chip->info->ops->stats_get_stat(chip, port, stat, data);
		mv88e6xxx_reg_unlock(chip);
	}

	return ret;
}

static size_t mv88e6xxx_stats_get_stats(struct mv88e6xxx_chip *chip, int port,
					uint64_t *data)
{
	const struct mv88e6xxx_hw_stat *stat;
	size_t i, j;

	for (i = 0, j = 0; i < ARRAY_SIZE(mv88e6xxx_hw_stats); i++) {
		stat = &mv88e6xxx_hw_stats[i];
		j += mv88e6xxx_stats_get_stat(chip, port, stat, &data[j]);
	}
	return j;
}

static void mv88e6xxx_atu_vtu_get_stats(struct mv88e6xxx_chip *chip, int port,
					uint64_t *data)
{
	*data++ = chip->ports[port].atu_member_violation;
	*data++ = chip->ports[port].atu_miss_violation;
	*data++ = chip->ports[port].atu_full_violation;
	*data++ = chip->ports[port].vtu_member_violation;
	*data++ = chip->ports[port].vtu_miss_violation;
}

static void mv88e6xxx_get_stats(struct mv88e6xxx_chip *chip, int port,
				uint64_t *data)
{
	size_t count;

	count = mv88e6xxx_stats_get_stats(chip, port, data);

	mv88e6xxx_reg_lock(chip);
	if (chip->info->ops->serdes_get_stats) {
		data += count;
		count = chip->info->ops->serdes_get_stats(chip, port, data);
	}
	data += count;
	mv88e6xxx_atu_vtu_get_stats(chip, port, data);
	mv88e6xxx_reg_unlock(chip);
}

static void mv88e6xxx_get_ethtool_stats(struct dsa_switch *ds, int port,
					uint64_t *data)
{
	struct mv88e6xxx_chip *chip = ds->priv;
	int ret;

	ret = mv88e6xxx_stats_snapshot(chip, port);
	if (ret < 0)
		return;

	mv88e6xxx_get_stats(chip, port, data);
}

static void mv88e6xxx_get_eth_mac_stats(struct dsa_switch *ds, int port,
					struct ethtool_eth_mac_stats *mac_stats)
{
	struct mv88e6xxx_chip *chip = ds->priv;
	int ret;

	ret = mv88e6xxx_stats_snapshot(chip, port);
	if (ret < 0)
		return;

#define MV88E6XXX_ETH_MAC_STAT_MAP(_id, _member)			\
	mv88e6xxx_stats_get_stat(chip, port,				\
				 &mv88e6xxx_hw_stats[MV88E6XXX_HW_STAT_ID_ ## _id], \
				 &mac_stats->stats._member)

	MV88E6XXX_ETH_MAC_STAT_MAP(out_unicast, FramesTransmittedOK);
	MV88E6XXX_ETH_MAC_STAT_MAP(single, SingleCollisionFrames);
	MV88E6XXX_ETH_MAC_STAT_MAP(multiple, MultipleCollisionFrames);
	MV88E6XXX_ETH_MAC_STAT_MAP(in_unicast, FramesReceivedOK);
	MV88E6XXX_ETH_MAC_STAT_MAP(in_fcs_error, FrameCheckSequenceErrors);
	MV88E6XXX_ETH_MAC_STAT_MAP(out_octets, OctetsTransmittedOK);
	MV88E6XXX_ETH_MAC_STAT_MAP(deferred, FramesWithDeferredXmissions);
	MV88E6XXX_ETH_MAC_STAT_MAP(late, LateCollisions);
	MV88E6XXX_ETH_MAC_STAT_MAP(in_good_octets, OctetsReceivedOK);
	MV88E6XXX_ETH_MAC_STAT_MAP(out_multicasts, MulticastFramesXmittedOK);
	MV88E6XXX_ETH_MAC_STAT_MAP(out_broadcasts, BroadcastFramesXmittedOK);
	MV88E6XXX_ETH_MAC_STAT_MAP(excessive, FramesWithExcessiveDeferral);
	MV88E6XXX_ETH_MAC_STAT_MAP(in_multicasts, MulticastFramesReceivedOK);
	MV88E6XXX_ETH_MAC_STAT_MAP(in_broadcasts, BroadcastFramesReceivedOK);

#undef MV88E6XXX_ETH_MAC_STAT_MAP

	mac_stats->stats.FramesTransmittedOK += mac_stats->stats.MulticastFramesXmittedOK;
	mac_stats->stats.FramesTransmittedOK += mac_stats->stats.BroadcastFramesXmittedOK;
	mac_stats->stats.FramesReceivedOK += mac_stats->stats.MulticastFramesReceivedOK;
	mac_stats->stats.FramesReceivedOK += mac_stats->stats.BroadcastFramesReceivedOK;
}

static void mv88e6xxx_get_rmon_stats(struct dsa_switch *ds, int port,
				     struct ethtool_rmon_stats *rmon_stats,
				     const struct ethtool_rmon_hist_range **ranges)
{
	static const struct ethtool_rmon_hist_range rmon_ranges[] = {
		{   64,    64 },
		{   65,   127 },
		{  128,   255 },
		{  256,   511 },
		{  512,  1023 },
		{ 1024, 65535 },
		{}
	};
	struct mv88e6xxx_chip *chip = ds->priv;
	int ret;

	ret = mv88e6xxx_stats_snapshot(chip, port);
	if (ret < 0)
		return;

#define MV88E6XXX_RMON_STAT_MAP(_id, _member)				\
	mv88e6xxx_stats_get_stat(chip, port,				\
				 &mv88e6xxx_hw_stats[MV88E6XXX_HW_STAT_ID_ ## _id], \
				 &rmon_stats->stats._member)

	MV88E6XXX_RMON_STAT_MAP(in_undersize, undersize_pkts);
	MV88E6XXX_RMON_STAT_MAP(in_oversize, oversize_pkts);
	MV88E6XXX_RMON_STAT_MAP(in_fragments, fragments);
	MV88E6XXX_RMON_STAT_MAP(in_jabber, jabbers);
	MV88E6XXX_RMON_STAT_MAP(hist_64bytes, hist[0]);
	MV88E6XXX_RMON_STAT_MAP(hist_65_127bytes, hist[1]);
	MV88E6XXX_RMON_STAT_MAP(hist_128_255bytes, hist[2]);
	MV88E6XXX_RMON_STAT_MAP(hist_256_511bytes, hist[3]);
	MV88E6XXX_RMON_STAT_MAP(hist_512_1023bytes, hist[4]);
	MV88E6XXX_RMON_STAT_MAP(hist_1024_max_bytes, hist[5]);

#undef MV88E6XXX_RMON_STAT_MAP

	*ranges = rmon_ranges;
}

static int mv88e6xxx_get_regs_len(struct dsa_switch *ds, int port)
{
	struct mv88e6xxx_chip *chip = ds->priv;
	int len;

	len = 32 * sizeof(u16);
	if (chip->info->ops->serdes_get_regs_len)
		len += chip->info->ops->serdes_get_regs_len(chip, port);

	return len;
}

static void mv88e6xxx_get_regs(struct dsa_switch *ds, int port,
			       struct ethtool_regs *regs, void *_p)
{
	struct mv88e6xxx_chip *chip = ds->priv;
	int err;
	u16 reg;
	u16 *p = _p;
	int i;

	regs->version = chip->info->prod_num;

	memset(p, 0xff, 32 * sizeof(u16));

	mv88e6xxx_reg_lock(chip);

	for (i = 0; i < 32; i++) {

		err = mv88e6xxx_port_read(chip, port, i, &reg);
		if (!err)
			p[i] = reg;
	}

	if (chip->info->ops->serdes_get_regs)
		chip->info->ops->serdes_get_regs(chip, port, &p[i]);

	mv88e6xxx_reg_unlock(chip);
}

static int mv88e6xxx_get_mac_eee(struct dsa_switch *ds, int port,
				 struct ethtool_keee *e)
{
	/* Nothing to do on the port's MAC */
	return 0;
}

static int mv88e6xxx_set_mac_eee(struct dsa_switch *ds, int port,
				 struct ethtool_keee *e)
{
	/* Nothing to do on the port's MAC */
	return 0;
}

/* Mask of the local ports allowed to receive frames from a given fabric port */
static u16 mv88e6xxx_port_vlan(struct mv88e6xxx_chip *chip, int dev, int port)
{
	struct dsa_switch *ds = chip->ds;
	struct dsa_switch_tree *dst = ds->dst;
	struct dsa_port *dp, *other_dp;
	bool found = false;
	u16 pvlan;

	/* dev is a physical switch */
	if (dev <= dst->last_switch) {
		list_for_each_entry(dp, &dst->ports, list) {
			if (dp->ds->index == dev && dp->index == port) {
				/* dp might be a DSA link or a user port, so it
				 * might or might not have a bridge.
				 * Use the "found" variable for both cases.
				 */
				found = true;
				break;
			}
		}
	/* dev is a virtual bridge */
	} else {
		list_for_each_entry(dp, &dst->ports, list) {
			unsigned int bridge_num = dsa_port_bridge_num_get(dp);

			if (!bridge_num)
				continue;

			if (bridge_num + dst->last_switch != dev)
				continue;

			found = true;
			break;
		}
	}

	/* Prevent frames from unknown switch or virtual bridge */
	if (!found)
		return 0;

	/* Frames from DSA links and CPU ports can egress any local port */
	if (dp->type == DSA_PORT_TYPE_CPU || dp->type == DSA_PORT_TYPE_DSA)
		return mv88e6xxx_port_mask(chip);

	pvlan = 0;

	/* Frames from standalone user ports can only egress on the
	 * upstream port.
	 */
	if (!dsa_port_bridge_dev_get(dp))
		return BIT(dsa_switch_upstream_port(ds));

	/* Frames from bridged user ports can egress any local DSA
	 * links and CPU ports, as well as any local member of their
	 * bridge group.
	 */
	dsa_switch_for_each_port(other_dp, ds)
		if (other_dp->type == DSA_PORT_TYPE_CPU ||
		    other_dp->type == DSA_PORT_TYPE_DSA ||
		    dsa_port_bridge_same(dp, other_dp))
			pvlan |= BIT(other_dp->index);

	return pvlan;
}

static int mv88e6xxx_port_vlan_map(struct mv88e6xxx_chip *chip, int port)
{
	u16 output_ports = mv88e6xxx_port_vlan(chip, chip->ds->index, port);

	/* prevent frames from going back out of the port they came in on */
	output_ports &= ~BIT(port);

	return mv88e6xxx_port_set_vlan_map(chip, port, output_ports);
}

static void mv88e6xxx_port_stp_state_set(struct dsa_switch *ds, int port,
					 u8 state)
{
	struct mv88e6xxx_chip *chip = ds->priv;
	int err;

	mv88e6xxx_reg_lock(chip);
	err = mv88e6xxx_port_set_state(chip, port, state);
	mv88e6xxx_reg_unlock(chip);

	if (err)
		dev_err(ds->dev, "p%d: failed to update state\n", port);
}

static int mv88e6xxx_pri_setup(struct mv88e6xxx_chip *chip)
{
	int err;

	if (chip->info->ops->ieee_pri_map) {
		err = chip->info->ops->ieee_pri_map(chip);
		if (err)
			return err;
	}

	if (chip->info->ops->ip_pri_map) {
		err = chip->info->ops->ip_pri_map(chip);
		if (err)
			return err;
	}

	return 0;
}

static int mv88e6xxx_devmap_setup(struct mv88e6xxx_chip *chip)
{
	struct dsa_switch *ds = chip->ds;
	int target, port;
	int err;

	if (!chip->info->global2_addr)
		return 0;

	/* Initialize the routing port to the 32 possible target devices */
	for (target = 0; target < 32; target++) {
		port = dsa_routing_port(ds, target);
		if (port == ds->num_ports)
			port = 0x1f;

		err = mv88e6xxx_g2_device_mapping_write(chip, target, port);
		if (err)
			return err;
	}

	if (chip->info->ops->set_cascade_port) {
		port = MV88E6XXX_CASCADE_PORT_MULTIPLE;
		err = chip->info->ops->set_cascade_port(chip, port);
		if (err)
			return err;
	}

	err = mv88e6xxx_g1_set_device_number(chip, chip->ds->index);
	if (err)
		return err;

	return 0;
}

static int mv88e6xxx_trunk_setup(struct mv88e6xxx_chip *chip)
{
	/* Clear all trunk masks and mapping */
	if (chip->info->global2_addr)
		return mv88e6xxx_g2_trunk_clear(chip);

	return 0;
}

static int mv88e6xxx_rmu_setup(struct mv88e6xxx_chip *chip)
{
	if (chip->info->ops->rmu_disable)
		return chip->info->ops->rmu_disable(chip);

	return 0;
}

static int mv88e6xxx_pot_setup(struct mv88e6xxx_chip *chip)
{
	if (chip->info->ops->pot_clear)
		return chip->info->ops->pot_clear(chip);

	return 0;
}

static int mv88e6xxx_rsvd2cpu_setup(struct mv88e6xxx_chip *chip)
{
	if (chip->info->ops->mgmt_rsvd2cpu)
		return chip->info->ops->mgmt_rsvd2cpu(chip);

	return 0;
}

static int mv88e6xxx_atu_setup(struct mv88e6xxx_chip *chip)
{
	int err;

	err = mv88e6xxx_g1_atu_flush(chip, 0, true);
	if (err)
		return err;

	/* The chips that have a "learn2all" bit in Global1, ATU
	 * Control are precisely those whose port registers have a
	 * Message Port bit in Port Control 1 and hence implement
	 * ->port_setup_message_port.
	 */
	if (chip->info->ops->port_setup_message_port) {
		err = mv88e6xxx_g1_atu_set_learn2all(chip, true);
		if (err)
			return err;
	}

	return mv88e6xxx_g1_atu_set_age_time(chip, 300000);
}

static int mv88e6xxx_irl_setup(struct mv88e6xxx_chip *chip)
{
	int port;
	int err;

	if (!chip->info->ops->irl_init_all)
		return 0;

	for (port = 0; port < mv88e6xxx_num_ports(chip); port++) {
		/* Disable ingress rate limiting by resetting all per port
		 * ingress rate limit resources to their initial state.
		 */
		err = chip->info->ops->irl_init_all(chip, port);
		if (err)
			return err;
	}

	return 0;
}

static int mv88e6xxx_mac_setup(struct mv88e6xxx_chip *chip)
{
	if (chip->info->ops->set_switch_mac) {
		u8 addr[ETH_ALEN];

		eth_random_addr(addr);

		return chip->info->ops->set_switch_mac(chip, addr);
	}

	return 0;
}

static int mv88e6xxx_pvt_map(struct mv88e6xxx_chip *chip, int dev, int port)
{
	struct dsa_switch_tree *dst = chip->ds->dst;
	struct dsa_switch *ds;
	struct dsa_port *dp;
	u16 pvlan = 0;

	if (!mv88e6xxx_has_pvt(chip))
		return 0;

	/* Skip the local source device, which uses in-chip port VLAN */
	if (dev != chip->ds->index) {
		pvlan = mv88e6xxx_port_vlan(chip, dev, port);

		ds = dsa_switch_find(dst->index, dev);
		dp = ds ? dsa_to_port(ds, port) : NULL;
		if (dp && dp->lag) {
			/* As the PVT is used to limit flooding of
			 * FORWARD frames, which use the LAG ID as the
			 * source port, we must translate dev/port to
			 * the special "LAG device" in the PVT, using
			 * the LAG ID (one-based) as the port number
			 * (zero-based).
			 */
			dev = MV88E6XXX_G2_PVT_ADDR_DEV_TRUNK;
			port = dsa_port_lag_id_get(dp) - 1;
		}
	}

	return mv88e6xxx_g2_pvt_write(chip, dev, port, pvlan);
}

static int mv88e6xxx_pvt_setup(struct mv88e6xxx_chip *chip)
{
	int dev, port;
	int err;

	if (!mv88e6xxx_has_pvt(chip))
		return 0;

	/* Clear 5 Bit Port for usage with Marvell Link Street devices:
	 * use 4 bits for the Src_Port/Src_Trunk and 5 bits for the Src_Dev.
	 */
	err = mv88e6xxx_g2_misc_4_bit_port(chip);
	if (err)
		return err;

	for (dev = 0; dev < MV88E6XXX_MAX_PVT_SWITCHES; ++dev) {
		for (port = 0; port < MV88E6XXX_MAX_PVT_PORTS; ++port) {
			err = mv88e6xxx_pvt_map(chip, dev, port);
			if (err)
				return err;
		}
	}

	return 0;
}

static int mv88e6xxx_port_fast_age_fid(struct mv88e6xxx_chip *chip, int port,
				       u16 fid)
{
	if (dsa_to_port(chip->ds, port)->lag)
		/* Hardware is incapable of fast-aging a LAG through a
		 * regular ATU move operation. Until we have something
		 * more fancy in place this is a no-op.
		 */
		return -EOPNOTSUPP;

	return mv88e6xxx_g1_atu_remove(chip, fid, port, false);
}

static void mv88e6xxx_port_fast_age(struct dsa_switch *ds, int port)
{
	struct mv88e6xxx_chip *chip = ds->priv;
	int err;

	mv88e6xxx_reg_lock(chip);
	err = mv88e6xxx_port_fast_age_fid(chip, port, 0);
	mv88e6xxx_reg_unlock(chip);

	if (err)
		dev_err(chip->ds->dev, "p%d: failed to flush ATU: %d\n",
			port, err);
}

static int mv88e6xxx_vtu_setup(struct mv88e6xxx_chip *chip)
{
	if (!mv88e6xxx_max_vid(chip))
		return 0;

	return mv88e6xxx_g1_vtu_flush(chip);
}

static int mv88e6xxx_vtu_get(struct mv88e6xxx_chip *chip, u16 vid,
			     struct mv88e6xxx_vtu_entry *entry)
{
	int err;

	if (!chip->info->ops->vtu_getnext)
		return -EOPNOTSUPP;

	entry->vid = vid ? vid - 1 : mv88e6xxx_max_vid(chip);
	entry->valid = false;

	err = chip->info->ops->vtu_getnext(chip, entry);

	if (entry->vid != vid)
		entry->valid = false;

	return err;
}

int mv88e6xxx_vtu_walk(struct mv88e6xxx_chip *chip,
		       int (*cb)(struct mv88e6xxx_chip *chip,
				 const struct mv88e6xxx_vtu_entry *entry,
				 void *priv),
		       void *priv)
{
	struct mv88e6xxx_vtu_entry entry = {
		.vid = mv88e6xxx_max_vid(chip),
		.valid = false,
	};
	int err;

	if (!chip->info->ops->vtu_getnext)
		return -EOPNOTSUPP;

	do {
		err = chip->info->ops->vtu_getnext(chip, &entry);
		if (err)
			return err;

		if (!entry.valid)
			break;

		err = cb(chip, &entry, priv);
		if (err)
			return err;
	} while (entry.vid < mv88e6xxx_max_vid(chip));

	return 0;
}

static int mv88e6xxx_vtu_loadpurge(struct mv88e6xxx_chip *chip,
				   struct mv88e6xxx_vtu_entry *entry)
{
	if (!chip->info->ops->vtu_loadpurge)
		return -EOPNOTSUPP;

	return chip->info->ops->vtu_loadpurge(chip, entry);
}

static int mv88e6xxx_fid_map_vlan(struct mv88e6xxx_chip *chip,
				  const struct mv88e6xxx_vtu_entry *entry,
				  void *_fid_bitmap)
{
	unsigned long *fid_bitmap = _fid_bitmap;

	set_bit(entry->fid, fid_bitmap);
	return 0;
}

int mv88e6xxx_fid_map(struct mv88e6xxx_chip *chip, unsigned long *fid_bitmap)
{
	bitmap_zero(fid_bitmap, MV88E6XXX_N_FID);

	/* Every FID has an associated VID, so walking the VTU
	 * will discover the full set of FIDs in use.
	 */
	return mv88e6xxx_vtu_walk(chip, mv88e6xxx_fid_map_vlan, fid_bitmap);
}

static int mv88e6xxx_atu_new(struct mv88e6xxx_chip *chip, u16 *fid)
{
	DECLARE_BITMAP(fid_bitmap, MV88E6XXX_N_FID);
	int err;

	err = mv88e6xxx_fid_map(chip, fid_bitmap);
	if (err)
		return err;

	*fid = find_first_zero_bit(fid_bitmap, MV88E6XXX_N_FID);
	if (unlikely(*fid >= mv88e6xxx_num_databases(chip)))
		return -ENOSPC;

	/* Clear the database */
	return mv88e6xxx_g1_atu_flush(chip, *fid, true);
}

static int mv88e6xxx_stu_loadpurge(struct mv88e6xxx_chip *chip,
				   struct mv88e6xxx_stu_entry *entry)
{
	if (!chip->info->ops->stu_loadpurge)
		return -EOPNOTSUPP;

	return chip->info->ops->stu_loadpurge(chip, entry);
}

static int mv88e6xxx_stu_setup(struct mv88e6xxx_chip *chip)
{
	struct mv88e6xxx_stu_entry stu = {
		.valid = true,
		.sid = 0
	};

	if (!mv88e6xxx_has_stu(chip))
		return 0;

	/* Make sure that SID 0 is always valid. This is used by VTU
	 * entries that do not make use of the STU, e.g. when creating
	 * a VLAN upper on a port that is also part of a VLAN
	 * filtering bridge.
	 */
	return mv88e6xxx_stu_loadpurge(chip, &stu);
}

static int mv88e6xxx_sid_get(struct mv88e6xxx_chip *chip, u8 *sid)
{
	DECLARE_BITMAP(busy, MV88E6XXX_N_SID) = { 0 };
	struct mv88e6xxx_mst *mst;

	__set_bit(0, busy);

	list_for_each_entry(mst, &chip->msts, node)
		__set_bit(mst->stu.sid, busy);

	*sid = find_first_zero_bit(busy, MV88E6XXX_N_SID);

	return (*sid >= mv88e6xxx_max_sid(chip)) ? -ENOSPC : 0;
}

static int mv88e6xxx_mst_put(struct mv88e6xxx_chip *chip, u8 sid)
{
	struct mv88e6xxx_mst *mst, *tmp;
	int err;

	if (!sid)
		return 0;

	list_for_each_entry_safe(mst, tmp, &chip->msts, node) {
		if (mst->stu.sid != sid)
			continue;

		if (!refcount_dec_and_test(&mst->refcnt))
			return 0;

		mst->stu.valid = false;
		err = mv88e6xxx_stu_loadpurge(chip, &mst->stu);
		if (err) {
			refcount_set(&mst->refcnt, 1);
			return err;
		}

		list_del(&mst->node);
		kfree(mst);
		return 0;
	}

	return -ENOENT;
}

static int mv88e6xxx_mst_get(struct mv88e6xxx_chip *chip, struct net_device *br,
			     u16 msti, u8 *sid)
{
	struct mv88e6xxx_mst *mst;
	int err, i;

	if (!mv88e6xxx_has_stu(chip)) {
		err = -EOPNOTSUPP;
		goto err;
	}

	if (!msti) {
		*sid = 0;
		return 0;
	}

	list_for_each_entry(mst, &chip->msts, node) {
		if (mst->br == br && mst->msti == msti) {
			refcount_inc(&mst->refcnt);
			*sid = mst->stu.sid;
			return 0;
		}
	}

	err = mv88e6xxx_sid_get(chip, sid);
	if (err)
		goto err;

	mst = kzalloc(sizeof(*mst), GFP_KERNEL);
	if (!mst) {
		err = -ENOMEM;
		goto err;
	}

	INIT_LIST_HEAD(&mst->node);
	refcount_set(&mst->refcnt, 1);
	mst->br = br;
	mst->msti = msti;
	mst->stu.valid = true;
	mst->stu.sid = *sid;

	/* The bridge starts out all ports in the disabled state. But
	 * a STU state of disabled means to go by the port-global
	 * state. So we set all user port's initial state to blocking,
	 * to match the bridge's behavior.
	 */
	for (i = 0; i < mv88e6xxx_num_ports(chip); i++)
		mst->stu.state[i] = dsa_is_user_port(chip->ds, i) ?
			MV88E6XXX_PORT_CTL0_STATE_BLOCKING :
			MV88E6XXX_PORT_CTL0_STATE_DISABLED;

	err = mv88e6xxx_stu_loadpurge(chip, &mst->stu);
	if (err)
		goto err_free;

	list_add_tail(&mst->node, &chip->msts);
	return 0;

err_free:
	kfree(mst);
err:
	return err;
}

static int mv88e6xxx_port_mst_state_set(struct dsa_switch *ds, int port,
					const struct switchdev_mst_state *st)
{
	struct dsa_port *dp = dsa_to_port(ds, port);
	struct mv88e6xxx_chip *chip = ds->priv;
	struct mv88e6xxx_mst *mst;
	u8 state;
	int err;

	if (!mv88e6xxx_has_stu(chip))
		return -EOPNOTSUPP;

	switch (st->state) {
	case BR_STATE_DISABLED:
	case BR_STATE_BLOCKING:
	case BR_STATE_LISTENING:
		state = MV88E6XXX_PORT_CTL0_STATE_BLOCKING;
		break;
	case BR_STATE_LEARNING:
		state = MV88E6XXX_PORT_CTL0_STATE_LEARNING;
		break;
	case BR_STATE_FORWARDING:
		state = MV88E6XXX_PORT_CTL0_STATE_FORWARDING;
		break;
	default:
		return -EINVAL;
	}

	list_for_each_entry(mst, &chip->msts, node) {
		if (mst->br == dsa_port_bridge_dev_get(dp) &&
		    mst->msti == st->msti) {
			if (mst->stu.state[port] == state)
				return 0;

			mst->stu.state[port] = state;
			mv88e6xxx_reg_lock(chip);
			err = mv88e6xxx_stu_loadpurge(chip, &mst->stu);
			mv88e6xxx_reg_unlock(chip);
			return err;
		}
	}

	return -ENOENT;
}

static int mv88e6xxx_port_check_hw_vlan(struct dsa_switch *ds, int port,
					u16 vid)
{
	struct dsa_port *dp = dsa_to_port(ds, port), *other_dp;
	struct mv88e6xxx_chip *chip = ds->priv;
	struct mv88e6xxx_vtu_entry vlan;
	int err;

	/* DSA and CPU ports have to be members of multiple vlans */
	if (dsa_port_is_dsa(dp) || dsa_port_is_cpu(dp))
		return 0;

	err = mv88e6xxx_vtu_get(chip, vid, &vlan);
	if (err)
		return err;

	if (!vlan.valid)
		return 0;

	dsa_switch_for_each_user_port(other_dp, ds) {
		struct net_device *other_br;

		if (vlan.member[other_dp->index] ==
		    MV88E6XXX_G1_VTU_DATA_MEMBER_TAG_NON_MEMBER)
			continue;

		if (dsa_port_bridge_same(dp, other_dp))
			break; /* same bridge, check next VLAN */

		other_br = dsa_port_bridge_dev_get(other_dp);
		if (!other_br)
			continue;

		dev_err(ds->dev, "p%d: hw VLAN %d already used by port %d in %s\n",
			port, vlan.vid, other_dp->index, netdev_name(other_br));
		return -EOPNOTSUPP;
	}

	return 0;
}

static int mv88e6xxx_port_commit_pvid(struct mv88e6xxx_chip *chip, int port)
{
	struct dsa_port *dp = dsa_to_port(chip->ds, port);
	struct net_device *br = dsa_port_bridge_dev_get(dp);
	struct mv88e6xxx_port *p = &chip->ports[port];
	u16 pvid = MV88E6XXX_VID_STANDALONE;
	bool drop_untagged = false;
	int err;

	if (br) {
		if (br_vlan_enabled(br)) {
			pvid = p->bridge_pvid.vid;
			drop_untagged = !p->bridge_pvid.valid;
		} else {
			pvid = MV88E6XXX_VID_BRIDGED;
		}
	}

	err = mv88e6xxx_port_set_pvid(chip, port, pvid);
	if (err)
		return err;

	return mv88e6xxx_port_drop_untagged(chip, port, drop_untagged);
}

static int mv88e6xxx_port_vlan_filtering(struct dsa_switch *ds, int port,
					 bool vlan_filtering,
					 struct netlink_ext_ack *extack)
{
	struct mv88e6xxx_chip *chip = ds->priv;
	u16 mode = vlan_filtering ? MV88E6XXX_PORT_CTL2_8021Q_MODE_SECURE :
		MV88E6XXX_PORT_CTL2_8021Q_MODE_DISABLED;
	int err;

	if (!mv88e6xxx_max_vid(chip))
		return -EOPNOTSUPP;

	mv88e6xxx_reg_lock(chip);

	err = mv88e6xxx_port_set_8021q_mode(chip, port, mode);
	if (err)
		goto unlock;

	err = mv88e6xxx_port_commit_pvid(chip, port);
	if (err)
		goto unlock;

unlock:
	mv88e6xxx_reg_unlock(chip);

	return err;
}

static int
mv88e6xxx_port_vlan_prepare(struct dsa_switch *ds, int port,
			    const struct switchdev_obj_port_vlan *vlan)
{
	struct mv88e6xxx_chip *chip = ds->priv;
	int err;

	if (!mv88e6xxx_max_vid(chip))
		return -EOPNOTSUPP;

	/* If the requested port doesn't belong to the same bridge as the VLAN
	 * members, do not support it (yet) and fallback to software VLAN.
	 */
	mv88e6xxx_reg_lock(chip);
	err = mv88e6xxx_port_check_hw_vlan(ds, port, vlan->vid);
	mv88e6xxx_reg_unlock(chip);

	return err;
}

static int mv88e6xxx_port_db_load_purge(struct mv88e6xxx_chip *chip, int port,
					const unsigned char *addr, u16 vid,
					u8 state)
{
	struct mv88e6xxx_atu_entry entry;
	struct mv88e6xxx_vtu_entry vlan;
	u16 fid;
	int err;

	/* Ports have two private address databases: one for when the port is
	 * standalone and one for when the port is under a bridge and the
	 * 802.1Q mode is disabled. When the port is standalone, DSA wants its
	 * address database to remain 100% empty, so we never load an ATU entry
	 * into a standalone port's database. Therefore, translate the null
	 * VLAN ID into the port's database used for VLAN-unaware bridging.
	 */
	if (vid == 0) {
		fid = MV88E6XXX_FID_BRIDGED;
	} else {
		err = mv88e6xxx_vtu_get(chip, vid, &vlan);
		if (err)
			return err;

		/* switchdev expects -EOPNOTSUPP to honor software VLANs */
		if (!vlan.valid)
			return -EOPNOTSUPP;

		fid = vlan.fid;
	}

	entry.state = 0;
	ether_addr_copy(entry.mac, addr);
	eth_addr_dec(entry.mac);

	err = mv88e6xxx_g1_atu_getnext(chip, fid, &entry);
	if (err)
		return err;

	/* Initialize a fresh ATU entry if it isn't found */
	if (!entry.state || !ether_addr_equal(entry.mac, addr)) {
		memset(&entry, 0, sizeof(entry));
		ether_addr_copy(entry.mac, addr);
	}

	/* Purge the ATU entry only if no port is using it anymore */
	if (!state) {
		entry.portvec &= ~BIT(port);
		if (!entry.portvec)
			entry.state = 0;
	} else {
		if (state == MV88E6XXX_G1_ATU_DATA_STATE_UC_STATIC)
			entry.portvec = BIT(port);
		else
			entry.portvec |= BIT(port);

		entry.state = state;
	}

	return mv88e6xxx_g1_atu_loadpurge(chip, fid, &entry);
}

static int mv88e6xxx_policy_apply(struct mv88e6xxx_chip *chip, int port,
				  const struct mv88e6xxx_policy *policy)
{
	enum mv88e6xxx_policy_mapping mapping = policy->mapping;
	enum mv88e6xxx_policy_action action = policy->action;
	const u8 *addr = policy->addr;
	u16 vid = policy->vid;
	u8 state;
	int err;
	int id;

	if (!chip->info->ops->port_set_policy)
		return -EOPNOTSUPP;

	switch (mapping) {
	case MV88E6XXX_POLICY_MAPPING_DA:
	case MV88E6XXX_POLICY_MAPPING_SA:
		if (action == MV88E6XXX_POLICY_ACTION_NORMAL)
			state = 0; /* Dissociate the port and address */
		else if (action == MV88E6XXX_POLICY_ACTION_DISCARD &&
			 is_multicast_ether_addr(addr))
			state = MV88E6XXX_G1_ATU_DATA_STATE_MC_STATIC_POLICY;
		else if (action == MV88E6XXX_POLICY_ACTION_DISCARD &&
			 is_unicast_ether_addr(addr))
			state = MV88E6XXX_G1_ATU_DATA_STATE_UC_STATIC_POLICY;
		else
			return -EOPNOTSUPP;

		err = mv88e6xxx_port_db_load_purge(chip, port, addr, vid,
						   state);
		if (err)
			return err;
		break;
	default:
		return -EOPNOTSUPP;
	}

	/* Skip the port's policy clearing if the mapping is still in use */
	if (action == MV88E6XXX_POLICY_ACTION_NORMAL)
		idr_for_each_entry(&chip->policies, policy, id)
			if (policy->port == port &&
			    policy->mapping == mapping &&
			    policy->action != action)
				return 0;

	return chip->info->ops->port_set_policy(chip, port, mapping, action);
}

static int mv88e6xxx_policy_insert(struct mv88e6xxx_chip *chip, int port,
				   struct ethtool_rx_flow_spec *fs)
{
	struct ethhdr *mac_entry = &fs->h_u.ether_spec;
	struct ethhdr *mac_mask = &fs->m_u.ether_spec;
	enum mv88e6xxx_policy_mapping mapping;
	enum mv88e6xxx_policy_action action;
	struct mv88e6xxx_policy *policy;
	u16 vid = 0;
	u8 *addr;
	int err;
	int id;

	if (fs->location != RX_CLS_LOC_ANY)
		return -EINVAL;

	if (fs->ring_cookie == RX_CLS_FLOW_DISC)
		action = MV88E6XXX_POLICY_ACTION_DISCARD;
	else
		return -EOPNOTSUPP;

	switch (fs->flow_type & ~FLOW_EXT) {
	case ETHER_FLOW:
		if (!is_zero_ether_addr(mac_mask->h_dest) &&
		    is_zero_ether_addr(mac_mask->h_source)) {
			mapping = MV88E6XXX_POLICY_MAPPING_DA;
			addr = mac_entry->h_dest;
		} else if (is_zero_ether_addr(mac_mask->h_dest) &&
		    !is_zero_ether_addr(mac_mask->h_source)) {
			mapping = MV88E6XXX_POLICY_MAPPING_SA;
			addr = mac_entry->h_source;
		} else {
			/* Cannot support DA and SA mapping in the same rule */
			return -EOPNOTSUPP;
		}
		break;
	default:
		return -EOPNOTSUPP;
	}

	if ((fs->flow_type & FLOW_EXT) && fs->m_ext.vlan_tci) {
		if (fs->m_ext.vlan_tci != htons(0xffff))
			return -EOPNOTSUPP;
		vid = be16_to_cpu(fs->h_ext.vlan_tci) & VLAN_VID_MASK;
	}

	idr_for_each_entry(&chip->policies, policy, id) {
		if (policy->port == port && policy->mapping == mapping &&
		    policy->action == action && policy->vid == vid &&
		    ether_addr_equal(policy->addr, addr))
			return -EEXIST;
	}

	policy = devm_kzalloc(chip->dev, sizeof(*policy), GFP_KERNEL);
	if (!policy)
		return -ENOMEM;

	fs->location = 0;
	err = idr_alloc_u32(&chip->policies, policy, &fs->location, 0xffffffff,
			    GFP_KERNEL);
	if (err) {
		devm_kfree(chip->dev, policy);
		return err;
	}

	memcpy(&policy->fs, fs, sizeof(*fs));
	ether_addr_copy(policy->addr, addr);
	policy->mapping = mapping;
	policy->action = action;
	policy->port = port;
	policy->vid = vid;

	err = mv88e6xxx_policy_apply(chip, port, policy);
	if (err) {
		idr_remove(&chip->policies, fs->location);
		devm_kfree(chip->dev, policy);
		return err;
	}

	return 0;
}

static int mv88e6xxx_get_rxnfc(struct dsa_switch *ds, int port,
			       struct ethtool_rxnfc *rxnfc, u32 *rule_locs)
{
	struct ethtool_rx_flow_spec *fs = &rxnfc->fs;
	struct mv88e6xxx_chip *chip = ds->priv;
	struct mv88e6xxx_policy *policy;
	int err;
	int id;

	mv88e6xxx_reg_lock(chip);

	switch (rxnfc->cmd) {
	case ETHTOOL_GRXCLSRLCNT:
		rxnfc->data = 0;
		rxnfc->data |= RX_CLS_LOC_SPECIAL;
		rxnfc->rule_cnt = 0;
		idr_for_each_entry(&chip->policies, policy, id)
			if (policy->port == port)
				rxnfc->rule_cnt++;
		err = 0;
		break;
	case ETHTOOL_GRXCLSRULE:
		err = -ENOENT;
		policy = idr_find(&chip->policies, fs->location);
		if (policy) {
			memcpy(fs, &policy->fs, sizeof(*fs));
			err = 0;
		}
		break;
	case ETHTOOL_GRXCLSRLALL:
		rxnfc->data = 0;
		rxnfc->rule_cnt = 0;
		idr_for_each_entry(&chip->policies, policy, id)
			if (policy->port == port)
				rule_locs[rxnfc->rule_cnt++] = id;
		err = 0;
		break;
	default:
		err = -EOPNOTSUPP;
		break;
	}

	mv88e6xxx_reg_unlock(chip);

	return err;
}

static int mv88e6xxx_set_rxnfc(struct dsa_switch *ds, int port,
			       struct ethtool_rxnfc *rxnfc)
{
	struct ethtool_rx_flow_spec *fs = &rxnfc->fs;
	struct mv88e6xxx_chip *chip = ds->priv;
	struct mv88e6xxx_policy *policy;
	int err;

	mv88e6xxx_reg_lock(chip);

	switch (rxnfc->cmd) {
	case ETHTOOL_SRXCLSRLINS:
		err = mv88e6xxx_policy_insert(chip, port, fs);
		break;
	case ETHTOOL_SRXCLSRLDEL:
		err = -ENOENT;
		policy = idr_remove(&chip->policies, fs->location);
		if (policy) {
			policy->action = MV88E6XXX_POLICY_ACTION_NORMAL;
			err = mv88e6xxx_policy_apply(chip, port, policy);
			devm_kfree(chip->dev, policy);
		}
		break;
	default:
		err = -EOPNOTSUPP;
		break;
	}

	mv88e6xxx_reg_unlock(chip);

	return err;
}

static int mv88e6xxx_port_add_broadcast(struct mv88e6xxx_chip *chip, int port,
					u16 vid)
{
	u8 state = MV88E6XXX_G1_ATU_DATA_STATE_MC_STATIC;
	u8 broadcast[ETH_ALEN];

	eth_broadcast_addr(broadcast);

	return mv88e6xxx_port_db_load_purge(chip, port, broadcast, vid, state);
}

static int mv88e6xxx_broadcast_setup(struct mv88e6xxx_chip *chip, u16 vid)
{
	int port;
	int err;

	for (port = 0; port < mv88e6xxx_num_ports(chip); port++) {
		struct dsa_port *dp = dsa_to_port(chip->ds, port);
		struct net_device *brport;

		if (dsa_is_unused_port(chip->ds, port))
			continue;

		brport = dsa_port_to_bridge_port(dp);
		if (brport && !br_port_flag_is_set(brport, BR_BCAST_FLOOD))
			/* Skip bridged user ports where broadcast
			 * flooding is disabled.
			 */
			continue;

		err = mv88e6xxx_port_add_broadcast(chip, port, vid);
		if (err)
			return err;
	}

	return 0;
}

struct mv88e6xxx_port_broadcast_sync_ctx {
	int port;
	bool flood;
};

static int
mv88e6xxx_port_broadcast_sync_vlan(struct mv88e6xxx_chip *chip,
				   const struct mv88e6xxx_vtu_entry *vlan,
				   void *_ctx)
{
	struct mv88e6xxx_port_broadcast_sync_ctx *ctx = _ctx;
	u8 broadcast[ETH_ALEN];
	u8 state;

	if (ctx->flood)
		state = MV88E6XXX_G1_ATU_DATA_STATE_MC_STATIC;
	else
		state = MV88E6XXX_G1_ATU_DATA_STATE_MC_UNUSED;

	eth_broadcast_addr(broadcast);

	return mv88e6xxx_port_db_load_purge(chip, ctx->port, broadcast,
					    vlan->vid, state);
}

static int mv88e6xxx_port_broadcast_sync(struct mv88e6xxx_chip *chip, int port,
					 bool flood)
{
	struct mv88e6xxx_port_broadcast_sync_ctx ctx = {
		.port = port,
		.flood = flood,
	};
	struct mv88e6xxx_vtu_entry vid0 = {
		.vid = 0,
	};
	int err;

	/* Update the port's private database... */
	err = mv88e6xxx_port_broadcast_sync_vlan(chip, &vid0, &ctx);
	if (err)
		return err;

	/* ...and the database for all VLANs. */
	return mv88e6xxx_vtu_walk(chip, mv88e6xxx_port_broadcast_sync_vlan,
				  &ctx);
}

static int mv88e6xxx_port_vlan_join(struct mv88e6xxx_chip *chip, int port,
				    u16 vid, u8 member, bool warn)
{
	const u8 non_member = MV88E6XXX_G1_VTU_DATA_MEMBER_TAG_NON_MEMBER;
	struct mv88e6xxx_vtu_entry vlan;
	int i, err;

	err = mv88e6xxx_vtu_get(chip, vid, &vlan);
	if (err)
		return err;

	if (!vlan.valid) {
		memset(&vlan, 0, sizeof(vlan));

		if (vid == MV88E6XXX_VID_STANDALONE)
			vlan.policy = true;

		err = mv88e6xxx_atu_new(chip, &vlan.fid);
		if (err)
			return err;

		for (i = 0; i < mv88e6xxx_num_ports(chip); ++i)
			if (i == port)
				vlan.member[i] = member;
			else
				vlan.member[i] = non_member;

		vlan.vid = vid;
		vlan.valid = true;

		err = mv88e6xxx_vtu_loadpurge(chip, &vlan);
		if (err)
			return err;

		err = mv88e6xxx_broadcast_setup(chip, vlan.vid);
		if (err)
			return err;
	} else if (vlan.member[port] != member) {
		vlan.member[port] = member;

		err = mv88e6xxx_vtu_loadpurge(chip, &vlan);
		if (err)
			return err;
	} else if (warn) {
		dev_info(chip->dev, "p%d: already a member of VLAN %d\n",
			 port, vid);
	}

	return 0;
}

static int mv88e6xxx_port_vlan_add(struct dsa_switch *ds, int port,
				   const struct switchdev_obj_port_vlan *vlan,
				   struct netlink_ext_ack *extack)
{
	struct mv88e6xxx_chip *chip = ds->priv;
	bool untagged = vlan->flags & BRIDGE_VLAN_INFO_UNTAGGED;
	bool pvid = vlan->flags & BRIDGE_VLAN_INFO_PVID;
	struct mv88e6xxx_port *p = &chip->ports[port];
	bool warn;
	u8 member;
	int err;

	if (!vlan->vid)
		return 0;

	err = mv88e6xxx_port_vlan_prepare(ds, port, vlan);
	if (err)
		return err;

	if (dsa_is_dsa_port(ds, port) || dsa_is_cpu_port(ds, port))
		member = MV88E6XXX_G1_VTU_DATA_MEMBER_TAG_UNMODIFIED;
	else if (untagged)
		member = MV88E6XXX_G1_VTU_DATA_MEMBER_TAG_UNTAGGED;
	else
		member = MV88E6XXX_G1_VTU_DATA_MEMBER_TAG_TAGGED;

	/* net/dsa/user.c will call dsa_port_vlan_add() for the affected port
	 * and then the CPU port. Do not warn for duplicates for the CPU port.
	 */
	warn = !dsa_is_cpu_port(ds, port) && !dsa_is_dsa_port(ds, port);

	mv88e6xxx_reg_lock(chip);

	err = mv88e6xxx_port_vlan_join(chip, port, vlan->vid, member, warn);
	if (err) {
		dev_err(ds->dev, "p%d: failed to add VLAN %d%c\n", port,
			vlan->vid, untagged ? 'u' : 't');
		goto out;
	}

	if (pvid) {
		p->bridge_pvid.vid = vlan->vid;
		p->bridge_pvid.valid = true;

		err = mv88e6xxx_port_commit_pvid(chip, port);
		if (err)
			goto out;
	} else if (vlan->vid && p->bridge_pvid.vid == vlan->vid) {
		/* The old pvid was reinstalled as a non-pvid VLAN */
		p->bridge_pvid.valid = false;

		err = mv88e6xxx_port_commit_pvid(chip, port);
		if (err)
			goto out;
	}

out:
	mv88e6xxx_reg_unlock(chip);

	return err;
}

static int mv88e6xxx_port_vlan_leave(struct mv88e6xxx_chip *chip,
				     int port, u16 vid)
{
	struct mv88e6xxx_vtu_entry vlan;
	int i, err;

	if (!vid)
		return 0;

	err = mv88e6xxx_vtu_get(chip, vid, &vlan);
	if (err)
		return err;

	/* If the VLAN doesn't exist in hardware or the port isn't a member,
	 * tell switchdev that this VLAN is likely handled in software.
	 */
	if (!vlan.valid ||
	    vlan.member[port] == MV88E6XXX_G1_VTU_DATA_MEMBER_TAG_NON_MEMBER)
		return -EOPNOTSUPP;

	vlan.member[port] = MV88E6XXX_G1_VTU_DATA_MEMBER_TAG_NON_MEMBER;

	/* keep the VLAN unless all ports are excluded */
	vlan.valid = false;
	for (i = 0; i < mv88e6xxx_num_ports(chip); ++i) {
		if (vlan.member[i] !=
		    MV88E6XXX_G1_VTU_DATA_MEMBER_TAG_NON_MEMBER) {
			vlan.valid = true;
			break;
		}
	}

	err = mv88e6xxx_vtu_loadpurge(chip, &vlan);
	if (err)
		return err;

	if (!vlan.valid) {
		err = mv88e6xxx_mst_put(chip, vlan.sid);
		if (err)
			return err;
	}

	return mv88e6xxx_g1_atu_remove(chip, vlan.fid, port, false);
}

static int mv88e6xxx_port_vlan_del(struct dsa_switch *ds, int port,
				   const struct switchdev_obj_port_vlan *vlan)
{
	struct mv88e6xxx_chip *chip = ds->priv;
	struct mv88e6xxx_port *p = &chip->ports[port];
	int err = 0;
	u16 pvid;

	if (!mv88e6xxx_max_vid(chip))
		return -EOPNOTSUPP;

	/* The ATU removal procedure needs the FID to be mapped in the VTU,
	 * but FDB deletion runs concurrently with VLAN deletion. Flush the DSA
	 * switchdev workqueue to ensure that all FDB entries are deleted
	 * before we remove the VLAN.
	 */
	dsa_flush_workqueue();

	mv88e6xxx_reg_lock(chip);

	err = mv88e6xxx_port_get_pvid(chip, port, &pvid);
	if (err)
		goto unlock;

	err = mv88e6xxx_port_vlan_leave(chip, port, vlan->vid);
	if (err)
		goto unlock;

	if (vlan->vid == pvid) {
		p->bridge_pvid.valid = false;

		err = mv88e6xxx_port_commit_pvid(chip, port);
		if (err)
			goto unlock;
	}

unlock:
	mv88e6xxx_reg_unlock(chip);

	return err;
}

static int mv88e6xxx_port_vlan_fast_age(struct dsa_switch *ds, int port, u16 vid)
{
	struct mv88e6xxx_chip *chip = ds->priv;
	struct mv88e6xxx_vtu_entry vlan;
	int err;

	mv88e6xxx_reg_lock(chip);

	err = mv88e6xxx_vtu_get(chip, vid, &vlan);
	if (err)
		goto unlock;

	err = mv88e6xxx_port_fast_age_fid(chip, port, vlan.fid);

unlock:
	mv88e6xxx_reg_unlock(chip);

	return err;
}

static int mv88e6xxx_vlan_msti_set(struct dsa_switch *ds,
				   struct dsa_bridge bridge,
				   const struct switchdev_vlan_msti *msti)
{
	struct mv88e6xxx_chip *chip = ds->priv;
	struct mv88e6xxx_vtu_entry vlan;
	u8 old_sid, new_sid;
	int err;

	if (!mv88e6xxx_has_stu(chip))
		return -EOPNOTSUPP;

	mv88e6xxx_reg_lock(chip);

	err = mv88e6xxx_vtu_get(chip, msti->vid, &vlan);
	if (err)
		goto unlock;

	if (!vlan.valid) {
		err = -EINVAL;
		goto unlock;
	}

	old_sid = vlan.sid;

	err = mv88e6xxx_mst_get(chip, bridge.dev, msti->msti, &new_sid);
	if (err)
		goto unlock;

	if (new_sid != old_sid) {
		vlan.sid = new_sid;

		err = mv88e6xxx_vtu_loadpurge(chip, &vlan);
		if (err) {
			mv88e6xxx_mst_put(chip, new_sid);
			goto unlock;
		}
	}

	err = mv88e6xxx_mst_put(chip, old_sid);

unlock:
	mv88e6xxx_reg_unlock(chip);
	return err;
}

static int mv88e6xxx_port_fdb_add(struct dsa_switch *ds, int port,
				  const unsigned char *addr, u16 vid,
				  struct dsa_db db)
{
	struct mv88e6xxx_chip *chip = ds->priv;
	int err;

	mv88e6xxx_reg_lock(chip);
	err = mv88e6xxx_port_db_load_purge(chip, port, addr, vid,
					   MV88E6XXX_G1_ATU_DATA_STATE_UC_STATIC);
	mv88e6xxx_reg_unlock(chip);

	return err;
}

static int mv88e6xxx_port_fdb_del(struct dsa_switch *ds, int port,
				  const unsigned char *addr, u16 vid,
				  struct dsa_db db)
{
	struct mv88e6xxx_chip *chip = ds->priv;
	int err;

	mv88e6xxx_reg_lock(chip);
	err = mv88e6xxx_port_db_load_purge(chip, port, addr, vid, 0);
	mv88e6xxx_reg_unlock(chip);

	return err;
}

static int mv88e6xxx_port_db_dump_fid(struct mv88e6xxx_chip *chip,
				      u16 fid, u16 vid, int port,
				      dsa_fdb_dump_cb_t *cb, void *data)
{
	struct mv88e6xxx_atu_entry addr;
	bool is_static;
	int err;

	addr.state = 0;
	eth_broadcast_addr(addr.mac);

	do {
		err = mv88e6xxx_g1_atu_getnext(chip, fid, &addr);
		if (err)
			return err;

		if (!addr.state)
			break;

		if (addr.trunk || (addr.portvec & BIT(port)) == 0)
			continue;

		if (!is_unicast_ether_addr(addr.mac))
			continue;

		is_static = (addr.state ==
			     MV88E6XXX_G1_ATU_DATA_STATE_UC_STATIC);
		err = cb(addr.mac, vid, is_static, data);
		if (err)
			return err;
	} while (!is_broadcast_ether_addr(addr.mac));

	return err;
}

struct mv88e6xxx_port_db_dump_vlan_ctx {
	int port;
	dsa_fdb_dump_cb_t *cb;
	void *data;
};

static int mv88e6xxx_port_db_dump_vlan(struct mv88e6xxx_chip *chip,
				       const struct mv88e6xxx_vtu_entry *entry,
				       void *_data)
{
	struct mv88e6xxx_port_db_dump_vlan_ctx *ctx = _data;

	return mv88e6xxx_port_db_dump_fid(chip, entry->fid, entry->vid,
					  ctx->port, ctx->cb, ctx->data);
}

static int mv88e6xxx_port_db_dump(struct mv88e6xxx_chip *chip, int port,
				  dsa_fdb_dump_cb_t *cb, void *data)
{
	struct mv88e6xxx_port_db_dump_vlan_ctx ctx = {
		.port = port,
		.cb = cb,
		.data = data,
	};
	u16 fid;
	int err;

	/* Dump port's default Filtering Information Database (VLAN ID 0) */
	err = mv88e6xxx_port_get_fid(chip, port, &fid);
	if (err)
		return err;

	err = mv88e6xxx_port_db_dump_fid(chip, fid, 0, port, cb, data);
	if (err)
		return err;

	return mv88e6xxx_vtu_walk(chip, mv88e6xxx_port_db_dump_vlan, &ctx);
}

static int mv88e6xxx_port_fdb_dump(struct dsa_switch *ds, int port,
				   dsa_fdb_dump_cb_t *cb, void *data)
{
	struct mv88e6xxx_chip *chip = ds->priv;
	int err;

	mv88e6xxx_reg_lock(chip);
	err = mv88e6xxx_port_db_dump(chip, port, cb, data);
	mv88e6xxx_reg_unlock(chip);

	return err;
}

static int mv88e6xxx_bridge_map(struct mv88e6xxx_chip *chip,
				struct dsa_bridge bridge)
{
	struct dsa_switch *ds = chip->ds;
	struct dsa_switch_tree *dst = ds->dst;
	struct dsa_port *dp;
	int err;

	list_for_each_entry(dp, &dst->ports, list) {
		if (dsa_port_offloads_bridge(dp, &bridge)) {
			if (dp->ds == ds) {
				/* This is a local bridge group member,
				 * remap its Port VLAN Map.
				 */
				err = mv88e6xxx_port_vlan_map(chip, dp->index);
				if (err)
					return err;
			} else {
				/* This is an external bridge group member,
				 * remap its cross-chip Port VLAN Table entry.
				 */
				err = mv88e6xxx_pvt_map(chip, dp->ds->index,
							dp->index);
				if (err)
					return err;
			}
		}
	}

	return 0;
}

/* Treat the software bridge as a virtual single-port switch behind the
 * CPU and map in the PVT. First dst->last_switch elements are taken by
 * physical switches, so start from beyond that range.
 */
static int mv88e6xxx_map_virtual_bridge_to_pvt(struct dsa_switch *ds,
					       unsigned int bridge_num)
{
	u8 dev = bridge_num + ds->dst->last_switch;
	struct mv88e6xxx_chip *chip = ds->priv;

	return mv88e6xxx_pvt_map(chip, dev, 0);
}

static int mv88e6xxx_port_bridge_join(struct dsa_switch *ds, int port,
				      struct dsa_bridge bridge,
				      bool *tx_fwd_offload,
				      struct netlink_ext_ack *extack)
{
	struct mv88e6xxx_chip *chip = ds->priv;
	int err;

	mv88e6xxx_reg_lock(chip);

	err = mv88e6xxx_bridge_map(chip, bridge);
	if (err)
		goto unlock;

	err = mv88e6xxx_port_set_map_da(chip, port, true);
	if (err)
		goto unlock;

	err = mv88e6xxx_port_commit_pvid(chip, port);
	if (err)
		goto unlock;

	if (mv88e6xxx_has_pvt(chip)) {
		err = mv88e6xxx_map_virtual_bridge_to_pvt(ds, bridge.num);
		if (err)
			goto unlock;

		*tx_fwd_offload = true;
	}

unlock:
	mv88e6xxx_reg_unlock(chip);

	return err;
}

static void mv88e6xxx_port_bridge_leave(struct dsa_switch *ds, int port,
					struct dsa_bridge bridge)
{
	struct mv88e6xxx_chip *chip = ds->priv;
	int err;

	mv88e6xxx_reg_lock(chip);

	if (bridge.tx_fwd_offload &&
	    mv88e6xxx_map_virtual_bridge_to_pvt(ds, bridge.num))
		dev_err(ds->dev, "failed to remap cross-chip Port VLAN\n");

	if (mv88e6xxx_bridge_map(chip, bridge) ||
	    mv88e6xxx_port_vlan_map(chip, port))
		dev_err(ds->dev, "failed to remap in-chip Port VLAN\n");

	err = mv88e6xxx_port_set_map_da(chip, port, false);
	if (err)
		dev_err(ds->dev,
			"port %d failed to restore map-DA: %pe\n",
			port, ERR_PTR(err));

	err = mv88e6xxx_port_commit_pvid(chip, port);
	if (err)
		dev_err(ds->dev,
			"port %d failed to restore standalone pvid: %pe\n",
			port, ERR_PTR(err));

	mv88e6xxx_reg_unlock(chip);
}

static int mv88e6xxx_crosschip_bridge_join(struct dsa_switch *ds,
					   int tree_index, int sw_index,
					   int port, struct dsa_bridge bridge,
					   struct netlink_ext_ack *extack)
{
	struct mv88e6xxx_chip *chip = ds->priv;
	int err;

	if (tree_index != ds->dst->index)
		return 0;

	mv88e6xxx_reg_lock(chip);
	err = mv88e6xxx_pvt_map(chip, sw_index, port);
	err = err ? : mv88e6xxx_map_virtual_bridge_to_pvt(ds, bridge.num);
	mv88e6xxx_reg_unlock(chip);

	return err;
}

static void mv88e6xxx_crosschip_bridge_leave(struct dsa_switch *ds,
					     int tree_index, int sw_index,
					     int port, struct dsa_bridge bridge)
{
	struct mv88e6xxx_chip *chip = ds->priv;

	if (tree_index != ds->dst->index)
		return;

	mv88e6xxx_reg_lock(chip);
	if (mv88e6xxx_pvt_map(chip, sw_index, port) ||
	    mv88e6xxx_map_virtual_bridge_to_pvt(ds, bridge.num))
		dev_err(ds->dev, "failed to remap cross-chip Port VLAN\n");
	mv88e6xxx_reg_unlock(chip);
}

static int mv88e6xxx_software_reset(struct mv88e6xxx_chip *chip)
{
	if (chip->info->ops->reset)
		return chip->info->ops->reset(chip);

	return 0;
}

static void mv88e6xxx_hardware_reset(struct mv88e6xxx_chip *chip)
{
	struct gpio_desc *gpiod = chip->reset;
	int err;

	/* If there is a GPIO connected to the reset pin, toggle it */
	if (gpiod) {
		/* If the switch has just been reset and not yet completed
		 * loading EEPROM, the reset may interrupt the I2C transaction
		 * mid-byte, causing the first EEPROM read after the reset
		 * from the wrong location resulting in the switch booting
		 * to wrong mode and inoperable.
<<<<<<< HEAD
		 */
		if (chip->info->ops->get_eeprom)
			mv88e6xxx_g2_eeprom_wait(chip);
=======
		 * For this reason, switch families with EEPROM support
		 * generally wait for EEPROM loads to complete as their pre-
		 * and post-reset handlers.
		 */
		if (chip->info->ops->hardware_reset_pre) {
			err = chip->info->ops->hardware_reset_pre(chip);
			if (err)
				dev_err(chip->dev, "pre-reset error: %d\n", err);
		}
>>>>>>> 2d5404ca

		gpiod_set_value_cansleep(gpiod, 1);
		usleep_range(10000, 20000);
		gpiod_set_value_cansleep(gpiod, 0);
		usleep_range(10000, 20000);

<<<<<<< HEAD
		if (chip->info->ops->get_eeprom)
			mv88e6xxx_g2_eeprom_wait(chip);
=======
		if (chip->info->ops->hardware_reset_post) {
			err = chip->info->ops->hardware_reset_post(chip);
			if (err)
				dev_err(chip->dev, "post-reset error: %d\n", err);
		}
>>>>>>> 2d5404ca
	}
}

static int mv88e6xxx_disable_ports(struct mv88e6xxx_chip *chip)
{
	int i, err;

	/* Set all ports to the Disabled state */
	for (i = 0; i < mv88e6xxx_num_ports(chip); i++) {
		err = mv88e6xxx_port_set_state(chip, i, BR_STATE_DISABLED);
		if (err)
			return err;
	}

	/* Wait for transmit queues to drain,
	 * i.e. 2ms for a maximum frame to be transmitted at 10 Mbps.
	 */
	usleep_range(2000, 4000);

	return 0;
}

static int mv88e6xxx_switch_reset(struct mv88e6xxx_chip *chip)
{
	int err;

	err = mv88e6xxx_disable_ports(chip);
	if (err)
		return err;

	mv88e6xxx_hardware_reset(chip);

	return mv88e6xxx_software_reset(chip);
}

static int mv88e6xxx_set_port_mode(struct mv88e6xxx_chip *chip, int port,
				   enum mv88e6xxx_frame_mode frame,
				   enum mv88e6xxx_egress_mode egress, u16 etype)
{
	int err;

	if (!chip->info->ops->port_set_frame_mode)
		return -EOPNOTSUPP;

	err = mv88e6xxx_port_set_egress_mode(chip, port, egress);
	if (err)
		return err;

	err = chip->info->ops->port_set_frame_mode(chip, port, frame);
	if (err)
		return err;

	if (chip->info->ops->port_set_ether_type)
		return chip->info->ops->port_set_ether_type(chip, port, etype);

	return 0;
}

static int mv88e6xxx_set_port_mode_normal(struct mv88e6xxx_chip *chip, int port)
{
	return mv88e6xxx_set_port_mode(chip, port, MV88E6XXX_FRAME_MODE_NORMAL,
				       MV88E6XXX_EGRESS_MODE_UNMODIFIED,
				       MV88E6XXX_PORT_ETH_TYPE_DEFAULT);
}

static int mv88e6xxx_set_port_mode_dsa(struct mv88e6xxx_chip *chip, int port)
{
	return mv88e6xxx_set_port_mode(chip, port, MV88E6XXX_FRAME_MODE_DSA,
				       MV88E6XXX_EGRESS_MODE_UNMODIFIED,
				       MV88E6XXX_PORT_ETH_TYPE_DEFAULT);
}

static int mv88e6xxx_set_port_mode_edsa(struct mv88e6xxx_chip *chip, int port)
{
	return mv88e6xxx_set_port_mode(chip, port,
				       MV88E6XXX_FRAME_MODE_ETHERTYPE,
				       MV88E6XXX_EGRESS_MODE_ETHERTYPE,
				       ETH_P_EDSA);
}

static int mv88e6xxx_setup_port_mode(struct mv88e6xxx_chip *chip, int port)
{
	if (dsa_is_dsa_port(chip->ds, port))
		return mv88e6xxx_set_port_mode_dsa(chip, port);

	if (dsa_is_user_port(chip->ds, port))
		return mv88e6xxx_set_port_mode_normal(chip, port);

	/* Setup CPU port mode depending on its supported tag format */
	if (chip->tag_protocol == DSA_TAG_PROTO_DSA)
		return mv88e6xxx_set_port_mode_dsa(chip, port);

	if (chip->tag_protocol == DSA_TAG_PROTO_EDSA)
		return mv88e6xxx_set_port_mode_edsa(chip, port);

	return -EINVAL;
}

static int mv88e6xxx_setup_message_port(struct mv88e6xxx_chip *chip, int port)
{
	bool message = dsa_is_dsa_port(chip->ds, port);

	return mv88e6xxx_port_set_message_port(chip, port, message);
}

static int mv88e6xxx_setup_egress_floods(struct mv88e6xxx_chip *chip, int port)
{
	int err;

	if (chip->info->ops->port_set_ucast_flood) {
		err = chip->info->ops->port_set_ucast_flood(chip, port, true);
		if (err)
			return err;
	}
	if (chip->info->ops->port_set_mcast_flood) {
		err = chip->info->ops->port_set_mcast_flood(chip, port, true);
		if (err)
			return err;
	}

	return 0;
}

static int mv88e6xxx_set_egress_port(struct mv88e6xxx_chip *chip,
				     enum mv88e6xxx_egress_direction direction,
				     int port)
{
	int err;

	if (!chip->info->ops->set_egress_port)
		return -EOPNOTSUPP;

	err = chip->info->ops->set_egress_port(chip, direction, port);
	if (err)
		return err;

	if (direction == MV88E6XXX_EGRESS_DIR_INGRESS)
		chip->ingress_dest_port = port;
	else
		chip->egress_dest_port = port;

	return 0;
}

static int mv88e6xxx_setup_upstream_port(struct mv88e6xxx_chip *chip, int port)
{
	struct dsa_switch *ds = chip->ds;
	int upstream_port;
	int err;

	upstream_port = dsa_upstream_port(ds, port);
	if (chip->info->ops->port_set_upstream_port) {
		err = chip->info->ops->port_set_upstream_port(chip, port,
							      upstream_port);
		if (err)
			return err;
	}

	if (port == upstream_port) {
		if (chip->info->ops->set_cpu_port) {
			err = chip->info->ops->set_cpu_port(chip,
							    upstream_port);
			if (err)
				return err;
		}

		err = mv88e6xxx_set_egress_port(chip,
						MV88E6XXX_EGRESS_DIR_INGRESS,
						upstream_port);
		if (err && err != -EOPNOTSUPP)
			return err;

		err = mv88e6xxx_set_egress_port(chip,
						MV88E6XXX_EGRESS_DIR_EGRESS,
						upstream_port);
		if (err && err != -EOPNOTSUPP)
			return err;
	}

	return 0;
}

static int mv88e6xxx_setup_port(struct mv88e6xxx_chip *chip, int port)
{
	struct device_node *phy_handle = NULL;
	struct dsa_switch *ds = chip->ds;
	struct dsa_port *dp;
	int tx_amp;
	int err;
	u16 reg;

	chip->ports[port].chip = chip;
	chip->ports[port].port = port;

	err = mv88e6xxx_port_setup_mac(chip, port, LINK_UNFORCED,
				       SPEED_UNFORCED, DUPLEX_UNFORCED,
				       PAUSE_ON, PHY_INTERFACE_MODE_NA);
	if (err)
		return err;

	/* Port Control: disable Drop-on-Unlock, disable Drop-on-Lock,
	 * disable Header mode, enable IGMP/MLD snooping, disable VLAN
	 * tunneling, determine priority by looking at 802.1p and IP
	 * priority fields (IP prio has precedence), and set STP state
	 * to Forwarding.
	 *
	 * If this is the CPU link, use DSA or EDSA tagging depending
	 * on which tagging mode was configured.
	 *
	 * If this is a link to another switch, use DSA tagging mode.
	 *
	 * If this is the upstream port for this switch, enable
	 * forwarding of unknown unicasts and multicasts.
	 */
	reg = MV88E6185_PORT_CTL0_USE_TAG | MV88E6185_PORT_CTL0_USE_IP |
		MV88E6XXX_PORT_CTL0_STATE_FORWARDING;
	/* Forward any IPv4 IGMP or IPv6 MLD frames received
	 * by a USER port to the CPU port to allow snooping.
	 */
	if (dsa_is_user_port(ds, port))
		reg |= MV88E6XXX_PORT_CTL0_IGMP_MLD_SNOOP;

	err = mv88e6xxx_port_write(chip, port, MV88E6XXX_PORT_CTL0, reg);
	if (err)
		return err;

	err = mv88e6xxx_setup_port_mode(chip, port);
	if (err)
		return err;

	err = mv88e6xxx_setup_egress_floods(chip, port);
	if (err)
		return err;

	/* Port Control 2: don't force a good FCS, set the MTU size to
	 * 10222 bytes, disable 802.1q tags checking, don't discard
	 * tagged or untagged frames on this port, skip destination
	 * address lookup on user ports, disable ARP mirroring and don't
	 * send a copy of all transmitted/received frames on this port
	 * to the CPU.
	 */
	err = mv88e6xxx_port_set_map_da(chip, port, !dsa_is_user_port(ds, port));
	if (err)
		return err;

	err = mv88e6xxx_setup_upstream_port(chip, port);
	if (err)
		return err;

	/* On chips that support it, set all downstream DSA ports'
	 * VLAN policy to TRAP. In combination with loading
	 * MV88E6XXX_VID_STANDALONE as a policy entry in the VTU, this
	 * provides a better isolation barrier between standalone
	 * ports, as the ATU is bypassed on any intermediate switches
	 * between the incoming port and the CPU.
	 */
	if (dsa_is_downstream_port(ds, port) &&
	    chip->info->ops->port_set_policy) {
		err = chip->info->ops->port_set_policy(chip, port,
						MV88E6XXX_POLICY_MAPPING_VTU,
						MV88E6XXX_POLICY_ACTION_TRAP);
		if (err)
			return err;
	}

	/* User ports start out in standalone mode and 802.1Q is
	 * therefore disabled. On DSA ports, all valid VIDs are always
	 * loaded in the VTU - therefore, enable 802.1Q in order to take
	 * advantage of VLAN policy on chips that supports it.
	 */
	err = mv88e6xxx_port_set_8021q_mode(chip, port,
				dsa_is_user_port(ds, port) ?
				MV88E6XXX_PORT_CTL2_8021Q_MODE_DISABLED :
				MV88E6XXX_PORT_CTL2_8021Q_MODE_SECURE);
	if (err)
		return err;

	/* Bind MV88E6XXX_VID_STANDALONE to MV88E6XXX_FID_STANDALONE by
	 * virtue of the fact that mv88e6xxx_atu_new() will pick it as
	 * the first free FID. This will be used as the private PVID for
	 * unbridged ports. Shared (DSA and CPU) ports must also be
	 * members of this VID, in order to trap all frames assigned to
	 * it to the CPU.
	 */
	err = mv88e6xxx_port_vlan_join(chip, port, MV88E6XXX_VID_STANDALONE,
				       MV88E6XXX_G1_VTU_DATA_MEMBER_TAG_UNMODIFIED,
				       false);
	if (err)
		return err;

	/* Associate MV88E6XXX_VID_BRIDGED with MV88E6XXX_FID_BRIDGED in the
	 * ATU by virtue of the fact that mv88e6xxx_atu_new() will pick it as
	 * the first free FID after MV88E6XXX_FID_STANDALONE. This will be used
	 * as the private PVID on ports under a VLAN-unaware bridge.
	 * Shared (DSA and CPU) ports must also be members of it, to translate
	 * the VID from the DSA tag into MV88E6XXX_FID_BRIDGED, instead of
	 * relying on their port default FID.
	 */
	err = mv88e6xxx_port_vlan_join(chip, port, MV88E6XXX_VID_BRIDGED,
				       MV88E6XXX_G1_VTU_DATA_MEMBER_TAG_UNMODIFIED,
				       false);
	if (err)
		return err;

	if (chip->info->ops->port_set_jumbo_size) {
		err = chip->info->ops->port_set_jumbo_size(chip, port, 10218);
		if (err)
			return err;
	}

	/* Port Association Vector: disable automatic address learning
	 * on all user ports since they start out in standalone
	 * mode. When joining a bridge, learning will be configured to
	 * match the bridge port settings. Enable learning on all
	 * DSA/CPU ports. NOTE: FROM_CPU frames always bypass the
	 * learning process.
	 *
	 * Disable HoldAt1, IntOnAgeOut, LockedPort, IgnoreWrongData,
	 * and RefreshLocked. I.e. setup standard automatic learning.
	 */
	if (dsa_is_user_port(ds, port))
		reg = 0;
	else
		reg = 1 << port;

	err = mv88e6xxx_port_write(chip, port, MV88E6XXX_PORT_ASSOC_VECTOR,
				   reg);
	if (err)
		return err;

	/* Egress rate control 2: disable egress rate control. */
	err = mv88e6xxx_port_write(chip, port, MV88E6XXX_PORT_EGRESS_RATE_CTL2,
				   0x0000);
	if (err)
		return err;

	if (chip->info->ops->port_pause_limit) {
		err = chip->info->ops->port_pause_limit(chip, port, 0, 0);
		if (err)
			return err;
	}

	if (chip->info->ops->port_disable_learn_limit) {
		err = chip->info->ops->port_disable_learn_limit(chip, port);
		if (err)
			return err;
	}

	if (chip->info->ops->port_disable_pri_override) {
		err = chip->info->ops->port_disable_pri_override(chip, port);
		if (err)
			return err;
	}

	if (chip->info->ops->port_tag_remap) {
		err = chip->info->ops->port_tag_remap(chip, port);
		if (err)
			return err;
	}

	if (chip->info->ops->port_egress_rate_limiting) {
		err = chip->info->ops->port_egress_rate_limiting(chip, port);
		if (err)
			return err;
	}

	if (chip->info->ops->port_setup_message_port) {
		err = chip->info->ops->port_setup_message_port(chip, port);
		if (err)
			return err;
	}

	if (chip->info->ops->serdes_set_tx_amplitude) {
		dp = dsa_to_port(ds, port);
		if (dp)
			phy_handle = of_parse_phandle(dp->dn, "phy-handle", 0);

		if (phy_handle && !of_property_read_u32(phy_handle,
							"tx-p2p-microvolt",
							&tx_amp))
			err = chip->info->ops->serdes_set_tx_amplitude(chip,
								port, tx_amp);
		if (phy_handle) {
			of_node_put(phy_handle);
			if (err)
				return err;
		}
	}

	/* Port based VLAN map: give each port the same default address
	 * database, and allow bidirectional communication between the
	 * CPU and DSA port(s), and the other ports.
	 */
	err = mv88e6xxx_port_set_fid(chip, port, MV88E6XXX_FID_STANDALONE);
	if (err)
		return err;

	err = mv88e6xxx_port_vlan_map(chip, port);
	if (err)
		return err;

	/* Default VLAN ID and priority: don't set a default VLAN
	 * ID, and set the default packet priority to zero.
	 */
	return mv88e6xxx_port_write(chip, port, MV88E6XXX_PORT_DEFAULT_VLAN, 0);
}

static int mv88e6xxx_get_max_mtu(struct dsa_switch *ds, int port)
{
	struct mv88e6xxx_chip *chip = ds->priv;

	if (chip->info->ops->port_set_jumbo_size)
		return 10240 - VLAN_ETH_HLEN - EDSA_HLEN - ETH_FCS_LEN;
	else if (chip->info->ops->set_max_frame_size)
		return 1632 - VLAN_ETH_HLEN - EDSA_HLEN - ETH_FCS_LEN;
	return ETH_DATA_LEN;
}

static int mv88e6xxx_change_mtu(struct dsa_switch *ds, int port, int new_mtu)
{
	struct mv88e6xxx_chip *chip = ds->priv;
	int ret = 0;

	/* For families where we don't know how to alter the MTU,
	 * just accept any value up to ETH_DATA_LEN
	 */
	if (!chip->info->ops->port_set_jumbo_size &&
	    !chip->info->ops->set_max_frame_size) {
		if (new_mtu > ETH_DATA_LEN)
			return -EINVAL;

		return 0;
	}

	if (dsa_is_dsa_port(ds, port) || dsa_is_cpu_port(ds, port))
		new_mtu += EDSA_HLEN;

	mv88e6xxx_reg_lock(chip);
	if (chip->info->ops->port_set_jumbo_size)
		ret = chip->info->ops->port_set_jumbo_size(chip, port, new_mtu);
	else if (chip->info->ops->set_max_frame_size &&
		 dsa_is_cpu_port(ds, port))
		ret = chip->info->ops->set_max_frame_size(chip, new_mtu);
	mv88e6xxx_reg_unlock(chip);

	return ret;
}

static int mv88e6xxx_set_ageing_time(struct dsa_switch *ds,
				     unsigned int ageing_time)
{
	struct mv88e6xxx_chip *chip = ds->priv;
	int err;

	mv88e6xxx_reg_lock(chip);
	err = mv88e6xxx_g1_atu_set_age_time(chip, ageing_time);
	mv88e6xxx_reg_unlock(chip);

	return err;
}

static int mv88e6xxx_stats_setup(struct mv88e6xxx_chip *chip)
{
	int err;

	/* Initialize the statistics unit */
	if (chip->info->ops->stats_set_histogram) {
		err = chip->info->ops->stats_set_histogram(chip);
		if (err)
			return err;
	}

	return mv88e6xxx_g1_stats_clear(chip);
}

/* Check if the errata has already been applied. */
static bool mv88e6390_setup_errata_applied(struct mv88e6xxx_chip *chip)
{
	int port;
	int err;
	u16 val;

	for (port = 0; port < mv88e6xxx_num_ports(chip); port++) {
		err = mv88e6xxx_port_hidden_read(chip, 0xf, port, 0, &val);
		if (err) {
			dev_err(chip->dev,
				"Error reading hidden register: %d\n", err);
			return false;
		}
		if (val != 0x01c0)
			return false;
	}

	return true;
}

/* The 6390 copper ports have an errata which require poking magic
 * values into undocumented hidden registers and then performing a
 * software reset.
 */
static int mv88e6390_setup_errata(struct mv88e6xxx_chip *chip)
{
	int port;
	int err;

	if (mv88e6390_setup_errata_applied(chip))
		return 0;

	/* Set the ports into blocking mode */
	for (port = 0; port < mv88e6xxx_num_ports(chip); port++) {
		err = mv88e6xxx_port_set_state(chip, port, BR_STATE_DISABLED);
		if (err)
			return err;
	}

	for (port = 0; port < mv88e6xxx_num_ports(chip); port++) {
		err = mv88e6xxx_port_hidden_write(chip, 0xf, port, 0, 0x01c0);
		if (err)
			return err;
	}

	return mv88e6xxx_software_reset(chip);
}

/* prod_id for switch families which do not have a PHY model number */
static const u16 family_prod_id_table[] = {
	[MV88E6XXX_FAMILY_6341] = MV88E6XXX_PORT_SWITCH_ID_PROD_6341,
	[MV88E6XXX_FAMILY_6390] = MV88E6XXX_PORT_SWITCH_ID_PROD_6390,
	[MV88E6XXX_FAMILY_6393] = MV88E6XXX_PORT_SWITCH_ID_PROD_6393X,
};

static int mv88e6xxx_mdio_read(struct mii_bus *bus, int phy, int reg)
{
	struct mv88e6xxx_mdio_bus *mdio_bus = bus->priv;
	struct mv88e6xxx_chip *chip = mdio_bus->chip;
	u16 prod_id;
	u16 val;
	int err;

	if (!chip->info->ops->phy_read)
		return -EOPNOTSUPP;

	mv88e6xxx_reg_lock(chip);
	err = chip->info->ops->phy_read(chip, bus, phy, reg, &val);
	mv88e6xxx_reg_unlock(chip);

	/* Some internal PHYs don't have a model number. */
	if (reg == MII_PHYSID2 && !(val & 0x3f0) &&
	    chip->info->family < ARRAY_SIZE(family_prod_id_table)) {
		prod_id = family_prod_id_table[chip->info->family];
		if (prod_id)
			val |= prod_id >> 4;
	}

	return err ? err : val;
}

static int mv88e6xxx_mdio_read_c45(struct mii_bus *bus, int phy, int devad,
				   int reg)
{
	struct mv88e6xxx_mdio_bus *mdio_bus = bus->priv;
	struct mv88e6xxx_chip *chip = mdio_bus->chip;
	u16 val;
	int err;

	if (!chip->info->ops->phy_read_c45)
<<<<<<< HEAD
		return 0xffff;
=======
		return -ENODEV;
>>>>>>> 2d5404ca

	mv88e6xxx_reg_lock(chip);
	err = chip->info->ops->phy_read_c45(chip, bus, phy, devad, reg, &val);
	mv88e6xxx_reg_unlock(chip);

	return err ? err : val;
}

static int mv88e6xxx_mdio_write(struct mii_bus *bus, int phy, int reg, u16 val)
{
	struct mv88e6xxx_mdio_bus *mdio_bus = bus->priv;
	struct mv88e6xxx_chip *chip = mdio_bus->chip;
	int err;

	if (!chip->info->ops->phy_write)
		return -EOPNOTSUPP;

	mv88e6xxx_reg_lock(chip);
	err = chip->info->ops->phy_write(chip, bus, phy, reg, val);
	mv88e6xxx_reg_unlock(chip);

	return err;
}

static int mv88e6xxx_mdio_write_c45(struct mii_bus *bus, int phy, int devad,
				    int reg, u16 val)
{
	struct mv88e6xxx_mdio_bus *mdio_bus = bus->priv;
	struct mv88e6xxx_chip *chip = mdio_bus->chip;
	int err;

	if (!chip->info->ops->phy_write_c45)
		return -EOPNOTSUPP;

	mv88e6xxx_reg_lock(chip);
	err = chip->info->ops->phy_write_c45(chip, bus, phy, devad, reg, val);
	mv88e6xxx_reg_unlock(chip);

	return err;
}

static int mv88e6xxx_mdio_register(struct mv88e6xxx_chip *chip,
				   struct device_node *np,
				   bool external)
{
	static int index;
	struct mv88e6xxx_mdio_bus *mdio_bus;
	struct mii_bus *bus;
	int err;

	if (external) {
		mv88e6xxx_reg_lock(chip);
		if (chip->info->family == MV88E6XXX_FAMILY_6393)
			err = mv88e6393x_g2_scratch_gpio_set_smi(chip, true);
		else
			err = mv88e6390_g2_scratch_gpio_set_smi(chip, true);
		mv88e6xxx_reg_unlock(chip);

		if (err)
			return err;
	}

	bus = mdiobus_alloc_size(sizeof(*mdio_bus));
	if (!bus)
		return -ENOMEM;

	mdio_bus = bus->priv;
	mdio_bus->bus = bus;
	mdio_bus->chip = chip;
	INIT_LIST_HEAD(&mdio_bus->list);
	mdio_bus->external = external;

	if (np) {
		bus->name = np->full_name;
		snprintf(bus->id, MII_BUS_ID_SIZE, "%pOF", np);
	} else {
		bus->name = "mv88e6xxx SMI";
		snprintf(bus->id, MII_BUS_ID_SIZE, "mv88e6xxx-%d", index++);
	}

	bus->read = mv88e6xxx_mdio_read;
	bus->write = mv88e6xxx_mdio_write;
	bus->read_c45 = mv88e6xxx_mdio_read_c45;
	bus->write_c45 = mv88e6xxx_mdio_write_c45;
	bus->parent = chip->dev;
	bus->phy_mask = ~GENMASK(chip->info->phy_base_addr +
				 mv88e6xxx_num_ports(chip) - 1,
				 chip->info->phy_base_addr);

	if (!external) {
		err = mv88e6xxx_g2_irq_mdio_setup(chip, bus);
		if (err)
			goto out;
	}

	err = of_mdiobus_register(bus, np);
	if (err) {
		dev_err(chip->dev, "Cannot register MDIO bus (%d)\n", err);
		mv88e6xxx_g2_irq_mdio_free(chip, bus);
		goto out;
	}

	if (external)
		list_add_tail(&mdio_bus->list, &chip->mdios);
	else
		list_add(&mdio_bus->list, &chip->mdios);

	return 0;

out:
	mdiobus_free(bus);
	return err;
}

static void mv88e6xxx_mdios_unregister(struct mv88e6xxx_chip *chip)

{
	struct mv88e6xxx_mdio_bus *mdio_bus, *p;
	struct mii_bus *bus;

	list_for_each_entry_safe(mdio_bus, p, &chip->mdios, list) {
		bus = mdio_bus->bus;

		if (!mdio_bus->external)
			mv88e6xxx_g2_irq_mdio_free(chip, bus);

		mdiobus_unregister(bus);
		mdiobus_free(bus);
	}
}

static int mv88e6xxx_mdios_register(struct mv88e6xxx_chip *chip)
{
	struct device_node *np = chip->dev->of_node;
	struct device_node *child;
	int err;

	/* Always register one mdio bus for the internal/default mdio
	 * bus. This maybe represented in the device tree, but is
	 * optional.
	 */
	child = of_get_child_by_name(np, "mdio");
	err = mv88e6xxx_mdio_register(chip, child, false);
	of_node_put(child);
	if (err)
		return err;

	/* Walk the device tree, and see if there are any other nodes
	 * which say they are compatible with the external mdio
	 * bus.
	 */
	for_each_available_child_of_node(np, child) {
		if (of_device_is_compatible(
			    child, "marvell,mv88e6xxx-mdio-external")) {
			err = mv88e6xxx_mdio_register(chip, child, true);
			if (err) {
				mv88e6xxx_mdios_unregister(chip);
				of_node_put(child);
				return err;
			}
		}
	}

	return 0;
}

static void mv88e6xxx_teardown(struct dsa_switch *ds)
{
	struct mv88e6xxx_chip *chip = ds->priv;

	mv88e6xxx_teardown_devlink_params(ds);
	dsa_devlink_resources_unregister(ds);
	mv88e6xxx_teardown_devlink_regions_global(ds);
	mv88e6xxx_mdios_unregister(chip);
}

static int mv88e6xxx_setup(struct dsa_switch *ds)
{
	struct mv88e6xxx_chip *chip = ds->priv;
	u8 cmode;
	int err;
	int i;

	err = mv88e6xxx_mdios_register(chip);
	if (err)
		return err;

	chip->ds = ds;
	ds->user_mii_bus = mv88e6xxx_default_mdio_bus(chip);

	/* Since virtual bridges are mapped in the PVT, the number we support
	 * depends on the physical switch topology. We need to let DSA figure
	 * that out and therefore we cannot set this at dsa_register_switch()
	 * time.
	 */
	if (mv88e6xxx_has_pvt(chip))
		ds->max_num_bridges = MV88E6XXX_MAX_PVT_SWITCHES -
				      ds->dst->last_switch - 1;

	mv88e6xxx_reg_lock(chip);

	if (chip->info->ops->setup_errata) {
		err = chip->info->ops->setup_errata(chip);
		if (err)
			goto unlock;
	}

	/* Cache the cmode of each port. */
	for (i = 0; i < mv88e6xxx_num_ports(chip); i++) {
		if (chip->info->ops->port_get_cmode) {
			err = chip->info->ops->port_get_cmode(chip, i, &cmode);
			if (err)
				goto unlock;

			chip->ports[i].cmode = cmode;
		}
	}

	err = mv88e6xxx_vtu_setup(chip);
	if (err)
		goto unlock;

	/* Must be called after mv88e6xxx_vtu_setup (which flushes the
	 * VTU, thereby also flushing the STU).
	 */
	err = mv88e6xxx_stu_setup(chip);
	if (err)
		goto unlock;

	/* Setup Switch Port Registers */
	for (i = 0; i < mv88e6xxx_num_ports(chip); i++) {
		if (dsa_is_unused_port(ds, i))
			continue;

		/* Prevent the use of an invalid port. */
		if (mv88e6xxx_is_invalid_port(chip, i)) {
			dev_err(chip->dev, "port %d is invalid\n", i);
			err = -EINVAL;
			goto unlock;
		}

		err = mv88e6xxx_setup_port(chip, i);
		if (err)
			goto unlock;
	}

	err = mv88e6xxx_irl_setup(chip);
	if (err)
		goto unlock;

	err = mv88e6xxx_mac_setup(chip);
	if (err)
		goto unlock;

	err = mv88e6xxx_phy_setup(chip);
	if (err)
		goto unlock;

	err = mv88e6xxx_pvt_setup(chip);
	if (err)
		goto unlock;

	err = mv88e6xxx_atu_setup(chip);
	if (err)
		goto unlock;

	err = mv88e6xxx_broadcast_setup(chip, 0);
	if (err)
		goto unlock;

	err = mv88e6xxx_pot_setup(chip);
	if (err)
		goto unlock;

	err = mv88e6xxx_rmu_setup(chip);
	if (err)
		goto unlock;

	err = mv88e6xxx_rsvd2cpu_setup(chip);
	if (err)
		goto unlock;

	err = mv88e6xxx_trunk_setup(chip);
	if (err)
		goto unlock;

	err = mv88e6xxx_devmap_setup(chip);
	if (err)
		goto unlock;

	err = mv88e6xxx_pri_setup(chip);
	if (err)
		goto unlock;

	/* Setup PTP Hardware Clock and timestamping */
	if (chip->info->ptp_support) {
		err = mv88e6xxx_ptp_setup(chip);
		if (err)
			goto unlock;

		err = mv88e6xxx_hwtstamp_setup(chip);
		if (err)
			goto unlock;
	}

	err = mv88e6xxx_stats_setup(chip);
	if (err)
		goto unlock;

unlock:
	mv88e6xxx_reg_unlock(chip);

	if (err)
		goto out_mdios;

	/* Have to be called without holding the register lock, since
	 * they take the devlink lock, and we later take the locks in
	 * the reverse order when getting/setting parameters or
	 * resource occupancy.
	 */
	err = mv88e6xxx_setup_devlink_resources(ds);
	if (err)
		goto out_mdios;

	err = mv88e6xxx_setup_devlink_params(ds);
	if (err)
		goto out_resources;

	err = mv88e6xxx_setup_devlink_regions_global(ds);
	if (err)
		goto out_params;

	return 0;

out_params:
	mv88e6xxx_teardown_devlink_params(ds);
out_resources:
	dsa_devlink_resources_unregister(ds);
out_mdios:
	mv88e6xxx_mdios_unregister(chip);

	return err;
}

static int mv88e6xxx_port_setup(struct dsa_switch *ds, int port)
{
	struct mv88e6xxx_chip *chip = ds->priv;
	int err;

	if (chip->info->ops->pcs_ops &&
	    chip->info->ops->pcs_ops->pcs_init) {
		err = chip->info->ops->pcs_ops->pcs_init(chip, port);
		if (err)
			return err;
	}

	return mv88e6xxx_setup_devlink_regions_port(ds, port);
}

static void mv88e6xxx_port_teardown(struct dsa_switch *ds, int port)
{
	struct mv88e6xxx_chip *chip = ds->priv;

	mv88e6xxx_teardown_devlink_regions_port(ds, port);

	if (chip->info->ops->pcs_ops &&
	    chip->info->ops->pcs_ops->pcs_teardown)
		chip->info->ops->pcs_ops->pcs_teardown(chip, port);
}

static int mv88e6xxx_get_eeprom_len(struct dsa_switch *ds)
{
	struct mv88e6xxx_chip *chip = ds->priv;

	return chip->eeprom_len;
}

static int mv88e6xxx_get_eeprom(struct dsa_switch *ds,
				struct ethtool_eeprom *eeprom, u8 *data)
{
	struct mv88e6xxx_chip *chip = ds->priv;
	int err;

	if (!chip->info->ops->get_eeprom)
		return -EOPNOTSUPP;

	mv88e6xxx_reg_lock(chip);
	err = chip->info->ops->get_eeprom(chip, eeprom, data);
	mv88e6xxx_reg_unlock(chip);

	if (err)
		return err;

	eeprom->magic = 0xc3ec4951;

	return 0;
}

static int mv88e6xxx_set_eeprom(struct dsa_switch *ds,
				struct ethtool_eeprom *eeprom, u8 *data)
{
	struct mv88e6xxx_chip *chip = ds->priv;
	int err;

	if (!chip->info->ops->set_eeprom)
		return -EOPNOTSUPP;

	if (eeprom->magic != 0xc3ec4951)
		return -EINVAL;

	mv88e6xxx_reg_lock(chip);
	err = chip->info->ops->set_eeprom(chip, eeprom, data);
	mv88e6xxx_reg_unlock(chip);

	return err;
}

static const struct mv88e6xxx_ops mv88e6085_ops = {
	/* MV88E6XXX_FAMILY_6097 */
	.ieee_pri_map = mv88e6085_g1_ieee_pri_map,
	.ip_pri_map = mv88e6085_g1_ip_pri_map,
	.irl_init_all = mv88e6352_g2_irl_init_all,
	.set_switch_mac = mv88e6xxx_g1_set_switch_mac,
	.phy_read = mv88e6185_phy_ppu_read,
	.phy_write = mv88e6185_phy_ppu_write,
	.port_set_link = mv88e6xxx_port_set_link,
	.port_sync_link = mv88e6xxx_port_sync_link,
	.port_set_speed_duplex = mv88e6185_port_set_speed_duplex,
	.port_tag_remap = mv88e6095_port_tag_remap,
	.port_set_policy = mv88e6352_port_set_policy,
	.port_set_frame_mode = mv88e6351_port_set_frame_mode,
	.port_set_ucast_flood = mv88e6352_port_set_ucast_flood,
	.port_set_mcast_flood = mv88e6352_port_set_mcast_flood,
	.port_set_ether_type = mv88e6351_port_set_ether_type,
	.port_egress_rate_limiting = mv88e6097_port_egress_rate_limiting,
	.port_pause_limit = mv88e6097_port_pause_limit,
	.port_disable_learn_limit = mv88e6xxx_port_disable_learn_limit,
	.port_disable_pri_override = mv88e6xxx_port_disable_pri_override,
	.port_get_cmode = mv88e6185_port_get_cmode,
	.port_setup_message_port = mv88e6xxx_setup_message_port,
	.stats_snapshot = mv88e6xxx_g1_stats_snapshot,
	.stats_set_histogram = mv88e6095_g1_stats_set_histogram,
	.stats_get_sset_count = mv88e6095_stats_get_sset_count,
	.stats_get_strings = mv88e6095_stats_get_strings,
	.stats_get_stat = mv88e6095_stats_get_stat,
	.set_cpu_port = mv88e6095_g1_set_cpu_port,
	.set_egress_port = mv88e6095_g1_set_egress_port,
	.watchdog_ops = &mv88e6097_watchdog_ops,
	.mgmt_rsvd2cpu = mv88e6352_g2_mgmt_rsvd2cpu,
	.pot_clear = mv88e6xxx_g2_pot_clear,
	.ppu_enable = mv88e6185_g1_ppu_enable,
	.ppu_disable = mv88e6185_g1_ppu_disable,
	.reset = mv88e6185_g1_reset,
	.rmu_disable = mv88e6085_g1_rmu_disable,
	.vtu_getnext = mv88e6352_g1_vtu_getnext,
	.vtu_loadpurge = mv88e6352_g1_vtu_loadpurge,
	.stu_getnext = mv88e6352_g1_stu_getnext,
	.stu_loadpurge = mv88e6352_g1_stu_loadpurge,
	.phylink_get_caps = mv88e6185_phylink_get_caps,
	.set_max_frame_size = mv88e6185_g1_set_max_frame_size,
};

static const struct mv88e6xxx_ops mv88e6095_ops = {
	/* MV88E6XXX_FAMILY_6095 */
	.ieee_pri_map = mv88e6085_g1_ieee_pri_map,
	.ip_pri_map = mv88e6085_g1_ip_pri_map,
	.set_switch_mac = mv88e6xxx_g1_set_switch_mac,
	.phy_read = mv88e6185_phy_ppu_read,
	.phy_write = mv88e6185_phy_ppu_write,
	.port_set_link = mv88e6xxx_port_set_link,
	.port_sync_link = mv88e6185_port_sync_link,
	.port_set_speed_duplex = mv88e6185_port_set_speed_duplex,
	.port_set_frame_mode = mv88e6085_port_set_frame_mode,
	.port_set_ucast_flood = mv88e6185_port_set_forward_unknown,
	.port_set_mcast_flood = mv88e6185_port_set_default_forward,
	.port_set_upstream_port = mv88e6095_port_set_upstream_port,
	.port_get_cmode = mv88e6185_port_get_cmode,
	.port_setup_message_port = mv88e6xxx_setup_message_port,
	.stats_snapshot = mv88e6xxx_g1_stats_snapshot,
	.stats_set_histogram = mv88e6095_g1_stats_set_histogram,
	.stats_get_sset_count = mv88e6095_stats_get_sset_count,
	.stats_get_strings = mv88e6095_stats_get_strings,
	.stats_get_stat = mv88e6095_stats_get_stat,
	.mgmt_rsvd2cpu = mv88e6185_g2_mgmt_rsvd2cpu,
	.ppu_enable = mv88e6185_g1_ppu_enable,
	.ppu_disable = mv88e6185_g1_ppu_disable,
	.reset = mv88e6185_g1_reset,
	.vtu_getnext = mv88e6185_g1_vtu_getnext,
	.vtu_loadpurge = mv88e6185_g1_vtu_loadpurge,
	.phylink_get_caps = mv88e6095_phylink_get_caps,
	.pcs_ops = &mv88e6185_pcs_ops,
	.set_max_frame_size = mv88e6185_g1_set_max_frame_size,
};

static const struct mv88e6xxx_ops mv88e6097_ops = {
	/* MV88E6XXX_FAMILY_6097 */
	.ieee_pri_map = mv88e6085_g1_ieee_pri_map,
	.ip_pri_map = mv88e6085_g1_ip_pri_map,
	.irl_init_all = mv88e6352_g2_irl_init_all,
	.set_switch_mac = mv88e6xxx_g2_set_switch_mac,
	.phy_read = mv88e6xxx_g2_smi_phy_read_c22,
	.phy_write = mv88e6xxx_g2_smi_phy_write_c22,
	.phy_read_c45 = mv88e6xxx_g2_smi_phy_read_c45,
	.phy_write_c45 = mv88e6xxx_g2_smi_phy_write_c45,
	.port_set_link = mv88e6xxx_port_set_link,
	.port_sync_link = mv88e6185_port_sync_link,
	.port_set_speed_duplex = mv88e6185_port_set_speed_duplex,
	.port_tag_remap = mv88e6095_port_tag_remap,
	.port_set_policy = mv88e6352_port_set_policy,
	.port_set_frame_mode = mv88e6351_port_set_frame_mode,
	.port_set_ucast_flood = mv88e6352_port_set_ucast_flood,
	.port_set_mcast_flood = mv88e6352_port_set_mcast_flood,
	.port_set_ether_type = mv88e6351_port_set_ether_type,
	.port_egress_rate_limiting = mv88e6095_port_egress_rate_limiting,
	.port_pause_limit = mv88e6097_port_pause_limit,
	.port_disable_learn_limit = mv88e6xxx_port_disable_learn_limit,
	.port_disable_pri_override = mv88e6xxx_port_disable_pri_override,
	.port_get_cmode = mv88e6185_port_get_cmode,
	.port_setup_message_port = mv88e6xxx_setup_message_port,
	.stats_snapshot = mv88e6xxx_g1_stats_snapshot,
	.stats_set_histogram = mv88e6095_g1_stats_set_histogram,
	.stats_get_sset_count = mv88e6095_stats_get_sset_count,
	.stats_get_strings = mv88e6095_stats_get_strings,
	.stats_get_stat = mv88e6095_stats_get_stat,
	.set_cpu_port = mv88e6095_g1_set_cpu_port,
	.set_egress_port = mv88e6095_g1_set_egress_port,
	.watchdog_ops = &mv88e6097_watchdog_ops,
	.mgmt_rsvd2cpu = mv88e6352_g2_mgmt_rsvd2cpu,
	.serdes_irq_mapping = mv88e6390_serdes_irq_mapping,
	.pot_clear = mv88e6xxx_g2_pot_clear,
	.reset = mv88e6352_g1_reset,
	.rmu_disable = mv88e6085_g1_rmu_disable,
	.vtu_getnext = mv88e6352_g1_vtu_getnext,
	.vtu_loadpurge = mv88e6352_g1_vtu_loadpurge,
	.phylink_get_caps = mv88e6095_phylink_get_caps,
	.pcs_ops = &mv88e6185_pcs_ops,
	.stu_getnext = mv88e6352_g1_stu_getnext,
	.stu_loadpurge = mv88e6352_g1_stu_loadpurge,
	.set_max_frame_size = mv88e6185_g1_set_max_frame_size,
};

static const struct mv88e6xxx_ops mv88e6123_ops = {
	/* MV88E6XXX_FAMILY_6165 */
	.ieee_pri_map = mv88e6085_g1_ieee_pri_map,
	.ip_pri_map = mv88e6085_g1_ip_pri_map,
	.irl_init_all = mv88e6352_g2_irl_init_all,
	.set_switch_mac = mv88e6xxx_g2_set_switch_mac,
	.phy_read = mv88e6xxx_g2_smi_phy_read_c22,
	.phy_write = mv88e6xxx_g2_smi_phy_write_c22,
	.phy_read_c45 = mv88e6xxx_g2_smi_phy_read_c45,
	.phy_write_c45 = mv88e6xxx_g2_smi_phy_write_c45,
	.port_set_link = mv88e6xxx_port_set_link,
	.port_sync_link = mv88e6xxx_port_sync_link,
	.port_set_speed_duplex = mv88e6185_port_set_speed_duplex,
	.port_set_frame_mode = mv88e6085_port_set_frame_mode,
	.port_set_ucast_flood = mv88e6352_port_set_ucast_flood,
	.port_set_mcast_flood = mv88e6352_port_set_mcast_flood,
	.port_disable_learn_limit = mv88e6xxx_port_disable_learn_limit,
	.port_disable_pri_override = mv88e6xxx_port_disable_pri_override,
	.port_get_cmode = mv88e6185_port_get_cmode,
	.port_setup_message_port = mv88e6xxx_setup_message_port,
	.stats_snapshot = mv88e6320_g1_stats_snapshot,
	.stats_set_histogram = mv88e6095_g1_stats_set_histogram,
	.stats_get_sset_count = mv88e6095_stats_get_sset_count,
	.stats_get_strings = mv88e6095_stats_get_strings,
	.stats_get_stat = mv88e6095_stats_get_stat,
	.set_cpu_port = mv88e6095_g1_set_cpu_port,
	.set_egress_port = mv88e6095_g1_set_egress_port,
	.watchdog_ops = &mv88e6097_watchdog_ops,
	.mgmt_rsvd2cpu = mv88e6352_g2_mgmt_rsvd2cpu,
	.pot_clear = mv88e6xxx_g2_pot_clear,
	.reset = mv88e6352_g1_reset,
	.atu_get_hash = mv88e6165_g1_atu_get_hash,
	.atu_set_hash = mv88e6165_g1_atu_set_hash,
	.vtu_getnext = mv88e6352_g1_vtu_getnext,
	.vtu_loadpurge = mv88e6352_g1_vtu_loadpurge,
	.stu_getnext = mv88e6352_g1_stu_getnext,
	.stu_loadpurge = mv88e6352_g1_stu_loadpurge,
	.phylink_get_caps = mv88e6185_phylink_get_caps,
	.set_max_frame_size = mv88e6185_g1_set_max_frame_size,
};

static const struct mv88e6xxx_ops mv88e6131_ops = {
	/* MV88E6XXX_FAMILY_6185 */
	.ieee_pri_map = mv88e6085_g1_ieee_pri_map,
	.ip_pri_map = mv88e6085_g1_ip_pri_map,
	.set_switch_mac = mv88e6xxx_g1_set_switch_mac,
	.phy_read = mv88e6185_phy_ppu_read,
	.phy_write = mv88e6185_phy_ppu_write,
	.port_set_link = mv88e6xxx_port_set_link,
	.port_sync_link = mv88e6xxx_port_sync_link,
	.port_set_speed_duplex = mv88e6185_port_set_speed_duplex,
	.port_tag_remap = mv88e6095_port_tag_remap,
	.port_set_frame_mode = mv88e6351_port_set_frame_mode,
	.port_set_ucast_flood = mv88e6185_port_set_forward_unknown,
	.port_set_mcast_flood = mv88e6185_port_set_default_forward,
	.port_set_ether_type = mv88e6351_port_set_ether_type,
	.port_set_upstream_port = mv88e6095_port_set_upstream_port,
	.port_set_jumbo_size = mv88e6165_port_set_jumbo_size,
	.port_egress_rate_limiting = mv88e6097_port_egress_rate_limiting,
	.port_pause_limit = mv88e6097_port_pause_limit,
	.port_set_pause = mv88e6185_port_set_pause,
	.port_get_cmode = mv88e6185_port_get_cmode,
	.port_setup_message_port = mv88e6xxx_setup_message_port,
	.stats_snapshot = mv88e6xxx_g1_stats_snapshot,
	.stats_set_histogram = mv88e6095_g1_stats_set_histogram,
	.stats_get_sset_count = mv88e6095_stats_get_sset_count,
	.stats_get_strings = mv88e6095_stats_get_strings,
	.stats_get_stat = mv88e6095_stats_get_stat,
	.set_cpu_port = mv88e6095_g1_set_cpu_port,
	.set_egress_port = mv88e6095_g1_set_egress_port,
	.watchdog_ops = &mv88e6097_watchdog_ops,
	.mgmt_rsvd2cpu = mv88e6185_g2_mgmt_rsvd2cpu,
	.ppu_enable = mv88e6185_g1_ppu_enable,
	.set_cascade_port = mv88e6185_g1_set_cascade_port,
	.ppu_disable = mv88e6185_g1_ppu_disable,
	.reset = mv88e6185_g1_reset,
	.vtu_getnext = mv88e6185_g1_vtu_getnext,
	.vtu_loadpurge = mv88e6185_g1_vtu_loadpurge,
	.phylink_get_caps = mv88e6185_phylink_get_caps,
};

static const struct mv88e6xxx_ops mv88e6141_ops = {
	/* MV88E6XXX_FAMILY_6341 */
	.ieee_pri_map = mv88e6085_g1_ieee_pri_map,
	.ip_pri_map = mv88e6085_g1_ip_pri_map,
	.irl_init_all = mv88e6352_g2_irl_init_all,
	.get_eeprom = mv88e6xxx_g2_get_eeprom8,
	.set_eeprom = mv88e6xxx_g2_set_eeprom8,
	.set_switch_mac = mv88e6xxx_g2_set_switch_mac,
	.phy_read = mv88e6xxx_g2_smi_phy_read_c22,
	.phy_write = mv88e6xxx_g2_smi_phy_write_c22,
	.phy_read_c45 = mv88e6xxx_g2_smi_phy_read_c45,
	.phy_write_c45 = mv88e6xxx_g2_smi_phy_write_c45,
	.port_set_link = mv88e6xxx_port_set_link,
	.port_sync_link = mv88e6xxx_port_sync_link,
	.port_set_rgmii_delay = mv88e6390_port_set_rgmii_delay,
	.port_set_speed_duplex = mv88e6341_port_set_speed_duplex,
	.port_max_speed_mode = mv88e6341_port_max_speed_mode,
	.port_tag_remap = mv88e6095_port_tag_remap,
	.port_set_policy = mv88e6352_port_set_policy,
	.port_set_frame_mode = mv88e6351_port_set_frame_mode,
	.port_set_ucast_flood = mv88e6352_port_set_ucast_flood,
	.port_set_mcast_flood = mv88e6352_port_set_mcast_flood,
	.port_set_ether_type = mv88e6351_port_set_ether_type,
	.port_set_jumbo_size = mv88e6165_port_set_jumbo_size,
	.port_egress_rate_limiting = mv88e6097_port_egress_rate_limiting,
	.port_pause_limit = mv88e6097_port_pause_limit,
	.port_disable_learn_limit = mv88e6xxx_port_disable_learn_limit,
	.port_disable_pri_override = mv88e6xxx_port_disable_pri_override,
	.port_get_cmode = mv88e6352_port_get_cmode,
	.port_set_cmode = mv88e6341_port_set_cmode,
	.port_setup_message_port = mv88e6xxx_setup_message_port,
	.stats_snapshot = mv88e6390_g1_stats_snapshot,
	.stats_set_histogram = mv88e6390_g1_stats_set_histogram,
	.stats_get_sset_count = mv88e6320_stats_get_sset_count,
	.stats_get_strings = mv88e6320_stats_get_strings,
	.stats_get_stat = mv88e6390_stats_get_stat,
	.set_cpu_port = mv88e6390_g1_set_cpu_port,
	.set_egress_port = mv88e6390_g1_set_egress_port,
	.watchdog_ops = &mv88e6390_watchdog_ops,
	.mgmt_rsvd2cpu =  mv88e6390_g1_mgmt_rsvd2cpu,
	.pot_clear = mv88e6xxx_g2_pot_clear,
	.hardware_reset_pre = mv88e6xxx_g2_eeprom_wait,
	.hardware_reset_post = mv88e6xxx_g2_eeprom_wait,
	.reset = mv88e6352_g1_reset,
	.rmu_disable = mv88e6390_g1_rmu_disable,
	.atu_get_hash = mv88e6165_g1_atu_get_hash,
	.atu_set_hash = mv88e6165_g1_atu_set_hash,
	.vtu_getnext = mv88e6352_g1_vtu_getnext,
	.vtu_loadpurge = mv88e6352_g1_vtu_loadpurge,
	.stu_getnext = mv88e6352_g1_stu_getnext,
	.stu_loadpurge = mv88e6352_g1_stu_loadpurge,
	.serdes_get_lane = mv88e6341_serdes_get_lane,
	.serdes_irq_mapping = mv88e6390_serdes_irq_mapping,
	.gpio_ops = &mv88e6352_gpio_ops,
	.serdes_get_sset_count = mv88e6390_serdes_get_sset_count,
	.serdes_get_strings = mv88e6390_serdes_get_strings,
	.serdes_get_stats = mv88e6390_serdes_get_stats,
	.serdes_get_regs_len = mv88e6390_serdes_get_regs_len,
	.serdes_get_regs = mv88e6390_serdes_get_regs,
	.phylink_get_caps = mv88e6341_phylink_get_caps,
	.pcs_ops = &mv88e6390_pcs_ops,
};

static const struct mv88e6xxx_ops mv88e6161_ops = {
	/* MV88E6XXX_FAMILY_6165 */
	.ieee_pri_map = mv88e6085_g1_ieee_pri_map,
	.ip_pri_map = mv88e6085_g1_ip_pri_map,
	.irl_init_all = mv88e6352_g2_irl_init_all,
	.set_switch_mac = mv88e6xxx_g2_set_switch_mac,
	.phy_read = mv88e6xxx_g2_smi_phy_read_c22,
	.phy_write = mv88e6xxx_g2_smi_phy_write_c22,
	.phy_read_c45 = mv88e6xxx_g2_smi_phy_read_c45,
	.phy_write_c45 = mv88e6xxx_g2_smi_phy_write_c45,
	.port_set_link = mv88e6xxx_port_set_link,
	.port_sync_link = mv88e6xxx_port_sync_link,
	.port_set_speed_duplex = mv88e6185_port_set_speed_duplex,
	.port_tag_remap = mv88e6095_port_tag_remap,
	.port_set_policy = mv88e6352_port_set_policy,
	.port_set_frame_mode = mv88e6351_port_set_frame_mode,
	.port_set_ucast_flood = mv88e6352_port_set_ucast_flood,
	.port_set_mcast_flood = mv88e6352_port_set_mcast_flood,
	.port_set_ether_type = mv88e6351_port_set_ether_type,
	.port_egress_rate_limiting = mv88e6097_port_egress_rate_limiting,
	.port_pause_limit = mv88e6097_port_pause_limit,
	.port_disable_learn_limit = mv88e6xxx_port_disable_learn_limit,
	.port_disable_pri_override = mv88e6xxx_port_disable_pri_override,
	.port_get_cmode = mv88e6185_port_get_cmode,
	.port_setup_message_port = mv88e6xxx_setup_message_port,
	.stats_snapshot = mv88e6xxx_g1_stats_snapshot,
	.stats_set_histogram = mv88e6095_g1_stats_set_histogram,
	.stats_get_sset_count = mv88e6095_stats_get_sset_count,
	.stats_get_strings = mv88e6095_stats_get_strings,
	.stats_get_stat = mv88e6095_stats_get_stat,
	.set_cpu_port = mv88e6095_g1_set_cpu_port,
	.set_egress_port = mv88e6095_g1_set_egress_port,
	.watchdog_ops = &mv88e6097_watchdog_ops,
	.mgmt_rsvd2cpu = mv88e6352_g2_mgmt_rsvd2cpu,
	.pot_clear = mv88e6xxx_g2_pot_clear,
	.reset = mv88e6352_g1_reset,
	.atu_get_hash = mv88e6165_g1_atu_get_hash,
	.atu_set_hash = mv88e6165_g1_atu_set_hash,
	.vtu_getnext = mv88e6352_g1_vtu_getnext,
	.vtu_loadpurge = mv88e6352_g1_vtu_loadpurge,
	.stu_getnext = mv88e6352_g1_stu_getnext,
	.stu_loadpurge = mv88e6352_g1_stu_loadpurge,
	.avb_ops = &mv88e6165_avb_ops,
	.ptp_ops = &mv88e6165_ptp_ops,
	.phylink_get_caps = mv88e6185_phylink_get_caps,
	.set_max_frame_size = mv88e6185_g1_set_max_frame_size,
};

static const struct mv88e6xxx_ops mv88e6165_ops = {
	/* MV88E6XXX_FAMILY_6165 */
	.ieee_pri_map = mv88e6085_g1_ieee_pri_map,
	.ip_pri_map = mv88e6085_g1_ip_pri_map,
	.irl_init_all = mv88e6352_g2_irl_init_all,
	.set_switch_mac = mv88e6xxx_g2_set_switch_mac,
	.phy_read = mv88e6165_phy_read,
	.phy_write = mv88e6165_phy_write,
	.port_set_link = mv88e6xxx_port_set_link,
	.port_sync_link = mv88e6xxx_port_sync_link,
	.port_set_speed_duplex = mv88e6185_port_set_speed_duplex,
	.port_disable_learn_limit = mv88e6xxx_port_disable_learn_limit,
	.port_disable_pri_override = mv88e6xxx_port_disable_pri_override,
	.port_get_cmode = mv88e6185_port_get_cmode,
	.port_setup_message_port = mv88e6xxx_setup_message_port,
	.stats_snapshot = mv88e6xxx_g1_stats_snapshot,
	.stats_set_histogram = mv88e6095_g1_stats_set_histogram,
	.stats_get_sset_count = mv88e6095_stats_get_sset_count,
	.stats_get_strings = mv88e6095_stats_get_strings,
	.stats_get_stat = mv88e6095_stats_get_stat,
	.set_cpu_port = mv88e6095_g1_set_cpu_port,
	.set_egress_port = mv88e6095_g1_set_egress_port,
	.watchdog_ops = &mv88e6097_watchdog_ops,
	.mgmt_rsvd2cpu = mv88e6352_g2_mgmt_rsvd2cpu,
	.pot_clear = mv88e6xxx_g2_pot_clear,
	.reset = mv88e6352_g1_reset,
	.atu_get_hash = mv88e6165_g1_atu_get_hash,
	.atu_set_hash = mv88e6165_g1_atu_set_hash,
	.vtu_getnext = mv88e6352_g1_vtu_getnext,
	.vtu_loadpurge = mv88e6352_g1_vtu_loadpurge,
	.stu_getnext = mv88e6352_g1_stu_getnext,
	.stu_loadpurge = mv88e6352_g1_stu_loadpurge,
	.avb_ops = &mv88e6165_avb_ops,
	.ptp_ops = &mv88e6165_ptp_ops,
	.phylink_get_caps = mv88e6185_phylink_get_caps,
};

static const struct mv88e6xxx_ops mv88e6171_ops = {
	/* MV88E6XXX_FAMILY_6351 */
	.ieee_pri_map = mv88e6085_g1_ieee_pri_map,
	.ip_pri_map = mv88e6085_g1_ip_pri_map,
	.irl_init_all = mv88e6352_g2_irl_init_all,
	.set_switch_mac = mv88e6xxx_g2_set_switch_mac,
	.phy_read = mv88e6xxx_g2_smi_phy_read_c22,
	.phy_write = mv88e6xxx_g2_smi_phy_write_c22,
	.phy_read_c45 = mv88e6xxx_g2_smi_phy_read_c45,
	.phy_write_c45 = mv88e6xxx_g2_smi_phy_write_c45,
	.port_set_link = mv88e6xxx_port_set_link,
	.port_sync_link = mv88e6xxx_port_sync_link,
	.port_set_rgmii_delay = mv88e6352_port_set_rgmii_delay,
	.port_set_speed_duplex = mv88e6185_port_set_speed_duplex,
	.port_tag_remap = mv88e6095_port_tag_remap,
	.port_set_frame_mode = mv88e6351_port_set_frame_mode,
	.port_set_ucast_flood = mv88e6352_port_set_ucast_flood,
	.port_set_mcast_flood = mv88e6352_port_set_mcast_flood,
	.port_set_ether_type = mv88e6351_port_set_ether_type,
	.port_set_jumbo_size = mv88e6165_port_set_jumbo_size,
	.port_egress_rate_limiting = mv88e6097_port_egress_rate_limiting,
	.port_pause_limit = mv88e6097_port_pause_limit,
	.port_disable_learn_limit = mv88e6xxx_port_disable_learn_limit,
	.port_disable_pri_override = mv88e6xxx_port_disable_pri_override,
	.port_get_cmode = mv88e6352_port_get_cmode,
	.port_setup_message_port = mv88e6xxx_setup_message_port,
	.stats_snapshot = mv88e6320_g1_stats_snapshot,
	.stats_set_histogram = mv88e6095_g1_stats_set_histogram,
	.stats_get_sset_count = mv88e6095_stats_get_sset_count,
	.stats_get_strings = mv88e6095_stats_get_strings,
	.stats_get_stat = mv88e6095_stats_get_stat,
	.set_cpu_port = mv88e6095_g1_set_cpu_port,
	.set_egress_port = mv88e6095_g1_set_egress_port,
	.watchdog_ops = &mv88e6097_watchdog_ops,
	.mgmt_rsvd2cpu = mv88e6352_g2_mgmt_rsvd2cpu,
	.pot_clear = mv88e6xxx_g2_pot_clear,
	.reset = mv88e6352_g1_reset,
	.atu_get_hash = mv88e6165_g1_atu_get_hash,
	.atu_set_hash = mv88e6165_g1_atu_set_hash,
	.vtu_getnext = mv88e6352_g1_vtu_getnext,
	.vtu_loadpurge = mv88e6352_g1_vtu_loadpurge,
	.stu_getnext = mv88e6352_g1_stu_getnext,
	.stu_loadpurge = mv88e6352_g1_stu_loadpurge,
	.phylink_get_caps = mv88e6351_phylink_get_caps,
};

static const struct mv88e6xxx_ops mv88e6172_ops = {
	/* MV88E6XXX_FAMILY_6352 */
	.ieee_pri_map = mv88e6085_g1_ieee_pri_map,
	.ip_pri_map = mv88e6085_g1_ip_pri_map,
	.irl_init_all = mv88e6352_g2_irl_init_all,
	.get_eeprom = mv88e6xxx_g2_get_eeprom16,
	.set_eeprom = mv88e6xxx_g2_set_eeprom16,
	.set_switch_mac = mv88e6xxx_g2_set_switch_mac,
	.phy_read = mv88e6xxx_g2_smi_phy_read_c22,
	.phy_write = mv88e6xxx_g2_smi_phy_write_c22,
	.phy_read_c45 = mv88e6xxx_g2_smi_phy_read_c45,
	.phy_write_c45 = mv88e6xxx_g2_smi_phy_write_c45,
	.port_set_link = mv88e6xxx_port_set_link,
	.port_sync_link = mv88e6xxx_port_sync_link,
	.port_set_rgmii_delay = mv88e6352_port_set_rgmii_delay,
	.port_set_speed_duplex = mv88e6352_port_set_speed_duplex,
	.port_tag_remap = mv88e6095_port_tag_remap,
	.port_set_policy = mv88e6352_port_set_policy,
	.port_set_frame_mode = mv88e6351_port_set_frame_mode,
	.port_set_ucast_flood = mv88e6352_port_set_ucast_flood,
	.port_set_mcast_flood = mv88e6352_port_set_mcast_flood,
	.port_set_ether_type = mv88e6351_port_set_ether_type,
	.port_set_jumbo_size = mv88e6165_port_set_jumbo_size,
	.port_egress_rate_limiting = mv88e6097_port_egress_rate_limiting,
	.port_pause_limit = mv88e6097_port_pause_limit,
	.port_disable_learn_limit = mv88e6xxx_port_disable_learn_limit,
	.port_disable_pri_override = mv88e6xxx_port_disable_pri_override,
	.port_get_cmode = mv88e6352_port_get_cmode,
	.port_setup_message_port = mv88e6xxx_setup_message_port,
	.stats_snapshot = mv88e6320_g1_stats_snapshot,
	.stats_set_histogram = mv88e6095_g1_stats_set_histogram,
	.stats_get_sset_count = mv88e6095_stats_get_sset_count,
	.stats_get_strings = mv88e6095_stats_get_strings,
	.stats_get_stat = mv88e6095_stats_get_stat,
	.set_cpu_port = mv88e6095_g1_set_cpu_port,
	.set_egress_port = mv88e6095_g1_set_egress_port,
	.watchdog_ops = &mv88e6097_watchdog_ops,
	.mgmt_rsvd2cpu = mv88e6352_g2_mgmt_rsvd2cpu,
	.pot_clear = mv88e6xxx_g2_pot_clear,
	.hardware_reset_pre = mv88e6xxx_g2_eeprom_wait,
	.hardware_reset_post = mv88e6xxx_g2_eeprom_wait,
	.reset = mv88e6352_g1_reset,
	.rmu_disable = mv88e6352_g1_rmu_disable,
	.atu_get_hash = mv88e6165_g1_atu_get_hash,
	.atu_set_hash = mv88e6165_g1_atu_set_hash,
	.vtu_getnext = mv88e6352_g1_vtu_getnext,
	.vtu_loadpurge = mv88e6352_g1_vtu_loadpurge,
	.stu_getnext = mv88e6352_g1_stu_getnext,
	.stu_loadpurge = mv88e6352_g1_stu_loadpurge,
	.serdes_get_regs_len = mv88e6352_serdes_get_regs_len,
	.serdes_get_regs = mv88e6352_serdes_get_regs,
	.gpio_ops = &mv88e6352_gpio_ops,
	.phylink_get_caps = mv88e6352_phylink_get_caps,
	.pcs_ops = &mv88e6352_pcs_ops,
};

static const struct mv88e6xxx_ops mv88e6175_ops = {
	/* MV88E6XXX_FAMILY_6351 */
	.ieee_pri_map = mv88e6085_g1_ieee_pri_map,
	.ip_pri_map = mv88e6085_g1_ip_pri_map,
	.irl_init_all = mv88e6352_g2_irl_init_all,
	.set_switch_mac = mv88e6xxx_g2_set_switch_mac,
	.phy_read = mv88e6xxx_g2_smi_phy_read_c22,
	.phy_write = mv88e6xxx_g2_smi_phy_write_c22,
	.phy_read_c45 = mv88e6xxx_g2_smi_phy_read_c45,
	.phy_write_c45 = mv88e6xxx_g2_smi_phy_write_c45,
	.port_set_link = mv88e6xxx_port_set_link,
	.port_sync_link = mv88e6xxx_port_sync_link,
	.port_set_rgmii_delay = mv88e6352_port_set_rgmii_delay,
	.port_set_speed_duplex = mv88e6185_port_set_speed_duplex,
	.port_tag_remap = mv88e6095_port_tag_remap,
	.port_set_frame_mode = mv88e6351_port_set_frame_mode,
	.port_set_ucast_flood = mv88e6352_port_set_ucast_flood,
	.port_set_mcast_flood = mv88e6352_port_set_mcast_flood,
	.port_set_ether_type = mv88e6351_port_set_ether_type,
	.port_set_jumbo_size = mv88e6165_port_set_jumbo_size,
	.port_egress_rate_limiting = mv88e6097_port_egress_rate_limiting,
	.port_pause_limit = mv88e6097_port_pause_limit,
	.port_disable_learn_limit = mv88e6xxx_port_disable_learn_limit,
	.port_disable_pri_override = mv88e6xxx_port_disable_pri_override,
	.port_get_cmode = mv88e6352_port_get_cmode,
	.port_setup_message_port = mv88e6xxx_setup_message_port,
	.stats_snapshot = mv88e6320_g1_stats_snapshot,
	.stats_set_histogram = mv88e6095_g1_stats_set_histogram,
	.stats_get_sset_count = mv88e6095_stats_get_sset_count,
	.stats_get_strings = mv88e6095_stats_get_strings,
	.stats_get_stat = mv88e6095_stats_get_stat,
	.set_cpu_port = mv88e6095_g1_set_cpu_port,
	.set_egress_port = mv88e6095_g1_set_egress_port,
	.watchdog_ops = &mv88e6097_watchdog_ops,
	.mgmt_rsvd2cpu = mv88e6352_g2_mgmt_rsvd2cpu,
	.pot_clear = mv88e6xxx_g2_pot_clear,
	.reset = mv88e6352_g1_reset,
	.atu_get_hash = mv88e6165_g1_atu_get_hash,
	.atu_set_hash = mv88e6165_g1_atu_set_hash,
	.vtu_getnext = mv88e6352_g1_vtu_getnext,
	.vtu_loadpurge = mv88e6352_g1_vtu_loadpurge,
	.stu_getnext = mv88e6352_g1_stu_getnext,
	.stu_loadpurge = mv88e6352_g1_stu_loadpurge,
	.phylink_get_caps = mv88e6351_phylink_get_caps,
};

static const struct mv88e6xxx_ops mv88e6176_ops = {
	/* MV88E6XXX_FAMILY_6352 */
	.ieee_pri_map = mv88e6085_g1_ieee_pri_map,
	.ip_pri_map = mv88e6085_g1_ip_pri_map,
	.irl_init_all = mv88e6352_g2_irl_init_all,
	.get_eeprom = mv88e6xxx_g2_get_eeprom16,
	.set_eeprom = mv88e6xxx_g2_set_eeprom16,
	.set_switch_mac = mv88e6xxx_g2_set_switch_mac,
	.phy_read = mv88e6xxx_g2_smi_phy_read_c22,
	.phy_write = mv88e6xxx_g2_smi_phy_write_c22,
	.phy_read_c45 = mv88e6xxx_g2_smi_phy_read_c45,
	.phy_write_c45 = mv88e6xxx_g2_smi_phy_write_c45,
	.port_set_link = mv88e6xxx_port_set_link,
	.port_sync_link = mv88e6xxx_port_sync_link,
	.port_set_rgmii_delay = mv88e6352_port_set_rgmii_delay,
	.port_set_speed_duplex = mv88e6352_port_set_speed_duplex,
	.port_tag_remap = mv88e6095_port_tag_remap,
	.port_set_policy = mv88e6352_port_set_policy,
	.port_set_frame_mode = mv88e6351_port_set_frame_mode,
	.port_set_ucast_flood = mv88e6352_port_set_ucast_flood,
	.port_set_mcast_flood = mv88e6352_port_set_mcast_flood,
	.port_set_ether_type = mv88e6351_port_set_ether_type,
	.port_set_jumbo_size = mv88e6165_port_set_jumbo_size,
	.port_egress_rate_limiting = mv88e6097_port_egress_rate_limiting,
	.port_pause_limit = mv88e6097_port_pause_limit,
	.port_disable_learn_limit = mv88e6xxx_port_disable_learn_limit,
	.port_disable_pri_override = mv88e6xxx_port_disable_pri_override,
	.port_get_cmode = mv88e6352_port_get_cmode,
	.port_setup_message_port = mv88e6xxx_setup_message_port,
	.stats_snapshot = mv88e6320_g1_stats_snapshot,
	.stats_set_histogram = mv88e6095_g1_stats_set_histogram,
	.stats_get_sset_count = mv88e6095_stats_get_sset_count,
	.stats_get_strings = mv88e6095_stats_get_strings,
	.stats_get_stat = mv88e6095_stats_get_stat,
	.set_cpu_port = mv88e6095_g1_set_cpu_port,
	.set_egress_port = mv88e6095_g1_set_egress_port,
	.watchdog_ops = &mv88e6097_watchdog_ops,
	.mgmt_rsvd2cpu = mv88e6352_g2_mgmt_rsvd2cpu,
	.pot_clear = mv88e6xxx_g2_pot_clear,
	.hardware_reset_pre = mv88e6xxx_g2_eeprom_wait,
	.hardware_reset_post = mv88e6xxx_g2_eeprom_wait,
	.reset = mv88e6352_g1_reset,
	.rmu_disable = mv88e6352_g1_rmu_disable,
	.atu_get_hash = mv88e6165_g1_atu_get_hash,
	.atu_set_hash = mv88e6165_g1_atu_set_hash,
	.vtu_getnext = mv88e6352_g1_vtu_getnext,
	.vtu_loadpurge = mv88e6352_g1_vtu_loadpurge,
	.stu_getnext = mv88e6352_g1_stu_getnext,
	.stu_loadpurge = mv88e6352_g1_stu_loadpurge,
	.serdes_irq_mapping = mv88e6352_serdes_irq_mapping,
	.serdes_get_regs_len = mv88e6352_serdes_get_regs_len,
	.serdes_get_regs = mv88e6352_serdes_get_regs,
	.serdes_set_tx_amplitude = mv88e6352_serdes_set_tx_amplitude,
	.gpio_ops = &mv88e6352_gpio_ops,
	.phylink_get_caps = mv88e6352_phylink_get_caps,
	.pcs_ops = &mv88e6352_pcs_ops,
};

static const struct mv88e6xxx_ops mv88e6185_ops = {
	/* MV88E6XXX_FAMILY_6185 */
	.ieee_pri_map = mv88e6085_g1_ieee_pri_map,
	.ip_pri_map = mv88e6085_g1_ip_pri_map,
	.set_switch_mac = mv88e6xxx_g1_set_switch_mac,
	.phy_read = mv88e6185_phy_ppu_read,
	.phy_write = mv88e6185_phy_ppu_write,
	.port_set_link = mv88e6xxx_port_set_link,
	.port_sync_link = mv88e6185_port_sync_link,
	.port_set_speed_duplex = mv88e6185_port_set_speed_duplex,
	.port_set_frame_mode = mv88e6085_port_set_frame_mode,
	.port_set_ucast_flood = mv88e6185_port_set_forward_unknown,
	.port_set_mcast_flood = mv88e6185_port_set_default_forward,
	.port_egress_rate_limiting = mv88e6095_port_egress_rate_limiting,
	.port_set_upstream_port = mv88e6095_port_set_upstream_port,
	.port_set_pause = mv88e6185_port_set_pause,
	.port_get_cmode = mv88e6185_port_get_cmode,
	.port_setup_message_port = mv88e6xxx_setup_message_port,
	.stats_snapshot = mv88e6xxx_g1_stats_snapshot,
	.stats_set_histogram = mv88e6095_g1_stats_set_histogram,
	.stats_get_sset_count = mv88e6095_stats_get_sset_count,
	.stats_get_strings = mv88e6095_stats_get_strings,
	.stats_get_stat = mv88e6095_stats_get_stat,
	.set_cpu_port = mv88e6095_g1_set_cpu_port,
	.set_egress_port = mv88e6095_g1_set_egress_port,
	.watchdog_ops = &mv88e6097_watchdog_ops,
	.mgmt_rsvd2cpu = mv88e6185_g2_mgmt_rsvd2cpu,
	.set_cascade_port = mv88e6185_g1_set_cascade_port,
	.ppu_enable = mv88e6185_g1_ppu_enable,
	.ppu_disable = mv88e6185_g1_ppu_disable,
	.reset = mv88e6185_g1_reset,
	.vtu_getnext = mv88e6185_g1_vtu_getnext,
	.vtu_loadpurge = mv88e6185_g1_vtu_loadpurge,
	.phylink_get_caps = mv88e6185_phylink_get_caps,
	.pcs_ops = &mv88e6185_pcs_ops,
	.set_max_frame_size = mv88e6185_g1_set_max_frame_size,
};

static const struct mv88e6xxx_ops mv88e6190_ops = {
	/* MV88E6XXX_FAMILY_6390 */
	.setup_errata = mv88e6390_setup_errata,
	.irl_init_all = mv88e6390_g2_irl_init_all,
	.get_eeprom = mv88e6xxx_g2_get_eeprom8,
	.set_eeprom = mv88e6xxx_g2_set_eeprom8,
	.set_switch_mac = mv88e6xxx_g2_set_switch_mac,
	.phy_read = mv88e6xxx_g2_smi_phy_read_c22,
	.phy_write = mv88e6xxx_g2_smi_phy_write_c22,
	.phy_read_c45 = mv88e6xxx_g2_smi_phy_read_c45,
	.phy_write_c45 = mv88e6xxx_g2_smi_phy_write_c45,
	.port_set_link = mv88e6xxx_port_set_link,
	.port_sync_link = mv88e6xxx_port_sync_link,
	.port_set_rgmii_delay = mv88e6390_port_set_rgmii_delay,
	.port_set_speed_duplex = mv88e6390_port_set_speed_duplex,
	.port_max_speed_mode = mv88e6390_port_max_speed_mode,
	.port_tag_remap = mv88e6390_port_tag_remap,
	.port_set_policy = mv88e6352_port_set_policy,
	.port_set_frame_mode = mv88e6351_port_set_frame_mode,
	.port_set_ucast_flood = mv88e6352_port_set_ucast_flood,
	.port_set_mcast_flood = mv88e6352_port_set_mcast_flood,
	.port_set_ether_type = mv88e6351_port_set_ether_type,
	.port_set_jumbo_size = mv88e6165_port_set_jumbo_size,
	.port_pause_limit = mv88e6390_port_pause_limit,
	.port_disable_learn_limit = mv88e6xxx_port_disable_learn_limit,
	.port_disable_pri_override = mv88e6xxx_port_disable_pri_override,
	.port_get_cmode = mv88e6352_port_get_cmode,
	.port_set_cmode = mv88e6390_port_set_cmode,
	.port_setup_message_port = mv88e6xxx_setup_message_port,
	.stats_snapshot = mv88e6390_g1_stats_snapshot,
	.stats_set_histogram = mv88e6390_g1_stats_set_histogram,
	.stats_get_sset_count = mv88e6320_stats_get_sset_count,
	.stats_get_strings = mv88e6320_stats_get_strings,
	.stats_get_stat = mv88e6390_stats_get_stat,
	.set_cpu_port = mv88e6390_g1_set_cpu_port,
	.set_egress_port = mv88e6390_g1_set_egress_port,
	.watchdog_ops = &mv88e6390_watchdog_ops,
	.mgmt_rsvd2cpu = mv88e6390_g1_mgmt_rsvd2cpu,
	.pot_clear = mv88e6xxx_g2_pot_clear,
	.hardware_reset_pre = mv88e6xxx_g2_eeprom_wait,
	.hardware_reset_post = mv88e6xxx_g2_eeprom_wait,
	.reset = mv88e6352_g1_reset,
	.rmu_disable = mv88e6390_g1_rmu_disable,
	.atu_get_hash = mv88e6165_g1_atu_get_hash,
	.atu_set_hash = mv88e6165_g1_atu_set_hash,
	.vtu_getnext = mv88e6390_g1_vtu_getnext,
	.vtu_loadpurge = mv88e6390_g1_vtu_loadpurge,
	.stu_getnext = mv88e6390_g1_stu_getnext,
	.stu_loadpurge = mv88e6390_g1_stu_loadpurge,
	.serdes_get_lane = mv88e6390_serdes_get_lane,
	.serdes_irq_mapping = mv88e6390_serdes_irq_mapping,
	.serdes_get_strings = mv88e6390_serdes_get_strings,
	.serdes_get_stats = mv88e6390_serdes_get_stats,
	.serdes_get_regs_len = mv88e6390_serdes_get_regs_len,
	.serdes_get_regs = mv88e6390_serdes_get_regs,
	.gpio_ops = &mv88e6352_gpio_ops,
	.phylink_get_caps = mv88e6390_phylink_get_caps,
	.pcs_ops = &mv88e6390_pcs_ops,
};

static const struct mv88e6xxx_ops mv88e6190x_ops = {
	/* MV88E6XXX_FAMILY_6390 */
	.setup_errata = mv88e6390_setup_errata,
	.irl_init_all = mv88e6390_g2_irl_init_all,
	.get_eeprom = mv88e6xxx_g2_get_eeprom8,
	.set_eeprom = mv88e6xxx_g2_set_eeprom8,
	.set_switch_mac = mv88e6xxx_g2_set_switch_mac,
	.phy_read = mv88e6xxx_g2_smi_phy_read_c22,
	.phy_write = mv88e6xxx_g2_smi_phy_write_c22,
	.phy_read_c45 = mv88e6xxx_g2_smi_phy_read_c45,
	.phy_write_c45 = mv88e6xxx_g2_smi_phy_write_c45,
	.port_set_link = mv88e6xxx_port_set_link,
	.port_sync_link = mv88e6xxx_port_sync_link,
	.port_set_rgmii_delay = mv88e6390_port_set_rgmii_delay,
	.port_set_speed_duplex = mv88e6390x_port_set_speed_duplex,
	.port_max_speed_mode = mv88e6390x_port_max_speed_mode,
	.port_tag_remap = mv88e6390_port_tag_remap,
	.port_set_policy = mv88e6352_port_set_policy,
	.port_set_frame_mode = mv88e6351_port_set_frame_mode,
	.port_set_ucast_flood = mv88e6352_port_set_ucast_flood,
	.port_set_mcast_flood = mv88e6352_port_set_mcast_flood,
	.port_set_ether_type = mv88e6351_port_set_ether_type,
	.port_set_jumbo_size = mv88e6165_port_set_jumbo_size,
	.port_pause_limit = mv88e6390_port_pause_limit,
	.port_disable_learn_limit = mv88e6xxx_port_disable_learn_limit,
	.port_disable_pri_override = mv88e6xxx_port_disable_pri_override,
	.port_get_cmode = mv88e6352_port_get_cmode,
	.port_set_cmode = mv88e6390x_port_set_cmode,
	.port_setup_message_port = mv88e6xxx_setup_message_port,
	.stats_snapshot = mv88e6390_g1_stats_snapshot,
	.stats_set_histogram = mv88e6390_g1_stats_set_histogram,
	.stats_get_sset_count = mv88e6320_stats_get_sset_count,
	.stats_get_strings = mv88e6320_stats_get_strings,
	.stats_get_stat = mv88e6390_stats_get_stat,
	.set_cpu_port = mv88e6390_g1_set_cpu_port,
	.set_egress_port = mv88e6390_g1_set_egress_port,
	.watchdog_ops = &mv88e6390_watchdog_ops,
	.mgmt_rsvd2cpu = mv88e6390_g1_mgmt_rsvd2cpu,
	.pot_clear = mv88e6xxx_g2_pot_clear,
	.hardware_reset_pre = mv88e6xxx_g2_eeprom_wait,
	.hardware_reset_post = mv88e6xxx_g2_eeprom_wait,
	.reset = mv88e6352_g1_reset,
	.rmu_disable = mv88e6390_g1_rmu_disable,
	.atu_get_hash = mv88e6165_g1_atu_get_hash,
	.atu_set_hash = mv88e6165_g1_atu_set_hash,
	.vtu_getnext = mv88e6390_g1_vtu_getnext,
	.vtu_loadpurge = mv88e6390_g1_vtu_loadpurge,
	.stu_getnext = mv88e6390_g1_stu_getnext,
	.stu_loadpurge = mv88e6390_g1_stu_loadpurge,
	.serdes_get_lane = mv88e6390x_serdes_get_lane,
	.serdes_irq_mapping = mv88e6390_serdes_irq_mapping,
	.serdes_get_strings = mv88e6390_serdes_get_strings,
	.serdes_get_stats = mv88e6390_serdes_get_stats,
	.serdes_get_regs_len = mv88e6390_serdes_get_regs_len,
	.serdes_get_regs = mv88e6390_serdes_get_regs,
	.gpio_ops = &mv88e6352_gpio_ops,
	.phylink_get_caps = mv88e6390x_phylink_get_caps,
	.pcs_ops = &mv88e6390_pcs_ops,
};

static const struct mv88e6xxx_ops mv88e6191_ops = {
	/* MV88E6XXX_FAMILY_6390 */
	.setup_errata = mv88e6390_setup_errata,
	.irl_init_all = mv88e6390_g2_irl_init_all,
	.get_eeprom = mv88e6xxx_g2_get_eeprom8,
	.set_eeprom = mv88e6xxx_g2_set_eeprom8,
	.set_switch_mac = mv88e6xxx_g2_set_switch_mac,
	.phy_read = mv88e6xxx_g2_smi_phy_read_c22,
	.phy_write = mv88e6xxx_g2_smi_phy_write_c22,
	.phy_read_c45 = mv88e6xxx_g2_smi_phy_read_c45,
	.phy_write_c45 = mv88e6xxx_g2_smi_phy_write_c45,
	.port_set_link = mv88e6xxx_port_set_link,
	.port_sync_link = mv88e6xxx_port_sync_link,
	.port_set_rgmii_delay = mv88e6390_port_set_rgmii_delay,
	.port_set_speed_duplex = mv88e6390_port_set_speed_duplex,
	.port_max_speed_mode = mv88e6390_port_max_speed_mode,
	.port_tag_remap = mv88e6390_port_tag_remap,
	.port_set_frame_mode = mv88e6351_port_set_frame_mode,
	.port_set_ucast_flood = mv88e6352_port_set_ucast_flood,
	.port_set_mcast_flood = mv88e6352_port_set_mcast_flood,
	.port_set_ether_type = mv88e6351_port_set_ether_type,
	.port_pause_limit = mv88e6390_port_pause_limit,
	.port_disable_learn_limit = mv88e6xxx_port_disable_learn_limit,
	.port_disable_pri_override = mv88e6xxx_port_disable_pri_override,
	.port_get_cmode = mv88e6352_port_get_cmode,
	.port_set_cmode = mv88e6390_port_set_cmode,
	.port_setup_message_port = mv88e6xxx_setup_message_port,
	.stats_snapshot = mv88e6390_g1_stats_snapshot,
	.stats_set_histogram = mv88e6390_g1_stats_set_histogram,
	.stats_get_sset_count = mv88e6320_stats_get_sset_count,
	.stats_get_strings = mv88e6320_stats_get_strings,
	.stats_get_stat = mv88e6390_stats_get_stat,
	.set_cpu_port = mv88e6390_g1_set_cpu_port,
	.set_egress_port = mv88e6390_g1_set_egress_port,
	.watchdog_ops = &mv88e6390_watchdog_ops,
	.mgmt_rsvd2cpu = mv88e6390_g1_mgmt_rsvd2cpu,
	.pot_clear = mv88e6xxx_g2_pot_clear,
	.hardware_reset_pre = mv88e6xxx_g2_eeprom_wait,
	.hardware_reset_post = mv88e6xxx_g2_eeprom_wait,
	.reset = mv88e6352_g1_reset,
	.rmu_disable = mv88e6390_g1_rmu_disable,
	.atu_get_hash = mv88e6165_g1_atu_get_hash,
	.atu_set_hash = mv88e6165_g1_atu_set_hash,
	.vtu_getnext = mv88e6390_g1_vtu_getnext,
	.vtu_loadpurge = mv88e6390_g1_vtu_loadpurge,
	.stu_getnext = mv88e6390_g1_stu_getnext,
	.stu_loadpurge = mv88e6390_g1_stu_loadpurge,
	.serdes_get_lane = mv88e6390_serdes_get_lane,
	.serdes_irq_mapping = mv88e6390_serdes_irq_mapping,
	.serdes_get_strings = mv88e6390_serdes_get_strings,
	.serdes_get_stats = mv88e6390_serdes_get_stats,
	.serdes_get_regs_len = mv88e6390_serdes_get_regs_len,
	.serdes_get_regs = mv88e6390_serdes_get_regs,
	.avb_ops = &mv88e6390_avb_ops,
	.ptp_ops = &mv88e6352_ptp_ops,
	.phylink_get_caps = mv88e6390_phylink_get_caps,
	.pcs_ops = &mv88e6390_pcs_ops,
};

static const struct mv88e6xxx_ops mv88e6240_ops = {
	/* MV88E6XXX_FAMILY_6352 */
	.ieee_pri_map = mv88e6085_g1_ieee_pri_map,
	.ip_pri_map = mv88e6085_g1_ip_pri_map,
	.irl_init_all = mv88e6352_g2_irl_init_all,
	.get_eeprom = mv88e6xxx_g2_get_eeprom16,
	.set_eeprom = mv88e6xxx_g2_set_eeprom16,
	.set_switch_mac = mv88e6xxx_g2_set_switch_mac,
	.phy_read = mv88e6xxx_g2_smi_phy_read_c22,
	.phy_write = mv88e6xxx_g2_smi_phy_write_c22,
	.phy_read_c45 = mv88e6xxx_g2_smi_phy_read_c45,
	.phy_write_c45 = mv88e6xxx_g2_smi_phy_write_c45,
	.port_set_link = mv88e6xxx_port_set_link,
	.port_sync_link = mv88e6xxx_port_sync_link,
	.port_set_rgmii_delay = mv88e6352_port_set_rgmii_delay,
	.port_set_speed_duplex = mv88e6352_port_set_speed_duplex,
	.port_tag_remap = mv88e6095_port_tag_remap,
	.port_set_policy = mv88e6352_port_set_policy,
	.port_set_frame_mode = mv88e6351_port_set_frame_mode,
	.port_set_ucast_flood = mv88e6352_port_set_ucast_flood,
	.port_set_mcast_flood = mv88e6352_port_set_mcast_flood,
	.port_set_ether_type = mv88e6351_port_set_ether_type,
	.port_set_jumbo_size = mv88e6165_port_set_jumbo_size,
	.port_egress_rate_limiting = mv88e6097_port_egress_rate_limiting,
	.port_pause_limit = mv88e6097_port_pause_limit,
	.port_disable_learn_limit = mv88e6xxx_port_disable_learn_limit,
	.port_disable_pri_override = mv88e6xxx_port_disable_pri_override,
	.port_get_cmode = mv88e6352_port_get_cmode,
	.port_setup_message_port = mv88e6xxx_setup_message_port,
	.stats_snapshot = mv88e6320_g1_stats_snapshot,
	.stats_set_histogram = mv88e6095_g1_stats_set_histogram,
	.stats_get_sset_count = mv88e6095_stats_get_sset_count,
	.stats_get_strings = mv88e6095_stats_get_strings,
	.stats_get_stat = mv88e6095_stats_get_stat,
	.set_cpu_port = mv88e6095_g1_set_cpu_port,
	.set_egress_port = mv88e6095_g1_set_egress_port,
	.watchdog_ops = &mv88e6097_watchdog_ops,
	.mgmt_rsvd2cpu = mv88e6352_g2_mgmt_rsvd2cpu,
	.pot_clear = mv88e6xxx_g2_pot_clear,
	.hardware_reset_pre = mv88e6xxx_g2_eeprom_wait,
	.hardware_reset_post = mv88e6xxx_g2_eeprom_wait,
	.reset = mv88e6352_g1_reset,
	.rmu_disable = mv88e6352_g1_rmu_disable,
	.atu_get_hash = mv88e6165_g1_atu_get_hash,
	.atu_set_hash = mv88e6165_g1_atu_set_hash,
	.vtu_getnext = mv88e6352_g1_vtu_getnext,
	.vtu_loadpurge = mv88e6352_g1_vtu_loadpurge,
	.stu_getnext = mv88e6352_g1_stu_getnext,
	.stu_loadpurge = mv88e6352_g1_stu_loadpurge,
	.serdes_irq_mapping = mv88e6352_serdes_irq_mapping,
	.serdes_get_regs_len = mv88e6352_serdes_get_regs_len,
	.serdes_get_regs = mv88e6352_serdes_get_regs,
	.serdes_set_tx_amplitude = mv88e6352_serdes_set_tx_amplitude,
	.gpio_ops = &mv88e6352_gpio_ops,
	.avb_ops = &mv88e6352_avb_ops,
	.ptp_ops = &mv88e6352_ptp_ops,
	.phylink_get_caps = mv88e6352_phylink_get_caps,
	.pcs_ops = &mv88e6352_pcs_ops,
};

static const struct mv88e6xxx_ops mv88e6250_ops = {
	/* MV88E6XXX_FAMILY_6250 */
	.ieee_pri_map = mv88e6250_g1_ieee_pri_map,
	.ip_pri_map = mv88e6085_g1_ip_pri_map,
	.irl_init_all = mv88e6352_g2_irl_init_all,
	.get_eeprom = mv88e6xxx_g2_get_eeprom16,
	.set_eeprom = mv88e6xxx_g2_set_eeprom16,
	.set_switch_mac = mv88e6xxx_g2_set_switch_mac,
	.phy_read = mv88e6xxx_g2_smi_phy_read_c22,
	.phy_write = mv88e6xxx_g2_smi_phy_write_c22,
	.phy_read_c45 = mv88e6xxx_g2_smi_phy_read_c45,
	.phy_write_c45 = mv88e6xxx_g2_smi_phy_write_c45,
	.port_set_link = mv88e6xxx_port_set_link,
	.port_sync_link = mv88e6xxx_port_sync_link,
	.port_set_rgmii_delay = mv88e6352_port_set_rgmii_delay,
	.port_set_speed_duplex = mv88e6250_port_set_speed_duplex,
	.port_tag_remap = mv88e6095_port_tag_remap,
	.port_set_frame_mode = mv88e6351_port_set_frame_mode,
	.port_set_ucast_flood = mv88e6352_port_set_ucast_flood,
	.port_set_mcast_flood = mv88e6352_port_set_mcast_flood,
	.port_set_ether_type = mv88e6351_port_set_ether_type,
	.port_egress_rate_limiting = mv88e6097_port_egress_rate_limiting,
	.port_pause_limit = mv88e6097_port_pause_limit,
	.port_disable_pri_override = mv88e6xxx_port_disable_pri_override,
	.stats_snapshot = mv88e6320_g1_stats_snapshot,
	.stats_set_histogram = mv88e6095_g1_stats_set_histogram,
	.stats_get_sset_count = mv88e6250_stats_get_sset_count,
	.stats_get_strings = mv88e6250_stats_get_strings,
	.stats_get_stat = mv88e6250_stats_get_stat,
	.set_cpu_port = mv88e6095_g1_set_cpu_port,
	.set_egress_port = mv88e6095_g1_set_egress_port,
	.watchdog_ops = &mv88e6250_watchdog_ops,
	.mgmt_rsvd2cpu = mv88e6352_g2_mgmt_rsvd2cpu,
	.pot_clear = mv88e6xxx_g2_pot_clear,
	.hardware_reset_pre = mv88e6250_g1_wait_eeprom_done_prereset,
	.hardware_reset_post = mv88e6xxx_g1_wait_eeprom_done,
	.reset = mv88e6250_g1_reset,
	.vtu_getnext = mv88e6185_g1_vtu_getnext,
	.vtu_loadpurge = mv88e6185_g1_vtu_loadpurge,
	.avb_ops = &mv88e6352_avb_ops,
	.ptp_ops = &mv88e6250_ptp_ops,
	.phylink_get_caps = mv88e6250_phylink_get_caps,
	.set_max_frame_size = mv88e6185_g1_set_max_frame_size,
};

static const struct mv88e6xxx_ops mv88e6290_ops = {
	/* MV88E6XXX_FAMILY_6390 */
	.setup_errata = mv88e6390_setup_errata,
	.irl_init_all = mv88e6390_g2_irl_init_all,
	.get_eeprom = mv88e6xxx_g2_get_eeprom8,
	.set_eeprom = mv88e6xxx_g2_set_eeprom8,
	.set_switch_mac = mv88e6xxx_g2_set_switch_mac,
	.phy_read = mv88e6xxx_g2_smi_phy_read_c22,
	.phy_write = mv88e6xxx_g2_smi_phy_write_c22,
	.phy_read_c45 = mv88e6xxx_g2_smi_phy_read_c45,
	.phy_write_c45 = mv88e6xxx_g2_smi_phy_write_c45,
	.port_set_link = mv88e6xxx_port_set_link,
	.port_sync_link = mv88e6xxx_port_sync_link,
	.port_set_rgmii_delay = mv88e6390_port_set_rgmii_delay,
	.port_set_speed_duplex = mv88e6390_port_set_speed_duplex,
	.port_max_speed_mode = mv88e6390_port_max_speed_mode,
	.port_tag_remap = mv88e6390_port_tag_remap,
	.port_set_policy = mv88e6352_port_set_policy,
	.port_set_frame_mode = mv88e6351_port_set_frame_mode,
	.port_set_ucast_flood = mv88e6352_port_set_ucast_flood,
	.port_set_mcast_flood = mv88e6352_port_set_mcast_flood,
	.port_set_ether_type = mv88e6351_port_set_ether_type,
	.port_pause_limit = mv88e6390_port_pause_limit,
	.port_disable_learn_limit = mv88e6xxx_port_disable_learn_limit,
	.port_disable_pri_override = mv88e6xxx_port_disable_pri_override,
	.port_get_cmode = mv88e6352_port_get_cmode,
	.port_set_cmode = mv88e6390_port_set_cmode,
	.port_setup_message_port = mv88e6xxx_setup_message_port,
	.stats_snapshot = mv88e6390_g1_stats_snapshot,
	.stats_set_histogram = mv88e6390_g1_stats_set_histogram,
	.stats_get_sset_count = mv88e6320_stats_get_sset_count,
	.stats_get_strings = mv88e6320_stats_get_strings,
	.stats_get_stat = mv88e6390_stats_get_stat,
	.set_cpu_port = mv88e6390_g1_set_cpu_port,
	.set_egress_port = mv88e6390_g1_set_egress_port,
	.watchdog_ops = &mv88e6390_watchdog_ops,
	.mgmt_rsvd2cpu = mv88e6390_g1_mgmt_rsvd2cpu,
	.pot_clear = mv88e6xxx_g2_pot_clear,
	.hardware_reset_pre = mv88e6xxx_g2_eeprom_wait,
	.hardware_reset_post = mv88e6xxx_g2_eeprom_wait,
	.reset = mv88e6352_g1_reset,
	.rmu_disable = mv88e6390_g1_rmu_disable,
	.atu_get_hash = mv88e6165_g1_atu_get_hash,
	.atu_set_hash = mv88e6165_g1_atu_set_hash,
	.vtu_getnext = mv88e6390_g1_vtu_getnext,
	.vtu_loadpurge = mv88e6390_g1_vtu_loadpurge,
	.stu_getnext = mv88e6390_g1_stu_getnext,
	.stu_loadpurge = mv88e6390_g1_stu_loadpurge,
	.serdes_get_lane = mv88e6390_serdes_get_lane,
	.serdes_irq_mapping = mv88e6390_serdes_irq_mapping,
	.serdes_get_strings = mv88e6390_serdes_get_strings,
	.serdes_get_stats = mv88e6390_serdes_get_stats,
	.serdes_get_regs_len = mv88e6390_serdes_get_regs_len,
	.serdes_get_regs = mv88e6390_serdes_get_regs,
	.gpio_ops = &mv88e6352_gpio_ops,
	.avb_ops = &mv88e6390_avb_ops,
	.ptp_ops = &mv88e6390_ptp_ops,
	.phylink_get_caps = mv88e6390_phylink_get_caps,
	.pcs_ops = &mv88e6390_pcs_ops,
};

static const struct mv88e6xxx_ops mv88e6320_ops = {
	/* MV88E6XXX_FAMILY_6320 */
	.ieee_pri_map = mv88e6085_g1_ieee_pri_map,
	.ip_pri_map = mv88e6085_g1_ip_pri_map,
	.irl_init_all = mv88e6352_g2_irl_init_all,
	.get_eeprom = mv88e6xxx_g2_get_eeprom16,
	.set_eeprom = mv88e6xxx_g2_set_eeprom16,
	.set_switch_mac = mv88e6xxx_g2_set_switch_mac,
	.phy_read = mv88e6xxx_g2_smi_phy_read_c22,
	.phy_write = mv88e6xxx_g2_smi_phy_write_c22,
	.phy_read_c45 = mv88e6xxx_g2_smi_phy_read_c45,
	.phy_write_c45 = mv88e6xxx_g2_smi_phy_write_c45,
	.port_set_link = mv88e6xxx_port_set_link,
	.port_sync_link = mv88e6xxx_port_sync_link,
	.port_set_rgmii_delay = mv88e6320_port_set_rgmii_delay,
	.port_set_speed_duplex = mv88e6185_port_set_speed_duplex,
	.port_tag_remap = mv88e6095_port_tag_remap,
	.port_set_frame_mode = mv88e6351_port_set_frame_mode,
	.port_set_ucast_flood = mv88e6352_port_set_ucast_flood,
	.port_set_mcast_flood = mv88e6352_port_set_mcast_flood,
	.port_set_ether_type = mv88e6351_port_set_ether_type,
	.port_set_jumbo_size = mv88e6165_port_set_jumbo_size,
	.port_egress_rate_limiting = mv88e6097_port_egress_rate_limiting,
	.port_pause_limit = mv88e6097_port_pause_limit,
	.port_disable_learn_limit = mv88e6xxx_port_disable_learn_limit,
	.port_disable_pri_override = mv88e6xxx_port_disable_pri_override,
	.port_get_cmode = mv88e6352_port_get_cmode,
	.port_setup_message_port = mv88e6xxx_setup_message_port,
	.stats_snapshot = mv88e6320_g1_stats_snapshot,
	.stats_set_histogram = mv88e6095_g1_stats_set_histogram,
	.stats_get_sset_count = mv88e6320_stats_get_sset_count,
	.stats_get_strings = mv88e6320_stats_get_strings,
	.stats_get_stat = mv88e6320_stats_get_stat,
	.set_cpu_port = mv88e6095_g1_set_cpu_port,
	.set_egress_port = mv88e6095_g1_set_egress_port,
	.watchdog_ops = &mv88e6390_watchdog_ops,
	.mgmt_rsvd2cpu = mv88e6352_g2_mgmt_rsvd2cpu,
	.pot_clear = mv88e6xxx_g2_pot_clear,
	.hardware_reset_pre = mv88e6xxx_g2_eeprom_wait,
	.hardware_reset_post = mv88e6xxx_g2_eeprom_wait,
	.reset = mv88e6352_g1_reset,
	.vtu_getnext = mv88e6185_g1_vtu_getnext,
	.vtu_loadpurge = mv88e6185_g1_vtu_loadpurge,
	.gpio_ops = &mv88e6352_gpio_ops,
	.avb_ops = &mv88e6352_avb_ops,
	.ptp_ops = &mv88e6352_ptp_ops,
	.phylink_get_caps = mv88e632x_phylink_get_caps,
};

static const struct mv88e6xxx_ops mv88e6321_ops = {
	/* MV88E6XXX_FAMILY_6320 */
	.ieee_pri_map = mv88e6085_g1_ieee_pri_map,
	.ip_pri_map = mv88e6085_g1_ip_pri_map,
	.irl_init_all = mv88e6352_g2_irl_init_all,
	.get_eeprom = mv88e6xxx_g2_get_eeprom16,
	.set_eeprom = mv88e6xxx_g2_set_eeprom16,
	.set_switch_mac = mv88e6xxx_g2_set_switch_mac,
	.phy_read = mv88e6xxx_g2_smi_phy_read_c22,
	.phy_write = mv88e6xxx_g2_smi_phy_write_c22,
	.phy_read_c45 = mv88e6xxx_g2_smi_phy_read_c45,
	.phy_write_c45 = mv88e6xxx_g2_smi_phy_write_c45,
	.port_set_link = mv88e6xxx_port_set_link,
	.port_sync_link = mv88e6xxx_port_sync_link,
	.port_set_rgmii_delay = mv88e6320_port_set_rgmii_delay,
	.port_set_speed_duplex = mv88e6185_port_set_speed_duplex,
	.port_tag_remap = mv88e6095_port_tag_remap,
	.port_set_frame_mode = mv88e6351_port_set_frame_mode,
	.port_set_ucast_flood = mv88e6352_port_set_ucast_flood,
	.port_set_mcast_flood = mv88e6352_port_set_mcast_flood,
	.port_set_ether_type = mv88e6351_port_set_ether_type,
	.port_set_jumbo_size = mv88e6165_port_set_jumbo_size,
	.port_egress_rate_limiting = mv88e6097_port_egress_rate_limiting,
	.port_pause_limit = mv88e6097_port_pause_limit,
	.port_disable_learn_limit = mv88e6xxx_port_disable_learn_limit,
	.port_disable_pri_override = mv88e6xxx_port_disable_pri_override,
	.port_get_cmode = mv88e6352_port_get_cmode,
	.port_setup_message_port = mv88e6xxx_setup_message_port,
	.stats_snapshot = mv88e6320_g1_stats_snapshot,
	.stats_set_histogram = mv88e6095_g1_stats_set_histogram,
	.stats_get_sset_count = mv88e6320_stats_get_sset_count,
	.stats_get_strings = mv88e6320_stats_get_strings,
	.stats_get_stat = mv88e6320_stats_get_stat,
	.set_cpu_port = mv88e6095_g1_set_cpu_port,
	.set_egress_port = mv88e6095_g1_set_egress_port,
	.watchdog_ops = &mv88e6390_watchdog_ops,
	.mgmt_rsvd2cpu = mv88e6352_g2_mgmt_rsvd2cpu,
	.hardware_reset_pre = mv88e6xxx_g2_eeprom_wait,
	.hardware_reset_post = mv88e6xxx_g2_eeprom_wait,
	.reset = mv88e6352_g1_reset,
	.vtu_getnext = mv88e6185_g1_vtu_getnext,
	.vtu_loadpurge = mv88e6185_g1_vtu_loadpurge,
	.gpio_ops = &mv88e6352_gpio_ops,
	.avb_ops = &mv88e6352_avb_ops,
	.ptp_ops = &mv88e6352_ptp_ops,
	.phylink_get_caps = mv88e632x_phylink_get_caps,
};

static const struct mv88e6xxx_ops mv88e6341_ops = {
	/* MV88E6XXX_FAMILY_6341 */
	.ieee_pri_map = mv88e6085_g1_ieee_pri_map,
	.ip_pri_map = mv88e6085_g1_ip_pri_map,
	.irl_init_all = mv88e6352_g2_irl_init_all,
	.get_eeprom = mv88e6xxx_g2_get_eeprom8,
	.set_eeprom = mv88e6xxx_g2_set_eeprom8,
	.set_switch_mac = mv88e6xxx_g2_set_switch_mac,
	.phy_read = mv88e6xxx_g2_smi_phy_read_c22,
	.phy_write = mv88e6xxx_g2_smi_phy_write_c22,
	.phy_read_c45 = mv88e6xxx_g2_smi_phy_read_c45,
	.phy_write_c45 = mv88e6xxx_g2_smi_phy_write_c45,
	.port_set_link = mv88e6xxx_port_set_link,
	.port_sync_link = mv88e6xxx_port_sync_link,
	.port_set_rgmii_delay = mv88e6390_port_set_rgmii_delay,
	.port_set_speed_duplex = mv88e6341_port_set_speed_duplex,
	.port_max_speed_mode = mv88e6341_port_max_speed_mode,
	.port_tag_remap = mv88e6095_port_tag_remap,
	.port_set_policy = mv88e6352_port_set_policy,
	.port_set_frame_mode = mv88e6351_port_set_frame_mode,
	.port_set_ucast_flood = mv88e6352_port_set_ucast_flood,
	.port_set_mcast_flood = mv88e6352_port_set_mcast_flood,
	.port_set_ether_type = mv88e6351_port_set_ether_type,
	.port_set_jumbo_size = mv88e6165_port_set_jumbo_size,
	.port_egress_rate_limiting = mv88e6097_port_egress_rate_limiting,
	.port_pause_limit = mv88e6097_port_pause_limit,
	.port_disable_learn_limit = mv88e6xxx_port_disable_learn_limit,
	.port_disable_pri_override = mv88e6xxx_port_disable_pri_override,
	.port_get_cmode = mv88e6352_port_get_cmode,
	.port_set_cmode = mv88e6341_port_set_cmode,
	.port_setup_message_port = mv88e6xxx_setup_message_port,
	.stats_snapshot = mv88e6390_g1_stats_snapshot,
	.stats_set_histogram = mv88e6390_g1_stats_set_histogram,
	.stats_get_sset_count = mv88e6320_stats_get_sset_count,
	.stats_get_strings = mv88e6320_stats_get_strings,
	.stats_get_stat = mv88e6390_stats_get_stat,
	.set_cpu_port = mv88e6390_g1_set_cpu_port,
	.set_egress_port = mv88e6390_g1_set_egress_port,
	.watchdog_ops = &mv88e6390_watchdog_ops,
	.mgmt_rsvd2cpu =  mv88e6390_g1_mgmt_rsvd2cpu,
	.pot_clear = mv88e6xxx_g2_pot_clear,
	.hardware_reset_pre = mv88e6xxx_g2_eeprom_wait,
	.hardware_reset_post = mv88e6xxx_g2_eeprom_wait,
	.reset = mv88e6352_g1_reset,
	.rmu_disable = mv88e6390_g1_rmu_disable,
	.atu_get_hash = mv88e6165_g1_atu_get_hash,
	.atu_set_hash = mv88e6165_g1_atu_set_hash,
	.vtu_getnext = mv88e6352_g1_vtu_getnext,
	.vtu_loadpurge = mv88e6352_g1_vtu_loadpurge,
	.stu_getnext = mv88e6352_g1_stu_getnext,
	.stu_loadpurge = mv88e6352_g1_stu_loadpurge,
	.serdes_get_lane = mv88e6341_serdes_get_lane,
	.serdes_irq_mapping = mv88e6390_serdes_irq_mapping,
	.gpio_ops = &mv88e6352_gpio_ops,
	.avb_ops = &mv88e6390_avb_ops,
	.ptp_ops = &mv88e6352_ptp_ops,
	.serdes_get_sset_count = mv88e6390_serdes_get_sset_count,
	.serdes_get_strings = mv88e6390_serdes_get_strings,
	.serdes_get_stats = mv88e6390_serdes_get_stats,
	.serdes_get_regs_len = mv88e6390_serdes_get_regs_len,
	.serdes_get_regs = mv88e6390_serdes_get_regs,
	.phylink_get_caps = mv88e6341_phylink_get_caps,
	.pcs_ops = &mv88e6390_pcs_ops,
};

static const struct mv88e6xxx_ops mv88e6350_ops = {
	/* MV88E6XXX_FAMILY_6351 */
	.ieee_pri_map = mv88e6085_g1_ieee_pri_map,
	.ip_pri_map = mv88e6085_g1_ip_pri_map,
	.irl_init_all = mv88e6352_g2_irl_init_all,
	.set_switch_mac = mv88e6xxx_g2_set_switch_mac,
	.phy_read = mv88e6xxx_g2_smi_phy_read_c22,
	.phy_write = mv88e6xxx_g2_smi_phy_write_c22,
	.phy_read_c45 = mv88e6xxx_g2_smi_phy_read_c45,
	.phy_write_c45 = mv88e6xxx_g2_smi_phy_write_c45,
	.port_set_link = mv88e6xxx_port_set_link,
	.port_sync_link = mv88e6xxx_port_sync_link,
	.port_set_rgmii_delay = mv88e6352_port_set_rgmii_delay,
	.port_set_speed_duplex = mv88e6185_port_set_speed_duplex,
	.port_tag_remap = mv88e6095_port_tag_remap,
	.port_set_frame_mode = mv88e6351_port_set_frame_mode,
	.port_set_ucast_flood = mv88e6352_port_set_ucast_flood,
	.port_set_mcast_flood = mv88e6352_port_set_mcast_flood,
	.port_set_ether_type = mv88e6351_port_set_ether_type,
	.port_set_jumbo_size = mv88e6165_port_set_jumbo_size,
	.port_egress_rate_limiting = mv88e6097_port_egress_rate_limiting,
	.port_pause_limit = mv88e6097_port_pause_limit,
	.port_disable_learn_limit = mv88e6xxx_port_disable_learn_limit,
	.port_disable_pri_override = mv88e6xxx_port_disable_pri_override,
	.port_get_cmode = mv88e6352_port_get_cmode,
	.port_setup_message_port = mv88e6xxx_setup_message_port,
	.stats_snapshot = mv88e6320_g1_stats_snapshot,
	.stats_set_histogram = mv88e6095_g1_stats_set_histogram,
	.stats_get_sset_count = mv88e6095_stats_get_sset_count,
	.stats_get_strings = mv88e6095_stats_get_strings,
	.stats_get_stat = mv88e6095_stats_get_stat,
	.set_cpu_port = mv88e6095_g1_set_cpu_port,
	.set_egress_port = mv88e6095_g1_set_egress_port,
	.watchdog_ops = &mv88e6097_watchdog_ops,
	.mgmt_rsvd2cpu = mv88e6352_g2_mgmt_rsvd2cpu,
	.pot_clear = mv88e6xxx_g2_pot_clear,
	.reset = mv88e6352_g1_reset,
	.atu_get_hash = mv88e6165_g1_atu_get_hash,
	.atu_set_hash = mv88e6165_g1_atu_set_hash,
	.vtu_getnext = mv88e6352_g1_vtu_getnext,
	.vtu_loadpurge = mv88e6352_g1_vtu_loadpurge,
	.stu_getnext = mv88e6352_g1_stu_getnext,
	.stu_loadpurge = mv88e6352_g1_stu_loadpurge,
	.phylink_get_caps = mv88e6351_phylink_get_caps,
};

static const struct mv88e6xxx_ops mv88e6351_ops = {
	/* MV88E6XXX_FAMILY_6351 */
	.ieee_pri_map = mv88e6085_g1_ieee_pri_map,
	.ip_pri_map = mv88e6085_g1_ip_pri_map,
	.irl_init_all = mv88e6352_g2_irl_init_all,
	.set_switch_mac = mv88e6xxx_g2_set_switch_mac,
	.phy_read = mv88e6xxx_g2_smi_phy_read_c22,
	.phy_write = mv88e6xxx_g2_smi_phy_write_c22,
	.phy_read_c45 = mv88e6xxx_g2_smi_phy_read_c45,
	.phy_write_c45 = mv88e6xxx_g2_smi_phy_write_c45,
	.port_set_link = mv88e6xxx_port_set_link,
	.port_sync_link = mv88e6xxx_port_sync_link,
	.port_set_rgmii_delay = mv88e6352_port_set_rgmii_delay,
	.port_set_speed_duplex = mv88e6185_port_set_speed_duplex,
	.port_tag_remap = mv88e6095_port_tag_remap,
	.port_set_frame_mode = mv88e6351_port_set_frame_mode,
	.port_set_ucast_flood = mv88e6352_port_set_ucast_flood,
	.port_set_mcast_flood = mv88e6352_port_set_mcast_flood,
	.port_set_ether_type = mv88e6351_port_set_ether_type,
	.port_set_jumbo_size = mv88e6165_port_set_jumbo_size,
	.port_egress_rate_limiting = mv88e6097_port_egress_rate_limiting,
	.port_pause_limit = mv88e6097_port_pause_limit,
	.port_disable_learn_limit = mv88e6xxx_port_disable_learn_limit,
	.port_disable_pri_override = mv88e6xxx_port_disable_pri_override,
	.port_get_cmode = mv88e6352_port_get_cmode,
	.port_setup_message_port = mv88e6xxx_setup_message_port,
	.stats_snapshot = mv88e6320_g1_stats_snapshot,
	.stats_set_histogram = mv88e6095_g1_stats_set_histogram,
	.stats_get_sset_count = mv88e6095_stats_get_sset_count,
	.stats_get_strings = mv88e6095_stats_get_strings,
	.stats_get_stat = mv88e6095_stats_get_stat,
	.set_cpu_port = mv88e6095_g1_set_cpu_port,
	.set_egress_port = mv88e6095_g1_set_egress_port,
	.watchdog_ops = &mv88e6097_watchdog_ops,
	.mgmt_rsvd2cpu = mv88e6352_g2_mgmt_rsvd2cpu,
	.pot_clear = mv88e6xxx_g2_pot_clear,
	.reset = mv88e6352_g1_reset,
	.atu_get_hash = mv88e6165_g1_atu_get_hash,
	.atu_set_hash = mv88e6165_g1_atu_set_hash,
	.vtu_getnext = mv88e6352_g1_vtu_getnext,
	.vtu_loadpurge = mv88e6352_g1_vtu_loadpurge,
	.stu_getnext = mv88e6352_g1_stu_getnext,
	.stu_loadpurge = mv88e6352_g1_stu_loadpurge,
	.avb_ops = &mv88e6352_avb_ops,
	.ptp_ops = &mv88e6352_ptp_ops,
	.phylink_get_caps = mv88e6351_phylink_get_caps,
};

static const struct mv88e6xxx_ops mv88e6352_ops = {
	/* MV88E6XXX_FAMILY_6352 */
	.ieee_pri_map = mv88e6085_g1_ieee_pri_map,
	.ip_pri_map = mv88e6085_g1_ip_pri_map,
	.irl_init_all = mv88e6352_g2_irl_init_all,
	.get_eeprom = mv88e6xxx_g2_get_eeprom16,
	.set_eeprom = mv88e6xxx_g2_set_eeprom16,
	.set_switch_mac = mv88e6xxx_g2_set_switch_mac,
	.phy_read = mv88e6xxx_g2_smi_phy_read_c22,
	.phy_write = mv88e6xxx_g2_smi_phy_write_c22,
	.phy_read_c45 = mv88e6xxx_g2_smi_phy_read_c45,
	.phy_write_c45 = mv88e6xxx_g2_smi_phy_write_c45,
	.port_set_link = mv88e6xxx_port_set_link,
	.port_sync_link = mv88e6xxx_port_sync_link,
	.port_set_rgmii_delay = mv88e6352_port_set_rgmii_delay,
	.port_set_speed_duplex = mv88e6352_port_set_speed_duplex,
	.port_tag_remap = mv88e6095_port_tag_remap,
	.port_set_policy = mv88e6352_port_set_policy,
	.port_set_frame_mode = mv88e6351_port_set_frame_mode,
	.port_set_ucast_flood = mv88e6352_port_set_ucast_flood,
	.port_set_mcast_flood = mv88e6352_port_set_mcast_flood,
	.port_set_ether_type = mv88e6351_port_set_ether_type,
	.port_set_jumbo_size = mv88e6165_port_set_jumbo_size,
	.port_egress_rate_limiting = mv88e6097_port_egress_rate_limiting,
	.port_pause_limit = mv88e6097_port_pause_limit,
	.port_disable_learn_limit = mv88e6xxx_port_disable_learn_limit,
	.port_disable_pri_override = mv88e6xxx_port_disable_pri_override,
	.port_get_cmode = mv88e6352_port_get_cmode,
	.port_setup_message_port = mv88e6xxx_setup_message_port,
	.stats_snapshot = mv88e6320_g1_stats_snapshot,
	.stats_set_histogram = mv88e6095_g1_stats_set_histogram,
	.stats_get_sset_count = mv88e6095_stats_get_sset_count,
	.stats_get_strings = mv88e6095_stats_get_strings,
	.stats_get_stat = mv88e6095_stats_get_stat,
	.set_cpu_port = mv88e6095_g1_set_cpu_port,
	.set_egress_port = mv88e6095_g1_set_egress_port,
	.watchdog_ops = &mv88e6097_watchdog_ops,
	.mgmt_rsvd2cpu = mv88e6352_g2_mgmt_rsvd2cpu,
	.pot_clear = mv88e6xxx_g2_pot_clear,
	.hardware_reset_pre = mv88e6xxx_g2_eeprom_wait,
	.hardware_reset_post = mv88e6xxx_g2_eeprom_wait,
	.reset = mv88e6352_g1_reset,
	.rmu_disable = mv88e6352_g1_rmu_disable,
	.atu_get_hash = mv88e6165_g1_atu_get_hash,
	.atu_set_hash = mv88e6165_g1_atu_set_hash,
	.vtu_getnext = mv88e6352_g1_vtu_getnext,
	.vtu_loadpurge = mv88e6352_g1_vtu_loadpurge,
	.stu_getnext = mv88e6352_g1_stu_getnext,
	.stu_loadpurge = mv88e6352_g1_stu_loadpurge,
	.serdes_irq_mapping = mv88e6352_serdes_irq_mapping,
	.gpio_ops = &mv88e6352_gpio_ops,
	.avb_ops = &mv88e6352_avb_ops,
	.ptp_ops = &mv88e6352_ptp_ops,
	.serdes_get_sset_count = mv88e6352_serdes_get_sset_count,
	.serdes_get_strings = mv88e6352_serdes_get_strings,
	.serdes_get_stats = mv88e6352_serdes_get_stats,
	.serdes_get_regs_len = mv88e6352_serdes_get_regs_len,
	.serdes_get_regs = mv88e6352_serdes_get_regs,
	.serdes_set_tx_amplitude = mv88e6352_serdes_set_tx_amplitude,
	.phylink_get_caps = mv88e6352_phylink_get_caps,
	.pcs_ops = &mv88e6352_pcs_ops,
};

static const struct mv88e6xxx_ops mv88e6390_ops = {
	/* MV88E6XXX_FAMILY_6390 */
	.setup_errata = mv88e6390_setup_errata,
	.irl_init_all = mv88e6390_g2_irl_init_all,
	.get_eeprom = mv88e6xxx_g2_get_eeprom8,
	.set_eeprom = mv88e6xxx_g2_set_eeprom8,
	.set_switch_mac = mv88e6xxx_g2_set_switch_mac,
	.phy_read = mv88e6xxx_g2_smi_phy_read_c22,
	.phy_write = mv88e6xxx_g2_smi_phy_write_c22,
	.phy_read_c45 = mv88e6xxx_g2_smi_phy_read_c45,
	.phy_write_c45 = mv88e6xxx_g2_smi_phy_write_c45,
	.port_set_link = mv88e6xxx_port_set_link,
	.port_sync_link = mv88e6xxx_port_sync_link,
	.port_set_rgmii_delay = mv88e6390_port_set_rgmii_delay,
	.port_set_speed_duplex = mv88e6390_port_set_speed_duplex,
	.port_max_speed_mode = mv88e6390_port_max_speed_mode,
	.port_tag_remap = mv88e6390_port_tag_remap,
	.port_set_policy = mv88e6352_port_set_policy,
	.port_set_frame_mode = mv88e6351_port_set_frame_mode,
	.port_set_ucast_flood = mv88e6352_port_set_ucast_flood,
	.port_set_mcast_flood = mv88e6352_port_set_mcast_flood,
	.port_set_ether_type = mv88e6351_port_set_ether_type,
	.port_set_jumbo_size = mv88e6165_port_set_jumbo_size,
	.port_egress_rate_limiting = mv88e6097_port_egress_rate_limiting,
	.port_pause_limit = mv88e6390_port_pause_limit,
	.port_disable_learn_limit = mv88e6xxx_port_disable_learn_limit,
	.port_disable_pri_override = mv88e6xxx_port_disable_pri_override,
	.port_get_cmode = mv88e6352_port_get_cmode,
	.port_set_cmode = mv88e6390_port_set_cmode,
	.port_setup_message_port = mv88e6xxx_setup_message_port,
	.stats_snapshot = mv88e6390_g1_stats_snapshot,
	.stats_set_histogram = mv88e6390_g1_stats_set_histogram,
	.stats_get_sset_count = mv88e6320_stats_get_sset_count,
	.stats_get_strings = mv88e6320_stats_get_strings,
	.stats_get_stat = mv88e6390_stats_get_stat,
	.set_cpu_port = mv88e6390_g1_set_cpu_port,
	.set_egress_port = mv88e6390_g1_set_egress_port,
	.watchdog_ops = &mv88e6390_watchdog_ops,
	.mgmt_rsvd2cpu = mv88e6390_g1_mgmt_rsvd2cpu,
	.pot_clear = mv88e6xxx_g2_pot_clear,
	.hardware_reset_pre = mv88e6xxx_g2_eeprom_wait,
	.hardware_reset_post = mv88e6xxx_g2_eeprom_wait,
	.reset = mv88e6352_g1_reset,
	.rmu_disable = mv88e6390_g1_rmu_disable,
	.atu_get_hash = mv88e6165_g1_atu_get_hash,
	.atu_set_hash = mv88e6165_g1_atu_set_hash,
	.vtu_getnext = mv88e6390_g1_vtu_getnext,
	.vtu_loadpurge = mv88e6390_g1_vtu_loadpurge,
	.stu_getnext = mv88e6390_g1_stu_getnext,
	.stu_loadpurge = mv88e6390_g1_stu_loadpurge,
	.serdes_get_lane = mv88e6390_serdes_get_lane,
	.serdes_irq_mapping = mv88e6390_serdes_irq_mapping,
	.gpio_ops = &mv88e6352_gpio_ops,
	.avb_ops = &mv88e6390_avb_ops,
	.ptp_ops = &mv88e6390_ptp_ops,
	.serdes_get_sset_count = mv88e6390_serdes_get_sset_count,
	.serdes_get_strings = mv88e6390_serdes_get_strings,
	.serdes_get_stats = mv88e6390_serdes_get_stats,
	.serdes_get_regs_len = mv88e6390_serdes_get_regs_len,
	.serdes_get_regs = mv88e6390_serdes_get_regs,
	.phylink_get_caps = mv88e6390_phylink_get_caps,
	.pcs_ops = &mv88e6390_pcs_ops,
};

static const struct mv88e6xxx_ops mv88e6390x_ops = {
	/* MV88E6XXX_FAMILY_6390 */
	.setup_errata = mv88e6390_setup_errata,
	.irl_init_all = mv88e6390_g2_irl_init_all,
	.get_eeprom = mv88e6xxx_g2_get_eeprom8,
	.set_eeprom = mv88e6xxx_g2_set_eeprom8,
	.set_switch_mac = mv88e6xxx_g2_set_switch_mac,
	.phy_read = mv88e6xxx_g2_smi_phy_read_c22,
	.phy_write = mv88e6xxx_g2_smi_phy_write_c22,
	.phy_read_c45 = mv88e6xxx_g2_smi_phy_read_c45,
	.phy_write_c45 = mv88e6xxx_g2_smi_phy_write_c45,
	.port_set_link = mv88e6xxx_port_set_link,
	.port_sync_link = mv88e6xxx_port_sync_link,
	.port_set_rgmii_delay = mv88e6390_port_set_rgmii_delay,
	.port_set_speed_duplex = mv88e6390x_port_set_speed_duplex,
	.port_max_speed_mode = mv88e6390x_port_max_speed_mode,
	.port_tag_remap = mv88e6390_port_tag_remap,
	.port_set_policy = mv88e6352_port_set_policy,
	.port_set_frame_mode = mv88e6351_port_set_frame_mode,
	.port_set_ucast_flood = mv88e6352_port_set_ucast_flood,
	.port_set_mcast_flood = mv88e6352_port_set_mcast_flood,
	.port_set_ether_type = mv88e6351_port_set_ether_type,
	.port_set_jumbo_size = mv88e6165_port_set_jumbo_size,
	.port_egress_rate_limiting = mv88e6097_port_egress_rate_limiting,
	.port_pause_limit = mv88e6390_port_pause_limit,
	.port_disable_learn_limit = mv88e6xxx_port_disable_learn_limit,
	.port_disable_pri_override = mv88e6xxx_port_disable_pri_override,
	.port_get_cmode = mv88e6352_port_get_cmode,
	.port_set_cmode = mv88e6390x_port_set_cmode,
	.port_setup_message_port = mv88e6xxx_setup_message_port,
	.stats_snapshot = mv88e6390_g1_stats_snapshot,
	.stats_set_histogram = mv88e6390_g1_stats_set_histogram,
	.stats_get_sset_count = mv88e6320_stats_get_sset_count,
	.stats_get_strings = mv88e6320_stats_get_strings,
	.stats_get_stat = mv88e6390_stats_get_stat,
	.set_cpu_port = mv88e6390_g1_set_cpu_port,
	.set_egress_port = mv88e6390_g1_set_egress_port,
	.watchdog_ops = &mv88e6390_watchdog_ops,
	.mgmt_rsvd2cpu = mv88e6390_g1_mgmt_rsvd2cpu,
	.pot_clear = mv88e6xxx_g2_pot_clear,
	.hardware_reset_pre = mv88e6xxx_g2_eeprom_wait,
	.hardware_reset_post = mv88e6xxx_g2_eeprom_wait,
	.reset = mv88e6352_g1_reset,
	.rmu_disable = mv88e6390_g1_rmu_disable,
	.atu_get_hash = mv88e6165_g1_atu_get_hash,
	.atu_set_hash = mv88e6165_g1_atu_set_hash,
	.vtu_getnext = mv88e6390_g1_vtu_getnext,
	.vtu_loadpurge = mv88e6390_g1_vtu_loadpurge,
	.stu_getnext = mv88e6390_g1_stu_getnext,
	.stu_loadpurge = mv88e6390_g1_stu_loadpurge,
	.serdes_get_lane = mv88e6390x_serdes_get_lane,
	.serdes_irq_mapping = mv88e6390_serdes_irq_mapping,
	.serdes_get_sset_count = mv88e6390_serdes_get_sset_count,
	.serdes_get_strings = mv88e6390_serdes_get_strings,
	.serdes_get_stats = mv88e6390_serdes_get_stats,
	.serdes_get_regs_len = mv88e6390_serdes_get_regs_len,
	.serdes_get_regs = mv88e6390_serdes_get_regs,
	.gpio_ops = &mv88e6352_gpio_ops,
	.avb_ops = &mv88e6390_avb_ops,
	.ptp_ops = &mv88e6390_ptp_ops,
	.phylink_get_caps = mv88e6390x_phylink_get_caps,
	.pcs_ops = &mv88e6390_pcs_ops,
};

static const struct mv88e6xxx_ops mv88e6393x_ops = {
	/* MV88E6XXX_FAMILY_6393 */
	.irl_init_all = mv88e6390_g2_irl_init_all,
	.get_eeprom = mv88e6xxx_g2_get_eeprom8,
	.set_eeprom = mv88e6xxx_g2_set_eeprom8,
	.set_switch_mac = mv88e6xxx_g2_set_switch_mac,
	.phy_read = mv88e6xxx_g2_smi_phy_read_c22,
	.phy_write = mv88e6xxx_g2_smi_phy_write_c22,
	.phy_read_c45 = mv88e6xxx_g2_smi_phy_read_c45,
	.phy_write_c45 = mv88e6xxx_g2_smi_phy_write_c45,
	.port_set_link = mv88e6xxx_port_set_link,
	.port_sync_link = mv88e6xxx_port_sync_link,
	.port_set_rgmii_delay = mv88e6390_port_set_rgmii_delay,
	.port_set_speed_duplex = mv88e6393x_port_set_speed_duplex,
	.port_max_speed_mode = mv88e6393x_port_max_speed_mode,
	.port_tag_remap = mv88e6390_port_tag_remap,
	.port_set_policy = mv88e6393x_port_set_policy,
	.port_set_frame_mode = mv88e6351_port_set_frame_mode,
	.port_set_ucast_flood = mv88e6352_port_set_ucast_flood,
	.port_set_mcast_flood = mv88e6352_port_set_mcast_flood,
	.port_set_ether_type = mv88e6393x_port_set_ether_type,
	.port_set_jumbo_size = mv88e6165_port_set_jumbo_size,
	.port_egress_rate_limiting = mv88e6097_port_egress_rate_limiting,
	.port_pause_limit = mv88e6390_port_pause_limit,
	.port_disable_learn_limit = mv88e6xxx_port_disable_learn_limit,
	.port_disable_pri_override = mv88e6xxx_port_disable_pri_override,
	.port_get_cmode = mv88e6352_port_get_cmode,
	.port_set_cmode = mv88e6393x_port_set_cmode,
	.port_setup_message_port = mv88e6xxx_setup_message_port,
	.port_set_upstream_port = mv88e6393x_port_set_upstream_port,
	.stats_snapshot = mv88e6390_g1_stats_snapshot,
	.stats_set_histogram = mv88e6390_g1_stats_set_histogram,
	.stats_get_sset_count = mv88e6320_stats_get_sset_count,
	.stats_get_strings = mv88e6320_stats_get_strings,
	.stats_get_stat = mv88e6390_stats_get_stat,
	/* .set_cpu_port is missing because this family does not support a global
	 * CPU port, only per port CPU port which is set via
	 * .port_set_upstream_port method.
	 */
	.set_egress_port = mv88e6393x_set_egress_port,
	.watchdog_ops = &mv88e6393x_watchdog_ops,
	.mgmt_rsvd2cpu = mv88e6393x_port_mgmt_rsvd2cpu,
	.pot_clear = mv88e6xxx_g2_pot_clear,
	.hardware_reset_pre = mv88e6xxx_g2_eeprom_wait,
	.hardware_reset_post = mv88e6xxx_g2_eeprom_wait,
	.reset = mv88e6352_g1_reset,
	.rmu_disable = mv88e6390_g1_rmu_disable,
	.atu_get_hash = mv88e6165_g1_atu_get_hash,
	.atu_set_hash = mv88e6165_g1_atu_set_hash,
	.vtu_getnext = mv88e6390_g1_vtu_getnext,
	.vtu_loadpurge = mv88e6390_g1_vtu_loadpurge,
	.stu_getnext = mv88e6390_g1_stu_getnext,
	.stu_loadpurge = mv88e6390_g1_stu_loadpurge,
	.serdes_get_lane = mv88e6393x_serdes_get_lane,
	.serdes_irq_mapping = mv88e6390_serdes_irq_mapping,
	/* TODO: serdes stats */
	.gpio_ops = &mv88e6352_gpio_ops,
	.avb_ops = &mv88e6390_avb_ops,
	.ptp_ops = &mv88e6352_ptp_ops,
	.phylink_get_caps = mv88e6393x_phylink_get_caps,
	.pcs_ops = &mv88e6393x_pcs_ops,
};

static const struct mv88e6xxx_info mv88e6xxx_table[] = {
	[MV88E6020] = {
		.prod_num = MV88E6XXX_PORT_SWITCH_ID_PROD_6020,
		.family = MV88E6XXX_FAMILY_6250,
		.name = "Marvell 88E6020",
		.num_databases = 64,
		/* Ports 2-4 are not routed to pins
		 * => usable ports 0, 1, 5, 6
		 */
		.num_ports = 7,
		.num_internal_phys = 2,
		.invalid_port_mask = BIT(2) | BIT(3) | BIT(4),
		.max_vid = 4095,
		.port_base_addr = 0x8,
		.phy_base_addr = 0x0,
		.global1_addr = 0xf,
		.global2_addr = 0x7,
		.age_time_coeff = 15000,
		.g1_irqs = 9,
		.g2_irqs = 5,
		.atu_move_port_mask = 0xf,
		.dual_chip = true,
		.ops = &mv88e6250_ops,
	},

	[MV88E6071] = {
		.prod_num = MV88E6XXX_PORT_SWITCH_ID_PROD_6071,
		.family = MV88E6XXX_FAMILY_6250,
		.name = "Marvell 88E6071",
		.num_databases = 64,
		.num_ports = 7,
		.num_internal_phys = 5,
		.max_vid = 4095,
		.port_base_addr = 0x08,
		.phy_base_addr = 0x00,
		.global1_addr = 0x0f,
		.global2_addr = 0x07,
		.age_time_coeff = 15000,
		.g1_irqs = 9,
		.g2_irqs = 5,
		.atu_move_port_mask = 0xf,
		.dual_chip = true,
		.ops = &mv88e6250_ops,
	},

	[MV88E6085] = {
		.prod_num = MV88E6XXX_PORT_SWITCH_ID_PROD_6085,
		.family = MV88E6XXX_FAMILY_6097,
		.name = "Marvell 88E6085",
		.num_databases = 4096,
		.num_macs = 8192,
		.num_ports = 10,
		.num_internal_phys = 5,
		.max_vid = 4095,
		.max_sid = 63,
		.port_base_addr = 0x10,
		.phy_base_addr = 0x0,
		.global1_addr = 0x1b,
		.global2_addr = 0x1c,
		.age_time_coeff = 15000,
		.g1_irqs = 8,
		.g2_irqs = 10,
		.atu_move_port_mask = 0xf,
		.pvt = true,
		.multi_chip = true,
		.ops = &mv88e6085_ops,
	},

	[MV88E6095] = {
		.prod_num = MV88E6XXX_PORT_SWITCH_ID_PROD_6095,
		.family = MV88E6XXX_FAMILY_6095,
		.name = "Marvell 88E6095/88E6095F",
		.num_databases = 256,
		.num_macs = 8192,
		.num_ports = 11,
		.num_internal_phys = 0,
		.max_vid = 4095,
		.port_base_addr = 0x10,
		.phy_base_addr = 0x0,
		.global1_addr = 0x1b,
		.global2_addr = 0x1c,
		.age_time_coeff = 15000,
		.g1_irqs = 8,
		.atu_move_port_mask = 0xf,
		.multi_chip = true,
		.ops = &mv88e6095_ops,
	},

	[MV88E6097] = {
		.prod_num = MV88E6XXX_PORT_SWITCH_ID_PROD_6097,
		.family = MV88E6XXX_FAMILY_6097,
		.name = "Marvell 88E6097/88E6097F",
		.num_databases = 4096,
		.num_macs = 8192,
		.num_ports = 11,
		.num_internal_phys = 8,
		.max_vid = 4095,
		.max_sid = 63,
		.port_base_addr = 0x10,
		.phy_base_addr = 0x0,
		.global1_addr = 0x1b,
		.global2_addr = 0x1c,
		.age_time_coeff = 15000,
		.g1_irqs = 8,
		.g2_irqs = 10,
		.atu_move_port_mask = 0xf,
		.pvt = true,
		.multi_chip = true,
		.edsa_support = MV88E6XXX_EDSA_SUPPORTED,
		.ops = &mv88e6097_ops,
	},

	[MV88E6123] = {
		.prod_num = MV88E6XXX_PORT_SWITCH_ID_PROD_6123,
		.family = MV88E6XXX_FAMILY_6165,
		.name = "Marvell 88E6123",
		.num_databases = 4096,
		.num_macs = 1024,
		.num_ports = 3,
		.num_internal_phys = 5,
		.max_vid = 4095,
		.max_sid = 63,
		.port_base_addr = 0x10,
		.phy_base_addr = 0x0,
		.global1_addr = 0x1b,
		.global2_addr = 0x1c,
		.age_time_coeff = 15000,
		.g1_irqs = 9,
		.g2_irqs = 10,
		.atu_move_port_mask = 0xf,
		.pvt = true,
		.multi_chip = true,
		.edsa_support = MV88E6XXX_EDSA_SUPPORTED,
		.ops = &mv88e6123_ops,
	},

	[MV88E6131] = {
		.prod_num = MV88E6XXX_PORT_SWITCH_ID_PROD_6131,
		.family = MV88E6XXX_FAMILY_6185,
		.name = "Marvell 88E6131",
		.num_databases = 256,
		.num_macs = 8192,
		.num_ports = 8,
		.num_internal_phys = 0,
		.max_vid = 4095,
		.port_base_addr = 0x10,
		.phy_base_addr = 0x0,
		.global1_addr = 0x1b,
		.global2_addr = 0x1c,
		.age_time_coeff = 15000,
		.g1_irqs = 9,
		.atu_move_port_mask = 0xf,
		.multi_chip = true,
		.ops = &mv88e6131_ops,
	},

	[MV88E6141] = {
		.prod_num = MV88E6XXX_PORT_SWITCH_ID_PROD_6141,
		.family = MV88E6XXX_FAMILY_6341,
		.name = "Marvell 88E6141",
		.num_databases = 256,
		.num_macs = 2048,
		.num_ports = 6,
		.num_internal_phys = 5,
		.num_gpio = 11,
		.max_vid = 4095,
		.max_sid = 63,
		.port_base_addr = 0x10,
		.phy_base_addr = 0x10,
		.global1_addr = 0x1b,
		.global2_addr = 0x1c,
		.age_time_coeff = 3750,
		.atu_move_port_mask = 0x1f,
		.g1_irqs = 9,
		.g2_irqs = 10,
		.pvt = true,
		.multi_chip = true,
		.edsa_support = MV88E6XXX_EDSA_SUPPORTED,
		.ops = &mv88e6141_ops,
	},

	[MV88E6161] = {
		.prod_num = MV88E6XXX_PORT_SWITCH_ID_PROD_6161,
		.family = MV88E6XXX_FAMILY_6165,
		.name = "Marvell 88E6161",
		.num_databases = 4096,
		.num_macs = 1024,
		.num_ports = 6,
		.num_internal_phys = 5,
		.max_vid = 4095,
		.max_sid = 63,
		.port_base_addr = 0x10,
		.phy_base_addr = 0x0,
		.global1_addr = 0x1b,
		.global2_addr = 0x1c,
		.age_time_coeff = 15000,
		.g1_irqs = 9,
		.g2_irqs = 10,
		.atu_move_port_mask = 0xf,
		.pvt = true,
		.multi_chip = true,
		.edsa_support = MV88E6XXX_EDSA_SUPPORTED,
		.ptp_support = true,
		.ops = &mv88e6161_ops,
	},

	[MV88E6165] = {
		.prod_num = MV88E6XXX_PORT_SWITCH_ID_PROD_6165,
		.family = MV88E6XXX_FAMILY_6165,
		.name = "Marvell 88E6165",
		.num_databases = 4096,
		.num_macs = 8192,
		.num_ports = 6,
		.num_internal_phys = 0,
		.max_vid = 4095,
		.max_sid = 63,
		.port_base_addr = 0x10,
		.phy_base_addr = 0x0,
		.global1_addr = 0x1b,
		.global2_addr = 0x1c,
		.age_time_coeff = 15000,
		.g1_irqs = 9,
		.g2_irqs = 10,
		.atu_move_port_mask = 0xf,
		.pvt = true,
		.multi_chip = true,
		.ptp_support = true,
		.ops = &mv88e6165_ops,
	},

	[MV88E6171] = {
		.prod_num = MV88E6XXX_PORT_SWITCH_ID_PROD_6171,
		.family = MV88E6XXX_FAMILY_6351,
		.name = "Marvell 88E6171",
		.num_databases = 4096,
		.num_macs = 8192,
		.num_ports = 7,
		.num_internal_phys = 5,
		.max_vid = 4095,
		.max_sid = 63,
		.port_base_addr = 0x10,
		.phy_base_addr = 0x0,
		.global1_addr = 0x1b,
		.global2_addr = 0x1c,
		.age_time_coeff = 15000,
		.g1_irqs = 9,
		.g2_irqs = 10,
		.atu_move_port_mask = 0xf,
		.pvt = true,
		.multi_chip = true,
		.edsa_support = MV88E6XXX_EDSA_SUPPORTED,
		.ops = &mv88e6171_ops,
	},

	[MV88E6172] = {
		.prod_num = MV88E6XXX_PORT_SWITCH_ID_PROD_6172,
		.family = MV88E6XXX_FAMILY_6352,
		.name = "Marvell 88E6172",
		.num_databases = 4096,
		.num_macs = 8192,
		.num_ports = 7,
		.num_internal_phys = 5,
		.num_gpio = 15,
		.max_vid = 4095,
		.max_sid = 63,
		.port_base_addr = 0x10,
		.phy_base_addr = 0x0,
		.global1_addr = 0x1b,
		.global2_addr = 0x1c,
		.age_time_coeff = 15000,
		.g1_irqs = 9,
		.g2_irqs = 10,
		.atu_move_port_mask = 0xf,
		.pvt = true,
		.multi_chip = true,
		.edsa_support = MV88E6XXX_EDSA_SUPPORTED,
		.ops = &mv88e6172_ops,
	},

	[MV88E6175] = {
		.prod_num = MV88E6XXX_PORT_SWITCH_ID_PROD_6175,
		.family = MV88E6XXX_FAMILY_6351,
		.name = "Marvell 88E6175",
		.num_databases = 4096,
		.num_macs = 8192,
		.num_ports = 7,
		.num_internal_phys = 5,
		.max_vid = 4095,
		.max_sid = 63,
		.port_base_addr = 0x10,
		.phy_base_addr = 0x0,
		.global1_addr = 0x1b,
		.global2_addr = 0x1c,
		.age_time_coeff = 15000,
		.g1_irqs = 9,
		.g2_irqs = 10,
		.atu_move_port_mask = 0xf,
		.pvt = true,
		.multi_chip = true,
		.edsa_support = MV88E6XXX_EDSA_SUPPORTED,
		.ops = &mv88e6175_ops,
	},

	[MV88E6176] = {
		.prod_num = MV88E6XXX_PORT_SWITCH_ID_PROD_6176,
		.family = MV88E6XXX_FAMILY_6352,
		.name = "Marvell 88E6176",
		.num_databases = 4096,
		.num_macs = 8192,
		.num_ports = 7,
		.num_internal_phys = 5,
		.num_gpio = 15,
		.max_vid = 4095,
		.max_sid = 63,
		.port_base_addr = 0x10,
		.phy_base_addr = 0x0,
		.global1_addr = 0x1b,
		.global2_addr = 0x1c,
		.age_time_coeff = 15000,
		.g1_irqs = 9,
		.g2_irqs = 10,
		.atu_move_port_mask = 0xf,
		.pvt = true,
		.multi_chip = true,
		.edsa_support = MV88E6XXX_EDSA_SUPPORTED,
		.ops = &mv88e6176_ops,
	},

	[MV88E6185] = {
		.prod_num = MV88E6XXX_PORT_SWITCH_ID_PROD_6185,
		.family = MV88E6XXX_FAMILY_6185,
		.name = "Marvell 88E6185",
		.num_databases = 256,
		.num_macs = 8192,
		.num_ports = 10,
		.num_internal_phys = 0,
		.max_vid = 4095,
		.port_base_addr = 0x10,
		.phy_base_addr = 0x0,
		.global1_addr = 0x1b,
		.global2_addr = 0x1c,
		.age_time_coeff = 15000,
		.g1_irqs = 8,
		.atu_move_port_mask = 0xf,
		.multi_chip = true,
		.edsa_support = MV88E6XXX_EDSA_SUPPORTED,
		.ops = &mv88e6185_ops,
	},

	[MV88E6190] = {
		.prod_num = MV88E6XXX_PORT_SWITCH_ID_PROD_6190,
		.family = MV88E6XXX_FAMILY_6390,
		.name = "Marvell 88E6190",
		.num_databases = 4096,
		.num_macs = 16384,
		.num_ports = 11,	/* 10 + Z80 */
		.num_internal_phys = 9,
		.num_gpio = 16,
		.max_vid = 8191,
		.max_sid = 63,
		.port_base_addr = 0x0,
		.phy_base_addr = 0x0,
		.global1_addr = 0x1b,
		.global2_addr = 0x1c,
		.age_time_coeff = 3750,
		.g1_irqs = 9,
		.g2_irqs = 14,
		.pvt = true,
		.multi_chip = true,
		.atu_move_port_mask = 0x1f,
		.ops = &mv88e6190_ops,
	},

	[MV88E6190X] = {
		.prod_num = MV88E6XXX_PORT_SWITCH_ID_PROD_6190X,
		.family = MV88E6XXX_FAMILY_6390,
		.name = "Marvell 88E6190X",
		.num_databases = 4096,
		.num_macs = 16384,
		.num_ports = 11,	/* 10 + Z80 */
		.num_internal_phys = 9,
		.num_gpio = 16,
		.max_vid = 8191,
		.max_sid = 63,
		.port_base_addr = 0x0,
		.phy_base_addr = 0x0,
		.global1_addr = 0x1b,
		.global2_addr = 0x1c,
		.age_time_coeff = 3750,
		.g1_irqs = 9,
		.g2_irqs = 14,
		.atu_move_port_mask = 0x1f,
		.pvt = true,
		.multi_chip = true,
		.ops = &mv88e6190x_ops,
	},

	[MV88E6191] = {
		.prod_num = MV88E6XXX_PORT_SWITCH_ID_PROD_6191,
		.family = MV88E6XXX_FAMILY_6390,
		.name = "Marvell 88E6191",
		.num_databases = 4096,
		.num_macs = 16384,
		.num_ports = 11,	/* 10 + Z80 */
		.num_internal_phys = 9,
		.max_vid = 8191,
		.max_sid = 63,
		.port_base_addr = 0x0,
		.phy_base_addr = 0x0,
		.global1_addr = 0x1b,
		.global2_addr = 0x1c,
		.age_time_coeff = 3750,
		.g1_irqs = 9,
		.g2_irqs = 14,
		.atu_move_port_mask = 0x1f,
		.pvt = true,
		.multi_chip = true,
		.ptp_support = true,
		.ops = &mv88e6191_ops,
	},

	[MV88E6191X] = {
		.prod_num = MV88E6XXX_PORT_SWITCH_ID_PROD_6191X,
		.family = MV88E6XXX_FAMILY_6393,
		.name = "Marvell 88E6191X",
		.num_databases = 4096,
		.num_ports = 11,	/* 10 + Z80 */
		.num_internal_phys = 8,
		.internal_phys_offset = 1,
		.max_vid = 8191,
		.max_sid = 63,
		.port_base_addr = 0x0,
		.phy_base_addr = 0x0,
		.global1_addr = 0x1b,
		.global2_addr = 0x1c,
		.age_time_coeff = 3750,
		.g1_irqs = 10,
		.g2_irqs = 14,
		.atu_move_port_mask = 0x1f,
		.pvt = true,
		.multi_chip = true,
		.ptp_support = true,
		.ops = &mv88e6393x_ops,
	},

	[MV88E6193X] = {
		.prod_num = MV88E6XXX_PORT_SWITCH_ID_PROD_6193X,
		.family = MV88E6XXX_FAMILY_6393,
		.name = "Marvell 88E6193X",
		.num_databases = 4096,
		.num_ports = 11,	/* 10 + Z80 */
		.num_internal_phys = 8,
		.internal_phys_offset = 1,
		.max_vid = 8191,
		.max_sid = 63,
		.port_base_addr = 0x0,
		.phy_base_addr = 0x0,
		.global1_addr = 0x1b,
		.global2_addr = 0x1c,
		.age_time_coeff = 3750,
		.g1_irqs = 10,
		.g2_irqs = 14,
		.atu_move_port_mask = 0x1f,
		.pvt = true,
		.multi_chip = true,
		.ptp_support = true,
		.ops = &mv88e6393x_ops,
	},

	[MV88E6220] = {
		.prod_num = MV88E6XXX_PORT_SWITCH_ID_PROD_6220,
		.family = MV88E6XXX_FAMILY_6250,
		.name = "Marvell 88E6220",
		.num_databases = 64,

		/* Ports 2-4 are not routed to pins
		 * => usable ports 0, 1, 5, 6
		 */
		.num_ports = 7,
		.num_internal_phys = 2,
		.invalid_port_mask = BIT(2) | BIT(3) | BIT(4),
		.max_vid = 4095,
		.port_base_addr = 0x08,
		.phy_base_addr = 0x00,
		.global1_addr = 0x0f,
		.global2_addr = 0x07,
		.age_time_coeff = 15000,
		.g1_irqs = 9,
		.g2_irqs = 10,
		.atu_move_port_mask = 0xf,
		.dual_chip = true,
		.ptp_support = true,
		.ops = &mv88e6250_ops,
	},

	[MV88E6240] = {
		.prod_num = MV88E6XXX_PORT_SWITCH_ID_PROD_6240,
		.family = MV88E6XXX_FAMILY_6352,
		.name = "Marvell 88E6240",
		.num_databases = 4096,
		.num_macs = 8192,
		.num_ports = 7,
		.num_internal_phys = 5,
		.num_gpio = 15,
		.max_vid = 4095,
		.max_sid = 63,
		.port_base_addr = 0x10,
		.phy_base_addr = 0x0,
		.global1_addr = 0x1b,
		.global2_addr = 0x1c,
		.age_time_coeff = 15000,
		.g1_irqs = 9,
		.g2_irqs = 10,
		.atu_move_port_mask = 0xf,
		.pvt = true,
		.multi_chip = true,
		.edsa_support = MV88E6XXX_EDSA_SUPPORTED,
		.ptp_support = true,
		.ops = &mv88e6240_ops,
	},

	[MV88E6250] = {
		.prod_num = MV88E6XXX_PORT_SWITCH_ID_PROD_6250,
		.family = MV88E6XXX_FAMILY_6250,
		.name = "Marvell 88E6250",
		.num_databases = 64,
		.num_ports = 7,
		.num_internal_phys = 5,
		.max_vid = 4095,
		.port_base_addr = 0x08,
		.phy_base_addr = 0x00,
		.global1_addr = 0x0f,
		.global2_addr = 0x07,
		.age_time_coeff = 15000,
		.g1_irqs = 9,
		.g2_irqs = 10,
		.atu_move_port_mask = 0xf,
		.dual_chip = true,
		.ptp_support = true,
		.ops = &mv88e6250_ops,
	},

	[MV88E6290] = {
		.prod_num = MV88E6XXX_PORT_SWITCH_ID_PROD_6290,
		.family = MV88E6XXX_FAMILY_6390,
		.name = "Marvell 88E6290",
		.num_databases = 4096,
		.num_ports = 11,	/* 10 + Z80 */
		.num_internal_phys = 9,
		.num_gpio = 16,
		.max_vid = 8191,
		.max_sid = 63,
		.port_base_addr = 0x0,
		.phy_base_addr = 0x0,
		.global1_addr = 0x1b,
		.global2_addr = 0x1c,
		.age_time_coeff = 3750,
		.g1_irqs = 9,
		.g2_irqs = 14,
		.atu_move_port_mask = 0x1f,
		.pvt = true,
		.multi_chip = true,
		.ptp_support = true,
		.ops = &mv88e6290_ops,
	},

	[MV88E6320] = {
		.prod_num = MV88E6XXX_PORT_SWITCH_ID_PROD_6320,
		.family = MV88E6XXX_FAMILY_6320,
		.name = "Marvell 88E6320",
		.num_databases = 4096,
		.num_macs = 8192,
		.num_ports = 7,
		.num_internal_phys = 5,
		.num_gpio = 15,
		.max_vid = 4095,
		.port_base_addr = 0x10,
		.phy_base_addr = 0x0,
		.global1_addr = 0x1b,
		.global2_addr = 0x1c,
		.age_time_coeff = 15000,
		.g1_irqs = 8,
		.g2_irqs = 10,
		.atu_move_port_mask = 0xf,
		.pvt = true,
		.multi_chip = true,
		.edsa_support = MV88E6XXX_EDSA_SUPPORTED,
		.ptp_support = true,
		.ops = &mv88e6320_ops,
	},

	[MV88E6321] = {
		.prod_num = MV88E6XXX_PORT_SWITCH_ID_PROD_6321,
		.family = MV88E6XXX_FAMILY_6320,
		.name = "Marvell 88E6321",
		.num_databases = 4096,
		.num_macs = 8192,
		.num_ports = 7,
		.num_internal_phys = 5,
		.num_gpio = 15,
		.max_vid = 4095,
		.port_base_addr = 0x10,
		.phy_base_addr = 0x0,
		.global1_addr = 0x1b,
		.global2_addr = 0x1c,
		.age_time_coeff = 15000,
		.g1_irqs = 8,
		.g2_irqs = 10,
		.atu_move_port_mask = 0xf,
		.multi_chip = true,
		.edsa_support = MV88E6XXX_EDSA_SUPPORTED,
		.ptp_support = true,
		.ops = &mv88e6321_ops,
	},

	[MV88E6341] = {
		.prod_num = MV88E6XXX_PORT_SWITCH_ID_PROD_6341,
		.family = MV88E6XXX_FAMILY_6341,
		.name = "Marvell 88E6341",
		.num_databases = 256,
		.num_macs = 2048,
		.num_internal_phys = 5,
		.num_ports = 6,
		.num_gpio = 11,
		.max_vid = 4095,
		.max_sid = 63,
		.port_base_addr = 0x10,
		.phy_base_addr = 0x10,
		.global1_addr = 0x1b,
		.global2_addr = 0x1c,
		.age_time_coeff = 3750,
		.atu_move_port_mask = 0x1f,
		.g1_irqs = 9,
		.g2_irqs = 10,
		.pvt = true,
		.multi_chip = true,
		.edsa_support = MV88E6XXX_EDSA_SUPPORTED,
		.ptp_support = true,
		.ops = &mv88e6341_ops,
	},

	[MV88E6350] = {
		.prod_num = MV88E6XXX_PORT_SWITCH_ID_PROD_6350,
		.family = MV88E6XXX_FAMILY_6351,
		.name = "Marvell 88E6350",
		.num_databases = 4096,
		.num_macs = 8192,
		.num_ports = 7,
		.num_internal_phys = 5,
		.max_vid = 4095,
		.max_sid = 63,
		.port_base_addr = 0x10,
		.phy_base_addr = 0x0,
		.global1_addr = 0x1b,
		.global2_addr = 0x1c,
		.age_time_coeff = 15000,
		.g1_irqs = 9,
		.g2_irqs = 10,
		.atu_move_port_mask = 0xf,
		.pvt = true,
		.multi_chip = true,
		.edsa_support = MV88E6XXX_EDSA_SUPPORTED,
		.ops = &mv88e6350_ops,
	},

	[MV88E6351] = {
		.prod_num = MV88E6XXX_PORT_SWITCH_ID_PROD_6351,
		.family = MV88E6XXX_FAMILY_6351,
		.name = "Marvell 88E6351",
		.num_databases = 4096,
		.num_macs = 8192,
		.num_ports = 7,
		.num_internal_phys = 5,
		.max_vid = 4095,
		.max_sid = 63,
		.port_base_addr = 0x10,
		.phy_base_addr = 0x0,
		.global1_addr = 0x1b,
		.global2_addr = 0x1c,
		.age_time_coeff = 15000,
		.g1_irqs = 9,
		.g2_irqs = 10,
		.atu_move_port_mask = 0xf,
		.pvt = true,
		.multi_chip = true,
		.edsa_support = MV88E6XXX_EDSA_SUPPORTED,
		.ops = &mv88e6351_ops,
	},

	[MV88E6352] = {
		.prod_num = MV88E6XXX_PORT_SWITCH_ID_PROD_6352,
		.family = MV88E6XXX_FAMILY_6352,
		.name = "Marvell 88E6352",
		.num_databases = 4096,
		.num_macs = 8192,
		.num_ports = 7,
		.num_internal_phys = 5,
		.num_gpio = 15,
		.max_vid = 4095,
		.max_sid = 63,
		.port_base_addr = 0x10,
		.phy_base_addr = 0x0,
		.global1_addr = 0x1b,
		.global2_addr = 0x1c,
		.age_time_coeff = 15000,
		.g1_irqs = 9,
		.g2_irqs = 10,
		.atu_move_port_mask = 0xf,
		.pvt = true,
		.multi_chip = true,
		.edsa_support = MV88E6XXX_EDSA_SUPPORTED,
		.ptp_support = true,
		.ops = &mv88e6352_ops,
	},
	[MV88E6361] = {
		.prod_num = MV88E6XXX_PORT_SWITCH_ID_PROD_6361,
		.family = MV88E6XXX_FAMILY_6393,
		.name = "Marvell 88E6361",
		.num_databases = 4096,
		.num_macs = 16384,
		.num_ports = 11,
		/* Ports 1, 2 and 8 are not routed */
		.invalid_port_mask = BIT(1) | BIT(2) | BIT(8),
		.num_internal_phys = 5,
		.internal_phys_offset = 3,
		.max_vid = 8191,
		.max_sid = 63,
		.port_base_addr = 0x0,
		.phy_base_addr = 0x0,
		.global1_addr = 0x1b,
		.global2_addr = 0x1c,
		.age_time_coeff = 3750,
		.g1_irqs = 10,
		.g2_irqs = 14,
		.atu_move_port_mask = 0x1f,
		.pvt = true,
		.multi_chip = true,
		.ptp_support = true,
		.ops = &mv88e6393x_ops,
	},
	[MV88E6390] = {
		.prod_num = MV88E6XXX_PORT_SWITCH_ID_PROD_6390,
		.family = MV88E6XXX_FAMILY_6390,
		.name = "Marvell 88E6390",
		.num_databases = 4096,
		.num_macs = 16384,
		.num_ports = 11,	/* 10 + Z80 */
		.num_internal_phys = 9,
		.num_gpio = 16,
		.max_vid = 8191,
		.max_sid = 63,
		.port_base_addr = 0x0,
		.phy_base_addr = 0x0,
		.global1_addr = 0x1b,
		.global2_addr = 0x1c,
		.age_time_coeff = 3750,
		.g1_irqs = 9,
		.g2_irqs = 14,
		.atu_move_port_mask = 0x1f,
		.pvt = true,
		.multi_chip = true,
		.edsa_support = MV88E6XXX_EDSA_UNDOCUMENTED,
		.ptp_support = true,
		.ops = &mv88e6390_ops,
	},
	[MV88E6390X] = {
		.prod_num = MV88E6XXX_PORT_SWITCH_ID_PROD_6390X,
		.family = MV88E6XXX_FAMILY_6390,
		.name = "Marvell 88E6390X",
		.num_databases = 4096,
		.num_macs = 16384,
		.num_ports = 11,	/* 10 + Z80 */
		.num_internal_phys = 9,
		.num_gpio = 16,
		.max_vid = 8191,
		.max_sid = 63,
		.port_base_addr = 0x0,
		.phy_base_addr = 0x0,
		.global1_addr = 0x1b,
		.global2_addr = 0x1c,
		.age_time_coeff = 3750,
		.g1_irqs = 9,
		.g2_irqs = 14,
		.atu_move_port_mask = 0x1f,
		.pvt = true,
		.multi_chip = true,
		.edsa_support = MV88E6XXX_EDSA_UNDOCUMENTED,
		.ptp_support = true,
		.ops = &mv88e6390x_ops,
	},

	[MV88E6393X] = {
		.prod_num = MV88E6XXX_PORT_SWITCH_ID_PROD_6393X,
		.family = MV88E6XXX_FAMILY_6393,
		.name = "Marvell 88E6393X",
		.num_databases = 4096,
		.num_ports = 11,	/* 10 + Z80 */
		.num_internal_phys = 8,
		.internal_phys_offset = 1,
		.max_vid = 8191,
		.max_sid = 63,
		.port_base_addr = 0x0,
		.phy_base_addr = 0x0,
		.global1_addr = 0x1b,
		.global2_addr = 0x1c,
		.age_time_coeff = 3750,
		.g1_irqs = 10,
		.g2_irqs = 14,
		.atu_move_port_mask = 0x1f,
		.pvt = true,
		.multi_chip = true,
		.ptp_support = true,
		.ops = &mv88e6393x_ops,
	},
};

static const struct mv88e6xxx_info *mv88e6xxx_lookup_info(unsigned int prod_num)
{
	int i;

	for (i = 0; i < ARRAY_SIZE(mv88e6xxx_table); ++i)
		if (mv88e6xxx_table[i].prod_num == prod_num)
			return &mv88e6xxx_table[i];

	return NULL;
}

static int mv88e6xxx_detect(struct mv88e6xxx_chip *chip)
{
	const struct mv88e6xxx_info *info;
	unsigned int prod_num, rev;
	u16 id;
	int err;

	mv88e6xxx_reg_lock(chip);
	err = mv88e6xxx_port_read(chip, 0, MV88E6XXX_PORT_SWITCH_ID, &id);
	mv88e6xxx_reg_unlock(chip);
	if (err)
		return err;

	prod_num = id & MV88E6XXX_PORT_SWITCH_ID_PROD_MASK;
	rev = id & MV88E6XXX_PORT_SWITCH_ID_REV_MASK;

	info = mv88e6xxx_lookup_info(prod_num);
	if (!info)
		return -ENODEV;

	/* Update the compatible info with the probed one */
	chip->info = info;

	dev_info(chip->dev, "switch 0x%x detected: %s, revision %u\n",
		 chip->info->prod_num, chip->info->name, rev);

	return 0;
}

static int mv88e6xxx_single_chip_detect(struct mv88e6xxx_chip *chip,
					struct mdio_device *mdiodev)
{
	int err;

	/* dual_chip takes precedence over single/multi-chip modes */
	if (chip->info->dual_chip)
		return -EINVAL;

	/* If the mdio addr is 16 indicating the first port address of a switch
	 * (e.g. mv88e6*41) in single chip addressing mode the device may be
	 * configured in single chip addressing mode. Setup the smi access as
	 * single chip addressing mode and attempt to detect the model of the
	 * switch, if this fails the device is not configured in single chip
	 * addressing mode.
	 */
	if (mdiodev->addr != 16)
		return -EINVAL;

	err = mv88e6xxx_smi_init(chip, mdiodev->bus, 0);
	if (err)
		return err;

	return mv88e6xxx_detect(chip);
}

static struct mv88e6xxx_chip *mv88e6xxx_alloc_chip(struct device *dev)
{
	struct mv88e6xxx_chip *chip;

	chip = devm_kzalloc(dev, sizeof(*chip), GFP_KERNEL);
	if (!chip)
		return NULL;

	chip->dev = dev;

	mutex_init(&chip->reg_lock);
	INIT_LIST_HEAD(&chip->mdios);
	idr_init(&chip->policies);
	INIT_LIST_HEAD(&chip->msts);

	return chip;
}

static enum dsa_tag_protocol mv88e6xxx_get_tag_protocol(struct dsa_switch *ds,
							int port,
							enum dsa_tag_protocol m)
{
	struct mv88e6xxx_chip *chip = ds->priv;

	return chip->tag_protocol;
}

static int mv88e6xxx_change_tag_protocol(struct dsa_switch *ds,
					 enum dsa_tag_protocol proto)
{
	struct mv88e6xxx_chip *chip = ds->priv;
	enum dsa_tag_protocol old_protocol;
	struct dsa_port *cpu_dp;
	int err;

	switch (proto) {
	case DSA_TAG_PROTO_EDSA:
		switch (chip->info->edsa_support) {
		case MV88E6XXX_EDSA_UNSUPPORTED:
			return -EPROTONOSUPPORT;
		case MV88E6XXX_EDSA_UNDOCUMENTED:
			dev_warn(chip->dev, "Relying on undocumented EDSA tagging behavior\n");
			fallthrough;
		case MV88E6XXX_EDSA_SUPPORTED:
			break;
		}
		break;
	case DSA_TAG_PROTO_DSA:
		break;
	default:
		return -EPROTONOSUPPORT;
	}

	old_protocol = chip->tag_protocol;
	chip->tag_protocol = proto;

	mv88e6xxx_reg_lock(chip);
	dsa_switch_for_each_cpu_port(cpu_dp, ds) {
		err = mv88e6xxx_setup_port_mode(chip, cpu_dp->index);
		if (err) {
			mv88e6xxx_reg_unlock(chip);
			goto unwind;
		}
	}
	mv88e6xxx_reg_unlock(chip);

	return 0;

unwind:
	chip->tag_protocol = old_protocol;

	mv88e6xxx_reg_lock(chip);
	dsa_switch_for_each_cpu_port_continue_reverse(cpu_dp, ds)
		mv88e6xxx_setup_port_mode(chip, cpu_dp->index);
	mv88e6xxx_reg_unlock(chip);

	return err;
}

static int mv88e6xxx_port_mdb_add(struct dsa_switch *ds, int port,
				  const struct switchdev_obj_port_mdb *mdb,
				  struct dsa_db db)
{
	struct mv88e6xxx_chip *chip = ds->priv;
	int err;

	mv88e6xxx_reg_lock(chip);
	err = mv88e6xxx_port_db_load_purge(chip, port, mdb->addr, mdb->vid,
					   MV88E6XXX_G1_ATU_DATA_STATE_MC_STATIC);
	mv88e6xxx_reg_unlock(chip);

	return err;
}

static int mv88e6xxx_port_mdb_del(struct dsa_switch *ds, int port,
				  const struct switchdev_obj_port_mdb *mdb,
				  struct dsa_db db)
{
	struct mv88e6xxx_chip *chip = ds->priv;
	int err;

	mv88e6xxx_reg_lock(chip);
	err = mv88e6xxx_port_db_load_purge(chip, port, mdb->addr, mdb->vid, 0);
	mv88e6xxx_reg_unlock(chip);

	return err;
}

static int mv88e6xxx_port_mirror_add(struct dsa_switch *ds, int port,
				     struct dsa_mall_mirror_tc_entry *mirror,
				     bool ingress,
				     struct netlink_ext_ack *extack)
{
	enum mv88e6xxx_egress_direction direction = ingress ?
						MV88E6XXX_EGRESS_DIR_INGRESS :
						MV88E6XXX_EGRESS_DIR_EGRESS;
	struct mv88e6xxx_chip *chip = ds->priv;
	bool other_mirrors = false;
	int i;
	int err;

	mutex_lock(&chip->reg_lock);
	if ((ingress ? chip->ingress_dest_port : chip->egress_dest_port) !=
	    mirror->to_local_port) {
		for (i = 0; i < mv88e6xxx_num_ports(chip); i++)
			other_mirrors |= ingress ?
					 chip->ports[i].mirror_ingress :
					 chip->ports[i].mirror_egress;

		/* Can't change egress port when other mirror is active */
		if (other_mirrors) {
			err = -EBUSY;
			goto out;
		}

		err = mv88e6xxx_set_egress_port(chip, direction,
						mirror->to_local_port);
		if (err)
			goto out;
	}

	err = mv88e6xxx_port_set_mirror(chip, port, direction, true);
out:
	mutex_unlock(&chip->reg_lock);

	return err;
}

static void mv88e6xxx_port_mirror_del(struct dsa_switch *ds, int port,
				      struct dsa_mall_mirror_tc_entry *mirror)
{
	enum mv88e6xxx_egress_direction direction = mirror->ingress ?
						MV88E6XXX_EGRESS_DIR_INGRESS :
						MV88E6XXX_EGRESS_DIR_EGRESS;
	struct mv88e6xxx_chip *chip = ds->priv;
	bool other_mirrors = false;
	int i;

	mutex_lock(&chip->reg_lock);
	if (mv88e6xxx_port_set_mirror(chip, port, direction, false))
		dev_err(ds->dev, "p%d: failed to disable mirroring\n", port);

	for (i = 0; i < mv88e6xxx_num_ports(chip); i++)
		other_mirrors |= mirror->ingress ?
				 chip->ports[i].mirror_ingress :
				 chip->ports[i].mirror_egress;

	/* Reset egress port when no other mirror is active */
	if (!other_mirrors) {
		if (mv88e6xxx_set_egress_port(chip, direction,
					      dsa_upstream_port(ds, port)))
			dev_err(ds->dev, "failed to set egress port\n");
	}

	mutex_unlock(&chip->reg_lock);
}

static int mv88e6xxx_port_pre_bridge_flags(struct dsa_switch *ds, int port,
					   struct switchdev_brport_flags flags,
					   struct netlink_ext_ack *extack)
{
	struct mv88e6xxx_chip *chip = ds->priv;
	const struct mv88e6xxx_ops *ops;

	if (flags.mask & ~(BR_LEARNING | BR_FLOOD | BR_MCAST_FLOOD |
			   BR_BCAST_FLOOD | BR_PORT_LOCKED | BR_PORT_MAB))
		return -EINVAL;

	ops = chip->info->ops;

	if ((flags.mask & BR_FLOOD) && !ops->port_set_ucast_flood)
		return -EINVAL;

	if ((flags.mask & BR_MCAST_FLOOD) && !ops->port_set_mcast_flood)
		return -EINVAL;

	return 0;
}

static int mv88e6xxx_port_bridge_flags(struct dsa_switch *ds, int port,
				       struct switchdev_brport_flags flags,
				       struct netlink_ext_ack *extack)
{
	struct mv88e6xxx_chip *chip = ds->priv;
	int err = 0;

	mv88e6xxx_reg_lock(chip);

	if (flags.mask & BR_LEARNING) {
		bool learning = !!(flags.val & BR_LEARNING);
		u16 pav = learning ? (1 << port) : 0;

		err = mv88e6xxx_port_set_assoc_vector(chip, port, pav);
		if (err)
			goto out;
	}

	if (flags.mask & BR_FLOOD) {
		bool unicast = !!(flags.val & BR_FLOOD);

		err = chip->info->ops->port_set_ucast_flood(chip, port,
							    unicast);
		if (err)
			goto out;
	}

	if (flags.mask & BR_MCAST_FLOOD) {
		bool multicast = !!(flags.val & BR_MCAST_FLOOD);

		err = chip->info->ops->port_set_mcast_flood(chip, port,
							    multicast);
		if (err)
			goto out;
	}

	if (flags.mask & BR_BCAST_FLOOD) {
		bool broadcast = !!(flags.val & BR_BCAST_FLOOD);

		err = mv88e6xxx_port_broadcast_sync(chip, port, broadcast);
		if (err)
			goto out;
	}

	if (flags.mask & BR_PORT_MAB) {
		bool mab = !!(flags.val & BR_PORT_MAB);

		mv88e6xxx_port_set_mab(chip, port, mab);
	}

	if (flags.mask & BR_PORT_LOCKED) {
		bool locked = !!(flags.val & BR_PORT_LOCKED);

		err = mv88e6xxx_port_set_lock(chip, port, locked);
		if (err)
			goto out;
	}
out:
	mv88e6xxx_reg_unlock(chip);

	return err;
}

static bool mv88e6xxx_lag_can_offload(struct dsa_switch *ds,
				      struct dsa_lag lag,
				      struct netdev_lag_upper_info *info,
				      struct netlink_ext_ack *extack)
{
	struct mv88e6xxx_chip *chip = ds->priv;
	struct dsa_port *dp;
	int members = 0;

	if (!mv88e6xxx_has_lag(chip)) {
		NL_SET_ERR_MSG_MOD(extack, "Chip does not support LAG offload");
		return false;
	}

	if (!lag.id)
		return false;

	dsa_lag_foreach_port(dp, ds->dst, &lag)
		/* Includes the port joining the LAG */
		members++;

	if (members > 8) {
		NL_SET_ERR_MSG_MOD(extack,
				   "Cannot offload more than 8 LAG ports");
		return false;
	}

	/* We could potentially relax this to include active
	 * backup in the future.
	 */
	if (info->tx_type != NETDEV_LAG_TX_TYPE_HASH) {
		NL_SET_ERR_MSG_MOD(extack,
				   "Can only offload LAG using hash TX type");
		return false;
	}

	/* Ideally we would also validate that the hash type matches
	 * the hardware. Alas, this is always set to unknown on team
	 * interfaces.
	 */
	return true;
}

static int mv88e6xxx_lag_sync_map(struct dsa_switch *ds, struct dsa_lag lag)
{
	struct mv88e6xxx_chip *chip = ds->priv;
	struct dsa_port *dp;
	u16 map = 0;
	int id;

	/* DSA LAG IDs are one-based, hardware is zero-based */
	id = lag.id - 1;

	/* Build the map of all ports to distribute flows destined for
	 * this LAG. This can be either a local user port, or a DSA
	 * port if the LAG port is on a remote chip.
	 */
	dsa_lag_foreach_port(dp, ds->dst, &lag)
		map |= BIT(dsa_towards_port(ds, dp->ds->index, dp->index));

	return mv88e6xxx_g2_trunk_mapping_write(chip, id, map);
}

static const u8 mv88e6xxx_lag_mask_table[8][8] = {
	/* Row number corresponds to the number of active members in a
	 * LAG. Each column states which of the eight hash buckets are
	 * mapped to the column:th port in the LAG.
	 *
	 * Example: In a LAG with three active ports, the second port
	 * ([2][1]) would be selected for traffic mapped to buckets
	 * 3,4,5 (0x38).
	 */
	{ 0xff,    0,    0,    0,    0,    0,    0,    0 },
	{ 0x0f, 0xf0,    0,    0,    0,    0,    0,    0 },
	{ 0x07, 0x38, 0xc0,    0,    0,    0,    0,    0 },
	{ 0x03, 0x0c, 0x30, 0xc0,    0,    0,    0,    0 },
	{ 0x03, 0x0c, 0x30, 0x40, 0x80,    0,    0,    0 },
	{ 0x03, 0x0c, 0x10, 0x20, 0x40, 0x80,    0,    0 },
	{ 0x03, 0x04, 0x08, 0x10, 0x20, 0x40, 0x80,    0 },
	{ 0x01, 0x02, 0x04, 0x08, 0x10, 0x20, 0x40, 0x80 },
};

static void mv88e6xxx_lag_set_port_mask(u16 *mask, int port,
					int num_tx, int nth)
{
	u8 active = 0;
	int i;

	num_tx = num_tx <= 8 ? num_tx : 8;
	if (nth < num_tx)
		active = mv88e6xxx_lag_mask_table[num_tx - 1][nth];

	for (i = 0; i < 8; i++) {
		if (BIT(i) & active)
			mask[i] |= BIT(port);
	}
}

static int mv88e6xxx_lag_sync_masks(struct dsa_switch *ds)
{
	struct mv88e6xxx_chip *chip = ds->priv;
	unsigned int id, num_tx;
	struct dsa_port *dp;
	struct dsa_lag *lag;
	int i, err, nth;
	u16 mask[8];
	u16 ivec;

	/* Assume no port is a member of any LAG. */
	ivec = BIT(mv88e6xxx_num_ports(chip)) - 1;

	/* Disable all masks for ports that _are_ members of a LAG. */
	dsa_switch_for_each_port(dp, ds) {
		if (!dp->lag)
			continue;

		ivec &= ~BIT(dp->index);
	}

	for (i = 0; i < 8; i++)
		mask[i] = ivec;

	/* Enable the correct subset of masks for all LAG ports that
	 * are in the Tx set.
	 */
	dsa_lags_foreach_id(id, ds->dst) {
		lag = dsa_lag_by_id(ds->dst, id);
		if (!lag)
			continue;

		num_tx = 0;
		dsa_lag_foreach_port(dp, ds->dst, lag) {
			if (dp->lag_tx_enabled)
				num_tx++;
		}

		if (!num_tx)
			continue;

		nth = 0;
		dsa_lag_foreach_port(dp, ds->dst, lag) {
			if (!dp->lag_tx_enabled)
				continue;

			if (dp->ds == ds)
				mv88e6xxx_lag_set_port_mask(mask, dp->index,
							    num_tx, nth);

			nth++;
		}
	}

	for (i = 0; i < 8; i++) {
		err = mv88e6xxx_g2_trunk_mask_write(chip, i, true, mask[i]);
		if (err)
			return err;
	}

	return 0;
}

static int mv88e6xxx_lag_sync_masks_map(struct dsa_switch *ds,
					struct dsa_lag lag)
{
	int err;

	err = mv88e6xxx_lag_sync_masks(ds);

	if (!err)
		err = mv88e6xxx_lag_sync_map(ds, lag);

	return err;
}

static int mv88e6xxx_port_lag_change(struct dsa_switch *ds, int port)
{
	struct mv88e6xxx_chip *chip = ds->priv;
	int err;

	mv88e6xxx_reg_lock(chip);
	err = mv88e6xxx_lag_sync_masks(ds);
	mv88e6xxx_reg_unlock(chip);
	return err;
}

static int mv88e6xxx_port_lag_join(struct dsa_switch *ds, int port,
				   struct dsa_lag lag,
				   struct netdev_lag_upper_info *info,
				   struct netlink_ext_ack *extack)
{
	struct mv88e6xxx_chip *chip = ds->priv;
	int err, id;

	if (!mv88e6xxx_lag_can_offload(ds, lag, info, extack))
		return -EOPNOTSUPP;

	/* DSA LAG IDs are one-based */
	id = lag.id - 1;

	mv88e6xxx_reg_lock(chip);

	err = mv88e6xxx_port_set_trunk(chip, port, true, id);
	if (err)
		goto err_unlock;

	err = mv88e6xxx_lag_sync_masks_map(ds, lag);
	if (err)
		goto err_clear_trunk;

	mv88e6xxx_reg_unlock(chip);
	return 0;

err_clear_trunk:
	mv88e6xxx_port_set_trunk(chip, port, false, 0);
err_unlock:
	mv88e6xxx_reg_unlock(chip);
	return err;
}

static int mv88e6xxx_port_lag_leave(struct dsa_switch *ds, int port,
				    struct dsa_lag lag)
{
	struct mv88e6xxx_chip *chip = ds->priv;
	int err_sync, err_trunk;

	mv88e6xxx_reg_lock(chip);
	err_sync = mv88e6xxx_lag_sync_masks_map(ds, lag);
	err_trunk = mv88e6xxx_port_set_trunk(chip, port, false, 0);
	mv88e6xxx_reg_unlock(chip);
	return err_sync ? : err_trunk;
}

static int mv88e6xxx_crosschip_lag_change(struct dsa_switch *ds, int sw_index,
					  int port)
{
	struct mv88e6xxx_chip *chip = ds->priv;
	int err;

	mv88e6xxx_reg_lock(chip);
	err = mv88e6xxx_lag_sync_masks(ds);
	mv88e6xxx_reg_unlock(chip);
	return err;
}

static int mv88e6xxx_crosschip_lag_join(struct dsa_switch *ds, int sw_index,
					int port, struct dsa_lag lag,
					struct netdev_lag_upper_info *info,
					struct netlink_ext_ack *extack)
{
	struct mv88e6xxx_chip *chip = ds->priv;
	int err;

	if (!mv88e6xxx_lag_can_offload(ds, lag, info, extack))
		return -EOPNOTSUPP;

	mv88e6xxx_reg_lock(chip);

	err = mv88e6xxx_lag_sync_masks_map(ds, lag);
	if (err)
		goto unlock;

	err = mv88e6xxx_pvt_map(chip, sw_index, port);

unlock:
	mv88e6xxx_reg_unlock(chip);
	return err;
}

static int mv88e6xxx_crosschip_lag_leave(struct dsa_switch *ds, int sw_index,
					 int port, struct dsa_lag lag)
{
	struct mv88e6xxx_chip *chip = ds->priv;
	int err_sync, err_pvt;

	mv88e6xxx_reg_lock(chip);
	err_sync = mv88e6xxx_lag_sync_masks_map(ds, lag);
	err_pvt = mv88e6xxx_pvt_map(chip, sw_index, port);
	mv88e6xxx_reg_unlock(chip);
	return err_sync ? : err_pvt;
}

static const struct phylink_mac_ops mv88e6xxx_phylink_mac_ops = {
	.mac_select_pcs		= mv88e6xxx_mac_select_pcs,
	.mac_prepare		= mv88e6xxx_mac_prepare,
	.mac_config		= mv88e6xxx_mac_config,
	.mac_finish		= mv88e6xxx_mac_finish,
	.mac_link_down		= mv88e6xxx_mac_link_down,
	.mac_link_up		= mv88e6xxx_mac_link_up,
};

static const struct dsa_switch_ops mv88e6xxx_switch_ops = {
	.get_tag_protocol	= mv88e6xxx_get_tag_protocol,
	.change_tag_protocol	= mv88e6xxx_change_tag_protocol,
	.setup			= mv88e6xxx_setup,
	.teardown		= mv88e6xxx_teardown,
	.port_setup		= mv88e6xxx_port_setup,
	.port_teardown		= mv88e6xxx_port_teardown,
	.phylink_get_caps	= mv88e6xxx_get_caps,
	.get_strings		= mv88e6xxx_get_strings,
	.get_ethtool_stats	= mv88e6xxx_get_ethtool_stats,
	.get_eth_mac_stats	= mv88e6xxx_get_eth_mac_stats,
	.get_rmon_stats		= mv88e6xxx_get_rmon_stats,
	.get_sset_count		= mv88e6xxx_get_sset_count,
	.port_max_mtu		= mv88e6xxx_get_max_mtu,
	.port_change_mtu	= mv88e6xxx_change_mtu,
	.get_mac_eee		= mv88e6xxx_get_mac_eee,
	.set_mac_eee		= mv88e6xxx_set_mac_eee,
	.get_eeprom_len		= mv88e6xxx_get_eeprom_len,
	.get_eeprom		= mv88e6xxx_get_eeprom,
	.set_eeprom		= mv88e6xxx_set_eeprom,
	.get_regs_len		= mv88e6xxx_get_regs_len,
	.get_regs		= mv88e6xxx_get_regs,
	.get_rxnfc		= mv88e6xxx_get_rxnfc,
	.set_rxnfc		= mv88e6xxx_set_rxnfc,
	.set_ageing_time	= mv88e6xxx_set_ageing_time,
	.port_bridge_join	= mv88e6xxx_port_bridge_join,
	.port_bridge_leave	= mv88e6xxx_port_bridge_leave,
	.port_pre_bridge_flags	= mv88e6xxx_port_pre_bridge_flags,
	.port_bridge_flags	= mv88e6xxx_port_bridge_flags,
	.port_stp_state_set	= mv88e6xxx_port_stp_state_set,
	.port_mst_state_set	= mv88e6xxx_port_mst_state_set,
	.port_fast_age		= mv88e6xxx_port_fast_age,
	.port_vlan_fast_age	= mv88e6xxx_port_vlan_fast_age,
	.port_vlan_filtering	= mv88e6xxx_port_vlan_filtering,
	.port_vlan_add		= mv88e6xxx_port_vlan_add,
	.port_vlan_del		= mv88e6xxx_port_vlan_del,
	.vlan_msti_set		= mv88e6xxx_vlan_msti_set,
	.port_fdb_add		= mv88e6xxx_port_fdb_add,
	.port_fdb_del		= mv88e6xxx_port_fdb_del,
	.port_fdb_dump		= mv88e6xxx_port_fdb_dump,
	.port_mdb_add		= mv88e6xxx_port_mdb_add,
	.port_mdb_del		= mv88e6xxx_port_mdb_del,
	.port_mirror_add	= mv88e6xxx_port_mirror_add,
	.port_mirror_del	= mv88e6xxx_port_mirror_del,
	.crosschip_bridge_join	= mv88e6xxx_crosschip_bridge_join,
	.crosschip_bridge_leave	= mv88e6xxx_crosschip_bridge_leave,
	.port_hwtstamp_set	= mv88e6xxx_port_hwtstamp_set,
	.port_hwtstamp_get	= mv88e6xxx_port_hwtstamp_get,
	.port_txtstamp		= mv88e6xxx_port_txtstamp,
	.port_rxtstamp		= mv88e6xxx_port_rxtstamp,
	.get_ts_info		= mv88e6xxx_get_ts_info,
	.devlink_param_get	= mv88e6xxx_devlink_param_get,
	.devlink_param_set	= mv88e6xxx_devlink_param_set,
	.devlink_info_get	= mv88e6xxx_devlink_info_get,
	.port_lag_change	= mv88e6xxx_port_lag_change,
	.port_lag_join		= mv88e6xxx_port_lag_join,
	.port_lag_leave		= mv88e6xxx_port_lag_leave,
	.crosschip_lag_change	= mv88e6xxx_crosschip_lag_change,
	.crosschip_lag_join	= mv88e6xxx_crosschip_lag_join,
	.crosschip_lag_leave	= mv88e6xxx_crosschip_lag_leave,
};

static int mv88e6xxx_register_switch(struct mv88e6xxx_chip *chip)
{
	struct device *dev = chip->dev;
	struct dsa_switch *ds;

	ds = devm_kzalloc(dev, sizeof(*ds), GFP_KERNEL);
	if (!ds)
		return -ENOMEM;

	ds->dev = dev;
	ds->num_ports = mv88e6xxx_num_ports(chip);
	ds->priv = chip;
	ds->dev = dev;
	ds->ops = &mv88e6xxx_switch_ops;
	ds->phylink_mac_ops = &mv88e6xxx_phylink_mac_ops;
	ds->ageing_time_min = chip->info->age_time_coeff;
	ds->ageing_time_max = chip->info->age_time_coeff * U8_MAX;

	/* Some chips support up to 32, but that requires enabling the
	 * 5-bit port mode, which we do not support. 640k^W16 ought to
	 * be enough for anyone.
	 */
	ds->num_lag_ids = mv88e6xxx_has_lag(chip) ? 16 : 0;

	dev_set_drvdata(dev, ds);

	return dsa_register_switch(ds);
}

static void mv88e6xxx_unregister_switch(struct mv88e6xxx_chip *chip)
{
	dsa_unregister_switch(chip->ds);
}

static const void *pdata_device_get_match_data(struct device *dev)
{
	const struct of_device_id *matches = dev->driver->of_match_table;
	const struct dsa_mv88e6xxx_pdata *pdata = dev->platform_data;

	for (; matches->name[0] || matches->type[0] || matches->compatible[0];
	     matches++) {
		if (!strcmp(pdata->compatible, matches->compatible))
			return matches->data;
	}
	return NULL;
}

/* There is no suspend to RAM support at DSA level yet, the switch configuration
 * would be lost after a power cycle so prevent it to be suspended.
 */
static int __maybe_unused mv88e6xxx_suspend(struct device *dev)
{
	return -EOPNOTSUPP;
}

static int __maybe_unused mv88e6xxx_resume(struct device *dev)
{
	return 0;
}

static SIMPLE_DEV_PM_OPS(mv88e6xxx_pm_ops, mv88e6xxx_suspend, mv88e6xxx_resume);

static int mv88e6xxx_probe(struct mdio_device *mdiodev)
{
	struct dsa_mv88e6xxx_pdata *pdata = mdiodev->dev.platform_data;
	const struct mv88e6xxx_info *compat_info = NULL;
	struct device *dev = &mdiodev->dev;
	struct device_node *np = dev->of_node;
	struct mv88e6xxx_chip *chip;
	int port;
	int err;

	if (!np && !pdata)
		return -EINVAL;

	if (np)
		compat_info = of_device_get_match_data(dev);

	if (pdata) {
		compat_info = pdata_device_get_match_data(dev);

		if (!pdata->netdev)
			return -EINVAL;

		for (port = 0; port < DSA_MAX_PORTS; port++) {
			if (!(pdata->enabled_ports & (1 << port)))
				continue;
			if (strcmp(pdata->cd.port_names[port], "cpu"))
				continue;
			pdata->cd.netdev[port] = &pdata->netdev->dev;
			break;
		}
	}

	if (!compat_info)
		return -EINVAL;

	chip = mv88e6xxx_alloc_chip(dev);
	if (!chip) {
		err = -ENOMEM;
		goto out;
	}

	chip->info = compat_info;

	chip->reset = devm_gpiod_get_optional(dev, "reset", GPIOD_OUT_LOW);
	if (IS_ERR(chip->reset)) {
		err = PTR_ERR(chip->reset);
		goto out;
	}
	if (chip->reset)
		usleep_range(10000, 20000);

	/* Detect if the device is configured in single chip addressing mode,
	 * otherwise continue with address specific smi init/detection.
	 */
	err = mv88e6xxx_single_chip_detect(chip, mdiodev);
	if (err) {
		err = mv88e6xxx_smi_init(chip, mdiodev->bus, mdiodev->addr);
		if (err)
			goto out;

		err = mv88e6xxx_detect(chip);
		if (err)
			goto out;
	}

	if (chip->info->edsa_support == MV88E6XXX_EDSA_SUPPORTED)
		chip->tag_protocol = DSA_TAG_PROTO_EDSA;
	else
		chip->tag_protocol = DSA_TAG_PROTO_DSA;

	mv88e6xxx_phy_init(chip);

	if (chip->info->ops->get_eeprom) {
		if (np)
			of_property_read_u32(np, "eeprom-length",
					     &chip->eeprom_len);
		else
			chip->eeprom_len = pdata->eeprom_len;
	}

	mv88e6xxx_reg_lock(chip);
	err = mv88e6xxx_switch_reset(chip);
	mv88e6xxx_reg_unlock(chip);
	if (err)
		goto out;

	if (np) {
		chip->irq = of_irq_get(np, 0);
		if (chip->irq == -EPROBE_DEFER) {
			err = chip->irq;
			goto out;
		}
	}

	if (pdata)
		chip->irq = pdata->irq;

	/* Has to be performed before the MDIO bus is created, because
	 * the PHYs will link their interrupts to these interrupt
	 * controllers
	 */
	mv88e6xxx_reg_lock(chip);
	if (chip->irq > 0)
		err = mv88e6xxx_g1_irq_setup(chip);
	else
		err = mv88e6xxx_irq_poll_setup(chip);
	mv88e6xxx_reg_unlock(chip);

	if (err)
		goto out;

	if (chip->info->g2_irqs > 0) {
		err = mv88e6xxx_g2_irq_setup(chip);
		if (err)
			goto out_g1_irq;
	}

	err = mv88e6xxx_g1_atu_prob_irq_setup(chip);
	if (err)
		goto out_g2_irq;

	err = mv88e6xxx_g1_vtu_prob_irq_setup(chip);
	if (err)
		goto out_g1_atu_prob_irq;

	err = mv88e6xxx_register_switch(chip);
	if (err)
		goto out_g1_vtu_prob_irq;

	return 0;

out_g1_vtu_prob_irq:
	mv88e6xxx_g1_vtu_prob_irq_free(chip);
out_g1_atu_prob_irq:
	mv88e6xxx_g1_atu_prob_irq_free(chip);
out_g2_irq:
	if (chip->info->g2_irqs > 0)
		mv88e6xxx_g2_irq_free(chip);
out_g1_irq:
	if (chip->irq > 0)
		mv88e6xxx_g1_irq_free(chip);
	else
		mv88e6xxx_irq_poll_free(chip);
out:
	if (pdata)
		dev_put(pdata->netdev);

	return err;
}

static void mv88e6xxx_remove(struct mdio_device *mdiodev)
{
	struct dsa_switch *ds = dev_get_drvdata(&mdiodev->dev);
	struct mv88e6xxx_chip *chip;

	if (!ds)
		return;

	chip = ds->priv;

	if (chip->info->ptp_support) {
		mv88e6xxx_hwtstamp_free(chip);
		mv88e6xxx_ptp_free(chip);
	}

	mv88e6xxx_phy_destroy(chip);
	mv88e6xxx_unregister_switch(chip);

	mv88e6xxx_g1_vtu_prob_irq_free(chip);
	mv88e6xxx_g1_atu_prob_irq_free(chip);

	if (chip->info->g2_irqs > 0)
		mv88e6xxx_g2_irq_free(chip);

	if (chip->irq > 0)
		mv88e6xxx_g1_irq_free(chip);
	else
		mv88e6xxx_irq_poll_free(chip);
}

static void mv88e6xxx_shutdown(struct mdio_device *mdiodev)
{
	struct dsa_switch *ds = dev_get_drvdata(&mdiodev->dev);

	if (!ds)
		return;

	dsa_switch_shutdown(ds);

	dev_set_drvdata(&mdiodev->dev, NULL);
}

static const struct of_device_id mv88e6xxx_of_match[] = {
	{
		.compatible = "marvell,mv88e6085",
		.data = &mv88e6xxx_table[MV88E6085],
	},
	{
		.compatible = "marvell,mv88e6190",
		.data = &mv88e6xxx_table[MV88E6190],
	},
	{
		.compatible = "marvell,mv88e6250",
		.data = &mv88e6xxx_table[MV88E6250],
	},
	{ /* sentinel */ },
};

MODULE_DEVICE_TABLE(of, mv88e6xxx_of_match);

static struct mdio_driver mv88e6xxx_driver = {
	.probe	= mv88e6xxx_probe,
	.remove = mv88e6xxx_remove,
	.shutdown = mv88e6xxx_shutdown,
	.mdiodrv.driver = {
		.name = "mv88e6085",
		.of_match_table = mv88e6xxx_of_match,
		.pm = &mv88e6xxx_pm_ops,
	},
};

mdio_module_driver(mv88e6xxx_driver);

MODULE_AUTHOR("Lennert Buytenhek <buytenh@wantstofly.org>");
MODULE_DESCRIPTION("Driver for Marvell 88E6XXX ethernet switch chips");
MODULE_LICENSE("GPL");<|MERGE_RESOLUTION|>--- conflicted
+++ resolved
@@ -3166,11 +3166,6 @@
 		 * mid-byte, causing the first EEPROM read after the reset
 		 * from the wrong location resulting in the switch booting
 		 * to wrong mode and inoperable.
-<<<<<<< HEAD
-		 */
-		if (chip->info->ops->get_eeprom)
-			mv88e6xxx_g2_eeprom_wait(chip);
-=======
 		 * For this reason, switch families with EEPROM support
 		 * generally wait for EEPROM loads to complete as their pre-
 		 * and post-reset handlers.
@@ -3180,23 +3175,17 @@
 			if (err)
 				dev_err(chip->dev, "pre-reset error: %d\n", err);
 		}
->>>>>>> 2d5404ca
 
 		gpiod_set_value_cansleep(gpiod, 1);
 		usleep_range(10000, 20000);
 		gpiod_set_value_cansleep(gpiod, 0);
 		usleep_range(10000, 20000);
 
-<<<<<<< HEAD
-		if (chip->info->ops->get_eeprom)
-			mv88e6xxx_g2_eeprom_wait(chip);
-=======
 		if (chip->info->ops->hardware_reset_post) {
 			err = chip->info->ops->hardware_reset_post(chip);
 			if (err)
 				dev_err(chip->dev, "post-reset error: %d\n", err);
 		}
->>>>>>> 2d5404ca
 	}
 }
 
@@ -3763,11 +3752,7 @@
 	int err;
 
 	if (!chip->info->ops->phy_read_c45)
-<<<<<<< HEAD
-		return 0xffff;
-=======
 		return -ENODEV;
->>>>>>> 2d5404ca
 
 	mv88e6xxx_reg_lock(chip);
 	err = chip->info->ops->phy_read_c45(chip, bus, phy, devad, reg, &val);
