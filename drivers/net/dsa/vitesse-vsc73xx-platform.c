--- conflicted
+++ resolved
@@ -121,11 +121,6 @@
 
 	vsc73xx_remove(&vsc_platform->vsc);
 
-<<<<<<< HEAD
-	platform_set_drvdata(pdev, NULL);
-
-=======
->>>>>>> eb3cdb58
 	return 0;
 }
 
