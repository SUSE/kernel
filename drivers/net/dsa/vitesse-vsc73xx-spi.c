--- conflicted
+++ resolved
@@ -164,19 +164,9 @@
 	struct vsc73xx_spi *vsc_spi = spi_get_drvdata(spi);
 
 	if (!vsc_spi)
-<<<<<<< HEAD
-		return 0;
+		return;
 
 	vsc73xx_remove(&vsc_spi->vsc);
-
-	spi_set_drvdata(spi, NULL);
-
-	return 0;
-=======
-		return;
-
-	vsc73xx_remove(&vsc_spi->vsc);
->>>>>>> eb3cdb58
 }
 
 static void vsc73xx_spi_shutdown(struct spi_device *spi)
