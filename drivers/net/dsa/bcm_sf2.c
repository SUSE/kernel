// SPDX-License-Identifier: GPL-2.0-or-later
/*
 * Broadcom Starfighter 2 DSA switch driver
 *
 * Copyright (C) 2014, Broadcom Corporation
 */

#include <linux/list.h>
#include <linux/module.h>
#include <linux/netdevice.h>
#include <linux/interrupt.h>
#include <linux/platform_device.h>
#include <linux/phy.h>
#include <linux/phy_fixed.h>
#include <linux/phylink.h>
#include <linux/mii.h>
#include <linux/clk.h>
#include <linux/of.h>
#include <linux/of_irq.h>
#include <linux/of_address.h>
#include <linux/of_net.h>
#include <linux/of_mdio.h>
#include <net/dsa.h>
#include <linux/ethtool.h>
#include <linux/if_bridge.h>
#include <linux/brcmphy.h>
#include <linux/etherdevice.h>
#include <linux/platform_data/b53.h>

#include "bcm_sf2.h"
#include "bcm_sf2_regs.h"
#include "b53/b53_priv.h"
#include "b53/b53_regs.h"

static u16 bcm_sf2_reg_rgmii_cntrl(struct bcm_sf2_priv *priv, int port)
{
	switch (priv->type) {
	case BCM4908_DEVICE_ID:
		switch (port) {
		case 7:
			return REG_RGMII_11_CNTRL;
		default:
			break;
		}
		break;
	default:
		switch (port) {
		case 0:
			return REG_RGMII_0_CNTRL;
		case 1:
			return REG_RGMII_1_CNTRL;
		case 2:
			return REG_RGMII_2_CNTRL;
		default:
			break;
		}
	}

	WARN_ONCE(1, "Unsupported port %d\n", port);

	/* RO fallback reg */
	return REG_SWITCH_STATUS;
}

static u16 bcm_sf2_reg_led_base(struct bcm_sf2_priv *priv, int port)
{
	switch (port) {
	case 0:
		return REG_LED_0_CNTRL;
	case 1:
		return REG_LED_1_CNTRL;
	case 2:
		return REG_LED_2_CNTRL;
	}

	switch (priv->type) {
	case BCM4908_DEVICE_ID:
		switch (port) {
		case 3:
			return REG_LED_3_CNTRL;
		case 7:
			return REG_LED_4_CNTRL;
		default:
			break;
		}
		break;
	default:
		break;
	}

	WARN_ONCE(1, "Unsupported port %d\n", port);

	/* RO fallback reg */
	return REG_SWITCH_STATUS;
}

static u32 bcm_sf2_port_override_offset(struct bcm_sf2_priv *priv, int port)
{
	switch (priv->type) {
	case BCM4908_DEVICE_ID:
	case BCM7445_DEVICE_ID:
		return port == 8 ? CORE_STS_OVERRIDE_IMP :
				   CORE_STS_OVERRIDE_GMIIP_PORT(port);
	case BCM7278_DEVICE_ID:
		return port == 8 ? CORE_STS_OVERRIDE_IMP2 :
				   CORE_STS_OVERRIDE_GMIIP2_PORT(port);
	default:
		WARN_ONCE(1, "Unsupported device: %d\n", priv->type);
	}

	/* RO fallback register */
	return REG_SWITCH_STATUS;
}

/* Return the number of active ports, not counting the IMP (CPU) port */
static unsigned int bcm_sf2_num_active_ports(struct dsa_switch *ds)
{
	struct bcm_sf2_priv *priv = bcm_sf2_to_priv(ds);
	unsigned int port, count = 0;

	for (port = 0; port < ds->num_ports; port++) {
		if (dsa_is_cpu_port(ds, port))
			continue;
		if (priv->port_sts[port].enabled)
			count++;
	}

	return count;
}

static void bcm_sf2_recalc_clock(struct dsa_switch *ds)
{
	struct bcm_sf2_priv *priv = bcm_sf2_to_priv(ds);
	unsigned long new_rate;
	unsigned int ports_active;
	/* Frequenty in Mhz */
	static const unsigned long rate_table[] = {
		59220000,
		60820000,
		62500000,
		62500000,
	};

	ports_active = bcm_sf2_num_active_ports(ds);
	if (ports_active == 0 || !priv->clk_mdiv)
		return;

	/* If we overflow our table, just use the recommended operational
	 * frequency
	 */
	if (ports_active > ARRAY_SIZE(rate_table))
		new_rate = 90000000;
	else
		new_rate = rate_table[ports_active - 1];
	clk_set_rate(priv->clk_mdiv, new_rate);
}

static void bcm_sf2_imp_setup(struct dsa_switch *ds, int port)
{
	struct bcm_sf2_priv *priv = bcm_sf2_to_priv(ds);
	unsigned int i;
	u32 reg;

	/* Enable the port memories */
	reg = core_readl(priv, CORE_MEM_PSM_VDD_CTRL);
	reg &= ~P_TXQ_PSM_VDD(port);
	core_writel(priv, reg, CORE_MEM_PSM_VDD_CTRL);

	/* Enable forwarding */
	core_writel(priv, SW_FWDG_EN, CORE_SWMODE);

	/* Enable IMP port in dumb mode */
	reg = core_readl(priv, CORE_SWITCH_CTRL);
	reg |= MII_DUMB_FWDG_EN;
	core_writel(priv, reg, CORE_SWITCH_CTRL);

	/* Configure Traffic Class to QoS mapping, allow each priority to map
	 * to a different queue number
	 */
	reg = core_readl(priv, CORE_PORT_TC2_QOS_MAP_PORT(port));
	for (i = 0; i < SF2_NUM_EGRESS_QUEUES; i++)
		reg |= i << (PRT_TO_QID_SHIFT * i);
	core_writel(priv, reg, CORE_PORT_TC2_QOS_MAP_PORT(port));

	b53_brcm_hdr_setup(ds, port);

	if (port == 8) {
		/* Enable Broadcast, Multicast, Unicast forwarding to IMP port */
		reg = core_readl(priv, CORE_IMP_CTL);
		reg |= (RX_BCST_EN | RX_MCST_EN | RX_UCST_EN);
		reg &= ~(RX_DIS | TX_DIS);
		core_writel(priv, reg, CORE_IMP_CTL);
	} else {
		reg = core_readl(priv, CORE_G_PCTL_PORT(port));
		reg &= ~(RX_DIS | TX_DIS);
		core_writel(priv, reg, CORE_G_PCTL_PORT(port));
	}

	priv->port_sts[port].enabled = true;
}

static void bcm_sf2_gphy_enable_set(struct dsa_switch *ds, bool enable)
{
	struct bcm_sf2_priv *priv = bcm_sf2_to_priv(ds);
	u32 reg;

	reg = reg_readl(priv, REG_SPHY_CNTRL);
	if (enable) {
		reg |= PHY_RESET;
		reg &= ~(EXT_PWR_DOWN | IDDQ_BIAS | IDDQ_GLOBAL_PWR | CK25_DIS);
		reg_writel(priv, reg, REG_SPHY_CNTRL);
		udelay(21);
		reg = reg_readl(priv, REG_SPHY_CNTRL);
		reg &= ~PHY_RESET;
	} else {
		reg |= EXT_PWR_DOWN | IDDQ_BIAS | PHY_RESET;
		reg_writel(priv, reg, REG_SPHY_CNTRL);
		mdelay(1);
		reg |= CK25_DIS;
	}
	reg_writel(priv, reg, REG_SPHY_CNTRL);

	/* Use PHY-driven LED signaling */
	if (!enable) {
		u16 led_ctrl = bcm_sf2_reg_led_base(priv, 0);

		if (priv->type == BCM7278_DEVICE_ID ||
		    priv->type == BCM7445_DEVICE_ID) {
			reg = reg_led_readl(priv, led_ctrl, 0);
			reg |= LED_CNTRL_SPDLNK_SRC_SEL;
			reg_led_writel(priv, reg, led_ctrl, 0);
		}
	}
}

static inline void bcm_sf2_port_intr_enable(struct bcm_sf2_priv *priv,
					    int port)
{
	unsigned int off;

	switch (port) {
	case 7:
		off = P7_IRQ_OFF;
		break;
	case 0:
		/* Port 0 interrupts are located on the first bank */
		intrl2_0_mask_clear(priv, P_IRQ_MASK(P0_IRQ_OFF));
		return;
	default:
		off = P_IRQ_OFF(port);
		break;
	}

	intrl2_1_mask_clear(priv, P_IRQ_MASK(off));
}

static inline void bcm_sf2_port_intr_disable(struct bcm_sf2_priv *priv,
					     int port)
{
	unsigned int off;

	switch (port) {
	case 7:
		off = P7_IRQ_OFF;
		break;
	case 0:
		/* Port 0 interrupts are located on the first bank */
		intrl2_0_mask_set(priv, P_IRQ_MASK(P0_IRQ_OFF));
		intrl2_0_writel(priv, P_IRQ_MASK(P0_IRQ_OFF), INTRL2_CPU_CLEAR);
		return;
	default:
		off = P_IRQ_OFF(port);
		break;
	}

	intrl2_1_mask_set(priv, P_IRQ_MASK(off));
	intrl2_1_writel(priv, P_IRQ_MASK(off), INTRL2_CPU_CLEAR);
}

static int bcm_sf2_port_setup(struct dsa_switch *ds, int port,
			      struct phy_device *phy)
{
	struct bcm_sf2_priv *priv = bcm_sf2_to_priv(ds);
	unsigned int i;
	u32 reg;

	if (!dsa_is_user_port(ds, port))
		return 0;

	priv->port_sts[port].enabled = true;

	bcm_sf2_recalc_clock(ds);

	/* Clear the memory power down */
	reg = core_readl(priv, CORE_MEM_PSM_VDD_CTRL);
	reg &= ~P_TXQ_PSM_VDD(port);
	core_writel(priv, reg, CORE_MEM_PSM_VDD_CTRL);

	/* Enable Broadcom tags for that port if requested */
	if (priv->brcm_tag_mask & BIT(port))
		b53_brcm_hdr_setup(ds, port);

	/* Configure Traffic Class to QoS mapping, allow each priority to map
	 * to a different queue number
	 */
	reg = core_readl(priv, CORE_PORT_TC2_QOS_MAP_PORT(port));
	for (i = 0; i < SF2_NUM_EGRESS_QUEUES; i++)
		reg |= i << (PRT_TO_QID_SHIFT * i);
	core_writel(priv, reg, CORE_PORT_TC2_QOS_MAP_PORT(port));

	/* Re-enable the GPHY and re-apply workarounds */
	if (priv->int_phy_mask & 1 << port && priv->hw_params.num_gphy == 1) {
		bcm_sf2_gphy_enable_set(ds, true);
		if (phy) {
			/* if phy_stop() has been called before, phy
			 * will be in halted state, and phy_start()
			 * will call resume.
			 *
			 * the resume path does not configure back
			 * autoneg settings, and since we hard reset
			 * the phy manually here, we need to reset the
			 * state machine also.
			 */
			phy->state = PHY_READY;
			phy_init_hw(phy);
		}
	}

	/* Enable MoCA port interrupts to get notified */
	if (port == priv->moca_port)
		bcm_sf2_port_intr_enable(priv, port);

	/* Set per-queue pause threshold to 32 */
	core_writel(priv, 32, CORE_TXQ_THD_PAUSE_QN_PORT(port));

	/* Set ACB threshold to 24 */
	for (i = 0; i < SF2_NUM_EGRESS_QUEUES; i++) {
		reg = acb_readl(priv, ACB_QUEUE_CFG(port *
						    SF2_NUM_EGRESS_QUEUES + i));
		reg &= ~XOFF_THRESHOLD_MASK;
		reg |= 24;
		acb_writel(priv, reg, ACB_QUEUE_CFG(port *
						    SF2_NUM_EGRESS_QUEUES + i));
	}

	return b53_enable_port(ds, port, phy);
}

static void bcm_sf2_port_disable(struct dsa_switch *ds, int port)
{
	struct bcm_sf2_priv *priv = bcm_sf2_to_priv(ds);
	u32 reg;

	/* Disable learning while in WoL mode */
	if (priv->wol_ports_mask & (1 << port)) {
		reg = core_readl(priv, CORE_DIS_LEARN);
		reg |= BIT(port);
		core_writel(priv, reg, CORE_DIS_LEARN);
		return;
	}

	if (port == priv->moca_port)
		bcm_sf2_port_intr_disable(priv, port);

	if (priv->int_phy_mask & 1 << port && priv->hw_params.num_gphy == 1)
		bcm_sf2_gphy_enable_set(ds, false);

	b53_disable_port(ds, port);

	/* Power down the port memory */
	reg = core_readl(priv, CORE_MEM_PSM_VDD_CTRL);
	reg |= P_TXQ_PSM_VDD(port);
	core_writel(priv, reg, CORE_MEM_PSM_VDD_CTRL);

	priv->port_sts[port].enabled = false;

	bcm_sf2_recalc_clock(ds);
}


static int bcm_sf2_sw_indir_rw(struct bcm_sf2_priv *priv, int op, int addr,
			       int regnum, u16 val)
{
	int ret = 0;
	u32 reg;

	reg = reg_readl(priv, REG_SWITCH_CNTRL);
	reg |= MDIO_MASTER_SEL;
	reg_writel(priv, reg, REG_SWITCH_CNTRL);

	/* Page << 8 | offset */
	reg = 0x70;
	reg <<= 2;
	core_writel(priv, addr, reg);

	/* Page << 8 | offset */
	reg = 0x80 << 8 | regnum << 1;
	reg <<= 2;

	if (op)
		ret = core_readl(priv, reg);
	else
		core_writel(priv, val, reg);

	reg = reg_readl(priv, REG_SWITCH_CNTRL);
	reg &= ~MDIO_MASTER_SEL;
	reg_writel(priv, reg, REG_SWITCH_CNTRL);

	return ret & 0xffff;
}

static int bcm_sf2_sw_mdio_read(struct mii_bus *bus, int addr, int regnum)
{
	struct bcm_sf2_priv *priv = bus->priv;

	/* Intercept reads from Broadcom pseudo-PHY address, else, send
	 * them to our master MDIO bus controller
	 */
	if (addr == BRCM_PSEUDO_PHY_ADDR && priv->indir_phy_mask & BIT(addr))
		return bcm_sf2_sw_indir_rw(priv, 1, addr, regnum, 0);
	else
		return mdiobus_read_nested(priv->master_mii_bus, addr, regnum);
}

static int bcm_sf2_sw_mdio_write(struct mii_bus *bus, int addr, int regnum,
				 u16 val)
{
	struct bcm_sf2_priv *priv = bus->priv;

	/* Intercept writes to the Broadcom pseudo-PHY address, else,
	 * send them to our master MDIO bus controller
	 */
	if (addr == BRCM_PSEUDO_PHY_ADDR && priv->indir_phy_mask & BIT(addr))
		return bcm_sf2_sw_indir_rw(priv, 0, addr, regnum, val);
	else
		return mdiobus_write_nested(priv->master_mii_bus, addr,
				regnum, val);
}

static irqreturn_t bcm_sf2_switch_0_isr(int irq, void *dev_id)
{
	struct dsa_switch *ds = dev_id;
	struct bcm_sf2_priv *priv = bcm_sf2_to_priv(ds);

	priv->irq0_stat = intrl2_0_readl(priv, INTRL2_CPU_STATUS) &
				~priv->irq0_mask;
	intrl2_0_writel(priv, priv->irq0_stat, INTRL2_CPU_CLEAR);

	return IRQ_HANDLED;
}

static irqreturn_t bcm_sf2_switch_1_isr(int irq, void *dev_id)
{
	struct dsa_switch *ds = dev_id;
	struct bcm_sf2_priv *priv = bcm_sf2_to_priv(ds);

	priv->irq1_stat = intrl2_1_readl(priv, INTRL2_CPU_STATUS) &
				~priv->irq1_mask;
	intrl2_1_writel(priv, priv->irq1_stat, INTRL2_CPU_CLEAR);

	if (priv->irq1_stat & P_LINK_UP_IRQ(P7_IRQ_OFF)) {
		priv->port_sts[7].link = true;
		dsa_port_phylink_mac_change(ds, 7, true);
	}
	if (priv->irq1_stat & P_LINK_DOWN_IRQ(P7_IRQ_OFF)) {
		priv->port_sts[7].link = false;
		dsa_port_phylink_mac_change(ds, 7, false);
	}

	return IRQ_HANDLED;
}

static int bcm_sf2_sw_rst(struct bcm_sf2_priv *priv)
{
	unsigned int timeout = 1000;
	u32 reg;
	int ret;

	/* The watchdog reset does not work on 7278, we need to hit the
	 * "external" reset line through the reset controller.
	 */
	if (priv->type == BCM7278_DEVICE_ID) {
		ret = reset_control_assert(priv->rcdev);
		if (ret)
			return ret;

		return reset_control_deassert(priv->rcdev);
	}

	reg = core_readl(priv, CORE_WATCHDOG_CTRL);
	reg |= SOFTWARE_RESET | EN_CHIP_RST | EN_SW_RESET;
	core_writel(priv, reg, CORE_WATCHDOG_CTRL);

	do {
		reg = core_readl(priv, CORE_WATCHDOG_CTRL);
		if (!(reg & SOFTWARE_RESET))
			break;

		usleep_range(1000, 2000);
	} while (timeout-- > 0);

	if (timeout == 0)
		return -ETIMEDOUT;

	return 0;
}

static void bcm_sf2_crossbar_setup(struct bcm_sf2_priv *priv)
{
	struct device *dev = priv->dev->ds->dev;
	int shift;
	u32 mask;
	u32 reg;
	int i;

	mask = BIT(priv->num_crossbar_int_ports) - 1;

	reg = reg_readl(priv, REG_CROSSBAR);
	switch (priv->type) {
	case BCM4908_DEVICE_ID:
		shift = CROSSBAR_BCM4908_INT_P7 * priv->num_crossbar_int_ports;
		reg &= ~(mask << shift);
		if (0) /* FIXME */
			reg |= CROSSBAR_BCM4908_EXT_SERDES << shift;
		else if (priv->int_phy_mask & BIT(7))
			reg |= CROSSBAR_BCM4908_EXT_GPHY4 << shift;
		else if (phy_interface_mode_is_rgmii(priv->port_sts[7].mode))
			reg |= CROSSBAR_BCM4908_EXT_RGMII << shift;
		else if (WARN(1, "Invalid port mode\n"))
			return;
		break;
	default:
		return;
	}
	reg_writel(priv, reg, REG_CROSSBAR);

	reg = reg_readl(priv, REG_CROSSBAR);
	for (i = 0; i < priv->num_crossbar_int_ports; i++) {
		shift = i * priv->num_crossbar_int_ports;

		dev_dbg(dev, "crossbar int port #%d - ext port #%d\n", i,
			(reg >> shift) & mask);
	}
}

static void bcm_sf2_intr_disable(struct bcm_sf2_priv *priv)
{
	intrl2_0_mask_set(priv, 0xffffffff);
	intrl2_0_writel(priv, 0xffffffff, INTRL2_CPU_CLEAR);
	intrl2_1_mask_set(priv, 0xffffffff);
	intrl2_1_writel(priv, 0xffffffff, INTRL2_CPU_CLEAR);
}

static void bcm_sf2_identify_ports(struct bcm_sf2_priv *priv,
				   struct device_node *dn)
{
	struct device *dev = priv->dev->ds->dev;
	struct bcm_sf2_port_status *port_st;
	struct device_node *port;
	unsigned int port_num;
	struct property *prop;
	int err;

	priv->moca_port = -1;

	for_each_available_child_of_node(dn, port) {
		if (of_property_read_u32(port, "reg", &port_num))
			continue;

		if (port_num >= DSA_MAX_PORTS) {
			dev_err(dev, "Invalid port number %d\n", port_num);
			continue;
		}

		port_st = &priv->port_sts[port_num];

		/* Internal PHYs get assigned a specific 'phy-mode' property
		 * value: "internal" to help flag them before MDIO probing
		 * has completed, since they might be turned off at that
		 * time
		 */
		err = of_get_phy_mode(port, &port_st->mode);
		if (err)
			continue;

		if (port_st->mode == PHY_INTERFACE_MODE_INTERNAL)
			priv->int_phy_mask |= 1 << port_num;

		if (port_st->mode == PHY_INTERFACE_MODE_MOCA)
			priv->moca_port = port_num;

		if (of_property_read_bool(port, "brcm,use-bcm-hdr"))
			priv->brcm_tag_mask |= 1 << port_num;

		/* Ensure that port 5 is not picked up as a DSA CPU port
		 * flavour but a regular port instead. We should be using
		 * devlink to be able to set the port flavour.
		 */
		if (port_num == 5 && priv->type == BCM7278_DEVICE_ID) {
			prop = of_find_property(port, "ethernet", NULL);
			if (prop)
				of_remove_property(port, prop);
		}
	}
}

static int bcm_sf2_mdio_register(struct dsa_switch *ds)
{
	struct bcm_sf2_priv *priv = bcm_sf2_to_priv(ds);
	struct device_node *dn, *child;
	struct phy_device *phydev;
	struct property *prop;
	static int index;
	int err, reg;

	/* Find our integrated MDIO bus node */
	dn = of_find_compatible_node(NULL, NULL, "brcm,unimac-mdio");
	priv->master_mii_bus = of_mdio_find_bus(dn);
	if (!priv->master_mii_bus) {
		err = -EPROBE_DEFER;
		goto err_of_node_put;
	}

<<<<<<< HEAD
	priv->master_mii_dn = dn;

	priv->slave_mii_bus = mdiobus_alloc();
	if (!priv->slave_mii_bus) {
=======
	priv->user_mii_bus = mdiobus_alloc();
	if (!priv->user_mii_bus) {
>>>>>>> 2d5404ca
		err = -ENOMEM;
		goto err_put_master_mii_bus_dev;
	}

	priv->user_mii_bus->priv = priv;
	priv->user_mii_bus->name = "sf2 user mii";
	priv->user_mii_bus->read = bcm_sf2_sw_mdio_read;
	priv->user_mii_bus->write = bcm_sf2_sw_mdio_write;
	snprintf(priv->user_mii_bus->id, MII_BUS_ID_SIZE, "sf2-%d",
		 index++);

	/* Include the pseudo-PHY address to divert reads towards our
	 * workaround. This is only required for 7445D0, since 7445E0
	 * disconnects the internal switch pseudo-PHY such that we can use the
	 * regular SWITCH_MDIO master controller instead.
	 *
	 * Here we flag the pseudo PHY as needing special treatment and would
	 * otherwise make all other PHY read/writes go to the master MDIO bus
	 * controller that comes with this switch backed by the "mdio-unimac"
	 * driver.
	 */
	if (of_machine_is_compatible("brcm,bcm7445d0"))
		priv->indir_phy_mask |= (1 << BRCM_PSEUDO_PHY_ADDR) | (1 << 0);
	else
		priv->indir_phy_mask = 0;

	ds->phys_mii_mask = priv->indir_phy_mask;
	ds->user_mii_bus = priv->user_mii_bus;
	priv->user_mii_bus->parent = ds->dev->parent;
	priv->user_mii_bus->phy_mask = ~priv->indir_phy_mask;

	/* We need to make sure that of_phy_connect() will not work by
	 * removing the 'phandle' and 'linux,phandle' properties and
	 * unregister the existing PHY device that was already registered.
	 */
	for_each_available_child_of_node(dn, child) {
		if (of_property_read_u32(child, "reg", &reg) ||
		    reg >= PHY_MAX_ADDR)
			continue;

		if (!(priv->indir_phy_mask & BIT(reg)))
			continue;

		prop = of_find_property(child, "phandle", NULL);
		if (prop)
			of_remove_property(child, prop);

		prop = of_find_property(child, "linux,phandle", NULL);
		if (prop)
			of_remove_property(child, prop);

		phydev = of_phy_find_device(child);
		if (phydev) {
			phy_device_remove(phydev);
			phy_device_free(phydev);
		}
	}

<<<<<<< HEAD
	err = mdiobus_register(priv->slave_mii_bus);
	if (err && dn)
		goto err_free_slave_mii_bus;

	return 0;

err_free_slave_mii_bus:
	mdiobus_free(priv->slave_mii_bus);
=======
	err = mdiobus_register(priv->user_mii_bus);
	if (err)
		goto err_free_user_mii_bus;

	of_node_put(dn);

	return 0;

err_free_user_mii_bus:
	mdiobus_free(priv->user_mii_bus);
>>>>>>> 2d5404ca
err_put_master_mii_bus_dev:
	put_device(&priv->master_mii_bus->dev);
err_of_node_put:
	of_node_put(dn);
	return err;
}

static void bcm_sf2_mdio_unregister(struct bcm_sf2_priv *priv)
{
<<<<<<< HEAD
	mdiobus_unregister(priv->slave_mii_bus);
	mdiobus_free(priv->slave_mii_bus);
	put_device(&priv->master_mii_bus->dev);
	of_node_put(priv->master_mii_dn);
=======
	mdiobus_unregister(priv->user_mii_bus);
	mdiobus_free(priv->user_mii_bus);
	put_device(&priv->master_mii_bus->dev);
>>>>>>> 2d5404ca
}

static u32 bcm_sf2_sw_get_phy_flags(struct dsa_switch *ds, int port)
{
	struct bcm_sf2_priv *priv = bcm_sf2_to_priv(ds);

	/* The BCM7xxx PHY driver expects to find the integrated PHY revision
	 * in bits 15:8 and the patch level in bits 7:0 which is exactly what
	 * the REG_PHY_REVISION register layout is.
	 */
	if (priv->int_phy_mask & BIT(port))
		return priv->hw_params.gphy_rev;
	else
		return PHY_BRCM_AUTO_PWRDWN_ENABLE |
		       PHY_BRCM_DIS_TXCRXC_NOENRGY |
		       PHY_BRCM_IDDQ_SUSPEND;
}

static void bcm_sf2_sw_get_caps(struct dsa_switch *ds, int port,
				struct phylink_config *config)
{
	unsigned long *interfaces = config->supported_interfaces;
	struct bcm_sf2_priv *priv = bcm_sf2_to_priv(ds);

	if (priv->int_phy_mask & BIT(port)) {
		__set_bit(PHY_INTERFACE_MODE_INTERNAL, interfaces);
	} else if (priv->moca_port == port) {
		__set_bit(PHY_INTERFACE_MODE_MOCA, interfaces);
	} else {
		__set_bit(PHY_INTERFACE_MODE_MII, interfaces);
		__set_bit(PHY_INTERFACE_MODE_REVMII, interfaces);
		__set_bit(PHY_INTERFACE_MODE_GMII, interfaces);
		phy_interface_set_rgmii(interfaces);
	}

	config->mac_capabilities = MAC_ASYM_PAUSE | MAC_SYM_PAUSE |
		MAC_10 | MAC_100 | MAC_1000;
}

static void bcm_sf2_sw_mac_config(struct phylink_config *config,
				  unsigned int mode,
				  const struct phylink_link_state *state)
{
	struct dsa_port *dp = dsa_phylink_to_port(config);
	u32 id_mode_dis = 0, port_mode;
	struct bcm_sf2_priv *priv;
	u32 reg_rgmii_ctrl;
	u32 reg;

	priv = bcm_sf2_to_priv(dp->ds);

	if (dp->index == core_readl(priv, CORE_IMP0_PRT_ID))
		return;

	switch (state->interface) {
	case PHY_INTERFACE_MODE_RGMII:
		id_mode_dis = 1;
		fallthrough;
	case PHY_INTERFACE_MODE_RGMII_TXID:
		port_mode = EXT_GPHY;
		break;
	case PHY_INTERFACE_MODE_MII:
		port_mode = EXT_EPHY;
		break;
	case PHY_INTERFACE_MODE_REVMII:
		port_mode = EXT_REVMII;
		break;
	default:
		/* Nothing required for all other PHYs: internal and MoCA */
		return;
	}

	reg_rgmii_ctrl = bcm_sf2_reg_rgmii_cntrl(priv, dp->index);

	/* Clear id_mode_dis bit, and the existing port mode, let
	 * RGMII_MODE_EN bet set by mac_link_{up,down}
	 */
	reg = reg_readl(priv, reg_rgmii_ctrl);
	reg &= ~ID_MODE_DIS;
	reg &= ~(PORT_MODE_MASK << PORT_MODE_SHIFT);

	reg |= port_mode;
	if (id_mode_dis)
		reg |= ID_MODE_DIS;

	reg_writel(priv, reg, reg_rgmii_ctrl);
}

static void bcm_sf2_sw_mac_link_set(struct dsa_switch *ds, int port,
				    phy_interface_t interface, bool link)
{
	struct bcm_sf2_priv *priv = bcm_sf2_to_priv(ds);
	u32 reg_rgmii_ctrl;
	u32 reg;

	if (!phy_interface_mode_is_rgmii(interface) &&
	    interface != PHY_INTERFACE_MODE_MII &&
	    interface != PHY_INTERFACE_MODE_REVMII)
		return;

	reg_rgmii_ctrl = bcm_sf2_reg_rgmii_cntrl(priv, port);

	/* If the link is down, just disable the interface to conserve power */
	reg = reg_readl(priv, reg_rgmii_ctrl);
	if (link)
		reg |= RGMII_MODE_EN;
	else
		reg &= ~RGMII_MODE_EN;
	reg_writel(priv, reg, reg_rgmii_ctrl);
}

static void bcm_sf2_sw_mac_link_down(struct phylink_config *config,
				     unsigned int mode,
				     phy_interface_t interface)
{
	struct dsa_port *dp = dsa_phylink_to_port(config);
	struct bcm_sf2_priv *priv;
	int port = dp->index;
	u32 reg, offset;

	priv = bcm_sf2_to_priv(dp->ds);
	if (priv->wol_ports_mask & BIT(port))
		return;

	offset = bcm_sf2_port_override_offset(priv, port);
	reg = core_readl(priv, offset);
	reg &= ~LINK_STS;
	core_writel(priv, reg, offset);

	bcm_sf2_sw_mac_link_set(dp->ds, port, interface, false);
}

static void bcm_sf2_sw_mac_link_up(struct phylink_config *config,
				   struct phy_device *phydev,
				   unsigned int mode,
				   phy_interface_t interface,
				   int speed, int duplex,
				   bool tx_pause, bool rx_pause)
{
	struct dsa_port *dp = dsa_phylink_to_port(config);
	struct bcm_sf2_priv *priv;
	u32 reg_rgmii_ctrl = 0;
	struct ethtool_keee *p;
	int port = dp->index;
	u32 reg, offset;

	bcm_sf2_sw_mac_link_set(dp->ds, port, interface, true);

	priv = bcm_sf2_to_priv(dp->ds);
	offset = bcm_sf2_port_override_offset(priv, port);

	if (phy_interface_mode_is_rgmii(interface) ||
	    interface == PHY_INTERFACE_MODE_MII ||
	    interface == PHY_INTERFACE_MODE_REVMII) {
		reg_rgmii_ctrl = bcm_sf2_reg_rgmii_cntrl(priv, port);
		reg = reg_readl(priv, reg_rgmii_ctrl);
		reg &= ~(RX_PAUSE_EN | TX_PAUSE_EN);

		if (tx_pause)
			reg |= TX_PAUSE_EN;
		if (rx_pause)
			reg |= RX_PAUSE_EN;

		reg_writel(priv, reg, reg_rgmii_ctrl);
	}

	reg = LINK_STS;
	if (port == 8) {
		if (priv->type == BCM4908_DEVICE_ID)
			reg |= GMII_SPEED_UP_2G;
		reg |= MII_SW_OR;
	} else {
		reg |= SW_OVERRIDE;
	}

	switch (speed) {
	case SPEED_1000:
		reg |= SPDSTS_1000 << SPEED_SHIFT;
		break;
	case SPEED_100:
		reg |= SPDSTS_100 << SPEED_SHIFT;
		break;
	}

	if (duplex == DUPLEX_FULL)
		reg |= DUPLX_MODE;

	if (tx_pause)
		reg |= TXFLOW_CNTL;
	if (rx_pause)
		reg |= RXFLOW_CNTL;

	core_writel(priv, reg, offset);

	if (mode == MLO_AN_PHY && phydev) {
		p = &priv->dev->ports[port].eee;
		p->eee_enabled = b53_eee_init(dp->ds, port, phydev);
	}
}

static void bcm_sf2_sw_fixed_state(struct dsa_switch *ds, int port,
				   struct phylink_link_state *status)
{
	struct bcm_sf2_priv *priv = bcm_sf2_to_priv(ds);

	status->link = false;

	/* MoCA port is special as we do not get link status from CORE_LNKSTS,
	 * which means that we need to force the link at the port override
	 * level to get the data to flow. We do use what the interrupt handler
	 * did determine before.
	 *
	 * For the other ports, we just force the link status, since this is
	 * a fixed PHY device.
	 */
	if (port == priv->moca_port) {
		status->link = priv->port_sts[port].link;
		/* For MoCA interfaces, also force a link down notification
		 * since some version of the user-space daemon (mocad) use
		 * cmd->autoneg to force the link, which messes up the PHY
		 * state machine and make it go in PHY_FORCING state instead.
		 */
		if (!status->link)
			netif_carrier_off(dsa_to_port(ds, port)->user);
		status->duplex = DUPLEX_FULL;
	} else {
		status->link = true;
	}
}

static void bcm_sf2_enable_acb(struct dsa_switch *ds)
{
	struct bcm_sf2_priv *priv = bcm_sf2_to_priv(ds);
	u32 reg;

	/* Enable ACB globally */
	reg = acb_readl(priv, ACB_CONTROL);
	reg |= (ACB_FLUSH_MASK << ACB_FLUSH_SHIFT);
	acb_writel(priv, reg, ACB_CONTROL);
	reg &= ~(ACB_FLUSH_MASK << ACB_FLUSH_SHIFT);
	reg |= ACB_EN | ACB_ALGORITHM;
	acb_writel(priv, reg, ACB_CONTROL);
}

static int bcm_sf2_sw_suspend(struct dsa_switch *ds)
{
	struct bcm_sf2_priv *priv = bcm_sf2_to_priv(ds);
	unsigned int port;

	bcm_sf2_intr_disable(priv);

	/* Disable all ports physically present including the IMP
	 * port, the other ones have already been disabled during
	 * bcm_sf2_sw_setup
	 */
	for (port = 0; port < ds->num_ports; port++) {
		if (dsa_is_user_port(ds, port) || dsa_is_cpu_port(ds, port))
			bcm_sf2_port_disable(ds, port);
	}

	if (!priv->wol_ports_mask)
		clk_disable_unprepare(priv->clk);

	return 0;
}

static int bcm_sf2_sw_resume(struct dsa_switch *ds)
{
	struct bcm_sf2_priv *priv = bcm_sf2_to_priv(ds);
	int ret;

	if (!priv->wol_ports_mask)
		clk_prepare_enable(priv->clk);

	ret = bcm_sf2_sw_rst(priv);
	if (ret) {
		pr_err("%s: failed to software reset switch\n", __func__);
		return ret;
	}

	bcm_sf2_crossbar_setup(priv);

	ret = bcm_sf2_cfp_resume(ds);
	if (ret)
		return ret;

	if (priv->hw_params.num_gphy == 1)
		bcm_sf2_gphy_enable_set(ds, true);

	ds->ops->setup(ds);

	return 0;
}

static void bcm_sf2_sw_get_wol(struct dsa_switch *ds, int port,
			       struct ethtool_wolinfo *wol)
{
	struct net_device *p = dsa_port_to_conduit(dsa_to_port(ds, port));
	struct bcm_sf2_priv *priv = bcm_sf2_to_priv(ds);
	struct ethtool_wolinfo pwol = { };

	/* Get the parent device WoL settings */
	if (p->ethtool_ops->get_wol)
		p->ethtool_ops->get_wol(p, &pwol);

	/* Advertise the parent device supported settings */
	wol->supported = pwol.supported;
	memset(&wol->sopass, 0, sizeof(wol->sopass));

	if (pwol.wolopts & WAKE_MAGICSECURE)
		memcpy(&wol->sopass, pwol.sopass, sizeof(wol->sopass));

	if (priv->wol_ports_mask & (1 << port))
		wol->wolopts = pwol.wolopts;
	else
		wol->wolopts = 0;
}

static int bcm_sf2_sw_set_wol(struct dsa_switch *ds, int port,
			      struct ethtool_wolinfo *wol)
{
	struct net_device *p = dsa_port_to_conduit(dsa_to_port(ds, port));
	struct bcm_sf2_priv *priv = bcm_sf2_to_priv(ds);
	s8 cpu_port = dsa_to_port(ds, port)->cpu_dp->index;
	struct ethtool_wolinfo pwol =  { };

	if (p->ethtool_ops->get_wol)
		p->ethtool_ops->get_wol(p, &pwol);
	if (wol->wolopts & ~pwol.supported)
		return -EINVAL;

	if (wol->wolopts)
		priv->wol_ports_mask |= (1 << port);
	else
		priv->wol_ports_mask &= ~(1 << port);

	/* If we have at least one port enabled, make sure the CPU port
	 * is also enabled. If the CPU port is the last one enabled, we disable
	 * it since this configuration does not make sense.
	 */
	if (priv->wol_ports_mask && priv->wol_ports_mask != (1 << cpu_port))
		priv->wol_ports_mask |= (1 << cpu_port);
	else
		priv->wol_ports_mask &= ~(1 << cpu_port);

	return p->ethtool_ops->set_wol(p, wol);
}

static int bcm_sf2_sw_setup(struct dsa_switch *ds)
{
	struct bcm_sf2_priv *priv = bcm_sf2_to_priv(ds);
	unsigned int port;

	/* Enable all valid ports and disable those unused */
	for (port = 0; port < priv->hw_params.num_ports; port++) {
		/* IMP port receives special treatment */
		if (dsa_is_user_port(ds, port))
			bcm_sf2_port_setup(ds, port, NULL);
		else if (dsa_is_cpu_port(ds, port))
			bcm_sf2_imp_setup(ds, port);
		else
			bcm_sf2_port_disable(ds, port);
	}

	b53_configure_vlan(ds);
	bcm_sf2_enable_acb(ds);

	return b53_setup_devlink_resources(ds);
}

static void bcm_sf2_sw_teardown(struct dsa_switch *ds)
{
	dsa_devlink_resources_unregister(ds);
}

/* The SWITCH_CORE register space is managed by b53 but operates on a page +
 * register basis so we need to translate that into an address that the
 * bus-glue understands.
 */
#define SF2_PAGE_REG_MKADDR(page, reg)	((page) << 10 | (reg) << 2)

static int bcm_sf2_core_read8(struct b53_device *dev, u8 page, u8 reg,
			      u8 *val)
{
	struct bcm_sf2_priv *priv = dev->priv;

	*val = core_readl(priv, SF2_PAGE_REG_MKADDR(page, reg));

	return 0;
}

static int bcm_sf2_core_read16(struct b53_device *dev, u8 page, u8 reg,
			       u16 *val)
{
	struct bcm_sf2_priv *priv = dev->priv;

	*val = core_readl(priv, SF2_PAGE_REG_MKADDR(page, reg));

	return 0;
}

static int bcm_sf2_core_read32(struct b53_device *dev, u8 page, u8 reg,
			       u32 *val)
{
	struct bcm_sf2_priv *priv = dev->priv;

	*val = core_readl(priv, SF2_PAGE_REG_MKADDR(page, reg));

	return 0;
}

static int bcm_sf2_core_read64(struct b53_device *dev, u8 page, u8 reg,
			       u64 *val)
{
	struct bcm_sf2_priv *priv = dev->priv;

	*val = core_readq(priv, SF2_PAGE_REG_MKADDR(page, reg));

	return 0;
}

static int bcm_sf2_core_write8(struct b53_device *dev, u8 page, u8 reg,
			       u8 value)
{
	struct bcm_sf2_priv *priv = dev->priv;

	core_writel(priv, value, SF2_PAGE_REG_MKADDR(page, reg));

	return 0;
}

static int bcm_sf2_core_write16(struct b53_device *dev, u8 page, u8 reg,
				u16 value)
{
	struct bcm_sf2_priv *priv = dev->priv;

	core_writel(priv, value, SF2_PAGE_REG_MKADDR(page, reg));

	return 0;
}

static int bcm_sf2_core_write32(struct b53_device *dev, u8 page, u8 reg,
				u32 value)
{
	struct bcm_sf2_priv *priv = dev->priv;

	core_writel(priv, value, SF2_PAGE_REG_MKADDR(page, reg));

	return 0;
}

static int bcm_sf2_core_write64(struct b53_device *dev, u8 page, u8 reg,
				u64 value)
{
	struct bcm_sf2_priv *priv = dev->priv;

	core_writeq(priv, value, SF2_PAGE_REG_MKADDR(page, reg));

	return 0;
}

static const struct b53_io_ops bcm_sf2_io_ops = {
	.read8	= bcm_sf2_core_read8,
	.read16	= bcm_sf2_core_read16,
	.read32	= bcm_sf2_core_read32,
	.read48	= bcm_sf2_core_read64,
	.read64	= bcm_sf2_core_read64,
	.write8	= bcm_sf2_core_write8,
	.write16 = bcm_sf2_core_write16,
	.write32 = bcm_sf2_core_write32,
	.write48 = bcm_sf2_core_write64,
	.write64 = bcm_sf2_core_write64,
};

static void bcm_sf2_sw_get_strings(struct dsa_switch *ds, int port,
				   u32 stringset, uint8_t *data)
{
	int cnt = b53_get_sset_count(ds, port, stringset);

	b53_get_strings(ds, port, stringset, data);
	bcm_sf2_cfp_get_strings(ds, port, stringset,
				data + cnt * ETH_GSTRING_LEN);
}

static void bcm_sf2_sw_get_ethtool_stats(struct dsa_switch *ds, int port,
					 uint64_t *data)
{
	int cnt = b53_get_sset_count(ds, port, ETH_SS_STATS);

	b53_get_ethtool_stats(ds, port, data);
	bcm_sf2_cfp_get_ethtool_stats(ds, port, data + cnt);
}

static int bcm_sf2_sw_get_sset_count(struct dsa_switch *ds, int port,
				     int sset)
{
	int cnt = b53_get_sset_count(ds, port, sset);

	if (cnt < 0)
		return cnt;

	cnt += bcm_sf2_cfp_get_sset_count(ds, port, sset);

	return cnt;
}

static const struct phylink_mac_ops bcm_sf2_phylink_mac_ops = {
	.mac_config	= bcm_sf2_sw_mac_config,
	.mac_link_down	= bcm_sf2_sw_mac_link_down,
	.mac_link_up	= bcm_sf2_sw_mac_link_up,
};

static const struct dsa_switch_ops bcm_sf2_ops = {
	.get_tag_protocol	= b53_get_tag_protocol,
	.setup			= bcm_sf2_sw_setup,
	.teardown		= bcm_sf2_sw_teardown,
	.get_strings		= bcm_sf2_sw_get_strings,
	.get_ethtool_stats	= bcm_sf2_sw_get_ethtool_stats,
	.get_sset_count		= bcm_sf2_sw_get_sset_count,
	.get_ethtool_phy_stats	= b53_get_ethtool_phy_stats,
	.get_phy_flags		= bcm_sf2_sw_get_phy_flags,
	.phylink_get_caps	= bcm_sf2_sw_get_caps,
	.phylink_fixed_state	= bcm_sf2_sw_fixed_state,
	.suspend		= bcm_sf2_sw_suspend,
	.resume			= bcm_sf2_sw_resume,
	.get_wol		= bcm_sf2_sw_get_wol,
	.set_wol		= bcm_sf2_sw_set_wol,
	.port_enable		= bcm_sf2_port_setup,
	.port_disable		= bcm_sf2_port_disable,
	.get_mac_eee		= b53_get_mac_eee,
	.set_mac_eee		= b53_set_mac_eee,
	.port_bridge_join	= b53_br_join,
	.port_bridge_leave	= b53_br_leave,
	.port_pre_bridge_flags	= b53_br_flags_pre,
	.port_bridge_flags	= b53_br_flags,
	.port_stp_state_set	= b53_br_set_stp_state,
	.port_fast_age		= b53_br_fast_age,
	.port_vlan_filtering	= b53_vlan_filtering,
	.port_vlan_add		= b53_vlan_add,
	.port_vlan_del		= b53_vlan_del,
	.port_fdb_dump		= b53_fdb_dump,
	.port_fdb_add		= b53_fdb_add,
	.port_fdb_del		= b53_fdb_del,
	.get_rxnfc		= bcm_sf2_get_rxnfc,
	.set_rxnfc		= bcm_sf2_set_rxnfc,
	.port_mirror_add	= b53_mirror_add,
	.port_mirror_del	= b53_mirror_del,
	.port_mdb_add		= b53_mdb_add,
	.port_mdb_del		= b53_mdb_del,
};

struct bcm_sf2_of_data {
	u32 type;
	const u16 *reg_offsets;
	unsigned int core_reg_align;
	unsigned int num_cfp_rules;
	unsigned int num_crossbar_int_ports;
};

static const u16 bcm_sf2_4908_reg_offsets[] = {
	[REG_SWITCH_CNTRL]	= 0x00,
	[REG_SWITCH_STATUS]	= 0x04,
	[REG_DIR_DATA_WRITE]	= 0x08,
	[REG_DIR_DATA_READ]	= 0x0c,
	[REG_SWITCH_REVISION]	= 0x10,
	[REG_PHY_REVISION]	= 0x14,
	[REG_SPHY_CNTRL]	= 0x24,
	[REG_CROSSBAR]		= 0xc8,
	[REG_RGMII_11_CNTRL]	= 0x014c,
	[REG_LED_0_CNTRL]		= 0x40,
	[REG_LED_1_CNTRL]		= 0x4c,
	[REG_LED_2_CNTRL]		= 0x58,
	[REG_LED_3_CNTRL]		= 0x64,
	[REG_LED_4_CNTRL]		= 0x88,
	[REG_LED_5_CNTRL]		= 0xa0,
	[REG_LED_AGGREGATE_CTRL]	= 0xb8,

};

static const struct bcm_sf2_of_data bcm_sf2_4908_data = {
	.type		= BCM4908_DEVICE_ID,
	.core_reg_align	= 0,
	.reg_offsets	= bcm_sf2_4908_reg_offsets,
	.num_cfp_rules	= 256,
	.num_crossbar_int_ports = 2,
};

/* Register offsets for the SWITCH_REG_* block */
static const u16 bcm_sf2_7445_reg_offsets[] = {
	[REG_SWITCH_CNTRL]	= 0x00,
	[REG_SWITCH_STATUS]	= 0x04,
	[REG_DIR_DATA_WRITE]	= 0x08,
	[REG_DIR_DATA_READ]	= 0x0C,
	[REG_SWITCH_REVISION]	= 0x18,
	[REG_PHY_REVISION]	= 0x1C,
	[REG_SPHY_CNTRL]	= 0x2C,
	[REG_RGMII_0_CNTRL]	= 0x34,
	[REG_RGMII_1_CNTRL]	= 0x40,
	[REG_RGMII_2_CNTRL]	= 0x4c,
	[REG_LED_0_CNTRL]	= 0x90,
	[REG_LED_1_CNTRL]	= 0x94,
	[REG_LED_2_CNTRL]	= 0x98,
};

static const struct bcm_sf2_of_data bcm_sf2_7445_data = {
	.type		= BCM7445_DEVICE_ID,
	.core_reg_align	= 0,
	.reg_offsets	= bcm_sf2_7445_reg_offsets,
	.num_cfp_rules	= 256,
};

static const u16 bcm_sf2_7278_reg_offsets[] = {
	[REG_SWITCH_CNTRL]	= 0x00,
	[REG_SWITCH_STATUS]	= 0x04,
	[REG_DIR_DATA_WRITE]	= 0x08,
	[REG_DIR_DATA_READ]	= 0x0c,
	[REG_SWITCH_REVISION]	= 0x10,
	[REG_PHY_REVISION]	= 0x14,
	[REG_SPHY_CNTRL]	= 0x24,
	[REG_RGMII_0_CNTRL]	= 0xe0,
	[REG_RGMII_1_CNTRL]	= 0xec,
	[REG_RGMII_2_CNTRL]	= 0xf8,
	[REG_LED_0_CNTRL]	= 0x40,
	[REG_LED_1_CNTRL]	= 0x4c,
	[REG_LED_2_CNTRL]	= 0x58,
};

static const struct bcm_sf2_of_data bcm_sf2_7278_data = {
	.type		= BCM7278_DEVICE_ID,
	.core_reg_align	= 1,
	.reg_offsets	= bcm_sf2_7278_reg_offsets,
	.num_cfp_rules	= 128,
};

static const struct of_device_id bcm_sf2_of_match[] = {
	{ .compatible = "brcm,bcm4908-switch",
	  .data = &bcm_sf2_4908_data
	},
	{ .compatible = "brcm,bcm7445-switch-v4.0",
	  .data = &bcm_sf2_7445_data
	},
	{ .compatible = "brcm,bcm7278-switch-v4.0",
	  .data = &bcm_sf2_7278_data
	},
	{ .compatible = "brcm,bcm7278-switch-v4.8",
	  .data = &bcm_sf2_7278_data
	},
	{ /* sentinel */ },
};
MODULE_DEVICE_TABLE(of, bcm_sf2_of_match);

static int bcm_sf2_sw_probe(struct platform_device *pdev)
{
	const char *reg_names[BCM_SF2_REGS_NUM] = BCM_SF2_REGS_NAME;
	struct device_node *dn = pdev->dev.of_node;
	const struct of_device_id *of_id = NULL;
	const struct bcm_sf2_of_data *data;
	struct b53_platform_data *pdata;
	struct dsa_switch_ops *ops;
	struct device_node *ports;
	struct bcm_sf2_priv *priv;
	struct b53_device *dev;
	struct dsa_switch *ds;
	void __iomem **base;
	unsigned int i;
	u32 reg, rev;
	int ret;

	priv = devm_kzalloc(&pdev->dev, sizeof(*priv), GFP_KERNEL);
	if (!priv)
		return -ENOMEM;

	ops = devm_kzalloc(&pdev->dev, sizeof(*ops), GFP_KERNEL);
	if (!ops)
		return -ENOMEM;

	dev = b53_switch_alloc(&pdev->dev, &bcm_sf2_io_ops, priv);
	if (!dev)
		return -ENOMEM;

	pdata = devm_kzalloc(&pdev->dev, sizeof(*pdata), GFP_KERNEL);
	if (!pdata)
		return -ENOMEM;

	of_id = of_match_node(bcm_sf2_of_match, dn);
	if (!of_id || !of_id->data)
		return -EINVAL;

	data = of_id->data;

	/* Set SWITCH_REG register offsets and SWITCH_CORE align factor */
	priv->type = data->type;
	priv->reg_offsets = data->reg_offsets;
	priv->core_reg_align = data->core_reg_align;
	priv->num_cfp_rules = data->num_cfp_rules;
	priv->num_crossbar_int_ports = data->num_crossbar_int_ports;

	priv->rcdev = devm_reset_control_get_optional_exclusive(&pdev->dev,
								"switch");
	if (IS_ERR(priv->rcdev))
		return PTR_ERR(priv->rcdev);

	/* Auto-detection using standard registers will not work, so
	 * provide an indication of what kind of device we are for
	 * b53_common to work with
	 */
	pdata->chip_id = priv->type;
	dev->pdata = pdata;

	priv->dev = dev;
	ds = dev->ds;
	ds->ops = &bcm_sf2_ops;
	ds->phylink_mac_ops = &bcm_sf2_phylink_mac_ops;

	/* Advertise the 8 egress queues */
	ds->num_tx_queues = SF2_NUM_EGRESS_QUEUES;

	dev_set_drvdata(&pdev->dev, priv);

	spin_lock_init(&priv->indir_lock);
	mutex_init(&priv->cfp.lock);
	INIT_LIST_HEAD(&priv->cfp.rules_list);

	/* CFP rule #0 cannot be used for specific classifications, flag it as
	 * permanently used
	 */
	set_bit(0, priv->cfp.used);
	set_bit(0, priv->cfp.unique);

	/* Balance of_node_put() done by of_find_node_by_name() */
	of_node_get(dn);
	ports = of_find_node_by_name(dn, "ports");
	if (ports) {
		bcm_sf2_identify_ports(priv, ports);
		of_node_put(ports);
	}

	priv->irq0 = irq_of_parse_and_map(dn, 0);
	priv->irq1 = irq_of_parse_and_map(dn, 1);

	base = &priv->core;
	for (i = 0; i < BCM_SF2_REGS_NUM; i++) {
		*base = devm_platform_ioremap_resource(pdev, i);
		if (IS_ERR(*base)) {
			pr_err("unable to find register: %s\n", reg_names[i]);
			return PTR_ERR(*base);
		}
		base++;
	}

	priv->clk = devm_clk_get_optional(&pdev->dev, "sw_switch");
	if (IS_ERR(priv->clk))
		return PTR_ERR(priv->clk);

	ret = clk_prepare_enable(priv->clk);
	if (ret)
		return ret;

	priv->clk_mdiv = devm_clk_get_optional(&pdev->dev, "sw_switch_mdiv");
	if (IS_ERR(priv->clk_mdiv)) {
		ret = PTR_ERR(priv->clk_mdiv);
		goto out_clk;
	}

	ret = clk_prepare_enable(priv->clk_mdiv);
	if (ret)
		goto out_clk;

	ret = bcm_sf2_sw_rst(priv);
	if (ret) {
		pr_err("unable to software reset switch: %d\n", ret);
		goto out_clk_mdiv;
	}

	bcm_sf2_crossbar_setup(priv);

	bcm_sf2_gphy_enable_set(priv->dev->ds, true);

	ret = bcm_sf2_mdio_register(ds);
	if (ret) {
		pr_err("failed to register MDIO bus\n");
		goto out_clk_mdiv;
	}

	bcm_sf2_gphy_enable_set(priv->dev->ds, false);

	ret = bcm_sf2_cfp_rst(priv);
	if (ret) {
		pr_err("failed to reset CFP\n");
		goto out_mdio;
	}

	/* Disable all interrupts and request them */
	bcm_sf2_intr_disable(priv);

	ret = devm_request_irq(&pdev->dev, priv->irq0, bcm_sf2_switch_0_isr, 0,
			       "switch_0", ds);
	if (ret < 0) {
		pr_err("failed to request switch_0 IRQ\n");
		goto out_mdio;
	}

	ret = devm_request_irq(&pdev->dev, priv->irq1, bcm_sf2_switch_1_isr, 0,
			       "switch_1", ds);
	if (ret < 0) {
		pr_err("failed to request switch_1 IRQ\n");
		goto out_mdio;
	}

	/* Reset the MIB counters */
	reg = core_readl(priv, CORE_GMNCFGCFG);
	reg |= RST_MIB_CNT;
	core_writel(priv, reg, CORE_GMNCFGCFG);
	reg &= ~RST_MIB_CNT;
	core_writel(priv, reg, CORE_GMNCFGCFG);

	/* Get the maximum number of ports for this switch */
	priv->hw_params.num_ports = core_readl(priv, CORE_IMP0_PRT_ID) + 1;
	if (priv->hw_params.num_ports > DSA_MAX_PORTS)
		priv->hw_params.num_ports = DSA_MAX_PORTS;

	/* Assume a single GPHY setup if we can't read that property */
	if (of_property_read_u32(dn, "brcm,num-gphy",
				 &priv->hw_params.num_gphy))
		priv->hw_params.num_gphy = 1;

	rev = reg_readl(priv, REG_SWITCH_REVISION);
	priv->hw_params.top_rev = (rev >> SWITCH_TOP_REV_SHIFT) &
					SWITCH_TOP_REV_MASK;
	priv->hw_params.core_rev = (rev & SF2_REV_MASK);

	rev = reg_readl(priv, REG_PHY_REVISION);
	priv->hw_params.gphy_rev = rev & PHY_REVISION_MASK;

	ret = b53_switch_register(dev);
	if (ret)
		goto out_mdio;

	dev_info(&pdev->dev,
		 "Starfighter 2 top: %x.%02x, core: %x.%02x, IRQs: %d, %d\n",
		 priv->hw_params.top_rev >> 8, priv->hw_params.top_rev & 0xff,
		 priv->hw_params.core_rev >> 8, priv->hw_params.core_rev & 0xff,
		 priv->irq0, priv->irq1);

	return 0;

out_mdio:
	bcm_sf2_mdio_unregister(priv);
out_clk_mdiv:
	clk_disable_unprepare(priv->clk_mdiv);
out_clk:
	clk_disable_unprepare(priv->clk);
	return ret;
}

static void bcm_sf2_sw_remove(struct platform_device *pdev)
{
	struct bcm_sf2_priv *priv = platform_get_drvdata(pdev);

	if (!priv)
		return;

	priv->wol_ports_mask = 0;
	/* Disable interrupts */
	bcm_sf2_intr_disable(priv);
	dsa_unregister_switch(priv->dev->ds);
	bcm_sf2_cfp_exit(priv->dev->ds);
	bcm_sf2_mdio_unregister(priv);
	clk_disable_unprepare(priv->clk_mdiv);
	clk_disable_unprepare(priv->clk);
	if (priv->type == BCM7278_DEVICE_ID)
		reset_control_assert(priv->rcdev);
}

static void bcm_sf2_sw_shutdown(struct platform_device *pdev)
{
	struct bcm_sf2_priv *priv = platform_get_drvdata(pdev);

	if (!priv)
		return;

	/* For a kernel about to be kexec'd we want to keep the GPHY on for a
	 * successful MDIO bus scan to occur. If we did turn off the GPHY
	 * before (e.g: port_disable), this will also power it back on.
	 *
	 * Do not rely on kexec_in_progress, just power the PHY on.
	 */
	if (priv->hw_params.num_gphy == 1)
		bcm_sf2_gphy_enable_set(priv->dev->ds, true);

	dsa_switch_shutdown(priv->dev->ds);

	platform_set_drvdata(pdev, NULL);
}

#ifdef CONFIG_PM_SLEEP
static int bcm_sf2_suspend(struct device *dev)
{
	struct bcm_sf2_priv *priv = dev_get_drvdata(dev);

	return dsa_switch_suspend(priv->dev->ds);
}

static int bcm_sf2_resume(struct device *dev)
{
	struct bcm_sf2_priv *priv = dev_get_drvdata(dev);

	return dsa_switch_resume(priv->dev->ds);
}
#endif /* CONFIG_PM_SLEEP */

static SIMPLE_DEV_PM_OPS(bcm_sf2_pm_ops,
			 bcm_sf2_suspend, bcm_sf2_resume);


static struct platform_driver bcm_sf2_driver = {
	.probe	= bcm_sf2_sw_probe,
	.remove_new = bcm_sf2_sw_remove,
	.shutdown = bcm_sf2_sw_shutdown,
	.driver = {
		.name = "brcm-sf2",
		.of_match_table = bcm_sf2_of_match,
		.pm = &bcm_sf2_pm_ops,
	},
};
module_platform_driver(bcm_sf2_driver);

MODULE_AUTHOR("Broadcom Corporation");
MODULE_DESCRIPTION("Driver for Broadcom Starfighter 2 ethernet switch chip");
MODULE_LICENSE("GPL");
MODULE_ALIAS("platform:brcm-sf2");<|MERGE_RESOLUTION|>--- conflicted
+++ resolved
@@ -621,15 +621,8 @@
 		goto err_of_node_put;
 	}
 
-<<<<<<< HEAD
-	priv->master_mii_dn = dn;
-
-	priv->slave_mii_bus = mdiobus_alloc();
-	if (!priv->slave_mii_bus) {
-=======
 	priv->user_mii_bus = mdiobus_alloc();
 	if (!priv->user_mii_bus) {
->>>>>>> 2d5404ca
 		err = -ENOMEM;
 		goto err_put_master_mii_bus_dev;
 	}
@@ -688,16 +681,6 @@
 		}
 	}
 
-<<<<<<< HEAD
-	err = mdiobus_register(priv->slave_mii_bus);
-	if (err && dn)
-		goto err_free_slave_mii_bus;
-
-	return 0;
-
-err_free_slave_mii_bus:
-	mdiobus_free(priv->slave_mii_bus);
-=======
 	err = mdiobus_register(priv->user_mii_bus);
 	if (err)
 		goto err_free_user_mii_bus;
@@ -708,7 +691,6 @@
 
 err_free_user_mii_bus:
 	mdiobus_free(priv->user_mii_bus);
->>>>>>> 2d5404ca
 err_put_master_mii_bus_dev:
 	put_device(&priv->master_mii_bus->dev);
 err_of_node_put:
@@ -718,16 +700,9 @@
 
 static void bcm_sf2_mdio_unregister(struct bcm_sf2_priv *priv)
 {
-<<<<<<< HEAD
-	mdiobus_unregister(priv->slave_mii_bus);
-	mdiobus_free(priv->slave_mii_bus);
-	put_device(&priv->master_mii_bus->dev);
-	of_node_put(priv->master_mii_dn);
-=======
 	mdiobus_unregister(priv->user_mii_bus);
 	mdiobus_free(priv->user_mii_bus);
 	put_device(&priv->master_mii_bus->dev);
->>>>>>> 2d5404ca
 }
 
 static u32 bcm_sf2_sw_get_phy_flags(struct dsa_switch *ds, int port)
