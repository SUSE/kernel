--- conflicted
+++ resolved
@@ -57,13 +57,6 @@
 
 	if (dev)
 		ksz_switch_remove(dev);
-<<<<<<< HEAD
-
-	i2c_set_clientdata(i2c, NULL);
-
-	return 0;
-=======
->>>>>>> eb3cdb58
 }
 
 static void ksz9477_i2c_shutdown(struct i2c_client *i2c)
@@ -73,13 +66,8 @@
 	if (!dev)
 		return;
 
-<<<<<<< HEAD
-	if (dev->dev_ops->shutdown)
-		dev->dev_ops->shutdown(dev);
-=======
 	if (dev->dev_ops->reset)
 		dev->dev_ops->reset(dev);
->>>>>>> eb3cdb58
 
 	dsa_switch_shutdown(dev->ds);
 
