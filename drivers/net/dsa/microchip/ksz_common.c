// SPDX-License-Identifier: GPL-2.0
/*
 * Microchip switch driver main logic
 *
 * Copyright (C) 2017-2019 Microchip Technology Inc.
 */

#include <linux/delay.h>
#include <linux/dsa/ksz_common.h>
#include <linux/export.h>
#include <linux/gpio/consumer.h>
#include <linux/kernel.h>
#include <linux/module.h>
#include <linux/platform_data/microchip-ksz.h>
#include <linux/phy.h>
#include <linux/etherdevice.h>
#include <linux/if_bridge.h>
#include <linux/if_vlan.h>
#include <linux/irq.h>
#include <linux/irqdomain.h>
#include <linux/of_mdio.h>
#include <linux/of_device.h>
#include <linux/of_net.h>
#include <linux/micrel_phy.h>
#include <net/dsa.h>
#include <net/pkt_cls.h>
#include <net/switchdev.h>

#include "ksz_common.h"
#include "ksz_ptp.h"
#include "ksz8.h"
#include "ksz9477.h"
#include "lan937x.h"

#define MIB_COUNTER_NUM 0x20

struct ksz_stats_raw {
	u64 rx_hi;
	u64 rx_undersize;
	u64 rx_fragments;
	u64 rx_oversize;
	u64 rx_jabbers;
	u64 rx_symbol_err;
	u64 rx_crc_err;
	u64 rx_align_err;
	u64 rx_mac_ctrl;
	u64 rx_pause;
	u64 rx_bcast;
	u64 rx_mcast;
	u64 rx_ucast;
	u64 rx_64_or_less;
	u64 rx_65_127;
	u64 rx_128_255;
	u64 rx_256_511;
	u64 rx_512_1023;
	u64 rx_1024_1522;
	u64 rx_1523_2000;
	u64 rx_2001;
	u64 tx_hi;
	u64 tx_late_col;
	u64 tx_pause;
	u64 tx_bcast;
	u64 tx_mcast;
	u64 tx_ucast;
	u64 tx_deferred;
	u64 tx_total_col;
	u64 tx_exc_col;
	u64 tx_single_col;
	u64 tx_mult_col;
	u64 rx_total;
	u64 tx_total;
	u64 rx_discards;
	u64 tx_discards;
};

struct ksz88xx_stats_raw {
	u64 rx;
	u64 rx_hi;
	u64 rx_undersize;
	u64 rx_fragments;
	u64 rx_oversize;
	u64 rx_jabbers;
	u64 rx_symbol_err;
	u64 rx_crc_err;
	u64 rx_align_err;
	u64 rx_mac_ctrl;
	u64 rx_pause;
	u64 rx_bcast;
	u64 rx_mcast;
	u64 rx_ucast;
	u64 rx_64_or_less;
	u64 rx_65_127;
	u64 rx_128_255;
	u64 rx_256_511;
	u64 rx_512_1023;
	u64 rx_1024_1522;
	u64 tx;
	u64 tx_hi;
	u64 tx_late_col;
	u64 tx_pause;
	u64 tx_bcast;
	u64 tx_mcast;
	u64 tx_ucast;
	u64 tx_deferred;
	u64 tx_total_col;
	u64 tx_exc_col;
	u64 tx_single_col;
	u64 tx_mult_col;
	u64 rx_discards;
	u64 tx_discards;
};

static const struct ksz_mib_names ksz88xx_mib_names[] = {
	{ 0x00, "rx" },
	{ 0x01, "rx_hi" },
	{ 0x02, "rx_undersize" },
	{ 0x03, "rx_fragments" },
	{ 0x04, "rx_oversize" },
	{ 0x05, "rx_jabbers" },
	{ 0x06, "rx_symbol_err" },
	{ 0x07, "rx_crc_err" },
	{ 0x08, "rx_align_err" },
	{ 0x09, "rx_mac_ctrl" },
	{ 0x0a, "rx_pause" },
	{ 0x0b, "rx_bcast" },
	{ 0x0c, "rx_mcast" },
	{ 0x0d, "rx_ucast" },
	{ 0x0e, "rx_64_or_less" },
	{ 0x0f, "rx_65_127" },
	{ 0x10, "rx_128_255" },
	{ 0x11, "rx_256_511" },
	{ 0x12, "rx_512_1023" },
	{ 0x13, "rx_1024_1522" },
	{ 0x14, "tx" },
	{ 0x15, "tx_hi" },
	{ 0x16, "tx_late_col" },
	{ 0x17, "tx_pause" },
	{ 0x18, "tx_bcast" },
	{ 0x19, "tx_mcast" },
	{ 0x1a, "tx_ucast" },
	{ 0x1b, "tx_deferred" },
	{ 0x1c, "tx_total_col" },
	{ 0x1d, "tx_exc_col" },
	{ 0x1e, "tx_single_col" },
	{ 0x1f, "tx_mult_col" },
	{ 0x100, "rx_discards" },
	{ 0x101, "tx_discards" },
};

static const struct ksz_mib_names ksz9477_mib_names[] = {
	{ 0x00, "rx_hi" },
	{ 0x01, "rx_undersize" },
	{ 0x02, "rx_fragments" },
	{ 0x03, "rx_oversize" },
	{ 0x04, "rx_jabbers" },
	{ 0x05, "rx_symbol_err" },
	{ 0x06, "rx_crc_err" },
	{ 0x07, "rx_align_err" },
	{ 0x08, "rx_mac_ctrl" },
	{ 0x09, "rx_pause" },
	{ 0x0A, "rx_bcast" },
	{ 0x0B, "rx_mcast" },
	{ 0x0C, "rx_ucast" },
	{ 0x0D, "rx_64_or_less" },
	{ 0x0E, "rx_65_127" },
	{ 0x0F, "rx_128_255" },
	{ 0x10, "rx_256_511" },
	{ 0x11, "rx_512_1023" },
	{ 0x12, "rx_1024_1522" },
	{ 0x13, "rx_1523_2000" },
	{ 0x14, "rx_2001" },
	{ 0x15, "tx_hi" },
	{ 0x16, "tx_late_col" },
	{ 0x17, "tx_pause" },
	{ 0x18, "tx_bcast" },
	{ 0x19, "tx_mcast" },
	{ 0x1A, "tx_ucast" },
	{ 0x1B, "tx_deferred" },
	{ 0x1C, "tx_total_col" },
	{ 0x1D, "tx_exc_col" },
	{ 0x1E, "tx_single_col" },
	{ 0x1F, "tx_mult_col" },
	{ 0x80, "rx_total" },
	{ 0x81, "tx_total" },
	{ 0x82, "rx_discards" },
	{ 0x83, "tx_discards" },
};

static const struct ksz_dev_ops ksz8_dev_ops = {
	.setup = ksz8_setup,
	.get_port_addr = ksz8_get_port_addr,
	.cfg_port_member = ksz8_cfg_port_member,
	.flush_dyn_mac_table = ksz8_flush_dyn_mac_table,
	.port_setup = ksz8_port_setup,
	.r_phy = ksz8_r_phy,
	.w_phy = ksz8_w_phy,
	.r_mib_cnt = ksz8_r_mib_cnt,
	.r_mib_pkt = ksz8_r_mib_pkt,
	.r_mib_stat64 = ksz88xx_r_mib_stats64,
	.freeze_mib = ksz8_freeze_mib,
	.port_init_cnt = ksz8_port_init_cnt,
	.fdb_dump = ksz8_fdb_dump,
	.fdb_add = ksz8_fdb_add,
	.fdb_del = ksz8_fdb_del,
	.mdb_add = ksz8_mdb_add,
	.mdb_del = ksz8_mdb_del,
	.vlan_filtering = ksz8_port_vlan_filtering,
	.vlan_add = ksz8_port_vlan_add,
	.vlan_del = ksz8_port_vlan_del,
	.mirror_add = ksz8_port_mirror_add,
	.mirror_del = ksz8_port_mirror_del,
	.get_caps = ksz8_get_caps,
	.config_cpu_port = ksz8_config_cpu_port,
	.enable_stp_addr = ksz8_enable_stp_addr,
	.reset = ksz8_reset_switch,
	.init = ksz8_switch_init,
	.exit = ksz8_switch_exit,
	.change_mtu = ksz8_change_mtu,
};

static void ksz9477_phylink_mac_link_up(struct ksz_device *dev, int port,
					unsigned int mode,
					phy_interface_t interface,
					struct phy_device *phydev, int speed,
					int duplex, bool tx_pause,
					bool rx_pause);

static const struct ksz_dev_ops ksz9477_dev_ops = {
	.setup = ksz9477_setup,
	.get_port_addr = ksz9477_get_port_addr,
	.cfg_port_member = ksz9477_cfg_port_member,
	.flush_dyn_mac_table = ksz9477_flush_dyn_mac_table,
	.port_setup = ksz9477_port_setup,
	.set_ageing_time = ksz9477_set_ageing_time,
	.r_phy = ksz9477_r_phy,
	.w_phy = ksz9477_w_phy,
	.r_mib_cnt = ksz9477_r_mib_cnt,
	.r_mib_pkt = ksz9477_r_mib_pkt,
	.r_mib_stat64 = ksz_r_mib_stats64,
	.freeze_mib = ksz9477_freeze_mib,
	.port_init_cnt = ksz9477_port_init_cnt,
	.vlan_filtering = ksz9477_port_vlan_filtering,
	.vlan_add = ksz9477_port_vlan_add,
	.vlan_del = ksz9477_port_vlan_del,
	.mirror_add = ksz9477_port_mirror_add,
	.mirror_del = ksz9477_port_mirror_del,
	.get_caps = ksz9477_get_caps,
	.fdb_dump = ksz9477_fdb_dump,
	.fdb_add = ksz9477_fdb_add,
	.fdb_del = ksz9477_fdb_del,
	.mdb_add = ksz9477_mdb_add,
	.mdb_del = ksz9477_mdb_del,
	.change_mtu = ksz9477_change_mtu,
	.phylink_mac_link_up = ksz9477_phylink_mac_link_up,
	.config_cpu_port = ksz9477_config_cpu_port,
	.tc_cbs_set_cinc = ksz9477_tc_cbs_set_cinc,
	.enable_stp_addr = ksz9477_enable_stp_addr,
	.reset = ksz9477_reset_switch,
	.init = ksz9477_switch_init,
	.exit = ksz9477_switch_exit,
};

static const struct ksz_dev_ops lan937x_dev_ops = {
	.setup = lan937x_setup,
	.teardown = lan937x_teardown,
	.get_port_addr = ksz9477_get_port_addr,
	.cfg_port_member = ksz9477_cfg_port_member,
	.flush_dyn_mac_table = ksz9477_flush_dyn_mac_table,
	.port_setup = lan937x_port_setup,
	.set_ageing_time = lan937x_set_ageing_time,
	.r_phy = lan937x_r_phy,
	.w_phy = lan937x_w_phy,
	.r_mib_cnt = ksz9477_r_mib_cnt,
	.r_mib_pkt = ksz9477_r_mib_pkt,
	.r_mib_stat64 = ksz_r_mib_stats64,
	.freeze_mib = ksz9477_freeze_mib,
	.port_init_cnt = ksz9477_port_init_cnt,
	.vlan_filtering = ksz9477_port_vlan_filtering,
	.vlan_add = ksz9477_port_vlan_add,
	.vlan_del = ksz9477_port_vlan_del,
	.mirror_add = ksz9477_port_mirror_add,
	.mirror_del = ksz9477_port_mirror_del,
	.get_caps = lan937x_phylink_get_caps,
	.setup_rgmii_delay = lan937x_setup_rgmii_delay,
	.fdb_dump = ksz9477_fdb_dump,
	.fdb_add = ksz9477_fdb_add,
	.fdb_del = ksz9477_fdb_del,
	.mdb_add = ksz9477_mdb_add,
	.mdb_del = ksz9477_mdb_del,
	.change_mtu = lan937x_change_mtu,
	.phylink_mac_link_up = ksz9477_phylink_mac_link_up,
	.config_cpu_port = lan937x_config_cpu_port,
	.tc_cbs_set_cinc = lan937x_tc_cbs_set_cinc,
	.enable_stp_addr = ksz9477_enable_stp_addr,
	.reset = lan937x_reset_switch,
	.init = lan937x_switch_init,
	.exit = lan937x_switch_exit,
};

static const u16 ksz8795_regs[] = {
	[REG_IND_CTRL_0]		= 0x6E,
	[REG_IND_DATA_8]		= 0x70,
	[REG_IND_DATA_CHECK]		= 0x72,
	[REG_IND_DATA_HI]		= 0x71,
	[REG_IND_DATA_LO]		= 0x75,
	[REG_IND_MIB_CHECK]		= 0x74,
	[REG_IND_BYTE]			= 0xA0,
	[P_FORCE_CTRL]			= 0x0C,
	[P_LINK_STATUS]			= 0x0E,
	[P_LOCAL_CTRL]			= 0x07,
	[P_NEG_RESTART_CTRL]		= 0x0D,
	[P_REMOTE_STATUS]		= 0x08,
	[P_SPEED_STATUS]		= 0x09,
	[S_TAIL_TAG_CTRL]		= 0x0C,
	[P_STP_CTRL]			= 0x02,
	[S_START_CTRL]			= 0x01,
	[S_BROADCAST_CTRL]		= 0x06,
	[S_MULTICAST_CTRL]		= 0x04,
	[P_XMII_CTRL_0]			= 0x06,
	[P_XMII_CTRL_1]			= 0x06,
};

static const u32 ksz8795_masks[] = {
	[PORT_802_1P_REMAPPING]		= BIT(7),
	[SW_TAIL_TAG_ENABLE]		= BIT(1),
	[MIB_COUNTER_OVERFLOW]		= BIT(6),
	[MIB_COUNTER_VALID]		= BIT(5),
	[VLAN_TABLE_FID]		= GENMASK(6, 0),
	[VLAN_TABLE_MEMBERSHIP]		= GENMASK(11, 7),
	[VLAN_TABLE_VALID]		= BIT(12),
	[STATIC_MAC_TABLE_VALID]	= BIT(21),
	[STATIC_MAC_TABLE_USE_FID]	= BIT(23),
	[STATIC_MAC_TABLE_FID]		= GENMASK(30, 24),
	[STATIC_MAC_TABLE_OVERRIDE]	= BIT(22),
	[STATIC_MAC_TABLE_FWD_PORTS]	= GENMASK(20, 16),
	[DYNAMIC_MAC_TABLE_ENTRIES_H]	= GENMASK(6, 0),
	[DYNAMIC_MAC_TABLE_MAC_EMPTY]	= BIT(7),
	[DYNAMIC_MAC_TABLE_NOT_READY]	= BIT(7),
	[DYNAMIC_MAC_TABLE_ENTRIES]	= GENMASK(31, 29),
	[DYNAMIC_MAC_TABLE_FID]		= GENMASK(22, 16),
	[DYNAMIC_MAC_TABLE_SRC_PORT]	= GENMASK(26, 24),
	[DYNAMIC_MAC_TABLE_TIMESTAMP]	= GENMASK(28, 27),
	[P_MII_TX_FLOW_CTRL]		= BIT(5),
	[P_MII_RX_FLOW_CTRL]		= BIT(5),
};

static const u8 ksz8795_xmii_ctrl0[] = {
	[P_MII_100MBIT]			= 0,
	[P_MII_10MBIT]			= 1,
	[P_MII_FULL_DUPLEX]		= 0,
	[P_MII_HALF_DUPLEX]		= 1,
};

static const u8 ksz8795_xmii_ctrl1[] = {
	[P_RGMII_SEL]			= 3,
	[P_GMII_SEL]			= 2,
	[P_RMII_SEL]			= 1,
	[P_MII_SEL]			= 0,
	[P_GMII_1GBIT]			= 1,
	[P_GMII_NOT_1GBIT]		= 0,
};

static const u8 ksz8795_shifts[] = {
	[VLAN_TABLE_MEMBERSHIP_S]	= 7,
	[VLAN_TABLE]			= 16,
	[STATIC_MAC_FWD_PORTS]		= 16,
	[STATIC_MAC_FID]		= 24,
	[DYNAMIC_MAC_ENTRIES_H]		= 3,
	[DYNAMIC_MAC_ENTRIES]		= 29,
	[DYNAMIC_MAC_FID]		= 16,
	[DYNAMIC_MAC_TIMESTAMP]		= 27,
	[DYNAMIC_MAC_SRC_PORT]		= 24,
};

static const u16 ksz8863_regs[] = {
	[REG_IND_CTRL_0]		= 0x79,
	[REG_IND_DATA_8]		= 0x7B,
	[REG_IND_DATA_CHECK]		= 0x7B,
	[REG_IND_DATA_HI]		= 0x7C,
	[REG_IND_DATA_LO]		= 0x80,
	[REG_IND_MIB_CHECK]		= 0x80,
	[P_FORCE_CTRL]			= 0x0C,
	[P_LINK_STATUS]			= 0x0E,
	[P_LOCAL_CTRL]			= 0x0C,
	[P_NEG_RESTART_CTRL]		= 0x0D,
	[P_REMOTE_STATUS]		= 0x0E,
	[P_SPEED_STATUS]		= 0x0F,
	[S_TAIL_TAG_CTRL]		= 0x03,
	[P_STP_CTRL]			= 0x02,
	[S_START_CTRL]			= 0x01,
	[S_BROADCAST_CTRL]		= 0x06,
	[S_MULTICAST_CTRL]		= 0x04,
};

static const u32 ksz8863_masks[] = {
	[PORT_802_1P_REMAPPING]		= BIT(3),
	[SW_TAIL_TAG_ENABLE]		= BIT(6),
	[MIB_COUNTER_OVERFLOW]		= BIT(7),
	[MIB_COUNTER_VALID]		= BIT(6),
	[VLAN_TABLE_FID]		= GENMASK(15, 12),
	[VLAN_TABLE_MEMBERSHIP]		= GENMASK(18, 16),
	[VLAN_TABLE_VALID]		= BIT(19),
	[STATIC_MAC_TABLE_VALID]	= BIT(19),
	[STATIC_MAC_TABLE_USE_FID]	= BIT(21),
	[STATIC_MAC_TABLE_FID]		= GENMASK(25, 22),
	[STATIC_MAC_TABLE_OVERRIDE]	= BIT(20),
	[STATIC_MAC_TABLE_FWD_PORTS]	= GENMASK(18, 16),
	[DYNAMIC_MAC_TABLE_ENTRIES_H]	= GENMASK(1, 0),
	[DYNAMIC_MAC_TABLE_MAC_EMPTY]	= BIT(2),
	[DYNAMIC_MAC_TABLE_NOT_READY]	= BIT(7),
	[DYNAMIC_MAC_TABLE_ENTRIES]	= GENMASK(31, 24),
	[DYNAMIC_MAC_TABLE_FID]		= GENMASK(19, 16),
	[DYNAMIC_MAC_TABLE_SRC_PORT]	= GENMASK(21, 20),
	[DYNAMIC_MAC_TABLE_TIMESTAMP]	= GENMASK(23, 22),
};

static u8 ksz8863_shifts[] = {
	[VLAN_TABLE_MEMBERSHIP_S]	= 16,
	[STATIC_MAC_FWD_PORTS]		= 16,
	[STATIC_MAC_FID]		= 22,
	[DYNAMIC_MAC_ENTRIES_H]		= 8,
	[DYNAMIC_MAC_ENTRIES]		= 24,
	[DYNAMIC_MAC_FID]		= 16,
	[DYNAMIC_MAC_TIMESTAMP]		= 22,
	[DYNAMIC_MAC_SRC_PORT]		= 20,
};

static const u16 ksz9477_regs[] = {
	[P_STP_CTRL]			= 0x0B04,
	[S_START_CTRL]			= 0x0300,
	[S_BROADCAST_CTRL]		= 0x0332,
	[S_MULTICAST_CTRL]		= 0x0331,
	[P_XMII_CTRL_0]			= 0x0300,
	[P_XMII_CTRL_1]			= 0x0301,
};

static const u32 ksz9477_masks[] = {
	[ALU_STAT_WRITE]		= 0,
	[ALU_STAT_READ]			= 1,
	[P_MII_TX_FLOW_CTRL]		= BIT(5),
	[P_MII_RX_FLOW_CTRL]		= BIT(3),
};

static const u8 ksz9477_shifts[] = {
	[ALU_STAT_INDEX]		= 16,
};

static const u8 ksz9477_xmii_ctrl0[] = {
	[P_MII_100MBIT]			= 1,
	[P_MII_10MBIT]			= 0,
	[P_MII_FULL_DUPLEX]		= 1,
	[P_MII_HALF_DUPLEX]		= 0,
};

static const u8 ksz9477_xmii_ctrl1[] = {
	[P_RGMII_SEL]			= 0,
	[P_RMII_SEL]			= 1,
	[P_GMII_SEL]			= 2,
	[P_MII_SEL]			= 3,
	[P_GMII_1GBIT]			= 0,
	[P_GMII_NOT_1GBIT]		= 1,
};

static const u32 lan937x_masks[] = {
	[ALU_STAT_WRITE]		= 1,
	[ALU_STAT_READ]			= 2,
	[P_MII_TX_FLOW_CTRL]		= BIT(5),
	[P_MII_RX_FLOW_CTRL]		= BIT(3),
};

static const u8 lan937x_shifts[] = {
	[ALU_STAT_INDEX]		= 8,
};

static const struct regmap_range ksz8563_valid_regs[] = {
	regmap_reg_range(0x0000, 0x0003),
	regmap_reg_range(0x0006, 0x0006),
	regmap_reg_range(0x000f, 0x001f),
	regmap_reg_range(0x0100, 0x0100),
	regmap_reg_range(0x0104, 0x0107),
	regmap_reg_range(0x010d, 0x010d),
	regmap_reg_range(0x0110, 0x0113),
	regmap_reg_range(0x0120, 0x012b),
	regmap_reg_range(0x0201, 0x0201),
	regmap_reg_range(0x0210, 0x0213),
	regmap_reg_range(0x0300, 0x0300),
	regmap_reg_range(0x0302, 0x031b),
	regmap_reg_range(0x0320, 0x032b),
	regmap_reg_range(0x0330, 0x0336),
	regmap_reg_range(0x0338, 0x033e),
	regmap_reg_range(0x0340, 0x035f),
	regmap_reg_range(0x0370, 0x0370),
	regmap_reg_range(0x0378, 0x0378),
	regmap_reg_range(0x037c, 0x037d),
	regmap_reg_range(0x0390, 0x0393),
	regmap_reg_range(0x0400, 0x040e),
	regmap_reg_range(0x0410, 0x042f),
	regmap_reg_range(0x0500, 0x0519),
	regmap_reg_range(0x0520, 0x054b),
	regmap_reg_range(0x0550, 0x05b3),

	/* port 1 */
	regmap_reg_range(0x1000, 0x1001),
	regmap_reg_range(0x1004, 0x100b),
	regmap_reg_range(0x1013, 0x1013),
	regmap_reg_range(0x1017, 0x1017),
	regmap_reg_range(0x101b, 0x101b),
	regmap_reg_range(0x101f, 0x1021),
	regmap_reg_range(0x1030, 0x1030),
	regmap_reg_range(0x1100, 0x1111),
	regmap_reg_range(0x111a, 0x111d),
	regmap_reg_range(0x1122, 0x1127),
	regmap_reg_range(0x112a, 0x112b),
	regmap_reg_range(0x1136, 0x1139),
	regmap_reg_range(0x113e, 0x113f),
	regmap_reg_range(0x1400, 0x1401),
	regmap_reg_range(0x1403, 0x1403),
	regmap_reg_range(0x1410, 0x1417),
	regmap_reg_range(0x1420, 0x1423),
	regmap_reg_range(0x1500, 0x1507),
	regmap_reg_range(0x1600, 0x1612),
	regmap_reg_range(0x1800, 0x180f),
	regmap_reg_range(0x1900, 0x1907),
	regmap_reg_range(0x1914, 0x191b),
	regmap_reg_range(0x1a00, 0x1a03),
	regmap_reg_range(0x1a04, 0x1a08),
	regmap_reg_range(0x1b00, 0x1b01),
	regmap_reg_range(0x1b04, 0x1b04),
	regmap_reg_range(0x1c00, 0x1c05),
	regmap_reg_range(0x1c08, 0x1c1b),

	/* port 2 */
	regmap_reg_range(0x2000, 0x2001),
	regmap_reg_range(0x2004, 0x200b),
	regmap_reg_range(0x2013, 0x2013),
	regmap_reg_range(0x2017, 0x2017),
	regmap_reg_range(0x201b, 0x201b),
	regmap_reg_range(0x201f, 0x2021),
	regmap_reg_range(0x2030, 0x2030),
	regmap_reg_range(0x2100, 0x2111),
	regmap_reg_range(0x211a, 0x211d),
	regmap_reg_range(0x2122, 0x2127),
	regmap_reg_range(0x212a, 0x212b),
	regmap_reg_range(0x2136, 0x2139),
	regmap_reg_range(0x213e, 0x213f),
	regmap_reg_range(0x2400, 0x2401),
	regmap_reg_range(0x2403, 0x2403),
	regmap_reg_range(0x2410, 0x2417),
	regmap_reg_range(0x2420, 0x2423),
	regmap_reg_range(0x2500, 0x2507),
	regmap_reg_range(0x2600, 0x2612),
	regmap_reg_range(0x2800, 0x280f),
	regmap_reg_range(0x2900, 0x2907),
	regmap_reg_range(0x2914, 0x291b),
	regmap_reg_range(0x2a00, 0x2a03),
	regmap_reg_range(0x2a04, 0x2a08),
	regmap_reg_range(0x2b00, 0x2b01),
	regmap_reg_range(0x2b04, 0x2b04),
	regmap_reg_range(0x2c00, 0x2c05),
	regmap_reg_range(0x2c08, 0x2c1b),

	/* port 3 */
	regmap_reg_range(0x3000, 0x3001),
	regmap_reg_range(0x3004, 0x300b),
	regmap_reg_range(0x3013, 0x3013),
	regmap_reg_range(0x3017, 0x3017),
	regmap_reg_range(0x301b, 0x301b),
	regmap_reg_range(0x301f, 0x3021),
	regmap_reg_range(0x3030, 0x3030),
	regmap_reg_range(0x3300, 0x3301),
	regmap_reg_range(0x3303, 0x3303),
	regmap_reg_range(0x3400, 0x3401),
	regmap_reg_range(0x3403, 0x3403),
	regmap_reg_range(0x3410, 0x3417),
	regmap_reg_range(0x3420, 0x3423),
	regmap_reg_range(0x3500, 0x3507),
	regmap_reg_range(0x3600, 0x3612),
	regmap_reg_range(0x3800, 0x380f),
	regmap_reg_range(0x3900, 0x3907),
	regmap_reg_range(0x3914, 0x391b),
	regmap_reg_range(0x3a00, 0x3a03),
	regmap_reg_range(0x3a04, 0x3a08),
	regmap_reg_range(0x3b00, 0x3b01),
	regmap_reg_range(0x3b04, 0x3b04),
	regmap_reg_range(0x3c00, 0x3c05),
	regmap_reg_range(0x3c08, 0x3c1b),
};

static const struct regmap_access_table ksz8563_register_set = {
	.yes_ranges = ksz8563_valid_regs,
	.n_yes_ranges = ARRAY_SIZE(ksz8563_valid_regs),
};

static const struct regmap_range ksz9477_valid_regs[] = {
	regmap_reg_range(0x0000, 0x0003),
	regmap_reg_range(0x0006, 0x0006),
	regmap_reg_range(0x0010, 0x001f),
	regmap_reg_range(0x0100, 0x0100),
	regmap_reg_range(0x0103, 0x0107),
	regmap_reg_range(0x010d, 0x010d),
	regmap_reg_range(0x0110, 0x0113),
	regmap_reg_range(0x0120, 0x012b),
	regmap_reg_range(0x0201, 0x0201),
	regmap_reg_range(0x0210, 0x0213),
	regmap_reg_range(0x0300, 0x0300),
	regmap_reg_range(0x0302, 0x031b),
	regmap_reg_range(0x0320, 0x032b),
	regmap_reg_range(0x0330, 0x0336),
	regmap_reg_range(0x0338, 0x033b),
	regmap_reg_range(0x033e, 0x033e),
	regmap_reg_range(0x0340, 0x035f),
	regmap_reg_range(0x0370, 0x0370),
	regmap_reg_range(0x0378, 0x0378),
	regmap_reg_range(0x037c, 0x037d),
	regmap_reg_range(0x0390, 0x0393),
	regmap_reg_range(0x0400, 0x040e),
	regmap_reg_range(0x0410, 0x042f),
	regmap_reg_range(0x0444, 0x044b),
	regmap_reg_range(0x0450, 0x046f),
	regmap_reg_range(0x0500, 0x0519),
	regmap_reg_range(0x0520, 0x054b),
	regmap_reg_range(0x0550, 0x05b3),
	regmap_reg_range(0x0604, 0x060b),
	regmap_reg_range(0x0610, 0x0612),
	regmap_reg_range(0x0614, 0x062c),
	regmap_reg_range(0x0640, 0x0645),
	regmap_reg_range(0x0648, 0x064d),

	/* port 1 */
	regmap_reg_range(0x1000, 0x1001),
	regmap_reg_range(0x1013, 0x1013),
	regmap_reg_range(0x1017, 0x1017),
	regmap_reg_range(0x101b, 0x101b),
	regmap_reg_range(0x101f, 0x1020),
	regmap_reg_range(0x1030, 0x1030),
	regmap_reg_range(0x1100, 0x1115),
	regmap_reg_range(0x111a, 0x111f),
	regmap_reg_range(0x1122, 0x1127),
	regmap_reg_range(0x112a, 0x112b),
	regmap_reg_range(0x1136, 0x1139),
	regmap_reg_range(0x113e, 0x113f),
	regmap_reg_range(0x1400, 0x1401),
	regmap_reg_range(0x1403, 0x1403),
	regmap_reg_range(0x1410, 0x1417),
	regmap_reg_range(0x1420, 0x1423),
	regmap_reg_range(0x1500, 0x1507),
	regmap_reg_range(0x1600, 0x1613),
	regmap_reg_range(0x1800, 0x180f),
	regmap_reg_range(0x1820, 0x1827),
	regmap_reg_range(0x1830, 0x1837),
	regmap_reg_range(0x1840, 0x184b),
	regmap_reg_range(0x1900, 0x1907),
	regmap_reg_range(0x1914, 0x191b),
	regmap_reg_range(0x1920, 0x1920),
	regmap_reg_range(0x1923, 0x1927),
	regmap_reg_range(0x1a00, 0x1a03),
	regmap_reg_range(0x1a04, 0x1a07),
	regmap_reg_range(0x1b00, 0x1b01),
	regmap_reg_range(0x1b04, 0x1b04),
	regmap_reg_range(0x1c00, 0x1c05),
	regmap_reg_range(0x1c08, 0x1c1b),

	/* port 2 */
	regmap_reg_range(0x2000, 0x2001),
	regmap_reg_range(0x2013, 0x2013),
	regmap_reg_range(0x2017, 0x2017),
	regmap_reg_range(0x201b, 0x201b),
	regmap_reg_range(0x201f, 0x2020),
	regmap_reg_range(0x2030, 0x2030),
	regmap_reg_range(0x2100, 0x2115),
	regmap_reg_range(0x211a, 0x211f),
	regmap_reg_range(0x2122, 0x2127),
	regmap_reg_range(0x212a, 0x212b),
	regmap_reg_range(0x2136, 0x2139),
	regmap_reg_range(0x213e, 0x213f),
	regmap_reg_range(0x2400, 0x2401),
	regmap_reg_range(0x2403, 0x2403),
	regmap_reg_range(0x2410, 0x2417),
	regmap_reg_range(0x2420, 0x2423),
	regmap_reg_range(0x2500, 0x2507),
	regmap_reg_range(0x2600, 0x2613),
	regmap_reg_range(0x2800, 0x280f),
	regmap_reg_range(0x2820, 0x2827),
	regmap_reg_range(0x2830, 0x2837),
	regmap_reg_range(0x2840, 0x284b),
	regmap_reg_range(0x2900, 0x2907),
	regmap_reg_range(0x2914, 0x291b),
	regmap_reg_range(0x2920, 0x2920),
	regmap_reg_range(0x2923, 0x2927),
	regmap_reg_range(0x2a00, 0x2a03),
	regmap_reg_range(0x2a04, 0x2a07),
	regmap_reg_range(0x2b00, 0x2b01),
	regmap_reg_range(0x2b04, 0x2b04),
	regmap_reg_range(0x2c00, 0x2c05),
	regmap_reg_range(0x2c08, 0x2c1b),

	/* port 3 */
	regmap_reg_range(0x3000, 0x3001),
	regmap_reg_range(0x3013, 0x3013),
	regmap_reg_range(0x3017, 0x3017),
	regmap_reg_range(0x301b, 0x301b),
	regmap_reg_range(0x301f, 0x3020),
	regmap_reg_range(0x3030, 0x3030),
	regmap_reg_range(0x3100, 0x3115),
	regmap_reg_range(0x311a, 0x311f),
	regmap_reg_range(0x3122, 0x3127),
	regmap_reg_range(0x312a, 0x312b),
	regmap_reg_range(0x3136, 0x3139),
	regmap_reg_range(0x313e, 0x313f),
	regmap_reg_range(0x3400, 0x3401),
	regmap_reg_range(0x3403, 0x3403),
	regmap_reg_range(0x3410, 0x3417),
	regmap_reg_range(0x3420, 0x3423),
	regmap_reg_range(0x3500, 0x3507),
	regmap_reg_range(0x3600, 0x3613),
	regmap_reg_range(0x3800, 0x380f),
	regmap_reg_range(0x3820, 0x3827),
	regmap_reg_range(0x3830, 0x3837),
	regmap_reg_range(0x3840, 0x384b),
	regmap_reg_range(0x3900, 0x3907),
	regmap_reg_range(0x3914, 0x391b),
	regmap_reg_range(0x3920, 0x3920),
	regmap_reg_range(0x3923, 0x3927),
	regmap_reg_range(0x3a00, 0x3a03),
	regmap_reg_range(0x3a04, 0x3a07),
	regmap_reg_range(0x3b00, 0x3b01),
	regmap_reg_range(0x3b04, 0x3b04),
	regmap_reg_range(0x3c00, 0x3c05),
	regmap_reg_range(0x3c08, 0x3c1b),

	/* port 4 */
	regmap_reg_range(0x4000, 0x4001),
	regmap_reg_range(0x4013, 0x4013),
	regmap_reg_range(0x4017, 0x4017),
	regmap_reg_range(0x401b, 0x401b),
	regmap_reg_range(0x401f, 0x4020),
	regmap_reg_range(0x4030, 0x4030),
	regmap_reg_range(0x4100, 0x4115),
	regmap_reg_range(0x411a, 0x411f),
	regmap_reg_range(0x4122, 0x4127),
	regmap_reg_range(0x412a, 0x412b),
	regmap_reg_range(0x4136, 0x4139),
	regmap_reg_range(0x413e, 0x413f),
	regmap_reg_range(0x4400, 0x4401),
	regmap_reg_range(0x4403, 0x4403),
	regmap_reg_range(0x4410, 0x4417),
	regmap_reg_range(0x4420, 0x4423),
	regmap_reg_range(0x4500, 0x4507),
	regmap_reg_range(0x4600, 0x4613),
	regmap_reg_range(0x4800, 0x480f),
	regmap_reg_range(0x4820, 0x4827),
	regmap_reg_range(0x4830, 0x4837),
	regmap_reg_range(0x4840, 0x484b),
	regmap_reg_range(0x4900, 0x4907),
	regmap_reg_range(0x4914, 0x491b),
	regmap_reg_range(0x4920, 0x4920),
	regmap_reg_range(0x4923, 0x4927),
	regmap_reg_range(0x4a00, 0x4a03),
	regmap_reg_range(0x4a04, 0x4a07),
	regmap_reg_range(0x4b00, 0x4b01),
	regmap_reg_range(0x4b04, 0x4b04),
	regmap_reg_range(0x4c00, 0x4c05),
	regmap_reg_range(0x4c08, 0x4c1b),

	/* port 5 */
	regmap_reg_range(0x5000, 0x5001),
	regmap_reg_range(0x5013, 0x5013),
	regmap_reg_range(0x5017, 0x5017),
	regmap_reg_range(0x501b, 0x501b),
	regmap_reg_range(0x501f, 0x5020),
	regmap_reg_range(0x5030, 0x5030),
	regmap_reg_range(0x5100, 0x5115),
	regmap_reg_range(0x511a, 0x511f),
	regmap_reg_range(0x5122, 0x5127),
	regmap_reg_range(0x512a, 0x512b),
	regmap_reg_range(0x5136, 0x5139),
	regmap_reg_range(0x513e, 0x513f),
	regmap_reg_range(0x5400, 0x5401),
	regmap_reg_range(0x5403, 0x5403),
	regmap_reg_range(0x5410, 0x5417),
	regmap_reg_range(0x5420, 0x5423),
	regmap_reg_range(0x5500, 0x5507),
	regmap_reg_range(0x5600, 0x5613),
	regmap_reg_range(0x5800, 0x580f),
	regmap_reg_range(0x5820, 0x5827),
	regmap_reg_range(0x5830, 0x5837),
	regmap_reg_range(0x5840, 0x584b),
	regmap_reg_range(0x5900, 0x5907),
	regmap_reg_range(0x5914, 0x591b),
	regmap_reg_range(0x5920, 0x5920),
	regmap_reg_range(0x5923, 0x5927),
	regmap_reg_range(0x5a00, 0x5a03),
	regmap_reg_range(0x5a04, 0x5a07),
	regmap_reg_range(0x5b00, 0x5b01),
	regmap_reg_range(0x5b04, 0x5b04),
	regmap_reg_range(0x5c00, 0x5c05),
	regmap_reg_range(0x5c08, 0x5c1b),

	/* port 6 */
	regmap_reg_range(0x6000, 0x6001),
	regmap_reg_range(0x6013, 0x6013),
	regmap_reg_range(0x6017, 0x6017),
	regmap_reg_range(0x601b, 0x601b),
	regmap_reg_range(0x601f, 0x6020),
	regmap_reg_range(0x6030, 0x6030),
	regmap_reg_range(0x6300, 0x6301),
	regmap_reg_range(0x6400, 0x6401),
	regmap_reg_range(0x6403, 0x6403),
	regmap_reg_range(0x6410, 0x6417),
	regmap_reg_range(0x6420, 0x6423),
	regmap_reg_range(0x6500, 0x6507),
	regmap_reg_range(0x6600, 0x6613),
	regmap_reg_range(0x6800, 0x680f),
	regmap_reg_range(0x6820, 0x6827),
	regmap_reg_range(0x6830, 0x6837),
	regmap_reg_range(0x6840, 0x684b),
	regmap_reg_range(0x6900, 0x6907),
	regmap_reg_range(0x6914, 0x691b),
	regmap_reg_range(0x6920, 0x6920),
	regmap_reg_range(0x6923, 0x6927),
	regmap_reg_range(0x6a00, 0x6a03),
	regmap_reg_range(0x6a04, 0x6a07),
	regmap_reg_range(0x6b00, 0x6b01),
	regmap_reg_range(0x6b04, 0x6b04),
	regmap_reg_range(0x6c00, 0x6c05),
	regmap_reg_range(0x6c08, 0x6c1b),

	/* port 7 */
	regmap_reg_range(0x7000, 0x7001),
	regmap_reg_range(0x7013, 0x7013),
	regmap_reg_range(0x7017, 0x7017),
	regmap_reg_range(0x701b, 0x701b),
	regmap_reg_range(0x701f, 0x7020),
	regmap_reg_range(0x7030, 0x7030),
	regmap_reg_range(0x7200, 0x7203),
	regmap_reg_range(0x7206, 0x7207),
	regmap_reg_range(0x7300, 0x7301),
	regmap_reg_range(0x7400, 0x7401),
	regmap_reg_range(0x7403, 0x7403),
	regmap_reg_range(0x7410, 0x7417),
	regmap_reg_range(0x7420, 0x7423),
	regmap_reg_range(0x7500, 0x7507),
	regmap_reg_range(0x7600, 0x7613),
	regmap_reg_range(0x7800, 0x780f),
	regmap_reg_range(0x7820, 0x7827),
	regmap_reg_range(0x7830, 0x7837),
	regmap_reg_range(0x7840, 0x784b),
	regmap_reg_range(0x7900, 0x7907),
	regmap_reg_range(0x7914, 0x791b),
	regmap_reg_range(0x7920, 0x7920),
	regmap_reg_range(0x7923, 0x7927),
	regmap_reg_range(0x7a00, 0x7a03),
	regmap_reg_range(0x7a04, 0x7a07),
	regmap_reg_range(0x7b00, 0x7b01),
	regmap_reg_range(0x7b04, 0x7b04),
	regmap_reg_range(0x7c00, 0x7c05),
	regmap_reg_range(0x7c08, 0x7c1b),
};

static const struct regmap_access_table ksz9477_register_set = {
	.yes_ranges = ksz9477_valid_regs,
	.n_yes_ranges = ARRAY_SIZE(ksz9477_valid_regs),
};

static const struct regmap_range ksz9896_valid_regs[] = {
	regmap_reg_range(0x0000, 0x0003),
	regmap_reg_range(0x0006, 0x0006),
	regmap_reg_range(0x0010, 0x001f),
	regmap_reg_range(0x0100, 0x0100),
	regmap_reg_range(0x0103, 0x0107),
	regmap_reg_range(0x010d, 0x010d),
	regmap_reg_range(0x0110, 0x0113),
	regmap_reg_range(0x0120, 0x0127),
	regmap_reg_range(0x0201, 0x0201),
	regmap_reg_range(0x0210, 0x0213),
	regmap_reg_range(0x0300, 0x0300),
	regmap_reg_range(0x0302, 0x030b),
	regmap_reg_range(0x0310, 0x031b),
	regmap_reg_range(0x0320, 0x032b),
	regmap_reg_range(0x0330, 0x0336),
	regmap_reg_range(0x0338, 0x033b),
	regmap_reg_range(0x033e, 0x033e),
	regmap_reg_range(0x0340, 0x035f),
	regmap_reg_range(0x0370, 0x0370),
	regmap_reg_range(0x0378, 0x0378),
	regmap_reg_range(0x037c, 0x037d),
	regmap_reg_range(0x0390, 0x0393),
	regmap_reg_range(0x0400, 0x040e),
	regmap_reg_range(0x0410, 0x042f),

	/* port 1 */
	regmap_reg_range(0x1000, 0x1001),
	regmap_reg_range(0x1013, 0x1013),
	regmap_reg_range(0x1017, 0x1017),
	regmap_reg_range(0x101b, 0x101b),
	regmap_reg_range(0x101f, 0x1020),
	regmap_reg_range(0x1030, 0x1030),
	regmap_reg_range(0x1100, 0x1115),
	regmap_reg_range(0x111a, 0x111f),
	regmap_reg_range(0x1122, 0x1127),
	regmap_reg_range(0x112a, 0x112b),
	regmap_reg_range(0x1136, 0x1139),
	regmap_reg_range(0x113e, 0x113f),
	regmap_reg_range(0x1400, 0x1401),
	regmap_reg_range(0x1403, 0x1403),
	regmap_reg_range(0x1410, 0x1417),
	regmap_reg_range(0x1420, 0x1423),
	regmap_reg_range(0x1500, 0x1507),
	regmap_reg_range(0x1600, 0x1612),
	regmap_reg_range(0x1800, 0x180f),
	regmap_reg_range(0x1820, 0x1827),
	regmap_reg_range(0x1830, 0x1837),
	regmap_reg_range(0x1840, 0x184b),
	regmap_reg_range(0x1900, 0x1907),
	regmap_reg_range(0x1914, 0x1915),
	regmap_reg_range(0x1a00, 0x1a03),
	regmap_reg_range(0x1a04, 0x1a07),
	regmap_reg_range(0x1b00, 0x1b01),
	regmap_reg_range(0x1b04, 0x1b04),

	/* port 2 */
	regmap_reg_range(0x2000, 0x2001),
	regmap_reg_range(0x2013, 0x2013),
	regmap_reg_range(0x2017, 0x2017),
	regmap_reg_range(0x201b, 0x201b),
	regmap_reg_range(0x201f, 0x2020),
	regmap_reg_range(0x2030, 0x2030),
	regmap_reg_range(0x2100, 0x2115),
	regmap_reg_range(0x211a, 0x211f),
	regmap_reg_range(0x2122, 0x2127),
	regmap_reg_range(0x212a, 0x212b),
	regmap_reg_range(0x2136, 0x2139),
	regmap_reg_range(0x213e, 0x213f),
	regmap_reg_range(0x2400, 0x2401),
	regmap_reg_range(0x2403, 0x2403),
	regmap_reg_range(0x2410, 0x2417),
	regmap_reg_range(0x2420, 0x2423),
	regmap_reg_range(0x2500, 0x2507),
	regmap_reg_range(0x2600, 0x2612),
	regmap_reg_range(0x2800, 0x280f),
	regmap_reg_range(0x2820, 0x2827),
	regmap_reg_range(0x2830, 0x2837),
	regmap_reg_range(0x2840, 0x284b),
	regmap_reg_range(0x2900, 0x2907),
	regmap_reg_range(0x2914, 0x2915),
	regmap_reg_range(0x2a00, 0x2a03),
	regmap_reg_range(0x2a04, 0x2a07),
	regmap_reg_range(0x2b00, 0x2b01),
	regmap_reg_range(0x2b04, 0x2b04),

	/* port 3 */
	regmap_reg_range(0x3000, 0x3001),
	regmap_reg_range(0x3013, 0x3013),
	regmap_reg_range(0x3017, 0x3017),
	regmap_reg_range(0x301b, 0x301b),
	regmap_reg_range(0x301f, 0x3020),
	regmap_reg_range(0x3030, 0x3030),
	regmap_reg_range(0x3100, 0x3115),
	regmap_reg_range(0x311a, 0x311f),
	regmap_reg_range(0x3122, 0x3127),
	regmap_reg_range(0x312a, 0x312b),
	regmap_reg_range(0x3136, 0x3139),
	regmap_reg_range(0x313e, 0x313f),
	regmap_reg_range(0x3400, 0x3401),
	regmap_reg_range(0x3403, 0x3403),
	regmap_reg_range(0x3410, 0x3417),
	regmap_reg_range(0x3420, 0x3423),
	regmap_reg_range(0x3500, 0x3507),
	regmap_reg_range(0x3600, 0x3612),
	regmap_reg_range(0x3800, 0x380f),
	regmap_reg_range(0x3820, 0x3827),
	regmap_reg_range(0x3830, 0x3837),
	regmap_reg_range(0x3840, 0x384b),
	regmap_reg_range(0x3900, 0x3907),
	regmap_reg_range(0x3914, 0x3915),
	regmap_reg_range(0x3a00, 0x3a03),
	regmap_reg_range(0x3a04, 0x3a07),
	regmap_reg_range(0x3b00, 0x3b01),
	regmap_reg_range(0x3b04, 0x3b04),

	/* port 4 */
	regmap_reg_range(0x4000, 0x4001),
	regmap_reg_range(0x4013, 0x4013),
	regmap_reg_range(0x4017, 0x4017),
	regmap_reg_range(0x401b, 0x401b),
	regmap_reg_range(0x401f, 0x4020),
	regmap_reg_range(0x4030, 0x4030),
	regmap_reg_range(0x4100, 0x4115),
	regmap_reg_range(0x411a, 0x411f),
	regmap_reg_range(0x4122, 0x4127),
	regmap_reg_range(0x412a, 0x412b),
	regmap_reg_range(0x4136, 0x4139),
	regmap_reg_range(0x413e, 0x413f),
	regmap_reg_range(0x4400, 0x4401),
	regmap_reg_range(0x4403, 0x4403),
	regmap_reg_range(0x4410, 0x4417),
	regmap_reg_range(0x4420, 0x4423),
	regmap_reg_range(0x4500, 0x4507),
	regmap_reg_range(0x4600, 0x4612),
	regmap_reg_range(0x4800, 0x480f),
	regmap_reg_range(0x4820, 0x4827),
	regmap_reg_range(0x4830, 0x4837),
	regmap_reg_range(0x4840, 0x484b),
	regmap_reg_range(0x4900, 0x4907),
	regmap_reg_range(0x4914, 0x4915),
	regmap_reg_range(0x4a00, 0x4a03),
	regmap_reg_range(0x4a04, 0x4a07),
	regmap_reg_range(0x4b00, 0x4b01),
	regmap_reg_range(0x4b04, 0x4b04),

	/* port 5 */
	regmap_reg_range(0x5000, 0x5001),
	regmap_reg_range(0x5013, 0x5013),
	regmap_reg_range(0x5017, 0x5017),
	regmap_reg_range(0x501b, 0x501b),
	regmap_reg_range(0x501f, 0x5020),
	regmap_reg_range(0x5030, 0x5030),
	regmap_reg_range(0x5100, 0x5115),
	regmap_reg_range(0x511a, 0x511f),
	regmap_reg_range(0x5122, 0x5127),
	regmap_reg_range(0x512a, 0x512b),
	regmap_reg_range(0x5136, 0x5139),
	regmap_reg_range(0x513e, 0x513f),
	regmap_reg_range(0x5400, 0x5401),
	regmap_reg_range(0x5403, 0x5403),
	regmap_reg_range(0x5410, 0x5417),
	regmap_reg_range(0x5420, 0x5423),
	regmap_reg_range(0x5500, 0x5507),
	regmap_reg_range(0x5600, 0x5612),
	regmap_reg_range(0x5800, 0x580f),
	regmap_reg_range(0x5820, 0x5827),
	regmap_reg_range(0x5830, 0x5837),
	regmap_reg_range(0x5840, 0x584b),
	regmap_reg_range(0x5900, 0x5907),
	regmap_reg_range(0x5914, 0x5915),
	regmap_reg_range(0x5a00, 0x5a03),
	regmap_reg_range(0x5a04, 0x5a07),
	regmap_reg_range(0x5b00, 0x5b01),
	regmap_reg_range(0x5b04, 0x5b04),

	/* port 6 */
	regmap_reg_range(0x6000, 0x6001),
	regmap_reg_range(0x6013, 0x6013),
	regmap_reg_range(0x6017, 0x6017),
	regmap_reg_range(0x601b, 0x601b),
	regmap_reg_range(0x601f, 0x6020),
	regmap_reg_range(0x6030, 0x6030),
	regmap_reg_range(0x6100, 0x6115),
	regmap_reg_range(0x611a, 0x611f),
	regmap_reg_range(0x6122, 0x6127),
	regmap_reg_range(0x612a, 0x612b),
	regmap_reg_range(0x6136, 0x6139),
	regmap_reg_range(0x613e, 0x613f),
	regmap_reg_range(0x6300, 0x6301),
	regmap_reg_range(0x6400, 0x6401),
	regmap_reg_range(0x6403, 0x6403),
	regmap_reg_range(0x6410, 0x6417),
	regmap_reg_range(0x6420, 0x6423),
	regmap_reg_range(0x6500, 0x6507),
	regmap_reg_range(0x6600, 0x6612),
	regmap_reg_range(0x6800, 0x680f),
	regmap_reg_range(0x6820, 0x6827),
	regmap_reg_range(0x6830, 0x6837),
	regmap_reg_range(0x6840, 0x684b),
	regmap_reg_range(0x6900, 0x6907),
	regmap_reg_range(0x6914, 0x6915),
	regmap_reg_range(0x6a00, 0x6a03),
	regmap_reg_range(0x6a04, 0x6a07),
	regmap_reg_range(0x6b00, 0x6b01),
	regmap_reg_range(0x6b04, 0x6b04),
};

static const struct regmap_access_table ksz9896_register_set = {
	.yes_ranges = ksz9896_valid_regs,
	.n_yes_ranges = ARRAY_SIZE(ksz9896_valid_regs),
};

const struct ksz_chip_data ksz_switch_chips[] = {
	[KSZ8563] = {
		.chip_id = KSZ8563_CHIP_ID,
		.dev_name = "KSZ8563",
		.num_vlans = 4096,
		.num_alus = 4096,
		.num_statics = 16,
		.cpu_ports = 0x07,	/* can be configured as cpu port */
		.port_cnt = 3,		/* total port count */
		.port_nirqs = 3,
		.num_tx_queues = 4,
		.tc_cbs_supported = true,
		.tc_ets_supported = true,
		.ops = &ksz9477_dev_ops,
		.mib_names = ksz9477_mib_names,
		.mib_cnt = ARRAY_SIZE(ksz9477_mib_names),
		.reg_mib_cnt = MIB_COUNTER_NUM,
		.regs = ksz9477_regs,
		.masks = ksz9477_masks,
		.shifts = ksz9477_shifts,
		.xmii_ctrl0 = ksz9477_xmii_ctrl0,
		.xmii_ctrl1 = ksz8795_xmii_ctrl1, /* Same as ksz8795 */
		.supports_mii = {false, false, true},
		.supports_rmii = {false, false, true},
		.supports_rgmii = {false, false, true},
		.internal_phy = {true, true, false},
		.gbit_capable = {false, false, true},
		.wr_table = &ksz8563_register_set,
		.rd_table = &ksz8563_register_set,
	},

	[KSZ8795] = {
		.chip_id = KSZ8795_CHIP_ID,
		.dev_name = "KSZ8795",
		.num_vlans = 4096,
		.num_alus = 0,
		.num_statics = 8,
		.cpu_ports = 0x10,	/* can be configured as cpu port */
		.port_cnt = 5,		/* total cpu and user ports */
		.num_tx_queues = 4,
		.ops = &ksz8_dev_ops,
		.ksz87xx_eee_link_erratum = true,
		.mib_names = ksz9477_mib_names,
		.mib_cnt = ARRAY_SIZE(ksz9477_mib_names),
		.reg_mib_cnt = MIB_COUNTER_NUM,
		.regs = ksz8795_regs,
		.masks = ksz8795_masks,
		.shifts = ksz8795_shifts,
		.xmii_ctrl0 = ksz8795_xmii_ctrl0,
		.xmii_ctrl1 = ksz8795_xmii_ctrl1,
		.supports_mii = {false, false, false, false, true},
		.supports_rmii = {false, false, false, false, true},
		.supports_rgmii = {false, false, false, false, true},
		.internal_phy = {true, true, true, true, false},
	},

	[KSZ8794] = {
		/* WARNING
		 * =======
		 * KSZ8794 is similar to KSZ8795, except the port map
		 * contains a gap between external and CPU ports, the
		 * port map is NOT continuous. The per-port register
		 * map is shifted accordingly too, i.e. registers at
		 * offset 0x40 are NOT used on KSZ8794 and they ARE
		 * used on KSZ8795 for external port 3.
		 *           external  cpu
		 * KSZ8794   0,1,2      4
		 * KSZ8795   0,1,2,3    4
		 * KSZ8765   0,1,2,3    4
		 * port_cnt is configured as 5, even though it is 4
		 */
		.chip_id = KSZ8794_CHIP_ID,
		.dev_name = "KSZ8794",
		.num_vlans = 4096,
		.num_alus = 0,
		.num_statics = 8,
		.cpu_ports = 0x10,	/* can be configured as cpu port */
		.port_cnt = 5,		/* total cpu and user ports */
		.num_tx_queues = 4,
		.ops = &ksz8_dev_ops,
		.ksz87xx_eee_link_erratum = true,
		.mib_names = ksz9477_mib_names,
		.mib_cnt = ARRAY_SIZE(ksz9477_mib_names),
		.reg_mib_cnt = MIB_COUNTER_NUM,
		.regs = ksz8795_regs,
		.masks = ksz8795_masks,
		.shifts = ksz8795_shifts,
		.xmii_ctrl0 = ksz8795_xmii_ctrl0,
		.xmii_ctrl1 = ksz8795_xmii_ctrl1,
		.supports_mii = {false, false, false, false, true},
		.supports_rmii = {false, false, false, false, true},
		.supports_rgmii = {false, false, false, false, true},
		.internal_phy = {true, true, true, false, false},
	},

	[KSZ8765] = {
		.chip_id = KSZ8765_CHIP_ID,
		.dev_name = "KSZ8765",
		.num_vlans = 4096,
		.num_alus = 0,
		.num_statics = 8,
		.cpu_ports = 0x10,	/* can be configured as cpu port */
		.port_cnt = 5,		/* total cpu and user ports */
		.num_tx_queues = 4,
		.ops = &ksz8_dev_ops,
		.ksz87xx_eee_link_erratum = true,
		.mib_names = ksz9477_mib_names,
		.mib_cnt = ARRAY_SIZE(ksz9477_mib_names),
		.reg_mib_cnt = MIB_COUNTER_NUM,
		.regs = ksz8795_regs,
		.masks = ksz8795_masks,
		.shifts = ksz8795_shifts,
		.xmii_ctrl0 = ksz8795_xmii_ctrl0,
		.xmii_ctrl1 = ksz8795_xmii_ctrl1,
		.supports_mii = {false, false, false, false, true},
		.supports_rmii = {false, false, false, false, true},
		.supports_rgmii = {false, false, false, false, true},
		.internal_phy = {true, true, true, true, false},
	},

	[KSZ8830] = {
		.chip_id = KSZ8830_CHIP_ID,
		.dev_name = "KSZ8863/KSZ8873",
		.num_vlans = 16,
		.num_alus = 0,
		.num_statics = 8,
		.cpu_ports = 0x4,	/* can be configured as cpu port */
		.port_cnt = 3,
		.num_tx_queues = 4,
		.ops = &ksz8_dev_ops,
		.mib_names = ksz88xx_mib_names,
		.mib_cnt = ARRAY_SIZE(ksz88xx_mib_names),
		.reg_mib_cnt = MIB_COUNTER_NUM,
		.regs = ksz8863_regs,
		.masks = ksz8863_masks,
		.shifts = ksz8863_shifts,
		.supports_mii = {false, false, true},
		.supports_rmii = {false, false, true},
		.internal_phy = {true, true, false},
	},

	[KSZ9477] = {
		.chip_id = KSZ9477_CHIP_ID,
		.dev_name = "KSZ9477",
		.num_vlans = 4096,
		.num_alus = 4096,
		.num_statics = 16,
		.cpu_ports = 0x7F,	/* can be configured as cpu port */
		.port_cnt = 7,		/* total physical port count */
		.port_nirqs = 4,
		.num_tx_queues = 4,
		.tc_cbs_supported = true,
		.tc_ets_supported = true,
		.ops = &ksz9477_dev_ops,
		.phy_errata_9477 = true,
		.mib_names = ksz9477_mib_names,
		.mib_cnt = ARRAY_SIZE(ksz9477_mib_names),
		.reg_mib_cnt = MIB_COUNTER_NUM,
		.regs = ksz9477_regs,
		.masks = ksz9477_masks,
		.shifts = ksz9477_shifts,
		.xmii_ctrl0 = ksz9477_xmii_ctrl0,
		.xmii_ctrl1 = ksz9477_xmii_ctrl1,
		.supports_mii	= {false, false, false, false,
				   false, true, false},
		.supports_rmii	= {false, false, false, false,
				   false, true, false},
		.supports_rgmii = {false, false, false, false,
				   false, true, false},
		.internal_phy	= {true, true, true, true,
				   true, false, false},
		.gbit_capable	= {true, true, true, true, true, true, true},
		.wr_table = &ksz9477_register_set,
		.rd_table = &ksz9477_register_set,
	},

	[KSZ9896] = {
		.chip_id = KSZ9896_CHIP_ID,
		.dev_name = "KSZ9896",
		.num_vlans = 4096,
		.num_alus = 4096,
		.num_statics = 16,
		.cpu_ports = 0x3F,	/* can be configured as cpu port */
		.port_cnt = 6,		/* total physical port count */
		.port_nirqs = 2,
		.num_tx_queues = 4,
		.ops = &ksz9477_dev_ops,
		.phy_errata_9477 = true,
		.mib_names = ksz9477_mib_names,
		.mib_cnt = ARRAY_SIZE(ksz9477_mib_names),
		.reg_mib_cnt = MIB_COUNTER_NUM,
		.regs = ksz9477_regs,
		.masks = ksz9477_masks,
		.shifts = ksz9477_shifts,
		.xmii_ctrl0 = ksz9477_xmii_ctrl0,
		.xmii_ctrl1 = ksz9477_xmii_ctrl1,
		.supports_mii	= {false, false, false, false,
				   false, true},
		.supports_rmii	= {false, false, false, false,
				   false, true},
		.supports_rgmii = {false, false, false, false,
				   false, true},
		.internal_phy	= {true, true, true, true,
				   true, false},
		.gbit_capable	= {true, true, true, true, true, true},
		.wr_table = &ksz9896_register_set,
		.rd_table = &ksz9896_register_set,
	},

	[KSZ9897] = {
		.chip_id = KSZ9897_CHIP_ID,
		.dev_name = "KSZ9897",
		.num_vlans = 4096,
		.num_alus = 4096,
		.num_statics = 16,
		.cpu_ports = 0x7F,	/* can be configured as cpu port */
		.port_cnt = 7,		/* total physical port count */
		.port_nirqs = 2,
		.num_tx_queues = 4,
		.ops = &ksz9477_dev_ops,
		.phy_errata_9477 = true,
		.mib_names = ksz9477_mib_names,
		.mib_cnt = ARRAY_SIZE(ksz9477_mib_names),
		.reg_mib_cnt = MIB_COUNTER_NUM,
		.regs = ksz9477_regs,
		.masks = ksz9477_masks,
		.shifts = ksz9477_shifts,
		.xmii_ctrl0 = ksz9477_xmii_ctrl0,
		.xmii_ctrl1 = ksz9477_xmii_ctrl1,
		.supports_mii	= {false, false, false, false,
				   false, true, true},
		.supports_rmii	= {false, false, false, false,
				   false, true, true},
		.supports_rgmii = {false, false, false, false,
				   false, true, true},
		.internal_phy	= {true, true, true, true,
				   true, false, false},
		.gbit_capable	= {true, true, true, true, true, true, true},
	},

	[KSZ9893] = {
		.chip_id = KSZ9893_CHIP_ID,
		.dev_name = "KSZ9893",
		.num_vlans = 4096,
		.num_alus = 4096,
		.num_statics = 16,
		.cpu_ports = 0x07,	/* can be configured as cpu port */
		.port_cnt = 3,		/* total port count */
		.port_nirqs = 2,
		.num_tx_queues = 4,
		.ops = &ksz9477_dev_ops,
		.mib_names = ksz9477_mib_names,
		.mib_cnt = ARRAY_SIZE(ksz9477_mib_names),
		.reg_mib_cnt = MIB_COUNTER_NUM,
		.regs = ksz9477_regs,
		.masks = ksz9477_masks,
		.shifts = ksz9477_shifts,
		.xmii_ctrl0 = ksz9477_xmii_ctrl0,
		.xmii_ctrl1 = ksz8795_xmii_ctrl1, /* Same as ksz8795 */
		.supports_mii = {false, false, true},
		.supports_rmii = {false, false, true},
		.supports_rgmii = {false, false, true},
		.internal_phy = {true, true, false},
		.gbit_capable = {true, true, true},
	},

	[KSZ9563] = {
		.chip_id = KSZ9563_CHIP_ID,
		.dev_name = "KSZ9563",
		.num_vlans = 4096,
		.num_alus = 4096,
		.num_statics = 16,
		.cpu_ports = 0x07,	/* can be configured as cpu port */
		.port_cnt = 3,		/* total port count */
		.port_nirqs = 3,
		.num_tx_queues = 4,
		.tc_cbs_supported = true,
		.tc_ets_supported = true,
		.ops = &ksz9477_dev_ops,
		.mib_names = ksz9477_mib_names,
		.mib_cnt = ARRAY_SIZE(ksz9477_mib_names),
		.reg_mib_cnt = MIB_COUNTER_NUM,
		.regs = ksz9477_regs,
		.masks = ksz9477_masks,
		.shifts = ksz9477_shifts,
		.xmii_ctrl0 = ksz9477_xmii_ctrl0,
		.xmii_ctrl1 = ksz8795_xmii_ctrl1, /* Same as ksz8795 */
		.supports_mii = {false, false, true},
		.supports_rmii = {false, false, true},
		.supports_rgmii = {false, false, true},
		.internal_phy = {true, true, false},
		.gbit_capable = {true, true, true},
	},

	[KSZ9567] = {
		.chip_id = KSZ9567_CHIP_ID,
		.dev_name = "KSZ9567",
		.num_vlans = 4096,
		.num_alus = 4096,
		.num_statics = 16,
		.cpu_ports = 0x7F,	/* can be configured as cpu port */
		.port_cnt = 7,		/* total physical port count */
		.port_nirqs = 3,
		.num_tx_queues = 4,
		.tc_cbs_supported = true,
		.tc_ets_supported = true,
		.ops = &ksz9477_dev_ops,
		.phy_errata_9477 = true,
		.mib_names = ksz9477_mib_names,
		.mib_cnt = ARRAY_SIZE(ksz9477_mib_names),
		.reg_mib_cnt = MIB_COUNTER_NUM,
		.regs = ksz9477_regs,
		.masks = ksz9477_masks,
		.shifts = ksz9477_shifts,
		.xmii_ctrl0 = ksz9477_xmii_ctrl0,
		.xmii_ctrl1 = ksz9477_xmii_ctrl1,
		.supports_mii	= {false, false, false, false,
				   false, true, true},
		.supports_rmii	= {false, false, false, false,
				   false, true, true},
		.supports_rgmii = {false, false, false, false,
				   false, true, true},
		.internal_phy	= {true, true, true, true,
				   true, false, false},
		.gbit_capable	= {true, true, true, true, true, true, true},
	},

	[LAN9370] = {
		.chip_id = LAN9370_CHIP_ID,
		.dev_name = "LAN9370",
		.num_vlans = 4096,
		.num_alus = 1024,
		.num_statics = 256,
		.cpu_ports = 0x10,	/* can be configured as cpu port */
		.port_cnt = 5,		/* total physical port count */
		.port_nirqs = 6,
		.num_tx_queues = 8,
		.tc_cbs_supported = true,
		.tc_ets_supported = true,
		.ops = &lan937x_dev_ops,
		.mib_names = ksz9477_mib_names,
		.mib_cnt = ARRAY_SIZE(ksz9477_mib_names),
		.reg_mib_cnt = MIB_COUNTER_NUM,
		.regs = ksz9477_regs,
		.masks = lan937x_masks,
		.shifts = lan937x_shifts,
		.xmii_ctrl0 = ksz9477_xmii_ctrl0,
		.xmii_ctrl1 = ksz9477_xmii_ctrl1,
		.supports_mii = {false, false, false, false, true},
		.supports_rmii = {false, false, false, false, true},
		.supports_rgmii = {false, false, false, false, true},
		.internal_phy = {true, true, true, true, false},
	},

	[LAN9371] = {
		.chip_id = LAN9371_CHIP_ID,
		.dev_name = "LAN9371",
		.num_vlans = 4096,
		.num_alus = 1024,
		.num_statics = 256,
		.cpu_ports = 0x30,	/* can be configured as cpu port */
		.port_cnt = 6,		/* total physical port count */
		.port_nirqs = 6,
		.num_tx_queues = 8,
		.tc_cbs_supported = true,
		.tc_ets_supported = true,
		.ops = &lan937x_dev_ops,
		.mib_names = ksz9477_mib_names,
		.mib_cnt = ARRAY_SIZE(ksz9477_mib_names),
		.reg_mib_cnt = MIB_COUNTER_NUM,
		.regs = ksz9477_regs,
		.masks = lan937x_masks,
		.shifts = lan937x_shifts,
		.xmii_ctrl0 = ksz9477_xmii_ctrl0,
		.xmii_ctrl1 = ksz9477_xmii_ctrl1,
		.supports_mii = {false, false, false, false, true, true},
		.supports_rmii = {false, false, false, false, true, true},
		.supports_rgmii = {false, false, false, false, true, true},
		.internal_phy = {true, true, true, true, false, false},
	},

	[LAN9372] = {
		.chip_id = LAN9372_CHIP_ID,
		.dev_name = "LAN9372",
		.num_vlans = 4096,
		.num_alus = 1024,
		.num_statics = 256,
		.cpu_ports = 0x30,	/* can be configured as cpu port */
		.port_cnt = 8,		/* total physical port count */
		.port_nirqs = 6,
		.num_tx_queues = 8,
		.tc_cbs_supported = true,
		.tc_ets_supported = true,
		.ops = &lan937x_dev_ops,
		.mib_names = ksz9477_mib_names,
		.mib_cnt = ARRAY_SIZE(ksz9477_mib_names),
		.reg_mib_cnt = MIB_COUNTER_NUM,
		.regs = ksz9477_regs,
		.masks = lan937x_masks,
		.shifts = lan937x_shifts,
		.xmii_ctrl0 = ksz9477_xmii_ctrl0,
		.xmii_ctrl1 = ksz9477_xmii_ctrl1,
		.supports_mii	= {false, false, false, false,
				   true, true, false, false},
		.supports_rmii	= {false, false, false, false,
				   true, true, false, false},
		.supports_rgmii = {false, false, false, false,
				   true, true, false, false},
		.internal_phy	= {true, true, true, true,
				   false, false, true, true},
	},

	[LAN9373] = {
		.chip_id = LAN9373_CHIP_ID,
		.dev_name = "LAN9373",
		.num_vlans = 4096,
		.num_alus = 1024,
		.num_statics = 256,
		.cpu_ports = 0x38,	/* can be configured as cpu port */
		.port_cnt = 5,		/* total physical port count */
		.port_nirqs = 6,
		.num_tx_queues = 8,
		.tc_cbs_supported = true,
		.tc_ets_supported = true,
		.ops = &lan937x_dev_ops,
		.mib_names = ksz9477_mib_names,
		.mib_cnt = ARRAY_SIZE(ksz9477_mib_names),
		.reg_mib_cnt = MIB_COUNTER_NUM,
		.regs = ksz9477_regs,
		.masks = lan937x_masks,
		.shifts = lan937x_shifts,
		.xmii_ctrl0 = ksz9477_xmii_ctrl0,
		.xmii_ctrl1 = ksz9477_xmii_ctrl1,
		.supports_mii	= {false, false, false, false,
				   true, true, false, false},
		.supports_rmii	= {false, false, false, false,
				   true, true, false, false},
		.supports_rgmii = {false, false, false, false,
				   true, true, false, false},
		.internal_phy	= {true, true, true, false,
				   false, false, true, true},
	},

	[LAN9374] = {
		.chip_id = LAN9374_CHIP_ID,
		.dev_name = "LAN9374",
		.num_vlans = 4096,
		.num_alus = 1024,
		.num_statics = 256,
		.cpu_ports = 0x30,	/* can be configured as cpu port */
		.port_cnt = 8,		/* total physical port count */
		.port_nirqs = 6,
		.num_tx_queues = 8,
		.tc_cbs_supported = true,
		.tc_ets_supported = true,
		.ops = &lan937x_dev_ops,
		.mib_names = ksz9477_mib_names,
		.mib_cnt = ARRAY_SIZE(ksz9477_mib_names),
		.reg_mib_cnt = MIB_COUNTER_NUM,
		.regs = ksz9477_regs,
		.masks = lan937x_masks,
		.shifts = lan937x_shifts,
		.xmii_ctrl0 = ksz9477_xmii_ctrl0,
		.xmii_ctrl1 = ksz9477_xmii_ctrl1,
		.supports_mii	= {false, false, false, false,
				   true, true, false, false},
		.supports_rmii	= {false, false, false, false,
				   true, true, false, false},
		.supports_rgmii = {false, false, false, false,
				   true, true, false, false},
		.internal_phy	= {true, true, true, true,
				   false, false, true, true},
	},
};
EXPORT_SYMBOL_GPL(ksz_switch_chips);

static const struct ksz_chip_data *ksz_lookup_info(unsigned int prod_num)
{
	int i;

	for (i = 0; i < ARRAY_SIZE(ksz_switch_chips); i++) {
		const struct ksz_chip_data *chip = &ksz_switch_chips[i];

		if (chip->chip_id == prod_num)
			return chip;
	}

	return NULL;
}

static int ksz_check_device_id(struct ksz_device *dev)
{
	const struct ksz_chip_data *dt_chip_data;

	dt_chip_data = of_device_get_match_data(dev->dev);

	/* Check for Device Tree and Chip ID */
	if (dt_chip_data->chip_id != dev->chip_id) {
		dev_err(dev->dev,
			"Device tree specifies chip %s but found %s, please fix it!\n",
			dt_chip_data->dev_name, dev->info->dev_name);
		return -ENODEV;
	}

	return 0;
}

static void ksz_phylink_get_caps(struct dsa_switch *ds, int port,
				 struct phylink_config *config)
{
	struct ksz_device *dev = ds->priv;

	config->legacy_pre_march2020 = false;

	if (dev->info->supports_mii[port])
		__set_bit(PHY_INTERFACE_MODE_MII, config->supported_interfaces);

	if (dev->info->supports_rmii[port])
		__set_bit(PHY_INTERFACE_MODE_RMII,
			  config->supported_interfaces);

	if (dev->info->supports_rgmii[port])
		phy_interface_set_rgmii(config->supported_interfaces);

	if (dev->info->internal_phy[port]) {
		__set_bit(PHY_INTERFACE_MODE_INTERNAL,
			  config->supported_interfaces);
		/* Compatibility for phylib's default interface type when the
		 * phy-mode property is absent
		 */
		__set_bit(PHY_INTERFACE_MODE_GMII,
			  config->supported_interfaces);
	}

	if (dev->dev_ops->get_caps)
		dev->dev_ops->get_caps(dev, port, config);
}

void ksz_r_mib_stats64(struct ksz_device *dev, int port)
{
	struct ethtool_pause_stats *pstats;
	struct rtnl_link_stats64 *stats;
	struct ksz_stats_raw *raw;
	struct ksz_port_mib *mib;

	mib = &dev->ports[port].mib;
	stats = &mib->stats64;
	pstats = &mib->pause_stats;
	raw = (struct ksz_stats_raw *)mib->counters;

	spin_lock(&mib->stats64_lock);

	stats->rx_packets = raw->rx_bcast + raw->rx_mcast + raw->rx_ucast +
		raw->rx_pause;
	stats->tx_packets = raw->tx_bcast + raw->tx_mcast + raw->tx_ucast +
		raw->tx_pause;

	/* HW counters are counting bytes + FCS which is not acceptable
	 * for rtnl_link_stats64 interface
	 */
	stats->rx_bytes = raw->rx_total - stats->rx_packets * ETH_FCS_LEN;
	stats->tx_bytes = raw->tx_total - stats->tx_packets * ETH_FCS_LEN;

	stats->rx_length_errors = raw->rx_undersize + raw->rx_fragments +
		raw->rx_oversize;

	stats->rx_crc_errors = raw->rx_crc_err;
	stats->rx_frame_errors = raw->rx_align_err;
	stats->rx_dropped = raw->rx_discards;
	stats->rx_errors = stats->rx_length_errors + stats->rx_crc_errors +
		stats->rx_frame_errors  + stats->rx_dropped;

	stats->tx_window_errors = raw->tx_late_col;
	stats->tx_fifo_errors = raw->tx_discards;
	stats->tx_aborted_errors = raw->tx_exc_col;
	stats->tx_errors = stats->tx_window_errors + stats->tx_fifo_errors +
		stats->tx_aborted_errors;

	stats->multicast = raw->rx_mcast;
	stats->collisions = raw->tx_total_col;

	pstats->tx_pause_frames = raw->tx_pause;
	pstats->rx_pause_frames = raw->rx_pause;

	spin_unlock(&mib->stats64_lock);
}

void ksz88xx_r_mib_stats64(struct ksz_device *dev, int port)
{
	struct ethtool_pause_stats *pstats;
	struct rtnl_link_stats64 *stats;
	struct ksz88xx_stats_raw *raw;
	struct ksz_port_mib *mib;

	mib = &dev->ports[port].mib;
	stats = &mib->stats64;
	pstats = &mib->pause_stats;
	raw = (struct ksz88xx_stats_raw *)mib->counters;

	spin_lock(&mib->stats64_lock);

	stats->rx_packets = raw->rx_bcast + raw->rx_mcast + raw->rx_ucast +
		raw->rx_pause;
	stats->tx_packets = raw->tx_bcast + raw->tx_mcast + raw->tx_ucast +
		raw->tx_pause;

	/* HW counters are counting bytes + FCS which is not acceptable
	 * for rtnl_link_stats64 interface
	 */
	stats->rx_bytes = raw->rx + raw->rx_hi - stats->rx_packets * ETH_FCS_LEN;
	stats->tx_bytes = raw->tx + raw->tx_hi - stats->tx_packets * ETH_FCS_LEN;

	stats->rx_length_errors = raw->rx_undersize + raw->rx_fragments +
		raw->rx_oversize;

	stats->rx_crc_errors = raw->rx_crc_err;
	stats->rx_frame_errors = raw->rx_align_err;
	stats->rx_dropped = raw->rx_discards;
	stats->rx_errors = stats->rx_length_errors + stats->rx_crc_errors +
		stats->rx_frame_errors  + stats->rx_dropped;

	stats->tx_window_errors = raw->tx_late_col;
	stats->tx_fifo_errors = raw->tx_discards;
	stats->tx_aborted_errors = raw->tx_exc_col;
	stats->tx_errors = stats->tx_window_errors + stats->tx_fifo_errors +
		stats->tx_aborted_errors;

	stats->multicast = raw->rx_mcast;
	stats->collisions = raw->tx_total_col;

	pstats->tx_pause_frames = raw->tx_pause;
	pstats->rx_pause_frames = raw->rx_pause;

	spin_unlock(&mib->stats64_lock);
}

static void ksz_get_stats64(struct dsa_switch *ds, int port,
			    struct rtnl_link_stats64 *s)
{
	struct ksz_device *dev = ds->priv;
	struct ksz_port_mib *mib;

	mib = &dev->ports[port].mib;

	spin_lock(&mib->stats64_lock);
	memcpy(s, &mib->stats64, sizeof(*s));
	spin_unlock(&mib->stats64_lock);
}

static void ksz_get_pause_stats(struct dsa_switch *ds, int port,
				struct ethtool_pause_stats *pause_stats)
{
	struct ksz_device *dev = ds->priv;
	struct ksz_port_mib *mib;

	mib = &dev->ports[port].mib;

	spin_lock(&mib->stats64_lock);
	memcpy(pause_stats, &mib->pause_stats, sizeof(*pause_stats));
	spin_unlock(&mib->stats64_lock);
}

static void ksz_get_strings(struct dsa_switch *ds, int port,
			    u32 stringset, uint8_t *buf)
{
	struct ksz_device *dev = ds->priv;
	int i;

	if (stringset != ETH_SS_STATS)
		return;

	for (i = 0; i < dev->info->mib_cnt; i++) {
		memcpy(buf + i * ETH_GSTRING_LEN,
		       dev->info->mib_names[i].string, ETH_GSTRING_LEN);
	}
}

static void ksz_update_port_member(struct ksz_device *dev, int port)
{
	struct ksz_port *p = &dev->ports[port];
	struct dsa_switch *ds = dev->ds;
	u8 port_member = 0, cpu_port;
	const struct dsa_port *dp;
	int i, j;

	if (!dsa_is_user_port(ds, port))
		return;

	dp = dsa_to_port(ds, port);
	cpu_port = BIT(dsa_upstream_port(ds, port));

	for (i = 0; i < ds->num_ports; i++) {
		const struct dsa_port *other_dp = dsa_to_port(ds, i);
		struct ksz_port *other_p = &dev->ports[i];
		u8 val = 0;

		if (!dsa_is_user_port(ds, i))
			continue;
		if (port == i)
			continue;
		if (!dsa_port_bridge_same(dp, other_dp))
			continue;
		if (other_p->stp_state != BR_STATE_FORWARDING)
			continue;

		if (p->stp_state == BR_STATE_FORWARDING) {
			val |= BIT(port);
			port_member |= BIT(i);
		}

		/* Retain port [i]'s relationship to other ports than [port] */
		for (j = 0; j < ds->num_ports; j++) {
			const struct dsa_port *third_dp;
			struct ksz_port *third_p;

			if (j == i)
				continue;
			if (j == port)
				continue;
			if (!dsa_is_user_port(ds, j))
				continue;
			third_p = &dev->ports[j];
			if (third_p->stp_state != BR_STATE_FORWARDING)
				continue;
			third_dp = dsa_to_port(ds, j);
			if (dsa_port_bridge_same(other_dp, third_dp))
				val |= BIT(j);
		}

		dev->dev_ops->cfg_port_member(dev, i, val | cpu_port);
	}

	dev->dev_ops->cfg_port_member(dev, port, port_member | cpu_port);
}

static int ksz_sw_mdio_read(struct mii_bus *bus, int addr, int regnum)
{
	struct ksz_device *dev = bus->priv;
	u16 val;
	int ret;

	ret = dev->dev_ops->r_phy(dev, addr, regnum, &val);
	if (ret < 0)
		return ret;

	return val;
}

static int ksz_sw_mdio_write(struct mii_bus *bus, int addr, int regnum,
			     u16 val)
{
	struct ksz_device *dev = bus->priv;

	return dev->dev_ops->w_phy(dev, addr, regnum, val);
}

static int ksz_irq_phy_setup(struct ksz_device *dev)
{
	struct dsa_switch *ds = dev->ds;
	int phy;
	int irq;
	int ret;

	for (phy = 0; phy < KSZ_MAX_NUM_PORTS; phy++) {
		if (BIT(phy) & ds->phys_mii_mask) {
			irq = irq_find_mapping(dev->ports[phy].pirq.domain,
					       PORT_SRC_PHY_INT);
			if (irq < 0) {
				ret = irq;
				goto out;
			}
			ds->slave_mii_bus->irq[phy] = irq;
		}
	}
	return 0;
out:
	while (phy--)
		if (BIT(phy) & ds->phys_mii_mask)
			irq_dispose_mapping(ds->slave_mii_bus->irq[phy]);

	return ret;
}

static void ksz_irq_phy_free(struct ksz_device *dev)
{
	struct dsa_switch *ds = dev->ds;
	int phy;

	for (phy = 0; phy < KSZ_MAX_NUM_PORTS; phy++)
		if (BIT(phy) & ds->phys_mii_mask)
			irq_dispose_mapping(ds->slave_mii_bus->irq[phy]);
}

static int ksz_mdio_register(struct ksz_device *dev)
{
	struct dsa_switch *ds = dev->ds;
	struct device_node *mdio_np;
	struct mii_bus *bus;
	int ret;

	mdio_np = of_get_child_by_name(dev->dev->of_node, "mdio");
	if (!mdio_np)
		return 0;

	bus = devm_mdiobus_alloc(ds->dev);
	if (!bus) {
		of_node_put(mdio_np);
		return -ENOMEM;
	}

	bus->priv = dev;
	bus->read = ksz_sw_mdio_read;
	bus->write = ksz_sw_mdio_write;
	bus->name = "ksz slave smi";
	snprintf(bus->id, MII_BUS_ID_SIZE, "SMI-%d", ds->index);
	bus->parent = ds->dev;
	bus->phy_mask = ~ds->phys_mii_mask;

	ds->slave_mii_bus = bus;

	if (dev->irq > 0) {
		ret = ksz_irq_phy_setup(dev);
		if (ret) {
			of_node_put(mdio_np);
			return ret;
		}
	}

	ret = devm_of_mdiobus_register(ds->dev, bus, mdio_np);
	if (ret) {
		dev_err(ds->dev, "unable to register MDIO bus %s\n",
			bus->id);
		if (dev->irq > 0)
			ksz_irq_phy_free(dev);
	}

	of_node_put(mdio_np);

	return ret;
}

static void ksz_irq_mask(struct irq_data *d)
{
	struct ksz_irq *kirq = irq_data_get_irq_chip_data(d);

	kirq->masked |= BIT(d->hwirq);
}

static void ksz_irq_unmask(struct irq_data *d)
{
	struct ksz_irq *kirq = irq_data_get_irq_chip_data(d);

	kirq->masked &= ~BIT(d->hwirq);
}

static void ksz_irq_bus_lock(struct irq_data *d)
{
	struct ksz_irq *kirq  = irq_data_get_irq_chip_data(d);

	mutex_lock(&kirq->dev->lock_irq);
}

static void ksz_irq_bus_sync_unlock(struct irq_data *d)
{
	struct ksz_irq *kirq  = irq_data_get_irq_chip_data(d);
	struct ksz_device *dev = kirq->dev;
	int ret;

	ret = ksz_write32(dev, kirq->reg_mask, kirq->masked);
	if (ret)
		dev_err(dev->dev, "failed to change IRQ mask\n");

	mutex_unlock(&dev->lock_irq);
}

static const struct irq_chip ksz_irq_chip = {
	.name			= "ksz-irq",
	.irq_mask		= ksz_irq_mask,
	.irq_unmask		= ksz_irq_unmask,
	.irq_bus_lock		= ksz_irq_bus_lock,
	.irq_bus_sync_unlock	= ksz_irq_bus_sync_unlock,
};

static int ksz_irq_domain_map(struct irq_domain *d,
			      unsigned int irq, irq_hw_number_t hwirq)
{
	irq_set_chip_data(irq, d->host_data);
	irq_set_chip_and_handler(irq, &ksz_irq_chip, handle_level_irq);
	irq_set_noprobe(irq);

	return 0;
}

static const struct irq_domain_ops ksz_irq_domain_ops = {
	.map	= ksz_irq_domain_map,
	.xlate	= irq_domain_xlate_twocell,
};

static void ksz_irq_free(struct ksz_irq *kirq)
{
	int irq, virq;

	free_irq(kirq->irq_num, kirq);

	for (irq = 0; irq < kirq->nirqs; irq++) {
		virq = irq_find_mapping(kirq->domain, irq);
		irq_dispose_mapping(virq);
	}

	irq_domain_remove(kirq->domain);
}

static irqreturn_t ksz_irq_thread_fn(int irq, void *dev_id)
{
	struct ksz_irq *kirq = dev_id;
	unsigned int nhandled = 0;
	struct ksz_device *dev;
	unsigned int sub_irq;
	u8 data;
	int ret;
	u8 n;

	dev = kirq->dev;

	/* Read interrupt status register */
	ret = ksz_read8(dev, kirq->reg_status, &data);
	if (ret)
		goto out;

	for (n = 0; n < kirq->nirqs; ++n) {
		if (data & BIT(n)) {
			sub_irq = irq_find_mapping(kirq->domain, n);
			handle_nested_irq(sub_irq);
			++nhandled;
		}
	}
out:
	return (nhandled > 0 ? IRQ_HANDLED : IRQ_NONE);
}

static int ksz_irq_common_setup(struct ksz_device *dev, struct ksz_irq *kirq)
{
	int ret, n;

	kirq->dev = dev;
	kirq->masked = ~0;

	kirq->domain = irq_domain_add_simple(dev->dev->of_node, kirq->nirqs, 0,
					     &ksz_irq_domain_ops, kirq);
	if (!kirq->domain)
		return -ENOMEM;

	for (n = 0; n < kirq->nirqs; n++)
		irq_create_mapping(kirq->domain, n);

	ret = request_threaded_irq(kirq->irq_num, NULL, ksz_irq_thread_fn,
				   IRQF_ONESHOT, kirq->name, kirq);
	if (ret)
		goto out;

	return 0;

out:
	ksz_irq_free(kirq);

	return ret;
}

static int ksz_girq_setup(struct ksz_device *dev)
{
	struct ksz_irq *girq = &dev->girq;

	girq->nirqs = dev->info->port_cnt;
	girq->reg_mask = REG_SW_PORT_INT_MASK__1;
	girq->reg_status = REG_SW_PORT_INT_STATUS__1;
	snprintf(girq->name, sizeof(girq->name), "global_port_irq");

	girq->irq_num = dev->irq;

	return ksz_irq_common_setup(dev, girq);
}

static int ksz_pirq_setup(struct ksz_device *dev, u8 p)
{
	struct ksz_irq *pirq = &dev->ports[p].pirq;

	pirq->nirqs = dev->info->port_nirqs;
	pirq->reg_mask = dev->dev_ops->get_port_addr(p, REG_PORT_INT_MASK);
	pirq->reg_status = dev->dev_ops->get_port_addr(p, REG_PORT_INT_STATUS);
	snprintf(pirq->name, sizeof(pirq->name), "port_irq-%d", p);

	pirq->irq_num = irq_find_mapping(dev->girq.domain, p);
	if (pirq->irq_num < 0)
		return pirq->irq_num;

	return ksz_irq_common_setup(dev, pirq);
}

static int ksz_setup(struct dsa_switch *ds)
{
	struct ksz_device *dev = ds->priv;
	struct dsa_port *dp;
	struct ksz_port *p;
	const u16 *regs;
	int ret;

	regs = dev->info->regs;

	dev->vlan_cache = devm_kcalloc(dev->dev, sizeof(struct vlan_table),
				       dev->info->num_vlans, GFP_KERNEL);
	if (!dev->vlan_cache)
		return -ENOMEM;

	ret = dev->dev_ops->reset(dev);
	if (ret) {
		dev_err(ds->dev, "failed to reset switch\n");
		return ret;
	}

	/* set broadcast storm protection 10% rate */
	regmap_update_bits(dev->regmap[1], regs[S_BROADCAST_CTRL],
			   BROADCAST_STORM_RATE,
			   (BROADCAST_STORM_VALUE *
			   BROADCAST_STORM_PROT_RATE) / 100);

	dev->dev_ops->config_cpu_port(ds);

	dev->dev_ops->enable_stp_addr(dev);

	ds->num_tx_queues = dev->info->num_tx_queues;

	regmap_update_bits(dev->regmap[0], regs[S_MULTICAST_CTRL],
			   MULTICAST_STORM_DISABLE, MULTICAST_STORM_DISABLE);

	ksz_init_mib_timer(dev);

	ds->configure_vlan_while_not_filtering = false;

	if (dev->dev_ops->setup) {
		ret = dev->dev_ops->setup(ds);
		if (ret)
			return ret;
	}

	/* Start with learning disabled on standalone user ports, and enabled
	 * on the CPU port. In lack of other finer mechanisms, learning on the
	 * CPU port will avoid flooding bridge local addresses on the network
	 * in some cases.
	 */
	p = &dev->ports[dev->cpu_port];
	p->learning = true;

	if (dev->irq > 0) {
		ret = ksz_girq_setup(dev);
		if (ret)
			return ret;

		dsa_switch_for_each_user_port(dp, dev->ds) {
			ret = ksz_pirq_setup(dev, dp->index);
			if (ret)
				goto out_girq;

			ret = ksz_ptp_irq_setup(ds, dp->index);
			if (ret)
				goto out_pirq;
		}
	}

	ret = ksz_ptp_clock_register(ds);
	if (ret) {
		dev_err(dev->dev, "Failed to register PTP clock: %d\n", ret);
		goto out_ptpirq;
	}

	ret = ksz_mdio_register(dev);
	if (ret < 0) {
		dev_err(dev->dev, "failed to register the mdio");
		goto out_ptp_clock_unregister;
	}

	/* start switch */
	regmap_update_bits(dev->regmap[0], regs[S_START_CTRL],
			   SW_START, SW_START);

	return 0;

out_ptp_clock_unregister:
	ksz_ptp_clock_unregister(ds);
out_ptpirq:
	if (dev->irq > 0)
		dsa_switch_for_each_user_port(dp, dev->ds)
			ksz_ptp_irq_free(ds, dp->index);
out_pirq:
	if (dev->irq > 0)
		dsa_switch_for_each_user_port(dp, dev->ds)
			ksz_irq_free(&dev->ports[dp->index].pirq);
out_girq:
	if (dev->irq > 0)
		ksz_irq_free(&dev->girq);

	return ret;
}

static void ksz_teardown(struct dsa_switch *ds)
{
	struct ksz_device *dev = ds->priv;
	struct dsa_port *dp;

	ksz_ptp_clock_unregister(ds);

	if (dev->irq > 0) {
		dsa_switch_for_each_user_port(dp, dev->ds) {
			ksz_ptp_irq_free(ds, dp->index);

			ksz_irq_free(&dev->ports[dp->index].pirq);
		}

		ksz_irq_free(&dev->girq);
	}

	if (dev->dev_ops->teardown)
		dev->dev_ops->teardown(ds);
}

static void port_r_cnt(struct ksz_device *dev, int port)
{
	struct ksz_port_mib *mib = &dev->ports[port].mib;
	u64 *dropped;

	/* Some ports may not have MIB counters before SWITCH_COUNTER_NUM. */
	while (mib->cnt_ptr < dev->info->reg_mib_cnt) {
		dev->dev_ops->r_mib_cnt(dev, port, mib->cnt_ptr,
					&mib->counters[mib->cnt_ptr]);
		++mib->cnt_ptr;
	}

	/* last one in storage */
	dropped = &mib->counters[dev->info->mib_cnt];

	/* Some ports may not have MIB counters after SWITCH_COUNTER_NUM. */
	while (mib->cnt_ptr < dev->info->mib_cnt) {
		dev->dev_ops->r_mib_pkt(dev, port, mib->cnt_ptr,
					dropped, &mib->counters[mib->cnt_ptr]);
		++mib->cnt_ptr;
	}
	mib->cnt_ptr = 0;
}

static void ksz_mib_read_work(struct work_struct *work)
{
	struct ksz_device *dev = container_of(work, struct ksz_device,
					      mib_read.work);
	struct ksz_port_mib *mib;
	struct ksz_port *p;
	int i;

	for (i = 0; i < dev->info->port_cnt; i++) {
		if (dsa_is_unused_port(dev->ds, i))
			continue;

		p = &dev->ports[i];
		mib = &p->mib;
		mutex_lock(&mib->cnt_mutex);

		/* Only read MIB counters when the port is told to do.
		 * If not, read only dropped counters when link is not up.
		 */
		if (!p->read) {
			const struct dsa_port *dp = dsa_to_port(dev->ds, i);

			if (!netif_carrier_ok(dp->slave))
				mib->cnt_ptr = dev->info->reg_mib_cnt;
		}
		port_r_cnt(dev, i);
		p->read = false;

		if (dev->dev_ops->r_mib_stat64)
			dev->dev_ops->r_mib_stat64(dev, i);

		mutex_unlock(&mib->cnt_mutex);
	}

	schedule_delayed_work(&dev->mib_read, dev->mib_read_interval);
}

void ksz_init_mib_timer(struct ksz_device *dev)
{
	int i;

	INIT_DELAYED_WORK(&dev->mib_read, ksz_mib_read_work);

	for (i = 0; i < dev->info->port_cnt; i++) {
		struct ksz_port_mib *mib = &dev->ports[i].mib;

		dev->dev_ops->port_init_cnt(dev, i);

		mib->cnt_ptr = 0;
		memset(mib->counters, 0, dev->info->mib_cnt * sizeof(u64));
	}
}

static int ksz_phy_read16(struct dsa_switch *ds, int addr, int reg)
{
	struct ksz_device *dev = ds->priv;
	u16 val = 0xffff;
	int ret;

	ret = dev->dev_ops->r_phy(dev, addr, reg, &val);
	if (ret)
		return ret;

	return val;
}

static int ksz_phy_write16(struct dsa_switch *ds, int addr, int reg, u16 val)
{
	struct ksz_device *dev = ds->priv;
	int ret;

	ret = dev->dev_ops->w_phy(dev, addr, reg, val);
	if (ret)
		return ret;

	return 0;
}

static u32 ksz_get_phy_flags(struct dsa_switch *ds, int port)
{
	struct ksz_device *dev = ds->priv;

	if (dev->chip_id == KSZ8830_CHIP_ID) {
		/* Silicon Errata Sheet (DS80000830A):
		 * Port 1 does not work with LinkMD Cable-Testing.
		 * Port 1 does not respond to received PAUSE control frames.
		 */
		if (!port)
			return MICREL_KSZ8_P1_ERRATA;
	}

	return 0;
}

static void ksz_mac_link_down(struct dsa_switch *ds, int port,
			      unsigned int mode, phy_interface_t interface)
{
	struct ksz_device *dev = ds->priv;
	struct ksz_port *p = &dev->ports[port];

	/* Read all MIB counters when the link is going down. */
	p->read = true;
	/* timer started */
	if (dev->mib_read_interval)
		schedule_delayed_work(&dev->mib_read, 0);
}

static int ksz_sset_count(struct dsa_switch *ds, int port, int sset)
{
	struct ksz_device *dev = ds->priv;

	if (sset != ETH_SS_STATS)
		return 0;

	return dev->info->mib_cnt;
}

static void ksz_get_ethtool_stats(struct dsa_switch *ds, int port,
				  uint64_t *buf)
{
	const struct dsa_port *dp = dsa_to_port(ds, port);
	struct ksz_device *dev = ds->priv;
	struct ksz_port_mib *mib;

	mib = &dev->ports[port].mib;
	mutex_lock(&mib->cnt_mutex);

	/* Only read dropped counters if no link. */
	if (!netif_carrier_ok(dp->slave))
		mib->cnt_ptr = dev->info->reg_mib_cnt;
	port_r_cnt(dev, port);
	memcpy(buf, mib->counters, dev->info->mib_cnt * sizeof(u64));
	mutex_unlock(&mib->cnt_mutex);
}

static int ksz_port_bridge_join(struct dsa_switch *ds, int port,
				struct dsa_bridge bridge,
				bool *tx_fwd_offload,
				struct netlink_ext_ack *extack)
{
	/* port_stp_state_set() will be called after to put the port in
	 * appropriate state so there is no need to do anything.
	 */

	return 0;
}

static void ksz_port_bridge_leave(struct dsa_switch *ds, int port,
				  struct dsa_bridge bridge)
{
	/* port_stp_state_set() will be called after to put the port in
	 * forwarding state so there is no need to do anything.
	 */
}

static void ksz_port_fast_age(struct dsa_switch *ds, int port)
{
	struct ksz_device *dev = ds->priv;

	dev->dev_ops->flush_dyn_mac_table(dev, port);
}

static int ksz_set_ageing_time(struct dsa_switch *ds, unsigned int msecs)
{
	struct ksz_device *dev = ds->priv;

	if (!dev->dev_ops->set_ageing_time)
		return -EOPNOTSUPP;

	return dev->dev_ops->set_ageing_time(dev, msecs);
}

static int ksz_port_fdb_add(struct dsa_switch *ds, int port,
			    const unsigned char *addr, u16 vid,
			    struct dsa_db db)
{
	struct ksz_device *dev = ds->priv;

	if (!dev->dev_ops->fdb_add)
		return -EOPNOTSUPP;

	return dev->dev_ops->fdb_add(dev, port, addr, vid, db);
}

static int ksz_port_fdb_del(struct dsa_switch *ds, int port,
			    const unsigned char *addr,
			    u16 vid, struct dsa_db db)
{
	struct ksz_device *dev = ds->priv;

	if (!dev->dev_ops->fdb_del)
		return -EOPNOTSUPP;

	return dev->dev_ops->fdb_del(dev, port, addr, vid, db);
}

static int ksz_port_fdb_dump(struct dsa_switch *ds, int port,
			     dsa_fdb_dump_cb_t *cb, void *data)
{
	struct ksz_device *dev = ds->priv;

	if (!dev->dev_ops->fdb_dump)
		return -EOPNOTSUPP;

	return dev->dev_ops->fdb_dump(dev, port, cb, data);
}

static int ksz_port_mdb_add(struct dsa_switch *ds, int port,
			    const struct switchdev_obj_port_mdb *mdb,
			    struct dsa_db db)
{
	struct ksz_device *dev = ds->priv;

	if (!dev->dev_ops->mdb_add)
		return -EOPNOTSUPP;

	return dev->dev_ops->mdb_add(dev, port, mdb, db);
}

static int ksz_port_mdb_del(struct dsa_switch *ds, int port,
			    const struct switchdev_obj_port_mdb *mdb,
			    struct dsa_db db)
{
	struct ksz_device *dev = ds->priv;

	if (!dev->dev_ops->mdb_del)
		return -EOPNOTSUPP;

	return dev->dev_ops->mdb_del(dev, port, mdb, db);
}

static int ksz_enable_port(struct dsa_switch *ds, int port,
			   struct phy_device *phy)
{
	struct ksz_device *dev = ds->priv;

	if (!dsa_is_user_port(ds, port))
		return 0;

	/* setup slave port */
	dev->dev_ops->port_setup(dev, port, false);

	/* port_stp_state_set() will be called after to enable the port so
	 * there is no need to do anything.
	 */

	return 0;
}

void ksz_port_stp_state_set(struct dsa_switch *ds, int port, u8 state)
{
	struct ksz_device *dev = ds->priv;
	struct ksz_port *p;
	const u16 *regs;
	u8 data;

	regs = dev->info->regs;

	ksz_pread8(dev, port, regs[P_STP_CTRL], &data);
	data &= ~(PORT_TX_ENABLE | PORT_RX_ENABLE | PORT_LEARN_DISABLE);

	p = &dev->ports[port];

	switch (state) {
	case BR_STATE_DISABLED:
		data |= PORT_LEARN_DISABLE;
		break;
	case BR_STATE_LISTENING:
		data |= (PORT_RX_ENABLE | PORT_LEARN_DISABLE);
		break;
	case BR_STATE_LEARNING:
		data |= PORT_RX_ENABLE;
		if (!p->learning)
			data |= PORT_LEARN_DISABLE;
		break;
	case BR_STATE_FORWARDING:
		data |= (PORT_TX_ENABLE | PORT_RX_ENABLE);
		if (!p->learning)
			data |= PORT_LEARN_DISABLE;
		break;
	case BR_STATE_BLOCKING:
		data |= PORT_LEARN_DISABLE;
		break;
	default:
		dev_err(ds->dev, "invalid STP state: %d\n", state);
		return;
	}

	ksz_pwrite8(dev, port, regs[P_STP_CTRL], data);

	p->stp_state = state;

	ksz_update_port_member(dev, port);
}

static int ksz_port_pre_bridge_flags(struct dsa_switch *ds, int port,
				     struct switchdev_brport_flags flags,
				     struct netlink_ext_ack *extack)
{
	if (flags.mask & ~BR_LEARNING)
		return -EINVAL;

	return 0;
}

static int ksz_port_bridge_flags(struct dsa_switch *ds, int port,
				 struct switchdev_brport_flags flags,
				 struct netlink_ext_ack *extack)
{
	struct ksz_device *dev = ds->priv;
	struct ksz_port *p = &dev->ports[port];

	if (flags.mask & BR_LEARNING) {
		p->learning = !!(flags.val & BR_LEARNING);

		/* Make the change take effect immediately */
		ksz_port_stp_state_set(ds, port, p->stp_state);
	}

	return 0;
}

static enum dsa_tag_protocol ksz_get_tag_protocol(struct dsa_switch *ds,
						  int port,
						  enum dsa_tag_protocol mp)
{
	struct ksz_device *dev = ds->priv;
	enum dsa_tag_protocol proto = DSA_TAG_PROTO_NONE;

	if (dev->chip_id == KSZ8795_CHIP_ID ||
	    dev->chip_id == KSZ8794_CHIP_ID ||
	    dev->chip_id == KSZ8765_CHIP_ID)
		proto = DSA_TAG_PROTO_KSZ8795;

	if (dev->chip_id == KSZ8830_CHIP_ID ||
	    dev->chip_id == KSZ8563_CHIP_ID ||
	    dev->chip_id == KSZ9893_CHIP_ID ||
	    dev->chip_id == KSZ9563_CHIP_ID)
		proto = DSA_TAG_PROTO_KSZ9893;

	if (dev->chip_id == KSZ9477_CHIP_ID ||
	    dev->chip_id == KSZ9896_CHIP_ID ||
	    dev->chip_id == KSZ9897_CHIP_ID ||
	    dev->chip_id == KSZ9567_CHIP_ID)
		proto = DSA_TAG_PROTO_KSZ9477;

	if (is_lan937x(dev))
		proto = DSA_TAG_PROTO_LAN937X_VALUE;

	return proto;
}

static int ksz_connect_tag_protocol(struct dsa_switch *ds,
				    enum dsa_tag_protocol proto)
{
	struct ksz_tagger_data *tagger_data;

	tagger_data = ksz_tagger_data(ds);
	tagger_data->xmit_work_fn = ksz_port_deferred_xmit;

	return 0;
}

static int ksz_port_vlan_filtering(struct dsa_switch *ds, int port,
				   bool flag, struct netlink_ext_ack *extack)
{
	struct ksz_device *dev = ds->priv;

	if (!dev->dev_ops->vlan_filtering)
		return -EOPNOTSUPP;

	return dev->dev_ops->vlan_filtering(dev, port, flag, extack);
}

static int ksz_port_vlan_add(struct dsa_switch *ds, int port,
			     const struct switchdev_obj_port_vlan *vlan,
			     struct netlink_ext_ack *extack)
{
	struct ksz_device *dev = ds->priv;

	if (!dev->dev_ops->vlan_add)
		return -EOPNOTSUPP;

	return dev->dev_ops->vlan_add(dev, port, vlan, extack);
}

static int ksz_port_vlan_del(struct dsa_switch *ds, int port,
			     const struct switchdev_obj_port_vlan *vlan)
{
	struct ksz_device *dev = ds->priv;

	if (!dev->dev_ops->vlan_del)
		return -EOPNOTSUPP;

	return dev->dev_ops->vlan_del(dev, port, vlan);
}

static int ksz_port_mirror_add(struct dsa_switch *ds, int port,
			       struct dsa_mall_mirror_tc_entry *mirror,
			       bool ingress, struct netlink_ext_ack *extack)
{
	struct ksz_device *dev = ds->priv;

	if (!dev->dev_ops->mirror_add)
		return -EOPNOTSUPP;

	return dev->dev_ops->mirror_add(dev, port, mirror, ingress, extack);
}

static void ksz_port_mirror_del(struct dsa_switch *ds, int port,
				struct dsa_mall_mirror_tc_entry *mirror)
{
	struct ksz_device *dev = ds->priv;

	if (dev->dev_ops->mirror_del)
		dev->dev_ops->mirror_del(dev, port, mirror);
}

static int ksz_change_mtu(struct dsa_switch *ds, int port, int mtu)
{
	struct ksz_device *dev = ds->priv;

	if (!dev->dev_ops->change_mtu)
		return -EOPNOTSUPP;

	return dev->dev_ops->change_mtu(dev, port, mtu);
}

static int ksz_max_mtu(struct dsa_switch *ds, int port)
{
	struct ksz_device *dev = ds->priv;

	switch (dev->chip_id) {
	case KSZ8795_CHIP_ID:
	case KSZ8794_CHIP_ID:
	case KSZ8765_CHIP_ID:
		return KSZ8795_HUGE_PACKET_SIZE - VLAN_ETH_HLEN - ETH_FCS_LEN;
	case KSZ8830_CHIP_ID:
		return KSZ8863_HUGE_PACKET_SIZE - VLAN_ETH_HLEN - ETH_FCS_LEN;
	case KSZ8563_CHIP_ID:
	case KSZ9477_CHIP_ID:
	case KSZ9563_CHIP_ID:
	case KSZ9567_CHIP_ID:
	case KSZ9893_CHIP_ID:
	case KSZ9896_CHIP_ID:
	case KSZ9897_CHIP_ID:
	case LAN9370_CHIP_ID:
	case LAN9371_CHIP_ID:
	case LAN9372_CHIP_ID:
	case LAN9373_CHIP_ID:
	case LAN9374_CHIP_ID:
		return KSZ9477_MAX_FRAME_SIZE - VLAN_ETH_HLEN - ETH_FCS_LEN;
	}

	return -EOPNOTSUPP;
}

static int ksz_validate_eee(struct dsa_switch *ds, int port)
{
	struct ksz_device *dev = ds->priv;

	if (!dev->info->internal_phy[port])
		return -EOPNOTSUPP;

	switch (dev->chip_id) {
	case KSZ8563_CHIP_ID:
	case KSZ9477_CHIP_ID:
	case KSZ9563_CHIP_ID:
	case KSZ9567_CHIP_ID:
	case KSZ9893_CHIP_ID:
	case KSZ9896_CHIP_ID:
	case KSZ9897_CHIP_ID:
		return 0;
	}

	return -EOPNOTSUPP;
}

static int ksz_get_mac_eee(struct dsa_switch *ds, int port,
			   struct ethtool_eee *e)
{
	int ret;

	ret = ksz_validate_eee(ds, port);
	if (ret)
		return ret;

	/* There is no documented control of Tx LPI configuration. */
	e->tx_lpi_enabled = true;

	/* There is no documented control of Tx LPI timer. According to tests
	 * Tx LPI timer seems to be set by default to minimal value.
	 */
	e->tx_lpi_timer = 0;

	return 0;
}

static int ksz_set_mac_eee(struct dsa_switch *ds, int port,
			   struct ethtool_eee *e)
{
	struct ksz_device *dev = ds->priv;
	int ret;

	ret = ksz_validate_eee(ds, port);
	if (ret)
		return ret;

	if (!e->tx_lpi_enabled) {
		dev_err(dev->dev, "Disabling EEE Tx LPI is not supported\n");
		return -EINVAL;
	}

	if (e->tx_lpi_timer) {
		dev_err(dev->dev, "Setting EEE Tx LPI timer is not supported\n");
		return -EINVAL;
	}

	return 0;
}

<<<<<<< HEAD
static inline struct net_device *
ksz_dsa_port_bridge_dev_get(const struct dsa_port *dp)
{
       return dp->bridge_dev;
}

static inline bool ksz_dsa_port_bridge_same(const struct dsa_port *a,
                                       const struct dsa_port *b)
{
       struct net_device *br_a = ksz_dsa_port_bridge_dev_get(a);
       struct net_device *br_b = ksz_dsa_port_bridge_dev_get(b);

       /* Standalone ports are not in the same bridge with one another */
       return (!br_a || !br_b) ? false : (br_a == br_b);
}

void ksz_update_port_member(struct ksz_device *dev, int port)
{
	struct ksz_port *p = &dev->ports[port];
	struct dsa_switch *ds = dev->ds;
	u8 port_member = 0, cpu_port;
	const struct dsa_port *dp;
	int i, j;

	if (!dsa_is_user_port(ds, port))
		return;

	dp = dsa_to_port(ds, port);
	cpu_port = BIT(dsa_upstream_port(ds, port));

	for (i = 0; i < ds->num_ports; i++) {
		const struct dsa_port *other_dp = dsa_to_port(ds, i);
		struct ksz_port *other_p = &dev->ports[i];
		u8 val = 0;

		if (!dsa_is_user_port(ds, i))
			continue;
		if (port == i)
			continue;
		if (!dp->bridge_dev || dp->bridge_dev != other_dp->bridge_dev)
			continue;
		if (other_p->stp_state != BR_STATE_FORWARDING)
			continue;

		if (p->stp_state == BR_STATE_FORWARDING) {
			val |= BIT(port);
			port_member |= BIT(i);
		}

		/* Retain port [i]'s relationship to other ports than [port] */
		for (j = 0; j < ds->num_ports; j++) {
			const struct dsa_port *third_dp;
			struct ksz_port *third_p;

			if (j == i)
				continue;
			if (j == port)
				continue;
			if (!dsa_is_user_port(ds, j))
				continue;
			third_p = &dev->ports[j];
			if (third_p->stp_state != BR_STATE_FORWARDING)
				continue;
			third_dp = dsa_to_port(ds, j);
			if (ksz_dsa_port_bridge_same(other_dp, third_dp))
				val |= BIT(j);
		}

		dev->dev_ops->cfg_port_member(dev, i, val | cpu_port);
	}

	dev->dev_ops->cfg_port_member(dev, port, port_member | cpu_port);
=======
static void ksz_set_xmii(struct ksz_device *dev, int port,
			 phy_interface_t interface)
{
	const u8 *bitval = dev->info->xmii_ctrl1;
	struct ksz_port *p = &dev->ports[port];
	const u16 *regs = dev->info->regs;
	u8 data8;

	ksz_pread8(dev, port, regs[P_XMII_CTRL_1], &data8);

	data8 &= ~(P_MII_SEL_M | P_RGMII_ID_IG_ENABLE |
		   P_RGMII_ID_EG_ENABLE);

	switch (interface) {
	case PHY_INTERFACE_MODE_MII:
		data8 |= bitval[P_MII_SEL];
		break;
	case PHY_INTERFACE_MODE_RMII:
		data8 |= bitval[P_RMII_SEL];
		break;
	case PHY_INTERFACE_MODE_GMII:
		data8 |= bitval[P_GMII_SEL];
		break;
	case PHY_INTERFACE_MODE_RGMII:
	case PHY_INTERFACE_MODE_RGMII_ID:
	case PHY_INTERFACE_MODE_RGMII_TXID:
	case PHY_INTERFACE_MODE_RGMII_RXID:
		data8 |= bitval[P_RGMII_SEL];
		/* On KSZ9893, disable RGMII in-band status support */
		if (dev->chip_id == KSZ9893_CHIP_ID ||
		    dev->chip_id == KSZ8563_CHIP_ID ||
		    dev->chip_id == KSZ9563_CHIP_ID)
			data8 &= ~P_MII_MAC_MODE;
		break;
	default:
		dev_err(dev->dev, "Unsupported interface '%s' for port %d\n",
			phy_modes(interface), port);
		return;
	}

	if (p->rgmii_tx_val)
		data8 |= P_RGMII_ID_EG_ENABLE;

	if (p->rgmii_rx_val)
		data8 |= P_RGMII_ID_IG_ENABLE;

	/* Write the updated value */
	ksz_pwrite8(dev, port, regs[P_XMII_CTRL_1], data8);
}

phy_interface_t ksz_get_xmii(struct ksz_device *dev, int port, bool gbit)
{
	const u8 *bitval = dev->info->xmii_ctrl1;
	const u16 *regs = dev->info->regs;
	phy_interface_t interface;
	u8 data8;
	u8 val;

	ksz_pread8(dev, port, regs[P_XMII_CTRL_1], &data8);

	val = FIELD_GET(P_MII_SEL_M, data8);

	if (val == bitval[P_MII_SEL]) {
		if (gbit)
			interface = PHY_INTERFACE_MODE_GMII;
		else
			interface = PHY_INTERFACE_MODE_MII;
	} else if (val == bitval[P_RMII_SEL]) {
		interface = PHY_INTERFACE_MODE_RGMII;
	} else {
		interface = PHY_INTERFACE_MODE_RGMII;
		if (data8 & P_RGMII_ID_EG_ENABLE)
			interface = PHY_INTERFACE_MODE_RGMII_TXID;
		if (data8 & P_RGMII_ID_IG_ENABLE) {
			interface = PHY_INTERFACE_MODE_RGMII_RXID;
			if (data8 & P_RGMII_ID_EG_ENABLE)
				interface = PHY_INTERFACE_MODE_RGMII_ID;
		}
	}

	return interface;
>>>>>>> eb3cdb58
}

static void ksz_phylink_mac_config(struct dsa_switch *ds, int port,
				   unsigned int mode,
				   const struct phylink_link_state *state)
{
	struct ksz_device *dev = ds->priv;

	if (ksz_is_ksz88x3(dev))
		return;

	/* Internal PHYs */
	if (dev->info->internal_phy[port])
		return;

	if (phylink_autoneg_inband(mode)) {
		dev_err(dev->dev, "In-band AN not supported!\n");
		return;
	}

	ksz_set_xmii(dev, port, state->interface);

	if (dev->dev_ops->phylink_mac_config)
		dev->dev_ops->phylink_mac_config(dev, port, mode, state);

	if (dev->dev_ops->setup_rgmii_delay)
		dev->dev_ops->setup_rgmii_delay(dev, port);
}

bool ksz_get_gbit(struct ksz_device *dev, int port)
{
	const u8 *bitval = dev->info->xmii_ctrl1;
	const u16 *regs = dev->info->regs;
	bool gbit = false;
	u8 data8;
	bool val;

	ksz_pread8(dev, port, regs[P_XMII_CTRL_1], &data8);

	val = FIELD_GET(P_GMII_1GBIT_M, data8);

	if (val == bitval[P_GMII_1GBIT])
		gbit = true;

	return gbit;
}

static void ksz_set_gbit(struct ksz_device *dev, int port, bool gbit)
{
	const u8 *bitval = dev->info->xmii_ctrl1;
	const u16 *regs = dev->info->regs;
	u8 data8;

	ksz_pread8(dev, port, regs[P_XMII_CTRL_1], &data8);

	data8 &= ~P_GMII_1GBIT_M;

	if (gbit)
		data8 |= FIELD_PREP(P_GMII_1GBIT_M, bitval[P_GMII_1GBIT]);
	else
		data8 |= FIELD_PREP(P_GMII_1GBIT_M, bitval[P_GMII_NOT_1GBIT]);

	/* Write the updated value */
	ksz_pwrite8(dev, port, regs[P_XMII_CTRL_1], data8);
}

static void ksz_set_100_10mbit(struct ksz_device *dev, int port, int speed)
{
	const u8 *bitval = dev->info->xmii_ctrl0;
	const u16 *regs = dev->info->regs;
	u8 data8;

	ksz_pread8(dev, port, regs[P_XMII_CTRL_0], &data8);

	data8 &= ~P_MII_100MBIT_M;

	if (speed == SPEED_100)
		data8 |= FIELD_PREP(P_MII_100MBIT_M, bitval[P_MII_100MBIT]);
	else
		data8 |= FIELD_PREP(P_MII_100MBIT_M, bitval[P_MII_10MBIT]);

	/* Write the updated value */
	ksz_pwrite8(dev, port, regs[P_XMII_CTRL_0], data8);
}

static void ksz_port_set_xmii_speed(struct ksz_device *dev, int port, int speed)
{
	if (speed == SPEED_1000)
		ksz_set_gbit(dev, port, true);
	else
		ksz_set_gbit(dev, port, false);

	if (speed == SPEED_100 || speed == SPEED_10)
		ksz_set_100_10mbit(dev, port, speed);
}

static void ksz_duplex_flowctrl(struct ksz_device *dev, int port, int duplex,
				bool tx_pause, bool rx_pause)
{
	const u8 *bitval = dev->info->xmii_ctrl0;
	const u32 *masks = dev->info->masks;
	const u16 *regs = dev->info->regs;
	u8 mask;
	u8 val;

	mask = P_MII_DUPLEX_M | masks[P_MII_TX_FLOW_CTRL] |
	       masks[P_MII_RX_FLOW_CTRL];

	if (duplex == DUPLEX_FULL)
		val = FIELD_PREP(P_MII_DUPLEX_M, bitval[P_MII_FULL_DUPLEX]);
	else
		val = FIELD_PREP(P_MII_DUPLEX_M, bitval[P_MII_HALF_DUPLEX]);

	if (tx_pause)
		val |= masks[P_MII_TX_FLOW_CTRL];

	if (rx_pause)
		val |= masks[P_MII_RX_FLOW_CTRL];

	ksz_prmw8(dev, port, regs[P_XMII_CTRL_0], mask, val);
}

static void ksz9477_phylink_mac_link_up(struct ksz_device *dev, int port,
					unsigned int mode,
					phy_interface_t interface,
					struct phy_device *phydev, int speed,
					int duplex, bool tx_pause,
					bool rx_pause)
{
	struct ksz_port *p;

	p = &dev->ports[port];

	/* Internal PHYs */
	if (dev->info->internal_phy[port])
		return;

	p->phydev.speed = speed;

	ksz_port_set_xmii_speed(dev, port, speed);

	ksz_duplex_flowctrl(dev, port, duplex, tx_pause, rx_pause);
}

static void ksz_phylink_mac_link_up(struct dsa_switch *ds, int port,
				    unsigned int mode,
				    phy_interface_t interface,
				    struct phy_device *phydev, int speed,
				    int duplex, bool tx_pause, bool rx_pause)
{
	struct ksz_device *dev = ds->priv;

	if (dev->dev_ops->phylink_mac_link_up)
		dev->dev_ops->phylink_mac_link_up(dev, port, mode, interface,
						  phydev, speed, duplex,
						  tx_pause, rx_pause);
}

static int ksz_switch_detect(struct ksz_device *dev)
{
	u8 id1, id2, id4;
	u16 id16;
	u32 id32;
	int ret;

	/* read chip id */
	ret = ksz_read16(dev, REG_CHIP_ID0, &id16);
	if (ret)
		return ret;

	id1 = FIELD_GET(SW_FAMILY_ID_M, id16);
	id2 = FIELD_GET(SW_CHIP_ID_M, id16);

	switch (id1) {
	case KSZ87_FAMILY_ID:
		if (id2 == KSZ87_CHIP_ID_95) {
			u8 val;

			dev->chip_id = KSZ8795_CHIP_ID;

			ksz_read8(dev, KSZ8_PORT_STATUS_0, &val);
			if (val & KSZ8_PORT_FIBER_MODE)
				dev->chip_id = KSZ8765_CHIP_ID;
		} else if (id2 == KSZ87_CHIP_ID_94) {
			dev->chip_id = KSZ8794_CHIP_ID;
		} else {
			return -ENODEV;
		}
		break;
	case KSZ88_FAMILY_ID:
		if (id2 == KSZ88_CHIP_ID_63)
			dev->chip_id = KSZ8830_CHIP_ID;
		else
			return -ENODEV;
		break;
	default:
		ret = ksz_read32(dev, REG_CHIP_ID0, &id32);
		if (ret)
			return ret;

		dev->chip_rev = FIELD_GET(SW_REV_ID_M, id32);
		id32 &= ~0xFF;

		switch (id32) {
		case KSZ9477_CHIP_ID:
		case KSZ9896_CHIP_ID:
		case KSZ9897_CHIP_ID:
		case KSZ9567_CHIP_ID:
		case LAN9370_CHIP_ID:
		case LAN9371_CHIP_ID:
		case LAN9372_CHIP_ID:
		case LAN9373_CHIP_ID:
		case LAN9374_CHIP_ID:
			dev->chip_id = id32;
			break;
		case KSZ9893_CHIP_ID:
			ret = ksz_read8(dev, REG_CHIP_ID4,
					&id4);
			if (ret)
				return ret;

			if (id4 == SKU_ID_KSZ8563)
				dev->chip_id = KSZ8563_CHIP_ID;
			else if (id4 == SKU_ID_KSZ9563)
				dev->chip_id = KSZ9563_CHIP_ID;
			else
				dev->chip_id = KSZ9893_CHIP_ID;

			break;
		default:
			dev_err(dev->dev,
				"unsupported switch detected %x)\n", id32);
			return -ENODEV;
		}
	}
	return 0;
}

/* Bandwidth is calculated by idle slope/transmission speed. Then the Bandwidth
 * is converted to Hex-decimal using the successive multiplication method. On
 * every step, integer part is taken and decimal part is carry forwarded.
 */
static int cinc_cal(s32 idle_slope, s32 send_slope, u32 *bw)
{
	u32 cinc = 0;
	u32 txrate;
	u32 rate;
	u8 temp;
	u8 i;

	txrate = idle_slope - send_slope;

	if (!txrate)
		return -EINVAL;

	rate = idle_slope;

	/* 24 bit register */
	for (i = 0; i < 6; i++) {
		rate = rate * 16;

		temp = rate / txrate;

		rate %= txrate;

		cinc = ((cinc << 4) | temp);
	}

	*bw = cinc;

	return 0;
}

static int ksz_setup_tc_mode(struct ksz_device *dev, int port, u8 scheduler,
			     u8 shaper)
{
	return ksz_pwrite8(dev, port, REG_PORT_MTI_QUEUE_CTRL_0,
			   FIELD_PREP(MTI_SCHEDULE_MODE_M, scheduler) |
			   FIELD_PREP(MTI_SHAPING_M, shaper));
}

static int ksz_setup_tc_cbs(struct dsa_switch *ds, int port,
			    struct tc_cbs_qopt_offload *qopt)
{
<<<<<<< HEAD
	/* port_stp_state_set() will be called after to put the port in
	 * appropriate state so there is no need to do anything.
	 */
=======
	struct ksz_device *dev = ds->priv;
	int ret;
	u32 bw;

	if (!dev->info->tc_cbs_supported)
		return -EOPNOTSUPP;

	if (qopt->queue > dev->info->num_tx_queues)
		return -EINVAL;
>>>>>>> eb3cdb58

	/* Queue Selection */
	ret = ksz_pwrite32(dev, port, REG_PORT_MTI_QUEUE_INDEX__4, qopt->queue);
	if (ret)
		return ret;

	if (!qopt->enable)
		return ksz_setup_tc_mode(dev, port, MTI_SCHEDULE_WRR,
					 MTI_SHAPING_OFF);

	/* High Credit */
	ret = ksz_pwrite16(dev, port, REG_PORT_MTI_HI_WATER_MARK,
			   qopt->hicredit);
	if (ret)
		return ret;

	/* Low Credit */
	ret = ksz_pwrite16(dev, port, REG_PORT_MTI_LO_WATER_MARK,
			   qopt->locredit);
	if (ret)
		return ret;

	/* Credit Increment Register */
	ret = cinc_cal(qopt->idleslope, qopt->sendslope, &bw);
	if (ret)
		return ret;

	if (dev->dev_ops->tc_cbs_set_cinc) {
		ret = dev->dev_ops->tc_cbs_set_cinc(dev, port, bw);
		if (ret)
			return ret;
	}

	return ksz_setup_tc_mode(dev, port, MTI_SCHEDULE_STRICT_PRIO,
				 MTI_SHAPING_SRP);
}

static int ksz_disable_egress_rate_limit(struct ksz_device *dev, int port)
{
<<<<<<< HEAD
	/* port_stp_state_set() will be called after to put the port in
	 * forwarding state so there is no need to do anything.
=======
	int queue, ret;

	/* Configuration will not take effect until the last Port Queue X
	 * Egress Limit Control Register is written.
	 */
	for (queue = 0; queue < dev->info->num_tx_queues; queue++) {
		ret = ksz_pwrite8(dev, port, KSZ9477_REG_PORT_OUT_RATE_0 + queue,
				  KSZ9477_OUT_RATE_NO_LIMIT);
		if (ret)
			return ret;
	}

	return 0;
}

static int ksz_ets_band_to_queue(struct tc_ets_qopt_offload_replace_params *p,
				 int band)
{
	/* Compared to queues, bands prioritize packets differently. In strict
	 * priority mode, the lowest priority is assigned to Queue 0 while the
	 * highest priority is given to Band 0.
>>>>>>> eb3cdb58
	 */
	return p->bands - 1 - band;
}

static int ksz_queue_set_strict(struct ksz_device *dev, int port, int queue)
{
	int ret;

	ret = ksz_pwrite32(dev, port, REG_PORT_MTI_QUEUE_INDEX__4, queue);
	if (ret)
		return ret;

	return ksz_setup_tc_mode(dev, port, MTI_SCHEDULE_STRICT_PRIO,
				 MTI_SHAPING_OFF);
}

static int ksz_queue_set_wrr(struct ksz_device *dev, int port, int queue,
			     int weight)
{
	int ret;

	ret = ksz_pwrite32(dev, port, REG_PORT_MTI_QUEUE_INDEX__4, queue);
	if (ret)
		return ret;

	ret = ksz_setup_tc_mode(dev, port, MTI_SCHEDULE_WRR,
				MTI_SHAPING_OFF);
	if (ret)
		return ret;

	return ksz_pwrite8(dev, port, KSZ9477_PORT_MTI_QUEUE_CTRL_1, weight);
}

static int ksz_tc_ets_add(struct ksz_device *dev, int port,
			  struct tc_ets_qopt_offload_replace_params *p)
{
	int ret, band, tc_prio;
	u32 queue_map = 0;

	/* In order to ensure proper prioritization, it is necessary to set the
	 * rate limit for the related queue to zero. Otherwise strict priority
	 * or WRR mode will not work. This is a hardware limitation.
	 */
	ret = ksz_disable_egress_rate_limit(dev, port);
	if (ret)
		return ret;

	/* Configure queue scheduling mode for all bands. Currently only strict
	 * prio mode is supported.
	 */
	for (band = 0; band < p->bands; band++) {
		int queue = ksz_ets_band_to_queue(p, band);

		ret = ksz_queue_set_strict(dev, port, queue);
		if (ret)
			return ret;
	}

	/* Configure the mapping between traffic classes and queues. Note:
	 * priomap variable support 16 traffic classes, but the chip can handle
	 * only 8 classes.
	 */
	for (tc_prio = 0; tc_prio < ARRAY_SIZE(p->priomap); tc_prio++) {
		int queue;

		if (tc_prio > KSZ9477_MAX_TC_PRIO)
			break;

		queue = ksz_ets_band_to_queue(p, p->priomap[tc_prio]);
		queue_map |= queue << (tc_prio * KSZ9477_PORT_TC_MAP_S);
	}

	return ksz_pwrite32(dev, port, KSZ9477_PORT_MRI_TC_MAP__4, queue_map);
}

static int ksz_tc_ets_del(struct ksz_device *dev, int port)
{
	int ret, queue, tc_prio, s;
	u32 queue_map = 0;

	/* To restore the default chip configuration, set all queues to use the
	 * WRR scheduler with a weight of 1.
	 */
	for (queue = 0; queue < dev->info->num_tx_queues; queue++) {
		ret = ksz_queue_set_wrr(dev, port, queue,
					KSZ9477_DEFAULT_WRR_WEIGHT);
		if (ret)
			return ret;
	}

	switch (dev->info->num_tx_queues) {
	case 2:
		s = 2;
		break;
	case 4:
		s = 1;
		break;
	case 8:
		s = 0;
		break;
	default:
		return -EINVAL;
	}

	/* Revert the queue mapping for TC-priority to its default setting on
	 * the chip.
	 */
	for (tc_prio = 0; tc_prio <= KSZ9477_MAX_TC_PRIO; tc_prio++) {
		int queue;

		queue = tc_prio >> s;
		queue_map |= queue << (tc_prio * KSZ9477_PORT_TC_MAP_S);
	}

	return ksz_pwrite32(dev, port, KSZ9477_PORT_MRI_TC_MAP__4, queue_map);
}

static int ksz_tc_ets_validate(struct ksz_device *dev, int port,
			       struct tc_ets_qopt_offload_replace_params *p)
{
	int band;

	/* Since it is not feasible to share one port among multiple qdisc,
	 * the user must configure all available queues appropriately.
	 */
	if (p->bands != dev->info->num_tx_queues) {
		dev_err(dev->dev, "Not supported amount of bands. It should be %d\n",
			dev->info->num_tx_queues);
		return -EOPNOTSUPP;
	}

	for (band = 0; band < p->bands; ++band) {
		/* The KSZ switches utilize a weighted round robin configuration
		 * where a certain number of packets can be transmitted from a
		 * queue before the next queue is serviced. For more information
		 * on this, refer to section 5.2.8.4 of the KSZ8565R
		 * documentation on the Port Transmit Queue Control 1 Register.
		 * However, the current ETS Qdisc implementation (as of February
		 * 2023) assigns a weight to each queue based on the number of
		 * bytes or extrapolated bandwidth in percentages. Since this
		 * differs from the KSZ switches' method and we don't want to
		 * fake support by converting bytes to packets, it is better to
		 * return an error instead.
		 */
		if (p->quanta[band]) {
			dev_err(dev->dev, "Quanta/weights configuration is not supported.\n");
			return -EOPNOTSUPP;
		}
	}

	return 0;
}

static int ksz_tc_setup_qdisc_ets(struct dsa_switch *ds, int port,
				  struct tc_ets_qopt_offload *qopt)
{
	struct ksz_device *dev = ds->priv;
	int ret;

	if (!dev->info->tc_ets_supported)
		return -EOPNOTSUPP;

	if (qopt->parent != TC_H_ROOT) {
		dev_err(dev->dev, "Parent should be \"root\"\n");
		return -EOPNOTSUPP;
	}

	switch (qopt->command) {
	case TC_ETS_REPLACE:
		ret = ksz_tc_ets_validate(dev, port, &qopt->replace_params);
		if (ret)
			return ret;

		return ksz_tc_ets_add(dev, port, &qopt->replace_params);
	case TC_ETS_DESTROY:
		return ksz_tc_ets_del(dev, port);
	case TC_ETS_STATS:
	case TC_ETS_GRAFT:
		return -EOPNOTSUPP;
	}

	return -EOPNOTSUPP;
}

static int ksz_setup_tc(struct dsa_switch *ds, int port,
			enum tc_setup_type type, void *type_data)
{
	switch (type) {
	case TC_SETUP_QDISC_CBS:
		return ksz_setup_tc_cbs(ds, port, type_data);
	case TC_SETUP_QDISC_ETS:
		return ksz_tc_setup_qdisc_ets(ds, port, type_data);
	default:
		return -EOPNOTSUPP;
	}
}

static const struct dsa_switch_ops ksz_switch_ops = {
	.get_tag_protocol	= ksz_get_tag_protocol,
	.connect_tag_protocol   = ksz_connect_tag_protocol,
	.get_phy_flags		= ksz_get_phy_flags,
	.setup			= ksz_setup,
	.teardown		= ksz_teardown,
	.phy_read		= ksz_phy_read16,
	.phy_write		= ksz_phy_write16,
	.phylink_get_caps	= ksz_phylink_get_caps,
	.phylink_mac_config	= ksz_phylink_mac_config,
	.phylink_mac_link_up	= ksz_phylink_mac_link_up,
	.phylink_mac_link_down	= ksz_mac_link_down,
	.port_enable		= ksz_enable_port,
	.set_ageing_time	= ksz_set_ageing_time,
	.get_strings		= ksz_get_strings,
	.get_ethtool_stats	= ksz_get_ethtool_stats,
	.get_sset_count		= ksz_sset_count,
	.port_bridge_join	= ksz_port_bridge_join,
	.port_bridge_leave	= ksz_port_bridge_leave,
	.port_stp_state_set	= ksz_port_stp_state_set,
	.port_pre_bridge_flags	= ksz_port_pre_bridge_flags,
	.port_bridge_flags	= ksz_port_bridge_flags,
	.port_fast_age		= ksz_port_fast_age,
	.port_vlan_filtering	= ksz_port_vlan_filtering,
	.port_vlan_add		= ksz_port_vlan_add,
	.port_vlan_del		= ksz_port_vlan_del,
	.port_fdb_dump		= ksz_port_fdb_dump,
	.port_fdb_add		= ksz_port_fdb_add,
	.port_fdb_del		= ksz_port_fdb_del,
	.port_mdb_add           = ksz_port_mdb_add,
	.port_mdb_del           = ksz_port_mdb_del,
	.port_mirror_add	= ksz_port_mirror_add,
	.port_mirror_del	= ksz_port_mirror_del,
	.get_stats64		= ksz_get_stats64,
	.get_pause_stats	= ksz_get_pause_stats,
	.port_change_mtu	= ksz_change_mtu,
	.port_max_mtu		= ksz_max_mtu,
	.get_ts_info		= ksz_get_ts_info,
	.port_hwtstamp_get	= ksz_hwtstamp_get,
	.port_hwtstamp_set	= ksz_hwtstamp_set,
	.port_txtstamp		= ksz_port_txtstamp,
	.port_rxtstamp		= ksz_port_rxtstamp,
	.port_setup_tc		= ksz_setup_tc,
	.get_mac_eee		= ksz_get_mac_eee,
	.set_mac_eee		= ksz_set_mac_eee,
};

struct ksz_device *ksz_switch_alloc(struct device *base, void *priv)
{
	struct dsa_switch *ds;
	struct ksz_device *swdev;

	ds = devm_kzalloc(base, sizeof(*ds), GFP_KERNEL);
	if (!ds)
		return NULL;

	ds->dev = base;
	ds->num_ports = DSA_MAX_PORTS;
	ds->ops = &ksz_switch_ops;

	swdev = devm_kzalloc(base, sizeof(*swdev), GFP_KERNEL);
	if (!swdev)
		return NULL;

	ds->priv = swdev;
	swdev->dev = base;

	swdev->ds = ds;
	swdev->priv = priv;

	return swdev;
}
EXPORT_SYMBOL(ksz_switch_alloc);

static void ksz_parse_rgmii_delay(struct ksz_device *dev, int port_num,
				  struct device_node *port_dn)
{
	phy_interface_t phy_mode = dev->ports[port_num].interface;
	int rx_delay = -1, tx_delay = -1;

	if (!phy_interface_mode_is_rgmii(phy_mode))
		return;

	of_property_read_u32(port_dn, "rx-internal-delay-ps", &rx_delay);
	of_property_read_u32(port_dn, "tx-internal-delay-ps", &tx_delay);

	if (rx_delay == -1 && tx_delay == -1) {
		dev_warn(dev->dev,
			 "Port %d interpreting RGMII delay settings based on \"phy-mode\" property, "
			 "please update device tree to specify \"rx-internal-delay-ps\" and "
			 "\"tx-internal-delay-ps\"",
			 port_num);

		if (phy_mode == PHY_INTERFACE_MODE_RGMII_RXID ||
		    phy_mode == PHY_INTERFACE_MODE_RGMII_ID)
			rx_delay = 2000;

		if (phy_mode == PHY_INTERFACE_MODE_RGMII_TXID ||
		    phy_mode == PHY_INTERFACE_MODE_RGMII_ID)
			tx_delay = 2000;
	}

	if (rx_delay < 0)
		rx_delay = 0;
	if (tx_delay < 0)
		tx_delay = 0;

	dev->ports[port_num].rgmii_rx_val = rx_delay;
	dev->ports[port_num].rgmii_tx_val = tx_delay;
}

int ksz_switch_register(struct ksz_device *dev)
{
	const struct ksz_chip_data *info;
	struct device_node *port, *ports;
	phy_interface_t interface;
	unsigned int port_num;
	int ret;
	int i;

	if (dev->pdata)
		dev->chip_id = dev->pdata->chip_id;

	dev->reset_gpio = devm_gpiod_get_optional(dev->dev, "reset",
						  GPIOD_OUT_LOW);
	if (IS_ERR(dev->reset_gpio))
		return PTR_ERR(dev->reset_gpio);

	if (dev->reset_gpio) {
		gpiod_set_value_cansleep(dev->reset_gpio, 1);
		usleep_range(10000, 12000);
		gpiod_set_value_cansleep(dev->reset_gpio, 0);
		msleep(100);
	}

	mutex_init(&dev->dev_mutex);
	mutex_init(&dev->regmap_mutex);
	mutex_init(&dev->alu_mutex);
	mutex_init(&dev->vlan_mutex);

	ret = ksz_switch_detect(dev);
	if (ret)
		return ret;

	info = ksz_lookup_info(dev->chip_id);
	if (!info)
		return -ENODEV;

	/* Update the compatible info with the probed one */
	dev->info = info;

	dev_info(dev->dev, "found switch: %s, rev %i\n",
		 dev->info->dev_name, dev->chip_rev);

	ret = ksz_check_device_id(dev);
	if (ret)
		return ret;

	dev->dev_ops = dev->info->ops;

	ret = dev->dev_ops->init(dev);
	if (ret)
		return ret;

	dev->ports = devm_kzalloc(dev->dev,
				  dev->info->port_cnt * sizeof(struct ksz_port),
				  GFP_KERNEL);
	if (!dev->ports)
		return -ENOMEM;

	for (i = 0; i < dev->info->port_cnt; i++) {
		spin_lock_init(&dev->ports[i].mib.stats64_lock);
		mutex_init(&dev->ports[i].mib.cnt_mutex);
		dev->ports[i].mib.counters =
			devm_kzalloc(dev->dev,
				     sizeof(u64) * (dev->info->mib_cnt + 1),
				     GFP_KERNEL);
		if (!dev->ports[i].mib.counters)
			return -ENOMEM;

		dev->ports[i].ksz_dev = dev;
		dev->ports[i].num = i;
	}

	/* set the real number of ports */
	dev->ds->num_ports = dev->info->port_cnt;

	/* Host port interface will be self detected, or specifically set in
	 * device tree.
	 */
	for (port_num = 0; port_num < dev->info->port_cnt; ++port_num)
		dev->ports[port_num].interface = PHY_INTERFACE_MODE_NA;
	if (dev->dev->of_node) {
		ret = of_get_phy_mode(dev->dev->of_node, &interface);
		if (ret == 0)
			dev->compat_interface = interface;
		ports = of_get_child_by_name(dev->dev->of_node, "ethernet-ports");
		if (!ports)
			ports = of_get_child_by_name(dev->dev->of_node, "ports");
		if (ports) {
			for_each_available_child_of_node(ports, port) {
				if (of_property_read_u32(port, "reg",
							 &port_num))
					continue;
				if (!(dev->port_mask & BIT(port_num))) {
					of_node_put(port);
					of_node_put(ports);
					return -EINVAL;
				}
				of_get_phy_mode(port,
						&dev->ports[port_num].interface);

				ksz_parse_rgmii_delay(dev, port_num, port);
			}
			of_node_put(ports);
		}
		dev->synclko_125 = of_property_read_bool(dev->dev->of_node,
							 "microchip,synclko-125");
		dev->synclko_disable = of_property_read_bool(dev->dev->of_node,
							     "microchip,synclko-disable");
		if (dev->synclko_125 && dev->synclko_disable) {
			dev_err(dev->dev, "inconsistent synclko settings\n");
			return -EINVAL;
		}
	}

	ret = dsa_register_switch(dev->ds);
	if (ret) {
		dev->dev_ops->exit(dev);
		return ret;
	}

	/* Read MIB counters every 30 seconds to avoid overflow. */
	dev->mib_read_interval = msecs_to_jiffies(5000);

	/* Start the MIB timer. */
	schedule_delayed_work(&dev->mib_read, 0);

	return ret;
}
EXPORT_SYMBOL(ksz_switch_register);

void ksz_switch_remove(struct ksz_device *dev)
{
	/* timer started */
	if (dev->mib_read_interval) {
		dev->mib_read_interval = 0;
		cancel_delayed_work_sync(&dev->mib_read);
	}

	dev->dev_ops->exit(dev);
	dsa_unregister_switch(dev->ds);

	if (dev->reset_gpio)
		gpiod_set_value_cansleep(dev->reset_gpio, 1);

}
EXPORT_SYMBOL(ksz_switch_remove);

MODULE_AUTHOR("Woojung Huh <Woojung.Huh@microchip.com>");
MODULE_DESCRIPTION("Microchip KSZ Series Switch DSA Driver");
MODULE_LICENSE("GPL");<|MERGE_RESOLUTION|>--- conflicted
+++ resolved
@@ -2744,80 +2744,6 @@
 	return 0;
 }
 
-<<<<<<< HEAD
-static inline struct net_device *
-ksz_dsa_port_bridge_dev_get(const struct dsa_port *dp)
-{
-       return dp->bridge_dev;
-}
-
-static inline bool ksz_dsa_port_bridge_same(const struct dsa_port *a,
-                                       const struct dsa_port *b)
-{
-       struct net_device *br_a = ksz_dsa_port_bridge_dev_get(a);
-       struct net_device *br_b = ksz_dsa_port_bridge_dev_get(b);
-
-       /* Standalone ports are not in the same bridge with one another */
-       return (!br_a || !br_b) ? false : (br_a == br_b);
-}
-
-void ksz_update_port_member(struct ksz_device *dev, int port)
-{
-	struct ksz_port *p = &dev->ports[port];
-	struct dsa_switch *ds = dev->ds;
-	u8 port_member = 0, cpu_port;
-	const struct dsa_port *dp;
-	int i, j;
-
-	if (!dsa_is_user_port(ds, port))
-		return;
-
-	dp = dsa_to_port(ds, port);
-	cpu_port = BIT(dsa_upstream_port(ds, port));
-
-	for (i = 0; i < ds->num_ports; i++) {
-		const struct dsa_port *other_dp = dsa_to_port(ds, i);
-		struct ksz_port *other_p = &dev->ports[i];
-		u8 val = 0;
-
-		if (!dsa_is_user_port(ds, i))
-			continue;
-		if (port == i)
-			continue;
-		if (!dp->bridge_dev || dp->bridge_dev != other_dp->bridge_dev)
-			continue;
-		if (other_p->stp_state != BR_STATE_FORWARDING)
-			continue;
-
-		if (p->stp_state == BR_STATE_FORWARDING) {
-			val |= BIT(port);
-			port_member |= BIT(i);
-		}
-
-		/* Retain port [i]'s relationship to other ports than [port] */
-		for (j = 0; j < ds->num_ports; j++) {
-			const struct dsa_port *third_dp;
-			struct ksz_port *third_p;
-
-			if (j == i)
-				continue;
-			if (j == port)
-				continue;
-			if (!dsa_is_user_port(ds, j))
-				continue;
-			third_p = &dev->ports[j];
-			if (third_p->stp_state != BR_STATE_FORWARDING)
-				continue;
-			third_dp = dsa_to_port(ds, j);
-			if (ksz_dsa_port_bridge_same(other_dp, third_dp))
-				val |= BIT(j);
-		}
-
-		dev->dev_ops->cfg_port_member(dev, i, val | cpu_port);
-	}
-
-	dev->dev_ops->cfg_port_member(dev, port, port_member | cpu_port);
-=======
 static void ksz_set_xmii(struct ksz_device *dev, int port,
 			 phy_interface_t interface)
 {
@@ -2899,7 +2825,6 @@
 	}
 
 	return interface;
->>>>>>> eb3cdb58
 }
 
 static void ksz_phylink_mac_config(struct dsa_switch *ds, int port,
@@ -3184,11 +3109,6 @@
 static int ksz_setup_tc_cbs(struct dsa_switch *ds, int port,
 			    struct tc_cbs_qopt_offload *qopt)
 {
-<<<<<<< HEAD
-	/* port_stp_state_set() will be called after to put the port in
-	 * appropriate state so there is no need to do anything.
-	 */
-=======
 	struct ksz_device *dev = ds->priv;
 	int ret;
 	u32 bw;
@@ -3198,7 +3118,6 @@
 
 	if (qopt->queue > dev->info->num_tx_queues)
 		return -EINVAL;
->>>>>>> eb3cdb58
 
 	/* Queue Selection */
 	ret = ksz_pwrite32(dev, port, REG_PORT_MTI_QUEUE_INDEX__4, qopt->queue);
@@ -3238,10 +3157,6 @@
 
 static int ksz_disable_egress_rate_limit(struct ksz_device *dev, int port)
 {
-<<<<<<< HEAD
-	/* port_stp_state_set() will be called after to put the port in
-	 * forwarding state so there is no need to do anything.
-=======
 	int queue, ret;
 
 	/* Configuration will not take effect until the last Port Queue X
@@ -3263,7 +3178,6 @@
 	/* Compared to queues, bands prioritize packets differently. In strict
 	 * priority mode, the lowest priority is assigned to Queue 0 while the
 	 * highest priority is given to Band 0.
->>>>>>> eb3cdb58
 	 */
 	return p->bands - 1 - band;
 }
