// SPDX-License-Identifier: GPL-2.0
/*
 * Copyright (C) 2020 NovaTech LLC
 * George McCollister <george.mccollister@gmail.com>
 */

#include <linux/bits.h>
#include <linux/i2c.h>
#include <linux/module.h>
#include "xrs700x.h"
#include "xrs700x_reg.h"

struct xrs700x_i2c_cmd {
	__be32 reg;
	__be16 val;
} __packed;

static int xrs700x_i2c_reg_read(void *context, unsigned int reg,
				unsigned int *val)
{
	struct device *dev = context;
	struct i2c_client *i2c = to_i2c_client(dev);
	struct xrs700x_i2c_cmd cmd;
	int ret;

	cmd.reg = cpu_to_be32(reg | 1);

	ret = i2c_master_send(i2c, (char *)&cmd.reg, sizeof(cmd.reg));
	if (ret < 0) {
		dev_err(dev, "xrs i2c_master_send returned %d\n", ret);
		return ret;
	}

	ret = i2c_master_recv(i2c, (char *)&cmd.val, sizeof(cmd.val));
	if (ret < 0) {
		dev_err(dev, "xrs i2c_master_recv returned %d\n", ret);
		return ret;
	}

	*val = be16_to_cpu(cmd.val);
	return 0;
}

static int xrs700x_i2c_reg_write(void *context, unsigned int reg,
				 unsigned int val)
{
	struct device *dev = context;
	struct i2c_client *i2c = to_i2c_client(dev);
	struct xrs700x_i2c_cmd cmd;
	int ret;

	cmd.reg = cpu_to_be32(reg);
	cmd.val = cpu_to_be16(val);

	ret = i2c_master_send(i2c, (char *)&cmd, sizeof(cmd));
	if (ret < 0) {
		dev_err(dev, "xrs i2c_master_send returned %d\n", ret);
		return ret;
	}

	return 0;
}

static const struct regmap_config xrs700x_i2c_regmap_config = {
	.val_bits = 16,
	.reg_stride = 2,
	.reg_bits = 32,
	.pad_bits = 0,
	.write_flag_mask = 0,
	.read_flag_mask = 0,
	.reg_read = xrs700x_i2c_reg_read,
	.reg_write = xrs700x_i2c_reg_write,
	.max_register = 0,
	.cache_type = REGCACHE_NONE,
	.reg_format_endian = REGMAP_ENDIAN_BIG,
	.val_format_endian = REGMAP_ENDIAN_BIG
};

static int xrs700x_i2c_probe(struct i2c_client *i2c)
{
	struct xrs700x *priv;
	int ret;

	priv = xrs700x_switch_alloc(&i2c->dev, i2c);
	if (!priv)
		return -ENOMEM;

	priv->regmap = devm_regmap_init(&i2c->dev, NULL, &i2c->dev,
					&xrs700x_i2c_regmap_config);
	if (IS_ERR(priv->regmap)) {
		ret = PTR_ERR(priv->regmap);
		dev_err(&i2c->dev, "Failed to initialize regmap: %d\n", ret);
		return ret;
	}

	i2c_set_clientdata(i2c, priv);

	ret = xrs700x_switch_register(priv);

	/* Main DSA driver may not be started yet. */
	if (ret)
		return ret;

	return 0;
}

static void xrs700x_i2c_remove(struct i2c_client *i2c)
{
	struct xrs700x *priv = i2c_get_clientdata(i2c);

	if (!priv)
<<<<<<< HEAD
		return 0;
=======
		return;
>>>>>>> eb3cdb58

	xrs700x_switch_remove(priv);
}

<<<<<<< HEAD
	i2c_set_clientdata(i2c, NULL);

	return 0;
=======
static void xrs700x_i2c_shutdown(struct i2c_client *i2c)
{
	struct xrs700x *priv = i2c_get_clientdata(i2c);

	if (!priv)
		return;

	xrs700x_switch_shutdown(priv);

	i2c_set_clientdata(i2c, NULL);
>>>>>>> eb3cdb58
}

static void xrs700x_i2c_shutdown(struct i2c_client *i2c)
{
	struct xrs700x *priv = i2c_get_clientdata(i2c);

	if (!priv)
		return;

	xrs700x_switch_shutdown(priv);

	i2c_set_clientdata(i2c, NULL);
}

static const struct i2c_device_id xrs700x_i2c_id[] = {
	{ "xrs700x-switch", 0 },
	{},
};

MODULE_DEVICE_TABLE(i2c, xrs700x_i2c_id);

static const struct of_device_id __maybe_unused xrs700x_i2c_dt_ids[] = {
	{ .compatible = "arrow,xrs7003e", .data = &xrs7003e_info },
	{ .compatible = "arrow,xrs7003f", .data = &xrs7003f_info },
	{ .compatible = "arrow,xrs7004e", .data = &xrs7004e_info },
	{ .compatible = "arrow,xrs7004f", .data = &xrs7004f_info },
	{},
};
MODULE_DEVICE_TABLE(of, xrs700x_i2c_dt_ids);

static struct i2c_driver xrs700x_i2c_driver = {
	.driver = {
		.name	= "xrs700x-i2c",
		.of_match_table = of_match_ptr(xrs700x_i2c_dt_ids),
	},
	.probe_new = xrs700x_i2c_probe,
	.remove	= xrs700x_i2c_remove,
	.shutdown = xrs700x_i2c_shutdown,
	.id_table = xrs700x_i2c_id,
};

module_i2c_driver(xrs700x_i2c_driver);

MODULE_AUTHOR("George McCollister <george.mccollister@gmail.com>");
MODULE_DESCRIPTION("Arrow SpeedChips XRS700x DSA I2C driver");
MODULE_LICENSE("GPL v2");<|MERGE_RESOLUTION|>--- conflicted
+++ resolved
@@ -109,31 +109,9 @@
 	struct xrs700x *priv = i2c_get_clientdata(i2c);
 
 	if (!priv)
-<<<<<<< HEAD
-		return 0;
-=======
 		return;
->>>>>>> eb3cdb58
 
 	xrs700x_switch_remove(priv);
-}
-
-<<<<<<< HEAD
-	i2c_set_clientdata(i2c, NULL);
-
-	return 0;
-=======
-static void xrs700x_i2c_shutdown(struct i2c_client *i2c)
-{
-	struct xrs700x *priv = i2c_get_clientdata(i2c);
-
-	if (!priv)
-		return;
-
-	xrs700x_switch_shutdown(priv);
-
-	i2c_set_clientdata(i2c, NULL);
->>>>>>> eb3cdb58
 }
 
 static void xrs700x_i2c_shutdown(struct i2c_client *i2c)
