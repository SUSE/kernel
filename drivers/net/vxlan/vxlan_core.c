// SPDX-License-Identifier: GPL-2.0-only
/*
 * VXLAN: Virtual eXtensible Local Area Network
 *
 * Copyright (c) 2012-2013 Vyatta Inc.
 */

#define pr_fmt(fmt) KBUILD_MODNAME ": " fmt

#include <linux/kernel.h>
#include <linux/module.h>
#include <linux/errno.h>
#include <linux/slab.h>
#include <linux/udp.h>
#include <linux/igmp.h>
#include <linux/if_ether.h>
#include <linux/ethtool.h>
#include <net/arp.h>
#include <net/ndisc.h>
#include <net/gro.h>
#include <net/ipv6_stubs.h>
#include <net/ip.h>
#include <net/icmp.h>
#include <net/rtnetlink.h>
#include <net/inet_ecn.h>
#include <net/net_namespace.h>
#include <net/netns/generic.h>
#include <net/tun_proto.h>
#include <net/vxlan.h>
#include <net/nexthop.h>

#if IS_ENABLED(CONFIG_IPV6)
#include <net/ip6_tunnel.h>
#include <net/ip6_checksum.h>
#endif

#include "vxlan_private.h"

#define VXLAN_VERSION	"0.1"

#define FDB_AGE_DEFAULT 300 /* 5 min */
#define FDB_AGE_INTERVAL (10 * HZ)	/* rescan interval */

/* UDP port for VXLAN traffic.
 * The IANA assigned port is 4789, but the Linux default is 8472
 * for compatibility with early adopters.
 */
static unsigned short vxlan_port __read_mostly = 8472;
module_param_named(udp_port, vxlan_port, ushort, 0444);
MODULE_PARM_DESC(udp_port, "Destination UDP port");

static bool log_ecn_error = true;
module_param(log_ecn_error, bool, 0644);
MODULE_PARM_DESC(log_ecn_error, "Log packets received with corrupted ECN");

unsigned int vxlan_net_id;

const u8 all_zeros_mac[ETH_ALEN + 2];
static struct rtnl_link_ops vxlan_link_ops;

static int vxlan_sock_add(struct vxlan_dev *vxlan);

static void vxlan_vs_del_dev(struct vxlan_dev *vxlan);

/* salt for hash table */
static u32 vxlan_salt __read_mostly;

static inline bool vxlan_collect_metadata(struct vxlan_sock *vs)
{
	return vs->flags & VXLAN_F_COLLECT_METADATA ||
	       ip_tunnel_collect_metadata();
}

/* Find VXLAN socket based on network namespace, address family, UDP port,
 * enabled unshareable flags and socket device binding (see l3mdev with
 * non-default VRF).
 */
static struct vxlan_sock *vxlan_find_sock(struct net *net, sa_family_t family,
					  __be16 port, u32 flags, int ifindex)
{
	struct vxlan_sock *vs;

	flags &= VXLAN_F_RCV_FLAGS;

	hlist_for_each_entry_rcu(vs, vs_head(net, port), hlist) {
		if (inet_sk(vs->sock->sk)->inet_sport == port &&
		    vxlan_get_sk_family(vs) == family &&
		    vs->flags == flags &&
		    vs->sock->sk->sk_bound_dev_if == ifindex)
			return vs;
	}
	return NULL;
}

static struct vxlan_dev *vxlan_vs_find_vni(struct vxlan_sock *vs,
					   int ifindex, __be32 vni,
					   struct vxlan_vni_node **vninode)
{
	struct vxlan_vni_node *vnode;
	struct vxlan_dev_node *node;

	/* For flow based devices, map all packets to VNI 0 */
	if (vs->flags & VXLAN_F_COLLECT_METADATA &&
	    !(vs->flags & VXLAN_F_VNIFILTER))
		vni = 0;

	hlist_for_each_entry_rcu(node, vni_head(vs, vni), hlist) {
		if (!node->vxlan)
			continue;
		vnode = NULL;
		if (node->vxlan->cfg.flags & VXLAN_F_VNIFILTER) {
			vnode = vxlan_vnifilter_lookup(node->vxlan, vni);
			if (!vnode)
				continue;
		} else if (node->vxlan->default_dst.remote_vni != vni) {
			continue;
		}

		if (IS_ENABLED(CONFIG_IPV6)) {
			const struct vxlan_config *cfg = &node->vxlan->cfg;

			if ((cfg->flags & VXLAN_F_IPV6_LINKLOCAL) &&
			    cfg->remote_ifindex != ifindex)
				continue;
		}

		if (vninode)
			*vninode = vnode;
		return node->vxlan;
	}

	return NULL;
}

/* Look up VNI in a per net namespace table */
static struct vxlan_dev *vxlan_find_vni(struct net *net, int ifindex,
					__be32 vni, sa_family_t family,
					__be16 port, u32 flags)
{
	struct vxlan_sock *vs;

	vs = vxlan_find_sock(net, family, port, flags, ifindex);
	if (!vs)
		return NULL;

	return vxlan_vs_find_vni(vs, ifindex, vni, NULL);
}

/* Fill in neighbour message in skbuff. */
static int vxlan_fdb_info(struct sk_buff *skb, struct vxlan_dev *vxlan,
			  const struct vxlan_fdb *fdb,
			  u32 portid, u32 seq, int type, unsigned int flags,
			  const struct vxlan_rdst *rdst)
{
	unsigned long now = jiffies;
	struct nda_cacheinfo ci;
	bool send_ip, send_eth;
	struct nlmsghdr *nlh;
	struct nexthop *nh;
	struct ndmsg *ndm;
	int nh_family;
	u32 nh_id;

	nlh = nlmsg_put(skb, portid, seq, type, sizeof(*ndm), flags);
	if (nlh == NULL)
		return -EMSGSIZE;

	ndm = nlmsg_data(nlh);
	memset(ndm, 0, sizeof(*ndm));

	send_eth = send_ip = true;

	rcu_read_lock();
	nh = rcu_dereference(fdb->nh);
	if (nh) {
		nh_family = nexthop_get_family(nh);
		nh_id = nh->id;
	}
	rcu_read_unlock();

	if (type == RTM_GETNEIGH) {
		if (rdst) {
			send_ip = !vxlan_addr_any(&rdst->remote_ip);
			ndm->ndm_family = send_ip ? rdst->remote_ip.sa.sa_family : AF_INET;
		} else if (nh) {
			ndm->ndm_family = nh_family;
		}
		send_eth = !is_zero_ether_addr(fdb->eth_addr);
	} else
		ndm->ndm_family	= AF_BRIDGE;
	ndm->ndm_state = fdb->state;
	ndm->ndm_ifindex = vxlan->dev->ifindex;
	ndm->ndm_flags = fdb->flags;
	if (rdst && rdst->offloaded)
		ndm->ndm_flags |= NTF_OFFLOADED;
	ndm->ndm_type = RTN_UNICAST;

	if (!net_eq(dev_net(vxlan->dev), vxlan->net) &&
	    nla_put_s32(skb, NDA_LINK_NETNSID,
			peernet2id(dev_net(vxlan->dev), vxlan->net)))
		goto nla_put_failure;

	if (send_eth && nla_put(skb, NDA_LLADDR, ETH_ALEN, &fdb->eth_addr))
		goto nla_put_failure;
	if (nh) {
		if (nla_put_u32(skb, NDA_NH_ID, nh_id))
			goto nla_put_failure;
	} else if (rdst) {
		if (send_ip && vxlan_nla_put_addr(skb, NDA_DST,
						  &rdst->remote_ip))
			goto nla_put_failure;

		if (rdst->remote_port &&
		    rdst->remote_port != vxlan->cfg.dst_port &&
		    nla_put_be16(skb, NDA_PORT, rdst->remote_port))
			goto nla_put_failure;
		if (rdst->remote_vni != vxlan->default_dst.remote_vni &&
		    nla_put_u32(skb, NDA_VNI, be32_to_cpu(rdst->remote_vni)))
			goto nla_put_failure;
		if (rdst->remote_ifindex &&
		    nla_put_u32(skb, NDA_IFINDEX, rdst->remote_ifindex))
			goto nla_put_failure;
	}

	if ((vxlan->cfg.flags & VXLAN_F_COLLECT_METADATA) && fdb->vni &&
	    nla_put_u32(skb, NDA_SRC_VNI,
			be32_to_cpu(fdb->vni)))
		goto nla_put_failure;

	ci.ndm_used	 = jiffies_to_clock_t(now - fdb->used);
	ci.ndm_confirmed = 0;
	ci.ndm_updated	 = jiffies_to_clock_t(now - fdb->updated);
	ci.ndm_refcnt	 = 0;

	if (nla_put(skb, NDA_CACHEINFO, sizeof(ci), &ci))
		goto nla_put_failure;

	nlmsg_end(skb, nlh);
	return 0;

nla_put_failure:
	nlmsg_cancel(skb, nlh);
	return -EMSGSIZE;
}

static inline size_t vxlan_nlmsg_size(void)
{
	return NLMSG_ALIGN(sizeof(struct ndmsg))
		+ nla_total_size(ETH_ALEN) /* NDA_LLADDR */
		+ nla_total_size(sizeof(struct in6_addr)) /* NDA_DST */
		+ nla_total_size(sizeof(__be16)) /* NDA_PORT */
		+ nla_total_size(sizeof(__be32)) /* NDA_VNI */
		+ nla_total_size(sizeof(__u32)) /* NDA_IFINDEX */
		+ nla_total_size(sizeof(__s32)) /* NDA_LINK_NETNSID */
		+ nla_total_size(sizeof(struct nda_cacheinfo));
}

static void __vxlan_fdb_notify(struct vxlan_dev *vxlan, struct vxlan_fdb *fdb,
			       struct vxlan_rdst *rd, int type)
{
	struct net *net = dev_net(vxlan->dev);
	struct sk_buff *skb;
	int err = -ENOBUFS;

	skb = nlmsg_new(vxlan_nlmsg_size(), GFP_ATOMIC);
	if (skb == NULL)
		goto errout;

	err = vxlan_fdb_info(skb, vxlan, fdb, 0, 0, type, 0, rd);
	if (err < 0) {
		/* -EMSGSIZE implies BUG in vxlan_nlmsg_size() */
		WARN_ON(err == -EMSGSIZE);
		kfree_skb(skb);
		goto errout;
	}

	rtnl_notify(skb, net, 0, RTNLGRP_NEIGH, NULL, GFP_ATOMIC);
	return;
errout:
	rtnl_set_sk_err(net, RTNLGRP_NEIGH, err);
}

static void vxlan_fdb_switchdev_notifier_info(const struct vxlan_dev *vxlan,
			    const struct vxlan_fdb *fdb,
			    const struct vxlan_rdst *rd,
			    struct netlink_ext_ack *extack,
			    struct switchdev_notifier_vxlan_fdb_info *fdb_info)
{
	fdb_info->info.dev = vxlan->dev;
	fdb_info->info.extack = extack;
	fdb_info->remote_ip = rd->remote_ip;
	fdb_info->remote_port = rd->remote_port;
	fdb_info->remote_vni = rd->remote_vni;
	fdb_info->remote_ifindex = rd->remote_ifindex;
	memcpy(fdb_info->eth_addr, fdb->eth_addr, ETH_ALEN);
	fdb_info->vni = fdb->vni;
	fdb_info->offloaded = rd->offloaded;
	fdb_info->added_by_user = fdb->flags & NTF_VXLAN_ADDED_BY_USER;
}

static int vxlan_fdb_switchdev_call_notifiers(struct vxlan_dev *vxlan,
					      struct vxlan_fdb *fdb,
					      struct vxlan_rdst *rd,
					      bool adding,
					      struct netlink_ext_ack *extack)
{
	struct switchdev_notifier_vxlan_fdb_info info;
	enum switchdev_notifier_type notifier_type;
	int ret;

	if (WARN_ON(!rd))
		return 0;

	notifier_type = adding ? SWITCHDEV_VXLAN_FDB_ADD_TO_DEVICE
			       : SWITCHDEV_VXLAN_FDB_DEL_TO_DEVICE;
	vxlan_fdb_switchdev_notifier_info(vxlan, fdb, rd, NULL, &info);
	ret = call_switchdev_notifiers(notifier_type, vxlan->dev,
				       &info.info, extack);
	return notifier_to_errno(ret);
}

static int vxlan_fdb_notify(struct vxlan_dev *vxlan, struct vxlan_fdb *fdb,
			    struct vxlan_rdst *rd, int type, bool swdev_notify,
			    struct netlink_ext_ack *extack)
{
	int err;

	if (swdev_notify && rd) {
		switch (type) {
		case RTM_NEWNEIGH:
			err = vxlan_fdb_switchdev_call_notifiers(vxlan, fdb, rd,
								 true, extack);
			if (err)
				return err;
			break;
		case RTM_DELNEIGH:
			vxlan_fdb_switchdev_call_notifiers(vxlan, fdb, rd,
							   false, extack);
			break;
		}
	}

	__vxlan_fdb_notify(vxlan, fdb, rd, type);
	return 0;
}

static void vxlan_ip_miss(struct net_device *dev, union vxlan_addr *ipa)
{
	struct vxlan_dev *vxlan = netdev_priv(dev);
	struct vxlan_fdb f = {
		.state = NUD_STALE,
	};
	struct vxlan_rdst remote = {
		.remote_ip = *ipa, /* goes to NDA_DST */
		.remote_vni = cpu_to_be32(VXLAN_N_VID),
	};

	vxlan_fdb_notify(vxlan, &f, &remote, RTM_GETNEIGH, true, NULL);
}

static void vxlan_fdb_miss(struct vxlan_dev *vxlan, const u8 eth_addr[ETH_ALEN])
{
	struct vxlan_fdb f = {
		.state = NUD_STALE,
	};
	struct vxlan_rdst remote = { };

	memcpy(f.eth_addr, eth_addr, ETH_ALEN);

	vxlan_fdb_notify(vxlan, &f, &remote, RTM_GETNEIGH, true, NULL);
}

/* Hash Ethernet address */
static u32 eth_hash(const unsigned char *addr)
{
	u64 value = get_unaligned((u64 *)addr);

	/* only want 6 bytes */
#ifdef __BIG_ENDIAN
	value >>= 16;
#else
	value <<= 16;
#endif
	return hash_64(value, FDB_HASH_BITS);
}

u32 eth_vni_hash(const unsigned char *addr, __be32 vni)
{
	/* use 1 byte of OUI and 3 bytes of NIC */
	u32 key = get_unaligned((u32 *)(addr + 2));

	return jhash_2words(key, vni, vxlan_salt) & (FDB_HASH_SIZE - 1);
}

u32 fdb_head_index(struct vxlan_dev *vxlan, const u8 *mac, __be32 vni)
{
	if (vxlan->cfg.flags & VXLAN_F_COLLECT_METADATA)
		return eth_vni_hash(mac, vni);
	else
		return eth_hash(mac);
}

/* Hash chain to use given mac address */
static inline struct hlist_head *vxlan_fdb_head(struct vxlan_dev *vxlan,
						const u8 *mac, __be32 vni)
{
	return &vxlan->fdb_head[fdb_head_index(vxlan, mac, vni)];
}

/* Look up Ethernet address in forwarding table */
static struct vxlan_fdb *__vxlan_find_mac(struct vxlan_dev *vxlan,
					  const u8 *mac, __be32 vni)
{
	struct hlist_head *head = vxlan_fdb_head(vxlan, mac, vni);
	struct vxlan_fdb *f;

	hlist_for_each_entry_rcu(f, head, hlist) {
		if (ether_addr_equal(mac, f->eth_addr)) {
			if (vxlan->cfg.flags & VXLAN_F_COLLECT_METADATA) {
				if (vni == f->vni)
					return f;
			} else {
				return f;
			}
		}
	}

	return NULL;
}

static struct vxlan_fdb *vxlan_find_mac(struct vxlan_dev *vxlan,
					const u8 *mac, __be32 vni)
{
	struct vxlan_fdb *f;

	f = __vxlan_find_mac(vxlan, mac, vni);
	if (f && f->used != jiffies)
		f->used = jiffies;

	return f;
}

/* caller should hold vxlan->hash_lock */
static struct vxlan_rdst *vxlan_fdb_find_rdst(struct vxlan_fdb *f,
					      union vxlan_addr *ip, __be16 port,
					      __be32 vni, __u32 ifindex)
{
	struct vxlan_rdst *rd;

	list_for_each_entry(rd, &f->remotes, list) {
		if (vxlan_addr_equal(&rd->remote_ip, ip) &&
		    rd->remote_port == port &&
		    rd->remote_vni == vni &&
		    rd->remote_ifindex == ifindex)
			return rd;
	}

	return NULL;
}

int vxlan_fdb_find_uc(struct net_device *dev, const u8 *mac, __be32 vni,
		      struct switchdev_notifier_vxlan_fdb_info *fdb_info)
{
	struct vxlan_dev *vxlan = netdev_priv(dev);
	u8 eth_addr[ETH_ALEN + 2] = { 0 };
	struct vxlan_rdst *rdst;
	struct vxlan_fdb *f;
	int rc = 0;

	if (is_multicast_ether_addr(mac) ||
	    is_zero_ether_addr(mac))
		return -EINVAL;

	ether_addr_copy(eth_addr, mac);

	rcu_read_lock();

	f = __vxlan_find_mac(vxlan, eth_addr, vni);
	if (!f) {
		rc = -ENOENT;
		goto out;
	}

	rdst = first_remote_rcu(f);
	vxlan_fdb_switchdev_notifier_info(vxlan, f, rdst, NULL, fdb_info);

out:
	rcu_read_unlock();
	return rc;
}
EXPORT_SYMBOL_GPL(vxlan_fdb_find_uc);

static int vxlan_fdb_notify_one(struct notifier_block *nb,
				const struct vxlan_dev *vxlan,
				const struct vxlan_fdb *f,
				const struct vxlan_rdst *rdst,
				struct netlink_ext_ack *extack)
{
	struct switchdev_notifier_vxlan_fdb_info fdb_info;
	int rc;

	vxlan_fdb_switchdev_notifier_info(vxlan, f, rdst, extack, &fdb_info);
	rc = nb->notifier_call(nb, SWITCHDEV_VXLAN_FDB_ADD_TO_DEVICE,
			       &fdb_info);
	return notifier_to_errno(rc);
}

int vxlan_fdb_replay(const struct net_device *dev, __be32 vni,
		     struct notifier_block *nb,
		     struct netlink_ext_ack *extack)
{
	struct vxlan_dev *vxlan;
	struct vxlan_rdst *rdst;
	struct vxlan_fdb *f;
	unsigned int h;
	int rc = 0;

	if (!netif_is_vxlan(dev))
		return -EINVAL;
	vxlan = netdev_priv(dev);

	for (h = 0; h < FDB_HASH_SIZE; ++h) {
		spin_lock_bh(&vxlan->hash_lock[h]);
		hlist_for_each_entry(f, &vxlan->fdb_head[h], hlist) {
			if (f->vni == vni) {
				list_for_each_entry(rdst, &f->remotes, list) {
					rc = vxlan_fdb_notify_one(nb, vxlan,
								  f, rdst,
								  extack);
					if (rc)
						goto unlock;
				}
			}
		}
		spin_unlock_bh(&vxlan->hash_lock[h]);
	}
	return 0;

unlock:
	spin_unlock_bh(&vxlan->hash_lock[h]);
	return rc;
}
EXPORT_SYMBOL_GPL(vxlan_fdb_replay);

void vxlan_fdb_clear_offload(const struct net_device *dev, __be32 vni)
{
	struct vxlan_dev *vxlan;
	struct vxlan_rdst *rdst;
	struct vxlan_fdb *f;
	unsigned int h;

	if (!netif_is_vxlan(dev))
		return;
	vxlan = netdev_priv(dev);

	for (h = 0; h < FDB_HASH_SIZE; ++h) {
		spin_lock_bh(&vxlan->hash_lock[h]);
		hlist_for_each_entry(f, &vxlan->fdb_head[h], hlist)
			if (f->vni == vni)
				list_for_each_entry(rdst, &f->remotes, list)
					rdst->offloaded = false;
		spin_unlock_bh(&vxlan->hash_lock[h]);
	}

}
EXPORT_SYMBOL_GPL(vxlan_fdb_clear_offload);

/* Replace destination of unicast mac */
static int vxlan_fdb_replace(struct vxlan_fdb *f,
			     union vxlan_addr *ip, __be16 port, __be32 vni,
			     __u32 ifindex, struct vxlan_rdst *oldrd)
{
	struct vxlan_rdst *rd;

	rd = vxlan_fdb_find_rdst(f, ip, port, vni, ifindex);
	if (rd)
		return 0;

	rd = list_first_entry_or_null(&f->remotes, struct vxlan_rdst, list);
	if (!rd)
		return 0;

	*oldrd = *rd;
	dst_cache_reset(&rd->dst_cache);
	rd->remote_ip = *ip;
	rd->remote_port = port;
	rd->remote_vni = vni;
	rd->remote_ifindex = ifindex;
	rd->offloaded = false;
	return 1;
}

/* Add/update destinations for multicast */
static int vxlan_fdb_append(struct vxlan_fdb *f,
			    union vxlan_addr *ip, __be16 port, __be32 vni,
			    __u32 ifindex, struct vxlan_rdst **rdp)
{
	struct vxlan_rdst *rd;

	rd = vxlan_fdb_find_rdst(f, ip, port, vni, ifindex);
	if (rd)
		return 0;

	rd = kmalloc(sizeof(*rd), GFP_ATOMIC);
	if (rd == NULL)
		return -ENOMEM;

	if (dst_cache_init(&rd->dst_cache, GFP_ATOMIC)) {
		kfree(rd);
		return -ENOMEM;
	}

	rd->remote_ip = *ip;
	rd->remote_port = port;
	rd->offloaded = false;
	rd->remote_vni = vni;
	rd->remote_ifindex = ifindex;

	list_add_tail_rcu(&rd->list, &f->remotes);

	*rdp = rd;
	return 1;
}

static bool vxlan_parse_gpe_proto(struct vxlanhdr *hdr, __be16 *protocol)
{
	struct vxlanhdr_gpe *gpe = (struct vxlanhdr_gpe *)hdr;

	/* Need to have Next Protocol set for interfaces in GPE mode. */
	if (!gpe->np_applied)
		return false;
	/* "The initial version is 0. If a receiver does not support the
	 * version indicated it MUST drop the packet.
	 */
	if (gpe->version != 0)
		return false;
	/* "When the O bit is set to 1, the packet is an OAM packet and OAM
	 * processing MUST occur." However, we don't implement OAM
	 * processing, thus drop the packet.
	 */
	if (gpe->oam_flag)
		return false;

	*protocol = tun_p_to_eth_p(gpe->next_protocol);
	if (!*protocol)
		return false;

	return true;
}

static struct vxlanhdr *vxlan_gro_remcsum(struct sk_buff *skb,
					  unsigned int off,
					  struct vxlanhdr *vh, size_t hdrlen,
					  __be32 vni_field,
					  struct gro_remcsum *grc,
					  bool nopartial)
{
	size_t start, offset;

	if (skb->remcsum_offload)
		return vh;

	if (!NAPI_GRO_CB(skb)->csum_valid)
		return NULL;

	start = vxlan_rco_start(vni_field);
	offset = start + vxlan_rco_offset(vni_field);

	vh = skb_gro_remcsum_process(skb, (void *)vh, off, hdrlen,
				     start, offset, grc, nopartial);

	skb->remcsum_offload = 1;

	return vh;
}

static struct vxlanhdr *vxlan_gro_prepare_receive(struct sock *sk,
						  struct list_head *head,
						  struct sk_buff *skb,
						  struct gro_remcsum *grc)
{
	struct sk_buff *p;
	struct vxlanhdr *vh, *vh2;
	unsigned int hlen, off_vx;
	struct vxlan_sock *vs = rcu_dereference_sk_user_data(sk);
	__be32 flags;

	skb_gro_remcsum_init(grc);

	off_vx = skb_gro_offset(skb);
	hlen = off_vx + sizeof(*vh);
	vh = skb_gro_header(skb, hlen, off_vx);
	if (unlikely(!vh))
		return NULL;

	skb_gro_postpull_rcsum(skb, vh, sizeof(struct vxlanhdr));

	flags = vh->vx_flags;

	if ((flags & VXLAN_HF_RCO) && (vs->flags & VXLAN_F_REMCSUM_RX)) {
		vh = vxlan_gro_remcsum(skb, off_vx, vh, sizeof(struct vxlanhdr),
				       vh->vx_vni, grc,
				       !!(vs->flags &
					  VXLAN_F_REMCSUM_NOPARTIAL));

		if (!vh)
			return NULL;
	}

	skb_gro_pull(skb, sizeof(struct vxlanhdr)); /* pull vxlan header */

	list_for_each_entry(p, head, list) {
		if (!NAPI_GRO_CB(p)->same_flow)
			continue;

		vh2 = (struct vxlanhdr *)(p->data + off_vx);
		if (vh->vx_flags != vh2->vx_flags ||
		    vh->vx_vni != vh2->vx_vni) {
			NAPI_GRO_CB(p)->same_flow = 0;
			continue;
		}
	}

	return vh;
}

static struct sk_buff *vxlan_gro_receive(struct sock *sk,
					 struct list_head *head,
					 struct sk_buff *skb)
{
	struct sk_buff *pp = NULL;
	struct gro_remcsum grc;
	int flush = 1;

	if (vxlan_gro_prepare_receive(sk, head, skb, &grc)) {
		pp = call_gro_receive(eth_gro_receive, head, skb);
		flush = 0;
	}
	skb_gro_flush_final_remcsum(skb, pp, flush, &grc);
	return pp;
}
<<<<<<< HEAD

static struct sk_buff *vxlan_gpe_gro_receive(struct sock *sk,
					     struct list_head *head,
					     struct sk_buff *skb)
{
	const struct packet_offload *ptype;
	struct sk_buff *pp = NULL;
	struct gro_remcsum grc;
	struct vxlanhdr *vh;
	__be16 protocol;
	int flush = 1;

=======

static struct sk_buff *vxlan_gpe_gro_receive(struct sock *sk,
					     struct list_head *head,
					     struct sk_buff *skb)
{
	const struct packet_offload *ptype;
	struct sk_buff *pp = NULL;
	struct gro_remcsum grc;
	struct vxlanhdr *vh;
	__be16 protocol;
	int flush = 1;

>>>>>>> 2d5404ca
	vh = vxlan_gro_prepare_receive(sk, head, skb, &grc);
	if (vh) {
		if (!vxlan_parse_gpe_proto(vh, &protocol))
			goto out;
		ptype = gro_find_receive_by_type(protocol);
		if (!ptype)
			goto out;
		pp = call_gro_receive(ptype->callbacks.gro_receive, head, skb);
		flush = 0;
	}
out:
	skb_gro_flush_final_remcsum(skb, pp, flush, &grc);
	return pp;
}

static int vxlan_gro_complete(struct sock *sk, struct sk_buff *skb, int nhoff)
{
	/* Sets 'skb->inner_mac_header' since we are always called with
	 * 'skb->encapsulation' set.
	 */
	return eth_gro_complete(skb, nhoff + sizeof(struct vxlanhdr));
}

static int vxlan_gpe_gro_complete(struct sock *sk, struct sk_buff *skb, int nhoff)
{
	struct vxlanhdr *vh = (struct vxlanhdr *)(skb->data + nhoff);
	const struct packet_offload *ptype;
	int err = -ENOSYS;
	__be16 protocol;

	if (!vxlan_parse_gpe_proto(vh, &protocol))
		return err;
	ptype = gro_find_complete_by_type(protocol);
	if (ptype)
		err = ptype->callbacks.gro_complete(skb, nhoff + sizeof(struct vxlanhdr));
	return err;
}

static struct vxlan_fdb *vxlan_fdb_alloc(struct vxlan_dev *vxlan, const u8 *mac,
					 __u16 state, __be32 src_vni,
					 __u16 ndm_flags)
{
	struct vxlan_fdb *f;

	f = kmalloc(sizeof(*f), GFP_ATOMIC);
	if (!f)
		return NULL;
	f->state = state;
	f->flags = ndm_flags;
	f->updated = f->used = jiffies;
	f->vni = src_vni;
	f->nh = NULL;
	RCU_INIT_POINTER(f->vdev, vxlan);
	INIT_LIST_HEAD(&f->nh_list);
	INIT_LIST_HEAD(&f->remotes);
	memcpy(f->eth_addr, mac, ETH_ALEN);

	return f;
}

static void vxlan_fdb_insert(struct vxlan_dev *vxlan, const u8 *mac,
			     __be32 src_vni, struct vxlan_fdb *f)
{
	++vxlan->addrcnt;
	hlist_add_head_rcu(&f->hlist,
			   vxlan_fdb_head(vxlan, mac, src_vni));
}

static int vxlan_fdb_nh_update(struct vxlan_dev *vxlan, struct vxlan_fdb *fdb,
			       u32 nhid, struct netlink_ext_ack *extack)
{
	struct nexthop *old_nh = rtnl_dereference(fdb->nh);
	struct nexthop *nh;
	int err = -EINVAL;

	if (old_nh && old_nh->id == nhid)
		return 0;

	nh = nexthop_find_by_id(vxlan->net, nhid);
	if (!nh) {
		NL_SET_ERR_MSG(extack, "Nexthop id does not exist");
		goto err_inval;
	}

	if (!nexthop_get(nh)) {
		NL_SET_ERR_MSG(extack, "Nexthop has been deleted");
		nh = NULL;
		goto err_inval;
	}
	if (!nexthop_is_fdb(nh)) {
		NL_SET_ERR_MSG(extack, "Nexthop is not a fdb nexthop");
		goto err_inval;
	}

	if (!nexthop_is_multipath(nh)) {
		NL_SET_ERR_MSG(extack, "Nexthop is not a multipath group");
		goto err_inval;
	}

	/* check nexthop group family */
	switch (vxlan->default_dst.remote_ip.sa.sa_family) {
	case AF_INET:
		if (!nexthop_has_v4(nh)) {
			err = -EAFNOSUPPORT;
			NL_SET_ERR_MSG(extack, "Nexthop group family not supported");
			goto err_inval;
		}
		break;
	case AF_INET6:
		if (nexthop_has_v4(nh)) {
			err = -EAFNOSUPPORT;
			NL_SET_ERR_MSG(extack, "Nexthop group family not supported");
			goto err_inval;
		}
	}

	if (old_nh) {
		list_del_rcu(&fdb->nh_list);
		nexthop_put(old_nh);
	}
	rcu_assign_pointer(fdb->nh, nh);
	list_add_tail_rcu(&fdb->nh_list, &nh->fdb_list);
	return 1;

err_inval:
	if (nh)
		nexthop_put(nh);
	return err;
}

int vxlan_fdb_create(struct vxlan_dev *vxlan,
		     const u8 *mac, union vxlan_addr *ip,
		     __u16 state, __be16 port, __be32 src_vni,
		     __be32 vni, __u32 ifindex, __u16 ndm_flags,
		     u32 nhid, struct vxlan_fdb **fdb,
		     struct netlink_ext_ack *extack)
{
	struct vxlan_rdst *rd = NULL;
	struct vxlan_fdb *f;
	int rc;

	if (vxlan->cfg.addrmax &&
	    vxlan->addrcnt >= vxlan->cfg.addrmax)
		return -ENOSPC;

	netdev_dbg(vxlan->dev, "add %pM -> %pIS\n", mac, ip);
	f = vxlan_fdb_alloc(vxlan, mac, state, src_vni, ndm_flags);
	if (!f)
		return -ENOMEM;

	if (nhid)
		rc = vxlan_fdb_nh_update(vxlan, f, nhid, extack);
	else
		rc = vxlan_fdb_append(f, ip, port, vni, ifindex, &rd);
	if (rc < 0)
		goto errout;

	*fdb = f;

	return 0;

errout:
	kfree(f);
	return rc;
}

static void __vxlan_fdb_free(struct vxlan_fdb *f)
{
	struct vxlan_rdst *rd, *nd;
	struct nexthop *nh;

	nh = rcu_dereference_raw(f->nh);
	if (nh) {
		rcu_assign_pointer(f->nh, NULL);
		rcu_assign_pointer(f->vdev, NULL);
		nexthop_put(nh);
	}

	list_for_each_entry_safe(rd, nd, &f->remotes, list) {
		dst_cache_destroy(&rd->dst_cache);
		kfree(rd);
	}
	kfree(f);
}

static void vxlan_fdb_free(struct rcu_head *head)
{
	struct vxlan_fdb *f = container_of(head, struct vxlan_fdb, rcu);

	__vxlan_fdb_free(f);
}

static void vxlan_fdb_destroy(struct vxlan_dev *vxlan, struct vxlan_fdb *f,
			      bool do_notify, bool swdev_notify)
{
	struct vxlan_rdst *rd;

	netdev_dbg(vxlan->dev, "delete %pM\n", f->eth_addr);

	--vxlan->addrcnt;
	if (do_notify) {
		if (rcu_access_pointer(f->nh))
			vxlan_fdb_notify(vxlan, f, NULL, RTM_DELNEIGH,
					 swdev_notify, NULL);
		else
			list_for_each_entry(rd, &f->remotes, list)
				vxlan_fdb_notify(vxlan, f, rd, RTM_DELNEIGH,
						 swdev_notify, NULL);
	}

	hlist_del_rcu(&f->hlist);
	list_del_rcu(&f->nh_list);
	call_rcu(&f->rcu, vxlan_fdb_free);
}

static void vxlan_dst_free(struct rcu_head *head)
{
	struct vxlan_rdst *rd = container_of(head, struct vxlan_rdst, rcu);

	dst_cache_destroy(&rd->dst_cache);
	kfree(rd);
}

static int vxlan_fdb_update_existing(struct vxlan_dev *vxlan,
				     union vxlan_addr *ip,
				     __u16 state, __u16 flags,
				     __be16 port, __be32 vni,
				     __u32 ifindex, __u16 ndm_flags,
				     struct vxlan_fdb *f, u32 nhid,
				     bool swdev_notify,
				     struct netlink_ext_ack *extack)
{
	__u16 fdb_flags = (ndm_flags & ~NTF_USE);
	struct vxlan_rdst *rd = NULL;
	struct vxlan_rdst oldrd;
	int notify = 0;
	int rc = 0;
	int err;

	if (nhid && !rcu_access_pointer(f->nh)) {
		NL_SET_ERR_MSG(extack,
			       "Cannot replace an existing non nexthop fdb with a nexthop");
		return -EOPNOTSUPP;
	}

	if (nhid && (flags & NLM_F_APPEND)) {
		NL_SET_ERR_MSG(extack,
			       "Cannot append to a nexthop fdb");
		return -EOPNOTSUPP;
	}

	/* Do not allow an externally learned entry to take over an entry added
	 * by the user.
	 */
	if (!(fdb_flags & NTF_EXT_LEARNED) ||
	    !(f->flags & NTF_VXLAN_ADDED_BY_USER)) {
		if (f->state != state) {
			f->state = state;
			f->updated = jiffies;
			notify = 1;
		}
		if (f->flags != fdb_flags) {
			f->flags = fdb_flags;
			f->updated = jiffies;
			notify = 1;
		}
	}

	if ((flags & NLM_F_REPLACE)) {
		/* Only change unicasts */
		if (!(is_multicast_ether_addr(f->eth_addr) ||
		      is_zero_ether_addr(f->eth_addr))) {
			if (nhid) {
				rc = vxlan_fdb_nh_update(vxlan, f, nhid, extack);
				if (rc < 0)
					return rc;
			} else {
				rc = vxlan_fdb_replace(f, ip, port, vni,
						       ifindex, &oldrd);
			}
			notify |= rc;
		} else {
			NL_SET_ERR_MSG(extack, "Cannot replace non-unicast fdb entries");
			return -EOPNOTSUPP;
		}
	}
	if ((flags & NLM_F_APPEND) &&
	    (is_multicast_ether_addr(f->eth_addr) ||
	     is_zero_ether_addr(f->eth_addr))) {
		rc = vxlan_fdb_append(f, ip, port, vni, ifindex, &rd);

		if (rc < 0)
			return rc;
		notify |= rc;
	}

	if (ndm_flags & NTF_USE)
		f->used = jiffies;

	if (notify) {
		if (rd == NULL)
			rd = first_remote_rtnl(f);

		err = vxlan_fdb_notify(vxlan, f, rd, RTM_NEWNEIGH,
				       swdev_notify, extack);
		if (err)
			goto err_notify;
	}

	return 0;

err_notify:
	if (nhid)
		return err;
	if ((flags & NLM_F_REPLACE) && rc)
		*rd = oldrd;
	else if ((flags & NLM_F_APPEND) && rc) {
		list_del_rcu(&rd->list);
		call_rcu(&rd->rcu, vxlan_dst_free);
	}
	return err;
}

static int vxlan_fdb_update_create(struct vxlan_dev *vxlan,
				   const u8 *mac, union vxlan_addr *ip,
				   __u16 state, __u16 flags,
				   __be16 port, __be32 src_vni, __be32 vni,
				   __u32 ifindex, __u16 ndm_flags, u32 nhid,
				   bool swdev_notify,
				   struct netlink_ext_ack *extack)
{
	__u16 fdb_flags = (ndm_flags & ~NTF_USE);
	struct vxlan_fdb *f;
	int rc;

	/* Disallow replace to add a multicast entry */
	if ((flags & NLM_F_REPLACE) &&
	    (is_multicast_ether_addr(mac) || is_zero_ether_addr(mac)))
		return -EOPNOTSUPP;

	netdev_dbg(vxlan->dev, "add %pM -> %pIS\n", mac, ip);
	rc = vxlan_fdb_create(vxlan, mac, ip, state, port, src_vni,
			      vni, ifindex, fdb_flags, nhid, &f, extack);
	if (rc < 0)
		return rc;

	vxlan_fdb_insert(vxlan, mac, src_vni, f);
	rc = vxlan_fdb_notify(vxlan, f, first_remote_rtnl(f), RTM_NEWNEIGH,
			      swdev_notify, extack);
	if (rc)
		goto err_notify;

	return 0;

err_notify:
	vxlan_fdb_destroy(vxlan, f, false, false);
	return rc;
}

/* Add new entry to forwarding table -- assumes lock held */
int vxlan_fdb_update(struct vxlan_dev *vxlan,
		     const u8 *mac, union vxlan_addr *ip,
		     __u16 state, __u16 flags,
		     __be16 port, __be32 src_vni, __be32 vni,
		     __u32 ifindex, __u16 ndm_flags, u32 nhid,
		     bool swdev_notify,
		     struct netlink_ext_ack *extack)
{
	struct vxlan_fdb *f;

	f = __vxlan_find_mac(vxlan, mac, src_vni);
	if (f) {
		if (flags & NLM_F_EXCL) {
			netdev_dbg(vxlan->dev,
				   "lost race to create %pM\n", mac);
			return -EEXIST;
		}

		return vxlan_fdb_update_existing(vxlan, ip, state, flags, port,
						 vni, ifindex, ndm_flags, f,
						 nhid, swdev_notify, extack);
	} else {
		if (!(flags & NLM_F_CREATE))
			return -ENOENT;

		return vxlan_fdb_update_create(vxlan, mac, ip, state, flags,
					       port, src_vni, vni, ifindex,
					       ndm_flags, nhid, swdev_notify,
					       extack);
	}
}

static void vxlan_fdb_dst_destroy(struct vxlan_dev *vxlan, struct vxlan_fdb *f,
				  struct vxlan_rdst *rd, bool swdev_notify)
{
	list_del_rcu(&rd->list);
	vxlan_fdb_notify(vxlan, f, rd, RTM_DELNEIGH, swdev_notify, NULL);
	call_rcu(&rd->rcu, vxlan_dst_free);
}

static int vxlan_fdb_parse(struct nlattr *tb[], struct vxlan_dev *vxlan,
			   union vxlan_addr *ip, __be16 *port, __be32 *src_vni,
			   __be32 *vni, u32 *ifindex, u32 *nhid,
			   struct netlink_ext_ack *extack)
{
	struct net *net = dev_net(vxlan->dev);
	int err;

	if (tb[NDA_NH_ID] &&
	    (tb[NDA_DST] || tb[NDA_VNI] || tb[NDA_IFINDEX] || tb[NDA_PORT])) {
		NL_SET_ERR_MSG(extack, "DST, VNI, ifindex and port are mutually exclusive with NH_ID");
		return -EINVAL;
	}

	if (tb[NDA_DST]) {
		err = vxlan_nla_get_addr(ip, tb[NDA_DST]);
		if (err) {
			NL_SET_ERR_MSG(extack, "Unsupported address family");
			return err;
		}
	} else {
		union vxlan_addr *remote = &vxlan->default_dst.remote_ip;

		if (remote->sa.sa_family == AF_INET) {
			ip->sin.sin_addr.s_addr = htonl(INADDR_ANY);
			ip->sa.sa_family = AF_INET;
#if IS_ENABLED(CONFIG_IPV6)
		} else {
			ip->sin6.sin6_addr = in6addr_any;
			ip->sa.sa_family = AF_INET6;
#endif
		}
	}

	if (tb[NDA_PORT]) {
		if (nla_len(tb[NDA_PORT]) != sizeof(__be16)) {
			NL_SET_ERR_MSG(extack, "Invalid vxlan port");
			return -EINVAL;
		}
		*port = nla_get_be16(tb[NDA_PORT]);
	} else {
		*port = vxlan->cfg.dst_port;
	}

	if (tb[NDA_VNI]) {
		if (nla_len(tb[NDA_VNI]) != sizeof(u32)) {
			NL_SET_ERR_MSG(extack, "Invalid vni");
			return -EINVAL;
		}
		*vni = cpu_to_be32(nla_get_u32(tb[NDA_VNI]));
	} else {
		*vni = vxlan->default_dst.remote_vni;
	}

	if (tb[NDA_SRC_VNI]) {
		if (nla_len(tb[NDA_SRC_VNI]) != sizeof(u32)) {
			NL_SET_ERR_MSG(extack, "Invalid src vni");
			return -EINVAL;
		}
		*src_vni = cpu_to_be32(nla_get_u32(tb[NDA_SRC_VNI]));
	} else {
		*src_vni = vxlan->default_dst.remote_vni;
	}

	if (tb[NDA_IFINDEX]) {
		struct net_device *tdev;

		if (nla_len(tb[NDA_IFINDEX]) != sizeof(u32)) {
			NL_SET_ERR_MSG(extack, "Invalid ifindex");
			return -EINVAL;
		}
		*ifindex = nla_get_u32(tb[NDA_IFINDEX]);
		tdev = __dev_get_by_index(net, *ifindex);
		if (!tdev) {
			NL_SET_ERR_MSG(extack, "Device not found");
			return -EADDRNOTAVAIL;
		}
	} else {
		*ifindex = 0;
	}

	if (tb[NDA_NH_ID])
		*nhid = nla_get_u32(tb[NDA_NH_ID]);
	else
		*nhid = 0;

	return 0;
}

/* Add static entry (via netlink) */
static int vxlan_fdb_add(struct ndmsg *ndm, struct nlattr *tb[],
			 struct net_device *dev,
			 const unsigned char *addr, u16 vid, u16 flags,
			 struct netlink_ext_ack *extack)
{
	struct vxlan_dev *vxlan = netdev_priv(dev);
	/* struct net *net = dev_net(vxlan->dev); */
	union vxlan_addr ip;
	__be16 port;
	__be32 src_vni, vni;
	u32 ifindex, nhid;
	u32 hash_index;
	int err;

	if (!(ndm->ndm_state & (NUD_PERMANENT|NUD_REACHABLE))) {
		pr_info("RTM_NEWNEIGH with invalid state %#x\n",
			ndm->ndm_state);
		return -EINVAL;
	}

	if (!tb || (!tb[NDA_DST] && !tb[NDA_NH_ID]))
		return -EINVAL;

	err = vxlan_fdb_parse(tb, vxlan, &ip, &port, &src_vni, &vni, &ifindex,
			      &nhid, extack);
	if (err)
		return err;

	if (vxlan->default_dst.remote_ip.sa.sa_family != ip.sa.sa_family)
		return -EAFNOSUPPORT;

	hash_index = fdb_head_index(vxlan, addr, src_vni);
	spin_lock_bh(&vxlan->hash_lock[hash_index]);
	err = vxlan_fdb_update(vxlan, addr, &ip, ndm->ndm_state, flags,
			       port, src_vni, vni, ifindex,
			       ndm->ndm_flags | NTF_VXLAN_ADDED_BY_USER,
			       nhid, true, extack);
	spin_unlock_bh(&vxlan->hash_lock[hash_index]);

	return err;
}

int __vxlan_fdb_delete(struct vxlan_dev *vxlan,
		       const unsigned char *addr, union vxlan_addr ip,
		       __be16 port, __be32 src_vni, __be32 vni,
		       u32 ifindex, bool swdev_notify)
{
	struct vxlan_rdst *rd = NULL;
	struct vxlan_fdb *f;
	int err = -ENOENT;

	f = vxlan_find_mac(vxlan, addr, src_vni);
	if (!f)
		return err;

	if (!vxlan_addr_any(&ip)) {
		rd = vxlan_fdb_find_rdst(f, &ip, port, vni, ifindex);
		if (!rd)
			goto out;
	}

	/* remove a destination if it's not the only one on the list,
	 * otherwise destroy the fdb entry
	 */
	if (rd && !list_is_singular(&f->remotes)) {
		vxlan_fdb_dst_destroy(vxlan, f, rd, swdev_notify);
		goto out;
	}

	vxlan_fdb_destroy(vxlan, f, true, swdev_notify);

out:
	return 0;
}

/* Delete entry (via netlink) */
static int vxlan_fdb_delete(struct ndmsg *ndm, struct nlattr *tb[],
			    struct net_device *dev,
			    const unsigned char *addr, u16 vid,
			    struct netlink_ext_ack *extack)
{
	struct vxlan_dev *vxlan = netdev_priv(dev);
	union vxlan_addr ip;
	__be32 src_vni, vni;
	u32 ifindex, nhid;
	u32 hash_index;
	__be16 port;
	int err;

	err = vxlan_fdb_parse(tb, vxlan, &ip, &port, &src_vni, &vni, &ifindex,
			      &nhid, extack);
	if (err)
		return err;

	hash_index = fdb_head_index(vxlan, addr, src_vni);
	spin_lock_bh(&vxlan->hash_lock[hash_index]);
	err = __vxlan_fdb_delete(vxlan, addr, ip, port, src_vni, vni, ifindex,
				 true);
	spin_unlock_bh(&vxlan->hash_lock[hash_index]);

	return err;
}

/* Dump forwarding table */
static int vxlan_fdb_dump(struct sk_buff *skb, struct netlink_callback *cb,
			  struct net_device *dev,
			  struct net_device *filter_dev, int *idx)
{
	struct vxlan_dev *vxlan = netdev_priv(dev);
	unsigned int h;
	int err = 0;

	for (h = 0; h < FDB_HASH_SIZE; ++h) {
		struct vxlan_fdb *f;

		rcu_read_lock();
		hlist_for_each_entry_rcu(f, &vxlan->fdb_head[h], hlist) {
			struct vxlan_rdst *rd;

			if (rcu_access_pointer(f->nh)) {
				if (*idx < cb->args[2])
					goto skip_nh;
				err = vxlan_fdb_info(skb, vxlan, f,
						     NETLINK_CB(cb->skb).portid,
						     cb->nlh->nlmsg_seq,
						     RTM_NEWNEIGH,
						     NLM_F_MULTI, NULL);
				if (err < 0) {
					rcu_read_unlock();
					goto out;
				}
skip_nh:
				*idx += 1;
				continue;
			}

			list_for_each_entry_rcu(rd, &f->remotes, list) {
				if (*idx < cb->args[2])
					goto skip;

				err = vxlan_fdb_info(skb, vxlan, f,
						     NETLINK_CB(cb->skb).portid,
						     cb->nlh->nlmsg_seq,
						     RTM_NEWNEIGH,
						     NLM_F_MULTI, rd);
				if (err < 0) {
					rcu_read_unlock();
					goto out;
				}
skip:
				*idx += 1;
			}
		}
		rcu_read_unlock();
	}
out:
	return err;
}

static int vxlan_fdb_get(struct sk_buff *skb,
			 struct nlattr *tb[],
			 struct net_device *dev,
			 const unsigned char *addr,
			 u16 vid, u32 portid, u32 seq,
			 struct netlink_ext_ack *extack)
{
	struct vxlan_dev *vxlan = netdev_priv(dev);
	struct vxlan_fdb *f;
	__be32 vni;
	int err;

	if (tb[NDA_VNI])
		vni = cpu_to_be32(nla_get_u32(tb[NDA_VNI]));
	else
		vni = vxlan->default_dst.remote_vni;

	rcu_read_lock();

	f = __vxlan_find_mac(vxlan, addr, vni);
	if (!f) {
		NL_SET_ERR_MSG(extack, "Fdb entry not found");
		err = -ENOENT;
		goto errout;
	}

	err = vxlan_fdb_info(skb, vxlan, f, portid, seq,
			     RTM_NEWNEIGH, 0, first_remote_rcu(f));
errout:
	rcu_read_unlock();
	return err;
}

/* Watch incoming packets to learn mapping between Ethernet address
 * and Tunnel endpoint.
 * Return true if packet is bogus and should be dropped.
 */
static bool vxlan_snoop(struct net_device *dev,
			union vxlan_addr *src_ip, const u8 *src_mac,
			u32 src_ifindex, __be32 vni)
{
	struct vxlan_dev *vxlan = netdev_priv(dev);
	struct vxlan_fdb *f;
	u32 ifindex = 0;

	/* Ignore packets from invalid src-address */
	if (!is_valid_ether_addr(src_mac))
		return true;

#if IS_ENABLED(CONFIG_IPV6)
	if (src_ip->sa.sa_family == AF_INET6 &&
	    (ipv6_addr_type(&src_ip->sin6.sin6_addr) & IPV6_ADDR_LINKLOCAL))
		ifindex = src_ifindex;
#endif

	f = vxlan_find_mac(vxlan, src_mac, vni);
	if (likely(f)) {
		struct vxlan_rdst *rdst = first_remote_rcu(f);

		if (likely(vxlan_addr_equal(&rdst->remote_ip, src_ip) &&
			   rdst->remote_ifindex == ifindex))
			return false;

		/* Don't migrate static entries, drop packets */
		if (f->state & (NUD_PERMANENT | NUD_NOARP))
			return true;

		/* Don't override an fdb with nexthop with a learnt entry */
		if (rcu_access_pointer(f->nh))
			return true;

		if (net_ratelimit())
			netdev_info(dev,
				    "%pM migrated from %pIS to %pIS\n",
				    src_mac, &rdst->remote_ip.sa, &src_ip->sa);

		rdst->remote_ip = *src_ip;
		f->updated = jiffies;
		vxlan_fdb_notify(vxlan, f, rdst, RTM_NEWNEIGH, true, NULL);
	} else {
		u32 hash_index = fdb_head_index(vxlan, src_mac, vni);

		/* learned new entry */
		spin_lock(&vxlan->hash_lock[hash_index]);

		/* close off race between vxlan_flush and incoming packets */
		if (netif_running(dev))
			vxlan_fdb_update(vxlan, src_mac, src_ip,
					 NUD_REACHABLE,
					 NLM_F_EXCL|NLM_F_CREATE,
					 vxlan->cfg.dst_port,
					 vni,
					 vxlan->default_dst.remote_vni,
					 ifindex, NTF_SELF, 0, true, NULL);
		spin_unlock(&vxlan->hash_lock[hash_index]);
	}

	return false;
}

static bool __vxlan_sock_release_prep(struct vxlan_sock *vs)
{
	struct vxlan_net *vn;

	if (!vs)
		return false;
	if (!refcount_dec_and_test(&vs->refcnt))
		return false;

	vn = net_generic(sock_net(vs->sock->sk), vxlan_net_id);
	spin_lock(&vn->sock_lock);
	hlist_del_rcu(&vs->hlist);
	udp_tunnel_notify_del_rx_port(vs->sock,
				      (vs->flags & VXLAN_F_GPE) ?
				      UDP_TUNNEL_TYPE_VXLAN_GPE :
				      UDP_TUNNEL_TYPE_VXLAN);
	spin_unlock(&vn->sock_lock);

	return true;
}

static void vxlan_sock_release(struct vxlan_dev *vxlan)
{
	struct vxlan_sock *sock4 = rtnl_dereference(vxlan->vn4_sock);
#if IS_ENABLED(CONFIG_IPV6)
	struct vxlan_sock *sock6 = rtnl_dereference(vxlan->vn6_sock);

	RCU_INIT_POINTER(vxlan->vn6_sock, NULL);
#endif

	RCU_INIT_POINTER(vxlan->vn4_sock, NULL);
	synchronize_net();

	if (vxlan->cfg.flags & VXLAN_F_VNIFILTER)
		vxlan_vs_del_vnigrp(vxlan);
	else
		vxlan_vs_del_dev(vxlan);

	if (__vxlan_sock_release_prep(sock4)) {
		udp_tunnel_sock_release(sock4->sock);
		kfree(sock4);
	}

#if IS_ENABLED(CONFIG_IPV6)
	if (__vxlan_sock_release_prep(sock6)) {
		udp_tunnel_sock_release(sock6->sock);
		kfree(sock6);
	}
#endif
}

static bool vxlan_remcsum(struct vxlanhdr *unparsed,
			  struct sk_buff *skb, u32 vxflags)
{
	size_t start, offset;

	if (!(unparsed->vx_flags & VXLAN_HF_RCO) || skb->remcsum_offload)
		goto out;

	start = vxlan_rco_start(unparsed->vx_vni);
	offset = start + vxlan_rco_offset(unparsed->vx_vni);

	if (!pskb_may_pull(skb, offset + sizeof(u16)))
		return false;

	skb_remcsum_process(skb, (void *)(vxlan_hdr(skb) + 1), start, offset,
			    !!(vxflags & VXLAN_F_REMCSUM_NOPARTIAL));
out:
	unparsed->vx_flags &= ~VXLAN_HF_RCO;
	unparsed->vx_vni &= VXLAN_VNI_MASK;
	return true;
}

static void vxlan_parse_gbp_hdr(struct vxlanhdr *unparsed,
				struct sk_buff *skb, u32 vxflags,
				struct vxlan_metadata *md)
{
	struct vxlanhdr_gbp *gbp = (struct vxlanhdr_gbp *)unparsed;
	struct metadata_dst *tun_dst;

	if (!(unparsed->vx_flags & VXLAN_HF_GBP))
		goto out;

	md->gbp = ntohs(gbp->policy_id);

	tun_dst = (struct metadata_dst *)skb_dst(skb);
	if (tun_dst) {
		__set_bit(IP_TUNNEL_VXLAN_OPT_BIT,
			  tun_dst->u.tun_info.key.tun_flags);
		tun_dst->u.tun_info.options_len = sizeof(*md);
	}
	if (gbp->dont_learn)
		md->gbp |= VXLAN_GBP_DONT_LEARN;

	if (gbp->policy_applied)
		md->gbp |= VXLAN_GBP_POLICY_APPLIED;

	/* In flow-based mode, GBP is carried in dst_metadata */
	if (!(vxflags & VXLAN_F_COLLECT_METADATA))
		skb->mark = md->gbp;
out:
	unparsed->vx_flags &= ~VXLAN_GBP_USED_BITS;
}

static bool vxlan_set_mac(struct vxlan_dev *vxlan,
			  struct vxlan_sock *vs,
			  struct sk_buff *skb, __be32 vni)
{
	union vxlan_addr saddr;
	u32 ifindex = skb->dev->ifindex;

	skb_reset_mac_header(skb);
	skb->protocol = eth_type_trans(skb, vxlan->dev);
	skb_postpull_rcsum(skb, eth_hdr(skb), ETH_HLEN);

	/* Ignore packet loops (and multicast echo) */
	if (ether_addr_equal(eth_hdr(skb)->h_source, vxlan->dev->dev_addr))
		return false;

	/* Get address from the outer IP header */
	if (vxlan_get_sk_family(vs) == AF_INET) {
		saddr.sin.sin_addr.s_addr = ip_hdr(skb)->saddr;
		saddr.sa.sa_family = AF_INET;
#if IS_ENABLED(CONFIG_IPV6)
	} else {
		saddr.sin6.sin6_addr = ipv6_hdr(skb)->saddr;
		saddr.sa.sa_family = AF_INET6;
#endif
	}

	if ((vxlan->cfg.flags & VXLAN_F_LEARN) &&
	    vxlan_snoop(skb->dev, &saddr, eth_hdr(skb)->h_source, ifindex, vni))
		return false;

	return true;
}

static bool vxlan_ecn_decapsulate(struct vxlan_sock *vs, void *oiph,
				  struct sk_buff *skb)
{
	int err = 0;

	if (vxlan_get_sk_family(vs) == AF_INET)
		err = IP_ECN_decapsulate(oiph, skb);
#if IS_ENABLED(CONFIG_IPV6)
	else
		err = IP6_ECN_decapsulate(oiph, skb);
#endif

	if (unlikely(err) && log_ecn_error) {
		if (vxlan_get_sk_family(vs) == AF_INET)
			net_info_ratelimited("non-ECT from %pI4 with TOS=%#x\n",
					     &((struct iphdr *)oiph)->saddr,
					     ((struct iphdr *)oiph)->tos);
		else
			net_info_ratelimited("non-ECT from %pI6\n",
					     &((struct ipv6hdr *)oiph)->saddr);
	}
	return err <= 1;
}

/* Callback from net/ipv4/udp.c to receive packets */
static int vxlan_rcv(struct sock *sk, struct sk_buff *skb)
{
	struct vxlan_vni_node *vninode = NULL;
	struct vxlan_dev *vxlan;
	struct vxlan_sock *vs;
	struct vxlanhdr unparsed;
	struct vxlan_metadata _md;
	struct vxlan_metadata *md = &_md;
	__be16 protocol = htons(ETH_P_TEB);
	bool raw_proto = false;
	void *oiph;
	__be32 vni = 0;
	int nh;

	/* Need UDP and VXLAN header to be present */
	if (!pskb_may_pull(skb, VXLAN_HLEN))
		goto drop;

	unparsed = *vxlan_hdr(skb);
	/* VNI flag always required to be set */
	if (!(unparsed.vx_flags & VXLAN_HF_VNI)) {
		netdev_dbg(skb->dev, "invalid vxlan flags=%#x vni=%#x\n",
			   ntohl(vxlan_hdr(skb)->vx_flags),
			   ntohl(vxlan_hdr(skb)->vx_vni));
		/* Return non vxlan pkt */
		goto drop;
	}
	unparsed.vx_flags &= ~VXLAN_HF_VNI;
	unparsed.vx_vni &= ~VXLAN_VNI_MASK;

	vs = rcu_dereference_sk_user_data(sk);
	if (!vs)
		goto drop;

	vni = vxlan_vni(vxlan_hdr(skb)->vx_vni);

	vxlan = vxlan_vs_find_vni(vs, skb->dev->ifindex, vni, &vninode);
	if (!vxlan)
		goto drop;

	/* For backwards compatibility, only allow reserved fields to be
	 * used by VXLAN extensions if explicitly requested.
	 */
	if (vs->flags & VXLAN_F_GPE) {
		if (!vxlan_parse_gpe_proto(&unparsed, &protocol))
			goto drop;
		unparsed.vx_flags &= ~VXLAN_GPE_USED_BITS;
		raw_proto = true;
	}

	if (__iptunnel_pull_header(skb, VXLAN_HLEN, protocol, raw_proto,
				   !net_eq(vxlan->net, dev_net(vxlan->dev))))
		goto drop;

	if (vs->flags & VXLAN_F_REMCSUM_RX)
		if (unlikely(!vxlan_remcsum(&unparsed, skb, vs->flags)))
			goto drop;

	if (vxlan_collect_metadata(vs)) {
		IP_TUNNEL_DECLARE_FLAGS(flags) = { };
		struct metadata_dst *tun_dst;

		__set_bit(IP_TUNNEL_KEY_BIT, flags);
		tun_dst = udp_tun_rx_dst(skb, vxlan_get_sk_family(vs), flags,
					 key32_to_tunnel_id(vni), sizeof(*md));

		if (!tun_dst)
			goto drop;

		md = ip_tunnel_info_opts(&tun_dst->u.tun_info);

		skb_dst_set(skb, (struct dst_entry *)tun_dst);
	} else {
		memset(md, 0, sizeof(*md));
	}

	if (vs->flags & VXLAN_F_GBP)
		vxlan_parse_gbp_hdr(&unparsed, skb, vs->flags, md);
	/* Note that GBP and GPE can never be active together. This is
	 * ensured in vxlan_dev_configure.
	 */

	if (unparsed.vx_flags || unparsed.vx_vni) {
		/* If there are any unprocessed flags remaining treat
		 * this as a malformed packet. This behavior diverges from
		 * VXLAN RFC (RFC7348) which stipulates that bits in reserved
		 * in reserved fields are to be ignored. The approach here
		 * maintains compatibility with previous stack code, and also
		 * is more robust and provides a little more security in
		 * adding extensions to VXLAN.
		 */
		goto drop;
	}

	if (!raw_proto) {
		if (!vxlan_set_mac(vxlan, vs, skb, vni))
			goto drop;
	} else {
		skb_reset_mac_header(skb);
		skb->dev = vxlan->dev;
		skb->pkt_type = PACKET_HOST;
	}

	/* Save offset of outer header relative to skb->head,
	 * because we are going to reset the network header to the inner header
	 * and might change skb->head.
	 */
	nh = skb_network_header(skb) - skb->head;

	skb_reset_network_header(skb);

	if (!pskb_inet_may_pull(skb)) {
		DEV_STATS_INC(vxlan->dev, rx_length_errors);
		DEV_STATS_INC(vxlan->dev, rx_errors);
		vxlan_vnifilter_count(vxlan, vni, vninode,
				      VXLAN_VNI_STATS_RX_ERRORS, 0);
		goto drop;
	}

	/* Get the outer header. */
	oiph = skb->head + nh;

	if (!vxlan_ecn_decapsulate(vs, oiph, skb)) {
		DEV_STATS_INC(vxlan->dev, rx_frame_errors);
		DEV_STATS_INC(vxlan->dev, rx_errors);
		vxlan_vnifilter_count(vxlan, vni, vninode,
				      VXLAN_VNI_STATS_RX_ERRORS, 0);
		goto drop;
	}

	rcu_read_lock();

	if (unlikely(!(vxlan->dev->flags & IFF_UP))) {
		rcu_read_unlock();
		dev_core_stats_rx_dropped_inc(vxlan->dev);
		vxlan_vnifilter_count(vxlan, vni, vninode,
				      VXLAN_VNI_STATS_RX_DROPS, 0);
		goto drop;
	}

	dev_sw_netstats_rx_add(vxlan->dev, skb->len);
	vxlan_vnifilter_count(vxlan, vni, vninode, VXLAN_VNI_STATS_RX, skb->len);
	gro_cells_receive(&vxlan->gro_cells, skb);

	rcu_read_unlock();

	return 0;

drop:
	/* Consume bad packet */
	kfree_skb(skb);
	return 0;
}

/* Callback from net/ipv{4,6}/udp.c to check that we have a VNI for errors */
static int vxlan_err_lookup(struct sock *sk, struct sk_buff *skb)
{
	struct vxlan_dev *vxlan;
	struct vxlan_sock *vs;
	struct vxlanhdr *hdr;
	__be32 vni;

	if (!pskb_may_pull(skb, skb_transport_offset(skb) + VXLAN_HLEN))
		return -EINVAL;

	hdr = vxlan_hdr(skb);

	if (!(hdr->vx_flags & VXLAN_HF_VNI))
		return -EINVAL;

	vs = rcu_dereference_sk_user_data(sk);
	if (!vs)
		return -ENOENT;

	vni = vxlan_vni(hdr->vx_vni);
	vxlan = vxlan_vs_find_vni(vs, skb->dev->ifindex, vni, NULL);
	if (!vxlan)
		return -ENOENT;

	return 0;
}

static int arp_reduce(struct net_device *dev, struct sk_buff *skb, __be32 vni)
{
	struct vxlan_dev *vxlan = netdev_priv(dev);
	struct arphdr *parp;
	u8 *arpptr, *sha;
	__be32 sip, tip;
	struct neighbour *n;

	if (dev->flags & IFF_NOARP)
		goto out;

	if (!pskb_may_pull(skb, arp_hdr_len(dev))) {
		dev_core_stats_tx_dropped_inc(dev);
		vxlan_vnifilter_count(vxlan, vni, NULL,
				      VXLAN_VNI_STATS_TX_DROPS, 0);
		goto out;
	}
	parp = arp_hdr(skb);

	if ((parp->ar_hrd != htons(ARPHRD_ETHER) &&
	     parp->ar_hrd != htons(ARPHRD_IEEE802)) ||
	    parp->ar_pro != htons(ETH_P_IP) ||
	    parp->ar_op != htons(ARPOP_REQUEST) ||
	    parp->ar_hln != dev->addr_len ||
	    parp->ar_pln != 4)
		goto out;
	arpptr = (u8 *)parp + sizeof(struct arphdr);
	sha = arpptr;
	arpptr += dev->addr_len;	/* sha */
	memcpy(&sip, arpptr, sizeof(sip));
	arpptr += sizeof(sip);
	arpptr += dev->addr_len;	/* tha */
	memcpy(&tip, arpptr, sizeof(tip));

	if (ipv4_is_loopback(tip) ||
	    ipv4_is_multicast(tip))
		goto out;

	n = neigh_lookup(&arp_tbl, &tip, dev);

	if (n) {
		struct vxlan_fdb *f;
		struct sk_buff	*reply;

		if (!(READ_ONCE(n->nud_state) & NUD_CONNECTED)) {
			neigh_release(n);
			goto out;
		}

		f = vxlan_find_mac(vxlan, n->ha, vni);
		if (f && vxlan_addr_any(&(first_remote_rcu(f)->remote_ip))) {
			/* bridge-local neighbor */
			neigh_release(n);
			goto out;
		}

		reply = arp_create(ARPOP_REPLY, ETH_P_ARP, sip, dev, tip, sha,
				n->ha, sha);

		neigh_release(n);

		if (reply == NULL)
			goto out;

		skb_reset_mac_header(reply);
		__skb_pull(reply, skb_network_offset(reply));
		reply->ip_summed = CHECKSUM_UNNECESSARY;
		reply->pkt_type = PACKET_HOST;

		if (netif_rx(reply) == NET_RX_DROP) {
			dev_core_stats_rx_dropped_inc(dev);
			vxlan_vnifilter_count(vxlan, vni, NULL,
					      VXLAN_VNI_STATS_RX_DROPS, 0);
		}

	} else if (vxlan->cfg.flags & VXLAN_F_L3MISS) {
		union vxlan_addr ipa = {
			.sin.sin_addr.s_addr = tip,
			.sin.sin_family = AF_INET,
		};

		vxlan_ip_miss(dev, &ipa);
	}
out:
	consume_skb(skb);
	return NETDEV_TX_OK;
}

#if IS_ENABLED(CONFIG_IPV6)
static struct sk_buff *vxlan_na_create(struct sk_buff *request,
	struct neighbour *n, bool isrouter)
{
	struct net_device *dev = request->dev;
	struct sk_buff *reply;
	struct nd_msg *ns, *na;
	struct ipv6hdr *pip6;
	u8 *daddr;
	int na_olen = 8; /* opt hdr + ETH_ALEN for target */
	int ns_olen;
	int i, len;

	if (dev == NULL || !pskb_may_pull(request, request->len))
		return NULL;

	len = LL_RESERVED_SPACE(dev) + sizeof(struct ipv6hdr) +
		sizeof(*na) + na_olen + dev->needed_tailroom;
	reply = alloc_skb(len, GFP_ATOMIC);
	if (reply == NULL)
		return NULL;

	reply->protocol = htons(ETH_P_IPV6);
	reply->dev = dev;
	skb_reserve(reply, LL_RESERVED_SPACE(request->dev));
	skb_push(reply, sizeof(struct ethhdr));
	skb_reset_mac_header(reply);

	ns = (struct nd_msg *)(ipv6_hdr(request) + 1);

	daddr = eth_hdr(request)->h_source;
	ns_olen = request->len - skb_network_offset(request) -
		sizeof(struct ipv6hdr) - sizeof(*ns);
	for (i = 0; i < ns_olen-1; i += (ns->opt[i+1]<<3)) {
		if (!ns->opt[i + 1]) {
			kfree_skb(reply);
			return NULL;
		}
		if (ns->opt[i] == ND_OPT_SOURCE_LL_ADDR) {
			daddr = ns->opt + i + sizeof(struct nd_opt_hdr);
			break;
		}
	}

	/* Ethernet header */
	ether_addr_copy(eth_hdr(reply)->h_dest, daddr);
	ether_addr_copy(eth_hdr(reply)->h_source, n->ha);
	eth_hdr(reply)->h_proto = htons(ETH_P_IPV6);
	reply->protocol = htons(ETH_P_IPV6);

	skb_pull(reply, sizeof(struct ethhdr));
	skb_reset_network_header(reply);
	skb_put(reply, sizeof(struct ipv6hdr));

	/* IPv6 header */

	pip6 = ipv6_hdr(reply);
	memset(pip6, 0, sizeof(struct ipv6hdr));
	pip6->version = 6;
	pip6->priority = ipv6_hdr(request)->priority;
	pip6->nexthdr = IPPROTO_ICMPV6;
	pip6->hop_limit = 255;
	pip6->daddr = ipv6_hdr(request)->saddr;
	pip6->saddr = *(struct in6_addr *)n->primary_key;

	skb_pull(reply, sizeof(struct ipv6hdr));
	skb_reset_transport_header(reply);

	/* Neighbor Advertisement */
	na = skb_put_zero(reply, sizeof(*na) + na_olen);
	na->icmph.icmp6_type = NDISC_NEIGHBOUR_ADVERTISEMENT;
	na->icmph.icmp6_router = isrouter;
	na->icmph.icmp6_override = 1;
	na->icmph.icmp6_solicited = 1;
	na->target = ns->target;
	ether_addr_copy(&na->opt[2], n->ha);
	na->opt[0] = ND_OPT_TARGET_LL_ADDR;
	na->opt[1] = na_olen >> 3;

	na->icmph.icmp6_cksum = csum_ipv6_magic(&pip6->saddr,
		&pip6->daddr, sizeof(*na)+na_olen, IPPROTO_ICMPV6,
		csum_partial(na, sizeof(*na)+na_olen, 0));

	pip6->payload_len = htons(sizeof(*na)+na_olen);

	skb_push(reply, sizeof(struct ipv6hdr));

	reply->ip_summed = CHECKSUM_UNNECESSARY;

	return reply;
}

static int neigh_reduce(struct net_device *dev, struct sk_buff *skb, __be32 vni)
{
	struct vxlan_dev *vxlan = netdev_priv(dev);
	const struct in6_addr *daddr;
	const struct ipv6hdr *iphdr;
	struct inet6_dev *in6_dev;
	struct neighbour *n;
	struct nd_msg *msg;

	rcu_read_lock();
	in6_dev = __in6_dev_get(dev);
	if (!in6_dev)
		goto out;

	iphdr = ipv6_hdr(skb);
	daddr = &iphdr->daddr;
	msg = (struct nd_msg *)(iphdr + 1);

	if (ipv6_addr_loopback(daddr) ||
	    ipv6_addr_is_multicast(&msg->target))
		goto out;

	n = neigh_lookup(ipv6_stub->nd_tbl, &msg->target, dev);

	if (n) {
		struct vxlan_fdb *f;
		struct sk_buff *reply;

		if (!(READ_ONCE(n->nud_state) & NUD_CONNECTED)) {
			neigh_release(n);
			goto out;
		}

		f = vxlan_find_mac(vxlan, n->ha, vni);
		if (f && vxlan_addr_any(&(first_remote_rcu(f)->remote_ip))) {
			/* bridge-local neighbor */
			neigh_release(n);
			goto out;
		}

		reply = vxlan_na_create(skb, n,
					!!(f ? f->flags & NTF_ROUTER : 0));

		neigh_release(n);

		if (reply == NULL)
			goto out;

		if (netif_rx(reply) == NET_RX_DROP) {
			dev_core_stats_rx_dropped_inc(dev);
			vxlan_vnifilter_count(vxlan, vni, NULL,
					      VXLAN_VNI_STATS_RX_DROPS, 0);
		}
	} else if (vxlan->cfg.flags & VXLAN_F_L3MISS) {
		union vxlan_addr ipa = {
			.sin6.sin6_addr = msg->target,
			.sin6.sin6_family = AF_INET6,
		};

		vxlan_ip_miss(dev, &ipa);
	}

out:
	rcu_read_unlock();
	consume_skb(skb);
	return NETDEV_TX_OK;
}
#endif

static bool route_shortcircuit(struct net_device *dev, struct sk_buff *skb)
{
	struct vxlan_dev *vxlan = netdev_priv(dev);
	struct neighbour *n;

	if (is_multicast_ether_addr(eth_hdr(skb)->h_dest))
		return false;

	n = NULL;
	switch (ntohs(eth_hdr(skb)->h_proto)) {
	case ETH_P_IP:
	{
		struct iphdr *pip;

		if (!pskb_may_pull(skb, sizeof(struct iphdr)))
			return false;
		pip = ip_hdr(skb);
		n = neigh_lookup(&arp_tbl, &pip->daddr, dev);
		if (!n && (vxlan->cfg.flags & VXLAN_F_L3MISS)) {
			union vxlan_addr ipa = {
				.sin.sin_addr.s_addr = pip->daddr,
				.sin.sin_family = AF_INET,
			};

			vxlan_ip_miss(dev, &ipa);
			return false;
		}

		break;
	}
#if IS_ENABLED(CONFIG_IPV6)
	case ETH_P_IPV6:
	{
		struct ipv6hdr *pip6;

		if (!pskb_may_pull(skb, sizeof(struct ipv6hdr)))
			return false;
		pip6 = ipv6_hdr(skb);
		n = neigh_lookup(ipv6_stub->nd_tbl, &pip6->daddr, dev);
		if (!n && (vxlan->cfg.flags & VXLAN_F_L3MISS)) {
			union vxlan_addr ipa = {
				.sin6.sin6_addr = pip6->daddr,
				.sin6.sin6_family = AF_INET6,
			};

			vxlan_ip_miss(dev, &ipa);
			return false;
		}

		break;
	}
#endif
	default:
		return false;
	}

	if (n) {
		bool diff;

		diff = !ether_addr_equal(eth_hdr(skb)->h_dest, n->ha);
		if (diff) {
			memcpy(eth_hdr(skb)->h_source, eth_hdr(skb)->h_dest,
				dev->addr_len);
			memcpy(eth_hdr(skb)->h_dest, n->ha, dev->addr_len);
		}
		neigh_release(n);
		return diff;
	}

	return false;
}

static int vxlan_build_gpe_hdr(struct vxlanhdr *vxh, __be16 protocol)
{
	struct vxlanhdr_gpe *gpe = (struct vxlanhdr_gpe *)vxh;

	gpe->np_applied = 1;
	gpe->next_protocol = tun_p_from_eth_p(protocol);
	if (!gpe->next_protocol)
		return -EPFNOSUPPORT;
	return 0;
}

static int vxlan_build_skb(struct sk_buff *skb, struct dst_entry *dst,
			   int iphdr_len, __be32 vni,
			   struct vxlan_metadata *md, u32 vxflags,
			   bool udp_sum)
{
	struct vxlanhdr *vxh;
	int min_headroom;
	int err;
	int type = udp_sum ? SKB_GSO_UDP_TUNNEL_CSUM : SKB_GSO_UDP_TUNNEL;
	__be16 inner_protocol = htons(ETH_P_TEB);

	if ((vxflags & VXLAN_F_REMCSUM_TX) &&
	    skb->ip_summed == CHECKSUM_PARTIAL) {
		int csum_start = skb_checksum_start_offset(skb);

		if (csum_start <= VXLAN_MAX_REMCSUM_START &&
		    !(csum_start & VXLAN_RCO_SHIFT_MASK) &&
		    (skb->csum_offset == offsetof(struct udphdr, check) ||
		     skb->csum_offset == offsetof(struct tcphdr, check)))
			type |= SKB_GSO_TUNNEL_REMCSUM;
	}

	min_headroom = LL_RESERVED_SPACE(dst->dev) + dst->header_len
			+ VXLAN_HLEN + iphdr_len;

	/* Need space for new headers (invalidates iph ptr) */
	err = skb_cow_head(skb, min_headroom);
	if (unlikely(err))
		return err;

	err = iptunnel_handle_offloads(skb, type);
	if (err)
		return err;

	vxh = __skb_push(skb, sizeof(*vxh));
	vxh->vx_flags = VXLAN_HF_VNI;
	vxh->vx_vni = vxlan_vni_field(vni);

	if (type & SKB_GSO_TUNNEL_REMCSUM) {
		unsigned int start;

		start = skb_checksum_start_offset(skb) - sizeof(struct vxlanhdr);
		vxh->vx_vni |= vxlan_compute_rco(start, skb->csum_offset);
		vxh->vx_flags |= VXLAN_HF_RCO;

		if (!skb_is_gso(skb)) {
			skb->ip_summed = CHECKSUM_NONE;
			skb->encapsulation = 0;
		}
	}

	if (vxflags & VXLAN_F_GBP)
		vxlan_build_gbp_hdr(vxh, md);
	if (vxflags & VXLAN_F_GPE) {
		err = vxlan_build_gpe_hdr(vxh, skb->protocol);
		if (err < 0)
			return err;
		inner_protocol = skb->protocol;
	}

	skb_set_inner_protocol(skb, inner_protocol);
	return 0;
}

/* Bypass encapsulation if the destination is local */
static void vxlan_encap_bypass(struct sk_buff *skb, struct vxlan_dev *src_vxlan,
			       struct vxlan_dev *dst_vxlan, __be32 vni,
			       bool snoop)
{
	union vxlan_addr loopback;
	union vxlan_addr *remote_ip = &dst_vxlan->default_dst.remote_ip;
	struct net_device *dev;
	int len = skb->len;

	skb->pkt_type = PACKET_HOST;
	skb->encapsulation = 0;
	skb->dev = dst_vxlan->dev;
	__skb_pull(skb, skb_network_offset(skb));

	if (remote_ip->sa.sa_family == AF_INET) {
		loopback.sin.sin_addr.s_addr = htonl(INADDR_LOOPBACK);
		loopback.sa.sa_family =  AF_INET;
#if IS_ENABLED(CONFIG_IPV6)
	} else {
		loopback.sin6.sin6_addr = in6addr_loopback;
		loopback.sa.sa_family =  AF_INET6;
#endif
	}

	rcu_read_lock();
	dev = skb->dev;
	if (unlikely(!(dev->flags & IFF_UP))) {
		kfree_skb(skb);
		goto drop;
	}

	if ((dst_vxlan->cfg.flags & VXLAN_F_LEARN) && snoop)
		vxlan_snoop(dev, &loopback, eth_hdr(skb)->h_source, 0, vni);

	dev_sw_netstats_tx_add(src_vxlan->dev, 1, len);
	vxlan_vnifilter_count(src_vxlan, vni, NULL, VXLAN_VNI_STATS_TX, len);

	if (__netif_rx(skb) == NET_RX_SUCCESS) {
		dev_sw_netstats_rx_add(dst_vxlan->dev, len);
		vxlan_vnifilter_count(dst_vxlan, vni, NULL, VXLAN_VNI_STATS_RX,
				      len);
	} else {
drop:
		dev_core_stats_rx_dropped_inc(dev);
		vxlan_vnifilter_count(dst_vxlan, vni, NULL,
				      VXLAN_VNI_STATS_RX_DROPS, 0);
	}
	rcu_read_unlock();
}

static int encap_bypass_if_local(struct sk_buff *skb, struct net_device *dev,
				 struct vxlan_dev *vxlan,
				 int addr_family,
				 __be16 dst_port, int dst_ifindex, __be32 vni,
				 struct dst_entry *dst,
				 u32 rt_flags)
{
#if IS_ENABLED(CONFIG_IPV6)
	/* IPv6 rt-flags are checked against RTF_LOCAL, but the value of
	 * RTF_LOCAL is equal to RTCF_LOCAL. So to keep code simple
	 * we can use RTCF_LOCAL which works for ipv4 and ipv6 route entry.
	 */
	BUILD_BUG_ON(RTCF_LOCAL != RTF_LOCAL);
#endif
	/* Bypass encapsulation if the destination is local */
	if (rt_flags & RTCF_LOCAL &&
	    !(rt_flags & (RTCF_BROADCAST | RTCF_MULTICAST)) &&
	    vxlan->cfg.flags & VXLAN_F_LOCALBYPASS) {
		struct vxlan_dev *dst_vxlan;

		dst_release(dst);
		dst_vxlan = vxlan_find_vni(vxlan->net, dst_ifindex, vni,
					   addr_family, dst_port,
					   vxlan->cfg.flags);
		if (!dst_vxlan) {
			DEV_STATS_INC(dev, tx_errors);
			vxlan_vnifilter_count(vxlan, vni, NULL,
					      VXLAN_VNI_STATS_TX_ERRORS, 0);
			kfree_skb(skb);

			return -ENOENT;
		}
		vxlan_encap_bypass(skb, vxlan, dst_vxlan, vni, true);
		return 1;
	}

	return 0;
}

void vxlan_xmit_one(struct sk_buff *skb, struct net_device *dev,
		    __be32 default_vni, struct vxlan_rdst *rdst, bool did_rsc)
{
	struct dst_cache *dst_cache;
	struct ip_tunnel_info *info;
	struct ip_tunnel_key *pkey;
	struct ip_tunnel_key key;
	struct vxlan_dev *vxlan = netdev_priv(dev);
	const struct iphdr *old_iph;
	struct vxlan_metadata _md;
	struct vxlan_metadata *md = &_md;
	unsigned int pkt_len = skb->len;
	__be16 src_port = 0, dst_port;
	struct dst_entry *ndst = NULL;
	int addr_family;
	__u8 tos, ttl;
	int ifindex;
	int err;
	u32 flags = vxlan->cfg.flags;
	bool use_cache;
	bool udp_sum = false;
	bool xnet = !net_eq(vxlan->net, dev_net(vxlan->dev));
	bool no_eth_encap;
	__be32 vni = 0;

	no_eth_encap = flags & VXLAN_F_GPE && skb->protocol != htons(ETH_P_TEB);
	if (!skb_vlan_inet_prepare(skb, no_eth_encap))
		goto drop;

	old_iph = ip_hdr(skb);

	info = skb_tunnel_info(skb);
	use_cache = ip_tunnel_dst_cache_usable(skb, info);

	if (rdst) {
		memset(&key, 0, sizeof(key));
		pkey = &key;

		if (vxlan_addr_any(&rdst->remote_ip)) {
			if (did_rsc) {
				/* short-circuited back to local bridge */
				vxlan_encap_bypass(skb, vxlan, vxlan,
						   default_vni, true);
				return;
			}
			goto drop;
		}

		addr_family = vxlan->cfg.saddr.sa.sa_family;
		dst_port = rdst->remote_port ? rdst->remote_port : vxlan->cfg.dst_port;
		vni = (rdst->remote_vni) ? : default_vni;
		ifindex = rdst->remote_ifindex;

		if (addr_family == AF_INET) {
			key.u.ipv4.src = vxlan->cfg.saddr.sin.sin_addr.s_addr;
			key.u.ipv4.dst = rdst->remote_ip.sin.sin_addr.s_addr;
		} else {
			key.u.ipv6.src = vxlan->cfg.saddr.sin6.sin6_addr;
			key.u.ipv6.dst = rdst->remote_ip.sin6.sin6_addr;
		}

		dst_cache = &rdst->dst_cache;
		md->gbp = skb->mark;
		if (flags & VXLAN_F_TTL_INHERIT) {
			ttl = ip_tunnel_get_ttl(old_iph, skb);
		} else {
			ttl = vxlan->cfg.ttl;
			if (!ttl && vxlan_addr_multicast(&rdst->remote_ip))
				ttl = 1;
		}
		tos = vxlan->cfg.tos;
		if (tos == 1)
			tos = ip_tunnel_get_dsfield(old_iph, skb);
		if (tos && !info)
			use_cache = false;

		if (addr_family == AF_INET)
			udp_sum = !(flags & VXLAN_F_UDP_ZERO_CSUM_TX);
		else
			udp_sum = !(flags & VXLAN_F_UDP_ZERO_CSUM6_TX);
#if IS_ENABLED(CONFIG_IPV6)
		switch (vxlan->cfg.label_policy) {
		case VXLAN_LABEL_FIXED:
			key.label = vxlan->cfg.label;
			break;
		case VXLAN_LABEL_INHERIT:
			key.label = ip_tunnel_get_flowlabel(old_iph, skb);
			break;
		default:
			DEBUG_NET_WARN_ON_ONCE(1);
			goto drop;
		}
#endif
	} else {
		if (!info) {
			WARN_ONCE(1, "%s: Missing encapsulation instructions\n",
				  dev->name);
			goto drop;
		}
		pkey = &info->key;
		addr_family = ip_tunnel_info_af(info);
		dst_port = info->key.tp_dst ? : vxlan->cfg.dst_port;
		vni = tunnel_id_to_key32(info->key.tun_id);
		ifindex = 0;
		dst_cache = &info->dst_cache;
		if (test_bit(IP_TUNNEL_VXLAN_OPT_BIT, info->key.tun_flags)) {
			if (info->options_len < sizeof(*md))
				goto drop;
			md = ip_tunnel_info_opts(info);
		}
		ttl = info->key.ttl;
		tos = info->key.tos;
		udp_sum = test_bit(IP_TUNNEL_CSUM_BIT, info->key.tun_flags);
	}
	src_port = udp_flow_src_port(dev_net(dev), skb, vxlan->cfg.port_min,
				     vxlan->cfg.port_max, true);

	rcu_read_lock();
	if (addr_family == AF_INET) {
		struct vxlan_sock *sock4 = rcu_dereference(vxlan->vn4_sock);
		struct rtable *rt;
		__be16 df = 0;
		__be32 saddr;

		if (!ifindex)
			ifindex = sock4->sock->sk->sk_bound_dev_if;

		rt = udp_tunnel_dst_lookup(skb, dev, vxlan->net, ifindex,
					   &saddr, pkey, src_port, dst_port,
					   tos, use_cache ? dst_cache : NULL);
		if (IS_ERR(rt)) {
			err = PTR_ERR(rt);
			goto tx_error;
		}

		if (!info) {
			/* Bypass encapsulation if the destination is local */
			err = encap_bypass_if_local(skb, dev, vxlan, AF_INET,
						    dst_port, ifindex, vni,
						    &rt->dst, rt->rt_flags);
			if (err)
				goto out_unlock;

			if (vxlan->cfg.df == VXLAN_DF_SET) {
				df = htons(IP_DF);
			} else if (vxlan->cfg.df == VXLAN_DF_INHERIT) {
				struct ethhdr *eth = eth_hdr(skb);

				if (ntohs(eth->h_proto) == ETH_P_IPV6 ||
				    (ntohs(eth->h_proto) == ETH_P_IP &&
				     old_iph->frag_off & htons(IP_DF)))
					df = htons(IP_DF);
			}
		} else if (test_bit(IP_TUNNEL_DONT_FRAGMENT_BIT,
				    info->key.tun_flags)) {
			df = htons(IP_DF);
		}

		ndst = &rt->dst;
		err = skb_tunnel_check_pmtu(skb, ndst, vxlan_headroom(flags & VXLAN_F_GPE),
					    netif_is_any_bridge_port(dev));
		if (err < 0) {
			goto tx_error;
		} else if (err) {
			if (info) {
				struct ip_tunnel_info *unclone;

				unclone = skb_tunnel_info_unclone(skb);
				if (unlikely(!unclone))
					goto tx_error;

				unclone->key.u.ipv4.src = pkey->u.ipv4.dst;
				unclone->key.u.ipv4.dst = saddr;
			}
			vxlan_encap_bypass(skb, vxlan, vxlan, vni, false);
			dst_release(ndst);
			goto out_unlock;
		}

		tos = ip_tunnel_ecn_encap(tos, old_iph, skb);
		ttl = ttl ? : ip4_dst_hoplimit(&rt->dst);
		err = vxlan_build_skb(skb, ndst, sizeof(struct iphdr),
				      vni, md, flags, udp_sum);
		if (err < 0)
			goto tx_error;

		udp_tunnel_xmit_skb(rt, sock4->sock->sk, skb, saddr,
				    pkey->u.ipv4.dst, tos, ttl, df,
				    src_port, dst_port, xnet, !udp_sum);
#if IS_ENABLED(CONFIG_IPV6)
	} else {
		struct vxlan_sock *sock6 = rcu_dereference(vxlan->vn6_sock);
		struct in6_addr saddr;

		if (!ifindex)
			ifindex = sock6->sock->sk->sk_bound_dev_if;

		ndst = udp_tunnel6_dst_lookup(skb, dev, vxlan->net, sock6->sock,
					      ifindex, &saddr, pkey,
					      src_port, dst_port, tos,
					      use_cache ? dst_cache : NULL);
		if (IS_ERR(ndst)) {
			err = PTR_ERR(ndst);
			ndst = NULL;
			goto tx_error;
		}

		if (!info) {
			u32 rt6i_flags = dst_rt6_info(ndst)->rt6i_flags;

			err = encap_bypass_if_local(skb, dev, vxlan, AF_INET6,
						    dst_port, ifindex, vni,
						    ndst, rt6i_flags);
			if (err)
				goto out_unlock;
		}

		err = skb_tunnel_check_pmtu(skb, ndst,
					    vxlan_headroom((flags & VXLAN_F_GPE) | VXLAN_F_IPV6),
					    netif_is_any_bridge_port(dev));
		if (err < 0) {
			goto tx_error;
		} else if (err) {
			if (info) {
				struct ip_tunnel_info *unclone;

				unclone = skb_tunnel_info_unclone(skb);
				if (unlikely(!unclone))
					goto tx_error;

				unclone->key.u.ipv6.src = pkey->u.ipv6.dst;
				unclone->key.u.ipv6.dst = saddr;
			}

			vxlan_encap_bypass(skb, vxlan, vxlan, vni, false);
			dst_release(ndst);
			goto out_unlock;
		}

		tos = ip_tunnel_ecn_encap(tos, old_iph, skb);
		ttl = ttl ? : ip6_dst_hoplimit(ndst);
		skb_scrub_packet(skb, xnet);
		err = vxlan_build_skb(skb, ndst, sizeof(struct ipv6hdr),
				      vni, md, flags, udp_sum);
		if (err < 0)
			goto tx_error;

		udp_tunnel6_xmit_skb(ndst, sock6->sock->sk, skb, dev,
				     &saddr, &pkey->u.ipv6.dst, tos, ttl,
				     pkey->label, src_port, dst_port, !udp_sum);
#endif
	}
	vxlan_vnifilter_count(vxlan, vni, NULL, VXLAN_VNI_STATS_TX, pkt_len);
out_unlock:
	rcu_read_unlock();
	return;

drop:
	dev_core_stats_tx_dropped_inc(dev);
	vxlan_vnifilter_count(vxlan, vni, NULL, VXLAN_VNI_STATS_TX_DROPS, 0);
	dev_kfree_skb(skb);
	return;

tx_error:
	rcu_read_unlock();
	if (err == -ELOOP)
		DEV_STATS_INC(dev, collisions);
	else if (err == -ENETUNREACH)
		DEV_STATS_INC(dev, tx_carrier_errors);
	dst_release(ndst);
	DEV_STATS_INC(dev, tx_errors);
	vxlan_vnifilter_count(vxlan, vni, NULL, VXLAN_VNI_STATS_TX_ERRORS, 0);
	kfree_skb(skb);
}

static void vxlan_xmit_nh(struct sk_buff *skb, struct net_device *dev,
			  struct vxlan_fdb *f, __be32 vni, bool did_rsc)
{
	struct vxlan_rdst nh_rdst;
	struct nexthop *nh;
	bool do_xmit;
	u32 hash;

	memset(&nh_rdst, 0, sizeof(struct vxlan_rdst));
	hash = skb_get_hash(skb);

	rcu_read_lock();
	nh = rcu_dereference(f->nh);
	if (!nh) {
		rcu_read_unlock();
		goto drop;
	}
	do_xmit = vxlan_fdb_nh_path_select(nh, hash, &nh_rdst);
	rcu_read_unlock();

	if (likely(do_xmit))
		vxlan_xmit_one(skb, dev, vni, &nh_rdst, did_rsc);
	else
		goto drop;

	return;

drop:
	dev_core_stats_tx_dropped_inc(dev);
	vxlan_vnifilter_count(netdev_priv(dev), vni, NULL,
			      VXLAN_VNI_STATS_TX_DROPS, 0);
	dev_kfree_skb(skb);
}

static netdev_tx_t vxlan_xmit_nhid(struct sk_buff *skb, struct net_device *dev,
				   u32 nhid, __be32 vni)
{
	struct vxlan_dev *vxlan = netdev_priv(dev);
	struct vxlan_rdst nh_rdst;
	struct nexthop *nh;
	bool do_xmit;
	u32 hash;

	memset(&nh_rdst, 0, sizeof(struct vxlan_rdst));
	hash = skb_get_hash(skb);

	rcu_read_lock();
	nh = nexthop_find_by_id(dev_net(dev), nhid);
	if (unlikely(!nh || !nexthop_is_fdb(nh) || !nexthop_is_multipath(nh))) {
		rcu_read_unlock();
		goto drop;
	}
	do_xmit = vxlan_fdb_nh_path_select(nh, hash, &nh_rdst);
	rcu_read_unlock();

	if (vxlan->cfg.saddr.sa.sa_family != nh_rdst.remote_ip.sa.sa_family)
		goto drop;

	if (likely(do_xmit))
		vxlan_xmit_one(skb, dev, vni, &nh_rdst, false);
	else
		goto drop;

	return NETDEV_TX_OK;

drop:
	dev_core_stats_tx_dropped_inc(dev);
	vxlan_vnifilter_count(netdev_priv(dev), vni, NULL,
			      VXLAN_VNI_STATS_TX_DROPS, 0);
	dev_kfree_skb(skb);
	return NETDEV_TX_OK;
}

/* Transmit local packets over Vxlan
 *
 * Outer IP header inherits ECN and DF from inner header.
 * Outer UDP destination is the VXLAN assigned port.
 *           source port is based on hash of flow
 */
static netdev_tx_t vxlan_xmit(struct sk_buff *skb, struct net_device *dev)
{
	struct vxlan_dev *vxlan = netdev_priv(dev);
	struct vxlan_rdst *rdst, *fdst = NULL;
	const struct ip_tunnel_info *info;
	struct vxlan_fdb *f;
	struct ethhdr *eth;
	__be32 vni = 0;
	u32 nhid = 0;
	bool did_rsc;

	info = skb_tunnel_info(skb);

	skb_reset_mac_header(skb);

	if (vxlan->cfg.flags & VXLAN_F_COLLECT_METADATA) {
		if (info && info->mode & IP_TUNNEL_INFO_BRIDGE &&
		    info->mode & IP_TUNNEL_INFO_TX) {
			vni = tunnel_id_to_key32(info->key.tun_id);
			nhid = info->key.nhid;
		} else {
			if (info && info->mode & IP_TUNNEL_INFO_TX)
				vxlan_xmit_one(skb, dev, vni, NULL, false);
			else
				kfree_skb(skb);
			return NETDEV_TX_OK;
		}
	}

	if (vxlan->cfg.flags & VXLAN_F_PROXY) {
		eth = eth_hdr(skb);
		if (ntohs(eth->h_proto) == ETH_P_ARP)
			return arp_reduce(dev, skb, vni);
#if IS_ENABLED(CONFIG_IPV6)
		else if (ntohs(eth->h_proto) == ETH_P_IPV6 &&
			 pskb_may_pull(skb, sizeof(struct ipv6hdr) +
					    sizeof(struct nd_msg)) &&
			 ipv6_hdr(skb)->nexthdr == IPPROTO_ICMPV6) {
			struct nd_msg *m = (struct nd_msg *)(ipv6_hdr(skb) + 1);

			if (m->icmph.icmp6_code == 0 &&
			    m->icmph.icmp6_type == NDISC_NEIGHBOUR_SOLICITATION)
				return neigh_reduce(dev, skb, vni);
		}
#endif
	}

	if (nhid)
		return vxlan_xmit_nhid(skb, dev, nhid, vni);

	if (vxlan->cfg.flags & VXLAN_F_MDB) {
		struct vxlan_mdb_entry *mdb_entry;

		rcu_read_lock();
		mdb_entry = vxlan_mdb_entry_skb_get(vxlan, skb, vni);
		if (mdb_entry) {
			netdev_tx_t ret;

			ret = vxlan_mdb_xmit(vxlan, mdb_entry, skb);
			rcu_read_unlock();
			return ret;
		}
		rcu_read_unlock();
	}

	eth = eth_hdr(skb);
	f = vxlan_find_mac(vxlan, eth->h_dest, vni);
	did_rsc = false;

	if (f && (f->flags & NTF_ROUTER) && (vxlan->cfg.flags & VXLAN_F_RSC) &&
	    (ntohs(eth->h_proto) == ETH_P_IP ||
	     ntohs(eth->h_proto) == ETH_P_IPV6)) {
		did_rsc = route_shortcircuit(dev, skb);
		if (did_rsc)
			f = vxlan_find_mac(vxlan, eth->h_dest, vni);
	}

	if (f == NULL) {
		f = vxlan_find_mac(vxlan, all_zeros_mac, vni);
		if (f == NULL) {
			if ((vxlan->cfg.flags & VXLAN_F_L2MISS) &&
			    !is_multicast_ether_addr(eth->h_dest))
				vxlan_fdb_miss(vxlan, eth->h_dest);

			dev_core_stats_tx_dropped_inc(dev);
			vxlan_vnifilter_count(vxlan, vni, NULL,
					      VXLAN_VNI_STATS_TX_DROPS, 0);
			kfree_skb(skb);
			return NETDEV_TX_OK;
		}
	}

	if (rcu_access_pointer(f->nh)) {
		vxlan_xmit_nh(skb, dev, f,
			      (vni ? : vxlan->default_dst.remote_vni), did_rsc);
	} else {
		list_for_each_entry_rcu(rdst, &f->remotes, list) {
			struct sk_buff *skb1;

			if (!fdst) {
				fdst = rdst;
				continue;
			}
			skb1 = skb_clone(skb, GFP_ATOMIC);
			if (skb1)
				vxlan_xmit_one(skb1, dev, vni, rdst, did_rsc);
		}
		if (fdst)
			vxlan_xmit_one(skb, dev, vni, fdst, did_rsc);
		else
			kfree_skb(skb);
	}

	return NETDEV_TX_OK;
}

/* Walk the forwarding table and purge stale entries */
static void vxlan_cleanup(struct timer_list *t)
{
	struct vxlan_dev *vxlan = from_timer(vxlan, t, age_timer);
	unsigned long next_timer = jiffies + FDB_AGE_INTERVAL;
	unsigned int h;

	if (!netif_running(vxlan->dev))
		return;

	for (h = 0; h < FDB_HASH_SIZE; ++h) {
		struct hlist_node *p, *n;

		spin_lock(&vxlan->hash_lock[h]);
		hlist_for_each_safe(p, n, &vxlan->fdb_head[h]) {
			struct vxlan_fdb *f
				= container_of(p, struct vxlan_fdb, hlist);
			unsigned long timeout;

			if (f->state & (NUD_PERMANENT | NUD_NOARP))
				continue;

			if (f->flags & NTF_EXT_LEARNED)
				continue;

			timeout = f->used + vxlan->cfg.age_interval * HZ;
			if (time_before_eq(timeout, jiffies)) {
				netdev_dbg(vxlan->dev,
					   "garbage collect %pM\n",
					   f->eth_addr);
				f->state = NUD_STALE;
				vxlan_fdb_destroy(vxlan, f, true, true);
			} else if (time_before(timeout, next_timer))
				next_timer = timeout;
		}
		spin_unlock(&vxlan->hash_lock[h]);
	}

	mod_timer(&vxlan->age_timer, next_timer);
}

static void vxlan_vs_del_dev(struct vxlan_dev *vxlan)
{
	struct vxlan_net *vn = net_generic(vxlan->net, vxlan_net_id);

	spin_lock(&vn->sock_lock);
	hlist_del_init_rcu(&vxlan->hlist4.hlist);
#if IS_ENABLED(CONFIG_IPV6)
	hlist_del_init_rcu(&vxlan->hlist6.hlist);
#endif
	spin_unlock(&vn->sock_lock);
}

static void vxlan_vs_add_dev(struct vxlan_sock *vs, struct vxlan_dev *vxlan,
			     struct vxlan_dev_node *node)
{
	struct vxlan_net *vn = net_generic(vxlan->net, vxlan_net_id);
	__be32 vni = vxlan->default_dst.remote_vni;

	node->vxlan = vxlan;
	spin_lock(&vn->sock_lock);
	hlist_add_head_rcu(&node->hlist, vni_head(vs, vni));
	spin_unlock(&vn->sock_lock);
}

/* Setup stats when device is created */
static int vxlan_init(struct net_device *dev)
{
	struct vxlan_dev *vxlan = netdev_priv(dev);
	int err;

	if (vxlan->cfg.flags & VXLAN_F_VNIFILTER)
		vxlan_vnigroup_init(vxlan);

	err = gro_cells_init(&vxlan->gro_cells, dev);
	if (err)
		goto err_vnigroup_uninit;

	err = vxlan_mdb_init(vxlan);
	if (err)
		goto err_gro_cells_destroy;

	netdev_lockdep_set_classes(dev);
	return 0;

err_gro_cells_destroy:
	gro_cells_destroy(&vxlan->gro_cells);
err_vnigroup_uninit:
	if (vxlan->cfg.flags & VXLAN_F_VNIFILTER)
		vxlan_vnigroup_uninit(vxlan);
	return err;
}

static void vxlan_fdb_delete_default(struct vxlan_dev *vxlan, __be32 vni)
{
	struct vxlan_fdb *f;
	u32 hash_index = fdb_head_index(vxlan, all_zeros_mac, vni);

	spin_lock_bh(&vxlan->hash_lock[hash_index]);
	f = __vxlan_find_mac(vxlan, all_zeros_mac, vni);
	if (f)
		vxlan_fdb_destroy(vxlan, f, true, true);
	spin_unlock_bh(&vxlan->hash_lock[hash_index]);
}

static void vxlan_uninit(struct net_device *dev)
{
	struct vxlan_dev *vxlan = netdev_priv(dev);

	vxlan_mdb_fini(vxlan);

	if (vxlan->cfg.flags & VXLAN_F_VNIFILTER)
		vxlan_vnigroup_uninit(vxlan);

	gro_cells_destroy(&vxlan->gro_cells);

	vxlan_fdb_delete_default(vxlan, vxlan->cfg.vni);
}

/* Start ageing timer and join group when device is brought up */
static int vxlan_open(struct net_device *dev)
{
	struct vxlan_dev *vxlan = netdev_priv(dev);
	int ret;

	ret = vxlan_sock_add(vxlan);
	if (ret < 0)
		return ret;

	ret = vxlan_multicast_join(vxlan);
	if (ret) {
		vxlan_sock_release(vxlan);
		return ret;
	}

	if (vxlan->cfg.age_interval)
		mod_timer(&vxlan->age_timer, jiffies + FDB_AGE_INTERVAL);

	return ret;
}

struct vxlan_fdb_flush_desc {
	bool				ignore_default_entry;
	unsigned long                   state;
	unsigned long			state_mask;
	unsigned long                   flags;
	unsigned long			flags_mask;
	__be32				src_vni;
	u32				nhid;
	__be32				vni;
	__be16				port;
	union vxlan_addr		dst_ip;
};

static bool vxlan_fdb_is_default_entry(const struct vxlan_fdb *f,
				       const struct vxlan_dev *vxlan)
{
	return is_zero_ether_addr(f->eth_addr) && f->vni == vxlan->cfg.vni;
}

static bool vxlan_fdb_nhid_matches(const struct vxlan_fdb *f, u32 nhid)
{
	struct nexthop *nh = rtnl_dereference(f->nh);

	return nh && nh->id == nhid;
}

static bool vxlan_fdb_flush_matches(const struct vxlan_fdb *f,
				    const struct vxlan_dev *vxlan,
				    const struct vxlan_fdb_flush_desc *desc)
{
	if (desc->state_mask && (f->state & desc->state_mask) != desc->state)
		return false;

	if (desc->flags_mask && (f->flags & desc->flags_mask) != desc->flags)
		return false;

	if (desc->ignore_default_entry && vxlan_fdb_is_default_entry(f, vxlan))
		return false;

	if (desc->src_vni && f->vni != desc->src_vni)
		return false;

	if (desc->nhid && !vxlan_fdb_nhid_matches(f, desc->nhid))
		return false;

	return true;
}

static bool
vxlan_fdb_flush_should_match_remotes(const struct vxlan_fdb_flush_desc *desc)
{
	return desc->vni || desc->port || desc->dst_ip.sa.sa_family;
}

static bool
vxlan_fdb_flush_remote_matches(const struct vxlan_fdb_flush_desc *desc,
			       const struct vxlan_rdst *rd)
{
	if (desc->vni && rd->remote_vni != desc->vni)
		return false;

	if (desc->port && rd->remote_port != desc->port)
		return false;

	if (desc->dst_ip.sa.sa_family &&
	    !vxlan_addr_equal(&rd->remote_ip, &desc->dst_ip))
		return false;

	return true;
}

static void
vxlan_fdb_flush_match_remotes(struct vxlan_fdb *f, struct vxlan_dev *vxlan,
			      const struct vxlan_fdb_flush_desc *desc,
			      bool *p_destroy_fdb)
{
	bool remotes_flushed = false;
	struct vxlan_rdst *rd, *tmp;

	list_for_each_entry_safe(rd, tmp, &f->remotes, list) {
		if (!vxlan_fdb_flush_remote_matches(desc, rd))
			continue;

		vxlan_fdb_dst_destroy(vxlan, f, rd, true);
		remotes_flushed = true;
	}

	*p_destroy_fdb = remotes_flushed && list_empty(&f->remotes);
}

/* Purge the forwarding table */
static void vxlan_flush(struct vxlan_dev *vxlan,
			const struct vxlan_fdb_flush_desc *desc)
{
	bool match_remotes = vxlan_fdb_flush_should_match_remotes(desc);
	unsigned int h;

	for (h = 0; h < FDB_HASH_SIZE; ++h) {
		struct hlist_node *p, *n;

		spin_lock_bh(&vxlan->hash_lock[h]);
		hlist_for_each_safe(p, n, &vxlan->fdb_head[h]) {
			struct vxlan_fdb *f
				= container_of(p, struct vxlan_fdb, hlist);

			if (!vxlan_fdb_flush_matches(f, vxlan, desc))
				continue;

			if (match_remotes) {
				bool destroy_fdb = false;

				vxlan_fdb_flush_match_remotes(f, vxlan, desc,
							      &destroy_fdb);

				if (!destroy_fdb)
					continue;
			}

			vxlan_fdb_destroy(vxlan, f, true, true);
		}
		spin_unlock_bh(&vxlan->hash_lock[h]);
	}
}

static const struct nla_policy vxlan_del_bulk_policy[NDA_MAX + 1] = {
	[NDA_SRC_VNI]   = { .type = NLA_U32 },
	[NDA_NH_ID]	= { .type = NLA_U32 },
	[NDA_VNI]	= { .type = NLA_U32 },
	[NDA_PORT]	= { .type = NLA_U16 },
	[NDA_DST]	= NLA_POLICY_RANGE(NLA_BINARY, sizeof(struct in_addr),
					   sizeof(struct in6_addr)),
	[NDA_NDM_STATE_MASK]	= { .type = NLA_U16 },
	[NDA_NDM_FLAGS_MASK]	= { .type = NLA_U8 },
};

#define VXLAN_FDB_FLUSH_IGNORED_NDM_FLAGS (NTF_MASTER | NTF_SELF)
#define VXLAN_FDB_FLUSH_ALLOWED_NDM_STATES (NUD_PERMANENT | NUD_NOARP)
#define VXLAN_FDB_FLUSH_ALLOWED_NDM_FLAGS (NTF_EXT_LEARNED | NTF_OFFLOADED | \
					   NTF_ROUTER)

static int vxlan_fdb_delete_bulk(struct nlmsghdr *nlh, struct net_device *dev,
				 struct netlink_ext_ack *extack)
{
	struct vxlan_dev *vxlan = netdev_priv(dev);
	struct vxlan_fdb_flush_desc desc = {};
	struct ndmsg *ndm = nlmsg_data(nlh);
	struct nlattr *tb[NDA_MAX + 1];
	u8 ndm_flags;
	int err;

	ndm_flags = ndm->ndm_flags & ~VXLAN_FDB_FLUSH_IGNORED_NDM_FLAGS;

	err = nlmsg_parse(nlh, sizeof(*ndm), tb, NDA_MAX, vxlan_del_bulk_policy,
			  extack);
	if (err)
		return err;

	if (ndm_flags & ~VXLAN_FDB_FLUSH_ALLOWED_NDM_FLAGS) {
		NL_SET_ERR_MSG(extack, "Unsupported fdb flush ndm flag bits set");
		return -EINVAL;
	}
	if (ndm->ndm_state & ~VXLAN_FDB_FLUSH_ALLOWED_NDM_STATES) {
		NL_SET_ERR_MSG(extack, "Unsupported fdb flush ndm state bits set");
		return -EINVAL;
	}

	desc.state = ndm->ndm_state;
	desc.flags = ndm_flags;

	if (tb[NDA_NDM_STATE_MASK])
		desc.state_mask = nla_get_u16(tb[NDA_NDM_STATE_MASK]);

	if (tb[NDA_NDM_FLAGS_MASK])
		desc.flags_mask = nla_get_u8(tb[NDA_NDM_FLAGS_MASK]);

	if (tb[NDA_SRC_VNI])
		desc.src_vni = cpu_to_be32(nla_get_u32(tb[NDA_SRC_VNI]));

	if (tb[NDA_NH_ID])
		desc.nhid = nla_get_u32(tb[NDA_NH_ID]);

	if (tb[NDA_VNI])
		desc.vni = cpu_to_be32(nla_get_u32(tb[NDA_VNI]));

	if (tb[NDA_PORT])
		desc.port = nla_get_be16(tb[NDA_PORT]);

	if (tb[NDA_DST]) {
		union vxlan_addr ip;

		err = vxlan_nla_get_addr(&ip, tb[NDA_DST]);
		if (err) {
			NL_SET_ERR_MSG_ATTR(extack, tb[NDA_DST],
					    "Unsupported address family");
			return err;
		}
		desc.dst_ip = ip;
	}

	vxlan_flush(vxlan, &desc);

	return 0;
}

/* Cleanup timer and forwarding table on shutdown */
static int vxlan_stop(struct net_device *dev)
{
	struct vxlan_dev *vxlan = netdev_priv(dev);
	struct vxlan_fdb_flush_desc desc = {
		/* Default entry is deleted at vxlan_uninit. */
		.ignore_default_entry = true,
		.state = 0,
		.state_mask = NUD_PERMANENT | NUD_NOARP,
	};

	vxlan_multicast_leave(vxlan);

	del_timer_sync(&vxlan->age_timer);

	vxlan_flush(vxlan, &desc);
	vxlan_sock_release(vxlan);

	return 0;
}

/* Stub, nothing needs to be done. */
static void vxlan_set_multicast_list(struct net_device *dev)
{
}

static int vxlan_change_mtu(struct net_device *dev, int new_mtu)
{
	struct vxlan_dev *vxlan = netdev_priv(dev);
	struct vxlan_rdst *dst = &vxlan->default_dst;
	struct net_device *lowerdev = __dev_get_by_index(vxlan->net,
							 dst->remote_ifindex);

	/* This check is different than dev->max_mtu, because it looks at
	 * the lowerdev->mtu, rather than the static dev->max_mtu
	 */
	if (lowerdev) {
		int max_mtu = lowerdev->mtu - vxlan_headroom(vxlan->cfg.flags);
		if (new_mtu > max_mtu)
			return -EINVAL;
	}

	WRITE_ONCE(dev->mtu, new_mtu);
	return 0;
}

static int vxlan_fill_metadata_dst(struct net_device *dev, struct sk_buff *skb)
{
	struct vxlan_dev *vxlan = netdev_priv(dev);
	struct ip_tunnel_info *info = skb_tunnel_info(skb);
	__be16 sport, dport;

	sport = udp_flow_src_port(dev_net(dev), skb, vxlan->cfg.port_min,
				  vxlan->cfg.port_max, true);
	dport = info->key.tp_dst ? : vxlan->cfg.dst_port;

	if (ip_tunnel_info_af(info) == AF_INET) {
		struct vxlan_sock *sock4 = rcu_dereference(vxlan->vn4_sock);
		struct rtable *rt;

		if (!sock4)
			return -EIO;

		rt = udp_tunnel_dst_lookup(skb, dev, vxlan->net, 0,
					   &info->key.u.ipv4.src,
					   &info->key,
					   sport, dport, info->key.tos,
					   &info->dst_cache);
		if (IS_ERR(rt))
			return PTR_ERR(rt);
		ip_rt_put(rt);
	} else {
#if IS_ENABLED(CONFIG_IPV6)
		struct vxlan_sock *sock6 = rcu_dereference(vxlan->vn6_sock);
		struct dst_entry *ndst;

		if (!sock6)
			return -EIO;

		ndst = udp_tunnel6_dst_lookup(skb, dev, vxlan->net, sock6->sock,
					      0, &info->key.u.ipv6.src,
					      &info->key,
					      sport, dport, info->key.tos,
					      &info->dst_cache);
		if (IS_ERR(ndst))
			return PTR_ERR(ndst);
		dst_release(ndst);
#else /* !CONFIG_IPV6 */
		return -EPFNOSUPPORT;
#endif
	}
	info->key.tp_src = sport;
	info->key.tp_dst = dport;
	return 0;
}

static const struct net_device_ops vxlan_netdev_ether_ops = {
	.ndo_init		= vxlan_init,
	.ndo_uninit		= vxlan_uninit,
	.ndo_open		= vxlan_open,
	.ndo_stop		= vxlan_stop,
	.ndo_start_xmit		= vxlan_xmit,
	.ndo_set_rx_mode	= vxlan_set_multicast_list,
	.ndo_change_mtu		= vxlan_change_mtu,
	.ndo_validate_addr	= eth_validate_addr,
	.ndo_set_mac_address	= eth_mac_addr,
	.ndo_fdb_add		= vxlan_fdb_add,
	.ndo_fdb_del		= vxlan_fdb_delete,
	.ndo_fdb_del_bulk	= vxlan_fdb_delete_bulk,
	.ndo_fdb_dump		= vxlan_fdb_dump,
	.ndo_fdb_get		= vxlan_fdb_get,
	.ndo_mdb_add		= vxlan_mdb_add,
	.ndo_mdb_del		= vxlan_mdb_del,
	.ndo_mdb_del_bulk	= vxlan_mdb_del_bulk,
	.ndo_mdb_dump		= vxlan_mdb_dump,
	.ndo_mdb_get		= vxlan_mdb_get,
	.ndo_fill_metadata_dst	= vxlan_fill_metadata_dst,
};

static const struct net_device_ops vxlan_netdev_raw_ops = {
	.ndo_init		= vxlan_init,
	.ndo_uninit		= vxlan_uninit,
	.ndo_open		= vxlan_open,
	.ndo_stop		= vxlan_stop,
	.ndo_start_xmit		= vxlan_xmit,
	.ndo_change_mtu		= vxlan_change_mtu,
	.ndo_fill_metadata_dst	= vxlan_fill_metadata_dst,
};

/* Info for udev, that this is a virtual tunnel endpoint */
static const struct device_type vxlan_type = {
	.name = "vxlan",
};

/* Calls the ndo_udp_tunnel_add of the caller in order to
 * supply the listening VXLAN udp ports. Callers are expected
 * to implement the ndo_udp_tunnel_add.
 */
static void vxlan_offload_rx_ports(struct net_device *dev, bool push)
{
	struct vxlan_sock *vs;
	struct net *net = dev_net(dev);
	struct vxlan_net *vn = net_generic(net, vxlan_net_id);
	unsigned int i;

	spin_lock(&vn->sock_lock);
	for (i = 0; i < PORT_HASH_SIZE; ++i) {
		hlist_for_each_entry_rcu(vs, &vn->sock_list[i], hlist) {
			unsigned short type;

			if (vs->flags & VXLAN_F_GPE)
				type = UDP_TUNNEL_TYPE_VXLAN_GPE;
			else
				type = UDP_TUNNEL_TYPE_VXLAN;

			if (push)
				udp_tunnel_push_rx_port(dev, vs->sock, type);
			else
				udp_tunnel_drop_rx_port(dev, vs->sock, type);
		}
	}
	spin_unlock(&vn->sock_lock);
}

/* Initialize the device structure. */
static void vxlan_setup(struct net_device *dev)
{
	struct vxlan_dev *vxlan = netdev_priv(dev);
	unsigned int h;

	eth_hw_addr_random(dev);
	ether_setup(dev);

	dev->needs_free_netdev = true;
	SET_NETDEV_DEVTYPE(dev, &vxlan_type);

	dev->features	|= NETIF_F_SG | NETIF_F_HW_CSUM | NETIF_F_FRAGLIST;
	dev->features   |= NETIF_F_RXCSUM;
	dev->features   |= NETIF_F_GSO_SOFTWARE;

	dev->vlan_features = dev->features;
	dev->hw_features |= NETIF_F_SG | NETIF_F_HW_CSUM | NETIF_F_FRAGLIST;
	dev->hw_features |= NETIF_F_RXCSUM;
	dev->hw_features |= NETIF_F_GSO_SOFTWARE;
	netif_keep_dst(dev);
	dev->priv_flags |= IFF_NO_QUEUE;
	dev->change_proto_down = true;
	dev->lltx = true;

	/* MTU range: 68 - 65535 */
	dev->min_mtu = ETH_MIN_MTU;
	dev->max_mtu = ETH_MAX_MTU;

	dev->pcpu_stat_type = NETDEV_PCPU_STAT_TSTATS;
	INIT_LIST_HEAD(&vxlan->next);

	timer_setup(&vxlan->age_timer, vxlan_cleanup, TIMER_DEFERRABLE);

	vxlan->dev = dev;

	for (h = 0; h < FDB_HASH_SIZE; ++h) {
		spin_lock_init(&vxlan->hash_lock[h]);
		INIT_HLIST_HEAD(&vxlan->fdb_head[h]);
	}
}

static void vxlan_ether_setup(struct net_device *dev)
{
	dev->priv_flags &= ~IFF_TX_SKB_SHARING;
	dev->priv_flags |= IFF_LIVE_ADDR_CHANGE;
	dev->netdev_ops = &vxlan_netdev_ether_ops;
}

static void vxlan_raw_setup(struct net_device *dev)
{
	dev->header_ops = NULL;
	dev->type = ARPHRD_NONE;
	dev->hard_header_len = 0;
	dev->addr_len = 0;
	dev->flags = IFF_POINTOPOINT | IFF_NOARP | IFF_MULTICAST;
	dev->netdev_ops = &vxlan_netdev_raw_ops;
}

static const struct nla_policy vxlan_policy[IFLA_VXLAN_MAX + 1] = {
	[IFLA_VXLAN_UNSPEC]     = { .strict_start_type = IFLA_VXLAN_LOCALBYPASS },
	[IFLA_VXLAN_ID]		= { .type = NLA_U32 },
	[IFLA_VXLAN_GROUP]	= { .len = sizeof_field(struct iphdr, daddr) },
	[IFLA_VXLAN_GROUP6]	= { .len = sizeof(struct in6_addr) },
	[IFLA_VXLAN_LINK]	= { .type = NLA_U32 },
	[IFLA_VXLAN_LOCAL]	= { .len = sizeof_field(struct iphdr, saddr) },
	[IFLA_VXLAN_LOCAL6]	= { .len = sizeof(struct in6_addr) },
	[IFLA_VXLAN_TOS]	= { .type = NLA_U8 },
	[IFLA_VXLAN_TTL]	= { .type = NLA_U8 },
	[IFLA_VXLAN_LABEL]	= { .type = NLA_U32 },
	[IFLA_VXLAN_LEARNING]	= { .type = NLA_U8 },
	[IFLA_VXLAN_AGEING]	= { .type = NLA_U32 },
	[IFLA_VXLAN_LIMIT]	= { .type = NLA_U32 },
	[IFLA_VXLAN_PORT_RANGE] = { .len  = sizeof(struct ifla_vxlan_port_range) },
	[IFLA_VXLAN_PROXY]	= { .type = NLA_U8 },
	[IFLA_VXLAN_RSC]	= { .type = NLA_U8 },
	[IFLA_VXLAN_L2MISS]	= { .type = NLA_U8 },
	[IFLA_VXLAN_L3MISS]	= { .type = NLA_U8 },
	[IFLA_VXLAN_COLLECT_METADATA]	= { .type = NLA_U8 },
	[IFLA_VXLAN_PORT]	= { .type = NLA_U16 },
	[IFLA_VXLAN_UDP_CSUM]	= { .type = NLA_U8 },
	[IFLA_VXLAN_UDP_ZERO_CSUM6_TX]	= { .type = NLA_U8 },
	[IFLA_VXLAN_UDP_ZERO_CSUM6_RX]	= { .type = NLA_U8 },
	[IFLA_VXLAN_REMCSUM_TX]	= { .type = NLA_U8 },
	[IFLA_VXLAN_REMCSUM_RX]	= { .type = NLA_U8 },
	[IFLA_VXLAN_GBP]	= { .type = NLA_FLAG, },
	[IFLA_VXLAN_GPE]	= { .type = NLA_FLAG, },
	[IFLA_VXLAN_REMCSUM_NOPARTIAL]	= { .type = NLA_FLAG },
	[IFLA_VXLAN_TTL_INHERIT]	= { .type = NLA_FLAG },
	[IFLA_VXLAN_DF]		= { .type = NLA_U8 },
	[IFLA_VXLAN_VNIFILTER]	= { .type = NLA_U8 },
	[IFLA_VXLAN_LOCALBYPASS]	= NLA_POLICY_MAX(NLA_U8, 1),
	[IFLA_VXLAN_LABEL_POLICY]       = NLA_POLICY_MAX(NLA_U32, VXLAN_LABEL_MAX),
};

static int vxlan_validate(struct nlattr *tb[], struct nlattr *data[],
			  struct netlink_ext_ack *extack)
{
	if (tb[IFLA_ADDRESS]) {
		if (nla_len(tb[IFLA_ADDRESS]) != ETH_ALEN) {
			NL_SET_ERR_MSG_ATTR(extack, tb[IFLA_ADDRESS],
					    "Provided link layer address is not Ethernet");
			return -EINVAL;
		}

		if (!is_valid_ether_addr(nla_data(tb[IFLA_ADDRESS]))) {
			NL_SET_ERR_MSG_ATTR(extack, tb[IFLA_ADDRESS],
					    "Provided Ethernet address is not unicast");
			return -EADDRNOTAVAIL;
		}
	}

	if (tb[IFLA_MTU]) {
		u32 mtu = nla_get_u32(tb[IFLA_MTU]);

		if (mtu < ETH_MIN_MTU || mtu > ETH_MAX_MTU) {
			NL_SET_ERR_MSG_ATTR(extack, tb[IFLA_MTU],
					    "MTU must be between 68 and 65535");
			return -EINVAL;
		}
	}

	if (!data) {
		NL_SET_ERR_MSG(extack,
			       "Required attributes not provided to perform the operation");
		return -EINVAL;
	}

	if (data[IFLA_VXLAN_ID]) {
		u32 id = nla_get_u32(data[IFLA_VXLAN_ID]);

		if (id >= VXLAN_N_VID) {
			NL_SET_ERR_MSG_ATTR(extack, data[IFLA_VXLAN_ID],
					    "VXLAN ID must be lower than 16777216");
			return -ERANGE;
		}
	}

	if (data[IFLA_VXLAN_PORT_RANGE]) {
		const struct ifla_vxlan_port_range *p
			= nla_data(data[IFLA_VXLAN_PORT_RANGE]);

		if (ntohs(p->high) < ntohs(p->low)) {
			NL_SET_ERR_MSG_ATTR(extack, data[IFLA_VXLAN_PORT_RANGE],
					    "Invalid source port range");
			return -EINVAL;
		}
	}

	if (data[IFLA_VXLAN_DF]) {
		enum ifla_vxlan_df df = nla_get_u8(data[IFLA_VXLAN_DF]);

		if (df < 0 || df > VXLAN_DF_MAX) {
			NL_SET_ERR_MSG_ATTR(extack, data[IFLA_VXLAN_DF],
					    "Invalid DF attribute");
			return -EINVAL;
		}
	}

	return 0;
}

static void vxlan_get_drvinfo(struct net_device *netdev,
			      struct ethtool_drvinfo *drvinfo)
{
	strscpy(drvinfo->version, VXLAN_VERSION, sizeof(drvinfo->version));
	strscpy(drvinfo->driver, "vxlan", sizeof(drvinfo->driver));
}

static int vxlan_get_link_ksettings(struct net_device *dev,
				    struct ethtool_link_ksettings *cmd)
{
	struct vxlan_dev *vxlan = netdev_priv(dev);
	struct vxlan_rdst *dst = &vxlan->default_dst;
	struct net_device *lowerdev = __dev_get_by_index(vxlan->net,
							 dst->remote_ifindex);

	if (!lowerdev) {
		cmd->base.duplex = DUPLEX_UNKNOWN;
		cmd->base.port = PORT_OTHER;
		cmd->base.speed = SPEED_UNKNOWN;

		return 0;
	}

	return __ethtool_get_link_ksettings(lowerdev, cmd);
}

static const struct ethtool_ops vxlan_ethtool_ops = {
	.get_drvinfo		= vxlan_get_drvinfo,
	.get_link		= ethtool_op_get_link,
	.get_link_ksettings	= vxlan_get_link_ksettings,
};

static struct socket *vxlan_create_sock(struct net *net, bool ipv6,
					__be16 port, u32 flags, int ifindex)
{
	struct socket *sock;
	struct udp_port_cfg udp_conf;
	int err;

	memset(&udp_conf, 0, sizeof(udp_conf));

	if (ipv6) {
		udp_conf.family = AF_INET6;
		udp_conf.use_udp6_rx_checksums =
		    !(flags & VXLAN_F_UDP_ZERO_CSUM6_RX);
		udp_conf.ipv6_v6only = 1;
	} else {
		udp_conf.family = AF_INET;
	}

	udp_conf.local_udp_port = port;
	udp_conf.bind_ifindex = ifindex;

	/* Open UDP socket */
	err = udp_sock_create(net, &udp_conf, &sock);
	if (err < 0)
		return ERR_PTR(err);

	udp_allow_gso(sock->sk);
	return sock;
}

/* Create new listen socket if needed */
static struct vxlan_sock *vxlan_socket_create(struct net *net, bool ipv6,
					      __be16 port, u32 flags,
					      int ifindex)
{
	struct vxlan_net *vn = net_generic(net, vxlan_net_id);
	struct vxlan_sock *vs;
	struct socket *sock;
	unsigned int h;
	struct udp_tunnel_sock_cfg tunnel_cfg;

	vs = kzalloc(sizeof(*vs), GFP_KERNEL);
	if (!vs)
		return ERR_PTR(-ENOMEM);

	for (h = 0; h < VNI_HASH_SIZE; ++h)
		INIT_HLIST_HEAD(&vs->vni_list[h]);

	sock = vxlan_create_sock(net, ipv6, port, flags, ifindex);
	if (IS_ERR(sock)) {
		kfree(vs);
		return ERR_CAST(sock);
	}

	vs->sock = sock;
	refcount_set(&vs->refcnt, 1);
	vs->flags = (flags & VXLAN_F_RCV_FLAGS);

	spin_lock(&vn->sock_lock);
	hlist_add_head_rcu(&vs->hlist, vs_head(net, port));
	udp_tunnel_notify_add_rx_port(sock,
				      (vs->flags & VXLAN_F_GPE) ?
				      UDP_TUNNEL_TYPE_VXLAN_GPE :
				      UDP_TUNNEL_TYPE_VXLAN);
	spin_unlock(&vn->sock_lock);

	/* Mark socket as an encapsulation socket. */
	memset(&tunnel_cfg, 0, sizeof(tunnel_cfg));
	tunnel_cfg.sk_user_data = vs;
	tunnel_cfg.encap_type = 1;
	tunnel_cfg.encap_rcv = vxlan_rcv;
	tunnel_cfg.encap_err_lookup = vxlan_err_lookup;
	tunnel_cfg.encap_destroy = NULL;
	if (vs->flags & VXLAN_F_GPE) {
		tunnel_cfg.gro_receive = vxlan_gpe_gro_receive;
		tunnel_cfg.gro_complete = vxlan_gpe_gro_complete;
	} else {
		tunnel_cfg.gro_receive = vxlan_gro_receive;
		tunnel_cfg.gro_complete = vxlan_gro_complete;
	}

	setup_udp_tunnel_sock(net, sock, &tunnel_cfg);

	return vs;
}

static int __vxlan_sock_add(struct vxlan_dev *vxlan, bool ipv6)
{
	struct vxlan_net *vn = net_generic(vxlan->net, vxlan_net_id);
	bool metadata = vxlan->cfg.flags & VXLAN_F_COLLECT_METADATA;
	struct vxlan_sock *vs = NULL;
	struct vxlan_dev_node *node;
	int l3mdev_index = 0;

	if (vxlan->cfg.remote_ifindex)
		l3mdev_index = l3mdev_master_upper_ifindex_by_index(
			vxlan->net, vxlan->cfg.remote_ifindex);

	if (!vxlan->cfg.no_share) {
		spin_lock(&vn->sock_lock);
		vs = vxlan_find_sock(vxlan->net, ipv6 ? AF_INET6 : AF_INET,
				     vxlan->cfg.dst_port, vxlan->cfg.flags,
				     l3mdev_index);
		if (vs && !refcount_inc_not_zero(&vs->refcnt)) {
			spin_unlock(&vn->sock_lock);
			return -EBUSY;
		}
		spin_unlock(&vn->sock_lock);
	}
	if (!vs)
		vs = vxlan_socket_create(vxlan->net, ipv6,
					 vxlan->cfg.dst_port, vxlan->cfg.flags,
					 l3mdev_index);
	if (IS_ERR(vs))
		return PTR_ERR(vs);
#if IS_ENABLED(CONFIG_IPV6)
	if (ipv6) {
		rcu_assign_pointer(vxlan->vn6_sock, vs);
		node = &vxlan->hlist6;
	} else
#endif
	{
		rcu_assign_pointer(vxlan->vn4_sock, vs);
		node = &vxlan->hlist4;
	}

	if (metadata && (vxlan->cfg.flags & VXLAN_F_VNIFILTER))
		vxlan_vs_add_vnigrp(vxlan, vs, ipv6);
	else
		vxlan_vs_add_dev(vs, vxlan, node);

	return 0;
}

static int vxlan_sock_add(struct vxlan_dev *vxlan)
{
	bool metadata = vxlan->cfg.flags & VXLAN_F_COLLECT_METADATA;
	bool ipv6 = vxlan->cfg.flags & VXLAN_F_IPV6 || metadata;
	bool ipv4 = !ipv6 || metadata;
	int ret = 0;

	RCU_INIT_POINTER(vxlan->vn4_sock, NULL);
#if IS_ENABLED(CONFIG_IPV6)
	RCU_INIT_POINTER(vxlan->vn6_sock, NULL);
	if (ipv6) {
		ret = __vxlan_sock_add(vxlan, true);
		if (ret < 0 && ret != -EAFNOSUPPORT)
			ipv4 = false;
	}
#endif
	if (ipv4)
		ret = __vxlan_sock_add(vxlan, false);
	if (ret < 0)
		vxlan_sock_release(vxlan);
	return ret;
}

int vxlan_vni_in_use(struct net *src_net, struct vxlan_dev *vxlan,
		     struct vxlan_config *conf, __be32 vni)
{
	struct vxlan_net *vn = net_generic(src_net, vxlan_net_id);
	struct vxlan_dev *tmp;

	list_for_each_entry(tmp, &vn->vxlan_list, next) {
		if (tmp == vxlan)
			continue;
		if (tmp->cfg.flags & VXLAN_F_VNIFILTER) {
			if (!vxlan_vnifilter_lookup(tmp, vni))
				continue;
		} else if (tmp->cfg.vni != vni) {
			continue;
		}
		if (tmp->cfg.dst_port != conf->dst_port)
			continue;
		if ((tmp->cfg.flags & (VXLAN_F_RCV_FLAGS | VXLAN_F_IPV6)) !=
		    (conf->flags & (VXLAN_F_RCV_FLAGS | VXLAN_F_IPV6)))
			continue;

		if ((conf->flags & VXLAN_F_IPV6_LINKLOCAL) &&
		    tmp->cfg.remote_ifindex != conf->remote_ifindex)
			continue;

		return -EEXIST;
	}

	return 0;
}

static int vxlan_config_validate(struct net *src_net, struct vxlan_config *conf,
				 struct net_device **lower,
				 struct vxlan_dev *old,
				 struct netlink_ext_ack *extack)
{
	bool use_ipv6 = false;

	if (conf->flags & VXLAN_F_GPE) {
		/* For now, allow GPE only together with
		 * COLLECT_METADATA. This can be relaxed later; in such
		 * case, the other side of the PtP link will have to be
		 * provided.
		 */
		if ((conf->flags & ~VXLAN_F_ALLOWED_GPE) ||
		    !(conf->flags & VXLAN_F_COLLECT_METADATA)) {
			NL_SET_ERR_MSG(extack,
				       "VXLAN GPE does not support this combination of attributes");
			return -EINVAL;
		}
	}

	if (!conf->remote_ip.sa.sa_family && !conf->saddr.sa.sa_family) {
		/* Unless IPv6 is explicitly requested, assume IPv4 */
		conf->remote_ip.sa.sa_family = AF_INET;
		conf->saddr.sa.sa_family = AF_INET;
	} else if (!conf->remote_ip.sa.sa_family) {
		conf->remote_ip.sa.sa_family = conf->saddr.sa.sa_family;
	} else if (!conf->saddr.sa.sa_family) {
		conf->saddr.sa.sa_family = conf->remote_ip.sa.sa_family;
	}

	if (conf->saddr.sa.sa_family != conf->remote_ip.sa.sa_family) {
		NL_SET_ERR_MSG(extack,
			       "Local and remote address must be from the same family");
		return -EINVAL;
	}

	if (vxlan_addr_multicast(&conf->saddr)) {
		NL_SET_ERR_MSG(extack, "Local address cannot be multicast");
		return -EINVAL;
	}

	if (conf->saddr.sa.sa_family == AF_INET6) {
		if (!IS_ENABLED(CONFIG_IPV6)) {
			NL_SET_ERR_MSG(extack,
				       "IPv6 support not enabled in the kernel");
			return -EPFNOSUPPORT;
		}
		use_ipv6 = true;
		conf->flags |= VXLAN_F_IPV6;

		if (!(conf->flags & VXLAN_F_COLLECT_METADATA)) {
			int local_type =
				ipv6_addr_type(&conf->saddr.sin6.sin6_addr);
			int remote_type =
				ipv6_addr_type(&conf->remote_ip.sin6.sin6_addr);

			if (local_type & IPV6_ADDR_LINKLOCAL) {
				if (!(remote_type & IPV6_ADDR_LINKLOCAL) &&
				    (remote_type != IPV6_ADDR_ANY)) {
					NL_SET_ERR_MSG(extack,
						       "Invalid combination of local and remote address scopes");
					return -EINVAL;
				}

				conf->flags |= VXLAN_F_IPV6_LINKLOCAL;
			} else {
				if (remote_type ==
				    (IPV6_ADDR_UNICAST | IPV6_ADDR_LINKLOCAL)) {
					NL_SET_ERR_MSG(extack,
						       "Invalid combination of local and remote address scopes");
					return -EINVAL;
				}

				conf->flags &= ~VXLAN_F_IPV6_LINKLOCAL;
			}
		}
	}

	if (conf->label && !use_ipv6) {
		NL_SET_ERR_MSG(extack,
			       "Label attribute only applies to IPv6 VXLAN devices");
		return -EINVAL;
	}

	if (conf->label_policy && !use_ipv6) {
		NL_SET_ERR_MSG(extack,
			       "Label policy only applies to IPv6 VXLAN devices");
		return -EINVAL;
	}

	if (conf->remote_ifindex) {
		struct net_device *lowerdev;

		lowerdev = __dev_get_by_index(src_net, conf->remote_ifindex);
		if (!lowerdev) {
			NL_SET_ERR_MSG(extack,
				       "Invalid local interface, device not found");
			return -ENODEV;
		}

#if IS_ENABLED(CONFIG_IPV6)
		if (use_ipv6) {
			struct inet6_dev *idev = __in6_dev_get(lowerdev);

			if (idev && idev->cnf.disable_ipv6) {
				NL_SET_ERR_MSG(extack,
					       "IPv6 support disabled by administrator");
				return -EPERM;
			}
		}
#endif

		*lower = lowerdev;
	} else {
		if (vxlan_addr_multicast(&conf->remote_ip)) {
			NL_SET_ERR_MSG(extack,
				       "Local interface required for multicast remote destination");

			return -EINVAL;
		}

#if IS_ENABLED(CONFIG_IPV6)
		if (conf->flags & VXLAN_F_IPV6_LINKLOCAL) {
			NL_SET_ERR_MSG(extack,
				       "Local interface required for link-local local/remote addresses");
			return -EINVAL;
		}
#endif

		*lower = NULL;
	}

	if (!conf->dst_port) {
		if (conf->flags & VXLAN_F_GPE)
			conf->dst_port = htons(IANA_VXLAN_GPE_UDP_PORT);
		else
			conf->dst_port = htons(vxlan_port);
	}

	if (!conf->age_interval)
		conf->age_interval = FDB_AGE_DEFAULT;

	if (vxlan_vni_in_use(src_net, old, conf, conf->vni)) {
		NL_SET_ERR_MSG(extack,
			       "A VXLAN device with the specified VNI already exists");
		return -EEXIST;
	}

	return 0;
}

static void vxlan_config_apply(struct net_device *dev,
			       struct vxlan_config *conf,
			       struct net_device *lowerdev,
			       struct net *src_net,
			       bool changelink)
{
	struct vxlan_dev *vxlan = netdev_priv(dev);
	struct vxlan_rdst *dst = &vxlan->default_dst;
	unsigned short needed_headroom = ETH_HLEN;
	int max_mtu = ETH_MAX_MTU;
	u32 flags = conf->flags;

	if (!changelink) {
		if (flags & VXLAN_F_GPE)
			vxlan_raw_setup(dev);
		else
			vxlan_ether_setup(dev);

		if (conf->mtu)
			dev->mtu = conf->mtu;

		vxlan->net = src_net;
	}

	dst->remote_vni = conf->vni;

	memcpy(&dst->remote_ip, &conf->remote_ip, sizeof(conf->remote_ip));

	if (lowerdev) {
		dst->remote_ifindex = conf->remote_ifindex;

		netif_inherit_tso_max(dev, lowerdev);

		needed_headroom = lowerdev->hard_header_len;
		needed_headroom += lowerdev->needed_headroom;

		dev->needed_tailroom = lowerdev->needed_tailroom;

		max_mtu = lowerdev->mtu - vxlan_headroom(flags);
		if (max_mtu < ETH_MIN_MTU)
			max_mtu = ETH_MIN_MTU;

		if (!changelink && !conf->mtu)
			dev->mtu = max_mtu;
	}

	if (dev->mtu > max_mtu)
		dev->mtu = max_mtu;

	if (flags & VXLAN_F_COLLECT_METADATA)
		flags |= VXLAN_F_IPV6;
	needed_headroom += vxlan_headroom(flags);
	dev->needed_headroom = needed_headroom;

	memcpy(&vxlan->cfg, conf, sizeof(*conf));
}

static int vxlan_dev_configure(struct net *src_net, struct net_device *dev,
			       struct vxlan_config *conf, bool changelink,
			       struct netlink_ext_ack *extack)
{
	struct vxlan_dev *vxlan = netdev_priv(dev);
	struct net_device *lowerdev;
	int ret;

	ret = vxlan_config_validate(src_net, conf, &lowerdev, vxlan, extack);
	if (ret)
		return ret;

	vxlan_config_apply(dev, conf, lowerdev, src_net, changelink);

	return 0;
}

static int __vxlan_dev_create(struct net *net, struct net_device *dev,
			      struct vxlan_config *conf,
			      struct netlink_ext_ack *extack)
{
	struct vxlan_net *vn = net_generic(net, vxlan_net_id);
	struct vxlan_dev *vxlan = netdev_priv(dev);
	struct net_device *remote_dev = NULL;
	struct vxlan_fdb *f = NULL;
	bool unregister = false;
	struct vxlan_rdst *dst;
	int err;

	dst = &vxlan->default_dst;
	err = vxlan_dev_configure(net, dev, conf, false, extack);
	if (err)
		return err;

	dev->ethtool_ops = &vxlan_ethtool_ops;

	/* create an fdb entry for a valid default destination */
	if (!vxlan_addr_any(&dst->remote_ip)) {
		err = vxlan_fdb_create(vxlan, all_zeros_mac,
				       &dst->remote_ip,
				       NUD_REACHABLE | NUD_PERMANENT,
				       vxlan->cfg.dst_port,
				       dst->remote_vni,
				       dst->remote_vni,
				       dst->remote_ifindex,
				       NTF_SELF, 0, &f, extack);
		if (err)
			return err;
	}

	err = register_netdevice(dev);
	if (err)
		goto errout;
	unregister = true;

	if (dst->remote_ifindex) {
		remote_dev = __dev_get_by_index(net, dst->remote_ifindex);
		if (!remote_dev) {
			err = -ENODEV;
			goto errout;
		}

		err = netdev_upper_dev_link(remote_dev, dev, extack);
		if (err)
			goto errout;
	}

	err = rtnl_configure_link(dev, NULL, 0, NULL);
	if (err < 0)
		goto unlink;

	if (f) {
		vxlan_fdb_insert(vxlan, all_zeros_mac, dst->remote_vni, f);

		/* notify default fdb entry */
		err = vxlan_fdb_notify(vxlan, f, first_remote_rtnl(f),
				       RTM_NEWNEIGH, true, extack);
		if (err) {
			vxlan_fdb_destroy(vxlan, f, false, false);
			if (remote_dev)
				netdev_upper_dev_unlink(remote_dev, dev);
			goto unregister;
		}
	}

	list_add(&vxlan->next, &vn->vxlan_list);
	if (remote_dev)
		dst->remote_dev = remote_dev;
	return 0;
unlink:
	if (remote_dev)
		netdev_upper_dev_unlink(remote_dev, dev);
errout:
	/* unregister_netdevice() destroys the default FDB entry with deletion
	 * notification. But the addition notification was not sent yet, so
	 * destroy the entry by hand here.
	 */
	if (f)
		__vxlan_fdb_free(f);
unregister:
	if (unregister)
		unregister_netdevice(dev);
	return err;
}

/* Set/clear flags based on attribute */
static int vxlan_nl2flag(struct vxlan_config *conf, struct nlattr *tb[],
			  int attrtype, unsigned long mask, bool changelink,
			  bool changelink_supported,
			  struct netlink_ext_ack *extack)
{
	unsigned long flags;

	if (!tb[attrtype])
		return 0;

	if (changelink && !changelink_supported) {
		vxlan_flag_attr_error(attrtype, extack);
		return -EOPNOTSUPP;
	}

	if (vxlan_policy[attrtype].type == NLA_FLAG)
		flags = conf->flags | mask;
	else if (nla_get_u8(tb[attrtype]))
		flags = conf->flags | mask;
	else
		flags = conf->flags & ~mask;

	conf->flags = flags;

	return 0;
}

static int vxlan_nl2conf(struct nlattr *tb[], struct nlattr *data[],
			 struct net_device *dev, struct vxlan_config *conf,
			 bool changelink, struct netlink_ext_ack *extack)
{
	struct vxlan_dev *vxlan = netdev_priv(dev);
	int err = 0;

	memset(conf, 0, sizeof(*conf));

	/* if changelink operation, start with old existing cfg */
	if (changelink)
		memcpy(conf, &vxlan->cfg, sizeof(*conf));

	if (data[IFLA_VXLAN_ID]) {
		__be32 vni = cpu_to_be32(nla_get_u32(data[IFLA_VXLAN_ID]));

		if (changelink && (vni != conf->vni)) {
			NL_SET_ERR_MSG_ATTR(extack, tb[IFLA_VXLAN_ID], "Cannot change VNI");
			return -EOPNOTSUPP;
		}
		conf->vni = cpu_to_be32(nla_get_u32(data[IFLA_VXLAN_ID]));
	}

	if (data[IFLA_VXLAN_GROUP]) {
		if (changelink && (conf->remote_ip.sa.sa_family != AF_INET)) {
			NL_SET_ERR_MSG_ATTR(extack, tb[IFLA_VXLAN_GROUP], "New group address family does not match old group");
			return -EOPNOTSUPP;
		}

		conf->remote_ip.sin.sin_addr.s_addr = nla_get_in_addr(data[IFLA_VXLAN_GROUP]);
		conf->remote_ip.sa.sa_family = AF_INET;
	} else if (data[IFLA_VXLAN_GROUP6]) {
		if (!IS_ENABLED(CONFIG_IPV6)) {
			NL_SET_ERR_MSG_ATTR(extack, tb[IFLA_VXLAN_GROUP6], "IPv6 support not enabled in the kernel");
			return -EPFNOSUPPORT;
		}

		if (changelink && (conf->remote_ip.sa.sa_family != AF_INET6)) {
			NL_SET_ERR_MSG_ATTR(extack, tb[IFLA_VXLAN_GROUP6], "New group address family does not match old group");
			return -EOPNOTSUPP;
		}

		conf->remote_ip.sin6.sin6_addr = nla_get_in6_addr(data[IFLA_VXLAN_GROUP6]);
		conf->remote_ip.sa.sa_family = AF_INET6;
	}

	if (data[IFLA_VXLAN_LOCAL]) {
		if (changelink && (conf->saddr.sa.sa_family != AF_INET)) {
			NL_SET_ERR_MSG_ATTR(extack, tb[IFLA_VXLAN_LOCAL], "New local address family does not match old");
			return -EOPNOTSUPP;
		}

		conf->saddr.sin.sin_addr.s_addr = nla_get_in_addr(data[IFLA_VXLAN_LOCAL]);
		conf->saddr.sa.sa_family = AF_INET;
	} else if (data[IFLA_VXLAN_LOCAL6]) {
		if (!IS_ENABLED(CONFIG_IPV6)) {
			NL_SET_ERR_MSG_ATTR(extack, tb[IFLA_VXLAN_LOCAL6], "IPv6 support not enabled in the kernel");
			return -EPFNOSUPPORT;
		}

		if (changelink && (conf->saddr.sa.sa_family != AF_INET6)) {
			NL_SET_ERR_MSG_ATTR(extack, tb[IFLA_VXLAN_LOCAL6], "New local address family does not match old");
			return -EOPNOTSUPP;
		}

		/* TODO: respect scope id */
		conf->saddr.sin6.sin6_addr = nla_get_in6_addr(data[IFLA_VXLAN_LOCAL6]);
		conf->saddr.sa.sa_family = AF_INET6;
	}

	if (data[IFLA_VXLAN_LINK])
		conf->remote_ifindex = nla_get_u32(data[IFLA_VXLAN_LINK]);

	if (data[IFLA_VXLAN_TOS])
		conf->tos  = nla_get_u8(data[IFLA_VXLAN_TOS]);

	if (data[IFLA_VXLAN_TTL])
		conf->ttl = nla_get_u8(data[IFLA_VXLAN_TTL]);

	if (data[IFLA_VXLAN_TTL_INHERIT]) {
		err = vxlan_nl2flag(conf, data, IFLA_VXLAN_TTL_INHERIT,
				    VXLAN_F_TTL_INHERIT, changelink, false,
				    extack);
		if (err)
			return err;

	}

	if (data[IFLA_VXLAN_LABEL])
		conf->label = nla_get_be32(data[IFLA_VXLAN_LABEL]) &
			     IPV6_FLOWLABEL_MASK;
	if (data[IFLA_VXLAN_LABEL_POLICY])
		conf->label_policy = nla_get_u32(data[IFLA_VXLAN_LABEL_POLICY]);

	if (data[IFLA_VXLAN_LEARNING]) {
		err = vxlan_nl2flag(conf, data, IFLA_VXLAN_LEARNING,
				    VXLAN_F_LEARN, changelink, true,
				    extack);
		if (err)
			return err;
	} else if (!changelink) {
		/* default to learn on a new device */
		conf->flags |= VXLAN_F_LEARN;
	}

	if (data[IFLA_VXLAN_AGEING])
		conf->age_interval = nla_get_u32(data[IFLA_VXLAN_AGEING]);

	if (data[IFLA_VXLAN_PROXY]) {
		err = vxlan_nl2flag(conf, data, IFLA_VXLAN_PROXY,
				    VXLAN_F_PROXY, changelink, false,
				    extack);
		if (err)
			return err;
	}

	if (data[IFLA_VXLAN_RSC]) {
		err = vxlan_nl2flag(conf, data, IFLA_VXLAN_RSC,
				    VXLAN_F_RSC, changelink, false,
				    extack);
		if (err)
			return err;
	}

	if (data[IFLA_VXLAN_L2MISS]) {
		err = vxlan_nl2flag(conf, data, IFLA_VXLAN_L2MISS,
				    VXLAN_F_L2MISS, changelink, false,
				    extack);
		if (err)
			return err;
	}

	if (data[IFLA_VXLAN_L3MISS]) {
		err = vxlan_nl2flag(conf, data, IFLA_VXLAN_L3MISS,
				    VXLAN_F_L3MISS, changelink, false,
				    extack);
		if (err)
			return err;
	}

	if (data[IFLA_VXLAN_LIMIT]) {
		if (changelink) {
			NL_SET_ERR_MSG_ATTR(extack, tb[IFLA_VXLAN_LIMIT],
					    "Cannot change limit");
			return -EOPNOTSUPP;
		}
		conf->addrmax = nla_get_u32(data[IFLA_VXLAN_LIMIT]);
	}

	if (data[IFLA_VXLAN_COLLECT_METADATA]) {
		err = vxlan_nl2flag(conf, data, IFLA_VXLAN_COLLECT_METADATA,
				    VXLAN_F_COLLECT_METADATA, changelink, false,
				    extack);
		if (err)
			return err;
	}

	if (data[IFLA_VXLAN_PORT_RANGE]) {
		if (!changelink) {
			const struct ifla_vxlan_port_range *p
				= nla_data(data[IFLA_VXLAN_PORT_RANGE]);
			conf->port_min = ntohs(p->low);
			conf->port_max = ntohs(p->high);
		} else {
			NL_SET_ERR_MSG_ATTR(extack, tb[IFLA_VXLAN_PORT_RANGE],
					    "Cannot change port range");
			return -EOPNOTSUPP;
		}
	}

	if (data[IFLA_VXLAN_PORT]) {
		if (changelink) {
			NL_SET_ERR_MSG_ATTR(extack, tb[IFLA_VXLAN_PORT],
					    "Cannot change port");
			return -EOPNOTSUPP;
		}
		conf->dst_port = nla_get_be16(data[IFLA_VXLAN_PORT]);
	}

	if (data[IFLA_VXLAN_UDP_CSUM]) {
		if (changelink) {
			NL_SET_ERR_MSG_ATTR(extack, tb[IFLA_VXLAN_UDP_CSUM],
					    "Cannot change UDP_CSUM flag");
			return -EOPNOTSUPP;
		}
		if (!nla_get_u8(data[IFLA_VXLAN_UDP_CSUM]))
			conf->flags |= VXLAN_F_UDP_ZERO_CSUM_TX;
	}

	if (data[IFLA_VXLAN_LOCALBYPASS]) {
		err = vxlan_nl2flag(conf, data, IFLA_VXLAN_LOCALBYPASS,
				    VXLAN_F_LOCALBYPASS, changelink,
				    true, extack);
		if (err)
			return err;
	} else if (!changelink) {
		/* default to local bypass on a new device */
		conf->flags |= VXLAN_F_LOCALBYPASS;
	}

	if (data[IFLA_VXLAN_UDP_ZERO_CSUM6_TX]) {
		err = vxlan_nl2flag(conf, data, IFLA_VXLAN_UDP_ZERO_CSUM6_TX,
				    VXLAN_F_UDP_ZERO_CSUM6_TX, changelink,
				    false, extack);
		if (err)
			return err;
	}

	if (data[IFLA_VXLAN_UDP_ZERO_CSUM6_RX]) {
		err = vxlan_nl2flag(conf, data, IFLA_VXLAN_UDP_ZERO_CSUM6_RX,
				    VXLAN_F_UDP_ZERO_CSUM6_RX, changelink,
				    false, extack);
		if (err)
			return err;
	}

	if (data[IFLA_VXLAN_REMCSUM_TX]) {
		err = vxlan_nl2flag(conf, data, IFLA_VXLAN_REMCSUM_TX,
				    VXLAN_F_REMCSUM_TX, changelink, false,
				    extack);
		if (err)
			return err;
	}

	if (data[IFLA_VXLAN_REMCSUM_RX]) {
		err = vxlan_nl2flag(conf, data, IFLA_VXLAN_REMCSUM_RX,
				    VXLAN_F_REMCSUM_RX, changelink, false,
				    extack);
		if (err)
			return err;
	}

	if (data[IFLA_VXLAN_GBP]) {
		err = vxlan_nl2flag(conf, data, IFLA_VXLAN_GBP,
				    VXLAN_F_GBP, changelink, false, extack);
		if (err)
			return err;
	}

	if (data[IFLA_VXLAN_GPE]) {
		err = vxlan_nl2flag(conf, data, IFLA_VXLAN_GPE,
				    VXLAN_F_GPE, changelink, false,
				    extack);
		if (err)
			return err;
	}

	if (data[IFLA_VXLAN_REMCSUM_NOPARTIAL]) {
		err = vxlan_nl2flag(conf, data, IFLA_VXLAN_REMCSUM_NOPARTIAL,
				    VXLAN_F_REMCSUM_NOPARTIAL, changelink,
				    false, extack);
		if (err)
			return err;
	}

	if (tb[IFLA_MTU]) {
		if (changelink) {
			NL_SET_ERR_MSG_ATTR(extack, tb[IFLA_MTU],
					    "Cannot change mtu");
			return -EOPNOTSUPP;
		}
		conf->mtu = nla_get_u32(tb[IFLA_MTU]);
	}

	if (data[IFLA_VXLAN_DF])
		conf->df = nla_get_u8(data[IFLA_VXLAN_DF]);

	if (data[IFLA_VXLAN_VNIFILTER]) {
		err = vxlan_nl2flag(conf, data, IFLA_VXLAN_VNIFILTER,
				    VXLAN_F_VNIFILTER, changelink, false,
				    extack);
		if (err)
			return err;

		if ((conf->flags & VXLAN_F_VNIFILTER) &&
		    !(conf->flags & VXLAN_F_COLLECT_METADATA)) {
			NL_SET_ERR_MSG_ATTR(extack, data[IFLA_VXLAN_VNIFILTER],
					    "vxlan vnifilter only valid in collect metadata mode");
			return -EINVAL;
		}
	}

	return 0;
}

static int vxlan_newlink(struct net *src_net, struct net_device *dev,
			 struct nlattr *tb[], struct nlattr *data[],
			 struct netlink_ext_ack *extack)
{
	struct vxlan_config conf;
	int err;

	err = vxlan_nl2conf(tb, data, dev, &conf, false, extack);
	if (err)
		return err;

	return __vxlan_dev_create(src_net, dev, &conf, extack);
}

static int vxlan_changelink(struct net_device *dev, struct nlattr *tb[],
			    struct nlattr *data[],
			    struct netlink_ext_ack *extack)
{
	struct vxlan_dev *vxlan = netdev_priv(dev);
	struct net_device *lowerdev;
	struct vxlan_config conf;
	struct vxlan_rdst *dst;
	int err;

	dst = &vxlan->default_dst;
	err = vxlan_nl2conf(tb, data, dev, &conf, true, extack);
	if (err)
		return err;

	err = vxlan_config_validate(vxlan->net, &conf, &lowerdev,
				    vxlan, extack);
	if (err)
		return err;

	if (dst->remote_dev == lowerdev)
		lowerdev = NULL;

	err = netdev_adjacent_change_prepare(dst->remote_dev, lowerdev, dev,
					     extack);
	if (err)
		return err;

	/* handle default dst entry */
	if (!vxlan_addr_equal(&conf.remote_ip, &dst->remote_ip)) {
		u32 hash_index = fdb_head_index(vxlan, all_zeros_mac, conf.vni);

		spin_lock_bh(&vxlan->hash_lock[hash_index]);
		if (!vxlan_addr_any(&conf.remote_ip)) {
			err = vxlan_fdb_update(vxlan, all_zeros_mac,
					       &conf.remote_ip,
					       NUD_REACHABLE | NUD_PERMANENT,
					       NLM_F_APPEND | NLM_F_CREATE,
					       vxlan->cfg.dst_port,
					       conf.vni, conf.vni,
					       conf.remote_ifindex,
					       NTF_SELF, 0, true, extack);
			if (err) {
				spin_unlock_bh(&vxlan->hash_lock[hash_index]);
				netdev_adjacent_change_abort(dst->remote_dev,
							     lowerdev, dev);
				return err;
			}
		}
		if (!vxlan_addr_any(&dst->remote_ip))
			__vxlan_fdb_delete(vxlan, all_zeros_mac,
					   dst->remote_ip,
					   vxlan->cfg.dst_port,
					   dst->remote_vni,
					   dst->remote_vni,
					   dst->remote_ifindex,
					   true);
		spin_unlock_bh(&vxlan->hash_lock[hash_index]);

		/* If vni filtering device, also update fdb entries of
		 * all vnis that were using default remote ip
		 */
		if (vxlan->cfg.flags & VXLAN_F_VNIFILTER) {
			err = vxlan_vnilist_update_group(vxlan, &dst->remote_ip,
							 &conf.remote_ip, extack);
			if (err) {
				netdev_adjacent_change_abort(dst->remote_dev,
							     lowerdev, dev);
				return err;
			}
		}
	}

	if (conf.age_interval != vxlan->cfg.age_interval)
		mod_timer(&vxlan->age_timer, jiffies);

	netdev_adjacent_change_commit(dst->remote_dev, lowerdev, dev);
	if (lowerdev && lowerdev != dst->remote_dev)
		dst->remote_dev = lowerdev;
	vxlan_config_apply(dev, &conf, lowerdev, vxlan->net, true);
	return 0;
}

static void vxlan_dellink(struct net_device *dev, struct list_head *head)
{
	struct vxlan_dev *vxlan = netdev_priv(dev);
	struct vxlan_fdb_flush_desc desc = {
		/* Default entry is deleted at vxlan_uninit. */
		.ignore_default_entry = true,
	};

	vxlan_flush(vxlan, &desc);

	list_del(&vxlan->next);
	unregister_netdevice_queue(dev, head);
	if (vxlan->default_dst.remote_dev)
		netdev_upper_dev_unlink(vxlan->default_dst.remote_dev, dev);
}

static size_t vxlan_get_size(const struct net_device *dev)
{
	return nla_total_size(sizeof(__u32)) +	/* IFLA_VXLAN_ID */
		nla_total_size(sizeof(struct in6_addr)) + /* IFLA_VXLAN_GROUP{6} */
		nla_total_size(sizeof(__u32)) +	/* IFLA_VXLAN_LINK */
		nla_total_size(sizeof(struct in6_addr)) + /* IFLA_VXLAN_LOCAL{6} */
		nla_total_size(sizeof(__u8)) +	/* IFLA_VXLAN_TTL */
		nla_total_size(sizeof(__u8)) +	/* IFLA_VXLAN_TTL_INHERIT */
		nla_total_size(sizeof(__u8)) +	/* IFLA_VXLAN_TOS */
		nla_total_size(sizeof(__u8)) +	/* IFLA_VXLAN_DF */
		nla_total_size(sizeof(__be32)) + /* IFLA_VXLAN_LABEL */
		nla_total_size(sizeof(__u32)) +  /* IFLA_VXLAN_LABEL_POLICY */
		nla_total_size(sizeof(__u8)) +	/* IFLA_VXLAN_LEARNING */
		nla_total_size(sizeof(__u8)) +	/* IFLA_VXLAN_PROXY */
		nla_total_size(sizeof(__u8)) +	/* IFLA_VXLAN_RSC */
		nla_total_size(sizeof(__u8)) +	/* IFLA_VXLAN_L2MISS */
		nla_total_size(sizeof(__u8)) +	/* IFLA_VXLAN_L3MISS */
		nla_total_size(sizeof(__u8)) +	/* IFLA_VXLAN_COLLECT_METADATA */
		nla_total_size(sizeof(__u32)) +	/* IFLA_VXLAN_AGEING */
		nla_total_size(sizeof(__u32)) +	/* IFLA_VXLAN_LIMIT */
		nla_total_size(sizeof(__be16)) + /* IFLA_VXLAN_PORT */
		nla_total_size(sizeof(__u8)) + /* IFLA_VXLAN_UDP_CSUM */
		nla_total_size(sizeof(__u8)) + /* IFLA_VXLAN_UDP_ZERO_CSUM6_TX */
		nla_total_size(sizeof(__u8)) + /* IFLA_VXLAN_UDP_ZERO_CSUM6_RX */
		nla_total_size(sizeof(__u8)) + /* IFLA_VXLAN_REMCSUM_TX */
		nla_total_size(sizeof(__u8)) + /* IFLA_VXLAN_REMCSUM_RX */
<<<<<<< HEAD
=======
		nla_total_size(sizeof(__u8)) + /* IFLA_VXLAN_LOCALBYPASS */
		/* IFLA_VXLAN_PORT_RANGE */
		nla_total_size(sizeof(struct ifla_vxlan_port_range)) +
>>>>>>> 2d5404ca
		nla_total_size(0) + /* IFLA_VXLAN_GBP */
		nla_total_size(0) + /* IFLA_VXLAN_GPE */
		nla_total_size(0) + /* IFLA_VXLAN_REMCSUM_NOPARTIAL */
		nla_total_size(sizeof(__u8)) + /* IFLA_VXLAN_VNIFILTER */
		0;
}

static int vxlan_fill_info(struct sk_buff *skb, const struct net_device *dev)
{
	const struct vxlan_dev *vxlan = netdev_priv(dev);
	const struct vxlan_rdst *dst = &vxlan->default_dst;
	struct ifla_vxlan_port_range ports = {
		.low =  htons(vxlan->cfg.port_min),
		.high = htons(vxlan->cfg.port_max),
	};

	if (nla_put_u32(skb, IFLA_VXLAN_ID, be32_to_cpu(dst->remote_vni)))
		goto nla_put_failure;

	if (!vxlan_addr_any(&dst->remote_ip)) {
		if (dst->remote_ip.sa.sa_family == AF_INET) {
			if (nla_put_in_addr(skb, IFLA_VXLAN_GROUP,
					    dst->remote_ip.sin.sin_addr.s_addr))
				goto nla_put_failure;
#if IS_ENABLED(CONFIG_IPV6)
		} else {
			if (nla_put_in6_addr(skb, IFLA_VXLAN_GROUP6,
					     &dst->remote_ip.sin6.sin6_addr))
				goto nla_put_failure;
#endif
		}
	}

	if (dst->remote_ifindex && nla_put_u32(skb, IFLA_VXLAN_LINK, dst->remote_ifindex))
		goto nla_put_failure;

	if (!vxlan_addr_any(&vxlan->cfg.saddr)) {
		if (vxlan->cfg.saddr.sa.sa_family == AF_INET) {
			if (nla_put_in_addr(skb, IFLA_VXLAN_LOCAL,
					    vxlan->cfg.saddr.sin.sin_addr.s_addr))
				goto nla_put_failure;
#if IS_ENABLED(CONFIG_IPV6)
		} else {
			if (nla_put_in6_addr(skb, IFLA_VXLAN_LOCAL6,
					     &vxlan->cfg.saddr.sin6.sin6_addr))
				goto nla_put_failure;
#endif
		}
	}

	if (nla_put_u8(skb, IFLA_VXLAN_TTL, vxlan->cfg.ttl) ||
	    nla_put_u8(skb, IFLA_VXLAN_TTL_INHERIT,
		       !!(vxlan->cfg.flags & VXLAN_F_TTL_INHERIT)) ||
	    nla_put_u8(skb, IFLA_VXLAN_TOS, vxlan->cfg.tos) ||
	    nla_put_u8(skb, IFLA_VXLAN_DF, vxlan->cfg.df) ||
	    nla_put_be32(skb, IFLA_VXLAN_LABEL, vxlan->cfg.label) ||
	    nla_put_u32(skb, IFLA_VXLAN_LABEL_POLICY, vxlan->cfg.label_policy) ||
	    nla_put_u8(skb, IFLA_VXLAN_LEARNING,
		       !!(vxlan->cfg.flags & VXLAN_F_LEARN)) ||
	    nla_put_u8(skb, IFLA_VXLAN_PROXY,
		       !!(vxlan->cfg.flags & VXLAN_F_PROXY)) ||
	    nla_put_u8(skb, IFLA_VXLAN_RSC,
		       !!(vxlan->cfg.flags & VXLAN_F_RSC)) ||
	    nla_put_u8(skb, IFLA_VXLAN_L2MISS,
		       !!(vxlan->cfg.flags & VXLAN_F_L2MISS)) ||
	    nla_put_u8(skb, IFLA_VXLAN_L3MISS,
		       !!(vxlan->cfg.flags & VXLAN_F_L3MISS)) ||
	    nla_put_u8(skb, IFLA_VXLAN_COLLECT_METADATA,
		       !!(vxlan->cfg.flags & VXLAN_F_COLLECT_METADATA)) ||
	    nla_put_u32(skb, IFLA_VXLAN_AGEING, vxlan->cfg.age_interval) ||
	    nla_put_u32(skb, IFLA_VXLAN_LIMIT, vxlan->cfg.addrmax) ||
	    nla_put_be16(skb, IFLA_VXLAN_PORT, vxlan->cfg.dst_port) ||
	    nla_put_u8(skb, IFLA_VXLAN_UDP_CSUM,
		       !(vxlan->cfg.flags & VXLAN_F_UDP_ZERO_CSUM_TX)) ||
	    nla_put_u8(skb, IFLA_VXLAN_UDP_ZERO_CSUM6_TX,
		       !!(vxlan->cfg.flags & VXLAN_F_UDP_ZERO_CSUM6_TX)) ||
	    nla_put_u8(skb, IFLA_VXLAN_UDP_ZERO_CSUM6_RX,
		       !!(vxlan->cfg.flags & VXLAN_F_UDP_ZERO_CSUM6_RX)) ||
	    nla_put_u8(skb, IFLA_VXLAN_REMCSUM_TX,
		       !!(vxlan->cfg.flags & VXLAN_F_REMCSUM_TX)) ||
	    nla_put_u8(skb, IFLA_VXLAN_REMCSUM_RX,
		       !!(vxlan->cfg.flags & VXLAN_F_REMCSUM_RX)) ||
	    nla_put_u8(skb, IFLA_VXLAN_LOCALBYPASS,
		       !!(vxlan->cfg.flags & VXLAN_F_LOCALBYPASS)))
		goto nla_put_failure;

	if (nla_put(skb, IFLA_VXLAN_PORT_RANGE, sizeof(ports), &ports))
		goto nla_put_failure;

	if (vxlan->cfg.flags & VXLAN_F_GBP &&
	    nla_put_flag(skb, IFLA_VXLAN_GBP))
		goto nla_put_failure;

	if (vxlan->cfg.flags & VXLAN_F_GPE &&
	    nla_put_flag(skb, IFLA_VXLAN_GPE))
		goto nla_put_failure;

	if (vxlan->cfg.flags & VXLAN_F_REMCSUM_NOPARTIAL &&
	    nla_put_flag(skb, IFLA_VXLAN_REMCSUM_NOPARTIAL))
		goto nla_put_failure;

	if (vxlan->cfg.flags & VXLAN_F_VNIFILTER &&
	    nla_put_u8(skb, IFLA_VXLAN_VNIFILTER,
		       !!(vxlan->cfg.flags & VXLAN_F_VNIFILTER)))
		goto nla_put_failure;

	return 0;

nla_put_failure:
	return -EMSGSIZE;
}

static struct net *vxlan_get_link_net(const struct net_device *dev)
{
	struct vxlan_dev *vxlan = netdev_priv(dev);

	return READ_ONCE(vxlan->net);
}

static struct rtnl_link_ops vxlan_link_ops __read_mostly = {
	.kind		= "vxlan",
	.maxtype	= IFLA_VXLAN_MAX,
	.policy		= vxlan_policy,
	.priv_size	= sizeof(struct vxlan_dev),
	.setup		= vxlan_setup,
	.validate	= vxlan_validate,
	.newlink	= vxlan_newlink,
	.changelink	= vxlan_changelink,
	.dellink	= vxlan_dellink,
	.get_size	= vxlan_get_size,
	.fill_info	= vxlan_fill_info,
	.get_link_net	= vxlan_get_link_net,
};

struct net_device *vxlan_dev_create(struct net *net, const char *name,
				    u8 name_assign_type,
				    struct vxlan_config *conf)
{
	struct nlattr *tb[IFLA_MAX + 1];
	struct net_device *dev;
	int err;

	memset(&tb, 0, sizeof(tb));

	dev = rtnl_create_link(net, name, name_assign_type,
			       &vxlan_link_ops, tb, NULL);
	if (IS_ERR(dev))
		return dev;

	err = __vxlan_dev_create(net, dev, conf, NULL);
	if (err < 0) {
		free_netdev(dev);
		return ERR_PTR(err);
	}

	err = rtnl_configure_link(dev, NULL, 0, NULL);
	if (err < 0) {
		LIST_HEAD(list_kill);

		vxlan_dellink(dev, &list_kill);
		unregister_netdevice_many(&list_kill);
		return ERR_PTR(err);
	}

	return dev;
}
EXPORT_SYMBOL_GPL(vxlan_dev_create);

static void vxlan_handle_lowerdev_unregister(struct vxlan_net *vn,
					     struct net_device *dev)
{
	struct vxlan_dev *vxlan, *next;
	LIST_HEAD(list_kill);

	list_for_each_entry_safe(vxlan, next, &vn->vxlan_list, next) {
		struct vxlan_rdst *dst = &vxlan->default_dst;

		/* In case we created vxlan device with carrier
		 * and we loose the carrier due to module unload
		 * we also need to remove vxlan device. In other
		 * cases, it's not necessary and remote_ifindex
		 * is 0 here, so no matches.
		 */
		if (dst->remote_ifindex == dev->ifindex)
			vxlan_dellink(vxlan->dev, &list_kill);
	}

	unregister_netdevice_many(&list_kill);
}

static int vxlan_netdevice_event(struct notifier_block *unused,
				 unsigned long event, void *ptr)
{
	struct net_device *dev = netdev_notifier_info_to_dev(ptr);
	struct vxlan_net *vn = net_generic(dev_net(dev), vxlan_net_id);

	if (event == NETDEV_UNREGISTER)
		vxlan_handle_lowerdev_unregister(vn, dev);
	else if (event == NETDEV_UDP_TUNNEL_PUSH_INFO)
		vxlan_offload_rx_ports(dev, true);
	else if (event == NETDEV_UDP_TUNNEL_DROP_INFO)
		vxlan_offload_rx_ports(dev, false);

	return NOTIFY_DONE;
}

static struct notifier_block vxlan_notifier_block __read_mostly = {
	.notifier_call = vxlan_netdevice_event,
};

static void
vxlan_fdb_offloaded_set(struct net_device *dev,
			struct switchdev_notifier_vxlan_fdb_info *fdb_info)
{
	struct vxlan_dev *vxlan = netdev_priv(dev);
	struct vxlan_rdst *rdst;
	struct vxlan_fdb *f;
	u32 hash_index;

	hash_index = fdb_head_index(vxlan, fdb_info->eth_addr, fdb_info->vni);

	spin_lock_bh(&vxlan->hash_lock[hash_index]);

	f = vxlan_find_mac(vxlan, fdb_info->eth_addr, fdb_info->vni);
	if (!f)
		goto out;

	rdst = vxlan_fdb_find_rdst(f, &fdb_info->remote_ip,
				   fdb_info->remote_port,
				   fdb_info->remote_vni,
				   fdb_info->remote_ifindex);
	if (!rdst)
		goto out;

	rdst->offloaded = fdb_info->offloaded;

out:
	spin_unlock_bh(&vxlan->hash_lock[hash_index]);
}

static int
vxlan_fdb_external_learn_add(struct net_device *dev,
			     struct switchdev_notifier_vxlan_fdb_info *fdb_info)
{
	struct vxlan_dev *vxlan = netdev_priv(dev);
	struct netlink_ext_ack *extack;
	u32 hash_index;
	int err;

	hash_index = fdb_head_index(vxlan, fdb_info->eth_addr, fdb_info->vni);
	extack = switchdev_notifier_info_to_extack(&fdb_info->info);

	spin_lock_bh(&vxlan->hash_lock[hash_index]);
	err = vxlan_fdb_update(vxlan, fdb_info->eth_addr, &fdb_info->remote_ip,
			       NUD_REACHABLE,
			       NLM_F_CREATE | NLM_F_REPLACE,
			       fdb_info->remote_port,
			       fdb_info->vni,
			       fdb_info->remote_vni,
			       fdb_info->remote_ifindex,
			       NTF_USE | NTF_SELF | NTF_EXT_LEARNED,
			       0, false, extack);
	spin_unlock_bh(&vxlan->hash_lock[hash_index]);

	return err;
}

static int
vxlan_fdb_external_learn_del(struct net_device *dev,
			     struct switchdev_notifier_vxlan_fdb_info *fdb_info)
{
	struct vxlan_dev *vxlan = netdev_priv(dev);
	struct vxlan_fdb *f;
	u32 hash_index;
	int err = 0;

	hash_index = fdb_head_index(vxlan, fdb_info->eth_addr, fdb_info->vni);
	spin_lock_bh(&vxlan->hash_lock[hash_index]);

	f = vxlan_find_mac(vxlan, fdb_info->eth_addr, fdb_info->vni);
	if (!f)
		err = -ENOENT;
	else if (f->flags & NTF_EXT_LEARNED)
		err = __vxlan_fdb_delete(vxlan, fdb_info->eth_addr,
					 fdb_info->remote_ip,
					 fdb_info->remote_port,
					 fdb_info->vni,
					 fdb_info->remote_vni,
					 fdb_info->remote_ifindex,
					 false);

	spin_unlock_bh(&vxlan->hash_lock[hash_index]);

	return err;
}

static int vxlan_switchdev_event(struct notifier_block *unused,
				 unsigned long event, void *ptr)
{
	struct net_device *dev = switchdev_notifier_info_to_dev(ptr);
	struct switchdev_notifier_vxlan_fdb_info *fdb_info;
	int err = 0;

	switch (event) {
	case SWITCHDEV_VXLAN_FDB_OFFLOADED:
		vxlan_fdb_offloaded_set(dev, ptr);
		break;
	case SWITCHDEV_VXLAN_FDB_ADD_TO_BRIDGE:
		fdb_info = ptr;
		err = vxlan_fdb_external_learn_add(dev, fdb_info);
		if (err) {
			err = notifier_from_errno(err);
			break;
		}
		fdb_info->offloaded = true;
		vxlan_fdb_offloaded_set(dev, fdb_info);
		break;
	case SWITCHDEV_VXLAN_FDB_DEL_TO_BRIDGE:
		fdb_info = ptr;
		err = vxlan_fdb_external_learn_del(dev, fdb_info);
		if (err) {
			err = notifier_from_errno(err);
			break;
		}
		fdb_info->offloaded = false;
		vxlan_fdb_offloaded_set(dev, fdb_info);
		break;
	}

	return err;
}

static struct notifier_block vxlan_switchdev_notifier_block __read_mostly = {
	.notifier_call = vxlan_switchdev_event,
};

static void vxlan_fdb_nh_flush(struct nexthop *nh)
{
	struct vxlan_fdb *fdb;
	struct vxlan_dev *vxlan;
	u32 hash_index;

	rcu_read_lock();
	list_for_each_entry_rcu(fdb, &nh->fdb_list, nh_list) {
		vxlan = rcu_dereference(fdb->vdev);
		WARN_ON(!vxlan);
		hash_index = fdb_head_index(vxlan, fdb->eth_addr,
					    vxlan->default_dst.remote_vni);
		spin_lock_bh(&vxlan->hash_lock[hash_index]);
		if (!hlist_unhashed(&fdb->hlist))
			vxlan_fdb_destroy(vxlan, fdb, false, false);
		spin_unlock_bh(&vxlan->hash_lock[hash_index]);
	}
	rcu_read_unlock();
}

static int vxlan_nexthop_event(struct notifier_block *nb,
			       unsigned long event, void *ptr)
{
	struct nh_notifier_info *info = ptr;
	struct nexthop *nh;

	if (event != NEXTHOP_EVENT_DEL)
		return NOTIFY_DONE;

	nh = nexthop_find_by_id(info->net, info->id);
	if (!nh)
		return NOTIFY_DONE;

	vxlan_fdb_nh_flush(nh);

	return NOTIFY_DONE;
}

static __net_init int vxlan_init_net(struct net *net)
{
	struct vxlan_net *vn = net_generic(net, vxlan_net_id);
	unsigned int h;

	INIT_LIST_HEAD(&vn->vxlan_list);
	spin_lock_init(&vn->sock_lock);
	vn->nexthop_notifier_block.notifier_call = vxlan_nexthop_event;

	for (h = 0; h < PORT_HASH_SIZE; ++h)
		INIT_HLIST_HEAD(&vn->sock_list[h]);

	return register_nexthop_notifier(net, &vn->nexthop_notifier_block,
					 NULL);
}

static void __net_exit vxlan_destroy_tunnels(struct vxlan_net *vn,
					     struct list_head *dev_to_kill)
{
	struct vxlan_dev *vxlan, *next;

	list_for_each_entry_safe(vxlan, next, &vn->vxlan_list, next)
		vxlan_dellink(vxlan->dev, dev_to_kill);
}

static void __net_exit vxlan_exit_batch_rtnl(struct list_head *net_list,
					     struct list_head *dev_to_kill)
{
	struct net *net;

	ASSERT_RTNL();
	list_for_each_entry(net, net_list, exit_list) {
		struct vxlan_net *vn = net_generic(net, vxlan_net_id);

		__unregister_nexthop_notifier(net, &vn->nexthop_notifier_block);

		vxlan_destroy_tunnels(vn, dev_to_kill);
	}
}

static void __net_exit vxlan_exit_net(struct net *net)
{
	struct vxlan_net *vn = net_generic(net, vxlan_net_id);
	unsigned int h;

	for (h = 0; h < PORT_HASH_SIZE; ++h)
		WARN_ON_ONCE(!hlist_empty(&vn->sock_list[h]));
}

static struct pernet_operations vxlan_net_ops = {
	.init = vxlan_init_net,
	.exit_batch_rtnl = vxlan_exit_batch_rtnl,
	.exit = vxlan_exit_net,
	.id   = &vxlan_net_id,
	.size = sizeof(struct vxlan_net),
};

static int __init vxlan_init_module(void)
{
	int rc;

	get_random_bytes(&vxlan_salt, sizeof(vxlan_salt));

	rc = register_pernet_subsys(&vxlan_net_ops);
	if (rc)
		goto out1;

	rc = register_netdevice_notifier(&vxlan_notifier_block);
	if (rc)
		goto out2;

	rc = register_switchdev_notifier(&vxlan_switchdev_notifier_block);
	if (rc)
		goto out3;

	rc = rtnl_link_register(&vxlan_link_ops);
	if (rc)
		goto out4;

	rc = vxlan_vnifilter_init();
	if (rc)
		goto out5;

	return 0;
out5:
	rtnl_link_unregister(&vxlan_link_ops);
out4:
	unregister_switchdev_notifier(&vxlan_switchdev_notifier_block);
out3:
	unregister_netdevice_notifier(&vxlan_notifier_block);
out2:
	unregister_pernet_subsys(&vxlan_net_ops);
out1:
	return rc;
}
late_initcall(vxlan_init_module);

static void __exit vxlan_cleanup_module(void)
{
	vxlan_vnifilter_uninit();
	rtnl_link_unregister(&vxlan_link_ops);
	unregister_switchdev_notifier(&vxlan_switchdev_notifier_block);
	unregister_netdevice_notifier(&vxlan_notifier_block);
	unregister_pernet_subsys(&vxlan_net_ops);
	/* rcu_barrier() is called by netns */
}
module_exit(vxlan_cleanup_module);

MODULE_LICENSE("GPL");
MODULE_VERSION(VXLAN_VERSION);
MODULE_AUTHOR("Stephen Hemminger <stephen@networkplumber.org>");
MODULE_DESCRIPTION("Driver for VXLAN encapsulated traffic");
MODULE_ALIAS_RTNL_LINK("vxlan");<|MERGE_RESOLUTION|>--- conflicted
+++ resolved
@@ -739,7 +739,6 @@
 	skb_gro_flush_final_remcsum(skb, pp, flush, &grc);
 	return pp;
 }
-<<<<<<< HEAD
 
 static struct sk_buff *vxlan_gpe_gro_receive(struct sock *sk,
 					     struct list_head *head,
@@ -752,20 +751,6 @@
 	__be16 protocol;
 	int flush = 1;
 
-=======
-
-static struct sk_buff *vxlan_gpe_gro_receive(struct sock *sk,
-					     struct list_head *head,
-					     struct sk_buff *skb)
-{
-	const struct packet_offload *ptype;
-	struct sk_buff *pp = NULL;
-	struct gro_remcsum grc;
-	struct vxlanhdr *vh;
-	__be16 protocol;
-	int flush = 1;
-
->>>>>>> 2d5404ca
 	vh = vxlan_gro_prepare_receive(sk, head, skb, &grc);
 	if (vh) {
 		if (!vxlan_parse_gpe_proto(vh, &protocol))
@@ -4472,12 +4457,9 @@
 		nla_total_size(sizeof(__u8)) + /* IFLA_VXLAN_UDP_ZERO_CSUM6_RX */
 		nla_total_size(sizeof(__u8)) + /* IFLA_VXLAN_REMCSUM_TX */
 		nla_total_size(sizeof(__u8)) + /* IFLA_VXLAN_REMCSUM_RX */
-<<<<<<< HEAD
-=======
 		nla_total_size(sizeof(__u8)) + /* IFLA_VXLAN_LOCALBYPASS */
 		/* IFLA_VXLAN_PORT_RANGE */
 		nla_total_size(sizeof(struct ifla_vxlan_port_range)) +
->>>>>>> 2d5404ca
 		nla_total_size(0) + /* IFLA_VXLAN_GBP */
 		nla_total_size(0) + /* IFLA_VXLAN_GPE */
 		nla_total_size(0) + /* IFLA_VXLAN_REMCSUM_NOPARTIAL */
