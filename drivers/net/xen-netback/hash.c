/*
 * Copyright (c) 2016 Citrix Systems Inc.
 *
 * This program is free software; you can redistribute it and/or
 * modify it under the terms of the GNU General Public License version 2
 * as published by the Free Softare Foundation; or, when distributed
 * separately from the Linux kernel or incorporated into other
 * software packages, subject to the following license:
 *
 * Permission is hereby granted, free of charge, to any person obtaining a copy
 * of this source file (the "Software"), to deal in the Software without
 * restriction, including without limitation the rights to use, copy, modify,
 * merge, publish, distribute, sublicense, and/or sell copies of the Software,
 * and to permit persons to whom the Software is furnished to do so, subject to
 * the following conditions:
 *
 * The above copyright notice and this permission notice shall be included in
 * all copies or substantial portions of the Software.
 *
 * THE SOFTWARE IS PROVIDED "AS IS", WITHOUT WARRANTY OF ANY KIND, EXPRESS OR
 * IMPLIED, INCLUDING BUT NOT LIMITED TO THE WARRANTIES OF MERCHANTABILITY,
 * FITNESS FOR A PARTICULAR PURPOSE AND NONINFRINGEMENT. IN NO EVENT SHALL THE
 * AUTHORS OR COPYRIGHT HOLDERS BE LIABLE FOR ANY CLAIM, DAMAGES OR OTHER
 * LIABILITY, WHETHER IN AN ACTION OF CONTRACT, TORT OR OTHERWISE, ARISING
 * FROM, OUT OF OR IN CONNECTION WITH THE SOFTWARE OR THE USE OR OTHER DEALINGS
 * IN THE SOFTWARE.
 */

#define XEN_NETIF_DEFINE_TOEPLITZ

#include "common.h"
#include <linux/vmalloc.h>
#include <linux/rculist.h>

static void xenvif_add_hash(struct xenvif *vif, const u8 *tag,
			    unsigned int len, u32 val)
{
	struct xenvif_hash_cache_entry *new, *entry, *oldest;
	unsigned long flags;
	bool found;

	new = kmalloc(sizeof(*entry), GFP_ATOMIC);
	if (!new)
		return;

	memcpy(new->tag, tag, len);
	new->len = len;
	new->val = val;

	spin_lock_irqsave(&vif->hash.cache.lock, flags);

	found = false;
	oldest = NULL;
	list_for_each_entry_rcu(entry, &vif->hash.cache.list, link) {
		/* Make sure we don't add duplicate entries */
		if (entry->len == len &&
		    memcmp(entry->tag, tag, len) == 0)
			found = true;
		if (!oldest || entry->seq < oldest->seq)
			oldest = entry;
	}

	if (!found) {
		new->seq = atomic_inc_return(&vif->hash.cache.seq);
		list_add_rcu(&new->link, &vif->hash.cache.list);

		if (++vif->hash.cache.count > xenvif_hash_cache_size) {
			list_del_rcu(&oldest->link);
			vif->hash.cache.count--;
			kfree_rcu(oldest, rcu);
		}
	}

	spin_unlock_irqrestore(&vif->hash.cache.lock, flags);

	if (found)
		kfree(new);
}

static u32 xenvif_new_hash(struct xenvif *vif, const u8 *data,
			   unsigned int len)
{
	u32 val;

	val = xen_netif_toeplitz_hash(vif->hash.key,
				      sizeof(vif->hash.key),
				      data, len);

	if (xenvif_hash_cache_size != 0)
		xenvif_add_hash(vif, data, len, val);

	return val;
}

static void xenvif_flush_hash(struct xenvif *vif)
{
	struct xenvif_hash_cache_entry *entry;
	unsigned long flags;

	if (xenvif_hash_cache_size == 0)
		return;

	spin_lock_irqsave(&vif->hash.cache.lock, flags);

	list_for_each_entry_rcu(entry, &vif->hash.cache.list, link) {
		list_del_rcu(&entry->link);
		vif->hash.cache.count--;
		kfree_rcu(entry, rcu);
	}

	spin_unlock_irqrestore(&vif->hash.cache.lock, flags);
}

static u32 xenvif_find_hash(struct xenvif *vif, const u8 *data,
			    unsigned int len)
{
	struct xenvif_hash_cache_entry *entry;
	u32 val;
	bool found;

	if (len >= XEN_NETBK_HASH_TAG_SIZE)
		return 0;

	if (xenvif_hash_cache_size == 0)
		return xenvif_new_hash(vif, data, len);

	rcu_read_lock();

	found = false;

	list_for_each_entry_rcu(entry, &vif->hash.cache.list, link) {
		if (entry->len == len &&
		    memcmp(entry->tag, data, len) == 0) {
			val = entry->val;
			entry->seq = atomic_inc_return(&vif->hash.cache.seq);
			found = true;
			break;
		}
	}

	rcu_read_unlock();

	if (!found)
		val = xenvif_new_hash(vif, data, len);

	return val;
}

void xenvif_set_skb_hash(struct xenvif *vif, struct sk_buff *skb)
{
	struct flow_keys flow;
	u32 hash = 0;
	enum pkt_hash_types type = PKT_HASH_TYPE_NONE;
	u32 flags = vif->hash.flags;
	bool has_tcp_hdr;

	/* Quick rejection test: If the network protocol doesn't
	 * correspond to any enabled hash type then there's no point
	 * in parsing the packet header.
	 */
	switch (skb->protocol) {
	case htons(ETH_P_IP):
		if (flags & (XEN_NETIF_CTRL_HASH_TYPE_IPV4_TCP |
			     XEN_NETIF_CTRL_HASH_TYPE_IPV4))
			break;

		goto done;

	case htons(ETH_P_IPV6):
		if (flags & (XEN_NETIF_CTRL_HASH_TYPE_IPV6_TCP |
			     XEN_NETIF_CTRL_HASH_TYPE_IPV6))
			break;

		goto done;

	default:
		goto done;
	}

	memset(&flow, 0, sizeof(flow));
	if (!skb_flow_dissect_flow_keys(skb, &flow, 0))
		goto done;

	has_tcp_hdr = (flow.basic.ip_proto == IPPROTO_TCP) &&
		      !(flow.control.flags & FLOW_DIS_IS_FRAGMENT);

	switch (skb->protocol) {
	case htons(ETH_P_IP):
		if (has_tcp_hdr &&
		    (flags & XEN_NETIF_CTRL_HASH_TYPE_IPV4_TCP)) {
			u8 data[12];

			memcpy(&data[0], &flow.addrs.v4addrs.src, 4);
			memcpy(&data[4], &flow.addrs.v4addrs.dst, 4);
			memcpy(&data[8], &flow.ports.src, 2);
			memcpy(&data[10], &flow.ports.dst, 2);

			hash = xenvif_find_hash(vif, data, sizeof(data));
			type = PKT_HASH_TYPE_L4;
		} else if (flags & XEN_NETIF_CTRL_HASH_TYPE_IPV4) {
			u8 data[8];

			memcpy(&data[0], &flow.addrs.v4addrs.src, 4);
			memcpy(&data[4], &flow.addrs.v4addrs.dst, 4);

			hash = xenvif_find_hash(vif, data, sizeof(data));
			type = PKT_HASH_TYPE_L3;
		}

		break;

	case htons(ETH_P_IPV6):
		if (has_tcp_hdr &&
		    (flags & XEN_NETIF_CTRL_HASH_TYPE_IPV6_TCP)) {
			u8 data[36];

			memcpy(&data[0], &flow.addrs.v6addrs.src, 16);
			memcpy(&data[16], &flow.addrs.v6addrs.dst, 16);
			memcpy(&data[32], &flow.ports.src, 2);
			memcpy(&data[34], &flow.ports.dst, 2);

			hash = xenvif_find_hash(vif, data, sizeof(data));
			type = PKT_HASH_TYPE_L4;
		} else if (flags & XEN_NETIF_CTRL_HASH_TYPE_IPV6) {
			u8 data[32];

			memcpy(&data[0], &flow.addrs.v6addrs.src, 16);
			memcpy(&data[16], &flow.addrs.v6addrs.dst, 16);

			hash = xenvif_find_hash(vif, data, sizeof(data));
			type = PKT_HASH_TYPE_L3;
		}

		break;
	}

done:
	if (type == PKT_HASH_TYPE_NONE)
		skb_clear_hash(skb);
	else
		__skb_set_sw_hash(skb, hash, type == PKT_HASH_TYPE_L4);
}

u32 xenvif_set_hash_alg(struct xenvif *vif, u32 alg)
{
	switch (alg) {
	case XEN_NETIF_CTRL_HASH_ALGORITHM_NONE:
	case XEN_NETIF_CTRL_HASH_ALGORITHM_TOEPLITZ:
		break;

	default:
		return XEN_NETIF_CTRL_STATUS_INVALID_PARAMETER;
	}

	vif->hash.alg = alg;

	return XEN_NETIF_CTRL_STATUS_SUCCESS;
}

u32 xenvif_get_hash_flags(struct xenvif *vif, u32 *flags)
{
	if (vif->hash.alg == XEN_NETIF_CTRL_HASH_ALGORITHM_NONE)
		return XEN_NETIF_CTRL_STATUS_NOT_SUPPORTED;

	*flags = XEN_NETIF_CTRL_HASH_TYPE_IPV4 |
		 XEN_NETIF_CTRL_HASH_TYPE_IPV4_TCP |
		 XEN_NETIF_CTRL_HASH_TYPE_IPV6 |
		 XEN_NETIF_CTRL_HASH_TYPE_IPV6_TCP;

	return XEN_NETIF_CTRL_STATUS_SUCCESS;
}

u32 xenvif_set_hash_flags(struct xenvif *vif, u32 flags)
{
	if (flags & ~(XEN_NETIF_CTRL_HASH_TYPE_IPV4 |
		      XEN_NETIF_CTRL_HASH_TYPE_IPV4_TCP |
		      XEN_NETIF_CTRL_HASH_TYPE_IPV6 |
		      XEN_NETIF_CTRL_HASH_TYPE_IPV6_TCP))
		return XEN_NETIF_CTRL_STATUS_INVALID_PARAMETER;

	if (vif->hash.alg == XEN_NETIF_CTRL_HASH_ALGORITHM_NONE)
		return XEN_NETIF_CTRL_STATUS_INVALID_PARAMETER;

	vif->hash.flags = flags;

	return XEN_NETIF_CTRL_STATUS_SUCCESS;
}

u32 xenvif_set_hash_key(struct xenvif *vif, u32 gref, u32 len)
{
	u8 *key = vif->hash.key;
	struct gnttab_copy copy_op = {
		.source.u.ref = gref,
		.source.domid = vif->domid,
		.dest.u.gmfn = virt_to_gfn(key),
		.dest.domid = DOMID_SELF,
		.dest.offset = xen_offset_in_page(key),
		.len = len,
		.flags = GNTCOPY_source_gref
	};

	if (len > XEN_NETBK_MAX_HASH_KEY_SIZE)
		return XEN_NETIF_CTRL_STATUS_INVALID_PARAMETER;

	if (copy_op.len != 0) {
		gnttab_batch_copy(&copy_op, 1);

		if (copy_op.status != GNTST_okay)
			return XEN_NETIF_CTRL_STATUS_INVALID_PARAMETER;
	}

	/* Clear any remaining key octets */
	if (len < XEN_NETBK_MAX_HASH_KEY_SIZE)
		memset(key + len, 0, XEN_NETBK_MAX_HASH_KEY_SIZE - len);

	xenvif_flush_hash(vif);

	return XEN_NETIF_CTRL_STATUS_SUCCESS;
}

u32 xenvif_set_hash_mapping_size(struct xenvif *vif, u32 size)
{
	if (size > XEN_NETBK_MAX_HASH_MAPPING_SIZE)
		return XEN_NETIF_CTRL_STATUS_INVALID_PARAMETER;

	vif->hash.size = size;
	memset(vif->hash.mapping[vif->hash.mapping_sel], 0,
	       sizeof(u32) * size);

	return XEN_NETIF_CTRL_STATUS_SUCCESS;
}

u32 xenvif_set_hash_mapping(struct xenvif *vif, u32 gref, u32 len,
			    u32 off)
{
<<<<<<< HEAD
	u32 *mapping = vif->hash.mapping;
	struct gnttab_copy copy_op = {
=======
	u32 *mapping = vif->hash.mapping[!vif->hash.mapping_sel];
	unsigned int nr = 1;
	struct gnttab_copy copy_op[2] = {{
>>>>>>> 8e6fbfc0
		.source.u.ref = gref,
		.source.domid = vif->domid,
		.dest.domid = DOMID_SELF,
		.len = len * sizeof(*mapping),
		.flags = GNTCOPY_source_gref
	}};

	if ((off + len < off) || (off + len > vif->hash.size) ||
	    len > XEN_PAGE_SIZE / sizeof(*mapping))
		return XEN_NETIF_CTRL_STATUS_INVALID_PARAMETER;

<<<<<<< HEAD
	copy_op.dest.u.gmfn = virt_to_gfn(mapping + off);
	copy_op.dest.offset = xen_offset_in_page(mapping + off);

	while (len-- != 0)
		if (mapping[off++] >= vif->num_queues)
			return XEN_NETIF_CTRL_STATUS_INVALID_PARAMETER;
=======
	copy_op[0].dest.u.gmfn = virt_to_gfn(mapping + off);
	copy_op[0].dest.offset = xen_offset_in_page(mapping + off);
	if (copy_op[0].dest.offset + copy_op[0].len > XEN_PAGE_SIZE) {
		copy_op[1] = copy_op[0];
		copy_op[1].source.offset = XEN_PAGE_SIZE - copy_op[0].dest.offset;
		copy_op[1].dest.u.gmfn = virt_to_gfn(mapping + off + len);
		copy_op[1].dest.offset = 0;
		copy_op[1].len = copy_op[0].len - copy_op[1].source.offset;
		copy_op[0].len = copy_op[1].source.offset;
		nr = 2;
	}
>>>>>>> 8e6fbfc0

	memcpy(mapping, vif->hash.mapping[vif->hash.mapping_sel],
	       vif->hash.size * sizeof(*mapping));

	if (copy_op[0].len != 0) {
		gnttab_batch_copy(copy_op, nr);

		if (copy_op[0].status != GNTST_okay ||
		    copy_op[nr - 1].status != GNTST_okay)
			return XEN_NETIF_CTRL_STATUS_INVALID_PARAMETER;
	}

	while (len-- != 0)
		if (mapping[off++] >= vif->num_queues)
			return XEN_NETIF_CTRL_STATUS_INVALID_PARAMETER;

	vif->hash.mapping_sel = !vif->hash.mapping_sel;

	return XEN_NETIF_CTRL_STATUS_SUCCESS;
}

#ifdef CONFIG_DEBUG_FS
void xenvif_dump_hash_info(struct xenvif *vif, struct seq_file *m)
{
	unsigned int i;

	switch (vif->hash.alg) {
	case XEN_NETIF_CTRL_HASH_ALGORITHM_TOEPLITZ:
		seq_puts(m, "Hash Algorithm: TOEPLITZ\n");
		break;

	case XEN_NETIF_CTRL_HASH_ALGORITHM_NONE:
		seq_puts(m, "Hash Algorithm: NONE\n");
		/* FALLTHRU */
	default:
		return;
	}

	if (vif->hash.flags) {
		seq_puts(m, "\nHash Flags:\n");

		if (vif->hash.flags & XEN_NETIF_CTRL_HASH_TYPE_IPV4)
			seq_puts(m, "- IPv4\n");
		if (vif->hash.flags & XEN_NETIF_CTRL_HASH_TYPE_IPV4_TCP)
			seq_puts(m, "- IPv4 + TCP\n");
		if (vif->hash.flags & XEN_NETIF_CTRL_HASH_TYPE_IPV6)
			seq_puts(m, "- IPv6\n");
		if (vif->hash.flags & XEN_NETIF_CTRL_HASH_TYPE_IPV6_TCP)
			seq_puts(m, "- IPv6 + TCP\n");
	}

	seq_puts(m, "\nHash Key:\n");

	for (i = 0; i < XEN_NETBK_MAX_HASH_KEY_SIZE; ) {
		unsigned int j, n;

		n = 8;
		if (i + n >= XEN_NETBK_MAX_HASH_KEY_SIZE)
			n = XEN_NETBK_MAX_HASH_KEY_SIZE - i;

		seq_printf(m, "[%2u - %2u]: ", i, i + n - 1);

		for (j = 0; j < n; j++, i++)
			seq_printf(m, "%02x ", vif->hash.key[i]);

		seq_puts(m, "\n");
	}

	if (vif->hash.size != 0) {
		const u32 *mapping = vif->hash.mapping[vif->hash.mapping_sel];

		seq_puts(m, "\nHash Mapping:\n");

		for (i = 0; i < vif->hash.size; ) {
			unsigned int j, n;

			n = 8;
			if (i + n >= vif->hash.size)
				n = vif->hash.size - i;

			seq_printf(m, "[%4u - %4u]: ", i, i + n - 1);

			for (j = 0; j < n; j++, i++)
				seq_printf(m, "%4u ", mapping[i]);

			seq_puts(m, "\n");
		}
	}
}
#endif /* CONFIG_DEBUG_FS */

void xenvif_init_hash(struct xenvif *vif)
{
	if (xenvif_hash_cache_size == 0)
		return;

	spin_lock_init(&vif->hash.cache.lock);
	INIT_LIST_HEAD(&vif->hash.cache.list);
}

void xenvif_deinit_hash(struct xenvif *vif)
{
	xenvif_flush_hash(vif);
}<|MERGE_RESOLUTION|>--- conflicted
+++ resolved
@@ -333,14 +333,9 @@
 u32 xenvif_set_hash_mapping(struct xenvif *vif, u32 gref, u32 len,
 			    u32 off)
 {
-<<<<<<< HEAD
-	u32 *mapping = vif->hash.mapping;
-	struct gnttab_copy copy_op = {
-=======
 	u32 *mapping = vif->hash.mapping[!vif->hash.mapping_sel];
 	unsigned int nr = 1;
 	struct gnttab_copy copy_op[2] = {{
->>>>>>> 8e6fbfc0
 		.source.u.ref = gref,
 		.source.domid = vif->domid,
 		.dest.domid = DOMID_SELF,
@@ -352,14 +347,6 @@
 	    len > XEN_PAGE_SIZE / sizeof(*mapping))
 		return XEN_NETIF_CTRL_STATUS_INVALID_PARAMETER;
 
-<<<<<<< HEAD
-	copy_op.dest.u.gmfn = virt_to_gfn(mapping + off);
-	copy_op.dest.offset = xen_offset_in_page(mapping + off);
-
-	while (len-- != 0)
-		if (mapping[off++] >= vif->num_queues)
-			return XEN_NETIF_CTRL_STATUS_INVALID_PARAMETER;
-=======
 	copy_op[0].dest.u.gmfn = virt_to_gfn(mapping + off);
 	copy_op[0].dest.offset = xen_offset_in_page(mapping + off);
 	if (copy_op[0].dest.offset + copy_op[0].len > XEN_PAGE_SIZE) {
@@ -371,7 +358,6 @@
 		copy_op[0].len = copy_op[1].source.offset;
 		nr = 2;
 	}
->>>>>>> 8e6fbfc0
 
 	memcpy(mapping, vif->hash.mapping[vif->hash.mapping_sel],
 	       vif->hash.size * sizeof(*mapping));
