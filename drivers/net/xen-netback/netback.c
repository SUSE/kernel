--- conflicted
+++ resolved
@@ -424,7 +424,6 @@
 			XENVIF_TX_CB(skb)->split_mask |= 1U << copy_count(skb);
 			split = true;
 		}
-<<<<<<< HEAD
 
 		cop->len = amount;
 		cop->flags = GNTCOPY_source_gref;
@@ -463,46 +462,6 @@
 		}
 	}
 
-=======
-
-		cop->len = amount;
-		cop->flags = GNTCOPY_source_gref;
-
-		index = pending_index(queue->pending_cons);
-		pending_idx = queue->pending_ring[index];
-		callback_param(queue, pending_idx).ctx = NULL;
-		copy_pending_idx(skb, copy_count(skb)) = pending_idx;
-		if (!split)
-			copy_count(skb)++;
-
-		cop++;
-		data_len -= amount;
-
-		if (amount == txp->size) {
-			/* The copy op covered the full tx_request */
-
-			memcpy(&queue->pending_tx_info[pending_idx].req,
-			       txp, sizeof(*txp));
-			queue->pending_tx_info[pending_idx].extra_count =
-				(txp == first) ? extra_count : 0;
-
-			if (txp == first)
-				txp = txfrags;
-			else
-				txp++;
-			queue->pending_cons++;
-			nr_slots--;
-		} else {
-			/* The copy op partially covered the tx_request.
-			 * The remainder will be mapped or copied in the next
-			 * iteration.
-			 */
-			txp->offset += amount;
-			txp->size -= amount;
-		}
-	}
-
->>>>>>> eb3cdb58
 	for (shinfo->nr_frags = 0; nr_slots > 0 && shinfo->nr_frags < MAX_SKB_FRAGS;
 	     shinfo->nr_frags++, gop++, nr_slots--) {
 		index = pending_index(queue->pending_cons++);
@@ -1046,12 +1005,6 @@
 			break;
 		}
 
-<<<<<<< HEAD
-		index = pending_index(queue->pending_cons);
-		pending_idx = queue->pending_ring[index];
-
-=======
->>>>>>> eb3cdb58
 		if (ret >= XEN_NETBK_LEGACY_SLOTS_MAX - 1 && data_len < txreq.size)
 			data_len = txreq.size;
 
@@ -1132,13 +1085,6 @@
 		__skb_queue_tail(&queue->tx_queue, skb);
 
 		queue->tx.req_cons = idx;
-<<<<<<< HEAD
-
-		if ((*map_ops >= ARRAY_SIZE(queue->tx_map_ops)) ||
-		    (*copy_ops >= ARRAY_SIZE(queue->tx_copy_ops)))
-			break;
-=======
->>>>>>> eb3cdb58
 	}
 
 	return;
