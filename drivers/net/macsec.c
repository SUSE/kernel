--- conflicted
+++ resolved
@@ -743,11 +743,7 @@
 		u64_stats_update_begin(&rxsc_stats->syncp);
 		rxsc_stats->stats.InPktsLate++;
 		u64_stats_update_end(&rxsc_stats->syncp);
-<<<<<<< HEAD
-		secy->netdev->stats.rx_dropped++;
-=======
 		DEV_STATS_INC(secy->netdev, rx_dropped);
->>>>>>> eb3cdb58
 		return false;
 	}
 
@@ -771,11 +767,7 @@
 			rxsc_stats->stats.InPktsNotValid++;
 			u64_stats_update_end(&rxsc_stats->syncp);
 			this_cpu_inc(rx_sa->stats->InPktsNotValid);
-<<<<<<< HEAD
-			secy->netdev->stats.rx_errors++;
-=======
 			DEV_STATS_INC(secy->netdev, rx_errors);
->>>>>>> eb3cdb58
 			return false;
 		}
 
@@ -1029,17 +1021,12 @@
 		 * the SecTAG, so we have to deduce which port to deliver to.
 		 */
 		if (macsec_is_offloaded(macsec) && netif_running(ndev)) {
-<<<<<<< HEAD
-			if (md_dst && md_dst->type == METADATA_MACSEC &&
-			    (!find_rx_sc(&macsec->secy, md_dst->u.macsec_info.sci)))
-=======
 			struct macsec_rx_sc *rx_sc = NULL;
 
 			if (md_dst && md_dst->type == METADATA_MACSEC)
 				rx_sc = find_rx_sc(&macsec->secy, md_dst->u.macsec_info.sci);
 
 			if (md_dst && md_dst->type == METADATA_MACSEC && !rx_sc)
->>>>>>> eb3cdb58
 				continue;
 
 			if (ether_addr_equal_64bits(hdr->h_dest,
@@ -1082,11 +1069,7 @@
 			u64_stats_update_begin(&secy_stats->syncp);
 			secy_stats->stats.InPktsNoTag++;
 			u64_stats_update_end(&secy_stats->syncp);
-<<<<<<< HEAD
-			macsec->secy.netdev->stats.rx_dropped++;
-=======
 			DEV_STATS_INC(macsec->secy.netdev, rx_dropped);
->>>>>>> eb3cdb58
 			continue;
 		}
 
@@ -1196,11 +1179,7 @@
 		u64_stats_update_begin(&secy_stats->syncp);
 		secy_stats->stats.InPktsBadTag++;
 		u64_stats_update_end(&secy_stats->syncp);
-<<<<<<< HEAD
-		secy->netdev->stats.rx_errors++;
-=======
 		DEV_STATS_INC(secy->netdev, rx_errors);
->>>>>>> eb3cdb58
 		goto drop_nosa;
 	}
 
@@ -1217,11 +1196,7 @@
 			u64_stats_update_begin(&rxsc_stats->syncp);
 			rxsc_stats->stats.InPktsNotUsingSA++;
 			u64_stats_update_end(&rxsc_stats->syncp);
-<<<<<<< HEAD
-			secy->netdev->stats.rx_errors++;
-=======
 			DEV_STATS_INC(secy->netdev, rx_errors);
->>>>>>> eb3cdb58
 			if (active_rx_sa)
 				this_cpu_inc(active_rx_sa->stats->InPktsNotUsingSA);
 			goto drop_nosa;
@@ -1255,11 +1230,7 @@
 			u64_stats_update_begin(&rxsc_stats->syncp);
 			rxsc_stats->stats.InPktsLate++;
 			u64_stats_update_end(&rxsc_stats->syncp);
-<<<<<<< HEAD
-			macsec->secy.netdev->stats.rx_dropped++;
-=======
 			DEV_STATS_INC(macsec->secy.netdev, rx_dropped);
->>>>>>> eb3cdb58
 			goto drop;
 		}
 	}
@@ -1337,11 +1308,7 @@
 			u64_stats_update_begin(&secy_stats->syncp);
 			secy_stats->stats.InPktsNoSCI++;
 			u64_stats_update_end(&secy_stats->syncp);
-<<<<<<< HEAD
-			macsec->secy.netdev->stats.rx_errors++;
-=======
 			DEV_STATS_INC(macsec->secy.netdev, rx_errors);
->>>>>>> eb3cdb58
 			continue;
 		}
 
@@ -3508,11 +3475,7 @@
 		memcpy(dev->broadcast, real_dev->broadcast, dev->addr_len);
 
 	/* Get macsec's reference to real_dev */
-<<<<<<< HEAD
-	dev_hold_track(real_dev, &macsec->dev_tracker, GFP_KERNEL);
-=======
 	netdev_hold(real_dev, &macsec->dev_tracker, GFP_KERNEL);
->>>>>>> eb3cdb58
 
 	return 0;
 }
@@ -3704,15 +3667,9 @@
 
 	dev_fetch_sw_netstats(s, dev->tstats);
 
-<<<<<<< HEAD
-	s->rx_dropped = dev->stats.rx_dropped;
-	s->tx_dropped = dev->stats.tx_dropped;
-	s->rx_errors = dev->stats.rx_errors;
-=======
 	s->rx_dropped = atomic_long_read(&dev->stats.__rx_dropped);
 	s->tx_dropped = atomic_long_read(&dev->stats.__tx_dropped);
 	s->rx_errors = atomic_long_read(&dev->stats.__rx_errors);
->>>>>>> eb3cdb58
 }
 
 static int macsec_get_iflink(const struct net_device *dev)
@@ -3766,11 +3723,7 @@
 	free_percpu(macsec->secy.tx_sc.stats);
 
 	/* Get rid of the macsec's reference to real_dev */
-<<<<<<< HEAD
-	dev_put_track(macsec->real_dev, &macsec->dev_tracker);
-=======
 	netdev_put(macsec->real_dev, &macsec->dev_tracker);
->>>>>>> eb3cdb58
 }
 
 static void macsec_setup(struct net_device *dev)
@@ -3892,8 +3845,6 @@
 	ret = macsec_changelink_common(dev, data);
 	if (ret)
 		goto cleanup;
-<<<<<<< HEAD
-=======
 
 	if (data[IFLA_MACSEC_OFFLOAD]) {
 		offload = nla_get_u8(data[IFLA_MACSEC_OFFLOAD]);
@@ -3904,7 +3855,6 @@
 				goto cleanup;
 		}
 	}
->>>>>>> eb3cdb58
 
 	/* If h/w offloading is available, propagate to the device */
 	if (!macsec_offload_state_change && macsec_is_offloaded(macsec)) {
@@ -4056,13 +4006,6 @@
 		 * net_device in macsec_free_netdev()
 		 */
 		return -ENOMEM;
-
-	secy->tx_sc.md_dst = metadata_dst_alloc(0, METADATA_MACSEC, GFP_KERNEL);
-	if (!secy->tx_sc.md_dst) {
-		free_percpu(secy->tx_sc.stats);
-		free_percpu(macsec->stats);
-		return -ENOMEM;
-	}
 
 	if (sci == MACSEC_UNDEF_SCI)
 		sci = dev_to_sci(dev, MACSEC_PORT_ES);
