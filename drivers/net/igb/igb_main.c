--- conflicted
+++ resolved
@@ -579,7 +579,8 @@
 	int i, err = 0, vector = 0;
 
 	err = request_irq(adapter->msix_entries[vector].vector,
-	                  igb_msix_other, 0, netdev->name, adapter);
+	                  igb_msix_other, entropy ? IRQF_SAMPLE_RANDOM : 0,
+	                  netdev->name, adapter);
 	if (err)
 		goto out;
 	vector++;
@@ -602,13 +603,8 @@
 			sprintf(q_vector->name, "%s-unused", netdev->name);
 
 		err = request_irq(adapter->msix_entries[vector].vector,
-<<<<<<< HEAD
-				  &igb_msix_rx, entropy ? IRQF_SAMPLE_RANDOM : 0,
-				  ring->name, &(adapter->rx_ring[i]));
-=======
 		                  igb_msix_ring, 0, q_vector->name,
 		                  q_vector);
->>>>>>> 92dcffb9
 		if (err)
 			goto out;
 		vector++;
@@ -939,13 +935,8 @@
 	}
 
 	if (adapter->flags & IGB_FLAG_HAS_MSI) {
-<<<<<<< HEAD
-		err = request_irq(adapter->pdev->irq, &igb_intr_msi, irq_flags,
-				  netdev->name, netdev);
-=======
-		err = request_irq(adapter->pdev->irq, igb_intr_msi, 0,
+		err = request_irq(adapter->pdev->irq, igb_intr_msi, irq_flags,
 				  netdev->name, adapter);
->>>>>>> 92dcffb9
 		if (!err)
 			goto request_done;
 
@@ -954,14 +945,9 @@
 		adapter->flags &= ~IGB_FLAG_HAS_MSI;
 	}
 
-<<<<<<< HEAD
 	irq_flags |= IRQF_SHARED;
-	err = request_irq(adapter->pdev->irq, &igb_intr, irq_flags,
-			  netdev->name, netdev);
-=======
-	err = request_irq(adapter->pdev->irq, igb_intr, IRQF_SHARED,
+	err = request_irq(adapter->pdev->irq, igb_intr, irq_flags,
 			  netdev->name, adapter);
->>>>>>> 92dcffb9
 
 	if (err)
 		dev_err(&adapter->pdev->dev, "Error %d getting interrupt\n",
@@ -5196,13 +5182,6 @@
 				buffer_info->page = NULL;
 			else
 				get_page(buffer_info->page);
-<<<<<<< HEAD
-=======
-
-			skb->len += length;
-			skb->data_len += length;
-			skb->truesize += length;
->>>>>>> 92dcffb9
 		}
 
 		if (!(staterr & E1000_RXD_STAT_EOP)) {
@@ -5305,12 +5284,8 @@
 			}
 		}
 
-<<<<<<< HEAD
-		if (!buffer_info->skb) {
-=======
 		skb = buffer_info->skb;
 		if (!skb) {
->>>>>>> 92dcffb9
 			skb = netdev_alloc_skb_ip_align(netdev, bufsz);
 			if (!skb) {
 				rx_ring->rx_stats.alloc_failed++;
