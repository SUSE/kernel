--- conflicted
+++ resolved
@@ -38,10 +38,7 @@
 
 #include <linux/bitops.h>
 #include <linux/delay.h>
-<<<<<<< HEAD
-=======
 #include <linux/ethtool.h>
->>>>>>> 5c7c0744
 #include <asm/io.h>
 #include <asm/types.h>
 #include <asm/pgtable.h>
@@ -86,17 +83,12 @@
 #endif
 static void ethernet_phy_set(unsigned int eth_port_num, int phy_addr);
 static int ethernet_phy_detect(unsigned int eth_port_num);
-<<<<<<< HEAD
-
-static void __iomem *mv64x60_eth_shared_base;
-=======
 void mv643xx_set_ethtool_ops(struct net_device *netdev);
 
 static char mv643xx_driver_name[] = "mv643xx_eth";
 static char mv643xx_driver_version[] = "1.0";
 
 static void __iomem *mv643xx_eth_shared_base;
->>>>>>> 5c7c0744
 
 /* used to protect MV643XX_ETH_SMI_REG, which is shared across ports */
 static spinlock_t mv643xx_eth_phy_lock = SPIN_LOCK_UNLOCKED;
@@ -105,11 +97,7 @@
 {
 	void *__iomem reg_base;
 
-<<<<<<< HEAD
-	reg_base = mv64x60_eth_shared_base - MV643XX_ETH_SHARED_REGS;
-=======
 	reg_base = mv643xx_eth_shared_base - MV643XX_ETH_SHARED_REGS;
->>>>>>> 5c7c0744
 
 	return readl(reg_base + offset);
 }
@@ -118,11 +106,7 @@
 {
 	void * __iomem reg_base;
 
-<<<<<<< HEAD
-	reg_base = mv64x60_eth_shared_base - MV643XX_ETH_SHARED_REGS;
-=======
 	reg_base = mv643xx_eth_shared_base - MV643XX_ETH_SHARED_REGS;
->>>>>>> 5c7c0744
 	writel(data, reg_base + offset);
 }
 
@@ -806,8 +790,6 @@
 	struct mv643xx_private *mp = netdev_priv(dev);
 	unsigned int port_num = mp->port_num;
 	unsigned int size;
-	int i;
-	u32 port_serial_control_reg;
 
 	/* Stop RX Queues */
 	mv_write(MV643XX_ETH_RECEIVE_QUEUE_COMMAND_REG(port_num), 0x0000ff00);
@@ -924,22 +906,7 @@
 
 	mp->tx_int_coal =
 		eth_port_set_tx_coal(port_num, 133000000, MV643XX_TX_COAL);
-<<<<<<< HEAD
-
-	/* Increase the Rx side buffer size if supporting GigE */
-	port_serial_control_reg =
-		mv_read(MV643XX_ETH_PORT_SERIAL_CONTROL_REG(port_num));
-	if (port_serial_control_reg & MV643XX_ETH_SET_GMII_SPEED_TO_1000)
-		mv_write(MV643XX_ETH_PORT_SERIAL_CONTROL_REG(port_num),
-			(port_serial_control_reg & 0xfff1ffff) | (0x5 << 17));
-
-	/* wait up to 1 second for link to come up */
-	for (i = 0; i < 10 && !eth_port_link_is_up(port_num); i++)
-		msleep(100);	/* sleep 1/10 second */
-
-=======
-
->>>>>>> 5c7c0744
+
 	netif_start_queue(dev);
 
 	return 0;
@@ -1185,18 +1152,11 @@
 #ifdef MV643XX_CHECKSUM_OFFLOAD_TX
 	if (!skb_shinfo(skb)->nr_frags) {
 linear:
-<<<<<<< HEAD
-		if (skb->ip_summed != CHECKSUM_HW)
-			pkt_info.cmd_sts = ETH_TX_ENABLE_INTERRUPT |
-					ETH_TX_FIRST_DESC | ETH_TX_LAST_DESC;
-		else {
-=======
 		if (skb->ip_summed != CHECKSUM_HW) {
 			pkt_info.cmd_sts = ETH_TX_ENABLE_INTERRUPT |
 					ETH_TX_FIRST_DESC | ETH_TX_LAST_DESC;
 			pkt_info.l4i_chk = 0;
 		} else {
->>>>>>> 5c7c0744
 			u32 ipheader = skb->nh.iph->ihl << 11;
 
 			pkt_info.cmd_sts = ETH_TX_ENABLE_INTERRUPT |
@@ -1226,19 +1186,6 @@
 		if ((status == ETH_ERROR) || (status == ETH_QUEUE_FULL))
 			printk(KERN_ERR "%s: Error on transmitting packet\n",
 								dev->name);
-<<<<<<< HEAD
-		mp->tx_ring_skbs++;
-	} else {
-		unsigned int frag;
-		u32 ipheader;
-		skb_frag_t *last_frag;
-
-		frag = skb_shinfo(skb)->nr_frags - 1;
-		last_frag = &skb_shinfo(skb)->frags[frag];
-		if (last_frag->size <= 8 && last_frag->page_offset & 0x7) {
-			skb_linearize(skb, GFP_ATOMIC);
-			goto linear;
-=======
 		stats->tx_bytes += pkt_info.byte_cnt;
 	} else {
 		unsigned int frag;
@@ -1262,7 +1209,6 @@
 						skb_shinfo(skb)->nr_frags);
 				goto linear;
 			}
->>>>>>> 5c7c0744
 		}
 
 		/* first frag which is skb header */
@@ -1270,18 +1216,11 @@
 		pkt_info.buf_ptr = dma_map_single(NULL, skb->data,
 							skb_headlen(skb),
 							DMA_TO_DEVICE);
-<<<<<<< HEAD
-=======
 		pkt_info.l4i_chk = 0;
->>>>>>> 5c7c0744
 		pkt_info.return_info = 0;
 		pkt_info.cmd_sts = ETH_TX_FIRST_DESC;
 
 		if (skb->ip_summed == CHECKSUM_HW) {
-<<<<<<< HEAD
-			/* CPU already calculated pseudo header checksum. */
-=======
->>>>>>> 5c7c0744
 			ipheader = skb->nh.iph->ihl << 11;
 			pkt_info.cmd_sts |= ETH_GEN_TCP_UDP_CHECKSUM |
 					ETH_GEN_IP_V_4_CHECKSUM | ipheader;
@@ -1331,26 +1270,6 @@
 			pkt_info.l4i_chk = 0;
 			pkt_info.byte_cnt = this_frag->size;
 
-<<<<<<< HEAD
-		/* Check for the remaining frags */
-		for (frag = 0; frag < skb_shinfo(skb)->nr_frags; frag++) {
-			skb_frag_t *this_frag = &skb_shinfo(skb)->frags[frag];
-			pkt_info.l4i_chk = 0x0000;
-			pkt_info.cmd_sts = 0x00000000;
-
-			/* Last Frag enables interrupt and frees the skb */
-			if (frag == (skb_shinfo(skb)->nr_frags - 1)) {
-				pkt_info.cmd_sts |= ETH_TX_ENABLE_INTERRUPT |
-							ETH_TX_LAST_DESC;
-				pkt_info.return_info = skb;
-				mp->tx_ring_skbs++;
-			} else {
-				pkt_info.return_info = 0;
-			}
-			pkt_info.byte_cnt = this_frag->size;
-
-=======
->>>>>>> 5c7c0744
 			pkt_info.buf_ptr = dma_map_page(NULL, this_frag->page,
 							this_frag->page_offset,
 							this_frag->size,
@@ -1370,36 +1289,23 @@
 				if (status == ETH_QUEUE_FULL)
 					printk("Queue is full \n");
 			}
-<<<<<<< HEAD
-=======
 			stats->tx_bytes += pkt_info.byte_cnt;
->>>>>>> 5c7c0744
 		}
 	}
 #else
 	pkt_info.cmd_sts = ETH_TX_ENABLE_INTERRUPT | ETH_TX_FIRST_DESC |
 							ETH_TX_LAST_DESC;
-<<<<<<< HEAD
-=======
 	pkt_info.l4i_chk = 0;
->>>>>>> 5c7c0744
 	pkt_info.byte_cnt = skb->len;
 	pkt_info.buf_ptr = dma_map_single(NULL, skb->data, skb->len,
 								DMA_TO_DEVICE);
 	pkt_info.return_info = skb;
-<<<<<<< HEAD
-=======
 	mp->tx_ring_skbs++;
->>>>>>> 5c7c0744
 	status = eth_port_send(mp, &pkt_info);
 	if ((status == ETH_ERROR) || (status == ETH_QUEUE_FULL))
 		printk(KERN_ERR "%s: Error on transmitting packet\n",
 								dev->name);
-<<<<<<< HEAD
-	mp->tx_ring_skbs++;
-=======
 	stats->tx_bytes += pkt_info.byte_cnt;
->>>>>>> 5c7c0744
 #endif
 
 	/* Check if TX queue can handle another skb. If not, then
@@ -1493,10 +1399,7 @@
 	dev->tx_queue_len = mp->tx_ring_size;
 	dev->base_addr = 0;
 	dev->change_mtu = mv643xx_eth_change_mtu;
-<<<<<<< HEAD
-=======
 	mv643xx_set_ethtool_ops(dev);
->>>>>>> 5c7c0744
 
 #ifdef MV643XX_CHECKSUM_OFFLOAD_TX
 #ifdef MAX_SKB_FRAGS
@@ -1585,7 +1488,6 @@
 	if (dev->features & NETIF_F_IP_CSUM)
 		printk(KERN_NOTICE "%s: TX TCP/IP Checksumming Supported\n",
 								dev->name);
-<<<<<<< HEAD
 
 #ifdef MV643XX_CHECKSUM_OFFLOAD_TX
 	printk(KERN_NOTICE "%s: RX TCP/UDP Checksum Offload ON \n", dev->name);
@@ -1602,24 +1504,6 @@
 
 	return 0;
 
-=======
-
-#ifdef MV643XX_CHECKSUM_OFFLOAD_TX
-	printk(KERN_NOTICE "%s: RX TCP/UDP Checksum Offload ON \n", dev->name);
-#endif
-
-#ifdef MV643XX_COAL
-	printk(KERN_NOTICE "%s: TX and RX Interrupt Coalescing ON \n",
-								dev->name);
-#endif
-
-#ifdef MV643XX_NAPI
-	printk(KERN_NOTICE "%s: RX NAPI Enabled \n", dev->name);
-#endif
-
-	return 0;
-
->>>>>>> 5c7c0744
 out:
 	free_netdev(dev);
 
@@ -1649,15 +1533,9 @@
 	if (res == NULL)
 		return -ENODEV;
 
-<<<<<<< HEAD
-	mv64x60_eth_shared_base = ioremap(res->start,
-						MV643XX_ETH_SHARED_REGS_SIZE);
-	if (mv64x60_eth_shared_base == NULL)
-=======
 	mv643xx_eth_shared_base = ioremap(res->start,
 						MV643XX_ETH_SHARED_REGS_SIZE);
 	if (mv643xx_eth_shared_base == NULL)
->>>>>>> 5c7c0744
 		return -ENOMEM;
 
 	return 0;
@@ -1666,13 +1544,8 @@
 
 static int mv643xx_eth_shared_remove(struct device *ddev)
 {
-<<<<<<< HEAD
-	iounmap(mv64x60_eth_shared_base);
-	mv64x60_eth_shared_base = NULL;
-=======
 	iounmap(mv643xx_eth_shared_base);
 	mv643xx_eth_shared_base = NULL;
->>>>>>> 5c7c0744
 
 	return 0;
 }
@@ -1964,46 +1837,18 @@
 
 	/* Assignment of Tx CTRP of given queue */
 	tx_curr_desc = mp->tx_curr_desc_q;
-<<<<<<< HEAD
-	mv_write(MV643XX_ETH_TX_CURRENT_QUEUE_DESC_PTR_0(eth_port_num),
-=======
 	mv_write(MV643XX_ETH_TX_CURRENT_QUEUE_DESC_PTR_0(port_num),
->>>>>>> 5c7c0744
 		(u32)((struct eth_tx_desc *)mp->tx_desc_dma + tx_curr_desc));
 
 	/* Assignment of Rx CRDP of given queue */
 	rx_curr_desc = mp->rx_curr_desc_q;
-<<<<<<< HEAD
-	mv_write(MV643XX_ETH_RX_CURRENT_QUEUE_DESC_PTR_0(eth_port_num),
-=======
 	mv_write(MV643XX_ETH_RX_CURRENT_QUEUE_DESC_PTR_0(port_num),
->>>>>>> 5c7c0744
 		(u32)((struct eth_rx_desc *)mp->rx_desc_dma + rx_curr_desc));
 
 	/* Add the assigned Ethernet address to the port's address table */
 	eth_port_uc_addr_set(port_num, mp->port_mac_addr);
 
 	/* Assign port configuration and command. */
-<<<<<<< HEAD
-	mv_write(MV643XX_ETH_PORT_CONFIG_REG(eth_port_num), mp->port_config);
-
-	mv_write(MV643XX_ETH_PORT_CONFIG_EXTEND_REG(eth_port_num),
-						mp->port_config_extend);
-
-	mv_write(MV643XX_ETH_PORT_SERIAL_CONTROL_REG(eth_port_num),
-						mp->port_serial_control);
-
-	mv_write(MV643XX_ETH_PORT_SERIAL_CONTROL_REG(eth_port_num),
-		mv_read(MV643XX_ETH_PORT_SERIAL_CONTROL_REG(eth_port_num)) |
-						MV643XX_ETH_SERIAL_PORT_ENABLE);
-
-	/* Assign port SDMA configuration */
-	mv_write(MV643XX_ETH_SDMA_CONFIG_REG(eth_port_num),
-							mp->port_sdma_config);
-
-	/* Enable port Rx. */
-	mv_write(MV643XX_ETH_RECEIVE_QUEUE_COMMAND_REG(eth_port_num),
-=======
 	mv_write(MV643XX_ETH_PORT_CONFIG_REG(port_num), mp->port_config);
 
 	mv_write(MV643XX_ETH_PORT_CONFIG_EXTEND_REG(port_num),
@@ -2028,7 +1873,6 @@
 
 	/* Enable port Rx. */
 	mv_write(MV643XX_ETH_RECEIVE_QUEUE_COMMAND_REG(port_num),
->>>>>>> 5c7c0744
 						mp->port_rx_queue_command);
 }
 
@@ -2230,8 +2074,6 @@
 	for (i = ETH_MIB_GOOD_OCTETS_RECEIVED_LOW; i < ETH_MIB_LATE_COLLISION;
 									i += 4)
 		mv_read(MV643XX_ETH_MIB_COUNTERS_BASE(eth_port_num) + i);
-<<<<<<< HEAD
-=======
 }
 
 static inline u32 read_mib(struct mv643xx_private *mp, int offset)
@@ -2262,7 +2104,6 @@
 			offset <= ETH_MIB_LATE_COLLISION;
 			offset += 4)
 		*(u32 *)((char *)p + offset) = read_mib(mp, offset);
->>>>>>> 5c7c0744
 }
 
 /*
@@ -2471,21 +2312,6 @@
 	mv_write(MV643XX_ETH_PORT_CONFIG_REG(eth_port_num), eth_config_reg);
 }
 
-<<<<<<< HEAD
-static int eth_port_link_is_up(unsigned int eth_port_num)
-{
-	unsigned int phy_reg_data0;
-	unsigned int phy_reg_data1;
-
-	eth_port_read_smi_reg(eth_port_num, 0, &phy_reg_data0);
-	eth_port_read_smi_reg(eth_port_num, 1, &phy_reg_data1);
-
-	if (phy_reg_data0 & 0x1000) {	/* auto-neg supported? */
-		if (phy_reg_data1 & 0x20)	/* auto-neg complete */
-			return 1;
-	} else if (phy_reg_data1 & 0x4)	/* link up */
-		return 1;
-=======
 static int eth_port_autoneg_supported(unsigned int eth_port_num)
 {
 	unsigned int phy_reg_data0;
@@ -2507,7 +2333,6 @@
 	} else if (phy_reg_data1 & 0x4)		/* link up */
 		return 1;
 
->>>>>>> 5c7c0744
 	return 0;
 }
 
@@ -2706,18 +2531,9 @@
 	current_descriptor->byte_cnt = p_pkt_info->byte_cnt;
 	current_descriptor->l4i_chk = p_pkt_info->l4i_chk;
 	mp->tx_skb[tx_desc_curr] = p_pkt_info->return_info;
-<<<<<<< HEAD
 
 	command = p_pkt_info->cmd_sts | ETH_ZERO_PADDING | ETH_GEN_CRC |
 							ETH_BUFFER_OWNED_BY_DMA;
-	if (command & ETH_TX_LAST_DESC)
-		command |= ETH_TX_ENABLE_INTERRUPT;
-
-=======
-
-	command = p_pkt_info->cmd_sts | ETH_ZERO_PADDING | ETH_GEN_CRC |
-							ETH_BUFFER_OWNED_BY_DMA;
->>>>>>> 5c7c0744
 	if (command & ETH_TX_FIRST_DESC) {
 		tx_first_desc = tx_desc_curr;
 		mp->tx_first_desc_q = tx_first_desc;
