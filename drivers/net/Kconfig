--- conflicted
+++ resolved
@@ -1950,152 +1950,9 @@
 	  optional driver parameters.
 	  Questions concerning this driver may be addressed to:
 	      linux@syskonnect.de
-<<<<<<< HEAD
-
+	  
 	  To compile this driver as a module, choose M here: the module
 	  will be called sk98lin.  This is recommended.
-
-config CONFIG_SK98LIN_T1
-	bool "3Com 3C940/3C941 Gigabit Ethernet Adapter"
-	depends on SK98LIN
-	help
-	  This driver supports:
-	  
-	    - 3Com 3C940 Gigabit LOM Ethernet Adapter
-	    - 3Com 3C941 Gigabit LOM Ethernet Adapter
-	
-	  Questions concerning this driver may be addressed to:
-	      linux@syskonnect.de
-	
-config CONFIG_SK98LIN_T2
-	bool "Allied Telesyn AT-29xx Gigabit Ethernet Adapter"
-	depends on SK98LIN
-	help
-	  This driver supports:
-	  
-	    - Allied Telesyn AT-2970SX Gigabit Ethernet Adapter
-	    - Allied Telesyn AT-2970LX Gigabit Ethernet Adapter
-	    - Allied Telesyn AT-2970TX Gigabit Ethernet Adapter
-	    - Allied Telesyn AT-2971SX Gigabit Ethernet Adapter
-	    - Allied Telesyn AT-2971T Gigabit Ethernet Adapter
-	    - Allied Telesyn AT-2970SX/2SC Gigabit Ethernet Adapter
-	    - Allied Telesyn AT-2970LX/2SC Gigabit Ethernet Adapter
-	    - Allied Telesyn AT-2970TX/2TX Gigabit Ethernet Adapter
-	
-	  Questions concerning this driver may be addressed to:
-	      linux@syskonnect.de
-	
-config CONFIG_SK98LIN_T3
-	bool "CNet N-Way Gigabit Ethernet Adapter"
-	depends on SK98LIN
-	help
-	  This driver supports:
-	  
-	    - N-Way PCI-Bus Giga-Card 1000/100/10Mbps(L)
-	
-	  Questions concerning this driver may be addressed to:
-	      linux@syskonnect.de
-	
-config CONFIG_SK98LIN_T4
-	bool "D-Link DGE-530T Gigabit Ethernet Adapter"
-	depends on SK98LIN
-	help
-	  This driver supports:
-	  
-	    - DGE-530T Gigabit Ethernet Adapter
-	
-	  Questions concerning this driver may be addressed to:
-	      linux@syskonnect.de
-	
-config CONFIG_SK98LIN_T5
-	bool "Linksys EG10xx Ethernet Server Adapter"
-	depends on SK98LIN
-	help
-	  This driver supports:
-	  
-	    - EG1032 v2 Instant Gigabit Network Adapter
-	    - EG1064 v2 Instant Gigabit Network Adapter
-	
-	  Questions concerning this driver may be addressed to:
-	      linux@syskonnect.de
-	
-config CONFIG_SK98LIN_T6
-	bool "Marvell RDK-80xx Adapter"
-	depends on SK98LIN
-	help
-	  This driver supports:
-	  
-	    - Marvell RDK-8001 Adapter
-	    - Marvell RDK-8002 Adapter
-	    - Marvell RDK-8003 Adapter
-	    - Marvell RDK-8004 Adapter
-	    - Marvell RDK-8006 Adapter
-	    - Marvell RDK-8007 Adapter
-	    - Marvell RDK-8008 Adapter
-	    - Marvell RDK-8009 Adapter
-	    - Marvell RDK-8011 Adapter
-	    - Marvell RDK-8012 Adapter
-	
-	  Questions concerning this driver may be addressed to:
-	      linux@syskonnect.de
-	
-config CONFIG_SK98LIN_T7
-	bool "Marvell Yukon Gigabit Ethernet Adapter"
-	depends on SK98LIN
-	help
-	  This driver supports:
-	  
-	    - Marvell Yukon Gigabit Ethernet 10/100/1000Base-T Adapter
-	
-	  Questions concerning this driver may be addressed to:
-	      linux@syskonnect.de
-	
-config CONFIG_SK98LIN_T8
-	bool "SysKonnect SK-98xx Server Gigabit Adapter"
-	depends on SK98LIN
-	help
-	  This driver supports:
-	  
-	    - SK-9821 Gigabit Ethernet Server Adapter (SK-NET GE-T)
-	    - SK-9822 Gigabit Ethernet Server Adapter (SK-NET GE-T dual link)
-	    - SK-9841 Gigabit Ethernet Server Adapter (SK-NET GE-LX)
-	    - SK-9842 Gigabit Ethernet Server Adapter (SK-NET GE-LX dual link)
-	    - SK-9843 Gigabit Ethernet Server Adapter (SK-NET GE-SX)
-	    - SK-9844 Gigabit Ethernet Server Adapter (SK-NET GE-SX dual link)
-	    - SK-9861 Gigabit Ethernet Server Adapter (SK-NET GE-SX Volition)
-	    - SK-9862 Gigabit Ethernet Server Adapter (SK-NET GE-SX Volition dual link)
-	    - SK-9871 Gigabit Ethernet Server Adapter (SK-NET GE-ZX)
-	    - SK-9872 Gigabit Ethernet Server Adapter (SK-NET GE-ZX dual link)
-	
-	  Questions concerning this driver may be addressed to:
-	      linux@syskonnect.de
-	
-config CONFIG_SK98LIN_T9
-	bool "SysKonnect SK-98xx V2.0 Gigabit Ethernet Adapter"
-	depends on SK98LIN
-	help
-	  This driver supports:
-	  
-	    - SK-9521 V2.0 10/100/1000Base-T Adapter
-	    - SK-9821 V2.0 Gigabit Ethernet 10/100/1000Base-T Adapter
-	    - SK-9841 V2.0 Gigabit Ethernet 1000Base-LX Adapter
-	    - SK-9843 V2.0 Gigabit Ethernet 1000Base-SX Adapter
-	    - SK-9851 V2.0 Gigabit Ethernet 1000Base-SX Adapter
-	    - SK-9861 V2.0 Gigabit Ethernet 1000Base-SX Adapter
-	    - SK-9871 V2.0 Gigabit Ethernet 1000Base-ZX Adapter
-	    - SK-9521 10/100/1000Base-T Adapter
-	  
-	  Questions concerning this driver may be addressed to:
-	      linux@syskonnect.de
-=======
-	  
-	  If you want to compile this driver as a module ( = code which can be
-	  inserted in and removed from the running kernel whenever you want),
-	  say M here and read Documentation/modules.txt. This is recommended.
-	  The module will be called sk98lin.o.
->>>>>>> 8ab7991e
-	  
-
 
 config TIGON3
 	tristate "Broadcom Tigon3 support"
