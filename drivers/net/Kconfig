
#
# Network device configuration
#

config NETDEVICES
	depends on NET
	bool "Network device support"
	---help---
	  You can say N here if you don't intend to connect your Linux box to
	  any other computer at all.

	  You'll have to say Y if your computer contains a network card that
	  you want to use under Linux. If you are going to run SLIP or PPP over
	  telephone line or null modem cable you need say Y here. Connecting
	  two machines with parallel ports using PLIP needs this, as well as
	  AX.25/KISS for sending Internet traffic over amateur radio links.

	  See also "The Linux Network Administrator's Guide" by Olaf Kirch and
	  Terry Dawson. Available at <http://www.tldp.org/guides.html>.

	  If unsure, say Y.

config DUMMY
	tristate "Dummy net driver support"
	depends on NETDEVICES
	---help---
	  This is essentially a bit-bucket device (i.e. traffic you send to
	  this device is consigned into oblivion) with a configurable IP
	  address. It is most commonly used in order to make your currently
	  inactive SLIP address seem like a real address for local programs.
	  If you use SLIP or PPP, you might want to say Y here. Since this
	  thing often comes in handy, the default is Y. It won't enlarge your
	  kernel either. What a deal. Read about it in the Network
	  Administrator's Guide, available from
	  <http://www.tldp.org/docs.html#guide>.

	  To compile this driver as a module, choose M here: the module
	  will be called dummy.  If you want to use more than one dummy
	  device at a time, you need to compile this driver as a module.
	  Instead of 'dummy', the devices will then be called 'dummy0',
	  'dummy1' etc.

config BONDING
	tristate "Bonding driver support"
	depends on NETDEVICES
	---help---
	  Say 'Y' or 'M' if you wish to be able to 'bond' multiple Ethernet
	  Channels together. This is called 'Etherchannel' by Cisco,
	  'Trunking' by Sun, and 'Bonding' in Linux.

	  If you have two Ethernet connections to some other computer, you can
	  make them behave like one double speed connection using this driver.
	  Naturally, this has to be supported at the other end as well, either
	  with a similar Bonding Linux driver, a Cisco 5500 switch or a
	  SunTrunking SunSoft driver.

	  This is similar to the EQL driver, but it merges Ethernet segments
	  instead of serial lines.

	  To compile this driver as a module, choose M here: the module
	  will be called bonding.

config EQUALIZER
	tristate "EQL (serial line load balancing) support"
	depends on NETDEVICES
	---help---
	  If you have two serial connections to some other computer (this
	  usually requires two modems and two telephone lines) and you use
	  SLIP (the protocol for sending Internet traffic over telephone
	  lines) or PPP (a better SLIP) on them, you can make them behave like
	  one double speed connection using this driver.  Naturally, this has
	  to be supported at the other end as well, either with a similar EQL
	  Linux driver or with a Livingston Portmaster 2e.

	  Say Y if you want this and read
	  <file:Documentation/networking/eql.txt>.  You may also want to read
	  section 6.2 of the NET-3-HOWTO, available from
	  <http://www.tldp.org/docs.html#howto>.

	  To compile this driver as a module, choose M here: the module
	  will be called eql.  If unsure, say N.

config TUN
	tristate "Universal TUN/TAP device driver support"
	depends on NETDEVICES
	---help---
	  TUN/TAP provides packet reception and transmission for user space
	  programs.  It can be viewed as a simple Point-to-Point or Ethernet
	  device, which instead of receiving packets from a physical media,
	  receives them from user space program and instead of sending packets
	  via physical media writes them to the user space program.

	  When a program opens /dev/net/tun, driver creates and registers
	  corresponding net device tunX or tapX.  After a program closed above
	  devices, driver will automatically delete tunXX or tapXX device and
	  all routes corresponding to it.

	  Please read <file:Documentation/networking/tuntap.txt> for more
	  information.

	  To compile this driver as a module, choose M here: the module
	  will be called tun.

	  If you don't know what to use this for, you don't need it.

config ETHERTAP
	tristate "Ethertap network tap"
	depends on NETDEVICES && EXPERIMENTAL && NETLINK_DEV
	---help---
	  If you say Y here (and have said Y to "Kernel/User network link
	  driver", above) and create a character special file /dev/tap0 with
	  major number 36 and minor number 16 using mknod ("man mknod"), you
	  will be able to have a user space program read and write raw
	  Ethernet frames from/to that special file.  tap0 can be configured
	  with ifconfig and route like any other Ethernet device but it is not
	  connected to any physical LAN; everything written by the user to
	  /dev/tap0 is treated by the kernel as if it had come in from a LAN
	  to the device tap0; everything the kernel wants to send out over the
	  device tap0 can instead be read by the user from /dev/tap0: the user
	  mode program replaces the LAN that would be attached to an ordinary
	  Ethernet device. Please read the file
	  <file:Documentation/networking/ethertap.txt> for more information.

	  To compile this driver as a module, choose M here: the module
	  will be called ethertap.

	  If you don't know what to use this for, you don't need it.

config NET_SB1000
	tristate "General Instruments Surfboard 1000"
	depends on NETDEVICES && PNP
	---help---
	  This is a driver for the General Instrument (also known as
	  NextLevel) SURFboard 1000 internal
	  cable modem. This is an ISA card which is used by a number of cable
	  TV companies to provide cable modem access. It's a one-way
	  downstream-only cable modem, meaning that your upstream net link is
	  provided by your regular phone modem.

	  At present this driver only compiles as a module, so say M here if
	  you have this card. The module will be called sb1000. Then read
	  <file:Documentation/networking/README.sb1000> for information on how
	  to use this module, as it needs special ppp scripts for establishing
	  a connection. Further documentation and the necessary scripts can be
	  found at:

	  <http://www.jacksonville.net/~fventuri/>
	  <http://home.adelphia.net/~siglercm/sb1000.html>
	  <http://linuxpower.cx/~cable/>

	  If you don't have this card, of course say N.

if NETDEVICES
	source "drivers/net/arcnet/Kconfig"
endif

#
#	Ethernet
#

menu "Ethernet (10 or 100Mbit)"
	depends on NETDEVICES

config NET_ETHERNET
	bool "Ethernet (10 or 100Mbit)"
	---help---
	  Ethernet (also called IEEE 802.3 or ISO 8802-2) is the most common
	  type of Local Area Network (LAN) in universities and companies.

	  Common varieties of Ethernet are: 10BASE-2 or Thinnet (10 Mbps over
	  coaxial cable, linking computers in a chain), 10BASE-T or twisted
	  pair (10 Mbps over twisted pair cable, linking computers to central
	  hubs), 10BASE-F (10 Mbps over optical fiber links, using hubs),
	  100BASE-TX (100 Mbps over two twisted pair cables, using hubs),
	  100BASE-T4 (100 Mbps over 4 standard voice-grade twisted pair
	  cables, using hubs), 100BASE-FX (100 Mbps over optical fiber links)
	  [the 100BASE varieties are also known as Fast Ethernet], and Gigabit
	  Ethernet (1 Gbps over optical fiber or short copper links).

	  If your Linux machine will be connected to an Ethernet and you have
	  an Ethernet network interface card (NIC) installed in your computer,
	  say Y here and read the Ethernet-HOWTO, available from
	  <http://www.tldp.org/docs.html#howto>. You will then also have
	  to say Y to the driver for your particular NIC.

	  Note that the answer to this question won't directly affect the
	  kernel: saying N will just cause the configurator to skip all
	  the questions about Ethernet network cards. If unsure, say N.

config MII
	tristate "Generic Media Independent Interface device support"
	depends on NET_ETHERNET
	help
	  Most ethernet controllers have MII transceiver either as an external
	  or internal device.  It is safe to say Y or M here even if your
	  ethernet card lack MII.

source "drivers/net/arm/Kconfig"

config MACE
	tristate "MACE (Power Mac ethernet) support"
<<<<<<< HEAD
	depends on NET_ETHERNET && PPC32 && PPC_PMAC
=======
	depends on NET_ETHERNET && PPC_PMAC && PPC32
>>>>>>> 315d4573
	select CRC32
	help
	  Power Macintoshes and clones with Ethernet built-in on the
	  motherboard will usually use a MACE (Medium Access Control for
	  Ethernet) interface. Say Y to include support for the MACE chip.

	  To compile this driver as a module, choose M here: the module
	  will be called mace.

config MACE_AAUI_PORT
	bool "Use AAUI port instead of TP by default"
	depends on MACE
	help
	  Some Apple machines (notably the Apple Network Server) which use the
	  MACE ethernet chip have an Apple AUI port (small 15-pin connector),
	  instead of an 8-pin RJ45 connector for twisted-pair ethernet.  Say
	  Y here if you have such a machine.  If unsure, say N.
	  The driver will default to AAUI on ANS anyway, and if you use it as
	  a module, you can provide the port_aaui=0|1 to force the driver.

config BMAC
	tristate "BMAC (G3 ethernet) support"
<<<<<<< HEAD
	depends on NET_ETHERNET && PPC32 && PPC_PMAC
=======
	depends on NET_ETHERNET && PPC_PMAC && PPC32
>>>>>>> 315d4573
	select CRC32
	help
	  Say Y for support of BMAC Ethernet interfaces. These are used on G3
	  computers.

	  To compile this driver as a module, choose M here: the module
	  will be called bmac.

config OAKNET
	tristate "National DP83902AV (Oak ethernet) support"
	depends on NET_ETHERNET && PPC && BROKEN
	select CRC32
	help
	  Say Y if your machine has this type of Ethernet network card.

	  To compile this driver as a module, choose M here: the module
	  will be called oaknet.

config ARIADNE
	tristate "Ariadne support"
	depends on NET_ETHERNET && ZORRO
	help
	  If you have a Village Tronic Ariadne Ethernet adapter, say Y.
	  Otherwise, say N.

	  To compile this driver as a module, choose M here: the module
	  will be called ariadne.

config A2065
	tristate "A2065 support"
	depends on NET_ETHERNET && ZORRO
	select CRC32
	help
	  If you have a Commodore A2065 Ethernet adapter, say Y. Otherwise,
	  say N.

	  To compile this driver as a module, choose M here: the module
	  will be called a2065.

config HYDRA
	tristate "Hydra support"
	depends on NET_ETHERNET && ZORRO
	select CRC32
	help
	  If you have a Hydra Ethernet adapter, say Y. Otherwise, say N.

	  To compile this driver as a module, choose M here: the module
	  will be called hydra.

config ZORRO8390
	tristate "Zorro NS8390-based Ethernet support"
	depends on NET_ETHERNET && ZORRO
	select CRC32
	help
	  This driver is for Zorro Ethernet cards using an NS8390-compatible
	  chipset, like the Village Tronic Ariadne II and the Individual
	  Computers X-Surf Ethernet cards. If you have such a card, say Y.
	  Otherwise, say N.

	  To compile this driver as a module, choose M here: the module
	  will be called zorro8390.

config APNE
	tristate "PCMCIA NE2000 support"
	depends on NETDEVICES && AMIGA_PCMCIA
	select CRC32
	help
	  If you have a PCMCIA NE2000 compatible adapter, say Y.  Otherwise,
	  say N.

	  To compile this driver as a module, choose M here: the module
	  will be called apne.

config APOLLO_ELPLUS
	tristate "Apollo 3c505 support"
	depends on NETDEVICES && APOLLO
	help
	  Say Y or M here if your Apollo has a 3Com 3c505 ISA Ethernet card.
	  If you don't have one made for Apollos, you can use one from a PC,
	  except that your Apollo won't be able to boot from it (because the
	  code in the ROM will be for a PC).

config MAC8390
	bool "Macintosh NS 8390 based ethernet cards"
	depends on NETDEVICES && MAC
	select CRC32
	help
	  If you want to include a driver to support Nubus or LC-PDS
	  Ethernet cards using an NS8390 chipset or its equivalent, say Y
	  and read the Ethernet-HOWTO, available from
	  <http://www.tldp.org/docs.html#howto>.

config MAC89x0
	tristate "Macintosh CS89x0 based ethernet cards"
	depends on NETDEVICES && MAC && BROKEN
	---help---
	  Support for CS89x0 chipset based Ethernet cards.  If you have a
	  Nubus or LC-PDS network (Ethernet) card of this type, say Y and
	  read the Ethernet-HOWTO, available from
	  <http://www.tldp.org/docs.html#howto>.

	  To compile this driver as a module, choose M here and read
	  <file:Documentation/networking/net-modules.txt>.  This module will
	  be called mac89x0.

config MACSONIC
	tristate "Macintosh SONIC based ethernet (onboard, NuBus, LC, CS)"
	depends on NETDEVICES && MAC
	---help---
	  Support for NatSemi SONIC based Ethernet devices.  This includes
	  the onboard Ethernet in many Quadras as well as some LC-PDS,
	  a few Nubus and all known Comm Slot Ethernet cards.  If you have
	  one of these say Y and read the Ethernet-HOWTO, available from
	  <http://www.tldp.org/docs.html#howto>.

	  To compile this driver as a module, choose M here and read
	  <file:Documentation/networking/net-modules.txt>.  This module will
	  be called macsonic.

config MACMACE
	bool "Macintosh (AV) onboard MACE ethernet (EXPERIMENTAL)"
	depends on NETDEVICES && MAC && EXPERIMENTAL
	select CRC32
	help
	  Support for the onboard AMD 79C940 MACE Ethernet controller used in
	  the 660AV and 840AV Macintosh.  If you have one of these Macintoshes
	  say Y and read the Ethernet-HOWTO, available from
	  <http://www.tldp.org/docs.html#howto>.

config MVME147_NET
	tristate "MVME147 (Lance) Ethernet support"
	depends on NETDEVICES && MVME147
	select CRC32
	help
	  Support for the on-board Ethernet interface on the Motorola MVME147
	  single-board computer.  Say Y here to include the
	  driver for this chip in your kernel.
	  To compile this driver as a module, choose M here.

config MVME16x_NET
	tristate "MVME16x Ethernet support"
	depends on NETDEVICES && MVME16x
	help
	  This is the driver for the Ethernet interface on the Motorola
	  MVME162, 166, 167, 172 and 177 boards.  Say Y here to include the
	  driver for this chip in your kernel.
	  To compile this driver as a module, choose M here.

config BVME6000_NET
	tristate "BVME6000 Ethernet support"
	depends on NETDEVICES && BVME6000
	help
	  This is the driver for the Ethernet interface on BVME4000 and
	  BVME6000 VME boards.  Say Y here to include the driver for this chip
	  in your kernel.
	  To compile this driver as a module, choose M here.

config ATARILANCE
	tristate "Atari Lance support"
	depends on NETDEVICES && ATARI
	help
	  Say Y to include support for several Atari Ethernet adapters based
	  on the AMD Lance chipset: RieblCard (with or without battery), or
	  PAMCard VME (also the version by Rhotron, with different addresses).

config ATARI_BIONET
	tristate "BioNet-100 support"
	depends on NETDEVICES && ATARI && ATARI_ACSI!=n && BROKEN
	help
	  Say Y to include support for BioData's BioNet-100 Ethernet adapter
	  for the ACSI port. The driver works (has to work...) with a polled
	  I/O scheme, so it's rather slow :-(

config ATARI_PAMSNET
	tristate "PAMsNet support"
	depends on NETDEVICES && ATARI && ATARI_ACSI!=n && BROKEN
	help
	  Say Y to include support for the PAMsNet Ethernet adapter for the
	  ACSI port ("ACSI node"). The driver works (has to work...) with a
	  polled I/O scheme, so it's rather slow :-(

config SUN3LANCE
	tristate "Sun3/Sun3x on-board LANCE support"
	depends on NETDEVICES && (SUN3 || SUN3X)
	help
	  Most Sun3 and Sun3x motherboards (including the 3/50, 3/60 and 3/80)
	  featured an AMD Lance 10Mbit Ethernet controller on board; say Y
	  here to compile in the Linux driver for this and enable Ethernet.
	  General Linux information on the Sun 3 and 3x series (now
	  discontinued) is at
	  <http://www.angelfire.com/ca2/tech68k/sun3.html>.

	  If you're not building a kernel for a Sun 3, say N.

config SUN3_82586
	tristate "Sun3 on-board Intel 82586 support"
	depends on NETDEVICES && SUN3
	help
	  This driver enables support for the on-board Intel 82586 based
	  Ethernet adapter found on Sun 3/1xx and 3/2xx motherboards.  Note
	  that this driver does not support 82586-based adapters on additional
	  VME boards.

config HPLANCE
	bool "HP on-board LANCE support"
	depends on NETDEVICES && HP300
	select CRC32
	help
	  If you want to use the builtin "LANCE" Ethernet controller on an
	  HP300 machine, say Y here.

config LASI_82596
	tristate "Lasi ethernet"
	depends on NET_ETHERNET && PARISC && GSC_LASI
	help
	  Say Y here to support the on-board Intel 82596 ethernet controller
	  built into Hewlett-Packard PA-RISC machines.

config MIPS_JAZZ_SONIC
	tristate "MIPS JAZZ onboard SONIC Ethernet support"
	depends on NET_ETHERNET && MIPS_JAZZ
	help
	  This is the driver for the onboard card of MIPS Magnum 4000,
	  Acer PICA, Olivetti M700-10 and a few other identical OEM systems.

config MIPS_GT96100ETH
	bool "MIPS GT96100 Ethernet support"
	depends on NET_ETHERNET && MIPS_GT96100
	help
	  Say Y here to support the Ethernet subsystem on your GT96100 card.

config MIPS_AU1X00_ENET
	bool "MIPS AU1000 Ethernet support"
	depends on NET_ETHERNET && SOC_AU1X00
	select CRC32
	help
	  If you have an Alchemy Semi AU1X00 based system
	  say Y.  Otherwise, say N.

config NET_SB1250_MAC
	tristate "SB1250 Ethernet support"
	depends on NET_ETHERNET && SIBYTE_SB1xxx_SOC

config SGI_IOC3_ETH
	bool "SGI IOC3 Ethernet"
	depends on NET_ETHERNET && SGI_IP27
	select CRC32
	select MII
	help
	  If you have a network (Ethernet) card of this type, say Y and read
	  the Ethernet-HOWTO, available from
	  <http://www.tldp.org/docs.html#howto>.

config SGI_IOC3_ETH_HW_RX_CSUM
	bool "Receive hardware checksums"
	depends on SGI_IOC3_ETH && INET
	default y
	help
	  The SGI IOC3 network adapter supports TCP and UDP checksums in
	  hardware to offload processing of these checksums from the CPU.  At
	  the moment only acceleration of IPv4 is supported.  This option
	  enables offloading for checksums on receive.  If unsure, say Y.

config SGI_IOC3_ETH_HW_TX_CSUM
	bool "Transmit hardware checksums"
	depends on SGI_IOC3_ETH && INET
	default y
	help
	  The SGI IOC3 network adapter supports TCP and UDP checksums in
	  hardware to offload processing of these checksums from the CPU.  At
	  the moment only acceleration of IPv4 is supported.  This option
	  enables offloading for checksums on transmit.  If unsure, say Y.

config SGI_O2MACE_ETH
	tristate "SGI O2 MACE Fast Ethernet support"
	depends on NET_ETHERNET && SGI_IP32=y

config STNIC
	tristate "National DP83902AV  support"
	depends on NET_ETHERNET && SUPERH
	select CRC32
	help
	  Support for cards based on the National Semiconductor DP83902AV
	  ST-NIC Serial Network Interface Controller for Twisted Pair.  This
	  is a 10Mbit/sec Ethernet controller.  Product overview and specs at
	  <http://www.national.com/pf/DP/DP83902A.html>.

	  If unsure, say N.

config SUNLANCE
	tristate "Sun LANCE support"
	depends on NET_ETHERNET && SBUS
	select CRC32
	help
	  This driver supports the "le" interface present on all 32-bit Sparc
	  systems, on some older Ultra systems and as an Sbus option.  These
	  cards are based on the AMD Lance chipset, which is better known
	  via the NE2100 cards.

	  To compile this driver as a module, choose M here: the module
	  will be called sunlance.

config HAPPYMEAL
	tristate "Sun Happy Meal 10/100baseT support"
	depends on NET_ETHERNET && (SBUS || PCI)
	select CRC32
	help
	  This driver supports the "hme" interface present on most Ultra
	  systems and as an option on older Sbus systems. This driver supports
	  both PCI and Sbus devices. This driver also supports the "qfe" quad
	  100baseT device available in both PCI and Sbus configurations.

	  To compile this driver as a module, choose M here: the module
	  will be called sunhme.

config SUNBMAC
	tristate "Sun BigMAC 10/100baseT support (EXPERIMENTAL)"
	depends on NET_ETHERNET && SBUS && EXPERIMENTAL
	select CRC32
	help
	  This driver supports the "be" interface available as an Sbus option.
	  This is Sun's older 100baseT Ethernet device.

	  To compile this driver as a module, choose M here: the module
	  will be called sunbmac.

config SUNQE
	tristate "Sun QuadEthernet support"
	depends on NET_ETHERNET && SBUS
	select CRC32
	help
	  This driver supports the "qe" 10baseT Ethernet device, available as
	  an Sbus option. Note that this is not the same as Quad FastEthernet
	  "qfe" which is supported by the Happy Meal driver instead.

	  To compile this driver as a module, choose M here: the module
	  will be called sunqe.

config SUNGEM
	tristate "Sun GEM support"
	depends on NET_ETHERNET && PCI
	select CRC32
	help
	  Support for the Sun GEM chip, aka Sun GigabitEthernet/P 2.0.  See also
	  <http://www.sun.com/products-n-solutions/hardware/docs/pdf/806-3985-10.pdf>.

config NET_VENDOR_3COM
	bool "3COM cards"
	depends on NET_ETHERNET && (ISA || EISA || MCA || PCI)
	help
	  If you have a network (Ethernet) card belonging to this class, say Y
	  and read the Ethernet-HOWTO, available from
	  <http://www.tldp.org/docs.html#howto>.

	  Note that the answer to this question doesn't directly affect the
	  kernel: saying N will just cause the configurator to skip all
	  the questions about 3COM cards. If you say Y, you will be asked for
	  your specific card in the following questions.

config EL1
	tristate "3c501 \"EtherLink\" support"
	depends on NET_VENDOR_3COM && ISA
	---help---
	  If you have a network (Ethernet) card of this type, say Y and read
	  the Ethernet-HOWTO, available from
	  <http://www.tldp.org/docs.html#howto>.  Also, consider buying a
	  new card, since the 3c501 is slow, broken, and obsolete: you will
	  have problems.  Some people suggest to ping ("man ping") a nearby
	  machine every minute ("man cron") when using this card.

	  To compile this driver as a module, choose M here and read
	  <file:Documentation/networking/net-modules.txt>. The module
	  will be called 3c501.

config EL2
	tristate "3c503 \"EtherLink II\" support"
	depends on NET_VENDOR_3COM && ISA
	select CRC32
	help
	  If you have a network (Ethernet) card of this type, say Y and read
	  the Ethernet-HOWTO, available from
	  <http://www.tldp.org/docs.html#howto>.

	  To compile this driver as a module, choose M here and read
	  <file:Documentation/networking/net-modules.txt>. The module
	  will be called 3c503.

config ELPLUS
	tristate "3c505 \"EtherLink Plus\" support"
	depends on NET_VENDOR_3COM && ISA
	---help---
	  Information about this network (Ethernet) card can be found in
	  <file:Documentation/networking/3c505.txt>.  If you have a card of
	  this type, say Y and read the Ethernet-HOWTO, available from
	  <http://www.tldp.org/docs.html#howto>.

	  To compile this driver as a module, choose M here and read
	  <file:Documentation/networking/net-modules.txt>. The module
	  will be called 3c505.

config EL16
	tristate "3c507 \"EtherLink 16\" support (EXPERIMENTAL)"
	depends on NET_VENDOR_3COM && ISA && EXPERIMENTAL
	help
	  If you have a network (Ethernet) card of this type, say Y and read
	  the Ethernet-HOWTO, available from
	  <http://www.tldp.org/docs.html#howto>.

	  To compile this driver as a module, choose M here and read
	  <file:Documentation/networking/net-modules.txt>. The module
	  will be called 3c507.

config EL3
	tristate "3c509/3c529 (MCA)/3c569B (98)/3c579 \"EtherLink III\" support"
	depends on NET_VENDOR_3COM && (ISA || EISA || MCA)
	---help---
	  If you have a network (Ethernet) card belonging to the 3Com
	  EtherLinkIII series, say Y and read the Ethernet-HOWTO, available
	  from <http://www.tldp.org/docs.html#howto>.

	  If your card is not working you may need to use the DOS
	  setup disk to disable Plug & Play mode, and to select the default
	  media type.

	  To compile this driver as a module, choose M here and read
	  <file:Documentation/networking/net-modules.txt>. The module
	  will be called 3c509.

config 3C515
	tristate "3c515 ISA \"Fast EtherLink\""
	depends on NET_VENDOR_3COM && (ISA || EISA)
	help
	  If you have a 3Com ISA EtherLink XL "Corkscrew" 3c515 Fast Ethernet
	  network card, say Y and read the Ethernet-HOWTO, available from
	  <http://www.tldp.org/docs.html#howto>.

	  To compile this driver as a module, choose M here and read
	  <file:Documentation/networking/net-modules.txt>. The module
	  will be called 3c515.

config ELMC
	tristate "3c523 \"EtherLink/MC\" support"
	depends on NET_VENDOR_3COM && MCA_LEGACY
	help
	  If you have a network (Ethernet) card of this type, say Y and read
	  the Ethernet-HOWTO, available from
	  <http://www.tldp.org/docs.html#howto>.

	  To compile this driver as a module, choose M here and read
	  <file:Documentation/networking/net-modules.txt>. The module
	  will be called 3c523.

config ELMC_II
	tristate "3c527 \"EtherLink/MC 32\" support (EXPERIMENTAL)"
	depends on NET_VENDOR_3COM && MCA && MCA_LEGACY
	help
	  If you have a network (Ethernet) card of this type, say Y and read
	  the Ethernet-HOWTO, available from
	  <http://www.tldp.org/docs.html#howto>.

	  To compile this driver as a module, choose M here and read
	  <file:Documentation/networking/net-modules.txt>. The module
	  will be called 3c527.

config VORTEX
	tristate "3c590/3c900 series (592/595/597) \"Vortex/Boomerang\" support"
	depends on NET_VENDOR_3COM && (PCI || EISA)
	---help---
	  This option enables driver support for a large number of 10mbps and
	  10/100mbps EISA, PCI and PCMCIA 3Com network cards:

	  "Vortex"    (Fast EtherLink 3c590/3c592/3c595/3c597) EISA and PCI
	  "Boomerang" (EtherLink XL 3c900 or 3c905)            PCI
	  "Cyclone"   (3c540/3c900/3c905/3c980/3c575/3c656)    PCI and Cardbus
	  "Tornado"   (3c905)                                  PCI
	  "Hurricane" (3c555/3cSOHO)                           PCI

	  If you have such a card, say Y and read the Ethernet-HOWTO,
	  available from <http://www.tldp.org/docs.html#howto>. More
	  specific information is in
	  <file:Documentation/networking/vortex.txt> and in the comments at
	  the beginning of <file:drivers/net/3c59x.c>.

	  To compile this support as a module, choose M here and read
	  <file:Documentation/networking/net-modules.txt>.

config TYPHOON
	tristate "3cr990 series \"Typhoon\" support"
	depends on NET_VENDOR_3COM && PCI
	select CRC32
	---help---
	  This option enables driver support for the 3cr990 series of cards:

	  3C990-TX, 3CR990-TX-95, 3CR990-TX-97, 3CR990-FX-95, 3CR990-FX-97,
	  3CR990SVR, 3CR990SVR95, 3CR990SVR97, 3CR990-FX-95 Server,
	  3CR990-FX-97 Server, 3C990B-TX-M, 3C990BSVR

	  If you have a network (Ethernet) card of this type, say Y and read
	  the Ethernet-HOWTO, available from
	  <http://www.tldp.org/docs.html#howto>.

	  To compile this driver as a module, choose M here and read
	  <file:Documentation/networking/net-modules.txt>. The module
	  will be called typhoon.

config LANCE
	tristate "AMD LANCE and PCnet (AT1500 and NE2100) support"
	depends on NET_ETHERNET && ISA
	help
	  If you have a network (Ethernet) card of this type, say Y and read
	  the Ethernet-HOWTO, available from
	  <http://www.tldp.org/docs.html#howto>. Some LinkSys cards are
	  of this type.

	  To compile this driver as a module, choose M here: the module
	  will be called lance.  This is recommended.

config NET_VENDOR_SMC
	bool "Western Digital/SMC cards"
	depends on NET_ETHERNET && (ISA || MCA || EISA || MAC)
	help
	  If you have a network (Ethernet) card belonging to this class, say Y
	  and read the Ethernet-HOWTO, available from
	  <http://www.tldp.org/docs.html#howto>.

	  Note that the answer to this question doesn't directly affect the
	  kernel: saying N will just cause the configurator to skip all
	  the questions about Western Digital cards. If you say Y, you will be
	  asked for your specific card in the following questions.

config WD80x3
	tristate "WD80*3 support"
	depends on NET_VENDOR_SMC && ISA
	select CRC32
	help
	  If you have a network (Ethernet) card of this type, say Y and read
	  the Ethernet-HOWTO, available from
	  <http://www.tldp.org/docs.html#howto>.

	  To compile this driver as a module, choose M here and read
	  <file:Documentation/networking/net-modules.txt>. The module
	  will be called wd.

config ULTRAMCA
	tristate "SMC Ultra MCA support"
	depends on NET_VENDOR_SMC && MCA
	select CRC32
	help
	  If you have a network (Ethernet) card of this type and are running
	  an MCA based system (PS/2), say Y and read the Ethernet-HOWTO,
	  available from <http://www.tldp.org/docs.html#howto>.

	  To compile this driver as a module, choose M here and read
	  <file:Documentation/networking/net-modules.txt>. The module
	  will be called smc-mca.

config ULTRA
	tristate "SMC Ultra support"
	depends on NET_VENDOR_SMC && ISA
	select CRC32
	---help---
	  If you have a network (Ethernet) card of this type, say Y and read
	  the Ethernet-HOWTO, available from
	  <http://www.tldp.org/docs.html#howto>.

	  Important: There have been many reports that, with some motherboards
	  mixing an SMC Ultra and an Adaptec AHA154x SCSI card (or compatible,
	  such as some BusLogic models) causes corruption problems with many
	  operating systems. The Linux smc-ultra driver has a work-around for
	  this but keep it in mind if you have such a SCSI card and have
	  problems.

	  To compile this driver as a module, choose M here and read
	  <file:Documentation/networking/net-modules.txt>. The module
	  will be called smc-ultra.

config ULTRA32
	tristate "SMC Ultra32 EISA support"
	depends on NET_VENDOR_SMC && EISA
	select CRC32
	help
	  If you have a network (Ethernet) card of this type, say Y and read
	  the Ethernet-HOWTO, available from
	  <http://www.tldp.org/docs.html#howto>.

	  To compile this driver as a module, choose M here and read
	  <file:Documentation/networking/net-modules.txt>. The module
	  will be called smc-ultra32.

config SMC91X
	tristate "SMC 91C9x/91C1xxx support"
	select CRC32
	select MII
	depends on NET_ETHERNET && (ARM || REDWOOD_5 || REDWOOD_6 || M32R)
	help
	  This is a driver for SMC's 91x series of Ethernet chipsets,
	  including the SMC91C94 and the SMC91C111. Say Y if you want it
	  compiled into the kernel, and read the file
	  <file:Documentation/networking/smc9.txt>  and the Ethernet-HOWTO,
	  available from  <http://www.linuxdoc.org/docs.html#howto>.

	  This driver is also available as a module ( = code which can be
	  inserted in and removed from the running kernel whenever you want).
	  The module will be called smc91x.  If you want to compile it as a
	  module, say M here and read <file:Documentation/modules.txt> as well
	  as <file:Documentation/networking/net-modules.txt>.

config SMC9194
	tristate "SMC 9194 support"
	depends on NET_VENDOR_SMC && (ISA || MAC && BROKEN)
	select CRC32
	---help---
	  This is support for the SMC9xxx based Ethernet cards. Choose this
	  option if you have a DELL laptop with the docking station, or
	  another SMC9192/9194 based chipset.  Say Y if you want it compiled
	  into the kernel, and read the file
	  <file:Documentation/networking/smc9.txt> and the Ethernet-HOWTO,
	  available from <http://www.tldp.org/docs.html#howto>.

	  To compile this driver as a module, choose M here and read
	  <file:Documentation/networking/net-modules.txt>. The module
	  will be called smc9194.

config NET_VENDOR_RACAL
	bool "Racal-Interlan (Micom) NI cards"
	depends on NET_ETHERNET && ISA
	help
	  If you have a network (Ethernet) card belonging to this class, such
	  as the NI5010, NI5210 or NI6210, say Y and read the Ethernet-HOWTO,
	  available from <http://www.tldp.org/docs.html#howto>.

	  Note that the answer to this question doesn't directly affect the
	  kernel: saying N will just cause the configurator to skip all
	  the questions about NI cards. If you say Y, you will be asked for
	  your specific card in the following questions.

config NI5010
	tristate "NI5010 support (EXPERIMENTAL)"
	depends on NET_VENDOR_RACAL && ISA && EXPERIMENTAL && BROKEN_ON_SMP
	---help---
	  If you have a network (Ethernet) card of this type, say Y and read
	  the Ethernet-HOWTO, available from
	  <http://www.tldp.org/docs.html#howto>. Note that this is still
	  experimental code.

	  To compile this driver as a module, choose M here and read
	  <file:Documentation/networking/net-modules.txt>. The module
	  will be called ni5010.

config NI52
	tristate "NI5210 support"
	depends on NET_VENDOR_RACAL && ISA
	help
	  If you have a network (Ethernet) card of this type, say Y and read
	  the Ethernet-HOWTO, available from
	  <http://www.tldp.org/docs.html#howto>.

	  To compile this driver as a module, choose M here and read
	  <file:Documentation/networking/net-modules.txt>. The module
	  will be called ni52.

config NI65
	tristate "NI6510 support"
	depends on NET_VENDOR_RACAL && ISA
	help
	  If you have a network (Ethernet) card of this type, say Y and read
	  the Ethernet-HOWTO, available from
	  <http://www.tldp.org/docs.html#howto>.

	  To compile this driver as a module, choose M here and read
	  <file:Documentation/networking/net-modules.txt>. The module
	  will be called ni65.

source "drivers/net/tulip/Kconfig"

config AT1700
	tristate "AT1700/1720/RE1000Plus(C-Bus) support (EXPERIMENTAL)"
	depends on NET_ETHERNET && (ISA || MCA_LEGACY) && EXPERIMENTAL
	select CRC32
	---help---
	  If you have a network (Ethernet) card of this type, say Y and read
	  the Ethernet-HOWTO, available from
	  <http://www.tldp.org/docs.html#howto>.

	  To compile this driver as a module, choose M here and read
	  <file:Documentation/networking/net-modules.txt>. The module
	  will be called at1700.

config DEPCA
	tristate "DEPCA, DE10x, DE200, DE201, DE202, DE422 support"
	depends on NET_ETHERNET && (ISA || EISA || MCA)
	select CRC32
	---help---
	  If you have a network (Ethernet) card of this type, say Y and read
	  the Ethernet-HOWTO, available from
	  <http://www.tldp.org/docs.html#howto> as well as
	  <file:drivers/net/depca.c>.

	  To compile this driver as a module, choose M here and read
	  <file:Documentation/networking/net-modules.txt>. The module
	  will be called depca.

config HP100
	tristate "HP 10/100VG PCLAN (ISA, EISA, PCI) support"
	depends on NET_ETHERNET && (ISA || EISA || PCI)
	help
	  If you have a network (Ethernet) card of this type, say Y and read
	  the Ethernet-HOWTO, available from
	  <http://www.tldp.org/docs.html#howto>.

	  To compile this driver as a module, choose M here and read
	  <file:Documentation/networking/net-modules.txt>. The module
	  will be called hp100.

config NET_ISA
	bool "Other ISA cards"
	depends on NET_ETHERNET && ISA
	---help---
	  If your network (Ethernet) card hasn't been mentioned yet and its
	  bus system (that's the way the cards talks to the other components
	  of your computer) is ISA (as opposed to EISA, VLB or PCI), say Y.
	  Make sure you know the name of your card. Read the Ethernet-HOWTO,
	  available from <http://www.tldp.org/docs.html#howto>.

	  If unsure, say Y.

	  Note that the answer to this question doesn't directly affect the
	  kernel: saying N will just cause the configurator to skip all
	  the remaining ISA network card questions. If you say Y, you will be
	  asked for your specific card in the following questions.

config E2100
	tristate "Cabletron E21xx support"
	depends on NET_ISA
	select CRC32
	help
	  If you have a network (Ethernet) card of this type, say Y and read
	  the Ethernet-HOWTO, available from
	  <http://www.tldp.org/docs.html#howto>.

	  To compile this driver as a module, choose M here and read
	  <file:Documentation/networking/net-modules.txt>. The module
	  will be called e2100.

config EWRK3
	tristate "EtherWORKS 3 (DE203, DE204, DE205) support"
	depends on NET_ISA
	select CRC32
	---help---
	  This driver supports the DE203, DE204 and DE205 network (Ethernet)
	  cards. If this is for you, say Y and read
	  <file:Documentation/networking/ewrk3.txt> in the kernel source as
	  well as the Ethernet-HOWTO, available from
	  <http://www.tldp.org/docs.html#howto>.

	  To compile this driver as a module, choose M here and read
	  <file:Documentation/networking/net-modules.txt>. The module
	  will be called ewrk3.

config EEXPRESS
	tristate "EtherExpress 16 support"
	depends on NET_ISA
	---help---
	  If you have an EtherExpress16 network (Ethernet) card, say Y and
	  read the Ethernet-HOWTO, available from
	  <http://www.tldp.org/docs.html#howto>.  Note that the Intel
	  EtherExpress16 card used to be regarded as a very poor choice
	  because the driver was very unreliable. We now have a new driver
	  that should do better.

	  To compile this driver as a module, choose M here and read
	  <file:Documentation/networking/net-modules.txt>. The module
	  will be called eexpress.

config EEXPRESS_PRO
	tristate "EtherExpressPro support/EtherExpress 10 (i82595) support"
	depends on NET_ISA
	---help---
	  If you have a network (Ethernet) card of this type, say Y. This
	  driver supports intel i82595{FX,TX} based boards. Note however
	  that the EtherExpress PRO/100 Ethernet card has its own separate
	  driver.  Please read the Ethernet-HOWTO, available from
	  <http://www.tldp.org/docs.html#howto>.

	  To compile this driver as a module, choose M here and read
	  <file:Documentation/networking/net-modules.txt>. The module
	  will be called eepro.

config FMV18X
	tristate "FMV-181/182/183/184 support (OBSOLETE)"
	depends on NET_ISA && OBSOLETE
	---help---
	  If you have a Fujitsu FMV-181/182/183/184 network (Ethernet) card,
	  say Y and read the Ethernet-HOWTO, available from
	  <http://www.tldp.org/docs.html#howto>.

	  If you use an FMV-183 or FMV-184 and it is not working, you may need
	  to disable Plug & Play mode of the card.

	  To compile this driver as a module, choose M here and read
	  <file:Documentation/networking/net-modules.txt>. The module
	  will be called fmv18x.

config HPLAN_PLUS
	tristate "HP PCLAN+ (27247B and 27252A) support"
	depends on NET_ISA
	select CRC32
	help
	  If you have a network (Ethernet) card of this type, say Y and read
	  the Ethernet-HOWTO, available from
	  <http://www.tldp.org/docs.html#howto>.

	  To compile this driver as a module, choose M here and read
	  <file:Documentation/networking/net-modules.txt>. The module
	  will be called hp-plus.

config HPLAN
	tristate "HP PCLAN (27245 and other 27xxx series) support"
	depends on NET_ISA
	select CRC32
	help
	  If you have a network (Ethernet) card of this type, say Y and read
	  the Ethernet-HOWTO, available from
	  <http://www.tldp.org/docs.html#howto>.

	  To compile this driver as a module, choose M here and read
	  <file:Documentation/networking/net-modules.txt>. The module
	  will be called hp.

config LP486E
	tristate "LP486E on board Ethernet"
	depends on NET_ISA
	help
	  Say Y here to support the 82596-based on-board Ethernet controller
	  for the Panther motherboard, which is one of the two shipped in the
	  Intel Professional Workstation.

config ETH16I
	tristate "ICL EtherTeam 16i/32 support"
	depends on NET_ISA
	help
	  If you have a network (Ethernet) card of this type, say Y and read
	  the Ethernet-HOWTO, available from
	  <http://www.tldp.org/docs.html#howto>.

	  To compile this driver as a module, choose M here and read
	  <file:Documentation/networking/net-modules.txt>. The module
	  will be called eth16i.

config NE2000
	tristate "NE2000/NE1000 support"
	depends on NET_ISA || (Q40 && m) || M32R
	select CRC32
	---help---
	  If you have a network (Ethernet) card of this type, say Y and read
	  the Ethernet-HOWTO, available from
	  <http://www.tldp.org/docs.html#howto>.  Many Ethernet cards
	  without a specific driver are compatible with NE2000.

	  If you have a PCI NE2000 card however, say N here and Y to "PCI
	  NE2000 support", above. If you have a NE2000 card and are running on
	  an MCA system (a bus system used on some IBM PS/2 computers and
	  laptops), say N here and Y to "NE/2 (ne2000 MCA version) support",
	  below.

	  To compile this driver as a module, choose M here and read
	  <file:Documentation/networking/net-modules.txt>. The module
	  will be called ne.

config ZNET
	tristate "Zenith Z-Note support (EXPERIMENTAL)"
	depends on NET_ISA && EXPERIMENTAL
	help
	  The Zenith Z-Note notebook computer has a built-in network
	  (Ethernet) card, and this is the Linux driver for it. Note that the
	  IBM Thinkpad 300 is compatible with the Z-Note and is also supported
	  by this driver. Read the Ethernet-HOWTO, available from
	  <http://www.tldp.org/docs.html#howto>.

config SEEQ8005
	tristate "SEEQ8005 support (EXPERIMENTAL)"
	depends on NET_ISA && EXPERIMENTAL
	help
	  This is a driver for the SEEQ 8005 network (Ethernet) card.  If this
	  is for you, read the Ethernet-HOWTO, available from
	  <http://www.tldp.org/docs.html#howto>.

	  To compile this driver as a module, choose M here and read
	  <file:Documentation/networking/net-modules.txt>. The module
	  will be called seeq8005.

config SK_G16
	tristate "SK_G16 support (OBSOLETE)"
	depends on NET_ISA && OBSOLETE
	help
	  If you have a network (Ethernet) card of this type, say Y and read
	  the Ethernet-HOWTO, available from
	  <http://www.tldp.org/docs.html#howto>.

config SKMC
	tristate "SKnet MCA support"
	depends on NET_ETHERNET && MCA && BROKEN
	---help---
	  These are Micro Channel Ethernet adapters. You need to say Y to "MCA
	  support" in order to use this driver.  Supported cards are the SKnet
	  Junior MC2 and the SKnet MC2(+).  The driver automatically
	  distinguishes between the two cards. Note that using multiple boards
	  of different type hasn't been tested with this driver.  Say Y if you
	  have one of these Ethernet adapters.

	  To compile this driver as a module, choose M here and read
	  <file:Documentation/networking/net-modules.txt>. The module
	  will be called sk_mca.

config NE2_MCA
	tristate "NE/2 (ne2000 MCA version) support"
	depends on NET_ETHERNET && MCA_LEGACY
	select CRC32
	help
	  If you have a network (Ethernet) card of this type, say Y and read
	  the Ethernet-HOWTO, available from
	  <http://www.tldp.org/docs.html#howto>.

	  To compile this driver as a module, choose M here and read
	  <file:Documentation/networking/net-modules.txt>. The module
	  will be called ne2.

config IBMLANA
	tristate "IBM LAN Adapter/A support"
	depends on NET_ETHERNET && MCA && MCA_LEGACY
	---help---
	  This is a Micro Channel Ethernet adapter.  You need to set
	  CONFIG_MCA to use this driver.  It is both available as an in-kernel
	  driver and as a module.

	  To compile this driver as a module, choose M here and read
	  <file:Documentation/networking/net-modules.txt>. The only
	  currently supported card is the IBM LAN Adapter/A for Ethernet.  It
	  will both support 16K and 32K memory windows, however a 32K window
	  gives a better security against packet losses.  Usage of multiple
	  boards with this driver should be possible, but has not been tested
	  up to now due to lack of hardware.

config IBMVETH
	tristate "IBM LAN Virtual Ethernet support"
	depends on NETDEVICES && NET_ETHERNET && PPC_PSERIES
	---help---
	  This driver supports virtual ethernet adapters on newer IBM iSeries
	  and pSeries systems.

	  To compile this driver as a module, choose M here and read
	  <file:Documentation/networking/net-modules.txt>. The module will
	  be called ibmveth.

config IBM_EMAC
       tristate "IBM PPC4xx EMAC driver support"
       depends on 4xx
       ---help---
       This driver supports the IBM PPC4xx EMAC family of on-chip
       Ethernet controllers.

config IBM_EMAC_ERRMSG
       bool "Verbose error messages"
       depends on IBM_EMAC

config IBM_EMAC_RXB
       int "Number of receive buffers"
       depends on IBM_EMAC
       default "128" if IBM_EMAC4
       default "64"

config IBM_EMAC_TXB
       int "Number of transmit buffers"
       depends on IBM_EMAC
       default "128" if IBM_EMAC4
       default "8"

config IBM_EMAC_FGAP
       int "Frame gap"
       depends on IBM_EMAC
       default "8"

config IBM_EMAC_SKBRES
       int "Skb reserve amount"
       depends on IBM_EMAC
       default "0"

config NET_PCI
	bool "EISA, VLB, PCI and on board controllers"
	depends on NET_ETHERNET && (ISA || EISA || PCI)
	help
	  This is another class of network cards which attach directly to the
	  bus. If you have one of those, say Y and read the Ethernet-HOWTO,
	  available from <http://www.tldp.org/docs.html#howto>.

	  Note that the answer to this question doesn't directly affect the
	  kernel: saying N will just cause the configurator to skip all
	  the questions about this class of network cards. If you say Y, you
	  will be asked for your specific card in the following questions. If
	  you are unsure, say Y.

config PCNET32
	tristate "AMD PCnet32 PCI support"
	depends on NET_PCI && PCI
	select CRC32
	select MII
	help
	  If you have a PCnet32 or PCnetPCI based network (Ethernet) card,
	  answer Y here and read the Ethernet-HOWTO, available from
	  <http://www.tldp.org/docs.html#howto>.

	  To compile this driver as a module, choose M here and read
	  <file:Documentation/networking/net-modules.txt>. The module
	  will be called pcnet32.

config AMD8111_ETH
	tristate "AMD 8111 (new PCI lance) support"
	depends on NET_PCI && PCI
	select CRC32
	select MII
	help
	  If you have an AMD 8111-based PCI lance ethernet card,
	  answer Y here and read the Ethernet-HOWTO, available from
	  <http://www.tldp.org/docs.html#howto>.

	  To compile this driver as a module, choose M here and read
	  <file:Documentation/networking/net-modules.txt>. The module
	  will be called amd8111e.
config AMD8111E_NAPI
	bool "Enable NAPI support"
	depends on AMD8111_ETH
	help
	  NAPI is a new driver API designed to reduce CPU and interrupt load
	  when the driver is receiving lots of packets from the card. It is
	  still somewhat experimental and thus not yet enabled by default.

	  If your estimated Rx load is 10kpps or more, or if the card will be
	  deployed on potentially unfriendly networks (e.g. in a firewall),
	  then say Y here.

	  See <file:Documentation/networking/NAPI_HOWTO.txt> for more
	  information.

	  If in doubt, say N.

config ADAPTEC_STARFIRE
	tristate "Adaptec Starfire/DuraLAN support"
	depends on NET_PCI && PCI
	select CRC32
	select MII
	help
	  Say Y here if you have an Adaptec Starfire (or DuraLAN) PCI network
	  adapter. The DuraLAN chip is used on the 64 bit PCI boards from
	  Adaptec e.g. the ANA-6922A. The older 32 bit boards use the tulip
	  driver.

	  To compile this driver as a module, choose M here: the module
	  will be called starfire.  This is recommended.

config ADAPTEC_STARFIRE_NAPI
	bool "Use Rx Polling (NAPI) (EXPERIMENTAL)"
	depends on ADAPTEC_STARFIRE && EXPERIMENTAL
	help
	  NAPI is a new driver API designed to reduce CPU and interrupt load
	  when the driver is receiving lots of packets from the card. It is
	  still somewhat experimental and thus not yet enabled by default.

	  If your estimated Rx load is 10kpps or more, or if the card will be
	  deployed on potentially unfriendly networks (e.g. in a firewall),
	  then say Y here.

	  See <file:Documentation/networking/NAPI_HOWTO.txt> for more
	  information.

	  If in doubt, say N.

config AC3200
	tristate "Ansel Communications EISA 3200 support (EXPERIMENTAL)"
	depends on NET_PCI && (ISA || EISA) && EXPERIMENTAL
	select CRC32
	help
	  If you have a network (Ethernet) card of this type, say Y and read
	  the Ethernet-HOWTO, available from
	  <http://www.tldp.org/docs.html#howto>.

	  To compile this driver as a module, choose M here and read
	  <file:Documentation/networking/net-modules.txt>. The module
	  will be called ac3200.

config APRICOT
	tristate "Apricot Xen-II on board Ethernet"
	depends on NET_PCI && ISA
	help
	  If you have a network (Ethernet) controller of this type, say Y and
	  read the Ethernet-HOWTO, available from
	  <http://www.tldp.org/docs.html#howto>.

	  To compile this driver as a module, choose M here and read
	  <file:Documentation/networking/net-modules.txt>.  The module will be
	  called apricot.

config B44
	tristate "Broadcom 4400 ethernet support (EXPERIMENTAL)"
	depends on NET_PCI && PCI && EXPERIMENTAL
	select MII
	help
	  If you have a network (Ethernet) controller of this type, say Y and
	  read the Ethernet-HOWTO, available from
	  <http://www.tldp.org/docs.html#howto>.

	  To compile this driver as a module, choose M here and read
	  <file:Documentation/networking/net-modules.txt>.  The module will be
	  called b44.

config FORCEDETH
	tristate "Reverse Engineered nForce Ethernet support (EXPERIMENTAL)"
	depends on NET_PCI && PCI && EXPERIMENTAL
	help
	  If you have a network (Ethernet) controller of this type, say Y and
	  read the Ethernet-HOWTO, available from
	  <http://www.tldp.org/docs.html#howto>.

	  To compile this driver as a module, choose M here and read
	  <file:Documentation/networking/net-modules.txt>.  The module will be
	  called forcedeth.


config CS89x0
	tristate "CS89x0 support"
	depends on NET_PCI && (ISA || ARCH_IXDP2X01)
	---help---
	  Support for CS89x0 chipset based Ethernet cards. If you have a
	  network (Ethernet) card of this type, say Y and read the
	  Ethernet-HOWTO, available from
	  <http://www.tldp.org/docs.html#howto> as well as
	  <file:Documentation/networking/cs89x0.txt>.

	  To compile this driver as a module, choose M here and read
	  <file:Documentation/networking/net-modules.txt>.  The module will be
	  called cs89x.

config TC35815
	tristate "TOSHIBA TC35815 Ethernet support"
	depends on NET_PCI && PCI && TOSHIBA_JMR3927

config DGRS
	tristate "Digi Intl. RightSwitch SE-X support"
	depends on NET_PCI && (PCI || EISA)
	---help---
	  This is support for the Digi International RightSwitch series of
	  PCI/EISA Ethernet switch cards. These include the SE-4 and the SE-6
	  models.  If you have a network card of this type, say Y and read the
	  Ethernet-HOWTO, available from
	  <http://www.tldp.org/docs.html#howto>.  More specific
	  information is contained in <file:Documentation/networking/dgrs.txt>.

	  To compile this driver as a module, choose M here and read
	  <file:Documentation/networking/net-modules.txt>.  The module
	  will be called dgrs.

config EEPRO100
	tristate "EtherExpressPro/100 support (eepro100, original Becker driver)"
	depends on NET_PCI && PCI
	select MII
	help
	  If you have an Intel EtherExpress PRO/100 PCI network (Ethernet)
	  card, say Y and read the Ethernet-HOWTO, available from
	  <http://www.tldp.org/docs.html#howto>.

	  To compile this driver as a module, choose M here and read
	  <file:Documentation/networking/net-modules.txt>.  The module
	  will be called eepro100.


config EEPRO100_PIO
	bool "Use PIO instead of MMIO" if !X86_VISWS
	depends on EEPRO100
	default y if X86_VISWS
	help
	  This instructs the driver to use programmed I/O ports (PIO) instead
	  of PCI shared memory (MMIO).  This can possibly solve some problems
	  in case your mainboard has memory consistency issues.  If unsure,
	  say N.

config E100
	tristate "Intel(R) PRO/100+ support"
	depends on NET_PCI && PCI
	select MII
	---help---
	  This driver supports Intel(R) PRO/100 family of adapters, which 
	  includes:

	  Controller  Adapter Name                       Board IDs
	  ----------  ------------                       ---------

	  82558       PRO/100+ PCI Adapter               668081-xxx, 
	  689661-xxx
	  82558       PRO/100+ Management Adapter        691334-xxx, 
	  701738-xxx,
	  721383-xxx
	  82558       PRO/100+ Dual Port Server Adapter  714303-xxx, 
	  711269-xxx, 
	  A28276-xxx
	  82558       PRO/100+ PCI Server Adapter        710550-xxx
	  82550       PRO/100 S Server Adapter           752438-xxx
	  82559                                          A56831-xxx, 
	  A10563-xxx,
	  A12171-xxx, 
	  A12321-xxx, 
	  A12320-xxx, 
	  A12170-xxx
	  748568-xxx
	  748565-xxx
	  82550       PRO/100 S Desktop Adapter          751767-xxx
	  82559                                          748592-xxx, 
	  A12167-xxx, 
	  A12318-xxx, 
	  A12317-xxx, 
	  A12165-xxx,
	  748569-xxx 
	  82559       PRO/100+ Server Adapter            729757-xxx
	  82559       PRO/100 S Management Adapter       748566-xxx, 
	  748564-xxx
	  82550       PRO/100 S Dual Port Server Adapter A56831-xxx
	  82551       PRO/100 M Desktop Adapter          A80897-xxx
	  PRO/100 S Advanced Management Adapter 
	  747842-xxx, 
	  745171-xxx
	  CNR         PRO/100 VE Desktop Adapter         A10386-xxx, 
	  A10725-xxx, 
	  A23801-xxx, 
	  A19716-xxx
	  PRO/100 VM Desktop Adapter         A14323-xxx, 
	  A19725-xxx, 
	  A23801-xxx, 
	  A22220-xxx, 
	  A23796-xxx


	  To verify that your adapter is supported, find the board ID number 
	  on the adapter. Look for a label that has a barcode and a number 
	  in the format 123456-001 (six digits hyphen three digits). Match 
	  this to the list of numbers above.

	  For more information on how to identify your adapter, go to the 
	  Adapter & Driver ID Guide at:

	  http://support.intel.com/support/network/adapter/pro100/21397.htm

	  For the latest Intel PRO/100 network driver for Linux, see:

	  http://appsr.intel.com/scripts-df/support_intel.asp

	  More specific information on configuring the driver is in 
	  <file:Documentation/networking/e100.txt>.

	  To compile this driver as a module, choose M here and read
	  <file:Documentation/networking/net-modules.txt>.  The module
	  will be called e100.

config E100_NAPI
	bool "Use Rx Polling (NAPI)"
	depends on E100
	help
	  NAPI is a new driver API designed to reduce CPU and interrupt load
	  when the driver is receiving lots of packets from the card. It is
	  still somewhat experimental and thus not yet enabled by default.

	  If your estimated Rx load is 10kpps or more, or if the card will be
	  deployed on potentially unfriendly networks (e.g. in a firewall),
	  then say Y here.

	  See <file:Documentation/networking/NAPI_HOWTO.txt> for more
	  information.

	  If in doubt, say N.

config LNE390
	tristate "Mylex EISA LNE390A/B support (EXPERIMENTAL)"
	depends on NET_PCI && EISA && EXPERIMENTAL
	select CRC32
	help
	  If you have a network (Ethernet) card of this type, say Y and read
	  the Ethernet-HOWTO, available from
	  <http://www.tldp.org/docs.html#howto>.

	  To compile this driver as a module, choose M here and read
	  <file:Documentation/networking/net-modules.txt>.  The module
	  will be called lne390.

config FEALNX
	tristate "Myson MTD-8xx PCI Ethernet support"
	depends on NET_PCI && PCI
	select CRC32
	select MII
	help
	  Say Y here to support the Mysom MTD-800 family of PCI-based Ethernet
	  cards. Specifications and data at
	  <http://www.myson.com.hk/mtd/datasheet/>.

config NATSEMI
	tristate "National Semiconductor DP8381x series PCI Ethernet support"
	depends on NET_PCI && PCI
	select CRC32
	help
	  This driver is for the National Semiconductor DP83810 series,
	  which is used in cards from PureData, NetGear, Linksys
	  and others, including the 83815 chip.
	  More specific information and updates are available from
	  <http://www.scyld.com/network/natsemi.html>.

config NE2K_PCI
	tristate "PCI NE2000 and clones support (see help)"
	depends on NET_PCI && PCI
	select CRC32
	---help---
	  This driver is for NE2000 compatible PCI cards. It will not work
	  with ISA NE2000 cards (they have their own driver, "NE2000/NE1000
	  support" below). If you have a PCI NE2000 network (Ethernet) card,
	  say Y and read the Ethernet-HOWTO, available from
	  <http://www.tldp.org/docs.html#howto>.

	  This driver also works for the following NE2000 clone cards:
	  RealTek RTL-8029  Winbond 89C940  Compex RL2000  KTI ET32P2
	  NetVin NV5000SC   Via 86C926      SureCom NE34   Winbond
	  Holtek HT80232    Holtek HT80229

	  To compile this driver as a module, choose M here and read
	  <file:Documentation/networking/net-modules.txt>.  The module
	  will be called ne2k-pci.

config NE3210
	tristate "Novell/Eagle/Microdyne NE3210 EISA support (EXPERIMENTAL)"
	depends on NET_PCI && EISA && EXPERIMENTAL
	select CRC32
	---help---
	  If you have a network (Ethernet) card of this type, say Y and read
	  the Ethernet-HOWTO, available from
	  <http://www.tldp.org/docs.html#howto>.  Note that this driver
	  will NOT WORK for NE3200 cards as they are completely different.

	  To compile this driver as a module, choose M here and read
	  <file:Documentation/networking/net-modules.txt>.  The module
	  will be called ne3210.

config ES3210
	tristate "Racal-Interlan EISA ES3210 support (EXPERIMENTAL)"
	depends on NET_PCI && EISA && EXPERIMENTAL
	select CRC32
	help
	  If you have a network (Ethernet) card of this type, say Y and read
	  the Ethernet-HOWTO, available from
	  <http://www.tldp.org/docs.html#howto>.

	  To compile this driver as a module, choose M here and read
	  <file:Documentation/networking/net-modules.txt>.  The module
	  will be called es3210.

config 8139CP
	tristate "RealTek RTL-8139 C+ PCI Fast Ethernet Adapter support (EXPERIMENTAL)"
	depends on NET_PCI && PCI && EXPERIMENTAL
	select CRC32
	select MII
	help
	  This is a driver for the Fast Ethernet PCI network cards based on
	  the RTL8139C+ chips. If you have one of those, say Y and read
	  the Ethernet-HOWTO, available from
	  <http://www.tldp.org/docs.html#howto>.

	  To compile this driver as a module, choose M here: the module
	  will be called 8139cp.  This is recommended.

config 8139TOO
	tristate "RealTek RTL-8139 PCI Fast Ethernet Adapter support"
	depends on NET_PCI && PCI
	select CRC32
	select MII
	---help---
	  This is a driver for the Fast Ethernet PCI network cards based on
	  the RTL8139 chips. If you have one of those, say Y and read
	  the Ethernet-HOWTO <http://www.tldp.org/docs.html#howto>.

	  To compile this driver as a module, choose M here: the module
	  will be called 8139too.  This is recommended.

config 8139TOO_PIO
	bool "Use PIO instead of MMIO"
	default y
	depends on 8139TOO
	help
	  This instructs the driver to use programmed I/O ports (PIO) instead
	  of PCI shared memory (MMIO).  This can possibly solve some problems
	  in case your mainboard has memory consistency issues.  If unsure,
	  say N.

config 8139TOO_TUNE_TWISTER
	bool "Support for uncommon RTL-8139 rev. K (automatic channel equalization)"
	depends on 8139TOO
	help
	  This implements a function which might come in handy in case you
	  are using low quality on long cabling. It is required for RealTek
	  RTL-8139 revision K boards, and totally unused otherwise.  It tries
	  to match the transceiver to the cable characteristics. This is
	  experimental since hardly documented by the manufacturer.
	  If unsure, say Y.

config 8139TOO_8129
	bool "Support for older RTL-8129/8130 boards"
	depends on 8139TOO
	help
	  This enables support for the older and uncommon RTL-8129 and
	  RTL-8130 chips, which support MII via an external transceiver,
	  instead of an internal one.  Disabling this option will save some
	  memory by making the code size smaller.  If unsure, say Y.

config 8139_OLD_RX_RESET
	bool "Use older RX-reset method"
	depends on 8139TOO
	help
	  The 8139too driver was recently updated to contain a more rapid
	  reset sequence, in the face of severe receive errors.  This "new"
	  RX-reset method should be adequate for all boards.  But if you
	  experience problems, you can enable this option to restore the
	  old RX-reset behavior.  If unsure, say N.

config SIS900
	tristate "SiS 900/7016 PCI Fast Ethernet Adapter support"
	depends on NET_PCI && PCI
	select CRC32
	---help---
	  This is a driver for the Fast Ethernet PCI network cards based on
	  the SiS 900 and SiS 7016 chips. The SiS 900 core is also embedded in
	  SiS 630 and SiS 540 chipsets.  If you have one of those, say Y and
	  read the Ethernet-HOWTO, available at
	  <http://www.tldp.org/docs.html#howto>.  Please read
	  <file:Documentation/networking/sis900.txt> and comments at the
	  beginning of <file:drivers/net/sis900.c> for more information.

	  This driver also supports AMD 79C901 HomePNA so that you can use
	  your phone line as a network cable.

	  To compile this driver as a module, choose M here: the module
	  will be called sis900.  This is recommended.

config EPIC100
	tristate "SMC EtherPower II"
	depends on NET_PCI && PCI
	select CRC32
	select MII
	help
	  This driver is for the SMC EtherPower II 9432 PCI Ethernet NIC,
	  which is based on the SMC83c17x (EPIC/100).
	  More specific information and updates are available from
	  <http://www.scyld.com/network/epic100.html>.

config SUNDANCE
	tristate "Sundance Alta support"
	depends on NET_PCI && PCI
	select CRC32
	select MII
	help
	  This driver is for the Sundance "Alta" chip.
	  More specific information and updates are available from
	  <http://www.scyld.com/network/sundance.html>.

config SUNDANCE_MMIO
	bool "Use MMIO instead of PIO"
	depends on SUNDANCE
	help
	  Enable memory-mapped I/O for interaction with Sundance NIC registers.
	  Do NOT enable this by default, PIO (enabled when MMIO is disabled)
	  is known to solve bugs on certain chips.

	  If unsure, say N.

config TLAN
	tristate "TI ThunderLAN support"
	depends on NET_PCI && (PCI || EISA) && !64BIT
	---help---
	  If you have a PCI Ethernet network card based on the ThunderLAN chip
	  which is supported by this driver, say Y and read the
	  Ethernet-HOWTO, available from
	  <http://www.tldp.org/docs.html#howto>.

	  Devices currently supported by this driver are Compaq Netelligent,
	  Compaq NetFlex and Olicom cards.  Please read the file
	  <file:Documentation/networking/tlan.txt> for more details.

	  To compile this driver as a module, choose M here and read
	  <file:Documentation/networking/net-modules.txt>. The module
	  will be called tlan.

	  Please email feedback to  torben.mathiasen@compaq.com.

config VIA_RHINE
	tristate "VIA Rhine support"
	depends on NET_PCI && PCI
	select CRC32
	select MII
	help
	  If you have a VIA "Rhine" based network card (Rhine-I (VT86C100A),
	  Rhine-II (VT6102), or Rhine-III (VT6105)), say Y here. Rhine-type
	  Ethernet functions can also be found integrated on South Bridges
	  (e.g. VT8235).

	  To compile this driver as a module, choose M here. The module
	  will be called via-rhine.

config VIA_RHINE_MMIO
	bool "Use MMIO instead of PIO"
	depends on VIA_RHINE
	help
	  This instructs the driver to use PCI shared memory (MMIO) instead of
	  programmed I/O ports (PIO). Enabling this gives an improvement in
	  processing time in parts of the driver.

	  If unsure, say Y.

config VIA_VELOCITY
	tristate "VIA Velocity support"
	depends on NET_PCI && PCI
	select CRC32
	select CRC_CCITT
	select MII
	help
	  If you have a VIA "Velocity" based network card say Y here.

	  To compile this driver as a module, choose M here. The module
	  will be called via-velocity.

config LAN_SAA9730
	bool "Philips SAA9730 Ethernet support (EXPERIMENTAL)"
	depends on NET_PCI && EXPERIMENTAL && MIPS
	help
	  The SAA9730 is a combined multimedia and peripheral controller used
	  in thin clients, Internet access terminals, and diskless
	  workstations.
	  See <http://www.semiconductors.philips.com/pip/SAA9730_flyer_1>.

config NET_POCKET
	bool "Pocket and portable adapters"
	depends on NET_ETHERNET && ISA
	---help---
	  Cute little network (Ethernet) devices which attach to the parallel
	  port ("pocket adapters"), commonly used with laptops. If you have
	  one of those, say Y and read the Ethernet-HOWTO, available from
	  <http://www.tldp.org/docs.html#howto>.

	  If you want to plug a network (or some other) card into the PCMCIA
	  (or PC-card) slot of your laptop instead (PCMCIA is the standard for
	  credit card size extension cards used by all modern laptops), you
	  need the pcmcia-cs package (location contained in the file
	  <file:Documentation/Changes>) and you can say N here.

	  Laptop users should read the Linux Laptop home page at
	  <http://www.linux-on-laptops.com/> or
	  Tuxmobil - Linux on Mobile Computers at <http://www.tuxmobil.org/>.

	  Note that the answer to this question doesn't directly affect the
	  kernel: saying N will just cause the configurator to skip all
	  the questions about this class of network devices. If you say Y, you
	  will be asked for your specific device in the following questions.

config ATP
	tristate "AT-LAN-TEC/RealTek pocket adapter support"
	depends on NET_POCKET && ISA && X86
	select CRC32
	---help---
	  This is a network (Ethernet) device which attaches to your parallel
	  port. Read <file:drivers/net/atp.c> as well as the Ethernet-HOWTO,
	  available from <http://www.tldp.org/docs.html#howto>, if you
	  want to use this.  If you intend to use this driver, you should have
	  said N to the "Parallel printer support", because the two drivers
	  don't like each other.

	  To compile this driver as a module, choose M here: the module
	  will be called atp.

config DE600
	tristate "D-Link DE600 pocket adapter support"
	depends on NET_POCKET && ISA
	---help---
	  This is a network (Ethernet) device which attaches to your parallel
	  port. Read <file:Documentation/networking/DLINK.txt> as well as the
	  Ethernet-HOWTO, available from
	  <http://www.tldp.org/docs.html#howto>, if you want to use
	  this. It is possible to have several devices share a single parallel
	  port and it is safe to compile the corresponding drivers into the
	  kernel.

	  To compile this driver as a module, choose M here: the module
	  will be called de600.

config DE620
	tristate "D-Link DE620 pocket adapter support"
	depends on NET_POCKET && ISA
	---help---
	  This is a network (Ethernet) device which attaches to your parallel
	  port. Read <file:Documentation/networking/DLINK.txt> as well as the
	  Ethernet-HOWTO, available from
	  <http://www.tldp.org/docs.html#howto>, if you want to use
	  this. It is possible to have several devices share a single parallel
	  port and it is safe to compile the corresponding drivers into the
	  kernel.

	  To compile this driver as a module, choose M here: the module
	  will be called de620.

config SGISEEQ
	tristate "SGI Seeq ethernet controller support"
	depends on NET_ETHERNET && SGI_IP22
	help
	  Say Y here if you have an Seeq based Ethernet network card. This is
	  used in many Silicon Graphics machines.

config DECLANCE
	tristate "DEC LANCE ethernet controller support"
	depends on NET_ETHERNET && MACH_DECSTATION
	select CRC32
	help
	  This driver is for the series of Ethernet controllers produced by
	  DEC (now Compaq) based on the AMD Lance chipset, including the
	  DEPCA series.  (This chipset is better known via the NE2100 cards.)

config BAGETLANCE
	tristate "Baget AMD LANCE support"
	depends on NET_ETHERNET && BAGET_MIPS
	help
	  Say Y to enable kernel support for AMD Lance Ethernet cards on the
	  MIPS-32-based Baget embedded system.  This chipset is better known
	  via the NE2100 cards.

config 68360_ENET
	bool "Motorola 68360 ethernet controller"
	depends on M68360
	help
	  Say Y here if you want to use the built-in ethernet controller of
	  the Motorola 68360 processor.

config FEC
	bool "FEC ethernet controller (of ColdFire 5272)"
	depends on M5272 || M5282
	help
	  Say Y here if you want to use the built-in 10/100 Fast ethernet
	  controller on the Motorola ColdFire 5272 processor.

config NE_H8300
	tristate "NE2000 compatible support for H8/300"
	depends on H8300 && NET_ETHERNET
	help
	  Say Y here if you want to use the NE2000 compatible
	  controller on the Renesas H8/300 processor.

source "drivers/net/fec_8xx/Kconfig"

endmenu

#
#	Gigabit Ethernet
#

menu "Ethernet (1000 Mbit)"
	depends on NETDEVICES

config ACENIC
	tristate "Alteon AceNIC/3Com 3C985/NetGear GA620 Gigabit support"
	depends on PCI
	---help---
	  Say Y here if you have an Alteon AceNIC, 3Com 3C985(B), NetGear
	  GA620, SGI Gigabit or Farallon PN9000-SX PCI Gigabit Ethernet
	  adapter. The driver allows for using the Jumbo Frame option (9000
	  bytes/frame) however it requires that your switches can handle this
	  as well. To enable Jumbo Frames, add `mtu 9000' to your ifconfig
	  line.

	  To compile this driver as a module, choose M here: the
	  module will be called acenic.

config ACENIC_OMIT_TIGON_I
	bool "Omit support for old Tigon I based AceNICs"
	depends on ACENIC
	help
	  Say Y here if you only have Tigon II based AceNICs and want to leave
	  out support for the older Tigon I based cards which are no longer
	  being sold (ie. the original Alteon AceNIC and 3Com 3C985 (non B
	  version)).  This will reduce the size of the driver object by
	  app. 100KB.  If you are not sure whether your card is a Tigon I or a
	  Tigon II, say N here.

	  The safe and default value for this is N.

config DL2K
	tristate "D-Link DL2000-based Gigabit Ethernet support"
	depends on PCI
	select CRC32
	help
	  This driver supports D-Link 2000-based gigabit ethernet cards, which
	  includes
	  D-Link DGE-550T Gigabit Ethernet Adapter.
	  D-Link DL2000-based Gigabit Ethernet Adapter.

	  To compile this driver as a module, choose M here: the
	  module will be called dl2k.

config E1000
	tristate "Intel(R) PRO/1000 Gigabit Ethernet support"
	depends on PCI
	---help---
	  This driver supports Intel(R) PRO/1000 gigabit ethernet family of
	  adapters, which includes:

	  Controller  Adapter Name                         Board IDs
	  ----------  ------------                         ---------
	  82542       PRO/1000 Gigabit Server Adapter      700262-xxx,
	  717037-xxx
	  82543       PRO/1000 F Server Adapter            738640-xxx,
	  A38888-xxx
	  82543       PRO/1000 T Server Adapter            A19845-xxx,
	  A33948-xxx
	  82544       PRO/1000 XT Server Adapter           A51580-xxx
	  82544       PRO/1000 XF Server Adapter           A50484-xxx
	  82544       PRO/1000 T Desktop Adapter           A62947-xxx
	  82540       PRO/1000 MT Desktop Adapter          A78408-xxx
	  82541       PRO/1000 MT Desktop Adapter          C91016-xxx
	  82545       PRO/1000 MT Server Adapter           A92165-xxx
	  82546       PRO/1000 MT Dual Port Server Adapter A92111-xxx
	  82545       PRO/1000 MF Server Adapter           A91622-xxx
	  82545       PRO/1000 MF Server Adapter(LX)       A91624-xxx
	  82546       PRO/1000 MF Dual Port Server Adapter A91620-xxx 

	  For more information on how to identify your adapter, go to the
	  Adapter & Driver ID Guide at:

	  <http://support.intel.com/support/network/adapter/pro100/21397.htm>

	  For general information and support, go to the Intel support
	  website at:

	  <http://support.intel.com>

	  More specific information on configuring the driver is in 
	  <file:Documentation/networking/e1000.txt>.

	  To compile this driver as a module, choose M here and read
	  <file:Documentation/networking/net-modules.txt>.  The module
	  will be called e1000.

config E1000_NAPI
	bool "Use Rx Polling (NAPI)"
	depends on E1000
	help
	  NAPI is a new driver API designed to reduce CPU and interrupt load
	  when the driver is receiving lots of packets from the card. It is
	  still somewhat experimental and thus not yet enabled by default.

	  If your estimated Rx load is 10kpps or more, or if the card will be
	  deployed on potentially unfriendly networks (e.g. in a firewall),
	  then say Y here.

	  See <file:Documentation/networking/NAPI_HOWTO.txt> for more
	  information.

	  If in doubt, say N.

config MYRI_SBUS
	tristate "MyriCOM Gigabit Ethernet support"
	depends on SBUS
	help
	  This driver supports MyriCOM Sbus gigabit Ethernet cards.

	  To compile this driver as a module, choose M here: the module
	  will be called myri_sbus.  This is recommended.

config NS83820
	tristate "National Semiconduct DP83820 support"
	depends on PCI
	help
	  This is a driver for the National Semiconductor DP83820 series
	  of gigabit ethernet MACs.  Cards using this chipset include
	  the D-Link DGE-500T, PureData's PDP8023Z-TG, SMC's SMC9462TX,
	  SOHO-GA2000T, SOHO-GA2500T.  The driver supports the use of
	  zero copy.

config HAMACHI
	tristate "Packet Engines Hamachi GNIC-II support"
	depends on PCI
	select MII
	help
	  If you have a Gigabit Ethernet card of this type, say Y and read
	  the Ethernet-HOWTO, available from
	  <http://www.tldp.org/docs.html#howto>.

	  To compile this driver as a module, choose M here and read
	  <file:Documentation/networking/net-modules.txt>.  The module will be
	  called hamachi.

config YELLOWFIN
	tristate "Packet Engines Yellowfin Gigabit-NIC support (EXPERIMENTAL)"
	depends on PCI && EXPERIMENTAL
	select CRC32
	---help---
	  Say Y here if you have a Packet Engines G-NIC PCI Gigabit Ethernet
	  adapter or the SYM53C885 Ethernet controller. The Gigabit adapter is
	  used by the Beowulf Linux cluster project.  See
	  <http://cesdis.gsfc.nasa.gov/linux/drivers/yellowfin.html> for more
	  information about this driver in particular and Beowulf in general.

	  To compile this driver as a module, choose M here: the module
	  will be called yellowfin.  This is recommended.

config R8169
	tristate "Realtek 8169 gigabit ethernet support"
	depends on PCI
	select CRC32
	---help---
	  Say Y here if you have a Realtek 8169 PCI Gigabit Ethernet adapter.

	  To compile this driver as a module, choose M here: the module
	  will be called r8169.  This is recommended.

config R8169_NAPI
	bool "Use Rx and Tx Polling (NAPI) (EXPERIMENTAL)"
	depends on R8169 && EXPERIMENTAL
	help
	  NAPI is a new driver API designed to reduce CPU and interrupt load
	  when the driver is receiving lots of packets from the card. It is
	  still somewhat experimental and thus not yet enabled by default.

	  If your estimated Rx load is 10kpps or more, or if the card will be
	  deployed on potentially unfriendly networks (e.g. in a firewall),
	  then say Y here.

	  See <file:Documentation/networking/NAPI_HOWTO.txt> for more
	  information.

	  If in doubt, say N.

config SK98LIN
	tristate "Marvell Yukon Chipset / SysKonnect SK-98xx Support"
	depends on PCI
	---help---
	  Say Y here if you have a Marvell Yukon or SysKonnect SK-98xx/SK-95xx
	  compliant Gigabit Ethernet Adapter. The following adapters are supported
	  by this driver:
	    - 3Com 3C940 Gigabit LOM Ethernet Adapter
	    - 3Com 3C941 Gigabit LOM Ethernet Adapter
	    - Allied Telesyn AT-2970LX Gigabit Ethernet Adapter
	    - Allied Telesyn AT-2970LX/2SC Gigabit Ethernet Adapter
	    - Allied Telesyn AT-2970SX Gigabit Ethernet Adapter
	    - Allied Telesyn AT-2970SX/2SC Gigabit Ethernet Adapter
	    - Allied Telesyn AT-2970TX Gigabit Ethernet Adapter
	    - Allied Telesyn AT-2970TX/2TX Gigabit Ethernet Adapter
	    - Allied Telesyn AT-2971SX Gigabit Ethernet Adapter
	    - Allied Telesyn AT-2971T Gigabit Ethernet Adapter
	    - Belkin Gigabit Desktop Card 10/100/1000Base-T Adapter, Copper RJ-45
	    - DGE-530T Gigabit Ethernet Adapter
	    - EG1032 v2 Instant Gigabit Network Adapter
	    - EG1064 v2 Instant Gigabit Network Adapter
	    - Marvell 88E8001 Gigabit LOM Ethernet Adapter (Abit)
	    - Marvell 88E8001 Gigabit LOM Ethernet Adapter (Albatron)
	    - Marvell 88E8001 Gigabit LOM Ethernet Adapter (Asus)
	    - Marvell 88E8001 Gigabit LOM Ethernet Adapter (ECS)
	    - Marvell 88E8001 Gigabit LOM Ethernet Adapter (Epox)
	    - Marvell 88E8001 Gigabit LOM Ethernet Adapter (Foxconn)
	    - Marvell 88E8001 Gigabit LOM Ethernet Adapter (Gigabyte)
	    - Marvell 88E8001 Gigabit LOM Ethernet Adapter (Iwill)
	    - Marvell 88E8050 Gigabit LOM Ethernet Adapter (Intel)
	    - Marvell RDK-8001 Adapter
	    - Marvell RDK-8002 Adapter
	    - Marvell RDK-8003 Adapter
	    - Marvell RDK-8004 Adapter
	    - Marvell RDK-8006 Adapter
	    - Marvell RDK-8007 Adapter
	    - Marvell RDK-8008 Adapter
	    - Marvell RDK-8009 Adapter
	    - Marvell RDK-8010 Adapter
	    - Marvell RDK-8011 Adapter
	    - Marvell RDK-8012 Adapter
	    - Marvell RDK-8052 Adapter
	    - Marvell Yukon Gigabit Ethernet 10/100/1000Base-T Adapter (32 bit)
	    - Marvell Yukon Gigabit Ethernet 10/100/1000Base-T Adapter (64 bit)
	    - N-Way PCI-Bus Giga-Card 1000/100/10Mbps(L)
	    - SK-9521 10/100/1000Base-T Adapter
	    - SK-9521 V2.0 10/100/1000Base-T Adapter
	    - SK-9821 Gigabit Ethernet Server Adapter (SK-NET GE-T)
	    - SK-9821 V2.0 Gigabit Ethernet 10/100/1000Base-T Adapter
	    - SK-9822 Gigabit Ethernet Server Adapter (SK-NET GE-T dual link)
	    - SK-9841 Gigabit Ethernet Server Adapter (SK-NET GE-LX)
	    - SK-9841 V2.0 Gigabit Ethernet 1000Base-LX Adapter
	    - SK-9842 Gigabit Ethernet Server Adapter (SK-NET GE-LX dual link)
	    - SK-9843 Gigabit Ethernet Server Adapter (SK-NET GE-SX)
	    - SK-9843 V2.0 Gigabit Ethernet 1000Base-SX Adapter
	    - SK-9844 Gigabit Ethernet Server Adapter (SK-NET GE-SX dual link)
	    - SK-9851 V2.0 Gigabit Ethernet 1000Base-SX Adapter
	    - SK-9861 Gigabit Ethernet Server Adapter (SK-NET GE-SX Volition)
	    - SK-9861 V2.0 Gigabit Ethernet 1000Base-SX Adapter
	    - SK-9862 Gigabit Ethernet Server Adapter (SK-NET GE-SX Volition dual link)
	    - SK-9871 Gigabit Ethernet Server Adapter (SK-NET GE-ZX)
	    - SK-9871 V2.0 Gigabit Ethernet 1000Base-ZX Adapter
	    - SK-9872 Gigabit Ethernet Server Adapter (SK-NET GE-ZX dual link)
	    - SMC EZ Card 1000 (SMC9452TXV.2)
	  
	  The adapters support Jumbo Frames.
	  The dual link adapters support link-failover and dual port features.
	  Both Marvell Yukon and SysKonnect SK-98xx/SK-95xx adapters support 
	  the scatter-gather functionality with sendfile(). Please refer to 
	  Documentation/networking/sk98lin.txt for more information about
	  optional driver parameters.
	  Questions concerning this driver may be addressed to:
	      linux@syskonnect.de
	  
	  If you want to compile this driver as a module ( = code which can be
	  inserted in and removed from the running kernel whenever you want),
	  say M here and read Documentation/kbuild/modules.txt. The module will
	  be called sk98lin. This is recommended.

config TIGON3
	tristate "Broadcom Tigon3 support"
	depends on PCI
	help
	  This driver supports Broadcom Tigon3 based gigabit Ethernet cards.

	  To compile this driver as a module, choose M here: the module
	  will be called tg3.  This is recommended.

config GIANFAR
	tristate "Gianfar Ethernet"
	depends on 85xx
	help
	  This driver supports the Gigabit TSEC on the MPC85xx 
	  family of chips, and the FEC on the 8540

config GFAR_NAPI
	bool "NAPI Support"
	depends on GIANFAR

config MV643XX_ETH
	tristate "MV-643XX Ethernet support"
	depends on MOMENCO_OCELOT_C || MOMENCO_JAGUAR_ATX
	help
	  This driver supports the gigabit Ethernet on the Marvell MV643XX
	  chipset which is used in the Momenco Ocelot C and Jaguar ATX.

config MV643XX_ETH_0
	bool "MV-643XX Port 0"
	depends on MV643XX_ETH
	help
	  This enables support for Port 0 of the Marvell MV643XX Gigabit
	  Ethernet.

config MV643XX_ETH_1
	bool "MV-643XX Port 1"
	depends on MV643XX_ETH
	help
	  This enables support for Port 1 of the Marvell MV643XX Gigabit
	  Ethernet.

config MV643XX_ETH_2
	bool "MV-643XX Port 2"
	depends on MV643XX_ETH
	help
	  This enables support for Port 2 of the Marvell MV643XX Gigabit
	  Ethernet.

endmenu

#
#	10 Gigabit Ethernet
#

menu "Ethernet (10000 Mbit)"
	depends on NETDEVICES

config IXGB
	tristate "Intel(R) PRO/10GbE support"
	depends on PCI
	---help---
	  This driver supports Intel(R) PRO/10GbE family of
	  adapters, which includes:

	  Controller  Adapter Name                           Board IDs
	  ----------  ------------                           ---------
	  82597EX     Intel(R) PRO/10GbE LR Server Adapter   A82505-xxx

	  For more information on how to identify your adapter, go to the
	  Adapter & Driver ID Guide at:

	  <http://support.intel.com/support/network/adapter/pro100/21397.htm>

	  For general information and support, go to the Intel support
	  website at:

	  <http://support.intel.com>

	  More specific information on configuring the driver is in 
	  <file:Documentation/networking/ixgb.txt>.

	  To compile this driver as a module, choose M here and read
	  <file:Documentation/networking/net-modules.txt>.  The module
	  will be called ixgb.

config IXGB_NAPI
	bool "Use Rx Polling (NAPI) (EXPERIMENTAL)"
	depends on IXGB && EXPERIMENTAL
	help
	  NAPI is a new driver API designed to reduce CPU and interrupt load
	  when the driver is receiving lots of packets from the card. It is
	  still somewhat experimental and thus not yet enabled by default.

	  If your estimated Rx load is 10kpps or more, or if the card will be
	  deployed on potentially unfriendly networks (e.g. in a firewall),
	  then say Y here.

	  See <file:Documentation/networking/NAPI_HOWTO.txt> for more
	  information.

	  If in doubt, say N.

config S2IO
	tristate "S2IO 10Gbe XFrame NIC"
	depends on PCI
	---help---
	  This driver supports the 10Gbe XFrame NIC of S2IO. 
	  For help regarding driver compilation, installation and 
	  tuning please look into ~/drivers/net/s2io/README.txt.

config S2IO_NAPI
	bool "Use Rx Polling (NAPI) (EXPERIMENTAL)"
	depends on S2IO && EXPERIMENTAL
	help
	  NAPI is a new driver API designed to reduce CPU and interrupt load
	  when the driver is receiving lots of packets from the card. It is
	  still somewhat experimental and thus not yet enabled by default.

	  If your estimated Rx load is 10kpps or more, or if the card will be
	  deployed on potentially unfriendly networks (e.g. in a firewall),
	  then say Y here.

	  See <file:Documentation/networking/NAPI_HOWTO.txt> for more
	  information.

	  If in doubt, say N.

endmenu

source "drivers/net/tokenring/Kconfig"

source "drivers/net/wireless/Kconfig"

source "drivers/net/pcmcia/Kconfig"

source "drivers/net/wan/Kconfig"

source "drivers/atm/Kconfig"

source "drivers/s390/net/Kconfig"

config ISERIES_VETH
	tristate "iSeries Virtual Ethernet driver support"
	depends on NETDEVICES && PPC_ISERIES

config FDDI
	bool "FDDI driver support"
	depends on NETDEVICES && (PCI || EISA)
	help
	  Fiber Distributed Data Interface is a high speed local area network
	  design; essentially a replacement for high speed Ethernet. FDDI can
	  run over copper or fiber. If you are connected to such a network and
	  want a driver for the FDDI card in your computer, say Y here (and
	  then also Y to the driver for your FDDI card, below). Most people
	  will say N.

config DEFXX
	tristate "Digital DEFEA and DEFPA adapter support"
	depends on FDDI && (PCI || EISA)
	help
	  This is support for the DIGITAL series of EISA (DEFEA) and PCI
	  (DEFPA) controllers which can connect you to a local FDDI network.

config SKFP
	tristate "SysKonnect FDDI PCI support"
	depends on FDDI && PCI
	---help---
	  Say Y here if you have a SysKonnect FDDI PCI adapter.
	  The following adapters are supported by this driver:
	  - SK-5521 (SK-NET FDDI-UP)
	  - SK-5522 (SK-NET FDDI-UP DAS)
	  - SK-5541 (SK-NET FDDI-FP)
	  - SK-5543 (SK-NET FDDI-LP)
	  - SK-5544 (SK-NET FDDI-LP DAS)
	  - SK-5821 (SK-NET FDDI-UP64)
	  - SK-5822 (SK-NET FDDI-UP64 DAS)
	  - SK-5841 (SK-NET FDDI-FP64)
	  - SK-5843 (SK-NET FDDI-LP64)
	  - SK-5844 (SK-NET FDDI-LP64 DAS)
	  - Netelligent 100 FDDI DAS Fibre SC
	  - Netelligent 100 FDDI SAS Fibre SC
	  - Netelligent 100 FDDI DAS UTP
	  - Netelligent 100 FDDI SAS UTP
	  - Netelligent 100 FDDI SAS Fibre MIC

	  Read <file:Documentation/networking/skfp.txt> for information about
	  the driver.

	  Questions concerning this driver can be addressed to:
	  linux@syskonnect.de

	  To compile this driver as a module, choose M here: the module
	  will be called skfp.  This is recommended.

config HIPPI
	bool "HIPPI driver support (EXPERIMENTAL)"
	depends on NETDEVICES && EXPERIMENTAL && INET && PCI
	help
	  HIgh Performance Parallel Interface (HIPPI) is a 800Mbit/sec and
	  1600Mbit/sec dual-simplex switched or point-to-point network. HIPPI
	  can run over copper (25m) or fiber (300m on multi-mode or 10km on
	  single-mode). HIPPI networks are commonly used for clusters and to
	  connect to super computers. If you are connected to a HIPPI network
	  and have a HIPPI network card in your computer that you want to use
	  under Linux, say Y here (you must also remember to enable the driver
	  for your HIPPI card below). Most people will say N here.

config ROADRUNNER
	tristate "Essential RoadRunner HIPPI PCI adapter support (EXPERIMENTAL)"
	depends on HIPPI && PCI
	help
	  Say Y here if this is your PCI HIPPI network card.

	  To compile this driver as a module, choose M here: the module
	  will be called rrunner.  If unsure, say N.

config ROADRUNNER_LARGE_RINGS
	bool "Use large TX/RX rings (EXPERIMENTAL)"
	depends on ROADRUNNER
	help
	  If you say Y here, the RoadRunner driver will preallocate up to 2 MB
	  of additional memory to allow for fastest operation, both for
	  transmitting and receiving. This memory cannot be used by any other
	  kernel code or by user space programs. Say Y here only if you have
	  the memory.

config PLIP
	tristate "PLIP (parallel port) support"
	depends on NETDEVICES && PARPORT
	---help---
	  PLIP (Parallel Line Internet Protocol) is used to create a
	  reasonably fast mini network consisting of two (or, rarely, more)
	  local machines.  A PLIP link from a Linux box is a popular means to
	  install a Linux distribution on a machine which doesn't have a
	  CD-ROM drive (a minimal system has to be transferred with floppies
	  first). The kernels on both machines need to have this PLIP option
	  enabled for this to work.

	  The PLIP driver has two modes, mode 0 and mode 1.  The parallel
	  ports (the connectors at the computers with 25 holes) are connected
	  with "null printer" or "Turbo Laplink" cables which can transmit 4
	  bits at a time (mode 0) or with special PLIP cables, to be used on
	  bidirectional parallel ports only, which can transmit 8 bits at a
	  time (mode 1); you can find the wiring of these cables in
	  <file:Documentation/networking/PLIP.txt>.  The cables can be up to
	  15m long.  Mode 0 works also if one of the machines runs DOS/Windows
	  and has some PLIP software installed, e.g. the Crynwr PLIP packet
	  driver (<http://oak.oakland.edu/simtel.net/msdos/pktdrvr-pre.html>)
	  and winsock or NCSA's telnet.

	  If you want to use PLIP, say Y and read the PLIP mini-HOWTO as well
	  as the NET-3-HOWTO, both available from
	  <http://www.tldp.org/docs.html#howto>.  Note that the PLIP
	  protocol has been changed and this PLIP driver won't work together
	  with the PLIP support in Linux versions 1.0.x.  This option enlarges
	  your kernel by about 8 KB.

	  To compile this driver as a module, choose M here and read
	  <file:Documentation/networking/net-modules.txt>.  The module will be
	  called plip.  If unsure, say Y or M, in case you buy a laptop
	  later.

config PPP
	tristate "PPP (point-to-point protocol) support"
	depends on NETDEVICES
	---help---
	  PPP (Point to Point Protocol) is a newer and better SLIP.  It serves
	  the same purpose: sending Internet traffic over telephone (and other
	  serial) lines.  Ask your access provider if they support it, because
	  otherwise you can't use it; most Internet access providers these
	  days support PPP rather than SLIP.

	  To use PPP, you need an additional program called pppd as described
	  in the PPP-HOWTO, available at
	  <http://www.tldp.org/docs.html#howto>.  Make sure that you have
	  the version of pppd recommended in <file:Documentation/Changes>.
	  The PPP option enlarges your kernel by about 16 KB.

	  There are actually two versions of PPP: the traditional PPP for
	  asynchronous lines, such as regular analog phone lines, and
	  synchronous PPP which can be used over digital ISDN lines for
	  example.  If you want to use PPP over phone lines or other
	  asynchronous serial lines, you need to say Y (or M) here and also to
	  the next option, "PPP support for async serial ports".  For PPP over
	  synchronous lines, you should say Y (or M) here and to "Support
	  synchronous PPP", below.

	  If you said Y to "Version information on all symbols" above, then
	  you cannot compile the PPP driver into the kernel; you can then only
	  compile it as a module. To compile this driver as a module, choose M
	  here and read <file:Documentation/networking/net-modules.txt>.
	  The module will be called ppp_generic.

config PPP_MULTILINK
	bool "PPP multilink support (EXPERIMENTAL)"
	depends on PPP && EXPERIMENTAL
	help
	  PPP multilink is a protocol (defined in RFC 1990) which allows you
	  to combine several (logical or physical) lines into one logical PPP
	  connection, so that you can utilize your full bandwidth.

	  This has to be supported at the other end as well and you need a
	  version of the pppd daemon which understands the multilink protocol.

	  If unsure, say N.

config PPP_FILTER
	bool "PPP filtering"
	depends on PPP
	help
	  Say Y here if you want to be able to filter the packets passing over
	  PPP interfaces.  This allows you to control which packets count as
	  activity (i.e. which packets will reset the idle timer or bring up
	  a demand-dialled link) and which packets are to be dropped entirely.
	  You need to say Y here if you wish to use the pass-filter and
	  active-filter options to pppd.

	  If unsure, say N.

config PPP_ASYNC
	tristate "PPP support for async serial ports"
	depends on PPP
	select CRC_CCITT
	---help---
	  Say Y (or M) here if you want to be able to use PPP over standard
	  asynchronous serial ports, such as COM1 or COM2 on a PC.  If you use
	  a modem (not a synchronous or ISDN modem) to contact your ISP, you
	  need this option.

	  To compile this driver as a module, choose M here.

	  If unsure, say Y.

config PPP_SYNC_TTY
	tristate "PPP support for sync tty ports"
	depends on PPP
	help
	  Say Y (or M) here if you want to be able to use PPP over synchronous
	  (HDLC) tty devices, such as the SyncLink adapter. These devices
	  are often used for high-speed leased lines like T1/E1.

	  To compile this driver as a module, choose M here.

config PPP_DEFLATE
	tristate "PPP Deflate compression"
	depends on PPP
	select ZLIB_INFLATE
	select ZLIB_DEFLATE
	---help---
	  Support for the Deflate compression method for PPP, which uses the
	  Deflate algorithm (the same algorithm that gzip uses) to compress
	  each PPP packet before it is sent over the wire.  The machine at the
	  other end of the PPP link (usually your ISP) has to support the
	  Deflate compression method as well for this to be useful.  Even if
	  they don't support it, it is safe to say Y here.

	  To compile this driver as a module, choose M here.

config PPP_BSDCOMP
	tristate "PPP BSD-Compress compression"
	depends on PPP
	---help---
	  Support for the BSD-Compress compression method for PPP, which uses
	  the LZW compression method to compress each PPP packet before it is
	  sent over the wire. The machine at the other end of the PPP link
	  (usually your ISP) has to support the BSD-Compress compression
	  method as well for this to be useful. Even if they don't support it,
	  it is safe to say Y here.

	  The PPP Deflate compression method ("PPP Deflate compression",
	  above) is preferable to BSD-Compress, because it compresses better
	  and is patent-free.

	  Note that the BSD compression code will always be compiled as a
	  module; it is called bsd_comp and will show up in the directory
	  modules once you have said "make modules". If unsure, say N.

config PPPOE
	tristate "PPP over Ethernet (EXPERIMENTAL)"
	depends on EXPERIMENTAL && PPP
	help
	  Support for PPP over Ethernet.

	  This driver requires the latest version of pppd from the CVS
	  repository at cvs.samba.org.  Alternatively, see the 
	  RoaringPenguin package (http://www.roaringpenguin.com/pppoe)
	  which contains instruction on how to use this driver (under 
	  the heading "Kernel mode PPPoE").

config PPPOATM
	tristate "PPP over ATM"
	depends on ATM && PPP
	help
	  Support PPP (Point to Point Protocol) encapsulated in ATM frames.
	  This implementation does not yet comply with section 8 of RFC2364,
	  which can lead to bad results if the ATM peer loses state and
	  changes its encapsulation unilaterally.

config SLIP
	tristate "SLIP (serial line) support"
	depends on NETDEVICES
	---help---
	  Say Y if you intend to use SLIP or CSLIP (compressed SLIP) to
	  connect to your Internet service provider or to connect to some
	  other local Unix box or if you want to configure your Linux box as a
	  Slip/CSlip server for other people to dial in. SLIP (Serial Line
	  Internet Protocol) is a protocol used to send Internet traffic over
	  serial connections such as telephone lines or null modem cables;
	  nowadays, the protocol PPP is more commonly used for this same
	  purpose.

	  Normally, your access provider has to support SLIP in order for you
	  to be able to use it, but there is now a SLIP emulator called SLiRP
	  around (available from
	  <ftp://ibiblio.org/pub/Linux/system/network/serial/>) which
	  allows you to use SLIP over a regular dial up shell connection. If
	  you plan to use SLiRP, make sure to say Y to CSLIP, below. The
	  NET-3-HOWTO, available from
	  <http://www.tldp.org/docs.html#howto>, explains how to
	  configure SLIP. Note that you don't need this option if you just
	  want to run term (term is a program which gives you almost full
	  Internet connectivity if you have a regular dial up shell account on
	  some Internet connected Unix computer. Read
	  <http://www.bart.nl/~patrickr/term-howto/Term-HOWTO.html>). SLIP
	  support will enlarge your kernel by about 4 KB. If unsure, say N.

	  To compile this driver as a module, choose M here and read
	  <file:Documentation/networking/net-modules.txt>. The module will be
	  called slip.

config SLIP_COMPRESSED
	bool "CSLIP compressed headers"
	depends on SLIP
	---help---
	  This protocol is faster than SLIP because it uses compression on the
	  TCP/IP headers (not on the data itself), but it has to be supported
	  on both ends. Ask your access provider if you are not sure and
	  answer Y, just in case. You will still be able to use plain SLIP. If
	  you plan to use SLiRP, the SLIP emulator (available from
	  <ftp://ibiblio.org/pub/Linux/system/network/serial/>) which
	  allows you to use SLIP over a regular dial up shell connection, you
	  definitely want to say Y here. The NET-3-HOWTO, available from
	  <http://www.tldp.org/docs.html#howto>, explains how to configure
	  CSLIP. This won't enlarge your kernel.

config SLIP_SMART
	bool "Keepalive and linefill"
	depends on SLIP
	help
	  Adds additional capabilities to the SLIP driver to support the
	  RELCOM line fill and keepalive monitoring. Ideal on poor quality
	  analogue lines.

config SLIP_MODE_SLIP6
	bool "Six bit SLIP encapsulation"
	depends on SLIP
	help
	  Just occasionally you may need to run IP over hostile serial
	  networks that don't pass all control characters or are only seven
	  bit. Saying Y here adds an extra mode you can use with SLIP:
	  "slip6". In this mode, SLIP will only send normal ASCII symbols over
	  the serial device. Naturally, this has to be supported at the other
	  end of the link as well. It's good enough, for example, to run IP
	  over the async ports of a Camtec JNT Pad. If unsure, say N.

config NET_FC
	bool "Fibre Channel driver support"
	depends on NETDEVICES && SCSI && PCI
	help
	  Fibre Channel is a high speed serial protocol mainly used to connect
	  large storage devices to the computer; it is compatible with and
	  intended to replace SCSI.

	  If you intend to use Fibre Channel, you need to have a Fibre channel
	  adaptor card in your computer; say Y here and to the driver for your
	  adaptor below. You also should have said Y to "SCSI support" and
	  "SCSI generic support".

config IPHASE5526
	tristate "Interphase 5526 Tachyon chipset based adapter support"
	depends on NET_FC && SCSI && PCI && BROKEN
	help
	  Say Y here if you have a Fibre Channel adaptor of this kind.

	  To compile this driver as a module, choose M here: the module
	  will be called iph5526.

config SHAPER
	tristate "Traffic Shaper (EXPERIMENTAL)"
	depends on NETDEVICES && EXPERIMENTAL
	---help---
	  The traffic shaper is a virtual network device that allows you to
	  limit the rate of outgoing data flow over some other network device.
	  The traffic that you want to slow down can then be routed through
	  these virtual devices. See
	  <file:Documentation/networking/shaper.txt> for more information.

	  An alternative to this traffic shaper is the experimental
	  Class-Based Queueing (CBQ) scheduling support which you get if you
	  say Y to "QoS and/or fair queueing" above.

	  To set up and configure shaper devices, you need the shapecfg
	  program, available from <ftp://shadow.cabi.net/pub/Linux/> in the
	  shaper package.

	  To compile this driver as a module, choose M here: the module
	  will be called shaper.  If unsure, say N.

config NETCONSOLE
	tristate "Network console logging support (EXPERIMENTAL)"
	depends on NETDEVICES && EXPERIMENTAL
	---help---
	If you want to log kernel messages over the network, enable this.
	See Documentation/networking/netconsole.txt for details.
<|MERGE_RESOLUTION|>--- conflicted
+++ resolved
@@ -200,11 +200,7 @@
 
 config MACE
 	tristate "MACE (Power Mac ethernet) support"
-<<<<<<< HEAD
-	depends on NET_ETHERNET && PPC32 && PPC_PMAC
-=======
 	depends on NET_ETHERNET && PPC_PMAC && PPC32
->>>>>>> 315d4573
 	select CRC32
 	help
 	  Power Macintoshes and clones with Ethernet built-in on the
@@ -227,11 +223,7 @@
 
 config BMAC
 	tristate "BMAC (G3 ethernet) support"
-<<<<<<< HEAD
-	depends on NET_ETHERNET && PPC32 && PPC_PMAC
-=======
 	depends on NET_ETHERNET && PPC_PMAC && PPC32
->>>>>>> 315d4573
 	select CRC32
 	help
 	  Say Y for support of BMAC Ethernet interfaces. These are used on G3
