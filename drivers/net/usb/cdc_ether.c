--- conflicted
+++ resolved
@@ -775,74 +775,6 @@
 	.driver_info = 0,
 },
 
-<<<<<<< HEAD
-/* Samsung USB Ethernet Adapters */
-{
-	USB_DEVICE_AND_INTERFACE_INFO(SAMSUNG_VENDOR_ID, 0xa101, USB_CLASS_COMM,
-			USB_CDC_SUBCLASS_ETHERNET, USB_CDC_PROTO_NONE),
-	.driver_info = 0,
-},
-
-#if IS_ENABLED(CONFIG_USB_RTL8152)
-/* Linksys USB3GIGV1 Ethernet Adapter */
-{
-	USB_DEVICE_AND_INTERFACE_INFO(LINKSYS_VENDOR_ID, 0x0041, USB_CLASS_COMM,
-			USB_CDC_SUBCLASS_ETHERNET, USB_CDC_PROTO_NONE),
-	.driver_info = 0,
-},
-#endif
-
-/* Lenovo ThinkPad OneLink+ Dock (based on Realtek RTL8153) */
-{
-	USB_DEVICE_AND_INTERFACE_INFO(LENOVO_VENDOR_ID, 0x3054, USB_CLASS_COMM,
-			USB_CDC_SUBCLASS_ETHERNET, USB_CDC_PROTO_NONE),
-	.driver_info = 0,
-},
-
-/* ThinkPad USB-C Dock (based on Realtek RTL8153) */
-{
-	USB_DEVICE_AND_INTERFACE_INFO(LENOVO_VENDOR_ID, 0x3062, USB_CLASS_COMM,
-			USB_CDC_SUBCLASS_ETHERNET, USB_CDC_PROTO_NONE),
-	.driver_info = 0,
-},
-
-/* ThinkPad Thunderbolt 3 Dock (based on Realtek RTL8153) */
-{
-	USB_DEVICE_AND_INTERFACE_INFO(LENOVO_VENDOR_ID, 0x3069, USB_CLASS_COMM,
-			USB_CDC_SUBCLASS_ETHERNET, USB_CDC_PROTO_NONE),
-	.driver_info = 0,
-},
-
-/* ThinkPad Thunderbolt 3 Dock Gen 2 (based on Realtek RTL8153) */
-{
-	USB_DEVICE_AND_INTERFACE_INFO(LENOVO_VENDOR_ID, 0x3082, USB_CLASS_COMM,
-			USB_CDC_SUBCLASS_ETHERNET, USB_CDC_PROTO_NONE),
-	.driver_info = 0,
-},
-
-/* Lenovo Thinkpad USB 3.0 Ethernet Adapters (based on Realtek RTL8153) */
-{
-	USB_DEVICE_AND_INTERFACE_INFO(LENOVO_VENDOR_ID, 0x7205, USB_CLASS_COMM,
-			USB_CDC_SUBCLASS_ETHERNET, USB_CDC_PROTO_NONE),
-	.driver_info = 0,
-},
-
-/* Lenovo USB C to Ethernet Adapter (based on Realtek RTL8153) */
-{
-	USB_DEVICE_AND_INTERFACE_INFO(LENOVO_VENDOR_ID, 0x720c, USB_CLASS_COMM,
-			USB_CDC_SUBCLASS_ETHERNET, USB_CDC_PROTO_NONE),
-	.driver_info = 0,
-},
-
-/* Lenovo USB-C Travel Hub (based on Realtek RTL8153) */
-{
-	USB_DEVICE_AND_INTERFACE_INFO(LENOVO_VENDOR_ID, 0x7214, USB_CLASS_COMM,
-			USB_CDC_SUBCLASS_ETHERNET, USB_CDC_PROTO_NONE),
-	.driver_info = 0,
-},
-
-=======
->>>>>>> eb3cdb58
 /* Lenovo Powered USB-C Travel Hub (4X90S92381, based on Realtek RTL8153) */
 {
 	USB_DEVICE_AND_INTERFACE_INFO(LENOVO_VENDOR_ID, 0x721e, USB_CLASS_COMM,
