// SPDX-License-Identifier: GPL-2.0-or-later
/*
 * ASIX AX88179/178A USB 3.0/2.0 to Gigabit Ethernet Devices
 *
 * Copyright (C) 2011-2013 ASIX
 */

#include <linux/module.h>
#include <linux/etherdevice.h>
#include <linux/mii.h>
#include <linux/usb.h>
#include <linux/crc32.h>
#include <linux/usb/usbnet.h>
#include <uapi/linux/mdio.h>
#include <linux/mdio.h>

#define AX88179_PHY_ID				0x03
#define AX_EEPROM_LEN				0x100
#define AX88179_EEPROM_MAGIC			0x17900b95
#define AX_MCAST_FLTSIZE			8
#define AX_MAX_MCAST				64
#define AX_INT_PPLS_LINK			((u32)BIT(16))
#define AX_RXHDR_L4_TYPE_MASK			0x1c
#define AX_RXHDR_L4_TYPE_UDP			4
#define AX_RXHDR_L4_TYPE_TCP			16
#define AX_RXHDR_L3CSUM_ERR			2
#define AX_RXHDR_L4CSUM_ERR			1
#define AX_RXHDR_CRC_ERR			((u32)BIT(29))
#define AX_RXHDR_DROP_ERR			((u32)BIT(31))
#define AX_ACCESS_MAC				0x01
#define AX_ACCESS_PHY				0x02
#define AX_ACCESS_EEPROM			0x04
#define AX_ACCESS_EFUS				0x05
#define AX_RELOAD_EEPROM_EFUSE			0x06
#define AX_PAUSE_WATERLVL_HIGH			0x54
#define AX_PAUSE_WATERLVL_LOW			0x55

#define PHYSICAL_LINK_STATUS			0x02
	#define	AX_USB_SS		0x04
	#define	AX_USB_HS		0x02

#define GENERAL_STATUS				0x03
/* Check AX88179 version. UA1:Bit2 = 0,  UA2:Bit2 = 1 */
	#define	AX_SECLD		0x04

#define AX_SROM_ADDR				0x07
#define AX_SROM_CMD				0x0a
	#define EEP_RD			0x04
	#define EEP_BUSY		0x10

#define AX_SROM_DATA_LOW			0x08
#define AX_SROM_DATA_HIGH			0x09

#define AX_RX_CTL				0x0b
	#define AX_RX_CTL_DROPCRCERR	0x0100
	#define AX_RX_CTL_IPE		0x0200
	#define AX_RX_CTL_START		0x0080
	#define AX_RX_CTL_AP		0x0020
	#define AX_RX_CTL_AM		0x0010
	#define AX_RX_CTL_AB		0x0008
	#define AX_RX_CTL_AMALL		0x0002
	#define AX_RX_CTL_PRO		0x0001
	#define AX_RX_CTL_STOP		0x0000

#define AX_NODE_ID				0x10
#define AX_MULFLTARY				0x16

#define AX_MEDIUM_STATUS_MODE			0x22
	#define AX_MEDIUM_GIGAMODE	0x01
	#define AX_MEDIUM_FULL_DUPLEX	0x02
	#define AX_MEDIUM_EN_125MHZ	0x08
	#define AX_MEDIUM_RXFLOW_CTRLEN	0x10
	#define AX_MEDIUM_TXFLOW_CTRLEN	0x20
	#define AX_MEDIUM_RECEIVE_EN	0x100
	#define AX_MEDIUM_PS		0x200
	#define AX_MEDIUM_JUMBO_EN	0x8040

#define AX_MONITOR_MOD				0x24
	#define AX_MONITOR_MODE_RWLC	0x02
	#define AX_MONITOR_MODE_RWMP	0x04
	#define AX_MONITOR_MODE_PMEPOL	0x20
	#define AX_MONITOR_MODE_PMETYPE	0x40

#define AX_GPIO_CTRL				0x25
	#define AX_GPIO_CTRL_GPIO3EN	0x80
	#define AX_GPIO_CTRL_GPIO2EN	0x40
	#define AX_GPIO_CTRL_GPIO1EN	0x20

#define AX_PHYPWR_RSTCTL			0x26
	#define AX_PHYPWR_RSTCTL_BZ	0x0010
	#define AX_PHYPWR_RSTCTL_IPRL	0x0020
	#define AX_PHYPWR_RSTCTL_AT	0x1000

#define AX_RX_BULKIN_QCTRL			0x2e
#define AX_CLK_SELECT				0x33
	#define AX_CLK_SELECT_BCS	0x01
	#define AX_CLK_SELECT_ACS	0x02
	#define AX_CLK_SELECT_ULR	0x08

#define AX_RXCOE_CTL				0x34
	#define AX_RXCOE_IP		0x01
	#define AX_RXCOE_TCP		0x02
	#define AX_RXCOE_UDP		0x04
	#define AX_RXCOE_TCPV6		0x20
	#define AX_RXCOE_UDPV6		0x40

#define AX_TXCOE_CTL				0x35
	#define AX_TXCOE_IP		0x01
	#define AX_TXCOE_TCP		0x02
	#define AX_TXCOE_UDP		0x04
	#define AX_TXCOE_TCPV6		0x20
	#define AX_TXCOE_UDPV6		0x40

#define AX_LEDCTRL				0x73

#define GMII_PHY_PHYSR				0x11
	#define GMII_PHY_PHYSR_SMASK	0xc000
	#define GMII_PHY_PHYSR_GIGA	0x8000
	#define GMII_PHY_PHYSR_100	0x4000
	#define GMII_PHY_PHYSR_FULL	0x2000
	#define GMII_PHY_PHYSR_LINK	0x400

#define GMII_LED_ACT				0x1a
	#define	GMII_LED_ACTIVE_MASK	0xff8f
	#define	GMII_LED0_ACTIVE	BIT(4)
	#define	GMII_LED1_ACTIVE	BIT(5)
	#define	GMII_LED2_ACTIVE	BIT(6)

#define GMII_LED_LINK				0x1c
	#define	GMII_LED_LINK_MASK	0xf888
	#define	GMII_LED0_LINK_10	BIT(0)
	#define	GMII_LED0_LINK_100	BIT(1)
	#define	GMII_LED0_LINK_1000	BIT(2)
	#define	GMII_LED1_LINK_10	BIT(4)
	#define	GMII_LED1_LINK_100	BIT(5)
	#define	GMII_LED1_LINK_1000	BIT(6)
	#define	GMII_LED2_LINK_10	BIT(8)
	#define	GMII_LED2_LINK_100	BIT(9)
	#define	GMII_LED2_LINK_1000	BIT(10)
	#define	LED0_ACTIVE		BIT(0)
	#define	LED0_LINK_10		BIT(1)
	#define	LED0_LINK_100		BIT(2)
	#define	LED0_LINK_1000		BIT(3)
	#define	LED0_FD			BIT(4)
	#define	LED0_USB3_MASK		0x001f
	#define	LED1_ACTIVE		BIT(5)
	#define	LED1_LINK_10		BIT(6)
	#define	LED1_LINK_100		BIT(7)
	#define	LED1_LINK_1000		BIT(8)
	#define	LED1_FD			BIT(9)
	#define	LED1_USB3_MASK		0x03e0
	#define	LED2_ACTIVE		BIT(10)
	#define	LED2_LINK_1000		BIT(13)
	#define	LED2_LINK_100		BIT(12)
	#define	LED2_LINK_10		BIT(11)
	#define	LED2_FD			BIT(14)
	#define	LED_VALID		BIT(15)
	#define	LED2_USB3_MASK		0x7c00

#define GMII_PHYPAGE				0x1e
#define GMII_PHY_PAGE_SELECT			0x1f
	#define GMII_PHY_PGSEL_EXT	0x0007
	#define GMII_PHY_PGSEL_PAGE0	0x0000
	#define GMII_PHY_PGSEL_PAGE3	0x0003
	#define GMII_PHY_PGSEL_PAGE5	0x0005

static int ax88179_reset(struct usbnet *dev);

struct ax88179_data {
	u8  eee_enabled;
	u8  eee_active;
	u16 rxctl;
	u8 in_pm;
	u32 wol_supported;
	u32 wolopts;
};

struct ax88179_int_data {
	__le32 intdata1;
	__le32 intdata2;
};

static const struct {
	unsigned char ctrl, timer_l, timer_h, size, ifg;
} AX88179_BULKIN_SIZE[] =	{
	{7, 0x4f, 0,	0x12, 0xff},
	{7, 0x20, 3,	0x16, 0xff},
	{7, 0xae, 7,	0x18, 0xff},
	{7, 0xcc, 0x4c, 0x18, 8},
};

static void ax88179_set_pm_mode(struct usbnet *dev, bool pm_mode)
{
	struct ax88179_data *ax179_data = dev->driver_priv;

	ax179_data->in_pm = pm_mode;
}

static int ax88179_in_pm(struct usbnet *dev)
{
	struct ax88179_data *ax179_data = dev->driver_priv;

	return ax179_data->in_pm;
}

static int __ax88179_read_cmd(struct usbnet *dev, u8 cmd, u16 value, u16 index,
			      u16 size, void *data)
{
	int ret;
	int (*fn)(struct usbnet *, u8, u8, u16, u16, void *, u16);

	BUG_ON(!dev);

	if (!ax88179_in_pm(dev))
		fn = usbnet_read_cmd;
	else
		fn = usbnet_read_cmd_nopm;

	ret = fn(dev, cmd, USB_DIR_IN | USB_TYPE_VENDOR | USB_RECIP_DEVICE,
		 value, index, data, size);

	if (unlikely(ret < 0))
		netdev_warn(dev->net, "Failed to read reg index 0x%04x: %d\n",
			    index, ret);

	return ret;
}

static int __ax88179_write_cmd(struct usbnet *dev, u8 cmd, u16 value, u16 index,
<<<<<<< HEAD
			       u16 size, const void *data, int in_pm)
=======
			       u16 size, const void *data)
>>>>>>> eb3cdb58
{
	int ret;
	int (*fn)(struct usbnet *, u8, u8, u16, u16, const void *, u16);

	BUG_ON(!dev);

	if (!ax88179_in_pm(dev))
		fn = usbnet_write_cmd;
	else
		fn = usbnet_write_cmd_nopm;

	ret = fn(dev, cmd, USB_DIR_OUT | USB_TYPE_VENDOR | USB_RECIP_DEVICE,
		 value, index, data, size);

	if (unlikely(ret < 0))
		netdev_warn(dev->net, "Failed to write reg index 0x%04x: %d\n",
			    index, ret);

	return ret;
}

static void ax88179_write_cmd_async(struct usbnet *dev, u8 cmd, u16 value,
				    u16 index, u16 size, void *data)
{
	u16 buf;

	if (2 == size) {
		buf = *((u16 *)data);
		cpu_to_le16s(&buf);
		usbnet_write_cmd_async(dev, cmd, USB_DIR_OUT | USB_TYPE_VENDOR |
				       USB_RECIP_DEVICE, value, index, &buf,
				       size);
	} else {
		usbnet_write_cmd_async(dev, cmd, USB_DIR_OUT | USB_TYPE_VENDOR |
				       USB_RECIP_DEVICE, value, index, data,
				       size);
	}
}

<<<<<<< HEAD
static int ax88179_read_cmd_nopm(struct usbnet *dev, u8 cmd, u16 value,
				 u16 index, u16 size, void *data)
{
	int ret;

	if (2 == size) {
		u16 buf;
		ret = __ax88179_read_cmd(dev, cmd, value, index, size, &buf, 1);
		le16_to_cpus(&buf);
		*((u16 *)data) = buf;
	} else if (4 == size) {
		u32 buf;
		ret = __ax88179_read_cmd(dev, cmd, value, index, size, &buf, 1);
		le32_to_cpus(&buf);
		*((u32 *)data) = buf;
	} else {
		ret = __ax88179_read_cmd(dev, cmd, value, index, size, data, 1);
	}

	return ret;
}

static int ax88179_write_cmd_nopm(struct usbnet *dev, u8 cmd, u16 value,
				  u16 index, u16 size, const void *data)
{
	int ret;

	if (2 == size) {
		u16 buf;
		buf = *((u16 *)data);
		cpu_to_le16s(&buf);
		ret = __ax88179_write_cmd(dev, cmd, value, index,
					  size, &buf, 1);
	} else {
		ret = __ax88179_write_cmd(dev, cmd, value, index,
					  size, data, 1);
	}

	return ret;
}

=======
>>>>>>> eb3cdb58
static int ax88179_read_cmd(struct usbnet *dev, u8 cmd, u16 value, u16 index,
			    u16 size, void *data)
{
	int ret;

	if (2 == size) {
		u16 buf = 0;
		ret = __ax88179_read_cmd(dev, cmd, value, index, size, &buf);
		le16_to_cpus(&buf);
		*((u16 *)data) = buf;
	} else if (4 == size) {
		u32 buf = 0;
		ret = __ax88179_read_cmd(dev, cmd, value, index, size, &buf);
		le32_to_cpus(&buf);
		*((u32 *)data) = buf;
	} else {
		ret = __ax88179_read_cmd(dev, cmd, value, index, size, data);
	}

	return ret;
}

static int ax88179_write_cmd(struct usbnet *dev, u8 cmd, u16 value, u16 index,
			     u16 size, const void *data)
{
	int ret;

	if (2 == size) {
		u16 buf;
		buf = *((u16 *)data);
		cpu_to_le16s(&buf);
		ret = __ax88179_write_cmd(dev, cmd, value, index,
					  size, &buf);
	} else {
		ret = __ax88179_write_cmd(dev, cmd, value, index,
					  size, data);
	}

	return ret;
}

static void ax88179_status(struct usbnet *dev, struct urb *urb)
{
	struct ax88179_int_data *event;
	u32 link;

	if (urb->actual_length < 8)
		return;

	event = urb->transfer_buffer;
	le32_to_cpus((void *)&event->intdata1);

	link = (((__force u32)event->intdata1) & AX_INT_PPLS_LINK) >> 16;

	if (netif_carrier_ok(dev->net) != link) {
		usbnet_link_change(dev, link, 1);
		netdev_info(dev->net, "ax88179 - Link status is: %d\n", link);
	}
}

static int ax88179_mdio_read(struct net_device *netdev, int phy_id, int loc)
{
	struct usbnet *dev = netdev_priv(netdev);
	u16 res;

	ax88179_read_cmd(dev, AX_ACCESS_PHY, phy_id, (__u16)loc, 2, &res);
	return res;
}

static void ax88179_mdio_write(struct net_device *netdev, int phy_id, int loc,
			       int val)
{
	struct usbnet *dev = netdev_priv(netdev);
	u16 res = (u16) val;

	ax88179_write_cmd(dev, AX_ACCESS_PHY, phy_id, (__u16)loc, 2, &res);
}

static inline int ax88179_phy_mmd_indirect(struct usbnet *dev, u16 prtad,
					   u16 devad)
{
	u16 tmp16;
	int ret;

	tmp16 = devad;
	ret = ax88179_write_cmd(dev, AX_ACCESS_PHY, AX88179_PHY_ID,
				MII_MMD_CTRL, 2, &tmp16);

	tmp16 = prtad;
	ret = ax88179_write_cmd(dev, AX_ACCESS_PHY, AX88179_PHY_ID,
				MII_MMD_DATA, 2, &tmp16);

	tmp16 = devad | MII_MMD_CTRL_NOINCR;
	ret = ax88179_write_cmd(dev, AX_ACCESS_PHY, AX88179_PHY_ID,
				MII_MMD_CTRL, 2, &tmp16);

	return ret;
}

static int
ax88179_phy_read_mmd_indirect(struct usbnet *dev, u16 prtad, u16 devad)
{
	int ret;
	u16 tmp16;

	ax88179_phy_mmd_indirect(dev, prtad, devad);

	ret = ax88179_read_cmd(dev, AX_ACCESS_PHY, AX88179_PHY_ID,
			       MII_MMD_DATA, 2, &tmp16);
	if (ret < 0)
		return ret;

	return tmp16;
}

static int
ax88179_phy_write_mmd_indirect(struct usbnet *dev, u16 prtad, u16 devad,
			       u16 data)
{
	int ret;

	ax88179_phy_mmd_indirect(dev, prtad, devad);

	ret = ax88179_write_cmd(dev, AX_ACCESS_PHY, AX88179_PHY_ID,
				MII_MMD_DATA, 2, &data);

	if (ret < 0)
		return ret;

	return 0;
}

static int ax88179_suspend(struct usb_interface *intf, pm_message_t message)
{
	struct usbnet *dev = usb_get_intfdata(intf);
	struct ax88179_data *priv = dev->driver_priv;
	u16 tmp16;
	u8 tmp8;

	ax88179_set_pm_mode(dev, true);

	usbnet_suspend(intf, message);

	/* Enable WoL */
	if (priv->wolopts) {
		ax88179_read_cmd(dev, AX_ACCESS_MAC, AX_MONITOR_MOD,
				 1, 1, &tmp8);
		if (priv->wolopts & WAKE_PHY)
			tmp8 |= AX_MONITOR_MODE_RWLC;
		if (priv->wolopts & WAKE_MAGIC)
			tmp8 |= AX_MONITOR_MODE_RWMP;

		ax88179_write_cmd(dev, AX_ACCESS_MAC, AX_MONITOR_MOD,
				  1, 1, &tmp8);
	}

	/* Disable RX path */
	ax88179_read_cmd(dev, AX_ACCESS_MAC, AX_MEDIUM_STATUS_MODE,
			 2, 2, &tmp16);
	tmp16 &= ~AX_MEDIUM_RECEIVE_EN;
	ax88179_write_cmd(dev, AX_ACCESS_MAC, AX_MEDIUM_STATUS_MODE,
			  2, 2, &tmp16);

	/* Force bulk-in zero length */
	ax88179_read_cmd(dev, AX_ACCESS_MAC, AX_PHYPWR_RSTCTL,
			 2, 2, &tmp16);

	tmp16 |= AX_PHYPWR_RSTCTL_BZ | AX_PHYPWR_RSTCTL_IPRL;
	ax88179_write_cmd(dev, AX_ACCESS_MAC, AX_PHYPWR_RSTCTL,
			  2, 2, &tmp16);

	/* change clock */
	tmp8 = 0;
	ax88179_write_cmd(dev, AX_ACCESS_MAC, AX_CLK_SELECT, 1, 1, &tmp8);

	/* Configure RX control register => stop operation */
	tmp16 = AX_RX_CTL_STOP;
	ax88179_write_cmd(dev, AX_ACCESS_MAC, AX_RX_CTL, 2, 2, &tmp16);

	ax88179_set_pm_mode(dev, false);

	return 0;
}

/* This function is used to enable the autodetach function. */
/* This function is determined by offset 0x43 of EEPROM */
static int ax88179_auto_detach(struct usbnet *dev)
{
	u16 tmp16;
	u8 tmp8;
<<<<<<< HEAD
	int (*fnr)(struct usbnet *, u8, u16, u16, u16, void *);
	int (*fnw)(struct usbnet *, u8, u16, u16, u16, const void *);

	if (!in_pm) {
		fnr = ax88179_read_cmd;
		fnw = ax88179_write_cmd;
	} else {
		fnr = ax88179_read_cmd_nopm;
		fnw = ax88179_write_cmd_nopm;
	}
=======
>>>>>>> eb3cdb58

	if (ax88179_read_cmd(dev, AX_ACCESS_EEPROM, 0x43, 1, 2, &tmp16) < 0)
		return 0;

	if ((tmp16 == 0xFFFF) || (!(tmp16 & 0x0100)))
		return 0;

	/* Enable Auto Detach bit */
	tmp8 = 0;
	ax88179_read_cmd(dev, AX_ACCESS_MAC, AX_CLK_SELECT, 1, 1, &tmp8);
	tmp8 |= AX_CLK_SELECT_ULR;
	ax88179_write_cmd(dev, AX_ACCESS_MAC, AX_CLK_SELECT, 1, 1, &tmp8);

	ax88179_read_cmd(dev, AX_ACCESS_MAC, AX_PHYPWR_RSTCTL, 2, 2, &tmp16);
	tmp16 |= AX_PHYPWR_RSTCTL_AT;
	ax88179_write_cmd(dev, AX_ACCESS_MAC, AX_PHYPWR_RSTCTL, 2, 2, &tmp16);

	return 0;
}

static int ax88179_resume(struct usb_interface *intf)
{
	struct usbnet *dev = usb_get_intfdata(intf);

	ax88179_set_pm_mode(dev, true);

	usbnet_link_change(dev, 0, 0);

	ax88179_reset(dev);

	ax88179_set_pm_mode(dev, false);

	return usbnet_resume(intf);
}

static void
ax88179_get_wol(struct net_device *net, struct ethtool_wolinfo *wolinfo)
{
	struct usbnet *dev = netdev_priv(net);
	struct ax88179_data *priv = dev->driver_priv;

	wolinfo->supported = priv->wol_supported;
	wolinfo->wolopts = priv->wolopts;
}

static int
ax88179_set_wol(struct net_device *net, struct ethtool_wolinfo *wolinfo)
{
	struct usbnet *dev = netdev_priv(net);
	struct ax88179_data *priv = dev->driver_priv;

	if (wolinfo->wolopts & ~(priv->wol_supported))
		return -EINVAL;

	priv->wolopts = wolinfo->wolopts;

	return 0;
}

static int ax88179_get_eeprom_len(struct net_device *net)
{
	return AX_EEPROM_LEN;
}

static int
ax88179_get_eeprom(struct net_device *net, struct ethtool_eeprom *eeprom,
		   u8 *data)
{
	struct usbnet *dev = netdev_priv(net);
	u16 *eeprom_buff;
	int first_word, last_word;
	int i, ret;

	if (eeprom->len == 0)
		return -EINVAL;

	eeprom->magic = AX88179_EEPROM_MAGIC;

	first_word = eeprom->offset >> 1;
	last_word = (eeprom->offset + eeprom->len - 1) >> 1;
	eeprom_buff = kmalloc_array(last_word - first_word + 1, sizeof(u16),
				    GFP_KERNEL);
	if (!eeprom_buff)
		return -ENOMEM;

	/* ax88179/178A returns 2 bytes from eeprom on read */
	for (i = first_word; i <= last_word; i++) {
		ret = __ax88179_read_cmd(dev, AX_ACCESS_EEPROM, i, 1, 2,
					 &eeprom_buff[i - first_word]);
		if (ret < 0) {
			kfree(eeprom_buff);
			return -EIO;
		}
	}

	memcpy(data, (u8 *)eeprom_buff + (eeprom->offset & 1), eeprom->len);
	kfree(eeprom_buff);
	return 0;
}

static int
ax88179_set_eeprom(struct net_device *net, struct ethtool_eeprom *eeprom,
		   u8 *data)
{
	struct usbnet *dev = netdev_priv(net);
	u16 *eeprom_buff;
	int first_word;
	int last_word;
	int ret;
	int i;

	netdev_dbg(net, "write EEPROM len %d, offset %d, magic 0x%x\n",
		   eeprom->len, eeprom->offset, eeprom->magic);

	if (eeprom->len == 0)
		return -EINVAL;

	if (eeprom->magic != AX88179_EEPROM_MAGIC)
		return -EINVAL;

	first_word = eeprom->offset >> 1;
	last_word = (eeprom->offset + eeprom->len - 1) >> 1;

	eeprom_buff = kmalloc_array(last_word - first_word + 1, sizeof(u16),
				    GFP_KERNEL);
	if (!eeprom_buff)
		return -ENOMEM;

	/* align data to 16 bit boundaries, read the missing data from
	   the EEPROM */
	if (eeprom->offset & 1) {
		ret = ax88179_read_cmd(dev, AX_ACCESS_EEPROM, first_word, 1, 2,
				       &eeprom_buff[0]);
		if (ret < 0) {
			netdev_err(net, "Failed to read EEPROM at offset 0x%02x.\n", first_word);
			goto free;
		}
	}

	if ((eeprom->offset + eeprom->len) & 1) {
		ret = ax88179_read_cmd(dev, AX_ACCESS_EEPROM, last_word, 1, 2,
				       &eeprom_buff[last_word - first_word]);
		if (ret < 0) {
			netdev_err(net, "Failed to read EEPROM at offset 0x%02x.\n", last_word);
			goto free;
		}
	}

	memcpy((u8 *)eeprom_buff + (eeprom->offset & 1), data, eeprom->len);

	for (i = first_word; i <= last_word; i++) {
		netdev_dbg(net, "write to EEPROM at offset 0x%02x, data 0x%04x\n",
			   i, eeprom_buff[i - first_word]);
		ret = ax88179_write_cmd(dev, AX_ACCESS_EEPROM, i, 1, 2,
					&eeprom_buff[i - first_word]);
		if (ret < 0) {
			netdev_err(net, "Failed to write EEPROM at offset 0x%02x.\n", i);
			goto free;
		}
		msleep(20);
	}

	/* reload EEPROM data */
	ret = ax88179_write_cmd(dev, AX_RELOAD_EEPROM_EFUSE, 0x0000, 0, 0, NULL);
	if (ret < 0) {
		netdev_err(net, "Failed to reload EEPROM data\n");
		goto free;
	}

	ret = 0;
free:
	kfree(eeprom_buff);
	return ret;
}

static int ax88179_get_link_ksettings(struct net_device *net,
				      struct ethtool_link_ksettings *cmd)
{
	struct usbnet *dev = netdev_priv(net);

	mii_ethtool_get_link_ksettings(&dev->mii, cmd);

	return 0;
}

static int ax88179_set_link_ksettings(struct net_device *net,
				      const struct ethtool_link_ksettings *cmd)
{
	struct usbnet *dev = netdev_priv(net);
	return mii_ethtool_set_link_ksettings(&dev->mii, cmd);
}

static int
ax88179_ethtool_get_eee(struct usbnet *dev, struct ethtool_eee *data)
{
	int val;

	/* Get Supported EEE */
	val = ax88179_phy_read_mmd_indirect(dev, MDIO_PCS_EEE_ABLE,
					    MDIO_MMD_PCS);
	if (val < 0)
		return val;
	data->supported = mmd_eee_cap_to_ethtool_sup_t(val);

	/* Get advertisement EEE */
	val = ax88179_phy_read_mmd_indirect(dev, MDIO_AN_EEE_ADV,
					    MDIO_MMD_AN);
	if (val < 0)
		return val;
	data->advertised = mmd_eee_adv_to_ethtool_adv_t(val);

	/* Get LP advertisement EEE */
	val = ax88179_phy_read_mmd_indirect(dev, MDIO_AN_EEE_LPABLE,
					    MDIO_MMD_AN);
	if (val < 0)
		return val;
	data->lp_advertised = mmd_eee_adv_to_ethtool_adv_t(val);

	return 0;
}

static int
ax88179_ethtool_set_eee(struct usbnet *dev, struct ethtool_eee *data)
{
	u16 tmp16 = ethtool_adv_to_mmd_eee_adv_t(data->advertised);

	return ax88179_phy_write_mmd_indirect(dev, MDIO_AN_EEE_ADV,
					      MDIO_MMD_AN, tmp16);
}

static int ax88179_chk_eee(struct usbnet *dev)
{
	struct ethtool_cmd ecmd = { .cmd = ETHTOOL_GSET };
	struct ax88179_data *priv = dev->driver_priv;

	mii_ethtool_gset(&dev->mii, &ecmd);

	if (ecmd.duplex & DUPLEX_FULL) {
		int eee_lp, eee_cap, eee_adv;
		u32 lp, cap, adv, supported = 0;

		eee_cap = ax88179_phy_read_mmd_indirect(dev,
							MDIO_PCS_EEE_ABLE,
							MDIO_MMD_PCS);
		if (eee_cap < 0) {
			priv->eee_active = 0;
			return false;
		}

		cap = mmd_eee_cap_to_ethtool_sup_t(eee_cap);
		if (!cap) {
			priv->eee_active = 0;
			return false;
		}

		eee_lp = ax88179_phy_read_mmd_indirect(dev,
						       MDIO_AN_EEE_LPABLE,
						       MDIO_MMD_AN);
		if (eee_lp < 0) {
			priv->eee_active = 0;
			return false;
		}

		eee_adv = ax88179_phy_read_mmd_indirect(dev,
							MDIO_AN_EEE_ADV,
							MDIO_MMD_AN);

		if (eee_adv < 0) {
			priv->eee_active = 0;
			return false;
		}

		adv = mmd_eee_adv_to_ethtool_adv_t(eee_adv);
		lp = mmd_eee_adv_to_ethtool_adv_t(eee_lp);
		supported = (ecmd.speed == SPEED_1000) ?
			     SUPPORTED_1000baseT_Full :
			     SUPPORTED_100baseT_Full;

		if (!(lp & adv & supported)) {
			priv->eee_active = 0;
			return false;
		}

		priv->eee_active = 1;
		return true;
	}

	priv->eee_active = 0;
	return false;
}

static void ax88179_disable_eee(struct usbnet *dev)
{
	u16 tmp16;

	tmp16 = GMII_PHY_PGSEL_PAGE3;
	ax88179_write_cmd(dev, AX_ACCESS_PHY, AX88179_PHY_ID,
			  GMII_PHY_PAGE_SELECT, 2, &tmp16);

	tmp16 = 0x3246;
	ax88179_write_cmd(dev, AX_ACCESS_PHY, AX88179_PHY_ID,
			  MII_PHYADDR, 2, &tmp16);

	tmp16 = GMII_PHY_PGSEL_PAGE0;
	ax88179_write_cmd(dev, AX_ACCESS_PHY, AX88179_PHY_ID,
			  GMII_PHY_PAGE_SELECT, 2, &tmp16);
}

static void ax88179_enable_eee(struct usbnet *dev)
{
	u16 tmp16;

	tmp16 = GMII_PHY_PGSEL_PAGE3;
	ax88179_write_cmd(dev, AX_ACCESS_PHY, AX88179_PHY_ID,
			  GMII_PHY_PAGE_SELECT, 2, &tmp16);

	tmp16 = 0x3247;
	ax88179_write_cmd(dev, AX_ACCESS_PHY, AX88179_PHY_ID,
			  MII_PHYADDR, 2, &tmp16);

	tmp16 = GMII_PHY_PGSEL_PAGE5;
	ax88179_write_cmd(dev, AX_ACCESS_PHY, AX88179_PHY_ID,
			  GMII_PHY_PAGE_SELECT, 2, &tmp16);

	tmp16 = 0x0680;
	ax88179_write_cmd(dev, AX_ACCESS_PHY, AX88179_PHY_ID,
			  MII_BMSR, 2, &tmp16);

	tmp16 = GMII_PHY_PGSEL_PAGE0;
	ax88179_write_cmd(dev, AX_ACCESS_PHY, AX88179_PHY_ID,
			  GMII_PHY_PAGE_SELECT, 2, &tmp16);
}

static int ax88179_get_eee(struct net_device *net, struct ethtool_eee *edata)
{
	struct usbnet *dev = netdev_priv(net);
	struct ax88179_data *priv = dev->driver_priv;

	edata->eee_enabled = priv->eee_enabled;
	edata->eee_active = priv->eee_active;

	return ax88179_ethtool_get_eee(dev, edata);
}

static int ax88179_set_eee(struct net_device *net, struct ethtool_eee *edata)
{
	struct usbnet *dev = netdev_priv(net);
	struct ax88179_data *priv = dev->driver_priv;
	int ret;

	priv->eee_enabled = edata->eee_enabled;
	if (!priv->eee_enabled) {
		ax88179_disable_eee(dev);
	} else {
		priv->eee_enabled = ax88179_chk_eee(dev);
		if (!priv->eee_enabled)
			return -EOPNOTSUPP;

		ax88179_enable_eee(dev);
	}

	ret = ax88179_ethtool_set_eee(dev, edata);
	if (ret)
		return ret;

	mii_nway_restart(&dev->mii);

	usbnet_link_change(dev, 0, 0);

	return ret;
}

static int ax88179_ioctl(struct net_device *net, struct ifreq *rq, int cmd)
{
	struct usbnet *dev = netdev_priv(net);
	return generic_mii_ioctl(&dev->mii, if_mii(rq), cmd, NULL);
}

static const struct ethtool_ops ax88179_ethtool_ops = {
	.get_link		= ethtool_op_get_link,
	.get_msglevel		= usbnet_get_msglevel,
	.set_msglevel		= usbnet_set_msglevel,
	.get_wol		= ax88179_get_wol,
	.set_wol		= ax88179_set_wol,
	.get_eeprom_len		= ax88179_get_eeprom_len,
	.get_eeprom		= ax88179_get_eeprom,
	.set_eeprom		= ax88179_set_eeprom,
	.get_eee		= ax88179_get_eee,
	.set_eee		= ax88179_set_eee,
	.nway_reset		= usbnet_nway_reset,
	.get_link_ksettings	= ax88179_get_link_ksettings,
	.set_link_ksettings	= ax88179_set_link_ksettings,
	.get_ts_info		= ethtool_op_get_ts_info,
};

static void ax88179_set_multicast(struct net_device *net)
{
	struct usbnet *dev = netdev_priv(net);
	struct ax88179_data *data = dev->driver_priv;
	u8 *m_filter = ((u8 *)dev->data);

	data->rxctl = (AX_RX_CTL_START | AX_RX_CTL_AB | AX_RX_CTL_IPE);

	if (net->flags & IFF_PROMISC) {
		data->rxctl |= AX_RX_CTL_PRO;
	} else if (net->flags & IFF_ALLMULTI ||
		   netdev_mc_count(net) > AX_MAX_MCAST) {
		data->rxctl |= AX_RX_CTL_AMALL;
	} else if (netdev_mc_empty(net)) {
		/* just broadcast and directed */
	} else {
		/* We use dev->data for our 8 byte filter buffer
		 * to avoid allocating memory that is tricky to free later
		 */
		u32 crc_bits;
		struct netdev_hw_addr *ha;

		memset(m_filter, 0, AX_MCAST_FLTSIZE);

		netdev_for_each_mc_addr(ha, net) {
			crc_bits = ether_crc(ETH_ALEN, ha->addr) >> 26;
			*(m_filter + (crc_bits >> 3)) |= (1 << (crc_bits & 7));
		}

		ax88179_write_cmd_async(dev, AX_ACCESS_MAC, AX_MULFLTARY,
					AX_MCAST_FLTSIZE, AX_MCAST_FLTSIZE,
					m_filter);

		data->rxctl |= AX_RX_CTL_AM;
	}

	ax88179_write_cmd_async(dev, AX_ACCESS_MAC, AX_RX_CTL,
				2, 2, &data->rxctl);
}

static int
ax88179_set_features(struct net_device *net, netdev_features_t features)
{
	u8 tmp;
	struct usbnet *dev = netdev_priv(net);
	netdev_features_t changed = net->features ^ features;

	if (changed & NETIF_F_IP_CSUM) {
		ax88179_read_cmd(dev, AX_ACCESS_MAC, AX_TXCOE_CTL, 1, 1, &tmp);
		tmp ^= AX_TXCOE_TCP | AX_TXCOE_UDP;
		ax88179_write_cmd(dev, AX_ACCESS_MAC, AX_TXCOE_CTL, 1, 1, &tmp);
	}

	if (changed & NETIF_F_IPV6_CSUM) {
		ax88179_read_cmd(dev, AX_ACCESS_MAC, AX_TXCOE_CTL, 1, 1, &tmp);
		tmp ^= AX_TXCOE_TCPV6 | AX_TXCOE_UDPV6;
		ax88179_write_cmd(dev, AX_ACCESS_MAC, AX_TXCOE_CTL, 1, 1, &tmp);
	}

	if (changed & NETIF_F_RXCSUM) {
		ax88179_read_cmd(dev, AX_ACCESS_MAC, AX_RXCOE_CTL, 1, 1, &tmp);
		tmp ^= AX_RXCOE_IP | AX_RXCOE_TCP | AX_RXCOE_UDP |
		       AX_RXCOE_TCPV6 | AX_RXCOE_UDPV6;
		ax88179_write_cmd(dev, AX_ACCESS_MAC, AX_RXCOE_CTL, 1, 1, &tmp);
	}

	return 0;
}

static int ax88179_change_mtu(struct net_device *net, int new_mtu)
{
	struct usbnet *dev = netdev_priv(net);
	u16 tmp16;

	net->mtu = new_mtu;
	dev->hard_mtu = net->mtu + net->hard_header_len;

	if (net->mtu > 1500) {
		ax88179_read_cmd(dev, AX_ACCESS_MAC, AX_MEDIUM_STATUS_MODE,
				 2, 2, &tmp16);
		tmp16 |= AX_MEDIUM_JUMBO_EN;
		ax88179_write_cmd(dev, AX_ACCESS_MAC, AX_MEDIUM_STATUS_MODE,
				  2, 2, &tmp16);
	} else {
		ax88179_read_cmd(dev, AX_ACCESS_MAC, AX_MEDIUM_STATUS_MODE,
				 2, 2, &tmp16);
		tmp16 &= ~AX_MEDIUM_JUMBO_EN;
		ax88179_write_cmd(dev, AX_ACCESS_MAC, AX_MEDIUM_STATUS_MODE,
				  2, 2, &tmp16);
	}

	/* max qlen depend on hard_mtu and rx_urb_size */
	usbnet_update_max_qlen(dev);

	return 0;
}

static int ax88179_set_mac_addr(struct net_device *net, void *p)
{
	struct usbnet *dev = netdev_priv(net);
	struct sockaddr *addr = p;
	int ret;

	if (netif_running(net))
		return -EBUSY;
	if (!is_valid_ether_addr(addr->sa_data))
		return -EADDRNOTAVAIL;

	eth_hw_addr_set(net, addr->sa_data);

	/* Set the MAC address */
	ret = ax88179_write_cmd(dev, AX_ACCESS_MAC, AX_NODE_ID, ETH_ALEN,
				 ETH_ALEN, net->dev_addr);
	if (ret < 0)
		return ret;

	return 0;
}

static const struct net_device_ops ax88179_netdev_ops = {
	.ndo_open		= usbnet_open,
	.ndo_stop		= usbnet_stop,
	.ndo_start_xmit		= usbnet_start_xmit,
	.ndo_tx_timeout		= usbnet_tx_timeout,
	.ndo_get_stats64	= dev_get_tstats64,
	.ndo_change_mtu		= ax88179_change_mtu,
	.ndo_set_mac_address	= ax88179_set_mac_addr,
	.ndo_validate_addr	= eth_validate_addr,
	.ndo_eth_ioctl		= ax88179_ioctl,
	.ndo_set_rx_mode	= ax88179_set_multicast,
	.ndo_set_features	= ax88179_set_features,
};

static int ax88179_check_eeprom(struct usbnet *dev)
{
	u8 i, buf, eeprom[20];
	u16 csum, delay = HZ / 10;
	unsigned long jtimeout;

	/* Read EEPROM content */
	for (i = 0; i < 6; i++) {
		buf = i;
		if (ax88179_write_cmd(dev, AX_ACCESS_MAC, AX_SROM_ADDR,
				      1, 1, &buf) < 0)
			return -EINVAL;

		buf = EEP_RD;
		if (ax88179_write_cmd(dev, AX_ACCESS_MAC, AX_SROM_CMD,
				      1, 1, &buf) < 0)
			return -EINVAL;

		jtimeout = jiffies + delay;
		do {
			ax88179_read_cmd(dev, AX_ACCESS_MAC, AX_SROM_CMD,
					 1, 1, &buf);

			if (time_after(jiffies, jtimeout))
				return -EINVAL;

		} while (buf & EEP_BUSY);

		__ax88179_read_cmd(dev, AX_ACCESS_MAC, AX_SROM_DATA_LOW,
				   2, 2, &eeprom[i * 2]);

		if ((i == 0) && (eeprom[0] == 0xFF))
			return -EINVAL;
	}

	csum = eeprom[6] + eeprom[7] + eeprom[8] + eeprom[9];
	csum = (csum >> 8) + (csum & 0xff);
	if ((csum + eeprom[10]) != 0xff)
		return -EINVAL;

	return 0;
}

static int ax88179_check_efuse(struct usbnet *dev, u16 *ledmode)
{
	u8	i;
	u8	efuse[64];
	u16	csum = 0;

	if (ax88179_read_cmd(dev, AX_ACCESS_EFUS, 0, 64, 64, efuse) < 0)
		return -EINVAL;

	if (*efuse == 0xFF)
		return -EINVAL;

	for (i = 0; i < 64; i++)
		csum = csum + efuse[i];

	while (csum > 255)
		csum = (csum & 0x00FF) + ((csum >> 8) & 0x00FF);

	if (csum != 0xFF)
		return -EINVAL;

	*ledmode = (efuse[51] << 8) | efuse[52];

	return 0;
}

static int ax88179_convert_old_led(struct usbnet *dev, u16 *ledvalue)
{
	u16 led;

	/* Loaded the old eFuse LED Mode */
	if (ax88179_read_cmd(dev, AX_ACCESS_EEPROM, 0x3C, 1, 2, &led) < 0)
		return -EINVAL;

	led >>= 8;
	switch (led) {
	case 0xFF:
		led = LED0_ACTIVE | LED1_LINK_10 | LED1_LINK_100 |
		      LED1_LINK_1000 | LED2_ACTIVE | LED2_LINK_10 |
		      LED2_LINK_100 | LED2_LINK_1000 | LED_VALID;
		break;
	case 0xFE:
		led = LED0_ACTIVE | LED1_LINK_1000 | LED2_LINK_100 | LED_VALID;
		break;
	case 0xFD:
		led = LED0_ACTIVE | LED1_LINK_1000 | LED2_LINK_100 |
		      LED2_LINK_10 | LED_VALID;
		break;
	case 0xFC:
		led = LED0_ACTIVE | LED1_ACTIVE | LED1_LINK_1000 | LED2_ACTIVE |
		      LED2_LINK_100 | LED2_LINK_10 | LED_VALID;
		break;
	default:
		led = LED0_ACTIVE | LED1_LINK_10 | LED1_LINK_100 |
		      LED1_LINK_1000 | LED2_ACTIVE | LED2_LINK_10 |
		      LED2_LINK_100 | LED2_LINK_1000 | LED_VALID;
		break;
	}

	*ledvalue = led;

	return 0;
}

static int ax88179_led_setting(struct usbnet *dev)
{
	u8 ledfd, value = 0;
	u16 tmp, ledact, ledlink, ledvalue = 0, delay = HZ / 10;
	unsigned long jtimeout;

	/* Check AX88179 version. UA1 or UA2*/
	ax88179_read_cmd(dev, AX_ACCESS_MAC, GENERAL_STATUS, 1, 1, &value);

	if (!(value & AX_SECLD)) {	/* UA1 */
		value = AX_GPIO_CTRL_GPIO3EN | AX_GPIO_CTRL_GPIO2EN |
			AX_GPIO_CTRL_GPIO1EN;
		if (ax88179_write_cmd(dev, AX_ACCESS_MAC, AX_GPIO_CTRL,
				      1, 1, &value) < 0)
			return -EINVAL;
	}

	/* Check EEPROM */
	if (!ax88179_check_eeprom(dev)) {
		value = 0x42;
		if (ax88179_write_cmd(dev, AX_ACCESS_MAC, AX_SROM_ADDR,
				      1, 1, &value) < 0)
			return -EINVAL;

		value = EEP_RD;
		if (ax88179_write_cmd(dev, AX_ACCESS_MAC, AX_SROM_CMD,
				      1, 1, &value) < 0)
			return -EINVAL;

		jtimeout = jiffies + delay;
		do {
			ax88179_read_cmd(dev, AX_ACCESS_MAC, AX_SROM_CMD,
					 1, 1, &value);

			if (time_after(jiffies, jtimeout))
				return -EINVAL;

		} while (value & EEP_BUSY);

		ax88179_read_cmd(dev, AX_ACCESS_MAC, AX_SROM_DATA_HIGH,
				 1, 1, &value);
		ledvalue = (value << 8);

		ax88179_read_cmd(dev, AX_ACCESS_MAC, AX_SROM_DATA_LOW,
				 1, 1, &value);
		ledvalue |= value;

		/* load internal ROM for defaule setting */
		if ((ledvalue == 0xFFFF) || ((ledvalue & LED_VALID) == 0))
			ax88179_convert_old_led(dev, &ledvalue);

	} else if (!ax88179_check_efuse(dev, &ledvalue)) {
		if ((ledvalue == 0xFFFF) || ((ledvalue & LED_VALID) == 0))
			ax88179_convert_old_led(dev, &ledvalue);
	} else {
		ax88179_convert_old_led(dev, &ledvalue);
	}

	tmp = GMII_PHY_PGSEL_EXT;
	ax88179_write_cmd(dev, AX_ACCESS_PHY, AX88179_PHY_ID,
			  GMII_PHY_PAGE_SELECT, 2, &tmp);

	tmp = 0x2c;
	ax88179_write_cmd(dev, AX_ACCESS_PHY, AX88179_PHY_ID,
			  GMII_PHYPAGE, 2, &tmp);

	ax88179_read_cmd(dev, AX_ACCESS_PHY, AX88179_PHY_ID,
			 GMII_LED_ACT, 2, &ledact);

	ax88179_read_cmd(dev, AX_ACCESS_PHY, AX88179_PHY_ID,
			 GMII_LED_LINK, 2, &ledlink);

	ledact &= GMII_LED_ACTIVE_MASK;
	ledlink &= GMII_LED_LINK_MASK;

	if (ledvalue & LED0_ACTIVE)
		ledact |= GMII_LED0_ACTIVE;

	if (ledvalue & LED1_ACTIVE)
		ledact |= GMII_LED1_ACTIVE;

	if (ledvalue & LED2_ACTIVE)
		ledact |= GMII_LED2_ACTIVE;

	if (ledvalue & LED0_LINK_10)
		ledlink |= GMII_LED0_LINK_10;

	if (ledvalue & LED1_LINK_10)
		ledlink |= GMII_LED1_LINK_10;

	if (ledvalue & LED2_LINK_10)
		ledlink |= GMII_LED2_LINK_10;

	if (ledvalue & LED0_LINK_100)
		ledlink |= GMII_LED0_LINK_100;

	if (ledvalue & LED1_LINK_100)
		ledlink |= GMII_LED1_LINK_100;

	if (ledvalue & LED2_LINK_100)
		ledlink |= GMII_LED2_LINK_100;

	if (ledvalue & LED0_LINK_1000)
		ledlink |= GMII_LED0_LINK_1000;

	if (ledvalue & LED1_LINK_1000)
		ledlink |= GMII_LED1_LINK_1000;

	if (ledvalue & LED2_LINK_1000)
		ledlink |= GMII_LED2_LINK_1000;

	tmp = ledact;
	ax88179_write_cmd(dev, AX_ACCESS_PHY, AX88179_PHY_ID,
			  GMII_LED_ACT, 2, &tmp);

	tmp = ledlink;
	ax88179_write_cmd(dev, AX_ACCESS_PHY, AX88179_PHY_ID,
			  GMII_LED_LINK, 2, &tmp);

	tmp = GMII_PHY_PGSEL_PAGE0;
	ax88179_write_cmd(dev, AX_ACCESS_PHY, AX88179_PHY_ID,
			  GMII_PHY_PAGE_SELECT, 2, &tmp);

	/* LED full duplex setting */
	ledfd = 0;
	if (ledvalue & LED0_FD)
		ledfd |= 0x01;
	else if ((ledvalue & LED0_USB3_MASK) == 0)
		ledfd |= 0x02;

	if (ledvalue & LED1_FD)
		ledfd |= 0x04;
	else if ((ledvalue & LED1_USB3_MASK) == 0)
		ledfd |= 0x08;

	if (ledvalue & LED2_FD)
		ledfd |= 0x10;
	else if ((ledvalue & LED2_USB3_MASK) == 0)
		ledfd |= 0x20;

	ax88179_write_cmd(dev, AX_ACCESS_MAC, AX_LEDCTRL, 1, 1, &ledfd);

	return 0;
}

static void ax88179_get_mac_addr(struct usbnet *dev)
{
	u8 mac[ETH_ALEN];

	memset(mac, 0, sizeof(mac));

	/* Maybe the boot loader passed the MAC address via device tree */
	if (!eth_platform_get_mac_address(&dev->udev->dev, mac)) {
		netif_dbg(dev, ifup, dev->net,
			  "MAC address read from device tree");
	} else {
		ax88179_read_cmd(dev, AX_ACCESS_MAC, AX_NODE_ID, ETH_ALEN,
				 ETH_ALEN, mac);
		netif_dbg(dev, ifup, dev->net,
			  "MAC address read from ASIX chip");
	}

	if (is_valid_ether_addr(mac)) {
		eth_hw_addr_set(dev->net, mac);
	} else {
		netdev_info(dev->net, "invalid MAC address, using random\n");
		eth_hw_addr_random(dev->net);
	}

	ax88179_write_cmd(dev, AX_ACCESS_MAC, AX_NODE_ID, ETH_ALEN, ETH_ALEN,
			  dev->net->dev_addr);
}

static int ax88179_bind(struct usbnet *dev, struct usb_interface *intf)
{
	struct ax88179_data *ax179_data;

	usbnet_get_endpoints(dev, intf);

	ax179_data = kzalloc(sizeof(*ax179_data), GFP_KERNEL);
	if (!ax179_data)
		return -ENOMEM;

	dev->driver_priv = ax179_data;

	dev->net->netdev_ops = &ax88179_netdev_ops;
	dev->net->ethtool_ops = &ax88179_ethtool_ops;
	dev->net->needed_headroom = 8;
	dev->net->max_mtu = 4088;

	/* Initialize MII structure */
	dev->mii.dev = dev->net;
	dev->mii.mdio_read = ax88179_mdio_read;
	dev->mii.mdio_write = ax88179_mdio_write;
	dev->mii.phy_id_mask = 0xff;
	dev->mii.reg_num_mask = 0xff;
	dev->mii.phy_id = 0x03;
	dev->mii.supports_gmii = 1;

	dev->net->features |= NETIF_F_SG | NETIF_F_IP_CSUM |
			      NETIF_F_IPV6_CSUM | NETIF_F_RXCSUM | NETIF_F_TSO;
<<<<<<< HEAD

	dev->net->hw_features |= dev->net->features;

	netif_set_tso_max_size(dev->net, 16384);

	/* Enable checksum offload */
	*tmp = AX_RXCOE_IP | AX_RXCOE_TCP | AX_RXCOE_UDP |
	       AX_RXCOE_TCPV6 | AX_RXCOE_UDPV6;
	ax88179_write_cmd(dev, AX_ACCESS_MAC, AX_RXCOE_CTL, 1, 1, tmp);

	*tmp = AX_TXCOE_IP | AX_TXCOE_TCP | AX_TXCOE_UDP |
	       AX_TXCOE_TCPV6 | AX_TXCOE_UDPV6;
	ax88179_write_cmd(dev, AX_ACCESS_MAC, AX_TXCOE_CTL, 1, 1, tmp);

	/* Configure RX control register => start operation */
	*tmp16 = AX_RX_CTL_DROPCRCERR | AX_RX_CTL_IPE | AX_RX_CTL_START |
		 AX_RX_CTL_AP | AX_RX_CTL_AMALL | AX_RX_CTL_AB;
	ax88179_write_cmd(dev, AX_ACCESS_MAC, AX_RX_CTL, 2, 2, tmp16);

	*tmp = AX_MONITOR_MODE_PMETYPE | AX_MONITOR_MODE_PMEPOL |
	       AX_MONITOR_MODE_RWMP;
	ax88179_write_cmd(dev, AX_ACCESS_MAC, AX_MONITOR_MOD, 1, 1, tmp);

	/* Configure default medium type => giga */
	*tmp16 = AX_MEDIUM_RECEIVE_EN | AX_MEDIUM_TXFLOW_CTRLEN |
		 AX_MEDIUM_RXFLOW_CTRLEN | AX_MEDIUM_FULL_DUPLEX |
		 AX_MEDIUM_GIGAMODE;
	ax88179_write_cmd(dev, AX_ACCESS_MAC, AX_MEDIUM_STATUS_MODE,
			  2, 2, tmp16);
=======
>>>>>>> eb3cdb58

	dev->net->hw_features |= dev->net->features;

	netif_set_tso_max_size(dev->net, 16384);

	ax88179_reset(dev);

	return 0;
}

static void ax88179_unbind(struct usbnet *dev, struct usb_interface *intf)
{
	struct ax88179_data *ax179_data = dev->driver_priv;
	u16 tmp16;

	/* Configure RX control register => stop operation */
	tmp16 = AX_RX_CTL_STOP;
	ax88179_write_cmd(dev, AX_ACCESS_MAC, AX_RX_CTL, 2, 2, &tmp16);

	tmp16 = 0;
	ax88179_write_cmd(dev, AX_ACCESS_MAC, AX_CLK_SELECT, 1, 1, &tmp16);

	/* Power down ethernet PHY */
	tmp16 = 0;
	ax88179_write_cmd(dev, AX_ACCESS_MAC, AX_PHYPWR_RSTCTL, 2, 2, &tmp16);

	kfree(ax179_data);
}

static void
ax88179_rx_checksum(struct sk_buff *skb, u32 *pkt_hdr)
{
	skb->ip_summed = CHECKSUM_NONE;

	/* checksum error bit is set */
	if ((*pkt_hdr & AX_RXHDR_L3CSUM_ERR) ||
	    (*pkt_hdr & AX_RXHDR_L4CSUM_ERR))
		return;

	/* It must be a TCP or UDP packet with a valid checksum */
	if (((*pkt_hdr & AX_RXHDR_L4_TYPE_MASK) == AX_RXHDR_L4_TYPE_TCP) ||
	    ((*pkt_hdr & AX_RXHDR_L4_TYPE_MASK) == AX_RXHDR_L4_TYPE_UDP))
		skb->ip_summed = CHECKSUM_UNNECESSARY;
}

static int ax88179_rx_fixup(struct usbnet *dev, struct sk_buff *skb)
{
	struct sk_buff *ax_skb;
	int pkt_cnt;
	u32 rx_hdr;
	u16 hdr_off;
	u32 *pkt_hdr;

	/* At the end of the SKB, there's a header telling us how many packets
	 * are bundled into this buffer and where we can find an array of
	 * per-packet metadata (which contains elements encoded into u16).
	 */

	/* SKB contents for current firmware:
	 *   <packet 1> <padding>
	 *   ...
	 *   <packet N> <padding>
	 *   <per-packet metadata entry 1> <dummy header>
	 *   ...
	 *   <per-packet metadata entry N> <dummy header>
	 *   <padding2> <rx_hdr>
	 *
	 * where:
	 *   <packet N> contains pkt_len bytes:
	 *		2 bytes of IP alignment pseudo header
	 *		packet received
	 *   <per-packet metadata entry N> contains 4 bytes:
	 *		pkt_len and fields AX_RXHDR_*
	 *   <padding>	0-7 bytes to terminate at
	 *		8 bytes boundary (64-bit).
	 *   <padding2> 4 bytes to make rx_hdr terminate at
	 *		8 bytes boundary (64-bit)
	 *   <dummy-header> contains 4 bytes:
	 *		pkt_len=0 and AX_RXHDR_DROP_ERR
	 *   <rx-hdr>	contains 4 bytes:
	 *		pkt_cnt and hdr_off (offset of
	 *		  <per-packet metadata entry 1>)
	 *
	 * pkt_cnt is number of entrys in the per-packet metadata.
	 * In current firmware there is 2 entrys per packet.
	 * The first points to the packet and the
	 *  second is a dummy header.
	 * This was done probably to align fields in 64-bit and
	 *  maintain compatibility with old firmware.
	 * This code assumes that <dummy header> and <padding2> are
	 *  optional.
	 */

	if (skb->len < 4)
		return 0;
	skb_trim(skb, skb->len - 4);
	rx_hdr = get_unaligned_le32(skb_tail_pointer(skb));
	pkt_cnt = (u16)rx_hdr;
	hdr_off = (u16)(rx_hdr >> 16);

	if (pkt_cnt == 0)
		return 0;

	/* Make sure that the bounds of the metadata array are inside the SKB
	 * (and in front of the counter at the end).
	 */
	if (pkt_cnt * 4 + hdr_off > skb->len)
		return 0;
	pkt_hdr = (u32 *)(skb->data + hdr_off);

	/* Packets must not overlap the metadata array */
	skb_trim(skb, hdr_off);

	for (; pkt_cnt > 0; pkt_cnt--, pkt_hdr++) {
		u16 pkt_len_plus_padd;
		u16 pkt_len;

		le32_to_cpus(pkt_hdr);
		pkt_len = (*pkt_hdr >> 16) & 0x1fff;
		pkt_len_plus_padd = (pkt_len + 7) & 0xfff8;

		/* Skip dummy header used for alignment
		 */
		if (pkt_len == 0)
			continue;

		if (pkt_len_plus_padd > skb->len)
			return 0;

		/* Check CRC or runt packet */
		if ((*pkt_hdr & (AX_RXHDR_CRC_ERR | AX_RXHDR_DROP_ERR)) ||
		    pkt_len < 2 + ETH_HLEN) {
			dev->net->stats.rx_errors++;
			skb_pull(skb, pkt_len_plus_padd);
			continue;
		}

		/* last packet */
		if (pkt_len_plus_padd == skb->len) {
			skb_trim(skb, pkt_len);

			/* Skip IP alignment pseudo header */
			skb_pull(skb, 2);

			skb->truesize = SKB_TRUESIZE(pkt_len_plus_padd);
			ax88179_rx_checksum(skb, pkt_hdr);
			return 1;
		}

		ax_skb = skb_clone(skb, GFP_ATOMIC);
		if (!ax_skb)
			return 0;
		skb_trim(ax_skb, pkt_len);

		/* Skip IP alignment pseudo header */
		skb_pull(ax_skb, 2);

		skb->truesize = pkt_len_plus_padd +
				SKB_DATA_ALIGN(sizeof(struct sk_buff));
		ax88179_rx_checksum(ax_skb, pkt_hdr);
		usbnet_skb_return(dev, ax_skb);

		skb_pull(skb, pkt_len_plus_padd);
	}

	return 0;
}

static struct sk_buff *
ax88179_tx_fixup(struct usbnet *dev, struct sk_buff *skb, gfp_t flags)
{
	u32 tx_hdr1, tx_hdr2;
	int frame_size = dev->maxpacket;
	int headroom;
	void *ptr;

	tx_hdr1 = skb->len;
	tx_hdr2 = skb_shinfo(skb)->gso_size; /* Set TSO mss */
	if (((skb->len + 8) % frame_size) == 0)
		tx_hdr2 |= 0x80008000;	/* Enable padding */

	headroom = skb_headroom(skb) - 8;

	if ((dev->net->features & NETIF_F_SG) && skb_linearize(skb))
		return NULL;

	if ((skb_header_cloned(skb) || headroom < 0) &&
	    pskb_expand_head(skb, headroom < 0 ? 8 : 0, 0, GFP_ATOMIC)) {
		dev_kfree_skb_any(skb);
		return NULL;
	}

	ptr = skb_push(skb, 8);
	put_unaligned_le32(tx_hdr1, ptr);
	put_unaligned_le32(tx_hdr2, ptr + 4);

	usbnet_set_skb_tx_stats(skb, (skb_shinfo(skb)->gso_segs ?: 1), 0);

	return skb;
}

static int ax88179_link_reset(struct usbnet *dev)
{
	struct ax88179_data *ax179_data = dev->driver_priv;
	u8 tmp[5], link_sts;
	u16 mode, tmp16, delay = HZ / 10;
	u32 tmp32 = 0x40000000;
	unsigned long jtimeout;

	jtimeout = jiffies + delay;
	while (tmp32 & 0x40000000) {
		mode = 0;
		ax88179_write_cmd(dev, AX_ACCESS_MAC, AX_RX_CTL, 2, 2, &mode);
		ax88179_write_cmd(dev, AX_ACCESS_MAC, AX_RX_CTL, 2, 2,
				  &ax179_data->rxctl);

		/*link up, check the usb device control TX FIFO full or empty*/
		ax88179_read_cmd(dev, 0x81, 0x8c, 0, 4, &tmp32);

		if (time_after(jiffies, jtimeout))
			return 0;
	}

	mode = AX_MEDIUM_RECEIVE_EN | AX_MEDIUM_TXFLOW_CTRLEN |
	       AX_MEDIUM_RXFLOW_CTRLEN;

	ax88179_read_cmd(dev, AX_ACCESS_MAC, PHYSICAL_LINK_STATUS,
			 1, 1, &link_sts);

	ax88179_read_cmd(dev, AX_ACCESS_PHY, AX88179_PHY_ID,
			 GMII_PHY_PHYSR, 2, &tmp16);

	if (!(tmp16 & GMII_PHY_PHYSR_LINK)) {
		return 0;
	} else if (GMII_PHY_PHYSR_GIGA == (tmp16 & GMII_PHY_PHYSR_SMASK)) {
		mode |= AX_MEDIUM_GIGAMODE | AX_MEDIUM_EN_125MHZ;
		if (dev->net->mtu > 1500)
			mode |= AX_MEDIUM_JUMBO_EN;

		if (link_sts & AX_USB_SS)
			memcpy(tmp, &AX88179_BULKIN_SIZE[0], 5);
		else if (link_sts & AX_USB_HS)
			memcpy(tmp, &AX88179_BULKIN_SIZE[1], 5);
		else
			memcpy(tmp, &AX88179_BULKIN_SIZE[3], 5);
	} else if (GMII_PHY_PHYSR_100 == (tmp16 & GMII_PHY_PHYSR_SMASK)) {
		mode |= AX_MEDIUM_PS;

		if (link_sts & (AX_USB_SS | AX_USB_HS))
			memcpy(tmp, &AX88179_BULKIN_SIZE[2], 5);
		else
			memcpy(tmp, &AX88179_BULKIN_SIZE[3], 5);
	} else {
		memcpy(tmp, &AX88179_BULKIN_SIZE[3], 5);
	}

	/* RX bulk configuration */
	ax88179_write_cmd(dev, AX_ACCESS_MAC, AX_RX_BULKIN_QCTRL, 5, 5, tmp);

	dev->rx_urb_size = (1024 * (tmp[3] + 2));

	if (tmp16 & GMII_PHY_PHYSR_FULL)
		mode |= AX_MEDIUM_FULL_DUPLEX;
	ax88179_write_cmd(dev, AX_ACCESS_MAC, AX_MEDIUM_STATUS_MODE,
			  2, 2, &mode);

	ax179_data->eee_enabled = ax88179_chk_eee(dev);

	netif_carrier_on(dev->net);

	return 0;
}

static int ax88179_reset(struct usbnet *dev)
{
	u8 buf[5];
	u16 *tmp16;
	u8 *tmp;
	struct ax88179_data *ax179_data = dev->driver_priv;
	struct ethtool_eee eee_data;

	tmp16 = (u16 *)buf;
	tmp = (u8 *)buf;

	/* Power up ethernet PHY */
	*tmp16 = 0;
	ax88179_write_cmd(dev, AX_ACCESS_MAC, AX_PHYPWR_RSTCTL, 2, 2, tmp16);

	*tmp16 = AX_PHYPWR_RSTCTL_IPRL;
	ax88179_write_cmd(dev, AX_ACCESS_MAC, AX_PHYPWR_RSTCTL, 2, 2, tmp16);
	msleep(200);

	*tmp = AX_CLK_SELECT_ACS | AX_CLK_SELECT_BCS;
	ax88179_write_cmd(dev, AX_ACCESS_MAC, AX_CLK_SELECT, 1, 1, tmp);
	msleep(100);

	/* Ethernet PHY Auto Detach*/
	ax88179_auto_detach(dev);

	/* Read MAC address from DTB or asix chip */
	ax88179_get_mac_addr(dev);
	memcpy(dev->net->perm_addr, dev->net->dev_addr, ETH_ALEN);

	/* RX bulk configuration */
	memcpy(tmp, &AX88179_BULKIN_SIZE[0], 5);
	ax88179_write_cmd(dev, AX_ACCESS_MAC, AX_RX_BULKIN_QCTRL, 5, 5, tmp);

	dev->rx_urb_size = 1024 * 20;

	*tmp = 0x34;
	ax88179_write_cmd(dev, AX_ACCESS_MAC, AX_PAUSE_WATERLVL_LOW, 1, 1, tmp);

	*tmp = 0x52;
	ax88179_write_cmd(dev, AX_ACCESS_MAC, AX_PAUSE_WATERLVL_HIGH,
			  1, 1, tmp);

	/* Enable checksum offload */
	*tmp = AX_RXCOE_IP | AX_RXCOE_TCP | AX_RXCOE_UDP |
	       AX_RXCOE_TCPV6 | AX_RXCOE_UDPV6;
	ax88179_write_cmd(dev, AX_ACCESS_MAC, AX_RXCOE_CTL, 1, 1, tmp);

	*tmp = AX_TXCOE_IP | AX_TXCOE_TCP | AX_TXCOE_UDP |
	       AX_TXCOE_TCPV6 | AX_TXCOE_UDPV6;
	ax88179_write_cmd(dev, AX_ACCESS_MAC, AX_TXCOE_CTL, 1, 1, tmp);

	/* Configure RX control register => start operation */
	*tmp16 = AX_RX_CTL_DROPCRCERR | AX_RX_CTL_IPE | AX_RX_CTL_START |
		 AX_RX_CTL_AP | AX_RX_CTL_AMALL | AX_RX_CTL_AB;
	ax88179_write_cmd(dev, AX_ACCESS_MAC, AX_RX_CTL, 2, 2, tmp16);

	*tmp = AX_MONITOR_MODE_PMETYPE | AX_MONITOR_MODE_PMEPOL |
	       AX_MONITOR_MODE_RWMP;
	ax88179_write_cmd(dev, AX_ACCESS_MAC, AX_MONITOR_MOD, 1, 1, tmp);

	/* Configure default medium type => giga */
	*tmp16 = AX_MEDIUM_RECEIVE_EN | AX_MEDIUM_TXFLOW_CTRLEN |
		 AX_MEDIUM_RXFLOW_CTRLEN | AX_MEDIUM_FULL_DUPLEX |
		 AX_MEDIUM_GIGAMODE;
	ax88179_write_cmd(dev, AX_ACCESS_MAC, AX_MEDIUM_STATUS_MODE,
			  2, 2, tmp16);

	/* Check if WoL is supported */
	ax179_data->wol_supported = 0;
	if (ax88179_read_cmd(dev, AX_ACCESS_MAC, AX_MONITOR_MOD,
			     1, 1, &tmp) > 0)
		ax179_data->wol_supported = WAKE_MAGIC | WAKE_PHY;

	ax88179_led_setting(dev);

	ax179_data->eee_enabled = 0;
	ax179_data->eee_active = 0;

	ax88179_disable_eee(dev);

	ax88179_ethtool_get_eee(dev, &eee_data);
	eee_data.advertised = 0;
	ax88179_ethtool_set_eee(dev, &eee_data);

	/* Restart autoneg */
	mii_nway_restart(&dev->mii);

	usbnet_link_change(dev, 0, 0);

	return 0;
}

static int ax88179_stop(struct usbnet *dev)
{
	u16 tmp16;

	ax88179_read_cmd(dev, AX_ACCESS_MAC, AX_MEDIUM_STATUS_MODE,
			 2, 2, &tmp16);
	tmp16 &= ~AX_MEDIUM_RECEIVE_EN;
	ax88179_write_cmd(dev, AX_ACCESS_MAC, AX_MEDIUM_STATUS_MODE,
			  2, 2, &tmp16);

	return 0;
}

static const struct driver_info ax88179_info = {
	.description = "ASIX AX88179 USB 3.0 Gigabit Ethernet",
	.bind = ax88179_bind,
	.unbind = ax88179_unbind,
	.status = ax88179_status,
	.link_reset = ax88179_link_reset,
	.reset = ax88179_reset,
	.stop = ax88179_stop,
	.flags = FLAG_ETHER | FLAG_FRAMING_AX,
	.rx_fixup = ax88179_rx_fixup,
	.tx_fixup = ax88179_tx_fixup,
};

static const struct driver_info ax88178a_info = {
	.description = "ASIX AX88178A USB 2.0 Gigabit Ethernet",
	.bind = ax88179_bind,
	.unbind = ax88179_unbind,
	.status = ax88179_status,
	.link_reset = ax88179_link_reset,
	.reset = ax88179_reset,
	.stop = ax88179_stop,
	.flags = FLAG_ETHER | FLAG_FRAMING_AX,
	.rx_fixup = ax88179_rx_fixup,
	.tx_fixup = ax88179_tx_fixup,
};

static const struct driver_info cypress_GX3_info = {
	.description = "Cypress GX3 SuperSpeed to Gigabit Ethernet Controller",
	.bind = ax88179_bind,
	.unbind = ax88179_unbind,
	.status = ax88179_status,
	.link_reset = ax88179_link_reset,
	.reset = ax88179_reset,
	.stop = ax88179_stop,
	.flags = FLAG_ETHER | FLAG_FRAMING_AX,
	.rx_fixup = ax88179_rx_fixup,
	.tx_fixup = ax88179_tx_fixup,
};

static const struct driver_info dlink_dub1312_info = {
	.description = "D-Link DUB-1312 USB 3.0 to Gigabit Ethernet Adapter",
	.bind = ax88179_bind,
	.unbind = ax88179_unbind,
	.status = ax88179_status,
	.link_reset = ax88179_link_reset,
	.reset = ax88179_reset,
	.stop = ax88179_stop,
	.flags = FLAG_ETHER | FLAG_FRAMING_AX,
	.rx_fixup = ax88179_rx_fixup,
	.tx_fixup = ax88179_tx_fixup,
};

static const struct driver_info sitecom_info = {
	.description = "Sitecom USB 3.0 to Gigabit Adapter",
	.bind = ax88179_bind,
	.unbind = ax88179_unbind,
	.status = ax88179_status,
	.link_reset = ax88179_link_reset,
	.reset = ax88179_reset,
	.stop = ax88179_stop,
	.flags = FLAG_ETHER | FLAG_FRAMING_AX,
	.rx_fixup = ax88179_rx_fixup,
	.tx_fixup = ax88179_tx_fixup,
};

static const struct driver_info samsung_info = {
	.description = "Samsung USB Ethernet Adapter",
	.bind = ax88179_bind,
	.unbind = ax88179_unbind,
	.status = ax88179_status,
	.link_reset = ax88179_link_reset,
	.reset = ax88179_reset,
	.stop = ax88179_stop,
	.flags = FLAG_ETHER | FLAG_FRAMING_AX,
	.rx_fixup = ax88179_rx_fixup,
	.tx_fixup = ax88179_tx_fixup,
};

static const struct driver_info lenovo_info = {
	.description = "Lenovo OneLinkDock Gigabit LAN",
	.bind = ax88179_bind,
	.unbind = ax88179_unbind,
	.status = ax88179_status,
	.link_reset = ax88179_link_reset,
	.reset = ax88179_reset,
	.stop = ax88179_stop,
	.flags = FLAG_ETHER | FLAG_FRAMING_AX,
	.rx_fixup = ax88179_rx_fixup,
	.tx_fixup = ax88179_tx_fixup,
};

static const struct driver_info belkin_info = {
	.description = "Belkin USB Ethernet Adapter",
	.bind	= ax88179_bind,
	.unbind = ax88179_unbind,
	.status = ax88179_status,
	.link_reset = ax88179_link_reset,
	.reset	= ax88179_reset,
	.stop	= ax88179_stop,
	.flags	= FLAG_ETHER | FLAG_FRAMING_AX,
	.rx_fixup = ax88179_rx_fixup,
	.tx_fixup = ax88179_tx_fixup,
};

static const struct driver_info toshiba_info = {
	.description = "Toshiba USB Ethernet Adapter",
	.bind	= ax88179_bind,
	.unbind = ax88179_unbind,
	.status = ax88179_status,
	.link_reset = ax88179_link_reset,
	.reset	= ax88179_reset,
	.stop = ax88179_stop,
	.flags	= FLAG_ETHER | FLAG_FRAMING_AX,
	.rx_fixup = ax88179_rx_fixup,
	.tx_fixup = ax88179_tx_fixup,
};

static const struct driver_info mct_info = {
	.description = "MCT USB 3.0 Gigabit Ethernet Adapter",
	.bind	= ax88179_bind,
	.unbind	= ax88179_unbind,
	.status	= ax88179_status,
	.link_reset = ax88179_link_reset,
	.reset	= ax88179_reset,
	.stop	= ax88179_stop,
	.flags	= FLAG_ETHER | FLAG_FRAMING_AX,
	.rx_fixup = ax88179_rx_fixup,
	.tx_fixup = ax88179_tx_fixup,
};

static const struct driver_info at_umc2000_info = {
	.description = "AT-UMC2000 USB 3.0/USB 3.1 Gen 1 to Gigabit Ethernet Adapter",
	.bind   = ax88179_bind,
	.unbind = ax88179_unbind,
	.status = ax88179_status,
	.link_reset = ax88179_link_reset,
	.reset  = ax88179_reset,
	.stop   = ax88179_stop,
	.flags  = FLAG_ETHER | FLAG_FRAMING_AX,
	.rx_fixup = ax88179_rx_fixup,
	.tx_fixup = ax88179_tx_fixup,
};

static const struct driver_info at_umc200_info = {
	.description = "AT-UMC200 USB 3.0/USB 3.1 Gen 1 to Fast Ethernet Adapter",
	.bind   = ax88179_bind,
	.unbind = ax88179_unbind,
	.status = ax88179_status,
	.link_reset = ax88179_link_reset,
	.reset  = ax88179_reset,
	.stop   = ax88179_stop,
	.flags  = FLAG_ETHER | FLAG_FRAMING_AX,
	.rx_fixup = ax88179_rx_fixup,
	.tx_fixup = ax88179_tx_fixup,
};

static const struct driver_info at_umc2000sp_info = {
	.description = "AT-UMC2000/SP USB 3.0/USB 3.1 Gen 1 to Gigabit Ethernet Adapter",
	.bind   = ax88179_bind,
	.unbind = ax88179_unbind,
	.status = ax88179_status,
	.link_reset = ax88179_link_reset,
	.reset  = ax88179_reset,
	.stop   = ax88179_stop,
	.flags  = FLAG_ETHER | FLAG_FRAMING_AX,
	.rx_fixup = ax88179_rx_fixup,
	.tx_fixup = ax88179_tx_fixup,
};

static const struct usb_device_id products[] = {
{
	/* ASIX AX88179 10/100/1000 */
	USB_DEVICE_AND_INTERFACE_INFO(0x0b95, 0x1790, 0xff, 0xff, 0),
	.driver_info = (unsigned long)&ax88179_info,
}, {
	/* ASIX AX88178A 10/100/1000 */
	USB_DEVICE_AND_INTERFACE_INFO(0x0b95, 0x178a, 0xff, 0xff, 0),
	.driver_info = (unsigned long)&ax88178a_info,
}, {
	/* Cypress GX3 SuperSpeed to Gigabit Ethernet Bridge Controller */
	USB_DEVICE_AND_INTERFACE_INFO(0x04b4, 0x3610, 0xff, 0xff, 0),
	.driver_info = (unsigned long)&cypress_GX3_info,
}, {
	/* D-Link DUB-1312 USB 3.0 to Gigabit Ethernet Adapter */
	USB_DEVICE_AND_INTERFACE_INFO(0x2001, 0x4a00, 0xff, 0xff, 0),
	.driver_info = (unsigned long)&dlink_dub1312_info,
}, {
	/* Sitecom USB 3.0 to Gigabit Adapter */
	USB_DEVICE_AND_INTERFACE_INFO(0x0df6, 0x0072, 0xff, 0xff, 0),
	.driver_info = (unsigned long)&sitecom_info,
}, {
	/* Samsung USB Ethernet Adapter */
	USB_DEVICE_AND_INTERFACE_INFO(0x04e8, 0xa100, 0xff, 0xff, 0),
	.driver_info = (unsigned long)&samsung_info,
}, {
	/* Lenovo OneLinkDock Gigabit LAN */
	USB_DEVICE_AND_INTERFACE_INFO(0x17ef, 0x304b, 0xff, 0xff, 0),
	.driver_info = (unsigned long)&lenovo_info,
}, {
	/* Belkin B2B128 USB 3.0 Hub + Gigabit Ethernet Adapter */
	USB_DEVICE_AND_INTERFACE_INFO(0x050d, 0x0128, 0xff, 0xff, 0),
	.driver_info = (unsigned long)&belkin_info,
}, {
	/* Toshiba USB 3.0 GBit Ethernet Adapter */
	USB_DEVICE_AND_INTERFACE_INFO(0x0930, 0x0a13, 0xff, 0xff, 0),
	.driver_info = (unsigned long)&toshiba_info,
}, {
	/* Magic Control Technology U3-A9003 USB 3.0 Gigabit Ethernet Adapter */
	USB_DEVICE_AND_INTERFACE_INFO(0x0711, 0x0179, 0xff, 0xff, 0),
	.driver_info = (unsigned long)&mct_info,
}, {
	/* Allied Telesis AT-UMC2000 USB 3.0/USB 3.1 Gen 1 to Gigabit Ethernet Adapter */
<<<<<<< HEAD
	USB_DEVICE(0x07c9, 0x000e),
	.driver_info = (unsigned long)&at_umc2000_info,
}, {
	/* Allied Telesis AT-UMC200 USB 3.0/USB 3.1 Gen 1 to Fast Ethernet Adapter */
	USB_DEVICE(0x07c9, 0x000f),
	.driver_info = (unsigned long)&at_umc200_info,
}, {
	/* Allied Telesis AT-UMC2000/SP USB 3.0/USB 3.1 Gen 1 to Gigabit Ethernet Adapter */
	USB_DEVICE(0x07c9, 0x0010),
=======
	USB_DEVICE_AND_INTERFACE_INFO(0x07c9, 0x000e, 0xff, 0xff, 0),
	.driver_info = (unsigned long)&at_umc2000_info,
}, {
	/* Allied Telesis AT-UMC200 USB 3.0/USB 3.1 Gen 1 to Fast Ethernet Adapter */
	USB_DEVICE_AND_INTERFACE_INFO(0x07c9, 0x000f, 0xff, 0xff, 0),
	.driver_info = (unsigned long)&at_umc200_info,
}, {
	/* Allied Telesis AT-UMC2000/SP USB 3.0/USB 3.1 Gen 1 to Gigabit Ethernet Adapter */
	USB_DEVICE_AND_INTERFACE_INFO(0x07c9, 0x0010, 0xff, 0xff, 0),
>>>>>>> eb3cdb58
	.driver_info = (unsigned long)&at_umc2000sp_info,
},
	{ },
};
MODULE_DEVICE_TABLE(usb, products);

static struct usb_driver ax88179_178a_driver = {
	.name =		"ax88179_178a",
	.id_table =	products,
	.probe =	usbnet_probe,
	.suspend =	ax88179_suspend,
	.resume =	ax88179_resume,
	.reset_resume =	ax88179_resume,
	.disconnect =	usbnet_disconnect,
	.supports_autosuspend = 1,
	.disable_hub_initiated_lpm = 1,
};

module_usb_driver(ax88179_178a_driver);

MODULE_DESCRIPTION("ASIX AX88179/178A based USB 3.0/2.0 Gigabit Ethernet Devices");
MODULE_LICENSE("GPL");<|MERGE_RESOLUTION|>--- conflicted
+++ resolved
@@ -227,11 +227,7 @@
 }
 
 static int __ax88179_write_cmd(struct usbnet *dev, u8 cmd, u16 value, u16 index,
-<<<<<<< HEAD
-			       u16 size, const void *data, int in_pm)
-=======
 			       u16 size, const void *data)
->>>>>>> eb3cdb58
 {
 	int ret;
 	int (*fn)(struct usbnet *, u8, u8, u16, u16, const void *, u16);
@@ -271,50 +267,6 @@
 	}
 }
 
-<<<<<<< HEAD
-static int ax88179_read_cmd_nopm(struct usbnet *dev, u8 cmd, u16 value,
-				 u16 index, u16 size, void *data)
-{
-	int ret;
-
-	if (2 == size) {
-		u16 buf;
-		ret = __ax88179_read_cmd(dev, cmd, value, index, size, &buf, 1);
-		le16_to_cpus(&buf);
-		*((u16 *)data) = buf;
-	} else if (4 == size) {
-		u32 buf;
-		ret = __ax88179_read_cmd(dev, cmd, value, index, size, &buf, 1);
-		le32_to_cpus(&buf);
-		*((u32 *)data) = buf;
-	} else {
-		ret = __ax88179_read_cmd(dev, cmd, value, index, size, data, 1);
-	}
-
-	return ret;
-}
-
-static int ax88179_write_cmd_nopm(struct usbnet *dev, u8 cmd, u16 value,
-				  u16 index, u16 size, const void *data)
-{
-	int ret;
-
-	if (2 == size) {
-		u16 buf;
-		buf = *((u16 *)data);
-		cpu_to_le16s(&buf);
-		ret = __ax88179_write_cmd(dev, cmd, value, index,
-					  size, &buf, 1);
-	} else {
-		ret = __ax88179_write_cmd(dev, cmd, value, index,
-					  size, data, 1);
-	}
-
-	return ret;
-}
-
-=======
->>>>>>> eb3cdb58
 static int ax88179_read_cmd(struct usbnet *dev, u8 cmd, u16 value, u16 index,
 			    u16 size, void *data)
 {
@@ -505,19 +457,6 @@
 {
 	u16 tmp16;
 	u8 tmp8;
-<<<<<<< HEAD
-	int (*fnr)(struct usbnet *, u8, u16, u16, u16, void *);
-	int (*fnw)(struct usbnet *, u8, u16, u16, u16, const void *);
-
-	if (!in_pm) {
-		fnr = ax88179_read_cmd;
-		fnw = ax88179_write_cmd;
-	} else {
-		fnr = ax88179_read_cmd_nopm;
-		fnw = ax88179_write_cmd_nopm;
-	}
-=======
->>>>>>> eb3cdb58
 
 	if (ax88179_read_cmd(dev, AX_ACCESS_EEPROM, 0x43, 1, 2, &tmp16) < 0)
 		return 0;
@@ -1354,38 +1293,6 @@
 
 	dev->net->features |= NETIF_F_SG | NETIF_F_IP_CSUM |
 			      NETIF_F_IPV6_CSUM | NETIF_F_RXCSUM | NETIF_F_TSO;
-<<<<<<< HEAD
-
-	dev->net->hw_features |= dev->net->features;
-
-	netif_set_tso_max_size(dev->net, 16384);
-
-	/* Enable checksum offload */
-	*tmp = AX_RXCOE_IP | AX_RXCOE_TCP | AX_RXCOE_UDP |
-	       AX_RXCOE_TCPV6 | AX_RXCOE_UDPV6;
-	ax88179_write_cmd(dev, AX_ACCESS_MAC, AX_RXCOE_CTL, 1, 1, tmp);
-
-	*tmp = AX_TXCOE_IP | AX_TXCOE_TCP | AX_TXCOE_UDP |
-	       AX_TXCOE_TCPV6 | AX_TXCOE_UDPV6;
-	ax88179_write_cmd(dev, AX_ACCESS_MAC, AX_TXCOE_CTL, 1, 1, tmp);
-
-	/* Configure RX control register => start operation */
-	*tmp16 = AX_RX_CTL_DROPCRCERR | AX_RX_CTL_IPE | AX_RX_CTL_START |
-		 AX_RX_CTL_AP | AX_RX_CTL_AMALL | AX_RX_CTL_AB;
-	ax88179_write_cmd(dev, AX_ACCESS_MAC, AX_RX_CTL, 2, 2, tmp16);
-
-	*tmp = AX_MONITOR_MODE_PMETYPE | AX_MONITOR_MODE_PMEPOL |
-	       AX_MONITOR_MODE_RWMP;
-	ax88179_write_cmd(dev, AX_ACCESS_MAC, AX_MONITOR_MOD, 1, 1, tmp);
-
-	/* Configure default medium type => giga */
-	*tmp16 = AX_MEDIUM_RECEIVE_EN | AX_MEDIUM_TXFLOW_CTRLEN |
-		 AX_MEDIUM_RXFLOW_CTRLEN | AX_MEDIUM_FULL_DUPLEX |
-		 AX_MEDIUM_GIGAMODE;
-	ax88179_write_cmd(dev, AX_ACCESS_MAC, AX_MEDIUM_STATUS_MODE,
-			  2, 2, tmp16);
-=======
->>>>>>> eb3cdb58
 
 	dev->net->hw_features |= dev->net->features;
 
@@ -1977,17 +1884,6 @@
 	.driver_info = (unsigned long)&mct_info,
 }, {
 	/* Allied Telesis AT-UMC2000 USB 3.0/USB 3.1 Gen 1 to Gigabit Ethernet Adapter */
-<<<<<<< HEAD
-	USB_DEVICE(0x07c9, 0x000e),
-	.driver_info = (unsigned long)&at_umc2000_info,
-}, {
-	/* Allied Telesis AT-UMC200 USB 3.0/USB 3.1 Gen 1 to Fast Ethernet Adapter */
-	USB_DEVICE(0x07c9, 0x000f),
-	.driver_info = (unsigned long)&at_umc200_info,
-}, {
-	/* Allied Telesis AT-UMC2000/SP USB 3.0/USB 3.1 Gen 1 to Gigabit Ethernet Adapter */
-	USB_DEVICE(0x07c9, 0x0010),
-=======
 	USB_DEVICE_AND_INTERFACE_INFO(0x07c9, 0x000e, 0xff, 0xff, 0),
 	.driver_info = (unsigned long)&at_umc2000_info,
 }, {
@@ -1997,7 +1893,6 @@
 }, {
 	/* Allied Telesis AT-UMC2000/SP USB 3.0/USB 3.1 Gen 1 to Gigabit Ethernet Adapter */
 	USB_DEVICE_AND_INTERFACE_INFO(0x07c9, 0x0010, 0xff, 0xff, 0),
->>>>>>> eb3cdb58
 	.driver_info = (unsigned long)&at_umc2000sp_info,
 },
 	{ },
