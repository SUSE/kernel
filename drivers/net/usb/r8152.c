/*
 *  Copyright (c) 2014 Realtek Semiconductor Corp. All rights reserved.
 *
 * This program is free software; you can redistribute it and/or
 * modify it under the terms of the GNU General Public License
 * version 2 as published by the Free Software Foundation.
 *
 */

#include <linux/signal.h>
#include <linux/slab.h>
#include <linux/module.h>
#include <linux/netdevice.h>
#include <linux/etherdevice.h>
#include <linux/mii.h>
#include <linux/ethtool.h>
#include <linux/usb.h>
#include <linux/crc32.h>
#include <linux/if_vlan.h>
#include <linux/uaccess.h>
#include <linux/list.h>
#include <linux/ip.h>
#include <linux/ipv6.h>
#include <net/ip6_checksum.h>
#include <uapi/linux/mdio.h>
#include <linux/mdio.h>
#include <linux/usb/cdc.h>
#include <linux/suspend.h>
#include <linux/acpi.h>

/* Information for net-next */
#define NETNEXT_VERSION		"09"

/* Information for net */
#define NET_VERSION		"9"

#define DRIVER_VERSION		"v1." NETNEXT_VERSION "." NET_VERSION
#define DRIVER_AUTHOR "Realtek linux nic maintainers <nic_swsd@realtek.com>"
#define DRIVER_DESC "Realtek RTL8152/RTL8153 Based USB Ethernet Adapters"
#define MODULENAME "r8152"

#define R8152_PHY_ID		32

#define PLA_IDR			0xc000
#define PLA_RCR			0xc010
#define PLA_RMS			0xc016
#define PLA_RXFIFO_CTRL0	0xc0a0
#define PLA_RXFIFO_CTRL1	0xc0a4
#define PLA_RXFIFO_CTRL2	0xc0a8
#define PLA_DMY_REG0		0xc0b0
#define PLA_FMC			0xc0b4
#define PLA_CFG_WOL		0xc0b6
#define PLA_TEREDO_CFG		0xc0bc
#define PLA_TEREDO_WAKE_BASE	0xc0c4
#define PLA_MAR			0xcd00
#define PLA_BACKUP		0xd000
#define PAL_BDC_CR		0xd1a0
#define PLA_TEREDO_TIMER	0xd2cc
#define PLA_REALWOW_TIMER	0xd2e8
#define PLA_EFUSE_DATA		0xdd00
#define PLA_EFUSE_CMD		0xdd02
#define PLA_LEDSEL		0xdd90
#define PLA_LED_FEATURE		0xdd92
#define PLA_PHYAR		0xde00
#define PLA_BOOT_CTRL		0xe004
#define PLA_GPHY_INTR_IMR	0xe022
#define PLA_EEE_CR		0xe040
#define PLA_EEEP_CR		0xe080
#define PLA_MAC_PWR_CTRL	0xe0c0
#define PLA_MAC_PWR_CTRL2	0xe0ca
#define PLA_MAC_PWR_CTRL3	0xe0cc
#define PLA_MAC_PWR_CTRL4	0xe0ce
#define PLA_WDT6_CTRL		0xe428
#define PLA_TCR0		0xe610
#define PLA_TCR1		0xe612
#define PLA_MTPS		0xe615
#define PLA_TXFIFO_CTRL		0xe618
#define PLA_RSTTALLY		0xe800
#define PLA_CR			0xe813
#define PLA_CRWECR		0xe81c
#define PLA_CONFIG12		0xe81e	/* CONFIG1, CONFIG2 */
#define PLA_CONFIG34		0xe820	/* CONFIG3, CONFIG4 */
#define PLA_CONFIG5		0xe822
#define PLA_PHY_PWR		0xe84c
#define PLA_OOB_CTRL		0xe84f
#define PLA_CPCR		0xe854
#define PLA_MISC_0		0xe858
#define PLA_MISC_1		0xe85a
#define PLA_OCP_GPHY_BASE	0xe86c
#define PLA_TALLYCNT		0xe890
#define PLA_SFF_STS_7		0xe8de
#define PLA_PHYSTATUS		0xe908
#define PLA_BP_BA		0xfc26
#define PLA_BP_0		0xfc28
#define PLA_BP_1		0xfc2a
#define PLA_BP_2		0xfc2c
#define PLA_BP_3		0xfc2e
#define PLA_BP_4		0xfc30
#define PLA_BP_5		0xfc32
#define PLA_BP_6		0xfc34
#define PLA_BP_7		0xfc36
#define PLA_BP_EN		0xfc38

#define USB_USB2PHY		0xb41e
#define USB_SSPHYLINK2		0xb428
#define USB_U2P3_CTRL		0xb460
#define USB_CSR_DUMMY1		0xb464
#define USB_CSR_DUMMY2		0xb466
#define USB_DEV_STAT		0xb808
#define USB_CONNECT_TIMER	0xcbf8
#define USB_MSC_TIMER		0xcbfc
#define USB_BURST_SIZE		0xcfc0
#define USB_LPM_CONFIG		0xcfd8
#define USB_USB_CTRL		0xd406
#define USB_PHY_CTRL		0xd408
#define USB_TX_AGG		0xd40a
#define USB_RX_BUF_TH		0xd40c
#define USB_USB_TIMER		0xd428
#define USB_RX_EARLY_TIMEOUT	0xd42c
#define USB_RX_EARLY_SIZE	0xd42e
#define USB_PM_CTRL_STATUS	0xd432	/* RTL8153A */
#define USB_RX_EXTRA_AGGR_TMR	0xd432	/* RTL8153B */
#define USB_TX_DMA		0xd434
#define USB_UPT_RXDMA_OWN	0xd437
#define USB_TOLERANCE		0xd490
#define USB_LPM_CTRL		0xd41a
#define USB_BMU_RESET		0xd4b0
#define USB_U1U2_TIMER		0xd4da
#define USB_UPS_CTRL		0xd800
#define USB_POWER_CUT		0xd80a
#define USB_MISC_0		0xd81a
#define USB_MISC_1		0xd81f
#define USB_AFE_CTRL2		0xd824
#define USB_UPS_CFG		0xd842
#define USB_UPS_FLAGS		0xd848
#define USB_WDT11_CTRL		0xe43c
#define USB_BP_BA		0xfc26
#define USB_BP_0		0xfc28
#define USB_BP_1		0xfc2a
#define USB_BP_2		0xfc2c
#define USB_BP_3		0xfc2e
#define USB_BP_4		0xfc30
#define USB_BP_5		0xfc32
#define USB_BP_6		0xfc34
#define USB_BP_7		0xfc36
#define USB_BP_EN		0xfc38
#define USB_BP_8		0xfc38
#define USB_BP_9		0xfc3a
#define USB_BP_10		0xfc3c
#define USB_BP_11		0xfc3e
#define USB_BP_12		0xfc40
#define USB_BP_13		0xfc42
#define USB_BP_14		0xfc44
#define USB_BP_15		0xfc46
#define USB_BP2_EN		0xfc48

/* OCP Registers */
#define OCP_ALDPS_CONFIG	0x2010
#define OCP_EEE_CONFIG1		0x2080
#define OCP_EEE_CONFIG2		0x2092
#define OCP_EEE_CONFIG3		0x2094
#define OCP_BASE_MII		0xa400
#define OCP_EEE_AR		0xa41a
#define OCP_EEE_DATA		0xa41c
#define OCP_PHY_STATUS		0xa420
#define OCP_NCTL_CFG		0xa42c
#define OCP_POWER_CFG		0xa430
#define OCP_EEE_CFG		0xa432
#define OCP_SRAM_ADDR		0xa436
#define OCP_SRAM_DATA		0xa438
#define OCP_DOWN_SPEED		0xa442
#define OCP_EEE_ABLE		0xa5c4
#define OCP_EEE_ADV		0xa5d0
#define OCP_EEE_LPABLE		0xa5d2
#define OCP_PHY_STATE		0xa708		/* nway state for 8153 */
#define OCP_PHY_PATCH_STAT	0xb800
#define OCP_PHY_PATCH_CMD	0xb820
#define OCP_ADC_IOFFSET		0xbcfc
#define OCP_ADC_CFG		0xbc06
#define OCP_SYSCLK_CFG		0xc416

/* SRAM Register */
#define SRAM_GREEN_CFG		0x8011
#define SRAM_LPF_CFG		0x8012
#define SRAM_10M_AMP1		0x8080
#define SRAM_10M_AMP2		0x8082
#define SRAM_IMPEDANCE		0x8084

/* PLA_RCR */
#define RCR_AAP			0x00000001
#define RCR_APM			0x00000002
#define RCR_AM			0x00000004
#define RCR_AB			0x00000008
#define RCR_ACPT_ALL		(RCR_AAP | RCR_APM | RCR_AM | RCR_AB)

/* PLA_RXFIFO_CTRL0 */
#define RXFIFO_THR1_NORMAL	0x00080002
#define RXFIFO_THR1_OOB		0x01800003

/* PLA_RXFIFO_CTRL1 */
#define RXFIFO_THR2_FULL	0x00000060
#define RXFIFO_THR2_HIGH	0x00000038
#define RXFIFO_THR2_OOB		0x0000004a
#define RXFIFO_THR2_NORMAL	0x00a0

/* PLA_RXFIFO_CTRL2 */
#define RXFIFO_THR3_FULL	0x00000078
#define RXFIFO_THR3_HIGH	0x00000048
#define RXFIFO_THR3_OOB		0x0000005a
#define RXFIFO_THR3_NORMAL	0x0110

/* PLA_TXFIFO_CTRL */
#define TXFIFO_THR_NORMAL	0x00400008
#define TXFIFO_THR_NORMAL2	0x01000008

/* PLA_DMY_REG0 */
#define ECM_ALDPS		0x0002

/* PLA_FMC */
#define FMC_FCR_MCU_EN		0x0001

/* PLA_EEEP_CR */
#define EEEP_CR_EEEP_TX		0x0002

/* PLA_WDT6_CTRL */
#define WDT6_SET_MODE		0x0010

/* PLA_TCR0 */
#define TCR0_TX_EMPTY		0x0800
#define TCR0_AUTO_FIFO		0x0080

/* PLA_TCR1 */
#define VERSION_MASK		0x7cf0

/* PLA_MTPS */
#define MTPS_JUMBO		(12 * 1024 / 64)
#define MTPS_DEFAULT		(6 * 1024 / 64)

/* PLA_RSTTALLY */
#define TALLY_RESET		0x0001

/* PLA_CR */
#define CR_RST			0x10
#define CR_RE			0x08
#define CR_TE			0x04

/* PLA_CRWECR */
#define CRWECR_NORAML		0x00
#define CRWECR_CONFIG		0xc0

/* PLA_OOB_CTRL */
#define NOW_IS_OOB		0x80
#define TXFIFO_EMPTY		0x20
#define RXFIFO_EMPTY		0x10
#define LINK_LIST_READY		0x02
#define DIS_MCU_CLROOB		0x01
#define FIFO_EMPTY		(TXFIFO_EMPTY | RXFIFO_EMPTY)

/* PLA_MISC_1 */
#define RXDY_GATED_EN		0x0008

/* PLA_SFF_STS_7 */
#define RE_INIT_LL		0x8000
#define MCU_BORW_EN		0x4000

/* PLA_CPCR */
#define CPCR_RX_VLAN		0x0040

/* PLA_CFG_WOL */
#define MAGIC_EN		0x0001

/* PLA_TEREDO_CFG */
#define TEREDO_SEL		0x8000
#define TEREDO_WAKE_MASK	0x7f00
#define TEREDO_RS_EVENT_MASK	0x00fe
#define OOB_TEREDO_EN		0x0001

/* PAL_BDC_CR */
#define ALDPS_PROXY_MODE	0x0001

/* PLA_EFUSE_CMD */
#define EFUSE_READ_CMD		BIT(15)
#define EFUSE_DATA_BIT16	BIT(7)

/* PLA_CONFIG34 */
#define LINK_ON_WAKE_EN		0x0010
#define LINK_OFF_WAKE_EN	0x0008

/* PLA_CONFIG5 */
#define BWF_EN			0x0040
#define MWF_EN			0x0020
#define UWF_EN			0x0010
#define LAN_WAKE_EN		0x0002

/* PLA_LED_FEATURE */
#define LED_MODE_MASK		0x0700

/* PLA_PHY_PWR */
#define TX_10M_IDLE_EN		0x0080
#define PFM_PWM_SWITCH		0x0040

/* PLA_MAC_PWR_CTRL */
#define D3_CLK_GATED_EN		0x00004000
#define MCU_CLK_RATIO		0x07010f07
#define MCU_CLK_RATIO_MASK	0x0f0f0f0f
#define ALDPS_SPDWN_RATIO	0x0f87

/* PLA_MAC_PWR_CTRL2 */
#define EEE_SPDWN_RATIO		0x8007
#define MAC_CLK_SPDWN_EN	BIT(15)

/* PLA_MAC_PWR_CTRL3 */
#define PKT_AVAIL_SPDWN_EN	0x0100
#define SUSPEND_SPDWN_EN	0x0004
#define U1U2_SPDWN_EN		0x0002
#define L1_SPDWN_EN		0x0001

/* PLA_MAC_PWR_CTRL4 */
#define PWRSAVE_SPDWN_EN	0x1000
#define RXDV_SPDWN_EN		0x0800
#define TX10MIDLE_EN		0x0100
#define TP100_SPDWN_EN		0x0020
#define TP500_SPDWN_EN		0x0010
#define TP1000_SPDWN_EN		0x0008
#define EEE_SPDWN_EN		0x0001

/* PLA_GPHY_INTR_IMR */
#define GPHY_STS_MSK		0x0001
#define SPEED_DOWN_MSK		0x0002
#define SPDWN_RXDV_MSK		0x0004
#define SPDWN_LINKCHG_MSK	0x0008

/* PLA_PHYAR */
#define PHYAR_FLAG		0x80000000

/* PLA_EEE_CR */
#define EEE_RX_EN		0x0001
#define EEE_TX_EN		0x0002

/* PLA_BOOT_CTRL */
#define AUTOLOAD_DONE		0x0002

/* USB_USB2PHY */
#define USB2PHY_SUSPEND		0x0001
#define USB2PHY_L1		0x0002

/* USB_SSPHYLINK2 */
#define pwd_dn_scale_mask	0x3ffe
#define pwd_dn_scale(x)		((x) << 1)

/* USB_CSR_DUMMY1 */
#define DYNAMIC_BURST		0x0001

/* USB_CSR_DUMMY2 */
#define EP4_FULL_FC		0x0001

/* USB_DEV_STAT */
#define STAT_SPEED_MASK		0x0006
#define STAT_SPEED_HIGH		0x0000
#define STAT_SPEED_FULL		0x0002

/* USB_LPM_CONFIG */
#define LPM_U1U2_EN		BIT(0)

/* USB_TX_AGG */
#define TX_AGG_MAX_THRESHOLD	0x03

/* USB_RX_BUF_TH */
#define RX_THR_SUPPER		0x0c350180
#define RX_THR_HIGH		0x7a120180
#define RX_THR_SLOW		0xffff0180
#define RX_THR_B		0x00010001

/* USB_TX_DMA */
#define TEST_MODE_DISABLE	0x00000001
#define TX_SIZE_ADJUST1		0x00000100

/* USB_BMU_RESET */
#define BMU_RESET_EP_IN		0x01
#define BMU_RESET_EP_OUT	0x02

/* USB_UPT_RXDMA_OWN */
#define OWN_UPDATE		BIT(0)
#define OWN_CLEAR		BIT(1)

/* USB_UPS_CTRL */
#define POWER_CUT		0x0100

/* USB_PM_CTRL_STATUS */
#define RESUME_INDICATE		0x0001

/* USB_USB_CTRL */
#define RX_AGG_DISABLE		0x0010
#define RX_ZERO_EN		0x0080

/* USB_U2P3_CTRL */
#define U2P3_ENABLE		0x0001

/* USB_POWER_CUT */
#define PWR_EN			0x0001
#define PHASE2_EN		0x0008
#define UPS_EN			BIT(4)
#define USP_PREWAKE		BIT(5)

/* USB_MISC_0 */
#define PCUT_STATUS		0x0001

/* USB_RX_EARLY_TIMEOUT */
#define COALESCE_SUPER		 85000U
#define COALESCE_HIGH		250000U
#define COALESCE_SLOW		524280U

/* USB_WDT11_CTRL */
#define TIMER11_EN		0x0001

/* USB_LPM_CTRL */
/* bit 4 ~ 5: fifo empty boundary */
#define FIFO_EMPTY_1FB		0x30	/* 0x1fb * 64 = 32448 bytes */
/* bit 2 ~ 3: LMP timer */
#define LPM_TIMER_MASK		0x0c
#define LPM_TIMER_500MS		0x04	/* 500 ms */
#define LPM_TIMER_500US		0x0c	/* 500 us */
#define ROK_EXIT_LPM		0x02

/* USB_AFE_CTRL2 */
#define SEN_VAL_MASK		0xf800
#define SEN_VAL_NORMAL		0xa000
#define SEL_RXIDLE		0x0100

/* USB_UPS_CFG */
#define SAW_CNT_1MS_MASK	0x0fff

/* USB_UPS_FLAGS */
#define UPS_FLAGS_R_TUNE		BIT(0)
#define UPS_FLAGS_EN_10M_CKDIV		BIT(1)
#define UPS_FLAGS_250M_CKDIV		BIT(2)
#define UPS_FLAGS_EN_ALDPS		BIT(3)
#define UPS_FLAGS_CTAP_SHORT_DIS	BIT(4)
#define UPS_FLAGS_SPEED_MASK		(0xf << 16)
#define ups_flags_speed(x)		((x) << 16)
#define UPS_FLAGS_EN_EEE		BIT(20)
#define UPS_FLAGS_EN_500M_EEE		BIT(21)
#define UPS_FLAGS_EN_EEE_CKDIV		BIT(22)
#define UPS_FLAGS_EEE_PLLOFF_GIGA	BIT(24)
#define UPS_FLAGS_EEE_CMOD_LV_EN	BIT(25)
#define UPS_FLAGS_EN_GREEN		BIT(26)
#define UPS_FLAGS_EN_FLOW_CTR		BIT(27)

enum spd_duplex {
	NWAY_10M_HALF = 1,
	NWAY_10M_FULL,
	NWAY_100M_HALF,
	NWAY_100M_FULL,
	NWAY_1000M_FULL,
	FORCE_10M_HALF,
	FORCE_10M_FULL,
	FORCE_100M_HALF,
	FORCE_100M_FULL,
};

/* OCP_ALDPS_CONFIG */
#define ENPWRSAVE		0x8000
#define ENPDNPS			0x0200
#define LINKENA			0x0100
#define DIS_SDSAVE		0x0010

/* OCP_PHY_STATUS */
#define PHY_STAT_MASK		0x0007
#define PHY_STAT_EXT_INIT	2
#define PHY_STAT_LAN_ON		3
#define PHY_STAT_PWRDN		5

/* OCP_NCTL_CFG */
#define PGA_RETURN_EN		BIT(1)

/* OCP_POWER_CFG */
#define EEE_CLKDIV_EN		0x8000
#define EN_ALDPS		0x0004
#define EN_10M_PLLOFF		0x0001

/* OCP_EEE_CONFIG1 */
#define RG_TXLPI_MSK_HFDUP	0x8000
#define RG_MATCLR_EN		0x4000
#define EEE_10_CAP		0x2000
#define EEE_NWAY_EN		0x1000
#define TX_QUIET_EN		0x0200
#define RX_QUIET_EN		0x0100
#define sd_rise_time_mask	0x0070
#define sd_rise_time(x)		(min(x, 7) << 4)	/* bit 4 ~ 6 */
#define RG_RXLPI_MSK_HFDUP	0x0008
#define SDFALLTIME		0x0007	/* bit 0 ~ 2 */

/* OCP_EEE_CONFIG2 */
#define RG_LPIHYS_NUM		0x7000	/* bit 12 ~ 15 */
#define RG_DACQUIET_EN		0x0400
#define RG_LDVQUIET_EN		0x0200
#define RG_CKRSEL		0x0020
#define RG_EEEPRG_EN		0x0010

/* OCP_EEE_CONFIG3 */
#define fast_snr_mask		0xff80
#define fast_snr(x)		(min(x, 0x1ff) << 7)	/* bit 7 ~ 15 */
#define RG_LFS_SEL		0x0060	/* bit 6 ~ 5 */
#define MSK_PH			0x0006	/* bit 0 ~ 3 */

/* OCP_EEE_AR */
/* bit[15:14] function */
#define FUN_ADDR		0x0000
#define FUN_DATA		0x4000
/* bit[4:0] device addr */

/* OCP_EEE_CFG */
#define CTAP_SHORT_EN		0x0040
#define EEE10_EN		0x0010

/* OCP_DOWN_SPEED */
#define EN_EEE_CMODE		BIT(14)
#define EN_EEE_1000		BIT(13)
#define EN_EEE_100		BIT(12)
#define EN_10M_CLKDIV		BIT(11)
#define EN_10M_BGOFF		0x0080

/* OCP_PHY_STATE */
#define TXDIS_STATE		0x01
#define ABD_STATE		0x02

/* OCP_PHY_PATCH_STAT */
#define PATCH_READY		BIT(6)

/* OCP_PHY_PATCH_CMD */
#define PATCH_REQUEST		BIT(4)

/* OCP_ADC_CFG */
#define CKADSEL_L		0x0100
#define ADC_EN			0x0080
#define EN_EMI_L		0x0040

/* OCP_SYSCLK_CFG */
#define clk_div_expo(x)		(min(x, 5) << 8)

/* SRAM_GREEN_CFG */
#define GREEN_ETH_EN		BIT(15)
#define R_TUNE_EN		BIT(11)

/* SRAM_LPF_CFG */
#define LPF_AUTO_TUNE		0x8000

/* SRAM_10M_AMP1 */
#define GDAC_IB_UPALL		0x0008

/* SRAM_10M_AMP2 */
#define AMP_DN			0x0200

/* SRAM_IMPEDANCE */
#define RX_DRIVING_MASK		0x6000

/* MAC PASSTHRU */
#define AD_MASK			0xfee0
#define BND_MASK		0x0004
#define BD_MASK			0x0001
#define EFUSE			0xcfdb
#define PASS_THRU_MASK		0x1

enum rtl_register_content {
	_1000bps	= 0x10,
	_100bps		= 0x08,
	_10bps		= 0x04,
	LINK_STATUS	= 0x02,
	FULL_DUP	= 0x01,
};

#define RTL8152_MAX_TX		4
#define RTL8152_MAX_RX		10
#define INTBUFSIZE		2
#define TX_ALIGN		4
#define RX_ALIGN		8

#define INTR_LINK		0x0004

#define RTL8152_REQT_READ	0xc0
#define RTL8152_REQT_WRITE	0x40
#define RTL8152_REQ_GET_REGS	0x05
#define RTL8152_REQ_SET_REGS	0x05

#define BYTE_EN_DWORD		0xff
#define BYTE_EN_WORD		0x33
#define BYTE_EN_BYTE		0x11
#define BYTE_EN_SIX_BYTES	0x3f
#define BYTE_EN_START_MASK	0x0f
#define BYTE_EN_END_MASK	0xf0

#define RTL8153_MAX_PACKET	9216 /* 9K */
#define RTL8153_MAX_MTU		(RTL8153_MAX_PACKET - VLAN_ETH_HLEN - \
				 ETH_FCS_LEN)
#define RTL8152_RMS		(VLAN_ETH_FRAME_LEN + ETH_FCS_LEN)
#define RTL8153_RMS		RTL8153_MAX_PACKET
#define RTL8152_TX_TIMEOUT	(5 * HZ)
#define RTL8152_NAPI_WEIGHT	64
#define rx_reserved_size(x)	((x) + VLAN_ETH_HLEN + ETH_FCS_LEN + \
				 sizeof(struct rx_desc) + RX_ALIGN)

/* rtl8152 flags */
enum rtl8152_flags {
	RTL8152_UNPLUG = 0,
	RTL8152_SET_RX_MODE,
	WORK_ENABLE,
	RTL8152_LINK_CHG,
	SELECTIVE_SUSPEND,
	PHY_RESET,
	SCHEDULE_NAPI,
	GREEN_ETHERNET,
	DELL_TB_RX_AGG_BUG,
};

/* Define these values to match your device */
#define VENDOR_ID_REALTEK		0x0bda
#define VENDOR_ID_MICROSOFT		0x045e
#define VENDOR_ID_SAMSUNG		0x04e8
#define VENDOR_ID_LENOVO		0x17ef
#define VENDOR_ID_LINKSYS		0x13b1
#define VENDOR_ID_NVIDIA		0x0955
#define VENDOR_ID_TPLINK		0x2357

#define MCU_TYPE_PLA			0x0100
#define MCU_TYPE_USB			0x0000

struct tally_counter {
	__le64	tx_packets;
	__le64	rx_packets;
	__le64	tx_errors;
	__le32	rx_errors;
	__le16	rx_missed;
	__le16	align_errors;
	__le32	tx_one_collision;
	__le32	tx_multi_collision;
	__le64	rx_unicast;
	__le64	rx_broadcast;
	__le32	rx_multicast;
	__le16	tx_aborted;
	__le16	tx_underrun;
};

struct rx_desc {
	__le32 opts1;
#define RX_LEN_MASK			0x7fff

	__le32 opts2;
#define RD_UDP_CS			BIT(23)
#define RD_TCP_CS			BIT(22)
#define RD_IPV6_CS			BIT(20)
#define RD_IPV4_CS			BIT(19)

	__le32 opts3;
#define IPF				BIT(23) /* IP checksum fail */
#define UDPF				BIT(22) /* UDP checksum fail */
#define TCPF				BIT(21) /* TCP checksum fail */
#define RX_VLAN_TAG			BIT(16)

	__le32 opts4;
	__le32 opts5;
	__le32 opts6;
};

struct tx_desc {
	__le32 opts1;
#define TX_FS			BIT(31) /* First segment of a packet */
#define TX_LS			BIT(30) /* Final segment of a packet */
#define GTSENDV4		BIT(28)
#define GTSENDV6		BIT(27)
#define GTTCPHO_SHIFT		18
#define GTTCPHO_MAX		0x7fU
#define TX_LEN_MAX		0x3ffffU

	__le32 opts2;
#define UDP_CS			BIT(31) /* Calculate UDP/IP checksum */
#define TCP_CS			BIT(30) /* Calculate TCP/IP checksum */
#define IPV4_CS			BIT(29) /* Calculate IPv4 checksum */
#define IPV6_CS			BIT(28) /* Calculate IPv6 checksum */
#define MSS_SHIFT		17
#define MSS_MAX			0x7ffU
#define TCPHO_SHIFT		17
#define TCPHO_MAX		0x7ffU
#define TX_VLAN_TAG		BIT(16)
};

struct r8152;

struct rx_agg {
	struct list_head list;
	struct urb *urb;
	struct r8152 *context;
	void *buffer;
	void *head;
};

struct tx_agg {
	struct list_head list;
	struct urb *urb;
	struct r8152 *context;
	void *buffer;
	void *head;
	u32 skb_num;
	u32 skb_len;
};

struct r8152 {
	unsigned long flags;
	struct usb_device *udev;
	struct napi_struct napi;
	struct usb_interface *intf;
	struct net_device *netdev;
	struct urb *intr_urb;
	struct tx_agg tx_info[RTL8152_MAX_TX];
	struct rx_agg rx_info[RTL8152_MAX_RX];
	struct list_head rx_done, tx_free;
	struct sk_buff_head tx_queue, rx_queue;
	spinlock_t rx_lock, tx_lock;
	struct delayed_work schedule, hw_phy_work;
	struct mii_if_info mii;
	struct mutex control;	/* use for hw setting */
#ifdef CONFIG_PM_SLEEP
	struct notifier_block pm_notifier;
#endif

	struct rtl_ops {
		void (*init)(struct r8152 *);
		int (*enable)(struct r8152 *);
		void (*disable)(struct r8152 *);
		void (*up)(struct r8152 *);
		void (*down)(struct r8152 *);
		void (*unload)(struct r8152 *);
		int (*eee_get)(struct r8152 *, struct ethtool_eee *);
		int (*eee_set)(struct r8152 *, struct ethtool_eee *);
		bool (*in_nway)(struct r8152 *);
		void (*hw_phy_cfg)(struct r8152 *);
		void (*autosuspend_en)(struct r8152 *tp, bool enable);
	} rtl_ops;

	int intr_interval;
	u32 saved_wolopts;
	u32 msg_enable;
	u32 tx_qlen;
	u32 coalesce;
	u16 ocp_base;
	u16 speed;
	u8 *intr_buff;
	u8 version;
	u8 duplex;
	u8 autoneg;
};

enum rtl_version {
	RTL_VER_UNKNOWN = 0,
	RTL_VER_01,
	RTL_VER_02,
	RTL_VER_03,
	RTL_VER_04,
	RTL_VER_05,
	RTL_VER_06,
	RTL_VER_07,
	RTL_VER_08,
	RTL_VER_09,
	RTL_VER_MAX
};

enum tx_csum_stat {
	TX_CSUM_SUCCESS = 0,
	TX_CSUM_TSO,
	TX_CSUM_NONE
};

/* Maximum number of multicast addresses to filter (vs. Rx-all-multicast).
 * The RTL chips use a 64 element hash table based on the Ethernet CRC.
 */
static const int multicast_filter_limit = 32;
static unsigned int agg_buf_sz = 16384;

#define RTL_LIMITED_TSO_SIZE	(agg_buf_sz - sizeof(struct tx_desc) - \
				 VLAN_ETH_HLEN - ETH_FCS_LEN)

static
int get_registers(struct r8152 *tp, u16 value, u16 index, u16 size, void *data)
{
	int ret;
	void *tmp;

	tmp = kmalloc(size, GFP_KERNEL);
	if (!tmp)
		return -ENOMEM;

	ret = usb_control_msg(tp->udev, usb_rcvctrlpipe(tp->udev, 0),
			      RTL8152_REQ_GET_REGS, RTL8152_REQT_READ,
			      value, index, tmp, size, 500);

	memcpy(data, tmp, size);
	kfree(tmp);

	return ret;
}

static
int set_registers(struct r8152 *tp, u16 value, u16 index, u16 size, void *data)
{
	int ret;
	void *tmp;

	tmp = kmemdup(data, size, GFP_KERNEL);
	if (!tmp)
		return -ENOMEM;

	ret = usb_control_msg(tp->udev, usb_sndctrlpipe(tp->udev, 0),
			      RTL8152_REQ_SET_REGS, RTL8152_REQT_WRITE,
			      value, index, tmp, size, 500);

	kfree(tmp);

	return ret;
}

static int generic_ocp_read(struct r8152 *tp, u16 index, u16 size,
			    void *data, u16 type)
{
	u16 limit = 64;
	int ret = 0;

	if (test_bit(RTL8152_UNPLUG, &tp->flags))
		return -ENODEV;

	/* both size and indix must be 4 bytes align */
	if ((size & 3) || !size || (index & 3) || !data)
		return -EPERM;

	if ((u32)index + (u32)size > 0xffff)
		return -EPERM;

	while (size) {
		if (size > limit) {
			ret = get_registers(tp, index, type, limit, data);
			if (ret < 0)
				break;

			index += limit;
			data += limit;
			size -= limit;
		} else {
			ret = get_registers(tp, index, type, size, data);
			if (ret < 0)
				break;

			index += size;
			data += size;
			size = 0;
			break;
		}
	}

	if (ret == -ENODEV)
		set_bit(RTL8152_UNPLUG, &tp->flags);

	return ret;
}

static int generic_ocp_write(struct r8152 *tp, u16 index, u16 byteen,
			     u16 size, void *data, u16 type)
{
	int ret;
	u16 byteen_start, byteen_end, byen;
	u16 limit = 512;

	if (test_bit(RTL8152_UNPLUG, &tp->flags))
		return -ENODEV;

	/* both size and indix must be 4 bytes align */
	if ((size & 3) || !size || (index & 3) || !data)
		return -EPERM;

	if ((u32)index + (u32)size > 0xffff)
		return -EPERM;

	byteen_start = byteen & BYTE_EN_START_MASK;
	byteen_end = byteen & BYTE_EN_END_MASK;

	byen = byteen_start | (byteen_start << 4);
	ret = set_registers(tp, index, type | byen, 4, data);
	if (ret < 0)
		goto error1;

	index += 4;
	data += 4;
	size -= 4;

	if (size) {
		size -= 4;

		while (size) {
			if (size > limit) {
				ret = set_registers(tp, index,
						    type | BYTE_EN_DWORD,
						    limit, data);
				if (ret < 0)
					goto error1;

				index += limit;
				data += limit;
				size -= limit;
			} else {
				ret = set_registers(tp, index,
						    type | BYTE_EN_DWORD,
						    size, data);
				if (ret < 0)
					goto error1;

				index += size;
				data += size;
				size = 0;
				break;
			}
		}

		byen = byteen_end | (byteen_end >> 4);
		ret = set_registers(tp, index, type | byen, 4, data);
		if (ret < 0)
			goto error1;
	}

error1:
	if (ret == -ENODEV)
		set_bit(RTL8152_UNPLUG, &tp->flags);

	return ret;
}

static inline
int pla_ocp_read(struct r8152 *tp, u16 index, u16 size, void *data)
{
	return generic_ocp_read(tp, index, size, data, MCU_TYPE_PLA);
}

static inline
int pla_ocp_write(struct r8152 *tp, u16 index, u16 byteen, u16 size, void *data)
{
	return generic_ocp_write(tp, index, byteen, size, data, MCU_TYPE_PLA);
}

static inline
int usb_ocp_write(struct r8152 *tp, u16 index, u16 byteen, u16 size, void *data)
{
	return generic_ocp_write(tp, index, byteen, size, data, MCU_TYPE_USB);
}

static u32 ocp_read_dword(struct r8152 *tp, u16 type, u16 index)
{
	__le32 data;

	generic_ocp_read(tp, index, sizeof(data), &data, type);

	return __le32_to_cpu(data);
}

static void ocp_write_dword(struct r8152 *tp, u16 type, u16 index, u32 data)
{
	__le32 tmp = __cpu_to_le32(data);

	generic_ocp_write(tp, index, BYTE_EN_DWORD, sizeof(tmp), &tmp, type);
}

static u16 ocp_read_word(struct r8152 *tp, u16 type, u16 index)
{
	u32 data;
	__le32 tmp;
	u16 byen = BYTE_EN_WORD;
	u8 shift = index & 2;

	index &= ~3;
	byen <<= shift;

	generic_ocp_read(tp, index, sizeof(tmp), &tmp, type | byen);

	data = __le32_to_cpu(tmp);
	data >>= (shift * 8);
	data &= 0xffff;

	return (u16)data;
}

static void ocp_write_word(struct r8152 *tp, u16 type, u16 index, u32 data)
{
	u32 mask = 0xffff;
	__le32 tmp;
	u16 byen = BYTE_EN_WORD;
	u8 shift = index & 2;

	data &= mask;

	if (index & 2) {
		byen <<= shift;
		mask <<= (shift * 8);
		data <<= (shift * 8);
		index &= ~3;
	}

	tmp = __cpu_to_le32(data);

	generic_ocp_write(tp, index, byen, sizeof(tmp), &tmp, type);
}

static u8 ocp_read_byte(struct r8152 *tp, u16 type, u16 index)
{
	u32 data;
	__le32 tmp;
	u8 shift = index & 3;

	index &= ~3;

	generic_ocp_read(tp, index, sizeof(tmp), &tmp, type);

	data = __le32_to_cpu(tmp);
	data >>= (shift * 8);
	data &= 0xff;

	return (u8)data;
}

static void ocp_write_byte(struct r8152 *tp, u16 type, u16 index, u32 data)
{
	u32 mask = 0xff;
	__le32 tmp;
	u16 byen = BYTE_EN_BYTE;
	u8 shift = index & 3;

	data &= mask;

	if (index & 3) {
		byen <<= shift;
		mask <<= (shift * 8);
		data <<= (shift * 8);
		index &= ~3;
	}

	tmp = __cpu_to_le32(data);

	generic_ocp_write(tp, index, byen, sizeof(tmp), &tmp, type);
}

static u16 ocp_reg_read(struct r8152 *tp, u16 addr)
{
	u16 ocp_base, ocp_index;

	ocp_base = addr & 0xf000;
	if (ocp_base != tp->ocp_base) {
		ocp_write_word(tp, MCU_TYPE_PLA, PLA_OCP_GPHY_BASE, ocp_base);
		tp->ocp_base = ocp_base;
	}

	ocp_index = (addr & 0x0fff) | 0xb000;
	return ocp_read_word(tp, MCU_TYPE_PLA, ocp_index);
}

static void ocp_reg_write(struct r8152 *tp, u16 addr, u16 data)
{
	u16 ocp_base, ocp_index;

	ocp_base = addr & 0xf000;
	if (ocp_base != tp->ocp_base) {
		ocp_write_word(tp, MCU_TYPE_PLA, PLA_OCP_GPHY_BASE, ocp_base);
		tp->ocp_base = ocp_base;
	}

	ocp_index = (addr & 0x0fff) | 0xb000;
	ocp_write_word(tp, MCU_TYPE_PLA, ocp_index, data);
}

static inline void r8152_mdio_write(struct r8152 *tp, u32 reg_addr, u32 value)
{
	ocp_reg_write(tp, OCP_BASE_MII + reg_addr * 2, value);
}

static inline int r8152_mdio_read(struct r8152 *tp, u32 reg_addr)
{
	return ocp_reg_read(tp, OCP_BASE_MII + reg_addr * 2);
}

static void sram_write(struct r8152 *tp, u16 addr, u16 data)
{
	ocp_reg_write(tp, OCP_SRAM_ADDR, addr);
	ocp_reg_write(tp, OCP_SRAM_DATA, data);
}

static u16 sram_read(struct r8152 *tp, u16 addr)
{
	ocp_reg_write(tp, OCP_SRAM_ADDR, addr);
	return ocp_reg_read(tp, OCP_SRAM_DATA);
}

static int read_mii_word(struct net_device *netdev, int phy_id, int reg)
{
	struct r8152 *tp = netdev_priv(netdev);
	int ret;

	if (test_bit(RTL8152_UNPLUG, &tp->flags))
		return -ENODEV;

	if (phy_id != R8152_PHY_ID)
		return -EINVAL;

	ret = r8152_mdio_read(tp, reg);

	return ret;
}

static
void write_mii_word(struct net_device *netdev, int phy_id, int reg, int val)
{
	struct r8152 *tp = netdev_priv(netdev);

	if (test_bit(RTL8152_UNPLUG, &tp->flags))
		return;

	if (phy_id != R8152_PHY_ID)
		return;

	r8152_mdio_write(tp, reg, val);
}

static int
r8152_submit_rx(struct r8152 *tp, struct rx_agg *agg, gfp_t mem_flags);

static int rtl8152_set_mac_address(struct net_device *netdev, void *p)
{
	struct r8152 *tp = netdev_priv(netdev);
	struct sockaddr *addr = p;
	int ret = -EADDRNOTAVAIL;

	if (!is_valid_ether_addr(addr->sa_data))
		goto out1;

	ret = usb_autopm_get_interface(tp->intf);
	if (ret < 0)
		goto out1;

	mutex_lock(&tp->control);

	memcpy(netdev->dev_addr, addr->sa_data, netdev->addr_len);

	ocp_write_byte(tp, MCU_TYPE_PLA, PLA_CRWECR, CRWECR_CONFIG);
	pla_ocp_write(tp, PLA_IDR, BYTE_EN_SIX_BYTES, 8, addr->sa_data);
	ocp_write_byte(tp, MCU_TYPE_PLA, PLA_CRWECR, CRWECR_NORAML);

	mutex_unlock(&tp->control);

	usb_autopm_put_interface(tp->intf);
out1:
	return ret;
}

/* Devices containing proper chips can support a persistent
 * host system provided MAC address.
 * Examples of this are Dell TB15 and Dell WD15 docks
 */
static int vendor_mac_passthru_addr_read(struct r8152 *tp, struct sockaddr *sa)
{
	acpi_status status;
	struct acpi_buffer buffer = { ACPI_ALLOCATE_BUFFER, NULL };
	union acpi_object *obj;
	int ret = -EINVAL;
	u32 ocp_data;
	unsigned char buf[6];

	/* test for -AD variant of RTL8153 */
	ocp_data = ocp_read_word(tp, MCU_TYPE_USB, USB_MISC_0);
	if ((ocp_data & AD_MASK) == 0x1000) {
		/* test for MAC address pass-through bit */
		ocp_data = ocp_read_byte(tp, MCU_TYPE_USB, EFUSE);
		if ((ocp_data & PASS_THRU_MASK) != 1) {
			netif_dbg(tp, probe, tp->netdev,
				  "No efuse for RTL8153-AD MAC pass through\n");
			return -ENODEV;
		}
	} else {
		/* test for RTL8153-BND and RTL8153-BD */
		ocp_data = ocp_read_byte(tp, MCU_TYPE_USB, USB_MISC_1);
<<<<<<< HEAD
		if ((ocp_data & BND_MASK) == 0 && (ocp_data & BD_MASK)) {
=======
		if ((ocp_data & BND_MASK) == 0 && (ocp_data & BD_MASK) == 0) {
>>>>>>> 5908e6b7
			netif_dbg(tp, probe, tp->netdev,
				  "Invalid variant for MAC pass through\n");
			return -ENODEV;
		}
	}

	/* returns _AUXMAC_#AABBCCDDEEFF# */
	status = acpi_evaluate_object(NULL, "\\_SB.AMAC", NULL, &buffer);
	obj = (union acpi_object *)buffer.pointer;
	if (!ACPI_SUCCESS(status))
		return -ENODEV;
	if (obj->type != ACPI_TYPE_BUFFER || obj->string.length != 0x17) {
		netif_warn(tp, probe, tp->netdev,
			   "Invalid buffer for pass-thru MAC addr: (%d, %d)\n",
			   obj->type, obj->string.length);
		goto amacout;
	}
	if (strncmp(obj->string.pointer, "_AUXMAC_#", 9) != 0 ||
	    strncmp(obj->string.pointer + 0x15, "#", 1) != 0) {
		netif_warn(tp, probe, tp->netdev,
			   "Invalid header when reading pass-thru MAC addr\n");
		goto amacout;
	}
	ret = hex2bin(buf, obj->string.pointer + 9, 6);
	if (!(ret == 0 && is_valid_ether_addr(buf))) {
		netif_warn(tp, probe, tp->netdev,
			   "Invalid MAC for pass-thru MAC addr: %d, %pM\n",
			   ret, buf);
		ret = -EINVAL;
		goto amacout;
	}
	memcpy(sa->sa_data, buf, 6);
	ether_addr_copy(tp->netdev->dev_addr, sa->sa_data);
	netif_info(tp, probe, tp->netdev,
		   "Using pass-thru MAC addr %pM\n", sa->sa_data);

amacout:
	kfree(obj);
	return ret;
}

static int set_ethernet_addr(struct r8152 *tp)
{
	struct net_device *dev = tp->netdev;
	struct sockaddr sa;
	int ret;

	if (tp->version == RTL_VER_01) {
		ret = pla_ocp_read(tp, PLA_IDR, 8, sa.sa_data);
	} else {
		/* if device doesn't support MAC pass through this will
		 * be expected to be non-zero
		 */
		ret = vendor_mac_passthru_addr_read(tp, &sa);
		if (ret < 0)
			ret = pla_ocp_read(tp, PLA_BACKUP, 8, sa.sa_data);
	}

	if (ret < 0) {
		netif_err(tp, probe, dev, "Get ether addr fail\n");
	} else if (!is_valid_ether_addr(sa.sa_data)) {
		netif_err(tp, probe, dev, "Invalid ether addr %pM\n",
			  sa.sa_data);
		eth_hw_addr_random(dev);
		ether_addr_copy(sa.sa_data, dev->dev_addr);
		ret = rtl8152_set_mac_address(dev, &sa);
		netif_info(tp, probe, dev, "Random ether addr %pM\n",
			   sa.sa_data);
	} else {
		if (tp->version == RTL_VER_01)
			ether_addr_copy(dev->dev_addr, sa.sa_data);
		else
			ret = rtl8152_set_mac_address(dev, &sa);
	}

	return ret;
}

static void read_bulk_callback(struct urb *urb)
{
	struct net_device *netdev;
	int status = urb->status;
	struct rx_agg *agg;
	struct r8152 *tp;
	unsigned long flags;

	agg = urb->context;
	if (!agg)
		return;

	tp = agg->context;
	if (!tp)
		return;

	if (test_bit(RTL8152_UNPLUG, &tp->flags))
		return;

	if (!test_bit(WORK_ENABLE, &tp->flags))
		return;

	netdev = tp->netdev;

	/* When link down, the driver would cancel all bulks. */
	/* This avoid the re-submitting bulk */
	if (!netif_carrier_ok(netdev))
		return;

	usb_mark_last_busy(tp->udev);

	switch (status) {
	case 0:
		if (urb->actual_length < ETH_ZLEN)
			break;

		spin_lock_irqsave(&tp->rx_lock, flags);
		list_add_tail(&agg->list, &tp->rx_done);
		spin_unlock_irqrestore(&tp->rx_lock, flags);
		napi_schedule(&tp->napi);
		return;
	case -ESHUTDOWN:
		set_bit(RTL8152_UNPLUG, &tp->flags);
		netif_device_detach(tp->netdev);
		return;
	case -ENOENT:
		return;	/* the urb is in unlink state */
	case -ETIME:
		if (net_ratelimit())
			netdev_warn(netdev, "maybe reset is needed?\n");
		break;
	default:
		if (net_ratelimit())
			netdev_warn(netdev, "Rx status %d\n", status);
		break;
	}

	r8152_submit_rx(tp, agg, GFP_ATOMIC);
}

static void write_bulk_callback(struct urb *urb)
{
	struct net_device_stats *stats;
	struct net_device *netdev;
	struct tx_agg *agg;
	struct r8152 *tp;
	unsigned long flags;
	int status = urb->status;

	agg = urb->context;
	if (!agg)
		return;

	tp = agg->context;
	if (!tp)
		return;

	netdev = tp->netdev;
	stats = &netdev->stats;
	if (status) {
		if (net_ratelimit())
			netdev_warn(netdev, "Tx status %d\n", status);
		stats->tx_errors += agg->skb_num;
	} else {
		stats->tx_packets += agg->skb_num;
		stats->tx_bytes += agg->skb_len;
	}

	spin_lock_irqsave(&tp->tx_lock, flags);
	list_add_tail(&agg->list, &tp->tx_free);
	spin_unlock_irqrestore(&tp->tx_lock, flags);

	usb_autopm_put_interface_async(tp->intf);

	if (!netif_carrier_ok(netdev))
		return;

	if (!test_bit(WORK_ENABLE, &tp->flags))
		return;

	if (test_bit(RTL8152_UNPLUG, &tp->flags))
		return;

	if (!skb_queue_empty(&tp->tx_queue))
		napi_schedule(&tp->napi);
}

static void intr_callback(struct urb *urb)
{
	struct r8152 *tp;
	__le16 *d;
	int status = urb->status;
	int res;

	tp = urb->context;
	if (!tp)
		return;

	if (!test_bit(WORK_ENABLE, &tp->flags))
		return;

	if (test_bit(RTL8152_UNPLUG, &tp->flags))
		return;

	switch (status) {
	case 0:			/* success */
		break;
	case -ECONNRESET:	/* unlink */
	case -ESHUTDOWN:
		netif_device_detach(tp->netdev);
		/* fall through */
	case -ENOENT:
	case -EPROTO:
		netif_info(tp, intr, tp->netdev,
			   "Stop submitting intr, status %d\n", status);
		return;
	case -EOVERFLOW:
		netif_info(tp, intr, tp->netdev, "intr status -EOVERFLOW\n");
		goto resubmit;
	/* -EPIPE:  should clear the halt */
	default:
		netif_info(tp, intr, tp->netdev, "intr status %d\n", status);
		goto resubmit;
	}

	d = urb->transfer_buffer;
	if (INTR_LINK & __le16_to_cpu(d[0])) {
		if (!netif_carrier_ok(tp->netdev)) {
			set_bit(RTL8152_LINK_CHG, &tp->flags);
			schedule_delayed_work(&tp->schedule, 0);
		}
	} else {
		if (netif_carrier_ok(tp->netdev)) {
			netif_stop_queue(tp->netdev);
			set_bit(RTL8152_LINK_CHG, &tp->flags);
			schedule_delayed_work(&tp->schedule, 0);
		}
	}

resubmit:
	res = usb_submit_urb(urb, GFP_ATOMIC);
	if (res == -ENODEV) {
		set_bit(RTL8152_UNPLUG, &tp->flags);
		netif_device_detach(tp->netdev);
	} else if (res) {
		netif_err(tp, intr, tp->netdev,
			  "can't resubmit intr, status %d\n", res);
	}
}

static inline void *rx_agg_align(void *data)
{
	return (void *)ALIGN((uintptr_t)data, RX_ALIGN);
}

static inline void *tx_agg_align(void *data)
{
	return (void *)ALIGN((uintptr_t)data, TX_ALIGN);
}

static void free_all_mem(struct r8152 *tp)
{
	int i;

	for (i = 0; i < RTL8152_MAX_RX; i++) {
		usb_free_urb(tp->rx_info[i].urb);
		tp->rx_info[i].urb = NULL;

		kfree(tp->rx_info[i].buffer);
		tp->rx_info[i].buffer = NULL;
		tp->rx_info[i].head = NULL;
	}

	for (i = 0; i < RTL8152_MAX_TX; i++) {
		usb_free_urb(tp->tx_info[i].urb);
		tp->tx_info[i].urb = NULL;

		kfree(tp->tx_info[i].buffer);
		tp->tx_info[i].buffer = NULL;
		tp->tx_info[i].head = NULL;
	}

	usb_free_urb(tp->intr_urb);
	tp->intr_urb = NULL;

	kfree(tp->intr_buff);
	tp->intr_buff = NULL;
}

static int alloc_all_mem(struct r8152 *tp)
{
	struct net_device *netdev = tp->netdev;
	struct usb_interface *intf = tp->intf;
	struct usb_host_interface *alt = intf->cur_altsetting;
	struct usb_host_endpoint *ep_intr = alt->endpoint + 2;
	struct urb *urb;
	int node, i;
	u8 *buf;

	node = netdev->dev.parent ? dev_to_node(netdev->dev.parent) : -1;

	spin_lock_init(&tp->rx_lock);
	spin_lock_init(&tp->tx_lock);
	INIT_LIST_HEAD(&tp->tx_free);
	INIT_LIST_HEAD(&tp->rx_done);
	skb_queue_head_init(&tp->tx_queue);
	skb_queue_head_init(&tp->rx_queue);

	for (i = 0; i < RTL8152_MAX_RX; i++) {
		buf = kmalloc_node(agg_buf_sz, GFP_KERNEL, node);
		if (!buf)
			goto err1;

		if (buf != rx_agg_align(buf)) {
			kfree(buf);
			buf = kmalloc_node(agg_buf_sz + RX_ALIGN, GFP_KERNEL,
					   node);
			if (!buf)
				goto err1;
		}

		urb = usb_alloc_urb(0, GFP_KERNEL);
		if (!urb) {
			kfree(buf);
			goto err1;
		}

		INIT_LIST_HEAD(&tp->rx_info[i].list);
		tp->rx_info[i].context = tp;
		tp->rx_info[i].urb = urb;
		tp->rx_info[i].buffer = buf;
		tp->rx_info[i].head = rx_agg_align(buf);
	}

	for (i = 0; i < RTL8152_MAX_TX; i++) {
		buf = kmalloc_node(agg_buf_sz, GFP_KERNEL, node);
		if (!buf)
			goto err1;

		if (buf != tx_agg_align(buf)) {
			kfree(buf);
			buf = kmalloc_node(agg_buf_sz + TX_ALIGN, GFP_KERNEL,
					   node);
			if (!buf)
				goto err1;
		}

		urb = usb_alloc_urb(0, GFP_KERNEL);
		if (!urb) {
			kfree(buf);
			goto err1;
		}

		INIT_LIST_HEAD(&tp->tx_info[i].list);
		tp->tx_info[i].context = tp;
		tp->tx_info[i].urb = urb;
		tp->tx_info[i].buffer = buf;
		tp->tx_info[i].head = tx_agg_align(buf);

		list_add_tail(&tp->tx_info[i].list, &tp->tx_free);
	}

	tp->intr_urb = usb_alloc_urb(0, GFP_KERNEL);
	if (!tp->intr_urb)
		goto err1;

	tp->intr_buff = kmalloc(INTBUFSIZE, GFP_KERNEL);
	if (!tp->intr_buff)
		goto err1;

	tp->intr_interval = (int)ep_intr->desc.bInterval;
	usb_fill_int_urb(tp->intr_urb, tp->udev, usb_rcvintpipe(tp->udev, 3),
			 tp->intr_buff, INTBUFSIZE, intr_callback,
			 tp, tp->intr_interval);

	return 0;

err1:
	free_all_mem(tp);
	return -ENOMEM;
}

static struct tx_agg *r8152_get_tx_agg(struct r8152 *tp)
{
	struct tx_agg *agg = NULL;
	unsigned long flags;

	if (list_empty(&tp->tx_free))
		return NULL;

	spin_lock_irqsave(&tp->tx_lock, flags);
	if (!list_empty(&tp->tx_free)) {
		struct list_head *cursor;

		cursor = tp->tx_free.next;
		list_del_init(cursor);
		agg = list_entry(cursor, struct tx_agg, list);
	}
	spin_unlock_irqrestore(&tp->tx_lock, flags);

	return agg;
}

/* r8152_csum_workaround()
 * The hw limites the value the transport offset. When the offset is out of the
 * range, calculate the checksum by sw.
 */
static void r8152_csum_workaround(struct r8152 *tp, struct sk_buff *skb,
				  struct sk_buff_head *list)
{
	if (skb_shinfo(skb)->gso_size) {
		netdev_features_t features = tp->netdev->features;
		struct sk_buff_head seg_list;
		struct sk_buff *segs, *nskb;

		features &= ~(NETIF_F_SG | NETIF_F_IPV6_CSUM | NETIF_F_TSO6);
		segs = skb_gso_segment(skb, features);
		if (IS_ERR(segs) || !segs)
			goto drop;

		__skb_queue_head_init(&seg_list);

		do {
			nskb = segs;
			segs = segs->next;
			nskb->next = NULL;
			__skb_queue_tail(&seg_list, nskb);
		} while (segs);

		skb_queue_splice(&seg_list, list);
		dev_kfree_skb(skb);
	} else if (skb->ip_summed == CHECKSUM_PARTIAL) {
		if (skb_checksum_help(skb) < 0)
			goto drop;

		__skb_queue_head(list, skb);
	} else {
		struct net_device_stats *stats;

drop:
		stats = &tp->netdev->stats;
		stats->tx_dropped++;
		dev_kfree_skb(skb);
	}
}

/* msdn_giant_send_check()
 * According to the document of microsoft, the TCP Pseudo Header excludes the
 * packet length for IPv6 TCP large packets.
 */
static int msdn_giant_send_check(struct sk_buff *skb)
{
	const struct ipv6hdr *ipv6h;
	struct tcphdr *th;
	int ret;

	ret = skb_cow_head(skb, 0);
	if (ret)
		return ret;

	ipv6h = ipv6_hdr(skb);
	th = tcp_hdr(skb);

	th->check = 0;
	th->check = ~tcp_v6_check(0, &ipv6h->saddr, &ipv6h->daddr, 0);

	return ret;
}

static inline void rtl_tx_vlan_tag(struct tx_desc *desc, struct sk_buff *skb)
{
	if (skb_vlan_tag_present(skb)) {
		u32 opts2;

		opts2 = TX_VLAN_TAG | swab16(skb_vlan_tag_get(skb));
		desc->opts2 |= cpu_to_le32(opts2);
	}
}

static inline void rtl_rx_vlan_tag(struct rx_desc *desc, struct sk_buff *skb)
{
	u32 opts2 = le32_to_cpu(desc->opts2);

	if (opts2 & RX_VLAN_TAG)
		__vlan_hwaccel_put_tag(skb, htons(ETH_P_8021Q),
				       swab16(opts2 & 0xffff));
}

static int r8152_tx_csum(struct r8152 *tp, struct tx_desc *desc,
			 struct sk_buff *skb, u32 len, u32 transport_offset)
{
	u32 mss = skb_shinfo(skb)->gso_size;
	u32 opts1, opts2 = 0;
	int ret = TX_CSUM_SUCCESS;

	WARN_ON_ONCE(len > TX_LEN_MAX);

	opts1 = len | TX_FS | TX_LS;

	if (mss) {
		if (transport_offset > GTTCPHO_MAX) {
			netif_warn(tp, tx_err, tp->netdev,
				   "Invalid transport offset 0x%x for TSO\n",
				   transport_offset);
			ret = TX_CSUM_TSO;
			goto unavailable;
		}

		switch (vlan_get_protocol(skb)) {
		case htons(ETH_P_IP):
			opts1 |= GTSENDV4;
			break;

		case htons(ETH_P_IPV6):
			if (msdn_giant_send_check(skb)) {
				ret = TX_CSUM_TSO;
				goto unavailable;
			}
			opts1 |= GTSENDV6;
			break;

		default:
			WARN_ON_ONCE(1);
			break;
		}

		opts1 |= transport_offset << GTTCPHO_SHIFT;
		opts2 |= min(mss, MSS_MAX) << MSS_SHIFT;
	} else if (skb->ip_summed == CHECKSUM_PARTIAL) {
		u8 ip_protocol;

		if (transport_offset > TCPHO_MAX) {
			netif_warn(tp, tx_err, tp->netdev,
				   "Invalid transport offset 0x%x\n",
				   transport_offset);
			ret = TX_CSUM_NONE;
			goto unavailable;
		}

		switch (vlan_get_protocol(skb)) {
		case htons(ETH_P_IP):
			opts2 |= IPV4_CS;
			ip_protocol = ip_hdr(skb)->protocol;
			break;

		case htons(ETH_P_IPV6):
			opts2 |= IPV6_CS;
			ip_protocol = ipv6_hdr(skb)->nexthdr;
			break;

		default:
			ip_protocol = IPPROTO_RAW;
			break;
		}

		if (ip_protocol == IPPROTO_TCP)
			opts2 |= TCP_CS;
		else if (ip_protocol == IPPROTO_UDP)
			opts2 |= UDP_CS;
		else
			WARN_ON_ONCE(1);

		opts2 |= transport_offset << TCPHO_SHIFT;
	}

	desc->opts2 = cpu_to_le32(opts2);
	desc->opts1 = cpu_to_le32(opts1);

unavailable:
	return ret;
}

static int r8152_tx_agg_fill(struct r8152 *tp, struct tx_agg *agg)
{
	struct sk_buff_head skb_head, *tx_queue = &tp->tx_queue;
	int remain, ret;
	u8 *tx_data;

	__skb_queue_head_init(&skb_head);
	spin_lock(&tx_queue->lock);
	skb_queue_splice_init(tx_queue, &skb_head);
	spin_unlock(&tx_queue->lock);

	tx_data = agg->head;
	agg->skb_num = 0;
	agg->skb_len = 0;
	remain = agg_buf_sz;

	while (remain >= ETH_ZLEN + sizeof(struct tx_desc)) {
		struct tx_desc *tx_desc;
		struct sk_buff *skb;
		unsigned int len;
		u32 offset;

		skb = __skb_dequeue(&skb_head);
		if (!skb)
			break;

		len = skb->len + sizeof(*tx_desc);

		if (len > remain) {
			__skb_queue_head(&skb_head, skb);
			break;
		}

		tx_data = tx_agg_align(tx_data);
		tx_desc = (struct tx_desc *)tx_data;

		offset = (u32)skb_transport_offset(skb);

		if (r8152_tx_csum(tp, tx_desc, skb, skb->len, offset)) {
			r8152_csum_workaround(tp, skb, &skb_head);
			continue;
		}

		rtl_tx_vlan_tag(tx_desc, skb);

		tx_data += sizeof(*tx_desc);

		len = skb->len;
		if (skb_copy_bits(skb, 0, tx_data, len) < 0) {
			struct net_device_stats *stats = &tp->netdev->stats;

			stats->tx_dropped++;
			dev_kfree_skb_any(skb);
			tx_data -= sizeof(*tx_desc);
			continue;
		}

		tx_data += len;
		agg->skb_len += len;
		agg->skb_num += skb_shinfo(skb)->gso_segs ?: 1;

		dev_kfree_skb_any(skb);

		remain = agg_buf_sz - (int)(tx_agg_align(tx_data) - agg->head);

		if (test_bit(DELL_TB_RX_AGG_BUG, &tp->flags))
			break;
	}

	if (!skb_queue_empty(&skb_head)) {
		spin_lock(&tx_queue->lock);
		skb_queue_splice(&skb_head, tx_queue);
		spin_unlock(&tx_queue->lock);
	}

	netif_tx_lock(tp->netdev);

	if (netif_queue_stopped(tp->netdev) &&
	    skb_queue_len(&tp->tx_queue) < tp->tx_qlen)
		netif_wake_queue(tp->netdev);

	netif_tx_unlock(tp->netdev);

	ret = usb_autopm_get_interface_async(tp->intf);
	if (ret < 0)
		goto out_tx_fill;

	usb_fill_bulk_urb(agg->urb, tp->udev, usb_sndbulkpipe(tp->udev, 2),
			  agg->head, (int)(tx_data - (u8 *)agg->head),
			  (usb_complete_t)write_bulk_callback, agg);

	ret = usb_submit_urb(agg->urb, GFP_ATOMIC);
	if (ret < 0)
		usb_autopm_put_interface_async(tp->intf);

out_tx_fill:
	return ret;
}

static u8 r8152_rx_csum(struct r8152 *tp, struct rx_desc *rx_desc)
{
	u8 checksum = CHECKSUM_NONE;
	u32 opts2, opts3;

	if (!(tp->netdev->features & NETIF_F_RXCSUM))
		goto return_result;

	opts2 = le32_to_cpu(rx_desc->opts2);
	opts3 = le32_to_cpu(rx_desc->opts3);

	if (opts2 & RD_IPV4_CS) {
		if (opts3 & IPF)
			checksum = CHECKSUM_NONE;
		else if ((opts2 & RD_UDP_CS) && !(opts3 & UDPF))
			checksum = CHECKSUM_UNNECESSARY;
		else if ((opts2 & RD_TCP_CS) && !(opts3 & TCPF))
			checksum = CHECKSUM_UNNECESSARY;
	} else if (opts2 & RD_IPV6_CS) {
		if ((opts2 & RD_UDP_CS) && !(opts3 & UDPF))
			checksum = CHECKSUM_UNNECESSARY;
		else if ((opts2 & RD_TCP_CS) && !(opts3 & TCPF))
			checksum = CHECKSUM_UNNECESSARY;
	}

return_result:
	return checksum;
}

static int rx_bottom(struct r8152 *tp, int budget)
{
	unsigned long flags;
	struct list_head *cursor, *next, rx_queue;
	int ret = 0, work_done = 0;
	struct napi_struct *napi = &tp->napi;

	if (!skb_queue_empty(&tp->rx_queue)) {
		while (work_done < budget) {
			struct sk_buff *skb = __skb_dequeue(&tp->rx_queue);
			struct net_device *netdev = tp->netdev;
			struct net_device_stats *stats = &netdev->stats;
			unsigned int pkt_len;

			if (!skb)
				break;

			pkt_len = skb->len;
			napi_gro_receive(napi, skb);
			work_done++;
			stats->rx_packets++;
			stats->rx_bytes += pkt_len;
		}
	}

	if (list_empty(&tp->rx_done))
		goto out1;

	INIT_LIST_HEAD(&rx_queue);
	spin_lock_irqsave(&tp->rx_lock, flags);
	list_splice_init(&tp->rx_done, &rx_queue);
	spin_unlock_irqrestore(&tp->rx_lock, flags);

	list_for_each_safe(cursor, next, &rx_queue) {
		struct rx_desc *rx_desc;
		struct rx_agg *agg;
		int len_used = 0;
		struct urb *urb;
		u8 *rx_data;

		list_del_init(cursor);

		agg = list_entry(cursor, struct rx_agg, list);
		urb = agg->urb;
		if (urb->actual_length < ETH_ZLEN)
			goto submit;

		rx_desc = agg->head;
		rx_data = agg->head;
		len_used += sizeof(struct rx_desc);

		while (urb->actual_length > len_used) {
			struct net_device *netdev = tp->netdev;
			struct net_device_stats *stats = &netdev->stats;
			unsigned int pkt_len;
			struct sk_buff *skb;

			/* limite the skb numbers for rx_queue */
			if (unlikely(skb_queue_len(&tp->rx_queue) >= 1000))
				break;

			pkt_len = le32_to_cpu(rx_desc->opts1) & RX_LEN_MASK;
			if (pkt_len < ETH_ZLEN)
				break;

			len_used += pkt_len;
			if (urb->actual_length < len_used)
				break;

			pkt_len -= ETH_FCS_LEN;
			rx_data += sizeof(struct rx_desc);

			skb = napi_alloc_skb(napi, pkt_len);
			if (!skb) {
				stats->rx_dropped++;
				goto find_next_rx;
			}

			skb->ip_summed = r8152_rx_csum(tp, rx_desc);
			memcpy(skb->data, rx_data, pkt_len);
			skb_put(skb, pkt_len);
			skb->protocol = eth_type_trans(skb, netdev);
			rtl_rx_vlan_tag(rx_desc, skb);
			if (work_done < budget) {
				napi_gro_receive(napi, skb);
				work_done++;
				stats->rx_packets++;
				stats->rx_bytes += pkt_len;
			} else {
				__skb_queue_tail(&tp->rx_queue, skb);
			}

find_next_rx:
			rx_data = rx_agg_align(rx_data + pkt_len + ETH_FCS_LEN);
			rx_desc = (struct rx_desc *)rx_data;
			len_used = (int)(rx_data - (u8 *)agg->head);
			len_used += sizeof(struct rx_desc);
		}

submit:
		if (!ret) {
			ret = r8152_submit_rx(tp, agg, GFP_ATOMIC);
		} else {
			urb->actual_length = 0;
			list_add_tail(&agg->list, next);
		}
	}

	if (!list_empty(&rx_queue)) {
		spin_lock_irqsave(&tp->rx_lock, flags);
		list_splice_tail(&rx_queue, &tp->rx_done);
		spin_unlock_irqrestore(&tp->rx_lock, flags);
	}

out1:
	return work_done;
}

static void tx_bottom(struct r8152 *tp)
{
	int res;

	do {
		struct tx_agg *agg;

		if (skb_queue_empty(&tp->tx_queue))
			break;

		agg = r8152_get_tx_agg(tp);
		if (!agg)
			break;

		res = r8152_tx_agg_fill(tp, agg);
		if (res) {
			struct net_device *netdev = tp->netdev;

			if (res == -ENODEV) {
				set_bit(RTL8152_UNPLUG, &tp->flags);
				netif_device_detach(netdev);
			} else {
				struct net_device_stats *stats = &netdev->stats;
				unsigned long flags;

				netif_warn(tp, tx_err, netdev,
					   "failed tx_urb %d\n", res);
				stats->tx_dropped += agg->skb_num;

				spin_lock_irqsave(&tp->tx_lock, flags);
				list_add_tail(&agg->list, &tp->tx_free);
				spin_unlock_irqrestore(&tp->tx_lock, flags);
			}
		}
	} while (res == 0);
}

static void bottom_half(struct r8152 *tp)
{
	if (test_bit(RTL8152_UNPLUG, &tp->flags))
		return;

	if (!test_bit(WORK_ENABLE, &tp->flags))
		return;

	/* When link down, the driver would cancel all bulks. */
	/* This avoid the re-submitting bulk */
	if (!netif_carrier_ok(tp->netdev))
		return;

	clear_bit(SCHEDULE_NAPI, &tp->flags);

	tx_bottom(tp);
}

static int r8152_poll(struct napi_struct *napi, int budget)
{
	struct r8152 *tp = container_of(napi, struct r8152, napi);
	int work_done;

	work_done = rx_bottom(tp, budget);
	bottom_half(tp);

	if (work_done < budget) {
		if (!napi_complete_done(napi, work_done))
			goto out;
		if (!list_empty(&tp->rx_done))
			napi_schedule(napi);
		else if (!skb_queue_empty(&tp->tx_queue) &&
			 !list_empty(&tp->tx_free))
			napi_schedule(napi);
	}

out:
	return work_done;
}

static
int r8152_submit_rx(struct r8152 *tp, struct rx_agg *agg, gfp_t mem_flags)
{
	int ret;

	/* The rx would be stopped, so skip submitting */
	if (test_bit(RTL8152_UNPLUG, &tp->flags) ||
	    !test_bit(WORK_ENABLE, &tp->flags) || !netif_carrier_ok(tp->netdev))
		return 0;

	usb_fill_bulk_urb(agg->urb, tp->udev, usb_rcvbulkpipe(tp->udev, 1),
			  agg->head, agg_buf_sz,
			  (usb_complete_t)read_bulk_callback, agg);

	ret = usb_submit_urb(agg->urb, mem_flags);
	if (ret == -ENODEV) {
		set_bit(RTL8152_UNPLUG, &tp->flags);
		netif_device_detach(tp->netdev);
	} else if (ret) {
		struct urb *urb = agg->urb;
		unsigned long flags;

		urb->actual_length = 0;
		spin_lock_irqsave(&tp->rx_lock, flags);
		list_add_tail(&agg->list, &tp->rx_done);
		spin_unlock_irqrestore(&tp->rx_lock, flags);

		netif_err(tp, rx_err, tp->netdev,
			  "Couldn't submit rx[%p], ret = %d\n", agg, ret);

		napi_schedule(&tp->napi);
	}

	return ret;
}

static void rtl_drop_queued_tx(struct r8152 *tp)
{
	struct net_device_stats *stats = &tp->netdev->stats;
	struct sk_buff_head skb_head, *tx_queue = &tp->tx_queue;
	struct sk_buff *skb;

	if (skb_queue_empty(tx_queue))
		return;

	__skb_queue_head_init(&skb_head);
	spin_lock_bh(&tx_queue->lock);
	skb_queue_splice_init(tx_queue, &skb_head);
	spin_unlock_bh(&tx_queue->lock);

	while ((skb = __skb_dequeue(&skb_head))) {
		dev_kfree_skb(skb);
		stats->tx_dropped++;
	}
}

static void rtl8152_tx_timeout(struct net_device *netdev)
{
	struct r8152 *tp = netdev_priv(netdev);

	netif_warn(tp, tx_err, netdev, "Tx timeout\n");

	usb_queue_reset_device(tp->intf);
}

static void rtl8152_set_rx_mode(struct net_device *netdev)
{
	struct r8152 *tp = netdev_priv(netdev);

	if (netif_carrier_ok(netdev)) {
		set_bit(RTL8152_SET_RX_MODE, &tp->flags);
		schedule_delayed_work(&tp->schedule, 0);
	}
}

static void _rtl8152_set_rx_mode(struct net_device *netdev)
{
	struct r8152 *tp = netdev_priv(netdev);
	u32 mc_filter[2];	/* Multicast hash filter */
	__le32 tmp[2];
	u32 ocp_data;

	netif_stop_queue(netdev);
	ocp_data = ocp_read_dword(tp, MCU_TYPE_PLA, PLA_RCR);
	ocp_data &= ~RCR_ACPT_ALL;
	ocp_data |= RCR_AB | RCR_APM;

	if (netdev->flags & IFF_PROMISC) {
		/* Unconditionally log net taps. */
		netif_notice(tp, link, netdev, "Promiscuous mode enabled\n");
		ocp_data |= RCR_AM | RCR_AAP;
		mc_filter[1] = 0xffffffff;
		mc_filter[0] = 0xffffffff;
	} else if ((netdev_mc_count(netdev) > multicast_filter_limit) ||
		   (netdev->flags & IFF_ALLMULTI)) {
		/* Too many to filter perfectly -- accept all multicasts. */
		ocp_data |= RCR_AM;
		mc_filter[1] = 0xffffffff;
		mc_filter[0] = 0xffffffff;
	} else {
		struct netdev_hw_addr *ha;

		mc_filter[1] = 0;
		mc_filter[0] = 0;
		netdev_for_each_mc_addr(ha, netdev) {
			int bit_nr = ether_crc(ETH_ALEN, ha->addr) >> 26;

			mc_filter[bit_nr >> 5] |= 1 << (bit_nr & 31);
			ocp_data |= RCR_AM;
		}
	}

	tmp[0] = __cpu_to_le32(swab32(mc_filter[1]));
	tmp[1] = __cpu_to_le32(swab32(mc_filter[0]));

	pla_ocp_write(tp, PLA_MAR, BYTE_EN_DWORD, sizeof(tmp), tmp);
	ocp_write_dword(tp, MCU_TYPE_PLA, PLA_RCR, ocp_data);
	netif_wake_queue(netdev);
}

static netdev_features_t
rtl8152_features_check(struct sk_buff *skb, struct net_device *dev,
		       netdev_features_t features)
{
	u32 mss = skb_shinfo(skb)->gso_size;
	int max_offset = mss ? GTTCPHO_MAX : TCPHO_MAX;
	int offset = skb_transport_offset(skb);

	if ((mss || skb->ip_summed == CHECKSUM_PARTIAL) && offset > max_offset)
		features &= ~(NETIF_F_CSUM_MASK | NETIF_F_GSO_MASK);
	else if ((skb->len + sizeof(struct tx_desc)) > agg_buf_sz)
		features &= ~NETIF_F_GSO_MASK;

	return features;
}

static netdev_tx_t rtl8152_start_xmit(struct sk_buff *skb,
				      struct net_device *netdev)
{
	struct r8152 *tp = netdev_priv(netdev);

	skb_tx_timestamp(skb);

	skb_queue_tail(&tp->tx_queue, skb);

	if (!list_empty(&tp->tx_free)) {
		if (test_bit(SELECTIVE_SUSPEND, &tp->flags)) {
			set_bit(SCHEDULE_NAPI, &tp->flags);
			schedule_delayed_work(&tp->schedule, 0);
		} else {
			usb_mark_last_busy(tp->udev);
			napi_schedule(&tp->napi);
		}
	} else if (skb_queue_len(&tp->tx_queue) > tp->tx_qlen) {
		netif_stop_queue(netdev);
	}

	return NETDEV_TX_OK;
}

static void r8152b_reset_packet_filter(struct r8152 *tp)
{
	u32	ocp_data;

	ocp_data = ocp_read_word(tp, MCU_TYPE_PLA, PLA_FMC);
	ocp_data &= ~FMC_FCR_MCU_EN;
	ocp_write_word(tp, MCU_TYPE_PLA, PLA_FMC, ocp_data);
	ocp_data |= FMC_FCR_MCU_EN;
	ocp_write_word(tp, MCU_TYPE_PLA, PLA_FMC, ocp_data);
}

static void rtl8152_nic_reset(struct r8152 *tp)
{
	int	i;

	ocp_write_byte(tp, MCU_TYPE_PLA, PLA_CR, CR_RST);

	for (i = 0; i < 1000; i++) {
		if (!(ocp_read_byte(tp, MCU_TYPE_PLA, PLA_CR) & CR_RST))
			break;
		usleep_range(100, 400);
	}
}

static void set_tx_qlen(struct r8152 *tp)
{
	struct net_device *netdev = tp->netdev;

	tp->tx_qlen = agg_buf_sz / (netdev->mtu + VLAN_ETH_HLEN + ETH_FCS_LEN +
				    sizeof(struct tx_desc));
}

static inline u8 rtl8152_get_speed(struct r8152 *tp)
{
	return ocp_read_byte(tp, MCU_TYPE_PLA, PLA_PHYSTATUS);
}

static void rtl_set_eee_plus(struct r8152 *tp)
{
	u32 ocp_data;
	u8 speed;

	speed = rtl8152_get_speed(tp);
	if (speed & _10bps) {
		ocp_data = ocp_read_word(tp, MCU_TYPE_PLA, PLA_EEEP_CR);
		ocp_data |= EEEP_CR_EEEP_TX;
		ocp_write_word(tp, MCU_TYPE_PLA, PLA_EEEP_CR, ocp_data);
	} else {
		ocp_data = ocp_read_word(tp, MCU_TYPE_PLA, PLA_EEEP_CR);
		ocp_data &= ~EEEP_CR_EEEP_TX;
		ocp_write_word(tp, MCU_TYPE_PLA, PLA_EEEP_CR, ocp_data);
	}
}

static void rxdy_gated_en(struct r8152 *tp, bool enable)
{
	u32 ocp_data;

	ocp_data = ocp_read_word(tp, MCU_TYPE_PLA, PLA_MISC_1);
	if (enable)
		ocp_data |= RXDY_GATED_EN;
	else
		ocp_data &= ~RXDY_GATED_EN;
	ocp_write_word(tp, MCU_TYPE_PLA, PLA_MISC_1, ocp_data);
}

static int rtl_start_rx(struct r8152 *tp)
{
	int i, ret = 0;

	INIT_LIST_HEAD(&tp->rx_done);
	for (i = 0; i < RTL8152_MAX_RX; i++) {
		INIT_LIST_HEAD(&tp->rx_info[i].list);
		ret = r8152_submit_rx(tp, &tp->rx_info[i], GFP_KERNEL);
		if (ret)
			break;
	}

	if (ret && ++i < RTL8152_MAX_RX) {
		struct list_head rx_queue;
		unsigned long flags;

		INIT_LIST_HEAD(&rx_queue);

		do {
			struct rx_agg *agg = &tp->rx_info[i++];
			struct urb *urb = agg->urb;

			urb->actual_length = 0;
			list_add_tail(&agg->list, &rx_queue);
		} while (i < RTL8152_MAX_RX);

		spin_lock_irqsave(&tp->rx_lock, flags);
		list_splice_tail(&rx_queue, &tp->rx_done);
		spin_unlock_irqrestore(&tp->rx_lock, flags);
	}

	return ret;
}

static int rtl_stop_rx(struct r8152 *tp)
{
	int i;

	for (i = 0; i < RTL8152_MAX_RX; i++)
		usb_kill_urb(tp->rx_info[i].urb);

	while (!skb_queue_empty(&tp->rx_queue))
		dev_kfree_skb(__skb_dequeue(&tp->rx_queue));

	return 0;
}

static int rtl_enable(struct r8152 *tp)
{
	u32 ocp_data;

	r8152b_reset_packet_filter(tp);

	ocp_data = ocp_read_byte(tp, MCU_TYPE_PLA, PLA_CR);
	ocp_data |= CR_RE | CR_TE;
	ocp_write_byte(tp, MCU_TYPE_PLA, PLA_CR, ocp_data);

	rxdy_gated_en(tp, false);

	return 0;
}

static int rtl8152_enable(struct r8152 *tp)
{
	if (test_bit(RTL8152_UNPLUG, &tp->flags))
		return -ENODEV;

	set_tx_qlen(tp);
	rtl_set_eee_plus(tp);

	return rtl_enable(tp);
}

static inline void r8153b_rx_agg_chg_indicate(struct r8152 *tp)
{
	ocp_write_byte(tp, MCU_TYPE_USB, USB_UPT_RXDMA_OWN,
		       OWN_UPDATE | OWN_CLEAR);
}

static void r8153_set_rx_early_timeout(struct r8152 *tp)
{
	u32 ocp_data = tp->coalesce / 8;

	switch (tp->version) {
	case RTL_VER_03:
	case RTL_VER_04:
	case RTL_VER_05:
	case RTL_VER_06:
		ocp_write_word(tp, MCU_TYPE_USB, USB_RX_EARLY_TIMEOUT,
			       ocp_data);
		break;

	case RTL_VER_08:
	case RTL_VER_09:
		/* The RTL8153B uses USB_RX_EXTRA_AGGR_TMR for rx timeout
		 * primarily. For USB_RX_EARLY_TIMEOUT, we fix it to 128ns.
		 */
		ocp_write_word(tp, MCU_TYPE_USB, USB_RX_EARLY_TIMEOUT,
			       128 / 8);
		ocp_write_word(tp, MCU_TYPE_USB, USB_RX_EXTRA_AGGR_TMR,
			       ocp_data);
		r8153b_rx_agg_chg_indicate(tp);
		break;

	default:
		break;
	}
}

static void r8153_set_rx_early_size(struct r8152 *tp)
{
	u32 ocp_data = agg_buf_sz - rx_reserved_size(tp->netdev->mtu);

	switch (tp->version) {
	case RTL_VER_03:
	case RTL_VER_04:
	case RTL_VER_05:
	case RTL_VER_06:
		ocp_write_word(tp, MCU_TYPE_USB, USB_RX_EARLY_SIZE,
			       ocp_data / 4);
		break;
	case RTL_VER_08:
	case RTL_VER_09:
		ocp_write_word(tp, MCU_TYPE_USB, USB_RX_EARLY_SIZE,
			       ocp_data / 8);
		r8153b_rx_agg_chg_indicate(tp);
		break;
	default:
		WARN_ON_ONCE(1);
		break;
	}
}

static int rtl8153_enable(struct r8152 *tp)
{
	if (test_bit(RTL8152_UNPLUG, &tp->flags))
		return -ENODEV;

	set_tx_qlen(tp);
	rtl_set_eee_plus(tp);
	r8153_set_rx_early_timeout(tp);
	r8153_set_rx_early_size(tp);

	return rtl_enable(tp);
}

static void rtl_disable(struct r8152 *tp)
{
	u32 ocp_data;
	int i;

	if (test_bit(RTL8152_UNPLUG, &tp->flags)) {
		rtl_drop_queued_tx(tp);
		return;
	}

	ocp_data = ocp_read_dword(tp, MCU_TYPE_PLA, PLA_RCR);
	ocp_data &= ~RCR_ACPT_ALL;
	ocp_write_dword(tp, MCU_TYPE_PLA, PLA_RCR, ocp_data);

	rtl_drop_queued_tx(tp);

	for (i = 0; i < RTL8152_MAX_TX; i++)
		usb_kill_urb(tp->tx_info[i].urb);

	rxdy_gated_en(tp, true);

	for (i = 0; i < 1000; i++) {
		ocp_data = ocp_read_byte(tp, MCU_TYPE_PLA, PLA_OOB_CTRL);
		if ((ocp_data & FIFO_EMPTY) == FIFO_EMPTY)
			break;
		usleep_range(1000, 2000);
	}

	for (i = 0; i < 1000; i++) {
		if (ocp_read_word(tp, MCU_TYPE_PLA, PLA_TCR0) & TCR0_TX_EMPTY)
			break;
		usleep_range(1000, 2000);
	}

	rtl_stop_rx(tp);

	rtl8152_nic_reset(tp);
}

static void r8152_power_cut_en(struct r8152 *tp, bool enable)
{
	u32 ocp_data;

	ocp_data = ocp_read_word(tp, MCU_TYPE_USB, USB_UPS_CTRL);
	if (enable)
		ocp_data |= POWER_CUT;
	else
		ocp_data &= ~POWER_CUT;
	ocp_write_word(tp, MCU_TYPE_USB, USB_UPS_CTRL, ocp_data);

	ocp_data = ocp_read_word(tp, MCU_TYPE_USB, USB_PM_CTRL_STATUS);
	ocp_data &= ~RESUME_INDICATE;
	ocp_write_word(tp, MCU_TYPE_USB, USB_PM_CTRL_STATUS, ocp_data);
}

static void rtl_rx_vlan_en(struct r8152 *tp, bool enable)
{
	u32 ocp_data;

	ocp_data = ocp_read_word(tp, MCU_TYPE_PLA, PLA_CPCR);
	if (enable)
		ocp_data |= CPCR_RX_VLAN;
	else
		ocp_data &= ~CPCR_RX_VLAN;
	ocp_write_word(tp, MCU_TYPE_PLA, PLA_CPCR, ocp_data);
}

static int rtl8152_set_features(struct net_device *dev,
				netdev_features_t features)
{
	netdev_features_t changed = features ^ dev->features;
	struct r8152 *tp = netdev_priv(dev);
	int ret;

	ret = usb_autopm_get_interface(tp->intf);
	if (ret < 0)
		goto out;

	mutex_lock(&tp->control);

	if (changed & NETIF_F_HW_VLAN_CTAG_RX) {
		if (features & NETIF_F_HW_VLAN_CTAG_RX)
			rtl_rx_vlan_en(tp, true);
		else
			rtl_rx_vlan_en(tp, false);
	}

	mutex_unlock(&tp->control);

	usb_autopm_put_interface(tp->intf);

out:
	return ret;
}

#define WAKE_ANY (WAKE_PHY | WAKE_MAGIC | WAKE_UCAST | WAKE_BCAST | WAKE_MCAST)

static u32 __rtl_get_wol(struct r8152 *tp)
{
	u32 ocp_data;
	u32 wolopts = 0;

	ocp_data = ocp_read_word(tp, MCU_TYPE_PLA, PLA_CONFIG34);
	if (ocp_data & LINK_ON_WAKE_EN)
		wolopts |= WAKE_PHY;

	ocp_data = ocp_read_word(tp, MCU_TYPE_PLA, PLA_CONFIG5);
	if (ocp_data & UWF_EN)
		wolopts |= WAKE_UCAST;
	if (ocp_data & BWF_EN)
		wolopts |= WAKE_BCAST;
	if (ocp_data & MWF_EN)
		wolopts |= WAKE_MCAST;

	ocp_data = ocp_read_word(tp, MCU_TYPE_PLA, PLA_CFG_WOL);
	if (ocp_data & MAGIC_EN)
		wolopts |= WAKE_MAGIC;

	return wolopts;
}

static void __rtl_set_wol(struct r8152 *tp, u32 wolopts)
{
	u32 ocp_data;

	ocp_write_byte(tp, MCU_TYPE_PLA, PLA_CRWECR, CRWECR_CONFIG);

	ocp_data = ocp_read_word(tp, MCU_TYPE_PLA, PLA_CONFIG34);
	ocp_data &= ~LINK_ON_WAKE_EN;
	if (wolopts & WAKE_PHY)
		ocp_data |= LINK_ON_WAKE_EN;
	ocp_write_word(tp, MCU_TYPE_PLA, PLA_CONFIG34, ocp_data);

	ocp_data = ocp_read_word(tp, MCU_TYPE_PLA, PLA_CONFIG5);
	ocp_data &= ~(UWF_EN | BWF_EN | MWF_EN);
	if (wolopts & WAKE_UCAST)
		ocp_data |= UWF_EN;
	if (wolopts & WAKE_BCAST)
		ocp_data |= BWF_EN;
	if (wolopts & WAKE_MCAST)
		ocp_data |= MWF_EN;
	ocp_write_word(tp, MCU_TYPE_PLA, PLA_CONFIG5, ocp_data);

	ocp_write_byte(tp, MCU_TYPE_PLA, PLA_CRWECR, CRWECR_NORAML);

	ocp_data = ocp_read_word(tp, MCU_TYPE_PLA, PLA_CFG_WOL);
	ocp_data &= ~MAGIC_EN;
	if (wolopts & WAKE_MAGIC)
		ocp_data |= MAGIC_EN;
	ocp_write_word(tp, MCU_TYPE_PLA, PLA_CFG_WOL, ocp_data);

	if (wolopts & WAKE_ANY)
		device_set_wakeup_enable(&tp->udev->dev, true);
	else
		device_set_wakeup_enable(&tp->udev->dev, false);
}

static void r8153_mac_clk_spd(struct r8152 *tp, bool enable)
{
	/* MAC clock speed down */
	if (enable) {
		ocp_write_word(tp, MCU_TYPE_PLA, PLA_MAC_PWR_CTRL,
			       ALDPS_SPDWN_RATIO);
		ocp_write_word(tp, MCU_TYPE_PLA, PLA_MAC_PWR_CTRL2,
			       EEE_SPDWN_RATIO);
		ocp_write_word(tp, MCU_TYPE_PLA, PLA_MAC_PWR_CTRL3,
			       PKT_AVAIL_SPDWN_EN | SUSPEND_SPDWN_EN |
			       U1U2_SPDWN_EN | L1_SPDWN_EN);
		ocp_write_word(tp, MCU_TYPE_PLA, PLA_MAC_PWR_CTRL4,
			       PWRSAVE_SPDWN_EN | RXDV_SPDWN_EN | TX10MIDLE_EN |
			       TP100_SPDWN_EN | TP500_SPDWN_EN | EEE_SPDWN_EN |
			       TP1000_SPDWN_EN);
	} else {
		ocp_write_word(tp, MCU_TYPE_PLA, PLA_MAC_PWR_CTRL, 0);
		ocp_write_word(tp, MCU_TYPE_PLA, PLA_MAC_PWR_CTRL2, 0);
		ocp_write_word(tp, MCU_TYPE_PLA, PLA_MAC_PWR_CTRL3, 0);
		ocp_write_word(tp, MCU_TYPE_PLA, PLA_MAC_PWR_CTRL4, 0);
	}
}

static void r8153_u1u2en(struct r8152 *tp, bool enable)
{
	u8 u1u2[8];

	if (enable)
		memset(u1u2, 0xff, sizeof(u1u2));
	else
		memset(u1u2, 0x00, sizeof(u1u2));

	usb_ocp_write(tp, USB_TOLERANCE, BYTE_EN_SIX_BYTES, sizeof(u1u2), u1u2);
}

static void r8153b_u1u2en(struct r8152 *tp, bool enable)
{
	u32 ocp_data;

	ocp_data = ocp_read_word(tp, MCU_TYPE_USB, USB_LPM_CONFIG);
	if (enable)
		ocp_data |= LPM_U1U2_EN;
	else
		ocp_data &= ~LPM_U1U2_EN;

	ocp_write_word(tp, MCU_TYPE_USB, USB_LPM_CONFIG, ocp_data);
}

static void r8153_u2p3en(struct r8152 *tp, bool enable)
{
	u32 ocp_data;

	ocp_data = ocp_read_word(tp, MCU_TYPE_USB, USB_U2P3_CTRL);
	if (enable)
		ocp_data |= U2P3_ENABLE;
	else
		ocp_data &= ~U2P3_ENABLE;
	ocp_write_word(tp, MCU_TYPE_USB, USB_U2P3_CTRL, ocp_data);
}

static void r8153b_ups_flags_w1w0(struct r8152 *tp, u32 set, u32 clear)
{
	u32 ocp_data;

	ocp_data = ocp_read_dword(tp, MCU_TYPE_USB, USB_UPS_FLAGS);
	ocp_data &= ~clear;
	ocp_data |= set;
	ocp_write_dword(tp, MCU_TYPE_USB, USB_UPS_FLAGS, ocp_data);
}

static void r8153b_green_en(struct r8152 *tp, bool enable)
{
	u16 data;

	if (enable) {
		sram_write(tp, 0x8045, 0);	/* 10M abiq&ldvbias */
		sram_write(tp, 0x804d, 0x1222);	/* 100M short abiq&ldvbias */
		sram_write(tp, 0x805d, 0x0022);	/* 1000M short abiq&ldvbias */
	} else {
		sram_write(tp, 0x8045, 0x2444);	/* 10M abiq&ldvbias */
		sram_write(tp, 0x804d, 0x2444);	/* 100M short abiq&ldvbias */
		sram_write(tp, 0x805d, 0x2444);	/* 1000M short abiq&ldvbias */
	}

	data = sram_read(tp, SRAM_GREEN_CFG);
	data |= GREEN_ETH_EN;
	sram_write(tp, SRAM_GREEN_CFG, data);

	r8153b_ups_flags_w1w0(tp, UPS_FLAGS_EN_GREEN, 0);
}

static u16 r8153_phy_status(struct r8152 *tp, u16 desired)
{
	u16 data;
	int i;

	for (i = 0; i < 500; i++) {
		data = ocp_reg_read(tp, OCP_PHY_STATUS);
		data &= PHY_STAT_MASK;
		if (desired) {
			if (data == desired)
				break;
		} else if (data == PHY_STAT_LAN_ON || data == PHY_STAT_PWRDN ||
			   data == PHY_STAT_EXT_INIT) {
			break;
		}

		msleep(20);
	}

	return data;
}

static void r8153b_ups_en(struct r8152 *tp, bool enable)
{
	u32 ocp_data = ocp_read_byte(tp, MCU_TYPE_USB, USB_POWER_CUT);

	if (enable) {
		ocp_data |= UPS_EN | USP_PREWAKE | PHASE2_EN;
		ocp_write_byte(tp, MCU_TYPE_USB, USB_POWER_CUT, ocp_data);

		ocp_data = ocp_read_byte(tp, MCU_TYPE_USB, 0xcfff);
		ocp_data |= BIT(0);
		ocp_write_byte(tp, MCU_TYPE_USB, 0xcfff, ocp_data);
	} else {
		u16 data;

		ocp_data &= ~(UPS_EN | USP_PREWAKE);
		ocp_write_byte(tp, MCU_TYPE_USB, USB_POWER_CUT, ocp_data);

		ocp_data = ocp_read_byte(tp, MCU_TYPE_USB, 0xcfff);
		ocp_data &= ~BIT(0);
		ocp_write_byte(tp, MCU_TYPE_USB, 0xcfff, ocp_data);

		ocp_data = ocp_read_word(tp, MCU_TYPE_USB, USB_MISC_0);
		ocp_data &= ~PCUT_STATUS;
		ocp_write_word(tp, MCU_TYPE_USB, USB_MISC_0, ocp_data);

		data = r8153_phy_status(tp, 0);

		switch (data) {
		case PHY_STAT_PWRDN:
		case PHY_STAT_EXT_INIT:
			r8153b_green_en(tp,
					test_bit(GREEN_ETHERNET, &tp->flags));

			data = r8152_mdio_read(tp, MII_BMCR);
			data &= ~BMCR_PDOWN;
			data |= BMCR_RESET;
			r8152_mdio_write(tp, MII_BMCR, data);

			data = r8153_phy_status(tp, PHY_STAT_LAN_ON);
			/* fall through */

		default:
			if (data != PHY_STAT_LAN_ON)
				netif_warn(tp, link, tp->netdev,
					   "PHY not ready");
			break;
		}
	}
}

static void r8153_power_cut_en(struct r8152 *tp, bool enable)
{
	u32 ocp_data;

	ocp_data = ocp_read_word(tp, MCU_TYPE_USB, USB_POWER_CUT);
	if (enable)
		ocp_data |= PWR_EN | PHASE2_EN;
	else
		ocp_data &= ~(PWR_EN | PHASE2_EN);
	ocp_write_word(tp, MCU_TYPE_USB, USB_POWER_CUT, ocp_data);

	ocp_data = ocp_read_word(tp, MCU_TYPE_USB, USB_MISC_0);
	ocp_data &= ~PCUT_STATUS;
	ocp_write_word(tp, MCU_TYPE_USB, USB_MISC_0, ocp_data);
}

static void r8153b_power_cut_en(struct r8152 *tp, bool enable)
{
	u32 ocp_data;

	ocp_data = ocp_read_word(tp, MCU_TYPE_USB, USB_POWER_CUT);
	if (enable)
		ocp_data |= PWR_EN | PHASE2_EN;
	else
		ocp_data &= ~PWR_EN;
	ocp_write_word(tp, MCU_TYPE_USB, USB_POWER_CUT, ocp_data);

	ocp_data = ocp_read_word(tp, MCU_TYPE_USB, USB_MISC_0);
	ocp_data &= ~PCUT_STATUS;
	ocp_write_word(tp, MCU_TYPE_USB, USB_MISC_0, ocp_data);
}

static void r8153b_queue_wake(struct r8152 *tp, bool enable)
{
	u32 ocp_data;

	ocp_data = ocp_read_byte(tp, MCU_TYPE_PLA, 0xd38a);
	if (enable)
		ocp_data |= BIT(0);
	else
		ocp_data &= ~BIT(0);
	ocp_write_byte(tp, MCU_TYPE_PLA, 0xd38a, ocp_data);

	ocp_data = ocp_read_byte(tp, MCU_TYPE_PLA, 0xd38c);
	ocp_data &= ~BIT(0);
	ocp_write_byte(tp, MCU_TYPE_PLA, 0xd38c, ocp_data);
}

static bool rtl_can_wakeup(struct r8152 *tp)
{
	struct usb_device *udev = tp->udev;

	return (udev->actconfig->desc.bmAttributes & USB_CONFIG_ATT_WAKEUP);
}

static void rtl_runtime_suspend_enable(struct r8152 *tp, bool enable)
{
	if (enable) {
		u32 ocp_data;

		__rtl_set_wol(tp, WAKE_ANY);

		ocp_write_byte(tp, MCU_TYPE_PLA, PLA_CRWECR, CRWECR_CONFIG);

		ocp_data = ocp_read_word(tp, MCU_TYPE_PLA, PLA_CONFIG34);
		ocp_data |= LINK_OFF_WAKE_EN;
		ocp_write_word(tp, MCU_TYPE_PLA, PLA_CONFIG34, ocp_data);

		ocp_write_byte(tp, MCU_TYPE_PLA, PLA_CRWECR, CRWECR_NORAML);
	} else {
		u32 ocp_data;

		__rtl_set_wol(tp, tp->saved_wolopts);

		ocp_write_byte(tp, MCU_TYPE_PLA, PLA_CRWECR, CRWECR_CONFIG);

		ocp_data = ocp_read_word(tp, MCU_TYPE_PLA, PLA_CONFIG34);
		ocp_data &= ~LINK_OFF_WAKE_EN;
		ocp_write_word(tp, MCU_TYPE_PLA, PLA_CONFIG34, ocp_data);

		ocp_write_byte(tp, MCU_TYPE_PLA, PLA_CRWECR, CRWECR_NORAML);
	}
}

static void rtl8153_runtime_enable(struct r8152 *tp, bool enable)
{
	if (enable) {
		r8153_u1u2en(tp, false);
		r8153_u2p3en(tp, false);
		r8153_mac_clk_spd(tp, true);
		rtl_runtime_suspend_enable(tp, true);
	} else {
		rtl_runtime_suspend_enable(tp, false);
		r8153_mac_clk_spd(tp, false);

		switch (tp->version) {
		case RTL_VER_03:
		case RTL_VER_04:
			break;
		case RTL_VER_05:
		case RTL_VER_06:
		default:
			r8153_u2p3en(tp, true);
			break;
		}

		r8153_u1u2en(tp, true);
	}
}

static void rtl8153b_runtime_enable(struct r8152 *tp, bool enable)
{
	if (enable) {
		r8153b_queue_wake(tp, true);
		r8153b_u1u2en(tp, false);
		r8153_u2p3en(tp, false);
		rtl_runtime_suspend_enable(tp, true);
		r8153b_ups_en(tp, true);
	} else {
		r8153b_ups_en(tp, false);
		r8153b_queue_wake(tp, false);
		rtl_runtime_suspend_enable(tp, false);
		r8153_u2p3en(tp, true);
		r8153b_u1u2en(tp, true);
	}
}

static void r8153_teredo_off(struct r8152 *tp)
{
	u32 ocp_data;

	switch (tp->version) {
	case RTL_VER_01:
	case RTL_VER_02:
	case RTL_VER_03:
	case RTL_VER_04:
	case RTL_VER_05:
	case RTL_VER_06:
	case RTL_VER_07:
		ocp_data = ocp_read_word(tp, MCU_TYPE_PLA, PLA_TEREDO_CFG);
		ocp_data &= ~(TEREDO_SEL | TEREDO_RS_EVENT_MASK |
			      OOB_TEREDO_EN);
		ocp_write_word(tp, MCU_TYPE_PLA, PLA_TEREDO_CFG, ocp_data);
		break;

	case RTL_VER_08:
	case RTL_VER_09:
		/* The bit 0 ~ 7 are relative with teredo settings. They are
		 * W1C (write 1 to clear), so set all 1 to disable it.
		 */
		ocp_write_byte(tp, MCU_TYPE_PLA, PLA_TEREDO_CFG, 0xff);
		break;

	default:
		break;
	}

	ocp_write_word(tp, MCU_TYPE_PLA, PLA_WDT6_CTRL, WDT6_SET_MODE);
	ocp_write_word(tp, MCU_TYPE_PLA, PLA_REALWOW_TIMER, 0);
	ocp_write_dword(tp, MCU_TYPE_PLA, PLA_TEREDO_TIMER, 0);
}

static void rtl_reset_bmu(struct r8152 *tp)
{
	u32 ocp_data;

	ocp_data = ocp_read_byte(tp, MCU_TYPE_USB, USB_BMU_RESET);
	ocp_data &= ~(BMU_RESET_EP_IN | BMU_RESET_EP_OUT);
	ocp_write_byte(tp, MCU_TYPE_USB, USB_BMU_RESET, ocp_data);
	ocp_data |= BMU_RESET_EP_IN | BMU_RESET_EP_OUT;
	ocp_write_byte(tp, MCU_TYPE_USB, USB_BMU_RESET, ocp_data);
}

static void r8152_aldps_en(struct r8152 *tp, bool enable)
{
	if (enable) {
		ocp_reg_write(tp, OCP_ALDPS_CONFIG, ENPWRSAVE | ENPDNPS |
						    LINKENA | DIS_SDSAVE);
	} else {
		ocp_reg_write(tp, OCP_ALDPS_CONFIG, ENPDNPS | LINKENA |
						    DIS_SDSAVE);
		msleep(20);
	}
}

static inline void r8152_mmd_indirect(struct r8152 *tp, u16 dev, u16 reg)
{
	ocp_reg_write(tp, OCP_EEE_AR, FUN_ADDR | dev);
	ocp_reg_write(tp, OCP_EEE_DATA, reg);
	ocp_reg_write(tp, OCP_EEE_AR, FUN_DATA | dev);
}

static u16 r8152_mmd_read(struct r8152 *tp, u16 dev, u16 reg)
{
	u16 data;

	r8152_mmd_indirect(tp, dev, reg);
	data = ocp_reg_read(tp, OCP_EEE_DATA);
	ocp_reg_write(tp, OCP_EEE_AR, 0x0000);

	return data;
}

static void r8152_mmd_write(struct r8152 *tp, u16 dev, u16 reg, u16 data)
{
	r8152_mmd_indirect(tp, dev, reg);
	ocp_reg_write(tp, OCP_EEE_DATA, data);
	ocp_reg_write(tp, OCP_EEE_AR, 0x0000);
}

static void r8152_eee_en(struct r8152 *tp, bool enable)
{
	u16 config1, config2, config3;
	u32 ocp_data;

	ocp_data = ocp_read_word(tp, MCU_TYPE_PLA, PLA_EEE_CR);
	config1 = ocp_reg_read(tp, OCP_EEE_CONFIG1) & ~sd_rise_time_mask;
	config2 = ocp_reg_read(tp, OCP_EEE_CONFIG2);
	config3 = ocp_reg_read(tp, OCP_EEE_CONFIG3) & ~fast_snr_mask;

	if (enable) {
		ocp_data |= EEE_RX_EN | EEE_TX_EN;
		config1 |= EEE_10_CAP | EEE_NWAY_EN | TX_QUIET_EN | RX_QUIET_EN;
		config1 |= sd_rise_time(1);
		config2 |= RG_DACQUIET_EN | RG_LDVQUIET_EN;
		config3 |= fast_snr(42);
	} else {
		ocp_data &= ~(EEE_RX_EN | EEE_TX_EN);
		config1 &= ~(EEE_10_CAP | EEE_NWAY_EN | TX_QUIET_EN |
			     RX_QUIET_EN);
		config1 |= sd_rise_time(7);
		config2 &= ~(RG_DACQUIET_EN | RG_LDVQUIET_EN);
		config3 |= fast_snr(511);
	}

	ocp_write_word(tp, MCU_TYPE_PLA, PLA_EEE_CR, ocp_data);
	ocp_reg_write(tp, OCP_EEE_CONFIG1, config1);
	ocp_reg_write(tp, OCP_EEE_CONFIG2, config2);
	ocp_reg_write(tp, OCP_EEE_CONFIG3, config3);
}

static void r8152b_enable_eee(struct r8152 *tp)
{
	r8152_eee_en(tp, true);
	r8152_mmd_write(tp, MDIO_MMD_AN, MDIO_AN_EEE_ADV, MDIO_EEE_100TX);
}

static void r8152b_enable_fc(struct r8152 *tp)
{
	u16 anar;

	anar = r8152_mdio_read(tp, MII_ADVERTISE);
	anar |= ADVERTISE_PAUSE_CAP | ADVERTISE_PAUSE_ASYM;
	r8152_mdio_write(tp, MII_ADVERTISE, anar);
}

static void rtl8152_disable(struct r8152 *tp)
{
	r8152_aldps_en(tp, false);
	rtl_disable(tp);
	r8152_aldps_en(tp, true);
}

static void r8152b_hw_phy_cfg(struct r8152 *tp)
{
	r8152b_enable_eee(tp);
	r8152_aldps_en(tp, true);
	r8152b_enable_fc(tp);

	set_bit(PHY_RESET, &tp->flags);
}

static void r8152b_exit_oob(struct r8152 *tp)
{
	u32 ocp_data;
	int i;

	ocp_data = ocp_read_dword(tp, MCU_TYPE_PLA, PLA_RCR);
	ocp_data &= ~RCR_ACPT_ALL;
	ocp_write_dword(tp, MCU_TYPE_PLA, PLA_RCR, ocp_data);

	rxdy_gated_en(tp, true);
	r8153_teredo_off(tp);
	ocp_write_byte(tp, MCU_TYPE_PLA, PLA_CRWECR, CRWECR_NORAML);
	ocp_write_byte(tp, MCU_TYPE_PLA, PLA_CR, 0x00);

	ocp_data = ocp_read_byte(tp, MCU_TYPE_PLA, PLA_OOB_CTRL);
	ocp_data &= ~NOW_IS_OOB;
	ocp_write_byte(tp, MCU_TYPE_PLA, PLA_OOB_CTRL, ocp_data);

	ocp_data = ocp_read_word(tp, MCU_TYPE_PLA, PLA_SFF_STS_7);
	ocp_data &= ~MCU_BORW_EN;
	ocp_write_word(tp, MCU_TYPE_PLA, PLA_SFF_STS_7, ocp_data);

	for (i = 0; i < 1000; i++) {
		ocp_data = ocp_read_byte(tp, MCU_TYPE_PLA, PLA_OOB_CTRL);
		if (ocp_data & LINK_LIST_READY)
			break;
		usleep_range(1000, 2000);
	}

	ocp_data = ocp_read_word(tp, MCU_TYPE_PLA, PLA_SFF_STS_7);
	ocp_data |= RE_INIT_LL;
	ocp_write_word(tp, MCU_TYPE_PLA, PLA_SFF_STS_7, ocp_data);

	for (i = 0; i < 1000; i++) {
		ocp_data = ocp_read_byte(tp, MCU_TYPE_PLA, PLA_OOB_CTRL);
		if (ocp_data & LINK_LIST_READY)
			break;
		usleep_range(1000, 2000);
	}

	rtl8152_nic_reset(tp);

	/* rx share fifo credit full threshold */
	ocp_write_dword(tp, MCU_TYPE_PLA, PLA_RXFIFO_CTRL0, RXFIFO_THR1_NORMAL);

	if (tp->udev->speed == USB_SPEED_FULL ||
	    tp->udev->speed == USB_SPEED_LOW) {
		/* rx share fifo credit near full threshold */
		ocp_write_dword(tp, MCU_TYPE_PLA, PLA_RXFIFO_CTRL1,
				RXFIFO_THR2_FULL);
		ocp_write_dword(tp, MCU_TYPE_PLA, PLA_RXFIFO_CTRL2,
				RXFIFO_THR3_FULL);
	} else {
		/* rx share fifo credit near full threshold */
		ocp_write_dword(tp, MCU_TYPE_PLA, PLA_RXFIFO_CTRL1,
				RXFIFO_THR2_HIGH);
		ocp_write_dword(tp, MCU_TYPE_PLA, PLA_RXFIFO_CTRL2,
				RXFIFO_THR3_HIGH);
	}

	/* TX share fifo free credit full threshold */
	ocp_write_dword(tp, MCU_TYPE_PLA, PLA_TXFIFO_CTRL, TXFIFO_THR_NORMAL);

	ocp_write_byte(tp, MCU_TYPE_USB, USB_TX_AGG, TX_AGG_MAX_THRESHOLD);
	ocp_write_dword(tp, MCU_TYPE_USB, USB_RX_BUF_TH, RX_THR_HIGH);
	ocp_write_dword(tp, MCU_TYPE_USB, USB_TX_DMA,
			TEST_MODE_DISABLE | TX_SIZE_ADJUST1);

	rtl_rx_vlan_en(tp, tp->netdev->features & NETIF_F_HW_VLAN_CTAG_RX);

	ocp_write_word(tp, MCU_TYPE_PLA, PLA_RMS, RTL8152_RMS);

	ocp_data = ocp_read_word(tp, MCU_TYPE_PLA, PLA_TCR0);
	ocp_data |= TCR0_AUTO_FIFO;
	ocp_write_word(tp, MCU_TYPE_PLA, PLA_TCR0, ocp_data);
}

static void r8152b_enter_oob(struct r8152 *tp)
{
	u32 ocp_data;
	int i;

	ocp_data = ocp_read_byte(tp, MCU_TYPE_PLA, PLA_OOB_CTRL);
	ocp_data &= ~NOW_IS_OOB;
	ocp_write_byte(tp, MCU_TYPE_PLA, PLA_OOB_CTRL, ocp_data);

	ocp_write_dword(tp, MCU_TYPE_PLA, PLA_RXFIFO_CTRL0, RXFIFO_THR1_OOB);
	ocp_write_dword(tp, MCU_TYPE_PLA, PLA_RXFIFO_CTRL1, RXFIFO_THR2_OOB);
	ocp_write_dword(tp, MCU_TYPE_PLA, PLA_RXFIFO_CTRL2, RXFIFO_THR3_OOB);

	rtl_disable(tp);

	for (i = 0; i < 1000; i++) {
		ocp_data = ocp_read_byte(tp, MCU_TYPE_PLA, PLA_OOB_CTRL);
		if (ocp_data & LINK_LIST_READY)
			break;
		usleep_range(1000, 2000);
	}

	ocp_data = ocp_read_word(tp, MCU_TYPE_PLA, PLA_SFF_STS_7);
	ocp_data |= RE_INIT_LL;
	ocp_write_word(tp, MCU_TYPE_PLA, PLA_SFF_STS_7, ocp_data);

	for (i = 0; i < 1000; i++) {
		ocp_data = ocp_read_byte(tp, MCU_TYPE_PLA, PLA_OOB_CTRL);
		if (ocp_data & LINK_LIST_READY)
			break;
		usleep_range(1000, 2000);
	}

	ocp_write_word(tp, MCU_TYPE_PLA, PLA_RMS, RTL8152_RMS);

	rtl_rx_vlan_en(tp, true);

	ocp_data = ocp_read_word(tp, MCU_TYPE_PLA, PAL_BDC_CR);
	ocp_data |= ALDPS_PROXY_MODE;
	ocp_write_word(tp, MCU_TYPE_PLA, PAL_BDC_CR, ocp_data);

	ocp_data = ocp_read_byte(tp, MCU_TYPE_PLA, PLA_OOB_CTRL);
	ocp_data |= NOW_IS_OOB | DIS_MCU_CLROOB;
	ocp_write_byte(tp, MCU_TYPE_PLA, PLA_OOB_CTRL, ocp_data);

	rxdy_gated_en(tp, false);

	ocp_data = ocp_read_dword(tp, MCU_TYPE_PLA, PLA_RCR);
	ocp_data |= RCR_APM | RCR_AM | RCR_AB;
	ocp_write_dword(tp, MCU_TYPE_PLA, PLA_RCR, ocp_data);
}

static int r8153_patch_request(struct r8152 *tp, bool request)
{
	u16 data;
	int i;

	data = ocp_reg_read(tp, OCP_PHY_PATCH_CMD);
	if (request)
		data |= PATCH_REQUEST;
	else
		data &= ~PATCH_REQUEST;
	ocp_reg_write(tp, OCP_PHY_PATCH_CMD, data);

	for (i = 0; request && i < 5000; i++) {
		usleep_range(1000, 2000);
		if (ocp_reg_read(tp, OCP_PHY_PATCH_STAT) & PATCH_READY)
			break;
	}

	if (request && !(ocp_reg_read(tp, OCP_PHY_PATCH_STAT) & PATCH_READY)) {
		netif_err(tp, drv, tp->netdev, "patch request fail\n");
		r8153_patch_request(tp, false);
		return -ETIME;
	} else {
		return 0;
	}
}

static void r8153_aldps_en(struct r8152 *tp, bool enable)
{
	u16 data;

	data = ocp_reg_read(tp, OCP_POWER_CFG);
	if (enable) {
		data |= EN_ALDPS;
		ocp_reg_write(tp, OCP_POWER_CFG, data);
	} else {
		int i;

		data &= ~EN_ALDPS;
		ocp_reg_write(tp, OCP_POWER_CFG, data);
		for (i = 0; i < 20; i++) {
			usleep_range(1000, 2000);
			if (ocp_read_word(tp, MCU_TYPE_PLA, 0xe000) & 0x0100)
				break;
		}
	}
}

static void r8153b_aldps_en(struct r8152 *tp, bool enable)
{
	r8153_aldps_en(tp, enable);

	if (enable)
		r8153b_ups_flags_w1w0(tp, UPS_FLAGS_EN_ALDPS, 0);
	else
		r8153b_ups_flags_w1w0(tp, 0, UPS_FLAGS_EN_ALDPS);
}

static void r8153_eee_en(struct r8152 *tp, bool enable)
{
	u32 ocp_data;
	u16 config;

	ocp_data = ocp_read_word(tp, MCU_TYPE_PLA, PLA_EEE_CR);
	config = ocp_reg_read(tp, OCP_EEE_CFG);

	if (enable) {
		ocp_data |= EEE_RX_EN | EEE_TX_EN;
		config |= EEE10_EN;
	} else {
		ocp_data &= ~(EEE_RX_EN | EEE_TX_EN);
		config &= ~EEE10_EN;
	}

	ocp_write_word(tp, MCU_TYPE_PLA, PLA_EEE_CR, ocp_data);
	ocp_reg_write(tp, OCP_EEE_CFG, config);
}

static void r8153b_eee_en(struct r8152 *tp, bool enable)
{
	r8153_eee_en(tp, enable);

	if (enable)
		r8153b_ups_flags_w1w0(tp, UPS_FLAGS_EN_EEE, 0);
	else
		r8153b_ups_flags_w1w0(tp, 0, UPS_FLAGS_EN_EEE);
}

static void r8153b_enable_fc(struct r8152 *tp)
{
	r8152b_enable_fc(tp);
	r8153b_ups_flags_w1w0(tp, UPS_FLAGS_EN_FLOW_CTR, 0);
}

static void r8153_hw_phy_cfg(struct r8152 *tp)
{
	u32 ocp_data;
	u16 data;

	/* disable ALDPS before updating the PHY parameters */
	r8153_aldps_en(tp, false);

	/* disable EEE before updating the PHY parameters */
	r8153_eee_en(tp, false);
	ocp_reg_write(tp, OCP_EEE_ADV, 0);

	if (tp->version == RTL_VER_03) {
		data = ocp_reg_read(tp, OCP_EEE_CFG);
		data &= ~CTAP_SHORT_EN;
		ocp_reg_write(tp, OCP_EEE_CFG, data);
	}

	data = ocp_reg_read(tp, OCP_POWER_CFG);
	data |= EEE_CLKDIV_EN;
	ocp_reg_write(tp, OCP_POWER_CFG, data);

	data = ocp_reg_read(tp, OCP_DOWN_SPEED);
	data |= EN_10M_BGOFF;
	ocp_reg_write(tp, OCP_DOWN_SPEED, data);
	data = ocp_reg_read(tp, OCP_POWER_CFG);
	data |= EN_10M_PLLOFF;
	ocp_reg_write(tp, OCP_POWER_CFG, data);
	sram_write(tp, SRAM_IMPEDANCE, 0x0b13);

	ocp_data = ocp_read_word(tp, MCU_TYPE_PLA, PLA_PHY_PWR);
	ocp_data |= PFM_PWM_SWITCH;
	ocp_write_word(tp, MCU_TYPE_PLA, PLA_PHY_PWR, ocp_data);

	/* Enable LPF corner auto tune */
	sram_write(tp, SRAM_LPF_CFG, 0xf70f);

	/* Adjust 10M Amplitude */
	sram_write(tp, SRAM_10M_AMP1, 0x00af);
	sram_write(tp, SRAM_10M_AMP2, 0x0208);

	r8153_eee_en(tp, true);
	ocp_reg_write(tp, OCP_EEE_ADV, MDIO_EEE_1000T | MDIO_EEE_100TX);

	r8153_aldps_en(tp, true);
	r8152b_enable_fc(tp);

	switch (tp->version) {
	case RTL_VER_03:
	case RTL_VER_04:
		break;
	case RTL_VER_05:
	case RTL_VER_06:
	default:
		r8153_u2p3en(tp, true);
		break;
	}

	set_bit(PHY_RESET, &tp->flags);
}

static u32 r8152_efuse_read(struct r8152 *tp, u8 addr)
{
	u32 ocp_data;

	ocp_write_word(tp, MCU_TYPE_PLA, PLA_EFUSE_CMD, EFUSE_READ_CMD | addr);
	ocp_data = ocp_read_word(tp, MCU_TYPE_PLA, PLA_EFUSE_CMD);
	ocp_data = (ocp_data & EFUSE_DATA_BIT16) << 9;	/* data of bit16 */
	ocp_data |= ocp_read_word(tp, MCU_TYPE_PLA, PLA_EFUSE_DATA);

	return ocp_data;
}

static void r8153b_hw_phy_cfg(struct r8152 *tp)
{
	u32 ocp_data, ups_flags = 0;
	u16 data;

	/* disable ALDPS before updating the PHY parameters */
	r8153b_aldps_en(tp, false);

	/* disable EEE before updating the PHY parameters */
	r8153b_eee_en(tp, false);
	ocp_reg_write(tp, OCP_EEE_ADV, 0);

	r8153b_green_en(tp, test_bit(GREEN_ETHERNET, &tp->flags));

	data = sram_read(tp, SRAM_GREEN_CFG);
	data |= R_TUNE_EN;
	sram_write(tp, SRAM_GREEN_CFG, data);
	data = ocp_reg_read(tp, OCP_NCTL_CFG);
	data |= PGA_RETURN_EN;
	ocp_reg_write(tp, OCP_NCTL_CFG, data);

	/* ADC Bias Calibration:
	 * read efuse offset 0x7d to get a 17-bit data. Remove the dummy/fake
	 * bit (bit3) to rebuild the real 16-bit data. Write the data to the
	 * ADC ioffset.
	 */
	ocp_data = r8152_efuse_read(tp, 0x7d);
	data = (u16)(((ocp_data & 0x1fff0) >> 1) | (ocp_data & 0x7));
	if (data != 0xffff)
		ocp_reg_write(tp, OCP_ADC_IOFFSET, data);

	/* ups mode tx-link-pulse timing adjustment:
	 * rg_saw_cnt = OCP reg 0xC426 Bit[13:0]
	 * swr_cnt_1ms_ini = 16000000 / rg_saw_cnt
	 */
	ocp_data = ocp_reg_read(tp, 0xc426);
	ocp_data &= 0x3fff;
	if (ocp_data) {
		u32 swr_cnt_1ms_ini;

		swr_cnt_1ms_ini = (16000000 / ocp_data) & SAW_CNT_1MS_MASK;
		ocp_data = ocp_read_word(tp, MCU_TYPE_USB, USB_UPS_CFG);
		ocp_data = (ocp_data & ~SAW_CNT_1MS_MASK) | swr_cnt_1ms_ini;
		ocp_write_word(tp, MCU_TYPE_USB, USB_UPS_CFG, ocp_data);
	}

	ocp_data = ocp_read_word(tp, MCU_TYPE_PLA, PLA_PHY_PWR);
	ocp_data |= PFM_PWM_SWITCH;
	ocp_write_word(tp, MCU_TYPE_PLA, PLA_PHY_PWR, ocp_data);

	/* Advnace EEE */
	if (!r8153_patch_request(tp, true)) {
		data = ocp_reg_read(tp, OCP_POWER_CFG);
		data |= EEE_CLKDIV_EN;
		ocp_reg_write(tp, OCP_POWER_CFG, data);

		data = ocp_reg_read(tp, OCP_DOWN_SPEED);
		data |= EN_EEE_CMODE | EN_EEE_1000 | EN_10M_CLKDIV;
		ocp_reg_write(tp, OCP_DOWN_SPEED, data);

		ocp_reg_write(tp, OCP_SYSCLK_CFG, 0);
		ocp_reg_write(tp, OCP_SYSCLK_CFG, clk_div_expo(5));

		ups_flags |= UPS_FLAGS_EN_10M_CKDIV | UPS_FLAGS_250M_CKDIV |
			     UPS_FLAGS_EN_EEE_CKDIV | UPS_FLAGS_EEE_CMOD_LV_EN |
			     UPS_FLAGS_EEE_PLLOFF_GIGA;

		r8153_patch_request(tp, false);
	}

	r8153b_ups_flags_w1w0(tp, ups_flags, 0);

	r8153b_eee_en(tp, true);
	ocp_reg_write(tp, OCP_EEE_ADV, MDIO_EEE_1000T | MDIO_EEE_100TX);

	r8153b_aldps_en(tp, true);
	r8153b_enable_fc(tp);
	r8153_u2p3en(tp, true);

	set_bit(PHY_RESET, &tp->flags);
}

static void r8153_first_init(struct r8152 *tp)
{
	u32 ocp_data;
	int i;

	r8153_mac_clk_spd(tp, false);
	rxdy_gated_en(tp, true);
	r8153_teredo_off(tp);

	ocp_data = ocp_read_dword(tp, MCU_TYPE_PLA, PLA_RCR);
	ocp_data &= ~RCR_ACPT_ALL;
	ocp_write_dword(tp, MCU_TYPE_PLA, PLA_RCR, ocp_data);

	rtl8152_nic_reset(tp);
	rtl_reset_bmu(tp);

	ocp_data = ocp_read_byte(tp, MCU_TYPE_PLA, PLA_OOB_CTRL);
	ocp_data &= ~NOW_IS_OOB;
	ocp_write_byte(tp, MCU_TYPE_PLA, PLA_OOB_CTRL, ocp_data);

	ocp_data = ocp_read_word(tp, MCU_TYPE_PLA, PLA_SFF_STS_7);
	ocp_data &= ~MCU_BORW_EN;
	ocp_write_word(tp, MCU_TYPE_PLA, PLA_SFF_STS_7, ocp_data);

	for (i = 0; i < 1000; i++) {
		ocp_data = ocp_read_byte(tp, MCU_TYPE_PLA, PLA_OOB_CTRL);
		if (ocp_data & LINK_LIST_READY)
			break;
		usleep_range(1000, 2000);
	}

	ocp_data = ocp_read_word(tp, MCU_TYPE_PLA, PLA_SFF_STS_7);
	ocp_data |= RE_INIT_LL;
	ocp_write_word(tp, MCU_TYPE_PLA, PLA_SFF_STS_7, ocp_data);

	for (i = 0; i < 1000; i++) {
		ocp_data = ocp_read_byte(tp, MCU_TYPE_PLA, PLA_OOB_CTRL);
		if (ocp_data & LINK_LIST_READY)
			break;
		usleep_range(1000, 2000);
	}

	rtl_rx_vlan_en(tp, tp->netdev->features & NETIF_F_HW_VLAN_CTAG_RX);

	ocp_data = tp->netdev->mtu + VLAN_ETH_HLEN + ETH_FCS_LEN;
	ocp_write_word(tp, MCU_TYPE_PLA, PLA_RMS, ocp_data);
	ocp_write_byte(tp, MCU_TYPE_PLA, PLA_MTPS, MTPS_JUMBO);

	ocp_data = ocp_read_word(tp, MCU_TYPE_PLA, PLA_TCR0);
	ocp_data |= TCR0_AUTO_FIFO;
	ocp_write_word(tp, MCU_TYPE_PLA, PLA_TCR0, ocp_data);

	rtl8152_nic_reset(tp);

	/* rx share fifo credit full threshold */
	ocp_write_dword(tp, MCU_TYPE_PLA, PLA_RXFIFO_CTRL0, RXFIFO_THR1_NORMAL);
	ocp_write_word(tp, MCU_TYPE_PLA, PLA_RXFIFO_CTRL1, RXFIFO_THR2_NORMAL);
	ocp_write_word(tp, MCU_TYPE_PLA, PLA_RXFIFO_CTRL2, RXFIFO_THR3_NORMAL);
	/* TX share fifo free credit full threshold */
	ocp_write_dword(tp, MCU_TYPE_PLA, PLA_TXFIFO_CTRL, TXFIFO_THR_NORMAL2);
}

static void r8153_enter_oob(struct r8152 *tp)
{
	u32 ocp_data;
	int i;

	r8153_mac_clk_spd(tp, true);

	ocp_data = ocp_read_byte(tp, MCU_TYPE_PLA, PLA_OOB_CTRL);
	ocp_data &= ~NOW_IS_OOB;
	ocp_write_byte(tp, MCU_TYPE_PLA, PLA_OOB_CTRL, ocp_data);

	rtl_disable(tp);
	rtl_reset_bmu(tp);

	for (i = 0; i < 1000; i++) {
		ocp_data = ocp_read_byte(tp, MCU_TYPE_PLA, PLA_OOB_CTRL);
		if (ocp_data & LINK_LIST_READY)
			break;
		usleep_range(1000, 2000);
	}

	ocp_data = ocp_read_word(tp, MCU_TYPE_PLA, PLA_SFF_STS_7);
	ocp_data |= RE_INIT_LL;
	ocp_write_word(tp, MCU_TYPE_PLA, PLA_SFF_STS_7, ocp_data);

	for (i = 0; i < 1000; i++) {
		ocp_data = ocp_read_byte(tp, MCU_TYPE_PLA, PLA_OOB_CTRL);
		if (ocp_data & LINK_LIST_READY)
			break;
		usleep_range(1000, 2000);
	}

	ocp_data = tp->netdev->mtu + VLAN_ETH_HLEN + ETH_FCS_LEN;
	ocp_write_word(tp, MCU_TYPE_PLA, PLA_RMS, ocp_data);

	switch (tp->version) {
	case RTL_VER_03:
	case RTL_VER_04:
	case RTL_VER_05:
	case RTL_VER_06:
		ocp_data = ocp_read_word(tp, MCU_TYPE_PLA, PLA_TEREDO_CFG);
		ocp_data &= ~TEREDO_WAKE_MASK;
		ocp_write_word(tp, MCU_TYPE_PLA, PLA_TEREDO_CFG, ocp_data);
		break;

	case RTL_VER_08:
	case RTL_VER_09:
		/* Clear teredo wake event. bit[15:8] is the teredo wakeup
		 * type. Set it to zero. bits[7:0] are the W1C bits about
		 * the events. Set them to all 1 to clear them.
		 */
		ocp_write_word(tp, MCU_TYPE_PLA, PLA_TEREDO_WAKE_BASE, 0x00ff);
		break;

	default:
		break;
	}

	rtl_rx_vlan_en(tp, true);

	ocp_data = ocp_read_word(tp, MCU_TYPE_PLA, PAL_BDC_CR);
	ocp_data |= ALDPS_PROXY_MODE;
	ocp_write_word(tp, MCU_TYPE_PLA, PAL_BDC_CR, ocp_data);

	ocp_data = ocp_read_byte(tp, MCU_TYPE_PLA, PLA_OOB_CTRL);
	ocp_data |= NOW_IS_OOB | DIS_MCU_CLROOB;
	ocp_write_byte(tp, MCU_TYPE_PLA, PLA_OOB_CTRL, ocp_data);

	rxdy_gated_en(tp, false);

	ocp_data = ocp_read_dword(tp, MCU_TYPE_PLA, PLA_RCR);
	ocp_data |= RCR_APM | RCR_AM | RCR_AB;
	ocp_write_dword(tp, MCU_TYPE_PLA, PLA_RCR, ocp_data);
}

static void rtl8153_disable(struct r8152 *tp)
{
	r8153_aldps_en(tp, false);
	rtl_disable(tp);
	rtl_reset_bmu(tp);
	r8153_aldps_en(tp, true);
}

static void rtl8153b_disable(struct r8152 *tp)
{
	r8153b_aldps_en(tp, false);
	rtl_disable(tp);
	rtl_reset_bmu(tp);
	r8153b_aldps_en(tp, true);
}

static int rtl8152_set_speed(struct r8152 *tp, u8 autoneg, u16 speed, u8 duplex)
{
	u16 bmcr, anar, gbcr;
	enum spd_duplex speed_duplex;
	int ret = 0;

	anar = r8152_mdio_read(tp, MII_ADVERTISE);
	anar &= ~(ADVERTISE_10HALF | ADVERTISE_10FULL |
		  ADVERTISE_100HALF | ADVERTISE_100FULL);
	if (tp->mii.supports_gmii) {
		gbcr = r8152_mdio_read(tp, MII_CTRL1000);
		gbcr &= ~(ADVERTISE_1000FULL | ADVERTISE_1000HALF);
	} else {
		gbcr = 0;
	}

	if (autoneg == AUTONEG_DISABLE) {
		if (speed == SPEED_10) {
			bmcr = 0;
			anar |= ADVERTISE_10HALF | ADVERTISE_10FULL;
			speed_duplex = FORCE_10M_HALF;
		} else if (speed == SPEED_100) {
			bmcr = BMCR_SPEED100;
			anar |= ADVERTISE_100HALF | ADVERTISE_100FULL;
			speed_duplex = FORCE_100M_HALF;
		} else if (speed == SPEED_1000 && tp->mii.supports_gmii) {
			bmcr = BMCR_SPEED1000;
			gbcr |= ADVERTISE_1000FULL | ADVERTISE_1000HALF;
			speed_duplex = NWAY_1000M_FULL;
		} else {
			ret = -EINVAL;
			goto out;
		}

		if (duplex == DUPLEX_FULL) {
			bmcr |= BMCR_FULLDPLX;
			if (speed != SPEED_1000)
				speed_duplex++;
		}
	} else {
		if (speed == SPEED_10) {
			if (duplex == DUPLEX_FULL) {
				anar |= ADVERTISE_10HALF | ADVERTISE_10FULL;
				speed_duplex = NWAY_10M_FULL;
			} else {
				anar |= ADVERTISE_10HALF;
				speed_duplex = NWAY_10M_HALF;
			}
		} else if (speed == SPEED_100) {
			if (duplex == DUPLEX_FULL) {
				anar |= ADVERTISE_10HALF | ADVERTISE_10FULL;
				anar |= ADVERTISE_100HALF | ADVERTISE_100FULL;
				speed_duplex = NWAY_100M_FULL;
			} else {
				anar |= ADVERTISE_10HALF;
				anar |= ADVERTISE_100HALF;
				speed_duplex = NWAY_100M_HALF;
			}
		} else if (speed == SPEED_1000 && tp->mii.supports_gmii) {
			if (duplex == DUPLEX_FULL) {
				anar |= ADVERTISE_10HALF | ADVERTISE_10FULL;
				anar |= ADVERTISE_100HALF | ADVERTISE_100FULL;
				gbcr |= ADVERTISE_1000FULL | ADVERTISE_1000HALF;
			} else {
				anar |= ADVERTISE_10HALF;
				anar |= ADVERTISE_100HALF;
				gbcr |= ADVERTISE_1000HALF;
			}
			speed_duplex = NWAY_1000M_FULL;
		} else {
			ret = -EINVAL;
			goto out;
		}

		bmcr = BMCR_ANENABLE | BMCR_ANRESTART;
	}

	if (test_and_clear_bit(PHY_RESET, &tp->flags))
		bmcr |= BMCR_RESET;

	if (tp->mii.supports_gmii)
		r8152_mdio_write(tp, MII_CTRL1000, gbcr);

	r8152_mdio_write(tp, MII_ADVERTISE, anar);
	r8152_mdio_write(tp, MII_BMCR, bmcr);

	switch (tp->version) {
	case RTL_VER_08:
	case RTL_VER_09:
		r8153b_ups_flags_w1w0(tp, ups_flags_speed(speed_duplex),
				      UPS_FLAGS_SPEED_MASK);
		break;

	default:
		break;
	}

	if (bmcr & BMCR_RESET) {
		int i;

		for (i = 0; i < 50; i++) {
			msleep(20);
			if ((r8152_mdio_read(tp, MII_BMCR) & BMCR_RESET) == 0)
				break;
		}
	}

out:
	return ret;
}

static void rtl8152_up(struct r8152 *tp)
{
	if (test_bit(RTL8152_UNPLUG, &tp->flags))
		return;

	r8152_aldps_en(tp, false);
	r8152b_exit_oob(tp);
	r8152_aldps_en(tp, true);
}

static void rtl8152_down(struct r8152 *tp)
{
	if (test_bit(RTL8152_UNPLUG, &tp->flags)) {
		rtl_drop_queued_tx(tp);
		return;
	}

	r8152_power_cut_en(tp, false);
	r8152_aldps_en(tp, false);
	r8152b_enter_oob(tp);
	r8152_aldps_en(tp, true);
}

static void rtl8153_up(struct r8152 *tp)
{
	if (test_bit(RTL8152_UNPLUG, &tp->flags))
		return;

	r8153_u1u2en(tp, false);
	r8153_u2p3en(tp, false);
	r8153_aldps_en(tp, false);
	r8153_first_init(tp);
	r8153_aldps_en(tp, true);

	switch (tp->version) {
	case RTL_VER_03:
	case RTL_VER_04:
		break;
	case RTL_VER_05:
	case RTL_VER_06:
	default:
		r8153_u2p3en(tp, true);
		break;
	}

	r8153_u1u2en(tp, true);
}

static void rtl8153_down(struct r8152 *tp)
{
	if (test_bit(RTL8152_UNPLUG, &tp->flags)) {
		rtl_drop_queued_tx(tp);
		return;
	}

	r8153_u1u2en(tp, false);
	r8153_u2p3en(tp, false);
	r8153_power_cut_en(tp, false);
	r8153_aldps_en(tp, false);
	r8153_enter_oob(tp);
	r8153_aldps_en(tp, true);
}

static void rtl8153b_up(struct r8152 *tp)
{
	if (test_bit(RTL8152_UNPLUG, &tp->flags))
		return;

	r8153b_u1u2en(tp, false);
	r8153_u2p3en(tp, false);
	r8153b_aldps_en(tp, false);

	r8153_first_init(tp);
	ocp_write_dword(tp, MCU_TYPE_USB, USB_RX_BUF_TH, RX_THR_B);

	r8153b_aldps_en(tp, true);
	r8153_u2p3en(tp, true);
	r8153b_u1u2en(tp, true);
}

static void rtl8153b_down(struct r8152 *tp)
{
	if (test_bit(RTL8152_UNPLUG, &tp->flags)) {
		rtl_drop_queued_tx(tp);
		return;
	}

	r8153b_u1u2en(tp, false);
	r8153_u2p3en(tp, false);
	r8153b_power_cut_en(tp, false);
	r8153b_aldps_en(tp, false);
	r8153_enter_oob(tp);
	r8153b_aldps_en(tp, true);
}

static bool rtl8152_in_nway(struct r8152 *tp)
{
	u16 nway_state;

	ocp_write_word(tp, MCU_TYPE_PLA, PLA_OCP_GPHY_BASE, 0x2000);
	tp->ocp_base = 0x2000;
	ocp_write_byte(tp, MCU_TYPE_PLA, 0xb014, 0x4c);		/* phy state */
	nway_state = ocp_read_word(tp, MCU_TYPE_PLA, 0xb01a);

	/* bit 15: TXDIS_STATE, bit 14: ABD_STATE */
	if (nway_state & 0xc000)
		return false;
	else
		return true;
}

static bool rtl8153_in_nway(struct r8152 *tp)
{
	u16 phy_state = ocp_reg_read(tp, OCP_PHY_STATE) & 0xff;

	if (phy_state == TXDIS_STATE || phy_state == ABD_STATE)
		return false;
	else
		return true;
}

static void set_carrier(struct r8152 *tp)
{
	struct net_device *netdev = tp->netdev;
	struct napi_struct *napi = &tp->napi;
	u8 speed;

	speed = rtl8152_get_speed(tp);

	if (speed & LINK_STATUS) {
		if (!netif_carrier_ok(netdev)) {
			tp->rtl_ops.enable(tp);
			netif_stop_queue(netdev);
			napi_disable(napi);
			netif_carrier_on(netdev);
			rtl_start_rx(tp);
			clear_bit(RTL8152_SET_RX_MODE, &tp->flags);
			_rtl8152_set_rx_mode(netdev);
			napi_enable(&tp->napi);
			netif_wake_queue(netdev);
			netif_info(tp, link, netdev, "carrier on\n");
		} else if (netif_queue_stopped(netdev) &&
			   skb_queue_len(&tp->tx_queue) < tp->tx_qlen) {
			netif_wake_queue(netdev);
		}
	} else {
		if (netif_carrier_ok(netdev)) {
			netif_carrier_off(netdev);
			napi_disable(napi);
			tp->rtl_ops.disable(tp);
			napi_enable(napi);
			netif_info(tp, link, netdev, "carrier off\n");
		}
	}
}

static void rtl_work_func_t(struct work_struct *work)
{
	struct r8152 *tp = container_of(work, struct r8152, schedule.work);

	/* If the device is unplugged or !netif_running(), the workqueue
	 * doesn't need to wake the device, and could return directly.
	 */
	if (test_bit(RTL8152_UNPLUG, &tp->flags) || !netif_running(tp->netdev))
		return;

	if (usb_autopm_get_interface(tp->intf) < 0)
		return;

	if (!test_bit(WORK_ENABLE, &tp->flags))
		goto out1;

	if (!mutex_trylock(&tp->control)) {
		schedule_delayed_work(&tp->schedule, 0);
		goto out1;
	}

	if (test_and_clear_bit(RTL8152_LINK_CHG, &tp->flags))
		set_carrier(tp);

	if (test_and_clear_bit(RTL8152_SET_RX_MODE, &tp->flags))
		_rtl8152_set_rx_mode(tp->netdev);

	/* don't schedule napi before linking */
	if (test_and_clear_bit(SCHEDULE_NAPI, &tp->flags) &&
	    netif_carrier_ok(tp->netdev))
		napi_schedule(&tp->napi);

	mutex_unlock(&tp->control);

out1:
	usb_autopm_put_interface(tp->intf);
}

static void rtl_hw_phy_work_func_t(struct work_struct *work)
{
	struct r8152 *tp = container_of(work, struct r8152, hw_phy_work.work);

	if (test_bit(RTL8152_UNPLUG, &tp->flags))
		return;

	if (usb_autopm_get_interface(tp->intf) < 0)
		return;

	mutex_lock(&tp->control);

	tp->rtl_ops.hw_phy_cfg(tp);

	rtl8152_set_speed(tp, tp->autoneg, tp->speed, tp->duplex);

	mutex_unlock(&tp->control);

	usb_autopm_put_interface(tp->intf);
}

#ifdef CONFIG_PM_SLEEP
static int rtl_notifier(struct notifier_block *nb, unsigned long action,
			void *data)
{
	struct r8152 *tp = container_of(nb, struct r8152, pm_notifier);

	switch (action) {
	case PM_HIBERNATION_PREPARE:
	case PM_SUSPEND_PREPARE:
		usb_autopm_get_interface(tp->intf);
		break;

	case PM_POST_HIBERNATION:
	case PM_POST_SUSPEND:
		usb_autopm_put_interface(tp->intf);
		break;

	case PM_POST_RESTORE:
	case PM_RESTORE_PREPARE:
	default:
		break;
	}

	return NOTIFY_DONE;
}
#endif

static int rtl8152_open(struct net_device *netdev)
{
	struct r8152 *tp = netdev_priv(netdev);
	int res = 0;

	res = alloc_all_mem(tp);
	if (res)
		goto out;

	res = usb_autopm_get_interface(tp->intf);
	if (res < 0)
		goto out_free;

	mutex_lock(&tp->control);

	tp->rtl_ops.up(tp);

	netif_carrier_off(netdev);
	netif_start_queue(netdev);
	set_bit(WORK_ENABLE, &tp->flags);

	res = usb_submit_urb(tp->intr_urb, GFP_KERNEL);
	if (res) {
		if (res == -ENODEV)
			netif_device_detach(tp->netdev);
		netif_warn(tp, ifup, netdev, "intr_urb submit failed: %d\n",
			   res);
		goto out_unlock;
	}
	napi_enable(&tp->napi);

	mutex_unlock(&tp->control);

	usb_autopm_put_interface(tp->intf);
#ifdef CONFIG_PM_SLEEP
	tp->pm_notifier.notifier_call = rtl_notifier;
	register_pm_notifier(&tp->pm_notifier);
#endif
	return 0;

out_unlock:
	mutex_unlock(&tp->control);
	usb_autopm_put_interface(tp->intf);
out_free:
	free_all_mem(tp);
out:
	return res;
}

static int rtl8152_close(struct net_device *netdev)
{
	struct r8152 *tp = netdev_priv(netdev);
	int res = 0;

#ifdef CONFIG_PM_SLEEP
	unregister_pm_notifier(&tp->pm_notifier);
#endif
	if (!test_bit(RTL8152_UNPLUG, &tp->flags))
		napi_disable(&tp->napi);
	clear_bit(WORK_ENABLE, &tp->flags);
	usb_kill_urb(tp->intr_urb);
	cancel_delayed_work_sync(&tp->schedule);
	netif_stop_queue(netdev);

	res = usb_autopm_get_interface(tp->intf);
	if (res < 0 || test_bit(RTL8152_UNPLUG, &tp->flags)) {
		rtl_drop_queued_tx(tp);
		rtl_stop_rx(tp);
	} else {
		mutex_lock(&tp->control);

		tp->rtl_ops.down(tp);

		mutex_unlock(&tp->control);

		usb_autopm_put_interface(tp->intf);
	}

	free_all_mem(tp);

	return res;
}

static void rtl_tally_reset(struct r8152 *tp)
{
	u32 ocp_data;

	ocp_data = ocp_read_word(tp, MCU_TYPE_PLA, PLA_RSTTALLY);
	ocp_data |= TALLY_RESET;
	ocp_write_word(tp, MCU_TYPE_PLA, PLA_RSTTALLY, ocp_data);
}

static void r8152b_init(struct r8152 *tp)
{
	u32 ocp_data;
	u16 data;

	if (test_bit(RTL8152_UNPLUG, &tp->flags))
		return;

	data = r8152_mdio_read(tp, MII_BMCR);
	if (data & BMCR_PDOWN) {
		data &= ~BMCR_PDOWN;
		r8152_mdio_write(tp, MII_BMCR, data);
	}

	r8152_aldps_en(tp, false);

	if (tp->version == RTL_VER_01) {
		ocp_data = ocp_read_word(tp, MCU_TYPE_PLA, PLA_LED_FEATURE);
		ocp_data &= ~LED_MODE_MASK;
		ocp_write_word(tp, MCU_TYPE_PLA, PLA_LED_FEATURE, ocp_data);
	}

	r8152_power_cut_en(tp, false);

	ocp_data = ocp_read_word(tp, MCU_TYPE_PLA, PLA_PHY_PWR);
	ocp_data |= TX_10M_IDLE_EN | PFM_PWM_SWITCH;
	ocp_write_word(tp, MCU_TYPE_PLA, PLA_PHY_PWR, ocp_data);
	ocp_data = ocp_read_dword(tp, MCU_TYPE_PLA, PLA_MAC_PWR_CTRL);
	ocp_data &= ~MCU_CLK_RATIO_MASK;
	ocp_data |= MCU_CLK_RATIO | D3_CLK_GATED_EN;
	ocp_write_dword(tp, MCU_TYPE_PLA, PLA_MAC_PWR_CTRL, ocp_data);
	ocp_data = GPHY_STS_MSK | SPEED_DOWN_MSK |
		   SPDWN_RXDV_MSK | SPDWN_LINKCHG_MSK;
	ocp_write_word(tp, MCU_TYPE_PLA, PLA_GPHY_INTR_IMR, ocp_data);

	rtl_tally_reset(tp);

	/* enable rx aggregation */
	ocp_data = ocp_read_word(tp, MCU_TYPE_USB, USB_USB_CTRL);
	ocp_data &= ~(RX_AGG_DISABLE | RX_ZERO_EN);
	ocp_write_word(tp, MCU_TYPE_USB, USB_USB_CTRL, ocp_data);
}

static void r8153_init(struct r8152 *tp)
{
	u32 ocp_data;
	u16 data;
	int i;

	if (test_bit(RTL8152_UNPLUG, &tp->flags))
		return;

	r8153_u1u2en(tp, false);

	for (i = 0; i < 500; i++) {
		if (ocp_read_word(tp, MCU_TYPE_PLA, PLA_BOOT_CTRL) &
		    AUTOLOAD_DONE)
			break;
		msleep(20);
	}

	data = r8153_phy_status(tp, 0);

	if (tp->version == RTL_VER_03 || tp->version == RTL_VER_04 ||
	    tp->version == RTL_VER_05)
		ocp_reg_write(tp, OCP_ADC_CFG, CKADSEL_L | ADC_EN | EN_EMI_L);

	data = r8152_mdio_read(tp, MII_BMCR);
	if (data & BMCR_PDOWN) {
		data &= ~BMCR_PDOWN;
		r8152_mdio_write(tp, MII_BMCR, data);
	}

	data = r8153_phy_status(tp, PHY_STAT_LAN_ON);

	r8153_u2p3en(tp, false);

	if (tp->version == RTL_VER_04) {
		ocp_data = ocp_read_word(tp, MCU_TYPE_USB, USB_SSPHYLINK2);
		ocp_data &= ~pwd_dn_scale_mask;
		ocp_data |= pwd_dn_scale(96);
		ocp_write_word(tp, MCU_TYPE_USB, USB_SSPHYLINK2, ocp_data);

		ocp_data = ocp_read_byte(tp, MCU_TYPE_USB, USB_USB2PHY);
		ocp_data |= USB2PHY_L1 | USB2PHY_SUSPEND;
		ocp_write_byte(tp, MCU_TYPE_USB, USB_USB2PHY, ocp_data);
	} else if (tp->version == RTL_VER_05) {
		ocp_data = ocp_read_byte(tp, MCU_TYPE_PLA, PLA_DMY_REG0);
		ocp_data &= ~ECM_ALDPS;
		ocp_write_byte(tp, MCU_TYPE_PLA, PLA_DMY_REG0, ocp_data);

		ocp_data = ocp_read_byte(tp, MCU_TYPE_USB, USB_CSR_DUMMY1);
		if (ocp_read_word(tp, MCU_TYPE_USB, USB_BURST_SIZE) == 0)
			ocp_data &= ~DYNAMIC_BURST;
		else
			ocp_data |= DYNAMIC_BURST;
		ocp_write_byte(tp, MCU_TYPE_USB, USB_CSR_DUMMY1, ocp_data);
	} else if (tp->version == RTL_VER_06) {
		ocp_data = ocp_read_byte(tp, MCU_TYPE_USB, USB_CSR_DUMMY1);
		if (ocp_read_word(tp, MCU_TYPE_USB, USB_BURST_SIZE) == 0)
			ocp_data &= ~DYNAMIC_BURST;
		else
			ocp_data |= DYNAMIC_BURST;
		ocp_write_byte(tp, MCU_TYPE_USB, USB_CSR_DUMMY1, ocp_data);
	}

	ocp_data = ocp_read_byte(tp, MCU_TYPE_USB, USB_CSR_DUMMY2);
	ocp_data |= EP4_FULL_FC;
	ocp_write_byte(tp, MCU_TYPE_USB, USB_CSR_DUMMY2, ocp_data);

	ocp_data = ocp_read_word(tp, MCU_TYPE_USB, USB_WDT11_CTRL);
	ocp_data &= ~TIMER11_EN;
	ocp_write_word(tp, MCU_TYPE_USB, USB_WDT11_CTRL, ocp_data);

	ocp_data = ocp_read_word(tp, MCU_TYPE_PLA, PLA_LED_FEATURE);
	ocp_data &= ~LED_MODE_MASK;
	ocp_write_word(tp, MCU_TYPE_PLA, PLA_LED_FEATURE, ocp_data);

	ocp_data = FIFO_EMPTY_1FB | ROK_EXIT_LPM;
	if (tp->version == RTL_VER_04 && tp->udev->speed < USB_SPEED_SUPER)
		ocp_data |= LPM_TIMER_500MS;
	else
		ocp_data |= LPM_TIMER_500US;
	ocp_write_byte(tp, MCU_TYPE_USB, USB_LPM_CTRL, ocp_data);

	ocp_data = ocp_read_word(tp, MCU_TYPE_USB, USB_AFE_CTRL2);
	ocp_data &= ~SEN_VAL_MASK;
	ocp_data |= SEN_VAL_NORMAL | SEL_RXIDLE;
	ocp_write_word(tp, MCU_TYPE_USB, USB_AFE_CTRL2, ocp_data);

	ocp_write_word(tp, MCU_TYPE_USB, USB_CONNECT_TIMER, 0x0001);

	r8153_power_cut_en(tp, false);
	r8153_u1u2en(tp, true);
	r8153_mac_clk_spd(tp, false);
	usb_enable_lpm(tp->udev);

	/* rx aggregation */
	ocp_data = ocp_read_word(tp, MCU_TYPE_USB, USB_USB_CTRL);
	ocp_data &= ~(RX_AGG_DISABLE | RX_ZERO_EN);
	if (test_bit(DELL_TB_RX_AGG_BUG, &tp->flags))
		ocp_data |= RX_AGG_DISABLE;

	ocp_write_word(tp, MCU_TYPE_USB, USB_USB_CTRL, ocp_data);

	rtl_tally_reset(tp);

	switch (tp->udev->speed) {
	case USB_SPEED_SUPER:
	case USB_SPEED_SUPER_PLUS:
		tp->coalesce = COALESCE_SUPER;
		break;
	case USB_SPEED_HIGH:
		tp->coalesce = COALESCE_HIGH;
		break;
	default:
		tp->coalesce = COALESCE_SLOW;
		break;
	}
}

static void r8153b_init(struct r8152 *tp)
{
	u32 ocp_data;
	u16 data;
	int i;

	if (test_bit(RTL8152_UNPLUG, &tp->flags))
		return;

	r8153b_u1u2en(tp, false);

	for (i = 0; i < 500; i++) {
		if (ocp_read_word(tp, MCU_TYPE_PLA, PLA_BOOT_CTRL) &
		    AUTOLOAD_DONE)
			break;
		msleep(20);
	}

	data = r8153_phy_status(tp, 0);

	data = r8152_mdio_read(tp, MII_BMCR);
	if (data & BMCR_PDOWN) {
		data &= ~BMCR_PDOWN;
		r8152_mdio_write(tp, MII_BMCR, data);
	}

	data = r8153_phy_status(tp, PHY_STAT_LAN_ON);

	r8153_u2p3en(tp, false);

	/* MSC timer = 0xfff * 8ms = 32760 ms */
	ocp_write_word(tp, MCU_TYPE_USB, USB_MSC_TIMER, 0x0fff);

	/* U1/U2/L1 idle timer. 500 us */
	ocp_write_word(tp, MCU_TYPE_USB, USB_U1U2_TIMER, 500);

	r8153b_power_cut_en(tp, false);
	r8153b_ups_en(tp, false);
	r8153b_queue_wake(tp, false);
	rtl_runtime_suspend_enable(tp, false);
	r8153b_u1u2en(tp, true);
	usb_enable_lpm(tp->udev);

	/* MAC clock speed down */
	ocp_data = ocp_read_word(tp, MCU_TYPE_PLA, PLA_MAC_PWR_CTRL2);
	ocp_data |= MAC_CLK_SPDWN_EN;
	ocp_write_word(tp, MCU_TYPE_PLA, PLA_MAC_PWR_CTRL2, ocp_data);

	set_bit(GREEN_ETHERNET, &tp->flags);

	/* rx aggregation */
	ocp_data = ocp_read_word(tp, MCU_TYPE_USB, USB_USB_CTRL);
	ocp_data &= ~(RX_AGG_DISABLE | RX_ZERO_EN);
	ocp_write_word(tp, MCU_TYPE_USB, USB_USB_CTRL, ocp_data);

	rtl_tally_reset(tp);

	tp->coalesce = 15000;	/* 15 us */
}

static int rtl8152_pre_reset(struct usb_interface *intf)
{
	struct r8152 *tp = usb_get_intfdata(intf);
	struct net_device *netdev;

	if (!tp)
		return 0;

	netdev = tp->netdev;
	if (!netif_running(netdev))
		return 0;

	netif_stop_queue(netdev);
	napi_disable(&tp->napi);
	clear_bit(WORK_ENABLE, &tp->flags);
	usb_kill_urb(tp->intr_urb);
	cancel_delayed_work_sync(&tp->schedule);
	if (netif_carrier_ok(netdev)) {
		mutex_lock(&tp->control);
		tp->rtl_ops.disable(tp);
		mutex_unlock(&tp->control);
	}

	return 0;
}

static int rtl8152_post_reset(struct usb_interface *intf)
{
	struct r8152 *tp = usb_get_intfdata(intf);
	struct net_device *netdev;

	if (!tp)
		return 0;

	netdev = tp->netdev;
	if (!netif_running(netdev))
		return 0;

	set_bit(WORK_ENABLE, &tp->flags);
	if (netif_carrier_ok(netdev)) {
		mutex_lock(&tp->control);
		tp->rtl_ops.enable(tp);
		rtl_start_rx(tp);
		_rtl8152_set_rx_mode(netdev);
		mutex_unlock(&tp->control);
	}

	napi_enable(&tp->napi);
	netif_wake_queue(netdev);
	usb_submit_urb(tp->intr_urb, GFP_KERNEL);

	if (!list_empty(&tp->rx_done))
		napi_schedule(&tp->napi);

	return 0;
}

static bool delay_autosuspend(struct r8152 *tp)
{
	bool sw_linking = !!netif_carrier_ok(tp->netdev);
	bool hw_linking = !!(rtl8152_get_speed(tp) & LINK_STATUS);

	/* This means a linking change occurs and the driver doesn't detect it,
	 * yet. If the driver has disabled tx/rx and hw is linking on, the
	 * device wouldn't wake up by receiving any packet.
	 */
	if (work_busy(&tp->schedule.work) || sw_linking != hw_linking)
		return true;

	/* If the linking down is occurred by nway, the device may miss the
	 * linking change event. And it wouldn't wake when linking on.
	 */
	if (!sw_linking && tp->rtl_ops.in_nway(tp))
		return true;
	else if (!skb_queue_empty(&tp->tx_queue))
		return true;
	else
		return false;
}

static int rtl8152_runtime_resume(struct r8152 *tp)
{
	struct net_device *netdev = tp->netdev;

	if (netif_running(netdev) && netdev->flags & IFF_UP) {
		struct napi_struct *napi = &tp->napi;

		tp->rtl_ops.autosuspend_en(tp, false);
		napi_disable(napi);
		set_bit(WORK_ENABLE, &tp->flags);

		if (netif_carrier_ok(netdev)) {
			if (rtl8152_get_speed(tp) & LINK_STATUS) {
				rtl_start_rx(tp);
			} else {
				netif_carrier_off(netdev);
				tp->rtl_ops.disable(tp);
				netif_info(tp, link, netdev, "linking down\n");
			}
		}

		napi_enable(napi);
		clear_bit(SELECTIVE_SUSPEND, &tp->flags);
		smp_mb__after_atomic();

		if (!list_empty(&tp->rx_done))
			napi_schedule(&tp->napi);

		usb_submit_urb(tp->intr_urb, GFP_NOIO);
	} else {
		if (netdev->flags & IFF_UP)
			tp->rtl_ops.autosuspend_en(tp, false);

		clear_bit(SELECTIVE_SUSPEND, &tp->flags);
	}

	return 0;
}

static int rtl8152_system_resume(struct r8152 *tp)
{
	struct net_device *netdev = tp->netdev;

	netif_device_attach(netdev);

	if (netif_running(netdev) && netdev->flags & IFF_UP) {
		tp->rtl_ops.up(tp);
		netif_carrier_off(netdev);
		set_bit(WORK_ENABLE, &tp->flags);
		usb_submit_urb(tp->intr_urb, GFP_NOIO);
	}

	return 0;
}

static int rtl8152_runtime_suspend(struct r8152 *tp)
{
	struct net_device *netdev = tp->netdev;
	int ret = 0;

	set_bit(SELECTIVE_SUSPEND, &tp->flags);
	smp_mb__after_atomic();

	if (netif_running(netdev) && test_bit(WORK_ENABLE, &tp->flags)) {
		u32 rcr = 0;

		if (netif_carrier_ok(netdev)) {
			u32 ocp_data;

			rcr = ocp_read_dword(tp, MCU_TYPE_PLA, PLA_RCR);
			ocp_data = rcr & ~RCR_ACPT_ALL;
			ocp_write_dword(tp, MCU_TYPE_PLA, PLA_RCR, ocp_data);
			rxdy_gated_en(tp, true);
			ocp_data = ocp_read_byte(tp, MCU_TYPE_PLA,
						 PLA_OOB_CTRL);
			if (!(ocp_data & RXFIFO_EMPTY)) {
				rxdy_gated_en(tp, false);
				ocp_write_dword(tp, MCU_TYPE_PLA, PLA_RCR, rcr);
				clear_bit(SELECTIVE_SUSPEND, &tp->flags);
				smp_mb__after_atomic();
				ret = -EBUSY;
				goto out1;
			}
		}

		clear_bit(WORK_ENABLE, &tp->flags);
		usb_kill_urb(tp->intr_urb);

		tp->rtl_ops.autosuspend_en(tp, true);

		if (netif_carrier_ok(netdev)) {
			struct napi_struct *napi = &tp->napi;

			napi_disable(napi);
			rtl_stop_rx(tp);
			rxdy_gated_en(tp, false);
			ocp_write_dword(tp, MCU_TYPE_PLA, PLA_RCR, rcr);
			napi_enable(napi);
		}

		if (delay_autosuspend(tp)) {
			rtl8152_runtime_resume(tp);
			ret = -EBUSY;
		}
	}

out1:
	return ret;
}

static int rtl8152_system_suspend(struct r8152 *tp)
{
	struct net_device *netdev = tp->netdev;

	netif_device_detach(netdev);

	if (netif_running(netdev) && test_bit(WORK_ENABLE, &tp->flags)) {
		struct napi_struct *napi = &tp->napi;

		clear_bit(WORK_ENABLE, &tp->flags);
		usb_kill_urb(tp->intr_urb);
		napi_disable(napi);
		cancel_delayed_work_sync(&tp->schedule);
		tp->rtl_ops.down(tp);
		napi_enable(napi);
	}

	return 0;
}

static int rtl8152_suspend(struct usb_interface *intf, pm_message_t message)
{
	struct r8152 *tp = usb_get_intfdata(intf);
	int ret;

	mutex_lock(&tp->control);

	if (PMSG_IS_AUTO(message))
		ret = rtl8152_runtime_suspend(tp);
	else
		ret = rtl8152_system_suspend(tp);

	mutex_unlock(&tp->control);

	return ret;
}

static int rtl8152_resume(struct usb_interface *intf)
{
	struct r8152 *tp = usb_get_intfdata(intf);
	int ret;

	mutex_lock(&tp->control);

	if (test_bit(SELECTIVE_SUSPEND, &tp->flags))
		ret = rtl8152_runtime_resume(tp);
	else
		ret = rtl8152_system_resume(tp);

	mutex_unlock(&tp->control);

	return ret;
}

static int rtl8152_reset_resume(struct usb_interface *intf)
{
	struct r8152 *tp = usb_get_intfdata(intf);

	clear_bit(SELECTIVE_SUSPEND, &tp->flags);
	mutex_lock(&tp->control);
	tp->rtl_ops.init(tp);
	queue_delayed_work(system_long_wq, &tp->hw_phy_work, 0);
	mutex_unlock(&tp->control);
	return rtl8152_resume(intf);
}

static void rtl8152_get_wol(struct net_device *dev, struct ethtool_wolinfo *wol)
{
	struct r8152 *tp = netdev_priv(dev);

	if (usb_autopm_get_interface(tp->intf) < 0)
		return;

	if (!rtl_can_wakeup(tp)) {
		wol->supported = 0;
		wol->wolopts = 0;
	} else {
		mutex_lock(&tp->control);
		wol->supported = WAKE_ANY;
		wol->wolopts = __rtl_get_wol(tp);
		mutex_unlock(&tp->control);
	}

	usb_autopm_put_interface(tp->intf);
}

static int rtl8152_set_wol(struct net_device *dev, struct ethtool_wolinfo *wol)
{
	struct r8152 *tp = netdev_priv(dev);
	int ret;

	if (!rtl_can_wakeup(tp))
		return -EOPNOTSUPP;

	if (wol->wolopts & ~WAKE_ANY)
		return -EINVAL;

	ret = usb_autopm_get_interface(tp->intf);
	if (ret < 0)
		goto out_set_wol;

	mutex_lock(&tp->control);

	__rtl_set_wol(tp, wol->wolopts);
	tp->saved_wolopts = wol->wolopts & WAKE_ANY;

	mutex_unlock(&tp->control);

	usb_autopm_put_interface(tp->intf);

out_set_wol:
	return ret;
}

static u32 rtl8152_get_msglevel(struct net_device *dev)
{
	struct r8152 *tp = netdev_priv(dev);

	return tp->msg_enable;
}

static void rtl8152_set_msglevel(struct net_device *dev, u32 value)
{
	struct r8152 *tp = netdev_priv(dev);

	tp->msg_enable = value;
}

static void rtl8152_get_drvinfo(struct net_device *netdev,
				struct ethtool_drvinfo *info)
{
	struct r8152 *tp = netdev_priv(netdev);

	strlcpy(info->driver, MODULENAME, sizeof(info->driver));
	strlcpy(info->version, DRIVER_VERSION, sizeof(info->version));
	usb_make_path(tp->udev, info->bus_info, sizeof(info->bus_info));
}

static
int rtl8152_get_link_ksettings(struct net_device *netdev,
			       struct ethtool_link_ksettings *cmd)
{
	struct r8152 *tp = netdev_priv(netdev);
	int ret;

	if (!tp->mii.mdio_read)
		return -EOPNOTSUPP;

	ret = usb_autopm_get_interface(tp->intf);
	if (ret < 0)
		goto out;

	mutex_lock(&tp->control);

	mii_ethtool_get_link_ksettings(&tp->mii, cmd);

	mutex_unlock(&tp->control);

	usb_autopm_put_interface(tp->intf);

out:
	return ret;
}

static int rtl8152_set_link_ksettings(struct net_device *dev,
				      const struct ethtool_link_ksettings *cmd)
{
	struct r8152 *tp = netdev_priv(dev);
	int ret;

	ret = usb_autopm_get_interface(tp->intf);
	if (ret < 0)
		goto out;

	mutex_lock(&tp->control);

	ret = rtl8152_set_speed(tp, cmd->base.autoneg, cmd->base.speed,
				cmd->base.duplex);
	if (!ret) {
		tp->autoneg = cmd->base.autoneg;
		tp->speed = cmd->base.speed;
		tp->duplex = cmd->base.duplex;
	}

	mutex_unlock(&tp->control);

	usb_autopm_put_interface(tp->intf);

out:
	return ret;
}

static const char rtl8152_gstrings[][ETH_GSTRING_LEN] = {
	"tx_packets",
	"rx_packets",
	"tx_errors",
	"rx_errors",
	"rx_missed",
	"align_errors",
	"tx_single_collisions",
	"tx_multi_collisions",
	"rx_unicast",
	"rx_broadcast",
	"rx_multicast",
	"tx_aborted",
	"tx_underrun",
};

static int rtl8152_get_sset_count(struct net_device *dev, int sset)
{
	switch (sset) {
	case ETH_SS_STATS:
		return ARRAY_SIZE(rtl8152_gstrings);
	default:
		return -EOPNOTSUPP;
	}
}

static void rtl8152_get_ethtool_stats(struct net_device *dev,
				      struct ethtool_stats *stats, u64 *data)
{
	struct r8152 *tp = netdev_priv(dev);
	struct tally_counter tally;

	if (usb_autopm_get_interface(tp->intf) < 0)
		return;

	generic_ocp_read(tp, PLA_TALLYCNT, sizeof(tally), &tally, MCU_TYPE_PLA);

	usb_autopm_put_interface(tp->intf);

	data[0] = le64_to_cpu(tally.tx_packets);
	data[1] = le64_to_cpu(tally.rx_packets);
	data[2] = le64_to_cpu(tally.tx_errors);
	data[3] = le32_to_cpu(tally.rx_errors);
	data[4] = le16_to_cpu(tally.rx_missed);
	data[5] = le16_to_cpu(tally.align_errors);
	data[6] = le32_to_cpu(tally.tx_one_collision);
	data[7] = le32_to_cpu(tally.tx_multi_collision);
	data[8] = le64_to_cpu(tally.rx_unicast);
	data[9] = le64_to_cpu(tally.rx_broadcast);
	data[10] = le32_to_cpu(tally.rx_multicast);
	data[11] = le16_to_cpu(tally.tx_aborted);
	data[12] = le16_to_cpu(tally.tx_underrun);
}

static void rtl8152_get_strings(struct net_device *dev, u32 stringset, u8 *data)
{
	switch (stringset) {
	case ETH_SS_STATS:
		memcpy(data, *rtl8152_gstrings, sizeof(rtl8152_gstrings));
		break;
	}
}

static int r8152_get_eee(struct r8152 *tp, struct ethtool_eee *eee)
{
	u32 ocp_data, lp, adv, supported = 0;
	u16 val;

	val = r8152_mmd_read(tp, MDIO_MMD_PCS, MDIO_PCS_EEE_ABLE);
	supported = mmd_eee_cap_to_ethtool_sup_t(val);

	val = r8152_mmd_read(tp, MDIO_MMD_AN, MDIO_AN_EEE_ADV);
	adv = mmd_eee_adv_to_ethtool_adv_t(val);

	val = r8152_mmd_read(tp, MDIO_MMD_AN, MDIO_AN_EEE_LPABLE);
	lp = mmd_eee_adv_to_ethtool_adv_t(val);

	ocp_data = ocp_read_word(tp, MCU_TYPE_PLA, PLA_EEE_CR);
	ocp_data &= EEE_RX_EN | EEE_TX_EN;

	eee->eee_enabled = !!ocp_data;
	eee->eee_active = !!(supported & adv & lp);
	eee->supported = supported;
	eee->advertised = adv;
	eee->lp_advertised = lp;

	return 0;
}

static int r8152_set_eee(struct r8152 *tp, struct ethtool_eee *eee)
{
	u16 val = ethtool_adv_to_mmd_eee_adv_t(eee->advertised);

	r8152_eee_en(tp, eee->eee_enabled);

	if (!eee->eee_enabled)
		val = 0;

	r8152_mmd_write(tp, MDIO_MMD_AN, MDIO_AN_EEE_ADV, val);

	return 0;
}

static int r8153_get_eee(struct r8152 *tp, struct ethtool_eee *eee)
{
	u32 ocp_data, lp, adv, supported = 0;
	u16 val;

	val = ocp_reg_read(tp, OCP_EEE_ABLE);
	supported = mmd_eee_cap_to_ethtool_sup_t(val);

	val = ocp_reg_read(tp, OCP_EEE_ADV);
	adv = mmd_eee_adv_to_ethtool_adv_t(val);

	val = ocp_reg_read(tp, OCP_EEE_LPABLE);
	lp = mmd_eee_adv_to_ethtool_adv_t(val);

	ocp_data = ocp_read_word(tp, MCU_TYPE_PLA, PLA_EEE_CR);
	ocp_data &= EEE_RX_EN | EEE_TX_EN;

	eee->eee_enabled = !!ocp_data;
	eee->eee_active = !!(supported & adv & lp);
	eee->supported = supported;
	eee->advertised = adv;
	eee->lp_advertised = lp;

	return 0;
}

static int r8153_set_eee(struct r8152 *tp, struct ethtool_eee *eee)
{
	u16 val = ethtool_adv_to_mmd_eee_adv_t(eee->advertised);

	r8153_eee_en(tp, eee->eee_enabled);

	if (!eee->eee_enabled)
		val = 0;

	ocp_reg_write(tp, OCP_EEE_ADV, val);

	return 0;
}

static int r8153b_set_eee(struct r8152 *tp, struct ethtool_eee *eee)
{
	u16 val = ethtool_adv_to_mmd_eee_adv_t(eee->advertised);

	r8153b_eee_en(tp, eee->eee_enabled);

	if (!eee->eee_enabled)
		val = 0;

	ocp_reg_write(tp, OCP_EEE_ADV, val);

	return 0;
}

static int
rtl_ethtool_get_eee(struct net_device *net, struct ethtool_eee *edata)
{
	struct r8152 *tp = netdev_priv(net);
	int ret;

	ret = usb_autopm_get_interface(tp->intf);
	if (ret < 0)
		goto out;

	mutex_lock(&tp->control);

	ret = tp->rtl_ops.eee_get(tp, edata);

	mutex_unlock(&tp->control);

	usb_autopm_put_interface(tp->intf);

out:
	return ret;
}

static int
rtl_ethtool_set_eee(struct net_device *net, struct ethtool_eee *edata)
{
	struct r8152 *tp = netdev_priv(net);
	int ret;

	ret = usb_autopm_get_interface(tp->intf);
	if (ret < 0)
		goto out;

	mutex_lock(&tp->control);

	ret = tp->rtl_ops.eee_set(tp, edata);
	if (!ret)
		ret = mii_nway_restart(&tp->mii);

	mutex_unlock(&tp->control);

	usb_autopm_put_interface(tp->intf);

out:
	return ret;
}

static int rtl8152_nway_reset(struct net_device *dev)
{
	struct r8152 *tp = netdev_priv(dev);
	int ret;

	ret = usb_autopm_get_interface(tp->intf);
	if (ret < 0)
		goto out;

	mutex_lock(&tp->control);

	ret = mii_nway_restart(&tp->mii);

	mutex_unlock(&tp->control);

	usb_autopm_put_interface(tp->intf);

out:
	return ret;
}

static int rtl8152_get_coalesce(struct net_device *netdev,
				struct ethtool_coalesce *coalesce)
{
	struct r8152 *tp = netdev_priv(netdev);

	switch (tp->version) {
	case RTL_VER_01:
	case RTL_VER_02:
	case RTL_VER_07:
		return -EOPNOTSUPP;
	default:
		break;
	}

	coalesce->rx_coalesce_usecs = tp->coalesce;

	return 0;
}

static int rtl8152_set_coalesce(struct net_device *netdev,
				struct ethtool_coalesce *coalesce)
{
	struct r8152 *tp = netdev_priv(netdev);
	int ret;

	switch (tp->version) {
	case RTL_VER_01:
	case RTL_VER_02:
	case RTL_VER_07:
		return -EOPNOTSUPP;
	default:
		break;
	}

	if (coalesce->rx_coalesce_usecs > COALESCE_SLOW)
		return -EINVAL;

	ret = usb_autopm_get_interface(tp->intf);
	if (ret < 0)
		return ret;

	mutex_lock(&tp->control);

	if (tp->coalesce != coalesce->rx_coalesce_usecs) {
		tp->coalesce = coalesce->rx_coalesce_usecs;

		if (netif_running(tp->netdev) && netif_carrier_ok(netdev))
			r8153_set_rx_early_timeout(tp);
	}

	mutex_unlock(&tp->control);

	usb_autopm_put_interface(tp->intf);

	return ret;
}

static const struct ethtool_ops ops = {
	.get_drvinfo = rtl8152_get_drvinfo,
	.get_link = ethtool_op_get_link,
	.nway_reset = rtl8152_nway_reset,
	.get_msglevel = rtl8152_get_msglevel,
	.set_msglevel = rtl8152_set_msglevel,
	.get_wol = rtl8152_get_wol,
	.set_wol = rtl8152_set_wol,
	.get_strings = rtl8152_get_strings,
	.get_sset_count = rtl8152_get_sset_count,
	.get_ethtool_stats = rtl8152_get_ethtool_stats,
	.get_coalesce = rtl8152_get_coalesce,
	.set_coalesce = rtl8152_set_coalesce,
	.get_eee = rtl_ethtool_get_eee,
	.set_eee = rtl_ethtool_set_eee,
	.get_link_ksettings = rtl8152_get_link_ksettings,
	.set_link_ksettings = rtl8152_set_link_ksettings,
};

static int rtl8152_ioctl(struct net_device *netdev, struct ifreq *rq, int cmd)
{
	struct r8152 *tp = netdev_priv(netdev);
	struct mii_ioctl_data *data = if_mii(rq);
	int res;

	if (test_bit(RTL8152_UNPLUG, &tp->flags))
		return -ENODEV;

	res = usb_autopm_get_interface(tp->intf);
	if (res < 0)
		goto out;

	switch (cmd) {
	case SIOCGMIIPHY:
		data->phy_id = R8152_PHY_ID; /* Internal PHY */
		break;

	case SIOCGMIIREG:
		mutex_lock(&tp->control);
		data->val_out = r8152_mdio_read(tp, data->reg_num);
		mutex_unlock(&tp->control);
		break;

	case SIOCSMIIREG:
		if (!capable(CAP_NET_ADMIN)) {
			res = -EPERM;
			break;
		}
		mutex_lock(&tp->control);
		r8152_mdio_write(tp, data->reg_num, data->val_in);
		mutex_unlock(&tp->control);
		break;

	default:
		res = -EOPNOTSUPP;
	}

	usb_autopm_put_interface(tp->intf);

out:
	return res;
}

static int rtl8152_change_mtu(struct net_device *dev, int new_mtu)
{
	struct r8152 *tp = netdev_priv(dev);
	int ret;

	switch (tp->version) {
	case RTL_VER_01:
	case RTL_VER_02:
	case RTL_VER_07:
		dev->mtu = new_mtu;
		return 0;
	default:
		break;
	}

	ret = usb_autopm_get_interface(tp->intf);
	if (ret < 0)
		return ret;

	mutex_lock(&tp->control);

	dev->mtu = new_mtu;

	if (netif_running(dev)) {
		u32 rms = new_mtu + VLAN_ETH_HLEN + ETH_FCS_LEN;

		ocp_write_word(tp, MCU_TYPE_PLA, PLA_RMS, rms);

		if (netif_carrier_ok(dev))
			r8153_set_rx_early_size(tp);
	}

	mutex_unlock(&tp->control);

	usb_autopm_put_interface(tp->intf);

	return ret;
}

static const struct net_device_ops rtl8152_netdev_ops = {
	.ndo_open		= rtl8152_open,
	.ndo_stop		= rtl8152_close,
	.ndo_do_ioctl		= rtl8152_ioctl,
	.ndo_start_xmit		= rtl8152_start_xmit,
	.ndo_tx_timeout		= rtl8152_tx_timeout,
	.ndo_set_features	= rtl8152_set_features,
	.ndo_set_rx_mode	= rtl8152_set_rx_mode,
	.ndo_set_mac_address	= rtl8152_set_mac_address,
	.ndo_change_mtu		= rtl8152_change_mtu,
	.ndo_validate_addr	= eth_validate_addr,
	.ndo_features_check	= rtl8152_features_check,
};

static void rtl8152_unload(struct r8152 *tp)
{
	if (test_bit(RTL8152_UNPLUG, &tp->flags))
		return;

	if (tp->version != RTL_VER_01)
		r8152_power_cut_en(tp, true);
}

static void rtl8153_unload(struct r8152 *tp)
{
	if (test_bit(RTL8152_UNPLUG, &tp->flags))
		return;

	r8153_power_cut_en(tp, false);
}

static void rtl8153b_unload(struct r8152 *tp)
{
	if (test_bit(RTL8152_UNPLUG, &tp->flags))
		return;

	r8153b_power_cut_en(tp, false);
}

static int rtl_ops_init(struct r8152 *tp)
{
	struct rtl_ops *ops = &tp->rtl_ops;
	int ret = 0;

	switch (tp->version) {
	case RTL_VER_01:
	case RTL_VER_02:
	case RTL_VER_07:
		ops->init		= r8152b_init;
		ops->enable		= rtl8152_enable;
		ops->disable		= rtl8152_disable;
		ops->up			= rtl8152_up;
		ops->down		= rtl8152_down;
		ops->unload		= rtl8152_unload;
		ops->eee_get		= r8152_get_eee;
		ops->eee_set		= r8152_set_eee;
		ops->in_nway		= rtl8152_in_nway;
		ops->hw_phy_cfg		= r8152b_hw_phy_cfg;
		ops->autosuspend_en	= rtl_runtime_suspend_enable;
		break;

	case RTL_VER_03:
	case RTL_VER_04:
	case RTL_VER_05:
	case RTL_VER_06:
		ops->init		= r8153_init;
		ops->enable		= rtl8153_enable;
		ops->disable		= rtl8153_disable;
		ops->up			= rtl8153_up;
		ops->down		= rtl8153_down;
		ops->unload		= rtl8153_unload;
		ops->eee_get		= r8153_get_eee;
		ops->eee_set		= r8153_set_eee;
		ops->in_nway		= rtl8153_in_nway;
		ops->hw_phy_cfg		= r8153_hw_phy_cfg;
		ops->autosuspend_en	= rtl8153_runtime_enable;
		break;

	case RTL_VER_08:
	case RTL_VER_09:
		ops->init		= r8153b_init;
		ops->enable		= rtl8153_enable;
		ops->disable		= rtl8153b_disable;
		ops->up			= rtl8153b_up;
		ops->down		= rtl8153b_down;
		ops->unload		= rtl8153b_unload;
		ops->eee_get		= r8153_get_eee;
		ops->eee_set		= r8153b_set_eee;
		ops->in_nway		= rtl8153_in_nway;
		ops->hw_phy_cfg		= r8153b_hw_phy_cfg;
		ops->autosuspend_en	= rtl8153b_runtime_enable;
		break;

	default:
		ret = -ENODEV;
		netif_err(tp, probe, tp->netdev, "Unknown Device\n");
		break;
	}

	return ret;
}

static u8 rtl_get_version(struct usb_interface *intf)
{
	struct usb_device *udev = interface_to_usbdev(intf);
	u32 ocp_data = 0;
	__le32 *tmp;
	u8 version;
	int ret;

	tmp = kmalloc(sizeof(*tmp), GFP_KERNEL);
	if (!tmp)
		return 0;

	ret = usb_control_msg(udev, usb_rcvctrlpipe(udev, 0),
			      RTL8152_REQ_GET_REGS, RTL8152_REQT_READ,
			      PLA_TCR0, MCU_TYPE_PLA, tmp, sizeof(*tmp), 500);
	if (ret > 0)
		ocp_data = (__le32_to_cpu(*tmp) >> 16) & VERSION_MASK;

	kfree(tmp);

	switch (ocp_data) {
	case 0x4c00:
		version = RTL_VER_01;
		break;
	case 0x4c10:
		version = RTL_VER_02;
		break;
	case 0x5c00:
		version = RTL_VER_03;
		break;
	case 0x5c10:
		version = RTL_VER_04;
		break;
	case 0x5c20:
		version = RTL_VER_05;
		break;
	case 0x5c30:
		version = RTL_VER_06;
		break;
	case 0x4800:
		version = RTL_VER_07;
		break;
	case 0x6000:
		version = RTL_VER_08;
		break;
	case 0x6010:
		version = RTL_VER_09;
		break;
	default:
		version = RTL_VER_UNKNOWN;
		dev_info(&intf->dev, "Unknown version 0x%04x\n", ocp_data);
		break;
	}

	dev_dbg(&intf->dev, "Detected version 0x%04x\n", version);

	return version;
}

static int rtl8152_probe(struct usb_interface *intf,
			 const struct usb_device_id *id)
{
	struct usb_device *udev = interface_to_usbdev(intf);
	u8 version = rtl_get_version(intf);
	struct r8152 *tp;
	struct net_device *netdev;
	int ret;

	if (version == RTL_VER_UNKNOWN)
		return -ENODEV;

	if (udev->actconfig->desc.bConfigurationValue != 1) {
		usb_driver_set_configuration(udev, 1);
		return -ENODEV;
	}

	usb_reset_device(udev);
	netdev = alloc_etherdev(sizeof(struct r8152));
	if (!netdev) {
		dev_err(&intf->dev, "Out of memory\n");
		return -ENOMEM;
	}

	SET_NETDEV_DEV(netdev, &intf->dev);
	tp = netdev_priv(netdev);
	tp->msg_enable = 0x7FFF;

	tp->udev = udev;
	tp->netdev = netdev;
	tp->intf = intf;
	tp->version = version;

	switch (version) {
	case RTL_VER_01:
	case RTL_VER_02:
	case RTL_VER_07:
		tp->mii.supports_gmii = 0;
		break;
	default:
		tp->mii.supports_gmii = 1;
		break;
	}

	ret = rtl_ops_init(tp);
	if (ret)
		goto out;

	mutex_init(&tp->control);
	INIT_DELAYED_WORK(&tp->schedule, rtl_work_func_t);
	INIT_DELAYED_WORK(&tp->hw_phy_work, rtl_hw_phy_work_func_t);

	netdev->netdev_ops = &rtl8152_netdev_ops;
	netdev->watchdog_timeo = RTL8152_TX_TIMEOUT;

	netdev->features |= NETIF_F_RXCSUM | NETIF_F_IP_CSUM | NETIF_F_SG |
			    NETIF_F_TSO | NETIF_F_FRAGLIST | NETIF_F_IPV6_CSUM |
			    NETIF_F_TSO6 | NETIF_F_HW_VLAN_CTAG_RX |
			    NETIF_F_HW_VLAN_CTAG_TX;
	netdev->hw_features = NETIF_F_RXCSUM | NETIF_F_IP_CSUM | NETIF_F_SG |
			      NETIF_F_TSO | NETIF_F_FRAGLIST |
			      NETIF_F_IPV6_CSUM | NETIF_F_TSO6 |
			      NETIF_F_HW_VLAN_CTAG_RX | NETIF_F_HW_VLAN_CTAG_TX;
	netdev->vlan_features = NETIF_F_SG | NETIF_F_IP_CSUM | NETIF_F_TSO |
				NETIF_F_HIGHDMA | NETIF_F_FRAGLIST |
				NETIF_F_IPV6_CSUM | NETIF_F_TSO6;

	if (tp->version == RTL_VER_01) {
		netdev->features &= ~NETIF_F_RXCSUM;
		netdev->hw_features &= ~NETIF_F_RXCSUM;
	}

	if (le16_to_cpu(udev->descriptor.bcdDevice) == 0x3011 && udev->serial &&
	    (!strcmp(udev->serial, "000001000000") || !strcmp(udev->serial, "000002000000"))) {
		dev_info(&udev->dev, "Dell TB16 Dock, disable RX aggregation");
		set_bit(DELL_TB_RX_AGG_BUG, &tp->flags);
	}

	netdev->ethtool_ops = &ops;
	netif_set_gso_max_size(netdev, RTL_LIMITED_TSO_SIZE);

	/* MTU range: 68 - 1500 or 9194 */
	netdev->min_mtu = ETH_MIN_MTU;
	switch (tp->version) {
	case RTL_VER_01:
	case RTL_VER_02:
		netdev->max_mtu = ETH_DATA_LEN;
		break;
	default:
		netdev->max_mtu = RTL8153_MAX_MTU;
		break;
	}

	tp->mii.dev = netdev;
	tp->mii.mdio_read = read_mii_word;
	tp->mii.mdio_write = write_mii_word;
	tp->mii.phy_id_mask = 0x3f;
	tp->mii.reg_num_mask = 0x1f;
	tp->mii.phy_id = R8152_PHY_ID;

	tp->autoneg = AUTONEG_ENABLE;
	tp->speed = tp->mii.supports_gmii ? SPEED_1000 : SPEED_100;
	tp->duplex = DUPLEX_FULL;

	intf->needs_remote_wakeup = 1;

	tp->rtl_ops.init(tp);
	queue_delayed_work(system_long_wq, &tp->hw_phy_work, 0);
	set_ethernet_addr(tp);

	usb_set_intfdata(intf, tp);
	netif_napi_add(netdev, &tp->napi, r8152_poll, RTL8152_NAPI_WEIGHT);

	ret = register_netdev(netdev);
	if (ret != 0) {
		netif_err(tp, probe, netdev, "couldn't register the device\n");
		goto out1;
	}

	if (!rtl_can_wakeup(tp))
		__rtl_set_wol(tp, 0);

	tp->saved_wolopts = __rtl_get_wol(tp);
	if (tp->saved_wolopts)
		device_set_wakeup_enable(&udev->dev, true);
	else
		device_set_wakeup_enable(&udev->dev, false);

	netif_info(tp, probe, netdev, "%s\n", DRIVER_VERSION);

	return 0;

out1:
	netif_napi_del(&tp->napi);
	usb_set_intfdata(intf, NULL);
out:
	free_netdev(netdev);
	return ret;
}

static void rtl8152_disconnect(struct usb_interface *intf)
{
	struct r8152 *tp = usb_get_intfdata(intf);

	usb_set_intfdata(intf, NULL);
	if (tp) {
		struct usb_device *udev = tp->udev;

		if (udev->state == USB_STATE_NOTATTACHED)
			set_bit(RTL8152_UNPLUG, &tp->flags);

		netif_napi_del(&tp->napi);
		unregister_netdev(tp->netdev);
		cancel_delayed_work_sync(&tp->hw_phy_work);
		tp->rtl_ops.unload(tp);
		free_netdev(tp->netdev);
	}
}

#define REALTEK_USB_DEVICE(vend, prod)	\
	.match_flags = USB_DEVICE_ID_MATCH_DEVICE | \
		       USB_DEVICE_ID_MATCH_INT_CLASS, \
	.idVendor = (vend), \
	.idProduct = (prod), \
	.bInterfaceClass = USB_CLASS_VENDOR_SPEC \
}, \
{ \
	.match_flags = USB_DEVICE_ID_MATCH_INT_INFO | \
		       USB_DEVICE_ID_MATCH_DEVICE, \
	.idVendor = (vend), \
	.idProduct = (prod), \
	.bInterfaceClass = USB_CLASS_COMM, \
	.bInterfaceSubClass = USB_CDC_SUBCLASS_ETHERNET, \
	.bInterfaceProtocol = USB_CDC_PROTO_NONE

/* table of devices that work with this driver */
static const struct usb_device_id rtl8152_table[] = {
	{REALTEK_USB_DEVICE(VENDOR_ID_REALTEK, 0x8050)},
	{REALTEK_USB_DEVICE(VENDOR_ID_REALTEK, 0x8152)},
	{REALTEK_USB_DEVICE(VENDOR_ID_REALTEK, 0x8153)},
	{REALTEK_USB_DEVICE(VENDOR_ID_MICROSOFT, 0x07ab)},
	{REALTEK_USB_DEVICE(VENDOR_ID_MICROSOFT, 0x07c6)},
	{REALTEK_USB_DEVICE(VENDOR_ID_SAMSUNG, 0xa101)},
	{REALTEK_USB_DEVICE(VENDOR_ID_LENOVO,  0x304f)},
	{REALTEK_USB_DEVICE(VENDOR_ID_LENOVO,  0x3062)},
	{REALTEK_USB_DEVICE(VENDOR_ID_LENOVO,  0x3069)},
	{REALTEK_USB_DEVICE(VENDOR_ID_LENOVO,  0x7205)},
	{REALTEK_USB_DEVICE(VENDOR_ID_LENOVO,  0x720c)},
	{REALTEK_USB_DEVICE(VENDOR_ID_LENOVO,  0x7214)},
	{REALTEK_USB_DEVICE(VENDOR_ID_LINKSYS, 0x0041)},
	{REALTEK_USB_DEVICE(VENDOR_ID_NVIDIA,  0x09ff)},
	{REALTEK_USB_DEVICE(VENDOR_ID_TPLINK,  0x0601)},
	{}
};

MODULE_DEVICE_TABLE(usb, rtl8152_table);

static struct usb_driver rtl8152_driver = {
	.name =		MODULENAME,
	.id_table =	rtl8152_table,
	.probe =	rtl8152_probe,
	.disconnect =	rtl8152_disconnect,
	.suspend =	rtl8152_suspend,
	.resume =	rtl8152_resume,
	.reset_resume =	rtl8152_reset_resume,
	.pre_reset =	rtl8152_pre_reset,
	.post_reset =	rtl8152_post_reset,
	.supports_autosuspend = 1,
	.disable_hub_initiated_lpm = 1,
};

module_usb_driver(rtl8152_driver);

MODULE_AUTHOR(DRIVER_AUTHOR);
MODULE_DESCRIPTION(DRIVER_DESC);
MODULE_LICENSE("GPL");
MODULE_VERSION(DRIVER_VERSION);<|MERGE_RESOLUTION|>--- conflicted
+++ resolved
@@ -1179,11 +1179,7 @@
 	} else {
 		/* test for RTL8153-BND and RTL8153-BD */
 		ocp_data = ocp_read_byte(tp, MCU_TYPE_USB, USB_MISC_1);
-<<<<<<< HEAD
-		if ((ocp_data & BND_MASK) == 0 && (ocp_data & BD_MASK)) {
-=======
 		if ((ocp_data & BND_MASK) == 0 && (ocp_data & BD_MASK) == 0) {
->>>>>>> 5908e6b7
 			netif_dbg(tp, probe, tp->netdev,
 				  "Invalid variant for MAC pass through\n");
 			return -ENODEV;
