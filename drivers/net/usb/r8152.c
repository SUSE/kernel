--- conflicted
+++ resolved
@@ -1306,16 +1306,10 @@
 	if (!tmp)
 		return -ENOMEM;
 
-<<<<<<< HEAD
-	ret = usb_control_msg(tp->udev, tp->pipe_ctrl_in,
-			      RTL8152_REQ_GET_REGS, RTL8152_REQT_READ,
-			      value, index, tmp, size, USB_CTRL_GET_TIMEOUT);
-=======
 	ret = r8152_control_msg(tp, tp->pipe_ctrl_in,
 				RTL8152_REQ_GET_REGS, RTL8152_REQT_READ,
 				value, index, tmp, size, "read");
 
->>>>>>> 2d5404ca
 	if (ret < 0)
 		memset(data, 0xff, size);
 	else
@@ -1336,15 +1330,9 @@
 	if (!tmp)
 		return -ENOMEM;
 
-<<<<<<< HEAD
-	ret = usb_control_msg(tp->udev, tp->pipe_ctrl_out,
-			      RTL8152_REQ_SET_REGS, RTL8152_REQT_WRITE,
-			      value, index, tmp, size, USB_CTRL_SET_TIMEOUT);
-=======
 	ret = r8152_control_msg(tp, tp->pipe_ctrl_out,
 				RTL8152_REQ_SET_REGS, RTL8152_REQT_WRITE,
 				value, index, tmp, size, "write");
->>>>>>> 2d5404ca
 
 	kfree(tmp);
 
@@ -1353,15 +1341,8 @@
 
 static void rtl_set_unplug(struct r8152 *tp)
 {
-<<<<<<< HEAD
-	if (tp->udev->state == USB_STATE_NOTATTACHED) {
-		set_bit(RTL8152_INACCESSIBLE, &tp->flags);
-		smp_mb__after_atomic();
-	}
-=======
 	if (tp->udev->state == USB_STATE_NOTATTACHED)
 		rtl_set_inaccessible(tp);
->>>>>>> 2d5404ca
 }
 
 static int generic_ocp_read(struct r8152 *tp, u16 index, u16 size,
@@ -9702,14 +9683,6 @@
 	if (!tmp)
 		return 0;
 
-<<<<<<< HEAD
-	ret = usb_control_msg(udev, usb_rcvctrlpipe(udev, 0),
-			      RTL8152_REQ_GET_REGS, RTL8152_REQT_READ,
-			      PLA_TCR0, MCU_TYPE_PLA, tmp, sizeof(*tmp),
-			      USB_CTRL_GET_TIMEOUT);
-	if (ret > 0)
-		ocp_data = (__le32_to_cpu(*tmp) >> 16) & VERSION_MASK;
-=======
 	/* Retry up to 3 times in case there is a transitory error. We do this
 	 * since retrying a read of the version is always safe and this
 	 * function doesn't take advantage of r8152_control_msg().
@@ -9727,7 +9700,6 @@
 
 	if (i != 0 && ret > 0)
 		dev_warn(&udev->dev, "Needed %d retries to read version\n", i);
->>>>>>> 2d5404ca
 
 	kfree(tmp);
 
@@ -10106,13 +10078,8 @@
 	{ USB_DEVICE(VENDOR_ID_LINKSYS, 0x0041) },
 	{ USB_DEVICE(VENDOR_ID_NVIDIA,  0x09ff) },
 	{ USB_DEVICE(VENDOR_ID_TPLINK,  0x0601) },
-<<<<<<< HEAD
-	{ USB_DEVICE(VENDOR_ID_ASUS,	0x1976) },
-	{ USB_DEVICE(VENDOR_ID_DLINK,   0xb301) },
-=======
 	{ USB_DEVICE(VENDOR_ID_DLINK,   0xb301) },
 	{ USB_DEVICE(VENDOR_ID_ASUS,    0x1976) },
->>>>>>> 2d5404ca
 	{}
 };
 
