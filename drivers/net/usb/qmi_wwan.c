// SPDX-License-Identifier: GPL-2.0-only
/*
 * Copyright (c) 2012  Bjørn Mork <bjorn@mork.no>
 *
 * The probing code is heavily inspired by cdc_ether, which is:
 * Copyright (C) 2003-2005 by David Brownell
 * Copyright (C) 2006 by Ole Andre Vadla Ravnas (ActiveSync)
 */

#include <linux/module.h>
#include <linux/sched/signal.h>
#include <linux/netdevice.h>
#include <linux/ethtool.h>
#include <linux/etherdevice.h>
#include <linux/if_arp.h>
#include <linux/kstrtox.h>
#include <linux/mii.h>
#include <linux/rtnetlink.h>
#include <linux/usb.h>
#include <linux/usb/cdc.h>
#include <linux/usb/usbnet.h>
#include <linux/usb/cdc-wdm.h>
#include <linux/u64_stats_sync.h>

/* This driver supports wwan (3G/LTE/?) devices using a vendor
 * specific management protocol called Qualcomm MSM Interface (QMI) -
 * in addition to the more common AT commands over serial interface
 * management
 *
 * QMI is wrapped in CDC, using CDC encapsulated commands on the
 * control ("master") interface of a two-interface CDC Union
 * resembling standard CDC ECM.  The devices do not use the control
 * interface for any other CDC messages.  Most likely because the
 * management protocol is used in place of the standard CDC
 * notifications NOTIFY_NETWORK_CONNECTION and NOTIFY_SPEED_CHANGE
 *
 * Alternatively, control and data functions can be combined in a
 * single USB interface.
 *
 * Handling a protocol like QMI is out of the scope for any driver.
 * It is exported as a character device using the cdc-wdm driver as
 * a subdriver, enabling userspace applications ("modem managers") to
 * handle it.
 *
 * These devices may alternatively/additionally be configured using AT
 * commands on a serial interface
 */

/* driver specific data */
struct qmi_wwan_state {
	struct usb_driver *subdriver;
	atomic_t pmcount;
	unsigned long flags;
	struct usb_interface *control;
	struct usb_interface *data;
};

enum qmi_wwan_flags {
	QMI_WWAN_FLAG_RAWIP = 1 << 0,
	QMI_WWAN_FLAG_MUX = 1 << 1,
	QMI_WWAN_FLAG_PASS_THROUGH = 1 << 2,
};

enum qmi_wwan_quirks {
	QMI_WWAN_QUIRK_DTR = 1 << 0,	/* needs "set DTR" request */
};

struct qmimux_hdr {
	u8 pad;
	u8 mux_id;
	__be16 pkt_len;
};

struct qmimux_priv {
	struct net_device *real_dev;
	u8 mux_id;
};

static int qmimux_open(struct net_device *dev)
{
	struct qmimux_priv *priv = netdev_priv(dev);
	struct net_device *real_dev = priv->real_dev;

	if (!(priv->real_dev->flags & IFF_UP))
		return -ENETDOWN;

	if (netif_carrier_ok(real_dev))
		netif_carrier_on(dev);
	return 0;
}

static int qmimux_stop(struct net_device *dev)
{
	netif_carrier_off(dev);
	return 0;
}

static netdev_tx_t qmimux_start_xmit(struct sk_buff *skb, struct net_device *dev)
{
	struct qmimux_priv *priv = netdev_priv(dev);
	unsigned int len = skb->len;
	struct qmimux_hdr *hdr;
	netdev_tx_t ret;

	hdr = skb_push(skb, sizeof(struct qmimux_hdr));
	hdr->pad = 0;
	hdr->mux_id = priv->mux_id;
	hdr->pkt_len = cpu_to_be16(len);
	skb->dev = priv->real_dev;
	ret = dev_queue_xmit(skb);

	if (likely(ret == NET_XMIT_SUCCESS || ret == NET_XMIT_CN))
		dev_sw_netstats_tx_add(dev, 1, len);
	else
		dev->stats.tx_dropped++;

	return ret;
}

static const struct net_device_ops qmimux_netdev_ops = {
	.ndo_open        = qmimux_open,
	.ndo_stop        = qmimux_stop,
	.ndo_start_xmit  = qmimux_start_xmit,
	.ndo_get_stats64 = dev_get_tstats64,
};

static void qmimux_setup(struct net_device *dev)
{
	dev->header_ops      = NULL;  /* No header */
	dev->type            = ARPHRD_NONE;
	dev->hard_header_len = 0;
	dev->addr_len        = 0;
	dev->flags           = IFF_POINTOPOINT | IFF_NOARP | IFF_MULTICAST;
	dev->netdev_ops      = &qmimux_netdev_ops;
	dev->mtu             = 1500;
	dev->needs_free_netdev = true;
}

static struct net_device *qmimux_find_dev(struct usbnet *dev, u8 mux_id)
{
	struct qmimux_priv *priv;
	struct list_head *iter;
	struct net_device *ldev;

	rcu_read_lock();
	netdev_for_each_upper_dev_rcu(dev->net, ldev, iter) {
		priv = netdev_priv(ldev);
		if (priv->mux_id == mux_id) {
			rcu_read_unlock();
			return ldev;
		}
	}
	rcu_read_unlock();
	return NULL;
}

static bool qmimux_has_slaves(struct usbnet *dev)
{
	return !list_empty(&dev->net->adj_list.upper);
}

static int qmimux_rx_fixup(struct usbnet *dev, struct sk_buff *skb)
{
	unsigned int len, offset = 0, pad_len, pkt_len;
	struct qmimux_hdr *hdr;
	struct net_device *net;
	struct sk_buff *skbn;
	u8 qmimux_hdr_sz = sizeof(*hdr);

	while (offset + qmimux_hdr_sz < skb->len) {
		hdr = (struct qmimux_hdr *)(skb->data + offset);
		len = be16_to_cpu(hdr->pkt_len);

		/* drop the packet, bogus length */
		if (offset + len + qmimux_hdr_sz > skb->len)
			return 0;

		/* control packet, we do not know what to do */
		if (hdr->pad & 0x80)
			goto skip;

		/* extract padding length and check for valid length info */
		pad_len = hdr->pad & 0x3f;
		if (len == 0 || pad_len >= len)
			goto skip;
		pkt_len = len - pad_len;

		net = qmimux_find_dev(dev, hdr->mux_id);
		if (!net)
			goto skip;
		skbn = netdev_alloc_skb(net, pkt_len + LL_MAX_HEADER);
		if (!skbn)
			return 0;

		switch (skb->data[offset + qmimux_hdr_sz] & 0xf0) {
		case 0x40:
			skbn->protocol = htons(ETH_P_IP);
			break;
		case 0x60:
			skbn->protocol = htons(ETH_P_IPV6);
			break;
		default:
			/* not ip - do not know what to do */
			goto skip;
		}

		skb_reserve(skbn, LL_MAX_HEADER);
		skb_put_data(skbn, skb->data + offset + qmimux_hdr_sz, pkt_len);
		if (netif_rx(skbn) != NET_RX_SUCCESS) {
			net->stats.rx_errors++;
			return 0;
		} else {
			dev_sw_netstats_rx_add(net, pkt_len);
		}

skip:
		offset += len + qmimux_hdr_sz;
	}
	return 1;
}

static ssize_t mux_id_show(struct device *d, struct device_attribute *attr, char *buf)
{
	struct net_device *dev = to_net_dev(d);
	struct qmimux_priv *priv;

	priv = netdev_priv(dev);

	return sysfs_emit(buf, "0x%02x\n", priv->mux_id);
}

static DEVICE_ATTR_RO(mux_id);

static struct attribute *qmi_wwan_sysfs_qmimux_attrs[] = {
	&dev_attr_mux_id.attr,
	NULL,
};

static struct attribute_group qmi_wwan_sysfs_qmimux_attr_group = {
	.name = "qmap",
	.attrs = qmi_wwan_sysfs_qmimux_attrs,
};

static int qmimux_register_device(struct net_device *real_dev, u8 mux_id)
{
	struct net_device *new_dev;
	struct qmimux_priv *priv;
	int err;

	new_dev = alloc_netdev(sizeof(struct qmimux_priv),
			       "qmimux%d", NET_NAME_UNKNOWN, qmimux_setup);
	if (!new_dev)
		return -ENOBUFS;

	dev_net_set(new_dev, dev_net(real_dev));
	priv = netdev_priv(new_dev);
	priv->mux_id = mux_id;
	priv->real_dev = real_dev;

	new_dev->tstats = netdev_alloc_pcpu_stats(struct pcpu_sw_netstats);
	if (!new_dev->tstats) {
		err = -ENOBUFS;
		goto out_free_newdev;
	}

	new_dev->sysfs_groups[0] = &qmi_wwan_sysfs_qmimux_attr_group;

	err = register_netdevice(new_dev);
	if (err < 0)
		goto out_free_newdev;

	/* Account for reference in struct qmimux_priv_priv */
	dev_hold(real_dev);

	err = netdev_upper_dev_link(real_dev, new_dev, NULL);
	if (err)
		goto out_unregister_netdev;

	netif_stacked_transfer_operstate(real_dev, new_dev);

	return 0;

out_unregister_netdev:
	unregister_netdevice(new_dev);
	dev_put(real_dev);

out_free_newdev:
	free_netdev(new_dev);
	return err;
}

static void qmimux_unregister_device(struct net_device *dev,
				     struct list_head *head)
{
	struct qmimux_priv *priv = netdev_priv(dev);
	struct net_device *real_dev = priv->real_dev;

	free_percpu(dev->tstats);
	netdev_upper_dev_unlink(real_dev, dev);
	unregister_netdevice_queue(dev, head);

	/* Get rid of the reference to real_dev */
	dev_put(real_dev);
}

static void qmi_wwan_netdev_setup(struct net_device *net)
{
	struct usbnet *dev = netdev_priv(net);
	struct qmi_wwan_state *info = (void *)&dev->data;

	if (info->flags & QMI_WWAN_FLAG_RAWIP) {
		net->header_ops      = NULL;  /* No header */
		net->type            = ARPHRD_NONE;
		net->hard_header_len = 0;
		net->addr_len        = 0;
		net->flags           = IFF_POINTOPOINT | IFF_NOARP | IFF_MULTICAST;
		set_bit(EVENT_NO_IP_ALIGN, &dev->flags);
		netdev_dbg(net, "mode: raw IP\n");
	} else if (!net->header_ops) { /* don't bother if already set */
		ether_setup(net);
		/* Restoring min/max mtu values set originally by usbnet */
		net->min_mtu = 0;
		net->max_mtu = ETH_MAX_MTU;
		clear_bit(EVENT_NO_IP_ALIGN, &dev->flags);
		netdev_dbg(net, "mode: Ethernet\n");
	}

	/* recalculate buffers after changing hard_header_len */
	usbnet_change_mtu(net, net->mtu);
}

static ssize_t raw_ip_show(struct device *d, struct device_attribute *attr, char *buf)
{
	struct usbnet *dev = netdev_priv(to_net_dev(d));
	struct qmi_wwan_state *info = (void *)&dev->data;

	return sprintf(buf, "%c\n", info->flags & QMI_WWAN_FLAG_RAWIP ? 'Y' : 'N');
}

static ssize_t raw_ip_store(struct device *d,  struct device_attribute *attr, const char *buf, size_t len)
{
	struct usbnet *dev = netdev_priv(to_net_dev(d));
	struct qmi_wwan_state *info = (void *)&dev->data;
	bool enable;
	int ret;

	if (kstrtobool(buf, &enable))
		return -EINVAL;

	/* no change? */
	if (enable == (info->flags & QMI_WWAN_FLAG_RAWIP))
		return len;

	/* ip mode cannot be cleared when pass through mode is set */
	if (!enable && (info->flags & QMI_WWAN_FLAG_PASS_THROUGH)) {
		netdev_err(dev->net,
			   "Cannot clear ip mode on pass through device\n");
		return -EINVAL;
	}

	if (!rtnl_trylock())
		return restart_syscall();

	/* we don't want to modify a running netdev */
	if (netif_running(dev->net)) {
		netdev_err(dev->net, "Cannot change a running device\n");
		ret = -EBUSY;
		goto err;
	}

	/* let other drivers deny the change */
	ret = call_netdevice_notifiers(NETDEV_PRE_TYPE_CHANGE, dev->net);
	ret = notifier_to_errno(ret);
	if (ret) {
		netdev_err(dev->net, "Type change was refused\n");
		goto err;
	}

	if (enable)
		info->flags |= QMI_WWAN_FLAG_RAWIP;
	else
		info->flags &= ~QMI_WWAN_FLAG_RAWIP;
	qmi_wwan_netdev_setup(dev->net);
	call_netdevice_notifiers(NETDEV_POST_TYPE_CHANGE, dev->net);
	ret = len;
err:
	rtnl_unlock();
	return ret;
}

static ssize_t add_mux_show(struct device *d, struct device_attribute *attr, char *buf)
{
	struct net_device *dev = to_net_dev(d);
	struct qmimux_priv *priv;
	struct list_head *iter;
	struct net_device *ldev;
	ssize_t count = 0;

	rcu_read_lock();
	netdev_for_each_upper_dev_rcu(dev, ldev, iter) {
		priv = netdev_priv(ldev);
		count += scnprintf(&buf[count], PAGE_SIZE - count,
				   "0x%02x\n", priv->mux_id);
	}
	rcu_read_unlock();
	return count;
}

static ssize_t add_mux_store(struct device *d,  struct device_attribute *attr, const char *buf, size_t len)
{
	struct usbnet *dev = netdev_priv(to_net_dev(d));
	struct qmi_wwan_state *info = (void *)&dev->data;
	u8 mux_id;
	int ret;

	if (kstrtou8(buf, 0, &mux_id))
		return -EINVAL;

	/* mux_id [1 - 254] for compatibility with ip(8) and the rmnet driver */
	if (mux_id < 1 || mux_id > 254)
		return -EINVAL;

	if (!rtnl_trylock())
		return restart_syscall();

	if (qmimux_find_dev(dev, mux_id)) {
		netdev_err(dev->net, "mux_id already present\n");
		ret = -EINVAL;
		goto err;
	}

	ret = qmimux_register_device(dev->net, mux_id);
	if (!ret) {
		info->flags |= QMI_WWAN_FLAG_MUX;
		ret = len;
	}
err:
	rtnl_unlock();
	return ret;
}

static ssize_t del_mux_show(struct device *d, struct device_attribute *attr, char *buf)
{
	return add_mux_show(d, attr, buf);
}

static ssize_t del_mux_store(struct device *d,  struct device_attribute *attr, const char *buf, size_t len)
{
	struct usbnet *dev = netdev_priv(to_net_dev(d));
	struct qmi_wwan_state *info = (void *)&dev->data;
	struct net_device *del_dev;
	u8 mux_id;
	int ret = 0;

	if (kstrtou8(buf, 0, &mux_id))
		return -EINVAL;

	if (!rtnl_trylock())
		return restart_syscall();

	del_dev = qmimux_find_dev(dev, mux_id);
	if (!del_dev) {
		netdev_err(dev->net, "mux_id not present\n");
		ret = -EINVAL;
		goto err;
	}
	qmimux_unregister_device(del_dev, NULL);

	if (!qmimux_has_slaves(dev))
		info->flags &= ~QMI_WWAN_FLAG_MUX;
	ret = len;
err:
	rtnl_unlock();
	return ret;
}

static ssize_t pass_through_show(struct device *d,
				 struct device_attribute *attr, char *buf)
{
	struct usbnet *dev = netdev_priv(to_net_dev(d));
	struct qmi_wwan_state *info;

	info = (void *)&dev->data;
	return sprintf(buf, "%c\n",
		       info->flags & QMI_WWAN_FLAG_PASS_THROUGH ? 'Y' : 'N');
}

static ssize_t pass_through_store(struct device *d,
				  struct device_attribute *attr,
				  const char *buf, size_t len)
{
	struct usbnet *dev = netdev_priv(to_net_dev(d));
	struct qmi_wwan_state *info;
	bool enable;

	if (kstrtobool(buf, &enable))
		return -EINVAL;

	info = (void *)&dev->data;

	/* no change? */
	if (enable == (info->flags & QMI_WWAN_FLAG_PASS_THROUGH))
		return len;

	/* pass through mode can be set for raw ip devices only */
	if (!(info->flags & QMI_WWAN_FLAG_RAWIP)) {
		netdev_err(dev->net,
			   "Cannot set pass through mode on non ip device\n");
		return -EINVAL;
	}

	if (enable)
		info->flags |= QMI_WWAN_FLAG_PASS_THROUGH;
	else
		info->flags &= ~QMI_WWAN_FLAG_PASS_THROUGH;

	return len;
}

static DEVICE_ATTR_RW(raw_ip);
static DEVICE_ATTR_RW(add_mux);
static DEVICE_ATTR_RW(del_mux);
static DEVICE_ATTR_RW(pass_through);

static struct attribute *qmi_wwan_sysfs_attrs[] = {
	&dev_attr_raw_ip.attr,
	&dev_attr_add_mux.attr,
	&dev_attr_del_mux.attr,
	&dev_attr_pass_through.attr,
	NULL,
};

static struct attribute_group qmi_wwan_sysfs_attr_group = {
	.name = "qmi",
	.attrs = qmi_wwan_sysfs_attrs,
};

/* default ethernet address used by the modem */
static const u8 default_modem_addr[ETH_ALEN] = {0x02, 0x50, 0xf3};

static const u8 buggy_fw_addr[ETH_ALEN] = {0x00, 0xa0, 0xc6, 0x00, 0x00, 0x00};

/* Make up an ethernet header if the packet doesn't have one.
 *
 * A firmware bug common among several devices cause them to send raw
 * IP packets under some circumstances.  There is no way for the
 * driver/host to know when this will happen.  And even when the bug
 * hits, some packets will still arrive with an intact header.
 *
 * The supported devices are only capably of sending IPv4, IPv6 and
 * ARP packets on a point-to-point link. Any packet with an ethernet
 * header will have either our address or a broadcast/multicast
 * address as destination.  ARP packets will always have a header.
 *
 * This means that this function will reliably add the appropriate
 * header iff necessary, provided our hardware address does not start
 * with 4 or 6.
 *
 * Another common firmware bug results in all packets being addressed
 * to 00:a0:c6:00:00:00 despite the host address being different.
 * This function will also fixup such packets.
 */
static int qmi_wwan_rx_fixup(struct usbnet *dev, struct sk_buff *skb)
{
	struct qmi_wwan_state *info = (void *)&dev->data;
	bool rawip = info->flags & QMI_WWAN_FLAG_RAWIP;
	__be16 proto;

	/* This check is no longer done by usbnet */
	if (skb->len < dev->net->hard_header_len)
		return 0;

	if (info->flags & QMI_WWAN_FLAG_MUX)
		return qmimux_rx_fixup(dev, skb);

	if (info->flags & QMI_WWAN_FLAG_PASS_THROUGH) {
		skb->protocol = htons(ETH_P_MAP);
		return 1;
	}

	switch (skb->data[0] & 0xf0) {
	case 0x40:
		proto = htons(ETH_P_IP);
		break;
	case 0x60:
		proto = htons(ETH_P_IPV6);
		break;
	case 0x00:
		if (rawip)
			return 0;
		if (is_multicast_ether_addr(skb->data))
			return 1;
		/* possibly bogus destination - rewrite just in case */
		skb_reset_mac_header(skb);
		goto fix_dest;
	default:
		if (rawip)
			return 0;
		/* pass along other packets without modifications */
		return 1;
	}
	if (rawip) {
		skb_reset_mac_header(skb);
		skb->dev = dev->net; /* normally set by eth_type_trans */
		skb->protocol = proto;
		return 1;
	}

	if (skb_headroom(skb) < ETH_HLEN)
		return 0;
	skb_push(skb, ETH_HLEN);
	skb_reset_mac_header(skb);
	eth_hdr(skb)->h_proto = proto;
	eth_zero_addr(eth_hdr(skb)->h_source);
fix_dest:
	memcpy(eth_hdr(skb)->h_dest, dev->net->dev_addr, ETH_ALEN);
	return 1;
}

/* very simplistic detection of IPv4 or IPv6 headers */
static bool possibly_iphdr(const char *data)
{
	return (data[0] & 0xd0) == 0x40;
}

/* disallow addresses which may be confused with IP headers */
static int qmi_wwan_mac_addr(struct net_device *dev, void *p)
{
	int ret;
	struct sockaddr *addr = p;

	ret = eth_prepare_mac_addr_change(dev, p);
	if (ret < 0)
		return ret;
	if (possibly_iphdr(addr->sa_data))
		return -EADDRNOTAVAIL;
	eth_commit_mac_addr_change(dev, p);
	return 0;
}

static const struct net_device_ops qmi_wwan_netdev_ops = {
	.ndo_open		= usbnet_open,
	.ndo_stop		= usbnet_stop,
	.ndo_start_xmit		= usbnet_start_xmit,
	.ndo_tx_timeout		= usbnet_tx_timeout,
	.ndo_change_mtu		= usbnet_change_mtu,
	.ndo_get_stats64	= dev_get_tstats64,
	.ndo_set_mac_address	= qmi_wwan_mac_addr,
	.ndo_validate_addr	= eth_validate_addr,
};

/* using a counter to merge subdriver requests with our own into a
 * combined state
 */
static int qmi_wwan_manage_power(struct usbnet *dev, int on)
{
	struct qmi_wwan_state *info = (void *)&dev->data;
	int rv;

	dev_dbg(&dev->intf->dev, "%s() pmcount=%d, on=%d\n", __func__,
		atomic_read(&info->pmcount), on);

	if ((on && atomic_add_return(1, &info->pmcount) == 1) ||
	    (!on && atomic_dec_and_test(&info->pmcount))) {
		/* need autopm_get/put here to ensure the usbcore sees
		 * the new value
		 */
		rv = usb_autopm_get_interface(dev->intf);
		dev->intf->needs_remote_wakeup = on;
		if (!rv)
			usb_autopm_put_interface(dev->intf);
	}
	return 0;
}

static int qmi_wwan_cdc_wdm_manage_power(struct usb_interface *intf, int on)
{
	struct usbnet *dev = usb_get_intfdata(intf);

	/* can be called while disconnecting */
	if (!dev)
		return 0;
	return qmi_wwan_manage_power(dev, on);
}

/* collect all three endpoints and register subdriver */
static int qmi_wwan_register_subdriver(struct usbnet *dev)
{
	int rv;
	struct usb_driver *subdriver = NULL;
	struct qmi_wwan_state *info = (void *)&dev->data;

	/* collect bulk endpoints */
	rv = usbnet_get_endpoints(dev, info->data);
	if (rv < 0)
		goto err;

	/* update status endpoint if separate control interface */
	if (info->control != info->data)
		dev->status = &info->control->cur_altsetting->endpoint[0];

	/* require interrupt endpoint for subdriver */
	if (!dev->status) {
		rv = -EINVAL;
		goto err;
	}

	/* for subdriver power management */
	atomic_set(&info->pmcount, 0);

	/* register subdriver */
	subdriver = usb_cdc_wdm_register(info->control, &dev->status->desc,
					 4096, WWAN_PORT_QMI,
					 &qmi_wwan_cdc_wdm_manage_power);
	if (IS_ERR(subdriver)) {
		dev_err(&info->control->dev, "subdriver registration failed\n");
		rv = PTR_ERR(subdriver);
		goto err;
	}

	/* prevent usbnet from using status endpoint */
	dev->status = NULL;

	/* save subdriver struct for suspend/resume wrappers */
	info->subdriver = subdriver;

err:
	return rv;
}

/* Send CDC SetControlLineState request, setting or clearing the DTR.
 * "Required for Autoconnect and 9x30 to wake up" according to the
 * GobiNet driver. The requirement has been verified on an MDM9230
 * based Sierra Wireless MC7455
 */
static int qmi_wwan_change_dtr(struct usbnet *dev, bool on)
{
	u8 intf = dev->intf->cur_altsetting->desc.bInterfaceNumber;

	return usbnet_write_cmd(dev, USB_CDC_REQ_SET_CONTROL_LINE_STATE,
				USB_DIR_OUT | USB_TYPE_CLASS | USB_RECIP_INTERFACE,
				on ? 0x01 : 0x00, intf, NULL, 0);
}

static int qmi_wwan_bind(struct usbnet *dev, struct usb_interface *intf)
{
	int status;
	u8 *buf = intf->cur_altsetting->extra;
	int len = intf->cur_altsetting->extralen;
	struct usb_interface_descriptor *desc = &intf->cur_altsetting->desc;
	struct usb_cdc_union_desc *cdc_union;
	struct usb_cdc_ether_desc *cdc_ether;
	struct usb_driver *driver = driver_of(intf);
	struct qmi_wwan_state *info = (void *)&dev->data;
	struct usb_cdc_parsed_header hdr;

	BUILD_BUG_ON((sizeof(((struct usbnet *)0)->data) <
		      sizeof(struct qmi_wwan_state)));

	/* set up initial state */
	info->control = intf;
	info->data = intf;

	/* and a number of CDC descriptors */
	cdc_parse_cdc_header(&hdr, intf, buf, len);
	cdc_union = hdr.usb_cdc_union_desc;
	cdc_ether = hdr.usb_cdc_ether_desc;

	/* Use separate control and data interfaces if we found a CDC Union */
	if (cdc_union) {
		info->data = usb_ifnum_to_if(dev->udev,
					     cdc_union->bSlaveInterface0);
		if (desc->bInterfaceNumber != cdc_union->bMasterInterface0 ||
		    !info->data) {
			dev_err(&intf->dev,
				"bogus CDC Union: master=%u, slave=%u\n",
				cdc_union->bMasterInterface0,
				cdc_union->bSlaveInterface0);

			/* ignore and continue... */
			cdc_union = NULL;
			info->data = intf;
		}
	}

	/* errors aren't fatal - we can live with the dynamic address */
	if (cdc_ether && cdc_ether->wMaxSegmentSize) {
		dev->hard_mtu = le16_to_cpu(cdc_ether->wMaxSegmentSize);
		usbnet_get_ethernet_addr(dev, cdc_ether->iMACAddress);
	}

	/* claim data interface and set it up */
	if (info->control != info->data) {
		status = usb_driver_claim_interface(driver, info->data, dev);
		if (status < 0)
			goto err;
	}

	status = qmi_wwan_register_subdriver(dev);
	if (status < 0 && info->control != info->data) {
		usb_set_intfdata(info->data, NULL);
		usb_driver_release_interface(driver, info->data);
	}

	/* disabling remote wakeup on MDM9x30 devices has the same
	 * effect as clearing DTR. The device will not respond to QMI
	 * requests until we set DTR again.  This is similar to a
	 * QMI_CTL SYNC request, clearing a lot of firmware state
	 * including the client ID allocations.
	 *
	 * Our usage model allows a session to span multiple
	 * open/close events, so we must prevent the firmware from
	 * clearing out state the clients might need.
	 *
	 * MDM9x30 is the first QMI chipset with USB3 support. Abuse
	 * this fact to enable the quirk for all USB3 devices.
	 *
	 * There are also chipsets with the same "set DTR" requirement
	 * but without USB3 support.  Devices based on these chips
	 * need a quirk flag in the device ID table.
	 */
	if (dev->driver_info->data & QMI_WWAN_QUIRK_DTR ||
	    le16_to_cpu(dev->udev->descriptor.bcdUSB) >= 0x0201) {
		qmi_wwan_manage_power(dev, 1);
		qmi_wwan_change_dtr(dev, true);
	}

	/* Never use the same address on both ends of the link, even if the
	 * buggy firmware told us to. Or, if device is assigned the well-known
	 * buggy firmware MAC address, replace it with a random address,
	 */
	if (ether_addr_equal(dev->net->dev_addr, default_modem_addr) ||
	    ether_addr_equal(dev->net->dev_addr, buggy_fw_addr))
		eth_hw_addr_random(dev->net);

	/* make MAC addr easily distinguishable from an IP header */
	if (possibly_iphdr(dev->net->dev_addr)) {
		u8 addr = dev->net->dev_addr[0];

		addr |= 0x02;	/* set local assignment bit */
		addr &= 0xbf;	/* clear "IP" bit */
		dev_addr_mod(dev->net, 0, &addr, 1);
	}
	dev->net->netdev_ops = &qmi_wwan_netdev_ops;
	dev->net->sysfs_groups[0] = &qmi_wwan_sysfs_attr_group;
err:
	return status;
}

static void qmi_wwan_unbind(struct usbnet *dev, struct usb_interface *intf)
{
	struct qmi_wwan_state *info = (void *)&dev->data;
	struct usb_driver *driver = driver_of(intf);
	struct usb_interface *other;

	if (info->subdriver && info->subdriver->disconnect)
		info->subdriver->disconnect(info->control);

	/* disable MDM9x30 quirk */
	if (le16_to_cpu(dev->udev->descriptor.bcdUSB) >= 0x0201) {
		qmi_wwan_change_dtr(dev, false);
		qmi_wwan_manage_power(dev, 0);
	}

	/* allow user to unbind using either control or data */
	if (intf == info->control)
		other = info->data;
	else
		other = info->control;

	/* only if not shared */
	if (other && intf != other) {
		usb_set_intfdata(other, NULL);
		usb_driver_release_interface(driver, other);
	}

	info->subdriver = NULL;
	info->data = NULL;
	info->control = NULL;
}

/* suspend/resume wrappers calling both usbnet and the cdc-wdm
 * subdriver if present.
 *
 * NOTE: cdc-wdm also supports pre/post_reset, but we cannot provide
 * wrappers for those without adding usbnet reset support first.
 */
static int qmi_wwan_suspend(struct usb_interface *intf, pm_message_t message)
{
	struct usbnet *dev = usb_get_intfdata(intf);
	struct qmi_wwan_state *info = (void *)&dev->data;
	int ret;

	/* Both usbnet_suspend() and subdriver->suspend() MUST return 0
	 * in system sleep context, otherwise, the resume callback has
	 * to recover device from previous suspend failure.
	 */
	ret = usbnet_suspend(intf, message);
	if (ret < 0)
		goto err;

	if (intf == info->control && info->subdriver &&
	    info->subdriver->suspend)
		ret = info->subdriver->suspend(intf, message);
	if (ret < 0)
		usbnet_resume(intf);
err:
	return ret;
}

static int qmi_wwan_resume(struct usb_interface *intf)
{
	struct usbnet *dev = usb_get_intfdata(intf);
	struct qmi_wwan_state *info = (void *)&dev->data;
	int ret = 0;
	bool callsub = (intf == info->control && info->subdriver &&
			info->subdriver->resume);

	if (callsub)
		ret = info->subdriver->resume(intf);
	if (ret < 0)
		goto err;
	ret = usbnet_resume(intf);
	if (ret < 0 && callsub)
		info->subdriver->suspend(intf, PMSG_SUSPEND);
err:
	return ret;
}

static const struct driver_info	qmi_wwan_info = {
	.description	= "WWAN/QMI device",
	.flags		= FLAG_WWAN | FLAG_SEND_ZLP,
	.bind		= qmi_wwan_bind,
	.unbind		= qmi_wwan_unbind,
	.manage_power	= qmi_wwan_manage_power,
	.rx_fixup       = qmi_wwan_rx_fixup,
};

static const struct driver_info	qmi_wwan_info_quirk_dtr = {
	.description	= "WWAN/QMI device",
	.flags		= FLAG_WWAN | FLAG_SEND_ZLP,
	.bind		= qmi_wwan_bind,
	.unbind		= qmi_wwan_unbind,
	.manage_power	= qmi_wwan_manage_power,
	.rx_fixup       = qmi_wwan_rx_fixup,
	.data           = QMI_WWAN_QUIRK_DTR,
};

#define HUAWEI_VENDOR_ID	0x12D1

/* map QMI/wwan function by a fixed interface number */
#define QMI_FIXED_INTF(vend, prod, num) \
	USB_DEVICE_INTERFACE_NUMBER(vend, prod, num), \
	.driver_info = (unsigned long)&qmi_wwan_info

/* devices requiring "set DTR" quirk */
#define QMI_QUIRK_SET_DTR(vend, prod, num) \
	USB_DEVICE_INTERFACE_NUMBER(vend, prod, num), \
	.driver_info = (unsigned long)&qmi_wwan_info_quirk_dtr

/* Gobi 1000 QMI/wwan interface number is 3 according to qcserial */
#define QMI_GOBI1K_DEVICE(vend, prod) \
	QMI_FIXED_INTF(vend, prod, 3)

/* Gobi 2000/3000 QMI/wwan interface number is 0 according to qcserial */
#define QMI_GOBI_DEVICE(vend, prod) \
	QMI_FIXED_INTF(vend, prod, 0)

/* Many devices have QMI and DIAG functions which are distinguishable
 * from other vendor specific functions by class, subclass and
 * protocol all being 0xff. The DIAG function has exactly 2 endpoints
 * and is silently rejected when probed.
 *
 * This makes it possible to match dynamically numbered QMI functions
 * as seen on e.g. many Quectel modems.
 */
#define QMI_MATCH_FF_FF_FF(vend, prod) \
	USB_DEVICE_AND_INTERFACE_INFO(vend, prod, USB_CLASS_VENDOR_SPEC, \
				      USB_SUBCLASS_VENDOR_SPEC, 0xff), \
	.driver_info = (unsigned long)&qmi_wwan_info_quirk_dtr

static const struct usb_device_id products[] = {
	/* 1. CDC ECM like devices match on the control interface */
	{	/* Huawei E392, E398 and possibly others sharing both device id and more... */
		USB_VENDOR_AND_INTERFACE_INFO(HUAWEI_VENDOR_ID, USB_CLASS_VENDOR_SPEC, 1, 9),
		.driver_info        = (unsigned long)&qmi_wwan_info,
	},
	{	/* Vodafone/Huawei K5005 (12d1:14c8) and similar modems */
		USB_VENDOR_AND_INTERFACE_INFO(HUAWEI_VENDOR_ID, USB_CLASS_VENDOR_SPEC, 1, 57),
		.driver_info        = (unsigned long)&qmi_wwan_info,
	},
	{	/* HUAWEI_INTERFACE_NDIS_CONTROL_QUALCOMM */
		USB_VENDOR_AND_INTERFACE_INFO(HUAWEI_VENDOR_ID, USB_CLASS_VENDOR_SPEC, 0x01, 0x69),
		.driver_info        = (unsigned long)&qmi_wwan_info,
	},
	{	/* Motorola Mapphone devices with MDM6600 */
		USB_VENDOR_AND_INTERFACE_INFO(0x22b8, USB_CLASS_VENDOR_SPEC, 0xfb, 0xff),
		.driver_info        = (unsigned long)&qmi_wwan_info,
	},

	/* 2. Combined interface devices matching on class+protocol */
	{	/* Huawei E367 and possibly others in "Windows mode" */
		USB_VENDOR_AND_INTERFACE_INFO(HUAWEI_VENDOR_ID, USB_CLASS_VENDOR_SPEC, 1, 7),
		.driver_info        = (unsigned long)&qmi_wwan_info,
	},
	{	/* Huawei E392, E398 and possibly others in "Windows mode" */
		USB_VENDOR_AND_INTERFACE_INFO(HUAWEI_VENDOR_ID, USB_CLASS_VENDOR_SPEC, 1, 17),
		.driver_info        = (unsigned long)&qmi_wwan_info,
	},
	{	/* HUAWEI_NDIS_SINGLE_INTERFACE_VDF */
		USB_VENDOR_AND_INTERFACE_INFO(HUAWEI_VENDOR_ID, USB_CLASS_VENDOR_SPEC, 0x01, 0x37),
		.driver_info        = (unsigned long)&qmi_wwan_info,
	},
	{	/* HUAWEI_INTERFACE_NDIS_HW_QUALCOMM */
		USB_VENDOR_AND_INTERFACE_INFO(HUAWEI_VENDOR_ID, USB_CLASS_VENDOR_SPEC, 0x01, 0x67),
		.driver_info        = (unsigned long)&qmi_wwan_info,
	},
	{	/* Pantech UML290, P4200 and more */
		USB_VENDOR_AND_INTERFACE_INFO(0x106c, USB_CLASS_VENDOR_SPEC, 0xf0, 0xff),
		.driver_info        = (unsigned long)&qmi_wwan_info,
	},
	{	/* Pantech UML290 - newer firmware */
		USB_VENDOR_AND_INTERFACE_INFO(0x106c, USB_CLASS_VENDOR_SPEC, 0xf1, 0xff),
		.driver_info        = (unsigned long)&qmi_wwan_info,
	},
	{	/* Novatel USB551L and MC551 */
		USB_DEVICE_AND_INTERFACE_INFO(0x1410, 0xb001,
		                              USB_CLASS_COMM,
		                              USB_CDC_SUBCLASS_ETHERNET,
		                              USB_CDC_PROTO_NONE),
		.driver_info        = (unsigned long)&qmi_wwan_info,
	},
	{	/* Novatel E362 */
		USB_DEVICE_AND_INTERFACE_INFO(0x1410, 0x9010,
		                              USB_CLASS_COMM,
		                              USB_CDC_SUBCLASS_ETHERNET,
		                              USB_CDC_PROTO_NONE),
		.driver_info        = (unsigned long)&qmi_wwan_info,
	},
	{	/* Novatel Expedite E371 */
		USB_DEVICE_AND_INTERFACE_INFO(0x1410, 0x9011,
		                              USB_CLASS_COMM,
		                              USB_CDC_SUBCLASS_ETHERNET,
		                              USB_CDC_PROTO_NONE),
		.driver_info        = (unsigned long)&qmi_wwan_info,
	},
	{	/* Dell Wireless 5800 (Novatel E362) */
		USB_DEVICE_AND_INTERFACE_INFO(0x413C, 0x8195,
					      USB_CLASS_COMM,
					      USB_CDC_SUBCLASS_ETHERNET,
					      USB_CDC_PROTO_NONE),
		.driver_info        = (unsigned long)&qmi_wwan_info,
	},
	{	/* Dell Wireless 5800 V2 (Novatel E362) */
		USB_DEVICE_AND_INTERFACE_INFO(0x413C, 0x8196,
					      USB_CLASS_COMM,
					      USB_CDC_SUBCLASS_ETHERNET,
					      USB_CDC_PROTO_NONE),
		.driver_info        = (unsigned long)&qmi_wwan_info,
	},
	{	/* Dell Wireless 5804 (Novatel E371) */
		USB_DEVICE_AND_INTERFACE_INFO(0x413C, 0x819b,
					      USB_CLASS_COMM,
					      USB_CDC_SUBCLASS_ETHERNET,
					      USB_CDC_PROTO_NONE),
		.driver_info        = (unsigned long)&qmi_wwan_info,
	},
	{	/* ADU960S */
		USB_DEVICE_AND_INTERFACE_INFO(0x16d5, 0x650a,
					      USB_CLASS_COMM,
					      USB_CDC_SUBCLASS_ETHERNET,
					      USB_CDC_PROTO_NONE),
		.driver_info        = (unsigned long)&qmi_wwan_info,
	},
	{	/* HP lt2523 (Novatel E371) */
		USB_DEVICE_AND_INTERFACE_INFO(0x03f0, 0x421d,
					      USB_CLASS_COMM,
					      USB_CDC_SUBCLASS_ETHERNET,
					      USB_CDC_PROTO_NONE),
		.driver_info        = (unsigned long)&qmi_wwan_info,
	},
	{	/* HP lt4112 LTE/HSPA+ Gobi 4G Module (Huawei me906e) */
		USB_DEVICE_AND_INTERFACE_INFO(0x03f0, 0x581d, USB_CLASS_VENDOR_SPEC, 1, 7),
		.driver_info = (unsigned long)&qmi_wwan_info,
	},
	{QMI_MATCH_FF_FF_FF(0x2c7c, 0x0125)},	/* Quectel EC25, EC20 R2.0  Mini PCIe */
	{QMI_MATCH_FF_FF_FF(0x2c7c, 0x0306)},	/* Quectel EP06/EG06/EM06 */
	{QMI_MATCH_FF_FF_FF(0x2c7c, 0x0512)},	/* Quectel EG12/EM12 */
	{QMI_MATCH_FF_FF_FF(0x2c7c, 0x0620)},	/* Quectel EM160R-GL */
	{QMI_MATCH_FF_FF_FF(0x2c7c, 0x0800)},	/* Quectel RM500Q-GL */
	{QMI_MATCH_FF_FF_FF(0x2c7c, 0x0801)},	/* Quectel RM520N */

	/* 3. Combined interface devices matching on interface number */
	{QMI_FIXED_INTF(0x0408, 0xea42, 4)},	/* Yota / Megafon M100-1 */
	{QMI_FIXED_INTF(0x05c6, 0x6001, 3)},	/* 4G LTE usb-modem U901 */
	{QMI_FIXED_INTF(0x05c6, 0x7000, 0)},
	{QMI_FIXED_INTF(0x05c6, 0x7001, 1)},
	{QMI_FIXED_INTF(0x05c6, 0x7002, 1)},
	{QMI_FIXED_INTF(0x05c6, 0x7101, 1)},
	{QMI_FIXED_INTF(0x05c6, 0x7101, 2)},
	{QMI_FIXED_INTF(0x05c6, 0x7101, 3)},
	{QMI_FIXED_INTF(0x05c6, 0x7102, 1)},
	{QMI_FIXED_INTF(0x05c6, 0x7102, 2)},
	{QMI_FIXED_INTF(0x05c6, 0x7102, 3)},
	{QMI_FIXED_INTF(0x05c6, 0x8000, 7)},
	{QMI_FIXED_INTF(0x05c6, 0x8001, 6)},
	{QMI_FIXED_INTF(0x05c6, 0x9000, 4)},
	{QMI_FIXED_INTF(0x05c6, 0x9003, 4)},
	{QMI_FIXED_INTF(0x05c6, 0x9005, 2)},
	{QMI_FIXED_INTF(0x05c6, 0x900a, 4)},
	{QMI_FIXED_INTF(0x05c6, 0x900b, 2)},
	{QMI_FIXED_INTF(0x05c6, 0x900c, 4)},
	{QMI_FIXED_INTF(0x05c6, 0x900c, 5)},
	{QMI_FIXED_INTF(0x05c6, 0x900c, 6)},
	{QMI_FIXED_INTF(0x05c6, 0x900d, 5)},
	{QMI_FIXED_INTF(0x05c6, 0x900f, 3)},
	{QMI_FIXED_INTF(0x05c6, 0x900f, 4)},
	{QMI_FIXED_INTF(0x05c6, 0x900f, 5)},
	{QMI_FIXED_INTF(0x05c6, 0x9010, 4)},
	{QMI_FIXED_INTF(0x05c6, 0x9010, 5)},
	{QMI_FIXED_INTF(0x05c6, 0x9011, 3)},
	{QMI_FIXED_INTF(0x05c6, 0x9011, 4)},
	{QMI_FIXED_INTF(0x05c6, 0x9021, 1)},
	{QMI_FIXED_INTF(0x05c6, 0x9022, 2)},
	{QMI_QUIRK_SET_DTR(0x05c6, 0x9025, 4)},	/* Alcatel-sbell ASB TL131 TDD LTE (China Mobile) */
	{QMI_FIXED_INTF(0x05c6, 0x9026, 3)},
	{QMI_FIXED_INTF(0x05c6, 0x902e, 5)},
	{QMI_FIXED_INTF(0x05c6, 0x9031, 5)},
	{QMI_FIXED_INTF(0x05c6, 0x9032, 4)},
	{QMI_FIXED_INTF(0x05c6, 0x9033, 3)},
	{QMI_FIXED_INTF(0x05c6, 0x9033, 4)},
	{QMI_FIXED_INTF(0x05c6, 0x9033, 5)},
	{QMI_FIXED_INTF(0x05c6, 0x9033, 6)},
	{QMI_FIXED_INTF(0x05c6, 0x9034, 3)},
	{QMI_FIXED_INTF(0x05c6, 0x9034, 4)},
	{QMI_FIXED_INTF(0x05c6, 0x9034, 5)},
	{QMI_FIXED_INTF(0x05c6, 0x9034, 6)},
	{QMI_FIXED_INTF(0x05c6, 0x9034, 7)},
	{QMI_FIXED_INTF(0x05c6, 0x9035, 4)},
	{QMI_FIXED_INTF(0x05c6, 0x9036, 3)},
	{QMI_FIXED_INTF(0x05c6, 0x9037, 5)},
	{QMI_FIXED_INTF(0x05c6, 0x9038, 4)},
	{QMI_FIXED_INTF(0x05c6, 0x903b, 7)},
	{QMI_FIXED_INTF(0x05c6, 0x903c, 6)},
	{QMI_FIXED_INTF(0x05c6, 0x903d, 6)},
	{QMI_FIXED_INTF(0x05c6, 0x903e, 5)},
	{QMI_FIXED_INTF(0x05c6, 0x9043, 3)},
	{QMI_FIXED_INTF(0x05c6, 0x9046, 3)},
	{QMI_FIXED_INTF(0x05c6, 0x9046, 4)},
	{QMI_FIXED_INTF(0x05c6, 0x9046, 5)},
	{QMI_FIXED_INTF(0x05c6, 0x9047, 2)},
	{QMI_FIXED_INTF(0x05c6, 0x9047, 3)},
	{QMI_FIXED_INTF(0x05c6, 0x9047, 4)},
	{QMI_FIXED_INTF(0x05c6, 0x9048, 4)},
	{QMI_FIXED_INTF(0x05c6, 0x9048, 5)},
	{QMI_FIXED_INTF(0x05c6, 0x9048, 6)},
	{QMI_FIXED_INTF(0x05c6, 0x9048, 7)},
	{QMI_FIXED_INTF(0x05c6, 0x9048, 8)},
	{QMI_FIXED_INTF(0x05c6, 0x904c, 5)},
	{QMI_FIXED_INTF(0x05c6, 0x904c, 6)},
	{QMI_FIXED_INTF(0x05c6, 0x904c, 7)},
	{QMI_FIXED_INTF(0x05c6, 0x904c, 8)},
	{QMI_FIXED_INTF(0x05c6, 0x9050, 3)},
	{QMI_FIXED_INTF(0x05c6, 0x9052, 4)},
	{QMI_FIXED_INTF(0x05c6, 0x9053, 6)},
	{QMI_FIXED_INTF(0x05c6, 0x9053, 7)},
	{QMI_FIXED_INTF(0x05c6, 0x9054, 5)},
	{QMI_FIXED_INTF(0x05c6, 0x9054, 6)},
	{QMI_FIXED_INTF(0x05c6, 0x9055, 3)},
	{QMI_FIXED_INTF(0x05c6, 0x9055, 4)},
	{QMI_FIXED_INTF(0x05c6, 0x9055, 5)},
	{QMI_FIXED_INTF(0x05c6, 0x9055, 6)},
	{QMI_FIXED_INTF(0x05c6, 0x9055, 7)},
	{QMI_FIXED_INTF(0x05c6, 0x9056, 3)},
	{QMI_FIXED_INTF(0x05c6, 0x9062, 2)},
	{QMI_FIXED_INTF(0x05c6, 0x9062, 3)},
	{QMI_FIXED_INTF(0x05c6, 0x9062, 4)},
	{QMI_FIXED_INTF(0x05c6, 0x9062, 5)},
	{QMI_FIXED_INTF(0x05c6, 0x9062, 6)},
	{QMI_FIXED_INTF(0x05c6, 0x9062, 7)},
	{QMI_FIXED_INTF(0x05c6, 0x9062, 8)},
	{QMI_FIXED_INTF(0x05c6, 0x9062, 9)},
	{QMI_FIXED_INTF(0x05c6, 0x9064, 3)},
	{QMI_FIXED_INTF(0x05c6, 0x9065, 6)},
	{QMI_FIXED_INTF(0x05c6, 0x9065, 7)},
	{QMI_FIXED_INTF(0x05c6, 0x9066, 5)},
	{QMI_FIXED_INTF(0x05c6, 0x9066, 6)},
	{QMI_FIXED_INTF(0x05c6, 0x9067, 1)},
	{QMI_FIXED_INTF(0x05c6, 0x9068, 2)},
	{QMI_FIXED_INTF(0x05c6, 0x9068, 3)},
	{QMI_FIXED_INTF(0x05c6, 0x9068, 4)},
	{QMI_FIXED_INTF(0x05c6, 0x9068, 5)},
	{QMI_FIXED_INTF(0x05c6, 0x9068, 6)},
	{QMI_FIXED_INTF(0x05c6, 0x9068, 7)},
	{QMI_FIXED_INTF(0x05c6, 0x9069, 5)},
	{QMI_FIXED_INTF(0x05c6, 0x9069, 6)},
	{QMI_FIXED_INTF(0x05c6, 0x9069, 7)},
	{QMI_FIXED_INTF(0x05c6, 0x9069, 8)},
	{QMI_FIXED_INTF(0x05c6, 0x9070, 4)},
	{QMI_FIXED_INTF(0x05c6, 0x9070, 5)},
	{QMI_FIXED_INTF(0x05c6, 0x9075, 5)},
	{QMI_FIXED_INTF(0x05c6, 0x9076, 4)},
	{QMI_FIXED_INTF(0x05c6, 0x9076, 5)},
	{QMI_FIXED_INTF(0x05c6, 0x9076, 6)},
	{QMI_FIXED_INTF(0x05c6, 0x9076, 7)},
	{QMI_FIXED_INTF(0x05c6, 0x9076, 8)},
	{QMI_FIXED_INTF(0x05c6, 0x9077, 3)},
	{QMI_FIXED_INTF(0x05c6, 0x9077, 4)},
	{QMI_FIXED_INTF(0x05c6, 0x9077, 5)},
	{QMI_FIXED_INTF(0x05c6, 0x9077, 6)},
	{QMI_FIXED_INTF(0x05c6, 0x9078, 3)},
	{QMI_FIXED_INTF(0x05c6, 0x9079, 4)},
	{QMI_FIXED_INTF(0x05c6, 0x9079, 5)},
	{QMI_FIXED_INTF(0x05c6, 0x9079, 6)},
	{QMI_FIXED_INTF(0x05c6, 0x9079, 7)},
	{QMI_FIXED_INTF(0x05c6, 0x9079, 8)},
	{QMI_FIXED_INTF(0x05c6, 0x9080, 5)},
	{QMI_FIXED_INTF(0x05c6, 0x9080, 6)},
	{QMI_FIXED_INTF(0x05c6, 0x9080, 7)},
	{QMI_FIXED_INTF(0x05c6, 0x9080, 8)},
	{QMI_FIXED_INTF(0x05c6, 0x9083, 3)},
	{QMI_FIXED_INTF(0x05c6, 0x9084, 4)},
	{QMI_QUIRK_SET_DTR(0x05c6, 0x9091, 2)},	/* Compal RXM-G1 */
	{QMI_FIXED_INTF(0x05c6, 0x90b2, 3)},    /* ublox R410M */
	{QMI_QUIRK_SET_DTR(0x05c6, 0x90db, 2)},	/* Compal RXM-G1 */
	{QMI_FIXED_INTF(0x05c6, 0x920d, 0)},
	{QMI_FIXED_INTF(0x05c6, 0x920d, 5)},
	{QMI_QUIRK_SET_DTR(0x05c6, 0x9625, 4)},	/* YUGA CLM920-NC5 */
	{QMI_FIXED_INTF(0x0846, 0x68a2, 8)},
	{QMI_FIXED_INTF(0x0846, 0x68d3, 8)},	/* Netgear Aircard 779S */
	{QMI_FIXED_INTF(0x12d1, 0x140c, 1)},	/* Huawei E173 */
	{QMI_FIXED_INTF(0x12d1, 0x14ac, 1)},	/* Huawei E1820 */
	{QMI_FIXED_INTF(0x1435, 0x0918, 3)},	/* Wistron NeWeb D16Q1 */
	{QMI_FIXED_INTF(0x1435, 0x0918, 4)},	/* Wistron NeWeb D16Q1 */
	{QMI_FIXED_INTF(0x1435, 0x0918, 5)},	/* Wistron NeWeb D16Q1 */
	{QMI_FIXED_INTF(0x1435, 0x3185, 4)},	/* Wistron NeWeb M18Q5 */
	{QMI_FIXED_INTF(0x1435, 0xd111, 4)},	/* M9615A DM11-1 D51QC */
	{QMI_FIXED_INTF(0x1435, 0xd181, 3)},	/* Wistron NeWeb D18Q1 */
	{QMI_FIXED_INTF(0x1435, 0xd181, 4)},	/* Wistron NeWeb D18Q1 */
	{QMI_FIXED_INTF(0x1435, 0xd181, 5)},	/* Wistron NeWeb D18Q1 */
	{QMI_FIXED_INTF(0x1435, 0xd182, 4)},	/* Wistron NeWeb D18 */
	{QMI_FIXED_INTF(0x1435, 0xd182, 5)},	/* Wistron NeWeb D18 */
	{QMI_FIXED_INTF(0x1435, 0xd191, 4)},	/* Wistron NeWeb D19Q1 */
	{QMI_QUIRK_SET_DTR(0x1508, 0x1001, 4)},	/* Fibocom NL668 series */
	{QMI_FIXED_INTF(0x1690, 0x7588, 4)},    /* ASKEY WWHC050 */
	{QMI_FIXED_INTF(0x16d8, 0x6003, 0)},	/* CMOTech 6003 */
	{QMI_FIXED_INTF(0x16d8, 0x6007, 0)},	/* CMOTech CHE-628S */
	{QMI_FIXED_INTF(0x16d8, 0x6008, 0)},	/* CMOTech CMU-301 */
	{QMI_FIXED_INTF(0x16d8, 0x6280, 0)},	/* CMOTech CHU-628 */
	{QMI_FIXED_INTF(0x16d8, 0x7001, 0)},	/* CMOTech CHU-720S */
	{QMI_FIXED_INTF(0x16d8, 0x7002, 0)},	/* CMOTech 7002 */
	{QMI_FIXED_INTF(0x16d8, 0x7003, 4)},	/* CMOTech CHU-629K */
	{QMI_FIXED_INTF(0x16d8, 0x7004, 3)},	/* CMOTech 7004 */
	{QMI_FIXED_INTF(0x16d8, 0x7006, 5)},	/* CMOTech CGU-629 */
	{QMI_FIXED_INTF(0x16d8, 0x700a, 4)},	/* CMOTech CHU-629S */
	{QMI_FIXED_INTF(0x16d8, 0x7211, 0)},	/* CMOTech CHU-720I */
	{QMI_FIXED_INTF(0x16d8, 0x7212, 0)},	/* CMOTech 7212 */
	{QMI_FIXED_INTF(0x16d8, 0x7213, 0)},	/* CMOTech 7213 */
	{QMI_FIXED_INTF(0x16d8, 0x7251, 1)},	/* CMOTech 7251 */
	{QMI_FIXED_INTF(0x16d8, 0x7252, 1)},	/* CMOTech 7252 */
	{QMI_FIXED_INTF(0x16d8, 0x7253, 1)},	/* CMOTech 7253 */
	{QMI_FIXED_INTF(0x19d2, 0x0002, 1)},
	{QMI_FIXED_INTF(0x19d2, 0x0012, 1)},
	{QMI_FIXED_INTF(0x19d2, 0x0017, 3)},
	{QMI_FIXED_INTF(0x19d2, 0x0019, 3)},	/* ONDA MT689DC */
	{QMI_FIXED_INTF(0x19d2, 0x0021, 4)},
	{QMI_FIXED_INTF(0x19d2, 0x0025, 1)},
	{QMI_FIXED_INTF(0x19d2, 0x0031, 4)},
	{QMI_FIXED_INTF(0x19d2, 0x0042, 4)},
	{QMI_FIXED_INTF(0x19d2, 0x0049, 5)},
	{QMI_FIXED_INTF(0x19d2, 0x0052, 4)},
	{QMI_FIXED_INTF(0x19d2, 0x0055, 1)},	/* ZTE (Vodafone) K3520-Z */
	{QMI_FIXED_INTF(0x19d2, 0x0058, 4)},
	{QMI_FIXED_INTF(0x19d2, 0x0063, 4)},	/* ZTE (Vodafone) K3565-Z */
	{QMI_FIXED_INTF(0x19d2, 0x0104, 4)},	/* ZTE (Vodafone) K4505-Z */
	{QMI_FIXED_INTF(0x19d2, 0x0113, 5)},
	{QMI_FIXED_INTF(0x19d2, 0x0118, 5)},
	{QMI_FIXED_INTF(0x19d2, 0x0121, 5)},
	{QMI_FIXED_INTF(0x19d2, 0x0123, 4)},
	{QMI_FIXED_INTF(0x19d2, 0x0124, 5)},
	{QMI_FIXED_INTF(0x19d2, 0x0125, 6)},
	{QMI_FIXED_INTF(0x19d2, 0x0126, 5)},
	{QMI_FIXED_INTF(0x19d2, 0x0130, 1)},
	{QMI_FIXED_INTF(0x19d2, 0x0133, 3)},
	{QMI_FIXED_INTF(0x19d2, 0x0141, 5)},
	{QMI_FIXED_INTF(0x19d2, 0x0157, 5)},	/* ZTE MF683 */
	{QMI_FIXED_INTF(0x19d2, 0x0158, 3)},
	{QMI_FIXED_INTF(0x19d2, 0x0167, 4)},	/* ZTE MF820D */
	{QMI_FIXED_INTF(0x19d2, 0x0168, 4)},
	{QMI_FIXED_INTF(0x19d2, 0x0176, 3)},
	{QMI_FIXED_INTF(0x19d2, 0x0178, 3)},
	{QMI_FIXED_INTF(0x19d2, 0x0191, 4)},	/* ZTE EuFi890 */
	{QMI_FIXED_INTF(0x19d2, 0x0199, 1)},	/* ZTE MF820S */
	{QMI_FIXED_INTF(0x19d2, 0x0200, 1)},
	{QMI_FIXED_INTF(0x19d2, 0x0257, 3)},	/* ZTE MF821 */
	{QMI_FIXED_INTF(0x19d2, 0x0265, 4)},	/* ONDA MT8205 4G LTE */
	{QMI_FIXED_INTF(0x19d2, 0x0284, 4)},	/* ZTE MF880 */
	{QMI_FIXED_INTF(0x19d2, 0x0326, 4)},	/* ZTE MF821D */
	{QMI_FIXED_INTF(0x19d2, 0x0396, 3)},	/* ZTE ZM8620 */
	{QMI_FIXED_INTF(0x19d2, 0x0412, 4)},	/* Telewell TW-LTE 4G */
	{QMI_FIXED_INTF(0x19d2, 0x1008, 4)},	/* ZTE (Vodafone) K3570-Z */
	{QMI_FIXED_INTF(0x19d2, 0x1010, 4)},	/* ZTE (Vodafone) K3571-Z */
	{QMI_FIXED_INTF(0x19d2, 0x1012, 4)},
	{QMI_FIXED_INTF(0x19d2, 0x1018, 3)},	/* ZTE (Vodafone) K5006-Z */
	{QMI_FIXED_INTF(0x19d2, 0x1021, 2)},
	{QMI_FIXED_INTF(0x19d2, 0x1245, 4)},
	{QMI_FIXED_INTF(0x19d2, 0x1247, 4)},
	{QMI_FIXED_INTF(0x19d2, 0x1252, 4)},
	{QMI_FIXED_INTF(0x19d2, 0x1254, 4)},
	{QMI_FIXED_INTF(0x19d2, 0x1255, 3)},
	{QMI_FIXED_INTF(0x19d2, 0x1255, 4)},
	{QMI_FIXED_INTF(0x19d2, 0x1256, 4)},
	{QMI_FIXED_INTF(0x19d2, 0x1270, 5)},	/* ZTE MF667 */
	{QMI_FIXED_INTF(0x19d2, 0x1275, 3)},	/* ZTE P685M */
	{QMI_FIXED_INTF(0x19d2, 0x1401, 2)},
	{QMI_FIXED_INTF(0x19d2, 0x1402, 2)},	/* ZTE MF60 */
	{QMI_FIXED_INTF(0x19d2, 0x1424, 2)},
	{QMI_FIXED_INTF(0x19d2, 0x1425, 2)},
	{QMI_FIXED_INTF(0x19d2, 0x1426, 2)},	/* ZTE MF91 */
	{QMI_FIXED_INTF(0x19d2, 0x1428, 2)},	/* Telewell TW-LTE 4G v2 */
	{QMI_FIXED_INTF(0x19d2, 0x1432, 3)},	/* ZTE ME3620 */
	{QMI_FIXED_INTF(0x19d2, 0x1485, 5)},	/* ZTE MF286D */
	{QMI_FIXED_INTF(0x19d2, 0x2002, 4)},	/* ZTE (Vodafone) K3765-Z */
	{QMI_FIXED_INTF(0x2001, 0x7e16, 3)},	/* D-Link DWM-221 */
	{QMI_FIXED_INTF(0x2001, 0x7e19, 4)},	/* D-Link DWM-221 B1 */
	{QMI_FIXED_INTF(0x2001, 0x7e35, 4)},	/* D-Link DWM-222 */
	{QMI_FIXED_INTF(0x2001, 0x7e3d, 4)},	/* D-Link DWM-222 A2 */
	{QMI_FIXED_INTF(0x2020, 0x2031, 4)},	/* Olicard 600 */
	{QMI_FIXED_INTF(0x2020, 0x2033, 4)},	/* BroadMobi BM806U */
	{QMI_QUIRK_SET_DTR(0x2020, 0x2060, 4)},	/* BroadMobi BM818 */
	{QMI_FIXED_INTF(0x0f3d, 0x68a2, 8)},    /* Sierra Wireless MC7700 */
	{QMI_FIXED_INTF(0x114f, 0x68a2, 8)},    /* Sierra Wireless MC7750 */
	{QMI_FIXED_INTF(0x1199, 0x68a2, 8)},	/* Sierra Wireless MC7710 in QMI mode */
	{QMI_FIXED_INTF(0x1199, 0x68a2, 19)},	/* Sierra Wireless MC7710 in QMI mode */
	{QMI_QUIRK_SET_DTR(0x1199, 0x68c0, 8)},	/* Sierra Wireless MC7304/MC7354, WP76xx */
	{QMI_QUIRK_SET_DTR(0x1199, 0x68c0, 10)},/* Sierra Wireless MC7304/MC7354 */
	{QMI_FIXED_INTF(0x1199, 0x901c, 8)},    /* Sierra Wireless EM7700 */
	{QMI_FIXED_INTF(0x1199, 0x901f, 8)},    /* Sierra Wireless EM7355 */
	{QMI_FIXED_INTF(0x1199, 0x9041, 8)},	/* Sierra Wireless MC7305/MC7355 */
	{QMI_FIXED_INTF(0x1199, 0x9041, 10)},	/* Sierra Wireless MC7305/MC7355 */
	{QMI_FIXED_INTF(0x1199, 0x9051, 8)},	/* Netgear AirCard 340U */
	{QMI_FIXED_INTF(0x1199, 0x9053, 8)},	/* Sierra Wireless Modem */
	{QMI_FIXED_INTF(0x1199, 0x9054, 8)},	/* Sierra Wireless Modem */
	{QMI_FIXED_INTF(0x1199, 0x9055, 8)},	/* Netgear AirCard 341U */
	{QMI_FIXED_INTF(0x1199, 0x9056, 8)},	/* Sierra Wireless Modem */
	{QMI_FIXED_INTF(0x1199, 0x9057, 8)},
	{QMI_FIXED_INTF(0x1199, 0x9061, 8)},	/* Sierra Wireless Modem */
	{QMI_FIXED_INTF(0x1199, 0x9063, 8)},	/* Sierra Wireless EM7305 */
	{QMI_FIXED_INTF(0x1199, 0x9063, 10)},	/* Sierra Wireless EM7305 */
	{QMI_QUIRK_SET_DTR(0x1199, 0x9071, 8)},	/* Sierra Wireless MC74xx */
	{QMI_QUIRK_SET_DTR(0x1199, 0x9071, 10)},/* Sierra Wireless MC74xx */
	{QMI_QUIRK_SET_DTR(0x1199, 0x9079, 8)},	/* Sierra Wireless EM74xx */
	{QMI_QUIRK_SET_DTR(0x1199, 0x9079, 10)},/* Sierra Wireless EM74xx */
	{QMI_QUIRK_SET_DTR(0x1199, 0x907b, 8)},	/* Sierra Wireless EM74xx */
	{QMI_QUIRK_SET_DTR(0x1199, 0x907b, 10)},/* Sierra Wireless EM74xx */
	{QMI_QUIRK_SET_DTR(0x1199, 0x9091, 8)},	/* Sierra Wireless EM7565 */
	{QMI_QUIRK_SET_DTR(0x1199, 0xc081, 8)},	/* Sierra Wireless EM7590 */
	{QMI_FIXED_INTF(0x1bbb, 0x011e, 4)},	/* Telekom Speedstick LTE II (Alcatel One Touch L100V LTE) */
	{QMI_FIXED_INTF(0x1bbb, 0x0203, 2)},	/* Alcatel L800MA */
	{QMI_FIXED_INTF(0x2357, 0x0201, 4)},	/* TP-LINK HSUPA Modem MA180 */
	{QMI_FIXED_INTF(0x2357, 0x9000, 4)},	/* TP-LINK MA260 */
	{QMI_QUIRK_SET_DTR(0x1bc7, 0x1031, 3)}, /* Telit LE910C1-EUX */
	{QMI_QUIRK_SET_DTR(0x1bc7, 0x103a, 0)}, /* Telit LE910C4-WWX */
	{QMI_QUIRK_SET_DTR(0x1bc7, 0x1040, 2)},	/* Telit LE922A */
	{QMI_QUIRK_SET_DTR(0x1bc7, 0x1050, 2)},	/* Telit FN980 */
<<<<<<< HEAD
=======
	{QMI_QUIRK_SET_DTR(0x1bc7, 0x1057, 2)},	/* Telit FN980 */
>>>>>>> eb3cdb58
	{QMI_QUIRK_SET_DTR(0x1bc7, 0x1060, 2)},	/* Telit LN920 */
	{QMI_QUIRK_SET_DTR(0x1bc7, 0x1070, 2)},	/* Telit FN990 */
	{QMI_QUIRK_SET_DTR(0x1bc7, 0x1080, 2)}, /* Telit FE990 */
	{QMI_FIXED_INTF(0x1bc7, 0x1100, 3)},	/* Telit ME910 */
	{QMI_FIXED_INTF(0x1bc7, 0x1101, 3)},	/* Telit ME910 dual modem */
	{QMI_FIXED_INTF(0x1bc7, 0x1200, 5)},	/* Telit LE920 */
	{QMI_QUIRK_SET_DTR(0x1bc7, 0x1201, 2)},	/* Telit LE920, LE920A4 */
	{QMI_QUIRK_SET_DTR(0x1bc7, 0x1230, 2)},	/* Telit LE910Cx */
	{QMI_QUIRK_SET_DTR(0x1bc7, 0x1250, 0)},	/* Telit LE910Cx */
	{QMI_QUIRK_SET_DTR(0x1bc7, 0x1260, 2)},	/* Telit LE910Cx */
	{QMI_QUIRK_SET_DTR(0x1bc7, 0x1261, 2)},	/* Telit LE910Cx */
	{QMI_QUIRK_SET_DTR(0x1bc7, 0x1900, 1)},	/* Telit LN940 series */
	{QMI_FIXED_INTF(0x1c9e, 0x9801, 3)},	/* Telewell TW-3G HSPA+ */
	{QMI_FIXED_INTF(0x1c9e, 0x9803, 4)},	/* Telewell TW-3G HSPA+ */
	{QMI_FIXED_INTF(0x1c9e, 0x9b01, 3)},	/* XS Stick W100-2 from 4G Systems */
	{QMI_FIXED_INTF(0x0b3c, 0xc000, 4)},	/* Olivetti Olicard 100 */
	{QMI_FIXED_INTF(0x0b3c, 0xc001, 4)},	/* Olivetti Olicard 120 */
	{QMI_FIXED_INTF(0x0b3c, 0xc002, 4)},	/* Olivetti Olicard 140 */
	{QMI_FIXED_INTF(0x0b3c, 0xc004, 6)},	/* Olivetti Olicard 155 */
	{QMI_FIXED_INTF(0x0b3c, 0xc005, 6)},	/* Olivetti Olicard 200 */
	{QMI_FIXED_INTF(0x0b3c, 0xc00a, 6)},	/* Olivetti Olicard 160 */
	{QMI_FIXED_INTF(0x0b3c, 0xc00b, 4)},	/* Olivetti Olicard 500 */
	{QMI_FIXED_INTF(0x1e2d, 0x0060, 4)},	/* Cinterion PLxx */
	{QMI_QUIRK_SET_DTR(0x1e2d, 0x006f, 8)}, /* Cinterion PLS83/PLS63 */
	{QMI_FIXED_INTF(0x1e2d, 0x0053, 4)},	/* Cinterion PHxx,PXxx */
	{QMI_FIXED_INTF(0x1e2d, 0x0063, 10)},	/* Cinterion ALASxx (1 RmNet) */
	{QMI_FIXED_INTF(0x1e2d, 0x0082, 4)},	/* Cinterion PHxx,PXxx (2 RmNet) */
	{QMI_FIXED_INTF(0x1e2d, 0x0082, 5)},	/* Cinterion PHxx,PXxx (2 RmNet) */
	{QMI_FIXED_INTF(0x1e2d, 0x0083, 4)},	/* Cinterion PHxx,PXxx (1 RmNet + USB Audio)*/
	{QMI_QUIRK_SET_DTR(0x1e2d, 0x00b0, 4)},	/* Cinterion CLS8 */
	{QMI_FIXED_INTF(0x1e2d, 0x00b7, 0)},	/* Cinterion MV31 RmNet */
	{QMI_FIXED_INTF(0x1e2d, 0x00b9, 0)},	/* Cinterion MV31 RmNet based on new baseline */
	{QMI_FIXED_INTF(0x1e2d, 0x00f3, 0)},	/* Cinterion MV32-W-A RmNet */
	{QMI_FIXED_INTF(0x1e2d, 0x00f4, 0)},	/* Cinterion MV32-W-B RmNet */
	{QMI_FIXED_INTF(0x413c, 0x81a2, 8)},	/* Dell Wireless 5806 Gobi(TM) 4G LTE Mobile Broadband Card */
	{QMI_FIXED_INTF(0x413c, 0x81a3, 8)},	/* Dell Wireless 5570 HSPA+ (42Mbps) Mobile Broadband Card */
	{QMI_FIXED_INTF(0x413c, 0x81a4, 8)},	/* Dell Wireless 5570e HSPA+ (42Mbps) Mobile Broadband Card */
	{QMI_FIXED_INTF(0x413c, 0x81a8, 8)},	/* Dell Wireless 5808 Gobi(TM) 4G LTE Mobile Broadband Card */
	{QMI_FIXED_INTF(0x413c, 0x81a9, 8)},	/* Dell Wireless 5808e Gobi(TM) 4G LTE Mobile Broadband Card */
	{QMI_FIXED_INTF(0x413c, 0x81b1, 8)},	/* Dell Wireless 5809e Gobi(TM) 4G LTE Mobile Broadband Card */
	{QMI_FIXED_INTF(0x413c, 0x81b3, 8)},	/* Dell Wireless 5809e Gobi(TM) 4G LTE Mobile Broadband Card (rev3) */
	{QMI_FIXED_INTF(0x413c, 0x81b6, 8)},	/* Dell Wireless 5811e */
	{QMI_FIXED_INTF(0x413c, 0x81b6, 10)},	/* Dell Wireless 5811e */
	{QMI_FIXED_INTF(0x413c, 0x81c2, 8)},	/* Dell Wireless 5811e */
	{QMI_FIXED_INTF(0x413c, 0x81cc, 8)},	/* Dell Wireless 5816e */
	{QMI_FIXED_INTF(0x413c, 0x81d7, 0)},	/* Dell Wireless 5821e */
	{QMI_FIXED_INTF(0x413c, 0x81d7, 1)},	/* Dell Wireless 5821e preproduction config */
	{QMI_FIXED_INTF(0x413c, 0x81e0, 0)},	/* Dell Wireless 5821e with eSIM support*/
	{QMI_FIXED_INTF(0x413c, 0x81e4, 0)},	/* Dell Wireless 5829e with eSIM support*/
	{QMI_FIXED_INTF(0x413c, 0x81e6, 0)},	/* Dell Wireless 5829e */
	{QMI_FIXED_INTF(0x03f0, 0x4e1d, 8)},	/* HP lt4111 LTE/EV-DO/HSPA+ Gobi 4G Module */
	{QMI_FIXED_INTF(0x03f0, 0x9d1d, 1)},	/* HP lt4120 Snapdragon X5 LTE */
	{QMI_QUIRK_SET_DTR(0x22de, 0x9051, 2)}, /* Hucom Wireless HM-211S/K */
	{QMI_FIXED_INTF(0x22de, 0x9061, 3)},	/* WeTelecom WPD-600N */
	{QMI_QUIRK_SET_DTR(0x1e0e, 0x9001, 5)},	/* SIMCom 7100E, 7230E, 7600E ++ */
	{QMI_QUIRK_SET_DTR(0x2c7c, 0x0121, 4)},	/* Quectel EC21 Mini PCIe */
	{QMI_QUIRK_SET_DTR(0x2c7c, 0x0191, 4)},	/* Quectel EG91 */
	{QMI_QUIRK_SET_DTR(0x2c7c, 0x0195, 4)},	/* Quectel EG95 */
	{QMI_FIXED_INTF(0x2c7c, 0x0296, 4)},	/* Quectel BG96 */
	{QMI_QUIRK_SET_DTR(0x2cb7, 0x0104, 4)},	/* Fibocom NL678 series */
	{QMI_FIXED_INTF(0x0489, 0xe0b4, 0)},	/* Foxconn T77W968 LTE */
	{QMI_FIXED_INTF(0x0489, 0xe0b5, 0)},	/* Foxconn T77W968 LTE with eSIM support*/
	{QMI_FIXED_INTF(0x2692, 0x9025, 4)},    /* Cellient MPL200 (rebranded Qualcomm 05c6:9025) */
	{QMI_QUIRK_SET_DTR(0x1546, 0x1342, 4)},	/* u-blox LARA-L6 */

	/* 4. Gobi 1000 devices */
	{QMI_GOBI1K_DEVICE(0x05c6, 0x9212)},	/* Acer Gobi Modem Device */
	{QMI_GOBI1K_DEVICE(0x03f0, 0x1f1d)},	/* HP un2400 Gobi Modem Device */
	{QMI_GOBI1K_DEVICE(0x04da, 0x250d)},	/* Panasonic Gobi Modem device */
	{QMI_GOBI1K_DEVICE(0x413c, 0x8172)},	/* Dell Gobi Modem device */
	{QMI_GOBI1K_DEVICE(0x1410, 0xa001)},	/* Novatel/Verizon USB-1000 */
	{QMI_GOBI1K_DEVICE(0x1410, 0xa002)},	/* Novatel Gobi Modem device */
	{QMI_GOBI1K_DEVICE(0x1410, 0xa003)},	/* Novatel Gobi Modem device */
	{QMI_GOBI1K_DEVICE(0x1410, 0xa004)},	/* Novatel Gobi Modem device */
	{QMI_GOBI1K_DEVICE(0x1410, 0xa005)},	/* Novatel Gobi Modem device */
	{QMI_GOBI1K_DEVICE(0x1410, 0xa006)},	/* Novatel Gobi Modem device */
	{QMI_GOBI1K_DEVICE(0x1410, 0xa007)},	/* Novatel Gobi Modem device */
	{QMI_GOBI1K_DEVICE(0x0b05, 0x1776)},	/* Asus Gobi Modem device */
	{QMI_GOBI1K_DEVICE(0x19d2, 0xfff3)},	/* ONDA Gobi Modem device */
	{QMI_GOBI1K_DEVICE(0x05c6, 0x9001)},	/* Generic Gobi Modem device */
	{QMI_GOBI1K_DEVICE(0x05c6, 0x9002)},	/* Generic Gobi Modem device */
	{QMI_GOBI1K_DEVICE(0x05c6, 0x9202)},	/* Generic Gobi Modem device */
	{QMI_GOBI1K_DEVICE(0x05c6, 0x9203)},	/* Generic Gobi Modem device */
	{QMI_GOBI1K_DEVICE(0x05c6, 0x9222)},	/* Generic Gobi Modem device */
	{QMI_GOBI1K_DEVICE(0x05c6, 0x9009)},	/* Generic Gobi Modem device */

	/* 5. Gobi 2000 and 3000 devices */
	{QMI_GOBI_DEVICE(0x413c, 0x8186)},	/* Dell Gobi 2000 Modem device (N0218, VU936) */
	{QMI_GOBI_DEVICE(0x413c, 0x8194)},	/* Dell Gobi 3000 Composite */
	{QMI_GOBI_DEVICE(0x05c6, 0x920b)},	/* Generic Gobi 2000 Modem device */
	{QMI_GOBI_DEVICE(0x05c6, 0x9225)},	/* Sony Gobi 2000 Modem device (N0279, VU730) */
	{QMI_GOBI_DEVICE(0x05c6, 0x9245)},	/* Samsung Gobi 2000 Modem device (VL176) */
	{QMI_GOBI_DEVICE(0x03f0, 0x251d)},	/* HP Gobi 2000 Modem device (VP412) */
	{QMI_GOBI_DEVICE(0x05c6, 0x9215)},	/* Acer Gobi 2000 Modem device (VP413) */
	{QMI_FIXED_INTF(0x05c6, 0x9215, 4)},	/* Quectel EC20 Mini PCIe */
	{QMI_GOBI_DEVICE(0x05c6, 0x9265)},	/* Asus Gobi 2000 Modem device (VR305) */
	{QMI_GOBI_DEVICE(0x05c6, 0x9235)},	/* Top Global Gobi 2000 Modem device (VR306) */
	{QMI_GOBI_DEVICE(0x05c6, 0x9275)},	/* iRex Technologies Gobi 2000 Modem device (VR307) */
	{QMI_GOBI_DEVICE(0x0af0, 0x8120)},	/* Option GTM681W */
	{QMI_GOBI_DEVICE(0x1199, 0x68a5)},	/* Sierra Wireless Modem */
	{QMI_GOBI_DEVICE(0x1199, 0x68a9)},	/* Sierra Wireless Modem */
	{QMI_GOBI_DEVICE(0x1199, 0x9001)},	/* Sierra Wireless Gobi 2000 Modem device (VT773) */
	{QMI_GOBI_DEVICE(0x1199, 0x9002)},	/* Sierra Wireless Gobi 2000 Modem device (VT773) */
	{QMI_GOBI_DEVICE(0x1199, 0x9003)},	/* Sierra Wireless Gobi 2000 Modem device (VT773) */
	{QMI_GOBI_DEVICE(0x1199, 0x9004)},	/* Sierra Wireless Gobi 2000 Modem device (VT773) */
	{QMI_GOBI_DEVICE(0x1199, 0x9005)},	/* Sierra Wireless Gobi 2000 Modem device (VT773) */
	{QMI_GOBI_DEVICE(0x1199, 0x9006)},	/* Sierra Wireless Gobi 2000 Modem device (VT773) */
	{QMI_GOBI_DEVICE(0x1199, 0x9007)},	/* Sierra Wireless Gobi 2000 Modem device (VT773) */
	{QMI_GOBI_DEVICE(0x1199, 0x9008)},	/* Sierra Wireless Gobi 2000 Modem device (VT773) */
	{QMI_GOBI_DEVICE(0x1199, 0x9009)},	/* Sierra Wireless Gobi 2000 Modem device (VT773) */
	{QMI_GOBI_DEVICE(0x1199, 0x900a)},	/* Sierra Wireless Gobi 2000 Modem device (VT773) */
	{QMI_GOBI_DEVICE(0x1199, 0x9011)},	/* Sierra Wireless Gobi 2000 Modem device (MC8305) */
	{QMI_GOBI_DEVICE(0x16d8, 0x8002)},	/* CMDTech Gobi 2000 Modem device (VU922) */
	{QMI_GOBI_DEVICE(0x05c6, 0x9205)},	/* Gobi 2000 Modem device */
	{QMI_GOBI_DEVICE(0x1199, 0x9013)},	/* Sierra Wireless Gobi 3000 Modem device (MC8355) */
	{QMI_GOBI_DEVICE(0x03f0, 0x371d)},	/* HP un2430 Mobile Broadband Module */
	{QMI_GOBI_DEVICE(0x1199, 0x9015)},	/* Sierra Wireless Gobi 3000 Modem device */
	{QMI_GOBI_DEVICE(0x1199, 0x9019)},	/* Sierra Wireless Gobi 3000 Modem device */
	{QMI_GOBI_DEVICE(0x1199, 0x901b)},	/* Sierra Wireless MC7770 */
	{QMI_GOBI_DEVICE(0x12d1, 0x14f1)},	/* Sony Gobi 3000 Composite */
	{QMI_GOBI_DEVICE(0x1410, 0xa021)},	/* Foxconn Gobi 3000 Modem device (Novatel E396) */

	{ }					/* END */
};
MODULE_DEVICE_TABLE(usb, products);

static bool quectel_ec20_detected(struct usb_interface *intf)
{
	struct usb_device *dev = interface_to_usbdev(intf);

	if (dev->actconfig &&
	    le16_to_cpu(dev->descriptor.idVendor) == 0x05c6 &&
	    le16_to_cpu(dev->descriptor.idProduct) == 0x9215 &&
	    dev->actconfig->desc.bNumInterfaces == 5)
		return true;

	return false;
}

static int qmi_wwan_probe(struct usb_interface *intf,
			  const struct usb_device_id *prod)
{
	struct usb_device_id *id = (struct usb_device_id *)prod;
	struct usb_interface_descriptor *desc = &intf->cur_altsetting->desc;

	/* Workaround to enable dynamic IDs.  This disables usbnet
	 * blacklisting functionality.  Which, if required, can be
	 * reimplemented here by using a magic "blacklist" value
	 * instead of 0 in the static device id table
	 */
	if (!id->driver_info) {
		dev_dbg(&intf->dev, "setting defaults for dynamic device id\n");
		id->driver_info = (unsigned long)&qmi_wwan_info;
	}

	/* There are devices where the same interface number can be
	 * configured as different functions. We should only bind to
	 * vendor specific functions when matching on interface number
	 */
	if (id->match_flags & USB_DEVICE_ID_MATCH_INT_NUMBER &&
	    desc->bInterfaceClass != USB_CLASS_VENDOR_SPEC) {
		dev_dbg(&intf->dev,
			"Rejecting interface number match for class %02x\n",
			desc->bInterfaceClass);
		return -ENODEV;
	}

	/* Quectel EC20 quirk where we've QMI on interface 4 instead of 0 */
	if (quectel_ec20_detected(intf) && desc->bInterfaceNumber == 0) {
		dev_dbg(&intf->dev, "Quectel EC20 quirk, skipping interface 0\n");
		return -ENODEV;
	}

	/* Several Quectel modems supports dynamic interface configuration, so
	 * we need to match on class/subclass/protocol. These values are
	 * identical for the diagnostic- and QMI-interface, but bNumEndpoints is
	 * different. Ignore the current interface if the number of endpoints
	 * equals the number for the diag interface (two).
	 */
	if (desc->bNumEndpoints == 2)
		return -ENODEV;

	return usbnet_probe(intf, id);
}

static void qmi_wwan_disconnect(struct usb_interface *intf)
{
	struct usbnet *dev = usb_get_intfdata(intf);
	struct qmi_wwan_state *info;
	struct list_head *iter;
	struct net_device *ldev;
	LIST_HEAD(list);

	/* called twice if separate control and data intf */
	if (!dev)
		return;
	info = (void *)&dev->data;
	if (info->flags & QMI_WWAN_FLAG_MUX) {
		if (!rtnl_trylock()) {
			restart_syscall();
			return;
		}
		rcu_read_lock();
		netdev_for_each_upper_dev_rcu(dev->net, ldev, iter)
			qmimux_unregister_device(ldev, &list);
		rcu_read_unlock();
		unregister_netdevice_many(&list);
		rtnl_unlock();
		info->flags &= ~QMI_WWAN_FLAG_MUX;
	}
	usbnet_disconnect(intf);
}

static struct usb_driver qmi_wwan_driver = {
	.name		      = "qmi_wwan",
	.id_table	      = products,
	.probe		      = qmi_wwan_probe,
	.disconnect	      = qmi_wwan_disconnect,
	.suspend	      = qmi_wwan_suspend,
	.resume		      =	qmi_wwan_resume,
	.reset_resume         = qmi_wwan_resume,
	.supports_autosuspend = 1,
	.disable_hub_initiated_lpm = 1,
};

module_usb_driver(qmi_wwan_driver);

MODULE_AUTHOR("Bjørn Mork <bjorn@mork.no>");
MODULE_DESCRIPTION("Qualcomm MSM Interface (QMI) WWAN driver");
MODULE_LICENSE("GPL");<|MERGE_RESOLUTION|>--- conflicted
+++ resolved
@@ -1363,10 +1363,7 @@
 	{QMI_QUIRK_SET_DTR(0x1bc7, 0x103a, 0)}, /* Telit LE910C4-WWX */
 	{QMI_QUIRK_SET_DTR(0x1bc7, 0x1040, 2)},	/* Telit LE922A */
 	{QMI_QUIRK_SET_DTR(0x1bc7, 0x1050, 2)},	/* Telit FN980 */
-<<<<<<< HEAD
-=======
 	{QMI_QUIRK_SET_DTR(0x1bc7, 0x1057, 2)},	/* Telit FN980 */
->>>>>>> eb3cdb58
 	{QMI_QUIRK_SET_DTR(0x1bc7, 0x1060, 2)},	/* Telit LN920 */
 	{QMI_QUIRK_SET_DTR(0x1bc7, 0x1070, 2)},	/* Telit FN990 */
 	{QMI_QUIRK_SET_DTR(0x1bc7, 0x1080, 2)}, /* Telit FE990 */
