--- conflicted
+++ resolved
@@ -781,11 +781,7 @@
 			intf->altsetting->desc.bInterfaceNumber, 1)) {
 		dev_err(dev, "Can't set altsetting 1.\n");
 		ret = -EIO;
-<<<<<<< HEAD
-		goto fail_mem;;
-=======
 		goto fail_mem;
->>>>>>> eb3cdb58
 	}
 
 	netdev = alloc_etherdev(sizeof(struct catc));
@@ -879,17 +875,10 @@
 		kfree(buf);
 
 		dev_dbg(dev, "Getting MAC from SEEROM.\n");
-<<<<<<< HEAD
-	  
+
 		catc_get_mac(catc, macbuf);
 		eth_hw_addr_set(netdev, macbuf);
-		
-=======
-
-		catc_get_mac(catc, macbuf);
-		eth_hw_addr_set(netdev, macbuf);
-
->>>>>>> eb3cdb58
+
 		dev_dbg(dev, "Setting MAC into registers.\n");
 
 		for (i = 0; i < 6; i++)
@@ -919,11 +908,7 @@
 		catc_reset(catc);
 		catc_get_mac(catc, macbuf);
 		eth_hw_addr_set(netdev, macbuf);
-<<<<<<< HEAD
-		
-=======
-
->>>>>>> eb3cdb58
+
 		dev_dbg(dev, "Setting RX Mode\n");
 		catc->rxmode[0] = RxEnable | RxPolarity | RxMultiCast;
 		catc->rxmode[1] = 0;
