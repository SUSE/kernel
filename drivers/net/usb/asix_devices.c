--- conflicted
+++ resolved
@@ -752,22 +752,14 @@
 	priv->phy_addr = ret;
 	priv->embd_phy = ((priv->phy_addr & 0x1f) == AX_EMBD_PHY_ADDR);
 
-<<<<<<< HEAD
-	ret = asix_read_cmd(dev, AX_CMD_STATMNGSTS_REG, 0, 0, 1, &chipcode, 0);
-=======
 	ret = asix_read_cmd(dev, AX_CMD_STATMNGSTS_REG, 0, 0, 1,
 			    &priv->chipcode, 0);
->>>>>>> 8db86851
 	if (ret < 0) {
 		netdev_dbg(dev->net, "Failed to read STATMNGSTS_REG: %d\n", ret);
 		return ret;
 	}
 
-<<<<<<< HEAD
-	chipcode &= AX_CHIPCODE_MASK;
-=======
 	priv->chipcode &= AX_CHIPCODE_MASK;
->>>>>>> 8db86851
 
 	priv->resume = ax88772_resume;
 	priv->suspend = ax88772_suspend;
