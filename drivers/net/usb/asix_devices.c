// SPDX-License-Identifier: GPL-2.0-or-later
/*
 * ASIX AX8817X based USB 2.0 Ethernet Devices
 * Copyright (C) 2003-2006 David Hollis <dhollis@davehollis.com>
 * Copyright (C) 2005 Phil Chang <pchang23@sbcglobal.net>
 * Copyright (C) 2006 James Painter <jamie.painter@iname.com>
 * Copyright (c) 2002-2003 TiVo Inc.
 */

#include "asix.h"

#define PHY_MODE_MARVELL	0x0000
#define MII_MARVELL_LED_CTRL	0x0018
#define MII_MARVELL_STATUS	0x001b
#define MII_MARVELL_CTRL	0x0014

#define MARVELL_LED_MANUAL	0x0019

#define MARVELL_STATUS_HWCFG	0x0004

#define MARVELL_CTRL_TXDELAY	0x0002
#define MARVELL_CTRL_RXDELAY	0x0080

#define	PHY_MODE_RTL8211CL	0x000C

#define AX88772A_PHY14H		0x14
#define AX88772A_PHY14H_DEFAULT 0x442C

#define AX88772A_PHY15H		0x15
#define AX88772A_PHY15H_DEFAULT 0x03C8

#define AX88772A_PHY16H		0x16
#define AX88772A_PHY16H_DEFAULT 0x4044

struct ax88172_int_data {
	__le16 res1;
	u8 link;
	__le16 res2;
	u8 status;
	__le16 res3;
} __packed;

static void asix_status(struct usbnet *dev, struct urb *urb)
{
	struct ax88172_int_data *event;
	int link;

	if (urb->actual_length < 8)
		return;

	event = urb->transfer_buffer;
	link = event->link & 0x01;
	if (netif_carrier_ok(dev->net) != link) {
		usbnet_link_change(dev, link, 1);
		netdev_dbg(dev->net, "Link Status is: %d\n", link);
	}
}

static void asix_set_netdev_dev_addr(struct usbnet *dev, u8 *addr)
{
	if (is_valid_ether_addr(addr)) {
		eth_hw_addr_set(dev->net, addr);
	} else {
		netdev_info(dev->net, "invalid hw address, using random\n");
		eth_hw_addr_random(dev->net);
	}
}

/* Get the PHY Identifier from the PHYSID1 & PHYSID2 MII registers */
static u32 asix_get_phyid(struct usbnet *dev)
{
	int phy_reg;
	u32 phy_id;
	int i;

	/* Poll for the rare case the FW or phy isn't ready yet.  */
	for (i = 0; i < 100; i++) {
		phy_reg = asix_mdio_read(dev->net, dev->mii.phy_id, MII_PHYSID1);
		if (phy_reg < 0)
			return 0;
		if (phy_reg != 0 && phy_reg != 0xFFFF)
			break;
		mdelay(1);
	}

	if (phy_reg <= 0 || phy_reg == 0xFFFF)
		return 0;

	phy_id = (phy_reg & 0xffff) << 16;

	phy_reg = asix_mdio_read(dev->net, dev->mii.phy_id, MII_PHYSID2);
	if (phy_reg < 0)
		return 0;

	phy_id |= (phy_reg & 0xffff);

	return phy_id;
}

static u32 asix_get_link(struct net_device *net)
{
	struct usbnet *dev = netdev_priv(net);

	return mii_link_ok(&dev->mii);
}

static int asix_ioctl (struct net_device *net, struct ifreq *rq, int cmd)
{
	struct usbnet *dev = netdev_priv(net);

	return generic_mii_ioctl(&dev->mii, if_mii(rq), cmd, NULL);
}

/* We need to override some ethtool_ops so we require our
   own structure so we don't interfere with other usbnet
   devices that may be connected at the same time. */
static const struct ethtool_ops ax88172_ethtool_ops = {
	.get_drvinfo		= asix_get_drvinfo,
	.get_link		= asix_get_link,
	.get_msglevel		= usbnet_get_msglevel,
	.set_msglevel		= usbnet_set_msglevel,
	.get_wol		= asix_get_wol,
	.set_wol		= asix_set_wol,
	.get_eeprom_len		= asix_get_eeprom_len,
	.get_eeprom		= asix_get_eeprom,
	.set_eeprom		= asix_set_eeprom,
	.nway_reset		= usbnet_nway_reset,
	.get_link_ksettings	= usbnet_get_link_ksettings_mii,
	.set_link_ksettings	= usbnet_set_link_ksettings_mii,
};

static void ax88172_set_multicast(struct net_device *net)
{
	struct usbnet *dev = netdev_priv(net);
	struct asix_data *data = (struct asix_data *)&dev->data;
	u8 rx_ctl = 0x8c;

	if (net->flags & IFF_PROMISC) {
		rx_ctl |= 0x01;
	} else if (net->flags & IFF_ALLMULTI ||
		   netdev_mc_count(net) > AX_MAX_MCAST) {
		rx_ctl |= 0x02;
	} else if (netdev_mc_empty(net)) {
		/* just broadcast and directed */
	} else {
		/* We use the 20 byte dev->data
		 * for our 8 byte filter buffer
		 * to avoid allocating memory that
		 * is tricky to free later */
		struct netdev_hw_addr *ha;
		u32 crc_bits;

		memset(data->multi_filter, 0, AX_MCAST_FILTER_SIZE);

		/* Build the multicast hash filter. */
		netdev_for_each_mc_addr(ha, net) {
			crc_bits = ether_crc(ETH_ALEN, ha->addr) >> 26;
			data->multi_filter[crc_bits >> 3] |=
			    1 << (crc_bits & 7);
		}

		asix_write_cmd_async(dev, AX_CMD_WRITE_MULTI_FILTER, 0, 0,
				   AX_MCAST_FILTER_SIZE, data->multi_filter);

		rx_ctl |= 0x10;
	}

	asix_write_cmd_async(dev, AX_CMD_WRITE_RX_CTL, rx_ctl, 0, 0, NULL);
}

static int ax88172_link_reset(struct usbnet *dev)
{
	u8 mode;
	struct ethtool_cmd ecmd = { .cmd = ETHTOOL_GSET };

	mii_check_media(&dev->mii, 1, 1);
	mii_ethtool_gset(&dev->mii, &ecmd);
	mode = AX88172_MEDIUM_DEFAULT;

	if (ecmd.duplex != DUPLEX_FULL)
		mode |= ~AX88172_MEDIUM_FD;

	netdev_dbg(dev->net, "ax88172_link_reset() speed: %u duplex: %d setting mode to 0x%04x\n",
		   ethtool_cmd_speed(&ecmd), ecmd.duplex, mode);

	asix_write_medium_mode(dev, mode, 0);

	return 0;
}

static const struct net_device_ops ax88172_netdev_ops = {
	.ndo_open		= usbnet_open,
	.ndo_stop		= usbnet_stop,
	.ndo_start_xmit		= usbnet_start_xmit,
	.ndo_tx_timeout		= usbnet_tx_timeout,
	.ndo_change_mtu		= usbnet_change_mtu,
	.ndo_get_stats64	= dev_get_tstats64,
	.ndo_set_mac_address 	= eth_mac_addr,
	.ndo_validate_addr	= eth_validate_addr,
	.ndo_eth_ioctl		= asix_ioctl,
	.ndo_set_rx_mode	= ax88172_set_multicast,
};

static void asix_phy_reset(struct usbnet *dev, unsigned int reset_bits)
{
	unsigned int timeout = 5000;

	asix_mdio_write(dev->net, dev->mii.phy_id, MII_BMCR, reset_bits);

	/* give phy_id a chance to process reset */
	udelay(500);

	/* See IEEE 802.3 "22.2.4.1.1 Reset": 500ms max */
	while (timeout--) {
		if (asix_mdio_read(dev->net, dev->mii.phy_id, MII_BMCR)
							& BMCR_RESET)
			udelay(100);
		else
			return;
	}

	netdev_err(dev->net, "BMCR_RESET timeout on phy_id %d\n",
		   dev->mii.phy_id);
}

static int ax88172_bind(struct usbnet *dev, struct usb_interface *intf)
{
	int ret = 0;
	u8 buf[ETH_ALEN] = {0};
	int i;
	unsigned long gpio_bits = dev->driver_info->data;

	usbnet_get_endpoints(dev,intf);

	/* Toggle the GPIOs in a manufacturer/model specific way */
	for (i = 2; i >= 0; i--) {
		ret = asix_write_cmd(dev, AX_CMD_WRITE_GPIOS,
				(gpio_bits >> (i * 8)) & 0xff, 0, 0, NULL, 0);
		if (ret < 0)
			goto out;
		msleep(5);
	}

	ret = asix_write_rx_ctl(dev, 0x80, 0);
	if (ret < 0)
		goto out;

	/* Get the MAC address */
	ret = asix_read_cmd(dev, AX88172_CMD_READ_NODE_ID,
			    0, 0, ETH_ALEN, buf, 0);
	if (ret < 0) {
		netdev_dbg(dev->net, "read AX_CMD_READ_NODE_ID failed: %d\n",
			   ret);
		goto out;
	}

	asix_set_netdev_dev_addr(dev, buf);

	/* Initialize MII structure */
	dev->mii.dev = dev->net;
	dev->mii.mdio_read = asix_mdio_read;
	dev->mii.mdio_write = asix_mdio_write;
	dev->mii.phy_id_mask = 0x3f;
	dev->mii.reg_num_mask = 0x1f;

	dev->mii.phy_id = asix_read_phy_addr(dev, true);
	if (dev->mii.phy_id < 0)
		return dev->mii.phy_id;

	dev->net->netdev_ops = &ax88172_netdev_ops;
	dev->net->ethtool_ops = &ax88172_ethtool_ops;
	dev->net->needed_headroom = 4; /* cf asix_tx_fixup() */
	dev->net->needed_tailroom = 4; /* cf asix_tx_fixup() */

	asix_phy_reset(dev, BMCR_RESET);
	asix_mdio_write(dev->net, dev->mii.phy_id, MII_ADVERTISE,
		ADVERTISE_ALL | ADVERTISE_CSMA | ADVERTISE_PAUSE_CAP);
	mii_nway_restart(&dev->mii);

	return 0;

out:
	return ret;
}

static void ax88772_ethtool_get_strings(struct net_device *netdev, u32 sset,
					u8 *data)
{
	switch (sset) {
	case ETH_SS_TEST:
		net_selftest_get_strings(data);
		break;
	}
}

static int ax88772_ethtool_get_sset_count(struct net_device *ndev, int sset)
{
	switch (sset) {
	case ETH_SS_TEST:
		return net_selftest_get_count();
	default:
		return -EOPNOTSUPP;
	}
}

static void ax88772_ethtool_get_pauseparam(struct net_device *ndev,
					  struct ethtool_pauseparam *pause)
{
	struct usbnet *dev = netdev_priv(ndev);
	struct asix_common_private *priv = dev->driver_priv;

	phylink_ethtool_get_pauseparam(priv->phylink, pause);
}

static int ax88772_ethtool_set_pauseparam(struct net_device *ndev,
					 struct ethtool_pauseparam *pause)
{
	struct usbnet *dev = netdev_priv(ndev);
	struct asix_common_private *priv = dev->driver_priv;

	return phylink_ethtool_set_pauseparam(priv->phylink, pause);
}

static const struct ethtool_ops ax88772_ethtool_ops = {
	.get_drvinfo		= asix_get_drvinfo,
	.get_link		= usbnet_get_link,
	.get_msglevel		= usbnet_get_msglevel,
	.set_msglevel		= usbnet_set_msglevel,
	.get_wol		= asix_get_wol,
	.set_wol		= asix_set_wol,
	.get_eeprom_len		= asix_get_eeprom_len,
	.get_eeprom		= asix_get_eeprom,
	.set_eeprom		= asix_set_eeprom,
	.nway_reset		= phy_ethtool_nway_reset,
	.get_link_ksettings	= phy_ethtool_get_link_ksettings,
	.set_link_ksettings	= phy_ethtool_set_link_ksettings,
	.self_test		= net_selftest,
	.get_strings		= ax88772_ethtool_get_strings,
	.get_sset_count		= ax88772_ethtool_get_sset_count,
	.get_pauseparam		= ax88772_ethtool_get_pauseparam,
	.set_pauseparam		= ax88772_ethtool_set_pauseparam,
};

static int ax88772_reset(struct usbnet *dev)
{
	struct asix_data *data = (struct asix_data *)&dev->data;
	struct asix_common_private *priv = dev->driver_priv;
	int ret;

	/* Rewrite MAC address */
	ether_addr_copy(data->mac_addr, dev->net->dev_addr);
	ret = asix_write_cmd(dev, AX_CMD_WRITE_NODE_ID, 0, 0,
			     ETH_ALEN, data->mac_addr, 0);
	if (ret < 0)
		goto out;

	/* Set RX_CTL to default values with 2k buffer, and enable cactus */
	ret = asix_write_rx_ctl(dev, AX_DEFAULT_RX_CTL, 0);
	if (ret < 0)
		goto out;

	ret = asix_write_medium_mode(dev, AX88772_MEDIUM_DEFAULT, 0);
	if (ret < 0)
		goto out;

	phylink_start(priv->phylink);

	return 0;

out:
	return ret;
}

static int ax88772_hw_reset(struct usbnet *dev, int in_pm)
{
	struct asix_data *data = (struct asix_data *)&dev->data;
	struct asix_common_private *priv = dev->driver_priv;
	u16 rx_ctl;
	int ret;

	ret = asix_write_gpio(dev, AX_GPIO_RSE | AX_GPIO_GPO_2 |
			      AX_GPIO_GPO2EN, 5, in_pm);
	if (ret < 0)
		goto out;

	ret = asix_write_cmd(dev, AX_CMD_SW_PHY_SELECT, priv->embd_phy,
			     0, 0, NULL, in_pm);
	if (ret < 0) {
		netdev_dbg(dev->net, "Select PHY #1 failed: %d\n", ret);
		goto out;
	}

	if (priv->embd_phy) {
		ret = asix_sw_reset(dev, AX_SWRESET_IPPD, in_pm);
		if (ret < 0)
			goto out;

		usleep_range(10000, 11000);

		ret = asix_sw_reset(dev, AX_SWRESET_CLEAR, in_pm);
		if (ret < 0)
			goto out;

		msleep(60);

		ret = asix_sw_reset(dev, AX_SWRESET_IPRL | AX_SWRESET_PRL,
				    in_pm);
		if (ret < 0)
			goto out;
	} else {
		ret = asix_sw_reset(dev, AX_SWRESET_IPPD | AX_SWRESET_PRL,
				    in_pm);
		if (ret < 0)
			goto out;
	}

	msleep(150);

	if (in_pm && (!asix_mdio_read_nopm(dev->net, dev->mii.phy_id,
					   MII_PHYSID1))){
		ret = -EIO;
		goto out;
	}

	ret = asix_write_rx_ctl(dev, AX_DEFAULT_RX_CTL, in_pm);
	if (ret < 0)
		goto out;

	ret = asix_write_medium_mode(dev, AX88772_MEDIUM_DEFAULT, in_pm);
	if (ret < 0)
		goto out;

	ret = asix_write_cmd(dev, AX_CMD_WRITE_IPG0,
			     AX88772_IPG0_DEFAULT | AX88772_IPG1_DEFAULT,
			     AX88772_IPG2_DEFAULT, 0, NULL, in_pm);
	if (ret < 0) {
		netdev_dbg(dev->net, "Write IPG,IPG1,IPG2 failed: %d\n", ret);
		goto out;
	}

	/* Rewrite MAC address */
	ether_addr_copy(data->mac_addr, dev->net->dev_addr);
	ret = asix_write_cmd(dev, AX_CMD_WRITE_NODE_ID, 0, 0,
			     ETH_ALEN, data->mac_addr, in_pm);
	if (ret < 0)
		goto out;

	/* Set RX_CTL to default values with 2k buffer, and enable cactus */
	ret = asix_write_rx_ctl(dev, AX_DEFAULT_RX_CTL, in_pm);
	if (ret < 0)
		goto out;

	rx_ctl = asix_read_rx_ctl(dev, in_pm);
	netdev_dbg(dev->net, "RX_CTL is 0x%04x after all initializations\n",
		   rx_ctl);

	rx_ctl = asix_read_medium_status(dev, in_pm);
	netdev_dbg(dev->net,
		   "Medium Status is 0x%04x after all initializations\n",
		   rx_ctl);

	return 0;

out:
	return ret;
}

static int ax88772a_hw_reset(struct usbnet *dev, int in_pm)
{
	struct asix_data *data = (struct asix_data *)&dev->data;
	struct asix_common_private *priv = dev->driver_priv;
	u16 rx_ctl, phy14h, phy15h, phy16h;
	int ret;

	ret = asix_write_gpio(dev, AX_GPIO_RSE, 5, in_pm);
	if (ret < 0)
		goto out;

	ret = asix_write_cmd(dev, AX_CMD_SW_PHY_SELECT, priv->embd_phy |
			     AX_PHYSEL_SSEN, 0, 0, NULL, in_pm);
	if (ret < 0) {
		netdev_dbg(dev->net, "Select PHY #1 failed: %d\n", ret);
		goto out;
	}
	usleep_range(10000, 11000);

	ret = asix_sw_reset(dev, AX_SWRESET_IPPD | AX_SWRESET_IPRL, in_pm);
	if (ret < 0)
		goto out;

	usleep_range(10000, 11000);

	ret = asix_sw_reset(dev, AX_SWRESET_IPRL, in_pm);
	if (ret < 0)
		goto out;

	msleep(160);

	ret = asix_sw_reset(dev, AX_SWRESET_CLEAR, in_pm);
	if (ret < 0)
		goto out;

	ret = asix_sw_reset(dev, AX_SWRESET_IPRL, in_pm);
	if (ret < 0)
		goto out;

	msleep(200);

	if (in_pm && (!asix_mdio_read_nopm(dev->net, dev->mii.phy_id,
					   MII_PHYSID1))) {
		ret = -1;
		goto out;
	}

	if (priv->chipcode == AX_AX88772B_CHIPCODE) {
		ret = asix_write_cmd(dev, AX_QCTCTRL, 0x8000, 0x8001,
				     0, NULL, in_pm);
		if (ret < 0) {
			netdev_dbg(dev->net, "Write BQ setting failed: %d\n",
				   ret);
			goto out;
		}
	} else if (priv->chipcode == AX_AX88772A_CHIPCODE) {
		/* Check if the PHY registers have default settings */
		phy14h = asix_mdio_read_nopm(dev->net, dev->mii.phy_id,
					     AX88772A_PHY14H);
		phy15h = asix_mdio_read_nopm(dev->net, dev->mii.phy_id,
					     AX88772A_PHY15H);
		phy16h = asix_mdio_read_nopm(dev->net, dev->mii.phy_id,
					     AX88772A_PHY16H);

		netdev_dbg(dev->net,
			   "772a_hw_reset: MR20=0x%x MR21=0x%x MR22=0x%x\n",
			   phy14h, phy15h, phy16h);

		/* Restore PHY registers default setting if not */
		if (phy14h != AX88772A_PHY14H_DEFAULT)
			asix_mdio_write_nopm(dev->net, dev->mii.phy_id,
					     AX88772A_PHY14H,
					     AX88772A_PHY14H_DEFAULT);
		if (phy15h != AX88772A_PHY15H_DEFAULT)
			asix_mdio_write_nopm(dev->net, dev->mii.phy_id,
					     AX88772A_PHY15H,
					     AX88772A_PHY15H_DEFAULT);
		if (phy16h != AX88772A_PHY16H_DEFAULT)
			asix_mdio_write_nopm(dev->net, dev->mii.phy_id,
					     AX88772A_PHY16H,
					     AX88772A_PHY16H_DEFAULT);
	}

	ret = asix_write_cmd(dev, AX_CMD_WRITE_IPG0,
				AX88772_IPG0_DEFAULT | AX88772_IPG1_DEFAULT,
				AX88772_IPG2_DEFAULT, 0, NULL, in_pm);
	if (ret < 0) {
		netdev_dbg(dev->net, "Write IPG,IPG1,IPG2 failed: %d\n", ret);
		goto out;
	}

	/* Rewrite MAC address */
	memcpy(data->mac_addr, dev->net->dev_addr, ETH_ALEN);
	ret = asix_write_cmd(dev, AX_CMD_WRITE_NODE_ID, 0, 0, ETH_ALEN,
							data->mac_addr, in_pm);
	if (ret < 0)
		goto out;

	/* Set RX_CTL to default values with 2k buffer, and enable cactus */
	ret = asix_write_rx_ctl(dev, AX_DEFAULT_RX_CTL, in_pm);
	if (ret < 0)
		goto out;

	ret = asix_write_medium_mode(dev, AX88772_MEDIUM_DEFAULT, in_pm);
	if (ret < 0)
		return ret;

	/* Set RX_CTL to default values with 2k buffer, and enable cactus */
	ret = asix_write_rx_ctl(dev, AX_DEFAULT_RX_CTL, in_pm);
	if (ret < 0)
		goto out;

	rx_ctl = asix_read_rx_ctl(dev, in_pm);
	netdev_dbg(dev->net, "RX_CTL is 0x%04x after all initializations\n",
		   rx_ctl);

	rx_ctl = asix_read_medium_status(dev, in_pm);
	netdev_dbg(dev->net,
		   "Medium Status is 0x%04x after all initializations\n",
		   rx_ctl);

	return 0;

out:
	return ret;
}

static const struct net_device_ops ax88772_netdev_ops = {
	.ndo_open		= usbnet_open,
	.ndo_stop		= usbnet_stop,
	.ndo_start_xmit		= usbnet_start_xmit,
	.ndo_tx_timeout		= usbnet_tx_timeout,
	.ndo_change_mtu		= usbnet_change_mtu,
	.ndo_get_stats64	= dev_get_tstats64,
	.ndo_set_mac_address 	= asix_set_mac_address,
	.ndo_validate_addr	= eth_validate_addr,
	.ndo_eth_ioctl		= phy_do_ioctl_running,
	.ndo_set_rx_mode        = asix_set_multicast,
};

static void ax88772_suspend(struct usbnet *dev)
{
	struct asix_common_private *priv = dev->driver_priv;
	u16 medium;

	if (netif_running(dev->net)) {
		rtnl_lock();
		phylink_suspend(priv->phylink, false);
		rtnl_unlock();
	}

	/* Stop MAC operation */
	medium = asix_read_medium_status(dev, 1);
	medium &= ~AX_MEDIUM_RE;
	asix_write_medium_mode(dev, medium, 1);

	netdev_dbg(dev->net, "ax88772_suspend: medium=0x%04x\n",
		   asix_read_medium_status(dev, 1));
}

static int asix_suspend(struct usb_interface *intf, pm_message_t message)
{
	struct usbnet *dev = usb_get_intfdata(intf);
	struct asix_common_private *priv = dev->driver_priv;

	if (priv && priv->suspend)
		priv->suspend(dev);

	return usbnet_suspend(intf, message);
}

static void ax88772_resume(struct usbnet *dev)
{
	struct asix_common_private *priv = dev->driver_priv;
	int i;

	for (i = 0; i < 3; i++)
		if (!priv->reset(dev, 1))
			break;

	if (netif_running(dev->net)) {
		rtnl_lock();
		phylink_resume(priv->phylink);
		rtnl_unlock();
	}
}

static int asix_resume(struct usb_interface *intf)
{
	struct usbnet *dev = usb_get_intfdata(intf);
	struct asix_common_private *priv = dev->driver_priv;

	if (priv && priv->resume)
		priv->resume(dev);

	return usbnet_resume(intf);
}

static int ax88772_init_mdio(struct usbnet *dev)
{
	struct asix_common_private *priv = dev->driver_priv;
	int ret;

	priv->mdio = mdiobus_alloc();
	if (!priv->mdio)
		return -ENOMEM;

	priv->mdio->priv = dev;
	priv->mdio->read = &asix_mdio_bus_read;
	priv->mdio->write = &asix_mdio_bus_write;
	priv->mdio->name = "Asix MDIO Bus";
	/* mii bus name is usb-<usb bus number>-<usb device number> */
	snprintf(priv->mdio->id, MII_BUS_ID_SIZE, "usb-%03d:%03d",
		 dev->udev->bus->busnum, dev->udev->devnum);

	ret = mdiobus_register(priv->mdio);
	if (ret) {
		netdev_err(dev->net, "Could not register MDIO bus (err %d)\n", ret);
		mdiobus_free(priv->mdio);
		priv->mdio = NULL;
	}

	return ret;
}

static void ax88772_mdio_unregister(struct asix_common_private *priv)
{
	mdiobus_unregister(priv->mdio);
	mdiobus_free(priv->mdio);
}

static int ax88772_init_phy(struct usbnet *dev)
{
	struct asix_common_private *priv = dev->driver_priv;
	int ret;

	priv->phydev = mdiobus_get_phy(priv->mdio, priv->phy_addr);
	if (!priv->phydev) {
		netdev_err(dev->net, "Could not find PHY\n");
		return -ENODEV;
	}

	ret = phylink_connect_phy(priv->phylink, priv->phydev);
	if (ret) {
		netdev_err(dev->net, "Could not connect PHY\n");
		return ret;
	}

	phy_suspend(priv->phydev);
	priv->phydev->mac_managed_pm = true;

	phy_attached_info(priv->phydev);

	if (priv->embd_phy)
		return 0;

	/* In case main PHY is not the embedded PHY and MAC is RMII clock
	 * provider, we need to suspend embedded PHY by keeping PLL enabled
	 * (AX_SWRESET_IPPD == 0).
	 */
	priv->phydev_int = mdiobus_get_phy(priv->mdio, AX_EMBD_PHY_ADDR);
	if (!priv->phydev_int) {
		rtnl_lock();
		phylink_disconnect_phy(priv->phylink);
		rtnl_unlock();
		netdev_err(dev->net, "Could not find internal PHY\n");
		return -ENODEV;
	}

	priv->phydev_int->mac_managed_pm = true;
	phy_suspend(priv->phydev_int);

	return 0;
}

static void ax88772_mac_config(struct phylink_config *config, unsigned int mode,
			      const struct phylink_link_state *state)
{
	/* Nothing to do */
}

static void ax88772_mac_link_down(struct phylink_config *config,
				 unsigned int mode, phy_interface_t interface)
{
	struct usbnet *dev = netdev_priv(to_net_dev(config->dev));

	asix_write_medium_mode(dev, 0, 0);
	usbnet_link_change(dev, false, false);
}

static void ax88772_mac_link_up(struct phylink_config *config,
			       struct phy_device *phy,
			       unsigned int mode, phy_interface_t interface,
			       int speed, int duplex,
			       bool tx_pause, bool rx_pause)
{
	struct usbnet *dev = netdev_priv(to_net_dev(config->dev));
	u16 m = AX_MEDIUM_AC | AX_MEDIUM_RE;

	m |= duplex ? AX_MEDIUM_FD : 0;

	switch (speed) {
	case SPEED_100:
		m |= AX_MEDIUM_PS;
		break;
	case SPEED_10:
		break;
	default:
		return;
	}

	if (tx_pause)
		m |= AX_MEDIUM_TFC;

	if (rx_pause)
		m |= AX_MEDIUM_RFC;

	asix_write_medium_mode(dev, m, 0);
	usbnet_link_change(dev, true, false);
}

static const struct phylink_mac_ops ax88772_phylink_mac_ops = {
	.mac_config = ax88772_mac_config,
	.mac_link_down = ax88772_mac_link_down,
	.mac_link_up = ax88772_mac_link_up,
};

static int ax88772_phylink_setup(struct usbnet *dev)
{
	struct asix_common_private *priv = dev->driver_priv;
	phy_interface_t phy_if_mode;
	struct phylink *phylink;

	priv->phylink_config.dev = &dev->net->dev;
	priv->phylink_config.type = PHYLINK_NETDEV;
	priv->phylink_config.mac_capabilities = MAC_SYM_PAUSE | MAC_ASYM_PAUSE |
		MAC_10 | MAC_100;

	__set_bit(PHY_INTERFACE_MODE_INTERNAL,
		  priv->phylink_config.supported_interfaces);
	__set_bit(PHY_INTERFACE_MODE_RMII,
		  priv->phylink_config.supported_interfaces);

	if (priv->embd_phy)
		phy_if_mode = PHY_INTERFACE_MODE_INTERNAL;
	else
		phy_if_mode = PHY_INTERFACE_MODE_RMII;

	phylink = phylink_create(&priv->phylink_config, dev->net->dev.fwnode,
				 phy_if_mode, &ax88772_phylink_mac_ops);
	if (IS_ERR(phylink))
		return PTR_ERR(phylink);

	priv->phylink = phylink;
	return 0;
}

static int ax88772_bind(struct usbnet *dev, struct usb_interface *intf)
{
	struct asix_common_private *priv;
	u8 buf[ETH_ALEN] = {0};
	int ret, i;

	priv = devm_kzalloc(&dev->udev->dev, sizeof(*priv), GFP_KERNEL);
	if (!priv)
		return -ENOMEM;

	dev->driver_priv = priv;

	usbnet_get_endpoints(dev, intf);

	/* Maybe the boot loader passed the MAC address via device tree */
	if (!eth_platform_get_mac_address(&dev->udev->dev, buf)) {
		netif_dbg(dev, ifup, dev->net,
			  "MAC address read from device tree");
	} else {
		/* Try getting the MAC address from EEPROM */
		if (dev->driver_info->data & FLAG_EEPROM_MAC) {
			for (i = 0; i < (ETH_ALEN >> 1); i++) {
				ret = asix_read_cmd(dev, AX_CMD_READ_EEPROM,
						    0x04 + i, 0, 2, buf + i * 2,
						    0);
				if (ret < 0)
					break;
			}
		} else {
			ret = asix_read_cmd(dev, AX_CMD_READ_NODE_ID,
					    0, 0, ETH_ALEN, buf, 0);
		}

		if (ret < 0) {
			netdev_dbg(dev->net, "Failed to read MAC address: %d\n",
				   ret);
			return ret;
		}
	}

	asix_set_netdev_dev_addr(dev, buf);

	dev->net->netdev_ops = &ax88772_netdev_ops;
	dev->net->ethtool_ops = &ax88772_ethtool_ops;
	dev->net->needed_headroom = 4; /* cf asix_tx_fixup() */
	dev->net->needed_tailroom = 4; /* cf asix_tx_fixup() */

	ret = asix_read_phy_addr(dev, true);
	if (ret < 0)
		return ret;

	priv->phy_addr = ret;
	priv->embd_phy = ((priv->phy_addr & 0x1f) == AX_EMBD_PHY_ADDR);

<<<<<<< HEAD
	ret = asix_read_cmd(dev, AX_CMD_STATMNGSTS_REG, 0, 0, 1, &chipcode, 0);
=======
	ret = asix_read_cmd(dev, AX_CMD_STATMNGSTS_REG, 0, 0, 1,
			    &priv->chipcode, 0);
>>>>>>> eb3cdb58
	if (ret < 0) {
		netdev_dbg(dev->net, "Failed to read STATMNGSTS_REG: %d\n", ret);
		return ret;
	}
<<<<<<< HEAD

	chipcode &= AX_CHIPCODE_MASK;
=======
>>>>>>> eb3cdb58

	priv->chipcode &= AX_CHIPCODE_MASK;

	priv->resume = ax88772_resume;
	priv->suspend = ax88772_suspend;
	if (priv->chipcode == AX_AX88772_CHIPCODE)
		priv->reset = ax88772_hw_reset;
	else
		priv->reset = ax88772a_hw_reset;

	ret = priv->reset(dev, 0);
	if (ret < 0) {
		netdev_dbg(dev->net, "Failed to reset AX88772: %d\n", ret);
		return ret;
	}

	/* Asix framing packs multiple eth frames into a 2K usb bulk transfer */
	if (dev->driver_info->flags & FLAG_FRAMING_AX) {
		/* hard_mtu  is still the default - the device does not support
		   jumbo eth frames */
		dev->rx_urb_size = 2048;
	}

	priv->presvd_phy_bmcr = 0;
	priv->presvd_phy_advertise = 0;

	ret = ax88772_init_mdio(dev);
	if (ret)
		goto mdio_err;

<<<<<<< HEAD
	ret = ax88772_init_phy(dev);
	if (ret)
		goto initphy_err;

	return 0;

initphy_err:
=======
	ret = ax88772_phylink_setup(dev);
	if (ret)
		goto phylink_err;

	ret = ax88772_init_phy(dev);
	if (ret)
		goto initphy_err;

	return 0;

initphy_err:
	phylink_destroy(priv->phylink);
phylink_err:
>>>>>>> eb3cdb58
	ax88772_mdio_unregister(priv);
mdio_err:
	return ret;
}

static int ax88772_stop(struct usbnet *dev)
{
	struct asix_common_private *priv = dev->driver_priv;

<<<<<<< HEAD
	phy_stop(priv->phydev);
=======
	phylink_stop(priv->phylink);
>>>>>>> eb3cdb58

	return 0;
}

static void ax88772_unbind(struct usbnet *dev, struct usb_interface *intf)
{
	struct asix_common_private *priv = dev->driver_priv;

<<<<<<< HEAD
	phy_disconnect(priv->phydev);
=======
	rtnl_lock();
	phylink_disconnect_phy(priv->phylink);
	rtnl_unlock();
	phylink_destroy(priv->phylink);
>>>>>>> eb3cdb58
	ax88772_mdio_unregister(priv);
	asix_rx_fixup_common_free(dev->driver_priv);
}

static void ax88178_unbind(struct usbnet *dev, struct usb_interface *intf)
{
	asix_rx_fixup_common_free(dev->driver_priv);
	kfree(dev->driver_priv);
}

static const struct ethtool_ops ax88178_ethtool_ops = {
	.get_drvinfo		= asix_get_drvinfo,
	.get_link		= asix_get_link,
	.get_msglevel		= usbnet_get_msglevel,
	.set_msglevel		= usbnet_set_msglevel,
	.get_wol		= asix_get_wol,
	.set_wol		= asix_set_wol,
	.get_eeprom_len		= asix_get_eeprom_len,
	.get_eeprom		= asix_get_eeprom,
	.set_eeprom		= asix_set_eeprom,
	.nway_reset		= usbnet_nway_reset,
	.get_link_ksettings	= usbnet_get_link_ksettings_mii,
	.set_link_ksettings	= usbnet_set_link_ksettings_mii,
};

static int marvell_phy_init(struct usbnet *dev)
{
	struct asix_data *data = (struct asix_data *)&dev->data;
	u16 reg;

	netdev_dbg(dev->net, "marvell_phy_init()\n");

	reg = asix_mdio_read(dev->net, dev->mii.phy_id, MII_MARVELL_STATUS);
	netdev_dbg(dev->net, "MII_MARVELL_STATUS = 0x%04x\n", reg);

	asix_mdio_write(dev->net, dev->mii.phy_id, MII_MARVELL_CTRL,
			MARVELL_CTRL_RXDELAY | MARVELL_CTRL_TXDELAY);

	if (data->ledmode) {
		reg = asix_mdio_read(dev->net, dev->mii.phy_id,
			MII_MARVELL_LED_CTRL);
		netdev_dbg(dev->net, "MII_MARVELL_LED_CTRL (1) = 0x%04x\n", reg);

		reg &= 0xf8ff;
		reg |= (1 + 0x0100);
		asix_mdio_write(dev->net, dev->mii.phy_id,
			MII_MARVELL_LED_CTRL, reg);

		reg = asix_mdio_read(dev->net, dev->mii.phy_id,
			MII_MARVELL_LED_CTRL);
		netdev_dbg(dev->net, "MII_MARVELL_LED_CTRL (2) = 0x%04x\n", reg);
	}

	return 0;
}

static int rtl8211cl_phy_init(struct usbnet *dev)
{
	struct asix_data *data = (struct asix_data *)&dev->data;

	netdev_dbg(dev->net, "rtl8211cl_phy_init()\n");

	asix_mdio_write (dev->net, dev->mii.phy_id, 0x1f, 0x0005);
	asix_mdio_write (dev->net, dev->mii.phy_id, 0x0c, 0);
	asix_mdio_write (dev->net, dev->mii.phy_id, 0x01,
		asix_mdio_read (dev->net, dev->mii.phy_id, 0x01) | 0x0080);
	asix_mdio_write (dev->net, dev->mii.phy_id, 0x1f, 0);

	if (data->ledmode == 12) {
		asix_mdio_write (dev->net, dev->mii.phy_id, 0x1f, 0x0002);
		asix_mdio_write (dev->net, dev->mii.phy_id, 0x1a, 0x00cb);
		asix_mdio_write (dev->net, dev->mii.phy_id, 0x1f, 0);
	}

	return 0;
}

static int marvell_led_status(struct usbnet *dev, u16 speed)
{
	u16 reg = asix_mdio_read(dev->net, dev->mii.phy_id, MARVELL_LED_MANUAL);

	netdev_dbg(dev->net, "marvell_led_status() read 0x%04x\n", reg);

	/* Clear out the center LED bits - 0x03F0 */
	reg &= 0xfc0f;

	switch (speed) {
		case SPEED_1000:
			reg |= 0x03e0;
			break;
		case SPEED_100:
			reg |= 0x03b0;
			break;
		default:
			reg |= 0x02f0;
	}

	netdev_dbg(dev->net, "marvell_led_status() writing 0x%04x\n", reg);
	asix_mdio_write(dev->net, dev->mii.phy_id, MARVELL_LED_MANUAL, reg);

	return 0;
}

static int ax88178_reset(struct usbnet *dev)
{
	struct asix_data *data = (struct asix_data *)&dev->data;
	int ret;
	__le16 eeprom;
	u8 status;
	int gpio0 = 0;
	u32 phyid;

	ret = asix_read_cmd(dev, AX_CMD_READ_GPIOS, 0, 0, 1, &status, 0);
	if (ret < 0) {
		netdev_dbg(dev->net, "Failed to read GPIOS: %d\n", ret);
		return ret;
	}

	netdev_dbg(dev->net, "GPIO Status: 0x%04x\n", status);

	asix_write_cmd(dev, AX_CMD_WRITE_ENABLE, 0, 0, 0, NULL, 0);
	ret = asix_read_cmd(dev, AX_CMD_READ_EEPROM, 0x0017, 0, 2, &eeprom, 0);
	if (ret < 0) {
		netdev_dbg(dev->net, "Failed to read EEPROM: %d\n", ret);
		return ret;
	}

	asix_write_cmd(dev, AX_CMD_WRITE_DISABLE, 0, 0, 0, NULL, 0);

	netdev_dbg(dev->net, "EEPROM index 0x17 is 0x%04x\n", eeprom);

	if (eeprom == cpu_to_le16(0xffff)) {
		data->phymode = PHY_MODE_MARVELL;
		data->ledmode = 0;
		gpio0 = 1;
	} else {
		data->phymode = le16_to_cpu(eeprom) & 0x7F;
		data->ledmode = le16_to_cpu(eeprom) >> 8;
		gpio0 = (le16_to_cpu(eeprom) & 0x80) ? 0 : 1;
	}
	netdev_dbg(dev->net, "GPIO0: %d, PhyMode: %d\n", gpio0, data->phymode);

	/* Power up external GigaPHY through AX88178 GPIO pin */
	asix_write_gpio(dev, AX_GPIO_RSE | AX_GPIO_GPO_1 |
			AX_GPIO_GPO1EN, 40, 0);
	if ((le16_to_cpu(eeprom) >> 8) != 1) {
		asix_write_gpio(dev, 0x003c, 30, 0);
		asix_write_gpio(dev, 0x001c, 300, 0);
		asix_write_gpio(dev, 0x003c, 30, 0);
	} else {
		netdev_dbg(dev->net, "gpio phymode == 1 path\n");
		asix_write_gpio(dev, AX_GPIO_GPO1EN, 30, 0);
		asix_write_gpio(dev, AX_GPIO_GPO1EN | AX_GPIO_GPO_1, 30, 0);
	}

	/* Read PHYID register *AFTER* powering up PHY */
	phyid = asix_get_phyid(dev);
	netdev_dbg(dev->net, "PHYID=0x%08x\n", phyid);

	/* Set AX88178 to enable MII/GMII/RGMII interface for external PHY */
	asix_write_cmd(dev, AX_CMD_SW_PHY_SELECT, 0, 0, 0, NULL, 0);

	asix_sw_reset(dev, 0, 0);
	msleep(150);

	asix_sw_reset(dev, AX_SWRESET_PRL | AX_SWRESET_IPPD, 0);
	msleep(150);

	asix_write_rx_ctl(dev, 0, 0);

	if (data->phymode == PHY_MODE_MARVELL) {
		marvell_phy_init(dev);
		msleep(60);
	} else if (data->phymode == PHY_MODE_RTL8211CL)
		rtl8211cl_phy_init(dev);

	asix_phy_reset(dev, BMCR_RESET | BMCR_ANENABLE);
	asix_mdio_write(dev->net, dev->mii.phy_id, MII_ADVERTISE,
			ADVERTISE_ALL | ADVERTISE_CSMA | ADVERTISE_PAUSE_CAP);
	asix_mdio_write(dev->net, dev->mii.phy_id, MII_CTRL1000,
			ADVERTISE_1000FULL);

	asix_write_medium_mode(dev, AX88178_MEDIUM_DEFAULT, 0);
	mii_nway_restart(&dev->mii);

	/* Rewrite MAC address */
	memcpy(data->mac_addr, dev->net->dev_addr, ETH_ALEN);
	ret = asix_write_cmd(dev, AX_CMD_WRITE_NODE_ID, 0, 0, ETH_ALEN,
							data->mac_addr, 0);
	if (ret < 0)
		return ret;

	ret = asix_write_rx_ctl(dev, AX_DEFAULT_RX_CTL, 0);
	if (ret < 0)
		return ret;

	return 0;
}

static int ax88178_link_reset(struct usbnet *dev)
{
	u16 mode;
	struct ethtool_cmd ecmd = { .cmd = ETHTOOL_GSET };
	struct asix_data *data = (struct asix_data *)&dev->data;
	u32 speed;

	netdev_dbg(dev->net, "ax88178_link_reset()\n");

	mii_check_media(&dev->mii, 1, 1);
	mii_ethtool_gset(&dev->mii, &ecmd);
	mode = AX88178_MEDIUM_DEFAULT;
	speed = ethtool_cmd_speed(&ecmd);

	if (speed == SPEED_1000)
		mode |= AX_MEDIUM_GM;
	else if (speed == SPEED_100)
		mode |= AX_MEDIUM_PS;
	else
		mode &= ~(AX_MEDIUM_PS | AX_MEDIUM_GM);

	mode |= AX_MEDIUM_ENCK;

	if (ecmd.duplex == DUPLEX_FULL)
		mode |= AX_MEDIUM_FD;
	else
		mode &= ~AX_MEDIUM_FD;

	netdev_dbg(dev->net, "ax88178_link_reset() speed: %u duplex: %d setting mode to 0x%04x\n",
		   speed, ecmd.duplex, mode);

	asix_write_medium_mode(dev, mode, 0);

	if (data->phymode == PHY_MODE_MARVELL && data->ledmode)
		marvell_led_status(dev, speed);

	return 0;
}

static void ax88178_set_mfb(struct usbnet *dev)
{
	u16 mfb = AX_RX_CTL_MFB_16384;
	u16 rxctl;
	u16 medium;
	int old_rx_urb_size = dev->rx_urb_size;

	if (dev->hard_mtu < 2048) {
		dev->rx_urb_size = 2048;
		mfb = AX_RX_CTL_MFB_2048;
	} else if (dev->hard_mtu < 4096) {
		dev->rx_urb_size = 4096;
		mfb = AX_RX_CTL_MFB_4096;
	} else if (dev->hard_mtu < 8192) {
		dev->rx_urb_size = 8192;
		mfb = AX_RX_CTL_MFB_8192;
	} else if (dev->hard_mtu < 16384) {
		dev->rx_urb_size = 16384;
		mfb = AX_RX_CTL_MFB_16384;
	}

	rxctl = asix_read_rx_ctl(dev, 0);
	asix_write_rx_ctl(dev, (rxctl & ~AX_RX_CTL_MFB_16384) | mfb, 0);

	medium = asix_read_medium_status(dev, 0);
	if (dev->net->mtu > 1500)
		medium |= AX_MEDIUM_JFE;
	else
		medium &= ~AX_MEDIUM_JFE;
	asix_write_medium_mode(dev, medium, 0);

	if (dev->rx_urb_size > old_rx_urb_size)
		usbnet_unlink_rx_urbs(dev);
}

static int ax88178_change_mtu(struct net_device *net, int new_mtu)
{
	struct usbnet *dev = netdev_priv(net);
	int ll_mtu = new_mtu + net->hard_header_len + 4;

	netdev_dbg(dev->net, "ax88178_change_mtu() new_mtu=%d\n", new_mtu);

	if ((ll_mtu % dev->maxpacket) == 0)
		return -EDOM;

	net->mtu = new_mtu;
	dev->hard_mtu = net->mtu + net->hard_header_len;
	ax88178_set_mfb(dev);

	/* max qlen depend on hard_mtu and rx_urb_size */
	usbnet_update_max_qlen(dev);

	return 0;
}

static const struct net_device_ops ax88178_netdev_ops = {
	.ndo_open		= usbnet_open,
	.ndo_stop		= usbnet_stop,
	.ndo_start_xmit		= usbnet_start_xmit,
	.ndo_tx_timeout		= usbnet_tx_timeout,
	.ndo_get_stats64	= dev_get_tstats64,
	.ndo_set_mac_address 	= asix_set_mac_address,
	.ndo_validate_addr	= eth_validate_addr,
	.ndo_set_rx_mode	= asix_set_multicast,
	.ndo_eth_ioctl		= asix_ioctl,
	.ndo_change_mtu 	= ax88178_change_mtu,
};

static int ax88178_bind(struct usbnet *dev, struct usb_interface *intf)
{
	int ret;
	u8 buf[ETH_ALEN] = {0};

	usbnet_get_endpoints(dev,intf);

	/* Get the MAC address */
	ret = asix_read_cmd(dev, AX_CMD_READ_NODE_ID, 0, 0, ETH_ALEN, buf, 0);
	if (ret < 0) {
		netdev_dbg(dev->net, "Failed to read MAC address: %d\n", ret);
		return ret;
	}

	asix_set_netdev_dev_addr(dev, buf);

	/* Initialize MII structure */
	dev->mii.dev = dev->net;
	dev->mii.mdio_read = asix_mdio_read;
	dev->mii.mdio_write = asix_mdio_write;
	dev->mii.phy_id_mask = 0x1f;
	dev->mii.reg_num_mask = 0xff;
	dev->mii.supports_gmii = 1;

	dev->mii.phy_id = asix_read_phy_addr(dev, true);
	if (dev->mii.phy_id < 0)
		return dev->mii.phy_id;

	dev->net->netdev_ops = &ax88178_netdev_ops;
	dev->net->ethtool_ops = &ax88178_ethtool_ops;
	dev->net->max_mtu = 16384 - (dev->net->hard_header_len + 4);

	/* Blink LEDS so users know driver saw dongle */
	asix_sw_reset(dev, 0, 0);
	msleep(150);

	asix_sw_reset(dev, AX_SWRESET_PRL | AX_SWRESET_IPPD, 0);
	msleep(150);

	/* Asix framing packs multiple eth frames into a 2K usb bulk transfer */
	if (dev->driver_info->flags & FLAG_FRAMING_AX) {
		/* hard_mtu  is still the default - the device does not support
		   jumbo eth frames */
		dev->rx_urb_size = 2048;
	}

	dev->driver_priv = kzalloc(sizeof(struct asix_common_private), GFP_KERNEL);
	if (!dev->driver_priv)
			return -ENOMEM;

	return 0;
}

static const struct driver_info ax8817x_info = {
	.description = "ASIX AX8817x USB 2.0 Ethernet",
	.bind = ax88172_bind,
	.status = asix_status,
	.link_reset = ax88172_link_reset,
	.reset = ax88172_link_reset,
	.flags =  FLAG_ETHER | FLAG_LINK_INTR,
	.data = 0x00130103,
};

static const struct driver_info dlink_dub_e100_info = {
	.description = "DLink DUB-E100 USB Ethernet",
	.bind = ax88172_bind,
	.status = asix_status,
	.link_reset = ax88172_link_reset,
	.reset = ax88172_link_reset,
	.flags =  FLAG_ETHER | FLAG_LINK_INTR,
	.data = 0x009f9d9f,
};

static const struct driver_info netgear_fa120_info = {
	.description = "Netgear FA-120 USB Ethernet",
	.bind = ax88172_bind,
	.status = asix_status,
	.link_reset = ax88172_link_reset,
	.reset = ax88172_link_reset,
	.flags =  FLAG_ETHER | FLAG_LINK_INTR,
	.data = 0x00130103,
};

static const struct driver_info hawking_uf200_info = {
	.description = "Hawking UF200 USB Ethernet",
	.bind = ax88172_bind,
	.status = asix_status,
	.link_reset = ax88172_link_reset,
	.reset = ax88172_link_reset,
	.flags =  FLAG_ETHER | FLAG_LINK_INTR,
	.data = 0x001f1d1f,
};

static const struct driver_info ax88772_info = {
	.description = "ASIX AX88772 USB 2.0 Ethernet",
	.bind = ax88772_bind,
	.unbind = ax88772_unbind,
	.status = asix_status,
	.reset = ax88772_reset,
	.stop = ax88772_stop,
	.flags = FLAG_ETHER | FLAG_FRAMING_AX | FLAG_LINK_INTR | FLAG_MULTI_PACKET,
	.rx_fixup = asix_rx_fixup_common,
	.tx_fixup = asix_tx_fixup,
};

static const struct driver_info ax88772b_info = {
	.description = "ASIX AX88772B USB 2.0 Ethernet",
	.bind = ax88772_bind,
	.unbind = ax88772_unbind,
	.status = asix_status,
	.reset = ax88772_reset,
	.stop = ax88772_stop,
	.flags = FLAG_ETHER | FLAG_FRAMING_AX | FLAG_LINK_INTR |
	         FLAG_MULTI_PACKET,
	.rx_fixup = asix_rx_fixup_common,
	.tx_fixup = asix_tx_fixup,
	.data = FLAG_EEPROM_MAC,
};

static const struct driver_info lxausb_t1l_info = {
	.description = "Linux Automation GmbH USB 10Base-T1L",
	.bind = ax88772_bind,
	.unbind = ax88772_unbind,
	.status = asix_status,
	.reset = ax88772_reset,
	.stop = ax88772_stop,
	.flags = FLAG_ETHER | FLAG_FRAMING_AX | FLAG_LINK_INTR |
		 FLAG_MULTI_PACKET,
	.rx_fixup = asix_rx_fixup_common,
	.tx_fixup = asix_tx_fixup,
	.data = FLAG_EEPROM_MAC,
};

static const struct driver_info ax88178_info = {
	.description = "ASIX AX88178 USB 2.0 Ethernet",
	.bind = ax88178_bind,
	.unbind = ax88178_unbind,
	.status = asix_status,
	.link_reset = ax88178_link_reset,
	.reset = ax88178_reset,
	.flags = FLAG_ETHER | FLAG_FRAMING_AX | FLAG_LINK_INTR |
		 FLAG_MULTI_PACKET,
	.rx_fixup = asix_rx_fixup_common,
	.tx_fixup = asix_tx_fixup,
};

/*
 * USBLINK 20F9 "USB 2.0 LAN" USB ethernet adapter, typically found in
 * no-name packaging.
 * USB device strings are:
 *   1: Manufacturer: USBLINK
 *   2: Product: HG20F9 USB2.0
 *   3: Serial: 000003
 * Appears to be compatible with Asix 88772B.
 */
static const struct driver_info hg20f9_info = {
	.description = "HG20F9 USB 2.0 Ethernet",
	.bind = ax88772_bind,
	.unbind = ax88772_unbind,
	.status = asix_status,
	.reset = ax88772_reset,
	.flags = FLAG_ETHER | FLAG_FRAMING_AX | FLAG_LINK_INTR |
	         FLAG_MULTI_PACKET,
	.rx_fixup = asix_rx_fixup_common,
	.tx_fixup = asix_tx_fixup,
	.data = FLAG_EEPROM_MAC,
};

static const struct usb_device_id	products [] = {
{
	// Linksys USB200M
	USB_DEVICE (0x077b, 0x2226),
	.driver_info =	(unsigned long) &ax8817x_info,
}, {
	// Netgear FA120
	USB_DEVICE (0x0846, 0x1040),
	.driver_info =  (unsigned long) &netgear_fa120_info,
}, {
	// DLink DUB-E100
	USB_DEVICE (0x2001, 0x1a00),
	.driver_info =  (unsigned long) &dlink_dub_e100_info,
}, {
	// Intellinet, ST Lab USB Ethernet
	USB_DEVICE (0x0b95, 0x1720),
	.driver_info =  (unsigned long) &ax8817x_info,
}, {
	// Hawking UF200, TrendNet TU2-ET100
	USB_DEVICE (0x07b8, 0x420a),
	.driver_info =  (unsigned long) &hawking_uf200_info,
}, {
	// Billionton Systems, USB2AR
	USB_DEVICE (0x08dd, 0x90ff),
	.driver_info =  (unsigned long) &ax8817x_info,
}, {
	// Billionton Systems, GUSB2AM-1G-B
	USB_DEVICE(0x08dd, 0x0114),
	.driver_info =  (unsigned long) &ax88178_info,
}, {
	// ATEN UC210T
	USB_DEVICE (0x0557, 0x2009),
	.driver_info =  (unsigned long) &ax8817x_info,
}, {
	// Buffalo LUA-U2-KTX
	USB_DEVICE (0x0411, 0x003d),
	.driver_info =  (unsigned long) &ax8817x_info,
}, {
	// Buffalo LUA-U2-GT 10/100/1000
	USB_DEVICE (0x0411, 0x006e),
	.driver_info =  (unsigned long) &ax88178_info,
}, {
	// Sitecom LN-029 "USB 2.0 10/100 Ethernet adapter"
	USB_DEVICE (0x6189, 0x182d),
	.driver_info =  (unsigned long) &ax8817x_info,
}, {
	// Sitecom LN-031 "USB 2.0 10/100/1000 Ethernet adapter"
	USB_DEVICE (0x0df6, 0x0056),
	.driver_info =  (unsigned long) &ax88178_info,
}, {
	// Sitecom LN-028 "USB 2.0 10/100/1000 Ethernet adapter"
	USB_DEVICE (0x0df6, 0x061c),
	.driver_info =  (unsigned long) &ax88178_info,
}, {
	// corega FEther USB2-TX
	USB_DEVICE (0x07aa, 0x0017),
	.driver_info =  (unsigned long) &ax8817x_info,
}, {
	// Surecom EP-1427X-2
	USB_DEVICE (0x1189, 0x0893),
	.driver_info = (unsigned long) &ax8817x_info,
}, {
	// goodway corp usb gwusb2e
	USB_DEVICE (0x1631, 0x6200),
	.driver_info = (unsigned long) &ax8817x_info,
}, {
	// JVC MP-PRX1 Port Replicator
	USB_DEVICE (0x04f1, 0x3008),
	.driver_info = (unsigned long) &ax8817x_info,
}, {
	// Lenovo U2L100P 10/100
	USB_DEVICE (0x17ef, 0x7203),
	.driver_info = (unsigned long)&ax88772b_info,
}, {
	// ASIX AX88772B 10/100
	USB_DEVICE (0x0b95, 0x772b),
	.driver_info = (unsigned long) &ax88772b_info,
}, {
	// ASIX AX88772 10/100
	USB_DEVICE (0x0b95, 0x7720),
	.driver_info = (unsigned long) &ax88772_info,
}, {
	// ASIX AX88178 10/100/1000
	USB_DEVICE (0x0b95, 0x1780),
	.driver_info = (unsigned long) &ax88178_info,
}, {
	// Logitec LAN-GTJ/U2A
	USB_DEVICE (0x0789, 0x0160),
	.driver_info = (unsigned long) &ax88178_info,
}, {
	// Linksys USB200M Rev 2
	USB_DEVICE (0x13b1, 0x0018),
	.driver_info = (unsigned long) &ax88772_info,
}, {
	// 0Q0 cable ethernet
	USB_DEVICE (0x1557, 0x7720),
	.driver_info = (unsigned long) &ax88772_info,
}, {
	// DLink DUB-E100 H/W Ver B1
	USB_DEVICE (0x07d1, 0x3c05),
	.driver_info = (unsigned long) &ax88772_info,
}, {
	// DLink DUB-E100 H/W Ver B1 Alternate
	USB_DEVICE (0x2001, 0x3c05),
	.driver_info = (unsigned long) &ax88772_info,
}, {
       // DLink DUB-E100 H/W Ver C1
       USB_DEVICE (0x2001, 0x1a02),
       .driver_info = (unsigned long) &ax88772_info,
}, {
	// Linksys USB1000
	USB_DEVICE (0x1737, 0x0039),
	.driver_info = (unsigned long) &ax88178_info,
}, {
	// IO-DATA ETG-US2
	USB_DEVICE (0x04bb, 0x0930),
	.driver_info = (unsigned long) &ax88178_info,
}, {
	// Belkin F5D5055
	USB_DEVICE(0x050d, 0x5055),
	.driver_info = (unsigned long) &ax88178_info,
}, {
	// Apple USB Ethernet Adapter
	USB_DEVICE(0x05ac, 0x1402),
	.driver_info = (unsigned long) &ax88772_info,
}, {
	// Cables-to-Go USB Ethernet Adapter
	USB_DEVICE(0x0b95, 0x772a),
	.driver_info = (unsigned long) &ax88772_info,
}, {
	// ABOCOM for pci
	USB_DEVICE(0x14ea, 0xab11),
	.driver_info = (unsigned long) &ax88178_info,
}, {
	// ASIX 88772a
	USB_DEVICE(0x0db0, 0xa877),
	.driver_info = (unsigned long) &ax88772_info,
}, {
	// Asus USB Ethernet Adapter
	USB_DEVICE (0x0b95, 0x7e2b),
	.driver_info = (unsigned long)&ax88772b_info,
}, {
	/* ASIX 88172a demo board */
	USB_DEVICE(0x0b95, 0x172a),
	.driver_info = (unsigned long) &ax88172a_info,
}, {
	/*
	 * USBLINK HG20F9 "USB 2.0 LAN"
	 * Appears to have gazumped Linksys's manufacturer ID but
	 * doesn't (yet) conflict with any known Linksys product.
	 */
	USB_DEVICE(0x066b, 0x20f9),
	.driver_info = (unsigned long) &hg20f9_info,
}, {
	// Linux Automation GmbH USB 10Base-T1L
	USB_DEVICE(0x33f7, 0x0004),
	.driver_info = (unsigned long) &lxausb_t1l_info,
},
	{ },		// END
};
MODULE_DEVICE_TABLE(usb, products);

static struct usb_driver asix_driver = {
	.name =		DRIVER_NAME,
	.id_table =	products,
	.probe =	usbnet_probe,
	.suspend =	asix_suspend,
	.resume =	asix_resume,
	.reset_resume =	asix_resume,
	.disconnect =	usbnet_disconnect,
	.supports_autosuspend = 1,
	.disable_hub_initiated_lpm = 1,
};

module_usb_driver(asix_driver);

MODULE_AUTHOR("David Hollis");
MODULE_VERSION(DRIVER_VERSION);
MODULE_DESCRIPTION("ASIX AX8817X based USB 2.0 Ethernet Devices");
MODULE_LICENSE("GPL");
<|MERGE_RESOLUTION|>--- conflicted
+++ resolved
@@ -876,21 +876,12 @@
 	priv->phy_addr = ret;
 	priv->embd_phy = ((priv->phy_addr & 0x1f) == AX_EMBD_PHY_ADDR);
 
-<<<<<<< HEAD
-	ret = asix_read_cmd(dev, AX_CMD_STATMNGSTS_REG, 0, 0, 1, &chipcode, 0);
-=======
 	ret = asix_read_cmd(dev, AX_CMD_STATMNGSTS_REG, 0, 0, 1,
 			    &priv->chipcode, 0);
->>>>>>> eb3cdb58
 	if (ret < 0) {
 		netdev_dbg(dev->net, "Failed to read STATMNGSTS_REG: %d\n", ret);
 		return ret;
 	}
-<<<<<<< HEAD
-
-	chipcode &= AX_CHIPCODE_MASK;
-=======
->>>>>>> eb3cdb58
 
 	priv->chipcode &= AX_CHIPCODE_MASK;
 
@@ -921,7 +912,10 @@
 	if (ret)
 		goto mdio_err;
 
-<<<<<<< HEAD
+	ret = ax88772_phylink_setup(dev);
+	if (ret)
+		goto phylink_err;
+
 	ret = ax88772_init_phy(dev);
 	if (ret)
 		goto initphy_err;
@@ -929,21 +923,8 @@
 	return 0;
 
 initphy_err:
-=======
-	ret = ax88772_phylink_setup(dev);
-	if (ret)
-		goto phylink_err;
-
-	ret = ax88772_init_phy(dev);
-	if (ret)
-		goto initphy_err;
-
-	return 0;
-
-initphy_err:
 	phylink_destroy(priv->phylink);
 phylink_err:
->>>>>>> eb3cdb58
 	ax88772_mdio_unregister(priv);
 mdio_err:
 	return ret;
@@ -953,11 +934,7 @@
 {
 	struct asix_common_private *priv = dev->driver_priv;
 
-<<<<<<< HEAD
-	phy_stop(priv->phydev);
-=======
 	phylink_stop(priv->phylink);
->>>>>>> eb3cdb58
 
 	return 0;
 }
@@ -966,14 +943,10 @@
 {
 	struct asix_common_private *priv = dev->driver_priv;
 
-<<<<<<< HEAD
-	phy_disconnect(priv->phydev);
-=======
 	rtnl_lock();
 	phylink_disconnect_phy(priv->phylink);
 	rtnl_unlock();
 	phylink_destroy(priv->phylink);
->>>>>>> eb3cdb58
 	ax88772_mdio_unregister(priv);
 	asix_rx_fixup_common_free(dev->driver_priv);
 }
