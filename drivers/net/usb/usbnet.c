--- conflicted
+++ resolved
@@ -1615,15 +1615,11 @@
 	net = dev->net;
 	unregister_netdev (net);
 
-<<<<<<< HEAD
-	usb_scuttle_anchored_urbs(&dev->deferred);
-=======
 	while ((urb = usb_get_from_anchor(&dev->deferred))) {
 		dev_kfree_skb(urb->context);
 		kfree(urb->sg);
 		usb_free_urb(urb);
 	}
->>>>>>> e7c3f58a
 
 	if (dev->driver_info->unbind)
 		dev->driver_info->unbind(dev, intf);
