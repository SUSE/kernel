// SPDX-License-Identifier: GPL-2.0-or-later
/*
 * USB Network driver infrastructure
 * Copyright (C) 2000-2005 by David Brownell
 * Copyright (C) 2003-2005 David Hollis <dhollis@davehollis.com>
 */

/*
 * This is a generic "USB networking" framework that works with several
 * kinds of full and high speed networking devices:  host-to-host cables,
 * smart usb peripherals, and actual Ethernet adapters.
 *
 * These devices usually differ in terms of control protocols (if they
 * even have one!) and sometimes they define new framing to wrap or batch
 * Ethernet packets.  Otherwise, they talk to USB pretty much the same,
 * so interface (un)binding, endpoint I/O queues, fault handling, and other
 * issues can usefully be addressed by this framework.
 */

#include <linux/module.h>
#include <linux/init.h>
#include <linux/netdevice.h>
#include <linux/etherdevice.h>
#include <linux/ctype.h>
#include <linux/ethtool.h>
#include <linux/workqueue.h>
#include <linux/mii.h>
#include <linux/usb.h>
#include <linux/usb/usbnet.h>
#include <linux/slab.h>
#include <linux/kernel.h>
#include <linux/pm_runtime.h>

/*-------------------------------------------------------------------------*/

/*
 * Nineteen USB 1.1 max size bulk transactions per frame (ms), max.
 * Several dozen bytes of IPv4 data can fit in two such transactions.
 * One maximum size Ethernet packet takes twenty four of them.
 * For high speed, each frame comfortably fits almost 36 max size
 * Ethernet packets (so queues should be bigger).
 *
 * The goal is to let the USB host controller be busy for 5msec or
 * more before an irq is required, under load.  Jumbograms change
 * the equation.
 */
#define	MAX_QUEUE_MEMORY	(60 * 1518)
#define	RX_QLEN(dev)		((dev)->rx_qlen)
#define	TX_QLEN(dev)		((dev)->tx_qlen)

// reawaken network queue this soon after stopping; else watchdog barks
#define TX_TIMEOUT_JIFFIES	(5*HZ)

/* throttle rx/tx briefly after some faults, so hub_wq might disconnect()
 * us (it polls at HZ/4 usually) before we report too many false errors.
 */
#define THROTTLE_JIFFIES	(HZ/8)

// between wakeups
#define UNLINK_TIMEOUT_MS	3

/*-------------------------------------------------------------------------*/

// randomly generated ethernet address
static u8	node_id [ETH_ALEN];

/* use ethtool to change the level for any given device */
static int msg_level = -1;
module_param (msg_level, int, 0);
MODULE_PARM_DESC (msg_level, "Override default message level");

/*-------------------------------------------------------------------------*/

static const char * const usbnet_event_names[] = {
	[EVENT_TX_HALT]		   = "EVENT_TX_HALT",
	[EVENT_RX_HALT]		   = "EVENT_RX_HALT",
	[EVENT_RX_MEMORY]	   = "EVENT_RX_MEMORY",
	[EVENT_STS_SPLIT]	   = "EVENT_STS_SPLIT",
	[EVENT_LINK_RESET]	   = "EVENT_LINK_RESET",
	[EVENT_RX_PAUSED]	   = "EVENT_RX_PAUSED",
	[EVENT_DEV_ASLEEP]	   = "EVENT_DEV_ASLEEP",
	[EVENT_DEV_OPEN]	   = "EVENT_DEV_OPEN",
	[EVENT_DEVICE_REPORT_IDLE] = "EVENT_DEVICE_REPORT_IDLE",
	[EVENT_NO_RUNTIME_PM]	   = "EVENT_NO_RUNTIME_PM",
	[EVENT_RX_KILL]		   = "EVENT_RX_KILL",
	[EVENT_LINK_CHANGE]	   = "EVENT_LINK_CHANGE",
	[EVENT_SET_RX_MODE]	   = "EVENT_SET_RX_MODE",
	[EVENT_NO_IP_ALIGN]	   = "EVENT_NO_IP_ALIGN",
};

/* handles CDC Ethernet and many other network "bulk data" interfaces */
int usbnet_get_endpoints(struct usbnet *dev, struct usb_interface *intf)
{
	int				tmp;
	struct usb_host_interface	*alt = NULL;
	struct usb_host_endpoint	*in = NULL, *out = NULL;
	struct usb_host_endpoint	*status = NULL;

	for (tmp = 0; tmp < intf->num_altsetting; tmp++) {
		unsigned	ep;

		in = out = status = NULL;
		alt = intf->altsetting + tmp;

		/* take the first altsetting with in-bulk + out-bulk;
		 * remember any status endpoint, just in case;
		 * ignore other endpoints and altsettings.
		 */
		for (ep = 0; ep < alt->desc.bNumEndpoints; ep++) {
			struct usb_host_endpoint	*e;
			int				intr = 0;

			e = alt->endpoint + ep;

			/* ignore endpoints which cannot transfer data */
			if (!usb_endpoint_maxp(&e->desc))
				continue;

			switch (e->desc.bmAttributes) {
			case USB_ENDPOINT_XFER_INT:
				if (!usb_endpoint_dir_in(&e->desc))
					continue;
				intr = 1;
				fallthrough;
			case USB_ENDPOINT_XFER_BULK:
				break;
			default:
				continue;
			}
			if (usb_endpoint_dir_in(&e->desc)) {
				if (!intr && !in)
					in = e;
				else if (intr && !status)
					status = e;
			} else {
				if (!out)
					out = e;
			}
		}
		if (in && out)
			break;
	}
	if (!alt || !in || !out)
		return -EINVAL;

	if (alt->desc.bAlternateSetting != 0 ||
	    !(dev->driver_info->flags & FLAG_NO_SETINT)) {
		tmp = usb_set_interface (dev->udev, alt->desc.bInterfaceNumber,
				alt->desc.bAlternateSetting);
		if (tmp < 0)
			return tmp;
	}

	dev->in = usb_rcvbulkpipe (dev->udev,
			in->desc.bEndpointAddress & USB_ENDPOINT_NUMBER_MASK);
	dev->out = usb_sndbulkpipe (dev->udev,
			out->desc.bEndpointAddress & USB_ENDPOINT_NUMBER_MASK);
	dev->status = status;
	return 0;
}
EXPORT_SYMBOL_GPL(usbnet_get_endpoints);

int usbnet_get_ethernet_addr(struct usbnet *dev, int iMACAddress)
{
	u8		addr[ETH_ALEN];
	int 		tmp = -1, ret;
	unsigned char	buf [13];

	ret = usb_string(dev->udev, iMACAddress, buf, sizeof buf);
	if (ret == 12)
		tmp = hex2bin(addr, buf, 6);
	if (tmp < 0) {
		dev_dbg(&dev->udev->dev,
			"bad MAC string %d fetch, %d\n", iMACAddress, tmp);
		if (ret >= 0)
			ret = -EINVAL;
		return ret;
	}
	eth_hw_addr_set(dev->net, addr);
	return 0;
}
EXPORT_SYMBOL_GPL(usbnet_get_ethernet_addr);

static void intr_complete (struct urb *urb)
{
	struct usbnet	*dev = urb->context;
	int		status = urb->status;

	switch (status) {
	/* success */
	case 0:
		dev->driver_info->status(dev, urb);
		break;

	/* software-driven interface shutdown */
	case -ENOENT:		/* urb killed */
	case -ESHUTDOWN:	/* hardware gone */
		netif_dbg(dev, ifdown, dev->net,
			  "intr shutdown, code %d\n", status);
		return;

	/* NOTE:  not throttling like RX/TX, since this endpoint
	 * already polls infrequently
	 */
	default:
		netdev_dbg(dev->net, "intr status %d\n", status);
		break;
	}

	status = usb_submit_urb (urb, GFP_ATOMIC);
	if (status != 0)
		netif_err(dev, timer, dev->net,
			  "intr resubmit --> %d\n", status);
}

static int init_status (struct usbnet *dev, struct usb_interface *intf)
{
	char		*buf = NULL;
	unsigned	pipe = 0;
	unsigned	maxp;
	unsigned	period;

	if (!dev->driver_info->status)
		return 0;

	pipe = usb_rcvintpipe (dev->udev,
			dev->status->desc.bEndpointAddress
				& USB_ENDPOINT_NUMBER_MASK);
	maxp = usb_maxpacket(dev->udev, pipe);

	/* avoid 1 msec chatter:  min 8 msec poll rate */
	period = max ((int) dev->status->desc.bInterval,
		(dev->udev->speed == USB_SPEED_HIGH) ? 7 : 3);

	buf = kmalloc (maxp, GFP_KERNEL);
	if (buf) {
		dev->interrupt = usb_alloc_urb (0, GFP_KERNEL);
		if (!dev->interrupt) {
			kfree (buf);
			return -ENOMEM;
		} else {
			usb_fill_int_urb(dev->interrupt, dev->udev, pipe,
				buf, maxp, intr_complete, dev, period);
			dev->interrupt->transfer_flags |= URB_FREE_BUFFER;
			dev_dbg(&intf->dev,
				"status ep%din, %d bytes period %d\n",
				usb_pipeendpoint(pipe), maxp, period);
		}
	}
	return 0;
}

/* Submit the interrupt URB if not previously submitted, increasing refcount */
int usbnet_status_start(struct usbnet *dev, gfp_t mem_flags)
{
	int ret = 0;

	WARN_ON_ONCE(dev->interrupt == NULL);
	if (dev->interrupt) {
		mutex_lock(&dev->interrupt_mutex);

		if (++dev->interrupt_count == 1)
			ret = usb_submit_urb(dev->interrupt, mem_flags);

		dev_dbg(&dev->udev->dev, "incremented interrupt URB count to %d\n",
			dev->interrupt_count);
		mutex_unlock(&dev->interrupt_mutex);
	}
	return ret;
}
EXPORT_SYMBOL_GPL(usbnet_status_start);

/* For resume; submit interrupt URB if previously submitted */
static int __usbnet_status_start_force(struct usbnet *dev, gfp_t mem_flags)
{
	int ret = 0;

	mutex_lock(&dev->interrupt_mutex);
	if (dev->interrupt_count) {
		ret = usb_submit_urb(dev->interrupt, mem_flags);
		dev_dbg(&dev->udev->dev,
			"submitted interrupt URB for resume\n");
	}
	mutex_unlock(&dev->interrupt_mutex);
	return ret;
}

/* Kill the interrupt URB if all submitters want it killed */
void usbnet_status_stop(struct usbnet *dev)
{
	if (dev->interrupt) {
		mutex_lock(&dev->interrupt_mutex);
		WARN_ON(dev->interrupt_count == 0);

		if (dev->interrupt_count && --dev->interrupt_count == 0)
			usb_kill_urb(dev->interrupt);

		dev_dbg(&dev->udev->dev,
			"decremented interrupt URB count to %d\n",
			dev->interrupt_count);
		mutex_unlock(&dev->interrupt_mutex);
	}
}
EXPORT_SYMBOL_GPL(usbnet_status_stop);

/* For suspend; always kill interrupt URB */
static void __usbnet_status_stop_force(struct usbnet *dev)
{
	if (dev->interrupt) {
		mutex_lock(&dev->interrupt_mutex);
		usb_kill_urb(dev->interrupt);
		dev_dbg(&dev->udev->dev, "killed interrupt URB for suspend\n");
		mutex_unlock(&dev->interrupt_mutex);
	}
}

/* Passes this packet up the stack, updating its accounting.
 * Some link protocols batch packets, so their rx_fixup paths
 * can return clones as well as just modify the original skb.
 */
void usbnet_skb_return (struct usbnet *dev, struct sk_buff *skb)
{
	struct pcpu_sw_netstats *stats64 = this_cpu_ptr(dev->net->tstats);
	unsigned long flags;
	int	status;

	if (test_bit(EVENT_RX_PAUSED, &dev->flags)) {
		skb_queue_tail(&dev->rxq_pause, skb);
		return;
	}

	/* only update if unset to allow minidriver rx_fixup override */
	if (skb->protocol == 0)
		skb->protocol = eth_type_trans (skb, dev->net);

	flags = u64_stats_update_begin_irqsave(&stats64->syncp);
	u64_stats_inc(&stats64->rx_packets);
	u64_stats_add(&stats64->rx_bytes, skb->len);
	u64_stats_update_end_irqrestore(&stats64->syncp, flags);

	netif_dbg(dev, rx_status, dev->net, "< rx, len %zu, type 0x%x\n",
		  skb->len + sizeof (struct ethhdr), skb->protocol);
	memset (skb->cb, 0, sizeof (struct skb_data));

	if (skb_defer_rx_timestamp(skb))
		return;

	status = netif_rx (skb);
	if (status != NET_RX_SUCCESS)
		netif_dbg(dev, rx_err, dev->net,
			  "netif_rx status %d\n", status);
}
EXPORT_SYMBOL_GPL(usbnet_skb_return);

/* must be called if hard_mtu or rx_urb_size changed */
void usbnet_update_max_qlen(struct usbnet *dev)
{
	enum usb_device_speed speed = dev->udev->speed;

	if (!dev->rx_urb_size || !dev->hard_mtu)
		goto insanity;
	switch (speed) {
	case USB_SPEED_HIGH:
		dev->rx_qlen = MAX_QUEUE_MEMORY / dev->rx_urb_size;
		dev->tx_qlen = MAX_QUEUE_MEMORY / dev->hard_mtu;
		break;
	case USB_SPEED_SUPER:
	case USB_SPEED_SUPER_PLUS:
		/*
		 * Not take default 5ms qlen for super speed HC to
		 * save memory, and iperf tests show 2.5ms qlen can
		 * work well
		 */
		dev->rx_qlen = 5 * MAX_QUEUE_MEMORY / dev->rx_urb_size;
		dev->tx_qlen = 5 * MAX_QUEUE_MEMORY / dev->hard_mtu;
		break;
	default:
insanity:
		dev->rx_qlen = dev->tx_qlen = 4;
	}
}
EXPORT_SYMBOL_GPL(usbnet_update_max_qlen);


/*-------------------------------------------------------------------------
 *
 * Network Device Driver (peer link to "Host Device", from USB host)
 *
 *-------------------------------------------------------------------------*/

int usbnet_change_mtu (struct net_device *net, int new_mtu)
{
	struct usbnet	*dev = netdev_priv(net);
	int		ll_mtu = new_mtu + net->hard_header_len;
	int		old_hard_mtu = dev->hard_mtu;
	int		old_rx_urb_size = dev->rx_urb_size;

	// no second zero-length packet read wanted after mtu-sized packets
	if ((ll_mtu % dev->maxpacket) == 0)
		return -EDOM;
	net->mtu = new_mtu;

	dev->hard_mtu = net->mtu + net->hard_header_len;
	if (dev->rx_urb_size == old_hard_mtu) {
		dev->rx_urb_size = dev->hard_mtu;
		if (dev->rx_urb_size > old_rx_urb_size) {
			usbnet_pause_rx(dev);
			usbnet_unlink_rx_urbs(dev);
			usbnet_resume_rx(dev);
		}
	}

	/* max qlen depend on hard_mtu and rx_urb_size */
	usbnet_update_max_qlen(dev);

	return 0;
}
EXPORT_SYMBOL_GPL(usbnet_change_mtu);

/* The caller must hold list->lock */
static void __usbnet_queue_skb(struct sk_buff_head *list,
			struct sk_buff *newsk, enum skb_state state)
{
	struct skb_data *entry = (struct skb_data *) newsk->cb;

	__skb_queue_tail(list, newsk);
	entry->state = state;
}

/*-------------------------------------------------------------------------*/

/* some LK 2.4 HCDs oopsed if we freed or resubmitted urbs from
 * completion callbacks.  2.5 should have fixed those bugs...
 */

static enum skb_state defer_bh(struct usbnet *dev, struct sk_buff *skb,
		struct sk_buff_head *list, enum skb_state state)
{
	unsigned long		flags;
	enum skb_state 		old_state;
	struct skb_data *entry = (struct skb_data *) skb->cb;

	spin_lock_irqsave(&list->lock, flags);
	old_state = entry->state;
	entry->state = state;
	__skb_unlink(skb, list);

	/* defer_bh() is never called with list == &dev->done.
	 * spin_lock_nested() tells lockdep that it is OK to take
	 * dev->done.lock here with list->lock held.
	 */
	spin_lock_nested(&dev->done.lock, SINGLE_DEPTH_NESTING);

	__skb_queue_tail(&dev->done, skb);
	if (dev->done.qlen == 1)
		tasklet_schedule(&dev->bh);
	spin_unlock(&dev->done.lock);
	spin_unlock_irqrestore(&list->lock, flags);
	return old_state;
}

/* some work can't be done in tasklets, so we use keventd
 *
 * NOTE:  annoying asymmetry:  if it's active, schedule_work() fails,
 * but tasklet_schedule() doesn't.  hope the failure is rare.
 */
void usbnet_defer_kevent (struct usbnet *dev, int work)
{
	set_bit (work, &dev->flags);
	if (!schedule_work (&dev->kevent))
		netdev_dbg(dev->net, "kevent %s may have been dropped\n", usbnet_event_names[work]);
	else
		netdev_dbg(dev->net, "kevent %s scheduled\n", usbnet_event_names[work]);
}
EXPORT_SYMBOL_GPL(usbnet_defer_kevent);

/*-------------------------------------------------------------------------*/

static void rx_complete (struct urb *urb);

static int rx_submit (struct usbnet *dev, struct urb *urb, gfp_t flags)
{
	struct sk_buff		*skb;
	struct skb_data		*entry;
	int			retval = 0;
	unsigned long		lockflags;
	size_t			size = dev->rx_urb_size;

	/* prevent rx skb allocation when error ratio is high */
	if (test_bit(EVENT_RX_KILL, &dev->flags)) {
		usb_free_urb(urb);
		return -ENOLINK;
	}

	if (test_bit(EVENT_NO_IP_ALIGN, &dev->flags))
		skb = __netdev_alloc_skb(dev->net, size, flags);
	else
		skb = __netdev_alloc_skb_ip_align(dev->net, size, flags);
	if (!skb) {
		netif_dbg(dev, rx_err, dev->net, "no rx skb\n");
		usbnet_defer_kevent (dev, EVENT_RX_MEMORY);
		usb_free_urb (urb);
		return -ENOMEM;
	}

	entry = (struct skb_data *) skb->cb;
	entry->urb = urb;
	entry->dev = dev;
	entry->length = 0;

	usb_fill_bulk_urb (urb, dev->udev, dev->in,
		skb->data, size, rx_complete, skb);

	spin_lock_irqsave (&dev->rxq.lock, lockflags);

	if (netif_running (dev->net) &&
	    netif_device_present (dev->net) &&
	    test_bit(EVENT_DEV_OPEN, &dev->flags) &&
	    !test_bit (EVENT_RX_HALT, &dev->flags) &&
	    !test_bit (EVENT_DEV_ASLEEP, &dev->flags)) {
		switch (retval = usb_submit_urb (urb, GFP_ATOMIC)) {
		case -EPIPE:
			usbnet_defer_kevent (dev, EVENT_RX_HALT);
			break;
		case -ENOMEM:
			usbnet_defer_kevent (dev, EVENT_RX_MEMORY);
			break;
		case -ENODEV:
			netif_dbg(dev, ifdown, dev->net, "device gone\n");
			netif_device_detach (dev->net);
			break;
		case -EHOSTUNREACH:
			retval = -ENOLINK;
			break;
		default:
			netif_dbg(dev, rx_err, dev->net,
				  "rx submit, %d\n", retval);
			tasklet_schedule (&dev->bh);
			break;
		case 0:
			__usbnet_queue_skb(&dev->rxq, skb, rx_start);
		}
	} else {
		netif_dbg(dev, ifdown, dev->net, "rx: stopped\n");
		retval = -ENOLINK;
	}
	spin_unlock_irqrestore (&dev->rxq.lock, lockflags);
	if (retval) {
		dev_kfree_skb_any (skb);
		usb_free_urb (urb);
	}
	return retval;
}


/*-------------------------------------------------------------------------*/

static inline int rx_process(struct usbnet *dev, struct sk_buff *skb)
{
	if (dev->driver_info->rx_fixup &&
	    !dev->driver_info->rx_fixup (dev, skb)) {
		/* With RX_ASSEMBLE, rx_fixup() must update counters */
		if (!(dev->driver_info->flags & FLAG_RX_ASSEMBLE))
			dev->net->stats.rx_errors++;
		return -EPROTO;
	}
	// else network stack removes extra byte if we forced a short packet

	/* all data was already cloned from skb inside the driver */
	if (dev->driver_info->flags & FLAG_MULTI_PACKET)
		return -EALREADY;

	if (skb->len < ETH_HLEN) {
		dev->net->stats.rx_errors++;
		dev->net->stats.rx_length_errors++;
		netif_dbg(dev, rx_err, dev->net, "rx length %d\n", skb->len);
		return -EPROTO;
	}

	usbnet_skb_return(dev, skb);
	return 0;
}

/*-------------------------------------------------------------------------*/

static void rx_complete (struct urb *urb)
{
	struct sk_buff		*skb = (struct sk_buff *) urb->context;
	struct skb_data		*entry = (struct skb_data *) skb->cb;
	struct usbnet		*dev = entry->dev;
	int			urb_status = urb->status;
	enum skb_state		state;

	skb_put (skb, urb->actual_length);
	state = rx_done;
	entry->urb = NULL;

	switch (urb_status) {
	/* success */
	case 0:
		break;

	/* stalls need manual reset. this is rare ... except that
	 * when going through USB 2.0 TTs, unplug appears this way.
	 * we avoid the highspeed version of the ETIMEDOUT/EILSEQ
	 * storm, recovering as needed.
	 */
	case -EPIPE:
		dev->net->stats.rx_errors++;
		usbnet_defer_kevent (dev, EVENT_RX_HALT);
		fallthrough;

	/* software-driven interface shutdown */
	case -ECONNRESET:		/* async unlink */
	case -ESHUTDOWN:		/* hardware gone */
		netif_dbg(dev, ifdown, dev->net,
			  "rx shutdown, code %d\n", urb_status);
		goto block;

	/* we get controller i/o faults during hub_wq disconnect() delays.
	 * throttle down resubmits, to avoid log floods; just temporarily,
	 * so we still recover when the fault isn't a hub_wq delay.
	 */
	case -EPROTO:
	case -ETIME:
	case -EILSEQ:
		dev->net->stats.rx_errors++;
		if (!timer_pending (&dev->delay)) {
			mod_timer (&dev->delay, jiffies + THROTTLE_JIFFIES);
			netif_dbg(dev, link, dev->net,
				  "rx throttle %d\n", urb_status);
		}
block:
		state = rx_cleanup;
		entry->urb = urb;
		urb = NULL;
		break;

	/* data overrun ... flush fifo? */
	case -EOVERFLOW:
		dev->net->stats.rx_over_errors++;
		fallthrough;

	default:
		state = rx_cleanup;
		dev->net->stats.rx_errors++;
		netif_dbg(dev, rx_err, dev->net, "rx status %d\n", urb_status);
		break;
	}

	/* stop rx if packet error rate is high */
	if (++dev->pkt_cnt > 30) {
		dev->pkt_cnt = 0;
		dev->pkt_err = 0;
	} else {
		if (state == rx_cleanup)
			dev->pkt_err++;
		if (dev->pkt_err > 20)
			set_bit(EVENT_RX_KILL, &dev->flags);
	}

	state = defer_bh(dev, skb, &dev->rxq, state);

	if (urb) {
		if (netif_running (dev->net) &&
		    !test_bit (EVENT_RX_HALT, &dev->flags) &&
		    state != unlink_start) {
			rx_submit (dev, urb, GFP_ATOMIC);
			usb_mark_last_busy(dev->udev);
			return;
		}
		usb_free_urb (urb);
	}
	netif_dbg(dev, rx_err, dev->net, "no read resubmitted\n");
}

/*-------------------------------------------------------------------------*/
void usbnet_pause_rx(struct usbnet *dev)
{
	set_bit(EVENT_RX_PAUSED, &dev->flags);

	netif_dbg(dev, rx_status, dev->net, "paused rx queue enabled\n");
}
EXPORT_SYMBOL_GPL(usbnet_pause_rx);

void usbnet_resume_rx(struct usbnet *dev)
{
	struct sk_buff *skb;
	int num = 0;

	clear_bit(EVENT_RX_PAUSED, &dev->flags);

	while ((skb = skb_dequeue(&dev->rxq_pause)) != NULL) {
		usbnet_skb_return(dev, skb);
		num++;
	}

	tasklet_schedule(&dev->bh);

	netif_dbg(dev, rx_status, dev->net,
		  "paused rx queue disabled, %d skbs requeued\n", num);
}
EXPORT_SYMBOL_GPL(usbnet_resume_rx);

void usbnet_purge_paused_rxq(struct usbnet *dev)
{
	skb_queue_purge(&dev->rxq_pause);
}
EXPORT_SYMBOL_GPL(usbnet_purge_paused_rxq);

/*-------------------------------------------------------------------------*/

// unlink pending rx/tx; completion handlers do all other cleanup

static int unlink_urbs (struct usbnet *dev, struct sk_buff_head *q)
{
	unsigned long		flags;
	struct sk_buff		*skb;
	int			count = 0;

	spin_lock_irqsave (&q->lock, flags);
	while (!skb_queue_empty(q)) {
		struct skb_data		*entry;
		struct urb		*urb;
		int			retval;

		skb_queue_walk(q, skb) {
			entry = (struct skb_data *) skb->cb;
			if (entry->state != unlink_start)
				goto found;
		}
		break;
found:
		entry->state = unlink_start;
		urb = entry->urb;

		/*
		 * Get reference count of the URB to avoid it to be
		 * freed during usb_unlink_urb, which may trigger
		 * use-after-free problem inside usb_unlink_urb since
		 * usb_unlink_urb is always racing with .complete
		 * handler(include defer_bh).
		 */
		usb_get_urb(urb);
		spin_unlock_irqrestore(&q->lock, flags);
		// during some PM-driven resume scenarios,
		// these (async) unlinks complete immediately
		retval = usb_unlink_urb (urb);
		if (retval != -EINPROGRESS && retval != 0)
			netdev_dbg(dev->net, "unlink urb err, %d\n", retval);
		else
			count++;
		usb_put_urb(urb);
		spin_lock_irqsave(&q->lock, flags);
	}
	spin_unlock_irqrestore (&q->lock, flags);
	return count;
}

// Flush all pending rx urbs
// minidrivers may need to do this when the MTU changes

void usbnet_unlink_rx_urbs(struct usbnet *dev)
{
	if (netif_running(dev->net)) {
		(void) unlink_urbs (dev, &dev->rxq);
		tasklet_schedule(&dev->bh);
	}
}
EXPORT_SYMBOL_GPL(usbnet_unlink_rx_urbs);

/*-------------------------------------------------------------------------*/

static void wait_skb_queue_empty(struct sk_buff_head *q)
{
	unsigned long flags;

	spin_lock_irqsave(&q->lock, flags);
	while (!skb_queue_empty(q)) {
		spin_unlock_irqrestore(&q->lock, flags);
		schedule_timeout(msecs_to_jiffies(UNLINK_TIMEOUT_MS));
		set_current_state(TASK_UNINTERRUPTIBLE);
		spin_lock_irqsave(&q->lock, flags);
	}
	spin_unlock_irqrestore(&q->lock, flags);
}

// precondition: never called in_interrupt
static void usbnet_terminate_urbs(struct usbnet *dev)
{
	DECLARE_WAITQUEUE(wait, current);
	int temp;

	/* ensure there are no more active urbs */
	add_wait_queue(&dev->wait, &wait);
	set_current_state(TASK_UNINTERRUPTIBLE);
	temp = unlink_urbs(dev, &dev->txq) +
		unlink_urbs(dev, &dev->rxq);

	/* maybe wait for deletions to finish. */
	wait_skb_queue_empty(&dev->rxq);
	wait_skb_queue_empty(&dev->txq);
	wait_skb_queue_empty(&dev->done);
	netif_dbg(dev, ifdown, dev->net,
		  "waited for %d urb completions\n", temp);
	set_current_state(TASK_RUNNING);
	remove_wait_queue(&dev->wait, &wait);
}

int usbnet_stop (struct net_device *net)
{
	struct usbnet		*dev = netdev_priv(net);
	const struct driver_info *info = dev->driver_info;
	int			retval, pm, mpn;

	clear_bit(EVENT_DEV_OPEN, &dev->flags);
	netif_stop_queue (net);

	netif_info(dev, ifdown, dev->net,
		   "stop stats: rx/tx %lu/%lu, errs %lu/%lu\n",
		   net->stats.rx_packets, net->stats.tx_packets,
		   net->stats.rx_errors, net->stats.tx_errors);

	/* to not race resume */
	pm = usb_autopm_get_interface(dev->intf);
	/* allow minidriver to stop correctly (wireless devices to turn off
	 * radio etc) */
	if (info->stop) {
		retval = info->stop(dev);
		if (retval < 0)
			netif_info(dev, ifdown, dev->net,
				   "stop fail (%d) usbnet usb-%s-%s, %s\n",
				   retval,
				   dev->udev->bus->bus_name, dev->udev->devpath,
				   info->description);
	}

	if (!(info->flags & FLAG_AVOID_UNLINK_URBS))
		usbnet_terminate_urbs(dev);

	usbnet_status_stop(dev);

	usbnet_purge_paused_rxq(dev);

	mpn = !test_and_clear_bit(EVENT_NO_RUNTIME_PM, &dev->flags);

	/* deferred work (timer, softirq, task) must also stop */
	dev->flags = 0;
	del_timer_sync (&dev->delay);
	tasklet_kill (&dev->bh);
	cancel_work_sync(&dev->kevent);
	if (!pm)
		usb_autopm_put_interface(dev->intf);

	if (info->manage_power && mpn)
		info->manage_power(dev, 0);
	else
		usb_autopm_put_interface(dev->intf);

	return 0;
}
EXPORT_SYMBOL_GPL(usbnet_stop);

/*-------------------------------------------------------------------------*/

// posts reads, and enables write queuing

// precondition: never called in_interrupt

int usbnet_open (struct net_device *net)
{
	struct usbnet		*dev = netdev_priv(net);
	int			retval;
	const struct driver_info *info = dev->driver_info;

	if ((retval = usb_autopm_get_interface(dev->intf)) < 0) {
		netif_info(dev, ifup, dev->net,
			   "resumption fail (%d) usbnet usb-%s-%s, %s\n",
			   retval,
			   dev->udev->bus->bus_name,
			   dev->udev->devpath,
			   info->description);
		goto done_nopm;
	}

	// put into "known safe" state
	if (info->reset && (retval = info->reset (dev)) < 0) {
		netif_info(dev, ifup, dev->net,
			   "open reset fail (%d) usbnet usb-%s-%s, %s\n",
			   retval,
			   dev->udev->bus->bus_name,
			   dev->udev->devpath,
			   info->description);
		goto done;
	}

	/* hard_mtu or rx_urb_size may change in reset() */
	usbnet_update_max_qlen(dev);

	// insist peer be connected
	if (info->check_connect && (retval = info->check_connect (dev)) < 0) {
		netif_err(dev, ifup, dev->net, "can't open; %d\n", retval);
		goto done;
	}

	/* start any status interrupt transfer */
	if (dev->interrupt) {
		retval = usbnet_status_start(dev, GFP_KERNEL);
		if (retval < 0) {
			netif_err(dev, ifup, dev->net,
				  "intr submit %d\n", retval);
			goto done;
		}
	}

	set_bit(EVENT_DEV_OPEN, &dev->flags);
	netif_start_queue (net);
	netif_info(dev, ifup, dev->net,
		   "open: enable queueing (rx %d, tx %d) mtu %d %s framing\n",
		   (int)RX_QLEN(dev), (int)TX_QLEN(dev),
		   dev->net->mtu,
		   (dev->driver_info->flags & FLAG_FRAMING_NC) ? "NetChip" :
		   (dev->driver_info->flags & FLAG_FRAMING_GL) ? "GeneSys" :
		   (dev->driver_info->flags & FLAG_FRAMING_Z) ? "Zaurus" :
		   (dev->driver_info->flags & FLAG_FRAMING_RN) ? "RNDIS" :
		   (dev->driver_info->flags & FLAG_FRAMING_AX) ? "ASIX" :
		   "simple");

	/* reset rx error state */
	dev->pkt_cnt = 0;
	dev->pkt_err = 0;
	clear_bit(EVENT_RX_KILL, &dev->flags);

	// delay posting reads until we're fully open
	tasklet_schedule (&dev->bh);
	if (info->manage_power) {
		retval = info->manage_power(dev, 1);
		if (retval < 0) {
			retval = 0;
			set_bit(EVENT_NO_RUNTIME_PM, &dev->flags);
		} else {
			usb_autopm_put_interface(dev->intf);
		}
	}
	return retval;
done:
	usb_autopm_put_interface(dev->intf);
done_nopm:
	return retval;
}
EXPORT_SYMBOL_GPL(usbnet_open);

/*-------------------------------------------------------------------------*/

/* ethtool methods; minidrivers may need to add some more, but
 * they'll probably want to use this base set.
 */

/* These methods are written on the assumption that the device
 * uses MII
 */
int usbnet_get_link_ksettings_mii(struct net_device *net,
			      struct ethtool_link_ksettings *cmd)
{
	struct usbnet *dev = netdev_priv(net);

	if (!dev->mii.mdio_read)
		return -EOPNOTSUPP;

	mii_ethtool_get_link_ksettings(&dev->mii, cmd);

	return 0;
}
EXPORT_SYMBOL_GPL(usbnet_get_link_ksettings_mii);

int usbnet_get_link_ksettings_internal(struct net_device *net,
					struct ethtool_link_ksettings *cmd)
{
	struct usbnet *dev = netdev_priv(net);

	/* the assumption that speed is equal on tx and rx
	 * is deeply engrained into the networking layer.
	 * For wireless stuff it is not true.
	 * We assume that rx_speed matters more.
	 */
	if (dev->rx_speed != SPEED_UNSET)
		cmd->base.speed = dev->rx_speed / 1000000;
	else if (dev->tx_speed != SPEED_UNSET)
		cmd->base.speed = dev->tx_speed / 1000000;
	else
		cmd->base.speed = SPEED_UNKNOWN;

	return 0;
}
EXPORT_SYMBOL_GPL(usbnet_get_link_ksettings_internal);

int usbnet_set_link_ksettings_mii(struct net_device *net,
			      const struct ethtool_link_ksettings *cmd)
{
	struct usbnet *dev = netdev_priv(net);
	int retval;

	if (!dev->mii.mdio_write)
		return -EOPNOTSUPP;

	retval = mii_ethtool_set_link_ksettings(&dev->mii, cmd);

	/* link speed/duplex might have changed */
	if (dev->driver_info->link_reset)
		dev->driver_info->link_reset(dev);

	/* hard_mtu or rx_urb_size may change in link_reset() */
	usbnet_update_max_qlen(dev);

	return retval;
}
EXPORT_SYMBOL_GPL(usbnet_set_link_ksettings_mii);

u32 usbnet_get_link (struct net_device *net)
{
	struct usbnet *dev = netdev_priv(net);

	/* If a check_connect is defined, return its result */
	if (dev->driver_info->check_connect)
		return dev->driver_info->check_connect (dev) == 0;

	/* if the device has mii operations, use those */
	if (dev->mii.mdio_read)
		return mii_link_ok(&dev->mii);

	/* Otherwise, dtrt for drivers calling netif_carrier_{on,off} */
	return ethtool_op_get_link(net);
}
EXPORT_SYMBOL_GPL(usbnet_get_link);

int usbnet_nway_reset(struct net_device *net)
{
	struct usbnet *dev = netdev_priv(net);

	if (!dev->mii.mdio_write)
		return -EOPNOTSUPP;

	return mii_nway_restart(&dev->mii);
}
EXPORT_SYMBOL_GPL(usbnet_nway_reset);

void usbnet_get_drvinfo (struct net_device *net, struct ethtool_drvinfo *info)
{
	struct usbnet *dev = netdev_priv(net);

	strscpy(info->driver, dev->driver_name, sizeof(info->driver));
	strscpy(info->fw_version, dev->driver_info->description,
		sizeof(info->fw_version));
	usb_make_path (dev->udev, info->bus_info, sizeof info->bus_info);
}
EXPORT_SYMBOL_GPL(usbnet_get_drvinfo);

u32 usbnet_get_msglevel (struct net_device *net)
{
	struct usbnet *dev = netdev_priv(net);

	return dev->msg_enable;
}
EXPORT_SYMBOL_GPL(usbnet_get_msglevel);

void usbnet_set_msglevel (struct net_device *net, u32 level)
{
	struct usbnet *dev = netdev_priv(net);

	dev->msg_enable = level;
}
EXPORT_SYMBOL_GPL(usbnet_set_msglevel);

/* drivers may override default ethtool_ops in their bind() routine */
static const struct ethtool_ops usbnet_ethtool_ops = {
	.get_link		= usbnet_get_link,
	.nway_reset		= usbnet_nway_reset,
	.get_drvinfo		= usbnet_get_drvinfo,
	.get_msglevel		= usbnet_get_msglevel,
	.set_msglevel		= usbnet_set_msglevel,
	.get_ts_info		= ethtool_op_get_ts_info,
	.get_link_ksettings	= usbnet_get_link_ksettings_mii,
	.set_link_ksettings	= usbnet_set_link_ksettings_mii,
};

/*-------------------------------------------------------------------------*/

static void __handle_link_change(struct usbnet *dev)
{
	if (!test_bit(EVENT_DEV_OPEN, &dev->flags))
		return;

	if (!netif_carrier_ok(dev->net)) {
		/* kill URBs for reading packets to save bus bandwidth */
		unlink_urbs(dev, &dev->rxq);

		/*
		 * tx_timeout will unlink URBs for sending packets and
		 * tx queue is stopped by netcore after link becomes off
		 */
	} else {
		/* submitting URBs for reading packets */
		tasklet_schedule(&dev->bh);
	}

	/* hard_mtu or rx_urb_size may change during link change */
	usbnet_update_max_qlen(dev);

	clear_bit(EVENT_LINK_CHANGE, &dev->flags);
}

void usbnet_set_rx_mode(struct net_device *net)
{
	struct usbnet		*dev = netdev_priv(net);

	usbnet_defer_kevent(dev, EVENT_SET_RX_MODE);
}
EXPORT_SYMBOL_GPL(usbnet_set_rx_mode);

static void __handle_set_rx_mode(struct usbnet *dev)
{
	if (dev->driver_info->set_rx_mode)
		(dev->driver_info->set_rx_mode)(dev);

	clear_bit(EVENT_SET_RX_MODE, &dev->flags);
}

/* work that cannot be done in interrupt context uses keventd.
 *
 * NOTE:  with 2.5 we could do more of this using completion callbacks,
 * especially now that control transfers can be queued.
 */
static void
usbnet_deferred_kevent (struct work_struct *work)
{
	struct usbnet		*dev =
		container_of(work, struct usbnet, kevent);
	int			status;

	/* usb_clear_halt() needs a thread context */
	if (test_bit (EVENT_TX_HALT, &dev->flags)) {
		unlink_urbs (dev, &dev->txq);
		status = usb_autopm_get_interface(dev->intf);
		if (status < 0)
			goto fail_pipe;
		status = usb_clear_halt (dev->udev, dev->out);
		usb_autopm_put_interface(dev->intf);
		if (status < 0 &&
		    status != -EPIPE &&
		    status != -ESHUTDOWN) {
			if (netif_msg_tx_err (dev))
fail_pipe:
				netdev_err(dev->net, "can't clear tx halt, status %d\n",
					   status);
		} else {
			clear_bit (EVENT_TX_HALT, &dev->flags);
			if (status != -ESHUTDOWN)
				netif_wake_queue (dev->net);
		}
	}
	if (test_bit (EVENT_RX_HALT, &dev->flags)) {
		unlink_urbs (dev, &dev->rxq);
		status = usb_autopm_get_interface(dev->intf);
		if (status < 0)
			goto fail_halt;
		status = usb_clear_halt (dev->udev, dev->in);
		usb_autopm_put_interface(dev->intf);
		if (status < 0 &&
		    status != -EPIPE &&
		    status != -ESHUTDOWN) {
			if (netif_msg_rx_err (dev))
fail_halt:
				netdev_err(dev->net, "can't clear rx halt, status %d\n",
					   status);
		} else {
			clear_bit (EVENT_RX_HALT, &dev->flags);
			tasklet_schedule (&dev->bh);
		}
	}

	/* tasklet could resubmit itself forever if memory is tight */
	if (test_bit (EVENT_RX_MEMORY, &dev->flags)) {
		struct urb	*urb = NULL;
		int resched = 1;

		if (netif_running (dev->net))
			urb = usb_alloc_urb (0, GFP_KERNEL);
		else
			clear_bit (EVENT_RX_MEMORY, &dev->flags);
		if (urb != NULL) {
			clear_bit (EVENT_RX_MEMORY, &dev->flags);
			status = usb_autopm_get_interface(dev->intf);
			if (status < 0) {
				usb_free_urb(urb);
				goto fail_lowmem;
			}
			if (rx_submit (dev, urb, GFP_KERNEL) == -ENOLINK)
				resched = 0;
			usb_autopm_put_interface(dev->intf);
fail_lowmem:
			if (resched)
				tasklet_schedule (&dev->bh);
		}
	}

	if (test_bit (EVENT_LINK_RESET, &dev->flags)) {
		const struct driver_info *info = dev->driver_info;
		int			retval = 0;

		clear_bit (EVENT_LINK_RESET, &dev->flags);
		status = usb_autopm_get_interface(dev->intf);
		if (status < 0)
			goto skip_reset;
		if(info->link_reset && (retval = info->link_reset(dev)) < 0) {
			usb_autopm_put_interface(dev->intf);
skip_reset:
			netdev_info(dev->net, "link reset failed (%d) usbnet usb-%s-%s, %s\n",
				    retval,
				    dev->udev->bus->bus_name,
				    dev->udev->devpath,
				    info->description);
		} else {
			usb_autopm_put_interface(dev->intf);
		}

		/* handle link change from link resetting */
		__handle_link_change(dev);
	}

	if (test_bit (EVENT_LINK_CHANGE, &dev->flags))
		__handle_link_change(dev);

	if (test_bit (EVENT_SET_RX_MODE, &dev->flags))
		__handle_set_rx_mode(dev);


	if (dev->flags)
		netdev_dbg(dev->net, "kevent done, flags = 0x%lx\n", dev->flags);
}

/*-------------------------------------------------------------------------*/

static void tx_complete (struct urb *urb)
{
	struct sk_buff		*skb = (struct sk_buff *) urb->context;
	struct skb_data		*entry = (struct skb_data *) skb->cb;
	struct usbnet		*dev = entry->dev;

	if (urb->status == 0) {
		struct pcpu_sw_netstats *stats64 = this_cpu_ptr(dev->net->tstats);
		unsigned long flags;

		flags = u64_stats_update_begin_irqsave(&stats64->syncp);
		u64_stats_add(&stats64->tx_packets, entry->packets);
		u64_stats_add(&stats64->tx_bytes, entry->length);
		u64_stats_update_end_irqrestore(&stats64->syncp, flags);
	} else {
		dev->net->stats.tx_errors++;

		switch (urb->status) {
		case -EPIPE:
			usbnet_defer_kevent (dev, EVENT_TX_HALT);
			break;

		/* software-driven interface shutdown */
		case -ECONNRESET:		// async unlink
		case -ESHUTDOWN:		// hardware gone
			break;

		/* like rx, tx gets controller i/o faults during hub_wq
		 * delays and so it uses the same throttling mechanism.
		 */
		case -EPROTO:
		case -ETIME:
		case -EILSEQ:
			usb_mark_last_busy(dev->udev);
			if (!timer_pending (&dev->delay)) {
				mod_timer (&dev->delay,
					jiffies + THROTTLE_JIFFIES);
				netif_dbg(dev, link, dev->net,
					  "tx throttle %d\n", urb->status);
			}
			netif_stop_queue (dev->net);
			break;
		default:
			netif_dbg(dev, tx_err, dev->net,
				  "tx err %d\n", entry->urb->status);
			break;
		}
	}

	usb_autopm_put_interface_async(dev->intf);
	(void) defer_bh(dev, skb, &dev->txq, tx_done);
}

/*-------------------------------------------------------------------------*/

void usbnet_tx_timeout (struct net_device *net, unsigned int txqueue)
{
	struct usbnet		*dev = netdev_priv(net);

	unlink_urbs (dev, &dev->txq);
	tasklet_schedule (&dev->bh);
	/* this needs to be handled individually because the generic layer
	 * doesn't know what is sufficient and could not restore private
	 * information if a remedy of an unconditional reset were used.
	 */
	if (dev->driver_info->recover)
		(dev->driver_info->recover)(dev);
}
EXPORT_SYMBOL_GPL(usbnet_tx_timeout);

/*-------------------------------------------------------------------------*/

static int build_dma_sg(const struct sk_buff *skb, struct urb *urb)
{
	unsigned num_sgs, total_len = 0;
	int i, s = 0;

	num_sgs = skb_shinfo(skb)->nr_frags + 1;
	if (num_sgs == 1)
		return 0;

	/* reserve one for zero packet */
	urb->sg = kmalloc_array(num_sgs + 1, sizeof(struct scatterlist),
				GFP_ATOMIC);
	if (!urb->sg)
		return -ENOMEM;

	urb->num_sgs = num_sgs;
	sg_init_table(urb->sg, urb->num_sgs + 1);

	sg_set_buf(&urb->sg[s++], skb->data, skb_headlen(skb));
	total_len += skb_headlen(skb);

	for (i = 0; i < skb_shinfo(skb)->nr_frags; i++) {
		skb_frag_t *f = &skb_shinfo(skb)->frags[i];

		total_len += skb_frag_size(f);
		sg_set_page(&urb->sg[i + s], skb_frag_page(f), skb_frag_size(f),
			    skb_frag_off(f));
	}
	urb->transfer_buffer_length = total_len;

	return 1;
}

netdev_tx_t usbnet_start_xmit (struct sk_buff *skb,
				     struct net_device *net)
{
	struct usbnet		*dev = netdev_priv(net);
	unsigned int			length;
	struct urb		*urb = NULL;
	struct skb_data		*entry;
	const struct driver_info *info = dev->driver_info;
	unsigned long		flags;
	int retval;

	if (skb)
		skb_tx_timestamp(skb);

	// some devices want funky USB-level framing, for
	// win32 driver (usually) and/or hardware quirks
	if (info->tx_fixup) {
		skb = info->tx_fixup (dev, skb, GFP_ATOMIC);
		if (!skb) {
			/* packet collected; minidriver waiting for more */
			if (info->flags & FLAG_MULTI_PACKET)
				goto not_drop;
			netif_dbg(dev, tx_err, dev->net, "can't tx_fixup skb\n");
			goto drop;
		}
	}

	if (!(urb = usb_alloc_urb (0, GFP_ATOMIC))) {
		netif_dbg(dev, tx_err, dev->net, "no urb\n");
		goto drop;
	}

	entry = (struct skb_data *) skb->cb;
	entry->urb = urb;
	entry->dev = dev;

	usb_fill_bulk_urb (urb, dev->udev, dev->out,
			skb->data, skb->len, tx_complete, skb);
	if (dev->can_dma_sg) {
		if (build_dma_sg(skb, urb) < 0)
			goto drop;
	}
	length = urb->transfer_buffer_length;

	/* don't assume the hardware handles USB_ZERO_PACKET
	 * NOTE:  strictly conforming cdc-ether devices should expect
	 * the ZLP here, but ignore the one-byte packet.
	 * NOTE2: CDC NCM specification is different from CDC ECM when
	 * handling ZLP/short packets, so cdc_ncm driver will make short
	 * packet itself if needed.
	 */
	if (length % dev->maxpacket == 0) {
		if (!(info->flags & FLAG_SEND_ZLP)) {
			if (!(info->flags & FLAG_MULTI_PACKET)) {
				length++;
				if (skb_tailroom(skb) && !urb->num_sgs) {
					skb->data[skb->len] = 0;
					__skb_put(skb, 1);
				} else if (urb->num_sgs)
					sg_set_buf(&urb->sg[urb->num_sgs++],
							dev->padding_pkt, 1);
			}
		} else
			urb->transfer_flags |= URB_ZERO_PACKET;
	}
	urb->transfer_buffer_length = length;

	if (info->flags & FLAG_MULTI_PACKET) {
		/* Driver has set number of packets and a length delta.
		 * Calculate the complete length and ensure that it's
		 * positive.
		 */
		entry->length += length;
		if (WARN_ON_ONCE(entry->length <= 0))
			entry->length = length;
	} else {
		usbnet_set_skb_tx_stats(skb, 1, length);
	}

	spin_lock_irqsave(&dev->txq.lock, flags);
	retval = usb_autopm_get_interface_async(dev->intf);
	if (retval < 0) {
		spin_unlock_irqrestore(&dev->txq.lock, flags);
		goto drop;
	}
	if (netif_queue_stopped(net)) {
		usb_autopm_put_interface_async(dev->intf);
		spin_unlock_irqrestore(&dev->txq.lock, flags);
		goto drop;
	}

#ifdef CONFIG_PM
	/* if this triggers the device is still a sleep */
	if (test_bit(EVENT_DEV_ASLEEP, &dev->flags)) {
		/* transmission will be done in resume */
		usb_anchor_urb(urb, &dev->deferred);
		/* no use to process more packets */
		netif_stop_queue(net);
		usb_put_urb(urb);
		spin_unlock_irqrestore(&dev->txq.lock, flags);
		netdev_dbg(dev->net, "Delaying transmission for resumption\n");
		goto deferred;
	}
#endif

	switch ((retval = usb_submit_urb (urb, GFP_ATOMIC))) {
	case -EPIPE:
		netif_stop_queue (net);
		usbnet_defer_kevent (dev, EVENT_TX_HALT);
		usb_autopm_put_interface_async(dev->intf);
		break;
	default:
		usb_autopm_put_interface_async(dev->intf);
		netif_dbg(dev, tx_err, dev->net,
			  "tx: submit urb err %d\n", retval);
		break;
	case 0:
		netif_trans_update(net);
		__usbnet_queue_skb(&dev->txq, skb, tx_start);
		if (dev->txq.qlen >= TX_QLEN (dev))
			netif_stop_queue (net);
	}
	spin_unlock_irqrestore (&dev->txq.lock, flags);

	if (retval) {
		netif_dbg(dev, tx_err, dev->net, "drop, code %d\n", retval);
drop:
		dev->net->stats.tx_dropped++;
not_drop:
		if (skb)
			dev_kfree_skb_any (skb);
		if (urb) {
			kfree(urb->sg);
			usb_free_urb(urb);
		}
	} else
		netif_dbg(dev, tx_queued, dev->net,
			  "> tx, len %u, type 0x%x\n", length, skb->protocol);
#ifdef CONFIG_PM
deferred:
#endif
	return NETDEV_TX_OK;
}
EXPORT_SYMBOL_GPL(usbnet_start_xmit);

static int rx_alloc_submit(struct usbnet *dev, gfp_t flags)
{
	struct urb	*urb;
	int		i;
	int		ret = 0;

	/* don't refill the queue all at once */
	for (i = 0; i < 10 && dev->rxq.qlen < RX_QLEN(dev); i++) {
		urb = usb_alloc_urb(0, flags);
		if (urb != NULL) {
			ret = rx_submit(dev, urb, flags);
			if (ret)
				goto err;
		} else {
			ret = -ENOMEM;
			goto err;
		}
	}
err:
	return ret;
}

static inline void usb_free_skb(struct sk_buff *skb)
{
	struct skb_data *entry = (struct skb_data *)skb->cb;

	usb_free_urb(entry->urb);
	dev_kfree_skb(skb);
}

/*-------------------------------------------------------------------------*/

// tasklet (work deferred from completions, in_irq) or timer

static void usbnet_bh (struct timer_list *t)
{
	struct usbnet		*dev = from_timer(dev, t, delay);
	struct sk_buff		*skb;
	struct skb_data		*entry;

	while ((skb = skb_dequeue (&dev->done))) {
		entry = (struct skb_data *) skb->cb;
		switch (entry->state) {
		case rx_done:
			if (rx_process(dev, skb))
				usb_free_skb(skb);
			continue;
		case tx_done:
			kfree(entry->urb->sg);
			fallthrough;
		case rx_cleanup:
			usb_free_skb(skb);
			continue;
		default:
			netdev_dbg(dev->net, "bogus skb state %d\n", entry->state);
		}
	}

	/* restart RX again after disabling due to high error rate */
	clear_bit(EVENT_RX_KILL, &dev->flags);

	/* waiting for all pending urbs to complete?
	 * only then can we forgo submitting anew
	 */
	if (waitqueue_active(&dev->wait)) {
		if (dev->txq.qlen + dev->rxq.qlen + dev->done.qlen == 0)
			wake_up_all(&dev->wait);

	// or are we maybe short a few urbs?
	} else if (netif_running (dev->net) &&
		   netif_device_present (dev->net) &&
		   netif_carrier_ok(dev->net) &&
		   !timer_pending(&dev->delay) &&
		   !test_bit(EVENT_RX_PAUSED, &dev->flags) &&
		   !test_bit(EVENT_RX_HALT, &dev->flags)) {
		int	temp = dev->rxq.qlen;

		if (temp < RX_QLEN(dev)) {
			if (rx_alloc_submit(dev, GFP_ATOMIC) == -ENOLINK)
				return;
			if (temp != dev->rxq.qlen)
				netif_dbg(dev, link, dev->net,
					  "rxqlen %d --> %d\n",
					  temp, dev->rxq.qlen);
			if (dev->rxq.qlen < RX_QLEN(dev))
				tasklet_schedule (&dev->bh);
		}
		if (dev->txq.qlen < TX_QLEN (dev))
			netif_wake_queue (dev->net);
	}
}

static void usbnet_bh_tasklet(struct tasklet_struct *t)
{
	struct usbnet *dev = from_tasklet(dev, t, bh);

	usbnet_bh(&dev->delay);
}


/*-------------------------------------------------------------------------
 *
 * USB Device Driver support
 *
 *-------------------------------------------------------------------------*/

// precondition: never called in_interrupt

void usbnet_disconnect (struct usb_interface *intf)
{
	struct usbnet		*dev;
	struct usb_device	*xdev;
	struct net_device	*net;
	struct urb		*urb;

	dev = usb_get_intfdata(intf);
	usb_set_intfdata(intf, NULL);
	if (!dev)
		return;

	xdev = interface_to_usbdev (intf);

	netif_info(dev, probe, dev->net, "unregister '%s' usb-%s-%s, %s\n",
		   intf->dev.driver->name,
		   xdev->bus->bus_name, xdev->devpath,
		   dev->driver_info->description);

	net = dev->net;
	unregister_netdev (net);

	while ((urb = usb_get_from_anchor(&dev->deferred))) {
		dev_kfree_skb(urb->context);
		kfree(urb->sg);
		usb_free_urb(urb);
	}

	if (dev->driver_info->unbind)
		dev->driver_info->unbind(dev, intf);

	usb_kill_urb(dev->interrupt);
	usb_free_urb(dev->interrupt);
	kfree(dev->padding_pkt);

	free_percpu(net->tstats);
	free_netdev(net);
}
EXPORT_SYMBOL_GPL(usbnet_disconnect);

static const struct net_device_ops usbnet_netdev_ops = {
	.ndo_open		= usbnet_open,
	.ndo_stop		= usbnet_stop,
	.ndo_start_xmit		= usbnet_start_xmit,
	.ndo_tx_timeout		= usbnet_tx_timeout,
	.ndo_set_rx_mode	= usbnet_set_rx_mode,
	.ndo_change_mtu		= usbnet_change_mtu,
	.ndo_get_stats64	= dev_get_tstats64,
	.ndo_set_mac_address 	= eth_mac_addr,
	.ndo_validate_addr	= eth_validate_addr,
};

/*-------------------------------------------------------------------------*/

// precondition: never called in_interrupt

static struct device_type wlan_type = {
	.name	= "wlan",
};

static struct device_type wwan_type = {
	.name	= "wwan",
};

int
usbnet_probe (struct usb_interface *udev, const struct usb_device_id *prod)
{
	struct usbnet			*dev;
	struct net_device		*net;
	struct usb_host_interface	*interface;
	const struct driver_info	*info;
	struct usb_device		*xdev;
	int				status;
	const char			*name;
	struct usb_driver 	*driver = to_usb_driver(udev->dev.driver);

	/* usbnet already took usb runtime pm, so have to enable the feature
	 * for usb interface, otherwise usb_autopm_get_interface may return
	 * failure if RUNTIME_PM is enabled.
	 */
	if (!driver->supports_autosuspend) {
		driver->supports_autosuspend = 1;
		pm_runtime_enable(&udev->dev);
	}

	name = udev->dev.driver->name;
	info = (const struct driver_info *) prod->driver_info;
	if (!info) {
		dev_dbg (&udev->dev, "blacklisted by %s\n", name);
		return -ENODEV;
	}
	xdev = interface_to_usbdev (udev);
	interface = udev->cur_altsetting;

	status = -ENOMEM;

	// set up our own records
	net = alloc_etherdev(sizeof(*dev));
	if (!net)
		goto out;

	/* netdev_printk() needs this so do it as early as possible */
	SET_NETDEV_DEV(net, &udev->dev);

	dev = netdev_priv(net);
	dev->udev = xdev;
	dev->intf = udev;
	dev->driver_info = info;
	dev->driver_name = name;
	dev->rx_speed = SPEED_UNSET;
	dev->tx_speed = SPEED_UNSET;

	net->tstats = netdev_alloc_pcpu_stats(struct pcpu_sw_netstats);
	if (!net->tstats)
		goto out0;

	dev->msg_enable = netif_msg_init (msg_level, NETIF_MSG_DRV
				| NETIF_MSG_PROBE | NETIF_MSG_LINK);
	init_waitqueue_head(&dev->wait);
	skb_queue_head_init (&dev->rxq);
	skb_queue_head_init (&dev->txq);
	skb_queue_head_init (&dev->done);
	skb_queue_head_init(&dev->rxq_pause);
	tasklet_setup(&dev->bh, usbnet_bh_tasklet);
	INIT_WORK (&dev->kevent, usbnet_deferred_kevent);
	init_usb_anchor(&dev->deferred);
	timer_setup(&dev->delay, usbnet_bh, 0);
	mutex_init (&dev->phy_mutex);
	mutex_init(&dev->interrupt_mutex);
	dev->interrupt_count = 0;

	dev->net = net;
	strscpy(net->name, "usb%d", sizeof(net->name));
	eth_hw_addr_set(net, node_id);

	/* rx and tx sides can use different message sizes;
	 * bind() should set rx_urb_size in that case.
	 */
	dev->hard_mtu = net->mtu + net->hard_header_len;
	net->min_mtu = 0;
	net->max_mtu = ETH_MAX_MTU;

	net->netdev_ops = &usbnet_netdev_ops;
	net->watchdog_timeo = TX_TIMEOUT_JIFFIES;
	net->ethtool_ops = &usbnet_ethtool_ops;

	// allow device-specific bind/init procedures
	// NOTE net->name still not usable ...
	if (info->bind) {
		status = info->bind (dev, udev);
		if (status < 0)
			goto out1;

		// heuristic:  "usb%d" for links we know are two-host,
		// else "eth%d" when there's reasonable doubt.  userspace
		// can rename the link if it knows better.
		if ((dev->driver_info->flags & FLAG_ETHER) != 0 &&
		    ((dev->driver_info->flags & FLAG_POINTTOPOINT) == 0 ||
		     (net->dev_addr [0] & 0x02) == 0))
			strscpy(net->name, "eth%d", sizeof(net->name));
		/* WLAN devices should always be named "wlan%d" */
		if ((dev->driver_info->flags & FLAG_WLAN) != 0)
			strscpy(net->name, "wlan%d", sizeof(net->name));
		/* WWAN devices should always be named "wwan%d" */
		if ((dev->driver_info->flags & FLAG_WWAN) != 0)
			strscpy(net->name, "wwan%d", sizeof(net->name));

		/* devices that cannot do ARP */
		if ((dev->driver_info->flags & FLAG_NOARP) != 0)
			net->flags |= IFF_NOARP;

		/* maybe the remote can't receive an Ethernet MTU */
		if (net->mtu > (dev->hard_mtu - net->hard_header_len))
			net->mtu = dev->hard_mtu - net->hard_header_len;
	} else if (!info->in || !info->out)
		status = usbnet_get_endpoints (dev, udev);
	else {
		u8 ep_addrs[3] = {
			info->in + USB_DIR_IN, info->out + USB_DIR_OUT, 0
		};

		dev->in = usb_rcvbulkpipe (xdev, info->in);
		dev->out = usb_sndbulkpipe (xdev, info->out);
		if (!(info->flags & FLAG_NO_SETINT))
			status = usb_set_interface (xdev,
				interface->desc.bInterfaceNumber,
				interface->desc.bAlternateSetting);
		else
			status = 0;

		if (status == 0 && !usb_check_bulk_endpoints(udev, ep_addrs))
			status = -EINVAL;
	}
	if (status >= 0 && dev->status)
		status = init_status (dev, udev);
	if (status < 0)
		goto out3;

	if (!dev->rx_urb_size)
		dev->rx_urb_size = dev->hard_mtu;
<<<<<<< HEAD
	dev->maxpacket = usb_maxpacket (dev->udev, dev->out, 1);
=======
	dev->maxpacket = usb_maxpacket(dev->udev, dev->out);
>>>>>>> eb3cdb58
	if (dev->maxpacket == 0) {
		/* that is a broken device */
		status = -ENODEV;
		goto out4;
	}

	/* let userspace know we have a random address */
	if (ether_addr_equal(net->dev_addr, node_id))
		net->addr_assign_type = NET_ADDR_RANDOM;

	if ((dev->driver_info->flags & FLAG_WLAN) != 0)
		SET_NETDEV_DEVTYPE(net, &wlan_type);
	if ((dev->driver_info->flags & FLAG_WWAN) != 0)
		SET_NETDEV_DEVTYPE(net, &wwan_type);

	/* initialize max rx_qlen and tx_qlen */
	usbnet_update_max_qlen(dev);

	if (dev->can_dma_sg && !(info->flags & FLAG_SEND_ZLP) &&
		!(info->flags & FLAG_MULTI_PACKET)) {
		dev->padding_pkt = kzalloc(1, GFP_KERNEL);
		if (!dev->padding_pkt) {
			status = -ENOMEM;
			goto out4;
		}
	}

	status = register_netdev (net);
	if (status)
		goto out5;
	netif_info(dev, probe, dev->net,
		   "register '%s' at usb-%s-%s, %s, %pM\n",
		   udev->dev.driver->name,
		   xdev->bus->bus_name, xdev->devpath,
		   dev->driver_info->description,
		   net->dev_addr);

	// ok, it's ready to go.
	usb_set_intfdata (udev, dev);

	netif_device_attach (net);

	if (dev->driver_info->flags & FLAG_LINK_INTR)
		usbnet_link_change(dev, 0, 0);

	return 0;

out5:
	kfree(dev->padding_pkt);
out4:
	usb_free_urb(dev->interrupt);
out3:
	if (info->unbind)
		info->unbind (dev, udev);
out1:
	/* subdrivers must undo all they did in bind() if they
	 * fail it, but we may fail later and a deferred kevent
	 * may trigger an error resubmitting itself and, worse,
	 * schedule a timer. So we kill it all just in case.
	 */
	cancel_work_sync(&dev->kevent);
	del_timer_sync(&dev->delay);
	free_percpu(net->tstats);
out0:
	free_netdev(net);
out:
	return status;
}
EXPORT_SYMBOL_GPL(usbnet_probe);

/*-------------------------------------------------------------------------*/

/*
 * suspend the whole driver as soon as the first interface is suspended
 * resume only when the last interface is resumed
 */

int usbnet_suspend (struct usb_interface *intf, pm_message_t message)
{
	struct usbnet		*dev = usb_get_intfdata(intf);

	if (!dev->suspend_count++) {
		spin_lock_irq(&dev->txq.lock);
		/* don't autosuspend while transmitting */
		if (dev->txq.qlen && PMSG_IS_AUTO(message)) {
			dev->suspend_count--;
			spin_unlock_irq(&dev->txq.lock);
			return -EBUSY;
		} else {
			set_bit(EVENT_DEV_ASLEEP, &dev->flags);
			spin_unlock_irq(&dev->txq.lock);
		}
		/*
		 * accelerate emptying of the rx and queues, to avoid
		 * having everything error out.
		 */
		netif_device_detach (dev->net);
		usbnet_terminate_urbs(dev);
		__usbnet_status_stop_force(dev);

		/*
		 * reattach so runtime management can use and
		 * wake the device
		 */
		netif_device_attach (dev->net);
	}
	return 0;
}
EXPORT_SYMBOL_GPL(usbnet_suspend);

int usbnet_resume (struct usb_interface *intf)
{
	struct usbnet		*dev = usb_get_intfdata(intf);
	struct sk_buff          *skb;
	struct urb              *res;
	int                     retval;

	if (!--dev->suspend_count) {
		/* resume interrupt URB if it was previously submitted */
		__usbnet_status_start_force(dev, GFP_NOIO);

		spin_lock_irq(&dev->txq.lock);
		while ((res = usb_get_from_anchor(&dev->deferred))) {

			skb = (struct sk_buff *)res->context;
			retval = usb_submit_urb(res, GFP_ATOMIC);
			if (retval < 0) {
				dev_kfree_skb_any(skb);
				kfree(res->sg);
				usb_free_urb(res);
				usb_autopm_put_interface_async(dev->intf);
			} else {
				netif_trans_update(dev->net);
				__skb_queue_tail(&dev->txq, skb);
			}
		}

		smp_mb();
		clear_bit(EVENT_DEV_ASLEEP, &dev->flags);
		spin_unlock_irq(&dev->txq.lock);

		if (test_bit(EVENT_DEV_OPEN, &dev->flags)) {
			/* handle remote wakeup ASAP
			 * we cannot race against stop
			 */
			if (netif_device_present(dev->net) &&
				!timer_pending(&dev->delay) &&
				!test_bit(EVENT_RX_HALT, &dev->flags))
					rx_alloc_submit(dev, GFP_NOIO);

			if (!(dev->txq.qlen >= TX_QLEN(dev)))
				netif_tx_wake_all_queues(dev->net);
			tasklet_schedule (&dev->bh);
		}
	}

	if (test_and_clear_bit(EVENT_DEVICE_REPORT_IDLE, &dev->flags))
		usb_autopm_get_interface_no_resume(intf);

	return 0;
}
EXPORT_SYMBOL_GPL(usbnet_resume);

/*
 * Either a subdriver implements manage_power, then it is assumed to always
 * be ready to be suspended or it reports the readiness to be suspended
 * explicitly
 */
void usbnet_device_suggests_idle(struct usbnet *dev)
{
	if (!test_and_set_bit(EVENT_DEVICE_REPORT_IDLE, &dev->flags)) {
		dev->intf->needs_remote_wakeup = 1;
		usb_autopm_put_interface_async(dev->intf);
	}
}
EXPORT_SYMBOL(usbnet_device_suggests_idle);

/*
 * For devices that can do without special commands
 */
int usbnet_manage_power(struct usbnet *dev, int on)
{
	dev->intf->needs_remote_wakeup = on;
	return 0;
}
EXPORT_SYMBOL(usbnet_manage_power);

void usbnet_link_change(struct usbnet *dev, bool link, bool need_reset)
{
	/* update link after link is reseted */
	if (link && !need_reset)
		netif_carrier_on(dev->net);
	else
		netif_carrier_off(dev->net);

	if (need_reset && link)
		usbnet_defer_kevent(dev, EVENT_LINK_RESET);
	else
		usbnet_defer_kevent(dev, EVENT_LINK_CHANGE);
}
EXPORT_SYMBOL(usbnet_link_change);

/*-------------------------------------------------------------------------*/
static int __usbnet_read_cmd(struct usbnet *dev, u8 cmd, u8 reqtype,
			     u16 value, u16 index, void *data, u16 size)
{
	void *buf = NULL;
	int err = -ENOMEM;

	netdev_dbg(dev->net, "usbnet_read_cmd cmd=0x%02x reqtype=%02x"
		   " value=0x%04x index=0x%04x size=%d\n",
		   cmd, reqtype, value, index, size);

	if (size) {
		buf = kmalloc(size, GFP_NOIO);
		if (!buf)
			goto out;
	}

	err = usb_control_msg(dev->udev, usb_rcvctrlpipe(dev->udev, 0),
			      cmd, reqtype, value, index, buf, size,
			      USB_CTRL_GET_TIMEOUT);
	if (err > 0 && err <= size) {
		if (data)
			memcpy(data, buf, err);
		else
			netdev_dbg(dev->net,
				   "Huh? Data requested but thrown away.\n");
	}
	kfree(buf);
out:
	return err;
}

static int __usbnet_write_cmd(struct usbnet *dev, u8 cmd, u8 reqtype,
			      u16 value, u16 index, const void *data,
			      u16 size)
{
	void *buf = NULL;
	int err = -ENOMEM;

	netdev_dbg(dev->net, "usbnet_write_cmd cmd=0x%02x reqtype=%02x"
		   " value=0x%04x index=0x%04x size=%d\n",
		   cmd, reqtype, value, index, size);

	if (data) {
		buf = kmemdup(data, size, GFP_NOIO);
		if (!buf)
			goto out;
	} else {
        if (size) {
            WARN_ON_ONCE(1);
            err = -EINVAL;
            goto out;
        }
    }

	err = usb_control_msg(dev->udev, usb_sndctrlpipe(dev->udev, 0),
			      cmd, reqtype, value, index, buf, size,
			      USB_CTRL_SET_TIMEOUT);
	kfree(buf);

out:
	return err;
}

/*
 * The function can't be called inside suspend/resume callback,
 * otherwise deadlock will be caused.
 */
int usbnet_read_cmd(struct usbnet *dev, u8 cmd, u8 reqtype,
		    u16 value, u16 index, void *data, u16 size)
{
	int ret;

	if (usb_autopm_get_interface(dev->intf) < 0)
		return -ENODEV;
	ret = __usbnet_read_cmd(dev, cmd, reqtype, value, index,
				data, size);
	usb_autopm_put_interface(dev->intf);
	return ret;
}
EXPORT_SYMBOL_GPL(usbnet_read_cmd);

/*
 * The function can't be called inside suspend/resume callback,
 * otherwise deadlock will be caused.
 */
int usbnet_write_cmd(struct usbnet *dev, u8 cmd, u8 reqtype,
		     u16 value, u16 index, const void *data, u16 size)
{
	int ret;

	if (usb_autopm_get_interface(dev->intf) < 0)
		return -ENODEV;
	ret = __usbnet_write_cmd(dev, cmd, reqtype, value, index,
				 data, size);
	usb_autopm_put_interface(dev->intf);
	return ret;
}
EXPORT_SYMBOL_GPL(usbnet_write_cmd);

/*
 * The function can be called inside suspend/resume callback safely
 * and should only be called by suspend/resume callback generally.
 */
int usbnet_read_cmd_nopm(struct usbnet *dev, u8 cmd, u8 reqtype,
			  u16 value, u16 index, void *data, u16 size)
{
	return __usbnet_read_cmd(dev, cmd, reqtype, value, index,
				 data, size);
}
EXPORT_SYMBOL_GPL(usbnet_read_cmd_nopm);

/*
 * The function can be called inside suspend/resume callback safely
 * and should only be called by suspend/resume callback generally.
 */
int usbnet_write_cmd_nopm(struct usbnet *dev, u8 cmd, u8 reqtype,
			  u16 value, u16 index, const void *data,
			  u16 size)
{
	return __usbnet_write_cmd(dev, cmd, reqtype, value, index,
				  data, size);
}
EXPORT_SYMBOL_GPL(usbnet_write_cmd_nopm);

static void usbnet_async_cmd_cb(struct urb *urb)
{
	struct usb_ctrlrequest *req = (struct usb_ctrlrequest *)urb->context;
	int status = urb->status;

	if (status < 0)
		dev_dbg(&urb->dev->dev, "%s failed with %d",
			__func__, status);

	kfree(req);
	usb_free_urb(urb);
}

/*
 * The caller must make sure that device can't be put into suspend
 * state until the control URB completes.
 */
int usbnet_write_cmd_async(struct usbnet *dev, u8 cmd, u8 reqtype,
			   u16 value, u16 index, const void *data, u16 size)
{
	struct usb_ctrlrequest *req;
	struct urb *urb;
	int err = -ENOMEM;
	void *buf = NULL;

	netdev_dbg(dev->net, "usbnet_write_cmd cmd=0x%02x reqtype=%02x"
		   " value=0x%04x index=0x%04x size=%d\n",
		   cmd, reqtype, value, index, size);

	urb = usb_alloc_urb(0, GFP_ATOMIC);
	if (!urb)
		goto fail;

	if (data) {
		buf = kmemdup(data, size, GFP_ATOMIC);
		if (!buf) {
			netdev_err(dev->net, "Error allocating buffer"
				   " in %s!\n", __func__);
			goto fail_free_urb;
		}
	}

	req = kmalloc(sizeof(struct usb_ctrlrequest), GFP_ATOMIC);
	if (!req)
		goto fail_free_buf;

	req->bRequestType = reqtype;
	req->bRequest = cmd;
	req->wValue = cpu_to_le16(value);
	req->wIndex = cpu_to_le16(index);
	req->wLength = cpu_to_le16(size);

	usb_fill_control_urb(urb, dev->udev,
			     usb_sndctrlpipe(dev->udev, 0),
			     (void *)req, buf, size,
			     usbnet_async_cmd_cb, req);
	urb->transfer_flags |= URB_FREE_BUFFER;

	err = usb_submit_urb(urb, GFP_ATOMIC);
	if (err < 0) {
		netdev_err(dev->net, "Error submitting the control"
			   " message: status=%d\n", err);
		goto fail_free_all;
	}
	return 0;

fail_free_all:
	kfree(req);
fail_free_buf:
	kfree(buf);
	/*
	 * avoid a double free
	 * needed because the flag can be set only
	 * after filling the URB
	 */
	urb->transfer_flags = 0;
fail_free_urb:
	usb_free_urb(urb);
fail:
	return err;

}
EXPORT_SYMBOL_GPL(usbnet_write_cmd_async);
/*-------------------------------------------------------------------------*/

static int __init usbnet_init(void)
{
	/* Compiler should optimize this out. */
	BUILD_BUG_ON(
		sizeof_field(struct sk_buff, cb) < sizeof(struct skb_data));

	eth_random_addr(node_id);
	return 0;
}
module_init(usbnet_init);

static void __exit usbnet_exit(void)
{
}
module_exit(usbnet_exit);

MODULE_AUTHOR("David Brownell");
MODULE_DESCRIPTION("USB network driver framework");
MODULE_LICENSE("GPL");<|MERGE_RESOLUTION|>--- conflicted
+++ resolved
@@ -1798,11 +1798,7 @@
 
 	if (!dev->rx_urb_size)
 		dev->rx_urb_size = dev->hard_mtu;
-<<<<<<< HEAD
-	dev->maxpacket = usb_maxpacket (dev->udev, dev->out, 1);
-=======
 	dev->maxpacket = usb_maxpacket(dev->udev, dev->out);
->>>>>>> eb3cdb58
 	if (dev->maxpacket == 0) {
 		/* that is a broken device */
 		status = -ENODEV;
