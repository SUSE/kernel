// SPDX-License-Identifier: GPL-2.0-only
/*
 * Copyright (c) 2009, Microsoft Corporation.
 *
 * Authors:
 *   Haiyang Zhang <haiyangz@microsoft.com>
 *   Hank Janssen  <hjanssen@microsoft.com>
 */
#define pr_fmt(fmt) KBUILD_MODNAME ": " fmt

#include <linux/init.h>
#include <linux/atomic.h>
#include <linux/ethtool.h>
#include <linux/module.h>
#include <linux/highmem.h>
#include <linux/device.h>
#include <linux/io.h>
#include <linux/delay.h>
#include <linux/netdevice.h>
#include <linux/inetdevice.h>
#include <linux/etherdevice.h>
#include <linux/pci.h>
#include <linux/skbuff.h>
#include <linux/if_vlan.h>
#include <linux/in.h>
#include <linux/slab.h>
#include <linux/rtnetlink.h>
#include <linux/netpoll.h>
#include <linux/bpf.h>

#include <net/arp.h>
#include <net/route.h>
#include <net/sock.h>
#include <net/pkt_sched.h>
#include <net/checksum.h>
#include <net/ip6_checksum.h>

#include "hyperv_net.h"

#define RING_SIZE_MIN	64

#define LINKCHANGE_INT (2 * HZ)
#define VF_TAKEOVER_INT (HZ / 10)

static unsigned int ring_size __ro_after_init = 128;
module_param(ring_size, uint, 0444);
MODULE_PARM_DESC(ring_size, "Ring buffer size (# of pages)");
unsigned int netvsc_ring_bytes __ro_after_init;

static const u32 default_msg = NETIF_MSG_DRV | NETIF_MSG_PROBE |
				NETIF_MSG_LINK | NETIF_MSG_IFUP |
				NETIF_MSG_IFDOWN | NETIF_MSG_RX_ERR |
				NETIF_MSG_TX_ERR;

static int debug = -1;
module_param(debug, int, 0444);
MODULE_PARM_DESC(debug, "Debug level (0=none,...,16=all)");

static LIST_HEAD(netvsc_dev_list);

static void netvsc_change_rx_flags(struct net_device *net, int change)
{
	struct net_device_context *ndev_ctx = netdev_priv(net);
	struct net_device *vf_netdev = rtnl_dereference(ndev_ctx->vf_netdev);
	int inc;

	if (!vf_netdev)
		return;

	if (change & IFF_PROMISC) {
		inc = (net->flags & IFF_PROMISC) ? 1 : -1;
		dev_set_promiscuity(vf_netdev, inc);
	}

	if (change & IFF_ALLMULTI) {
		inc = (net->flags & IFF_ALLMULTI) ? 1 : -1;
		dev_set_allmulti(vf_netdev, inc);
	}
}

static void netvsc_set_rx_mode(struct net_device *net)
{
	struct net_device_context *ndev_ctx = netdev_priv(net);
	struct net_device *vf_netdev;
	struct netvsc_device *nvdev;

	rcu_read_lock();
	vf_netdev = rcu_dereference(ndev_ctx->vf_netdev);
	if (vf_netdev) {
		dev_uc_sync(vf_netdev, net);
		dev_mc_sync(vf_netdev, net);
	}

	nvdev = rcu_dereference(ndev_ctx->nvdev);
	if (nvdev)
		rndis_filter_update(nvdev);
	rcu_read_unlock();
}

static void netvsc_tx_enable(struct netvsc_device *nvscdev,
			     struct net_device *ndev)
{
	nvscdev->tx_disable = false;
	virt_wmb(); /* ensure queue wake up mechanism is on */

	netif_tx_wake_all_queues(ndev);
}

static int netvsc_open(struct net_device *net)
{
	struct net_device_context *ndev_ctx = netdev_priv(net);
	struct net_device *vf_netdev = rtnl_dereference(ndev_ctx->vf_netdev);
	struct netvsc_device *nvdev = rtnl_dereference(ndev_ctx->nvdev);
	struct rndis_device *rdev;
	int ret = 0;

	netif_carrier_off(net);

	/* Open up the device */
	ret = rndis_filter_open(nvdev);
	if (ret != 0) {
		netdev_err(net, "unable to open device (ret %d).\n", ret);
		return ret;
	}

	rdev = nvdev->extension;
	if (!rdev->link_state) {
		netif_carrier_on(net);
		netvsc_tx_enable(nvdev, net);
	}

	if (vf_netdev) {
		/* Setting synthetic device up transparently sets
		 * slave as up. If open fails, then slave will be
		 * still be offline (and not used).
		 */
		ret = dev_open(vf_netdev, NULL);
		if (ret)
			netdev_warn(net,
				    "unable to open slave: %s: %d\n",
				    vf_netdev->name, ret);
	}
	return 0;
}

static int netvsc_wait_until_empty(struct netvsc_device *nvdev)
{
	unsigned int retry = 0;
	int i;

	/* Ensure pending bytes in ring are read */
	for (;;) {
		u32 aread = 0;

		for (i = 0; i < nvdev->num_chn; i++) {
			struct vmbus_channel *chn
				= nvdev->chan_table[i].channel;

			if (!chn)
				continue;

			/* make sure receive not running now */
			napi_synchronize(&nvdev->chan_table[i].napi);

			aread = hv_get_bytes_to_read(&chn->inbound);
			if (aread)
				break;

			aread = hv_get_bytes_to_read(&chn->outbound);
			if (aread)
				break;
		}

		if (aread == 0)
			return 0;

		if (++retry > RETRY_MAX)
			return -ETIMEDOUT;

		usleep_range(RETRY_US_LO, RETRY_US_HI);
	}
}

static void netvsc_tx_disable(struct netvsc_device *nvscdev,
			      struct net_device *ndev)
{
	if (nvscdev) {
		nvscdev->tx_disable = true;
		virt_wmb(); /* ensure txq will not wake up after stop */
	}

	netif_tx_disable(ndev);
}

static int netvsc_close(struct net_device *net)
{
	struct net_device_context *net_device_ctx = netdev_priv(net);
	struct net_device *vf_netdev
		= rtnl_dereference(net_device_ctx->vf_netdev);
	struct netvsc_device *nvdev = rtnl_dereference(net_device_ctx->nvdev);
	int ret;

	netvsc_tx_disable(nvdev, net);

	/* No need to close rndis filter if it is removed already */
	if (!nvdev)
		return 0;

	ret = rndis_filter_close(nvdev);
	if (ret != 0) {
		netdev_err(net, "unable to close device (ret %d).\n", ret);
		return ret;
	}

	ret = netvsc_wait_until_empty(nvdev);
	if (ret)
		netdev_err(net, "Ring buffer not empty after closing rndis\n");

	if (vf_netdev)
		dev_close(vf_netdev);

	return ret;
}

static inline void *init_ppi_data(struct rndis_message *msg,
				  u32 ppi_size, u32 pkt_type)
{
	struct rndis_packet *rndis_pkt = &msg->msg.pkt;
	struct rndis_per_packet_info *ppi;

	rndis_pkt->data_offset += ppi_size;
	ppi = (void *)rndis_pkt + rndis_pkt->per_pkt_info_offset
		+ rndis_pkt->per_pkt_info_len;

	ppi->size = ppi_size;
	ppi->type = pkt_type;
	ppi->internal = 0;
	ppi->ppi_offset = sizeof(struct rndis_per_packet_info);

	rndis_pkt->per_pkt_info_len += ppi_size;

	return ppi + 1;
}

static inline int netvsc_get_tx_queue(struct net_device *ndev,
				      struct sk_buff *skb, int old_idx)
{
	const struct net_device_context *ndc = netdev_priv(ndev);
	struct sock *sk = skb->sk;
	int q_idx;

	q_idx = ndc->tx_table[netvsc_get_hash(skb, ndc) &
			      (VRSS_SEND_TAB_SIZE - 1)];

	/* If queue index changed record the new value */
	if (q_idx != old_idx &&
	    sk && sk_fullsock(sk) && rcu_access_pointer(sk->sk_dst_cache))
		sk_tx_queue_set(sk, q_idx);

	return q_idx;
}

/*
 * Select queue for transmit.
 *
 * If a valid queue has already been assigned, then use that.
 * Otherwise compute tx queue based on hash and the send table.
 *
 * This is basically similar to default (netdev_pick_tx) with the added step
 * of using the host send_table when no other queue has been assigned.
 *
 * TODO support XPS - but get_xps_queue not exported
 */
static u16 netvsc_pick_tx(struct net_device *ndev, struct sk_buff *skb)
{
	int q_idx = sk_tx_queue_get(skb->sk);

	if (q_idx < 0 || skb->ooo_okay || q_idx >= ndev->real_num_tx_queues) {
		/* If forwarding a packet, we use the recorded queue when
		 * available for better cache locality.
		 */
		if (skb_rx_queue_recorded(skb))
			q_idx = skb_get_rx_queue(skb);
		else
			q_idx = netvsc_get_tx_queue(ndev, skb, q_idx);
	}

	return q_idx;
}

static u16 netvsc_select_queue(struct net_device *ndev, struct sk_buff *skb,
			       struct net_device *sb_dev)
{
	struct net_device_context *ndc = netdev_priv(ndev);
	struct net_device *vf_netdev;
	u16 txq;

	rcu_read_lock();
	vf_netdev = rcu_dereference(ndc->vf_netdev);
	if (vf_netdev) {
		const struct net_device_ops *vf_ops = vf_netdev->netdev_ops;

		if (vf_ops->ndo_select_queue)
			txq = vf_ops->ndo_select_queue(vf_netdev, skb, sb_dev);
		else
			txq = netdev_pick_tx(vf_netdev, skb, NULL);

		/* Record the queue selected by VF so that it can be
		 * used for common case where VF has more queues than
		 * the synthetic device.
		 */
		qdisc_skb_cb(skb)->slave_dev_queue_mapping = txq;
	} else {
		txq = netvsc_pick_tx(ndev, skb);
	}
	rcu_read_unlock();

	while (txq >= ndev->real_num_tx_queues)
		txq -= ndev->real_num_tx_queues;

	return txq;
}

static u32 fill_pg_buf(unsigned long hvpfn, u32 offset, u32 len,
		       struct hv_page_buffer *pb)
{
	int j = 0;

	hvpfn += offset >> HV_HYP_PAGE_SHIFT;
	offset = offset & ~HV_HYP_PAGE_MASK;

	while (len > 0) {
		unsigned long bytes;

		bytes = HV_HYP_PAGE_SIZE - offset;
		if (bytes > len)
			bytes = len;
		pb[j].pfn = hvpfn;
		pb[j].offset = offset;
		pb[j].len = bytes;

		offset += bytes;
		len -= bytes;

		if (offset == HV_HYP_PAGE_SIZE && len) {
			hvpfn++;
			offset = 0;
			j++;
		}
	}

	return j + 1;
}

static u32 init_page_array(void *hdr, u32 len, struct sk_buff *skb,
			   struct hv_netvsc_packet *packet,
			   struct hv_page_buffer *pb)
{
	u32 slots_used = 0;
	char *data = skb->data;
	int frags = skb_shinfo(skb)->nr_frags;
	int i;

	/* The packet is laid out thus:
	 * 1. hdr: RNDIS header and PPI
	 * 2. skb linear data
	 * 3. skb fragment data
	 */
	slots_used += fill_pg_buf(virt_to_hvpfn(hdr),
				  offset_in_hvpage(hdr),
				  len,
				  &pb[slots_used]);

	packet->rmsg_size = len;
	packet->rmsg_pgcnt = slots_used;

	slots_used += fill_pg_buf(virt_to_hvpfn(data),
				  offset_in_hvpage(data),
				  skb_headlen(skb),
				  &pb[slots_used]);

	for (i = 0; i < frags; i++) {
		skb_frag_t *frag = skb_shinfo(skb)->frags + i;

		slots_used += fill_pg_buf(page_to_hvpfn(skb_frag_page(frag)),
					  skb_frag_off(frag),
					  skb_frag_size(frag),
					  &pb[slots_used]);
	}
	return slots_used;
}

static int count_skb_frag_slots(struct sk_buff *skb)
{
	int i, frags = skb_shinfo(skb)->nr_frags;
	int pages = 0;

	for (i = 0; i < frags; i++) {
		skb_frag_t *frag = skb_shinfo(skb)->frags + i;
		unsigned long size = skb_frag_size(frag);
		unsigned long offset = skb_frag_off(frag);

		/* Skip unused frames from start of page */
		offset &= ~HV_HYP_PAGE_MASK;
		pages += HVPFN_UP(offset + size);
	}
	return pages;
}

static int netvsc_get_slots(struct sk_buff *skb)
{
	char *data = skb->data;
	unsigned int offset = offset_in_hvpage(data);
	unsigned int len = skb_headlen(skb);
	int slots;
	int frag_slots;

	slots = DIV_ROUND_UP(offset + len, HV_HYP_PAGE_SIZE);
	frag_slots = count_skb_frag_slots(skb);
	return slots + frag_slots;
}

static u32 net_checksum_info(struct sk_buff *skb)
{
	if (skb->protocol == htons(ETH_P_IP)) {
		struct iphdr *ip = ip_hdr(skb);

		if (ip->protocol == IPPROTO_TCP)
			return TRANSPORT_INFO_IPV4_TCP;
		else if (ip->protocol == IPPROTO_UDP)
			return TRANSPORT_INFO_IPV4_UDP;
	} else {
		struct ipv6hdr *ip6 = ipv6_hdr(skb);

		if (ip6->nexthdr == IPPROTO_TCP)
			return TRANSPORT_INFO_IPV6_TCP;
		else if (ip6->nexthdr == IPPROTO_UDP)
			return TRANSPORT_INFO_IPV6_UDP;
	}

	return TRANSPORT_INFO_NOT_IP;
}

/* Send skb on the slave VF device. */
static int netvsc_vf_xmit(struct net_device *net, struct net_device *vf_netdev,
			  struct sk_buff *skb)
{
	struct net_device_context *ndev_ctx = netdev_priv(net);
	unsigned int len = skb->len;
	int rc;

	skb->dev = vf_netdev;
	skb_record_rx_queue(skb, qdisc_skb_cb(skb)->slave_dev_queue_mapping);

	rc = dev_queue_xmit(skb);
	if (likely(rc == NET_XMIT_SUCCESS || rc == NET_XMIT_CN)) {
		struct netvsc_vf_pcpu_stats *pcpu_stats
			= this_cpu_ptr(ndev_ctx->vf_stats);

		u64_stats_update_begin(&pcpu_stats->syncp);
		pcpu_stats->tx_packets++;
		pcpu_stats->tx_bytes += len;
		u64_stats_update_end(&pcpu_stats->syncp);
	} else {
		this_cpu_inc(ndev_ctx->vf_stats->tx_dropped);
	}

	return rc;
}

static int netvsc_xmit(struct sk_buff *skb, struct net_device *net, bool xdp_tx)
{
	struct net_device_context *net_device_ctx = netdev_priv(net);
	struct hv_netvsc_packet *packet = NULL;
	int ret;
	unsigned int num_data_pgs;
	struct rndis_message *rndis_msg;
	struct net_device *vf_netdev;
	u32 rndis_msg_size;
	u32 hash;
	struct hv_page_buffer pb[MAX_PAGE_BUFFER_COUNT];

	/* If VF is present and up then redirect packets to it.
	 * Skip the VF if it is marked down or has no carrier.
	 * If netpoll is in uses, then VF can not be used either.
	 */
	vf_netdev = rcu_dereference_bh(net_device_ctx->vf_netdev);
	if (vf_netdev && netif_running(vf_netdev) &&
	    netif_carrier_ok(vf_netdev) && !netpoll_tx_running(net) &&
	    net_device_ctx->data_path_is_vf)
		return netvsc_vf_xmit(net, vf_netdev, skb);

	/* We will atmost need two pages to describe the rndis
	 * header. We can only transmit MAX_PAGE_BUFFER_COUNT number
	 * of pages in a single packet. If skb is scattered around
	 * more pages we try linearizing it.
	 */

	num_data_pgs = netvsc_get_slots(skb) + 2;

	if (unlikely(num_data_pgs > MAX_PAGE_BUFFER_COUNT)) {
		++net_device_ctx->eth_stats.tx_scattered;

		if (skb_linearize(skb))
			goto no_memory;

		num_data_pgs = netvsc_get_slots(skb) + 2;
		if (num_data_pgs > MAX_PAGE_BUFFER_COUNT) {
			++net_device_ctx->eth_stats.tx_too_big;
			goto drop;
		}
	}

	/*
	 * Place the rndis header in the skb head room and
	 * the skb->cb will be used for hv_netvsc_packet
	 * structure.
	 */
	ret = skb_cow_head(skb, RNDIS_AND_PPI_SIZE);
	if (ret)
		goto no_memory;

	/* Use the skb control buffer for building up the packet */
	BUILD_BUG_ON(sizeof(struct hv_netvsc_packet) >
			sizeof_field(struct sk_buff, cb));
	packet = (struct hv_netvsc_packet *)skb->cb;

	packet->q_idx = skb_get_queue_mapping(skb);

	packet->total_data_buflen = skb->len;
	packet->total_bytes = skb->len;
	packet->total_packets = 1;

	rndis_msg = (struct rndis_message *)skb->head;

	/* Add the rndis header */
	rndis_msg->ndis_msg_type = RNDIS_MSG_PACKET;
	rndis_msg->msg_len = packet->total_data_buflen;

	rndis_msg->msg.pkt = (struct rndis_packet) {
		.data_offset = sizeof(struct rndis_packet),
		.data_len = packet->total_data_buflen,
		.per_pkt_info_offset = sizeof(struct rndis_packet),
	};

	rndis_msg_size = RNDIS_MESSAGE_SIZE(struct rndis_packet);

	hash = skb_get_hash_raw(skb);
	if (hash != 0 && net->real_num_tx_queues > 1) {
		u32 *hash_info;

		rndis_msg_size += NDIS_HASH_PPI_SIZE;
		hash_info = init_ppi_data(rndis_msg, NDIS_HASH_PPI_SIZE,
					  NBL_HASH_VALUE);
		*hash_info = hash;
	}

	/* When using AF_PACKET we need to drop VLAN header from
	 * the frame and update the SKB to allow the HOST OS
	 * to transmit the 802.1Q packet
	 */
	if (skb->protocol == htons(ETH_P_8021Q)) {
		u16 vlan_tci;

		skb_reset_mac_header(skb);
		if (eth_type_vlan(eth_hdr(skb)->h_proto)) {
			if (unlikely(__skb_vlan_pop(skb, &vlan_tci) != 0)) {
				++net_device_ctx->eth_stats.vlan_error;
				goto drop;
			}

			__vlan_hwaccel_put_tag(skb, htons(ETH_P_8021Q), vlan_tci);
			/* Update the NDIS header pkt lengths */
			packet->total_data_buflen -= VLAN_HLEN;
			packet->total_bytes -= VLAN_HLEN;
			rndis_msg->msg_len = packet->total_data_buflen;
			rndis_msg->msg.pkt.data_len = packet->total_data_buflen;
		}
	}

	if (skb_vlan_tag_present(skb)) {
		struct ndis_pkt_8021q_info *vlan;

		rndis_msg_size += NDIS_VLAN_PPI_SIZE;
		vlan = init_ppi_data(rndis_msg, NDIS_VLAN_PPI_SIZE,
				     IEEE_8021Q_INFO);

		vlan->value = 0;
		vlan->vlanid = skb_vlan_tag_get_id(skb);
		vlan->cfi = skb_vlan_tag_get_cfi(skb);
		vlan->pri = skb_vlan_tag_get_prio(skb);
	}

	if (skb_is_gso(skb)) {
		struct ndis_tcp_lso_info *lso_info;

		rndis_msg_size += NDIS_LSO_PPI_SIZE;
		lso_info = init_ppi_data(rndis_msg, NDIS_LSO_PPI_SIZE,
					 TCP_LARGESEND_PKTINFO);

		lso_info->value = 0;
		lso_info->lso_v2_transmit.type = NDIS_TCP_LARGE_SEND_OFFLOAD_V2_TYPE;
		if (skb->protocol == htons(ETH_P_IP)) {
			lso_info->lso_v2_transmit.ip_version =
				NDIS_TCP_LARGE_SEND_OFFLOAD_IPV4;
			ip_hdr(skb)->tot_len = 0;
			ip_hdr(skb)->check = 0;
			tcp_hdr(skb)->check =
				~csum_tcpudp_magic(ip_hdr(skb)->saddr,
						   ip_hdr(skb)->daddr, 0, IPPROTO_TCP, 0);
		} else {
			lso_info->lso_v2_transmit.ip_version =
				NDIS_TCP_LARGE_SEND_OFFLOAD_IPV6;
			tcp_v6_gso_csum_prep(skb);
		}
		lso_info->lso_v2_transmit.tcp_header_offset = skb_transport_offset(skb);
		lso_info->lso_v2_transmit.mss = skb_shinfo(skb)->gso_size;
	} else if (skb->ip_summed == CHECKSUM_PARTIAL) {
		if (net_checksum_info(skb) & net_device_ctx->tx_checksum_mask) {
			struct ndis_tcp_ip_checksum_info *csum_info;

			rndis_msg_size += NDIS_CSUM_PPI_SIZE;
			csum_info = init_ppi_data(rndis_msg, NDIS_CSUM_PPI_SIZE,
						  TCPIP_CHKSUM_PKTINFO);

			csum_info->value = 0;
			csum_info->transmit.tcp_header_offset = skb_transport_offset(skb);

			if (skb->protocol == htons(ETH_P_IP)) {
				csum_info->transmit.is_ipv4 = 1;

				if (ip_hdr(skb)->protocol == IPPROTO_TCP)
					csum_info->transmit.tcp_checksum = 1;
				else
					csum_info->transmit.udp_checksum = 1;
			} else {
				csum_info->transmit.is_ipv6 = 1;

				if (ipv6_hdr(skb)->nexthdr == IPPROTO_TCP)
					csum_info->transmit.tcp_checksum = 1;
				else
					csum_info->transmit.udp_checksum = 1;
			}
		} else {
			/* Can't do offload of this type of checksum */
			if (skb_checksum_help(skb))
				goto drop;
		}
	}

	/* Start filling in the page buffers with the rndis hdr */
	rndis_msg->msg_len += rndis_msg_size;
	packet->total_data_buflen = rndis_msg->msg_len;
	packet->page_buf_cnt = init_page_array(rndis_msg, rndis_msg_size,
					       skb, packet, pb);

	/* timestamp packet in software */
	skb_tx_timestamp(skb);

	ret = netvsc_send(net, packet, rndis_msg, pb, skb, xdp_tx);
	if (likely(ret == 0))
		return NETDEV_TX_OK;

	if (ret == -EAGAIN) {
		++net_device_ctx->eth_stats.tx_busy;
		return NETDEV_TX_BUSY;
	}

	if (ret == -ENOSPC)
		++net_device_ctx->eth_stats.tx_no_space;

drop:
	dev_kfree_skb_any(skb);
	net->stats.tx_dropped++;

	return NETDEV_TX_OK;

no_memory:
	++net_device_ctx->eth_stats.tx_no_memory;
	goto drop;
}

static netdev_tx_t netvsc_start_xmit(struct sk_buff *skb,
				     struct net_device *ndev)
{
	return netvsc_xmit(skb, ndev, false);
}

/*
 * netvsc_linkstatus_callback - Link up/down notification
 */
void netvsc_linkstatus_callback(struct net_device *net,
				struct rndis_message *resp,
				void *data, u32 data_buflen)
{
	struct rndis_indicate_status *indicate = &resp->msg.indicate_status;
	struct net_device_context *ndev_ctx = netdev_priv(net);
	struct netvsc_reconfig *event;
	unsigned long flags;

	/* Ensure the packet is big enough to access its fields */
	if (resp->msg_len - RNDIS_HEADER_SIZE < sizeof(struct rndis_indicate_status)) {
		netdev_err(net, "invalid rndis_indicate_status packet, len: %u\n",
			   resp->msg_len);
		return;
	}

	/* Copy the RNDIS indicate status into nvchan->recv_buf */
	memcpy(indicate, data + RNDIS_HEADER_SIZE, sizeof(*indicate));

	/* Update the physical link speed when changing to another vSwitch */
	if (indicate->status == RNDIS_STATUS_LINK_SPEED_CHANGE) {
		u32 speed;

		/* Validate status_buf_offset and status_buflen.
		 *
		 * Certain (pre-Fe) implementations of Hyper-V's vSwitch didn't account
		 * for the status buffer field in resp->msg_len; perform the validation
		 * using data_buflen (>= resp->msg_len).
		 */
		if (indicate->status_buflen < sizeof(speed) ||
		    indicate->status_buf_offset < sizeof(*indicate) ||
		    data_buflen - RNDIS_HEADER_SIZE < indicate->status_buf_offset ||
		    data_buflen - RNDIS_HEADER_SIZE - indicate->status_buf_offset
				< indicate->status_buflen) {
			netdev_err(net, "invalid rndis_indicate_status packet\n");
			return;
		}

		speed = *(u32 *)(data + RNDIS_HEADER_SIZE + indicate->status_buf_offset) / 10000;
		ndev_ctx->speed = speed;
		return;
	}

	/* Handle these link change statuses below */
	if (indicate->status != RNDIS_STATUS_NETWORK_CHANGE &&
	    indicate->status != RNDIS_STATUS_MEDIA_CONNECT &&
	    indicate->status != RNDIS_STATUS_MEDIA_DISCONNECT)
		return;

	if (net->reg_state != NETREG_REGISTERED)
		return;

	event = kzalloc(sizeof(*event), GFP_ATOMIC);
	if (!event)
		return;
	event->event = indicate->status;

	spin_lock_irqsave(&ndev_ctx->lock, flags);
	list_add_tail(&event->list, &ndev_ctx->reconfig_events);
	spin_unlock_irqrestore(&ndev_ctx->lock, flags);

	schedule_delayed_work(&ndev_ctx->dwork, 0);
}

/* This function should only be called after skb_record_rx_queue() */
void netvsc_xdp_xmit(struct sk_buff *skb, struct net_device *ndev)
{
	int rc;

	skb->queue_mapping = skb_get_rx_queue(skb);
	__skb_push(skb, ETH_HLEN);

	rc = netvsc_xmit(skb, ndev, true);

	if (dev_xmit_complete(rc))
		return;

	dev_kfree_skb_any(skb);
	ndev->stats.tx_dropped++;
}

static void netvsc_comp_ipcsum(struct sk_buff *skb)
{
	struct iphdr *iph = (struct iphdr *)skb->data;

	iph->check = 0;
	iph->check = ip_fast_csum(iph, iph->ihl);
}

static struct sk_buff *netvsc_alloc_recv_skb(struct net_device *net,
					     struct netvsc_channel *nvchan,
					     struct xdp_buff *xdp)
{
	struct napi_struct *napi = &nvchan->napi;
	const struct ndis_pkt_8021q_info *vlan = &nvchan->rsc.vlan;
	const struct ndis_tcp_ip_checksum_info *csum_info =
						&nvchan->rsc.csum_info;
	const u32 *hash_info = &nvchan->rsc.hash_info;
	u8 ppi_flags = nvchan->rsc.ppi_flags;
	struct sk_buff *skb;
	void *xbuf = xdp->data_hard_start;
	int i;

	if (xbuf) {
		unsigned int hdroom = xdp->data - xdp->data_hard_start;
		unsigned int xlen = xdp->data_end - xdp->data;
		unsigned int frag_size = xdp->frame_sz;

		skb = build_skb(xbuf, frag_size);

		if (!skb) {
			__free_page(virt_to_page(xbuf));
			return NULL;
		}

		skb_reserve(skb, hdroom);
		skb_put(skb, xlen);
		skb->dev = napi->dev;
	} else {
		skb = napi_alloc_skb(napi, nvchan->rsc.pktlen);

		if (!skb)
			return NULL;

		/* Copy to skb. This copy is needed here since the memory
		 * pointed by hv_netvsc_packet cannot be deallocated.
		 */
		for (i = 0; i < nvchan->rsc.cnt; i++)
			skb_put_data(skb, nvchan->rsc.data[i],
				     nvchan->rsc.len[i]);
	}

	skb->protocol = eth_type_trans(skb, net);

	/* skb is already created with CHECKSUM_NONE */
	skb_checksum_none_assert(skb);

	/* Incoming packets may have IP header checksum verified by the host.
	 * They may not have IP header checksum computed after coalescing.
	 * We compute it here if the flags are set, because on Linux, the IP
	 * checksum is always checked.
	 */
	if ((ppi_flags & NVSC_RSC_CSUM_INFO) && csum_info->receive.ip_checksum_value_invalid &&
	    csum_info->receive.ip_checksum_succeeded &&
	    skb->protocol == htons(ETH_P_IP)) {
		/* Check that there is enough space to hold the IP header. */
		if (skb_headlen(skb) < sizeof(struct iphdr)) {
			kfree_skb(skb);
			return NULL;
		}
		netvsc_comp_ipcsum(skb);
	}

	/* Do L4 checksum offload if enabled and present. */
	if ((ppi_flags & NVSC_RSC_CSUM_INFO) && (net->features & NETIF_F_RXCSUM)) {
		if (csum_info->receive.tcp_checksum_succeeded ||
		    csum_info->receive.udp_checksum_succeeded)
			skb->ip_summed = CHECKSUM_UNNECESSARY;
	}

	if ((ppi_flags & NVSC_RSC_HASH_INFO) && (net->features & NETIF_F_RXHASH))
		skb_set_hash(skb, *hash_info, PKT_HASH_TYPE_L4);

	if (ppi_flags & NVSC_RSC_VLAN) {
		u16 vlan_tci = vlan->vlanid | (vlan->pri << VLAN_PRIO_SHIFT) |
			(vlan->cfi ? VLAN_CFI_MASK : 0);

		__vlan_hwaccel_put_tag(skb, htons(ETH_P_8021Q),
				       vlan_tci);
	}

	return skb;
}

/*
 * netvsc_recv_callback -  Callback when we receive a packet from the
 * "wire" on the specified device.
 */
int netvsc_recv_callback(struct net_device *net,
			 struct netvsc_device *net_device,
			 struct netvsc_channel *nvchan)
{
	struct net_device_context *net_device_ctx = netdev_priv(net);
	struct vmbus_channel *channel = nvchan->channel;
	u16 q_idx = channel->offermsg.offer.sub_channel_index;
	struct sk_buff *skb;
	struct netvsc_stats_rx *rx_stats = &nvchan->rx_stats;
	struct xdp_buff xdp;
	u32 act;

	if (net->reg_state != NETREG_REGISTERED)
		return NVSP_STAT_FAIL;

	act = netvsc_run_xdp(net, nvchan, &xdp);

	if (act == XDP_REDIRECT)
		return NVSP_STAT_SUCCESS;

	if (act != XDP_PASS && act != XDP_TX) {
		u64_stats_update_begin(&rx_stats->syncp);
		rx_stats->xdp_drop++;
		u64_stats_update_end(&rx_stats->syncp);

		return NVSP_STAT_SUCCESS; /* consumed by XDP */
	}

	/* Allocate a skb - TODO direct I/O to pages? */
	skb = netvsc_alloc_recv_skb(net, nvchan, &xdp);

	if (unlikely(!skb)) {
		++net_device_ctx->eth_stats.rx_no_memory;
		return NVSP_STAT_FAIL;
	}

	skb_record_rx_queue(skb, q_idx);

	/*
	 * Even if injecting the packet, record the statistics
	 * on the synthetic device because modifying the VF device
	 * statistics will not work correctly.
	 */
	u64_stats_update_begin(&rx_stats->syncp);
	if (act == XDP_TX)
		rx_stats->xdp_tx++;

	rx_stats->packets++;
	rx_stats->bytes += nvchan->rsc.pktlen;

	if (skb->pkt_type == PACKET_BROADCAST)
		++rx_stats->broadcast;
	else if (skb->pkt_type == PACKET_MULTICAST)
		++rx_stats->multicast;
	u64_stats_update_end(&rx_stats->syncp);

	if (act == XDP_TX) {
		netvsc_xdp_xmit(skb, net);
		return NVSP_STAT_SUCCESS;
	}

	napi_gro_receive(&nvchan->napi, skb);
	return NVSP_STAT_SUCCESS;
}

static void netvsc_get_drvinfo(struct net_device *net,
			       struct ethtool_drvinfo *info)
{
	strscpy(info->driver, KBUILD_MODNAME, sizeof(info->driver));
	strscpy(info->fw_version, "N/A", sizeof(info->fw_version));
}

static void netvsc_get_channels(struct net_device *net,
				struct ethtool_channels *channel)
{
	struct net_device_context *net_device_ctx = netdev_priv(net);
	struct netvsc_device *nvdev = rtnl_dereference(net_device_ctx->nvdev);

	if (nvdev) {
		channel->max_combined	= nvdev->max_chn;
		channel->combined_count = nvdev->num_chn;
	}
}

/* Alloc struct netvsc_device_info, and initialize it from either existing
 * struct netvsc_device, or from default values.
 */
static
struct netvsc_device_info *netvsc_devinfo_get(struct netvsc_device *nvdev)
{
	struct netvsc_device_info *dev_info;
	struct bpf_prog *prog;

	dev_info = kzalloc(sizeof(*dev_info), GFP_ATOMIC);

	if (!dev_info)
		return NULL;

	if (nvdev) {
		ASSERT_RTNL();

		dev_info->num_chn = nvdev->num_chn;
		dev_info->send_sections = nvdev->send_section_cnt;
		dev_info->send_section_size = nvdev->send_section_size;
		dev_info->recv_sections = nvdev->recv_section_cnt;
		dev_info->recv_section_size = nvdev->recv_section_size;

		memcpy(dev_info->rss_key, nvdev->extension->rss_key,
		       NETVSC_HASH_KEYLEN);

		prog = netvsc_xdp_get(nvdev);
		if (prog) {
			bpf_prog_inc(prog);
			dev_info->bprog = prog;
		}
	} else {
		dev_info->num_chn = VRSS_CHANNEL_DEFAULT;
		dev_info->send_sections = NETVSC_DEFAULT_TX;
		dev_info->send_section_size = NETVSC_SEND_SECTION_SIZE;
		dev_info->recv_sections = NETVSC_DEFAULT_RX;
		dev_info->recv_section_size = NETVSC_RECV_SECTION_SIZE;
	}

	return dev_info;
}

/* Free struct netvsc_device_info */
static void netvsc_devinfo_put(struct netvsc_device_info *dev_info)
{
	if (dev_info->bprog) {
		ASSERT_RTNL();
		bpf_prog_put(dev_info->bprog);
	}

	kfree(dev_info);
}

static int netvsc_detach(struct net_device *ndev,
			 struct netvsc_device *nvdev)
{
	struct net_device_context *ndev_ctx = netdev_priv(ndev);
	struct hv_device *hdev = ndev_ctx->device_ctx;
	int ret;

	/* Don't try continuing to try and setup sub channels */
	if (cancel_work_sync(&nvdev->subchan_work))
		nvdev->num_chn = 1;

	netvsc_xdp_set(ndev, NULL, NULL, nvdev);

	/* If device was up (receiving) then shutdown */
	if (netif_running(ndev)) {
		netvsc_tx_disable(nvdev, ndev);

		ret = rndis_filter_close(nvdev);
		if (ret) {
			netdev_err(ndev,
				   "unable to close device (ret %d).\n", ret);
			return ret;
		}

		ret = netvsc_wait_until_empty(nvdev);
		if (ret) {
			netdev_err(ndev,
				   "Ring buffer not empty after closing rndis\n");
			return ret;
		}
	}

	netif_device_detach(ndev);

	rndis_filter_device_remove(hdev, nvdev);

	return 0;
}

static int netvsc_attach(struct net_device *ndev,
			 struct netvsc_device_info *dev_info)
{
	struct net_device_context *ndev_ctx = netdev_priv(ndev);
	struct hv_device *hdev = ndev_ctx->device_ctx;
	struct netvsc_device *nvdev;
	struct rndis_device *rdev;
	struct bpf_prog *prog;
	int ret = 0;

	nvdev = rndis_filter_device_add(hdev, dev_info);
	if (IS_ERR(nvdev))
		return PTR_ERR(nvdev);

	if (nvdev->num_chn > 1) {
		ret = rndis_set_subchannel(ndev, nvdev, dev_info);

		/* if unavailable, just proceed with one queue */
		if (ret) {
			nvdev->max_chn = 1;
			nvdev->num_chn = 1;
		}
	}

	prog = dev_info->bprog;
	if (prog) {
		bpf_prog_inc(prog);
		ret = netvsc_xdp_set(ndev, prog, NULL, nvdev);
		if (ret) {
			bpf_prog_put(prog);
			goto err1;
		}
	}

	/* In any case device is now ready */
	nvdev->tx_disable = false;
	netif_device_attach(ndev);

	/* Note: enable and attach happen when sub-channels setup */
	netif_carrier_off(ndev);

	if (netif_running(ndev)) {
		ret = rndis_filter_open(nvdev);
		if (ret)
			goto err2;

		rdev = nvdev->extension;
		if (!rdev->link_state)
			netif_carrier_on(ndev);
	}

	return 0;

err2:
	netif_device_detach(ndev);

err1:
	rndis_filter_device_remove(hdev, nvdev);

	return ret;
}

static int netvsc_set_channels(struct net_device *net,
			       struct ethtool_channels *channels)
{
	struct net_device_context *net_device_ctx = netdev_priv(net);
	struct netvsc_device *nvdev = rtnl_dereference(net_device_ctx->nvdev);
	unsigned int orig, count = channels->combined_count;
	struct netvsc_device_info *device_info;
	int ret;

	/* We do not support separate count for rx, tx, or other */
	if (count == 0 ||
	    channels->rx_count || channels->tx_count || channels->other_count)
		return -EINVAL;

	if (!nvdev || nvdev->destroy)
		return -ENODEV;

	if (nvdev->nvsp_version < NVSP_PROTOCOL_VERSION_5)
		return -EINVAL;

	if (count > nvdev->max_chn)
		return -EINVAL;

	orig = nvdev->num_chn;

	device_info = netvsc_devinfo_get(nvdev);

	if (!device_info)
		return -ENOMEM;

	device_info->num_chn = count;

	ret = netvsc_detach(net, nvdev);
	if (ret)
		goto out;

	ret = netvsc_attach(net, device_info);
	if (ret) {
		device_info->num_chn = orig;
		if (netvsc_attach(net, device_info))
			netdev_err(net, "restoring channel setting failed\n");
	}

out:
	netvsc_devinfo_put(device_info);
	return ret;
}

static void netvsc_init_settings(struct net_device *dev)
{
	struct net_device_context *ndc = netdev_priv(dev);

	ndc->l4_hash = HV_DEFAULT_L4HASH;

	ndc->speed = SPEED_UNKNOWN;
	ndc->duplex = DUPLEX_FULL;

	dev->features = NETIF_F_LRO;
}

static int netvsc_get_link_ksettings(struct net_device *dev,
				     struct ethtool_link_ksettings *cmd)
{
	struct net_device_context *ndc = netdev_priv(dev);
	struct net_device *vf_netdev;

	vf_netdev = rtnl_dereference(ndc->vf_netdev);

	if (vf_netdev)
		return __ethtool_get_link_ksettings(vf_netdev, cmd);

	cmd->base.speed = ndc->speed;
	cmd->base.duplex = ndc->duplex;
	cmd->base.port = PORT_OTHER;

	return 0;
}

static int netvsc_set_link_ksettings(struct net_device *dev,
				     const struct ethtool_link_ksettings *cmd)
{
	struct net_device_context *ndc = netdev_priv(dev);
	struct net_device *vf_netdev = rtnl_dereference(ndc->vf_netdev);

	if (vf_netdev) {
		if (!vf_netdev->ethtool_ops->set_link_ksettings)
			return -EOPNOTSUPP;

		return vf_netdev->ethtool_ops->set_link_ksettings(vf_netdev,
								  cmd);
	}

	return ethtool_virtdev_set_link_ksettings(dev, cmd,
						  &ndc->speed, &ndc->duplex);
}

static int netvsc_change_mtu(struct net_device *ndev, int mtu)
{
	struct net_device_context *ndevctx = netdev_priv(ndev);
	struct net_device *vf_netdev = rtnl_dereference(ndevctx->vf_netdev);
	struct netvsc_device *nvdev = rtnl_dereference(ndevctx->nvdev);
	int orig_mtu = ndev->mtu;
	struct netvsc_device_info *device_info;
	int ret = 0;

	if (!nvdev || nvdev->destroy)
		return -ENODEV;

	device_info = netvsc_devinfo_get(nvdev);

	if (!device_info)
		return -ENOMEM;

	/* Change MTU of underlying VF netdev first. */
	if (vf_netdev) {
		ret = dev_set_mtu(vf_netdev, mtu);
		if (ret)
			goto out;
	}

	ret = netvsc_detach(ndev, nvdev);
	if (ret)
		goto rollback_vf;

	ndev->mtu = mtu;

	ret = netvsc_attach(ndev, device_info);
	if (!ret)
		goto out;

	/* Attempt rollback to original MTU */
	ndev->mtu = orig_mtu;

	if (netvsc_attach(ndev, device_info))
		netdev_err(ndev, "restoring mtu failed\n");
rollback_vf:
	if (vf_netdev)
		dev_set_mtu(vf_netdev, orig_mtu);

out:
	netvsc_devinfo_put(device_info);
	return ret;
}

static void netvsc_get_vf_stats(struct net_device *net,
				struct netvsc_vf_pcpu_stats *tot)
{
	struct net_device_context *ndev_ctx = netdev_priv(net);
	int i;

	memset(tot, 0, sizeof(*tot));

	for_each_possible_cpu(i) {
		const struct netvsc_vf_pcpu_stats *stats
			= per_cpu_ptr(ndev_ctx->vf_stats, i);
		u64 rx_packets, rx_bytes, tx_packets, tx_bytes;
		unsigned int start;

		do {
			start = u64_stats_fetch_begin(&stats->syncp);
			rx_packets = stats->rx_packets;
			tx_packets = stats->tx_packets;
			rx_bytes = stats->rx_bytes;
			tx_bytes = stats->tx_bytes;
		} while (u64_stats_fetch_retry(&stats->syncp, start));

		tot->rx_packets += rx_packets;
		tot->tx_packets += tx_packets;
		tot->rx_bytes   += rx_bytes;
		tot->tx_bytes   += tx_bytes;
		tot->tx_dropped += stats->tx_dropped;
	}
}

static void netvsc_get_pcpu_stats(struct net_device *net,
				  struct netvsc_ethtool_pcpu_stats *pcpu_tot)
{
	struct net_device_context *ndev_ctx = netdev_priv(net);
	struct netvsc_device *nvdev = rcu_dereference_rtnl(ndev_ctx->nvdev);
	int i;

	/* fetch percpu stats of vf */
	for_each_possible_cpu(i) {
		const struct netvsc_vf_pcpu_stats *stats =
			per_cpu_ptr(ndev_ctx->vf_stats, i);
		struct netvsc_ethtool_pcpu_stats *this_tot = &pcpu_tot[i];
		unsigned int start;

		do {
			start = u64_stats_fetch_begin(&stats->syncp);
			this_tot->vf_rx_packets = stats->rx_packets;
			this_tot->vf_tx_packets = stats->tx_packets;
			this_tot->vf_rx_bytes = stats->rx_bytes;
			this_tot->vf_tx_bytes = stats->tx_bytes;
		} while (u64_stats_fetch_retry(&stats->syncp, start));
		this_tot->rx_packets = this_tot->vf_rx_packets;
		this_tot->tx_packets = this_tot->vf_tx_packets;
		this_tot->rx_bytes   = this_tot->vf_rx_bytes;
		this_tot->tx_bytes   = this_tot->vf_tx_bytes;
	}

	/* fetch percpu stats of netvsc */
	for (i = 0; i < nvdev->num_chn; i++) {
		const struct netvsc_channel *nvchan = &nvdev->chan_table[i];
		const struct netvsc_stats_tx *tx_stats;
		const struct netvsc_stats_rx *rx_stats;
		struct netvsc_ethtool_pcpu_stats *this_tot =
			&pcpu_tot[nvchan->channel->target_cpu];
		u64 packets, bytes;
		unsigned int start;

		tx_stats = &nvchan->tx_stats;
		do {
<<<<<<< HEAD
			start = u64_stats_fetch_begin_irq(&tx_stats->syncp);
			packets = tx_stats->packets;
			bytes = tx_stats->bytes;
		} while (u64_stats_fetch_retry_irq(&tx_stats->syncp, start));
=======
			start = u64_stats_fetch_begin(&tx_stats->syncp);
			packets = tx_stats->packets;
			bytes = tx_stats->bytes;
		} while (u64_stats_fetch_retry(&tx_stats->syncp, start));
>>>>>>> eb3cdb58

		this_tot->tx_bytes	+= bytes;
		this_tot->tx_packets	+= packets;

		rx_stats = &nvchan->rx_stats;
		do {
<<<<<<< HEAD
			start = u64_stats_fetch_begin_irq(&rx_stats->syncp);
			packets = rx_stats->packets;
			bytes = rx_stats->bytes;
		} while (u64_stats_fetch_retry_irq(&rx_stats->syncp, start));
=======
			start = u64_stats_fetch_begin(&rx_stats->syncp);
			packets = rx_stats->packets;
			bytes = rx_stats->bytes;
		} while (u64_stats_fetch_retry(&rx_stats->syncp, start));
>>>>>>> eb3cdb58

		this_tot->rx_bytes	+= bytes;
		this_tot->rx_packets	+= packets;
	}
}

static void netvsc_get_stats64(struct net_device *net,
			       struct rtnl_link_stats64 *t)
{
	struct net_device_context *ndev_ctx = netdev_priv(net);
	struct netvsc_device *nvdev;
	struct netvsc_vf_pcpu_stats vf_tot;
	int i;

	rcu_read_lock();

	nvdev = rcu_dereference(ndev_ctx->nvdev);
	if (!nvdev)
		goto out;

	netdev_stats_to_stats64(t, &net->stats);

	netvsc_get_vf_stats(net, &vf_tot);
	t->rx_packets += vf_tot.rx_packets;
	t->tx_packets += vf_tot.tx_packets;
	t->rx_bytes   += vf_tot.rx_bytes;
	t->tx_bytes   += vf_tot.tx_bytes;
	t->tx_dropped += vf_tot.tx_dropped;

	for (i = 0; i < nvdev->num_chn; i++) {
		const struct netvsc_channel *nvchan = &nvdev->chan_table[i];
		const struct netvsc_stats_tx *tx_stats;
		const struct netvsc_stats_rx *rx_stats;
		u64 packets, bytes, multicast;
		unsigned int start;

		tx_stats = &nvchan->tx_stats;
		do {
<<<<<<< HEAD
			start = u64_stats_fetch_begin_irq(&tx_stats->syncp);
			packets = tx_stats->packets;
			bytes = tx_stats->bytes;
		} while (u64_stats_fetch_retry_irq(&tx_stats->syncp, start));
=======
			start = u64_stats_fetch_begin(&tx_stats->syncp);
			packets = tx_stats->packets;
			bytes = tx_stats->bytes;
		} while (u64_stats_fetch_retry(&tx_stats->syncp, start));
>>>>>>> eb3cdb58

		t->tx_bytes	+= bytes;
		t->tx_packets	+= packets;

		rx_stats = &nvchan->rx_stats;
		do {
<<<<<<< HEAD
			start = u64_stats_fetch_begin_irq(&rx_stats->syncp);
			packets = rx_stats->packets;
			bytes = rx_stats->bytes;
			multicast = rx_stats->multicast + rx_stats->broadcast;
		} while (u64_stats_fetch_retry_irq(&rx_stats->syncp, start));
=======
			start = u64_stats_fetch_begin(&rx_stats->syncp);
			packets = rx_stats->packets;
			bytes = rx_stats->bytes;
			multicast = rx_stats->multicast + rx_stats->broadcast;
		} while (u64_stats_fetch_retry(&rx_stats->syncp, start));
>>>>>>> eb3cdb58

		t->rx_bytes	+= bytes;
		t->rx_packets	+= packets;
		t->multicast	+= multicast;
	}
out:
	rcu_read_unlock();
}

static int netvsc_set_mac_addr(struct net_device *ndev, void *p)
{
	struct net_device_context *ndc = netdev_priv(ndev);
	struct net_device *vf_netdev = rtnl_dereference(ndc->vf_netdev);
	struct netvsc_device *nvdev = rtnl_dereference(ndc->nvdev);
	struct sockaddr *addr = p;
	int err;

	err = eth_prepare_mac_addr_change(ndev, p);
	if (err)
		return err;

	if (!nvdev)
		return -ENODEV;

	if (vf_netdev) {
		err = dev_set_mac_address(vf_netdev, addr, NULL);
		if (err)
			return err;
	}

	err = rndis_filter_set_device_mac(nvdev, addr->sa_data);
	if (!err) {
		eth_commit_mac_addr_change(ndev, p);
	} else if (vf_netdev) {
		/* rollback change on VF */
		memcpy(addr->sa_data, ndev->dev_addr, ETH_ALEN);
		dev_set_mac_address(vf_netdev, addr, NULL);
	}

	return err;
}

static const struct {
	char name[ETH_GSTRING_LEN];
	u16 offset;
} netvsc_stats[] = {
	{ "tx_scattered", offsetof(struct netvsc_ethtool_stats, tx_scattered) },
	{ "tx_no_memory", offsetof(struct netvsc_ethtool_stats, tx_no_memory) },
	{ "tx_no_space",  offsetof(struct netvsc_ethtool_stats, tx_no_space) },
	{ "tx_too_big",	  offsetof(struct netvsc_ethtool_stats, tx_too_big) },
	{ "tx_busy",	  offsetof(struct netvsc_ethtool_stats, tx_busy) },
	{ "tx_send_full", offsetof(struct netvsc_ethtool_stats, tx_send_full) },
	{ "rx_comp_busy", offsetof(struct netvsc_ethtool_stats, rx_comp_busy) },
	{ "rx_no_memory", offsetof(struct netvsc_ethtool_stats, rx_no_memory) },
	{ "stop_queue", offsetof(struct netvsc_ethtool_stats, stop_queue) },
	{ "wake_queue", offsetof(struct netvsc_ethtool_stats, wake_queue) },
	{ "vlan_error", offsetof(struct netvsc_ethtool_stats, vlan_error) },
}, pcpu_stats[] = {
	{ "cpu%u_rx_packets",
		offsetof(struct netvsc_ethtool_pcpu_stats, rx_packets) },
	{ "cpu%u_rx_bytes",
		offsetof(struct netvsc_ethtool_pcpu_stats, rx_bytes) },
	{ "cpu%u_tx_packets",
		offsetof(struct netvsc_ethtool_pcpu_stats, tx_packets) },
	{ "cpu%u_tx_bytes",
		offsetof(struct netvsc_ethtool_pcpu_stats, tx_bytes) },
	{ "cpu%u_vf_rx_packets",
		offsetof(struct netvsc_ethtool_pcpu_stats, vf_rx_packets) },
	{ "cpu%u_vf_rx_bytes",
		offsetof(struct netvsc_ethtool_pcpu_stats, vf_rx_bytes) },
	{ "cpu%u_vf_tx_packets",
		offsetof(struct netvsc_ethtool_pcpu_stats, vf_tx_packets) },
	{ "cpu%u_vf_tx_bytes",
		offsetof(struct netvsc_ethtool_pcpu_stats, vf_tx_bytes) },
}, vf_stats[] = {
	{ "vf_rx_packets", offsetof(struct netvsc_vf_pcpu_stats, rx_packets) },
	{ "vf_rx_bytes",   offsetof(struct netvsc_vf_pcpu_stats, rx_bytes) },
	{ "vf_tx_packets", offsetof(struct netvsc_vf_pcpu_stats, tx_packets) },
	{ "vf_tx_bytes",   offsetof(struct netvsc_vf_pcpu_stats, tx_bytes) },
	{ "vf_tx_dropped", offsetof(struct netvsc_vf_pcpu_stats, tx_dropped) },
};

#define NETVSC_GLOBAL_STATS_LEN	ARRAY_SIZE(netvsc_stats)
#define NETVSC_VF_STATS_LEN	ARRAY_SIZE(vf_stats)

/* statistics per queue (rx/tx packets/bytes) */
#define NETVSC_PCPU_STATS_LEN (num_present_cpus() * ARRAY_SIZE(pcpu_stats))

/* 8 statistics per queue (rx/tx packets/bytes, XDP actions) */
#define NETVSC_QUEUE_STATS_LEN(dev) ((dev)->num_chn * 8)

static int netvsc_get_sset_count(struct net_device *dev, int string_set)
{
	struct net_device_context *ndc = netdev_priv(dev);
	struct netvsc_device *nvdev = rtnl_dereference(ndc->nvdev);

	if (!nvdev)
		return -ENODEV;

	switch (string_set) {
	case ETH_SS_STATS:
		return NETVSC_GLOBAL_STATS_LEN
			+ NETVSC_VF_STATS_LEN
			+ NETVSC_QUEUE_STATS_LEN(nvdev)
			+ NETVSC_PCPU_STATS_LEN;
	default:
		return -EINVAL;
	}
}

static void netvsc_get_ethtool_stats(struct net_device *dev,
				     struct ethtool_stats *stats, u64 *data)
{
	struct net_device_context *ndc = netdev_priv(dev);
	struct netvsc_device *nvdev = rtnl_dereference(ndc->nvdev);
	const void *nds = &ndc->eth_stats;
	const struct netvsc_stats_tx *tx_stats;
	const struct netvsc_stats_rx *rx_stats;
	struct netvsc_vf_pcpu_stats sum;
	struct netvsc_ethtool_pcpu_stats *pcpu_sum;
	unsigned int start;
	u64 packets, bytes;
	u64 xdp_drop;
	u64 xdp_redirect;
	u64 xdp_tx;
	u64 xdp_xmit;
	int i, j, cpu;

	if (!nvdev)
		return;

	for (i = 0; i < NETVSC_GLOBAL_STATS_LEN; i++)
		data[i] = *(unsigned long *)(nds + netvsc_stats[i].offset);

	netvsc_get_vf_stats(dev, &sum);
	for (j = 0; j < NETVSC_VF_STATS_LEN; j++)
		data[i++] = *(u64 *)((void *)&sum + vf_stats[j].offset);

	for (j = 0; j < nvdev->num_chn; j++) {
		tx_stats = &nvdev->chan_table[j].tx_stats;

		do {
<<<<<<< HEAD
			start = u64_stats_fetch_begin_irq(&tx_stats->syncp);
			packets = tx_stats->packets;
			bytes = tx_stats->bytes;
			xdp_xmit = tx_stats->xdp_xmit;
		} while (u64_stats_fetch_retry_irq(&tx_stats->syncp, start));
=======
			start = u64_stats_fetch_begin(&tx_stats->syncp);
			packets = tx_stats->packets;
			bytes = tx_stats->bytes;
			xdp_xmit = tx_stats->xdp_xmit;
		} while (u64_stats_fetch_retry(&tx_stats->syncp, start));
>>>>>>> eb3cdb58
		data[i++] = packets;
		data[i++] = bytes;
		data[i++] = xdp_xmit;

		rx_stats = &nvdev->chan_table[j].rx_stats;
		do {
<<<<<<< HEAD
			start = u64_stats_fetch_begin_irq(&rx_stats->syncp);
=======
			start = u64_stats_fetch_begin(&rx_stats->syncp);
>>>>>>> eb3cdb58
			packets = rx_stats->packets;
			bytes = rx_stats->bytes;
			xdp_drop = rx_stats->xdp_drop;
			xdp_redirect = rx_stats->xdp_redirect;
			xdp_tx = rx_stats->xdp_tx;
<<<<<<< HEAD
		} while (u64_stats_fetch_retry_irq(&rx_stats->syncp, start));
=======
		} while (u64_stats_fetch_retry(&rx_stats->syncp, start));
>>>>>>> eb3cdb58
		data[i++] = packets;
		data[i++] = bytes;
		data[i++] = xdp_drop;
		data[i++] = xdp_redirect;
		data[i++] = xdp_tx;
	}

	pcpu_sum = kvmalloc_array(num_possible_cpus(),
				  sizeof(struct netvsc_ethtool_pcpu_stats),
				  GFP_KERNEL);
	if (!pcpu_sum)
		return;

	netvsc_get_pcpu_stats(dev, pcpu_sum);
	for_each_present_cpu(cpu) {
		struct netvsc_ethtool_pcpu_stats *this_sum = &pcpu_sum[cpu];

		for (j = 0; j < ARRAY_SIZE(pcpu_stats); j++)
			data[i++] = *(u64 *)((void *)this_sum
					     + pcpu_stats[j].offset);
	}
	kvfree(pcpu_sum);
}

static void netvsc_get_strings(struct net_device *dev, u32 stringset, u8 *data)
{
	struct net_device_context *ndc = netdev_priv(dev);
	struct netvsc_device *nvdev = rtnl_dereference(ndc->nvdev);
	u8 *p = data;
	int i, cpu;

	if (!nvdev)
		return;

	switch (stringset) {
	case ETH_SS_STATS:
		for (i = 0; i < ARRAY_SIZE(netvsc_stats); i++)
			ethtool_sprintf(&p, netvsc_stats[i].name);

		for (i = 0; i < ARRAY_SIZE(vf_stats); i++)
			ethtool_sprintf(&p, vf_stats[i].name);

		for (i = 0; i < nvdev->num_chn; i++) {
			ethtool_sprintf(&p, "tx_queue_%u_packets", i);
			ethtool_sprintf(&p, "tx_queue_%u_bytes", i);
			ethtool_sprintf(&p, "tx_queue_%u_xdp_xmit", i);
			ethtool_sprintf(&p, "rx_queue_%u_packets", i);
			ethtool_sprintf(&p, "rx_queue_%u_bytes", i);
			ethtool_sprintf(&p, "rx_queue_%u_xdp_drop", i);
			ethtool_sprintf(&p, "rx_queue_%u_xdp_redirect", i);
			ethtool_sprintf(&p, "rx_queue_%u_xdp_tx", i);
		}

		for_each_present_cpu(cpu) {
			for (i = 0; i < ARRAY_SIZE(pcpu_stats); i++)
				ethtool_sprintf(&p, pcpu_stats[i].name, cpu);
		}

		break;
	}
}

static int
netvsc_get_rss_hash_opts(struct net_device_context *ndc,
			 struct ethtool_rxnfc *info)
{
	const u32 l4_flag = RXH_L4_B_0_1 | RXH_L4_B_2_3;

	info->data = RXH_IP_SRC | RXH_IP_DST;

	switch (info->flow_type) {
	case TCP_V4_FLOW:
		if (ndc->l4_hash & HV_TCP4_L4HASH)
			info->data |= l4_flag;

		break;

	case TCP_V6_FLOW:
		if (ndc->l4_hash & HV_TCP6_L4HASH)
			info->data |= l4_flag;

		break;

	case UDP_V4_FLOW:
		if (ndc->l4_hash & HV_UDP4_L4HASH)
			info->data |= l4_flag;

		break;

	case UDP_V6_FLOW:
		if (ndc->l4_hash & HV_UDP6_L4HASH)
			info->data |= l4_flag;

		break;

	case IPV4_FLOW:
	case IPV6_FLOW:
		break;
	default:
		info->data = 0;
		break;
	}

	return 0;
}

static int
netvsc_get_rxnfc(struct net_device *dev, struct ethtool_rxnfc *info,
		 u32 *rules)
{
	struct net_device_context *ndc = netdev_priv(dev);
	struct netvsc_device *nvdev = rtnl_dereference(ndc->nvdev);

	if (!nvdev)
		return -ENODEV;

	switch (info->cmd) {
	case ETHTOOL_GRXRINGS:
		info->data = nvdev->num_chn;
		return 0;

	case ETHTOOL_GRXFH:
		return netvsc_get_rss_hash_opts(ndc, info);
	}
	return -EOPNOTSUPP;
}

static int netvsc_set_rss_hash_opts(struct net_device_context *ndc,
				    struct ethtool_rxnfc *info)
{
	if (info->data == (RXH_IP_SRC | RXH_IP_DST |
			   RXH_L4_B_0_1 | RXH_L4_B_2_3)) {
		switch (info->flow_type) {
		case TCP_V4_FLOW:
			ndc->l4_hash |= HV_TCP4_L4HASH;
			break;

		case TCP_V6_FLOW:
			ndc->l4_hash |= HV_TCP6_L4HASH;
			break;

		case UDP_V4_FLOW:
			ndc->l4_hash |= HV_UDP4_L4HASH;
			break;

		case UDP_V6_FLOW:
			ndc->l4_hash |= HV_UDP6_L4HASH;
			break;

		default:
			return -EOPNOTSUPP;
		}

		return 0;
	}

	if (info->data == (RXH_IP_SRC | RXH_IP_DST)) {
		switch (info->flow_type) {
		case TCP_V4_FLOW:
			ndc->l4_hash &= ~HV_TCP4_L4HASH;
			break;

		case TCP_V6_FLOW:
			ndc->l4_hash &= ~HV_TCP6_L4HASH;
			break;

		case UDP_V4_FLOW:
			ndc->l4_hash &= ~HV_UDP4_L4HASH;
			break;

		case UDP_V6_FLOW:
			ndc->l4_hash &= ~HV_UDP6_L4HASH;
			break;

		default:
			return -EOPNOTSUPP;
		}

		return 0;
	}

	return -EOPNOTSUPP;
}

static int
netvsc_set_rxnfc(struct net_device *ndev, struct ethtool_rxnfc *info)
{
	struct net_device_context *ndc = netdev_priv(ndev);

	if (info->cmd == ETHTOOL_SRXFH)
		return netvsc_set_rss_hash_opts(ndc, info);

	return -EOPNOTSUPP;
}

static u32 netvsc_get_rxfh_key_size(struct net_device *dev)
{
	return NETVSC_HASH_KEYLEN;
}

static u32 netvsc_rss_indir_size(struct net_device *dev)
{
	return ITAB_NUM;
}

static int netvsc_get_rxfh(struct net_device *dev, u32 *indir, u8 *key,
			   u8 *hfunc)
{
	struct net_device_context *ndc = netdev_priv(dev);
	struct netvsc_device *ndev = rtnl_dereference(ndc->nvdev);
	struct rndis_device *rndis_dev;
	int i;

	if (!ndev)
		return -ENODEV;

	if (hfunc)
		*hfunc = ETH_RSS_HASH_TOP;	/* Toeplitz */

	rndis_dev = ndev->extension;
	if (indir) {
		for (i = 0; i < ITAB_NUM; i++)
			indir[i] = ndc->rx_table[i];
	}

	if (key)
		memcpy(key, rndis_dev->rss_key, NETVSC_HASH_KEYLEN);

	return 0;
}

static int netvsc_set_rxfh(struct net_device *dev, const u32 *indir,
			   const u8 *key, const u8 hfunc)
{
	struct net_device_context *ndc = netdev_priv(dev);
	struct netvsc_device *ndev = rtnl_dereference(ndc->nvdev);
	struct rndis_device *rndis_dev;
	int i;

	if (!ndev)
		return -ENODEV;

	if (hfunc != ETH_RSS_HASH_NO_CHANGE && hfunc != ETH_RSS_HASH_TOP)
		return -EOPNOTSUPP;

	rndis_dev = ndev->extension;
	if (indir) {
		for (i = 0; i < ITAB_NUM; i++)
			if (indir[i] >= ndev->num_chn)
				return -EINVAL;

		for (i = 0; i < ITAB_NUM; i++)
			ndc->rx_table[i] = indir[i];
	}

	if (!key) {
		if (!indir)
			return 0;

		key = rndis_dev->rss_key;
	}

	return rndis_filter_set_rss_param(rndis_dev, key);
}

/* Hyper-V RNDIS protocol does not have ring in the HW sense.
 * It does have pre-allocated receive area which is divided into sections.
 */
static void __netvsc_get_ringparam(struct netvsc_device *nvdev,
				   struct ethtool_ringparam *ring)
{
	u32 max_buf_size;

	ring->rx_pending = nvdev->recv_section_cnt;
	ring->tx_pending = nvdev->send_section_cnt;

	if (nvdev->nvsp_version <= NVSP_PROTOCOL_VERSION_2)
		max_buf_size = NETVSC_RECEIVE_BUFFER_SIZE_LEGACY;
	else
		max_buf_size = NETVSC_RECEIVE_BUFFER_SIZE;

	ring->rx_max_pending = max_buf_size / nvdev->recv_section_size;
	ring->tx_max_pending = NETVSC_SEND_BUFFER_SIZE
		/ nvdev->send_section_size;
}

static void netvsc_get_ringparam(struct net_device *ndev,
				 struct ethtool_ringparam *ring,
				 struct kernel_ethtool_ringparam *kernel_ring,
				 struct netlink_ext_ack *extack)
{
	struct net_device_context *ndevctx = netdev_priv(ndev);
	struct netvsc_device *nvdev = rtnl_dereference(ndevctx->nvdev);

	if (!nvdev)
		return;

	__netvsc_get_ringparam(nvdev, ring);
}

static int netvsc_set_ringparam(struct net_device *ndev,
				struct ethtool_ringparam *ring,
				struct kernel_ethtool_ringparam *kernel_ring,
				struct netlink_ext_ack *extack)
{
	struct net_device_context *ndevctx = netdev_priv(ndev);
	struct netvsc_device *nvdev = rtnl_dereference(ndevctx->nvdev);
	struct netvsc_device_info *device_info;
	struct ethtool_ringparam orig;
	u32 new_tx, new_rx;
	int ret = 0;

	if (!nvdev || nvdev->destroy)
		return -ENODEV;

	memset(&orig, 0, sizeof(orig));
	__netvsc_get_ringparam(nvdev, &orig);

	new_tx = clamp_t(u32, ring->tx_pending,
			 NETVSC_MIN_TX_SECTIONS, orig.tx_max_pending);
	new_rx = clamp_t(u32, ring->rx_pending,
			 NETVSC_MIN_RX_SECTIONS, orig.rx_max_pending);

	if (new_tx == orig.tx_pending &&
	    new_rx == orig.rx_pending)
		return 0;	 /* no change */

	device_info = netvsc_devinfo_get(nvdev);

	if (!device_info)
		return -ENOMEM;

	device_info->send_sections = new_tx;
	device_info->recv_sections = new_rx;

	ret = netvsc_detach(ndev, nvdev);
	if (ret)
		goto out;

	ret = netvsc_attach(ndev, device_info);
	if (ret) {
		device_info->send_sections = orig.tx_pending;
		device_info->recv_sections = orig.rx_pending;

		if (netvsc_attach(ndev, device_info))
			netdev_err(ndev, "restoring ringparam failed");
	}

out:
	netvsc_devinfo_put(device_info);
	return ret;
}

static netdev_features_t netvsc_fix_features(struct net_device *ndev,
					     netdev_features_t features)
{
	struct net_device_context *ndevctx = netdev_priv(ndev);
	struct netvsc_device *nvdev = rtnl_dereference(ndevctx->nvdev);

	if (!nvdev || nvdev->destroy)
		return features;

	if ((features & NETIF_F_LRO) && netvsc_xdp_get(nvdev)) {
		features ^= NETIF_F_LRO;
		netdev_info(ndev, "Skip LRO - unsupported with XDP\n");
	}

	return features;
}

static int netvsc_set_features(struct net_device *ndev,
			       netdev_features_t features)
{
	netdev_features_t change = features ^ ndev->features;
	struct net_device_context *ndevctx = netdev_priv(ndev);
	struct netvsc_device *nvdev = rtnl_dereference(ndevctx->nvdev);
	struct net_device *vf_netdev = rtnl_dereference(ndevctx->vf_netdev);
	struct ndis_offload_params offloads;
	int ret = 0;

	if (!nvdev || nvdev->destroy)
		return -ENODEV;

	if (!(change & NETIF_F_LRO))
		goto syncvf;

	memset(&offloads, 0, sizeof(struct ndis_offload_params));

	if (features & NETIF_F_LRO) {
		offloads.rsc_ip_v4 = NDIS_OFFLOAD_PARAMETERS_RSC_ENABLED;
		offloads.rsc_ip_v6 = NDIS_OFFLOAD_PARAMETERS_RSC_ENABLED;
	} else {
		offloads.rsc_ip_v4 = NDIS_OFFLOAD_PARAMETERS_RSC_DISABLED;
		offloads.rsc_ip_v6 = NDIS_OFFLOAD_PARAMETERS_RSC_DISABLED;
	}

	ret = rndis_filter_set_offload_params(ndev, nvdev, &offloads);

	if (ret) {
		features ^= NETIF_F_LRO;
		ndev->features = features;
	}

syncvf:
	if (!vf_netdev)
		return ret;

	vf_netdev->wanted_features = features;
	netdev_update_features(vf_netdev);

	return ret;
}

static int netvsc_get_regs_len(struct net_device *netdev)
{
	return VRSS_SEND_TAB_SIZE * sizeof(u32);
}

static void netvsc_get_regs(struct net_device *netdev,
			    struct ethtool_regs *regs, void *p)
{
	struct net_device_context *ndc = netdev_priv(netdev);
	u32 *regs_buff = p;

	/* increase the version, if buffer format is changed. */
	regs->version = 1;

	memcpy(regs_buff, ndc->tx_table, VRSS_SEND_TAB_SIZE * sizeof(u32));
}

static u32 netvsc_get_msglevel(struct net_device *ndev)
{
	struct net_device_context *ndev_ctx = netdev_priv(ndev);

	return ndev_ctx->msg_enable;
}

static void netvsc_set_msglevel(struct net_device *ndev, u32 val)
{
	struct net_device_context *ndev_ctx = netdev_priv(ndev);

	ndev_ctx->msg_enable = val;
}

static const struct ethtool_ops ethtool_ops = {
	.get_drvinfo	= netvsc_get_drvinfo,
	.get_regs_len	= netvsc_get_regs_len,
	.get_regs	= netvsc_get_regs,
	.get_msglevel	= netvsc_get_msglevel,
	.set_msglevel	= netvsc_set_msglevel,
	.get_link	= ethtool_op_get_link,
	.get_ethtool_stats = netvsc_get_ethtool_stats,
	.get_sset_count = netvsc_get_sset_count,
	.get_strings	= netvsc_get_strings,
	.get_channels   = netvsc_get_channels,
	.set_channels   = netvsc_set_channels,
	.get_ts_info	= ethtool_op_get_ts_info,
	.get_rxnfc	= netvsc_get_rxnfc,
	.set_rxnfc	= netvsc_set_rxnfc,
	.get_rxfh_key_size = netvsc_get_rxfh_key_size,
	.get_rxfh_indir_size = netvsc_rss_indir_size,
	.get_rxfh	= netvsc_get_rxfh,
	.set_rxfh	= netvsc_set_rxfh,
	.get_link_ksettings = netvsc_get_link_ksettings,
	.set_link_ksettings = netvsc_set_link_ksettings,
	.get_ringparam	= netvsc_get_ringparam,
	.set_ringparam	= netvsc_set_ringparam,
};

static const struct net_device_ops device_ops = {
	.ndo_open =			netvsc_open,
	.ndo_stop =			netvsc_close,
	.ndo_start_xmit =		netvsc_start_xmit,
	.ndo_change_rx_flags =		netvsc_change_rx_flags,
	.ndo_set_rx_mode =		netvsc_set_rx_mode,
	.ndo_fix_features =		netvsc_fix_features,
	.ndo_set_features =		netvsc_set_features,
	.ndo_change_mtu =		netvsc_change_mtu,
	.ndo_validate_addr =		eth_validate_addr,
	.ndo_set_mac_address =		netvsc_set_mac_addr,
	.ndo_select_queue =		netvsc_select_queue,
	.ndo_get_stats64 =		netvsc_get_stats64,
	.ndo_bpf =			netvsc_bpf,
	.ndo_xdp_xmit =			netvsc_ndoxdp_xmit,
};

/*
 * Handle link status changes. For RNDIS_STATUS_NETWORK_CHANGE emulate link
 * down/up sequence. In case of RNDIS_STATUS_MEDIA_CONNECT when carrier is
 * present send GARP packet to network peers with netif_notify_peers().
 */
static void netvsc_link_change(struct work_struct *w)
{
	struct net_device_context *ndev_ctx =
		container_of(w, struct net_device_context, dwork.work);
	struct hv_device *device_obj = ndev_ctx->device_ctx;
	struct net_device *net = hv_get_drvdata(device_obj);
	unsigned long flags, next_reconfig, delay;
	struct netvsc_reconfig *event = NULL;
	struct netvsc_device *net_device;
	struct rndis_device *rdev;
	bool reschedule = false;

	/* if changes are happening, comeback later */
	if (!rtnl_trylock()) {
		schedule_delayed_work(&ndev_ctx->dwork, LINKCHANGE_INT);
		return;
	}

	net_device = rtnl_dereference(ndev_ctx->nvdev);
	if (!net_device)
		goto out_unlock;

	rdev = net_device->extension;

	next_reconfig = ndev_ctx->last_reconfig + LINKCHANGE_INT;
	if (time_is_after_jiffies(next_reconfig)) {
		/* link_watch only sends one notification with current state
		 * per second, avoid doing reconfig more frequently. Handle
		 * wrap around.
		 */
		delay = next_reconfig - jiffies;
		delay = delay < LINKCHANGE_INT ? delay : LINKCHANGE_INT;
		schedule_delayed_work(&ndev_ctx->dwork, delay);
		goto out_unlock;
	}
	ndev_ctx->last_reconfig = jiffies;

	spin_lock_irqsave(&ndev_ctx->lock, flags);
	if (!list_empty(&ndev_ctx->reconfig_events)) {
		event = list_first_entry(&ndev_ctx->reconfig_events,
					 struct netvsc_reconfig, list);
		list_del(&event->list);
		reschedule = !list_empty(&ndev_ctx->reconfig_events);
	}
	spin_unlock_irqrestore(&ndev_ctx->lock, flags);

	if (!event)
		goto out_unlock;

	switch (event->event) {
		/* Only the following events are possible due to the check in
		 * netvsc_linkstatus_callback()
		 */
	case RNDIS_STATUS_MEDIA_CONNECT:
		if (rdev->link_state) {
			rdev->link_state = false;
			netif_carrier_on(net);
			netvsc_tx_enable(net_device, net);
		} else {
			__netdev_notify_peers(net);
		}
		kfree(event);
		break;
	case RNDIS_STATUS_MEDIA_DISCONNECT:
		if (!rdev->link_state) {
			rdev->link_state = true;
			netif_carrier_off(net);
			netvsc_tx_disable(net_device, net);
		}
		kfree(event);
		break;
	case RNDIS_STATUS_NETWORK_CHANGE:
		/* Only makes sense if carrier is present */
		if (!rdev->link_state) {
			rdev->link_state = true;
			netif_carrier_off(net);
			netvsc_tx_disable(net_device, net);
			event->event = RNDIS_STATUS_MEDIA_CONNECT;
			spin_lock_irqsave(&ndev_ctx->lock, flags);
			list_add(&event->list, &ndev_ctx->reconfig_events);
			spin_unlock_irqrestore(&ndev_ctx->lock, flags);
			reschedule = true;
		}
		break;
	}

	rtnl_unlock();

	/* link_watch only sends one notification with current state per
	 * second, handle next reconfig event in 2 seconds.
	 */
	if (reschedule)
		schedule_delayed_work(&ndev_ctx->dwork, LINKCHANGE_INT);

	return;

out_unlock:
	rtnl_unlock();
}

static struct net_device *get_netvsc_byref(struct net_device *vf_netdev)
{
	struct net_device_context *net_device_ctx;
	struct net_device *dev;

	dev = netdev_master_upper_dev_get(vf_netdev);
	if (!dev || dev->netdev_ops != &device_ops)
		return NULL;	/* not a netvsc device */

	net_device_ctx = netdev_priv(dev);
	if (!rtnl_dereference(net_device_ctx->nvdev))
		return NULL;	/* device is removed */

	return dev;
}

/* Called when VF is injecting data into network stack.
 * Change the associated network device from VF to netvsc.
 * note: already called with rcu_read_lock
 */
static rx_handler_result_t netvsc_vf_handle_frame(struct sk_buff **pskb)
{
	struct sk_buff *skb = *pskb;
	struct net_device *ndev = rcu_dereference(skb->dev->rx_handler_data);
	struct net_device_context *ndev_ctx = netdev_priv(ndev);
	struct netvsc_vf_pcpu_stats *pcpu_stats
		 = this_cpu_ptr(ndev_ctx->vf_stats);

	skb = skb_share_check(skb, GFP_ATOMIC);
	if (unlikely(!skb))
		return RX_HANDLER_CONSUMED;

	*pskb = skb;

	skb->dev = ndev;

	u64_stats_update_begin(&pcpu_stats->syncp);
	pcpu_stats->rx_packets++;
	pcpu_stats->rx_bytes += skb->len;
	u64_stats_update_end(&pcpu_stats->syncp);

	return RX_HANDLER_ANOTHER;
}

static int netvsc_vf_join(struct net_device *vf_netdev,
			  struct net_device *ndev)
{
	struct net_device_context *ndev_ctx = netdev_priv(ndev);
	int ret;

	ret = netdev_rx_handler_register(vf_netdev,
					 netvsc_vf_handle_frame, ndev);
	if (ret != 0) {
		netdev_err(vf_netdev,
			   "can not register netvsc VF receive handler (err = %d)\n",
			   ret);
		goto rx_handler_failed;
	}

	ret = netdev_master_upper_dev_link(vf_netdev, ndev,
					   NULL, NULL, NULL);
	if (ret != 0) {
		netdev_err(vf_netdev,
			   "can not set master device %s (err = %d)\n",
			   ndev->name, ret);
		goto upper_link_failed;
	}

	/* set slave flag before open to prevent IPv6 addrconf */
	vf_netdev->flags |= IFF_SLAVE;

	schedule_delayed_work(&ndev_ctx->vf_takeover, VF_TAKEOVER_INT);

	call_netdevice_notifiers(NETDEV_JOIN, vf_netdev);

	netdev_info(vf_netdev, "joined to %s\n", ndev->name);
	return 0;

upper_link_failed:
	netdev_rx_handler_unregister(vf_netdev);
rx_handler_failed:
	return ret;
}

static void __netvsc_vf_setup(struct net_device *ndev,
			      struct net_device *vf_netdev)
{
	int ret;

	/* Align MTU of VF with master */
	ret = dev_set_mtu(vf_netdev, ndev->mtu);
	if (ret)
		netdev_warn(vf_netdev,
			    "unable to change mtu to %u\n", ndev->mtu);

	/* set multicast etc flags on VF */
	dev_change_flags(vf_netdev, ndev->flags | IFF_SLAVE, NULL);

	/* sync address list from ndev to VF */
	netif_addr_lock_bh(ndev);
	dev_uc_sync(vf_netdev, ndev);
	dev_mc_sync(vf_netdev, ndev);
	netif_addr_unlock_bh(ndev);

	if (netif_running(ndev)) {
		ret = dev_open(vf_netdev, NULL);
		if (ret)
			netdev_warn(vf_netdev,
				    "unable to open: %d\n", ret);
	}
}

/* Setup VF as slave of the synthetic device.
 * Runs in workqueue to avoid recursion in netlink callbacks.
 */
static void netvsc_vf_setup(struct work_struct *w)
{
	struct net_device_context *ndev_ctx
		= container_of(w, struct net_device_context, vf_takeover.work);
	struct net_device *ndev = hv_get_drvdata(ndev_ctx->device_ctx);
	struct net_device *vf_netdev;

	if (!rtnl_trylock()) {
		schedule_delayed_work(&ndev_ctx->vf_takeover, 0);
		return;
	}

	vf_netdev = rtnl_dereference(ndev_ctx->vf_netdev);
	if (vf_netdev)
		__netvsc_vf_setup(ndev, vf_netdev);

	rtnl_unlock();
}

/* Find netvsc by VF serial number.
 * The PCI hyperv controller records the serial number as the slot kobj name.
 */
static struct net_device *get_netvsc_byslot(const struct net_device *vf_netdev)
{
	struct device *parent = vf_netdev->dev.parent;
	struct net_device_context *ndev_ctx;
	struct net_device *ndev;
	struct pci_dev *pdev;
	u32 serial;

	if (!parent || !dev_is_pci(parent))
		return NULL; /* not a PCI device */

	pdev = to_pci_dev(parent);
	if (!pdev->slot) {
		netdev_notice(vf_netdev, "no PCI slot information\n");
		return NULL;
	}

	if (kstrtou32(pci_slot_name(pdev->slot), 10, &serial)) {
		netdev_notice(vf_netdev, "Invalid vf serial:%s\n",
			      pci_slot_name(pdev->slot));
		return NULL;
	}

	list_for_each_entry(ndev_ctx, &netvsc_dev_list, list) {
		if (!ndev_ctx->vf_alloc)
			continue;

		if (ndev_ctx->vf_serial != serial)
			continue;

		ndev = hv_get_drvdata(ndev_ctx->device_ctx);
		if (ndev->addr_len != vf_netdev->addr_len ||
		    memcmp(ndev->perm_addr, vf_netdev->perm_addr,
			   ndev->addr_len) != 0)
			continue;

		return ndev;

	}

	/* Fallback path to check synthetic vf with
	 * help of mac addr
	 */
	list_for_each_entry(ndev_ctx, &netvsc_dev_list, list) {
		ndev = hv_get_drvdata(ndev_ctx->device_ctx);
		if (ether_addr_equal(vf_netdev->perm_addr, ndev->perm_addr)) {
			netdev_notice(vf_netdev,
				      "falling back to mac addr based matching\n");
			return ndev;
		}
	}

	netdev_notice(vf_netdev,
		      "no netdev found for vf serial:%u\n", serial);
	return NULL;
}

static int netvsc_register_vf(struct net_device *vf_netdev)
{
	struct net_device_context *net_device_ctx;
	struct netvsc_device *netvsc_dev;
	struct bpf_prog *prog;
	struct net_device *ndev;
	int ret;

	if (vf_netdev->addr_len != ETH_ALEN)
		return NOTIFY_DONE;

	ndev = get_netvsc_byslot(vf_netdev);
	if (!ndev)
		return NOTIFY_DONE;

	net_device_ctx = netdev_priv(ndev);
	netvsc_dev = rtnl_dereference(net_device_ctx->nvdev);
	if (!netvsc_dev || rtnl_dereference(net_device_ctx->vf_netdev))
		return NOTIFY_DONE;

	/* if synthetic interface is a different namespace,
	 * then move the VF to that namespace; join will be
	 * done again in that context.
	 */
	if (!net_eq(dev_net(ndev), dev_net(vf_netdev))) {
		ret = dev_change_net_namespace(vf_netdev,
					       dev_net(ndev), "eth%d");
		if (ret)
			netdev_err(vf_netdev,
				   "could not move to same namespace as %s: %d\n",
				   ndev->name, ret);
		else
			netdev_info(vf_netdev,
				    "VF moved to namespace with: %s\n",
				    ndev->name);
		return NOTIFY_DONE;
	}

	netdev_info(ndev, "VF registering: %s\n", vf_netdev->name);

	if (netvsc_vf_join(vf_netdev, ndev) != 0)
		return NOTIFY_DONE;

	dev_hold(vf_netdev);
	rcu_assign_pointer(net_device_ctx->vf_netdev, vf_netdev);

	if (ndev->needed_headroom < vf_netdev->needed_headroom)
		ndev->needed_headroom = vf_netdev->needed_headroom;

	vf_netdev->wanted_features = ndev->features;
	netdev_update_features(vf_netdev);

	prog = netvsc_xdp_get(netvsc_dev);
	netvsc_vf_setxdp(vf_netdev, prog);

	return NOTIFY_OK;
}

/* Change the data path when VF UP/DOWN/CHANGE are detected.
 *
 * Typically a UP or DOWN event is followed by a CHANGE event, so
 * net_device_ctx->data_path_is_vf is used to cache the current data path
 * to avoid the duplicate call of netvsc_switch_datapath() and the duplicate
 * message.
 *
 * During hibernation, if a VF NIC driver (e.g. mlx5) preserves the network
 * interface, there is only the CHANGE event and no UP or DOWN event.
 */
static int netvsc_vf_changed(struct net_device *vf_netdev, unsigned long event)
{
	struct net_device_context *net_device_ctx;
	struct netvsc_device *netvsc_dev;
	struct net_device *ndev;
	bool vf_is_up = false;
	int ret;

	if (event != NETDEV_GOING_DOWN)
		vf_is_up = netif_running(vf_netdev);

	ndev = get_netvsc_byref(vf_netdev);
	if (!ndev)
		return NOTIFY_DONE;

	net_device_ctx = netdev_priv(ndev);
	netvsc_dev = rtnl_dereference(net_device_ctx->nvdev);
	if (!netvsc_dev)
		return NOTIFY_DONE;

	if (net_device_ctx->data_path_is_vf == vf_is_up)
		return NOTIFY_OK;

	if (vf_is_up && !net_device_ctx->vf_alloc) {
		netdev_info(ndev, "Waiting for the VF association from host\n");
		wait_for_completion(&net_device_ctx->vf_add);
	}

	ret = netvsc_switch_datapath(ndev, vf_is_up);

	if (ret) {
		netdev_err(ndev,
			   "Data path failed to switch %s VF: %s, err: %d\n",
			   vf_is_up ? "to" : "from", vf_netdev->name, ret);
		return NOTIFY_DONE;
	} else {
		netdev_info(ndev, "Data path switched %s VF: %s\n",
			    vf_is_up ? "to" : "from", vf_netdev->name);
	}

	return NOTIFY_OK;
}

static int netvsc_unregister_vf(struct net_device *vf_netdev)
{
	struct net_device *ndev;
	struct net_device_context *net_device_ctx;

	ndev = get_netvsc_byref(vf_netdev);
	if (!ndev)
		return NOTIFY_DONE;

	net_device_ctx = netdev_priv(ndev);
	cancel_delayed_work_sync(&net_device_ctx->vf_takeover);

	netdev_info(ndev, "VF unregistering: %s\n", vf_netdev->name);

	netvsc_vf_setxdp(vf_netdev, NULL);

	reinit_completion(&net_device_ctx->vf_add);
	netdev_rx_handler_unregister(vf_netdev);
	netdev_upper_dev_unlink(vf_netdev, ndev);
	RCU_INIT_POINTER(net_device_ctx->vf_netdev, NULL);
	dev_put(vf_netdev);

	ndev->needed_headroom = RNDIS_AND_PPI_SIZE;

	return NOTIFY_OK;
}

static int netvsc_probe(struct hv_device *dev,
			const struct hv_vmbus_device_id *dev_id)
{
	struct net_device *net = NULL;
	struct net_device_context *net_device_ctx;
	struct netvsc_device_info *device_info = NULL;
	struct netvsc_device *nvdev;
	int ret = -ENOMEM;

	net = alloc_etherdev_mq(sizeof(struct net_device_context),
				VRSS_CHANNEL_MAX);
	if (!net)
		goto no_net;

	netif_carrier_off(net);

	netvsc_init_settings(net);

	net_device_ctx = netdev_priv(net);
	net_device_ctx->device_ctx = dev;
	net_device_ctx->msg_enable = netif_msg_init(debug, default_msg);
	if (netif_msg_probe(net_device_ctx))
		netdev_dbg(net, "netvsc msg_enable: %d\n",
			   net_device_ctx->msg_enable);

	hv_set_drvdata(dev, net);

	INIT_DELAYED_WORK(&net_device_ctx->dwork, netvsc_link_change);

	init_completion(&net_device_ctx->vf_add);
	spin_lock_init(&net_device_ctx->lock);
	INIT_LIST_HEAD(&net_device_ctx->reconfig_events);
	INIT_DELAYED_WORK(&net_device_ctx->vf_takeover, netvsc_vf_setup);

	net_device_ctx->vf_stats
		= netdev_alloc_pcpu_stats(struct netvsc_vf_pcpu_stats);
	if (!net_device_ctx->vf_stats)
		goto no_stats;

	net->netdev_ops = &device_ops;
	net->ethtool_ops = &ethtool_ops;
	SET_NETDEV_DEV(net, &dev->device);
	dma_set_min_align_mask(&dev->device, HV_HYP_PAGE_SIZE - 1);

	/* We always need headroom for rndis header */
	net->needed_headroom = RNDIS_AND_PPI_SIZE;

	/* Initialize the number of queues to be 1, we may change it if more
	 * channels are offered later.
	 */
	netif_set_real_num_tx_queues(net, 1);
	netif_set_real_num_rx_queues(net, 1);

	/* Notify the netvsc driver of the new device */
	device_info = netvsc_devinfo_get(NULL);

	if (!device_info) {
		ret = -ENOMEM;
		goto devinfo_failed;
	}

	nvdev = rndis_filter_device_add(dev, device_info);
	if (IS_ERR(nvdev)) {
		ret = PTR_ERR(nvdev);
		netdev_err(net, "unable to add netvsc device (ret %d)\n", ret);
		goto rndis_failed;
	}

	eth_hw_addr_set(net, device_info->mac_adr);

	/* We must get rtnl lock before scheduling nvdev->subchan_work,
	 * otherwise netvsc_subchan_work() can get rtnl lock first and wait
	 * all subchannels to show up, but that may not happen because
	 * netvsc_probe() can't get rtnl lock and as a result vmbus_onoffer()
	 * -> ... -> device_add() -> ... -> __device_attach() can't get
	 * the device lock, so all the subchannels can't be processed --
	 * finally netvsc_subchan_work() hangs forever.
	 */
	rtnl_lock();

	if (nvdev->num_chn > 1)
		schedule_work(&nvdev->subchan_work);

	/* hw_features computed in rndis_netdev_set_hwcaps() */
	net->features = net->hw_features |
		NETIF_F_HIGHDMA | NETIF_F_HW_VLAN_CTAG_TX |
		NETIF_F_HW_VLAN_CTAG_RX;
	net->vlan_features = net->features;

	netdev_lockdep_set_classes(net);

	net->xdp_features = NETDEV_XDP_ACT_BASIC | NETDEV_XDP_ACT_REDIRECT |
			    NETDEV_XDP_ACT_NDO_XMIT;

	/* MTU range: 68 - 1500 or 65521 */
	net->min_mtu = NETVSC_MTU_MIN;
	if (nvdev->nvsp_version >= NVSP_PROTOCOL_VERSION_2)
		net->max_mtu = NETVSC_MTU - ETH_HLEN;
	else
		net->max_mtu = ETH_DATA_LEN;

	nvdev->tx_disable = false;

	ret = register_netdevice(net);
	if (ret != 0) {
		pr_err("Unable to register netdev.\n");
		goto register_failed;
	}

	list_add(&net_device_ctx->list, &netvsc_dev_list);
	rtnl_unlock();

	netvsc_devinfo_put(device_info);
	return 0;

register_failed:
	rtnl_unlock();
	rndis_filter_device_remove(dev, nvdev);
rndis_failed:
	netvsc_devinfo_put(device_info);
devinfo_failed:
	free_percpu(net_device_ctx->vf_stats);
no_stats:
	hv_set_drvdata(dev, NULL);
	free_netdev(net);
no_net:
	return ret;
}

static void netvsc_remove(struct hv_device *dev)
{
	struct net_device_context *ndev_ctx;
	struct net_device *vf_netdev, *net;
	struct netvsc_device *nvdev;

	net = hv_get_drvdata(dev);
	if (net == NULL) {
		dev_err(&dev->device, "No net device to remove\n");
		return;
	}

	ndev_ctx = netdev_priv(net);

	cancel_delayed_work_sync(&ndev_ctx->dwork);

	rtnl_lock();
	nvdev = rtnl_dereference(ndev_ctx->nvdev);
	if (nvdev) {
		cancel_work_sync(&nvdev->subchan_work);
		netvsc_xdp_set(net, NULL, NULL, nvdev);
	}

	/*
	 * Call to the vsc driver to let it know that the device is being
	 * removed. Also blocks mtu and channel changes.
	 */
	vf_netdev = rtnl_dereference(ndev_ctx->vf_netdev);
	if (vf_netdev)
		netvsc_unregister_vf(vf_netdev);

	if (nvdev)
		rndis_filter_device_remove(dev, nvdev);

	unregister_netdevice(net);
	list_del(&ndev_ctx->list);

	rtnl_unlock();

	hv_set_drvdata(dev, NULL);

	free_percpu(ndev_ctx->vf_stats);
	free_netdev(net);
}

static int netvsc_suspend(struct hv_device *dev)
{
	struct net_device_context *ndev_ctx;
	struct netvsc_device *nvdev;
	struct net_device *net;
	int ret;

	net = hv_get_drvdata(dev);

	ndev_ctx = netdev_priv(net);
	cancel_delayed_work_sync(&ndev_ctx->dwork);

	rtnl_lock();

	nvdev = rtnl_dereference(ndev_ctx->nvdev);
	if (nvdev == NULL) {
		ret = -ENODEV;
		goto out;
	}

	/* Save the current config info */
	ndev_ctx->saved_netvsc_dev_info = netvsc_devinfo_get(nvdev);
	if (!ndev_ctx->saved_netvsc_dev_info) {
		ret = -ENOMEM;
		goto out;
	}
	ret = netvsc_detach(net, nvdev);
out:
	rtnl_unlock();

	return ret;
}

static int netvsc_resume(struct hv_device *dev)
{
	struct net_device *net = hv_get_drvdata(dev);
	struct net_device_context *net_device_ctx;
	struct netvsc_device_info *device_info;
	int ret;

	rtnl_lock();

	net_device_ctx = netdev_priv(net);

	/* Reset the data path to the netvsc NIC before re-opening the vmbus
	 * channel. Later netvsc_netdev_event() will switch the data path to
	 * the VF upon the UP or CHANGE event.
	 */
	net_device_ctx->data_path_is_vf = false;
	device_info = net_device_ctx->saved_netvsc_dev_info;

	ret = netvsc_attach(net, device_info);

	netvsc_devinfo_put(device_info);
	net_device_ctx->saved_netvsc_dev_info = NULL;

	rtnl_unlock();

	return ret;
}
static const struct hv_vmbus_device_id id_table[] = {
	/* Network guid */
	{ HV_NIC_GUID, },
	{ },
};

MODULE_DEVICE_TABLE(vmbus, id_table);

/* The one and only one */
static struct  hv_driver netvsc_drv = {
	.name = KBUILD_MODNAME,
	.id_table = id_table,
	.probe = netvsc_probe,
	.remove = netvsc_remove,
	.suspend = netvsc_suspend,
	.resume = netvsc_resume,
	.driver = {
		.probe_type = PROBE_FORCE_SYNCHRONOUS,
	},
};

/*
 * On Hyper-V, every VF interface is matched with a corresponding
 * synthetic interface. The synthetic interface is presented first
 * to the guest. When the corresponding VF instance is registered,
 * we will take care of switching the data path.
 */
static int netvsc_netdev_event(struct notifier_block *this,
			       unsigned long event, void *ptr)
{
	struct net_device *event_dev = netdev_notifier_info_to_dev(ptr);

	/* Skip our own events */
	if (event_dev->netdev_ops == &device_ops)
		return NOTIFY_DONE;

	/* Avoid non-Ethernet type devices */
	if (event_dev->type != ARPHRD_ETHER)
		return NOTIFY_DONE;

	/* Avoid Vlan dev with same MAC registering as VF */
	if (is_vlan_dev(event_dev))
		return NOTIFY_DONE;

	/* Avoid Bonding master dev with same MAC registering as VF */
	if (netif_is_bond_master(event_dev))
		return NOTIFY_DONE;

	switch (event) {
	case NETDEV_REGISTER:
		return netvsc_register_vf(event_dev);
	case NETDEV_UNREGISTER:
		return netvsc_unregister_vf(event_dev);
	case NETDEV_UP:
	case NETDEV_DOWN:
	case NETDEV_CHANGE:
	case NETDEV_GOING_DOWN:
		return netvsc_vf_changed(event_dev, event);
	default:
		return NOTIFY_DONE;
	}
}

static struct notifier_block netvsc_netdev_notifier = {
	.notifier_call = netvsc_netdev_event,
};

static void __exit netvsc_drv_exit(void)
{
	unregister_netdevice_notifier(&netvsc_netdev_notifier);
	vmbus_driver_unregister(&netvsc_drv);
}

static int __init netvsc_drv_init(void)
{
	int ret;

	if (ring_size < RING_SIZE_MIN) {
		ring_size = RING_SIZE_MIN;
		pr_info("Increased ring_size to %u (min allowed)\n",
			ring_size);
	}
	netvsc_ring_bytes = ring_size * PAGE_SIZE;

	ret = vmbus_driver_register(&netvsc_drv);
	if (ret)
		return ret;

	register_netdevice_notifier(&netvsc_netdev_notifier);
	return 0;
}

MODULE_LICENSE("GPL");
MODULE_DESCRIPTION("Microsoft Hyper-V network driver");

module_init(netvsc_drv_init);
module_exit(netvsc_drv_exit);<|MERGE_RESOLUTION|>--- conflicted
+++ resolved
@@ -1318,34 +1318,20 @@
 
 		tx_stats = &nvchan->tx_stats;
 		do {
-<<<<<<< HEAD
-			start = u64_stats_fetch_begin_irq(&tx_stats->syncp);
-			packets = tx_stats->packets;
-			bytes = tx_stats->bytes;
-		} while (u64_stats_fetch_retry_irq(&tx_stats->syncp, start));
-=======
 			start = u64_stats_fetch_begin(&tx_stats->syncp);
 			packets = tx_stats->packets;
 			bytes = tx_stats->bytes;
 		} while (u64_stats_fetch_retry(&tx_stats->syncp, start));
->>>>>>> eb3cdb58
 
 		this_tot->tx_bytes	+= bytes;
 		this_tot->tx_packets	+= packets;
 
 		rx_stats = &nvchan->rx_stats;
 		do {
-<<<<<<< HEAD
-			start = u64_stats_fetch_begin_irq(&rx_stats->syncp);
-			packets = rx_stats->packets;
-			bytes = rx_stats->bytes;
-		} while (u64_stats_fetch_retry_irq(&rx_stats->syncp, start));
-=======
 			start = u64_stats_fetch_begin(&rx_stats->syncp);
 			packets = rx_stats->packets;
 			bytes = rx_stats->bytes;
 		} while (u64_stats_fetch_retry(&rx_stats->syncp, start));
->>>>>>> eb3cdb58
 
 		this_tot->rx_bytes	+= bytes;
 		this_tot->rx_packets	+= packets;
@@ -1384,36 +1370,21 @@
 
 		tx_stats = &nvchan->tx_stats;
 		do {
-<<<<<<< HEAD
-			start = u64_stats_fetch_begin_irq(&tx_stats->syncp);
-			packets = tx_stats->packets;
-			bytes = tx_stats->bytes;
-		} while (u64_stats_fetch_retry_irq(&tx_stats->syncp, start));
-=======
 			start = u64_stats_fetch_begin(&tx_stats->syncp);
 			packets = tx_stats->packets;
 			bytes = tx_stats->bytes;
 		} while (u64_stats_fetch_retry(&tx_stats->syncp, start));
->>>>>>> eb3cdb58
 
 		t->tx_bytes	+= bytes;
 		t->tx_packets	+= packets;
 
 		rx_stats = &nvchan->rx_stats;
 		do {
-<<<<<<< HEAD
-			start = u64_stats_fetch_begin_irq(&rx_stats->syncp);
-			packets = rx_stats->packets;
-			bytes = rx_stats->bytes;
-			multicast = rx_stats->multicast + rx_stats->broadcast;
-		} while (u64_stats_fetch_retry_irq(&rx_stats->syncp, start));
-=======
 			start = u64_stats_fetch_begin(&rx_stats->syncp);
 			packets = rx_stats->packets;
 			bytes = rx_stats->bytes;
 			multicast = rx_stats->multicast + rx_stats->broadcast;
 		} while (u64_stats_fetch_retry(&rx_stats->syncp, start));
->>>>>>> eb3cdb58
 
 		t->rx_bytes	+= bytes;
 		t->rx_packets	+= packets;
@@ -1556,40 +1527,24 @@
 		tx_stats = &nvdev->chan_table[j].tx_stats;
 
 		do {
-<<<<<<< HEAD
-			start = u64_stats_fetch_begin_irq(&tx_stats->syncp);
-			packets = tx_stats->packets;
-			bytes = tx_stats->bytes;
-			xdp_xmit = tx_stats->xdp_xmit;
-		} while (u64_stats_fetch_retry_irq(&tx_stats->syncp, start));
-=======
 			start = u64_stats_fetch_begin(&tx_stats->syncp);
 			packets = tx_stats->packets;
 			bytes = tx_stats->bytes;
 			xdp_xmit = tx_stats->xdp_xmit;
 		} while (u64_stats_fetch_retry(&tx_stats->syncp, start));
->>>>>>> eb3cdb58
 		data[i++] = packets;
 		data[i++] = bytes;
 		data[i++] = xdp_xmit;
 
 		rx_stats = &nvdev->chan_table[j].rx_stats;
 		do {
-<<<<<<< HEAD
-			start = u64_stats_fetch_begin_irq(&rx_stats->syncp);
-=======
 			start = u64_stats_fetch_begin(&rx_stats->syncp);
->>>>>>> eb3cdb58
 			packets = rx_stats->packets;
 			bytes = rx_stats->bytes;
 			xdp_drop = rx_stats->xdp_drop;
 			xdp_redirect = rx_stats->xdp_redirect;
 			xdp_tx = rx_stats->xdp_tx;
-<<<<<<< HEAD
-		} while (u64_stats_fetch_retry_irq(&rx_stats->syncp, start));
-=======
 		} while (u64_stats_fetch_retry(&rx_stats->syncp, start));
->>>>>>> eb3cdb58
 		data[i++] = packets;
 		data[i++] = bytes;
 		data[i++] = xdp_drop;
