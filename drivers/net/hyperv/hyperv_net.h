/* SPDX-License-Identifier: GPL-2.0-only */
/*
 *
 * Copyright (c) 2011, Microsoft Corporation.
 *
 * Authors:
 *   Haiyang Zhang <haiyangz@microsoft.com>
 *   Hank Janssen  <hjanssen@microsoft.com>
 *   K. Y. Srinivasan <kys@microsoft.com>
 */

#ifndef _HYPERV_NET_H
#define _HYPERV_NET_H

#include <linux/list.h>
#include <linux/hyperv.h>
#include <linux/rndis.h>

/* RSS related */
#define OID_GEN_RECEIVE_SCALE_CAPABILITIES 0x00010203  /* query only */
#define OID_GEN_RECEIVE_SCALE_PARAMETERS 0x00010204  /* query and set */

#define NDIS_OBJECT_TYPE_RSS_CAPABILITIES 0x88
#define NDIS_OBJECT_TYPE_RSS_PARAMETERS 0x89
#define NDIS_OBJECT_TYPE_OFFLOAD	0xa7

#define NDIS_RECEIVE_SCALE_CAPABILITIES_REVISION_2 2
#define NDIS_RECEIVE_SCALE_PARAMETERS_REVISION_2 2

struct ndis_obj_header {
	u8 type;
	u8 rev;
	u16 size;
} __packed;

/* ndis_recv_scale_cap/cap_flag */
#define NDIS_RSS_CAPS_MESSAGE_SIGNALED_INTERRUPTS 0x01000000
#define NDIS_RSS_CAPS_CLASSIFICATION_AT_ISR       0x02000000
#define NDIS_RSS_CAPS_CLASSIFICATION_AT_DPC       0x04000000
#define NDIS_RSS_CAPS_USING_MSI_X                 0x08000000
#define NDIS_RSS_CAPS_RSS_AVAILABLE_ON_PORTS      0x10000000
#define NDIS_RSS_CAPS_SUPPORTS_MSI_X              0x20000000
#define NDIS_RSS_CAPS_HASH_TYPE_TCP_IPV4          0x00000100
#define NDIS_RSS_CAPS_HASH_TYPE_TCP_IPV6          0x00000200
#define NDIS_RSS_CAPS_HASH_TYPE_TCP_IPV6_EX       0x00000400

struct ndis_recv_scale_cap { /* NDIS_RECEIVE_SCALE_CAPABILITIES */
	struct ndis_obj_header hdr;
	u32 cap_flag;
	u32 num_int_msg;
	u32 num_recv_que;
	u16 num_indirect_tabent;
} __packed;


/* ndis_recv_scale_param flags */
#define NDIS_RSS_PARAM_FLAG_BASE_CPU_UNCHANGED     0x0001
#define NDIS_RSS_PARAM_FLAG_HASH_INFO_UNCHANGED    0x0002
#define NDIS_RSS_PARAM_FLAG_ITABLE_UNCHANGED       0x0004
#define NDIS_RSS_PARAM_FLAG_HASH_KEY_UNCHANGED     0x0008
#define NDIS_RSS_PARAM_FLAG_DISABLE_RSS            0x0010

/* Hash info bits */
#define NDIS_HASH_FUNC_TOEPLITZ 0x00000001
#define NDIS_HASH_IPV4          0x00000100
#define NDIS_HASH_TCP_IPV4      0x00000200
#define NDIS_HASH_IPV6          0x00000400
#define NDIS_HASH_IPV6_EX       0x00000800
#define NDIS_HASH_TCP_IPV6      0x00001000
#define NDIS_HASH_TCP_IPV6_EX   0x00002000

#define NDIS_RSS_INDIRECTION_TABLE_MAX_SIZE_REVISION_2 (128 * 4)
#define NDIS_RSS_HASH_SECRET_KEY_MAX_SIZE_REVISION_2   40

#define ITAB_NUM 128

struct ndis_recv_scale_param { /* NDIS_RECEIVE_SCALE_PARAMETERS */
	struct ndis_obj_header hdr;

	/* Qualifies the rest of the information */
	u16 flag;

	/* The base CPU number to do receive processing. not used */
	u16 base_cpu_number;

	/* This describes the hash function and type being enabled */
	u32 hashinfo;

	/* The size of indirection table array */
	u16 indirect_tabsize;

	/* The offset of the indirection table from the beginning of this
	 * structure
	 */
	u32 indirect_taboffset;

	/* The size of the hash secret key */
	u16 hashkey_size;

	/* The offset of the secret key from the beginning of this structure */
	u32 hashkey_offset;

	u32 processor_masks_offset;
	u32 num_processor_masks;
	u32 processor_masks_entry_size;
};

struct ndis_tcp_ip_checksum_info {
	union {
		struct {
			u32 is_ipv4:1;
			u32 is_ipv6:1;
			u32 tcp_checksum:1;
			u32 udp_checksum:1;
			u32 ip_header_checksum:1;
			u32 reserved:11;
			u32 tcp_header_offset:10;
		} transmit;
		struct {
			u32 tcp_checksum_failed:1;
			u32 udp_checksum_failed:1;
			u32 ip_checksum_failed:1;
			u32 tcp_checksum_succeeded:1;
			u32 udp_checksum_succeeded:1;
			u32 ip_checksum_succeeded:1;
			u32 loopback:1;
			u32 tcp_checksum_value_invalid:1;
			u32 ip_checksum_value_invalid:1;
		} receive;
		u32  value;
	};
};

struct ndis_pkt_8021q_info {
	union {
		struct {
			u32 pri:3; /* User Priority */
			u32 cfi:1; /* Canonical Format ID */
			u32 vlanid:12; /* VLAN ID */
			u32 reserved:16;
		};
		u32 value;
	};
};

/*
 * Represent netvsc packet which contains 1 RNDIS and 1 ethernet frame
 * within the RNDIS
 *
 * The size of this structure is less than 48 bytes and we can now
 * place this structure in the skb->cb field.
 */
struct hv_netvsc_packet {
	/* Bookkeeping stuff */
	u8 cp_partial; /* partial copy into send buffer */

	u8 rmsg_size; /* RNDIS header and PPI size */
	u8 rmsg_pgcnt; /* page count of RNDIS header and PPI */
	u8 page_buf_cnt;

	u16 q_idx;
	u16 total_packets;

	u32 total_bytes;
	u32 send_buf_index;
	u32 total_data_buflen;
};

#define NETVSC_HASH_KEYLEN 40

struct netvsc_device_info {
	unsigned char mac_adr[ETH_ALEN];
	u32  num_chn;
	u32  send_sections;
	u32  recv_sections;
	u32  send_section_size;
	u32  recv_section_size;

	struct bpf_prog *bprog;

	u8 rss_key[NETVSC_HASH_KEYLEN];
};

enum rndis_device_state {
	RNDIS_DEV_UNINITIALIZED = 0,
	RNDIS_DEV_INITIALIZING,
	RNDIS_DEV_INITIALIZED,
	RNDIS_DEV_DATAINITIALIZED,
};

struct rndis_device {
	struct net_device *ndev;

	enum rndis_device_state state;

	atomic_t new_req_id;

	spinlock_t request_lock;
	struct list_head req_list;

	struct work_struct mcast_work;
	u32 filter;

	bool link_state;        /* 0 - link up, 1 - link down */

	u8 hw_mac_adr[ETH_ALEN];
	u8 rss_key[NETVSC_HASH_KEYLEN];
};


/* Interface */
struct rndis_message;
struct ndis_offload_params;
struct netvsc_device;
struct netvsc_channel;
struct net_device_context;

extern u32 netvsc_ring_bytes;

struct netvsc_device *netvsc_device_add(struct hv_device *device,
					const struct netvsc_device_info *info);
int netvsc_alloc_recv_comp_ring(struct netvsc_device *net_device, u32 q_idx);
void netvsc_device_remove(struct hv_device *device);
int netvsc_send(struct net_device *net,
		struct hv_netvsc_packet *packet,
		struct rndis_message *rndis_msg,
		struct hv_page_buffer *page_buffer,
		struct sk_buff *skb,
		bool xdp_tx);
void netvsc_linkstatus_callback(struct net_device *net,
				struct rndis_message *resp,
				void *data, u32 data_buflen);
int netvsc_recv_callback(struct net_device *net,
			 struct netvsc_device *nvdev,
			 struct netvsc_channel *nvchan);
void netvsc_channel_cb(void *context);
int netvsc_poll(struct napi_struct *napi, int budget);

u32 netvsc_run_xdp(struct net_device *ndev, struct netvsc_channel *nvchan,
		   struct xdp_buff *xdp);
unsigned int netvsc_xdp_fraglen(unsigned int len);
struct bpf_prog *netvsc_xdp_get(struct netvsc_device *nvdev);
int netvsc_xdp_set(struct net_device *dev, struct bpf_prog *prog,
		   struct netlink_ext_ack *extack,
		   struct netvsc_device *nvdev);
int netvsc_vf_setxdp(struct net_device *vf_netdev, struct bpf_prog *prog);
int netvsc_bpf(struct net_device *dev, struct netdev_bpf *bpf);

int rndis_set_subchannel(struct net_device *ndev,
			 struct netvsc_device *nvdev,
			 struct netvsc_device_info *dev_info);
int rndis_filter_open(struct netvsc_device *nvdev);
int rndis_filter_close(struct netvsc_device *nvdev);
struct netvsc_device *rndis_filter_device_add(struct hv_device *dev,
					      struct netvsc_device_info *info);
void rndis_filter_update(struct netvsc_device *nvdev);
void rndis_filter_device_remove(struct hv_device *dev,
				struct netvsc_device *nvdev);
int rndis_filter_set_rss_param(struct rndis_device *rdev,
			       const u8 *key);
int rndis_filter_set_offload_params(struct net_device *ndev,
				    struct netvsc_device *nvdev,
				    struct ndis_offload_params *req_offloads);
int rndis_filter_receive(struct net_device *ndev,
			 struct netvsc_device *net_dev,
			 struct netvsc_channel *nvchan,
			 void *data, u32 buflen);

int rndis_filter_set_device_mac(struct netvsc_device *ndev,
				const char *mac);

int netvsc_switch_datapath(struct net_device *nv_dev, bool vf);

#define NVSP_INVALID_PROTOCOL_VERSION	((u32)0xFFFFFFFF)

#define NVSP_PROTOCOL_VERSION_1		2
#define NVSP_PROTOCOL_VERSION_2		0x30002
#define NVSP_PROTOCOL_VERSION_4		0x40000
#define NVSP_PROTOCOL_VERSION_5		0x50000
#define NVSP_PROTOCOL_VERSION_6		0x60000
#define NVSP_PROTOCOL_VERSION_61	0x60001

enum {
	NVSP_MSG_TYPE_NONE = 0,

	/* Init Messages */
	NVSP_MSG_TYPE_INIT			= 1,
	NVSP_MSG_TYPE_INIT_COMPLETE		= 2,

	NVSP_VERSION_MSG_START			= 100,

	/* Version 1 Messages */
	NVSP_MSG1_TYPE_SEND_NDIS_VER		= NVSP_VERSION_MSG_START,

	NVSP_MSG1_TYPE_SEND_RECV_BUF,
	NVSP_MSG1_TYPE_SEND_RECV_BUF_COMPLETE,
	NVSP_MSG1_TYPE_REVOKE_RECV_BUF,

	NVSP_MSG1_TYPE_SEND_SEND_BUF,
	NVSP_MSG1_TYPE_SEND_SEND_BUF_COMPLETE,
	NVSP_MSG1_TYPE_REVOKE_SEND_BUF,

	NVSP_MSG1_TYPE_SEND_RNDIS_PKT,
	NVSP_MSG1_TYPE_SEND_RNDIS_PKT_COMPLETE,

	/* Version 2 messages */
	NVSP_MSG2_TYPE_SEND_CHIMNEY_DELEGATED_BUF,
	NVSP_MSG2_TYPE_SEND_CHIMNEY_DELEGATED_BUF_COMP,
	NVSP_MSG2_TYPE_REVOKE_CHIMNEY_DELEGATED_BUF,

	NVSP_MSG2_TYPE_RESUME_CHIMNEY_RX_INDICATION,

	NVSP_MSG2_TYPE_TERMINATE_CHIMNEY,
	NVSP_MSG2_TYPE_TERMINATE_CHIMNEY_COMP,

	NVSP_MSG2_TYPE_INDICATE_CHIMNEY_EVENT,

	NVSP_MSG2_TYPE_SEND_CHIMNEY_PKT,
	NVSP_MSG2_TYPE_SEND_CHIMNEY_PKT_COMP,

	NVSP_MSG2_TYPE_POST_CHIMNEY_RECV_REQ,
	NVSP_MSG2_TYPE_POST_CHIMNEY_RECV_REQ_COMP,

	NVSP_MSG2_TYPE_ALLOC_RXBUF,
	NVSP_MSG2_TYPE_ALLOC_RXBUF_COMP,

	NVSP_MSG2_TYPE_FREE_RXBUF,

	NVSP_MSG2_TYPE_SEND_VMQ_RNDIS_PKT,
	NVSP_MSG2_TYPE_SEND_VMQ_RNDIS_PKT_COMP,

	NVSP_MSG2_TYPE_SEND_NDIS_CONFIG,

	NVSP_MSG2_TYPE_ALLOC_CHIMNEY_HANDLE,
	NVSP_MSG2_TYPE_ALLOC_CHIMNEY_HANDLE_COMP,

	NVSP_MSG2_MAX = NVSP_MSG2_TYPE_ALLOC_CHIMNEY_HANDLE_COMP,

	/* Version 4 messages */
	NVSP_MSG4_TYPE_SEND_VF_ASSOCIATION,
	NVSP_MSG4_TYPE_SWITCH_DATA_PATH,
	NVSP_MSG4_TYPE_UPLINK_CONNECT_STATE_DEPRECATED,

	NVSP_MSG4_MAX = NVSP_MSG4_TYPE_UPLINK_CONNECT_STATE_DEPRECATED,

	/* Version 5 messages */
	NVSP_MSG5_TYPE_OID_QUERY_EX,
	NVSP_MSG5_TYPE_OID_QUERY_EX_COMP,
	NVSP_MSG5_TYPE_SUBCHANNEL,
	NVSP_MSG5_TYPE_SEND_INDIRECTION_TABLE,

	NVSP_MSG5_MAX = NVSP_MSG5_TYPE_SEND_INDIRECTION_TABLE,

	/* Version 6 messages */
	NVSP_MSG6_TYPE_PD_API,
	NVSP_MSG6_TYPE_PD_POST_BATCH,

	NVSP_MSG6_MAX = NVSP_MSG6_TYPE_PD_POST_BATCH
};

enum {
	NVSP_STAT_NONE = 0,
	NVSP_STAT_SUCCESS,
	NVSP_STAT_FAIL,
	NVSP_STAT_PROTOCOL_TOO_NEW,
	NVSP_STAT_PROTOCOL_TOO_OLD,
	NVSP_STAT_INVALID_RNDIS_PKT,
	NVSP_STAT_BUSY,
	NVSP_STAT_PROTOCOL_UNSUPPORTED,
	NVSP_STAT_MAX,
};

struct nvsp_message_header {
	u32 msg_type;
};

/* Init Messages */

/*
 * This message is used by the VSC to initialize the channel after the channels
 * has been opened. This message should never include anything other then
 * versioning (i.e. this message will be the same for ever).
 */
struct nvsp_message_init {
	u32 min_protocol_ver;
	u32 max_protocol_ver;
} __packed;

/*
 * This message is used by the VSP to complete the initialization of the
 * channel. This message should never include anything other then versioning
 * (i.e. this message will be the same for ever).
 */
struct nvsp_message_init_complete {
	u32 negotiated_protocol_ver;
	u32 max_mdl_chain_len;
	u32 status;
} __packed;

union nvsp_message_init_uber {
	struct nvsp_message_init init;
	struct nvsp_message_init_complete init_complete;
} __packed;

/* Version 1 Messages */

/*
 * This message is used by the VSC to send the NDIS version to the VSP. The VSP
 * can use this information when handling OIDs sent by the VSC.
 */
struct nvsp_1_message_send_ndis_version {
	u32 ndis_major_ver;
	u32 ndis_minor_ver;
} __packed;

/*
 * This message is used by the VSC to send a receive buffer to the VSP. The VSP
 * can then use the receive buffer to send data to the VSC.
 */
struct nvsp_1_message_send_receive_buffer {
	u32 gpadl_handle;
	u16 id;
} __packed;

struct nvsp_1_receive_buffer_section {
	u32 offset;
	u32 sub_alloc_size;
	u32 num_sub_allocs;
	u32 end_offset;
} __packed;

/*
 * This message is used by the VSP to acknowledge a receive buffer send by the
 * VSC. This message must be sent by the VSP before the VSP uses the receive
 * buffer.
 */
struct nvsp_1_message_send_receive_buffer_complete {
	u32 status;
	u32 num_sections;

	/*
	 * The receive buffer is split into two parts, a large suballocation
	 * section and a small suballocation section. These sections are then
	 * suballocated by a certain size.
	 */

	/*
	 * For example, the following break up of the receive buffer has 6
	 * large suballocations and 10 small suballocations.
	 */

	/*
	 * |            Large Section          |  |   Small Section   |
	 * ------------------------------------------------------------
	 * |     |     |     |     |     |     |  | | | | | | | | | | |
	 * |                                      |
	 *  LargeOffset                            SmallOffset
	 */

	struct nvsp_1_receive_buffer_section sections[1];
} __packed;

/*
 * This message is sent by the VSC to revoke the receive buffer.  After the VSP
 * completes this transaction, the vsp should never use the receive buffer
 * again.
 */
struct nvsp_1_message_revoke_receive_buffer {
	u16 id;
};

/*
 * This message is used by the VSC to send a send buffer to the VSP. The VSC
 * can then use the send buffer to send data to the VSP.
 */
struct nvsp_1_message_send_send_buffer {
	u32 gpadl_handle;
	u16 id;
} __packed;

/*
 * This message is used by the VSP to acknowledge a send buffer sent by the
 * VSC. This message must be sent by the VSP before the VSP uses the sent
 * buffer.
 */
struct nvsp_1_message_send_send_buffer_complete {
	u32 status;

	/*
	 * The VSC gets to choose the size of the send buffer and the VSP gets
	 * to choose the sections size of the buffer.  This was done to enable
	 * dynamic reconfigurations when the cost of GPA-direct buffers
	 * decreases.
	 */
	u32 section_size;
} __packed;

/*
 * This message is sent by the VSC to revoke the send buffer.  After the VSP
 * completes this transaction, the vsp should never use the send buffer again.
 */
struct nvsp_1_message_revoke_send_buffer {
	u16 id;
};

/*
 * This message is used by both the VSP and the VSC to send a RNDIS message to
 * the opposite channel endpoint.
 */
struct nvsp_1_message_send_rndis_packet {
	/*
	 * This field is specified by RNDIS. They assume there's two different
	 * channels of communication. However, the Network VSP only has one.
	 * Therefore, the channel travels with the RNDIS packet.
	 */
	u32 channel_type;

	/*
	 * This field is used to send part or all of the data through a send
	 * buffer. This values specifies an index into the send buffer. If the
	 * index is 0xFFFFFFFF, then the send buffer is not being used and all
	 * of the data was sent through other VMBus mechanisms.
	 */
	u32 send_buf_section_index;
	u32 send_buf_section_size;
} __packed;

/*
 * This message is used by both the VSP and the VSC to complete a RNDIS message
 * to the opposite channel endpoint. At this point, the initiator of this
 * message cannot use any resources associated with the original RNDIS packet.
 */
struct nvsp_1_message_send_rndis_packet_complete {
	u32 status;
};

union nvsp_1_message_uber {
	struct nvsp_1_message_send_ndis_version send_ndis_ver;

	struct nvsp_1_message_send_receive_buffer send_recv_buf;
	struct nvsp_1_message_send_receive_buffer_complete
						send_recv_buf_complete;
	struct nvsp_1_message_revoke_receive_buffer revoke_recv_buf;

	struct nvsp_1_message_send_send_buffer send_send_buf;
	struct nvsp_1_message_send_send_buffer_complete send_send_buf_complete;
	struct nvsp_1_message_revoke_send_buffer revoke_send_buf;

	struct nvsp_1_message_send_rndis_packet send_rndis_pkt;
	struct nvsp_1_message_send_rndis_packet_complete
						send_rndis_pkt_complete;
} __packed;


/*
 * Network VSP protocol version 2 messages:
 */
struct nvsp_2_vsc_capability {
	union {
		u64 data;
		struct {
			u64 vmq:1;
			u64 chimney:1;
			u64 sriov:1;
			u64 ieee8021q:1;
			u64 correlation_id:1;
			u64 teaming:1;
			u64 vsubnetid:1;
			u64 rsc:1;
		};
	};
} __packed;

struct nvsp_2_send_ndis_config {
	u32 mtu;
	u32 reserved;
	struct nvsp_2_vsc_capability capability;
} __packed;

/* Allocate receive buffer */
struct nvsp_2_alloc_rxbuf {
	/* Allocation ID to match the allocation request and response */
	u32 alloc_id;

	/* Length of the VM shared memory receive buffer that needs to
	 * be allocated
	 */
	u32 len;
} __packed;

/* Allocate receive buffer complete */
struct nvsp_2_alloc_rxbuf_comp {
	/* The NDIS_STATUS code for buffer allocation */
	u32 status;

	u32 alloc_id;

	/* GPADL handle for the allocated receive buffer */
	u32 gpadl_handle;

	/* Receive buffer ID */
	u64 recv_buf_id;
} __packed;

struct nvsp_2_free_rxbuf {
	u64 recv_buf_id;
} __packed;

union nvsp_2_message_uber {
	struct nvsp_2_send_ndis_config send_ndis_config;
	struct nvsp_2_alloc_rxbuf alloc_rxbuf;
	struct nvsp_2_alloc_rxbuf_comp alloc_rxbuf_comp;
	struct nvsp_2_free_rxbuf free_rxbuf;
} __packed;

struct nvsp_4_send_vf_association {
	/* 1: allocated, serial number is valid. 0: not allocated */
	u32 allocated;

	/* Serial number of the VF to team with */
	u32 serial;
} __packed;

enum nvsp_vm_datapath {
	NVSP_DATAPATH_SYNTHETIC = 0,
	NVSP_DATAPATH_VF,
	NVSP_DATAPATH_MAX
};

struct nvsp_4_sw_datapath {
	u32 active_datapath; /* active data path in VM */
} __packed;

union nvsp_4_message_uber {
	struct nvsp_4_send_vf_association vf_assoc;
	struct nvsp_4_sw_datapath active_dp;
} __packed;

enum nvsp_subchannel_operation {
	NVSP_SUBCHANNEL_NONE = 0,
	NVSP_SUBCHANNEL_ALLOCATE,
	NVSP_SUBCHANNEL_MAX
};

struct nvsp_5_subchannel_request {
	u32 op;
	u32 num_subchannels;
} __packed;

struct nvsp_5_subchannel_complete {
	u32 status;
	u32 num_subchannels; /* Actual number of subchannels allocated */
} __packed;

struct nvsp_5_send_indirect_table {
	/* The number of entries in the send indirection table */
	u32 count;

	/* The offset of the send indirection table from the beginning of
	 * struct nvsp_message.
	 * The send indirection table tells which channel to put the send
	 * traffic on. Each entry is a channel number.
	 */
	u32 offset;
} __packed;

union nvsp_5_message_uber {
	struct nvsp_5_subchannel_request subchn_req;
	struct nvsp_5_subchannel_complete subchn_comp;
	struct nvsp_5_send_indirect_table send_table;
} __packed;

enum nvsp_6_pd_api_op {
	PD_API_OP_CONFIG = 1,
	PD_API_OP_SW_DATAPATH, /* Switch Datapath */
	PD_API_OP_OPEN_PROVIDER,
	PD_API_OP_CLOSE_PROVIDER,
	PD_API_OP_CREATE_QUEUE,
	PD_API_OP_FLUSH_QUEUE,
	PD_API_OP_FREE_QUEUE,
	PD_API_OP_ALLOC_COM_BUF, /* Allocate Common Buffer */
	PD_API_OP_FREE_COM_BUF, /* Free Common Buffer */
	PD_API_OP_MAX
};

struct grp_affinity {
	u64 mask;
	u16 grp;
	u16 reserved[3];
} __packed;

struct nvsp_6_pd_api_req {
	u32 op;

	union {
		/* MMIO information is sent from the VM to VSP */
		struct __packed {
			u64 mmio_pa; /* MMIO Physical Address */
			u32 mmio_len;

			/* Number of PD queues a VM can support */
			u16 num_subchn;
		} config;

		/* Switch Datapath */
		struct __packed {
			/* Host Datapath Is PacketDirect */
			u8 host_dpath_is_pd;

			/* Guest PacketDirect Is Enabled */
			u8 guest_pd_enabled;
		} sw_dpath;

		/* Open Provider*/
		struct __packed {
			u32 prov_id; /* Provider id */
			u32 flag;
		} open_prov;

		/* Close Provider */
		struct __packed {
			u32 prov_id;
		} cls_prov;

		/* Create Queue*/
		struct __packed {
			u32 prov_id;
			u16 q_id;
			u16 q_size;
			u8 is_recv_q;
			u8 is_rss_q;
			u32 recv_data_len;
			struct grp_affinity affy;
		} cr_q;

		/* Delete Queue*/
		struct __packed {
			u32 prov_id;
			u16 q_id;
		} del_q;

		/* Flush Queue */
		struct __packed {
			u32 prov_id;
			u16 q_id;
		} flush_q;

		/* Allocate Common Buffer */
		struct __packed {
			u32 len;
			u32 pf_node; /* Preferred Node */
			u16 region_id;
		} alloc_com_buf;

		/* Free Common Buffer */
		struct __packed {
			u32 len;
			u64 pa; /* Physical Address */
			u32 pf_node; /* Preferred Node */
			u16 region_id;
			u8 cache_type;
		} free_com_buf;
	} __packed;
} __packed;

struct nvsp_6_pd_api_comp {
	u32 op;
	u32 status;

	union {
		struct __packed {
			/* actual number of PD queues allocated to the VM */
			u16 num_pd_q;

			/* Num Receive Rss PD Queues */
			u8 num_rss_q;

			u8 is_supported; /* Is supported by VSP */
			u8 is_enabled; /* Is enabled by VSP */
		} config;

		/* Open Provider */
		struct __packed {
			u32 prov_id;
		} open_prov;

		/* Create Queue */
		struct __packed {
			u32 prov_id;
			u16 q_id;
			u16 q_size;
			u32 recv_data_len;
			struct grp_affinity affy;
		} cr_q;

		/* Allocate Common Buffer */
		struct __packed {
			u64 pa; /* Physical Address */
			u32 len;
			u32 pf_node; /* Preferred Node */
			u16 region_id;
			u8 cache_type;
		} alloc_com_buf;
	} __packed;
} __packed;

struct nvsp_6_pd_buf {
	u32 region_offset;
	u16 region_id;
	u16 is_partial:1;
	u16 reserved:15;
} __packed;

struct nvsp_6_pd_batch_msg {
	struct nvsp_message_header hdr;
	u16 count;
	u16 guest2host:1;
	u16 is_recv:1;
	u16 reserved:14;
	struct nvsp_6_pd_buf pd_buf[0];
} __packed;

union nvsp_6_message_uber {
	struct nvsp_6_pd_api_req pd_req;
	struct nvsp_6_pd_api_comp pd_comp;
} __packed;

union nvsp_all_messages {
	union nvsp_message_init_uber init_msg;
	union nvsp_1_message_uber v1_msg;
	union nvsp_2_message_uber v2_msg;
	union nvsp_4_message_uber v4_msg;
	union nvsp_5_message_uber v5_msg;
	union nvsp_6_message_uber v6_msg;
} __packed;

/* ALL Messages */
struct nvsp_message {
	struct nvsp_message_header hdr;
	union nvsp_all_messages msg;
} __packed;


#define NETVSC_MTU 65535
#define NETVSC_MTU_MIN ETH_MIN_MTU

/* Max buffer sizes allowed by a host */
#define NETVSC_RECEIVE_BUFFER_SIZE		(1024 * 1024 * 31) /* 31MB */
#define NETVSC_RECEIVE_BUFFER_SIZE_LEGACY	(1024 * 1024 * 15) /* 15MB */
#define NETVSC_RECEIVE_BUFFER_DEFAULT		(1024 * 1024 * 16)

#define NETVSC_SEND_BUFFER_SIZE			(1024 * 1024 * 15)  /* 15MB */
#define NETVSC_SEND_BUFFER_DEFAULT		(1024 * 1024)

#define NETVSC_INVALID_INDEX			-1

#define NETVSC_SEND_SECTION_SIZE		6144
#define NETVSC_RECV_SECTION_SIZE		1728

/* Default size of TX buf: 1MB, RX buf: 16MB */
#define NETVSC_MIN_TX_SECTIONS	10
#define NETVSC_DEFAULT_TX	(NETVSC_SEND_BUFFER_DEFAULT \
				 / NETVSC_SEND_SECTION_SIZE)
#define NETVSC_MIN_RX_SECTIONS	10
#define NETVSC_DEFAULT_RX	(NETVSC_RECEIVE_BUFFER_DEFAULT \
				 / NETVSC_RECV_SECTION_SIZE)

#define NETVSC_RECEIVE_BUFFER_ID		0xcafe
#define NETVSC_SEND_BUFFER_ID			0

#define NETVSC_SUPPORTED_HW_FEATURES (NETIF_F_RXCSUM | NETIF_F_IP_CSUM | \
				      NETIF_F_TSO | NETIF_F_IPV6_CSUM | \
				      NETIF_F_TSO6 | NETIF_F_LRO | \
				      NETIF_F_SG | NETIF_F_RXHASH)

#define VRSS_SEND_TAB_SIZE 16  /* must be power of 2 */
#define VRSS_CHANNEL_MAX 64
#define VRSS_CHANNEL_DEFAULT 8

#define RNDIS_MAX_PKT_DEFAULT 8
#define RNDIS_PKT_ALIGN_DEFAULT 8

#define NETVSC_XDP_HDRM 256

<<<<<<< HEAD
#define NETVSC_XFER_HEADER_SIZE(rng_cnt) \
		(offsetof(struct vmtransfer_page_packet_header, ranges) + \
		(rng_cnt) * sizeof(struct vmtransfer_page_range))
=======
#define NETVSC_MIN_OUT_MSG_SIZE (sizeof(struct vmpacket_descriptor) + \
				 sizeof(struct nvsp_message))
#define NETVSC_MIN_IN_MSG_SIZE sizeof(struct vmpacket_descriptor)

/* Estimated requestor size:
 * out_ring_size/min_out_msg_size + in_ring_size/min_in_msg_size
 */
static inline u32 netvsc_rqstor_size(unsigned long ringbytes)
{
	return ringbytes / NETVSC_MIN_OUT_MSG_SIZE +
		ringbytes / NETVSC_MIN_IN_MSG_SIZE;
}

/* XFER PAGE packets can specify a maximum of 375 ranges for NDIS >= 6.0
 * and a maximum of 64 ranges for NDIS < 6.0 with no RSC; with RSC, this
 * limit is raised to 562 (= NVSP_RSC_MAX).
 */
#define NETVSC_MAX_XFER_PAGE_RANGES NVSP_RSC_MAX
#define NETVSC_XFER_HEADER_SIZE(rng_cnt) \
		(offsetof(struct vmtransfer_page_packet_header, ranges) + \
		(rng_cnt) * sizeof(struct vmtransfer_page_range))
#define NETVSC_MAX_PKT_SIZE (NETVSC_XFER_HEADER_SIZE(NETVSC_MAX_XFER_PAGE_RANGES) + \
		sizeof(struct nvsp_message) + (sizeof(u32) * VRSS_SEND_TAB_SIZE))
>>>>>>> 7d2a07b7

struct multi_send_data {
	struct sk_buff *skb; /* skb containing the pkt */
	struct hv_netvsc_packet *pkt; /* netvsc pkt pending */
	u32 count; /* counter of batched packets */
};

struct recv_comp_data {
	u64 tid; /* transaction id */
	u32 status;
};

struct multi_recv_comp {
	struct recv_comp_data *slots;
	u32 first;	/* first data entry */
	u32 next;	/* next entry for writing */
};

#define NVSP_RSC_MAX 562 /* Max #RSC frags in a vmbus xfer page pkt */

struct nvsc_rsc {
<<<<<<< HEAD
	const struct ndis_pkt_8021q_info *vlan;
	const struct ndis_tcp_ip_checksum_info *csum_info;
	const u32 *hash_info;
=======
	struct ndis_pkt_8021q_info vlan;
	struct ndis_tcp_ip_checksum_info csum_info;
	u32 hash_info;
	u8 ppi_flags; /* valid/present bits for the above PPIs */
>>>>>>> 7d2a07b7
	u8 is_last; /* last RNDIS msg in a vmtransfer_page */
	u32 cnt; /* #fragments in an RSC packet */
	u32 pktlen; /* Full packet length */
	void *data[NVSP_RSC_MAX];
	u32 len[NVSP_RSC_MAX];
};

#define NVSC_RSC_VLAN		BIT(0)	/* valid/present bit for 'vlan' */
#define NVSC_RSC_CSUM_INFO	BIT(1)	/* valid/present bit for 'csum_info' */
#define NVSC_RSC_HASH_INFO	BIT(2)	/* valid/present bit for 'hash_info' */

struct netvsc_stats {
	u64 packets;
	u64 bytes;
	u64 broadcast;
	u64 multicast;
	u64 xdp_drop;
	struct u64_stats_sync syncp;
};

struct netvsc_ethtool_stats {
	unsigned long tx_scattered;
	unsigned long tx_no_memory;
	unsigned long tx_no_space;
	unsigned long tx_too_big;
	unsigned long tx_busy;
	unsigned long tx_send_full;
	unsigned long rx_comp_busy;
	unsigned long rx_no_memory;
	unsigned long stop_queue;
	unsigned long wake_queue;
	unsigned long vlan_error;
};

struct netvsc_ethtool_pcpu_stats {
	u64     rx_packets;
	u64     rx_bytes;
	u64     tx_packets;
	u64     tx_bytes;
	u64     vf_rx_packets;
	u64     vf_rx_bytes;
	u64     vf_tx_packets;
	u64     vf_tx_bytes;
};

struct netvsc_vf_pcpu_stats {
	u64     rx_packets;
	u64     rx_bytes;
	u64     tx_packets;
	u64     tx_bytes;
	struct u64_stats_sync   syncp;
	u32	tx_dropped;
};

struct netvsc_reconfig {
	struct list_head list;
	u32 event;
};

/* L4 hash bits for different protocols */
#define HV_TCP4_L4HASH 1
#define HV_TCP6_L4HASH 2
#define HV_UDP4_L4HASH 4
#define HV_UDP6_L4HASH 8
#define HV_DEFAULT_L4HASH (HV_TCP4_L4HASH | HV_TCP6_L4HASH | HV_UDP4_L4HASH | \
			   HV_UDP6_L4HASH)

/* The context of the netvsc device  */
struct net_device_context {
	/* point back to our device context */
	struct hv_device *device_ctx;
	/* netvsc_device */
	struct netvsc_device __rcu *nvdev;
	/* list of netvsc net_devices */
	struct list_head list;
	/* reconfigure work */
	struct delayed_work dwork;
	/* last reconfig time */
	unsigned long last_reconfig;
	/* reconfig events */
	struct list_head reconfig_events;
	/* list protection */
	spinlock_t lock;

	u32 msg_enable; /* debug level */

	u32 tx_checksum_mask;

	u32 tx_table[VRSS_SEND_TAB_SIZE];

	u16 rx_table[ITAB_NUM];

	/* Ethtool settings */
	u8 duplex;
	u32 speed;
	u32 l4_hash; /* L4 hash settings */
	struct netvsc_ethtool_stats eth_stats;

	/* State to manage the associated VF interface. */
	struct net_device __rcu *vf_netdev;
	struct netvsc_vf_pcpu_stats __percpu *vf_stats;
	struct delayed_work vf_takeover;

	/* 1: allocated, serial number is valid. 0: not allocated */
	u32 vf_alloc;
	/* Serial number of the VF to team with */
	u32 vf_serial;

	/* Is the current data path through the VF NIC? */
	bool  data_path_is_vf;

	/* Used to temporarily save the config info across hibernation */
	struct netvsc_device_info *saved_netvsc_dev_info;
};

/* Per channel data */
struct netvsc_channel {
	struct vmbus_channel *channel;
	struct netvsc_device *net_device;
	void *recv_buf; /* buffer to copy packets out from the receive buffer */
	const struct vmpacket_descriptor *desc;
	struct napi_struct napi;
	struct multi_send_data msd;
	struct multi_recv_comp mrc;
	atomic_t queue_sends;
	struct nvsc_rsc rsc;

	struct bpf_prog __rcu *bpf_prog;
	struct xdp_rxq_info xdp_rxq;

	struct netvsc_stats tx_stats;
	struct netvsc_stats rx_stats;
};

/* Per netvsc device */
struct netvsc_device {
	u32 nvsp_version;

	wait_queue_head_t wait_drain;
	bool destroy;
	bool tx_disable; /* if true, do not wake up queue again */

	/* Receive buffer allocated by us but manages by NetVSP */
	void *recv_buf;
	u32 recv_buf_size; /* allocated bytes */
	u32 recv_buf_gpadl_handle;
	u32 recv_section_cnt;
	u32 recv_section_size;
	u32 recv_completion_cnt;

	/* Send buffer allocated by us */
	void *send_buf;
	u32 send_buf_gpadl_handle;
	u32 send_section_cnt;
	u32 send_section_size;
	unsigned long *send_section_map;

	/* Used for NetVSP initialization protocol */
	struct completion channel_init_wait;
	struct nvsp_message channel_init_pkt;

	struct nvsp_message revoke_packet;

	u32 max_chn;
	u32 num_chn;

	atomic_t open_chn;
	struct work_struct subchan_work;
	wait_queue_head_t subchan_open;

	struct rndis_device *extension;

	u32 max_pkt; /* max number of pkt in one send, e.g. 8 */
	u32 pkt_align; /* alignment bytes, e.g. 8 */

	struct netvsc_channel chan_table[VRSS_CHANNEL_MAX];

	struct rcu_head rcu;
};

/* NdisInitialize message */
struct rndis_initialize_request {
	u32 req_id;
	u32 major_ver;
	u32 minor_ver;
	u32 max_xfer_size;
};

/* Response to NdisInitialize */
struct rndis_initialize_complete {
	u32 req_id;
	u32 status;
	u32 major_ver;
	u32 minor_ver;
	u32 dev_flags;
	u32 medium;
	u32 max_pkt_per_msg;
	u32 max_xfer_size;
	u32 pkt_alignment_factor;
	u32 af_list_offset;
	u32 af_list_size;
};

/* Call manager devices only: Information about an address family */
/* supported by the device is appended to the response to NdisInitialize. */
struct rndis_co_address_family {
	u32 address_family;
	u32 major_ver;
	u32 minor_ver;
};

/* NdisHalt message */
struct rndis_halt_request {
	u32 req_id;
};

/* NdisQueryRequest message */
struct rndis_query_request {
	u32 req_id;
	u32 oid;
	u32 info_buflen;
	u32 info_buf_offset;
	u32 dev_vc_handle;
};

/* Response to NdisQueryRequest */
struct rndis_query_complete {
	u32 req_id;
	u32 status;
	u32 info_buflen;
	u32 info_buf_offset;
};

/* NdisSetRequest message */
struct rndis_set_request {
	u32 req_id;
	u32 oid;
	u32 info_buflen;
	u32 info_buf_offset;
	u32 dev_vc_handle;
	u8  info_buf[];
};

/* Response to NdisSetRequest */
struct rndis_set_complete {
	u32 req_id;
	u32 status;
};

/* NdisReset message */
struct rndis_reset_request {
	u32 reserved;
};

/* Response to NdisReset */
struct rndis_reset_complete {
	u32 status;
	u32 addressing_reset;
};

/* NdisMIndicateStatus message */
struct rndis_indicate_status {
	u32 status;
	u32 status_buflen;
	u32 status_buf_offset;
};

/* Diagnostic information passed as the status buffer in */
/* struct rndis_indicate_status messages signifying error conditions. */
struct rndis_diagnostic_info {
	u32 diag_status;
	u32 error_offset;
};

/* NdisKeepAlive message */
struct rndis_keepalive_request {
	u32 req_id;
};

/* Response to NdisKeepAlive */
struct rndis_keepalive_complete {
	u32 req_id;
	u32 status;
};

/*
 * Data message. All Offset fields contain byte offsets from the beginning of
 * struct rndis_packet. All Length fields are in bytes.  VcHandle is set
 * to 0 for connectionless data, otherwise it contains the VC handle.
 */
struct rndis_packet {
	u32 data_offset;
	u32 data_len;
	u32 oob_data_offset;
	u32 oob_data_len;
	u32 num_oob_data_elements;
	u32 per_pkt_info_offset;
	u32 per_pkt_info_len;
	u32 vc_handle;
	u32 reserved;
};

/* Optional Out of Band data associated with a Data message. */
struct rndis_oobd {
	u32 size;
	u32 type;
	u32 class_info_offset;
};

/* Packet extension field contents associated with a Data message. */
struct rndis_per_packet_info {
	u32 size;
	u32 type:31;
	u32 internal:1;
	u32 ppi_offset;
};

enum ndis_per_pkt_info_type {
	TCPIP_CHKSUM_PKTINFO,
	IPSEC_PKTINFO,
	TCP_LARGESEND_PKTINFO,
	CLASSIFICATION_HANDLE_PKTINFO,
	NDIS_RESERVED,
	SG_LIST_PKTINFO,
	IEEE_8021Q_INFO,
	ORIGINAL_PKTINFO,
	PACKET_CANCEL_ID,
	NBL_HASH_VALUE = PACKET_CANCEL_ID,
	ORIGINAL_NET_BUFLIST,
	CACHED_NET_BUFLIST,
	SHORT_PKT_PADINFO,
	MAX_PER_PKT_INFO
};

enum rndis_per_pkt_info_interal_type {
	RNDIS_PKTINFO_ID = 1,
	/* Add more members here */

	RNDIS_PKTINFO_MAX
};

#define RNDIS_PKTINFO_SUBALLOC BIT(0)
#define RNDIS_PKTINFO_1ST_FRAG BIT(1)
#define RNDIS_PKTINFO_LAST_FRAG BIT(2)

#define RNDIS_PKTINFO_ID_V1 1

struct rndis_pktinfo_id {
	u8 ver;
	u8 flag;
	u16 pkt_id;
};

struct ndis_object_header {
	u8 type;
	u8 revision;
	u16 size;
};

#define NDIS_OBJECT_TYPE_DEFAULT	0x80
#define NDIS_OFFLOAD_PARAMETERS_REVISION_3 3
#define NDIS_OFFLOAD_PARAMETERS_REVISION_2 2
#define NDIS_OFFLOAD_PARAMETERS_REVISION_1 1

#define NDIS_OFFLOAD_PARAMETERS_NO_CHANGE 0
#define NDIS_OFFLOAD_PARAMETERS_LSOV2_DISABLED 1
#define NDIS_OFFLOAD_PARAMETERS_LSOV2_ENABLED  2
#define NDIS_OFFLOAD_PARAMETERS_LSOV1_ENABLED  2
#define NDIS_OFFLOAD_PARAMETERS_RSC_DISABLED 1
#define NDIS_OFFLOAD_PARAMETERS_RSC_ENABLED 2
#define NDIS_OFFLOAD_PARAMETERS_TX_RX_DISABLED 1
#define NDIS_OFFLOAD_PARAMETERS_TX_ENABLED_RX_DISABLED 2
#define NDIS_OFFLOAD_PARAMETERS_RX_ENABLED_TX_DISABLED 3
#define NDIS_OFFLOAD_PARAMETERS_TX_RX_ENABLED 4

#define NDIS_TCP_LARGE_SEND_OFFLOAD_V2_TYPE	1
#define NDIS_TCP_LARGE_SEND_OFFLOAD_IPV4	0
#define NDIS_TCP_LARGE_SEND_OFFLOAD_IPV6	1

#define VERSION_4_OFFLOAD_SIZE			22
/*
 * New offload OIDs for NDIS 6
 */
#define OID_TCP_OFFLOAD_CURRENT_CONFIG 0xFC01020B /* query only */
#define OID_TCP_OFFLOAD_PARAMETERS 0xFC01020C		/* set only */
#define OID_TCP_OFFLOAD_HARDWARE_CAPABILITIES 0xFC01020D/* query only */
#define OID_TCP_CONNECTION_OFFLOAD_CURRENT_CONFIG 0xFC01020E /* query only */
#define OID_TCP_CONNECTION_OFFLOAD_HARDWARE_CAPABILITIES 0xFC01020F /* query */
#define OID_OFFLOAD_ENCAPSULATION 0x0101010A /* set/query */

/*
 * OID_TCP_OFFLOAD_HARDWARE_CAPABILITIES
 * ndis_type: NDIS_OBJTYPE_OFFLOAD
 */

#define	NDIS_OFFLOAD_ENCAP_NONE		0x0000
#define	NDIS_OFFLOAD_ENCAP_NULL		0x0001
#define	NDIS_OFFLOAD_ENCAP_8023		0x0002
#define	NDIS_OFFLOAD_ENCAP_8023PQ	0x0004
#define	NDIS_OFFLOAD_ENCAP_8023PQ_OOB	0x0008
#define	NDIS_OFFLOAD_ENCAP_RFC1483	0x0010

struct ndis_csum_offload {
	u32	ip4_txenc;
	u32	ip4_txcsum;
#define	NDIS_TXCSUM_CAP_IP4OPT		0x001
#define	NDIS_TXCSUM_CAP_TCP4OPT		0x004
#define	NDIS_TXCSUM_CAP_TCP4		0x010
#define	NDIS_TXCSUM_CAP_UDP4		0x040
#define	NDIS_TXCSUM_CAP_IP4		0x100

#define NDIS_TXCSUM_ALL_TCP4	(NDIS_TXCSUM_CAP_TCP4 | NDIS_TXCSUM_CAP_TCP4OPT)

	u32	ip4_rxenc;
	u32	ip4_rxcsum;
#define	NDIS_RXCSUM_CAP_IP4OPT		0x001
#define	NDIS_RXCSUM_CAP_TCP4OPT		0x004
#define	NDIS_RXCSUM_CAP_TCP4		0x010
#define	NDIS_RXCSUM_CAP_UDP4		0x040
#define	NDIS_RXCSUM_CAP_IP4		0x100
	u32	ip6_txenc;
	u32	ip6_txcsum;
#define	NDIS_TXCSUM_CAP_IP6EXT		0x001
#define	NDIS_TXCSUM_CAP_TCP6OPT		0x004
#define	NDIS_TXCSUM_CAP_TCP6		0x010
#define	NDIS_TXCSUM_CAP_UDP6		0x040
	u32	ip6_rxenc;
	u32	ip6_rxcsum;
#define	NDIS_RXCSUM_CAP_IP6EXT		0x001
#define	NDIS_RXCSUM_CAP_TCP6OPT		0x004
#define	NDIS_RXCSUM_CAP_TCP6		0x010
#define	NDIS_RXCSUM_CAP_UDP6		0x040

#define NDIS_TXCSUM_ALL_TCP6	(NDIS_TXCSUM_CAP_TCP6 |		\
				 NDIS_TXCSUM_CAP_TCP6OPT |	\
				 NDIS_TXCSUM_CAP_IP6EXT)
};

struct ndis_lsov1_offload {
	u32	encap;
	u32	maxsize;
	u32	minsegs;
	u32	opts;
};

struct ndis_ipsecv1_offload {
	u32	encap;
	u32	ah_esp;
	u32	xport_tun;
	u32	ip4_opts;
	u32	flags;
	u32	ip4_ah;
	u32	ip4_esp;
};

struct ndis_lsov2_offload {
	u32	ip4_encap;
	u32	ip4_maxsz;
	u32	ip4_minsg;
	u32	ip6_encap;
	u32	ip6_maxsz;
	u32	ip6_minsg;
	u32	ip6_opts;
#define	NDIS_LSOV2_CAP_IP6EXT		0x001
#define	NDIS_LSOV2_CAP_TCP6OPT		0x004

#define NDIS_LSOV2_CAP_IP6		(NDIS_LSOV2_CAP_IP6EXT | \
					 NDIS_LSOV2_CAP_TCP6OPT)
};

struct ndis_ipsecv2_offload {
	u32	encap;
	u8	ip6;
	u8	ip4opt;
	u8	ip6ext;
	u8	ah;
	u8	esp;
	u8	ah_esp;
	u8	xport;
	u8	tun;
	u8	xport_tun;
	u8	lso;
	u8	extseq;
	u32	udp_esp;
	u32	auth;
	u32	crypto;
	u32	sa_caps;
};

struct ndis_rsc_offload {
	u8	ip4;
	u8	ip6;
};

struct ndis_encap_offload {
	u32	flags;
	u32	maxhdr;
};

struct ndis_offload {
	struct ndis_object_header	header;
	struct ndis_csum_offload	csum;
	struct ndis_lsov1_offload	lsov1;
	struct ndis_ipsecv1_offload	ipsecv1;
	struct ndis_lsov2_offload	lsov2;
	u32				flags;
	/* NDIS >= 6.1 */
	struct ndis_ipsecv2_offload	ipsecv2;
	/* NDIS >= 6.30 */
	struct ndis_rsc_offload		rsc;
	struct ndis_encap_offload	encap_gre;
};

#define	NDIS_OFFLOAD_SIZE		sizeof(struct ndis_offload)
#define	NDIS_OFFLOAD_SIZE_6_0		offsetof(struct ndis_offload, ipsecv2)
#define	NDIS_OFFLOAD_SIZE_6_1		offsetof(struct ndis_offload, rsc)

struct ndis_offload_params {
	struct ndis_object_header header;
	u8 ip_v4_csum;
	u8 tcp_ip_v4_csum;
	u8 udp_ip_v4_csum;
	u8 tcp_ip_v6_csum;
	u8 udp_ip_v6_csum;
	u8 lso_v1;
	u8 ip_sec_v1;
	u8 lso_v2_ipv4;
	u8 lso_v2_ipv6;
	u8 tcp_connection_ip_v4;
	u8 tcp_connection_ip_v6;
	u32 flags;
	u8 ip_sec_v2;
	u8 ip_sec_v2_ip_v4;
	struct {
		u8 rsc_ip_v4;
		u8 rsc_ip_v6;
	};
	struct {
		u8 encapsulated_packet_task_offload;
		u8 encapsulation_types;
	};
};

struct ndis_tcp_lso_info {
	union {
		struct {
			u32 unused:30;
			u32 type:1;
			u32 reserved2:1;
		} transmit;
		struct {
			u32 mss:20;
			u32 tcp_header_offset:10;
			u32 type:1;
			u32 reserved2:1;
		} lso_v1_transmit;
		struct {
			u32 tcp_payload:30;
			u32 type:1;
			u32 reserved2:1;
		} lso_v1_transmit_complete;
		struct {
			u32 mss:20;
			u32 tcp_header_offset:10;
			u32 type:1;
			u32 ip_version:1;
		} lso_v2_transmit;
		struct {
			u32 reserved:30;
			u32 type:1;
			u32 reserved2:1;
		} lso_v2_transmit_complete;
		u32  value;
	};
};

#define NDIS_VLAN_PPI_SIZE (sizeof(struct rndis_per_packet_info) + \
		sizeof(struct ndis_pkt_8021q_info))

#define NDIS_CSUM_PPI_SIZE (sizeof(struct rndis_per_packet_info) + \
		sizeof(struct ndis_tcp_ip_checksum_info))

#define NDIS_LSO_PPI_SIZE (sizeof(struct rndis_per_packet_info) + \
		sizeof(struct ndis_tcp_lso_info))

#define NDIS_HASH_PPI_SIZE (sizeof(struct rndis_per_packet_info) + \
		sizeof(u32))

/* Total size of all PPI data */
#define NDIS_ALL_PPI_SIZE (NDIS_VLAN_PPI_SIZE + NDIS_CSUM_PPI_SIZE + \
			   NDIS_LSO_PPI_SIZE + NDIS_HASH_PPI_SIZE)

/* Format of Information buffer passed in a SetRequest for the OID */
/* OID_GEN_RNDIS_CONFIG_PARAMETER. */
struct rndis_config_parameter_info {
	u32 parameter_name_offset;
	u32 parameter_name_length;
	u32 parameter_type;
	u32 parameter_value_offset;
	u32 parameter_value_length;
};

/* Values for ParameterType in struct rndis_config_parameter_info */
#define RNDIS_CONFIG_PARAM_TYPE_INTEGER     0
#define RNDIS_CONFIG_PARAM_TYPE_STRING      2

/* CONDIS Miniport messages for connection oriented devices */
/* that do not implement a call manager. */

/* CoNdisMiniportCreateVc message */
struct rcondis_mp_create_vc {
	u32 req_id;
	u32 ndis_vc_handle;
};

/* Response to CoNdisMiniportCreateVc */
struct rcondis_mp_create_vc_complete {
	u32 req_id;
	u32 dev_vc_handle;
	u32 status;
};

/* CoNdisMiniportDeleteVc message */
struct rcondis_mp_delete_vc {
	u32 req_id;
	u32 dev_vc_handle;
};

/* Response to CoNdisMiniportDeleteVc */
struct rcondis_mp_delete_vc_complete {
	u32 req_id;
	u32 status;
};

/* CoNdisMiniportQueryRequest message */
struct rcondis_mp_query_request {
	u32 req_id;
	u32 request_type;
	u32 oid;
	u32 dev_vc_handle;
	u32 info_buflen;
	u32 info_buf_offset;
};

/* CoNdisMiniportSetRequest message */
struct rcondis_mp_set_request {
	u32 req_id;
	u32 request_type;
	u32 oid;
	u32 dev_vc_handle;
	u32 info_buflen;
	u32 info_buf_offset;
};

/* CoNdisIndicateStatus message */
struct rcondis_indicate_status {
	u32 ndis_vc_handle;
	u32 status;
	u32 status_buflen;
	u32 status_buf_offset;
};

/* CONDIS Call/VC parameters */
struct rcondis_specific_parameters {
	u32 parameter_type;
	u32 parameter_length;
	u32 parameter_lffset;
};

struct rcondis_media_parameters {
	u32 flags;
	u32 reserved1;
	u32 reserved2;
	struct rcondis_specific_parameters media_specific;
};

struct rndis_flowspec {
	u32 token_rate;
	u32 token_bucket_size;
	u32 peak_bandwidth;
	u32 latency;
	u32 delay_variation;
	u32 service_type;
	u32 max_sdu_size;
	u32 minimum_policed_size;
};

struct rcondis_call_manager_parameters {
	struct rndis_flowspec transmit;
	struct rndis_flowspec receive;
	struct rcondis_specific_parameters call_mgr_specific;
};

/* CoNdisMiniportActivateVc message */
struct rcondis_mp_activate_vc_request {
	u32 req_id;
	u32 flags;
	u32 dev_vc_handle;
	u32 media_params_offset;
	u32 media_params_length;
	u32 call_mgr_params_offset;
	u32 call_mgr_params_length;
};

/* Response to CoNdisMiniportActivateVc */
struct rcondis_mp_activate_vc_complete {
	u32 req_id;
	u32 status;
};

/* CoNdisMiniportDeactivateVc message */
struct rcondis_mp_deactivate_vc_request {
	u32 req_id;
	u32 flags;
	u32 dev_vc_handle;
};

/* Response to CoNdisMiniportDeactivateVc */
struct rcondis_mp_deactivate_vc_complete {
	u32 req_id;
	u32 status;
};


/* union with all of the RNDIS messages */
union rndis_message_container {
	struct rndis_packet pkt;
	struct rndis_initialize_request init_req;
	struct rndis_halt_request halt_req;
	struct rndis_query_request query_req;
	struct rndis_set_request set_req;
	struct rndis_reset_request reset_req;
	struct rndis_keepalive_request keep_alive_req;
	struct rndis_indicate_status indicate_status;
	struct rndis_initialize_complete init_complete;
	struct rndis_query_complete query_complete;
	struct rndis_set_complete set_complete;
	struct rndis_reset_complete reset_complete;
	struct rndis_keepalive_complete keep_alive_complete;
	struct rcondis_mp_create_vc co_miniport_create_vc;
	struct rcondis_mp_delete_vc co_miniport_delete_vc;
	struct rcondis_indicate_status co_indicate_status;
	struct rcondis_mp_activate_vc_request co_miniport_activate_vc;
	struct rcondis_mp_deactivate_vc_request co_miniport_deactivate_vc;
	struct rcondis_mp_create_vc_complete co_miniport_create_vc_complete;
	struct rcondis_mp_delete_vc_complete co_miniport_delete_vc_complete;
	struct rcondis_mp_activate_vc_complete co_miniport_activate_vc_complete;
	struct rcondis_mp_deactivate_vc_complete
		co_miniport_deactivate_vc_complete;
};

/* Remote NDIS message format */
struct rndis_message {
	u32 ndis_msg_type;

	/* Total length of this message, from the beginning */
	/* of the struct rndis_message, in bytes. */
	u32 msg_len;

	/* Actual message */
	union rndis_message_container msg;
};


/* Handy macros */

/* get the size of an RNDIS message. Pass in the message type, */
/* struct rndis_set_request, struct rndis_packet for example */
#define RNDIS_MESSAGE_SIZE(msg)				\
	(sizeof(msg) + (sizeof(struct rndis_message) -	\
	 sizeof(union rndis_message_container)))

#define RNDIS_HEADER_SIZE	(sizeof(struct rndis_message) - \
				 sizeof(union rndis_message_container))

#define RNDIS_AND_PPI_SIZE (sizeof(struct rndis_message) + NDIS_ALL_PPI_SIZE)

#define NDIS_PACKET_TYPE_DIRECTED	0x00000001
#define NDIS_PACKET_TYPE_MULTICAST	0x00000002
#define NDIS_PACKET_TYPE_ALL_MULTICAST	0x00000004
#define NDIS_PACKET_TYPE_BROADCAST	0x00000008
#define NDIS_PACKET_TYPE_SOURCE_ROUTING	0x00000010
#define NDIS_PACKET_TYPE_PROMISCUOUS	0x00000020
#define NDIS_PACKET_TYPE_SMT		0x00000040
#define NDIS_PACKET_TYPE_ALL_LOCAL	0x00000080
#define NDIS_PACKET_TYPE_GROUP		0x00000100
#define NDIS_PACKET_TYPE_ALL_FUNCTIONAL	0x00000200
#define NDIS_PACKET_TYPE_FUNCTIONAL	0x00000400
#define NDIS_PACKET_TYPE_MAC_FRAME	0x00000800

#define TRANSPORT_INFO_NOT_IP   0
#define TRANSPORT_INFO_IPV4_TCP 0x01
#define TRANSPORT_INFO_IPV4_UDP 0x02
#define TRANSPORT_INFO_IPV6_TCP 0x10
#define TRANSPORT_INFO_IPV6_UDP 0x20

#define RETRY_US_LO	5000
#define RETRY_US_HI	10000
#define RETRY_MAX	2000	/* >10 sec */

#endif /* _HYPERV_NET_H */<|MERGE_RESOLUTION|>--- conflicted
+++ resolved
@@ -882,11 +882,6 @@
 
 #define NETVSC_XDP_HDRM 256
 
-<<<<<<< HEAD
-#define NETVSC_XFER_HEADER_SIZE(rng_cnt) \
-		(offsetof(struct vmtransfer_page_packet_header, ranges) + \
-		(rng_cnt) * sizeof(struct vmtransfer_page_range))
-=======
 #define NETVSC_MIN_OUT_MSG_SIZE (sizeof(struct vmpacket_descriptor) + \
 				 sizeof(struct nvsp_message))
 #define NETVSC_MIN_IN_MSG_SIZE sizeof(struct vmpacket_descriptor)
@@ -910,7 +905,6 @@
 		(rng_cnt) * sizeof(struct vmtransfer_page_range))
 #define NETVSC_MAX_PKT_SIZE (NETVSC_XFER_HEADER_SIZE(NETVSC_MAX_XFER_PAGE_RANGES) + \
 		sizeof(struct nvsp_message) + (sizeof(u32) * VRSS_SEND_TAB_SIZE))
->>>>>>> 7d2a07b7
 
 struct multi_send_data {
 	struct sk_buff *skb; /* skb containing the pkt */
@@ -932,16 +926,10 @@
 #define NVSP_RSC_MAX 562 /* Max #RSC frags in a vmbus xfer page pkt */
 
 struct nvsc_rsc {
-<<<<<<< HEAD
-	const struct ndis_pkt_8021q_info *vlan;
-	const struct ndis_tcp_ip_checksum_info *csum_info;
-	const u32 *hash_info;
-=======
 	struct ndis_pkt_8021q_info vlan;
 	struct ndis_tcp_ip_checksum_info csum_info;
 	u32 hash_info;
 	u8 ppi_flags; /* valid/present bits for the above PPIs */
->>>>>>> 7d2a07b7
 	u8 is_last; /* last RNDIS msg in a vmtransfer_page */
 	u32 cnt; /* #fragments in an RSC packet */
 	u32 pktlen; /* Full packet length */
