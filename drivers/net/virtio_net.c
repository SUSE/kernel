// SPDX-License-Identifier: GPL-2.0-or-later
/* A network driver using virtio.
 *
 * Copyright 2007 Rusty Russell <rusty@rustcorp.com.au> IBM Corporation
 */
//#define DEBUG
#include <linux/netdevice.h>
#include <linux/etherdevice.h>
#include <linux/ethtool.h>
#include <linux/module.h>
#include <linux/virtio.h>
#include <linux/virtio_net.h>
#include <linux/bpf.h>
#include <linux/bpf_trace.h>
#include <linux/scatterlist.h>
#include <linux/if_vlan.h>
#include <linux/slab.h>
#include <linux/cpu.h>
#include <linux/average.h>
#include <linux/filter.h>
#include <linux/kernel.h>
#include <net/route.h>
#include <net/xdp.h>
#include <net/net_failover.h>

static int napi_weight = NAPI_POLL_WEIGHT;
module_param(napi_weight, int, 0444);

static bool csum = true, gso = true, napi_tx = true;
module_param(csum, bool, 0444);
module_param(gso, bool, 0444);
module_param(napi_tx, bool, 0644);

/* FIXME: MTU in config. */
#define GOOD_PACKET_LEN (ETH_HLEN + VLAN_HLEN + ETH_DATA_LEN)
#define GOOD_COPY_LEN	128

#define VIRTNET_RX_PAD (NET_IP_ALIGN + NET_SKB_PAD)

/* Amount of XDP headroom to prepend to packets for use by xdp_adjust_head */
#define VIRTIO_XDP_HEADROOM 256

/* Separating two types of XDP xmit */
#define VIRTIO_XDP_TX		BIT(0)
#define VIRTIO_XDP_REDIR	BIT(1)

#define VIRTIO_XDP_FLAG	BIT(0)

/* RX packet size EWMA. The average packet size is used to determine the packet
 * buffer size when refilling RX rings. As the entire RX ring may be refilled
 * at once, the weight is chosen so that the EWMA will be insensitive to short-
 * term, transient changes in packet size.
 */
DECLARE_EWMA(pkt_len, 0, 64)

#define VIRTNET_DRIVER_VERSION "1.0.0"

static const unsigned long guest_offloads[] = {
	VIRTIO_NET_F_GUEST_TSO4,
	VIRTIO_NET_F_GUEST_TSO6,
	VIRTIO_NET_F_GUEST_ECN,
	VIRTIO_NET_F_GUEST_UFO,
	VIRTIO_NET_F_GUEST_CSUM,
	VIRTIO_NET_F_GUEST_USO4,
	VIRTIO_NET_F_GUEST_USO6,
	VIRTIO_NET_F_GUEST_HDRLEN
};

#define GUEST_OFFLOAD_GRO_HW_MASK ((1ULL << VIRTIO_NET_F_GUEST_TSO4) | \
				(1ULL << VIRTIO_NET_F_GUEST_TSO6) | \
				(1ULL << VIRTIO_NET_F_GUEST_ECN)  | \
				(1ULL << VIRTIO_NET_F_GUEST_UFO)  | \
				(1ULL << VIRTIO_NET_F_GUEST_USO4) | \
				(1ULL << VIRTIO_NET_F_GUEST_USO6))

struct virtnet_stat_desc {
	char desc[ETH_GSTRING_LEN];
	size_t offset;
};

struct virtnet_sq_stats {
	struct u64_stats_sync syncp;
	u64 packets;
	u64 bytes;
	u64 xdp_tx;
	u64 xdp_tx_drops;
	u64 kicks;
	u64 tx_timeouts;
};

struct virtnet_rq_stats {
	struct u64_stats_sync syncp;
	u64 packets;
	u64 bytes;
	u64 drops;
	u64 xdp_packets;
	u64 xdp_tx;
	u64 xdp_redirects;
	u64 xdp_drops;
	u64 kicks;
};

#define VIRTNET_SQ_STAT(m)	offsetof(struct virtnet_sq_stats, m)
#define VIRTNET_RQ_STAT(m)	offsetof(struct virtnet_rq_stats, m)

static const struct virtnet_stat_desc virtnet_sq_stats_desc[] = {
	{ "packets",		VIRTNET_SQ_STAT(packets) },
	{ "bytes",		VIRTNET_SQ_STAT(bytes) },
	{ "xdp_tx",		VIRTNET_SQ_STAT(xdp_tx) },
	{ "xdp_tx_drops",	VIRTNET_SQ_STAT(xdp_tx_drops) },
	{ "kicks",		VIRTNET_SQ_STAT(kicks) },
	{ "tx_timeouts",	VIRTNET_SQ_STAT(tx_timeouts) },
};

static const struct virtnet_stat_desc virtnet_rq_stats_desc[] = {
	{ "packets",		VIRTNET_RQ_STAT(packets) },
	{ "bytes",		VIRTNET_RQ_STAT(bytes) },
	{ "drops",		VIRTNET_RQ_STAT(drops) },
	{ "xdp_packets",	VIRTNET_RQ_STAT(xdp_packets) },
	{ "xdp_tx",		VIRTNET_RQ_STAT(xdp_tx) },
	{ "xdp_redirects",	VIRTNET_RQ_STAT(xdp_redirects) },
	{ "xdp_drops",		VIRTNET_RQ_STAT(xdp_drops) },
	{ "kicks",		VIRTNET_RQ_STAT(kicks) },
};

#define VIRTNET_SQ_STATS_LEN	ARRAY_SIZE(virtnet_sq_stats_desc)
#define VIRTNET_RQ_STATS_LEN	ARRAY_SIZE(virtnet_rq_stats_desc)

/* Internal representation of a send virtqueue */
struct send_queue {
	/* Virtqueue associated with this send _queue */
	struct virtqueue *vq;

	/* TX: fragments + linear part + virtio header */
	struct scatterlist sg[MAX_SKB_FRAGS + 2];

	/* Name of the send queue: output.$index */
	char name[16];

	struct virtnet_sq_stats stats;

	struct napi_struct napi;

	/* Record whether sq is in reset state. */
	bool reset;
};

/* Internal representation of a receive virtqueue */
struct receive_queue {
	/* Virtqueue associated with this receive_queue */
	struct virtqueue *vq;

	struct napi_struct napi;

	struct bpf_prog __rcu *xdp_prog;

	struct virtnet_rq_stats stats;

	/* Chain pages by the private ptr. */
	struct page *pages;

	/* Average packet length for mergeable receive buffers. */
	struct ewma_pkt_len mrg_avg_pkt_len;

	/* Page frag for packet buffer allocation. */
	struct page_frag alloc_frag;

	/* RX: fragments + linear part + virtio header */
	struct scatterlist sg[MAX_SKB_FRAGS + 2];

	/* Min single buffer size for mergeable buffers case. */
	unsigned int min_buf_len;

	/* Name of this receive queue: input.$index */
	char name[16];

	struct xdp_rxq_info xdp_rxq;
};

/* This structure can contain rss message with maximum settings for indirection table and keysize
 * Note, that default structure that describes RSS configuration virtio_net_rss_config
 * contains same info but can't handle table values.
 * In any case, structure would be passed to virtio hw through sg_buf split by parts
 * because table sizes may be differ according to the device configuration.
 */
#define VIRTIO_NET_RSS_MAX_KEY_SIZE     40
#define VIRTIO_NET_RSS_MAX_TABLE_LEN    128
struct virtio_net_ctrl_rss {
	u32 hash_types;
	u16 indirection_table_mask;
	u16 unclassified_queue;
	u16 indirection_table[VIRTIO_NET_RSS_MAX_TABLE_LEN];
	u16 max_tx_vq;
	u8 hash_key_length;
	u8 key[VIRTIO_NET_RSS_MAX_KEY_SIZE];
};

/* Control VQ buffers: protected by the rtnl lock */
struct control_buf {
	struct virtio_net_ctrl_hdr hdr;
	virtio_net_ctrl_ack status;
	struct virtio_net_ctrl_mq mq;
	u8 promisc;
	u8 allmulti;
	__virtio16 vid;
	__virtio64 offloads;
	struct virtio_net_ctrl_rss rss;
	struct virtio_net_ctrl_coal_tx coal_tx;
	struct virtio_net_ctrl_coal_rx coal_rx;
};

struct virtnet_info {
	struct virtio_device *vdev;
	struct virtqueue *cvq;
	struct net_device *dev;
	struct send_queue *sq;
	struct receive_queue *rq;
	unsigned int status;

	/* Max # of queue pairs supported by the device */
	u16 max_queue_pairs;

	/* # of queue pairs currently used by the driver */
	u16 curr_queue_pairs;

	/* # of XDP queue pairs currently used by the driver */
	u16 xdp_queue_pairs;

	/* xdp_queue_pairs may be 0, when xdp is already loaded. So add this. */
	bool xdp_enabled;

	/* I like... big packets and I cannot lie! */
	bool big_packets;

	/* number of sg entries allocated for big packets */
	unsigned int big_packets_num_skbfrags;

	/* Host will merge rx buffers for big packets (shake it! shake it!) */
	bool mergeable_rx_bufs;

	/* Host supports rss and/or hash report */
	bool has_rss;
	bool has_rss_hash_report;
	u8 rss_key_size;
	u16 rss_indir_table_size;
	u32 rss_hash_types_supported;
	u32 rss_hash_types_saved;

	/* Has control virtqueue */
	bool has_cvq;

	/* Host can handle any s/g split between our header and packet data */
	bool any_header_sg;

	/* Packet virtio header size */
	u8 hdr_len;

	/* Work struct for delayed refilling if we run low on memory. */
	struct delayed_work refill;

	/* Is delayed refill enabled? */
	bool refill_enabled;

	/* The lock to synchronize the access to refill_enabled */
	spinlock_t refill_lock;

	/* Work struct for config space updates */
	struct work_struct config_work;

	/* Does the affinity hint is set for virtqueues? */
	bool affinity_hint_set;

	/* CPU hotplug instances for online & dead */
	struct hlist_node node;
	struct hlist_node node_dead;

	struct control_buf *ctrl;

	/* Ethtool settings */
	u8 duplex;
	u32 speed;

	/* Interrupt coalescing settings */
	u32 tx_usecs;
	u32 rx_usecs;
	u32 tx_max_packets;
	u32 rx_max_packets;

	unsigned long guest_offloads;
	unsigned long guest_offloads_capable;

	/* failover when STANDBY feature enabled */
	struct failover *failover;
};

struct padded_vnet_hdr {
	struct virtio_net_hdr_v1_hash hdr;
	/*
	 * hdr is in a separate sg buffer, and data sg buffer shares same page
	 * with this header sg. This padding makes next sg 16 byte aligned
	 * after the header.
	 */
	char padding[12];
};

static void virtnet_rq_free_unused_buf(struct virtqueue *vq, void *buf);
static void virtnet_sq_free_unused_buf(struct virtqueue *vq, void *buf);

static bool is_xdp_frame(void *ptr)
{
	return (unsigned long)ptr & VIRTIO_XDP_FLAG;
}

static void *xdp_to_ptr(struct xdp_frame *ptr)
{
	return (void *)((unsigned long)ptr | VIRTIO_XDP_FLAG);
}

static struct xdp_frame *ptr_to_xdp(void *ptr)
{
	return (struct xdp_frame *)((unsigned long)ptr & ~VIRTIO_XDP_FLAG);
}

/* Converting between virtqueue no. and kernel tx/rx queue no.
 * 0:rx0 1:tx0 2:rx1 3:tx1 ... 2N:rxN 2N+1:txN 2N+2:cvq
 */
static int vq2txq(struct virtqueue *vq)
{
	return (vq->index - 1) / 2;
}

static int txq2vq(int txq)
{
	return txq * 2 + 1;
}

static int vq2rxq(struct virtqueue *vq)
{
	return vq->index / 2;
}

static int rxq2vq(int rxq)
{
	return rxq * 2;
}

static inline struct virtio_net_hdr_mrg_rxbuf *skb_vnet_hdr(struct sk_buff *skb)
{
	return (struct virtio_net_hdr_mrg_rxbuf *)skb->cb;
}

/*
 * private is used to chain pages for big packets, put the whole
 * most recent used list in the beginning for reuse
 */
static void give_pages(struct receive_queue *rq, struct page *page)
{
	struct page *end;

	/* Find end of list, sew whole thing into vi->rq.pages. */
	for (end = page; end->private; end = (struct page *)end->private);
	end->private = (unsigned long)rq->pages;
	rq->pages = page;
}

static struct page *get_a_page(struct receive_queue *rq, gfp_t gfp_mask)
{
	struct page *p = rq->pages;

	if (p) {
		rq->pages = (struct page *)p->private;
		/* clear private here, it is used to chain pages */
		p->private = 0;
	} else
		p = alloc_page(gfp_mask);
	return p;
}

static void enable_delayed_refill(struct virtnet_info *vi)
{
	spin_lock_bh(&vi->refill_lock);
	vi->refill_enabled = true;
	spin_unlock_bh(&vi->refill_lock);
}

static void disable_delayed_refill(struct virtnet_info *vi)
{
	spin_lock_bh(&vi->refill_lock);
	vi->refill_enabled = false;
	spin_unlock_bh(&vi->refill_lock);
}

static void virtqueue_napi_schedule(struct napi_struct *napi,
				    struct virtqueue *vq)
{
	if (napi_schedule_prep(napi)) {
		virtqueue_disable_cb(vq);
		__napi_schedule(napi);
	}
}

static void virtqueue_napi_complete(struct napi_struct *napi,
				    struct virtqueue *vq, int processed)
{
	int opaque;

	opaque = virtqueue_enable_cb_prepare(vq);
	if (napi_complete_done(napi, processed)) {
		if (unlikely(virtqueue_poll(vq, opaque)))
			virtqueue_napi_schedule(napi, vq);
	} else {
		virtqueue_disable_cb(vq);
	}
}

static void skb_xmit_done(struct virtqueue *vq)
{
	struct virtnet_info *vi = vq->vdev->priv;
	struct napi_struct *napi = &vi->sq[vq2txq(vq)].napi;

	/* Suppress further interrupts. */
	virtqueue_disable_cb(vq);

	if (napi->weight)
		virtqueue_napi_schedule(napi, vq);
	else
		/* We were probably waiting for more output buffers. */
		netif_wake_subqueue(vi->dev, vq2txq(vq));
}

#define MRG_CTX_HEADER_SHIFT 22
static void *mergeable_len_to_ctx(unsigned int truesize,
				  unsigned int headroom)
{
	return (void *)(unsigned long)((headroom << MRG_CTX_HEADER_SHIFT) | truesize);
}

static unsigned int mergeable_ctx_to_headroom(void *mrg_ctx)
{
	return (unsigned long)mrg_ctx >> MRG_CTX_HEADER_SHIFT;
}

static unsigned int mergeable_ctx_to_truesize(void *mrg_ctx)
{
	return (unsigned long)mrg_ctx & ((1 << MRG_CTX_HEADER_SHIFT) - 1);
}

/* Called from bottom half context */
static struct sk_buff *page_to_skb(struct virtnet_info *vi,
				   struct receive_queue *rq,
				   struct page *page, unsigned int offset,
				   unsigned int len, unsigned int truesize,
<<<<<<< HEAD
				   bool hdr_valid, unsigned int metasize,
=======
>>>>>>> eb3cdb58
				   unsigned int headroom)
{
	struct sk_buff *skb;
	struct virtio_net_hdr_mrg_rxbuf *hdr;
	unsigned int copy, hdr_len, hdr_padded_len;
	struct page *page_to_free = NULL;
	int tailroom, shinfo_size;
	char *p, *hdr_p, *buf;

	p = page_address(page) + offset;
	hdr_p = p;

	hdr_len = vi->hdr_len;
	if (vi->mergeable_rx_bufs)
		hdr_padded_len = hdr_len;
	else
		hdr_padded_len = sizeof(struct padded_vnet_hdr);

<<<<<<< HEAD
	/* If headroom is not 0, there is an offset between the beginning of the
	 * data and the allocated space, otherwise the data and the allocated
	 * space are aligned.
	 *
	 * Buffers with headroom use PAGE_SIZE as alloc size, see
	 * add_recvbuf_mergeable() + get_mergeable_buf_len()
	 */
	truesize = headroom ? PAGE_SIZE : truesize;
	tailroom = truesize - len - headroom - (hdr_padded_len - hdr_len);
	buf = p - headroom;

=======
	buf = p - headroom;
>>>>>>> eb3cdb58
	len -= hdr_len;
	offset += hdr_padded_len;
	p += hdr_padded_len;
	tailroom = truesize - headroom  - hdr_padded_len - len;

	shinfo_size = SKB_DATA_ALIGN(sizeof(struct skb_shared_info));

	/* copy small packet so we can reuse these pages */
	if (!NET_IP_ALIGN && len > GOOD_COPY_LEN && tailroom >= shinfo_size) {
		skb = build_skb(buf, truesize);
		if (unlikely(!skb))
			return NULL;

		skb_reserve(skb, p - buf);
		skb_put(skb, len);

		page = (struct page *)page->private;
		if (page)
			give_pages(rq, page);
		goto ok;
	}

	/* copy small packet so we can reuse these pages for small data */
	skb = napi_alloc_skb(&rq->napi, GOOD_COPY_LEN);
	if (unlikely(!skb))
		return NULL;

	/* Copy all frame if it fits skb->head, otherwise
	 * we let virtio_net_hdr_to_skb() and GRO pull headers as needed.
	 */
	if (len <= skb_tailroom(skb))
		copy = len;
	else
		copy = ETH_HLEN;
	skb_put_data(skb, p, copy);

	len -= copy;
	offset += copy;

	if (vi->mergeable_rx_bufs) {
		if (len)
			skb_add_rx_frag(skb, 0, page, offset, len, truesize);
		else
			page_to_free = page;
		goto ok;
	}

	/*
	 * Verify that we can indeed put this data into a skb.
	 * This is here to handle cases when the device erroneously
	 * tries to receive more than is possible. This is usually
	 * the case of a broken device.
	 */
	if (unlikely(len > MAX_SKB_FRAGS * PAGE_SIZE)) {
		net_dbg_ratelimited("%s: too much data\n", skb->dev->name);
		dev_kfree_skb(skb);
		return NULL;
	}
	BUG_ON(offset >= PAGE_SIZE);
	while (len) {
		unsigned int frag_size = min((unsigned)PAGE_SIZE - offset, len);
		skb_add_rx_frag(skb, skb_shinfo(skb)->nr_frags, page, offset,
				frag_size, truesize);
		len -= frag_size;
		page = (struct page *)page->private;
		offset = 0;
	}

	if (page)
		give_pages(rq, page);

ok:
	hdr = skb_vnet_hdr(skb);
	memcpy(hdr, hdr_p, hdr_len);
	if (page_to_free)
		put_page(page_to_free);

	return skb;
}

static void free_old_xmit_skbs(struct send_queue *sq, bool in_napi)
{
	unsigned int len;
	unsigned int packets = 0;
	unsigned int bytes = 0;
	void *ptr;

	while ((ptr = virtqueue_get_buf(sq->vq, &len)) != NULL) {
		if (likely(!is_xdp_frame(ptr))) {
			struct sk_buff *skb = ptr;

			pr_debug("Sent skb %p\n", skb);

			bytes += skb->len;
			napi_consume_skb(skb, in_napi);
		} else {
			struct xdp_frame *frame = ptr_to_xdp(ptr);

			bytes += xdp_get_frame_len(frame);
			xdp_return_frame(frame);
		}
		packets++;
	}

	/* Avoid overhead when no packets have been processed
	 * happens when called speculatively from start_xmit.
	 */
	if (!packets)
		return;

	u64_stats_update_begin(&sq->stats.syncp);
	sq->stats.bytes += bytes;
	sq->stats.packets += packets;
	u64_stats_update_end(&sq->stats.syncp);
}

static bool is_xdp_raw_buffer_queue(struct virtnet_info *vi, int q)
{
	if (q < (vi->curr_queue_pairs - vi->xdp_queue_pairs))
		return false;
	else if (q < vi->curr_queue_pairs)
		return true;
	else
		return false;
}

static void check_sq_full_and_disable(struct virtnet_info *vi,
				      struct net_device *dev,
				      struct send_queue *sq)
{
	bool use_napi = sq->napi.weight;
	int qnum;

	qnum = sq - vi->sq;

	/* If running out of space, stop queue to avoid getting packets that we
	 * are then unable to transmit.
	 * An alternative would be to force queuing layer to requeue the skb by
	 * returning NETDEV_TX_BUSY. However, NETDEV_TX_BUSY should not be
	 * returned in a normal path of operation: it means that driver is not
	 * maintaining the TX queue stop/start state properly, and causes
	 * the stack to do a non-trivial amount of useless work.
	 * Since most packets only take 1 or 2 ring slots, stopping the queue
	 * early means 16 slots are typically wasted.
	 */
	if (sq->vq->num_free < 2+MAX_SKB_FRAGS) {
		netif_stop_subqueue(dev, qnum);
		if (use_napi) {
			if (unlikely(!virtqueue_enable_cb_delayed(sq->vq)))
				virtqueue_napi_schedule(&sq->napi, sq->vq);
		} else if (unlikely(!virtqueue_enable_cb_delayed(sq->vq))) {
			/* More just got used, free them then recheck. */
			free_old_xmit_skbs(sq, false);
			if (sq->vq->num_free >= 2+MAX_SKB_FRAGS) {
				netif_start_subqueue(dev, qnum);
				virtqueue_disable_cb(sq->vq);
			}
		}
	}
}

static int __virtnet_xdp_xmit_one(struct virtnet_info *vi,
				   struct send_queue *sq,
				   struct xdp_frame *xdpf)
{
	struct virtio_net_hdr_mrg_rxbuf *hdr;
	struct skb_shared_info *shinfo;
	u8 nr_frags = 0;
	int err, i;

	if (unlikely(xdpf->headroom < vi->hdr_len))
		return -EOVERFLOW;

	if (unlikely(xdp_frame_has_frags(xdpf))) {
		shinfo = xdp_get_shared_info_from_frame(xdpf);
		nr_frags = shinfo->nr_frags;
	}

	/* In wrapping function virtnet_xdp_xmit(), we need to free
	 * up the pending old buffers, where we need to calculate the
	 * position of skb_shared_info in xdp_get_frame_len() and
	 * xdp_return_frame(), which will involve to xdpf->data and
	 * xdpf->headroom. Therefore, we need to update the value of
	 * headroom synchronously here.
	 */
	xdpf->headroom -= vi->hdr_len;
	xdpf->data -= vi->hdr_len;
	/* Zero header and leave csum up to XDP layers */
	hdr = xdpf->data;
	memset(hdr, 0, vi->hdr_len);
	xdpf->len   += vi->hdr_len;

	sg_init_table(sq->sg, nr_frags + 1);
	sg_set_buf(sq->sg, xdpf->data, xdpf->len);
	for (i = 0; i < nr_frags; i++) {
		skb_frag_t *frag = &shinfo->frags[i];

		sg_set_page(&sq->sg[i + 1], skb_frag_page(frag),
			    skb_frag_size(frag), skb_frag_off(frag));
	}

	err = virtqueue_add_outbuf(sq->vq, sq->sg, nr_frags + 1,
				   xdp_to_ptr(xdpf), GFP_ATOMIC);
	if (unlikely(err))
		return -ENOSPC; /* Caller handle free/refcnt */

	return 0;
}

/* when vi->curr_queue_pairs > nr_cpu_ids, the txq/sq is only used for xdp tx on
 * the current cpu, so it does not need to be locked.
 *
 * Here we use marco instead of inline functions because we have to deal with
 * three issues at the same time: 1. the choice of sq. 2. judge and execute the
 * lock/unlock of txq 3. make sparse happy. It is difficult for two inline
 * functions to perfectly solve these three problems at the same time.
 */
#define virtnet_xdp_get_sq(vi) ({                                       \
	int cpu = smp_processor_id();                                   \
	struct netdev_queue *txq;                                       \
	typeof(vi) v = (vi);                                            \
	unsigned int qp;                                                \
									\
	if (v->curr_queue_pairs > nr_cpu_ids) {                         \
		qp = v->curr_queue_pairs - v->xdp_queue_pairs;          \
		qp += cpu;                                              \
		txq = netdev_get_tx_queue(v->dev, qp);                  \
		__netif_tx_acquire(txq);                                \
	} else {                                                        \
		qp = cpu % v->curr_queue_pairs;                         \
		txq = netdev_get_tx_queue(v->dev, qp);                  \
		__netif_tx_lock(txq, cpu);                              \
	}                                                               \
	v->sq + qp;                                                     \
})

#define virtnet_xdp_put_sq(vi, q) {                                     \
	struct netdev_queue *txq;                                       \
	typeof(vi) v = (vi);                                            \
									\
	txq = netdev_get_tx_queue(v->dev, (q) - v->sq);                 \
	if (v->curr_queue_pairs > nr_cpu_ids)                           \
		__netif_tx_release(txq);                                \
	else                                                            \
		__netif_tx_unlock(txq);                                 \
}

static int virtnet_xdp_xmit(struct net_device *dev,
			    int n, struct xdp_frame **frames, u32 flags)
{
	struct virtnet_info *vi = netdev_priv(dev);
	struct receive_queue *rq = vi->rq;
	struct bpf_prog *xdp_prog;
	struct send_queue *sq;
	unsigned int len;
	int packets = 0;
	int bytes = 0;
	int nxmit = 0;
	int kicks = 0;
	void *ptr;
	int ret;
	int i;

	/* Only allow ndo_xdp_xmit if XDP is loaded on dev, as this
	 * indicate XDP resources have been successfully allocated.
	 */
	xdp_prog = rcu_access_pointer(rq->xdp_prog);
	if (!xdp_prog)
		return -ENXIO;

	sq = virtnet_xdp_get_sq(vi);

	if (unlikely(flags & ~XDP_XMIT_FLAGS_MASK)) {
		ret = -EINVAL;
		goto out;
	}

	/* Free up any pending old buffers before queueing new ones. */
	while ((ptr = virtqueue_get_buf(sq->vq, &len)) != NULL) {
		if (likely(is_xdp_frame(ptr))) {
			struct xdp_frame *frame = ptr_to_xdp(ptr);

			bytes += xdp_get_frame_len(frame);
			xdp_return_frame(frame);
		} else {
			struct sk_buff *skb = ptr;

			bytes += skb->len;
			napi_consume_skb(skb, false);
		}
		packets++;
	}

	for (i = 0; i < n; i++) {
		struct xdp_frame *xdpf = frames[i];

		if (__virtnet_xdp_xmit_one(vi, sq, xdpf))
			break;
		nxmit++;
	}
	ret = nxmit;

	if (!is_xdp_raw_buffer_queue(vi, sq - vi->sq))
		check_sq_full_and_disable(vi, dev, sq);

	if (flags & XDP_XMIT_FLUSH) {
		if (virtqueue_kick_prepare(sq->vq) && virtqueue_notify(sq->vq))
			kicks = 1;
	}
out:
	u64_stats_update_begin(&sq->stats.syncp);
	sq->stats.bytes += bytes;
	sq->stats.packets += packets;
	sq->stats.xdp_tx += n;
	sq->stats.xdp_tx_drops += n - nxmit;
	sq->stats.kicks += kicks;
	u64_stats_update_end(&sq->stats.syncp);

	virtnet_xdp_put_sq(vi, sq);
	return ret;
}

static unsigned int virtnet_get_headroom(struct virtnet_info *vi)
{
	return vi->xdp_enabled ? VIRTIO_XDP_HEADROOM : 0;
}

/* We copy the packet for XDP in the following cases:
 *
 * 1) Packet is scattered across multiple rx buffers.
 * 2) Headroom space is insufficient.
 *
 * This is inefficient but it's a temporary condition that
 * we hit right after XDP is enabled and until queue is refilled
 * with large buffers with sufficient headroom - so it should affect
 * at most queue size packets.
 * Afterwards, the conditions to enable
 * XDP should preclude the underlying device from sending packets
 * across multiple buffers (num_buf > 1), and we make sure buffers
 * have enough headroom.
 */
static struct page *xdp_linearize_page(struct receive_queue *rq,
				       int *num_buf,
				       struct page *p,
				       int offset,
				       int page_off,
				       unsigned int *len)
{
	int tailroom = SKB_DATA_ALIGN(sizeof(struct skb_shared_info));
	struct page *page;

	if (page_off + *len + tailroom > PAGE_SIZE)
		return NULL;

	page = alloc_page(GFP_ATOMIC);
	if (!page)
		return NULL;

	memcpy(page_address(page) + page_off, page_address(p) + offset, *len);
	page_off += *len;

	while (--*num_buf) {
		unsigned int buflen;
		void *buf;
		int off;

		buf = virtqueue_get_buf(rq->vq, &buflen);
		if (unlikely(!buf))
			goto err_buf;

		p = virt_to_head_page(buf);
		off = buf - page_address(p);

		/* guard against a misconfigured or uncooperative backend that
		 * is sending packet larger than the MTU.
		 */
		if ((page_off + buflen + tailroom) > PAGE_SIZE) {
			put_page(p);
			goto err_buf;
		}

		memcpy(page_address(page) + page_off,
		       page_address(p) + off, buflen);
		page_off += buflen;
		put_page(p);
	}

	/* Headroom does not contribute to packet length */
	*len = page_off - VIRTIO_XDP_HEADROOM;
	return page;
err_buf:
	__free_pages(page, 0);
	return NULL;
}

static struct sk_buff *receive_small(struct net_device *dev,
				     struct virtnet_info *vi,
				     struct receive_queue *rq,
				     void *buf, void *ctx,
				     unsigned int len,
				     unsigned int *xdp_xmit,
				     struct virtnet_rq_stats *stats)
{
	struct sk_buff *skb;
	struct bpf_prog *xdp_prog;
	unsigned int xdp_headroom = (unsigned long)ctx;
	unsigned int header_offset = VIRTNET_RX_PAD + xdp_headroom;
	unsigned int headroom = vi->hdr_len + header_offset;
	unsigned int buflen = SKB_DATA_ALIGN(GOOD_PACKET_LEN + headroom) +
			      SKB_DATA_ALIGN(sizeof(struct skb_shared_info));
	struct page *page = virt_to_head_page(buf);
	unsigned int delta = 0;
	struct page *xdp_page;
	int err;
	unsigned int metasize = 0;

	len -= vi->hdr_len;
	stats->bytes += len;

	if (unlikely(len > GOOD_PACKET_LEN)) {
		pr_debug("%s: rx error: len %u exceeds max size %d\n",
			 dev->name, len, GOOD_PACKET_LEN);
		dev->stats.rx_length_errors++;
		goto err;
	}

	if (likely(!vi->xdp_enabled)) {
		xdp_prog = NULL;
		goto skip_xdp;
	}

	rcu_read_lock();
	xdp_prog = rcu_dereference(rq->xdp_prog);
	if (xdp_prog) {
		struct virtio_net_hdr_mrg_rxbuf *hdr = buf + header_offset;
		struct xdp_frame *xdpf;
		struct xdp_buff xdp;
		void *orig_data;
		u32 act;

		if (unlikely(hdr->hdr.gso_type))
			goto err_xdp;

		if (unlikely(xdp_headroom < virtnet_get_headroom(vi))) {
			int offset = buf - page_address(page) + header_offset;
			unsigned int tlen = len + vi->hdr_len;
			int num_buf = 1;

			xdp_headroom = virtnet_get_headroom(vi);
			header_offset = VIRTNET_RX_PAD + xdp_headroom;
			headroom = vi->hdr_len + header_offset;
			buflen = SKB_DATA_ALIGN(GOOD_PACKET_LEN + headroom) +
				 SKB_DATA_ALIGN(sizeof(struct skb_shared_info));
			xdp_page = xdp_linearize_page(rq, &num_buf, page,
						      offset, header_offset,
						      &tlen);
			if (!xdp_page)
				goto err_xdp;

			buf = page_address(xdp_page);
			put_page(page);
			page = xdp_page;
		}

		xdp_init_buff(&xdp, buflen, &rq->xdp_rxq);
		xdp_prepare_buff(&xdp, buf + VIRTNET_RX_PAD + vi->hdr_len,
				 xdp_headroom, len, true);
		orig_data = xdp.data;
		act = bpf_prog_run_xdp(xdp_prog, &xdp);
		stats->xdp_packets++;

		switch (act) {
		case XDP_PASS:
			/* Recalculate length in case bpf program changed it */
			delta = orig_data - xdp.data;
			len = xdp.data_end - xdp.data;
			metasize = xdp.data - xdp.data_meta;
			break;
		case XDP_TX:
			stats->xdp_tx++;
			xdpf = xdp_convert_buff_to_frame(&xdp);
			if (unlikely(!xdpf))
				goto err_xdp;
			err = virtnet_xdp_xmit(dev, 1, &xdpf, 0);
			if (unlikely(!err)) {
				xdp_return_frame_rx_napi(xdpf);
			} else if (unlikely(err < 0)) {
				trace_xdp_exception(vi->dev, xdp_prog, act);
				goto err_xdp;
			}
			*xdp_xmit |= VIRTIO_XDP_TX;
			rcu_read_unlock();
			goto xdp_xmit;
		case XDP_REDIRECT:
			stats->xdp_redirects++;
			err = xdp_do_redirect(dev, &xdp, xdp_prog);
			if (err)
				goto err_xdp;
			*xdp_xmit |= VIRTIO_XDP_REDIR;
			rcu_read_unlock();
			goto xdp_xmit;
		default:
			bpf_warn_invalid_xdp_action(vi->dev, xdp_prog, act);
			fallthrough;
		case XDP_ABORTED:
			trace_xdp_exception(vi->dev, xdp_prog, act);
			goto err_xdp;
		case XDP_DROP:
			goto err_xdp;
		}
	}
	rcu_read_unlock();

skip_xdp:
	skb = build_skb(buf, buflen);
	if (!skb)
		goto err;
	skb_reserve(skb, headroom - delta);
	skb_put(skb, len);
	if (!xdp_prog) {
		buf += header_offset;
		memcpy(skb_vnet_hdr(skb), buf, vi->hdr_len);
	} /* keep zeroed vnet hdr since XDP is loaded */

	if (metasize)
		skb_metadata_set(skb, metasize);

	return skb;

err_xdp:
	rcu_read_unlock();
	stats->xdp_drops++;
err:
	stats->drops++;
	put_page(page);
xdp_xmit:
	return NULL;
}

static struct sk_buff *receive_big(struct net_device *dev,
				   struct virtnet_info *vi,
				   struct receive_queue *rq,
				   void *buf,
				   unsigned int len,
				   struct virtnet_rq_stats *stats)
{
	struct page *page = buf;
	struct sk_buff *skb =
		page_to_skb(vi, rq, page, 0, len, PAGE_SIZE, 0);

	stats->bytes += len - vi->hdr_len;
	if (unlikely(!skb))
		goto err;

	return skb;

err:
	stats->drops++;
	give_pages(rq, page);
	return NULL;
}

/* Why not use xdp_build_skb_from_frame() ?
 * XDP core assumes that xdp frags are PAGE_SIZE in length, while in
 * virtio-net there are 2 points that do not match its requirements:
 *  1. The size of the prefilled buffer is not fixed before xdp is set.
 *  2. xdp_build_skb_from_frame() does more checks that we don't need,
 *     like eth_type_trans() (which virtio-net does in receive_buf()).
 */
static struct sk_buff *build_skb_from_xdp_buff(struct net_device *dev,
					       struct virtnet_info *vi,
					       struct xdp_buff *xdp,
					       unsigned int xdp_frags_truesz)
{
	struct skb_shared_info *sinfo = xdp_get_shared_info_from_buff(xdp);
	unsigned int headroom, data_len;
	struct sk_buff *skb;
	int metasize;
	u8 nr_frags;

	if (unlikely(xdp->data_end > xdp_data_hard_end(xdp))) {
		pr_debug("Error building skb as missing reserved tailroom for xdp");
		return NULL;
	}

	if (unlikely(xdp_buff_has_frags(xdp)))
		nr_frags = sinfo->nr_frags;

	skb = build_skb(xdp->data_hard_start, xdp->frame_sz);
	if (unlikely(!skb))
		return NULL;

	headroom = xdp->data - xdp->data_hard_start;
	data_len = xdp->data_end - xdp->data;
	skb_reserve(skb, headroom);
	__skb_put(skb, data_len);

	metasize = xdp->data - xdp->data_meta;
	metasize = metasize > 0 ? metasize : 0;
	if (metasize)
		skb_metadata_set(skb, metasize);

	if (unlikely(xdp_buff_has_frags(xdp)))
		xdp_update_skb_shared_info(skb, nr_frags,
					   sinfo->xdp_frags_size,
					   xdp_frags_truesz,
					   xdp_buff_is_frag_pfmemalloc(xdp));

	return skb;
}

/* TODO: build xdp in big mode */
static int virtnet_build_xdp_buff_mrg(struct net_device *dev,
				      struct virtnet_info *vi,
				      struct receive_queue *rq,
				      struct xdp_buff *xdp,
				      void *buf,
				      unsigned int len,
				      unsigned int frame_sz,
				      int *num_buf,
				      unsigned int *xdp_frags_truesize,
				      struct virtnet_rq_stats *stats)
{
	struct virtio_net_hdr_mrg_rxbuf *hdr = buf;
	unsigned int headroom, tailroom, room;
	unsigned int truesize, cur_frag_size;
	struct skb_shared_info *shinfo;
	unsigned int xdp_frags_truesz = 0;
	struct page *page;
	skb_frag_t *frag;
	int offset;
	void *ctx;

	xdp_init_buff(xdp, frame_sz, &rq->xdp_rxq);
	xdp_prepare_buff(xdp, buf - VIRTIO_XDP_HEADROOM,
			 VIRTIO_XDP_HEADROOM + vi->hdr_len, len - vi->hdr_len, true);

	if (!*num_buf)
		return 0;

	if (*num_buf > 1) {
		/* If we want to build multi-buffer xdp, we need
		 * to specify that the flags of xdp_buff have the
		 * XDP_FLAGS_HAS_FRAG bit.
		 */
		if (!xdp_buff_has_frags(xdp))
			xdp_buff_set_frags_flag(xdp);

		shinfo = xdp_get_shared_info_from_buff(xdp);
		shinfo->nr_frags = 0;
		shinfo->xdp_frags_size = 0;
	}

	if (*num_buf > MAX_SKB_FRAGS + 1)
		return -EINVAL;

	while (--*num_buf > 0) {
		buf = virtqueue_get_buf_ctx(rq->vq, &len, &ctx);
		if (unlikely(!buf)) {
			pr_debug("%s: rx error: %d buffers out of %d missing\n",
				 dev->name, *num_buf,
				 virtio16_to_cpu(vi->vdev, hdr->num_buffers));
			dev->stats.rx_length_errors++;
			return -EINVAL;
		}

		stats->bytes += len;
		page = virt_to_head_page(buf);
		offset = buf - page_address(page);

		truesize = mergeable_ctx_to_truesize(ctx);
		headroom = mergeable_ctx_to_headroom(ctx);
		tailroom = headroom ? sizeof(struct skb_shared_info) : 0;
		room = SKB_DATA_ALIGN(headroom + tailroom);

		cur_frag_size = truesize;
		xdp_frags_truesz += cur_frag_size;
		if (unlikely(len > truesize - room || cur_frag_size > PAGE_SIZE)) {
			put_page(page);
			pr_debug("%s: rx error: len %u exceeds truesize %lu\n",
				 dev->name, len, (unsigned long)(truesize - room));
			dev->stats.rx_length_errors++;
			return -EINVAL;
		}

		frag = &shinfo->frags[shinfo->nr_frags++];
		__skb_frag_set_page(frag, page);
		skb_frag_off_set(frag, offset);
		skb_frag_size_set(frag, len);
		if (page_is_pfmemalloc(page))
			xdp_buff_set_frag_pfmemalloc(xdp);

		shinfo->xdp_frags_size += len;
	}

	*xdp_frags_truesize = xdp_frags_truesz;
	return 0;
}

static struct sk_buff *receive_mergeable(struct net_device *dev,
					 struct virtnet_info *vi,
					 struct receive_queue *rq,
					 void *buf,
					 void *ctx,
					 unsigned int len,
					 unsigned int *xdp_xmit,
					 struct virtnet_rq_stats *stats)
{
	struct virtio_net_hdr_mrg_rxbuf *hdr = buf;
	int num_buf = virtio16_to_cpu(vi->vdev, hdr->num_buffers);
	struct page *page = virt_to_head_page(buf);
	int offset = buf - page_address(page);
	struct sk_buff *head_skb, *curr_skb;
	struct bpf_prog *xdp_prog;
	unsigned int truesize = mergeable_ctx_to_truesize(ctx);
	unsigned int headroom = mergeable_ctx_to_headroom(ctx);
	unsigned int tailroom = headroom ? sizeof(struct skb_shared_info) : 0;
	unsigned int room = SKB_DATA_ALIGN(headroom + tailroom);
	unsigned int frame_sz, xdp_room;
	int err;

	head_skb = NULL;
	stats->bytes += len - vi->hdr_len;

	if (unlikely(len > truesize - room)) {
		pr_debug("%s: rx error: len %u exceeds truesize %lu\n",
			 dev->name, len, (unsigned long)(truesize - room));
		dev->stats.rx_length_errors++;
		goto err_skb;
	}

	if (likely(!vi->xdp_enabled)) {
		xdp_prog = NULL;
		goto skip_xdp;
	}

	rcu_read_lock();
	xdp_prog = rcu_dereference(rq->xdp_prog);
	if (xdp_prog) {
		unsigned int xdp_frags_truesz = 0;
		struct skb_shared_info *shinfo;
		struct xdp_frame *xdpf;
		struct page *xdp_page;
		struct xdp_buff xdp;
		void *data;
		u32 act;
		int i;

		/* Transient failure which in theory could occur if
		 * in-flight packets from before XDP was enabled reach
		 * the receive path after XDP is loaded.
		 */
		if (unlikely(hdr->hdr.gso_type))
			goto err_xdp;

		/* Now XDP core assumes frag size is PAGE_SIZE, but buffers
		 * with headroom may add hole in truesize, which
		 * make their length exceed PAGE_SIZE. So we disabled the
		 * hole mechanism for xdp. See add_recvbuf_mergeable().
		 */
		frame_sz = truesize;

		/* This happens when headroom is not enough because
		 * of the buffer was prefilled before XDP is set.
		 * This should only happen for the first several packets.
		 * In fact, vq reset can be used here to help us clean up
		 * the prefilled buffers, but many existing devices do not
		 * support it, and we don't want to bother users who are
		 * using xdp normally.
		 */
		if (!xdp_prog->aux->xdp_has_frags &&
		    (num_buf > 1 || headroom < virtnet_get_headroom(vi))) {
			/* linearize data for XDP */
			xdp_page = xdp_linearize_page(rq, &num_buf,
						      page, offset,
						      VIRTIO_XDP_HEADROOM,
						      &len);
			frame_sz = PAGE_SIZE;

			if (!xdp_page)
				goto err_xdp;
			offset = VIRTIO_XDP_HEADROOM;
		} else if (unlikely(headroom < virtnet_get_headroom(vi))) {
			xdp_room = SKB_DATA_ALIGN(VIRTIO_XDP_HEADROOM +
						  sizeof(struct skb_shared_info));
			if (len + xdp_room > PAGE_SIZE)
				goto err_xdp;

			xdp_page = alloc_page(GFP_ATOMIC);
			if (!xdp_page)
				goto err_xdp;

			memcpy(page_address(xdp_page) + VIRTIO_XDP_HEADROOM,
			       page_address(page) + offset, len);
			frame_sz = PAGE_SIZE;
			offset = VIRTIO_XDP_HEADROOM;
		} else {
			xdp_page = page;
		}

		data = page_address(xdp_page) + offset;
		err = virtnet_build_xdp_buff_mrg(dev, vi, rq, &xdp, data, len, frame_sz,
						 &num_buf, &xdp_frags_truesz, stats);
		if (unlikely(err))
			goto err_xdp_frags;

		act = bpf_prog_run_xdp(xdp_prog, &xdp);
		stats->xdp_packets++;

		switch (act) {
		case XDP_PASS:
			head_skb = build_skb_from_xdp_buff(dev, vi, &xdp, xdp_frags_truesz);
			if (unlikely(!head_skb))
				goto err_xdp_frags;

<<<<<<< HEAD
			/* recalculate len if xdp.data, xdp.data_end or
			 * xdp.data_meta were adjusted
			 */
			len = xdp.data_end - xdp.data + vi->hdr_len + metasize;

			/* recalculate headroom if xdp.data or xdp_data_meta
			 * were adjusted, note that offset should always point
			 * to the start of the reserved bytes for virtio_net
			 * header which are followed by xdp.data, that means
			 * that offset is equal to the headroom (when buf is
			 * starting at the beginning of the page, otherwise
			 * there is a base offset inside the page) but it's used
			 * with a different starting point (buf start) than
			 * xdp.data (buf start + vnet hdr size). If xdp.data or
			 * data_meta were adjusted by the xdp prog then the
			 * headroom size has changed and so has the offset, we
			 * can use data_hard_start, which points at buf start +
			 * vnet hdr size, to calculate the new headroom and use
			 * it later to compute buf start in page_to_skb()
			 */
			headroom = xdp.data - xdp.data_hard_start - metasize;

			/* We can only create skb based on xdp_page. */
			if (unlikely(xdp_page != page)) {
				rcu_read_unlock();
				put_page(page);
				head_skb = page_to_skb(vi, rq, xdp_page, offset,
						       len, PAGE_SIZE, false,
						       metasize,
						       headroom);
				return head_skb;
			}
			break;
=======
			if (unlikely(xdp_page != page))
				put_page(page);
			rcu_read_unlock();
			return head_skb;
>>>>>>> eb3cdb58
		case XDP_TX:
			stats->xdp_tx++;
			xdpf = xdp_convert_buff_to_frame(&xdp);
			if (unlikely(!xdpf)) {
<<<<<<< HEAD
				if (unlikely(xdp_page != page))
					put_page(xdp_page);
				goto err_xdp;
=======
				netdev_dbg(dev, "convert buff to frame failed for xdp\n");
				goto err_xdp_frags;
>>>>>>> eb3cdb58
			}
			err = virtnet_xdp_xmit(dev, 1, &xdpf, 0);
			if (unlikely(!err)) {
				xdp_return_frame_rx_napi(xdpf);
			} else if (unlikely(err < 0)) {
				trace_xdp_exception(vi->dev, xdp_prog, act);
				goto err_xdp_frags;
			}
			*xdp_xmit |= VIRTIO_XDP_TX;
			if (unlikely(xdp_page != page))
				put_page(page);
			rcu_read_unlock();
			goto xdp_xmit;
		case XDP_REDIRECT:
			stats->xdp_redirects++;
			err = xdp_do_redirect(dev, &xdp, xdp_prog);
			if (err)
				goto err_xdp_frags;
			*xdp_xmit |= VIRTIO_XDP_REDIR;
			if (unlikely(xdp_page != page))
				put_page(page);
			rcu_read_unlock();
			goto xdp_xmit;
		default:
			bpf_warn_invalid_xdp_action(vi->dev, xdp_prog, act);
			fallthrough;
		case XDP_ABORTED:
			trace_xdp_exception(vi->dev, xdp_prog, act);
			fallthrough;
		case XDP_DROP:
			goto err_xdp_frags;
		}
err_xdp_frags:
		if (unlikely(xdp_page != page))
			__free_pages(xdp_page, 0);

		if (xdp_buff_has_frags(&xdp)) {
			shinfo = xdp_get_shared_info_from_buff(&xdp);
			for (i = 0; i < shinfo->nr_frags; i++) {
				xdp_page = skb_frag_page(&shinfo->frags[i]);
				put_page(xdp_page);
			}
		}

		goto err_xdp;
	}
	rcu_read_unlock();

<<<<<<< HEAD
	head_skb = page_to_skb(vi, rq, page, offset, len, truesize, !xdp_prog,
			       metasize, headroom);
=======
skip_xdp:
	head_skb = page_to_skb(vi, rq, page, offset, len, truesize, headroom);
>>>>>>> eb3cdb58
	curr_skb = head_skb;

	if (unlikely(!curr_skb))
		goto err_skb;
	while (--num_buf) {
		int num_skb_frags;

		buf = virtqueue_get_buf_ctx(rq->vq, &len, &ctx);
		if (unlikely(!buf)) {
			pr_debug("%s: rx error: %d buffers out of %d missing\n",
				 dev->name, num_buf,
				 virtio16_to_cpu(vi->vdev,
						 hdr->num_buffers));
			dev->stats.rx_length_errors++;
			goto err_buf;
		}

		stats->bytes += len;
		page = virt_to_head_page(buf);

		truesize = mergeable_ctx_to_truesize(ctx);
		headroom = mergeable_ctx_to_headroom(ctx);
		tailroom = headroom ? sizeof(struct skb_shared_info) : 0;
		room = SKB_DATA_ALIGN(headroom + tailroom);
		if (unlikely(len > truesize - room)) {
			pr_debug("%s: rx error: len %u exceeds truesize %lu\n",
				 dev->name, len, (unsigned long)(truesize - room));
			dev->stats.rx_length_errors++;
			goto err_skb;
		}

		num_skb_frags = skb_shinfo(curr_skb)->nr_frags;
		if (unlikely(num_skb_frags == MAX_SKB_FRAGS)) {
			struct sk_buff *nskb = alloc_skb(0, GFP_ATOMIC);

			if (unlikely(!nskb))
				goto err_skb;
			if (curr_skb == head_skb)
				skb_shinfo(curr_skb)->frag_list = nskb;
			else
				curr_skb->next = nskb;
			curr_skb = nskb;
			head_skb->truesize += nskb->truesize;
			num_skb_frags = 0;
		}
		if (curr_skb != head_skb) {
			head_skb->data_len += len;
			head_skb->len += len;
			head_skb->truesize += truesize;
		}
		offset = buf - page_address(page);
		if (skb_can_coalesce(curr_skb, num_skb_frags, page, offset)) {
			put_page(page);
			skb_coalesce_rx_frag(curr_skb, num_skb_frags - 1,
					     len, truesize);
		} else {
			skb_add_rx_frag(curr_skb, num_skb_frags, page,
					offset, len, truesize);
		}
	}

	ewma_pkt_len_add(&rq->mrg_avg_pkt_len, head_skb->len);
	return head_skb;

err_xdp:
	rcu_read_unlock();
	stats->xdp_drops++;
err_skb:
	put_page(page);
	while (num_buf-- > 1) {
		buf = virtqueue_get_buf(rq->vq, &len);
		if (unlikely(!buf)) {
			pr_debug("%s: rx error: %d buffers missing\n",
				 dev->name, num_buf);
			dev->stats.rx_length_errors++;
			break;
		}
		stats->bytes += len;
		page = virt_to_head_page(buf);
		put_page(page);
	}
err_buf:
	stats->drops++;
	dev_kfree_skb(head_skb);
xdp_xmit:
	return NULL;
}

static void virtio_skb_set_hash(const struct virtio_net_hdr_v1_hash *hdr_hash,
				struct sk_buff *skb)
{
	enum pkt_hash_types rss_hash_type;

	if (!hdr_hash || !skb)
		return;

	switch (__le16_to_cpu(hdr_hash->hash_report)) {
	case VIRTIO_NET_HASH_REPORT_TCPv4:
	case VIRTIO_NET_HASH_REPORT_UDPv4:
	case VIRTIO_NET_HASH_REPORT_TCPv6:
	case VIRTIO_NET_HASH_REPORT_UDPv6:
	case VIRTIO_NET_HASH_REPORT_TCPv6_EX:
	case VIRTIO_NET_HASH_REPORT_UDPv6_EX:
		rss_hash_type = PKT_HASH_TYPE_L4;
		break;
	case VIRTIO_NET_HASH_REPORT_IPv4:
	case VIRTIO_NET_HASH_REPORT_IPv6:
	case VIRTIO_NET_HASH_REPORT_IPv6_EX:
		rss_hash_type = PKT_HASH_TYPE_L3;
		break;
	case VIRTIO_NET_HASH_REPORT_NONE:
	default:
		rss_hash_type = PKT_HASH_TYPE_NONE;
	}
	skb_set_hash(skb, __le32_to_cpu(hdr_hash->hash_value), rss_hash_type);
}

static void receive_buf(struct virtnet_info *vi, struct receive_queue *rq,
			void *buf, unsigned int len, void **ctx,
			unsigned int *xdp_xmit,
			struct virtnet_rq_stats *stats)
{
	struct net_device *dev = vi->dev;
	struct sk_buff *skb;
	struct virtio_net_hdr_mrg_rxbuf *hdr;

	if (unlikely(len < vi->hdr_len + ETH_HLEN)) {
		pr_debug("%s: short packet %i\n", dev->name, len);
		dev->stats.rx_length_errors++;
		virtnet_rq_free_unused_buf(rq->vq, buf);
		return;
	}

	if (vi->mergeable_rx_bufs)
		skb = receive_mergeable(dev, vi, rq, buf, ctx, len, xdp_xmit,
					stats);
	else if (vi->big_packets)
		skb = receive_big(dev, vi, rq, buf, len, stats);
	else
		skb = receive_small(dev, vi, rq, buf, ctx, len, xdp_xmit, stats);

	if (unlikely(!skb))
		return;

	hdr = skb_vnet_hdr(skb);
	if (dev->features & NETIF_F_RXHASH && vi->has_rss_hash_report)
		virtio_skb_set_hash((const struct virtio_net_hdr_v1_hash *)hdr, skb);

	if (hdr->hdr.flags & VIRTIO_NET_HDR_F_DATA_VALID)
		skb->ip_summed = CHECKSUM_UNNECESSARY;

	if (virtio_net_hdr_to_skb(skb, &hdr->hdr,
				  virtio_is_little_endian(vi->vdev))) {
		net_warn_ratelimited("%s: bad gso: type: %u, size: %u\n",
				     dev->name, hdr->hdr.gso_type,
				     hdr->hdr.gso_size);
		goto frame_err;
	}

	skb_record_rx_queue(skb, vq2rxq(rq->vq));
	skb->protocol = eth_type_trans(skb, dev);
	pr_debug("Receiving skb proto 0x%04x len %i type %i\n",
		 ntohs(skb->protocol), skb->len, skb->pkt_type);

	napi_gro_receive(&rq->napi, skb);
	return;

frame_err:
	dev->stats.rx_frame_errors++;
	dev_kfree_skb(skb);
}

/* Unlike mergeable buffers, all buffers are allocated to the
 * same size, except for the headroom. For this reason we do
 * not need to use  mergeable_len_to_ctx here - it is enough
 * to store the headroom as the context ignoring the truesize.
 */
static int add_recvbuf_small(struct virtnet_info *vi, struct receive_queue *rq,
			     gfp_t gfp)
{
	struct page_frag *alloc_frag = &rq->alloc_frag;
	char *buf;
	unsigned int xdp_headroom = virtnet_get_headroom(vi);
	void *ctx = (void *)(unsigned long)xdp_headroom;
	int len = vi->hdr_len + VIRTNET_RX_PAD + GOOD_PACKET_LEN + xdp_headroom;
	int err;

	len = SKB_DATA_ALIGN(len) +
	      SKB_DATA_ALIGN(sizeof(struct skb_shared_info));
	if (unlikely(!skb_page_frag_refill(len, alloc_frag, gfp)))
		return -ENOMEM;

	buf = (char *)page_address(alloc_frag->page) + alloc_frag->offset;
	get_page(alloc_frag->page);
	alloc_frag->offset += len;
	sg_init_one(rq->sg, buf + VIRTNET_RX_PAD + xdp_headroom,
		    vi->hdr_len + GOOD_PACKET_LEN);
	err = virtqueue_add_inbuf_ctx(rq->vq, rq->sg, 1, buf, ctx, gfp);
	if (err < 0)
		put_page(virt_to_head_page(buf));
	return err;
}

static int add_recvbuf_big(struct virtnet_info *vi, struct receive_queue *rq,
			   gfp_t gfp)
{
	struct page *first, *list = NULL;
	char *p;
	int i, err, offset;

	sg_init_table(rq->sg, vi->big_packets_num_skbfrags + 2);

	/* page in rq->sg[vi->big_packets_num_skbfrags + 1] is list tail */
	for (i = vi->big_packets_num_skbfrags + 1; i > 1; --i) {
		first = get_a_page(rq, gfp);
		if (!first) {
			if (list)
				give_pages(rq, list);
			return -ENOMEM;
		}
		sg_set_buf(&rq->sg[i], page_address(first), PAGE_SIZE);

		/* chain new page in list head to match sg */
		first->private = (unsigned long)list;
		list = first;
	}

	first = get_a_page(rq, gfp);
	if (!first) {
		give_pages(rq, list);
		return -ENOMEM;
	}
	p = page_address(first);

	/* rq->sg[0], rq->sg[1] share the same page */
	/* a separated rq->sg[0] for header - required in case !any_header_sg */
	sg_set_buf(&rq->sg[0], p, vi->hdr_len);

	/* rq->sg[1] for data packet, from offset */
	offset = sizeof(struct padded_vnet_hdr);
	sg_set_buf(&rq->sg[1], p + offset, PAGE_SIZE - offset);

	/* chain first in list head */
	first->private = (unsigned long)list;
	err = virtqueue_add_inbuf(rq->vq, rq->sg, vi->big_packets_num_skbfrags + 2,
				  first, gfp);
	if (err < 0)
		give_pages(rq, first);

	return err;
}

static unsigned int get_mergeable_buf_len(struct receive_queue *rq,
					  struct ewma_pkt_len *avg_pkt_len,
					  unsigned int room)
{
	struct virtnet_info *vi = rq->vq->vdev->priv;
	const size_t hdr_len = vi->hdr_len;
	unsigned int len;

	if (room)
		return PAGE_SIZE - room;

	len = hdr_len +	clamp_t(unsigned int, ewma_pkt_len_read(avg_pkt_len),
				rq->min_buf_len, PAGE_SIZE - hdr_len);

	return ALIGN(len, L1_CACHE_BYTES);
}

static int add_recvbuf_mergeable(struct virtnet_info *vi,
				 struct receive_queue *rq, gfp_t gfp)
{
	struct page_frag *alloc_frag = &rq->alloc_frag;
	unsigned int headroom = virtnet_get_headroom(vi);
	unsigned int tailroom = headroom ? sizeof(struct skb_shared_info) : 0;
	unsigned int room = SKB_DATA_ALIGN(headroom + tailroom);
	char *buf;
	void *ctx;
	int err;
	unsigned int len, hole;

	/* Extra tailroom is needed to satisfy XDP's assumption. This
	 * means rx frags coalescing won't work, but consider we've
	 * disabled GSO for XDP, it won't be a big issue.
	 */
	len = get_mergeable_buf_len(rq, &rq->mrg_avg_pkt_len, room);
	if (unlikely(!skb_page_frag_refill(len + room, alloc_frag, gfp)))
		return -ENOMEM;

	buf = (char *)page_address(alloc_frag->page) + alloc_frag->offset;
	buf += headroom; /* advance address leaving hole at front of pkt */
	get_page(alloc_frag->page);
	alloc_frag->offset += len + room;
	hole = alloc_frag->size - alloc_frag->offset;
	if (hole < len + room) {
		/* To avoid internal fragmentation, if there is very likely not
		 * enough space for another buffer, add the remaining space to
		 * the current buffer.
		 * XDP core assumes that frame_size of xdp_buff and the length
		 * of the frag are PAGE_SIZE, so we disable the hole mechanism.
		 */
		if (!headroom)
			len += hole;
		alloc_frag->offset += hole;
	}

	sg_init_one(rq->sg, buf, len);
	ctx = mergeable_len_to_ctx(len + room, headroom);
	err = virtqueue_add_inbuf_ctx(rq->vq, rq->sg, 1, buf, ctx, gfp);
	if (err < 0)
		put_page(virt_to_head_page(buf));

	return err;
}

/*
 * Returns false if we couldn't fill entirely (OOM).
 *
 * Normally run in the receive path, but can also be run from ndo_open
 * before we're receiving packets, or from refill_work which is
 * careful to disable receiving (using napi_disable).
 */
static bool try_fill_recv(struct virtnet_info *vi, struct receive_queue *rq,
			  gfp_t gfp)
{
	int err;
	bool oom;

	do {
		if (vi->mergeable_rx_bufs)
			err = add_recvbuf_mergeable(vi, rq, gfp);
		else if (vi->big_packets)
			err = add_recvbuf_big(vi, rq, gfp);
		else
			err = add_recvbuf_small(vi, rq, gfp);

		oom = err == -ENOMEM;
		if (err)
			break;
	} while (rq->vq->num_free);
	if (virtqueue_kick_prepare(rq->vq) && virtqueue_notify(rq->vq)) {
		unsigned long flags;

		flags = u64_stats_update_begin_irqsave(&rq->stats.syncp);
		rq->stats.kicks++;
		u64_stats_update_end_irqrestore(&rq->stats.syncp, flags);
	}

	return !oom;
}

static void skb_recv_done(struct virtqueue *rvq)
{
	struct virtnet_info *vi = rvq->vdev->priv;
	struct receive_queue *rq = &vi->rq[vq2rxq(rvq)];

	virtqueue_napi_schedule(&rq->napi, rvq);
}

static void virtnet_napi_enable(struct virtqueue *vq, struct napi_struct *napi)
{
	napi_enable(napi);

	/* If all buffers were filled by other side before we napi_enabled, we
	 * won't get another interrupt, so process any outstanding packets now.
	 * Call local_bh_enable after to trigger softIRQ processing.
	 */
	local_bh_disable();
	virtqueue_napi_schedule(napi, vq);
	local_bh_enable();
}

static void virtnet_napi_tx_enable(struct virtnet_info *vi,
				   struct virtqueue *vq,
				   struct napi_struct *napi)
{
	if (!napi->weight)
		return;

	/* Tx napi touches cachelines on the cpu handling tx interrupts. Only
	 * enable the feature if this is likely affine with the transmit path.
	 */
	if (!vi->affinity_hint_set) {
		napi->weight = 0;
		return;
	}

	return virtnet_napi_enable(vq, napi);
}

static void virtnet_napi_tx_disable(struct napi_struct *napi)
{
	if (napi->weight)
		napi_disable(napi);
}

static void refill_work(struct work_struct *work)
{
	struct virtnet_info *vi =
		container_of(work, struct virtnet_info, refill.work);
	bool still_empty;
	int i;

	for (i = 0; i < vi->curr_queue_pairs; i++) {
		struct receive_queue *rq = &vi->rq[i];

		napi_disable(&rq->napi);
		still_empty = !try_fill_recv(vi, rq, GFP_KERNEL);
		virtnet_napi_enable(rq->vq, &rq->napi);

		/* In theory, this can happen: if we don't get any buffers in
		 * we will *never* try to fill again.
		 */
		if (still_empty)
			schedule_delayed_work(&vi->refill, HZ/2);
	}
}

static int virtnet_receive(struct receive_queue *rq, int budget,
			   unsigned int *xdp_xmit)
{
	struct virtnet_info *vi = rq->vq->vdev->priv;
	struct virtnet_rq_stats stats = {};
	unsigned int len;
	void *buf;
	int i;

	if (!vi->big_packets || vi->mergeable_rx_bufs) {
		void *ctx;

		while (stats.packets < budget &&
		       (buf = virtqueue_get_buf_ctx(rq->vq, &len, &ctx))) {
			receive_buf(vi, rq, buf, len, ctx, xdp_xmit, &stats);
			stats.packets++;
		}
	} else {
		while (stats.packets < budget &&
		       (buf = virtqueue_get_buf(rq->vq, &len)) != NULL) {
			receive_buf(vi, rq, buf, len, NULL, xdp_xmit, &stats);
			stats.packets++;
		}
	}

	if (rq->vq->num_free > min((unsigned int)budget, virtqueue_get_vring_size(rq->vq)) / 2) {
		if (!try_fill_recv(vi, rq, GFP_ATOMIC)) {
			spin_lock(&vi->refill_lock);
			if (vi->refill_enabled)
				schedule_delayed_work(&vi->refill, 0);
			spin_unlock(&vi->refill_lock);
		}
	}

	u64_stats_update_begin(&rq->stats.syncp);
	for (i = 0; i < VIRTNET_RQ_STATS_LEN; i++) {
		size_t offset = virtnet_rq_stats_desc[i].offset;
		u64 *item;

		item = (u64 *)((u8 *)&rq->stats + offset);
		*item += *(u64 *)((u8 *)&stats + offset);
	}
	u64_stats_update_end(&rq->stats.syncp);

	return stats.packets;
}

static void virtnet_poll_cleantx(struct receive_queue *rq)
{
	struct virtnet_info *vi = rq->vq->vdev->priv;
	unsigned int index = vq2rxq(rq->vq);
	struct send_queue *sq = &vi->sq[index];
	struct netdev_queue *txq = netdev_get_tx_queue(vi->dev, index);

	if (!sq->napi.weight || is_xdp_raw_buffer_queue(vi, index))
		return;

	if (__netif_tx_trylock(txq)) {
		if (sq->reset) {
			__netif_tx_unlock(txq);
			return;
		}

		do {
			virtqueue_disable_cb(sq->vq);
			free_old_xmit_skbs(sq, true);
		} while (unlikely(!virtqueue_enable_cb_delayed(sq->vq)));

		if (sq->vq->num_free >= 2 + MAX_SKB_FRAGS)
			netif_tx_wake_queue(txq);

		__netif_tx_unlock(txq);
	}
}

static int virtnet_poll(struct napi_struct *napi, int budget)
{
	struct receive_queue *rq =
		container_of(napi, struct receive_queue, napi);
	struct virtnet_info *vi = rq->vq->vdev->priv;
	struct send_queue *sq;
	unsigned int received;
	unsigned int xdp_xmit = 0;

	virtnet_poll_cleantx(rq);

	received = virtnet_receive(rq, budget, &xdp_xmit);

	if (xdp_xmit & VIRTIO_XDP_REDIR)
		xdp_do_flush();

	/* Out of packets? */
	if (received < budget)
		virtqueue_napi_complete(napi, rq->vq, received);

	if (xdp_xmit & VIRTIO_XDP_TX) {
		sq = virtnet_xdp_get_sq(vi);
		if (virtqueue_kick_prepare(sq->vq) && virtqueue_notify(sq->vq)) {
			u64_stats_update_begin(&sq->stats.syncp);
			sq->stats.kicks++;
			u64_stats_update_end(&sq->stats.syncp);
		}
		virtnet_xdp_put_sq(vi, sq);
	}

	return received;
}

static void virtnet_disable_queue_pair(struct virtnet_info *vi, int qp_index)
{
	virtnet_napi_tx_disable(&vi->sq[qp_index].napi);
	napi_disable(&vi->rq[qp_index].napi);
	xdp_rxq_info_unreg(&vi->rq[qp_index].xdp_rxq);
}

static int virtnet_enable_queue_pair(struct virtnet_info *vi, int qp_index)
{
	struct net_device *dev = vi->dev;
	int err;

	err = xdp_rxq_info_reg(&vi->rq[qp_index].xdp_rxq, dev, qp_index,
			       vi->rq[qp_index].napi.napi_id);
	if (err < 0)
		return err;

	err = xdp_rxq_info_reg_mem_model(&vi->rq[qp_index].xdp_rxq,
					 MEM_TYPE_PAGE_SHARED, NULL);
	if (err < 0)
		goto err_xdp_reg_mem_model;

	virtnet_napi_enable(vi->rq[qp_index].vq, &vi->rq[qp_index].napi);
	virtnet_napi_tx_enable(vi, vi->sq[qp_index].vq, &vi->sq[qp_index].napi);

	return 0;

err_xdp_reg_mem_model:
	xdp_rxq_info_unreg(&vi->rq[qp_index].xdp_rxq);
	return err;
}

static int virtnet_open(struct net_device *dev)
{
	struct virtnet_info *vi = netdev_priv(dev);
	int i, err;

	enable_delayed_refill(vi);

	for (i = 0; i < vi->max_queue_pairs; i++) {
		if (i < vi->curr_queue_pairs)
			/* Make sure we have some buffers: if oom use wq. */
			if (!try_fill_recv(vi, &vi->rq[i], GFP_KERNEL))
				schedule_delayed_work(&vi->refill, 0);

		err = virtnet_enable_queue_pair(vi, i);
		if (err < 0)
			goto err_enable_qp;
	}

	return 0;

err_enable_qp:
	disable_delayed_refill(vi);
	cancel_delayed_work_sync(&vi->refill);

	for (i--; i >= 0; i--)
		virtnet_disable_queue_pair(vi, i);
	return err;
}

static int virtnet_poll_tx(struct napi_struct *napi, int budget)
{
	struct send_queue *sq = container_of(napi, struct send_queue, napi);
	struct virtnet_info *vi = sq->vq->vdev->priv;
	unsigned int index = vq2txq(sq->vq);
	struct netdev_queue *txq;
	int opaque;
	bool done;

	if (unlikely(is_xdp_raw_buffer_queue(vi, index))) {
		/* We don't need to enable cb for XDP */
		napi_complete_done(napi, 0);
		return 0;
	}

	txq = netdev_get_tx_queue(vi->dev, index);
	__netif_tx_lock(txq, raw_smp_processor_id());
	virtqueue_disable_cb(sq->vq);
	free_old_xmit_skbs(sq, true);

	if (sq->vq->num_free >= 2 + MAX_SKB_FRAGS)
		netif_tx_wake_queue(txq);

	opaque = virtqueue_enable_cb_prepare(sq->vq);

	done = napi_complete_done(napi, 0);

	if (!done)
		virtqueue_disable_cb(sq->vq);

	__netif_tx_unlock(txq);

	if (done) {
		if (unlikely(virtqueue_poll(sq->vq, opaque))) {
			if (napi_schedule_prep(napi)) {
				__netif_tx_lock(txq, raw_smp_processor_id());
				virtqueue_disable_cb(sq->vq);
				__netif_tx_unlock(txq);
				__napi_schedule(napi);
			}
		}
	}

	return 0;
}

static int xmit_skb(struct send_queue *sq, struct sk_buff *skb)
{
	struct virtio_net_hdr_mrg_rxbuf *hdr;
	const unsigned char *dest = ((struct ethhdr *)skb->data)->h_dest;
	struct virtnet_info *vi = sq->vq->vdev->priv;
	int num_sg;
	unsigned hdr_len = vi->hdr_len;
	bool can_push;

	pr_debug("%s: xmit %p %pM\n", vi->dev->name, skb, dest);

	can_push = vi->any_header_sg &&
		!((unsigned long)skb->data & (__alignof__(*hdr) - 1)) &&
		!skb_header_cloned(skb) && skb_headroom(skb) >= hdr_len;
	/* Even if we can, don't push here yet as this would skew
	 * csum_start offset below. */
	if (can_push)
		hdr = (struct virtio_net_hdr_mrg_rxbuf *)(skb->data - hdr_len);
	else
		hdr = skb_vnet_hdr(skb);

	if (virtio_net_hdr_from_skb(skb, &hdr->hdr,
				    virtio_is_little_endian(vi->vdev), false,
				    0))
		return -EPROTO;

	if (vi->mergeable_rx_bufs)
		hdr->num_buffers = 0;

	sg_init_table(sq->sg, skb_shinfo(skb)->nr_frags + (can_push ? 1 : 2));
	if (can_push) {
		__skb_push(skb, hdr_len);
		num_sg = skb_to_sgvec(skb, sq->sg, 0, skb->len);
		if (unlikely(num_sg < 0))
			return num_sg;
		/* Pull header back to avoid skew in tx bytes calculations. */
		__skb_pull(skb, hdr_len);
	} else {
		sg_set_buf(sq->sg, hdr, hdr_len);
		num_sg = skb_to_sgvec(skb, sq->sg + 1, 0, skb->len);
		if (unlikely(num_sg < 0))
			return num_sg;
		num_sg++;
	}
	return virtqueue_add_outbuf(sq->vq, sq->sg, num_sg, skb, GFP_ATOMIC);
}

static netdev_tx_t start_xmit(struct sk_buff *skb, struct net_device *dev)
{
	struct virtnet_info *vi = netdev_priv(dev);
	int qnum = skb_get_queue_mapping(skb);
	struct send_queue *sq = &vi->sq[qnum];
	int err;
	struct netdev_queue *txq = netdev_get_tx_queue(dev, qnum);
	bool kick = !netdev_xmit_more();
	bool use_napi = sq->napi.weight;

	/* Free up any pending old buffers before queueing new ones. */
	do {
		if (use_napi)
			virtqueue_disable_cb(sq->vq);

		free_old_xmit_skbs(sq, false);

	} while (use_napi && kick &&
	       unlikely(!virtqueue_enable_cb_delayed(sq->vq)));

	/* timestamp packet in software */
	skb_tx_timestamp(skb);

	/* Try to transmit */
	err = xmit_skb(sq, skb);

	/* This should not happen! */
	if (unlikely(err)) {
		dev->stats.tx_fifo_errors++;
		if (net_ratelimit())
			dev_warn(&dev->dev,
				 "Unexpected TXQ (%d) queue failure: %d\n",
				 qnum, err);
		dev->stats.tx_dropped++;
		dev_kfree_skb_any(skb);
		return NETDEV_TX_OK;
	}

	/* Don't wait up for transmitted skbs to be freed. */
	if (!use_napi) {
		skb_orphan(skb);
		nf_reset_ct(skb);
	}

<<<<<<< HEAD
	/* If running out of space, stop queue to avoid getting packets that we
	 * are then unable to transmit.
	 * An alternative would be to force queuing layer to requeue the skb by
	 * returning NETDEV_TX_BUSY. However, NETDEV_TX_BUSY should not be
	 * returned in a normal path of operation: it means that driver is not
	 * maintaining the TX queue stop/start state properly, and causes
	 * the stack to do a non-trivial amount of useless work.
	 * Since most packets only take 1 or 2 ring slots, stopping the queue
	 * early means 16 slots are typically wasted.
	 */
	if (sq->vq->num_free < 2+MAX_SKB_FRAGS) {
		netif_stop_subqueue(dev, qnum);
		if (use_napi) {
			if (unlikely(!virtqueue_enable_cb_delayed(sq->vq)))
				virtqueue_napi_schedule(&sq->napi, sq->vq);
		} else if (unlikely(!virtqueue_enable_cb_delayed(sq->vq))) {
			/* More just got used, free them then recheck. */
			free_old_xmit_skbs(sq, false);
			if (sq->vq->num_free >= 2+MAX_SKB_FRAGS) {
				netif_start_subqueue(dev, qnum);
				virtqueue_disable_cb(sq->vq);
			}
		}
	}
=======
	check_sq_full_and_disable(vi, dev, sq);
>>>>>>> eb3cdb58

	if (kick || netif_xmit_stopped(txq)) {
		if (virtqueue_kick_prepare(sq->vq) && virtqueue_notify(sq->vq)) {
			u64_stats_update_begin(&sq->stats.syncp);
			sq->stats.kicks++;
			u64_stats_update_end(&sq->stats.syncp);
		}
	}

	return NETDEV_TX_OK;
}

static int virtnet_rx_resize(struct virtnet_info *vi,
			     struct receive_queue *rq, u32 ring_num)
{
	bool running = netif_running(vi->dev);
	int err, qindex;

	qindex = rq - vi->rq;

	if (running)
		napi_disable(&rq->napi);

	err = virtqueue_resize(rq->vq, ring_num, virtnet_rq_free_unused_buf);
	if (err)
		netdev_err(vi->dev, "resize rx fail: rx queue index: %d err: %d\n", qindex, err);

	if (!try_fill_recv(vi, rq, GFP_KERNEL))
		schedule_delayed_work(&vi->refill, 0);

	if (running)
		virtnet_napi_enable(rq->vq, &rq->napi);
	return err;
}

static int virtnet_tx_resize(struct virtnet_info *vi,
			     struct send_queue *sq, u32 ring_num)
{
	bool running = netif_running(vi->dev);
	struct netdev_queue *txq;
	int err, qindex;

	qindex = sq - vi->sq;

	if (running)
		virtnet_napi_tx_disable(&sq->napi);

	txq = netdev_get_tx_queue(vi->dev, qindex);

	/* 1. wait all ximt complete
	 * 2. fix the race of netif_stop_subqueue() vs netif_start_subqueue()
	 */
	__netif_tx_lock_bh(txq);

	/* Prevent rx poll from accessing sq. */
	sq->reset = true;

	/* Prevent the upper layer from trying to send packets. */
	netif_stop_subqueue(vi->dev, qindex);

	__netif_tx_unlock_bh(txq);

	err = virtqueue_resize(sq->vq, ring_num, virtnet_sq_free_unused_buf);
	if (err)
		netdev_err(vi->dev, "resize tx fail: tx queue index: %d err: %d\n", qindex, err);

	__netif_tx_lock_bh(txq);
	sq->reset = false;
	netif_tx_wake_queue(txq);
	__netif_tx_unlock_bh(txq);

	if (running)
		virtnet_napi_tx_enable(vi, sq->vq, &sq->napi);
	return err;
}

/*
 * Send command via the control virtqueue and check status.  Commands
 * supported by the hypervisor, as indicated by feature bits, should
 * never fail unless improperly formatted.
 */
static bool virtnet_send_command(struct virtnet_info *vi, u8 class, u8 cmd,
				 struct scatterlist *out)
{
	struct scatterlist *sgs[4], hdr, stat;
	unsigned out_num = 0, tmp;
	int ret;

	/* Caller should know better */
	BUG_ON(!virtio_has_feature(vi->vdev, VIRTIO_NET_F_CTRL_VQ));

	vi->ctrl->status = ~0;
	vi->ctrl->hdr.class = class;
	vi->ctrl->hdr.cmd = cmd;
	/* Add header */
	sg_init_one(&hdr, &vi->ctrl->hdr, sizeof(vi->ctrl->hdr));
	sgs[out_num++] = &hdr;

	if (out)
		sgs[out_num++] = out;

	/* Add return status. */
	sg_init_one(&stat, &vi->ctrl->status, sizeof(vi->ctrl->status));
	sgs[out_num] = &stat;

	BUG_ON(out_num + 1 > ARRAY_SIZE(sgs));
	ret = virtqueue_add_sgs(vi->cvq, sgs, out_num, 1, vi, GFP_ATOMIC);
	if (ret < 0) {
		dev_warn(&vi->vdev->dev,
			 "Failed to add sgs for command vq: %d\n.", ret);
		return false;
	}

	if (unlikely(!virtqueue_kick(vi->cvq)))
		return vi->ctrl->status == VIRTIO_NET_OK;

	/* Spin for a response, the kick causes an ioport write, trapping
	 * into the hypervisor, so the request should be handled immediately.
	 */
	while (!virtqueue_get_buf(vi->cvq, &tmp) &&
	       !virtqueue_is_broken(vi->cvq))
		cpu_relax();

	return vi->ctrl->status == VIRTIO_NET_OK;
}

static int virtnet_set_mac_address(struct net_device *dev, void *p)
{
	struct virtnet_info *vi = netdev_priv(dev);
	struct virtio_device *vdev = vi->vdev;
	int ret;
	struct sockaddr *addr;
	struct scatterlist sg;

	if (virtio_has_feature(vi->vdev, VIRTIO_NET_F_STANDBY))
		return -EOPNOTSUPP;

	addr = kmemdup(p, sizeof(*addr), GFP_KERNEL);
	if (!addr)
		return -ENOMEM;

	ret = eth_prepare_mac_addr_change(dev, addr);
	if (ret)
		goto out;

	if (virtio_has_feature(vdev, VIRTIO_NET_F_CTRL_MAC_ADDR)) {
		sg_init_one(&sg, addr->sa_data, dev->addr_len);
		if (!virtnet_send_command(vi, VIRTIO_NET_CTRL_MAC,
					  VIRTIO_NET_CTRL_MAC_ADDR_SET, &sg)) {
			dev_warn(&vdev->dev,
				 "Failed to set mac address by vq command.\n");
			ret = -EINVAL;
			goto out;
		}
	} else if (virtio_has_feature(vdev, VIRTIO_NET_F_MAC) &&
		   !virtio_has_feature(vdev, VIRTIO_F_VERSION_1)) {
		unsigned int i;

		/* Naturally, this has an atomicity problem. */
		for (i = 0; i < dev->addr_len; i++)
			virtio_cwrite8(vdev,
				       offsetof(struct virtio_net_config, mac) +
				       i, addr->sa_data[i]);
	}

	eth_commit_mac_addr_change(dev, p);
	ret = 0;

out:
	kfree(addr);
	return ret;
}

static void virtnet_stats(struct net_device *dev,
			  struct rtnl_link_stats64 *tot)
{
	struct virtnet_info *vi = netdev_priv(dev);
	unsigned int start;
	int i;

	for (i = 0; i < vi->max_queue_pairs; i++) {
		u64 tpackets, tbytes, terrors, rpackets, rbytes, rdrops;
		struct receive_queue *rq = &vi->rq[i];
		struct send_queue *sq = &vi->sq[i];

		do {
			start = u64_stats_fetch_begin(&sq->stats.syncp);
			tpackets = sq->stats.packets;
			tbytes   = sq->stats.bytes;
			terrors  = sq->stats.tx_timeouts;
<<<<<<< HEAD
		} while (u64_stats_fetch_retry_irq(&sq->stats.syncp, start));
=======
		} while (u64_stats_fetch_retry(&sq->stats.syncp, start));
>>>>>>> eb3cdb58

		do {
			start = u64_stats_fetch_begin(&rq->stats.syncp);
			rpackets = rq->stats.packets;
			rbytes   = rq->stats.bytes;
			rdrops   = rq->stats.drops;
		} while (u64_stats_fetch_retry(&rq->stats.syncp, start));

		tot->rx_packets += rpackets;
		tot->tx_packets += tpackets;
		tot->rx_bytes   += rbytes;
		tot->tx_bytes   += tbytes;
		tot->rx_dropped += rdrops;
		tot->tx_errors  += terrors;
	}

	tot->tx_dropped = dev->stats.tx_dropped;
	tot->tx_fifo_errors = dev->stats.tx_fifo_errors;
	tot->rx_length_errors = dev->stats.rx_length_errors;
	tot->rx_frame_errors = dev->stats.rx_frame_errors;
}

static void virtnet_ack_link_announce(struct virtnet_info *vi)
{
	rtnl_lock();
	if (!virtnet_send_command(vi, VIRTIO_NET_CTRL_ANNOUNCE,
				  VIRTIO_NET_CTRL_ANNOUNCE_ACK, NULL))
		dev_warn(&vi->dev->dev, "Failed to ack link announce.\n");
	rtnl_unlock();
}

static int _virtnet_set_queues(struct virtnet_info *vi, u16 queue_pairs)
{
	struct scatterlist sg;
	struct net_device *dev = vi->dev;

	if (!vi->has_cvq || !virtio_has_feature(vi->vdev, VIRTIO_NET_F_MQ))
		return 0;

	vi->ctrl->mq.virtqueue_pairs = cpu_to_virtio16(vi->vdev, queue_pairs);
	sg_init_one(&sg, &vi->ctrl->mq, sizeof(vi->ctrl->mq));

	if (!virtnet_send_command(vi, VIRTIO_NET_CTRL_MQ,
				  VIRTIO_NET_CTRL_MQ_VQ_PAIRS_SET, &sg)) {
		dev_warn(&dev->dev, "Fail to set num of queue pairs to %d\n",
			 queue_pairs);
		return -EINVAL;
	} else {
		vi->curr_queue_pairs = queue_pairs;
		/* virtnet_open() will refill when device is going to up. */
		if (dev->flags & IFF_UP)
			schedule_delayed_work(&vi->refill, 0);
	}

	return 0;
}

static int virtnet_set_queues(struct virtnet_info *vi, u16 queue_pairs)
{
	int err;

	rtnl_lock();
	err = _virtnet_set_queues(vi, queue_pairs);
	rtnl_unlock();
	return err;
}

static int virtnet_close(struct net_device *dev)
{
	struct virtnet_info *vi = netdev_priv(dev);
	int i;

	/* Make sure NAPI doesn't schedule refill work */
	disable_delayed_refill(vi);
	/* Make sure refill_work doesn't re-enable napi! */
	cancel_delayed_work_sync(&vi->refill);

	for (i = 0; i < vi->max_queue_pairs; i++)
		virtnet_disable_queue_pair(vi, i);

	return 0;
}

static void virtnet_set_rx_mode(struct net_device *dev)
{
	struct virtnet_info *vi = netdev_priv(dev);
	struct scatterlist sg[2];
	struct virtio_net_ctrl_mac *mac_data;
	struct netdev_hw_addr *ha;
	int uc_count;
	int mc_count;
	void *buf;
	int i;

	/* We can't dynamically set ndo_set_rx_mode, so return gracefully */
	if (!virtio_has_feature(vi->vdev, VIRTIO_NET_F_CTRL_RX))
		return;

	vi->ctrl->promisc = ((dev->flags & IFF_PROMISC) != 0);
	vi->ctrl->allmulti = ((dev->flags & IFF_ALLMULTI) != 0);

	sg_init_one(sg, &vi->ctrl->promisc, sizeof(vi->ctrl->promisc));

	if (!virtnet_send_command(vi, VIRTIO_NET_CTRL_RX,
				  VIRTIO_NET_CTRL_RX_PROMISC, sg))
		dev_warn(&dev->dev, "Failed to %sable promisc mode.\n",
			 vi->ctrl->promisc ? "en" : "dis");

	sg_init_one(sg, &vi->ctrl->allmulti, sizeof(vi->ctrl->allmulti));

	if (!virtnet_send_command(vi, VIRTIO_NET_CTRL_RX,
				  VIRTIO_NET_CTRL_RX_ALLMULTI, sg))
		dev_warn(&dev->dev, "Failed to %sable allmulti mode.\n",
			 vi->ctrl->allmulti ? "en" : "dis");

	uc_count = netdev_uc_count(dev);
	mc_count = netdev_mc_count(dev);
	/* MAC filter - use one buffer for both lists */
	buf = kzalloc(((uc_count + mc_count) * ETH_ALEN) +
		      (2 * sizeof(mac_data->entries)), GFP_ATOMIC);
	mac_data = buf;
	if (!buf)
		return;

	sg_init_table(sg, 2);

	/* Store the unicast list and count in the front of the buffer */
	mac_data->entries = cpu_to_virtio32(vi->vdev, uc_count);
	i = 0;
	netdev_for_each_uc_addr(ha, dev)
		memcpy(&mac_data->macs[i++][0], ha->addr, ETH_ALEN);

	sg_set_buf(&sg[0], mac_data,
		   sizeof(mac_data->entries) + (uc_count * ETH_ALEN));

	/* multicast list and count fill the end */
	mac_data = (void *)&mac_data->macs[uc_count][0];

	mac_data->entries = cpu_to_virtio32(vi->vdev, mc_count);
	i = 0;
	netdev_for_each_mc_addr(ha, dev)
		memcpy(&mac_data->macs[i++][0], ha->addr, ETH_ALEN);

	sg_set_buf(&sg[1], mac_data,
		   sizeof(mac_data->entries) + (mc_count * ETH_ALEN));

	if (!virtnet_send_command(vi, VIRTIO_NET_CTRL_MAC,
				  VIRTIO_NET_CTRL_MAC_TABLE_SET, sg))
		dev_warn(&dev->dev, "Failed to set MAC filter table.\n");

	kfree(buf);
}

static int virtnet_vlan_rx_add_vid(struct net_device *dev,
				   __be16 proto, u16 vid)
{
	struct virtnet_info *vi = netdev_priv(dev);
	struct scatterlist sg;

	vi->ctrl->vid = cpu_to_virtio16(vi->vdev, vid);
	sg_init_one(&sg, &vi->ctrl->vid, sizeof(vi->ctrl->vid));

	if (!virtnet_send_command(vi, VIRTIO_NET_CTRL_VLAN,
				  VIRTIO_NET_CTRL_VLAN_ADD, &sg))
		dev_warn(&dev->dev, "Failed to add VLAN ID %d.\n", vid);
	return 0;
}

static int virtnet_vlan_rx_kill_vid(struct net_device *dev,
				    __be16 proto, u16 vid)
{
	struct virtnet_info *vi = netdev_priv(dev);
	struct scatterlist sg;

	vi->ctrl->vid = cpu_to_virtio16(vi->vdev, vid);
	sg_init_one(&sg, &vi->ctrl->vid, sizeof(vi->ctrl->vid));

	if (!virtnet_send_command(vi, VIRTIO_NET_CTRL_VLAN,
				  VIRTIO_NET_CTRL_VLAN_DEL, &sg))
		dev_warn(&dev->dev, "Failed to kill VLAN ID %d.\n", vid);
	return 0;
}

static void virtnet_clean_affinity(struct virtnet_info *vi)
{
	int i;

	if (vi->affinity_hint_set) {
		for (i = 0; i < vi->max_queue_pairs; i++) {
			virtqueue_set_affinity(vi->rq[i].vq, NULL);
			virtqueue_set_affinity(vi->sq[i].vq, NULL);
		}

		vi->affinity_hint_set = false;
	}
}

static void virtnet_set_affinity(struct virtnet_info *vi)
{
	cpumask_var_t mask;
	int stragglers;
	int group_size;
	int i, j, cpu;
	int num_cpu;
	int stride;

	if (!zalloc_cpumask_var(&mask, GFP_KERNEL)) {
		virtnet_clean_affinity(vi);
		return;
	}

	num_cpu = num_online_cpus();
	stride = max_t(int, num_cpu / vi->curr_queue_pairs, 1);
	stragglers = num_cpu >= vi->curr_queue_pairs ?
			num_cpu % vi->curr_queue_pairs :
			0;
	cpu = cpumask_first(cpu_online_mask);

	for (i = 0; i < vi->curr_queue_pairs; i++) {
		group_size = stride + (i < stragglers ? 1 : 0);

		for (j = 0; j < group_size; j++) {
			cpumask_set_cpu(cpu, mask);
			cpu = cpumask_next_wrap(cpu, cpu_online_mask,
						nr_cpu_ids, false);
		}
		virtqueue_set_affinity(vi->rq[i].vq, mask);
		virtqueue_set_affinity(vi->sq[i].vq, mask);
		__netif_set_xps_queue(vi->dev, cpumask_bits(mask), i, XPS_CPUS);
		cpumask_clear(mask);
	}

	vi->affinity_hint_set = true;
	free_cpumask_var(mask);
}

static int virtnet_cpu_online(unsigned int cpu, struct hlist_node *node)
{
	struct virtnet_info *vi = hlist_entry_safe(node, struct virtnet_info,
						   node);
	virtnet_set_affinity(vi);
	return 0;
}

static int virtnet_cpu_dead(unsigned int cpu, struct hlist_node *node)
{
	struct virtnet_info *vi = hlist_entry_safe(node, struct virtnet_info,
						   node_dead);
	virtnet_set_affinity(vi);
	return 0;
}

static int virtnet_cpu_down_prep(unsigned int cpu, struct hlist_node *node)
{
	struct virtnet_info *vi = hlist_entry_safe(node, struct virtnet_info,
						   node);

	virtnet_clean_affinity(vi);
	return 0;
}

static enum cpuhp_state virtionet_online;

static int virtnet_cpu_notif_add(struct virtnet_info *vi)
{
	int ret;

	ret = cpuhp_state_add_instance_nocalls(virtionet_online, &vi->node);
	if (ret)
		return ret;
	ret = cpuhp_state_add_instance_nocalls(CPUHP_VIRT_NET_DEAD,
					       &vi->node_dead);
	if (!ret)
		return ret;
	cpuhp_state_remove_instance_nocalls(virtionet_online, &vi->node);
	return ret;
}

static void virtnet_cpu_notif_remove(struct virtnet_info *vi)
{
	cpuhp_state_remove_instance_nocalls(virtionet_online, &vi->node);
	cpuhp_state_remove_instance_nocalls(CPUHP_VIRT_NET_DEAD,
					    &vi->node_dead);
}

static void virtnet_get_ringparam(struct net_device *dev,
				  struct ethtool_ringparam *ring,
				  struct kernel_ethtool_ringparam *kernel_ring,
				  struct netlink_ext_ack *extack)
{
	struct virtnet_info *vi = netdev_priv(dev);

	ring->rx_max_pending = vi->rq[0].vq->num_max;
	ring->tx_max_pending = vi->sq[0].vq->num_max;
	ring->rx_pending = virtqueue_get_vring_size(vi->rq[0].vq);
	ring->tx_pending = virtqueue_get_vring_size(vi->sq[0].vq);
}

static int virtnet_set_ringparam(struct net_device *dev,
				 struct ethtool_ringparam *ring,
				 struct kernel_ethtool_ringparam *kernel_ring,
				 struct netlink_ext_ack *extack)
{
	struct virtnet_info *vi = netdev_priv(dev);
	u32 rx_pending, tx_pending;
	struct receive_queue *rq;
	struct send_queue *sq;
	int i, err;

	if (ring->rx_mini_pending || ring->rx_jumbo_pending)
		return -EINVAL;

	rx_pending = virtqueue_get_vring_size(vi->rq[0].vq);
	tx_pending = virtqueue_get_vring_size(vi->sq[0].vq);

	if (ring->rx_pending == rx_pending &&
	    ring->tx_pending == tx_pending)
		return 0;

	if (ring->rx_pending > vi->rq[0].vq->num_max)
		return -EINVAL;

	if (ring->tx_pending > vi->sq[0].vq->num_max)
		return -EINVAL;

	for (i = 0; i < vi->max_queue_pairs; i++) {
		rq = vi->rq + i;
		sq = vi->sq + i;

		if (ring->tx_pending != tx_pending) {
			err = virtnet_tx_resize(vi, sq, ring->tx_pending);
			if (err)
				return err;
		}

		if (ring->rx_pending != rx_pending) {
			err = virtnet_rx_resize(vi, rq, ring->rx_pending);
			if (err)
				return err;
		}
	}

	return 0;
}

static bool virtnet_commit_rss_command(struct virtnet_info *vi)
{
	struct net_device *dev = vi->dev;
	struct scatterlist sgs[4];
	unsigned int sg_buf_size;

	/* prepare sgs */
	sg_init_table(sgs, 4);

	sg_buf_size = offsetof(struct virtio_net_ctrl_rss, indirection_table);
	sg_set_buf(&sgs[0], &vi->ctrl->rss, sg_buf_size);

	sg_buf_size = sizeof(uint16_t) * (vi->ctrl->rss.indirection_table_mask + 1);
	sg_set_buf(&sgs[1], vi->ctrl->rss.indirection_table, sg_buf_size);

	sg_buf_size = offsetof(struct virtio_net_ctrl_rss, key)
			- offsetof(struct virtio_net_ctrl_rss, max_tx_vq);
	sg_set_buf(&sgs[2], &vi->ctrl->rss.max_tx_vq, sg_buf_size);

	sg_buf_size = vi->rss_key_size;
	sg_set_buf(&sgs[3], vi->ctrl->rss.key, sg_buf_size);

	if (!virtnet_send_command(vi, VIRTIO_NET_CTRL_MQ,
				  vi->has_rss ? VIRTIO_NET_CTRL_MQ_RSS_CONFIG
				  : VIRTIO_NET_CTRL_MQ_HASH_CONFIG, sgs)) {
		dev_warn(&dev->dev, "VIRTIONET issue with committing RSS sgs\n");
		return false;
	}
	return true;
}

static void virtnet_init_default_rss(struct virtnet_info *vi)
{
	u32 indir_val = 0;
	int i = 0;

	vi->ctrl->rss.hash_types = vi->rss_hash_types_supported;
	vi->rss_hash_types_saved = vi->rss_hash_types_supported;
	vi->ctrl->rss.indirection_table_mask = vi->rss_indir_table_size
						? vi->rss_indir_table_size - 1 : 0;
	vi->ctrl->rss.unclassified_queue = 0;

	for (; i < vi->rss_indir_table_size; ++i) {
		indir_val = ethtool_rxfh_indir_default(i, vi->curr_queue_pairs);
		vi->ctrl->rss.indirection_table[i] = indir_val;
	}

	vi->ctrl->rss.max_tx_vq = vi->curr_queue_pairs;
	vi->ctrl->rss.hash_key_length = vi->rss_key_size;

	netdev_rss_key_fill(vi->ctrl->rss.key, vi->rss_key_size);
}

static void virtnet_get_hashflow(const struct virtnet_info *vi, struct ethtool_rxnfc *info)
{
	info->data = 0;
	switch (info->flow_type) {
	case TCP_V4_FLOW:
		if (vi->rss_hash_types_saved & VIRTIO_NET_RSS_HASH_TYPE_TCPv4) {
			info->data = RXH_IP_SRC | RXH_IP_DST |
						 RXH_L4_B_0_1 | RXH_L4_B_2_3;
		} else if (vi->rss_hash_types_saved & VIRTIO_NET_RSS_HASH_TYPE_IPv4) {
			info->data = RXH_IP_SRC | RXH_IP_DST;
		}
		break;
	case TCP_V6_FLOW:
		if (vi->rss_hash_types_saved & VIRTIO_NET_RSS_HASH_TYPE_TCPv6) {
			info->data = RXH_IP_SRC | RXH_IP_DST |
						 RXH_L4_B_0_1 | RXH_L4_B_2_3;
		} else if (vi->rss_hash_types_saved & VIRTIO_NET_RSS_HASH_TYPE_IPv6) {
			info->data = RXH_IP_SRC | RXH_IP_DST;
		}
		break;
	case UDP_V4_FLOW:
		if (vi->rss_hash_types_saved & VIRTIO_NET_RSS_HASH_TYPE_UDPv4) {
			info->data = RXH_IP_SRC | RXH_IP_DST |
						 RXH_L4_B_0_1 | RXH_L4_B_2_3;
		} else if (vi->rss_hash_types_saved & VIRTIO_NET_RSS_HASH_TYPE_IPv4) {
			info->data = RXH_IP_SRC | RXH_IP_DST;
		}
		break;
	case UDP_V6_FLOW:
		if (vi->rss_hash_types_saved & VIRTIO_NET_RSS_HASH_TYPE_UDPv6) {
			info->data = RXH_IP_SRC | RXH_IP_DST |
						 RXH_L4_B_0_1 | RXH_L4_B_2_3;
		} else if (vi->rss_hash_types_saved & VIRTIO_NET_RSS_HASH_TYPE_IPv6) {
			info->data = RXH_IP_SRC | RXH_IP_DST;
		}
		break;
	case IPV4_FLOW:
		if (vi->rss_hash_types_saved & VIRTIO_NET_RSS_HASH_TYPE_IPv4)
			info->data = RXH_IP_SRC | RXH_IP_DST;

		break;
	case IPV6_FLOW:
		if (vi->rss_hash_types_saved & VIRTIO_NET_RSS_HASH_TYPE_IPv6)
			info->data = RXH_IP_SRC | RXH_IP_DST;

		break;
	default:
		info->data = 0;
		break;
	}
}

static bool virtnet_set_hashflow(struct virtnet_info *vi, struct ethtool_rxnfc *info)
{
	u32 new_hashtypes = vi->rss_hash_types_saved;
	bool is_disable = info->data & RXH_DISCARD;
	bool is_l4 = info->data == (RXH_IP_SRC | RXH_IP_DST | RXH_L4_B_0_1 | RXH_L4_B_2_3);

	/* supports only 'sd', 'sdfn' and 'r' */
	if (!((info->data == (RXH_IP_SRC | RXH_IP_DST)) | is_l4 | is_disable))
		return false;

	switch (info->flow_type) {
	case TCP_V4_FLOW:
		new_hashtypes &= ~(VIRTIO_NET_RSS_HASH_TYPE_IPv4 | VIRTIO_NET_RSS_HASH_TYPE_TCPv4);
		if (!is_disable)
			new_hashtypes |= VIRTIO_NET_RSS_HASH_TYPE_IPv4
				| (is_l4 ? VIRTIO_NET_RSS_HASH_TYPE_TCPv4 : 0);
		break;
	case UDP_V4_FLOW:
		new_hashtypes &= ~(VIRTIO_NET_RSS_HASH_TYPE_IPv4 | VIRTIO_NET_RSS_HASH_TYPE_UDPv4);
		if (!is_disable)
			new_hashtypes |= VIRTIO_NET_RSS_HASH_TYPE_IPv4
				| (is_l4 ? VIRTIO_NET_RSS_HASH_TYPE_UDPv4 : 0);
		break;
	case IPV4_FLOW:
		new_hashtypes &= ~VIRTIO_NET_RSS_HASH_TYPE_IPv4;
		if (!is_disable)
			new_hashtypes = VIRTIO_NET_RSS_HASH_TYPE_IPv4;
		break;
	case TCP_V6_FLOW:
		new_hashtypes &= ~(VIRTIO_NET_RSS_HASH_TYPE_IPv6 | VIRTIO_NET_RSS_HASH_TYPE_TCPv6);
		if (!is_disable)
			new_hashtypes |= VIRTIO_NET_RSS_HASH_TYPE_IPv6
				| (is_l4 ? VIRTIO_NET_RSS_HASH_TYPE_TCPv6 : 0);
		break;
	case UDP_V6_FLOW:
		new_hashtypes &= ~(VIRTIO_NET_RSS_HASH_TYPE_IPv6 | VIRTIO_NET_RSS_HASH_TYPE_UDPv6);
		if (!is_disable)
			new_hashtypes |= VIRTIO_NET_RSS_HASH_TYPE_IPv6
				| (is_l4 ? VIRTIO_NET_RSS_HASH_TYPE_UDPv6 : 0);
		break;
	case IPV6_FLOW:
		new_hashtypes &= ~VIRTIO_NET_RSS_HASH_TYPE_IPv6;
		if (!is_disable)
			new_hashtypes = VIRTIO_NET_RSS_HASH_TYPE_IPv6;
		break;
	default:
		/* unsupported flow */
		return false;
	}

	/* if unsupported hashtype was set */
	if (new_hashtypes != (new_hashtypes & vi->rss_hash_types_supported))
		return false;

	if (new_hashtypes != vi->rss_hash_types_saved) {
		vi->rss_hash_types_saved = new_hashtypes;
		vi->ctrl->rss.hash_types = vi->rss_hash_types_saved;
		if (vi->dev->features & NETIF_F_RXHASH)
			return virtnet_commit_rss_command(vi);
	}

	return true;
}

static void virtnet_get_drvinfo(struct net_device *dev,
				struct ethtool_drvinfo *info)
{
	struct virtnet_info *vi = netdev_priv(dev);
	struct virtio_device *vdev = vi->vdev;

	strscpy(info->driver, KBUILD_MODNAME, sizeof(info->driver));
	strscpy(info->version, VIRTNET_DRIVER_VERSION, sizeof(info->version));
	strscpy(info->bus_info, virtio_bus_name(vdev), sizeof(info->bus_info));

}

/* TODO: Eliminate OOO packets during switching */
static int virtnet_set_channels(struct net_device *dev,
				struct ethtool_channels *channels)
{
	struct virtnet_info *vi = netdev_priv(dev);
	u16 queue_pairs = channels->combined_count;
	int err;

	/* We don't support separate rx/tx channels.
	 * We don't allow setting 'other' channels.
	 */
	if (channels->rx_count || channels->tx_count || channels->other_count)
		return -EINVAL;

	if (queue_pairs > vi->max_queue_pairs || queue_pairs == 0)
		return -EINVAL;

	/* For now we don't support modifying channels while XDP is loaded
	 * also when XDP is loaded all RX queues have XDP programs so we only
	 * need to check a single RX queue.
	 */
	if (vi->rq[0].xdp_prog)
		return -EINVAL;

	cpus_read_lock();
	err = _virtnet_set_queues(vi, queue_pairs);
	if (err) {
		cpus_read_unlock();
		goto err;
	}
	virtnet_set_affinity(vi);
	cpus_read_unlock();

	netif_set_real_num_tx_queues(dev, queue_pairs);
	netif_set_real_num_rx_queues(dev, queue_pairs);
 err:
	return err;
}

static void virtnet_get_strings(struct net_device *dev, u32 stringset, u8 *data)
{
	struct virtnet_info *vi = netdev_priv(dev);
	unsigned int i, j;
	u8 *p = data;

	switch (stringset) {
	case ETH_SS_STATS:
		for (i = 0; i < vi->curr_queue_pairs; i++) {
			for (j = 0; j < VIRTNET_RQ_STATS_LEN; j++)
				ethtool_sprintf(&p, "rx_queue_%u_%s", i,
						virtnet_rq_stats_desc[j].desc);
		}

		for (i = 0; i < vi->curr_queue_pairs; i++) {
			for (j = 0; j < VIRTNET_SQ_STATS_LEN; j++)
				ethtool_sprintf(&p, "tx_queue_%u_%s", i,
						virtnet_sq_stats_desc[j].desc);
		}
		break;
	}
}

static int virtnet_get_sset_count(struct net_device *dev, int sset)
{
	struct virtnet_info *vi = netdev_priv(dev);

	switch (sset) {
	case ETH_SS_STATS:
		return vi->curr_queue_pairs * (VIRTNET_RQ_STATS_LEN +
					       VIRTNET_SQ_STATS_LEN);
	default:
		return -EOPNOTSUPP;
	}
}

static void virtnet_get_ethtool_stats(struct net_device *dev,
				      struct ethtool_stats *stats, u64 *data)
{
	struct virtnet_info *vi = netdev_priv(dev);
	unsigned int idx = 0, start, i, j;
	const u8 *stats_base;
	size_t offset;

	for (i = 0; i < vi->curr_queue_pairs; i++) {
		struct receive_queue *rq = &vi->rq[i];

		stats_base = (u8 *)&rq->stats;
		do {
			start = u64_stats_fetch_begin(&rq->stats.syncp);
			for (j = 0; j < VIRTNET_RQ_STATS_LEN; j++) {
				offset = virtnet_rq_stats_desc[j].offset;
				data[idx + j] = *(u64 *)(stats_base + offset);
			}
		} while (u64_stats_fetch_retry(&rq->stats.syncp, start));
		idx += VIRTNET_RQ_STATS_LEN;
	}

	for (i = 0; i < vi->curr_queue_pairs; i++) {
		struct send_queue *sq = &vi->sq[i];

		stats_base = (u8 *)&sq->stats;
		do {
			start = u64_stats_fetch_begin(&sq->stats.syncp);
			for (j = 0; j < VIRTNET_SQ_STATS_LEN; j++) {
				offset = virtnet_sq_stats_desc[j].offset;
				data[idx + j] = *(u64 *)(stats_base + offset);
			}
		} while (u64_stats_fetch_retry(&sq->stats.syncp, start));
		idx += VIRTNET_SQ_STATS_LEN;
	}
}

static void virtnet_get_channels(struct net_device *dev,
				 struct ethtool_channels *channels)
{
	struct virtnet_info *vi = netdev_priv(dev);

	channels->combined_count = vi->curr_queue_pairs;
	channels->max_combined = vi->max_queue_pairs;
	channels->max_other = 0;
	channels->rx_count = 0;
	channels->tx_count = 0;
	channels->other_count = 0;
}

static int virtnet_set_link_ksettings(struct net_device *dev,
				      const struct ethtool_link_ksettings *cmd)
{
	struct virtnet_info *vi = netdev_priv(dev);

	return ethtool_virtdev_set_link_ksettings(dev, cmd,
						  &vi->speed, &vi->duplex);
}

static int virtnet_get_link_ksettings(struct net_device *dev,
				      struct ethtool_link_ksettings *cmd)
{
	struct virtnet_info *vi = netdev_priv(dev);

	cmd->base.speed = vi->speed;
	cmd->base.duplex = vi->duplex;
	cmd->base.port = PORT_OTHER;

	return 0;
}

<<<<<<< HEAD
static int virtnet_set_coalesce(struct net_device *dev,
				struct ethtool_coalesce *ec,
				struct kernel_ethtool_coalesce *kernel_coal,
				struct netlink_ext_ack *extack)
=======
static int virtnet_send_notf_coal_cmds(struct virtnet_info *vi,
				       struct ethtool_coalesce *ec)
>>>>>>> eb3cdb58
{
	struct scatterlist sgs_tx, sgs_rx;

	vi->ctrl->coal_tx.tx_usecs = cpu_to_le32(ec->tx_coalesce_usecs);
	vi->ctrl->coal_tx.tx_max_packets = cpu_to_le32(ec->tx_max_coalesced_frames);
	sg_init_one(&sgs_tx, &vi->ctrl->coal_tx, sizeof(vi->ctrl->coal_tx));

	if (!virtnet_send_command(vi, VIRTIO_NET_CTRL_NOTF_COAL,
				  VIRTIO_NET_CTRL_NOTF_COAL_TX_SET,
				  &sgs_tx))
		return -EINVAL;

	/* Save parameters */
	vi->tx_usecs = ec->tx_coalesce_usecs;
	vi->tx_max_packets = ec->tx_max_coalesced_frames;

	vi->ctrl->coal_rx.rx_usecs = cpu_to_le32(ec->rx_coalesce_usecs);
	vi->ctrl->coal_rx.rx_max_packets = cpu_to_le32(ec->rx_max_coalesced_frames);
	sg_init_one(&sgs_rx, &vi->ctrl->coal_rx, sizeof(vi->ctrl->coal_rx));

	if (!virtnet_send_command(vi, VIRTIO_NET_CTRL_NOTF_COAL,
				  VIRTIO_NET_CTRL_NOTF_COAL_RX_SET,
				  &sgs_rx))
		return -EINVAL;

	/* Save parameters */
	vi->rx_usecs = ec->rx_coalesce_usecs;
	vi->rx_max_packets = ec->rx_max_coalesced_frames;

	return 0;
}

static int virtnet_coal_params_supported(struct ethtool_coalesce *ec)
{
	/* usecs coalescing is supported only if VIRTIO_NET_F_NOTF_COAL
	 * feature is negotiated.
	 */
	if (ec->rx_coalesce_usecs || ec->tx_coalesce_usecs)
		return -EOPNOTSUPP;

	if (ec->tx_max_coalesced_frames > 1 ||
	    ec->rx_max_coalesced_frames != 1)
		return -EINVAL;

	return 0;
}

static int virtnet_set_coalesce(struct net_device *dev,
				struct ethtool_coalesce *ec,
				struct kernel_ethtool_coalesce *kernel_coal,
				struct netlink_ext_ack *extack)
{
	struct virtnet_info *vi = netdev_priv(dev);
	int ret, i, napi_weight;
	bool update_napi = false;

	/* Can't change NAPI weight if the link is up */
	napi_weight = ec->tx_max_coalesced_frames ? NAPI_POLL_WEIGHT : 0;
	if (napi_weight ^ vi->sq[0].napi.weight) {
		if (dev->flags & IFF_UP)
			return -EBUSY;
		else
			update_napi = true;
	}

	if (virtio_has_feature(vi->vdev, VIRTIO_NET_F_NOTF_COAL))
		ret = virtnet_send_notf_coal_cmds(vi, ec);
	else
		ret = virtnet_coal_params_supported(ec);

	if (ret)
		return ret;

	if (update_napi) {
		for (i = 0; i < vi->max_queue_pairs; i++)
			vi->sq[i].napi.weight = napi_weight;
	}

	return ret;
}

static int virtnet_get_coalesce(struct net_device *dev,
				struct ethtool_coalesce *ec,
				struct kernel_ethtool_coalesce *kernel_coal,
				struct netlink_ext_ack *extack)
{
	struct virtnet_info *vi = netdev_priv(dev);

	if (virtio_has_feature(vi->vdev, VIRTIO_NET_F_NOTF_COAL)) {
		ec->rx_coalesce_usecs = vi->rx_usecs;
		ec->tx_coalesce_usecs = vi->tx_usecs;
		ec->tx_max_coalesced_frames = vi->tx_max_packets;
		ec->rx_max_coalesced_frames = vi->rx_max_packets;
	} else {
		ec->rx_max_coalesced_frames = 1;

		if (vi->sq[0].napi.weight)
			ec->tx_max_coalesced_frames = 1;
	}

	return 0;
}

static void virtnet_init_settings(struct net_device *dev)
{
	struct virtnet_info *vi = netdev_priv(dev);

	vi->speed = SPEED_UNKNOWN;
	vi->duplex = DUPLEX_UNKNOWN;
}

static void virtnet_update_settings(struct virtnet_info *vi)
{
	u32 speed;
	u8 duplex;

	if (!virtio_has_feature(vi->vdev, VIRTIO_NET_F_SPEED_DUPLEX))
		return;

	virtio_cread_le(vi->vdev, struct virtio_net_config, speed, &speed);

	if (ethtool_validate_speed(speed))
		vi->speed = speed;

	virtio_cread_le(vi->vdev, struct virtio_net_config, duplex, &duplex);

	if (ethtool_validate_duplex(duplex))
		vi->duplex = duplex;
}

static u32 virtnet_get_rxfh_key_size(struct net_device *dev)
{
	return ((struct virtnet_info *)netdev_priv(dev))->rss_key_size;
}

static u32 virtnet_get_rxfh_indir_size(struct net_device *dev)
{
	return ((struct virtnet_info *)netdev_priv(dev))->rss_indir_table_size;
}

static int virtnet_get_rxfh(struct net_device *dev, u32 *indir, u8 *key, u8 *hfunc)
{
	struct virtnet_info *vi = netdev_priv(dev);
	int i;

	if (indir) {
		for (i = 0; i < vi->rss_indir_table_size; ++i)
			indir[i] = vi->ctrl->rss.indirection_table[i];
	}

	if (key)
		memcpy(key, vi->ctrl->rss.key, vi->rss_key_size);

	if (hfunc)
		*hfunc = ETH_RSS_HASH_TOP;

	return 0;
}

static int virtnet_set_rxfh(struct net_device *dev, const u32 *indir, const u8 *key, const u8 hfunc)
{
	struct virtnet_info *vi = netdev_priv(dev);
	int i;

	if (hfunc != ETH_RSS_HASH_NO_CHANGE && hfunc != ETH_RSS_HASH_TOP)
		return -EOPNOTSUPP;

	if (indir) {
		for (i = 0; i < vi->rss_indir_table_size; ++i)
			vi->ctrl->rss.indirection_table[i] = indir[i];
	}
	if (key)
		memcpy(vi->ctrl->rss.key, key, vi->rss_key_size);

	virtnet_commit_rss_command(vi);

	return 0;
}

static int virtnet_get_rxnfc(struct net_device *dev, struct ethtool_rxnfc *info, u32 *rule_locs)
{
	struct virtnet_info *vi = netdev_priv(dev);
	int rc = 0;

	switch (info->cmd) {
	case ETHTOOL_GRXRINGS:
		info->data = vi->curr_queue_pairs;
		break;
	case ETHTOOL_GRXFH:
		virtnet_get_hashflow(vi, info);
		break;
	default:
		rc = -EOPNOTSUPP;
	}

	return rc;
}

static int virtnet_set_rxnfc(struct net_device *dev, struct ethtool_rxnfc *info)
{
	struct virtnet_info *vi = netdev_priv(dev);
	int rc = 0;

	switch (info->cmd) {
	case ETHTOOL_SRXFH:
		if (!virtnet_set_hashflow(vi, info))
			rc = -EINVAL;

		break;
	default:
		rc = -EOPNOTSUPP;
	}

	return rc;
}

static const struct ethtool_ops virtnet_ethtool_ops = {
	.supported_coalesce_params = ETHTOOL_COALESCE_MAX_FRAMES |
		ETHTOOL_COALESCE_USECS,
	.get_drvinfo = virtnet_get_drvinfo,
	.get_link = ethtool_op_get_link,
	.get_ringparam = virtnet_get_ringparam,
	.set_ringparam = virtnet_set_ringparam,
	.get_strings = virtnet_get_strings,
	.get_sset_count = virtnet_get_sset_count,
	.get_ethtool_stats = virtnet_get_ethtool_stats,
	.set_channels = virtnet_set_channels,
	.get_channels = virtnet_get_channels,
	.get_ts_info = ethtool_op_get_ts_info,
	.get_link_ksettings = virtnet_get_link_ksettings,
	.set_link_ksettings = virtnet_set_link_ksettings,
	.set_coalesce = virtnet_set_coalesce,
	.get_coalesce = virtnet_get_coalesce,
	.get_rxfh_key_size = virtnet_get_rxfh_key_size,
	.get_rxfh_indir_size = virtnet_get_rxfh_indir_size,
	.get_rxfh = virtnet_get_rxfh,
	.set_rxfh = virtnet_set_rxfh,
	.get_rxnfc = virtnet_get_rxnfc,
	.set_rxnfc = virtnet_set_rxnfc,
};

static void virtnet_freeze_down(struct virtio_device *vdev)
{
	struct virtnet_info *vi = vdev->priv;

	/* Make sure no work handler is accessing the device */
	flush_work(&vi->config_work);

	netif_tx_lock_bh(vi->dev);
	netif_device_detach(vi->dev);
	netif_tx_unlock_bh(vi->dev);
	if (netif_running(vi->dev))
		virtnet_close(vi->dev);
}

static int init_vqs(struct virtnet_info *vi);

static int virtnet_restore_up(struct virtio_device *vdev)
{
	struct virtnet_info *vi = vdev->priv;
	int err;

	err = init_vqs(vi);
	if (err)
		return err;

	virtio_device_ready(vdev);

	enable_delayed_refill(vi);

	if (netif_running(vi->dev)) {
		err = virtnet_open(vi->dev);
		if (err)
			return err;
	}

	netif_tx_lock_bh(vi->dev);
	netif_device_attach(vi->dev);
	netif_tx_unlock_bh(vi->dev);
	return err;
}

static int virtnet_set_guest_offloads(struct virtnet_info *vi, u64 offloads)
{
	struct scatterlist sg;
	vi->ctrl->offloads = cpu_to_virtio64(vi->vdev, offloads);

	sg_init_one(&sg, &vi->ctrl->offloads, sizeof(vi->ctrl->offloads));

	if (!virtnet_send_command(vi, VIRTIO_NET_CTRL_GUEST_OFFLOADS,
				  VIRTIO_NET_CTRL_GUEST_OFFLOADS_SET, &sg)) {
		dev_warn(&vi->dev->dev, "Fail to set guest offload.\n");
		return -EINVAL;
	}

	return 0;
}

static int virtnet_clear_guest_offloads(struct virtnet_info *vi)
{
	u64 offloads = 0;

	if (!vi->guest_offloads)
		return 0;

	return virtnet_set_guest_offloads(vi, offloads);
}

static int virtnet_restore_guest_offloads(struct virtnet_info *vi)
{
	u64 offloads = vi->guest_offloads;

	if (!vi->guest_offloads)
		return 0;

	return virtnet_set_guest_offloads(vi, offloads);
}

static int virtnet_xdp_set(struct net_device *dev, struct bpf_prog *prog,
			   struct netlink_ext_ack *extack)
{
	unsigned int room = SKB_DATA_ALIGN(VIRTIO_XDP_HEADROOM +
					   sizeof(struct skb_shared_info));
	unsigned int max_sz = PAGE_SIZE - room - ETH_HLEN;
	struct virtnet_info *vi = netdev_priv(dev);
	struct bpf_prog *old_prog;
	u16 xdp_qp = 0, curr_qp;
	int i, err;

	if (!virtio_has_feature(vi->vdev, VIRTIO_NET_F_CTRL_GUEST_OFFLOADS)
	    && (virtio_has_feature(vi->vdev, VIRTIO_NET_F_GUEST_TSO4) ||
	        virtio_has_feature(vi->vdev, VIRTIO_NET_F_GUEST_TSO6) ||
	        virtio_has_feature(vi->vdev, VIRTIO_NET_F_GUEST_ECN) ||
		virtio_has_feature(vi->vdev, VIRTIO_NET_F_GUEST_UFO) ||
		virtio_has_feature(vi->vdev, VIRTIO_NET_F_GUEST_CSUM) ||
		virtio_has_feature(vi->vdev, VIRTIO_NET_F_GUEST_USO4) ||
		virtio_has_feature(vi->vdev, VIRTIO_NET_F_GUEST_USO6))) {
		NL_SET_ERR_MSG_MOD(extack, "Can't set XDP while host is implementing GRO_HW/CSUM, disable GRO_HW/CSUM first");
		return -EOPNOTSUPP;
	}

	if (vi->mergeable_rx_bufs && !vi->any_header_sg) {
		NL_SET_ERR_MSG_MOD(extack, "XDP expects header/data in single page, any_header_sg required");
		return -EINVAL;
	}

	if (prog && !prog->aux->xdp_has_frags && dev->mtu > max_sz) {
		NL_SET_ERR_MSG_MOD(extack, "MTU too large to enable XDP without frags");
		netdev_warn(dev, "single-buffer XDP requires MTU less than %u\n", max_sz);
		return -EINVAL;
	}

	curr_qp = vi->curr_queue_pairs - vi->xdp_queue_pairs;
	if (prog)
		xdp_qp = nr_cpu_ids;

	/* XDP requires extra queues for XDP_TX */
	if (curr_qp + xdp_qp > vi->max_queue_pairs) {
		netdev_warn_once(dev, "XDP request %i queues but max is %i. XDP_TX and XDP_REDIRECT will operate in a slower locked tx mode.\n",
				 curr_qp + xdp_qp, vi->max_queue_pairs);
		xdp_qp = 0;
	}

	old_prog = rtnl_dereference(vi->rq[0].xdp_prog);
	if (!prog && !old_prog)
		return 0;

	if (prog)
		bpf_prog_add(prog, vi->max_queue_pairs - 1);

	/* Make sure NAPI is not using any XDP TX queues for RX. */
	if (netif_running(dev)) {
		for (i = 0; i < vi->max_queue_pairs; i++) {
			napi_disable(&vi->rq[i].napi);
			virtnet_napi_tx_disable(&vi->sq[i].napi);
		}
	}

	if (!prog) {
		for (i = 0; i < vi->max_queue_pairs; i++) {
			rcu_assign_pointer(vi->rq[i].xdp_prog, prog);
			if (i == 0)
				virtnet_restore_guest_offloads(vi);
		}
		synchronize_net();
	}

	err = _virtnet_set_queues(vi, curr_qp + xdp_qp);
	if (err)
		goto err;
	netif_set_real_num_rx_queues(dev, curr_qp + xdp_qp);
	vi->xdp_queue_pairs = xdp_qp;

	if (prog) {
		vi->xdp_enabled = true;
		for (i = 0; i < vi->max_queue_pairs; i++) {
			rcu_assign_pointer(vi->rq[i].xdp_prog, prog);
			if (i == 0 && !old_prog)
				virtnet_clear_guest_offloads(vi);
		}
		if (!old_prog)
			xdp_features_set_redirect_target(dev, true);
	} else {
		xdp_features_clear_redirect_target(dev);
		vi->xdp_enabled = false;
	}

	for (i = 0; i < vi->max_queue_pairs; i++) {
		if (old_prog)
			bpf_prog_put(old_prog);
		if (netif_running(dev)) {
			virtnet_napi_enable(vi->rq[i].vq, &vi->rq[i].napi);
			virtnet_napi_tx_enable(vi, vi->sq[i].vq,
					       &vi->sq[i].napi);
		}
	}

	return 0;

err:
	if (!prog) {
		virtnet_clear_guest_offloads(vi);
		for (i = 0; i < vi->max_queue_pairs; i++)
			rcu_assign_pointer(vi->rq[i].xdp_prog, old_prog);
	}

	if (netif_running(dev)) {
		for (i = 0; i < vi->max_queue_pairs; i++) {
			virtnet_napi_enable(vi->rq[i].vq, &vi->rq[i].napi);
			virtnet_napi_tx_enable(vi, vi->sq[i].vq,
					       &vi->sq[i].napi);
		}
	}
	if (prog)
		bpf_prog_sub(prog, vi->max_queue_pairs - 1);
	return err;
}

static int virtnet_xdp(struct net_device *dev, struct netdev_bpf *xdp)
{
	switch (xdp->command) {
	case XDP_SETUP_PROG:
		return virtnet_xdp_set(dev, xdp->prog, xdp->extack);
	default:
		return -EINVAL;
	}
}

static int virtnet_get_phys_port_name(struct net_device *dev, char *buf,
				      size_t len)
{
	struct virtnet_info *vi = netdev_priv(dev);
	int ret;

	if (!virtio_has_feature(vi->vdev, VIRTIO_NET_F_STANDBY))
		return -EOPNOTSUPP;

	ret = snprintf(buf, len, "sby");
	if (ret >= len)
		return -EOPNOTSUPP;

	return 0;
}

static int virtnet_set_features(struct net_device *dev,
				netdev_features_t features)
{
	struct virtnet_info *vi = netdev_priv(dev);
	u64 offloads;
	int err;

	if ((dev->features ^ features) & NETIF_F_GRO_HW) {
		if (vi->xdp_enabled)
			return -EBUSY;

		if (features & NETIF_F_GRO_HW)
			offloads = vi->guest_offloads_capable;
		else
			offloads = vi->guest_offloads_capable &
				   ~GUEST_OFFLOAD_GRO_HW_MASK;

		err = virtnet_set_guest_offloads(vi, offloads);
		if (err)
			return err;
		vi->guest_offloads = offloads;
	}

	if ((dev->features ^ features) & NETIF_F_RXHASH) {
		if (features & NETIF_F_RXHASH)
			vi->ctrl->rss.hash_types = vi->rss_hash_types_saved;
		else
			vi->ctrl->rss.hash_types = VIRTIO_NET_HASH_REPORT_NONE;

		if (!virtnet_commit_rss_command(vi))
			return -EINVAL;
	}

	return 0;
}

static void virtnet_tx_timeout(struct net_device *dev, unsigned int txqueue)
{
	struct virtnet_info *priv = netdev_priv(dev);
	struct send_queue *sq = &priv->sq[txqueue];
	struct netdev_queue *txq = netdev_get_tx_queue(dev, txqueue);

	u64_stats_update_begin(&sq->stats.syncp);
	sq->stats.tx_timeouts++;
	u64_stats_update_end(&sq->stats.syncp);

	netdev_err(dev, "TX timeout on queue: %u, sq: %s, vq: 0x%x, name: %s, %u usecs ago\n",
		   txqueue, sq->name, sq->vq->index, sq->vq->name,
		   jiffies_to_usecs(jiffies - READ_ONCE(txq->trans_start)));
}

static const struct net_device_ops virtnet_netdev = {
	.ndo_open            = virtnet_open,
	.ndo_stop   	     = virtnet_close,
	.ndo_start_xmit      = start_xmit,
	.ndo_validate_addr   = eth_validate_addr,
	.ndo_set_mac_address = virtnet_set_mac_address,
	.ndo_set_rx_mode     = virtnet_set_rx_mode,
	.ndo_get_stats64     = virtnet_stats,
	.ndo_vlan_rx_add_vid = virtnet_vlan_rx_add_vid,
	.ndo_vlan_rx_kill_vid = virtnet_vlan_rx_kill_vid,
	.ndo_bpf		= virtnet_xdp,
	.ndo_xdp_xmit		= virtnet_xdp_xmit,
	.ndo_features_check	= passthru_features_check,
	.ndo_get_phys_port_name	= virtnet_get_phys_port_name,
	.ndo_set_features	= virtnet_set_features,
	.ndo_tx_timeout		= virtnet_tx_timeout,
};

static void virtnet_config_changed_work(struct work_struct *work)
{
	struct virtnet_info *vi =
		container_of(work, struct virtnet_info, config_work);
	u16 v;

	if (virtio_cread_feature(vi->vdev, VIRTIO_NET_F_STATUS,
				 struct virtio_net_config, status, &v) < 0)
		return;

	if (v & VIRTIO_NET_S_ANNOUNCE) {
		netdev_notify_peers(vi->dev);
		virtnet_ack_link_announce(vi);
	}

	/* Ignore unknown (future) status bits */
	v &= VIRTIO_NET_S_LINK_UP;

	if (vi->status == v)
		return;

	vi->status = v;

	if (vi->status & VIRTIO_NET_S_LINK_UP) {
		virtnet_update_settings(vi);
		netif_carrier_on(vi->dev);
		netif_tx_wake_all_queues(vi->dev);
	} else {
		netif_carrier_off(vi->dev);
		netif_tx_stop_all_queues(vi->dev);
	}
}

static void virtnet_config_changed(struct virtio_device *vdev)
{
	struct virtnet_info *vi = vdev->priv;

	schedule_work(&vi->config_work);
}

static void virtnet_free_queues(struct virtnet_info *vi)
{
	int i;

	for (i = 0; i < vi->max_queue_pairs; i++) {
		__netif_napi_del(&vi->rq[i].napi);
		__netif_napi_del(&vi->sq[i].napi);
	}

	/* We called __netif_napi_del(),
	 * we need to respect an RCU grace period before freeing vi->rq
	 */
	synchronize_net();

	kfree(vi->rq);
	kfree(vi->sq);
	kfree(vi->ctrl);
}

static void _free_receive_bufs(struct virtnet_info *vi)
{
	struct bpf_prog *old_prog;
	int i;

	for (i = 0; i < vi->max_queue_pairs; i++) {
		while (vi->rq[i].pages)
			__free_pages(get_a_page(&vi->rq[i], GFP_KERNEL), 0);

		old_prog = rtnl_dereference(vi->rq[i].xdp_prog);
		RCU_INIT_POINTER(vi->rq[i].xdp_prog, NULL);
		if (old_prog)
			bpf_prog_put(old_prog);
	}
}

static void free_receive_bufs(struct virtnet_info *vi)
{
	rtnl_lock();
	_free_receive_bufs(vi);
	rtnl_unlock();
}

static void free_receive_page_frags(struct virtnet_info *vi)
{
	int i;
	for (i = 0; i < vi->max_queue_pairs; i++)
		if (vi->rq[i].alloc_frag.page)
			put_page(vi->rq[i].alloc_frag.page);
}

static void virtnet_sq_free_unused_buf(struct virtqueue *vq, void *buf)
{
	if (!is_xdp_frame(buf))
		dev_kfree_skb(buf);
	else
		xdp_return_frame(ptr_to_xdp(buf));
}

static void virtnet_rq_free_unused_buf(struct virtqueue *vq, void *buf)
{
	struct virtnet_info *vi = vq->vdev->priv;
	int i = vq2rxq(vq);

	if (vi->mergeable_rx_bufs)
		put_page(virt_to_head_page(buf));
	else if (vi->big_packets)
		give_pages(&vi->rq[i], buf);
	else
		put_page(virt_to_head_page(buf));
}

static void free_unused_bufs(struct virtnet_info *vi)
{
	void *buf;
	int i;

	for (i = 0; i < vi->max_queue_pairs; i++) {
		struct virtqueue *vq = vi->sq[i].vq;
		while ((buf = virtqueue_detach_unused_buf(vq)) != NULL)
			virtnet_sq_free_unused_buf(vq, buf);
		cond_resched();
	}

	for (i = 0; i < vi->max_queue_pairs; i++) {
		struct virtqueue *vq = vi->rq[i].vq;
		while ((buf = virtqueue_detach_unused_buf(vq)) != NULL)
			virtnet_rq_free_unused_buf(vq, buf);
		cond_resched();
	}
}

static void virtnet_del_vqs(struct virtnet_info *vi)
{
	struct virtio_device *vdev = vi->vdev;

	virtnet_clean_affinity(vi);

	vdev->config->del_vqs(vdev);

	virtnet_free_queues(vi);
}

/* How large should a single buffer be so a queue full of these can fit at
 * least one full packet?
 * Logic below assumes the mergeable buffer header is used.
 */
static unsigned int mergeable_min_buf_len(struct virtnet_info *vi, struct virtqueue *vq)
{
	const unsigned int hdr_len = vi->hdr_len;
	unsigned int rq_size = virtqueue_get_vring_size(vq);
	unsigned int packet_len = vi->big_packets ? IP_MAX_MTU : vi->dev->max_mtu;
	unsigned int buf_len = hdr_len + ETH_HLEN + VLAN_HLEN + packet_len;
	unsigned int min_buf_len = DIV_ROUND_UP(buf_len, rq_size);

	return max(max(min_buf_len, hdr_len) - hdr_len,
		   (unsigned int)GOOD_PACKET_LEN);
}

static int virtnet_find_vqs(struct virtnet_info *vi)
{
	vq_callback_t **callbacks;
	struct virtqueue **vqs;
	int ret = -ENOMEM;
	int i, total_vqs;
	const char **names;
	bool *ctx;

	/* We expect 1 RX virtqueue followed by 1 TX virtqueue, followed by
	 * possible N-1 RX/TX queue pairs used in multiqueue mode, followed by
	 * possible control vq.
	 */
	total_vqs = vi->max_queue_pairs * 2 +
		    virtio_has_feature(vi->vdev, VIRTIO_NET_F_CTRL_VQ);

	/* Allocate space for find_vqs parameters */
	vqs = kcalloc(total_vqs, sizeof(*vqs), GFP_KERNEL);
	if (!vqs)
		goto err_vq;
	callbacks = kmalloc_array(total_vqs, sizeof(*callbacks), GFP_KERNEL);
	if (!callbacks)
		goto err_callback;
	names = kmalloc_array(total_vqs, sizeof(*names), GFP_KERNEL);
	if (!names)
		goto err_names;
	if (!vi->big_packets || vi->mergeable_rx_bufs) {
		ctx = kcalloc(total_vqs, sizeof(*ctx), GFP_KERNEL);
		if (!ctx)
			goto err_ctx;
	} else {
		ctx = NULL;
	}

	/* Parameters for control virtqueue, if any */
	if (vi->has_cvq) {
		callbacks[total_vqs - 1] = NULL;
		names[total_vqs - 1] = "control";
	}

	/* Allocate/initialize parameters for send/receive virtqueues */
	for (i = 0; i < vi->max_queue_pairs; i++) {
		callbacks[rxq2vq(i)] = skb_recv_done;
		callbacks[txq2vq(i)] = skb_xmit_done;
		sprintf(vi->rq[i].name, "input.%d", i);
		sprintf(vi->sq[i].name, "output.%d", i);
		names[rxq2vq(i)] = vi->rq[i].name;
		names[txq2vq(i)] = vi->sq[i].name;
		if (ctx)
			ctx[rxq2vq(i)] = true;
	}

	ret = virtio_find_vqs_ctx(vi->vdev, total_vqs, vqs, callbacks,
				  names, ctx, NULL);
	if (ret)
		goto err_find;

	if (vi->has_cvq) {
		vi->cvq = vqs[total_vqs - 1];
		if (virtio_has_feature(vi->vdev, VIRTIO_NET_F_CTRL_VLAN))
			vi->dev->features |= NETIF_F_HW_VLAN_CTAG_FILTER;
	}

	for (i = 0; i < vi->max_queue_pairs; i++) {
		vi->rq[i].vq = vqs[rxq2vq(i)];
		vi->rq[i].min_buf_len = mergeable_min_buf_len(vi, vi->rq[i].vq);
		vi->sq[i].vq = vqs[txq2vq(i)];
	}

	/* run here: ret == 0. */


err_find:
	kfree(ctx);
err_ctx:
	kfree(names);
err_names:
	kfree(callbacks);
err_callback:
	kfree(vqs);
err_vq:
	return ret;
}

static int virtnet_alloc_queues(struct virtnet_info *vi)
{
	int i;

	if (vi->has_cvq) {
		vi->ctrl = kzalloc(sizeof(*vi->ctrl), GFP_KERNEL);
		if (!vi->ctrl)
			goto err_ctrl;
	} else {
		vi->ctrl = NULL;
	}
	vi->sq = kcalloc(vi->max_queue_pairs, sizeof(*vi->sq), GFP_KERNEL);
	if (!vi->sq)
		goto err_sq;
	vi->rq = kcalloc(vi->max_queue_pairs, sizeof(*vi->rq), GFP_KERNEL);
	if (!vi->rq)
		goto err_rq;

	INIT_DELAYED_WORK(&vi->refill, refill_work);
	for (i = 0; i < vi->max_queue_pairs; i++) {
		vi->rq[i].pages = NULL;
		netif_napi_add_weight(vi->dev, &vi->rq[i].napi, virtnet_poll,
				      napi_weight);
		netif_napi_add_tx_weight(vi->dev, &vi->sq[i].napi,
					 virtnet_poll_tx,
					 napi_tx ? napi_weight : 0);

		sg_init_table(vi->rq[i].sg, ARRAY_SIZE(vi->rq[i].sg));
		ewma_pkt_len_init(&vi->rq[i].mrg_avg_pkt_len);
		sg_init_table(vi->sq[i].sg, ARRAY_SIZE(vi->sq[i].sg));

		u64_stats_init(&vi->rq[i].stats.syncp);
		u64_stats_init(&vi->sq[i].stats.syncp);
	}

	return 0;

err_rq:
	kfree(vi->sq);
err_sq:
	kfree(vi->ctrl);
err_ctrl:
	return -ENOMEM;
}

static int init_vqs(struct virtnet_info *vi)
{
	int ret;

	/* Allocate send & receive queues */
	ret = virtnet_alloc_queues(vi);
	if (ret)
		goto err;

	ret = virtnet_find_vqs(vi);
	if (ret)
		goto err_free;

	cpus_read_lock();
	virtnet_set_affinity(vi);
	cpus_read_unlock();

	return 0;

err_free:
	virtnet_free_queues(vi);
err:
	return ret;
}

#ifdef CONFIG_SYSFS
static ssize_t mergeable_rx_buffer_size_show(struct netdev_rx_queue *queue,
		char *buf)
{
	struct virtnet_info *vi = netdev_priv(queue->dev);
	unsigned int queue_index = get_netdev_rx_queue_index(queue);
	unsigned int headroom = virtnet_get_headroom(vi);
	unsigned int tailroom = headroom ? sizeof(struct skb_shared_info) : 0;
	struct ewma_pkt_len *avg;

	BUG_ON(queue_index >= vi->max_queue_pairs);
	avg = &vi->rq[queue_index].mrg_avg_pkt_len;
	return sprintf(buf, "%u\n",
		       get_mergeable_buf_len(&vi->rq[queue_index], avg,
				       SKB_DATA_ALIGN(headroom + tailroom)));
}

static struct rx_queue_attribute mergeable_rx_buffer_size_attribute =
	__ATTR_RO(mergeable_rx_buffer_size);

static struct attribute *virtio_net_mrg_rx_attrs[] = {
	&mergeable_rx_buffer_size_attribute.attr,
	NULL
};

static const struct attribute_group virtio_net_mrg_rx_group = {
	.name = "virtio_net",
	.attrs = virtio_net_mrg_rx_attrs
};
#endif

static bool virtnet_fail_on_feature(struct virtio_device *vdev,
				    unsigned int fbit,
				    const char *fname, const char *dname)
{
	if (!virtio_has_feature(vdev, fbit))
		return false;

	dev_err(&vdev->dev, "device advertises feature %s but not %s",
		fname, dname);

	return true;
}

#define VIRTNET_FAIL_ON(vdev, fbit, dbit)			\
	virtnet_fail_on_feature(vdev, fbit, #fbit, dbit)

static bool virtnet_validate_features(struct virtio_device *vdev)
{
	if (!virtio_has_feature(vdev, VIRTIO_NET_F_CTRL_VQ) &&
	    (VIRTNET_FAIL_ON(vdev, VIRTIO_NET_F_CTRL_RX,
			     "VIRTIO_NET_F_CTRL_VQ") ||
	     VIRTNET_FAIL_ON(vdev, VIRTIO_NET_F_CTRL_VLAN,
			     "VIRTIO_NET_F_CTRL_VQ") ||
	     VIRTNET_FAIL_ON(vdev, VIRTIO_NET_F_GUEST_ANNOUNCE,
			     "VIRTIO_NET_F_CTRL_VQ") ||
	     VIRTNET_FAIL_ON(vdev, VIRTIO_NET_F_MQ, "VIRTIO_NET_F_CTRL_VQ") ||
	     VIRTNET_FAIL_ON(vdev, VIRTIO_NET_F_CTRL_MAC_ADDR,
			     "VIRTIO_NET_F_CTRL_VQ") ||
	     VIRTNET_FAIL_ON(vdev, VIRTIO_NET_F_RSS,
			     "VIRTIO_NET_F_CTRL_VQ") ||
	     VIRTNET_FAIL_ON(vdev, VIRTIO_NET_F_HASH_REPORT,
			     "VIRTIO_NET_F_CTRL_VQ") ||
	     VIRTNET_FAIL_ON(vdev, VIRTIO_NET_F_NOTF_COAL,
			     "VIRTIO_NET_F_CTRL_VQ"))) {
		return false;
	}

	return true;
}

#define MIN_MTU ETH_MIN_MTU
#define MAX_MTU ETH_MAX_MTU

static int virtnet_validate(struct virtio_device *vdev)
{
	if (!vdev->config->get) {
		dev_err(&vdev->dev, "%s failure: config access disabled\n",
			__func__);
		return -EINVAL;
	}

	if (!virtnet_validate_features(vdev))
		return -EINVAL;

	if (virtio_has_feature(vdev, VIRTIO_NET_F_MTU)) {
		int mtu = virtio_cread16(vdev,
					 offsetof(struct virtio_net_config,
						  mtu));
		if (mtu < MIN_MTU)
			__virtio_clear_bit(vdev, VIRTIO_NET_F_MTU);
	}

	if (virtio_has_feature(vdev, VIRTIO_NET_F_STANDBY) &&
	    !virtio_has_feature(vdev, VIRTIO_NET_F_MAC)) {
		dev_warn(&vdev->dev, "device advertises feature VIRTIO_NET_F_STANDBY but not VIRTIO_NET_F_MAC, disabling standby");
		__virtio_clear_bit(vdev, VIRTIO_NET_F_STANDBY);
	}

	return 0;
}

static bool virtnet_check_guest_gso(const struct virtnet_info *vi)
{
	return virtio_has_feature(vi->vdev, VIRTIO_NET_F_GUEST_TSO4) ||
		virtio_has_feature(vi->vdev, VIRTIO_NET_F_GUEST_TSO6) ||
		virtio_has_feature(vi->vdev, VIRTIO_NET_F_GUEST_ECN) ||
		virtio_has_feature(vi->vdev, VIRTIO_NET_F_GUEST_UFO) ||
		(virtio_has_feature(vi->vdev, VIRTIO_NET_F_GUEST_USO4) &&
		virtio_has_feature(vi->vdev, VIRTIO_NET_F_GUEST_USO6));
}

static void virtnet_set_big_packets(struct virtnet_info *vi, const int mtu)
{
	bool guest_gso = virtnet_check_guest_gso(vi);

	/* If device can receive ANY guest GSO packets, regardless of mtu,
	 * allocate packets of maximum size, otherwise limit it to only
	 * mtu size worth only.
	 */
	if (mtu > ETH_DATA_LEN || guest_gso) {
		vi->big_packets = true;
		vi->big_packets_num_skbfrags = guest_gso ? MAX_SKB_FRAGS : DIV_ROUND_UP(mtu, PAGE_SIZE);
	}
}

static int virtnet_probe(struct virtio_device *vdev)
{
	int i, err = -ENOMEM;
	struct net_device *dev;
	struct virtnet_info *vi;
	u16 max_queue_pairs;
	int mtu = 0;

	/* Find if host supports multiqueue/rss virtio_net device */
	max_queue_pairs = 1;
	if (virtio_has_feature(vdev, VIRTIO_NET_F_MQ) || virtio_has_feature(vdev, VIRTIO_NET_F_RSS))
		max_queue_pairs =
		     virtio_cread16(vdev, offsetof(struct virtio_net_config, max_virtqueue_pairs));

	/* We need at least 2 queue's */
	if (max_queue_pairs < VIRTIO_NET_CTRL_MQ_VQ_PAIRS_MIN ||
	    max_queue_pairs > VIRTIO_NET_CTRL_MQ_VQ_PAIRS_MAX ||
	    !virtio_has_feature(vdev, VIRTIO_NET_F_CTRL_VQ))
		max_queue_pairs = 1;

	/* Allocate ourselves a network device with room for our info */
	dev = alloc_etherdev_mq(sizeof(struct virtnet_info), max_queue_pairs);
	if (!dev)
		return -ENOMEM;

	/* Set up network device as normal. */
	dev->priv_flags |= IFF_UNICAST_FLT | IFF_LIVE_ADDR_CHANGE |
			   IFF_TX_SKB_NO_LINEAR;
	dev->netdev_ops = &virtnet_netdev;
	dev->features = NETIF_F_HIGHDMA;

	dev->ethtool_ops = &virtnet_ethtool_ops;
	SET_NETDEV_DEV(dev, &vdev->dev);

	/* Do we support "hardware" checksums? */
	if (virtio_has_feature(vdev, VIRTIO_NET_F_CSUM)) {
		/* This opens up the world of extra features. */
		dev->hw_features |= NETIF_F_HW_CSUM | NETIF_F_SG;
		if (csum)
			dev->features |= NETIF_F_HW_CSUM | NETIF_F_SG;

		if (virtio_has_feature(vdev, VIRTIO_NET_F_GSO)) {
			dev->hw_features |= NETIF_F_TSO
				| NETIF_F_TSO_ECN | NETIF_F_TSO6;
		}
		/* Individual feature bits: what can host handle? */
		if (virtio_has_feature(vdev, VIRTIO_NET_F_HOST_TSO4))
			dev->hw_features |= NETIF_F_TSO;
		if (virtio_has_feature(vdev, VIRTIO_NET_F_HOST_TSO6))
			dev->hw_features |= NETIF_F_TSO6;
		if (virtio_has_feature(vdev, VIRTIO_NET_F_HOST_ECN))
			dev->hw_features |= NETIF_F_TSO_ECN;
		if (virtio_has_feature(vdev, VIRTIO_NET_F_HOST_USO))
			dev->hw_features |= NETIF_F_GSO_UDP_L4;

		dev->features |= NETIF_F_GSO_ROBUST;

		if (gso)
			dev->features |= dev->hw_features & NETIF_F_ALL_TSO;
		/* (!csum && gso) case will be fixed by register_netdev() */
	}
	if (virtio_has_feature(vdev, VIRTIO_NET_F_GUEST_CSUM))
		dev->features |= NETIF_F_RXCSUM;
	if (virtio_has_feature(vdev, VIRTIO_NET_F_GUEST_TSO4) ||
	    virtio_has_feature(vdev, VIRTIO_NET_F_GUEST_TSO6))
		dev->features |= NETIF_F_GRO_HW;
	if (virtio_has_feature(vdev, VIRTIO_NET_F_CTRL_GUEST_OFFLOADS))
		dev->hw_features |= NETIF_F_GRO_HW;

	dev->vlan_features = dev->features;
	dev->xdp_features = NETDEV_XDP_ACT_BASIC | NETDEV_XDP_ACT_REDIRECT;

	/* MTU range: 68 - 65535 */
	dev->min_mtu = MIN_MTU;
	dev->max_mtu = MAX_MTU;

	/* Configuration may specify what MAC to use.  Otherwise random. */
	if (virtio_has_feature(vdev, VIRTIO_NET_F_MAC)) {
		u8 addr[ETH_ALEN];

		virtio_cread_bytes(vdev,
				   offsetof(struct virtio_net_config, mac),
				   addr, ETH_ALEN);
		eth_hw_addr_set(dev, addr);
	} else {
		eth_hw_addr_random(dev);
<<<<<<< HEAD
=======
		dev_info(&vdev->dev, "Assigned random MAC address %pM\n",
			 dev->dev_addr);
>>>>>>> eb3cdb58
	}

	/* Set up our device-specific information */
	vi = netdev_priv(dev);
	vi->dev = dev;
	vi->vdev = vdev;
	vdev->priv = vi;

	INIT_WORK(&vi->config_work, virtnet_config_changed_work);
	spin_lock_init(&vi->refill_lock);

	if (virtio_has_feature(vdev, VIRTIO_NET_F_MRG_RXBUF)) {
		vi->mergeable_rx_bufs = true;
		dev->xdp_features |= NETDEV_XDP_ACT_RX_SG;
	}

	if (virtio_has_feature(vi->vdev, VIRTIO_NET_F_NOTF_COAL)) {
		vi->rx_usecs = 0;
		vi->tx_usecs = 0;
		vi->tx_max_packets = 0;
		vi->rx_max_packets = 0;
	}

	if (virtio_has_feature(vdev, VIRTIO_NET_F_HASH_REPORT))
		vi->has_rss_hash_report = true;

	if (virtio_has_feature(vdev, VIRTIO_NET_F_RSS))
		vi->has_rss = true;

	if (vi->has_rss || vi->has_rss_hash_report) {
		vi->rss_indir_table_size =
			virtio_cread16(vdev, offsetof(struct virtio_net_config,
				rss_max_indirection_table_length));
		vi->rss_key_size =
			virtio_cread8(vdev, offsetof(struct virtio_net_config, rss_max_key_size));

		vi->rss_hash_types_supported =
		    virtio_cread32(vdev, offsetof(struct virtio_net_config, supported_hash_types));
		vi->rss_hash_types_supported &=
				~(VIRTIO_NET_RSS_HASH_TYPE_IP_EX |
				  VIRTIO_NET_RSS_HASH_TYPE_TCP_EX |
				  VIRTIO_NET_RSS_HASH_TYPE_UDP_EX);

		dev->hw_features |= NETIF_F_RXHASH;
	}

	if (vi->has_rss_hash_report)
		vi->hdr_len = sizeof(struct virtio_net_hdr_v1_hash);
	else if (virtio_has_feature(vdev, VIRTIO_NET_F_MRG_RXBUF) ||
		 virtio_has_feature(vdev, VIRTIO_F_VERSION_1))
		vi->hdr_len = sizeof(struct virtio_net_hdr_mrg_rxbuf);
	else
		vi->hdr_len = sizeof(struct virtio_net_hdr);

	if (virtio_has_feature(vdev, VIRTIO_F_ANY_LAYOUT) ||
	    virtio_has_feature(vdev, VIRTIO_F_VERSION_1))
		vi->any_header_sg = true;

	if (virtio_has_feature(vdev, VIRTIO_NET_F_CTRL_VQ))
		vi->has_cvq = true;

	if (virtio_has_feature(vdev, VIRTIO_NET_F_MTU)) {
		mtu = virtio_cread16(vdev,
				     offsetof(struct virtio_net_config,
					      mtu));
		if (mtu < dev->min_mtu) {
			/* Should never trigger: MTU was previously validated
			 * in virtnet_validate.
			 */
			dev_err(&vdev->dev,
				"device MTU appears to have changed it is now %d < %d",
				mtu, dev->min_mtu);
			err = -EINVAL;
			goto free;
		}

		dev->mtu = mtu;
		dev->max_mtu = mtu;
	}

	virtnet_set_big_packets(vi, mtu);

	if (vi->any_header_sg)
		dev->needed_headroom = vi->hdr_len;

	/* Enable multiqueue by default */
	if (num_online_cpus() >= max_queue_pairs)
		vi->curr_queue_pairs = max_queue_pairs;
	else
		vi->curr_queue_pairs = num_online_cpus();
	vi->max_queue_pairs = max_queue_pairs;

	/* Allocate/initialize the rx/tx queues, and invoke find_vqs */
	err = init_vqs(vi);
	if (err)
		goto free;

#ifdef CONFIG_SYSFS
	if (vi->mergeable_rx_bufs)
		dev->sysfs_rx_queue_group = &virtio_net_mrg_rx_group;
#endif
	netif_set_real_num_tx_queues(dev, vi->curr_queue_pairs);
	netif_set_real_num_rx_queues(dev, vi->curr_queue_pairs);

	virtnet_init_settings(dev);

	if (virtio_has_feature(vdev, VIRTIO_NET_F_STANDBY)) {
		vi->failover = net_failover_create(vi->dev);
		if (IS_ERR(vi->failover)) {
			err = PTR_ERR(vi->failover);
			goto free_vqs;
		}
	}

<<<<<<< HEAD
=======
	if (vi->has_rss || vi->has_rss_hash_report)
		virtnet_init_default_rss(vi);

	_virtnet_set_queues(vi, vi->curr_queue_pairs);

>>>>>>> eb3cdb58
	/* serialize netdev register + virtio_device_ready() with ndo_open() */
	rtnl_lock();

	err = register_netdevice(dev);
	if (err) {
		pr_debug("virtio_net: registering device failed\n");
		rtnl_unlock();
		goto free_failover;
	}

	virtio_device_ready(vdev);

<<<<<<< HEAD
=======
	/* a random MAC address has been assigned, notify the device.
	 * We don't fail probe if VIRTIO_NET_F_CTRL_MAC_ADDR is not there
	 * because many devices work fine without getting MAC explicitly
	 */
	if (!virtio_has_feature(vdev, VIRTIO_NET_F_MAC) &&
	    virtio_has_feature(vi->vdev, VIRTIO_NET_F_CTRL_MAC_ADDR)) {
		struct scatterlist sg;

		sg_init_one(&sg, dev->dev_addr, dev->addr_len);
		if (!virtnet_send_command(vi, VIRTIO_NET_CTRL_MAC,
					  VIRTIO_NET_CTRL_MAC_ADDR_SET, &sg)) {
			pr_debug("virtio_net: setting MAC address failed\n");
			rtnl_unlock();
			err = -EINVAL;
			goto free_unregister_netdev;
		}
	}

>>>>>>> eb3cdb58
	rtnl_unlock();

	err = virtnet_cpu_notif_add(vi);
	if (err) {
		pr_debug("virtio_net: registering cpu notifier failed\n");
		goto free_unregister_netdev;
	}

	/* Assume link up if device can't report link status,
	   otherwise get link status from config. */
	netif_carrier_off(dev);
	if (virtio_has_feature(vi->vdev, VIRTIO_NET_F_STATUS)) {
		schedule_work(&vi->config_work);
	} else {
		vi->status = VIRTIO_NET_S_LINK_UP;
		virtnet_update_settings(vi);
		netif_carrier_on(dev);
	}

	for (i = 0; i < ARRAY_SIZE(guest_offloads); i++)
		if (virtio_has_feature(vi->vdev, guest_offloads[i]))
			set_bit(guest_offloads[i], &vi->guest_offloads);
	vi->guest_offloads_capable = vi->guest_offloads;

	pr_debug("virtnet: registered device %s with %d RX and TX vq's\n",
		 dev->name, max_queue_pairs);

	return 0;

free_unregister_netdev:
	unregister_netdev(dev);
free_failover:
	net_failover_destroy(vi->failover);
free_vqs:
	virtio_reset_device(vdev);
	cancel_delayed_work_sync(&vi->refill);
	free_receive_page_frags(vi);
	virtnet_del_vqs(vi);
free:
	free_netdev(dev);
	return err;
}

static void remove_vq_common(struct virtnet_info *vi)
{
	virtio_reset_device(vi->vdev);

	/* Free unused buffers in both send and recv, if any. */
	free_unused_bufs(vi);

	free_receive_bufs(vi);

	free_receive_page_frags(vi);

	virtnet_del_vqs(vi);
}

static void virtnet_remove(struct virtio_device *vdev)
{
	struct virtnet_info *vi = vdev->priv;

	virtnet_cpu_notif_remove(vi);

	/* Make sure no work handler is accessing the device. */
	flush_work(&vi->config_work);

	unregister_netdev(vi->dev);

	net_failover_destroy(vi->failover);

	remove_vq_common(vi);

	free_netdev(vi->dev);
}

static __maybe_unused int virtnet_freeze(struct virtio_device *vdev)
{
	struct virtnet_info *vi = vdev->priv;

	virtnet_cpu_notif_remove(vi);
	virtnet_freeze_down(vdev);
	remove_vq_common(vi);

	return 0;
}

static __maybe_unused int virtnet_restore(struct virtio_device *vdev)
{
	struct virtnet_info *vi = vdev->priv;
	int err;

	err = virtnet_restore_up(vdev);
	if (err)
		return err;
	virtnet_set_queues(vi, vi->curr_queue_pairs);

	err = virtnet_cpu_notif_add(vi);
	if (err) {
		virtnet_freeze_down(vdev);
		remove_vq_common(vi);
		return err;
	}

	return 0;
}

static struct virtio_device_id id_table[] = {
	{ VIRTIO_ID_NET, VIRTIO_DEV_ANY_ID },
	{ 0 },
};

#define VIRTNET_FEATURES \
	VIRTIO_NET_F_CSUM, VIRTIO_NET_F_GUEST_CSUM, \
	VIRTIO_NET_F_MAC, \
	VIRTIO_NET_F_HOST_TSO4, VIRTIO_NET_F_HOST_UFO, VIRTIO_NET_F_HOST_TSO6, \
	VIRTIO_NET_F_HOST_ECN, VIRTIO_NET_F_GUEST_TSO4, VIRTIO_NET_F_GUEST_TSO6, \
	VIRTIO_NET_F_GUEST_ECN, VIRTIO_NET_F_GUEST_UFO, \
	VIRTIO_NET_F_HOST_USO, VIRTIO_NET_F_GUEST_USO4, VIRTIO_NET_F_GUEST_USO6, \
	VIRTIO_NET_F_MRG_RXBUF, VIRTIO_NET_F_STATUS, VIRTIO_NET_F_CTRL_VQ, \
	VIRTIO_NET_F_CTRL_RX, VIRTIO_NET_F_CTRL_VLAN, \
	VIRTIO_NET_F_GUEST_ANNOUNCE, VIRTIO_NET_F_MQ, \
	VIRTIO_NET_F_CTRL_MAC_ADDR, \
	VIRTIO_NET_F_MTU, VIRTIO_NET_F_CTRL_GUEST_OFFLOADS, \
	VIRTIO_NET_F_SPEED_DUPLEX, VIRTIO_NET_F_STANDBY, \
	VIRTIO_NET_F_RSS, VIRTIO_NET_F_HASH_REPORT, VIRTIO_NET_F_NOTF_COAL, \
	VIRTIO_NET_F_GUEST_HDRLEN

static unsigned int features[] = {
	VIRTNET_FEATURES,
};

static unsigned int features_legacy[] = {
	VIRTNET_FEATURES,
	VIRTIO_NET_F_GSO,
	VIRTIO_F_ANY_LAYOUT,
};

static struct virtio_driver virtio_net_driver = {
	.feature_table = features,
	.feature_table_size = ARRAY_SIZE(features),
	.feature_table_legacy = features_legacy,
	.feature_table_size_legacy = ARRAY_SIZE(features_legacy),
	.driver.name =	KBUILD_MODNAME,
	.driver.owner =	THIS_MODULE,
	.id_table =	id_table,
	.validate =	virtnet_validate,
	.probe =	virtnet_probe,
	.remove =	virtnet_remove,
	.config_changed = virtnet_config_changed,
#ifdef CONFIG_PM_SLEEP
	.freeze =	virtnet_freeze,
	.restore =	virtnet_restore,
#endif
};

static __init int virtio_net_driver_init(void)
{
	int ret;

	ret = cpuhp_setup_state_multi(CPUHP_AP_ONLINE_DYN, "virtio/net:online",
				      virtnet_cpu_online,
				      virtnet_cpu_down_prep);
	if (ret < 0)
		goto out;
	virtionet_online = ret;
	ret = cpuhp_setup_state_multi(CPUHP_VIRT_NET_DEAD, "virtio/net:dead",
				      NULL, virtnet_cpu_dead);
	if (ret)
		goto err_dead;
	ret = register_virtio_driver(&virtio_net_driver);
	if (ret)
		goto err_virtio;
	return 0;
err_virtio:
	cpuhp_remove_multi_state(CPUHP_VIRT_NET_DEAD);
err_dead:
	cpuhp_remove_multi_state(virtionet_online);
out:
	return ret;
}
module_init(virtio_net_driver_init);

static __exit void virtio_net_driver_exit(void)
{
	unregister_virtio_driver(&virtio_net_driver);
	cpuhp_remove_multi_state(CPUHP_VIRT_NET_DEAD);
	cpuhp_remove_multi_state(virtionet_online);
}
module_exit(virtio_net_driver_exit);

MODULE_DEVICE_TABLE(virtio, id_table);
MODULE_DESCRIPTION("Virtio network driver");
MODULE_LICENSE("GPL");<|MERGE_RESOLUTION|>--- conflicted
+++ resolved
@@ -450,10 +450,6 @@
 				   struct receive_queue *rq,
 				   struct page *page, unsigned int offset,
 				   unsigned int len, unsigned int truesize,
-<<<<<<< HEAD
-				   bool hdr_valid, unsigned int metasize,
-=======
->>>>>>> eb3cdb58
 				   unsigned int headroom)
 {
 	struct sk_buff *skb;
@@ -472,21 +468,7 @@
 	else
 		hdr_padded_len = sizeof(struct padded_vnet_hdr);
 
-<<<<<<< HEAD
-	/* If headroom is not 0, there is an offset between the beginning of the
-	 * data and the allocated space, otherwise the data and the allocated
-	 * space are aligned.
-	 *
-	 * Buffers with headroom use PAGE_SIZE as alloc size, see
-	 * add_recvbuf_mergeable() + get_mergeable_buf_len()
-	 */
-	truesize = headroom ? PAGE_SIZE : truesize;
-	tailroom = truesize - len - headroom - (hdr_padded_len - hdr_len);
 	buf = p - headroom;
-
-=======
-	buf = p - headroom;
->>>>>>> eb3cdb58
 	len -= hdr_len;
 	offset += hdr_padded_len;
 	p += hdr_padded_len;
@@ -1302,58 +1284,16 @@
 			if (unlikely(!head_skb))
 				goto err_xdp_frags;
 
-<<<<<<< HEAD
-			/* recalculate len if xdp.data, xdp.data_end or
-			 * xdp.data_meta were adjusted
-			 */
-			len = xdp.data_end - xdp.data + vi->hdr_len + metasize;
-
-			/* recalculate headroom if xdp.data or xdp_data_meta
-			 * were adjusted, note that offset should always point
-			 * to the start of the reserved bytes for virtio_net
-			 * header which are followed by xdp.data, that means
-			 * that offset is equal to the headroom (when buf is
-			 * starting at the beginning of the page, otherwise
-			 * there is a base offset inside the page) but it's used
-			 * with a different starting point (buf start) than
-			 * xdp.data (buf start + vnet hdr size). If xdp.data or
-			 * data_meta were adjusted by the xdp prog then the
-			 * headroom size has changed and so has the offset, we
-			 * can use data_hard_start, which points at buf start +
-			 * vnet hdr size, to calculate the new headroom and use
-			 * it later to compute buf start in page_to_skb()
-			 */
-			headroom = xdp.data - xdp.data_hard_start - metasize;
-
-			/* We can only create skb based on xdp_page. */
-			if (unlikely(xdp_page != page)) {
-				rcu_read_unlock();
-				put_page(page);
-				head_skb = page_to_skb(vi, rq, xdp_page, offset,
-						       len, PAGE_SIZE, false,
-						       metasize,
-						       headroom);
-				return head_skb;
-			}
-			break;
-=======
 			if (unlikely(xdp_page != page))
 				put_page(page);
 			rcu_read_unlock();
 			return head_skb;
->>>>>>> eb3cdb58
 		case XDP_TX:
 			stats->xdp_tx++;
 			xdpf = xdp_convert_buff_to_frame(&xdp);
 			if (unlikely(!xdpf)) {
-<<<<<<< HEAD
-				if (unlikely(xdp_page != page))
-					put_page(xdp_page);
-				goto err_xdp;
-=======
 				netdev_dbg(dev, "convert buff to frame failed for xdp\n");
 				goto err_xdp_frags;
->>>>>>> eb3cdb58
 			}
 			err = virtnet_xdp_xmit(dev, 1, &xdpf, 0);
 			if (unlikely(!err)) {
@@ -1402,13 +1342,8 @@
 	}
 	rcu_read_unlock();
 
-<<<<<<< HEAD
-	head_skb = page_to_skb(vi, rq, page, offset, len, truesize, !xdp_prog,
-			       metasize, headroom);
-=======
 skip_xdp:
 	head_skb = page_to_skb(vi, rq, page, offset, len, truesize, headroom);
->>>>>>> eb3cdb58
 	curr_skb = head_skb;
 
 	if (unlikely(!curr_skb))
@@ -2133,34 +2068,7 @@
 		nf_reset_ct(skb);
 	}
 
-<<<<<<< HEAD
-	/* If running out of space, stop queue to avoid getting packets that we
-	 * are then unable to transmit.
-	 * An alternative would be to force queuing layer to requeue the skb by
-	 * returning NETDEV_TX_BUSY. However, NETDEV_TX_BUSY should not be
-	 * returned in a normal path of operation: it means that driver is not
-	 * maintaining the TX queue stop/start state properly, and causes
-	 * the stack to do a non-trivial amount of useless work.
-	 * Since most packets only take 1 or 2 ring slots, stopping the queue
-	 * early means 16 slots are typically wasted.
-	 */
-	if (sq->vq->num_free < 2+MAX_SKB_FRAGS) {
-		netif_stop_subqueue(dev, qnum);
-		if (use_napi) {
-			if (unlikely(!virtqueue_enable_cb_delayed(sq->vq)))
-				virtqueue_napi_schedule(&sq->napi, sq->vq);
-		} else if (unlikely(!virtqueue_enable_cb_delayed(sq->vq))) {
-			/* More just got used, free them then recheck. */
-			free_old_xmit_skbs(sq, false);
-			if (sq->vq->num_free >= 2+MAX_SKB_FRAGS) {
-				netif_start_subqueue(dev, qnum);
-				virtqueue_disable_cb(sq->vq);
-			}
-		}
-	}
-=======
 	check_sq_full_and_disable(vi, dev, sq);
->>>>>>> eb3cdb58
 
 	if (kick || netif_xmit_stopped(txq)) {
 		if (virtqueue_kick_prepare(sq->vq) && virtqueue_notify(sq->vq)) {
@@ -2351,11 +2259,7 @@
 			tpackets = sq->stats.packets;
 			tbytes   = sq->stats.bytes;
 			terrors  = sq->stats.tx_timeouts;
-<<<<<<< HEAD
-		} while (u64_stats_fetch_retry_irq(&sq->stats.syncp, start));
-=======
 		} while (u64_stats_fetch_retry(&sq->stats.syncp, start));
->>>>>>> eb3cdb58
 
 		do {
 			start = u64_stats_fetch_begin(&rq->stats.syncp);
@@ -3028,15 +2932,8 @@
 	return 0;
 }
 
-<<<<<<< HEAD
-static int virtnet_set_coalesce(struct net_device *dev,
-				struct ethtool_coalesce *ec,
-				struct kernel_ethtool_coalesce *kernel_coal,
-				struct netlink_ext_ack *extack)
-=======
 static int virtnet_send_notf_coal_cmds(struct virtnet_info *vi,
 				       struct ethtool_coalesce *ec)
->>>>>>> eb3cdb58
 {
 	struct scatterlist sgs_tx, sgs_rx;
 
@@ -4094,11 +3991,8 @@
 		eth_hw_addr_set(dev, addr);
 	} else {
 		eth_hw_addr_random(dev);
-<<<<<<< HEAD
-=======
 		dev_info(&vdev->dev, "Assigned random MAC address %pM\n",
 			 dev->dev_addr);
->>>>>>> eb3cdb58
 	}
 
 	/* Set up our device-specific information */
@@ -4213,14 +4107,11 @@
 		}
 	}
 
-<<<<<<< HEAD
-=======
 	if (vi->has_rss || vi->has_rss_hash_report)
 		virtnet_init_default_rss(vi);
 
 	_virtnet_set_queues(vi, vi->curr_queue_pairs);
 
->>>>>>> eb3cdb58
 	/* serialize netdev register + virtio_device_ready() with ndo_open() */
 	rtnl_lock();
 
@@ -4233,8 +4124,6 @@
 
 	virtio_device_ready(vdev);
 
-<<<<<<< HEAD
-=======
 	/* a random MAC address has been assigned, notify the device.
 	 * We don't fail probe if VIRTIO_NET_F_CTRL_MAC_ADDR is not there
 	 * because many devices work fine without getting MAC explicitly
@@ -4253,7 +4142,6 @@
 		}
 	}
 
->>>>>>> eb3cdb58
 	rtnl_unlock();
 
 	err = virtnet_cpu_notif_add(vi);
