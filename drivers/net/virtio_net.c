--- conflicted
+++ resolved
@@ -155,11 +155,7 @@
 	u8 promisc;
 	u8 allmulti;
 	__virtio16 vid;
-<<<<<<< HEAD
-	u64 offloads;
-=======
 	__virtio64 offloads;
->>>>>>> 144482d4
 };
 
 struct virtnet_info {
