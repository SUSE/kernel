// SPDX-License-Identifier: GPL-2.0-or-later
/* A network driver using virtio.
 *
 * Copyright 2007 Rusty Russell <rusty@rustcorp.com.au> IBM Corporation
 */
//#define DEBUG
#include <linux/netdevice.h>
#include <linux/etherdevice.h>
#include <linux/ethtool.h>
#include <linux/module.h>
#include <linux/virtio.h>
#include <linux/virtio_net.h>
#include <linux/bpf.h>
#include <linux/bpf_trace.h>
#include <linux/scatterlist.h>
#include <linux/if_vlan.h>
#include <linux/slab.h>
#include <linux/cpu.h>
#include <linux/average.h>
#include <linux/filter.h>
#include <linux/kernel.h>
#include <linux/dim.h>
#include <net/route.h>
#include <net/xdp.h>
#include <net/net_failover.h>
#include <net/netdev_rx_queue.h>
#include <net/netdev_queues.h>
#include <net/xdp_sock_drv.h>

static int napi_weight = NAPI_POLL_WEIGHT;
module_param(napi_weight, int, 0444);

static bool csum = true, gso = true, napi_tx = true;
module_param(csum, bool, 0444);
module_param(gso, bool, 0444);
module_param(napi_tx, bool, 0644);

#define VIRTIO_OFFLOAD_MAP_MIN	46
#define VIRTIO_OFFLOAD_MAP_MAX	47
#define VIRTIO_FEATURES_MAP_MIN	65
#define VIRTIO_O2F_DELTA	(VIRTIO_FEATURES_MAP_MIN - \
				 VIRTIO_OFFLOAD_MAP_MIN)

static bool virtio_is_mapped_offload(unsigned int obit)
{
	return obit >= VIRTIO_OFFLOAD_MAP_MIN &&
	       obit <= VIRTIO_OFFLOAD_MAP_MAX;
}

static unsigned int virtio_offload_to_feature(unsigned int obit)
{
	return virtio_is_mapped_offload(obit) ? obit + VIRTIO_O2F_DELTA : obit;
}

/* FIXME: MTU in config. */
#define GOOD_PACKET_LEN (ETH_HLEN + VLAN_HLEN + ETH_DATA_LEN)
#define GOOD_COPY_LEN	128

#define VIRTNET_RX_PAD (NET_IP_ALIGN + NET_SKB_PAD)

/* Separating two types of XDP xmit */
#define VIRTIO_XDP_TX		BIT(0)
#define VIRTIO_XDP_REDIR	BIT(1)

/* RX packet size EWMA. The average packet size is used to determine the packet
 * buffer size when refilling RX rings. As the entire RX ring may be refilled
 * at once, the weight is chosen so that the EWMA will be insensitive to short-
 * term, transient changes in packet size.
 */
DECLARE_EWMA(pkt_len, 0, 64)

#define VIRTNET_DRIVER_VERSION "1.0.0"

static const unsigned long guest_offloads[] = {
	VIRTIO_NET_F_GUEST_TSO4,
	VIRTIO_NET_F_GUEST_TSO6,
	VIRTIO_NET_F_GUEST_ECN,
	VIRTIO_NET_F_GUEST_UFO,
	VIRTIO_NET_F_GUEST_CSUM,
	VIRTIO_NET_F_GUEST_USO4,
	VIRTIO_NET_F_GUEST_USO6,
	VIRTIO_NET_F_GUEST_HDRLEN,
	VIRTIO_NET_F_GUEST_UDP_TUNNEL_GSO_MAPPED,
	VIRTIO_NET_F_GUEST_UDP_TUNNEL_GSO_CSUM_MAPPED,
};

#define GUEST_OFFLOAD_GRO_HW_MASK ((1ULL << VIRTIO_NET_F_GUEST_TSO4) | \
			(1ULL << VIRTIO_NET_F_GUEST_TSO6) | \
			(1ULL << VIRTIO_NET_F_GUEST_ECN)  | \
			(1ULL << VIRTIO_NET_F_GUEST_UFO)  | \
			(1ULL << VIRTIO_NET_F_GUEST_USO4) | \
			(1ULL << VIRTIO_NET_F_GUEST_USO6) | \
			(1ULL << VIRTIO_NET_F_GUEST_UDP_TUNNEL_GSO_MAPPED) | \
			(1ULL << VIRTIO_NET_F_GUEST_UDP_TUNNEL_GSO_CSUM_MAPPED))

struct virtnet_stat_desc {
	char desc[ETH_GSTRING_LEN];
	size_t offset;
	size_t qstat_offset;
};

struct virtnet_sq_free_stats {
	u64 packets;
	u64 bytes;
	u64 napi_packets;
	u64 napi_bytes;
	u64 xsk;
};

struct virtnet_sq_stats {
	struct u64_stats_sync syncp;
	u64_stats_t packets;
	u64_stats_t bytes;
	u64_stats_t xdp_tx;
	u64_stats_t xdp_tx_drops;
	u64_stats_t kicks;
	u64_stats_t tx_timeouts;
	u64_stats_t stop;
	u64_stats_t wake;
};

struct virtnet_rq_stats {
	struct u64_stats_sync syncp;
	u64_stats_t packets;
	u64_stats_t bytes;
	u64_stats_t drops;
	u64_stats_t xdp_packets;
	u64_stats_t xdp_tx;
	u64_stats_t xdp_redirects;
	u64_stats_t xdp_drops;
	u64_stats_t kicks;
};

#define VIRTNET_SQ_STAT(name, m) {name, offsetof(struct virtnet_sq_stats, m), -1}
#define VIRTNET_RQ_STAT(name, m) {name, offsetof(struct virtnet_rq_stats, m), -1}

#define VIRTNET_SQ_STAT_QSTAT(name, m)				\
	{							\
		name,						\
		offsetof(struct virtnet_sq_stats, m),		\
		offsetof(struct netdev_queue_stats_tx, m),	\
	}

#define VIRTNET_RQ_STAT_QSTAT(name, m)				\
	{							\
		name,						\
		offsetof(struct virtnet_rq_stats, m),		\
		offsetof(struct netdev_queue_stats_rx, m),	\
	}

static const struct virtnet_stat_desc virtnet_sq_stats_desc[] = {
	VIRTNET_SQ_STAT("xdp_tx",       xdp_tx),
	VIRTNET_SQ_STAT("xdp_tx_drops", xdp_tx_drops),
	VIRTNET_SQ_STAT("kicks",        kicks),
	VIRTNET_SQ_STAT("tx_timeouts",  tx_timeouts),
};

static const struct virtnet_stat_desc virtnet_rq_stats_desc[] = {
	VIRTNET_RQ_STAT("drops",         drops),
	VIRTNET_RQ_STAT("xdp_packets",   xdp_packets),
	VIRTNET_RQ_STAT("xdp_tx",        xdp_tx),
	VIRTNET_RQ_STAT("xdp_redirects", xdp_redirects),
	VIRTNET_RQ_STAT("xdp_drops",     xdp_drops),
	VIRTNET_RQ_STAT("kicks",         kicks),
};

static const struct virtnet_stat_desc virtnet_sq_stats_desc_qstat[] = {
	VIRTNET_SQ_STAT_QSTAT("packets", packets),
	VIRTNET_SQ_STAT_QSTAT("bytes",   bytes),
	VIRTNET_SQ_STAT_QSTAT("stop",	 stop),
	VIRTNET_SQ_STAT_QSTAT("wake",	 wake),
};

static const struct virtnet_stat_desc virtnet_rq_stats_desc_qstat[] = {
	VIRTNET_RQ_STAT_QSTAT("packets", packets),
	VIRTNET_RQ_STAT_QSTAT("bytes",   bytes),
};

#define VIRTNET_STATS_DESC_CQ(name) \
	{#name, offsetof(struct virtio_net_stats_cvq, name), -1}

#define VIRTNET_STATS_DESC_RX(class, name) \
	{#name, offsetof(struct virtio_net_stats_rx_ ## class, rx_ ## name), -1}

#define VIRTNET_STATS_DESC_TX(class, name) \
	{#name, offsetof(struct virtio_net_stats_tx_ ## class, tx_ ## name), -1}


static const struct virtnet_stat_desc virtnet_stats_cvq_desc[] = {
	VIRTNET_STATS_DESC_CQ(command_num),
	VIRTNET_STATS_DESC_CQ(ok_num),
};

static const struct virtnet_stat_desc virtnet_stats_rx_basic_desc[] = {
	VIRTNET_STATS_DESC_RX(basic, packets),
	VIRTNET_STATS_DESC_RX(basic, bytes),

	VIRTNET_STATS_DESC_RX(basic, notifications),
	VIRTNET_STATS_DESC_RX(basic, interrupts),
};

static const struct virtnet_stat_desc virtnet_stats_tx_basic_desc[] = {
	VIRTNET_STATS_DESC_TX(basic, packets),
	VIRTNET_STATS_DESC_TX(basic, bytes),

	VIRTNET_STATS_DESC_TX(basic, notifications),
	VIRTNET_STATS_DESC_TX(basic, interrupts),
};

static const struct virtnet_stat_desc virtnet_stats_rx_csum_desc[] = {
	VIRTNET_STATS_DESC_RX(csum, needs_csum),
};

static const struct virtnet_stat_desc virtnet_stats_tx_gso_desc[] = {
	VIRTNET_STATS_DESC_TX(gso, gso_packets_noseg),
	VIRTNET_STATS_DESC_TX(gso, gso_bytes_noseg),
};

static const struct virtnet_stat_desc virtnet_stats_rx_speed_desc[] = {
	VIRTNET_STATS_DESC_RX(speed, ratelimit_bytes),
};

static const struct virtnet_stat_desc virtnet_stats_tx_speed_desc[] = {
	VIRTNET_STATS_DESC_TX(speed, ratelimit_bytes),
};

#define VIRTNET_STATS_DESC_RX_QSTAT(class, name, qstat_field)			\
	{									\
		#name,								\
		offsetof(struct virtio_net_stats_rx_ ## class, rx_ ## name),	\
		offsetof(struct netdev_queue_stats_rx, qstat_field),		\
	}

#define VIRTNET_STATS_DESC_TX_QSTAT(class, name, qstat_field)			\
	{									\
		#name,								\
		offsetof(struct virtio_net_stats_tx_ ## class, tx_ ## name),	\
		offsetof(struct netdev_queue_stats_tx, qstat_field),		\
	}

static const struct virtnet_stat_desc virtnet_stats_rx_basic_desc_qstat[] = {
	VIRTNET_STATS_DESC_RX_QSTAT(basic, drops,         hw_drops),
	VIRTNET_STATS_DESC_RX_QSTAT(basic, drop_overruns, hw_drop_overruns),
};

static const struct virtnet_stat_desc virtnet_stats_tx_basic_desc_qstat[] = {
	VIRTNET_STATS_DESC_TX_QSTAT(basic, drops,          hw_drops),
	VIRTNET_STATS_DESC_TX_QSTAT(basic, drop_malformed, hw_drop_errors),
};

static const struct virtnet_stat_desc virtnet_stats_rx_csum_desc_qstat[] = {
	VIRTNET_STATS_DESC_RX_QSTAT(csum, csum_valid, csum_unnecessary),
	VIRTNET_STATS_DESC_RX_QSTAT(csum, csum_none,  csum_none),
	VIRTNET_STATS_DESC_RX_QSTAT(csum, csum_bad,   csum_bad),
};

static const struct virtnet_stat_desc virtnet_stats_tx_csum_desc_qstat[] = {
	VIRTNET_STATS_DESC_TX_QSTAT(csum, csum_none,  csum_none),
	VIRTNET_STATS_DESC_TX_QSTAT(csum, needs_csum, needs_csum),
};

static const struct virtnet_stat_desc virtnet_stats_rx_gso_desc_qstat[] = {
	VIRTNET_STATS_DESC_RX_QSTAT(gso, gso_packets,           hw_gro_packets),
	VIRTNET_STATS_DESC_RX_QSTAT(gso, gso_bytes,             hw_gro_bytes),
	VIRTNET_STATS_DESC_RX_QSTAT(gso, gso_packets_coalesced, hw_gro_wire_packets),
	VIRTNET_STATS_DESC_RX_QSTAT(gso, gso_bytes_coalesced,   hw_gro_wire_bytes),
};

static const struct virtnet_stat_desc virtnet_stats_tx_gso_desc_qstat[] = {
	VIRTNET_STATS_DESC_TX_QSTAT(gso, gso_packets,        hw_gso_packets),
	VIRTNET_STATS_DESC_TX_QSTAT(gso, gso_bytes,          hw_gso_bytes),
	VIRTNET_STATS_DESC_TX_QSTAT(gso, gso_segments,       hw_gso_wire_packets),
	VIRTNET_STATS_DESC_TX_QSTAT(gso, gso_segments_bytes, hw_gso_wire_bytes),
};

static const struct virtnet_stat_desc virtnet_stats_rx_speed_desc_qstat[] = {
	VIRTNET_STATS_DESC_RX_QSTAT(speed, ratelimit_packets, hw_drop_ratelimits),
};

static const struct virtnet_stat_desc virtnet_stats_tx_speed_desc_qstat[] = {
	VIRTNET_STATS_DESC_TX_QSTAT(speed, ratelimit_packets, hw_drop_ratelimits),
};

#define VIRTNET_Q_TYPE_RX 0
#define VIRTNET_Q_TYPE_TX 1
#define VIRTNET_Q_TYPE_CQ 2

struct virtnet_interrupt_coalesce {
	u32 max_packets;
	u32 max_usecs;
};

/* The dma information of pages allocated at a time. */
struct virtnet_rq_dma {
	dma_addr_t addr;
	u32 ref;
	u16 len;
	u16 need_sync;
};

/* Internal representation of a send virtqueue */
struct send_queue {
	/* Virtqueue associated with this send _queue */
	struct virtqueue *vq;

	/* TX: fragments + linear part + virtio header */
	struct scatterlist sg[MAX_SKB_FRAGS + 2];

	/* Name of the send queue: output.$index */
	char name[16];

	struct virtnet_sq_stats stats;

	struct virtnet_interrupt_coalesce intr_coal;

	struct napi_struct napi;

	/* Record whether sq is in reset state. */
	bool reset;

	struct xsk_buff_pool *xsk_pool;

	dma_addr_t xsk_hdr_dma_addr;
};

/* Internal representation of a receive virtqueue */
struct receive_queue {
	/* Virtqueue associated with this receive_queue */
	struct virtqueue *vq;

	struct napi_struct napi;

	struct bpf_prog __rcu *xdp_prog;

	struct virtnet_rq_stats stats;

	/* The number of rx notifications */
	u16 calls;

	/* Is dynamic interrupt moderation enabled? */
	bool dim_enabled;

	/* Used to protect dim_enabled and inter_coal */
	struct mutex dim_lock;

	/* Dynamic Interrupt Moderation */
	struct dim dim;

	u32 packets_in_napi;

	struct virtnet_interrupt_coalesce intr_coal;

	/* Chain pages by the private ptr. */
	struct page *pages;

	/* Average packet length for mergeable receive buffers. */
	struct ewma_pkt_len mrg_avg_pkt_len;

	/* Page frag for packet buffer allocation. */
	struct page_frag alloc_frag;

	/* RX: fragments + linear part + virtio header */
	struct scatterlist sg[MAX_SKB_FRAGS + 2];

	/* Min single buffer size for mergeable buffers case. */
	unsigned int min_buf_len;

	/* Name of this receive queue: input.$index */
	char name[16];

	struct xdp_rxq_info xdp_rxq;

	/* Record the last dma info to free after new pages is allocated. */
	struct virtnet_rq_dma *last_dma;

	struct xsk_buff_pool *xsk_pool;

	/* xdp rxq used by xsk */
	struct xdp_rxq_info xsk_rxq_info;

	struct xdp_buff **xsk_buffs;
};

#define VIRTIO_NET_RSS_MAX_KEY_SIZE     40

/* Control VQ buffers: protected by the rtnl lock */
struct control_buf {
	struct virtio_net_ctrl_hdr hdr;
	virtio_net_ctrl_ack status;
};

struct virtnet_info {
	struct virtio_device *vdev;
	struct virtqueue *cvq;
	struct net_device *dev;
	struct send_queue *sq;
	struct receive_queue *rq;
	unsigned int status;

	/* Max # of queue pairs supported by the device */
	u16 max_queue_pairs;

	/* # of queue pairs currently used by the driver */
	u16 curr_queue_pairs;

	/* # of XDP queue pairs currently used by the driver */
	u16 xdp_queue_pairs;

	/* xdp_queue_pairs may be 0, when xdp is already loaded. So add this. */
	bool xdp_enabled;

	/* I like... big packets and I cannot lie! */
	bool big_packets;

	/* number of sg entries allocated for big packets */
	unsigned int big_packets_num_skbfrags;

	/* Host will merge rx buffers for big packets (shake it! shake it!) */
	bool mergeable_rx_bufs;

	/* Host supports rss and/or hash report */
	bool has_rss;
	bool has_rss_hash_report;
	u8 rss_key_size;
	u16 rss_indir_table_size;
	u32 rss_hash_types_supported;
	u32 rss_hash_types_saved;
	struct virtio_net_rss_config_hdr *rss_hdr;
	struct virtio_net_rss_config_trailer rss_trailer;
	u8 rss_hash_key_data[VIRTIO_NET_RSS_MAX_KEY_SIZE];

	/* Has control virtqueue */
	bool has_cvq;

	/* Lock to protect the control VQ */
	struct mutex cvq_lock;

	/* Host can handle any s/g split between our header and packet data */
	bool any_header_sg;

	/* Packet virtio header size */
	u8 hdr_len;

	/* Work struct for delayed refilling if we run low on memory. */
	struct delayed_work refill;

	/* UDP tunnel support */
	bool tx_tnl;

	bool rx_tnl;

	bool rx_tnl_csum;

	/* Is delayed refill enabled? */
	bool refill_enabled;

	/* The lock to synchronize the access to refill_enabled */
	spinlock_t refill_lock;

	/* Work struct for config space updates */
	struct work_struct config_work;

	/* Work struct for setting rx mode */
	struct work_struct rx_mode_work;

	/* OK to queue work setting RX mode? */
	bool rx_mode_work_enabled;

	/* Does the affinity hint is set for virtqueues? */
	bool affinity_hint_set;

	/* CPU hotplug instances for online & dead */
	struct hlist_node node;
	struct hlist_node node_dead;

	struct control_buf *ctrl;

	/* Ethtool settings */
	u8 duplex;
	u32 speed;

	/* Is rx dynamic interrupt moderation enabled? */
	bool rx_dim_enabled;

	/* Interrupt coalescing settings */
	struct virtnet_interrupt_coalesce intr_coal_tx;
	struct virtnet_interrupt_coalesce intr_coal_rx;

	unsigned long guest_offloads;
	unsigned long guest_offloads_capable;

	/* failover when STANDBY feature enabled */
	struct failover *failover;

	u64 device_stats_cap;
};

struct padded_vnet_hdr {
	struct virtio_net_hdr_v1_hash hdr;
	/*
	 * hdr is in a separate sg buffer, and data sg buffer shares same page
	 * with this header sg. This padding makes next sg 16 byte aligned
	 * after the header.
	 */
	char padding[12];
};

struct virtio_net_common_hdr {
	union {
		struct virtio_net_hdr hdr;
		struct virtio_net_hdr_mrg_rxbuf	mrg_hdr;
		struct virtio_net_hdr_v1_hash hash_v1_hdr;
		struct virtio_net_hdr_v1_hash_tunnel tnl_hdr;
	};
};

static struct virtio_net_common_hdr xsk_hdr;

static void virtnet_sq_free_unused_buf(struct virtqueue *vq, void *buf);
static void virtnet_sq_free_unused_buf_done(struct virtqueue *vq);
static int virtnet_xdp_handler(struct bpf_prog *xdp_prog, struct xdp_buff *xdp,
			       struct net_device *dev,
			       unsigned int *xdp_xmit,
			       struct virtnet_rq_stats *stats);
static void virtnet_receive_done(struct virtnet_info *vi, struct receive_queue *rq,
				 struct sk_buff *skb, u8 flags);
static struct sk_buff *virtnet_skb_append_frag(struct sk_buff *head_skb,
					       struct sk_buff *curr_skb,
					       struct page *page, void *buf,
					       int len, int truesize);
static void virtnet_xsk_completed(struct send_queue *sq, int num);

enum virtnet_xmit_type {
	VIRTNET_XMIT_TYPE_SKB,
	VIRTNET_XMIT_TYPE_SKB_ORPHAN,
	VIRTNET_XMIT_TYPE_XDP,
	VIRTNET_XMIT_TYPE_XSK,
};

static size_t virtnet_rss_hdr_size(const struct virtnet_info *vi)
{
	u16 indir_table_size = vi->has_rss ? vi->rss_indir_table_size : 1;

	return struct_size(vi->rss_hdr, indirection_table, indir_table_size);
}

static size_t virtnet_rss_trailer_size(const struct virtnet_info *vi)
{
	return struct_size(&vi->rss_trailer, hash_key_data, vi->rss_key_size);
}

/* We use the last two bits of the pointer to distinguish the xmit type. */
#define VIRTNET_XMIT_TYPE_MASK (BIT(0) | BIT(1))

#define VIRTIO_XSK_FLAG_OFFSET 2

static enum virtnet_xmit_type virtnet_xmit_ptr_unpack(void **ptr)
{
	unsigned long p = (unsigned long)*ptr;

	*ptr = (void *)(p & ~VIRTNET_XMIT_TYPE_MASK);

	return p & VIRTNET_XMIT_TYPE_MASK;
}

static void *virtnet_xmit_ptr_pack(void *ptr, enum virtnet_xmit_type type)
{
	return (void *)((unsigned long)ptr | type);
}

static int virtnet_add_outbuf(struct send_queue *sq, int num, void *data,
			      enum virtnet_xmit_type type)
{
	return virtqueue_add_outbuf(sq->vq, sq->sg, num,
				    virtnet_xmit_ptr_pack(data, type),
				    GFP_ATOMIC);
}

static u32 virtnet_ptr_to_xsk_buff_len(void *ptr)
{
	return ((unsigned long)ptr) >> VIRTIO_XSK_FLAG_OFFSET;
}

static void sg_fill_dma(struct scatterlist *sg, dma_addr_t addr, u32 len)
{
	sg_dma_address(sg) = addr;
	sg_dma_len(sg) = len;
}

static void __free_old_xmit(struct send_queue *sq, struct netdev_queue *txq,
			    bool in_napi, struct virtnet_sq_free_stats *stats)
{
	struct xdp_frame *frame;
	struct sk_buff *skb;
	unsigned int len;
	void *ptr;

	while ((ptr = virtqueue_get_buf(sq->vq, &len)) != NULL) {
		switch (virtnet_xmit_ptr_unpack(&ptr)) {
		case VIRTNET_XMIT_TYPE_SKB:
			skb = ptr;

			pr_debug("Sent skb %p\n", skb);
			stats->napi_packets++;
			stats->napi_bytes += skb->len;
			napi_consume_skb(skb, in_napi);
			break;

		case VIRTNET_XMIT_TYPE_SKB_ORPHAN:
			skb = ptr;

			stats->packets++;
			stats->bytes += skb->len;
			napi_consume_skb(skb, in_napi);
			break;

		case VIRTNET_XMIT_TYPE_XDP:
			frame = ptr;

			stats->packets++;
			stats->bytes += xdp_get_frame_len(frame);
			xdp_return_frame(frame);
			break;

		case VIRTNET_XMIT_TYPE_XSK:
			stats->bytes += virtnet_ptr_to_xsk_buff_len(ptr);
			stats->xsk++;
			break;
		}
	}
	netdev_tx_completed_queue(txq, stats->napi_packets, stats->napi_bytes);
}

static void virtnet_free_old_xmit(struct send_queue *sq,
				  struct netdev_queue *txq,
				  bool in_napi,
				  struct virtnet_sq_free_stats *stats)
{
	__free_old_xmit(sq, txq, in_napi, stats);

	if (stats->xsk)
		virtnet_xsk_completed(sq, stats->xsk);
}

/* Converting between virtqueue no. and kernel tx/rx queue no.
 * 0:rx0 1:tx0 2:rx1 3:tx1 ... 2N:rxN 2N+1:txN 2N+2:cvq
 */
static int vq2txq(struct virtqueue *vq)
{
	return (vq->index - 1) / 2;
}

static int txq2vq(int txq)
{
	return txq * 2 + 1;
}

static int vq2rxq(struct virtqueue *vq)
{
	return vq->index / 2;
}

static int rxq2vq(int rxq)
{
	return rxq * 2;
}

static int vq_type(struct virtnet_info *vi, int qid)
{
	if (qid == vi->max_queue_pairs * 2)
		return VIRTNET_Q_TYPE_CQ;

	if (qid % 2)
		return VIRTNET_Q_TYPE_TX;

	return VIRTNET_Q_TYPE_RX;
}

static inline struct virtio_net_common_hdr *
skb_vnet_common_hdr(struct sk_buff *skb)
{
	return (struct virtio_net_common_hdr *)skb->cb;
}

/*
 * private is used to chain pages for big packets, put the whole
 * most recent used list in the beginning for reuse
 */
static void give_pages(struct receive_queue *rq, struct page *page)
{
	struct page *end;

	/* Find end of list, sew whole thing into vi->rq.pages. */
	for (end = page; end->private; end = (struct page *)end->private);
	end->private = (unsigned long)rq->pages;
	rq->pages = page;
}

static struct page *get_a_page(struct receive_queue *rq, gfp_t gfp_mask)
{
	struct page *p = rq->pages;

	if (p) {
		rq->pages = (struct page *)p->private;
		/* clear private here, it is used to chain pages */
		p->private = 0;
	} else
		p = alloc_page(gfp_mask);
	return p;
}

static void virtnet_rq_free_buf(struct virtnet_info *vi,
				struct receive_queue *rq, void *buf)
{
	if (vi->mergeable_rx_bufs)
		put_page(virt_to_head_page(buf));
	else if (vi->big_packets)
		give_pages(rq, buf);
	else
		put_page(virt_to_head_page(buf));
}

static void enable_delayed_refill(struct virtnet_info *vi)
{
	spin_lock_bh(&vi->refill_lock);
	vi->refill_enabled = true;
	spin_unlock_bh(&vi->refill_lock);
}

static void disable_delayed_refill(struct virtnet_info *vi)
{
	spin_lock_bh(&vi->refill_lock);
	vi->refill_enabled = false;
	spin_unlock_bh(&vi->refill_lock);
}

static void enable_rx_mode_work(struct virtnet_info *vi)
{
	rtnl_lock();
	vi->rx_mode_work_enabled = true;
	rtnl_unlock();
}

static void disable_rx_mode_work(struct virtnet_info *vi)
{
	rtnl_lock();
	vi->rx_mode_work_enabled = false;
	rtnl_unlock();
}

static void virtqueue_napi_schedule(struct napi_struct *napi,
				    struct virtqueue *vq)
{
	if (napi_schedule_prep(napi)) {
		virtqueue_disable_cb(vq);
		__napi_schedule(napi);
	}
}

static bool virtqueue_napi_complete(struct napi_struct *napi,
				    struct virtqueue *vq, int processed)
{
	int opaque;

	opaque = virtqueue_enable_cb_prepare(vq);
	if (napi_complete_done(napi, processed)) {
		if (unlikely(virtqueue_poll(vq, opaque)))
			virtqueue_napi_schedule(napi, vq);
		else
			return true;
	} else {
		virtqueue_disable_cb(vq);
	}

	return false;
}

static void skb_xmit_done(struct virtqueue *vq)
{
	struct virtnet_info *vi = vq->vdev->priv;
	struct napi_struct *napi = &vi->sq[vq2txq(vq)].napi;

	/* Suppress further interrupts. */
	virtqueue_disable_cb(vq);

	if (napi->weight)
		virtqueue_napi_schedule(napi, vq);
	else
		/* We were probably waiting for more output buffers. */
		netif_wake_subqueue(vi->dev, vq2txq(vq));
}

#define MRG_CTX_HEADER_SHIFT 22
static void *mergeable_len_to_ctx(unsigned int truesize,
				  unsigned int headroom)
{
	return (void *)(unsigned long)((headroom << MRG_CTX_HEADER_SHIFT) | truesize);
}

static unsigned int mergeable_ctx_to_headroom(void *mrg_ctx)
{
	return (unsigned long)mrg_ctx >> MRG_CTX_HEADER_SHIFT;
}

static unsigned int mergeable_ctx_to_truesize(void *mrg_ctx)
{
	return (unsigned long)mrg_ctx & ((1 << MRG_CTX_HEADER_SHIFT) - 1);
}

static int check_mergeable_len(struct net_device *dev, void *mrg_ctx,
			       unsigned int len)
{
	unsigned int headroom, tailroom, room, truesize;

	truesize = mergeable_ctx_to_truesize(mrg_ctx);
	headroom = mergeable_ctx_to_headroom(mrg_ctx);
	tailroom = headroom ? sizeof(struct skb_shared_info) : 0;
	room = SKB_DATA_ALIGN(headroom + tailroom);

	if (len > truesize - room) {
		pr_debug("%s: rx error: len %u exceeds truesize %lu\n",
			 dev->name, len, (unsigned long)(truesize - room));
		DEV_STATS_INC(dev, rx_length_errors);
		return -1;
	}

	return 0;
}

static struct sk_buff *virtnet_build_skb(void *buf, unsigned int buflen,
					 unsigned int headroom,
					 unsigned int len)
{
	struct sk_buff *skb;

	skb = build_skb(buf, buflen);
	if (unlikely(!skb))
		return NULL;

	skb_reserve(skb, headroom);
	skb_put(skb, len);

	return skb;
}

/* Called from bottom half context */
static struct sk_buff *page_to_skb(struct virtnet_info *vi,
				   struct receive_queue *rq,
				   struct page *page, unsigned int offset,
				   unsigned int len, unsigned int truesize,
				   unsigned int headroom)
{
	struct sk_buff *skb;
	struct virtio_net_common_hdr *hdr;
	unsigned int copy, hdr_len, hdr_padded_len;
	struct page *page_to_free = NULL;
	int tailroom, shinfo_size;
	char *p, *hdr_p, *buf;

	p = page_address(page) + offset;
	hdr_p = p;

	hdr_len = vi->hdr_len;
	if (vi->mergeable_rx_bufs)
		hdr_padded_len = hdr_len;
	else
		hdr_padded_len = sizeof(struct padded_vnet_hdr);

	buf = p - headroom;
	len -= hdr_len;
	offset += hdr_padded_len;
	p += hdr_padded_len;
	tailroom = truesize - headroom  - hdr_padded_len - len;

	shinfo_size = SKB_DATA_ALIGN(sizeof(struct skb_shared_info));

	if (!NET_IP_ALIGN && len > GOOD_COPY_LEN && tailroom >= shinfo_size) {
		skb = virtnet_build_skb(buf, truesize, p - buf, len);
		if (unlikely(!skb))
			return NULL;

		page = (struct page *)page->private;
		if (page)
			give_pages(rq, page);
		goto ok;
	}

	/* copy small packet so we can reuse these pages for small data */
	skb = napi_alloc_skb(&rq->napi, GOOD_COPY_LEN);
	if (unlikely(!skb))
		return NULL;

	/* Copy all frame if it fits skb->head, otherwise
	 * we let virtio_net_hdr_to_skb() and GRO pull headers as needed.
	 */
	if (len <= skb_tailroom(skb))
		copy = len;
	else
		copy = ETH_HLEN;
	skb_put_data(skb, p, copy);

	len -= copy;
	offset += copy;

	if (vi->mergeable_rx_bufs) {
		if (len)
			skb_add_rx_frag(skb, 0, page, offset, len, truesize);
		else
			page_to_free = page;
		goto ok;
	}

	BUG_ON(offset >= PAGE_SIZE);
	while (len) {
		unsigned int frag_size = min((unsigned)PAGE_SIZE - offset, len);
		skb_add_rx_frag(skb, skb_shinfo(skb)->nr_frags, page, offset,
				frag_size, truesize);
		len -= frag_size;
		page = (struct page *)page->private;
		offset = 0;
	}

	if (page)
		give_pages(rq, page);

ok:
	hdr = skb_vnet_common_hdr(skb);
	memcpy(hdr, hdr_p, hdr_len);
	if (page_to_free)
		put_page(page_to_free);

	return skb;
}

static void virtnet_rq_unmap(struct receive_queue *rq, void *buf, u32 len)
{
	struct virtnet_info *vi = rq->vq->vdev->priv;
	struct page *page = virt_to_head_page(buf);
	struct virtnet_rq_dma *dma;
	void *head;
	int offset;

	BUG_ON(vi->big_packets && !vi->mergeable_rx_bufs);

	head = page_address(page);

	dma = head;

	--dma->ref;

	if (dma->need_sync && len) {
		offset = buf - (head + sizeof(*dma));

		virtqueue_map_sync_single_range_for_cpu(rq->vq, dma->addr,
							offset, len,
							DMA_FROM_DEVICE);
	}

	if (dma->ref)
		return;

	virtqueue_unmap_single_attrs(rq->vq, dma->addr, dma->len,
				     DMA_FROM_DEVICE, DMA_ATTR_SKIP_CPU_SYNC);
	put_page(page);
}

static void *virtnet_rq_get_buf(struct receive_queue *rq, u32 *len, void **ctx)
{
	struct virtnet_info *vi = rq->vq->vdev->priv;
	void *buf;

	BUG_ON(vi->big_packets && !vi->mergeable_rx_bufs);

	buf = virtqueue_get_buf_ctx(rq->vq, len, ctx);
	if (buf)
		virtnet_rq_unmap(rq, buf, *len);

	return buf;
}

static void virtnet_rq_init_one_sg(struct receive_queue *rq, void *buf, u32 len)
{
	struct virtnet_info *vi = rq->vq->vdev->priv;
	struct virtnet_rq_dma *dma;
	dma_addr_t addr;
	u32 offset;
	void *head;

	BUG_ON(vi->big_packets && !vi->mergeable_rx_bufs);

	head = page_address(rq->alloc_frag.page);

	offset = buf - head;

	dma = head;

	addr = dma->addr - sizeof(*dma) + offset;

	sg_init_table(rq->sg, 1);
	sg_fill_dma(rq->sg, addr, len);
}

static void *virtnet_rq_alloc(struct receive_queue *rq, u32 size, gfp_t gfp)
{
	struct page_frag *alloc_frag = &rq->alloc_frag;
	struct virtnet_info *vi = rq->vq->vdev->priv;
	struct virtnet_rq_dma *dma;
	void *buf, *head;
	dma_addr_t addr;

	BUG_ON(vi->big_packets && !vi->mergeable_rx_bufs);

	head = page_address(alloc_frag->page);

	dma = head;

	/* new pages */
	if (!alloc_frag->offset) {
		if (rq->last_dma) {
			/* Now, the new page is allocated, the last dma
			 * will not be used. So the dma can be unmapped
			 * if the ref is 0.
			 */
			virtnet_rq_unmap(rq, rq->last_dma, 0);
			rq->last_dma = NULL;
		}

		dma->len = alloc_frag->size - sizeof(*dma);

		addr = virtqueue_map_single_attrs(rq->vq, dma + 1,
						  dma->len, DMA_FROM_DEVICE, 0);
		if (virtqueue_map_mapping_error(rq->vq, addr))
			return NULL;

		dma->addr = addr;
		dma->need_sync = virtqueue_map_need_sync(rq->vq, addr);

		/* Add a reference to dma to prevent the entire dma from
		 * being released during error handling. This reference
		 * will be freed after the pages are no longer used.
		 */
		get_page(alloc_frag->page);
		dma->ref = 1;
		alloc_frag->offset = sizeof(*dma);

		rq->last_dma = dma;
	}

	++dma->ref;

	buf = head + alloc_frag->offset;

	get_page(alloc_frag->page);
	alloc_frag->offset += size;

	return buf;
}

static void virtnet_rq_unmap_free_buf(struct virtqueue *vq, void *buf)
{
	struct virtnet_info *vi = vq->vdev->priv;
	struct receive_queue *rq;
	int i = vq2rxq(vq);

	rq = &vi->rq[i];

	if (rq->xsk_pool) {
		xsk_buff_free((struct xdp_buff *)buf);
		return;
	}

	if (!vi->big_packets || vi->mergeable_rx_bufs)
		virtnet_rq_unmap(rq, buf, 0);

	virtnet_rq_free_buf(vi, rq, buf);
}

static void free_old_xmit(struct send_queue *sq, struct netdev_queue *txq,
			  bool in_napi)
{
	struct virtnet_sq_free_stats stats = {0};

	virtnet_free_old_xmit(sq, txq, in_napi, &stats);

	/* Avoid overhead when no packets have been processed
	 * happens when called speculatively from start_xmit.
	 */
	if (!stats.packets && !stats.napi_packets)
		return;

	u64_stats_update_begin(&sq->stats.syncp);
	u64_stats_add(&sq->stats.bytes, stats.bytes + stats.napi_bytes);
	u64_stats_add(&sq->stats.packets, stats.packets + stats.napi_packets);
	u64_stats_update_end(&sq->stats.syncp);
}

static bool is_xdp_raw_buffer_queue(struct virtnet_info *vi, int q)
{
	if (q < (vi->curr_queue_pairs - vi->xdp_queue_pairs))
		return false;
	else if (q < vi->curr_queue_pairs)
		return true;
	else
		return false;
}

static bool tx_may_stop(struct virtnet_info *vi,
			struct net_device *dev,
			struct send_queue *sq)
{
	int qnum;

	qnum = sq - vi->sq;

	/* If running out of space, stop queue to avoid getting packets that we
	 * are then unable to transmit.
	 * An alternative would be to force queuing layer to requeue the skb by
	 * returning NETDEV_TX_BUSY. However, NETDEV_TX_BUSY should not be
	 * returned in a normal path of operation: it means that driver is not
	 * maintaining the TX queue stop/start state properly, and causes
	 * the stack to do a non-trivial amount of useless work.
	 * Since most packets only take 1 or 2 ring slots, stopping the queue
	 * early means 16 slots are typically wasted.
	 */
	if (sq->vq->num_free < MAX_SKB_FRAGS + 2) {
		struct netdev_queue *txq = netdev_get_tx_queue(dev, qnum);

		netif_tx_stop_queue(txq);
		u64_stats_update_begin(&sq->stats.syncp);
		u64_stats_inc(&sq->stats.stop);
		u64_stats_update_end(&sq->stats.syncp);

		return true;
	}

	return false;
}

static void check_sq_full_and_disable(struct virtnet_info *vi,
				      struct net_device *dev,
				      struct send_queue *sq)
{
	bool use_napi = sq->napi.weight;
	int qnum;

	qnum = sq - vi->sq;

	if (tx_may_stop(vi, dev, sq)) {
		struct netdev_queue *txq = netdev_get_tx_queue(dev, qnum);

		if (use_napi) {
			if (unlikely(!virtqueue_enable_cb_delayed(sq->vq)))
				virtqueue_napi_schedule(&sq->napi, sq->vq);
		} else if (unlikely(!virtqueue_enable_cb_delayed(sq->vq))) {
			/* More just got used, free them then recheck. */
			free_old_xmit(sq, txq, false);
			if (sq->vq->num_free >= MAX_SKB_FRAGS + 2) {
				netif_start_subqueue(dev, qnum);
				u64_stats_update_begin(&sq->stats.syncp);
				u64_stats_inc(&sq->stats.wake);
				u64_stats_update_end(&sq->stats.syncp);
				virtqueue_disable_cb(sq->vq);
			}
		}
	}
}

/* Note that @len is the length of received data without virtio header */
static struct xdp_buff *buf_to_xdp(struct virtnet_info *vi,
				   struct receive_queue *rq, void *buf,
				   u32 len, bool first_buf)
{
	struct xdp_buff *xdp;
	u32 bufsize;

	xdp = (struct xdp_buff *)buf;

	/* In virtnet_add_recvbuf_xsk, we use part of XDP_PACKET_HEADROOM for
	 * virtio header and ask the vhost to fill data from
	 *         hard_start + XDP_PACKET_HEADROOM - vi->hdr_len
	 * The first buffer has virtio header so the remaining region for frame
	 * data is
	 *         xsk_pool_get_rx_frame_size()
	 * While other buffers than the first one do not have virtio header, so
	 * the maximum frame data's length can be
	 *         xsk_pool_get_rx_frame_size() + vi->hdr_len
	 */
	bufsize = xsk_pool_get_rx_frame_size(rq->xsk_pool);
	if (!first_buf)
		bufsize += vi->hdr_len;

	if (unlikely(len > bufsize)) {
		pr_debug("%s: rx error: len %u exceeds truesize %u\n",
			 vi->dev->name, len, bufsize);
		DEV_STATS_INC(vi->dev, rx_length_errors);
		xsk_buff_free(xdp);
		return NULL;
	}

	if (first_buf) {
		xsk_buff_set_size(xdp, len);
	} else {
		xdp_prepare_buff(xdp, xdp->data_hard_start,
				 XDP_PACKET_HEADROOM - vi->hdr_len, len, 1);
		xdp->flags = 0;
	}

	xsk_buff_dma_sync_for_cpu(xdp);

	return xdp;
}

static struct sk_buff *xsk_construct_skb(struct receive_queue *rq,
					 struct xdp_buff *xdp)
{
	unsigned int metasize = xdp->data - xdp->data_meta;
	struct sk_buff *skb;
	unsigned int size;

	size = xdp->data_end - xdp->data_hard_start;
	skb = napi_alloc_skb(&rq->napi, size);
	if (unlikely(!skb)) {
		xsk_buff_free(xdp);
		return NULL;
	}

	skb_reserve(skb, xdp->data_meta - xdp->data_hard_start);

	size = xdp->data_end - xdp->data_meta;
	memcpy(__skb_put(skb, size), xdp->data_meta, size);

	if (metasize) {
		__skb_pull(skb, metasize);
		skb_metadata_set(skb, metasize);
	}

	xsk_buff_free(xdp);

	return skb;
}

static struct sk_buff *virtnet_receive_xsk_small(struct net_device *dev, struct virtnet_info *vi,
						 struct receive_queue *rq, struct xdp_buff *xdp,
						 unsigned int *xdp_xmit,
						 struct virtnet_rq_stats *stats)
{
	struct bpf_prog *prog;
	u32 ret;

	ret = XDP_PASS;
	rcu_read_lock();
	prog = rcu_dereference(rq->xdp_prog);
	if (prog)
		ret = virtnet_xdp_handler(prog, xdp, dev, xdp_xmit, stats);
	rcu_read_unlock();

	switch (ret) {
	case XDP_PASS:
		return xsk_construct_skb(rq, xdp);

	case XDP_TX:
	case XDP_REDIRECT:
		return NULL;

	default:
		/* drop packet */
		xsk_buff_free(xdp);
		u64_stats_inc(&stats->drops);
		return NULL;
	}
}

static void xsk_drop_follow_bufs(struct net_device *dev,
				 struct receive_queue *rq,
				 u32 num_buf,
				 struct virtnet_rq_stats *stats)
{
	struct xdp_buff *xdp;
	u32 len;

	while (num_buf-- > 1) {
		xdp = virtqueue_get_buf(rq->vq, &len);
		if (unlikely(!xdp)) {
			pr_debug("%s: rx error: %d buffers missing\n",
				 dev->name, num_buf);
			DEV_STATS_INC(dev, rx_length_errors);
			break;
		}
		u64_stats_add(&stats->bytes, len);
		xsk_buff_free(xdp);
	}
}

static int xsk_append_merge_buffer(struct virtnet_info *vi,
				   struct receive_queue *rq,
				   struct sk_buff *head_skb,
				   u32 num_buf,
				   struct virtio_net_hdr_mrg_rxbuf *hdr,
				   struct virtnet_rq_stats *stats)
{
	struct sk_buff *curr_skb;
	struct xdp_buff *xdp;
	u32 len, truesize;
	struct page *page;
	void *buf;

	curr_skb = head_skb;

	while (--num_buf) {
		buf = virtqueue_get_buf(rq->vq, &len);
		if (unlikely(!buf)) {
			pr_debug("%s: rx error: %d buffers out of %d missing\n",
				 vi->dev->name, num_buf,
				 virtio16_to_cpu(vi->vdev,
						 hdr->num_buffers));
			DEV_STATS_INC(vi->dev, rx_length_errors);
			return -EINVAL;
		}

		u64_stats_add(&stats->bytes, len);

		xdp = buf_to_xdp(vi, rq, buf, len, false);
		if (!xdp)
			goto err;

		buf = napi_alloc_frag(len);
		if (!buf) {
			xsk_buff_free(xdp);
			goto err;
		}

		memcpy(buf, xdp->data, len);

		xsk_buff_free(xdp);

		page = virt_to_page(buf);

		truesize = len;

		curr_skb  = virtnet_skb_append_frag(head_skb, curr_skb, page,
						    buf, len, truesize);
		if (!curr_skb) {
			put_page(page);
			goto err;
		}
	}

	return 0;

err:
	xsk_drop_follow_bufs(vi->dev, rq, num_buf, stats);
	return -EINVAL;
}

static struct sk_buff *virtnet_receive_xsk_merge(struct net_device *dev, struct virtnet_info *vi,
						 struct receive_queue *rq, struct xdp_buff *xdp,
						 unsigned int *xdp_xmit,
						 struct virtnet_rq_stats *stats)
{
	struct virtio_net_hdr_mrg_rxbuf *hdr;
	struct bpf_prog *prog;
	struct sk_buff *skb;
	u32 ret, num_buf;

	hdr = xdp->data - vi->hdr_len;
	num_buf = virtio16_to_cpu(vi->vdev, hdr->num_buffers);

	ret = XDP_PASS;
	rcu_read_lock();
	prog = rcu_dereference(rq->xdp_prog);
	if (prog) {
		/* TODO: support multi buffer. */
		if (num_buf == 1)
			ret = virtnet_xdp_handler(prog, xdp, dev, xdp_xmit,
						  stats);
		else
			ret = XDP_ABORTED;
	}
	rcu_read_unlock();

	switch (ret) {
	case XDP_PASS:
		skb = xsk_construct_skb(rq, xdp);
		if (!skb)
			goto drop_bufs;

		if (xsk_append_merge_buffer(vi, rq, skb, num_buf, hdr, stats)) {
			dev_kfree_skb(skb);
			goto drop;
		}

		return skb;

	case XDP_TX:
	case XDP_REDIRECT:
		return NULL;

	default:
		/* drop packet */
		xsk_buff_free(xdp);
	}

drop_bufs:
	xsk_drop_follow_bufs(dev, rq, num_buf, stats);

drop:
	u64_stats_inc(&stats->drops);
	return NULL;
}

static void virtnet_receive_xsk_buf(struct virtnet_info *vi, struct receive_queue *rq,
				    void *buf, u32 len,
				    unsigned int *xdp_xmit,
				    struct virtnet_rq_stats *stats)
{
	struct net_device *dev = vi->dev;
	struct sk_buff *skb = NULL;
	struct xdp_buff *xdp;
	u8 flags;

	len -= vi->hdr_len;

	u64_stats_add(&stats->bytes, len);

	xdp = buf_to_xdp(vi, rq, buf, len, true);
	if (!xdp)
		return;

	if (unlikely(len < ETH_HLEN)) {
		pr_debug("%s: short packet %i\n", dev->name, len);
		DEV_STATS_INC(dev, rx_length_errors);
		xsk_buff_free(xdp);
		return;
	}

	flags = ((struct virtio_net_common_hdr *)(xdp->data - vi->hdr_len))->hdr.flags;

	if (!vi->mergeable_rx_bufs)
		skb = virtnet_receive_xsk_small(dev, vi, rq, xdp, xdp_xmit, stats);
	else
		skb = virtnet_receive_xsk_merge(dev, vi, rq, xdp, xdp_xmit, stats);

	if (skb)
		virtnet_receive_done(vi, rq, skb, flags);
}

static int virtnet_add_recvbuf_xsk(struct virtnet_info *vi, struct receive_queue *rq,
				   struct xsk_buff_pool *pool, gfp_t gfp)
{
	struct xdp_buff **xsk_buffs;
	dma_addr_t addr;
	int err = 0;
	u32 len, i;
	int num;

	xsk_buffs = rq->xsk_buffs;

	num = xsk_buff_alloc_batch(pool, xsk_buffs, rq->vq->num_free);
	if (!num)
		return -ENOMEM;

	len = xsk_pool_get_rx_frame_size(pool) + vi->hdr_len;

	for (i = 0; i < num; ++i) {
		/* Use the part of XDP_PACKET_HEADROOM as the virtnet hdr space.
		 * We assume XDP_PACKET_HEADROOM is larger than hdr->len.
		 * (see function virtnet_xsk_pool_enable)
		 */
		addr = xsk_buff_xdp_get_dma(xsk_buffs[i]) - vi->hdr_len;

		sg_init_table(rq->sg, 1);
		sg_fill_dma(rq->sg, addr, len);

		err = virtqueue_add_inbuf_premapped(rq->vq, rq->sg, 1,
						    xsk_buffs[i], NULL, gfp);
		if (err)
			goto err;
	}

	return num;

err:
	for (; i < num; ++i)
		xsk_buff_free(xsk_buffs[i]);

	return err;
}

static void *virtnet_xsk_to_ptr(u32 len)
{
	unsigned long p;

	p = len << VIRTIO_XSK_FLAG_OFFSET;

	return virtnet_xmit_ptr_pack((void *)p, VIRTNET_XMIT_TYPE_XSK);
}

static int virtnet_xsk_xmit_one(struct send_queue *sq,
				struct xsk_buff_pool *pool,
				struct xdp_desc *desc)
{
	struct virtnet_info *vi;
	dma_addr_t addr;

	vi = sq->vq->vdev->priv;

	addr = xsk_buff_raw_get_dma(pool, desc->addr);
	xsk_buff_raw_dma_sync_for_device(pool, addr, desc->len);

	sg_init_table(sq->sg, 2);
	sg_fill_dma(sq->sg, sq->xsk_hdr_dma_addr, vi->hdr_len);
	sg_fill_dma(sq->sg + 1, addr, desc->len);

	return virtqueue_add_outbuf_premapped(sq->vq, sq->sg, 2,
					      virtnet_xsk_to_ptr(desc->len),
					      GFP_ATOMIC);
}

static int virtnet_xsk_xmit_batch(struct send_queue *sq,
				  struct xsk_buff_pool *pool,
				  unsigned int budget,
				  u64 *kicks)
{
	struct xdp_desc *descs = pool->tx_descs;
	bool kick = false;
	u32 nb_pkts, i;
	int err;

	budget = min_t(u32, budget, sq->vq->num_free);

	nb_pkts = xsk_tx_peek_release_desc_batch(pool, budget);
	if (!nb_pkts)
		return 0;

	for (i = 0; i < nb_pkts; i++) {
		err = virtnet_xsk_xmit_one(sq, pool, &descs[i]);
		if (unlikely(err)) {
			xsk_tx_completed(sq->xsk_pool, nb_pkts - i);
			break;
		}

		kick = true;
	}

	if (kick && virtqueue_kick_prepare(sq->vq) && virtqueue_notify(sq->vq))
		(*kicks)++;

	return i;
}

static bool virtnet_xsk_xmit(struct send_queue *sq, struct xsk_buff_pool *pool,
			     int budget)
{
	struct virtnet_info *vi = sq->vq->vdev->priv;
	struct virtnet_sq_free_stats stats = {};
	struct net_device *dev = vi->dev;
	u64 kicks = 0;
	int sent;

	/* Avoid to wakeup napi meanless, so call __free_old_xmit instead of
	 * free_old_xmit().
	 */
	__free_old_xmit(sq, netdev_get_tx_queue(dev, sq - vi->sq), true, &stats);

	if (stats.xsk)
		xsk_tx_completed(sq->xsk_pool, stats.xsk);

	sent = virtnet_xsk_xmit_batch(sq, pool, budget, &kicks);

	if (!is_xdp_raw_buffer_queue(vi, sq - vi->sq))
		check_sq_full_and_disable(vi, vi->dev, sq);

	if (sent) {
		struct netdev_queue *txq;

		txq = netdev_get_tx_queue(vi->dev, sq - vi->sq);
		txq_trans_cond_update(txq);
	}

	u64_stats_update_begin(&sq->stats.syncp);
	u64_stats_add(&sq->stats.packets, stats.packets);
	u64_stats_add(&sq->stats.bytes,   stats.bytes);
	u64_stats_add(&sq->stats.kicks,   kicks);
	u64_stats_add(&sq->stats.xdp_tx,  sent);
	u64_stats_update_end(&sq->stats.syncp);

	if (xsk_uses_need_wakeup(pool))
		xsk_set_tx_need_wakeup(pool);

	return sent;
}

static void xsk_wakeup(struct send_queue *sq)
{
	if (napi_if_scheduled_mark_missed(&sq->napi))
		return;

	local_bh_disable();
	virtqueue_napi_schedule(&sq->napi, sq->vq);
	local_bh_enable();
}

static int virtnet_xsk_wakeup(struct net_device *dev, u32 qid, u32 flag)
{
	struct virtnet_info *vi = netdev_priv(dev);
	struct send_queue *sq;

	if (!netif_running(dev))
		return -ENETDOWN;

	if (qid >= vi->curr_queue_pairs)
		return -EINVAL;

	sq = &vi->sq[qid];

	xsk_wakeup(sq);
	return 0;
}

static void virtnet_xsk_completed(struct send_queue *sq, int num)
{
	xsk_tx_completed(sq->xsk_pool, num);

	/* If this is called by rx poll, start_xmit and xdp xmit we should
	 * wakeup the tx napi to consume the xsk tx queue, because the tx
	 * interrupt may not be triggered.
	 */
	xsk_wakeup(sq);
}

static int __virtnet_xdp_xmit_one(struct virtnet_info *vi,
				   struct send_queue *sq,
				   struct xdp_frame *xdpf)
{
	struct virtio_net_hdr_mrg_rxbuf *hdr;
	struct skb_shared_info *shinfo;
	u8 nr_frags = 0;
	int err, i;

	if (unlikely(xdpf->headroom < vi->hdr_len))
		return -EOVERFLOW;

	if (unlikely(xdp_frame_has_frags(xdpf))) {
		shinfo = xdp_get_shared_info_from_frame(xdpf);
		nr_frags = shinfo->nr_frags;
	}

	/* In wrapping function virtnet_xdp_xmit(), we need to free
	 * up the pending old buffers, where we need to calculate the
	 * position of skb_shared_info in xdp_get_frame_len() and
	 * xdp_return_frame(), which will involve to xdpf->data and
	 * xdpf->headroom. Therefore, we need to update the value of
	 * headroom synchronously here.
	 */
	xdpf->headroom -= vi->hdr_len;
	xdpf->data -= vi->hdr_len;
	/* Zero header and leave csum up to XDP layers */
	hdr = xdpf->data;
	memset(hdr, 0, vi->hdr_len);
	xdpf->len   += vi->hdr_len;

	sg_init_table(sq->sg, nr_frags + 1);
	sg_set_buf(sq->sg, xdpf->data, xdpf->len);
	for (i = 0; i < nr_frags; i++) {
		skb_frag_t *frag = &shinfo->frags[i];

		sg_set_page(&sq->sg[i + 1], skb_frag_page(frag),
			    skb_frag_size(frag), skb_frag_off(frag));
	}

	err = virtnet_add_outbuf(sq, nr_frags + 1, xdpf, VIRTNET_XMIT_TYPE_XDP);
	if (unlikely(err))
		return -ENOSPC; /* Caller handle free/refcnt */

	return 0;
}

/* when vi->curr_queue_pairs > nr_cpu_ids, the txq/sq is only used for xdp tx on
 * the current cpu, so it does not need to be locked.
 *
 * Here we use marco instead of inline functions because we have to deal with
 * three issues at the same time: 1. the choice of sq. 2. judge and execute the
 * lock/unlock of txq 3. make sparse happy. It is difficult for two inline
 * functions to perfectly solve these three problems at the same time.
 */
#define virtnet_xdp_get_sq(vi) ({                                       \
	int cpu = smp_processor_id();                                   \
	struct netdev_queue *txq;                                       \
	typeof(vi) v = (vi);                                            \
	unsigned int qp;                                                \
									\
	if (v->curr_queue_pairs > nr_cpu_ids) {                         \
		qp = v->curr_queue_pairs - v->xdp_queue_pairs;          \
		qp += cpu;                                              \
		txq = netdev_get_tx_queue(v->dev, qp);                  \
		__netif_tx_acquire(txq);                                \
	} else {                                                        \
		qp = cpu % v->curr_queue_pairs;                         \
		txq = netdev_get_tx_queue(v->dev, qp);                  \
		__netif_tx_lock(txq, cpu);                              \
	}                                                               \
	v->sq + qp;                                                     \
})

#define virtnet_xdp_put_sq(vi, q) {                                     \
	struct netdev_queue *txq;                                       \
	typeof(vi) v = (vi);                                            \
									\
	txq = netdev_get_tx_queue(v->dev, (q) - v->sq);                 \
	if (v->curr_queue_pairs > nr_cpu_ids)                           \
		__netif_tx_release(txq);                                \
	else                                                            \
		__netif_tx_unlock(txq);                                 \
}

static int virtnet_xdp_xmit(struct net_device *dev,
			    int n, struct xdp_frame **frames, u32 flags)
{
	struct virtnet_info *vi = netdev_priv(dev);
	struct virtnet_sq_free_stats stats = {0};
	struct receive_queue *rq = vi->rq;
	struct bpf_prog *xdp_prog;
	struct send_queue *sq;
	int nxmit = 0;
	int kicks = 0;
	int ret;
	int i;

	/* Only allow ndo_xdp_xmit if XDP is loaded on dev, as this
	 * indicate XDP resources have been successfully allocated.
	 */
	xdp_prog = rcu_access_pointer(rq->xdp_prog);
	if (!xdp_prog)
		return -ENXIO;

	sq = virtnet_xdp_get_sq(vi);

	if (unlikely(flags & ~XDP_XMIT_FLAGS_MASK)) {
		ret = -EINVAL;
		goto out;
	}

	/* Free up any pending old buffers before queueing new ones. */
	virtnet_free_old_xmit(sq, netdev_get_tx_queue(dev, sq - vi->sq),
			      false, &stats);

	for (i = 0; i < n; i++) {
		struct xdp_frame *xdpf = frames[i];

		if (__virtnet_xdp_xmit_one(vi, sq, xdpf))
			break;
		nxmit++;
	}
	ret = nxmit;

	if (!is_xdp_raw_buffer_queue(vi, sq - vi->sq))
		check_sq_full_and_disable(vi, dev, sq);

	if (flags & XDP_XMIT_FLUSH) {
		if (virtqueue_kick_prepare(sq->vq) && virtqueue_notify(sq->vq))
			kicks = 1;
	}
out:
	u64_stats_update_begin(&sq->stats.syncp);
	u64_stats_add(&sq->stats.bytes, stats.bytes);
	u64_stats_add(&sq->stats.packets, stats.packets);
	u64_stats_add(&sq->stats.xdp_tx, n);
	u64_stats_add(&sq->stats.xdp_tx_drops, n - nxmit);
	u64_stats_add(&sq->stats.kicks, kicks);
	u64_stats_update_end(&sq->stats.syncp);

	virtnet_xdp_put_sq(vi, sq);
	return ret;
}

static void put_xdp_frags(struct xdp_buff *xdp)
{
	struct skb_shared_info *shinfo;
	struct page *xdp_page;
	int i;

	if (xdp_buff_has_frags(xdp)) {
		shinfo = xdp_get_shared_info_from_buff(xdp);
		for (i = 0; i < shinfo->nr_frags; i++) {
			xdp_page = skb_frag_page(&shinfo->frags[i]);
			put_page(xdp_page);
		}
	}
}

static int virtnet_xdp_handler(struct bpf_prog *xdp_prog, struct xdp_buff *xdp,
			       struct net_device *dev,
			       unsigned int *xdp_xmit,
			       struct virtnet_rq_stats *stats)
{
	struct xdp_frame *xdpf;
	int err;
	u32 act;

	act = bpf_prog_run_xdp(xdp_prog, xdp);
	u64_stats_inc(&stats->xdp_packets);

	switch (act) {
	case XDP_PASS:
		return act;

	case XDP_TX:
		u64_stats_inc(&stats->xdp_tx);
		xdpf = xdp_convert_buff_to_frame(xdp);
		if (unlikely(!xdpf)) {
			netdev_dbg(dev, "convert buff to frame failed for xdp\n");
			return XDP_DROP;
		}

		err = virtnet_xdp_xmit(dev, 1, &xdpf, 0);
		if (unlikely(!err)) {
			xdp_return_frame_rx_napi(xdpf);
		} else if (unlikely(err < 0)) {
			trace_xdp_exception(dev, xdp_prog, act);
			return XDP_DROP;
		}
		*xdp_xmit |= VIRTIO_XDP_TX;
		return act;

	case XDP_REDIRECT:
		u64_stats_inc(&stats->xdp_redirects);
		err = xdp_do_redirect(dev, xdp, xdp_prog);
		if (err)
			return XDP_DROP;

		*xdp_xmit |= VIRTIO_XDP_REDIR;
		return act;

	default:
		bpf_warn_invalid_xdp_action(dev, xdp_prog, act);
		fallthrough;
	case XDP_ABORTED:
		trace_xdp_exception(dev, xdp_prog, act);
		fallthrough;
	case XDP_DROP:
		return XDP_DROP;
	}
}

static unsigned int virtnet_get_headroom(struct virtnet_info *vi)
{
	return vi->xdp_enabled ? XDP_PACKET_HEADROOM : 0;
}

/* We copy the packet for XDP in the following cases:
 *
 * 1) Packet is scattered across multiple rx buffers.
 * 2) Headroom space is insufficient.
 *
 * This is inefficient but it's a temporary condition that
 * we hit right after XDP is enabled and until queue is refilled
 * with large buffers with sufficient headroom - so it should affect
 * at most queue size packets.
 * Afterwards, the conditions to enable
 * XDP should preclude the underlying device from sending packets
 * across multiple buffers (num_buf > 1), and we make sure buffers
 * have enough headroom.
 */
static struct page *xdp_linearize_page(struct net_device *dev,
				       struct receive_queue *rq,
				       int *num_buf,
				       struct page *p,
				       int offset,
				       int page_off,
				       unsigned int *len)
{
	int tailroom = SKB_DATA_ALIGN(sizeof(struct skb_shared_info));
	struct page *page;

	if (page_off + *len + tailroom > PAGE_SIZE)
		return NULL;

	page = alloc_page(GFP_ATOMIC);
	if (!page)
		return NULL;

	memcpy(page_address(page) + page_off, page_address(p) + offset, *len);
	page_off += *len;

	/* Only mergeable mode can go inside this while loop. In small mode,
	 * *num_buf == 1, so it cannot go inside.
	 */
	while (--*num_buf) {
		unsigned int buflen;
		void *buf;
		void *ctx;
		int off;

		buf = virtnet_rq_get_buf(rq, &buflen, &ctx);
		if (unlikely(!buf))
			goto err_buf;

		p = virt_to_head_page(buf);
		off = buf - page_address(p);

		if (check_mergeable_len(dev, ctx, buflen)) {
			put_page(p);
			goto err_buf;
		}

		/* guard against a misconfigured or uncooperative backend that
		 * is sending packet larger than the MTU.
		 */
		if ((page_off + buflen + tailroom) > PAGE_SIZE) {
			put_page(p);
			goto err_buf;
		}

		memcpy(page_address(page) + page_off,
		       page_address(p) + off, buflen);
		page_off += buflen;
		put_page(p);
	}

	/* Headroom does not contribute to packet length */
	*len = page_off - XDP_PACKET_HEADROOM;
	return page;
err_buf:
	__free_pages(page, 0);
	return NULL;
}

static struct sk_buff *receive_small_build_skb(struct virtnet_info *vi,
					       unsigned int xdp_headroom,
					       void *buf,
					       unsigned int len)
{
	unsigned int header_offset;
	unsigned int headroom;
	unsigned int buflen;
	struct sk_buff *skb;

	header_offset = VIRTNET_RX_PAD + xdp_headroom;
	headroom = vi->hdr_len + header_offset;
	buflen = SKB_DATA_ALIGN(GOOD_PACKET_LEN + headroom) +
		SKB_DATA_ALIGN(sizeof(struct skb_shared_info));

	skb = virtnet_build_skb(buf, buflen, headroom, len);
	if (unlikely(!skb))
		return NULL;

	buf += header_offset;
	memcpy(skb_vnet_common_hdr(skb), buf, vi->hdr_len);

	return skb;
}

static struct sk_buff *receive_small_xdp(struct net_device *dev,
					 struct virtnet_info *vi,
					 struct receive_queue *rq,
					 struct bpf_prog *xdp_prog,
					 void *buf,
					 unsigned int xdp_headroom,
					 unsigned int len,
					 unsigned int *xdp_xmit,
					 struct virtnet_rq_stats *stats)
{
	unsigned int header_offset = VIRTNET_RX_PAD + xdp_headroom;
	unsigned int headroom = vi->hdr_len + header_offset;
	struct virtio_net_hdr_mrg_rxbuf *hdr = buf + header_offset;
	struct page *page = virt_to_head_page(buf);
	struct page *xdp_page;
	unsigned int buflen;
	struct xdp_buff xdp;
	struct sk_buff *skb;
	unsigned int metasize = 0;
	u32 act;

	if (unlikely(hdr->hdr.gso_type))
		goto err_xdp;

	/* Partially checksummed packets must be dropped. */
	if (unlikely(hdr->hdr.flags & VIRTIO_NET_HDR_F_NEEDS_CSUM))
		goto err_xdp;

	buflen = SKB_DATA_ALIGN(GOOD_PACKET_LEN + headroom) +
		SKB_DATA_ALIGN(sizeof(struct skb_shared_info));

	if (unlikely(xdp_headroom < virtnet_get_headroom(vi))) {
		int offset = buf - page_address(page) + header_offset;
		unsigned int tlen = len + vi->hdr_len;
		int num_buf = 1;

		xdp_headroom = virtnet_get_headroom(vi);
		header_offset = VIRTNET_RX_PAD + xdp_headroom;
		headroom = vi->hdr_len + header_offset;
		buflen = SKB_DATA_ALIGN(GOOD_PACKET_LEN + headroom) +
			SKB_DATA_ALIGN(sizeof(struct skb_shared_info));
		xdp_page = xdp_linearize_page(dev, rq, &num_buf, page,
					      offset, header_offset,
					      &tlen);
		if (!xdp_page)
			goto err_xdp;

		buf = page_address(xdp_page);
		put_page(page);
		page = xdp_page;
	}

	xdp_init_buff(&xdp, buflen, &rq->xdp_rxq);
	xdp_prepare_buff(&xdp, buf + VIRTNET_RX_PAD + vi->hdr_len,
			 xdp_headroom, len, true);

	act = virtnet_xdp_handler(xdp_prog, &xdp, dev, xdp_xmit, stats);

	switch (act) {
	case XDP_PASS:
		/* Recalculate length in case bpf program changed it */
		len = xdp.data_end - xdp.data;
		metasize = xdp.data - xdp.data_meta;
		break;

	case XDP_TX:
	case XDP_REDIRECT:
		goto xdp_xmit;

	default:
		goto err_xdp;
	}

	skb = virtnet_build_skb(buf, buflen, xdp.data - buf, len);
	if (unlikely(!skb))
		goto err;

	if (metasize)
		skb_metadata_set(skb, metasize);

	return skb;

err_xdp:
	u64_stats_inc(&stats->xdp_drops);
err:
	u64_stats_inc(&stats->drops);
	put_page(page);
xdp_xmit:
	return NULL;
}

static struct sk_buff *receive_small(struct net_device *dev,
				     struct virtnet_info *vi,
				     struct receive_queue *rq,
				     void *buf, void *ctx,
				     unsigned int len,
				     unsigned int *xdp_xmit,
				     struct virtnet_rq_stats *stats)
{
	unsigned int xdp_headroom = (unsigned long)ctx;
	struct page *page = virt_to_head_page(buf);
	struct sk_buff *skb;

	/* We passed the address of virtnet header to virtio-core,
	 * so truncate the padding.
	 */
	buf -= VIRTNET_RX_PAD + xdp_headroom;

	len -= vi->hdr_len;
	u64_stats_add(&stats->bytes, len);

	if (unlikely(len > GOOD_PACKET_LEN)) {
		pr_debug("%s: rx error: len %u exceeds max size %d\n",
			 dev->name, len, GOOD_PACKET_LEN);
		DEV_STATS_INC(dev, rx_length_errors);
		goto err;
	}

	if (unlikely(vi->xdp_enabled)) {
		struct bpf_prog *xdp_prog;

		rcu_read_lock();
		xdp_prog = rcu_dereference(rq->xdp_prog);
		if (xdp_prog) {
			skb = receive_small_xdp(dev, vi, rq, xdp_prog, buf,
						xdp_headroom, len, xdp_xmit,
						stats);
			rcu_read_unlock();
			return skb;
		}
		rcu_read_unlock();
	}

	skb = receive_small_build_skb(vi, xdp_headroom, buf, len);
	if (likely(skb))
		return skb;

err:
	u64_stats_inc(&stats->drops);
	put_page(page);
	return NULL;
}

static struct sk_buff *receive_big(struct net_device *dev,
				   struct virtnet_info *vi,
				   struct receive_queue *rq,
				   void *buf,
				   unsigned int len,
				   struct virtnet_rq_stats *stats)
{
	struct page *page = buf;
	struct sk_buff *skb;
<<<<<<< HEAD

	/* Make sure that len does not exceed the size allocated in
	 * add_recvbuf_big.
	 */
	if (unlikely(len > (vi->big_packets_num_skbfrags + 1) * PAGE_SIZE)) {
		pr_debug("%s: rx error: len %u exceeds allocated size %lu\n",
			 dev->name, len,
			 (vi->big_packets_num_skbfrags + 1) * PAGE_SIZE);
		goto err;
	}

=======

	/* Make sure that len does not exceed the size allocated in
	 * add_recvbuf_big.
	 */
	if (unlikely(len > (vi->big_packets_num_skbfrags + 1) * PAGE_SIZE)) {
		pr_debug("%s: rx error: len %u exceeds allocated size %lu\n",
			 dev->name, len,
			 (vi->big_packets_num_skbfrags + 1) * PAGE_SIZE);
		goto err;
	}

>>>>>>> b35fc656
	skb = page_to_skb(vi, rq, page, 0, len, PAGE_SIZE, 0);
	u64_stats_add(&stats->bytes, len - vi->hdr_len);
	if (unlikely(!skb))
		goto err;

	return skb;

err:
	u64_stats_inc(&stats->drops);
	give_pages(rq, page);
	return NULL;
}

static void mergeable_buf_free(struct receive_queue *rq, int num_buf,
			       struct net_device *dev,
			       struct virtnet_rq_stats *stats)
{
	struct page *page;
	void *buf;
	int len;

	while (num_buf-- > 1) {
		buf = virtnet_rq_get_buf(rq, &len, NULL);
		if (unlikely(!buf)) {
			pr_debug("%s: rx error: %d buffers missing\n",
				 dev->name, num_buf);
			DEV_STATS_INC(dev, rx_length_errors);
			break;
		}
		u64_stats_add(&stats->bytes, len);
		page = virt_to_head_page(buf);
		put_page(page);
	}
}

/* Why not use xdp_build_skb_from_frame() ?
 * XDP core assumes that xdp frags are PAGE_SIZE in length, while in
 * virtio-net there are 2 points that do not match its requirements:
 *  1. The size of the prefilled buffer is not fixed before xdp is set.
 *  2. xdp_build_skb_from_frame() does more checks that we don't need,
 *     like eth_type_trans() (which virtio-net does in receive_buf()).
 */
static struct sk_buff *build_skb_from_xdp_buff(struct net_device *dev,
					       struct virtnet_info *vi,
					       struct xdp_buff *xdp,
					       unsigned int xdp_frags_truesz)
{
	struct skb_shared_info *sinfo = xdp_get_shared_info_from_buff(xdp);
	unsigned int headroom, data_len;
	struct sk_buff *skb;
	int metasize;
	u8 nr_frags;

	if (unlikely(xdp->data_end > xdp_data_hard_end(xdp))) {
		pr_debug("Error building skb as missing reserved tailroom for xdp");
		return NULL;
	}

	if (unlikely(xdp_buff_has_frags(xdp)))
		nr_frags = sinfo->nr_frags;

	skb = build_skb(xdp->data_hard_start, xdp->frame_sz);
	if (unlikely(!skb))
		return NULL;

	headroom = xdp->data - xdp->data_hard_start;
	data_len = xdp->data_end - xdp->data;
	skb_reserve(skb, headroom);
	__skb_put(skb, data_len);

	metasize = xdp->data - xdp->data_meta;
	metasize = metasize > 0 ? metasize : 0;
	if (metasize)
		skb_metadata_set(skb, metasize);

	if (unlikely(xdp_buff_has_frags(xdp)))
		xdp_update_skb_frags_info(skb, nr_frags, sinfo->xdp_frags_size,
					  xdp_frags_truesz,
					  xdp_buff_get_skb_flags(xdp));

	return skb;
}

/* TODO: build xdp in big mode */
static int virtnet_build_xdp_buff_mrg(struct net_device *dev,
				      struct virtnet_info *vi,
				      struct receive_queue *rq,
				      struct xdp_buff *xdp,
				      void *buf,
				      unsigned int len,
				      unsigned int frame_sz,
				      int *num_buf,
				      unsigned int *xdp_frags_truesize,
				      struct virtnet_rq_stats *stats)
{
	struct virtio_net_hdr_mrg_rxbuf *hdr = buf;
	struct skb_shared_info *shinfo;
	unsigned int xdp_frags_truesz = 0;
	unsigned int truesize;
	struct page *page;
	skb_frag_t *frag;
	int offset;
	void *ctx;

	xdp_init_buff(xdp, frame_sz, &rq->xdp_rxq);
	xdp_prepare_buff(xdp, buf - XDP_PACKET_HEADROOM,
			 XDP_PACKET_HEADROOM + vi->hdr_len, len - vi->hdr_len, true);

	if (!*num_buf)
		return 0;

	if (*num_buf > 1) {
		/* If we want to build multi-buffer xdp, we need
		 * to specify that the flags of xdp_buff have the
		 * XDP_FLAGS_HAS_FRAG bit.
		 */
		if (!xdp_buff_has_frags(xdp))
			xdp_buff_set_frags_flag(xdp);

		shinfo = xdp_get_shared_info_from_buff(xdp);
		shinfo->nr_frags = 0;
		shinfo->xdp_frags_size = 0;
	}

	if (*num_buf > MAX_SKB_FRAGS + 1)
		return -EINVAL;

	while (--*num_buf > 0) {
		buf = virtnet_rq_get_buf(rq, &len, &ctx);
		if (unlikely(!buf)) {
			pr_debug("%s: rx error: %d buffers out of %d missing\n",
				 dev->name, *num_buf,
				 virtio16_to_cpu(vi->vdev, hdr->num_buffers));
			DEV_STATS_INC(dev, rx_length_errors);
			goto err;
		}

		u64_stats_add(&stats->bytes, len);
		page = virt_to_head_page(buf);
		offset = buf - page_address(page);

		if (check_mergeable_len(dev, ctx, len)) {
			put_page(page);
			goto err;
		}

		truesize = mergeable_ctx_to_truesize(ctx);
		xdp_frags_truesz += truesize;

		frag = &shinfo->frags[shinfo->nr_frags++];
		skb_frag_fill_page_desc(frag, page, offset, len);
		if (page_is_pfmemalloc(page))
			xdp_buff_set_frag_pfmemalloc(xdp);

		shinfo->xdp_frags_size += len;
	}

	*xdp_frags_truesize = xdp_frags_truesz;
	return 0;

err:
	put_xdp_frags(xdp);
	return -EINVAL;
}

static void *mergeable_xdp_get_buf(struct virtnet_info *vi,
				   struct receive_queue *rq,
				   struct bpf_prog *xdp_prog,
				   void *ctx,
				   unsigned int *frame_sz,
				   int *num_buf,
				   struct page **page,
				   int offset,
				   unsigned int *len,
				   struct virtio_net_hdr_mrg_rxbuf *hdr)
{
	unsigned int truesize = mergeable_ctx_to_truesize(ctx);
	unsigned int headroom = mergeable_ctx_to_headroom(ctx);
	struct page *xdp_page;
	unsigned int xdp_room;

	/* Transient failure which in theory could occur if
	 * in-flight packets from before XDP was enabled reach
	 * the receive path after XDP is loaded.
	 */
	if (unlikely(hdr->hdr.gso_type))
		return NULL;

	/* Partially checksummed packets must be dropped. */
	if (unlikely(hdr->hdr.flags & VIRTIO_NET_HDR_F_NEEDS_CSUM))
		return NULL;

	/* Now XDP core assumes frag size is PAGE_SIZE, but buffers
	 * with headroom may add hole in truesize, which
	 * make their length exceed PAGE_SIZE. So we disabled the
	 * hole mechanism for xdp. See add_recvbuf_mergeable().
	 */
	*frame_sz = truesize;

	if (likely(headroom >= virtnet_get_headroom(vi) &&
		   (*num_buf == 1 || xdp_prog->aux->xdp_has_frags))) {
		return page_address(*page) + offset;
	}

	/* This happens when headroom is not enough because
	 * of the buffer was prefilled before XDP is set.
	 * This should only happen for the first several packets.
	 * In fact, vq reset can be used here to help us clean up
	 * the prefilled buffers, but many existing devices do not
	 * support it, and we don't want to bother users who are
	 * using xdp normally.
	 */
	if (!xdp_prog->aux->xdp_has_frags) {
		/* linearize data for XDP */
		xdp_page = xdp_linearize_page(vi->dev, rq, num_buf,
					      *page, offset,
					      XDP_PACKET_HEADROOM,
					      len);
		if (!xdp_page)
			return NULL;
	} else {
		xdp_room = SKB_DATA_ALIGN(XDP_PACKET_HEADROOM +
					  sizeof(struct skb_shared_info));
		if (*len + xdp_room > PAGE_SIZE)
			return NULL;

		xdp_page = alloc_page(GFP_ATOMIC);
		if (!xdp_page)
			return NULL;

		memcpy(page_address(xdp_page) + XDP_PACKET_HEADROOM,
		       page_address(*page) + offset, *len);
	}

	*frame_sz = PAGE_SIZE;

	put_page(*page);

	*page = xdp_page;

	return page_address(*page) + XDP_PACKET_HEADROOM;
}

static struct sk_buff *receive_mergeable_xdp(struct net_device *dev,
					     struct virtnet_info *vi,
					     struct receive_queue *rq,
					     struct bpf_prog *xdp_prog,
					     void *buf,
					     void *ctx,
					     unsigned int len,
					     unsigned int *xdp_xmit,
					     struct virtnet_rq_stats *stats)
{
	struct virtio_net_hdr_mrg_rxbuf *hdr = buf;
	int num_buf = virtio16_to_cpu(vi->vdev, hdr->num_buffers);
	struct page *page = virt_to_head_page(buf);
	int offset = buf - page_address(page);
	unsigned int xdp_frags_truesz = 0;
	struct sk_buff *head_skb;
	unsigned int frame_sz;
	struct xdp_buff xdp;
	void *data;
	u32 act;
	int err;

	data = mergeable_xdp_get_buf(vi, rq, xdp_prog, ctx, &frame_sz, &num_buf, &page,
				     offset, &len, hdr);
	if (unlikely(!data))
		goto err_xdp;

	err = virtnet_build_xdp_buff_mrg(dev, vi, rq, &xdp, data, len, frame_sz,
					 &num_buf, &xdp_frags_truesz, stats);
	if (unlikely(err))
		goto err_xdp;

	act = virtnet_xdp_handler(xdp_prog, &xdp, dev, xdp_xmit, stats);

	switch (act) {
	case XDP_PASS:
		head_skb = build_skb_from_xdp_buff(dev, vi, &xdp, xdp_frags_truesz);
		if (unlikely(!head_skb))
			break;
		return head_skb;

	case XDP_TX:
	case XDP_REDIRECT:
		return NULL;

	default:
		break;
	}

	put_xdp_frags(&xdp);

err_xdp:
	put_page(page);
	mergeable_buf_free(rq, num_buf, dev, stats);

	u64_stats_inc(&stats->xdp_drops);
	u64_stats_inc(&stats->drops);
	return NULL;
}

static struct sk_buff *virtnet_skb_append_frag(struct sk_buff *head_skb,
					       struct sk_buff *curr_skb,
					       struct page *page, void *buf,
					       int len, int truesize)
{
	int num_skb_frags;
	int offset;

	num_skb_frags = skb_shinfo(curr_skb)->nr_frags;
	if (unlikely(num_skb_frags == MAX_SKB_FRAGS)) {
		struct sk_buff *nskb = alloc_skb(0, GFP_ATOMIC);

		if (unlikely(!nskb))
			return NULL;

		if (curr_skb == head_skb)
			skb_shinfo(curr_skb)->frag_list = nskb;
		else
			curr_skb->next = nskb;
		curr_skb = nskb;
		head_skb->truesize += nskb->truesize;
		num_skb_frags = 0;
	}

	if (curr_skb != head_skb) {
		head_skb->data_len += len;
		head_skb->len += len;
		head_skb->truesize += truesize;
	}

	offset = buf - page_address(page);
	if (skb_can_coalesce(curr_skb, num_skb_frags, page, offset)) {
		put_page(page);
		skb_coalesce_rx_frag(curr_skb, num_skb_frags - 1,
				     len, truesize);
	} else {
		skb_add_rx_frag(curr_skb, num_skb_frags, page,
				offset, len, truesize);
	}

	return curr_skb;
}

static struct sk_buff *receive_mergeable(struct net_device *dev,
					 struct virtnet_info *vi,
					 struct receive_queue *rq,
					 void *buf,
					 void *ctx,
					 unsigned int len,
					 unsigned int *xdp_xmit,
					 struct virtnet_rq_stats *stats)
{
	struct virtio_net_hdr_mrg_rxbuf *hdr = buf;
	int num_buf = virtio16_to_cpu(vi->vdev, hdr->num_buffers);
	struct page *page = virt_to_head_page(buf);
	int offset = buf - page_address(page);
	struct sk_buff *head_skb, *curr_skb;
	unsigned int truesize = mergeable_ctx_to_truesize(ctx);
	unsigned int headroom = mergeable_ctx_to_headroom(ctx);

	head_skb = NULL;
	u64_stats_add(&stats->bytes, len - vi->hdr_len);

	if (check_mergeable_len(dev, ctx, len))
		goto err_skb;

	if (unlikely(vi->xdp_enabled)) {
		struct bpf_prog *xdp_prog;

		rcu_read_lock();
		xdp_prog = rcu_dereference(rq->xdp_prog);
		if (xdp_prog) {
			head_skb = receive_mergeable_xdp(dev, vi, rq, xdp_prog, buf, ctx,
							 len, xdp_xmit, stats);
			rcu_read_unlock();
			return head_skb;
		}
		rcu_read_unlock();
	}

	head_skb = page_to_skb(vi, rq, page, offset, len, truesize, headroom);
	curr_skb = head_skb;

	if (unlikely(!curr_skb))
		goto err_skb;
	while (--num_buf) {
		buf = virtnet_rq_get_buf(rq, &len, &ctx);
		if (unlikely(!buf)) {
			pr_debug("%s: rx error: %d buffers out of %d missing\n",
				 dev->name, num_buf,
				 virtio16_to_cpu(vi->vdev,
						 hdr->num_buffers));
			DEV_STATS_INC(dev, rx_length_errors);
			goto err_buf;
		}

		u64_stats_add(&stats->bytes, len);
		page = virt_to_head_page(buf);

		if (check_mergeable_len(dev, ctx, len))
			goto err_skb;

		truesize = mergeable_ctx_to_truesize(ctx);
		curr_skb  = virtnet_skb_append_frag(head_skb, curr_skb, page,
						    buf, len, truesize);
		if (!curr_skb)
			goto err_skb;
	}

	ewma_pkt_len_add(&rq->mrg_avg_pkt_len, head_skb->len);
	return head_skb;

err_skb:
	put_page(page);
	mergeable_buf_free(rq, num_buf, dev, stats);

err_buf:
	u64_stats_inc(&stats->drops);
	dev_kfree_skb(head_skb);
	return NULL;
}

static inline u32
virtio_net_hash_value(const struct virtio_net_hdr_v1_hash *hdr_hash)
{
	return __le16_to_cpu(hdr_hash->hash_value_lo) |
		(__le16_to_cpu(hdr_hash->hash_value_hi) << 16);
}

static void virtio_skb_set_hash(const struct virtio_net_hdr_v1_hash *hdr_hash,
				struct sk_buff *skb)
{
	enum pkt_hash_types rss_hash_type;

	if (!hdr_hash || !skb)
		return;

	switch (__le16_to_cpu(hdr_hash->hash_report)) {
	case VIRTIO_NET_HASH_REPORT_TCPv4:
	case VIRTIO_NET_HASH_REPORT_UDPv4:
	case VIRTIO_NET_HASH_REPORT_TCPv6:
	case VIRTIO_NET_HASH_REPORT_UDPv6:
	case VIRTIO_NET_HASH_REPORT_TCPv6_EX:
	case VIRTIO_NET_HASH_REPORT_UDPv6_EX:
		rss_hash_type = PKT_HASH_TYPE_L4;
		break;
	case VIRTIO_NET_HASH_REPORT_IPv4:
	case VIRTIO_NET_HASH_REPORT_IPv6:
	case VIRTIO_NET_HASH_REPORT_IPv6_EX:
		rss_hash_type = PKT_HASH_TYPE_L3;
		break;
	case VIRTIO_NET_HASH_REPORT_NONE:
	default:
		rss_hash_type = PKT_HASH_TYPE_NONE;
	}
	skb_set_hash(skb, virtio_net_hash_value(hdr_hash), rss_hash_type);
}

static void virtnet_receive_done(struct virtnet_info *vi, struct receive_queue *rq,
				 struct sk_buff *skb, u8 flags)
{
	struct virtio_net_common_hdr *hdr;
	struct net_device *dev = vi->dev;

	hdr = skb_vnet_common_hdr(skb);
	if (dev->features & NETIF_F_RXHASH && vi->has_rss_hash_report)
		virtio_skb_set_hash(&hdr->hash_v1_hdr, skb);

	hdr->hdr.flags = flags;
	if (virtio_net_handle_csum_offload(skb, &hdr->hdr, vi->rx_tnl_csum)) {
		net_warn_ratelimited("%s: bad csum: flags: %x, gso_type: %x rx_tnl_csum %d\n",
				     dev->name, hdr->hdr.flags,
				     hdr->hdr.gso_type, vi->rx_tnl_csum);
		goto frame_err;
	}

	if (virtio_net_hdr_tnl_to_skb(skb, &hdr->tnl_hdr, vi->rx_tnl,
				      vi->rx_tnl_csum,
				      virtio_is_little_endian(vi->vdev))) {
		net_warn_ratelimited("%s: bad gso: type: %x, size: %u, flags %x tunnel %d tnl csum %d\n",
				     dev->name, hdr->hdr.gso_type,
				     hdr->hdr.gso_size, hdr->hdr.flags,
				     vi->rx_tnl, vi->rx_tnl_csum);
		goto frame_err;
	}

	skb_record_rx_queue(skb, vq2rxq(rq->vq));
	skb->protocol = eth_type_trans(skb, dev);
	pr_debug("Receiving skb proto 0x%04x len %i type %i\n",
		 ntohs(skb->protocol), skb->len, skb->pkt_type);

	napi_gro_receive(&rq->napi, skb);
	return;

frame_err:
	DEV_STATS_INC(dev, rx_frame_errors);
	dev_kfree_skb(skb);
}

static void receive_buf(struct virtnet_info *vi, struct receive_queue *rq,
			void *buf, unsigned int len, void **ctx,
			unsigned int *xdp_xmit,
			struct virtnet_rq_stats *stats)
{
	struct net_device *dev = vi->dev;
	struct sk_buff *skb;
	u8 flags;

	if (unlikely(len < vi->hdr_len + ETH_HLEN)) {
		pr_debug("%s: short packet %i\n", dev->name, len);
		DEV_STATS_INC(dev, rx_length_errors);
		virtnet_rq_free_buf(vi, rq, buf);
		return;
	}

	/* About the flags below:
	 * 1. Save the flags early, as the XDP program might overwrite them.
	 * These flags ensure packets marked as VIRTIO_NET_HDR_F_DATA_VALID
	 * stay valid after XDP processing.
	 * 2. XDP doesn't work with partially checksummed packets (refer to
	 * virtnet_xdp_set()), so packets marked as
	 * VIRTIO_NET_HDR_F_NEEDS_CSUM get dropped during XDP processing.
	 */

	if (vi->mergeable_rx_bufs) {
		flags = ((struct virtio_net_common_hdr *)buf)->hdr.flags;
		skb = receive_mergeable(dev, vi, rq, buf, ctx, len, xdp_xmit,
					stats);
	} else if (vi->big_packets) {
		void *p = page_address((struct page *)buf);

		flags = ((struct virtio_net_common_hdr *)p)->hdr.flags;
		skb = receive_big(dev, vi, rq, buf, len, stats);
	} else {
		flags = ((struct virtio_net_common_hdr *)buf)->hdr.flags;
		skb = receive_small(dev, vi, rq, buf, ctx, len, xdp_xmit, stats);
	}

	if (unlikely(!skb))
		return;

	virtnet_receive_done(vi, rq, skb, flags);
}

/* Unlike mergeable buffers, all buffers are allocated to the
 * same size, except for the headroom. For this reason we do
 * not need to use  mergeable_len_to_ctx here - it is enough
 * to store the headroom as the context ignoring the truesize.
 */
static int add_recvbuf_small(struct virtnet_info *vi, struct receive_queue *rq,
			     gfp_t gfp)
{
	char *buf;
	unsigned int xdp_headroom = virtnet_get_headroom(vi);
	void *ctx = (void *)(unsigned long)xdp_headroom;
	int len = vi->hdr_len + VIRTNET_RX_PAD + GOOD_PACKET_LEN + xdp_headroom;
	int err;

	len = SKB_DATA_ALIGN(len) +
	      SKB_DATA_ALIGN(sizeof(struct skb_shared_info));

	if (unlikely(!skb_page_frag_refill(len, &rq->alloc_frag, gfp)))
		return -ENOMEM;

	buf = virtnet_rq_alloc(rq, len, gfp);
	if (unlikely(!buf))
		return -ENOMEM;

	buf += VIRTNET_RX_PAD + xdp_headroom;

	virtnet_rq_init_one_sg(rq, buf, vi->hdr_len + GOOD_PACKET_LEN);

	err = virtqueue_add_inbuf_premapped(rq->vq, rq->sg, 1, buf, ctx, gfp);
	if (err < 0) {
		virtnet_rq_unmap(rq, buf, 0);
		put_page(virt_to_head_page(buf));
	}

	return err;
}

static int add_recvbuf_big(struct virtnet_info *vi, struct receive_queue *rq,
			   gfp_t gfp)
{
	struct page *first, *list = NULL;
	char *p;
	int i, err, offset;

	sg_init_table(rq->sg, vi->big_packets_num_skbfrags + 2);

	/* page in rq->sg[vi->big_packets_num_skbfrags + 1] is list tail */
	for (i = vi->big_packets_num_skbfrags + 1; i > 1; --i) {
		first = get_a_page(rq, gfp);
		if (!first) {
			if (list)
				give_pages(rq, list);
			return -ENOMEM;
		}
		sg_set_buf(&rq->sg[i], page_address(first), PAGE_SIZE);

		/* chain new page in list head to match sg */
		first->private = (unsigned long)list;
		list = first;
	}

	first = get_a_page(rq, gfp);
	if (!first) {
		give_pages(rq, list);
		return -ENOMEM;
	}
	p = page_address(first);

	/* rq->sg[0], rq->sg[1] share the same page */
	/* a separated rq->sg[0] for header - required in case !any_header_sg */
	sg_set_buf(&rq->sg[0], p, vi->hdr_len);

	/* rq->sg[1] for data packet, from offset */
	offset = sizeof(struct padded_vnet_hdr);
	sg_set_buf(&rq->sg[1], p + offset, PAGE_SIZE - offset);

	/* chain first in list head */
	first->private = (unsigned long)list;
	err = virtqueue_add_inbuf(rq->vq, rq->sg, vi->big_packets_num_skbfrags + 2,
				  first, gfp);
	if (err < 0)
		give_pages(rq, first);

	return err;
}

static unsigned int get_mergeable_buf_len(struct receive_queue *rq,
					  struct ewma_pkt_len *avg_pkt_len,
					  unsigned int room)
{
	struct virtnet_info *vi = rq->vq->vdev->priv;
	const size_t hdr_len = vi->hdr_len;
	unsigned int len;

	if (room)
		return PAGE_SIZE - room;

	len = hdr_len +	clamp_t(unsigned int, ewma_pkt_len_read(avg_pkt_len),
				rq->min_buf_len, PAGE_SIZE - hdr_len);

	return ALIGN(len, L1_CACHE_BYTES);
}

static int add_recvbuf_mergeable(struct virtnet_info *vi,
				 struct receive_queue *rq, gfp_t gfp)
{
	struct page_frag *alloc_frag = &rq->alloc_frag;
	unsigned int headroom = virtnet_get_headroom(vi);
	unsigned int tailroom = headroom ? sizeof(struct skb_shared_info) : 0;
	unsigned int room = SKB_DATA_ALIGN(headroom + tailroom);
	unsigned int len, hole;
	void *ctx;
	char *buf;
	int err;

	/* Extra tailroom is needed to satisfy XDP's assumption. This
	 * means rx frags coalescing won't work, but consider we've
	 * disabled GSO for XDP, it won't be a big issue.
	 */
	len = get_mergeable_buf_len(rq, &rq->mrg_avg_pkt_len, room);

	if (unlikely(!skb_page_frag_refill(len + room, alloc_frag, gfp)))
		return -ENOMEM;

	if (!alloc_frag->offset && len + room + sizeof(struct virtnet_rq_dma) > alloc_frag->size)
		len -= sizeof(struct virtnet_rq_dma);

	buf = virtnet_rq_alloc(rq, len + room, gfp);
	if (unlikely(!buf))
		return -ENOMEM;

	buf += headroom; /* advance address leaving hole at front of pkt */
	hole = alloc_frag->size - alloc_frag->offset;
	if (hole < len + room) {
		/* To avoid internal fragmentation, if there is very likely not
		 * enough space for another buffer, add the remaining space to
		 * the current buffer.
		 * XDP core assumes that frame_size of xdp_buff and the length
		 * of the frag are PAGE_SIZE, so we disable the hole mechanism.
		 */
		if (!headroom)
			len += hole;
		alloc_frag->offset += hole;
	}

	virtnet_rq_init_one_sg(rq, buf, len);

	ctx = mergeable_len_to_ctx(len + room, headroom);
	err = virtqueue_add_inbuf_premapped(rq->vq, rq->sg, 1, buf, ctx, gfp);
	if (err < 0) {
		virtnet_rq_unmap(rq, buf, 0);
		put_page(virt_to_head_page(buf));
	}

	return err;
}

/*
 * Returns false if we couldn't fill entirely (OOM).
 *
 * Normally run in the receive path, but can also be run from ndo_open
 * before we're receiving packets, or from refill_work which is
 * careful to disable receiving (using napi_disable).
 */
static bool try_fill_recv(struct virtnet_info *vi, struct receive_queue *rq,
			  gfp_t gfp)
{
	int err;

	if (rq->xsk_pool) {
		err = virtnet_add_recvbuf_xsk(vi, rq, rq->xsk_pool, gfp);
		goto kick;
	}

	do {
		if (vi->mergeable_rx_bufs)
			err = add_recvbuf_mergeable(vi, rq, gfp);
		else if (vi->big_packets)
			err = add_recvbuf_big(vi, rq, gfp);
		else
			err = add_recvbuf_small(vi, rq, gfp);

		if (err)
			break;
	} while (rq->vq->num_free);

kick:
	if (virtqueue_kick_prepare(rq->vq) && virtqueue_notify(rq->vq)) {
		unsigned long flags;

		flags = u64_stats_update_begin_irqsave(&rq->stats.syncp);
		u64_stats_inc(&rq->stats.kicks);
		u64_stats_update_end_irqrestore(&rq->stats.syncp, flags);
	}

	return err != -ENOMEM;
}

static void skb_recv_done(struct virtqueue *rvq)
{
	struct virtnet_info *vi = rvq->vdev->priv;
	struct receive_queue *rq = &vi->rq[vq2rxq(rvq)];

	rq->calls++;
	virtqueue_napi_schedule(&rq->napi, rvq);
}

static void virtnet_napi_do_enable(struct virtqueue *vq,
				   struct napi_struct *napi)
{
	napi_enable(napi);

	/* If all buffers were filled by other side before we napi_enabled, we
	 * won't get another interrupt, so process any outstanding packets now.
	 * Call local_bh_enable after to trigger softIRQ processing.
	 */
	local_bh_disable();
	virtqueue_napi_schedule(napi, vq);
	local_bh_enable();
}

static void virtnet_napi_enable(struct receive_queue *rq)
{
	struct virtnet_info *vi = rq->vq->vdev->priv;
	int qidx = vq2rxq(rq->vq);

	virtnet_napi_do_enable(rq->vq, &rq->napi);
	netif_queue_set_napi(vi->dev, qidx, NETDEV_QUEUE_TYPE_RX, &rq->napi);
}

static void virtnet_napi_tx_enable(struct send_queue *sq)
{
	struct virtnet_info *vi = sq->vq->vdev->priv;
	struct napi_struct *napi = &sq->napi;
	int qidx = vq2txq(sq->vq);

	if (!napi->weight)
		return;

	/* Tx napi touches cachelines on the cpu handling tx interrupts. Only
	 * enable the feature if this is likely affine with the transmit path.
	 */
	if (!vi->affinity_hint_set) {
		napi->weight = 0;
		return;
	}

	virtnet_napi_do_enable(sq->vq, napi);
	netif_queue_set_napi(vi->dev, qidx, NETDEV_QUEUE_TYPE_TX, napi);
}

static void virtnet_napi_tx_disable(struct send_queue *sq)
{
	struct virtnet_info *vi = sq->vq->vdev->priv;
	struct napi_struct *napi = &sq->napi;
	int qidx = vq2txq(sq->vq);

	if (napi->weight) {
		netif_queue_set_napi(vi->dev, qidx, NETDEV_QUEUE_TYPE_TX, NULL);
		napi_disable(napi);
	}
}

static void virtnet_napi_disable(struct receive_queue *rq)
{
	struct virtnet_info *vi = rq->vq->vdev->priv;
	struct napi_struct *napi = &rq->napi;
	int qidx = vq2rxq(rq->vq);

	netif_queue_set_napi(vi->dev, qidx, NETDEV_QUEUE_TYPE_RX, NULL);
	napi_disable(napi);
}

static void refill_work(struct work_struct *work)
{
	struct virtnet_info *vi =
		container_of(work, struct virtnet_info, refill.work);
	bool still_empty;
	int i;

	for (i = 0; i < vi->curr_queue_pairs; i++) {
		struct receive_queue *rq = &vi->rq[i];

		/*
		 * When queue API support is added in the future and the call
		 * below becomes napi_disable_locked, this driver will need to
		 * be refactored.
		 *
		 * One possible solution would be to:
		 *   - cancel refill_work with cancel_delayed_work (note:
		 *     non-sync)
		 *   - cancel refill_work with cancel_delayed_work_sync in
		 *     virtnet_remove after the netdev is unregistered
		 *   - wrap all of the work in a lock (perhaps the netdev
		 *     instance lock)
		 *   - check netif_running() and return early to avoid a race
		 */
		napi_disable(&rq->napi);
		still_empty = !try_fill_recv(vi, rq, GFP_KERNEL);
		virtnet_napi_do_enable(rq->vq, &rq->napi);

		/* In theory, this can happen: if we don't get any buffers in
		 * we will *never* try to fill again.
		 */
		if (still_empty)
			schedule_delayed_work(&vi->refill, HZ/2);
	}
}

static int virtnet_receive_xsk_bufs(struct virtnet_info *vi,
				    struct receive_queue *rq,
				    int budget,
				    unsigned int *xdp_xmit,
				    struct virtnet_rq_stats *stats)
{
	unsigned int len;
	int packets = 0;
	void *buf;

	while (packets < budget) {
		buf = virtqueue_get_buf(rq->vq, &len);
		if (!buf)
			break;

		virtnet_receive_xsk_buf(vi, rq, buf, len, xdp_xmit, stats);
		packets++;
	}

	return packets;
}

static int virtnet_receive_packets(struct virtnet_info *vi,
				   struct receive_queue *rq,
				   int budget,
				   unsigned int *xdp_xmit,
				   struct virtnet_rq_stats *stats)
{
	unsigned int len;
	int packets = 0;
	void *buf;

	if (!vi->big_packets || vi->mergeable_rx_bufs) {
		void *ctx;
		while (packets < budget &&
		       (buf = virtnet_rq_get_buf(rq, &len, &ctx))) {
			receive_buf(vi, rq, buf, len, ctx, xdp_xmit, stats);
			packets++;
		}
	} else {
		while (packets < budget &&
		       (buf = virtqueue_get_buf(rq->vq, &len)) != NULL) {
			receive_buf(vi, rq, buf, len, NULL, xdp_xmit, stats);
			packets++;
		}
	}

	return packets;
}

static int virtnet_receive(struct receive_queue *rq, int budget,
			   unsigned int *xdp_xmit)
{
	struct virtnet_info *vi = rq->vq->vdev->priv;
	struct virtnet_rq_stats stats = {};
	int i, packets;

	if (rq->xsk_pool)
		packets = virtnet_receive_xsk_bufs(vi, rq, budget, xdp_xmit, &stats);
	else
		packets = virtnet_receive_packets(vi, rq, budget, xdp_xmit, &stats);

	if (rq->vq->num_free > min((unsigned int)budget, virtqueue_get_vring_size(rq->vq)) / 2) {
		if (!try_fill_recv(vi, rq, GFP_ATOMIC)) {
			spin_lock(&vi->refill_lock);
			if (vi->refill_enabled)
				schedule_delayed_work(&vi->refill, 0);
			spin_unlock(&vi->refill_lock);
		}
	}

	u64_stats_set(&stats.packets, packets);
	u64_stats_update_begin(&rq->stats.syncp);
	for (i = 0; i < ARRAY_SIZE(virtnet_rq_stats_desc); i++) {
		size_t offset = virtnet_rq_stats_desc[i].offset;
		u64_stats_t *item, *src;

		item = (u64_stats_t *)((u8 *)&rq->stats + offset);
		src = (u64_stats_t *)((u8 *)&stats + offset);
		u64_stats_add(item, u64_stats_read(src));
	}

	u64_stats_add(&rq->stats.packets, u64_stats_read(&stats.packets));
	u64_stats_add(&rq->stats.bytes, u64_stats_read(&stats.bytes));

	u64_stats_update_end(&rq->stats.syncp);

	return packets;
}

static void virtnet_poll_cleantx(struct receive_queue *rq, int budget)
{
	struct virtnet_info *vi = rq->vq->vdev->priv;
	unsigned int index = vq2rxq(rq->vq);
	struct send_queue *sq = &vi->sq[index];
	struct netdev_queue *txq = netdev_get_tx_queue(vi->dev, index);

	if (!sq->napi.weight || is_xdp_raw_buffer_queue(vi, index))
		return;

	if (__netif_tx_trylock(txq)) {
		if (sq->reset) {
			__netif_tx_unlock(txq);
			return;
		}

		do {
			virtqueue_disable_cb(sq->vq);
			free_old_xmit(sq, txq, !!budget);
		} while (unlikely(!virtqueue_enable_cb_delayed(sq->vq)));

		if (sq->vq->num_free >= MAX_SKB_FRAGS + 2 &&
		    netif_tx_queue_stopped(txq)) {
			u64_stats_update_begin(&sq->stats.syncp);
			u64_stats_inc(&sq->stats.wake);
			u64_stats_update_end(&sq->stats.syncp);
			netif_tx_wake_queue(txq);
		}

		__netif_tx_unlock(txq);
	}
}

static void virtnet_rx_dim_update(struct virtnet_info *vi, struct receive_queue *rq)
{
	struct dim_sample cur_sample = {};

	if (!rq->packets_in_napi)
		return;

	/* Don't need protection when fetching stats, since fetcher and
	 * updater of the stats are in same context
	 */
	dim_update_sample(rq->calls,
			  u64_stats_read(&rq->stats.packets),
			  u64_stats_read(&rq->stats.bytes),
			  &cur_sample);

	net_dim(&rq->dim, &cur_sample);
	rq->packets_in_napi = 0;
}

static int virtnet_poll(struct napi_struct *napi, int budget)
{
	struct receive_queue *rq =
		container_of(napi, struct receive_queue, napi);
	struct virtnet_info *vi = rq->vq->vdev->priv;
	struct send_queue *sq;
	unsigned int received;
	unsigned int xdp_xmit = 0;
	bool napi_complete;

	virtnet_poll_cleantx(rq, budget);

	received = virtnet_receive(rq, budget, &xdp_xmit);
	rq->packets_in_napi += received;

	if (xdp_xmit & VIRTIO_XDP_REDIR)
		xdp_do_flush();

	/* Out of packets? */
	if (received < budget) {
		napi_complete = virtqueue_napi_complete(napi, rq->vq, received);
		/* Intentionally not taking dim_lock here. This may result in a
		 * spurious net_dim call. But if that happens virtnet_rx_dim_work
		 * will not act on the scheduled work.
		 */
		if (napi_complete && rq->dim_enabled)
			virtnet_rx_dim_update(vi, rq);
	}

	if (xdp_xmit & VIRTIO_XDP_TX) {
		sq = virtnet_xdp_get_sq(vi);
		if (virtqueue_kick_prepare(sq->vq) && virtqueue_notify(sq->vq)) {
			u64_stats_update_begin(&sq->stats.syncp);
			u64_stats_inc(&sq->stats.kicks);
			u64_stats_update_end(&sq->stats.syncp);
		}
		virtnet_xdp_put_sq(vi, sq);
	}

	return received;
}

static void virtnet_disable_queue_pair(struct virtnet_info *vi, int qp_index)
{
	virtnet_napi_tx_disable(&vi->sq[qp_index]);
	virtnet_napi_disable(&vi->rq[qp_index]);
	xdp_rxq_info_unreg(&vi->rq[qp_index].xdp_rxq);
}

static int virtnet_enable_queue_pair(struct virtnet_info *vi, int qp_index)
{
	struct net_device *dev = vi->dev;
	int err;

	err = xdp_rxq_info_reg(&vi->rq[qp_index].xdp_rxq, dev, qp_index,
			       vi->rq[qp_index].napi.napi_id);
	if (err < 0)
		return err;

	err = xdp_rxq_info_reg_mem_model(&vi->rq[qp_index].xdp_rxq,
					 MEM_TYPE_PAGE_SHARED, NULL);
	if (err < 0)
		goto err_xdp_reg_mem_model;

	virtnet_napi_enable(&vi->rq[qp_index]);
	virtnet_napi_tx_enable(&vi->sq[qp_index]);

	return 0;

err_xdp_reg_mem_model:
	xdp_rxq_info_unreg(&vi->rq[qp_index].xdp_rxq);
	return err;
}

static void virtnet_cancel_dim(struct virtnet_info *vi, struct dim *dim)
{
	if (!virtio_has_feature(vi->vdev, VIRTIO_NET_F_VQ_NOTF_COAL))
		return;
	net_dim_work_cancel(dim);
}

static void virtnet_update_settings(struct virtnet_info *vi)
{
	u32 speed;
	u8 duplex;

	if (!virtio_has_feature(vi->vdev, VIRTIO_NET_F_SPEED_DUPLEX))
		return;

	virtio_cread_le(vi->vdev, struct virtio_net_config, speed, &speed);

	if (ethtool_validate_speed(speed))
		vi->speed = speed;

	virtio_cread_le(vi->vdev, struct virtio_net_config, duplex, &duplex);

	if (ethtool_validate_duplex(duplex))
		vi->duplex = duplex;
}

static int virtnet_open(struct net_device *dev)
{
	struct virtnet_info *vi = netdev_priv(dev);
	int i, err;

	enable_delayed_refill(vi);

	for (i = 0; i < vi->max_queue_pairs; i++) {
		if (i < vi->curr_queue_pairs)
			/* Make sure we have some buffers: if oom use wq. */
			if (!try_fill_recv(vi, &vi->rq[i], GFP_KERNEL))
				schedule_delayed_work(&vi->refill, 0);

		err = virtnet_enable_queue_pair(vi, i);
		if (err < 0)
			goto err_enable_qp;
	}

	if (virtio_has_feature(vi->vdev, VIRTIO_NET_F_STATUS)) {
		if (vi->status & VIRTIO_NET_S_LINK_UP)
			netif_carrier_on(vi->dev);
		virtio_config_driver_enable(vi->vdev);
	} else {
		vi->status = VIRTIO_NET_S_LINK_UP;
		netif_carrier_on(dev);
	}

	return 0;

err_enable_qp:
	disable_delayed_refill(vi);
	cancel_delayed_work_sync(&vi->refill);

	for (i--; i >= 0; i--) {
		virtnet_disable_queue_pair(vi, i);
		virtnet_cancel_dim(vi, &vi->rq[i].dim);
	}

	return err;
}

static int virtnet_poll_tx(struct napi_struct *napi, int budget)
{
	struct send_queue *sq = container_of(napi, struct send_queue, napi);
	struct virtnet_info *vi = sq->vq->vdev->priv;
	unsigned int index = vq2txq(sq->vq);
	struct netdev_queue *txq;
	int opaque, xsk_done = 0;
	bool done;

	if (unlikely(is_xdp_raw_buffer_queue(vi, index))) {
		/* We don't need to enable cb for XDP */
		napi_complete_done(napi, 0);
		return 0;
	}

	txq = netdev_get_tx_queue(vi->dev, index);
	__netif_tx_lock(txq, raw_smp_processor_id());
	virtqueue_disable_cb(sq->vq);

	if (sq->xsk_pool)
		xsk_done = virtnet_xsk_xmit(sq, sq->xsk_pool, budget);
	else
		free_old_xmit(sq, txq, !!budget);

	if (sq->vq->num_free >= MAX_SKB_FRAGS + 2 &&
	    netif_tx_queue_stopped(txq)) {
		u64_stats_update_begin(&sq->stats.syncp);
		u64_stats_inc(&sq->stats.wake);
		u64_stats_update_end(&sq->stats.syncp);
		netif_tx_wake_queue(txq);
	}

	if (xsk_done >= budget) {
		__netif_tx_unlock(txq);
		return budget;
	}

	opaque = virtqueue_enable_cb_prepare(sq->vq);

	done = napi_complete_done(napi, 0);

	if (!done)
		virtqueue_disable_cb(sq->vq);

	__netif_tx_unlock(txq);

	if (done) {
		if (unlikely(virtqueue_poll(sq->vq, opaque))) {
			if (napi_schedule_prep(napi)) {
				__netif_tx_lock(txq, raw_smp_processor_id());
				virtqueue_disable_cb(sq->vq);
				__netif_tx_unlock(txq);
				__napi_schedule(napi);
			}
		}
	}

	return 0;
}

static int xmit_skb(struct send_queue *sq, struct sk_buff *skb, bool orphan)
{
	const unsigned char *dest = ((struct ethhdr *)skb->data)->h_dest;
	struct virtnet_info *vi = sq->vq->vdev->priv;
	struct virtio_net_hdr_v1_hash_tunnel *hdr;
	int num_sg;
	unsigned hdr_len = vi->hdr_len;
	bool can_push;

	pr_debug("%s: xmit %p %pM\n", vi->dev->name, skb, dest);

	/* Make sure it's safe to cast between formats */
	BUILD_BUG_ON(__alignof__(*hdr) != __alignof__(hdr->hash_hdr));
	BUILD_BUG_ON(__alignof__(*hdr) != __alignof__(hdr->hash_hdr.hdr));

	can_push = vi->any_header_sg &&
		!((unsigned long)skb->data & (__alignof__(*hdr) - 1)) &&
		!skb_header_cloned(skb) && skb_headroom(skb) >= hdr_len;
	/* Even if we can, don't push here yet as this would skew
	 * csum_start offset below. */
	if (can_push)
		hdr = (struct virtio_net_hdr_v1_hash_tunnel *)(skb->data -
							       hdr_len);
	else
		hdr = &skb_vnet_common_hdr(skb)->tnl_hdr;

	if (virtio_net_hdr_tnl_from_skb(skb, hdr, vi->tx_tnl,
					virtio_is_little_endian(vi->vdev), 0,
					false))
		return -EPROTO;

	if (vi->mergeable_rx_bufs)
		hdr->hash_hdr.hdr.num_buffers = 0;

	sg_init_table(sq->sg, skb_shinfo(skb)->nr_frags + (can_push ? 1 : 2));
	if (can_push) {
		__skb_push(skb, hdr_len);
		num_sg = skb_to_sgvec(skb, sq->sg, 0, skb->len);
		if (unlikely(num_sg < 0))
			return num_sg;
		/* Pull header back to avoid skew in tx bytes calculations. */
		__skb_pull(skb, hdr_len);
	} else {
		sg_set_buf(sq->sg, hdr, hdr_len);
		num_sg = skb_to_sgvec(skb, sq->sg + 1, 0, skb->len);
		if (unlikely(num_sg < 0))
			return num_sg;
		num_sg++;
	}

	return virtnet_add_outbuf(sq, num_sg, skb,
				  orphan ? VIRTNET_XMIT_TYPE_SKB_ORPHAN : VIRTNET_XMIT_TYPE_SKB);
}

static netdev_tx_t start_xmit(struct sk_buff *skb, struct net_device *dev)
{
	struct virtnet_info *vi = netdev_priv(dev);
	int qnum = skb_get_queue_mapping(skb);
	struct send_queue *sq = &vi->sq[qnum];
	int err;
	struct netdev_queue *txq = netdev_get_tx_queue(dev, qnum);
	bool xmit_more = netdev_xmit_more();
	bool use_napi = sq->napi.weight;
	bool kick;

	if (!use_napi)
		free_old_xmit(sq, txq, false);
	else
		virtqueue_disable_cb(sq->vq);

	/* timestamp packet in software */
	skb_tx_timestamp(skb);

	/* Try to transmit */
	err = xmit_skb(sq, skb, !use_napi);

	/* This should not happen! */
	if (unlikely(err)) {
		DEV_STATS_INC(dev, tx_fifo_errors);
		if (net_ratelimit())
			dev_warn(&dev->dev,
				 "Unexpected TXQ (%d) queue failure: %d\n",
				 qnum, err);
		DEV_STATS_INC(dev, tx_dropped);
		dev_kfree_skb_any(skb);
		return NETDEV_TX_OK;
	}

	/* Don't wait up for transmitted skbs to be freed. */
	if (!use_napi) {
		skb_orphan(skb);
		nf_reset_ct(skb);
	}

	if (use_napi)
		tx_may_stop(vi, dev, sq);
	else
		check_sq_full_and_disable(vi, dev,sq);

	kick = use_napi ? __netdev_tx_sent_queue(txq, skb->len, xmit_more) :
			  !xmit_more || netif_xmit_stopped(txq);
	if (kick) {
		if (virtqueue_kick_prepare(sq->vq) && virtqueue_notify(sq->vq)) {
			u64_stats_update_begin(&sq->stats.syncp);
			u64_stats_inc(&sq->stats.kicks);
			u64_stats_update_end(&sq->stats.syncp);
		}
	}

	if (use_napi && kick && unlikely(!virtqueue_enable_cb_delayed(sq->vq)))
		virtqueue_napi_schedule(&sq->napi, sq->vq);

	return NETDEV_TX_OK;
}

static void __virtnet_rx_pause(struct virtnet_info *vi,
			       struct receive_queue *rq)
{
	bool running = netif_running(vi->dev);

	if (running) {
		virtnet_napi_disable(rq);
		virtnet_cancel_dim(vi, &rq->dim);
	}
}

static void virtnet_rx_pause_all(struct virtnet_info *vi)
{
	int i;

	/*
	 * Make sure refill_work does not run concurrently to
	 * avoid napi_disable race which leads to deadlock.
	 */
	disable_delayed_refill(vi);
	cancel_delayed_work_sync(&vi->refill);
	for (i = 0; i < vi->max_queue_pairs; i++)
		__virtnet_rx_pause(vi, &vi->rq[i]);
}

static void virtnet_rx_pause(struct virtnet_info *vi, struct receive_queue *rq)
{
	/*
	 * Make sure refill_work does not run concurrently to
	 * avoid napi_disable race which leads to deadlock.
	 */
	disable_delayed_refill(vi);
	cancel_delayed_work_sync(&vi->refill);
	__virtnet_rx_pause(vi, rq);
}

static void __virtnet_rx_resume(struct virtnet_info *vi,
				struct receive_queue *rq,
				bool refill)
{
	bool running = netif_running(vi->dev);
	bool schedule_refill = false;

	if (refill && !try_fill_recv(vi, rq, GFP_KERNEL))
		schedule_refill = true;
	if (running)
		virtnet_napi_enable(rq);

	if (schedule_refill)
		schedule_delayed_work(&vi->refill, 0);
}

static void virtnet_rx_resume_all(struct virtnet_info *vi)
{
	int i;

	enable_delayed_refill(vi);
	for (i = 0; i < vi->max_queue_pairs; i++) {
		if (i < vi->curr_queue_pairs)
			__virtnet_rx_resume(vi, &vi->rq[i], true);
		else
			__virtnet_rx_resume(vi, &vi->rq[i], false);
	}
}

static void virtnet_rx_resume(struct virtnet_info *vi, struct receive_queue *rq)
{
	enable_delayed_refill(vi);
	__virtnet_rx_resume(vi, rq, true);
}

static int virtnet_rx_resize(struct virtnet_info *vi,
			     struct receive_queue *rq, u32 ring_num)
{
	int err, qindex;

	qindex = rq - vi->rq;

	virtnet_rx_pause(vi, rq);

	err = virtqueue_resize(rq->vq, ring_num, virtnet_rq_unmap_free_buf, NULL);
	if (err)
		netdev_err(vi->dev, "resize rx fail: rx queue index: %d err: %d\n", qindex, err);

	virtnet_rx_resume(vi, rq);
	return err;
}

static void virtnet_tx_pause(struct virtnet_info *vi, struct send_queue *sq)
{
	bool running = netif_running(vi->dev);
	struct netdev_queue *txq;
	int qindex;

	qindex = sq - vi->sq;

	if (running)
		virtnet_napi_tx_disable(sq);

	txq = netdev_get_tx_queue(vi->dev, qindex);

	/* 1. wait all ximt complete
	 * 2. fix the race of netif_stop_subqueue() vs netif_start_subqueue()
	 */
	__netif_tx_lock_bh(txq);

	/* Prevent rx poll from accessing sq. */
	sq->reset = true;

	/* Prevent the upper layer from trying to send packets. */
	netif_stop_subqueue(vi->dev, qindex);

	__netif_tx_unlock_bh(txq);
}

static void virtnet_tx_resume(struct virtnet_info *vi, struct send_queue *sq)
{
	bool running = netif_running(vi->dev);
	struct netdev_queue *txq;
	int qindex;

	qindex = sq - vi->sq;

	txq = netdev_get_tx_queue(vi->dev, qindex);

	__netif_tx_lock_bh(txq);
	sq->reset = false;
	netif_tx_wake_queue(txq);
	__netif_tx_unlock_bh(txq);

	if (running)
		virtnet_napi_tx_enable(sq);
}

static int virtnet_tx_resize(struct virtnet_info *vi, struct send_queue *sq,
			     u32 ring_num)
{
	int qindex, err;

	if (ring_num <= MAX_SKB_FRAGS + 2) {
		netdev_err(vi->dev, "tx size (%d) cannot be smaller than %d\n",
			   ring_num, MAX_SKB_FRAGS + 2);
		return -EINVAL;
	}

	qindex = sq - vi->sq;

	virtnet_tx_pause(vi, sq);

	err = virtqueue_resize(sq->vq, ring_num, virtnet_sq_free_unused_buf,
			       virtnet_sq_free_unused_buf_done);
	if (err)
		netdev_err(vi->dev, "resize tx fail: tx queue index: %d err: %d\n", qindex, err);

	virtnet_tx_resume(vi, sq);

	return err;
}

/*
 * Send command via the control virtqueue and check status.  Commands
 * supported by the hypervisor, as indicated by feature bits, should
 * never fail unless improperly formatted.
 */
static bool virtnet_send_command_reply(struct virtnet_info *vi, u8 class, u8 cmd,
				       struct scatterlist *out,
				       struct scatterlist *in)
{
	struct scatterlist *sgs[5], hdr, stat;
	u32 out_num = 0, tmp, in_num = 0;
	bool ok;
	int ret;

	/* Caller should know better */
	BUG_ON(!virtio_has_feature(vi->vdev, VIRTIO_NET_F_CTRL_VQ));

	mutex_lock(&vi->cvq_lock);
	vi->ctrl->status = ~0;
	vi->ctrl->hdr.class = class;
	vi->ctrl->hdr.cmd = cmd;
	/* Add header */
	sg_init_one(&hdr, &vi->ctrl->hdr, sizeof(vi->ctrl->hdr));
	sgs[out_num++] = &hdr;

	if (out)
		sgs[out_num++] = out;

	/* Add return status. */
	sg_init_one(&stat, &vi->ctrl->status, sizeof(vi->ctrl->status));
	sgs[out_num + in_num++] = &stat;

	if (in)
		sgs[out_num + in_num++] = in;

	BUG_ON(out_num + in_num > ARRAY_SIZE(sgs));
	ret = virtqueue_add_sgs(vi->cvq, sgs, out_num, in_num, vi, GFP_ATOMIC);
	if (ret < 0) {
		dev_warn(&vi->vdev->dev,
			 "Failed to add sgs for command vq: %d\n.", ret);
		mutex_unlock(&vi->cvq_lock);
		return false;
	}

	if (unlikely(!virtqueue_kick(vi->cvq)))
		goto unlock;

	/* Spin for a response, the kick causes an ioport write, trapping
	 * into the hypervisor, so the request should be handled immediately.
	 */
	while (!virtqueue_get_buf(vi->cvq, &tmp) &&
	       !virtqueue_is_broken(vi->cvq)) {
		cond_resched();
		cpu_relax();
	}

unlock:
	ok = vi->ctrl->status == VIRTIO_NET_OK;
	mutex_unlock(&vi->cvq_lock);
	return ok;
}

static bool virtnet_send_command(struct virtnet_info *vi, u8 class, u8 cmd,
				 struct scatterlist *out)
{
	return virtnet_send_command_reply(vi, class, cmd, out, NULL);
}

static int virtnet_set_mac_address(struct net_device *dev, void *p)
{
	struct virtnet_info *vi = netdev_priv(dev);
	struct virtio_device *vdev = vi->vdev;
	int ret;
	struct sockaddr *addr;
	struct scatterlist sg;

	if (virtio_has_feature(vi->vdev, VIRTIO_NET_F_STANDBY))
		return -EOPNOTSUPP;

	addr = kmemdup(p, sizeof(*addr), GFP_KERNEL);
	if (!addr)
		return -ENOMEM;

	ret = eth_prepare_mac_addr_change(dev, addr);
	if (ret)
		goto out;

	if (virtio_has_feature(vdev, VIRTIO_NET_F_CTRL_MAC_ADDR)) {
		sg_init_one(&sg, addr->sa_data, dev->addr_len);
		if (!virtnet_send_command(vi, VIRTIO_NET_CTRL_MAC,
					  VIRTIO_NET_CTRL_MAC_ADDR_SET, &sg)) {
			dev_warn(&vdev->dev,
				 "Failed to set mac address by vq command.\n");
			ret = -EINVAL;
			goto out;
		}
	} else if (virtio_has_feature(vdev, VIRTIO_NET_F_MAC) &&
		   !virtio_has_feature(vdev, VIRTIO_F_VERSION_1)) {
		unsigned int i;

		/* Naturally, this has an atomicity problem. */
		for (i = 0; i < dev->addr_len; i++)
			virtio_cwrite8(vdev,
				       offsetof(struct virtio_net_config, mac) +
				       i, addr->sa_data[i]);
	}

	eth_commit_mac_addr_change(dev, p);
	ret = 0;

out:
	kfree(addr);
	return ret;
}

static void virtnet_stats(struct net_device *dev,
			  struct rtnl_link_stats64 *tot)
{
	struct virtnet_info *vi = netdev_priv(dev);
	unsigned int start;
	int i;

	for (i = 0; i < vi->max_queue_pairs; i++) {
		u64 tpackets, tbytes, terrors, rpackets, rbytes, rdrops;
		struct receive_queue *rq = &vi->rq[i];
		struct send_queue *sq = &vi->sq[i];

		do {
			start = u64_stats_fetch_begin(&sq->stats.syncp);
			tpackets = u64_stats_read(&sq->stats.packets);
			tbytes   = u64_stats_read(&sq->stats.bytes);
			terrors  = u64_stats_read(&sq->stats.tx_timeouts);
		} while (u64_stats_fetch_retry(&sq->stats.syncp, start));

		do {
			start = u64_stats_fetch_begin(&rq->stats.syncp);
			rpackets = u64_stats_read(&rq->stats.packets);
			rbytes   = u64_stats_read(&rq->stats.bytes);
			rdrops   = u64_stats_read(&rq->stats.drops);
		} while (u64_stats_fetch_retry(&rq->stats.syncp, start));

		tot->rx_packets += rpackets;
		tot->tx_packets += tpackets;
		tot->rx_bytes   += rbytes;
		tot->tx_bytes   += tbytes;
		tot->rx_dropped += rdrops;
		tot->tx_errors  += terrors;
	}

	tot->tx_dropped = DEV_STATS_READ(dev, tx_dropped);
	tot->tx_fifo_errors = DEV_STATS_READ(dev, tx_fifo_errors);
	tot->rx_length_errors = DEV_STATS_READ(dev, rx_length_errors);
	tot->rx_frame_errors = DEV_STATS_READ(dev, rx_frame_errors);
}

static void virtnet_ack_link_announce(struct virtnet_info *vi)
{
	if (!virtnet_send_command(vi, VIRTIO_NET_CTRL_ANNOUNCE,
				  VIRTIO_NET_CTRL_ANNOUNCE_ACK, NULL))
		dev_warn(&vi->dev->dev, "Failed to ack link announce.\n");
}

static bool virtnet_commit_rss_command(struct virtnet_info *vi);

static void virtnet_rss_update_by_qpairs(struct virtnet_info *vi, u16 queue_pairs)
{
	u32 indir_val = 0;
	int i = 0;

	for (; i < vi->rss_indir_table_size; ++i) {
		indir_val = ethtool_rxfh_indir_default(i, queue_pairs);
		vi->rss_hdr->indirection_table[i] = cpu_to_le16(indir_val);
	}
	vi->rss_trailer.max_tx_vq = cpu_to_le16(queue_pairs);
}

static int virtnet_set_queues(struct virtnet_info *vi, u16 queue_pairs)
{
	struct virtio_net_ctrl_mq *mq __free(kfree) = NULL;
	struct virtio_net_rss_config_hdr *old_rss_hdr;
	struct virtio_net_rss_config_trailer old_rss_trailer;
	struct net_device *dev = vi->dev;
	struct scatterlist sg;

	if (!vi->has_cvq || !virtio_has_feature(vi->vdev, VIRTIO_NET_F_MQ))
		return 0;

	/* Firstly check if we need update rss. Do updating if both (1) rss enabled and
	 * (2) no user configuration.
	 *
	 * During rss command processing, device updates queue_pairs using rss.max_tx_vq. That is,
	 * the device updates queue_pairs together with rss, so we can skip the sperate queue_pairs
	 * update (VIRTIO_NET_CTRL_MQ_VQ_PAIRS_SET below) and return directly.
	 */
	if (vi->has_rss && !netif_is_rxfh_configured(dev)) {
		old_rss_hdr = vi->rss_hdr;
		old_rss_trailer = vi->rss_trailer;
		vi->rss_hdr = devm_kzalloc(&dev->dev, virtnet_rss_hdr_size(vi), GFP_KERNEL);
		if (!vi->rss_hdr) {
			vi->rss_hdr = old_rss_hdr;
			return -ENOMEM;
		}

		*vi->rss_hdr = *old_rss_hdr;
		virtnet_rss_update_by_qpairs(vi, queue_pairs);

		if (!virtnet_commit_rss_command(vi)) {
			/* restore ctrl_rss if commit_rss_command failed */
			devm_kfree(&dev->dev, vi->rss_hdr);
			vi->rss_hdr = old_rss_hdr;
			vi->rss_trailer = old_rss_trailer;

			dev_warn(&dev->dev, "Fail to set num of queue pairs to %d, because committing RSS failed\n",
				 queue_pairs);
			return -EINVAL;
		}
		devm_kfree(&dev->dev, old_rss_hdr);
		goto succ;
	}

	mq = kzalloc(sizeof(*mq), GFP_KERNEL);
	if (!mq)
		return -ENOMEM;

	mq->virtqueue_pairs = cpu_to_virtio16(vi->vdev, queue_pairs);
	sg_init_one(&sg, mq, sizeof(*mq));

	if (!virtnet_send_command(vi, VIRTIO_NET_CTRL_MQ,
				  VIRTIO_NET_CTRL_MQ_VQ_PAIRS_SET, &sg)) {
		dev_warn(&dev->dev, "Fail to set num of queue pairs to %d\n",
			 queue_pairs);
		return -EINVAL;
	}
succ:
	vi->curr_queue_pairs = queue_pairs;
	/* virtnet_open() will refill when device is going to up. */
	spin_lock_bh(&vi->refill_lock);
	if (dev->flags & IFF_UP && vi->refill_enabled)
		schedule_delayed_work(&vi->refill, 0);
	spin_unlock_bh(&vi->refill_lock);

	return 0;
}

static int virtnet_close(struct net_device *dev)
{
	struct virtnet_info *vi = netdev_priv(dev);
	int i;

	/* Make sure NAPI doesn't schedule refill work */
	disable_delayed_refill(vi);
	/* Make sure refill_work doesn't re-enable napi! */
	cancel_delayed_work_sync(&vi->refill);
	/* Prevent the config change callback from changing carrier
	 * after close
	 */
	virtio_config_driver_disable(vi->vdev);
	/* Stop getting status/speed updates: we don't care until next
	 * open
	 */
	cancel_work_sync(&vi->config_work);

	for (i = 0; i < vi->max_queue_pairs; i++) {
		virtnet_disable_queue_pair(vi, i);
		virtnet_cancel_dim(vi, &vi->rq[i].dim);
	}

	netif_carrier_off(dev);

	return 0;
}

static void virtnet_rx_mode_work(struct work_struct *work)
{
	struct virtnet_info *vi =
		container_of(work, struct virtnet_info, rx_mode_work);
	u8 *promisc_allmulti  __free(kfree) = NULL;
	struct net_device *dev = vi->dev;
	struct scatterlist sg[2];
	struct virtio_net_ctrl_mac *mac_data;
	struct netdev_hw_addr *ha;
	int uc_count;
	int mc_count;
	void *buf;
	int i;

	/* We can't dynamically set ndo_set_rx_mode, so return gracefully */
	if (!virtio_has_feature(vi->vdev, VIRTIO_NET_F_CTRL_RX))
		return;

	promisc_allmulti = kzalloc(sizeof(*promisc_allmulti), GFP_KERNEL);
	if (!promisc_allmulti) {
		dev_warn(&dev->dev, "Failed to set RX mode, no memory.\n");
		return;
	}

	rtnl_lock();

	*promisc_allmulti = !!(dev->flags & IFF_PROMISC);
	sg_init_one(sg, promisc_allmulti, sizeof(*promisc_allmulti));

	if (!virtnet_send_command(vi, VIRTIO_NET_CTRL_RX,
				  VIRTIO_NET_CTRL_RX_PROMISC, sg))
		dev_warn(&dev->dev, "Failed to %sable promisc mode.\n",
			 *promisc_allmulti ? "en" : "dis");

	*promisc_allmulti = !!(dev->flags & IFF_ALLMULTI);
	sg_init_one(sg, promisc_allmulti, sizeof(*promisc_allmulti));

	if (!virtnet_send_command(vi, VIRTIO_NET_CTRL_RX,
				  VIRTIO_NET_CTRL_RX_ALLMULTI, sg))
		dev_warn(&dev->dev, "Failed to %sable allmulti mode.\n",
			 *promisc_allmulti ? "en" : "dis");

	netif_addr_lock_bh(dev);

	uc_count = netdev_uc_count(dev);
	mc_count = netdev_mc_count(dev);
	/* MAC filter - use one buffer for both lists */
	buf = kzalloc(((uc_count + mc_count) * ETH_ALEN) +
		      (2 * sizeof(mac_data->entries)), GFP_ATOMIC);
	mac_data = buf;
	if (!buf) {
		netif_addr_unlock_bh(dev);
		rtnl_unlock();
		return;
	}

	sg_init_table(sg, 2);

	/* Store the unicast list and count in the front of the buffer */
	mac_data->entries = cpu_to_virtio32(vi->vdev, uc_count);
	i = 0;
	netdev_for_each_uc_addr(ha, dev)
		memcpy(&mac_data->macs[i++][0], ha->addr, ETH_ALEN);

	sg_set_buf(&sg[0], mac_data,
		   sizeof(mac_data->entries) + (uc_count * ETH_ALEN));

	/* multicast list and count fill the end */
	mac_data = (void *)&mac_data->macs[uc_count][0];

	mac_data->entries = cpu_to_virtio32(vi->vdev, mc_count);
	i = 0;
	netdev_for_each_mc_addr(ha, dev)
		memcpy(&mac_data->macs[i++][0], ha->addr, ETH_ALEN);

	netif_addr_unlock_bh(dev);

	sg_set_buf(&sg[1], mac_data,
		   sizeof(mac_data->entries) + (mc_count * ETH_ALEN));

	if (!virtnet_send_command(vi, VIRTIO_NET_CTRL_MAC,
				  VIRTIO_NET_CTRL_MAC_TABLE_SET, sg))
		dev_warn(&dev->dev, "Failed to set MAC filter table.\n");

	rtnl_unlock();

	kfree(buf);
}

static void virtnet_set_rx_mode(struct net_device *dev)
{
	struct virtnet_info *vi = netdev_priv(dev);

	if (vi->rx_mode_work_enabled)
		schedule_work(&vi->rx_mode_work);
}

static int virtnet_vlan_rx_add_vid(struct net_device *dev,
				   __be16 proto, u16 vid)
{
	struct virtnet_info *vi = netdev_priv(dev);
	__virtio16 *_vid __free(kfree) = NULL;
	struct scatterlist sg;

	_vid = kzalloc(sizeof(*_vid), GFP_KERNEL);
	if (!_vid)
		return -ENOMEM;

	*_vid = cpu_to_virtio16(vi->vdev, vid);
	sg_init_one(&sg, _vid, sizeof(*_vid));

	if (!virtnet_send_command(vi, VIRTIO_NET_CTRL_VLAN,
				  VIRTIO_NET_CTRL_VLAN_ADD, &sg))
		dev_warn(&dev->dev, "Failed to add VLAN ID %d.\n", vid);
	return 0;
}

static int virtnet_vlan_rx_kill_vid(struct net_device *dev,
				    __be16 proto, u16 vid)
{
	struct virtnet_info *vi = netdev_priv(dev);
	__virtio16 *_vid __free(kfree) = NULL;
	struct scatterlist sg;

	_vid = kzalloc(sizeof(*_vid), GFP_KERNEL);
	if (!_vid)
		return -ENOMEM;

	*_vid = cpu_to_virtio16(vi->vdev, vid);
	sg_init_one(&sg, _vid, sizeof(*_vid));

	if (!virtnet_send_command(vi, VIRTIO_NET_CTRL_VLAN,
				  VIRTIO_NET_CTRL_VLAN_DEL, &sg))
		dev_warn(&dev->dev, "Failed to kill VLAN ID %d.\n", vid);
	return 0;
}

static void virtnet_clean_affinity(struct virtnet_info *vi)
{
	int i;

	if (vi->affinity_hint_set) {
		for (i = 0; i < vi->max_queue_pairs; i++) {
			virtqueue_set_affinity(vi->rq[i].vq, NULL);
			virtqueue_set_affinity(vi->sq[i].vq, NULL);
		}

		vi->affinity_hint_set = false;
	}
}

static void virtnet_set_affinity(struct virtnet_info *vi)
{
	cpumask_var_t mask;
	int stragglers;
	int group_size;
	int i, start = 0, cpu;
	int num_cpu;
	int stride;

	if (!zalloc_cpumask_var(&mask, GFP_KERNEL)) {
		virtnet_clean_affinity(vi);
		return;
	}

	num_cpu = num_online_cpus();
	stride = max_t(int, num_cpu / vi->curr_queue_pairs, 1);
	stragglers = num_cpu >= vi->curr_queue_pairs ?
			num_cpu % vi->curr_queue_pairs :
			0;

	for (i = 0; i < vi->curr_queue_pairs; i++) {
		group_size = stride + (i < stragglers ? 1 : 0);

		for_each_online_cpu_wrap(cpu, start) {
			if (!group_size--) {
				start = cpu;
				break;
			}
			cpumask_set_cpu(cpu, mask);
		}

		virtqueue_set_affinity(vi->rq[i].vq, mask);
		virtqueue_set_affinity(vi->sq[i].vq, mask);
		__netif_set_xps_queue(vi->dev, cpumask_bits(mask), i, XPS_CPUS);
		cpumask_clear(mask);
	}

	vi->affinity_hint_set = true;
	free_cpumask_var(mask);
}

static int virtnet_cpu_online(unsigned int cpu, struct hlist_node *node)
{
	struct virtnet_info *vi = hlist_entry_safe(node, struct virtnet_info,
						   node);
	virtnet_set_affinity(vi);
	return 0;
}

static int virtnet_cpu_dead(unsigned int cpu, struct hlist_node *node)
{
	struct virtnet_info *vi = hlist_entry_safe(node, struct virtnet_info,
						   node_dead);
	virtnet_set_affinity(vi);
	return 0;
}

static int virtnet_cpu_down_prep(unsigned int cpu, struct hlist_node *node)
{
	struct virtnet_info *vi = hlist_entry_safe(node, struct virtnet_info,
						   node);

	virtnet_clean_affinity(vi);
	return 0;
}

static enum cpuhp_state virtionet_online;

static int virtnet_cpu_notif_add(struct virtnet_info *vi)
{
	int ret;

	ret = cpuhp_state_add_instance_nocalls(virtionet_online, &vi->node);
	if (ret)
		return ret;
	ret = cpuhp_state_add_instance_nocalls(CPUHP_VIRT_NET_DEAD,
					       &vi->node_dead);
	if (!ret)
		return ret;
	cpuhp_state_remove_instance_nocalls(virtionet_online, &vi->node);
	return ret;
}

static void virtnet_cpu_notif_remove(struct virtnet_info *vi)
{
	cpuhp_state_remove_instance_nocalls(virtionet_online, &vi->node);
	cpuhp_state_remove_instance_nocalls(CPUHP_VIRT_NET_DEAD,
					    &vi->node_dead);
}

static int virtnet_send_ctrl_coal_vq_cmd(struct virtnet_info *vi,
					 u16 vqn, u32 max_usecs, u32 max_packets)
{
	struct virtio_net_ctrl_coal_vq *coal_vq __free(kfree) = NULL;
	struct scatterlist sgs;

	coal_vq = kzalloc(sizeof(*coal_vq), GFP_KERNEL);
	if (!coal_vq)
		return -ENOMEM;

	coal_vq->vqn = cpu_to_le16(vqn);
	coal_vq->coal.max_usecs = cpu_to_le32(max_usecs);
	coal_vq->coal.max_packets = cpu_to_le32(max_packets);
	sg_init_one(&sgs, coal_vq, sizeof(*coal_vq));

	if (!virtnet_send_command(vi, VIRTIO_NET_CTRL_NOTF_COAL,
				  VIRTIO_NET_CTRL_NOTF_COAL_VQ_SET,
				  &sgs))
		return -EINVAL;

	return 0;
}

static int virtnet_send_rx_ctrl_coal_vq_cmd(struct virtnet_info *vi,
					    u16 queue, u32 max_usecs,
					    u32 max_packets)
{
	int err;

	if (!virtio_has_feature(vi->vdev, VIRTIO_NET_F_VQ_NOTF_COAL))
		return -EOPNOTSUPP;

	err = virtnet_send_ctrl_coal_vq_cmd(vi, rxq2vq(queue),
					    max_usecs, max_packets);
	if (err)
		return err;

	vi->rq[queue].intr_coal.max_usecs = max_usecs;
	vi->rq[queue].intr_coal.max_packets = max_packets;

	return 0;
}

static int virtnet_send_tx_ctrl_coal_vq_cmd(struct virtnet_info *vi,
					    u16 queue, u32 max_usecs,
					    u32 max_packets)
{
	int err;

	if (!virtio_has_feature(vi->vdev, VIRTIO_NET_F_VQ_NOTF_COAL))
		return -EOPNOTSUPP;

	err = virtnet_send_ctrl_coal_vq_cmd(vi, txq2vq(queue),
					    max_usecs, max_packets);
	if (err)
		return err;

	vi->sq[queue].intr_coal.max_usecs = max_usecs;
	vi->sq[queue].intr_coal.max_packets = max_packets;

	return 0;
}

static void virtnet_get_ringparam(struct net_device *dev,
				  struct ethtool_ringparam *ring,
				  struct kernel_ethtool_ringparam *kernel_ring,
				  struct netlink_ext_ack *extack)
{
	struct virtnet_info *vi = netdev_priv(dev);

	ring->rx_max_pending = vi->rq[0].vq->num_max;
	ring->tx_max_pending = vi->sq[0].vq->num_max;
	ring->rx_pending = virtqueue_get_vring_size(vi->rq[0].vq);
	ring->tx_pending = virtqueue_get_vring_size(vi->sq[0].vq);
}

static int virtnet_set_ringparam(struct net_device *dev,
				 struct ethtool_ringparam *ring,
				 struct kernel_ethtool_ringparam *kernel_ring,
				 struct netlink_ext_ack *extack)
{
	struct virtnet_info *vi = netdev_priv(dev);
	u32 rx_pending, tx_pending;
	struct receive_queue *rq;
	struct send_queue *sq;
	int i, err;

	if (ring->rx_mini_pending || ring->rx_jumbo_pending)
		return -EINVAL;

	rx_pending = virtqueue_get_vring_size(vi->rq[0].vq);
	tx_pending = virtqueue_get_vring_size(vi->sq[0].vq);

	if (ring->rx_pending == rx_pending &&
	    ring->tx_pending == tx_pending)
		return 0;

	if (ring->rx_pending > vi->rq[0].vq->num_max)
		return -EINVAL;

	if (ring->tx_pending > vi->sq[0].vq->num_max)
		return -EINVAL;

	for (i = 0; i < vi->max_queue_pairs; i++) {
		rq = vi->rq + i;
		sq = vi->sq + i;

		if (ring->tx_pending != tx_pending) {
			err = virtnet_tx_resize(vi, sq, ring->tx_pending);
			if (err)
				return err;

			/* Upon disabling and re-enabling a transmit virtqueue, the device must
			 * set the coalescing parameters of the virtqueue to those configured
			 * through the VIRTIO_NET_CTRL_NOTF_COAL_TX_SET command, or, if the driver
			 * did not set any TX coalescing parameters, to 0.
			 */
			err = virtnet_send_tx_ctrl_coal_vq_cmd(vi, i,
							       vi->intr_coal_tx.max_usecs,
							       vi->intr_coal_tx.max_packets);

			/* Don't break the tx resize action if the vq coalescing is not
			 * supported. The same is true for rx resize below.
			 */
			if (err && err != -EOPNOTSUPP)
				return err;
		}

		if (ring->rx_pending != rx_pending) {
			err = virtnet_rx_resize(vi, rq, ring->rx_pending);
			if (err)
				return err;

			/* The reason is same as the transmit virtqueue reset */
			mutex_lock(&vi->rq[i].dim_lock);
			err = virtnet_send_rx_ctrl_coal_vq_cmd(vi, i,
							       vi->intr_coal_rx.max_usecs,
							       vi->intr_coal_rx.max_packets);
			mutex_unlock(&vi->rq[i].dim_lock);
			if (err && err != -EOPNOTSUPP)
				return err;
		}
	}

	return 0;
}

static bool virtnet_commit_rss_command(struct virtnet_info *vi)
{
	struct net_device *dev = vi->dev;
	struct scatterlist sgs[2];

	/* prepare sgs */
	sg_init_table(sgs, 2);
	sg_set_buf(&sgs[0], vi->rss_hdr, virtnet_rss_hdr_size(vi));
	sg_set_buf(&sgs[1], &vi->rss_trailer, virtnet_rss_trailer_size(vi));

	if (!virtnet_send_command(vi, VIRTIO_NET_CTRL_MQ,
				  vi->has_rss ? VIRTIO_NET_CTRL_MQ_RSS_CONFIG
				  : VIRTIO_NET_CTRL_MQ_HASH_CONFIG, sgs))
		goto err;

	return true;

err:
	dev_warn(&dev->dev, "VIRTIONET issue with committing RSS sgs\n");
	return false;

}

static void virtnet_init_default_rss(struct virtnet_info *vi)
{
	vi->rss_hdr->hash_types = cpu_to_le32(vi->rss_hash_types_supported);
	vi->rss_hash_types_saved = vi->rss_hash_types_supported;
	vi->rss_hdr->indirection_table_mask = vi->rss_indir_table_size
						? cpu_to_le16(vi->rss_indir_table_size - 1) : 0;
	vi->rss_hdr->unclassified_queue = 0;

	virtnet_rss_update_by_qpairs(vi, vi->curr_queue_pairs);

	vi->rss_trailer.hash_key_length = vi->rss_key_size;

	netdev_rss_key_fill(vi->rss_hash_key_data, vi->rss_key_size);
}

static int virtnet_get_hashflow(struct net_device *dev,
				struct ethtool_rxfh_fields *info)
{
	struct virtnet_info *vi = netdev_priv(dev);

	info->data = 0;
	switch (info->flow_type) {
	case TCP_V4_FLOW:
		if (vi->rss_hash_types_saved & VIRTIO_NET_RSS_HASH_TYPE_TCPv4) {
			info->data = RXH_IP_SRC | RXH_IP_DST |
						 RXH_L4_B_0_1 | RXH_L4_B_2_3;
		} else if (vi->rss_hash_types_saved & VIRTIO_NET_RSS_HASH_TYPE_IPv4) {
			info->data = RXH_IP_SRC | RXH_IP_DST;
		}
		break;
	case TCP_V6_FLOW:
		if (vi->rss_hash_types_saved & VIRTIO_NET_RSS_HASH_TYPE_TCPv6) {
			info->data = RXH_IP_SRC | RXH_IP_DST |
						 RXH_L4_B_0_1 | RXH_L4_B_2_3;
		} else if (vi->rss_hash_types_saved & VIRTIO_NET_RSS_HASH_TYPE_IPv6) {
			info->data = RXH_IP_SRC | RXH_IP_DST;
		}
		break;
	case UDP_V4_FLOW:
		if (vi->rss_hash_types_saved & VIRTIO_NET_RSS_HASH_TYPE_UDPv4) {
			info->data = RXH_IP_SRC | RXH_IP_DST |
						 RXH_L4_B_0_1 | RXH_L4_B_2_3;
		} else if (vi->rss_hash_types_saved & VIRTIO_NET_RSS_HASH_TYPE_IPv4) {
			info->data = RXH_IP_SRC | RXH_IP_DST;
		}
		break;
	case UDP_V6_FLOW:
		if (vi->rss_hash_types_saved & VIRTIO_NET_RSS_HASH_TYPE_UDPv6) {
			info->data = RXH_IP_SRC | RXH_IP_DST |
						 RXH_L4_B_0_1 | RXH_L4_B_2_3;
		} else if (vi->rss_hash_types_saved & VIRTIO_NET_RSS_HASH_TYPE_IPv6) {
			info->data = RXH_IP_SRC | RXH_IP_DST;
		}
		break;
	case IPV4_FLOW:
		if (vi->rss_hash_types_saved & VIRTIO_NET_RSS_HASH_TYPE_IPv4)
			info->data = RXH_IP_SRC | RXH_IP_DST;

		break;
	case IPV6_FLOW:
		if (vi->rss_hash_types_saved & VIRTIO_NET_RSS_HASH_TYPE_IPv6)
			info->data = RXH_IP_SRC | RXH_IP_DST;

		break;
	default:
		info->data = 0;
		break;
	}

	return 0;
}

static int virtnet_set_hashflow(struct net_device *dev,
				const struct ethtool_rxfh_fields *info,
				struct netlink_ext_ack *extack)
{
	struct virtnet_info *vi = netdev_priv(dev);
	u32 new_hashtypes = vi->rss_hash_types_saved;
	bool is_disable = info->data & RXH_DISCARD;
	bool is_l4 = info->data == (RXH_IP_SRC | RXH_IP_DST | RXH_L4_B_0_1 | RXH_L4_B_2_3);

	/* supports only 'sd', 'sdfn' and 'r' */
	if (!((info->data == (RXH_IP_SRC | RXH_IP_DST)) | is_l4 | is_disable))
		return -EINVAL;

	switch (info->flow_type) {
	case TCP_V4_FLOW:
		new_hashtypes &= ~(VIRTIO_NET_RSS_HASH_TYPE_IPv4 | VIRTIO_NET_RSS_HASH_TYPE_TCPv4);
		if (!is_disable)
			new_hashtypes |= VIRTIO_NET_RSS_HASH_TYPE_IPv4
				| (is_l4 ? VIRTIO_NET_RSS_HASH_TYPE_TCPv4 : 0);
		break;
	case UDP_V4_FLOW:
		new_hashtypes &= ~(VIRTIO_NET_RSS_HASH_TYPE_IPv4 | VIRTIO_NET_RSS_HASH_TYPE_UDPv4);
		if (!is_disable)
			new_hashtypes |= VIRTIO_NET_RSS_HASH_TYPE_IPv4
				| (is_l4 ? VIRTIO_NET_RSS_HASH_TYPE_UDPv4 : 0);
		break;
	case IPV4_FLOW:
		new_hashtypes &= ~VIRTIO_NET_RSS_HASH_TYPE_IPv4;
		if (!is_disable)
			new_hashtypes = VIRTIO_NET_RSS_HASH_TYPE_IPv4;
		break;
	case TCP_V6_FLOW:
		new_hashtypes &= ~(VIRTIO_NET_RSS_HASH_TYPE_IPv6 | VIRTIO_NET_RSS_HASH_TYPE_TCPv6);
		if (!is_disable)
			new_hashtypes |= VIRTIO_NET_RSS_HASH_TYPE_IPv6
				| (is_l4 ? VIRTIO_NET_RSS_HASH_TYPE_TCPv6 : 0);
		break;
	case UDP_V6_FLOW:
		new_hashtypes &= ~(VIRTIO_NET_RSS_HASH_TYPE_IPv6 | VIRTIO_NET_RSS_HASH_TYPE_UDPv6);
		if (!is_disable)
			new_hashtypes |= VIRTIO_NET_RSS_HASH_TYPE_IPv6
				| (is_l4 ? VIRTIO_NET_RSS_HASH_TYPE_UDPv6 : 0);
		break;
	case IPV6_FLOW:
		new_hashtypes &= ~VIRTIO_NET_RSS_HASH_TYPE_IPv6;
		if (!is_disable)
			new_hashtypes = VIRTIO_NET_RSS_HASH_TYPE_IPv6;
		break;
	default:
		/* unsupported flow */
		return -EINVAL;
	}

	/* if unsupported hashtype was set */
	if (new_hashtypes != (new_hashtypes & vi->rss_hash_types_supported))
		return -EINVAL;

	if (new_hashtypes != vi->rss_hash_types_saved) {
		vi->rss_hash_types_saved = new_hashtypes;
		vi->rss_hdr->hash_types = cpu_to_le32(vi->rss_hash_types_saved);
		if (vi->dev->features & NETIF_F_RXHASH)
			if (!virtnet_commit_rss_command(vi))
				return -EINVAL;
	}

	return 0;
}

static void virtnet_get_drvinfo(struct net_device *dev,
				struct ethtool_drvinfo *info)
{
	struct virtnet_info *vi = netdev_priv(dev);
	struct virtio_device *vdev = vi->vdev;

	strscpy(info->driver, KBUILD_MODNAME, sizeof(info->driver));
	strscpy(info->version, VIRTNET_DRIVER_VERSION, sizeof(info->version));
	strscpy(info->bus_info, virtio_bus_name(vdev), sizeof(info->bus_info));

}

/* TODO: Eliminate OOO packets during switching */
static int virtnet_set_channels(struct net_device *dev,
				struct ethtool_channels *channels)
{
	struct virtnet_info *vi = netdev_priv(dev);
	u16 queue_pairs = channels->combined_count;
	int err;

	/* We don't support separate rx/tx channels.
	 * We don't allow setting 'other' channels.
	 */
	if (channels->rx_count || channels->tx_count || channels->other_count)
		return -EINVAL;

	if (queue_pairs > vi->max_queue_pairs || queue_pairs == 0)
		return -EINVAL;

	/* For now we don't support modifying channels while XDP is loaded
	 * also when XDP is loaded all RX queues have XDP programs so we only
	 * need to check a single RX queue.
	 */
	if (vi->rq[0].xdp_prog)
		return -EINVAL;

	cpus_read_lock();
	err = virtnet_set_queues(vi, queue_pairs);
	if (err) {
		cpus_read_unlock();
		goto err;
	}
	virtnet_set_affinity(vi);
	cpus_read_unlock();

	netif_set_real_num_tx_queues(dev, queue_pairs);
	netif_set_real_num_rx_queues(dev, queue_pairs);
 err:
	return err;
}

static void virtnet_stats_sprintf(u8 **p, const char *fmt, const char *noq_fmt,
				  int num, int qid, const struct virtnet_stat_desc *desc)
{
	int i;

	if (qid < 0) {
		for (i = 0; i < num; ++i)
			ethtool_sprintf(p, noq_fmt, desc[i].desc);
	} else {
		for (i = 0; i < num; ++i)
			ethtool_sprintf(p, fmt, qid, desc[i].desc);
	}
}

/* qid == -1: for rx/tx queue total field */
static void virtnet_get_stats_string(struct virtnet_info *vi, int type, int qid, u8 **data)
{
	const struct virtnet_stat_desc *desc;
	const char *fmt, *noq_fmt;
	u8 *p = *data;
	u32 num;

	if (type == VIRTNET_Q_TYPE_CQ && qid >= 0) {
		noq_fmt = "cq_hw_%s";

		if (vi->device_stats_cap & VIRTIO_NET_STATS_TYPE_CVQ) {
			desc = &virtnet_stats_cvq_desc[0];
			num = ARRAY_SIZE(virtnet_stats_cvq_desc);

			virtnet_stats_sprintf(&p, NULL, noq_fmt, num, -1, desc);
		}
	}

	if (type == VIRTNET_Q_TYPE_RX) {
		fmt = "rx%u_%s";
		noq_fmt = "rx_%s";

		desc = &virtnet_rq_stats_desc[0];
		num = ARRAY_SIZE(virtnet_rq_stats_desc);

		virtnet_stats_sprintf(&p, fmt, noq_fmt, num, qid, desc);

		fmt = "rx%u_hw_%s";
		noq_fmt = "rx_hw_%s";

		if (vi->device_stats_cap & VIRTIO_NET_STATS_TYPE_RX_BASIC) {
			desc = &virtnet_stats_rx_basic_desc[0];
			num = ARRAY_SIZE(virtnet_stats_rx_basic_desc);

			virtnet_stats_sprintf(&p, fmt, noq_fmt, num, qid, desc);
		}

		if (vi->device_stats_cap & VIRTIO_NET_STATS_TYPE_RX_CSUM) {
			desc = &virtnet_stats_rx_csum_desc[0];
			num = ARRAY_SIZE(virtnet_stats_rx_csum_desc);

			virtnet_stats_sprintf(&p, fmt, noq_fmt, num, qid, desc);
		}

		if (vi->device_stats_cap & VIRTIO_NET_STATS_TYPE_RX_SPEED) {
			desc = &virtnet_stats_rx_speed_desc[0];
			num = ARRAY_SIZE(virtnet_stats_rx_speed_desc);

			virtnet_stats_sprintf(&p, fmt, noq_fmt, num, qid, desc);
		}
	}

	if (type == VIRTNET_Q_TYPE_TX) {
		fmt = "tx%u_%s";
		noq_fmt = "tx_%s";

		desc = &virtnet_sq_stats_desc[0];
		num = ARRAY_SIZE(virtnet_sq_stats_desc);

		virtnet_stats_sprintf(&p, fmt, noq_fmt, num, qid, desc);

		fmt = "tx%u_hw_%s";
		noq_fmt = "tx_hw_%s";

		if (vi->device_stats_cap & VIRTIO_NET_STATS_TYPE_TX_BASIC) {
			desc = &virtnet_stats_tx_basic_desc[0];
			num = ARRAY_SIZE(virtnet_stats_tx_basic_desc);

			virtnet_stats_sprintf(&p, fmt, noq_fmt, num, qid, desc);
		}

		if (vi->device_stats_cap & VIRTIO_NET_STATS_TYPE_TX_GSO) {
			desc = &virtnet_stats_tx_gso_desc[0];
			num = ARRAY_SIZE(virtnet_stats_tx_gso_desc);

			virtnet_stats_sprintf(&p, fmt, noq_fmt, num, qid, desc);
		}

		if (vi->device_stats_cap & VIRTIO_NET_STATS_TYPE_TX_SPEED) {
			desc = &virtnet_stats_tx_speed_desc[0];
			num = ARRAY_SIZE(virtnet_stats_tx_speed_desc);

			virtnet_stats_sprintf(&p, fmt, noq_fmt, num, qid, desc);
		}
	}

	*data = p;
}

struct virtnet_stats_ctx {
	/* The stats are write to qstats or ethtool -S */
	bool to_qstat;

	/* Used to calculate the offset inside the output buffer. */
	u32 desc_num[3];

	/* The actual supported stat types. */
	u64 bitmap[3];

	/* Used to calculate the reply buffer size. */
	u32 size[3];

	/* Record the output buffer. */
	u64 *data;
};

static void virtnet_stats_ctx_init(struct virtnet_info *vi,
				   struct virtnet_stats_ctx *ctx,
				   u64 *data, bool to_qstat)
{
	u32 queue_type;

	ctx->data = data;
	ctx->to_qstat = to_qstat;

	if (to_qstat) {
		ctx->desc_num[VIRTNET_Q_TYPE_RX] = ARRAY_SIZE(virtnet_rq_stats_desc_qstat);
		ctx->desc_num[VIRTNET_Q_TYPE_TX] = ARRAY_SIZE(virtnet_sq_stats_desc_qstat);

		queue_type = VIRTNET_Q_TYPE_RX;

		if (vi->device_stats_cap & VIRTIO_NET_STATS_TYPE_RX_BASIC) {
			ctx->bitmap[queue_type]   |= VIRTIO_NET_STATS_TYPE_RX_BASIC;
			ctx->desc_num[queue_type] += ARRAY_SIZE(virtnet_stats_rx_basic_desc_qstat);
			ctx->size[queue_type]     += sizeof(struct virtio_net_stats_rx_basic);
		}

		if (vi->device_stats_cap & VIRTIO_NET_STATS_TYPE_RX_CSUM) {
			ctx->bitmap[queue_type]   |= VIRTIO_NET_STATS_TYPE_RX_CSUM;
			ctx->desc_num[queue_type] += ARRAY_SIZE(virtnet_stats_rx_csum_desc_qstat);
			ctx->size[queue_type]     += sizeof(struct virtio_net_stats_rx_csum);
		}

		if (vi->device_stats_cap & VIRTIO_NET_STATS_TYPE_RX_GSO) {
			ctx->bitmap[queue_type]   |= VIRTIO_NET_STATS_TYPE_RX_GSO;
			ctx->desc_num[queue_type] += ARRAY_SIZE(virtnet_stats_rx_gso_desc_qstat);
			ctx->size[queue_type]     += sizeof(struct virtio_net_stats_rx_gso);
		}

		if (vi->device_stats_cap & VIRTIO_NET_STATS_TYPE_RX_SPEED) {
			ctx->bitmap[queue_type]   |= VIRTIO_NET_STATS_TYPE_RX_SPEED;
			ctx->desc_num[queue_type] += ARRAY_SIZE(virtnet_stats_rx_speed_desc_qstat);
			ctx->size[queue_type]     += sizeof(struct virtio_net_stats_rx_speed);
		}

		queue_type = VIRTNET_Q_TYPE_TX;

		if (vi->device_stats_cap & VIRTIO_NET_STATS_TYPE_TX_BASIC) {
			ctx->bitmap[queue_type]   |= VIRTIO_NET_STATS_TYPE_TX_BASIC;
			ctx->desc_num[queue_type] += ARRAY_SIZE(virtnet_stats_tx_basic_desc_qstat);
			ctx->size[queue_type]     += sizeof(struct virtio_net_stats_tx_basic);
		}

		if (vi->device_stats_cap & VIRTIO_NET_STATS_TYPE_TX_CSUM) {
			ctx->bitmap[queue_type]   |= VIRTIO_NET_STATS_TYPE_TX_CSUM;
			ctx->desc_num[queue_type] += ARRAY_SIZE(virtnet_stats_tx_csum_desc_qstat);
			ctx->size[queue_type]     += sizeof(struct virtio_net_stats_tx_csum);
		}

		if (vi->device_stats_cap & VIRTIO_NET_STATS_TYPE_TX_GSO) {
			ctx->bitmap[queue_type]   |= VIRTIO_NET_STATS_TYPE_TX_GSO;
			ctx->desc_num[queue_type] += ARRAY_SIZE(virtnet_stats_tx_gso_desc_qstat);
			ctx->size[queue_type]     += sizeof(struct virtio_net_stats_tx_gso);
		}

		if (vi->device_stats_cap & VIRTIO_NET_STATS_TYPE_TX_SPEED) {
			ctx->bitmap[queue_type]   |= VIRTIO_NET_STATS_TYPE_TX_SPEED;
			ctx->desc_num[queue_type] += ARRAY_SIZE(virtnet_stats_tx_speed_desc_qstat);
			ctx->size[queue_type]     += sizeof(struct virtio_net_stats_tx_speed);
		}

		return;
	}

	ctx->desc_num[VIRTNET_Q_TYPE_RX] = ARRAY_SIZE(virtnet_rq_stats_desc);
	ctx->desc_num[VIRTNET_Q_TYPE_TX] = ARRAY_SIZE(virtnet_sq_stats_desc);

	if (vi->device_stats_cap & VIRTIO_NET_STATS_TYPE_CVQ) {
		queue_type = VIRTNET_Q_TYPE_CQ;

		ctx->bitmap[queue_type]   |= VIRTIO_NET_STATS_TYPE_CVQ;
		ctx->desc_num[queue_type] += ARRAY_SIZE(virtnet_stats_cvq_desc);
		ctx->size[queue_type]     += sizeof(struct virtio_net_stats_cvq);
	}

	queue_type = VIRTNET_Q_TYPE_RX;

	if (vi->device_stats_cap & VIRTIO_NET_STATS_TYPE_RX_BASIC) {
		ctx->bitmap[queue_type]   |= VIRTIO_NET_STATS_TYPE_RX_BASIC;
		ctx->desc_num[queue_type] += ARRAY_SIZE(virtnet_stats_rx_basic_desc);
		ctx->size[queue_type]     += sizeof(struct virtio_net_stats_rx_basic);
	}

	if (vi->device_stats_cap & VIRTIO_NET_STATS_TYPE_RX_CSUM) {
		ctx->bitmap[queue_type]   |= VIRTIO_NET_STATS_TYPE_RX_CSUM;
		ctx->desc_num[queue_type] += ARRAY_SIZE(virtnet_stats_rx_csum_desc);
		ctx->size[queue_type]     += sizeof(struct virtio_net_stats_rx_csum);
	}

	if (vi->device_stats_cap & VIRTIO_NET_STATS_TYPE_RX_SPEED) {
		ctx->bitmap[queue_type]   |= VIRTIO_NET_STATS_TYPE_RX_SPEED;
		ctx->desc_num[queue_type] += ARRAY_SIZE(virtnet_stats_rx_speed_desc);
		ctx->size[queue_type]     += sizeof(struct virtio_net_stats_rx_speed);
	}

	queue_type = VIRTNET_Q_TYPE_TX;

	if (vi->device_stats_cap & VIRTIO_NET_STATS_TYPE_TX_BASIC) {
		ctx->bitmap[queue_type]   |= VIRTIO_NET_STATS_TYPE_TX_BASIC;
		ctx->desc_num[queue_type] += ARRAY_SIZE(virtnet_stats_tx_basic_desc);
		ctx->size[queue_type]     += sizeof(struct virtio_net_stats_tx_basic);
	}

	if (vi->device_stats_cap & VIRTIO_NET_STATS_TYPE_TX_GSO) {
		ctx->bitmap[queue_type]   |= VIRTIO_NET_STATS_TYPE_TX_GSO;
		ctx->desc_num[queue_type] += ARRAY_SIZE(virtnet_stats_tx_gso_desc);
		ctx->size[queue_type]     += sizeof(struct virtio_net_stats_tx_gso);
	}

	if (vi->device_stats_cap & VIRTIO_NET_STATS_TYPE_TX_SPEED) {
		ctx->bitmap[queue_type]   |= VIRTIO_NET_STATS_TYPE_TX_SPEED;
		ctx->desc_num[queue_type] += ARRAY_SIZE(virtnet_stats_tx_speed_desc);
		ctx->size[queue_type]     += sizeof(struct virtio_net_stats_tx_speed);
	}
}

/* stats_sum_queue - Calculate the sum of the same fields in sq or rq.
 * @sum: the position to store the sum values
 * @num: field num
 * @q_value: the first queue fields
 * @q_num: number of the queues
 */
static void stats_sum_queue(u64 *sum, u32 num, u64 *q_value, u32 q_num)
{
	u32 step = num;
	int i, j;
	u64 *p;

	for (i = 0; i < num; ++i) {
		p = sum + i;
		*p = 0;

		for (j = 0; j < q_num; ++j)
			*p += *(q_value + i + j * step);
	}
}

static void virtnet_fill_total_fields(struct virtnet_info *vi,
				      struct virtnet_stats_ctx *ctx)
{
	u64 *data, *first_rx_q, *first_tx_q;
	u32 num_cq, num_rx, num_tx;

	num_cq = ctx->desc_num[VIRTNET_Q_TYPE_CQ];
	num_rx = ctx->desc_num[VIRTNET_Q_TYPE_RX];
	num_tx = ctx->desc_num[VIRTNET_Q_TYPE_TX];

	first_rx_q = ctx->data + num_rx + num_tx + num_cq;
	first_tx_q = first_rx_q + vi->curr_queue_pairs * num_rx;

	data = ctx->data;

	stats_sum_queue(data, num_rx, first_rx_q, vi->curr_queue_pairs);

	data = ctx->data + num_rx;

	stats_sum_queue(data, num_tx, first_tx_q, vi->curr_queue_pairs);
}

static void virtnet_fill_stats_qstat(struct virtnet_info *vi, u32 qid,
				     struct virtnet_stats_ctx *ctx,
				     const u8 *base, bool drv_stats, u8 reply_type)
{
	const struct virtnet_stat_desc *desc;
	const u64_stats_t *v_stat;
	u64 offset, bitmap;
	const __le64 *v;
	u32 queue_type;
	int i, num;

	queue_type = vq_type(vi, qid);
	bitmap = ctx->bitmap[queue_type];

	if (drv_stats) {
		if (queue_type == VIRTNET_Q_TYPE_RX) {
			desc = &virtnet_rq_stats_desc_qstat[0];
			num = ARRAY_SIZE(virtnet_rq_stats_desc_qstat);
		} else {
			desc = &virtnet_sq_stats_desc_qstat[0];
			num = ARRAY_SIZE(virtnet_sq_stats_desc_qstat);
		}

		for (i = 0; i < num; ++i) {
			offset = desc[i].qstat_offset / sizeof(*ctx->data);
			v_stat = (const u64_stats_t *)(base + desc[i].offset);
			ctx->data[offset] = u64_stats_read(v_stat);
		}
		return;
	}

	if (bitmap & VIRTIO_NET_STATS_TYPE_RX_BASIC) {
		desc = &virtnet_stats_rx_basic_desc_qstat[0];
		num = ARRAY_SIZE(virtnet_stats_rx_basic_desc_qstat);
		if (reply_type == VIRTIO_NET_STATS_TYPE_REPLY_RX_BASIC)
			goto found;
	}

	if (bitmap & VIRTIO_NET_STATS_TYPE_RX_CSUM) {
		desc = &virtnet_stats_rx_csum_desc_qstat[0];
		num = ARRAY_SIZE(virtnet_stats_rx_csum_desc_qstat);
		if (reply_type == VIRTIO_NET_STATS_TYPE_REPLY_RX_CSUM)
			goto found;
	}

	if (bitmap & VIRTIO_NET_STATS_TYPE_RX_GSO) {
		desc = &virtnet_stats_rx_gso_desc_qstat[0];
		num = ARRAY_SIZE(virtnet_stats_rx_gso_desc_qstat);
		if (reply_type == VIRTIO_NET_STATS_TYPE_REPLY_RX_GSO)
			goto found;
	}

	if (bitmap & VIRTIO_NET_STATS_TYPE_RX_SPEED) {
		desc = &virtnet_stats_rx_speed_desc_qstat[0];
		num = ARRAY_SIZE(virtnet_stats_rx_speed_desc_qstat);
		if (reply_type == VIRTIO_NET_STATS_TYPE_REPLY_RX_SPEED)
			goto found;
	}

	if (bitmap & VIRTIO_NET_STATS_TYPE_TX_BASIC) {
		desc = &virtnet_stats_tx_basic_desc_qstat[0];
		num = ARRAY_SIZE(virtnet_stats_tx_basic_desc_qstat);
		if (reply_type == VIRTIO_NET_STATS_TYPE_REPLY_TX_BASIC)
			goto found;
	}

	if (bitmap & VIRTIO_NET_STATS_TYPE_TX_CSUM) {
		desc = &virtnet_stats_tx_csum_desc_qstat[0];
		num = ARRAY_SIZE(virtnet_stats_tx_csum_desc_qstat);
		if (reply_type == VIRTIO_NET_STATS_TYPE_REPLY_TX_CSUM)
			goto found;
	}

	if (bitmap & VIRTIO_NET_STATS_TYPE_TX_GSO) {
		desc = &virtnet_stats_tx_gso_desc_qstat[0];
		num = ARRAY_SIZE(virtnet_stats_tx_gso_desc_qstat);
		if (reply_type == VIRTIO_NET_STATS_TYPE_REPLY_TX_GSO)
			goto found;
	}

	if (bitmap & VIRTIO_NET_STATS_TYPE_TX_SPEED) {
		desc = &virtnet_stats_tx_speed_desc_qstat[0];
		num = ARRAY_SIZE(virtnet_stats_tx_speed_desc_qstat);
		if (reply_type == VIRTIO_NET_STATS_TYPE_REPLY_TX_SPEED)
			goto found;
	}

	return;

found:
	for (i = 0; i < num; ++i) {
		offset = desc[i].qstat_offset / sizeof(*ctx->data);
		v = (const __le64 *)(base + desc[i].offset);
		ctx->data[offset] = le64_to_cpu(*v);
	}
}

/* virtnet_fill_stats - copy the stats to qstats or ethtool -S
 * The stats source is the device or the driver.
 *
 * @vi: virtio net info
 * @qid: the vq id
 * @ctx: stats ctx (initiated by virtnet_stats_ctx_init())
 * @base: pointer to the device reply or the driver stats structure.
 * @drv_stats: designate the base type (device reply, driver stats)
 * @type: the type of the device reply (if drv_stats is true, this must be zero)
 */
static void virtnet_fill_stats(struct virtnet_info *vi, u32 qid,
			       struct virtnet_stats_ctx *ctx,
			       const u8 *base, bool drv_stats, u8 reply_type)
{
	u32 queue_type, num_rx, num_tx, num_cq;
	const struct virtnet_stat_desc *desc;
	const u64_stats_t *v_stat;
	u64 offset, bitmap;
	const __le64 *v;
	int i, num;

	if (ctx->to_qstat)
		return virtnet_fill_stats_qstat(vi, qid, ctx, base, drv_stats, reply_type);

	num_cq = ctx->desc_num[VIRTNET_Q_TYPE_CQ];
	num_rx = ctx->desc_num[VIRTNET_Q_TYPE_RX];
	num_tx = ctx->desc_num[VIRTNET_Q_TYPE_TX];

	queue_type = vq_type(vi, qid);
	bitmap = ctx->bitmap[queue_type];

	/* skip the total fields of pairs */
	offset = num_rx + num_tx;

	if (queue_type == VIRTNET_Q_TYPE_TX) {
		offset += num_cq + num_rx * vi->curr_queue_pairs + num_tx * (qid / 2);

		num = ARRAY_SIZE(virtnet_sq_stats_desc);
		if (drv_stats) {
			desc = &virtnet_sq_stats_desc[0];
			goto drv_stats;
		}

		offset += num;

	} else if (queue_type == VIRTNET_Q_TYPE_RX) {
		offset += num_cq + num_rx * (qid / 2);

		num = ARRAY_SIZE(virtnet_rq_stats_desc);
		if (drv_stats) {
			desc = &virtnet_rq_stats_desc[0];
			goto drv_stats;
		}

		offset += num;
	}

	if (bitmap & VIRTIO_NET_STATS_TYPE_CVQ) {
		desc = &virtnet_stats_cvq_desc[0];
		num = ARRAY_SIZE(virtnet_stats_cvq_desc);
		if (reply_type == VIRTIO_NET_STATS_TYPE_REPLY_CVQ)
			goto found;

		offset += num;
	}

	if (bitmap & VIRTIO_NET_STATS_TYPE_RX_BASIC) {
		desc = &virtnet_stats_rx_basic_desc[0];
		num = ARRAY_SIZE(virtnet_stats_rx_basic_desc);
		if (reply_type == VIRTIO_NET_STATS_TYPE_REPLY_RX_BASIC)
			goto found;

		offset += num;
	}

	if (bitmap & VIRTIO_NET_STATS_TYPE_RX_CSUM) {
		desc = &virtnet_stats_rx_csum_desc[0];
		num = ARRAY_SIZE(virtnet_stats_rx_csum_desc);
		if (reply_type == VIRTIO_NET_STATS_TYPE_REPLY_RX_CSUM)
			goto found;

		offset += num;
	}

	if (bitmap & VIRTIO_NET_STATS_TYPE_RX_SPEED) {
		desc = &virtnet_stats_rx_speed_desc[0];
		num = ARRAY_SIZE(virtnet_stats_rx_speed_desc);
		if (reply_type == VIRTIO_NET_STATS_TYPE_REPLY_RX_SPEED)
			goto found;

		offset += num;
	}

	if (bitmap & VIRTIO_NET_STATS_TYPE_TX_BASIC) {
		desc = &virtnet_stats_tx_basic_desc[0];
		num = ARRAY_SIZE(virtnet_stats_tx_basic_desc);
		if (reply_type == VIRTIO_NET_STATS_TYPE_REPLY_TX_BASIC)
			goto found;

		offset += num;
	}

	if (bitmap & VIRTIO_NET_STATS_TYPE_TX_GSO) {
		desc = &virtnet_stats_tx_gso_desc[0];
		num = ARRAY_SIZE(virtnet_stats_tx_gso_desc);
		if (reply_type == VIRTIO_NET_STATS_TYPE_REPLY_TX_GSO)
			goto found;

		offset += num;
	}

	if (bitmap & VIRTIO_NET_STATS_TYPE_TX_SPEED) {
		desc = &virtnet_stats_tx_speed_desc[0];
		num = ARRAY_SIZE(virtnet_stats_tx_speed_desc);
		if (reply_type == VIRTIO_NET_STATS_TYPE_REPLY_TX_SPEED)
			goto found;

		offset += num;
	}

	return;

found:
	for (i = 0; i < num; ++i) {
		v = (const __le64 *)(base + desc[i].offset);
		ctx->data[offset + i] = le64_to_cpu(*v);
	}

	return;

drv_stats:
	for (i = 0; i < num; ++i) {
		v_stat = (const u64_stats_t *)(base + desc[i].offset);
		ctx->data[offset + i] = u64_stats_read(v_stat);
	}
}

static int __virtnet_get_hw_stats(struct virtnet_info *vi,
				  struct virtnet_stats_ctx *ctx,
				  struct virtio_net_ctrl_queue_stats *req,
				  int req_size, void *reply, int res_size)
{
	struct virtio_net_stats_reply_hdr *hdr;
	struct scatterlist sgs_in, sgs_out;
	void *p;
	u32 qid;
	int ok;

	sg_init_one(&sgs_out, req, req_size);
	sg_init_one(&sgs_in, reply, res_size);

	ok = virtnet_send_command_reply(vi, VIRTIO_NET_CTRL_STATS,
					VIRTIO_NET_CTRL_STATS_GET,
					&sgs_out, &sgs_in);

	if (!ok)
		return ok;

	for (p = reply; p - reply < res_size; p += le16_to_cpu(hdr->size)) {
		hdr = p;
		qid = le16_to_cpu(hdr->vq_index);
		virtnet_fill_stats(vi, qid, ctx, p, false, hdr->type);
	}

	return 0;
}

static void virtnet_make_stat_req(struct virtnet_info *vi,
				  struct virtnet_stats_ctx *ctx,
				  struct virtio_net_ctrl_queue_stats *req,
				  int qid, int *idx)
{
	int qtype = vq_type(vi, qid);
	u64 bitmap = ctx->bitmap[qtype];

	if (!bitmap)
		return;

	req->stats[*idx].vq_index = cpu_to_le16(qid);
	req->stats[*idx].types_bitmap[0] = cpu_to_le64(bitmap);
	*idx += 1;
}

/* qid: -1: get stats of all vq.
 *     > 0: get the stats for the special vq. This must not be cvq.
 */
static int virtnet_get_hw_stats(struct virtnet_info *vi,
				struct virtnet_stats_ctx *ctx, int qid)
{
	int qnum, i, j, res_size, qtype, last_vq, first_vq;
	struct virtio_net_ctrl_queue_stats *req;
	bool enable_cvq;
	void *reply;
	int ok;

	if (!virtio_has_feature(vi->vdev, VIRTIO_NET_F_DEVICE_STATS))
		return 0;

	if (qid == -1) {
		last_vq = vi->curr_queue_pairs * 2 - 1;
		first_vq = 0;
		enable_cvq = true;
	} else {
		last_vq = qid;
		first_vq = qid;
		enable_cvq = false;
	}

	qnum = 0;
	res_size = 0;
	for (i = first_vq; i <= last_vq ; ++i) {
		qtype = vq_type(vi, i);
		if (ctx->bitmap[qtype]) {
			++qnum;
			res_size += ctx->size[qtype];
		}
	}

	if (enable_cvq && ctx->bitmap[VIRTNET_Q_TYPE_CQ]) {
		res_size += ctx->size[VIRTNET_Q_TYPE_CQ];
		qnum += 1;
	}

	req = kcalloc(qnum, sizeof(*req), GFP_KERNEL);
	if (!req)
		return -ENOMEM;

	reply = kmalloc(res_size, GFP_KERNEL);
	if (!reply) {
		kfree(req);
		return -ENOMEM;
	}

	j = 0;
	for (i = first_vq; i <= last_vq ; ++i)
		virtnet_make_stat_req(vi, ctx, req, i, &j);

	if (enable_cvq)
		virtnet_make_stat_req(vi, ctx, req, vi->max_queue_pairs * 2, &j);

	ok = __virtnet_get_hw_stats(vi, ctx, req, sizeof(*req) * j, reply, res_size);

	kfree(req);
	kfree(reply);

	return ok;
}

static void virtnet_get_strings(struct net_device *dev, u32 stringset, u8 *data)
{
	struct virtnet_info *vi = netdev_priv(dev);
	unsigned int i;
	u8 *p = data;

	switch (stringset) {
	case ETH_SS_STATS:
		/* Generate the total field names. */
		virtnet_get_stats_string(vi, VIRTNET_Q_TYPE_RX, -1, &p);
		virtnet_get_stats_string(vi, VIRTNET_Q_TYPE_TX, -1, &p);

		virtnet_get_stats_string(vi, VIRTNET_Q_TYPE_CQ, 0, &p);

		for (i = 0; i < vi->curr_queue_pairs; ++i)
			virtnet_get_stats_string(vi, VIRTNET_Q_TYPE_RX, i, &p);

		for (i = 0; i < vi->curr_queue_pairs; ++i)
			virtnet_get_stats_string(vi, VIRTNET_Q_TYPE_TX, i, &p);
		break;
	}
}

static int virtnet_get_sset_count(struct net_device *dev, int sset)
{
	struct virtnet_info *vi = netdev_priv(dev);
	struct virtnet_stats_ctx ctx = {0};
	u32 pair_count;

	switch (sset) {
	case ETH_SS_STATS:
		virtnet_stats_ctx_init(vi, &ctx, NULL, false);

		pair_count = ctx.desc_num[VIRTNET_Q_TYPE_RX] + ctx.desc_num[VIRTNET_Q_TYPE_TX];

		return pair_count + ctx.desc_num[VIRTNET_Q_TYPE_CQ] +
			vi->curr_queue_pairs * pair_count;
	default:
		return -EOPNOTSUPP;
	}
}

static void virtnet_get_ethtool_stats(struct net_device *dev,
				      struct ethtool_stats *stats, u64 *data)
{
	struct virtnet_info *vi = netdev_priv(dev);
	struct virtnet_stats_ctx ctx = {0};
	unsigned int start, i;
	const u8 *stats_base;

	virtnet_stats_ctx_init(vi, &ctx, data, false);
	if (virtnet_get_hw_stats(vi, &ctx, -1))
		dev_warn(&vi->dev->dev, "Failed to get hw stats.\n");

	for (i = 0; i < vi->curr_queue_pairs; i++) {
		struct receive_queue *rq = &vi->rq[i];
		struct send_queue *sq = &vi->sq[i];

		stats_base = (const u8 *)&rq->stats;
		do {
			start = u64_stats_fetch_begin(&rq->stats.syncp);
			virtnet_fill_stats(vi, i * 2, &ctx, stats_base, true, 0);
		} while (u64_stats_fetch_retry(&rq->stats.syncp, start));

		stats_base = (const u8 *)&sq->stats;
		do {
			start = u64_stats_fetch_begin(&sq->stats.syncp);
			virtnet_fill_stats(vi, i * 2 + 1, &ctx, stats_base, true, 0);
		} while (u64_stats_fetch_retry(&sq->stats.syncp, start));
	}

	virtnet_fill_total_fields(vi, &ctx);
}

static void virtnet_get_channels(struct net_device *dev,
				 struct ethtool_channels *channels)
{
	struct virtnet_info *vi = netdev_priv(dev);

	channels->combined_count = vi->curr_queue_pairs;
	channels->max_combined = vi->max_queue_pairs;
	channels->max_other = 0;
	channels->rx_count = 0;
	channels->tx_count = 0;
	channels->other_count = 0;
}

static int virtnet_set_link_ksettings(struct net_device *dev,
				      const struct ethtool_link_ksettings *cmd)
{
	struct virtnet_info *vi = netdev_priv(dev);

	return ethtool_virtdev_set_link_ksettings(dev, cmd,
						  &vi->speed, &vi->duplex);
}

static int virtnet_get_link_ksettings(struct net_device *dev,
				      struct ethtool_link_ksettings *cmd)
{
	struct virtnet_info *vi = netdev_priv(dev);

	cmd->base.speed = vi->speed;
	cmd->base.duplex = vi->duplex;
	cmd->base.port = PORT_OTHER;

	return 0;
}

static int virtnet_send_tx_notf_coal_cmds(struct virtnet_info *vi,
					  struct ethtool_coalesce *ec)
{
	struct virtio_net_ctrl_coal_tx *coal_tx __free(kfree) = NULL;
	struct scatterlist sgs_tx;
	int i;

	coal_tx = kzalloc(sizeof(*coal_tx), GFP_KERNEL);
	if (!coal_tx)
		return -ENOMEM;

	coal_tx->tx_usecs = cpu_to_le32(ec->tx_coalesce_usecs);
	coal_tx->tx_max_packets = cpu_to_le32(ec->tx_max_coalesced_frames);
	sg_init_one(&sgs_tx, coal_tx, sizeof(*coal_tx));

	if (!virtnet_send_command(vi, VIRTIO_NET_CTRL_NOTF_COAL,
				  VIRTIO_NET_CTRL_NOTF_COAL_TX_SET,
				  &sgs_tx))
		return -EINVAL;

	vi->intr_coal_tx.max_usecs = ec->tx_coalesce_usecs;
	vi->intr_coal_tx.max_packets = ec->tx_max_coalesced_frames;
	for (i = 0; i < vi->max_queue_pairs; i++) {
		vi->sq[i].intr_coal.max_usecs = ec->tx_coalesce_usecs;
		vi->sq[i].intr_coal.max_packets = ec->tx_max_coalesced_frames;
	}

	return 0;
}

static int virtnet_send_rx_notf_coal_cmds(struct virtnet_info *vi,
					  struct ethtool_coalesce *ec)
{
	struct virtio_net_ctrl_coal_rx *coal_rx __free(kfree) = NULL;
	bool rx_ctrl_dim_on = !!ec->use_adaptive_rx_coalesce;
	struct scatterlist sgs_rx;
	int i;

	if (rx_ctrl_dim_on && !virtio_has_feature(vi->vdev, VIRTIO_NET_F_VQ_NOTF_COAL))
		return -EOPNOTSUPP;

	if (rx_ctrl_dim_on && (ec->rx_coalesce_usecs != vi->intr_coal_rx.max_usecs ||
			       ec->rx_max_coalesced_frames != vi->intr_coal_rx.max_packets))
		return -EINVAL;

	if (rx_ctrl_dim_on && !vi->rx_dim_enabled) {
		vi->rx_dim_enabled = true;
		for (i = 0; i < vi->max_queue_pairs; i++) {
			mutex_lock(&vi->rq[i].dim_lock);
			vi->rq[i].dim_enabled = true;
			mutex_unlock(&vi->rq[i].dim_lock);
		}
		return 0;
	}

	coal_rx = kzalloc(sizeof(*coal_rx), GFP_KERNEL);
	if (!coal_rx)
		return -ENOMEM;

	if (!rx_ctrl_dim_on && vi->rx_dim_enabled) {
		vi->rx_dim_enabled = false;
		for (i = 0; i < vi->max_queue_pairs; i++) {
			mutex_lock(&vi->rq[i].dim_lock);
			vi->rq[i].dim_enabled = false;
			mutex_unlock(&vi->rq[i].dim_lock);
		}
	}

	/* Since the per-queue coalescing params can be set,
	 * we need apply the global new params even if they
	 * are not updated.
	 */
	coal_rx->rx_usecs = cpu_to_le32(ec->rx_coalesce_usecs);
	coal_rx->rx_max_packets = cpu_to_le32(ec->rx_max_coalesced_frames);
	sg_init_one(&sgs_rx, coal_rx, sizeof(*coal_rx));

	if (!virtnet_send_command(vi, VIRTIO_NET_CTRL_NOTF_COAL,
				  VIRTIO_NET_CTRL_NOTF_COAL_RX_SET,
				  &sgs_rx))
		return -EINVAL;

	vi->intr_coal_rx.max_usecs = ec->rx_coalesce_usecs;
	vi->intr_coal_rx.max_packets = ec->rx_max_coalesced_frames;
	for (i = 0; i < vi->max_queue_pairs; i++) {
		mutex_lock(&vi->rq[i].dim_lock);
		vi->rq[i].intr_coal.max_usecs = ec->rx_coalesce_usecs;
		vi->rq[i].intr_coal.max_packets = ec->rx_max_coalesced_frames;
		mutex_unlock(&vi->rq[i].dim_lock);
	}

	return 0;
}

static int virtnet_send_notf_coal_cmds(struct virtnet_info *vi,
				       struct ethtool_coalesce *ec)
{
	int err;

	err = virtnet_send_tx_notf_coal_cmds(vi, ec);
	if (err)
		return err;

	err = virtnet_send_rx_notf_coal_cmds(vi, ec);
	if (err)
		return err;

	return 0;
}

static int virtnet_send_rx_notf_coal_vq_cmds(struct virtnet_info *vi,
					     struct ethtool_coalesce *ec,
					     u16 queue)
{
	bool rx_ctrl_dim_on = !!ec->use_adaptive_rx_coalesce;
	u32 max_usecs, max_packets;
	bool cur_rx_dim;
	int err;

	mutex_lock(&vi->rq[queue].dim_lock);
	cur_rx_dim = vi->rq[queue].dim_enabled;
	max_usecs = vi->rq[queue].intr_coal.max_usecs;
	max_packets = vi->rq[queue].intr_coal.max_packets;

	if (rx_ctrl_dim_on && (ec->rx_coalesce_usecs != max_usecs ||
			       ec->rx_max_coalesced_frames != max_packets)) {
		mutex_unlock(&vi->rq[queue].dim_lock);
		return -EINVAL;
	}

	if (rx_ctrl_dim_on && !cur_rx_dim) {
		vi->rq[queue].dim_enabled = true;
		mutex_unlock(&vi->rq[queue].dim_lock);
		return 0;
	}

	if (!rx_ctrl_dim_on && cur_rx_dim)
		vi->rq[queue].dim_enabled = false;

	/* If no params are updated, userspace ethtool will
	 * reject the modification.
	 */
	err = virtnet_send_rx_ctrl_coal_vq_cmd(vi, queue,
					       ec->rx_coalesce_usecs,
					       ec->rx_max_coalesced_frames);
	mutex_unlock(&vi->rq[queue].dim_lock);
	return err;
}

static int virtnet_send_notf_coal_vq_cmds(struct virtnet_info *vi,
					  struct ethtool_coalesce *ec,
					  u16 queue)
{
	int err;

	err = virtnet_send_rx_notf_coal_vq_cmds(vi, ec, queue);
	if (err)
		return err;

	err = virtnet_send_tx_ctrl_coal_vq_cmd(vi, queue,
					       ec->tx_coalesce_usecs,
					       ec->tx_max_coalesced_frames);
	if (err)
		return err;

	return 0;
}

static void virtnet_rx_dim_work(struct work_struct *work)
{
	struct dim *dim = container_of(work, struct dim, work);
	struct receive_queue *rq = container_of(dim,
			struct receive_queue, dim);
	struct virtnet_info *vi = rq->vq->vdev->priv;
	struct net_device *dev = vi->dev;
	struct dim_cq_moder update_moder;
	int qnum, err;

	qnum = rq - vi->rq;

	mutex_lock(&rq->dim_lock);
	if (!rq->dim_enabled)
		goto out;

	update_moder = net_dim_get_rx_irq_moder(dev, dim);
	if (update_moder.usec != rq->intr_coal.max_usecs ||
	    update_moder.pkts != rq->intr_coal.max_packets) {
		err = virtnet_send_rx_ctrl_coal_vq_cmd(vi, qnum,
						       update_moder.usec,
						       update_moder.pkts);
		if (err)
			pr_debug("%s: Failed to send dim parameters on rxq%d\n",
				 dev->name, qnum);
	}
out:
	dim->state = DIM_START_MEASURE;
	mutex_unlock(&rq->dim_lock);
}

static int virtnet_coal_params_supported(struct ethtool_coalesce *ec)
{
	/* usecs coalescing is supported only if VIRTIO_NET_F_NOTF_COAL
	 * or VIRTIO_NET_F_VQ_NOTF_COAL feature is negotiated.
	 */
	if (ec->rx_coalesce_usecs || ec->tx_coalesce_usecs)
		return -EOPNOTSUPP;

	if (ec->tx_max_coalesced_frames > 1 ||
	    ec->rx_max_coalesced_frames != 1)
		return -EINVAL;

	return 0;
}

static int virtnet_should_update_vq_weight(int dev_flags, int weight,
					   int vq_weight, bool *should_update)
{
	if (weight ^ vq_weight) {
		if (dev_flags & IFF_UP)
			return -EBUSY;
		*should_update = true;
	}

	return 0;
}

static int virtnet_set_coalesce(struct net_device *dev,
				struct ethtool_coalesce *ec,
				struct kernel_ethtool_coalesce *kernel_coal,
				struct netlink_ext_ack *extack)
{
	struct virtnet_info *vi = netdev_priv(dev);
	int ret, queue_number, napi_weight, i;
	bool update_napi = false;

	/* Can't change NAPI weight if the link is up */
	napi_weight = ec->tx_max_coalesced_frames ? NAPI_POLL_WEIGHT : 0;
	for (queue_number = 0; queue_number < vi->max_queue_pairs; queue_number++) {
		ret = virtnet_should_update_vq_weight(dev->flags, napi_weight,
						      vi->sq[queue_number].napi.weight,
						      &update_napi);
		if (ret)
			return ret;

		if (update_napi) {
			/* All queues that belong to [queue_number, vi->max_queue_pairs] will be
			 * updated for the sake of simplicity, which might not be necessary
			 */
			break;
		}
	}

	if (virtio_has_feature(vi->vdev, VIRTIO_NET_F_NOTF_COAL))
		ret = virtnet_send_notf_coal_cmds(vi, ec);
	else
		ret = virtnet_coal_params_supported(ec);

	if (ret)
		return ret;

	if (update_napi) {
		/* xsk xmit depends on the tx napi. So if xsk is active,
		 * prevent modifications to tx napi.
		 */
		for (i = queue_number; i < vi->max_queue_pairs; i++) {
			if (vi->sq[i].xsk_pool)
				return -EBUSY;
		}

		for (; queue_number < vi->max_queue_pairs; queue_number++)
			vi->sq[queue_number].napi.weight = napi_weight;
	}

	return ret;
}

static int virtnet_get_coalesce(struct net_device *dev,
				struct ethtool_coalesce *ec,
				struct kernel_ethtool_coalesce *kernel_coal,
				struct netlink_ext_ack *extack)
{
	struct virtnet_info *vi = netdev_priv(dev);

	if (virtio_has_feature(vi->vdev, VIRTIO_NET_F_NOTF_COAL)) {
		ec->rx_coalesce_usecs = vi->intr_coal_rx.max_usecs;
		ec->tx_coalesce_usecs = vi->intr_coal_tx.max_usecs;
		ec->tx_max_coalesced_frames = vi->intr_coal_tx.max_packets;
		ec->rx_max_coalesced_frames = vi->intr_coal_rx.max_packets;
		ec->use_adaptive_rx_coalesce = vi->rx_dim_enabled;
	} else {
		ec->rx_max_coalesced_frames = 1;

		if (vi->sq[0].napi.weight)
			ec->tx_max_coalesced_frames = 1;
	}

	return 0;
}

static int virtnet_set_per_queue_coalesce(struct net_device *dev,
					  u32 queue,
					  struct ethtool_coalesce *ec)
{
	struct virtnet_info *vi = netdev_priv(dev);
	int ret, napi_weight;
	bool update_napi = false;

	if (queue >= vi->max_queue_pairs)
		return -EINVAL;

	/* Can't change NAPI weight if the link is up */
	napi_weight = ec->tx_max_coalesced_frames ? NAPI_POLL_WEIGHT : 0;
	ret = virtnet_should_update_vq_weight(dev->flags, napi_weight,
					      vi->sq[queue].napi.weight,
					      &update_napi);
	if (ret)
		return ret;

	if (virtio_has_feature(vi->vdev, VIRTIO_NET_F_VQ_NOTF_COAL))
		ret = virtnet_send_notf_coal_vq_cmds(vi, ec, queue);
	else
		ret = virtnet_coal_params_supported(ec);

	if (ret)
		return ret;

	if (update_napi)
		vi->sq[queue].napi.weight = napi_weight;

	return 0;
}

static int virtnet_get_per_queue_coalesce(struct net_device *dev,
					  u32 queue,
					  struct ethtool_coalesce *ec)
{
	struct virtnet_info *vi = netdev_priv(dev);

	if (queue >= vi->max_queue_pairs)
		return -EINVAL;

	if (virtio_has_feature(vi->vdev, VIRTIO_NET_F_VQ_NOTF_COAL)) {
		mutex_lock(&vi->rq[queue].dim_lock);
		ec->rx_coalesce_usecs = vi->rq[queue].intr_coal.max_usecs;
		ec->tx_coalesce_usecs = vi->sq[queue].intr_coal.max_usecs;
		ec->tx_max_coalesced_frames = vi->sq[queue].intr_coal.max_packets;
		ec->rx_max_coalesced_frames = vi->rq[queue].intr_coal.max_packets;
		ec->use_adaptive_rx_coalesce = vi->rq[queue].dim_enabled;
		mutex_unlock(&vi->rq[queue].dim_lock);
	} else {
		ec->rx_max_coalesced_frames = 1;

		if (vi->sq[queue].napi.weight)
			ec->tx_max_coalesced_frames = 1;
	}

	return 0;
}

static void virtnet_init_settings(struct net_device *dev)
{
	struct virtnet_info *vi = netdev_priv(dev);

	vi->speed = SPEED_UNKNOWN;
	vi->duplex = DUPLEX_UNKNOWN;
}

static u32 virtnet_get_rxfh_key_size(struct net_device *dev)
{
	return ((struct virtnet_info *)netdev_priv(dev))->rss_key_size;
}

static u32 virtnet_get_rxfh_indir_size(struct net_device *dev)
{
	return ((struct virtnet_info *)netdev_priv(dev))->rss_indir_table_size;
}

static int virtnet_get_rxfh(struct net_device *dev,
			    struct ethtool_rxfh_param *rxfh)
{
	struct virtnet_info *vi = netdev_priv(dev);
	int i;

	if (rxfh->indir) {
		for (i = 0; i < vi->rss_indir_table_size; ++i)
			rxfh->indir[i] = le16_to_cpu(vi->rss_hdr->indirection_table[i]);
	}

	if (rxfh->key)
		memcpy(rxfh->key, vi->rss_hash_key_data, vi->rss_key_size);

	rxfh->hfunc = ETH_RSS_HASH_TOP;

	return 0;
}

static int virtnet_set_rxfh(struct net_device *dev,
			    struct ethtool_rxfh_param *rxfh,
			    struct netlink_ext_ack *extack)
{
	struct virtnet_info *vi = netdev_priv(dev);
	bool update = false;
	int i;

	if (rxfh->hfunc != ETH_RSS_HASH_NO_CHANGE &&
	    rxfh->hfunc != ETH_RSS_HASH_TOP)
		return -EOPNOTSUPP;

	if (rxfh->indir) {
		if (!vi->has_rss)
			return -EOPNOTSUPP;

		for (i = 0; i < vi->rss_indir_table_size; ++i)
			vi->rss_hdr->indirection_table[i] = cpu_to_le16(rxfh->indir[i]);
		update = true;
	}

	if (rxfh->key) {
		/* If either _F_HASH_REPORT or _F_RSS are negotiated, the
		 * device provides hash calculation capabilities, that is,
		 * hash_key is configured.
		 */
		if (!vi->has_rss && !vi->has_rss_hash_report)
			return -EOPNOTSUPP;

		memcpy(vi->rss_hash_key_data, rxfh->key, vi->rss_key_size);
		update = true;
	}

	if (update)
		virtnet_commit_rss_command(vi);

	return 0;
}

static u32 virtnet_get_rx_ring_count(struct net_device *dev)
{
	struct virtnet_info *vi = netdev_priv(dev);

	return vi->curr_queue_pairs;
}

static const struct ethtool_ops virtnet_ethtool_ops = {
	.supported_coalesce_params = ETHTOOL_COALESCE_MAX_FRAMES |
		ETHTOOL_COALESCE_USECS | ETHTOOL_COALESCE_USE_ADAPTIVE_RX,
	.get_drvinfo = virtnet_get_drvinfo,
	.get_link = ethtool_op_get_link,
	.get_ringparam = virtnet_get_ringparam,
	.set_ringparam = virtnet_set_ringparam,
	.get_strings = virtnet_get_strings,
	.get_sset_count = virtnet_get_sset_count,
	.get_ethtool_stats = virtnet_get_ethtool_stats,
	.set_channels = virtnet_set_channels,
	.get_channels = virtnet_get_channels,
	.get_ts_info = ethtool_op_get_ts_info,
	.get_link_ksettings = virtnet_get_link_ksettings,
	.set_link_ksettings = virtnet_set_link_ksettings,
	.set_coalesce = virtnet_set_coalesce,
	.get_coalesce = virtnet_get_coalesce,
	.set_per_queue_coalesce = virtnet_set_per_queue_coalesce,
	.get_per_queue_coalesce = virtnet_get_per_queue_coalesce,
	.get_rxfh_key_size = virtnet_get_rxfh_key_size,
	.get_rxfh_indir_size = virtnet_get_rxfh_indir_size,
	.get_rxfh = virtnet_get_rxfh,
	.set_rxfh = virtnet_set_rxfh,
	.get_rxfh_fields = virtnet_get_hashflow,
	.set_rxfh_fields = virtnet_set_hashflow,
	.get_rx_ring_count = virtnet_get_rx_ring_count,
};

static void virtnet_get_queue_stats_rx(struct net_device *dev, int i,
				       struct netdev_queue_stats_rx *stats)
{
	struct virtnet_info *vi = netdev_priv(dev);
	struct receive_queue *rq = &vi->rq[i];
	struct virtnet_stats_ctx ctx = {0};

	virtnet_stats_ctx_init(vi, &ctx, (void *)stats, true);

	virtnet_get_hw_stats(vi, &ctx, i * 2);
	virtnet_fill_stats(vi, i * 2, &ctx, (void *)&rq->stats, true, 0);
}

static void virtnet_get_queue_stats_tx(struct net_device *dev, int i,
				       struct netdev_queue_stats_tx *stats)
{
	struct virtnet_info *vi = netdev_priv(dev);
	struct send_queue *sq = &vi->sq[i];
	struct virtnet_stats_ctx ctx = {0};

	virtnet_stats_ctx_init(vi, &ctx, (void *)stats, true);

	virtnet_get_hw_stats(vi, &ctx, i * 2 + 1);
	virtnet_fill_stats(vi, i * 2 + 1, &ctx, (void *)&sq->stats, true, 0);
}

static void virtnet_get_base_stats(struct net_device *dev,
				   struct netdev_queue_stats_rx *rx,
				   struct netdev_queue_stats_tx *tx)
{
	struct virtnet_info *vi = netdev_priv(dev);

	/* The queue stats of the virtio-net will not be reset. So here we
	 * return 0.
	 */
	rx->bytes = 0;
	rx->packets = 0;

	if (vi->device_stats_cap & VIRTIO_NET_STATS_TYPE_RX_BASIC) {
		rx->hw_drops = 0;
		rx->hw_drop_overruns = 0;
	}

	if (vi->device_stats_cap & VIRTIO_NET_STATS_TYPE_RX_CSUM) {
		rx->csum_unnecessary = 0;
		rx->csum_none = 0;
		rx->csum_bad = 0;
	}

	if (vi->device_stats_cap & VIRTIO_NET_STATS_TYPE_RX_GSO) {
		rx->hw_gro_packets = 0;
		rx->hw_gro_bytes = 0;
		rx->hw_gro_wire_packets = 0;
		rx->hw_gro_wire_bytes = 0;
	}

	if (vi->device_stats_cap & VIRTIO_NET_STATS_TYPE_RX_SPEED)
		rx->hw_drop_ratelimits = 0;

	tx->bytes = 0;
	tx->packets = 0;
	tx->stop = 0;
	tx->wake = 0;

	if (vi->device_stats_cap & VIRTIO_NET_STATS_TYPE_TX_BASIC) {
		tx->hw_drops = 0;
		tx->hw_drop_errors = 0;
	}

	if (vi->device_stats_cap & VIRTIO_NET_STATS_TYPE_TX_CSUM) {
		tx->csum_none = 0;
		tx->needs_csum = 0;
	}

	if (vi->device_stats_cap & VIRTIO_NET_STATS_TYPE_TX_GSO) {
		tx->hw_gso_packets = 0;
		tx->hw_gso_bytes = 0;
		tx->hw_gso_wire_packets = 0;
		tx->hw_gso_wire_bytes = 0;
	}

	if (vi->device_stats_cap & VIRTIO_NET_STATS_TYPE_TX_SPEED)
		tx->hw_drop_ratelimits = 0;

	netdev_stat_queue_sum(dev,
			      dev->real_num_rx_queues, vi->max_queue_pairs, rx,
			      dev->real_num_tx_queues, vi->max_queue_pairs, tx);
}

static const struct netdev_stat_ops virtnet_stat_ops = {
	.get_queue_stats_rx	= virtnet_get_queue_stats_rx,
	.get_queue_stats_tx	= virtnet_get_queue_stats_tx,
	.get_base_stats		= virtnet_get_base_stats,
};

static void virtnet_freeze_down(struct virtio_device *vdev)
{
	struct virtnet_info *vi = vdev->priv;

	/* Make sure no work handler is accessing the device */
	flush_work(&vi->config_work);
	disable_rx_mode_work(vi);
	flush_work(&vi->rx_mode_work);

	if (netif_running(vi->dev)) {
		rtnl_lock();
		virtnet_close(vi->dev);
		rtnl_unlock();
	}

	netif_tx_lock_bh(vi->dev);
	netif_device_detach(vi->dev);
	netif_tx_unlock_bh(vi->dev);
}

static int init_vqs(struct virtnet_info *vi);

static int virtnet_restore_up(struct virtio_device *vdev)
{
	struct virtnet_info *vi = vdev->priv;
	int err;

	err = init_vqs(vi);
	if (err)
		return err;

	virtio_device_ready(vdev);

	enable_delayed_refill(vi);
	enable_rx_mode_work(vi);

	if (netif_running(vi->dev)) {
		rtnl_lock();
		err = virtnet_open(vi->dev);
		rtnl_unlock();
		if (err)
			return err;
	}

	netif_tx_lock_bh(vi->dev);
	netif_device_attach(vi->dev);
	netif_tx_unlock_bh(vi->dev);
	return err;
}

static int virtnet_set_guest_offloads(struct virtnet_info *vi, u64 offloads)
{
	__virtio64 *_offloads __free(kfree) = NULL;
	struct scatterlist sg;

	_offloads = kzalloc(sizeof(*_offloads), GFP_KERNEL);
	if (!_offloads)
		return -ENOMEM;

	*_offloads = cpu_to_virtio64(vi->vdev, offloads);

	sg_init_one(&sg, _offloads, sizeof(*_offloads));

	if (!virtnet_send_command(vi, VIRTIO_NET_CTRL_GUEST_OFFLOADS,
				  VIRTIO_NET_CTRL_GUEST_OFFLOADS_SET, &sg)) {
		dev_warn(&vi->dev->dev, "Fail to set guest offload.\n");
		return -EINVAL;
	}

	return 0;
}

static int virtnet_clear_guest_offloads(struct virtnet_info *vi)
{
	u64 offloads = 0;

	if (!vi->guest_offloads)
		return 0;

	return virtnet_set_guest_offloads(vi, offloads);
}

static int virtnet_restore_guest_offloads(struct virtnet_info *vi)
{
	u64 offloads = vi->guest_offloads;

	if (!vi->guest_offloads)
		return 0;

	return virtnet_set_guest_offloads(vi, offloads);
}

static int virtnet_rq_bind_xsk_pool(struct virtnet_info *vi, struct receive_queue *rq,
				    struct xsk_buff_pool *pool)
{
	int err, qindex;

	qindex = rq - vi->rq;

	if (pool) {
		err = xdp_rxq_info_reg(&rq->xsk_rxq_info, vi->dev, qindex, rq->napi.napi_id);
		if (err < 0)
			return err;

		err = xdp_rxq_info_reg_mem_model(&rq->xsk_rxq_info,
						 MEM_TYPE_XSK_BUFF_POOL, NULL);
		if (err < 0)
			goto unreg;

		xsk_pool_set_rxq_info(pool, &rq->xsk_rxq_info);
	}

	virtnet_rx_pause(vi, rq);

	err = virtqueue_reset(rq->vq, virtnet_rq_unmap_free_buf, NULL);
	if (err) {
		netdev_err(vi->dev, "reset rx fail: rx queue index: %d err: %d\n", qindex, err);

		pool = NULL;
	}

	rq->xsk_pool = pool;

	virtnet_rx_resume(vi, rq);

	if (pool)
		return 0;

unreg:
	xdp_rxq_info_unreg(&rq->xsk_rxq_info);
	return err;
}

static int virtnet_sq_bind_xsk_pool(struct virtnet_info *vi,
				    struct send_queue *sq,
				    struct xsk_buff_pool *pool)
{
	int err, qindex;

	qindex = sq - vi->sq;

	virtnet_tx_pause(vi, sq);

	err = virtqueue_reset(sq->vq, virtnet_sq_free_unused_buf,
			      virtnet_sq_free_unused_buf_done);
	if (err) {
		netdev_err(vi->dev, "reset tx fail: tx queue index: %d err: %d\n", qindex, err);
		pool = NULL;
	}

	sq->xsk_pool = pool;

	virtnet_tx_resume(vi, sq);

	return err;
}

static int virtnet_xsk_pool_enable(struct net_device *dev,
				   struct xsk_buff_pool *pool,
				   u16 qid)
{
	struct virtnet_info *vi = netdev_priv(dev);
	struct receive_queue *rq;
	struct device *dma_dev;
	struct send_queue *sq;
	dma_addr_t hdr_dma;
	int err, size;

	if (vi->hdr_len > xsk_pool_get_headroom(pool))
		return -EINVAL;

	/* In big_packets mode, xdp cannot work, so there is no need to
	 * initialize xsk of rq.
	 */
	if (vi->big_packets && !vi->mergeable_rx_bufs)
		return -ENOENT;

	if (qid >= vi->curr_queue_pairs)
		return -EINVAL;

	sq = &vi->sq[qid];
	rq = &vi->rq[qid];

	/* xsk assumes that tx and rx must have the same dma device. The af-xdp
	 * may use one buffer to receive from the rx and reuse this buffer to
	 * send by the tx. So the dma dev of sq and rq must be the same one.
	 *
	 * But vq->dma_dev allows every vq has the respective dma dev. So I
	 * check the dma dev of vq and sq is the same dev.
	 */
	if (virtqueue_dma_dev(rq->vq) != virtqueue_dma_dev(sq->vq))
		return -EINVAL;

	dma_dev = virtqueue_dma_dev(rq->vq);
	if (!dma_dev)
		return -EINVAL;

	size = virtqueue_get_vring_size(rq->vq);

	rq->xsk_buffs = kvcalloc(size, sizeof(*rq->xsk_buffs), GFP_KERNEL);
	if (!rq->xsk_buffs)
		return -ENOMEM;

	hdr_dma = virtqueue_map_single_attrs(sq->vq, &xsk_hdr, vi->hdr_len,
					     DMA_TO_DEVICE, 0);
	if (virtqueue_map_mapping_error(sq->vq, hdr_dma)) {
		err = -ENOMEM;
		goto err_free_buffs;
	}

	err = xsk_pool_dma_map(pool, dma_dev, 0);
	if (err)
		goto err_xsk_map;

	err = virtnet_rq_bind_xsk_pool(vi, rq, pool);
	if (err)
		goto err_rq;

	err = virtnet_sq_bind_xsk_pool(vi, sq, pool);
	if (err)
		goto err_sq;

	/* Now, we do not support tx offload(such as tx csum), so all the tx
	 * virtnet hdr is zero. So all the tx packets can share a single hdr.
	 */
	sq->xsk_hdr_dma_addr = hdr_dma;

	return 0;

err_sq:
	virtnet_rq_bind_xsk_pool(vi, rq, NULL);
err_rq:
	xsk_pool_dma_unmap(pool, 0);
err_xsk_map:
	virtqueue_unmap_single_attrs(rq->vq, hdr_dma, vi->hdr_len,
				     DMA_TO_DEVICE, 0);
err_free_buffs:
	kvfree(rq->xsk_buffs);
	return err;
}

static int virtnet_xsk_pool_disable(struct net_device *dev, u16 qid)
{
	struct virtnet_info *vi = netdev_priv(dev);
	struct xsk_buff_pool *pool;
	struct receive_queue *rq;
	struct send_queue *sq;
	int err;

	if (qid >= vi->curr_queue_pairs)
		return -EINVAL;

	sq = &vi->sq[qid];
	rq = &vi->rq[qid];

	pool = rq->xsk_pool;

	err = virtnet_rq_bind_xsk_pool(vi, rq, NULL);
	err |= virtnet_sq_bind_xsk_pool(vi, sq, NULL);

	xsk_pool_dma_unmap(pool, 0);

	virtqueue_unmap_single_attrs(sq->vq, sq->xsk_hdr_dma_addr,
				     vi->hdr_len, DMA_TO_DEVICE, 0);
	kvfree(rq->xsk_buffs);

	return err;
}

static int virtnet_xsk_pool_setup(struct net_device *dev, struct netdev_bpf *xdp)
{
	if (xdp->xsk.pool)
		return virtnet_xsk_pool_enable(dev, xdp->xsk.pool,
					       xdp->xsk.queue_id);
	else
		return virtnet_xsk_pool_disable(dev, xdp->xsk.queue_id);
}

static int virtnet_xdp_set(struct net_device *dev, struct bpf_prog *prog,
			   struct netlink_ext_ack *extack)
{
	unsigned int room = SKB_DATA_ALIGN(XDP_PACKET_HEADROOM +
					   sizeof(struct skb_shared_info));
	unsigned int max_sz = PAGE_SIZE - room - ETH_HLEN;
	struct virtnet_info *vi = netdev_priv(dev);
	struct bpf_prog *old_prog;
	u16 xdp_qp = 0, curr_qp;
	int i, err;

	if (!virtio_has_feature(vi->vdev, VIRTIO_NET_F_CTRL_GUEST_OFFLOADS)
	    && (virtio_has_feature(vi->vdev, VIRTIO_NET_F_GUEST_TSO4) ||
	        virtio_has_feature(vi->vdev, VIRTIO_NET_F_GUEST_TSO6) ||
	        virtio_has_feature(vi->vdev, VIRTIO_NET_F_GUEST_ECN) ||
		virtio_has_feature(vi->vdev, VIRTIO_NET_F_GUEST_UFO) ||
		virtio_has_feature(vi->vdev, VIRTIO_NET_F_GUEST_CSUM) ||
		virtio_has_feature(vi->vdev, VIRTIO_NET_F_GUEST_USO4) ||
		virtio_has_feature(vi->vdev, VIRTIO_NET_F_GUEST_USO6))) {
		NL_SET_ERR_MSG_MOD(extack, "Can't set XDP while host is implementing GRO_HW/CSUM, disable GRO_HW/CSUM first");
		return -EOPNOTSUPP;
	}

	if (vi->mergeable_rx_bufs && !vi->any_header_sg) {
		NL_SET_ERR_MSG_MOD(extack, "XDP expects header/data in single page, any_header_sg required");
		return -EINVAL;
	}

	if (prog && !prog->aux->xdp_has_frags && dev->mtu > max_sz) {
		NL_SET_ERR_MSG_MOD(extack, "MTU too large to enable XDP without frags");
		netdev_warn(dev, "single-buffer XDP requires MTU less than %u\n", max_sz);
		return -EINVAL;
	}

	curr_qp = vi->curr_queue_pairs - vi->xdp_queue_pairs;
	if (prog)
		xdp_qp = nr_cpu_ids;

	/* XDP requires extra queues for XDP_TX */
	if (curr_qp + xdp_qp > vi->max_queue_pairs) {
		netdev_warn_once(dev, "XDP request %i queues but max is %i. XDP_TX and XDP_REDIRECT will operate in a slower locked tx mode.\n",
				 curr_qp + xdp_qp, vi->max_queue_pairs);
		xdp_qp = 0;
	}

	old_prog = rtnl_dereference(vi->rq[0].xdp_prog);
	if (!prog && !old_prog)
		return 0;

	if (prog)
		bpf_prog_add(prog, vi->max_queue_pairs - 1);

	virtnet_rx_pause_all(vi);

	/* Make sure NAPI is not using any XDP TX queues for RX. */
	if (netif_running(dev)) {
		for (i = 0; i < vi->max_queue_pairs; i++)
			virtnet_napi_tx_disable(&vi->sq[i]);
	}

	if (!prog) {
		for (i = 0; i < vi->max_queue_pairs; i++) {
			rcu_assign_pointer(vi->rq[i].xdp_prog, prog);
			if (i == 0)
				virtnet_restore_guest_offloads(vi);
		}
		synchronize_net();
	}

	err = virtnet_set_queues(vi, curr_qp + xdp_qp);
	if (err)
		goto err;
	netif_set_real_num_rx_queues(dev, curr_qp + xdp_qp);
	vi->xdp_queue_pairs = xdp_qp;

	if (prog) {
		vi->xdp_enabled = true;
		for (i = 0; i < vi->max_queue_pairs; i++) {
			rcu_assign_pointer(vi->rq[i].xdp_prog, prog);
			if (i == 0 && !old_prog)
				virtnet_clear_guest_offloads(vi);
		}
		if (!old_prog)
			xdp_features_set_redirect_target(dev, true);
	} else {
		xdp_features_clear_redirect_target(dev);
		vi->xdp_enabled = false;
	}

	virtnet_rx_resume_all(vi);
	for (i = 0; i < vi->max_queue_pairs; i++) {
		if (old_prog)
			bpf_prog_put(old_prog);
		if (netif_running(dev))
			virtnet_napi_tx_enable(&vi->sq[i]);
	}

	return 0;

err:
	if (!prog) {
		virtnet_clear_guest_offloads(vi);
		for (i = 0; i < vi->max_queue_pairs; i++)
			rcu_assign_pointer(vi->rq[i].xdp_prog, old_prog);
	}

	virtnet_rx_resume_all(vi);
	if (netif_running(dev)) {
		for (i = 0; i < vi->max_queue_pairs; i++)
			virtnet_napi_tx_enable(&vi->sq[i]);
	}
	if (prog)
		bpf_prog_sub(prog, vi->max_queue_pairs - 1);
	return err;
}

static int virtnet_xdp(struct net_device *dev, struct netdev_bpf *xdp)
{
	switch (xdp->command) {
	case XDP_SETUP_PROG:
		return virtnet_xdp_set(dev, xdp->prog, xdp->extack);
	case XDP_SETUP_XSK_POOL:
		return virtnet_xsk_pool_setup(dev, xdp);
	default:
		return -EINVAL;
	}
}

static int virtnet_get_phys_port_name(struct net_device *dev, char *buf,
				      size_t len)
{
	struct virtnet_info *vi = netdev_priv(dev);
	int ret;

	if (!virtio_has_feature(vi->vdev, VIRTIO_NET_F_STANDBY))
		return -EOPNOTSUPP;

	ret = snprintf(buf, len, "sby");
	if (ret >= len)
		return -EOPNOTSUPP;

	return 0;
}

static int virtnet_set_features(struct net_device *dev,
				netdev_features_t features)
{
	struct virtnet_info *vi = netdev_priv(dev);
	u64 offloads;
	int err;

	if ((dev->features ^ features) & NETIF_F_GRO_HW) {
		if (vi->xdp_enabled)
			return -EBUSY;

		if (features & NETIF_F_GRO_HW)
			offloads = vi->guest_offloads_capable;
		else
			offloads = vi->guest_offloads_capable &
				   ~GUEST_OFFLOAD_GRO_HW_MASK;

		err = virtnet_set_guest_offloads(vi, offloads);
		if (err)
			return err;
		vi->guest_offloads = offloads;
	}

	if ((dev->features ^ features) & NETIF_F_RXHASH) {
		if (features & NETIF_F_RXHASH)
			vi->rss_hdr->hash_types = cpu_to_le32(vi->rss_hash_types_saved);
		else
			vi->rss_hdr->hash_types = cpu_to_le32(VIRTIO_NET_HASH_REPORT_NONE);

		if (!virtnet_commit_rss_command(vi))
			return -EINVAL;
	}

	return 0;
}

static void virtnet_tx_timeout(struct net_device *dev, unsigned int txqueue)
{
	struct virtnet_info *priv = netdev_priv(dev);
	struct send_queue *sq = &priv->sq[txqueue];
	struct netdev_queue *txq = netdev_get_tx_queue(dev, txqueue);

	u64_stats_update_begin(&sq->stats.syncp);
	u64_stats_inc(&sq->stats.tx_timeouts);
	u64_stats_update_end(&sq->stats.syncp);

	netdev_err(dev, "TX timeout on queue: %u, sq: %s, vq: 0x%x, name: %s, %u usecs ago\n",
		   txqueue, sq->name, sq->vq->index, sq->vq->name,
		   jiffies_to_usecs(jiffies - READ_ONCE(txq->trans_start)));
}

static int virtnet_init_irq_moder(struct virtnet_info *vi)
{
	u8 profile_flags = 0, coal_flags = 0;
	int ret, i;

	profile_flags |= DIM_PROFILE_RX;
	coal_flags |= DIM_COALESCE_USEC | DIM_COALESCE_PKTS;
	ret = net_dim_init_irq_moder(vi->dev, profile_flags, coal_flags,
				     DIM_CQ_PERIOD_MODE_START_FROM_EQE,
				     0, virtnet_rx_dim_work, NULL);

	if (ret)
		return ret;

	for (i = 0; i < vi->max_queue_pairs; i++)
		net_dim_setting(vi->dev, &vi->rq[i].dim, false);

	return 0;
}

static void virtnet_free_irq_moder(struct virtnet_info *vi)
{
	if (!virtio_has_feature(vi->vdev, VIRTIO_NET_F_VQ_NOTF_COAL))
		return;

	rtnl_lock();
	net_dim_free_irq_moder(vi->dev);
	rtnl_unlock();
}

static const struct net_device_ops virtnet_netdev = {
	.ndo_open            = virtnet_open,
	.ndo_stop   	     = virtnet_close,
	.ndo_start_xmit      = start_xmit,
	.ndo_validate_addr   = eth_validate_addr,
	.ndo_set_mac_address = virtnet_set_mac_address,
	.ndo_set_rx_mode     = virtnet_set_rx_mode,
	.ndo_get_stats64     = virtnet_stats,
	.ndo_vlan_rx_add_vid = virtnet_vlan_rx_add_vid,
	.ndo_vlan_rx_kill_vid = virtnet_vlan_rx_kill_vid,
	.ndo_bpf		= virtnet_xdp,
	.ndo_xdp_xmit		= virtnet_xdp_xmit,
	.ndo_xsk_wakeup         = virtnet_xsk_wakeup,
	.ndo_features_check	= passthru_features_check,
	.ndo_get_phys_port_name	= virtnet_get_phys_port_name,
	.ndo_set_features	= virtnet_set_features,
	.ndo_tx_timeout		= virtnet_tx_timeout,
};

static void virtnet_config_changed_work(struct work_struct *work)
{
	struct virtnet_info *vi =
		container_of(work, struct virtnet_info, config_work);
	u16 v;

	if (virtio_cread_feature(vi->vdev, VIRTIO_NET_F_STATUS,
				 struct virtio_net_config, status, &v) < 0)
		return;

	if (v & VIRTIO_NET_S_ANNOUNCE) {
		netdev_notify_peers(vi->dev);
		virtnet_ack_link_announce(vi);
	}

	/* Ignore unknown (future) status bits */
	v &= VIRTIO_NET_S_LINK_UP;

	if (vi->status == v)
		return;

	vi->status = v;

	if (vi->status & VIRTIO_NET_S_LINK_UP) {
		virtnet_update_settings(vi);
		netif_carrier_on(vi->dev);
		netif_tx_wake_all_queues(vi->dev);
	} else {
		netif_carrier_off(vi->dev);
		netif_tx_stop_all_queues(vi->dev);
	}
}

static void virtnet_config_changed(struct virtio_device *vdev)
{
	struct virtnet_info *vi = vdev->priv;

	schedule_work(&vi->config_work);
}

static void virtnet_free_queues(struct virtnet_info *vi)
{
	int i;

	for (i = 0; i < vi->max_queue_pairs; i++) {
		__netif_napi_del(&vi->rq[i].napi);
		__netif_napi_del(&vi->sq[i].napi);
	}

	/* We called __netif_napi_del(),
	 * we need to respect an RCU grace period before freeing vi->rq
	 */
	synchronize_net();

	kfree(vi->rq);
	kfree(vi->sq);
	kfree(vi->ctrl);
}

static void _free_receive_bufs(struct virtnet_info *vi)
{
	struct bpf_prog *old_prog;
	int i;

	for (i = 0; i < vi->max_queue_pairs; i++) {
		while (vi->rq[i].pages)
			__free_pages(get_a_page(&vi->rq[i], GFP_KERNEL), 0);

		old_prog = rtnl_dereference(vi->rq[i].xdp_prog);
		RCU_INIT_POINTER(vi->rq[i].xdp_prog, NULL);
		if (old_prog)
			bpf_prog_put(old_prog);
	}
}

static void free_receive_bufs(struct virtnet_info *vi)
{
	rtnl_lock();
	_free_receive_bufs(vi);
	rtnl_unlock();
}

static void free_receive_page_frags(struct virtnet_info *vi)
{
	int i;
	for (i = 0; i < vi->max_queue_pairs; i++)
		if (vi->rq[i].alloc_frag.page) {
			if (vi->rq[i].last_dma)
				virtnet_rq_unmap(&vi->rq[i], vi->rq[i].last_dma, 0);
			put_page(vi->rq[i].alloc_frag.page);
		}
}

static void virtnet_sq_free_unused_buf(struct virtqueue *vq, void *buf)
{
	struct virtnet_info *vi = vq->vdev->priv;
	struct send_queue *sq;
	int i = vq2txq(vq);

	sq = &vi->sq[i];

	switch (virtnet_xmit_ptr_unpack(&buf)) {
	case VIRTNET_XMIT_TYPE_SKB:
	case VIRTNET_XMIT_TYPE_SKB_ORPHAN:
		dev_kfree_skb(buf);
		break;

	case VIRTNET_XMIT_TYPE_XDP:
		xdp_return_frame(buf);
		break;

	case VIRTNET_XMIT_TYPE_XSK:
		xsk_tx_completed(sq->xsk_pool, 1);
		break;
	}
}

static void virtnet_sq_free_unused_buf_done(struct virtqueue *vq)
{
	struct virtnet_info *vi = vq->vdev->priv;
	int i = vq2txq(vq);

	netdev_tx_reset_queue(netdev_get_tx_queue(vi->dev, i));
}

static void free_unused_bufs(struct virtnet_info *vi)
{
	void *buf;
	int i;

	for (i = 0; i < vi->max_queue_pairs; i++) {
		struct virtqueue *vq = vi->sq[i].vq;
		while ((buf = virtqueue_detach_unused_buf(vq)) != NULL)
			virtnet_sq_free_unused_buf(vq, buf);
		cond_resched();
	}

	for (i = 0; i < vi->max_queue_pairs; i++) {
		struct virtqueue *vq = vi->rq[i].vq;

		while ((buf = virtqueue_detach_unused_buf(vq)) != NULL)
			virtnet_rq_unmap_free_buf(vq, buf);
		cond_resched();
	}
}

static void virtnet_del_vqs(struct virtnet_info *vi)
{
	struct virtio_device *vdev = vi->vdev;

	virtnet_clean_affinity(vi);

	vdev->config->del_vqs(vdev);

	virtnet_free_queues(vi);
}

/* How large should a single buffer be so a queue full of these can fit at
 * least one full packet?
 * Logic below assumes the mergeable buffer header is used.
 */
static unsigned int mergeable_min_buf_len(struct virtnet_info *vi, struct virtqueue *vq)
{
	const unsigned int hdr_len = vi->hdr_len;
	unsigned int rq_size = virtqueue_get_vring_size(vq);
	unsigned int packet_len = vi->big_packets ? IP_MAX_MTU : vi->dev->max_mtu;
	unsigned int buf_len = hdr_len + ETH_HLEN + VLAN_HLEN + packet_len;
	unsigned int min_buf_len = DIV_ROUND_UP(buf_len, rq_size);

	return max(max(min_buf_len, hdr_len) - hdr_len,
		   (unsigned int)GOOD_PACKET_LEN);
}

static int virtnet_find_vqs(struct virtnet_info *vi)
{
	struct virtqueue_info *vqs_info;
	struct virtqueue **vqs;
	int ret = -ENOMEM;
	int total_vqs;
	bool *ctx;
	u16 i;

	/* We expect 1 RX virtqueue followed by 1 TX virtqueue, followed by
	 * possible N-1 RX/TX queue pairs used in multiqueue mode, followed by
	 * possible control vq.
	 */
	total_vqs = vi->max_queue_pairs * 2 +
		    virtio_has_feature(vi->vdev, VIRTIO_NET_F_CTRL_VQ);

	/* Allocate space for find_vqs parameters */
	vqs = kcalloc(total_vqs, sizeof(*vqs), GFP_KERNEL);
	if (!vqs)
		goto err_vq;
	vqs_info = kcalloc(total_vqs, sizeof(*vqs_info), GFP_KERNEL);
	if (!vqs_info)
		goto err_vqs_info;
	if (!vi->big_packets || vi->mergeable_rx_bufs) {
		ctx = kcalloc(total_vqs, sizeof(*ctx), GFP_KERNEL);
		if (!ctx)
			goto err_ctx;
	} else {
		ctx = NULL;
	}

	/* Parameters for control virtqueue, if any */
	if (vi->has_cvq) {
		vqs_info[total_vqs - 1].name = "control";
	}

	/* Allocate/initialize parameters for send/receive virtqueues */
	for (i = 0; i < vi->max_queue_pairs; i++) {
		vqs_info[rxq2vq(i)].callback = skb_recv_done;
		vqs_info[txq2vq(i)].callback = skb_xmit_done;
		sprintf(vi->rq[i].name, "input.%u", i);
		sprintf(vi->sq[i].name, "output.%u", i);
		vqs_info[rxq2vq(i)].name = vi->rq[i].name;
		vqs_info[txq2vq(i)].name = vi->sq[i].name;
		if (ctx)
			vqs_info[rxq2vq(i)].ctx = true;
	}

	ret = virtio_find_vqs(vi->vdev, total_vqs, vqs, vqs_info, NULL);
	if (ret)
		goto err_find;

	if (vi->has_cvq) {
		vi->cvq = vqs[total_vqs - 1];
		if (virtio_has_feature(vi->vdev, VIRTIO_NET_F_CTRL_VLAN))
			vi->dev->features |= NETIF_F_HW_VLAN_CTAG_FILTER;
	}

	for (i = 0; i < vi->max_queue_pairs; i++) {
		vi->rq[i].vq = vqs[rxq2vq(i)];
		vi->rq[i].min_buf_len = mergeable_min_buf_len(vi, vi->rq[i].vq);
		vi->sq[i].vq = vqs[txq2vq(i)];
	}

	/* run here: ret == 0. */


err_find:
	kfree(ctx);
err_ctx:
	kfree(vqs_info);
err_vqs_info:
	kfree(vqs);
err_vq:
	return ret;
}

static int virtnet_alloc_queues(struct virtnet_info *vi)
{
	int i;

	if (vi->has_cvq) {
		vi->ctrl = kzalloc(sizeof(*vi->ctrl), GFP_KERNEL);
		if (!vi->ctrl)
			goto err_ctrl;
	} else {
		vi->ctrl = NULL;
	}
	vi->sq = kcalloc(vi->max_queue_pairs, sizeof(*vi->sq), GFP_KERNEL);
	if (!vi->sq)
		goto err_sq;
	vi->rq = kcalloc(vi->max_queue_pairs, sizeof(*vi->rq), GFP_KERNEL);
	if (!vi->rq)
		goto err_rq;

	INIT_DELAYED_WORK(&vi->refill, refill_work);
	for (i = 0; i < vi->max_queue_pairs; i++) {
		vi->rq[i].pages = NULL;
		netif_napi_add_config(vi->dev, &vi->rq[i].napi, virtnet_poll,
				      i);
		vi->rq[i].napi.weight = napi_weight;
		netif_napi_add_tx_weight(vi->dev, &vi->sq[i].napi,
					 virtnet_poll_tx,
					 napi_tx ? napi_weight : 0);

		sg_init_table(vi->rq[i].sg, ARRAY_SIZE(vi->rq[i].sg));
		ewma_pkt_len_init(&vi->rq[i].mrg_avg_pkt_len);
		sg_init_table(vi->sq[i].sg, ARRAY_SIZE(vi->sq[i].sg));

		u64_stats_init(&vi->rq[i].stats.syncp);
		u64_stats_init(&vi->sq[i].stats.syncp);
		mutex_init(&vi->rq[i].dim_lock);
	}

	return 0;

err_rq:
	kfree(vi->sq);
err_sq:
	kfree(vi->ctrl);
err_ctrl:
	return -ENOMEM;
}

static int init_vqs(struct virtnet_info *vi)
{
	int ret;

	/* Allocate send & receive queues */
	ret = virtnet_alloc_queues(vi);
	if (ret)
		goto err;

	ret = virtnet_find_vqs(vi);
	if (ret)
		goto err_free;

	cpus_read_lock();
	virtnet_set_affinity(vi);
	cpus_read_unlock();

	return 0;

err_free:
	virtnet_free_queues(vi);
err:
	return ret;
}

#ifdef CONFIG_SYSFS
static ssize_t mergeable_rx_buffer_size_show(struct netdev_rx_queue *queue,
		char *buf)
{
	struct virtnet_info *vi = netdev_priv(queue->dev);
	unsigned int queue_index = get_netdev_rx_queue_index(queue);
	unsigned int headroom = virtnet_get_headroom(vi);
	unsigned int tailroom = headroom ? sizeof(struct skb_shared_info) : 0;
	struct ewma_pkt_len *avg;

	BUG_ON(queue_index >= vi->max_queue_pairs);
	avg = &vi->rq[queue_index].mrg_avg_pkt_len;
	return sprintf(buf, "%u\n",
		       get_mergeable_buf_len(&vi->rq[queue_index], avg,
				       SKB_DATA_ALIGN(headroom + tailroom)));
}

static struct rx_queue_attribute mergeable_rx_buffer_size_attribute =
	__ATTR_RO(mergeable_rx_buffer_size);

static struct attribute *virtio_net_mrg_rx_attrs[] = {
	&mergeable_rx_buffer_size_attribute.attr,
	NULL
};

static const struct attribute_group virtio_net_mrg_rx_group = {
	.name = "virtio_net",
	.attrs = virtio_net_mrg_rx_attrs
};
#endif

static bool virtnet_fail_on_feature(struct virtio_device *vdev,
				    unsigned int fbit,
				    const char *fname, const char *dname)
{
	if (!virtio_has_feature(vdev, fbit))
		return false;

	dev_err(&vdev->dev, "device advertises feature %s but not %s",
		fname, dname);

	return true;
}

#define VIRTNET_FAIL_ON(vdev, fbit, dbit)			\
	virtnet_fail_on_feature(vdev, fbit, #fbit, dbit)

static bool virtnet_validate_features(struct virtio_device *vdev)
{
	if (!virtio_has_feature(vdev, VIRTIO_NET_F_CTRL_VQ) &&
	    (VIRTNET_FAIL_ON(vdev, VIRTIO_NET_F_CTRL_RX,
			     "VIRTIO_NET_F_CTRL_VQ") ||
	     VIRTNET_FAIL_ON(vdev, VIRTIO_NET_F_CTRL_VLAN,
			     "VIRTIO_NET_F_CTRL_VQ") ||
	     VIRTNET_FAIL_ON(vdev, VIRTIO_NET_F_GUEST_ANNOUNCE,
			     "VIRTIO_NET_F_CTRL_VQ") ||
	     VIRTNET_FAIL_ON(vdev, VIRTIO_NET_F_MQ, "VIRTIO_NET_F_CTRL_VQ") ||
	     VIRTNET_FAIL_ON(vdev, VIRTIO_NET_F_CTRL_MAC_ADDR,
			     "VIRTIO_NET_F_CTRL_VQ") ||
	     VIRTNET_FAIL_ON(vdev, VIRTIO_NET_F_RSS,
			     "VIRTIO_NET_F_CTRL_VQ") ||
	     VIRTNET_FAIL_ON(vdev, VIRTIO_NET_F_HASH_REPORT,
			     "VIRTIO_NET_F_CTRL_VQ") ||
	     VIRTNET_FAIL_ON(vdev, VIRTIO_NET_F_NOTF_COAL,
			     "VIRTIO_NET_F_CTRL_VQ") ||
	     VIRTNET_FAIL_ON(vdev, VIRTIO_NET_F_VQ_NOTF_COAL,
			     "VIRTIO_NET_F_CTRL_VQ"))) {
		return false;
	}

	return true;
}

#define MIN_MTU ETH_MIN_MTU
#define MAX_MTU ETH_MAX_MTU

static int virtnet_validate(struct virtio_device *vdev)
{
	if (!vdev->config->get) {
		dev_err(&vdev->dev, "%s failure: config access disabled\n",
			__func__);
		return -EINVAL;
	}

	if (!virtnet_validate_features(vdev))
		return -EINVAL;

	if (virtio_has_feature(vdev, VIRTIO_NET_F_MTU)) {
		int mtu = virtio_cread16(vdev,
					 offsetof(struct virtio_net_config,
						  mtu));
		if (mtu < MIN_MTU)
			__virtio_clear_bit(vdev, VIRTIO_NET_F_MTU);
	}

	if (virtio_has_feature(vdev, VIRTIO_NET_F_STANDBY) &&
	    !virtio_has_feature(vdev, VIRTIO_NET_F_MAC)) {
		dev_warn(&vdev->dev, "device advertises feature VIRTIO_NET_F_STANDBY but not VIRTIO_NET_F_MAC, disabling standby");
		__virtio_clear_bit(vdev, VIRTIO_NET_F_STANDBY);
	}

	return 0;
}

static bool virtnet_check_guest_gso(const struct virtnet_info *vi)
{
	return virtio_has_feature(vi->vdev, VIRTIO_NET_F_GUEST_TSO4) ||
		virtio_has_feature(vi->vdev, VIRTIO_NET_F_GUEST_TSO6) ||
		virtio_has_feature(vi->vdev, VIRTIO_NET_F_GUEST_ECN) ||
		virtio_has_feature(vi->vdev, VIRTIO_NET_F_GUEST_UFO) ||
		(virtio_has_feature(vi->vdev, VIRTIO_NET_F_GUEST_USO4) &&
		virtio_has_feature(vi->vdev, VIRTIO_NET_F_GUEST_USO6));
}

static void virtnet_set_big_packets(struct virtnet_info *vi, const int mtu)
{
	bool guest_gso = virtnet_check_guest_gso(vi);

	/* If device can receive ANY guest GSO packets, regardless of mtu,
	 * allocate packets of maximum size, otherwise limit it to only
	 * mtu size worth only.
	 */
	if (mtu > ETH_DATA_LEN || guest_gso) {
		vi->big_packets = true;
		vi->big_packets_num_skbfrags = guest_gso ? MAX_SKB_FRAGS : DIV_ROUND_UP(mtu, PAGE_SIZE);
	}
}

#define VIRTIO_NET_HASH_REPORT_MAX_TABLE      10
static enum xdp_rss_hash_type
virtnet_xdp_rss_type[VIRTIO_NET_HASH_REPORT_MAX_TABLE] = {
	[VIRTIO_NET_HASH_REPORT_NONE] = XDP_RSS_TYPE_NONE,
	[VIRTIO_NET_HASH_REPORT_IPv4] = XDP_RSS_TYPE_L3_IPV4,
	[VIRTIO_NET_HASH_REPORT_TCPv4] = XDP_RSS_TYPE_L4_IPV4_TCP,
	[VIRTIO_NET_HASH_REPORT_UDPv4] = XDP_RSS_TYPE_L4_IPV4_UDP,
	[VIRTIO_NET_HASH_REPORT_IPv6] = XDP_RSS_TYPE_L3_IPV6,
	[VIRTIO_NET_HASH_REPORT_TCPv6] = XDP_RSS_TYPE_L4_IPV6_TCP,
	[VIRTIO_NET_HASH_REPORT_UDPv6] = XDP_RSS_TYPE_L4_IPV6_UDP,
	[VIRTIO_NET_HASH_REPORT_IPv6_EX] = XDP_RSS_TYPE_L3_IPV6_EX,
	[VIRTIO_NET_HASH_REPORT_TCPv6_EX] = XDP_RSS_TYPE_L4_IPV6_TCP_EX,
	[VIRTIO_NET_HASH_REPORT_UDPv6_EX] = XDP_RSS_TYPE_L4_IPV6_UDP_EX
};

static int virtnet_xdp_rx_hash(const struct xdp_md *_ctx, u32 *hash,
			       enum xdp_rss_hash_type *rss_type)
{
	const struct xdp_buff *xdp = (void *)_ctx;
	struct virtio_net_hdr_v1_hash *hdr_hash;
	struct virtnet_info *vi;
	u16 hash_report;

	if (!(xdp->rxq->dev->features & NETIF_F_RXHASH))
		return -ENODATA;

	vi = netdev_priv(xdp->rxq->dev);
	hdr_hash = (struct virtio_net_hdr_v1_hash *)(xdp->data - vi->hdr_len);
	hash_report = __le16_to_cpu(hdr_hash->hash_report);

	if (hash_report >= VIRTIO_NET_HASH_REPORT_MAX_TABLE)
		hash_report = VIRTIO_NET_HASH_REPORT_NONE;

	*rss_type = virtnet_xdp_rss_type[hash_report];
	*hash = virtio_net_hash_value(hdr_hash);
	return 0;
}

static const struct xdp_metadata_ops virtnet_xdp_metadata_ops = {
	.xmo_rx_hash			= virtnet_xdp_rx_hash,
};

static int virtnet_probe(struct virtio_device *vdev)
{
	int i, err = -ENOMEM;
	struct net_device *dev;
	struct virtnet_info *vi;
	u16 max_queue_pairs;
	int mtu = 0;

	/* Find if host supports multiqueue/rss virtio_net device */
	max_queue_pairs = 1;
	if (virtio_has_feature(vdev, VIRTIO_NET_F_MQ) || virtio_has_feature(vdev, VIRTIO_NET_F_RSS))
		max_queue_pairs =
		     virtio_cread16(vdev, offsetof(struct virtio_net_config, max_virtqueue_pairs));

	/* We need at least 2 queue's */
	if (max_queue_pairs < VIRTIO_NET_CTRL_MQ_VQ_PAIRS_MIN ||
	    max_queue_pairs > VIRTIO_NET_CTRL_MQ_VQ_PAIRS_MAX ||
	    !virtio_has_feature(vdev, VIRTIO_NET_F_CTRL_VQ))
		max_queue_pairs = 1;

	/* Allocate ourselves a network device with room for our info */
	dev = alloc_etherdev_mq(sizeof(struct virtnet_info), max_queue_pairs);
	if (!dev)
		return -ENOMEM;

	/* Set up network device as normal. */
	dev->priv_flags |= IFF_UNICAST_FLT | IFF_LIVE_ADDR_CHANGE |
			   IFF_TX_SKB_NO_LINEAR;
	dev->netdev_ops = &virtnet_netdev;
	dev->stat_ops = &virtnet_stat_ops;
	dev->features = NETIF_F_HIGHDMA;

	dev->ethtool_ops = &virtnet_ethtool_ops;
	SET_NETDEV_DEV(dev, &vdev->dev);

	/* Do we support "hardware" checksums? */
	if (virtio_has_feature(vdev, VIRTIO_NET_F_CSUM)) {
		/* This opens up the world of extra features. */
		dev->hw_features |= NETIF_F_HW_CSUM | NETIF_F_SG;
		if (csum)
			dev->features |= NETIF_F_HW_CSUM | NETIF_F_SG;

		if (virtio_has_feature(vdev, VIRTIO_NET_F_GSO)) {
			dev->hw_features |= NETIF_F_TSO
				| NETIF_F_TSO_ECN | NETIF_F_TSO6;
		}
		/* Individual feature bits: what can host handle? */
		if (virtio_has_feature(vdev, VIRTIO_NET_F_HOST_TSO4))
			dev->hw_features |= NETIF_F_TSO;
		if (virtio_has_feature(vdev, VIRTIO_NET_F_HOST_TSO6))
			dev->hw_features |= NETIF_F_TSO6;
		if (virtio_has_feature(vdev, VIRTIO_NET_F_HOST_ECN))
			dev->hw_features |= NETIF_F_TSO_ECN;
		if (virtio_has_feature(vdev, VIRTIO_NET_F_HOST_USO))
			dev->hw_features |= NETIF_F_GSO_UDP_L4;

		if (virtio_has_feature(vdev, VIRTIO_NET_F_HOST_UDP_TUNNEL_GSO)) {
			dev->hw_features |= NETIF_F_GSO_UDP_TUNNEL;
			dev->hw_enc_features = dev->hw_features;
		}
		if (dev->hw_features & NETIF_F_GSO_UDP_TUNNEL &&
		    virtio_has_feature(vdev, VIRTIO_NET_F_HOST_UDP_TUNNEL_GSO_CSUM)) {
			dev->hw_features |= NETIF_F_GSO_UDP_TUNNEL_CSUM;
			dev->hw_enc_features |= NETIF_F_GSO_UDP_TUNNEL_CSUM;
		}

		dev->features |= NETIF_F_GSO_ROBUST;

		if (gso)
			dev->features |= dev->hw_features;
		/* (!csum && gso) case will be fixed by register_netdev() */
	}

	/* 1. With VIRTIO_NET_F_GUEST_CSUM negotiation, the driver doesn't
	 * need to calculate checksums for partially checksummed packets,
	 * as they're considered valid by the upper layer.
	 * 2. Without VIRTIO_NET_F_GUEST_CSUM negotiation, the driver only
	 * receives fully checksummed packets. The device may assist in
	 * validating these packets' checksums, so the driver won't have to.
	 */
	dev->features |= NETIF_F_RXCSUM;

	if (virtio_has_feature(vdev, VIRTIO_NET_F_GUEST_TSO4) ||
	    virtio_has_feature(vdev, VIRTIO_NET_F_GUEST_TSO6))
		dev->features |= NETIF_F_GRO_HW;
	if (virtio_has_feature(vdev, VIRTIO_NET_F_CTRL_GUEST_OFFLOADS))
		dev->hw_features |= NETIF_F_GRO_HW;

	dev->vlan_features = dev->features;
	dev->xdp_features = NETDEV_XDP_ACT_BASIC | NETDEV_XDP_ACT_REDIRECT |
		NETDEV_XDP_ACT_XSK_ZEROCOPY;

	/* MTU range: 68 - 65535 */
	dev->min_mtu = MIN_MTU;
	dev->max_mtu = MAX_MTU;

	/* Configuration may specify what MAC to use.  Otherwise random. */
	if (virtio_has_feature(vdev, VIRTIO_NET_F_MAC)) {
		u8 addr[ETH_ALEN];

		virtio_cread_bytes(vdev,
				   offsetof(struct virtio_net_config, mac),
				   addr, ETH_ALEN);
		eth_hw_addr_set(dev, addr);
	} else {
		eth_hw_addr_random(dev);
		dev_info(&vdev->dev, "Assigned random MAC address %pM\n",
			 dev->dev_addr);
	}

	/* Set up our device-specific information */
	vi = netdev_priv(dev);
	vi->dev = dev;
	vi->vdev = vdev;
	vdev->priv = vi;

	INIT_WORK(&vi->config_work, virtnet_config_changed_work);
	INIT_WORK(&vi->rx_mode_work, virtnet_rx_mode_work);
	spin_lock_init(&vi->refill_lock);

	if (virtio_has_feature(vdev, VIRTIO_NET_F_MRG_RXBUF)) {
		vi->mergeable_rx_bufs = true;
		dev->xdp_features |= NETDEV_XDP_ACT_RX_SG;
	}

	if (virtio_has_feature(vdev, VIRTIO_NET_F_HASH_REPORT))
		vi->has_rss_hash_report = true;

	if (virtio_has_feature(vdev, VIRTIO_NET_F_RSS)) {
		vi->has_rss = true;

		vi->rss_indir_table_size =
			virtio_cread16(vdev, offsetof(struct virtio_net_config,
				rss_max_indirection_table_length));
	}
	vi->rss_hdr = devm_kzalloc(&vdev->dev, virtnet_rss_hdr_size(vi), GFP_KERNEL);
	if (!vi->rss_hdr) {
		err = -ENOMEM;
		goto free;
	}

	if (vi->has_rss || vi->has_rss_hash_report) {
		vi->rss_key_size =
			virtio_cread8(vdev, offsetof(struct virtio_net_config, rss_max_key_size));
		if (vi->rss_key_size > VIRTIO_NET_RSS_MAX_KEY_SIZE) {
			dev_err(&vdev->dev, "rss_max_key_size=%u exceeds the limit %u.\n",
				vi->rss_key_size, VIRTIO_NET_RSS_MAX_KEY_SIZE);
			err = -EINVAL;
			goto free;
		}

		vi->rss_hash_types_supported =
		    virtio_cread32(vdev, offsetof(struct virtio_net_config, supported_hash_types));
		vi->rss_hash_types_supported &=
				~(VIRTIO_NET_RSS_HASH_TYPE_IP_EX |
				  VIRTIO_NET_RSS_HASH_TYPE_TCP_EX |
				  VIRTIO_NET_RSS_HASH_TYPE_UDP_EX);

		dev->hw_features |= NETIF_F_RXHASH;
		dev->xdp_metadata_ops = &virtnet_xdp_metadata_ops;
	}

	if (virtio_has_feature(vdev, VIRTIO_NET_F_GUEST_UDP_TUNNEL_GSO) ||
	    virtio_has_feature(vdev, VIRTIO_NET_F_HOST_UDP_TUNNEL_GSO))
		vi->hdr_len = sizeof(struct virtio_net_hdr_v1_hash_tunnel);
	else if (vi->has_rss_hash_report)
		vi->hdr_len = sizeof(struct virtio_net_hdr_v1_hash);
	else if (virtio_has_feature(vdev, VIRTIO_NET_F_MRG_RXBUF) ||
		 virtio_has_feature(vdev, VIRTIO_F_VERSION_1))
		vi->hdr_len = sizeof(struct virtio_net_hdr_mrg_rxbuf);
	else
		vi->hdr_len = sizeof(struct virtio_net_hdr);

	if (virtio_has_feature(vdev, VIRTIO_NET_F_GUEST_UDP_TUNNEL_GSO_CSUM))
		vi->rx_tnl_csum = true;
	if (virtio_has_feature(vdev, VIRTIO_NET_F_GUEST_UDP_TUNNEL_GSO))
		vi->rx_tnl = true;
	if (virtio_has_feature(vdev, VIRTIO_NET_F_HOST_UDP_TUNNEL_GSO))
		vi->tx_tnl = true;

	if (virtio_has_feature(vdev, VIRTIO_F_ANY_LAYOUT) ||
	    virtio_has_feature(vdev, VIRTIO_F_VERSION_1))
		vi->any_header_sg = true;

	if (virtio_has_feature(vdev, VIRTIO_NET_F_CTRL_VQ))
		vi->has_cvq = true;

	mutex_init(&vi->cvq_lock);

	if (virtio_has_feature(vdev, VIRTIO_NET_F_MTU)) {
		mtu = virtio_cread16(vdev,
				     offsetof(struct virtio_net_config,
					      mtu));
		if (mtu < dev->min_mtu) {
			/* Should never trigger: MTU was previously validated
			 * in virtnet_validate.
			 */
			dev_err(&vdev->dev,
				"device MTU appears to have changed it is now %d < %d",
				mtu, dev->min_mtu);
			err = -EINVAL;
			goto free;
		}

		dev->mtu = mtu;
		dev->max_mtu = mtu;
	}

	virtnet_set_big_packets(vi, mtu);

	if (vi->any_header_sg)
		dev->needed_headroom = vi->hdr_len;

	/* Enable multiqueue by default */
	if (num_online_cpus() >= max_queue_pairs)
		vi->curr_queue_pairs = max_queue_pairs;
	else
		vi->curr_queue_pairs = num_online_cpus();
	vi->max_queue_pairs = max_queue_pairs;

	/* Allocate/initialize the rx/tx queues, and invoke find_vqs */
	err = init_vqs(vi);
	if (err)
		goto free;

	if (virtio_has_feature(vi->vdev, VIRTIO_NET_F_NOTF_COAL)) {
		vi->intr_coal_rx.max_usecs = 0;
		vi->intr_coal_tx.max_usecs = 0;
		vi->intr_coal_rx.max_packets = 0;

		/* Keep the default values of the coalescing parameters
		 * aligned with the default napi_tx state.
		 */
		if (vi->sq[0].napi.weight)
			vi->intr_coal_tx.max_packets = 1;
		else
			vi->intr_coal_tx.max_packets = 0;
	}

	if (virtio_has_feature(vi->vdev, VIRTIO_NET_F_VQ_NOTF_COAL)) {
		/* The reason is the same as VIRTIO_NET_F_NOTF_COAL. */
		for (i = 0; i < vi->max_queue_pairs; i++)
			if (vi->sq[i].napi.weight)
				vi->sq[i].intr_coal.max_packets = 1;

		err = virtnet_init_irq_moder(vi);
		if (err)
			goto free;
	}

#ifdef CONFIG_SYSFS
	if (vi->mergeable_rx_bufs)
		dev->sysfs_rx_queue_group = &virtio_net_mrg_rx_group;
#endif
	netif_set_real_num_tx_queues(dev, vi->curr_queue_pairs);
	netif_set_real_num_rx_queues(dev, vi->curr_queue_pairs);

	virtnet_init_settings(dev);

	if (virtio_has_feature(vdev, VIRTIO_NET_F_STANDBY)) {
		vi->failover = net_failover_create(vi->dev);
		if (IS_ERR(vi->failover)) {
			err = PTR_ERR(vi->failover);
			goto free_vqs;
		}
	}

	if (vi->has_rss || vi->has_rss_hash_report)
		virtnet_init_default_rss(vi);

	enable_rx_mode_work(vi);

	/* serialize netdev register + virtio_device_ready() with ndo_open() */
	rtnl_lock();

	err = register_netdevice(dev);
	if (err) {
		pr_debug("virtio_net: registering device failed\n");
		rtnl_unlock();
		goto free_failover;
	}

	/* Disable config change notification until ndo_open. */
	virtio_config_driver_disable(vi->vdev);

	virtio_device_ready(vdev);

	if (vi->has_rss || vi->has_rss_hash_report) {
		if (!virtnet_commit_rss_command(vi)) {
			dev_warn(&vdev->dev, "RSS disabled because committing failed.\n");
			dev->hw_features &= ~NETIF_F_RXHASH;
			vi->has_rss_hash_report = false;
			vi->has_rss = false;
		}
	}

	virtnet_set_queues(vi, vi->curr_queue_pairs);

	/* a random MAC address has been assigned, notify the device.
	 * We don't fail probe if VIRTIO_NET_F_CTRL_MAC_ADDR is not there
	 * because many devices work fine without getting MAC explicitly
	 */
	if (!virtio_has_feature(vdev, VIRTIO_NET_F_MAC) &&
	    virtio_has_feature(vi->vdev, VIRTIO_NET_F_CTRL_MAC_ADDR)) {
		struct scatterlist sg;

		sg_init_one(&sg, dev->dev_addr, dev->addr_len);
		if (!virtnet_send_command(vi, VIRTIO_NET_CTRL_MAC,
					  VIRTIO_NET_CTRL_MAC_ADDR_SET, &sg)) {
			pr_debug("virtio_net: setting MAC address failed\n");
			rtnl_unlock();
			err = -EINVAL;
			goto free_unregister_netdev;
		}
	}

	if (virtio_has_feature(vi->vdev, VIRTIO_NET_F_DEVICE_STATS)) {
		struct virtio_net_stats_capabilities *stats_cap  __free(kfree) = NULL;
		struct scatterlist sg;
		__le64 v;

		stats_cap = kzalloc(sizeof(*stats_cap), GFP_KERNEL);
		if (!stats_cap) {
			rtnl_unlock();
			err = -ENOMEM;
			goto free_unregister_netdev;
		}

		sg_init_one(&sg, stats_cap, sizeof(*stats_cap));

		if (!virtnet_send_command_reply(vi, VIRTIO_NET_CTRL_STATS,
						VIRTIO_NET_CTRL_STATS_QUERY,
						NULL, &sg)) {
			pr_debug("virtio_net: fail to get stats capability\n");
			rtnl_unlock();
			err = -EINVAL;
			goto free_unregister_netdev;
		}

		v = stats_cap->supported_stats_types[0];
		vi->device_stats_cap = le64_to_cpu(v);
	}

	/* Assume link up if device can't report link status,
	   otherwise get link status from config. */
	netif_carrier_off(dev);
	if (virtio_has_feature(vi->vdev, VIRTIO_NET_F_STATUS)) {
		virtio_config_changed(vi->vdev);
	} else {
		vi->status = VIRTIO_NET_S_LINK_UP;
		virtnet_update_settings(vi);
		netif_carrier_on(dev);
	}

	for (i = 0; i < ARRAY_SIZE(guest_offloads); i++) {
		unsigned int fbit;

		fbit = virtio_offload_to_feature(guest_offloads[i]);
		if (virtio_has_feature(vi->vdev, fbit))
			set_bit(guest_offloads[i], &vi->guest_offloads);
	}
	vi->guest_offloads_capable = vi->guest_offloads;

	rtnl_unlock();

	err = virtnet_cpu_notif_add(vi);
	if (err) {
		pr_debug("virtio_net: registering cpu notifier failed\n");
		goto free_unregister_netdev;
	}

	pr_debug("virtnet: registered device %s with %d RX and TX vq's\n",
		 dev->name, max_queue_pairs);

	return 0;

free_unregister_netdev:
	unregister_netdev(dev);
free_failover:
	net_failover_destroy(vi->failover);
free_vqs:
	virtio_reset_device(vdev);
	cancel_delayed_work_sync(&vi->refill);
	free_receive_page_frags(vi);
	virtnet_del_vqs(vi);
free:
	free_netdev(dev);
	return err;
}

static void remove_vq_common(struct virtnet_info *vi)
{
	int i;

	virtio_reset_device(vi->vdev);

	/* Free unused buffers in both send and recv, if any. */
	free_unused_bufs(vi);

	/*
	 * Rule of thumb is netdev_tx_reset_queue() should follow any
	 * skb freeing not followed by netdev_tx_completed_queue()
	 */
	for (i = 0; i < vi->max_queue_pairs; i++)
		netdev_tx_reset_queue(netdev_get_tx_queue(vi->dev, i));

	free_receive_bufs(vi);

	free_receive_page_frags(vi);

	virtnet_del_vqs(vi);
}

static void virtnet_remove(struct virtio_device *vdev)
{
	struct virtnet_info *vi = vdev->priv;

	virtnet_cpu_notif_remove(vi);

	/* Make sure no work handler is accessing the device. */
	flush_work(&vi->config_work);
	disable_rx_mode_work(vi);
	flush_work(&vi->rx_mode_work);

	virtnet_free_irq_moder(vi);

	unregister_netdev(vi->dev);

	net_failover_destroy(vi->failover);

	remove_vq_common(vi);

	free_netdev(vi->dev);
}

static __maybe_unused int virtnet_freeze(struct virtio_device *vdev)
{
	struct virtnet_info *vi = vdev->priv;

	virtnet_cpu_notif_remove(vi);
	virtnet_freeze_down(vdev);
	remove_vq_common(vi);

	return 0;
}

static __maybe_unused int virtnet_restore(struct virtio_device *vdev)
{
	struct virtnet_info *vi = vdev->priv;
	int err;

	err = virtnet_restore_up(vdev);
	if (err)
		return err;
	virtnet_set_queues(vi, vi->curr_queue_pairs);

	err = virtnet_cpu_notif_add(vi);
	if (err) {
		virtnet_freeze_down(vdev);
		remove_vq_common(vi);
		return err;
	}

	return 0;
}

static struct virtio_device_id id_table[] = {
	{ VIRTIO_ID_NET, VIRTIO_DEV_ANY_ID },
	{ 0 },
};

#define VIRTNET_FEATURES \
	VIRTIO_NET_F_CSUM, VIRTIO_NET_F_GUEST_CSUM, \
	VIRTIO_NET_F_MAC, \
	VIRTIO_NET_F_HOST_TSO4, VIRTIO_NET_F_HOST_UFO, VIRTIO_NET_F_HOST_TSO6, \
	VIRTIO_NET_F_HOST_ECN, VIRTIO_NET_F_GUEST_TSO4, VIRTIO_NET_F_GUEST_TSO6, \
	VIRTIO_NET_F_GUEST_ECN, VIRTIO_NET_F_GUEST_UFO, \
	VIRTIO_NET_F_HOST_USO, VIRTIO_NET_F_GUEST_USO4, VIRTIO_NET_F_GUEST_USO6, \
	VIRTIO_NET_F_MRG_RXBUF, VIRTIO_NET_F_STATUS, VIRTIO_NET_F_CTRL_VQ, \
	VIRTIO_NET_F_CTRL_RX, VIRTIO_NET_F_CTRL_VLAN, \
	VIRTIO_NET_F_GUEST_ANNOUNCE, VIRTIO_NET_F_MQ, \
	VIRTIO_NET_F_CTRL_MAC_ADDR, \
	VIRTIO_NET_F_MTU, VIRTIO_NET_F_CTRL_GUEST_OFFLOADS, \
	VIRTIO_NET_F_SPEED_DUPLEX, VIRTIO_NET_F_STANDBY, \
	VIRTIO_NET_F_RSS, VIRTIO_NET_F_HASH_REPORT, VIRTIO_NET_F_NOTF_COAL, \
	VIRTIO_NET_F_VQ_NOTF_COAL, \
	VIRTIO_NET_F_GUEST_HDRLEN, VIRTIO_NET_F_DEVICE_STATS

static unsigned int features[] = {
	VIRTNET_FEATURES,
	VIRTIO_NET_F_GUEST_UDP_TUNNEL_GSO,
	VIRTIO_NET_F_GUEST_UDP_TUNNEL_GSO_CSUM,
	VIRTIO_NET_F_HOST_UDP_TUNNEL_GSO,
	VIRTIO_NET_F_HOST_UDP_TUNNEL_GSO_CSUM,
};

static unsigned int features_legacy[] = {
	VIRTNET_FEATURES,
	VIRTIO_NET_F_GSO,
	VIRTIO_F_ANY_LAYOUT,
};

static struct virtio_driver virtio_net_driver = {
	.feature_table = features,
	.feature_table_size = ARRAY_SIZE(features),
	.feature_table_legacy = features_legacy,
	.feature_table_size_legacy = ARRAY_SIZE(features_legacy),
	.driver.name =	KBUILD_MODNAME,
	.id_table =	id_table,
	.validate =	virtnet_validate,
	.probe =	virtnet_probe,
	.remove =	virtnet_remove,
	.config_changed = virtnet_config_changed,
#ifdef CONFIG_PM_SLEEP
	.freeze =	virtnet_freeze,
	.restore =	virtnet_restore,
#endif
};

static __init int virtio_net_driver_init(void)
{
	int ret;

	ret = cpuhp_setup_state_multi(CPUHP_AP_ONLINE_DYN, "virtio/net:online",
				      virtnet_cpu_online,
				      virtnet_cpu_down_prep);
	if (ret < 0)
		goto out;
	virtionet_online = ret;
	ret = cpuhp_setup_state_multi(CPUHP_VIRT_NET_DEAD, "virtio/net:dead",
				      NULL, virtnet_cpu_dead);
	if (ret)
		goto err_dead;
	ret = register_virtio_driver(&virtio_net_driver);
	if (ret)
		goto err_virtio;
	return 0;
err_virtio:
	cpuhp_remove_multi_state(CPUHP_VIRT_NET_DEAD);
err_dead:
	cpuhp_remove_multi_state(virtionet_online);
out:
	return ret;
}
module_init(virtio_net_driver_init);

static __exit void virtio_net_driver_exit(void)
{
	unregister_virtio_driver(&virtio_net_driver);
	cpuhp_remove_multi_state(CPUHP_VIRT_NET_DEAD);
	cpuhp_remove_multi_state(virtionet_online);
}
module_exit(virtio_net_driver_exit);

MODULE_DEVICE_TABLE(virtio, id_table);
MODULE_DESCRIPTION("Virtio network driver");
MODULE_LICENSE("GPL");<|MERGE_RESOLUTION|>--- conflicted
+++ resolved
@@ -2102,7 +2102,6 @@
 {
 	struct page *page = buf;
 	struct sk_buff *skb;
-<<<<<<< HEAD
 
 	/* Make sure that len does not exceed the size allocated in
 	 * add_recvbuf_big.
@@ -2114,19 +2113,6 @@
 		goto err;
 	}
 
-=======
-
-	/* Make sure that len does not exceed the size allocated in
-	 * add_recvbuf_big.
-	 */
-	if (unlikely(len > (vi->big_packets_num_skbfrags + 1) * PAGE_SIZE)) {
-		pr_debug("%s: rx error: len %u exceeds allocated size %lu\n",
-			 dev->name, len,
-			 (vi->big_packets_num_skbfrags + 1) * PAGE_SIZE);
-		goto err;
-	}
-
->>>>>>> b35fc656
 	skb = page_to_skb(vi, rq, page, 0, len, PAGE_SIZE, 0);
 	u64_stats_add(&stats->bytes, len - vi->hdr_len);
 	if (unlikely(!skb))
