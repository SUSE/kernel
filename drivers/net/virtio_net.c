// SPDX-License-Identifier: GPL-2.0-or-later
/* A network driver using virtio.
 *
 * Copyright 2007 Rusty Russell <rusty@rustcorp.com.au> IBM Corporation
 */
//#define DEBUG
#include <linux/netdevice.h>
#include <linux/etherdevice.h>
#include <linux/ethtool.h>
#include <linux/module.h>
#include <linux/virtio.h>
#include <linux/virtio_net.h>
#include <linux/bpf.h>
#include <linux/bpf_trace.h>
#include <linux/scatterlist.h>
#include <linux/if_vlan.h>
#include <linux/slab.h>
#include <linux/cpu.h>
#include <linux/average.h>
#include <linux/filter.h>
#include <linux/kernel.h>
#include <linux/dim.h>
#include <net/route.h>
#include <net/xdp.h>
#include <net/net_failover.h>
#include <net/netdev_rx_queue.h>
<<<<<<< HEAD
=======
#include <net/netdev_queues.h>
#include <net/xdp_sock_drv.h>
>>>>>>> 2d5404ca

static int napi_weight = NAPI_POLL_WEIGHT;
module_param(napi_weight, int, 0444);

static bool csum = true, gso = true, napi_tx = true;
module_param(csum, bool, 0444);
module_param(gso, bool, 0444);
module_param(napi_tx, bool, 0644);

/* FIXME: MTU in config. */
#define GOOD_PACKET_LEN (ETH_HLEN + VLAN_HLEN + ETH_DATA_LEN)
#define GOOD_COPY_LEN	128

#define VIRTNET_RX_PAD (NET_IP_ALIGN + NET_SKB_PAD)

/* Separating two types of XDP xmit */
#define VIRTIO_XDP_TX		BIT(0)
#define VIRTIO_XDP_REDIR	BIT(1)

#define VIRTIO_XDP_FLAG		BIT(0)
#define VIRTIO_ORPHAN_FLAG	BIT(1)

/* RX packet size EWMA. The average packet size is used to determine the packet
 * buffer size when refilling RX rings. As the entire RX ring may be refilled
 * at once, the weight is chosen so that the EWMA will be insensitive to short-
 * term, transient changes in packet size.
 */
DECLARE_EWMA(pkt_len, 0, 64)

#define VIRTNET_DRIVER_VERSION "1.0.0"

static const unsigned long guest_offloads[] = {
	VIRTIO_NET_F_GUEST_TSO4,
	VIRTIO_NET_F_GUEST_TSO6,
	VIRTIO_NET_F_GUEST_ECN,
	VIRTIO_NET_F_GUEST_UFO,
	VIRTIO_NET_F_GUEST_CSUM,
	VIRTIO_NET_F_GUEST_USO4,
	VIRTIO_NET_F_GUEST_USO6,
	VIRTIO_NET_F_GUEST_HDRLEN
};

#define GUEST_OFFLOAD_GRO_HW_MASK ((1ULL << VIRTIO_NET_F_GUEST_TSO4) | \
				(1ULL << VIRTIO_NET_F_GUEST_TSO6) | \
				(1ULL << VIRTIO_NET_F_GUEST_ECN)  | \
				(1ULL << VIRTIO_NET_F_GUEST_UFO)  | \
				(1ULL << VIRTIO_NET_F_GUEST_USO4) | \
				(1ULL << VIRTIO_NET_F_GUEST_USO6))

struct virtnet_stat_desc {
	char desc[ETH_GSTRING_LEN];
	size_t offset;
	size_t qstat_offset;
};

<<<<<<< HEAD
=======
struct virtnet_sq_free_stats {
	u64 packets;
	u64 bytes;
	u64 napi_packets;
	u64 napi_bytes;
};

>>>>>>> 2d5404ca
struct virtnet_sq_stats {
	struct u64_stats_sync syncp;
	u64_stats_t packets;
	u64_stats_t bytes;
	u64_stats_t xdp_tx;
	u64_stats_t xdp_tx_drops;
	u64_stats_t kicks;
	u64_stats_t tx_timeouts;
<<<<<<< HEAD
=======
	u64_stats_t stop;
	u64_stats_t wake;
>>>>>>> 2d5404ca
};

struct virtnet_rq_stats {
	struct u64_stats_sync syncp;
	u64_stats_t packets;
	u64_stats_t bytes;
	u64_stats_t drops;
	u64_stats_t xdp_packets;
	u64_stats_t xdp_tx;
	u64_stats_t xdp_redirects;
	u64_stats_t xdp_drops;
	u64_stats_t kicks;
};

#define VIRTNET_SQ_STAT(name, m) {name, offsetof(struct virtnet_sq_stats, m), -1}
#define VIRTNET_RQ_STAT(name, m) {name, offsetof(struct virtnet_rq_stats, m), -1}

#define VIRTNET_SQ_STAT_QSTAT(name, m)				\
	{							\
		name,						\
		offsetof(struct virtnet_sq_stats, m),		\
		offsetof(struct netdev_queue_stats_tx, m),	\
	}

#define VIRTNET_RQ_STAT_QSTAT(name, m)				\
	{							\
		name,						\
		offsetof(struct virtnet_rq_stats, m),		\
		offsetof(struct netdev_queue_stats_rx, m),	\
	}

static const struct virtnet_stat_desc virtnet_sq_stats_desc[] = {
	VIRTNET_SQ_STAT("xdp_tx",       xdp_tx),
	VIRTNET_SQ_STAT("xdp_tx_drops", xdp_tx_drops),
	VIRTNET_SQ_STAT("kicks",        kicks),
	VIRTNET_SQ_STAT("tx_timeouts",  tx_timeouts),
};

static const struct virtnet_stat_desc virtnet_rq_stats_desc[] = {
	VIRTNET_RQ_STAT("drops",         drops),
	VIRTNET_RQ_STAT("xdp_packets",   xdp_packets),
	VIRTNET_RQ_STAT("xdp_tx",        xdp_tx),
	VIRTNET_RQ_STAT("xdp_redirects", xdp_redirects),
	VIRTNET_RQ_STAT("xdp_drops",     xdp_drops),
	VIRTNET_RQ_STAT("kicks",         kicks),
};

static const struct virtnet_stat_desc virtnet_sq_stats_desc_qstat[] = {
	VIRTNET_SQ_STAT_QSTAT("packets", packets),
	VIRTNET_SQ_STAT_QSTAT("bytes",   bytes),
	VIRTNET_SQ_STAT_QSTAT("stop",	 stop),
	VIRTNET_SQ_STAT_QSTAT("wake",	 wake),
};

static const struct virtnet_stat_desc virtnet_rq_stats_desc_qstat[] = {
	VIRTNET_RQ_STAT_QSTAT("packets", packets),
	VIRTNET_RQ_STAT_QSTAT("bytes",   bytes),
};

#define VIRTNET_STATS_DESC_CQ(name) \
	{#name, offsetof(struct virtio_net_stats_cvq, name), -1}

#define VIRTNET_STATS_DESC_RX(class, name) \
	{#name, offsetof(struct virtio_net_stats_rx_ ## class, rx_ ## name), -1}

#define VIRTNET_STATS_DESC_TX(class, name) \
	{#name, offsetof(struct virtio_net_stats_tx_ ## class, tx_ ## name), -1}


static const struct virtnet_stat_desc virtnet_stats_cvq_desc[] = {
	VIRTNET_STATS_DESC_CQ(command_num),
	VIRTNET_STATS_DESC_CQ(ok_num),
};

static const struct virtnet_stat_desc virtnet_stats_rx_basic_desc[] = {
	VIRTNET_STATS_DESC_RX(basic, packets),
	VIRTNET_STATS_DESC_RX(basic, bytes),

	VIRTNET_STATS_DESC_RX(basic, notifications),
	VIRTNET_STATS_DESC_RX(basic, interrupts),
};

static const struct virtnet_stat_desc virtnet_stats_tx_basic_desc[] = {
	VIRTNET_STATS_DESC_TX(basic, packets),
	VIRTNET_STATS_DESC_TX(basic, bytes),

	VIRTNET_STATS_DESC_TX(basic, notifications),
	VIRTNET_STATS_DESC_TX(basic, interrupts),
};

static const struct virtnet_stat_desc virtnet_stats_rx_csum_desc[] = {
	VIRTNET_STATS_DESC_RX(csum, needs_csum),
};

static const struct virtnet_stat_desc virtnet_stats_tx_gso_desc[] = {
	VIRTNET_STATS_DESC_TX(gso, gso_packets_noseg),
	VIRTNET_STATS_DESC_TX(gso, gso_bytes_noseg),
};

static const struct virtnet_stat_desc virtnet_stats_rx_speed_desc[] = {
	VIRTNET_STATS_DESC_RX(speed, ratelimit_bytes),
};

static const struct virtnet_stat_desc virtnet_stats_tx_speed_desc[] = {
	VIRTNET_STATS_DESC_TX(speed, ratelimit_bytes),
};

#define VIRTNET_STATS_DESC_RX_QSTAT(class, name, qstat_field)			\
	{									\
		#name,								\
		offsetof(struct virtio_net_stats_rx_ ## class, rx_ ## name),	\
		offsetof(struct netdev_queue_stats_rx, qstat_field),		\
	}

#define VIRTNET_STATS_DESC_TX_QSTAT(class, name, qstat_field)			\
	{									\
		#name,								\
		offsetof(struct virtio_net_stats_tx_ ## class, tx_ ## name),	\
		offsetof(struct netdev_queue_stats_tx, qstat_field),		\
	}

static const struct virtnet_stat_desc virtnet_stats_rx_basic_desc_qstat[] = {
	VIRTNET_STATS_DESC_RX_QSTAT(basic, drops,         hw_drops),
	VIRTNET_STATS_DESC_RX_QSTAT(basic, drop_overruns, hw_drop_overruns),
};

static const struct virtnet_stat_desc virtnet_stats_tx_basic_desc_qstat[] = {
	VIRTNET_STATS_DESC_TX_QSTAT(basic, drops,          hw_drops),
	VIRTNET_STATS_DESC_TX_QSTAT(basic, drop_malformed, hw_drop_errors),
};

static const struct virtnet_stat_desc virtnet_stats_rx_csum_desc_qstat[] = {
	VIRTNET_STATS_DESC_RX_QSTAT(csum, csum_valid, csum_unnecessary),
	VIRTNET_STATS_DESC_RX_QSTAT(csum, csum_none,  csum_none),
	VIRTNET_STATS_DESC_RX_QSTAT(csum, csum_bad,   csum_bad),
};

static const struct virtnet_stat_desc virtnet_stats_tx_csum_desc_qstat[] = {
	VIRTNET_STATS_DESC_TX_QSTAT(csum, csum_none,  csum_none),
	VIRTNET_STATS_DESC_TX_QSTAT(csum, needs_csum, needs_csum),
};

static const struct virtnet_stat_desc virtnet_stats_rx_gso_desc_qstat[] = {
	VIRTNET_STATS_DESC_RX_QSTAT(gso, gso_packets,           hw_gro_packets),
	VIRTNET_STATS_DESC_RX_QSTAT(gso, gso_bytes,             hw_gro_bytes),
	VIRTNET_STATS_DESC_RX_QSTAT(gso, gso_packets_coalesced, hw_gro_wire_packets),
	VIRTNET_STATS_DESC_RX_QSTAT(gso, gso_bytes_coalesced,   hw_gro_wire_bytes),
};

static const struct virtnet_stat_desc virtnet_stats_tx_gso_desc_qstat[] = {
	VIRTNET_STATS_DESC_TX_QSTAT(gso, gso_packets,        hw_gso_packets),
	VIRTNET_STATS_DESC_TX_QSTAT(gso, gso_bytes,          hw_gso_bytes),
	VIRTNET_STATS_DESC_TX_QSTAT(gso, gso_segments,       hw_gso_wire_packets),
	VIRTNET_STATS_DESC_TX_QSTAT(gso, gso_segments_bytes, hw_gso_wire_bytes),
};

static const struct virtnet_stat_desc virtnet_stats_rx_speed_desc_qstat[] = {
	VIRTNET_STATS_DESC_RX_QSTAT(speed, ratelimit_packets, hw_drop_ratelimits),
};

static const struct virtnet_stat_desc virtnet_stats_tx_speed_desc_qstat[] = {
	VIRTNET_STATS_DESC_TX_QSTAT(speed, ratelimit_packets, hw_drop_ratelimits),
};

#define VIRTNET_Q_TYPE_RX 0
#define VIRTNET_Q_TYPE_TX 1
#define VIRTNET_Q_TYPE_CQ 2

struct virtnet_interrupt_coalesce {
	u32 max_packets;
	u32 max_usecs;
};

/* The dma information of pages allocated at a time. */
struct virtnet_rq_dma {
	dma_addr_t addr;
	u32 ref;
	u16 len;
	u16 need_sync;
};

/* Internal representation of a send virtqueue */
struct send_queue {
	/* Virtqueue associated with this send _queue */
	struct virtqueue *vq;

	/* TX: fragments + linear part + virtio header */
	struct scatterlist sg[MAX_SKB_FRAGS + 2];

	/* Name of the send queue: output.$index */
	char name[16];

	struct virtnet_sq_stats stats;

	struct virtnet_interrupt_coalesce intr_coal;

	struct napi_struct napi;

	/* Record whether sq is in reset state. */
	bool reset;
};

/* Internal representation of a receive virtqueue */
struct receive_queue {
	/* Virtqueue associated with this receive_queue */
	struct virtqueue *vq;

	struct napi_struct napi;

	struct bpf_prog __rcu *xdp_prog;

	struct virtnet_rq_stats stats;

	/* The number of rx notifications */
	u16 calls;

	/* Is dynamic interrupt moderation enabled? */
	bool dim_enabled;

	/* Used to protect dim_enabled and inter_coal */
	struct mutex dim_lock;

	/* Dynamic Interrupt Moderation */
	struct dim dim;

	u32 packets_in_napi;

	struct virtnet_interrupt_coalesce intr_coal;

	/* Chain pages by the private ptr. */
	struct page *pages;

	/* Average packet length for mergeable receive buffers. */
	struct ewma_pkt_len mrg_avg_pkt_len;

	/* Page frag for packet buffer allocation. */
	struct page_frag alloc_frag;

	/* RX: fragments + linear part + virtio header */
	struct scatterlist sg[MAX_SKB_FRAGS + 2];

	/* Min single buffer size for mergeable buffers case. */
	unsigned int min_buf_len;

	/* Name of this receive queue: input.$index */
	char name[16];

	struct xdp_rxq_info xdp_rxq;

	/* Record the last dma info to free after new pages is allocated. */
	struct virtnet_rq_dma *last_dma;

	struct xsk_buff_pool *xsk_pool;

	/* xdp rxq used by xsk */
	struct xdp_rxq_info xsk_rxq_info;

	struct xdp_buff **xsk_buffs;

	/* Do dma by self */
	bool do_dma;
};

/* This structure can contain rss message with maximum settings for indirection table and keysize
 * Note, that default structure that describes RSS configuration virtio_net_rss_config
 * contains same info but can't handle table values.
 * In any case, structure would be passed to virtio hw through sg_buf split by parts
 * because table sizes may be differ according to the device configuration.
 */
#define VIRTIO_NET_RSS_MAX_KEY_SIZE     40
struct virtio_net_ctrl_rss {
	u32 hash_types;
	u16 indirection_table_mask;
	u16 unclassified_queue;
	u16 hash_cfg_reserved; /* for HASH_CONFIG (see virtio_net_hash_config for details) */
	u16 max_tx_vq;
	u8 hash_key_length;
	u8 key[VIRTIO_NET_RSS_MAX_KEY_SIZE];

	u16 *indirection_table;
};

/* Control VQ buffers: protected by the rtnl lock */
struct control_buf {
	struct virtio_net_ctrl_hdr hdr;
	virtio_net_ctrl_ack status;
};

struct virtnet_info {
	struct virtio_device *vdev;
	struct virtqueue *cvq;
	struct net_device *dev;
	struct send_queue *sq;
	struct receive_queue *rq;
	unsigned int status;

	/* Max # of queue pairs supported by the device */
	u16 max_queue_pairs;

	/* # of queue pairs currently used by the driver */
	u16 curr_queue_pairs;

	/* # of XDP queue pairs currently used by the driver */
	u16 xdp_queue_pairs;

	/* xdp_queue_pairs may be 0, when xdp is already loaded. So add this. */
	bool xdp_enabled;

	/* I like... big packets and I cannot lie! */
	bool big_packets;

	/* number of sg entries allocated for big packets */
	unsigned int big_packets_num_skbfrags;

	/* Host will merge rx buffers for big packets (shake it! shake it!) */
	bool mergeable_rx_bufs;

	/* Host supports rss and/or hash report */
	bool has_rss;
	bool has_rss_hash_report;
	u8 rss_key_size;
	u16 rss_indir_table_size;
	u32 rss_hash_types_supported;
	u32 rss_hash_types_saved;
	struct virtio_net_ctrl_rss rss;

	/* Has control virtqueue */
	bool has_cvq;

	/* Lock to protect the control VQ */
	struct mutex cvq_lock;

	/* Host can handle any s/g split between our header and packet data */
	bool any_header_sg;

	/* Packet virtio header size */
	u8 hdr_len;

	/* Work struct for delayed refilling if we run low on memory. */
	struct delayed_work refill;

	/* Is delayed refill enabled? */
	bool refill_enabled;

	/* The lock to synchronize the access to refill_enabled */
	spinlock_t refill_lock;

	/* Work struct for config space updates */
	struct work_struct config_work;

	/* Work struct for setting rx mode */
	struct work_struct rx_mode_work;

	/* OK to queue work setting RX mode? */
	bool rx_mode_work_enabled;

	/* Does the affinity hint is set for virtqueues? */
	bool affinity_hint_set;

	/* CPU hotplug instances for online & dead */
	struct hlist_node node;
	struct hlist_node node_dead;

	struct control_buf *ctrl;

	/* Ethtool settings */
	u8 duplex;
	u32 speed;

	/* Is rx dynamic interrupt moderation enabled? */
	bool rx_dim_enabled;

	/* Interrupt coalescing settings */
	struct virtnet_interrupt_coalesce intr_coal_tx;
	struct virtnet_interrupt_coalesce intr_coal_rx;

	unsigned long guest_offloads;
	unsigned long guest_offloads_capable;

	/* failover when STANDBY feature enabled */
	struct failover *failover;

	u64 device_stats_cap;
};

struct padded_vnet_hdr {
	struct virtio_net_hdr_v1_hash hdr;
	/*
	 * hdr is in a separate sg buffer, and data sg buffer shares same page
	 * with this header sg. This padding makes next sg 16 byte aligned
	 * after the header.
	 */
	char padding[12];
};

struct virtio_net_common_hdr {
	union {
		struct virtio_net_hdr hdr;
		struct virtio_net_hdr_mrg_rxbuf	mrg_hdr;
		struct virtio_net_hdr_v1_hash hash_v1_hdr;
	};
};

static void virtnet_sq_free_unused_buf(struct virtqueue *vq, void *buf);
static int virtnet_xdp_handler(struct bpf_prog *xdp_prog, struct xdp_buff *xdp,
			       struct net_device *dev,
			       unsigned int *xdp_xmit,
			       struct virtnet_rq_stats *stats);
static void virtnet_receive_done(struct virtnet_info *vi, struct receive_queue *rq,
				 struct sk_buff *skb, u8 flags);
static struct sk_buff *virtnet_skb_append_frag(struct sk_buff *head_skb,
					       struct sk_buff *curr_skb,
					       struct page *page, void *buf,
					       int len, int truesize);

static int rss_indirection_table_alloc(struct virtio_net_ctrl_rss *rss, u16 indir_table_size)
{
	if (!indir_table_size) {
		rss->indirection_table = NULL;
		return 0;
	}

	rss->indirection_table = kmalloc_array(indir_table_size, sizeof(u16), GFP_KERNEL);
	if (!rss->indirection_table)
		return -ENOMEM;

	return 0;
}

static void rss_indirection_table_free(struct virtio_net_ctrl_rss *rss)
{
	kfree(rss->indirection_table);
}

static bool is_xdp_frame(void *ptr)
{
	return (unsigned long)ptr & VIRTIO_XDP_FLAG;
}

static void *xdp_to_ptr(struct xdp_frame *ptr)
{
	return (void *)((unsigned long)ptr | VIRTIO_XDP_FLAG);
}

static struct xdp_frame *ptr_to_xdp(void *ptr)
{
	return (struct xdp_frame *)((unsigned long)ptr & ~VIRTIO_XDP_FLAG);
}

static bool is_orphan_skb(void *ptr)
{
	return (unsigned long)ptr & VIRTIO_ORPHAN_FLAG;
}

static void *skb_to_ptr(struct sk_buff *skb, bool orphan)
{
	return (void *)((unsigned long)skb | (orphan ? VIRTIO_ORPHAN_FLAG : 0));
}

static struct sk_buff *ptr_to_skb(void *ptr)
{
	return (struct sk_buff *)((unsigned long)ptr & ~VIRTIO_ORPHAN_FLAG);
}

static void __free_old_xmit(struct send_queue *sq, struct netdev_queue *txq,
			    bool in_napi, struct virtnet_sq_free_stats *stats)
{
	unsigned int len;
	void *ptr;

	while ((ptr = virtqueue_get_buf(sq->vq, &len)) != NULL) {
		if (!is_xdp_frame(ptr)) {
			struct sk_buff *skb = ptr_to_skb(ptr);

			pr_debug("Sent skb %p\n", skb);

			if (is_orphan_skb(ptr)) {
				stats->packets++;
				stats->bytes += skb->len;
			} else {
				stats->napi_packets++;
				stats->napi_bytes += skb->len;
			}
			napi_consume_skb(skb, in_napi);
		} else {
			struct xdp_frame *frame = ptr_to_xdp(ptr);

			stats->packets++;
			stats->bytes += xdp_get_frame_len(frame);
			xdp_return_frame(frame);
		}
	}
	netdev_tx_completed_queue(txq, stats->napi_packets, stats->napi_bytes);
}

/* Converting between virtqueue no. and kernel tx/rx queue no.
 * 0:rx0 1:tx0 2:rx1 3:tx1 ... 2N:rxN 2N+1:txN 2N+2:cvq
 */
static int vq2txq(struct virtqueue *vq)
{
	return (vq->index - 1) / 2;
}

static int txq2vq(int txq)
{
	return txq * 2 + 1;
}

static int vq2rxq(struct virtqueue *vq)
{
	return vq->index / 2;
}

static int rxq2vq(int rxq)
{
	return rxq * 2;
}

static int vq_type(struct virtnet_info *vi, int qid)
{
	if (qid == vi->max_queue_pairs * 2)
		return VIRTNET_Q_TYPE_CQ;

	if (qid % 2)
		return VIRTNET_Q_TYPE_TX;

	return VIRTNET_Q_TYPE_RX;
}

static inline struct virtio_net_common_hdr *
skb_vnet_common_hdr(struct sk_buff *skb)
{
	return (struct virtio_net_common_hdr *)skb->cb;
}

/*
 * private is used to chain pages for big packets, put the whole
 * most recent used list in the beginning for reuse
 */
static void give_pages(struct receive_queue *rq, struct page *page)
{
	struct page *end;

	/* Find end of list, sew whole thing into vi->rq.pages. */
	for (end = page; end->private; end = (struct page *)end->private);
	end->private = (unsigned long)rq->pages;
	rq->pages = page;
}

static struct page *get_a_page(struct receive_queue *rq, gfp_t gfp_mask)
{
	struct page *p = rq->pages;

	if (p) {
		rq->pages = (struct page *)p->private;
		/* clear private here, it is used to chain pages */
		p->private = 0;
	} else
		p = alloc_page(gfp_mask);
	return p;
}

static void virtnet_rq_free_buf(struct virtnet_info *vi,
				struct receive_queue *rq, void *buf)
{
	if (vi->mergeable_rx_bufs)
		put_page(virt_to_head_page(buf));
	else if (vi->big_packets)
		give_pages(rq, buf);
	else
		put_page(virt_to_head_page(buf));
}

static void enable_delayed_refill(struct virtnet_info *vi)
{
	spin_lock_bh(&vi->refill_lock);
	vi->refill_enabled = true;
	spin_unlock_bh(&vi->refill_lock);
}

static void disable_delayed_refill(struct virtnet_info *vi)
{
	spin_lock_bh(&vi->refill_lock);
	vi->refill_enabled = false;
	spin_unlock_bh(&vi->refill_lock);
}

static void enable_rx_mode_work(struct virtnet_info *vi)
{
	rtnl_lock();
	vi->rx_mode_work_enabled = true;
	rtnl_unlock();
}

static void disable_rx_mode_work(struct virtnet_info *vi)
{
	rtnl_lock();
	vi->rx_mode_work_enabled = false;
	rtnl_unlock();
}

static void virtqueue_napi_schedule(struct napi_struct *napi,
				    struct virtqueue *vq)
{
	if (napi_schedule_prep(napi)) {
		virtqueue_disable_cb(vq);
		__napi_schedule(napi);
	}
}

static bool virtqueue_napi_complete(struct napi_struct *napi,
				    struct virtqueue *vq, int processed)
{
	int opaque;

	opaque = virtqueue_enable_cb_prepare(vq);
	if (napi_complete_done(napi, processed)) {
		if (unlikely(virtqueue_poll(vq, opaque)))
			virtqueue_napi_schedule(napi, vq);
		else
			return true;
	} else {
		virtqueue_disable_cb(vq);
	}

	return false;
}

static void skb_xmit_done(struct virtqueue *vq)
{
	struct virtnet_info *vi = vq->vdev->priv;
	struct napi_struct *napi = &vi->sq[vq2txq(vq)].napi;

	/* Suppress further interrupts. */
	virtqueue_disable_cb(vq);

	if (napi->weight)
		virtqueue_napi_schedule(napi, vq);
	else
		/* We were probably waiting for more output buffers. */
		netif_wake_subqueue(vi->dev, vq2txq(vq));
}

#define MRG_CTX_HEADER_SHIFT 22
static void *mergeable_len_to_ctx(unsigned int truesize,
				  unsigned int headroom)
{
	return (void *)(unsigned long)((headroom << MRG_CTX_HEADER_SHIFT) | truesize);
}

static unsigned int mergeable_ctx_to_headroom(void *mrg_ctx)
{
	return (unsigned long)mrg_ctx >> MRG_CTX_HEADER_SHIFT;
}

static unsigned int mergeable_ctx_to_truesize(void *mrg_ctx)
{
	return (unsigned long)mrg_ctx & ((1 << MRG_CTX_HEADER_SHIFT) - 1);
}

static struct sk_buff *virtnet_build_skb(void *buf, unsigned int buflen,
					 unsigned int headroom,
					 unsigned int len)
{
	struct sk_buff *skb;

	skb = build_skb(buf, buflen);
	if (unlikely(!skb))
		return NULL;

	skb_reserve(skb, headroom);
	skb_put(skb, len);

	return skb;
}

/* Called from bottom half context */
static struct sk_buff *page_to_skb(struct virtnet_info *vi,
				   struct receive_queue *rq,
				   struct page *page, unsigned int offset,
				   unsigned int len, unsigned int truesize,
				   unsigned int headroom)
{
	struct sk_buff *skb;
	struct virtio_net_common_hdr *hdr;
	unsigned int copy, hdr_len, hdr_padded_len;
	struct page *page_to_free = NULL;
	int tailroom, shinfo_size;
	char *p, *hdr_p, *buf;

	p = page_address(page) + offset;
	hdr_p = p;

	hdr_len = vi->hdr_len;
	if (vi->mergeable_rx_bufs)
		hdr_padded_len = hdr_len;
	else
		hdr_padded_len = sizeof(struct padded_vnet_hdr);

	buf = p - headroom;
	len -= hdr_len;
	offset += hdr_padded_len;
	p += hdr_padded_len;
	tailroom = truesize - headroom  - hdr_padded_len - len;

	shinfo_size = SKB_DATA_ALIGN(sizeof(struct skb_shared_info));

	if (!NET_IP_ALIGN && len > GOOD_COPY_LEN && tailroom >= shinfo_size) {
		skb = virtnet_build_skb(buf, truesize, p - buf, len);
		if (unlikely(!skb))
			return NULL;

		page = (struct page *)page->private;
		if (page)
			give_pages(rq, page);
		goto ok;
	}

	/* copy small packet so we can reuse these pages for small data */
	skb = napi_alloc_skb(&rq->napi, GOOD_COPY_LEN);
	if (unlikely(!skb))
		return NULL;

	/* Copy all frame if it fits skb->head, otherwise
	 * we let virtio_net_hdr_to_skb() and GRO pull headers as needed.
	 */
	if (len <= skb_tailroom(skb))
		copy = len;
	else
		copy = ETH_HLEN;
	skb_put_data(skb, p, copy);

	len -= copy;
	offset += copy;

	if (vi->mergeable_rx_bufs) {
		if (len)
			skb_add_rx_frag(skb, 0, page, offset, len, truesize);
		else
			page_to_free = page;
		goto ok;
	}

	/*
	 * Verify that we can indeed put this data into a skb.
	 * This is here to handle cases when the device erroneously
	 * tries to receive more than is possible. This is usually
	 * the case of a broken device.
	 */
	if (unlikely(len > MAX_SKB_FRAGS * PAGE_SIZE)) {
		net_dbg_ratelimited("%s: too much data\n", skb->dev->name);
		dev_kfree_skb(skb);
		return NULL;
	}
	BUG_ON(offset >= PAGE_SIZE);
	while (len) {
		unsigned int frag_size = min((unsigned)PAGE_SIZE - offset, len);
		skb_add_rx_frag(skb, skb_shinfo(skb)->nr_frags, page, offset,
				frag_size, truesize);
		len -= frag_size;
		page = (struct page *)page->private;
		offset = 0;
	}

	if (page)
		give_pages(rq, page);

ok:
	hdr = skb_vnet_common_hdr(skb);
	memcpy(hdr, hdr_p, hdr_len);
	if (page_to_free)
		put_page(page_to_free);

	return skb;
}

static void virtnet_rq_unmap(struct receive_queue *rq, void *buf, u32 len)
{
	struct page *page = virt_to_head_page(buf);
	struct virtnet_rq_dma *dma;
	void *head;
	int offset;

	head = page_address(page);

	dma = head;

	--dma->ref;

	if (dma->need_sync && len) {
		offset = buf - (head + sizeof(*dma));

		virtqueue_dma_sync_single_range_for_cpu(rq->vq, dma->addr,
							offset, len,
							DMA_FROM_DEVICE);
	}

	if (dma->ref)
		return;

	virtqueue_dma_unmap_single_attrs(rq->vq, dma->addr, dma->len,
					 DMA_FROM_DEVICE, DMA_ATTR_SKIP_CPU_SYNC);
	put_page(page);
}

static void *virtnet_rq_get_buf(struct receive_queue *rq, u32 *len, void **ctx)
{
	void *buf;

	buf = virtqueue_get_buf_ctx(rq->vq, len, ctx);
	if (buf && rq->do_dma)
		virtnet_rq_unmap(rq, buf, *len);

	return buf;
}

static void virtnet_rq_init_one_sg(struct receive_queue *rq, void *buf, u32 len)
{
	struct virtnet_rq_dma *dma;
	dma_addr_t addr;
	u32 offset;
	void *head;

	if (!rq->do_dma) {
		sg_init_one(rq->sg, buf, len);
		return;
	}

	head = page_address(rq->alloc_frag.page);

	offset = buf - head;

	dma = head;

	addr = dma->addr - sizeof(*dma) + offset;

	sg_init_table(rq->sg, 1);
	rq->sg[0].dma_address = addr;
	rq->sg[0].length = len;
}

static void *virtnet_rq_alloc(struct receive_queue *rq, u32 size, gfp_t gfp)
{
	struct page_frag *alloc_frag = &rq->alloc_frag;
	struct virtnet_rq_dma *dma;
	void *buf, *head;
	dma_addr_t addr;

	if (unlikely(!skb_page_frag_refill(size, alloc_frag, gfp)))
		return NULL;

	head = page_address(alloc_frag->page);

	if (rq->do_dma) {
		dma = head;

		/* new pages */
		if (!alloc_frag->offset) {
			if (rq->last_dma) {
				/* Now, the new page is allocated, the last dma
				 * will not be used. So the dma can be unmapped
				 * if the ref is 0.
				 */
				virtnet_rq_unmap(rq, rq->last_dma, 0);
				rq->last_dma = NULL;
			}

			dma->len = alloc_frag->size - sizeof(*dma);

			addr = virtqueue_dma_map_single_attrs(rq->vq, dma + 1,
							      dma->len, DMA_FROM_DEVICE, 0);
			if (virtqueue_dma_mapping_error(rq->vq, addr))
				return NULL;

			dma->addr = addr;
			dma->need_sync = virtqueue_dma_need_sync(rq->vq, addr);

			/* Add a reference to dma to prevent the entire dma from
			 * being released during error handling. This reference
			 * will be freed after the pages are no longer used.
			 */
			get_page(alloc_frag->page);
			dma->ref = 1;
			alloc_frag->offset = sizeof(*dma);

			rq->last_dma = dma;
		}

		++dma->ref;
	}

	buf = head + alloc_frag->offset;

	get_page(alloc_frag->page);
	alloc_frag->offset += size;

	return buf;
}

static void virtnet_rq_unmap_free_buf(struct virtqueue *vq, void *buf)
{
	struct virtnet_info *vi = vq->vdev->priv;
	struct receive_queue *rq;
	int i = vq2rxq(vq);

	rq = &vi->rq[i];

	if (rq->xsk_pool) {
		xsk_buff_free((struct xdp_buff *)buf);
		return;
	}

	if (rq->do_dma)
		virtnet_rq_unmap(rq, buf, 0);

	virtnet_rq_free_buf(vi, rq, buf);
}

static void free_old_xmit(struct send_queue *sq, struct netdev_queue *txq,
			  bool in_napi)
{
	struct virtnet_sq_free_stats stats = {0};

	__free_old_xmit(sq, txq, in_napi, &stats);

	/* Avoid overhead when no packets have been processed
	 * happens when called speculatively from start_xmit.
	 */
	if (!stats.packets && !stats.napi_packets)
		return;

	u64_stats_update_begin(&sq->stats.syncp);
<<<<<<< HEAD
	u64_stats_add(&sq->stats.bytes, bytes);
	u64_stats_add(&sq->stats.packets, packets);
=======
	u64_stats_add(&sq->stats.bytes, stats.bytes + stats.napi_bytes);
	u64_stats_add(&sq->stats.packets, stats.packets + stats.napi_packets);
>>>>>>> 2d5404ca
	u64_stats_update_end(&sq->stats.syncp);
}

static bool is_xdp_raw_buffer_queue(struct virtnet_info *vi, int q)
{
	if (q < (vi->curr_queue_pairs - vi->xdp_queue_pairs))
		return false;
	else if (q < vi->curr_queue_pairs)
		return true;
	else
		return false;
}

static void check_sq_full_and_disable(struct virtnet_info *vi,
				      struct net_device *dev,
				      struct send_queue *sq)
{
	bool use_napi = sq->napi.weight;
	int qnum;

	qnum = sq - vi->sq;

	/* If running out of space, stop queue to avoid getting packets that we
	 * are then unable to transmit.
	 * An alternative would be to force queuing layer to requeue the skb by
	 * returning NETDEV_TX_BUSY. However, NETDEV_TX_BUSY should not be
	 * returned in a normal path of operation: it means that driver is not
	 * maintaining the TX queue stop/start state properly, and causes
	 * the stack to do a non-trivial amount of useless work.
	 * Since most packets only take 1 or 2 ring slots, stopping the queue
	 * early means 16 slots are typically wasted.
	 */
	if (sq->vq->num_free < 2+MAX_SKB_FRAGS) {
		struct netdev_queue *txq = netdev_get_tx_queue(dev, qnum);

		netif_tx_stop_queue(txq);
		u64_stats_update_begin(&sq->stats.syncp);
		u64_stats_inc(&sq->stats.stop);
		u64_stats_update_end(&sq->stats.syncp);
		if (use_napi) {
			if (unlikely(!virtqueue_enable_cb_delayed(sq->vq)))
				virtqueue_napi_schedule(&sq->napi, sq->vq);
		} else if (unlikely(!virtqueue_enable_cb_delayed(sq->vq))) {
			/* More just got used, free them then recheck. */
			free_old_xmit(sq, txq, false);
			if (sq->vq->num_free >= 2+MAX_SKB_FRAGS) {
				netif_start_subqueue(dev, qnum);
				u64_stats_update_begin(&sq->stats.syncp);
				u64_stats_inc(&sq->stats.wake);
				u64_stats_update_end(&sq->stats.syncp);
				virtqueue_disable_cb(sq->vq);
			}
		}
	}
}

static void sg_fill_dma(struct scatterlist *sg, dma_addr_t addr, u32 len)
{
	sg->dma_address = addr;
	sg->length = len;
}

static struct xdp_buff *buf_to_xdp(struct virtnet_info *vi,
				   struct receive_queue *rq, void *buf, u32 len)
{
	struct xdp_buff *xdp;
	u32 bufsize;

	xdp = (struct xdp_buff *)buf;

	bufsize = xsk_pool_get_rx_frame_size(rq->xsk_pool) + vi->hdr_len;

	if (unlikely(len > bufsize)) {
		pr_debug("%s: rx error: len %u exceeds truesize %u\n",
			 vi->dev->name, len, bufsize);
		DEV_STATS_INC(vi->dev, rx_length_errors);
		xsk_buff_free(xdp);
		return NULL;
	}

	xsk_buff_set_size(xdp, len);
	xsk_buff_dma_sync_for_cpu(xdp);

	return xdp;
}

static struct sk_buff *xsk_construct_skb(struct receive_queue *rq,
					 struct xdp_buff *xdp)
{
	unsigned int metasize = xdp->data - xdp->data_meta;
	struct sk_buff *skb;
	unsigned int size;

	size = xdp->data_end - xdp->data_hard_start;
	skb = napi_alloc_skb(&rq->napi, size);
	if (unlikely(!skb)) {
		xsk_buff_free(xdp);
		return NULL;
	}

	skb_reserve(skb, xdp->data_meta - xdp->data_hard_start);

	size = xdp->data_end - xdp->data_meta;
	memcpy(__skb_put(skb, size), xdp->data_meta, size);

	if (metasize) {
		__skb_pull(skb, metasize);
		skb_metadata_set(skb, metasize);
	}

	xsk_buff_free(xdp);

	return skb;
}

static struct sk_buff *virtnet_receive_xsk_small(struct net_device *dev, struct virtnet_info *vi,
						 struct receive_queue *rq, struct xdp_buff *xdp,
						 unsigned int *xdp_xmit,
						 struct virtnet_rq_stats *stats)
{
	struct bpf_prog *prog;
	u32 ret;

	ret = XDP_PASS;
	rcu_read_lock();
	prog = rcu_dereference(rq->xdp_prog);
	if (prog)
		ret = virtnet_xdp_handler(prog, xdp, dev, xdp_xmit, stats);
	rcu_read_unlock();

	switch (ret) {
	case XDP_PASS:
		return xsk_construct_skb(rq, xdp);

	case XDP_TX:
	case XDP_REDIRECT:
		return NULL;

	default:
		/* drop packet */
		xsk_buff_free(xdp);
		u64_stats_inc(&stats->drops);
		return NULL;
	}
}

static void xsk_drop_follow_bufs(struct net_device *dev,
				 struct receive_queue *rq,
				 u32 num_buf,
				 struct virtnet_rq_stats *stats)
{
	struct xdp_buff *xdp;
	u32 len;

	while (num_buf-- > 1) {
		xdp = virtqueue_get_buf(rq->vq, &len);
		if (unlikely(!xdp)) {
			pr_debug("%s: rx error: %d buffers missing\n",
				 dev->name, num_buf);
			DEV_STATS_INC(dev, rx_length_errors);
			break;
		}
		u64_stats_add(&stats->bytes, len);
		xsk_buff_free(xdp);
	}
}

static int xsk_append_merge_buffer(struct virtnet_info *vi,
				   struct receive_queue *rq,
				   struct sk_buff *head_skb,
				   u32 num_buf,
				   struct virtio_net_hdr_mrg_rxbuf *hdr,
				   struct virtnet_rq_stats *stats)
{
	struct sk_buff *curr_skb;
	struct xdp_buff *xdp;
	u32 len, truesize;
	struct page *page;
	void *buf;

	curr_skb = head_skb;

	while (--num_buf) {
		buf = virtqueue_get_buf(rq->vq, &len);
		if (unlikely(!buf)) {
			pr_debug("%s: rx error: %d buffers out of %d missing\n",
				 vi->dev->name, num_buf,
				 virtio16_to_cpu(vi->vdev,
						 hdr->num_buffers));
			DEV_STATS_INC(vi->dev, rx_length_errors);
			return -EINVAL;
		}

		u64_stats_add(&stats->bytes, len);

		xdp = buf_to_xdp(vi, rq, buf, len);
		if (!xdp)
			goto err;

		buf = napi_alloc_frag(len);
		if (!buf) {
			xsk_buff_free(xdp);
			goto err;
		}

		memcpy(buf, xdp->data - vi->hdr_len, len);

		xsk_buff_free(xdp);

		page = virt_to_page(buf);

		truesize = len;

		curr_skb  = virtnet_skb_append_frag(head_skb, curr_skb, page,
						    buf, len, truesize);
		if (!curr_skb) {
			put_page(page);
			goto err;
		}
	}

	return 0;

err:
	xsk_drop_follow_bufs(vi->dev, rq, num_buf, stats);
	return -EINVAL;
}

static struct sk_buff *virtnet_receive_xsk_merge(struct net_device *dev, struct virtnet_info *vi,
						 struct receive_queue *rq, struct xdp_buff *xdp,
						 unsigned int *xdp_xmit,
						 struct virtnet_rq_stats *stats)
{
	struct virtio_net_hdr_mrg_rxbuf *hdr;
	struct bpf_prog *prog;
	struct sk_buff *skb;
	u32 ret, num_buf;

	hdr = xdp->data - vi->hdr_len;
	num_buf = virtio16_to_cpu(vi->vdev, hdr->num_buffers);

	ret = XDP_PASS;
	rcu_read_lock();
	prog = rcu_dereference(rq->xdp_prog);
	/* TODO: support multi buffer. */
	if (prog && num_buf == 1)
		ret = virtnet_xdp_handler(prog, xdp, dev, xdp_xmit, stats);
	rcu_read_unlock();

	switch (ret) {
	case XDP_PASS:
		skb = xsk_construct_skb(rq, xdp);
		if (!skb)
			goto drop_bufs;

		if (xsk_append_merge_buffer(vi, rq, skb, num_buf, hdr, stats)) {
			dev_kfree_skb(skb);
			goto drop;
		}

		return skb;

	case XDP_TX:
	case XDP_REDIRECT:
		return NULL;

	default:
		/* drop packet */
		xsk_buff_free(xdp);
	}

drop_bufs:
	xsk_drop_follow_bufs(dev, rq, num_buf, stats);

drop:
	u64_stats_inc(&stats->drops);
	return NULL;
}

static void virtnet_receive_xsk_buf(struct virtnet_info *vi, struct receive_queue *rq,
				    void *buf, u32 len,
				    unsigned int *xdp_xmit,
				    struct virtnet_rq_stats *stats)
{
	struct net_device *dev = vi->dev;
	struct sk_buff *skb = NULL;
	struct xdp_buff *xdp;
	u8 flags;

	len -= vi->hdr_len;

	u64_stats_add(&stats->bytes, len);

	xdp = buf_to_xdp(vi, rq, buf, len);
	if (!xdp)
		return;

	if (unlikely(len < ETH_HLEN)) {
		pr_debug("%s: short packet %i\n", dev->name, len);
		DEV_STATS_INC(dev, rx_length_errors);
		xsk_buff_free(xdp);
		return;
	}

	flags = ((struct virtio_net_common_hdr *)(xdp->data - vi->hdr_len))->hdr.flags;

	if (!vi->mergeable_rx_bufs)
		skb = virtnet_receive_xsk_small(dev, vi, rq, xdp, xdp_xmit, stats);
	else
		skb = virtnet_receive_xsk_merge(dev, vi, rq, xdp, xdp_xmit, stats);

	if (skb)
		virtnet_receive_done(vi, rq, skb, flags);
}

static int virtnet_add_recvbuf_xsk(struct virtnet_info *vi, struct receive_queue *rq,
				   struct xsk_buff_pool *pool, gfp_t gfp)
{
	struct xdp_buff **xsk_buffs;
	dma_addr_t addr;
	int err = 0;
	u32 len, i;
	int num;

	xsk_buffs = rq->xsk_buffs;

	num = xsk_buff_alloc_batch(pool, xsk_buffs, rq->vq->num_free);
	if (!num)
		return -ENOMEM;

	len = xsk_pool_get_rx_frame_size(pool) + vi->hdr_len;

	for (i = 0; i < num; ++i) {
		/* Use the part of XDP_PACKET_HEADROOM as the virtnet hdr space.
		 * We assume XDP_PACKET_HEADROOM is larger than hdr->len.
		 * (see function virtnet_xsk_pool_enable)
		 */
		addr = xsk_buff_xdp_get_dma(xsk_buffs[i]) - vi->hdr_len;

		sg_init_table(rq->sg, 1);
		sg_fill_dma(rq->sg, addr, len);

		err = virtqueue_add_inbuf(rq->vq, rq->sg, 1, xsk_buffs[i], gfp);
		if (err)
			goto err;
	}

	return num;

err:
	for (; i < num; ++i)
		xsk_buff_free(xsk_buffs[i]);

	return err;
}

static int virtnet_xsk_wakeup(struct net_device *dev, u32 qid, u32 flag)
{
	struct virtnet_info *vi = netdev_priv(dev);
	struct send_queue *sq;

	if (!netif_running(dev))
		return -ENETDOWN;

	if (qid >= vi->curr_queue_pairs)
		return -EINVAL;

	sq = &vi->sq[qid];

	if (napi_if_scheduled_mark_missed(&sq->napi))
		return 0;

	local_bh_disable();
	virtqueue_napi_schedule(&sq->napi, sq->vq);
	local_bh_enable();

	return 0;
}

static int __virtnet_xdp_xmit_one(struct virtnet_info *vi,
				   struct send_queue *sq,
				   struct xdp_frame *xdpf)
{
	struct virtio_net_hdr_mrg_rxbuf *hdr;
	struct skb_shared_info *shinfo;
	u8 nr_frags = 0;
	int err, i;

	if (unlikely(xdpf->headroom < vi->hdr_len))
		return -EOVERFLOW;

	if (unlikely(xdp_frame_has_frags(xdpf))) {
		shinfo = xdp_get_shared_info_from_frame(xdpf);
		nr_frags = shinfo->nr_frags;
	}

	/* In wrapping function virtnet_xdp_xmit(), we need to free
	 * up the pending old buffers, where we need to calculate the
	 * position of skb_shared_info in xdp_get_frame_len() and
	 * xdp_return_frame(), which will involve to xdpf->data and
	 * xdpf->headroom. Therefore, we need to update the value of
	 * headroom synchronously here.
	 */
	xdpf->headroom -= vi->hdr_len;
	xdpf->data -= vi->hdr_len;
	/* Zero header and leave csum up to XDP layers */
	hdr = xdpf->data;
	memset(hdr, 0, vi->hdr_len);
	xdpf->len   += vi->hdr_len;

	sg_init_table(sq->sg, nr_frags + 1);
	sg_set_buf(sq->sg, xdpf->data, xdpf->len);
	for (i = 0; i < nr_frags; i++) {
		skb_frag_t *frag = &shinfo->frags[i];

		sg_set_page(&sq->sg[i + 1], skb_frag_page(frag),
			    skb_frag_size(frag), skb_frag_off(frag));
	}

	err = virtqueue_add_outbuf(sq->vq, sq->sg, nr_frags + 1,
				   xdp_to_ptr(xdpf), GFP_ATOMIC);
	if (unlikely(err))
		return -ENOSPC; /* Caller handle free/refcnt */

	return 0;
}

/* when vi->curr_queue_pairs > nr_cpu_ids, the txq/sq is only used for xdp tx on
 * the current cpu, so it does not need to be locked.
 *
 * Here we use marco instead of inline functions because we have to deal with
 * three issues at the same time: 1. the choice of sq. 2. judge and execute the
 * lock/unlock of txq 3. make sparse happy. It is difficult for two inline
 * functions to perfectly solve these three problems at the same time.
 */
#define virtnet_xdp_get_sq(vi) ({                                       \
	int cpu = smp_processor_id();                                   \
	struct netdev_queue *txq;                                       \
	typeof(vi) v = (vi);                                            \
	unsigned int qp;                                                \
									\
	if (v->curr_queue_pairs > nr_cpu_ids) {                         \
		qp = v->curr_queue_pairs - v->xdp_queue_pairs;          \
		qp += cpu;                                              \
		txq = netdev_get_tx_queue(v->dev, qp);                  \
		__netif_tx_acquire(txq);                                \
	} else {                                                        \
		qp = cpu % v->curr_queue_pairs;                         \
		txq = netdev_get_tx_queue(v->dev, qp);                  \
		__netif_tx_lock(txq, cpu);                              \
	}                                                               \
	v->sq + qp;                                                     \
})

#define virtnet_xdp_put_sq(vi, q) {                                     \
	struct netdev_queue *txq;                                       \
	typeof(vi) v = (vi);                                            \
									\
	txq = netdev_get_tx_queue(v->dev, (q) - v->sq);                 \
	if (v->curr_queue_pairs > nr_cpu_ids)                           \
		__netif_tx_release(txq);                                \
	else                                                            \
		__netif_tx_unlock(txq);                                 \
}

static int virtnet_xdp_xmit(struct net_device *dev,
			    int n, struct xdp_frame **frames, u32 flags)
{
	struct virtnet_info *vi = netdev_priv(dev);
	struct virtnet_sq_free_stats stats = {0};
	struct receive_queue *rq = vi->rq;
	struct bpf_prog *xdp_prog;
	struct send_queue *sq;
	int nxmit = 0;
	int kicks = 0;
	int ret;
	int i;

	/* Only allow ndo_xdp_xmit if XDP is loaded on dev, as this
	 * indicate XDP resources have been successfully allocated.
	 */
	xdp_prog = rcu_access_pointer(rq->xdp_prog);
	if (!xdp_prog)
		return -ENXIO;

	sq = virtnet_xdp_get_sq(vi);

	if (unlikely(flags & ~XDP_XMIT_FLAGS_MASK)) {
		ret = -EINVAL;
		goto out;
	}

	/* Free up any pending old buffers before queueing new ones. */
	__free_old_xmit(sq, netdev_get_tx_queue(dev, sq - vi->sq),
			false, &stats);

	for (i = 0; i < n; i++) {
		struct xdp_frame *xdpf = frames[i];

		if (__virtnet_xdp_xmit_one(vi, sq, xdpf))
			break;
		nxmit++;
	}
	ret = nxmit;

	if (!is_xdp_raw_buffer_queue(vi, sq - vi->sq))
		check_sq_full_and_disable(vi, dev, sq);

	if (flags & XDP_XMIT_FLUSH) {
		if (virtqueue_kick_prepare(sq->vq) && virtqueue_notify(sq->vq))
			kicks = 1;
	}
out:
	u64_stats_update_begin(&sq->stats.syncp);
<<<<<<< HEAD
	u64_stats_add(&sq->stats.bytes, bytes);
	u64_stats_add(&sq->stats.packets, packets);
=======
	u64_stats_add(&sq->stats.bytes, stats.bytes);
	u64_stats_add(&sq->stats.packets, stats.packets);
>>>>>>> 2d5404ca
	u64_stats_add(&sq->stats.xdp_tx, n);
	u64_stats_add(&sq->stats.xdp_tx_drops, n - nxmit);
	u64_stats_add(&sq->stats.kicks, kicks);
	u64_stats_update_end(&sq->stats.syncp);

	virtnet_xdp_put_sq(vi, sq);
	return ret;
}

static void put_xdp_frags(struct xdp_buff *xdp)
{
	struct skb_shared_info *shinfo;
	struct page *xdp_page;
	int i;

	if (xdp_buff_has_frags(xdp)) {
		shinfo = xdp_get_shared_info_from_buff(xdp);
		for (i = 0; i < shinfo->nr_frags; i++) {
			xdp_page = skb_frag_page(&shinfo->frags[i]);
			put_page(xdp_page);
		}
	}
}

static int virtnet_xdp_handler(struct bpf_prog *xdp_prog, struct xdp_buff *xdp,
			       struct net_device *dev,
			       unsigned int *xdp_xmit,
			       struct virtnet_rq_stats *stats)
{
	struct xdp_frame *xdpf;
	int err;
	u32 act;

	act = bpf_prog_run_xdp(xdp_prog, xdp);
	u64_stats_inc(&stats->xdp_packets);

	switch (act) {
	case XDP_PASS:
		return act;

	case XDP_TX:
		u64_stats_inc(&stats->xdp_tx);
		xdpf = xdp_convert_buff_to_frame(xdp);
		if (unlikely(!xdpf)) {
			netdev_dbg(dev, "convert buff to frame failed for xdp\n");
			return XDP_DROP;
		}

		err = virtnet_xdp_xmit(dev, 1, &xdpf, 0);
		if (unlikely(!err)) {
			xdp_return_frame_rx_napi(xdpf);
		} else if (unlikely(err < 0)) {
			trace_xdp_exception(dev, xdp_prog, act);
			return XDP_DROP;
		}
		*xdp_xmit |= VIRTIO_XDP_TX;
		return act;

	case XDP_REDIRECT:
		u64_stats_inc(&stats->xdp_redirects);
		err = xdp_do_redirect(dev, xdp, xdp_prog);
		if (err)
			return XDP_DROP;

		*xdp_xmit |= VIRTIO_XDP_REDIR;
		return act;

	default:
		bpf_warn_invalid_xdp_action(dev, xdp_prog, act);
		fallthrough;
	case XDP_ABORTED:
		trace_xdp_exception(dev, xdp_prog, act);
		fallthrough;
	case XDP_DROP:
		return XDP_DROP;
	}
}

static unsigned int virtnet_get_headroom(struct virtnet_info *vi)
{
	return vi->xdp_enabled ? XDP_PACKET_HEADROOM : 0;
}

/* We copy the packet for XDP in the following cases:
 *
 * 1) Packet is scattered across multiple rx buffers.
 * 2) Headroom space is insufficient.
 *
 * This is inefficient but it's a temporary condition that
 * we hit right after XDP is enabled and until queue is refilled
 * with large buffers with sufficient headroom - so it should affect
 * at most queue size packets.
 * Afterwards, the conditions to enable
 * XDP should preclude the underlying device from sending packets
 * across multiple buffers (num_buf > 1), and we make sure buffers
 * have enough headroom.
 */
static struct page *xdp_linearize_page(struct receive_queue *rq,
				       int *num_buf,
				       struct page *p,
				       int offset,
				       int page_off,
				       unsigned int *len)
{
	int tailroom = SKB_DATA_ALIGN(sizeof(struct skb_shared_info));
	struct page *page;

	if (page_off + *len + tailroom > PAGE_SIZE)
		return NULL;

	page = alloc_page(GFP_ATOMIC);
	if (!page)
		return NULL;

	memcpy(page_address(page) + page_off, page_address(p) + offset, *len);
	page_off += *len;

	while (--*num_buf) {
		unsigned int buflen;
		void *buf;
		int off;

		buf = virtnet_rq_get_buf(rq, &buflen, NULL);
		if (unlikely(!buf))
			goto err_buf;

		p = virt_to_head_page(buf);
		off = buf - page_address(p);

		/* guard against a misconfigured or uncooperative backend that
		 * is sending packet larger than the MTU.
		 */
		if ((page_off + buflen + tailroom) > PAGE_SIZE) {
			put_page(p);
			goto err_buf;
		}

		memcpy(page_address(page) + page_off,
		       page_address(p) + off, buflen);
		page_off += buflen;
		put_page(p);
	}

	/* Headroom does not contribute to packet length */
	*len = page_off - XDP_PACKET_HEADROOM;
	return page;
err_buf:
	__free_pages(page, 0);
	return NULL;
}

static struct sk_buff *receive_small_build_skb(struct virtnet_info *vi,
					       unsigned int xdp_headroom,
					       void *buf,
					       unsigned int len)
{
	unsigned int header_offset;
	unsigned int headroom;
	unsigned int buflen;
	struct sk_buff *skb;

	header_offset = VIRTNET_RX_PAD + xdp_headroom;
	headroom = vi->hdr_len + header_offset;
	buflen = SKB_DATA_ALIGN(GOOD_PACKET_LEN + headroom) +
		SKB_DATA_ALIGN(sizeof(struct skb_shared_info));

	skb = virtnet_build_skb(buf, buflen, headroom, len);
	if (unlikely(!skb))
		return NULL;

	buf += header_offset;
	memcpy(skb_vnet_common_hdr(skb), buf, vi->hdr_len);

	return skb;
}

static struct sk_buff *receive_small_xdp(struct net_device *dev,
					 struct virtnet_info *vi,
					 struct receive_queue *rq,
					 struct bpf_prog *xdp_prog,
					 void *buf,
					 unsigned int xdp_headroom,
					 unsigned int len,
					 unsigned int *xdp_xmit,
					 struct virtnet_rq_stats *stats)
{
	unsigned int header_offset = VIRTNET_RX_PAD + xdp_headroom;
	unsigned int headroom = vi->hdr_len + header_offset;
	struct virtio_net_hdr_mrg_rxbuf *hdr = buf + header_offset;
	struct page *page = virt_to_head_page(buf);
	struct page *xdp_page;
	unsigned int buflen;
	struct xdp_buff xdp;
	struct sk_buff *skb;
	unsigned int metasize = 0;
	u32 act;

<<<<<<< HEAD
	len -= vi->hdr_len;
	u64_stats_add(&stats->bytes, len);

	if (unlikely(len > GOOD_PACKET_LEN)) {
		pr_debug("%s: rx error: len %u exceeds max size %d\n",
			 dev->name, len, GOOD_PACKET_LEN);
		DEV_STATS_INC(dev, rx_length_errors);
		goto err;
	}
=======
	if (unlikely(hdr->hdr.gso_type))
		goto err_xdp;

	/* Partially checksummed packets must be dropped. */
	if (unlikely(hdr->hdr.flags & VIRTIO_NET_HDR_F_NEEDS_CSUM))
		goto err_xdp;

	buflen = SKB_DATA_ALIGN(GOOD_PACKET_LEN + headroom) +
		SKB_DATA_ALIGN(sizeof(struct skb_shared_info));

	if (unlikely(xdp_headroom < virtnet_get_headroom(vi))) {
		int offset = buf - page_address(page) + header_offset;
		unsigned int tlen = len + vi->hdr_len;
		int num_buf = 1;

		xdp_headroom = virtnet_get_headroom(vi);
		header_offset = VIRTNET_RX_PAD + xdp_headroom;
		headroom = vi->hdr_len + header_offset;
		buflen = SKB_DATA_ALIGN(GOOD_PACKET_LEN + headroom) +
			SKB_DATA_ALIGN(sizeof(struct skb_shared_info));
		xdp_page = xdp_linearize_page(rq, &num_buf, page,
					      offset, header_offset,
					      &tlen);
		if (!xdp_page)
			goto err_xdp;
>>>>>>> 2d5404ca

		buf = page_address(xdp_page);
		put_page(page);
		page = xdp_page;
	}

	xdp_init_buff(&xdp, buflen, &rq->xdp_rxq);
	xdp_prepare_buff(&xdp, buf + VIRTNET_RX_PAD + vi->hdr_len,
			 xdp_headroom, len, true);

<<<<<<< HEAD
		/* Partially checksummed packets must be dropped. */
		if (unlikely(hdr->hdr.flags & VIRTIO_NET_HDR_F_NEEDS_CSUM))
			goto err_xdp;

		if (unlikely(xdp_headroom < virtnet_get_headroom(vi))) {
			int offset = buf - page_address(page) + header_offset;
			unsigned int tlen = len + vi->hdr_len;
			int num_buf = 1;

			xdp_headroom = virtnet_get_headroom(vi);
			header_offset = VIRTNET_RX_PAD + xdp_headroom;
			headroom = vi->hdr_len + header_offset;
			buflen = SKB_DATA_ALIGN(GOOD_PACKET_LEN + headroom) +
				 SKB_DATA_ALIGN(sizeof(struct skb_shared_info));
			xdp_page = xdp_linearize_page(rq, &num_buf, page,
						      offset, header_offset,
						      &tlen);
			if (!xdp_page)
				goto err_xdp;

			buf = page_address(xdp_page);
			put_page(page);
			page = xdp_page;
		}

		xdp_init_buff(&xdp, buflen, &rq->xdp_rxq);
		xdp_prepare_buff(&xdp, buf + VIRTNET_RX_PAD + vi->hdr_len,
				 xdp_headroom, len, true);
		orig_data = xdp.data;
		act = bpf_prog_run_xdp(xdp_prog, &xdp);
		u64_stats_inc(&stats->xdp_packets);

		switch (act) {
		case XDP_PASS:
			/* Recalculate length in case bpf program changed it */
			delta = orig_data - xdp.data;
			len = xdp.data_end - xdp.data;
			metasize = xdp.data - xdp.data_meta;
			break;
		case XDP_TX:
			u64_stats_inc(&stats->xdp_tx);
			xdpf = xdp_convert_buff_to_frame(&xdp);
			if (unlikely(!xdpf))
				goto err_xdp;
			err = virtnet_xdp_xmit(dev, 1, &xdpf, 0);
			if (unlikely(!err)) {
				xdp_return_frame_rx_napi(xdpf);
			} else if (unlikely(err < 0)) {
				trace_xdp_exception(vi->dev, xdp_prog, act);
				goto err_xdp;
			}
			*xdp_xmit |= VIRTIO_XDP_TX;
			rcu_read_unlock();
			goto xdp_xmit;
		case XDP_REDIRECT:
			u64_stats_inc(&stats->xdp_redirects);
			err = xdp_do_redirect(dev, &xdp, xdp_prog);
			if (err)
				goto err_xdp;
			*xdp_xmit |= VIRTIO_XDP_REDIR;
			rcu_read_unlock();
			goto xdp_xmit;
		default:
			bpf_warn_invalid_xdp_action(vi->dev, xdp_prog, act);
			fallthrough;
		case XDP_ABORTED:
			trace_xdp_exception(vi->dev, xdp_prog, act);
			goto err_xdp;
		case XDP_DROP:
			goto err_xdp;
		}
=======
	act = virtnet_xdp_handler(xdp_prog, &xdp, dev, xdp_xmit, stats);

	switch (act) {
	case XDP_PASS:
		/* Recalculate length in case bpf program changed it */
		len = xdp.data_end - xdp.data;
		metasize = xdp.data - xdp.data_meta;
		break;

	case XDP_TX:
	case XDP_REDIRECT:
		goto xdp_xmit;

	default:
		goto err_xdp;
>>>>>>> 2d5404ca
	}

	skb = virtnet_build_skb(buf, buflen, xdp.data - buf, len);
	if (unlikely(!skb))
		goto err;

	if (metasize)
		skb_metadata_set(skb, metasize);

	return skb;

err_xdp:
<<<<<<< HEAD
	rcu_read_unlock();
=======
>>>>>>> 2d5404ca
	u64_stats_inc(&stats->xdp_drops);
err:
	u64_stats_inc(&stats->drops);
	put_page(page);
xdp_xmit:
	return NULL;
}

static struct sk_buff *receive_small(struct net_device *dev,
				     struct virtnet_info *vi,
				     struct receive_queue *rq,
				     void *buf, void *ctx,
				     unsigned int len,
				     unsigned int *xdp_xmit,
				     struct virtnet_rq_stats *stats)
{
	unsigned int xdp_headroom = (unsigned long)ctx;
	struct page *page = virt_to_head_page(buf);
	struct sk_buff *skb;

	/* We passed the address of virtnet header to virtio-core,
	 * so truncate the padding.
	 */
	buf -= VIRTNET_RX_PAD + xdp_headroom;

	len -= vi->hdr_len;
	u64_stats_add(&stats->bytes, len);

	if (unlikely(len > GOOD_PACKET_LEN)) {
		pr_debug("%s: rx error: len %u exceeds max size %d\n",
			 dev->name, len, GOOD_PACKET_LEN);
		DEV_STATS_INC(dev, rx_length_errors);
		goto err;
	}

	if (unlikely(vi->xdp_enabled)) {
		struct bpf_prog *xdp_prog;

		rcu_read_lock();
		xdp_prog = rcu_dereference(rq->xdp_prog);
		if (xdp_prog) {
			skb = receive_small_xdp(dev, vi, rq, xdp_prog, buf,
						xdp_headroom, len, xdp_xmit,
						stats);
			rcu_read_unlock();
			return skb;
		}
		rcu_read_unlock();
	}

	skb = receive_small_build_skb(vi, xdp_headroom, buf, len);
	if (likely(skb))
		return skb;

err:
	u64_stats_inc(&stats->drops);
	put_page(page);
	return NULL;
}

static struct sk_buff *receive_big(struct net_device *dev,
				   struct virtnet_info *vi,
				   struct receive_queue *rq,
				   void *buf,
				   unsigned int len,
				   struct virtnet_rq_stats *stats)
{
	struct page *page = buf;
	struct sk_buff *skb =
		page_to_skb(vi, rq, page, 0, len, PAGE_SIZE, 0);

	u64_stats_add(&stats->bytes, len - vi->hdr_len);
	if (unlikely(!skb))
		goto err;

	return skb;

err:
	u64_stats_inc(&stats->drops);
	give_pages(rq, page);
	return NULL;
}

static void mergeable_buf_free(struct receive_queue *rq, int num_buf,
			       struct net_device *dev,
			       struct virtnet_rq_stats *stats)
{
	struct page *page;
	void *buf;
	int len;

	while (num_buf-- > 1) {
		buf = virtnet_rq_get_buf(rq, &len, NULL);
		if (unlikely(!buf)) {
			pr_debug("%s: rx error: %d buffers missing\n",
				 dev->name, num_buf);
			DEV_STATS_INC(dev, rx_length_errors);
			break;
		}
		u64_stats_add(&stats->bytes, len);
		page = virt_to_head_page(buf);
		put_page(page);
	}
}

/* Why not use xdp_build_skb_from_frame() ?
 * XDP core assumes that xdp frags are PAGE_SIZE in length, while in
 * virtio-net there are 2 points that do not match its requirements:
 *  1. The size of the prefilled buffer is not fixed before xdp is set.
 *  2. xdp_build_skb_from_frame() does more checks that we don't need,
 *     like eth_type_trans() (which virtio-net does in receive_buf()).
 */
static struct sk_buff *build_skb_from_xdp_buff(struct net_device *dev,
					       struct virtnet_info *vi,
					       struct xdp_buff *xdp,
					       unsigned int xdp_frags_truesz)
{
	struct skb_shared_info *sinfo = xdp_get_shared_info_from_buff(xdp);
	unsigned int headroom, data_len;
	struct sk_buff *skb;
	int metasize;
	u8 nr_frags;

	if (unlikely(xdp->data_end > xdp_data_hard_end(xdp))) {
		pr_debug("Error building skb as missing reserved tailroom for xdp");
		return NULL;
	}

	if (unlikely(xdp_buff_has_frags(xdp)))
		nr_frags = sinfo->nr_frags;

	skb = build_skb(xdp->data_hard_start, xdp->frame_sz);
	if (unlikely(!skb))
		return NULL;

	headroom = xdp->data - xdp->data_hard_start;
	data_len = xdp->data_end - xdp->data;
	skb_reserve(skb, headroom);
	__skb_put(skb, data_len);

	metasize = xdp->data - xdp->data_meta;
	metasize = metasize > 0 ? metasize : 0;
	if (metasize)
		skb_metadata_set(skb, metasize);

	if (unlikely(xdp_buff_has_frags(xdp)))
		xdp_update_skb_shared_info(skb, nr_frags,
					   sinfo->xdp_frags_size,
					   xdp_frags_truesz,
					   xdp_buff_is_frag_pfmemalloc(xdp));

	return skb;
}

/* TODO: build xdp in big mode */
static int virtnet_build_xdp_buff_mrg(struct net_device *dev,
				      struct virtnet_info *vi,
				      struct receive_queue *rq,
				      struct xdp_buff *xdp,
				      void *buf,
				      unsigned int len,
				      unsigned int frame_sz,
				      int *num_buf,
				      unsigned int *xdp_frags_truesize,
				      struct virtnet_rq_stats *stats)
{
	struct virtio_net_hdr_mrg_rxbuf *hdr = buf;
	unsigned int headroom, tailroom, room;
	unsigned int truesize, cur_frag_size;
	struct skb_shared_info *shinfo;
	unsigned int xdp_frags_truesz = 0;
	struct page *page;
	skb_frag_t *frag;
	int offset;
	void *ctx;

	xdp_init_buff(xdp, frame_sz, &rq->xdp_rxq);
	xdp_prepare_buff(xdp, buf - XDP_PACKET_HEADROOM,
			 XDP_PACKET_HEADROOM + vi->hdr_len, len - vi->hdr_len, true);

	if (!*num_buf)
		return 0;

	if (*num_buf > 1) {
		/* If we want to build multi-buffer xdp, we need
		 * to specify that the flags of xdp_buff have the
		 * XDP_FLAGS_HAS_FRAG bit.
		 */
		if (!xdp_buff_has_frags(xdp))
			xdp_buff_set_frags_flag(xdp);

		shinfo = xdp_get_shared_info_from_buff(xdp);
		shinfo->nr_frags = 0;
		shinfo->xdp_frags_size = 0;
	}

	if (*num_buf > MAX_SKB_FRAGS + 1)
		return -EINVAL;

	while (--*num_buf > 0) {
		buf = virtnet_rq_get_buf(rq, &len, &ctx);
		if (unlikely(!buf)) {
			pr_debug("%s: rx error: %d buffers out of %d missing\n",
				 dev->name, *num_buf,
				 virtio16_to_cpu(vi->vdev, hdr->num_buffers));
			DEV_STATS_INC(dev, rx_length_errors);
<<<<<<< HEAD
			return -EINVAL;
=======
			goto err;
>>>>>>> 2d5404ca
		}

		u64_stats_add(&stats->bytes, len);
		page = virt_to_head_page(buf);
		offset = buf - page_address(page);

		truesize = mergeable_ctx_to_truesize(ctx);
		headroom = mergeable_ctx_to_headroom(ctx);
		tailroom = headroom ? sizeof(struct skb_shared_info) : 0;
		room = SKB_DATA_ALIGN(headroom + tailroom);

		cur_frag_size = truesize;
		xdp_frags_truesz += cur_frag_size;
		if (unlikely(len > truesize - room || cur_frag_size > PAGE_SIZE)) {
			put_page(page);
			pr_debug("%s: rx error: len %u exceeds truesize %lu\n",
				 dev->name, len, (unsigned long)(truesize - room));
			DEV_STATS_INC(dev, rx_length_errors);
<<<<<<< HEAD
			return -EINVAL;
=======
			goto err;
>>>>>>> 2d5404ca
		}

		frag = &shinfo->frags[shinfo->nr_frags++];
		skb_frag_fill_page_desc(frag, page, offset, len);
		if (page_is_pfmemalloc(page))
			xdp_buff_set_frag_pfmemalloc(xdp);

		shinfo->xdp_frags_size += len;
	}

	*xdp_frags_truesize = xdp_frags_truesz;
	return 0;

err:
	put_xdp_frags(xdp);
	return -EINVAL;
}

static void *mergeable_xdp_get_buf(struct virtnet_info *vi,
				   struct receive_queue *rq,
				   struct bpf_prog *xdp_prog,
				   void *ctx,
				   unsigned int *frame_sz,
				   int *num_buf,
				   struct page **page,
				   int offset,
				   unsigned int *len,
				   struct virtio_net_hdr_mrg_rxbuf *hdr)
{
	unsigned int truesize = mergeable_ctx_to_truesize(ctx);
	unsigned int headroom = mergeable_ctx_to_headroom(ctx);
	struct page *xdp_page;
	unsigned int xdp_room;

	/* Transient failure which in theory could occur if
	 * in-flight packets from before XDP was enabled reach
	 * the receive path after XDP is loaded.
	 */
	if (unlikely(hdr->hdr.gso_type))
		return NULL;

	/* Partially checksummed packets must be dropped. */
	if (unlikely(hdr->hdr.flags & VIRTIO_NET_HDR_F_NEEDS_CSUM))
		return NULL;

	/* Now XDP core assumes frag size is PAGE_SIZE, but buffers
	 * with headroom may add hole in truesize, which
	 * make their length exceed PAGE_SIZE. So we disabled the
	 * hole mechanism for xdp. See add_recvbuf_mergeable().
	 */
	*frame_sz = truesize;

	if (likely(headroom >= virtnet_get_headroom(vi) &&
		   (*num_buf == 1 || xdp_prog->aux->xdp_has_frags))) {
		return page_address(*page) + offset;
	}

	/* This happens when headroom is not enough because
	 * of the buffer was prefilled before XDP is set.
	 * This should only happen for the first several packets.
	 * In fact, vq reset can be used here to help us clean up
	 * the prefilled buffers, but many existing devices do not
	 * support it, and we don't want to bother users who are
	 * using xdp normally.
	 */
	if (!xdp_prog->aux->xdp_has_frags) {
		/* linearize data for XDP */
		xdp_page = xdp_linearize_page(rq, num_buf,
					      *page, offset,
					      XDP_PACKET_HEADROOM,
					      len);
		if (!xdp_page)
			return NULL;
	} else {
		xdp_room = SKB_DATA_ALIGN(XDP_PACKET_HEADROOM +
					  sizeof(struct skb_shared_info));
		if (*len + xdp_room > PAGE_SIZE)
			return NULL;

		xdp_page = alloc_page(GFP_ATOMIC);
		if (!xdp_page)
			return NULL;

		memcpy(page_address(xdp_page) + XDP_PACKET_HEADROOM,
		       page_address(*page) + offset, *len);
	}

	*frame_sz = PAGE_SIZE;

	put_page(*page);

	*page = xdp_page;

	return page_address(*page) + XDP_PACKET_HEADROOM;
}

static struct sk_buff *receive_mergeable_xdp(struct net_device *dev,
					     struct virtnet_info *vi,
					     struct receive_queue *rq,
					     struct bpf_prog *xdp_prog,
					     void *buf,
					     void *ctx,
					     unsigned int len,
					     unsigned int *xdp_xmit,
					     struct virtnet_rq_stats *stats)
{
	struct virtio_net_hdr_mrg_rxbuf *hdr = buf;
	int num_buf = virtio16_to_cpu(vi->vdev, hdr->num_buffers);
	struct page *page = virt_to_head_page(buf);
	int offset = buf - page_address(page);
	unsigned int xdp_frags_truesz = 0;
	struct sk_buff *head_skb;
	unsigned int frame_sz;
	struct xdp_buff xdp;
	void *data;
	u32 act;
	int err;

	data = mergeable_xdp_get_buf(vi, rq, xdp_prog, ctx, &frame_sz, &num_buf, &page,
				     offset, &len, hdr);
	if (unlikely(!data))
		goto err_xdp;

	err = virtnet_build_xdp_buff_mrg(dev, vi, rq, &xdp, data, len, frame_sz,
					 &num_buf, &xdp_frags_truesz, stats);
	if (unlikely(err))
		goto err_xdp;

	act = virtnet_xdp_handler(xdp_prog, &xdp, dev, xdp_xmit, stats);

	switch (act) {
	case XDP_PASS:
		head_skb = build_skb_from_xdp_buff(dev, vi, &xdp, xdp_frags_truesz);
		if (unlikely(!head_skb))
			break;
		return head_skb;

	case XDP_TX:
	case XDP_REDIRECT:
		return NULL;

	default:
		break;
	}

	put_xdp_frags(&xdp);

err_xdp:
	put_page(page);
	mergeable_buf_free(rq, num_buf, dev, stats);

	u64_stats_inc(&stats->xdp_drops);
	u64_stats_inc(&stats->drops);
	return NULL;
}

static struct sk_buff *virtnet_skb_append_frag(struct sk_buff *head_skb,
					       struct sk_buff *curr_skb,
					       struct page *page, void *buf,
					       int len, int truesize)
{
	int num_skb_frags;
	int offset;

	num_skb_frags = skb_shinfo(curr_skb)->nr_frags;
	if (unlikely(num_skb_frags == MAX_SKB_FRAGS)) {
		struct sk_buff *nskb = alloc_skb(0, GFP_ATOMIC);

		if (unlikely(!nskb))
			return NULL;

		if (curr_skb == head_skb)
			skb_shinfo(curr_skb)->frag_list = nskb;
		else
			curr_skb->next = nskb;
		curr_skb = nskb;
		head_skb->truesize += nskb->truesize;
		num_skb_frags = 0;
	}

	if (curr_skb != head_skb) {
		head_skb->data_len += len;
		head_skb->len += len;
		head_skb->truesize += truesize;
	}

	offset = buf - page_address(page);
	if (skb_can_coalesce(curr_skb, num_skb_frags, page, offset)) {
		put_page(page);
		skb_coalesce_rx_frag(curr_skb, num_skb_frags - 1,
				     len, truesize);
	} else {
		skb_add_rx_frag(curr_skb, num_skb_frags, page,
				offset, len, truesize);
	}

	return curr_skb;
}

static struct sk_buff *receive_mergeable(struct net_device *dev,
					 struct virtnet_info *vi,
					 struct receive_queue *rq,
					 void *buf,
					 void *ctx,
					 unsigned int len,
					 unsigned int *xdp_xmit,
					 struct virtnet_rq_stats *stats)
{
	struct virtio_net_hdr_mrg_rxbuf *hdr = buf;
	int num_buf = virtio16_to_cpu(vi->vdev, hdr->num_buffers);
	struct page *page = virt_to_head_page(buf);
	int offset = buf - page_address(page);
	struct sk_buff *head_skb, *curr_skb;
	unsigned int truesize = mergeable_ctx_to_truesize(ctx);
	unsigned int headroom = mergeable_ctx_to_headroom(ctx);
	unsigned int tailroom = headroom ? sizeof(struct skb_shared_info) : 0;
	unsigned int room = SKB_DATA_ALIGN(headroom + tailroom);

	head_skb = NULL;
	u64_stats_add(&stats->bytes, len - vi->hdr_len);

	if (unlikely(len > truesize - room)) {
		pr_debug("%s: rx error: len %u exceeds truesize %lu\n",
			 dev->name, len, (unsigned long)(truesize - room));
		DEV_STATS_INC(dev, rx_length_errors);
		goto err_skb;
	}

<<<<<<< HEAD
	if (likely(!vi->xdp_enabled)) {
		xdp_prog = NULL;
		goto skip_xdp;
	}

	rcu_read_lock();
	xdp_prog = rcu_dereference(rq->xdp_prog);
	if (xdp_prog) {
		unsigned int xdp_frags_truesz = 0;
		struct skb_shared_info *shinfo;
		struct xdp_frame *xdpf;
		struct page *xdp_page;
		struct xdp_buff xdp;
		void *data;
		u32 act;
		int i;

		/* Transient failure which in theory could occur if
		 * in-flight packets from before XDP was enabled reach
		 * the receive path after XDP is loaded.
		 */
		if (unlikely(hdr->hdr.gso_type))
			goto err_xdp;

		/* Partially checksummed packets must be dropped. */
		if (unlikely(hdr->hdr.flags & VIRTIO_NET_HDR_F_NEEDS_CSUM))
			goto err_xdp;

		/* Now XDP core assumes frag size is PAGE_SIZE, but buffers
		 * with headroom may add hole in truesize, which
		 * make their length exceed PAGE_SIZE. So we disabled the
		 * hole mechanism for xdp. See add_recvbuf_mergeable().
		 */
		frame_sz = truesize;

		/* This happens when headroom is not enough because
		 * of the buffer was prefilled before XDP is set.
		 * This should only happen for the first several packets.
		 * In fact, vq reset can be used here to help us clean up
		 * the prefilled buffers, but many existing devices do not
		 * support it, and we don't want to bother users who are
		 * using xdp normally.
		 */
		if (!xdp_prog->aux->xdp_has_frags &&
		    (num_buf > 1 || headroom < virtnet_get_headroom(vi))) {
			/* linearize data for XDP */
			xdp_page = xdp_linearize_page(rq, &num_buf,
						      page, offset,
						      VIRTIO_XDP_HEADROOM,
						      &len);
			frame_sz = PAGE_SIZE;

			if (!xdp_page)
				goto err_xdp;
			offset = VIRTIO_XDP_HEADROOM;
		} else if (unlikely(headroom < virtnet_get_headroom(vi))) {
			xdp_room = SKB_DATA_ALIGN(VIRTIO_XDP_HEADROOM +
						  sizeof(struct skb_shared_info));
			if (len + xdp_room > PAGE_SIZE)
				goto err_xdp;

			xdp_page = alloc_page(GFP_ATOMIC);
			if (!xdp_page)
				goto err_xdp;

			memcpy(page_address(xdp_page) + VIRTIO_XDP_HEADROOM,
			       page_address(page) + offset, len);
			frame_sz = PAGE_SIZE;
			offset = VIRTIO_XDP_HEADROOM;
		} else {
			xdp_page = page;
		}

		data = page_address(xdp_page) + offset;
		err = virtnet_build_xdp_buff_mrg(dev, vi, rq, &xdp, data, len, frame_sz,
						 &num_buf, &xdp_frags_truesz, stats);
		if (unlikely(err))
			goto err_xdp_frags;

		act = bpf_prog_run_xdp(xdp_prog, &xdp);
		u64_stats_inc(&stats->xdp_packets);

		switch (act) {
		case XDP_PASS:
			head_skb = build_skb_from_xdp_buff(dev, vi, &xdp, xdp_frags_truesz);
			if (unlikely(!head_skb))
				goto err_xdp_frags;
=======
	if (unlikely(vi->xdp_enabled)) {
		struct bpf_prog *xdp_prog;
>>>>>>> 2d5404ca

		rcu_read_lock();
		xdp_prog = rcu_dereference(rq->xdp_prog);
		if (xdp_prog) {
			head_skb = receive_mergeable_xdp(dev, vi, rq, xdp_prog, buf, ctx,
							 len, xdp_xmit, stats);
			rcu_read_unlock();
			return head_skb;
<<<<<<< HEAD
		case XDP_TX:
			u64_stats_inc(&stats->xdp_tx);
			xdpf = xdp_convert_buff_to_frame(&xdp);
			if (unlikely(!xdpf)) {
				netdev_dbg(dev, "convert buff to frame failed for xdp\n");
				goto err_xdp_frags;
			}
			err = virtnet_xdp_xmit(dev, 1, &xdpf, 0);
			if (unlikely(!err)) {
				xdp_return_frame_rx_napi(xdpf);
			} else if (unlikely(err < 0)) {
				trace_xdp_exception(vi->dev, xdp_prog, act);
				goto err_xdp_frags;
			}
			*xdp_xmit |= VIRTIO_XDP_TX;
			if (unlikely(xdp_page != page))
				put_page(page);
			rcu_read_unlock();
			goto xdp_xmit;
		case XDP_REDIRECT:
			u64_stats_inc(&stats->xdp_redirects);
			err = xdp_do_redirect(dev, &xdp, xdp_prog);
			if (err)
				goto err_xdp_frags;
			*xdp_xmit |= VIRTIO_XDP_REDIR;
			if (unlikely(xdp_page != page))
				put_page(page);
			rcu_read_unlock();
			goto xdp_xmit;
		default:
			bpf_warn_invalid_xdp_action(vi->dev, xdp_prog, act);
			fallthrough;
		case XDP_ABORTED:
			trace_xdp_exception(vi->dev, xdp_prog, act);
			fallthrough;
		case XDP_DROP:
			goto err_xdp_frags;
		}
err_xdp_frags:
		if (unlikely(xdp_page != page))
			__free_pages(xdp_page, 0);

		if (xdp_buff_has_frags(&xdp)) {
			shinfo = xdp_get_shared_info_from_buff(&xdp);
			for (i = 0; i < shinfo->nr_frags; i++) {
				xdp_page = skb_frag_page(&shinfo->frags[i]);
				put_page(xdp_page);
			}
=======
>>>>>>> 2d5404ca
		}
		rcu_read_unlock();
	}

	head_skb = page_to_skb(vi, rq, page, offset, len, truesize, headroom);
	curr_skb = head_skb;

	if (unlikely(!curr_skb))
		goto err_skb;
	while (--num_buf) {
		buf = virtnet_rq_get_buf(rq, &len, &ctx);
		if (unlikely(!buf)) {
			pr_debug("%s: rx error: %d buffers out of %d missing\n",
				 dev->name, num_buf,
				 virtio16_to_cpu(vi->vdev,
						 hdr->num_buffers));
			DEV_STATS_INC(dev, rx_length_errors);
			goto err_buf;
		}

		u64_stats_add(&stats->bytes, len);
		page = virt_to_head_page(buf);

		truesize = mergeable_ctx_to_truesize(ctx);
		headroom = mergeable_ctx_to_headroom(ctx);
		tailroom = headroom ? sizeof(struct skb_shared_info) : 0;
		room = SKB_DATA_ALIGN(headroom + tailroom);
		if (unlikely(len > truesize - room)) {
			pr_debug("%s: rx error: len %u exceeds truesize %lu\n",
				 dev->name, len, (unsigned long)(truesize - room));
			DEV_STATS_INC(dev, rx_length_errors);
			goto err_skb;
		}

		curr_skb  = virtnet_skb_append_frag(head_skb, curr_skb, page,
						    buf, len, truesize);
		if (!curr_skb)
			goto err_skb;
	}

	ewma_pkt_len_add(&rq->mrg_avg_pkt_len, head_skb->len);
	return head_skb;

<<<<<<< HEAD
err_xdp:
	rcu_read_unlock();
	u64_stats_inc(&stats->xdp_drops);
err_skb:
	put_page(page);
	while (num_buf-- > 1) {
		buf = virtqueue_get_buf(rq->vq, &len);
		if (unlikely(!buf)) {
			pr_debug("%s: rx error: %d buffers missing\n",
				 dev->name, num_buf);
			DEV_STATS_INC(dev, rx_length_errors);
			break;
		}
		u64_stats_add(&stats->bytes, len);
		page = virt_to_head_page(buf);
		put_page(page);
	}
=======
err_skb:
	put_page(page);
	mergeable_buf_free(rq, num_buf, dev, stats);

>>>>>>> 2d5404ca
err_buf:
	u64_stats_inc(&stats->drops);
	dev_kfree_skb(head_skb);
	return NULL;
}

static void virtio_skb_set_hash(const struct virtio_net_hdr_v1_hash *hdr_hash,
				struct sk_buff *skb)
{
	enum pkt_hash_types rss_hash_type;

	if (!hdr_hash || !skb)
		return;

	switch (__le16_to_cpu(hdr_hash->hash_report)) {
	case VIRTIO_NET_HASH_REPORT_TCPv4:
	case VIRTIO_NET_HASH_REPORT_UDPv4:
	case VIRTIO_NET_HASH_REPORT_TCPv6:
	case VIRTIO_NET_HASH_REPORT_UDPv6:
	case VIRTIO_NET_HASH_REPORT_TCPv6_EX:
	case VIRTIO_NET_HASH_REPORT_UDPv6_EX:
		rss_hash_type = PKT_HASH_TYPE_L4;
		break;
	case VIRTIO_NET_HASH_REPORT_IPv4:
	case VIRTIO_NET_HASH_REPORT_IPv6:
	case VIRTIO_NET_HASH_REPORT_IPv6_EX:
		rss_hash_type = PKT_HASH_TYPE_L3;
		break;
	case VIRTIO_NET_HASH_REPORT_NONE:
	default:
		rss_hash_type = PKT_HASH_TYPE_NONE;
	}
	skb_set_hash(skb, __le32_to_cpu(hdr_hash->hash_value), rss_hash_type);
}

static void virtnet_receive_done(struct virtnet_info *vi, struct receive_queue *rq,
				 struct sk_buff *skb, u8 flags)
{
	struct virtio_net_common_hdr *hdr;
	struct net_device *dev = vi->dev;
<<<<<<< HEAD
	struct sk_buff *skb;
	struct virtio_net_hdr_mrg_rxbuf *hdr;
	u8 flags;

	if (unlikely(len < vi->hdr_len + ETH_HLEN)) {
		pr_debug("%s: short packet %i\n", dev->name, len);
		DEV_STATS_INC(dev, rx_length_errors);
		virtnet_rq_free_unused_buf(rq->vq, buf);
		return;
	}

	/* 1. Save the flags early, as the XDP program might overwrite them.
	 * These flags ensure packets marked as VIRTIO_NET_HDR_F_DATA_VALID
	 * stay valid after XDP processing.
	 * 2. XDP doesn't work with partially checksummed packets (refer to
	 * virtnet_xdp_set()), so packets marked as
	 * VIRTIO_NET_HDR_F_NEEDS_CSUM get dropped during XDP processing.
	 */
	flags = ((struct virtio_net_hdr_mrg_rxbuf *)buf)->hdr.flags;

	if (vi->mergeable_rx_bufs)
		skb = receive_mergeable(dev, vi, rq, buf, ctx, len, xdp_xmit,
					stats);
	else if (vi->big_packets)
		skb = receive_big(dev, vi, rq, buf, len, stats);
	else
		skb = receive_small(dev, vi, rq, buf, ctx, len, xdp_xmit, stats);

	if (unlikely(!skb))
		return;
=======
>>>>>>> 2d5404ca

	hdr = skb_vnet_common_hdr(skb);
	if (dev->features & NETIF_F_RXHASH && vi->has_rss_hash_report)
		virtio_skb_set_hash(&hdr->hash_v1_hdr, skb);

	if (flags & VIRTIO_NET_HDR_F_DATA_VALID)
		skb->ip_summed = CHECKSUM_UNNECESSARY;

	if (virtio_net_hdr_to_skb(skb, &hdr->hdr,
				  virtio_is_little_endian(vi->vdev))) {
		net_warn_ratelimited("%s: bad gso: type: %u, size: %u\n",
				     dev->name, hdr->hdr.gso_type,
				     hdr->hdr.gso_size);
		goto frame_err;
	}

	skb_record_rx_queue(skb, vq2rxq(rq->vq));
	skb->protocol = eth_type_trans(skb, dev);
	pr_debug("Receiving skb proto 0x%04x len %i type %i\n",
		 ntohs(skb->protocol), skb->len, skb->pkt_type);

	napi_gro_receive(&rq->napi, skb);
	return;

frame_err:
	DEV_STATS_INC(dev, rx_frame_errors);
	dev_kfree_skb(skb);
}

static void receive_buf(struct virtnet_info *vi, struct receive_queue *rq,
			void *buf, unsigned int len, void **ctx,
			unsigned int *xdp_xmit,
			struct virtnet_rq_stats *stats)
{
	struct net_device *dev = vi->dev;
	struct sk_buff *skb;
	u8 flags;

	if (unlikely(len < vi->hdr_len + ETH_HLEN)) {
		pr_debug("%s: short packet %i\n", dev->name, len);
		DEV_STATS_INC(dev, rx_length_errors);
		virtnet_rq_free_buf(vi, rq, buf);
		return;
	}

	/* 1. Save the flags early, as the XDP program might overwrite them.
	 * These flags ensure packets marked as VIRTIO_NET_HDR_F_DATA_VALID
	 * stay valid after XDP processing.
	 * 2. XDP doesn't work with partially checksummed packets (refer to
	 * virtnet_xdp_set()), so packets marked as
	 * VIRTIO_NET_HDR_F_NEEDS_CSUM get dropped during XDP processing.
	 */
	flags = ((struct virtio_net_common_hdr *)buf)->hdr.flags;

	if (vi->mergeable_rx_bufs)
		skb = receive_mergeable(dev, vi, rq, buf, ctx, len, xdp_xmit,
					stats);
	else if (vi->big_packets)
		skb = receive_big(dev, vi, rq, buf, len, stats);
	else
		skb = receive_small(dev, vi, rq, buf, ctx, len, xdp_xmit, stats);

	if (unlikely(!skb))
		return;

	virtnet_receive_done(vi, rq, skb, flags);
}

/* Unlike mergeable buffers, all buffers are allocated to the
 * same size, except for the headroom. For this reason we do
 * not need to use  mergeable_len_to_ctx here - it is enough
 * to store the headroom as the context ignoring the truesize.
 */
static int add_recvbuf_small(struct virtnet_info *vi, struct receive_queue *rq,
			     gfp_t gfp)
{
	char *buf;
	unsigned int xdp_headroom = virtnet_get_headroom(vi);
	void *ctx = (void *)(unsigned long)xdp_headroom;
	int len = vi->hdr_len + VIRTNET_RX_PAD + GOOD_PACKET_LEN + xdp_headroom;
	int err;

	len = SKB_DATA_ALIGN(len) +
	      SKB_DATA_ALIGN(sizeof(struct skb_shared_info));

	buf = virtnet_rq_alloc(rq, len, gfp);
	if (unlikely(!buf))
		return -ENOMEM;

	buf += VIRTNET_RX_PAD + xdp_headroom;

	virtnet_rq_init_one_sg(rq, buf, vi->hdr_len + GOOD_PACKET_LEN);

	err = virtqueue_add_inbuf_ctx(rq->vq, rq->sg, 1, buf, ctx, gfp);
	if (err < 0) {
		if (rq->do_dma)
			virtnet_rq_unmap(rq, buf, 0);
		put_page(virt_to_head_page(buf));
	}

	return err;
}

static int add_recvbuf_big(struct virtnet_info *vi, struct receive_queue *rq,
			   gfp_t gfp)
{
	struct page *first, *list = NULL;
	char *p;
	int i, err, offset;

	sg_init_table(rq->sg, vi->big_packets_num_skbfrags + 2);

	/* page in rq->sg[vi->big_packets_num_skbfrags + 1] is list tail */
	for (i = vi->big_packets_num_skbfrags + 1; i > 1; --i) {
		first = get_a_page(rq, gfp);
		if (!first) {
			if (list)
				give_pages(rq, list);
			return -ENOMEM;
		}
		sg_set_buf(&rq->sg[i], page_address(first), PAGE_SIZE);

		/* chain new page in list head to match sg */
		first->private = (unsigned long)list;
		list = first;
	}

	first = get_a_page(rq, gfp);
	if (!first) {
		give_pages(rq, list);
		return -ENOMEM;
	}
	p = page_address(first);

	/* rq->sg[0], rq->sg[1] share the same page */
	/* a separated rq->sg[0] for header - required in case !any_header_sg */
	sg_set_buf(&rq->sg[0], p, vi->hdr_len);

	/* rq->sg[1] for data packet, from offset */
	offset = sizeof(struct padded_vnet_hdr);
	sg_set_buf(&rq->sg[1], p + offset, PAGE_SIZE - offset);

	/* chain first in list head */
	first->private = (unsigned long)list;
	err = virtqueue_add_inbuf(rq->vq, rq->sg, vi->big_packets_num_skbfrags + 2,
				  first, gfp);
	if (err < 0)
		give_pages(rq, first);

	return err;
}

static unsigned int get_mergeable_buf_len(struct receive_queue *rq,
					  struct ewma_pkt_len *avg_pkt_len,
					  unsigned int room)
{
	struct virtnet_info *vi = rq->vq->vdev->priv;
	const size_t hdr_len = vi->hdr_len;
	unsigned int len;

	if (room)
		return PAGE_SIZE - room;

	len = hdr_len +	clamp_t(unsigned int, ewma_pkt_len_read(avg_pkt_len),
				rq->min_buf_len, PAGE_SIZE - hdr_len);

	return ALIGN(len, L1_CACHE_BYTES);
}

static int add_recvbuf_mergeable(struct virtnet_info *vi,
				 struct receive_queue *rq, gfp_t gfp)
{
	struct page_frag *alloc_frag = &rq->alloc_frag;
	unsigned int headroom = virtnet_get_headroom(vi);
	unsigned int tailroom = headroom ? sizeof(struct skb_shared_info) : 0;
	unsigned int room = SKB_DATA_ALIGN(headroom + tailroom);
	unsigned int len, hole;
	void *ctx;
	char *buf;
	int err;

	/* Extra tailroom is needed to satisfy XDP's assumption. This
	 * means rx frags coalescing won't work, but consider we've
	 * disabled GSO for XDP, it won't be a big issue.
	 */
	len = get_mergeable_buf_len(rq, &rq->mrg_avg_pkt_len, room);

	buf = virtnet_rq_alloc(rq, len + room, gfp);
	if (unlikely(!buf))
		return -ENOMEM;

	buf += headroom; /* advance address leaving hole at front of pkt */
	hole = alloc_frag->size - alloc_frag->offset;
	if (hole < len + room) {
		/* To avoid internal fragmentation, if there is very likely not
		 * enough space for another buffer, add the remaining space to
		 * the current buffer.
		 * XDP core assumes that frame_size of xdp_buff and the length
		 * of the frag are PAGE_SIZE, so we disable the hole mechanism.
		 */
		if (!headroom)
			len += hole;
		alloc_frag->offset += hole;
	}

	virtnet_rq_init_one_sg(rq, buf, len);

	ctx = mergeable_len_to_ctx(len + room, headroom);
	err = virtqueue_add_inbuf_ctx(rq->vq, rq->sg, 1, buf, ctx, gfp);
	if (err < 0) {
		if (rq->do_dma)
			virtnet_rq_unmap(rq, buf, 0);
		put_page(virt_to_head_page(buf));
	}

	return err;
}

/*
 * Returns false if we couldn't fill entirely (OOM).
 *
 * Normally run in the receive path, but can also be run from ndo_open
 * before we're receiving packets, or from refill_work which is
 * careful to disable receiving (using napi_disable).
 */
static bool try_fill_recv(struct virtnet_info *vi, struct receive_queue *rq,
			  gfp_t gfp)
{
	int err;

	if (rq->xsk_pool) {
		err = virtnet_add_recvbuf_xsk(vi, rq, rq->xsk_pool, gfp);
		goto kick;
	}

	do {
		if (vi->mergeable_rx_bufs)
			err = add_recvbuf_mergeable(vi, rq, gfp);
		else if (vi->big_packets)
			err = add_recvbuf_big(vi, rq, gfp);
		else
			err = add_recvbuf_small(vi, rq, gfp);

		if (err)
			break;
	} while (rq->vq->num_free);

kick:
	if (virtqueue_kick_prepare(rq->vq) && virtqueue_notify(rq->vq)) {
		unsigned long flags;

		flags = u64_stats_update_begin_irqsave(&rq->stats.syncp);
		u64_stats_inc(&rq->stats.kicks);
		u64_stats_update_end_irqrestore(&rq->stats.syncp, flags);
	}

	return err != -ENOMEM;
}

static void skb_recv_done(struct virtqueue *rvq)
{
	struct virtnet_info *vi = rvq->vdev->priv;
	struct receive_queue *rq = &vi->rq[vq2rxq(rvq)];

	rq->calls++;
	virtqueue_napi_schedule(&rq->napi, rvq);
}

static void virtnet_napi_enable(struct virtqueue *vq, struct napi_struct *napi)
{
	napi_enable(napi);

	/* If all buffers were filled by other side before we napi_enabled, we
	 * won't get another interrupt, so process any outstanding packets now.
	 * Call local_bh_enable after to trigger softIRQ processing.
	 */
	local_bh_disable();
	virtqueue_napi_schedule(napi, vq);
	local_bh_enable();
}

static void virtnet_napi_tx_enable(struct virtnet_info *vi,
				   struct virtqueue *vq,
				   struct napi_struct *napi)
{
	if (!napi->weight)
		return;

	/* Tx napi touches cachelines on the cpu handling tx interrupts. Only
	 * enable the feature if this is likely affine with the transmit path.
	 */
	if (!vi->affinity_hint_set) {
		napi->weight = 0;
		return;
	}

	return virtnet_napi_enable(vq, napi);
}

static void virtnet_napi_tx_disable(struct napi_struct *napi)
{
	if (napi->weight)
		napi_disable(napi);
}

static void refill_work(struct work_struct *work)
{
	struct virtnet_info *vi =
		container_of(work, struct virtnet_info, refill.work);
	bool still_empty;
	int i;

	for (i = 0; i < vi->curr_queue_pairs; i++) {
		struct receive_queue *rq = &vi->rq[i];

		napi_disable(&rq->napi);
		still_empty = !try_fill_recv(vi, rq, GFP_KERNEL);
		virtnet_napi_enable(rq->vq, &rq->napi);

		/* In theory, this can happen: if we don't get any buffers in
		 * we will *never* try to fill again.
		 */
		if (still_empty)
			schedule_delayed_work(&vi->refill, HZ/2);
	}
}

static int virtnet_receive_xsk_bufs(struct virtnet_info *vi,
				    struct receive_queue *rq,
				    int budget,
				    unsigned int *xdp_xmit,
				    struct virtnet_rq_stats *stats)
{
	unsigned int len;
	int packets = 0;
<<<<<<< HEAD
=======
	void *buf;

	while (packets < budget) {
		buf = virtqueue_get_buf(rq->vq, &len);
		if (!buf)
			break;

		virtnet_receive_xsk_buf(vi, rq, buf, len, xdp_xmit, stats);
		packets++;
	}

	return packets;
}

static int virtnet_receive_packets(struct virtnet_info *vi,
				   struct receive_queue *rq,
				   int budget,
				   unsigned int *xdp_xmit,
				   struct virtnet_rq_stats *stats)
{
	unsigned int len;
	int packets = 0;
>>>>>>> 2d5404ca
	void *buf;

	if (!vi->big_packets || vi->mergeable_rx_bufs) {
		void *ctx;
<<<<<<< HEAD

		while (packets < budget &&
		       (buf = virtqueue_get_buf_ctx(rq->vq, &len, &ctx))) {
			receive_buf(vi, rq, buf, len, ctx, xdp_xmit, &stats);
=======
		while (packets < budget &&
		       (buf = virtnet_rq_get_buf(rq, &len, &ctx))) {
			receive_buf(vi, rq, buf, len, ctx, xdp_xmit, stats);
>>>>>>> 2d5404ca
			packets++;
		}
	} else {
		while (packets < budget &&
<<<<<<< HEAD
		       (buf = virtqueue_get_buf(rq->vq, &len)) != NULL) {
			receive_buf(vi, rq, buf, len, NULL, xdp_xmit, &stats);
=======
		       (buf = virtnet_rq_get_buf(rq, &len, NULL)) != NULL) {
			receive_buf(vi, rq, buf, len, NULL, xdp_xmit, stats);
>>>>>>> 2d5404ca
			packets++;
		}
	}

	return packets;
}

static int virtnet_receive(struct receive_queue *rq, int budget,
			   unsigned int *xdp_xmit)
{
	struct virtnet_info *vi = rq->vq->vdev->priv;
	struct virtnet_rq_stats stats = {};
	int i, packets;

	if (rq->xsk_pool)
		packets = virtnet_receive_xsk_bufs(vi, rq, budget, xdp_xmit, &stats);
	else
		packets = virtnet_receive_packets(vi, rq, budget, xdp_xmit, &stats);

	if (rq->vq->num_free > min((unsigned int)budget, virtqueue_get_vring_size(rq->vq)) / 2) {
		if (!try_fill_recv(vi, rq, GFP_ATOMIC)) {
			spin_lock(&vi->refill_lock);
			if (vi->refill_enabled)
				schedule_delayed_work(&vi->refill, 0);
			spin_unlock(&vi->refill_lock);
		}
	}

	u64_stats_set(&stats.packets, packets);
	u64_stats_update_begin(&rq->stats.syncp);
	for (i = 0; i < ARRAY_SIZE(virtnet_rq_stats_desc); i++) {
		size_t offset = virtnet_rq_stats_desc[i].offset;
		u64_stats_t *item, *src;

		item = (u64_stats_t *)((u8 *)&rq->stats + offset);
		src = (u64_stats_t *)((u8 *)&stats + offset);
		u64_stats_add(item, u64_stats_read(src));
	}

	u64_stats_add(&rq->stats.packets, u64_stats_read(&stats.packets));
	u64_stats_add(&rq->stats.bytes, u64_stats_read(&stats.bytes));

	u64_stats_update_end(&rq->stats.syncp);

	return packets;
}

static void virtnet_poll_cleantx(struct receive_queue *rq, int budget)
{
	struct virtnet_info *vi = rq->vq->vdev->priv;
	unsigned int index = vq2rxq(rq->vq);
	struct send_queue *sq = &vi->sq[index];
	struct netdev_queue *txq = netdev_get_tx_queue(vi->dev, index);

	if (!sq->napi.weight || is_xdp_raw_buffer_queue(vi, index))
		return;

	if (__netif_tx_trylock(txq)) {
		if (sq->reset) {
			__netif_tx_unlock(txq);
			return;
		}

		do {
			virtqueue_disable_cb(sq->vq);
<<<<<<< HEAD
			free_old_xmit_skbs(sq, !!budget);
=======
			free_old_xmit(sq, txq, !!budget);
>>>>>>> 2d5404ca
		} while (unlikely(!virtqueue_enable_cb_delayed(sq->vq)));

		if (sq->vq->num_free >= 2 + MAX_SKB_FRAGS) {
			if (netif_tx_queue_stopped(txq)) {
				u64_stats_update_begin(&sq->stats.syncp);
				u64_stats_inc(&sq->stats.wake);
				u64_stats_update_end(&sq->stats.syncp);
			}
			netif_tx_wake_queue(txq);
		}

		__netif_tx_unlock(txq);
	}
}

static void virtnet_rx_dim_update(struct virtnet_info *vi, struct receive_queue *rq)
{
	struct dim_sample cur_sample = {};

	if (!rq->packets_in_napi)
		return;

	/* Don't need protection when fetching stats, since fetcher and
	 * updater of the stats are in same context
	 */
	dim_update_sample(rq->calls,
			  u64_stats_read(&rq->stats.packets),
			  u64_stats_read(&rq->stats.bytes),
			  &cur_sample);

	net_dim(&rq->dim, cur_sample);
	rq->packets_in_napi = 0;
}

static int virtnet_poll(struct napi_struct *napi, int budget)
{
	struct receive_queue *rq =
		container_of(napi, struct receive_queue, napi);
	struct virtnet_info *vi = rq->vq->vdev->priv;
	struct send_queue *sq;
	unsigned int received;
	unsigned int xdp_xmit = 0;
	bool napi_complete;

	virtnet_poll_cleantx(rq, budget);

	received = virtnet_receive(rq, budget, &xdp_xmit);
	rq->packets_in_napi += received;

	if (xdp_xmit & VIRTIO_XDP_REDIR)
		xdp_do_flush();

	/* Out of packets? */
	if (received < budget) {
		napi_complete = virtqueue_napi_complete(napi, rq->vq, received);
		/* Intentionally not taking dim_lock here. This may result in a
		 * spurious net_dim call. But if that happens virtnet_rx_dim_work
		 * will not act on the scheduled work.
		 */
		if (napi_complete && rq->dim_enabled)
			virtnet_rx_dim_update(vi, rq);
	}

	if (xdp_xmit & VIRTIO_XDP_TX) {
		sq = virtnet_xdp_get_sq(vi);
		if (virtqueue_kick_prepare(sq->vq) && virtqueue_notify(sq->vq)) {
			u64_stats_update_begin(&sq->stats.syncp);
			u64_stats_inc(&sq->stats.kicks);
			u64_stats_update_end(&sq->stats.syncp);
		}
		virtnet_xdp_put_sq(vi, sq);
	}

	return received;
}

static void virtnet_disable_queue_pair(struct virtnet_info *vi, int qp_index)
{
	virtnet_napi_tx_disable(&vi->sq[qp_index].napi);
	napi_disable(&vi->rq[qp_index].napi);
	xdp_rxq_info_unreg(&vi->rq[qp_index].xdp_rxq);
}

static int virtnet_enable_queue_pair(struct virtnet_info *vi, int qp_index)
{
	struct net_device *dev = vi->dev;
	int err;

	err = xdp_rxq_info_reg(&vi->rq[qp_index].xdp_rxq, dev, qp_index,
			       vi->rq[qp_index].napi.napi_id);
	if (err < 0)
		return err;

	err = xdp_rxq_info_reg_mem_model(&vi->rq[qp_index].xdp_rxq,
					 MEM_TYPE_PAGE_SHARED, NULL);
	if (err < 0)
		goto err_xdp_reg_mem_model;

	netdev_tx_reset_queue(netdev_get_tx_queue(vi->dev, qp_index));
	virtnet_napi_enable(vi->rq[qp_index].vq, &vi->rq[qp_index].napi);
	virtnet_napi_tx_enable(vi, vi->sq[qp_index].vq, &vi->sq[qp_index].napi);

	return 0;

err_xdp_reg_mem_model:
	xdp_rxq_info_unreg(&vi->rq[qp_index].xdp_rxq);
	return err;
}

static void virtnet_cancel_dim(struct virtnet_info *vi, struct dim *dim)
{
	if (!virtio_has_feature(vi->vdev, VIRTIO_NET_F_VQ_NOTF_COAL))
		return;
	net_dim_work_cancel(dim);
}

static void virtnet_update_settings(struct virtnet_info *vi)
{
	u32 speed;
	u8 duplex;

	if (!virtio_has_feature(vi->vdev, VIRTIO_NET_F_SPEED_DUPLEX))
		return;

	virtio_cread_le(vi->vdev, struct virtio_net_config, speed, &speed);

	if (ethtool_validate_speed(speed))
		vi->speed = speed;

	virtio_cread_le(vi->vdev, struct virtio_net_config, duplex, &duplex);

	if (ethtool_validate_duplex(duplex))
		vi->duplex = duplex;
}

static int virtnet_open(struct net_device *dev)
{
	struct virtnet_info *vi = netdev_priv(dev);
	int i, err;

	enable_delayed_refill(vi);

	for (i = 0; i < vi->max_queue_pairs; i++) {
		if (i < vi->curr_queue_pairs)
			/* Make sure we have some buffers: if oom use wq. */
			if (!try_fill_recv(vi, &vi->rq[i], GFP_KERNEL))
				schedule_delayed_work(&vi->refill, 0);

		err = virtnet_enable_queue_pair(vi, i);
		if (err < 0)
			goto err_enable_qp;
	}

	if (virtio_has_feature(vi->vdev, VIRTIO_NET_F_STATUS)) {
		if (vi->status & VIRTIO_NET_S_LINK_UP)
			netif_carrier_on(vi->dev);
		virtio_config_driver_enable(vi->vdev);
	} else {
		vi->status = VIRTIO_NET_S_LINK_UP;
		netif_carrier_on(dev);
	}

	return 0;

err_enable_qp:
	disable_delayed_refill(vi);
	cancel_delayed_work_sync(&vi->refill);

	for (i--; i >= 0; i--) {
		virtnet_disable_queue_pair(vi, i);
		virtnet_cancel_dim(vi, &vi->rq[i].dim);
	}

	return err;
}

static int virtnet_poll_tx(struct napi_struct *napi, int budget)
{
	struct send_queue *sq = container_of(napi, struct send_queue, napi);
	struct virtnet_info *vi = sq->vq->vdev->priv;
	unsigned int index = vq2txq(sq->vq);
	struct netdev_queue *txq;
	int opaque;
	bool done;

	if (unlikely(is_xdp_raw_buffer_queue(vi, index))) {
		/* We don't need to enable cb for XDP */
		napi_complete_done(napi, 0);
		return 0;
	}

	txq = netdev_get_tx_queue(vi->dev, index);
	__netif_tx_lock(txq, raw_smp_processor_id());
	virtqueue_disable_cb(sq->vq);
<<<<<<< HEAD
	free_old_xmit_skbs(sq, !!budget);
=======
	free_old_xmit(sq, txq, !!budget);
>>>>>>> 2d5404ca

	if (sq->vq->num_free >= 2 + MAX_SKB_FRAGS) {
		if (netif_tx_queue_stopped(txq)) {
			u64_stats_update_begin(&sq->stats.syncp);
			u64_stats_inc(&sq->stats.wake);
			u64_stats_update_end(&sq->stats.syncp);
		}
		netif_tx_wake_queue(txq);
	}

	opaque = virtqueue_enable_cb_prepare(sq->vq);

	done = napi_complete_done(napi, 0);

	if (!done)
		virtqueue_disable_cb(sq->vq);

	__netif_tx_unlock(txq);

	if (done) {
		if (unlikely(virtqueue_poll(sq->vq, opaque))) {
			if (napi_schedule_prep(napi)) {
				__netif_tx_lock(txq, raw_smp_processor_id());
				virtqueue_disable_cb(sq->vq);
				__netif_tx_unlock(txq);
				__napi_schedule(napi);
			}
		}
	}

	return 0;
}

static int xmit_skb(struct send_queue *sq, struct sk_buff *skb, bool orphan)
{
	struct virtio_net_hdr_mrg_rxbuf *hdr;
	const unsigned char *dest = ((struct ethhdr *)skb->data)->h_dest;
	struct virtnet_info *vi = sq->vq->vdev->priv;
	int num_sg;
	unsigned hdr_len = vi->hdr_len;
	bool can_push;

	pr_debug("%s: xmit %p %pM\n", vi->dev->name, skb, dest);

	can_push = vi->any_header_sg &&
		!((unsigned long)skb->data & (__alignof__(*hdr) - 1)) &&
		!skb_header_cloned(skb) && skb_headroom(skb) >= hdr_len;
	/* Even if we can, don't push here yet as this would skew
	 * csum_start offset below. */
	if (can_push)
		hdr = (struct virtio_net_hdr_mrg_rxbuf *)(skb->data - hdr_len);
	else
		hdr = &skb_vnet_common_hdr(skb)->mrg_hdr;

	if (virtio_net_hdr_from_skb(skb, &hdr->hdr,
				    virtio_is_little_endian(vi->vdev), false,
				    0))
		return -EPROTO;

	if (vi->mergeable_rx_bufs)
		hdr->num_buffers = 0;

	sg_init_table(sq->sg, skb_shinfo(skb)->nr_frags + (can_push ? 1 : 2));
	if (can_push) {
		__skb_push(skb, hdr_len);
		num_sg = skb_to_sgvec(skb, sq->sg, 0, skb->len);
		if (unlikely(num_sg < 0))
			return num_sg;
		/* Pull header back to avoid skew in tx bytes calculations. */
		__skb_pull(skb, hdr_len);
	} else {
		sg_set_buf(sq->sg, hdr, hdr_len);
		num_sg = skb_to_sgvec(skb, sq->sg + 1, 0, skb->len);
		if (unlikely(num_sg < 0))
			return num_sg;
		num_sg++;
	}
	return virtqueue_add_outbuf(sq->vq, sq->sg, num_sg,
				    skb_to_ptr(skb, orphan), GFP_ATOMIC);
}

static netdev_tx_t start_xmit(struct sk_buff *skb, struct net_device *dev)
{
	struct virtnet_info *vi = netdev_priv(dev);
	int qnum = skb_get_queue_mapping(skb);
	struct send_queue *sq = &vi->sq[qnum];
	int err;
	struct netdev_queue *txq = netdev_get_tx_queue(dev, qnum);
	bool xmit_more = netdev_xmit_more();
	bool use_napi = sq->napi.weight;
	bool kick;

	/* Free up any pending old buffers before queueing new ones. */
	do {
		if (use_napi)
			virtqueue_disable_cb(sq->vq);

		free_old_xmit(sq, txq, false);

	} while (use_napi && !xmit_more &&
	       unlikely(!virtqueue_enable_cb_delayed(sq->vq)));

	/* timestamp packet in software */
	skb_tx_timestamp(skb);

	/* Try to transmit */
	err = xmit_skb(sq, skb, !use_napi);

	/* This should not happen! */
	if (unlikely(err)) {
		DEV_STATS_INC(dev, tx_fifo_errors);
		if (net_ratelimit())
			dev_warn(&dev->dev,
				 "Unexpected TXQ (%d) queue failure: %d\n",
				 qnum, err);
		DEV_STATS_INC(dev, tx_dropped);
		dev_kfree_skb_any(skb);
		return NETDEV_TX_OK;
	}

	/* Don't wait up for transmitted skbs to be freed. */
	if (!use_napi) {
		skb_orphan(skb);
		nf_reset_ct(skb);
	}

	check_sq_full_and_disable(vi, dev, sq);

	kick = use_napi ? __netdev_tx_sent_queue(txq, skb->len, xmit_more) :
			  !xmit_more || netif_xmit_stopped(txq);
	if (kick) {
		if (virtqueue_kick_prepare(sq->vq) && virtqueue_notify(sq->vq)) {
			u64_stats_update_begin(&sq->stats.syncp);
			u64_stats_inc(&sq->stats.kicks);
			u64_stats_update_end(&sq->stats.syncp);
		}
	}

	return NETDEV_TX_OK;
}

static void virtnet_rx_pause(struct virtnet_info *vi, struct receive_queue *rq)
{
	bool running = netif_running(vi->dev);

	if (running) {
		napi_disable(&rq->napi);
		virtnet_cancel_dim(vi, &rq->dim);
	}
}

static void virtnet_rx_resume(struct virtnet_info *vi, struct receive_queue *rq)
{
	bool running = netif_running(vi->dev);

	if (!try_fill_recv(vi, rq, GFP_KERNEL))
		schedule_delayed_work(&vi->refill, 0);

	if (running)
		virtnet_napi_enable(rq->vq, &rq->napi);
}

static int virtnet_rx_resize(struct virtnet_info *vi,
			     struct receive_queue *rq, u32 ring_num)
{
	int err, qindex;

	qindex = rq - vi->rq;

	virtnet_rx_pause(vi, rq);

	err = virtqueue_resize(rq->vq, ring_num, virtnet_rq_unmap_free_buf);
	if (err)
		netdev_err(vi->dev, "resize rx fail: rx queue index: %d err: %d\n", qindex, err);

	virtnet_rx_resume(vi, rq);
	return err;
}

static void virtnet_tx_pause(struct virtnet_info *vi, struct send_queue *sq)
{
	bool running = netif_running(vi->dev);
	struct netdev_queue *txq;
	int qindex;

	qindex = sq - vi->sq;

	if (running)
		virtnet_napi_tx_disable(&sq->napi);

	txq = netdev_get_tx_queue(vi->dev, qindex);

	/* 1. wait all ximt complete
	 * 2. fix the race of netif_stop_subqueue() vs netif_start_subqueue()
	 */
	__netif_tx_lock_bh(txq);

	/* Prevent rx poll from accessing sq. */
	sq->reset = true;

	/* Prevent the upper layer from trying to send packets. */
	netif_stop_subqueue(vi->dev, qindex);

	__netif_tx_unlock_bh(txq);
}

static void virtnet_tx_resume(struct virtnet_info *vi, struct send_queue *sq)
{
	bool running = netif_running(vi->dev);
	struct netdev_queue *txq;
	int qindex;

	qindex = sq - vi->sq;

	txq = netdev_get_tx_queue(vi->dev, qindex);

	__netif_tx_lock_bh(txq);
	sq->reset = false;
	netif_tx_wake_queue(txq);
	__netif_tx_unlock_bh(txq);

	if (running)
		virtnet_napi_tx_enable(vi, sq->vq, &sq->napi);
}

static int virtnet_tx_resize(struct virtnet_info *vi, struct send_queue *sq,
			     u32 ring_num)
{
	int qindex, err;

	qindex = sq - vi->sq;

	virtnet_tx_pause(vi, sq);

	err = virtqueue_resize(sq->vq, ring_num, virtnet_sq_free_unused_buf);
	if (err)
		netdev_err(vi->dev, "resize tx fail: tx queue index: %d err: %d\n", qindex, err);

	virtnet_tx_resume(vi, sq);

	return err;
}

/*
 * Send command via the control virtqueue and check status.  Commands
 * supported by the hypervisor, as indicated by feature bits, should
 * never fail unless improperly formatted.
 */
static bool virtnet_send_command_reply(struct virtnet_info *vi, u8 class, u8 cmd,
				       struct scatterlist *out,
				       struct scatterlist *in)
{
	struct scatterlist *sgs[5], hdr, stat;
	u32 out_num = 0, tmp, in_num = 0;
	bool ok;
	int ret;

	/* Caller should know better */
	BUG_ON(!virtio_has_feature(vi->vdev, VIRTIO_NET_F_CTRL_VQ));

	mutex_lock(&vi->cvq_lock);
	vi->ctrl->status = ~0;
	vi->ctrl->hdr.class = class;
	vi->ctrl->hdr.cmd = cmd;
	/* Add header */
	sg_init_one(&hdr, &vi->ctrl->hdr, sizeof(vi->ctrl->hdr));
	sgs[out_num++] = &hdr;

	if (out)
		sgs[out_num++] = out;

	/* Add return status. */
	sg_init_one(&stat, &vi->ctrl->status, sizeof(vi->ctrl->status));
	sgs[out_num + in_num++] = &stat;

	if (in)
		sgs[out_num + in_num++] = in;

	BUG_ON(out_num + in_num > ARRAY_SIZE(sgs));
	ret = virtqueue_add_sgs(vi->cvq, sgs, out_num, in_num, vi, GFP_ATOMIC);
	if (ret < 0) {
		dev_warn(&vi->vdev->dev,
			 "Failed to add sgs for command vq: %d\n.", ret);
		mutex_unlock(&vi->cvq_lock);
		return false;
	}

	if (unlikely(!virtqueue_kick(vi->cvq)))
		goto unlock;

	/* Spin for a response, the kick causes an ioport write, trapping
	 * into the hypervisor, so the request should be handled immediately.
	 */
	while (!virtqueue_get_buf(vi->cvq, &tmp) &&
	       !virtqueue_is_broken(vi->cvq)) {
		cond_resched();
		cpu_relax();
	}

unlock:
	ok = vi->ctrl->status == VIRTIO_NET_OK;
	mutex_unlock(&vi->cvq_lock);
	return ok;
}

static bool virtnet_send_command(struct virtnet_info *vi, u8 class, u8 cmd,
				 struct scatterlist *out)
{
	return virtnet_send_command_reply(vi, class, cmd, out, NULL);
}

static int virtnet_set_mac_address(struct net_device *dev, void *p)
{
	struct virtnet_info *vi = netdev_priv(dev);
	struct virtio_device *vdev = vi->vdev;
	int ret;
	struct sockaddr *addr;
	struct scatterlist sg;

	if (virtio_has_feature(vi->vdev, VIRTIO_NET_F_STANDBY))
		return -EOPNOTSUPP;

	addr = kmemdup(p, sizeof(*addr), GFP_KERNEL);
	if (!addr)
		return -ENOMEM;

	ret = eth_prepare_mac_addr_change(dev, addr);
	if (ret)
		goto out;

	if (virtio_has_feature(vdev, VIRTIO_NET_F_CTRL_MAC_ADDR)) {
		sg_init_one(&sg, addr->sa_data, dev->addr_len);
		if (!virtnet_send_command(vi, VIRTIO_NET_CTRL_MAC,
					  VIRTIO_NET_CTRL_MAC_ADDR_SET, &sg)) {
			dev_warn(&vdev->dev,
				 "Failed to set mac address by vq command.\n");
			ret = -EINVAL;
			goto out;
		}
	} else if (virtio_has_feature(vdev, VIRTIO_NET_F_MAC) &&
		   !virtio_has_feature(vdev, VIRTIO_F_VERSION_1)) {
		unsigned int i;

		/* Naturally, this has an atomicity problem. */
		for (i = 0; i < dev->addr_len; i++)
			virtio_cwrite8(vdev,
				       offsetof(struct virtio_net_config, mac) +
				       i, addr->sa_data[i]);
	}

	eth_commit_mac_addr_change(dev, p);
	ret = 0;

out:
	kfree(addr);
	return ret;
}

static void virtnet_stats(struct net_device *dev,
			  struct rtnl_link_stats64 *tot)
{
	struct virtnet_info *vi = netdev_priv(dev);
	unsigned int start;
	int i;

	for (i = 0; i < vi->max_queue_pairs; i++) {
		u64 tpackets, tbytes, terrors, rpackets, rbytes, rdrops;
		struct receive_queue *rq = &vi->rq[i];
		struct send_queue *sq = &vi->sq[i];

		do {
			start = u64_stats_fetch_begin(&sq->stats.syncp);
			tpackets = u64_stats_read(&sq->stats.packets);
			tbytes   = u64_stats_read(&sq->stats.bytes);
			terrors  = u64_stats_read(&sq->stats.tx_timeouts);
		} while (u64_stats_fetch_retry(&sq->stats.syncp, start));

		do {
			start = u64_stats_fetch_begin(&rq->stats.syncp);
			rpackets = u64_stats_read(&rq->stats.packets);
			rbytes   = u64_stats_read(&rq->stats.bytes);
			rdrops   = u64_stats_read(&rq->stats.drops);
		} while (u64_stats_fetch_retry(&rq->stats.syncp, start));

		tot->rx_packets += rpackets;
		tot->tx_packets += tpackets;
		tot->rx_bytes   += rbytes;
		tot->tx_bytes   += tbytes;
		tot->rx_dropped += rdrops;
		tot->tx_errors  += terrors;
	}

	tot->tx_dropped = DEV_STATS_READ(dev, tx_dropped);
	tot->tx_fifo_errors = DEV_STATS_READ(dev, tx_fifo_errors);
	tot->rx_length_errors = DEV_STATS_READ(dev, rx_length_errors);
	tot->rx_frame_errors = DEV_STATS_READ(dev, rx_frame_errors);
}

static void virtnet_ack_link_announce(struct virtnet_info *vi)
{
	if (!virtnet_send_command(vi, VIRTIO_NET_CTRL_ANNOUNCE,
				  VIRTIO_NET_CTRL_ANNOUNCE_ACK, NULL))
		dev_warn(&vi->dev->dev, "Failed to ack link announce.\n");
}

static bool virtnet_commit_rss_command(struct virtnet_info *vi);

static void virtnet_rss_update_by_qpairs(struct virtnet_info *vi, u16 queue_pairs)
{
	u32 indir_val = 0;
	int i = 0;

	for (; i < vi->rss_indir_table_size; ++i) {
		indir_val = ethtool_rxfh_indir_default(i, queue_pairs);
		vi->rss.indirection_table[i] = indir_val;
	}
	vi->rss.max_tx_vq = queue_pairs;
}

static int virtnet_set_queues(struct virtnet_info *vi, u16 queue_pairs)
{
	struct virtio_net_ctrl_mq *mq __free(kfree) = NULL;
	struct virtio_net_ctrl_rss old_rss;
	struct net_device *dev = vi->dev;
	struct scatterlist sg;

	if (!vi->has_cvq || !virtio_has_feature(vi->vdev, VIRTIO_NET_F_MQ))
		return 0;

	/* Firstly check if we need update rss. Do updating if both (1) rss enabled and
	 * (2) no user configuration.
	 *
	 * During rss command processing, device updates queue_pairs using rss.max_tx_vq. That is,
	 * the device updates queue_pairs together with rss, so we can skip the sperate queue_pairs
	 * update (VIRTIO_NET_CTRL_MQ_VQ_PAIRS_SET below) and return directly.
	 */
	if (vi->has_rss && !netif_is_rxfh_configured(dev)) {
		memcpy(&old_rss, &vi->rss, sizeof(old_rss));
		if (rss_indirection_table_alloc(&vi->rss, vi->rss_indir_table_size)) {
			vi->rss.indirection_table = old_rss.indirection_table;
			return -ENOMEM;
		}

		virtnet_rss_update_by_qpairs(vi, queue_pairs);

		if (!virtnet_commit_rss_command(vi)) {
			/* restore ctrl_rss if commit_rss_command failed */
			rss_indirection_table_free(&vi->rss);
			memcpy(&vi->rss, &old_rss, sizeof(old_rss));

			dev_warn(&dev->dev, "Fail to set num of queue pairs to %d, because committing RSS failed\n",
				 queue_pairs);
			return -EINVAL;
		}
		rss_indirection_table_free(&old_rss);
		goto succ;
	}

	mq = kzalloc(sizeof(*mq), GFP_KERNEL);
	if (!mq)
		return -ENOMEM;

	mq->virtqueue_pairs = cpu_to_virtio16(vi->vdev, queue_pairs);
	sg_init_one(&sg, mq, sizeof(*mq));

	if (!virtnet_send_command(vi, VIRTIO_NET_CTRL_MQ,
				  VIRTIO_NET_CTRL_MQ_VQ_PAIRS_SET, &sg)) {
		dev_warn(&dev->dev, "Fail to set num of queue pairs to %d\n",
			 queue_pairs);
		return -EINVAL;
	}
succ:
	vi->curr_queue_pairs = queue_pairs;
	/* virtnet_open() will refill when device is going to up. */
	if (dev->flags & IFF_UP)
		schedule_delayed_work(&vi->refill, 0);

	return 0;
}

static int virtnet_close(struct net_device *dev)
{
	struct virtnet_info *vi = netdev_priv(dev);
	int i;

	/* Make sure NAPI doesn't schedule refill work */
	disable_delayed_refill(vi);
	/* Make sure refill_work doesn't re-enable napi! */
	cancel_delayed_work_sync(&vi->refill);
	/* Prevent the config change callback from changing carrier
	 * after close
	 */
	virtio_config_driver_disable(vi->vdev);
	/* Stop getting status/speed updates: we don't care until next
	 * open
	 */
	cancel_work_sync(&vi->config_work);

	for (i = 0; i < vi->max_queue_pairs; i++) {
		virtnet_disable_queue_pair(vi, i);
		virtnet_cancel_dim(vi, &vi->rq[i].dim);
	}

	netif_carrier_off(dev);

	return 0;
}

static void virtnet_rx_mode_work(struct work_struct *work)
{
	struct virtnet_info *vi =
		container_of(work, struct virtnet_info, rx_mode_work);
	u8 *promisc_allmulti  __free(kfree) = NULL;
	struct net_device *dev = vi->dev;
	struct scatterlist sg[2];
	struct virtio_net_ctrl_mac *mac_data;
	struct netdev_hw_addr *ha;
	int uc_count;
	int mc_count;
	void *buf;
	int i;

	/* We can't dynamically set ndo_set_rx_mode, so return gracefully */
	if (!virtio_has_feature(vi->vdev, VIRTIO_NET_F_CTRL_RX))
		return;

	promisc_allmulti = kzalloc(sizeof(*promisc_allmulti), GFP_KERNEL);
	if (!promisc_allmulti) {
		dev_warn(&dev->dev, "Failed to set RX mode, no memory.\n");
		return;
	}

	rtnl_lock();

	*promisc_allmulti = !!(dev->flags & IFF_PROMISC);
	sg_init_one(sg, promisc_allmulti, sizeof(*promisc_allmulti));

	if (!virtnet_send_command(vi, VIRTIO_NET_CTRL_RX,
				  VIRTIO_NET_CTRL_RX_PROMISC, sg))
		dev_warn(&dev->dev, "Failed to %sable promisc mode.\n",
			 *promisc_allmulti ? "en" : "dis");

	*promisc_allmulti = !!(dev->flags & IFF_ALLMULTI);
	sg_init_one(sg, promisc_allmulti, sizeof(*promisc_allmulti));

	if (!virtnet_send_command(vi, VIRTIO_NET_CTRL_RX,
				  VIRTIO_NET_CTRL_RX_ALLMULTI, sg))
		dev_warn(&dev->dev, "Failed to %sable allmulti mode.\n",
			 *promisc_allmulti ? "en" : "dis");

	netif_addr_lock_bh(dev);

	uc_count = netdev_uc_count(dev);
	mc_count = netdev_mc_count(dev);
	/* MAC filter - use one buffer for both lists */
	buf = kzalloc(((uc_count + mc_count) * ETH_ALEN) +
		      (2 * sizeof(mac_data->entries)), GFP_ATOMIC);
	mac_data = buf;
	if (!buf) {
		netif_addr_unlock_bh(dev);
		rtnl_unlock();
		return;
	}

	sg_init_table(sg, 2);

	/* Store the unicast list and count in the front of the buffer */
	mac_data->entries = cpu_to_virtio32(vi->vdev, uc_count);
	i = 0;
	netdev_for_each_uc_addr(ha, dev)
		memcpy(&mac_data->macs[i++][0], ha->addr, ETH_ALEN);

	sg_set_buf(&sg[0], mac_data,
		   sizeof(mac_data->entries) + (uc_count * ETH_ALEN));

	/* multicast list and count fill the end */
	mac_data = (void *)&mac_data->macs[uc_count][0];

	mac_data->entries = cpu_to_virtio32(vi->vdev, mc_count);
	i = 0;
	netdev_for_each_mc_addr(ha, dev)
		memcpy(&mac_data->macs[i++][0], ha->addr, ETH_ALEN);

	netif_addr_unlock_bh(dev);

	sg_set_buf(&sg[1], mac_data,
		   sizeof(mac_data->entries) + (mc_count * ETH_ALEN));

	if (!virtnet_send_command(vi, VIRTIO_NET_CTRL_MAC,
				  VIRTIO_NET_CTRL_MAC_TABLE_SET, sg))
		dev_warn(&dev->dev, "Failed to set MAC filter table.\n");

	rtnl_unlock();

	kfree(buf);
}

static void virtnet_set_rx_mode(struct net_device *dev)
{
	struct virtnet_info *vi = netdev_priv(dev);

	if (vi->rx_mode_work_enabled)
		schedule_work(&vi->rx_mode_work);
}

static int virtnet_vlan_rx_add_vid(struct net_device *dev,
				   __be16 proto, u16 vid)
{
	struct virtnet_info *vi = netdev_priv(dev);
	__virtio16 *_vid __free(kfree) = NULL;
	struct scatterlist sg;

	_vid = kzalloc(sizeof(*_vid), GFP_KERNEL);
	if (!_vid)
		return -ENOMEM;

	*_vid = cpu_to_virtio16(vi->vdev, vid);
	sg_init_one(&sg, _vid, sizeof(*_vid));

	if (!virtnet_send_command(vi, VIRTIO_NET_CTRL_VLAN,
				  VIRTIO_NET_CTRL_VLAN_ADD, &sg))
		dev_warn(&dev->dev, "Failed to add VLAN ID %d.\n", vid);
	return 0;
}

static int virtnet_vlan_rx_kill_vid(struct net_device *dev,
				    __be16 proto, u16 vid)
{
	struct virtnet_info *vi = netdev_priv(dev);
	__virtio16 *_vid __free(kfree) = NULL;
	struct scatterlist sg;

	_vid = kzalloc(sizeof(*_vid), GFP_KERNEL);
	if (!_vid)
		return -ENOMEM;

	*_vid = cpu_to_virtio16(vi->vdev, vid);
	sg_init_one(&sg, _vid, sizeof(*_vid));

	if (!virtnet_send_command(vi, VIRTIO_NET_CTRL_VLAN,
				  VIRTIO_NET_CTRL_VLAN_DEL, &sg))
		dev_warn(&dev->dev, "Failed to kill VLAN ID %d.\n", vid);
	return 0;
}

static void virtnet_clean_affinity(struct virtnet_info *vi)
{
	int i;

	if (vi->affinity_hint_set) {
		for (i = 0; i < vi->max_queue_pairs; i++) {
			virtqueue_set_affinity(vi->rq[i].vq, NULL);
			virtqueue_set_affinity(vi->sq[i].vq, NULL);
		}

		vi->affinity_hint_set = false;
	}
}

static void virtnet_set_affinity(struct virtnet_info *vi)
{
	cpumask_var_t mask;
	int stragglers;
	int group_size;
	int i, j, cpu;
	int num_cpu;
	int stride;

	if (!zalloc_cpumask_var(&mask, GFP_KERNEL)) {
		virtnet_clean_affinity(vi);
		return;
	}

	num_cpu = num_online_cpus();
	stride = max_t(int, num_cpu / vi->curr_queue_pairs, 1);
	stragglers = num_cpu >= vi->curr_queue_pairs ?
			num_cpu % vi->curr_queue_pairs :
			0;
	cpu = cpumask_first(cpu_online_mask);

	for (i = 0; i < vi->curr_queue_pairs; i++) {
		group_size = stride + (i < stragglers ? 1 : 0);

		for (j = 0; j < group_size; j++) {
			cpumask_set_cpu(cpu, mask);
			cpu = cpumask_next_wrap(cpu, cpu_online_mask,
						nr_cpu_ids, false);
		}
		virtqueue_set_affinity(vi->rq[i].vq, mask);
		virtqueue_set_affinity(vi->sq[i].vq, mask);
		__netif_set_xps_queue(vi->dev, cpumask_bits(mask), i, XPS_CPUS);
		cpumask_clear(mask);
	}

	vi->affinity_hint_set = true;
	free_cpumask_var(mask);
}

static int virtnet_cpu_online(unsigned int cpu, struct hlist_node *node)
{
	struct virtnet_info *vi = hlist_entry_safe(node, struct virtnet_info,
						   node);
	virtnet_set_affinity(vi);
	return 0;
}

static int virtnet_cpu_dead(unsigned int cpu, struct hlist_node *node)
{
	struct virtnet_info *vi = hlist_entry_safe(node, struct virtnet_info,
						   node_dead);
	virtnet_set_affinity(vi);
	return 0;
}

static int virtnet_cpu_down_prep(unsigned int cpu, struct hlist_node *node)
{
	struct virtnet_info *vi = hlist_entry_safe(node, struct virtnet_info,
						   node);

	virtnet_clean_affinity(vi);
	return 0;
}

static enum cpuhp_state virtionet_online;

static int virtnet_cpu_notif_add(struct virtnet_info *vi)
{
	int ret;

	ret = cpuhp_state_add_instance_nocalls(virtionet_online, &vi->node);
	if (ret)
		return ret;
	ret = cpuhp_state_add_instance_nocalls(CPUHP_VIRT_NET_DEAD,
					       &vi->node_dead);
	if (!ret)
		return ret;
	cpuhp_state_remove_instance_nocalls(virtionet_online, &vi->node);
	return ret;
}

static void virtnet_cpu_notif_remove(struct virtnet_info *vi)
{
	cpuhp_state_remove_instance_nocalls(virtionet_online, &vi->node);
	cpuhp_state_remove_instance_nocalls(CPUHP_VIRT_NET_DEAD,
					    &vi->node_dead);
}

static int virtnet_send_ctrl_coal_vq_cmd(struct virtnet_info *vi,
					 u16 vqn, u32 max_usecs, u32 max_packets)
{
	struct virtio_net_ctrl_coal_vq *coal_vq __free(kfree) = NULL;
	struct scatterlist sgs;

	coal_vq = kzalloc(sizeof(*coal_vq), GFP_KERNEL);
	if (!coal_vq)
		return -ENOMEM;

	coal_vq->vqn = cpu_to_le16(vqn);
	coal_vq->coal.max_usecs = cpu_to_le32(max_usecs);
	coal_vq->coal.max_packets = cpu_to_le32(max_packets);
	sg_init_one(&sgs, coal_vq, sizeof(*coal_vq));

	if (!virtnet_send_command(vi, VIRTIO_NET_CTRL_NOTF_COAL,
				  VIRTIO_NET_CTRL_NOTF_COAL_VQ_SET,
				  &sgs))
		return -EINVAL;

	return 0;
}

static int virtnet_send_rx_ctrl_coal_vq_cmd(struct virtnet_info *vi,
					    u16 queue, u32 max_usecs,
					    u32 max_packets)
{
	int err;

	if (!virtio_has_feature(vi->vdev, VIRTIO_NET_F_VQ_NOTF_COAL))
		return -EOPNOTSUPP;

	err = virtnet_send_ctrl_coal_vq_cmd(vi, rxq2vq(queue),
					    max_usecs, max_packets);
	if (err)
		return err;

	vi->rq[queue].intr_coal.max_usecs = max_usecs;
	vi->rq[queue].intr_coal.max_packets = max_packets;

	return 0;
}

static int virtnet_send_tx_ctrl_coal_vq_cmd(struct virtnet_info *vi,
					    u16 queue, u32 max_usecs,
					    u32 max_packets)
{
	int err;

	if (!virtio_has_feature(vi->vdev, VIRTIO_NET_F_VQ_NOTF_COAL))
		return -EOPNOTSUPP;

	err = virtnet_send_ctrl_coal_vq_cmd(vi, txq2vq(queue),
					    max_usecs, max_packets);
	if (err)
		return err;

	vi->sq[queue].intr_coal.max_usecs = max_usecs;
	vi->sq[queue].intr_coal.max_packets = max_packets;

	return 0;
}

static void virtnet_get_ringparam(struct net_device *dev,
				  struct ethtool_ringparam *ring,
				  struct kernel_ethtool_ringparam *kernel_ring,
				  struct netlink_ext_ack *extack)
{
	struct virtnet_info *vi = netdev_priv(dev);

	ring->rx_max_pending = vi->rq[0].vq->num_max;
	ring->tx_max_pending = vi->sq[0].vq->num_max;
	ring->rx_pending = virtqueue_get_vring_size(vi->rq[0].vq);
	ring->tx_pending = virtqueue_get_vring_size(vi->sq[0].vq);
}

static int virtnet_set_ringparam(struct net_device *dev,
				 struct ethtool_ringparam *ring,
				 struct kernel_ethtool_ringparam *kernel_ring,
				 struct netlink_ext_ack *extack)
{
	struct virtnet_info *vi = netdev_priv(dev);
	u32 rx_pending, tx_pending;
	struct receive_queue *rq;
	struct send_queue *sq;
	int i, err;

	if (ring->rx_mini_pending || ring->rx_jumbo_pending)
		return -EINVAL;

	rx_pending = virtqueue_get_vring_size(vi->rq[0].vq);
	tx_pending = virtqueue_get_vring_size(vi->sq[0].vq);

	if (ring->rx_pending == rx_pending &&
	    ring->tx_pending == tx_pending)
		return 0;

	if (ring->rx_pending > vi->rq[0].vq->num_max)
		return -EINVAL;

	if (ring->tx_pending > vi->sq[0].vq->num_max)
		return -EINVAL;

	for (i = 0; i < vi->max_queue_pairs; i++) {
		rq = vi->rq + i;
		sq = vi->sq + i;

		if (ring->tx_pending != tx_pending) {
			err = virtnet_tx_resize(vi, sq, ring->tx_pending);
			if (err)
				return err;

			/* Upon disabling and re-enabling a transmit virtqueue, the device must
			 * set the coalescing parameters of the virtqueue to those configured
			 * through the VIRTIO_NET_CTRL_NOTF_COAL_TX_SET command, or, if the driver
			 * did not set any TX coalescing parameters, to 0.
			 */
			err = virtnet_send_tx_ctrl_coal_vq_cmd(vi, i,
							       vi->intr_coal_tx.max_usecs,
							       vi->intr_coal_tx.max_packets);

			/* Don't break the tx resize action if the vq coalescing is not
			 * supported. The same is true for rx resize below.
			 */
			if (err && err != -EOPNOTSUPP)
				return err;
		}

		if (ring->rx_pending != rx_pending) {
			err = virtnet_rx_resize(vi, rq, ring->rx_pending);
			if (err)
				return err;

			/* The reason is same as the transmit virtqueue reset */
			mutex_lock(&vi->rq[i].dim_lock);
			err = virtnet_send_rx_ctrl_coal_vq_cmd(vi, i,
							       vi->intr_coal_rx.max_usecs,
							       vi->intr_coal_rx.max_packets);
			mutex_unlock(&vi->rq[i].dim_lock);
			if (err && err != -EOPNOTSUPP)
				return err;
		}
	}

	return 0;
}

static bool virtnet_commit_rss_command(struct virtnet_info *vi)
{
	struct net_device *dev = vi->dev;
	struct scatterlist sgs[4];
	unsigned int sg_buf_size;

	/* prepare sgs */
	sg_init_table(sgs, 4);

	sg_buf_size = offsetof(struct virtio_net_ctrl_rss, hash_cfg_reserved);
	sg_set_buf(&sgs[0], &vi->rss, sg_buf_size);

	if (vi->has_rss) {
		sg_buf_size = sizeof(uint16_t) * vi->rss_indir_table_size;
		sg_set_buf(&sgs[1], vi->rss.indirection_table, sg_buf_size);
	} else {
		sg_set_buf(&sgs[1], &vi->rss.hash_cfg_reserved, sizeof(uint16_t));
	}

	sg_buf_size = offsetof(struct virtio_net_ctrl_rss, key)
			- offsetof(struct virtio_net_ctrl_rss, max_tx_vq);
	sg_set_buf(&sgs[2], &vi->rss.max_tx_vq, sg_buf_size);

	sg_buf_size = vi->rss_key_size;
	sg_set_buf(&sgs[3], vi->rss.key, sg_buf_size);

	if (!virtnet_send_command(vi, VIRTIO_NET_CTRL_MQ,
				  vi->has_rss ? VIRTIO_NET_CTRL_MQ_RSS_CONFIG
				  : VIRTIO_NET_CTRL_MQ_HASH_CONFIG, sgs))
		goto err;

	return true;

err:
	dev_warn(&dev->dev, "VIRTIONET issue with committing RSS sgs\n");
	return false;

}

static void virtnet_init_default_rss(struct virtnet_info *vi)
{
	vi->rss.hash_types = vi->rss_hash_types_supported;
	vi->rss_hash_types_saved = vi->rss_hash_types_supported;
	vi->rss.indirection_table_mask = vi->rss_indir_table_size
						? vi->rss_indir_table_size - 1 : 0;
	vi->rss.unclassified_queue = 0;

	virtnet_rss_update_by_qpairs(vi, vi->curr_queue_pairs);

<<<<<<< HEAD
	vi->ctrl->rss.max_tx_vq = vi->has_rss ? vi->curr_queue_pairs : 0;
	vi->ctrl->rss.hash_key_length = vi->rss_key_size;
=======
	vi->rss.hash_key_length = vi->rss_key_size;
>>>>>>> 2d5404ca

	netdev_rss_key_fill(vi->rss.key, vi->rss_key_size);
}

static void virtnet_get_hashflow(const struct virtnet_info *vi, struct ethtool_rxnfc *info)
{
	info->data = 0;
	switch (info->flow_type) {
	case TCP_V4_FLOW:
		if (vi->rss_hash_types_saved & VIRTIO_NET_RSS_HASH_TYPE_TCPv4) {
			info->data = RXH_IP_SRC | RXH_IP_DST |
						 RXH_L4_B_0_1 | RXH_L4_B_2_3;
		} else if (vi->rss_hash_types_saved & VIRTIO_NET_RSS_HASH_TYPE_IPv4) {
			info->data = RXH_IP_SRC | RXH_IP_DST;
		}
		break;
	case TCP_V6_FLOW:
		if (vi->rss_hash_types_saved & VIRTIO_NET_RSS_HASH_TYPE_TCPv6) {
			info->data = RXH_IP_SRC | RXH_IP_DST |
						 RXH_L4_B_0_1 | RXH_L4_B_2_3;
		} else if (vi->rss_hash_types_saved & VIRTIO_NET_RSS_HASH_TYPE_IPv6) {
			info->data = RXH_IP_SRC | RXH_IP_DST;
		}
		break;
	case UDP_V4_FLOW:
		if (vi->rss_hash_types_saved & VIRTIO_NET_RSS_HASH_TYPE_UDPv4) {
			info->data = RXH_IP_SRC | RXH_IP_DST |
						 RXH_L4_B_0_1 | RXH_L4_B_2_3;
		} else if (vi->rss_hash_types_saved & VIRTIO_NET_RSS_HASH_TYPE_IPv4) {
			info->data = RXH_IP_SRC | RXH_IP_DST;
		}
		break;
	case UDP_V6_FLOW:
		if (vi->rss_hash_types_saved & VIRTIO_NET_RSS_HASH_TYPE_UDPv6) {
			info->data = RXH_IP_SRC | RXH_IP_DST |
						 RXH_L4_B_0_1 | RXH_L4_B_2_3;
		} else if (vi->rss_hash_types_saved & VIRTIO_NET_RSS_HASH_TYPE_IPv6) {
			info->data = RXH_IP_SRC | RXH_IP_DST;
		}
		break;
	case IPV4_FLOW:
		if (vi->rss_hash_types_saved & VIRTIO_NET_RSS_HASH_TYPE_IPv4)
			info->data = RXH_IP_SRC | RXH_IP_DST;

		break;
	case IPV6_FLOW:
		if (vi->rss_hash_types_saved & VIRTIO_NET_RSS_HASH_TYPE_IPv6)
			info->data = RXH_IP_SRC | RXH_IP_DST;

		break;
	default:
		info->data = 0;
		break;
	}
}

static bool virtnet_set_hashflow(struct virtnet_info *vi, struct ethtool_rxnfc *info)
{
	u32 new_hashtypes = vi->rss_hash_types_saved;
	bool is_disable = info->data & RXH_DISCARD;
	bool is_l4 = info->data == (RXH_IP_SRC | RXH_IP_DST | RXH_L4_B_0_1 | RXH_L4_B_2_3);

	/* supports only 'sd', 'sdfn' and 'r' */
	if (!((info->data == (RXH_IP_SRC | RXH_IP_DST)) | is_l4 | is_disable))
		return false;

	switch (info->flow_type) {
	case TCP_V4_FLOW:
		new_hashtypes &= ~(VIRTIO_NET_RSS_HASH_TYPE_IPv4 | VIRTIO_NET_RSS_HASH_TYPE_TCPv4);
		if (!is_disable)
			new_hashtypes |= VIRTIO_NET_RSS_HASH_TYPE_IPv4
				| (is_l4 ? VIRTIO_NET_RSS_HASH_TYPE_TCPv4 : 0);
		break;
	case UDP_V4_FLOW:
		new_hashtypes &= ~(VIRTIO_NET_RSS_HASH_TYPE_IPv4 | VIRTIO_NET_RSS_HASH_TYPE_UDPv4);
		if (!is_disable)
			new_hashtypes |= VIRTIO_NET_RSS_HASH_TYPE_IPv4
				| (is_l4 ? VIRTIO_NET_RSS_HASH_TYPE_UDPv4 : 0);
		break;
	case IPV4_FLOW:
		new_hashtypes &= ~VIRTIO_NET_RSS_HASH_TYPE_IPv4;
		if (!is_disable)
			new_hashtypes = VIRTIO_NET_RSS_HASH_TYPE_IPv4;
		break;
	case TCP_V6_FLOW:
		new_hashtypes &= ~(VIRTIO_NET_RSS_HASH_TYPE_IPv6 | VIRTIO_NET_RSS_HASH_TYPE_TCPv6);
		if (!is_disable)
			new_hashtypes |= VIRTIO_NET_RSS_HASH_TYPE_IPv6
				| (is_l4 ? VIRTIO_NET_RSS_HASH_TYPE_TCPv6 : 0);
		break;
	case UDP_V6_FLOW:
		new_hashtypes &= ~(VIRTIO_NET_RSS_HASH_TYPE_IPv6 | VIRTIO_NET_RSS_HASH_TYPE_UDPv6);
		if (!is_disable)
			new_hashtypes |= VIRTIO_NET_RSS_HASH_TYPE_IPv6
				| (is_l4 ? VIRTIO_NET_RSS_HASH_TYPE_UDPv6 : 0);
		break;
	case IPV6_FLOW:
		new_hashtypes &= ~VIRTIO_NET_RSS_HASH_TYPE_IPv6;
		if (!is_disable)
			new_hashtypes = VIRTIO_NET_RSS_HASH_TYPE_IPv6;
		break;
	default:
		/* unsupported flow */
		return false;
	}

	/* if unsupported hashtype was set */
	if (new_hashtypes != (new_hashtypes & vi->rss_hash_types_supported))
		return false;

	if (new_hashtypes != vi->rss_hash_types_saved) {
		vi->rss_hash_types_saved = new_hashtypes;
		vi->rss.hash_types = vi->rss_hash_types_saved;
		if (vi->dev->features & NETIF_F_RXHASH)
			return virtnet_commit_rss_command(vi);
	}

	return true;
}

static void virtnet_get_drvinfo(struct net_device *dev,
				struct ethtool_drvinfo *info)
{
	struct virtnet_info *vi = netdev_priv(dev);
	struct virtio_device *vdev = vi->vdev;

	strscpy(info->driver, KBUILD_MODNAME, sizeof(info->driver));
	strscpy(info->version, VIRTNET_DRIVER_VERSION, sizeof(info->version));
	strscpy(info->bus_info, virtio_bus_name(vdev), sizeof(info->bus_info));

}

/* TODO: Eliminate OOO packets during switching */
static int virtnet_set_channels(struct net_device *dev,
				struct ethtool_channels *channels)
{
	struct virtnet_info *vi = netdev_priv(dev);
	u16 queue_pairs = channels->combined_count;
	int err;

	/* We don't support separate rx/tx channels.
	 * We don't allow setting 'other' channels.
	 */
	if (channels->rx_count || channels->tx_count || channels->other_count)
		return -EINVAL;

	if (queue_pairs > vi->max_queue_pairs || queue_pairs == 0)
		return -EINVAL;

	/* For now we don't support modifying channels while XDP is loaded
	 * also when XDP is loaded all RX queues have XDP programs so we only
	 * need to check a single RX queue.
	 */
	if (vi->rq[0].xdp_prog)
		return -EINVAL;

	cpus_read_lock();
	err = virtnet_set_queues(vi, queue_pairs);
	if (err) {
		cpus_read_unlock();
		goto err;
	}
	virtnet_set_affinity(vi);
	cpus_read_unlock();

	netif_set_real_num_tx_queues(dev, queue_pairs);
	netif_set_real_num_rx_queues(dev, queue_pairs);
 err:
	return err;
}

static void virtnet_stats_sprintf(u8 **p, const char *fmt, const char *noq_fmt,
				  int num, int qid, const struct virtnet_stat_desc *desc)
{
	int i;

	if (qid < 0) {
		for (i = 0; i < num; ++i)
			ethtool_sprintf(p, noq_fmt, desc[i].desc);
	} else {
		for (i = 0; i < num; ++i)
			ethtool_sprintf(p, fmt, qid, desc[i].desc);
	}
}

/* qid == -1: for rx/tx queue total field */
static void virtnet_get_stats_string(struct virtnet_info *vi, int type, int qid, u8 **data)
{
	const struct virtnet_stat_desc *desc;
	const char *fmt, *noq_fmt;
	u8 *p = *data;
	u32 num;

	if (type == VIRTNET_Q_TYPE_CQ && qid >= 0) {
		noq_fmt = "cq_hw_%s";

		if (vi->device_stats_cap & VIRTIO_NET_STATS_TYPE_CVQ) {
			desc = &virtnet_stats_cvq_desc[0];
			num = ARRAY_SIZE(virtnet_stats_cvq_desc);

			virtnet_stats_sprintf(&p, NULL, noq_fmt, num, -1, desc);
		}
	}

	if (type == VIRTNET_Q_TYPE_RX) {
		fmt = "rx%u_%s";
		noq_fmt = "rx_%s";

		desc = &virtnet_rq_stats_desc[0];
		num = ARRAY_SIZE(virtnet_rq_stats_desc);

		virtnet_stats_sprintf(&p, fmt, noq_fmt, num, qid, desc);

		fmt = "rx%u_hw_%s";
		noq_fmt = "rx_hw_%s";

		if (vi->device_stats_cap & VIRTIO_NET_STATS_TYPE_RX_BASIC) {
			desc = &virtnet_stats_rx_basic_desc[0];
			num = ARRAY_SIZE(virtnet_stats_rx_basic_desc);

			virtnet_stats_sprintf(&p, fmt, noq_fmt, num, qid, desc);
		}

		if (vi->device_stats_cap & VIRTIO_NET_STATS_TYPE_RX_CSUM) {
			desc = &virtnet_stats_rx_csum_desc[0];
			num = ARRAY_SIZE(virtnet_stats_rx_csum_desc);

			virtnet_stats_sprintf(&p, fmt, noq_fmt, num, qid, desc);
		}

		if (vi->device_stats_cap & VIRTIO_NET_STATS_TYPE_RX_SPEED) {
			desc = &virtnet_stats_rx_speed_desc[0];
			num = ARRAY_SIZE(virtnet_stats_rx_speed_desc);

			virtnet_stats_sprintf(&p, fmt, noq_fmt, num, qid, desc);
		}
	}

	if (type == VIRTNET_Q_TYPE_TX) {
		fmt = "tx%u_%s";
		noq_fmt = "tx_%s";

		desc = &virtnet_sq_stats_desc[0];
		num = ARRAY_SIZE(virtnet_sq_stats_desc);

		virtnet_stats_sprintf(&p, fmt, noq_fmt, num, qid, desc);

		fmt = "tx%u_hw_%s";
		noq_fmt = "tx_hw_%s";

		if (vi->device_stats_cap & VIRTIO_NET_STATS_TYPE_TX_BASIC) {
			desc = &virtnet_stats_tx_basic_desc[0];
			num = ARRAY_SIZE(virtnet_stats_tx_basic_desc);

			virtnet_stats_sprintf(&p, fmt, noq_fmt, num, qid, desc);
		}

		if (vi->device_stats_cap & VIRTIO_NET_STATS_TYPE_TX_GSO) {
			desc = &virtnet_stats_tx_gso_desc[0];
			num = ARRAY_SIZE(virtnet_stats_tx_gso_desc);

			virtnet_stats_sprintf(&p, fmt, noq_fmt, num, qid, desc);
		}

		if (vi->device_stats_cap & VIRTIO_NET_STATS_TYPE_TX_SPEED) {
			desc = &virtnet_stats_tx_speed_desc[0];
			num = ARRAY_SIZE(virtnet_stats_tx_speed_desc);

			virtnet_stats_sprintf(&p, fmt, noq_fmt, num, qid, desc);
		}
	}

	*data = p;
}

struct virtnet_stats_ctx {
	/* The stats are write to qstats or ethtool -S */
	bool to_qstat;

	/* Used to calculate the offset inside the output buffer. */
	u32 desc_num[3];

	/* The actual supported stat types. */
	u64 bitmap[3];

	/* Used to calculate the reply buffer size. */
	u32 size[3];

	/* Record the output buffer. */
	u64 *data;
};

static void virtnet_stats_ctx_init(struct virtnet_info *vi,
				   struct virtnet_stats_ctx *ctx,
				   u64 *data, bool to_qstat)
{
	u32 queue_type;

	ctx->data = data;
	ctx->to_qstat = to_qstat;

	if (to_qstat) {
		ctx->desc_num[VIRTNET_Q_TYPE_RX] = ARRAY_SIZE(virtnet_rq_stats_desc_qstat);
		ctx->desc_num[VIRTNET_Q_TYPE_TX] = ARRAY_SIZE(virtnet_sq_stats_desc_qstat);

		queue_type = VIRTNET_Q_TYPE_RX;

		if (vi->device_stats_cap & VIRTIO_NET_STATS_TYPE_RX_BASIC) {
			ctx->bitmap[queue_type]   |= VIRTIO_NET_STATS_TYPE_RX_BASIC;
			ctx->desc_num[queue_type] += ARRAY_SIZE(virtnet_stats_rx_basic_desc_qstat);
			ctx->size[queue_type]     += sizeof(struct virtio_net_stats_rx_basic);
		}

		if (vi->device_stats_cap & VIRTIO_NET_STATS_TYPE_RX_CSUM) {
			ctx->bitmap[queue_type]   |= VIRTIO_NET_STATS_TYPE_RX_CSUM;
			ctx->desc_num[queue_type] += ARRAY_SIZE(virtnet_stats_rx_csum_desc_qstat);
			ctx->size[queue_type]     += sizeof(struct virtio_net_stats_rx_csum);
		}

		if (vi->device_stats_cap & VIRTIO_NET_STATS_TYPE_RX_GSO) {
			ctx->bitmap[queue_type]   |= VIRTIO_NET_STATS_TYPE_RX_GSO;
			ctx->desc_num[queue_type] += ARRAY_SIZE(virtnet_stats_rx_gso_desc_qstat);
			ctx->size[queue_type]     += sizeof(struct virtio_net_stats_rx_gso);
		}

		if (vi->device_stats_cap & VIRTIO_NET_STATS_TYPE_RX_SPEED) {
			ctx->bitmap[queue_type]   |= VIRTIO_NET_STATS_TYPE_RX_SPEED;
			ctx->desc_num[queue_type] += ARRAY_SIZE(virtnet_stats_rx_speed_desc_qstat);
			ctx->size[queue_type]     += sizeof(struct virtio_net_stats_rx_speed);
		}

		queue_type = VIRTNET_Q_TYPE_TX;

		if (vi->device_stats_cap & VIRTIO_NET_STATS_TYPE_TX_BASIC) {
			ctx->bitmap[queue_type]   |= VIRTIO_NET_STATS_TYPE_TX_BASIC;
			ctx->desc_num[queue_type] += ARRAY_SIZE(virtnet_stats_tx_basic_desc_qstat);
			ctx->size[queue_type]     += sizeof(struct virtio_net_stats_tx_basic);
		}

		if (vi->device_stats_cap & VIRTIO_NET_STATS_TYPE_TX_CSUM) {
			ctx->bitmap[queue_type]   |= VIRTIO_NET_STATS_TYPE_TX_CSUM;
			ctx->desc_num[queue_type] += ARRAY_SIZE(virtnet_stats_tx_csum_desc_qstat);
			ctx->size[queue_type]     += sizeof(struct virtio_net_stats_tx_csum);
		}

		if (vi->device_stats_cap & VIRTIO_NET_STATS_TYPE_TX_GSO) {
			ctx->bitmap[queue_type]   |= VIRTIO_NET_STATS_TYPE_TX_GSO;
			ctx->desc_num[queue_type] += ARRAY_SIZE(virtnet_stats_tx_gso_desc_qstat);
			ctx->size[queue_type]     += sizeof(struct virtio_net_stats_tx_gso);
		}

		if (vi->device_stats_cap & VIRTIO_NET_STATS_TYPE_TX_SPEED) {
			ctx->bitmap[queue_type]   |= VIRTIO_NET_STATS_TYPE_TX_SPEED;
			ctx->desc_num[queue_type] += ARRAY_SIZE(virtnet_stats_tx_speed_desc_qstat);
			ctx->size[queue_type]     += sizeof(struct virtio_net_stats_tx_speed);
		}

		return;
	}

	ctx->desc_num[VIRTNET_Q_TYPE_RX] = ARRAY_SIZE(virtnet_rq_stats_desc);
	ctx->desc_num[VIRTNET_Q_TYPE_TX] = ARRAY_SIZE(virtnet_sq_stats_desc);

	if (vi->device_stats_cap & VIRTIO_NET_STATS_TYPE_CVQ) {
		queue_type = VIRTNET_Q_TYPE_CQ;

		ctx->bitmap[queue_type]   |= VIRTIO_NET_STATS_TYPE_CVQ;
		ctx->desc_num[queue_type] += ARRAY_SIZE(virtnet_stats_cvq_desc);
		ctx->size[queue_type]     += sizeof(struct virtio_net_stats_cvq);
	}

	queue_type = VIRTNET_Q_TYPE_RX;

	if (vi->device_stats_cap & VIRTIO_NET_STATS_TYPE_RX_BASIC) {
		ctx->bitmap[queue_type]   |= VIRTIO_NET_STATS_TYPE_RX_BASIC;
		ctx->desc_num[queue_type] += ARRAY_SIZE(virtnet_stats_rx_basic_desc);
		ctx->size[queue_type]     += sizeof(struct virtio_net_stats_rx_basic);
	}

	if (vi->device_stats_cap & VIRTIO_NET_STATS_TYPE_RX_CSUM) {
		ctx->bitmap[queue_type]   |= VIRTIO_NET_STATS_TYPE_RX_CSUM;
		ctx->desc_num[queue_type] += ARRAY_SIZE(virtnet_stats_rx_csum_desc);
		ctx->size[queue_type]     += sizeof(struct virtio_net_stats_rx_csum);
	}

	if (vi->device_stats_cap & VIRTIO_NET_STATS_TYPE_RX_SPEED) {
		ctx->bitmap[queue_type]   |= VIRTIO_NET_STATS_TYPE_RX_SPEED;
		ctx->desc_num[queue_type] += ARRAY_SIZE(virtnet_stats_rx_speed_desc);
		ctx->size[queue_type]     += sizeof(struct virtio_net_stats_rx_speed);
	}

	queue_type = VIRTNET_Q_TYPE_TX;

	if (vi->device_stats_cap & VIRTIO_NET_STATS_TYPE_TX_BASIC) {
		ctx->bitmap[queue_type]   |= VIRTIO_NET_STATS_TYPE_TX_BASIC;
		ctx->desc_num[queue_type] += ARRAY_SIZE(virtnet_stats_tx_basic_desc);
		ctx->size[queue_type]     += sizeof(struct virtio_net_stats_tx_basic);
	}

	if (vi->device_stats_cap & VIRTIO_NET_STATS_TYPE_TX_GSO) {
		ctx->bitmap[queue_type]   |= VIRTIO_NET_STATS_TYPE_TX_GSO;
		ctx->desc_num[queue_type] += ARRAY_SIZE(virtnet_stats_tx_gso_desc);
		ctx->size[queue_type]     += sizeof(struct virtio_net_stats_tx_gso);
	}

	if (vi->device_stats_cap & VIRTIO_NET_STATS_TYPE_TX_SPEED) {
		ctx->bitmap[queue_type]   |= VIRTIO_NET_STATS_TYPE_TX_SPEED;
		ctx->desc_num[queue_type] += ARRAY_SIZE(virtnet_stats_tx_speed_desc);
		ctx->size[queue_type]     += sizeof(struct virtio_net_stats_tx_speed);
	}
}

/* stats_sum_queue - Calculate the sum of the same fields in sq or rq.
 * @sum: the position to store the sum values
 * @num: field num
 * @q_value: the first queue fields
 * @q_num: number of the queues
 */
static void stats_sum_queue(u64 *sum, u32 num, u64 *q_value, u32 q_num)
{
	u32 step = num;
	int i, j;
	u64 *p;

	for (i = 0; i < num; ++i) {
		p = sum + i;
		*p = 0;

		for (j = 0; j < q_num; ++j)
			*p += *(q_value + i + j * step);
	}
}

static void virtnet_fill_total_fields(struct virtnet_info *vi,
				      struct virtnet_stats_ctx *ctx)
{
	u64 *data, *first_rx_q, *first_tx_q;
	u32 num_cq, num_rx, num_tx;

	num_cq = ctx->desc_num[VIRTNET_Q_TYPE_CQ];
	num_rx = ctx->desc_num[VIRTNET_Q_TYPE_RX];
	num_tx = ctx->desc_num[VIRTNET_Q_TYPE_TX];

	first_rx_q = ctx->data + num_rx + num_tx + num_cq;
	first_tx_q = first_rx_q + vi->curr_queue_pairs * num_rx;

	data = ctx->data;

	stats_sum_queue(data, num_rx, first_rx_q, vi->curr_queue_pairs);

	data = ctx->data + num_rx;

	stats_sum_queue(data, num_tx, first_tx_q, vi->curr_queue_pairs);
}

static void virtnet_fill_stats_qstat(struct virtnet_info *vi, u32 qid,
				     struct virtnet_stats_ctx *ctx,
				     const u8 *base, bool drv_stats, u8 reply_type)
{
	const struct virtnet_stat_desc *desc;
	const u64_stats_t *v_stat;
	u64 offset, bitmap;
	const __le64 *v;
	u32 queue_type;
	int i, num;

	queue_type = vq_type(vi, qid);
	bitmap = ctx->bitmap[queue_type];

	if (drv_stats) {
		if (queue_type == VIRTNET_Q_TYPE_RX) {
			desc = &virtnet_rq_stats_desc_qstat[0];
			num = ARRAY_SIZE(virtnet_rq_stats_desc_qstat);
		} else {
			desc = &virtnet_sq_stats_desc_qstat[0];
			num = ARRAY_SIZE(virtnet_sq_stats_desc_qstat);
		}

		for (i = 0; i < num; ++i) {
			offset = desc[i].qstat_offset / sizeof(*ctx->data);
			v_stat = (const u64_stats_t *)(base + desc[i].offset);
			ctx->data[offset] = u64_stats_read(v_stat);
		}
		return;
	}

	if (bitmap & VIRTIO_NET_STATS_TYPE_RX_BASIC) {
		desc = &virtnet_stats_rx_basic_desc_qstat[0];
		num = ARRAY_SIZE(virtnet_stats_rx_basic_desc_qstat);
		if (reply_type == VIRTIO_NET_STATS_TYPE_REPLY_RX_BASIC)
			goto found;
	}

	if (bitmap & VIRTIO_NET_STATS_TYPE_RX_CSUM) {
		desc = &virtnet_stats_rx_csum_desc_qstat[0];
		num = ARRAY_SIZE(virtnet_stats_rx_csum_desc_qstat);
		if (reply_type == VIRTIO_NET_STATS_TYPE_REPLY_RX_CSUM)
			goto found;
	}

	if (bitmap & VIRTIO_NET_STATS_TYPE_RX_GSO) {
		desc = &virtnet_stats_rx_gso_desc_qstat[0];
		num = ARRAY_SIZE(virtnet_stats_rx_gso_desc_qstat);
		if (reply_type == VIRTIO_NET_STATS_TYPE_REPLY_RX_GSO)
			goto found;
	}

	if (bitmap & VIRTIO_NET_STATS_TYPE_RX_SPEED) {
		desc = &virtnet_stats_rx_speed_desc_qstat[0];
		num = ARRAY_SIZE(virtnet_stats_rx_speed_desc_qstat);
		if (reply_type == VIRTIO_NET_STATS_TYPE_REPLY_RX_SPEED)
			goto found;
	}

	if (bitmap & VIRTIO_NET_STATS_TYPE_TX_BASIC) {
		desc = &virtnet_stats_tx_basic_desc_qstat[0];
		num = ARRAY_SIZE(virtnet_stats_tx_basic_desc_qstat);
		if (reply_type == VIRTIO_NET_STATS_TYPE_REPLY_TX_BASIC)
			goto found;
	}

	if (bitmap & VIRTIO_NET_STATS_TYPE_TX_CSUM) {
		desc = &virtnet_stats_tx_csum_desc_qstat[0];
		num = ARRAY_SIZE(virtnet_stats_tx_csum_desc_qstat);
		if (reply_type == VIRTIO_NET_STATS_TYPE_REPLY_TX_CSUM)
			goto found;
	}

	if (bitmap & VIRTIO_NET_STATS_TYPE_TX_GSO) {
		desc = &virtnet_stats_tx_gso_desc_qstat[0];
		num = ARRAY_SIZE(virtnet_stats_tx_gso_desc_qstat);
		if (reply_type == VIRTIO_NET_STATS_TYPE_REPLY_TX_GSO)
			goto found;
	}

	if (bitmap & VIRTIO_NET_STATS_TYPE_TX_SPEED) {
		desc = &virtnet_stats_tx_speed_desc_qstat[0];
		num = ARRAY_SIZE(virtnet_stats_tx_speed_desc_qstat);
		if (reply_type == VIRTIO_NET_STATS_TYPE_REPLY_TX_SPEED)
			goto found;
	}

	return;

found:
	for (i = 0; i < num; ++i) {
		offset = desc[i].qstat_offset / sizeof(*ctx->data);
		v = (const __le64 *)(base + desc[i].offset);
		ctx->data[offset] = le64_to_cpu(*v);
	}
}

/* virtnet_fill_stats - copy the stats to qstats or ethtool -S
 * The stats source is the device or the driver.
 *
 * @vi: virtio net info
 * @qid: the vq id
 * @ctx: stats ctx (initiated by virtnet_stats_ctx_init())
 * @base: pointer to the device reply or the driver stats structure.
 * @drv_stats: designate the base type (device reply, driver stats)
 * @type: the type of the device reply (if drv_stats is true, this must be zero)
 */
static void virtnet_fill_stats(struct virtnet_info *vi, u32 qid,
			       struct virtnet_stats_ctx *ctx,
			       const u8 *base, bool drv_stats, u8 reply_type)
{
	u32 queue_type, num_rx, num_tx, num_cq;
	const struct virtnet_stat_desc *desc;
	const u64_stats_t *v_stat;
	u64 offset, bitmap;
	const __le64 *v;
	int i, num;

	if (ctx->to_qstat)
		return virtnet_fill_stats_qstat(vi, qid, ctx, base, drv_stats, reply_type);

	num_cq = ctx->desc_num[VIRTNET_Q_TYPE_CQ];
	num_rx = ctx->desc_num[VIRTNET_Q_TYPE_RX];
	num_tx = ctx->desc_num[VIRTNET_Q_TYPE_TX];

	queue_type = vq_type(vi, qid);
	bitmap = ctx->bitmap[queue_type];

	/* skip the total fields of pairs */
	offset = num_rx + num_tx;

	if (queue_type == VIRTNET_Q_TYPE_TX) {
		offset += num_cq + num_rx * vi->curr_queue_pairs + num_tx * (qid / 2);

		num = ARRAY_SIZE(virtnet_sq_stats_desc);
		if (drv_stats) {
			desc = &virtnet_sq_stats_desc[0];
			goto drv_stats;
		}

		offset += num;

	} else if (queue_type == VIRTNET_Q_TYPE_RX) {
		offset += num_cq + num_rx * (qid / 2);

		num = ARRAY_SIZE(virtnet_rq_stats_desc);
		if (drv_stats) {
			desc = &virtnet_rq_stats_desc[0];
			goto drv_stats;
		}

		offset += num;
	}

	if (bitmap & VIRTIO_NET_STATS_TYPE_CVQ) {
		desc = &virtnet_stats_cvq_desc[0];
		num = ARRAY_SIZE(virtnet_stats_cvq_desc);
		if (reply_type == VIRTIO_NET_STATS_TYPE_REPLY_CVQ)
			goto found;

		offset += num;
	}

	if (bitmap & VIRTIO_NET_STATS_TYPE_RX_BASIC) {
		desc = &virtnet_stats_rx_basic_desc[0];
		num = ARRAY_SIZE(virtnet_stats_rx_basic_desc);
		if (reply_type == VIRTIO_NET_STATS_TYPE_REPLY_RX_BASIC)
			goto found;

		offset += num;
	}

	if (bitmap & VIRTIO_NET_STATS_TYPE_RX_CSUM) {
		desc = &virtnet_stats_rx_csum_desc[0];
		num = ARRAY_SIZE(virtnet_stats_rx_csum_desc);
		if (reply_type == VIRTIO_NET_STATS_TYPE_REPLY_RX_CSUM)
			goto found;

		offset += num;
	}

	if (bitmap & VIRTIO_NET_STATS_TYPE_RX_SPEED) {
		desc = &virtnet_stats_rx_speed_desc[0];
		num = ARRAY_SIZE(virtnet_stats_rx_speed_desc);
		if (reply_type == VIRTIO_NET_STATS_TYPE_REPLY_RX_SPEED)
			goto found;

		offset += num;
	}

	if (bitmap & VIRTIO_NET_STATS_TYPE_TX_BASIC) {
		desc = &virtnet_stats_tx_basic_desc[0];
		num = ARRAY_SIZE(virtnet_stats_tx_basic_desc);
		if (reply_type == VIRTIO_NET_STATS_TYPE_REPLY_TX_BASIC)
			goto found;

		offset += num;
	}

	if (bitmap & VIRTIO_NET_STATS_TYPE_TX_GSO) {
		desc = &virtnet_stats_tx_gso_desc[0];
		num = ARRAY_SIZE(virtnet_stats_tx_gso_desc);
		if (reply_type == VIRTIO_NET_STATS_TYPE_REPLY_TX_GSO)
			goto found;

		offset += num;
	}

	if (bitmap & VIRTIO_NET_STATS_TYPE_TX_SPEED) {
		desc = &virtnet_stats_tx_speed_desc[0];
		num = ARRAY_SIZE(virtnet_stats_tx_speed_desc);
		if (reply_type == VIRTIO_NET_STATS_TYPE_REPLY_TX_SPEED)
			goto found;

		offset += num;
	}

	return;

found:
	for (i = 0; i < num; ++i) {
		v = (const __le64 *)(base + desc[i].offset);
		ctx->data[offset + i] = le64_to_cpu(*v);
	}

	return;

drv_stats:
	for (i = 0; i < num; ++i) {
		v_stat = (const u64_stats_t *)(base + desc[i].offset);
		ctx->data[offset + i] = u64_stats_read(v_stat);
	}
}

static int __virtnet_get_hw_stats(struct virtnet_info *vi,
				  struct virtnet_stats_ctx *ctx,
				  struct virtio_net_ctrl_queue_stats *req,
				  int req_size, void *reply, int res_size)
{
	struct virtio_net_stats_reply_hdr *hdr;
	struct scatterlist sgs_in, sgs_out;
	void *p;
	u32 qid;
	int ok;

	sg_init_one(&sgs_out, req, req_size);
	sg_init_one(&sgs_in, reply, res_size);

	ok = virtnet_send_command_reply(vi, VIRTIO_NET_CTRL_STATS,
					VIRTIO_NET_CTRL_STATS_GET,
					&sgs_out, &sgs_in);

	if (!ok)
		return ok;

	for (p = reply; p - reply < res_size; p += le16_to_cpu(hdr->size)) {
		hdr = p;
		qid = le16_to_cpu(hdr->vq_index);
		virtnet_fill_stats(vi, qid, ctx, p, false, hdr->type);
	}

	return 0;
}

static void virtnet_make_stat_req(struct virtnet_info *vi,
				  struct virtnet_stats_ctx *ctx,
				  struct virtio_net_ctrl_queue_stats *req,
				  int qid, int *idx)
{
	int qtype = vq_type(vi, qid);
	u64 bitmap = ctx->bitmap[qtype];

	if (!bitmap)
		return;

	req->stats[*idx].vq_index = cpu_to_le16(qid);
	req->stats[*idx].types_bitmap[0] = cpu_to_le64(bitmap);
	*idx += 1;
}

/* qid: -1: get stats of all vq.
 *     > 0: get the stats for the special vq. This must not be cvq.
 */
static int virtnet_get_hw_stats(struct virtnet_info *vi,
				struct virtnet_stats_ctx *ctx, int qid)
{
	int qnum, i, j, res_size, qtype, last_vq, first_vq;
	struct virtio_net_ctrl_queue_stats *req;
	bool enable_cvq;
	void *reply;
	int ok;

	if (!virtio_has_feature(vi->vdev, VIRTIO_NET_F_DEVICE_STATS))
		return 0;

	if (qid == -1) {
		last_vq = vi->curr_queue_pairs * 2 - 1;
		first_vq = 0;
		enable_cvq = true;
	} else {
		last_vq = qid;
		first_vq = qid;
		enable_cvq = false;
	}

	qnum = 0;
	res_size = 0;
	for (i = first_vq; i <= last_vq ; ++i) {
		qtype = vq_type(vi, i);
		if (ctx->bitmap[qtype]) {
			++qnum;
			res_size += ctx->size[qtype];
		}
	}

	if (enable_cvq && ctx->bitmap[VIRTNET_Q_TYPE_CQ]) {
		res_size += ctx->size[VIRTNET_Q_TYPE_CQ];
		qnum += 1;
	}

	req = kcalloc(qnum, sizeof(*req), GFP_KERNEL);
	if (!req)
		return -ENOMEM;

	reply = kmalloc(res_size, GFP_KERNEL);
	if (!reply) {
		kfree(req);
		return -ENOMEM;
	}

	j = 0;
	for (i = first_vq; i <= last_vq ; ++i)
		virtnet_make_stat_req(vi, ctx, req, i, &j);

	if (enable_cvq)
		virtnet_make_stat_req(vi, ctx, req, vi->max_queue_pairs * 2, &j);

	ok = __virtnet_get_hw_stats(vi, ctx, req, sizeof(*req) * j, reply, res_size);

	kfree(req);
	kfree(reply);

	return ok;
}

static void virtnet_get_strings(struct net_device *dev, u32 stringset, u8 *data)
{
	struct virtnet_info *vi = netdev_priv(dev);
	unsigned int i;
	u8 *p = data;

	switch (stringset) {
	case ETH_SS_STATS:
		/* Generate the total field names. */
		virtnet_get_stats_string(vi, VIRTNET_Q_TYPE_RX, -1, &p);
		virtnet_get_stats_string(vi, VIRTNET_Q_TYPE_TX, -1, &p);

		virtnet_get_stats_string(vi, VIRTNET_Q_TYPE_CQ, 0, &p);

		for (i = 0; i < vi->curr_queue_pairs; ++i)
			virtnet_get_stats_string(vi, VIRTNET_Q_TYPE_RX, i, &p);

		for (i = 0; i < vi->curr_queue_pairs; ++i)
			virtnet_get_stats_string(vi, VIRTNET_Q_TYPE_TX, i, &p);
		break;
	}
}

static int virtnet_get_sset_count(struct net_device *dev, int sset)
{
	struct virtnet_info *vi = netdev_priv(dev);
	struct virtnet_stats_ctx ctx = {0};
	u32 pair_count;

	switch (sset) {
	case ETH_SS_STATS:
		virtnet_stats_ctx_init(vi, &ctx, NULL, false);

		pair_count = ctx.desc_num[VIRTNET_Q_TYPE_RX] + ctx.desc_num[VIRTNET_Q_TYPE_TX];

		return pair_count + ctx.desc_num[VIRTNET_Q_TYPE_CQ] +
			vi->curr_queue_pairs * pair_count;
	default:
		return -EOPNOTSUPP;
	}
}

static void virtnet_get_ethtool_stats(struct net_device *dev,
				      struct ethtool_stats *stats, u64 *data)
{
	struct virtnet_info *vi = netdev_priv(dev);
	struct virtnet_stats_ctx ctx = {0};
	unsigned int start, i;
	const u8 *stats_base;
<<<<<<< HEAD
	const u64_stats_t *p;
	size_t offset;
=======

	virtnet_stats_ctx_init(vi, &ctx, data, false);
	if (virtnet_get_hw_stats(vi, &ctx, -1))
		dev_warn(&vi->dev->dev, "Failed to get hw stats.\n");
>>>>>>> 2d5404ca

	for (i = 0; i < vi->curr_queue_pairs; i++) {
		struct receive_queue *rq = &vi->rq[i];
		struct send_queue *sq = &vi->sq[i];

		stats_base = (const u8 *)&rq->stats;
		do {
			start = u64_stats_fetch_begin(&rq->stats.syncp);
<<<<<<< HEAD
			for (j = 0; j < VIRTNET_RQ_STATS_LEN; j++) {
				offset = virtnet_rq_stats_desc[j].offset;
				p = (const u64_stats_t *)(stats_base + offset);
				data[idx + j] = u64_stats_read(p);
			}
=======
			virtnet_fill_stats(vi, i * 2, &ctx, stats_base, true, 0);
>>>>>>> 2d5404ca
		} while (u64_stats_fetch_retry(&rq->stats.syncp, start));

<<<<<<< HEAD
	for (i = 0; i < vi->curr_queue_pairs; i++) {
		struct send_queue *sq = &vi->sq[i];

		stats_base = (const u8 *)&sq->stats;
		do {
			start = u64_stats_fetch_begin(&sq->stats.syncp);
			for (j = 0; j < VIRTNET_SQ_STATS_LEN; j++) {
				offset = virtnet_sq_stats_desc[j].offset;
				p = (const u64_stats_t *)(stats_base + offset);
				data[idx + j] = u64_stats_read(p);
			}
=======
		stats_base = (const u8 *)&sq->stats;
		do {
			start = u64_stats_fetch_begin(&sq->stats.syncp);
			virtnet_fill_stats(vi, i * 2 + 1, &ctx, stats_base, true, 0);
>>>>>>> 2d5404ca
		} while (u64_stats_fetch_retry(&sq->stats.syncp, start));
	}

	virtnet_fill_total_fields(vi, &ctx);
}

static void virtnet_get_channels(struct net_device *dev,
				 struct ethtool_channels *channels)
{
	struct virtnet_info *vi = netdev_priv(dev);

	channels->combined_count = vi->curr_queue_pairs;
	channels->max_combined = vi->max_queue_pairs;
	channels->max_other = 0;
	channels->rx_count = 0;
	channels->tx_count = 0;
	channels->other_count = 0;
}

static int virtnet_set_link_ksettings(struct net_device *dev,
				      const struct ethtool_link_ksettings *cmd)
{
	struct virtnet_info *vi = netdev_priv(dev);

	return ethtool_virtdev_set_link_ksettings(dev, cmd,
						  &vi->speed, &vi->duplex);
}

static int virtnet_get_link_ksettings(struct net_device *dev,
				      struct ethtool_link_ksettings *cmd)
{
	struct virtnet_info *vi = netdev_priv(dev);

	cmd->base.speed = vi->speed;
	cmd->base.duplex = vi->duplex;
	cmd->base.port = PORT_OTHER;

	return 0;
}

static int virtnet_send_tx_notf_coal_cmds(struct virtnet_info *vi,
					  struct ethtool_coalesce *ec)
{
	struct virtio_net_ctrl_coal_tx *coal_tx __free(kfree) = NULL;
	struct scatterlist sgs_tx;
	int i;

	coal_tx = kzalloc(sizeof(*coal_tx), GFP_KERNEL);
	if (!coal_tx)
		return -ENOMEM;

	coal_tx->tx_usecs = cpu_to_le32(ec->tx_coalesce_usecs);
	coal_tx->tx_max_packets = cpu_to_le32(ec->tx_max_coalesced_frames);
	sg_init_one(&sgs_tx, coal_tx, sizeof(*coal_tx));

	if (!virtnet_send_command(vi, VIRTIO_NET_CTRL_NOTF_COAL,
				  VIRTIO_NET_CTRL_NOTF_COAL_TX_SET,
				  &sgs_tx))
		return -EINVAL;

	vi->intr_coal_tx.max_usecs = ec->tx_coalesce_usecs;
	vi->intr_coal_tx.max_packets = ec->tx_max_coalesced_frames;
	for (i = 0; i < vi->max_queue_pairs; i++) {
		vi->sq[i].intr_coal.max_usecs = ec->tx_coalesce_usecs;
		vi->sq[i].intr_coal.max_packets = ec->tx_max_coalesced_frames;
	}

	return 0;
}

static int virtnet_send_rx_notf_coal_cmds(struct virtnet_info *vi,
					  struct ethtool_coalesce *ec)
{
	struct virtio_net_ctrl_coal_rx *coal_rx __free(kfree) = NULL;
	bool rx_ctrl_dim_on = !!ec->use_adaptive_rx_coalesce;
	struct scatterlist sgs_rx;
	int i;

	if (rx_ctrl_dim_on && !virtio_has_feature(vi->vdev, VIRTIO_NET_F_VQ_NOTF_COAL))
		return -EOPNOTSUPP;

	if (rx_ctrl_dim_on && (ec->rx_coalesce_usecs != vi->intr_coal_rx.max_usecs ||
			       ec->rx_max_coalesced_frames != vi->intr_coal_rx.max_packets))
		return -EINVAL;

	if (rx_ctrl_dim_on && !vi->rx_dim_enabled) {
		vi->rx_dim_enabled = true;
		for (i = 0; i < vi->max_queue_pairs; i++) {
			mutex_lock(&vi->rq[i].dim_lock);
			vi->rq[i].dim_enabled = true;
			mutex_unlock(&vi->rq[i].dim_lock);
		}
		return 0;
	}

	coal_rx = kzalloc(sizeof(*coal_rx), GFP_KERNEL);
	if (!coal_rx)
		return -ENOMEM;

	if (!rx_ctrl_dim_on && vi->rx_dim_enabled) {
		vi->rx_dim_enabled = false;
		for (i = 0; i < vi->max_queue_pairs; i++) {
			mutex_lock(&vi->rq[i].dim_lock);
			vi->rq[i].dim_enabled = false;
			mutex_unlock(&vi->rq[i].dim_lock);
		}
	}

	/* Since the per-queue coalescing params can be set,
	 * we need apply the global new params even if they
	 * are not updated.
	 */
	coal_rx->rx_usecs = cpu_to_le32(ec->rx_coalesce_usecs);
	coal_rx->rx_max_packets = cpu_to_le32(ec->rx_max_coalesced_frames);
	sg_init_one(&sgs_rx, coal_rx, sizeof(*coal_rx));

	if (!virtnet_send_command(vi, VIRTIO_NET_CTRL_NOTF_COAL,
				  VIRTIO_NET_CTRL_NOTF_COAL_RX_SET,
				  &sgs_rx))
		return -EINVAL;

	vi->intr_coal_rx.max_usecs = ec->rx_coalesce_usecs;
	vi->intr_coal_rx.max_packets = ec->rx_max_coalesced_frames;
	for (i = 0; i < vi->max_queue_pairs; i++) {
		mutex_lock(&vi->rq[i].dim_lock);
		vi->rq[i].intr_coal.max_usecs = ec->rx_coalesce_usecs;
		vi->rq[i].intr_coal.max_packets = ec->rx_max_coalesced_frames;
		mutex_unlock(&vi->rq[i].dim_lock);
	}

	return 0;
}

static int virtnet_send_notf_coal_cmds(struct virtnet_info *vi,
				       struct ethtool_coalesce *ec)
{
	int err;

	err = virtnet_send_tx_notf_coal_cmds(vi, ec);
	if (err)
		return err;

	err = virtnet_send_rx_notf_coal_cmds(vi, ec);
	if (err)
		return err;

	return 0;
}

static int virtnet_send_rx_notf_coal_vq_cmds(struct virtnet_info *vi,
					     struct ethtool_coalesce *ec,
					     u16 queue)
{
	bool rx_ctrl_dim_on = !!ec->use_adaptive_rx_coalesce;
	u32 max_usecs, max_packets;
	bool cur_rx_dim;
	int err;

	mutex_lock(&vi->rq[queue].dim_lock);
	cur_rx_dim = vi->rq[queue].dim_enabled;
	max_usecs = vi->rq[queue].intr_coal.max_usecs;
	max_packets = vi->rq[queue].intr_coal.max_packets;

	if (rx_ctrl_dim_on && (ec->rx_coalesce_usecs != max_usecs ||
			       ec->rx_max_coalesced_frames != max_packets)) {
		mutex_unlock(&vi->rq[queue].dim_lock);
		return -EINVAL;
	}

	if (rx_ctrl_dim_on && !cur_rx_dim) {
		vi->rq[queue].dim_enabled = true;
		mutex_unlock(&vi->rq[queue].dim_lock);
		return 0;
	}

	if (!rx_ctrl_dim_on && cur_rx_dim)
		vi->rq[queue].dim_enabled = false;

	/* If no params are updated, userspace ethtool will
	 * reject the modification.
	 */
	err = virtnet_send_rx_ctrl_coal_vq_cmd(vi, queue,
					       ec->rx_coalesce_usecs,
					       ec->rx_max_coalesced_frames);
	mutex_unlock(&vi->rq[queue].dim_lock);
	return err;
}

static int virtnet_send_notf_coal_vq_cmds(struct virtnet_info *vi,
					  struct ethtool_coalesce *ec,
					  u16 queue)
{
	int err;

	err = virtnet_send_rx_notf_coal_vq_cmds(vi, ec, queue);
	if (err)
		return err;

	err = virtnet_send_tx_ctrl_coal_vq_cmd(vi, queue,
					       ec->tx_coalesce_usecs,
					       ec->tx_max_coalesced_frames);
	if (err)
		return err;

	return 0;
}

static void virtnet_rx_dim_work(struct work_struct *work)
{
	struct dim *dim = container_of(work, struct dim, work);
	struct receive_queue *rq = container_of(dim,
			struct receive_queue, dim);
	struct virtnet_info *vi = rq->vq->vdev->priv;
	struct net_device *dev = vi->dev;
	struct dim_cq_moder update_moder;
	int qnum, err;

	qnum = rq - vi->rq;

	mutex_lock(&rq->dim_lock);
	if (!rq->dim_enabled)
		goto out;

	update_moder = net_dim_get_rx_irq_moder(dev, dim);
	if (update_moder.usec != rq->intr_coal.max_usecs ||
	    update_moder.pkts != rq->intr_coal.max_packets) {
		err = virtnet_send_rx_ctrl_coal_vq_cmd(vi, qnum,
						       update_moder.usec,
						       update_moder.pkts);
		if (err)
			pr_debug("%s: Failed to send dim parameters on rxq%d\n",
				 dev->name, qnum);
	}
out:
	dim->state = DIM_START_MEASURE;
	mutex_unlock(&rq->dim_lock);
}

static int virtnet_coal_params_supported(struct ethtool_coalesce *ec)
{
	/* usecs coalescing is supported only if VIRTIO_NET_F_NOTF_COAL
	 * or VIRTIO_NET_F_VQ_NOTF_COAL feature is negotiated.
	 */
	if (ec->rx_coalesce_usecs || ec->tx_coalesce_usecs)
		return -EOPNOTSUPP;

	if (ec->tx_max_coalesced_frames > 1 ||
	    ec->rx_max_coalesced_frames != 1)
		return -EINVAL;

	return 0;
}

static int virtnet_should_update_vq_weight(int dev_flags, int weight,
					   int vq_weight, bool *should_update)
{
	if (weight ^ vq_weight) {
		if (dev_flags & IFF_UP)
			return -EBUSY;
		*should_update = true;
	}

	return 0;
}

static int virtnet_set_coalesce(struct net_device *dev,
				struct ethtool_coalesce *ec,
				struct kernel_ethtool_coalesce *kernel_coal,
				struct netlink_ext_ack *extack)
{
	struct virtnet_info *vi = netdev_priv(dev);
	int ret, queue_number, napi_weight;
	bool update_napi = false;

	/* Can't change NAPI weight if the link is up */
	napi_weight = ec->tx_max_coalesced_frames ? NAPI_POLL_WEIGHT : 0;
	for (queue_number = 0; queue_number < vi->max_queue_pairs; queue_number++) {
		ret = virtnet_should_update_vq_weight(dev->flags, napi_weight,
						      vi->sq[queue_number].napi.weight,
						      &update_napi);
		if (ret)
			return ret;

		if (update_napi) {
			/* All queues that belong to [queue_number, vi->max_queue_pairs] will be
			 * updated for the sake of simplicity, which might not be necessary
			 */
			break;
		}
	}

	if (virtio_has_feature(vi->vdev, VIRTIO_NET_F_NOTF_COAL))
		ret = virtnet_send_notf_coal_cmds(vi, ec);
	else
		ret = virtnet_coal_params_supported(ec);

	if (ret)
		return ret;

	if (update_napi) {
		for (; queue_number < vi->max_queue_pairs; queue_number++)
			vi->sq[queue_number].napi.weight = napi_weight;
	}

	return ret;
}

static int virtnet_get_coalesce(struct net_device *dev,
				struct ethtool_coalesce *ec,
				struct kernel_ethtool_coalesce *kernel_coal,
				struct netlink_ext_ack *extack)
{
	struct virtnet_info *vi = netdev_priv(dev);

	if (virtio_has_feature(vi->vdev, VIRTIO_NET_F_NOTF_COAL)) {
		ec->rx_coalesce_usecs = vi->intr_coal_rx.max_usecs;
		ec->tx_coalesce_usecs = vi->intr_coal_tx.max_usecs;
		ec->tx_max_coalesced_frames = vi->intr_coal_tx.max_packets;
		ec->rx_max_coalesced_frames = vi->intr_coal_rx.max_packets;
		ec->use_adaptive_rx_coalesce = vi->rx_dim_enabled;
	} else {
		ec->rx_max_coalesced_frames = 1;

		if (vi->sq[0].napi.weight)
			ec->tx_max_coalesced_frames = 1;
	}

	return 0;
}

static int virtnet_set_per_queue_coalesce(struct net_device *dev,
					  u32 queue,
					  struct ethtool_coalesce *ec)
{
	struct virtnet_info *vi = netdev_priv(dev);
	int ret, napi_weight;
	bool update_napi = false;

	if (queue >= vi->max_queue_pairs)
		return -EINVAL;

	/* Can't change NAPI weight if the link is up */
	napi_weight = ec->tx_max_coalesced_frames ? NAPI_POLL_WEIGHT : 0;
	ret = virtnet_should_update_vq_weight(dev->flags, napi_weight,
					      vi->sq[queue].napi.weight,
					      &update_napi);
	if (ret)
		return ret;

	if (virtio_has_feature(vi->vdev, VIRTIO_NET_F_VQ_NOTF_COAL))
		ret = virtnet_send_notf_coal_vq_cmds(vi, ec, queue);
	else
		ret = virtnet_coal_params_supported(ec);

	if (ret)
		return ret;

	if (update_napi)
		vi->sq[queue].napi.weight = napi_weight;

	return 0;
}

static int virtnet_get_per_queue_coalesce(struct net_device *dev,
					  u32 queue,
					  struct ethtool_coalesce *ec)
{
	struct virtnet_info *vi = netdev_priv(dev);

	if (queue >= vi->max_queue_pairs)
		return -EINVAL;

	if (virtio_has_feature(vi->vdev, VIRTIO_NET_F_VQ_NOTF_COAL)) {
		mutex_lock(&vi->rq[queue].dim_lock);
		ec->rx_coalesce_usecs = vi->rq[queue].intr_coal.max_usecs;
		ec->tx_coalesce_usecs = vi->sq[queue].intr_coal.max_usecs;
		ec->tx_max_coalesced_frames = vi->sq[queue].intr_coal.max_packets;
		ec->rx_max_coalesced_frames = vi->rq[queue].intr_coal.max_packets;
		ec->use_adaptive_rx_coalesce = vi->rq[queue].dim_enabled;
		mutex_unlock(&vi->rq[queue].dim_lock);
	} else {
		ec->rx_max_coalesced_frames = 1;

		if (vi->sq[queue].napi.weight)
			ec->tx_max_coalesced_frames = 1;
	}

	return 0;
}

static void virtnet_init_settings(struct net_device *dev)
{
	struct virtnet_info *vi = netdev_priv(dev);

	vi->speed = SPEED_UNKNOWN;
	vi->duplex = DUPLEX_UNKNOWN;
}

static u32 virtnet_get_rxfh_key_size(struct net_device *dev)
{
	return ((struct virtnet_info *)netdev_priv(dev))->rss_key_size;
}

static u32 virtnet_get_rxfh_indir_size(struct net_device *dev)
{
	return ((struct virtnet_info *)netdev_priv(dev))->rss_indir_table_size;
}

static int virtnet_get_rxfh(struct net_device *dev,
			    struct ethtool_rxfh_param *rxfh)
{
	struct virtnet_info *vi = netdev_priv(dev);
	int i;

	if (rxfh->indir) {
		for (i = 0; i < vi->rss_indir_table_size; ++i)
<<<<<<< HEAD
			rxfh->indir[i] = vi->ctrl->rss.indirection_table[i];
	}

	if (rxfh->key)
		memcpy(rxfh->key, vi->ctrl->rss.key, vi->rss_key_size);
=======
			rxfh->indir[i] = vi->rss.indirection_table[i];
	}

	if (rxfh->key)
		memcpy(rxfh->key, vi->rss.key, vi->rss_key_size);
>>>>>>> 2d5404ca

	rxfh->hfunc = ETH_RSS_HASH_TOP;

	return 0;
}

static int virtnet_set_rxfh(struct net_device *dev,
			    struct ethtool_rxfh_param *rxfh,
			    struct netlink_ext_ack *extack)
{
	struct virtnet_info *vi = netdev_priv(dev);
	bool update = false;
	int i;

	if (rxfh->hfunc != ETH_RSS_HASH_NO_CHANGE &&
	    rxfh->hfunc != ETH_RSS_HASH_TOP)
		return -EOPNOTSUPP;

	if (rxfh->indir) {
		if (!vi->has_rss)
			return -EOPNOTSUPP;

		for (i = 0; i < vi->rss_indir_table_size; ++i)
<<<<<<< HEAD
			vi->ctrl->rss.indirection_table[i] = rxfh->indir[i];
		update = true;
	}

	if (rxfh->key) {
		/* If either _F_HASH_REPORT or _F_RSS are negotiated, the
		 * device provides hash calculation capabilities, that is,
		 * hash_key is configured.
		 */
		if (!vi->has_rss && !vi->has_rss_hash_report)
			return -EOPNOTSUPP;

		memcpy(vi->ctrl->rss.key, rxfh->key, vi->rss_key_size);
		update = true;
	}

=======
			vi->rss.indirection_table[i] = rxfh->indir[i];
		update = true;
	}

	if (rxfh->key) {
		/* If either _F_HASH_REPORT or _F_RSS are negotiated, the
		 * device provides hash calculation capabilities, that is,
		 * hash_key is configured.
		 */
		if (!vi->has_rss && !vi->has_rss_hash_report)
			return -EOPNOTSUPP;

		memcpy(vi->rss.key, rxfh->key, vi->rss_key_size);
		update = true;
	}

>>>>>>> 2d5404ca
	if (update)
		virtnet_commit_rss_command(vi);

	return 0;
}

static int virtnet_get_rxnfc(struct net_device *dev, struct ethtool_rxnfc *info, u32 *rule_locs)
{
	struct virtnet_info *vi = netdev_priv(dev);
	int rc = 0;

	switch (info->cmd) {
	case ETHTOOL_GRXRINGS:
		info->data = vi->curr_queue_pairs;
		break;
	case ETHTOOL_GRXFH:
		virtnet_get_hashflow(vi, info);
		break;
	default:
		rc = -EOPNOTSUPP;
	}

	return rc;
}

static int virtnet_set_rxnfc(struct net_device *dev, struct ethtool_rxnfc *info)
{
	struct virtnet_info *vi = netdev_priv(dev);
	int rc = 0;

	switch (info->cmd) {
	case ETHTOOL_SRXFH:
		if (!virtnet_set_hashflow(vi, info))
			rc = -EINVAL;

		break;
	default:
		rc = -EOPNOTSUPP;
	}

	return rc;
}

static const struct ethtool_ops virtnet_ethtool_ops = {
	.supported_coalesce_params = ETHTOOL_COALESCE_MAX_FRAMES |
		ETHTOOL_COALESCE_USECS | ETHTOOL_COALESCE_USE_ADAPTIVE_RX,
	.get_drvinfo = virtnet_get_drvinfo,
	.get_link = ethtool_op_get_link,
	.get_ringparam = virtnet_get_ringparam,
	.set_ringparam = virtnet_set_ringparam,
	.get_strings = virtnet_get_strings,
	.get_sset_count = virtnet_get_sset_count,
	.get_ethtool_stats = virtnet_get_ethtool_stats,
	.set_channels = virtnet_set_channels,
	.get_channels = virtnet_get_channels,
	.get_ts_info = ethtool_op_get_ts_info,
	.get_link_ksettings = virtnet_get_link_ksettings,
	.set_link_ksettings = virtnet_set_link_ksettings,
	.set_coalesce = virtnet_set_coalesce,
	.get_coalesce = virtnet_get_coalesce,
	.set_per_queue_coalesce = virtnet_set_per_queue_coalesce,
	.get_per_queue_coalesce = virtnet_get_per_queue_coalesce,
	.get_rxfh_key_size = virtnet_get_rxfh_key_size,
	.get_rxfh_indir_size = virtnet_get_rxfh_indir_size,
	.get_rxfh = virtnet_get_rxfh,
	.set_rxfh = virtnet_set_rxfh,
	.get_rxnfc = virtnet_get_rxnfc,
	.set_rxnfc = virtnet_set_rxnfc,
};

static void virtnet_get_queue_stats_rx(struct net_device *dev, int i,
				       struct netdev_queue_stats_rx *stats)
{
	struct virtnet_info *vi = netdev_priv(dev);
	struct receive_queue *rq = &vi->rq[i];
	struct virtnet_stats_ctx ctx = {0};

	virtnet_stats_ctx_init(vi, &ctx, (void *)stats, true);

	virtnet_get_hw_stats(vi, &ctx, i * 2);
	virtnet_fill_stats(vi, i * 2, &ctx, (void *)&rq->stats, true, 0);
}

static void virtnet_get_queue_stats_tx(struct net_device *dev, int i,
				       struct netdev_queue_stats_tx *stats)
{
	struct virtnet_info *vi = netdev_priv(dev);
	struct send_queue *sq = &vi->sq[i];
	struct virtnet_stats_ctx ctx = {0};

	virtnet_stats_ctx_init(vi, &ctx, (void *)stats, true);

	virtnet_get_hw_stats(vi, &ctx, i * 2 + 1);
	virtnet_fill_stats(vi, i * 2 + 1, &ctx, (void *)&sq->stats, true, 0);
}

static void virtnet_get_base_stats(struct net_device *dev,
				   struct netdev_queue_stats_rx *rx,
				   struct netdev_queue_stats_tx *tx)
{
	struct virtnet_info *vi = netdev_priv(dev);

	/* The queue stats of the virtio-net will not be reset. So here we
	 * return 0.
	 */
	rx->bytes = 0;
	rx->packets = 0;

	if (vi->device_stats_cap & VIRTIO_NET_STATS_TYPE_RX_BASIC) {
		rx->hw_drops = 0;
		rx->hw_drop_overruns = 0;
	}

	if (vi->device_stats_cap & VIRTIO_NET_STATS_TYPE_RX_CSUM) {
		rx->csum_unnecessary = 0;
		rx->csum_none = 0;
		rx->csum_bad = 0;
	}

	if (vi->device_stats_cap & VIRTIO_NET_STATS_TYPE_RX_GSO) {
		rx->hw_gro_packets = 0;
		rx->hw_gro_bytes = 0;
		rx->hw_gro_wire_packets = 0;
		rx->hw_gro_wire_bytes = 0;
	}

	if (vi->device_stats_cap & VIRTIO_NET_STATS_TYPE_RX_SPEED)
		rx->hw_drop_ratelimits = 0;

	tx->bytes = 0;
	tx->packets = 0;
	tx->stop = 0;
	tx->wake = 0;

	if (vi->device_stats_cap & VIRTIO_NET_STATS_TYPE_TX_BASIC) {
		tx->hw_drops = 0;
		tx->hw_drop_errors = 0;
	}

	if (vi->device_stats_cap & VIRTIO_NET_STATS_TYPE_TX_CSUM) {
		tx->csum_none = 0;
		tx->needs_csum = 0;
	}

	if (vi->device_stats_cap & VIRTIO_NET_STATS_TYPE_TX_GSO) {
		tx->hw_gso_packets = 0;
		tx->hw_gso_bytes = 0;
		tx->hw_gso_wire_packets = 0;
		tx->hw_gso_wire_bytes = 0;
	}

	if (vi->device_stats_cap & VIRTIO_NET_STATS_TYPE_TX_SPEED)
		tx->hw_drop_ratelimits = 0;
}

static const struct netdev_stat_ops virtnet_stat_ops = {
	.get_queue_stats_rx	= virtnet_get_queue_stats_rx,
	.get_queue_stats_tx	= virtnet_get_queue_stats_tx,
	.get_base_stats		= virtnet_get_base_stats,
};

static void virtnet_freeze_down(struct virtio_device *vdev)
{
	struct virtnet_info *vi = vdev->priv;

	/* Make sure no work handler is accessing the device */
	flush_work(&vi->config_work);
	disable_rx_mode_work(vi);
	flush_work(&vi->rx_mode_work);

	netif_tx_lock_bh(vi->dev);
	netif_device_detach(vi->dev);
	netif_tx_unlock_bh(vi->dev);
	if (netif_running(vi->dev))
		virtnet_close(vi->dev);
}

static int init_vqs(struct virtnet_info *vi);

static int virtnet_restore_up(struct virtio_device *vdev)
{
	struct virtnet_info *vi = vdev->priv;
	int err;

	err = init_vqs(vi);
	if (err)
		return err;

	virtio_device_ready(vdev);

	enable_delayed_refill(vi);
	enable_rx_mode_work(vi);

	if (netif_running(vi->dev)) {
		err = virtnet_open(vi->dev);
		if (err)
			return err;
	}

	netif_tx_lock_bh(vi->dev);
	netif_device_attach(vi->dev);
	netif_tx_unlock_bh(vi->dev);
	return err;
}

static int virtnet_set_guest_offloads(struct virtnet_info *vi, u64 offloads)
{
	__virtio64 *_offloads __free(kfree) = NULL;
	struct scatterlist sg;

	_offloads = kzalloc(sizeof(*_offloads), GFP_KERNEL);
	if (!_offloads)
		return -ENOMEM;

	*_offloads = cpu_to_virtio64(vi->vdev, offloads);

	sg_init_one(&sg, _offloads, sizeof(*_offloads));

	if (!virtnet_send_command(vi, VIRTIO_NET_CTRL_GUEST_OFFLOADS,
				  VIRTIO_NET_CTRL_GUEST_OFFLOADS_SET, &sg)) {
		dev_warn(&vi->dev->dev, "Fail to set guest offload.\n");
		return -EINVAL;
	}

	return 0;
}

static int virtnet_clear_guest_offloads(struct virtnet_info *vi)
{
	u64 offloads = 0;

	if (!vi->guest_offloads)
		return 0;

	return virtnet_set_guest_offloads(vi, offloads);
}

static int virtnet_restore_guest_offloads(struct virtnet_info *vi)
{
	u64 offloads = vi->guest_offloads;

	if (!vi->guest_offloads)
		return 0;

	return virtnet_set_guest_offloads(vi, offloads);
}

static int virtnet_rq_bind_xsk_pool(struct virtnet_info *vi, struct receive_queue *rq,
				    struct xsk_buff_pool *pool)
{
	int err, qindex;

	qindex = rq - vi->rq;

	if (pool) {
		err = xdp_rxq_info_reg(&rq->xsk_rxq_info, vi->dev, qindex, rq->napi.napi_id);
		if (err < 0)
			return err;

		err = xdp_rxq_info_reg_mem_model(&rq->xsk_rxq_info,
						 MEM_TYPE_XSK_BUFF_POOL, NULL);
		if (err < 0)
			goto unreg;

		xsk_pool_set_rxq_info(pool, &rq->xsk_rxq_info);
	}

	virtnet_rx_pause(vi, rq);

	err = virtqueue_reset(rq->vq, virtnet_rq_unmap_free_buf);
	if (err) {
		netdev_err(vi->dev, "reset rx fail: rx queue index: %d err: %d\n", qindex, err);

		pool = NULL;
	}

	rq->xsk_pool = pool;

	virtnet_rx_resume(vi, rq);

	if (pool)
		return 0;

unreg:
	xdp_rxq_info_unreg(&rq->xsk_rxq_info);
	return err;
}

static int virtnet_xsk_pool_enable(struct net_device *dev,
				   struct xsk_buff_pool *pool,
				   u16 qid)
{
	struct virtnet_info *vi = netdev_priv(dev);
	struct receive_queue *rq;
	struct device *dma_dev;
	struct send_queue *sq;
	int err, size;

	if (vi->hdr_len > xsk_pool_get_headroom(pool))
		return -EINVAL;

	/* In big_packets mode, xdp cannot work, so there is no need to
	 * initialize xsk of rq.
	 */
	if (vi->big_packets && !vi->mergeable_rx_bufs)
		return -ENOENT;

	if (qid >= vi->curr_queue_pairs)
		return -EINVAL;

	sq = &vi->sq[qid];
	rq = &vi->rq[qid];

	/* xsk assumes that tx and rx must have the same dma device. The af-xdp
	 * may use one buffer to receive from the rx and reuse this buffer to
	 * send by the tx. So the dma dev of sq and rq must be the same one.
	 *
	 * But vq->dma_dev allows every vq has the respective dma dev. So I
	 * check the dma dev of vq and sq is the same dev.
	 */
	if (virtqueue_dma_dev(rq->vq) != virtqueue_dma_dev(sq->vq))
		return -EINVAL;

	dma_dev = virtqueue_dma_dev(rq->vq);
	if (!dma_dev)
		return -EINVAL;

	size = virtqueue_get_vring_size(rq->vq);

	rq->xsk_buffs = kvcalloc(size, sizeof(*rq->xsk_buffs), GFP_KERNEL);
	if (!rq->xsk_buffs)
		return -ENOMEM;

	err = xsk_pool_dma_map(pool, dma_dev, 0);
	if (err)
		goto err_xsk_map;

	err = virtnet_rq_bind_xsk_pool(vi, rq, pool);
	if (err)
		goto err_rq;

	return 0;

err_rq:
	xsk_pool_dma_unmap(pool, 0);
err_xsk_map:
	return err;
}

static int virtnet_xsk_pool_disable(struct net_device *dev, u16 qid)
{
	struct virtnet_info *vi = netdev_priv(dev);
	struct xsk_buff_pool *pool;
	struct receive_queue *rq;
	int err;

	if (qid >= vi->curr_queue_pairs)
		return -EINVAL;

	rq = &vi->rq[qid];

	pool = rq->xsk_pool;

	err = virtnet_rq_bind_xsk_pool(vi, rq, NULL);

	xsk_pool_dma_unmap(pool, 0);

	kvfree(rq->xsk_buffs);

	return err;
}

static int virtnet_xsk_pool_setup(struct net_device *dev, struct netdev_bpf *xdp)
{
	if (xdp->xsk.pool)
		return virtnet_xsk_pool_enable(dev, xdp->xsk.pool,
					       xdp->xsk.queue_id);
	else
		return virtnet_xsk_pool_disable(dev, xdp->xsk.queue_id);
}

static int virtnet_xdp_set(struct net_device *dev, struct bpf_prog *prog,
			   struct netlink_ext_ack *extack)
{
	unsigned int room = SKB_DATA_ALIGN(XDP_PACKET_HEADROOM +
					   sizeof(struct skb_shared_info));
	unsigned int max_sz = PAGE_SIZE - room - ETH_HLEN;
	struct virtnet_info *vi = netdev_priv(dev);
	struct bpf_prog *old_prog;
	u16 xdp_qp = 0, curr_qp;
	int i, err;

	if (!virtio_has_feature(vi->vdev, VIRTIO_NET_F_CTRL_GUEST_OFFLOADS)
	    && (virtio_has_feature(vi->vdev, VIRTIO_NET_F_GUEST_TSO4) ||
	        virtio_has_feature(vi->vdev, VIRTIO_NET_F_GUEST_TSO6) ||
	        virtio_has_feature(vi->vdev, VIRTIO_NET_F_GUEST_ECN) ||
		virtio_has_feature(vi->vdev, VIRTIO_NET_F_GUEST_UFO) ||
		virtio_has_feature(vi->vdev, VIRTIO_NET_F_GUEST_CSUM) ||
		virtio_has_feature(vi->vdev, VIRTIO_NET_F_GUEST_USO4) ||
		virtio_has_feature(vi->vdev, VIRTIO_NET_F_GUEST_USO6))) {
		NL_SET_ERR_MSG_MOD(extack, "Can't set XDP while host is implementing GRO_HW/CSUM, disable GRO_HW/CSUM first");
		return -EOPNOTSUPP;
	}

	if (vi->mergeable_rx_bufs && !vi->any_header_sg) {
		NL_SET_ERR_MSG_MOD(extack, "XDP expects header/data in single page, any_header_sg required");
		return -EINVAL;
	}

	if (prog && !prog->aux->xdp_has_frags && dev->mtu > max_sz) {
		NL_SET_ERR_MSG_MOD(extack, "MTU too large to enable XDP without frags");
		netdev_warn(dev, "single-buffer XDP requires MTU less than %u\n", max_sz);
		return -EINVAL;
	}

	curr_qp = vi->curr_queue_pairs - vi->xdp_queue_pairs;
	if (prog)
		xdp_qp = nr_cpu_ids;

	/* XDP requires extra queues for XDP_TX */
	if (curr_qp + xdp_qp > vi->max_queue_pairs) {
		netdev_warn_once(dev, "XDP request %i queues but max is %i. XDP_TX and XDP_REDIRECT will operate in a slower locked tx mode.\n",
				 curr_qp + xdp_qp, vi->max_queue_pairs);
		xdp_qp = 0;
	}

	old_prog = rtnl_dereference(vi->rq[0].xdp_prog);
	if (!prog && !old_prog)
		return 0;

	if (prog)
		bpf_prog_add(prog, vi->max_queue_pairs - 1);

	/* Make sure NAPI is not using any XDP TX queues for RX. */
	if (netif_running(dev)) {
		for (i = 0; i < vi->max_queue_pairs; i++) {
			napi_disable(&vi->rq[i].napi);
			virtnet_napi_tx_disable(&vi->sq[i].napi);
		}
	}

	if (!prog) {
		for (i = 0; i < vi->max_queue_pairs; i++) {
			rcu_assign_pointer(vi->rq[i].xdp_prog, prog);
			if (i == 0)
				virtnet_restore_guest_offloads(vi);
		}
		synchronize_net();
	}

	err = virtnet_set_queues(vi, curr_qp + xdp_qp);
	if (err)
		goto err;
	netif_set_real_num_rx_queues(dev, curr_qp + xdp_qp);
	vi->xdp_queue_pairs = xdp_qp;

	if (prog) {
		vi->xdp_enabled = true;
		for (i = 0; i < vi->max_queue_pairs; i++) {
			rcu_assign_pointer(vi->rq[i].xdp_prog, prog);
			if (i == 0 && !old_prog)
				virtnet_clear_guest_offloads(vi);
		}
		if (!old_prog)
			xdp_features_set_redirect_target(dev, true);
	} else {
		xdp_features_clear_redirect_target(dev);
		vi->xdp_enabled = false;
	}

	for (i = 0; i < vi->max_queue_pairs; i++) {
		if (old_prog)
			bpf_prog_put(old_prog);
		if (netif_running(dev)) {
			virtnet_napi_enable(vi->rq[i].vq, &vi->rq[i].napi);
			virtnet_napi_tx_enable(vi, vi->sq[i].vq,
					       &vi->sq[i].napi);
		}
	}

	return 0;

err:
	if (!prog) {
		virtnet_clear_guest_offloads(vi);
		for (i = 0; i < vi->max_queue_pairs; i++)
			rcu_assign_pointer(vi->rq[i].xdp_prog, old_prog);
	}

	if (netif_running(dev)) {
		for (i = 0; i < vi->max_queue_pairs; i++) {
			virtnet_napi_enable(vi->rq[i].vq, &vi->rq[i].napi);
			virtnet_napi_tx_enable(vi, vi->sq[i].vq,
					       &vi->sq[i].napi);
		}
	}
	if (prog)
		bpf_prog_sub(prog, vi->max_queue_pairs - 1);
	return err;
}

static int virtnet_xdp(struct net_device *dev, struct netdev_bpf *xdp)
{
	switch (xdp->command) {
	case XDP_SETUP_PROG:
		return virtnet_xdp_set(dev, xdp->prog, xdp->extack);
	case XDP_SETUP_XSK_POOL:
		return virtnet_xsk_pool_setup(dev, xdp);
	default:
		return -EINVAL;
	}
}

static int virtnet_get_phys_port_name(struct net_device *dev, char *buf,
				      size_t len)
{
	struct virtnet_info *vi = netdev_priv(dev);
	int ret;

	if (!virtio_has_feature(vi->vdev, VIRTIO_NET_F_STANDBY))
		return -EOPNOTSUPP;

	ret = snprintf(buf, len, "sby");
	if (ret >= len)
		return -EOPNOTSUPP;

	return 0;
}

static int virtnet_set_features(struct net_device *dev,
				netdev_features_t features)
{
	struct virtnet_info *vi = netdev_priv(dev);
	u64 offloads;
	int err;

	if ((dev->features ^ features) & NETIF_F_GRO_HW) {
		if (vi->xdp_enabled)
			return -EBUSY;

		if (features & NETIF_F_GRO_HW)
			offloads = vi->guest_offloads_capable;
		else
			offloads = vi->guest_offloads_capable &
				   ~GUEST_OFFLOAD_GRO_HW_MASK;

		err = virtnet_set_guest_offloads(vi, offloads);
		if (err)
			return err;
		vi->guest_offloads = offloads;
	}

	if ((dev->features ^ features) & NETIF_F_RXHASH) {
		if (features & NETIF_F_RXHASH)
			vi->rss.hash_types = vi->rss_hash_types_saved;
		else
			vi->rss.hash_types = VIRTIO_NET_HASH_REPORT_NONE;

		if (!virtnet_commit_rss_command(vi))
			return -EINVAL;
	}

	return 0;
}

static void virtnet_tx_timeout(struct net_device *dev, unsigned int txqueue)
{
	struct virtnet_info *priv = netdev_priv(dev);
	struct send_queue *sq = &priv->sq[txqueue];
	struct netdev_queue *txq = netdev_get_tx_queue(dev, txqueue);

	u64_stats_update_begin(&sq->stats.syncp);
	u64_stats_inc(&sq->stats.tx_timeouts);
	u64_stats_update_end(&sq->stats.syncp);

	netdev_err(dev, "TX timeout on queue: %u, sq: %s, vq: 0x%x, name: %s, %u usecs ago\n",
		   txqueue, sq->name, sq->vq->index, sq->vq->name,
		   jiffies_to_usecs(jiffies - READ_ONCE(txq->trans_start)));
}

static int virtnet_init_irq_moder(struct virtnet_info *vi)
{
	u8 profile_flags = 0, coal_flags = 0;
	int ret, i;

	profile_flags |= DIM_PROFILE_RX;
	coal_flags |= DIM_COALESCE_USEC | DIM_COALESCE_PKTS;
	ret = net_dim_init_irq_moder(vi->dev, profile_flags, coal_flags,
				     DIM_CQ_PERIOD_MODE_START_FROM_EQE,
				     0, virtnet_rx_dim_work, NULL);

	if (ret)
		return ret;

	for (i = 0; i < vi->max_queue_pairs; i++)
		net_dim_setting(vi->dev, &vi->rq[i].dim, false);

	return 0;
}

static void virtnet_free_irq_moder(struct virtnet_info *vi)
{
	if (!virtio_has_feature(vi->vdev, VIRTIO_NET_F_VQ_NOTF_COAL))
		return;

	rtnl_lock();
	net_dim_free_irq_moder(vi->dev);
	rtnl_unlock();
}

static const struct net_device_ops virtnet_netdev = {
	.ndo_open            = virtnet_open,
	.ndo_stop   	     = virtnet_close,
	.ndo_start_xmit      = start_xmit,
	.ndo_validate_addr   = eth_validate_addr,
	.ndo_set_mac_address = virtnet_set_mac_address,
	.ndo_set_rx_mode     = virtnet_set_rx_mode,
	.ndo_get_stats64     = virtnet_stats,
	.ndo_vlan_rx_add_vid = virtnet_vlan_rx_add_vid,
	.ndo_vlan_rx_kill_vid = virtnet_vlan_rx_kill_vid,
	.ndo_bpf		= virtnet_xdp,
	.ndo_xdp_xmit		= virtnet_xdp_xmit,
	.ndo_xsk_wakeup         = virtnet_xsk_wakeup,
	.ndo_features_check	= passthru_features_check,
	.ndo_get_phys_port_name	= virtnet_get_phys_port_name,
	.ndo_set_features	= virtnet_set_features,
	.ndo_tx_timeout		= virtnet_tx_timeout,
};

static void virtnet_config_changed_work(struct work_struct *work)
{
	struct virtnet_info *vi =
		container_of(work, struct virtnet_info, config_work);
	u16 v;

	if (virtio_cread_feature(vi->vdev, VIRTIO_NET_F_STATUS,
				 struct virtio_net_config, status, &v) < 0)
		return;

	if (v & VIRTIO_NET_S_ANNOUNCE) {
		netdev_notify_peers(vi->dev);
		virtnet_ack_link_announce(vi);
	}

	/* Ignore unknown (future) status bits */
	v &= VIRTIO_NET_S_LINK_UP;

	if (vi->status == v)
		return;

	vi->status = v;

	if (vi->status & VIRTIO_NET_S_LINK_UP) {
		virtnet_update_settings(vi);
		netif_carrier_on(vi->dev);
		netif_tx_wake_all_queues(vi->dev);
	} else {
		netif_carrier_off(vi->dev);
		netif_tx_stop_all_queues(vi->dev);
	}
}

static void virtnet_config_changed(struct virtio_device *vdev)
{
	struct virtnet_info *vi = vdev->priv;

	schedule_work(&vi->config_work);
}

static void virtnet_free_queues(struct virtnet_info *vi)
{
	int i;

	for (i = 0; i < vi->max_queue_pairs; i++) {
		__netif_napi_del(&vi->rq[i].napi);
		__netif_napi_del(&vi->sq[i].napi);
	}

	/* We called __netif_napi_del(),
	 * we need to respect an RCU grace period before freeing vi->rq
	 */
	synchronize_net();

	kfree(vi->rq);
	kfree(vi->sq);
	kfree(vi->ctrl);
}

static void _free_receive_bufs(struct virtnet_info *vi)
{
	struct bpf_prog *old_prog;
	int i;

	for (i = 0; i < vi->max_queue_pairs; i++) {
		while (vi->rq[i].pages)
			__free_pages(get_a_page(&vi->rq[i], GFP_KERNEL), 0);

		old_prog = rtnl_dereference(vi->rq[i].xdp_prog);
		RCU_INIT_POINTER(vi->rq[i].xdp_prog, NULL);
		if (old_prog)
			bpf_prog_put(old_prog);
	}
}

static void free_receive_bufs(struct virtnet_info *vi)
{
	rtnl_lock();
	_free_receive_bufs(vi);
	rtnl_unlock();
}

static void free_receive_page_frags(struct virtnet_info *vi)
{
	int i;
	for (i = 0; i < vi->max_queue_pairs; i++)
		if (vi->rq[i].alloc_frag.page) {
			if (vi->rq[i].do_dma && vi->rq[i].last_dma)
				virtnet_rq_unmap(&vi->rq[i], vi->rq[i].last_dma, 0);
			put_page(vi->rq[i].alloc_frag.page);
		}
}

static void virtnet_sq_free_unused_buf(struct virtqueue *vq, void *buf)
{
	if (!is_xdp_frame(buf))
		dev_kfree_skb(buf);
	else
		xdp_return_frame(ptr_to_xdp(buf));
}

static void free_unused_bufs(struct virtnet_info *vi)
{
	void *buf;
	int i;

	for (i = 0; i < vi->max_queue_pairs; i++) {
		struct virtqueue *vq = vi->sq[i].vq;
		while ((buf = virtqueue_detach_unused_buf(vq)) != NULL)
			virtnet_sq_free_unused_buf(vq, buf);
		cond_resched();
	}

	for (i = 0; i < vi->max_queue_pairs; i++) {
		struct virtqueue *vq = vi->rq[i].vq;

		while ((buf = virtqueue_detach_unused_buf(vq)) != NULL)
			virtnet_rq_unmap_free_buf(vq, buf);
		cond_resched();
	}
}

static void virtnet_del_vqs(struct virtnet_info *vi)
{
	struct virtio_device *vdev = vi->vdev;

	virtnet_clean_affinity(vi);

	vdev->config->del_vqs(vdev);

	virtnet_free_queues(vi);
}

/* How large should a single buffer be so a queue full of these can fit at
 * least one full packet?
 * Logic below assumes the mergeable buffer header is used.
 */
static unsigned int mergeable_min_buf_len(struct virtnet_info *vi, struct virtqueue *vq)
{
	const unsigned int hdr_len = vi->hdr_len;
	unsigned int rq_size = virtqueue_get_vring_size(vq);
	unsigned int packet_len = vi->big_packets ? IP_MAX_MTU : vi->dev->max_mtu;
	unsigned int buf_len = hdr_len + ETH_HLEN + VLAN_HLEN + packet_len;
	unsigned int min_buf_len = DIV_ROUND_UP(buf_len, rq_size);

	return max(max(min_buf_len, hdr_len) - hdr_len,
		   (unsigned int)GOOD_PACKET_LEN);
}

static int virtnet_find_vqs(struct virtnet_info *vi)
{
	struct virtqueue_info *vqs_info;
	struct virtqueue **vqs;
<<<<<<< HEAD
	const char **names;
=======
>>>>>>> 2d5404ca
	int ret = -ENOMEM;
	int total_vqs;
	bool *ctx;
	u16 i;

	/* We expect 1 RX virtqueue followed by 1 TX virtqueue, followed by
	 * possible N-1 RX/TX queue pairs used in multiqueue mode, followed by
	 * possible control vq.
	 */
	total_vqs = vi->max_queue_pairs * 2 +
		    virtio_has_feature(vi->vdev, VIRTIO_NET_F_CTRL_VQ);

	/* Allocate space for find_vqs parameters */
	vqs = kcalloc(total_vqs, sizeof(*vqs), GFP_KERNEL);
	if (!vqs)
		goto err_vq;
	vqs_info = kcalloc(total_vqs, sizeof(*vqs_info), GFP_KERNEL);
	if (!vqs_info)
		goto err_vqs_info;
	if (!vi->big_packets || vi->mergeable_rx_bufs) {
		ctx = kcalloc(total_vqs, sizeof(*ctx), GFP_KERNEL);
		if (!ctx)
			goto err_ctx;
	} else {
		ctx = NULL;
	}

	/* Parameters for control virtqueue, if any */
	if (vi->has_cvq) {
		vqs_info[total_vqs - 1].name = "control";
	}

	/* Allocate/initialize parameters for send/receive virtqueues */
	for (i = 0; i < vi->max_queue_pairs; i++) {
<<<<<<< HEAD
		callbacks[rxq2vq(i)] = skb_recv_done;
		callbacks[txq2vq(i)] = skb_xmit_done;
		sprintf(vi->rq[i].name, "input.%u", i);
		sprintf(vi->sq[i].name, "output.%u", i);
		names[rxq2vq(i)] = vi->rq[i].name;
		names[txq2vq(i)] = vi->sq[i].name;
=======
		vqs_info[rxq2vq(i)].callback = skb_recv_done;
		vqs_info[txq2vq(i)].callback = skb_xmit_done;
		sprintf(vi->rq[i].name, "input.%u", i);
		sprintf(vi->sq[i].name, "output.%u", i);
		vqs_info[rxq2vq(i)].name = vi->rq[i].name;
		vqs_info[txq2vq(i)].name = vi->sq[i].name;
>>>>>>> 2d5404ca
		if (ctx)
			vqs_info[rxq2vq(i)].ctx = true;
	}

	ret = virtio_find_vqs(vi->vdev, total_vqs, vqs, vqs_info, NULL);
	if (ret)
		goto err_find;

	if (vi->has_cvq) {
		vi->cvq = vqs[total_vqs - 1];
		if (virtio_has_feature(vi->vdev, VIRTIO_NET_F_CTRL_VLAN))
			vi->dev->features |= NETIF_F_HW_VLAN_CTAG_FILTER;
	}

	for (i = 0; i < vi->max_queue_pairs; i++) {
		vi->rq[i].vq = vqs[rxq2vq(i)];
		vi->rq[i].min_buf_len = mergeable_min_buf_len(vi, vi->rq[i].vq);
		vi->sq[i].vq = vqs[txq2vq(i)];
	}

	/* run here: ret == 0. */


err_find:
	kfree(ctx);
err_ctx:
	kfree(vqs_info);
err_vqs_info:
	kfree(vqs);
err_vq:
	return ret;
}

static int virtnet_alloc_queues(struct virtnet_info *vi)
{
	int i;

	if (vi->has_cvq) {
		vi->ctrl = kzalloc(sizeof(*vi->ctrl), GFP_KERNEL);
		if (!vi->ctrl)
			goto err_ctrl;
	} else {
		vi->ctrl = NULL;
	}
	vi->sq = kcalloc(vi->max_queue_pairs, sizeof(*vi->sq), GFP_KERNEL);
	if (!vi->sq)
		goto err_sq;
	vi->rq = kcalloc(vi->max_queue_pairs, sizeof(*vi->rq), GFP_KERNEL);
	if (!vi->rq)
		goto err_rq;

	INIT_DELAYED_WORK(&vi->refill, refill_work);
	for (i = 0; i < vi->max_queue_pairs; i++) {
		vi->rq[i].pages = NULL;
		netif_napi_add_weight(vi->dev, &vi->rq[i].napi, virtnet_poll,
				      napi_weight);
		netif_napi_add_tx_weight(vi->dev, &vi->sq[i].napi,
					 virtnet_poll_tx,
					 napi_tx ? napi_weight : 0);

		sg_init_table(vi->rq[i].sg, ARRAY_SIZE(vi->rq[i].sg));
		ewma_pkt_len_init(&vi->rq[i].mrg_avg_pkt_len);
		sg_init_table(vi->sq[i].sg, ARRAY_SIZE(vi->sq[i].sg));

		u64_stats_init(&vi->rq[i].stats.syncp);
		u64_stats_init(&vi->sq[i].stats.syncp);
		mutex_init(&vi->rq[i].dim_lock);
	}

	return 0;

err_rq:
	kfree(vi->sq);
err_sq:
	kfree(vi->ctrl);
err_ctrl:
	return -ENOMEM;
}

static int init_vqs(struct virtnet_info *vi)
{
	int ret;

	/* Allocate send & receive queues */
	ret = virtnet_alloc_queues(vi);
	if (ret)
		goto err;

	ret = virtnet_find_vqs(vi);
	if (ret)
		goto err_free;

	cpus_read_lock();
	virtnet_set_affinity(vi);
	cpus_read_unlock();

	return 0;

err_free:
	virtnet_free_queues(vi);
err:
	return ret;
}

#ifdef CONFIG_SYSFS
static ssize_t mergeable_rx_buffer_size_show(struct netdev_rx_queue *queue,
		char *buf)
{
	struct virtnet_info *vi = netdev_priv(queue->dev);
	unsigned int queue_index = get_netdev_rx_queue_index(queue);
	unsigned int headroom = virtnet_get_headroom(vi);
	unsigned int tailroom = headroom ? sizeof(struct skb_shared_info) : 0;
	struct ewma_pkt_len *avg;

	BUG_ON(queue_index >= vi->max_queue_pairs);
	avg = &vi->rq[queue_index].mrg_avg_pkt_len;
	return sprintf(buf, "%u\n",
		       get_mergeable_buf_len(&vi->rq[queue_index], avg,
				       SKB_DATA_ALIGN(headroom + tailroom)));
}

static struct rx_queue_attribute mergeable_rx_buffer_size_attribute =
	__ATTR_RO(mergeable_rx_buffer_size);

static struct attribute *virtio_net_mrg_rx_attrs[] = {
	&mergeable_rx_buffer_size_attribute.attr,
	NULL
};

static const struct attribute_group virtio_net_mrg_rx_group = {
	.name = "virtio_net",
	.attrs = virtio_net_mrg_rx_attrs
};
#endif

static bool virtnet_fail_on_feature(struct virtio_device *vdev,
				    unsigned int fbit,
				    const char *fname, const char *dname)
{
	if (!virtio_has_feature(vdev, fbit))
		return false;

	dev_err(&vdev->dev, "device advertises feature %s but not %s",
		fname, dname);

	return true;
}

#define VIRTNET_FAIL_ON(vdev, fbit, dbit)			\
	virtnet_fail_on_feature(vdev, fbit, #fbit, dbit)

static bool virtnet_validate_features(struct virtio_device *vdev)
{
	if (!virtio_has_feature(vdev, VIRTIO_NET_F_CTRL_VQ) &&
	    (VIRTNET_FAIL_ON(vdev, VIRTIO_NET_F_CTRL_RX,
			     "VIRTIO_NET_F_CTRL_VQ") ||
	     VIRTNET_FAIL_ON(vdev, VIRTIO_NET_F_CTRL_VLAN,
			     "VIRTIO_NET_F_CTRL_VQ") ||
	     VIRTNET_FAIL_ON(vdev, VIRTIO_NET_F_GUEST_ANNOUNCE,
			     "VIRTIO_NET_F_CTRL_VQ") ||
	     VIRTNET_FAIL_ON(vdev, VIRTIO_NET_F_MQ, "VIRTIO_NET_F_CTRL_VQ") ||
	     VIRTNET_FAIL_ON(vdev, VIRTIO_NET_F_CTRL_MAC_ADDR,
			     "VIRTIO_NET_F_CTRL_VQ") ||
	     VIRTNET_FAIL_ON(vdev, VIRTIO_NET_F_RSS,
			     "VIRTIO_NET_F_CTRL_VQ") ||
	     VIRTNET_FAIL_ON(vdev, VIRTIO_NET_F_HASH_REPORT,
			     "VIRTIO_NET_F_CTRL_VQ") ||
	     VIRTNET_FAIL_ON(vdev, VIRTIO_NET_F_NOTF_COAL,
			     "VIRTIO_NET_F_CTRL_VQ") ||
	     VIRTNET_FAIL_ON(vdev, VIRTIO_NET_F_VQ_NOTF_COAL,
			     "VIRTIO_NET_F_CTRL_VQ"))) {
		return false;
	}

	return true;
}

#define MIN_MTU ETH_MIN_MTU
#define MAX_MTU ETH_MAX_MTU

static int virtnet_validate(struct virtio_device *vdev)
{
	if (!vdev->config->get) {
		dev_err(&vdev->dev, "%s failure: config access disabled\n",
			__func__);
		return -EINVAL;
	}

	if (!virtnet_validate_features(vdev))
		return -EINVAL;

	if (virtio_has_feature(vdev, VIRTIO_NET_F_MTU)) {
		int mtu = virtio_cread16(vdev,
					 offsetof(struct virtio_net_config,
						  mtu));
		if (mtu < MIN_MTU)
			__virtio_clear_bit(vdev, VIRTIO_NET_F_MTU);
	}

	if (virtio_has_feature(vdev, VIRTIO_NET_F_STANDBY) &&
	    !virtio_has_feature(vdev, VIRTIO_NET_F_MAC)) {
		dev_warn(&vdev->dev, "device advertises feature VIRTIO_NET_F_STANDBY but not VIRTIO_NET_F_MAC, disabling standby");
		__virtio_clear_bit(vdev, VIRTIO_NET_F_STANDBY);
	}

	return 0;
}

static bool virtnet_check_guest_gso(const struct virtnet_info *vi)
{
	return virtio_has_feature(vi->vdev, VIRTIO_NET_F_GUEST_TSO4) ||
		virtio_has_feature(vi->vdev, VIRTIO_NET_F_GUEST_TSO6) ||
		virtio_has_feature(vi->vdev, VIRTIO_NET_F_GUEST_ECN) ||
		virtio_has_feature(vi->vdev, VIRTIO_NET_F_GUEST_UFO) ||
		(virtio_has_feature(vi->vdev, VIRTIO_NET_F_GUEST_USO4) &&
		virtio_has_feature(vi->vdev, VIRTIO_NET_F_GUEST_USO6));
}

static void virtnet_set_big_packets(struct virtnet_info *vi, const int mtu)
{
	bool guest_gso = virtnet_check_guest_gso(vi);

	/* If device can receive ANY guest GSO packets, regardless of mtu,
	 * allocate packets of maximum size, otherwise limit it to only
	 * mtu size worth only.
	 */
	if (mtu > ETH_DATA_LEN || guest_gso) {
		vi->big_packets = true;
		vi->big_packets_num_skbfrags = guest_gso ? MAX_SKB_FRAGS : DIV_ROUND_UP(mtu, PAGE_SIZE);
	}
}

#define VIRTIO_NET_HASH_REPORT_MAX_TABLE      10
static enum xdp_rss_hash_type
virtnet_xdp_rss_type[VIRTIO_NET_HASH_REPORT_MAX_TABLE] = {
	[VIRTIO_NET_HASH_REPORT_NONE] = XDP_RSS_TYPE_NONE,
	[VIRTIO_NET_HASH_REPORT_IPv4] = XDP_RSS_TYPE_L3_IPV4,
	[VIRTIO_NET_HASH_REPORT_TCPv4] = XDP_RSS_TYPE_L4_IPV4_TCP,
	[VIRTIO_NET_HASH_REPORT_UDPv4] = XDP_RSS_TYPE_L4_IPV4_UDP,
	[VIRTIO_NET_HASH_REPORT_IPv6] = XDP_RSS_TYPE_L3_IPV6,
	[VIRTIO_NET_HASH_REPORT_TCPv6] = XDP_RSS_TYPE_L4_IPV6_TCP,
	[VIRTIO_NET_HASH_REPORT_UDPv6] = XDP_RSS_TYPE_L4_IPV6_UDP,
	[VIRTIO_NET_HASH_REPORT_IPv6_EX] = XDP_RSS_TYPE_L3_IPV6_EX,
	[VIRTIO_NET_HASH_REPORT_TCPv6_EX] = XDP_RSS_TYPE_L4_IPV6_TCP_EX,
	[VIRTIO_NET_HASH_REPORT_UDPv6_EX] = XDP_RSS_TYPE_L4_IPV6_UDP_EX
};

static int virtnet_xdp_rx_hash(const struct xdp_md *_ctx, u32 *hash,
			       enum xdp_rss_hash_type *rss_type)
{
	const struct xdp_buff *xdp = (void *)_ctx;
	struct virtio_net_hdr_v1_hash *hdr_hash;
	struct virtnet_info *vi;
	u16 hash_report;

	if (!(xdp->rxq->dev->features & NETIF_F_RXHASH))
		return -ENODATA;

	vi = netdev_priv(xdp->rxq->dev);
	hdr_hash = (struct virtio_net_hdr_v1_hash *)(xdp->data - vi->hdr_len);
	hash_report = __le16_to_cpu(hdr_hash->hash_report);

	if (hash_report >= VIRTIO_NET_HASH_REPORT_MAX_TABLE)
		hash_report = VIRTIO_NET_HASH_REPORT_NONE;

	*rss_type = virtnet_xdp_rss_type[hash_report];
	*hash = __le32_to_cpu(hdr_hash->hash_value);
	return 0;
}

static const struct xdp_metadata_ops virtnet_xdp_metadata_ops = {
	.xmo_rx_hash			= virtnet_xdp_rx_hash,
};

static int virtnet_probe(struct virtio_device *vdev)
{
	int i, err = -ENOMEM;
	struct net_device *dev;
	struct virtnet_info *vi;
	u16 max_queue_pairs;
	int mtu = 0;

	/* Find if host supports multiqueue/rss virtio_net device */
	max_queue_pairs = 1;
	if (virtio_has_feature(vdev, VIRTIO_NET_F_MQ) || virtio_has_feature(vdev, VIRTIO_NET_F_RSS))
		max_queue_pairs =
		     virtio_cread16(vdev, offsetof(struct virtio_net_config, max_virtqueue_pairs));

	/* We need at least 2 queue's */
	if (max_queue_pairs < VIRTIO_NET_CTRL_MQ_VQ_PAIRS_MIN ||
	    max_queue_pairs > VIRTIO_NET_CTRL_MQ_VQ_PAIRS_MAX ||
	    !virtio_has_feature(vdev, VIRTIO_NET_F_CTRL_VQ))
		max_queue_pairs = 1;

	/* Allocate ourselves a network device with room for our info */
	dev = alloc_etherdev_mq(sizeof(struct virtnet_info), max_queue_pairs);
	if (!dev)
		return -ENOMEM;

	/* Set up network device as normal. */
	dev->priv_flags |= IFF_UNICAST_FLT | IFF_LIVE_ADDR_CHANGE |
			   IFF_TX_SKB_NO_LINEAR;
	dev->netdev_ops = &virtnet_netdev;
	dev->stat_ops = &virtnet_stat_ops;
	dev->features = NETIF_F_HIGHDMA;

	dev->ethtool_ops = &virtnet_ethtool_ops;
	SET_NETDEV_DEV(dev, &vdev->dev);

	/* Do we support "hardware" checksums? */
	if (virtio_has_feature(vdev, VIRTIO_NET_F_CSUM)) {
		/* This opens up the world of extra features. */
		dev->hw_features |= NETIF_F_HW_CSUM | NETIF_F_SG;
		if (csum)
			dev->features |= NETIF_F_HW_CSUM | NETIF_F_SG;

		if (virtio_has_feature(vdev, VIRTIO_NET_F_GSO)) {
			dev->hw_features |= NETIF_F_TSO
				| NETIF_F_TSO_ECN | NETIF_F_TSO6;
		}
		/* Individual feature bits: what can host handle? */
		if (virtio_has_feature(vdev, VIRTIO_NET_F_HOST_TSO4))
			dev->hw_features |= NETIF_F_TSO;
		if (virtio_has_feature(vdev, VIRTIO_NET_F_HOST_TSO6))
			dev->hw_features |= NETIF_F_TSO6;
		if (virtio_has_feature(vdev, VIRTIO_NET_F_HOST_ECN))
			dev->hw_features |= NETIF_F_TSO_ECN;
		if (virtio_has_feature(vdev, VIRTIO_NET_F_HOST_USO))
			dev->hw_features |= NETIF_F_GSO_UDP_L4;

		dev->features |= NETIF_F_GSO_ROBUST;

		if (gso)
			dev->features |= dev->hw_features & NETIF_F_ALL_TSO;
		/* (!csum && gso) case will be fixed by register_netdev() */
	}

	/* 1. With VIRTIO_NET_F_GUEST_CSUM negotiation, the driver doesn't
	 * need to calculate checksums for partially checksummed packets,
	 * as they're considered valid by the upper layer.
	 * 2. Without VIRTIO_NET_F_GUEST_CSUM negotiation, the driver only
	 * receives fully checksummed packets. The device may assist in
	 * validating these packets' checksums, so the driver won't have to.
	 */
	dev->features |= NETIF_F_RXCSUM;

	if (virtio_has_feature(vdev, VIRTIO_NET_F_GUEST_TSO4) ||
	    virtio_has_feature(vdev, VIRTIO_NET_F_GUEST_TSO6))
		dev->features |= NETIF_F_GRO_HW;
	if (virtio_has_feature(vdev, VIRTIO_NET_F_CTRL_GUEST_OFFLOADS))
		dev->hw_features |= NETIF_F_GRO_HW;

	dev->vlan_features = dev->features;
	dev->xdp_features = NETDEV_XDP_ACT_BASIC | NETDEV_XDP_ACT_REDIRECT;

	/* MTU range: 68 - 65535 */
	dev->min_mtu = MIN_MTU;
	dev->max_mtu = MAX_MTU;

	/* Configuration may specify what MAC to use.  Otherwise random. */
	if (virtio_has_feature(vdev, VIRTIO_NET_F_MAC)) {
		u8 addr[ETH_ALEN];

		virtio_cread_bytes(vdev,
				   offsetof(struct virtio_net_config, mac),
				   addr, ETH_ALEN);
		eth_hw_addr_set(dev, addr);
	} else {
		eth_hw_addr_random(dev);
		dev_info(&vdev->dev, "Assigned random MAC address %pM\n",
			 dev->dev_addr);
	}

	/* Set up our device-specific information */
	vi = netdev_priv(dev);
	vi->dev = dev;
	vi->vdev = vdev;
	vdev->priv = vi;

	INIT_WORK(&vi->config_work, virtnet_config_changed_work);
	INIT_WORK(&vi->rx_mode_work, virtnet_rx_mode_work);
	spin_lock_init(&vi->refill_lock);

	if (virtio_has_feature(vdev, VIRTIO_NET_F_MRG_RXBUF)) {
		vi->mergeable_rx_bufs = true;
		dev->xdp_features |= NETDEV_XDP_ACT_RX_SG;
	}

	if (virtio_has_feature(vdev, VIRTIO_NET_F_HASH_REPORT))
		vi->has_rss_hash_report = true;

	if (virtio_has_feature(vdev, VIRTIO_NET_F_RSS)) {
		vi->has_rss = true;

		vi->rss_indir_table_size =
			virtio_cread16(vdev, offsetof(struct virtio_net_config,
				rss_max_indirection_table_length));
	}
<<<<<<< HEAD
=======
	err = rss_indirection_table_alloc(&vi->rss, vi->rss_indir_table_size);
	if (err)
		goto free;
>>>>>>> 2d5404ca

	if (vi->has_rss || vi->has_rss_hash_report) {
		vi->rss_key_size =
			virtio_cread8(vdev, offsetof(struct virtio_net_config, rss_max_key_size));
		if (vi->rss_key_size > VIRTIO_NET_RSS_MAX_KEY_SIZE) {
			dev_err(&vdev->dev, "rss_max_key_size=%u exceeds the limit %u.\n",
				vi->rss_key_size, VIRTIO_NET_RSS_MAX_KEY_SIZE);
			err = -EINVAL;
			goto free;
		}

		vi->rss_hash_types_supported =
		    virtio_cread32(vdev, offsetof(struct virtio_net_config, supported_hash_types));
		vi->rss_hash_types_supported &=
				~(VIRTIO_NET_RSS_HASH_TYPE_IP_EX |
				  VIRTIO_NET_RSS_HASH_TYPE_TCP_EX |
				  VIRTIO_NET_RSS_HASH_TYPE_UDP_EX);

		dev->hw_features |= NETIF_F_RXHASH;
		dev->xdp_metadata_ops = &virtnet_xdp_metadata_ops;
	}

	if (vi->has_rss_hash_report)
		vi->hdr_len = sizeof(struct virtio_net_hdr_v1_hash);
	else if (virtio_has_feature(vdev, VIRTIO_NET_F_MRG_RXBUF) ||
		 virtio_has_feature(vdev, VIRTIO_F_VERSION_1))
		vi->hdr_len = sizeof(struct virtio_net_hdr_mrg_rxbuf);
	else
		vi->hdr_len = sizeof(struct virtio_net_hdr);

	if (virtio_has_feature(vdev, VIRTIO_F_ANY_LAYOUT) ||
	    virtio_has_feature(vdev, VIRTIO_F_VERSION_1))
		vi->any_header_sg = true;

	if (virtio_has_feature(vdev, VIRTIO_NET_F_CTRL_VQ))
		vi->has_cvq = true;

	mutex_init(&vi->cvq_lock);

	if (virtio_has_feature(vdev, VIRTIO_NET_F_MTU)) {
		mtu = virtio_cread16(vdev,
				     offsetof(struct virtio_net_config,
					      mtu));
		if (mtu < dev->min_mtu) {
			/* Should never trigger: MTU was previously validated
			 * in virtnet_validate.
			 */
			dev_err(&vdev->dev,
				"device MTU appears to have changed it is now %d < %d",
				mtu, dev->min_mtu);
			err = -EINVAL;
			goto free;
		}

		dev->mtu = mtu;
		dev->max_mtu = mtu;
	}

	virtnet_set_big_packets(vi, mtu);

	if (vi->any_header_sg)
		dev->needed_headroom = vi->hdr_len;

	/* Enable multiqueue by default */
	if (num_online_cpus() >= max_queue_pairs)
		vi->curr_queue_pairs = max_queue_pairs;
	else
		vi->curr_queue_pairs = num_online_cpus();
	vi->max_queue_pairs = max_queue_pairs;

	/* Allocate/initialize the rx/tx queues, and invoke find_vqs */
	err = init_vqs(vi);
	if (err)
		goto free;

	if (virtio_has_feature(vi->vdev, VIRTIO_NET_F_NOTF_COAL)) {
		vi->intr_coal_rx.max_usecs = 0;
		vi->intr_coal_tx.max_usecs = 0;
		vi->intr_coal_rx.max_packets = 0;

		/* Keep the default values of the coalescing parameters
		 * aligned with the default napi_tx state.
		 */
		if (vi->sq[0].napi.weight)
			vi->intr_coal_tx.max_packets = 1;
		else
			vi->intr_coal_tx.max_packets = 0;
	}

	if (virtio_has_feature(vi->vdev, VIRTIO_NET_F_VQ_NOTF_COAL)) {
		/* The reason is the same as VIRTIO_NET_F_NOTF_COAL. */
		for (i = 0; i < vi->max_queue_pairs; i++)
			if (vi->sq[i].napi.weight)
				vi->sq[i].intr_coal.max_packets = 1;

		err = virtnet_init_irq_moder(vi);
		if (err)
			goto free;
	}

#ifdef CONFIG_SYSFS
	if (vi->mergeable_rx_bufs)
		dev->sysfs_rx_queue_group = &virtio_net_mrg_rx_group;
#endif
	netif_set_real_num_tx_queues(dev, vi->curr_queue_pairs);
	netif_set_real_num_rx_queues(dev, vi->curr_queue_pairs);

	virtnet_init_settings(dev);

	if (virtio_has_feature(vdev, VIRTIO_NET_F_STANDBY)) {
		vi->failover = net_failover_create(vi->dev);
		if (IS_ERR(vi->failover)) {
			err = PTR_ERR(vi->failover);
			goto free_vqs;
		}
	}

	if (vi->has_rss || vi->has_rss_hash_report)
		virtnet_init_default_rss(vi);

	enable_rx_mode_work(vi);

	/* serialize netdev register + virtio_device_ready() with ndo_open() */
	rtnl_lock();

	err = register_netdevice(dev);
	if (err) {
		pr_debug("virtio_net: registering device failed\n");
		rtnl_unlock();
		goto free_failover;
	}

	/* Disable config change notification until ndo_open. */
	virtio_config_driver_disable(vi->vdev);

	virtio_device_ready(vdev);

<<<<<<< HEAD
	_virtnet_set_queues(vi, vi->curr_queue_pairs);
=======
	if (vi->has_rss || vi->has_rss_hash_report) {
		if (!virtnet_commit_rss_command(vi)) {
			dev_warn(&vdev->dev, "RSS disabled because committing failed.\n");
			dev->hw_features &= ~NETIF_F_RXHASH;
			vi->has_rss_hash_report = false;
			vi->has_rss = false;
		}
	}

	virtnet_set_queues(vi, vi->curr_queue_pairs);
>>>>>>> 2d5404ca

	/* a random MAC address has been assigned, notify the device.
	 * We don't fail probe if VIRTIO_NET_F_CTRL_MAC_ADDR is not there
	 * because many devices work fine without getting MAC explicitly
	 */
	if (!virtio_has_feature(vdev, VIRTIO_NET_F_MAC) &&
	    virtio_has_feature(vi->vdev, VIRTIO_NET_F_CTRL_MAC_ADDR)) {
		struct scatterlist sg;

		sg_init_one(&sg, dev->dev_addr, dev->addr_len);
		if (!virtnet_send_command(vi, VIRTIO_NET_CTRL_MAC,
					  VIRTIO_NET_CTRL_MAC_ADDR_SET, &sg)) {
			pr_debug("virtio_net: setting MAC address failed\n");
			rtnl_unlock();
			err = -EINVAL;
			goto free_unregister_netdev;
		}
	}

<<<<<<< HEAD
	for (i = 0; i < ARRAY_SIZE(guest_offloads); i++)
		if (virtio_has_feature(vi->vdev, guest_offloads[i]))
			set_bit(guest_offloads[i], &vi->guest_offloads);
	vi->guest_offloads_capable = vi->guest_offloads;

	rtnl_unlock();
=======
	if (virtio_has_feature(vi->vdev, VIRTIO_NET_F_DEVICE_STATS)) {
		struct virtio_net_stats_capabilities *stats_cap  __free(kfree) = NULL;
		struct scatterlist sg;
		__le64 v;
>>>>>>> 2d5404ca

		stats_cap = kzalloc(sizeof(*stats_cap), GFP_KERNEL);
		if (!stats_cap) {
			rtnl_unlock();
			err = -ENOMEM;
			goto free_unregister_netdev;
		}

<<<<<<< HEAD
=======
		sg_init_one(&sg, stats_cap, sizeof(*stats_cap));

		if (!virtnet_send_command_reply(vi, VIRTIO_NET_CTRL_STATS,
						VIRTIO_NET_CTRL_STATS_QUERY,
						NULL, &sg)) {
			pr_debug("virtio_net: fail to get stats capability\n");
			rtnl_unlock();
			err = -EINVAL;
			goto free_unregister_netdev;
		}

		v = stats_cap->supported_stats_types[0];
		vi->device_stats_cap = le64_to_cpu(v);
	}

>>>>>>> 2d5404ca
	/* Assume link up if device can't report link status,
	   otherwise get link status from config. */
	netif_carrier_off(dev);
	if (virtio_has_feature(vi->vdev, VIRTIO_NET_F_STATUS)) {
		virtnet_config_changed_work(&vi->config_work);
	} else {
		vi->status = VIRTIO_NET_S_LINK_UP;
		virtnet_update_settings(vi);
		netif_carrier_on(dev);
	}

<<<<<<< HEAD
=======
	for (i = 0; i < ARRAY_SIZE(guest_offloads); i++)
		if (virtio_has_feature(vi->vdev, guest_offloads[i]))
			set_bit(guest_offloads[i], &vi->guest_offloads);
	vi->guest_offloads_capable = vi->guest_offloads;

	rtnl_unlock();

	err = virtnet_cpu_notif_add(vi);
	if (err) {
		pr_debug("virtio_net: registering cpu notifier failed\n");
		goto free_unregister_netdev;
	}

>>>>>>> 2d5404ca
	pr_debug("virtnet: registered device %s with %d RX and TX vq's\n",
		 dev->name, max_queue_pairs);

	return 0;

free_unregister_netdev:
	unregister_netdev(dev);
free_failover:
	net_failover_destroy(vi->failover);
free_vqs:
	virtio_reset_device(vdev);
	cancel_delayed_work_sync(&vi->refill);
	free_receive_page_frags(vi);
	virtnet_del_vqs(vi);
free:
	free_netdev(dev);
	return err;
}

static void remove_vq_common(struct virtnet_info *vi)
{
	virtio_reset_device(vi->vdev);

	/* Free unused buffers in both send and recv, if any. */
	free_unused_bufs(vi);

	free_receive_bufs(vi);

	free_receive_page_frags(vi);

	virtnet_del_vqs(vi);
}

static void virtnet_remove(struct virtio_device *vdev)
{
	struct virtnet_info *vi = vdev->priv;

	virtnet_cpu_notif_remove(vi);

	/* Make sure no work handler is accessing the device. */
	flush_work(&vi->config_work);
	disable_rx_mode_work(vi);
	flush_work(&vi->rx_mode_work);

	virtnet_free_irq_moder(vi);

	unregister_netdev(vi->dev);

	net_failover_destroy(vi->failover);

	remove_vq_common(vi);

	rss_indirection_table_free(&vi->rss);

	free_netdev(vi->dev);
}

static __maybe_unused int virtnet_freeze(struct virtio_device *vdev)
{
	struct virtnet_info *vi = vdev->priv;

	virtnet_cpu_notif_remove(vi);
	virtnet_freeze_down(vdev);
	remove_vq_common(vi);

	return 0;
}

static __maybe_unused int virtnet_restore(struct virtio_device *vdev)
{
	struct virtnet_info *vi = vdev->priv;
	int err;

	err = virtnet_restore_up(vdev);
	if (err)
		return err;
	virtnet_set_queues(vi, vi->curr_queue_pairs);

	err = virtnet_cpu_notif_add(vi);
	if (err) {
		virtnet_freeze_down(vdev);
		remove_vq_common(vi);
		return err;
	}

	return 0;
}

static struct virtio_device_id id_table[] = {
	{ VIRTIO_ID_NET, VIRTIO_DEV_ANY_ID },
	{ 0 },
};

#define VIRTNET_FEATURES \
	VIRTIO_NET_F_CSUM, VIRTIO_NET_F_GUEST_CSUM, \
	VIRTIO_NET_F_MAC, \
	VIRTIO_NET_F_HOST_TSO4, VIRTIO_NET_F_HOST_UFO, VIRTIO_NET_F_HOST_TSO6, \
	VIRTIO_NET_F_HOST_ECN, VIRTIO_NET_F_GUEST_TSO4, VIRTIO_NET_F_GUEST_TSO6, \
	VIRTIO_NET_F_GUEST_ECN, VIRTIO_NET_F_GUEST_UFO, \
	VIRTIO_NET_F_HOST_USO, VIRTIO_NET_F_GUEST_USO4, VIRTIO_NET_F_GUEST_USO6, \
	VIRTIO_NET_F_MRG_RXBUF, VIRTIO_NET_F_STATUS, VIRTIO_NET_F_CTRL_VQ, \
	VIRTIO_NET_F_CTRL_RX, VIRTIO_NET_F_CTRL_VLAN, \
	VIRTIO_NET_F_GUEST_ANNOUNCE, VIRTIO_NET_F_MQ, \
	VIRTIO_NET_F_CTRL_MAC_ADDR, \
	VIRTIO_NET_F_MTU, VIRTIO_NET_F_CTRL_GUEST_OFFLOADS, \
	VIRTIO_NET_F_SPEED_DUPLEX, VIRTIO_NET_F_STANDBY, \
	VIRTIO_NET_F_RSS, VIRTIO_NET_F_HASH_REPORT, VIRTIO_NET_F_NOTF_COAL, \
	VIRTIO_NET_F_VQ_NOTF_COAL, \
	VIRTIO_NET_F_GUEST_HDRLEN, VIRTIO_NET_F_DEVICE_STATS

static unsigned int features[] = {
	VIRTNET_FEATURES,
};

static unsigned int features_legacy[] = {
	VIRTNET_FEATURES,
	VIRTIO_NET_F_GSO,
	VIRTIO_F_ANY_LAYOUT,
};

static struct virtio_driver virtio_net_driver = {
	.feature_table = features,
	.feature_table_size = ARRAY_SIZE(features),
	.feature_table_legacy = features_legacy,
	.feature_table_size_legacy = ARRAY_SIZE(features_legacy),
	.driver.name =	KBUILD_MODNAME,
	.id_table =	id_table,
	.validate =	virtnet_validate,
	.probe =	virtnet_probe,
	.remove =	virtnet_remove,
	.config_changed = virtnet_config_changed,
#ifdef CONFIG_PM_SLEEP
	.freeze =	virtnet_freeze,
	.restore =	virtnet_restore,
#endif
};

static __init int virtio_net_driver_init(void)
{
	int ret;

	ret = cpuhp_setup_state_multi(CPUHP_AP_ONLINE_DYN, "virtio/net:online",
				      virtnet_cpu_online,
				      virtnet_cpu_down_prep);
	if (ret < 0)
		goto out;
	virtionet_online = ret;
	ret = cpuhp_setup_state_multi(CPUHP_VIRT_NET_DEAD, "virtio/net:dead",
				      NULL, virtnet_cpu_dead);
	if (ret)
		goto err_dead;
	ret = register_virtio_driver(&virtio_net_driver);
	if (ret)
		goto err_virtio;
	return 0;
err_virtio:
	cpuhp_remove_multi_state(CPUHP_VIRT_NET_DEAD);
err_dead:
	cpuhp_remove_multi_state(virtionet_online);
out:
	return ret;
}
module_init(virtio_net_driver_init);

static __exit void virtio_net_driver_exit(void)
{
	unregister_virtio_driver(&virtio_net_driver);
	cpuhp_remove_multi_state(CPUHP_VIRT_NET_DEAD);
	cpuhp_remove_multi_state(virtionet_online);
}
module_exit(virtio_net_driver_exit);

MODULE_DEVICE_TABLE(virtio, id_table);
MODULE_DESCRIPTION("Virtio network driver");
MODULE_LICENSE("GPL");<|MERGE_RESOLUTION|>--- conflicted
+++ resolved
@@ -24,11 +24,8 @@
 #include <net/xdp.h>
 #include <net/net_failover.h>
 #include <net/netdev_rx_queue.h>
-<<<<<<< HEAD
-=======
 #include <net/netdev_queues.h>
 #include <net/xdp_sock_drv.h>
->>>>>>> 2d5404ca
 
 static int napi_weight = NAPI_POLL_WEIGHT;
 module_param(napi_weight, int, 0444);
@@ -84,8 +81,6 @@
 	size_t qstat_offset;
 };
 
-<<<<<<< HEAD
-=======
 struct virtnet_sq_free_stats {
 	u64 packets;
 	u64 bytes;
@@ -93,7 +88,6 @@
 	u64 napi_bytes;
 };
 
->>>>>>> 2d5404ca
 struct virtnet_sq_stats {
 	struct u64_stats_sync syncp;
 	u64_stats_t packets;
@@ -102,11 +96,8 @@
 	u64_stats_t xdp_tx_drops;
 	u64_stats_t kicks;
 	u64_stats_t tx_timeouts;
-<<<<<<< HEAD
-=======
 	u64_stats_t stop;
 	u64_stats_t wake;
->>>>>>> 2d5404ca
 };
 
 struct virtnet_rq_stats {
@@ -1039,13 +1030,8 @@
 		return;
 
 	u64_stats_update_begin(&sq->stats.syncp);
-<<<<<<< HEAD
-	u64_stats_add(&sq->stats.bytes, bytes);
-	u64_stats_add(&sq->stats.packets, packets);
-=======
 	u64_stats_add(&sq->stats.bytes, stats.bytes + stats.napi_bytes);
 	u64_stats_add(&sq->stats.packets, stats.packets + stats.napi_packets);
->>>>>>> 2d5404ca
 	u64_stats_update_end(&sq->stats.syncp);
 }
 
@@ -1560,13 +1546,8 @@
 	}
 out:
 	u64_stats_update_begin(&sq->stats.syncp);
-<<<<<<< HEAD
-	u64_stats_add(&sq->stats.bytes, bytes);
-	u64_stats_add(&sq->stats.packets, packets);
-=======
 	u64_stats_add(&sq->stats.bytes, stats.bytes);
 	u64_stats_add(&sq->stats.packets, stats.packets);
->>>>>>> 2d5404ca
 	u64_stats_add(&sq->stats.xdp_tx, n);
 	u64_stats_add(&sq->stats.xdp_tx_drops, n - nxmit);
 	u64_stats_add(&sq->stats.kicks, kicks);
@@ -1764,17 +1745,6 @@
 	unsigned int metasize = 0;
 	u32 act;
 
-<<<<<<< HEAD
-	len -= vi->hdr_len;
-	u64_stats_add(&stats->bytes, len);
-
-	if (unlikely(len > GOOD_PACKET_LEN)) {
-		pr_debug("%s: rx error: len %u exceeds max size %d\n",
-			 dev->name, len, GOOD_PACKET_LEN);
-		DEV_STATS_INC(dev, rx_length_errors);
-		goto err;
-	}
-=======
 	if (unlikely(hdr->hdr.gso_type))
 		goto err_xdp;
 
@@ -1800,7 +1770,6 @@
 					      &tlen);
 		if (!xdp_page)
 			goto err_xdp;
->>>>>>> 2d5404ca
 
 		buf = page_address(xdp_page);
 		put_page(page);
@@ -1811,79 +1780,6 @@
 	xdp_prepare_buff(&xdp, buf + VIRTNET_RX_PAD + vi->hdr_len,
 			 xdp_headroom, len, true);
 
-<<<<<<< HEAD
-		/* Partially checksummed packets must be dropped. */
-		if (unlikely(hdr->hdr.flags & VIRTIO_NET_HDR_F_NEEDS_CSUM))
-			goto err_xdp;
-
-		if (unlikely(xdp_headroom < virtnet_get_headroom(vi))) {
-			int offset = buf - page_address(page) + header_offset;
-			unsigned int tlen = len + vi->hdr_len;
-			int num_buf = 1;
-
-			xdp_headroom = virtnet_get_headroom(vi);
-			header_offset = VIRTNET_RX_PAD + xdp_headroom;
-			headroom = vi->hdr_len + header_offset;
-			buflen = SKB_DATA_ALIGN(GOOD_PACKET_LEN + headroom) +
-				 SKB_DATA_ALIGN(sizeof(struct skb_shared_info));
-			xdp_page = xdp_linearize_page(rq, &num_buf, page,
-						      offset, header_offset,
-						      &tlen);
-			if (!xdp_page)
-				goto err_xdp;
-
-			buf = page_address(xdp_page);
-			put_page(page);
-			page = xdp_page;
-		}
-
-		xdp_init_buff(&xdp, buflen, &rq->xdp_rxq);
-		xdp_prepare_buff(&xdp, buf + VIRTNET_RX_PAD + vi->hdr_len,
-				 xdp_headroom, len, true);
-		orig_data = xdp.data;
-		act = bpf_prog_run_xdp(xdp_prog, &xdp);
-		u64_stats_inc(&stats->xdp_packets);
-
-		switch (act) {
-		case XDP_PASS:
-			/* Recalculate length in case bpf program changed it */
-			delta = orig_data - xdp.data;
-			len = xdp.data_end - xdp.data;
-			metasize = xdp.data - xdp.data_meta;
-			break;
-		case XDP_TX:
-			u64_stats_inc(&stats->xdp_tx);
-			xdpf = xdp_convert_buff_to_frame(&xdp);
-			if (unlikely(!xdpf))
-				goto err_xdp;
-			err = virtnet_xdp_xmit(dev, 1, &xdpf, 0);
-			if (unlikely(!err)) {
-				xdp_return_frame_rx_napi(xdpf);
-			} else if (unlikely(err < 0)) {
-				trace_xdp_exception(vi->dev, xdp_prog, act);
-				goto err_xdp;
-			}
-			*xdp_xmit |= VIRTIO_XDP_TX;
-			rcu_read_unlock();
-			goto xdp_xmit;
-		case XDP_REDIRECT:
-			u64_stats_inc(&stats->xdp_redirects);
-			err = xdp_do_redirect(dev, &xdp, xdp_prog);
-			if (err)
-				goto err_xdp;
-			*xdp_xmit |= VIRTIO_XDP_REDIR;
-			rcu_read_unlock();
-			goto xdp_xmit;
-		default:
-			bpf_warn_invalid_xdp_action(vi->dev, xdp_prog, act);
-			fallthrough;
-		case XDP_ABORTED:
-			trace_xdp_exception(vi->dev, xdp_prog, act);
-			goto err_xdp;
-		case XDP_DROP:
-			goto err_xdp;
-		}
-=======
 	act = virtnet_xdp_handler(xdp_prog, &xdp, dev, xdp_xmit, stats);
 
 	switch (act) {
@@ -1899,7 +1795,6 @@
 
 	default:
 		goto err_xdp;
->>>>>>> 2d5404ca
 	}
 
 	skb = virtnet_build_skb(buf, buflen, xdp.data - buf, len);
@@ -1912,10 +1807,6 @@
 	return skb;
 
 err_xdp:
-<<<<<<< HEAD
-	rcu_read_unlock();
-=======
->>>>>>> 2d5404ca
 	u64_stats_inc(&stats->xdp_drops);
 err:
 	u64_stats_inc(&stats->drops);
@@ -2122,11 +2013,7 @@
 				 dev->name, *num_buf,
 				 virtio16_to_cpu(vi->vdev, hdr->num_buffers));
 			DEV_STATS_INC(dev, rx_length_errors);
-<<<<<<< HEAD
-			return -EINVAL;
-=======
 			goto err;
->>>>>>> 2d5404ca
 		}
 
 		u64_stats_add(&stats->bytes, len);
@@ -2145,11 +2032,7 @@
 			pr_debug("%s: rx error: len %u exceeds truesize %lu\n",
 				 dev->name, len, (unsigned long)(truesize - room));
 			DEV_STATS_INC(dev, rx_length_errors);
-<<<<<<< HEAD
-			return -EINVAL;
-=======
 			goto err;
->>>>>>> 2d5404ca
 		}
 
 		frag = &shinfo->frags[shinfo->nr_frags++];
@@ -2378,98 +2261,8 @@
 		goto err_skb;
 	}
 
-<<<<<<< HEAD
-	if (likely(!vi->xdp_enabled)) {
-		xdp_prog = NULL;
-		goto skip_xdp;
-	}
-
-	rcu_read_lock();
-	xdp_prog = rcu_dereference(rq->xdp_prog);
-	if (xdp_prog) {
-		unsigned int xdp_frags_truesz = 0;
-		struct skb_shared_info *shinfo;
-		struct xdp_frame *xdpf;
-		struct page *xdp_page;
-		struct xdp_buff xdp;
-		void *data;
-		u32 act;
-		int i;
-
-		/* Transient failure which in theory could occur if
-		 * in-flight packets from before XDP was enabled reach
-		 * the receive path after XDP is loaded.
-		 */
-		if (unlikely(hdr->hdr.gso_type))
-			goto err_xdp;
-
-		/* Partially checksummed packets must be dropped. */
-		if (unlikely(hdr->hdr.flags & VIRTIO_NET_HDR_F_NEEDS_CSUM))
-			goto err_xdp;
-
-		/* Now XDP core assumes frag size is PAGE_SIZE, but buffers
-		 * with headroom may add hole in truesize, which
-		 * make their length exceed PAGE_SIZE. So we disabled the
-		 * hole mechanism for xdp. See add_recvbuf_mergeable().
-		 */
-		frame_sz = truesize;
-
-		/* This happens when headroom is not enough because
-		 * of the buffer was prefilled before XDP is set.
-		 * This should only happen for the first several packets.
-		 * In fact, vq reset can be used here to help us clean up
-		 * the prefilled buffers, but many existing devices do not
-		 * support it, and we don't want to bother users who are
-		 * using xdp normally.
-		 */
-		if (!xdp_prog->aux->xdp_has_frags &&
-		    (num_buf > 1 || headroom < virtnet_get_headroom(vi))) {
-			/* linearize data for XDP */
-			xdp_page = xdp_linearize_page(rq, &num_buf,
-						      page, offset,
-						      VIRTIO_XDP_HEADROOM,
-						      &len);
-			frame_sz = PAGE_SIZE;
-
-			if (!xdp_page)
-				goto err_xdp;
-			offset = VIRTIO_XDP_HEADROOM;
-		} else if (unlikely(headroom < virtnet_get_headroom(vi))) {
-			xdp_room = SKB_DATA_ALIGN(VIRTIO_XDP_HEADROOM +
-						  sizeof(struct skb_shared_info));
-			if (len + xdp_room > PAGE_SIZE)
-				goto err_xdp;
-
-			xdp_page = alloc_page(GFP_ATOMIC);
-			if (!xdp_page)
-				goto err_xdp;
-
-			memcpy(page_address(xdp_page) + VIRTIO_XDP_HEADROOM,
-			       page_address(page) + offset, len);
-			frame_sz = PAGE_SIZE;
-			offset = VIRTIO_XDP_HEADROOM;
-		} else {
-			xdp_page = page;
-		}
-
-		data = page_address(xdp_page) + offset;
-		err = virtnet_build_xdp_buff_mrg(dev, vi, rq, &xdp, data, len, frame_sz,
-						 &num_buf, &xdp_frags_truesz, stats);
-		if (unlikely(err))
-			goto err_xdp_frags;
-
-		act = bpf_prog_run_xdp(xdp_prog, &xdp);
-		u64_stats_inc(&stats->xdp_packets);
-
-		switch (act) {
-		case XDP_PASS:
-			head_skb = build_skb_from_xdp_buff(dev, vi, &xdp, xdp_frags_truesz);
-			if (unlikely(!head_skb))
-				goto err_xdp_frags;
-=======
 	if (unlikely(vi->xdp_enabled)) {
 		struct bpf_prog *xdp_prog;
->>>>>>> 2d5404ca
 
 		rcu_read_lock();
 		xdp_prog = rcu_dereference(rq->xdp_prog);
@@ -2478,57 +2271,6 @@
 							 len, xdp_xmit, stats);
 			rcu_read_unlock();
 			return head_skb;
-<<<<<<< HEAD
-		case XDP_TX:
-			u64_stats_inc(&stats->xdp_tx);
-			xdpf = xdp_convert_buff_to_frame(&xdp);
-			if (unlikely(!xdpf)) {
-				netdev_dbg(dev, "convert buff to frame failed for xdp\n");
-				goto err_xdp_frags;
-			}
-			err = virtnet_xdp_xmit(dev, 1, &xdpf, 0);
-			if (unlikely(!err)) {
-				xdp_return_frame_rx_napi(xdpf);
-			} else if (unlikely(err < 0)) {
-				trace_xdp_exception(vi->dev, xdp_prog, act);
-				goto err_xdp_frags;
-			}
-			*xdp_xmit |= VIRTIO_XDP_TX;
-			if (unlikely(xdp_page != page))
-				put_page(page);
-			rcu_read_unlock();
-			goto xdp_xmit;
-		case XDP_REDIRECT:
-			u64_stats_inc(&stats->xdp_redirects);
-			err = xdp_do_redirect(dev, &xdp, xdp_prog);
-			if (err)
-				goto err_xdp_frags;
-			*xdp_xmit |= VIRTIO_XDP_REDIR;
-			if (unlikely(xdp_page != page))
-				put_page(page);
-			rcu_read_unlock();
-			goto xdp_xmit;
-		default:
-			bpf_warn_invalid_xdp_action(vi->dev, xdp_prog, act);
-			fallthrough;
-		case XDP_ABORTED:
-			trace_xdp_exception(vi->dev, xdp_prog, act);
-			fallthrough;
-		case XDP_DROP:
-			goto err_xdp_frags;
-		}
-err_xdp_frags:
-		if (unlikely(xdp_page != page))
-			__free_pages(xdp_page, 0);
-
-		if (xdp_buff_has_frags(&xdp)) {
-			shinfo = xdp_get_shared_info_from_buff(&xdp);
-			for (i = 0; i < shinfo->nr_frags; i++) {
-				xdp_page = skb_frag_page(&shinfo->frags[i]);
-				put_page(xdp_page);
-			}
-=======
->>>>>>> 2d5404ca
 		}
 		rcu_read_unlock();
 	}
@@ -2572,30 +2314,10 @@
 	ewma_pkt_len_add(&rq->mrg_avg_pkt_len, head_skb->len);
 	return head_skb;
 
-<<<<<<< HEAD
-err_xdp:
-	rcu_read_unlock();
-	u64_stats_inc(&stats->xdp_drops);
-err_skb:
-	put_page(page);
-	while (num_buf-- > 1) {
-		buf = virtqueue_get_buf(rq->vq, &len);
-		if (unlikely(!buf)) {
-			pr_debug("%s: rx error: %d buffers missing\n",
-				 dev->name, num_buf);
-			DEV_STATS_INC(dev, rx_length_errors);
-			break;
-		}
-		u64_stats_add(&stats->bytes, len);
-		page = virt_to_head_page(buf);
-		put_page(page);
-	}
-=======
 err_skb:
 	put_page(page);
 	mergeable_buf_free(rq, num_buf, dev, stats);
 
->>>>>>> 2d5404ca
 err_buf:
 	u64_stats_inc(&stats->drops);
 	dev_kfree_skb(head_skb);
@@ -2636,39 +2358,6 @@
 {
 	struct virtio_net_common_hdr *hdr;
 	struct net_device *dev = vi->dev;
-<<<<<<< HEAD
-	struct sk_buff *skb;
-	struct virtio_net_hdr_mrg_rxbuf *hdr;
-	u8 flags;
-
-	if (unlikely(len < vi->hdr_len + ETH_HLEN)) {
-		pr_debug("%s: short packet %i\n", dev->name, len);
-		DEV_STATS_INC(dev, rx_length_errors);
-		virtnet_rq_free_unused_buf(rq->vq, buf);
-		return;
-	}
-
-	/* 1. Save the flags early, as the XDP program might overwrite them.
-	 * These flags ensure packets marked as VIRTIO_NET_HDR_F_DATA_VALID
-	 * stay valid after XDP processing.
-	 * 2. XDP doesn't work with partially checksummed packets (refer to
-	 * virtnet_xdp_set()), so packets marked as
-	 * VIRTIO_NET_HDR_F_NEEDS_CSUM get dropped during XDP processing.
-	 */
-	flags = ((struct virtio_net_hdr_mrg_rxbuf *)buf)->hdr.flags;
-
-	if (vi->mergeable_rx_bufs)
-		skb = receive_mergeable(dev, vi, rq, buf, ctx, len, xdp_xmit,
-					stats);
-	else if (vi->big_packets)
-		skb = receive_big(dev, vi, rq, buf, len, stats);
-	else
-		skb = receive_small(dev, vi, rq, buf, ctx, len, xdp_xmit, stats);
-
-	if (unlikely(!skb))
-		return;
-=======
->>>>>>> 2d5404ca
 
 	hdr = skb_vnet_common_hdr(skb);
 	if (dev->features & NETIF_F_RXHASH && vi->has_rss_hash_report)
@@ -3004,8 +2693,6 @@
 {
 	unsigned int len;
 	int packets = 0;
-<<<<<<< HEAD
-=======
 	void *buf;
 
 	while (packets < budget) {
@@ -3028,32 +2715,19 @@
 {
 	unsigned int len;
 	int packets = 0;
->>>>>>> 2d5404ca
 	void *buf;
 
 	if (!vi->big_packets || vi->mergeable_rx_bufs) {
 		void *ctx;
-<<<<<<< HEAD
-
-		while (packets < budget &&
-		       (buf = virtqueue_get_buf_ctx(rq->vq, &len, &ctx))) {
-			receive_buf(vi, rq, buf, len, ctx, xdp_xmit, &stats);
-=======
 		while (packets < budget &&
 		       (buf = virtnet_rq_get_buf(rq, &len, &ctx))) {
 			receive_buf(vi, rq, buf, len, ctx, xdp_xmit, stats);
->>>>>>> 2d5404ca
 			packets++;
 		}
 	} else {
 		while (packets < budget &&
-<<<<<<< HEAD
-		       (buf = virtqueue_get_buf(rq->vq, &len)) != NULL) {
-			receive_buf(vi, rq, buf, len, NULL, xdp_xmit, &stats);
-=======
 		       (buf = virtnet_rq_get_buf(rq, &len, NULL)) != NULL) {
 			receive_buf(vi, rq, buf, len, NULL, xdp_xmit, stats);
->>>>>>> 2d5404ca
 			packets++;
 		}
 	}
@@ -3119,11 +2793,7 @@
 
 		do {
 			virtqueue_disable_cb(sq->vq);
-<<<<<<< HEAD
-			free_old_xmit_skbs(sq, !!budget);
-=======
 			free_old_xmit(sq, txq, !!budget);
->>>>>>> 2d5404ca
 		} while (unlikely(!virtqueue_enable_cb_delayed(sq->vq)));
 
 		if (sq->vq->num_free >= 2 + MAX_SKB_FRAGS) {
@@ -3318,11 +2988,7 @@
 	txq = netdev_get_tx_queue(vi->dev, index);
 	__netif_tx_lock(txq, raw_smp_processor_id());
 	virtqueue_disable_cb(sq->vq);
-<<<<<<< HEAD
-	free_old_xmit_skbs(sq, !!budget);
-=======
 	free_old_xmit(sq, txq, !!budget);
->>>>>>> 2d5404ca
 
 	if (sq->vq->num_free >= 2 + MAX_SKB_FRAGS) {
 		if (netif_tx_queue_stopped(txq)) {
@@ -4266,12 +3932,7 @@
 
 	virtnet_rss_update_by_qpairs(vi, vi->curr_queue_pairs);
 
-<<<<<<< HEAD
-	vi->ctrl->rss.max_tx_vq = vi->has_rss ? vi->curr_queue_pairs : 0;
-	vi->ctrl->rss.hash_key_length = vi->rss_key_size;
-=======
 	vi->rss.hash_key_length = vi->rss_key_size;
->>>>>>> 2d5404ca
 
 	netdev_rss_key_fill(vi->rss.key, vi->rss_key_size);
 }
@@ -5121,15 +4782,10 @@
 	struct virtnet_stats_ctx ctx = {0};
 	unsigned int start, i;
 	const u8 *stats_base;
-<<<<<<< HEAD
-	const u64_stats_t *p;
-	size_t offset;
-=======
 
 	virtnet_stats_ctx_init(vi, &ctx, data, false);
 	if (virtnet_get_hw_stats(vi, &ctx, -1))
 		dev_warn(&vi->dev->dev, "Failed to get hw stats.\n");
->>>>>>> 2d5404ca
 
 	for (i = 0; i < vi->curr_queue_pairs; i++) {
 		struct receive_queue *rq = &vi->rq[i];
@@ -5138,35 +4794,13 @@
 		stats_base = (const u8 *)&rq->stats;
 		do {
 			start = u64_stats_fetch_begin(&rq->stats.syncp);
-<<<<<<< HEAD
-			for (j = 0; j < VIRTNET_RQ_STATS_LEN; j++) {
-				offset = virtnet_rq_stats_desc[j].offset;
-				p = (const u64_stats_t *)(stats_base + offset);
-				data[idx + j] = u64_stats_read(p);
-			}
-=======
 			virtnet_fill_stats(vi, i * 2, &ctx, stats_base, true, 0);
->>>>>>> 2d5404ca
 		} while (u64_stats_fetch_retry(&rq->stats.syncp, start));
 
-<<<<<<< HEAD
-	for (i = 0; i < vi->curr_queue_pairs; i++) {
-		struct send_queue *sq = &vi->sq[i];
-
-		stats_base = (const u8 *)&sq->stats;
-		do {
-			start = u64_stats_fetch_begin(&sq->stats.syncp);
-			for (j = 0; j < VIRTNET_SQ_STATS_LEN; j++) {
-				offset = virtnet_sq_stats_desc[j].offset;
-				p = (const u64_stats_t *)(stats_base + offset);
-				data[idx + j] = u64_stats_read(p);
-			}
-=======
 		stats_base = (const u8 *)&sq->stats;
 		do {
 			start = u64_stats_fetch_begin(&sq->stats.syncp);
 			virtnet_fill_stats(vi, i * 2 + 1, &ctx, stats_base, true, 0);
->>>>>>> 2d5404ca
 		} while (u64_stats_fetch_retry(&sq->stats.syncp, start));
 	}
 
@@ -5583,19 +5217,11 @@
 
 	if (rxfh->indir) {
 		for (i = 0; i < vi->rss_indir_table_size; ++i)
-<<<<<<< HEAD
-			rxfh->indir[i] = vi->ctrl->rss.indirection_table[i];
-	}
-
-	if (rxfh->key)
-		memcpy(rxfh->key, vi->ctrl->rss.key, vi->rss_key_size);
-=======
 			rxfh->indir[i] = vi->rss.indirection_table[i];
 	}
 
 	if (rxfh->key)
 		memcpy(rxfh->key, vi->rss.key, vi->rss_key_size);
->>>>>>> 2d5404ca
 
 	rxfh->hfunc = ETH_RSS_HASH_TOP;
 
@@ -5619,8 +5245,7 @@
 			return -EOPNOTSUPP;
 
 		for (i = 0; i < vi->rss_indir_table_size; ++i)
-<<<<<<< HEAD
-			vi->ctrl->rss.indirection_table[i] = rxfh->indir[i];
+			vi->rss.indirection_table[i] = rxfh->indir[i];
 		update = true;
 	}
 
@@ -5632,28 +5257,10 @@
 		if (!vi->has_rss && !vi->has_rss_hash_report)
 			return -EOPNOTSUPP;
 
-		memcpy(vi->ctrl->rss.key, rxfh->key, vi->rss_key_size);
-		update = true;
-	}
-
-=======
-			vi->rss.indirection_table[i] = rxfh->indir[i];
-		update = true;
-	}
-
-	if (rxfh->key) {
-		/* If either _F_HASH_REPORT or _F_RSS are negotiated, the
-		 * device provides hash calculation capabilities, that is,
-		 * hash_key is configured.
-		 */
-		if (!vi->has_rss && !vi->has_rss_hash_report)
-			return -EOPNOTSUPP;
-
 		memcpy(vi->rss.key, rxfh->key, vi->rss_key_size);
 		update = true;
 	}
 
->>>>>>> 2d5404ca
 	if (update)
 		virtnet_commit_rss_command(vi);
 
@@ -6436,10 +6043,6 @@
 {
 	struct virtqueue_info *vqs_info;
 	struct virtqueue **vqs;
-<<<<<<< HEAD
-	const char **names;
-=======
->>>>>>> 2d5404ca
 	int ret = -ENOMEM;
 	int total_vqs;
 	bool *ctx;
@@ -6474,21 +6077,12 @@
 
 	/* Allocate/initialize parameters for send/receive virtqueues */
 	for (i = 0; i < vi->max_queue_pairs; i++) {
-<<<<<<< HEAD
-		callbacks[rxq2vq(i)] = skb_recv_done;
-		callbacks[txq2vq(i)] = skb_xmit_done;
-		sprintf(vi->rq[i].name, "input.%u", i);
-		sprintf(vi->sq[i].name, "output.%u", i);
-		names[rxq2vq(i)] = vi->rq[i].name;
-		names[txq2vq(i)] = vi->sq[i].name;
-=======
 		vqs_info[rxq2vq(i)].callback = skb_recv_done;
 		vqs_info[txq2vq(i)].callback = skb_xmit_done;
 		sprintf(vi->rq[i].name, "input.%u", i);
 		sprintf(vi->sq[i].name, "output.%u", i);
 		vqs_info[rxq2vq(i)].name = vi->rq[i].name;
 		vqs_info[txq2vq(i)].name = vi->sq[i].name;
->>>>>>> 2d5404ca
 		if (ctx)
 			vqs_info[rxq2vq(i)].ctx = true;
 	}
@@ -6887,12 +6481,9 @@
 			virtio_cread16(vdev, offsetof(struct virtio_net_config,
 				rss_max_indirection_table_length));
 	}
-<<<<<<< HEAD
-=======
 	err = rss_indirection_table_alloc(&vi->rss, vi->rss_indir_table_size);
 	if (err)
 		goto free;
->>>>>>> 2d5404ca
 
 	if (vi->has_rss || vi->has_rss_hash_report) {
 		vi->rss_key_size =
@@ -7030,9 +6621,6 @@
 
 	virtio_device_ready(vdev);
 
-<<<<<<< HEAD
-	_virtnet_set_queues(vi, vi->curr_queue_pairs);
-=======
 	if (vi->has_rss || vi->has_rss_hash_report) {
 		if (!virtnet_commit_rss_command(vi)) {
 			dev_warn(&vdev->dev, "RSS disabled because committing failed.\n");
@@ -7043,7 +6631,6 @@
 	}
 
 	virtnet_set_queues(vi, vi->curr_queue_pairs);
->>>>>>> 2d5404ca
 
 	/* a random MAC address has been assigned, notify the device.
 	 * We don't fail probe if VIRTIO_NET_F_CTRL_MAC_ADDR is not there
@@ -7063,19 +6650,10 @@
 		}
 	}
 
-<<<<<<< HEAD
-	for (i = 0; i < ARRAY_SIZE(guest_offloads); i++)
-		if (virtio_has_feature(vi->vdev, guest_offloads[i]))
-			set_bit(guest_offloads[i], &vi->guest_offloads);
-	vi->guest_offloads_capable = vi->guest_offloads;
-
-	rtnl_unlock();
-=======
 	if (virtio_has_feature(vi->vdev, VIRTIO_NET_F_DEVICE_STATS)) {
 		struct virtio_net_stats_capabilities *stats_cap  __free(kfree) = NULL;
 		struct scatterlist sg;
 		__le64 v;
->>>>>>> 2d5404ca
 
 		stats_cap = kzalloc(sizeof(*stats_cap), GFP_KERNEL);
 		if (!stats_cap) {
@@ -7084,8 +6662,6 @@
 			goto free_unregister_netdev;
 		}
 
-<<<<<<< HEAD
-=======
 		sg_init_one(&sg, stats_cap, sizeof(*stats_cap));
 
 		if (!virtnet_send_command_reply(vi, VIRTIO_NET_CTRL_STATS,
@@ -7101,7 +6677,6 @@
 		vi->device_stats_cap = le64_to_cpu(v);
 	}
 
->>>>>>> 2d5404ca
 	/* Assume link up if device can't report link status,
 	   otherwise get link status from config. */
 	netif_carrier_off(dev);
@@ -7113,8 +6688,6 @@
 		netif_carrier_on(dev);
 	}
 
-<<<<<<< HEAD
-=======
 	for (i = 0; i < ARRAY_SIZE(guest_offloads); i++)
 		if (virtio_has_feature(vi->vdev, guest_offloads[i]))
 			set_bit(guest_offloads[i], &vi->guest_offloads);
@@ -7128,7 +6701,6 @@
 		goto free_unregister_netdev;
 	}
 
->>>>>>> 2d5404ca
 	pr_debug("virtnet: registered device %s with %d RX and TX vq's\n",
 		 dev->name, max_queue_pairs);
 
