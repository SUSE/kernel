--- conflicted
+++ resolved
@@ -361,20 +361,6 @@
 };
 
 #define VIRTIO_NET_RSS_MAX_KEY_SIZE     40
-<<<<<<< HEAD
-struct virtio_net_ctrl_rss {
-	__le32 hash_types;
-	__le16 indirection_table_mask;
-	__le16 unclassified_queue;
-	__le16 hash_cfg_reserved; /* for HASH_CONFIG (see virtio_net_hash_config for details) */
-	__le16 max_tx_vq;
-	u8 hash_key_length;
-	u8 key[VIRTIO_NET_RSS_MAX_KEY_SIZE];
-
-	__le16 *indirection_table;
-};
-=======
->>>>>>> e747403a
 
 /* Control VQ buffers: protected by the rtnl lock */
 struct control_buf {
@@ -2814,16 +2800,6 @@
 }
 
 static void virtnet_napi_enable(struct receive_queue *rq)
-<<<<<<< HEAD
-{
-	virtnet_napi_do_enable(rq->vq, &rq->napi);
-}
-
-static void virtnet_napi_tx_enable(struct send_queue *sq)
-{
-	struct virtnet_info *vi = sq->vq->vdev->priv;
-	struct napi_struct *napi = &sq->napi;
-=======
 {
 	struct virtnet_info *vi = rq->vq->vdev->priv;
 	int qidx = vq2rxq(rq->vq);
@@ -2837,7 +2813,6 @@
 	struct virtnet_info *vi = sq->vq->vdev->priv;
 	struct napi_struct *napi = &sq->napi;
 	int qidx = vq2txq(sq->vq);
->>>>>>> e747403a
 
 	if (!napi->weight)
 		return;
@@ -2851,26 +2826,17 @@
 	}
 
 	virtnet_napi_do_enable(sq->vq, napi);
-<<<<<<< HEAD
-=======
 	netif_queue_set_napi(vi->dev, qidx, NETDEV_QUEUE_TYPE_TX, napi);
->>>>>>> e747403a
 }
 
 static void virtnet_napi_tx_disable(struct send_queue *sq)
 {
-<<<<<<< HEAD
-	struct napi_struct *napi = &sq->napi;
-
-	if (napi->weight)
-=======
 	struct virtnet_info *vi = sq->vq->vdev->priv;
 	struct napi_struct *napi = &sq->napi;
 	int qidx = vq2txq(sq->vq);
 
 	if (napi->weight) {
 		netif_queue_set_napi(vi->dev, qidx, NETDEV_QUEUE_TYPE_TX, NULL);
->>>>>>> e747403a
 		napi_disable(napi);
 	}
 }
@@ -2882,13 +2848,6 @@
 	int qidx = vq2rxq(rq->vq);
 
 	netif_queue_set_napi(vi->dev, qidx, NETDEV_QUEUE_TYPE_RX, NULL);
-	napi_disable(napi);
-}
-
-static void virtnet_napi_disable(struct receive_queue *rq)
-{
-	struct napi_struct *napi = &rq->napi;
-
 	napi_disable(napi);
 }
 
@@ -2902,11 +2861,6 @@
 	for (i = 0; i < vi->curr_queue_pairs; i++) {
 		struct receive_queue *rq = &vi->rq[i];
 
-<<<<<<< HEAD
-		virtnet_napi_disable(rq);
-		still_empty = !try_fill_recv(vi, rq, GFP_KERNEL);
-		virtnet_napi_enable(rq);
-=======
 		/*
 		 * When queue API support is added in the future and the call
 		 * below becomes napi_disable_locked, this driver will need to
@@ -2924,7 +2878,6 @@
 		napi_disable(&rq->napi);
 		still_empty = !try_fill_recv(vi, rq, GFP_KERNEL);
 		virtnet_napi_do_enable(rq->vq, &rq->napi);
->>>>>>> e747403a
 
 		/* In theory, this can happen: if we don't get any buffers in
 		 * we will *never* try to fill again.
@@ -3713,15 +3666,9 @@
 
 	for (; i < vi->rss_indir_table_size; ++i) {
 		indir_val = ethtool_rxfh_indir_default(i, queue_pairs);
-<<<<<<< HEAD
-		vi->rss.indirection_table[i] = cpu_to_le16(indir_val);
-	}
-	vi->rss.max_tx_vq = cpu_to_le16(queue_pairs);
-=======
 		vi->rss_hdr->indirection_table[i] = cpu_to_le16(indir_val);
 	}
 	vi->rss_trailer.max_tx_vq = cpu_to_le16(queue_pairs);
->>>>>>> e747403a
 }
 
 static int virtnet_set_queues(struct virtnet_info *vi, u16 queue_pairs)
@@ -4233,19 +4180,11 @@
 
 static void virtnet_init_default_rss(struct virtnet_info *vi)
 {
-<<<<<<< HEAD
-	vi->rss.hash_types = cpu_to_le32(vi->rss_hash_types_supported);
-	vi->rss_hash_types_saved = vi->rss_hash_types_supported;
-	vi->rss.indirection_table_mask = vi->rss_indir_table_size
-						? cpu_to_le16(vi->rss_indir_table_size - 1) : 0;
-	vi->rss.unclassified_queue = 0;
-=======
 	vi->rss_hdr->hash_types = cpu_to_le32(vi->rss_hash_types_supported);
 	vi->rss_hash_types_saved = vi->rss_hash_types_supported;
 	vi->rss_hdr->indirection_table_mask = vi->rss_indir_table_size
 						? cpu_to_le16(vi->rss_indir_table_size - 1) : 0;
 	vi->rss_hdr->unclassified_queue = 0;
->>>>>>> e747403a
 
 	virtnet_rss_update_by_qpairs(vi, vi->curr_queue_pairs);
 
@@ -4362,11 +4301,7 @@
 
 	if (new_hashtypes != vi->rss_hash_types_saved) {
 		vi->rss_hash_types_saved = new_hashtypes;
-<<<<<<< HEAD
-		vi->rss.hash_types = cpu_to_le32(vi->rss_hash_types_saved);
-=======
 		vi->rss_hdr->hash_types = cpu_to_le32(vi->rss_hash_types_saved);
->>>>>>> e747403a
 		if (vi->dev->features & NETIF_F_RXHASH)
 			return virtnet_commit_rss_command(vi);
 	}
@@ -5546,11 +5481,7 @@
 
 	if (rxfh->indir) {
 		for (i = 0; i < vi->rss_indir_table_size; ++i)
-<<<<<<< HEAD
-			rxfh->indir[i] = le16_to_cpu(vi->rss.indirection_table[i]);
-=======
 			rxfh->indir[i] = le16_to_cpu(vi->rss_hdr->indirection_table[i]);
->>>>>>> e747403a
 	}
 
 	if (rxfh->key)
@@ -5578,11 +5509,7 @@
 			return -EOPNOTSUPP;
 
 		for (i = 0; i < vi->rss_indir_table_size; ++i)
-<<<<<<< HEAD
-			vi->rss.indirection_table[i] = cpu_to_le16(rxfh->indir[i]);
-=======
 			vi->rss_hdr->indirection_table[i] = cpu_to_le16(rxfh->indir[i]);
->>>>>>> e747403a
 		update = true;
 	}
 
@@ -6209,15 +6136,9 @@
 
 	if ((dev->features ^ features) & NETIF_F_RXHASH) {
 		if (features & NETIF_F_RXHASH)
-<<<<<<< HEAD
-			vi->rss.hash_types = cpu_to_le32(vi->rss_hash_types_saved);
-		else
-			vi->rss.hash_types = cpu_to_le32(VIRTIO_NET_HASH_REPORT_NONE);
-=======
 			vi->rss_hdr->hash_types = cpu_to_le32(vi->rss_hash_types_saved);
 		else
 			vi->rss_hdr->hash_types = cpu_to_le32(VIRTIO_NET_HASH_REPORT_NONE);
->>>>>>> e747403a
 
 		if (!virtnet_commit_rss_command(vi))
 			return -EINVAL;
