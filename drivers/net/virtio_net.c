/* A network driver using virtio.
 *
 * Copyright 2007 Rusty Russell <rusty@rustcorp.com.au> IBM Corporation
 *
 * This program is free software; you can redistribute it and/or modify
 * it under the terms of the GNU General Public License as published by
 * the Free Software Foundation; either version 2 of the License, or
 * (at your option) any later version.
 *
 * This program is distributed in the hope that it will be useful,
 * but WITHOUT ANY WARRANTY; without even the implied warranty of
 * MERCHANTABILITY or FITNESS FOR A PARTICULAR PURPOSE.  See the
 * GNU General Public License for more details.
 *
 * You should have received a copy of the GNU General Public License
 * along with this program; if not, write to the Free Software
 * Foundation, Inc., 59 Temple Place, Suite 330, Boston, MA  02111-1307  USA
 */
//#define DEBUG
#include <linux/netdevice.h>
#include <linux/etherdevice.h>
#include <linux/ethtool.h>
#include <linux/module.h>
#include <linux/virtio.h>
#include <linux/virtio_net.h>
#include <linux/scatterlist.h>
#include <linux/if_vlan.h>
#include <linux/slab.h>
#include <linux/cpu.h>

static int napi_weight = NAPI_POLL_WEIGHT;
module_param(napi_weight, int, 0444);

static bool csum = true, gso = true;
module_param(csum, bool, 0444);
module_param(gso, bool, 0444);

/* FIXME: MTU in config. */
#define GOOD_PACKET_LEN (ETH_HLEN + VLAN_HLEN + ETH_DATA_LEN)
#define MERGE_BUFFER_LEN (ALIGN(GOOD_PACKET_LEN + \
                                sizeof(struct virtio_net_hdr_mrg_rxbuf), \
                                L1_CACHE_BYTES))
#define GOOD_COPY_LEN	128

#define VIRTNET_DRIVER_VERSION "1.0.0"

struct virtnet_stats {
	struct u64_stats_sync tx_syncp;
	struct u64_stats_sync rx_syncp;
	u64 tx_bytes;
	u64 tx_packets;

	u64 rx_bytes;
	u64 rx_packets;
};

/* Internal representation of a send virtqueue */
struct send_queue {
	/* Virtqueue associated with this send _queue */
	struct virtqueue *vq;

	/* TX: fragments + linear part + virtio header */
	struct scatterlist sg[MAX_SKB_FRAGS + 2];

	/* Name of the send queue: output.$index */
	char name[40];
};

/* Internal representation of a receive virtqueue */
struct receive_queue {
	/* Virtqueue associated with this receive_queue */
	struct virtqueue *vq;

	struct napi_struct napi;

	/* Number of input buffers, and max we've ever had. */
	unsigned int num, max;

	/* Chain pages by the private ptr. */
	struct page *pages;

	/* RX: fragments + linear part + virtio header */
	struct scatterlist sg[MAX_SKB_FRAGS + 2];

	/* Name of this receive queue: input.$index */
	char name[40];
};

struct virtnet_info {
	struct virtio_device *vdev;
	struct virtqueue *cvq;
	struct net_device *dev;
	struct send_queue *sq;
	struct receive_queue *rq;
	unsigned int status;

	/* Max # of queue pairs supported by the device */
	u16 max_queue_pairs;

	/* # of queue pairs currently used by the driver */
	u16 curr_queue_pairs;

	/* I like... big packets and I cannot lie! */
	bool big_packets;

	/* Host will merge rx buffers for big packets (shake it! shake it!) */
	bool mergeable_rx_bufs;

	/* Has control virtqueue */
	bool has_cvq;

	/* Host can handle any s/g split between our header and packet data */
	bool any_header_sg;

	/* enable config space updates */
	bool config_enable;

	/* Active statistics */
	struct virtnet_stats __percpu *stats;

	/* Work struct for refilling if we run low on memory. */
	struct delayed_work refill;

	/* Work struct for config space updates */
	struct work_struct config_work;

	/* Lock for config space updates */
	struct mutex config_lock;

	/* Page_frag for GFP_KERNEL packet buffer allocation when we run
	 * low on memory.
	 */
	struct page_frag alloc_frag;

	/* Does the affinity hint is set for virtqueues? */
	bool affinity_hint_set;

	/* CPU hot plug notifier */
	struct notifier_block nb;
};

struct skb_vnet_hdr {
	union {
		struct virtio_net_hdr hdr;
		struct virtio_net_hdr_mrg_rxbuf mhdr;
	};
};

struct padded_vnet_hdr {
	struct virtio_net_hdr hdr;
	/*
	 * virtio_net_hdr should be in a separated sg buffer because of a
	 * QEMU bug, and data sg buffer shares same page with this header sg.
	 * This padding makes next sg 16 byte aligned after virtio_net_hdr.
	 */
	char padding[6];
};

/* Converting between virtqueue no. and kernel tx/rx queue no.
 * 0:rx0 1:tx0 2:rx1 3:tx1 ... 2N:rxN 2N+1:txN 2N+2:cvq
 */
static int vq2txq(struct virtqueue *vq)
{
	return (vq->index - 1) / 2;
}

static int txq2vq(int txq)
{
	return txq * 2 + 1;
}

static int vq2rxq(struct virtqueue *vq)
{
	return vq->index / 2;
}

static int rxq2vq(int rxq)
{
	return rxq * 2;
}

static inline struct skb_vnet_hdr *skb_vnet_hdr(struct sk_buff *skb)
{
	return (struct skb_vnet_hdr *)skb->cb;
}

/*
 * private is used to chain pages for big packets, put the whole
 * most recent used list in the beginning for reuse
 */
static void give_pages(struct receive_queue *rq, struct page *page)
{
	struct page *end;

	/* Find end of list, sew whole thing into vi->rq.pages. */
	for (end = page; end->private; end = (struct page *)end->private);
	end->private = (unsigned long)rq->pages;
	rq->pages = page;
}

static struct page *get_a_page(struct receive_queue *rq, gfp_t gfp_mask)
{
	struct page *p = rq->pages;

	if (p) {
		rq->pages = (struct page *)p->private;
		/* clear private here, it is used to chain pages */
		p->private = 0;
	} else
		p = alloc_page(gfp_mask);
	return p;
}

static void skb_xmit_done(struct virtqueue *vq)
{
	struct virtnet_info *vi = vq->vdev->priv;

	/* Suppress further interrupts. */
	virtqueue_disable_cb(vq);

	/* We were probably waiting for more output buffers. */
	netif_wake_subqueue(vi->dev, vq2txq(vq));
}

/* Called from bottom half context */
static struct sk_buff *page_to_skb(struct receive_queue *rq,
				   struct page *page, unsigned int offset,
				   unsigned int len, unsigned int truesize)
{
	struct virtnet_info *vi = rq->vq->vdev->priv;
	struct sk_buff *skb;
	struct skb_vnet_hdr *hdr;
	unsigned int copy, hdr_len, hdr_padded_len;
	char *p;

	p = page_address(page) + offset;

	/* copy small packet so we can reuse these pages for small data */
	skb = netdev_alloc_skb_ip_align(vi->dev, GOOD_COPY_LEN);
	if (unlikely(!skb))
		return NULL;

	hdr = skb_vnet_hdr(skb);

	if (vi->mergeable_rx_bufs) {
		hdr_len = sizeof hdr->mhdr;
		hdr_padded_len = sizeof hdr->mhdr;
	} else {
		hdr_len = sizeof hdr->hdr;
		hdr_padded_len = sizeof(struct padded_vnet_hdr);
	}

	memcpy(hdr, p, hdr_len);

	len -= hdr_len;
	offset += hdr_padded_len;
	p += hdr_padded_len;

	copy = len;
	if (copy > skb_tailroom(skb))
		copy = skb_tailroom(skb);
	memcpy(skb_put(skb, copy), p, copy);

	len -= copy;
	offset += copy;

	if (vi->mergeable_rx_bufs) {
		if (len)
			skb_add_rx_frag(skb, 0, page, offset, len, truesize);
		else
			put_page(page);
		return skb;
	}

	/*
	 * Verify that we can indeed put this data into a skb.
	 * This is here to handle cases when the device erroneously
	 * tries to receive more than is possible. This is usually
	 * the case of a broken device.
	 */
	if (unlikely(len > MAX_SKB_FRAGS * PAGE_SIZE)) {
		net_dbg_ratelimited("%s: too much data\n", skb->dev->name);
		dev_kfree_skb(skb);
		return NULL;
	}
	BUG_ON(offset >= PAGE_SIZE);
	while (len) {
		unsigned int frag_size = min((unsigned)PAGE_SIZE - offset, len);
		skb_add_rx_frag(skb, skb_shinfo(skb)->nr_frags, page, offset,
				frag_size, truesize);
		len -= frag_size;
		page = (struct page *)page->private;
		offset = 0;
	}

	if (page)
		give_pages(rq, page);

	return skb;
}

static struct sk_buff *receive_small(void *buf, unsigned int len)
<<<<<<< HEAD
{
	struct sk_buff * skb = buf;

	len -= sizeof(struct virtio_net_hdr);
	skb_trim(skb, len);

	return skb;
}

static struct sk_buff *receive_big(struct net_device *dev,
				   struct receive_queue *rq,
				   void *buf)
{
	struct page *page = buf;
	struct sk_buff *skb = page_to_skb(rq, page, 0);

	if (unlikely(!skb))
		goto err;

	return skb;

err:
	dev->stats.rx_dropped++;
	give_pages(rq, page);
	return NULL;
}

static struct sk_buff *receive_mergeable(struct net_device *dev,
					 struct receive_queue *rq,
					 void *buf,
					 unsigned int len)
{
	struct skb_vnet_hdr *hdr = page_address(buf);
	int num_buf = hdr->mhdr.num_buffers;
	struct page *page = buf;
	struct sk_buff *skb = page_to_skb(rq, page, len);
	int i;

	if (unlikely(!skb))
		goto err_skb;

	while (--num_buf) {
		i = skb_shinfo(skb)->nr_frags;
		if (i >= MAX_SKB_FRAGS) {
			pr_debug("%s: packet too long\n", skb->dev->name);
			skb->dev->stats.rx_length_errors++;
			goto err_frags;
		}
		page = virtqueue_get_buf(rq->vq, &len);
		if (!page) {
			pr_debug("%s: rx error: %d buffers %d missing\n",
				 dev->name, hdr->mhdr.num_buffers, num_buf);
			dev->stats.rx_length_errors++;
			goto err_buf;
=======
{
	struct sk_buff * skb = buf;

	len -= sizeof(struct virtio_net_hdr);
	skb_trim(skb, len);

	return skb;
}

static struct sk_buff *receive_big(struct net_device *dev,
				   struct receive_queue *rq,
				   void *buf,
				   unsigned int len)
{
	struct page *page = buf;
	struct sk_buff *skb = page_to_skb(rq, page, 0, len, PAGE_SIZE);

	if (unlikely(!skb))
		goto err;

	return skb;

err:
	dev->stats.rx_dropped++;
	give_pages(rq, page);
	return NULL;
}

static struct sk_buff *receive_mergeable(struct net_device *dev,
					 struct receive_queue *rq,
					 void *buf,
					 unsigned int len)
{
	struct skb_vnet_hdr *hdr = buf;
	int num_buf = hdr->mhdr.num_buffers;
	struct page *page = virt_to_head_page(buf);
	int offset = buf - page_address(page);
	struct sk_buff *head_skb = page_to_skb(rq, page, offset, len,
					       MERGE_BUFFER_LEN);
	struct sk_buff *curr_skb = head_skb;

	if (unlikely(!curr_skb))
		goto err_skb;

	while (--num_buf) {
		int num_skb_frags;

		buf = virtqueue_get_buf(rq->vq, &len);
		if (unlikely(!buf)) {
			pr_debug("%s: rx error: %d buffers out of %d missing\n",
				 dev->name, num_buf, hdr->mhdr.num_buffers);
			dev->stats.rx_length_errors++;
			goto err_buf;
		}
		if (unlikely(len > MERGE_BUFFER_LEN)) {
			pr_debug("%s: rx error: merge buffer too long\n",
				 dev->name);
			len = MERGE_BUFFER_LEN;
>>>>>>> 5da42cf7
		}

		page = virt_to_head_page(buf);
		--rq->num;

		num_skb_frags = skb_shinfo(curr_skb)->nr_frags;
		if (unlikely(num_skb_frags == MAX_SKB_FRAGS)) {
			struct sk_buff *nskb = alloc_skb(0, GFP_ATOMIC);

			if (unlikely(!nskb))
				goto err_skb;
			if (curr_skb == head_skb)
				skb_shinfo(curr_skb)->frag_list = nskb;
			else
				curr_skb->next = nskb;
			curr_skb = nskb;
			head_skb->truesize += nskb->truesize;
			num_skb_frags = 0;
		}
		if (curr_skb != head_skb) {
			head_skb->data_len += len;
			head_skb->len += len;
			head_skb->truesize += MERGE_BUFFER_LEN;
		}
		offset = buf - page_address(page);
		if (skb_can_coalesce(curr_skb, num_skb_frags, page, offset)) {
			put_page(page);
			skb_coalesce_rx_frag(curr_skb, num_skb_frags - 1,
					     len, MERGE_BUFFER_LEN);
		} else {
			skb_add_rx_frag(curr_skb, num_skb_frags, page,
					offset, len, MERGE_BUFFER_LEN);
		}
	}

	return head_skb;

err_skb:
	put_page(page);
	while (--num_buf) {
		buf = virtqueue_get_buf(rq->vq, &len);
		if (unlikely(!buf)) {
			pr_debug("%s: rx error: %d buffers missing\n",
				 dev->name, num_buf);
			dev->stats.rx_length_errors++;
			break;
		}
		page = virt_to_head_page(buf);
		put_page(page);
		--rq->num;
	}
<<<<<<< HEAD
	return skb;
err_skb:
	give_pages(rq, page);
	while (--num_buf) {
err_frags:
		buf = virtqueue_get_buf(rq->vq, &len);
		if (unlikely(!buf)) {
			pr_debug("%s: rx error: %d buffers missing\n",
				 dev->name, num_buf);
			dev->stats.rx_length_errors++;
			break;
		}
		page = buf;
		give_pages(rq, page);
		--rq->num;
	}
err_buf:
	dev->stats.rx_dropped++;
	dev_kfree_skb(skb);
=======
err_buf:
	dev->stats.rx_dropped++;
	dev_kfree_skb(head_skb);
>>>>>>> 5da42cf7
	return NULL;
}

static void receive_buf(struct receive_queue *rq, void *buf, unsigned int len)
{
	struct virtnet_info *vi = rq->vq->vdev->priv;
	struct net_device *dev = vi->dev;
	struct virtnet_stats *stats = this_cpu_ptr(vi->stats);
	struct sk_buff *skb;
	struct skb_vnet_hdr *hdr;

	if (unlikely(len < sizeof(struct virtio_net_hdr) + ETH_HLEN)) {
		pr_debug("%s: short packet %i\n", dev->name, len);
		dev->stats.rx_length_errors++;
		if (vi->mergeable_rx_bufs)
			put_page(virt_to_head_page(buf));
		else if (vi->big_packets)
			give_pages(rq, buf);
		else
			dev_kfree_skb(buf);
		return;
	}
	if (vi->mergeable_rx_bufs)
		skb = receive_mergeable(dev, rq, buf, len);
	else if (vi->big_packets)
		skb = receive_big(dev, rq, buf);
	else
		skb = receive_small(buf, len);

<<<<<<< HEAD
=======
	if (vi->mergeable_rx_bufs)
		skb = receive_mergeable(dev, rq, buf, len);
	else if (vi->big_packets)
		skb = receive_big(dev, rq, buf, len);
	else
		skb = receive_small(buf, len);

>>>>>>> 5da42cf7
	if (unlikely(!skb))
		return;

	hdr = skb_vnet_hdr(skb);

	u64_stats_update_begin(&stats->rx_syncp);
	stats->rx_bytes += skb->len;
	stats->rx_packets++;
	u64_stats_update_end(&stats->rx_syncp);

	if (hdr->hdr.flags & VIRTIO_NET_HDR_F_NEEDS_CSUM) {
		pr_debug("Needs csum!\n");
		if (!skb_partial_csum_set(skb,
					  hdr->hdr.csum_start,
					  hdr->hdr.csum_offset))
			goto frame_err;
	} else if (hdr->hdr.flags & VIRTIO_NET_HDR_F_DATA_VALID) {
		skb->ip_summed = CHECKSUM_UNNECESSARY;
	}

	skb->protocol = eth_type_trans(skb, dev);
	pr_debug("Receiving skb proto 0x%04x len %i type %i\n",
		 ntohs(skb->protocol), skb->len, skb->pkt_type);

	if (hdr->hdr.gso_type != VIRTIO_NET_HDR_GSO_NONE) {
		pr_debug("GSO!\n");
		switch (hdr->hdr.gso_type & ~VIRTIO_NET_HDR_GSO_ECN) {
		case VIRTIO_NET_HDR_GSO_TCPV4:
			skb_shinfo(skb)->gso_type = SKB_GSO_TCPV4;
			break;
		case VIRTIO_NET_HDR_GSO_UDP:
			skb_shinfo(skb)->gso_type = SKB_GSO_UDP;
			break;
		case VIRTIO_NET_HDR_GSO_TCPV6:
			skb_shinfo(skb)->gso_type = SKB_GSO_TCPV6;
			break;
		default:
			net_warn_ratelimited("%s: bad gso type %u.\n",
					     dev->name, hdr->hdr.gso_type);
			goto frame_err;
		}

		if (hdr->hdr.gso_type & VIRTIO_NET_HDR_GSO_ECN)
			skb_shinfo(skb)->gso_type |= SKB_GSO_TCP_ECN;

		skb_shinfo(skb)->gso_size = hdr->hdr.gso_size;
		if (skb_shinfo(skb)->gso_size == 0) {
			net_warn_ratelimited("%s: zero gso size.\n", dev->name);
			goto frame_err;
		}

		/* Header must be checked, and gso_segs computed. */
		skb_shinfo(skb)->gso_type |= SKB_GSO_DODGY;
		skb_shinfo(skb)->gso_segs = 0;
	}

	netif_receive_skb(skb);
	return;

frame_err:
	dev->stats.rx_frame_errors++;
	dev_kfree_skb(skb);
}

static int add_recvbuf_small(struct receive_queue *rq, gfp_t gfp)
{
	struct virtnet_info *vi = rq->vq->vdev->priv;
	struct sk_buff *skb;
	struct skb_vnet_hdr *hdr;
	int err;

	skb = __netdev_alloc_skb_ip_align(vi->dev, GOOD_PACKET_LEN, gfp);
	if (unlikely(!skb))
		return -ENOMEM;

	skb_put(skb, GOOD_PACKET_LEN);

	hdr = skb_vnet_hdr(skb);
	sg_set_buf(rq->sg, &hdr->hdr, sizeof hdr->hdr);

	skb_to_sgvec(skb, rq->sg + 1, 0, skb->len);

	err = virtqueue_add_inbuf(rq->vq, rq->sg, 2, skb, gfp);
	if (err < 0)
		dev_kfree_skb(skb);

	return err;
}

static int add_recvbuf_big(struct receive_queue *rq, gfp_t gfp)
{
	struct page *first, *list = NULL;
	char *p;
	int i, err, offset;

	/* page in rq->sg[MAX_SKB_FRAGS + 1] is list tail */
	for (i = MAX_SKB_FRAGS + 1; i > 1; --i) {
		first = get_a_page(rq, gfp);
		if (!first) {
			if (list)
				give_pages(rq, list);
			return -ENOMEM;
		}
		sg_set_buf(&rq->sg[i], page_address(first), PAGE_SIZE);

		/* chain new page in list head to match sg */
		first->private = (unsigned long)list;
		list = first;
	}

	first = get_a_page(rq, gfp);
	if (!first) {
		give_pages(rq, list);
		return -ENOMEM;
	}
	p = page_address(first);

	/* rq->sg[0], rq->sg[1] share the same page */
	/* a separated rq->sg[0] for virtio_net_hdr only due to QEMU bug */
	sg_set_buf(&rq->sg[0], p, sizeof(struct virtio_net_hdr));

	/* rq->sg[1] for data packet, from offset */
	offset = sizeof(struct padded_vnet_hdr);
	sg_set_buf(&rq->sg[1], p + offset, PAGE_SIZE - offset);

	/* chain first in list head */
	first->private = (unsigned long)list;
	err = virtqueue_add_inbuf(rq->vq, rq->sg, MAX_SKB_FRAGS + 2,
				  first, gfp);
	if (err < 0)
		give_pages(rq, first);

	return err;
}

static int add_recvbuf_mergeable(struct receive_queue *rq, gfp_t gfp)
{
	struct virtnet_info *vi = rq->vq->vdev->priv;
	char *buf = NULL;
	int err;

	if (gfp & __GFP_WAIT) {
		if (skb_page_frag_refill(MERGE_BUFFER_LEN, &vi->alloc_frag,
					 gfp)) {
			buf = (char *)page_address(vi->alloc_frag.page) +
			      vi->alloc_frag.offset;
			get_page(vi->alloc_frag.page);
			vi->alloc_frag.offset += MERGE_BUFFER_LEN;
		}
	} else {
		buf = netdev_alloc_frag(MERGE_BUFFER_LEN);
	}
	if (!buf)
		return -ENOMEM;

	sg_init_one(rq->sg, buf, MERGE_BUFFER_LEN);
	err = virtqueue_add_inbuf(rq->vq, rq->sg, 1, buf, gfp);
	if (err < 0)
		put_page(virt_to_head_page(buf));

	return err;
}

/*
 * Returns false if we couldn't fill entirely (OOM).
 *
 * Normally run in the receive path, but can also be run from ndo_open
 * before we're receiving packets, or from refill_work which is
 * careful to disable receiving (using napi_disable).
 */
static bool try_fill_recv(struct receive_queue *rq, gfp_t gfp)
{
	struct virtnet_info *vi = rq->vq->vdev->priv;
	int err;
	bool oom;

	do {
		if (vi->mergeable_rx_bufs)
			err = add_recvbuf_mergeable(rq, gfp);
		else if (vi->big_packets)
			err = add_recvbuf_big(rq, gfp);
		else
			err = add_recvbuf_small(rq, gfp);

		oom = err == -ENOMEM;
		if (err)
			break;
		++rq->num;
	} while (rq->vq->num_free);
	if (unlikely(rq->num > rq->max))
		rq->max = rq->num;
	if (unlikely(!virtqueue_kick(rq->vq)))
		return false;
	return !oom;
}

static void skb_recv_done(struct virtqueue *rvq)
{
	struct virtnet_info *vi = rvq->vdev->priv;
	struct receive_queue *rq = &vi->rq[vq2rxq(rvq)];

	/* Schedule NAPI, Suppress further interrupts if successful. */
	if (napi_schedule_prep(&rq->napi)) {
		virtqueue_disable_cb(rvq);
		__napi_schedule(&rq->napi);
	}
}

static void virtnet_napi_enable(struct receive_queue *rq)
{
	napi_enable(&rq->napi);

	/* If all buffers were filled by other side before we napi_enabled, we
	 * won't get another interrupt, so process any outstanding packets
	 * now.  virtnet_poll wants re-enable the queue, so we disable here.
	 * We synchronize against interrupts via NAPI_STATE_SCHED */
	if (napi_schedule_prep(&rq->napi)) {
		virtqueue_disable_cb(rq->vq);
		local_bh_disable();
		__napi_schedule(&rq->napi);
		local_bh_enable();
	}
}

static void refill_work(struct work_struct *work)
{
	struct virtnet_info *vi =
		container_of(work, struct virtnet_info, refill.work);
	bool still_empty;
	int i;

	for (i = 0; i < vi->curr_queue_pairs; i++) {
		struct receive_queue *rq = &vi->rq[i];

		napi_disable(&rq->napi);
		still_empty = !try_fill_recv(rq, GFP_KERNEL);
		virtnet_napi_enable(rq);

		/* In theory, this can happen: if we don't get any buffers in
		 * we will *never* try to fill again.
		 */
		if (still_empty)
			schedule_delayed_work(&vi->refill, HZ/2);
	}
}

static int virtnet_poll(struct napi_struct *napi, int budget)
{
	struct receive_queue *rq =
		container_of(napi, struct receive_queue, napi);
	struct virtnet_info *vi = rq->vq->vdev->priv;
	void *buf;
	unsigned int r, len, received = 0;

again:
	while (received < budget &&
	       (buf = virtqueue_get_buf(rq->vq, &len)) != NULL) {
		receive_buf(rq, buf, len);
		--rq->num;
		received++;
	}

	if (rq->num < rq->max / 2) {
		if (!try_fill_recv(rq, GFP_ATOMIC))
			schedule_delayed_work(&vi->refill, 0);
	}

	/* Out of packets? */
	if (received < budget) {
		r = virtqueue_enable_cb_prepare(rq->vq);
		napi_complete(napi);
		if (unlikely(virtqueue_poll(rq->vq, r)) &&
		    napi_schedule_prep(napi)) {
			virtqueue_disable_cb(rq->vq);
			__napi_schedule(napi);
			goto again;
		}
	}

	return received;
}

static int virtnet_open(struct net_device *dev)
{
	struct virtnet_info *vi = netdev_priv(dev);
	int i;

	for (i = 0; i < vi->max_queue_pairs; i++) {
		if (i < vi->curr_queue_pairs)
			/* Make sure we have some buffers: if oom use wq. */
			if (!try_fill_recv(&vi->rq[i], GFP_KERNEL))
				schedule_delayed_work(&vi->refill, 0);
		virtnet_napi_enable(&vi->rq[i]);
	}

	return 0;
}

static void free_old_xmit_skbs(struct send_queue *sq)
{
	struct sk_buff *skb;
	unsigned int len;
	struct virtnet_info *vi = sq->vq->vdev->priv;
	struct virtnet_stats *stats = this_cpu_ptr(vi->stats);

	while ((skb = virtqueue_get_buf(sq->vq, &len)) != NULL) {
		pr_debug("Sent skb %p\n", skb);

		u64_stats_update_begin(&stats->tx_syncp);
		stats->tx_bytes += skb->len;
		stats->tx_packets++;
		u64_stats_update_end(&stats->tx_syncp);

		dev_kfree_skb_any(skb);
	}
}

static int xmit_skb(struct send_queue *sq, struct sk_buff *skb)
{
	struct skb_vnet_hdr *hdr;
	const unsigned char *dest = ((struct ethhdr *)skb->data)->h_dest;
	struct virtnet_info *vi = sq->vq->vdev->priv;
	unsigned num_sg;
	unsigned hdr_len;
	bool can_push;

	pr_debug("%s: xmit %p %pM\n", vi->dev->name, skb, dest);
	if (vi->mergeable_rx_bufs)
		hdr_len = sizeof hdr->mhdr;
	else
		hdr_len = sizeof hdr->hdr;

	can_push = vi->any_header_sg &&
		!((unsigned long)skb->data & (__alignof__(*hdr) - 1)) &&
		!skb_header_cloned(skb) && skb_headroom(skb) >= hdr_len;
	/* Even if we can, don't push here yet as this would skew
	 * csum_start offset below. */
	if (can_push)
		hdr = (struct skb_vnet_hdr *)(skb->data - hdr_len);
	else
		hdr = skb_vnet_hdr(skb);

	if (skb->ip_summed == CHECKSUM_PARTIAL) {
		hdr->hdr.flags = VIRTIO_NET_HDR_F_NEEDS_CSUM;
		hdr->hdr.csum_start = skb_checksum_start_offset(skb);
		hdr->hdr.csum_offset = skb->csum_offset;
	} else {
		hdr->hdr.flags = 0;
		hdr->hdr.csum_offset = hdr->hdr.csum_start = 0;
	}

	if (skb_is_gso(skb)) {
		hdr->hdr.hdr_len = skb_headlen(skb);
		hdr->hdr.gso_size = skb_shinfo(skb)->gso_size;
		if (skb_shinfo(skb)->gso_type & SKB_GSO_TCPV4)
			hdr->hdr.gso_type = VIRTIO_NET_HDR_GSO_TCPV4;
		else if (skb_shinfo(skb)->gso_type & SKB_GSO_TCPV6)
			hdr->hdr.gso_type = VIRTIO_NET_HDR_GSO_TCPV6;
		else if (skb_shinfo(skb)->gso_type & SKB_GSO_UDP)
			hdr->hdr.gso_type = VIRTIO_NET_HDR_GSO_UDP;
		else
			BUG();
		if (skb_shinfo(skb)->gso_type & SKB_GSO_TCP_ECN)
			hdr->hdr.gso_type |= VIRTIO_NET_HDR_GSO_ECN;
	} else {
		hdr->hdr.gso_type = VIRTIO_NET_HDR_GSO_NONE;
		hdr->hdr.gso_size = hdr->hdr.hdr_len = 0;
	}

	if (vi->mergeable_rx_bufs)
		hdr->mhdr.num_buffers = 0;

	if (can_push) {
		__skb_push(skb, hdr_len);
		num_sg = skb_to_sgvec(skb, sq->sg, 0, skb->len);
		/* Pull header back to avoid skew in tx bytes calculations. */
		__skb_pull(skb, hdr_len);
	} else {
		sg_set_buf(sq->sg, hdr, hdr_len);
		num_sg = skb_to_sgvec(skb, sq->sg + 1, 0, skb->len) + 1;
	}
	return virtqueue_add_outbuf(sq->vq, sq->sg, num_sg, skb, GFP_ATOMIC);
}

static netdev_tx_t start_xmit(struct sk_buff *skb, struct net_device *dev)
{
	struct virtnet_info *vi = netdev_priv(dev);
	int qnum = skb_get_queue_mapping(skb);
	struct send_queue *sq = &vi->sq[qnum];
	int err;

	/* Free up any pending old buffers before queueing new ones. */
	free_old_xmit_skbs(sq);

	/* Try to transmit */
	err = xmit_skb(sq, skb);

	/* This should not happen! */
	if (unlikely(err) || unlikely(!virtqueue_kick(sq->vq))) {
		dev->stats.tx_fifo_errors++;
		if (net_ratelimit())
			dev_warn(&dev->dev,
				 "Unexpected TXQ (%d) queue failure: %d\n", qnum, err);
		dev->stats.tx_dropped++;
		kfree_skb(skb);
		return NETDEV_TX_OK;
	}

	/* Don't wait up for transmitted skbs to be freed. */
	skb_orphan(skb);
	nf_reset(skb);

	/* Apparently nice girls don't return TX_BUSY; stop the queue
	 * before it gets out of hand.  Naturally, this wastes entries. */
	if (sq->vq->num_free < 2+MAX_SKB_FRAGS) {
		netif_stop_subqueue(dev, qnum);
		if (unlikely(!virtqueue_enable_cb_delayed(sq->vq))) {
			/* More just got used, free them then recheck. */
			free_old_xmit_skbs(sq);
			if (sq->vq->num_free >= 2+MAX_SKB_FRAGS) {
				netif_start_subqueue(dev, qnum);
				virtqueue_disable_cb(sq->vq);
			}
		}
	}

	return NETDEV_TX_OK;
}

/*
 * Send command via the control virtqueue and check status.  Commands
 * supported by the hypervisor, as indicated by feature bits, should
 * never fail unless improperly formated.
 */
static bool virtnet_send_command(struct virtnet_info *vi, u8 class, u8 cmd,
				 struct scatterlist *out,
				 struct scatterlist *in)
{
	struct scatterlist *sgs[4], hdr, stat;
	struct virtio_net_ctrl_hdr ctrl;
	virtio_net_ctrl_ack status = ~0;
	unsigned out_num = 0, in_num = 0, tmp;

	/* Caller should know better */
	BUG_ON(!virtio_has_feature(vi->vdev, VIRTIO_NET_F_CTRL_VQ));

	ctrl.class = class;
	ctrl.cmd = cmd;
	/* Add header */
	sg_init_one(&hdr, &ctrl, sizeof(ctrl));
	sgs[out_num++] = &hdr;

	if (out)
		sgs[out_num++] = out;
	if (in)
		sgs[out_num + in_num++] = in;

	/* Add return status. */
	sg_init_one(&stat, &status, sizeof(status));
	sgs[out_num + in_num++] = &stat;

	BUG_ON(out_num + in_num > ARRAY_SIZE(sgs));
	BUG_ON(virtqueue_add_sgs(vi->cvq, sgs, out_num, in_num, vi, GFP_ATOMIC)
	       < 0);

	if (unlikely(!virtqueue_kick(vi->cvq)))
		return status == VIRTIO_NET_OK;

	/* Spin for a response, the kick causes an ioport write, trapping
	 * into the hypervisor, so the request should be handled immediately.
	 */
	while (!virtqueue_get_buf(vi->cvq, &tmp) &&
	       !virtqueue_is_broken(vi->cvq))
		cpu_relax();

	return status == VIRTIO_NET_OK;
}

static int virtnet_set_mac_address(struct net_device *dev, void *p)
{
	struct virtnet_info *vi = netdev_priv(dev);
	struct virtio_device *vdev = vi->vdev;
	int ret;
	struct sockaddr *addr = p;
	struct scatterlist sg;

	ret = eth_prepare_mac_addr_change(dev, p);
	if (ret)
		return ret;

	if (virtio_has_feature(vdev, VIRTIO_NET_F_CTRL_MAC_ADDR)) {
		sg_init_one(&sg, addr->sa_data, dev->addr_len);
		if (!virtnet_send_command(vi, VIRTIO_NET_CTRL_MAC,
					  VIRTIO_NET_CTRL_MAC_ADDR_SET,
					  &sg, NULL)) {
			dev_warn(&vdev->dev,
				 "Failed to set mac address by vq command.\n");
			return -EINVAL;
		}
	} else if (virtio_has_feature(vdev, VIRTIO_NET_F_MAC)) {
		unsigned int i;

		/* Naturally, this has an atomicity problem. */
		for (i = 0; i < dev->addr_len; i++)
			virtio_cwrite8(vdev,
				       offsetof(struct virtio_net_config, mac) +
				       i, addr->sa_data[i]);
	}

	eth_commit_mac_addr_change(dev, p);

	return 0;
}

static struct rtnl_link_stats64 *virtnet_stats(struct net_device *dev,
					       struct rtnl_link_stats64 *tot)
{
	struct virtnet_info *vi = netdev_priv(dev);
	int cpu;
	unsigned int start;

	for_each_possible_cpu(cpu) {
		struct virtnet_stats *stats = per_cpu_ptr(vi->stats, cpu);
		u64 tpackets, tbytes, rpackets, rbytes;

		do {
			start = u64_stats_fetch_begin_bh(&stats->tx_syncp);
			tpackets = stats->tx_packets;
			tbytes   = stats->tx_bytes;
		} while (u64_stats_fetch_retry_bh(&stats->tx_syncp, start));

		do {
			start = u64_stats_fetch_begin_bh(&stats->rx_syncp);
			rpackets = stats->rx_packets;
			rbytes   = stats->rx_bytes;
		} while (u64_stats_fetch_retry_bh(&stats->rx_syncp, start));

		tot->rx_packets += rpackets;
		tot->tx_packets += tpackets;
		tot->rx_bytes   += rbytes;
		tot->tx_bytes   += tbytes;
	}

	tot->tx_dropped = dev->stats.tx_dropped;
	tot->tx_fifo_errors = dev->stats.tx_fifo_errors;
	tot->rx_dropped = dev->stats.rx_dropped;
	tot->rx_length_errors = dev->stats.rx_length_errors;
	tot->rx_frame_errors = dev->stats.rx_frame_errors;

	return tot;
}

#ifdef CONFIG_NET_POLL_CONTROLLER
static void virtnet_netpoll(struct net_device *dev)
{
	struct virtnet_info *vi = netdev_priv(dev);
	int i;

	for (i = 0; i < vi->curr_queue_pairs; i++)
		napi_schedule(&vi->rq[i].napi);
}
#endif

static void virtnet_ack_link_announce(struct virtnet_info *vi)
{
	rtnl_lock();
	if (!virtnet_send_command(vi, VIRTIO_NET_CTRL_ANNOUNCE,
				  VIRTIO_NET_CTRL_ANNOUNCE_ACK, NULL, NULL))
		dev_warn(&vi->dev->dev, "Failed to ack link announce.\n");
	rtnl_unlock();
}

static int virtnet_set_queues(struct virtnet_info *vi, u16 queue_pairs)
{
	struct scatterlist sg;
	struct virtio_net_ctrl_mq s;
	struct net_device *dev = vi->dev;

	if (!vi->has_cvq || !virtio_has_feature(vi->vdev, VIRTIO_NET_F_MQ))
		return 0;

	s.virtqueue_pairs = queue_pairs;
	sg_init_one(&sg, &s, sizeof(s));

	if (!virtnet_send_command(vi, VIRTIO_NET_CTRL_MQ,
				  VIRTIO_NET_CTRL_MQ_VQ_PAIRS_SET, &sg, NULL)) {
		dev_warn(&dev->dev, "Fail to set num of queue pairs to %d\n",
			 queue_pairs);
		return -EINVAL;
	} else {
		vi->curr_queue_pairs = queue_pairs;
		/* virtnet_open() will refill when device is going to up. */
		if (dev->flags & IFF_UP)
			schedule_delayed_work(&vi->refill, 0);
	}

	return 0;
}

static int virtnet_close(struct net_device *dev)
{
	struct virtnet_info *vi = netdev_priv(dev);
	int i;

	/* Make sure refill_work doesn't re-enable napi! */
	cancel_delayed_work_sync(&vi->refill);

	for (i = 0; i < vi->max_queue_pairs; i++)
		napi_disable(&vi->rq[i].napi);

	return 0;
}

static void virtnet_set_rx_mode(struct net_device *dev)
{
	struct virtnet_info *vi = netdev_priv(dev);
	struct scatterlist sg[2];
	u8 promisc, allmulti;
	struct virtio_net_ctrl_mac *mac_data;
	struct netdev_hw_addr *ha;
	int uc_count;
	int mc_count;
	void *buf;
	int i;

	/* We can't dynamicaly set ndo_set_rx_mode, so return gracefully */
	if (!virtio_has_feature(vi->vdev, VIRTIO_NET_F_CTRL_RX))
		return;

	promisc = ((dev->flags & IFF_PROMISC) != 0);
	allmulti = ((dev->flags & IFF_ALLMULTI) != 0);

	sg_init_one(sg, &promisc, sizeof(promisc));

	if (!virtnet_send_command(vi, VIRTIO_NET_CTRL_RX,
				  VIRTIO_NET_CTRL_RX_PROMISC,
				  sg, NULL))
		dev_warn(&dev->dev, "Failed to %sable promisc mode.\n",
			 promisc ? "en" : "dis");

	sg_init_one(sg, &allmulti, sizeof(allmulti));

	if (!virtnet_send_command(vi, VIRTIO_NET_CTRL_RX,
				  VIRTIO_NET_CTRL_RX_ALLMULTI,
				  sg, NULL))
		dev_warn(&dev->dev, "Failed to %sable allmulti mode.\n",
			 allmulti ? "en" : "dis");

	uc_count = netdev_uc_count(dev);
	mc_count = netdev_mc_count(dev);
	/* MAC filter - use one buffer for both lists */
	buf = kzalloc(((uc_count + mc_count) * ETH_ALEN) +
		      (2 * sizeof(mac_data->entries)), GFP_ATOMIC);
	mac_data = buf;
	if (!buf)
		return;

	sg_init_table(sg, 2);

	/* Store the unicast list and count in the front of the buffer */
	mac_data->entries = uc_count;
	i = 0;
	netdev_for_each_uc_addr(ha, dev)
		memcpy(&mac_data->macs[i++][0], ha->addr, ETH_ALEN);

	sg_set_buf(&sg[0], mac_data,
		   sizeof(mac_data->entries) + (uc_count * ETH_ALEN));

	/* multicast list and count fill the end */
	mac_data = (void *)&mac_data->macs[uc_count][0];

	mac_data->entries = mc_count;
	i = 0;
	netdev_for_each_mc_addr(ha, dev)
		memcpy(&mac_data->macs[i++][0], ha->addr, ETH_ALEN);

	sg_set_buf(&sg[1], mac_data,
		   sizeof(mac_data->entries) + (mc_count * ETH_ALEN));

	if (!virtnet_send_command(vi, VIRTIO_NET_CTRL_MAC,
				  VIRTIO_NET_CTRL_MAC_TABLE_SET,
				  sg, NULL))
		dev_warn(&dev->dev, "Failed to set MAC filter table.\n");

	kfree(buf);
}

static int virtnet_vlan_rx_add_vid(struct net_device *dev,
				   __be16 proto, u16 vid)
{
	struct virtnet_info *vi = netdev_priv(dev);
	struct scatterlist sg;

	sg_init_one(&sg, &vid, sizeof(vid));

	if (!virtnet_send_command(vi, VIRTIO_NET_CTRL_VLAN,
				  VIRTIO_NET_CTRL_VLAN_ADD, &sg, NULL))
		dev_warn(&dev->dev, "Failed to add VLAN ID %d.\n", vid);
	return 0;
}

static int virtnet_vlan_rx_kill_vid(struct net_device *dev,
				    __be16 proto, u16 vid)
{
	struct virtnet_info *vi = netdev_priv(dev);
	struct scatterlist sg;

	sg_init_one(&sg, &vid, sizeof(vid));

	if (!virtnet_send_command(vi, VIRTIO_NET_CTRL_VLAN,
				  VIRTIO_NET_CTRL_VLAN_DEL, &sg, NULL))
		dev_warn(&dev->dev, "Failed to kill VLAN ID %d.\n", vid);
	return 0;
}

static void virtnet_clean_affinity(struct virtnet_info *vi, long hcpu)
{
	int i;

	if (vi->affinity_hint_set) {
		for (i = 0; i < vi->max_queue_pairs; i++) {
			virtqueue_set_affinity(vi->rq[i].vq, -1);
			virtqueue_set_affinity(vi->sq[i].vq, -1);
		}

		vi->affinity_hint_set = false;
	}
}

static void virtnet_set_affinity(struct virtnet_info *vi)
{
	int i;
	int cpu;

	/* In multiqueue mode, when the number of cpu is equal to the number of
	 * queue pairs, we let the queue pairs to be private to one cpu by
	 * setting the affinity hint to eliminate the contention.
	 */
	if (vi->curr_queue_pairs == 1 ||
	    vi->max_queue_pairs != num_online_cpus()) {
		virtnet_clean_affinity(vi, -1);
		return;
	}

	i = 0;
	for_each_online_cpu(cpu) {
		virtqueue_set_affinity(vi->rq[i].vq, cpu);
		virtqueue_set_affinity(vi->sq[i].vq, cpu);
		netif_set_xps_queue(vi->dev, cpumask_of(cpu), i);
		i++;
	}

	vi->affinity_hint_set = true;
}

static int virtnet_cpu_callback(struct notifier_block *nfb,
			        unsigned long action, void *hcpu)
{
	struct virtnet_info *vi = container_of(nfb, struct virtnet_info, nb);

	switch(action & ~CPU_TASKS_FROZEN) {
	case CPU_ONLINE:
	case CPU_DOWN_FAILED:
	case CPU_DEAD:
		virtnet_set_affinity(vi);
		break;
	case CPU_DOWN_PREPARE:
		virtnet_clean_affinity(vi, (long)hcpu);
		break;
	default:
		break;
	}

	return NOTIFY_OK;
}

static void virtnet_get_ringparam(struct net_device *dev,
				struct ethtool_ringparam *ring)
{
	struct virtnet_info *vi = netdev_priv(dev);

	ring->rx_max_pending = virtqueue_get_vring_size(vi->rq[0].vq);
	ring->tx_max_pending = virtqueue_get_vring_size(vi->sq[0].vq);
	ring->rx_pending = ring->rx_max_pending;
	ring->tx_pending = ring->tx_max_pending;
}


static void virtnet_get_drvinfo(struct net_device *dev,
				struct ethtool_drvinfo *info)
{
	struct virtnet_info *vi = netdev_priv(dev);
	struct virtio_device *vdev = vi->vdev;

	strlcpy(info->driver, KBUILD_MODNAME, sizeof(info->driver));
	strlcpy(info->version, VIRTNET_DRIVER_VERSION, sizeof(info->version));
	strlcpy(info->bus_info, virtio_bus_name(vdev), sizeof(info->bus_info));

}

/* TODO: Eliminate OOO packets during switching */
static int virtnet_set_channels(struct net_device *dev,
				struct ethtool_channels *channels)
{
	struct virtnet_info *vi = netdev_priv(dev);
	u16 queue_pairs = channels->combined_count;
	int err;

	/* We don't support separate rx/tx channels.
	 * We don't allow setting 'other' channels.
	 */
	if (channels->rx_count || channels->tx_count || channels->other_count)
		return -EINVAL;

	if (queue_pairs > vi->max_queue_pairs)
		return -EINVAL;

	get_online_cpus();
	err = virtnet_set_queues(vi, queue_pairs);
	if (!err) {
		netif_set_real_num_tx_queues(dev, queue_pairs);
		netif_set_real_num_rx_queues(dev, queue_pairs);

		virtnet_set_affinity(vi);
	}
	put_online_cpus();

	return err;
}

static void virtnet_get_channels(struct net_device *dev,
				 struct ethtool_channels *channels)
{
	struct virtnet_info *vi = netdev_priv(dev);

	channels->combined_count = vi->curr_queue_pairs;
	channels->max_combined = vi->max_queue_pairs;
	channels->max_other = 0;
	channels->rx_count = 0;
	channels->tx_count = 0;
	channels->other_count = 0;
}

static const struct ethtool_ops virtnet_ethtool_ops = {
	.get_drvinfo = virtnet_get_drvinfo,
	.get_link = ethtool_op_get_link,
	.get_ringparam = virtnet_get_ringparam,
	.set_channels = virtnet_set_channels,
	.get_channels = virtnet_get_channels,
};

#define MIN_MTU 68
#define MAX_MTU 65535

static int virtnet_change_mtu(struct net_device *dev, int new_mtu)
{
	if (new_mtu < MIN_MTU || new_mtu > MAX_MTU)
		return -EINVAL;
	dev->mtu = new_mtu;
	return 0;
}

static const struct net_device_ops virtnet_netdev = {
	.ndo_open            = virtnet_open,
	.ndo_stop   	     = virtnet_close,
	.ndo_start_xmit      = start_xmit,
	.ndo_validate_addr   = eth_validate_addr,
	.ndo_set_mac_address = virtnet_set_mac_address,
	.ndo_set_rx_mode     = virtnet_set_rx_mode,
	.ndo_change_mtu	     = virtnet_change_mtu,
	.ndo_get_stats64     = virtnet_stats,
	.ndo_vlan_rx_add_vid = virtnet_vlan_rx_add_vid,
	.ndo_vlan_rx_kill_vid = virtnet_vlan_rx_kill_vid,
#ifdef CONFIG_NET_POLL_CONTROLLER
	.ndo_poll_controller = virtnet_netpoll,
#endif
};

static void virtnet_config_changed_work(struct work_struct *work)
{
	struct virtnet_info *vi =
		container_of(work, struct virtnet_info, config_work);
	u16 v;

	mutex_lock(&vi->config_lock);
	if (!vi->config_enable)
		goto done;

	if (virtio_cread_feature(vi->vdev, VIRTIO_NET_F_STATUS,
				 struct virtio_net_config, status, &v) < 0)
		goto done;

	if (v & VIRTIO_NET_S_ANNOUNCE) {
		netdev_notify_peers(vi->dev);
		virtnet_ack_link_announce(vi);
	}

	/* Ignore unknown (future) status bits */
	v &= VIRTIO_NET_S_LINK_UP;

	if (vi->status == v)
		goto done;

	vi->status = v;

	if (vi->status & VIRTIO_NET_S_LINK_UP) {
		netif_carrier_on(vi->dev);
		netif_tx_wake_all_queues(vi->dev);
	} else {
		netif_carrier_off(vi->dev);
		netif_tx_stop_all_queues(vi->dev);
	}
done:
	mutex_unlock(&vi->config_lock);
}

static void virtnet_config_changed(struct virtio_device *vdev)
{
	struct virtnet_info *vi = vdev->priv;

	schedule_work(&vi->config_work);
}

static void virtnet_free_queues(struct virtnet_info *vi)
{
	int i;

	for (i = 0; i < vi->max_queue_pairs; i++)
		netif_napi_del(&vi->rq[i].napi);

	kfree(vi->rq);
	kfree(vi->sq);
}

static void free_receive_bufs(struct virtnet_info *vi)
{
	int i;

	for (i = 0; i < vi->max_queue_pairs; i++) {
		while (vi->rq[i].pages)
			__free_pages(get_a_page(&vi->rq[i], GFP_KERNEL), 0);
	}
}

static void free_unused_bufs(struct virtnet_info *vi)
{
	void *buf;
	int i;

	for (i = 0; i < vi->max_queue_pairs; i++) {
		struct virtqueue *vq = vi->sq[i].vq;
		while ((buf = virtqueue_detach_unused_buf(vq)) != NULL)
			dev_kfree_skb(buf);
	}

	for (i = 0; i < vi->max_queue_pairs; i++) {
		struct virtqueue *vq = vi->rq[i].vq;

		while ((buf = virtqueue_detach_unused_buf(vq)) != NULL) {
			if (vi->mergeable_rx_bufs)
				put_page(virt_to_head_page(buf));
			else if (vi->big_packets)
				give_pages(&vi->rq[i], buf);
			else
				dev_kfree_skb(buf);
			--vi->rq[i].num;
		}
		BUG_ON(vi->rq[i].num != 0);
	}
}

static void virtnet_del_vqs(struct virtnet_info *vi)
{
	struct virtio_device *vdev = vi->vdev;

	virtnet_clean_affinity(vi, -1);

	vdev->config->del_vqs(vdev);

	virtnet_free_queues(vi);
}

static int virtnet_find_vqs(struct virtnet_info *vi)
{
	vq_callback_t **callbacks;
	struct virtqueue **vqs;
	int ret = -ENOMEM;
	int i, total_vqs;
	const char **names;

	/* We expect 1 RX virtqueue followed by 1 TX virtqueue, followed by
	 * possible N-1 RX/TX queue pairs used in multiqueue mode, followed by
	 * possible control vq.
	 */
	total_vqs = vi->max_queue_pairs * 2 +
		    virtio_has_feature(vi->vdev, VIRTIO_NET_F_CTRL_VQ);

	/* Allocate space for find_vqs parameters */
	vqs = kzalloc(total_vqs * sizeof(*vqs), GFP_KERNEL);
	if (!vqs)
		goto err_vq;
	callbacks = kmalloc(total_vqs * sizeof(*callbacks), GFP_KERNEL);
	if (!callbacks)
		goto err_callback;
	names = kmalloc(total_vqs * sizeof(*names), GFP_KERNEL);
	if (!names)
		goto err_names;

	/* Parameters for control virtqueue, if any */
	if (vi->has_cvq) {
		callbacks[total_vqs - 1] = NULL;
		names[total_vqs - 1] = "control";
	}

	/* Allocate/initialize parameters for send/receive virtqueues */
	for (i = 0; i < vi->max_queue_pairs; i++) {
		callbacks[rxq2vq(i)] = skb_recv_done;
		callbacks[txq2vq(i)] = skb_xmit_done;
		sprintf(vi->rq[i].name, "input.%d", i);
		sprintf(vi->sq[i].name, "output.%d", i);
		names[rxq2vq(i)] = vi->rq[i].name;
		names[txq2vq(i)] = vi->sq[i].name;
	}

	ret = vi->vdev->config->find_vqs(vi->vdev, total_vqs, vqs, callbacks,
					 names);
	if (ret)
		goto err_find;

	if (vi->has_cvq) {
		vi->cvq = vqs[total_vqs - 1];
		if (virtio_has_feature(vi->vdev, VIRTIO_NET_F_CTRL_VLAN))
			vi->dev->features |= NETIF_F_HW_VLAN_CTAG_FILTER;
	}

	for (i = 0; i < vi->max_queue_pairs; i++) {
		vi->rq[i].vq = vqs[rxq2vq(i)];
		vi->sq[i].vq = vqs[txq2vq(i)];
	}

	kfree(names);
	kfree(callbacks);
	kfree(vqs);

	return 0;

err_find:
	kfree(names);
err_names:
	kfree(callbacks);
err_callback:
	kfree(vqs);
err_vq:
	return ret;
}

static int virtnet_alloc_queues(struct virtnet_info *vi)
{
	int i;

	vi->sq = kzalloc(sizeof(*vi->sq) * vi->max_queue_pairs, GFP_KERNEL);
	if (!vi->sq)
		goto err_sq;
	vi->rq = kzalloc(sizeof(*vi->rq) * vi->max_queue_pairs, GFP_KERNEL);
	if (!vi->rq)
		goto err_rq;

	INIT_DELAYED_WORK(&vi->refill, refill_work);
	for (i = 0; i < vi->max_queue_pairs; i++) {
		vi->rq[i].pages = NULL;
		netif_napi_add(vi->dev, &vi->rq[i].napi, virtnet_poll,
			       napi_weight);

		sg_init_table(vi->rq[i].sg, ARRAY_SIZE(vi->rq[i].sg));
		sg_init_table(vi->sq[i].sg, ARRAY_SIZE(vi->sq[i].sg));
	}

	return 0;

err_rq:
	kfree(vi->sq);
err_sq:
	return -ENOMEM;
}

static int init_vqs(struct virtnet_info *vi)
{
	int ret;

	/* Allocate send & receive queues */
	ret = virtnet_alloc_queues(vi);
	if (ret)
		goto err;

	ret = virtnet_find_vqs(vi);
	if (ret)
		goto err_free;

	get_online_cpus();
	virtnet_set_affinity(vi);
	put_online_cpus();

	return 0;

err_free:
	virtnet_free_queues(vi);
err:
	return ret;
}

static int virtnet_probe(struct virtio_device *vdev)
{
	int i, err;
	struct net_device *dev;
	struct virtnet_info *vi;
	u16 max_queue_pairs;

	/* Find if host supports multiqueue virtio_net device */
	err = virtio_cread_feature(vdev, VIRTIO_NET_F_MQ,
				   struct virtio_net_config,
				   max_virtqueue_pairs, &max_queue_pairs);

	/* We need at least 2 queue's */
	if (err || max_queue_pairs < VIRTIO_NET_CTRL_MQ_VQ_PAIRS_MIN ||
	    max_queue_pairs > VIRTIO_NET_CTRL_MQ_VQ_PAIRS_MAX ||
	    !virtio_has_feature(vdev, VIRTIO_NET_F_CTRL_VQ))
		max_queue_pairs = 1;

	/* Allocate ourselves a network device with room for our info */
	dev = alloc_etherdev_mq(sizeof(struct virtnet_info), max_queue_pairs);
	if (!dev)
		return -ENOMEM;

	/* Set up network device as normal. */
	dev->priv_flags |= IFF_UNICAST_FLT | IFF_LIVE_ADDR_CHANGE;
	dev->netdev_ops = &virtnet_netdev;
	dev->features = NETIF_F_HIGHDMA;

	SET_ETHTOOL_OPS(dev, &virtnet_ethtool_ops);
	SET_NETDEV_DEV(dev, &vdev->dev);

	/* Do we support "hardware" checksums? */
	if (virtio_has_feature(vdev, VIRTIO_NET_F_CSUM)) {
		/* This opens up the world of extra features. */
		dev->hw_features |= NETIF_F_HW_CSUM|NETIF_F_SG|NETIF_F_FRAGLIST;
		if (csum)
			dev->features |= NETIF_F_HW_CSUM|NETIF_F_SG|NETIF_F_FRAGLIST;

		if (virtio_has_feature(vdev, VIRTIO_NET_F_GSO)) {
			dev->hw_features |= NETIF_F_TSO | NETIF_F_UFO
				| NETIF_F_TSO_ECN | NETIF_F_TSO6;
		}
		/* Individual feature bits: what can host handle? */
		if (virtio_has_feature(vdev, VIRTIO_NET_F_HOST_TSO4))
			dev->hw_features |= NETIF_F_TSO;
		if (virtio_has_feature(vdev, VIRTIO_NET_F_HOST_TSO6))
			dev->hw_features |= NETIF_F_TSO6;
		if (virtio_has_feature(vdev, VIRTIO_NET_F_HOST_ECN))
			dev->hw_features |= NETIF_F_TSO_ECN;
		if (virtio_has_feature(vdev, VIRTIO_NET_F_HOST_UFO))
			dev->hw_features |= NETIF_F_UFO;

		if (gso)
			dev->features |= dev->hw_features & (NETIF_F_ALL_TSO|NETIF_F_UFO);
		/* (!csum && gso) case will be fixed by register_netdev() */
	}
	if (virtio_has_feature(vdev, VIRTIO_NET_F_GUEST_CSUM))
		dev->features |= NETIF_F_RXCSUM;

	dev->vlan_features = dev->features;

	/* Configuration may specify what MAC to use.  Otherwise random. */
	if (virtio_has_feature(vdev, VIRTIO_NET_F_MAC))
		virtio_cread_bytes(vdev,
				   offsetof(struct virtio_net_config, mac),
				   dev->dev_addr, dev->addr_len);
	else
		eth_hw_addr_random(dev);

	/* Set up our device-specific information */
	vi = netdev_priv(dev);
	vi->dev = dev;
	vi->vdev = vdev;
	vdev->priv = vi;
	vi->stats = alloc_percpu(struct virtnet_stats);
	err = -ENOMEM;
	if (vi->stats == NULL)
		goto free;

	for_each_possible_cpu(i) {
		struct virtnet_stats *virtnet_stats;
		virtnet_stats = per_cpu_ptr(vi->stats, i);
		u64_stats_init(&virtnet_stats->tx_syncp);
		u64_stats_init(&virtnet_stats->rx_syncp);
	}

	mutex_init(&vi->config_lock);
	vi->config_enable = true;
	INIT_WORK(&vi->config_work, virtnet_config_changed_work);

	/* If we can receive ANY GSO packets, we must allocate large ones. */
	if (virtio_has_feature(vdev, VIRTIO_NET_F_GUEST_TSO4) ||
	    virtio_has_feature(vdev, VIRTIO_NET_F_GUEST_TSO6) ||
	    virtio_has_feature(vdev, VIRTIO_NET_F_GUEST_ECN))
		vi->big_packets = true;

	if (virtio_has_feature(vdev, VIRTIO_NET_F_MRG_RXBUF))
		vi->mergeable_rx_bufs = true;

	if (virtio_has_feature(vdev, VIRTIO_F_ANY_LAYOUT))
		vi->any_header_sg = true;

	if (virtio_has_feature(vdev, VIRTIO_NET_F_CTRL_VQ))
		vi->has_cvq = true;

	/* Use single tx/rx queue pair as default */
	vi->curr_queue_pairs = 1;
	vi->max_queue_pairs = max_queue_pairs;

	/* Allocate/initialize the rx/tx queues, and invoke find_vqs */
	err = init_vqs(vi);
	if (err)
		goto free_stats;

	netif_set_real_num_tx_queues(dev, vi->curr_queue_pairs);
	netif_set_real_num_rx_queues(dev, vi->curr_queue_pairs);

	err = register_netdev(dev);
	if (err) {
		pr_debug("virtio_net: registering device failed\n");
		goto free_vqs;
	}

	/* Last of all, set up some receive buffers. */
	for (i = 0; i < vi->curr_queue_pairs; i++) {
		try_fill_recv(&vi->rq[i], GFP_KERNEL);

		/* If we didn't even get one input buffer, we're useless. */
		if (vi->rq[i].num == 0) {
			free_unused_bufs(vi);
			err = -ENOMEM;
			goto free_recv_bufs;
		}
	}

	vi->nb.notifier_call = &virtnet_cpu_callback;
	err = register_hotcpu_notifier(&vi->nb);
	if (err) {
		pr_debug("virtio_net: registering cpu notifier failed\n");
		goto free_recv_bufs;
	}

	/* Assume link up if device can't report link status,
	   otherwise get link status from config. */
	if (virtio_has_feature(vi->vdev, VIRTIO_NET_F_STATUS)) {
		netif_carrier_off(dev);
		schedule_work(&vi->config_work);
	} else {
		vi->status = VIRTIO_NET_S_LINK_UP;
		netif_carrier_on(dev);
	}

	pr_debug("virtnet: registered device %s with %d RX and TX vq's\n",
		 dev->name, max_queue_pairs);

	return 0;

free_recv_bufs:
	free_receive_bufs(vi);
	unregister_netdev(dev);
free_vqs:
	cancel_delayed_work_sync(&vi->refill);
	virtnet_del_vqs(vi);
	if (vi->alloc_frag.page)
		put_page(vi->alloc_frag.page);
free_stats:
	free_percpu(vi->stats);
free:
	free_netdev(dev);
	return err;
}

static void remove_vq_common(struct virtnet_info *vi)
{
	vi->vdev->config->reset(vi->vdev);

	/* Free unused buffers in both send and recv, if any. */
	free_unused_bufs(vi);

	free_receive_bufs(vi);

	virtnet_del_vqs(vi);
}

static void virtnet_remove(struct virtio_device *vdev)
{
	struct virtnet_info *vi = vdev->priv;

	unregister_hotcpu_notifier(&vi->nb);

	/* Prevent config work handler from accessing the device. */
	mutex_lock(&vi->config_lock);
	vi->config_enable = false;
	mutex_unlock(&vi->config_lock);

	unregister_netdev(vi->dev);

	remove_vq_common(vi);
	if (vi->alloc_frag.page)
		put_page(vi->alloc_frag.page);

	flush_work(&vi->config_work);

	free_percpu(vi->stats);
	free_netdev(vi->dev);
}

#ifdef CONFIG_PM_SLEEP
static int virtnet_freeze(struct virtio_device *vdev)
{
	struct virtnet_info *vi = vdev->priv;
	int i;

	unregister_hotcpu_notifier(&vi->nb);

	/* Prevent config work handler from accessing the device */
	mutex_lock(&vi->config_lock);
	vi->config_enable = false;
	mutex_unlock(&vi->config_lock);

	netif_device_detach(vi->dev);
	cancel_delayed_work_sync(&vi->refill);

	if (netif_running(vi->dev))
		for (i = 0; i < vi->max_queue_pairs; i++) {
			napi_disable(&vi->rq[i].napi);
			netif_napi_del(&vi->rq[i].napi);
		}

	remove_vq_common(vi);

	flush_work(&vi->config_work);

	return 0;
}

static int virtnet_restore(struct virtio_device *vdev)
{
	struct virtnet_info *vi = vdev->priv;
	int err, i;

	err = init_vqs(vi);
	if (err)
		return err;

	if (netif_running(vi->dev)) {
		for (i = 0; i < vi->curr_queue_pairs; i++)
			if (!try_fill_recv(&vi->rq[i], GFP_KERNEL))
				schedule_delayed_work(&vi->refill, 0);

		for (i = 0; i < vi->max_queue_pairs; i++)
			virtnet_napi_enable(&vi->rq[i]);
	}

	netif_device_attach(vi->dev);

	mutex_lock(&vi->config_lock);
	vi->config_enable = true;
	mutex_unlock(&vi->config_lock);

	rtnl_lock();
	virtnet_set_queues(vi, vi->curr_queue_pairs);
	rtnl_unlock();

	err = register_hotcpu_notifier(&vi->nb);
	if (err)
		return err;

	return 0;
}
#endif

static struct virtio_device_id id_table[] = {
	{ VIRTIO_ID_NET, VIRTIO_DEV_ANY_ID },
	{ 0 },
};

static unsigned int features[] = {
	VIRTIO_NET_F_CSUM, VIRTIO_NET_F_GUEST_CSUM,
	VIRTIO_NET_F_GSO, VIRTIO_NET_F_MAC,
	VIRTIO_NET_F_HOST_TSO4, VIRTIO_NET_F_HOST_UFO, VIRTIO_NET_F_HOST_TSO6,
	VIRTIO_NET_F_HOST_ECN, VIRTIO_NET_F_GUEST_TSO4, VIRTIO_NET_F_GUEST_TSO6,
	VIRTIO_NET_F_GUEST_ECN, VIRTIO_NET_F_GUEST_UFO,
	VIRTIO_NET_F_MRG_RXBUF, VIRTIO_NET_F_STATUS, VIRTIO_NET_F_CTRL_VQ,
	VIRTIO_NET_F_CTRL_RX, VIRTIO_NET_F_CTRL_VLAN,
	VIRTIO_NET_F_GUEST_ANNOUNCE, VIRTIO_NET_F_MQ,
	VIRTIO_NET_F_CTRL_MAC_ADDR,
	VIRTIO_F_ANY_LAYOUT,
};

static struct virtio_driver virtio_net_driver = {
	.feature_table = features,
	.feature_table_size = ARRAY_SIZE(features),
	.driver.name =	KBUILD_MODNAME,
	.driver.owner =	THIS_MODULE,
	.id_table =	id_table,
	.probe =	virtnet_probe,
	.remove =	virtnet_remove,
	.config_changed = virtnet_config_changed,
#ifdef CONFIG_PM_SLEEP
	.freeze =	virtnet_freeze,
	.restore =	virtnet_restore,
#endif
};

module_virtio_driver(virtio_net_driver);

MODULE_DEVICE_TABLE(virtio, id_table);
MODULE_DESCRIPTION("Virtio network driver");
MODULE_LICENSE("GPL");<|MERGE_RESOLUTION|>--- conflicted
+++ resolved
@@ -300,62 +300,6 @@
 }
 
 static struct sk_buff *receive_small(void *buf, unsigned int len)
-<<<<<<< HEAD
-{
-	struct sk_buff * skb = buf;
-
-	len -= sizeof(struct virtio_net_hdr);
-	skb_trim(skb, len);
-
-	return skb;
-}
-
-static struct sk_buff *receive_big(struct net_device *dev,
-				   struct receive_queue *rq,
-				   void *buf)
-{
-	struct page *page = buf;
-	struct sk_buff *skb = page_to_skb(rq, page, 0);
-
-	if (unlikely(!skb))
-		goto err;
-
-	return skb;
-
-err:
-	dev->stats.rx_dropped++;
-	give_pages(rq, page);
-	return NULL;
-}
-
-static struct sk_buff *receive_mergeable(struct net_device *dev,
-					 struct receive_queue *rq,
-					 void *buf,
-					 unsigned int len)
-{
-	struct skb_vnet_hdr *hdr = page_address(buf);
-	int num_buf = hdr->mhdr.num_buffers;
-	struct page *page = buf;
-	struct sk_buff *skb = page_to_skb(rq, page, len);
-	int i;
-
-	if (unlikely(!skb))
-		goto err_skb;
-
-	while (--num_buf) {
-		i = skb_shinfo(skb)->nr_frags;
-		if (i >= MAX_SKB_FRAGS) {
-			pr_debug("%s: packet too long\n", skb->dev->name);
-			skb->dev->stats.rx_length_errors++;
-			goto err_frags;
-		}
-		page = virtqueue_get_buf(rq->vq, &len);
-		if (!page) {
-			pr_debug("%s: rx error: %d buffers %d missing\n",
-				 dev->name, hdr->mhdr.num_buffers, num_buf);
-			dev->stats.rx_length_errors++;
-			goto err_buf;
-=======
 {
 	struct sk_buff * skb = buf;
 
@@ -414,7 +358,6 @@
 			pr_debug("%s: rx error: merge buffer too long\n",
 				 dev->name);
 			len = MERGE_BUFFER_LEN;
->>>>>>> 5da42cf7
 		}
 
 		page = virt_to_head_page(buf);
@@ -466,31 +409,9 @@
 		put_page(page);
 		--rq->num;
 	}
-<<<<<<< HEAD
-	return skb;
-err_skb:
-	give_pages(rq, page);
-	while (--num_buf) {
-err_frags:
-		buf = virtqueue_get_buf(rq->vq, &len);
-		if (unlikely(!buf)) {
-			pr_debug("%s: rx error: %d buffers missing\n",
-				 dev->name, num_buf);
-			dev->stats.rx_length_errors++;
-			break;
-		}
-		page = buf;
-		give_pages(rq, page);
-		--rq->num;
-	}
-err_buf:
-	dev->stats.rx_dropped++;
-	dev_kfree_skb(skb);
-=======
 err_buf:
 	dev->stats.rx_dropped++;
 	dev_kfree_skb(head_skb);
->>>>>>> 5da42cf7
 	return NULL;
 }
 
@@ -513,15 +434,7 @@
 			dev_kfree_skb(buf);
 		return;
 	}
-	if (vi->mergeable_rx_bufs)
-		skb = receive_mergeable(dev, rq, buf, len);
-	else if (vi->big_packets)
-		skb = receive_big(dev, rq, buf);
-	else
-		skb = receive_small(buf, len);
-
-<<<<<<< HEAD
-=======
+
 	if (vi->mergeable_rx_bufs)
 		skb = receive_mergeable(dev, rq, buf, len);
 	else if (vi->big_packets)
@@ -529,7 +442,6 @@
 	else
 		skb = receive_small(buf, len);
 
->>>>>>> 5da42cf7
 	if (unlikely(!skb))
 		return;
 
