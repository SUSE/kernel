// SPDX-License-Identifier: GPL-2.0-only
/*
 *  drivers/net/veth.c
 *
 *  Copyright (C) 2007 OpenVZ http://openvz.org, SWsoft Inc
 *
 * Author: Pavel Emelianov <xemul@openvz.org>
 * Ethtool interface from: Eric W. Biederman <ebiederm@xmission.com>
 *
 */

#include <linux/netdevice.h>
#include <linux/slab.h>
#include <linux/ethtool.h>
#include <linux/etherdevice.h>
#include <linux/u64_stats_sync.h>

#include <net/rtnetlink.h>
#include <net/dst.h>
#include <net/xfrm.h>
#include <net/xdp.h>
#include <linux/veth.h>
#include <linux/module.h>
#include <linux/bpf.h>
#include <linux/filter.h>
#include <linux/ptr_ring.h>
#include <linux/bpf_trace.h>
#include <linux/net_tstamp.h>
<<<<<<< HEAD
=======
#include <linux/skbuff_ref.h>
>>>>>>> 2d5404ca
#include <net/page_pool/helpers.h>

#define DRV_NAME	"veth"
#define DRV_VERSION	"1.0"

#define VETH_XDP_FLAG		BIT(0)
#define VETH_RING_SIZE		256
#define VETH_XDP_HEADROOM	(XDP_PACKET_HEADROOM + NET_IP_ALIGN)

#define VETH_XDP_TX_BULK_SIZE	16
#define VETH_XDP_BATCH		16

struct veth_stats {
	u64	rx_drops;
	/* xdp */
	u64	xdp_packets;
	u64	xdp_bytes;
	u64	xdp_redirect;
	u64	xdp_drops;
	u64	xdp_tx;
	u64	xdp_tx_err;
	u64	peer_tq_xdp_xmit;
	u64	peer_tq_xdp_xmit_err;
};

struct veth_rq_stats {
	struct veth_stats	vs;
	struct u64_stats_sync	syncp;
};

struct veth_rq {
	struct napi_struct	xdp_napi;
	struct napi_struct __rcu *napi; /* points to xdp_napi when the latter is initialized */
	struct net_device	*dev;
	struct bpf_prog __rcu	*xdp_prog;
	struct xdp_mem_info	xdp_mem;
	struct veth_rq_stats	stats;
	bool			rx_notify_masked;
	struct ptr_ring		xdp_ring;
	struct xdp_rxq_info	xdp_rxq;
	struct page_pool	*page_pool;
};

struct veth_priv {
	struct net_device __rcu	*peer;
	atomic64_t		dropped;
	struct bpf_prog		*_xdp_prog;
	struct veth_rq		*rq;
	unsigned int		requested_headroom;
};

struct veth_xdp_tx_bq {
	struct xdp_frame *q[VETH_XDP_TX_BULK_SIZE];
	unsigned int count;
};

/*
 * ethtool interface
 */

struct veth_q_stat_desc {
	char	desc[ETH_GSTRING_LEN];
	size_t	offset;
};

#define VETH_RQ_STAT(m)	offsetof(struct veth_stats, m)

static const struct veth_q_stat_desc veth_rq_stats_desc[] = {
	{ "xdp_packets",	VETH_RQ_STAT(xdp_packets) },
	{ "xdp_bytes",		VETH_RQ_STAT(xdp_bytes) },
	{ "drops",		VETH_RQ_STAT(rx_drops) },
	{ "xdp_redirect",	VETH_RQ_STAT(xdp_redirect) },
	{ "xdp_drops",		VETH_RQ_STAT(xdp_drops) },
	{ "xdp_tx",		VETH_RQ_STAT(xdp_tx) },
	{ "xdp_tx_errors",	VETH_RQ_STAT(xdp_tx_err) },
};

#define VETH_RQ_STATS_LEN	ARRAY_SIZE(veth_rq_stats_desc)

static const struct veth_q_stat_desc veth_tq_stats_desc[] = {
	{ "xdp_xmit",		VETH_RQ_STAT(peer_tq_xdp_xmit) },
	{ "xdp_xmit_errors",	VETH_RQ_STAT(peer_tq_xdp_xmit_err) },
};

#define VETH_TQ_STATS_LEN	ARRAY_SIZE(veth_tq_stats_desc)

static struct {
	const char string[ETH_GSTRING_LEN];
} ethtool_stats_keys[] = {
	{ "peer_ifindex" },
};

struct veth_xdp_buff {
	struct xdp_buff xdp;
	struct sk_buff *skb;
};

static int veth_get_link_ksettings(struct net_device *dev,
				   struct ethtool_link_ksettings *cmd)
{
	cmd->base.speed		= SPEED_10000;
	cmd->base.duplex	= DUPLEX_FULL;
	cmd->base.port		= PORT_TP;
	cmd->base.autoneg	= AUTONEG_DISABLE;
	return 0;
}

static void veth_get_drvinfo(struct net_device *dev, struct ethtool_drvinfo *info)
{
	strscpy(info->driver, DRV_NAME, sizeof(info->driver));
	strscpy(info->version, DRV_VERSION, sizeof(info->version));
}

static void veth_get_strings(struct net_device *dev, u32 stringset, u8 *buf)
{
	u8 *p = buf;
	int i, j;

	switch(stringset) {
	case ETH_SS_STATS:
		memcpy(p, &ethtool_stats_keys, sizeof(ethtool_stats_keys));
		p += sizeof(ethtool_stats_keys);
		for (i = 0; i < dev->real_num_rx_queues; i++)
			for (j = 0; j < VETH_RQ_STATS_LEN; j++)
				ethtool_sprintf(&p, "rx_queue_%u_%.18s",
						i, veth_rq_stats_desc[j].desc);

		for (i = 0; i < dev->real_num_tx_queues; i++)
			for (j = 0; j < VETH_TQ_STATS_LEN; j++)
				ethtool_sprintf(&p, "tx_queue_%u_%.18s",
						i, veth_tq_stats_desc[j].desc);

		page_pool_ethtool_stats_get_strings(p);
		break;
	}
}

static int veth_get_sset_count(struct net_device *dev, int sset)
{
	switch (sset) {
	case ETH_SS_STATS:
		return ARRAY_SIZE(ethtool_stats_keys) +
		       VETH_RQ_STATS_LEN * dev->real_num_rx_queues +
		       VETH_TQ_STATS_LEN * dev->real_num_tx_queues +
		       page_pool_ethtool_stats_get_count();
	default:
		return -EOPNOTSUPP;
	}
}

static void veth_get_page_pool_stats(struct net_device *dev, u64 *data)
{
#ifdef CONFIG_PAGE_POOL_STATS
	struct veth_priv *priv = netdev_priv(dev);
	struct page_pool_stats pp_stats = {};
	int i;

	for (i = 0; i < dev->real_num_rx_queues; i++) {
		if (!priv->rq[i].page_pool)
			continue;
		page_pool_get_stats(priv->rq[i].page_pool, &pp_stats);
	}
	page_pool_ethtool_stats_get(data, &pp_stats);
#endif /* CONFIG_PAGE_POOL_STATS */
}

static void veth_get_ethtool_stats(struct net_device *dev,
		struct ethtool_stats *stats, u64 *data)
{
	struct veth_priv *rcv_priv, *priv = netdev_priv(dev);
	struct net_device *peer = rtnl_dereference(priv->peer);
	int i, j, idx, pp_idx;

	data[0] = peer ? peer->ifindex : 0;
	idx = 1;
	for (i = 0; i < dev->real_num_rx_queues; i++) {
		const struct veth_rq_stats *rq_stats = &priv->rq[i].stats;
		const void *stats_base = (void *)&rq_stats->vs;
		unsigned int start;
		size_t offset;

		do {
			start = u64_stats_fetch_begin(&rq_stats->syncp);
			for (j = 0; j < VETH_RQ_STATS_LEN; j++) {
				offset = veth_rq_stats_desc[j].offset;
				data[idx + j] = *(u64 *)(stats_base + offset);
			}
		} while (u64_stats_fetch_retry(&rq_stats->syncp, start));
		idx += VETH_RQ_STATS_LEN;
	}
	pp_idx = idx;

	if (!peer)
		goto page_pool_stats;

	rcv_priv = netdev_priv(peer);
	for (i = 0; i < peer->real_num_rx_queues; i++) {
		const struct veth_rq_stats *rq_stats = &rcv_priv->rq[i].stats;
		const void *base = (void *)&rq_stats->vs;
		unsigned int start, tx_idx = idx;
		size_t offset;

		tx_idx += (i % dev->real_num_tx_queues) * VETH_TQ_STATS_LEN;
		do {
			start = u64_stats_fetch_begin(&rq_stats->syncp);
			for (j = 0; j < VETH_TQ_STATS_LEN; j++) {
				offset = veth_tq_stats_desc[j].offset;
				data[tx_idx + j] += *(u64 *)(base + offset);
			}
		} while (u64_stats_fetch_retry(&rq_stats->syncp, start));
	}
	pp_idx = idx + dev->real_num_tx_queues * VETH_TQ_STATS_LEN;

page_pool_stats:
	veth_get_page_pool_stats(dev, &data[pp_idx]);
}

static void veth_get_channels(struct net_device *dev,
			      struct ethtool_channels *channels)
{
	channels->tx_count = dev->real_num_tx_queues;
	channels->rx_count = dev->real_num_rx_queues;
	channels->max_tx = dev->num_tx_queues;
	channels->max_rx = dev->num_rx_queues;
}

static int veth_set_channels(struct net_device *dev,
			     struct ethtool_channels *ch);

static const struct ethtool_ops veth_ethtool_ops = {
	.get_drvinfo		= veth_get_drvinfo,
	.get_link		= ethtool_op_get_link,
	.get_strings		= veth_get_strings,
	.get_sset_count		= veth_get_sset_count,
	.get_ethtool_stats	= veth_get_ethtool_stats,
	.get_link_ksettings	= veth_get_link_ksettings,
	.get_ts_info		= ethtool_op_get_ts_info,
	.get_channels		= veth_get_channels,
	.set_channels		= veth_set_channels,
};

/* general routines */

static bool veth_is_xdp_frame(void *ptr)
{
	return (unsigned long)ptr & VETH_XDP_FLAG;
}

static struct xdp_frame *veth_ptr_to_xdp(void *ptr)
{
	return (void *)((unsigned long)ptr & ~VETH_XDP_FLAG);
}

static void *veth_xdp_to_ptr(struct xdp_frame *xdp)
{
	return (void *)((unsigned long)xdp | VETH_XDP_FLAG);
}

static void veth_ptr_free(void *ptr)
{
	if (veth_is_xdp_frame(ptr))
		xdp_return_frame(veth_ptr_to_xdp(ptr));
	else
		kfree_skb(ptr);
}

static void __veth_xdp_flush(struct veth_rq *rq)
{
	/* Write ptr_ring before reading rx_notify_masked */
	smp_mb();
	if (!READ_ONCE(rq->rx_notify_masked) &&
	    napi_schedule_prep(&rq->xdp_napi)) {
		WRITE_ONCE(rq->rx_notify_masked, true);
		__napi_schedule(&rq->xdp_napi);
	}
}

static int veth_xdp_rx(struct veth_rq *rq, struct sk_buff *skb)
{
	if (unlikely(ptr_ring_produce(&rq->xdp_ring, skb))) {
		dev_kfree_skb_any(skb);
		return NET_RX_DROP;
	}

	return NET_RX_SUCCESS;
}

static int veth_forward_skb(struct net_device *dev, struct sk_buff *skb,
			    struct veth_rq *rq, bool xdp)
{
	return __dev_forward_skb(dev, skb) ?: xdp ?
		veth_xdp_rx(rq, skb) :
		__netif_rx(skb);
}

/* return true if the specified skb has chances of GRO aggregation
 * Don't strive for accuracy, but try to avoid GRO overhead in the most
 * common scenarios.
 * When XDP is enabled, all traffic is considered eligible, as the xmit
 * device has TSO off.
 * When TSO is enabled on the xmit device, we are likely interested only
 * in UDP aggregation, explicitly check for that if the skb is suspected
 * - the sock_wfree destructor is used by UDP, ICMP and XDP sockets -
 * to belong to locally generated UDP traffic.
 */
static bool veth_skb_is_eligible_for_gro(const struct net_device *dev,
					 const struct net_device *rcv,
					 const struct sk_buff *skb)
{
	return !(dev->features & NETIF_F_ALL_TSO) ||
		(skb->destructor == sock_wfree &&
		 rcv->features & (NETIF_F_GRO_FRAGLIST | NETIF_F_GRO_UDP_FWD));
}

static netdev_tx_t veth_xmit(struct sk_buff *skb, struct net_device *dev)
{
	struct veth_priv *rcv_priv, *priv = netdev_priv(dev);
	struct veth_rq *rq = NULL;
	int ret = NETDEV_TX_OK;
	struct net_device *rcv;
	int length = skb->len;
	bool use_napi = false;
	int rxq;

	rcu_read_lock();
	rcv = rcu_dereference(priv->peer);
	if (unlikely(!rcv) || !pskb_may_pull(skb, ETH_HLEN)) {
		kfree_skb(skb);
		goto drop;
	}

	rcv_priv = netdev_priv(rcv);
	rxq = skb_get_queue_mapping(skb);
	if (rxq < rcv->real_num_rx_queues) {
		rq = &rcv_priv->rq[rxq];

		/* The napi pointer is available when an XDP program is
		 * attached or when GRO is enabled
		 * Don't bother with napi/GRO if the skb can't be aggregated
		 */
		use_napi = rcu_access_pointer(rq->napi) &&
			   veth_skb_is_eligible_for_gro(dev, rcv, skb);
	}

	skb_tx_timestamp(skb);
	if (likely(veth_forward_skb(rcv, skb, rq, use_napi) == NET_RX_SUCCESS)) {
		if (!use_napi)
			dev_sw_netstats_tx_add(dev, 1, length);
		else
			__veth_xdp_flush(rq);
	} else {
drop:
		atomic64_inc(&priv->dropped);
		ret = NET_XMIT_DROP;
	}

	rcu_read_unlock();

	return ret;
}

static void veth_stats_rx(struct veth_stats *result, struct net_device *dev)
{
	struct veth_priv *priv = netdev_priv(dev);
	int i;

	result->peer_tq_xdp_xmit_err = 0;
	result->xdp_packets = 0;
	result->xdp_tx_err = 0;
	result->xdp_bytes = 0;
	result->rx_drops = 0;
	for (i = 0; i < dev->num_rx_queues; i++) {
		u64 packets, bytes, drops, xdp_tx_err, peer_tq_xdp_xmit_err;
		struct veth_rq_stats *stats = &priv->rq[i].stats;
		unsigned int start;

		do {
			start = u64_stats_fetch_begin(&stats->syncp);
			peer_tq_xdp_xmit_err = stats->vs.peer_tq_xdp_xmit_err;
			xdp_tx_err = stats->vs.xdp_tx_err;
			packets = stats->vs.xdp_packets;
			bytes = stats->vs.xdp_bytes;
			drops = stats->vs.rx_drops;
		} while (u64_stats_fetch_retry(&stats->syncp, start));
		result->peer_tq_xdp_xmit_err += peer_tq_xdp_xmit_err;
		result->xdp_tx_err += xdp_tx_err;
		result->xdp_packets += packets;
		result->xdp_bytes += bytes;
		result->rx_drops += drops;
	}
}

static void veth_get_stats64(struct net_device *dev,
			     struct rtnl_link_stats64 *tot)
{
	struct veth_priv *priv = netdev_priv(dev);
	struct net_device *peer;
	struct veth_stats rx;

	tot->tx_dropped = atomic64_read(&priv->dropped);
	dev_fetch_sw_netstats(tot, dev->tstats);

	veth_stats_rx(&rx, dev);
	tot->tx_dropped += rx.xdp_tx_err;
	tot->rx_dropped = rx.rx_drops + rx.peer_tq_xdp_xmit_err;
	tot->rx_bytes += rx.xdp_bytes;
	tot->rx_packets += rx.xdp_packets;

	rcu_read_lock();
	peer = rcu_dereference(priv->peer);
	if (peer) {
		struct rtnl_link_stats64 tot_peer = {};

		dev_fetch_sw_netstats(&tot_peer, peer->tstats);
		tot->rx_bytes += tot_peer.tx_bytes;
		tot->rx_packets += tot_peer.tx_packets;

		veth_stats_rx(&rx, peer);
		tot->tx_dropped += rx.peer_tq_xdp_xmit_err;
		tot->rx_dropped += rx.xdp_tx_err;
		tot->tx_bytes += rx.xdp_bytes;
		tot->tx_packets += rx.xdp_packets;
	}
	rcu_read_unlock();
}

/* fake multicast ability */
static void veth_set_multicast_list(struct net_device *dev)
{
}

static int veth_select_rxq(struct net_device *dev)
{
	return smp_processor_id() % dev->real_num_rx_queues;
}

static struct net_device *veth_peer_dev(struct net_device *dev)
{
	struct veth_priv *priv = netdev_priv(dev);

	/* Callers must be under RCU read side. */
	return rcu_dereference(priv->peer);
}

static int veth_xdp_xmit(struct net_device *dev, int n,
			 struct xdp_frame **frames,
			 u32 flags, bool ndo_xmit)
{
	struct veth_priv *rcv_priv, *priv = netdev_priv(dev);
	int i, ret = -ENXIO, nxmit = 0;
	struct net_device *rcv;
	unsigned int max_len;
	struct veth_rq *rq;

	if (unlikely(flags & ~XDP_XMIT_FLAGS_MASK))
		return -EINVAL;

	rcu_read_lock();
	rcv = rcu_dereference(priv->peer);
	if (unlikely(!rcv))
		goto out;

	rcv_priv = netdev_priv(rcv);
	rq = &rcv_priv->rq[veth_select_rxq(rcv)];
	/* The napi pointer is set if NAPI is enabled, which ensures that
	 * xdp_ring is initialized on receive side and the peer device is up.
	 */
	if (!rcu_access_pointer(rq->napi))
		goto out;

	max_len = rcv->mtu + rcv->hard_header_len + VLAN_HLEN;

	spin_lock(&rq->xdp_ring.producer_lock);
	for (i = 0; i < n; i++) {
		struct xdp_frame *frame = frames[i];
		void *ptr = veth_xdp_to_ptr(frame);

		if (unlikely(xdp_get_frame_len(frame) > max_len ||
			     __ptr_ring_produce(&rq->xdp_ring, ptr)))
			break;
		nxmit++;
	}
	spin_unlock(&rq->xdp_ring.producer_lock);

	if (flags & XDP_XMIT_FLUSH)
		__veth_xdp_flush(rq);

	ret = nxmit;
	if (ndo_xmit) {
		u64_stats_update_begin(&rq->stats.syncp);
		rq->stats.vs.peer_tq_xdp_xmit += nxmit;
		rq->stats.vs.peer_tq_xdp_xmit_err += n - nxmit;
		u64_stats_update_end(&rq->stats.syncp);
	}

out:
	rcu_read_unlock();

	return ret;
}

static int veth_ndo_xdp_xmit(struct net_device *dev, int n,
			     struct xdp_frame **frames, u32 flags)
{
	int err;

	err = veth_xdp_xmit(dev, n, frames, flags, true);
	if (err < 0) {
		struct veth_priv *priv = netdev_priv(dev);

		atomic64_add(n, &priv->dropped);
	}

	return err;
}

static void veth_xdp_flush_bq(struct veth_rq *rq, struct veth_xdp_tx_bq *bq)
{
	int sent, i, err = 0, drops;

	sent = veth_xdp_xmit(rq->dev, bq->count, bq->q, 0, false);
	if (sent < 0) {
		err = sent;
		sent = 0;
	}

	for (i = sent; unlikely(i < bq->count); i++)
		xdp_return_frame(bq->q[i]);

	drops = bq->count - sent;
	trace_xdp_bulk_tx(rq->dev, sent, drops, err);

	u64_stats_update_begin(&rq->stats.syncp);
	rq->stats.vs.xdp_tx += sent;
	rq->stats.vs.xdp_tx_err += drops;
	u64_stats_update_end(&rq->stats.syncp);

	bq->count = 0;
}

static void veth_xdp_flush(struct veth_rq *rq, struct veth_xdp_tx_bq *bq)
{
	struct veth_priv *rcv_priv, *priv = netdev_priv(rq->dev);
	struct net_device *rcv;
	struct veth_rq *rcv_rq;

	rcu_read_lock();
	veth_xdp_flush_bq(rq, bq);
	rcv = rcu_dereference(priv->peer);
	if (unlikely(!rcv))
		goto out;

	rcv_priv = netdev_priv(rcv);
	rcv_rq = &rcv_priv->rq[veth_select_rxq(rcv)];
	/* xdp_ring is initialized on receive side? */
	if (unlikely(!rcu_access_pointer(rcv_rq->xdp_prog)))
		goto out;

	__veth_xdp_flush(rcv_rq);
out:
	rcu_read_unlock();
}

static int veth_xdp_tx(struct veth_rq *rq, struct xdp_buff *xdp,
		       struct veth_xdp_tx_bq *bq)
{
	struct xdp_frame *frame = xdp_convert_buff_to_frame(xdp);

	if (unlikely(!frame))
		return -EOVERFLOW;

	if (unlikely(bq->count == VETH_XDP_TX_BULK_SIZE))
		veth_xdp_flush_bq(rq, bq);

	bq->q[bq->count++] = frame;

	return 0;
}

static struct xdp_frame *veth_xdp_rcv_one(struct veth_rq *rq,
					  struct xdp_frame *frame,
					  struct veth_xdp_tx_bq *bq,
					  struct veth_stats *stats)
{
	struct xdp_frame orig_frame;
	struct bpf_prog *xdp_prog;

	rcu_read_lock();
	xdp_prog = rcu_dereference(rq->xdp_prog);
	if (likely(xdp_prog)) {
		struct veth_xdp_buff vxbuf;
		struct xdp_buff *xdp = &vxbuf.xdp;
		u32 act;

		xdp_convert_frame_to_buff(frame, xdp);
		xdp->rxq = &rq->xdp_rxq;
		vxbuf.skb = NULL;

		act = bpf_prog_run_xdp(xdp_prog, xdp);

		switch (act) {
		case XDP_PASS:
			if (xdp_update_frame_from_buff(xdp, frame))
				goto err_xdp;
			break;
		case XDP_TX:
			orig_frame = *frame;
			xdp->rxq->mem = frame->mem;
			if (unlikely(veth_xdp_tx(rq, xdp, bq) < 0)) {
				trace_xdp_exception(rq->dev, xdp_prog, act);
				frame = &orig_frame;
				stats->rx_drops++;
				goto err_xdp;
			}
			stats->xdp_tx++;
			rcu_read_unlock();
			goto xdp_xmit;
		case XDP_REDIRECT:
			orig_frame = *frame;
			xdp->rxq->mem = frame->mem;
			if (xdp_do_redirect(rq->dev, xdp, xdp_prog)) {
				frame = &orig_frame;
				stats->rx_drops++;
				goto err_xdp;
			}
			stats->xdp_redirect++;
			rcu_read_unlock();
			goto xdp_xmit;
		default:
			bpf_warn_invalid_xdp_action(rq->dev, xdp_prog, act);
			fallthrough;
		case XDP_ABORTED:
			trace_xdp_exception(rq->dev, xdp_prog, act);
			fallthrough;
		case XDP_DROP:
			stats->xdp_drops++;
			goto err_xdp;
		}
	}
	rcu_read_unlock();

	return frame;
err_xdp:
	rcu_read_unlock();
	xdp_return_frame(frame);
xdp_xmit:
	return NULL;
}

/* frames array contains VETH_XDP_BATCH at most */
static void veth_xdp_rcv_bulk_skb(struct veth_rq *rq, void **frames,
				  int n_xdpf, struct veth_xdp_tx_bq *bq,
				  struct veth_stats *stats)
{
	void *skbs[VETH_XDP_BATCH];
	int i;

	if (xdp_alloc_skb_bulk(skbs, n_xdpf,
			       GFP_ATOMIC | __GFP_ZERO) < 0) {
		for (i = 0; i < n_xdpf; i++)
			xdp_return_frame(frames[i]);
		stats->rx_drops += n_xdpf;

		return;
	}

	for (i = 0; i < n_xdpf; i++) {
		struct sk_buff *skb = skbs[i];

		skb = __xdp_build_skb_from_frame(frames[i], skb,
						 rq->dev);
		if (!skb) {
			xdp_return_frame(frames[i]);
			stats->rx_drops++;
			continue;
		}
		napi_gro_receive(&rq->xdp_napi, skb);
	}
}

static void veth_xdp_get(struct xdp_buff *xdp)
{
	struct skb_shared_info *sinfo = xdp_get_shared_info_from_buff(xdp);
	int i;

	get_page(virt_to_page(xdp->data));
	if (likely(!xdp_buff_has_frags(xdp)))
		return;

	for (i = 0; i < sinfo->nr_frags; i++)
		__skb_frag_ref(&sinfo->frags[i]);
}

static int veth_convert_skb_to_xdp_buff(struct veth_rq *rq,
					struct xdp_buff *xdp,
					struct sk_buff **pskb)
{
	struct sk_buff *skb = *pskb;
	u32 frame_sz;

	if (skb_shared(skb) || skb_head_is_locked(skb) ||
	    skb_shinfo(skb)->nr_frags ||
	    skb_headroom(skb) < XDP_PACKET_HEADROOM) {
<<<<<<< HEAD
		u32 size, len, max_head_size, off;
		struct sk_buff *nskb;
		struct page *page;
		int i, head_off;

		/* We need a private copy of the skb and data buffers since
		 * the ebpf program can modify it. We segment the original skb
		 * into order-0 pages without linearize it.
		 *
		 * Make sure we have enough space for linear and paged area
		 */
		max_head_size = SKB_WITH_OVERHEAD(PAGE_SIZE -
						  VETH_XDP_HEADROOM);
		if (skb->len > PAGE_SIZE * MAX_SKB_FRAGS + max_head_size)
			goto drop;

		/* Allocate skb head */
		page = page_pool_dev_alloc_pages(rq->page_pool);
		if (!page)
			goto drop;

		nskb = napi_build_skb(page_address(page), PAGE_SIZE);
		if (!nskb) {
			page_pool_put_full_page(rq->page_pool, page, true);
			goto drop;
		}

		skb_reserve(nskb, VETH_XDP_HEADROOM);
		skb_copy_header(nskb, skb);
		skb_mark_for_recycle(nskb);

		size = min_t(u32, skb->len, max_head_size);
		if (skb_copy_bits(skb, 0, nskb->data, size)) {
			consume_skb(nskb);
=======
		if (skb_pp_cow_data(rq->page_pool, pskb, XDP_PACKET_HEADROOM))
>>>>>>> 2d5404ca
			goto drop;

		skb = *pskb;
	}

	/* SKB "head" area always have tailroom for skb_shared_info */
	frame_sz = skb_end_pointer(skb) - skb->head;
	frame_sz += SKB_DATA_ALIGN(sizeof(struct skb_shared_info));
	xdp_init_buff(xdp, frame_sz, &rq->xdp_rxq);
	xdp_prepare_buff(xdp, skb->head, skb_headroom(skb),
			 skb_headlen(skb), true);

	if (skb_is_nonlinear(skb)) {
		skb_shinfo(skb)->xdp_frags_size = skb->data_len;
		xdp_buff_set_frags_flag(xdp);
	} else {
		xdp_buff_clear_frags_flag(xdp);
	}
	*pskb = skb;

	return 0;
drop:
	consume_skb(skb);
	*pskb = NULL;

	return -ENOMEM;
}

static struct sk_buff *veth_xdp_rcv_skb(struct veth_rq *rq,
					struct sk_buff *skb,
					struct veth_xdp_tx_bq *bq,
					struct veth_stats *stats)
{
	void *orig_data, *orig_data_end;
	struct bpf_prog *xdp_prog;
	struct veth_xdp_buff vxbuf;
	struct xdp_buff *xdp = &vxbuf.xdp;
	u32 act, metalen;
	int off;

	skb_prepare_for_gro(skb);

	rcu_read_lock();
	xdp_prog = rcu_dereference(rq->xdp_prog);
	if (unlikely(!xdp_prog)) {
		rcu_read_unlock();
		goto out;
	}

	__skb_push(skb, skb->data - skb_mac_header(skb));
	if (veth_convert_skb_to_xdp_buff(rq, xdp, &skb))
		goto drop;
	vxbuf.skb = skb;

	orig_data = xdp->data;
	orig_data_end = xdp->data_end;

	act = bpf_prog_run_xdp(xdp_prog, xdp);

	switch (act) {
	case XDP_PASS:
		break;
	case XDP_TX:
		veth_xdp_get(xdp);
		consume_skb(skb);
		xdp->rxq->mem = rq->xdp_mem;
		if (unlikely(veth_xdp_tx(rq, xdp, bq) < 0)) {
			trace_xdp_exception(rq->dev, xdp_prog, act);
			stats->rx_drops++;
			goto err_xdp;
		}
		stats->xdp_tx++;
		rcu_read_unlock();
		goto xdp_xmit;
	case XDP_REDIRECT:
		veth_xdp_get(xdp);
		consume_skb(skb);
		xdp->rxq->mem = rq->xdp_mem;
		if (xdp_do_redirect(rq->dev, xdp, xdp_prog)) {
			stats->rx_drops++;
			goto err_xdp;
		}
		stats->xdp_redirect++;
		rcu_read_unlock();
		goto xdp_xmit;
	default:
		bpf_warn_invalid_xdp_action(rq->dev, xdp_prog, act);
		fallthrough;
	case XDP_ABORTED:
		trace_xdp_exception(rq->dev, xdp_prog, act);
		fallthrough;
	case XDP_DROP:
		stats->xdp_drops++;
		goto xdp_drop;
	}
	rcu_read_unlock();

	/* check if bpf_xdp_adjust_head was used */
	off = orig_data - xdp->data;
	if (off > 0)
		__skb_push(skb, off);
	else if (off < 0)
		__skb_pull(skb, -off);

	skb_reset_mac_header(skb);

	/* check if bpf_xdp_adjust_tail was used */
	off = xdp->data_end - orig_data_end;
	if (off != 0)
		__skb_put(skb, off); /* positive on grow, negative on shrink */

	/* XDP frag metadata (e.g. nr_frags) are updated in eBPF helpers
	 * (e.g. bpf_xdp_adjust_tail), we need to update data_len here.
	 */
	if (xdp_buff_has_frags(xdp))
		skb->data_len = skb_shinfo(skb)->xdp_frags_size;
	else
		skb->data_len = 0;

	skb->protocol = eth_type_trans(skb, rq->dev);

	metalen = xdp->data - xdp->data_meta;
	if (metalen)
		skb_metadata_set(skb, metalen);
out:
	return skb;
drop:
	stats->rx_drops++;
xdp_drop:
	rcu_read_unlock();
	kfree_skb(skb);
	return NULL;
err_xdp:
	rcu_read_unlock();
	xdp_return_buff(xdp);
xdp_xmit:
	return NULL;
}

static int veth_xdp_rcv(struct veth_rq *rq, int budget,
			struct veth_xdp_tx_bq *bq,
			struct veth_stats *stats)
{
	int i, done = 0, n_xdpf = 0;
	void *xdpf[VETH_XDP_BATCH];

	for (i = 0; i < budget; i++) {
		void *ptr = __ptr_ring_consume(&rq->xdp_ring);

		if (!ptr)
			break;

		if (veth_is_xdp_frame(ptr)) {
			/* ndo_xdp_xmit */
			struct xdp_frame *frame = veth_ptr_to_xdp(ptr);

			stats->xdp_bytes += xdp_get_frame_len(frame);
			frame = veth_xdp_rcv_one(rq, frame, bq, stats);
			if (frame) {
				/* XDP_PASS */
				xdpf[n_xdpf++] = frame;
				if (n_xdpf == VETH_XDP_BATCH) {
					veth_xdp_rcv_bulk_skb(rq, xdpf, n_xdpf,
							      bq, stats);
					n_xdpf = 0;
				}
			}
		} else {
			/* ndo_start_xmit */
			struct sk_buff *skb = ptr;

			stats->xdp_bytes += skb->len;
			skb = veth_xdp_rcv_skb(rq, skb, bq, stats);
			if (skb) {
				if (skb_shared(skb) || skb_unclone(skb, GFP_ATOMIC))
					netif_receive_skb(skb);
				else
					napi_gro_receive(&rq->xdp_napi, skb);
			}
		}
		done++;
	}

	if (n_xdpf)
		veth_xdp_rcv_bulk_skb(rq, xdpf, n_xdpf, bq, stats);

	u64_stats_update_begin(&rq->stats.syncp);
	rq->stats.vs.xdp_redirect += stats->xdp_redirect;
	rq->stats.vs.xdp_bytes += stats->xdp_bytes;
	rq->stats.vs.xdp_drops += stats->xdp_drops;
	rq->stats.vs.rx_drops += stats->rx_drops;
	rq->stats.vs.xdp_packets += done;
	u64_stats_update_end(&rq->stats.syncp);

	return done;
}

static int veth_poll(struct napi_struct *napi, int budget)
{
	struct veth_rq *rq =
		container_of(napi, struct veth_rq, xdp_napi);
	struct veth_stats stats = {};
	struct veth_xdp_tx_bq bq;
	int done;

	bq.count = 0;

	xdp_set_return_frame_no_direct();
	done = veth_xdp_rcv(rq, budget, &bq, &stats);

	if (stats.xdp_redirect > 0)
		xdp_do_flush();

	if (done < budget && napi_complete_done(napi, done)) {
		/* Write rx_notify_masked before reading ptr_ring */
		smp_store_mb(rq->rx_notify_masked, false);
		if (unlikely(!__ptr_ring_empty(&rq->xdp_ring))) {
			if (napi_schedule_prep(&rq->xdp_napi)) {
				WRITE_ONCE(rq->rx_notify_masked, true);
				__napi_schedule(&rq->xdp_napi);
			}
		}
	}

	if (stats.xdp_tx > 0)
		veth_xdp_flush(rq, &bq);
	xdp_clear_return_frame_no_direct();

	return done;
}

static int veth_create_page_pool(struct veth_rq *rq)
{
	struct page_pool_params pp_params = {
		.order = 0,
		.pool_size = VETH_RING_SIZE,
		.nid = NUMA_NO_NODE,
		.dev = &rq->dev->dev,
	};

	rq->page_pool = page_pool_create(&pp_params);
	if (IS_ERR(rq->page_pool)) {
		int err = PTR_ERR(rq->page_pool);

		rq->page_pool = NULL;
		return err;
	}

	return 0;
}

static int __veth_napi_enable_range(struct net_device *dev, int start, int end)
{
	struct veth_priv *priv = netdev_priv(dev);
	int err, i;

	for (i = start; i < end; i++) {
		err = veth_create_page_pool(&priv->rq[i]);
		if (err)
			goto err_page_pool;
	}

	for (i = start; i < end; i++) {
		struct veth_rq *rq = &priv->rq[i];

		err = ptr_ring_init(&rq->xdp_ring, VETH_RING_SIZE, GFP_KERNEL);
		if (err)
			goto err_xdp_ring;
	}

	for (i = start; i < end; i++) {
		struct veth_rq *rq = &priv->rq[i];

		napi_enable(&rq->xdp_napi);
		rcu_assign_pointer(priv->rq[i].napi, &priv->rq[i].xdp_napi);
	}

	return 0;

err_xdp_ring:
	for (i--; i >= start; i--)
		ptr_ring_cleanup(&priv->rq[i].xdp_ring, veth_ptr_free);
	i = end;
err_page_pool:
	for (i--; i >= start; i--) {
		page_pool_destroy(priv->rq[i].page_pool);
		priv->rq[i].page_pool = NULL;
	}

	return err;
}

static int __veth_napi_enable(struct net_device *dev)
{
	return __veth_napi_enable_range(dev, 0, dev->real_num_rx_queues);
}

static void veth_napi_del_range(struct net_device *dev, int start, int end)
{
	struct veth_priv *priv = netdev_priv(dev);
	int i;

	for (i = start; i < end; i++) {
		struct veth_rq *rq = &priv->rq[i];

		rcu_assign_pointer(priv->rq[i].napi, NULL);
		napi_disable(&rq->xdp_napi);
		__netif_napi_del(&rq->xdp_napi);
	}
	synchronize_net();

	for (i = start; i < end; i++) {
		struct veth_rq *rq = &priv->rq[i];

		rq->rx_notify_masked = false;
		ptr_ring_cleanup(&rq->xdp_ring, veth_ptr_free);
	}

	for (i = start; i < end; i++) {
		page_pool_destroy(priv->rq[i].page_pool);
		priv->rq[i].page_pool = NULL;
	}
}

static void veth_napi_del(struct net_device *dev)
{
	veth_napi_del_range(dev, 0, dev->real_num_rx_queues);
}

static bool veth_gro_requested(const struct net_device *dev)
{
	return !!(dev->wanted_features & NETIF_F_GRO);
}

static int veth_enable_xdp_range(struct net_device *dev, int start, int end,
				 bool napi_already_on)
{
	struct veth_priv *priv = netdev_priv(dev);
	int err, i;

	for (i = start; i < end; i++) {
		struct veth_rq *rq = &priv->rq[i];

		if (!napi_already_on)
			netif_napi_add(dev, &rq->xdp_napi, veth_poll);
		err = xdp_rxq_info_reg(&rq->xdp_rxq, dev, i, rq->xdp_napi.napi_id);
		if (err < 0)
			goto err_rxq_reg;

		err = xdp_rxq_info_reg_mem_model(&rq->xdp_rxq,
						 MEM_TYPE_PAGE_SHARED,
						 NULL);
		if (err < 0)
			goto err_reg_mem;

		/* Save original mem info as it can be overwritten */
		rq->xdp_mem = rq->xdp_rxq.mem;
	}
	return 0;

err_reg_mem:
	xdp_rxq_info_unreg(&priv->rq[i].xdp_rxq);
err_rxq_reg:
	for (i--; i >= start; i--) {
		struct veth_rq *rq = &priv->rq[i];

		xdp_rxq_info_unreg(&rq->xdp_rxq);
		if (!napi_already_on)
			netif_napi_del(&rq->xdp_napi);
	}

	return err;
}

static void veth_disable_xdp_range(struct net_device *dev, int start, int end,
				   bool delete_napi)
{
	struct veth_priv *priv = netdev_priv(dev);
	int i;

	for (i = start; i < end; i++) {
		struct veth_rq *rq = &priv->rq[i];

		rq->xdp_rxq.mem = rq->xdp_mem;
		xdp_rxq_info_unreg(&rq->xdp_rxq);

		if (delete_napi)
			netif_napi_del(&rq->xdp_napi);
	}
}

static int veth_enable_xdp(struct net_device *dev)
{
	bool napi_already_on = veth_gro_requested(dev) && (dev->flags & IFF_UP);
	struct veth_priv *priv = netdev_priv(dev);
	int err, i;

	if (!xdp_rxq_info_is_reg(&priv->rq[0].xdp_rxq)) {
		err = veth_enable_xdp_range(dev, 0, dev->real_num_rx_queues, napi_already_on);
		if (err)
			return err;

		if (!napi_already_on) {
			err = __veth_napi_enable(dev);
			if (err) {
				veth_disable_xdp_range(dev, 0, dev->real_num_rx_queues, true);
				return err;
			}
		}
	}

	for (i = 0; i < dev->real_num_rx_queues; i++) {
		rcu_assign_pointer(priv->rq[i].xdp_prog, priv->_xdp_prog);
		rcu_assign_pointer(priv->rq[i].napi, &priv->rq[i].xdp_napi);
	}

	return 0;
}

static void veth_disable_xdp(struct net_device *dev)
{
	struct veth_priv *priv = netdev_priv(dev);
	int i;

	for (i = 0; i < dev->real_num_rx_queues; i++)
		rcu_assign_pointer(priv->rq[i].xdp_prog, NULL);

	if (!netif_running(dev) || !veth_gro_requested(dev))
		veth_napi_del(dev);

	veth_disable_xdp_range(dev, 0, dev->real_num_rx_queues, false);
}

static int veth_napi_enable_range(struct net_device *dev, int start, int end)
{
	struct veth_priv *priv = netdev_priv(dev);
	int err, i;

	for (i = start; i < end; i++) {
		struct veth_rq *rq = &priv->rq[i];

		netif_napi_add(dev, &rq->xdp_napi, veth_poll);
	}

	err = __veth_napi_enable_range(dev, start, end);
	if (err) {
		for (i = start; i < end; i++) {
			struct veth_rq *rq = &priv->rq[i];

			netif_napi_del(&rq->xdp_napi);
		}
		return err;
	}
	return err;
}

static int veth_napi_enable(struct net_device *dev)
{
	return veth_napi_enable_range(dev, 0, dev->real_num_rx_queues);
}

static void veth_disable_range_safe(struct net_device *dev, int start, int end)
{
	struct veth_priv *priv = netdev_priv(dev);

	if (start >= end)
		return;

	if (priv->_xdp_prog) {
		veth_napi_del_range(dev, start, end);
		veth_disable_xdp_range(dev, start, end, false);
	} else if (veth_gro_requested(dev)) {
		veth_napi_del_range(dev, start, end);
	}
}

static int veth_enable_range_safe(struct net_device *dev, int start, int end)
{
	struct veth_priv *priv = netdev_priv(dev);
	int err;

	if (start >= end)
		return 0;

	if (priv->_xdp_prog) {
		/* these channels are freshly initialized, napi is not on there even
		 * when GRO is requeste
		 */
		err = veth_enable_xdp_range(dev, start, end, false);
		if (err)
			return err;

		err = __veth_napi_enable_range(dev, start, end);
		if (err) {
			/* on error always delete the newly added napis */
			veth_disable_xdp_range(dev, start, end, true);
			return err;
		}
	} else if (veth_gro_requested(dev)) {
		return veth_napi_enable_range(dev, start, end);
	}
	return 0;
}

static void veth_set_xdp_features(struct net_device *dev)
{
	struct veth_priv *priv = netdev_priv(dev);
	struct net_device *peer;

	peer = rtnl_dereference(priv->peer);
	if (peer && peer->real_num_tx_queues <= dev->real_num_rx_queues) {
		struct veth_priv *priv_peer = netdev_priv(peer);
		xdp_features_t val = NETDEV_XDP_ACT_BASIC |
				     NETDEV_XDP_ACT_REDIRECT |
				     NETDEV_XDP_ACT_RX_SG;

		if (priv_peer->_xdp_prog || veth_gro_requested(peer))
			val |= NETDEV_XDP_ACT_NDO_XMIT |
			       NETDEV_XDP_ACT_NDO_XMIT_SG;
		xdp_set_features_flag(dev, val);
	} else {
		xdp_clear_features_flag(dev);
	}
}

static int veth_set_channels(struct net_device *dev,
			     struct ethtool_channels *ch)
{
	struct veth_priv *priv = netdev_priv(dev);
	unsigned int old_rx_count, new_rx_count;
	struct veth_priv *peer_priv;
	struct net_device *peer;
	int err;

	/* sanity check. Upper bounds are already enforced by the caller */
	if (!ch->rx_count || !ch->tx_count)
		return -EINVAL;

	/* avoid braking XDP, if that is enabled */
	peer = rtnl_dereference(priv->peer);
	peer_priv = peer ? netdev_priv(peer) : NULL;
	if (priv->_xdp_prog && peer && ch->rx_count < peer->real_num_tx_queues)
		return -EINVAL;

	if (peer && peer_priv && peer_priv->_xdp_prog && ch->tx_count > peer->real_num_rx_queues)
		return -EINVAL;

	old_rx_count = dev->real_num_rx_queues;
	new_rx_count = ch->rx_count;
	if (netif_running(dev)) {
		/* turn device off */
		netif_carrier_off(dev);
		if (peer)
			netif_carrier_off(peer);

		/* try to allocate new resurces, as needed*/
		err = veth_enable_range_safe(dev, old_rx_count, new_rx_count);
		if (err)
			goto out;
	}

	err = netif_set_real_num_rx_queues(dev, ch->rx_count);
	if (err)
		goto revert;

	err = netif_set_real_num_tx_queues(dev, ch->tx_count);
	if (err) {
		int err2 = netif_set_real_num_rx_queues(dev, old_rx_count);

		/* this error condition could happen only if rx and tx change
		 * in opposite directions (e.g. tx nr raises, rx nr decreases)
		 * and we can't do anything to fully restore the original
		 * status
		 */
		if (err2)
			pr_warn("Can't restore rx queues config %d -> %d %d",
				new_rx_count, old_rx_count, err2);
		else
			goto revert;
	}

out:
	if (netif_running(dev)) {
		/* note that we need to swap the arguments WRT the enable part
		 * to identify the range we have to disable
		 */
		veth_disable_range_safe(dev, new_rx_count, old_rx_count);
		netif_carrier_on(dev);
		if (peer)
			netif_carrier_on(peer);
	}

	/* update XDP supported features */
	veth_set_xdp_features(dev);
	if (peer)
		veth_set_xdp_features(peer);

	return err;

revert:
	new_rx_count = old_rx_count;
	old_rx_count = ch->rx_count;
	goto out;
}

static int veth_open(struct net_device *dev)
{
	struct veth_priv *priv = netdev_priv(dev);
	struct net_device *peer = rtnl_dereference(priv->peer);
	int err;

	if (!peer)
		return -ENOTCONN;

	if (priv->_xdp_prog) {
		err = veth_enable_xdp(dev);
		if (err)
			return err;
	} else if (veth_gro_requested(dev)) {
		err = veth_napi_enable(dev);
		if (err)
			return err;
	}

	if (peer->flags & IFF_UP) {
		netif_carrier_on(dev);
		netif_carrier_on(peer);
	}

	veth_set_xdp_features(dev);

	return 0;
}

static int veth_close(struct net_device *dev)
{
	struct veth_priv *priv = netdev_priv(dev);
	struct net_device *peer = rtnl_dereference(priv->peer);

	netif_carrier_off(dev);
	if (peer)
		netif_carrier_off(peer);

	if (priv->_xdp_prog)
		veth_disable_xdp(dev);
	else if (veth_gro_requested(dev))
		veth_napi_del(dev);

	return 0;
}

static int is_valid_veth_mtu(int mtu)
{
	return mtu >= ETH_MIN_MTU && mtu <= ETH_MAX_MTU;
}

static int veth_alloc_queues(struct net_device *dev)
{
	struct veth_priv *priv = netdev_priv(dev);
	int i;

	priv->rq = kvcalloc(dev->num_rx_queues, sizeof(*priv->rq),
			    GFP_KERNEL_ACCOUNT | __GFP_RETRY_MAYFAIL);
	if (!priv->rq)
		return -ENOMEM;

	for (i = 0; i < dev->num_rx_queues; i++) {
		priv->rq[i].dev = dev;
		u64_stats_init(&priv->rq[i].stats.syncp);
	}

	return 0;
}

static void veth_free_queues(struct net_device *dev)
{
	struct veth_priv *priv = netdev_priv(dev);

	kvfree(priv->rq);
}

static int veth_dev_init(struct net_device *dev)
{
	netdev_lockdep_set_classes(dev);
	return veth_alloc_queues(dev);
}

static void veth_dev_free(struct net_device *dev)
{
	veth_free_queues(dev);
}

#ifdef CONFIG_NET_POLL_CONTROLLER
static void veth_poll_controller(struct net_device *dev)
{
	/* veth only receives frames when its peer sends one
	 * Since it has nothing to do with disabling irqs, we are guaranteed
	 * never to have pending data when we poll for it so
	 * there is nothing to do here.
	 *
	 * We need this though so netpoll recognizes us as an interface that
	 * supports polling, which enables bridge devices in virt setups to
	 * still use netconsole
	 */
}
#endif	/* CONFIG_NET_POLL_CONTROLLER */

static int veth_get_iflink(const struct net_device *dev)
{
	struct veth_priv *priv = netdev_priv(dev);
	struct net_device *peer;
	int iflink;

	rcu_read_lock();
	peer = rcu_dereference(priv->peer);
	iflink = peer ? READ_ONCE(peer->ifindex) : 0;
	rcu_read_unlock();

	return iflink;
}

static netdev_features_t veth_fix_features(struct net_device *dev,
					   netdev_features_t features)
{
	struct veth_priv *priv = netdev_priv(dev);
	struct net_device *peer;

	peer = rtnl_dereference(priv->peer);
	if (peer) {
		struct veth_priv *peer_priv = netdev_priv(peer);

		if (peer_priv->_xdp_prog)
			features &= ~NETIF_F_GSO_SOFTWARE;
	}

	return features;
}

static int veth_set_features(struct net_device *dev,
			     netdev_features_t features)
{
	netdev_features_t changed = features ^ dev->features;
	struct veth_priv *priv = netdev_priv(dev);
	struct net_device *peer;
	int err;

	if (!(changed & NETIF_F_GRO) || !(dev->flags & IFF_UP) || priv->_xdp_prog)
		return 0;

	peer = rtnl_dereference(priv->peer);
	if (features & NETIF_F_GRO) {
		err = veth_napi_enable(dev);
		if (err)
			return err;

		if (peer)
			xdp_features_set_redirect_target(peer, true);
	} else {
		if (peer)
			xdp_features_clear_redirect_target(peer);
		veth_napi_del(dev);
	}
	return 0;
}

static void veth_set_rx_headroom(struct net_device *dev, int new_hr)
{
	struct veth_priv *peer_priv, *priv = netdev_priv(dev);
	struct net_device *peer;

	if (new_hr < 0)
		new_hr = 0;

	rcu_read_lock();
	peer = rcu_dereference(priv->peer);
	if (unlikely(!peer))
		goto out;

	peer_priv = netdev_priv(peer);
	priv->requested_headroom = new_hr;
	new_hr = max(priv->requested_headroom, peer_priv->requested_headroom);
	dev->needed_headroom = new_hr;
	peer->needed_headroom = new_hr;

out:
	rcu_read_unlock();
}

static int veth_xdp_set(struct net_device *dev, struct bpf_prog *prog,
			struct netlink_ext_ack *extack)
{
	struct veth_priv *priv = netdev_priv(dev);
	struct bpf_prog *old_prog;
	struct net_device *peer;
	unsigned int max_mtu;
	int err;

	old_prog = priv->_xdp_prog;
	priv->_xdp_prog = prog;
	peer = rtnl_dereference(priv->peer);

	if (prog) {
		if (!peer) {
			NL_SET_ERR_MSG_MOD(extack, "Cannot set XDP when peer is detached");
			err = -ENOTCONN;
			goto err;
		}

		max_mtu = SKB_WITH_OVERHEAD(PAGE_SIZE - VETH_XDP_HEADROOM) -
			  peer->hard_header_len;
		/* Allow increasing the max_mtu if the program supports
		 * XDP fragments.
		 */
		if (prog->aux->xdp_has_frags)
			max_mtu += PAGE_SIZE * MAX_SKB_FRAGS;

		if (peer->mtu > max_mtu) {
			NL_SET_ERR_MSG_MOD(extack, "Peer MTU is too large to set XDP");
			err = -ERANGE;
			goto err;
		}

		if (dev->real_num_rx_queues < peer->real_num_tx_queues) {
			NL_SET_ERR_MSG_MOD(extack, "XDP expects number of rx queues not less than peer tx queues");
			err = -ENOSPC;
			goto err;
		}

		if (dev->flags & IFF_UP) {
			err = veth_enable_xdp(dev);
			if (err) {
				NL_SET_ERR_MSG_MOD(extack, "Setup for XDP failed");
				goto err;
			}
		}

		if (!old_prog) {
			peer->hw_features &= ~NETIF_F_GSO_SOFTWARE;
			peer->max_mtu = max_mtu;
		}

		xdp_features_set_redirect_target(peer, true);
	}

	if (old_prog) {
		if (!prog) {
			if (peer && !veth_gro_requested(dev))
				xdp_features_clear_redirect_target(peer);

			if (dev->flags & IFF_UP)
				veth_disable_xdp(dev);

			if (peer) {
				peer->hw_features |= NETIF_F_GSO_SOFTWARE;
				peer->max_mtu = ETH_MAX_MTU;
			}
		}
		bpf_prog_put(old_prog);
	}

	if ((!!old_prog ^ !!prog) && peer)
		netdev_update_features(peer);

	return 0;
err:
	priv->_xdp_prog = old_prog;

	return err;
}

static int veth_xdp(struct net_device *dev, struct netdev_bpf *xdp)
{
	switch (xdp->command) {
	case XDP_SETUP_PROG:
		return veth_xdp_set(dev, xdp->prog, xdp->extack);
	default:
		return -EINVAL;
	}
}

static int veth_xdp_rx_timestamp(const struct xdp_md *ctx, u64 *timestamp)
{
	struct veth_xdp_buff *_ctx = (void *)ctx;

	if (!_ctx->skb)
		return -ENODATA;

	*timestamp = skb_hwtstamps(_ctx->skb)->hwtstamp;
	return 0;
}

static int veth_xdp_rx_hash(const struct xdp_md *ctx, u32 *hash,
			    enum xdp_rss_hash_type *rss_type)
{
	struct veth_xdp_buff *_ctx = (void *)ctx;
	struct sk_buff *skb = _ctx->skb;

	if (!skb)
		return -ENODATA;

	*hash = skb_get_hash(skb);
	*rss_type = skb->l4_hash ? XDP_RSS_TYPE_L4_ANY : XDP_RSS_TYPE_NONE;

	return 0;
}

static int veth_xdp_rx_vlan_tag(const struct xdp_md *ctx, __be16 *vlan_proto,
				u16 *vlan_tci)
{
	const struct veth_xdp_buff *_ctx = (void *)ctx;
	const struct sk_buff *skb = _ctx->skb;
	int err;

	if (!skb)
		return -ENODATA;

	err = __vlan_hwaccel_get_tag(skb, vlan_tci);
	if (err)
		return err;

	*vlan_proto = skb->vlan_proto;
	return err;
}

static const struct net_device_ops veth_netdev_ops = {
	.ndo_init            = veth_dev_init,
	.ndo_open            = veth_open,
	.ndo_stop            = veth_close,
	.ndo_start_xmit      = veth_xmit,
	.ndo_get_stats64     = veth_get_stats64,
	.ndo_set_rx_mode     = veth_set_multicast_list,
	.ndo_set_mac_address = eth_mac_addr,
#ifdef CONFIG_NET_POLL_CONTROLLER
	.ndo_poll_controller	= veth_poll_controller,
#endif
	.ndo_get_iflink		= veth_get_iflink,
	.ndo_fix_features	= veth_fix_features,
	.ndo_set_features	= veth_set_features,
	.ndo_features_check	= passthru_features_check,
	.ndo_set_rx_headroom	= veth_set_rx_headroom,
	.ndo_bpf		= veth_xdp,
	.ndo_xdp_xmit		= veth_ndo_xdp_xmit,
	.ndo_get_peer_dev	= veth_peer_dev,
};

static const struct xdp_metadata_ops veth_xdp_metadata_ops = {
	.xmo_rx_timestamp		= veth_xdp_rx_timestamp,
	.xmo_rx_hash			= veth_xdp_rx_hash,
	.xmo_rx_vlan_tag		= veth_xdp_rx_vlan_tag,
};

#define VETH_FEATURES (NETIF_F_SG | NETIF_F_FRAGLIST | NETIF_F_HW_CSUM | \
		       NETIF_F_RXCSUM | NETIF_F_SCTP_CRC | NETIF_F_HIGHDMA | \
		       NETIF_F_GSO_SOFTWARE | NETIF_F_GSO_ENCAP_ALL | \
		       NETIF_F_HW_VLAN_CTAG_TX | NETIF_F_HW_VLAN_CTAG_RX | \
		       NETIF_F_HW_VLAN_STAG_TX | NETIF_F_HW_VLAN_STAG_RX )

static void veth_setup(struct net_device *dev)
{
	ether_setup(dev);

	dev->priv_flags &= ~IFF_TX_SKB_SHARING;
	dev->priv_flags |= IFF_LIVE_ADDR_CHANGE;
	dev->priv_flags |= IFF_NO_QUEUE;
	dev->priv_flags |= IFF_PHONY_HEADROOM;
	dev->priv_flags |= IFF_DISABLE_NETPOLL;
	dev->lltx = true;

	dev->netdev_ops = &veth_netdev_ops;
	dev->xdp_metadata_ops = &veth_xdp_metadata_ops;
	dev->ethtool_ops = &veth_ethtool_ops;
	dev->features |= VETH_FEATURES;
	dev->vlan_features = dev->features &
			     ~(NETIF_F_HW_VLAN_CTAG_TX |
			       NETIF_F_HW_VLAN_STAG_TX |
			       NETIF_F_HW_VLAN_CTAG_RX |
			       NETIF_F_HW_VLAN_STAG_RX);
	dev->needs_free_netdev = true;
	dev->priv_destructor = veth_dev_free;
	dev->pcpu_stat_type = NETDEV_PCPU_STAT_TSTATS;
	dev->max_mtu = ETH_MAX_MTU;

	dev->hw_features = VETH_FEATURES;
	dev->hw_enc_features = VETH_FEATURES;
	dev->mpls_features = NETIF_F_HW_CSUM | NETIF_F_GSO_SOFTWARE;
	netif_set_tso_max_size(dev, GSO_MAX_SIZE);
}

/*
 * netlink interface
 */

static int veth_validate(struct nlattr *tb[], struct nlattr *data[],
			 struct netlink_ext_ack *extack)
{
	if (tb[IFLA_ADDRESS]) {
		if (nla_len(tb[IFLA_ADDRESS]) != ETH_ALEN)
			return -EINVAL;
		if (!is_valid_ether_addr(nla_data(tb[IFLA_ADDRESS])))
			return -EADDRNOTAVAIL;
	}
	if (tb[IFLA_MTU]) {
		if (!is_valid_veth_mtu(nla_get_u32(tb[IFLA_MTU])))
			return -EINVAL;
	}
	return 0;
}

static struct rtnl_link_ops veth_link_ops;

static void veth_disable_gro(struct net_device *dev)
{
	dev->features &= ~NETIF_F_GRO;
	dev->wanted_features &= ~NETIF_F_GRO;
	netdev_update_features(dev);
}

static int veth_init_queues(struct net_device *dev, struct nlattr *tb[])
{
	int err;

	if (!tb[IFLA_NUM_TX_QUEUES] && dev->num_tx_queues > 1) {
		err = netif_set_real_num_tx_queues(dev, 1);
		if (err)
			return err;
	}
	if (!tb[IFLA_NUM_RX_QUEUES] && dev->num_rx_queues > 1) {
		err = netif_set_real_num_rx_queues(dev, 1);
		if (err)
			return err;
	}
	return 0;
}

static int veth_newlink(struct net *src_net, struct net_device *dev,
			struct nlattr *tb[], struct nlattr *data[],
			struct netlink_ext_ack *extack)
{
	int err;
	struct net_device *peer;
	struct veth_priv *priv;
	char ifname[IFNAMSIZ];
	struct nlattr *peer_tb[IFLA_MAX + 1], **tbp;
	unsigned char name_assign_type;
	struct ifinfomsg *ifmp;
	struct net *net;

	/*
	 * create and register peer first
	 */
	if (data != NULL && data[VETH_INFO_PEER] != NULL) {
		struct nlattr *nla_peer;

		nla_peer = data[VETH_INFO_PEER];
		ifmp = nla_data(nla_peer);
		err = rtnl_nla_parse_ifinfomsg(peer_tb, nla_peer, extack);
		if (err < 0)
			return err;

		err = veth_validate(peer_tb, NULL, extack);
		if (err < 0)
			return err;

		tbp = peer_tb;
	} else {
		ifmp = NULL;
		tbp = tb;
	}

	if (ifmp && tbp[IFLA_IFNAME]) {
		nla_strscpy(ifname, tbp[IFLA_IFNAME], IFNAMSIZ);
		name_assign_type = NET_NAME_USER;
	} else {
		snprintf(ifname, IFNAMSIZ, DRV_NAME "%%d");
		name_assign_type = NET_NAME_ENUM;
	}

	net = rtnl_link_get_net(src_net, tbp);
	if (IS_ERR(net))
		return PTR_ERR(net);

	peer = rtnl_create_link(net, ifname, name_assign_type,
				&veth_link_ops, tbp, extack);
	if (IS_ERR(peer)) {
		put_net(net);
		return PTR_ERR(peer);
	}

	if (!ifmp || !tbp[IFLA_ADDRESS])
		eth_hw_addr_random(peer);

	if (ifmp && (dev->ifindex != 0))
		peer->ifindex = ifmp->ifi_index;

	netif_inherit_tso_max(peer, dev);

	err = register_netdevice(peer);
	put_net(net);
	net = NULL;
	if (err < 0)
		goto err_register_peer;

	/* keep GRO disabled by default to be consistent with the established
	 * veth behavior
	 */
	veth_disable_gro(peer);
	netif_carrier_off(peer);

	err = rtnl_configure_link(peer, ifmp, 0, NULL);
	if (err < 0)
		goto err_configure_peer;

	/*
	 * register dev last
	 *
	 * note, that since we've registered new device the dev's name
	 * should be re-allocated
	 */

	if (tb[IFLA_ADDRESS] == NULL)
		eth_hw_addr_random(dev);

	if (tb[IFLA_IFNAME])
		nla_strscpy(dev->name, tb[IFLA_IFNAME], IFNAMSIZ);
	else
		snprintf(dev->name, IFNAMSIZ, DRV_NAME "%%d");

	err = register_netdevice(dev);
	if (err < 0)
		goto err_register_dev;

	netif_carrier_off(dev);

	/*
	 * tie the deviced together
	 */

	priv = netdev_priv(dev);
	rcu_assign_pointer(priv->peer, peer);
	err = veth_init_queues(dev, tb);
	if (err)
		goto err_queues;

	priv = netdev_priv(peer);
	rcu_assign_pointer(priv->peer, dev);
	err = veth_init_queues(peer, tb);
	if (err)
		goto err_queues;

	veth_disable_gro(dev);
	/* update XDP supported features */
	veth_set_xdp_features(dev);
	veth_set_xdp_features(peer);

	return 0;

err_queues:
	unregister_netdevice(dev);
err_register_dev:
	/* nothing to do */
err_configure_peer:
	unregister_netdevice(peer);
	return err;

err_register_peer:
	free_netdev(peer);
	return err;
}

static void veth_dellink(struct net_device *dev, struct list_head *head)
{
	struct veth_priv *priv;
	struct net_device *peer;

	priv = netdev_priv(dev);
	peer = rtnl_dereference(priv->peer);

	/* Note : dellink() is called from default_device_exit_batch(),
	 * before a rcu_synchronize() point. The devices are guaranteed
	 * not being freed before one RCU grace period.
	 */
	RCU_INIT_POINTER(priv->peer, NULL);
	unregister_netdevice_queue(dev, head);

	if (peer) {
		priv = netdev_priv(peer);
		RCU_INIT_POINTER(priv->peer, NULL);
		unregister_netdevice_queue(peer, head);
	}
}

static const struct nla_policy veth_policy[VETH_INFO_MAX + 1] = {
	[VETH_INFO_PEER]	= { .len = sizeof(struct ifinfomsg) },
};

static struct net *veth_get_link_net(const struct net_device *dev)
{
	struct veth_priv *priv = netdev_priv(dev);
	struct net_device *peer = rtnl_dereference(priv->peer);

	return peer ? dev_net(peer) : dev_net(dev);
}

static unsigned int veth_get_num_queues(void)
{
	/* enforce the same queue limit as rtnl_create_link */
	int queues = num_possible_cpus();

	if (queues > 4096)
		queues = 4096;
	return queues;
}

static struct rtnl_link_ops veth_link_ops = {
	.kind		= DRV_NAME,
	.priv_size	= sizeof(struct veth_priv),
	.setup		= veth_setup,
	.validate	= veth_validate,
	.newlink	= veth_newlink,
	.dellink	= veth_dellink,
	.policy		= veth_policy,
	.maxtype	= VETH_INFO_MAX,
	.get_link_net	= veth_get_link_net,
	.get_num_tx_queues	= veth_get_num_queues,
	.get_num_rx_queues	= veth_get_num_queues,
};

/*
 * init/fini
 */

static __init int veth_init(void)
{
	return rtnl_link_register(&veth_link_ops);
}

static __exit void veth_exit(void)
{
	rtnl_link_unregister(&veth_link_ops);
}

module_init(veth_init);
module_exit(veth_exit);

MODULE_DESCRIPTION("Virtual Ethernet Tunnel");
MODULE_LICENSE("GPL v2");
MODULE_ALIAS_RTNL_LINK(DRV_NAME);<|MERGE_RESOLUTION|>--- conflicted
+++ resolved
@@ -26,10 +26,7 @@
 #include <linux/ptr_ring.h>
 #include <linux/bpf_trace.h>
 #include <linux/net_tstamp.h>
-<<<<<<< HEAD
-=======
 #include <linux/skbuff_ref.h>
->>>>>>> 2d5404ca
 #include <net/page_pool/helpers.h>
 
 #define DRV_NAME	"veth"
@@ -733,44 +730,7 @@
 	if (skb_shared(skb) || skb_head_is_locked(skb) ||
 	    skb_shinfo(skb)->nr_frags ||
 	    skb_headroom(skb) < XDP_PACKET_HEADROOM) {
-<<<<<<< HEAD
-		u32 size, len, max_head_size, off;
-		struct sk_buff *nskb;
-		struct page *page;
-		int i, head_off;
-
-		/* We need a private copy of the skb and data buffers since
-		 * the ebpf program can modify it. We segment the original skb
-		 * into order-0 pages without linearize it.
-		 *
-		 * Make sure we have enough space for linear and paged area
-		 */
-		max_head_size = SKB_WITH_OVERHEAD(PAGE_SIZE -
-						  VETH_XDP_HEADROOM);
-		if (skb->len > PAGE_SIZE * MAX_SKB_FRAGS + max_head_size)
-			goto drop;
-
-		/* Allocate skb head */
-		page = page_pool_dev_alloc_pages(rq->page_pool);
-		if (!page)
-			goto drop;
-
-		nskb = napi_build_skb(page_address(page), PAGE_SIZE);
-		if (!nskb) {
-			page_pool_put_full_page(rq->page_pool, page, true);
-			goto drop;
-		}
-
-		skb_reserve(nskb, VETH_XDP_HEADROOM);
-		skb_copy_header(nskb, skb);
-		skb_mark_for_recycle(nskb);
-
-		size = min_t(u32, skb->len, max_head_size);
-		if (skb_copy_bits(skb, 0, nskb->data, size)) {
-			consume_skb(nskb);
-=======
 		if (skb_pp_cow_data(rq->page_pool, pskb, XDP_PACKET_HEADROOM))
->>>>>>> 2d5404ca
 			goto drop;
 
 		skb = *pskb;
