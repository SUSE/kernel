--- conflicted
+++ resolved
@@ -12,10 +12,7 @@
  */
 
 #define KMSG_COMPONENT "vmcp"
-<<<<<<< HEAD
-=======
 #define pr_fmt(fmt) KMSG_COMPONENT ": " fmt
->>>>>>> 18e352e4
 
 #include <linux/fs.h>
 #include <linux/init.h>
