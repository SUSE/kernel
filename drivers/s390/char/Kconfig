# SPDX-License-Identifier: GPL-2.0
comment "S/390 character device drivers"
	depends on S390

config TN3270
	def_tristate y
	prompt "Support for locally attached 3270 terminals"
	depends on CCW && TTY
	help
	  Include support for IBM 3270 terminals.

config TN3270_FS
	def_tristate m
	prompt "Support for fullscreen applications on 3270 terminals"
	depends on TN3270
	help
	  Include support for fullscreen applications on an IBM 3270 terminal.

config TN3270_CONSOLE
	def_bool y
	prompt "Support for console on 3270 terminal"
	depends on TN3270=y
	help
	  Include support for using an IBM 3270 terminal as a Linux system
	  console.  Available only if 3270 support is compiled in statically.

config TN3215
	def_bool y
	prompt "Support for 3215 line mode terminal"
	depends on CCW && TTY
	help
	  Include support for IBM 3215 line-mode terminals.

config TN3215_CONSOLE
	def_bool y
	prompt "Support for console on 3215 line mode terminal"
	depends on TN3215
	help
	  Include support for using an IBM 3215 line-mode terminal as a
	  Linux system console.

config CCW_CONSOLE
	def_bool y if TN3215_CONSOLE || TN3270_CONSOLE

config SCLP_TTY
	def_bool y
	prompt "Support for SCLP line mode terminal"
	depends on S390 && TTY
	help
	  Include support for IBM SCLP line-mode terminals.

config SCLP_CONSOLE
	def_bool y
	prompt "Support for console on SCLP line mode terminal"
	depends on SCLP_TTY
	help
	  Include support for using an IBM HWC line-mode terminal as the Linux
	  system console.

config SCLP_VT220_TTY
	def_bool y
	prompt "Support for SCLP VT220-compatible terminal"
	depends on S390 && TTY
	help
	  Include support for an IBM SCLP VT220-compatible terminal.

config SCLP_VT220_CONSOLE
	def_bool y
	prompt "Support for console on SCLP VT220-compatible terminal"
	depends on SCLP_VT220_TTY
	help
	  Include support for using an IBM SCLP VT220-compatible terminal as a
	  Linux system console.

config HMC_DRV
	def_tristate m
	prompt "Support for file transfers from HMC drive CD/DVD-ROM"
	depends on S390
	select CRC16
	help
	  This option enables support for file transfers from a Hardware
	  Management Console (HMC) drive CD/DVD-ROM. It is available as a
	  module, called 'hmcdrv', and also as kernel built-in. There is one
	  optional parameter for this module: cachesize=N, which modifies the
	  transfer cache size from its default value 0.5MB to N bytes. If N
	  is zero, then no caching is performed.

config SCLP_OFB
	def_bool n
	prompt "Support for Open-for-Business SCLP Event"
	depends on S390
	help
	  This option enables the Open-for-Business interface to the s390
	  Service Element.

config S390_UV_UAPI
	def_tristate m
	prompt "Ultravisor userspace API"
<<<<<<< HEAD
=======
	depends on S390
>>>>>>> eb3cdb58
	help
	  Selecting exposes parts of the UV interface to userspace
	  by providing a misc character device at /dev/uv.
	  Using IOCTLs one can interact with the UV.
	  The device is only available if the Ultravisor
	  Facility (158) is present.

config S390_TAPE
	def_tristate m
	prompt "S/390 tape device support"
	depends on CCW
	help
	  Select this option if you want to access channel-attached tape
	  devices on IBM S/390 or zSeries.
	  If you select this option you will also want to select at
	  least one of the tape interface options and one of the tape
	  hardware options in order to access a tape device.
	  This option is also available as a module. The module will be
	  called tape390 and include all selected interfaces and
	  hardware drivers.

comment "S/390 tape hardware support"
	depends on S390_TAPE

config S390_TAPE_34XX
	def_tristate m
	prompt "Support for 3480/3490 tape hardware"
	depends on S390_TAPE
	help
	  Select this option if you want to access IBM 3480/3490 magnetic
	  tape subsystems and 100% compatibles.
	  It is safe to say "Y" here.

config S390_TAPE_3590
	def_tristate m
	prompt "Support for 3590 tape hardware"
	depends on S390_TAPE
	help
	  Select this option if you want to access IBM 3590 magnetic
	  tape subsystems and 100% compatibles.
	  It is safe to say "Y" here.

config VMLOGRDR
	def_tristate m
	prompt "Support for the z/VM recording system services (VM only)"
	depends on IUCV
	help
	  Select this option if you want to be able to receive records collected
	  by the z/VM recording system services, eg. from *LOGREC, *ACCOUNT or
	  *SYMPTOM.
	  This driver depends on the IUCV support driver.

config VMCP
	def_bool y
	prompt "Support for the z/VM CP interface"
	depends on S390
	select CMA
	help
	  Select this option if you want to be able to interact with the control
	  program on z/VM

config VMCP_CMA_SIZE
	int "Memory in MiB reserved for z/VM CP interface"
	default "4"
	depends on VMCP
	help
	  Specify the default amount of memory in MiB reserved for the z/VM CP
	  interface. If needed this memory is used for large contiguous memory
	  allocations. The default can be changed with the kernel command line
	  parameter "vmcp_cma".

config MONREADER
	def_tristate m
	prompt "API for reading z/VM monitor service records"
	depends on IUCV
	help
	  Character device driver for reading z/VM monitor service records

config MONWRITER
	def_tristate m
	prompt "API for writing z/VM monitor service records"
	depends on S390
	help
	  Character device driver for writing z/VM monitor service records

config S390_VMUR
	def_tristate m
	prompt "z/VM unit record device driver"
	depends on S390
	help
	  Character device driver for z/VM reader, puncher and printer.<|MERGE_RESOLUTION|>--- conflicted
+++ resolved
@@ -96,10 +96,7 @@
 config S390_UV_UAPI
 	def_tristate m
 	prompt "Ultravisor userspace API"
-<<<<<<< HEAD
-=======
 	depends on S390
->>>>>>> eb3cdb58
 	help
 	  Selecting exposes parts of the UV interface to userspace
 	  by providing a misc character device at /dev/uv.
