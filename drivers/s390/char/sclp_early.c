--- conflicted
+++ resolved
@@ -55,17 +55,12 @@
 		S390_lowcore.machine_flags |= MACHINE_FLAG_TLB_GUEST;
 	if (sccb->cpuoff > 134) {
 		sclp.has_diag318 = !!(sccb->byte_134 & 0x80);
-<<<<<<< HEAD
-	if (sccb->cpuoff > 137)
-		sclp.has_sipl = !!(sccb->cbl & 0x4000);
-=======
 		sclp.has_iplcc = !!(sccb->byte_134 & 0x02);
 	}
 	if (sccb->cpuoff > 137) {
 		sclp.has_sipl = !!(sccb->cbl & 0x4000);
 		sclp.has_sipl_eckd = !!(sccb->cbl & 0x2000);
 	}
->>>>>>> eb3cdb58
 	sclp.rnmax = sccb->rnmax ? sccb->rnmax : sccb->rnmax2;
 	sclp.rzm = sccb->rnsize ? sccb->rnsize : sccb->rnsize2;
 	sclp.rzm <<= 20;
