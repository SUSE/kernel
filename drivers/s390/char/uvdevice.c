// SPDX-License-Identifier: GPL-2.0
/*
 *  Copyright IBM Corp. 2022
 *  Author(s): Steffen Eiden <seiden@linux.ibm.com>
 *
 *  This file provides a Linux misc device to give userspace access to some
 *  Ultravisor (UV) functions. The device only accepts IOCTLs and will only
 *  be present if the Ultravisor facility (158) is present.
 *
 *  When userspace sends a valid IOCTL uvdevice will copy the input data to
 *  kernel space, do some basic validity checks to avoid kernel/system
 *  corruption. Any other check that the Ultravisor does will not be done by
 *  the uvdevice to keep changes minimal when adding new functionalities
 *  to existing UV-calls.
 *  After the checks uvdevice builds a corresponding
 *  Ultravisor Call Control Block, and sends the request to the Ultravisor.
 *  Then, it copies the response, including the return codes, back to userspace.
 *  It is the responsibility of the userspace to check for any error issued
 *  by UV and to interpret the UV response. The uvdevice acts as a communication
 *  channel for userspace to the Ultravisor.
 */

#include <linux/module.h>
#include <linux/kernel.h>
#include <linux/miscdevice.h>
#include <linux/types.h>
#include <linux/stddef.h>
#include <linux/vmalloc.h>
#include <linux/slab.h>
#include <linux/cpufeature.h>

#include <asm/uvdevice.h>
#include <asm/uv.h>

#define BIT_UVIO_INTERNAL U32_MAX
/* Mapping from IOCTL-nr to UVC-bit */
static const u32 ioctl_nr_to_uvc_bit[] __initconst = {
	[UVIO_IOCTL_UVDEV_INFO_NR] = BIT_UVIO_INTERNAL,
	[UVIO_IOCTL_ATT_NR] = BIT_UVC_CMD_RETR_ATTEST,
	[UVIO_IOCTL_ADD_SECRET_NR] = BIT_UVC_CMD_ADD_SECRET,
	[UVIO_IOCTL_LIST_SECRETS_NR] = BIT_UVC_CMD_LIST_SECRETS,
	[UVIO_IOCTL_LOCK_SECRETS_NR] = BIT_UVC_CMD_LOCK_SECRETS,
};

static_assert(ARRAY_SIZE(ioctl_nr_to_uvc_bit) == UVIO_IOCTL_NUM_IOCTLS);

static struct uvio_uvdev_info uvdev_info = {
	.supp_uvio_cmds = GENMASK_ULL(UVIO_IOCTL_NUM_IOCTLS - 1, 0),
};

static void __init set_supp_uv_cmds(unsigned long *supp_uv_cmds)
{
	int i;

	for (i = 0; i < UVIO_IOCTL_NUM_IOCTLS; i++) {
		if (ioctl_nr_to_uvc_bit[i] == BIT_UVIO_INTERNAL)
			continue;
		if (!test_bit_inv(ioctl_nr_to_uvc_bit[i], uv_info.inst_calls_list))
			continue;
		__set_bit(i, supp_uv_cmds);
	}
}

/**
 * uvio_uvdev_info() - get information about the uvdevice
 *
 * @uv_ioctl: ioctl control block
 *
 * Lists all IOCTLs that are supported by this uvdevice
 */
static int uvio_uvdev_info(struct uvio_ioctl_cb *uv_ioctl)
{
	void __user *user_buf_arg = (void __user *)uv_ioctl->argument_addr;

	if (uv_ioctl->argument_len < sizeof(uvdev_info))
		return -EINVAL;
	if (copy_to_user(user_buf_arg, &uvdev_info, sizeof(uvdev_info)))
		return -EFAULT;

	uv_ioctl->uv_rc = UVC_RC_EXECUTED;
	return 0;
}

static int uvio_build_uvcb_attest(struct uv_cb_attest *uvcb_attest, u8 *arcb,
				  u8 *meas, u8 *add_data, struct uvio_attest *uvio_attest)
{
	void __user *user_buf_arcb = (void __user *)uvio_attest->arcb_addr;

	if (copy_from_user(arcb, user_buf_arcb, uvio_attest->arcb_len))
		return -EFAULT;

	uvcb_attest->header.len = sizeof(*uvcb_attest);
	uvcb_attest->header.cmd = UVC_CMD_RETR_ATTEST;
	uvcb_attest->arcb_addr = (u64)arcb;
	uvcb_attest->cont_token = 0;
	uvcb_attest->user_data_len = uvio_attest->user_data_len;
	memcpy(uvcb_attest->user_data, uvio_attest->user_data, sizeof(uvcb_attest->user_data));
	uvcb_attest->meas_len = uvio_attest->meas_len;
	uvcb_attest->meas_addr = (u64)meas;
	uvcb_attest->add_data_len = uvio_attest->add_data_len;
	uvcb_attest->add_data_addr = (u64)add_data;

	return 0;
}

static int uvio_copy_attest_result_to_user(struct uv_cb_attest *uvcb_attest,
					   struct uvio_ioctl_cb *uv_ioctl,
					   u8 *measurement, u8 *add_data,
					   struct uvio_attest *uvio_attest)
{
	struct uvio_attest __user *user_uvio_attest = (void __user *)uv_ioctl->argument_addr;
	u32 __user *user_buf_add_len = (u32 __user *)&user_uvio_attest->add_data_len;
	void __user *user_buf_add = (void __user *)uvio_attest->add_data_addr;
	void __user *user_buf_meas = (void __user *)uvio_attest->meas_addr;
	void __user *user_buf_uid = &user_uvio_attest->config_uid;

	if (copy_to_user(user_buf_meas, measurement, uvio_attest->meas_len))
		return -EFAULT;
	if (add_data && copy_to_user(user_buf_add, add_data, uvio_attest->add_data_len))
		return -EFAULT;
	if (put_user(uvio_attest->add_data_len, user_buf_add_len))
		return -EFAULT;
	if (copy_to_user(user_buf_uid, uvcb_attest->config_uid, sizeof(uvcb_attest->config_uid)))
		return -EFAULT;
	return 0;
}

static int get_uvio_attest(struct uvio_ioctl_cb *uv_ioctl, struct uvio_attest *uvio_attest)
{
	u8 __user *user_arg_buf = (u8 __user *)uv_ioctl->argument_addr;

	if (copy_from_user(uvio_attest, user_arg_buf, sizeof(*uvio_attest)))
		return -EFAULT;

	if (uvio_attest->arcb_len > UVIO_ATT_ARCB_MAX_LEN)
		return -EINVAL;
	if (uvio_attest->arcb_len == 0)
		return -EINVAL;
	if (uvio_attest->meas_len > UVIO_ATT_MEASUREMENT_MAX_LEN)
		return -EINVAL;
	if (uvio_attest->meas_len == 0)
		return -EINVAL;
	if (uvio_attest->add_data_len > UVIO_ATT_ADDITIONAL_MAX_LEN)
		return -EINVAL;
	if (uvio_attest->reserved136)
		return -EINVAL;
	return 0;
}

/**
 * uvio_attestation() - Perform a Retrieve Attestation Measurement UVC.
 *
 * @uv_ioctl: ioctl control block
 *
 * uvio_attestation() does a Retrieve Attestation Measurement Ultravisor Call.
 * It verifies that the given userspace addresses are valid and request sizes
 * are sane. Every other check is made by the Ultravisor (UV) and won't result
 * in a negative return value. It copies the input to kernelspace, builds the
 * request, sends the UV-call, and copies the result to userspace.
 *
 * The Attestation Request has two input and two outputs.
 * ARCB and User Data are inputs for the UV generated by userspace.
 * Measurement and Additional Data are outputs for userspace generated by UV.
 *
 * The Attestation Request Control Block (ARCB) is a cryptographically verified
 * and secured request to UV and User Data is some plaintext data which is
 * going to be included in the Attestation Measurement calculation.
 *
 * Measurement is a cryptographic measurement of the callers properties,
 * optional data configured by the ARCB and the user data. If specified by the
 * ARCB, UV will add some Additional Data to the measurement calculation.
 * This Additional Data is then returned as well.
 *
 * If the Retrieve Attestation Measurement UV facility is not present,
 * UV will return invalid command rc. This won't be fenced in the driver
 * and does not result in a negative return value.
 *
 * Context: might sleep
 *
 * Return: 0 on success or a negative error code on error.
 */
static int uvio_attestation(struct uvio_ioctl_cb *uv_ioctl)
{
	struct uv_cb_attest *uvcb_attest = NULL;
	struct uvio_attest *uvio_attest = NULL;
	u8 *measurement = NULL;
	u8 *add_data = NULL;
	u8 *arcb = NULL;
	int ret;

	ret = -EINVAL;
	if (uv_ioctl->argument_len != sizeof(*uvio_attest))
		goto out;

	ret = -ENOMEM;
	uvio_attest = kzalloc(sizeof(*uvio_attest), GFP_KERNEL);
	if (!uvio_attest)
		goto out;

	ret = get_uvio_attest(uv_ioctl, uvio_attest);
	if (ret)
		goto out;

	ret = -ENOMEM;
	arcb = kvzalloc(uvio_attest->arcb_len, GFP_KERNEL);
	measurement = kvzalloc(uvio_attest->meas_len, GFP_KERNEL);
	if (!arcb || !measurement)
		goto out;

	if (uvio_attest->add_data_len) {
		add_data = kvzalloc(uvio_attest->add_data_len, GFP_KERNEL);
		if (!add_data)
			goto out;
	}

	uvcb_attest = kzalloc(sizeof(*uvcb_attest), GFP_KERNEL);
	if (!uvcb_attest)
		goto out;

	ret = uvio_build_uvcb_attest(uvcb_attest, arcb,  measurement, add_data, uvio_attest);
	if (ret)
		goto out;

	uv_call_sched(0, (u64)uvcb_attest);

	uv_ioctl->uv_rc = uvcb_attest->header.rc;
	uv_ioctl->uv_rrc = uvcb_attest->header.rrc;

	ret = uvio_copy_attest_result_to_user(uvcb_attest, uv_ioctl, measurement, add_data,
					      uvio_attest);
out:
	kvfree(arcb);
	kvfree(measurement);
	kvfree(add_data);
	kfree(uvio_attest);
	kfree(uvcb_attest);
	return ret;
}

/** uvio_add_secret() - perform an Add Secret UVC
 *
 * @uv_ioctl: ioctl control block
 *
 * uvio_add_secret() performs the Add Secret Ultravisor Call.
 *
 * The given userspace argument address and size are verified to be
 * valid but every other check is made by the Ultravisor
 * (UV). Therefore UV errors won't result in a negative return
 * value. The request is then copied to kernelspace, the UV-call is
 * performed and the results are copied back to userspace.
 *
 * The argument has to point to an Add Secret Request Control Block
 * which is an encrypted and cryptographically verified request that
 * inserts a protected guest's secrets into the Ultravisor for later
 * use.
 *
 * If the Add Secret UV facility is not present, UV will return
 * invalid command rc. This won't be fenced in the driver and does not
 * result in a negative return value.
 *
 * Context: might sleep
 *
 * Return: 0 on success or a negative error code on error.
 */
static int uvio_add_secret(struct uvio_ioctl_cb *uv_ioctl)
<<<<<<< HEAD
=======
{
	void __user *user_buf_arg = (void __user *)uv_ioctl->argument_addr;
	struct uv_cb_guest_addr uvcb = {
		.header.len = sizeof(uvcb),
		.header.cmd = UVC_CMD_ADD_SECRET,
	};
	void *asrcb = NULL;
	int ret;

	if (uv_ioctl->argument_len > UVIO_ADD_SECRET_MAX_LEN)
		return -EINVAL;
	if (uv_ioctl->argument_len == 0)
		return -EINVAL;

	asrcb = kvzalloc(uv_ioctl->argument_len, GFP_KERNEL);
	if (!asrcb)
		return -ENOMEM;

	ret = -EFAULT;
	if (copy_from_user(asrcb, user_buf_arg, uv_ioctl->argument_len))
		goto out;

	ret = 0;
	uvcb.addr = (u64)asrcb;
	uv_call_sched(0, (u64)&uvcb);
	uv_ioctl->uv_rc = uvcb.header.rc;
	uv_ioctl->uv_rrc = uvcb.header.rrc;

out:
	kvfree(asrcb);
	return ret;
}

/** uvio_list_secrets() - perform a List Secret UVC
 * @uv_ioctl: ioctl control block
 *
 * uvio_list_secrets() performs the List Secret Ultravisor Call. It verifies
 * that the given userspace argument address is valid and its size is sane.
 * Every other check is made by the Ultravisor (UV) and won't result in a
 * negative return value. It builds the request, performs the UV-call, and
 * copies the result to userspace.
 *
 * The argument specifies the location for the result of the UV-Call.
 *
 * If the List Secrets UV facility is not present, UV will return invalid
 * command rc. This won't be fenced in the driver and does not result in a
 * negative return value.
 *
 * Context: might sleep
 *
 * Return: 0 on success or a negative error code on error.
 */
static int uvio_list_secrets(struct uvio_ioctl_cb *uv_ioctl)
>>>>>>> 2d5404ca
{
	void __user *user_buf_arg = (void __user *)uv_ioctl->argument_addr;
	struct uv_cb_guest_addr uvcb = {
		.header.len = sizeof(uvcb),
<<<<<<< HEAD
		.header.cmd = UVC_CMD_ADD_SECRET,
	};
	void *asrcb = NULL;
	int ret;

	if (uv_ioctl->argument_len > UVIO_ADD_SECRET_MAX_LEN)
		return -EINVAL;
	if (uv_ioctl->argument_len == 0)
		return -EINVAL;

	asrcb = kvzalloc(uv_ioctl->argument_len, GFP_KERNEL);
	if (!asrcb)
		return -ENOMEM;

	ret = -EFAULT;
	if (copy_from_user(asrcb, user_buf_arg, uv_ioctl->argument_len))
		goto out;

	ret = 0;
	uvcb.addr = (u64)asrcb;
	uv_call_sched(0, (u64)&uvcb);
	uv_ioctl->uv_rc = uvcb.header.rc;
	uv_ioctl->uv_rrc = uvcb.header.rrc;

out:
	kvfree(asrcb);
	return ret;
}

/** uvio_list_secrets() - perform a List Secret UVC
 * @uv_ioctl: ioctl control block
 *
 * uvio_list_secrets() performs the List Secret Ultravisor Call. It verifies
 * that the given userspace argument address is valid and its size is sane.
 * Every other check is made by the Ultravisor (UV) and won't result in a
 * negative return value. It builds the request, performs the UV-call, and
 * copies the result to userspace.
 *
 * The argument specifies the location for the result of the UV-Call.
 *
 * If the List Secrets UV facility is not present, UV will return invalid
 * command rc. This won't be fenced in the driver and does not result in a
 * negative return value.
 *
 * Context: might sleep
 *
 * Return: 0 on success or a negative error code on error.
 */
static int uvio_list_secrets(struct uvio_ioctl_cb *uv_ioctl)
{
	void __user *user_buf_arg = (void __user *)uv_ioctl->argument_addr;
	struct uv_cb_guest_addr uvcb = {
		.header.len = sizeof(uvcb),
=======
>>>>>>> 2d5404ca
		.header.cmd = UVC_CMD_LIST_SECRETS,
	};
	void *secrets = NULL;
	int ret = 0;

	if (uv_ioctl->argument_len != UVIO_LIST_SECRETS_LEN)
		return -EINVAL;

	secrets = kvzalloc(UVIO_LIST_SECRETS_LEN, GFP_KERNEL);
	if (!secrets)
		return -ENOMEM;

	uvcb.addr = (u64)secrets;
	uv_call_sched(0, (u64)&uvcb);
	uv_ioctl->uv_rc = uvcb.header.rc;
	uv_ioctl->uv_rrc = uvcb.header.rrc;

	if (copy_to_user(user_buf_arg, secrets, UVIO_LIST_SECRETS_LEN))
		ret = -EFAULT;

	kvfree(secrets);
	return ret;
}

/** uvio_lock_secrets() - perform a Lock Secret Store UVC
 * @uv_ioctl: ioctl control block
 *
 * uvio_lock_secrets() performs the Lock Secret Store Ultravisor Call. It
 * performs the UV-call and copies the return codes to the ioctl control block.
 * After this call was dispatched successfully every following Add Secret UVC
 * and Lock Secrets UVC will fail with return code 0x102.
 *
 * The argument address and size must be 0.
 *
 * If the Lock Secrets UV facility is not present, UV will return invalid
 * command rc. This won't be fenced in the driver and does not result in a
 * negative return value.
 *
 * Context: might sleep
 *
 * Return: 0 on success or a negative error code on error.
 */
static int uvio_lock_secrets(struct uvio_ioctl_cb *ioctl)
{
	struct uv_cb_nodata uvcb = {
		.header.len = sizeof(uvcb),
		.header.cmd = UVC_CMD_LOCK_SECRETS,
	};

	if (ioctl->argument_addr || ioctl->argument_len)
		return -EINVAL;

	uv_call(0, (u64)&uvcb);
	ioctl->uv_rc = uvcb.header.rc;
	ioctl->uv_rrc = uvcb.header.rrc;

	return 0;
}

static int uvio_copy_and_check_ioctl(struct uvio_ioctl_cb *ioctl, void __user *argp,
				     unsigned long cmd)
{
	u8 nr = _IOC_NR(cmd);

	if (_IOC_DIR(cmd) != (_IOC_READ | _IOC_WRITE))
		return -ENOIOCTLCMD;
	if (_IOC_TYPE(cmd) != UVIO_TYPE_UVC)
		return -ENOIOCTLCMD;
	if (nr >= UVIO_IOCTL_NUM_IOCTLS)
		return -ENOIOCTLCMD;
	if (_IOC_SIZE(cmd) != sizeof(*ioctl))
		return -ENOIOCTLCMD;
	if (copy_from_user(ioctl, argp, sizeof(*ioctl)))
		return -EFAULT;
	if (ioctl->flags != 0)
		return -EINVAL;
	if (memchr_inv(ioctl->reserved14, 0, sizeof(ioctl->reserved14)))
		return -EINVAL;

	return nr;
}

/*
 * IOCTL entry point for the Ultravisor device.
 */
static long uvio_ioctl(struct file *filp, unsigned int cmd, unsigned long arg)
{
	void __user *argp = (void __user *)arg;
	struct uvio_ioctl_cb uv_ioctl = { };
	long ret;
	int nr;

	nr = uvio_copy_and_check_ioctl(&uv_ioctl, argp, cmd);
	if (nr < 0)
		return nr;

	switch (nr) {
	case UVIO_IOCTL_UVDEV_INFO_NR:
		ret = uvio_uvdev_info(&uv_ioctl);
		break;
	case UVIO_IOCTL_ATT_NR:
		ret = uvio_attestation(&uv_ioctl);
		break;
	case UVIO_IOCTL_ADD_SECRET_NR:
		ret = uvio_add_secret(&uv_ioctl);
		break;
	case UVIO_IOCTL_LIST_SECRETS_NR:
		ret = uvio_list_secrets(&uv_ioctl);
		break;
	case UVIO_IOCTL_LOCK_SECRETS_NR:
		ret = uvio_lock_secrets(&uv_ioctl);
		break;
	default:
		ret = -ENOIOCTLCMD;
		break;
	}
	if (ret)
		return ret;

	if (copy_to_user(argp, &uv_ioctl, sizeof(uv_ioctl)))
		ret = -EFAULT;

	return ret;
}

static const struct file_operations uvio_dev_fops = {
	.owner = THIS_MODULE,
	.unlocked_ioctl = uvio_ioctl,
};

static struct miscdevice uvio_dev_miscdev = {
	.minor = MISC_DYNAMIC_MINOR,
	.name = UVIO_DEVICE_NAME,
	.fops = &uvio_dev_fops,
};

static void __exit uvio_dev_exit(void)
{
	misc_deregister(&uvio_dev_miscdev);
}

static int __init uvio_dev_init(void)
{
	set_supp_uv_cmds((unsigned long *)&uvdev_info.supp_uv_cmds);
	return misc_register(&uvio_dev_miscdev);
}

module_cpu_feature_match(S390_CPU_FEATURE_UV, uvio_dev_init);
module_exit(uvio_dev_exit);

MODULE_AUTHOR("IBM Corporation");
MODULE_LICENSE("GPL");
MODULE_DESCRIPTION("Ultravisor UAPI driver");<|MERGE_RESOLUTION|>--- conflicted
+++ resolved
@@ -263,8 +263,6 @@
  * Return: 0 on success or a negative error code on error.
  */
 static int uvio_add_secret(struct uvio_ioctl_cb *uv_ioctl)
-<<<<<<< HEAD
-=======
 {
 	void __user *user_buf_arg = (void __user *)uv_ioctl->argument_addr;
 	struct uv_cb_guest_addr uvcb = {
@@ -318,67 +316,10 @@
  * Return: 0 on success or a negative error code on error.
  */
 static int uvio_list_secrets(struct uvio_ioctl_cb *uv_ioctl)
->>>>>>> 2d5404ca
 {
 	void __user *user_buf_arg = (void __user *)uv_ioctl->argument_addr;
 	struct uv_cb_guest_addr uvcb = {
 		.header.len = sizeof(uvcb),
-<<<<<<< HEAD
-		.header.cmd = UVC_CMD_ADD_SECRET,
-	};
-	void *asrcb = NULL;
-	int ret;
-
-	if (uv_ioctl->argument_len > UVIO_ADD_SECRET_MAX_LEN)
-		return -EINVAL;
-	if (uv_ioctl->argument_len == 0)
-		return -EINVAL;
-
-	asrcb = kvzalloc(uv_ioctl->argument_len, GFP_KERNEL);
-	if (!asrcb)
-		return -ENOMEM;
-
-	ret = -EFAULT;
-	if (copy_from_user(asrcb, user_buf_arg, uv_ioctl->argument_len))
-		goto out;
-
-	ret = 0;
-	uvcb.addr = (u64)asrcb;
-	uv_call_sched(0, (u64)&uvcb);
-	uv_ioctl->uv_rc = uvcb.header.rc;
-	uv_ioctl->uv_rrc = uvcb.header.rrc;
-
-out:
-	kvfree(asrcb);
-	return ret;
-}
-
-/** uvio_list_secrets() - perform a List Secret UVC
- * @uv_ioctl: ioctl control block
- *
- * uvio_list_secrets() performs the List Secret Ultravisor Call. It verifies
- * that the given userspace argument address is valid and its size is sane.
- * Every other check is made by the Ultravisor (UV) and won't result in a
- * negative return value. It builds the request, performs the UV-call, and
- * copies the result to userspace.
- *
- * The argument specifies the location for the result of the UV-Call.
- *
- * If the List Secrets UV facility is not present, UV will return invalid
- * command rc. This won't be fenced in the driver and does not result in a
- * negative return value.
- *
- * Context: might sleep
- *
- * Return: 0 on success or a negative error code on error.
- */
-static int uvio_list_secrets(struct uvio_ioctl_cb *uv_ioctl)
-{
-	void __user *user_buf_arg = (void __user *)uv_ioctl->argument_addr;
-	struct uv_cb_guest_addr uvcb = {
-		.header.len = sizeof(uvcb),
-=======
->>>>>>> 2d5404ca
 		.header.cmd = UVC_CMD_LIST_SECRETS,
 	};
 	void *secrets = NULL;
