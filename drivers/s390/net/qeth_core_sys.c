// SPDX-License-Identifier: GPL-2.0
/*
 *    Copyright IBM Corp. 2007
 *    Author(s): Utz Bacher <utz.bacher@de.ibm.com>,
 *		 Frank Pavlic <fpavlic@de.ibm.com>,
 *		 Thomas Spatzier <tspat@de.ibm.com>,
 *		 Frank Blaschka <frank.blaschka@de.ibm.com>
 */

#define KMSG_COMPONENT "qeth"
#define pr_fmt(fmt) KMSG_COMPONENT ": " fmt

#include <linux/list.h>
#include <linux/rwsem.h>
#include <asm/ebcdic.h>

#include "qeth_core.h"

static ssize_t qeth_dev_state_show(struct device *dev,
				struct device_attribute *attr, char *buf)
{
	struct qeth_card *card = dev_get_drvdata(dev);
	if (!card)
		return -EINVAL;

	switch (card->state) {
	case CARD_STATE_DOWN:
		return sprintf(buf, "DOWN\n");
	case CARD_STATE_HARDSETUP:
		return sprintf(buf, "HARDSETUP\n");
	case CARD_STATE_SOFTSETUP:
		return sprintf(buf, "SOFTSETUP\n");
	case CARD_STATE_UP:
		if (card->lan_online)
		return sprintf(buf, "UP (LAN ONLINE)\n");
		else
			return sprintf(buf, "UP (LAN OFFLINE)\n");
	case CARD_STATE_RECOVER:
		return sprintf(buf, "RECOVER\n");
	default:
		return sprintf(buf, "UNKNOWN\n");
	}
}

static DEVICE_ATTR(state, 0444, qeth_dev_state_show, NULL);

static ssize_t qeth_dev_chpid_show(struct device *dev,
				struct device_attribute *attr, char *buf)
{
	struct qeth_card *card = dev_get_drvdata(dev);
	if (!card)
		return -EINVAL;

	return sprintf(buf, "%02X\n", card->info.chpid);
}

static DEVICE_ATTR(chpid, 0444, qeth_dev_chpid_show, NULL);

static ssize_t qeth_dev_if_name_show(struct device *dev,
				struct device_attribute *attr, char *buf)
{
	struct qeth_card *card = dev_get_drvdata(dev);
	if (!card)
		return -EINVAL;
	return sprintf(buf, "%s\n", QETH_CARD_IFNAME(card));
}

static DEVICE_ATTR(if_name, 0444, qeth_dev_if_name_show, NULL);

static ssize_t qeth_dev_card_type_show(struct device *dev,
				struct device_attribute *attr, char *buf)
{
	struct qeth_card *card = dev_get_drvdata(dev);
	if (!card)
		return -EINVAL;

	return sprintf(buf, "%s\n", qeth_get_cardname_short(card));
}

static DEVICE_ATTR(card_type, 0444, qeth_dev_card_type_show, NULL);

static const char *qeth_get_bufsize_str(struct qeth_card *card)
{
	if (card->qdio.in_buf_size == 16384)
		return "16k";
	else if (card->qdio.in_buf_size == 24576)
		return "24k";
	else if (card->qdio.in_buf_size == 32768)
		return "32k";
	else if (card->qdio.in_buf_size == 40960)
		return "40k";
	else
		return "64k";
}

static ssize_t qeth_dev_inbuf_size_show(struct device *dev,
				struct device_attribute *attr, char *buf)
{
	struct qeth_card *card = dev_get_drvdata(dev);
	if (!card)
		return -EINVAL;

	return sprintf(buf, "%s\n", qeth_get_bufsize_str(card));
}

static DEVICE_ATTR(inbuf_size, 0444, qeth_dev_inbuf_size_show, NULL);

static ssize_t qeth_dev_portno_show(struct device *dev,
			struct device_attribute *attr, char *buf)
{
	struct qeth_card *card = dev_get_drvdata(dev);
	if (!card)
		return -EINVAL;

	return sprintf(buf, "%i\n", card->dev->dev_port);
}

static ssize_t qeth_dev_portno_store(struct device *dev,
		struct device_attribute *attr, const char *buf, size_t count)
{
	struct qeth_card *card = dev_get_drvdata(dev);
	char *tmp;
	unsigned int portno, limit;
	int rc = 0;

	if (!card)
		return -EINVAL;

	mutex_lock(&card->conf_mutex);
	if ((card->state != CARD_STATE_DOWN) &&
	    (card->state != CARD_STATE_RECOVER)) {
		rc = -EPERM;
		goto out;
	}

	portno = simple_strtoul(buf, &tmp, 16);
	if (portno > QETH_MAX_PORTNO) {
		rc = -EINVAL;
		goto out;
	}
	limit = (card->ssqd.pcnt ? card->ssqd.pcnt - 1 : card->ssqd.pcnt);
	if (portno > limit) {
		rc = -EINVAL;
		goto out;
	}
	card->dev->dev_port = portno;
out:
	mutex_unlock(&card->conf_mutex);
	return rc ? rc : count;
}

static DEVICE_ATTR(portno, 0644, qeth_dev_portno_show, qeth_dev_portno_store);

static ssize_t qeth_dev_portname_show(struct device *dev,
				struct device_attribute *attr, char *buf)
{
	return sprintf(buf, "no portname required\n");
}

static ssize_t qeth_dev_portname_store(struct device *dev,
		struct device_attribute *attr, const char *buf, size_t count)
{
	struct qeth_card *card = dev_get_drvdata(dev);

	dev_warn_once(&card->gdev->dev,
		      "portname is deprecated and is ignored\n");
	return count;
}

static DEVICE_ATTR(portname, 0644, qeth_dev_portname_show,
		qeth_dev_portname_store);

static ssize_t qeth_dev_prioqing_show(struct device *dev,
				struct device_attribute *attr, char *buf)
{
	struct qeth_card *card = dev_get_drvdata(dev);

	if (!card)
		return -EINVAL;

	switch (card->qdio.do_prio_queueing) {
	case QETH_PRIO_Q_ING_PREC:
		return sprintf(buf, "%s\n", "by precedence");
	case QETH_PRIO_Q_ING_TOS:
		return sprintf(buf, "%s\n", "by type of service");
	case QETH_PRIO_Q_ING_SKB:
		return sprintf(buf, "%s\n", "by skb-priority");
	case QETH_PRIO_Q_ING_VLAN:
		return sprintf(buf, "%s\n", "by VLAN headers");
	default:
		return sprintf(buf, "always queue %i\n",
			       card->qdio.default_out_queue);
	}
}

static ssize_t qeth_dev_prioqing_store(struct device *dev,
		struct device_attribute *attr, const char *buf, size_t count)
{
	struct qeth_card *card = dev_get_drvdata(dev);
	int rc = 0;

	if (!card)
		return -EINVAL;

	mutex_lock(&card->conf_mutex);
	if ((card->state != CARD_STATE_DOWN) &&
	    (card->state != CARD_STATE_RECOVER)) {
		rc = -EPERM;
		goto out;
	}

	/* check if 1920 devices are supported ,
	 * if though we have to permit priority queueing
	 */
	if (card->qdio.no_out_queues == 1) {
		card->qdio.do_prio_queueing = QETH_PRIOQ_DEFAULT;
		rc = -EPERM;
		goto out;
	}

	if (sysfs_streq(buf, "prio_queueing_prec")) {
		card->qdio.do_prio_queueing = QETH_PRIO_Q_ING_PREC;
		card->qdio.default_out_queue = QETH_DEFAULT_QUEUE;
	} else if (sysfs_streq(buf, "prio_queueing_skb")) {
		card->qdio.do_prio_queueing = QETH_PRIO_Q_ING_SKB;
		card->qdio.default_out_queue = QETH_DEFAULT_QUEUE;
	} else if (sysfs_streq(buf, "prio_queueing_tos")) {
		card->qdio.do_prio_queueing = QETH_PRIO_Q_ING_TOS;
		card->qdio.default_out_queue = QETH_DEFAULT_QUEUE;
	} else if (sysfs_streq(buf, "prio_queueing_vlan")) {
		if (!card->options.layer2) {
			rc = -ENOTSUPP;
			goto out;
		}
		card->qdio.do_prio_queueing = QETH_PRIO_Q_ING_VLAN;
		card->qdio.default_out_queue = QETH_DEFAULT_QUEUE;
	} else if (sysfs_streq(buf, "no_prio_queueing:0")) {
		card->qdio.do_prio_queueing = QETH_NO_PRIO_QUEUEING;
		card->qdio.default_out_queue = 0;
	} else if (sysfs_streq(buf, "no_prio_queueing:1")) {
		card->qdio.do_prio_queueing = QETH_NO_PRIO_QUEUEING;
		card->qdio.default_out_queue = 1;
	} else if (sysfs_streq(buf, "no_prio_queueing:2")) {
		card->qdio.do_prio_queueing = QETH_NO_PRIO_QUEUEING;
		card->qdio.default_out_queue = 2;
	} else if (sysfs_streq(buf, "no_prio_queueing:3")) {
		if (card->info.type == QETH_CARD_TYPE_IQD) {
			rc = -EPERM;
			goto out;
		}
		card->qdio.do_prio_queueing = QETH_NO_PRIO_QUEUEING;
		card->qdio.default_out_queue = 3;
	} else if (sysfs_streq(buf, "no_prio_queueing")) {
		card->qdio.do_prio_queueing = QETH_NO_PRIO_QUEUEING;
		card->qdio.default_out_queue = QETH_DEFAULT_QUEUE;
	} else
		rc = -EINVAL;
out:
	mutex_unlock(&card->conf_mutex);
	return rc ? rc : count;
}

static DEVICE_ATTR(priority_queueing, 0644, qeth_dev_prioqing_show,
		qeth_dev_prioqing_store);

static ssize_t qeth_dev_bufcnt_show(struct device *dev,
				struct device_attribute *attr, char *buf)
{
	struct qeth_card *card = dev_get_drvdata(dev);

	if (!card)
		return -EINVAL;

	return sprintf(buf, "%i\n", card->qdio.in_buf_pool.buf_count);
}

static ssize_t qeth_dev_bufcnt_store(struct device *dev,
		struct device_attribute *attr, const char *buf, size_t count)
{
	struct qeth_card *card = dev_get_drvdata(dev);
	char *tmp;
	int cnt, old_cnt;
	int rc = 0;

	if (!card)
		return -EINVAL;

	mutex_lock(&card->conf_mutex);
	if ((card->state != CARD_STATE_DOWN) &&
	    (card->state != CARD_STATE_RECOVER)) {
		rc = -EPERM;
		goto out;
	}

	old_cnt = card->qdio.in_buf_pool.buf_count;
	cnt = simple_strtoul(buf, &tmp, 10);
	cnt = (cnt < QETH_IN_BUF_COUNT_MIN) ? QETH_IN_BUF_COUNT_MIN :
		((cnt > QETH_IN_BUF_COUNT_MAX) ? QETH_IN_BUF_COUNT_MAX : cnt);
	if (old_cnt != cnt) {
		rc = qeth_realloc_buffer_pool(card, cnt);
	}
out:
	mutex_unlock(&card->conf_mutex);
	return rc ? rc : count;
}

static DEVICE_ATTR(buffer_count, 0644, qeth_dev_bufcnt_show,
		qeth_dev_bufcnt_store);

static ssize_t qeth_dev_recover_store(struct device *dev,
		struct device_attribute *attr, const char *buf, size_t count)
{
	struct qeth_card *card = dev_get_drvdata(dev);
	char *tmp;
	int i;

	if (!card)
		return -EINVAL;

	if (card->state != CARD_STATE_UP)
		return -EPERM;

	i = simple_strtoul(buf, &tmp, 16);
	if (i == 1)
		qeth_schedule_recovery(card);

	return count;
}

static DEVICE_ATTR(recover, 0200, NULL, qeth_dev_recover_store);

static ssize_t qeth_dev_performance_stats_show(struct device *dev,
				struct device_attribute *attr, char *buf)
{
	struct qeth_card *card = dev_get_drvdata(dev);

	if (!card)
		return -EINVAL;

	return sprintf(buf, "%i\n", card->options.performance_stats ? 1:0);
}

static ssize_t qeth_dev_performance_stats_store(struct device *dev,
		struct device_attribute *attr, const char *buf, size_t count)
{
	struct qeth_card *card = dev_get_drvdata(dev);
	char *tmp;
	int i, rc = 0;

	if (!card)
		return -EINVAL;

	mutex_lock(&card->conf_mutex);
	i = simple_strtoul(buf, &tmp, 16);
	if ((i == 0) || (i == 1)) {
		if (i == card->options.performance_stats)
			goto out;
		card->options.performance_stats = i;
		if (i == 0)
			memset(&card->perf_stats, 0,
				sizeof(struct qeth_perf_stats));
		card->perf_stats.initial_rx_packets = card->stats.rx_packets;
		card->perf_stats.initial_tx_packets = card->stats.tx_packets;
	} else
		rc = -EINVAL;
out:
	mutex_unlock(&card->conf_mutex);
	return rc ? rc : count;
}

static DEVICE_ATTR(performance_stats, 0644, qeth_dev_performance_stats_show,
		   qeth_dev_performance_stats_store);

static ssize_t qeth_dev_layer2_show(struct device *dev,
		struct device_attribute *attr, char *buf)
{
	struct qeth_card *card = dev_get_drvdata(dev);

	if (!card)
		return -EINVAL;

	return sprintf(buf, "%i\n", card->options.layer2);
}

static ssize_t qeth_dev_layer2_store(struct device *dev,
		struct device_attribute *attr, const char *buf, size_t count)
{
	struct qeth_card *card = dev_get_drvdata(dev);
	struct net_device *ndev;
	char *tmp;
	int i, rc = 0;
	enum qeth_discipline_id newdis;

	if (!card)
		return -EINVAL;

	mutex_lock(&card->discipline_mutex);
	if (card->state != CARD_STATE_DOWN) {
		rc = -EPERM;
		goto out;
	}

	i = simple_strtoul(buf, &tmp, 16);
	switch (i) {
	case 0:
		newdis = QETH_DISCIPLINE_LAYER3;
		break;
	case 1:
		newdis = QETH_DISCIPLINE_LAYER2;
		break;
	default:
		rc = -EINVAL;
		goto out;
	}

	if (card->options.layer2 == newdis)
		goto out;
	if (card->info.layer_enforced) {
		/* fixed layer, can't switch */
		rc = -EOPNOTSUPP;
		goto out;
	}

	card->info.mac_bits = 0;
	if (card->discipline) {
		/* start with a new, pristine netdevice: */
		ndev = qeth_clone_netdev(card->dev);
		if (!ndev) {
			rc = -ENOMEM;
			goto out;
		}

		card->discipline->remove(card->gdev);
		qeth_core_free_discipline(card);
		card->options.layer2 = -1;
<<<<<<< HEAD
=======

		free_netdev(card->dev);
		card->dev = ndev;
>>>>>>> 8e6fbfc0
	}

	rc = qeth_core_load_discipline(card, newdis);
	if (rc)
		goto out;

	rc = card->discipline->setup(card->gdev);
	if (rc)
		qeth_core_free_discipline(card);
out:
	mutex_unlock(&card->discipline_mutex);
	return rc ? rc : count;
}

static DEVICE_ATTR(layer2, 0644, qeth_dev_layer2_show,
		   qeth_dev_layer2_store);

#define ATTR_QETH_ISOLATION_NONE	("none")
#define ATTR_QETH_ISOLATION_FWD		("forward")
#define ATTR_QETH_ISOLATION_DROP	("drop")

static ssize_t qeth_dev_isolation_show(struct device *dev,
				struct device_attribute *attr, char *buf)
{
	struct qeth_card *card = dev_get_drvdata(dev);

	if (!card)
		return -EINVAL;

	switch (card->options.isolation) {
	case ISOLATION_MODE_NONE:
		return snprintf(buf, 6, "%s\n", ATTR_QETH_ISOLATION_NONE);
	case ISOLATION_MODE_FWD:
		return snprintf(buf, 9, "%s\n", ATTR_QETH_ISOLATION_FWD);
	case ISOLATION_MODE_DROP:
		return snprintf(buf, 6, "%s\n", ATTR_QETH_ISOLATION_DROP);
	default:
		return snprintf(buf, 5, "%s\n", "N/A");
	}
}

static ssize_t qeth_dev_isolation_store(struct device *dev,
		struct device_attribute *attr, const char *buf, size_t count)
{
	struct qeth_card *card = dev_get_drvdata(dev);
	enum qeth_ipa_isolation_modes isolation;
	int rc = 0;

	if (!card)
		return -EINVAL;

	mutex_lock(&card->conf_mutex);
	if (card->info.type != QETH_CARD_TYPE_OSD &&
	    card->info.type != QETH_CARD_TYPE_OSX) {
		rc = -EOPNOTSUPP;
		dev_err(&card->gdev->dev, "Adapter does not "
			"support QDIO data connection isolation\n");
		goto out;
	}

	/* parse input into isolation mode */
	if (sysfs_streq(buf, ATTR_QETH_ISOLATION_NONE)) {
		isolation = ISOLATION_MODE_NONE;
	} else if (sysfs_streq(buf, ATTR_QETH_ISOLATION_FWD)) {
		isolation = ISOLATION_MODE_FWD;
	} else if (sysfs_streq(buf, ATTR_QETH_ISOLATION_DROP)) {
		isolation = ISOLATION_MODE_DROP;
	} else {
		rc = -EINVAL;
		goto out;
	}
	rc = count;

	/* defer IP assist if device is offline (until discipline->set_online)*/
	card->options.prev_isolation = card->options.isolation;
	card->options.isolation = isolation;
	if (qeth_card_hw_is_reachable(card)) {
		int ipa_rc = qeth_set_access_ctrl_online(card, 1);
		if (ipa_rc != 0)
			rc = ipa_rc;
	}
out:
	mutex_unlock(&card->conf_mutex);
	return rc;
}

static DEVICE_ATTR(isolation, 0644, qeth_dev_isolation_show,
			qeth_dev_isolation_store);

static ssize_t qeth_dev_switch_attrs_show(struct device *dev,
				struct device_attribute *attr, char *buf)
{
	struct qeth_card *card = dev_get_drvdata(dev);
	struct qeth_switch_info sw_info;
	int	rc = 0;

	if (!card)
		return -EINVAL;

	if (!qeth_card_hw_is_reachable(card))
		return sprintf(buf, "n/a\n");

	rc = qeth_query_switch_attributes(card, &sw_info);
	if (rc)
		return rc;

	if (!sw_info.capabilities)
		rc = sprintf(buf, "unknown");

	if (sw_info.capabilities & QETH_SWITCH_FORW_802_1)
		rc = sprintf(buf, (sw_info.settings & QETH_SWITCH_FORW_802_1 ?
							"[802.1]" : "802.1"));
	if (sw_info.capabilities & QETH_SWITCH_FORW_REFL_RELAY)
		rc += sprintf(buf + rc,
			(sw_info.settings & QETH_SWITCH_FORW_REFL_RELAY ?
							" [rr]" : " rr"));
	rc += sprintf(buf + rc, "\n");

	return rc;
}

static DEVICE_ATTR(switch_attrs, 0444,
		   qeth_dev_switch_attrs_show, NULL);

static ssize_t qeth_hw_trap_show(struct device *dev,
				struct device_attribute *attr, char *buf)
{
	struct qeth_card *card = dev_get_drvdata(dev);

	if (!card)
		return -EINVAL;
	if (card->info.hwtrap)
		return snprintf(buf, 5, "arm\n");
	else
		return snprintf(buf, 8, "disarm\n");
}

static ssize_t qeth_hw_trap_store(struct device *dev,
		struct device_attribute *attr, const char *buf, size_t count)
{
	struct qeth_card *card = dev_get_drvdata(dev);
	int rc = 0;
	int state = 0;

	if (!card)
		return -EINVAL;

	mutex_lock(&card->conf_mutex);
	if (qeth_card_hw_is_reachable(card))
		state = 1;

	if (sysfs_streq(buf, "arm") && !card->info.hwtrap) {
		if (state) {
			if (qeth_is_diagass_supported(card,
			    QETH_DIAGS_CMD_TRAP)) {
				rc = qeth_hw_trap(card, QETH_DIAGS_TRAP_ARM);
				if (!rc)
					card->info.hwtrap = 1;
			} else
				rc = -EINVAL;
		} else
			card->info.hwtrap = 1;
	} else if (sysfs_streq(buf, "disarm") && card->info.hwtrap) {
		if (state) {
			rc = qeth_hw_trap(card, QETH_DIAGS_TRAP_DISARM);
			if (!rc)
				card->info.hwtrap = 0;
		} else
			card->info.hwtrap = 0;
	} else if (sysfs_streq(buf, "trap") && state && card->info.hwtrap)
		rc = qeth_hw_trap(card, QETH_DIAGS_TRAP_CAPTURE);
	else
		rc = -EINVAL;

	mutex_unlock(&card->conf_mutex);
	return rc ? rc : count;
}

static DEVICE_ATTR(hw_trap, 0644, qeth_hw_trap_show,
		   qeth_hw_trap_store);

static ssize_t qeth_dev_blkt_show(char *buf, struct qeth_card *card, int value)
{

	if (!card)
		return -EINVAL;

	return sprintf(buf, "%i\n", value);
}

static ssize_t qeth_dev_blkt_store(struct qeth_card *card,
		const char *buf, size_t count, int *value, int max_value)
{
	char *tmp;
	int i, rc = 0;

	if (!card)
		return -EINVAL;

	mutex_lock(&card->conf_mutex);
	if ((card->state != CARD_STATE_DOWN) &&
	    (card->state != CARD_STATE_RECOVER)) {
		rc = -EPERM;
		goto out;
	}
	i = simple_strtoul(buf, &tmp, 10);
	if (i <= max_value)
		*value = i;
	else
		rc = -EINVAL;
out:
	mutex_unlock(&card->conf_mutex);
	return rc ? rc : count;
}

static ssize_t qeth_dev_blkt_total_show(struct device *dev,
				struct device_attribute *attr, char *buf)
{
	struct qeth_card *card = dev_get_drvdata(dev);

	return qeth_dev_blkt_show(buf, card, card->info.blkt.time_total);
}

static ssize_t qeth_dev_blkt_total_store(struct device *dev,
		struct device_attribute *attr, const char *buf, size_t count)
{
	struct qeth_card *card = dev_get_drvdata(dev);

	return qeth_dev_blkt_store(card, buf, count,
				   &card->info.blkt.time_total, 5000);
}



static DEVICE_ATTR(total, 0644, qeth_dev_blkt_total_show,
		   qeth_dev_blkt_total_store);

static ssize_t qeth_dev_blkt_inter_show(struct device *dev,
				struct device_attribute *attr, char *buf)
{
	struct qeth_card *card = dev_get_drvdata(dev);

	return qeth_dev_blkt_show(buf, card, card->info.blkt.inter_packet);
}

static ssize_t qeth_dev_blkt_inter_store(struct device *dev,
		struct device_attribute *attr, const char *buf, size_t count)
{
	struct qeth_card *card = dev_get_drvdata(dev);

	return qeth_dev_blkt_store(card, buf, count,
				   &card->info.blkt.inter_packet, 1000);
}

static DEVICE_ATTR(inter, 0644, qeth_dev_blkt_inter_show,
		   qeth_dev_blkt_inter_store);

static ssize_t qeth_dev_blkt_inter_jumbo_show(struct device *dev,
				struct device_attribute *attr, char *buf)
{
	struct qeth_card *card = dev_get_drvdata(dev);

	return qeth_dev_blkt_show(buf, card,
				  card->info.blkt.inter_packet_jumbo);
}

static ssize_t qeth_dev_blkt_inter_jumbo_store(struct device *dev,
		struct device_attribute *attr, const char *buf, size_t count)
{
	struct qeth_card *card = dev_get_drvdata(dev);

	return qeth_dev_blkt_store(card, buf, count,
				   &card->info.blkt.inter_packet_jumbo, 1000);
}

static DEVICE_ATTR(inter_jumbo, 0644, qeth_dev_blkt_inter_jumbo_show,
		   qeth_dev_blkt_inter_jumbo_store);

static struct attribute *qeth_blkt_device_attrs[] = {
	&dev_attr_total.attr,
	&dev_attr_inter.attr,
	&dev_attr_inter_jumbo.attr,
	NULL,
};
const struct attribute_group qeth_device_blkt_group = {
	.name = "blkt",
	.attrs = qeth_blkt_device_attrs,
};
EXPORT_SYMBOL_GPL(qeth_device_blkt_group);

static struct attribute *qeth_device_attrs[] = {
	&dev_attr_state.attr,
	&dev_attr_chpid.attr,
	&dev_attr_if_name.attr,
	&dev_attr_card_type.attr,
	&dev_attr_inbuf_size.attr,
	&dev_attr_portno.attr,
	&dev_attr_portname.attr,
	&dev_attr_priority_queueing.attr,
	&dev_attr_buffer_count.attr,
	&dev_attr_recover.attr,
	&dev_attr_performance_stats.attr,
	&dev_attr_layer2.attr,
	&dev_attr_isolation.attr,
	&dev_attr_hw_trap.attr,
	&dev_attr_switch_attrs.attr,
	NULL,
};
const struct attribute_group qeth_device_attr_group = {
	.attrs = qeth_device_attrs,
};
EXPORT_SYMBOL_GPL(qeth_device_attr_group);

const struct attribute_group *qeth_generic_attr_groups[] = {
	&qeth_device_attr_group,
	&qeth_device_blkt_group,
	NULL,
};

static struct attribute *qeth_osn_device_attrs[] = {
	&dev_attr_state.attr,
	&dev_attr_chpid.attr,
	&dev_attr_if_name.attr,
	&dev_attr_card_type.attr,
	&dev_attr_buffer_count.attr,
	&dev_attr_recover.attr,
	NULL,
};
static struct attribute_group qeth_osn_device_attr_group = {
	.attrs = qeth_osn_device_attrs,
};
const struct attribute_group *qeth_osn_attr_groups[] = {
	&qeth_osn_device_attr_group,
	NULL,
};<|MERGE_RESOLUTION|>--- conflicted
+++ resolved
@@ -433,12 +433,9 @@
 		card->discipline->remove(card->gdev);
 		qeth_core_free_discipline(card);
 		card->options.layer2 = -1;
-<<<<<<< HEAD
-=======
 
 		free_netdev(card->dev);
 		card->dev = ndev;
->>>>>>> 8e6fbfc0
 	}
 
 	rc = qeth_core_load_discipline(card, newdis);
