--- conflicted
+++ resolved
@@ -480,10 +480,7 @@
 
 	u64 rx_dropped_nomem;
 	u64 rx_dropped_notsupp;
-<<<<<<< HEAD
-=======
 	u64 rx_dropped_runt;
->>>>>>> e42617b8
 
 	/* rtnl_link_stats64 */
 	u64 rx_packets;
