--- conflicted
+++ resolved
@@ -1443,11 +1443,7 @@
 		ch->ccw[1].count = ch->max_bufsize;
 		if (do_debug_ccw)
 			ctcmpc_dumpit((char *)&ch->ccw[0],
-<<<<<<< HEAD
-					sizeof(struct ccw1) * 3);
-=======
 				      sizeof(struct ccw1) * 3);
->>>>>>> eb3cdb58
 		dolock = !in_hardirq();
 		if (dolock)
 			spin_lock_irqsave(
