// SPDX-License-Identifier: GPL-2.0
/*
 *    Copyright IBM Corp. 2007, 2009
 *    Author(s): Utz Bacher <utz.bacher@de.ibm.com>,
 *		 Frank Pavlic <fpavlic@de.ibm.com>,
 *		 Thomas Spatzier <tspat@de.ibm.com>,
 *		 Frank Blaschka <frank.blaschka@de.ibm.com>
 */

#define KMSG_COMPONENT "qeth"
#define pr_fmt(fmt) KMSG_COMPONENT ": " fmt

#include <linux/compat.h>
#include <linux/module.h>
#include <linux/moduleparam.h>
#include <linux/string.h>
#include <linux/errno.h>
#include <linux/kernel.h>
#include <linux/log2.h>
#include <linux/io.h>
#include <linux/ip.h>
#include <linux/tcp.h>
#include <linux/mii.h>
#include <linux/mm.h>
#include <linux/kthread.h>
#include <linux/slab.h>
#include <linux/if_vlan.h>
#include <linux/netdevice.h>
#include <linux/netdev_features.h>
#include <linux/rcutree.h>
#include <linux/skbuff.h>
#include <linux/vmalloc.h>

#include <net/iucv/af_iucv.h>
#include <net/dsfield.h>
#include <net/sock.h>

#include <asm/ebcdic.h>
#include <asm/chpid.h>
#include <asm/sysinfo.h>
#include <asm/diag.h>
#include <asm/cio.h>
#include <asm/ccwdev.h>
#include <asm/cpcmd.h>

#include "qeth_core.h"

struct qeth_dbf_info qeth_dbf[QETH_DBF_INFOS] = {
	/* define dbf - Name, Pages, Areas, Maxlen, Level, View, Handle */
	/*                   N  P  A    M  L  V                      H  */
	[QETH_DBF_SETUP] = {"qeth_setup",
				8, 1,   8, 5, &debug_hex_ascii_view, NULL},
	[QETH_DBF_MSG]	 = {"qeth_msg", 8, 1, 11 * sizeof(long), 3,
			    &debug_sprintf_view, NULL},
	[QETH_DBF_CTRL]  = {"qeth_control",
		8, 1, QETH_DBF_CTRL_LEN, 5, &debug_hex_ascii_view, NULL},
};
EXPORT_SYMBOL_GPL(qeth_dbf);

static struct kmem_cache *qeth_core_header_cache;
static struct kmem_cache *qeth_qdio_outbuf_cache;
static struct kmem_cache *qeth_qaob_cache;

static struct device *qeth_core_root_dev;
static struct dentry *qeth_debugfs_root;
static struct lock_class_key qdio_out_skb_queue_key;

static void qeth_issue_next_read_cb(struct qeth_card *card,
				    struct qeth_cmd_buffer *iob,
				    unsigned int data_length);
static int qeth_qdio_establish(struct qeth_card *);
static void qeth_free_qdio_queues(struct qeth_card *card);

static const char *qeth_get_cardname(struct qeth_card *card)
{
	if (IS_VM_NIC(card)) {
		switch (card->info.type) {
		case QETH_CARD_TYPE_OSD:
			return " Virtual NIC QDIO";
		case QETH_CARD_TYPE_IQD:
			return " Virtual NIC Hiper";
		case QETH_CARD_TYPE_OSM:
			return " Virtual NIC QDIO - OSM";
		case QETH_CARD_TYPE_OSX:
			return " Virtual NIC QDIO - OSX";
		default:
			return " unknown";
		}
	} else {
		switch (card->info.type) {
		case QETH_CARD_TYPE_OSD:
			return " OSD Express";
		case QETH_CARD_TYPE_IQD:
			return " HiperSockets";
		case QETH_CARD_TYPE_OSM:
			return " OSM QDIO";
		case QETH_CARD_TYPE_OSX:
			return " OSX QDIO";
		default:
			return " unknown";
		}
	}
	return " n/a";
}

/* max length to be returned: 14 */
const char *qeth_get_cardname_short(struct qeth_card *card)
{
	if (IS_VM_NIC(card)) {
		switch (card->info.type) {
		case QETH_CARD_TYPE_OSD:
			return "Virt.NIC QDIO";
		case QETH_CARD_TYPE_IQD:
			return "Virt.NIC Hiper";
		case QETH_CARD_TYPE_OSM:
			return "Virt.NIC OSM";
		case QETH_CARD_TYPE_OSX:
			return "Virt.NIC OSX";
		default:
			return "unknown";
		}
	} else {
		switch (card->info.type) {
		case QETH_CARD_TYPE_OSD:
			switch (card->info.link_type) {
			case QETH_LINK_TYPE_FAST_ETH:
				return "OSD_100";
			case QETH_LINK_TYPE_HSTR:
				return "HSTR";
			case QETH_LINK_TYPE_GBIT_ETH:
				return "OSD_1000";
			case QETH_LINK_TYPE_10GBIT_ETH:
				return "OSD_10GIG";
			case QETH_LINK_TYPE_25GBIT_ETH:
				return "OSD_25GIG";
			case QETH_LINK_TYPE_LANE_ETH100:
				return "OSD_FE_LANE";
			case QETH_LINK_TYPE_LANE_TR:
				return "OSD_TR_LANE";
			case QETH_LINK_TYPE_LANE_ETH1000:
				return "OSD_GbE_LANE";
			case QETH_LINK_TYPE_LANE:
				return "OSD_ATM_LANE";
			default:
				return "OSD_Express";
			}
		case QETH_CARD_TYPE_IQD:
			return "HiperSockets";
		case QETH_CARD_TYPE_OSM:
			return "OSM_1000";
		case QETH_CARD_TYPE_OSX:
			return "OSX_10GIG";
		default:
			return "unknown";
		}
	}
	return "n/a";
}

void qeth_set_allowed_threads(struct qeth_card *card, unsigned long threads,
			 int clear_start_mask)
{
	unsigned long flags;

	spin_lock_irqsave(&card->thread_mask_lock, flags);
	card->thread_allowed_mask = threads;
	if (clear_start_mask)
		card->thread_start_mask &= threads;
	spin_unlock_irqrestore(&card->thread_mask_lock, flags);
	wake_up(&card->wait_q);
}
EXPORT_SYMBOL_GPL(qeth_set_allowed_threads);

int qeth_threads_running(struct qeth_card *card, unsigned long threads)
{
	unsigned long flags;
	int rc = 0;

	spin_lock_irqsave(&card->thread_mask_lock, flags);
	rc = (card->thread_running_mask & threads);
	spin_unlock_irqrestore(&card->thread_mask_lock, flags);
	return rc;
}
EXPORT_SYMBOL_GPL(qeth_threads_running);

static void qeth_clear_working_pool_list(struct qeth_card *card)
{
	struct qeth_buffer_pool_entry *pool_entry, *tmp;
	struct qeth_qdio_q *queue = card->qdio.in_q;
	unsigned int i;

	QETH_CARD_TEXT(card, 5, "clwrklst");
	list_for_each_entry_safe(pool_entry, tmp,
				 &card->qdio.in_buf_pool.entry_list, list)
		list_del(&pool_entry->list);

	for (i = 0; i < ARRAY_SIZE(queue->bufs); i++)
		queue->bufs[i].pool_entry = NULL;
}

static void qeth_free_pool_entry(struct qeth_buffer_pool_entry *entry)
{
	unsigned int i;

	for (i = 0; i < ARRAY_SIZE(entry->elements); i++) {
		if (entry->elements[i])
			__free_page(entry->elements[i]);
	}

	kfree(entry);
}

static void qeth_free_buffer_pool(struct qeth_card *card)
{
	struct qeth_buffer_pool_entry *entry, *tmp;

	list_for_each_entry_safe(entry, tmp, &card->qdio.init_pool.entry_list,
				 init_list) {
		list_del(&entry->init_list);
		qeth_free_pool_entry(entry);
	}
}

static struct qeth_buffer_pool_entry *qeth_alloc_pool_entry(unsigned int pages)
{
	struct qeth_buffer_pool_entry *entry;
	unsigned int i;

	entry = kzalloc(sizeof(*entry), GFP_KERNEL);
	if (!entry)
		return NULL;

	for (i = 0; i < pages; i++) {
		entry->elements[i] = __dev_alloc_page(GFP_KERNEL);

		if (!entry->elements[i]) {
			qeth_free_pool_entry(entry);
			return NULL;
		}
	}

	return entry;
}

static int qeth_alloc_buffer_pool(struct qeth_card *card)
{
	unsigned int buf_elements = QETH_MAX_BUFFER_ELEMENTS(card);
	unsigned int i;

	QETH_CARD_TEXT(card, 5, "alocpool");
	for (i = 0; i < card->qdio.init_pool.buf_count; ++i) {
		struct qeth_buffer_pool_entry *entry;

		entry = qeth_alloc_pool_entry(buf_elements);
		if (!entry) {
			qeth_free_buffer_pool(card);
			return -ENOMEM;
		}

		list_add(&entry->init_list, &card->qdio.init_pool.entry_list);
	}
	return 0;
}

int qeth_resize_buffer_pool(struct qeth_card *card, unsigned int count)
{
	unsigned int buf_elements = QETH_MAX_BUFFER_ELEMENTS(card);
	struct qeth_qdio_buffer_pool *pool = &card->qdio.init_pool;
	struct qeth_buffer_pool_entry *entry, *tmp;
	int delta = count - pool->buf_count;
	LIST_HEAD(entries);

	QETH_CARD_TEXT(card, 2, "realcbp");

	/* Defer until pool is allocated: */
	if (list_empty(&pool->entry_list))
		goto out;

	/* Remove entries from the pool: */
	while (delta < 0) {
		entry = list_first_entry(&pool->entry_list,
					 struct qeth_buffer_pool_entry,
					 init_list);
		list_del(&entry->init_list);
		qeth_free_pool_entry(entry);

		delta++;
	}

	/* Allocate additional entries: */
	while (delta > 0) {
		entry = qeth_alloc_pool_entry(buf_elements);
		if (!entry) {
			list_for_each_entry_safe(entry, tmp, &entries,
						 init_list) {
				list_del(&entry->init_list);
				qeth_free_pool_entry(entry);
			}

			return -ENOMEM;
		}

		list_add(&entry->init_list, &entries);

		delta--;
	}

	list_splice(&entries, &pool->entry_list);

out:
	card->qdio.in_buf_pool.buf_count = count;
	pool->buf_count = count;
	return 0;
}
EXPORT_SYMBOL_GPL(qeth_resize_buffer_pool);

static void qeth_free_qdio_queue(struct qeth_qdio_q *q)
{
	if (!q)
		return;

	qdio_free_buffers(q->qdio_bufs, QDIO_MAX_BUFFERS_PER_Q);
	kfree(q);
}

static struct qeth_qdio_q *qeth_alloc_qdio_queue(void)
{
	struct qeth_qdio_q *q = kzalloc(sizeof(*q), GFP_KERNEL);
	int i;

	if (!q)
		return NULL;

	if (qdio_alloc_buffers(q->qdio_bufs, QDIO_MAX_BUFFERS_PER_Q)) {
		kfree(q);
		return NULL;
	}

	for (i = 0; i < QDIO_MAX_BUFFERS_PER_Q; ++i)
		q->bufs[i].buffer = q->qdio_bufs[i];

	QETH_DBF_HEX(SETUP, 2, &q, sizeof(void *));
	return q;
}

static int qeth_cq_init(struct qeth_card *card)
{
	int rc;

	if (card->options.cq == QETH_CQ_ENABLED) {
		QETH_CARD_TEXT(card, 2, "cqinit");
		qdio_reset_buffers(card->qdio.c_q->qdio_bufs,
				   QDIO_MAX_BUFFERS_PER_Q);
		card->qdio.c_q->next_buf_to_init = 127;

		rc = qdio_add_bufs_to_input_queue(CARD_DDEV(card), 1, 0, 127);
		if (rc) {
			QETH_CARD_TEXT_(card, 2, "1err%d", rc);
			goto out;
		}
	}
	rc = 0;
out:
	return rc;
}

static int qeth_alloc_cq(struct qeth_card *card)
{
	if (card->options.cq == QETH_CQ_ENABLED) {
		QETH_CARD_TEXT(card, 2, "cqon");
		card->qdio.c_q = qeth_alloc_qdio_queue();
		if (!card->qdio.c_q) {
			dev_err(&card->gdev->dev, "Failed to create completion queue\n");
			return -ENOMEM;
		}
	} else {
		QETH_CARD_TEXT(card, 2, "nocq");
		card->qdio.c_q = NULL;
	}
	return 0;
}

static void qeth_free_cq(struct qeth_card *card)
{
	if (card->qdio.c_q) {
		qeth_free_qdio_queue(card->qdio.c_q);
		card->qdio.c_q = NULL;
	}
}

static enum iucv_tx_notify qeth_compute_cq_notification(int sbalf15,
							int delayed)
{
	enum iucv_tx_notify n;

	switch (sbalf15) {
	case 0:
		n = delayed ? TX_NOTIFY_DELAYED_OK : TX_NOTIFY_OK;
		break;
	case 4:
	case 16:
	case 17:
	case 18:
		n = delayed ? TX_NOTIFY_DELAYED_UNREACHABLE :
			TX_NOTIFY_UNREACHABLE;
		break;
	default:
		n = delayed ? TX_NOTIFY_DELAYED_GENERALERROR :
			TX_NOTIFY_GENERALERROR;
		break;
	}

	return n;
}

static void qeth_put_cmd(struct qeth_cmd_buffer *iob)
{
	if (refcount_dec_and_test(&iob->ref_count)) {
		kfree(iob->data);
		kfree(iob);
	}
}
static void qeth_setup_ccw(struct ccw1 *ccw, u8 cmd_code, u8 flags, u32 len,
			   void *data)
{
	ccw->cmd_code = cmd_code;
	ccw->flags = flags | CCW_FLAG_SLI;
	ccw->count = len;
	ccw->cda = (__u32)virt_to_phys(data);
}

static int __qeth_issue_next_read(struct qeth_card *card)
{
	struct qeth_cmd_buffer *iob = card->read_cmd;
	struct qeth_channel *channel = iob->channel;
	struct ccw1 *ccw = __ccw_from_cmd(iob);
	int rc;

	QETH_CARD_TEXT(card, 5, "issnxrd");
	if (channel->state != CH_STATE_UP)
		return -EIO;

	memset(iob->data, 0, iob->length);
	qeth_setup_ccw(ccw, CCW_CMD_READ, 0, iob->length, iob->data);
	iob->callback = qeth_issue_next_read_cb;
	/* keep the cmd alive after completion: */
	qeth_get_cmd(iob);

	QETH_CARD_TEXT(card, 6, "noirqpnd");
	rc = ccw_device_start(channel->ccwdev, ccw, (addr_t) iob, 0, 0);
	if (!rc) {
		channel->active_cmd = iob;
	} else {
		QETH_DBF_MESSAGE(2, "error %i on device %x when starting next read ccw!\n",
				 rc, CARD_DEVID(card));
		qeth_unlock_channel(card, channel);
		qeth_put_cmd(iob);
		card->read_or_write_problem = 1;
		qeth_schedule_recovery(card);
	}
	return rc;
}

static int qeth_issue_next_read(struct qeth_card *card)
{
	int ret;

	spin_lock_irq(get_ccwdev_lock(CARD_RDEV(card)));
	ret = __qeth_issue_next_read(card);
	spin_unlock_irq(get_ccwdev_lock(CARD_RDEV(card)));

	return ret;
}

static void qeth_enqueue_cmd(struct qeth_card *card,
			     struct qeth_cmd_buffer *iob)
{
	spin_lock_irq(&card->lock);
	list_add_tail(&iob->list_entry, &card->cmd_waiter_list);
	spin_unlock_irq(&card->lock);
}

static void qeth_dequeue_cmd(struct qeth_card *card,
			     struct qeth_cmd_buffer *iob)
{
	spin_lock_irq(&card->lock);
	list_del(&iob->list_entry);
	spin_unlock_irq(&card->lock);
}

static void qeth_notify_cmd(struct qeth_cmd_buffer *iob, int reason)
{
	iob->rc = reason;
	complete(&iob->done);
}

static void qeth_flush_local_addrs4(struct qeth_card *card)
{
	struct qeth_local_addr *addr;
	struct hlist_node *tmp;
	unsigned int i;

	spin_lock_irq(&card->local_addrs4_lock);
	hash_for_each_safe(card->local_addrs4, i, tmp, addr, hnode) {
		hash_del_rcu(&addr->hnode);
		kfree_rcu(addr, rcu);
	}
	spin_unlock_irq(&card->local_addrs4_lock);
}

static void qeth_flush_local_addrs6(struct qeth_card *card)
{
	struct qeth_local_addr *addr;
	struct hlist_node *tmp;
	unsigned int i;

	spin_lock_irq(&card->local_addrs6_lock);
	hash_for_each_safe(card->local_addrs6, i, tmp, addr, hnode) {
		hash_del_rcu(&addr->hnode);
		kfree_rcu(addr, rcu);
	}
	spin_unlock_irq(&card->local_addrs6_lock);
}

static void qeth_flush_local_addrs(struct qeth_card *card)
{
	qeth_flush_local_addrs4(card);
	qeth_flush_local_addrs6(card);
}

static void qeth_add_local_addrs4(struct qeth_card *card,
				  struct qeth_ipacmd_local_addrs4 *cmd)
{
	unsigned int i;

	if (cmd->addr_length !=
	    sizeof_field(struct qeth_ipacmd_local_addr4, addr)) {
		dev_err_ratelimited(&card->gdev->dev,
				    "Dropped IPv4 ADD LOCAL ADDR event with bad length %u\n",
				    cmd->addr_length);
		return;
	}

	spin_lock(&card->local_addrs4_lock);
	for (i = 0; i < cmd->count; i++) {
		unsigned int key = ipv4_addr_hash(cmd->addrs[i].addr);
		struct qeth_local_addr *addr;
		bool duplicate = false;

		hash_for_each_possible(card->local_addrs4, addr, hnode, key) {
			if (addr->addr.s6_addr32[3] == cmd->addrs[i].addr) {
				duplicate = true;
				break;
			}
		}

		if (duplicate)
			continue;

		addr = kmalloc(sizeof(*addr), GFP_ATOMIC);
		if (!addr) {
			dev_err(&card->gdev->dev,
				"Failed to allocate local addr object. Traffic to %pI4 might suffer.\n",
				&cmd->addrs[i].addr);
			continue;
		}

		ipv6_addr_set(&addr->addr, 0, 0, 0, cmd->addrs[i].addr);
		hash_add_rcu(card->local_addrs4, &addr->hnode, key);
	}
	spin_unlock(&card->local_addrs4_lock);
}

static void qeth_add_local_addrs6(struct qeth_card *card,
				  struct qeth_ipacmd_local_addrs6 *cmd)
{
	unsigned int i;

	if (cmd->addr_length !=
	    sizeof_field(struct qeth_ipacmd_local_addr6, addr)) {
		dev_err_ratelimited(&card->gdev->dev,
				    "Dropped IPv6 ADD LOCAL ADDR event with bad length %u\n",
				    cmd->addr_length);
		return;
	}

	spin_lock(&card->local_addrs6_lock);
	for (i = 0; i < cmd->count; i++) {
		u32 key = ipv6_addr_hash(&cmd->addrs[i].addr);
		struct qeth_local_addr *addr;
		bool duplicate = false;

		hash_for_each_possible(card->local_addrs6, addr, hnode, key) {
			if (ipv6_addr_equal(&addr->addr, &cmd->addrs[i].addr)) {
				duplicate = true;
				break;
			}
		}

		if (duplicate)
			continue;

		addr = kmalloc(sizeof(*addr), GFP_ATOMIC);
		if (!addr) {
			dev_err(&card->gdev->dev,
				"Failed to allocate local addr object. Traffic to %pI6c might suffer.\n",
				&cmd->addrs[i].addr);
			continue;
		}

		addr->addr = cmd->addrs[i].addr;
		hash_add_rcu(card->local_addrs6, &addr->hnode, key);
	}
	spin_unlock(&card->local_addrs6_lock);
}

static void qeth_del_local_addrs4(struct qeth_card *card,
				  struct qeth_ipacmd_local_addrs4 *cmd)
{
	unsigned int i;

	if (cmd->addr_length !=
	    sizeof_field(struct qeth_ipacmd_local_addr4, addr)) {
		dev_err_ratelimited(&card->gdev->dev,
				    "Dropped IPv4 DEL LOCAL ADDR event with bad length %u\n",
				    cmd->addr_length);
		return;
	}

	spin_lock(&card->local_addrs4_lock);
	for (i = 0; i < cmd->count; i++) {
		struct qeth_ipacmd_local_addr4 *addr = &cmd->addrs[i];
		unsigned int key = ipv4_addr_hash(addr->addr);
		struct qeth_local_addr *tmp;

		hash_for_each_possible(card->local_addrs4, tmp, hnode, key) {
			if (tmp->addr.s6_addr32[3] == addr->addr) {
				hash_del_rcu(&tmp->hnode);
				kfree_rcu(tmp, rcu);
				break;
			}
		}
	}
	spin_unlock(&card->local_addrs4_lock);
}

static void qeth_del_local_addrs6(struct qeth_card *card,
				  struct qeth_ipacmd_local_addrs6 *cmd)
{
	unsigned int i;

	if (cmd->addr_length !=
	    sizeof_field(struct qeth_ipacmd_local_addr6, addr)) {
		dev_err_ratelimited(&card->gdev->dev,
				    "Dropped IPv6 DEL LOCAL ADDR event with bad length %u\n",
				    cmd->addr_length);
		return;
	}

	spin_lock(&card->local_addrs6_lock);
	for (i = 0; i < cmd->count; i++) {
		struct qeth_ipacmd_local_addr6 *addr = &cmd->addrs[i];
		u32 key = ipv6_addr_hash(&addr->addr);
		struct qeth_local_addr *tmp;

		hash_for_each_possible(card->local_addrs6, tmp, hnode, key) {
			if (ipv6_addr_equal(&tmp->addr, &addr->addr)) {
				hash_del_rcu(&tmp->hnode);
				kfree_rcu(tmp, rcu);
				break;
			}
		}
	}
	spin_unlock(&card->local_addrs6_lock);
}

static bool qeth_next_hop_is_local_v4(struct qeth_card *card,
				      struct sk_buff *skb)
{
	struct qeth_local_addr *tmp;
	bool is_local = false;
	unsigned int key;
	__be32 next_hop;

	if (hash_empty(card->local_addrs4))
		return false;

	rcu_read_lock();
	next_hop = qeth_next_hop_v4_rcu(skb,
					qeth_dst_check_rcu(skb, htons(ETH_P_IP)));
	key = ipv4_addr_hash(next_hop);

	hash_for_each_possible_rcu(card->local_addrs4, tmp, hnode, key) {
		if (tmp->addr.s6_addr32[3] == next_hop) {
			is_local = true;
			break;
		}
	}
	rcu_read_unlock();

	return is_local;
}

static bool qeth_next_hop_is_local_v6(struct qeth_card *card,
				      struct sk_buff *skb)
{
	struct qeth_local_addr *tmp;
	struct in6_addr *next_hop;
	bool is_local = false;
	u32 key;

	if (hash_empty(card->local_addrs6))
		return false;

	rcu_read_lock();
	next_hop = qeth_next_hop_v6_rcu(skb,
					qeth_dst_check_rcu(skb, htons(ETH_P_IPV6)));
	key = ipv6_addr_hash(next_hop);

	hash_for_each_possible_rcu(card->local_addrs6, tmp, hnode, key) {
		if (ipv6_addr_equal(&tmp->addr, next_hop)) {
			is_local = true;
			break;
		}
	}
	rcu_read_unlock();

	return is_local;
}

static int qeth_debugfs_local_addr_show(struct seq_file *m, void *v)
{
	struct qeth_card *card = m->private;
	struct qeth_local_addr *tmp;
	unsigned int i;

	rcu_read_lock();
	hash_for_each_rcu(card->local_addrs4, i, tmp, hnode)
		seq_printf(m, "%pI4\n", &tmp->addr.s6_addr32[3]);
	hash_for_each_rcu(card->local_addrs6, i, tmp, hnode)
		seq_printf(m, "%pI6c\n", &tmp->addr);
	rcu_read_unlock();

	return 0;
}

DEFINE_SHOW_ATTRIBUTE(qeth_debugfs_local_addr);

static void qeth_issue_ipa_msg(struct qeth_ipa_cmd *cmd, int rc,
		struct qeth_card *card)
{
	const char *ipa_name;
	int com = cmd->hdr.command;

	ipa_name = qeth_get_ipa_cmd_name(com);

	if (rc)
		QETH_DBF_MESSAGE(2, "IPA: %s(%#x) for device %x returned %#x \"%s\"\n",
				 ipa_name, com, CARD_DEVID(card), rc,
				 qeth_get_ipa_msg(rc));
	else
		QETH_DBF_MESSAGE(5, "IPA: %s(%#x) for device %x succeeded\n",
				 ipa_name, com, CARD_DEVID(card));
}

static void qeth_default_link_info(struct qeth_card *card)
{
	struct qeth_link_info *link_info = &card->info.link_info;

	QETH_CARD_TEXT(card, 2, "dftlinfo");
	link_info->duplex = DUPLEX_FULL;

	if (IS_IQD(card) || IS_VM_NIC(card)) {
		link_info->speed = SPEED_10000;
		link_info->port = PORT_FIBRE;
		link_info->link_mode = QETH_LINK_MODE_FIBRE_SHORT;
	} else {
		switch (card->info.link_type) {
		case QETH_LINK_TYPE_FAST_ETH:
		case QETH_LINK_TYPE_LANE_ETH100:
			link_info->speed = SPEED_100;
			link_info->port = PORT_TP;
			break;
		case QETH_LINK_TYPE_GBIT_ETH:
		case QETH_LINK_TYPE_LANE_ETH1000:
			link_info->speed = SPEED_1000;
			link_info->port = PORT_FIBRE;
			break;
		case QETH_LINK_TYPE_10GBIT_ETH:
			link_info->speed = SPEED_10000;
			link_info->port = PORT_FIBRE;
			break;
		case QETH_LINK_TYPE_25GBIT_ETH:
			link_info->speed = SPEED_25000;
			link_info->port = PORT_FIBRE;
			break;
		default:
			dev_info(&card->gdev->dev,
				 "Unknown link type %x\n",
				 card->info.link_type);
			link_info->speed = SPEED_UNKNOWN;
			link_info->port = PORT_OTHER;
		}

		link_info->link_mode = QETH_LINK_MODE_UNKNOWN;
	}
}

static struct qeth_ipa_cmd *qeth_check_ipa_data(struct qeth_card *card,
						struct qeth_ipa_cmd *cmd)
{
	QETH_CARD_TEXT(card, 5, "chkipad");

	if (IS_IPA_REPLY(cmd)) {
		if (cmd->hdr.command != IPA_CMD_SET_DIAG_ASS)
			qeth_issue_ipa_msg(cmd, cmd->hdr.return_code, card);
		return cmd;
	}

	/* handle unsolicited event: */
	switch (cmd->hdr.command) {
	case IPA_CMD_STOPLAN:
		if (cmd->hdr.return_code == IPA_RC_VEPA_TO_VEB_TRANSITION) {
			dev_err(&card->gdev->dev,
				"Adjacent port of interface %s is no longer in reflective relay mode, trigger recovery\n",
				netdev_name(card->dev));
			/* Set offline, then probably fail to set online: */
			qeth_schedule_recovery(card);
		} else {
			/* stay online for subsequent STARTLAN */
			dev_warn(&card->gdev->dev,
				 "The link for interface %s on CHPID 0x%X failed\n",
				 netdev_name(card->dev), card->info.chpid);
			qeth_issue_ipa_msg(cmd, cmd->hdr.return_code, card);
			netif_carrier_off(card->dev);
			qeth_default_link_info(card);
		}
		return NULL;
	case IPA_CMD_STARTLAN:
		dev_info(&card->gdev->dev,
			 "The link for %s on CHPID 0x%X has been restored\n",
			 netdev_name(card->dev), card->info.chpid);
		if (card->info.hwtrap)
			card->info.hwtrap = 2;
		qeth_schedule_recovery(card);
		return NULL;
	case IPA_CMD_SETBRIDGEPORT_IQD:
	case IPA_CMD_SETBRIDGEPORT_OSA:
	case IPA_CMD_ADDRESS_CHANGE_NOTIF:
		if (card->discipline->control_event_handler(card, cmd))
			return cmd;
		return NULL;
	case IPA_CMD_REGISTER_LOCAL_ADDR:
		if (cmd->hdr.prot_version == QETH_PROT_IPV4)
			qeth_add_local_addrs4(card, &cmd->data.local_addrs4);
		else if (cmd->hdr.prot_version == QETH_PROT_IPV6)
			qeth_add_local_addrs6(card, &cmd->data.local_addrs6);

		QETH_CARD_TEXT(card, 3, "irla");
		return NULL;
	case IPA_CMD_UNREGISTER_LOCAL_ADDR:
		if (cmd->hdr.prot_version == QETH_PROT_IPV4)
			qeth_del_local_addrs4(card, &cmd->data.local_addrs4);
		else if (cmd->hdr.prot_version == QETH_PROT_IPV6)
			qeth_del_local_addrs6(card, &cmd->data.local_addrs6);

		QETH_CARD_TEXT(card, 3, "urla");
		return NULL;
	default:
		QETH_DBF_MESSAGE(2, "Received data is IPA but not a reply!\n");
		return cmd;
	}
}

static void qeth_clear_ipacmd_list(struct qeth_card *card)
{
	struct qeth_cmd_buffer *iob;
	unsigned long flags;

	QETH_CARD_TEXT(card, 4, "clipalst");

	spin_lock_irqsave(&card->lock, flags);
	list_for_each_entry(iob, &card->cmd_waiter_list, list_entry)
		qeth_notify_cmd(iob, -ECANCELED);
	spin_unlock_irqrestore(&card->lock, flags);
}

static int qeth_check_idx_response(struct qeth_card *card,
	unsigned char *buffer)
{
	QETH_DBF_HEX(CTRL, 2, buffer, QETH_DBF_CTRL_LEN);
	if ((buffer[2] & QETH_IDX_TERMINATE_MASK) == QETH_IDX_TERMINATE) {
		QETH_DBF_MESSAGE(2, "received an IDX TERMINATE with cause code %#04x\n",
				 buffer[4]);
		QETH_CARD_TEXT(card, 2, "ckidxres");
		QETH_CARD_TEXT(card, 2, " idxterm");
		QETH_CARD_TEXT_(card, 2, "rc%x", buffer[4]);
		if (buffer[4] == QETH_IDX_TERM_BAD_TRANSPORT ||
		    buffer[4] == QETH_IDX_TERM_BAD_TRANSPORT_VM) {
			dev_err(&card->gdev->dev,
				"The device does not support the configured transport mode\n");
			return -EPROTONOSUPPORT;
		}
		return -EIO;
	}
	return 0;
}

static void qeth_release_buffer_cb(struct qeth_card *card,
				   struct qeth_cmd_buffer *iob,
				   unsigned int data_length)
{
	qeth_put_cmd(iob);
}

static void qeth_cancel_cmd(struct qeth_cmd_buffer *iob, int rc)
{
	qeth_notify_cmd(iob, rc);
	qeth_put_cmd(iob);
}

static struct qeth_cmd_buffer *qeth_alloc_cmd(struct qeth_channel *channel,
					      unsigned int length,
					      unsigned int ccws, long timeout)
{
	struct qeth_cmd_buffer *iob;

	if (length > QETH_BUFSIZE)
		return NULL;

	iob = kzalloc(sizeof(*iob), GFP_KERNEL);
	if (!iob)
		return NULL;

	iob->data = kzalloc(ALIGN(length, 8) + ccws * sizeof(struct ccw1),
			    GFP_KERNEL | GFP_DMA);
	if (!iob->data) {
		kfree(iob);
		return NULL;
	}

	init_completion(&iob->done);
	spin_lock_init(&iob->lock);
	refcount_set(&iob->ref_count, 1);
	iob->channel = channel;
	iob->timeout = timeout;
	iob->length = length;
	return iob;
}

static void qeth_issue_next_read_cb(struct qeth_card *card,
				    struct qeth_cmd_buffer *iob,
				    unsigned int data_length)
{
	struct qeth_cmd_buffer *request = NULL;
	struct qeth_ipa_cmd *cmd = NULL;
	struct qeth_reply *reply = NULL;
	struct qeth_cmd_buffer *tmp;
	unsigned long flags;
	int rc = 0;

	QETH_CARD_TEXT(card, 4, "sndctlcb");
	rc = qeth_check_idx_response(card, iob->data);
	switch (rc) {
	case 0:
		break;
	case -EIO:
		qeth_schedule_recovery(card);
		fallthrough;
	default:
		qeth_clear_ipacmd_list(card);
		goto err_idx;
	}

	cmd = __ipa_reply(iob);
	if (cmd) {
		cmd = qeth_check_ipa_data(card, cmd);
		if (!cmd)
			goto out;
	}

	/* match against pending cmd requests */
	spin_lock_irqsave(&card->lock, flags);
	list_for_each_entry(tmp, &card->cmd_waiter_list, list_entry) {
		if (tmp->match && tmp->match(tmp, iob)) {
			request = tmp;
			/* take the object outside the lock */
			qeth_get_cmd(request);
			break;
		}
	}
	spin_unlock_irqrestore(&card->lock, flags);

	if (!request)
		goto out;

	reply = &request->reply;
	if (!reply->callback) {
		rc = 0;
		goto no_callback;
	}

	spin_lock_irqsave(&request->lock, flags);
	if (request->rc)
		/* Bail out when the requestor has already left: */
		rc = request->rc;
	else
		rc = reply->callback(card, reply, cmd ? (unsigned long)cmd :
							(unsigned long)iob);
	spin_unlock_irqrestore(&request->lock, flags);

no_callback:
	if (rc <= 0)
		qeth_notify_cmd(request, rc);
	qeth_put_cmd(request);
out:
	memcpy(&card->seqno.pdu_hdr_ack,
		QETH_PDU_HEADER_SEQ_NO(iob->data),
		QETH_SEQ_NO_LENGTH);
	__qeth_issue_next_read(card);
err_idx:
	qeth_put_cmd(iob);
}

static int qeth_set_thread_start_bit(struct qeth_card *card,
		unsigned long thread)
{
	unsigned long flags;
	int rc = 0;

	spin_lock_irqsave(&card->thread_mask_lock, flags);
	if (!(card->thread_allowed_mask & thread))
		rc = -EPERM;
	else if (card->thread_start_mask & thread)
		rc = -EBUSY;
	else
		card->thread_start_mask |= thread;
	spin_unlock_irqrestore(&card->thread_mask_lock, flags);

	return rc;
}

static void qeth_clear_thread_start_bit(struct qeth_card *card,
					unsigned long thread)
{
	unsigned long flags;

	spin_lock_irqsave(&card->thread_mask_lock, flags);
	card->thread_start_mask &= ~thread;
	spin_unlock_irqrestore(&card->thread_mask_lock, flags);
	wake_up(&card->wait_q);
}

static void qeth_clear_thread_running_bit(struct qeth_card *card,
					  unsigned long thread)
{
	unsigned long flags;

	spin_lock_irqsave(&card->thread_mask_lock, flags);
	card->thread_running_mask &= ~thread;
	spin_unlock_irqrestore(&card->thread_mask_lock, flags);
	wake_up_all(&card->wait_q);
}

static int __qeth_do_run_thread(struct qeth_card *card, unsigned long thread)
{
	unsigned long flags;
	int rc = 0;

	spin_lock_irqsave(&card->thread_mask_lock, flags);
	if (card->thread_start_mask & thread) {
		if ((card->thread_allowed_mask & thread) &&
		    !(card->thread_running_mask & thread)) {
			rc = 1;
			card->thread_start_mask &= ~thread;
			card->thread_running_mask |= thread;
		} else
			rc = -EPERM;
	}
	spin_unlock_irqrestore(&card->thread_mask_lock, flags);
	return rc;
}

static int qeth_do_run_thread(struct qeth_card *card, unsigned long thread)
{
	int rc = 0;

	wait_event(card->wait_q,
		   (rc = __qeth_do_run_thread(card, thread)) >= 0);
	return rc;
}

int qeth_schedule_recovery(struct qeth_card *card)
{
	int rc;

	QETH_CARD_TEXT(card, 2, "startrec");

	rc = qeth_set_thread_start_bit(card, QETH_RECOVER_THREAD);
	if (!rc)
		schedule_work(&card->kernel_thread_starter);

	return rc;
}

static int qeth_get_problem(struct qeth_card *card, struct ccw_device *cdev,
			    struct irb *irb)
{
	int dstat, cstat;
	char *sense;

	sense = (char *) irb->ecw;
	cstat = irb->scsw.cmd.cstat;
	dstat = irb->scsw.cmd.dstat;

	if (cstat & (SCHN_STAT_CHN_CTRL_CHK | SCHN_STAT_INTF_CTRL_CHK |
		     SCHN_STAT_CHN_DATA_CHK | SCHN_STAT_CHAIN_CHECK |
		     SCHN_STAT_PROT_CHECK | SCHN_STAT_PROG_CHECK)) {
		QETH_CARD_TEXT(card, 2, "CGENCHK");
		dev_warn(&cdev->dev, "The qeth device driver "
			"failed to recover an error on the device\n");
		QETH_DBF_MESSAGE(2, "check on channel %x with dstat=%#x, cstat=%#x\n",
				 CCW_DEVID(cdev), dstat, cstat);
		print_hex_dump(KERN_WARNING, "qeth: irb ", DUMP_PREFIX_OFFSET,
				16, 1, irb, 64, 1);
		return -EIO;
	}

	if (dstat & DEV_STAT_UNIT_CHECK) {
		if (sense[SENSE_RESETTING_EVENT_BYTE] &
		    SENSE_RESETTING_EVENT_FLAG) {
			QETH_CARD_TEXT(card, 2, "REVIND");
			return -EIO;
		}
		if (sense[SENSE_COMMAND_REJECT_BYTE] &
		    SENSE_COMMAND_REJECT_FLAG) {
			QETH_CARD_TEXT(card, 2, "CMDREJi");
			return -EIO;
		}
		if ((sense[2] == 0xaf) && (sense[3] == 0xfe)) {
			QETH_CARD_TEXT(card, 2, "AFFE");
			return -EIO;
		}
		if ((!sense[0]) && (!sense[1]) && (!sense[2]) && (!sense[3])) {
			QETH_CARD_TEXT(card, 2, "ZEROSEN");
			return 0;
		}
		QETH_CARD_TEXT(card, 2, "DGENCHK");
		return -EIO;
	}
	return 0;
}

static int qeth_check_irb_error(struct qeth_card *card, struct ccw_device *cdev,
				struct irb *irb)
{
	if (!IS_ERR(irb))
		return 0;

	switch (PTR_ERR(irb)) {
	case -EIO:
		QETH_DBF_MESSAGE(2, "i/o-error on channel %x\n",
				 CCW_DEVID(cdev));
		QETH_CARD_TEXT(card, 2, "ckirberr");
		QETH_CARD_TEXT_(card, 2, "  rc%d", -EIO);
		return -EIO;
	case -ETIMEDOUT:
		dev_warn(&cdev->dev, "A hardware operation timed out"
			" on the device\n");
		QETH_CARD_TEXT(card, 2, "ckirberr");
		QETH_CARD_TEXT_(card, 2, "  rc%d", -ETIMEDOUT);
		return -ETIMEDOUT;
	default:
		QETH_DBF_MESSAGE(2, "unknown error %ld on channel %x\n",
				 PTR_ERR(irb), CCW_DEVID(cdev));
		QETH_CARD_TEXT(card, 2, "ckirberr");
		QETH_CARD_TEXT(card, 2, "  rc???");
		return PTR_ERR(irb);
	}
}

static void qeth_irq(struct ccw_device *cdev, unsigned long intparm,
		struct irb *irb)
{
	int rc;
	int cstat, dstat;
	struct qeth_cmd_buffer *iob = NULL;
	struct ccwgroup_device *gdev;
	struct qeth_channel *channel;
	struct qeth_card *card;

	/* while we hold the ccwdev lock, this stays valid: */
	gdev = dev_get_drvdata(&cdev->dev);
	card = dev_get_drvdata(&gdev->dev);

	QETH_CARD_TEXT(card, 5, "irq");

	if (card->read.ccwdev == cdev) {
		channel = &card->read;
		QETH_CARD_TEXT(card, 5, "read");
	} else if (card->write.ccwdev == cdev) {
		channel = &card->write;
		QETH_CARD_TEXT(card, 5, "write");
	} else {
		channel = &card->data;
		QETH_CARD_TEXT(card, 5, "data");
	}

	if (intparm == 0) {
		QETH_CARD_TEXT(card, 5, "irqunsol");
	} else if ((addr_t)intparm != (addr_t)channel->active_cmd) {
		QETH_CARD_TEXT(card, 5, "irqunexp");

		dev_err(&cdev->dev,
			"Received IRQ with intparm %lx, expected %px\n",
			intparm, channel->active_cmd);
		if (channel->active_cmd)
			qeth_cancel_cmd(channel->active_cmd, -EIO);
	} else {
		iob = (struct qeth_cmd_buffer *) (addr_t)intparm;
	}

	qeth_unlock_channel(card, channel);

	rc = qeth_check_irb_error(card, cdev, irb);
	if (rc) {
		/* IO was terminated, free its resources. */
		if (iob)
			qeth_cancel_cmd(iob, rc);
		return;
	}

	if (irb->scsw.cmd.fctl & SCSW_FCTL_CLEAR_FUNC) {
		channel->state = CH_STATE_STOPPED;
		wake_up(&card->wait_q);
	}

	if (irb->scsw.cmd.fctl & SCSW_FCTL_HALT_FUNC) {
		channel->state = CH_STATE_HALTED;
		wake_up(&card->wait_q);
	}

	if (iob && (irb->scsw.cmd.fctl & (SCSW_FCTL_CLEAR_FUNC |
					  SCSW_FCTL_HALT_FUNC))) {
		qeth_cancel_cmd(iob, -ECANCELED);
		iob = NULL;
	}

	cstat = irb->scsw.cmd.cstat;
	dstat = irb->scsw.cmd.dstat;

	if ((dstat & DEV_STAT_UNIT_EXCEP) ||
	    (dstat & DEV_STAT_UNIT_CHECK) ||
	    (cstat)) {
		if (irb->esw.esw0.erw.cons) {
			dev_warn(&channel->ccwdev->dev,
				"The qeth device driver failed to recover "
				"an error on the device\n");
			QETH_DBF_MESSAGE(2, "sense data available on channel %x: cstat %#X dstat %#X\n",
					 CCW_DEVID(channel->ccwdev), cstat,
					 dstat);
			print_hex_dump(KERN_WARNING, "qeth: irb ",
				DUMP_PREFIX_OFFSET, 16, 1, irb, 32, 1);
			print_hex_dump(KERN_WARNING, "qeth: sense data ",
				DUMP_PREFIX_OFFSET, 16, 1, irb->ecw, 32, 1);
		}

		rc = qeth_get_problem(card, cdev, irb);
		if (rc) {
			card->read_or_write_problem = 1;
			if (iob)
				qeth_cancel_cmd(iob, rc);
			qeth_clear_ipacmd_list(card);
			qeth_schedule_recovery(card);
			return;
		}
	}

	if (iob) {
		/* sanity check: */
		if (irb->scsw.cmd.count > iob->length) {
			qeth_cancel_cmd(iob, -EIO);
			return;
		}
		if (iob->callback)
			iob->callback(card, iob,
				      iob->length - irb->scsw.cmd.count);
	}
}

static void qeth_notify_skbs(struct qeth_qdio_out_q *q,
		struct qeth_qdio_out_buffer *buf,
		enum iucv_tx_notify notification)
{
	struct sk_buff *skb;

	skb_queue_walk(&buf->skb_list, skb) {
		struct sock *sk = skb->sk;

		QETH_CARD_TEXT_(q->card, 5, "skbn%d", notification);
		QETH_CARD_TEXT_(q->card, 5, "%lx", (long) skb);
		if (sk && sk->sk_family == PF_IUCV)
			iucv_sk(sk)->sk_txnotify(sk, notification);
	}
}

static void qeth_tx_complete_buf(struct qeth_qdio_out_q *queue,
				 struct qeth_qdio_out_buffer *buf, bool error,
				 int budget)
{
	struct sk_buff *skb;

	/* Empty buffer? */
	if (buf->next_element_to_fill == 0)
		return;

	QETH_TXQ_STAT_INC(queue, bufs);
	QETH_TXQ_STAT_ADD(queue, buf_elements, buf->next_element_to_fill);
	if (error) {
		QETH_TXQ_STAT_ADD(queue, tx_errors, buf->frames);
	} else {
		QETH_TXQ_STAT_ADD(queue, tx_packets, buf->frames);
		QETH_TXQ_STAT_ADD(queue, tx_bytes, buf->bytes);
	}

	while ((skb = __skb_dequeue(&buf->skb_list)) != NULL) {
		unsigned int bytes = qdisc_pkt_len(skb);
		bool is_tso = skb_is_gso(skb);
		unsigned int packets;

		packets = is_tso ? skb_shinfo(skb)->gso_segs : 1;
		if (!error) {
			if (skb->ip_summed == CHECKSUM_PARTIAL)
				QETH_TXQ_STAT_ADD(queue, skbs_csum, packets);
			if (skb_is_nonlinear(skb))
				QETH_TXQ_STAT_INC(queue, skbs_sg);
			if (is_tso) {
				QETH_TXQ_STAT_INC(queue, skbs_tso);
				QETH_TXQ_STAT_ADD(queue, tso_bytes, bytes);
			}
		}

		napi_consume_skb(skb, budget);
	}
}

static void qeth_clear_output_buffer(struct qeth_qdio_out_q *queue,
				     struct qeth_qdio_out_buffer *buf,
				     bool error, int budget)
{
	int i;

	/* is PCI flag set on buffer? */
	if (buf->buffer->element[0].sflags & SBAL_SFLAGS0_PCI_REQ) {
		atomic_dec(&queue->set_pci_flags_count);
		QETH_TXQ_STAT_INC(queue, completion_irq);
	}

	qeth_tx_complete_buf(queue, buf, error, budget);

	for (i = 0; i < queue->max_elements; ++i) {
		void *data = phys_to_virt(buf->buffer->element[i].addr);

		if (__test_and_clear_bit(i, buf->from_kmem_cache) && data)
			kmem_cache_free(qeth_core_header_cache, data);
	}

	qeth_scrub_qdio_buffer(buf->buffer, queue->max_elements);
	buf->next_element_to_fill = 0;
	buf->frames = 0;
	buf->bytes = 0;
	atomic_set(&buf->state, QETH_QDIO_BUF_EMPTY);
}

static void qeth_free_out_buf(struct qeth_qdio_out_buffer *buf)
{
	if (buf->aob)
		kmem_cache_free(qeth_qaob_cache, buf->aob);
	kmem_cache_free(qeth_qdio_outbuf_cache, buf);
}

static void qeth_tx_complete_pending_bufs(struct qeth_card *card,
					  struct qeth_qdio_out_q *queue,
					  bool drain, int budget)
{
	struct qeth_qdio_out_buffer *buf, *tmp;

	list_for_each_entry_safe(buf, tmp, &queue->pending_bufs, list_entry) {
		struct qeth_qaob_priv1 *priv;
		struct qaob *aob = buf->aob;
		enum iucv_tx_notify notify;
		unsigned int i;

		priv = (struct qeth_qaob_priv1 *)&aob->user1;
		if (drain || READ_ONCE(priv->state) == QETH_QAOB_DONE) {
			QETH_CARD_TEXT(card, 5, "fp");
			QETH_CARD_TEXT_(card, 5, "%lx", (long) buf);

			notify = drain ? TX_NOTIFY_GENERALERROR :
					 qeth_compute_cq_notification(aob->aorc, 1);
			qeth_notify_skbs(queue, buf, notify);
			qeth_tx_complete_buf(queue, buf, drain, budget);

			for (i = 0;
			     i < aob->sb_count && i < queue->max_elements;
			     i++) {
				void *data = phys_to_virt(aob->sba[i]);

				if (test_bit(i, buf->from_kmem_cache) && data)
					kmem_cache_free(qeth_core_header_cache,
							data);
			}

			list_del(&buf->list_entry);
			qeth_free_out_buf(buf);
		}
	}
}

static void qeth_drain_output_queue(struct qeth_qdio_out_q *q, bool free)
{
	int j;

	qeth_tx_complete_pending_bufs(q->card, q, true, 0);

	for (j = 0; j < QDIO_MAX_BUFFERS_PER_Q; ++j) {
		if (!q->bufs[j])
			continue;

		qeth_clear_output_buffer(q, q->bufs[j], true, 0);
		if (free) {
			qeth_free_out_buf(q->bufs[j]);
			q->bufs[j] = NULL;
		}
	}
}

static void qeth_drain_output_queues(struct qeth_card *card)
{
	int i;

	QETH_CARD_TEXT(card, 2, "clearqdbf");
	/* clear outbound buffers to free skbs */
	for (i = 0; i < card->qdio.no_out_queues; ++i) {
		if (card->qdio.out_qs[i])
			qeth_drain_output_queue(card->qdio.out_qs[i], false);
	}
}

static void qeth_osa_set_output_queues(struct qeth_card *card, bool single)
{
	unsigned int max = single ? 1 : card->dev->num_tx_queues;

	if (card->qdio.no_out_queues == max)
		return;

	if (atomic_read(&card->qdio.state) != QETH_QDIO_UNINITIALIZED)
		qeth_free_qdio_queues(card);

	if (max == 1 && card->qdio.do_prio_queueing != QETH_PRIOQ_DEFAULT)
		dev_info(&card->gdev->dev, "Priority Queueing not supported\n");

	card->qdio.no_out_queues = max;
}

static int qeth_update_from_chp_desc(struct qeth_card *card)
{
	struct ccw_device *ccwdev;
	struct channel_path_desc_fmt0 *chp_dsc;

	QETH_CARD_TEXT(card, 2, "chp_desc");

	ccwdev = card->data.ccwdev;
	chp_dsc = ccw_device_get_chp_desc(ccwdev, 0);
	if (!chp_dsc)
		return -ENOMEM;

	card->info.func_level = 0x4100 + chp_dsc->desc;

	if (IS_OSD(card) || IS_OSX(card))
		/* CHPP field bit 6 == 1 -> single queue */
		qeth_osa_set_output_queues(card, chp_dsc->chpp & 0x02);

	kfree(chp_dsc);
	QETH_CARD_TEXT_(card, 2, "nr:%x", card->qdio.no_out_queues);
	QETH_CARD_TEXT_(card, 2, "lvl:%02x", card->info.func_level);
	return 0;
}

static void qeth_init_qdio_info(struct qeth_card *card)
{
	QETH_CARD_TEXT(card, 4, "intqdinf");
	atomic_set(&card->qdio.state, QETH_QDIO_UNINITIALIZED);
	card->qdio.do_prio_queueing = QETH_PRIOQ_DEFAULT;
	card->qdio.default_out_queue = QETH_DEFAULT_QUEUE;

	/* inbound */
	card->qdio.in_buf_size = QETH_IN_BUF_SIZE_DEFAULT;
	if (IS_IQD(card))
		card->qdio.init_pool.buf_count = QETH_IN_BUF_COUNT_HSDEFAULT;
	else
		card->qdio.init_pool.buf_count = QETH_IN_BUF_COUNT_DEFAULT;
	card->qdio.in_buf_pool.buf_count = card->qdio.init_pool.buf_count;
	INIT_LIST_HEAD(&card->qdio.in_buf_pool.entry_list);
	INIT_LIST_HEAD(&card->qdio.init_pool.entry_list);
}

static void qeth_set_initial_options(struct qeth_card *card)
{
	card->options.route4.type = NO_ROUTER;
	card->options.route6.type = NO_ROUTER;
	card->options.isolation = ISOLATION_MODE_NONE;
	card->options.cq = QETH_CQ_DISABLED;
	card->options.layer = QETH_DISCIPLINE_UNDETERMINED;
}

static int qeth_do_start_thread(struct qeth_card *card, unsigned long thread)
{
	unsigned long flags;
	int rc = 0;

	spin_lock_irqsave(&card->thread_mask_lock, flags);
	QETH_CARD_TEXT_(card, 4, "  %02x%02x%02x",
			(u8) card->thread_start_mask,
			(u8) card->thread_allowed_mask,
			(u8) card->thread_running_mask);
	rc = (card->thread_start_mask & thread);
	spin_unlock_irqrestore(&card->thread_mask_lock, flags);
	return rc;
}

static int qeth_do_reset(void *data);
static void qeth_start_kernel_thread(struct work_struct *work)
{
	struct task_struct *ts;
	struct qeth_card *card = container_of(work, struct qeth_card,
					kernel_thread_starter);
	QETH_CARD_TEXT(card, 2, "strthrd");

	if (card->read.state != CH_STATE_UP &&
	    card->write.state != CH_STATE_UP)
		return;
	if (qeth_do_start_thread(card, QETH_RECOVER_THREAD)) {
		ts = kthread_run(qeth_do_reset, card, "qeth_recover");
		if (IS_ERR(ts)) {
			qeth_clear_thread_start_bit(card, QETH_RECOVER_THREAD);
			qeth_clear_thread_running_bit(card,
				QETH_RECOVER_THREAD);
		}
	}
}

static void qeth_buffer_reclaim_work(struct work_struct *);
static void qeth_setup_card(struct qeth_card *card)
{
	QETH_CARD_TEXT(card, 2, "setupcrd");

	card->info.type = CARD_RDEV(card)->id.driver_info;
	card->state = CARD_STATE_DOWN;
	spin_lock_init(&card->lock);
	spin_lock_init(&card->thread_mask_lock);
	mutex_init(&card->conf_mutex);
	mutex_init(&card->discipline_mutex);
	INIT_WORK(&card->kernel_thread_starter, qeth_start_kernel_thread);
	INIT_LIST_HEAD(&card->cmd_waiter_list);
	init_waitqueue_head(&card->wait_q);
	qeth_set_initial_options(card);
	/* IP address takeover */
	INIT_LIST_HEAD(&card->ipato.entries);
	qeth_init_qdio_info(card);
	INIT_DELAYED_WORK(&card->buffer_reclaim_work, qeth_buffer_reclaim_work);
	hash_init(card->rx_mode_addrs);
	hash_init(card->local_addrs4);
	hash_init(card->local_addrs6);
	spin_lock_init(&card->local_addrs4_lock);
	spin_lock_init(&card->local_addrs6_lock);
}

static void qeth_core_sl_print(struct seq_file *m, struct service_level *slr)
{
	struct qeth_card *card = container_of(slr, struct qeth_card,
					qeth_service_level);
	if (card->info.mcl_level[0])
		seq_printf(m, "qeth: %s firmware level %s\n",
			CARD_BUS_ID(card), card->info.mcl_level);
}

static struct qeth_card *qeth_alloc_card(struct ccwgroup_device *gdev)
{
	struct qeth_card *card;

	QETH_DBF_TEXT(SETUP, 2, "alloccrd");
	card = kzalloc(sizeof(*card), GFP_KERNEL);
	if (!card)
		goto out;
	QETH_DBF_HEX(SETUP, 2, &card, sizeof(void *));

	card->gdev = gdev;
	dev_set_drvdata(&gdev->dev, card);
	CARD_RDEV(card) = gdev->cdev[0];
	CARD_WDEV(card) = gdev->cdev[1];
	CARD_DDEV(card) = gdev->cdev[2];

	card->event_wq = alloc_ordered_workqueue("%s_event", 0,
						 dev_name(&gdev->dev));
	if (!card->event_wq)
		goto out_wq;

	card->read_cmd = qeth_alloc_cmd(&card->read, QETH_BUFSIZE, 1, 0);
	if (!card->read_cmd)
		goto out_read_cmd;

	card->debugfs = debugfs_create_dir(dev_name(&gdev->dev),
					   qeth_debugfs_root);
	debugfs_create_file("local_addrs", 0400, card->debugfs, card,
			    &qeth_debugfs_local_addr_fops);

	card->qeth_service_level.seq_print = qeth_core_sl_print;
	register_service_level(&card->qeth_service_level);
	return card;

out_read_cmd:
	destroy_workqueue(card->event_wq);
out_wq:
	dev_set_drvdata(&gdev->dev, NULL);
	kfree(card);
out:
	return NULL;
}

static int qeth_clear_channel(struct qeth_card *card,
			      struct qeth_channel *channel)
{
	int rc;

	QETH_CARD_TEXT(card, 3, "clearch");
	spin_lock_irq(get_ccwdev_lock(channel->ccwdev));
	rc = ccw_device_clear(channel->ccwdev, (addr_t)channel->active_cmd);
	spin_unlock_irq(get_ccwdev_lock(channel->ccwdev));

	if (rc)
		return rc;
	rc = wait_event_interruptible_timeout(card->wait_q,
			channel->state == CH_STATE_STOPPED, QETH_TIMEOUT);
	if (rc == -ERESTARTSYS)
		return rc;
	if (channel->state != CH_STATE_STOPPED)
		return -ETIME;
	channel->state = CH_STATE_DOWN;
	return 0;
}

static int qeth_halt_channel(struct qeth_card *card,
			     struct qeth_channel *channel)
{
	int rc;

	QETH_CARD_TEXT(card, 3, "haltch");
	spin_lock_irq(get_ccwdev_lock(channel->ccwdev));
	rc = ccw_device_halt(channel->ccwdev, (addr_t)channel->active_cmd);
	spin_unlock_irq(get_ccwdev_lock(channel->ccwdev));

	if (rc)
		return rc;
	rc = wait_event_interruptible_timeout(card->wait_q,
			channel->state == CH_STATE_HALTED, QETH_TIMEOUT);
	if (rc == -ERESTARTSYS)
		return rc;
	if (channel->state != CH_STATE_HALTED)
		return -ETIME;
	return 0;
}

static int qeth_stop_channel(struct qeth_channel *channel)
{
	struct ccw_device *cdev = channel->ccwdev;
	int rc;

	rc = ccw_device_set_offline(cdev);

	spin_lock_irq(get_ccwdev_lock(cdev));
	if (channel->active_cmd)
		dev_err(&cdev->dev, "Stopped channel while cmd %px was still active\n",
			channel->active_cmd);

	cdev->handler = NULL;
	spin_unlock_irq(get_ccwdev_lock(cdev));

	return rc;
}

static int qeth_start_channel(struct qeth_channel *channel)
{
	struct ccw_device *cdev = channel->ccwdev;
	int rc;

	channel->state = CH_STATE_DOWN;
	xchg(&channel->active_cmd, NULL);

	spin_lock_irq(get_ccwdev_lock(cdev));
	cdev->handler = qeth_irq;
	spin_unlock_irq(get_ccwdev_lock(cdev));

	rc = ccw_device_set_online(cdev);
	if (rc)
		goto err;

	return 0;

err:
	spin_lock_irq(get_ccwdev_lock(cdev));
	cdev->handler = NULL;
	spin_unlock_irq(get_ccwdev_lock(cdev));
	return rc;
}

static int qeth_halt_channels(struct qeth_card *card)
{
	int rc1 = 0, rc2 = 0, rc3 = 0;

	QETH_CARD_TEXT(card, 3, "haltchs");
	rc1 = qeth_halt_channel(card, &card->read);
	rc2 = qeth_halt_channel(card, &card->write);
	rc3 = qeth_halt_channel(card, &card->data);
	if (rc1)
		return rc1;
	if (rc2)
		return rc2;
	return rc3;
}

static int qeth_clear_channels(struct qeth_card *card)
{
	int rc1 = 0, rc2 = 0, rc3 = 0;

	QETH_CARD_TEXT(card, 3, "clearchs");
	rc1 = qeth_clear_channel(card, &card->read);
	rc2 = qeth_clear_channel(card, &card->write);
	rc3 = qeth_clear_channel(card, &card->data);
	if (rc1)
		return rc1;
	if (rc2)
		return rc2;
	return rc3;
}

static int qeth_clear_halt_card(struct qeth_card *card, int halt)
{
	int rc = 0;

	QETH_CARD_TEXT(card, 3, "clhacrd");

	if (halt)
		rc = qeth_halt_channels(card);
	if (rc)
		return rc;
	return qeth_clear_channels(card);
}

static int qeth_qdio_clear_card(struct qeth_card *card, int use_halt)
{
	int rc = 0;

	QETH_CARD_TEXT(card, 3, "qdioclr");
	switch (atomic_cmpxchg(&card->qdio.state, QETH_QDIO_ESTABLISHED,
		QETH_QDIO_CLEANING)) {
	case QETH_QDIO_ESTABLISHED:
		if (IS_IQD(card))
			rc = qdio_shutdown(CARD_DDEV(card),
				QDIO_FLAG_CLEANUP_USING_HALT);
		else
			rc = qdio_shutdown(CARD_DDEV(card),
				QDIO_FLAG_CLEANUP_USING_CLEAR);
		if (rc)
			QETH_CARD_TEXT_(card, 3, "1err%d", rc);
		atomic_set(&card->qdio.state, QETH_QDIO_ALLOCATED);
		break;
	case QETH_QDIO_CLEANING:
		return rc;
	default:
		break;
	}
	rc = qeth_clear_halt_card(card, use_halt);
	if (rc)
		QETH_CARD_TEXT_(card, 3, "2err%d", rc);
	return rc;
}

static enum qeth_discipline_id qeth_vm_detect_layer(struct qeth_card *card)
{
	enum qeth_discipline_id disc = QETH_DISCIPLINE_UNDETERMINED;
	struct diag26c_vnic_resp *response = NULL;
	struct diag26c_vnic_req *request = NULL;
	struct ccw_dev_id id;
	char userid[80];
	int rc = 0;

	QETH_CARD_TEXT(card, 2, "vmlayer");

	cpcmd("QUERY USERID", userid, sizeof(userid), &rc);
	if (rc)
		goto out;

	request = kzalloc(sizeof(*request), GFP_KERNEL | GFP_DMA);
	response = kzalloc(sizeof(*response), GFP_KERNEL | GFP_DMA);
	if (!request || !response) {
		rc = -ENOMEM;
		goto out;
	}

	ccw_device_get_id(CARD_RDEV(card), &id);
	request->resp_buf_len = sizeof(*response);
	request->resp_version = DIAG26C_VERSION6_VM65918;
	request->req_format = DIAG26C_VNIC_INFO;
	ASCEBC(userid, 8);
	memcpy(&request->sys_name, userid, 8);
	request->devno = id.devno;

	QETH_DBF_HEX(CTRL, 2, request, sizeof(*request));
	rc = diag26c(request, response, DIAG26C_PORT_VNIC);
	QETH_DBF_HEX(CTRL, 2, request, sizeof(*request));
	if (rc)
		goto out;
	QETH_DBF_HEX(CTRL, 2, response, sizeof(*response));

	if (request->resp_buf_len < sizeof(*response) ||
	    response->version != request->resp_version) {
		rc = -EIO;
		goto out;
	}

	if (response->protocol == VNIC_INFO_PROT_L2)
		disc = QETH_DISCIPLINE_LAYER2;
	else if (response->protocol == VNIC_INFO_PROT_L3)
		disc = QETH_DISCIPLINE_LAYER3;

out:
	kfree(response);
	kfree(request);
	if (rc)
		QETH_CARD_TEXT_(card, 2, "err%x", rc);
	return disc;
}

/* Determine whether the device requires a specific layer discipline */
static enum qeth_discipline_id qeth_enforce_discipline(struct qeth_card *card)
{
	enum qeth_discipline_id disc = QETH_DISCIPLINE_UNDETERMINED;

	if (IS_OSM(card))
		disc = QETH_DISCIPLINE_LAYER2;
	else if (IS_VM_NIC(card))
		disc = IS_IQD(card) ? QETH_DISCIPLINE_LAYER3 :
				      qeth_vm_detect_layer(card);

	switch (disc) {
	case QETH_DISCIPLINE_LAYER2:
		QETH_CARD_TEXT(card, 3, "force l2");
		break;
	case QETH_DISCIPLINE_LAYER3:
		QETH_CARD_TEXT(card, 3, "force l3");
		break;
	default:
		QETH_CARD_TEXT(card, 3, "force no");
	}

	return disc;
}

static void qeth_set_blkt_defaults(struct qeth_card *card)
{
	QETH_CARD_TEXT(card, 2, "cfgblkt");

	if (card->info.use_v1_blkt) {
		card->info.blkt.time_total = 0;
		card->info.blkt.inter_packet = 0;
		card->info.blkt.inter_packet_jumbo = 0;
	} else {
		card->info.blkt.time_total = 250;
		card->info.blkt.inter_packet = 5;
		card->info.blkt.inter_packet_jumbo = 15;
	}
}

static void qeth_idx_init(struct qeth_card *card)
{
	memset(&card->seqno, 0, sizeof(card->seqno));

	card->token.issuer_rm_w = 0x00010103UL;
	card->token.cm_filter_w = 0x00010108UL;
	card->token.cm_connection_w = 0x0001010aUL;
	card->token.ulp_filter_w = 0x0001010bUL;
	card->token.ulp_connection_w = 0x0001010dUL;

	switch (card->info.type) {
	case QETH_CARD_TYPE_IQD:
		card->info.func_level =	QETH_IDX_FUNC_LEVEL_IQD;
		break;
	case QETH_CARD_TYPE_OSD:
		card->info.func_level = QETH_IDX_FUNC_LEVEL_OSD;
		break;
	default:
		break;
	}
}

static void qeth_idx_finalize_cmd(struct qeth_card *card,
				  struct qeth_cmd_buffer *iob)
{
	memcpy(QETH_TRANSPORT_HEADER_SEQ_NO(iob->data), &card->seqno.trans_hdr,
	       QETH_SEQ_NO_LENGTH);
	if (iob->channel == &card->write)
		card->seqno.trans_hdr++;
}

static int qeth_peer_func_level(int level)
{
	if ((level & 0xff) == 8)
		return (level & 0xff) + 0x400;
	if (((level >> 8) & 3) == 1)
		return (level & 0xff) + 0x200;
	return level;
}

static void qeth_mpc_finalize_cmd(struct qeth_card *card,
				  struct qeth_cmd_buffer *iob)
{
	qeth_idx_finalize_cmd(card, iob);

	memcpy(QETH_PDU_HEADER_SEQ_NO(iob->data),
	       &card->seqno.pdu_hdr, QETH_SEQ_NO_LENGTH);
	card->seqno.pdu_hdr++;
	memcpy(QETH_PDU_HEADER_ACK_SEQ_NO(iob->data),
	       &card->seqno.pdu_hdr_ack, QETH_SEQ_NO_LENGTH);

	iob->callback = qeth_release_buffer_cb;
}

static bool qeth_mpc_match_reply(struct qeth_cmd_buffer *iob,
				 struct qeth_cmd_buffer *reply)
{
	/* MPC cmds are issued strictly in sequence. */
	return !IS_IPA(reply->data);
}

static struct qeth_cmd_buffer *qeth_mpc_alloc_cmd(struct qeth_card *card,
						  const void *data,
						  unsigned int data_length)
{
	struct qeth_cmd_buffer *iob;

	iob = qeth_alloc_cmd(&card->write, data_length, 1, QETH_TIMEOUT);
	if (!iob)
		return NULL;

	memcpy(iob->data, data, data_length);
	qeth_setup_ccw(__ccw_from_cmd(iob), CCW_CMD_WRITE, 0, data_length,
		       iob->data);
	iob->finalize = qeth_mpc_finalize_cmd;
	iob->match = qeth_mpc_match_reply;
	return iob;
}

/**
 * qeth_send_control_data() -	send control command to the card
 * @card:			qeth_card structure pointer
 * @iob:			qeth_cmd_buffer pointer
 * @reply_cb:			callback function pointer
 *  cb_card:			pointer to the qeth_card structure
 *  cb_reply:			pointer to the qeth_reply structure
 *  cb_cmd:			pointer to the original iob for non-IPA
 *				commands, or to the qeth_ipa_cmd structure
 *				for the IPA commands.
 * @reply_param:		private pointer passed to the callback
 *
 * Callback function gets called one or more times, with cb_cmd
 * pointing to the response returned by the hardware. Callback
 * function must return
 *   > 0 if more reply blocks are expected,
 *     0 if the last or only reply block is received, and
 *   < 0 on error.
 * Callback function can get the value of the reply_param pointer from the
 * field 'param' of the structure qeth_reply.
 */

static int qeth_send_control_data(struct qeth_card *card,
				  struct qeth_cmd_buffer *iob,
				  int (*reply_cb)(struct qeth_card *cb_card,
						  struct qeth_reply *cb_reply,
						  unsigned long cb_cmd),
				  void *reply_param)
{
	struct qeth_channel *channel = iob->channel;
	struct qeth_reply *reply = &iob->reply;
	long timeout = iob->timeout;
	int rc;

	QETH_CARD_TEXT(card, 2, "sendctl");

	reply->callback = reply_cb;
	reply->param = reply_param;

	timeout = wait_event_interruptible_timeout(card->wait_q,
						   qeth_trylock_channel(channel, iob),
						   timeout);
	if (timeout <= 0) {
		qeth_put_cmd(iob);
		return (timeout == -ERESTARTSYS) ? -EINTR : -ETIME;
	}

	if (iob->finalize)
		iob->finalize(card, iob);
	QETH_DBF_HEX(CTRL, 2, iob->data, min(iob->length, QETH_DBF_CTRL_LEN));

	qeth_enqueue_cmd(card, iob);

	/* This pairs with iob->callback, and keeps the iob alive after IO: */
	qeth_get_cmd(iob);

	QETH_CARD_TEXT(card, 6, "noirqpnd");
	spin_lock_irq(get_ccwdev_lock(channel->ccwdev));
	rc = ccw_device_start_timeout(channel->ccwdev, __ccw_from_cmd(iob),
				      (addr_t) iob, 0, 0, timeout);
	spin_unlock_irq(get_ccwdev_lock(channel->ccwdev));
	if (rc) {
		QETH_DBF_MESSAGE(2, "qeth_send_control_data on device %x: ccw_device_start rc = %i\n",
				 CARD_DEVID(card), rc);
		QETH_CARD_TEXT_(card, 2, " err%d", rc);
		qeth_dequeue_cmd(card, iob);
		qeth_put_cmd(iob);
		qeth_unlock_channel(card, channel);
		goto out;
	}

	timeout = wait_for_completion_interruptible_timeout(&iob->done,
							    timeout);
	if (timeout <= 0)
		rc = (timeout == -ERESTARTSYS) ? -EINTR : -ETIME;

	qeth_dequeue_cmd(card, iob);

	if (reply_cb) {
		/* Wait until the callback for a late reply has completed: */
		spin_lock_irq(&iob->lock);
		if (rc)
			/* Zap any callback that's still pending: */
			iob->rc = rc;
		spin_unlock_irq(&iob->lock);
	}

	if (!rc)
		rc = iob->rc;

out:
	qeth_put_cmd(iob);
	return rc;
}

struct qeth_node_desc {
	struct node_descriptor nd1;
	struct node_descriptor nd2;
	struct node_descriptor nd3;
};

static void qeth_read_conf_data_cb(struct qeth_card *card,
				   struct qeth_cmd_buffer *iob,
				   unsigned int data_length)
{
	struct qeth_node_desc *nd = (struct qeth_node_desc *) iob->data;
	int rc = 0;
	u8 *tag;

	QETH_CARD_TEXT(card, 2, "cfgunit");

	if (data_length < sizeof(*nd)) {
		rc = -EINVAL;
		goto out;
	}

	card->info.is_vm_nic = nd->nd1.plant[0] == _ascebc['V'] &&
			       nd->nd1.plant[1] == _ascebc['M'];
	tag = (u8 *)&nd->nd1.tag;
	card->info.chpid = tag[0];
	card->info.unit_addr2 = tag[1];

	tag = (u8 *)&nd->nd2.tag;
	card->info.cula = tag[1];

	card->info.use_v1_blkt = nd->nd3.model[0] == 0xF0 &&
				 nd->nd3.model[1] == 0xF0 &&
				 nd->nd3.model[2] >= 0xF1 &&
				 nd->nd3.model[2] <= 0xF4;

out:
	qeth_notify_cmd(iob, rc);
	qeth_put_cmd(iob);
}

static int qeth_read_conf_data(struct qeth_card *card)
{
	struct qeth_channel *channel = &card->data;
	struct qeth_cmd_buffer *iob;
	struct ciw *ciw;

	/* scan for RCD command in extended SenseID data */
	ciw = ccw_device_get_ciw(channel->ccwdev, CIW_TYPE_RCD);
	if (!ciw || ciw->cmd == 0)
		return -EOPNOTSUPP;
	if (ciw->count < sizeof(struct qeth_node_desc))
		return -EINVAL;

	iob = qeth_alloc_cmd(channel, ciw->count, 1, QETH_RCD_TIMEOUT);
	if (!iob)
		return -ENOMEM;

	iob->callback = qeth_read_conf_data_cb;
	qeth_setup_ccw(__ccw_from_cmd(iob), ciw->cmd, 0, iob->length,
		       iob->data);

	return qeth_send_control_data(card, iob, NULL, NULL);
}

static int qeth_idx_check_activate_response(struct qeth_card *card,
					    struct qeth_channel *channel,
					    struct qeth_cmd_buffer *iob)
{
	int rc;

	rc = qeth_check_idx_response(card, iob->data);
	if (rc)
		return rc;

	if (QETH_IS_IDX_ACT_POS_REPLY(iob->data))
		return 0;

	/* negative reply: */
	QETH_CARD_TEXT_(card, 2, "idxneg%c",
			QETH_IDX_ACT_CAUSE_CODE(iob->data));

	switch (QETH_IDX_ACT_CAUSE_CODE(iob->data)) {
	case QETH_IDX_ACT_ERR_EXCL:
		dev_err(&channel->ccwdev->dev,
			"The adapter is used exclusively by another host\n");
		return -EBUSY;
	case QETH_IDX_ACT_ERR_AUTH:
	case QETH_IDX_ACT_ERR_AUTH_USER:
		dev_err(&channel->ccwdev->dev,
			"Setting the device online failed because of insufficient authorization\n");
		return -EPERM;
	default:
		QETH_DBF_MESSAGE(2, "IDX_ACTIVATE on channel %x: negative reply\n",
				 CCW_DEVID(channel->ccwdev));
		return -EIO;
	}
}

static void qeth_idx_activate_read_channel_cb(struct qeth_card *card,
					      struct qeth_cmd_buffer *iob,
					      unsigned int data_length)
{
	struct qeth_channel *channel = iob->channel;
	u16 peer_level;
	int rc;

	QETH_CARD_TEXT(card, 2, "idxrdcb");

	rc = qeth_idx_check_activate_response(card, channel, iob);
	if (rc)
		goto out;

	memcpy(&peer_level, QETH_IDX_ACT_FUNC_LEVEL(iob->data), 2);
	if (peer_level != qeth_peer_func_level(card->info.func_level)) {
		QETH_DBF_MESSAGE(2, "IDX_ACTIVATE on channel %x: function level mismatch (sent: %#x, received: %#x)\n",
				 CCW_DEVID(channel->ccwdev),
				 card->info.func_level, peer_level);
		rc = -EINVAL;
		goto out;
	}

	memcpy(&card->token.issuer_rm_r,
	       QETH_IDX_ACT_ISSUER_RM_TOKEN(iob->data),
	       QETH_MPC_TOKEN_LENGTH);
	memcpy(&card->info.mcl_level[0],
	       QETH_IDX_REPLY_LEVEL(iob->data), QETH_MCL_LENGTH);

out:
	qeth_notify_cmd(iob, rc);
	qeth_put_cmd(iob);
}

static void qeth_idx_activate_write_channel_cb(struct qeth_card *card,
					       struct qeth_cmd_buffer *iob,
					       unsigned int data_length)
{
	struct qeth_channel *channel = iob->channel;
	u16 peer_level;
	int rc;

	QETH_CARD_TEXT(card, 2, "idxwrcb");

	rc = qeth_idx_check_activate_response(card, channel, iob);
	if (rc)
		goto out;

	memcpy(&peer_level, QETH_IDX_ACT_FUNC_LEVEL(iob->data), 2);
	if ((peer_level & ~0x0100) !=
	    qeth_peer_func_level(card->info.func_level)) {
		QETH_DBF_MESSAGE(2, "IDX_ACTIVATE on channel %x: function level mismatch (sent: %#x, received: %#x)\n",
				 CCW_DEVID(channel->ccwdev),
				 card->info.func_level, peer_level);
		rc = -EINVAL;
	}

out:
	qeth_notify_cmd(iob, rc);
	qeth_put_cmd(iob);
}

static void qeth_idx_setup_activate_cmd(struct qeth_card *card,
					struct qeth_cmd_buffer *iob)
{
	u16 addr = (card->info.cula << 8) + card->info.unit_addr2;
	u8 port = ((u8)card->dev->dev_port) | 0x80;
	struct ccw1 *ccw = __ccw_from_cmd(iob);

	qeth_setup_ccw(&ccw[0], CCW_CMD_WRITE, CCW_FLAG_CC, IDX_ACTIVATE_SIZE,
		       iob->data);
	qeth_setup_ccw(&ccw[1], CCW_CMD_READ, 0, iob->length, iob->data);
	iob->finalize = qeth_idx_finalize_cmd;

	port |= QETH_IDX_ACT_INVAL_FRAME;
	memcpy(QETH_IDX_ACT_PNO(iob->data), &port, 1);
	memcpy(QETH_IDX_ACT_ISSUER_RM_TOKEN(iob->data),
	       &card->token.issuer_rm_w, QETH_MPC_TOKEN_LENGTH);
	memcpy(QETH_IDX_ACT_FUNC_LEVEL(iob->data),
	       &card->info.func_level, 2);
	memcpy(QETH_IDX_ACT_QDIO_DEV_CUA(iob->data), &card->info.ddev_devno, 2);
	memcpy(QETH_IDX_ACT_QDIO_DEV_REALADDR(iob->data), &addr, 2);
}

static int qeth_idx_activate_read_channel(struct qeth_card *card)
{
	struct qeth_channel *channel = &card->read;
	struct qeth_cmd_buffer *iob;
	int rc;

	QETH_CARD_TEXT(card, 2, "idxread");

	iob = qeth_alloc_cmd(channel, QETH_BUFSIZE, 2, QETH_TIMEOUT);
	if (!iob)
		return -ENOMEM;

	memcpy(iob->data, IDX_ACTIVATE_READ, IDX_ACTIVATE_SIZE);
	qeth_idx_setup_activate_cmd(card, iob);
	iob->callback = qeth_idx_activate_read_channel_cb;

	rc = qeth_send_control_data(card, iob, NULL, NULL);
	if (rc)
		return rc;

	channel->state = CH_STATE_UP;
	return 0;
}

static int qeth_idx_activate_write_channel(struct qeth_card *card)
{
	struct qeth_channel *channel = &card->write;
	struct qeth_cmd_buffer *iob;
	int rc;

	QETH_CARD_TEXT(card, 2, "idxwrite");

	iob = qeth_alloc_cmd(channel, QETH_BUFSIZE, 2, QETH_TIMEOUT);
	if (!iob)
		return -ENOMEM;

	memcpy(iob->data, IDX_ACTIVATE_WRITE, IDX_ACTIVATE_SIZE);
	qeth_idx_setup_activate_cmd(card, iob);
	iob->callback = qeth_idx_activate_write_channel_cb;

	rc = qeth_send_control_data(card, iob, NULL, NULL);
	if (rc)
		return rc;

	channel->state = CH_STATE_UP;
	return 0;
}

static int qeth_cm_enable_cb(struct qeth_card *card, struct qeth_reply *reply,
		unsigned long data)
{
	struct qeth_cmd_buffer *iob;

	QETH_CARD_TEXT(card, 2, "cmenblcb");

	iob = (struct qeth_cmd_buffer *) data;
	memcpy(&card->token.cm_filter_r,
	       QETH_CM_ENABLE_RESP_FILTER_TOKEN(iob->data),
	       QETH_MPC_TOKEN_LENGTH);
	return 0;
}

static int qeth_cm_enable(struct qeth_card *card)
{
	struct qeth_cmd_buffer *iob;

	QETH_CARD_TEXT(card, 2, "cmenable");

	iob = qeth_mpc_alloc_cmd(card, CM_ENABLE, CM_ENABLE_SIZE);
	if (!iob)
		return -ENOMEM;

	memcpy(QETH_CM_ENABLE_ISSUER_RM_TOKEN(iob->data),
	       &card->token.issuer_rm_r, QETH_MPC_TOKEN_LENGTH);
	memcpy(QETH_CM_ENABLE_FILTER_TOKEN(iob->data),
	       &card->token.cm_filter_w, QETH_MPC_TOKEN_LENGTH);

	return qeth_send_control_data(card, iob, qeth_cm_enable_cb, NULL);
}

static int qeth_cm_setup_cb(struct qeth_card *card, struct qeth_reply *reply,
		unsigned long data)
{
	struct qeth_cmd_buffer *iob;

	QETH_CARD_TEXT(card, 2, "cmsetpcb");

	iob = (struct qeth_cmd_buffer *) data;
	memcpy(&card->token.cm_connection_r,
	       QETH_CM_SETUP_RESP_DEST_ADDR(iob->data),
	       QETH_MPC_TOKEN_LENGTH);
	return 0;
}

static int qeth_cm_setup(struct qeth_card *card)
{
	struct qeth_cmd_buffer *iob;

	QETH_CARD_TEXT(card, 2, "cmsetup");

	iob = qeth_mpc_alloc_cmd(card, CM_SETUP, CM_SETUP_SIZE);
	if (!iob)
		return -ENOMEM;

	memcpy(QETH_CM_SETUP_DEST_ADDR(iob->data),
	       &card->token.issuer_rm_r, QETH_MPC_TOKEN_LENGTH);
	memcpy(QETH_CM_SETUP_CONNECTION_TOKEN(iob->data),
	       &card->token.cm_connection_w, QETH_MPC_TOKEN_LENGTH);
	memcpy(QETH_CM_SETUP_FILTER_TOKEN(iob->data),
	       &card->token.cm_filter_r, QETH_MPC_TOKEN_LENGTH);
	return qeth_send_control_data(card, iob, qeth_cm_setup_cb, NULL);
}

static bool qeth_is_supported_link_type(struct qeth_card *card, u8 link_type)
{
	if (link_type == QETH_LINK_TYPE_LANE_TR ||
	    link_type == QETH_LINK_TYPE_HSTR) {
		dev_err(&card->gdev->dev, "Unsupported Token Ring device\n");
		return false;
	}

	return true;
}

static int qeth_update_max_mtu(struct qeth_card *card, unsigned int max_mtu)
{
	struct net_device *dev = card->dev;
	unsigned int new_mtu;

	if (!max_mtu) {
		/* IQD needs accurate max MTU to set up its RX buffers: */
		if (IS_IQD(card))
			return -EINVAL;
		/* tolerate quirky HW: */
		max_mtu = ETH_MAX_MTU;
	}

	rtnl_lock();
	if (IS_IQD(card)) {
		/* move any device with default MTU to new max MTU: */
		new_mtu = (dev->mtu == dev->max_mtu) ? max_mtu : dev->mtu;

		/* adjust RX buffer size to new max MTU: */
		card->qdio.in_buf_size = max_mtu + 2 * PAGE_SIZE;
		if (dev->max_mtu && dev->max_mtu != max_mtu)
			qeth_free_qdio_queues(card);
	} else {
		if (dev->mtu)
			new_mtu = dev->mtu;
		/* default MTUs for first setup: */
		else if (IS_LAYER2(card))
			new_mtu = ETH_DATA_LEN;
		else
			new_mtu = ETH_DATA_LEN - 8; /* allow for LLC + SNAP */
	}

	dev->max_mtu = max_mtu;
	dev->mtu = min(new_mtu, max_mtu);
	rtnl_unlock();
	return 0;
}

static int qeth_get_mtu_outof_framesize(int framesize)
{
	switch (framesize) {
	case 0x4000:
		return 8192;
	case 0x6000:
		return 16384;
	case 0xa000:
		return 32768;
	case 0xffff:
		return 57344;
	default:
		return 0;
	}
}

static int qeth_ulp_enable_cb(struct qeth_card *card, struct qeth_reply *reply,
		unsigned long data)
{
	__u16 mtu, framesize;
	__u16 len;
	struct qeth_cmd_buffer *iob;
	u8 link_type = 0;

	QETH_CARD_TEXT(card, 2, "ulpenacb");

	iob = (struct qeth_cmd_buffer *) data;
	memcpy(&card->token.ulp_filter_r,
	       QETH_ULP_ENABLE_RESP_FILTER_TOKEN(iob->data),
	       QETH_MPC_TOKEN_LENGTH);
	if (IS_IQD(card)) {
		memcpy(&framesize, QETH_ULP_ENABLE_RESP_MAX_MTU(iob->data), 2);
		mtu = qeth_get_mtu_outof_framesize(framesize);
	} else {
		mtu = *(__u16 *)QETH_ULP_ENABLE_RESP_MAX_MTU(iob->data);
	}
	*(u16 *)reply->param = mtu;

	memcpy(&len, QETH_ULP_ENABLE_RESP_DIFINFO_LEN(iob->data), 2);
	if (len >= QETH_MPC_DIFINFO_LEN_INDICATES_LINK_TYPE) {
		memcpy(&link_type,
		       QETH_ULP_ENABLE_RESP_LINK_TYPE(iob->data), 1);
		if (!qeth_is_supported_link_type(card, link_type))
			return -EPROTONOSUPPORT;
	}

	card->info.link_type = link_type;
	QETH_CARD_TEXT_(card, 2, "link%d", card->info.link_type);
	return 0;
}

static u8 qeth_mpc_select_prot_type(struct qeth_card *card)
{
<<<<<<< HEAD
	if (IS_OSN(card))
		return QETH_PROT_OSN2;
=======
>>>>>>> eb3cdb58
	return IS_LAYER2(card) ? QETH_MPC_PROT_L2 : QETH_MPC_PROT_L3;
}

static int qeth_ulp_enable(struct qeth_card *card)
{
	u8 prot_type = qeth_mpc_select_prot_type(card);
	struct qeth_cmd_buffer *iob;
	u16 max_mtu;
	int rc;

	QETH_CARD_TEXT(card, 2, "ulpenabl");

	iob = qeth_mpc_alloc_cmd(card, ULP_ENABLE, ULP_ENABLE_SIZE);
	if (!iob)
		return -ENOMEM;

	*(QETH_ULP_ENABLE_LINKNUM(iob->data)) = (u8) card->dev->dev_port;
	memcpy(QETH_ULP_ENABLE_PROT_TYPE(iob->data), &prot_type, 1);
	memcpy(QETH_ULP_ENABLE_DEST_ADDR(iob->data),
	       &card->token.cm_connection_r, QETH_MPC_TOKEN_LENGTH);
	memcpy(QETH_ULP_ENABLE_FILTER_TOKEN(iob->data),
	       &card->token.ulp_filter_w, QETH_MPC_TOKEN_LENGTH);
	rc = qeth_send_control_data(card, iob, qeth_ulp_enable_cb, &max_mtu);
	if (rc)
		return rc;
	return qeth_update_max_mtu(card, max_mtu);
}

static int qeth_ulp_setup_cb(struct qeth_card *card, struct qeth_reply *reply,
		unsigned long data)
{
	struct qeth_cmd_buffer *iob;

	QETH_CARD_TEXT(card, 2, "ulpstpcb");

	iob = (struct qeth_cmd_buffer *) data;
	memcpy(&card->token.ulp_connection_r,
	       QETH_ULP_SETUP_RESP_CONNECTION_TOKEN(iob->data),
	       QETH_MPC_TOKEN_LENGTH);
	if (!strncmp("00S", QETH_ULP_SETUP_RESP_CONNECTION_TOKEN(iob->data),
		     3)) {
		QETH_CARD_TEXT(card, 2, "olmlimit");
		dev_err(&card->gdev->dev, "A connection could not be "
			"established because of an OLM limit\n");
		return -EMLINK;
	}
	return 0;
}

static int qeth_ulp_setup(struct qeth_card *card)
{
	__u16 temp;
	struct qeth_cmd_buffer *iob;

	QETH_CARD_TEXT(card, 2, "ulpsetup");

	iob = qeth_mpc_alloc_cmd(card, ULP_SETUP, ULP_SETUP_SIZE);
	if (!iob)
		return -ENOMEM;

	memcpy(QETH_ULP_SETUP_DEST_ADDR(iob->data),
	       &card->token.cm_connection_r, QETH_MPC_TOKEN_LENGTH);
	memcpy(QETH_ULP_SETUP_CONNECTION_TOKEN(iob->data),
	       &card->token.ulp_connection_w, QETH_MPC_TOKEN_LENGTH);
	memcpy(QETH_ULP_SETUP_FILTER_TOKEN(iob->data),
	       &card->token.ulp_filter_r, QETH_MPC_TOKEN_LENGTH);

	memcpy(QETH_ULP_SETUP_CUA(iob->data), &card->info.ddev_devno, 2);
	temp = (card->info.cula << 8) + card->info.unit_addr2;
	memcpy(QETH_ULP_SETUP_REAL_DEVADDR(iob->data), &temp, 2);
	return qeth_send_control_data(card, iob, qeth_ulp_setup_cb, NULL);
}

static int qeth_alloc_out_buf(struct qeth_qdio_out_q *q, unsigned int bidx,
			      gfp_t gfp)
{
	struct qeth_qdio_out_buffer *newbuf;

	newbuf = kmem_cache_zalloc(qeth_qdio_outbuf_cache, gfp);
	if (!newbuf)
		return -ENOMEM;

	newbuf->buffer = q->qdio_bufs[bidx];
	skb_queue_head_init(&newbuf->skb_list);
	lockdep_set_class(&newbuf->skb_list.lock, &qdio_out_skb_queue_key);
	atomic_set(&newbuf->state, QETH_QDIO_BUF_EMPTY);
	q->bufs[bidx] = newbuf;
	return 0;
}

static void qeth_free_output_queue(struct qeth_qdio_out_q *q)
{
	if (!q)
		return;

	qeth_drain_output_queue(q, true);
	qdio_free_buffers(q->qdio_bufs, QDIO_MAX_BUFFERS_PER_Q);
	kfree(q);
}

static struct qeth_qdio_out_q *qeth_alloc_output_queue(void)
{
	struct qeth_qdio_out_q *q = kzalloc(sizeof(*q), GFP_KERNEL);
	unsigned int i;

	if (!q)
		return NULL;

	if (qdio_alloc_buffers(q->qdio_bufs, QDIO_MAX_BUFFERS_PER_Q))
		goto err_qdio_bufs;

	for (i = 0; i < QDIO_MAX_BUFFERS_PER_Q; i++) {
		if (qeth_alloc_out_buf(q, i, GFP_KERNEL))
			goto err_out_bufs;
	}

	return q;

err_out_bufs:
	while (i > 0)
		qeth_free_out_buf(q->bufs[--i]);
	qdio_free_buffers(q->qdio_bufs, QDIO_MAX_BUFFERS_PER_Q);
err_qdio_bufs:
	kfree(q);
	return NULL;
}

static void qeth_tx_completion_timer(struct timer_list *timer)
{
	struct qeth_qdio_out_q *queue = from_timer(queue, timer, timer);

	napi_schedule(&queue->napi);
	QETH_TXQ_STAT_INC(queue, completion_timer);
}

static int qeth_alloc_qdio_queues(struct qeth_card *card)
{
	unsigned int i;

	QETH_CARD_TEXT(card, 2, "allcqdbf");

	if (atomic_cmpxchg(&card->qdio.state, QETH_QDIO_UNINITIALIZED,
		QETH_QDIO_ALLOCATED) != QETH_QDIO_UNINITIALIZED)
		return 0;

	/* inbound buffer pool */
	if (qeth_alloc_buffer_pool(card))
		goto out_buffer_pool;

	/* outbound */
	for (i = 0; i < card->qdio.no_out_queues; ++i) {
		struct qeth_qdio_out_q *queue;

		queue = qeth_alloc_output_queue();
		if (!queue)
			goto out_freeoutq;
		QETH_CARD_TEXT_(card, 2, "outq %i", i);
		QETH_CARD_HEX(card, 2, &queue, sizeof(void *));
		card->qdio.out_qs[i] = queue;
		queue->card = card;
		queue->queue_no = i;
		INIT_LIST_HEAD(&queue->pending_bufs);
		spin_lock_init(&queue->lock);
		timer_setup(&queue->timer, qeth_tx_completion_timer, 0);
		if (IS_IQD(card)) {
			queue->coalesce_usecs = QETH_TX_COALESCE_USECS;
			queue->max_coalesced_frames = QETH_TX_MAX_COALESCED_FRAMES;
			queue->rescan_usecs = QETH_TX_TIMER_USECS;
		} else {
			queue->coalesce_usecs = USEC_PER_SEC;
			queue->max_coalesced_frames = 0;
			queue->rescan_usecs = 10 * USEC_PER_SEC;
		}
		queue->priority = QETH_QIB_PQUE_PRIO_DEFAULT;
	}

	/* completion */
	if (qeth_alloc_cq(card))
		goto out_freeoutq;

	return 0;

out_freeoutq:
	while (i > 0) {
		qeth_free_output_queue(card->qdio.out_qs[--i]);
		card->qdio.out_qs[i] = NULL;
	}
	qeth_free_buffer_pool(card);
out_buffer_pool:
	atomic_set(&card->qdio.state, QETH_QDIO_UNINITIALIZED);
	return -ENOMEM;
}

static void qeth_free_qdio_queues(struct qeth_card *card)
{
	int i, j;

	if (atomic_xchg(&card->qdio.state, QETH_QDIO_UNINITIALIZED) ==
		QETH_QDIO_UNINITIALIZED)
		return;

	qeth_free_cq(card);
	for (j = 0; j < QDIO_MAX_BUFFERS_PER_Q; ++j) {
		if (card->qdio.in_q->bufs[j].rx_skb) {
			consume_skb(card->qdio.in_q->bufs[j].rx_skb);
			card->qdio.in_q->bufs[j].rx_skb = NULL;
		}
	}

	/* inbound buffer pool */
	qeth_free_buffer_pool(card);
	/* free outbound qdio_qs */
	for (i = 0; i < card->qdio.no_out_queues; i++) {
		qeth_free_output_queue(card->qdio.out_qs[i]);
		card->qdio.out_qs[i] = NULL;
	}
}

static void qeth_fill_qib_parms(struct qeth_card *card,
				struct qeth_qib_parms *parms)
{
	struct qeth_qdio_out_q *queue;
	unsigned int i;

	parms->pcit_magic[0] = 'P';
	parms->pcit_magic[1] = 'C';
	parms->pcit_magic[2] = 'I';
	parms->pcit_magic[3] = 'T';
	ASCEBC(parms->pcit_magic, sizeof(parms->pcit_magic));
	parms->pcit_a = QETH_PCI_THRESHOLD_A(card);
	parms->pcit_b = QETH_PCI_THRESHOLD_B(card);
	parms->pcit_c = QETH_PCI_TIMER_VALUE(card);

	parms->blkt_magic[0] = 'B';
	parms->blkt_magic[1] = 'L';
	parms->blkt_magic[2] = 'K';
	parms->blkt_magic[3] = 'T';
	ASCEBC(parms->blkt_magic, sizeof(parms->blkt_magic));
	parms->blkt_total = card->info.blkt.time_total;
	parms->blkt_inter_packet = card->info.blkt.inter_packet;
	parms->blkt_inter_packet_jumbo = card->info.blkt.inter_packet_jumbo;

	/* Prio-queueing implicitly uses the default priorities: */
	if (qeth_uses_tx_prio_queueing(card) || card->qdio.no_out_queues == 1)
		return;

	parms->pque_magic[0] = 'P';
	parms->pque_magic[1] = 'Q';
	parms->pque_magic[2] = 'U';
	parms->pque_magic[3] = 'E';
	ASCEBC(parms->pque_magic, sizeof(parms->pque_magic));
	parms->pque_order = QETH_QIB_PQUE_ORDER_RR;
	parms->pque_units = QETH_QIB_PQUE_UNITS_SBAL;

	qeth_for_each_output_queue(card, queue, i)
		parms->pque_priority[i] = queue->priority;
}

static int qeth_qdio_activate(struct qeth_card *card)
{
	QETH_CARD_TEXT(card, 3, "qdioact");
	return qdio_activate(CARD_DDEV(card));
}

static int qeth_dm_act(struct qeth_card *card)
{
	struct qeth_cmd_buffer *iob;

	QETH_CARD_TEXT(card, 2, "dmact");

	iob = qeth_mpc_alloc_cmd(card, DM_ACT, DM_ACT_SIZE);
	if (!iob)
		return -ENOMEM;

	memcpy(QETH_DM_ACT_DEST_ADDR(iob->data),
	       &card->token.cm_connection_r, QETH_MPC_TOKEN_LENGTH);
	memcpy(QETH_DM_ACT_CONNECTION_TOKEN(iob->data),
	       &card->token.ulp_connection_r, QETH_MPC_TOKEN_LENGTH);
	return qeth_send_control_data(card, iob, NULL, NULL);
}

static int qeth_mpc_initialize(struct qeth_card *card)
{
	int rc;

	QETH_CARD_TEXT(card, 2, "mpcinit");

	rc = qeth_issue_next_read(card);
	if (rc) {
		QETH_CARD_TEXT_(card, 2, "1err%d", rc);
		return rc;
	}
	rc = qeth_cm_enable(card);
	if (rc) {
		QETH_CARD_TEXT_(card, 2, "2err%d", rc);
		return rc;
	}
	rc = qeth_cm_setup(card);
	if (rc) {
		QETH_CARD_TEXT_(card, 2, "3err%d", rc);
		return rc;
	}
	rc = qeth_ulp_enable(card);
	if (rc) {
		QETH_CARD_TEXT_(card, 2, "4err%d", rc);
		return rc;
	}
	rc = qeth_ulp_setup(card);
	if (rc) {
		QETH_CARD_TEXT_(card, 2, "5err%d", rc);
		return rc;
	}
	rc = qeth_alloc_qdio_queues(card);
	if (rc) {
		QETH_CARD_TEXT_(card, 2, "5err%d", rc);
		return rc;
	}
	rc = qeth_qdio_establish(card);
	if (rc) {
		QETH_CARD_TEXT_(card, 2, "6err%d", rc);
		qeth_free_qdio_queues(card);
		return rc;
	}
	rc = qeth_qdio_activate(card);
	if (rc) {
		QETH_CARD_TEXT_(card, 2, "7err%d", rc);
		return rc;
	}
	rc = qeth_dm_act(card);
	if (rc) {
		QETH_CARD_TEXT_(card, 2, "8err%d", rc);
		return rc;
	}

	return 0;
}

static void qeth_print_status_message(struct qeth_card *card)
{
	switch (card->info.type) {
	case QETH_CARD_TYPE_OSD:
	case QETH_CARD_TYPE_OSM:
	case QETH_CARD_TYPE_OSX:
		/* VM will use a non-zero first character
		 * to indicate a HiperSockets like reporting
		 * of the level OSA sets the first character to zero
		 * */
		if (!card->info.mcl_level[0]) {
			scnprintf(card->info.mcl_level,
				  sizeof(card->info.mcl_level),
				  "%02x%02x",
				  card->info.mcl_level[2],
				  card->info.mcl_level[3]);
			break;
		}
		fallthrough;
	case QETH_CARD_TYPE_IQD:
		if (IS_VM_NIC(card) || (card->info.mcl_level[0] & 0x80)) {
			card->info.mcl_level[0] = (char) _ebcasc[(__u8)
				card->info.mcl_level[0]];
			card->info.mcl_level[1] = (char) _ebcasc[(__u8)
				card->info.mcl_level[1]];
			card->info.mcl_level[2] = (char) _ebcasc[(__u8)
				card->info.mcl_level[2]];
			card->info.mcl_level[3] = (char) _ebcasc[(__u8)
				card->info.mcl_level[3]];
			card->info.mcl_level[QETH_MCL_LENGTH] = 0;
		}
		break;
	default:
		memset(&card->info.mcl_level[0], 0, QETH_MCL_LENGTH + 1);
	}
	dev_info(&card->gdev->dev,
		 "Device is a%s card%s%s%s\nwith link type %s.\n",
		 qeth_get_cardname(card),
		 (card->info.mcl_level[0]) ? " (level: " : "",
		 (card->info.mcl_level[0]) ? card->info.mcl_level : "",
		 (card->info.mcl_level[0]) ? ")" : "",
		 qeth_get_cardname_short(card));
}

static void qeth_initialize_working_pool_list(struct qeth_card *card)
{
	struct qeth_buffer_pool_entry *entry;

	QETH_CARD_TEXT(card, 5, "inwrklst");

	list_for_each_entry(entry,
			    &card->qdio.init_pool.entry_list, init_list) {
		qeth_put_buffer_pool_entry(card, entry);
	}
}

static struct qeth_buffer_pool_entry *qeth_find_free_buffer_pool_entry(
					struct qeth_card *card)
{
	struct qeth_buffer_pool_entry *entry;
	int i, free;

	if (list_empty(&card->qdio.in_buf_pool.entry_list))
		return NULL;

	list_for_each_entry(entry, &card->qdio.in_buf_pool.entry_list, list) {
		free = 1;
		for (i = 0; i < QETH_MAX_BUFFER_ELEMENTS(card); ++i) {
			if (page_count(entry->elements[i]) > 1) {
				free = 0;
				break;
			}
		}
		if (free) {
			list_del_init(&entry->list);
			return entry;
		}
	}

	/* no free buffer in pool so take first one and swap pages */
	entry = list_first_entry(&card->qdio.in_buf_pool.entry_list,
				 struct qeth_buffer_pool_entry, list);
	for (i = 0; i < QETH_MAX_BUFFER_ELEMENTS(card); ++i) {
		if (page_count(entry->elements[i]) > 1) {
			struct page *page = dev_alloc_page();

			if (!page)
				return NULL;

			__free_page(entry->elements[i]);
			entry->elements[i] = page;
			QETH_CARD_STAT_INC(card, rx_sg_alloc_page);
		}
	}
	list_del_init(&entry->list);
	return entry;
}

static int qeth_init_input_buffer(struct qeth_card *card,
		struct qeth_qdio_buffer *buf)
{
	struct qeth_buffer_pool_entry *pool_entry = buf->pool_entry;
	int i;

	if ((card->options.cq == QETH_CQ_ENABLED) && (!buf->rx_skb)) {
		buf->rx_skb = netdev_alloc_skb(card->dev,
					       ETH_HLEN +
					       sizeof(struct ipv6hdr));
		if (!buf->rx_skb)
			return -ENOMEM;
	}

	if (!pool_entry) {
		pool_entry = qeth_find_free_buffer_pool_entry(card);
		if (!pool_entry)
			return -ENOBUFS;

		buf->pool_entry = pool_entry;
	}

	/*
	 * since the buffer is accessed only from the input_tasklet
	 * there shouldn't be a need to synchronize; also, since we use
	 * the QETH_IN_BUF_REQUEUE_THRESHOLD we should never run  out off
	 * buffers
	 */
	for (i = 0; i < QETH_MAX_BUFFER_ELEMENTS(card); ++i) {
		buf->buffer->element[i].length = PAGE_SIZE;
		buf->buffer->element[i].addr =
			page_to_phys(pool_entry->elements[i]);
		if (i == QETH_MAX_BUFFER_ELEMENTS(card) - 1)
			buf->buffer->element[i].eflags = SBAL_EFLAGS_LAST_ENTRY;
		else
			buf->buffer->element[i].eflags = 0;
		buf->buffer->element[i].sflags = 0;
	}
	return 0;
}

static unsigned int qeth_tx_select_bulk_max(struct qeth_card *card,
					    struct qeth_qdio_out_q *queue)
{
	if (!IS_IQD(card) ||
	    qeth_iqd_is_mcast_queue(card, queue) ||
	    card->options.cq == QETH_CQ_ENABLED ||
	    qdio_get_ssqd_desc(CARD_DDEV(card), &card->ssqd))
		return 1;

	return card->ssqd.mmwc ? card->ssqd.mmwc : 1;
}

static int qeth_init_qdio_queues(struct qeth_card *card)
{
	unsigned int rx_bufs = card->qdio.in_buf_pool.buf_count;
	unsigned int i;
	int rc;

	QETH_CARD_TEXT(card, 2, "initqdqs");

	/* inbound queue */
	qdio_reset_buffers(card->qdio.in_q->qdio_bufs, QDIO_MAX_BUFFERS_PER_Q);
	memset(&card->rx, 0, sizeof(struct qeth_rx));

	qeth_initialize_working_pool_list(card);
	/*give only as many buffers to hardware as we have buffer pool entries*/
	for (i = 0; i < rx_bufs; i++) {
		rc = qeth_init_input_buffer(card, &card->qdio.in_q->bufs[i]);
		if (rc)
			return rc;
	}

	card->qdio.in_q->next_buf_to_init = QDIO_BUFNR(rx_bufs);
	rc = qdio_add_bufs_to_input_queue(CARD_DDEV(card), 0, 0, rx_bufs);
	if (rc) {
		QETH_CARD_TEXT_(card, 2, "1err%d", rc);
		return rc;
	}

	/* completion */
	rc = qeth_cq_init(card);
	if (rc) {
		return rc;
	}

	/* outbound queue */
	for (i = 0; i < card->qdio.no_out_queues; ++i) {
		struct qeth_qdio_out_q *queue = card->qdio.out_qs[i];

		qdio_reset_buffers(queue->qdio_bufs, QDIO_MAX_BUFFERS_PER_Q);
		queue->max_elements = QETH_MAX_BUFFER_ELEMENTS(card);
		queue->next_buf_to_fill = 0;
		queue->do_pack = 0;
		queue->prev_hdr = NULL;
		queue->coalesced_frames = 0;
		queue->bulk_start = 0;
		queue->bulk_count = 0;
		queue->bulk_max = qeth_tx_select_bulk_max(card, queue);
		atomic_set(&queue->used_buffers, 0);
		atomic_set(&queue->set_pci_flags_count, 0);
		netdev_tx_reset_queue(netdev_get_tx_queue(card->dev, i));
	}
	return 0;
}

static void qeth_ipa_finalize_cmd(struct qeth_card *card,
				  struct qeth_cmd_buffer *iob)
{
	qeth_mpc_finalize_cmd(card, iob);

	/* override with IPA-specific values: */
	__ipa_cmd(iob)->hdr.seqno = card->seqno.ipa++;
}

static void qeth_prepare_ipa_cmd(struct qeth_card *card,
				 struct qeth_cmd_buffer *iob, u16 cmd_length)
{
	u8 prot_type = qeth_mpc_select_prot_type(card);
	u16 total_length = iob->length;

	qeth_setup_ccw(__ccw_from_cmd(iob), CCW_CMD_WRITE, 0, total_length,
		       iob->data);
	iob->finalize = qeth_ipa_finalize_cmd;

	memcpy(iob->data, IPA_PDU_HEADER, IPA_PDU_HEADER_SIZE);
	memcpy(QETH_IPA_PDU_LEN_TOTAL(iob->data), &total_length, 2);
	memcpy(QETH_IPA_CMD_PROT_TYPE(iob->data), &prot_type, 1);
	memcpy(QETH_IPA_PDU_LEN_PDU1(iob->data), &cmd_length, 2);
	memcpy(QETH_IPA_PDU_LEN_PDU2(iob->data), &cmd_length, 2);
	memcpy(QETH_IPA_CMD_DEST_ADDR(iob->data),
	       &card->token.ulp_connection_r, QETH_MPC_TOKEN_LENGTH);
	memcpy(QETH_IPA_PDU_LEN_PDU3(iob->data), &cmd_length, 2);
}

static bool qeth_ipa_match_reply(struct qeth_cmd_buffer *iob,
				 struct qeth_cmd_buffer *reply)
{
	struct qeth_ipa_cmd *ipa_reply = __ipa_reply(reply);

	return ipa_reply && (__ipa_cmd(iob)->hdr.seqno == ipa_reply->hdr.seqno);
}

struct qeth_cmd_buffer *qeth_ipa_alloc_cmd(struct qeth_card *card,
					   enum qeth_ipa_cmds cmd_code,
					   enum qeth_prot_versions prot,
					   unsigned int data_length)
{
	struct qeth_cmd_buffer *iob;
	struct qeth_ipacmd_hdr *hdr;

	data_length += offsetof(struct qeth_ipa_cmd, data);
	iob = qeth_alloc_cmd(&card->write, IPA_PDU_HEADER_SIZE + data_length, 1,
			     QETH_IPA_TIMEOUT);
	if (!iob)
		return NULL;

	qeth_prepare_ipa_cmd(card, iob, data_length);
	iob->match = qeth_ipa_match_reply;

	hdr = &__ipa_cmd(iob)->hdr;
	hdr->command = cmd_code;
	hdr->initiator = IPA_CMD_INITIATOR_HOST;
	/* hdr->seqno is set by qeth_send_control_data() */
	hdr->adapter_type = QETH_LINK_TYPE_FAST_ETH;
	hdr->rel_adapter_no = (u8) card->dev->dev_port;
	hdr->prim_version_no = IS_LAYER2(card) ? 2 : 1;
	hdr->param_count = 1;
	hdr->prot_version = prot;
	return iob;
}
EXPORT_SYMBOL_GPL(qeth_ipa_alloc_cmd);

static int qeth_send_ipa_cmd_cb(struct qeth_card *card,
				struct qeth_reply *reply, unsigned long data)
{
	struct qeth_ipa_cmd *cmd = (struct qeth_ipa_cmd *) data;

	return (cmd->hdr.return_code) ? -EIO : 0;
}

/*
 * qeth_send_ipa_cmd() - send an IPA command
 *
 * See qeth_send_control_data() for explanation of the arguments.
 */

int qeth_send_ipa_cmd(struct qeth_card *card, struct qeth_cmd_buffer *iob,
		int (*reply_cb)(struct qeth_card *, struct qeth_reply*,
			unsigned long),
		void *reply_param)
{
	int rc;

	QETH_CARD_TEXT(card, 4, "sendipa");

	if (card->read_or_write_problem) {
		qeth_put_cmd(iob);
		return -EIO;
	}

	if (reply_cb == NULL)
		reply_cb = qeth_send_ipa_cmd_cb;
	rc = qeth_send_control_data(card, iob, reply_cb, reply_param);
	if (rc == -ETIME) {
		qeth_clear_ipacmd_list(card);
		qeth_schedule_recovery(card);
	}
	return rc;
}
EXPORT_SYMBOL_GPL(qeth_send_ipa_cmd);

static int qeth_send_startlan_cb(struct qeth_card *card,
				 struct qeth_reply *reply, unsigned long data)
{
	struct qeth_ipa_cmd *cmd = (struct qeth_ipa_cmd *) data;

	if (cmd->hdr.return_code == IPA_RC_LAN_OFFLINE)
		return -ENETDOWN;

	return (cmd->hdr.return_code) ? -EIO : 0;
}

static int qeth_send_startlan(struct qeth_card *card)
{
	struct qeth_cmd_buffer *iob;

	QETH_CARD_TEXT(card, 2, "strtlan");

	iob = qeth_ipa_alloc_cmd(card, IPA_CMD_STARTLAN, QETH_PROT_NONE, 0);
	if (!iob)
		return -ENOMEM;
	return qeth_send_ipa_cmd(card, iob, qeth_send_startlan_cb, NULL);
}

static int qeth_setadpparms_inspect_rc(struct qeth_ipa_cmd *cmd)
{
	if (!cmd->hdr.return_code)
		cmd->hdr.return_code =
			cmd->data.setadapterparms.hdr.return_code;
	return cmd->hdr.return_code;
}

static int qeth_query_setadapterparms_cb(struct qeth_card *card,
		struct qeth_reply *reply, unsigned long data)
{
	struct qeth_ipa_cmd *cmd = (struct qeth_ipa_cmd *) data;
	struct qeth_query_cmds_supp *query_cmd;

	QETH_CARD_TEXT(card, 3, "quyadpcb");
	if (qeth_setadpparms_inspect_rc(cmd))
		return -EIO;

	query_cmd = &cmd->data.setadapterparms.data.query_cmds_supp;
	if (query_cmd->lan_type & 0x7f) {
		if (!qeth_is_supported_link_type(card, query_cmd->lan_type))
			return -EPROTONOSUPPORT;

		card->info.link_type = query_cmd->lan_type;
		QETH_CARD_TEXT_(card, 2, "lnk %d", card->info.link_type);
	}

	card->options.adp.supported = query_cmd->supported_cmds;
	return 0;
}

static struct qeth_cmd_buffer *qeth_get_adapter_cmd(struct qeth_card *card,
						    enum qeth_ipa_setadp_cmd adp_cmd,
						    unsigned int data_length)
{
	struct qeth_ipacmd_setadpparms_hdr *hdr;
	struct qeth_cmd_buffer *iob;

	iob = qeth_ipa_alloc_cmd(card, IPA_CMD_SETADAPTERPARMS, QETH_PROT_IPV4,
				 data_length +
				 offsetof(struct qeth_ipacmd_setadpparms,
					  data));
	if (!iob)
		return NULL;

	hdr = &__ipa_cmd(iob)->data.setadapterparms.hdr;
	hdr->cmdlength = sizeof(*hdr) + data_length;
	hdr->command_code = adp_cmd;
	hdr->used_total = 1;
	hdr->seq_no = 1;
	return iob;
}

static int qeth_query_setadapterparms(struct qeth_card *card)
{
	int rc;
	struct qeth_cmd_buffer *iob;

	QETH_CARD_TEXT(card, 3, "queryadp");
	iob = qeth_get_adapter_cmd(card, IPA_SETADP_QUERY_COMMANDS_SUPPORTED,
				   SETADP_DATA_SIZEOF(query_cmds_supp));
	if (!iob)
		return -ENOMEM;
	rc = qeth_send_ipa_cmd(card, iob, qeth_query_setadapterparms_cb, NULL);
	return rc;
}

static int qeth_query_ipassists_cb(struct qeth_card *card,
		struct qeth_reply *reply, unsigned long data)
{
	struct qeth_ipa_cmd *cmd;

	QETH_CARD_TEXT(card, 2, "qipasscb");

	cmd = (struct qeth_ipa_cmd *) data;

	switch (cmd->hdr.return_code) {
	case IPA_RC_SUCCESS:
		break;
	case IPA_RC_NOTSUPP:
	case IPA_RC_L2_UNSUPPORTED_CMD:
		QETH_CARD_TEXT(card, 2, "ipaunsup");
		card->options.ipa4.supported |= IPA_SETADAPTERPARMS;
		card->options.ipa6.supported |= IPA_SETADAPTERPARMS;
		return -EOPNOTSUPP;
	default:
		QETH_DBF_MESSAGE(1, "IPA_CMD_QIPASSIST on device %x: Unhandled rc=%#x\n",
				 CARD_DEVID(card), cmd->hdr.return_code);
		return -EIO;
	}

	if (cmd->hdr.prot_version == QETH_PROT_IPV4)
		card->options.ipa4 = cmd->hdr.assists;
	else if (cmd->hdr.prot_version == QETH_PROT_IPV6)
		card->options.ipa6 = cmd->hdr.assists;
	else
		QETH_DBF_MESSAGE(1, "IPA_CMD_QIPASSIST on device %x: Flawed LIC detected\n",
				 CARD_DEVID(card));
	return 0;
}

static int qeth_query_ipassists(struct qeth_card *card,
				enum qeth_prot_versions prot)
{
	int rc;
	struct qeth_cmd_buffer *iob;

	QETH_CARD_TEXT_(card, 2, "qipassi%i", prot);
	iob = qeth_ipa_alloc_cmd(card, IPA_CMD_QIPASSIST, prot, 0);
	if (!iob)
		return -ENOMEM;
	rc = qeth_send_ipa_cmd(card, iob, qeth_query_ipassists_cb, NULL);
	return rc;
}

static int qeth_query_switch_attributes_cb(struct qeth_card *card,
				struct qeth_reply *reply, unsigned long data)
{
	struct qeth_ipa_cmd *cmd = (struct qeth_ipa_cmd *) data;
	struct qeth_query_switch_attributes *attrs;
	struct qeth_switch_info *sw_info;

	QETH_CARD_TEXT(card, 2, "qswiatcb");
	if (qeth_setadpparms_inspect_rc(cmd))
		return -EIO;

	sw_info = (struct qeth_switch_info *)reply->param;
	attrs = &cmd->data.setadapterparms.data.query_switch_attributes;
	sw_info->capabilities = attrs->capabilities;
	sw_info->settings = attrs->settings;
	QETH_CARD_TEXT_(card, 2, "%04x%04x", sw_info->capabilities,
			sw_info->settings);
	return 0;
}

int qeth_query_switch_attributes(struct qeth_card *card,
				 struct qeth_switch_info *sw_info)
{
	struct qeth_cmd_buffer *iob;

	QETH_CARD_TEXT(card, 2, "qswiattr");
	if (!qeth_adp_supported(card, IPA_SETADP_QUERY_SWITCH_ATTRIBUTES))
		return -EOPNOTSUPP;
	if (!netif_carrier_ok(card->dev))
		return -ENOMEDIUM;
	iob = qeth_get_adapter_cmd(card, IPA_SETADP_QUERY_SWITCH_ATTRIBUTES, 0);
	if (!iob)
		return -ENOMEM;
	return qeth_send_ipa_cmd(card, iob,
				qeth_query_switch_attributes_cb, sw_info);
}

struct qeth_cmd_buffer *qeth_get_diag_cmd(struct qeth_card *card,
					  enum qeth_diags_cmds sub_cmd,
					  unsigned int data_length)
{
	struct qeth_ipacmd_diagass *cmd;
	struct qeth_cmd_buffer *iob;

	iob = qeth_ipa_alloc_cmd(card, IPA_CMD_SET_DIAG_ASS, QETH_PROT_NONE,
				 DIAG_HDR_LEN + data_length);
	if (!iob)
		return NULL;

	cmd = &__ipa_cmd(iob)->data.diagass;
	cmd->subcmd_len = DIAG_SUB_HDR_LEN + data_length;
	cmd->subcmd = sub_cmd;
	return iob;
}
EXPORT_SYMBOL_GPL(qeth_get_diag_cmd);

static int qeth_query_setdiagass_cb(struct qeth_card *card,
		struct qeth_reply *reply, unsigned long data)
{
	struct qeth_ipa_cmd *cmd = (struct qeth_ipa_cmd *) data;
	u16 rc = cmd->hdr.return_code;

	if (rc) {
		QETH_CARD_TEXT_(card, 2, "diagq:%x", rc);
		return -EIO;
	}

	card->info.diagass_support = cmd->data.diagass.ext;
	return 0;
}

static int qeth_query_setdiagass(struct qeth_card *card)
{
	struct qeth_cmd_buffer *iob;

	QETH_CARD_TEXT(card, 2, "qdiagass");
	iob = qeth_get_diag_cmd(card, QETH_DIAGS_CMD_QUERY, 0);
	if (!iob)
		return -ENOMEM;
	return qeth_send_ipa_cmd(card, iob, qeth_query_setdiagass_cb, NULL);
}

static void qeth_get_trap_id(struct qeth_card *card, struct qeth_trap_id *tid)
{
	unsigned long info = get_zeroed_page(GFP_KERNEL);
	struct sysinfo_2_2_2 *info222 = (struct sysinfo_2_2_2 *)info;
	struct sysinfo_3_2_2 *info322 = (struct sysinfo_3_2_2 *)info;
	struct ccw_dev_id ccwid;
	int level;

	tid->chpid = card->info.chpid;
	ccw_device_get_id(CARD_RDEV(card), &ccwid);
	tid->ssid = ccwid.ssid;
	tid->devno = ccwid.devno;
	if (!info)
		return;
	level = stsi(NULL, 0, 0, 0);
	if ((level >= 2) && (stsi(info222, 2, 2, 2) == 0))
		tid->lparnr = info222->lpar_number;
	if ((level >= 3) && (stsi(info322, 3, 2, 2) == 0)) {
		EBCASC(info322->vm[0].name, sizeof(info322->vm[0].name));
		memcpy(tid->vmname, info322->vm[0].name, sizeof(tid->vmname));
	}
	free_page(info);
}

static int qeth_hw_trap_cb(struct qeth_card *card,
		struct qeth_reply *reply, unsigned long data)
{
	struct qeth_ipa_cmd *cmd = (struct qeth_ipa_cmd *) data;
	u16 rc = cmd->hdr.return_code;

	if (rc) {
		QETH_CARD_TEXT_(card, 2, "trapc:%x", rc);
		return -EIO;
	}
	return 0;
}

int qeth_hw_trap(struct qeth_card *card, enum qeth_diags_trap_action action)
{
	struct qeth_cmd_buffer *iob;
	struct qeth_ipa_cmd *cmd;

	QETH_CARD_TEXT(card, 2, "diagtrap");
	iob = qeth_get_diag_cmd(card, QETH_DIAGS_CMD_TRAP, 64);
	if (!iob)
		return -ENOMEM;
	cmd = __ipa_cmd(iob);
	cmd->data.diagass.type = 1;
	cmd->data.diagass.action = action;
	switch (action) {
	case QETH_DIAGS_TRAP_ARM:
		cmd->data.diagass.options = 0x0003;
		cmd->data.diagass.ext = 0x00010000 +
			sizeof(struct qeth_trap_id);
		qeth_get_trap_id(card,
			(struct qeth_trap_id *)cmd->data.diagass.cdata);
		break;
	case QETH_DIAGS_TRAP_DISARM:
		cmd->data.diagass.options = 0x0001;
		break;
	case QETH_DIAGS_TRAP_CAPTURE:
		break;
	}
	return qeth_send_ipa_cmd(card, iob, qeth_hw_trap_cb, NULL);
}

static int qeth_check_qdio_errors(struct qeth_card *card,
				  struct qdio_buffer *buf,
				  unsigned int qdio_error,
				  const char *dbftext)
{
	if (qdio_error) {
		QETH_CARD_TEXT(card, 2, dbftext);
		QETH_CARD_TEXT_(card, 2, " F15=%02X",
			       buf->element[15].sflags);
		QETH_CARD_TEXT_(card, 2, " F14=%02X",
			       buf->element[14].sflags);
		QETH_CARD_TEXT_(card, 2, " qerr=%X", qdio_error);
		if ((buf->element[15].sflags) == 0x12) {
			QETH_CARD_STAT_INC(card, rx_fifo_errors);
			return 0;
		} else
			return 1;
	}
	return 0;
}

static unsigned int qeth_rx_refill_queue(struct qeth_card *card,
					 unsigned int count)
{
	struct qeth_qdio_q *queue = card->qdio.in_q;
	struct list_head *lh;
	int i;
	int rc;
	int newcount = 0;

	/* only requeue at a certain threshold to avoid SIGAs */
	if (count >= QETH_IN_BUF_REQUEUE_THRESHOLD(card)) {
		for (i = queue->next_buf_to_init;
		     i < queue->next_buf_to_init + count; ++i) {
			if (qeth_init_input_buffer(card,
				&queue->bufs[QDIO_BUFNR(i)])) {
				break;
			} else {
				newcount++;
			}
		}

		if (newcount < count) {
			/* we are in memory shortage so we switch back to
			   traditional skb allocation and drop packages */
			atomic_set(&card->force_alloc_skb, 3);
			count = newcount;
		} else {
			atomic_add_unless(&card->force_alloc_skb, -1, 0);
		}

		if (!count) {
			i = 0;
			list_for_each(lh, &card->qdio.in_buf_pool.entry_list)
				i++;
			if (i == card->qdio.in_buf_pool.buf_count) {
				QETH_CARD_TEXT(card, 2, "qsarbw");
				schedule_delayed_work(
					&card->buffer_reclaim_work,
					QETH_RECLAIM_WORK_TIME);
			}
			return 0;
		}

		rc = qdio_add_bufs_to_input_queue(CARD_DDEV(card), 0,
						  queue->next_buf_to_init,
						  count);
		if (rc) {
			QETH_CARD_TEXT(card, 2, "qinberr");
		}
		queue->next_buf_to_init = QDIO_BUFNR(queue->next_buf_to_init +
						     count);
		return count;
	}

	return 0;
}

static void qeth_buffer_reclaim_work(struct work_struct *work)
{
	struct qeth_card *card = container_of(to_delayed_work(work),
					      struct qeth_card,
					      buffer_reclaim_work);

	local_bh_disable();
	napi_schedule(&card->napi);
	/* kick-start the NAPI softirq: */
	local_bh_enable();
}

static void qeth_handle_send_error(struct qeth_card *card,
		struct qeth_qdio_out_buffer *buffer, unsigned int qdio_err)
{
	int sbalf15 = buffer->buffer->element[15].sflags;

	QETH_CARD_TEXT(card, 6, "hdsnderr");
	qeth_check_qdio_errors(card, buffer->buffer, qdio_err, "qouterr");

	if (!qdio_err)
		return;

	if ((sbalf15 >= 15) && (sbalf15 <= 31))
		return;

	QETH_CARD_TEXT(card, 1, "lnkfail");
	QETH_CARD_TEXT_(card, 1, "%04x %02x",
		       (u16)qdio_err, (u8)sbalf15);
}

/**
 * qeth_prep_flush_pack_buffer - Prepares flushing of a packing buffer.
 * @queue: queue to check for packing buffer
 *
 * Returns number of buffers that were prepared for flush.
 */
static int qeth_prep_flush_pack_buffer(struct qeth_qdio_out_q *queue)
{
	struct qeth_qdio_out_buffer *buffer;

	buffer = queue->bufs[queue->next_buf_to_fill];
	if ((atomic_read(&buffer->state) == QETH_QDIO_BUF_EMPTY) &&
	    (buffer->next_element_to_fill > 0)) {
		/* it's a packing buffer */
		atomic_set(&buffer->state, QETH_QDIO_BUF_PRIMED);
		queue->next_buf_to_fill =
			QDIO_BUFNR(queue->next_buf_to_fill + 1);
		return 1;
	}
	return 0;
}

/*
 * Switched to packing state if the number of used buffers on a queue
 * reaches a certain limit.
 */
static void qeth_switch_to_packing_if_needed(struct qeth_qdio_out_q *queue)
{
	if (!queue->do_pack) {
		if (atomic_read(&queue->used_buffers)
		    >= QETH_HIGH_WATERMARK_PACK){
			/* switch non-PACKING -> PACKING */
			QETH_CARD_TEXT(queue->card, 6, "np->pack");
			QETH_TXQ_STAT_INC(queue, packing_mode_switch);
			queue->do_pack = 1;
		}
	}
}

/*
 * Switches from packing to non-packing mode. If there is a packing
 * buffer on the queue this buffer will be prepared to be flushed.
 * In that case 1 is returned to inform the caller. If no buffer
 * has to be flushed, zero is returned.
 */
static int qeth_switch_to_nonpacking_if_needed(struct qeth_qdio_out_q *queue)
{
	if (queue->do_pack) {
		if (atomic_read(&queue->used_buffers)
		    <= QETH_LOW_WATERMARK_PACK) {
			/* switch PACKING -> non-PACKING */
			QETH_CARD_TEXT(queue->card, 6, "pack->np");
			QETH_TXQ_STAT_INC(queue, packing_mode_switch);
			queue->do_pack = 0;
			return qeth_prep_flush_pack_buffer(queue);
		}
	}
	return 0;
}

static void qeth_flush_buffers(struct qeth_qdio_out_q *queue, int index,
			       int count)
{
	struct qeth_qdio_out_buffer *buf = queue->bufs[index];
	struct qeth_card *card = queue->card;
	unsigned int frames, usecs;
	struct qaob *aob = NULL;
	int rc;
	int i;

	for (i = index; i < index + count; ++i) {
		unsigned int bidx = QDIO_BUFNR(i);
		struct sk_buff *skb;

		buf = queue->bufs[bidx];
		buf->buffer->element[buf->next_element_to_fill - 1].eflags |=
				SBAL_EFLAGS_LAST_ENTRY;
		queue->coalesced_frames += buf->frames;

		if (IS_IQD(card)) {
			skb_queue_walk(&buf->skb_list, skb)
				skb_tx_timestamp(skb);
		}
	}

	if (IS_IQD(card)) {
		if (card->options.cq == QETH_CQ_ENABLED &&
		    !qeth_iqd_is_mcast_queue(card, queue) &&
		    count == 1) {
			if (!buf->aob)
				buf->aob = kmem_cache_zalloc(qeth_qaob_cache,
							     GFP_ATOMIC);
			if (buf->aob) {
				struct qeth_qaob_priv1 *priv;

				aob = buf->aob;
				priv = (struct qeth_qaob_priv1 *)&aob->user1;
				priv->state = QETH_QAOB_ISSUED;
				priv->queue_no = queue->queue_no;
			}
		}
	} else {
		if (!queue->do_pack) {
			if ((atomic_read(&queue->used_buffers) >=
				(QETH_HIGH_WATERMARK_PACK -
				 QETH_WATERMARK_PACK_FUZZ)) &&
			    !atomic_read(&queue->set_pci_flags_count)) {
				/* it's likely that we'll go to packing
				 * mode soon */
				atomic_inc(&queue->set_pci_flags_count);
				buf->buffer->element[0].sflags |= SBAL_SFLAGS0_PCI_REQ;
			}
		} else {
			if (!atomic_read(&queue->set_pci_flags_count)) {
				/*
				 * there's no outstanding PCI any more, so we
				 * have to request a PCI to be sure the PCI
				 * will wake at some time in the future then we
				 * can flush packed buffers that might still be
				 * hanging around, which can happen if no
				 * further send was requested by the stack
				 */
				atomic_inc(&queue->set_pci_flags_count);
				buf->buffer->element[0].sflags |= SBAL_SFLAGS0_PCI_REQ;
			}
		}
	}

	QETH_TXQ_STAT_INC(queue, doorbell);
	rc = qdio_add_bufs_to_output_queue(CARD_DDEV(card), queue->queue_no,
					   index, count, aob);

	switch (rc) {
	case 0:
	case -ENOBUFS:
		/* ignore temporary SIGA errors without busy condition */

		/* Fake the TX completion interrupt: */
		frames = READ_ONCE(queue->max_coalesced_frames);
		usecs = READ_ONCE(queue->coalesce_usecs);

		if (frames && queue->coalesced_frames >= frames) {
			napi_schedule(&queue->napi);
			queue->coalesced_frames = 0;
			QETH_TXQ_STAT_INC(queue, coal_frames);
		} else if (qeth_use_tx_irqs(card) &&
			   atomic_read(&queue->used_buffers) >= 32) {
			/* Old behaviour carried over from the qdio layer: */
			napi_schedule(&queue->napi);
			QETH_TXQ_STAT_INC(queue, coal_frames);
		} else if (usecs) {
			qeth_tx_arm_timer(queue, usecs);
		}

		break;
	default:
		QETH_CARD_TEXT(queue->card, 2, "flushbuf");
		QETH_CARD_TEXT_(queue->card, 2, " q%d", queue->queue_no);
		QETH_CARD_TEXT_(queue->card, 2, " idx%d", index);
		QETH_CARD_TEXT_(queue->card, 2, " c%d", count);
		QETH_CARD_TEXT_(queue->card, 2, " err%d", rc);

		/* this must not happen under normal circumstances. if it
		 * happens something is really wrong -> recover */
		qeth_schedule_recovery(queue->card);
	}
}

static void qeth_flush_queue(struct qeth_qdio_out_q *queue)
{
	qeth_flush_buffers(queue, queue->bulk_start, queue->bulk_count);

	queue->bulk_start = QDIO_BUFNR(queue->bulk_start + queue->bulk_count);
	queue->prev_hdr = NULL;
	queue->bulk_count = 0;
}

static void qeth_check_outbound_queue(struct qeth_qdio_out_q *queue)
{
	/*
	 * check if weed have to switch to non-packing mode or if
	 * we have to get a pci flag out on the queue
	 */
	if ((atomic_read(&queue->used_buffers) <= QETH_LOW_WATERMARK_PACK) ||
	    !atomic_read(&queue->set_pci_flags_count)) {
		unsigned int index, flush_cnt;

		spin_lock(&queue->lock);

		index = queue->next_buf_to_fill;

		flush_cnt = qeth_switch_to_nonpacking_if_needed(queue);
		if (!flush_cnt && !atomic_read(&queue->set_pci_flags_count))
			flush_cnt = qeth_prep_flush_pack_buffer(queue);

		if (flush_cnt) {
			qeth_flush_buffers(queue, index, flush_cnt);
			QETH_TXQ_STAT_ADD(queue, bufs_pack, flush_cnt);
		}

		spin_unlock(&queue->lock);
	}
}

static void qeth_qdio_poll(struct ccw_device *cdev, unsigned long card_ptr)
{
	struct qeth_card *card = (struct qeth_card *)card_ptr;

	napi_schedule_irqoff(&card->napi);
}

int qeth_configure_cq(struct qeth_card *card, enum qeth_cq cq)
{
	int rc;

	if (card->options.cq ==  QETH_CQ_NOTAVAILABLE) {
		rc = -1;
		goto out;
	} else {
		if (card->options.cq == cq) {
			rc = 0;
			goto out;
		}

		qeth_free_qdio_queues(card);
		card->options.cq = cq;
		rc = 0;
	}
out:
	return rc;

}
EXPORT_SYMBOL_GPL(qeth_configure_cq);

static void qeth_qdio_handle_aob(struct qeth_card *card, struct qaob *aob)
{
	struct qeth_qaob_priv1 *priv = (struct qeth_qaob_priv1 *)&aob->user1;
	unsigned int queue_no = priv->queue_no;

	BUILD_BUG_ON(sizeof(*priv) > ARRAY_SIZE(aob->user1));

	if (xchg(&priv->state, QETH_QAOB_DONE) == QETH_QAOB_PENDING &&
	    queue_no < card->qdio.no_out_queues)
		napi_schedule(&card->qdio.out_qs[queue_no]->napi);
}

static void qeth_qdio_cq_handler(struct qeth_card *card, unsigned int qdio_err,
				 unsigned int queue, int first_element,
				 int count)
{
	struct qeth_qdio_q *cq = card->qdio.c_q;
	int i;
	int rc;

	QETH_CARD_TEXT_(card, 5, "qcqhe%d", first_element);
	QETH_CARD_TEXT_(card, 5, "qcqhc%d", count);
	QETH_CARD_TEXT_(card, 5, "qcqherr%d", qdio_err);

	if (qdio_err) {
		netif_tx_stop_all_queues(card->dev);
		qeth_schedule_recovery(card);
		return;
	}

	for (i = first_element; i < first_element + count; ++i) {
		struct qdio_buffer *buffer = cq->qdio_bufs[QDIO_BUFNR(i)];
		int e = 0;

		while ((e < QDIO_MAX_ELEMENTS_PER_BUFFER) &&
		       buffer->element[e].addr) {
			unsigned long phys_aob_addr = buffer->element[e].addr;

			qeth_qdio_handle_aob(card, phys_to_virt(phys_aob_addr));
			++e;
		}
		qeth_scrub_qdio_buffer(buffer, QDIO_MAX_ELEMENTS_PER_BUFFER);
	}
	rc = qdio_add_bufs_to_input_queue(CARD_DDEV(card), queue,
					  cq->next_buf_to_init, count);
	if (rc) {
		dev_warn(&card->gdev->dev,
			"QDIO reported an error, rc=%i\n", rc);
		QETH_CARD_TEXT(card, 2, "qcqherr");
	}

	cq->next_buf_to_init = QDIO_BUFNR(cq->next_buf_to_init + count);
}

static void qeth_qdio_input_handler(struct ccw_device *ccwdev,
				    unsigned int qdio_err, int queue,
				    int first_elem, int count,
				    unsigned long card_ptr)
{
	struct qeth_card *card = (struct qeth_card *)card_ptr;

	QETH_CARD_TEXT_(card, 2, "qihq%d", queue);
	QETH_CARD_TEXT_(card, 2, "qiec%d", qdio_err);

	if (qdio_err)
		qeth_schedule_recovery(card);
}

static void qeth_qdio_output_handler(struct ccw_device *ccwdev,
				     unsigned int qdio_error, int __queue,
				     int first_element, int count,
				     unsigned long card_ptr)
{
	struct qeth_card *card        = (struct qeth_card *) card_ptr;

	QETH_CARD_TEXT(card, 2, "achkcond");
	netif_tx_stop_all_queues(card->dev);
	qeth_schedule_recovery(card);
}

/*
 * Note: Function assumes that we have 4 outbound queues.
 */
static int qeth_get_priority_queue(struct qeth_card *card, struct sk_buff *skb)
{
	struct vlan_ethhdr *veth = vlan_eth_hdr(skb);
	u8 tos;

	switch (card->qdio.do_prio_queueing) {
	case QETH_PRIO_Q_ING_TOS:
	case QETH_PRIO_Q_ING_PREC:
		switch (vlan_get_protocol(skb)) {
		case htons(ETH_P_IP):
			tos = ipv4_get_dsfield(ip_hdr(skb));
			break;
		case htons(ETH_P_IPV6):
			tos = ipv6_get_dsfield(ipv6_hdr(skb));
			break;
		default:
			return card->qdio.default_out_queue;
		}
		if (card->qdio.do_prio_queueing == QETH_PRIO_Q_ING_PREC)
			return ~tos >> 6 & 3;
		if (tos & IPTOS_MINCOST)
			return 3;
		if (tos & IPTOS_RELIABILITY)
			return 2;
		if (tos & IPTOS_THROUGHPUT)
			return 1;
		if (tos & IPTOS_LOWDELAY)
			return 0;
		break;
	case QETH_PRIO_Q_ING_SKB:
		if (skb->priority > 5)
			return 0;
		return ~skb->priority >> 1 & 3;
	case QETH_PRIO_Q_ING_VLAN:
		if (veth->h_vlan_proto == htons(ETH_P_8021Q))
			return ~ntohs(veth->h_vlan_TCI) >>
			       (VLAN_PRIO_SHIFT + 1) & 3;
		break;
	case QETH_PRIO_Q_ING_FIXED:
		return card->qdio.default_out_queue;
	default:
		break;
	}
	return card->qdio.default_out_queue;
}

/**
 * qeth_get_elements_for_frags() -	find number of SBALEs for skb frags.
 * @skb:				SKB address
 *
 * Returns the number of pages, and thus QDIO buffer elements, needed to cover
 * fragmented part of the SKB. Returns zero for linear SKB.
 */
static int qeth_get_elements_for_frags(struct sk_buff *skb)
{
	int cnt, elements = 0;

	for (cnt = 0; cnt < skb_shinfo(skb)->nr_frags; cnt++) {
		skb_frag_t *frag = &skb_shinfo(skb)->frags[cnt];

		elements += qeth_get_elements_for_range(
			(addr_t)skb_frag_address(frag),
			(addr_t)skb_frag_address(frag) + skb_frag_size(frag));
	}
	return elements;
}

/**
 * qeth_count_elements() -	Counts the number of QDIO buffer elements needed
 *				to transmit an skb.
 * @skb:			the skb to operate on.
 * @data_offset:		skip this part of the skb's linear data
 *
 * Returns the number of pages, and thus QDIO buffer elements, needed to map the
 * skb's data (both its linear part and paged fragments).
 */
static unsigned int qeth_count_elements(struct sk_buff *skb,
					unsigned int data_offset)
{
	unsigned int elements = qeth_get_elements_for_frags(skb);
	addr_t end = (addr_t)skb->data + skb_headlen(skb);
	addr_t start = (addr_t)skb->data + data_offset;

	if (start != end)
		elements += qeth_get_elements_for_range(start, end);
	return elements;
}

#define QETH_HDR_CACHE_OBJ_SIZE		(sizeof(struct qeth_hdr_tso) + \
					 MAX_TCP_HEADER)

/**
 * qeth_add_hw_header() - add a HW header to an skb.
 * @queue: TX queue that the skb will be placed on.
 * @skb: skb that the HW header should be added to.
 * @hdr: double pointer to a qeth_hdr. When returning with >= 0,
 *	 it contains a valid pointer to a qeth_hdr.
 * @hdr_len: length of the HW header.
 * @proto_len: length of protocol headers that need to be in same page as the
 *	       HW header.
 * @elements: returns the required number of buffer elements for this skb.
 *
 * Returns the pushed length. If the header can't be pushed on
 * (eg. because it would cross a page boundary), it is allocated from
 * the cache instead and 0 is returned.
 * The number of needed buffer elements is returned in @elements.
 * Error to create the hdr is indicated by returning with < 0.
 */
static int qeth_add_hw_header(struct qeth_qdio_out_q *queue,
			      struct sk_buff *skb, struct qeth_hdr **hdr,
			      unsigned int hdr_len, unsigned int proto_len,
			      unsigned int *elements)
{
	gfp_t gfp = GFP_ATOMIC | (skb_pfmemalloc(skb) ? __GFP_MEMALLOC : 0);
	const unsigned int contiguous = proto_len ? proto_len : 1;
	const unsigned int max_elements = queue->max_elements;
	unsigned int __elements;
	addr_t start, end;
	bool push_ok;
	int rc;

check_layout:
	start = (addr_t)skb->data - hdr_len;
	end = (addr_t)skb->data;

	if (qeth_get_elements_for_range(start, end + contiguous) == 1) {
		/* Push HW header into same page as first protocol header. */
		push_ok = true;
		/* ... but TSO always needs a separate element for headers: */
		if (skb_is_gso(skb))
			__elements = 1 + qeth_count_elements(skb, proto_len);
		else
			__elements = qeth_count_elements(skb, 0);
	} else if (!proto_len && PAGE_ALIGNED(skb->data)) {
		/* Push HW header into preceding page, flush with skb->data. */
		push_ok = true;
		__elements = 1 + qeth_count_elements(skb, 0);
	} else {
		/* Use header cache, copy protocol headers up. */
		push_ok = false;
		__elements = 1 + qeth_count_elements(skb, proto_len);
	}

	/* Compress skb to fit into one IO buffer: */
	if (__elements > max_elements) {
		if (!skb_is_nonlinear(skb)) {
			/* Drop it, no easy way of shrinking it further. */
			QETH_DBF_MESSAGE(2, "Dropped an oversized skb (Max Elements=%u / Actual=%u / Length=%u).\n",
					 max_elements, __elements, skb->len);
			return -E2BIG;
		}

		rc = skb_linearize(skb);
		if (rc) {
			QETH_TXQ_STAT_INC(queue, skbs_linearized_fail);
			return rc;
		}

		QETH_TXQ_STAT_INC(queue, skbs_linearized);
		/* Linearization changed the layout, re-evaluate: */
		goto check_layout;
	}

	*elements = __elements;
	/* Add the header: */
	if (push_ok) {
		*hdr = skb_push(skb, hdr_len);
		return hdr_len;
	}

	/* Fall back to cache element with known-good alignment: */
	if (hdr_len + proto_len > QETH_HDR_CACHE_OBJ_SIZE)
		return -E2BIG;
	*hdr = kmem_cache_alloc(qeth_core_header_cache, gfp);
	if (!*hdr)
		return -ENOMEM;
	/* Copy protocol headers behind HW header: */
	skb_copy_from_linear_data(skb, ((char *)*hdr) + hdr_len, proto_len);
	return 0;
}

static bool qeth_iqd_may_bulk(struct qeth_qdio_out_q *queue,
			      struct sk_buff *curr_skb,
			      struct qeth_hdr *curr_hdr)
{
	struct qeth_qdio_out_buffer *buffer = queue->bufs[queue->bulk_start];
	struct qeth_hdr *prev_hdr = queue->prev_hdr;

	if (!prev_hdr)
		return true;

	/* All packets must have the same target: */
	if (curr_hdr->hdr.l2.id == QETH_HEADER_TYPE_LAYER2) {
		struct sk_buff *prev_skb = skb_peek(&buffer->skb_list);

		return ether_addr_equal(eth_hdr(prev_skb)->h_dest,
					eth_hdr(curr_skb)->h_dest) &&
		       qeth_l2_same_vlan(&prev_hdr->hdr.l2, &curr_hdr->hdr.l2);
	}

	return qeth_l3_same_next_hop(&prev_hdr->hdr.l3, &curr_hdr->hdr.l3) &&
	       qeth_l3_iqd_same_vlan(&prev_hdr->hdr.l3, &curr_hdr->hdr.l3);
}

/**
 * qeth_fill_buffer() - map skb into an output buffer
 * @buf:	buffer to transport the skb
 * @skb:	skb to map into the buffer
 * @hdr:	qeth_hdr for this skb. Either at skb->data, or allocated
 *		from qeth_core_header_cache.
 * @offset:	when mapping the skb, start at skb->data + offset
 * @hd_len:	if > 0, build a dedicated header element of this size
 */
static unsigned int qeth_fill_buffer(struct qeth_qdio_out_buffer *buf,
				     struct sk_buff *skb, struct qeth_hdr *hdr,
				     unsigned int offset, unsigned int hd_len)
{
	struct qdio_buffer *buffer = buf->buffer;
	int element = buf->next_element_to_fill;
	int length = skb_headlen(skb) - offset;
	char *data = skb->data + offset;
	unsigned int elem_length, cnt;
	bool is_first_elem = true;

	__skb_queue_tail(&buf->skb_list, skb);

	/* build dedicated element for HW Header */
	if (hd_len) {
		is_first_elem = false;

		buffer->element[element].addr = virt_to_phys(hdr);
		buffer->element[element].length = hd_len;
		buffer->element[element].eflags = SBAL_EFLAGS_FIRST_FRAG;

		/* HW header is allocated from cache: */
		if ((void *)hdr != skb->data)
			__set_bit(element, buf->from_kmem_cache);
		/* HW header was pushed and is contiguous with linear part: */
		else if (length > 0 && !PAGE_ALIGNED(data) &&
			 (data == (char *)hdr + hd_len))
			buffer->element[element].eflags |=
				SBAL_EFLAGS_CONTIGUOUS;

		element++;
	}

	/* map linear part into buffer element(s) */
	while (length > 0) {
		elem_length = min_t(unsigned int, length,
				    PAGE_SIZE - offset_in_page(data));

		buffer->element[element].addr = virt_to_phys(data);
		buffer->element[element].length = elem_length;
		length -= elem_length;
		if (is_first_elem) {
			is_first_elem = false;
			if (length || skb_is_nonlinear(skb))
				/* skb needs additional elements */
				buffer->element[element].eflags =
					SBAL_EFLAGS_FIRST_FRAG;
			else
				buffer->element[element].eflags = 0;
		} else {
			buffer->element[element].eflags =
				SBAL_EFLAGS_MIDDLE_FRAG;
		}

		data += elem_length;
		element++;
	}

	/* map page frags into buffer element(s) */
	for (cnt = 0; cnt < skb_shinfo(skb)->nr_frags; cnt++) {
		skb_frag_t *frag = &skb_shinfo(skb)->frags[cnt];

		data = skb_frag_address(frag);
		length = skb_frag_size(frag);
		while (length > 0) {
			elem_length = min_t(unsigned int, length,
					    PAGE_SIZE - offset_in_page(data));

			buffer->element[element].addr = virt_to_phys(data);
			buffer->element[element].length = elem_length;
			buffer->element[element].eflags =
				SBAL_EFLAGS_MIDDLE_FRAG;

			length -= elem_length;
			data += elem_length;
			element++;
		}
	}

	if (buffer->element[element - 1].eflags)
		buffer->element[element - 1].eflags = SBAL_EFLAGS_LAST_FRAG;
	buf->next_element_to_fill = element;
	return element;
}

static int __qeth_xmit(struct qeth_card *card, struct qeth_qdio_out_q *queue,
		       struct sk_buff *skb, unsigned int elements,
		       struct qeth_hdr *hdr, unsigned int offset,
		       unsigned int hd_len)
{
	unsigned int bytes = qdisc_pkt_len(skb);
	struct qeth_qdio_out_buffer *buffer;
	unsigned int next_element;
	struct netdev_queue *txq;
	bool stopped = false;
	bool flush;

	buffer = queue->bufs[QDIO_BUFNR(queue->bulk_start + queue->bulk_count)];
	txq = netdev_get_tx_queue(card->dev, skb_get_queue_mapping(skb));

	/* Just a sanity check, the wake/stop logic should ensure that we always
	 * get a free buffer.
	 */
	if (atomic_read(&buffer->state) != QETH_QDIO_BUF_EMPTY)
		return -EBUSY;

	flush = !qeth_iqd_may_bulk(queue, skb, hdr);

	if (flush ||
	    (buffer->next_element_to_fill + elements > queue->max_elements)) {
		if (buffer->next_element_to_fill > 0) {
			atomic_set(&buffer->state, QETH_QDIO_BUF_PRIMED);
			queue->bulk_count++;
		}

		if (queue->bulk_count >= queue->bulk_max)
			flush = true;

		if (flush)
			qeth_flush_queue(queue);

		buffer = queue->bufs[QDIO_BUFNR(queue->bulk_start +
						queue->bulk_count)];

		/* Sanity-check again: */
		if (atomic_read(&buffer->state) != QETH_QDIO_BUF_EMPTY)
			return -EBUSY;
	}

	if (buffer->next_element_to_fill == 0 &&
	    atomic_inc_return(&queue->used_buffers) >= QDIO_MAX_BUFFERS_PER_Q) {
		/* If a TX completion happens right _here_ and misses to wake
		 * the txq, then our re-check below will catch the race.
		 */
		QETH_TXQ_STAT_INC(queue, stopped);
		netif_tx_stop_queue(txq);
		stopped = true;
	}

	next_element = qeth_fill_buffer(buffer, skb, hdr, offset, hd_len);
	buffer->bytes += bytes;
	buffer->frames += skb_is_gso(skb) ? skb_shinfo(skb)->gso_segs : 1;
	queue->prev_hdr = hdr;

	flush = __netdev_tx_sent_queue(txq, bytes,
				       !stopped && netdev_xmit_more());

	if (flush || next_element >= queue->max_elements) {
		atomic_set(&buffer->state, QETH_QDIO_BUF_PRIMED);
		queue->bulk_count++;

		if (queue->bulk_count >= queue->bulk_max)
			flush = true;

		if (flush)
			qeth_flush_queue(queue);
	}

	if (stopped && !qeth_out_queue_is_full(queue))
		netif_tx_start_queue(txq);
	return 0;
}

static int qeth_do_send_packet(struct qeth_card *card,
			       struct qeth_qdio_out_q *queue,
			       struct sk_buff *skb, struct qeth_hdr *hdr,
			       unsigned int offset, unsigned int hd_len,
			       unsigned int elements_needed)
{
	unsigned int start_index = queue->next_buf_to_fill;
	struct qeth_qdio_out_buffer *buffer;
	unsigned int next_element;
	struct netdev_queue *txq;
	bool stopped = false;
	int flush_count = 0;
	int do_pack = 0;
	int rc = 0;

	buffer = queue->bufs[queue->next_buf_to_fill];

	/* Just a sanity check, the wake/stop logic should ensure that we always
	 * get a free buffer.
	 */
	if (atomic_read(&buffer->state) != QETH_QDIO_BUF_EMPTY)
		return -EBUSY;

	txq = netdev_get_tx_queue(card->dev, skb_get_queue_mapping(skb));

	/* check if we need to switch packing state of this queue */
	qeth_switch_to_packing_if_needed(queue);
	if (queue->do_pack) {
		do_pack = 1;
		/* does packet fit in current buffer? */
		if (buffer->next_element_to_fill + elements_needed >
		    queue->max_elements) {
			/* ... no -> set state PRIMED */
			atomic_set(&buffer->state, QETH_QDIO_BUF_PRIMED);
			flush_count++;
			queue->next_buf_to_fill =
				QDIO_BUFNR(queue->next_buf_to_fill + 1);
			buffer = queue->bufs[queue->next_buf_to_fill];

			/* We stepped forward, so sanity-check again: */
			if (atomic_read(&buffer->state) !=
			    QETH_QDIO_BUF_EMPTY) {
				qeth_flush_buffers(queue, start_index,
							   flush_count);
				rc = -EBUSY;
				goto out;
			}
		}
	}

	if (buffer->next_element_to_fill == 0 &&
	    atomic_inc_return(&queue->used_buffers) >= QDIO_MAX_BUFFERS_PER_Q) {
		/* If a TX completion happens right _here_ and misses to wake
		 * the txq, then our re-check below will catch the race.
		 */
		QETH_TXQ_STAT_INC(queue, stopped);
		netif_tx_stop_queue(txq);
		stopped = true;
	}

	next_element = qeth_fill_buffer(buffer, skb, hdr, offset, hd_len);
	buffer->bytes += qdisc_pkt_len(skb);
	buffer->frames += skb_is_gso(skb) ? skb_shinfo(skb)->gso_segs : 1;

	if (queue->do_pack)
		QETH_TXQ_STAT_INC(queue, skbs_pack);
	if (!queue->do_pack || stopped || next_element >= queue->max_elements) {
		flush_count++;
		atomic_set(&buffer->state, QETH_QDIO_BUF_PRIMED);
		queue->next_buf_to_fill =
				QDIO_BUFNR(queue->next_buf_to_fill + 1);
	}

	if (flush_count)
		qeth_flush_buffers(queue, start_index, flush_count);

out:
	if (do_pack)
		QETH_TXQ_STAT_ADD(queue, bufs_pack, flush_count);

	if (stopped && !qeth_out_queue_is_full(queue))
		netif_tx_start_queue(txq);
	return rc;
}

static void qeth_fill_tso_ext(struct qeth_hdr_tso *hdr,
			      unsigned int payload_len, struct sk_buff *skb,
			      unsigned int proto_len)
{
	struct qeth_hdr_ext_tso *ext = &hdr->ext;

	ext->hdr_tot_len = sizeof(*ext);
	ext->imb_hdr_no = 1;
	ext->hdr_type = 1;
	ext->hdr_version = 1;
	ext->hdr_len = 28;
	ext->payload_len = payload_len;
	ext->mss = skb_shinfo(skb)->gso_size;
	ext->dg_hdr_len = proto_len;
}

int qeth_xmit(struct qeth_card *card, struct sk_buff *skb,
	      struct qeth_qdio_out_q *queue, __be16 proto,
	      void (*fill_header)(struct qeth_qdio_out_q *queue,
				  struct qeth_hdr *hdr, struct sk_buff *skb,
				  __be16 proto, unsigned int data_len))
{
	unsigned int proto_len, hw_hdr_len;
	unsigned int frame_len = skb->len;
	bool is_tso = skb_is_gso(skb);
	unsigned int data_offset = 0;
	struct qeth_hdr *hdr = NULL;
	unsigned int hd_len = 0;
	unsigned int elements;
	int push_len, rc;

	if (is_tso) {
		hw_hdr_len = sizeof(struct qeth_hdr_tso);
		proto_len = skb_transport_offset(skb) + tcp_hdrlen(skb);
	} else {
		hw_hdr_len = sizeof(struct qeth_hdr);
		proto_len = (IS_IQD(card) && IS_LAYER2(card)) ? ETH_HLEN : 0;
	}

	rc = skb_cow_head(skb, hw_hdr_len);
	if (rc)
		return rc;

	push_len = qeth_add_hw_header(queue, skb, &hdr, hw_hdr_len, proto_len,
				      &elements);
	if (push_len < 0)
		return push_len;
	if (is_tso || !push_len) {
		/* HW header needs its own buffer element. */
		hd_len = hw_hdr_len + proto_len;
		data_offset = push_len + proto_len;
	}
	memset(hdr, 0, hw_hdr_len);
	fill_header(queue, hdr, skb, proto, frame_len);
	if (is_tso)
		qeth_fill_tso_ext((struct qeth_hdr_tso *) hdr,
				  frame_len - proto_len, skb, proto_len);

	if (IS_IQD(card)) {
		rc = __qeth_xmit(card, queue, skb, elements, hdr, data_offset,
				 hd_len);
	} else {
		/* TODO: drop skb_orphan() once TX completion is fast enough */
		skb_orphan(skb);
		spin_lock(&queue->lock);
		rc = qeth_do_send_packet(card, queue, skb, hdr, data_offset,
					 hd_len, elements);
		spin_unlock(&queue->lock);
	}

	if (rc && !push_len)
		kmem_cache_free(qeth_core_header_cache, hdr);

	return rc;
}
EXPORT_SYMBOL_GPL(qeth_xmit);

static int qeth_setadp_promisc_mode_cb(struct qeth_card *card,
		struct qeth_reply *reply, unsigned long data)
{
	struct qeth_ipa_cmd *cmd = (struct qeth_ipa_cmd *) data;
	struct qeth_ipacmd_setadpparms *setparms;

	QETH_CARD_TEXT(card, 4, "prmadpcb");

	setparms = &(cmd->data.setadapterparms);
	if (qeth_setadpparms_inspect_rc(cmd)) {
		QETH_CARD_TEXT_(card, 4, "prmrc%x", cmd->hdr.return_code);
		setparms->data.mode = SET_PROMISC_MODE_OFF;
	}
	card->info.promisc_mode = setparms->data.mode;
	return (cmd->hdr.return_code) ? -EIO : 0;
}

void qeth_setadp_promisc_mode(struct qeth_card *card, bool enable)
{
	enum qeth_ipa_promisc_modes mode = enable ? SET_PROMISC_MODE_ON :
						    SET_PROMISC_MODE_OFF;
	struct qeth_cmd_buffer *iob;
	struct qeth_ipa_cmd *cmd;

	QETH_CARD_TEXT(card, 4, "setprom");
	QETH_CARD_TEXT_(card, 4, "mode:%x", mode);

	iob = qeth_get_adapter_cmd(card, IPA_SETADP_SET_PROMISC_MODE,
				   SETADP_DATA_SIZEOF(mode));
	if (!iob)
		return;
	cmd = __ipa_cmd(iob);
	cmd->data.setadapterparms.data.mode = mode;
	qeth_send_ipa_cmd(card, iob, qeth_setadp_promisc_mode_cb, NULL);
}
EXPORT_SYMBOL_GPL(qeth_setadp_promisc_mode);

static int qeth_setadpparms_change_macaddr_cb(struct qeth_card *card,
		struct qeth_reply *reply, unsigned long data)
{
	struct qeth_ipa_cmd *cmd = (struct qeth_ipa_cmd *) data;
	struct qeth_ipacmd_setadpparms *adp_cmd;

	QETH_CARD_TEXT(card, 4, "chgmaccb");
	if (qeth_setadpparms_inspect_rc(cmd))
		return -EIO;

	adp_cmd = &cmd->data.setadapterparms;
	if (!is_valid_ether_addr(adp_cmd->data.change_addr.addr))
		return -EADDRNOTAVAIL;

	if (IS_LAYER2(card) && IS_OSD(card) && !IS_VM_NIC(card) &&
	    !(adp_cmd->hdr.flags & QETH_SETADP_FLAGS_VIRTUAL_MAC))
		return -EADDRNOTAVAIL;

	eth_hw_addr_set(card->dev, adp_cmd->data.change_addr.addr);
	return 0;
}

int qeth_setadpparms_change_macaddr(struct qeth_card *card)
{
	int rc;
	struct qeth_cmd_buffer *iob;
	struct qeth_ipa_cmd *cmd;

	QETH_CARD_TEXT(card, 4, "chgmac");

	iob = qeth_get_adapter_cmd(card, IPA_SETADP_ALTER_MAC_ADDRESS,
				   SETADP_DATA_SIZEOF(change_addr));
	if (!iob)
		return -ENOMEM;
	cmd = __ipa_cmd(iob);
	cmd->data.setadapterparms.data.change_addr.cmd = CHANGE_ADDR_READ_MAC;
	cmd->data.setadapterparms.data.change_addr.addr_size = ETH_ALEN;
	ether_addr_copy(cmd->data.setadapterparms.data.change_addr.addr,
			card->dev->dev_addr);
	rc = qeth_send_ipa_cmd(card, iob, qeth_setadpparms_change_macaddr_cb,
			       NULL);
	return rc;
}
EXPORT_SYMBOL_GPL(qeth_setadpparms_change_macaddr);

static int qeth_setadpparms_set_access_ctrl_cb(struct qeth_card *card,
		struct qeth_reply *reply, unsigned long data)
{
	struct qeth_ipa_cmd *cmd = (struct qeth_ipa_cmd *) data;
	struct qeth_set_access_ctrl *access_ctrl_req;

	QETH_CARD_TEXT(card, 4, "setaccb");

	access_ctrl_req = &cmd->data.setadapterparms.data.set_access_ctrl;
	QETH_CARD_TEXT_(card, 2, "rc=%d",
			cmd->data.setadapterparms.hdr.return_code);
	if (cmd->data.setadapterparms.hdr.return_code !=
						SET_ACCESS_CTRL_RC_SUCCESS)
		QETH_DBF_MESSAGE(3, "ERR:SET_ACCESS_CTRL(%#x) on device %x: %#x\n",
				 access_ctrl_req->subcmd_code, CARD_DEVID(card),
				 cmd->data.setadapterparms.hdr.return_code);
	switch (qeth_setadpparms_inspect_rc(cmd)) {
	case SET_ACCESS_CTRL_RC_SUCCESS:
		if (access_ctrl_req->subcmd_code == ISOLATION_MODE_NONE)
			dev_info(&card->gdev->dev,
			    "QDIO data connection isolation is deactivated\n");
		else
			dev_info(&card->gdev->dev,
			    "QDIO data connection isolation is activated\n");
		return 0;
	case SET_ACCESS_CTRL_RC_ALREADY_NOT_ISOLATED:
		QETH_DBF_MESSAGE(2, "QDIO data connection isolation on device %x already deactivated\n",
				 CARD_DEVID(card));
		return 0;
	case SET_ACCESS_CTRL_RC_ALREADY_ISOLATED:
		QETH_DBF_MESSAGE(2, "QDIO data connection isolation on device %x already activated\n",
				 CARD_DEVID(card));
		return 0;
	case SET_ACCESS_CTRL_RC_NOT_SUPPORTED:
		dev_err(&card->gdev->dev, "Adapter does not "
			"support QDIO data connection isolation\n");
		return -EOPNOTSUPP;
	case SET_ACCESS_CTRL_RC_NONE_SHARED_ADAPTER:
		dev_err(&card->gdev->dev,
			"Adapter is dedicated. "
			"QDIO data connection isolation not supported\n");
		return -EOPNOTSUPP;
	case SET_ACCESS_CTRL_RC_ACTIVE_CHECKSUM_OFF:
		dev_err(&card->gdev->dev,
			"TSO does not permit QDIO data connection isolation\n");
		return -EPERM;
	case SET_ACCESS_CTRL_RC_REFLREL_UNSUPPORTED:
		dev_err(&card->gdev->dev, "The adjacent switch port does not "
			"support reflective relay mode\n");
		return -EOPNOTSUPP;
	case SET_ACCESS_CTRL_RC_REFLREL_FAILED:
		dev_err(&card->gdev->dev, "The reflective relay mode cannot be "
					"enabled at the adjacent switch port");
		return -EREMOTEIO;
	case SET_ACCESS_CTRL_RC_REFLREL_DEACT_FAILED:
		dev_warn(&card->gdev->dev, "Turning off reflective relay mode "
					"at the adjacent switch failed\n");
		/* benign error while disabling ISOLATION_MODE_FWD */
		return 0;
	default:
		return -EIO;
	}
}

int qeth_setadpparms_set_access_ctrl(struct qeth_card *card,
				     enum qeth_ipa_isolation_modes mode)
{
	int rc;
	struct qeth_cmd_buffer *iob;
	struct qeth_ipa_cmd *cmd;
	struct qeth_set_access_ctrl *access_ctrl_req;

	QETH_CARD_TEXT(card, 4, "setacctl");

	if (!qeth_adp_supported(card, IPA_SETADP_SET_ACCESS_CONTROL)) {
		dev_err(&card->gdev->dev,
			"Adapter does not support QDIO data connection isolation\n");
		return -EOPNOTSUPP;
	}

	iob = qeth_get_adapter_cmd(card, IPA_SETADP_SET_ACCESS_CONTROL,
				   SETADP_DATA_SIZEOF(set_access_ctrl));
	if (!iob)
		return -ENOMEM;
	cmd = __ipa_cmd(iob);
	access_ctrl_req = &cmd->data.setadapterparms.data.set_access_ctrl;
	access_ctrl_req->subcmd_code = mode;

	rc = qeth_send_ipa_cmd(card, iob, qeth_setadpparms_set_access_ctrl_cb,
			       NULL);
	if (rc) {
		QETH_CARD_TEXT_(card, 2, "rc=%d", rc);
		QETH_DBF_MESSAGE(3, "IPA(SET_ACCESS_CTRL(%d) on device %x: sent failed\n",
				 rc, CARD_DEVID(card));
	}

	return rc;
}

void qeth_tx_timeout(struct net_device *dev, unsigned int txqueue)
{
	struct qeth_card *card;

	card = dev->ml_priv;
	QETH_CARD_TEXT(card, 4, "txtimeo");
	qeth_schedule_recovery(card);
}
EXPORT_SYMBOL_GPL(qeth_tx_timeout);

static int qeth_mdio_read(struct net_device *dev, int phy_id, int regnum)
{
	struct qeth_card *card = dev->ml_priv;
	int rc = 0;

	switch (regnum) {
	case MII_BMCR: /* Basic mode control register */
		rc = BMCR_FULLDPLX;
		if ((card->info.link_type != QETH_LINK_TYPE_GBIT_ETH) &&
		    (card->info.link_type != QETH_LINK_TYPE_10GBIT_ETH) &&
		    (card->info.link_type != QETH_LINK_TYPE_25GBIT_ETH))
			rc |= BMCR_SPEED100;
		break;
	case MII_BMSR: /* Basic mode status register */
		rc = BMSR_ERCAP | BMSR_ANEGCOMPLETE | BMSR_LSTATUS |
		     BMSR_10HALF | BMSR_10FULL | BMSR_100HALF | BMSR_100FULL |
		     BMSR_100BASE4;
		break;
	case MII_PHYSID1: /* PHYS ID 1 */
		rc = (dev->dev_addr[0] << 16) | (dev->dev_addr[1] << 8) |
		     dev->dev_addr[2];
		rc = (rc >> 5) & 0xFFFF;
		break;
	case MII_PHYSID2: /* PHYS ID 2 */
		rc = (dev->dev_addr[2] << 10) & 0xFFFF;
		break;
	case MII_ADVERTISE: /* Advertisement control reg */
		rc = ADVERTISE_ALL;
		break;
	case MII_LPA: /* Link partner ability reg */
		rc = LPA_10HALF | LPA_10FULL | LPA_100HALF | LPA_100FULL |
		     LPA_100BASE4 | LPA_LPACK;
		break;
	case MII_EXPANSION: /* Expansion register */
		break;
	case MII_DCOUNTER: /* disconnect counter */
		break;
	case MII_FCSCOUNTER: /* false carrier counter */
		break;
	case MII_NWAYTEST: /* N-way auto-neg test register */
		break;
	case MII_RERRCOUNTER: /* rx error counter */
		rc = card->stats.rx_length_errors +
		     card->stats.rx_frame_errors +
		     card->stats.rx_fifo_errors;
		break;
	case MII_SREVISION: /* silicon revision */
		break;
	case MII_RESV1: /* reserved 1 */
		break;
	case MII_LBRERROR: /* loopback, rx, bypass error */
		break;
	case MII_PHYADDR: /* physical address */
		break;
	case MII_RESV2: /* reserved 2 */
		break;
	case MII_TPISTATUS: /* TPI status for 10mbps */
		break;
	case MII_NCONFIG: /* network interface config */
		break;
	default:
		break;
	}
	return rc;
}

static int qeth_snmp_command_cb(struct qeth_card *card,
				struct qeth_reply *reply, unsigned long data)
{
	struct qeth_ipa_cmd *cmd = (struct qeth_ipa_cmd *) data;
	struct qeth_arp_query_info *qinfo = reply->param;
	struct qeth_ipacmd_setadpparms *adp_cmd;
	unsigned int data_len;
	void *snmp_data;

	QETH_CARD_TEXT(card, 3, "snpcmdcb");

	if (cmd->hdr.return_code) {
		QETH_CARD_TEXT_(card, 4, "scer1%x", cmd->hdr.return_code);
		return -EIO;
	}
	if (cmd->data.setadapterparms.hdr.return_code) {
		cmd->hdr.return_code =
			cmd->data.setadapterparms.hdr.return_code;
		QETH_CARD_TEXT_(card, 4, "scer2%x", cmd->hdr.return_code);
		return -EIO;
	}

	adp_cmd = &cmd->data.setadapterparms;
	data_len = adp_cmd->hdr.cmdlength - sizeof(adp_cmd->hdr);
	if (adp_cmd->hdr.seq_no == 1) {
		snmp_data = &adp_cmd->data.snmp;
	} else {
		snmp_data = &adp_cmd->data.snmp.request;
		data_len -= offsetof(struct qeth_snmp_cmd, request);
	}

	/* check if there is enough room in userspace */
	if ((qinfo->udata_len - qinfo->udata_offset) < data_len) {
		QETH_CARD_TEXT_(card, 4, "scer3%i", -ENOSPC);
		return -ENOSPC;
	}
	QETH_CARD_TEXT_(card, 4, "snore%i",
			cmd->data.setadapterparms.hdr.used_total);
	QETH_CARD_TEXT_(card, 4, "sseqn%i",
			cmd->data.setadapterparms.hdr.seq_no);
	/*copy entries to user buffer*/
	memcpy(qinfo->udata + qinfo->udata_offset, snmp_data, data_len);
	qinfo->udata_offset += data_len;

	if (cmd->data.setadapterparms.hdr.seq_no <
	    cmd->data.setadapterparms.hdr.used_total)
		return 1;
	return 0;
}

static int qeth_snmp_command(struct qeth_card *card, char __user *udata)
{
	struct qeth_snmp_ureq __user *ureq;
	struct qeth_cmd_buffer *iob;
	unsigned int req_len;
	struct qeth_arp_query_info qinfo = {0, };
	int rc = 0;

	QETH_CARD_TEXT(card, 3, "snmpcmd");

	if (IS_VM_NIC(card))
		return -EOPNOTSUPP;

	if ((!qeth_adp_supported(card, IPA_SETADP_SET_SNMP_CONTROL)) &&
	    IS_LAYER3(card))
		return -EOPNOTSUPP;

	ureq = (struct qeth_snmp_ureq __user *) udata;
	if (get_user(qinfo.udata_len, &ureq->hdr.data_len) ||
	    get_user(req_len, &ureq->hdr.req_len))
		return -EFAULT;

	/* Sanitize user input, to avoid overflows in iob size calculation: */
	if (req_len > QETH_BUFSIZE)
		return -EINVAL;

	iob = qeth_get_adapter_cmd(card, IPA_SETADP_SET_SNMP_CONTROL, req_len);
	if (!iob)
		return -ENOMEM;

	if (copy_from_user(&__ipa_cmd(iob)->data.setadapterparms.data.snmp,
			   &ureq->cmd, req_len)) {
		qeth_put_cmd(iob);
		return -EFAULT;
	}

	qinfo.udata = kzalloc(qinfo.udata_len, GFP_KERNEL);
	if (!qinfo.udata) {
		qeth_put_cmd(iob);
		return -ENOMEM;
	}
	qinfo.udata_offset = sizeof(struct qeth_snmp_ureq_hdr);

	rc = qeth_send_ipa_cmd(card, iob, qeth_snmp_command_cb, &qinfo);
	if (rc)
		QETH_DBF_MESSAGE(2, "SNMP command failed on device %x: (%#x)\n",
				 CARD_DEVID(card), rc);
	else {
		if (copy_to_user(udata, qinfo.udata, qinfo.udata_len))
			rc = -EFAULT;
	}

	kfree(qinfo.udata);
	return rc;
}

static int qeth_setadpparms_query_oat_cb(struct qeth_card *card,
					 struct qeth_reply *reply,
					 unsigned long data)
{
	struct qeth_ipa_cmd *cmd = (struct qeth_ipa_cmd *)data;
	struct qeth_qoat_priv *priv = reply->param;
	int resdatalen;

	QETH_CARD_TEXT(card, 3, "qoatcb");
	if (qeth_setadpparms_inspect_rc(cmd))
		return -EIO;

	resdatalen = cmd->data.setadapterparms.hdr.cmdlength;

	if (resdatalen > (priv->buffer_len - priv->response_len))
		return -ENOSPC;

	memcpy(priv->buffer + priv->response_len,
	       &cmd->data.setadapterparms.hdr, resdatalen);
	priv->response_len += resdatalen;

	if (cmd->data.setadapterparms.hdr.seq_no <
	    cmd->data.setadapterparms.hdr.used_total)
		return 1;
	return 0;
}

static int qeth_query_oat_command(struct qeth_card *card, char __user *udata)
{
	int rc = 0;
	struct qeth_cmd_buffer *iob;
	struct qeth_ipa_cmd *cmd;
	struct qeth_query_oat *oat_req;
	struct qeth_query_oat_data oat_data;
	struct qeth_qoat_priv priv;
	void __user *tmp;

	QETH_CARD_TEXT(card, 3, "qoatcmd");

	if (!qeth_adp_supported(card, IPA_SETADP_QUERY_OAT))
		return -EOPNOTSUPP;

	if (copy_from_user(&oat_data, udata, sizeof(oat_data)))
		return -EFAULT;

	priv.buffer_len = oat_data.buffer_len;
	priv.response_len = 0;
	priv.buffer = vzalloc(oat_data.buffer_len);
	if (!priv.buffer)
		return -ENOMEM;

	iob = qeth_get_adapter_cmd(card, IPA_SETADP_QUERY_OAT,
				   SETADP_DATA_SIZEOF(query_oat));
	if (!iob) {
		rc = -ENOMEM;
		goto out_free;
	}
	cmd = __ipa_cmd(iob);
	oat_req = &cmd->data.setadapterparms.data.query_oat;
	oat_req->subcmd_code = oat_data.command;

	rc = qeth_send_ipa_cmd(card, iob, qeth_setadpparms_query_oat_cb, &priv);
	if (!rc) {
		tmp = is_compat_task() ? compat_ptr(oat_data.ptr) :
					 u64_to_user_ptr(oat_data.ptr);
		oat_data.response_len = priv.response_len;

		if (copy_to_user(tmp, priv.buffer, priv.response_len) ||
		    copy_to_user(udata, &oat_data, sizeof(oat_data)))
			rc = -EFAULT;
	}

out_free:
	vfree(priv.buffer);
	return rc;
}

static int qeth_init_link_info_oat_cb(struct qeth_card *card,
				      struct qeth_reply *reply_priv,
				      unsigned long data)
{
	struct qeth_ipa_cmd *cmd = (struct qeth_ipa_cmd *)data;
	struct qeth_link_info *link_info = reply_priv->param;
	struct qeth_query_oat_physical_if *phys_if;
	struct qeth_query_oat_reply *reply;

	QETH_CARD_TEXT(card, 2, "qoatincb");
	if (qeth_setadpparms_inspect_rc(cmd))
		return -EIO;

	/* Multi-part reply is unexpected, don't bother: */
	if (cmd->data.setadapterparms.hdr.used_total > 1)
		return -EINVAL;

	/* Expect the reply to start with phys_if data: */
	reply = &cmd->data.setadapterparms.data.query_oat.reply[0];
	if (reply->type != QETH_QOAT_REPLY_TYPE_PHYS_IF ||
	    reply->length < sizeof(*reply))
		return -EINVAL;

	phys_if = &reply->phys_if;

	switch (phys_if->speed_duplex) {
	case QETH_QOAT_PHYS_SPEED_10M_HALF:
		link_info->speed = SPEED_10;
		link_info->duplex = DUPLEX_HALF;
		break;
	case QETH_QOAT_PHYS_SPEED_10M_FULL:
		link_info->speed = SPEED_10;
		link_info->duplex = DUPLEX_FULL;
		break;
	case QETH_QOAT_PHYS_SPEED_100M_HALF:
		link_info->speed = SPEED_100;
		link_info->duplex = DUPLEX_HALF;
		break;
	case QETH_QOAT_PHYS_SPEED_100M_FULL:
		link_info->speed = SPEED_100;
		link_info->duplex = DUPLEX_FULL;
		break;
	case QETH_QOAT_PHYS_SPEED_1000M_HALF:
		link_info->speed = SPEED_1000;
		link_info->duplex = DUPLEX_HALF;
		break;
	case QETH_QOAT_PHYS_SPEED_1000M_FULL:
		link_info->speed = SPEED_1000;
		link_info->duplex = DUPLEX_FULL;
		break;
	case QETH_QOAT_PHYS_SPEED_10G_FULL:
		link_info->speed = SPEED_10000;
		link_info->duplex = DUPLEX_FULL;
		break;
	case QETH_QOAT_PHYS_SPEED_25G_FULL:
		link_info->speed = SPEED_25000;
		link_info->duplex = DUPLEX_FULL;
		break;
	case QETH_QOAT_PHYS_SPEED_UNKNOWN:
	default:
		link_info->speed = SPEED_UNKNOWN;
		link_info->duplex = DUPLEX_UNKNOWN;
		break;
	}

	switch (phys_if->media_type) {
	case QETH_QOAT_PHYS_MEDIA_COPPER:
		link_info->port = PORT_TP;
		link_info->link_mode = QETH_LINK_MODE_UNKNOWN;
		break;
	case QETH_QOAT_PHYS_MEDIA_FIBRE_SHORT:
		link_info->port = PORT_FIBRE;
		link_info->link_mode = QETH_LINK_MODE_FIBRE_SHORT;
		break;
	case QETH_QOAT_PHYS_MEDIA_FIBRE_LONG:
		link_info->port = PORT_FIBRE;
		link_info->link_mode = QETH_LINK_MODE_FIBRE_LONG;
		break;
	default:
		link_info->port = PORT_OTHER;
		link_info->link_mode = QETH_LINK_MODE_UNKNOWN;
		break;
	}

	return 0;
}

static void qeth_init_link_info(struct qeth_card *card)
{
	qeth_default_link_info(card);

	/* Get more accurate data via QUERY OAT: */
	if (qeth_adp_supported(card, IPA_SETADP_QUERY_OAT)) {
		struct qeth_link_info link_info;
		struct qeth_cmd_buffer *iob;

		iob = qeth_get_adapter_cmd(card, IPA_SETADP_QUERY_OAT,
					   SETADP_DATA_SIZEOF(query_oat));
		if (iob) {
			struct qeth_ipa_cmd *cmd = __ipa_cmd(iob);
			struct qeth_query_oat *oat_req;

			oat_req = &cmd->data.setadapterparms.data.query_oat;
			oat_req->subcmd_code = QETH_QOAT_SCOPE_INTERFACE;

			if (!qeth_send_ipa_cmd(card, iob,
					       qeth_init_link_info_oat_cb,
					       &link_info)) {
				if (link_info.speed != SPEED_UNKNOWN)
					card->info.link_info.speed = link_info.speed;
				if (link_info.duplex != DUPLEX_UNKNOWN)
					card->info.link_info.duplex = link_info.duplex;
				if (link_info.port != PORT_OTHER)
					card->info.link_info.port = link_info.port;
				if (link_info.link_mode != QETH_LINK_MODE_UNKNOWN)
					card->info.link_info.link_mode = link_info.link_mode;
			}
		}
	}
}

/**
 * qeth_vm_request_mac() - Request a hypervisor-managed MAC address
 * @card: pointer to a qeth_card
 *
 * Returns
 *	0, if a MAC address has been set for the card's netdevice
 *	a return code, for various error conditions
 */
int qeth_vm_request_mac(struct qeth_card *card)
{
	struct diag26c_mac_resp *response;
	struct diag26c_mac_req *request;
	int rc;

	QETH_CARD_TEXT(card, 2, "vmreqmac");

	request = kzalloc(sizeof(*request), GFP_KERNEL | GFP_DMA);
	response = kzalloc(sizeof(*response), GFP_KERNEL | GFP_DMA);
	if (!request || !response) {
		rc = -ENOMEM;
		goto out;
	}

	request->resp_buf_len = sizeof(*response);
	request->resp_version = DIAG26C_VERSION2;
	request->op_code = DIAG26C_GET_MAC;
	request->devno = card->info.ddev_devno;

	QETH_DBF_HEX(CTRL, 2, request, sizeof(*request));
	rc = diag26c(request, response, DIAG26C_MAC_SERVICES);
	QETH_DBF_HEX(CTRL, 2, request, sizeof(*request));
	if (rc)
		goto out;
	QETH_DBF_HEX(CTRL, 2, response, sizeof(*response));

	if (request->resp_buf_len < sizeof(*response) ||
	    response->version != request->resp_version) {
		rc = -EIO;
		QETH_CARD_TEXT(card, 2, "badresp");
		QETH_CARD_HEX(card, 2, &request->resp_buf_len,
			      sizeof(request->resp_buf_len));
	} else if (!is_valid_ether_addr(response->mac)) {
		rc = -EINVAL;
		QETH_CARD_TEXT(card, 2, "badmac");
		QETH_CARD_HEX(card, 2, response->mac, ETH_ALEN);
	} else {
		eth_hw_addr_set(card->dev, response->mac);
	}

out:
	kfree(response);
	kfree(request);
	return rc;
}
EXPORT_SYMBOL_GPL(qeth_vm_request_mac);

static void qeth_determine_capabilities(struct qeth_card *card)
{
	struct qeth_channel *channel = &card->data;
	struct ccw_device *ddev = channel->ccwdev;
	int rc;
	int ddev_offline = 0;

	QETH_CARD_TEXT(card, 2, "detcapab");
	if (!ddev->online) {
		ddev_offline = 1;
		rc = qeth_start_channel(channel);
		if (rc) {
			QETH_CARD_TEXT_(card, 2, "3err%d", rc);
			goto out;
		}
	}

	rc = qeth_read_conf_data(card);
	if (rc) {
		QETH_DBF_MESSAGE(2, "qeth_read_conf_data on device %x returned %i\n",
				 CARD_DEVID(card), rc);
		QETH_CARD_TEXT_(card, 2, "5err%d", rc);
		goto out_offline;
	}

	rc = qdio_get_ssqd_desc(ddev, &card->ssqd);
	if (rc)
		QETH_CARD_TEXT_(card, 2, "6err%d", rc);

	QETH_CARD_TEXT_(card, 2, "qfmt%d", card->ssqd.qfmt);
	QETH_CARD_TEXT_(card, 2, "ac1:%02x", card->ssqd.qdioac1);
	QETH_CARD_TEXT_(card, 2, "ac2:%04x", card->ssqd.qdioac2);
	QETH_CARD_TEXT_(card, 2, "ac3:%04x", card->ssqd.qdioac3);
	QETH_CARD_TEXT_(card, 2, "icnt%d", card->ssqd.icnt);
	if (!((card->ssqd.qfmt != QDIO_IQDIO_QFMT) ||
	    ((card->ssqd.qdioac1 & CHSC_AC1_INITIATE_INPUTQ) == 0) ||
	    ((card->ssqd.qdioac3 & CHSC_AC3_FORMAT2_CQ_AVAILABLE) == 0))) {
		dev_info(&card->gdev->dev,
			"Completion Queueing supported\n");
	} else {
		card->options.cq = QETH_CQ_NOTAVAILABLE;
	}

out_offline:
	if (ddev_offline == 1)
		qeth_stop_channel(channel);
out:
	return;
}

static void qeth_read_ccw_conf_data(struct qeth_card *card)
{
	struct qeth_card_info *info = &card->info;
	struct ccw_device *cdev = CARD_DDEV(card);
	struct ccw_dev_id dev_id;

	QETH_CARD_TEXT(card, 2, "ccwconfd");
	ccw_device_get_id(cdev, &dev_id);

	info->ddev_devno = dev_id.devno;
	info->ids_valid = !ccw_device_get_cssid(cdev, &info->cssid) &&
			  !ccw_device_get_iid(cdev, &info->iid) &&
			  !ccw_device_get_chid(cdev, 0, &info->chid);
	info->ssid = dev_id.ssid;

	dev_info(&card->gdev->dev, "CHID: %x CHPID: %x\n",
		 info->chid, info->chpid);

	QETH_CARD_TEXT_(card, 3, "devn%x", info->ddev_devno);
	QETH_CARD_TEXT_(card, 3, "cssid:%x", info->cssid);
	QETH_CARD_TEXT_(card, 3, "iid:%x", info->iid);
	QETH_CARD_TEXT_(card, 3, "ssid:%x", info->ssid);
	QETH_CARD_TEXT_(card, 3, "chpid:%x", info->chpid);
	QETH_CARD_TEXT_(card, 3, "chid:%x", info->chid);
	QETH_CARD_TEXT_(card, 3, "idval%x", info->ids_valid);
}

static int qeth_qdio_establish(struct qeth_card *card)
{
	struct qdio_buffer **out_sbal_ptrs[QETH_MAX_OUT_QUEUES];
	struct qdio_buffer **in_sbal_ptrs[QETH_MAX_IN_QUEUES];
	struct qeth_qib_parms *qib_parms = NULL;
	struct qdio_initialize init_data;
	unsigned int no_input_qs = 1;
	unsigned int i;
	int rc = 0;

	QETH_CARD_TEXT(card, 2, "qdioest");

	if (!IS_IQD(card) && !IS_VM_NIC(card)) {
		qib_parms = kzalloc(sizeof_field(struct qib, parm), GFP_KERNEL);
		if (!qib_parms)
			return -ENOMEM;

		qeth_fill_qib_parms(card, qib_parms);
	}

	in_sbal_ptrs[0] = card->qdio.in_q->qdio_bufs;
	if (card->options.cq == QETH_CQ_ENABLED) {
		in_sbal_ptrs[1] = card->qdio.c_q->qdio_bufs;
		no_input_qs++;
	}

	for (i = 0; i < card->qdio.no_out_queues; i++)
		out_sbal_ptrs[i] = card->qdio.out_qs[i]->qdio_bufs;

	memset(&init_data, 0, sizeof(struct qdio_initialize));
	init_data.q_format		 = IS_IQD(card) ? QDIO_IQDIO_QFMT :
							  QDIO_QETH_QFMT;
	init_data.qib_param_field_format = 0;
	init_data.qib_param_field	 = (void *)qib_parms;
	init_data.no_input_qs		 = no_input_qs;
	init_data.no_output_qs           = card->qdio.no_out_queues;
	init_data.input_handler		 = qeth_qdio_input_handler;
	init_data.output_handler	 = qeth_qdio_output_handler;
	init_data.irq_poll		 = qeth_qdio_poll;
	init_data.int_parm               = (unsigned long) card;
	init_data.input_sbal_addr_array  = in_sbal_ptrs;
	init_data.output_sbal_addr_array = out_sbal_ptrs;

	if (atomic_cmpxchg(&card->qdio.state, QETH_QDIO_ALLOCATED,
		QETH_QDIO_ESTABLISHED) == QETH_QDIO_ALLOCATED) {
		rc = qdio_allocate(CARD_DDEV(card), init_data.no_input_qs,
				   init_data.no_output_qs);
		if (rc) {
			atomic_set(&card->qdio.state, QETH_QDIO_ALLOCATED);
			goto out;
		}
		rc = qdio_establish(CARD_DDEV(card), &init_data);
		if (rc) {
			atomic_set(&card->qdio.state, QETH_QDIO_ALLOCATED);
			qdio_free(CARD_DDEV(card));
		}
	}

	switch (card->options.cq) {
	case QETH_CQ_ENABLED:
		dev_info(&card->gdev->dev, "Completion Queue support enabled");
		break;
	case QETH_CQ_DISABLED:
		dev_info(&card->gdev->dev, "Completion Queue support disabled");
		break;
	default:
		break;
	}

out:
	kfree(qib_parms);
	return rc;
}

static void qeth_core_free_card(struct qeth_card *card)
{
	QETH_CARD_TEXT(card, 2, "freecrd");

	unregister_service_level(&card->qeth_service_level);
	debugfs_remove_recursive(card->debugfs);
	qeth_put_cmd(card->read_cmd);
	destroy_workqueue(card->event_wq);
	dev_set_drvdata(&card->gdev->dev, NULL);
	kfree(card);
}

static void qeth_trace_features(struct qeth_card *card)
{
	QETH_CARD_TEXT(card, 2, "features");
	QETH_CARD_HEX(card, 2, &card->options.ipa4, sizeof(card->options.ipa4));
	QETH_CARD_HEX(card, 2, &card->options.ipa6, sizeof(card->options.ipa6));
	QETH_CARD_HEX(card, 2, &card->options.adp, sizeof(card->options.adp));
	QETH_CARD_HEX(card, 2, &card->info.diagass_support,
		      sizeof(card->info.diagass_support));
}

static struct ccw_device_id qeth_ids[] = {
	{CCW_DEVICE_DEVTYPE(0x1731, 0x01, 0x1732, 0x01),
					.driver_info = QETH_CARD_TYPE_OSD},
	{CCW_DEVICE_DEVTYPE(0x1731, 0x05, 0x1732, 0x05),
					.driver_info = QETH_CARD_TYPE_IQD},
	{CCW_DEVICE_DEVTYPE(0x1731, 0x02, 0x1732, 0x03),
					.driver_info = QETH_CARD_TYPE_OSM},
#ifdef CONFIG_QETH_OSX
	{CCW_DEVICE_DEVTYPE(0x1731, 0x02, 0x1732, 0x02),
					.driver_info = QETH_CARD_TYPE_OSX},
#endif
	{},
};
MODULE_DEVICE_TABLE(ccw, qeth_ids);

static struct ccw_driver qeth_ccw_driver = {
	.driver = {
		.owner = THIS_MODULE,
		.name = "qeth",
	},
	.ids = qeth_ids,
	.probe = ccwgroup_probe_ccwdev,
	.remove = ccwgroup_remove_ccwdev,
};

static int qeth_hardsetup_card(struct qeth_card *card, bool *carrier_ok)
{
	int retries = 3;
	int rc;

	QETH_CARD_TEXT(card, 2, "hrdsetup");
	atomic_set(&card->force_alloc_skb, 0);
	rc = qeth_update_from_chp_desc(card);
	if (rc)
		return rc;
retry:
	if (retries < 3)
		QETH_DBF_MESSAGE(2, "Retrying to do IDX activates on device %x.\n",
				 CARD_DEVID(card));
	rc = qeth_qdio_clear_card(card, !IS_IQD(card));
	qeth_stop_channel(&card->data);
	qeth_stop_channel(&card->write);
	qeth_stop_channel(&card->read);
	qdio_free(CARD_DDEV(card));

	rc = qeth_start_channel(&card->read);
	if (rc)
		goto retriable;
	rc = qeth_start_channel(&card->write);
	if (rc)
		goto retriable;
	rc = qeth_start_channel(&card->data);
	if (rc)
		goto retriable;
retriable:
	if (rc == -ERESTARTSYS) {
		QETH_CARD_TEXT(card, 2, "break1");
		return rc;
	} else if (rc) {
		QETH_CARD_TEXT_(card, 2, "1err%d", rc);
		if (--retries < 0)
			goto out;
		else
			goto retry;
	}

	qeth_determine_capabilities(card);
	qeth_read_ccw_conf_data(card);
	qeth_idx_init(card);

	rc = qeth_idx_activate_read_channel(card);
	if (rc == -EINTR) {
		QETH_CARD_TEXT(card, 2, "break2");
		return rc;
	} else if (rc) {
		QETH_CARD_TEXT_(card, 2, "3err%d", rc);
		if (--retries < 0)
			goto out;
		else
			goto retry;
	}

	rc = qeth_idx_activate_write_channel(card);
	if (rc == -EINTR) {
		QETH_CARD_TEXT(card, 2, "break3");
		return rc;
	} else if (rc) {
		QETH_CARD_TEXT_(card, 2, "4err%d", rc);
		if (--retries < 0)
			goto out;
		else
			goto retry;
	}
	card->read_or_write_problem = 0;
	rc = qeth_mpc_initialize(card);
	if (rc) {
		QETH_CARD_TEXT_(card, 2, "5err%d", rc);
		goto out;
	}

	rc = qeth_send_startlan(card);
	if (rc) {
		QETH_CARD_TEXT_(card, 2, "6err%d", rc);
		if (rc == -ENETDOWN) {
			dev_warn(&card->gdev->dev, "The LAN is offline\n");
			*carrier_ok = false;
		} else {
			goto out;
		}
	} else {
		*carrier_ok = true;
	}

	card->options.ipa4.supported = 0;
	card->options.ipa6.supported = 0;
	card->options.adp.supported = 0;
	card->options.sbp.supported_funcs = 0;
	card->info.diagass_support = 0;
	rc = qeth_query_ipassists(card, QETH_PROT_IPV4);
	if (rc == -ENOMEM)
		goto out;
	if (qeth_is_supported(card, IPA_IPV6)) {
		rc = qeth_query_ipassists(card, QETH_PROT_IPV6);
		if (rc == -ENOMEM)
			goto out;
	}
	if (qeth_is_supported(card, IPA_SETADAPTERPARMS)) {
		rc = qeth_query_setadapterparms(card);
		if (rc < 0) {
			QETH_CARD_TEXT_(card, 2, "7err%d", rc);
			goto out;
		}
	}
	if (qeth_adp_supported(card, IPA_SETADP_SET_DIAG_ASSIST)) {
		rc = qeth_query_setdiagass(card);
		if (rc)
			QETH_CARD_TEXT_(card, 2, "8err%d", rc);
	}

	qeth_trace_features(card);

	if (!qeth_is_diagass_supported(card, QETH_DIAGS_CMD_TRAP) ||
	    (card->info.hwtrap && qeth_hw_trap(card, QETH_DIAGS_TRAP_ARM)))
		card->info.hwtrap = 0;

	if (card->options.isolation != ISOLATION_MODE_NONE) {
		rc = qeth_setadpparms_set_access_ctrl(card,
						      card->options.isolation);
		if (rc)
			goto out;
	}

	qeth_init_link_info(card);

	rc = qeth_init_qdio_queues(card);
	if (rc) {
		QETH_CARD_TEXT_(card, 2, "9err%d", rc);
		goto out;
	}

	return 0;
out:
	dev_warn(&card->gdev->dev, "The qeth device driver failed to recover "
		"an error on the device\n");
	QETH_DBF_MESSAGE(2, "Initialization for device %x failed in hardsetup! rc=%d\n",
			 CARD_DEVID(card), rc);
	return rc;
}

static int qeth_set_online(struct qeth_card *card,
			   const struct qeth_discipline *disc)
{
	bool carrier_ok;
	int rc;

	mutex_lock(&card->conf_mutex);
	QETH_CARD_TEXT(card, 2, "setonlin");

	rc = qeth_hardsetup_card(card, &carrier_ok);
	if (rc) {
		QETH_CARD_TEXT_(card, 2, "2err%04x", rc);
		rc = -ENODEV;
		goto err_hardsetup;
	}

	qeth_print_status_message(card);

	if (card->dev->reg_state != NETREG_REGISTERED)
		/* no need for locking / error handling at this early stage: */
		qeth_set_real_num_tx_queues(card, qeth_tx_actual_queues(card));

	rc = disc->set_online(card, carrier_ok);
	if (rc)
		goto err_online;

	/* let user_space know that device is online */
	kobject_uevent(&card->gdev->dev.kobj, KOBJ_CHANGE);

	mutex_unlock(&card->conf_mutex);
	return 0;

err_online:
err_hardsetup:
	qeth_qdio_clear_card(card, 0);
	qeth_clear_working_pool_list(card);
	qeth_flush_local_addrs(card);

	qeth_stop_channel(&card->data);
	qeth_stop_channel(&card->write);
	qeth_stop_channel(&card->read);
	qdio_free(CARD_DDEV(card));

	mutex_unlock(&card->conf_mutex);
	return rc;
}

int qeth_set_offline(struct qeth_card *card, const struct qeth_discipline *disc,
		     bool resetting)
{
	int rc, rc2, rc3;

	mutex_lock(&card->conf_mutex);
	QETH_CARD_TEXT(card, 3, "setoffl");

	if ((!resetting && card->info.hwtrap) || card->info.hwtrap == 2) {
		qeth_hw_trap(card, QETH_DIAGS_TRAP_DISARM);
		card->info.hwtrap = 1;
	}

	/* cancel any stalled cmd that might block the rtnl: */
	qeth_clear_ipacmd_list(card);

	rtnl_lock();
	netif_device_detach(card->dev);
	netif_carrier_off(card->dev);
	rtnl_unlock();

	cancel_work_sync(&card->rx_mode_work);

	disc->set_offline(card);

	qeth_qdio_clear_card(card, 0);
	qeth_drain_output_queues(card);
	qeth_clear_working_pool_list(card);
	qeth_flush_local_addrs(card);
	card->info.promisc_mode = 0;
	qeth_default_link_info(card);

	rc  = qeth_stop_channel(&card->data);
	rc2 = qeth_stop_channel(&card->write);
	rc3 = qeth_stop_channel(&card->read);
	if (!rc)
		rc = (rc2) ? rc2 : rc3;
	if (rc)
		QETH_CARD_TEXT_(card, 2, "1err%d", rc);
	qdio_free(CARD_DDEV(card));

	/* let user_space know that device is offline */
	kobject_uevent(&card->gdev->dev.kobj, KOBJ_CHANGE);

	mutex_unlock(&card->conf_mutex);
	return 0;
}
EXPORT_SYMBOL_GPL(qeth_set_offline);

static int qeth_do_reset(void *data)
{
	const struct qeth_discipline *disc;
	struct qeth_card *card = data;
	int rc;

	/* Lock-free, other users will block until we are done. */
	disc = card->discipline;

	QETH_CARD_TEXT(card, 2, "recover1");
	if (!qeth_do_run_thread(card, QETH_RECOVER_THREAD))
		return 0;
	QETH_CARD_TEXT(card, 2, "recover2");
	dev_warn(&card->gdev->dev,
		 "A recovery process has been started for the device\n");

	qeth_set_offline(card, disc, true);
	rc = qeth_set_online(card, disc);
	if (!rc) {
		dev_info(&card->gdev->dev,
			 "Device successfully recovered!\n");
	} else {
		qeth_set_offline(card, disc, true);
		ccwgroup_set_offline(card->gdev, false);
		dev_warn(&card->gdev->dev,
			 "The qeth device driver failed to recover an error on the device\n");
	}
	qeth_clear_thread_start_bit(card, QETH_RECOVER_THREAD);
	qeth_clear_thread_running_bit(card, QETH_RECOVER_THREAD);
	return 0;
}

#if IS_ENABLED(CONFIG_QETH_L3)
static void qeth_l3_rebuild_skb(struct qeth_card *card, struct sk_buff *skb,
				struct qeth_hdr *hdr)
{
	struct af_iucv_trans_hdr *iucv = (struct af_iucv_trans_hdr *) skb->data;
	struct qeth_hdr_layer3 *l3_hdr = &hdr->hdr.l3;
	struct net_device *dev = skb->dev;

	if (IS_IQD(card) && iucv->magic == ETH_P_AF_IUCV) {
		dev_hard_header(skb, dev, ETH_P_AF_IUCV, dev->dev_addr,
				"FAKELL", skb->len);
		return;
	}

	if (!(l3_hdr->flags & QETH_HDR_PASSTHRU)) {
		u16 prot = (l3_hdr->flags & QETH_HDR_IPV6) ? ETH_P_IPV6 :
							     ETH_P_IP;
		unsigned char tg_addr[ETH_ALEN];

		skb_reset_network_header(skb);
		switch (l3_hdr->flags & QETH_HDR_CAST_MASK) {
		case QETH_CAST_MULTICAST:
			if (prot == ETH_P_IP)
				ip_eth_mc_map(ip_hdr(skb)->daddr, tg_addr);
			else
				ipv6_eth_mc_map(&ipv6_hdr(skb)->daddr, tg_addr);
			QETH_CARD_STAT_INC(card, rx_multicast);
			break;
		case QETH_CAST_BROADCAST:
			ether_addr_copy(tg_addr, dev->broadcast);
			QETH_CARD_STAT_INC(card, rx_multicast);
			break;
		default:
			if (card->options.sniffer)
				skb->pkt_type = PACKET_OTHERHOST;
			ether_addr_copy(tg_addr, dev->dev_addr);
		}

		if (l3_hdr->ext_flags & QETH_HDR_EXT_SRC_MAC_ADDR)
			dev_hard_header(skb, dev, prot, tg_addr,
					&l3_hdr->next_hop.rx.src_mac, skb->len);
		else
			dev_hard_header(skb, dev, prot, tg_addr, "FAKELL",
					skb->len);
	}

	/* copy VLAN tag from hdr into skb */
	if (!card->options.sniffer &&
	    (l3_hdr->ext_flags & (QETH_HDR_EXT_VLAN_FRAME |
				  QETH_HDR_EXT_INCLUDE_VLAN_TAG))) {
		u16 tag = (l3_hdr->ext_flags & QETH_HDR_EXT_VLAN_FRAME) ?
				l3_hdr->vlan_id :
				l3_hdr->next_hop.rx.vlan_id;

		__vlan_hwaccel_put_tag(skb, htons(ETH_P_8021Q), tag);
	}
}
#endif

static void qeth_receive_skb(struct qeth_card *card, struct sk_buff *skb,
			     bool uses_frags, bool is_cso)
{
	struct napi_struct *napi = &card->napi;
<<<<<<< HEAD
	bool is_cso;

	switch (hdr->hdr.l2.id) {
	case QETH_HEADER_TYPE_OSN:
		skb_push(skb, sizeof(*hdr));
		skb_copy_to_linear_data(skb, hdr, sizeof(*hdr));
		QETH_CARD_STAT_ADD(card, rx_bytes, skb->len);
		QETH_CARD_STAT_INC(card, rx_packets);

		card->osn_info.data_cb(skb);
		return;
#if IS_ENABLED(CONFIG_QETH_L3)
	case QETH_HEADER_TYPE_LAYER3:
		qeth_l3_rebuild_skb(card, skb, hdr);
		is_cso = hdr->hdr.l3.ext_flags & QETH_HDR_EXT_CSUM_TRANSP_REQ;
		break;
#endif
	case QETH_HEADER_TYPE_LAYER2:
		is_cso = hdr->hdr.l2.flags[1] & QETH_HDR_EXT_CSUM_TRANSP_REQ;
		break;
	default:
		/* never happens */
		if (uses_frags)
			napi_free_frags(napi);
		else
			kfree_skb(skb);
		return;
	}
=======
>>>>>>> eb3cdb58

	if (is_cso && (card->dev->features & NETIF_F_RXCSUM)) {
		skb->ip_summed = CHECKSUM_UNNECESSARY;
		QETH_CARD_STAT_INC(card, rx_skb_csum);
	} else {
		skb->ip_summed = CHECKSUM_NONE;
	}

	QETH_CARD_STAT_ADD(card, rx_bytes, skb->len);
	QETH_CARD_STAT_INC(card, rx_packets);
	if (skb_is_nonlinear(skb)) {
		QETH_CARD_STAT_INC(card, rx_sg_skbs);
		QETH_CARD_STAT_ADD(card, rx_sg_frags,
				   skb_shinfo(skb)->nr_frags);
	}

	if (uses_frags) {
		napi_gro_frags(napi);
	} else {
		skb->protocol = eth_type_trans(skb, skb->dev);
		napi_gro_receive(napi, skb);
	}
}

static void qeth_create_skb_frag(struct sk_buff *skb, char *data, int data_len)
{
	struct page *page = virt_to_page(data);
	unsigned int next_frag;

	next_frag = skb_shinfo(skb)->nr_frags;
	get_page(page);
	skb_add_rx_frag(skb, next_frag, page, offset_in_page(data), data_len,
			data_len);
}

static inline int qeth_is_last_sbale(struct qdio_buffer_element *sbale)
{
	return (sbale->eflags & SBAL_EFLAGS_LAST_ENTRY);
}

static int qeth_extract_skb(struct qeth_card *card,
			    struct qeth_qdio_buffer *qethbuffer, u8 *element_no,
			    int *__offset)
{
	struct qeth_priv *priv = netdev_priv(card->dev);
	struct qdio_buffer *buffer = qethbuffer->buffer;
	struct napi_struct *napi = &card->napi;
	struct qdio_buffer_element *element;
	unsigned int linear_len = 0;
	bool uses_frags = false;
	int offset = *__offset;
	bool use_rx_sg = false;
	unsigned int headroom;
	struct qeth_hdr *hdr;
	struct sk_buff *skb;
	int skb_len = 0;
	bool is_cso;

	element = &buffer->element[*element_no];

next_packet:
	/* qeth_hdr must not cross element boundaries */
	while (element->length < offset + sizeof(struct qeth_hdr)) {
		if (qeth_is_last_sbale(element))
			return -ENODATA;
		element++;
		offset = 0;
	}

	hdr = phys_to_virt(element->addr) + offset;
	offset += sizeof(*hdr);
	skb = NULL;

	switch (hdr->hdr.l2.id) {
	case QETH_HEADER_TYPE_LAYER2:
		skb_len = hdr->hdr.l2.pkt_length;
		is_cso = hdr->hdr.l2.flags[1] & QETH_HDR_EXT_CSUM_TRANSP_REQ;

		linear_len = ETH_HLEN;
		headroom = 0;
		break;
	case QETH_HEADER_TYPE_LAYER3:
		skb_len = hdr->hdr.l3.length;
		is_cso = hdr->hdr.l3.ext_flags & QETH_HDR_EXT_CSUM_TRANSP_REQ;

		if (!IS_LAYER3(card)) {
			QETH_CARD_STAT_INC(card, rx_dropped_notsupp);
			goto walk_packet;
		}

		if (hdr->hdr.l3.flags & QETH_HDR_PASSTHRU) {
			linear_len = ETH_HLEN;
			headroom = 0;
			break;
		}

		if (hdr->hdr.l3.flags & QETH_HDR_IPV6)
			linear_len = sizeof(struct ipv6hdr);
		else
			linear_len = sizeof(struct iphdr);
		headroom = ETH_HLEN;
		break;
	default:
		if (hdr->hdr.l2.id & QETH_HEADER_MASK_INVAL)
			QETH_CARD_STAT_INC(card, rx_frame_errors);
		else
			QETH_CARD_STAT_INC(card, rx_dropped_notsupp);

		/* Can't determine packet length, drop the whole buffer. */
		return -EPROTONOSUPPORT;
	}

	if (skb_len < linear_len) {
		QETH_CARD_STAT_INC(card, rx_dropped_runt);
		goto walk_packet;
	}

	use_rx_sg = (card->options.cq == QETH_CQ_ENABLED) ||
		    (skb_len > READ_ONCE(priv->rx_copybreak) &&
		     !atomic_read(&card->force_alloc_skb));

	if (use_rx_sg) {
		/* QETH_CQ_ENABLED only: */
		if (qethbuffer->rx_skb &&
		    skb_tailroom(qethbuffer->rx_skb) >= linear_len + headroom) {
			skb = qethbuffer->rx_skb;
			qethbuffer->rx_skb = NULL;
			goto use_skb;
		}

		skb = napi_get_frags(napi);
		if (!skb) {
			/* -ENOMEM, no point in falling back further. */
			QETH_CARD_STAT_INC(card, rx_dropped_nomem);
			goto walk_packet;
		}

		if (skb_tailroom(skb) >= linear_len + headroom) {
			uses_frags = true;
			goto use_skb;
		}

		netdev_info_once(card->dev,
				 "Insufficient linear space in NAPI frags skb, need %u but have %u\n",
				 linear_len + headroom, skb_tailroom(skb));
		/* Shouldn't happen. Don't optimize, fall back to linear skb. */
	}

	linear_len = skb_len;
	skb = napi_alloc_skb(napi, linear_len + headroom);
	if (!skb) {
		QETH_CARD_STAT_INC(card, rx_dropped_nomem);
		goto walk_packet;
	}

use_skb:
	if (headroom)
		skb_reserve(skb, headroom);
walk_packet:
	while (skb_len) {
		int data_len = min(skb_len, (int)(element->length - offset));
		char *data = phys_to_virt(element->addr) + offset;

		skb_len -= data_len;
		offset += data_len;

		/* Extract data from current element: */
		if (skb && data_len) {
			if (linear_len) {
				unsigned int copy_len;

				copy_len = min_t(unsigned int, linear_len,
						 data_len);

				skb_put_data(skb, data, copy_len);
				linear_len -= copy_len;
				data_len -= copy_len;
				data += copy_len;
			}

			if (data_len)
				qeth_create_skb_frag(skb, data, data_len);
		}

		/* Step forward to next element: */
		if (skb_len) {
			if (qeth_is_last_sbale(element)) {
				QETH_CARD_TEXT(card, 4, "unexeob");
				QETH_CARD_HEX(card, 2, buffer, sizeof(void *));
				if (skb) {
					if (uses_frags)
						napi_free_frags(napi);
					else
						kfree_skb(skb);
					QETH_CARD_STAT_INC(card,
							   rx_length_errors);
				}
				return -EMSGSIZE;
			}
			element++;
			offset = 0;
		}
	}

	/* This packet was skipped, go get another one: */
	if (!skb)
		goto next_packet;

	*element_no = element - &buffer->element[0];
	*__offset = offset;

#if IS_ENABLED(CONFIG_QETH_L3)
	if (hdr->hdr.l2.id == QETH_HEADER_TYPE_LAYER3)
		qeth_l3_rebuild_skb(card, skb, hdr);
#endif

	qeth_receive_skb(card, skb, uses_frags, is_cso);
	return 0;
}

static unsigned int qeth_extract_skbs(struct qeth_card *card, int budget,
				      struct qeth_qdio_buffer *buf, bool *done)
{
	unsigned int work_done = 0;

	while (budget) {
		if (qeth_extract_skb(card, buf, &card->rx.buf_element,
				     &card->rx.e_offset)) {
			*done = true;
			break;
		}

		work_done++;
		budget--;
	}

	return work_done;
}

static unsigned int qeth_rx_poll(struct qeth_card *card, int budget)
{
	struct qeth_rx *ctx = &card->rx;
	unsigned int work_done = 0;

	while (budget > 0) {
		struct qeth_qdio_buffer *buffer;
		unsigned int skbs_done = 0;
		bool done = false;

		/* Fetch completed RX buffers: */
		if (!card->rx.b_count) {
			card->rx.qdio_err = 0;
			card->rx.b_count =
				qdio_inspect_input_queue(CARD_DDEV(card), 0,
							 &card->rx.b_index,
							 &card->rx.qdio_err);
			if (card->rx.b_count <= 0) {
				card->rx.b_count = 0;
				break;
			}
		}

		/* Process one completed RX buffer: */
		buffer = &card->qdio.in_q->bufs[card->rx.b_index];
		if (!(card->rx.qdio_err &&
		      qeth_check_qdio_errors(card, buffer->buffer,
					     card->rx.qdio_err, "qinerr")))
			skbs_done = qeth_extract_skbs(card, budget, buffer,
						      &done);
		else
			done = true;

		work_done += skbs_done;
		budget -= skbs_done;

		if (done) {
			QETH_CARD_STAT_INC(card, rx_bufs);
			qeth_put_buffer_pool_entry(card, buffer->pool_entry);
			buffer->pool_entry = NULL;
			card->rx.b_count--;
			ctx->bufs_refill++;
			ctx->bufs_refill -= qeth_rx_refill_queue(card,
								 ctx->bufs_refill);

			/* Step forward to next buffer: */
			card->rx.b_index = QDIO_BUFNR(card->rx.b_index + 1);
			card->rx.buf_element = 0;
			card->rx.e_offset = 0;
		}
	}

	return work_done;
}

static void qeth_cq_poll(struct qeth_card *card)
{
	unsigned int work_done = 0;

	while (work_done < QDIO_MAX_BUFFERS_PER_Q) {
		unsigned int start, error;
		int completed;

		completed = qdio_inspect_input_queue(CARD_DDEV(card), 1, &start,
						     &error);
		if (completed <= 0)
			return;

		qeth_qdio_cq_handler(card, error, 1, start, completed);
		work_done += completed;
	}
}

int qeth_poll(struct napi_struct *napi, int budget)
{
	struct qeth_card *card = container_of(napi, struct qeth_card, napi);
	unsigned int work_done;

	work_done = qeth_rx_poll(card, budget);

	if (qeth_use_tx_irqs(card)) {
		struct qeth_qdio_out_q *queue;
		unsigned int i;

		qeth_for_each_output_queue(card, queue, i) {
			if (!qeth_out_queue_is_empty(queue))
				napi_schedule(&queue->napi);
		}
	}

	if (card->options.cq == QETH_CQ_ENABLED)
		qeth_cq_poll(card);

	if (budget) {
		struct qeth_rx *ctx = &card->rx;

		/* Process any substantial refill backlog: */
		ctx->bufs_refill -= qeth_rx_refill_queue(card, ctx->bufs_refill);

		/* Exhausted the RX budget. Keep IRQ disabled, we get called again. */
		if (work_done >= budget)
			return work_done;
	}

	if (napi_complete_done(napi, work_done) &&
	    qdio_start_irq(CARD_DDEV(card)))
		napi_schedule(napi);

	return work_done;
}
EXPORT_SYMBOL_GPL(qeth_poll);

static void qeth_iqd_tx_complete(struct qeth_qdio_out_q *queue,
				 unsigned int bidx, unsigned int qdio_error,
				 int budget)
{
	struct qeth_qdio_out_buffer *buffer = queue->bufs[bidx];
	u8 sflags = buffer->buffer->element[15].sflags;
	struct qeth_card *card = queue->card;
	bool error = !!qdio_error;

	if (qdio_error == QDIO_ERROR_SLSB_PENDING) {
		struct qaob *aob = buffer->aob;
		struct qeth_qaob_priv1 *priv;
		enum iucv_tx_notify notify;

		if (!aob) {
			netdev_WARN_ONCE(card->dev,
					 "Pending TX buffer %#x without QAOB on TX queue %u\n",
					 bidx, queue->queue_no);
			qeth_schedule_recovery(card);
			return;
		}

		QETH_CARD_TEXT_(card, 5, "pel%u", bidx);

		priv = (struct qeth_qaob_priv1 *)&aob->user1;
		/* QAOB hasn't completed yet: */
		if (xchg(&priv->state, QETH_QAOB_PENDING) != QETH_QAOB_DONE) {
			qeth_notify_skbs(queue, buffer, TX_NOTIFY_PENDING);

			/* Prepare the queue slot for immediate re-use: */
			qeth_scrub_qdio_buffer(buffer->buffer, queue->max_elements);
			if (qeth_alloc_out_buf(queue, bidx, GFP_ATOMIC)) {
				QETH_CARD_TEXT(card, 2, "outofbuf");
				qeth_schedule_recovery(card);
			}

			list_add(&buffer->list_entry, &queue->pending_bufs);
			/* Skip clearing the buffer: */
			return;
		}

		/* QAOB already completed: */
		notify = qeth_compute_cq_notification(aob->aorc, 0);
		qeth_notify_skbs(queue, buffer, notify);
		error = !!aob->aorc;
		memset(aob, 0, sizeof(*aob));
	} else if (card->options.cq == QETH_CQ_ENABLED) {
		qeth_notify_skbs(queue, buffer,
				 qeth_compute_cq_notification(sflags, 0));
	}

	qeth_clear_output_buffer(queue, buffer, error, budget);
}

static int qeth_tx_poll(struct napi_struct *napi, int budget)
{
	struct qeth_qdio_out_q *queue = qeth_napi_to_out_queue(napi);
	unsigned int queue_no = queue->queue_no;
	struct qeth_card *card = queue->card;
	struct net_device *dev = card->dev;
	unsigned int work_done = 0;
	struct netdev_queue *txq;

	if (IS_IQD(card))
		txq = netdev_get_tx_queue(dev, qeth_iqd_translate_txq(dev, queue_no));
	else
		txq = netdev_get_tx_queue(dev, queue_no);

	while (1) {
		unsigned int start, error, i;
		unsigned int packets = 0;
		unsigned int bytes = 0;
		int completed;

		qeth_tx_complete_pending_bufs(card, queue, false, budget);

		if (qeth_out_queue_is_empty(queue)) {
			napi_complete(napi);
			return 0;
		}

		/* Give the CPU a breather: */
		if (work_done >= QDIO_MAX_BUFFERS_PER_Q) {
			QETH_TXQ_STAT_INC(queue, completion_yield);
			if (napi_complete_done(napi, 0))
				napi_schedule(napi);
			return 0;
		}

		completed = qdio_inspect_output_queue(CARD_DDEV(card), queue_no,
						      &start, &error);
		if (completed <= 0) {
			/* Ensure we see TX completion for pending work: */
			if (napi_complete_done(napi, 0) &&
			    !atomic_read(&queue->set_pci_flags_count))
				qeth_tx_arm_timer(queue, queue->rescan_usecs);
			return 0;
		}

		for (i = start; i < start + completed; i++) {
			struct qeth_qdio_out_buffer *buffer;
			unsigned int bidx = QDIO_BUFNR(i);

			buffer = queue->bufs[bidx];
			packets += buffer->frames;
			bytes += buffer->bytes;

			qeth_handle_send_error(card, buffer, error);
			if (IS_IQD(card))
				qeth_iqd_tx_complete(queue, bidx, error, budget);
			else
				qeth_clear_output_buffer(queue, buffer, error,
							 budget);
		}

		atomic_sub(completed, &queue->used_buffers);
		work_done += completed;
		if (IS_IQD(card))
			netdev_tx_completed_queue(txq, packets, bytes);
		else
			qeth_check_outbound_queue(queue);

		/* xmit may have observed the full-condition, but not yet
		 * stopped the txq. In which case the code below won't trigger.
		 * So before returning, xmit will re-check the txq's fill level
		 * and wake it up if needed.
		 */
		if (netif_tx_queue_stopped(txq) &&
		    !qeth_out_queue_is_full(queue))
			netif_tx_wake_queue(txq);
	}
}

static int qeth_setassparms_inspect_rc(struct qeth_ipa_cmd *cmd)
{
	if (!cmd->hdr.return_code)
		cmd->hdr.return_code = cmd->data.setassparms.hdr.return_code;
	return cmd->hdr.return_code;
}

static int qeth_setassparms_get_caps_cb(struct qeth_card *card,
					struct qeth_reply *reply,
					unsigned long data)
{
	struct qeth_ipa_cmd *cmd = (struct qeth_ipa_cmd *) data;
	struct qeth_ipa_caps *caps = reply->param;

	if (qeth_setassparms_inspect_rc(cmd))
		return -EIO;

	caps->supported = cmd->data.setassparms.data.caps.supported;
	caps->enabled = cmd->data.setassparms.data.caps.enabled;
	return 0;
}

int qeth_setassparms_cb(struct qeth_card *card,
			struct qeth_reply *reply, unsigned long data)
{
	struct qeth_ipa_cmd *cmd = (struct qeth_ipa_cmd *) data;

	QETH_CARD_TEXT(card, 4, "defadpcb");

	if (cmd->hdr.return_code)
		return -EIO;

	cmd->hdr.return_code = cmd->data.setassparms.hdr.return_code;
	if (cmd->hdr.prot_version == QETH_PROT_IPV4)
		card->options.ipa4.enabled = cmd->hdr.assists.enabled;
	if (cmd->hdr.prot_version == QETH_PROT_IPV6)
		card->options.ipa6.enabled = cmd->hdr.assists.enabled;
	return 0;
}
EXPORT_SYMBOL_GPL(qeth_setassparms_cb);

struct qeth_cmd_buffer *qeth_get_setassparms_cmd(struct qeth_card *card,
						 enum qeth_ipa_funcs ipa_func,
						 u16 cmd_code,
						 unsigned int data_length,
						 enum qeth_prot_versions prot)
{
	struct qeth_ipacmd_setassparms *setassparms;
	struct qeth_ipacmd_setassparms_hdr *hdr;
	struct qeth_cmd_buffer *iob;

	QETH_CARD_TEXT(card, 4, "getasscm");
	iob = qeth_ipa_alloc_cmd(card, IPA_CMD_SETASSPARMS, prot,
				 data_length +
				 offsetof(struct qeth_ipacmd_setassparms,
					  data));
	if (!iob)
		return NULL;

	setassparms = &__ipa_cmd(iob)->data.setassparms;
	setassparms->assist_no = ipa_func;

	hdr = &setassparms->hdr;
	hdr->length = sizeof(*hdr) + data_length;
	hdr->command_code = cmd_code;
	return iob;
}
EXPORT_SYMBOL_GPL(qeth_get_setassparms_cmd);

int qeth_send_simple_setassparms_prot(struct qeth_card *card,
				      enum qeth_ipa_funcs ipa_func,
				      u16 cmd_code, u32 *data,
				      enum qeth_prot_versions prot)
{
	unsigned int length = data ? SETASS_DATA_SIZEOF(flags_32bit) : 0;
	struct qeth_cmd_buffer *iob;

	QETH_CARD_TEXT_(card, 4, "simassp%i", prot);
	iob = qeth_get_setassparms_cmd(card, ipa_func, cmd_code, length, prot);
	if (!iob)
		return -ENOMEM;

	if (data)
		__ipa_cmd(iob)->data.setassparms.data.flags_32bit = *data;
	return qeth_send_ipa_cmd(card, iob, qeth_setassparms_cb, NULL);
}
EXPORT_SYMBOL_GPL(qeth_send_simple_setassparms_prot);

static void qeth_unregister_dbf_views(void)
{
	int x;

	for (x = 0; x < QETH_DBF_INFOS; x++) {
		debug_unregister(qeth_dbf[x].id);
		qeth_dbf[x].id = NULL;
	}
}

void qeth_dbf_longtext(debug_info_t *id, int level, char *fmt, ...)
{
	char dbf_txt_buf[32];
	va_list args;

	if (!debug_level_enabled(id, level))
		return;
	va_start(args, fmt);
	vscnprintf(dbf_txt_buf, sizeof(dbf_txt_buf), fmt, args);
	va_end(args);
	debug_text_event(id, level, dbf_txt_buf);
}
EXPORT_SYMBOL_GPL(qeth_dbf_longtext);

static int qeth_register_dbf_views(void)
{
	int ret;
	int x;

	for (x = 0; x < QETH_DBF_INFOS; x++) {
		/* register the areas */
		qeth_dbf[x].id = debug_register(qeth_dbf[x].name,
						qeth_dbf[x].pages,
						qeth_dbf[x].areas,
						qeth_dbf[x].len);
		if (qeth_dbf[x].id == NULL) {
			qeth_unregister_dbf_views();
			return -ENOMEM;
		}

		/* register a view */
		ret = debug_register_view(qeth_dbf[x].id, qeth_dbf[x].view);
		if (ret) {
			qeth_unregister_dbf_views();
			return ret;
		}

		/* set a passing level */
		debug_set_level(qeth_dbf[x].id, qeth_dbf[x].level);
	}

	return 0;
}

static DEFINE_MUTEX(qeth_mod_mutex);	/* for synchronized module loading */

int qeth_setup_discipline(struct qeth_card *card,
			  enum qeth_discipline_id discipline)
{
	int rc;

	mutex_lock(&qeth_mod_mutex);
	switch (discipline) {
	case QETH_DISCIPLINE_LAYER3:
		card->discipline = try_then_request_module(
			symbol_get(qeth_l3_discipline), "qeth_l3");
		break;
	case QETH_DISCIPLINE_LAYER2:
		card->discipline = try_then_request_module(
			symbol_get(qeth_l2_discipline), "qeth_l2");
		break;
	default:
		break;
	}
	mutex_unlock(&qeth_mod_mutex);

	if (!card->discipline) {
		dev_err(&card->gdev->dev, "There is no kernel module to "
			"support discipline %d\n", discipline);
		return -EINVAL;
	}

	rc = card->discipline->setup(card->gdev);
	if (rc) {
		if (discipline == QETH_DISCIPLINE_LAYER2)
			symbol_put(qeth_l2_discipline);
		else
			symbol_put(qeth_l3_discipline);
		card->discipline = NULL;

		return rc;
	}

	card->options.layer = discipline;
	return 0;
}

void qeth_remove_discipline(struct qeth_card *card)
{
	card->discipline->remove(card->gdev);

	if (IS_LAYER2(card))
		symbol_put(qeth_l2_discipline);
	else
		symbol_put(qeth_l3_discipline);
	card->options.layer = QETH_DISCIPLINE_UNDETERMINED;
	card->discipline = NULL;
}

static const struct device_type qeth_generic_devtype = {
	.name = "qeth_generic",
};

#define DBF_NAME_LEN	20

struct qeth_dbf_entry {
	char dbf_name[DBF_NAME_LEN];
	debug_info_t *dbf_info;
	struct list_head dbf_list;
};

static LIST_HEAD(qeth_dbf_list);
static DEFINE_MUTEX(qeth_dbf_list_mutex);

static debug_info_t *qeth_get_dbf_entry(char *name)
{
	struct qeth_dbf_entry *entry;
	debug_info_t *rc = NULL;

	mutex_lock(&qeth_dbf_list_mutex);
	list_for_each_entry(entry, &qeth_dbf_list, dbf_list) {
		if (strcmp(entry->dbf_name, name) == 0) {
			rc = entry->dbf_info;
			break;
		}
	}
	mutex_unlock(&qeth_dbf_list_mutex);
	return rc;
}

static int qeth_add_dbf_entry(struct qeth_card *card, char *name)
{
	struct qeth_dbf_entry *new_entry;

	card->debug = debug_register(name, 2, 1, 8);
	if (!card->debug) {
		QETH_DBF_TEXT_(SETUP, 2, "%s", "qcdbf");
		goto err;
	}
	if (debug_register_view(card->debug, &debug_hex_ascii_view))
		goto err_dbg;
	new_entry = kzalloc(sizeof(struct qeth_dbf_entry), GFP_KERNEL);
	if (!new_entry)
		goto err_dbg;
	strncpy(new_entry->dbf_name, name, DBF_NAME_LEN);
	new_entry->dbf_info = card->debug;
	mutex_lock(&qeth_dbf_list_mutex);
	list_add(&new_entry->dbf_list, &qeth_dbf_list);
	mutex_unlock(&qeth_dbf_list_mutex);

	return 0;

err_dbg:
	debug_unregister(card->debug);
err:
	return -ENOMEM;
}

static void qeth_clear_dbf_list(void)
{
	struct qeth_dbf_entry *entry, *tmp;

	mutex_lock(&qeth_dbf_list_mutex);
	list_for_each_entry_safe(entry, tmp, &qeth_dbf_list, dbf_list) {
		list_del(&entry->dbf_list);
		debug_unregister(entry->dbf_info);
		kfree(entry);
	}
	mutex_unlock(&qeth_dbf_list_mutex);
}

static struct net_device *qeth_alloc_netdev(struct qeth_card *card)
{
	struct net_device *dev;
	struct qeth_priv *priv;

	switch (card->info.type) {
	case QETH_CARD_TYPE_IQD:
		dev = alloc_netdev_mqs(sizeof(*priv), "hsi%d", NET_NAME_UNKNOWN,
				       ether_setup, QETH_MAX_OUT_QUEUES, 1);
		break;
	case QETH_CARD_TYPE_OSM:
		dev = alloc_etherdev(sizeof(*priv));
		break;
	default:
		dev = alloc_etherdev_mqs(sizeof(*priv), QETH_MAX_OUT_QUEUES, 1);
	}

	if (!dev)
		return NULL;

	priv = netdev_priv(dev);
	priv->rx_copybreak = QETH_RX_COPYBREAK;
	priv->tx_wanted_queues = IS_IQD(card) ? QETH_IQD_MIN_TXQ : 1;

	dev->ml_priv = card;
	dev->watchdog_timeo = QETH_TX_TIMEOUT;
	dev->min_mtu = 576;
	 /* initialized when device first goes online: */
	dev->max_mtu = 0;
	dev->mtu = 0;
	SET_NETDEV_DEV(dev, &card->gdev->dev);
	netif_carrier_off(dev);

	dev->ethtool_ops = &qeth_ethtool_ops;
	dev->priv_flags &= ~IFF_TX_SKB_SHARING;
	dev->hw_features |= NETIF_F_SG;
	dev->vlan_features |= NETIF_F_SG;
	if (IS_IQD(card))
		dev->features |= NETIF_F_SG;

	return dev;
}

struct net_device *qeth_clone_netdev(struct net_device *orig)
{
	struct net_device *clone = qeth_alloc_netdev(orig->ml_priv);

	if (!clone)
		return NULL;

	clone->dev_port = orig->dev_port;
	return clone;
}

static int qeth_core_probe_device(struct ccwgroup_device *gdev)
{
	struct qeth_card *card;
	struct device *dev;
	int rc;
	enum qeth_discipline_id enforced_disc;
	char dbf_name[DBF_NAME_LEN];

	QETH_DBF_TEXT(SETUP, 2, "probedev");

	dev = &gdev->dev;
	if (!get_device(dev))
		return -ENODEV;

	QETH_DBF_TEXT_(SETUP, 2, "%s", dev_name(&gdev->dev));

	card = qeth_alloc_card(gdev);
	if (!card) {
		QETH_DBF_TEXT_(SETUP, 2, "1err%d", -ENOMEM);
		rc = -ENOMEM;
		goto err_dev;
	}

	scnprintf(dbf_name, sizeof(dbf_name), "qeth_card_%s",
		  dev_name(&gdev->dev));
	card->debug = qeth_get_dbf_entry(dbf_name);
	if (!card->debug) {
		rc = qeth_add_dbf_entry(card, dbf_name);
		if (rc)
			goto err_card;
	}

	qeth_setup_card(card);
	card->dev = qeth_alloc_netdev(card);
	if (!card->dev) {
		rc = -ENOMEM;
		goto err_card;
	}

	qeth_determine_capabilities(card);
	qeth_set_blkt_defaults(card);

	card->qdio.in_q = qeth_alloc_qdio_queue();
	if (!card->qdio.in_q) {
		rc = -ENOMEM;
		goto err_rx_queue;
	}

	card->qdio.no_out_queues = card->dev->num_tx_queues;
	rc = qeth_update_from_chp_desc(card);
	if (rc)
		goto err_chp_desc;

	gdev->dev.groups = qeth_dev_groups;

	enforced_disc = qeth_enforce_discipline(card);
	switch (enforced_disc) {
	case QETH_DISCIPLINE_UNDETERMINED:
		gdev->dev.type = &qeth_generic_devtype;
		break;
	default:
		card->info.layer_enforced = true;
		/* It's so early that we don't need the discipline_mutex yet. */
		rc = qeth_setup_discipline(card, enforced_disc);
		if (rc)
			goto err_setup_disc;

		break;
	}

	return 0;

err_setup_disc:
err_chp_desc:
	qeth_free_qdio_queue(card->qdio.in_q);
err_rx_queue:
	free_netdev(card->dev);
err_card:
	qeth_core_free_card(card);
err_dev:
	put_device(dev);
	return rc;
}

static void qeth_core_remove_device(struct ccwgroup_device *gdev)
{
	struct qeth_card *card = dev_get_drvdata(&gdev->dev);

	QETH_CARD_TEXT(card, 2, "removedv");

	mutex_lock(&card->discipline_mutex);
	if (card->discipline)
		qeth_remove_discipline(card);
	mutex_unlock(&card->discipline_mutex);

	qeth_free_qdio_queues(card);

	qeth_free_qdio_queue(card->qdio.in_q);
	free_netdev(card->dev);
	qeth_core_free_card(card);
	put_device(&gdev->dev);
}

static int qeth_core_set_online(struct ccwgroup_device *gdev)
{
	struct qeth_card *card = dev_get_drvdata(&gdev->dev);
	int rc = 0;
	enum qeth_discipline_id def_discipline;

	mutex_lock(&card->discipline_mutex);
	if (!card->discipline) {
		def_discipline = IS_IQD(card) ? QETH_DISCIPLINE_LAYER3 :
						QETH_DISCIPLINE_LAYER2;
		rc = qeth_setup_discipline(card, def_discipline);
		if (rc)
			goto err;
	}

	rc = qeth_set_online(card, card->discipline);

err:
	mutex_unlock(&card->discipline_mutex);
	return rc;
}

static int qeth_core_set_offline(struct ccwgroup_device *gdev)
{
	struct qeth_card *card = dev_get_drvdata(&gdev->dev);
	int rc;

	mutex_lock(&card->discipline_mutex);
	rc = qeth_set_offline(card, card->discipline, false);
	mutex_unlock(&card->discipline_mutex);

	return rc;
}

static void qeth_core_shutdown(struct ccwgroup_device *gdev)
{
	struct qeth_card *card = dev_get_drvdata(&gdev->dev);

	qeth_set_allowed_threads(card, 0, 1);
	if ((gdev->state == CCWGROUP_ONLINE) && card->info.hwtrap)
		qeth_hw_trap(card, QETH_DIAGS_TRAP_DISARM);
	qeth_qdio_clear_card(card, 0);
	qeth_drain_output_queues(card);
	qdio_free(CARD_DDEV(card));
}

static ssize_t group_store(struct device_driver *ddrv, const char *buf,
			   size_t count)
{
	int err;

	err = ccwgroup_create_dev(qeth_core_root_dev, to_ccwgroupdrv(ddrv), 3,
				  buf);

	return err ? err : count;
}
static DRIVER_ATTR_WO(group);

static struct attribute *qeth_drv_attrs[] = {
	&driver_attr_group.attr,
	NULL,
};
static struct attribute_group qeth_drv_attr_group = {
	.attrs = qeth_drv_attrs,
};
static const struct attribute_group *qeth_drv_attr_groups[] = {
	&qeth_drv_attr_group,
	NULL,
};

static struct ccwgroup_driver qeth_core_ccwgroup_driver = {
	.driver = {
		.groups = qeth_drv_attr_groups,
		.owner = THIS_MODULE,
		.name = "qeth",
	},
	.ccw_driver = &qeth_ccw_driver,
	.setup = qeth_core_probe_device,
	.remove = qeth_core_remove_device,
	.set_online = qeth_core_set_online,
	.set_offline = qeth_core_set_offline,
	.shutdown = qeth_core_shutdown,
};

<<<<<<< HEAD
struct qeth_card *qeth_get_card_by_busid(char *bus_id)
{
	struct ccwgroup_device *gdev;
	struct qeth_card *card;

	gdev = get_ccwgroupdev_by_busid(&qeth_core_ccwgroup_driver, bus_id);
	if (!gdev)
		return NULL;

	card = dev_get_drvdata(&gdev->dev);
	put_device(&gdev->dev);
	return card;
}
EXPORT_SYMBOL_GPL(qeth_get_card_by_busid);

=======
>>>>>>> eb3cdb58
int qeth_siocdevprivate(struct net_device *dev, struct ifreq *rq, void __user *data, int cmd)
{
	struct qeth_card *card = dev->ml_priv;
	int rc = 0;

	switch (cmd) {
	case SIOC_QETH_ADP_SET_SNMP_CONTROL:
		rc = qeth_snmp_command(card, data);
		break;
	case SIOC_QETH_GET_CARD_TYPE:
		if ((IS_OSD(card) || IS_OSM(card) || IS_OSX(card)) &&
		    !IS_VM_NIC(card))
			return 1;
		return 0;
	case SIOC_QETH_QUERY_OAT:
		rc = qeth_query_oat_command(card, data);
		break;
	default:
		rc = -EOPNOTSUPP;
	}
	if (rc)
		QETH_CARD_TEXT_(card, 2, "ioce%x", rc);
	return rc;
}
EXPORT_SYMBOL_GPL(qeth_siocdevprivate);

int qeth_do_ioctl(struct net_device *dev, struct ifreq *rq, int cmd)
{
	struct qeth_card *card = dev->ml_priv;
	struct mii_ioctl_data *mii_data;
	int rc = 0;

	switch (cmd) {
	case SIOCGMIIPHY:
		mii_data = if_mii(rq);
		mii_data->phy_id = 0;
		break;
	case SIOCGMIIREG:
		mii_data = if_mii(rq);
		if (mii_data->phy_id != 0)
			rc = -EINVAL;
		else
			mii_data->val_out = qeth_mdio_read(dev,
				mii_data->phy_id, mii_data->reg_num);
		break;
	default:
		return -EOPNOTSUPP;
	}
	if (rc)
		QETH_CARD_TEXT_(card, 2, "ioce%x", rc);
	return rc;
}
EXPORT_SYMBOL_GPL(qeth_do_ioctl);

static int qeth_start_csum_cb(struct qeth_card *card, struct qeth_reply *reply,
			      unsigned long data)
{
	struct qeth_ipa_cmd *cmd = (struct qeth_ipa_cmd *) data;
	u32 *features = reply->param;

	if (qeth_setassparms_inspect_rc(cmd))
		return -EIO;

	*features = cmd->data.setassparms.data.flags_32bit;
	return 0;
}

static int qeth_set_csum_off(struct qeth_card *card, enum qeth_ipa_funcs cstype,
			     enum qeth_prot_versions prot)
{
	return qeth_send_simple_setassparms_prot(card, cstype, IPA_CMD_ASS_STOP,
						 NULL, prot);
}

static int qeth_set_csum_on(struct qeth_card *card, enum qeth_ipa_funcs cstype,
			    enum qeth_prot_versions prot, u8 *lp2lp)
{
	u32 required_features = QETH_IPA_CHECKSUM_UDP | QETH_IPA_CHECKSUM_TCP;
	struct qeth_cmd_buffer *iob;
	struct qeth_ipa_caps caps;
	u32 features;
	int rc;

	/* some L3 HW requires combined L3+L4 csum offload: */
	if (IS_LAYER3(card) && prot == QETH_PROT_IPV4 &&
	    cstype == IPA_OUTBOUND_CHECKSUM)
		required_features |= QETH_IPA_CHECKSUM_IP_HDR;

	iob = qeth_get_setassparms_cmd(card, cstype, IPA_CMD_ASS_START, 0,
				       prot);
	if (!iob)
		return -ENOMEM;

	rc = qeth_send_ipa_cmd(card, iob, qeth_start_csum_cb, &features);
	if (rc)
		return rc;

	if ((required_features & features) != required_features) {
		qeth_set_csum_off(card, cstype, prot);
		return -EOPNOTSUPP;
	}

	iob = qeth_get_setassparms_cmd(card, cstype, IPA_CMD_ASS_ENABLE,
				       SETASS_DATA_SIZEOF(flags_32bit),
				       prot);
	if (!iob) {
		qeth_set_csum_off(card, cstype, prot);
		return -ENOMEM;
	}

	if (features & QETH_IPA_CHECKSUM_LP2LP)
		required_features |= QETH_IPA_CHECKSUM_LP2LP;
	__ipa_cmd(iob)->data.setassparms.data.flags_32bit = required_features;
	rc = qeth_send_ipa_cmd(card, iob, qeth_setassparms_get_caps_cb, &caps);
	if (rc) {
		qeth_set_csum_off(card, cstype, prot);
		return rc;
	}

	if (!qeth_ipa_caps_supported(&caps, required_features) ||
	    !qeth_ipa_caps_enabled(&caps, required_features)) {
		qeth_set_csum_off(card, cstype, prot);
		return -EOPNOTSUPP;
	}

	dev_info(&card->gdev->dev, "HW Checksumming (%sbound IPv%d) enabled\n",
		 cstype == IPA_INBOUND_CHECKSUM ? "in" : "out", prot);

	if (lp2lp)
		*lp2lp = qeth_ipa_caps_enabled(&caps, QETH_IPA_CHECKSUM_LP2LP);

	return 0;
}

static int qeth_set_ipa_csum(struct qeth_card *card, bool on, int cstype,
			     enum qeth_prot_versions prot, u8 *lp2lp)
{
	return on ? qeth_set_csum_on(card, cstype, prot, lp2lp) :
		    qeth_set_csum_off(card, cstype, prot);
}

static int qeth_start_tso_cb(struct qeth_card *card, struct qeth_reply *reply,
			     unsigned long data)
{
	struct qeth_ipa_cmd *cmd = (struct qeth_ipa_cmd *) data;
	struct qeth_tso_start_data *tso_data = reply->param;

	if (qeth_setassparms_inspect_rc(cmd))
		return -EIO;

	tso_data->mss = cmd->data.setassparms.data.tso.mss;
	tso_data->supported = cmd->data.setassparms.data.tso.supported;
	return 0;
}

static int qeth_set_tso_off(struct qeth_card *card,
			    enum qeth_prot_versions prot)
{
	return qeth_send_simple_setassparms_prot(card, IPA_OUTBOUND_TSO,
						 IPA_CMD_ASS_STOP, NULL, prot);
}

static int qeth_set_tso_on(struct qeth_card *card,
			   enum qeth_prot_versions prot)
{
	struct qeth_tso_start_data tso_data;
	struct qeth_cmd_buffer *iob;
	struct qeth_ipa_caps caps;
	int rc;

	iob = qeth_get_setassparms_cmd(card, IPA_OUTBOUND_TSO,
				       IPA_CMD_ASS_START, 0, prot);
	if (!iob)
		return -ENOMEM;

	rc = qeth_send_ipa_cmd(card, iob, qeth_start_tso_cb, &tso_data);
	if (rc)
		return rc;

	if (!tso_data.mss || !(tso_data.supported & QETH_IPA_LARGE_SEND_TCP)) {
		qeth_set_tso_off(card, prot);
		return -EOPNOTSUPP;
	}

	iob = qeth_get_setassparms_cmd(card, IPA_OUTBOUND_TSO,
				       IPA_CMD_ASS_ENABLE,
				       SETASS_DATA_SIZEOF(caps), prot);
	if (!iob) {
		qeth_set_tso_off(card, prot);
		return -ENOMEM;
	}

	/* enable TSO capability */
	__ipa_cmd(iob)->data.setassparms.data.caps.enabled =
		QETH_IPA_LARGE_SEND_TCP;
	rc = qeth_send_ipa_cmd(card, iob, qeth_setassparms_get_caps_cb, &caps);
	if (rc) {
		qeth_set_tso_off(card, prot);
		return rc;
	}

	if (!qeth_ipa_caps_supported(&caps, QETH_IPA_LARGE_SEND_TCP) ||
	    !qeth_ipa_caps_enabled(&caps, QETH_IPA_LARGE_SEND_TCP)) {
		qeth_set_tso_off(card, prot);
		return -EOPNOTSUPP;
	}

	dev_info(&card->gdev->dev, "TSOv%u enabled (MSS: %u)\n", prot,
		 tso_data.mss);
	return 0;
}

static int qeth_set_ipa_tso(struct qeth_card *card, bool on,
			    enum qeth_prot_versions prot)
{
	return on ? qeth_set_tso_on(card, prot) : qeth_set_tso_off(card, prot);
}

static int qeth_set_ipa_rx_csum(struct qeth_card *card, bool on)
{
	int rc_ipv4 = (on) ? -EOPNOTSUPP : 0;
	int rc_ipv6;

	if (qeth_is_supported(card, IPA_INBOUND_CHECKSUM))
		rc_ipv4 = qeth_set_ipa_csum(card, on, IPA_INBOUND_CHECKSUM,
					    QETH_PROT_IPV4, NULL);
	if (!qeth_is_supported6(card, IPA_INBOUND_CHECKSUM_V6))
		/* no/one Offload Assist available, so the rc is trivial */
		return rc_ipv4;

	rc_ipv6 = qeth_set_ipa_csum(card, on, IPA_INBOUND_CHECKSUM,
				    QETH_PROT_IPV6, NULL);

	if (on)
		/* enable: success if any Assist is active */
		return (rc_ipv6) ? rc_ipv4 : 0;

	/* disable: failure if any Assist is still active */
	return (rc_ipv6) ? rc_ipv6 : rc_ipv4;
}

/**
 * qeth_enable_hw_features() - (Re-)Enable HW functions for device features
 * @dev:	a net_device
 */
void qeth_enable_hw_features(struct net_device *dev)
{
	struct qeth_card *card = dev->ml_priv;
	netdev_features_t features;

	features = dev->features;
	/* force-off any feature that might need an IPA sequence.
	 * netdev_update_features() will restart them.
	 */
	dev->features &= ~dev->hw_features;
	/* toggle VLAN filter, so that VIDs are re-programmed: */
	if (IS_LAYER2(card) && IS_VM_NIC(card)) {
		dev->features &= ~NETIF_F_HW_VLAN_CTAG_FILTER;
		dev->wanted_features |= NETIF_F_HW_VLAN_CTAG_FILTER;
	}
	netdev_update_features(dev);
	if (features != dev->features)
		dev_warn(&card->gdev->dev,
			 "Device recovery failed to restore all offload features\n");
}
EXPORT_SYMBOL_GPL(qeth_enable_hw_features);

static void qeth_check_restricted_features(struct qeth_card *card,
					   netdev_features_t changed,
					   netdev_features_t actual)
{
	netdev_features_t ipv6_features = NETIF_F_TSO6;
	netdev_features_t ipv4_features = NETIF_F_TSO;

	if (!card->info.has_lp2lp_cso_v6)
		ipv6_features |= NETIF_F_IPV6_CSUM;
	if (!card->info.has_lp2lp_cso_v4)
		ipv4_features |= NETIF_F_IP_CSUM;

	if ((changed & ipv6_features) && !(actual & ipv6_features))
		qeth_flush_local_addrs6(card);
	if ((changed & ipv4_features) && !(actual & ipv4_features))
		qeth_flush_local_addrs4(card);
}

int qeth_set_features(struct net_device *dev, netdev_features_t features)
{
	struct qeth_card *card = dev->ml_priv;
	netdev_features_t changed = dev->features ^ features;
	int rc = 0;

	QETH_CARD_TEXT(card, 2, "setfeat");
	QETH_CARD_HEX(card, 2, &features, sizeof(features));

	if ((changed & NETIF_F_IP_CSUM)) {
		rc = qeth_set_ipa_csum(card, features & NETIF_F_IP_CSUM,
				       IPA_OUTBOUND_CHECKSUM, QETH_PROT_IPV4,
				       &card->info.has_lp2lp_cso_v4);
		if (rc)
			changed ^= NETIF_F_IP_CSUM;
	}
	if (changed & NETIF_F_IPV6_CSUM) {
		rc = qeth_set_ipa_csum(card, features & NETIF_F_IPV6_CSUM,
				       IPA_OUTBOUND_CHECKSUM, QETH_PROT_IPV6,
				       &card->info.has_lp2lp_cso_v6);
		if (rc)
			changed ^= NETIF_F_IPV6_CSUM;
	}
	if (changed & NETIF_F_RXCSUM) {
		rc = qeth_set_ipa_rx_csum(card, features & NETIF_F_RXCSUM);
		if (rc)
			changed ^= NETIF_F_RXCSUM;
	}
	if (changed & NETIF_F_TSO) {
		rc = qeth_set_ipa_tso(card, features & NETIF_F_TSO,
				      QETH_PROT_IPV4);
		if (rc)
			changed ^= NETIF_F_TSO;
	}
	if (changed & NETIF_F_TSO6) {
		rc = qeth_set_ipa_tso(card, features & NETIF_F_TSO6,
				      QETH_PROT_IPV6);
		if (rc)
			changed ^= NETIF_F_TSO6;
	}

	qeth_check_restricted_features(card, dev->features ^ features,
				       dev->features ^ changed);

	/* everything changed successfully? */
	if ((dev->features ^ features) == changed)
		return 0;
	/* something went wrong. save changed features and return error */
	dev->features ^= changed;
	return -EIO;
}
EXPORT_SYMBOL_GPL(qeth_set_features);

netdev_features_t qeth_fix_features(struct net_device *dev,
				    netdev_features_t features)
{
	struct qeth_card *card = dev->ml_priv;

	QETH_CARD_TEXT(card, 2, "fixfeat");
	if (!qeth_is_supported(card, IPA_OUTBOUND_CHECKSUM))
		features &= ~NETIF_F_IP_CSUM;
	if (!qeth_is_supported6(card, IPA_OUTBOUND_CHECKSUM_V6))
		features &= ~NETIF_F_IPV6_CSUM;
	if (!qeth_is_supported(card, IPA_INBOUND_CHECKSUM) &&
	    !qeth_is_supported6(card, IPA_INBOUND_CHECKSUM_V6))
		features &= ~NETIF_F_RXCSUM;
	if (!qeth_is_supported(card, IPA_OUTBOUND_TSO))
		features &= ~NETIF_F_TSO;
	if (!qeth_is_supported6(card, IPA_OUTBOUND_TSO))
		features &= ~NETIF_F_TSO6;

	QETH_CARD_HEX(card, 2, &features, sizeof(features));
	return features;
}
EXPORT_SYMBOL_GPL(qeth_fix_features);

netdev_features_t qeth_features_check(struct sk_buff *skb,
				      struct net_device *dev,
				      netdev_features_t features)
{
	struct qeth_card *card = dev->ml_priv;

	/* Traffic with local next-hop is not eligible for some offloads: */
	if (skb->ip_summed == CHECKSUM_PARTIAL &&
	    READ_ONCE(card->options.isolation) != ISOLATION_MODE_FWD) {
		netdev_features_t restricted = 0;

		if (skb_is_gso(skb) && !netif_needs_gso(skb, features))
			restricted |= NETIF_F_ALL_TSO;

		switch (vlan_get_protocol(skb)) {
		case htons(ETH_P_IP):
			if (!card->info.has_lp2lp_cso_v4)
				restricted |= NETIF_F_IP_CSUM;

			if (restricted && qeth_next_hop_is_local_v4(card, skb))
				features &= ~restricted;
			break;
		case htons(ETH_P_IPV6):
			if (!card->info.has_lp2lp_cso_v6)
				restricted |= NETIF_F_IPV6_CSUM;

			if (restricted && qeth_next_hop_is_local_v6(card, skb))
				features &= ~restricted;
			break;
		default:
			break;
		}
	}

	/* GSO segmentation builds skbs with
	 *	a (small) linear part for the headers, and
	 *	page frags for the data.
	 * Compared to a linear skb, the header-only part consumes an
	 * additional buffer element. This reduces buffer utilization, and
	 * hurts throughput. So compress small segments into one element.
	 */
	if (netif_needs_gso(skb, features)) {
		/* match skb_segment(): */
		unsigned int doffset = skb->data - skb_mac_header(skb);
		unsigned int hsize = skb_shinfo(skb)->gso_size;
		unsigned int hroom = skb_headroom(skb);

		/* linearize only if resulting skb allocations are order-0: */
		if (SKB_DATA_ALIGN(hroom + doffset + hsize) <= SKB_MAX_HEAD(0))
			features &= ~NETIF_F_SG;
	}

	return vlan_features_check(skb, features);
}
EXPORT_SYMBOL_GPL(qeth_features_check);

void qeth_get_stats64(struct net_device *dev, struct rtnl_link_stats64 *stats)
{
	struct qeth_card *card = dev->ml_priv;
	struct qeth_qdio_out_q *queue;
	unsigned int i;

	QETH_CARD_TEXT(card, 5, "getstat");

	stats->rx_packets = card->stats.rx_packets;
	stats->rx_bytes = card->stats.rx_bytes;
	stats->rx_errors = card->stats.rx_length_errors +
			   card->stats.rx_frame_errors +
			   card->stats.rx_fifo_errors;
	stats->rx_dropped = card->stats.rx_dropped_nomem +
			    card->stats.rx_dropped_notsupp +
			    card->stats.rx_dropped_runt;
	stats->multicast = card->stats.rx_multicast;
	stats->rx_length_errors = card->stats.rx_length_errors;
	stats->rx_frame_errors = card->stats.rx_frame_errors;
	stats->rx_fifo_errors = card->stats.rx_fifo_errors;

	for (i = 0; i < card->qdio.no_out_queues; i++) {
		queue = card->qdio.out_qs[i];

		stats->tx_packets += queue->stats.tx_packets;
		stats->tx_bytes += queue->stats.tx_bytes;
		stats->tx_errors += queue->stats.tx_errors;
		stats->tx_dropped += queue->stats.tx_dropped;
	}
}
EXPORT_SYMBOL_GPL(qeth_get_stats64);

#define TC_IQD_UCAST   0
static void qeth_iqd_set_prio_tc_map(struct net_device *dev,
				     unsigned int ucast_txqs)
{
	unsigned int prio;

	/* IQD requires mcast traffic to be placed on a dedicated queue, and
	 * qeth_iqd_select_queue() deals with this.
	 * For unicast traffic, we defer the queue selection to the stack.
	 * By installing a trivial prio map that spans over only the unicast
	 * queues, we can encourage the stack to spread the ucast traffic evenly
	 * without selecting the mcast queue.
	 */

	/* One traffic class, spanning over all active ucast queues: */
	netdev_set_num_tc(dev, 1);
	netdev_set_tc_queue(dev, TC_IQD_UCAST, ucast_txqs,
			    QETH_IQD_MIN_UCAST_TXQ);

	/* Map all priorities to this traffic class: */
	for (prio = 0; prio <= TC_BITMASK; prio++)
		netdev_set_prio_tc_map(dev, prio, TC_IQD_UCAST);
}

int qeth_set_real_num_tx_queues(struct qeth_card *card, unsigned int count)
{
	struct net_device *dev = card->dev;
	int rc;

	/* Per netif_setup_tc(), adjust the mapping first: */
	if (IS_IQD(card))
		qeth_iqd_set_prio_tc_map(dev, count - 1);

	rc = netif_set_real_num_tx_queues(dev, count);

	if (rc && IS_IQD(card))
		qeth_iqd_set_prio_tc_map(dev, dev->real_num_tx_queues - 1);

	return rc;
}
EXPORT_SYMBOL_GPL(qeth_set_real_num_tx_queues);

u16 qeth_iqd_select_queue(struct net_device *dev, struct sk_buff *skb,
			  u8 cast_type, struct net_device *sb_dev)
{
	u16 txq;

	if (cast_type != RTN_UNICAST)
		return QETH_IQD_MCAST_TXQ;
	if (dev->real_num_tx_queues == QETH_IQD_MIN_TXQ)
		return QETH_IQD_MIN_UCAST_TXQ;

	txq = netdev_pick_tx(dev, skb, sb_dev);
	return (txq == QETH_IQD_MCAST_TXQ) ? QETH_IQD_MIN_UCAST_TXQ : txq;
}
EXPORT_SYMBOL_GPL(qeth_iqd_select_queue);

u16 qeth_osa_select_queue(struct net_device *dev, struct sk_buff *skb,
			  struct net_device *sb_dev)
{
	struct qeth_card *card = dev->ml_priv;

	if (qeth_uses_tx_prio_queueing(card))
		return qeth_get_priority_queue(card, skb);

	return netdev_pick_tx(dev, skb, sb_dev);
}
EXPORT_SYMBOL_GPL(qeth_osa_select_queue);

int qeth_open(struct net_device *dev)
{
	struct qeth_card *card = dev->ml_priv;
	struct qeth_qdio_out_q *queue;
	unsigned int i;

	QETH_CARD_TEXT(card, 4, "qethopen");

	card->data.state = CH_STATE_UP;
	netif_tx_start_all_queues(dev);

	local_bh_disable();
	qeth_for_each_output_queue(card, queue, i) {
		netif_napi_add_tx(dev, &queue->napi, qeth_tx_poll);
		napi_enable(&queue->napi);
		napi_schedule(&queue->napi);
	}

	napi_enable(&card->napi);
	napi_schedule(&card->napi);
	/* kick-start the NAPI softirq: */
	local_bh_enable();

	return 0;
}
EXPORT_SYMBOL_GPL(qeth_open);

int qeth_stop(struct net_device *dev)
{
	struct qeth_card *card = dev->ml_priv;
	struct qeth_qdio_out_q *queue;
	unsigned int i;

	QETH_CARD_TEXT(card, 4, "qethstop");

	napi_disable(&card->napi);
	cancel_delayed_work_sync(&card->buffer_reclaim_work);
	qdio_stop_irq(CARD_DDEV(card));

	/* Quiesce the NAPI instances: */
	qeth_for_each_output_queue(card, queue, i)
		napi_disable(&queue->napi);

	/* Stop .ndo_start_xmit, might still access queue->napi. */
	netif_tx_disable(dev);

	qeth_for_each_output_queue(card, queue, i) {
		del_timer_sync(&queue->timer);
		/* Queues may get re-allocated, so remove the NAPIs. */
		netif_napi_del(&queue->napi);
	}

	return 0;
}
EXPORT_SYMBOL_GPL(qeth_stop);

static int __init qeth_core_init(void)
{
	int rc;

	pr_info("loading core functions\n");

	qeth_debugfs_root = debugfs_create_dir("qeth", NULL);

	rc = qeth_register_dbf_views();
	if (rc)
		goto dbf_err;
	qeth_core_root_dev = root_device_register("qeth");
	rc = PTR_ERR_OR_ZERO(qeth_core_root_dev);
	if (rc)
		goto register_err;
	qeth_core_header_cache =
		kmem_cache_create("qeth_hdr", QETH_HDR_CACHE_OBJ_SIZE,
				  roundup_pow_of_two(QETH_HDR_CACHE_OBJ_SIZE),
				  0, NULL);
	if (!qeth_core_header_cache) {
		rc = -ENOMEM;
		goto slab_err;
	}
	qeth_qdio_outbuf_cache = kmem_cache_create("qeth_buf",
			sizeof(struct qeth_qdio_out_buffer), 0, 0, NULL);
	if (!qeth_qdio_outbuf_cache) {
		rc = -ENOMEM;
		goto cqslab_err;
	}

	qeth_qaob_cache = kmem_cache_create("qeth_qaob",
					    sizeof(struct qaob),
					    sizeof(struct qaob),
					    0, NULL);
	if (!qeth_qaob_cache) {
		rc = -ENOMEM;
		goto qaob_err;
	}

	rc = ccw_driver_register(&qeth_ccw_driver);
	if (rc)
		goto ccw_err;
	rc = ccwgroup_driver_register(&qeth_core_ccwgroup_driver);
	if (rc)
		goto ccwgroup_err;

	return 0;

ccwgroup_err:
	ccw_driver_unregister(&qeth_ccw_driver);
ccw_err:
	kmem_cache_destroy(qeth_qaob_cache);
qaob_err:
	kmem_cache_destroy(qeth_qdio_outbuf_cache);
cqslab_err:
	kmem_cache_destroy(qeth_core_header_cache);
slab_err:
	root_device_unregister(qeth_core_root_dev);
register_err:
	qeth_unregister_dbf_views();
dbf_err:
	debugfs_remove_recursive(qeth_debugfs_root);
	pr_err("Initializing the qeth device driver failed\n");
	return rc;
}

static void __exit qeth_core_exit(void)
{
	qeth_clear_dbf_list();
	ccwgroup_driver_unregister(&qeth_core_ccwgroup_driver);
	ccw_driver_unregister(&qeth_ccw_driver);
	kmem_cache_destroy(qeth_qaob_cache);
	kmem_cache_destroy(qeth_qdio_outbuf_cache);
	kmem_cache_destroy(qeth_core_header_cache);
	root_device_unregister(qeth_core_root_dev);
	qeth_unregister_dbf_views();
	debugfs_remove_recursive(qeth_debugfs_root);
	pr_info("core functions removed\n");
}

module_init(qeth_core_init);
module_exit(qeth_core_exit);
MODULE_AUTHOR("Frank Blaschka <frank.blaschka@de.ibm.com>");
MODULE_DESCRIPTION("qeth core functions");
MODULE_LICENSE("GPL");<|MERGE_RESOLUTION|>--- conflicted
+++ resolved
@@ -2453,11 +2453,6 @@
 
 static u8 qeth_mpc_select_prot_type(struct qeth_card *card)
 {
-<<<<<<< HEAD
-	if (IS_OSN(card))
-		return QETH_PROT_OSN2;
-=======
->>>>>>> eb3cdb58
 	return IS_LAYER2(card) ? QETH_MPC_PROT_L2 : QETH_MPC_PROT_L3;
 }
 
@@ -5505,37 +5500,6 @@
 			     bool uses_frags, bool is_cso)
 {
 	struct napi_struct *napi = &card->napi;
-<<<<<<< HEAD
-	bool is_cso;
-
-	switch (hdr->hdr.l2.id) {
-	case QETH_HEADER_TYPE_OSN:
-		skb_push(skb, sizeof(*hdr));
-		skb_copy_to_linear_data(skb, hdr, sizeof(*hdr));
-		QETH_CARD_STAT_ADD(card, rx_bytes, skb->len);
-		QETH_CARD_STAT_INC(card, rx_packets);
-
-		card->osn_info.data_cb(skb);
-		return;
-#if IS_ENABLED(CONFIG_QETH_L3)
-	case QETH_HEADER_TYPE_LAYER3:
-		qeth_l3_rebuild_skb(card, skb, hdr);
-		is_cso = hdr->hdr.l3.ext_flags & QETH_HDR_EXT_CSUM_TRANSP_REQ;
-		break;
-#endif
-	case QETH_HEADER_TYPE_LAYER2:
-		is_cso = hdr->hdr.l2.flags[1] & QETH_HDR_EXT_CSUM_TRANSP_REQ;
-		break;
-	default:
-		/* never happens */
-		if (uses_frags)
-			napi_free_frags(napi);
-		else
-			kfree_skb(skb);
-		return;
-	}
-=======
->>>>>>> eb3cdb58
 
 	if (is_cso && (card->dev->features & NETIF_F_RXCSUM)) {
 		skb->ip_summed = CHECKSUM_UNNECESSARY;
@@ -6530,24 +6494,6 @@
 	.shutdown = qeth_core_shutdown,
 };
 
-<<<<<<< HEAD
-struct qeth_card *qeth_get_card_by_busid(char *bus_id)
-{
-	struct ccwgroup_device *gdev;
-	struct qeth_card *card;
-
-	gdev = get_ccwgroupdev_by_busid(&qeth_core_ccwgroup_driver, bus_id);
-	if (!gdev)
-		return NULL;
-
-	card = dev_get_drvdata(&gdev->dev);
-	put_device(&gdev->dev);
-	return card;
-}
-EXPORT_SYMBOL_GPL(qeth_get_card_by_busid);
-
-=======
->>>>>>> eb3cdb58
 int qeth_siocdevprivate(struct net_device *dev, struct ifreq *rq, void __user *data, int cmd)
 {
 	struct qeth_card *card = dev->ml_priv;
