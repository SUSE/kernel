/* SPDX-License-Identifier: GPL-2.0 */
/*
 *    Copyright IBM Corp. 2007
 *    Author(s): Frank Pavlic <fpavlic@de.ibm.com>,
 *		 Thomas Spatzier <tspat@de.ibm.com>,
 *		 Frank Blaschka <frank.blaschka@de.ibm.com>
 */

#ifndef __QETH_CORE_MPC_H__
#define __QETH_CORE_MPC_H__

#include <asm/qeth.h>
#include <uapi/linux/if_ether.h>
#include <uapi/linux/in6.h>

extern const unsigned char IPA_PDU_HEADER[];
#define IPA_PDU_HEADER_SIZE	0x40
#define QETH_IPA_PDU_LEN_TOTAL(buffer) (buffer + 0x0e)
#define QETH_IPA_PDU_LEN_PDU1(buffer) (buffer + 0x26)
#define QETH_IPA_PDU_LEN_PDU2(buffer) (buffer + 0x29)
#define QETH_IPA_PDU_LEN_PDU3(buffer) (buffer + 0x3a)

#define QETH_IPA_CMD_DEST_ADDR(buffer) (buffer + 0x2c)

#define QETH_SEQ_NO_LENGTH	4
#define QETH_MPC_TOKEN_LENGTH	4
#define QETH_MCL_LENGTH		4

#define QETH_TIMEOUT		(10 * HZ)
#define QETH_IPA_TIMEOUT	(45 * HZ)

/*****************************************************************************/
/* IP Assist related definitions                                             */
/*****************************************************************************/
#define IPA_CMD_INITIATOR_HOST  0x00
#define IPA_CMD_INITIATOR_OSA   0x01
#define IPA_CMD_PRIM_VERSION_NO 0x01

struct qeth_ipa_caps {
	u32 supported;
	u32 enabled;
};

static inline bool qeth_ipa_caps_supported(struct qeth_ipa_caps *caps, u32 mask)
{
	return (caps->supported & mask) == mask;
}

static inline bool qeth_ipa_caps_enabled(struct qeth_ipa_caps *caps, u32 mask)
{
	return (caps->enabled & mask) == mask;
}

#define qeth_adp_supported(c, f) \
	qeth_ipa_caps_supported(&c->options.adp, f)
#define qeth_is_supported(c, f) \
	qeth_ipa_caps_supported(&c->options.ipa4, f)
#define qeth_is_supported6(c, f) \
	qeth_ipa_caps_supported(&c->options.ipa6, f)
#define qeth_is_ipafunc_supported(c, prot, f) \
	 ((prot == QETH_PROT_IPV6) ? qeth_is_supported6(c, f) : \
				     qeth_is_supported(c, f))

enum qeth_card_types {
	QETH_CARD_TYPE_OSD     = 1,
	QETH_CARD_TYPE_IQD     = 5,
	QETH_CARD_TYPE_OSM     = 3,
	QETH_CARD_TYPE_OSX     = 2,
};

#define IS_IQD(card)	((card)->info.type == QETH_CARD_TYPE_IQD)
#define IS_OSD(card)	((card)->info.type == QETH_CARD_TYPE_OSD)
#define IS_OSM(card)	((card)->info.type == QETH_CARD_TYPE_OSM)

#ifdef CONFIG_QETH_OSX
#define IS_OSX(card)	((card)->info.type == QETH_CARD_TYPE_OSX)
#else
#define IS_OSX(card)	false
#endif

#define IS_VM_NIC(card)	((card)->info.is_vm_nic)

#define QETH_MPC_DIFINFO_LEN_INDICATES_LINK_TYPE 0x18
/* only the first two bytes are looked at in qeth_get_cardname_short */
enum qeth_link_types {
	QETH_LINK_TYPE_FAST_ETH     = 0x01,
	QETH_LINK_TYPE_HSTR         = 0x02,
	QETH_LINK_TYPE_GBIT_ETH     = 0x03,
	QETH_LINK_TYPE_10GBIT_ETH   = 0x10,
	QETH_LINK_TYPE_25GBIT_ETH   = 0x12,
	QETH_LINK_TYPE_LANE_ETH100  = 0x81,
	QETH_LINK_TYPE_LANE_TR      = 0x82,
	QETH_LINK_TYPE_LANE_ETH1000 = 0x83,
	QETH_LINK_TYPE_LANE         = 0x88,
};

enum qeth_routing_types {
	/* TODO: set to bit flag used in IPA Command */
	NO_ROUTER		= 0,
	PRIMARY_ROUTER		= 1,
	SECONDARY_ROUTER	= 2,
	MULTICAST_ROUTER	= 3,
	PRIMARY_CONNECTOR	= 4,
	SECONDARY_CONNECTOR	= 5,
};

/* IPA Commands */
enum qeth_ipa_cmds {
	IPA_CMD_STARTLAN		= 0x01,
	IPA_CMD_STOPLAN			= 0x02,
	IPA_CMD_SETVMAC			= 0x21,
	IPA_CMD_DELVMAC			= 0x22,
	IPA_CMD_SETGMAC			= 0x23,
	IPA_CMD_DELGMAC			= 0x24,
	IPA_CMD_SETVLAN			= 0x25,
	IPA_CMD_DELVLAN			= 0x26,
	IPA_CMD_VNICC			= 0x2a,
	IPA_CMD_SETBRIDGEPORT_OSA	= 0x2b,
	IPA_CMD_SETIP			= 0xb1,
	IPA_CMD_QIPASSIST		= 0xb2,
	IPA_CMD_SETASSPARMS		= 0xb3,
	IPA_CMD_SETIPM			= 0xb4,
	IPA_CMD_DELIPM			= 0xb5,
	IPA_CMD_SETRTG			= 0xb6,
	IPA_CMD_DELIP			= 0xb7,
	IPA_CMD_SETADAPTERPARMS		= 0xb8,
	IPA_CMD_SET_DIAG_ASS		= 0xb9,
	IPA_CMD_SETBRIDGEPORT_IQD	= 0xbe,
	IPA_CMD_CREATE_ADDR		= 0xc3,
	IPA_CMD_DESTROY_ADDR		= 0xc4,
	IPA_CMD_REGISTER_LOCAL_ADDR	= 0xd1,
	IPA_CMD_UNREGISTER_LOCAL_ADDR	= 0xd2,
	IPA_CMD_ADDRESS_CHANGE_NOTIF	= 0xd3,
	IPA_CMD_UNKNOWN			= 0x00
};

enum qeth_ip_ass_cmds {
	IPA_CMD_ASS_START	= 0x0001,
	IPA_CMD_ASS_STOP	= 0x0002,
	IPA_CMD_ASS_CONFIGURE	= 0x0003,
	IPA_CMD_ASS_ENABLE	= 0x0004,
};

enum qeth_arp_process_subcmds {
	IPA_CMD_ASS_ARP_SET_NO_ENTRIES	= 0x0003,
	IPA_CMD_ASS_ARP_QUERY_CACHE	= 0x0004,
	IPA_CMD_ASS_ARP_ADD_ENTRY	= 0x0005,
	IPA_CMD_ASS_ARP_REMOVE_ENTRY	= 0x0006,
	IPA_CMD_ASS_ARP_FLUSH_CACHE	= 0x0007,
	IPA_CMD_ASS_ARP_QUERY_INFO	= 0x0104,
	IPA_CMD_ASS_ARP_QUERY_STATS	= 0x0204,
};


/* Return Codes for IPA Commands
 * according to OSA card Specs */

enum qeth_ipa_return_codes {
	IPA_RC_SUCCESS			= 0x0000,
	IPA_RC_NOTSUPP			= 0x0001,
	IPA_RC_IP_TABLE_FULL		= 0x0002,
	IPA_RC_UNKNOWN_ERROR		= 0x0003,
	IPA_RC_UNSUPPORTED_COMMAND	= 0x0004,
	IPA_RC_TRACE_ALREADY_ACTIVE	= 0x0005,
	IPA_RC_INVALID_FORMAT		= 0x0006,
	IPA_RC_DUP_IPV6_REMOTE		= 0x0008,
	IPA_RC_SBP_IQD_NOT_CONFIGURED	= 0x000C,
	IPA_RC_DUP_IPV6_HOME		= 0x0010,
	IPA_RC_UNREGISTERED_ADDR	= 0x0011,
	IPA_RC_NO_ID_AVAILABLE		= 0x0012,
	IPA_RC_ID_NOT_FOUND		= 0x0013,
	IPA_RC_SBP_IQD_ANO_DEV_PRIMARY	= 0x0014,
	IPA_RC_SBP_IQD_CURRENT_SECOND	= 0x0018,
	IPA_RC_SBP_IQD_LIMIT_SECOND	= 0x001C,
	IPA_RC_INVALID_IP_VERSION	= 0x0020,
	IPA_RC_SBP_IQD_CURRENT_PRIMARY	= 0x0024,
	IPA_RC_LAN_FRAME_MISMATCH	= 0x0040,
	IPA_RC_SBP_IQD_NO_QDIO_QUEUES	= 0x00EB,
	IPA_RC_L2_UNSUPPORTED_CMD	= 0x2003,
	IPA_RC_L2_DUP_MAC		= 0x2005,
	IPA_RC_L2_ADDR_TABLE_FULL	= 0x2006,
	IPA_RC_L2_DUP_LAYER3_MAC	= 0x200a,
	IPA_RC_L2_GMAC_NOT_FOUND	= 0x200b,
	IPA_RC_L2_MAC_NOT_AUTH_BY_HYP	= 0x200c,
	IPA_RC_L2_MAC_NOT_AUTH_BY_ADP	= 0x200d,
	IPA_RC_L2_MAC_NOT_FOUND		= 0x2010,
	IPA_RC_L2_INVALID_VLAN_ID	= 0x2015,
	IPA_RC_L2_DUP_VLAN_ID		= 0x2016,
	IPA_RC_L2_VLAN_ID_NOT_FOUND	= 0x2017,
	IPA_RC_L2_VLAN_ID_NOT_ALLOWED	= 0x2050,
	IPA_RC_VNICC_VNICBP		= 0x20B0,
	IPA_RC_SBP_OSA_NOT_CONFIGURED	= 0x2B0C,
	IPA_RC_SBP_OSA_OS_MISMATCH	= 0x2B10,
	IPA_RC_SBP_OSA_ANO_DEV_PRIMARY	= 0x2B14,
	IPA_RC_SBP_OSA_CURRENT_SECOND	= 0x2B18,
	IPA_RC_SBP_OSA_LIMIT_SECOND	= 0x2B1C,
	IPA_RC_SBP_OSA_NOT_AUTHD_BY_ZMAN = 0x2B20,
	IPA_RC_SBP_OSA_CURRENT_PRIMARY	= 0x2B24,
	IPA_RC_SBP_OSA_NO_QDIO_QUEUES	= 0x2BEB,
	IPA_RC_DATA_MISMATCH		= 0xe001,
	IPA_RC_INVALID_MTU_SIZE		= 0xe002,
	IPA_RC_INVALID_LANTYPE		= 0xe003,
	IPA_RC_INVALID_LANNUM		= 0xe004,
	IPA_RC_DUPLICATE_IP_ADDRESS	= 0xe005,
	IPA_RC_IP_ADDR_TABLE_FULL	= 0xe006,
	IPA_RC_LAN_PORT_STATE_ERROR	= 0xe007,
	IPA_RC_SETIP_NO_STARTLAN	= 0xe008,
	IPA_RC_SETIP_ALREADY_RECEIVED	= 0xe009,
	IPA_RC_IP_ADDR_ALREADY_USED	= 0xe00a,
	IPA_RC_MC_ADDR_NOT_FOUND	= 0xe00b,
	IPA_RC_SETIP_INVALID_VERSION	= 0xe00d,
	IPA_RC_UNSUPPORTED_SUBCMD	= 0xe00e,
	IPA_RC_ARP_ASSIST_NO_ENABLE	= 0xe00f,
	IPA_RC_PRIMARY_ALREADY_DEFINED	= 0xe010,
	IPA_RC_SECOND_ALREADY_DEFINED	= 0xe011,
	IPA_RC_INVALID_SETRTG_INDICATOR	= 0xe012,
	IPA_RC_MC_ADDR_ALREADY_DEFINED	= 0xe013,
	IPA_RC_LAN_OFFLINE		= 0xe080,
	IPA_RC_VEPA_TO_VEB_TRANSITION	= 0xe090,
	IPA_RC_INVALID_IP_VERSION2	= 0xf001,
	IPA_RC_FFFF			= 0xffff
};
/* for VNIC Characteristics */
#define IPA_RC_VNICC_OOSEQ 0x0005

/* for SET_DIAGNOSTIC_ASSIST */
#define IPA_RC_INVALID_SUBCMD		IPA_RC_IP_TABLE_FULL
#define IPA_RC_HARDWARE_AUTH_ERROR	IPA_RC_UNKNOWN_ERROR

/* for SETBRIDGEPORT (double occupancies) */
#define IPA_RC_SBP_IQD_OS_MISMATCH	 IPA_RC_DUP_IPV6_HOME
#define IPA_RC_SBP_IQD_NOT_AUTHD_BY_ZMAN IPA_RC_INVALID_IP_VERSION

/* IPA function flags; each flag marks availability of respective function */
enum qeth_ipa_funcs {
	IPA_ARP_PROCESSING      = 0x00000001L,
	IPA_INBOUND_CHECKSUM    = 0x00000002L,
	IPA_OUTBOUND_CHECKSUM   = 0x00000004L,
	/* RESERVED		= 0x00000008L,*/
	IPA_FILTERING           = 0x00000010L,
	IPA_IPV6                = 0x00000020L,
	IPA_MULTICASTING        = 0x00000040L,
	IPA_IP_REASSEMBLY       = 0x00000080L,
	IPA_QUERY_ARP_COUNTERS  = 0x00000100L,
	IPA_QUERY_ARP_ADDR_INFO = 0x00000200L,
	IPA_SETADAPTERPARMS     = 0x00000400L,
	IPA_VLAN_PRIO           = 0x00000800L,
	IPA_PASSTHRU            = 0x00001000L,
	IPA_FLUSH_ARP_SUPPORT   = 0x00002000L,
	IPA_FULL_VLAN           = 0x00004000L,
	IPA_INBOUND_PASSTHRU    = 0x00008000L,
	IPA_SOURCE_MAC          = 0x00010000L,
	IPA_OSA_MC_ROUTER       = 0x00020000L,
	IPA_QUERY_ARP_ASSIST	= 0x00040000L,
	IPA_INBOUND_TSO         = 0x00080000L,
	IPA_OUTBOUND_TSO        = 0x00100000L,
	IPA_INBOUND_CHECKSUM_V6 = 0x00400000L,
	IPA_OUTBOUND_CHECKSUM_V6 = 0x00800000L,
};

/* SETIP/DELIP IPA Command: ***************************************************/
enum qeth_ipa_setdelip_flags {
	QETH_IPA_SETDELIP_DEFAULT          = 0x00L, /* default */
	QETH_IPA_SETIP_VIPA_FLAG           = 0x01L, /* no grat. ARP */
	QETH_IPA_SETIP_TAKEOVER_FLAG       = 0x02L, /* nofail on grat. ARP */
	QETH_IPA_DELIP_ADDR_2_B_TAKEN_OVER = 0x20L,
	QETH_IPA_DELIP_VIPA_FLAG           = 0x40L,
	QETH_IPA_DELIP_ADDR_NEEDS_SETIP    = 0x80L,
};

/* SETADAPTER IPA Command: ****************************************************/
enum qeth_ipa_setadp_cmd {
	IPA_SETADP_QUERY_COMMANDS_SUPPORTED	= 0x00000001L,
	IPA_SETADP_ALTER_MAC_ADDRESS		= 0x00000002L,
	IPA_SETADP_ADD_DELETE_GROUP_ADDRESS	= 0x00000004L,
	IPA_SETADP_ADD_DELETE_FUNCTIONAL_ADDR	= 0x00000008L,
	IPA_SETADP_SET_ADDRESSING_MODE		= 0x00000010L,
	IPA_SETADP_SET_CONFIG_PARMS		= 0x00000020L,
	IPA_SETADP_SET_CONFIG_PARMS_EXTENDED	= 0x00000040L,
	IPA_SETADP_SET_BROADCAST_MODE		= 0x00000080L,
	IPA_SETADP_SEND_OSA_MESSAGE		= 0x00000100L,
	IPA_SETADP_SET_SNMP_CONTROL		= 0x00000200L,
	IPA_SETADP_QUERY_CARD_INFO		= 0x00000400L,
	IPA_SETADP_SET_PROMISC_MODE		= 0x00000800L,
	IPA_SETADP_SET_DIAG_ASSIST		= 0x00002000L,
	IPA_SETADP_SET_ACCESS_CONTROL		= 0x00010000L,
	IPA_SETADP_QUERY_OAT			= 0x00080000L,
	IPA_SETADP_QUERY_SWITCH_ATTRIBUTES	= 0x00100000L,
};
enum qeth_ipa_mac_ops {
	CHANGE_ADDR_READ_MAC		= 0,
	CHANGE_ADDR_REPLACE_MAC		= 1,
	CHANGE_ADDR_ADD_MAC		= 2,
	CHANGE_ADDR_DEL_MAC		= 4,
	CHANGE_ADDR_RESET_MAC		= 8,
};
enum qeth_ipa_addr_ops {
	CHANGE_ADDR_READ_ADDR		= 0,
	CHANGE_ADDR_ADD_ADDR		= 1,
	CHANGE_ADDR_DEL_ADDR		= 2,
	CHANGE_ADDR_FLUSH_ADDR_TABLE	= 4,
};
enum qeth_ipa_promisc_modes {
	SET_PROMISC_MODE_OFF		= 0,
	SET_PROMISC_MODE_ON		= 1,
};
enum qeth_ipa_isolation_modes {
	ISOLATION_MODE_NONE		= 0x00000000L,
	ISOLATION_MODE_FWD		= 0x00000001L,
	ISOLATION_MODE_DROP		= 0x00000002L,
};
enum qeth_ipa_set_access_mode_rc {
	SET_ACCESS_CTRL_RC_SUCCESS		= 0x0000,
	SET_ACCESS_CTRL_RC_NOT_SUPPORTED	= 0x0004,
	SET_ACCESS_CTRL_RC_ALREADY_NOT_ISOLATED	= 0x0008,
	SET_ACCESS_CTRL_RC_ALREADY_ISOLATED	= 0x0010,
	SET_ACCESS_CTRL_RC_NONE_SHARED_ADAPTER	= 0x0014,
	SET_ACCESS_CTRL_RC_ACTIVE_CHECKSUM_OFF	= 0x0018,
	SET_ACCESS_CTRL_RC_REFLREL_UNSUPPORTED	= 0x0022,
	SET_ACCESS_CTRL_RC_REFLREL_FAILED	= 0x0024,
	SET_ACCESS_CTRL_RC_REFLREL_DEACT_FAILED	= 0x0028,
};
enum qeth_card_info_card_type {
	CARD_INFO_TYPE_1G_COPPER_A	= 0x61,
	CARD_INFO_TYPE_1G_FIBRE_A	= 0x71,
	CARD_INFO_TYPE_10G_FIBRE_A	= 0x91,
	CARD_INFO_TYPE_1G_COPPER_B	= 0xb1,
	CARD_INFO_TYPE_1G_FIBRE_B	= 0xa1,
	CARD_INFO_TYPE_10G_FIBRE_B	= 0xc1,
};
enum qeth_card_info_port_mode {
	CARD_INFO_PORTM_HALFDUPLEX	= 0x0002,
	CARD_INFO_PORTM_FULLDUPLEX	= 0x0003,
};
enum qeth_card_info_port_speed {
	CARD_INFO_PORTS_10M		= 0x00000005,
	CARD_INFO_PORTS_100M		= 0x00000006,
	CARD_INFO_PORTS_1G		= 0x00000007,
	CARD_INFO_PORTS_10G		= 0x00000008,
	CARD_INFO_PORTS_25G		= 0x0000000A,
};

/* (SET)DELIP(M) IPA stuff ***************************************************/
struct qeth_ipacmd_setdelip4 {
	__be32 addr;
	__be32 mask;
	__u32  flags;
} __attribute__ ((packed));

struct qeth_ipacmd_setdelip6 {
	struct in6_addr addr;
	struct in6_addr prefix;
	__u32  flags;
} __attribute__ ((packed));

struct qeth_ipacmd_setdelipm {
	__u8 mac[6];
	__u8 padding[2];
	struct in6_addr ip;
} __attribute__ ((packed));

struct qeth_ipacmd_layer2setdelmac {
	__u32 mac_length;
	__u8 mac[6];
} __attribute__ ((packed));

struct qeth_ipacmd_layer2setdelvlan {
	__u16 vlan_id;
} __attribute__ ((packed));

struct qeth_ipacmd_setassparms_hdr {
	__u16 length;
	__u16 command_code;
	__u16 return_code;
	__u8 number_of_replies;
	__u8 seq_no;
} __attribute__((packed));

struct qeth_arp_query_data {
	__u16 request_bits;
	__u16 reply_bits;
	__u32 no_entries;
	char data; /* only for replies */
} __attribute__((packed));

/* used as parameter for arp_query reply */
struct qeth_arp_query_info {
	__u32 udata_len;
	__u16 mask_bits;
	__u32 udata_offset;
	__u32 no_entries;
	char *udata;
};

/* IPA set assist segmentation bit definitions for receive and
 * transmit checksum offloading.
 */
enum qeth_ipa_checksum_bits {
	QETH_IPA_CHECKSUM_IP_HDR	= 0x0002,
	QETH_IPA_CHECKSUM_UDP		= 0x0008,
	QETH_IPA_CHECKSUM_TCP		= 0x0010,
	QETH_IPA_CHECKSUM_LP2LP		= 0x0020
};

enum qeth_ipa_large_send_caps {
	QETH_IPA_LARGE_SEND_TCP		= 0x00000001,
};

struct qeth_tso_start_data {
	u32 mss;
	u32 supported;
};

/* SETASSPARMS IPA Command: */
struct qeth_ipacmd_setassparms {
	u32 assist_no;
	struct qeth_ipacmd_setassparms_hdr hdr;
	union {
		__u32 flags_32bit;
		struct qeth_ipa_caps caps;
		struct qeth_arp_cache_entry arp_entry;
		struct qeth_arp_query_data query_arp;
		struct qeth_tso_start_data tso;
	} data;
} __attribute__ ((packed));

#define SETASS_DATA_SIZEOF(field) sizeof_field(struct qeth_ipacmd_setassparms,\
					       data.field)

/* SETRTG IPA Command:    ****************************************************/
struct qeth_set_routing {
	__u8 type;
};

/* SETADAPTERPARMS IPA Command:    *******************************************/
struct qeth_query_cmds_supp {
	__u32 no_lantypes_supp;
	__u8 lan_type;
	__u8 reserved1[3];
	__u32 supported_cmds;
	__u8 reserved2[8];
} __attribute__ ((packed));

struct qeth_change_addr {
	u32 cmd;
	u32 addr_size;
	u32 no_macs;
	u8 addr[ETH_ALEN];
};

struct qeth_snmp_cmd {
	__u8  token[16];
	__u32 request;
	__u32 interface;
	__u32 returncode;
	__u32 firmwarelevel;
	__u32 seqno;
	__u8  data;
} __attribute__ ((packed));

struct qeth_snmp_ureq_hdr {
	__u32   data_len;
	__u32   req_len;
	__u32   reserved1;
	__u32   reserved2;
} __attribute__ ((packed));

struct qeth_snmp_ureq {
	struct qeth_snmp_ureq_hdr hdr;
	struct qeth_snmp_cmd cmd;
} __attribute__((packed));

/* SET_ACCESS_CONTROL: same format for request and reply */
struct qeth_set_access_ctrl {
	__u32 subcmd_code;
	__u8 reserved[8];
} __attribute__((packed));

#define QETH_QOAT_PHYS_SPEED_UNKNOWN		0x00
#define QETH_QOAT_PHYS_SPEED_10M_HALF		0x01
#define QETH_QOAT_PHYS_SPEED_10M_FULL		0x02
#define QETH_QOAT_PHYS_SPEED_100M_HALF		0x03
#define QETH_QOAT_PHYS_SPEED_100M_FULL		0x04
#define QETH_QOAT_PHYS_SPEED_1000M_HALF		0x05
#define QETH_QOAT_PHYS_SPEED_1000M_FULL		0x06
// n/a						0x07
#define QETH_QOAT_PHYS_SPEED_10G_FULL		0x08
// n/a						0x09
#define QETH_QOAT_PHYS_SPEED_25G_FULL		0x0A

#define QETH_QOAT_PHYS_MEDIA_COPPER		0x01
#define QETH_QOAT_PHYS_MEDIA_FIBRE_SHORT	0x02
#define QETH_QOAT_PHYS_MEDIA_FIBRE_LONG		0x04

struct qeth_query_oat_physical_if {
	u8 res_head[33];
	u8 speed_duplex;
	u8 media_type;
	u8 res_tail[29];
};

#define QETH_QOAT_REPLY_TYPE_PHYS_IF		0x0004

struct qeth_query_oat_reply {
	u16 type;
	u16 length;
	u16 version;
	u8 res[10];
	struct qeth_query_oat_physical_if phys_if;
};

#define QETH_QOAT_SCOPE_INTERFACE		0x00000001

struct qeth_query_oat {
	u32 subcmd_code;
	u8 reserved[12];
	struct qeth_query_oat_reply reply[];
} __packed;

struct qeth_qoat_priv {
	__u32 buffer_len;
	__u32 response_len;
	char *buffer;
};

struct qeth_query_card_info {
	__u8	card_type;
	__u8	reserved1;
	__u16	port_mode;
	__u32	port_speed;
	__u32	reserved2;
};

#define QETH_SWITCH_FORW_802_1		0x00000001
#define QETH_SWITCH_FORW_REFL_RELAY	0x00000002
#define QETH_SWITCH_CAP_RTE		0x00000004
#define QETH_SWITCH_CAP_ECP		0x00000008
#define QETH_SWITCH_CAP_VDP		0x00000010

struct qeth_query_switch_attributes {
	__u8  version;
	__u8  reserved1;
	__u16 reserved2;
	__u32 capabilities;
	__u32 settings;
	__u8  reserved3[8];
};

#define QETH_SETADP_FLAGS_VIRTUAL_MAC	0x80	/* for CHANGE_ADDR_READ_MAC */

struct qeth_ipacmd_setadpparms_hdr {
	u16 cmdlength;
	u16 reserved2;
	u32 command_code;
	u16 return_code;
	u8 used_total;
	u8 seq_no;
	u8 flags;
	u8 reserved3[3];
};

struct qeth_ipacmd_setadpparms {
	struct qeth_ipa_caps hw_cmds;
	struct qeth_ipacmd_setadpparms_hdr hdr;
	union {
		struct qeth_query_cmds_supp query_cmds_supp;
		struct qeth_change_addr change_addr;
		struct qeth_snmp_cmd snmp;
		struct qeth_set_access_ctrl set_access_ctrl;
		struct qeth_query_oat query_oat;
		struct qeth_query_card_info card_info;
		struct qeth_query_switch_attributes query_switch_attributes;
		__u32 mode;
	} data;
} __attribute__ ((packed));

#define SETADP_DATA_SIZEOF(field) sizeof_field(struct qeth_ipacmd_setadpparms,\
					       data.field)

/* CREATE_ADDR IPA Command:    ***********************************************/
struct qeth_create_destroy_address {
	u8 mac_addr[ETH_ALEN];
	u16 uid;
};

/* SET DIAGNOSTIC ASSIST IPA Command:	 *************************************/

enum qeth_diags_cmds {
	QETH_DIAGS_CMD_QUERY	= 0x0001,
	QETH_DIAGS_CMD_TRAP	= 0x0002,
	QETH_DIAGS_CMD_TRACE	= 0x0004,
	QETH_DIAGS_CMD_NOLOG	= 0x0008,
	QETH_DIAGS_CMD_DUMP	= 0x0010,
};

enum qeth_diags_trace_types {
	QETH_DIAGS_TYPE_HIPERSOCKET	= 0x02,
};

enum qeth_diags_trace_cmds {
	QETH_DIAGS_CMD_TRACE_ENABLE	= 0x0001,
	QETH_DIAGS_CMD_TRACE_DISABLE	= 0x0002,
	QETH_DIAGS_CMD_TRACE_MODIFY	= 0x0004,
	QETH_DIAGS_CMD_TRACE_REPLACE	= 0x0008,
	QETH_DIAGS_CMD_TRACE_QUERY	= 0x0010,
};

enum qeth_diags_trap_action {
	QETH_DIAGS_TRAP_ARM	= 0x01,
	QETH_DIAGS_TRAP_DISARM	= 0x02,
	QETH_DIAGS_TRAP_CAPTURE = 0x04,
};

struct qeth_ipacmd_diagass {
	__u32  host_tod2;
	__u32:32;
	__u16  subcmd_len;
	__u16:16;
	__u32  subcmd;
	__u8   type;
	__u8   action;
	__u16  options;
	__u32  ext;
	__u8   cdata[64];
} __attribute__ ((packed));

#define DIAG_HDR_LEN		offsetofend(struct qeth_ipacmd_diagass, ext)
#define DIAG_SUB_HDR_LEN	(offsetofend(struct qeth_ipacmd_diagass, ext) -\
				 offsetof(struct qeth_ipacmd_diagass, \
					  subcmd_len))

/* VNIC Characteristics IPA Command: *****************************************/
/* IPA commands/sub commands for VNICC */
#define IPA_VNICC_QUERY_CHARS		0x00000000L
#define IPA_VNICC_QUERY_CMDS		0x00000001L
#define IPA_VNICC_ENABLE		0x00000002L
#define IPA_VNICC_DISABLE		0x00000004L
#define IPA_VNICC_SET_TIMEOUT		0x00000008L
#define IPA_VNICC_GET_TIMEOUT		0x00000010L

/* VNICC flags */
#define QETH_VNICC_FLOODING		0x80000000
#define QETH_VNICC_MCAST_FLOODING	0x40000000
#define QETH_VNICC_LEARNING		0x20000000
#define QETH_VNICC_TAKEOVER_SETVMAC	0x10000000
#define QETH_VNICC_TAKEOVER_LEARNING	0x08000000
#define QETH_VNICC_BRIDGE_INVISIBLE	0x04000000
#define QETH_VNICC_RX_BCAST		0x02000000

/* VNICC default values */
#define QETH_VNICC_ALL			0xff000000
#define QETH_VNICC_DEFAULT		QETH_VNICC_RX_BCAST
/* default VNICC timeout in seconds */
#define QETH_VNICC_DEFAULT_TIMEOUT	600

/* VNICC header */
struct qeth_ipacmd_vnicc_hdr {
	u16 data_length;
	u16 reserved;
	u32 sub_command;
};

/* query supported commands for VNIC characteristic */
struct qeth_vnicc_query_cmds {
	u32 vnic_char;
	u32 sup_cmds;
};

/* enable/disable VNIC characteristic */
struct qeth_vnicc_set_char {
	u32 vnic_char;
};

/* get/set timeout for VNIC characteristic */
struct qeth_vnicc_getset_timeout {
	u32 vnic_char;
	u32 timeout;
};

/* complete VNICC IPA command message */
struct qeth_ipacmd_vnicc {
	struct qeth_ipa_caps vnicc_cmds;
	struct qeth_ipacmd_vnicc_hdr hdr;
	union {
		struct qeth_vnicc_query_cmds query_cmds;
		struct qeth_vnicc_set_char set_char;
		struct qeth_vnicc_getset_timeout getset_timeout;
	} data;
};

#define VNICC_DATA_SIZEOF(field)	sizeof_field(struct qeth_ipacmd_vnicc,\
						     data.field)

/* SETBRIDGEPORT IPA Command:	 *********************************************/
enum qeth_ipa_sbp_cmd {
	IPA_SBP_QUERY_COMMANDS_SUPPORTED	= 0x00000000L,
	IPA_SBP_RESET_BRIDGE_PORT_ROLE		= 0x00000001L,
	IPA_SBP_SET_PRIMARY_BRIDGE_PORT		= 0x00000002L,
	IPA_SBP_SET_SECONDARY_BRIDGE_PORT	= 0x00000004L,
	IPA_SBP_QUERY_BRIDGE_PORTS		= 0x00000008L,
	IPA_SBP_BRIDGE_PORT_STATE_CHANGE	= 0x00000010L,
};

struct net_if_token {
	__u16 devnum;
	__u8 cssid;
	__u8 iid;
	__u8 ssid;
	__u8 chpid;
	__u16 chid;
} __packed;

struct mac_addr_lnid {
	__u8 mac[6];
	__u16 lnid;
} __packed;

struct qeth_ipacmd_sbp_hdr {
	__u16 cmdlength;
	__u16 reserved1;
	__u32 command_code;
	__u16 return_code;
	__u8  used_total;
	__u8  seq_no;
	__u32 reserved2;
} __packed;

struct qeth_sbp_query_cmds_supp {
	__u32 supported_cmds;
	__u32 reserved;
} __packed;

struct qeth_sbp_set_primary {
	struct net_if_token token;
} __packed;

struct qeth_sbp_port_entry {
		__u8 role;
		__u8 state;
		__u8 reserved1;
		__u8 reserved2;
		struct net_if_token token;
} __packed;

/* For IPA_SBP_QUERY_BRIDGE_PORTS, IPA_SBP_BRIDGE_PORT_STATE_CHANGE */
struct qeth_sbp_port_data {
	__u8 primary_bp_supported;
	__u8 secondary_bp_supported;
	__u8 num_entries;
	__u8 entry_length;
	struct qeth_sbp_port_entry entry[];
} __packed;

struct qeth_ipacmd_setbridgeport {
	struct qeth_ipa_caps sbp_cmds;
	struct qeth_ipacmd_sbp_hdr hdr;
	union {
		struct qeth_sbp_query_cmds_supp query_cmds_supp;
		struct qeth_sbp_set_primary set_primary;
		struct qeth_sbp_port_data port_data;
	} data;
} __packed;

#define SBP_DATA_SIZEOF(field)	sizeof_field(struct qeth_ipacmd_setbridgeport,\
					     data.field)

/* ADDRESS_CHANGE_NOTIFICATION adapter-initiated "command" *******************/
/* Bitmask for entry->change_code. Both bits may be raised.		     */
enum qeth_ipa_addr_change_code {
	IPA_ADDR_CHANGE_CODE_VLANID		= 0x01,
	IPA_ADDR_CHANGE_CODE_MACADDR		= 0x02,
	IPA_ADDR_CHANGE_CODE_REMOVAL		= 0x80,	/* else addition */
};

struct qeth_ipacmd_addr_change_entry {
	struct net_if_token token;
	struct mac_addr_lnid addr_lnid;
	__u8 change_code;
	__u8 reserved1;
	__u16 reserved2;
} __packed;

struct qeth_ipacmd_addr_change {
	__u8 lost_event_mask;
	__u8 reserved;
	__u16 num_entries;
	struct qeth_ipacmd_addr_change_entry entry[];
} __packed;

/* [UN]REGISTER_LOCAL_ADDRESS notifications */
struct qeth_ipacmd_local_addr4 {
	__be32 addr;
	u32 flags;
};

struct qeth_ipacmd_local_addrs4 {
	u32 count;
	u32 addr_length;
	struct qeth_ipacmd_local_addr4 addrs[];
};

struct qeth_ipacmd_local_addr6 {
	struct in6_addr addr;
	u32 flags;
};

struct qeth_ipacmd_local_addrs6 {
	u32 count;
	u32 addr_length;
	struct qeth_ipacmd_local_addr6 addrs[];
};

/* Header for each IPA command */
struct qeth_ipacmd_hdr {
	__u8   command;
	__u8   initiator;
	__u16  seqno;
	__u16  return_code;
	__u8   adapter_type;
	__u8   rel_adapter_no;
	__u8   prim_version_no;
	__u8   param_count;
	__u16  prot_version;
	struct qeth_ipa_caps assists;
} __attribute__ ((packed));

/* The IPA command itself */
struct qeth_ipa_cmd {
	struct qeth_ipacmd_hdr hdr;
	union {
		struct qeth_ipacmd_setdelip4		setdelip4;
		struct qeth_ipacmd_setdelip6		setdelip6;
		struct qeth_ipacmd_setdelipm		setdelipm;
		struct qeth_ipacmd_setassparms		setassparms;
		struct qeth_ipacmd_layer2setdelmac	setdelmac;
		struct qeth_ipacmd_layer2setdelvlan	setdelvlan;
		struct qeth_create_destroy_address	create_destroy_addr;
		struct qeth_ipacmd_setadpparms		setadapterparms;
		struct qeth_set_routing			setrtg;
		struct qeth_ipacmd_diagass		diagass;
		struct qeth_ipacmd_setbridgeport	sbp;
		struct qeth_ipacmd_addr_change		addrchange;
		struct qeth_ipacmd_vnicc		vnicc;
		struct qeth_ipacmd_local_addrs4		local_addrs4;
		struct qeth_ipacmd_local_addrs6		local_addrs6;
	} data;
} __attribute__ ((packed));

#define IPA_DATA_SIZEOF(field)	sizeof_field(struct qeth_ipa_cmd, data.field)

/*
 * special command for ARP processing.
 * this is not included in setassparms command before, because we get
 * problem with the size of struct qeth_ipacmd_setassparms otherwise
 */
enum qeth_ipa_arp_return_codes {
	QETH_IPA_ARP_RC_SUCCESS      = 0x0000,
	QETH_IPA_ARP_RC_FAILED       = 0x0001,
	QETH_IPA_ARP_RC_NOTSUPP      = 0x0002,
	QETH_IPA_ARP_RC_OUT_OF_RANGE = 0x0003,
	QETH_IPA_ARP_RC_Q_NOTSUPP    = 0x0004,
	QETH_IPA_ARP_RC_Q_NO_DATA    = 0x0008,
};

extern const char *qeth_get_ipa_msg(enum qeth_ipa_return_codes rc);
extern const char *qeth_get_ipa_cmd_name(enum qeth_ipa_cmds cmd);

/* Helper functions */
#define IS_IPA_REPLY(cmd) ((cmd)->hdr.initiator == IPA_CMD_INITIATOR_HOST)

/*****************************************************************************/
/* END OF   IP Assist related definitions                                    */
/*****************************************************************************/

extern const unsigned char CM_ENABLE[];
#define CM_ENABLE_SIZE 0x63
#define QETH_CM_ENABLE_ISSUER_RM_TOKEN(buffer) (buffer + 0x2c)
#define QETH_CM_ENABLE_FILTER_TOKEN(buffer) (buffer + 0x53)
#define QETH_CM_ENABLE_USER_DATA(buffer) (buffer + 0x5b)

#define QETH_CM_ENABLE_RESP_FILTER_TOKEN(buffer) \
		(PDU_ENCAPSULATION(buffer) + 0x13)


extern const unsigned char CM_SETUP[];
#define CM_SETUP_SIZE 0x64
#define QETH_CM_SETUP_DEST_ADDR(buffer) (buffer + 0x2c)
#define QETH_CM_SETUP_CONNECTION_TOKEN(buffer) (buffer + 0x51)
#define QETH_CM_SETUP_FILTER_TOKEN(buffer) (buffer + 0x5a)

#define QETH_CM_SETUP_RESP_DEST_ADDR(buffer) \
		(PDU_ENCAPSULATION(buffer) + 0x1a)

extern const unsigned char ULP_ENABLE[];
#define ULP_ENABLE_SIZE 0x6b
#define QETH_ULP_ENABLE_LINKNUM(buffer) (buffer + 0x61)
#define QETH_ULP_ENABLE_DEST_ADDR(buffer) (buffer + 0x2c)
#define QETH_ULP_ENABLE_FILTER_TOKEN(buffer) (buffer + 0x53)
#define QETH_ULP_ENABLE_PORTNAME_AND_LL(buffer) (buffer + 0x62)
#define QETH_ULP_ENABLE_RESP_FILTER_TOKEN(buffer) \
		(PDU_ENCAPSULATION(buffer) + 0x13)
#define QETH_ULP_ENABLE_RESP_MAX_MTU(buffer) \
		(PDU_ENCAPSULATION(buffer) + 0x1f)
#define QETH_ULP_ENABLE_RESP_DIFINFO_LEN(buffer) \
		(PDU_ENCAPSULATION(buffer) + 0x17)
#define QETH_ULP_ENABLE_RESP_LINK_TYPE(buffer) \
		(PDU_ENCAPSULATION(buffer) + 0x2b)

#define QETH_MPC_PROT_L2	0x08
#define QETH_MPC_PROT_L3	0x03
<<<<<<< HEAD
#define QETH_PROT_OSN2		0x0a
=======
>>>>>>> eb3cdb58
#define QETH_ULP_ENABLE_PROT_TYPE(buffer) (buffer + 0x50)
#define QETH_IPA_CMD_PROT_TYPE(buffer) (buffer + 0x19)

extern const unsigned char ULP_SETUP[];
#define ULP_SETUP_SIZE 0x6c
#define QETH_ULP_SETUP_DEST_ADDR(buffer) (buffer + 0x2c)
#define QETH_ULP_SETUP_CONNECTION_TOKEN(buffer) (buffer + 0x51)
#define QETH_ULP_SETUP_FILTER_TOKEN(buffer) (buffer + 0x5a)
#define QETH_ULP_SETUP_CUA(buffer) (buffer + 0x68)
#define QETH_ULP_SETUP_REAL_DEVADDR(buffer) (buffer + 0x6a)

#define QETH_ULP_SETUP_RESP_CONNECTION_TOKEN(buffer) \
		(PDU_ENCAPSULATION(buffer) + 0x1a)


extern const unsigned char DM_ACT[];
#define DM_ACT_SIZE 0x55
#define QETH_DM_ACT_DEST_ADDR(buffer) (buffer + 0x2c)
#define QETH_DM_ACT_CONNECTION_TOKEN(buffer) (buffer + 0x51)



#define QETH_TRANSPORT_HEADER_SEQ_NO(buffer) (buffer + 4)
#define QETH_PDU_HEADER_SEQ_NO(buffer) (buffer + 0x1c)
#define QETH_PDU_HEADER_ACK_SEQ_NO(buffer) (buffer + 0x20)

extern const unsigned char IDX_ACTIVATE_READ[];
extern const unsigned char IDX_ACTIVATE_WRITE[];
#define IDX_ACTIVATE_SIZE	0x22
#define QETH_IDX_ACT_PNO(buffer) (buffer+0x0b)
#define QETH_IDX_ACT_ISSUER_RM_TOKEN(buffer) (buffer + 0x0c)
#define QETH_IDX_ACT_INVAL_FRAME	0x40
#define QETH_IDX_NO_PORTNAME_REQUIRED(buffer) ((buffer)[0x0b] & 0x80)
#define QETH_IDX_ACT_FUNC_LEVEL(buffer) (buffer + 0x10)
#define QETH_IDX_ACT_DATASET_NAME(buffer) (buffer + 0x16)
#define QETH_IDX_ACT_QDIO_DEV_CUA(buffer) (buffer + 0x1e)
#define QETH_IDX_ACT_QDIO_DEV_REALADDR(buffer) (buffer + 0x20)
#define QETH_IS_IDX_ACT_POS_REPLY(buffer) (((buffer)[0x08] & 3) == 2)
#define QETH_IDX_REPLY_LEVEL(buffer) (buffer + 0x12)
#define QETH_IDX_ACT_CAUSE_CODE(buffer) (buffer)[0x09]
#define QETH_IDX_ACT_ERR_EXCL		0x19
#define QETH_IDX_ACT_ERR_AUTH		0x1E
#define QETH_IDX_ACT_ERR_AUTH_USER	0x20

#define QETH_IDX_TERMINATE		0xc0
#define QETH_IDX_TERMINATE_MASK		0xc0
#define QETH_IDX_TERM_BAD_TRANSPORT	0x41
#define QETH_IDX_TERM_BAD_TRANSPORT_VM	0xf6

#define PDU_ENCAPSULATION(buffer) \
	(buffer + *(buffer + (*(buffer + 0x0b)) + \
	 *(buffer + *(buffer + 0x0b) + 0x11) + 0x07))

#define IS_IPA(buffer) \
	((buffer) && \
	 (*(buffer + ((*(buffer + 0x0b)) + 4)) == 0xc1))

#endif<|MERGE_RESOLUTION|>--- conflicted
+++ resolved
@@ -908,10 +908,6 @@
 
 #define QETH_MPC_PROT_L2	0x08
 #define QETH_MPC_PROT_L3	0x03
-<<<<<<< HEAD
-#define QETH_PROT_OSN2		0x0a
-=======
->>>>>>> eb3cdb58
 #define QETH_ULP_ENABLE_PROT_TYPE(buffer) (buffer + 0x50)
 #define QETH_IPA_CMD_PROT_TYPE(buffer) (buffer + 0x19)
 
