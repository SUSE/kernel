--- conflicted
+++ resolved
@@ -1067,7 +1067,6 @@
 };
 
 static const struct net_device_ops qeth_l2_osa_netdev_ops = {
-<<<<<<< HEAD
 	.ndo_open		= qeth_open,
 	.ndo_stop		= qeth_stop,
 	.ndo_get_stats64	= qeth_get_stats64,
@@ -1086,38 +1085,8 @@
 	.ndo_set_features	= qeth_set_features,
 };
 
-static const struct net_device_ops qeth_osn_netdev_ops = {
-=======
->>>>>>> eb3cdb58
-	.ndo_open		= qeth_open,
-	.ndo_stop		= qeth_stop,
-	.ndo_get_stats64	= qeth_get_stats64,
-	.ndo_start_xmit		= qeth_l2_hard_start_xmit,
-	.ndo_features_check	= qeth_features_check,
-	.ndo_select_queue	= qeth_osa_select_queue,
-	.ndo_validate_addr	= qeth_l2_validate_addr,
-	.ndo_set_rx_mode	= qeth_l2_set_rx_mode,
-	.ndo_eth_ioctl		= qeth_do_ioctl,
-	.ndo_siocdevprivate	= qeth_siocdevprivate,
-	.ndo_set_mac_address    = qeth_l2_set_mac_address,
-	.ndo_vlan_rx_add_vid	= qeth_l2_vlan_rx_add_vid,
-	.ndo_vlan_rx_kill_vid   = qeth_l2_vlan_rx_kill_vid,
-	.ndo_tx_timeout		= qeth_tx_timeout,
-	.ndo_fix_features	= qeth_fix_features,
-	.ndo_set_features	= qeth_set_features,
-};
-
 static int qeth_l2_setup_netdev(struct qeth_card *card)
 {
-<<<<<<< HEAD
-	if (IS_OSN(card)) {
-		card->dev->netdev_ops = &qeth_osn_netdev_ops;
-		card->dev->flags |= IFF_NOARP;
-		goto add_napi;
-	}
-
-=======
->>>>>>> eb3cdb58
 	card->dev->netdev_ops = IS_IQD(card) ? &qeth_l2_iqd_netdev_ops :
 					       &qeth_l2_osa_netdev_ops;
 	card->dev->needed_headroom = sizeof(struct qeth_hdr);
@@ -1164,12 +1133,7 @@
 				       PAGE_SIZE * (QDIO_MAX_ELEMENTS_PER_BUFFER - 1));
 	}
 
-<<<<<<< HEAD
-add_napi:
-	netif_napi_add(card->dev, &card->napi, qeth_poll, NAPI_POLL_WEIGHT);
-=======
 	netif_napi_add(card->dev, &card->napi, qeth_poll);
->>>>>>> eb3cdb58
 	return register_netdev(card->dev);
 }
 
@@ -2324,10 +2288,6 @@
 	.groups = qeth_l2_attr_groups,
 };
 
-static const struct device_type qeth_osn_devtype = {
-	.name = "qeth_osn",
-};
-
 static int qeth_l2_probe_device(struct ccwgroup_device *gdev)
 {
 	struct qeth_card *card = dev_get_drvdata(&gdev->dev);
@@ -2341,12 +2301,7 @@
 		if (rc)
 			return rc;
 	} else {
-<<<<<<< HEAD
-		gdev->dev.type = IS_OSN(card) ? &qeth_osn_devtype :
-						&qeth_l2_devtype;
-=======
 		gdev->dev.type = &qeth_l2_devtype;
->>>>>>> eb3cdb58
 	}
 
 	INIT_WORK(&card->rx_mode_work, qeth_l2_rx_mode_work);
