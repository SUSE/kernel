/* SPDX-License-Identifier: GPL-2.0 */
/*
 * Private stuff for vfio_ccw driver
 *
 * Copyright IBM Corp. 2017
 * Copyright Red Hat, Inc. 2019
 *
 * Author(s): Dong Jia Shi <bjsdjshi@linux.vnet.ibm.com>
 *            Xiao Feng Ren <renxiaof@linux.vnet.ibm.com>
 *            Cornelia Huck <cohuck@redhat.com>
 */

#ifndef _VFIO_CCW_PRIVATE_H_
#define _VFIO_CCW_PRIVATE_H_

#include <linux/completion.h>
#include <linux/eventfd.h>
#include <linux/workqueue.h>
#include <linux/vfio_ccw.h>
#include <linux/vfio.h>
<<<<<<< HEAD
=======
#include <linux/mdev.h>
>>>>>>> eb3cdb58
#include <asm/crw.h>
#include <asm/debug.h>

#include "css.h"
#include "vfio_ccw_cp.h"

#define VFIO_CCW_OFFSET_SHIFT   10
#define VFIO_CCW_OFFSET_TO_INDEX(off)	(off >> VFIO_CCW_OFFSET_SHIFT)
#define VFIO_CCW_INDEX_TO_OFFSET(index)	((u64)(index) << VFIO_CCW_OFFSET_SHIFT)
#define VFIO_CCW_OFFSET_MASK	(((u64)(1) << VFIO_CCW_OFFSET_SHIFT) - 1)

/* capability chain handling similar to vfio-pci */
struct vfio_ccw_private;
struct vfio_ccw_region;

struct vfio_ccw_regops {
	ssize_t	(*read)(struct vfio_ccw_private *private, char __user *buf,
			size_t count, loff_t *ppos);
	ssize_t	(*write)(struct vfio_ccw_private *private,
			 const char __user *buf, size_t count, loff_t *ppos);
	void	(*release)(struct vfio_ccw_private *private,
			   struct vfio_ccw_region *region);
};

struct vfio_ccw_region {
	u32				type;
	u32				subtype;
	const struct vfio_ccw_regops	*ops;
	void				*data;
	size_t				size;
	u32				flags;
};

int vfio_ccw_register_dev_region(struct vfio_ccw_private *private,
				 unsigned int subtype,
				 const struct vfio_ccw_regops *ops,
				 size_t size, u32 flags, void *data);
void vfio_ccw_unregister_dev_regions(struct vfio_ccw_private *private);

int vfio_ccw_register_async_dev_regions(struct vfio_ccw_private *private);
int vfio_ccw_register_schib_dev_regions(struct vfio_ccw_private *private);
int vfio_ccw_register_crw_dev_regions(struct vfio_ccw_private *private);

struct vfio_ccw_crw {
	struct list_head	next;
	struct crw		crw;
};

/**
 * struct vfio_ccw_parent
 *
 * @dev: embedded device struct
 * @parent: parent data structures for mdevs created
 * @mdev_type(s): identifying information for mdevs created
 */
struct vfio_ccw_parent {
	struct device		dev;

	struct mdev_parent	parent;
	struct mdev_type	mdev_type;
	struct mdev_type	*mdev_types[1];
};

/**
 * struct vfio_ccw_private
 * @vdev: Embedded VFIO device
<<<<<<< HEAD
 * @sch: pointer to the subchannel
 * @state: internal state of the device
 * @completion: synchronization helper of the I/O completion
 * @avail: available for creating a mediated device
=======
 * @state: internal state of the device
 * @completion: synchronization helper of the I/O completion
>>>>>>> eb3cdb58
 * @io_region: MMIO region to input/output I/O arguments/results
 * @io_mutex: protect against concurrent update of I/O regions
 * @region: additional regions for other subchannel operations
 * @cmd_region: MMIO region for asynchronous I/O commands other than START
 * @schib_region: MMIO region for SCHIB information
 * @crw_region: MMIO region for getting channel report words
 * @num_regions: number of additional regions
 * @cp: channel program for the current I/O operation
 * @irb: irb info received from interrupt
 * @scsw: scsw info
 * @io_trigger: eventfd ctx for signaling userspace I/O results
 * @crw_trigger: eventfd ctx for signaling userspace CRW information
 * @req_trigger: eventfd ctx for signaling userspace to return device
 * @io_work: work for deferral process of I/O handling
 * @crw_work: work for deferral process of CRW handling
 */
struct vfio_ccw_private {
	struct vfio_device vdev;
<<<<<<< HEAD
	struct subchannel	*sch;
	int			state;
	struct completion	*completion;
	atomic_t		avail;
=======
	int			state;
	struct completion	*completion;
>>>>>>> eb3cdb58
	struct ccw_io_region	*io_region;
	struct mutex		io_mutex;
	struct vfio_ccw_region *region;
	struct ccw_cmd_region	*cmd_region;
	struct ccw_schib_region *schib_region;
	struct ccw_crw_region	*crw_region;
	int num_regions;

	struct channel_program	cp;
	struct irb		irb;
	union scsw		scsw;
	struct list_head	crw;

	struct eventfd_ctx	*io_trigger;
	struct eventfd_ctx	*crw_trigger;
	struct eventfd_ctx	*req_trigger;
	struct work_struct	io_work;
	struct work_struct	crw_work;
} __aligned(8);

int vfio_ccw_sch_quiesce(struct subchannel *sch);
<<<<<<< HEAD
=======
void vfio_ccw_sch_io_todo(struct work_struct *work);
void vfio_ccw_crw_todo(struct work_struct *work);
>>>>>>> eb3cdb58

extern struct mdev_driver vfio_ccw_mdev_driver;

/*
 * States of the device statemachine.
 */
enum vfio_ccw_state {
	VFIO_CCW_STATE_NOT_OPER,
	VFIO_CCW_STATE_STANDBY,
	VFIO_CCW_STATE_IDLE,
	VFIO_CCW_STATE_CP_PROCESSING,
	VFIO_CCW_STATE_CP_PENDING,
	/* last element! */
	NR_VFIO_CCW_STATES
};

/*
 * Asynchronous events of the device statemachine.
 */
enum vfio_ccw_event {
	VFIO_CCW_EVENT_NOT_OPER,
	VFIO_CCW_EVENT_IO_REQ,
	VFIO_CCW_EVENT_INTERRUPT,
	VFIO_CCW_EVENT_ASYNC_REQ,
	VFIO_CCW_EVENT_OPEN,
	VFIO_CCW_EVENT_CLOSE,
	/* last element! */
	NR_VFIO_CCW_EVENTS
};

/*
 * Action called through jumptable.
 */
typedef void (fsm_func_t)(struct vfio_ccw_private *, enum vfio_ccw_event);
extern fsm_func_t *vfio_ccw_jumptable[NR_VFIO_CCW_STATES][NR_VFIO_CCW_EVENTS];

static inline void vfio_ccw_fsm_event(struct vfio_ccw_private *private,
				      enum vfio_ccw_event event)
{
	struct subchannel *sch = to_subchannel(private->vdev.dev->parent);

	if (sch)
		trace_vfio_ccw_fsm_event(sch->schid, private->state, event);
	vfio_ccw_jumptable[private->state][event](private, event);
}

extern struct workqueue_struct *vfio_ccw_work_q;
extern struct kmem_cache *vfio_ccw_io_region;
extern struct kmem_cache *vfio_ccw_cmd_region;
extern struct kmem_cache *vfio_ccw_schib_region;
extern struct kmem_cache *vfio_ccw_crw_region;

/* s390 debug feature, similar to base cio */
extern debug_info_t *vfio_ccw_debug_msg_id;
extern debug_info_t *vfio_ccw_debug_trace_id;

#define VFIO_CCW_TRACE_EVENT(imp, txt) \
		debug_text_event(vfio_ccw_debug_trace_id, imp, txt)

#define VFIO_CCW_MSG_EVENT(imp, args...) \
		debug_sprintf_event(vfio_ccw_debug_msg_id, imp, ##args)

static inline void VFIO_CCW_HEX_EVENT(int level, void *data, int length)
{
	debug_event(vfio_ccw_debug_trace_id, level, data, length);
}

#endif<|MERGE_RESOLUTION|>--- conflicted
+++ resolved
@@ -18,10 +18,7 @@
 #include <linux/workqueue.h>
 #include <linux/vfio_ccw.h>
 #include <linux/vfio.h>
-<<<<<<< HEAD
-=======
 #include <linux/mdev.h>
->>>>>>> eb3cdb58
 #include <asm/crw.h>
 #include <asm/debug.h>
 
@@ -88,15 +85,8 @@
 /**
  * struct vfio_ccw_private
  * @vdev: Embedded VFIO device
-<<<<<<< HEAD
- * @sch: pointer to the subchannel
  * @state: internal state of the device
  * @completion: synchronization helper of the I/O completion
- * @avail: available for creating a mediated device
-=======
- * @state: internal state of the device
- * @completion: synchronization helper of the I/O completion
->>>>>>> eb3cdb58
  * @io_region: MMIO region to input/output I/O arguments/results
  * @io_mutex: protect against concurrent update of I/O regions
  * @region: additional regions for other subchannel operations
@@ -115,15 +105,8 @@
  */
 struct vfio_ccw_private {
 	struct vfio_device vdev;
-<<<<<<< HEAD
-	struct subchannel	*sch;
 	int			state;
 	struct completion	*completion;
-	atomic_t		avail;
-=======
-	int			state;
-	struct completion	*completion;
->>>>>>> eb3cdb58
 	struct ccw_io_region	*io_region;
 	struct mutex		io_mutex;
 	struct vfio_ccw_region *region;
@@ -145,11 +128,8 @@
 } __aligned(8);
 
 int vfio_ccw_sch_quiesce(struct subchannel *sch);
-<<<<<<< HEAD
-=======
 void vfio_ccw_sch_io_todo(struct work_struct *work);
 void vfio_ccw_crw_todo(struct work_struct *work);
->>>>>>> eb3cdb58
 
 extern struct mdev_driver vfio_ccw_mdev_driver;
 
