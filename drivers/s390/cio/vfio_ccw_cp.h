/* SPDX-License-Identifier: GPL-2.0 */
/*
 * channel program interfaces
 *
 * Copyright IBM Corp. 2017
 *
 * Author(s): Dong Jia Shi <bjsdjshi@linux.vnet.ibm.com>
 *            Xiao Feng Ren <renxiaof@linux.vnet.ibm.com>
 */

#ifndef _VFIO_CCW_CP_H_
#define _VFIO_CCW_CP_H_

#include <asm/cio.h>
#include <asm/scsw.h>

#include "orb.h"
#include "vfio_ccw_trace.h"

/*
 * Max length for ccw chain.
 * XXX: Limit to 256, need to check more?
 */
#define CCWCHAIN_LEN_MAX	256

/**
 * struct channel_program - manage information for channel program
 * @ccwchain_list: list head of ccwchains
 * @orb: orb for the currently processed ssch request
 * @initialized: whether this instance is actually initialized
 *
 * @ccwchain_list is the head of a ccwchain list, that contents the
 * translated result of the guest channel program that pointed out by
 * the iova parameter when calling cp_init.
 */
struct channel_program {
	struct list_head ccwchain_list;
	union orb orb;
	bool initialized;
	struct ccw1 *guest_cp;
};

int cp_init(struct channel_program *cp, union orb *orb);
void cp_free(struct channel_program *cp);
int cp_prefetch(struct channel_program *cp);
<<<<<<< HEAD
union orb *cp_get_orb(struct channel_program *cp, u32 intparm, u8 lpm);
=======
union orb *cp_get_orb(struct channel_program *cp, struct subchannel *sch);
>>>>>>> eb3cdb58
void cp_update_scsw(struct channel_program *cp, union scsw *scsw);
bool cp_iova_pinned(struct channel_program *cp, u64 iova, u64 length);

#endif<|MERGE_RESOLUTION|>--- conflicted
+++ resolved
@@ -43,11 +43,7 @@
 int cp_init(struct channel_program *cp, union orb *orb);
 void cp_free(struct channel_program *cp);
 int cp_prefetch(struct channel_program *cp);
-<<<<<<< HEAD
-union orb *cp_get_orb(struct channel_program *cp, u32 intparm, u8 lpm);
-=======
 union orb *cp_get_orb(struct channel_program *cp, struct subchannel *sch);
->>>>>>> eb3cdb58
 void cp_update_scsw(struct channel_program *cp, union scsw *scsw);
 bool cp_iova_pinned(struct channel_program *cp, u64 iova, u64 length);
 
