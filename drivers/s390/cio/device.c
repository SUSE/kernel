// SPDX-License-Identifier: GPL-1.0+
/*
 *  bus driver for ccw devices
 *
 *    Copyright IBM Corp. 2002, 2008
 *    Author(s): Arnd Bergmann (arndb@de.ibm.com)
 *		 Cornelia Huck (cornelia.huck@de.ibm.com)
 *		 Martin Schwidefsky (schwidefsky@de.ibm.com)
 */

#define KMSG_COMPONENT "cio"
#define pr_fmt(fmt) KMSG_COMPONENT ": " fmt

#include <linux/export.h>
#include <linux/init.h>
#include <linux/spinlock.h>
#include <linux/errno.h>
#include <linux/err.h>
#include <linux/slab.h>
#include <linux/list.h>
#include <linux/device.h>
#include <linux/workqueue.h>
#include <linux/delay.h>
#include <linux/timer.h>
#include <linux/kernel_stat.h>
#include <linux/sched/signal.h>
#include <linux/dma-mapping.h>

#include <asm/ccwdev.h>
#include <asm/cio.h>
#include <asm/param.h>		/* HZ */
#include <asm/cmb.h>
#include <asm/isc.h>

#include "chp.h"
#include "cio.h"
#include "cio_debug.h"
#include "css.h"
#include "device.h"
#include "ioasm.h"
#include "io_sch.h"
#include "blacklist.h"
#include "chsc.h"

static struct timer_list recovery_timer;
static DEFINE_SPINLOCK(recovery_lock);
static int recovery_phase;
static const unsigned long recovery_delay[] = { 3, 30, 300 };

static atomic_t ccw_device_init_count = ATOMIC_INIT(0);
static DECLARE_WAIT_QUEUE_HEAD(ccw_device_init_wq);
static struct bus_type ccw_bus_type;

/******************* bus type handling ***********************/

/* The Linux driver model distinguishes between a bus type and
 * the bus itself. Of course we only have one channel
 * subsystem driver and one channel system per machine, but
 * we still use the abstraction. T.R. says it's a good idea. */
static int
ccw_bus_match (struct device * dev, struct device_driver * drv)
{
	struct ccw_device *cdev = to_ccwdev(dev);
	struct ccw_driver *cdrv = to_ccwdrv(drv);
	const struct ccw_device_id *ids = cdrv->ids, *found;

	if (!ids)
		return 0;

	found = ccw_device_id_match(ids, &cdev->id);
	if (!found)
		return 0;

	cdev->id.driver_info = found->driver_info;

	return 1;
}

/* Store modalias string delimited by prefix/suffix string into buffer with
 * specified size. Return length of resulting string (excluding trailing '\0')
 * even if string doesn't fit buffer (snprintf semantics). */
static int snprint_alias(char *buf, size_t size,
			 struct ccw_device_id *id, const char *suffix)
{
	int len;

	len = snprintf(buf, size, "ccw:t%04Xm%02X", id->cu_type, id->cu_model);
	if (len > size)
		return len;
	buf += len;
	size -= len;

	if (id->dev_type != 0)
		len += snprintf(buf, size, "dt%04Xdm%02X%s", id->dev_type,
				id->dev_model, suffix);
	else
		len += snprintf(buf, size, "dtdm%s", suffix);

	return len;
}

/* Set up environment variables for ccw device uevent. Return 0 on success,
 * non-zero otherwise. */
static int ccw_uevent(struct device *dev, struct kobj_uevent_env *env)
{
	struct ccw_device *cdev = to_ccwdev(dev);
	struct ccw_device_id *id = &(cdev->id);
	int ret;
	char modalias_buf[30];

	/* CU_TYPE= */
	ret = add_uevent_var(env, "CU_TYPE=%04X", id->cu_type);
	if (ret)
		return ret;

	/* CU_MODEL= */
	ret = add_uevent_var(env, "CU_MODEL=%02X", id->cu_model);
	if (ret)
		return ret;

	/* The next two can be zero, that's ok for us */
	/* DEV_TYPE= */
	ret = add_uevent_var(env, "DEV_TYPE=%04X", id->dev_type);
	if (ret)
		return ret;

	/* DEV_MODEL= */
	ret = add_uevent_var(env, "DEV_MODEL=%02X", id->dev_model);
	if (ret)
		return ret;

	/* MODALIAS=  */
	snprint_alias(modalias_buf, sizeof(modalias_buf), id, "");
	ret = add_uevent_var(env, "MODALIAS=%s", modalias_buf);
	return ret;
}

static void io_subchannel_irq(struct subchannel *);
static int io_subchannel_probe(struct subchannel *);
static int io_subchannel_remove(struct subchannel *);
static void io_subchannel_shutdown(struct subchannel *);
static int io_subchannel_sch_event(struct subchannel *, int);
static int io_subchannel_chp_event(struct subchannel *, struct chp_link *,
				   int);
static void recovery_func(struct timer_list *unused);

static struct css_device_id io_subchannel_ids[] = {
	{ .match_flags = 0x1, .type = SUBCHANNEL_TYPE_IO, },
	{ /* end of list */ },
};

static int io_subchannel_settle(void)
{
	int ret;

	ret = wait_event_interruptible(ccw_device_init_wq,
				atomic_read(&ccw_device_init_count) == 0);
	if (ret)
		return -EINTR;
	flush_workqueue(cio_work_q);
	return 0;
}

static struct css_driver io_subchannel_driver = {
	.drv = {
		.owner = THIS_MODULE,
		.name = "io_subchannel",
	},
	.subchannel_type = io_subchannel_ids,
	.irq = io_subchannel_irq,
	.sch_event = io_subchannel_sch_event,
	.chp_event = io_subchannel_chp_event,
	.probe = io_subchannel_probe,
	.remove = io_subchannel_remove,
	.shutdown = io_subchannel_shutdown,
	.settle = io_subchannel_settle,
};

int __init io_subchannel_init(void)
{
	int ret;

	timer_setup(&recovery_timer, recovery_func, 0);
	ret = bus_register(&ccw_bus_type);
	if (ret)
		return ret;
	ret = css_driver_register(&io_subchannel_driver);
	if (ret)
		bus_unregister(&ccw_bus_type);

	return ret;
}


/************************ device handling **************************/

static ssize_t
devtype_show (struct device *dev, struct device_attribute *attr, char *buf)
{
	struct ccw_device *cdev = to_ccwdev(dev);
	struct ccw_device_id *id = &(cdev->id);

	if (id->dev_type != 0)
		return sprintf(buf, "%04x/%02x\n",
				id->dev_type, id->dev_model);
	else
		return sprintf(buf, "n/a\n");
}

static ssize_t
cutype_show (struct device *dev, struct device_attribute *attr, char *buf)
{
	struct ccw_device *cdev = to_ccwdev(dev);
	struct ccw_device_id *id = &(cdev->id);

	return sprintf(buf, "%04x/%02x\n",
		       id->cu_type, id->cu_model);
}

static ssize_t
modalias_show (struct device *dev, struct device_attribute *attr, char *buf)
{
	struct ccw_device *cdev = to_ccwdev(dev);
	struct ccw_device_id *id = &(cdev->id);
	int len;

	len = snprint_alias(buf, PAGE_SIZE, id, "\n");

	return len > PAGE_SIZE ? PAGE_SIZE : len;
}

static ssize_t
online_show (struct device *dev, struct device_attribute *attr, char *buf)
{
	struct ccw_device *cdev = to_ccwdev(dev);

	return sprintf(buf, cdev->online ? "1\n" : "0\n");
}

int ccw_device_is_orphan(struct ccw_device *cdev)
{
	return sch_is_pseudo_sch(to_subchannel(cdev->dev.parent));
}

static void ccw_device_unregister(struct ccw_device *cdev)
{
	if (device_is_registered(&cdev->dev)) {
		/* Undo device_add(). */
		device_del(&cdev->dev);
	}
	if (cdev->private->flags.initialized) {
		cdev->private->flags.initialized = 0;
		/* Release reference from device_initialize(). */
		put_device(&cdev->dev);
	}
}

static void io_subchannel_quiesce(struct subchannel *);

/**
 * ccw_device_set_offline() - disable a ccw device for I/O
 * @cdev: target ccw device
 *
 * This function calls the driver's set_offline() function for @cdev, if
 * given, and then disables @cdev.
 * Returns:
 *   %0 on success and a negative error value on failure.
 * Context:
 *  enabled, ccw device lock not held
 */
int ccw_device_set_offline(struct ccw_device *cdev)
{
	struct subchannel *sch;
	int ret, state;

	if (!cdev)
		return -ENODEV;
	if (!cdev->online || !cdev->drv)
		return -EINVAL;

	if (cdev->drv->set_offline) {
		ret = cdev->drv->set_offline(cdev);
		if (ret != 0)
			return ret;
	}
	spin_lock_irq(cdev->ccwlock);
	sch = to_subchannel(cdev->dev.parent);
	cdev->online = 0;
	/* Wait until a final state or DISCONNECTED is reached */
	while (!dev_fsm_final_state(cdev) &&
	       cdev->private->state != DEV_STATE_DISCONNECTED) {
		spin_unlock_irq(cdev->ccwlock);
		wait_event(cdev->private->wait_q, (dev_fsm_final_state(cdev) ||
			   cdev->private->state == DEV_STATE_DISCONNECTED));
		spin_lock_irq(cdev->ccwlock);
	}
	do {
		ret = ccw_device_offline(cdev);
		if (!ret)
			break;
		CIO_MSG_EVENT(0, "ccw_device_offline returned %d, device "
			      "0.%x.%04x\n", ret, cdev->private->dev_id.ssid,
			      cdev->private->dev_id.devno);
		if (ret != -EBUSY)
			goto error;
		state = cdev->private->state;
		spin_unlock_irq(cdev->ccwlock);
		io_subchannel_quiesce(sch);
		spin_lock_irq(cdev->ccwlock);
		cdev->private->state = state;
	} while (ret == -EBUSY);
	spin_unlock_irq(cdev->ccwlock);
	wait_event(cdev->private->wait_q, (dev_fsm_final_state(cdev) ||
		   cdev->private->state == DEV_STATE_DISCONNECTED));
	/* Inform the user if set offline failed. */
	if (cdev->private->state == DEV_STATE_BOXED) {
		pr_warn("%s: The device entered boxed state while being set offline\n",
			dev_name(&cdev->dev));
	} else if (cdev->private->state == DEV_STATE_NOT_OPER) {
		pr_warn("%s: The device stopped operating while being set offline\n",
			dev_name(&cdev->dev));
	}
	/* Give up reference from ccw_device_set_online(). */
	put_device(&cdev->dev);
	return 0;

error:
	cdev->private->state = DEV_STATE_OFFLINE;
	dev_fsm_event(cdev, DEV_EVENT_NOTOPER);
	spin_unlock_irq(cdev->ccwlock);
	/* Give up reference from ccw_device_set_online(). */
	put_device(&cdev->dev);
	return -ENODEV;
}

/**
 * ccw_device_set_online() - enable a ccw device for I/O
 * @cdev: target ccw device
 *
 * This function first enables @cdev and then calls the driver's set_online()
 * function for @cdev, if given. If set_online() returns an error, @cdev is
 * disabled again.
 * Returns:
 *   %0 on success and a negative error value on failure.
 * Context:
 *  enabled, ccw device lock not held
 */
int ccw_device_set_online(struct ccw_device *cdev)
{
	int ret;
	int ret2;

	if (!cdev)
		return -ENODEV;
	if (cdev->online || !cdev->drv)
		return -EINVAL;
	/* Hold on to an extra reference while device is online. */
	if (!get_device(&cdev->dev))
		return -ENODEV;

	spin_lock_irq(cdev->ccwlock);
	ret = ccw_device_online(cdev);
	spin_unlock_irq(cdev->ccwlock);
	if (ret == 0)
		wait_event(cdev->private->wait_q, dev_fsm_final_state(cdev));
	else {
		CIO_MSG_EVENT(0, "ccw_device_online returned %d, "
			      "device 0.%x.%04x\n",
			      ret, cdev->private->dev_id.ssid,
			      cdev->private->dev_id.devno);
		/* Give up online reference since onlining failed. */
		put_device(&cdev->dev);
		return ret;
	}
	spin_lock_irq(cdev->ccwlock);
	/* Check if online processing was successful */
	if ((cdev->private->state != DEV_STATE_ONLINE) &&
	    (cdev->private->state != DEV_STATE_W4SENSE)) {
		spin_unlock_irq(cdev->ccwlock);
		/* Inform the user that set online failed. */
		if (cdev->private->state == DEV_STATE_BOXED) {
			pr_warn("%s: Setting the device online failed because it is boxed\n",
				dev_name(&cdev->dev));
		} else if (cdev->private->state == DEV_STATE_NOT_OPER) {
			pr_warn("%s: Setting the device online failed because it is not operational\n",
				dev_name(&cdev->dev));
		}
		/* Give up online reference since onlining failed. */
		put_device(&cdev->dev);
		return -ENODEV;
	}
	spin_unlock_irq(cdev->ccwlock);
	if (cdev->drv->set_online)
		ret = cdev->drv->set_online(cdev);
	if (ret)
		goto rollback;

	spin_lock_irq(cdev->ccwlock);
	cdev->online = 1;
	spin_unlock_irq(cdev->ccwlock);
	return 0;

rollback:
	spin_lock_irq(cdev->ccwlock);
	/* Wait until a final state or DISCONNECTED is reached */
	while (!dev_fsm_final_state(cdev) &&
	       cdev->private->state != DEV_STATE_DISCONNECTED) {
		spin_unlock_irq(cdev->ccwlock);
		wait_event(cdev->private->wait_q, (dev_fsm_final_state(cdev) ||
			   cdev->private->state == DEV_STATE_DISCONNECTED));
		spin_lock_irq(cdev->ccwlock);
	}
	ret2 = ccw_device_offline(cdev);
	if (ret2)
		goto error;
	spin_unlock_irq(cdev->ccwlock);
	wait_event(cdev->private->wait_q, (dev_fsm_final_state(cdev) ||
		   cdev->private->state == DEV_STATE_DISCONNECTED));
	/* Give up online reference since onlining failed. */
	put_device(&cdev->dev);
	return ret;

error:
	CIO_MSG_EVENT(0, "rollback ccw_device_offline returned %d, "
		      "device 0.%x.%04x\n",
		      ret2, cdev->private->dev_id.ssid,
		      cdev->private->dev_id.devno);
	cdev->private->state = DEV_STATE_OFFLINE;
	spin_unlock_irq(cdev->ccwlock);
	/* Give up online reference since onlining failed. */
	put_device(&cdev->dev);
	return ret;
}

static int online_store_handle_offline(struct ccw_device *cdev)
{
	if (cdev->private->state == DEV_STATE_DISCONNECTED) {
		spin_lock_irq(cdev->ccwlock);
		ccw_device_sched_todo(cdev, CDEV_TODO_UNREG_EVAL);
		spin_unlock_irq(cdev->ccwlock);
		return 0;
	}
	if (cdev->drv && cdev->drv->set_offline)
		return ccw_device_set_offline(cdev);
	return -EINVAL;
}

static int online_store_recog_and_online(struct ccw_device *cdev)
{
	/* Do device recognition, if needed. */
	if (cdev->private->state == DEV_STATE_BOXED) {
		spin_lock_irq(cdev->ccwlock);
		ccw_device_recognition(cdev);
		spin_unlock_irq(cdev->ccwlock);
		wait_event(cdev->private->wait_q,
			   cdev->private->flags.recog_done);
		if (cdev->private->state != DEV_STATE_OFFLINE)
			/* recognition failed */
			return -EAGAIN;
	}
	if (cdev->drv && cdev->drv->set_online)
		return ccw_device_set_online(cdev);
	return -EINVAL;
}

static int online_store_handle_online(struct ccw_device *cdev, int force)
{
	int ret;

	ret = online_store_recog_and_online(cdev);
	if (ret && !force)
		return ret;
	if (force && cdev->private->state == DEV_STATE_BOXED) {
		ret = ccw_device_stlck(cdev);
		if (ret)
			return ret;
		if (cdev->id.cu_type == 0)
			cdev->private->state = DEV_STATE_NOT_OPER;
		ret = online_store_recog_and_online(cdev);
		if (ret)
			return ret;
	}
	return 0;
}

static ssize_t online_store (struct device *dev, struct device_attribute *attr,
			     const char *buf, size_t count)
{
	struct ccw_device *cdev = to_ccwdev(dev);
	int force, ret;
	unsigned long i;

	/* Prevent conflict between multiple on-/offline processing requests. */
	if (atomic_cmpxchg(&cdev->private->onoff, 0, 1) != 0)
		return -EAGAIN;
	/* Prevent conflict between internal I/Os and on-/offline processing. */
	if (!dev_fsm_final_state(cdev) &&
	    cdev->private->state != DEV_STATE_DISCONNECTED) {
		ret = -EAGAIN;
		goto out;
	}
	/* Prevent conflict between pending work and on-/offline processing.*/
	if (work_pending(&cdev->private->todo_work)) {
		ret = -EAGAIN;
		goto out;
	}
	if (!strncmp(buf, "force\n", count)) {
		force = 1;
		i = 1;
		ret = 0;
	} else {
		force = 0;
		ret = kstrtoul(buf, 16, &i);
	}
	if (ret)
		goto out;

	device_lock(dev);
	switch (i) {
	case 0:
		ret = online_store_handle_offline(cdev);
		break;
	case 1:
		ret = online_store_handle_online(cdev, force);
		break;
	default:
		ret = -EINVAL;
	}
	device_unlock(dev);

out:
	atomic_set(&cdev->private->onoff, 0);
	return (ret < 0) ? ret : count;
}

static ssize_t
available_show (struct device *dev, struct device_attribute *attr, char *buf)
{
	struct ccw_device *cdev = to_ccwdev(dev);
	struct subchannel *sch;

	if (ccw_device_is_orphan(cdev))
		return sprintf(buf, "no device\n");
	switch (cdev->private->state) {
	case DEV_STATE_BOXED:
		return sprintf(buf, "boxed\n");
	case DEV_STATE_DISCONNECTED:
	case DEV_STATE_DISCONNECTED_SENSE_ID:
	case DEV_STATE_NOT_OPER:
		sch = to_subchannel(dev->parent);
		if (!sch->lpm)
			return sprintf(buf, "no path\n");
		else
			return sprintf(buf, "no device\n");
	default:
		/* All other states considered fine. */
		return sprintf(buf, "good\n");
	}
}

static ssize_t
initiate_logging(struct device *dev, struct device_attribute *attr,
		 const char *buf, size_t count)
{
	struct subchannel *sch = to_subchannel(dev);
	int rc;

	rc = chsc_siosl(sch->schid);
	if (rc < 0) {
		pr_warn("Logging for subchannel 0.%x.%04x failed with errno=%d\n",
			sch->schid.ssid, sch->schid.sch_no, rc);
		return rc;
	}
	pr_notice("Logging for subchannel 0.%x.%04x was triggered\n",
		  sch->schid.ssid, sch->schid.sch_no);
	return count;
}

static ssize_t vpm_show(struct device *dev, struct device_attribute *attr,
			char *buf)
{
	struct subchannel *sch = to_subchannel(dev);

	return sprintf(buf, "%02x\n", sch->vpm);
}

static DEVICE_ATTR_RO(devtype);
static DEVICE_ATTR_RO(cutype);
static DEVICE_ATTR_RO(modalias);
static DEVICE_ATTR_RW(online);
static DEVICE_ATTR(availability, 0444, available_show, NULL);
static DEVICE_ATTR(logging, 0200, NULL, initiate_logging);
static DEVICE_ATTR_RO(vpm);

static struct attribute *io_subchannel_attrs[] = {
	&dev_attr_logging.attr,
	&dev_attr_vpm.attr,
	NULL,
};

static const struct attribute_group io_subchannel_attr_group = {
	.attrs = io_subchannel_attrs,
};

static struct attribute * ccwdev_attrs[] = {
	&dev_attr_devtype.attr,
	&dev_attr_cutype.attr,
	&dev_attr_modalias.attr,
	&dev_attr_online.attr,
	&dev_attr_cmb_enable.attr,
	&dev_attr_availability.attr,
	NULL,
};

static const struct attribute_group ccwdev_attr_group = {
	.attrs = ccwdev_attrs,
};

static const struct attribute_group *ccwdev_attr_groups[] = {
	&ccwdev_attr_group,
	NULL,
};

static int match_dev_id(struct device *dev, const void *data)
{
	struct ccw_device *cdev = to_ccwdev(dev);
	struct ccw_dev_id *dev_id = (void *)data;

	return ccw_dev_id_is_equal(&cdev->private->dev_id, dev_id);
}

/**
 * get_ccwdev_by_dev_id() - obtain device from a ccw device id
 * @dev_id: id of the device to be searched
 *
 * This function searches all devices attached to the ccw bus for a device
 * matching @dev_id.
 * Returns:
 *  If a device is found its reference count is increased and returned;
 *  else %NULL is returned.
 */
struct ccw_device *get_ccwdev_by_dev_id(struct ccw_dev_id *dev_id)
{
	struct device *dev;

	dev = bus_find_device(&ccw_bus_type, NULL, dev_id, match_dev_id);

	return dev ? to_ccwdev(dev) : NULL;
}
EXPORT_SYMBOL_GPL(get_ccwdev_by_dev_id);

static void ccw_device_do_unbind_bind(struct ccw_device *cdev)
{
	int ret;

	if (device_is_registered(&cdev->dev)) {
		device_release_driver(&cdev->dev);
		ret = device_attach(&cdev->dev);
		WARN_ON(ret == -ENODEV);
	}
}

static void
ccw_device_release(struct device *dev)
{
	struct ccw_device *cdev;

	cdev = to_ccwdev(dev);
	cio_gp_dma_free(cdev->private->dma_pool, cdev->private->dma_area,
			sizeof(*cdev->private->dma_area));
	cio_gp_dma_destroy(cdev->private->dma_pool, &cdev->dev);
	/* Release reference of parent subchannel. */
	put_device(cdev->dev.parent);
	kfree(cdev->private);
	kfree(cdev);
}

static struct ccw_device * io_subchannel_allocate_dev(struct subchannel *sch)
{
	struct ccw_device *cdev;
	struct gen_pool *dma_pool;
	int ret;

	cdev  = kzalloc(sizeof(*cdev), GFP_KERNEL);
	if (!cdev) {
		ret = -ENOMEM;
		goto err_cdev;
	}
	cdev->private = kzalloc(sizeof(struct ccw_device_private),
				GFP_KERNEL | GFP_DMA);
	if (!cdev->private) {
		ret = -ENOMEM;
		goto err_priv;
<<<<<<< HEAD
	cdev->dev.coherent_dma_mask = sch->dev.coherent_dma_mask;
	cdev->dev.dma_mask = sch->dev.dma_mask;
=======
	}

	cdev->dev.dma_mask = sch->dev.dma_mask;
	ret = dma_set_coherent_mask(&cdev->dev, sch->dev.coherent_dma_mask);
	if (ret)
		goto err_coherent_mask;

>>>>>>> 7d2a07b7
	dma_pool = cio_gp_dma_create(&cdev->dev, 1);
	if (!dma_pool) {
		ret = -ENOMEM;
		goto err_dma_pool;
	}
	cdev->private->dma_pool = dma_pool;
	cdev->private->dma_area = cio_gp_dma_zalloc(dma_pool, &cdev->dev,
					sizeof(*cdev->private->dma_area));
	if (!cdev->private->dma_area) {
		ret = -ENOMEM;
		goto err_dma_area;
	}
	return cdev;
err_dma_area:
	cio_gp_dma_destroy(dma_pool, &cdev->dev);
err_dma_pool:
err_coherent_mask:
	kfree(cdev->private);
err_priv:
	kfree(cdev);
err_cdev:
	return ERR_PTR(ret);
}

static void ccw_device_todo(struct work_struct *work);

static int io_subchannel_initialize_dev(struct subchannel *sch,
					struct ccw_device *cdev)
{
	struct ccw_device_private *priv = cdev->private;
	int ret;

	priv->cdev = cdev;
	priv->int_class = IRQIO_CIO;
	priv->state = DEV_STATE_NOT_OPER;
	priv->dev_id.devno = sch->schib.pmcw.dev;
	priv->dev_id.ssid = sch->schid.ssid;

	INIT_WORK(&priv->todo_work, ccw_device_todo);
	INIT_LIST_HEAD(&priv->cmb_list);
	init_waitqueue_head(&priv->wait_q);
	timer_setup(&priv->timer, ccw_device_timeout, 0);

	atomic_set(&priv->onoff, 0);
	cdev->ccwlock = sch->lock;
	cdev->dev.parent = &sch->dev;
	cdev->dev.release = ccw_device_release;
	cdev->dev.bus = &ccw_bus_type;
	cdev->dev.groups = ccwdev_attr_groups;
	/* Do first half of device_register. */
	device_initialize(&cdev->dev);
	ret = dev_set_name(&cdev->dev, "0.%x.%04x", cdev->private->dev_id.ssid,
			   cdev->private->dev_id.devno);
	if (ret)
		goto out_put;
	if (!get_device(&sch->dev)) {
		ret = -ENODEV;
		goto out_put;
	}
	priv->flags.initialized = 1;
	spin_lock_irq(sch->lock);
	sch_set_cdev(sch, cdev);
	spin_unlock_irq(sch->lock);
	return 0;

out_put:
	/* Release reference from device_initialize(). */
	put_device(&cdev->dev);
	return ret;
}

static struct ccw_device * io_subchannel_create_ccwdev(struct subchannel *sch)
{
	struct ccw_device *cdev;
	int ret;

	cdev = io_subchannel_allocate_dev(sch);
	if (!IS_ERR(cdev)) {
		ret = io_subchannel_initialize_dev(sch, cdev);
		if (ret)
			cdev = ERR_PTR(ret);
	}
	return cdev;
}

static void io_subchannel_recog(struct ccw_device *, struct subchannel *);

static void sch_create_and_recog_new_device(struct subchannel *sch)
{
	struct ccw_device *cdev;

	/* Need to allocate a new ccw device. */
	cdev = io_subchannel_create_ccwdev(sch);
	if (IS_ERR(cdev)) {
		/* OK, we did everything we could... */
		css_sch_device_unregister(sch);
		return;
	}
	/* Start recognition for the new ccw device. */
	io_subchannel_recog(cdev, sch);
}

/*
 * Register recognized device.
 */
static void io_subchannel_register(struct ccw_device *cdev)
{
	struct subchannel *sch;
	int ret, adjust_init_count = 1;
	unsigned long flags;

	sch = to_subchannel(cdev->dev.parent);
	/*
	 * Check if subchannel is still registered. It may have become
	 * unregistered if a machine check hit us after finishing
	 * device recognition but before the register work could be
	 * queued.
	 */
	if (!device_is_registered(&sch->dev))
		goto out_err;
	css_update_ssd_info(sch);
	/*
	 * io_subchannel_register() will also be called after device
	 * recognition has been done for a boxed device (which will already
	 * be registered). We need to reprobe since we may now have sense id
	 * information.
	 */
	if (device_is_registered(&cdev->dev)) {
		if (!cdev->drv) {
			ret = device_reprobe(&cdev->dev);
			if (ret)
				/* We can't do much here. */
				CIO_MSG_EVENT(0, "device_reprobe() returned"
					      " %d for 0.%x.%04x\n", ret,
					      cdev->private->dev_id.ssid,
					      cdev->private->dev_id.devno);
		}
		adjust_init_count = 0;
		goto out;
	}
	/*
	 * Now we know this subchannel will stay, we can throw
	 * our delayed uevent.
	 */
	if (dev_get_uevent_suppress(&sch->dev)) {
		dev_set_uevent_suppress(&sch->dev, 0);
		kobject_uevent(&sch->dev.kobj, KOBJ_ADD);
	}
	/* make it known to the system */
	ret = device_add(&cdev->dev);
	if (ret) {
		CIO_MSG_EVENT(0, "Could not register ccw dev 0.%x.%04x: %d\n",
			      cdev->private->dev_id.ssid,
			      cdev->private->dev_id.devno, ret);
		spin_lock_irqsave(sch->lock, flags);
		sch_set_cdev(sch, NULL);
		spin_unlock_irqrestore(sch->lock, flags);
		/* Release initial device reference. */
		put_device(&cdev->dev);
		goto out_err;
	}
out:
	cdev->private->flags.recog_done = 1;
	wake_up(&cdev->private->wait_q);
out_err:
	if (adjust_init_count && atomic_dec_and_test(&ccw_device_init_count))
		wake_up(&ccw_device_init_wq);
}

static void ccw_device_call_sch_unregister(struct ccw_device *cdev)
{
	struct subchannel *sch;

	/* Get subchannel reference for local processing. */
	if (!get_device(cdev->dev.parent))
		return;
	sch = to_subchannel(cdev->dev.parent);
	css_sch_device_unregister(sch);
	/* Release subchannel reference for local processing. */
	put_device(&sch->dev);
}

/*
 * subchannel recognition done. Called from the state machine.
 */
void
io_subchannel_recog_done(struct ccw_device *cdev)
{
	if (css_init_done == 0) {
		cdev->private->flags.recog_done = 1;
		return;
	}
	switch (cdev->private->state) {
	case DEV_STATE_BOXED:
		/* Device did not respond in time. */
	case DEV_STATE_NOT_OPER:
		cdev->private->flags.recog_done = 1;
		/* Remove device found not operational. */
		ccw_device_sched_todo(cdev, CDEV_TODO_UNREG);
		if (atomic_dec_and_test(&ccw_device_init_count))
			wake_up(&ccw_device_init_wq);
		break;
	case DEV_STATE_OFFLINE:
		/*
		 * We can't register the device in interrupt context so
		 * we schedule a work item.
		 */
		ccw_device_sched_todo(cdev, CDEV_TODO_REGISTER);
		break;
	}
}

static void io_subchannel_recog(struct ccw_device *cdev, struct subchannel *sch)
{
	/* Increase counter of devices currently in recognition. */
	atomic_inc(&ccw_device_init_count);

	/* Start async. device sensing. */
	spin_lock_irq(sch->lock);
	ccw_device_recognition(cdev);
	spin_unlock_irq(sch->lock);
}

static int ccw_device_move_to_sch(struct ccw_device *cdev,
				  struct subchannel *sch)
{
	struct subchannel *old_sch;
	int rc, old_enabled = 0;

	old_sch = to_subchannel(cdev->dev.parent);
	/* Obtain child reference for new parent. */
	if (!get_device(&sch->dev))
		return -ENODEV;

	if (!sch_is_pseudo_sch(old_sch)) {
		spin_lock_irq(old_sch->lock);
		old_enabled = old_sch->schib.pmcw.ena;
		rc = 0;
		if (old_enabled)
			rc = cio_disable_subchannel(old_sch);
		spin_unlock_irq(old_sch->lock);
		if (rc == -EBUSY) {
			/* Release child reference for new parent. */
			put_device(&sch->dev);
			return rc;
		}
	}

	mutex_lock(&sch->reg_mutex);
	rc = device_move(&cdev->dev, &sch->dev, DPM_ORDER_PARENT_BEFORE_DEV);
	mutex_unlock(&sch->reg_mutex);
	if (rc) {
		CIO_MSG_EVENT(0, "device_move(0.%x.%04x,0.%x.%04x)=%d\n",
			      cdev->private->dev_id.ssid,
			      cdev->private->dev_id.devno, sch->schid.ssid,
			      sch->schib.pmcw.dev, rc);
		if (old_enabled) {
			/* Try to reenable the old subchannel. */
			spin_lock_irq(old_sch->lock);
			cio_enable_subchannel(old_sch, (u32)(addr_t)old_sch);
			spin_unlock_irq(old_sch->lock);
		}
		/* Release child reference for new parent. */
		put_device(&sch->dev);
		return rc;
	}
	/* Clean up old subchannel. */
	if (!sch_is_pseudo_sch(old_sch)) {
		spin_lock_irq(old_sch->lock);
		sch_set_cdev(old_sch, NULL);
		spin_unlock_irq(old_sch->lock);
		css_schedule_eval(old_sch->schid);
	}
	/* Release child reference for old parent. */
	put_device(&old_sch->dev);
	/* Initialize new subchannel. */
	spin_lock_irq(sch->lock);
	cdev->ccwlock = sch->lock;
	if (!sch_is_pseudo_sch(sch))
		sch_set_cdev(sch, cdev);
	spin_unlock_irq(sch->lock);
	if (!sch_is_pseudo_sch(sch))
		css_update_ssd_info(sch);
	return 0;
}

static int ccw_device_move_to_orph(struct ccw_device *cdev)
{
	struct subchannel *sch = to_subchannel(cdev->dev.parent);
	struct channel_subsystem *css = to_css(sch->dev.parent);

	return ccw_device_move_to_sch(cdev, css->pseudo_subchannel);
}

static void io_subchannel_irq(struct subchannel *sch)
{
	struct ccw_device *cdev;

	cdev = sch_get_cdev(sch);

	CIO_TRACE_EVENT(6, "IRQ");
	CIO_TRACE_EVENT(6, dev_name(&sch->dev));
	if (cdev)
		dev_fsm_event(cdev, DEV_EVENT_INTERRUPT);
	else
		inc_irq_stat(IRQIO_CIO);
}

void io_subchannel_init_config(struct subchannel *sch)
{
	memset(&sch->config, 0, sizeof(sch->config));
	sch->config.csense = 1;
}

static void io_subchannel_init_fields(struct subchannel *sch)
{
	if (cio_is_console(sch->schid))
		sch->opm = 0xff;
	else
		sch->opm = chp_get_sch_opm(sch);
	sch->lpm = sch->schib.pmcw.pam & sch->opm;
	sch->isc = cio_is_console(sch->schid) ? CONSOLE_ISC : IO_SCH_ISC;

	CIO_MSG_EVENT(6, "Detected device %04x on subchannel 0.%x.%04X"
		      " - PIM = %02X, PAM = %02X, POM = %02X\n",
		      sch->schib.pmcw.dev, sch->schid.ssid,
		      sch->schid.sch_no, sch->schib.pmcw.pim,
		      sch->schib.pmcw.pam, sch->schib.pmcw.pom);

	io_subchannel_init_config(sch);
}

/*
 * Note: We always return 0 so that we bind to the device even on error.
 * This is needed so that our remove function is called on unregister.
 */
static int io_subchannel_probe(struct subchannel *sch)
{
	struct io_subchannel_private *io_priv;
	struct ccw_device *cdev;
	int rc;

	if (cio_is_console(sch->schid)) {
		rc = sysfs_create_group(&sch->dev.kobj,
					&io_subchannel_attr_group);
		if (rc)
			CIO_MSG_EVENT(0, "Failed to create io subchannel "
				      "attributes for subchannel "
				      "0.%x.%04x (rc=%d)\n",
				      sch->schid.ssid, sch->schid.sch_no, rc);
		/*
		 * The console subchannel already has an associated ccw_device.
		 * Throw the delayed uevent for the subchannel, register
		 * the ccw_device and exit.
		 */
		if (dev_get_uevent_suppress(&sch->dev)) {
			/* should always be the case for the console */
			dev_set_uevent_suppress(&sch->dev, 0);
			kobject_uevent(&sch->dev.kobj, KOBJ_ADD);
		}
		cdev = sch_get_cdev(sch);
		rc = device_add(&cdev->dev);
		if (rc) {
			/* Release online reference. */
			put_device(&cdev->dev);
			goto out_schedule;
		}
		if (atomic_dec_and_test(&ccw_device_init_count))
			wake_up(&ccw_device_init_wq);
		return 0;
	}
	io_subchannel_init_fields(sch);
	rc = cio_commit_config(sch);
	if (rc)
		goto out_schedule;
	rc = sysfs_create_group(&sch->dev.kobj,
				&io_subchannel_attr_group);
	if (rc)
		goto out_schedule;
	/* Allocate I/O subchannel private data. */
	io_priv = kzalloc(sizeof(*io_priv), GFP_KERNEL | GFP_DMA);
	if (!io_priv)
		goto out_schedule;

	io_priv->dma_area = dma_alloc_coherent(&sch->dev,
				sizeof(*io_priv->dma_area),
				&io_priv->dma_area_dma, GFP_KERNEL);
	if (!io_priv->dma_area) {
		kfree(io_priv);
		goto out_schedule;
	}

	set_io_private(sch, io_priv);
	css_schedule_eval(sch->schid);
	return 0;

out_schedule:
	spin_lock_irq(sch->lock);
	css_sched_sch_todo(sch, SCH_TODO_UNREG);
	spin_unlock_irq(sch->lock);
	return 0;
}

static int io_subchannel_remove(struct subchannel *sch)
{
	struct io_subchannel_private *io_priv = to_io_private(sch);
	struct ccw_device *cdev;

	cdev = sch_get_cdev(sch);
	if (!cdev)
		goto out_free;

	ccw_device_unregister(cdev);
	spin_lock_irq(sch->lock);
	sch_set_cdev(sch, NULL);
	set_io_private(sch, NULL);
	spin_unlock_irq(sch->lock);
out_free:
	dma_free_coherent(&sch->dev, sizeof(*io_priv->dma_area),
			  io_priv->dma_area, io_priv->dma_area_dma);
	kfree(io_priv);
	sysfs_remove_group(&sch->dev.kobj, &io_subchannel_attr_group);
	return 0;
}

static void io_subchannel_verify(struct subchannel *sch)
{
	struct ccw_device *cdev;

	cdev = sch_get_cdev(sch);
	if (cdev)
		dev_fsm_event(cdev, DEV_EVENT_VERIFY);
}

static void io_subchannel_terminate_path(struct subchannel *sch, u8 mask)
{
	struct ccw_device *cdev;

	cdev = sch_get_cdev(sch);
	if (!cdev)
		return;
	if (cio_update_schib(sch))
		goto err;
	/* Check for I/O on path. */
	if (scsw_actl(&sch->schib.scsw) == 0 || sch->schib.pmcw.lpum != mask)
		goto out;
	if (cdev->private->state == DEV_STATE_ONLINE) {
		ccw_device_kill_io(cdev);
		goto out;
	}
	if (cio_clear(sch))
		goto err;
out:
	/* Trigger path verification. */
	dev_fsm_event(cdev, DEV_EVENT_VERIFY);
	return;

err:
	dev_fsm_event(cdev, DEV_EVENT_NOTOPER);
}

static int io_subchannel_chp_event(struct subchannel *sch,
				   struct chp_link *link, int event)
{
	struct ccw_device *cdev = sch_get_cdev(sch);
	int mask, chpid, valid_bit;
	int path_event[8];

	mask = chp_ssd_get_mask(&sch->ssd_info, link);
	if (!mask)
		return 0;
	switch (event) {
	case CHP_VARY_OFF:
		sch->opm &= ~mask;
		sch->lpm &= ~mask;
		if (cdev)
			cdev->private->path_gone_mask |= mask;
		io_subchannel_terminate_path(sch, mask);
		break;
	case CHP_VARY_ON:
		sch->opm |= mask;
		sch->lpm |= mask;
		if (cdev)
			cdev->private->path_new_mask |= mask;
		io_subchannel_verify(sch);
		break;
	case CHP_OFFLINE:
		if (cio_update_schib(sch))
			return -ENODEV;
		if (cdev)
			cdev->private->path_gone_mask |= mask;
		io_subchannel_terminate_path(sch, mask);
		break;
	case CHP_ONLINE:
		if (cio_update_schib(sch))
			return -ENODEV;
		sch->lpm |= mask & sch->opm;
		if (cdev)
			cdev->private->path_new_mask |= mask;
		io_subchannel_verify(sch);
		break;
	case CHP_FCES_EVENT:
		/* Forward Endpoint Security event */
		for (chpid = 0, valid_bit = 0x80; chpid < 8; chpid++,
				valid_bit >>= 1) {
			if (mask & valid_bit)
				path_event[chpid] = PE_PATH_FCES_EVENT;
			else
				path_event[chpid] = PE_NONE;
		}
		if (cdev)
			cdev->drv->path_event(cdev, path_event);
		break;
	}
	return 0;
}

static void io_subchannel_quiesce(struct subchannel *sch)
{
	struct ccw_device *cdev;
	int ret;

	spin_lock_irq(sch->lock);
	cdev = sch_get_cdev(sch);
	if (cio_is_console(sch->schid))
		goto out_unlock;
	if (!sch->schib.pmcw.ena)
		goto out_unlock;
	ret = cio_disable_subchannel(sch);
	if (ret != -EBUSY)
		goto out_unlock;
	if (cdev->handler)
		cdev->handler(cdev, cdev->private->intparm, ERR_PTR(-EIO));
	while (ret == -EBUSY) {
		cdev->private->state = DEV_STATE_QUIESCE;
		cdev->private->iretry = 255;
		ret = ccw_device_cancel_halt_clear(cdev);
		if (ret == -EBUSY) {
			ccw_device_set_timeout(cdev, HZ/10);
			spin_unlock_irq(sch->lock);
			wait_event(cdev->private->wait_q,
				   cdev->private->state != DEV_STATE_QUIESCE);
			spin_lock_irq(sch->lock);
		}
		ret = cio_disable_subchannel(sch);
	}
out_unlock:
	spin_unlock_irq(sch->lock);
}

static void io_subchannel_shutdown(struct subchannel *sch)
{
	io_subchannel_quiesce(sch);
}

static int device_is_disconnected(struct ccw_device *cdev)
{
	if (!cdev)
		return 0;
	return (cdev->private->state == DEV_STATE_DISCONNECTED ||
		cdev->private->state == DEV_STATE_DISCONNECTED_SENSE_ID);
}

static int recovery_check(struct device *dev, void *data)
{
	struct ccw_device *cdev = to_ccwdev(dev);
	struct subchannel *sch;
	int *redo = data;

	spin_lock_irq(cdev->ccwlock);
	switch (cdev->private->state) {
	case DEV_STATE_ONLINE:
		sch = to_subchannel(cdev->dev.parent);
		if ((sch->schib.pmcw.pam & sch->opm) == sch->vpm)
			break;
		fallthrough;
	case DEV_STATE_DISCONNECTED:
		CIO_MSG_EVENT(3, "recovery: trigger 0.%x.%04x\n",
			      cdev->private->dev_id.ssid,
			      cdev->private->dev_id.devno);
		dev_fsm_event(cdev, DEV_EVENT_VERIFY);
		*redo = 1;
		break;
	case DEV_STATE_DISCONNECTED_SENSE_ID:
		*redo = 1;
		break;
	}
	spin_unlock_irq(cdev->ccwlock);

	return 0;
}

static void recovery_work_func(struct work_struct *unused)
{
	int redo = 0;

	bus_for_each_dev(&ccw_bus_type, NULL, &redo, recovery_check);
	if (redo) {
		spin_lock_irq(&recovery_lock);
		if (!timer_pending(&recovery_timer)) {
			if (recovery_phase < ARRAY_SIZE(recovery_delay) - 1)
				recovery_phase++;
			mod_timer(&recovery_timer, jiffies +
				  recovery_delay[recovery_phase] * HZ);
		}
		spin_unlock_irq(&recovery_lock);
	} else
		CIO_MSG_EVENT(3, "recovery: end\n");
}

static DECLARE_WORK(recovery_work, recovery_work_func);

static void recovery_func(struct timer_list *unused)
{
	/*
	 * We can't do our recovery in softirq context and it's not
	 * performance critical, so we schedule it.
	 */
	schedule_work(&recovery_work);
}

void ccw_device_schedule_recovery(void)
{
	unsigned long flags;

	CIO_MSG_EVENT(3, "recovery: schedule\n");
	spin_lock_irqsave(&recovery_lock, flags);
	if (!timer_pending(&recovery_timer) || (recovery_phase != 0)) {
		recovery_phase = 0;
		mod_timer(&recovery_timer, jiffies + recovery_delay[0] * HZ);
	}
	spin_unlock_irqrestore(&recovery_lock, flags);
}

static int purge_fn(struct device *dev, void *data)
{
	struct ccw_device *cdev = to_ccwdev(dev);
	struct ccw_dev_id *id = &cdev->private->dev_id;

	spin_lock_irq(cdev->ccwlock);
	if (is_blacklisted(id->ssid, id->devno) &&
	    (cdev->private->state == DEV_STATE_OFFLINE) &&
	    (atomic_cmpxchg(&cdev->private->onoff, 0, 1) == 0)) {
		CIO_MSG_EVENT(3, "ccw: purging 0.%x.%04x\n", id->ssid,
			      id->devno);
		ccw_device_sched_todo(cdev, CDEV_TODO_UNREG);
		atomic_set(&cdev->private->onoff, 0);
	}
	spin_unlock_irq(cdev->ccwlock);
	/* Abort loop in case of pending signal. */
	if (signal_pending(current))
		return -EINTR;

	return 0;
}

/**
 * ccw_purge_blacklisted - purge unused, blacklisted devices
 *
 * Unregister all ccw devices that are offline and on the blacklist.
 */
int ccw_purge_blacklisted(void)
{
	CIO_MSG_EVENT(2, "ccw: purging blacklisted devices\n");
	bus_for_each_dev(&ccw_bus_type, NULL, NULL, purge_fn);
	return 0;
}

void ccw_device_set_disconnected(struct ccw_device *cdev)
{
	if (!cdev)
		return;
	ccw_device_set_timeout(cdev, 0);
	cdev->private->flags.fake_irb = 0;
	cdev->private->state = DEV_STATE_DISCONNECTED;
	if (cdev->online)
		ccw_device_schedule_recovery();
}

void ccw_device_set_notoper(struct ccw_device *cdev)
{
	struct subchannel *sch = to_subchannel(cdev->dev.parent);

	CIO_TRACE_EVENT(2, "notoper");
	CIO_TRACE_EVENT(2, dev_name(&sch->dev));
	ccw_device_set_timeout(cdev, 0);
	cio_disable_subchannel(sch);
	cdev->private->state = DEV_STATE_NOT_OPER;
}

enum io_sch_action {
	IO_SCH_UNREG,
	IO_SCH_ORPH_UNREG,
	IO_SCH_ATTACH,
	IO_SCH_UNREG_ATTACH,
	IO_SCH_ORPH_ATTACH,
	IO_SCH_REPROBE,
	IO_SCH_VERIFY,
	IO_SCH_DISC,
	IO_SCH_NOP,
};

static enum io_sch_action sch_get_action(struct subchannel *sch)
{
	struct ccw_device *cdev;

	cdev = sch_get_cdev(sch);
	if (cio_update_schib(sch)) {
		/* Not operational. */
		if (!cdev)
			return IO_SCH_UNREG;
		if (ccw_device_notify(cdev, CIO_GONE) != NOTIFY_OK)
			return IO_SCH_UNREG;
		return IO_SCH_ORPH_UNREG;
	}
	/* Operational. */
	if (!cdev)
		return IO_SCH_ATTACH;
	if (sch->schib.pmcw.dev != cdev->private->dev_id.devno) {
		if (ccw_device_notify(cdev, CIO_GONE) != NOTIFY_OK)
			return IO_SCH_UNREG_ATTACH;
		return IO_SCH_ORPH_ATTACH;
	}
	if ((sch->schib.pmcw.pam & sch->opm) == 0) {
		if (ccw_device_notify(cdev, CIO_NO_PATH) != NOTIFY_OK)
			return IO_SCH_UNREG;
		return IO_SCH_DISC;
	}
	if (device_is_disconnected(cdev))
		return IO_SCH_REPROBE;
	if (cdev->online)
		return IO_SCH_VERIFY;
	if (cdev->private->state == DEV_STATE_NOT_OPER)
		return IO_SCH_UNREG_ATTACH;
	return IO_SCH_NOP;
}

/**
 * io_subchannel_sch_event - process subchannel event
 * @sch: subchannel
 * @process: non-zero if function is called in process context
 *
 * An unspecified event occurred for this subchannel. Adjust data according
 * to the current operational state of the subchannel and device. Return
 * zero when the event has been handled sufficiently or -EAGAIN when this
 * function should be called again in process context.
 */
static int io_subchannel_sch_event(struct subchannel *sch, int process)
{
	unsigned long flags;
	struct ccw_device *cdev;
	struct ccw_dev_id dev_id;
	enum io_sch_action action;
	int rc = -EAGAIN;

	spin_lock_irqsave(sch->lock, flags);
	if (!device_is_registered(&sch->dev))
		goto out_unlock;
	if (work_pending(&sch->todo_work))
		goto out_unlock;
	cdev = sch_get_cdev(sch);
	if (cdev && work_pending(&cdev->private->todo_work))
		goto out_unlock;
	action = sch_get_action(sch);
	CIO_MSG_EVENT(2, "event: sch 0.%x.%04x, process=%d, action=%d\n",
		      sch->schid.ssid, sch->schid.sch_no, process,
		      action);
	/* Perform immediate actions while holding the lock. */
	switch (action) {
	case IO_SCH_REPROBE:
		/* Trigger device recognition. */
		ccw_device_trigger_reprobe(cdev);
		rc = 0;
		goto out_unlock;
	case IO_SCH_VERIFY:
		/* Trigger path verification. */
		io_subchannel_verify(sch);
		rc = 0;
		goto out_unlock;
	case IO_SCH_DISC:
		ccw_device_set_disconnected(cdev);
		rc = 0;
		goto out_unlock;
	case IO_SCH_ORPH_UNREG:
	case IO_SCH_ORPH_ATTACH:
		ccw_device_set_disconnected(cdev);
		break;
	case IO_SCH_UNREG_ATTACH:
	case IO_SCH_UNREG:
		if (!cdev)
			break;
		if (cdev->private->state == DEV_STATE_SENSE_ID) {
			/*
			 * Note: delayed work triggered by this event
			 * and repeated calls to sch_event are synchronized
			 * by the above check for work_pending(cdev).
			 */
			dev_fsm_event(cdev, DEV_EVENT_NOTOPER);
		} else
			ccw_device_set_notoper(cdev);
		break;
	case IO_SCH_NOP:
		rc = 0;
		goto out_unlock;
	default:
		break;
	}
	spin_unlock_irqrestore(sch->lock, flags);
	/* All other actions require process context. */
	if (!process)
		goto out;
	/* Handle attached ccw device. */
	switch (action) {
	case IO_SCH_ORPH_UNREG:
	case IO_SCH_ORPH_ATTACH:
		/* Move ccw device to orphanage. */
		rc = ccw_device_move_to_orph(cdev);
		if (rc)
			goto out;
		break;
	case IO_SCH_UNREG_ATTACH:
		spin_lock_irqsave(sch->lock, flags);
		sch_set_cdev(sch, NULL);
		spin_unlock_irqrestore(sch->lock, flags);
		/* Unregister ccw device. */
		ccw_device_unregister(cdev);
		break;
	default:
		break;
	}
	/* Handle subchannel. */
	switch (action) {
	case IO_SCH_ORPH_UNREG:
	case IO_SCH_UNREG:
		css_sch_device_unregister(sch);
		break;
	case IO_SCH_ORPH_ATTACH:
	case IO_SCH_UNREG_ATTACH:
	case IO_SCH_ATTACH:
		dev_id.ssid = sch->schid.ssid;
		dev_id.devno = sch->schib.pmcw.dev;
		cdev = get_ccwdev_by_dev_id(&dev_id);
		if (!cdev) {
			sch_create_and_recog_new_device(sch);
			break;
		}
		rc = ccw_device_move_to_sch(cdev, sch);
		if (rc) {
			/* Release reference from get_ccwdev_by_dev_id() */
			put_device(&cdev->dev);
			goto out;
		}
		spin_lock_irqsave(sch->lock, flags);
		ccw_device_trigger_reprobe(cdev);
		spin_unlock_irqrestore(sch->lock, flags);
		/* Release reference from get_ccwdev_by_dev_id() */
		put_device(&cdev->dev);
		break;
	default:
		break;
	}
	return 0;

out_unlock:
	spin_unlock_irqrestore(sch->lock, flags);
out:
	return rc;
}

static void ccw_device_set_int_class(struct ccw_device *cdev)
{
	struct ccw_driver *cdrv = cdev->drv;

	/* Note: we interpret class 0 in this context as an uninitialized
	 * field since it translates to a non-I/O interrupt class. */
	if (cdrv->int_class != 0)
		cdev->private->int_class = cdrv->int_class;
	else
		cdev->private->int_class = IRQIO_CIO;
}

#ifdef CONFIG_CCW_CONSOLE
int __init ccw_device_enable_console(struct ccw_device *cdev)
{
	struct subchannel *sch = to_subchannel(cdev->dev.parent);
	int rc;

	if (!cdev->drv || !cdev->handler)
		return -EINVAL;

	io_subchannel_init_fields(sch);
	rc = cio_commit_config(sch);
	if (rc)
		return rc;
	sch->driver = &io_subchannel_driver;
	io_subchannel_recog(cdev, sch);
	/* Now wait for the async. recognition to come to an end. */
	spin_lock_irq(cdev->ccwlock);
	while (!dev_fsm_final_state(cdev))
		ccw_device_wait_idle(cdev);

	/* Hold on to an extra reference while device is online. */
	get_device(&cdev->dev);
	rc = ccw_device_online(cdev);
	if (rc)
		goto out_unlock;

	while (!dev_fsm_final_state(cdev))
		ccw_device_wait_idle(cdev);

	if (cdev->private->state == DEV_STATE_ONLINE)
		cdev->online = 1;
	else
		rc = -EIO;
out_unlock:
	spin_unlock_irq(cdev->ccwlock);
	if (rc) /* Give up online reference since onlining failed. */
		put_device(&cdev->dev);
	return rc;
}

struct ccw_device * __init ccw_device_create_console(struct ccw_driver *drv)
{
	struct io_subchannel_private *io_priv;
	struct ccw_device *cdev;
	struct subchannel *sch;

	sch = cio_probe_console();
	if (IS_ERR(sch))
		return ERR_CAST(sch);

	io_priv = kzalloc(sizeof(*io_priv), GFP_KERNEL | GFP_DMA);
	if (!io_priv)
		goto err_priv;
	io_priv->dma_area = dma_alloc_coherent(&sch->dev,
				sizeof(*io_priv->dma_area),
				&io_priv->dma_area_dma, GFP_KERNEL);
	if (!io_priv->dma_area)
		goto err_dma_area;
	set_io_private(sch, io_priv);
	cdev = io_subchannel_create_ccwdev(sch);
	if (IS_ERR(cdev)) {
		dma_free_coherent(&sch->dev, sizeof(*io_priv->dma_area),
				  io_priv->dma_area, io_priv->dma_area_dma);
		set_io_private(sch, NULL);
		put_device(&sch->dev);
		kfree(io_priv);
		return cdev;
	}
	cdev->drv = drv;
	ccw_device_set_int_class(cdev);
	return cdev;

err_dma_area:
	kfree(io_priv);
err_priv:
	put_device(&sch->dev);
	return ERR_PTR(-ENOMEM);
}

void __init ccw_device_destroy_console(struct ccw_device *cdev)
{
	struct subchannel *sch = to_subchannel(cdev->dev.parent);
	struct io_subchannel_private *io_priv = to_io_private(sch);

	set_io_private(sch, NULL);
	dma_free_coherent(&sch->dev, sizeof(*io_priv->dma_area),
			  io_priv->dma_area, io_priv->dma_area_dma);
	put_device(&sch->dev);
	put_device(&cdev->dev);
	kfree(io_priv);
}

/**
 * ccw_device_wait_idle() - busy wait for device to become idle
 * @cdev: ccw device
 *
 * Poll until activity control is zero, that is, no function or data
 * transfer is pending/active.
 * Called with device lock being held.
 */
void ccw_device_wait_idle(struct ccw_device *cdev)
{
	struct subchannel *sch = to_subchannel(cdev->dev.parent);

	while (1) {
		cio_tsch(sch);
		if (sch->schib.scsw.cmd.actl == 0)
			break;
		udelay(100);
	}
}
#endif

/**
 * get_ccwdev_by_busid() - obtain device from a bus id
 * @cdrv: driver the device is owned by
 * @bus_id: bus id of the device to be searched
 *
 * This function searches all devices owned by @cdrv for a device with a bus
 * id matching @bus_id.
 * Returns:
 *  If a match is found, its reference count of the found device is increased
 *  and it is returned; else %NULL is returned.
 */
struct ccw_device *get_ccwdev_by_busid(struct ccw_driver *cdrv,
				       const char *bus_id)
{
	struct device *dev;

	dev = driver_find_device_by_name(&cdrv->driver, bus_id);

	return dev ? to_ccwdev(dev) : NULL;
}

/************************** device driver handling ************************/

/* This is the implementation of the ccw_driver class. The probe, remove
 * and release methods are initially very similar to the device_driver
 * implementations, with the difference that they have ccw_device
 * arguments.
 *
 * A ccw driver also contains the information that is needed for
 * device matching.
 */
static int
ccw_device_probe (struct device *dev)
{
	struct ccw_device *cdev = to_ccwdev(dev);
	struct ccw_driver *cdrv = to_ccwdrv(dev->driver);
	int ret;

	cdev->drv = cdrv; /* to let the driver call _set_online */
	ccw_device_set_int_class(cdev);
	ret = cdrv->probe ? cdrv->probe(cdev) : -ENODEV;
	if (ret) {
		cdev->drv = NULL;
		cdev->private->int_class = IRQIO_CIO;
		return ret;
	}

	return 0;
}

static int ccw_device_remove(struct device *dev)
{
	struct ccw_device *cdev = to_ccwdev(dev);
	struct ccw_driver *cdrv = cdev->drv;
	struct subchannel *sch;
	int ret;

	if (cdrv->remove)
		cdrv->remove(cdev);

	spin_lock_irq(cdev->ccwlock);
	if (cdev->online) {
		cdev->online = 0;
		ret = ccw_device_offline(cdev);
		spin_unlock_irq(cdev->ccwlock);
		if (ret == 0)
			wait_event(cdev->private->wait_q,
				   dev_fsm_final_state(cdev));
		else
			CIO_MSG_EVENT(0, "ccw_device_offline returned %d, "
				      "device 0.%x.%04x\n",
				      ret, cdev->private->dev_id.ssid,
				      cdev->private->dev_id.devno);
		/* Give up reference obtained in ccw_device_set_online(). */
		put_device(&cdev->dev);
		spin_lock_irq(cdev->ccwlock);
	}
	ccw_device_set_timeout(cdev, 0);
	cdev->drv = NULL;
	cdev->private->int_class = IRQIO_CIO;
	sch = to_subchannel(cdev->dev.parent);
	spin_unlock_irq(cdev->ccwlock);
	io_subchannel_quiesce(sch);
	__disable_cmf(cdev);

	return 0;
}

static void ccw_device_shutdown(struct device *dev)
{
	struct ccw_device *cdev;

	cdev = to_ccwdev(dev);
	if (cdev->drv && cdev->drv->shutdown)
		cdev->drv->shutdown(cdev);
	__disable_cmf(cdev);
}

static struct bus_type ccw_bus_type = {
	.name   = "ccw",
	.match  = ccw_bus_match,
	.uevent = ccw_uevent,
	.probe  = ccw_device_probe,
	.remove = ccw_device_remove,
	.shutdown = ccw_device_shutdown,
};

/**
 * ccw_driver_register() - register a ccw driver
 * @cdriver: driver to be registered
 *
 * This function is mainly a wrapper around driver_register().
 * Returns:
 *   %0 on success and a negative error value on failure.
 */
int ccw_driver_register(struct ccw_driver *cdriver)
{
	struct device_driver *drv = &cdriver->driver;

	drv->bus = &ccw_bus_type;

	return driver_register(drv);
}

/**
 * ccw_driver_unregister() - deregister a ccw driver
 * @cdriver: driver to be deregistered
 *
 * This function is mainly a wrapper around driver_unregister().
 */
void ccw_driver_unregister(struct ccw_driver *cdriver)
{
	driver_unregister(&cdriver->driver);
}

static void ccw_device_todo(struct work_struct *work)
{
	struct ccw_device_private *priv;
	struct ccw_device *cdev;
	struct subchannel *sch;
	enum cdev_todo todo;

	priv = container_of(work, struct ccw_device_private, todo_work);
	cdev = priv->cdev;
	sch = to_subchannel(cdev->dev.parent);
	/* Find out todo. */
	spin_lock_irq(cdev->ccwlock);
	todo = priv->todo;
	priv->todo = CDEV_TODO_NOTHING;
	CIO_MSG_EVENT(4, "cdev_todo: cdev=0.%x.%04x todo=%d\n",
		      priv->dev_id.ssid, priv->dev_id.devno, todo);
	spin_unlock_irq(cdev->ccwlock);
	/* Perform todo. */
	switch (todo) {
	case CDEV_TODO_ENABLE_CMF:
		cmf_reenable(cdev);
		break;
	case CDEV_TODO_REBIND:
		ccw_device_do_unbind_bind(cdev);
		break;
	case CDEV_TODO_REGISTER:
		io_subchannel_register(cdev);
		break;
	case CDEV_TODO_UNREG_EVAL:
		if (!sch_is_pseudo_sch(sch))
			css_schedule_eval(sch->schid);
		fallthrough;
	case CDEV_TODO_UNREG:
		if (sch_is_pseudo_sch(sch))
			ccw_device_unregister(cdev);
		else
			ccw_device_call_sch_unregister(cdev);
		break;
	default:
		break;
	}
	/* Release workqueue ref. */
	put_device(&cdev->dev);
}

/**
 * ccw_device_sched_todo - schedule ccw device operation
 * @cdev: ccw device
 * @todo: todo
 *
 * Schedule the operation identified by @todo to be performed on the slow path
 * workqueue. Do nothing if another operation with higher priority is already
 * scheduled. Needs to be called with ccwdev lock held.
 */
void ccw_device_sched_todo(struct ccw_device *cdev, enum cdev_todo todo)
{
	CIO_MSG_EVENT(4, "cdev_todo: sched cdev=0.%x.%04x todo=%d\n",
		      cdev->private->dev_id.ssid, cdev->private->dev_id.devno,
		      todo);
	if (cdev->private->todo >= todo)
		return;
	cdev->private->todo = todo;
	/* Get workqueue ref. */
	if (!get_device(&cdev->dev))
		return;
	if (!queue_work(cio_work_q, &cdev->private->todo_work)) {
		/* Already queued, release workqueue ref. */
		put_device(&cdev->dev);
	}
}

/**
 * ccw_device_siosl() - initiate logging
 * @cdev: ccw device
 *
 * This function is used to invoke model-dependent logging within the channel
 * subsystem.
 */
int ccw_device_siosl(struct ccw_device *cdev)
{
	struct subchannel *sch = to_subchannel(cdev->dev.parent);

	return chsc_siosl(sch->schid);
}
EXPORT_SYMBOL_GPL(ccw_device_siosl);

EXPORT_SYMBOL(ccw_device_set_online);
EXPORT_SYMBOL(ccw_device_set_offline);
EXPORT_SYMBOL(ccw_driver_register);
EXPORT_SYMBOL(ccw_driver_unregister);
EXPORT_SYMBOL(get_ccwdev_by_busid);<|MERGE_RESOLUTION|>--- conflicted
+++ resolved
@@ -691,10 +691,6 @@
 	if (!cdev->private) {
 		ret = -ENOMEM;
 		goto err_priv;
-<<<<<<< HEAD
-	cdev->dev.coherent_dma_mask = sch->dev.coherent_dma_mask;
-	cdev->dev.dma_mask = sch->dev.dma_mask;
-=======
 	}
 
 	cdev->dev.dma_mask = sch->dev.dma_mask;
@@ -702,7 +698,6 @@
 	if (ret)
 		goto err_coherent_mask;
 
->>>>>>> 7d2a07b7
 	dma_pool = cio_gp_dma_create(&cdev->dev, 1);
 	if (!dma_pool) {
 		ret = -ENOMEM;
