// SPDX-License-Identifier: GPL-2.0
/*
 * channel program interfaces
 *
 * Copyright IBM Corp. 2017
 *
 * Author(s): Dong Jia Shi <bjsdjshi@linux.vnet.ibm.com>
 *            Xiao Feng Ren <renxiaof@linux.vnet.ibm.com>
 */

#include <linux/ratelimit.h>
#include <linux/mm.h>
#include <linux/slab.h>
#include <linux/highmem.h>
#include <linux/iommu.h>
#include <linux/vfio.h>
#include <asm/idals.h>

#include "vfio_ccw_cp.h"
#include "vfio_ccw_private.h"

struct page_array {
	/* Array that stores pages need to pin. */
	dma_addr_t		*pa_iova;
	/* Array that receives the pinned pages. */
	struct page		**pa_page;
	/* Number of pages pinned from @pa_iova. */
	int			pa_nr;
};

struct ccwchain {
	struct list_head	next;
	struct ccw1		*ch_ccw;
	/* Guest physical address of the current chain. */
	u64			ch_iova;
	/* Count of the valid ccws in chain. */
	int			ch_len;
	/* Pinned PAGEs for the original data. */
	struct page_array	*ch_pa;
};

/*
 * page_array_alloc() - alloc memory for page array
 * @pa: page_array on which to perform the operation
<<<<<<< HEAD
 * @iova: target guest physical address
 * @len: number of bytes that should be pinned from @iova
=======
 * @len: number of pages that should be pinned from @iova
>>>>>>> eb3cdb58
 *
 * Attempt to allocate memory for page array.
 *
 * Usage of page_array:
 * We expect (pa_nr == 0) and (pa_iova == NULL), any field in
 * this structure will be filled in by this function.
 *
 * Returns:
 *         0 if page array is allocated
 *   -EINVAL if pa->pa_nr is not initially zero, or pa->pa_iova is not NULL
 *   -ENOMEM if alloc failed
 */
<<<<<<< HEAD
static int page_array_alloc(struct page_array *pa, u64 iova, unsigned int len)
=======
static int page_array_alloc(struct page_array *pa, unsigned int len)
>>>>>>> eb3cdb58
{
	if (pa->pa_nr || pa->pa_iova)
		return -EINVAL;

<<<<<<< HEAD
	if (pa->pa_nr || pa->pa_iova)
		return -EINVAL;

	pa->pa_nr = ((iova & ~PAGE_MASK) + len + (PAGE_SIZE - 1)) >> PAGE_SHIFT;
	if (!pa->pa_nr)
		return -EINVAL;

	pa->pa_iova = kcalloc(pa->pa_nr,
			      sizeof(*pa->pa_iova) + sizeof(*pa->pa_page),
			      GFP_KERNEL);
	if (unlikely(!pa->pa_iova)) {
		pa->pa_nr = 0;
		return -ENOMEM;
	}
	pa->pa_page = (struct page **)&pa->pa_iova[pa->pa_nr];

	pa->pa_iova[0] = iova;
	pa->pa_page[0] = NULL;
	for (i = 1; i < pa->pa_nr; i++) {
		pa->pa_iova[i] = pa->pa_iova[i - 1] + PAGE_SIZE;
		pa->pa_page[i] = NULL;
=======
	if (len == 0)
		return -EINVAL;

	pa->pa_nr = len;

	pa->pa_iova = kcalloc(len, sizeof(*pa->pa_iova), GFP_KERNEL);
	if (!pa->pa_iova)
		return -ENOMEM;

	pa->pa_page = kcalloc(len, sizeof(*pa->pa_page), GFP_KERNEL);
	if (!pa->pa_page) {
		kfree(pa->pa_iova);
		return -ENOMEM;
	}

	return 0;
}

/*
 * page_array_unpin() - Unpin user pages in memory
 * @pa: page_array on which to perform the operation
 * @vdev: the vfio device to perform the operation
 * @pa_nr: number of user pages to unpin
 * @unaligned: were pages unaligned on the pin request
 *
 * Only unpin if any pages were pinned to begin with, i.e. pa_nr > 0,
 * otherwise only clear pa->pa_nr
 */
static void page_array_unpin(struct page_array *pa,
			     struct vfio_device *vdev, int pa_nr, bool unaligned)
{
	int unpinned = 0, npage = 1;

	while (unpinned < pa_nr) {
		dma_addr_t *first = &pa->pa_iova[unpinned];
		dma_addr_t *last = &first[npage];

		if (unpinned + npage < pa_nr &&
		    *first + npage * PAGE_SIZE == *last &&
		    !unaligned) {
			npage++;
			continue;
		}

		vfio_unpin_pages(vdev, *first, npage);
		unpinned += npage;
		npage = 1;
>>>>>>> eb3cdb58
	}

	pa->pa_nr = 0;
}

/*
<<<<<<< HEAD
 * page_array_unpin() - Unpin user pages in memory
 * @pa: page_array on which to perform the operation
 * @vdev: the vfio device to perform the operation
 * @pa_nr: number of user pages to unpin
 *
 * Only unpin if any pages were pinned to begin with, i.e. pa_nr > 0,
 * otherwise only clear pa->pa_nr
 */
static void page_array_unpin(struct page_array *pa,
			     struct vfio_device *vdev, int pa_nr)
{
	int unpinned = 0, npage = 1;

	while (unpinned < pa_nr) {
		dma_addr_t *first = &pa->pa_iova[unpinned];
		dma_addr_t *last = &first[npage];

		if (unpinned + npage < pa_nr &&
		    *first + npage * PAGE_SIZE == *last) {
			npage++;
			continue;
		}

		vfio_unpin_pages(vdev, *first, npage);
		unpinned += npage;
		npage = 1;
	}

	pa->pa_nr = 0;
}

/*
 * page_array_pin() - Pin user pages in memory
 * @pa: page_array on which to perform the operation
 * @mdev: the mediated device to perform pin operations
=======
 * page_array_pin() - Pin user pages in memory
 * @pa: page_array on which to perform the operation
 * @vdev: the vfio device to perform pin operations
 * @unaligned: are pages aligned to 4K boundary?
>>>>>>> eb3cdb58
 *
 * Returns number of pages pinned upon success.
 * If the pin request partially succeeds, or fails completely,
 * all pages are left unpinned and a negative error value is returned.
 *
 * Requests to pin "aligned" pages can be coalesced into a single
 * vfio_pin_pages request for the sake of efficiency, based on the
 * expectation of 4K page requests. Unaligned requests are probably
 * dealing with 2K "pages", and cannot be coalesced without
 * reworking this logic to incorporate that math.
 */
<<<<<<< HEAD
static int page_array_pin(struct page_array *pa, struct vfio_device *vdev)
=======
static int page_array_pin(struct page_array *pa, struct vfio_device *vdev, bool unaligned)
>>>>>>> eb3cdb58
{
	int pinned = 0, npage = 1;
	int ret = 0;

	while (pinned < pa->pa_nr) {
		dma_addr_t *first = &pa->pa_iova[pinned];
		dma_addr_t *last = &first[npage];

		if (pinned + npage < pa->pa_nr &&
<<<<<<< HEAD
		    *first + npage * PAGE_SIZE == *last) {
=======
		    *first + npage * PAGE_SIZE == *last &&
		    !unaligned) {
>>>>>>> eb3cdb58
			npage++;
			continue;
		}

		ret = vfio_pin_pages(vdev, *first, npage,
				     IOMMU_READ | IOMMU_WRITE,
				     &pa->pa_page[pinned]);
		if (ret < 0) {
			goto err_out;
		} else if (ret > 0 && ret != npage) {
			pinned += ret;
			ret = -EINVAL;
			goto err_out;
		}
		pinned += npage;
		npage = 1;
	}

	return ret;

err_out:
<<<<<<< HEAD
	page_array_unpin(pa, vdev, pinned);
=======
	page_array_unpin(pa, vdev, pinned, unaligned);
>>>>>>> eb3cdb58
	return ret;
}

/* Unpin the pages before releasing the memory. */
<<<<<<< HEAD
static void page_array_unpin_free(struct page_array *pa, struct vfio_device *vdev)
{
	page_array_unpin(pa, vdev, pa->pa_nr);
=======
static void page_array_unpin_free(struct page_array *pa, struct vfio_device *vdev, bool unaligned)
{
	page_array_unpin(pa, vdev, pa->pa_nr, unaligned);
	kfree(pa->pa_page);
>>>>>>> eb3cdb58
	kfree(pa->pa_iova);
}

static bool page_array_iova_pinned(struct page_array *pa, u64 iova, u64 length)
{
	u64 iova_pfn_start = iova >> PAGE_SHIFT;
	u64 iova_pfn_end = (iova + length - 1) >> PAGE_SHIFT;
	u64 pfn;
	int i;

	for (i = 0; i < pa->pa_nr; i++) {
		pfn = pa->pa_iova[i] >> PAGE_SHIFT;
		if (pfn >= iova_pfn_start && pfn <= iova_pfn_end)
			return true;
	}

	return false;
}
/* Create the list of IDAL words for a page_array. */
static inline void page_array_idal_create_words(struct page_array *pa,
						unsigned long *idaws)
{
	int i;

	/*
	 * Idal words (execept the first one) rely on the memory being 4k
	 * aligned. If a user virtual address is 4K aligned, then it's
	 * corresponding kernel physical address will also be 4K aligned. Thus
	 * there will be no problem here to simply use the phys to create an
	 * idaw.
	 */

<<<<<<< HEAD
	for (i = 0; i < pa->pa_nr; i++)
		idaws[i] = page_to_phys(pa->pa_page[i]);

	/* Adjust the first IDAW, since it may not start on a page boundary */
	idaws[0] += pa->pa_iova[0] & (PAGE_SIZE - 1);
=======
	for (i = 0; i < pa->pa_nr; i++) {
		idaws[i] = page_to_phys(pa->pa_page[i]);

		/* Incorporate any offset from each starting address */
		idaws[i] += pa->pa_iova[i] & (PAGE_SIZE - 1);
	}
>>>>>>> eb3cdb58
}

static void convert_ccw0_to_ccw1(struct ccw1 *source, unsigned long len)
{
	struct ccw0 ccw0;
	struct ccw1 *pccw1 = source;
	int i;

	for (i = 0; i < len; i++) {
		ccw0 = *(struct ccw0 *)pccw1;
		if ((pccw1->cmd_code & 0x0f) == CCW_CMD_TIC) {
			pccw1->cmd_code = CCW_CMD_TIC;
			pccw1->flags = 0;
			pccw1->count = 0;
		} else {
			pccw1->cmd_code = ccw0.cmd_code;
			pccw1->flags = ccw0.flags;
			pccw1->count = ccw0.count;
		}
		pccw1->cda = ccw0.cda;
		pccw1++;
	}
}

<<<<<<< HEAD
/*
 * Within the domain (@mdev), copy @n bytes from a guest physical
 * address (@iova) to a host physical address (@to).
 */
static long copy_from_iova(struct vfio_device *vdev, void *to, u64 iova,
			   unsigned long n)
{
	struct page_array pa = {0};
	int i, ret;
	unsigned long l, m;

	ret = page_array_alloc(&pa, iova, n);
	if (ret < 0)
		return ret;

	ret = page_array_pin(&pa, vdev);
	if (ret < 0) {
		page_array_unpin_free(&pa, vdev);
		return ret;
	}

	l = n;
	for (i = 0; i < pa.pa_nr; i++) {
		void *from = kmap_local_page(pa.pa_page[i]);

		m = PAGE_SIZE;
		if (i == 0) {
			from += iova & (PAGE_SIZE - 1);
			m -= iova & (PAGE_SIZE - 1);
		}

		m = min(l, m);
		memcpy(to + (n - l), from, m);
		kunmap_local(from);

		l -= m;
		if (l == 0)
			break;
	}

	page_array_unpin_free(&pa, vdev);

	return l;
}
=======
#define idal_is_2k(_cp) (!(_cp)->orb.cmd.c64 || (_cp)->orb.cmd.i2k)
>>>>>>> eb3cdb58

/*
 * Helpers to operate ccwchain.
 */
#define ccw_is_read(_ccw) (((_ccw)->cmd_code & 0x03) == 0x02)
#define ccw_is_read_backward(_ccw) (((_ccw)->cmd_code & 0x0F) == 0x0C)
#define ccw_is_sense(_ccw) (((_ccw)->cmd_code & 0x0F) == CCW_CMD_BASIC_SENSE)

#define ccw_is_noop(_ccw) ((_ccw)->cmd_code == CCW_CMD_NOOP)

#define ccw_is_tic(_ccw) ((_ccw)->cmd_code == CCW_CMD_TIC)

#define ccw_is_idal(_ccw) ((_ccw)->flags & CCW_FLAG_IDA)
#define ccw_is_skip(_ccw) ((_ccw)->flags & CCW_FLAG_SKIP)

#define ccw_is_chain(_ccw) ((_ccw)->flags & (CCW_FLAG_CC | CCW_FLAG_DC))

/*
 * ccw_does_data_transfer()
 *
 * Determine whether a CCW will move any data, such that the guest pages
 * would need to be pinned before performing the I/O.
 *
 * Returns 1 if yes, 0 if no.
 */
static inline int ccw_does_data_transfer(struct ccw1 *ccw)
{
	/* If the count field is zero, then no data will be transferred */
	if (ccw->count == 0)
		return 0;

	/* If the command is a NOP, then no data will be transferred */
	if (ccw_is_noop(ccw))
		return 0;

	/* If the skip flag is off, then data will be transferred */
	if (!ccw_is_skip(ccw))
		return 1;

	/*
	 * If the skip flag is on, it is only meaningful if the command
	 * code is a read, read backward, sense, or sense ID.  In those
	 * cases, no data will be transferred.
	 */
	if (ccw_is_read(ccw) || ccw_is_read_backward(ccw))
		return 0;

	if (ccw_is_sense(ccw))
		return 0;

	/* The skip flag is on, but it is ignored for this command code. */
	return 1;
}

/*
 * is_cpa_within_range()
 *
 * @cpa: channel program address being questioned
 * @head: address of the beginning of a CCW chain
 * @len: number of CCWs within the chain
 *
 * Determine whether the address of a CCW (whether a new chain,
 * or the target of a TIC) falls within a range (including the end points).
 *
 * Returns 1 if yes, 0 if no.
 */
static inline int is_cpa_within_range(u32 cpa, u32 head, int len)
{
	u32 tail = head + (len - 1) * sizeof(struct ccw1);

	return (head <= cpa && cpa <= tail);
}

static inline int is_tic_within_range(struct ccw1 *ccw, u32 head, int len)
{
	if (!ccw_is_tic(ccw))
		return 0;

	return is_cpa_within_range(ccw->cda, head, len);
}

static struct ccwchain *ccwchain_alloc(struct channel_program *cp, int len)
{
	struct ccwchain *chain;

	chain = kzalloc(sizeof(*chain), GFP_KERNEL);
	if (!chain)
		return NULL;

	chain->ch_ccw = kcalloc(len, sizeof(*chain->ch_ccw), GFP_DMA | GFP_KERNEL);
	if (!chain->ch_ccw)
		goto out_err;

<<<<<<< HEAD
	data = (u8 *)(chain->ch_ccw) + sizeof(*chain->ch_ccw) * len;
	chain->ch_pa = (struct page_array *)data;

	chain->ch_len = len;
=======
	chain->ch_pa = kcalloc(len, sizeof(*chain->ch_pa), GFP_KERNEL);
	if (!chain->ch_pa)
		goto out_err;
>>>>>>> eb3cdb58

	list_add_tail(&chain->next, &cp->ccwchain_list);

	return chain;

out_err:
	kfree(chain->ch_ccw);
	kfree(chain);
	return NULL;
}

static void ccwchain_free(struct ccwchain *chain)
{
	list_del(&chain->next);
	kfree(chain->ch_pa);
	kfree(chain->ch_ccw);
	kfree(chain);
}

/* Free resource for a ccw that allocated memory for its cda. */
static void ccwchain_cda_free(struct ccwchain *chain, int idx)
{
	struct ccw1 *ccw = &chain->ch_ccw[idx];

	if (ccw_is_tic(ccw))
		return;

	kfree(phys_to_virt(ccw->cda));
}

/**
 * ccwchain_calc_length - calculate the length of the ccw chain.
 * @iova: guest physical address of the target ccw chain
 * @cp: channel_program on which to perform the operation
 *
 * This is the chain length not considering any TICs.
 * You need to do a new round for each TIC target.
 *
 * The program is also validated for absence of not yet supported
 * indirect data addressing scenarios.
 *
 * Returns: the length of the ccw chain or -errno.
 */
static int ccwchain_calc_length(u64 iova, struct channel_program *cp)
{
	struct ccw1 *ccw = cp->guest_cp;
	int cnt = 0;

	do {
		cnt++;

		/*
		 * We want to keep counting if the current CCW has the
		 * command-chaining flag enabled, or if it is a TIC CCW
		 * that loops back into the current chain.  The latter
		 * is used for device orientation, where the CCW PRIOR to
		 * the TIC can either jump to the TIC or a CCW immediately
		 * after the TIC, depending on the results of its operation.
		 */
		if (!ccw_is_chain(ccw) && !is_tic_within_range(ccw, iova, cnt))
			break;

		ccw++;
	} while (cnt < CCWCHAIN_LEN_MAX + 1);

	if (cnt == CCWCHAIN_LEN_MAX + 1)
		cnt = -EINVAL;

	return cnt;
}

static int tic_target_chain_exists(struct ccw1 *tic, struct channel_program *cp)
{
	struct ccwchain *chain;
	u32 ccw_head;

	list_for_each_entry(chain, &cp->ccwchain_list, next) {
		ccw_head = chain->ch_iova;
		if (is_cpa_within_range(tic->cda, ccw_head, chain->ch_len))
			return 1;
	}

	return 0;
}

static int ccwchain_loop_tic(struct ccwchain *chain,
			     struct channel_program *cp);

static int ccwchain_handle_ccw(u32 cda, struct channel_program *cp)
{
	struct vfio_device *vdev =
		&container_of(cp, struct vfio_ccw_private, cp)->vdev;
	struct ccwchain *chain;
	int len, ret;

	/* Copy 2K (the most we support today) of possible CCWs */
<<<<<<< HEAD
	len = copy_from_iova(vdev, cp->guest_cp, cda,
			     CCWCHAIN_LEN_MAX * sizeof(struct ccw1));
	if (len)
		return len;
=======
	ret = vfio_dma_rw(vdev, cda, cp->guest_cp, CCWCHAIN_LEN_MAX * sizeof(struct ccw1), false);
	if (ret)
		return ret;
>>>>>>> eb3cdb58

	/* Convert any Format-0 CCWs to Format-1 */
	if (!cp->orb.cmd.fmt)
		convert_ccw0_to_ccw1(cp->guest_cp, CCWCHAIN_LEN_MAX);

	/* Count the CCWs in the current chain */
	len = ccwchain_calc_length(cda, cp);
	if (len < 0)
		return len;

	/* Need alloc a new chain for this one. */
	chain = ccwchain_alloc(cp, len);
	if (!chain)
		return -ENOMEM;

	chain->ch_len = len;
	chain->ch_iova = cda;

	/* Copy the actual CCWs into the new chain */
	memcpy(chain->ch_ccw, cp->guest_cp, len * sizeof(struct ccw1));

	/* Loop for tics on this new chain. */
	ret = ccwchain_loop_tic(chain, cp);

	if (ret)
		ccwchain_free(chain);

	return ret;
}

/* Loop for TICs. */
static int ccwchain_loop_tic(struct ccwchain *chain, struct channel_program *cp)
{
	struct ccw1 *tic;
	int i, ret;

	for (i = 0; i < chain->ch_len; i++) {
		tic = &chain->ch_ccw[i];

		if (!ccw_is_tic(tic))
			continue;

		/* May transfer to an existing chain. */
		if (tic_target_chain_exists(tic, cp))
			continue;

		/* Build a ccwchain for the next segment */
		ret = ccwchain_handle_ccw(tic->cda, cp);
		if (ret)
			return ret;
	}

	return 0;
}

static int ccwchain_fetch_tic(struct ccw1 *ccw,
			      struct channel_program *cp)
{
	struct ccwchain *iter;
	u32 ccw_head;

	list_for_each_entry(iter, &cp->ccwchain_list, next) {
		ccw_head = iter->ch_iova;
		if (is_cpa_within_range(ccw->cda, ccw_head, iter->ch_len)) {
			ccw->cda = (__u32) (addr_t) (((char *)iter->ch_ccw) +
						     (ccw->cda - ccw_head));
			return 0;
		}
	}

	return -EFAULT;
}

static unsigned long *get_guest_idal(struct ccw1 *ccw,
				     struct channel_program *cp,
				     int idaw_nr)
{
	struct vfio_device *vdev =
		&container_of(cp, struct vfio_ccw_private, cp)->vdev;
<<<<<<< HEAD
	struct ccw1 *ccw;
	struct page_array *pa;
	u64 iova;
=======
>>>>>>> eb3cdb58
	unsigned long *idaws;
	unsigned int *idaws_f1;
	int idal_len = idaw_nr * sizeof(*idaws);
	int idaw_size = idal_is_2k(cp) ? PAGE_SIZE / 2 : PAGE_SIZE;
	int idaw_mask = ~(idaw_size - 1);
	int i, ret;

	idaws = kcalloc(idaw_nr, sizeof(*idaws), GFP_DMA | GFP_KERNEL);
	if (!idaws)
		return ERR_PTR(-ENOMEM);

	if (ccw_is_idal(ccw)) {
		/* Copy IDAL from guest */
		ret = vfio_dma_rw(vdev, ccw->cda, idaws, idal_len, false);
		if (ret) {
			kfree(idaws);
			return ERR_PTR(ret);
		}
	} else {
		/* Fabricate an IDAL based off CCW data address */
		if (cp->orb.cmd.c64) {
			idaws[0] = ccw->cda;
			for (i = 1; i < idaw_nr; i++)
				idaws[i] = (idaws[i - 1] + idaw_size) & idaw_mask;
		} else {
			idaws_f1 = (unsigned int *)idaws;
			idaws_f1[0] = ccw->cda;
			for (i = 1; i < idaw_nr; i++)
				idaws_f1[i] = (idaws_f1[i - 1] + idaw_size) & idaw_mask;
		}
	}

	return idaws;
}

/*
 * ccw_count_idaws() - Calculate the number of IDAWs needed to transfer
 * a specified amount of data
 *
 * @ccw: The Channel Command Word being translated
 * @cp: Channel Program being processed
 *
 * The ORB is examined, since it specifies what IDAWs could actually be
 * used by any CCW in the channel program, regardless of whether or not
 * the CCW actually does. An ORB that does not specify Format-2-IDAW
 * Control could still contain a CCW with an IDAL, which would be
 * Format-1 and thus only move 2K with each IDAW. Thus all CCWs within
 * the channel program must follow the same size requirements.
 */
static int ccw_count_idaws(struct ccw1 *ccw,
			   struct channel_program *cp)
{
	struct vfio_device *vdev =
		&container_of(cp, struct vfio_ccw_private, cp)->vdev;
	u64 iova;
	int size = cp->orb.cmd.c64 ? sizeof(u64) : sizeof(u32);
	int ret;
	int bytes = 1;

	if (ccw->count)
		bytes = ccw->count;

	if (ccw_is_idal(ccw)) {
<<<<<<< HEAD
		/* Read first IDAW to see if it's 4K-aligned or not. */
		/* All subsequent IDAws will be 4K-aligned. */
		ret = copy_from_iova(vdev, &iova, ccw->cda, sizeof(iova));
=======
		/* Read first IDAW to check its starting address. */
		/* All subsequent IDAWs will be 2K- or 4K-aligned. */
		ret = vfio_dma_rw(vdev, ccw->cda, &iova, size, false);
>>>>>>> eb3cdb58
		if (ret)
			return ret;

		/*
		 * Format-1 IDAWs only occupy the first 32 bits,
		 * and bit 0 is always off.
		 */
		if (!cp->orb.cmd.c64)
			iova = iova >> 32;
	} else {
		iova = ccw->cda;
	}

	/* Format-1 IDAWs operate on 2K each */
	if (!cp->orb.cmd.c64)
		return idal_2k_nr_words((void *)iova, bytes);

	/* Using the 2K variant of Format-2 IDAWs? */
	if (cp->orb.cmd.i2k)
		return idal_2k_nr_words((void *)iova, bytes);

	/* The 'usual' case is 4K Format-2 IDAWs */
	return idal_nr_words((void *)iova, bytes);
}

static int ccwchain_fetch_ccw(struct ccw1 *ccw,
			      struct page_array *pa,
			      struct channel_program *cp)
{
	struct vfio_device *vdev =
		&container_of(cp, struct vfio_ccw_private, cp)->vdev;
	unsigned long *idaws;
	unsigned int *idaws_f1;
	int ret;
	int idaw_nr;
	int i;

	/* Calculate size of IDAL */
	idaw_nr = ccw_count_idaws(ccw, cp);
	if (idaw_nr < 0)
		return idaw_nr;

	/* Allocate an IDAL from host storage */
	idaws = get_guest_idal(ccw, cp, idaw_nr);
	if (IS_ERR(idaws)) {
		ret = PTR_ERR(idaws);
		goto out_init;
	}

	/*
	 * Allocate an array of pages to pin/translate.
	 * The number of pages is actually the count of the idaws
	 * required for the data transfer, since we only only support
	 * 4K IDAWs today.
	 */
<<<<<<< HEAD
	pa = chain->ch_pa + idx;
	ret = page_array_alloc(pa, iova, bytes);
	if (ret < 0)
		goto out_free_idaws;

	if (ccw_is_idal(ccw)) {
		/* Copy guest IDAL into host IDAL */
		ret = copy_from_iova(vdev, idaws, ccw->cda, idal_len);
		if (ret)
			goto out_unpin;

		/*
		 * Copy guest IDAWs into page_array, in case the memory they
		 * occupy is not contiguous.
		 */
		for (i = 0; i < idaw_nr; i++)
			pa->pa_iova[i] = idaws[i];
	} else {
		/*
		 * No action is required here; the iova addresses in page_array
		 * were initialized sequentially in page_array_alloc() beginning
		 * with the contents of ccw->cda.
		 */
	}

	if (ccw_does_data_transfer(ccw)) {
		ret = page_array_pin(pa, vdev);
=======
	ret = page_array_alloc(pa, idaw_nr);
	if (ret < 0)
		goto out_free_idaws;

	/*
	 * Copy guest IDAWs into page_array, in case the memory they
	 * occupy is not contiguous.
	 */
	idaws_f1 = (unsigned int *)idaws;
	for (i = 0; i < idaw_nr; i++) {
		if (cp->orb.cmd.c64)
			pa->pa_iova[i] = idaws[i];
		else
			pa->pa_iova[i] = idaws_f1[i];
	}

	if (ccw_does_data_transfer(ccw)) {
		ret = page_array_pin(pa, vdev, idal_is_2k(cp));
>>>>>>> eb3cdb58
		if (ret < 0)
			goto out_unpin;
	} else {
		pa->pa_nr = 0;
	}

	ccw->cda = (__u32) virt_to_phys(idaws);
	ccw->flags |= CCW_FLAG_IDA;

	/* Populate the IDAL with pinned/translated addresses from page */
	page_array_idal_create_words(pa, idaws);

	return 0;

out_unpin:
<<<<<<< HEAD
	page_array_unpin_free(pa, vdev);
=======
	page_array_unpin_free(pa, vdev, idal_is_2k(cp));
>>>>>>> eb3cdb58
out_free_idaws:
	kfree(idaws);
out_init:
	ccw->cda = 0;
	return ret;
}

/*
 * Fetch one ccw.
 * To reduce memory copy, we'll pin the cda page in memory,
 * and to get rid of the cda 2G limitiaion of ccw1, we'll translate
 * direct ccws to idal ccws.
 */
static int ccwchain_fetch_one(struct ccw1 *ccw,
			      struct page_array *pa,
			      struct channel_program *cp)

{
	if (ccw_is_tic(ccw))
		return ccwchain_fetch_tic(ccw, cp);

	return ccwchain_fetch_ccw(ccw, pa, cp);
}

/**
 * cp_init() - allocate ccwchains for a channel program.
 * @cp: channel_program on which to perform the operation
 * @orb: control block for the channel program from the guest
 *
 * This creates one or more ccwchain(s), and copies the raw data of
 * the target channel program from @orb->cmd.iova to the new ccwchain(s).
 *
 * Limitations:
 * 1. Supports idal(c64) ccw chaining.
 * 2. Supports 4k idaw.
 *
 * Returns:
 *   %0 on success and a negative error value on failure.
 */
int cp_init(struct channel_program *cp, union orb *orb)
{
	struct vfio_device *vdev =
		&container_of(cp, struct vfio_ccw_private, cp)->vdev;
	/* custom ratelimit used to avoid flood during guest IPL */
	static DEFINE_RATELIMIT_STATE(ratelimit_state, 5 * HZ, 1);
	int ret;

	/* this is an error in the caller */
	if (cp->initialized)
		return -EBUSY;

	/*
	 * We only support prefetching the channel program. We assume all channel
	 * programs executed by supported guests likewise support prefetching.
	 * Executing a channel program that does not specify prefetching will
	 * typically not cause an error, but a warning is issued to help identify
	 * the problem if something does break.
	 */
	if (!orb->cmd.pfch && __ratelimit(&ratelimit_state))
		dev_warn(
			vdev->dev,
			"Prefetching channel program even though prefetch not specified in ORB");

	INIT_LIST_HEAD(&cp->ccwchain_list);
	memcpy(&cp->orb, orb, sizeof(*orb));

	/* Build a ccwchain for the first CCW segment */
	ret = ccwchain_handle_ccw(orb->cmd.cpa, cp);

	if (!ret)
		cp->initialized = true;

	return ret;
}


/**
 * cp_free() - free resources for channel program.
 * @cp: channel_program on which to perform the operation
 *
 * This unpins the memory pages and frees the memory space occupied by
 * @cp, which must have been returned by a previous call to cp_init().
 * Otherwise, undefined behavior occurs.
 */
void cp_free(struct channel_program *cp)
{
	struct vfio_device *vdev =
		&container_of(cp, struct vfio_ccw_private, cp)->vdev;
	struct ccwchain *chain, *temp;
	int i;

	if (!cp->initialized)
		return;

	cp->initialized = false;
	list_for_each_entry_safe(chain, temp, &cp->ccwchain_list, next) {
		for (i = 0; i < chain->ch_len; i++) {
<<<<<<< HEAD
			page_array_unpin_free(chain->ch_pa + i, vdev);
=======
			page_array_unpin_free(&chain->ch_pa[i], vdev, idal_is_2k(cp));
>>>>>>> eb3cdb58
			ccwchain_cda_free(chain, i);
		}
		ccwchain_free(chain);
	}
}

/**
 * cp_prefetch() - translate a guest physical address channel program to
 *                 a real-device runnable channel program.
 * @cp: channel_program on which to perform the operation
 *
 * This function translates the guest-physical-address channel program
 * and stores the result to ccwchain list. @cp must have been
 * initialized by a previous call with cp_init(). Otherwise, undefined
 * behavior occurs.
 * For each chain composing the channel program:
 * - On entry ch_len holds the count of CCWs to be translated.
 * - On exit ch_len is adjusted to the count of successfully translated CCWs.
 * This allows cp_free to find in ch_len the count of CCWs to free in a chain.
 *
 * The S/390 CCW Translation APIS (prefixed by 'cp_') are introduced
 * as helpers to do ccw chain translation inside the kernel. Basically
 * they accept a channel program issued by a virtual machine, and
 * translate the channel program to a real-device runnable channel
 * program.
 *
 * These APIs will copy the ccws into kernel-space buffers, and update
 * the guest phsical addresses with their corresponding host physical
 * addresses.  Then channel I/O device drivers could issue the
 * translated channel program to real devices to perform an I/O
 * operation.
 *
 * These interfaces are designed to support translation only for
 * channel programs, which are generated and formatted by a
 * guest. Thus this will make it possible for things like VFIO to
 * leverage the interfaces to passthrough a channel I/O mediated
 * device in QEMU.
 *
 * We support direct ccw chaining by translating them to idal ccws.
 *
 * Returns:
 *   %0 on success and a negative error value on failure.
 */
int cp_prefetch(struct channel_program *cp)
{
	struct ccwchain *chain;
	struct ccw1 *ccw;
	struct page_array *pa;
	int len, idx, ret;

	/* this is an error in the caller */
	if (!cp->initialized)
		return -EINVAL;

	list_for_each_entry(chain, &cp->ccwchain_list, next) {
		len = chain->ch_len;
		for (idx = 0; idx < len; idx++) {
			ccw = &chain->ch_ccw[idx];
			pa = &chain->ch_pa[idx];

			ret = ccwchain_fetch_one(ccw, pa, cp);
			if (ret)
				goto out_err;
		}
	}

	return 0;
out_err:
	/* Only cleanup the chain elements that were actually translated. */
	chain->ch_len = idx;
	list_for_each_entry_continue(chain, &cp->ccwchain_list, next) {
		chain->ch_len = 0;
	}
	return ret;
}

/**
 * cp_get_orb() - get the orb of the channel program
 * @cp: channel_program on which to perform the operation
 * @sch: subchannel the operation will be performed against
 *
 * This function returns the address of the updated orb of the channel
 * program. Channel I/O device drivers could use this orb to issue a
 * ssch.
 */
union orb *cp_get_orb(struct channel_program *cp, struct subchannel *sch)
{
	union orb *orb;
	struct ccwchain *chain;
	struct ccw1 *cpa;

	/* this is an error in the caller */
	if (!cp->initialized)
		return NULL;

	orb = &cp->orb;

	orb->cmd.intparm = (u32)virt_to_phys(sch);
	orb->cmd.fmt = 1;

	/*
	 * Everything built by vfio-ccw is a Format-2 IDAL.
	 * If the input was a Format-1 IDAL, indicate that
	 * 2K Format-2 IDAWs were created here.
	 */
	if (!orb->cmd.c64)
		orb->cmd.i2k = 1;
	orb->cmd.c64 = 1;

	if (orb->cmd.lpm == 0)
		orb->cmd.lpm = sch->lpm;

	chain = list_first_entry(&cp->ccwchain_list, struct ccwchain, next);
	cpa = chain->ch_ccw;
	orb->cmd.cpa = (__u32)virt_to_phys(cpa);

	return orb;
}

/**
 * cp_update_scsw() - update scsw for a channel program.
 * @cp: channel_program on which to perform the operation
 * @scsw: I/O results of the channel program and also the target to be
 *        updated
 *
 * @scsw contains the I/O results of the channel program that pointed
 * to by @cp. However what @scsw->cpa stores is a host physical
 * address, which is meaningless for the guest, which is waiting for
 * the I/O results.
 *
 * This function updates @scsw->cpa to its coressponding guest physical
 * address.
 */
void cp_update_scsw(struct channel_program *cp, union scsw *scsw)
{
	struct ccwchain *chain;
	u32 cpa = scsw->cmd.cpa;
	u32 ccw_head;

	if (!cp->initialized)
		return;

	/*
	 * LATER:
	 * For now, only update the cmd.cpa part. We may need to deal with
	 * other portions of the schib as well, even if we don't return them
	 * in the ioctl directly. Path status changes etc.
	 */
	list_for_each_entry(chain, &cp->ccwchain_list, next) {
		ccw_head = (u32)(u64)chain->ch_ccw;
		/*
		 * On successful execution, cpa points just beyond the end
		 * of the chain.
		 */
		if (is_cpa_within_range(cpa, ccw_head, chain->ch_len + 1)) {
			/*
			 * (cpa - ccw_head) is the offset value of the host
			 * physical ccw to its chain head.
			 * Adding this value to the guest physical ccw chain
			 * head gets us the guest cpa.
			 */
			cpa = chain->ch_iova + (cpa - ccw_head);
			break;
		}
	}

	scsw->cmd.cpa = cpa;
}

/**
 * cp_iova_pinned() - check if an iova is pinned for a ccw chain.
 * @cp: channel_program on which to perform the operation
 * @iova: the iova to check
 * @length: the length to check from @iova
 *
 * If the @iova is currently pinned for the ccw chain, return true;
 * else return false.
 */
bool cp_iova_pinned(struct channel_program *cp, u64 iova, u64 length)
{
	struct ccwchain *chain;
	int i;

	if (!cp->initialized)
		return false;

	list_for_each_entry(chain, &cp->ccwchain_list, next) {
		for (i = 0; i < chain->ch_len; i++)
<<<<<<< HEAD
			if (page_array_iova_pinned(chain->ch_pa + i, iova, length))
=======
			if (page_array_iova_pinned(&chain->ch_pa[i], iova, length))
>>>>>>> eb3cdb58
				return true;
	}

	return false;
}<|MERGE_RESOLUTION|>--- conflicted
+++ resolved
@@ -42,12 +42,7 @@
 /*
  * page_array_alloc() - alloc memory for page array
  * @pa: page_array on which to perform the operation
-<<<<<<< HEAD
- * @iova: target guest physical address
- * @len: number of bytes that should be pinned from @iova
-=======
  * @len: number of pages that should be pinned from @iova
->>>>>>> eb3cdb58
  *
  * Attempt to allocate memory for page array.
  *
@@ -60,38 +55,11 @@
  *   -EINVAL if pa->pa_nr is not initially zero, or pa->pa_iova is not NULL
  *   -ENOMEM if alloc failed
  */
-<<<<<<< HEAD
-static int page_array_alloc(struct page_array *pa, u64 iova, unsigned int len)
-=======
 static int page_array_alloc(struct page_array *pa, unsigned int len)
->>>>>>> eb3cdb58
 {
 	if (pa->pa_nr || pa->pa_iova)
 		return -EINVAL;
 
-<<<<<<< HEAD
-	if (pa->pa_nr || pa->pa_iova)
-		return -EINVAL;
-
-	pa->pa_nr = ((iova & ~PAGE_MASK) + len + (PAGE_SIZE - 1)) >> PAGE_SHIFT;
-	if (!pa->pa_nr)
-		return -EINVAL;
-
-	pa->pa_iova = kcalloc(pa->pa_nr,
-			      sizeof(*pa->pa_iova) + sizeof(*pa->pa_page),
-			      GFP_KERNEL);
-	if (unlikely(!pa->pa_iova)) {
-		pa->pa_nr = 0;
-		return -ENOMEM;
-	}
-	pa->pa_page = (struct page **)&pa->pa_iova[pa->pa_nr];
-
-	pa->pa_iova[0] = iova;
-	pa->pa_page[0] = NULL;
-	for (i = 1; i < pa->pa_nr; i++) {
-		pa->pa_iova[i] = pa->pa_iova[i - 1] + PAGE_SIZE;
-		pa->pa_page[i] = NULL;
-=======
 	if (len == 0)
 		return -EINVAL;
 
@@ -139,55 +107,16 @@
 		vfio_unpin_pages(vdev, *first, npage);
 		unpinned += npage;
 		npage = 1;
->>>>>>> eb3cdb58
 	}
 
 	pa->pa_nr = 0;
 }
 
 /*
-<<<<<<< HEAD
- * page_array_unpin() - Unpin user pages in memory
- * @pa: page_array on which to perform the operation
- * @vdev: the vfio device to perform the operation
- * @pa_nr: number of user pages to unpin
- *
- * Only unpin if any pages were pinned to begin with, i.e. pa_nr > 0,
- * otherwise only clear pa->pa_nr
- */
-static void page_array_unpin(struct page_array *pa,
-			     struct vfio_device *vdev, int pa_nr)
-{
-	int unpinned = 0, npage = 1;
-
-	while (unpinned < pa_nr) {
-		dma_addr_t *first = &pa->pa_iova[unpinned];
-		dma_addr_t *last = &first[npage];
-
-		if (unpinned + npage < pa_nr &&
-		    *first + npage * PAGE_SIZE == *last) {
-			npage++;
-			continue;
-		}
-
-		vfio_unpin_pages(vdev, *first, npage);
-		unpinned += npage;
-		npage = 1;
-	}
-
-	pa->pa_nr = 0;
-}
-
-/*
- * page_array_pin() - Pin user pages in memory
- * @pa: page_array on which to perform the operation
- * @mdev: the mediated device to perform pin operations
-=======
  * page_array_pin() - Pin user pages in memory
  * @pa: page_array on which to perform the operation
  * @vdev: the vfio device to perform pin operations
  * @unaligned: are pages aligned to 4K boundary?
->>>>>>> eb3cdb58
  *
  * Returns number of pages pinned upon success.
  * If the pin request partially succeeds, or fails completely,
@@ -199,11 +128,7 @@
  * dealing with 2K "pages", and cannot be coalesced without
  * reworking this logic to incorporate that math.
  */
-<<<<<<< HEAD
-static int page_array_pin(struct page_array *pa, struct vfio_device *vdev)
-=======
 static int page_array_pin(struct page_array *pa, struct vfio_device *vdev, bool unaligned)
->>>>>>> eb3cdb58
 {
 	int pinned = 0, npage = 1;
 	int ret = 0;
@@ -213,12 +138,8 @@
 		dma_addr_t *last = &first[npage];
 
 		if (pinned + npage < pa->pa_nr &&
-<<<<<<< HEAD
-		    *first + npage * PAGE_SIZE == *last) {
-=======
 		    *first + npage * PAGE_SIZE == *last &&
 		    !unaligned) {
->>>>>>> eb3cdb58
 			npage++;
 			continue;
 		}
@@ -240,25 +161,15 @@
 	return ret;
 
 err_out:
-<<<<<<< HEAD
-	page_array_unpin(pa, vdev, pinned);
-=======
 	page_array_unpin(pa, vdev, pinned, unaligned);
->>>>>>> eb3cdb58
 	return ret;
 }
 
 /* Unpin the pages before releasing the memory. */
-<<<<<<< HEAD
-static void page_array_unpin_free(struct page_array *pa, struct vfio_device *vdev)
-{
-	page_array_unpin(pa, vdev, pa->pa_nr);
-=======
 static void page_array_unpin_free(struct page_array *pa, struct vfio_device *vdev, bool unaligned)
 {
 	page_array_unpin(pa, vdev, pa->pa_nr, unaligned);
 	kfree(pa->pa_page);
->>>>>>> eb3cdb58
 	kfree(pa->pa_iova);
 }
 
@@ -291,20 +202,12 @@
 	 * idaw.
 	 */
 
-<<<<<<< HEAD
-	for (i = 0; i < pa->pa_nr; i++)
-		idaws[i] = page_to_phys(pa->pa_page[i]);
-
-	/* Adjust the first IDAW, since it may not start on a page boundary */
-	idaws[0] += pa->pa_iova[0] & (PAGE_SIZE - 1);
-=======
 	for (i = 0; i < pa->pa_nr; i++) {
 		idaws[i] = page_to_phys(pa->pa_page[i]);
 
 		/* Incorporate any offset from each starting address */
 		idaws[i] += pa->pa_iova[i] & (PAGE_SIZE - 1);
 	}
->>>>>>> eb3cdb58
 }
 
 static void convert_ccw0_to_ccw1(struct ccw1 *source, unsigned long len)
@@ -329,54 +232,7 @@
 	}
 }
 
-<<<<<<< HEAD
-/*
- * Within the domain (@mdev), copy @n bytes from a guest physical
- * address (@iova) to a host physical address (@to).
- */
-static long copy_from_iova(struct vfio_device *vdev, void *to, u64 iova,
-			   unsigned long n)
-{
-	struct page_array pa = {0};
-	int i, ret;
-	unsigned long l, m;
-
-	ret = page_array_alloc(&pa, iova, n);
-	if (ret < 0)
-		return ret;
-
-	ret = page_array_pin(&pa, vdev);
-	if (ret < 0) {
-		page_array_unpin_free(&pa, vdev);
-		return ret;
-	}
-
-	l = n;
-	for (i = 0; i < pa.pa_nr; i++) {
-		void *from = kmap_local_page(pa.pa_page[i]);
-
-		m = PAGE_SIZE;
-		if (i == 0) {
-			from += iova & (PAGE_SIZE - 1);
-			m -= iova & (PAGE_SIZE - 1);
-		}
-
-		m = min(l, m);
-		memcpy(to + (n - l), from, m);
-		kunmap_local(from);
-
-		l -= m;
-		if (l == 0)
-			break;
-	}
-
-	page_array_unpin_free(&pa, vdev);
-
-	return l;
-}
-=======
 #define idal_is_2k(_cp) (!(_cp)->orb.cmd.c64 || (_cp)->orb.cmd.i2k)
->>>>>>> eb3cdb58
 
 /*
  * Helpers to operate ccwchain.
@@ -470,16 +326,9 @@
 	if (!chain->ch_ccw)
 		goto out_err;
 
-<<<<<<< HEAD
-	data = (u8 *)(chain->ch_ccw) + sizeof(*chain->ch_ccw) * len;
-	chain->ch_pa = (struct page_array *)data;
-
-	chain->ch_len = len;
-=======
 	chain->ch_pa = kcalloc(len, sizeof(*chain->ch_pa), GFP_KERNEL);
 	if (!chain->ch_pa)
 		goto out_err;
->>>>>>> eb3cdb58
 
 	list_add_tail(&chain->next, &cp->ccwchain_list);
 
@@ -576,16 +425,9 @@
 	int len, ret;
 
 	/* Copy 2K (the most we support today) of possible CCWs */
-<<<<<<< HEAD
-	len = copy_from_iova(vdev, cp->guest_cp, cda,
-			     CCWCHAIN_LEN_MAX * sizeof(struct ccw1));
-	if (len)
-		return len;
-=======
 	ret = vfio_dma_rw(vdev, cda, cp->guest_cp, CCWCHAIN_LEN_MAX * sizeof(struct ccw1), false);
 	if (ret)
 		return ret;
->>>>>>> eb3cdb58
 
 	/* Convert any Format-0 CCWs to Format-1 */
 	if (!cp->orb.cmd.fmt)
@@ -665,12 +507,6 @@
 {
 	struct vfio_device *vdev =
 		&container_of(cp, struct vfio_ccw_private, cp)->vdev;
-<<<<<<< HEAD
-	struct ccw1 *ccw;
-	struct page_array *pa;
-	u64 iova;
-=======
->>>>>>> eb3cdb58
 	unsigned long *idaws;
 	unsigned int *idaws_f1;
 	int idal_len = idaw_nr * sizeof(*idaws);
@@ -734,15 +570,9 @@
 		bytes = ccw->count;
 
 	if (ccw_is_idal(ccw)) {
-<<<<<<< HEAD
-		/* Read first IDAW to see if it's 4K-aligned or not. */
-		/* All subsequent IDAws will be 4K-aligned. */
-		ret = copy_from_iova(vdev, &iova, ccw->cda, sizeof(iova));
-=======
 		/* Read first IDAW to check its starting address. */
 		/* All subsequent IDAWs will be 2K- or 4K-aligned. */
 		ret = vfio_dma_rw(vdev, ccw->cda, &iova, size, false);
->>>>>>> eb3cdb58
 		if (ret)
 			return ret;
 
@@ -798,35 +628,6 @@
 	 * required for the data transfer, since we only only support
 	 * 4K IDAWs today.
 	 */
-<<<<<<< HEAD
-	pa = chain->ch_pa + idx;
-	ret = page_array_alloc(pa, iova, bytes);
-	if (ret < 0)
-		goto out_free_idaws;
-
-	if (ccw_is_idal(ccw)) {
-		/* Copy guest IDAL into host IDAL */
-		ret = copy_from_iova(vdev, idaws, ccw->cda, idal_len);
-		if (ret)
-			goto out_unpin;
-
-		/*
-		 * Copy guest IDAWs into page_array, in case the memory they
-		 * occupy is not contiguous.
-		 */
-		for (i = 0; i < idaw_nr; i++)
-			pa->pa_iova[i] = idaws[i];
-	} else {
-		/*
-		 * No action is required here; the iova addresses in page_array
-		 * were initialized sequentially in page_array_alloc() beginning
-		 * with the contents of ccw->cda.
-		 */
-	}
-
-	if (ccw_does_data_transfer(ccw)) {
-		ret = page_array_pin(pa, vdev);
-=======
 	ret = page_array_alloc(pa, idaw_nr);
 	if (ret < 0)
 		goto out_free_idaws;
@@ -845,7 +646,6 @@
 
 	if (ccw_does_data_transfer(ccw)) {
 		ret = page_array_pin(pa, vdev, idal_is_2k(cp));
->>>>>>> eb3cdb58
 		if (ret < 0)
 			goto out_unpin;
 	} else {
@@ -861,11 +661,7 @@
 	return 0;
 
 out_unpin:
-<<<<<<< HEAD
-	page_array_unpin_free(pa, vdev);
-=======
 	page_array_unpin_free(pa, vdev, idal_is_2k(cp));
->>>>>>> eb3cdb58
 out_free_idaws:
 	kfree(idaws);
 out_init:
@@ -963,11 +759,7 @@
 	cp->initialized = false;
 	list_for_each_entry_safe(chain, temp, &cp->ccwchain_list, next) {
 		for (i = 0; i < chain->ch_len; i++) {
-<<<<<<< HEAD
-			page_array_unpin_free(chain->ch_pa + i, vdev);
-=======
 			page_array_unpin_free(&chain->ch_pa[i], vdev, idal_is_2k(cp));
->>>>>>> eb3cdb58
 			ccwchain_cda_free(chain, i);
 		}
 		ccwchain_free(chain);
@@ -1156,11 +948,7 @@
 
 	list_for_each_entry(chain, &cp->ccwchain_list, next) {
 		for (i = 0; i < chain->ch_len; i++)
-<<<<<<< HEAD
-			if (page_array_iova_pinned(chain->ch_pa + i, iova, length))
-=======
 			if (page_array_iova_pinned(&chain->ch_pa[i], iova, length))
->>>>>>> eb3cdb58
 				return true;
 	}
 
