--- conflicted
+++ resolved
@@ -120,38 +120,6 @@
 	dev_set_drvdata(&mdev->dev, private);
 	return 0;
 
-<<<<<<< HEAD
-static int vfio_ccw_mdev_probe(struct mdev_device *mdev)
-{
-	struct vfio_ccw_private *private = dev_get_drvdata(mdev->dev.parent);
-	int ret;
-
-	if (private->state == VFIO_CCW_STATE_NOT_OPER)
-		return -ENODEV;
-
-	if (atomic_dec_if_positive(&private->avail) < 0)
-		return -EPERM;
-
-	memset(&private->vdev, 0, sizeof(private->vdev));
-	vfio_init_group_dev(&private->vdev, &mdev->dev,
-			    &vfio_ccw_dev_ops);
-
-	VFIO_CCW_MSG_EVENT(2, "sch %x.%x.%04x: create\n",
-			   private->sch->schid.cssid,
-			   private->sch->schid.ssid,
-			   private->sch->schid.sch_no);
-
-	ret = vfio_register_emulated_iommu_dev(&private->vdev);
-	if (ret)
-		goto err_atomic;
-	dev_set_drvdata(&mdev->dev, private);
-	return 0;
-
-err_atomic:
-	vfio_uninit_group_dev(&private->vdev);
-	atomic_inc(&private->avail);
-	return ret;
-=======
 err_put_vdev:
 	dev_set_drvdata(&parent->dev, NULL);
 	vfio_put_device(&private->vdev);
@@ -175,24 +143,10 @@
 	kmem_cache_free(vfio_ccw_io_region, private->io_region);
 	kfree(private->cp.guest_cp);
 	mutex_destroy(&private->io_mutex);
->>>>>>> eb3cdb58
 }
 
 static void vfio_ccw_mdev_remove(struct mdev_device *mdev)
 {
-<<<<<<< HEAD
-	struct vfio_ccw_private *private = dev_get_drvdata(mdev->dev.parent);
-
-	VFIO_CCW_MSG_EVENT(2, "sch %x.%x.%04x: remove\n",
-			   private->sch->schid.cssid,
-			   private->sch->schid.ssid,
-			   private->sch->schid.sch_no);
-
-	vfio_unregister_group_dev(&private->vdev);
-
-	vfio_uninit_group_dev(&private->vdev);
-	atomic_inc(&private->avail);
-=======
 	struct subchannel *sch = to_subchannel(mdev->dev.parent);
 	struct vfio_ccw_parent *parent = dev_get_drvdata(&sch->dev);
 	struct vfio_ccw_private *private = dev_get_drvdata(&parent->dev);
@@ -206,7 +160,6 @@
 
 	dev_set_drvdata(&parent->dev, NULL);
 	vfio_put_device(&private->vdev);
->>>>>>> eb3cdb58
 }
 
 static int vfio_ccw_mdev_open_device(struct vfio_device *vdev)
@@ -667,11 +620,8 @@
 }
 
 static const struct vfio_device_ops vfio_ccw_dev_ops = {
-<<<<<<< HEAD
-=======
 	.init = vfio_ccw_mdev_init_dev,
 	.release = vfio_ccw_mdev_release_dev,
->>>>>>> eb3cdb58
 	.open_device = vfio_ccw_mdev_open_device,
 	.close_device = vfio_ccw_mdev_close_device,
 	.read = vfio_ccw_mdev_read,
@@ -679,11 +629,6 @@
 	.ioctl = vfio_ccw_mdev_ioctl,
 	.request = vfio_ccw_mdev_request,
 	.dma_unmap = vfio_ccw_dma_unmap,
-<<<<<<< HEAD
-};
-
-struct mdev_driver vfio_ccw_mdev_driver = {
-=======
 	.bind_iommufd = vfio_iommufd_emulated_bind,
 	.unbind_iommufd = vfio_iommufd_emulated_unbind,
 	.attach_ioas = vfio_iommufd_emulated_attach_ioas,
@@ -692,7 +637,6 @@
 struct mdev_driver vfio_ccw_mdev_driver = {
 	.device_api = VFIO_DEVICE_API_CCW_STRING,
 	.max_instances = 1,
->>>>>>> eb3cdb58
 	.driver = {
 		.name = "vfio_ccw_mdev",
 		.owner = THIS_MODULE,
@@ -700,8 +644,4 @@
 	},
 	.probe = vfio_ccw_mdev_probe,
 	.remove = vfio_ccw_mdev_remove,
-<<<<<<< HEAD
-	.supported_type_groups  = mdev_type_groups,
-=======
->>>>>>> eb3cdb58
 };