--- conflicted
+++ resolved
@@ -184,11 +184,8 @@
 	int pci_out_enabled;
 	/* timer to check for more outbound work */
 	struct timer_list timer;
-<<<<<<< HEAD
-=======
 	/* tasklet to check for completions */
 	struct tasklet_struct tasklet;
->>>>>>> 7d2a07b7
 };
 
 /*
@@ -246,10 +243,7 @@
 	struct ccw_device *cdev;
 	struct list_head entry;		/* list of thinint devices */
 	struct dentry *debugfs_dev;
-<<<<<<< HEAD
-=======
 	u64 last_data_irq_time;
->>>>>>> 7d2a07b7
 
 	unsigned long int_parm;
 	struct subchannel_id schid;
@@ -361,12 +355,6 @@
 /* prototypes for thin interrupt */
 int qdio_establish_thinint(struct qdio_irq *irq_ptr);
 void qdio_shutdown_thinint(struct qdio_irq *irq_ptr);
-<<<<<<< HEAD
-void tiqdio_add_device(struct qdio_irq *irq_ptr);
-void tiqdio_remove_device(struct qdio_irq *irq_ptr);
-void tiqdio_inbound_processing(unsigned long q);
-=======
->>>>>>> 7d2a07b7
 int qdio_thinint_init(void);
 void qdio_thinint_exit(void);
 int test_nonshared_ind(struct qdio_irq *);
@@ -386,10 +374,6 @@
 void qdio_shutdown_irq(struct qdio_irq *irq);
 void qdio_print_subchannel_info(struct qdio_irq *irq_ptr);
 void qdio_free_queues(struct qdio_irq *irq_ptr);
-<<<<<<< HEAD
-void qdio_free_async_data(struct qdio_irq *irq_ptr);
-=======
->>>>>>> 7d2a07b7
 int qdio_setup_init(void);
 void qdio_setup_exit(void);
 
