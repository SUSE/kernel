--- conflicted
+++ resolved
@@ -25,9 +25,6 @@
 
 #include "dasd_int.h"
 
-<<<<<<< HEAD
-static struct lock_class_key dasd_bio_compl_lkclass;
-=======
 static unsigned int queue_depth = 32;
 static unsigned int nr_hw_queues = 4;
 
@@ -36,7 +33,6 @@
 
 module_param(nr_hw_queues, uint, 0444);
 MODULE_PARM_DESC(nr_hw_queues, "Default number of hardware queues for new DASD devices");
->>>>>>> eb3cdb58
 
 /*
  * Allocate and register gendisk structure for device.
@@ -52,12 +48,6 @@
 	if (base->devindex >= DASD_PER_MAJOR)
 		return -EBUSY;
 
-<<<<<<< HEAD
-	gdp = __alloc_disk_node(block->request_queue, NUMA_NO_NODE,
-				&dasd_bio_compl_lkclass);
-	if (!gdp)
-		return -ENOMEM;
-=======
 	block->tag_set.ops = &dasd_mq_ops;
 	block->tag_set.cmd_size = sizeof(struct dasd_ccw_req);
 	block->tag_set.nr_hw_queues = nr_hw_queues;
@@ -73,7 +63,6 @@
 		blk_mq_free_tag_set(&block->tag_set);
 		return PTR_ERR(gdp);
 	}
->>>>>>> eb3cdb58
 
 	/* Initialize gendisk structure. */
 	gdp->major = DASD_MAJOR;
