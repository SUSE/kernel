// SPDX-License-Identifier: GPL-2.0
/*
 * Author(s)......: Holger Smolinski <Holger.Smolinski@de.ibm.com>
 *		    Horst Hummel <Horst.Hummel@de.ibm.com>
 *		    Carsten Otte <Cotte@de.ibm.com>
 *		    Martin Schwidefsky <schwidefsky@de.ibm.com>
 * Bugreports.to..: <Linux390@de.ibm.com>
 * Copyright IBM Corp. 1999, 2001
 *
 * i/o controls for the dasd driver.
 */

#define KMSG_COMPONENT "dasd"

#include <linux/interrupt.h>
#include <linux/compat.h>
#include <linux/major.h>
#include <linux/fs.h>
#include <linux/blkpg.h>
#include <linux/slab.h>
#include <asm/ccwdev.h>
#include <asm/schid.h>
#include <asm/cmb.h>
#include <linux/uaccess.h>
#include <linux/dasd_mod.h>

/* This is ugly... */
#define PRINTK_HEADER "dasd_ioctl:"

#include "dasd_int.h"


static int
dasd_ioctl_api_version(void __user *argp)
{
	int ver = DASD_API_VERSION;
	return put_user(ver, (int __user *)argp);
}

/*
 * Enable device.
 * used by dasdfmt after BIODASDDISABLE to retrigger blocksize detection
 */
static int
dasd_ioctl_enable(struct block_device *bdev)
{
	struct dasd_device *base;

	if (!capable(CAP_SYS_ADMIN))
		return -EACCES;

	base = dasd_device_from_gendisk(bdev->bd_disk);
	if (!base)
		return -ENODEV;

	dasd_enable_device(base);
<<<<<<< HEAD
	/* Formatting the dasd device can change the capacity. */
	bd_set_nr_sectors(bdev, get_capacity(base->block->gdp));
=======
>>>>>>> 7d2a07b7
	dasd_put_device(base);
	return 0;
}

/*
 * Disable device.
 * Used by dasdfmt. Disable I/O operations but allow ioctls.
 */
static int
dasd_ioctl_disable(struct block_device *bdev)
{
	struct dasd_device *base;

	if (!capable(CAP_SYS_ADMIN))
		return -EACCES;

	base = dasd_device_from_gendisk(bdev->bd_disk);
	if (!base)
		return -ENODEV;
	/*
	 * Man this is sick. We don't do a real disable but only downgrade
	 * the device to DASD_STATE_BASIC. The reason is that dasdfmt uses
	 * BIODASDDISABLE to disable accesses to the device via the block
	 * device layer but it still wants to do i/o on the device by
	 * using the BIODASDFMT ioctl. Therefore the correct state for the
	 * device is DASD_STATE_BASIC that allows to do basic i/o.
	 */
	dasd_set_target_state(base, DASD_STATE_BASIC);
	/*
	 * Set i_size to zero, since read, write, etc. check against this
	 * value.
	 */
<<<<<<< HEAD
	bd_set_nr_sectors(bdev, 0);
=======
	set_capacity(bdev->bd_disk, 0);
>>>>>>> 7d2a07b7
	dasd_put_device(base);
	return 0;
}

/*
 * Quiesce device.
 */
static int dasd_ioctl_quiesce(struct dasd_block *block)
{
	unsigned long flags;
	struct dasd_device *base;

	base = block->base;
	if (!capable (CAP_SYS_ADMIN))
		return -EACCES;

	pr_info("%s: The DASD has been put in the quiesce "
		"state\n", dev_name(&base->cdev->dev));
	spin_lock_irqsave(get_ccwdev_lock(base->cdev), flags);
	dasd_device_set_stop_bits(base, DASD_STOPPED_QUIESCE);
	spin_unlock_irqrestore(get_ccwdev_lock(base->cdev), flags);
	return 0;
}


/*
 * Resume device.
 */
static int dasd_ioctl_resume(struct dasd_block *block)
{
	unsigned long flags;
	struct dasd_device *base;

	base = block->base;
	if (!capable (CAP_SYS_ADMIN))
		return -EACCES;

	pr_info("%s: I/O operations have been resumed "
		"on the DASD\n", dev_name(&base->cdev->dev));
	spin_lock_irqsave(get_ccwdev_lock(base->cdev), flags);
	dasd_device_remove_stop_bits(base, DASD_STOPPED_QUIESCE);
	spin_unlock_irqrestore(get_ccwdev_lock(base->cdev), flags);

	dasd_schedule_block_bh(block);
	return 0;
}

/*
 * Abort all failfast I/O on a device.
 */
static int dasd_ioctl_abortio(struct dasd_block *block)
{
	unsigned long flags;
	struct dasd_device *base;
	struct dasd_ccw_req *cqr, *n;

	base = block->base;
	if (!capable(CAP_SYS_ADMIN))
		return -EACCES;

	if (test_and_set_bit(DASD_FLAG_ABORTALL, &base->flags))
		return 0;
	DBF_DEV_EVENT(DBF_NOTICE, base, "%s", "abortall flag set");

	spin_lock_irqsave(&block->request_queue_lock, flags);
	spin_lock(&block->queue_lock);
	list_for_each_entry_safe(cqr, n, &block->ccw_queue, blocklist) {
		if (test_bit(DASD_CQR_FLAGS_FAILFAST, &cqr->flags) &&
		    cqr->callback_data &&
		    cqr->callback_data != DASD_SLEEPON_START_TAG &&
		    cqr->callback_data != DASD_SLEEPON_END_TAG) {
			spin_unlock(&block->queue_lock);
			blk_abort_request(cqr->callback_data);
			spin_lock(&block->queue_lock);
		}
	}
	spin_unlock(&block->queue_lock);
	spin_unlock_irqrestore(&block->request_queue_lock, flags);

	dasd_schedule_block_bh(block);
	return 0;
}

/*
 * Allow I/O on a device
 */
static int dasd_ioctl_allowio(struct dasd_block *block)
{
	struct dasd_device *base;

	base = block->base;
	if (!capable(CAP_SYS_ADMIN))
		return -EACCES;

	if (test_and_clear_bit(DASD_FLAG_ABORTALL, &base->flags))
		DBF_DEV_EVENT(DBF_NOTICE, base, "%s", "abortall flag unset");

	return 0;
}

/*
 * performs formatting of _device_ according to _fdata_
 * Note: The discipline's format_function is assumed to deliver formatting
 * commands to format multiple units of the device. In terms of the ECKD
 * devices this means CCWs are generated to format multiple tracks.
 */
static int
dasd_format(struct dasd_block *block, struct format_data_t *fdata)
{
	struct dasd_device *base;
	int rc;

	base = block->base;
	if (base->discipline->format_device == NULL)
		return -EPERM;

	if (base->state != DASD_STATE_BASIC) {
		pr_warn("%s: The DASD cannot be formatted while it is enabled\n",
			dev_name(&base->cdev->dev));
		return -EBUSY;
	}

	DBF_DEV_EVENT(DBF_NOTICE, base,
		      "formatting units %u to %u (%u B blocks) flags %u",
		      fdata->start_unit,
		      fdata->stop_unit, fdata->blksize, fdata->intensity);

	/* Since dasdfmt keeps the device open after it was disabled,
	 * there still exists an inode for this device.
	 * We must update i_blkbits, otherwise we might get errors when
	 * enabling the device later.
	 */
	if (fdata->start_unit == 0) {
		block->gdp->part0->bd_inode->i_blkbits =
			blksize_bits(fdata->blksize);
	}

	rc = base->discipline->format_device(base, fdata, 1);
	if (rc == -EAGAIN)
		rc = base->discipline->format_device(base, fdata, 0);

	return rc;
}

static int dasd_check_format(struct dasd_block *block,
			     struct format_check_t *cdata)
{
	struct dasd_device *base;
	int rc;

	base = block->base;
	if (!base->discipline->check_device_format)
		return -ENOTTY;

	rc = base->discipline->check_device_format(base, cdata, 1);
	if (rc == -EAGAIN)
		rc = base->discipline->check_device_format(base, cdata, 0);

	return rc;
}

/*
 * Format device.
 */
static int
dasd_ioctl_format(struct block_device *bdev, void __user *argp)
{
	struct dasd_device *base;
	struct format_data_t fdata;
	int rc;

	if (!capable(CAP_SYS_ADMIN))
		return -EACCES;
	if (!argp)
		return -EINVAL;
	base = dasd_device_from_gendisk(bdev->bd_disk);
	if (!base)
		return -ENODEV;
	if (base->features & DASD_FEATURE_READONLY ||
	    test_bit(DASD_FLAG_DEVICE_RO, &base->flags)) {
		dasd_put_device(base);
		return -EROFS;
	}
	if (copy_from_user(&fdata, argp, sizeof(struct format_data_t))) {
		dasd_put_device(base);
		return -EFAULT;
	}
	if (bdev_is_partition(bdev)) {
		pr_warn("%s: The specified DASD is a partition and cannot be formatted\n",
			dev_name(&base->cdev->dev));
		dasd_put_device(base);
		return -EINVAL;
	}
	rc = dasd_format(base->block, &fdata);
	dasd_put_device(base);

	return rc;
}

/*
 * Check device format
 */
static int dasd_ioctl_check_format(struct block_device *bdev, void __user *argp)
{
	struct format_check_t cdata;
	struct dasd_device *base;
	int rc = 0;

	if (!argp)
		return -EINVAL;

	base = dasd_device_from_gendisk(bdev->bd_disk);
	if (!base)
		return -ENODEV;
	if (bdev_is_partition(bdev)) {
		pr_warn("%s: The specified DASD is a partition and cannot be checked\n",
			dev_name(&base->cdev->dev));
		rc = -EINVAL;
		goto out_err;
	}

	if (copy_from_user(&cdata, argp, sizeof(cdata))) {
		rc = -EFAULT;
		goto out_err;
	}

	rc = dasd_check_format(base->block, &cdata);
	if (rc)
		goto out_err;

	if (copy_to_user(argp, &cdata, sizeof(cdata)))
		rc = -EFAULT;

out_err:
	dasd_put_device(base);

	return rc;
}

static int dasd_release_space(struct dasd_device *device,
			      struct format_data_t *rdata)
{
	if (!device->discipline->is_ese && !device->discipline->is_ese(device))
		return -ENOTSUPP;
	if (!device->discipline->release_space)
		return -ENOTSUPP;

	return device->discipline->release_space(device, rdata);
}

/*
 * Release allocated space
 */
static int dasd_ioctl_release_space(struct block_device *bdev, void __user *argp)
{
	struct format_data_t rdata;
	struct dasd_device *base;
	int rc = 0;

	if (!capable(CAP_SYS_ADMIN))
		return -EACCES;
	if (!argp)
		return -EINVAL;

	base = dasd_device_from_gendisk(bdev->bd_disk);
	if (!base)
		return -ENODEV;
	if (base->features & DASD_FEATURE_READONLY ||
	    test_bit(DASD_FLAG_DEVICE_RO, &base->flags)) {
		rc = -EROFS;
		goto out_err;
	}
	if (bdev_is_partition(bdev)) {
		pr_warn("%s: The specified DASD is a partition and tracks cannot be released\n",
			dev_name(&base->cdev->dev));
		rc = -EINVAL;
		goto out_err;
	}

	if (copy_from_user(&rdata, argp, sizeof(rdata))) {
		rc = -EFAULT;
		goto out_err;
	}

	rc = dasd_release_space(base, &rdata);

out_err:
	dasd_put_device(base);

	return rc;
}

#ifdef CONFIG_DASD_PROFILE
/*
 * Reset device profile information
 */
static int dasd_ioctl_reset_profile(struct dasd_block *block)
{
	dasd_profile_reset(&block->profile);
	return 0;
}

/*
 * Return device profile information
 */
static int dasd_ioctl_read_profile(struct dasd_block *block, void __user *argp)
{
	struct dasd_profile_info_t *data;
	int rc = 0;

	data = kmalloc(sizeof(*data), GFP_KERNEL);
	if (!data)
		return -ENOMEM;

	spin_lock_bh(&block->profile.lock);
	if (block->profile.data) {
		data->dasd_io_reqs = block->profile.data->dasd_io_reqs;
		data->dasd_io_sects = block->profile.data->dasd_io_sects;
		memcpy(data->dasd_io_secs, block->profile.data->dasd_io_secs,
		       sizeof(data->dasd_io_secs));
		memcpy(data->dasd_io_times, block->profile.data->dasd_io_times,
		       sizeof(data->dasd_io_times));
		memcpy(data->dasd_io_timps, block->profile.data->dasd_io_timps,
		       sizeof(data->dasd_io_timps));
		memcpy(data->dasd_io_time1, block->profile.data->dasd_io_time1,
		       sizeof(data->dasd_io_time1));
		memcpy(data->dasd_io_time2, block->profile.data->dasd_io_time2,
		       sizeof(data->dasd_io_time2));
		memcpy(data->dasd_io_time2ps,
		       block->profile.data->dasd_io_time2ps,
		       sizeof(data->dasd_io_time2ps));
		memcpy(data->dasd_io_time3, block->profile.data->dasd_io_time3,
		       sizeof(data->dasd_io_time3));
		memcpy(data->dasd_io_nr_req,
		       block->profile.data->dasd_io_nr_req,
		       sizeof(data->dasd_io_nr_req));
		spin_unlock_bh(&block->profile.lock);
	} else {
		spin_unlock_bh(&block->profile.lock);
		rc = -EIO;
		goto out;
	}
	if (copy_to_user(argp, data, sizeof(*data)))
		rc = -EFAULT;
out:
	kfree(data);
	return rc;
}
#else
static int dasd_ioctl_reset_profile(struct dasd_block *block)
{
	return -ENOTTY;
}

static int dasd_ioctl_read_profile(struct dasd_block *block, void __user *argp)
{
	return -ENOTTY;
}
#endif

/*
 * Return dasd information. Used for BIODASDINFO and BIODASDINFO2.
 */
static int __dasd_ioctl_information(struct dasd_block *block,
		struct dasd_information2_t *dasd_info)
{
	struct subchannel_id sch_id;
	struct ccw_dev_id dev_id;
	struct dasd_device *base;
	struct ccw_device *cdev;
	struct list_head *l;
	unsigned long flags;
	int rc;

	base = block->base;
	if (!base->discipline || !base->discipline->fill_info)
		return -EINVAL;

	rc = base->discipline->fill_info(base, dasd_info);
	if (rc)
		return rc;

	cdev = base->cdev;
	ccw_device_get_id(cdev, &dev_id);
	ccw_device_get_schid(cdev, &sch_id);

	dasd_info->devno = dev_id.devno;
	dasd_info->schid = sch_id.sch_no;
	dasd_info->cu_type = cdev->id.cu_type;
	dasd_info->cu_model = cdev->id.cu_model;
	dasd_info->dev_type = cdev->id.dev_type;
	dasd_info->dev_model = cdev->id.dev_model;
	dasd_info->status = base->state;
	/*
	 * The open_count is increased for every opener, that includes
	 * the blkdev_get in dasd_scan_partitions.
	 * This must be hidden from user-space.
	 */
	dasd_info->open_count = atomic_read(&block->open_count);
	if (!block->bdev)
		dasd_info->open_count++;

	/*
	 * check if device is really formatted
	 * LDL / CDL was returned by 'fill_info'
	 */
	if ((base->state < DASD_STATE_READY) ||
	    (dasd_check_blocksize(block->bp_block)))
		dasd_info->format = DASD_FORMAT_NONE;

	dasd_info->features |=
		((base->features & DASD_FEATURE_READONLY) != 0);

	memcpy(dasd_info->type, base->discipline->name, 4);

	spin_lock_irqsave(&block->queue_lock, flags);
	list_for_each(l, &base->ccw_queue)
		dasd_info->chanq_len++;
	spin_unlock_irqrestore(&block->queue_lock, flags);
	return 0;
}

static int dasd_ioctl_information(struct dasd_block *block, void __user *argp,
		size_t copy_size)
{
	struct dasd_information2_t *dasd_info;
	int error;

	dasd_info = kzalloc(sizeof(*dasd_info), GFP_KERNEL);
	if (!dasd_info)
		return -ENOMEM;

	error = __dasd_ioctl_information(block, dasd_info);
	if (!error && copy_to_user(argp, dasd_info, copy_size))
		error = -EFAULT;
	kfree(dasd_info);
	return error;
}

/*
 * Set read only
 */
int dasd_set_read_only(struct block_device *bdev, bool ro)
{
	struct dasd_device *base;
	int rc;

	/* do not manipulate hardware state for partitions */
	if (bdev_is_partition(bdev))
		return 0;

	base = dasd_device_from_gendisk(bdev->bd_disk);
	if (!base)
		return -ENODEV;
	if (!ro && test_bit(DASD_FLAG_DEVICE_RO, &base->flags))
		rc = -EROFS;
	else
		rc = dasd_set_feature(base->cdev, DASD_FEATURE_READONLY, ro);
	dasd_put_device(base);
	return rc;
}

static int dasd_ioctl_readall_cmb(struct dasd_block *block, unsigned int cmd,
				  struct cmbdata __user *argp)
{
	size_t size = _IOC_SIZE(cmd);
	struct cmbdata data;
	int ret;

	ret = cmf_readall(block->base->cdev, &data);
	if (!ret && copy_to_user(argp, &data, min(size, sizeof(*argp))))
		return -EFAULT;
	return ret;
}

int dasd_ioctl(struct block_device *bdev, fmode_t mode,
	       unsigned int cmd, unsigned long arg)
{
	struct dasd_block *block;
	struct dasd_device *base;
	void __user *argp;
	int rc;

	if (is_compat_task())
		argp = compat_ptr(arg);
	else
		argp = (void __user *)arg;

	if ((_IOC_DIR(cmd) != _IOC_NONE) && !arg) {
		PRINT_DEBUG("empty data ptr");
		return -EINVAL;
	}

	base = dasd_device_from_gendisk(bdev->bd_disk);
	if (!base)
		return -ENODEV;
	block = base->block;
	rc = 0;
	switch (cmd) {
	case BIODASDDISABLE:
		rc = dasd_ioctl_disable(bdev);
		break;
	case BIODASDENABLE:
		rc = dasd_ioctl_enable(bdev);
		break;
	case BIODASDQUIESCE:
		rc = dasd_ioctl_quiesce(block);
		break;
	case BIODASDRESUME:
		rc = dasd_ioctl_resume(block);
		break;
	case BIODASDABORTIO:
		rc = dasd_ioctl_abortio(block);
		break;
	case BIODASDALLOWIO:
		rc = dasd_ioctl_allowio(block);
		break;
	case BIODASDFMT:
		rc = dasd_ioctl_format(bdev, argp);
		break;
	case BIODASDCHECKFMT:
		rc = dasd_ioctl_check_format(bdev, argp);
		break;
	case BIODASDINFO:
		rc = dasd_ioctl_information(block, argp,
				sizeof(struct dasd_information_t));
		break;
	case BIODASDINFO2:
		rc = dasd_ioctl_information(block, argp,
				sizeof(struct dasd_information2_t));
		break;
	case BIODASDPRRD:
		rc = dasd_ioctl_read_profile(block, argp);
		break;
	case BIODASDPRRST:
		rc = dasd_ioctl_reset_profile(block);
		break;
	case DASDAPIVER:
		rc = dasd_ioctl_api_version(argp);
		break;
	case BIODASDCMFENABLE:
		rc = enable_cmf(base->cdev);
		break;
	case BIODASDCMFDISABLE:
		rc = disable_cmf(base->cdev);
		break;
	case BIODASDREADALLCMB:
		rc = dasd_ioctl_readall_cmb(block, cmd, argp);
		break;
	case BIODASDRAS:
		rc = dasd_ioctl_release_space(bdev, argp);
		break;
	default:
		/* if the discipline has an ioctl method try it. */
		rc = -ENOTTY;
		if (base->discipline->ioctl)
			rc = base->discipline->ioctl(block, cmd, argp);
	}
	dasd_put_device(base);
	return rc;
}


/**
 * dasd_biodasdinfo() - fill out the dasd information structure
 * @disk [in]: pointer to gendisk structure that references a DASD
 * @info [out]: pointer to the dasd_information2_t structure
 *
 * Provide access to DASD specific information.
 * The gendisk structure is checked if it belongs to the DASD driver by
 * comparing the gendisk->fops pointer.
 * If it does not belong to the DASD driver -EINVAL is returned.
 * Otherwise the provided dasd_information2_t structure is filled out.
 *
 * Returns:
 *   %0 on success and a negative error value on failure.
 */
int dasd_biodasdinfo(struct gendisk *disk, struct dasd_information2_t *info)
{
	struct dasd_device *base;
	int error;

	if (disk->fops != &dasd_device_operations)
		return -EINVAL;

	base = dasd_device_from_gendisk(disk);
	if (!base)
		return -ENODEV;
	error = __dasd_ioctl_information(base->block, info);
	dasd_put_device(base);
	return error;
}
/* export that symbol_get in partition detection is possible */
EXPORT_SYMBOL_GPL(dasd_biodasdinfo);<|MERGE_RESOLUTION|>--- conflicted
+++ resolved
@@ -54,11 +54,6 @@
 		return -ENODEV;
 
 	dasd_enable_device(base);
-<<<<<<< HEAD
-	/* Formatting the dasd device can change the capacity. */
-	bd_set_nr_sectors(bdev, get_capacity(base->block->gdp));
-=======
->>>>>>> 7d2a07b7
 	dasd_put_device(base);
 	return 0;
 }
@@ -91,11 +86,7 @@
 	 * Set i_size to zero, since read, write, etc. check against this
 	 * value.
 	 */
-<<<<<<< HEAD
-	bd_set_nr_sectors(bdev, 0);
-=======
 	set_capacity(bdev->bd_disk, 0);
->>>>>>> 7d2a07b7
 	dasd_put_device(base);
 	return 0;
 }
