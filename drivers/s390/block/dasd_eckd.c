// SPDX-License-Identifier: GPL-2.0
/*
 * Author(s)......: Holger Smolinski <Holger.Smolinski@de.ibm.com>
 *		    Horst Hummel <Horst.Hummel@de.ibm.com>
 *		    Carsten Otte <Cotte@de.ibm.com>
 *		    Martin Schwidefsky <schwidefsky@de.ibm.com>
 * Bugreports.to..: <Linux390@de.ibm.com>
 * Copyright IBM Corp. 1999, 2009
 * EMC Symmetrix ioctl Copyright EMC Corporation, 2008
 * Author.........: Nigel Hislop <hislop_nigel@emc.com>
 */

#include <linux/stddef.h>
#include <linux/kernel.h>
#include <linux/slab.h>
#include <linux/hdreg.h>	/* HDIO_GETGEO			    */
#include <linux/bio.h>
#include <linux/module.h>
#include <linux/compat.h>
#include <linux/init.h>
#include <linux/seq_file.h>
#include <linux/uaccess.h>
#include <linux/io.h>

#include <asm/css_chars.h>
#include <asm/debug.h>
#include <asm/idals.h>
#include <asm/ebcdic.h>
#include <asm/cio.h>
#include <asm/ccwdev.h>
#include <asm/itcw.h>
#include <asm/schid.h>
#include <asm/chpid.h>

#include "dasd_int.h"
#include "dasd_eckd.h"

/*
 * raw track access always map to 64k in memory
 * so it maps to 16 blocks of 4k per track
 */
#define DASD_RAW_BLOCK_PER_TRACK 16
#define DASD_RAW_BLOCKSIZE 4096
/* 64k are 128 x 512 byte sectors  */
#define DASD_RAW_SECTORS_PER_TRACK 128

MODULE_DESCRIPTION("S/390 DASD ECKD Disks device driver");
MODULE_LICENSE("GPL");

static struct dasd_discipline dasd_eckd_discipline;

/* The ccw bus type uses this table to find devices that it sends to
 * dasd_eckd_probe */
static struct ccw_device_id dasd_eckd_ids[] = {
	{ CCW_DEVICE_DEVTYPE (0x3990, 0, 0x3390, 0), .driver_info = 0x1},
	{ CCW_DEVICE_DEVTYPE (0x2105, 0, 0x3390, 0), .driver_info = 0x2},
	{ CCW_DEVICE_DEVTYPE (0x3880, 0, 0x3380, 0), .driver_info = 0x3},
	{ CCW_DEVICE_DEVTYPE (0x3990, 0, 0x3380, 0), .driver_info = 0x4},
	{ CCW_DEVICE_DEVTYPE (0x2105, 0, 0x3380, 0), .driver_info = 0x5},
	{ CCW_DEVICE_DEVTYPE (0x9343, 0, 0x9345, 0), .driver_info = 0x6},
	{ CCW_DEVICE_DEVTYPE (0x2107, 0, 0x3390, 0), .driver_info = 0x7},
	{ CCW_DEVICE_DEVTYPE (0x2107, 0, 0x3380, 0), .driver_info = 0x8},
	{ CCW_DEVICE_DEVTYPE (0x1750, 0, 0x3390, 0), .driver_info = 0x9},
	{ CCW_DEVICE_DEVTYPE (0x1750, 0, 0x3380, 0), .driver_info = 0xa},
	{ /* end of list */ },
};

MODULE_DEVICE_TABLE(ccw, dasd_eckd_ids);

static struct ccw_driver dasd_eckd_driver; /* see below */

static void *rawpadpage;

#define INIT_CQR_OK 0
#define INIT_CQR_UNFORMATTED 1
#define INIT_CQR_ERROR 2

/* emergency request for reserve/release */
static struct {
	struct dasd_ccw_req cqr;
	struct ccw1 ccw;
	char data[32];
} *dasd_reserve_req;
static DEFINE_MUTEX(dasd_reserve_mutex);

static struct {
	struct dasd_ccw_req cqr;
	struct ccw1 ccw[2];
	char data[40];
} *dasd_vol_info_req;
static DEFINE_MUTEX(dasd_vol_info_mutex);

struct ext_pool_exhaust_work_data {
	struct work_struct worker;
	struct dasd_device *device;
	struct dasd_device *base;
};

/* definitions for the path verification worker */
struct pe_handler_work_data {
	struct work_struct worker;
	struct dasd_device *device;
	struct dasd_ccw_req cqr;
	struct ccw1 ccw;
	__u8 rcd_buffer[DASD_ECKD_RCD_DATA_SIZE];
	int isglobal;
	__u8 tbvpm;
	__u8 fcsecpm;
};
static struct pe_handler_work_data *pe_handler_worker;
static DEFINE_MUTEX(dasd_pe_handler_mutex);

struct check_attention_work_data {
	struct work_struct worker;
	struct dasd_device *device;
	__u8 lpum;
};

static int dasd_eckd_ext_pool_id(struct dasd_device *);
static int prepare_itcw(struct itcw *, unsigned int, unsigned int, int,
			struct dasd_device *, struct dasd_device *,
			unsigned int, int, unsigned int, unsigned int,
			unsigned int, unsigned int);
static int dasd_eckd_query_pprc_status(struct dasd_device *,
				       struct dasd_pprc_data_sc4 *);

/* initial attempt at a probe function. this can be simplified once
 * the other detection code is gone */
static int
dasd_eckd_probe (struct ccw_device *cdev)
{
	int ret;

	/* set ECKD specific ccw-device options */
	ret = ccw_device_set_options(cdev, CCWDEV_ALLOW_FORCE |
				     CCWDEV_DO_PATHGROUP | CCWDEV_DO_MULTIPATH);
	if (ret) {
		DBF_EVENT_DEVID(DBF_WARNING, cdev, "%s",
				"dasd_eckd_probe: could not set "
				"ccw-device options");
		return ret;
	}
	ret = dasd_generic_probe(cdev);
	return ret;
}

static int
dasd_eckd_set_online(struct ccw_device *cdev)
{
	return dasd_generic_set_online(cdev, &dasd_eckd_discipline);
}

static const int sizes_trk0[] = { 28, 148, 84 };
#define LABEL_SIZE 140

/* head and record addresses of count_area read in analysis ccw */
static const int count_area_head[] = { 0, 0, 0, 0, 1 };
static const int count_area_rec[] = { 1, 2, 3, 4, 1 };

static inline unsigned int
ceil_quot(unsigned int d1, unsigned int d2)
{
	return (d1 + (d2 - 1)) / d2;
}

static unsigned int
recs_per_track(struct dasd_eckd_characteristics * rdc,
	       unsigned int kl, unsigned int dl)
{
	int dn, kn;

	switch (rdc->dev_type) {
	case 0x3380:
		if (kl)
			return 1499 / (15 + 7 + ceil_quot(kl + 12, 32) +
				       ceil_quot(dl + 12, 32));
		else
			return 1499 / (15 + ceil_quot(dl + 12, 32));
	case 0x3390:
		dn = ceil_quot(dl + 6, 232) + 1;
		if (kl) {
			kn = ceil_quot(kl + 6, 232) + 1;
			return 1729 / (10 + 9 + ceil_quot(kl + 6 * kn, 34) +
				       9 + ceil_quot(dl + 6 * dn, 34));
		} else
			return 1729 / (10 + 9 + ceil_quot(dl + 6 * dn, 34));
	case 0x9345:
		dn = ceil_quot(dl + 6, 232) + 1;
		if (kl) {
			kn = ceil_quot(kl + 6, 232) + 1;
			return 1420 / (18 + 7 + ceil_quot(kl + 6 * kn, 34) +
				       ceil_quot(dl + 6 * dn, 34));
		} else
			return 1420 / (18 + 7 + ceil_quot(dl + 6 * dn, 34));
	}
	return 0;
}

static void set_ch_t(struct ch_t *geo, __u32 cyl, __u8 head)
{
	geo->cyl = (__u16) cyl;
	geo->head = cyl >> 16;
	geo->head <<= 4;
	geo->head |= head;
}

/*
 * calculate failing track from sense data depending if
 * it is an EAV device or not
 */
static int dasd_eckd_track_from_irb(struct irb *irb, struct dasd_device *device,
				    sector_t *track)
{
	struct dasd_eckd_private *private = device->private;
	u8 *sense = NULL;
	u32 cyl;
	u8 head;

	sense = dasd_get_sense(irb);
	if (!sense) {
		DBF_DEV_EVENT(DBF_WARNING, device, "%s",
			      "ESE error no sense data\n");
		return -EINVAL;
	}
	if (!(sense[27] & DASD_SENSE_BIT_2)) {
		DBF_DEV_EVENT(DBF_WARNING, device, "%s",
			      "ESE error no valid track data\n");
		return -EINVAL;
	}

	if (sense[27] & DASD_SENSE_BIT_3) {
		/* enhanced addressing */
		cyl = sense[30] << 20;
		cyl |= (sense[31] & 0xF0) << 12;
		cyl |= sense[28] << 8;
		cyl |= sense[29];
	} else {
		cyl = sense[29] << 8;
		cyl |= sense[30];
	}
	head = sense[31] & 0x0F;
	*track = cyl * private->rdc_data.trk_per_cyl + head;
	return 0;
}

static int set_timestamp(struct ccw1 *ccw, struct DE_eckd_data *data,
		     struct dasd_device *device)
{
	struct dasd_eckd_private *private = device->private;
	int rc;

	rc = get_phys_clock(&data->ep_sys_time);
	/*
	 * Ignore return code if XRC is not supported or
	 * sync clock is switched off
	 */
	if ((rc && !private->rdc_data.facilities.XRC_supported) ||
	    rc == -EOPNOTSUPP || rc == -EACCES)
		return 0;

	/* switch on System Time Stamp - needed for XRC Support */
	data->ga_extended |= 0x08; /* switch on 'Time Stamp Valid'   */
	data->ga_extended |= 0x02; /* switch on 'Extended Parameter' */

	if (ccw) {
		ccw->count = sizeof(struct DE_eckd_data);
		ccw->flags |= CCW_FLAG_SLI;
	}

	return rc;
}

static int
define_extent(struct ccw1 *ccw, struct DE_eckd_data *data, unsigned int trk,
	      unsigned int totrk, int cmd, struct dasd_device *device,
	      int blksize)
{
	struct dasd_eckd_private *private = device->private;
	u16 heads, beghead, endhead;
	u32 begcyl, endcyl;
	int rc = 0;

	if (ccw) {
		ccw->cmd_code = DASD_ECKD_CCW_DEFINE_EXTENT;
		ccw->flags = 0;
		ccw->count = 16;
		ccw->cda = virt_to_dma32(data);
	}

	memset(data, 0, sizeof(struct DE_eckd_data));
	switch (cmd) {
	case DASD_ECKD_CCW_READ_HOME_ADDRESS:
	case DASD_ECKD_CCW_READ_RECORD_ZERO:
	case DASD_ECKD_CCW_READ:
	case DASD_ECKD_CCW_READ_MT:
	case DASD_ECKD_CCW_READ_CKD:
	case DASD_ECKD_CCW_READ_CKD_MT:
	case DASD_ECKD_CCW_READ_KD:
	case DASD_ECKD_CCW_READ_KD_MT:
		data->mask.perm = 0x1;
		data->attributes.operation = private->attrib.operation;
		break;
	case DASD_ECKD_CCW_READ_COUNT:
		data->mask.perm = 0x1;
		data->attributes.operation = DASD_BYPASS_CACHE;
		break;
	case DASD_ECKD_CCW_READ_TRACK:
	case DASD_ECKD_CCW_READ_TRACK_DATA:
		data->mask.perm = 0x1;
		data->attributes.operation = private->attrib.operation;
		data->blk_size = 0;
		break;
	case DASD_ECKD_CCW_WRITE:
	case DASD_ECKD_CCW_WRITE_MT:
	case DASD_ECKD_CCW_WRITE_KD:
	case DASD_ECKD_CCW_WRITE_KD_MT:
		data->mask.perm = 0x02;
		data->attributes.operation = private->attrib.operation;
		rc = set_timestamp(ccw, data, device);
		break;
	case DASD_ECKD_CCW_WRITE_CKD:
	case DASD_ECKD_CCW_WRITE_CKD_MT:
		data->attributes.operation = DASD_BYPASS_CACHE;
		rc = set_timestamp(ccw, data, device);
		break;
	case DASD_ECKD_CCW_ERASE:
	case DASD_ECKD_CCW_WRITE_HOME_ADDRESS:
	case DASD_ECKD_CCW_WRITE_RECORD_ZERO:
		data->mask.perm = 0x3;
		data->mask.auth = 0x1;
		data->attributes.operation = DASD_BYPASS_CACHE;
		rc = set_timestamp(ccw, data, device);
		break;
	case DASD_ECKD_CCW_WRITE_FULL_TRACK:
		data->mask.perm = 0x03;
		data->attributes.operation = private->attrib.operation;
		data->blk_size = 0;
		break;
	case DASD_ECKD_CCW_WRITE_TRACK_DATA:
		data->mask.perm = 0x02;
		data->attributes.operation = private->attrib.operation;
		data->blk_size = blksize;
		rc = set_timestamp(ccw, data, device);
		break;
	default:
		dev_err(&device->cdev->dev,
			"0x%x is not a known command\n", cmd);
		break;
	}

	data->attributes.mode = 0x3;	/* ECKD */

	if ((private->rdc_data.cu_type == 0x2105 ||
	     private->rdc_data.cu_type == 0x2107 ||
	     private->rdc_data.cu_type == 0x1750)
	    && !(private->uses_cdl && trk < 2))
		data->ga_extended |= 0x40; /* Regular Data Format Mode */

	heads = private->rdc_data.trk_per_cyl;
	begcyl = trk / heads;
	beghead = trk % heads;
	endcyl = totrk / heads;
	endhead = totrk % heads;

	/* check for sequential prestage - enhance cylinder range */
	if (data->attributes.operation == DASD_SEQ_PRESTAGE ||
	    data->attributes.operation == DASD_SEQ_ACCESS) {

		if (endcyl + private->attrib.nr_cyl < private->real_cyl)
			endcyl += private->attrib.nr_cyl;
		else
			endcyl = (private->real_cyl - 1);
	}

	set_ch_t(&data->beg_ext, begcyl, beghead);
	set_ch_t(&data->end_ext, endcyl, endhead);
	return rc;
}


static void locate_record_ext(struct ccw1 *ccw, struct LRE_eckd_data *data,
			      unsigned int trk, unsigned int rec_on_trk,
			      int count, int cmd, struct dasd_device *device,
			      unsigned int reclen, unsigned int tlf)
{
	struct dasd_eckd_private *private = device->private;
	int sector;
	int dn, d;

	if (ccw) {
		ccw->cmd_code = DASD_ECKD_CCW_LOCATE_RECORD_EXT;
		ccw->flags = 0;
		if (cmd == DASD_ECKD_CCW_WRITE_FULL_TRACK)
			ccw->count = 22;
		else
			ccw->count = 20;
		ccw->cda = virt_to_dma32(data);
	}

	memset(data, 0, sizeof(*data));
	sector = 0;
	if (rec_on_trk) {
		switch (private->rdc_data.dev_type) {
		case 0x3390:
			dn = ceil_quot(reclen + 6, 232);
			d = 9 + ceil_quot(reclen + 6 * (dn + 1), 34);
			sector = (49 + (rec_on_trk - 1) * (10 + d)) / 8;
			break;
		case 0x3380:
			d = 7 + ceil_quot(reclen + 12, 32);
			sector = (39 + (rec_on_trk - 1) * (8 + d)) / 7;
			break;
		}
	}
	data->sector = sector;
	/* note: meaning of count depends on the operation
	 *	 for record based I/O it's the number of records, but for
	 *	 track based I/O it's the number of tracks
	 */
	data->count = count;
	switch (cmd) {
	case DASD_ECKD_CCW_WRITE_HOME_ADDRESS:
		data->operation.orientation = 0x3;
		data->operation.operation = 0x03;
		break;
	case DASD_ECKD_CCW_READ_HOME_ADDRESS:
		data->operation.orientation = 0x3;
		data->operation.operation = 0x16;
		break;
	case DASD_ECKD_CCW_WRITE_RECORD_ZERO:
		data->operation.orientation = 0x1;
		data->operation.operation = 0x03;
		data->count++;
		break;
	case DASD_ECKD_CCW_READ_RECORD_ZERO:
		data->operation.orientation = 0x3;
		data->operation.operation = 0x16;
		data->count++;
		break;
	case DASD_ECKD_CCW_WRITE:
	case DASD_ECKD_CCW_WRITE_MT:
	case DASD_ECKD_CCW_WRITE_KD:
	case DASD_ECKD_CCW_WRITE_KD_MT:
		data->auxiliary.length_valid = 0x1;
		data->length = reclen;
		data->operation.operation = 0x01;
		break;
	case DASD_ECKD_CCW_WRITE_CKD:
	case DASD_ECKD_CCW_WRITE_CKD_MT:
		data->auxiliary.length_valid = 0x1;
		data->length = reclen;
		data->operation.operation = 0x03;
		break;
	case DASD_ECKD_CCW_WRITE_FULL_TRACK:
		data->operation.orientation = 0x0;
		data->operation.operation = 0x3F;
		data->extended_operation = 0x11;
		data->length = 0;
		data->extended_parameter_length = 0x02;
		if (data->count > 8) {
			data->extended_parameter[0] = 0xFF;
			data->extended_parameter[1] = 0xFF;
			data->extended_parameter[1] <<= (16 - count);
		} else {
			data->extended_parameter[0] = 0xFF;
			data->extended_parameter[0] <<= (8 - count);
			data->extended_parameter[1] = 0x00;
		}
		data->sector = 0xFF;
		break;
	case DASD_ECKD_CCW_WRITE_TRACK_DATA:
		data->auxiliary.length_valid = 0x1;
		data->length = reclen;	/* not tlf, as one might think */
		data->operation.operation = 0x3F;
		data->extended_operation = 0x23;
		break;
	case DASD_ECKD_CCW_READ:
	case DASD_ECKD_CCW_READ_MT:
	case DASD_ECKD_CCW_READ_KD:
	case DASD_ECKD_CCW_READ_KD_MT:
		data->auxiliary.length_valid = 0x1;
		data->length = reclen;
		data->operation.operation = 0x06;
		break;
	case DASD_ECKD_CCW_READ_CKD:
	case DASD_ECKD_CCW_READ_CKD_MT:
		data->auxiliary.length_valid = 0x1;
		data->length = reclen;
		data->operation.operation = 0x16;
		break;
	case DASD_ECKD_CCW_READ_COUNT:
		data->operation.operation = 0x06;
		break;
	case DASD_ECKD_CCW_READ_TRACK:
		data->operation.orientation = 0x1;
		data->operation.operation = 0x0C;
		data->extended_parameter_length = 0;
		data->sector = 0xFF;
		break;
	case DASD_ECKD_CCW_READ_TRACK_DATA:
		data->auxiliary.length_valid = 0x1;
		data->length = tlf;
		data->operation.operation = 0x0C;
		break;
	case DASD_ECKD_CCW_ERASE:
		data->length = reclen;
		data->auxiliary.length_valid = 0x1;
		data->operation.operation = 0x0b;
		break;
	default:
		DBF_DEV_EVENT(DBF_ERR, device,
			    "fill LRE unknown opcode 0x%x", cmd);
		BUG();
	}
	set_ch_t(&data->seek_addr,
		 trk / private->rdc_data.trk_per_cyl,
		 trk % private->rdc_data.trk_per_cyl);
	data->search_arg.cyl = data->seek_addr.cyl;
	data->search_arg.head = data->seek_addr.head;
	data->search_arg.record = rec_on_trk;
}

static int prefix_LRE(struct ccw1 *ccw, struct PFX_eckd_data *pfxdata,
		      unsigned int trk, unsigned int totrk, int cmd,
		      struct dasd_device *basedev, struct dasd_device *startdev,
		      unsigned int format, unsigned int rec_on_trk, int count,
		      unsigned int blksize, unsigned int tlf)
{
	struct dasd_eckd_private *basepriv, *startpriv;
	struct LRE_eckd_data *lredata;
	struct DE_eckd_data *dedata;
	int rc = 0;

	basepriv = basedev->private;
	startpriv = startdev->private;
	dedata = &pfxdata->define_extent;
	lredata = &pfxdata->locate_record;

	ccw->cmd_code = DASD_ECKD_CCW_PFX;
	ccw->flags = 0;
	if (cmd == DASD_ECKD_CCW_WRITE_FULL_TRACK) {
		ccw->count = sizeof(*pfxdata) + 2;
		ccw->cda = virt_to_dma32(pfxdata);
		memset(pfxdata, 0, sizeof(*pfxdata) + 2);
	} else {
		ccw->count = sizeof(*pfxdata);
		ccw->cda = virt_to_dma32(pfxdata);
		memset(pfxdata, 0, sizeof(*pfxdata));
	}

	/* prefix data */
	if (format > 1) {
		DBF_DEV_EVENT(DBF_ERR, basedev,
			      "PFX LRE unknown format 0x%x", format);
		BUG();
		return -EINVAL;
	}
	pfxdata->format = format;
	pfxdata->base_address = basepriv->conf.ned->unit_addr;
	pfxdata->base_lss = basepriv->conf.ned->ID;
	pfxdata->validity.define_extent = 1;

	/* private uid is kept up to date, conf_data may be outdated */
	if (startpriv->uid.type == UA_BASE_PAV_ALIAS)
		pfxdata->validity.verify_base = 1;

	if (startpriv->uid.type == UA_HYPER_PAV_ALIAS) {
		pfxdata->validity.verify_base = 1;
		pfxdata->validity.hyper_pav = 1;
	}

	rc = define_extent(NULL, dedata, trk, totrk, cmd, basedev, blksize);

	/*
	 * For some commands the System Time Stamp is set in the define extent
	 * data when XRC is supported. The validity of the time stamp must be
	 * reflected in the prefix data as well.
	 */
	if (dedata->ga_extended & 0x08 && dedata->ga_extended & 0x02)
		pfxdata->validity.time_stamp = 1; /* 'Time Stamp Valid'   */

	if (format == 1) {
		locate_record_ext(NULL, lredata, trk, rec_on_trk, count, cmd,
				  basedev, blksize, tlf);
	}

	return rc;
}

static int prefix(struct ccw1 *ccw, struct PFX_eckd_data *pfxdata,
		  unsigned int trk, unsigned int totrk, int cmd,
		  struct dasd_device *basedev, struct dasd_device *startdev)
{
	return prefix_LRE(ccw, pfxdata, trk, totrk, cmd, basedev, startdev,
			  0, 0, 0, 0, 0);
}

static void
locate_record(struct ccw1 *ccw, struct LO_eckd_data *data, unsigned int trk,
	      unsigned int rec_on_trk, int no_rec, int cmd,
	      struct dasd_device * device, int reclen)
{
	struct dasd_eckd_private *private = device->private;
	int sector;
	int dn, d;

	DBF_DEV_EVENT(DBF_INFO, device,
		  "Locate: trk %d, rec %d, no_rec %d, cmd %d, reclen %d",
		  trk, rec_on_trk, no_rec, cmd, reclen);

	ccw->cmd_code = DASD_ECKD_CCW_LOCATE_RECORD;
	ccw->flags = 0;
	ccw->count = 16;
	ccw->cda = virt_to_dma32(data);

	memset(data, 0, sizeof(struct LO_eckd_data));
	sector = 0;
	if (rec_on_trk) {
		switch (private->rdc_data.dev_type) {
		case 0x3390:
			dn = ceil_quot(reclen + 6, 232);
			d = 9 + ceil_quot(reclen + 6 * (dn + 1), 34);
			sector = (49 + (rec_on_trk - 1) * (10 + d)) / 8;
			break;
		case 0x3380:
			d = 7 + ceil_quot(reclen + 12, 32);
			sector = (39 + (rec_on_trk - 1) * (8 + d)) / 7;
			break;
		}
	}
	data->sector = sector;
	data->count = no_rec;
	switch (cmd) {
	case DASD_ECKD_CCW_WRITE_HOME_ADDRESS:
		data->operation.orientation = 0x3;
		data->operation.operation = 0x03;
		break;
	case DASD_ECKD_CCW_READ_HOME_ADDRESS:
		data->operation.orientation = 0x3;
		data->operation.operation = 0x16;
		break;
	case DASD_ECKD_CCW_WRITE_RECORD_ZERO:
		data->operation.orientation = 0x1;
		data->operation.operation = 0x03;
		data->count++;
		break;
	case DASD_ECKD_CCW_READ_RECORD_ZERO:
		data->operation.orientation = 0x3;
		data->operation.operation = 0x16;
		data->count++;
		break;
	case DASD_ECKD_CCW_WRITE:
	case DASD_ECKD_CCW_WRITE_MT:
	case DASD_ECKD_CCW_WRITE_KD:
	case DASD_ECKD_CCW_WRITE_KD_MT:
		data->auxiliary.last_bytes_used = 0x1;
		data->length = reclen;
		data->operation.operation = 0x01;
		break;
	case DASD_ECKD_CCW_WRITE_CKD:
	case DASD_ECKD_CCW_WRITE_CKD_MT:
		data->auxiliary.last_bytes_used = 0x1;
		data->length = reclen;
		data->operation.operation = 0x03;
		break;
	case DASD_ECKD_CCW_READ:
	case DASD_ECKD_CCW_READ_MT:
	case DASD_ECKD_CCW_READ_KD:
	case DASD_ECKD_CCW_READ_KD_MT:
		data->auxiliary.last_bytes_used = 0x1;
		data->length = reclen;
		data->operation.operation = 0x06;
		break;
	case DASD_ECKD_CCW_READ_CKD:
	case DASD_ECKD_CCW_READ_CKD_MT:
		data->auxiliary.last_bytes_used = 0x1;
		data->length = reclen;
		data->operation.operation = 0x16;
		break;
	case DASD_ECKD_CCW_READ_COUNT:
		data->operation.operation = 0x06;
		break;
	case DASD_ECKD_CCW_ERASE:
		data->length = reclen;
		data->auxiliary.last_bytes_used = 0x1;
		data->operation.operation = 0x0b;
		break;
	default:
		DBF_DEV_EVENT(DBF_ERR, device, "unknown locate record "
			      "opcode 0x%x", cmd);
	}
	set_ch_t(&data->seek_addr,
		 trk / private->rdc_data.trk_per_cyl,
		 trk % private->rdc_data.trk_per_cyl);
	data->search_arg.cyl = data->seek_addr.cyl;
	data->search_arg.head = data->seek_addr.head;
	data->search_arg.record = rec_on_trk;
}

/*
 * Returns 1 if the block is one of the special blocks that needs
 * to get read/written with the KD variant of the command.
 * That is DASD_ECKD_READ_KD_MT instead of DASD_ECKD_READ_MT and
 * DASD_ECKD_WRITE_KD_MT instead of DASD_ECKD_WRITE_MT.
 * Luckily the KD variants differ only by one bit (0x08) from the
 * normal variant. So don't wonder about code like:
 * if (dasd_eckd_cdl_special(blk_per_trk, recid))
 *         ccw->cmd_code |= 0x8;
 */
static inline int
dasd_eckd_cdl_special(int blk_per_trk, int recid)
{
	if (recid < 3)
		return 1;
	if (recid < blk_per_trk)
		return 0;
	if (recid < 2 * blk_per_trk)
		return 1;
	return 0;
}

/*
 * Returns the record size for the special blocks of the cdl format.
 * Only returns something useful if dasd_eckd_cdl_special is true
 * for the recid.
 */
static inline int
dasd_eckd_cdl_reclen(int recid)
{
	if (recid < 3)
		return sizes_trk0[recid];
	return LABEL_SIZE;
}
/* create unique id from private structure. */
static void create_uid(struct dasd_conf *conf, struct dasd_uid *uid)
{
	int count;

	memset(uid, 0, sizeof(struct dasd_uid));
	memcpy(uid->vendor, conf->ned->HDA_manufacturer,
	       sizeof(uid->vendor) - 1);
	EBCASC(uid->vendor, sizeof(uid->vendor) - 1);
	memcpy(uid->serial, &conf->ned->serial,
	       sizeof(uid->serial) - 1);
	EBCASC(uid->serial, sizeof(uid->serial) - 1);
	uid->ssid = conf->gneq->subsystemID;
	uid->real_unit_addr = conf->ned->unit_addr;
	if (conf->sneq) {
		uid->type = conf->sneq->sua_flags;
		if (uid->type == UA_BASE_PAV_ALIAS)
			uid->base_unit_addr = conf->sneq->base_unit_addr;
	} else {
		uid->type = UA_BASE_DEVICE;
	}
	if (conf->vdsneq) {
		for (count = 0; count < 16; count++) {
			sprintf(uid->vduit+2*count, "%02x",
				conf->vdsneq->uit[count]);
		}
	}
}

/*
 * Generate device unique id that specifies the physical device.
 */
static int dasd_eckd_generate_uid(struct dasd_device *device)
{
	struct dasd_eckd_private *private = device->private;
	unsigned long flags;

	if (!private)
		return -ENODEV;
	if (!private->conf.ned || !private->conf.gneq)
		return -ENODEV;
	spin_lock_irqsave(get_ccwdev_lock(device->cdev), flags);
	create_uid(&private->conf, &private->uid);
	spin_unlock_irqrestore(get_ccwdev_lock(device->cdev), flags);
	return 0;
}

static int dasd_eckd_get_uid(struct dasd_device *device, struct dasd_uid *uid)
{
	struct dasd_eckd_private *private = device->private;
	unsigned long flags;

	if (private) {
		spin_lock_irqsave(get_ccwdev_lock(device->cdev), flags);
		*uid = private->uid;
		spin_unlock_irqrestore(get_ccwdev_lock(device->cdev), flags);
		return 0;
	}
	return -EINVAL;
}

/*
 * compare device UID with data of a given dasd_eckd_private structure
 * return 0 for match
 */
static int dasd_eckd_compare_path_uid(struct dasd_device *device,
				      struct dasd_conf *path_conf)
{
	struct dasd_uid device_uid;
	struct dasd_uid path_uid;

	create_uid(path_conf, &path_uid);
	dasd_eckd_get_uid(device, &device_uid);

	return memcmp(&device_uid, &path_uid, sizeof(struct dasd_uid));
}

static void dasd_eckd_fill_rcd_cqr(struct dasd_device *device,
				   struct dasd_ccw_req *cqr,
				   __u8 *rcd_buffer,
				   __u8 lpm)
{
	struct ccw1 *ccw;
	/*
	 * buffer has to start with EBCDIC "V1.0" to show
	 * support for virtual device SNEQ
	 */
	rcd_buffer[0] = 0xE5;
	rcd_buffer[1] = 0xF1;
	rcd_buffer[2] = 0x4B;
	rcd_buffer[3] = 0xF0;

	ccw = cqr->cpaddr;
	ccw->cmd_code = DASD_ECKD_CCW_RCD;
	ccw->flags = 0;
	ccw->cda = virt_to_dma32(rcd_buffer);
	ccw->count = DASD_ECKD_RCD_DATA_SIZE;
	cqr->magic = DASD_ECKD_MAGIC;

	cqr->startdev = device;
	cqr->memdev = device;
	cqr->block = NULL;
	cqr->expires = 10*HZ;
	cqr->lpm = lpm;
	cqr->retries = 256;
	cqr->buildclk = get_tod_clock();
	cqr->status = DASD_CQR_FILLED;
	set_bit(DASD_CQR_VERIFY_PATH, &cqr->flags);
}

/*
 * Wakeup helper for read_conf
 * if the cqr is not done and needs some error recovery
 * the buffer has to be re-initialized with the EBCDIC "V1.0"
 * to show support for virtual device SNEQ
 */
static void read_conf_cb(struct dasd_ccw_req *cqr, void *data)
{
	struct ccw1 *ccw;
	__u8 *rcd_buffer;

	if (cqr->status !=  DASD_CQR_DONE) {
		ccw = cqr->cpaddr;
		rcd_buffer = dma32_to_virt(ccw->cda);
		memset(rcd_buffer, 0, sizeof(*rcd_buffer));

		rcd_buffer[0] = 0xE5;
		rcd_buffer[1] = 0xF1;
		rcd_buffer[2] = 0x4B;
		rcd_buffer[3] = 0xF0;
	}
	dasd_wakeup_cb(cqr, data);
}

static int dasd_eckd_read_conf_immediately(struct dasd_device *device,
					   struct dasd_ccw_req *cqr,
					   __u8 *rcd_buffer,
					   __u8 lpm)
{
	struct ciw *ciw;
	int rc;
	/*
	 * sanity check: scan for RCD command in extended SenseID data
	 * some devices do not support RCD
	 */
	ciw = ccw_device_get_ciw(device->cdev, CIW_TYPE_RCD);
	if (!ciw || ciw->cmd != DASD_ECKD_CCW_RCD)
		return -EOPNOTSUPP;

	dasd_eckd_fill_rcd_cqr(device, cqr, rcd_buffer, lpm);
	clear_bit(DASD_CQR_FLAGS_USE_ERP, &cqr->flags);
	set_bit(DASD_CQR_ALLOW_SLOCK, &cqr->flags);
	cqr->retries = 5;
	cqr->callback = read_conf_cb;
	rc = dasd_sleep_on_immediatly(cqr);
	return rc;
}

static int dasd_eckd_read_conf_lpm(struct dasd_device *device,
				   void **rcd_buffer,
				   int *rcd_buffer_size, __u8 lpm)
{
	struct ciw *ciw;
	char *rcd_buf = NULL;
	int ret;
	struct dasd_ccw_req *cqr;

	/*
	 * sanity check: scan for RCD command in extended SenseID data
	 * some devices do not support RCD
	 */
	ciw = ccw_device_get_ciw(device->cdev, CIW_TYPE_RCD);
	if (!ciw || ciw->cmd != DASD_ECKD_CCW_RCD) {
		ret = -EOPNOTSUPP;
		goto out_error;
	}
	rcd_buf = kzalloc(DASD_ECKD_RCD_DATA_SIZE, GFP_KERNEL | GFP_DMA);
	if (!rcd_buf) {
		ret = -ENOMEM;
		goto out_error;
	}
	cqr = dasd_smalloc_request(DASD_ECKD_MAGIC, 1 /* RCD */,
				   0, /* use rcd_buf as data ara */
				   device, NULL);
	if (IS_ERR(cqr)) {
		DBF_DEV_EVENT(DBF_WARNING, device, "%s",
			      "Could not allocate RCD request");
		ret = -ENOMEM;
		goto out_error;
	}
	dasd_eckd_fill_rcd_cqr(device, cqr, rcd_buf, lpm);
	cqr->callback = read_conf_cb;
	ret = dasd_sleep_on(cqr);
	/*
	 * on success we update the user input parms
	 */
	dasd_sfree_request(cqr, cqr->memdev);
	if (ret)
		goto out_error;

	*rcd_buffer_size = DASD_ECKD_RCD_DATA_SIZE;
	*rcd_buffer = rcd_buf;
	return 0;
out_error:
	kfree(rcd_buf);
	*rcd_buffer = NULL;
	*rcd_buffer_size = 0;
	return ret;
}

static int dasd_eckd_identify_conf_parts(struct dasd_conf *conf)
{

	struct dasd_sneq *sneq;
	int i, count;

	conf->ned = NULL;
	conf->sneq = NULL;
	conf->vdsneq = NULL;
	conf->gneq = NULL;
	count = conf->len / sizeof(struct dasd_sneq);
	sneq = (struct dasd_sneq *)conf->data;
	for (i = 0; i < count; ++i) {
		if (sneq->flags.identifier == 1 && sneq->format == 1)
			conf->sneq = sneq;
		else if (sneq->flags.identifier == 1 && sneq->format == 4)
			conf->vdsneq = (struct vd_sneq *)sneq;
		else if (sneq->flags.identifier == 2)
			conf->gneq = (struct dasd_gneq *)sneq;
		else if (sneq->flags.identifier == 3 && sneq->res1 == 1)
			conf->ned = (struct dasd_ned *)sneq;
		sneq++;
	}
	if (!conf->ned || !conf->gneq) {
		conf->ned = NULL;
		conf->sneq = NULL;
		conf->vdsneq = NULL;
		conf->gneq = NULL;
		return -EINVAL;
	}
	return 0;

};

static unsigned char dasd_eckd_path_access(void *conf_data, int conf_len)
{
	struct dasd_gneq *gneq;
	int i, count, found;

	count = conf_len / sizeof(*gneq);
	gneq = (struct dasd_gneq *)conf_data;
	found = 0;
	for (i = 0; i < count; ++i) {
		if (gneq->flags.identifier == 2) {
			found = 1;
			break;
		}
		gneq++;
	}
	if (found)
		return ((char *)gneq)[18] & 0x07;
	else
		return 0;
}

static void dasd_eckd_store_conf_data(struct dasd_device *device,
				      struct dasd_conf_data *conf_data, int chp)
{
	struct dasd_eckd_private *private = device->private;
	struct channel_path_desc_fmt0 *chp_desc;
	struct subchannel_id sch_id;
	void *cdp;

	/*
	 * path handling and read_conf allocate data
	 * free it before replacing the pointer
	 * also replace the old private->conf_data pointer
	 * with the new one if this points to the same data
	 */
	cdp = device->path[chp].conf_data;
	if (private->conf.data == cdp) {
		private->conf.data = (void *)conf_data;
		dasd_eckd_identify_conf_parts(&private->conf);
	}
	ccw_device_get_schid(device->cdev, &sch_id);
	device->path[chp].conf_data = conf_data;
	device->path[chp].cssid = sch_id.cssid;
	device->path[chp].ssid = sch_id.ssid;
	chp_desc = ccw_device_get_chp_desc(device->cdev, chp);
	if (chp_desc)
		device->path[chp].chpid = chp_desc->chpid;
	kfree(chp_desc);
	kfree(cdp);
}

static void dasd_eckd_clear_conf_data(struct dasd_device *device)
{
	struct dasd_eckd_private *private = device->private;
	int i;

	private->conf.data = NULL;
	private->conf.len = 0;
	for (i = 0; i < 8; i++) {
		kfree(device->path[i].conf_data);
		device->path[i].conf_data = NULL;
		device->path[i].cssid = 0;
		device->path[i].ssid = 0;
		device->path[i].chpid = 0;
		dasd_path_notoper(device, i);
	}
}

static void dasd_eckd_read_fc_security(struct dasd_device *device)
{
	struct dasd_eckd_private *private = device->private;
	u8 esm_valid;
	u8 esm[8];
	int chp;
	int rc;

	rc = chsc_scud(private->uid.ssid, (u64 *)esm, &esm_valid);
	if (rc) {
		for (chp = 0; chp < 8; chp++)
			device->path[chp].fc_security = 0;
		return;
	}

	for (chp = 0; chp < 8; chp++) {
		if (esm_valid & (0x80 >> chp))
			device->path[chp].fc_security = esm[chp];
		else
			device->path[chp].fc_security = 0;
	}
}

static void dasd_eckd_get_uid_string(struct dasd_conf *conf, char *print_uid)
{
	struct dasd_uid uid;

	create_uid(conf, &uid);
<<<<<<< HEAD
	if (strlen(uid.vduit) > 0)
		snprintf(print_uid, DASD_UID_STRLEN,
			 "%s.%s.%04x.%02x.%s",
			 uid.vendor, uid.serial, uid.ssid,
			 uid.real_unit_addr, uid.vduit);
	else
		snprintf(print_uid, DASD_UID_STRLEN,
			 "%s.%s.%04x.%02x",
			 uid.vendor, uid.serial, uid.ssid,
			 uid.real_unit_addr);
=======
	snprintf(print_uid, DASD_UID_STRLEN, "%s.%s.%04x.%02x%s%s",
		 uid.vendor, uid.serial, uid.ssid, uid.real_unit_addr,
		 uid.vduit[0] ? "." : "", uid.vduit);
>>>>>>> 2d5404ca
}

static int dasd_eckd_check_cabling(struct dasd_device *device,
				   void *conf_data, __u8 lpm)
{
	char print_path_uid[DASD_UID_STRLEN], print_device_uid[DASD_UID_STRLEN];
	struct dasd_eckd_private *private = device->private;
	struct dasd_conf path_conf;

	path_conf.data = conf_data;
	path_conf.len = DASD_ECKD_RCD_DATA_SIZE;
	if (dasd_eckd_identify_conf_parts(&path_conf))
		return 1;

	if (dasd_eckd_compare_path_uid(device, &path_conf)) {
		dasd_eckd_get_uid_string(&path_conf, print_path_uid);
		dasd_eckd_get_uid_string(&private->conf, print_device_uid);
		dev_err(&device->cdev->dev,
			"Not all channel paths lead to the same device, path %02X leads to device %s instead of %s\n",
			lpm, print_path_uid, print_device_uid);
		return 1;
	}

	return 0;
}

static int dasd_eckd_read_conf(struct dasd_device *device)
{
	void *conf_data;
	int conf_len, conf_data_saved;
	int rc, path_err, pos;
	__u8 lpm, opm;
	struct dasd_eckd_private *private;

	private = device->private;
	opm = ccw_device_get_path_mask(device->cdev);
	conf_data_saved = 0;
	path_err = 0;
	/* get configuration data per operational path */
	for (lpm = 0x80; lpm; lpm>>= 1) {
		if (!(lpm & opm))
			continue;
		rc = dasd_eckd_read_conf_lpm(device, &conf_data,
					     &conf_len, lpm);
		if (rc && rc != -EOPNOTSUPP) {	/* -EOPNOTSUPP is ok */
			DBF_EVENT_DEVID(DBF_WARNING, device->cdev,
					"Read configuration data returned "
					"error %d", rc);
			return rc;
		}
		if (conf_data == NULL) {
			DBF_EVENT_DEVID(DBF_WARNING, device->cdev, "%s",
					"No configuration data "
					"retrieved");
			/* no further analysis possible */
			dasd_path_add_opm(device, opm);
			continue;	/* no error */
		}
		/* save first valid configuration data */
		if (!conf_data_saved) {
			/* initially clear previously stored conf_data */
			dasd_eckd_clear_conf_data(device);
			private->conf.data = conf_data;
			private->conf.len = conf_len;
			if (dasd_eckd_identify_conf_parts(&private->conf)) {
				private->conf.data = NULL;
				private->conf.len = 0;
				kfree(conf_data);
				continue;
			}
			/*
			 * build device UID that other path data
			 * can be compared to it
			 */
			dasd_eckd_generate_uid(device);
			conf_data_saved++;
		} else if (dasd_eckd_check_cabling(device, conf_data, lpm)) {
			dasd_path_add_cablepm(device, lpm);
			path_err = -EINVAL;
			kfree(conf_data);
			continue;
		}

		pos = pathmask_to_pos(lpm);
		dasd_eckd_store_conf_data(device, conf_data, pos);

		switch (dasd_eckd_path_access(conf_data, conf_len)) {
		case 0x02:
			dasd_path_add_nppm(device, lpm);
			break;
		case 0x03:
			dasd_path_add_ppm(device, lpm);
			break;
		}
		if (!dasd_path_get_opm(device)) {
			dasd_path_set_opm(device, lpm);
			dasd_generic_path_operational(device);
		} else {
			dasd_path_add_opm(device, lpm);
		}
	}

	return path_err;
}

static u32 get_fcx_max_data(struct dasd_device *device)
{
	struct dasd_eckd_private *private = device->private;
	int fcx_in_css, fcx_in_gneq, fcx_in_features;
	unsigned int mdc;
	int tpm;

	if (dasd_nofcx)
		return 0;
	/* is transport mode supported? */
	fcx_in_css = css_general_characteristics.fcx;
	fcx_in_gneq = private->conf.gneq->reserved2[7] & 0x04;
	fcx_in_features = private->features.feature[40] & 0x80;
	tpm = fcx_in_css && fcx_in_gneq && fcx_in_features;

	if (!tpm)
		return 0;

	mdc = ccw_device_get_mdc(device->cdev, 0);
	if (mdc == 0) {
		dev_warn(&device->cdev->dev, "Detecting the maximum supported data size for zHPF requests failed\n");
		return 0;
	} else {
		return (u32)mdc * FCX_MAX_DATA_FACTOR;
	}
}

static int verify_fcx_max_data(struct dasd_device *device, __u8 lpm)
{
	struct dasd_eckd_private *private = device->private;
	unsigned int mdc;
	u32 fcx_max_data;

	if (private->fcx_max_data) {
		mdc = ccw_device_get_mdc(device->cdev, lpm);
		if (mdc == 0) {
			dev_warn(&device->cdev->dev,
				 "Detecting the maximum data size for zHPF "
				 "requests failed (rc=%d) for a new path %x\n",
				 mdc, lpm);
			return mdc;
		}
		fcx_max_data = (u32)mdc * FCX_MAX_DATA_FACTOR;
		if (fcx_max_data < private->fcx_max_data) {
			dev_warn(&device->cdev->dev,
				 "The maximum data size for zHPF requests %u "
				 "on a new path %x is below the active maximum "
				 "%u\n", fcx_max_data, lpm,
				 private->fcx_max_data);
			return -EACCES;
		}
	}
	return 0;
}

static int rebuild_device_uid(struct dasd_device *device,
			      struct pe_handler_work_data *data)
{
	struct dasd_eckd_private *private = device->private;
	__u8 lpm, opm = dasd_path_get_opm(device);
	int rc = -ENODEV;

	for (lpm = 0x80; lpm; lpm >>= 1) {
		if (!(lpm & opm))
			continue;
		memset(&data->rcd_buffer, 0, sizeof(data->rcd_buffer));
		memset(&data->cqr, 0, sizeof(data->cqr));
		data->cqr.cpaddr = &data->ccw;
		rc = dasd_eckd_read_conf_immediately(device, &data->cqr,
						     data->rcd_buffer,
						     lpm);

		if (rc) {
			if (rc == -EOPNOTSUPP) /* -EOPNOTSUPP is ok */
				continue;
			DBF_EVENT_DEVID(DBF_WARNING, device->cdev,
					"Read configuration data "
					"returned error %d", rc);
			break;
		}
		memcpy(private->conf.data, data->rcd_buffer,
		       DASD_ECKD_RCD_DATA_SIZE);
		if (dasd_eckd_identify_conf_parts(&private->conf)) {
			rc = -ENODEV;
		} else /* first valid path is enough */
			break;
	}

	if (!rc)
		rc = dasd_eckd_generate_uid(device);

	return rc;
}

static void dasd_eckd_path_available_action(struct dasd_device *device,
					    struct pe_handler_work_data *data)
{
	__u8 path_rcd_buf[DASD_ECKD_RCD_DATA_SIZE];
	__u8 lpm, opm, npm, ppm, epm, hpfpm, cablepm;
	struct dasd_conf_data *conf_data;
	char print_uid[DASD_UID_STRLEN];
	struct dasd_conf path_conf;
	unsigned long flags;
	int rc, pos;

	opm = 0;
	npm = 0;
	ppm = 0;
	epm = 0;
	hpfpm = 0;
	cablepm = 0;

	for (lpm = 0x80; lpm; lpm >>= 1) {
		if (!(lpm & data->tbvpm))
			continue;
		memset(&data->rcd_buffer, 0, sizeof(data->rcd_buffer));
		memset(&data->cqr, 0, sizeof(data->cqr));
		data->cqr.cpaddr = &data->ccw;
		rc = dasd_eckd_read_conf_immediately(device, &data->cqr,
						     data->rcd_buffer,
						     lpm);
		if (!rc) {
			switch (dasd_eckd_path_access(data->rcd_buffer,
						      DASD_ECKD_RCD_DATA_SIZE)
				) {
			case 0x02:
				npm |= lpm;
				break;
			case 0x03:
				ppm |= lpm;
				break;
			}
			opm |= lpm;
		} else if (rc == -EOPNOTSUPP) {
			DBF_EVENT_DEVID(DBF_WARNING, device->cdev, "%s",
					"path verification: No configuration "
					"data retrieved");
			opm |= lpm;
		} else if (rc == -EAGAIN) {
			DBF_EVENT_DEVID(DBF_WARNING, device->cdev, "%s",
					"path verification: device is stopped,"
					" try again later");
			epm |= lpm;
		} else {
			dev_warn(&device->cdev->dev,
				 "Reading device feature codes failed "
				 "(rc=%d) for new path %x\n", rc, lpm);
			continue;
		}
		if (verify_fcx_max_data(device, lpm)) {
			opm &= ~lpm;
			npm &= ~lpm;
			ppm &= ~lpm;
			hpfpm |= lpm;
			continue;
		}

		/*
		 * save conf_data for comparison after
		 * rebuild_device_uid may have changed
		 * the original data
		 */
		memcpy(&path_rcd_buf, data->rcd_buffer,
		       DASD_ECKD_RCD_DATA_SIZE);
		path_conf.data = (void *)&path_rcd_buf;
		path_conf.len = DASD_ECKD_RCD_DATA_SIZE;
		if (dasd_eckd_identify_conf_parts(&path_conf)) {
			path_conf.data = NULL;
			path_conf.len = 0;
			continue;
		}

		/*
		 * compare path UID with device UID only if at least
		 * one valid path is left
		 * in other case the device UID may have changed and
		 * the first working path UID will be used as device UID
		 */
		if (dasd_path_get_opm(device) &&
		    dasd_eckd_compare_path_uid(device, &path_conf)) {
			/*
			 * the comparison was not successful
			 * rebuild the device UID with at least one
			 * known path in case a z/VM hyperswap command
			 * has changed the device
			 *
			 * after this compare again
			 *
			 * if either the rebuild or the recompare fails
			 * the path can not be used
			 */
			if (rebuild_device_uid(device, data) ||
			    dasd_eckd_compare_path_uid(
				    device, &path_conf)) {
				dasd_eckd_get_uid_string(&path_conf, print_uid);
				dev_err(&device->cdev->dev,
					"The newly added channel path %02X "
					"will not be used because it leads "
					"to a different device %s\n",
					lpm, print_uid);
				opm &= ~lpm;
				npm &= ~lpm;
				ppm &= ~lpm;
				cablepm |= lpm;
				continue;
			}
		}

		conf_data = kzalloc(DASD_ECKD_RCD_DATA_SIZE, GFP_KERNEL);
		if (conf_data) {
			memcpy(conf_data, data->rcd_buffer,
			       DASD_ECKD_RCD_DATA_SIZE);
		} else {
			/*
			 * path is operational but path config data could not
			 * be stored due to low mem condition
			 * add it to the error path mask and schedule a path
			 * verification later that this could be added again
			 */
			epm |= lpm;
		}
		pos = pathmask_to_pos(lpm);
		dasd_eckd_store_conf_data(device, conf_data, pos);

		/*
		 * There is a small chance that a path is lost again between
		 * above path verification and the following modification of
		 * the device opm mask. We could avoid that race here by using
		 * yet another path mask, but we rather deal with this unlikely
		 * situation in dasd_start_IO.
		 */
		spin_lock_irqsave(get_ccwdev_lock(device->cdev), flags);
		if (!dasd_path_get_opm(device) && opm) {
			dasd_path_set_opm(device, opm);
			dasd_generic_path_operational(device);
		} else {
			dasd_path_add_opm(device, opm);
		}
		dasd_path_add_nppm(device, npm);
		dasd_path_add_ppm(device, ppm);
		if (epm) {
			dasd_path_add_tbvpm(device, epm);
			dasd_device_set_timer(device, 50);
		}
		dasd_path_add_cablepm(device, cablepm);
		dasd_path_add_nohpfpm(device, hpfpm);
		spin_unlock_irqrestore(get_ccwdev_lock(device->cdev), flags);

		dasd_path_create_kobj(device, pos);
	}
}

static void do_pe_handler_work(struct work_struct *work)
{
	struct pe_handler_work_data *data;
	struct dasd_device *device;

	data = container_of(work, struct pe_handler_work_data, worker);
	device = data->device;

	/* delay path verification until device was resumed */
	if (test_bit(DASD_FLAG_SUSPENDED, &device->flags)) {
		schedule_work(work);
		return;
	}
	/* check if path verification already running and delay if so */
	if (test_and_set_bit(DASD_FLAG_PATH_VERIFY, &device->flags)) {
		schedule_work(work);
		return;
	}

	if (data->tbvpm)
		dasd_eckd_path_available_action(device, data);
	if (data->fcsecpm)
		dasd_eckd_read_fc_security(device);

	clear_bit(DASD_FLAG_PATH_VERIFY, &device->flags);
	dasd_put_device(device);
	if (data->isglobal)
		mutex_unlock(&dasd_pe_handler_mutex);
	else
		kfree(data);
}

static int dasd_eckd_pe_handler(struct dasd_device *device,
				__u8 tbvpm, __u8 fcsecpm)
{
	struct pe_handler_work_data *data;

	data = kzalloc(sizeof(*data), GFP_ATOMIC | GFP_DMA);
	if (!data) {
		if (mutex_trylock(&dasd_pe_handler_mutex)) {
			data = pe_handler_worker;
			data->isglobal = 1;
		} else {
			return -ENOMEM;
		}
	}
	INIT_WORK(&data->worker, do_pe_handler_work);
	dasd_get_device(device);
	data->device = device;
	data->tbvpm = tbvpm;
	data->fcsecpm = fcsecpm;
	schedule_work(&data->worker);
	return 0;
}

static void dasd_eckd_reset_path(struct dasd_device *device, __u8 pm)
{
	struct dasd_eckd_private *private = device->private;
	unsigned long flags;

	if (!private->fcx_max_data)
		private->fcx_max_data = get_fcx_max_data(device);
	spin_lock_irqsave(get_ccwdev_lock(device->cdev), flags);
	dasd_path_set_tbvpm(device, pm ? : dasd_path_get_notoperpm(device));
	dasd_schedule_device_bh(device);
	spin_unlock_irqrestore(get_ccwdev_lock(device->cdev), flags);
}

static int dasd_eckd_read_features(struct dasd_device *device)
{
	struct dasd_eckd_private *private = device->private;
	struct dasd_psf_prssd_data *prssdp;
	struct dasd_rssd_features *features;
	struct dasd_ccw_req *cqr;
	struct ccw1 *ccw;
	int rc;

	memset(&private->features, 0, sizeof(struct dasd_rssd_features));
	cqr = dasd_smalloc_request(DASD_ECKD_MAGIC, 1 /* PSF */	+ 1 /* RSSD */,
				   (sizeof(struct dasd_psf_prssd_data) +
				    sizeof(struct dasd_rssd_features)),
				   device, NULL);
	if (IS_ERR(cqr)) {
		DBF_EVENT_DEVID(DBF_WARNING, device->cdev, "%s", "Could not "
				"allocate initialization request");
		return PTR_ERR(cqr);
	}
	cqr->startdev = device;
	cqr->memdev = device;
	cqr->block = NULL;
	cqr->retries = 256;
	cqr->expires = 10 * HZ;

	/* Prepare for Read Subsystem Data */
	prssdp = (struct dasd_psf_prssd_data *) cqr->data;
	memset(prssdp, 0, sizeof(struct dasd_psf_prssd_data));
	prssdp->order = PSF_ORDER_PRSSD;
	prssdp->suborder = 0x41;	/* Read Feature Codes */
	/* all other bytes of prssdp must be zero */

	ccw = cqr->cpaddr;
	ccw->cmd_code = DASD_ECKD_CCW_PSF;
	ccw->count = sizeof(struct dasd_psf_prssd_data);
	ccw->flags |= CCW_FLAG_CC;
	ccw->cda = virt_to_dma32(prssdp);

	/* Read Subsystem Data - feature codes */
	features = (struct dasd_rssd_features *) (prssdp + 1);
	memset(features, 0, sizeof(struct dasd_rssd_features));

	ccw++;
	ccw->cmd_code = DASD_ECKD_CCW_RSSD;
	ccw->count = sizeof(struct dasd_rssd_features);
	ccw->cda = virt_to_dma32(features);

	cqr->buildclk = get_tod_clock();
	cqr->status = DASD_CQR_FILLED;
	rc = dasd_sleep_on(cqr);
	if (rc == 0) {
		prssdp = (struct dasd_psf_prssd_data *) cqr->data;
		features = (struct dasd_rssd_features *) (prssdp + 1);
		memcpy(&private->features, features,
		       sizeof(struct dasd_rssd_features));
	} else
		dev_warn(&device->cdev->dev, "Reading device feature codes"
			 " failed with rc=%d\n", rc);
	dasd_sfree_request(cqr, cqr->memdev);
	return rc;
}

/* Read Volume Information - Volume Storage Query */
static int dasd_eckd_read_vol_info(struct dasd_device *device)
{
	struct dasd_eckd_private *private = device->private;
	struct dasd_psf_prssd_data *prssdp;
	struct dasd_rssd_vsq *vsq;
	struct dasd_ccw_req *cqr;
	struct ccw1 *ccw;
	int useglobal;
	int rc;

	/* This command cannot be executed on an alias device */
	if (private->uid.type == UA_BASE_PAV_ALIAS ||
	    private->uid.type == UA_HYPER_PAV_ALIAS)
		return 0;

	useglobal = 0;
	cqr = dasd_smalloc_request(DASD_ECKD_MAGIC, 2 /* PSF + RSSD */,
				   sizeof(*prssdp) + sizeof(*vsq), device, NULL);
	if (IS_ERR(cqr)) {
		DBF_EVENT_DEVID(DBF_WARNING, device->cdev, "%s",
				"Could not allocate initialization request");
		mutex_lock(&dasd_vol_info_mutex);
		useglobal = 1;
		cqr = &dasd_vol_info_req->cqr;
		memset(cqr, 0, sizeof(*cqr));
		memset(dasd_vol_info_req, 0, sizeof(*dasd_vol_info_req));
		cqr->cpaddr = &dasd_vol_info_req->ccw;
		cqr->data = &dasd_vol_info_req->data;
		cqr->magic = DASD_ECKD_MAGIC;
	}

	/* Prepare for Read Subsystem Data */
	prssdp = cqr->data;
	prssdp->order = PSF_ORDER_PRSSD;
	prssdp->suborder = PSF_SUBORDER_VSQ;	/* Volume Storage Query */
	prssdp->lss = private->conf.ned->ID;
	prssdp->volume = private->conf.ned->unit_addr;

	ccw = cqr->cpaddr;
	ccw->cmd_code = DASD_ECKD_CCW_PSF;
	ccw->count = sizeof(*prssdp);
	ccw->flags |= CCW_FLAG_CC;
	ccw->cda = virt_to_dma32(prssdp);

	/* Read Subsystem Data - Volume Storage Query */
	vsq = (struct dasd_rssd_vsq *)(prssdp + 1);
	memset(vsq, 0, sizeof(*vsq));

	ccw++;
	ccw->cmd_code = DASD_ECKD_CCW_RSSD;
	ccw->count = sizeof(*vsq);
	ccw->flags |= CCW_FLAG_SLI;
	ccw->cda = virt_to_dma32(vsq);

	cqr->buildclk = get_tod_clock();
	cqr->status = DASD_CQR_FILLED;
	cqr->startdev = device;
	cqr->memdev = device;
	cqr->block = NULL;
	cqr->retries = 256;
	cqr->expires = device->default_expires * HZ;
	/* The command might not be supported. Suppress the error output */
	__set_bit(DASD_CQR_SUPPRESS_CR, &cqr->flags);

	rc = dasd_sleep_on_interruptible(cqr);
	if (rc == 0) {
		memcpy(&private->vsq, vsq, sizeof(*vsq));
	} else {
		DBF_EVENT_DEVID(DBF_WARNING, device->cdev,
				"Reading the volume storage information failed with rc=%d", rc);
	}

	if (useglobal)
		mutex_unlock(&dasd_vol_info_mutex);
	else
		dasd_sfree_request(cqr, cqr->memdev);

	return rc;
}

static int dasd_eckd_is_ese(struct dasd_device *device)
{
	struct dasd_eckd_private *private = device->private;

	return private->vsq.vol_info.ese;
}

static int dasd_eckd_ext_pool_id(struct dasd_device *device)
{
	struct dasd_eckd_private *private = device->private;

	return private->vsq.extent_pool_id;
}

/*
 * This value represents the total amount of available space. As more space is
 * allocated by ESE volumes, this value will decrease.
 * The data for this value is therefore updated on any call.
 */
static int dasd_eckd_space_configured(struct dasd_device *device)
{
	struct dasd_eckd_private *private = device->private;
	int rc;

	rc = dasd_eckd_read_vol_info(device);

	return rc ? : private->vsq.space_configured;
}

/*
 * The value of space allocated by an ESE volume may have changed and is
 * therefore updated on any call.
 */
static int dasd_eckd_space_allocated(struct dasd_device *device)
{
	struct dasd_eckd_private *private = device->private;
	int rc;

	rc = dasd_eckd_read_vol_info(device);

	return rc ? : private->vsq.space_allocated;
}

static int dasd_eckd_logical_capacity(struct dasd_device *device)
{
	struct dasd_eckd_private *private = device->private;

	return private->vsq.logical_capacity;
}

static void dasd_eckd_ext_pool_exhaust_work(struct work_struct *work)
{
	struct ext_pool_exhaust_work_data *data;
	struct dasd_device *device;
	struct dasd_device *base;

	data = container_of(work, struct ext_pool_exhaust_work_data, worker);
	device = data->device;
	base = data->base;

	if (!base)
		base = device;
	if (dasd_eckd_space_configured(base) != 0) {
		dasd_generic_space_avail(device);
	} else {
		dev_warn(&device->cdev->dev, "No space left in the extent pool\n");
		DBF_DEV_EVENT(DBF_WARNING, device, "%s", "out of space");
	}

	dasd_put_device(device);
	kfree(data);
}

static int dasd_eckd_ext_pool_exhaust(struct dasd_device *device,
				      struct dasd_ccw_req *cqr)
{
	struct ext_pool_exhaust_work_data *data;

	data = kzalloc(sizeof(*data), GFP_ATOMIC);
	if (!data)
		return -ENOMEM;
	INIT_WORK(&data->worker, dasd_eckd_ext_pool_exhaust_work);
	dasd_get_device(device);
	data->device = device;

	if (cqr->block)
		data->base = cqr->block->base;
	else if (cqr->basedev)
		data->base = cqr->basedev;
	else
		data->base = NULL;

	schedule_work(&data->worker);

	return 0;
}

static void dasd_eckd_cpy_ext_pool_data(struct dasd_device *device,
					struct dasd_rssd_lcq *lcq)
{
	struct dasd_eckd_private *private = device->private;
	int pool_id = dasd_eckd_ext_pool_id(device);
	struct dasd_ext_pool_sum eps;
	int i;

	for (i = 0; i < lcq->pool_count; i++) {
		eps = lcq->ext_pool_sum[i];
		if (eps.pool_id == pool_id) {
			memcpy(&private->eps, &eps,
			       sizeof(struct dasd_ext_pool_sum));
		}
	}
}

/* Read Extent Pool Information - Logical Configuration Query */
static int dasd_eckd_read_ext_pool_info(struct dasd_device *device)
{
	struct dasd_eckd_private *private = device->private;
	struct dasd_psf_prssd_data *prssdp;
	struct dasd_rssd_lcq *lcq;
	struct dasd_ccw_req *cqr;
	struct ccw1 *ccw;
	int rc;

	/* This command cannot be executed on an alias device */
	if (private->uid.type == UA_BASE_PAV_ALIAS ||
	    private->uid.type == UA_HYPER_PAV_ALIAS)
		return 0;

	cqr = dasd_smalloc_request(DASD_ECKD_MAGIC, 2 /* PSF + RSSD */,
				   sizeof(*prssdp) + sizeof(*lcq), device, NULL);
	if (IS_ERR(cqr)) {
		DBF_EVENT_DEVID(DBF_WARNING, device->cdev, "%s",
				"Could not allocate initialization request");
		return PTR_ERR(cqr);
	}

	/* Prepare for Read Subsystem Data */
	prssdp = cqr->data;
	memset(prssdp, 0, sizeof(*prssdp));
	prssdp->order = PSF_ORDER_PRSSD;
	prssdp->suborder = PSF_SUBORDER_LCQ;	/* Logical Configuration Query */

	ccw = cqr->cpaddr;
	ccw->cmd_code = DASD_ECKD_CCW_PSF;
	ccw->count = sizeof(*prssdp);
	ccw->flags |= CCW_FLAG_CC;
	ccw->cda = virt_to_dma32(prssdp);

	lcq = (struct dasd_rssd_lcq *)(prssdp + 1);
	memset(lcq, 0, sizeof(*lcq));

	ccw++;
	ccw->cmd_code = DASD_ECKD_CCW_RSSD;
	ccw->count = sizeof(*lcq);
	ccw->flags |= CCW_FLAG_SLI;
	ccw->cda = virt_to_dma32(lcq);

	cqr->buildclk = get_tod_clock();
	cqr->status = DASD_CQR_FILLED;
	cqr->startdev = device;
	cqr->memdev = device;
	cqr->block = NULL;
	cqr->retries = 256;
	cqr->expires = device->default_expires * HZ;
	/* The command might not be supported. Suppress the error output */
	__set_bit(DASD_CQR_SUPPRESS_CR, &cqr->flags);

	rc = dasd_sleep_on_interruptible(cqr);
	if (rc == 0) {
		dasd_eckd_cpy_ext_pool_data(device, lcq);
	} else {
		DBF_EVENT_DEVID(DBF_WARNING, device->cdev,
				"Reading the logical configuration failed with rc=%d", rc);
	}

	dasd_sfree_request(cqr, cqr->memdev);

	return rc;
}

/*
 * Depending on the device type, the extent size is specified either as
 * cylinders per extent (CKD) or size per extent (FBA)
 * A 1GB size corresponds to 1113cyl, and 16MB to 21cyl.
 */
static int dasd_eckd_ext_size(struct dasd_device *device)
{
	struct dasd_eckd_private *private = device->private;
	struct dasd_ext_pool_sum eps = private->eps;

	if (!eps.flags.extent_size_valid)
		return 0;
	if (eps.extent_size.size_1G)
		return 1113;
	if (eps.extent_size.size_16M)
		return 21;

	return 0;
}

static int dasd_eckd_ext_pool_warn_thrshld(struct dasd_device *device)
{
	struct dasd_eckd_private *private = device->private;

	return private->eps.warn_thrshld;
}

static int dasd_eckd_ext_pool_cap_at_warnlevel(struct dasd_device *device)
{
	struct dasd_eckd_private *private = device->private;

	return private->eps.flags.capacity_at_warnlevel;
}

/*
 * Extent Pool out of space
 */
static int dasd_eckd_ext_pool_oos(struct dasd_device *device)
{
	struct dasd_eckd_private *private = device->private;

	return private->eps.flags.pool_oos;
}

/*
 * Build CP for Perform Subsystem Function - SSC.
 */
static struct dasd_ccw_req *dasd_eckd_build_psf_ssc(struct dasd_device *device,
						    int enable_pav)
{
	struct dasd_ccw_req *cqr;
	struct dasd_psf_ssc_data *psf_ssc_data;
	struct ccw1 *ccw;

	cqr = dasd_smalloc_request(DASD_ECKD_MAGIC, 1 /* PSF */ ,
				  sizeof(struct dasd_psf_ssc_data),
				   device, NULL);

	if (IS_ERR(cqr)) {
		DBF_DEV_EVENT(DBF_WARNING, device, "%s",
			   "Could not allocate PSF-SSC request");
		return cqr;
	}
	psf_ssc_data = (struct dasd_psf_ssc_data *)cqr->data;
	psf_ssc_data->order = PSF_ORDER_SSC;
	psf_ssc_data->suborder = 0xc0;
	if (enable_pav) {
		psf_ssc_data->suborder |= 0x08;
		psf_ssc_data->reserved[0] = 0x88;
	}
	ccw = cqr->cpaddr;
	ccw->cmd_code = DASD_ECKD_CCW_PSF;
	ccw->cda = virt_to_dma32(psf_ssc_data);
	ccw->count = 66;

	cqr->startdev = device;
	cqr->memdev = device;
	cqr->block = NULL;
	cqr->retries = 256;
	cqr->expires = 10*HZ;
	cqr->buildclk = get_tod_clock();
	cqr->status = DASD_CQR_FILLED;
	return cqr;
}

/*
 * Perform Subsystem Function.
 * It is necessary to trigger CIO for channel revalidation since this
 * call might change behaviour of DASD devices.
 */
static int
dasd_eckd_psf_ssc(struct dasd_device *device, int enable_pav,
		  unsigned long flags)
{
	struct dasd_ccw_req *cqr;
	int rc;

	cqr = dasd_eckd_build_psf_ssc(device, enable_pav);
	if (IS_ERR(cqr))
		return PTR_ERR(cqr);

	/*
	 * set flags e.g. turn on failfast, to prevent blocking
	 * the calling function should handle failed requests
	 */
	cqr->flags |= flags;

	rc = dasd_sleep_on(cqr);
	if (!rc)
		/* trigger CIO to reprobe devices */
		css_schedule_reprobe();
	else if (cqr->intrc == -EAGAIN)
		rc = -EAGAIN;

	dasd_sfree_request(cqr, cqr->memdev);
	return rc;
}

/*
 * Valide storage server of current device.
 */
static int dasd_eckd_validate_server(struct dasd_device *device,
				     unsigned long flags)
{
	struct dasd_eckd_private *private = device->private;
	int enable_pav, rc;

	if (private->uid.type == UA_BASE_PAV_ALIAS ||
	    private->uid.type == UA_HYPER_PAV_ALIAS)
		return 0;
	if (dasd_nopav || MACHINE_IS_VM)
		enable_pav = 0;
	else
		enable_pav = 1;
	rc = dasd_eckd_psf_ssc(device, enable_pav, flags);

	/* may be requested feature is not available on server,
	 * therefore just report error and go ahead */
	DBF_EVENT_DEVID(DBF_WARNING, device->cdev, "PSF-SSC for SSID %04x "
			"returned rc=%d", private->uid.ssid, rc);
	return rc;
}

/*
 * worker to do a validate server in case of a lost pathgroup
 */
static void dasd_eckd_do_validate_server(struct work_struct *work)
{
	struct dasd_device *device = container_of(work, struct dasd_device,
						  kick_validate);
	unsigned long flags = 0;

	set_bit(DASD_CQR_FLAGS_FAILFAST, &flags);
	if (dasd_eckd_validate_server(device, flags)
	    == -EAGAIN) {
		/* schedule worker again if failed */
		schedule_work(&device->kick_validate);
		return;
	}

	dasd_put_device(device);
}

static void dasd_eckd_kick_validate_server(struct dasd_device *device)
{
	dasd_get_device(device);
	/* exit if device not online or in offline processing */
	if (test_bit(DASD_FLAG_OFFLINE, &device->flags) ||
	   device->state < DASD_STATE_ONLINE) {
		dasd_put_device(device);
		return;
	}
	/* queue call to do_validate_server to the kernel event daemon. */
	if (!schedule_work(&device->kick_validate))
		dasd_put_device(device);
}

/*
 * return if the device is the copy relation primary if a copy relation is active
 */
static int dasd_device_is_primary(struct dasd_device *device)
{
	if (!device->copy)
		return 1;

	if (device->copy->active->device == device)
		return 1;

	return 0;
}

static int dasd_eckd_alloc_block(struct dasd_device *device)
{
	struct dasd_block *block;
	struct dasd_uid temp_uid;

	if (!dasd_device_is_primary(device))
		return 0;

	dasd_eckd_get_uid(device, &temp_uid);
	if (temp_uid.type == UA_BASE_DEVICE) {
		block = dasd_alloc_block();
		if (IS_ERR(block)) {
			DBF_EVENT_DEVID(DBF_WARNING, device->cdev, "%s",
					"could not allocate dasd block structure");
			return PTR_ERR(block);
		}
		device->block = block;
		block->base = device;
	}
	return 0;
}

static bool dasd_eckd_pprc_enabled(struct dasd_device *device)
{
	struct dasd_eckd_private *private = device->private;

	return private->rdc_data.facilities.PPRC_enabled;
}

/*
 * Check device characteristics.
 * If the device is accessible using ECKD discipline, the device is enabled.
 */
static int
dasd_eckd_check_characteristics(struct dasd_device *device)
{
	struct dasd_eckd_private *private = device->private;
	int rc, i;
	int readonly;
	unsigned long value;

	/* setup work queue for validate server*/
	INIT_WORK(&device->kick_validate, dasd_eckd_do_validate_server);
	/* setup work queue for summary unit check */
	INIT_WORK(&device->suc_work, dasd_alias_handle_summary_unit_check);

	if (!ccw_device_is_pathgroup(device->cdev)) {
		dev_warn(&device->cdev->dev,
			 "A channel path group could not be established\n");
		return -EIO;
	}
	if (!ccw_device_is_multipath(device->cdev)) {
		dev_info(&device->cdev->dev,
			 "The DASD is not operating in multipath mode\n");
	}
	if (!private) {
		private = kzalloc(sizeof(*private), GFP_KERNEL | GFP_DMA);
		if (!private) {
			dev_warn(&device->cdev->dev,
				 "Allocating memory for private DASD data "
				 "failed\n");
			return -ENOMEM;
		}
		device->private = private;
	} else {
		memset(private, 0, sizeof(*private));
	}
	/* Invalidate status of initial analysis. */
	private->init_cqr_status = -1;
	/* Set default cache operations. */
	private->attrib.operation = DASD_NORMAL_CACHE;
	private->attrib.nr_cyl = 0;

	/* Read Configuration Data */
	rc = dasd_eckd_read_conf(device);
	if (rc)
		goto out_err1;

	/* set some default values */
	device->default_expires = DASD_EXPIRES;
	device->default_retries = DASD_RETRIES;
	device->path_thrhld = DASD_ECKD_PATH_THRHLD;
	device->path_interval = DASD_ECKD_PATH_INTERVAL;
	device->aq_timeouts = DASD_RETRIES_MAX;

	if (private->conf.gneq) {
		value = 1;
		for (i = 0; i < private->conf.gneq->timeout.value; i++)
			value = 10 * value;
		value = value * private->conf.gneq->timeout.number;
		/* do not accept useless values */
		if (value != 0 && value <= DASD_EXPIRES_MAX)
			device->default_expires = value;
	}

	/* Read Device Characteristics */
	rc = dasd_generic_read_dev_chars(device, DASD_ECKD_MAGIC,
					 &private->rdc_data, 64);
	if (rc) {
		DBF_EVENT_DEVID(DBF_WARNING, device->cdev,
				"Read device characteristic failed, rc=%d", rc);
		goto out_err1;
	}

	/* setup PPRC for device from devmap */
	rc = dasd_devmap_set_device_copy_relation(device->cdev,
						  dasd_eckd_pprc_enabled(device));
	if (rc) {
		DBF_EVENT_DEVID(DBF_WARNING, device->cdev,
				"copy relation setup failed, rc=%d", rc);
		goto out_err1;
	}

	/* check if block device is needed and allocate in case */
	rc = dasd_eckd_alloc_block(device);
	if (rc)
		goto out_err1;

	/* register lcu with alias handling, enable PAV */
	rc = dasd_alias_make_device_known_to_lcu(device);
	if (rc)
		goto out_err2;

	dasd_eckd_validate_server(device, 0);

	/* device may report different configuration data after LCU setup */
	rc = dasd_eckd_read_conf(device);
	if (rc)
		goto out_err3;

	dasd_eckd_read_fc_security(device);
	dasd_path_create_kobjects(device);

	/* Read Feature Codes */
	dasd_eckd_read_features(device);

	/* Read Volume Information */
	dasd_eckd_read_vol_info(device);

	/* Read Extent Pool Information */
	dasd_eckd_read_ext_pool_info(device);

	if ((device->features & DASD_FEATURE_USERAW) &&
	    !(private->rdc_data.facilities.RT_in_LR)) {
		dev_err(&device->cdev->dev, "The storage server does not "
			"support raw-track access\n");
		rc = -EINVAL;
		goto out_err3;
	}

	/* find the valid cylinder size */
	if (private->rdc_data.no_cyl == LV_COMPAT_CYL &&
	    private->rdc_data.long_no_cyl)
		private->real_cyl = private->rdc_data.long_no_cyl;
	else
		private->real_cyl = private->rdc_data.no_cyl;

	private->fcx_max_data = get_fcx_max_data(device);

	readonly = dasd_device_is_ro(device);
	if (readonly)
		set_bit(DASD_FLAG_DEVICE_RO, &device->flags);

	dev_info(&device->cdev->dev, "New DASD %04X/%02X (CU %04X/%02X) "
		 "with %d cylinders, %d heads, %d sectors%s\n",
		 private->rdc_data.dev_type,
		 private->rdc_data.dev_model,
		 private->rdc_data.cu_type,
		 private->rdc_data.cu_model.model,
		 private->real_cyl,
		 private->rdc_data.trk_per_cyl,
		 private->rdc_data.sec_per_trk,
		 readonly ? ", read-only device" : "");
	return 0;

out_err3:
	dasd_alias_disconnect_device_from_lcu(device);
out_err2:
	dasd_free_block(device->block);
	device->block = NULL;
out_err1:
	dasd_eckd_clear_conf_data(device);
	dasd_path_remove_kobjects(device);
	kfree(device->private);
	device->private = NULL;
	return rc;
}

static void dasd_eckd_uncheck_device(struct dasd_device *device)
{
	struct dasd_eckd_private *private = device->private;

	if (!private)
		return;

	dasd_alias_disconnect_device_from_lcu(device);
	private->conf.ned = NULL;
	private->conf.sneq = NULL;
	private->conf.vdsneq = NULL;
	private->conf.gneq = NULL;
	dasd_eckd_clear_conf_data(device);
	dasd_path_remove_kobjects(device);
}

static struct dasd_ccw_req *
dasd_eckd_analysis_ccw(struct dasd_device *device)
{
	struct dasd_eckd_private *private = device->private;
	struct eckd_count *count_data;
	struct LO_eckd_data *LO_data;
	struct dasd_ccw_req *cqr;
	struct ccw1 *ccw;
	int cplength, datasize;
	int i;

	cplength = 8;
	datasize = sizeof(struct DE_eckd_data) + 2*sizeof(struct LO_eckd_data);
	cqr = dasd_smalloc_request(DASD_ECKD_MAGIC, cplength, datasize, device,
				   NULL);
	if (IS_ERR(cqr))
		return cqr;
	ccw = cqr->cpaddr;
	/* Define extent for the first 2 tracks. */
	define_extent(ccw++, cqr->data, 0, 1,
		      DASD_ECKD_CCW_READ_COUNT, device, 0);
	LO_data = cqr->data + sizeof(struct DE_eckd_data);
	/* Locate record for the first 4 records on track 0. */
	ccw[-1].flags |= CCW_FLAG_CC;
	locate_record(ccw++, LO_data++, 0, 0, 4,
		      DASD_ECKD_CCW_READ_COUNT, device, 0);

	count_data = private->count_area;
	for (i = 0; i < 4; i++) {
		ccw[-1].flags |= CCW_FLAG_CC;
		ccw->cmd_code = DASD_ECKD_CCW_READ_COUNT;
		ccw->flags = 0;
		ccw->count = 8;
		ccw->cda = virt_to_dma32(count_data);
		ccw++;
		count_data++;
	}

	/* Locate record for the first record on track 1. */
	ccw[-1].flags |= CCW_FLAG_CC;
	locate_record(ccw++, LO_data++, 1, 0, 1,
		      DASD_ECKD_CCW_READ_COUNT, device, 0);
	/* Read count ccw. */
	ccw[-1].flags |= CCW_FLAG_CC;
	ccw->cmd_code = DASD_ECKD_CCW_READ_COUNT;
	ccw->flags = 0;
	ccw->count = 8;
	ccw->cda = virt_to_dma32(count_data);

	cqr->block = NULL;
	cqr->startdev = device;
	cqr->memdev = device;
	cqr->retries = 255;
	cqr->buildclk = get_tod_clock();
	cqr->status = DASD_CQR_FILLED;
	/* Set flags to suppress output for expected errors */
	set_bit(DASD_CQR_SUPPRESS_NRF, &cqr->flags);
	set_bit(DASD_CQR_SUPPRESS_IT, &cqr->flags);

	return cqr;
}

/* differentiate between 'no record found' and any other error */
static int dasd_eckd_analysis_evaluation(struct dasd_ccw_req *init_cqr)
{
	char *sense;
	if (init_cqr->status == DASD_CQR_DONE)
		return INIT_CQR_OK;
	else if (init_cqr->status == DASD_CQR_NEED_ERP ||
		 init_cqr->status == DASD_CQR_FAILED) {
		sense = dasd_get_sense(&init_cqr->irb);
		if (sense && (sense[1] & SNS1_NO_REC_FOUND))
			return INIT_CQR_UNFORMATTED;
		else
			return INIT_CQR_ERROR;
	} else
		return INIT_CQR_ERROR;
}

/*
 * This is the callback function for the init_analysis cqr. It saves
 * the status of the initial analysis ccw before it frees it and kicks
 * the device to continue the startup sequence. This will call
 * dasd_eckd_do_analysis again (if the devices has not been marked
 * for deletion in the meantime).
 */
static void dasd_eckd_analysis_callback(struct dasd_ccw_req *init_cqr,
					void *data)
{
	struct dasd_device *device = init_cqr->startdev;
	struct dasd_eckd_private *private = device->private;

	private->init_cqr_status = dasd_eckd_analysis_evaluation(init_cqr);
	dasd_sfree_request(init_cqr, device);
	dasd_kick_device(device);
}

static int dasd_eckd_start_analysis(struct dasd_block *block)
{
	struct dasd_ccw_req *init_cqr;

	init_cqr = dasd_eckd_analysis_ccw(block->base);
	if (IS_ERR(init_cqr))
		return PTR_ERR(init_cqr);
	init_cqr->callback = dasd_eckd_analysis_callback;
	init_cqr->callback_data = NULL;
	init_cqr->expires = 5*HZ;
	/* first try without ERP, so we can later handle unformatted
	 * devices as special case
	 */
	clear_bit(DASD_CQR_FLAGS_USE_ERP, &init_cqr->flags);
	init_cqr->retries = 0;
	dasd_add_request_head(init_cqr);
	return -EAGAIN;
}

static int dasd_eckd_end_analysis(struct dasd_block *block)
{
	struct dasd_device *device = block->base;
	struct dasd_eckd_private *private = device->private;
	struct eckd_count *count_area;
	unsigned int sb, blk_per_trk;
	int status, i;
	struct dasd_ccw_req *init_cqr;

	status = private->init_cqr_status;
	private->init_cqr_status = -1;
	if (status == INIT_CQR_ERROR) {
		/* try again, this time with full ERP */
		init_cqr = dasd_eckd_analysis_ccw(device);
		dasd_sleep_on(init_cqr);
		status = dasd_eckd_analysis_evaluation(init_cqr);
		dasd_sfree_request(init_cqr, device);
	}

	if (device->features & DASD_FEATURE_USERAW) {
		block->bp_block = DASD_RAW_BLOCKSIZE;
		blk_per_trk = DASD_RAW_BLOCK_PER_TRACK;
		block->s2b_shift = 3;
		goto raw;
	}

	if (status == INIT_CQR_UNFORMATTED) {
		dev_warn(&device->cdev->dev, "The DASD is not formatted\n");
		return -EMEDIUMTYPE;
	} else if (status == INIT_CQR_ERROR) {
		dev_err(&device->cdev->dev,
			"Detecting the DASD disk layout failed because "
			"of an I/O error\n");
		return -EIO;
	}

	private->uses_cdl = 1;
	/* Check Track 0 for Compatible Disk Layout */
	count_area = NULL;
	for (i = 0; i < 3; i++) {
		if (private->count_area[i].kl != 4 ||
		    private->count_area[i].dl != dasd_eckd_cdl_reclen(i) - 4 ||
		    private->count_area[i].cyl != 0 ||
		    private->count_area[i].head != count_area_head[i] ||
		    private->count_area[i].record != count_area_rec[i]) {
			private->uses_cdl = 0;
			break;
		}
	}
	if (i == 3)
		count_area = &private->count_area[3];

	if (private->uses_cdl == 0) {
		for (i = 0; i < 5; i++) {
			if ((private->count_area[i].kl != 0) ||
			    (private->count_area[i].dl !=
			     private->count_area[0].dl) ||
			    private->count_area[i].cyl !=  0 ||
			    private->count_area[i].head != count_area_head[i] ||
			    private->count_area[i].record != count_area_rec[i])
				break;
		}
		if (i == 5)
			count_area = &private->count_area[0];
	} else {
		if (private->count_area[3].record == 1)
			dev_warn(&device->cdev->dev,
				 "Track 0 has no records following the VTOC\n");
	}

	if (count_area != NULL && count_area->kl == 0) {
		/* we found notthing violating our disk layout */
		if (dasd_check_blocksize(count_area->dl) == 0)
			block->bp_block = count_area->dl;
	}
	if (block->bp_block == 0) {
		dev_warn(&device->cdev->dev,
			 "The disk layout of the DASD is not supported\n");
		return -EMEDIUMTYPE;
	}
	block->s2b_shift = 0;	/* bits to shift 512 to get a block */
	for (sb = 512; sb < block->bp_block; sb = sb << 1)
		block->s2b_shift++;

	blk_per_trk = recs_per_track(&private->rdc_data, 0, block->bp_block);

raw:
	block->blocks = ((unsigned long) private->real_cyl *
			  private->rdc_data.trk_per_cyl *
			  blk_per_trk);

	dev_info(&device->cdev->dev,
		 "DASD with %u KB/block, %lu KB total size, %u KB/track, "
		 "%s\n", (block->bp_block >> 10),
		 (((unsigned long) private->real_cyl *
		   private->rdc_data.trk_per_cyl *
		   blk_per_trk * (block->bp_block >> 9)) >> 1),
		 ((blk_per_trk * block->bp_block) >> 10),
		 private->uses_cdl ?
		 "compatible disk layout" : "linux disk layout");

	return 0;
}

static int dasd_eckd_do_analysis(struct dasd_block *block)
{
	struct dasd_eckd_private *private = block->base->private;

	if (private->init_cqr_status < 0)
		return dasd_eckd_start_analysis(block);
	else
		return dasd_eckd_end_analysis(block);
}

static int dasd_eckd_basic_to_ready(struct dasd_device *device)
{
	return dasd_alias_add_device(device);
};

static int dasd_eckd_online_to_ready(struct dasd_device *device)
{
	if (cancel_work_sync(&device->reload_device))
		dasd_put_device(device);
	if (cancel_work_sync(&device->kick_validate))
		dasd_put_device(device);

	return 0;
};

static int dasd_eckd_basic_to_known(struct dasd_device *device)
{
	return dasd_alias_remove_device(device);
};

static int
dasd_eckd_fill_geometry(struct dasd_block *block, struct hd_geometry *geo)
{
	struct dasd_eckd_private *private = block->base->private;

	if (dasd_check_blocksize(block->bp_block) == 0) {
		geo->sectors = recs_per_track(&private->rdc_data,
					      0, block->bp_block);
	}
	geo->cylinders = private->rdc_data.no_cyl;
	geo->heads = private->rdc_data.trk_per_cyl;
	return 0;
}

/*
 * Build the TCW request for the format check
 */
static struct dasd_ccw_req *
dasd_eckd_build_check_tcw(struct dasd_device *base, struct format_data_t *fdata,
			  int enable_pav, struct eckd_count *fmt_buffer,
			  int rpt)
{
	struct dasd_eckd_private *start_priv;
	struct dasd_device *startdev = NULL;
	struct tidaw *last_tidaw = NULL;
	struct dasd_ccw_req *cqr;
	struct itcw *itcw;
	int itcw_size;
	int count;
	int rc;
	int i;

	if (enable_pav)
		startdev = dasd_alias_get_start_dev(base);

	if (!startdev)
		startdev = base;

	start_priv = startdev->private;

	count = rpt * (fdata->stop_unit - fdata->start_unit + 1);

	/*
	 * we're adding 'count' amount of tidaw to the itcw.
	 * calculate the corresponding itcw_size
	 */
	itcw_size = itcw_calc_size(0, count, 0);

	cqr = dasd_fmalloc_request(DASD_ECKD_MAGIC, 0, itcw_size, startdev);
	if (IS_ERR(cqr))
		return cqr;

	start_priv->count++;

	itcw = itcw_init(cqr->data, itcw_size, ITCW_OP_READ, 0, count, 0);
	if (IS_ERR(itcw)) {
		rc = -EINVAL;
		goto out_err;
	}

	cqr->cpaddr = itcw_get_tcw(itcw);
	rc = prepare_itcw(itcw, fdata->start_unit, fdata->stop_unit,
			  DASD_ECKD_CCW_READ_COUNT_MT, base, startdev, 0, count,
			  sizeof(struct eckd_count),
			  count * sizeof(struct eckd_count), 0, rpt);
	if (rc)
		goto out_err;

	for (i = 0; i < count; i++) {
		last_tidaw = itcw_add_tidaw(itcw, 0, fmt_buffer++,
					    sizeof(struct eckd_count));
		if (IS_ERR(last_tidaw)) {
			rc = -EINVAL;
			goto out_err;
		}
	}

	last_tidaw->flags |= TIDAW_FLAGS_LAST;
	itcw_finalize(itcw);

	cqr->cpmode = 1;
	cqr->startdev = startdev;
	cqr->memdev = startdev;
	cqr->basedev = base;
	cqr->retries = startdev->default_retries;
	cqr->expires = startdev->default_expires * HZ;
	cqr->buildclk = get_tod_clock();
	cqr->status = DASD_CQR_FILLED;
	/* Set flags to suppress output for expected errors */
	set_bit(DASD_CQR_SUPPRESS_IL, &cqr->flags);

	return cqr;

out_err:
	dasd_sfree_request(cqr, startdev);

	return ERR_PTR(rc);
}

/*
 * Build the CCW request for the format check
 */
static struct dasd_ccw_req *
dasd_eckd_build_check(struct dasd_device *base, struct format_data_t *fdata,
		      int enable_pav, struct eckd_count *fmt_buffer, int rpt)
{
	struct dasd_eckd_private *start_priv;
	struct dasd_eckd_private *base_priv;
	struct dasd_device *startdev = NULL;
	struct dasd_ccw_req *cqr;
	struct ccw1 *ccw;
	void *data;
	int cplength, datasize;
	int use_prefix;
	int count;
	int i;

	if (enable_pav)
		startdev = dasd_alias_get_start_dev(base);

	if (!startdev)
		startdev = base;

	start_priv = startdev->private;
	base_priv = base->private;

	count = rpt * (fdata->stop_unit - fdata->start_unit + 1);

	use_prefix = base_priv->features.feature[8] & 0x01;

	if (use_prefix) {
		cplength = 1;
		datasize = sizeof(struct PFX_eckd_data);
	} else {
		cplength = 2;
		datasize = sizeof(struct DE_eckd_data) +
			sizeof(struct LO_eckd_data);
	}
	cplength += count;

	cqr = dasd_fmalloc_request(DASD_ECKD_MAGIC, cplength, datasize, startdev);
	if (IS_ERR(cqr))
		return cqr;

	start_priv->count++;
	data = cqr->data;
	ccw = cqr->cpaddr;

	if (use_prefix) {
		prefix_LRE(ccw++, data, fdata->start_unit, fdata->stop_unit,
			   DASD_ECKD_CCW_READ_COUNT, base, startdev, 1, 0,
			   count, 0, 0);
	} else {
		define_extent(ccw++, data, fdata->start_unit, fdata->stop_unit,
			      DASD_ECKD_CCW_READ_COUNT, startdev, 0);

		data += sizeof(struct DE_eckd_data);
		ccw[-1].flags |= CCW_FLAG_CC;

		locate_record(ccw++, data, fdata->start_unit, 0, count,
			      DASD_ECKD_CCW_READ_COUNT, base, 0);
	}

	for (i = 0; i < count; i++) {
		ccw[-1].flags |= CCW_FLAG_CC;
		ccw->cmd_code = DASD_ECKD_CCW_READ_COUNT;
		ccw->flags = CCW_FLAG_SLI;
		ccw->count = 8;
		ccw->cda = virt_to_dma32(fmt_buffer);
		ccw++;
		fmt_buffer++;
	}

	cqr->startdev = startdev;
	cqr->memdev = startdev;
	cqr->basedev = base;
	cqr->retries = DASD_RETRIES;
	cqr->expires = startdev->default_expires * HZ;
	cqr->buildclk = get_tod_clock();
	cqr->status = DASD_CQR_FILLED;
	/* Set flags to suppress output for expected errors */
	set_bit(DASD_CQR_SUPPRESS_NRF, &cqr->flags);

	return cqr;
}

static struct dasd_ccw_req *
dasd_eckd_build_format(struct dasd_device *base, struct dasd_device *startdev,
		       struct format_data_t *fdata, int enable_pav)
{
	struct dasd_eckd_private *base_priv;
	struct dasd_eckd_private *start_priv;
	struct dasd_ccw_req *fcp;
	struct eckd_count *ect;
	struct ch_t address;
	struct ccw1 *ccw;
	void *data;
	int rpt;
	int cplength, datasize;
	int i, j;
	int intensity = 0;
	int r0_perm;
	int nr_tracks;
	int use_prefix;

	if (enable_pav)
		startdev = dasd_alias_get_start_dev(base);

	if (!startdev)
		startdev = base;

	start_priv = startdev->private;
	base_priv = base->private;

	rpt = recs_per_track(&base_priv->rdc_data, 0, fdata->blksize);

	nr_tracks = fdata->stop_unit - fdata->start_unit + 1;

	/*
	 * fdata->intensity is a bit string that tells us what to do:
	 *   Bit 0: write record zero
	 *   Bit 1: write home address, currently not supported
	 *   Bit 2: invalidate tracks
	 *   Bit 3: use OS/390 compatible disk layout (cdl)
	 *   Bit 4: do not allow storage subsystem to modify record zero
	 * Only some bit combinations do make sense.
	 */
	if (fdata->intensity & 0x10) {
		r0_perm = 0;
		intensity = fdata->intensity & ~0x10;
	} else {
		r0_perm = 1;
		intensity = fdata->intensity;
	}

	use_prefix = base_priv->features.feature[8] & 0x01;

	switch (intensity) {
	case 0x00:	/* Normal format */
	case 0x08:	/* Normal format, use cdl. */
		cplength = 2 + (rpt*nr_tracks);
		if (use_prefix)
			datasize = sizeof(struct PFX_eckd_data) +
				sizeof(struct LO_eckd_data) +
				rpt * nr_tracks * sizeof(struct eckd_count);
		else
			datasize = sizeof(struct DE_eckd_data) +
				sizeof(struct LO_eckd_data) +
				rpt * nr_tracks * sizeof(struct eckd_count);
		break;
	case 0x01:	/* Write record zero and format track. */
	case 0x09:	/* Write record zero and format track, use cdl. */
		cplength = 2 + rpt * nr_tracks;
		if (use_prefix)
			datasize = sizeof(struct PFX_eckd_data) +
				sizeof(struct LO_eckd_data) +
				sizeof(struct eckd_count) +
				rpt * nr_tracks * sizeof(struct eckd_count);
		else
			datasize = sizeof(struct DE_eckd_data) +
				sizeof(struct LO_eckd_data) +
				sizeof(struct eckd_count) +
				rpt * nr_tracks * sizeof(struct eckd_count);
		break;
	case 0x04:	/* Invalidate track. */
	case 0x0c:	/* Invalidate track, use cdl. */
		cplength = 3;
		if (use_prefix)
			datasize = sizeof(struct PFX_eckd_data) +
				sizeof(struct LO_eckd_data) +
				sizeof(struct eckd_count);
		else
			datasize = sizeof(struct DE_eckd_data) +
				sizeof(struct LO_eckd_data) +
				sizeof(struct eckd_count);
		break;
	default:
		dev_warn(&startdev->cdev->dev,
			 "An I/O control call used incorrect flags 0x%x\n",
			 fdata->intensity);
		return ERR_PTR(-EINVAL);
	}

	fcp = dasd_fmalloc_request(DASD_ECKD_MAGIC, cplength, datasize, startdev);
	if (IS_ERR(fcp))
		return fcp;

	start_priv->count++;
	data = fcp->data;
	ccw = fcp->cpaddr;

	switch (intensity & ~0x08) {
	case 0x00: /* Normal format. */
		if (use_prefix) {
			prefix(ccw++, (struct PFX_eckd_data *) data,
			       fdata->start_unit, fdata->stop_unit,
			       DASD_ECKD_CCW_WRITE_CKD, base, startdev);
			/* grant subsystem permission to format R0 */
			if (r0_perm)
				((struct PFX_eckd_data *)data)
					->define_extent.ga_extended |= 0x04;
			data += sizeof(struct PFX_eckd_data);
		} else {
			define_extent(ccw++, (struct DE_eckd_data *) data,
				      fdata->start_unit, fdata->stop_unit,
				      DASD_ECKD_CCW_WRITE_CKD, startdev, 0);
			/* grant subsystem permission to format R0 */
			if (r0_perm)
				((struct DE_eckd_data *) data)
					->ga_extended |= 0x04;
			data += sizeof(struct DE_eckd_data);
		}
		ccw[-1].flags |= CCW_FLAG_CC;
		locate_record(ccw++, (struct LO_eckd_data *) data,
			      fdata->start_unit, 0, rpt*nr_tracks,
			      DASD_ECKD_CCW_WRITE_CKD, base,
			      fdata->blksize);
		data += sizeof(struct LO_eckd_data);
		break;
	case 0x01: /* Write record zero + format track. */
		if (use_prefix) {
			prefix(ccw++, (struct PFX_eckd_data *) data,
			       fdata->start_unit, fdata->stop_unit,
			       DASD_ECKD_CCW_WRITE_RECORD_ZERO,
			       base, startdev);
			data += sizeof(struct PFX_eckd_data);
		} else {
			define_extent(ccw++, (struct DE_eckd_data *) data,
			       fdata->start_unit, fdata->stop_unit,
			       DASD_ECKD_CCW_WRITE_RECORD_ZERO, startdev, 0);
			data += sizeof(struct DE_eckd_data);
		}
		ccw[-1].flags |= CCW_FLAG_CC;
		locate_record(ccw++, (struct LO_eckd_data *) data,
			      fdata->start_unit, 0, rpt * nr_tracks + 1,
			      DASD_ECKD_CCW_WRITE_RECORD_ZERO, base,
			      base->block->bp_block);
		data += sizeof(struct LO_eckd_data);
		break;
	case 0x04: /* Invalidate track. */
		if (use_prefix) {
			prefix(ccw++, (struct PFX_eckd_data *) data,
			       fdata->start_unit, fdata->stop_unit,
			       DASD_ECKD_CCW_WRITE_CKD, base, startdev);
			data += sizeof(struct PFX_eckd_data);
		} else {
			define_extent(ccw++, (struct DE_eckd_data *) data,
			       fdata->start_unit, fdata->stop_unit,
			       DASD_ECKD_CCW_WRITE_CKD, startdev, 0);
			data += sizeof(struct DE_eckd_data);
		}
		ccw[-1].flags |= CCW_FLAG_CC;
		locate_record(ccw++, (struct LO_eckd_data *) data,
			      fdata->start_unit, 0, 1,
			      DASD_ECKD_CCW_WRITE_CKD, base, 8);
		data += sizeof(struct LO_eckd_data);
		break;
	}

	for (j = 0; j < nr_tracks; j++) {
		/* calculate cylinder and head for the current track */
		set_ch_t(&address,
			 (fdata->start_unit + j) /
			 base_priv->rdc_data.trk_per_cyl,
			 (fdata->start_unit + j) %
			 base_priv->rdc_data.trk_per_cyl);
		if (intensity & 0x01) {	/* write record zero */
			ect = (struct eckd_count *) data;
			data += sizeof(struct eckd_count);
			ect->cyl = address.cyl;
			ect->head = address.head;
			ect->record = 0;
			ect->kl = 0;
			ect->dl = 8;
			ccw[-1].flags |= CCW_FLAG_CC;
			ccw->cmd_code = DASD_ECKD_CCW_WRITE_RECORD_ZERO;
			ccw->flags = CCW_FLAG_SLI;
			ccw->count = 8;
			ccw->cda = virt_to_dma32(ect);
			ccw++;
		}
		if ((intensity & ~0x08) & 0x04) {	/* erase track */
			ect = (struct eckd_count *) data;
			data += sizeof(struct eckd_count);
			ect->cyl = address.cyl;
			ect->head = address.head;
			ect->record = 1;
			ect->kl = 0;
			ect->dl = 0;
			ccw[-1].flags |= CCW_FLAG_CC;
			ccw->cmd_code = DASD_ECKD_CCW_WRITE_CKD;
			ccw->flags = CCW_FLAG_SLI;
			ccw->count = 8;
			ccw->cda = virt_to_dma32(ect);
		} else {		/* write remaining records */
			for (i = 0; i < rpt; i++) {
				ect = (struct eckd_count *) data;
				data += sizeof(struct eckd_count);
				ect->cyl = address.cyl;
				ect->head = address.head;
				ect->record = i + 1;
				ect->kl = 0;
				ect->dl = fdata->blksize;
				/*
				 * Check for special tracks 0-1
				 * when formatting CDL
				 */
				if ((intensity & 0x08) &&
				    address.cyl == 0 && address.head == 0) {
					if (i < 3) {
						ect->kl = 4;
						ect->dl = sizes_trk0[i] - 4;
					}
				}
				if ((intensity & 0x08) &&
				    address.cyl == 0 && address.head == 1) {
					ect->kl = 44;
					ect->dl = LABEL_SIZE - 44;
				}
				ccw[-1].flags |= CCW_FLAG_CC;
				if (i != 0 || j == 0)
					ccw->cmd_code =
						DASD_ECKD_CCW_WRITE_CKD;
				else
					ccw->cmd_code =
						DASD_ECKD_CCW_WRITE_CKD_MT;
				ccw->flags = CCW_FLAG_SLI;
				ccw->count = 8;
				ccw->cda = virt_to_dma32(ect);
				ccw++;
			}
		}
	}

	fcp->startdev = startdev;
	fcp->memdev = startdev;
	fcp->basedev = base;
	fcp->retries = 256;
	fcp->expires = startdev->default_expires * HZ;
	fcp->buildclk = get_tod_clock();
	fcp->status = DASD_CQR_FILLED;

	return fcp;
}

/*
 * Wrapper function to build a CCW request depending on input data
 */
static struct dasd_ccw_req *
dasd_eckd_format_build_ccw_req(struct dasd_device *base,
			       struct format_data_t *fdata, int enable_pav,
			       int tpm, struct eckd_count *fmt_buffer, int rpt)
{
	struct dasd_ccw_req *ccw_req;

	if (!fmt_buffer) {
		ccw_req = dasd_eckd_build_format(base, NULL, fdata, enable_pav);
	} else {
		if (tpm)
			ccw_req = dasd_eckd_build_check_tcw(base, fdata,
							    enable_pav,
							    fmt_buffer, rpt);
		else
			ccw_req = dasd_eckd_build_check(base, fdata, enable_pav,
							fmt_buffer, rpt);
	}

	return ccw_req;
}

/*
 * Sanity checks on format_data
 */
static int dasd_eckd_format_sanity_checks(struct dasd_device *base,
					  struct format_data_t *fdata)
{
	struct dasd_eckd_private *private = base->private;

	if (fdata->start_unit >=
	    (private->real_cyl * private->rdc_data.trk_per_cyl)) {
		dev_warn(&base->cdev->dev,
			 "Start track number %u used in formatting is too big\n",
			 fdata->start_unit);
		return -EINVAL;
	}
	if (fdata->stop_unit >=
	    (private->real_cyl * private->rdc_data.trk_per_cyl)) {
		dev_warn(&base->cdev->dev,
			 "Stop track number %u used in formatting is too big\n",
			 fdata->stop_unit);
		return -EINVAL;
	}
	if (fdata->start_unit > fdata->stop_unit) {
		dev_warn(&base->cdev->dev,
			 "Start track %u used in formatting exceeds end track\n",
			 fdata->start_unit);
		return -EINVAL;
	}
	if (dasd_check_blocksize(fdata->blksize) != 0) {
		dev_warn(&base->cdev->dev,
			 "The DASD cannot be formatted with block size %u\n",
			 fdata->blksize);
		return -EINVAL;
	}
	return 0;
}

/*
 * This function will process format_data originally coming from an IOCTL
 */
static int dasd_eckd_format_process_data(struct dasd_device *base,
					 struct format_data_t *fdata,
					 int enable_pav, int tpm,
					 struct eckd_count *fmt_buffer, int rpt,
					 struct irb *irb)
{
	struct dasd_eckd_private *private = base->private;
	struct dasd_ccw_req *cqr, *n;
	struct list_head format_queue;
	struct dasd_device *device;
	char *sense = NULL;
	int old_start, old_stop, format_step;
	int step, retry;
	int rc;

	rc = dasd_eckd_format_sanity_checks(base, fdata);
	if (rc)
		return rc;

	INIT_LIST_HEAD(&format_queue);

	old_start = fdata->start_unit;
	old_stop = fdata->stop_unit;

	if (!tpm && fmt_buffer != NULL) {
		/* Command Mode / Format Check */
		format_step = 1;
	} else if (tpm && fmt_buffer != NULL) {
		/* Transport Mode / Format Check */
		format_step = DASD_CQR_MAX_CCW / rpt;
	} else {
		/* Normal Formatting */
		format_step = DASD_CQR_MAX_CCW /
			recs_per_track(&private->rdc_data, 0, fdata->blksize);
	}

	do {
		retry = 0;
		while (fdata->start_unit <= old_stop) {
			step = fdata->stop_unit - fdata->start_unit + 1;
			if (step > format_step) {
				fdata->stop_unit =
					fdata->start_unit + format_step - 1;
			}

			cqr = dasd_eckd_format_build_ccw_req(base, fdata,
							     enable_pav, tpm,
							     fmt_buffer, rpt);
			if (IS_ERR(cqr)) {
				rc = PTR_ERR(cqr);
				if (rc == -ENOMEM) {
					if (list_empty(&format_queue))
						goto out;
					/*
					 * not enough memory available, start
					 * requests retry after first requests
					 * were finished
					 */
					retry = 1;
					break;
				}
				goto out_err;
			}
			list_add_tail(&cqr->blocklist, &format_queue);

			if (fmt_buffer) {
				step = fdata->stop_unit - fdata->start_unit + 1;
				fmt_buffer += rpt * step;
			}
			fdata->start_unit = fdata->stop_unit + 1;
			fdata->stop_unit = old_stop;
		}

		rc = dasd_sleep_on_queue(&format_queue);

out_err:
		list_for_each_entry_safe(cqr, n, &format_queue, blocklist) {
			device = cqr->startdev;
			private = device->private;

			if (cqr->status == DASD_CQR_FAILED) {
				/*
				 * Only get sense data if called by format
				 * check
				 */
				if (fmt_buffer && irb) {
					sense = dasd_get_sense(&cqr->irb);
					memcpy(irb, &cqr->irb, sizeof(*irb));
				}
				rc = -EIO;
			}
			list_del_init(&cqr->blocklist);
			dasd_ffree_request(cqr, device);
			private->count--;
		}

		if (rc && rc != -EIO)
			goto out;
		if (rc == -EIO) {
			/*
			 * In case fewer than the expected records are on the
			 * track, we will most likely get a 'No Record Found'
			 * error (in command mode) or a 'File Protected' error
			 * (in transport mode). Those particular cases shouldn't
			 * pass the -EIO to the IOCTL, therefore reset the rc
			 * and continue.
			 */
			if (sense &&
			    (sense[1] & SNS1_NO_REC_FOUND ||
			     sense[1] & SNS1_FILE_PROTECTED))
				retry = 1;
			else
				goto out;
		}

	} while (retry);

out:
	fdata->start_unit = old_start;
	fdata->stop_unit = old_stop;

	return rc;
}

static int dasd_eckd_format_device(struct dasd_device *base,
				   struct format_data_t *fdata, int enable_pav)
{
	return dasd_eckd_format_process_data(base, fdata, enable_pav, 0, NULL,
					     0, NULL);
}

static bool test_and_set_format_track(struct dasd_format_entry *to_format,
				      struct dasd_ccw_req *cqr)
{
	struct dasd_block *block = cqr->block;
	struct dasd_format_entry *format;
	unsigned long flags;
	bool rc = false;

	spin_lock_irqsave(&block->format_lock, flags);
	if (cqr->trkcount != atomic_read(&block->trkcount)) {
		/*
		 * The number of formatted tracks has changed after request
		 * start and we can not tell if the current track was involved.
		 * To avoid data corruption treat it as if the current track is
		 * involved
		 */
		rc = true;
		goto out;
	}
	list_for_each_entry(format, &block->format_list, list) {
		if (format->track == to_format->track) {
			rc = true;
			goto out;
		}
	}
	list_add_tail(&to_format->list, &block->format_list);

out:
	spin_unlock_irqrestore(&block->format_lock, flags);
	return rc;
}

static void clear_format_track(struct dasd_format_entry *format,
			      struct dasd_block *block)
{
	unsigned long flags;

	spin_lock_irqsave(&block->format_lock, flags);
	atomic_inc(&block->trkcount);
	list_del_init(&format->list);
	spin_unlock_irqrestore(&block->format_lock, flags);
}

/*
 * Callback function to free ESE format requests.
 */
static void dasd_eckd_ese_format_cb(struct dasd_ccw_req *cqr, void *data)
{
	struct dasd_device *device = cqr->startdev;
	struct dasd_eckd_private *private = device->private;
	struct dasd_format_entry *format = data;

	clear_format_track(format, cqr->basedev->block);
	private->count--;
	dasd_ffree_request(cqr, device);
}

static struct dasd_ccw_req *
dasd_eckd_ese_format(struct dasd_device *startdev, struct dasd_ccw_req *cqr,
		     struct irb *irb)
{
	struct dasd_eckd_private *private;
	struct dasd_format_entry *format;
	struct format_data_t fdata;
	unsigned int recs_per_trk;
	struct dasd_ccw_req *fcqr;
	struct dasd_device *base;
	struct dasd_block *block;
	unsigned int blksize;
	struct request *req;
	sector_t first_trk;
	sector_t last_trk;
	sector_t curr_trk;
	int rc;

	req = dasd_get_callback_data(cqr);
	block = cqr->block;
	base = block->base;
	private = base->private;
	blksize = block->bp_block;
	recs_per_trk = recs_per_track(&private->rdc_data, 0, blksize);
	format = &startdev->format_entry;

	first_trk = blk_rq_pos(req) >> block->s2b_shift;
	sector_div(first_trk, recs_per_trk);
	last_trk =
		(blk_rq_pos(req) + blk_rq_sectors(req) - 1) >> block->s2b_shift;
	sector_div(last_trk, recs_per_trk);
	rc = dasd_eckd_track_from_irb(irb, base, &curr_trk);
	if (rc)
		return ERR_PTR(rc);

	if (curr_trk < first_trk || curr_trk > last_trk) {
		DBF_DEV_EVENT(DBF_WARNING, startdev,
			      "ESE error track %llu not within range %llu - %llu\n",
			      curr_trk, first_trk, last_trk);
		return ERR_PTR(-EINVAL);
	}
	format->track = curr_trk;
	/* test if track is already in formatting by another thread */
	if (test_and_set_format_track(format, cqr)) {
		/* this is no real error so do not count down retries */
		cqr->retries++;
		return ERR_PTR(-EEXIST);
	}

	fdata.start_unit = curr_trk;
	fdata.stop_unit = curr_trk;
	fdata.blksize = blksize;
	fdata.intensity = private->uses_cdl ? DASD_FMT_INT_COMPAT : 0;

	rc = dasd_eckd_format_sanity_checks(base, &fdata);
	if (rc)
		return ERR_PTR(-EINVAL);

	/*
	 * We're building the request with PAV disabled as we're reusing
	 * the former startdev.
	 */
	fcqr = dasd_eckd_build_format(base, startdev, &fdata, 0);
	if (IS_ERR(fcqr))
		return fcqr;

	fcqr->callback = dasd_eckd_ese_format_cb;
	fcqr->callback_data = (void *) format;

	return fcqr;
}

/*
 * When data is read from an unformatted area of an ESE volume, this function
 * returns zeroed data and thereby mimics a read of zero data.
 *
 * The first unformatted track is the one that got the NRF error, the address is
 * encoded in the sense data.
 *
 * All tracks before have returned valid data and should not be touched.
 * All tracks after the unformatted track might be formatted or not. This is
 * currently not known, remember the processed data and return the remainder of
 * the request to the blocklayer in __dasd_cleanup_cqr().
 */
static int dasd_eckd_ese_read(struct dasd_ccw_req *cqr, struct irb *irb)
{
	struct dasd_eckd_private *private;
	sector_t first_trk, last_trk;
	sector_t first_blk, last_blk;
	unsigned int blksize, off;
	unsigned int recs_per_trk;
	struct dasd_device *base;
	struct req_iterator iter;
	struct dasd_block *block;
	unsigned int skip_block;
	unsigned int blk_count;
	struct request *req;
	struct bio_vec bv;
	sector_t curr_trk;
	sector_t end_blk;
	char *dst;
	int rc;

	req = (struct request *) cqr->callback_data;
	base = cqr->block->base;
	blksize = base->block->bp_block;
	block =  cqr->block;
	private = base->private;
	skip_block = 0;
	blk_count = 0;

	recs_per_trk = recs_per_track(&private->rdc_data, 0, blksize);
	first_trk = first_blk = blk_rq_pos(req) >> block->s2b_shift;
	sector_div(first_trk, recs_per_trk);
	last_trk = last_blk =
		(blk_rq_pos(req) + blk_rq_sectors(req) - 1) >> block->s2b_shift;
	sector_div(last_trk, recs_per_trk);
	rc = dasd_eckd_track_from_irb(irb, base, &curr_trk);
	if (rc)
		return rc;

	/* sanity check if the current track from sense data is valid */
	if (curr_trk < first_trk || curr_trk > last_trk) {
		DBF_DEV_EVENT(DBF_WARNING, base,
			      "ESE error track %llu not within range %llu - %llu\n",
			      curr_trk, first_trk, last_trk);
		return -EINVAL;
	}

	/*
	 * if not the first track got the NRF error we have to skip over valid
	 * blocks
	 */
	if (curr_trk != first_trk)
		skip_block = curr_trk * recs_per_trk - first_blk;

	/* we have no information beyond the current track */
	end_blk = (curr_trk + 1) * recs_per_trk;

	rq_for_each_segment(bv, req, iter) {
		dst = bvec_virt(&bv);
		for (off = 0; off < bv.bv_len; off += blksize) {
			if (first_blk + blk_count >= end_blk) {
				cqr->proc_bytes = blk_count * blksize;
				return 0;
			}
			if (dst && !skip_block)
				memset(dst, 0, blksize);
			else
				skip_block--;
			dst += blksize;
			blk_count++;
		}
	}
	return 0;
}

/*
 * Helper function to count consecutive records of a single track.
 */
static int dasd_eckd_count_records(struct eckd_count *fmt_buffer, int start,
				   int max)
{
	int head;
	int i;

	head = fmt_buffer[start].head;

	/*
	 * There are 3 conditions where we stop counting:
	 * - if data reoccurs (same head and record may reoccur), which may
	 *   happen due to the way DASD_ECKD_CCW_READ_COUNT works
	 * - when the head changes, because we're iterating over several tracks
	 *   then (DASD_ECKD_CCW_READ_COUNT_MT)
	 * - when we've reached the end of sensible data in the buffer (the
	 *   record will be 0 then)
	 */
	for (i = start; i < max; i++) {
		if (i > start) {
			if ((fmt_buffer[i].head == head &&
			    fmt_buffer[i].record == 1) ||
			    fmt_buffer[i].head != head ||
			    fmt_buffer[i].record == 0)
				break;
		}
	}

	return i - start;
}

/*
 * Evaluate a given range of tracks. Data like number of records, blocksize,
 * record ids, and key length are compared with expected data.
 *
 * If a mismatch occurs, the corresponding error bit is set, as well as
 * additional information, depending on the error.
 */
static void dasd_eckd_format_evaluate_tracks(struct eckd_count *fmt_buffer,
					     struct format_check_t *cdata,
					     int rpt_max, int rpt_exp,
					     int trk_per_cyl, int tpm)
{
	struct ch_t geo;
	int max_entries;
	int count = 0;
	int trkcount;
	int blksize;
	int pos = 0;
	int i, j;
	int kl;

	trkcount = cdata->expect.stop_unit - cdata->expect.start_unit + 1;
	max_entries = trkcount * rpt_max;

	for (i = cdata->expect.start_unit; i <= cdata->expect.stop_unit; i++) {
		/* Calculate the correct next starting position in the buffer */
		if (tpm) {
			while (fmt_buffer[pos].record == 0 &&
			       fmt_buffer[pos].dl == 0) {
				if (pos++ > max_entries)
					break;
			}
		} else {
			if (i != cdata->expect.start_unit)
				pos += rpt_max - count;
		}

		/* Calculate the expected geo values for the current track */
		set_ch_t(&geo, i / trk_per_cyl, i % trk_per_cyl);

		/* Count and check number of records */
		count = dasd_eckd_count_records(fmt_buffer, pos, pos + rpt_max);

		if (count < rpt_exp) {
			cdata->result = DASD_FMT_ERR_TOO_FEW_RECORDS;
			break;
		}
		if (count > rpt_exp) {
			cdata->result = DASD_FMT_ERR_TOO_MANY_RECORDS;
			break;
		}

		for (j = 0; j < count; j++, pos++) {
			blksize = cdata->expect.blksize;
			kl = 0;

			/*
			 * Set special values when checking CDL formatted
			 * devices.
			 */
			if ((cdata->expect.intensity & 0x08) &&
			    geo.cyl == 0 && geo.head == 0) {
				if (j < 3) {
					blksize = sizes_trk0[j] - 4;
					kl = 4;
				}
			}
			if ((cdata->expect.intensity & 0x08) &&
			    geo.cyl == 0 && geo.head == 1) {
				blksize = LABEL_SIZE - 44;
				kl = 44;
			}

			/* Check blocksize */
			if (fmt_buffer[pos].dl != blksize) {
				cdata->result = DASD_FMT_ERR_BLKSIZE;
				goto out;
			}
			/* Check if key length is 0 */
			if (fmt_buffer[pos].kl != kl) {
				cdata->result = DASD_FMT_ERR_KEY_LENGTH;
				goto out;
			}
			/* Check if record_id is correct */
			if (fmt_buffer[pos].cyl != geo.cyl ||
			    fmt_buffer[pos].head != geo.head ||
			    fmt_buffer[pos].record != (j + 1)) {
				cdata->result = DASD_FMT_ERR_RECORD_ID;
				goto out;
			}
		}
	}

out:
	/*
	 * In case of no errors, we need to decrease by one
	 * to get the correct positions.
	 */
	if (!cdata->result) {
		i--;
		pos--;
	}

	cdata->unit = i;
	cdata->num_records = count;
	cdata->rec = fmt_buffer[pos].record;
	cdata->blksize = fmt_buffer[pos].dl;
	cdata->key_length = fmt_buffer[pos].kl;
}

/*
 * Check the format of a range of tracks of a DASD.
 */
static int dasd_eckd_check_device_format(struct dasd_device *base,
					 struct format_check_t *cdata,
					 int enable_pav)
{
	struct dasd_eckd_private *private = base->private;
	struct eckd_count *fmt_buffer;
	struct irb irb;
	int rpt_max, rpt_exp;
	int fmt_buffer_size;
	int trk_per_cyl;
	int trkcount;
	int tpm = 0;
	int rc;

	trk_per_cyl = private->rdc_data.trk_per_cyl;

	/* Get maximum and expected amount of records per track */
	rpt_max = recs_per_track(&private->rdc_data, 0, 512) + 1;
	rpt_exp = recs_per_track(&private->rdc_data, 0, cdata->expect.blksize);

	trkcount = cdata->expect.stop_unit - cdata->expect.start_unit + 1;
	fmt_buffer_size = trkcount * rpt_max * sizeof(struct eckd_count);

	fmt_buffer = kzalloc(fmt_buffer_size, GFP_KERNEL | GFP_DMA);
	if (!fmt_buffer)
		return -ENOMEM;

	/*
	 * A certain FICON feature subset is needed to operate in transport
	 * mode. Additionally, the support for transport mode is implicitly
	 * checked by comparing the buffer size with fcx_max_data. As long as
	 * the buffer size is smaller we can operate in transport mode and
	 * process multiple tracks. If not, only one track at once is being
	 * processed using command mode.
	 */
	if ((private->features.feature[40] & 0x04) &&
	    fmt_buffer_size <= private->fcx_max_data)
		tpm = 1;

	rc = dasd_eckd_format_process_data(base, &cdata->expect, enable_pav,
					   tpm, fmt_buffer, rpt_max, &irb);
	if (rc && rc != -EIO)
		goto out;
	if (rc == -EIO) {
		/*
		 * If our first attempt with transport mode enabled comes back
		 * with an incorrect length error, we're going to retry the
		 * check with command mode.
		 */
		if (tpm && scsw_cstat(&irb.scsw) == 0x40) {
			tpm = 0;
			rc = dasd_eckd_format_process_data(base, &cdata->expect,
							   enable_pav, tpm,
							   fmt_buffer, rpt_max,
							   &irb);
			if (rc)
				goto out;
		} else {
			goto out;
		}
	}

	dasd_eckd_format_evaluate_tracks(fmt_buffer, cdata, rpt_max, rpt_exp,
					 trk_per_cyl, tpm);

out:
	kfree(fmt_buffer);

	return rc;
}

static void dasd_eckd_handle_terminated_request(struct dasd_ccw_req *cqr)
{
	if (cqr->retries < 0) {
		cqr->status = DASD_CQR_FAILED;
		return;
	}
	cqr->status = DASD_CQR_FILLED;
	if (cqr->block && (cqr->startdev != cqr->block->base)) {
		dasd_eckd_reset_ccw_to_base_io(cqr);
		cqr->startdev = cqr->block->base;
		cqr->lpm = dasd_path_get_opm(cqr->block->base);
	}
};

static dasd_erp_fn_t
dasd_eckd_erp_action(struct dasd_ccw_req * cqr)
{
	struct dasd_device *device = (struct dasd_device *) cqr->startdev;
	struct ccw_device *cdev = device->cdev;

	switch (cdev->id.cu_type) {
	case 0x3990:
	case 0x2105:
	case 0x2107:
	case 0x1750:
		return dasd_3990_erp_action;
	case 0x9343:
	case 0x3880:
	default:
		return dasd_default_erp_action;
	}
}

static dasd_erp_fn_t
dasd_eckd_erp_postaction(struct dasd_ccw_req * cqr)
{
	return dasd_default_erp_postaction;
}

static void dasd_eckd_check_for_device_change(struct dasd_device *device,
					      struct dasd_ccw_req *cqr,
					      struct irb *irb)
{
	char mask;
	char *sense = NULL;
	struct dasd_eckd_private *private = device->private;

	/* first of all check for state change pending interrupt */
	mask = DEV_STAT_ATTENTION | DEV_STAT_DEV_END | DEV_STAT_UNIT_EXCEP;
	if ((scsw_dstat(&irb->scsw) & mask) == mask) {
		/*
		 * for alias only, not in offline processing
		 * and only if not suspended
		 */
		if (!device->block && private->lcu &&
		    device->state == DASD_STATE_ONLINE &&
		    !test_bit(DASD_FLAG_OFFLINE, &device->flags) &&
		    !test_bit(DASD_FLAG_SUSPENDED, &device->flags)) {
			/* schedule worker to reload device */
			dasd_reload_device(device);
		}
		dasd_generic_handle_state_change(device);
		return;
	}

	sense = dasd_get_sense(irb);
	if (!sense)
		return;

	/* summary unit check */
	if ((sense[27] & DASD_SENSE_BIT_0) && (sense[7] == 0x0D) &&
	    (scsw_dstat(&irb->scsw) & DEV_STAT_UNIT_CHECK)) {
		if (test_and_set_bit(DASD_FLAG_SUC, &device->flags)) {
			DBF_DEV_EVENT(DBF_WARNING, device, "%s",
				      "eckd suc: device already notified");
			return;
		}
		sense = dasd_get_sense(irb);
		if (!sense) {
			DBF_DEV_EVENT(DBF_WARNING, device, "%s",
				      "eckd suc: no reason code available");
			clear_bit(DASD_FLAG_SUC, &device->flags);
			return;

		}
		private->suc_reason = sense[8];
		DBF_DEV_EVENT(DBF_NOTICE, device, "%s %x",
			      "eckd handle summary unit check: reason",
			      private->suc_reason);
		dasd_get_device(device);
		if (!schedule_work(&device->suc_work))
			dasd_put_device(device);

		return;
	}

	/* service information message SIM */
	if (!cqr && !(sense[27] & DASD_SENSE_BIT_0) &&
	    ((sense[6] & DASD_SIM_SENSE) == DASD_SIM_SENSE)) {
		dasd_3990_erp_handle_sim(device, sense);
		return;
	}

	/* loss of device reservation is handled via base devices only
	 * as alias devices may be used with several bases
	 */
	if (device->block && (sense[27] & DASD_SENSE_BIT_0) &&
	    (sense[7] == 0x3F) &&
	    (scsw_dstat(&irb->scsw) & DEV_STAT_UNIT_CHECK) &&
	    test_bit(DASD_FLAG_IS_RESERVED, &device->flags)) {
		if (device->features & DASD_FEATURE_FAILONSLCK)
			set_bit(DASD_FLAG_LOCK_STOLEN, &device->flags);
		clear_bit(DASD_FLAG_IS_RESERVED, &device->flags);
		dev_err(&device->cdev->dev,
			"The device reservation was lost\n");
	}
}

static int dasd_eckd_ras_sanity_checks(struct dasd_device *device,
				       unsigned int first_trk,
				       unsigned int last_trk)
{
	struct dasd_eckd_private *private = device->private;
	unsigned int trks_per_vol;
	int rc = 0;

	trks_per_vol = private->real_cyl * private->rdc_data.trk_per_cyl;

	if (first_trk >= trks_per_vol) {
		dev_warn(&device->cdev->dev,
			 "Start track number %u used in the space release command is too big\n",
			 first_trk);
		rc = -EINVAL;
	} else if (last_trk >= trks_per_vol) {
		dev_warn(&device->cdev->dev,
			 "Stop track number %u used in the space release command is too big\n",
			 last_trk);
		rc = -EINVAL;
	} else if (first_trk > last_trk) {
		dev_warn(&device->cdev->dev,
			 "Start track %u used in the space release command exceeds the end track\n",
			 first_trk);
		rc = -EINVAL;
	}
	return rc;
}

/*
 * Helper function to count the amount of involved extents within a given range
 * with extent alignment in mind.
 */
static int count_exts(unsigned int from, unsigned int to, int trks_per_ext)
{
	int cur_pos = 0;
	int count = 0;
	int tmp;

	if (from == to)
		return 1;

	/* Count first partial extent */
	if (from % trks_per_ext != 0) {
		tmp = from + trks_per_ext - (from % trks_per_ext) - 1;
		if (tmp > to)
			tmp = to;
		cur_pos = tmp - from + 1;
		count++;
	}
	/* Count full extents */
	if (to - (from + cur_pos) + 1 >= trks_per_ext) {
		tmp = to - ((to - trks_per_ext + 1) % trks_per_ext);
		count += (tmp - (from + cur_pos) + 1) / trks_per_ext;
		cur_pos = tmp;
	}
	/* Count last partial extent */
	if (cur_pos < to)
		count++;

	return count;
}

static int dasd_in_copy_relation(struct dasd_device *device)
{
	struct dasd_pprc_data_sc4 *temp;
	int rc;

	if (!dasd_eckd_pprc_enabled(device))
		return 0;

	temp = kzalloc(sizeof(*temp), GFP_KERNEL);
	if (!temp)
		return -ENOMEM;

	rc = dasd_eckd_query_pprc_status(device, temp);
	if (!rc)
		rc = temp->dev_info[0].state;

	kfree(temp);
	return rc;
}

/*
 * Release allocated space for a given range or an entire volume.
 */
static struct dasd_ccw_req *
dasd_eckd_dso_ras(struct dasd_device *device, struct dasd_block *block,
		  struct request *req, unsigned int first_trk,
		  unsigned int last_trk, int by_extent)
{
	struct dasd_eckd_private *private = device->private;
	struct dasd_dso_ras_ext_range *ras_range;
	struct dasd_rssd_features *features;
	struct dasd_dso_ras_data *ras_data;
	u16 heads, beg_head, end_head;
	int cur_to_trk, cur_from_trk;
	struct dasd_ccw_req *cqr;
	u32 beg_cyl, end_cyl;
	int copy_relation;
	struct ccw1 *ccw;
	int trks_per_ext;
	size_t ras_size;
	size_t size;
	int nr_exts;
	void *rq;
	int i;

	if (dasd_eckd_ras_sanity_checks(device, first_trk, last_trk))
		return ERR_PTR(-EINVAL);

	copy_relation = dasd_in_copy_relation(device);
	if (copy_relation < 0)
		return ERR_PTR(copy_relation);

	rq = req ? blk_mq_rq_to_pdu(req) : NULL;

	features = &private->features;

	trks_per_ext = dasd_eckd_ext_size(device) * private->rdc_data.trk_per_cyl;
	nr_exts = 0;
	if (by_extent)
		nr_exts = count_exts(first_trk, last_trk, trks_per_ext);
	ras_size = sizeof(*ras_data);
	size = ras_size + (nr_exts * sizeof(*ras_range));

	cqr = dasd_smalloc_request(DASD_ECKD_MAGIC, 1, size, device, rq);
	if (IS_ERR(cqr)) {
		DBF_EVENT_DEVID(DBF_WARNING, device->cdev, "%s",
				"Could not allocate RAS request");
		return cqr;
	}

	ras_data = cqr->data;
	memset(ras_data, 0, size);

	ras_data->order = DSO_ORDER_RAS;
	ras_data->flags.vol_type = 0; /* CKD volume */
	/* Release specified extents or entire volume */
	ras_data->op_flags.by_extent = by_extent;
	/*
	 * This bit guarantees initialisation of tracks within an extent that is
	 * not fully specified, but is only supported with a certain feature
	 * subset and for devices not in a copy relation.
	 */
	if (features->feature[56] & 0x01 && !copy_relation)
		ras_data->op_flags.guarantee_init = 1;

	ras_data->lss = private->conf.ned->ID;
	ras_data->dev_addr = private->conf.ned->unit_addr;
	ras_data->nr_exts = nr_exts;

	if (by_extent) {
		heads = private->rdc_data.trk_per_cyl;
		cur_from_trk = first_trk;
		cur_to_trk = first_trk + trks_per_ext -
			(first_trk % trks_per_ext) - 1;
		if (cur_to_trk > last_trk)
			cur_to_trk = last_trk;
		ras_range = (struct dasd_dso_ras_ext_range *)(cqr->data + ras_size);

		for (i = 0; i < nr_exts; i++) {
			beg_cyl = cur_from_trk / heads;
			beg_head = cur_from_trk % heads;
			end_cyl = cur_to_trk / heads;
			end_head = cur_to_trk % heads;

			set_ch_t(&ras_range->beg_ext, beg_cyl, beg_head);
			set_ch_t(&ras_range->end_ext, end_cyl, end_head);

			cur_from_trk = cur_to_trk + 1;
			cur_to_trk = cur_from_trk + trks_per_ext - 1;
			if (cur_to_trk > last_trk)
				cur_to_trk = last_trk;
			ras_range++;
		}
	}

	ccw = cqr->cpaddr;
	ccw->cda = virt_to_dma32(cqr->data);
	ccw->cmd_code = DASD_ECKD_CCW_DSO;
	ccw->count = size;

	cqr->startdev = device;
	cqr->memdev = device;
	cqr->block = block;
	cqr->retries = 256;
	cqr->expires = device->default_expires * HZ;
	cqr->buildclk = get_tod_clock();
	cqr->status = DASD_CQR_FILLED;

	return cqr;
}

static int dasd_eckd_release_space_full(struct dasd_device *device)
{
	struct dasd_ccw_req *cqr;
	int rc;

	cqr = dasd_eckd_dso_ras(device, NULL, NULL, 0, 0, 0);
	if (IS_ERR(cqr))
		return PTR_ERR(cqr);

	rc = dasd_sleep_on_interruptible(cqr);

	dasd_sfree_request(cqr, cqr->memdev);

	return rc;
}

static int dasd_eckd_release_space_trks(struct dasd_device *device,
					unsigned int from, unsigned int to)
{
	struct dasd_eckd_private *private = device->private;
	struct dasd_block *block = device->block;
	struct dasd_ccw_req *cqr, *n;
	struct list_head ras_queue;
	unsigned int device_exts;
	int trks_per_ext;
	int stop, step;
	int cur_pos;
	int rc = 0;
	int retry;

	INIT_LIST_HEAD(&ras_queue);

	device_exts = private->real_cyl / dasd_eckd_ext_size(device);
	trks_per_ext = dasd_eckd_ext_size(device) * private->rdc_data.trk_per_cyl;

	/* Make sure device limits are not exceeded */
	step = trks_per_ext * min(device_exts, DASD_ECKD_RAS_EXTS_MAX);
	cur_pos = from;

	do {
		retry = 0;
		while (cur_pos < to) {
			stop = cur_pos + step -
				((cur_pos + step) % trks_per_ext) - 1;
			if (stop > to)
				stop = to;

			cqr = dasd_eckd_dso_ras(device, NULL, NULL, cur_pos, stop, 1);
			if (IS_ERR(cqr)) {
				rc = PTR_ERR(cqr);
				if (rc == -ENOMEM) {
					if (list_empty(&ras_queue))
						goto out;
					retry = 1;
					break;
				}
				goto err_out;
			}

			spin_lock_irq(&block->queue_lock);
			list_add_tail(&cqr->blocklist, &ras_queue);
			spin_unlock_irq(&block->queue_lock);
			cur_pos = stop + 1;
		}

		rc = dasd_sleep_on_queue_interruptible(&ras_queue);

err_out:
		list_for_each_entry_safe(cqr, n, &ras_queue, blocklist) {
			device = cqr->startdev;
			private = device->private;

			spin_lock_irq(&block->queue_lock);
			list_del_init(&cqr->blocklist);
			spin_unlock_irq(&block->queue_lock);
			dasd_sfree_request(cqr, device);
			private->count--;
		}
	} while (retry);

out:
	return rc;
}

static int dasd_eckd_release_space(struct dasd_device *device,
				   struct format_data_t *rdata)
{
	if (rdata->intensity & DASD_FMT_INT_ESE_FULL)
		return dasd_eckd_release_space_full(device);
	else if (rdata->intensity == 0)
		return dasd_eckd_release_space_trks(device, rdata->start_unit,
						    rdata->stop_unit);
	else
		return -EINVAL;
}

static struct dasd_ccw_req *dasd_eckd_build_cp_cmd_single(
					       struct dasd_device *startdev,
					       struct dasd_block *block,
					       struct request *req,
					       sector_t first_rec,
					       sector_t last_rec,
					       sector_t first_trk,
					       sector_t last_trk,
					       unsigned int first_offs,
					       unsigned int last_offs,
					       unsigned int blk_per_trk,
					       unsigned int blksize)
{
	struct dasd_eckd_private *private;
	dma64_t *idaws;
	struct LO_eckd_data *LO_data;
	struct dasd_ccw_req *cqr;
	struct ccw1 *ccw;
	struct req_iterator iter;
	struct bio_vec bv;
	char *dst;
	unsigned int off;
	int count, cidaw, cplength, datasize;
	sector_t recid;
	unsigned char cmd, rcmd;
	int use_prefix;
	struct dasd_device *basedev;

	basedev = block->base;
	private = basedev->private;
	if (rq_data_dir(req) == READ)
		cmd = DASD_ECKD_CCW_READ_MT;
	else if (rq_data_dir(req) == WRITE)
		cmd = DASD_ECKD_CCW_WRITE_MT;
	else
		return ERR_PTR(-EINVAL);

	/* Check struct bio and count the number of blocks for the request. */
	count = 0;
	cidaw = 0;
	rq_for_each_segment(bv, req, iter) {
		if (bv.bv_len & (blksize - 1))
			/* Eckd can only do full blocks. */
			return ERR_PTR(-EINVAL);
		count += bv.bv_len >> (block->s2b_shift + 9);
		if (idal_is_needed (page_address(bv.bv_page), bv.bv_len))
			cidaw += bv.bv_len >> (block->s2b_shift + 9);
	}
	/* Paranoia. */
	if (count != last_rec - first_rec + 1)
		return ERR_PTR(-EINVAL);

	/* use the prefix command if available */
	use_prefix = private->features.feature[8] & 0x01;
	if (use_prefix) {
		/* 1x prefix + number of blocks */
		cplength = 2 + count;
		/* 1x prefix + cidaws*sizeof(long) */
		datasize = sizeof(struct PFX_eckd_data) +
			sizeof(struct LO_eckd_data) +
			cidaw * sizeof(unsigned long);
	} else {
		/* 1x define extent + 1x locate record + number of blocks */
		cplength = 2 + count;
		/* 1x define extent + 1x locate record + cidaws*sizeof(long) */
		datasize = sizeof(struct DE_eckd_data) +
			sizeof(struct LO_eckd_data) +
			cidaw * sizeof(unsigned long);
	}
	/* Find out the number of additional locate record ccws for cdl. */
	if (private->uses_cdl && first_rec < 2*blk_per_trk) {
		if (last_rec >= 2*blk_per_trk)
			count = 2*blk_per_trk - first_rec;
		cplength += count;
		datasize += count*sizeof(struct LO_eckd_data);
	}
	/* Allocate the ccw request. */
	cqr = dasd_smalloc_request(DASD_ECKD_MAGIC, cplength, datasize,
				   startdev, blk_mq_rq_to_pdu(req));
	if (IS_ERR(cqr))
		return cqr;
	ccw = cqr->cpaddr;
	/* First ccw is define extent or prefix. */
	if (use_prefix) {
		if (prefix(ccw++, cqr->data, first_trk,
			   last_trk, cmd, basedev, startdev) == -EAGAIN) {
			/* Clock not in sync and XRC is enabled.
			 * Try again later.
			 */
			dasd_sfree_request(cqr, startdev);
			return ERR_PTR(-EAGAIN);
		}
		idaws = (dma64_t *)(cqr->data + sizeof(struct PFX_eckd_data));
	} else {
		if (define_extent(ccw++, cqr->data, first_trk,
				  last_trk, cmd, basedev, 0) == -EAGAIN) {
			/* Clock not in sync and XRC is enabled.
			 * Try again later.
			 */
			dasd_sfree_request(cqr, startdev);
			return ERR_PTR(-EAGAIN);
		}
		idaws = (dma64_t *)(cqr->data + sizeof(struct DE_eckd_data));
	}
	/* Build locate_record+read/write/ccws. */
	LO_data = (struct LO_eckd_data *) (idaws + cidaw);
	recid = first_rec;
	if (private->uses_cdl == 0 || recid > 2*blk_per_trk) {
		/* Only standard blocks so there is just one locate record. */
		ccw[-1].flags |= CCW_FLAG_CC;
		locate_record(ccw++, LO_data++, first_trk, first_offs + 1,
			      last_rec - recid + 1, cmd, basedev, blksize);
	}
	rq_for_each_segment(bv, req, iter) {
		dst = bvec_virt(&bv);
		if (dasd_page_cache) {
			char *copy = kmem_cache_alloc(dasd_page_cache,
						      GFP_DMA | __GFP_NOWARN);
			if (copy && rq_data_dir(req) == WRITE)
				memcpy(copy + bv.bv_offset, dst, bv.bv_len);
			if (copy)
				dst = copy + bv.bv_offset;
		}
		for (off = 0; off < bv.bv_len; off += blksize) {
			sector_t trkid = recid;
			unsigned int recoffs = sector_div(trkid, blk_per_trk);
			rcmd = cmd;
			count = blksize;
			/* Locate record for cdl special block ? */
			if (private->uses_cdl && recid < 2*blk_per_trk) {
				if (dasd_eckd_cdl_special(blk_per_trk, recid)){
					rcmd |= 0x8;
					count = dasd_eckd_cdl_reclen(recid);
					if (count < blksize &&
					    rq_data_dir(req) == READ)
						memset(dst + count, 0xe5,
						       blksize - count);
				}
				ccw[-1].flags |= CCW_FLAG_CC;
				locate_record(ccw++, LO_data++,
					      trkid, recoffs + 1,
					      1, rcmd, basedev, count);
			}
			/* Locate record for standard blocks ? */
			if (private->uses_cdl && recid == 2*blk_per_trk) {
				ccw[-1].flags |= CCW_FLAG_CC;
				locate_record(ccw++, LO_data++,
					      trkid, recoffs + 1,
					      last_rec - recid + 1,
					      cmd, basedev, count);
			}
			/* Read/write ccw. */
			ccw[-1].flags |= CCW_FLAG_CC;
			ccw->cmd_code = rcmd;
			ccw->count = count;
			if (idal_is_needed(dst, blksize)) {
				ccw->cda = virt_to_dma32(idaws);
				ccw->flags = CCW_FLAG_IDA;
				idaws = idal_create_words(idaws, dst, blksize);
			} else {
				ccw->cda = virt_to_dma32(dst);
				ccw->flags = 0;
			}
			ccw++;
			dst += blksize;
			recid++;
		}
	}
	if (blk_noretry_request(req) ||
	    block->base->features & DASD_FEATURE_FAILFAST)
		set_bit(DASD_CQR_FLAGS_FAILFAST, &cqr->flags);
	cqr->startdev = startdev;
	cqr->memdev = startdev;
	cqr->block = block;
	cqr->expires = startdev->default_expires * HZ;	/* default 5 minutes */
	cqr->lpm = dasd_path_get_ppm(startdev);
	cqr->retries = startdev->default_retries;
	cqr->buildclk = get_tod_clock();
	cqr->status = DASD_CQR_FILLED;

	/* Set flags to suppress output for expected errors */
	if (dasd_eckd_is_ese(basedev)) {
		set_bit(DASD_CQR_SUPPRESS_NRF, &cqr->flags);
	}

	return cqr;
}

static struct dasd_ccw_req *dasd_eckd_build_cp_cmd_track(
					       struct dasd_device *startdev,
					       struct dasd_block *block,
					       struct request *req,
					       sector_t first_rec,
					       sector_t last_rec,
					       sector_t first_trk,
					       sector_t last_trk,
					       unsigned int first_offs,
					       unsigned int last_offs,
					       unsigned int blk_per_trk,
					       unsigned int blksize)
{
	dma64_t *idaws;
	struct dasd_ccw_req *cqr;
	struct ccw1 *ccw;
	struct req_iterator iter;
	struct bio_vec bv;
	char *dst, *idaw_dst;
	unsigned int cidaw, cplength, datasize;
	unsigned int tlf;
	sector_t recid;
	unsigned char cmd;
	struct dasd_device *basedev;
	unsigned int trkcount, count, count_to_trk_end;
	unsigned int idaw_len, seg_len, part_len, len_to_track_end;
	unsigned char new_track, end_idaw;
	sector_t trkid;
	unsigned int recoffs;

	basedev = block->base;
	if (rq_data_dir(req) == READ)
		cmd = DASD_ECKD_CCW_READ_TRACK_DATA;
	else if (rq_data_dir(req) == WRITE)
		cmd = DASD_ECKD_CCW_WRITE_TRACK_DATA;
	else
		return ERR_PTR(-EINVAL);

	/* Track based I/O needs IDAWs for each page, and not just for
	 * 64 bit addresses. We need additional idals for pages
	 * that get filled from two tracks, so we use the number
	 * of records as upper limit.
	 */
	cidaw = last_rec - first_rec + 1;
	trkcount = last_trk - first_trk + 1;

	/* 1x prefix + one read/write ccw per track */
	cplength = 1 + trkcount;

	datasize = sizeof(struct PFX_eckd_data) + cidaw * sizeof(unsigned long);

	/* Allocate the ccw request. */
	cqr = dasd_smalloc_request(DASD_ECKD_MAGIC, cplength, datasize,
				   startdev, blk_mq_rq_to_pdu(req));
	if (IS_ERR(cqr))
		return cqr;
	ccw = cqr->cpaddr;
	/* transfer length factor: how many bytes to read from the last track */
	if (first_trk == last_trk)
		tlf = last_offs - first_offs + 1;
	else
		tlf = last_offs + 1;
	tlf *= blksize;

	if (prefix_LRE(ccw++, cqr->data, first_trk,
		       last_trk, cmd, basedev, startdev,
		       1 /* format */, first_offs + 1,
		       trkcount, blksize,
		       tlf) == -EAGAIN) {
		/* Clock not in sync and XRC is enabled.
		 * Try again later.
		 */
		dasd_sfree_request(cqr, startdev);
		return ERR_PTR(-EAGAIN);
	}

	/*
	 * The translation of request into ccw programs must meet the
	 * following conditions:
	 * - all idaws but the first and the last must address full pages
	 *   (or 2K blocks on 31-bit)
	 * - the scope of a ccw and it's idal ends with the track boundaries
	 */
	idaws = (dma64_t *)(cqr->data + sizeof(struct PFX_eckd_data));
	recid = first_rec;
	new_track = 1;
	end_idaw = 0;
	len_to_track_end = 0;
	idaw_dst = NULL;
	idaw_len = 0;
	rq_for_each_segment(bv, req, iter) {
		dst = bvec_virt(&bv);
		seg_len = bv.bv_len;
		while (seg_len) {
			if (new_track) {
				trkid = recid;
				recoffs = sector_div(trkid, blk_per_trk);
				count_to_trk_end = blk_per_trk - recoffs;
				count = min((last_rec - recid + 1),
					    (sector_t)count_to_trk_end);
				len_to_track_end = count * blksize;
				ccw[-1].flags |= CCW_FLAG_CC;
				ccw->cmd_code = cmd;
				ccw->count = len_to_track_end;
				ccw->cda = virt_to_dma32(idaws);
				ccw->flags = CCW_FLAG_IDA;
				ccw++;
				recid += count;
				new_track = 0;
				/* first idaw for a ccw may start anywhere */
				if (!idaw_dst)
					idaw_dst = dst;
			}
			/* If we start a new idaw, we must make sure that it
			 * starts on an IDA_BLOCK_SIZE boundary.
			 * If we continue an idaw, we must make sure that the
			 * current segment begins where the so far accumulated
			 * idaw ends
			 */
			if (!idaw_dst) {
				if ((unsigned long)(dst) & (IDA_BLOCK_SIZE - 1)) {
					dasd_sfree_request(cqr, startdev);
					return ERR_PTR(-ERANGE);
				} else
					idaw_dst = dst;
			}
			if ((idaw_dst + idaw_len) != dst) {
				dasd_sfree_request(cqr, startdev);
				return ERR_PTR(-ERANGE);
			}
			part_len = min(seg_len, len_to_track_end);
			seg_len -= part_len;
			dst += part_len;
			idaw_len += part_len;
			len_to_track_end -= part_len;
			/* collected memory area ends on an IDA_BLOCK border,
			 * -> create an idaw
			 * idal_create_words will handle cases where idaw_len
			 * is larger then IDA_BLOCK_SIZE
			 */
			if (!((unsigned long)(idaw_dst + idaw_len) & (IDA_BLOCK_SIZE - 1)))
				end_idaw = 1;
			/* We also need to end the idaw at track end */
			if (!len_to_track_end) {
				new_track = 1;
				end_idaw = 1;
			}
			if (end_idaw) {
				idaws = idal_create_words(idaws, idaw_dst,
							  idaw_len);
				idaw_dst = NULL;
				idaw_len = 0;
				end_idaw = 0;
			}
		}
	}

	if (blk_noretry_request(req) ||
	    block->base->features & DASD_FEATURE_FAILFAST)
		set_bit(DASD_CQR_FLAGS_FAILFAST, &cqr->flags);
	cqr->startdev = startdev;
	cqr->memdev = startdev;
	cqr->block = block;
	cqr->expires = startdev->default_expires * HZ;	/* default 5 minutes */
	cqr->lpm = dasd_path_get_ppm(startdev);
	cqr->retries = startdev->default_retries;
	cqr->buildclk = get_tod_clock();
	cqr->status = DASD_CQR_FILLED;

	/* Set flags to suppress output for expected errors */
	if (dasd_eckd_is_ese(basedev))
		set_bit(DASD_CQR_SUPPRESS_NRF, &cqr->flags);

	return cqr;
}

static int prepare_itcw(struct itcw *itcw,
			unsigned int trk, unsigned int totrk, int cmd,
			struct dasd_device *basedev,
			struct dasd_device *startdev,
			unsigned int rec_on_trk, int count,
			unsigned int blksize,
			unsigned int total_data_size,
			unsigned int tlf,
			unsigned int blk_per_trk)
{
	struct PFX_eckd_data pfxdata;
	struct dasd_eckd_private *basepriv, *startpriv;
	struct DE_eckd_data *dedata;
	struct LRE_eckd_data *lredata;
	struct dcw *dcw;

	u32 begcyl, endcyl;
	u16 heads, beghead, endhead;
	u8 pfx_cmd;

	int rc = 0;
	int sector = 0;
	int dn, d;


	/* setup prefix data */
	basepriv = basedev->private;
	startpriv = startdev->private;
	dedata = &pfxdata.define_extent;
	lredata = &pfxdata.locate_record;

	memset(&pfxdata, 0, sizeof(pfxdata));
	pfxdata.format = 1; /* PFX with LRE */
	pfxdata.base_address = basepriv->conf.ned->unit_addr;
	pfxdata.base_lss = basepriv->conf.ned->ID;
	pfxdata.validity.define_extent = 1;

	/* private uid is kept up to date, conf_data may be outdated */
	if (startpriv->uid.type == UA_BASE_PAV_ALIAS)
		pfxdata.validity.verify_base = 1;

	if (startpriv->uid.type == UA_HYPER_PAV_ALIAS) {
		pfxdata.validity.verify_base = 1;
		pfxdata.validity.hyper_pav = 1;
	}

	switch (cmd) {
	case DASD_ECKD_CCW_READ_TRACK_DATA:
		dedata->mask.perm = 0x1;
		dedata->attributes.operation = basepriv->attrib.operation;
		dedata->blk_size = blksize;
		dedata->ga_extended |= 0x42;
		lredata->operation.orientation = 0x0;
		lredata->operation.operation = 0x0C;
		lredata->auxiliary.check_bytes = 0x01;
		pfx_cmd = DASD_ECKD_CCW_PFX_READ;
		break;
	case DASD_ECKD_CCW_WRITE_TRACK_DATA:
		dedata->mask.perm = 0x02;
		dedata->attributes.operation = basepriv->attrib.operation;
		dedata->blk_size = blksize;
		rc = set_timestamp(NULL, dedata, basedev);
		dedata->ga_extended |= 0x42;
		lredata->operation.orientation = 0x0;
		lredata->operation.operation = 0x3F;
		lredata->extended_operation = 0x23;
		lredata->auxiliary.check_bytes = 0x2;
		/*
		 * If XRC is supported the System Time Stamp is set. The
		 * validity of the time stamp must be reflected in the prefix
		 * data as well.
		 */
		if (dedata->ga_extended & 0x08 && dedata->ga_extended & 0x02)
			pfxdata.validity.time_stamp = 1; /* 'Time Stamp Valid' */
		pfx_cmd = DASD_ECKD_CCW_PFX;
		break;
	case DASD_ECKD_CCW_READ_COUNT_MT:
		dedata->mask.perm = 0x1;
		dedata->attributes.operation = DASD_BYPASS_CACHE;
		dedata->ga_extended |= 0x42;
		dedata->blk_size = blksize;
		lredata->operation.orientation = 0x2;
		lredata->operation.operation = 0x16;
		lredata->auxiliary.check_bytes = 0x01;
		pfx_cmd = DASD_ECKD_CCW_PFX_READ;
		break;
	default:
		DBF_DEV_EVENT(DBF_ERR, basedev,
			      "prepare itcw, unknown opcode 0x%x", cmd);
		BUG();
		break;
	}
	if (rc)
		return rc;

	dedata->attributes.mode = 0x3;	/* ECKD */

	heads = basepriv->rdc_data.trk_per_cyl;
	begcyl = trk / heads;
	beghead = trk % heads;
	endcyl = totrk / heads;
	endhead = totrk % heads;

	/* check for sequential prestage - enhance cylinder range */
	if (dedata->attributes.operation == DASD_SEQ_PRESTAGE ||
	    dedata->attributes.operation == DASD_SEQ_ACCESS) {

		if (endcyl + basepriv->attrib.nr_cyl < basepriv->real_cyl)
			endcyl += basepriv->attrib.nr_cyl;
		else
			endcyl = (basepriv->real_cyl - 1);
	}

	set_ch_t(&dedata->beg_ext, begcyl, beghead);
	set_ch_t(&dedata->end_ext, endcyl, endhead);

	dedata->ep_format = 0x20; /* records per track is valid */
	dedata->ep_rec_per_track = blk_per_trk;

	if (rec_on_trk) {
		switch (basepriv->rdc_data.dev_type) {
		case 0x3390:
			dn = ceil_quot(blksize + 6, 232);
			d = 9 + ceil_quot(blksize + 6 * (dn + 1), 34);
			sector = (49 + (rec_on_trk - 1) * (10 + d)) / 8;
			break;
		case 0x3380:
			d = 7 + ceil_quot(blksize + 12, 32);
			sector = (39 + (rec_on_trk - 1) * (8 + d)) / 7;
			break;
		}
	}

	if (cmd == DASD_ECKD_CCW_READ_COUNT_MT) {
		lredata->auxiliary.length_valid = 0;
		lredata->auxiliary.length_scope = 0;
		lredata->sector = 0xff;
	} else {
		lredata->auxiliary.length_valid = 1;
		lredata->auxiliary.length_scope = 1;
		lredata->sector = sector;
	}
	lredata->auxiliary.imbedded_ccw_valid = 1;
	lredata->length = tlf;
	lredata->imbedded_ccw = cmd;
	lredata->count = count;
	set_ch_t(&lredata->seek_addr, begcyl, beghead);
	lredata->search_arg.cyl = lredata->seek_addr.cyl;
	lredata->search_arg.head = lredata->seek_addr.head;
	lredata->search_arg.record = rec_on_trk;

	dcw = itcw_add_dcw(itcw, pfx_cmd, 0,
		     &pfxdata, sizeof(pfxdata), total_data_size);
	return PTR_ERR_OR_ZERO(dcw);
}

static struct dasd_ccw_req *dasd_eckd_build_cp_tpm_track(
					       struct dasd_device *startdev,
					       struct dasd_block *block,
					       struct request *req,
					       sector_t first_rec,
					       sector_t last_rec,
					       sector_t first_trk,
					       sector_t last_trk,
					       unsigned int first_offs,
					       unsigned int last_offs,
					       unsigned int blk_per_trk,
					       unsigned int blksize)
{
	struct dasd_ccw_req *cqr;
	struct req_iterator iter;
	struct bio_vec bv;
	char *dst;
	unsigned int trkcount, ctidaw;
	unsigned char cmd;
	struct dasd_device *basedev;
	unsigned int tlf;
	struct itcw *itcw;
	struct tidaw *last_tidaw = NULL;
	int itcw_op;
	size_t itcw_size;
	u8 tidaw_flags;
	unsigned int seg_len, part_len, len_to_track_end;
	unsigned char new_track;
	sector_t recid, trkid;
	unsigned int offs;
	unsigned int count, count_to_trk_end;
	int ret;

	basedev = block->base;
	if (rq_data_dir(req) == READ) {
		cmd = DASD_ECKD_CCW_READ_TRACK_DATA;
		itcw_op = ITCW_OP_READ;
	} else if (rq_data_dir(req) == WRITE) {
		cmd = DASD_ECKD_CCW_WRITE_TRACK_DATA;
		itcw_op = ITCW_OP_WRITE;
	} else
		return ERR_PTR(-EINVAL);

	/* trackbased I/O needs address all memory via TIDAWs,
	 * not just for 64 bit addresses. This allows us to map
	 * each segment directly to one tidaw.
	 * In the case of write requests, additional tidaws may
	 * be needed when a segment crosses a track boundary.
	 */
	trkcount = last_trk - first_trk + 1;
	ctidaw = 0;
	rq_for_each_segment(bv, req, iter) {
		++ctidaw;
	}
	if (rq_data_dir(req) == WRITE)
		ctidaw += (last_trk - first_trk);

	/* Allocate the ccw request. */
	itcw_size = itcw_calc_size(0, ctidaw, 0);
	cqr = dasd_smalloc_request(DASD_ECKD_MAGIC, 0, itcw_size, startdev,
				   blk_mq_rq_to_pdu(req));
	if (IS_ERR(cqr))
		return cqr;

	/* transfer length factor: how many bytes to read from the last track */
	if (first_trk == last_trk)
		tlf = last_offs - first_offs + 1;
	else
		tlf = last_offs + 1;
	tlf *= blksize;

	itcw = itcw_init(cqr->data, itcw_size, itcw_op, 0, ctidaw, 0);
	if (IS_ERR(itcw)) {
		ret = -EINVAL;
		goto out_error;
	}
	cqr->cpaddr = itcw_get_tcw(itcw);
	if (prepare_itcw(itcw, first_trk, last_trk,
			 cmd, basedev, startdev,
			 first_offs + 1,
			 trkcount, blksize,
			 (last_rec - first_rec + 1) * blksize,
			 tlf, blk_per_trk) == -EAGAIN) {
		/* Clock not in sync and XRC is enabled.
		 * Try again later.
		 */
		ret = -EAGAIN;
		goto out_error;
	}
	len_to_track_end = 0;
	/*
	 * A tidaw can address 4k of memory, but must not cross page boundaries
	 * We can let the block layer handle this by setting seg_boundary_mask
	 * to page boundaries and max_segment_size to page size when setting up
	 * the request queue.
	 * For write requests, a TIDAW must not cross track boundaries, because
	 * we have to set the CBC flag on the last tidaw for each track.
	 */
	if (rq_data_dir(req) == WRITE) {
		new_track = 1;
		recid = first_rec;
		rq_for_each_segment(bv, req, iter) {
			dst = bvec_virt(&bv);
			seg_len = bv.bv_len;
			while (seg_len) {
				if (new_track) {
					trkid = recid;
					offs = sector_div(trkid, blk_per_trk);
					count_to_trk_end = blk_per_trk - offs;
					count = min((last_rec - recid + 1),
						    (sector_t)count_to_trk_end);
					len_to_track_end = count * blksize;
					recid += count;
					new_track = 0;
				}
				part_len = min(seg_len, len_to_track_end);
				seg_len -= part_len;
				len_to_track_end -= part_len;
				/* We need to end the tidaw at track end */
				if (!len_to_track_end) {
					new_track = 1;
					tidaw_flags = TIDAW_FLAGS_INSERT_CBC;
				} else
					tidaw_flags = 0;
				last_tidaw = itcw_add_tidaw(itcw, tidaw_flags,
							    dst, part_len);
				if (IS_ERR(last_tidaw)) {
					ret = -EINVAL;
					goto out_error;
				}
				dst += part_len;
			}
		}
	} else {
		rq_for_each_segment(bv, req, iter) {
			dst = bvec_virt(&bv);
			last_tidaw = itcw_add_tidaw(itcw, 0x00,
						    dst, bv.bv_len);
			if (IS_ERR(last_tidaw)) {
				ret = -EINVAL;
				goto out_error;
			}
		}
	}
	last_tidaw->flags |= TIDAW_FLAGS_LAST;
	last_tidaw->flags &= ~TIDAW_FLAGS_INSERT_CBC;
	itcw_finalize(itcw);

	if (blk_noretry_request(req) ||
	    block->base->features & DASD_FEATURE_FAILFAST)
		set_bit(DASD_CQR_FLAGS_FAILFAST, &cqr->flags);
	cqr->cpmode = 1;
	cqr->startdev = startdev;
	cqr->memdev = startdev;
	cqr->block = block;
	cqr->expires = startdev->default_expires * HZ;	/* default 5 minutes */
	cqr->lpm = dasd_path_get_ppm(startdev);
	cqr->retries = startdev->default_retries;
	cqr->buildclk = get_tod_clock();
	cqr->status = DASD_CQR_FILLED;

	/* Set flags to suppress output for expected errors */
	if (dasd_eckd_is_ese(basedev)) {
		set_bit(DASD_CQR_SUPPRESS_NRF, &cqr->flags);
		set_bit(DASD_CQR_SUPPRESS_IT, &cqr->flags);
	}

	return cqr;
out_error:
	dasd_sfree_request(cqr, startdev);
	return ERR_PTR(ret);
}

static struct dasd_ccw_req *dasd_eckd_build_cp(struct dasd_device *startdev,
					       struct dasd_block *block,
					       struct request *req)
{
	int cmdrtd, cmdwtd;
	int use_prefix;
	int fcx_multitrack;
	struct dasd_eckd_private *private;
	struct dasd_device *basedev;
	sector_t first_rec, last_rec;
	sector_t first_trk, last_trk;
	unsigned int first_offs, last_offs;
	unsigned int blk_per_trk, blksize;
	int cdlspecial;
	unsigned int data_size;
	struct dasd_ccw_req *cqr;

	basedev = block->base;
	private = basedev->private;

	/* Calculate number of blocks/records per track. */
	blksize = block->bp_block;
	blk_per_trk = recs_per_track(&private->rdc_data, 0, blksize);
	if (blk_per_trk == 0)
		return ERR_PTR(-EINVAL);
	/* Calculate record id of first and last block. */
	first_rec = first_trk = blk_rq_pos(req) >> block->s2b_shift;
	first_offs = sector_div(first_trk, blk_per_trk);
	last_rec = last_trk =
		(blk_rq_pos(req) + blk_rq_sectors(req) - 1) >> block->s2b_shift;
	last_offs = sector_div(last_trk, blk_per_trk);
	cdlspecial = (private->uses_cdl && first_rec < 2*blk_per_trk);

	fcx_multitrack = private->features.feature[40] & 0x20;
	data_size = blk_rq_bytes(req);
	if (data_size % blksize)
		return ERR_PTR(-EINVAL);
	/* tpm write request add CBC data on each track boundary */
	if (rq_data_dir(req) == WRITE)
		data_size += (last_trk - first_trk) * 4;

	/* is read track data and write track data in command mode supported? */
	cmdrtd = private->features.feature[9] & 0x20;
	cmdwtd = private->features.feature[12] & 0x40;
	use_prefix = private->features.feature[8] & 0x01;

	cqr = NULL;
	if (cdlspecial || dasd_page_cache) {
		/* do nothing, just fall through to the cmd mode single case */
	} else if ((data_size <= private->fcx_max_data)
		   && (fcx_multitrack || (first_trk == last_trk))) {
		cqr = dasd_eckd_build_cp_tpm_track(startdev, block, req,
						    first_rec, last_rec,
						    first_trk, last_trk,
						    first_offs, last_offs,
						    blk_per_trk, blksize);
		if (IS_ERR(cqr) && (PTR_ERR(cqr) != -EAGAIN) &&
		    (PTR_ERR(cqr) != -ENOMEM))
			cqr = NULL;
	} else if (use_prefix &&
		   (((rq_data_dir(req) == READ) && cmdrtd) ||
		    ((rq_data_dir(req) == WRITE) && cmdwtd))) {
		cqr = dasd_eckd_build_cp_cmd_track(startdev, block, req,
						   first_rec, last_rec,
						   first_trk, last_trk,
						   first_offs, last_offs,
						   blk_per_trk, blksize);
		if (IS_ERR(cqr) && (PTR_ERR(cqr) != -EAGAIN) &&
		    (PTR_ERR(cqr) != -ENOMEM))
			cqr = NULL;
	}
	if (!cqr)
		cqr = dasd_eckd_build_cp_cmd_single(startdev, block, req,
						    first_rec, last_rec,
						    first_trk, last_trk,
						    first_offs, last_offs,
						    blk_per_trk, blksize);
	return cqr;
}

static struct dasd_ccw_req *dasd_eckd_build_cp_raw(struct dasd_device *startdev,
						   struct dasd_block *block,
						   struct request *req)
{
	sector_t start_padding_sectors, end_sector_offset, end_padding_sectors;
	unsigned int seg_len, len_to_track_end;
	unsigned int cidaw, cplength, datasize;
	sector_t first_trk, last_trk, sectors;
	struct dasd_eckd_private *base_priv;
	struct dasd_device *basedev;
	struct req_iterator iter;
	struct dasd_ccw_req *cqr;
	unsigned int trkcount;
	unsigned int size;
	unsigned char cmd;
	struct bio_vec bv;
	struct ccw1 *ccw;
	dma64_t *idaws;
	int use_prefix;
	void *data;
	char *dst;

	/*
	 * raw track access needs to be mutiple of 64k and on 64k boundary
	 * For read requests we can fix an incorrect alignment by padding
	 * the request with dummy pages.
	 */
	start_padding_sectors = blk_rq_pos(req) % DASD_RAW_SECTORS_PER_TRACK;
	end_sector_offset = (blk_rq_pos(req) + blk_rq_sectors(req)) %
		DASD_RAW_SECTORS_PER_TRACK;
	end_padding_sectors = (DASD_RAW_SECTORS_PER_TRACK - end_sector_offset) %
		DASD_RAW_SECTORS_PER_TRACK;
	basedev = block->base;
	if ((start_padding_sectors || end_padding_sectors) &&
	    (rq_data_dir(req) == WRITE)) {
		DBF_DEV_EVENT(DBF_ERR, basedev,
			      "raw write not track aligned (%llu,%llu) req %p",
			      start_padding_sectors, end_padding_sectors, req);
		return ERR_PTR(-EINVAL);
	}

	first_trk = blk_rq_pos(req) / DASD_RAW_SECTORS_PER_TRACK;
	last_trk = (blk_rq_pos(req) + blk_rq_sectors(req) - 1) /
		DASD_RAW_SECTORS_PER_TRACK;
	trkcount = last_trk - first_trk + 1;

	if (rq_data_dir(req) == READ)
		cmd = DASD_ECKD_CCW_READ_TRACK;
	else if (rq_data_dir(req) == WRITE)
		cmd = DASD_ECKD_CCW_WRITE_FULL_TRACK;
	else
		return ERR_PTR(-EINVAL);

	/*
	 * Raw track based I/O needs IDAWs for each page,
	 * and not just for 64 bit addresses.
	 */
	cidaw = trkcount * DASD_RAW_BLOCK_PER_TRACK;

	/*
	 * struct PFX_eckd_data and struct LRE_eckd_data can have up to 2 bytes
	 * of extended parameter. This is needed for write full track.
	 */
	base_priv = basedev->private;
	use_prefix = base_priv->features.feature[8] & 0x01;
	if (use_prefix) {
		cplength = 1 + trkcount;
		size = sizeof(struct PFX_eckd_data) + 2;
	} else {
		cplength = 2 + trkcount;
		size = sizeof(struct DE_eckd_data) +
			sizeof(struct LRE_eckd_data) + 2;
	}
	size = ALIGN(size, 8);

	datasize = size + cidaw * sizeof(unsigned long);

	/* Allocate the ccw request. */
	cqr = dasd_smalloc_request(DASD_ECKD_MAGIC, cplength,
				   datasize, startdev, blk_mq_rq_to_pdu(req));
	if (IS_ERR(cqr))
		return cqr;

	ccw = cqr->cpaddr;
	data = cqr->data;

	if (use_prefix) {
		prefix_LRE(ccw++, data, first_trk, last_trk, cmd, basedev,
			   startdev, 1, 0, trkcount, 0, 0);
	} else {
		define_extent(ccw++, data, first_trk, last_trk, cmd, basedev, 0);
		ccw[-1].flags |= CCW_FLAG_CC;

		data += sizeof(struct DE_eckd_data);
		locate_record_ext(ccw++, data, first_trk, 0,
				  trkcount, cmd, basedev, 0, 0);
	}

	idaws = (dma64_t *)(cqr->data + size);
	len_to_track_end = 0;
	if (start_padding_sectors) {
		ccw[-1].flags |= CCW_FLAG_CC;
		ccw->cmd_code = cmd;
		/* maximum 3390 track size */
		ccw->count = 57326;
		/* 64k map to one track */
		len_to_track_end = 65536 - start_padding_sectors * 512;
		ccw->cda = virt_to_dma32(idaws);
		ccw->flags |= CCW_FLAG_IDA;
		ccw->flags |= CCW_FLAG_SLI;
		ccw++;
		for (sectors = 0; sectors < start_padding_sectors; sectors += 8)
			idaws = idal_create_words(idaws, rawpadpage, PAGE_SIZE);
	}
	rq_for_each_segment(bv, req, iter) {
		dst = bvec_virt(&bv);
		seg_len = bv.bv_len;
		if (cmd == DASD_ECKD_CCW_READ_TRACK)
			memset(dst, 0, seg_len);
		if (!len_to_track_end) {
			ccw[-1].flags |= CCW_FLAG_CC;
			ccw->cmd_code = cmd;
			/* maximum 3390 track size */
			ccw->count = 57326;
			/* 64k map to one track */
			len_to_track_end = 65536;
			ccw->cda = virt_to_dma32(idaws);
			ccw->flags |= CCW_FLAG_IDA;
			ccw->flags |= CCW_FLAG_SLI;
			ccw++;
		}
		len_to_track_end -= seg_len;
		idaws = idal_create_words(idaws, dst, seg_len);
	}
	for (sectors = 0; sectors < end_padding_sectors; sectors += 8)
		idaws = idal_create_words(idaws, rawpadpage, PAGE_SIZE);
	if (blk_noretry_request(req) ||
	    block->base->features & DASD_FEATURE_FAILFAST)
		set_bit(DASD_CQR_FLAGS_FAILFAST, &cqr->flags);
	cqr->startdev = startdev;
	cqr->memdev = startdev;
	cqr->block = block;
	cqr->expires = startdev->default_expires * HZ;
	cqr->lpm = dasd_path_get_ppm(startdev);
	cqr->retries = startdev->default_retries;
	cqr->buildclk = get_tod_clock();
	cqr->status = DASD_CQR_FILLED;

	return cqr;
}


static int
dasd_eckd_free_cp(struct dasd_ccw_req *cqr, struct request *req)
{
	struct dasd_eckd_private *private;
	struct ccw1 *ccw;
	struct req_iterator iter;
	struct bio_vec bv;
	char *dst, *cda;
	unsigned int blksize, blk_per_trk, off;
	sector_t recid;
	int status;

	if (!dasd_page_cache)
		goto out;
	private = cqr->block->base->private;
	blksize = cqr->block->bp_block;
	blk_per_trk = recs_per_track(&private->rdc_data, 0, blksize);
	recid = blk_rq_pos(req) >> cqr->block->s2b_shift;
	ccw = cqr->cpaddr;
	/* Skip over define extent & locate record. */
	ccw++;
	if (private->uses_cdl == 0 || recid > 2*blk_per_trk)
		ccw++;
	rq_for_each_segment(bv, req, iter) {
		dst = bvec_virt(&bv);
		for (off = 0; off < bv.bv_len; off += blksize) {
			/* Skip locate record. */
			if (private->uses_cdl && recid <= 2*blk_per_trk)
				ccw++;
			if (dst) {
				if (ccw->flags & CCW_FLAG_IDA)
					cda = dma64_to_virt(*((dma64_t *)dma32_to_virt(ccw->cda)));
				else
					cda = dma32_to_virt(ccw->cda);
				if (dst != cda) {
					if (rq_data_dir(req) == READ)
						memcpy(dst, cda, bv.bv_len);
					kmem_cache_free(dasd_page_cache,
					    (void *)((addr_t)cda & PAGE_MASK));
				}
				dst = NULL;
			}
			ccw++;
			recid++;
		}
	}
out:
	status = cqr->status == DASD_CQR_DONE;
	dasd_sfree_request(cqr, cqr->memdev);
	return status;
}

/*
 * Modify ccw/tcw in cqr so it can be started on a base device.
 *
 * Note that this is not enough to restart the cqr!
 * Either reset cqr->startdev as well (summary unit check handling)
 * or restart via separate cqr (as in ERP handling).
 */
void dasd_eckd_reset_ccw_to_base_io(struct dasd_ccw_req *cqr)
{
	struct ccw1 *ccw;
	struct PFX_eckd_data *pfxdata;
	struct tcw *tcw;
	struct tccb *tccb;
	struct dcw *dcw;

	if (cqr->cpmode == 1) {
		tcw = cqr->cpaddr;
		tccb = tcw_get_tccb(tcw);
		dcw = (struct dcw *)&tccb->tca[0];
		pfxdata = (struct PFX_eckd_data *)&dcw->cd[0];
		pfxdata->validity.verify_base = 0;
		pfxdata->validity.hyper_pav = 0;
	} else {
		ccw = cqr->cpaddr;
		pfxdata = cqr->data;
		if (ccw->cmd_code == DASD_ECKD_CCW_PFX) {
			pfxdata->validity.verify_base = 0;
			pfxdata->validity.hyper_pav = 0;
		}
	}
}

#define DASD_ECKD_CHANQ_MAX_SIZE 4

static struct dasd_ccw_req *dasd_eckd_build_alias_cp(struct dasd_device *base,
						     struct dasd_block *block,
						     struct request *req)
{
	struct dasd_eckd_private *private;
	struct dasd_device *startdev;
	unsigned long flags;
	struct dasd_ccw_req *cqr;

	startdev = dasd_alias_get_start_dev(base);
	if (!startdev)
		startdev = base;
	private = startdev->private;
	if (private->count >= DASD_ECKD_CHANQ_MAX_SIZE)
		return ERR_PTR(-EBUSY);

	spin_lock_irqsave(get_ccwdev_lock(startdev->cdev), flags);
	private->count++;
	if ((base->features & DASD_FEATURE_USERAW))
		cqr = dasd_eckd_build_cp_raw(startdev, block, req);
	else
		cqr = dasd_eckd_build_cp(startdev, block, req);
	if (IS_ERR(cqr))
		private->count--;
	spin_unlock_irqrestore(get_ccwdev_lock(startdev->cdev), flags);
	return cqr;
}

static int dasd_eckd_free_alias_cp(struct dasd_ccw_req *cqr,
				   struct request *req)
{
	struct dasd_eckd_private *private;
	unsigned long flags;

	spin_lock_irqsave(get_ccwdev_lock(cqr->memdev->cdev), flags);
	private = cqr->memdev->private;
	private->count--;
	spin_unlock_irqrestore(get_ccwdev_lock(cqr->memdev->cdev), flags);
	return dasd_eckd_free_cp(cqr, req);
}

static int
dasd_eckd_fill_info(struct dasd_device * device,
		    struct dasd_information2_t * info)
{
	struct dasd_eckd_private *private = device->private;

	info->label_block = 2;
	info->FBA_layout = private->uses_cdl ? 0 : 1;
	info->format = private->uses_cdl ? DASD_FORMAT_CDL : DASD_FORMAT_LDL;
	info->characteristics_size = sizeof(private->rdc_data);
	memcpy(info->characteristics, &private->rdc_data,
	       sizeof(private->rdc_data));
	info->confdata_size = min_t(unsigned long, private->conf.len,
				    sizeof(info->configuration_data));
	memcpy(info->configuration_data, private->conf.data,
	       info->confdata_size);
	return 0;
}

/*
 * SECTION: ioctl functions for eckd devices.
 */

/*
 * Release device ioctl.
 * Buils a channel programm to releases a prior reserved
 * (see dasd_eckd_reserve) device.
 */
static int
dasd_eckd_release(struct dasd_device *device)
{
	struct dasd_ccw_req *cqr;
	int rc;
	struct ccw1 *ccw;
	int useglobal;

	if (!capable(CAP_SYS_ADMIN))
		return -EACCES;

	useglobal = 0;
	cqr = dasd_smalloc_request(DASD_ECKD_MAGIC, 1, 32, device, NULL);
	if (IS_ERR(cqr)) {
		mutex_lock(&dasd_reserve_mutex);
		useglobal = 1;
		cqr = &dasd_reserve_req->cqr;
		memset(cqr, 0, sizeof(*cqr));
		memset(&dasd_reserve_req->ccw, 0,
		       sizeof(dasd_reserve_req->ccw));
		cqr->cpaddr = &dasd_reserve_req->ccw;
		cqr->data = &dasd_reserve_req->data;
		cqr->magic = DASD_ECKD_MAGIC;
	}
	ccw = cqr->cpaddr;
	ccw->cmd_code = DASD_ECKD_CCW_RELEASE;
	ccw->flags |= CCW_FLAG_SLI;
	ccw->count = 32;
	ccw->cda = virt_to_dma32(cqr->data);
	cqr->startdev = device;
	cqr->memdev = device;
	clear_bit(DASD_CQR_FLAGS_USE_ERP, &cqr->flags);
	set_bit(DASD_CQR_FLAGS_FAILFAST, &cqr->flags);
	cqr->retries = 2;	/* set retry counter to enable basic ERP */
	cqr->expires = 2 * HZ;
	cqr->buildclk = get_tod_clock();
	cqr->status = DASD_CQR_FILLED;

	rc = dasd_sleep_on_immediatly(cqr);
	if (!rc)
		clear_bit(DASD_FLAG_IS_RESERVED, &device->flags);

	if (useglobal)
		mutex_unlock(&dasd_reserve_mutex);
	else
		dasd_sfree_request(cqr, cqr->memdev);
	return rc;
}

/*
 * Reserve device ioctl.
 * Options are set to 'synchronous wait for interrupt' and
 * 'timeout the request'. This leads to a terminate IO if
 * the interrupt is outstanding for a certain time.
 */
static int
dasd_eckd_reserve(struct dasd_device *device)
{
	struct dasd_ccw_req *cqr;
	int rc;
	struct ccw1 *ccw;
	int useglobal;

	if (!capable(CAP_SYS_ADMIN))
		return -EACCES;

	useglobal = 0;
	cqr = dasd_smalloc_request(DASD_ECKD_MAGIC, 1, 32, device, NULL);
	if (IS_ERR(cqr)) {
		mutex_lock(&dasd_reserve_mutex);
		useglobal = 1;
		cqr = &dasd_reserve_req->cqr;
		memset(cqr, 0, sizeof(*cqr));
		memset(&dasd_reserve_req->ccw, 0,
		       sizeof(dasd_reserve_req->ccw));
		cqr->cpaddr = &dasd_reserve_req->ccw;
		cqr->data = &dasd_reserve_req->data;
		cqr->magic = DASD_ECKD_MAGIC;
	}
	ccw = cqr->cpaddr;
	ccw->cmd_code = DASD_ECKD_CCW_RESERVE;
	ccw->flags |= CCW_FLAG_SLI;
	ccw->count = 32;
	ccw->cda = virt_to_dma32(cqr->data);
	cqr->startdev = device;
	cqr->memdev = device;
	clear_bit(DASD_CQR_FLAGS_USE_ERP, &cqr->flags);
	set_bit(DASD_CQR_FLAGS_FAILFAST, &cqr->flags);
	cqr->retries = 2;	/* set retry counter to enable basic ERP */
	cqr->expires = 2 * HZ;
	cqr->buildclk = get_tod_clock();
	cqr->status = DASD_CQR_FILLED;

	rc = dasd_sleep_on_immediatly(cqr);
	if (!rc)
		set_bit(DASD_FLAG_IS_RESERVED, &device->flags);

	if (useglobal)
		mutex_unlock(&dasd_reserve_mutex);
	else
		dasd_sfree_request(cqr, cqr->memdev);
	return rc;
}

/*
 * Steal lock ioctl - unconditional reserve device.
 * Buils a channel programm to break a device's reservation.
 * (unconditional reserve)
 */
static int
dasd_eckd_steal_lock(struct dasd_device *device)
{
	struct dasd_ccw_req *cqr;
	int rc;
	struct ccw1 *ccw;
	int useglobal;

	if (!capable(CAP_SYS_ADMIN))
		return -EACCES;

	useglobal = 0;
	cqr = dasd_smalloc_request(DASD_ECKD_MAGIC, 1, 32, device, NULL);
	if (IS_ERR(cqr)) {
		mutex_lock(&dasd_reserve_mutex);
		useglobal = 1;
		cqr = &dasd_reserve_req->cqr;
		memset(cqr, 0, sizeof(*cqr));
		memset(&dasd_reserve_req->ccw, 0,
		       sizeof(dasd_reserve_req->ccw));
		cqr->cpaddr = &dasd_reserve_req->ccw;
		cqr->data = &dasd_reserve_req->data;
		cqr->magic = DASD_ECKD_MAGIC;
	}
	ccw = cqr->cpaddr;
	ccw->cmd_code = DASD_ECKD_CCW_SLCK;
	ccw->flags |= CCW_FLAG_SLI;
	ccw->count = 32;
	ccw->cda = virt_to_dma32(cqr->data);
	cqr->startdev = device;
	cqr->memdev = device;
	clear_bit(DASD_CQR_FLAGS_USE_ERP, &cqr->flags);
	set_bit(DASD_CQR_FLAGS_FAILFAST, &cqr->flags);
	cqr->retries = 2;	/* set retry counter to enable basic ERP */
	cqr->expires = 2 * HZ;
	cqr->buildclk = get_tod_clock();
	cqr->status = DASD_CQR_FILLED;

	rc = dasd_sleep_on_immediatly(cqr);
	if (!rc)
		set_bit(DASD_FLAG_IS_RESERVED, &device->flags);

	if (useglobal)
		mutex_unlock(&dasd_reserve_mutex);
	else
		dasd_sfree_request(cqr, cqr->memdev);
	return rc;
}

/*
 * SNID - Sense Path Group ID
 * This ioctl may be used in situations where I/O is stalled due to
 * a reserve, so if the normal dasd_smalloc_request fails, we use the
 * preallocated dasd_reserve_req.
 */
static int dasd_eckd_snid(struct dasd_device *device,
			  void __user *argp)
{
	struct dasd_ccw_req *cqr;
	int rc;
	struct ccw1 *ccw;
	int useglobal;
	struct dasd_snid_ioctl_data usrparm;

	if (!capable(CAP_SYS_ADMIN))
		return -EACCES;

	if (copy_from_user(&usrparm, argp, sizeof(usrparm)))
		return -EFAULT;

	useglobal = 0;
	cqr = dasd_smalloc_request(DASD_ECKD_MAGIC, 1,
				   sizeof(struct dasd_snid_data), device,
				   NULL);
	if (IS_ERR(cqr)) {
		mutex_lock(&dasd_reserve_mutex);
		useglobal = 1;
		cqr = &dasd_reserve_req->cqr;
		memset(cqr, 0, sizeof(*cqr));
		memset(&dasd_reserve_req->ccw, 0,
		       sizeof(dasd_reserve_req->ccw));
		cqr->cpaddr = &dasd_reserve_req->ccw;
		cqr->data = &dasd_reserve_req->data;
		cqr->magic = DASD_ECKD_MAGIC;
	}
	ccw = cqr->cpaddr;
	ccw->cmd_code = DASD_ECKD_CCW_SNID;
	ccw->flags |= CCW_FLAG_SLI;
	ccw->count = 12;
	ccw->cda = virt_to_dma32(cqr->data);
	cqr->startdev = device;
	cqr->memdev = device;
	clear_bit(DASD_CQR_FLAGS_USE_ERP, &cqr->flags);
	set_bit(DASD_CQR_FLAGS_FAILFAST, &cqr->flags);
	set_bit(DASD_CQR_ALLOW_SLOCK, &cqr->flags);
	cqr->retries = 5;
	cqr->expires = 10 * HZ;
	cqr->buildclk = get_tod_clock();
	cqr->status = DASD_CQR_FILLED;
	cqr->lpm = usrparm.path_mask;

	rc = dasd_sleep_on_immediatly(cqr);
	/* verify that I/O processing didn't modify the path mask */
	if (!rc && usrparm.path_mask && (cqr->lpm != usrparm.path_mask))
		rc = -EIO;
	if (!rc) {
		usrparm.data = *((struct dasd_snid_data *)cqr->data);
		if (copy_to_user(argp, &usrparm, sizeof(usrparm)))
			rc = -EFAULT;
	}

	if (useglobal)
		mutex_unlock(&dasd_reserve_mutex);
	else
		dasd_sfree_request(cqr, cqr->memdev);
	return rc;
}

/*
 * Read performance statistics
 */
static int
dasd_eckd_performance(struct dasd_device *device, void __user *argp)
{
	struct dasd_psf_prssd_data *prssdp;
	struct dasd_rssd_perf_stats_t *stats;
	struct dasd_ccw_req *cqr;
	struct ccw1 *ccw;
	int rc;

	cqr = dasd_smalloc_request(DASD_ECKD_MAGIC, 1 /* PSF */  + 1 /* RSSD */,
				   (sizeof(struct dasd_psf_prssd_data) +
				    sizeof(struct dasd_rssd_perf_stats_t)),
				   device, NULL);
	if (IS_ERR(cqr)) {
		DBF_DEV_EVENT(DBF_WARNING, device, "%s",
			    "Could not allocate initialization request");
		return PTR_ERR(cqr);
	}
	cqr->startdev = device;
	cqr->memdev = device;
	cqr->retries = 0;
	clear_bit(DASD_CQR_FLAGS_USE_ERP, &cqr->flags);
	cqr->expires = 10 * HZ;

	/* Prepare for Read Subsystem Data */
	prssdp = (struct dasd_psf_prssd_data *) cqr->data;
	memset(prssdp, 0, sizeof(struct dasd_psf_prssd_data));
	prssdp->order = PSF_ORDER_PRSSD;
	prssdp->suborder = 0x01;	/* Performance Statistics */
	prssdp->varies[1] = 0x01;	/* Perf Statistics for the Subsystem */

	ccw = cqr->cpaddr;
	ccw->cmd_code = DASD_ECKD_CCW_PSF;
	ccw->count = sizeof(struct dasd_psf_prssd_data);
	ccw->flags |= CCW_FLAG_CC;
	ccw->cda = virt_to_dma32(prssdp);

	/* Read Subsystem Data - Performance Statistics */
	stats = (struct dasd_rssd_perf_stats_t *) (prssdp + 1);
	memset(stats, 0, sizeof(struct dasd_rssd_perf_stats_t));

	ccw++;
	ccw->cmd_code = DASD_ECKD_CCW_RSSD;
	ccw->count = sizeof(struct dasd_rssd_perf_stats_t);
	ccw->cda = virt_to_dma32(stats);

	cqr->buildclk = get_tod_clock();
	cqr->status = DASD_CQR_FILLED;
	rc = dasd_sleep_on(cqr);
	if (rc == 0) {
		prssdp = (struct dasd_psf_prssd_data *) cqr->data;
		stats = (struct dasd_rssd_perf_stats_t *) (prssdp + 1);
		if (copy_to_user(argp, stats,
				 sizeof(struct dasd_rssd_perf_stats_t)))
			rc = -EFAULT;
	}
	dasd_sfree_request(cqr, cqr->memdev);
	return rc;
}

/*
 * Get attributes (cache operations)
 * Returnes the cache attributes used in Define Extend (DE).
 */
static int
dasd_eckd_get_attrib(struct dasd_device *device, void __user *argp)
{
	struct dasd_eckd_private *private = device->private;
	struct attrib_data_t attrib = private->attrib;
	int rc;

        if (!capable(CAP_SYS_ADMIN))
                return -EACCES;
	if (!argp)
                return -EINVAL;

	rc = 0;
	if (copy_to_user(argp, (long *) &attrib,
			 sizeof(struct attrib_data_t)))
		rc = -EFAULT;

	return rc;
}

/*
 * Set attributes (cache operations)
 * Stores the attributes for cache operation to be used in Define Extend (DE).
 */
static int
dasd_eckd_set_attrib(struct dasd_device *device, void __user *argp)
{
	struct dasd_eckd_private *private = device->private;
	struct attrib_data_t attrib;

	if (!capable(CAP_SYS_ADMIN))
		return -EACCES;
	if (!argp)
		return -EINVAL;

	if (copy_from_user(&attrib, argp, sizeof(struct attrib_data_t)))
		return -EFAULT;
	private->attrib = attrib;

	dev_info(&device->cdev->dev,
		 "The DASD cache mode was set to %x (%i cylinder prestage)\n",
		 private->attrib.operation, private->attrib.nr_cyl);
	return 0;
}

/*
 * Issue syscall I/O to EMC Symmetrix array.
 * CCWs are PSF and RSSD
 */
static int dasd_symm_io(struct dasd_device *device, void __user *argp)
{
	struct dasd_symmio_parms usrparm;
	char *psf_data, *rssd_result;
	struct dasd_ccw_req *cqr;
	struct ccw1 *ccw;
	char psf0, psf1;
	int rc;

	if (!capable(CAP_SYS_ADMIN) && !capable(CAP_SYS_RAWIO))
		return -EACCES;
	psf0 = psf1 = 0;

	/* Copy parms from caller */
	rc = -EFAULT;
	if (copy_from_user(&usrparm, argp, sizeof(usrparm)))
		goto out;
	if (is_compat_task()) {
		/* Make sure pointers are sane even on 31 bit. */
		rc = -EINVAL;
		if ((usrparm.psf_data >> 32) != 0)
			goto out;
		if ((usrparm.rssd_result >> 32) != 0)
			goto out;
		usrparm.psf_data &= 0x7fffffffULL;
		usrparm.rssd_result &= 0x7fffffffULL;
	}
	/* at least 2 bytes are accessed and should be allocated */
	if (usrparm.psf_data_len < 2) {
		DBF_DEV_EVENT(DBF_WARNING, device,
			      "Symmetrix ioctl invalid data length %d",
			      usrparm.psf_data_len);
		rc = -EINVAL;
		goto out;
	}
	/* alloc I/O data area */
	psf_data = kzalloc(usrparm.psf_data_len, GFP_KERNEL | GFP_DMA);
	rssd_result = kzalloc(usrparm.rssd_result_len, GFP_KERNEL | GFP_DMA);
	if (!psf_data || !rssd_result) {
		rc = -ENOMEM;
		goto out_free;
	}

	/* get syscall header from user space */
	rc = -EFAULT;
	if (copy_from_user(psf_data,
			   (void __user *)(unsigned long) usrparm.psf_data,
			   usrparm.psf_data_len))
		goto out_free;
	psf0 = psf_data[0];
	psf1 = psf_data[1];

	/* setup CCWs for PSF + RSSD */
	cqr = dasd_smalloc_request(DASD_ECKD_MAGIC, 2, 0, device, NULL);
	if (IS_ERR(cqr)) {
		DBF_DEV_EVENT(DBF_WARNING, device, "%s",
			"Could not allocate initialization request");
		rc = PTR_ERR(cqr);
		goto out_free;
	}

	cqr->startdev = device;
	cqr->memdev = device;
	cqr->retries = 3;
	cqr->expires = 10 * HZ;
	cqr->buildclk = get_tod_clock();
	cqr->status = DASD_CQR_FILLED;

	/* Build the ccws */
	ccw = cqr->cpaddr;

	/* PSF ccw */
	ccw->cmd_code = DASD_ECKD_CCW_PSF;
	ccw->count = usrparm.psf_data_len;
	ccw->flags |= CCW_FLAG_CC;
	ccw->cda = virt_to_dma32(psf_data);

	ccw++;

	/* RSSD ccw  */
	ccw->cmd_code = DASD_ECKD_CCW_RSSD;
	ccw->count = usrparm.rssd_result_len;
	ccw->flags = CCW_FLAG_SLI ;
	ccw->cda = virt_to_dma32(rssd_result);

	rc = dasd_sleep_on(cqr);
	if (rc)
		goto out_sfree;

	rc = -EFAULT;
	if (copy_to_user((void __user *)(unsigned long) usrparm.rssd_result,
			   rssd_result, usrparm.rssd_result_len))
		goto out_sfree;
	rc = 0;

out_sfree:
	dasd_sfree_request(cqr, cqr->memdev);
out_free:
	kfree(rssd_result);
	kfree(psf_data);
out:
	DBF_DEV_EVENT(DBF_WARNING, device,
		      "Symmetrix ioctl (0x%02x 0x%02x): rc=%d",
		      (int) psf0, (int) psf1, rc);
	return rc;
}

static int
dasd_eckd_ioctl(struct dasd_block *block, unsigned int cmd, void __user *argp)
{
	struct dasd_device *device = block->base;

	switch (cmd) {
	case BIODASDGATTR:
		return dasd_eckd_get_attrib(device, argp);
	case BIODASDSATTR:
		return dasd_eckd_set_attrib(device, argp);
	case BIODASDPSRD:
		return dasd_eckd_performance(device, argp);
	case BIODASDRLSE:
		return dasd_eckd_release(device);
	case BIODASDRSRV:
		return dasd_eckd_reserve(device);
	case BIODASDSLCK:
		return dasd_eckd_steal_lock(device);
	case BIODASDSNID:
		return dasd_eckd_snid(device, argp);
	case BIODASDSYMMIO:
		return dasd_symm_io(device, argp);
	default:
		return -ENOTTY;
	}
}

/*
 * Dump the range of CCWs into 'page' buffer
 * and return number of printed chars.
 */
static void
dasd_eckd_dump_ccw_range(struct dasd_device *device, struct ccw1 *from,
			 struct ccw1 *to, char *page)
{
	int len, count;
	char *datap;

	len = 0;
	while (from <= to) {
		len += sprintf(page + len, "CCW %px: %08X %08X DAT:",
			       from, ((int *) from)[0], ((int *) from)[1]);

		/* get pointer to data (consider IDALs) */
		if (from->flags & CCW_FLAG_IDA)
			datap = dma64_to_virt(*((dma64_t *)dma32_to_virt(from->cda)));
		else
			datap = dma32_to_virt(from->cda);

		/* dump data (max 128 bytes) */
		for (count = 0; count < from->count && count < 128; count++) {
			if (count % 32 == 0)
				len += sprintf(page + len, "\n");
			if (count % 8 == 0)
				len += sprintf(page + len, " ");
			if (count % 4 == 0)
				len += sprintf(page + len, " ");
			len += sprintf(page + len, "%02x", datap[count]);
		}
		len += sprintf(page + len, "\n");
		from++;
	}
	if (len > 0)
		dev_err(&device->cdev->dev, "%s", page);
}

static void
dasd_eckd_dump_sense_dbf(struct dasd_device *device, struct irb *irb,
			 char *reason)
{
	u64 *sense;
	u64 *stat;

	sense = (u64 *) dasd_get_sense(irb);
	stat = (u64 *) &irb->scsw;
	if (sense) {
		DBF_DEV_EVENT(DBF_EMERG, device, "%s: %016llx %08x : "
			      "%016llx %016llx %016llx %016llx",
			      reason, *stat, *((u32 *) (stat + 1)),
			      sense[0], sense[1], sense[2], sense[3]);
	} else {
		DBF_DEV_EVENT(DBF_EMERG, device, "%s: %016llx %08x : %s",
			      reason, *stat, *((u32 *) (stat + 1)),
			      "NO VALID SENSE");
	}
}

/*
 * Print sense data and related channel program.
 * Parts are printed because printk buffer is only 1024 bytes.
 */
static void dasd_eckd_dump_sense_ccw(struct dasd_device *device,
				 struct dasd_ccw_req *req, struct irb *irb)
{
	struct ccw1 *first, *last, *fail, *from, *to;
	struct device *dev;
	int len, sl, sct;
	char *page;

	dev = &device->cdev->dev;

	page = (char *) get_zeroed_page(GFP_ATOMIC);
	if (page == NULL) {
		DBF_DEV_EVENT(DBF_WARNING, device, "%s",
			      "No memory to dump sense data\n");
		return;
	}
	/* dump the sense data */
	len = sprintf(page, "I/O status report:\n");
	len += sprintf(page + len,
		       "in req: %px CC:%02X FC:%02X AC:%02X SC:%02X DS:%02X CS:%02X RC:%d\n",
		       req, scsw_cc(&irb->scsw), scsw_fctl(&irb->scsw),
		       scsw_actl(&irb->scsw), scsw_stctl(&irb->scsw),
		       scsw_dstat(&irb->scsw), scsw_cstat(&irb->scsw),
		       req ? req->intrc : 0);
	len += sprintf(page + len, "Failing CCW: %px\n",
		       dma32_to_virt(irb->scsw.cmd.cpa));
	if (irb->esw.esw0.erw.cons) {
		for (sl = 0; sl < 4; sl++) {
			len += sprintf(page + len, "Sense(hex) %2d-%2d:",
				       (8 * sl), ((8 * sl) + 7));

			for (sct = 0; sct < 8; sct++) {
				len += sprintf(page + len, " %02x",
					       irb->ecw[8 * sl + sct]);
			}
			len += sprintf(page + len, "\n");
		}

		if (irb->ecw[27] & DASD_SENSE_BIT_0) {
			/* 24 Byte Sense Data */
			sprintf(page + len,
				"24 Byte: %x MSG %x, %s MSGb to SYSOP\n",
				irb->ecw[7] >> 4, irb->ecw[7] & 0x0f,
				irb->ecw[1] & 0x10 ? "" : "no");
		} else {
			/* 32 Byte Sense Data */
			sprintf(page + len,
				"32 Byte: Format: %x Exception class %x\n",
				irb->ecw[6] & 0x0f, irb->ecw[22] >> 4);
		}
	} else {
		sprintf(page + len, "SORRY - NO VALID SENSE AVAILABLE\n");
	}
	dev_err(dev, "%s", page);

	if (req) {
		/* req == NULL for unsolicited interrupts */
		/* dump the Channel Program (max 140 Bytes per line) */
		/* Count CCW and print first CCWs (maximum 7) */
		first = req->cpaddr;
		for (last = first; last->flags & (CCW_FLAG_CC | CCW_FLAG_DC); last++);
		to = min(first + 6, last);
		dev_err(dev, "Related CP in req: %px\n", req);
		dasd_eckd_dump_ccw_range(device, first, to, page);

		/* print failing CCW area (maximum 4) */
		/* scsw->cda is either valid or zero  */
		from = ++to;
		fail = dma32_to_virt(irb->scsw.cmd.cpa); /* failing CCW */
		if (from <  fail - 2) {
			from = fail - 2;     /* there is a gap - print header */
			dev_err(dev, "......\n");
		}
		to = min(fail + 1, last);
		dasd_eckd_dump_ccw_range(device, from, to, page + len);

		/* print last CCWs (maximum 2) */
		len = 0;
		from = max(from, ++to);
		if (from < last - 1) {
			from = last - 1;     /* there is a gap - print header */
			dev_err(dev, "......\n");
		}
		dasd_eckd_dump_ccw_range(device, from, last, page + len);
	}
	free_page((unsigned long) page);
}


/*
 * Print sense data from a tcw.
 */
static void dasd_eckd_dump_sense_tcw(struct dasd_device *device,
				 struct dasd_ccw_req *req, struct irb *irb)
{
	char *page;
	int len, sl, sct, residual;
	struct tsb *tsb;
	u8 *sense, *rcq;

	page = (char *) get_zeroed_page(GFP_ATOMIC);
	if (page == NULL) {
		DBF_DEV_EVENT(DBF_WARNING, device, " %s",
			    "No memory to dump sense data");
		return;
	}
	/* dump the sense data */
	len = sprintf(page, "I/O status report:\n");
	len += sprintf(page + len,
		       "in req: %px CC:%02X FC:%02X AC:%02X SC:%02X DS:%02X "
		       "CS:%02X fcxs:%02X schxs:%02X RC:%d\n",
		       req, scsw_cc(&irb->scsw), scsw_fctl(&irb->scsw),
		       scsw_actl(&irb->scsw), scsw_stctl(&irb->scsw),
		       scsw_dstat(&irb->scsw), scsw_cstat(&irb->scsw),
		       irb->scsw.tm.fcxs,
		       (irb->scsw.tm.ifob << 7) | irb->scsw.tm.sesq,
		       req ? req->intrc : 0);
	len += sprintf(page + len, "Failing TCW: %px\n",
		       dma32_to_virt(irb->scsw.tm.tcw));

	tsb = NULL;
	sense = NULL;
	if (irb->scsw.tm.tcw && (irb->scsw.tm.fcxs & 0x01))
		tsb = tcw_get_tsb(dma32_to_virt(irb->scsw.tm.tcw));

	if (tsb) {
		len += sprintf(page + len, "tsb->length %d\n", tsb->length);
		len += sprintf(page + len, "tsb->flags %x\n", tsb->flags);
		len += sprintf(page + len, "tsb->dcw_offset %d\n", tsb->dcw_offset);
		len += sprintf(page + len, "tsb->count %d\n", tsb->count);
		residual = tsb->count - 28;
		len += sprintf(page + len, "residual %d\n", residual);

		switch (tsb->flags & 0x07) {
		case 1:	/* tsa_iostat */
			len += sprintf(page + len, "tsb->tsa.iostat.dev_time %d\n",
				       tsb->tsa.iostat.dev_time);
			len += sprintf(page + len, "tsb->tsa.iostat.def_time %d\n",
				       tsb->tsa.iostat.def_time);
			len += sprintf(page + len, "tsb->tsa.iostat.queue_time %d\n",
				       tsb->tsa.iostat.queue_time);
			len += sprintf(page + len, "tsb->tsa.iostat.dev_busy_time %d\n",
				       tsb->tsa.iostat.dev_busy_time);
			len += sprintf(page + len, "tsb->tsa.iostat.dev_act_time %d\n",
				       tsb->tsa.iostat.dev_act_time);
			sense = tsb->tsa.iostat.sense;
			break;
		case 2: /* ts_ddpc */
			len += sprintf(page + len, "tsb->tsa.ddpc.rc %d\n",
				       tsb->tsa.ddpc.rc);
			for (sl = 0; sl < 2; sl++) {
				len += sprintf(page + len,
					       "tsb->tsa.ddpc.rcq %2d-%2d: ",
					       (8 * sl), ((8 * sl) + 7));
				rcq = tsb->tsa.ddpc.rcq;
				for (sct = 0; sct < 8; sct++) {
					len += sprintf(page + len, "%02x",
						       rcq[8 * sl + sct]);
				}
				len += sprintf(page + len, "\n");
			}
			sense = tsb->tsa.ddpc.sense;
			break;
		case 3: /* tsa_intrg */
			len += sprintf(page + len,
				      "tsb->tsa.intrg.: not supported yet\n");
			break;
		}

		if (sense) {
			for (sl = 0; sl < 4; sl++) {
				len += sprintf(page + len,
					       "Sense(hex) %2d-%2d:",
					       (8 * sl), ((8 * sl) + 7));
				for (sct = 0; sct < 8; sct++) {
					len += sprintf(page + len, " %02x",
						       sense[8 * sl + sct]);
				}
				len += sprintf(page + len, "\n");
			}

			if (sense[27] & DASD_SENSE_BIT_0) {
				/* 24 Byte Sense Data */
				sprintf(page + len,
					"24 Byte: %x MSG %x, %s MSGb to SYSOP\n",
					sense[7] >> 4, sense[7] & 0x0f,
					sense[1] & 0x10 ? "" : "no");
			} else {
				/* 32 Byte Sense Data */
				sprintf(page + len,
					"32 Byte: Format: %x Exception class %x\n",
					sense[6] & 0x0f, sense[22] >> 4);
			}
		} else {
			sprintf(page + len, "SORRY - NO VALID SENSE AVAILABLE\n");
		}
	} else {
		sprintf(page + len, "SORRY - NO TSB DATA AVAILABLE\n");
	}
	dev_err(&device->cdev->dev, "%s", page);
	free_page((unsigned long) page);
}

static void dasd_eckd_dump_sense(struct dasd_device *device,
				 struct dasd_ccw_req *req, struct irb *irb)
{
	u8 *sense = dasd_get_sense(irb);

	/*
	 * In some cases certain errors might be expected and
	 * log messages shouldn't be written then.
	 * Check if the according suppress bit is set.
	 */
	if (sense && (sense[1] & SNS1_INV_TRACK_FORMAT) &&
	    !(sense[2] & SNS2_ENV_DATA_PRESENT) &&
	    test_bit(DASD_CQR_SUPPRESS_IT, &req->flags))
		return;

	if (sense && sense[0] & SNS0_CMD_REJECT &&
	    test_bit(DASD_CQR_SUPPRESS_CR, &req->flags))
		return;

	if (sense && sense[1] & SNS1_NO_REC_FOUND &&
	    test_bit(DASD_CQR_SUPPRESS_NRF, &req->flags))
		return;
<<<<<<< HEAD

	if (scsw_cstat(&irb->scsw) == 0x40 &&
	    test_bit(DASD_CQR_SUPPRESS_IL, &req->flags))
		return;

=======

	if (scsw_cstat(&irb->scsw) == 0x40 &&
	    test_bit(DASD_CQR_SUPPRESS_IL, &req->flags))
		return;

>>>>>>> 2d5404ca
	if (scsw_is_tm(&irb->scsw))
		dasd_eckd_dump_sense_tcw(device, req, irb);
	else
		dasd_eckd_dump_sense_ccw(device, req, irb);
}

static int dasd_eckd_reload_device(struct dasd_device *device)
{
	struct dasd_eckd_private *private = device->private;
	char print_uid[DASD_UID_STRLEN];
	int rc, old_base;
	struct dasd_uid uid;
	unsigned long flags;

	/*
	 * remove device from alias handling to prevent new requests
	 * from being scheduled on the wrong alias device
	 */
	dasd_alias_remove_device(device);

	spin_lock_irqsave(get_ccwdev_lock(device->cdev), flags);
	old_base = private->uid.base_unit_addr;
	spin_unlock_irqrestore(get_ccwdev_lock(device->cdev), flags);

	/* Read Configuration Data */
	rc = dasd_eckd_read_conf(device);
	if (rc)
		goto out_err;

	dasd_eckd_read_fc_security(device);

	rc = dasd_eckd_generate_uid(device);
	if (rc)
		goto out_err;
	/*
	 * update unit address configuration and
	 * add device to alias management
	 */
	dasd_alias_update_add_device(device);

	dasd_eckd_get_uid(device, &uid);

	if (old_base != uid.base_unit_addr) {
		dasd_eckd_get_uid_string(&private->conf, print_uid);
		dev_info(&device->cdev->dev,
			 "An Alias device was reassigned to a new base device "
			 "with UID: %s\n", print_uid);
	}
	return 0;

out_err:
	return -1;
}

static int dasd_eckd_read_message_buffer(struct dasd_device *device,
					 struct dasd_rssd_messages *messages,
					 __u8 lpum)
{
	struct dasd_rssd_messages *message_buf;
	struct dasd_psf_prssd_data *prssdp;
	struct dasd_ccw_req *cqr;
	struct ccw1 *ccw;
	int rc;

	cqr = dasd_smalloc_request(DASD_ECKD_MAGIC, 1 /* PSF */	+ 1 /* RSSD */,
				   (sizeof(struct dasd_psf_prssd_data) +
				    sizeof(struct dasd_rssd_messages)),
				   device, NULL);
	if (IS_ERR(cqr)) {
		DBF_EVENT_DEVID(DBF_WARNING, device->cdev, "%s",
				"Could not allocate read message buffer request");
		return PTR_ERR(cqr);
	}

	cqr->lpm = lpum;
retry:
	cqr->startdev = device;
	cqr->memdev = device;
	cqr->block = NULL;
	cqr->expires = 10 * HZ;
	set_bit(DASD_CQR_VERIFY_PATH, &cqr->flags);
	/* dasd_sleep_on_immediatly does not do complex error
	 * recovery so clear erp flag and set retry counter to
	 * do basic erp */
	clear_bit(DASD_CQR_FLAGS_USE_ERP, &cqr->flags);
	cqr->retries = 256;

	/* Prepare for Read Subsystem Data */
	prssdp = (struct dasd_psf_prssd_data *) cqr->data;
	memset(prssdp, 0, sizeof(struct dasd_psf_prssd_data));
	prssdp->order = PSF_ORDER_PRSSD;
	prssdp->suborder = 0x03;	/* Message Buffer */
	/* all other bytes of prssdp must be zero */

	ccw = cqr->cpaddr;
	ccw->cmd_code = DASD_ECKD_CCW_PSF;
	ccw->count = sizeof(struct dasd_psf_prssd_data);
	ccw->flags |= CCW_FLAG_CC;
	ccw->flags |= CCW_FLAG_SLI;
	ccw->cda = virt_to_dma32(prssdp);

	/* Read Subsystem Data - message buffer */
	message_buf = (struct dasd_rssd_messages *) (prssdp + 1);
	memset(message_buf, 0, sizeof(struct dasd_rssd_messages));

	ccw++;
	ccw->cmd_code = DASD_ECKD_CCW_RSSD;
	ccw->count = sizeof(struct dasd_rssd_messages);
	ccw->flags |= CCW_FLAG_SLI;
	ccw->cda = virt_to_dma32(message_buf);

	cqr->buildclk = get_tod_clock();
	cqr->status = DASD_CQR_FILLED;
	rc = dasd_sleep_on_immediatly(cqr);
	if (rc == 0) {
		prssdp = (struct dasd_psf_prssd_data *) cqr->data;
		message_buf = (struct dasd_rssd_messages *)
			(prssdp + 1);
		memcpy(messages, message_buf,
		       sizeof(struct dasd_rssd_messages));
	} else if (cqr->lpm) {
		/*
		 * on z/VM we might not be able to do I/O on the requested path
		 * but instead we get the required information on any path
		 * so retry with open path mask
		 */
		cqr->lpm = 0;
		goto retry;
	} else
		DBF_EVENT_DEVID(DBF_WARNING, device->cdev,
				"Reading messages failed with rc=%d\n"
				, rc);
	dasd_sfree_request(cqr, cqr->memdev);
	return rc;
}

static int dasd_eckd_query_host_access(struct dasd_device *device,
				       struct dasd_psf_query_host_access *data)
{
	struct dasd_eckd_private *private = device->private;
	struct dasd_psf_query_host_access *host_access;
	struct dasd_psf_prssd_data *prssdp;
	struct dasd_ccw_req *cqr;
	struct ccw1 *ccw;
	int rc;

	/* not available for HYPER PAV alias devices */
	if (!device->block && private->lcu->pav == HYPER_PAV)
		return -EOPNOTSUPP;

	/* may not be supported by the storage server */
	if (!(private->features.feature[14] & 0x80))
		return -EOPNOTSUPP;

	cqr = dasd_smalloc_request(DASD_ECKD_MAGIC, 1 /* PSF */	+ 1 /* RSSD */,
				   sizeof(struct dasd_psf_prssd_data) + 1,
				   device, NULL);
	if (IS_ERR(cqr)) {
		DBF_EVENT_DEVID(DBF_WARNING, device->cdev, "%s",
				"Could not allocate read message buffer request");
		return PTR_ERR(cqr);
	}
	host_access = kzalloc(sizeof(*host_access), GFP_KERNEL | GFP_DMA);
	if (!host_access) {
		dasd_sfree_request(cqr, device);
		DBF_EVENT_DEVID(DBF_WARNING, device->cdev, "%s",
				"Could not allocate host_access buffer");
		return -ENOMEM;
	}
	cqr->startdev = device;
	cqr->memdev = device;
	cqr->block = NULL;
	cqr->retries = 256;
	cqr->expires = 10 * HZ;

	/* Prepare for Read Subsystem Data */
	prssdp = (struct dasd_psf_prssd_data *) cqr->data;
	memset(prssdp, 0, sizeof(struct dasd_psf_prssd_data));
	prssdp->order = PSF_ORDER_PRSSD;
	prssdp->suborder = PSF_SUBORDER_QHA;	/* query host access */
	/* LSS and Volume that will be queried */
	prssdp->lss = private->conf.ned->ID;
	prssdp->volume = private->conf.ned->unit_addr;
	/* all other bytes of prssdp must be zero */

	ccw = cqr->cpaddr;
	ccw->cmd_code = DASD_ECKD_CCW_PSF;
	ccw->count = sizeof(struct dasd_psf_prssd_data);
	ccw->flags |= CCW_FLAG_CC;
	ccw->flags |= CCW_FLAG_SLI;
	ccw->cda = virt_to_dma32(prssdp);

	/* Read Subsystem Data - query host access */
	ccw++;
	ccw->cmd_code = DASD_ECKD_CCW_RSSD;
	ccw->count = sizeof(struct dasd_psf_query_host_access);
	ccw->flags |= CCW_FLAG_SLI;
	ccw->cda = virt_to_dma32(host_access);

	cqr->buildclk = get_tod_clock();
	cqr->status = DASD_CQR_FILLED;
	/* the command might not be supported, suppress error message */
	__set_bit(DASD_CQR_SUPPRESS_CR, &cqr->flags);
	rc = dasd_sleep_on_interruptible(cqr);
	if (rc == 0) {
		*data = *host_access;
	} else {
		DBF_EVENT_DEVID(DBF_WARNING, device->cdev,
				"Reading host access data failed with rc=%d\n",
				rc);
		rc = -EOPNOTSUPP;
	}

	dasd_sfree_request(cqr, cqr->memdev);
	kfree(host_access);
	return rc;
}
/*
 * return number of grouped devices
 */
static int dasd_eckd_host_access_count(struct dasd_device *device)
{
	struct dasd_psf_query_host_access *access;
	struct dasd_ckd_path_group_entry *entry;
	struct dasd_ckd_host_information *info;
	int count = 0;
	int rc, i;

	access = kzalloc(sizeof(*access), GFP_NOIO);
	if (!access) {
		DBF_EVENT_DEVID(DBF_WARNING, device->cdev, "%s",
				"Could not allocate access buffer");
		return -ENOMEM;
	}
	rc = dasd_eckd_query_host_access(device, access);
	if (rc) {
		kfree(access);
		return rc;
	}

	info = (struct dasd_ckd_host_information *)
		access->host_access_information;
	for (i = 0; i < info->entry_count; i++) {
		entry = (struct dasd_ckd_path_group_entry *)
			(info->entry + i * info->entry_size);
		if (entry->status_flags & DASD_ECKD_PG_GROUPED)
			count++;
	}

	kfree(access);
	return count;
}

/*
 * write host access information to a sequential file
 */
static int dasd_hosts_print(struct dasd_device *device, struct seq_file *m)
{
	struct dasd_psf_query_host_access *access;
	struct dasd_ckd_path_group_entry *entry;
	struct dasd_ckd_host_information *info;
	char sysplex[9] = "";
	int rc, i;

	access = kzalloc(sizeof(*access), GFP_NOIO);
	if (!access) {
		DBF_EVENT_DEVID(DBF_WARNING, device->cdev, "%s",
				"Could not allocate access buffer");
		return -ENOMEM;
	}
	rc = dasd_eckd_query_host_access(device, access);
	if (rc) {
		kfree(access);
		return rc;
	}

	info = (struct dasd_ckd_host_information *)
		access->host_access_information;
	for (i = 0; i < info->entry_count; i++) {
		entry = (struct dasd_ckd_path_group_entry *)
			(info->entry + i * info->entry_size);
		/* PGID */
		seq_printf(m, "pgid %*phN\n", 11, entry->pgid);
		/* FLAGS */
		seq_printf(m, "status_flags %02x\n", entry->status_flags);
		/* SYSPLEX NAME */
		memcpy(&sysplex, &entry->sysplex_name, sizeof(sysplex) - 1);
		EBCASC(sysplex, sizeof(sysplex));
		seq_printf(m, "sysplex_name %8s\n", sysplex);
		/* SUPPORTED CYLINDER */
		seq_printf(m, "supported_cylinder %d\n", entry->cylinder);
		/* TIMESTAMP */
		seq_printf(m, "timestamp %lu\n", (unsigned long)
			   entry->timestamp);
	}
	kfree(access);

	return 0;
}

static struct dasd_device
*copy_relation_find_device(struct dasd_copy_relation *copy,
			   char *busid)
{
	int i;

	for (i = 0; i < DASD_CP_ENTRIES; i++) {
		if (copy->entry[i].configured &&
		    strncmp(copy->entry[i].busid, busid, DASD_BUS_ID_SIZE) == 0)
			return copy->entry[i].device;
	}
	return NULL;
}

/*
 * set the new active/primary device
 */
static void copy_pair_set_active(struct dasd_copy_relation *copy, char *new_busid,
				 char *old_busid)
{
	int i;

	for (i = 0; i < DASD_CP_ENTRIES; i++) {
		if (copy->entry[i].configured &&
		    strncmp(copy->entry[i].busid, new_busid,
			    DASD_BUS_ID_SIZE) == 0) {
			copy->active = &copy->entry[i];
			copy->entry[i].primary = true;
		} else if (copy->entry[i].configured &&
			   strncmp(copy->entry[i].busid, old_busid,
				   DASD_BUS_ID_SIZE) == 0) {
			copy->entry[i].primary = false;
		}
	}
}

/*
 * The function will swap the role of a given copy pair.
 * During the swap operation the relation of the blockdevice is disconnected
 * from the old primary and connected to the new.
 *
 * IO is paused on the block queue before swap and may be resumed afterwards.
 */
static int dasd_eckd_copy_pair_swap(struct dasd_device *device, char *prim_busid,
				    char *sec_busid)
{
	struct dasd_device *primary, *secondary;
	struct dasd_copy_relation *copy;
	struct dasd_block *block;
	struct gendisk *gdp;

	copy = device->copy;
	if (!copy)
		return DASD_COPYPAIRSWAP_INVALID;
	primary = copy->active->device;
	if (!primary)
		return DASD_COPYPAIRSWAP_INVALID;
	/* double check if swap has correct primary */
	if (strncmp(dev_name(&primary->cdev->dev), prim_busid, DASD_BUS_ID_SIZE) != 0)
		return DASD_COPYPAIRSWAP_PRIMARY;

	secondary = copy_relation_find_device(copy, sec_busid);
	if (!secondary)
		return DASD_COPYPAIRSWAP_SECONDARY;

	/*
	 * usually the device should be quiesced for swap
	 * for paranoia stop device and requeue requests again
	 */
	dasd_device_set_stop_bits(primary, DASD_STOPPED_PPRC);
	dasd_device_set_stop_bits(secondary, DASD_STOPPED_PPRC);
	dasd_generic_requeue_all_requests(primary);

	/* swap DASD internal device <> block assignment */
	block = primary->block;
	primary->block = NULL;
	secondary->block = block;
	block->base = secondary;
	/* set new primary device in COPY relation */
	copy_pair_set_active(copy, sec_busid, prim_busid);

	/* swap blocklayer device link */
	gdp = block->gdp;
	dasd_add_link_to_gendisk(gdp, secondary);

	/* re-enable device */
	dasd_device_remove_stop_bits(primary, DASD_STOPPED_PPRC);
	dasd_device_remove_stop_bits(secondary, DASD_STOPPED_PPRC);
	dasd_schedule_device_bh(secondary);

	return DASD_COPYPAIRSWAP_SUCCESS;
}

/*
 * Perform Subsystem Function - Peer-to-Peer Remote Copy Extended Query
 */
static int dasd_eckd_query_pprc_status(struct dasd_device *device,
				       struct dasd_pprc_data_sc4 *data)
{
	struct dasd_pprc_data_sc4 *pprc_data;
	struct dasd_psf_prssd_data *prssdp;
	struct dasd_ccw_req *cqr;
	struct ccw1 *ccw;
	int rc;

	cqr = dasd_smalloc_request(DASD_ECKD_MAGIC, 1 /* PSF */	+ 1 /* RSSD */,
				   sizeof(*prssdp) + sizeof(*pprc_data) + 1,
				   device, NULL);
	if (IS_ERR(cqr)) {
		DBF_EVENT_DEVID(DBF_WARNING, device->cdev, "%s",
				"Could not allocate query PPRC status request");
		return PTR_ERR(cqr);
	}
	cqr->startdev = device;
	cqr->memdev = device;
	cqr->block = NULL;
	cqr->retries = 256;
	cqr->expires = 10 * HZ;

	/* Prepare for Read Subsystem Data */
	prssdp = (struct dasd_psf_prssd_data *)cqr->data;
	memset(prssdp, 0, sizeof(struct dasd_psf_prssd_data));
	prssdp->order = PSF_ORDER_PRSSD;
	prssdp->suborder = PSF_SUBORDER_PPRCEQ;
	prssdp->varies[0] = PPRCEQ_SCOPE_4;
	pprc_data = (struct dasd_pprc_data_sc4 *)(prssdp + 1);

	ccw = cqr->cpaddr;
	ccw->cmd_code = DASD_ECKD_CCW_PSF;
	ccw->count = sizeof(struct dasd_psf_prssd_data);
	ccw->flags |= CCW_FLAG_CC;
	ccw->flags |= CCW_FLAG_SLI;
	ccw->cda = virt_to_dma32(prssdp);

	/* Read Subsystem Data - query host access */
	ccw++;
	ccw->cmd_code = DASD_ECKD_CCW_RSSD;
	ccw->count = sizeof(*pprc_data);
	ccw->flags |= CCW_FLAG_SLI;
	ccw->cda = virt_to_dma32(pprc_data);

	cqr->buildclk = get_tod_clock();
	cqr->status = DASD_CQR_FILLED;

	rc = dasd_sleep_on_interruptible(cqr);
	if (rc == 0) {
		*data = *pprc_data;
	} else {
		DBF_EVENT_DEVID(DBF_WARNING, device->cdev,
				"PPRC Extended Query failed with rc=%d\n",
				rc);
		rc = -EOPNOTSUPP;
	}

	dasd_sfree_request(cqr, cqr->memdev);
	return rc;
}

/*
 * ECKD NOP - no operation
 */
static int dasd_eckd_nop(struct dasd_device *device)
{
	struct dasd_ccw_req *cqr;
	struct ccw1 *ccw;
	int rc;

	cqr = dasd_smalloc_request(DASD_ECKD_MAGIC, 1, 1, device, NULL);
	if (IS_ERR(cqr)) {
		DBF_EVENT_DEVID(DBF_WARNING, device->cdev, "%s",
				"Could not allocate NOP request");
		return PTR_ERR(cqr);
	}
	cqr->startdev = device;
	cqr->memdev = device;
	cqr->block = NULL;
	cqr->retries = 1;
	cqr->expires = 10 * HZ;

	ccw = cqr->cpaddr;
	ccw->cmd_code = DASD_ECKD_CCW_NOP;
	ccw->flags |= CCW_FLAG_SLI;

	cqr->buildclk = get_tod_clock();
	cqr->status = DASD_CQR_FILLED;

	rc = dasd_sleep_on_interruptible(cqr);
	if (rc != 0) {
		DBF_EVENT_DEVID(DBF_WARNING, device->cdev,
				"NOP failed with rc=%d\n", rc);
		rc = -EOPNOTSUPP;
	}
	dasd_sfree_request(cqr, cqr->memdev);
	return rc;
}

static int dasd_eckd_device_ping(struct dasd_device *device)
{
	return dasd_eckd_nop(device);
}

/*
 * Perform Subsystem Function - CUIR response
 */
static int
dasd_eckd_psf_cuir_response(struct dasd_device *device, int response,
			    __u32 message_id, __u8 lpum)
{
	struct dasd_psf_cuir_response *psf_cuir;
	int pos = pathmask_to_pos(lpum);
	struct dasd_ccw_req *cqr;
	struct ccw1 *ccw;
	int rc;

	cqr = dasd_smalloc_request(DASD_ECKD_MAGIC, 1 /* PSF */ ,
				   sizeof(struct dasd_psf_cuir_response),
				   device, NULL);

	if (IS_ERR(cqr)) {
		DBF_DEV_EVENT(DBF_WARNING, device, "%s",
			   "Could not allocate PSF-CUIR request");
		return PTR_ERR(cqr);
	}

	psf_cuir = (struct dasd_psf_cuir_response *)cqr->data;
	psf_cuir->order = PSF_ORDER_CUIR_RESPONSE;
	psf_cuir->cc = response;
	psf_cuir->chpid = device->path[pos].chpid;
	psf_cuir->message_id = message_id;
	psf_cuir->cssid = device->path[pos].cssid;
	psf_cuir->ssid = device->path[pos].ssid;
	ccw = cqr->cpaddr;
	ccw->cmd_code = DASD_ECKD_CCW_PSF;
	ccw->cda = virt_to_dma32(psf_cuir);
	ccw->flags = CCW_FLAG_SLI;
	ccw->count = sizeof(struct dasd_psf_cuir_response);

	cqr->startdev = device;
	cqr->memdev = device;
	cqr->block = NULL;
	cqr->retries = 256;
	cqr->expires = 10*HZ;
	cqr->buildclk = get_tod_clock();
	cqr->status = DASD_CQR_FILLED;
	set_bit(DASD_CQR_VERIFY_PATH, &cqr->flags);

	rc = dasd_sleep_on(cqr);

	dasd_sfree_request(cqr, cqr->memdev);
	return rc;
}

/*
 * return configuration data that is referenced by record selector
 * if a record selector is specified or per default return the
 * conf_data pointer for the path specified by lpum
 */
static struct dasd_conf_data *dasd_eckd_get_ref_conf(struct dasd_device *device,
						     __u8 lpum,
						     struct dasd_cuir_message *cuir)
{
	struct dasd_conf_data *conf_data;
	int path, pos;

	if (cuir->record_selector == 0)
		goto out;
	for (path = 0x80, pos = 0; path; path >>= 1, pos++) {
		conf_data = device->path[pos].conf_data;
		if (conf_data->gneq.record_selector ==
		    cuir->record_selector)
			return conf_data;
	}
out:
	return device->path[pathmask_to_pos(lpum)].conf_data;
}

/*
 * This function determines the scope of a reconfiguration request by
 * analysing the path and device selection data provided in the CUIR request.
 * Returns a path mask containing CUIR affected paths for the give device.
 *
 * If the CUIR request does not contain the required information return the
 * path mask of the path the attention message for the CUIR request was reveived
 * on.
 */
static int dasd_eckd_cuir_scope(struct dasd_device *device, __u8 lpum,
				struct dasd_cuir_message *cuir)
{
	struct dasd_conf_data *ref_conf_data;
	unsigned long bitmask = 0, mask = 0;
	struct dasd_conf_data *conf_data;
	unsigned int pos, path;
	char *ref_gneq, *gneq;
	char *ref_ned, *ned;
	int tbcpm = 0;

	/* if CUIR request does not specify the scope use the path
	   the attention message was presented on */
	if (!cuir->ned_map ||
	    !(cuir->neq_map[0] | cuir->neq_map[1] | cuir->neq_map[2]))
		return lpum;

	/* get reference conf data */
	ref_conf_data = dasd_eckd_get_ref_conf(device, lpum, cuir);
	/* reference ned is determined by ned_map field */
	pos = 8 - ffs(cuir->ned_map);
	ref_ned = (char *)&ref_conf_data->neds[pos];
	ref_gneq = (char *)&ref_conf_data->gneq;
	/* transfer 24 bit neq_map to mask */
	mask = cuir->neq_map[2];
	mask |= cuir->neq_map[1] << 8;
	mask |= cuir->neq_map[0] << 16;

	for (path = 0; path < 8; path++) {
		/* initialise data per path */
		bitmask = mask;
		conf_data = device->path[path].conf_data;
		pos = 8 - ffs(cuir->ned_map);
		ned = (char *) &conf_data->neds[pos];
		/* compare reference ned and per path ned */
		if (memcmp(ref_ned, ned, sizeof(*ned)) != 0)
			continue;
		gneq = (char *)&conf_data->gneq;
		/* compare reference gneq and per_path gneq under
		   24 bit mask where mask bit 0 equals byte 7 of
		   the gneq and mask bit 24 equals byte 31 */
		while (bitmask) {
			pos = ffs(bitmask) - 1;
			if (memcmp(&ref_gneq[31 - pos], &gneq[31 - pos], 1)
			    != 0)
				break;
			clear_bit(pos, &bitmask);
		}
		if (bitmask)
			continue;
		/* device and path match the reference values
		   add path to CUIR scope */
		tbcpm |= 0x80 >> path;
	}
	return tbcpm;
}

static void dasd_eckd_cuir_notify_user(struct dasd_device *device,
				       unsigned long paths, int action)
{
	int pos;

	while (paths) {
		/* get position of bit in mask */
		pos = 8 - ffs(paths);
		/* get channel path descriptor from this position */
		if (action == CUIR_QUIESCE)
			pr_warn("Service on the storage server caused path %x.%02x to go offline",
				device->path[pos].cssid,
				device->path[pos].chpid);
		else if (action == CUIR_RESUME)
			pr_info("Path %x.%02x is back online after service on the storage server",
				device->path[pos].cssid,
				device->path[pos].chpid);
		clear_bit(7 - pos, &paths);
	}
}

static int dasd_eckd_cuir_remove_path(struct dasd_device *device, __u8 lpum,
				      struct dasd_cuir_message *cuir)
{
	unsigned long tbcpm;

	tbcpm = dasd_eckd_cuir_scope(device, lpum, cuir);
	/* nothing to do if path is not in use */
	if (!(dasd_path_get_opm(device) & tbcpm))
		return 0;
	if (!(dasd_path_get_opm(device) & ~tbcpm)) {
		/* no path would be left if the CUIR action is taken
		   return error */
		return -EINVAL;
	}
	/* remove device from operational path mask */
	dasd_path_remove_opm(device, tbcpm);
	dasd_path_add_cuirpm(device, tbcpm);
	return tbcpm;
}

/*
 * walk through all devices and build a path mask to quiesce them
 * return an error if the last path to a device would be removed
 *
 * if only part of the devices are quiesced and an error
 * occurs no onlining necessary, the storage server will
 * notify the already set offline devices again
 */
static int dasd_eckd_cuir_quiesce(struct dasd_device *device, __u8 lpum,
				  struct dasd_cuir_message *cuir)
{
	struct dasd_eckd_private *private = device->private;
	struct alias_pav_group *pavgroup, *tempgroup;
	struct dasd_device *dev, *n;
	unsigned long paths = 0;
	unsigned long flags;
	int tbcpm;

	/* active devices */
	list_for_each_entry_safe(dev, n, &private->lcu->active_devices,
				 alias_list) {
		spin_lock_irqsave(get_ccwdev_lock(dev->cdev), flags);
		tbcpm = dasd_eckd_cuir_remove_path(dev, lpum, cuir);
		spin_unlock_irqrestore(get_ccwdev_lock(dev->cdev), flags);
		if (tbcpm < 0)
			goto out_err;
		paths |= tbcpm;
	}
	/* inactive devices */
	list_for_each_entry_safe(dev, n, &private->lcu->inactive_devices,
				 alias_list) {
		spin_lock_irqsave(get_ccwdev_lock(dev->cdev), flags);
		tbcpm = dasd_eckd_cuir_remove_path(dev, lpum, cuir);
		spin_unlock_irqrestore(get_ccwdev_lock(dev->cdev), flags);
		if (tbcpm < 0)
			goto out_err;
		paths |= tbcpm;
	}
	/* devices in PAV groups */
	list_for_each_entry_safe(pavgroup, tempgroup,
				 &private->lcu->grouplist, group) {
		list_for_each_entry_safe(dev, n, &pavgroup->baselist,
					 alias_list) {
			spin_lock_irqsave(get_ccwdev_lock(dev->cdev), flags);
			tbcpm = dasd_eckd_cuir_remove_path(dev, lpum, cuir);
			spin_unlock_irqrestore(
				get_ccwdev_lock(dev->cdev), flags);
			if (tbcpm < 0)
				goto out_err;
			paths |= tbcpm;
		}
		list_for_each_entry_safe(dev, n, &pavgroup->aliaslist,
					 alias_list) {
			spin_lock_irqsave(get_ccwdev_lock(dev->cdev), flags);
			tbcpm = dasd_eckd_cuir_remove_path(dev, lpum, cuir);
			spin_unlock_irqrestore(
				get_ccwdev_lock(dev->cdev), flags);
			if (tbcpm < 0)
				goto out_err;
			paths |= tbcpm;
		}
	}
	/* notify user about all paths affected by CUIR action */
	dasd_eckd_cuir_notify_user(device, paths, CUIR_QUIESCE);
	return 0;
out_err:
	return tbcpm;
}

static int dasd_eckd_cuir_resume(struct dasd_device *device, __u8 lpum,
				 struct dasd_cuir_message *cuir)
{
	struct dasd_eckd_private *private = device->private;
	struct alias_pav_group *pavgroup, *tempgroup;
	struct dasd_device *dev, *n;
	unsigned long paths = 0;
	int tbcpm;

	/*
	 * the path may have been added through a generic path event before
	 * only trigger path verification if the path is not already in use
	 */
	list_for_each_entry_safe(dev, n,
				 &private->lcu->active_devices,
				 alias_list) {
		tbcpm = dasd_eckd_cuir_scope(dev, lpum, cuir);
		paths |= tbcpm;
		if (!(dasd_path_get_opm(dev) & tbcpm)) {
			dasd_path_add_tbvpm(dev, tbcpm);
			dasd_schedule_device_bh(dev);
		}
	}
	list_for_each_entry_safe(dev, n,
				 &private->lcu->inactive_devices,
				 alias_list) {
		tbcpm = dasd_eckd_cuir_scope(dev, lpum, cuir);
		paths |= tbcpm;
		if (!(dasd_path_get_opm(dev) & tbcpm)) {
			dasd_path_add_tbvpm(dev, tbcpm);
			dasd_schedule_device_bh(dev);
		}
	}
	/* devices in PAV groups */
	list_for_each_entry_safe(pavgroup, tempgroup,
				 &private->lcu->grouplist,
				 group) {
		list_for_each_entry_safe(dev, n,
					 &pavgroup->baselist,
					 alias_list) {
			tbcpm = dasd_eckd_cuir_scope(dev, lpum, cuir);
			paths |= tbcpm;
			if (!(dasd_path_get_opm(dev) & tbcpm)) {
				dasd_path_add_tbvpm(dev, tbcpm);
				dasd_schedule_device_bh(dev);
			}
		}
		list_for_each_entry_safe(dev, n,
					 &pavgroup->aliaslist,
					 alias_list) {
			tbcpm = dasd_eckd_cuir_scope(dev, lpum, cuir);
			paths |= tbcpm;
			if (!(dasd_path_get_opm(dev) & tbcpm)) {
				dasd_path_add_tbvpm(dev, tbcpm);
				dasd_schedule_device_bh(dev);
			}
		}
	}
	/* notify user about all paths affected by CUIR action */
	dasd_eckd_cuir_notify_user(device, paths, CUIR_RESUME);
	return 0;
}

static void dasd_eckd_handle_cuir(struct dasd_device *device, void *messages,
				 __u8 lpum)
{
	struct dasd_cuir_message *cuir = messages;
	int response;

	DBF_DEV_EVENT(DBF_WARNING, device,
		      "CUIR request: %016llx %016llx %016llx %08x",
		      ((u64 *)cuir)[0], ((u64 *)cuir)[1], ((u64 *)cuir)[2],
		      ((u32 *)cuir)[3]);

	if (cuir->code == CUIR_QUIESCE) {
		/* quiesce */
		if (dasd_eckd_cuir_quiesce(device, lpum, cuir))
			response = PSF_CUIR_LAST_PATH;
		else
			response = PSF_CUIR_COMPLETED;
	} else if (cuir->code == CUIR_RESUME) {
		/* resume */
		dasd_eckd_cuir_resume(device, lpum, cuir);
		response = PSF_CUIR_COMPLETED;
	} else
		response = PSF_CUIR_NOT_SUPPORTED;

	dasd_eckd_psf_cuir_response(device, response,
				    cuir->message_id, lpum);
	DBF_DEV_EVENT(DBF_WARNING, device,
		      "CUIR response: %d on message ID %08x", response,
		      cuir->message_id);
	/* to make sure there is no attention left schedule work again */
	device->discipline->check_attention(device, lpum);
}

static void dasd_eckd_oos_resume(struct dasd_device *device)
{
	struct dasd_eckd_private *private = device->private;
	struct alias_pav_group *pavgroup, *tempgroup;
	struct dasd_device *dev, *n;
	unsigned long flags;

	spin_lock_irqsave(&private->lcu->lock, flags);
	list_for_each_entry_safe(dev, n, &private->lcu->active_devices,
				 alias_list) {
		if (dev->stopped & DASD_STOPPED_NOSPC)
			dasd_generic_space_avail(dev);
	}
	list_for_each_entry_safe(dev, n, &private->lcu->inactive_devices,
				 alias_list) {
		if (dev->stopped & DASD_STOPPED_NOSPC)
			dasd_generic_space_avail(dev);
	}
	/* devices in PAV groups */
	list_for_each_entry_safe(pavgroup, tempgroup,
				 &private->lcu->grouplist,
				 group) {
		list_for_each_entry_safe(dev, n, &pavgroup->baselist,
					 alias_list) {
			if (dev->stopped & DASD_STOPPED_NOSPC)
				dasd_generic_space_avail(dev);
		}
		list_for_each_entry_safe(dev, n, &pavgroup->aliaslist,
					 alias_list) {
			if (dev->stopped & DASD_STOPPED_NOSPC)
				dasd_generic_space_avail(dev);
		}
	}
	spin_unlock_irqrestore(&private->lcu->lock, flags);
}

static void dasd_eckd_handle_oos(struct dasd_device *device, void *messages,
				 __u8 lpum)
{
	struct dasd_oos_message *oos = messages;

	switch (oos->code) {
	case REPO_WARN:
	case POOL_WARN:
		dev_warn(&device->cdev->dev,
			 "Extent pool usage has reached a critical value\n");
		dasd_eckd_oos_resume(device);
		break;
	case REPO_EXHAUST:
	case POOL_EXHAUST:
		dev_warn(&device->cdev->dev,
			 "Extent pool is exhausted\n");
		break;
	case REPO_RELIEVE:
	case POOL_RELIEVE:
		dev_info(&device->cdev->dev,
			 "Extent pool physical space constraint has been relieved\n");
		break;
	}

	/* In any case, update related data */
	dasd_eckd_read_ext_pool_info(device);

	/* to make sure there is no attention left schedule work again */
	device->discipline->check_attention(device, lpum);
}

static void dasd_eckd_check_attention_work(struct work_struct *work)
{
	struct check_attention_work_data *data;
	struct dasd_rssd_messages *messages;
	struct dasd_device *device;
	int rc;

	data = container_of(work, struct check_attention_work_data, worker);
	device = data->device;
	messages = kzalloc(sizeof(*messages), GFP_KERNEL);
	if (!messages) {
		DBF_DEV_EVENT(DBF_WARNING, device, "%s",
			      "Could not allocate attention message buffer");
		goto out;
	}
	rc = dasd_eckd_read_message_buffer(device, messages, data->lpum);
	if (rc)
		goto out;

	if (messages->length == ATTENTION_LENGTH_CUIR &&
	    messages->format == ATTENTION_FORMAT_CUIR)
		dasd_eckd_handle_cuir(device, messages, data->lpum);
	if (messages->length == ATTENTION_LENGTH_OOS &&
	    messages->format == ATTENTION_FORMAT_OOS)
		dasd_eckd_handle_oos(device, messages, data->lpum);

out:
	dasd_put_device(device);
	kfree(messages);
	kfree(data);
}

static int dasd_eckd_check_attention(struct dasd_device *device, __u8 lpum)
{
	struct check_attention_work_data *data;

	data = kzalloc(sizeof(*data), GFP_ATOMIC);
	if (!data)
		return -ENOMEM;
	INIT_WORK(&data->worker, dasd_eckd_check_attention_work);
	dasd_get_device(device);
	data->device = device;
	data->lpum = lpum;
	schedule_work(&data->worker);
	return 0;
}

static int dasd_eckd_disable_hpf_path(struct dasd_device *device, __u8 lpum)
{
	if (~lpum & dasd_path_get_opm(device)) {
		dasd_path_add_nohpfpm(device, lpum);
		dasd_path_remove_opm(device, lpum);
		dev_err(&device->cdev->dev,
			"Channel path %02X lost HPF functionality and is disabled\n",
			lpum);
		return 1;
	}
	return 0;
}

static void dasd_eckd_disable_hpf_device(struct dasd_device *device)
{
	struct dasd_eckd_private *private = device->private;

	dev_err(&device->cdev->dev,
		"High Performance FICON disabled\n");
	private->fcx_max_data = 0;
}

static int dasd_eckd_hpf_enabled(struct dasd_device *device)
{
	struct dasd_eckd_private *private = device->private;

	return private->fcx_max_data ? 1 : 0;
}

static void dasd_eckd_handle_hpf_error(struct dasd_device *device,
				       struct irb *irb)
{
	struct dasd_eckd_private *private = device->private;

	if (!private->fcx_max_data) {
		/* sanity check for no HPF, the error makes no sense */
		DBF_DEV_EVENT(DBF_WARNING, device, "%s",
			      "Trying to disable HPF for a non HPF device");
		return;
	}
	if (irb->scsw.tm.sesq == SCSW_SESQ_DEV_NOFCX) {
		dasd_eckd_disable_hpf_device(device);
	} else if (irb->scsw.tm.sesq == SCSW_SESQ_PATH_NOFCX) {
		if (dasd_eckd_disable_hpf_path(device, irb->esw.esw1.lpum))
			return;
		dasd_eckd_disable_hpf_device(device);
		dasd_path_set_tbvpm(device,
				  dasd_path_get_hpfpm(device));
	}
	/*
	 * prevent that any new I/O ist started on the device and schedule a
	 * requeue of existing requests
	 */
	dasd_device_set_stop_bits(device, DASD_STOPPED_NOT_ACC);
	dasd_schedule_requeue(device);
}

static unsigned int dasd_eckd_max_sectors(struct dasd_block *block)
{
	if (block->base->features & DASD_FEATURE_USERAW) {
		/*
		 * the max_blocks value for raw_track access is 256
		 * it is higher than the native ECKD value because we
		 * only need one ccw per track
		 * so the max_hw_sectors are
		 * 2048 x 512B = 1024kB = 16 tracks
		 */
		return DASD_ECKD_MAX_BLOCKS_RAW << block->s2b_shift;
	}
<<<<<<< HEAD
	blk_queue_flag_set(QUEUE_FLAG_NONROT, q);
	q->limits.max_dev_sectors = max;
	blk_queue_logical_block_size(q, logical_block_size);
	blk_queue_max_hw_sectors(q, max);
	blk_queue_max_segments(q, USHRT_MAX);
	/* With page sized segments each segment can be translated into one idaw/tidaw */
	blk_queue_max_segment_size(q, PAGE_SIZE);
	blk_queue_segment_boundary(q, PAGE_SIZE - 1);
=======

	return DASD_ECKD_MAX_BLOCKS << block->s2b_shift;
>>>>>>> 2d5404ca
}

static struct ccw_driver dasd_eckd_driver = {
	.driver = {
		.name	= "dasd-eckd",
		.owner	= THIS_MODULE,
		.dev_groups = dasd_dev_groups,
	},
	.ids	     = dasd_eckd_ids,
	.probe	     = dasd_eckd_probe,
	.remove      = dasd_generic_remove,
	.set_offline = dasd_generic_set_offline,
	.set_online  = dasd_eckd_set_online,
	.notify      = dasd_generic_notify,
	.path_event  = dasd_generic_path_event,
	.shutdown    = dasd_generic_shutdown,
	.uc_handler  = dasd_generic_uc_handler,
	.int_class   = IRQIO_DAS,
};

static struct dasd_discipline dasd_eckd_discipline = {
	.owner = THIS_MODULE,
	.name = "ECKD",
	.ebcname = "ECKD",
	.check_device = dasd_eckd_check_characteristics,
	.uncheck_device = dasd_eckd_uncheck_device,
	.do_analysis = dasd_eckd_do_analysis,
	.pe_handler = dasd_eckd_pe_handler,
	.basic_to_ready = dasd_eckd_basic_to_ready,
	.online_to_ready = dasd_eckd_online_to_ready,
	.basic_to_known = dasd_eckd_basic_to_known,
	.max_sectors = dasd_eckd_max_sectors,
	.fill_geometry = dasd_eckd_fill_geometry,
	.start_IO = dasd_start_IO,
	.term_IO = dasd_term_IO,
	.handle_terminated_request = dasd_eckd_handle_terminated_request,
	.format_device = dasd_eckd_format_device,
	.check_device_format = dasd_eckd_check_device_format,
	.erp_action = dasd_eckd_erp_action,
	.erp_postaction = dasd_eckd_erp_postaction,
	.check_for_device_change = dasd_eckd_check_for_device_change,
	.build_cp = dasd_eckd_build_alias_cp,
	.free_cp = dasd_eckd_free_alias_cp,
	.dump_sense = dasd_eckd_dump_sense,
	.dump_sense_dbf = dasd_eckd_dump_sense_dbf,
	.fill_info = dasd_eckd_fill_info,
	.ioctl = dasd_eckd_ioctl,
	.reload = dasd_eckd_reload_device,
	.get_uid = dasd_eckd_get_uid,
	.kick_validate = dasd_eckd_kick_validate_server,
	.check_attention = dasd_eckd_check_attention,
	.host_access_count = dasd_eckd_host_access_count,
	.hosts_print = dasd_hosts_print,
	.handle_hpf_error = dasd_eckd_handle_hpf_error,
	.disable_hpf = dasd_eckd_disable_hpf_device,
	.hpf_enabled = dasd_eckd_hpf_enabled,
	.reset_path = dasd_eckd_reset_path,
	.is_ese = dasd_eckd_is_ese,
	.space_allocated = dasd_eckd_space_allocated,
	.space_configured = dasd_eckd_space_configured,
	.logical_capacity = dasd_eckd_logical_capacity,
	.release_space = dasd_eckd_release_space,
	.ext_pool_id = dasd_eckd_ext_pool_id,
	.ext_size = dasd_eckd_ext_size,
	.ext_pool_cap_at_warnlevel = dasd_eckd_ext_pool_cap_at_warnlevel,
	.ext_pool_warn_thrshld = dasd_eckd_ext_pool_warn_thrshld,
	.ext_pool_oos = dasd_eckd_ext_pool_oos,
	.ext_pool_exhaust = dasd_eckd_ext_pool_exhaust,
	.ese_format = dasd_eckd_ese_format,
	.ese_read = dasd_eckd_ese_read,
	.pprc_status = dasd_eckd_query_pprc_status,
	.pprc_enabled = dasd_eckd_pprc_enabled,
	.copy_pair_swap = dasd_eckd_copy_pair_swap,
	.device_ping = dasd_eckd_device_ping,
};

static int __init
dasd_eckd_init(void)
{
	int ret;

	ASCEBC(dasd_eckd_discipline.ebcname, 4);
	dasd_reserve_req = kmalloc(sizeof(*dasd_reserve_req),
				   GFP_KERNEL | GFP_DMA);
	if (!dasd_reserve_req)
		return -ENOMEM;
	dasd_vol_info_req = kmalloc(sizeof(*dasd_vol_info_req),
				    GFP_KERNEL | GFP_DMA);
	if (!dasd_vol_info_req) {
		kfree(dasd_reserve_req);
		return -ENOMEM;
	}
	pe_handler_worker = kmalloc(sizeof(*pe_handler_worker),
				    GFP_KERNEL | GFP_DMA);
	if (!pe_handler_worker) {
		kfree(dasd_reserve_req);
		kfree(dasd_vol_info_req);
		return -ENOMEM;
	}
	rawpadpage = (void *)__get_free_page(GFP_KERNEL);
	if (!rawpadpage) {
		kfree(pe_handler_worker);
		kfree(dasd_reserve_req);
		kfree(dasd_vol_info_req);
		return -ENOMEM;
	}
	ret = ccw_driver_register(&dasd_eckd_driver);
	if (!ret)
		wait_for_device_probe();
	else {
		kfree(pe_handler_worker);
		kfree(dasd_reserve_req);
		kfree(dasd_vol_info_req);
		free_page((unsigned long)rawpadpage);
	}
	return ret;
}

static void __exit
dasd_eckd_cleanup(void)
{
	ccw_driver_unregister(&dasd_eckd_driver);
	kfree(pe_handler_worker);
	kfree(dasd_reserve_req);
	free_page((unsigned long)rawpadpage);
}

module_init(dasd_eckd_init);
module_exit(dasd_eckd_cleanup);<|MERGE_RESOLUTION|>--- conflicted
+++ resolved
@@ -1071,22 +1071,9 @@
 	struct dasd_uid uid;
 
 	create_uid(conf, &uid);
-<<<<<<< HEAD
-	if (strlen(uid.vduit) > 0)
-		snprintf(print_uid, DASD_UID_STRLEN,
-			 "%s.%s.%04x.%02x.%s",
-			 uid.vendor, uid.serial, uid.ssid,
-			 uid.real_unit_addr, uid.vduit);
-	else
-		snprintf(print_uid, DASD_UID_STRLEN,
-			 "%s.%s.%04x.%02x",
-			 uid.vendor, uid.serial, uid.ssid,
-			 uid.real_unit_addr);
-=======
 	snprintf(print_uid, DASD_UID_STRLEN, "%s.%s.%04x.%02x%s%s",
 		 uid.vendor, uid.serial, uid.ssid, uid.real_unit_addr,
 		 uid.vduit[0] ? "." : "", uid.vduit);
->>>>>>> 2d5404ca
 }
 
 static int dasd_eckd_check_cabling(struct dasd_device *device,
@@ -5807,19 +5794,11 @@
 	if (sense && sense[1] & SNS1_NO_REC_FOUND &&
 	    test_bit(DASD_CQR_SUPPRESS_NRF, &req->flags))
 		return;
-<<<<<<< HEAD
 
 	if (scsw_cstat(&irb->scsw) == 0x40 &&
 	    test_bit(DASD_CQR_SUPPRESS_IL, &req->flags))
 		return;
 
-=======
-
-	if (scsw_cstat(&irb->scsw) == 0x40 &&
-	    test_bit(DASD_CQR_SUPPRESS_IL, &req->flags))
-		return;
-
->>>>>>> 2d5404ca
 	if (scsw_is_tm(&irb->scsw))
 		dasd_eckd_dump_sense_tcw(device, req, irb);
 	else
@@ -6851,19 +6830,8 @@
 		 */
 		return DASD_ECKD_MAX_BLOCKS_RAW << block->s2b_shift;
 	}
-<<<<<<< HEAD
-	blk_queue_flag_set(QUEUE_FLAG_NONROT, q);
-	q->limits.max_dev_sectors = max;
-	blk_queue_logical_block_size(q, logical_block_size);
-	blk_queue_max_hw_sectors(q, max);
-	blk_queue_max_segments(q, USHRT_MAX);
-	/* With page sized segments each segment can be translated into one idaw/tidaw */
-	blk_queue_max_segment_size(q, PAGE_SIZE);
-	blk_queue_segment_boundary(q, PAGE_SIZE - 1);
-=======
 
 	return DASD_ECKD_MAX_BLOCKS << block->s2b_shift;
->>>>>>> 2d5404ca
 }
 
 static struct ccw_driver dasd_eckd_driver = {
