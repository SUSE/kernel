--- conflicted
+++ resolved
@@ -3541,13 +3541,8 @@
 	/* check_device will allocate block device if necessary */
 	rc = discipline->check_device(device);
 	if (rc) {
-<<<<<<< HEAD
-		pr_warn("%s Setting the DASD online with discipline %s failed with rc=%i\n",
-			dev_name(&cdev->dev), discipline->name, rc);
-=======
 		dev_warn(dev, "Setting the DASD online with discipline %s failed with rc=%i\n",
 			 discipline->name, rc);
->>>>>>> 2d5404ca
 		dasd_delete_device(device);
 		return rc;
 	}
