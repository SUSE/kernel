--- conflicted
+++ resolved
@@ -637,11 +637,8 @@
 	struct dasd_format_entry format_entry;
 	struct kset *paths_info;
 	struct dasd_copy_relation *copy;
-<<<<<<< HEAD
-=======
 	unsigned long aq_mask;
 	unsigned int aq_timeouts;
->>>>>>> eb3cdb58
 };
 
 struct dasd_block {
