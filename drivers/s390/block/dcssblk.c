--- conflicted
+++ resolved
@@ -689,11 +689,7 @@
 	get_device(&dev_info->dev);
 	rc = device_add_disk(&dev_info->dev, dev_info->gd, NULL);
 	if (rc)
-<<<<<<< HEAD
-		goto out_dax;
-=======
 		goto out_dax_host;
->>>>>>> eb3cdb58
 
 	switch (dev_info->segment_type) {
 		case SEG_TYPE_SR:
@@ -709,11 +705,8 @@
 	rc = count;
 	goto out;
 
-<<<<<<< HEAD
-=======
 out_dax_host:
 	dax_remove_host(dev_info->gd);
->>>>>>> eb3cdb58
 out_dax:
 	put_device(&dev_info->dev);
 	kill_dax(dev_info->dax_dev);
