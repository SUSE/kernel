--- conflicted
+++ resolved
@@ -17,62 +17,11 @@
 #include "zcrypt_api.h"
 #include "zcrypt_ccamisc.h"
 
-<<<<<<< HEAD
-#define KEYBLOBBUFSIZE 8192	/* key buffer size used for internal processing */
-#define MINKEYBLOBBUFSIZE (sizeof(struct keytoken_header))
-#define PROTKEYBLOBBUFSIZE 256	/* protected key buffer size used internal */
-#define MAXAPQNSINLIST 64	/* max 64 apqns within a apqn list */
-#define AES_WK_VP_SIZE 32	/* Size of WK VP block appended to a prot key */
-=======
 #include "pkey_base.h"
->>>>>>> 2d5404ca
 
 /*
  * Helper functions
  */
-<<<<<<< HEAD
-
-static debug_info_t *pkey_dbf_info;
-
-#define PKEY_DBF_INFO(...) debug_sprintf_event(pkey_dbf_info, 5, ##__VA_ARGS__)
-#define PKEY_DBF_WARN(...) debug_sprintf_event(pkey_dbf_info, 4, ##__VA_ARGS__)
-#define PKEY_DBF_ERR(...)  debug_sprintf_event(pkey_dbf_info, 3, ##__VA_ARGS__)
-
-static void __init pkey_debug_init(void)
-{
-	/* 5 arguments per dbf entry (including the format string ptr) */
-	pkey_dbf_info = debug_register("pkey", 1, 1, 5 * sizeof(long));
-	debug_register_view(pkey_dbf_info, &debug_sprintf_view);
-	debug_set_level(pkey_dbf_info, 3);
-}
-
-static void __exit pkey_debug_exit(void)
-{
-	debug_unregister(pkey_dbf_info);
-}
-
-/* inside view of a protected key token (only type 0x00 version 0x01) */
-struct protaeskeytoken {
-	u8  type;     /* 0x00 for PAES specific key tokens */
-	u8  res0[3];
-	u8  version;  /* should be 0x01 for protected AES key token */
-	u8  res1[3];
-	u32 keytype;  /* key type, one of the PKEY_KEYTYPE values */
-	u32 len;      /* bytes actually stored in protkey[] */
-	u8  protkey[MAXPROTKEYSIZE]; /* the protected key blob */
-} __packed;
-
-/* inside view of a clear key token (type 0x00 version 0x02) */
-struct clearkeytoken {
-	u8  type;	/* 0x00 for PAES specific key tokens */
-	u8  res0[3];
-	u8  version;	/* 0x02 for clear key token */
-	u8  res1[3];
-	u32 keytype;	/* key type, one of the PKEY_KEYTYPE_* values */
-	u32 len;	/* bytes actually stored in clearkey[] */
-	u8  clearkey[]; /* clear key value */
-} __packed;
-=======
 static int key2protkey(const struct pkey_apqn *apqns, size_t nr_apqns,
 		       const u8 *key, size_t keylen,
 		       u8 *protkey, u32 *protkeylen, u32 *protkeytype)
@@ -98,106 +47,14 @@
 	pr_debug("rc=%d\n", rc);
 	return rc;
 }
->>>>>>> 2d5404ca
-
-/* helper function which translates the PKEY_KEYTYPE_AES_* to their keysize */
-static inline u32 pkey_keytype_aes_to_size(u32 keytype)
-{
-	switch (keytype) {
-	case PKEY_KEYTYPE_AES_128:
-		return 16;
-	case PKEY_KEYTYPE_AES_192:
-		return 24;
-	case PKEY_KEYTYPE_AES_256:
-		return 32;
-	default:
-		return 0;
-	}
-}
 
 /*
-<<<<<<< HEAD
- * Create a protected key from a clear key value via PCKMO instruction.
- */
-static int pkey_clr2protkey(u32 keytype, const u8 *clrkey,
-			    u8 *protkey, u32 *protkeylen, u32 *protkeytype)
-{
-	/* mask of available pckmo subfunctions */
-	static cpacf_mask_t pckmo_functions;
-
-	u8 paramblock[112];
-	u32 pkeytype;
-	int keysize;
-	long fc;
-
-	switch (keytype) {
-	case PKEY_KEYTYPE_AES_128:
-		/* 16 byte key, 32 byte aes wkvp, total 48 bytes */
-		keysize = 16;
-		pkeytype = keytype;
-		fc = CPACF_PCKMO_ENC_AES_128_KEY;
-		break;
-	case PKEY_KEYTYPE_AES_192:
-		/* 24 byte key, 32 byte aes wkvp, total 56 bytes */
-		keysize = 24;
-		pkeytype = keytype;
-		fc = CPACF_PCKMO_ENC_AES_192_KEY;
-		break;
-	case PKEY_KEYTYPE_AES_256:
-		/* 32 byte key, 32 byte aes wkvp, total 64 bytes */
-		keysize = 32;
-		pkeytype = keytype;
-		fc = CPACF_PCKMO_ENC_AES_256_KEY;
-		break;
-	case PKEY_KEYTYPE_ECC_P256:
-		/* 32 byte key, 32 byte aes wkvp, total 64 bytes */
-		keysize = 32;
-		pkeytype = PKEY_KEYTYPE_ECC;
-		fc = CPACF_PCKMO_ENC_ECC_P256_KEY;
-		break;
-	case PKEY_KEYTYPE_ECC_P384:
-		/* 48 byte key, 32 byte aes wkvp, total 80 bytes */
-		keysize = 48;
-		pkeytype = PKEY_KEYTYPE_ECC;
-		fc = CPACF_PCKMO_ENC_ECC_P384_KEY;
-		break;
-	case PKEY_KEYTYPE_ECC_P521:
-		/* 80 byte key, 32 byte aes wkvp, total 112 bytes */
-		keysize = 80;
-		pkeytype = PKEY_KEYTYPE_ECC;
-		fc = CPACF_PCKMO_ENC_ECC_P521_KEY;
-		break;
-	case PKEY_KEYTYPE_ECC_ED25519:
-		/* 32 byte key, 32 byte aes wkvp, total 64 bytes */
-		keysize = 32;
-		pkeytype = PKEY_KEYTYPE_ECC;
-		fc = CPACF_PCKMO_ENC_ECC_ED25519_KEY;
-		break;
-	case PKEY_KEYTYPE_ECC_ED448:
-		/* 64 byte key, 32 byte aes wkvp, total 96 bytes */
-		keysize = 64;
-		pkeytype = PKEY_KEYTYPE_ECC;
-		fc = CPACF_PCKMO_ENC_ECC_ED448_KEY;
-		break;
-	default:
-		PKEY_DBF_ERR("%s unknown/unsupported keytype %u\n",
-			     __func__, keytype);
-		return -EINVAL;
-	}
-
-	if (*protkeylen < keysize + AES_WK_VP_SIZE) {
-		PKEY_DBF_ERR("%s prot key buffer size too small: %u < %d\n",
-			     __func__, *protkeylen, keysize + AES_WK_VP_SIZE);
-		return -EINVAL;
-	}
-=======
  * In-Kernel function: Transform a key blob (of any type) into a protected key
  */
 int pkey_key2protkey(const u8 *key, u32 keylen,
 		     u8 *protkey, u32 *protkeylen, u32 *protkeytype)
 {
 	int rc;
->>>>>>> 2d5404ca
 
 	rc = key2protkey(NULL, 0, key, keylen,
 			 protkey, protkeylen, protkeytype);
@@ -206,79 +63,14 @@
 		rc = key2protkey(NULL, 0, key, keylen,
 				 protkey, protkeylen, protkeytype);
 	}
-<<<<<<< HEAD
-	/* check for the pckmo subfunction we need now */
-	if (!cpacf_test_func(&pckmo_functions, fc)) {
-		PKEY_DBF_ERR("%s pckmo functions not available\n", __func__);
-		return -ENODEV;
-	}
-
-	/* prepare param block */
-	memset(paramblock, 0, sizeof(paramblock));
-	memcpy(paramblock, clrkey, keysize);
-
-	/* call the pckmo instruction */
-	cpacf_pckmo(fc, paramblock);
-
-	/* copy created protected key to key buffer including the wkvp block */
-	*protkeylen = keysize + AES_WK_VP_SIZE;
-	memcpy(protkey, paramblock, *protkeylen);
-	*protkeytype = pkeytype;
-
-	return 0;
-=======
-
-	return rc;
->>>>>>> 2d5404ca
+
+	return rc;
 }
 EXPORT_SYMBOL(pkey_key2protkey);
 
 /*
  * Ioctl functions
  */
-<<<<<<< HEAD
-static int pkey_skey2pkey(const u8 *key, u8 *protkey,
-			  u32 *protkeylen, u32 *protkeytype)
-{
-	struct keytoken_header *hdr = (struct keytoken_header *)key;
-	u16 cardnr, domain;
-	int rc, verify;
-
-	zcrypt_wait_api_operational();
-
-	/*
-	 * The cca_xxx2protkey call may fail when a card has been
-	 * addressed where the master key was changed after last fetch
-	 * of the mkvp into the cache. Try 3 times: First without verify
-	 * then with verify and last round with verify and old master
-	 * key verification pattern match not ignored.
-	 */
-	for (verify = 0; verify < 3; verify++) {
-		rc = cca_findcard(key, &cardnr, &domain, verify);
-		if (rc < 0)
-			continue;
-		if (rc > 0 && verify < 2)
-			continue;
-		switch (hdr->version) {
-		case TOKVER_CCA_AES:
-			rc = cca_sec2protkey(cardnr, domain, key,
-					     protkey, protkeylen, protkeytype);
-			break;
-		case TOKVER_CCA_VLSC:
-			rc = cca_cipher2protkey(cardnr, domain, key,
-						protkey, protkeylen,
-						protkeytype);
-			break;
-		default:
-			return -EINVAL;
-		}
-		if (rc == 0)
-			break;
-	}
-
-	if (rc)
-		pr_debug("%s failed rc=%d\n", __func__, rc);
-=======
 
 static void *_copy_key_from_user(void __user *ukey, size_t keylen)
 {
@@ -287,7 +79,6 @@
 
 	return memdup_user(ukey, keylen);
 }
->>>>>>> 2d5404ca
 
 static void *_copy_apqns_from_user(void __user *uapqns, size_t nr_apqns)
 {
@@ -299,74 +90,6 @@
 
 static int pkey_ioctl_genseck(struct pkey_genseck __user *ugs)
 {
-<<<<<<< HEAD
-	u32 nr_apqns, *apqns = NULL;
-	u16 card, dom;
-	int i, rc;
-
-	zcrypt_wait_api_operational();
-
-	/* build a list of apqns suitable for ep11 keys with cpacf support */
-	rc = ep11_findcard2(&apqns, &nr_apqns, 0xFFFF, 0xFFFF,
-			    ZCRYPT_CEX7,
-			    ap_is_se_guest() ? EP11_API_V6 : EP11_API_V4,
-			    NULL);
-	if (rc)
-		goto out;
-
-	/* go through the list of apqns and try to bild an ep11 key */
-	for (rc = -ENODEV, i = 0; i < nr_apqns; i++) {
-		card = apqns[i] >> 16;
-		dom = apqns[i] & 0xFFFF;
-		rc = ep11_clr2keyblob(card, dom, clrkeylen * 8,
-				      0, clrkey, keybuf, keybuflen,
-				      PKEY_TYPE_EP11);
-		if (rc == 0)
-			break;
-	}
-
-out:
-	kfree(apqns);
-	if (rc)
-		pr_debug("%s failed rc=%d\n", __func__, rc);
-	return rc;
-}
-
-/*
- * Find card and transform EP11 secure key into protected key.
- */
-static int pkey_ep11key2pkey(const u8 *key, size_t keylen,
-			     u8 *protkey, u32 *protkeylen, u32 *protkeytype)
-{
-	u32 nr_apqns, *apqns = NULL;
-	u16 card, dom;
-	int i, rc;
-
-	zcrypt_wait_api_operational();
-
-	/* build a list of apqns suitable for this key */
-	rc = ep11_findcard2(&apqns, &nr_apqns, 0xFFFF, 0xFFFF,
-			    ZCRYPT_CEX7,
-			    ap_is_se_guest() ? EP11_API_V6 : EP11_API_V4,
-			    ep11_kb_wkvp(key, keylen));
-	if (rc)
-		goto out;
-
-	/* go through the list of apqns and try to derive an pkey */
-	for (rc = -ENODEV, i = 0; i < nr_apqns; i++) {
-		card = apqns[i] >> 16;
-		dom = apqns[i] & 0xFFFF;
-		rc = ep11_kblob2protkey(card, dom, key, keylen,
-					protkey, protkeylen, protkeytype);
-		if (rc == 0)
-			break;
-	}
-
-out:
-	kfree(apqns);
-	if (rc)
-		pr_debug("%s failed rc=%d\n", __func__, rc);
-=======
 	struct pkey_genseck kgs;
 	struct pkey_apqn apqn;
 	u32 keybuflen;
@@ -412,7 +135,6 @@
 		rc = -EFAULT;
 	memzero_explicit(&kcs, sizeof(kcs));
 
->>>>>>> 2d5404ca
 	return rc;
 }
 
@@ -422,54 +144,6 @@
 	struct pkey_apqn apqn;
 	int rc;
 
-<<<<<<< HEAD
-	/* check the secure key for valid AES secure key */
-	rc = cca_check_secaeskeytoken(pkey_dbf_info, 3, (u8 *)seckey, 0);
-	if (rc)
-		goto out;
-	if (pattributes)
-		*pattributes = PKEY_VERIFY_ATTR_AES;
-	if (pkeysize)
-		*pkeysize = t->bitsize;
-
-	/* try to find a card which can handle this key */
-	rc = cca_findcard(seckey->seckey, &cardnr, &domain, 1);
-	if (rc < 0)
-		goto out;
-
-	if (rc > 0) {
-		/* key mkvp matches to old master key mkvp */
-		pr_debug("%s secure key has old mkvp\n", __func__);
-		if (pattributes)
-			*pattributes |= PKEY_VERIFY_ATTR_OLD_MKVP;
-		rc = 0;
-	}
-
-	if (pcardnr)
-		*pcardnr = cardnr;
-	if (pdomain)
-		*pdomain = domain;
-
-out:
-	pr_debug("%s rc=%d\n", __func__, rc);
-	return rc;
-}
-
-/*
- * Generate a random protected key
- */
-static int pkey_genprotkey(u32 keytype, u8 *protkey,
-			   u32 *protkeylen, u32 *protkeytype)
-{
-	u8 clrkey[32];
-	int keysize;
-	int rc;
-
-	keysize = pkey_keytype_aes_to_size(keytype);
-	if (!keysize) {
-		PKEY_DBF_ERR("%s unknown/unsupported keytype %d\n", __func__,
-			     keytype);
-=======
 	if (copy_from_user(&ksp, usp, sizeof(ksp)))
 		return -EFAULT;
 
@@ -506,7 +180,6 @@
 		PKEY_DBF_ERR("%s unknown/unsupported keytype %u\n",
 			     __func__, kcp.keytype);
 		memzero_explicit(&kcp, sizeof(kcp));
->>>>>>> 2d5404ca
 		return -EINVAL;
 	}
 	tmpbuf = kzalloc(sizeof(*t) + keylen, GFP_KERNEL);
@@ -522,19 +195,6 @@
 	memcpy(t->clearkey, kcp.clrkey.clrkey, keylen);
 	kcp.protkey.len = sizeof(kcp.protkey.protkey);
 
-<<<<<<< HEAD
-	/* generate a dummy random clear key */
-	get_random_bytes(clrkey, keysize);
-
-	/* convert it to a dummy protected key */
-	rc = pkey_clr2protkey(keytype, clrkey,
-			      protkey, protkeylen, protkeytype);
-	if (rc)
-		return rc;
-
-	/* replace the key part of the protected key with random bytes */
-	get_random_bytes(protkey, keysize);
-=======
 	rc = key2protkey(NULL, 0,
 			 tmpbuf, sizeof(*t) + keylen,
 			 kcp.protkey.protkey,
@@ -546,62 +206,10 @@
 	if (!rc && copy_to_user(ucp, &kcp, sizeof(kcp)))
 		rc = -EFAULT;
 	memzero_explicit(&kcp, sizeof(kcp));
->>>>>>> 2d5404ca
-
-	return rc;
-}
-
-<<<<<<< HEAD
-/*
- * Verify if a protected key is still valid
- */
-static int pkey_verifyprotkey(const u8 *protkey, u32 protkeylen,
-			      u32 protkeytype)
-{
-	struct {
-		u8 iv[AES_BLOCK_SIZE];
-		u8 key[MAXPROTKEYSIZE];
-	} param;
-	u8 null_msg[AES_BLOCK_SIZE];
-	u8 dest_buf[AES_BLOCK_SIZE];
-	unsigned int k, pkeylen;
-	unsigned long fc;
-
-	switch (protkeytype) {
-	case PKEY_KEYTYPE_AES_128:
-		pkeylen = 16 + AES_WK_VP_SIZE;
-		fc = CPACF_KMC_PAES_128;
-		break;
-	case PKEY_KEYTYPE_AES_192:
-		pkeylen = 24 + AES_WK_VP_SIZE;
-		fc = CPACF_KMC_PAES_192;
-		break;
-	case PKEY_KEYTYPE_AES_256:
-		pkeylen = 32 + AES_WK_VP_SIZE;
-		fc = CPACF_KMC_PAES_256;
-		break;
-	default:
-		PKEY_DBF_ERR("%s unknown/unsupported keytype %u\n", __func__,
-			     protkeytype);
-		return -EINVAL;
-	}
-	if (protkeylen != pkeylen) {
-		PKEY_DBF_ERR("%s invalid protected key size %u for keytype %u\n",
-			     __func__, protkeylen, protkeytype);
-		return -EINVAL;
-	}
-
-	memset(null_msg, 0, sizeof(null_msg));
-
-	memset(param.iv, 0, sizeof(param.iv));
-	memcpy(param.key, protkey, protkeylen);
-
-	k = cpacf_kmc(fc | CPACF_ENCRYPT, &param, null_msg, dest_buf,
-		      sizeof(null_msg));
-	if (k != sizeof(null_msg)) {
-		PKEY_DBF_ERR("%s protected key is not valid\n", __func__);
-		return -EKEYREJECTED;
-=======
+
+	return rc;
+}
+
 static int pkey_ioctl_findcard(struct pkey_findcard __user *ufc)
 {
 	struct pkey_findcard kfc;
@@ -630,7 +238,6 @@
 	if (rc) {
 		kfree(apqns);
 		return rc;
->>>>>>> 2d5404ca
 	}
 	kfc.cardnr = apqns[0].card;
 	kfc.domain = apqns[0].domain;
@@ -641,197 +248,6 @@
 	return 0;
 }
 
-<<<<<<< HEAD
-/* Helper for pkey_nonccatok2pkey, handles aes clear key token */
-static int nonccatokaes2pkey(const struct clearkeytoken *t,
-			     u8 *protkey, u32 *protkeylen, u32 *protkeytype)
-{
-	size_t tmpbuflen = max_t(size_t, SECKEYBLOBSIZE, MAXEP11AESKEYBLOBSIZE);
-	u8 *tmpbuf = NULL;
-	u32 keysize;
-	int rc;
-
-	keysize = pkey_keytype_aes_to_size(t->keytype);
-	if (!keysize) {
-		PKEY_DBF_ERR("%s unknown/unsupported keytype %u\n",
-			     __func__, t->keytype);
-		return -EINVAL;
-	}
-	if (t->len != keysize) {
-		PKEY_DBF_ERR("%s non clear key aes token: invalid key len %u\n",
-			     __func__, t->len);
-		return -EINVAL;
-	}
-
-	/* try direct way with the PCKMO instruction */
-	rc = pkey_clr2protkey(t->keytype, t->clearkey,
-			      protkey, protkeylen, protkeytype);
-	if (!rc)
-		goto out;
-
-	/* PCKMO failed, so try the CCA secure key way */
-	tmpbuf = kmalloc(tmpbuflen, GFP_ATOMIC);
-	if (!tmpbuf)
-		return -ENOMEM;
-	zcrypt_wait_api_operational();
-	rc = cca_clr2seckey(0xFFFF, 0xFFFF, t->keytype, t->clearkey, tmpbuf);
-	if (rc)
-		goto try_via_ep11;
-	rc = pkey_skey2pkey(tmpbuf,
-			    protkey, protkeylen, protkeytype);
-	if (!rc)
-		goto out;
-
-try_via_ep11:
-	/* if the CCA way also failed, let's try via EP11 */
-	rc = pkey_clr2ep11key(t->clearkey, t->len,
-			      tmpbuf, &tmpbuflen);
-	if (rc)
-		goto failure;
-	rc = pkey_ep11key2pkey(tmpbuf, tmpbuflen,
-			       protkey, protkeylen, protkeytype);
-	if (!rc)
-		goto out;
-
-failure:
-	PKEY_DBF_ERR("%s unable to build protected key from clear", __func__);
-
-out:
-	kfree(tmpbuf);
-	return rc;
-}
-
-/* Helper for pkey_nonccatok2pkey, handles ecc clear key token */
-static int nonccatokecc2pkey(const struct clearkeytoken *t,
-			     u8 *protkey, u32 *protkeylen, u32 *protkeytype)
-{
-	u32 keylen;
-	int rc;
-
-	switch (t->keytype) {
-	case PKEY_KEYTYPE_ECC_P256:
-		keylen = 32;
-		break;
-	case PKEY_KEYTYPE_ECC_P384:
-		keylen = 48;
-		break;
-	case PKEY_KEYTYPE_ECC_P521:
-		keylen = 80;
-		break;
-	case PKEY_KEYTYPE_ECC_ED25519:
-		keylen = 32;
-		break;
-	case PKEY_KEYTYPE_ECC_ED448:
-		keylen = 64;
-		break;
-	default:
-		PKEY_DBF_ERR("%s unknown/unsupported keytype %u\n",
-			     __func__, t->keytype);
-		return -EINVAL;
-	}
-
-	if (t->len != keylen) {
-		PKEY_DBF_ERR("%s non clear key ecc token: invalid key len %u\n",
-			     __func__, t->len);
-		return -EINVAL;
-	}
-
-	/* only one path possible: via PCKMO instruction */
-	rc = pkey_clr2protkey(t->keytype, t->clearkey,
-			      protkey, protkeylen, protkeytype);
-	if (rc) {
-		PKEY_DBF_ERR("%s unable to build protected key from clear",
-			     __func__);
-	}
-
-	return rc;
-}
-
-/*
- * Transform a non-CCA key token into a protected key
- */
-static int pkey_nonccatok2pkey(const u8 *key, u32 keylen,
-			       u8 *protkey, u32 *protkeylen, u32 *protkeytype)
-{
-	struct keytoken_header *hdr = (struct keytoken_header *)key;
-	int rc = -EINVAL;
-
-	switch (hdr->version) {
-	case TOKVER_PROTECTED_KEY: {
-		struct protaeskeytoken *t;
-
-		if (keylen != sizeof(struct protaeskeytoken))
-			goto out;
-		t = (struct protaeskeytoken *)key;
-		rc = pkey_verifyprotkey(t->protkey, t->len, t->keytype);
-		if (rc)
-			goto out;
-		memcpy(protkey, t->protkey, t->len);
-		*protkeylen = t->len;
-		*protkeytype = t->keytype;
-		break;
-	}
-	case TOKVER_CLEAR_KEY: {
-		struct clearkeytoken *t = (struct clearkeytoken *)key;
-
-		if (keylen < sizeof(struct clearkeytoken) ||
-		    keylen != sizeof(*t) + t->len)
-			goto out;
-		switch (t->keytype) {
-		case PKEY_KEYTYPE_AES_128:
-		case PKEY_KEYTYPE_AES_192:
-		case PKEY_KEYTYPE_AES_256:
-			rc = nonccatokaes2pkey(t, protkey,
-					       protkeylen, protkeytype);
-			break;
-		case PKEY_KEYTYPE_ECC_P256:
-		case PKEY_KEYTYPE_ECC_P384:
-		case PKEY_KEYTYPE_ECC_P521:
-		case PKEY_KEYTYPE_ECC_ED25519:
-		case PKEY_KEYTYPE_ECC_ED448:
-			rc = nonccatokecc2pkey(t, protkey,
-					       protkeylen, protkeytype);
-			break;
-		default:
-			PKEY_DBF_ERR("%s unknown/unsupported non cca clear key type %u\n",
-				     __func__, t->keytype);
-			return -EINVAL;
-		}
-		break;
-	}
-	case TOKVER_EP11_AES: {
-		/* check ep11 key for exportable as protected key */
-		rc = ep11_check_aes_key(pkey_dbf_info, 3, key, keylen, 1);
-		if (rc)
-			goto out;
-		rc = pkey_ep11key2pkey(key, keylen,
-				       protkey, protkeylen, protkeytype);
-		break;
-	}
-	case TOKVER_EP11_AES_WITH_HEADER:
-		/* check ep11 key with header for exportable as protected key */
-		rc = ep11_check_aes_key_with_hdr(pkey_dbf_info,
-						 3, key, keylen, 1);
-		if (rc)
-			goto out;
-		rc = pkey_ep11key2pkey(key, keylen,
-				       protkey, protkeylen, protkeytype);
-		break;
-	default:
-		PKEY_DBF_ERR("%s unknown/unsupported non-CCA token version %d\n",
-			     __func__, hdr->version);
-	}
-
-out:
-	return rc;
-}
-
-/*
- * Transform a CCA internal key token into a protected key
- */
-static int pkey_ccainttok2pkey(const u8 *key, u32 keylen,
-			       u8 *protkey, u32 *protkeylen, u32 *protkeytype)
-=======
 static int pkey_ioctl_skey2pkey(struct pkey_skey2pkey __user *usp)
 {
 	struct pkey_skey2pkey ksp;
@@ -856,62 +272,11 @@
 }
 
 static int pkey_ioctl_verifykey(struct pkey_verifykey __user *uvk)
->>>>>>> 2d5404ca
 {
 	u32 keytype, keybitsize, flags;
 	struct pkey_verifykey kvk;
 	int rc;
 
-<<<<<<< HEAD
-	switch (hdr->version) {
-	case TOKVER_CCA_AES:
-		if (keylen != sizeof(struct secaeskeytoken))
-			return -EINVAL;
-		break;
-	case TOKVER_CCA_VLSC:
-		if (keylen < hdr->len || keylen > MAXCCAVLSCTOKENSIZE)
-			return -EINVAL;
-		break;
-	default:
-		PKEY_DBF_ERR("%s unknown/unsupported CCA internal token version %d\n",
-			     __func__, hdr->version);
-		return -EINVAL;
-	}
-
-	return pkey_skey2pkey(key, protkey, protkeylen, protkeytype);
-}
-
-/*
- * Transform a key blob (of any type) into a protected key
- */
-int pkey_keyblob2pkey(const u8 *key, u32 keylen,
-		      u8 *protkey, u32 *protkeylen, u32 *protkeytype)
-{
-	struct keytoken_header *hdr = (struct keytoken_header *)key;
-	int rc;
-
-	if (keylen < sizeof(struct keytoken_header)) {
-		PKEY_DBF_ERR("%s invalid keylen %d\n", __func__, keylen);
-		return -EINVAL;
-	}
-
-	switch (hdr->type) {
-	case TOKTYPE_NON_CCA:
-		rc = pkey_nonccatok2pkey(key, keylen,
-					 protkey, protkeylen, protkeytype);
-		break;
-	case TOKTYPE_CCA_INTERNAL:
-		rc = pkey_ccainttok2pkey(key, keylen,
-					 protkey, protkeylen, protkeytype);
-		break;
-	default:
-		PKEY_DBF_ERR("%s unknown/unsupported blob type %d\n",
-			     __func__, hdr->type);
-		return -EINVAL;
-	}
-
-	pr_debug("%s rc=%d\n", __func__, rc);
-=======
 	if (copy_from_user(&kvk, uvk, sizeof(kvk)))
 		return -EFAULT;
 
@@ -953,7 +318,6 @@
 		rc = -EFAULT;
 	memzero_explicit(&kgp, sizeof(kgp));
 
->>>>>>> 2d5404ca
 	return rc;
 }
 
@@ -968,54 +332,6 @@
 	if (copy_from_user(&kvp, uvp, sizeof(kvp)))
 		return -EFAULT;
 
-<<<<<<< HEAD
-	/* check key type and size */
-	switch (ktype) {
-	case PKEY_TYPE_CCA_DATA:
-	case PKEY_TYPE_CCA_CIPHER:
-		if (*keybufsize < SECKEYBLOBSIZE)
-			return -EINVAL;
-		break;
-	case PKEY_TYPE_EP11:
-		if (*keybufsize < MINEP11AESKEYBLOBSIZE)
-			return -EINVAL;
-		break;
-	case PKEY_TYPE_EP11_AES:
-		if (*keybufsize < (sizeof(struct ep11kblob_header) +
-				   MINEP11AESKEYBLOBSIZE))
-			return -EINVAL;
-		break;
-	default:
-		return -EINVAL;
-	}
-	switch (ksize) {
-	case PKEY_SIZE_AES_128:
-	case PKEY_SIZE_AES_192:
-	case PKEY_SIZE_AES_256:
-		break;
-	default:
-		return -EINVAL;
-	}
-
-	/* simple try all apqns from the list */
-	for (i = 0, rc = -ENODEV; i < nr_apqns; i++) {
-		card = apqns[i].card;
-		dom = apqns[i].domain;
-		if (ktype == PKEY_TYPE_EP11 ||
-		    ktype == PKEY_TYPE_EP11_AES) {
-			rc = ep11_genaeskey(card, dom, ksize, kflags,
-					    keybuf, keybufsize, ktype);
-		} else if (ktype == PKEY_TYPE_CCA_DATA) {
-			rc = cca_genseckey(card, dom, ksize, keybuf);
-			*keybufsize = (rc ? 0 : SECKEYBLOBSIZE);
-		} else {
-			/* TOKVER_CCA_VLSC */
-			rc = cca_gencipherkey(card, dom, ksize, kflags,
-					      keybuf, keybufsize);
-		}
-		if (rc == 0)
-			break;
-=======
 	keytype = pkey_aes_bitsize_to_keytype(8 * kvp.protkey.len);
 	if (!keytype) {
 		PKEY_DBF_ERR("%s unknown/unsupported protkey length %u\n",
@@ -1029,7 +345,6 @@
 	if (!tmpbuf) {
 		memzero_explicit(&kvp, sizeof(kvp));
 		return -ENOMEM;
->>>>>>> 2d5404ca
 	}
 	t = (struct protaeskeytoken *)tmpbuf;
 	t->type = TOKTYPE_NON_CCA;
@@ -1069,25 +384,6 @@
 		rc = -EFAULT;
 	memzero_explicit(&ktp, sizeof(ktp));
 
-<<<<<<< HEAD
-	/* check key type and size */
-	switch (ktype) {
-	case PKEY_TYPE_CCA_DATA:
-	case PKEY_TYPE_CCA_CIPHER:
-		if (*keybufsize < SECKEYBLOBSIZE)
-			return -EINVAL;
-		break;
-	case PKEY_TYPE_EP11:
-		if (*keybufsize < MINEP11AESKEYBLOBSIZE)
-			return -EINVAL;
-		break;
-	case PKEY_TYPE_EP11_AES:
-		if (*keybufsize < (sizeof(struct ep11kblob_header) +
-				   MINEP11AESKEYBLOBSIZE))
-			return -EINVAL;
-		break;
-	default:
-=======
 	return rc;
 }
 
@@ -1106,7 +402,6 @@
 	if (!u) {
 		PKEY_DBF_ERR("%s unknown/unsupported keybitsize %d\n",
 			     __func__, kgs.size);
->>>>>>> 2d5404ca
 		return -EINVAL;
 	}
 	apqns = _copy_apqns_from_user(kgs.apqns, kgs.apqn_entries);
@@ -1117,28 +412,6 @@
 		kfree(apqns);
 		return -ENOMEM;
 	}
-<<<<<<< HEAD
-
-	zcrypt_wait_api_operational();
-
-	/* simple try all apqns from the list */
-	for (i = 0, rc = -ENODEV; i < nr_apqns; i++) {
-		card = apqns[i].card;
-		dom = apqns[i].domain;
-		if (ktype == PKEY_TYPE_EP11 ||
-		    ktype == PKEY_TYPE_EP11_AES) {
-			rc = ep11_clr2keyblob(card, dom, ksize, kflags,
-					      clrkey, keybuf, keybufsize,
-					      ktype);
-		} else if (ktype == PKEY_TYPE_CCA_DATA) {
-			rc = cca_clr2seckey(card, dom, ksize,
-					    clrkey, keybuf);
-			*keybufsize = (rc ? 0 : SECKEYBLOBSIZE);
-		} else {
-			/* TOKVER_CCA_VLSC */
-			rc = cca_clr2cipherkey(card, dom, ksize, kflags,
-					       clrkey, keybuf, keybufsize);
-=======
 	rc = pkey_handler_gen_key(apqns, kgs.apqn_entries,
 				  u, kgs.type, kgs.size, kgs.keygenflags,
 				  kkey, &klen, NULL);
@@ -1156,7 +429,6 @@
 		if (copy_to_user(kgs.key, kkey, klen)) {
 			kfree_sensitive(kkey);
 			return -EFAULT;
->>>>>>> 2d5404ca
 		}
 	}
 	kgs.keylen = klen;
@@ -1169,62 +441,6 @@
 
 static int pkey_ioctl_clr2seck2(struct pkey_clr2seck2 __user *ucs)
 {
-<<<<<<< HEAD
-	struct keytoken_header *hdr = (struct keytoken_header *)key;
-	u32 _nr_apqns, *_apqns = NULL;
-	int rc;
-
-	if (keylen < sizeof(struct keytoken_header))
-		return -EINVAL;
-
-	if (hdr->type == TOKTYPE_CCA_INTERNAL &&
-	    hdr->version == TOKVER_CCA_AES) {
-		struct secaeskeytoken *t = (struct secaeskeytoken *)key;
-
-		rc = cca_check_secaeskeytoken(pkey_dbf_info, 3, key, 0);
-		if (rc)
-			goto out;
-		if (ktype)
-			*ktype = PKEY_TYPE_CCA_DATA;
-		if (ksize)
-			*ksize = (enum pkey_key_size)t->bitsize;
-
-		rc = cca_findcard2(&_apqns, &_nr_apqns, *cardnr, *domain,
-				   ZCRYPT_CEX3C, AES_MK_SET, t->mkvp, 0, 1);
-		if (rc == 0 && flags)
-			*flags = PKEY_FLAGS_MATCH_CUR_MKVP;
-		if (rc == -ENODEV) {
-			rc = cca_findcard2(&_apqns, &_nr_apqns,
-					   *cardnr, *domain,
-					   ZCRYPT_CEX3C, AES_MK_SET,
-					   0, t->mkvp, 1);
-			if (rc == 0 && flags)
-				*flags = PKEY_FLAGS_MATCH_ALT_MKVP;
-		}
-		if (rc)
-			goto out;
-
-		*cardnr = ((struct pkey_apqn *)_apqns)->card;
-		*domain = ((struct pkey_apqn *)_apqns)->domain;
-
-	} else if (hdr->type == TOKTYPE_CCA_INTERNAL &&
-		   hdr->version == TOKVER_CCA_VLSC) {
-		struct cipherkeytoken *t = (struct cipherkeytoken *)key;
-
-		rc = cca_check_secaescipherkey(pkey_dbf_info, 3, key, 0, 1);
-		if (rc)
-			goto out;
-		if (ktype)
-			*ktype = PKEY_TYPE_CCA_CIPHER;
-		if (ksize) {
-			*ksize = PKEY_SIZE_UNKNOWN;
-			if (!t->plfver && t->wpllen == 512)
-				*ksize = PKEY_SIZE_AES_128;
-			else if (!t->plfver && t->wpllen == 576)
-				*ksize = PKEY_SIZE_AES_192;
-			else if (!t->plfver && t->wpllen == 640)
-				*ksize = PKEY_SIZE_AES_256;
-=======
 	u32 klen = KEYBLOBBUFSIZE;
 	struct pkey_clr2seck2 kcs;
 	struct pkey_apqn *apqns;
@@ -1273,7 +489,6 @@
 			kfree_sensitive(kkey);
 			memzero_explicit(&kcs, sizeof(kcs));
 			return -EFAULT;
->>>>>>> 2d5404ca
 		}
 	}
 	kcs.keylen = klen;
@@ -1297,27 +512,6 @@
 	if (IS_ERR(kkey))
 		return PTR_ERR(kkey);
 
-<<<<<<< HEAD
-	} else if (hdr->type == TOKTYPE_NON_CCA &&
-		   hdr->version == TOKVER_EP11_AES) {
-		struct ep11keyblob *kb = (struct ep11keyblob *)key;
-		int api;
-
-		rc = ep11_check_aes_key(pkey_dbf_info, 3, key, keylen, 1);
-		if (rc)
-			goto out;
-		if (ktype)
-			*ktype = PKEY_TYPE_EP11;
-		if (ksize)
-			*ksize = kb->head.bitlen;
-
-		api = ap_is_se_guest() ? EP11_API_V6 : EP11_API_V4;
-		rc = ep11_findcard2(&_apqns, &_nr_apqns, *cardnr, *domain,
-				    ZCRYPT_CEX7, api,
-				    ep11_kb_wkvp(key, keylen));
-		if (rc)
-			goto out;
-=======
 	rc = pkey_handler_verify_key(kkey, kvk.keylen,
 				     &kvk.cardnr, &kvk.domain,
 				     &kvk.type, &kvk.size, &kvk.flags);
@@ -1326,7 +520,6 @@
 	kfree_sensitive(kkey);
 	if (!rc && copy_to_user(uvk, &kvk, sizeof(kvk)))
 		return -EFAULT;
->>>>>>> 2d5404ca
 
 	return rc;
 }
@@ -1338,36 +531,6 @@
 	u8 *kkey;
 	int rc;
 
-<<<<<<< HEAD
-	} else if (hdr->type == TOKTYPE_NON_CCA &&
-		   hdr->version == TOKVER_EP11_AES_WITH_HEADER) {
-		struct ep11kblob_header *kh = (struct ep11kblob_header *)key;
-		int api;
-
-		rc = ep11_check_aes_key_with_hdr(pkey_dbf_info,
-						 3, key, keylen, 1);
-		if (rc)
-			goto out;
-		if (ktype)
-			*ktype = PKEY_TYPE_EP11_AES;
-		if (ksize)
-			*ksize = kh->bitlen;
-
-		api = ap_is_se_guest() ? EP11_API_V6 : EP11_API_V4;
-		rc = ep11_findcard2(&_apqns, &_nr_apqns, *cardnr, *domain,
-				    ZCRYPT_CEX7, api,
-				    ep11_kb_wkvp(key, keylen));
-		if (rc)
-			goto out;
-
-		if (flags)
-			*flags = PKEY_FLAGS_MATCH_CUR_MKVP;
-
-		*cardnr = ((struct pkey_apqn *)_apqns)->card;
-		*domain = ((struct pkey_apqn *)_apqns)->domain;
-	} else {
-		rc = -EINVAL;
-=======
 	if (copy_from_user(&ktp, utp, sizeof(ktp)))
 		return -EFAULT;
 	apqns = _copy_apqns_from_user(ktp.apqns, ktp.apqn_entries);
@@ -1377,7 +540,6 @@
 	if (IS_ERR(kkey)) {
 		kfree(apqns);
 		return PTR_ERR(kkey);
->>>>>>> 2d5404ca
 	}
 	ktp.protkey.len = sizeof(ktp.protkey.protkey);
 	rc = key2protkey(apqns, ktp.apqn_entries, kkey, ktp.keylen,
@@ -1393,78 +555,6 @@
 	return rc;
 }
 
-<<<<<<< HEAD
-static int pkey_keyblob2pkey2(const struct pkey_apqn *apqns, size_t nr_apqns,
-			      const u8 *key, size_t keylen,
-			      u8 *protkey, u32 *protkeylen, u32 *protkeytype)
-{
-	struct keytoken_header *hdr = (struct keytoken_header *)key;
-	int i, card, dom, rc;
-
-	/* check for at least one apqn given */
-	if (!apqns || !nr_apqns)
-		return -EINVAL;
-
-	if (keylen < sizeof(struct keytoken_header))
-		return -EINVAL;
-
-	if (hdr->type == TOKTYPE_CCA_INTERNAL) {
-		if (hdr->version == TOKVER_CCA_AES) {
-			if (keylen != sizeof(struct secaeskeytoken))
-				return -EINVAL;
-			if (cca_check_secaeskeytoken(pkey_dbf_info, 3, key, 0))
-				return -EINVAL;
-		} else if (hdr->version == TOKVER_CCA_VLSC) {
-			if (keylen < hdr->len || keylen > MAXCCAVLSCTOKENSIZE)
-				return -EINVAL;
-			if (cca_check_secaescipherkey(pkey_dbf_info,
-						      3, key, 0, 1))
-				return -EINVAL;
-		} else {
-			PKEY_DBF_ERR("%s unknown CCA internal token version %d\n",
-				     __func__, hdr->version);
-			return -EINVAL;
-		}
-	} else if (hdr->type == TOKTYPE_NON_CCA) {
-		if (hdr->version == TOKVER_EP11_AES) {
-			if (ep11_check_aes_key(pkey_dbf_info,
-					       3, key, keylen, 1))
-				return -EINVAL;
-		} else if (hdr->version == TOKVER_EP11_AES_WITH_HEADER) {
-			if (ep11_check_aes_key_with_hdr(pkey_dbf_info,
-							3, key, keylen, 1))
-				return -EINVAL;
-		} else {
-			return pkey_nonccatok2pkey(key, keylen,
-						   protkey, protkeylen,
-						   protkeytype);
-		}
-	} else {
-		PKEY_DBF_ERR("%s unknown/unsupported blob type %d\n",
-			     __func__, hdr->type);
-		return -EINVAL;
-	}
-
-	zcrypt_wait_api_operational();
-
-	/* simple try all apqns from the list */
-	for (i = 0, rc = -ENODEV; i < nr_apqns; i++) {
-		card = apqns[i].card;
-		dom = apqns[i].domain;
-		if (hdr->type == TOKTYPE_CCA_INTERNAL &&
-		    hdr->version == TOKVER_CCA_AES) {
-			rc = cca_sec2protkey(card, dom, key,
-					     protkey, protkeylen, protkeytype);
-		} else if (hdr->type == TOKTYPE_CCA_INTERNAL &&
-			   hdr->version == TOKVER_CCA_VLSC) {
-			rc = cca_cipher2protkey(card, dom, key,
-						protkey, protkeylen,
-						protkeytype);
-		} else {
-			rc = ep11_kblob2protkey(card, dom, key, keylen,
-						protkey, protkeylen,
-						protkeytype);
-=======
 static int pkey_ioctl_apqns4k(struct pkey_apqns4key __user *uak)
 {
 	struct pkey_apqn *apqns = NULL;
@@ -1507,7 +597,6 @@
 				kfree(apqns);
 				return -EFAULT;
 			}
->>>>>>> 2d5404ca
 		}
 	}
 	kak.apqn_entries = nr_apqns;
@@ -1520,91 +609,6 @@
 
 static int pkey_ioctl_apqns4kt(struct pkey_apqns4keytype __user *uat)
 {
-<<<<<<< HEAD
-	struct keytoken_header *hdr = (struct keytoken_header *)key;
-	u32 _nr_apqns, *_apqns = NULL;
-	int rc;
-
-	if (keylen < sizeof(struct keytoken_header) || flags == 0)
-		return -EINVAL;
-
-	zcrypt_wait_api_operational();
-
-	if (hdr->type == TOKTYPE_NON_CCA &&
-	    (hdr->version == TOKVER_EP11_AES_WITH_HEADER ||
-	     hdr->version == TOKVER_EP11_ECC_WITH_HEADER) &&
-	    is_ep11_keyblob(key + sizeof(struct ep11kblob_header))) {
-		struct ep11keyblob *kb = (struct ep11keyblob *)
-			(key + sizeof(struct ep11kblob_header));
-		int minhwtype = 0, api = 0;
-
-		if (flags != PKEY_FLAGS_MATCH_CUR_MKVP)
-			return -EINVAL;
-		if (kb->attr & EP11_BLOB_PKEY_EXTRACTABLE) {
-			minhwtype = ZCRYPT_CEX7;
-			api = ap_is_se_guest() ? EP11_API_V6 : EP11_API_V4;
-		}
-		rc = ep11_findcard2(&_apqns, &_nr_apqns, 0xFFFF, 0xFFFF,
-				    minhwtype, api, kb->wkvp);
-		if (rc)
-			goto out;
-	} else if (hdr->type == TOKTYPE_NON_CCA &&
-		   hdr->version == TOKVER_EP11_AES &&
-		   is_ep11_keyblob(key)) {
-		struct ep11keyblob *kb = (struct ep11keyblob *)key;
-		int minhwtype = 0, api = 0;
-
-		if (flags != PKEY_FLAGS_MATCH_CUR_MKVP)
-			return -EINVAL;
-		if (kb->attr & EP11_BLOB_PKEY_EXTRACTABLE) {
-			minhwtype = ZCRYPT_CEX7;
-			api = ap_is_se_guest() ? EP11_API_V6 : EP11_API_V4;
-		}
-		rc = ep11_findcard2(&_apqns, &_nr_apqns, 0xFFFF, 0xFFFF,
-				    minhwtype, api, kb->wkvp);
-		if (rc)
-			goto out;
-	} else if (hdr->type == TOKTYPE_CCA_INTERNAL) {
-		u64 cur_mkvp = 0, old_mkvp = 0;
-		int minhwtype = ZCRYPT_CEX3C;
-
-		if (hdr->version == TOKVER_CCA_AES) {
-			struct secaeskeytoken *t = (struct secaeskeytoken *)key;
-
-			if (flags & PKEY_FLAGS_MATCH_CUR_MKVP)
-				cur_mkvp = t->mkvp;
-			if (flags & PKEY_FLAGS_MATCH_ALT_MKVP)
-				old_mkvp = t->mkvp;
-		} else if (hdr->version == TOKVER_CCA_VLSC) {
-			struct cipherkeytoken *t = (struct cipherkeytoken *)key;
-
-			minhwtype = ZCRYPT_CEX6;
-			if (flags & PKEY_FLAGS_MATCH_CUR_MKVP)
-				cur_mkvp = t->mkvp0;
-			if (flags & PKEY_FLAGS_MATCH_ALT_MKVP)
-				old_mkvp = t->mkvp0;
-		} else {
-			/* unknown cca internal token type */
-			return -EINVAL;
-		}
-		rc = cca_findcard2(&_apqns, &_nr_apqns, 0xFFFF, 0xFFFF,
-				   minhwtype, AES_MK_SET,
-				   cur_mkvp, old_mkvp, 1);
-		if (rc)
-			goto out;
-	} else if (hdr->type == TOKTYPE_CCA_INTERNAL_PKA) {
-		struct eccprivkeytoken *t = (struct eccprivkeytoken *)key;
-		u64 cur_mkvp = 0, old_mkvp = 0;
-
-		if (t->secid == 0x20) {
-			if (flags & PKEY_FLAGS_MATCH_CUR_MKVP)
-				cur_mkvp = t->mkvp;
-			if (flags & PKEY_FLAGS_MATCH_ALT_MKVP)
-				old_mkvp = t->mkvp;
-		} else {
-			/* unknown cca internal 2 token type */
-			return -EINVAL;
-=======
 	struct pkey_apqn *apqns = NULL;
 	struct pkey_apqns4keytype kat;
 	size_t nr_apqns, len;
@@ -1639,7 +643,6 @@
 				kfree(apqns);
 				return -EFAULT;
 			}
->>>>>>> 2d5404ca
 		}
 	}
 	kat.apqn_entries = nr_apqns;
@@ -1652,57 +655,6 @@
 
 static int pkey_ioctl_kblob2protk3(struct pkey_kblob2pkey3 __user *utp)
 {
-<<<<<<< HEAD
-	u32 _nr_apqns, *_apqns = NULL;
-	int rc;
-
-	zcrypt_wait_api_operational();
-
-	if (ktype == PKEY_TYPE_CCA_DATA || ktype == PKEY_TYPE_CCA_CIPHER) {
-		u64 cur_mkvp = 0, old_mkvp = 0;
-		int minhwtype = ZCRYPT_CEX3C;
-
-		if (flags & PKEY_FLAGS_MATCH_CUR_MKVP)
-			cur_mkvp = *((u64 *)cur_mkvp);
-		if (flags & PKEY_FLAGS_MATCH_ALT_MKVP)
-			old_mkvp = *((u64 *)alt_mkvp);
-		if (ktype == PKEY_TYPE_CCA_CIPHER)
-			minhwtype = ZCRYPT_CEX6;
-		rc = cca_findcard2(&_apqns, &_nr_apqns, 0xFFFF, 0xFFFF,
-				   minhwtype, AES_MK_SET,
-				   cur_mkvp, old_mkvp, 1);
-		if (rc)
-			goto out;
-	} else if (ktype == PKEY_TYPE_CCA_ECC) {
-		u64 cur_mkvp = 0, old_mkvp = 0;
-
-		if (flags & PKEY_FLAGS_MATCH_CUR_MKVP)
-			cur_mkvp = *((u64 *)cur_mkvp);
-		if (flags & PKEY_FLAGS_MATCH_ALT_MKVP)
-			old_mkvp = *((u64 *)alt_mkvp);
-		rc = cca_findcard2(&_apqns, &_nr_apqns, 0xFFFF, 0xFFFF,
-				   ZCRYPT_CEX7, APKA_MK_SET,
-				   cur_mkvp, old_mkvp, 1);
-		if (rc)
-			goto out;
-
-	} else if (ktype == PKEY_TYPE_EP11 ||
-		   ktype == PKEY_TYPE_EP11_AES ||
-		   ktype == PKEY_TYPE_EP11_ECC) {
-		u8 *wkvp = NULL;
-		int api;
-
-		if (flags & PKEY_FLAGS_MATCH_CUR_MKVP)
-			wkvp = cur_mkvp;
-		api = ap_is_se_guest() ? EP11_API_V6 : EP11_API_V4;
-		rc = ep11_findcard2(&_apqns, &_nr_apqns, 0xFFFF, 0xFFFF,
-				    ZCRYPT_CEX7, api, wkvp);
-		if (rc)
-			goto out;
-
-	} else {
-		return -EINVAL;
-=======
 	u32 protkeylen = PROTKEYBLOBBUFSIZE;
 	struct pkey_apqn *apqns = NULL;
 	struct pkey_kblob2pkey3 ktp;
@@ -1718,7 +670,6 @@
 	if (IS_ERR(kkey)) {
 		kfree(apqns);
 		return PTR_ERR(kkey);
->>>>>>> 2d5404ca
 	}
 	protkey = kmalloc(protkeylen, GFP_KERNEL);
 	if (!protkey) {
@@ -1726,112 +677,6 @@
 		kfree_sensitive(kkey);
 		return -ENOMEM;
 	}
-<<<<<<< HEAD
-	*nr_apqns = _nr_apqns;
-
-out:
-	kfree(_apqns);
-	return rc;
-}
-
-static int pkey_keyblob2pkey3(const struct pkey_apqn *apqns, size_t nr_apqns,
-			      const u8 *key, size_t keylen,
-			      u8 *protkey, u32 *protkeylen, u32 *protkeytype)
-{
-	struct keytoken_header *hdr = (struct keytoken_header *)key;
-	int i, card, dom, rc;
-
-	/* check for at least one apqn given */
-	if (!apqns || !nr_apqns)
-		return -EINVAL;
-
-	if (keylen < sizeof(struct keytoken_header))
-		return -EINVAL;
-
-	if (hdr->type == TOKTYPE_NON_CCA &&
-	    hdr->version == TOKVER_EP11_AES_WITH_HEADER &&
-	    is_ep11_keyblob(key + sizeof(struct ep11kblob_header))) {
-		/* EP11 AES key blob with header */
-		if (ep11_check_aes_key_with_hdr(pkey_dbf_info,
-						3, key, keylen, 1))
-			return -EINVAL;
-	} else if (hdr->type == TOKTYPE_NON_CCA &&
-		   hdr->version == TOKVER_EP11_ECC_WITH_HEADER &&
-		   is_ep11_keyblob(key + sizeof(struct ep11kblob_header))) {
-		/* EP11 ECC key blob with header */
-		if (ep11_check_ecc_key_with_hdr(pkey_dbf_info,
-						3, key, keylen, 1))
-			return -EINVAL;
-	} else if (hdr->type == TOKTYPE_NON_CCA &&
-		   hdr->version == TOKVER_EP11_AES &&
-		   is_ep11_keyblob(key)) {
-		/* EP11 AES key blob with header in session field */
-		if (ep11_check_aes_key(pkey_dbf_info, 3, key, keylen, 1))
-			return -EINVAL;
-	} else	if (hdr->type == TOKTYPE_CCA_INTERNAL) {
-		if (hdr->version == TOKVER_CCA_AES) {
-			/* CCA AES data key */
-			if (keylen != sizeof(struct secaeskeytoken))
-				return -EINVAL;
-			if (cca_check_secaeskeytoken(pkey_dbf_info, 3, key, 0))
-				return -EINVAL;
-		} else if (hdr->version == TOKVER_CCA_VLSC) {
-			/* CCA AES cipher key */
-			if (keylen < hdr->len || keylen > MAXCCAVLSCTOKENSIZE)
-				return -EINVAL;
-			if (cca_check_secaescipherkey(pkey_dbf_info,
-						      3, key, 0, 1))
-				return -EINVAL;
-		} else {
-			PKEY_DBF_ERR("%s unknown CCA internal token version %d\n",
-				     __func__, hdr->version);
-			return -EINVAL;
-		}
-	} else if (hdr->type == TOKTYPE_CCA_INTERNAL_PKA) {
-		/* CCA ECC (private) key */
-		if (keylen < sizeof(struct eccprivkeytoken))
-			return -EINVAL;
-		if (cca_check_sececckeytoken(pkey_dbf_info, 3, key, keylen, 1))
-			return -EINVAL;
-	} else if (hdr->type == TOKTYPE_NON_CCA) {
-		return pkey_nonccatok2pkey(key, keylen,
-					   protkey, protkeylen, protkeytype);
-	} else {
-		PKEY_DBF_ERR("%s unknown/unsupported blob type %d\n",
-			     __func__, hdr->type);
-		return -EINVAL;
-	}
-
-	/* simple try all apqns from the list */
-	for (rc = -ENODEV, i = 0; rc && i < nr_apqns; i++) {
-		card = apqns[i].card;
-		dom = apqns[i].domain;
-		if (hdr->type == TOKTYPE_NON_CCA &&
-		    (hdr->version == TOKVER_EP11_AES_WITH_HEADER ||
-		     hdr->version == TOKVER_EP11_ECC_WITH_HEADER) &&
-		    is_ep11_keyblob(key + sizeof(struct ep11kblob_header)))
-			rc = ep11_kblob2protkey(card, dom, key, hdr->len,
-						protkey, protkeylen,
-						protkeytype);
-		else if (hdr->type == TOKTYPE_NON_CCA &&
-			 hdr->version == TOKVER_EP11_AES &&
-			 is_ep11_keyblob(key))
-			rc = ep11_kblob2protkey(card, dom, key, hdr->len,
-						protkey, protkeylen,
-						protkeytype);
-		else if (hdr->type == TOKTYPE_CCA_INTERNAL &&
-			 hdr->version == TOKVER_CCA_AES)
-			rc = cca_sec2protkey(card, dom, key, protkey,
-					     protkeylen, protkeytype);
-		else if (hdr->type == TOKTYPE_CCA_INTERNAL &&
-			 hdr->version == TOKVER_CCA_VLSC)
-			rc = cca_cipher2protkey(card, dom, key, protkey,
-						protkeylen, protkeytype);
-		else if (hdr->type == TOKTYPE_CCA_INTERNAL_PKA)
-			rc = cca_ecc2protkey(card, dom, key, protkey,
-					     protkeylen, protkeytype);
-		else
-=======
 	rc = key2protkey(apqns, ktp.apqn_entries, kkey, ktp.keylen,
 			 protkey, &protkeylen, &ktp.pkeytype);
 	pr_debug("key2protkey()=%d\n", rc);
@@ -1844,7 +689,6 @@
 	if (ktp.pkey && ktp.pkeylen) {
 		if (protkeylen > ktp.pkeylen) {
 			kfree_sensitive(protkey);
->>>>>>> 2d5404ca
 			return -EINVAL;
 		}
 		if (copy_to_user(ktp.pkey, protkey, protkeylen)) {
@@ -1857,31 +701,7 @@
 	if (copy_to_user(utp, &ktp, sizeof(ktp)))
 		return -EFAULT;
 
-<<<<<<< HEAD
-	return rc;
-}
-
-/*
- * File io functions
- */
-
-static void *_copy_key_from_user(void __user *ukey, size_t keylen)
-{
-	if (!ukey || keylen < MINKEYBLOBBUFSIZE || keylen > KEYBLOBBUFSIZE)
-		return ERR_PTR(-EINVAL);
-
-	return memdup_user(ukey, keylen);
-}
-
-static void *_copy_apqns_from_user(void __user *uapqns, size_t nr_apqns)
-{
-	if (!uapqns || nr_apqns == 0)
-		return NULL;
-
-	return memdup_user(uapqns, nr_apqns * sizeof(struct pkey_apqn));
-=======
 	return 0;
->>>>>>> 2d5404ca
 }
 
 static long pkey_unlocked_ioctl(struct file *filp, unsigned int cmd,
@@ -1890,438 +710,6 @@
 	int rc;
 
 	switch (cmd) {
-<<<<<<< HEAD
-	case PKEY_GENSECK: {
-		struct pkey_genseck __user *ugs = (void __user *)arg;
-		struct pkey_genseck kgs;
-
-		if (copy_from_user(&kgs, ugs, sizeof(kgs)))
-			return -EFAULT;
-		rc = cca_genseckey(kgs.cardnr, kgs.domain,
-				   kgs.keytype, kgs.seckey.seckey);
-		pr_debug("%s cca_genseckey()=%d\n", __func__, rc);
-		if (!rc && copy_to_user(ugs, &kgs, sizeof(kgs)))
-			rc = -EFAULT;
-		memzero_explicit(&kgs, sizeof(kgs));
-		break;
-	}
-	case PKEY_CLR2SECK: {
-		struct pkey_clr2seck __user *ucs = (void __user *)arg;
-		struct pkey_clr2seck kcs;
-
-		if (copy_from_user(&kcs, ucs, sizeof(kcs)))
-			return -EFAULT;
-		rc = cca_clr2seckey(kcs.cardnr, kcs.domain, kcs.keytype,
-				    kcs.clrkey.clrkey, kcs.seckey.seckey);
-		pr_debug("%s cca_clr2seckey()=%d\n", __func__, rc);
-		if (!rc && copy_to_user(ucs, &kcs, sizeof(kcs)))
-			rc = -EFAULT;
-		memzero_explicit(&kcs, sizeof(kcs));
-		break;
-	}
-	case PKEY_SEC2PROTK: {
-		struct pkey_sec2protk __user *usp = (void __user *)arg;
-		struct pkey_sec2protk ksp;
-
-		if (copy_from_user(&ksp, usp, sizeof(ksp)))
-			return -EFAULT;
-		ksp.protkey.len = sizeof(ksp.protkey.protkey);
-		rc = cca_sec2protkey(ksp.cardnr, ksp.domain,
-				     ksp.seckey.seckey, ksp.protkey.protkey,
-				     &ksp.protkey.len, &ksp.protkey.type);
-		pr_debug("%s cca_sec2protkey()=%d\n", __func__, rc);
-		if (!rc && copy_to_user(usp, &ksp, sizeof(ksp)))
-			rc = -EFAULT;
-		memzero_explicit(&ksp, sizeof(ksp));
-		break;
-	}
-	case PKEY_CLR2PROTK: {
-		struct pkey_clr2protk __user *ucp = (void __user *)arg;
-		struct pkey_clr2protk kcp;
-
-		if (copy_from_user(&kcp, ucp, sizeof(kcp)))
-			return -EFAULT;
-		kcp.protkey.len = sizeof(kcp.protkey.protkey);
-		rc = pkey_clr2protkey(kcp.keytype, kcp.clrkey.clrkey,
-				      kcp.protkey.protkey,
-				      &kcp.protkey.len, &kcp.protkey.type);
-		pr_debug("%s pkey_clr2protkey()=%d\n", __func__, rc);
-		if (!rc && copy_to_user(ucp, &kcp, sizeof(kcp)))
-			rc = -EFAULT;
-		memzero_explicit(&kcp, sizeof(kcp));
-		break;
-	}
-	case PKEY_FINDCARD: {
-		struct pkey_findcard __user *ufc = (void __user *)arg;
-		struct pkey_findcard kfc;
-
-		if (copy_from_user(&kfc, ufc, sizeof(kfc)))
-			return -EFAULT;
-		rc = cca_findcard(kfc.seckey.seckey,
-				  &kfc.cardnr, &kfc.domain, 1);
-		pr_debug("%s cca_findcard()=%d\n", __func__, rc);
-		if (rc < 0)
-			break;
-		if (copy_to_user(ufc, &kfc, sizeof(kfc)))
-			return -EFAULT;
-		break;
-	}
-	case PKEY_SKEY2PKEY: {
-		struct pkey_skey2pkey __user *usp = (void __user *)arg;
-		struct pkey_skey2pkey ksp;
-
-		if (copy_from_user(&ksp, usp, sizeof(ksp)))
-			return -EFAULT;
-		ksp.protkey.len = sizeof(ksp.protkey.protkey);
-		rc = pkey_skey2pkey(ksp.seckey.seckey, ksp.protkey.protkey,
-				    &ksp.protkey.len, &ksp.protkey.type);
-		pr_debug("%s pkey_skey2pkey()=%d\n", __func__, rc);
-		if (!rc && copy_to_user(usp, &ksp, sizeof(ksp)))
-			rc = -EFAULT;
-		memzero_explicit(&ksp, sizeof(ksp));
-		break;
-	}
-	case PKEY_VERIFYKEY: {
-		struct pkey_verifykey __user *uvk = (void __user *)arg;
-		struct pkey_verifykey kvk;
-
-		if (copy_from_user(&kvk, uvk, sizeof(kvk)))
-			return -EFAULT;
-		rc = pkey_verifykey(&kvk.seckey, &kvk.cardnr, &kvk.domain,
-				    &kvk.keysize, &kvk.attributes);
-		pr_debug("%s pkey_verifykey()=%d\n", __func__, rc);
-		if (!rc && copy_to_user(uvk, &kvk, sizeof(kvk)))
-			rc = -EFAULT;
-		memzero_explicit(&kvk, sizeof(kvk));
-		break;
-	}
-	case PKEY_GENPROTK: {
-		struct pkey_genprotk __user *ugp = (void __user *)arg;
-		struct pkey_genprotk kgp;
-
-		if (copy_from_user(&kgp, ugp, sizeof(kgp)))
-			return -EFAULT;
-		kgp.protkey.len = sizeof(kgp.protkey.protkey);
-		rc = pkey_genprotkey(kgp.keytype, kgp.protkey.protkey,
-				     &kgp.protkey.len, &kgp.protkey.type);
-		pr_debug("%s pkey_genprotkey()=%d\n", __func__, rc);
-		if (!rc && copy_to_user(ugp, &kgp, sizeof(kgp)))
-			rc = -EFAULT;
-		memzero_explicit(&kgp, sizeof(kgp));
-		break;
-	}
-	case PKEY_VERIFYPROTK: {
-		struct pkey_verifyprotk __user *uvp = (void __user *)arg;
-		struct pkey_verifyprotk kvp;
-
-		if (copy_from_user(&kvp, uvp, sizeof(kvp)))
-			return -EFAULT;
-		rc = pkey_verifyprotkey(kvp.protkey.protkey,
-					kvp.protkey.len, kvp.protkey.type);
-		pr_debug("%s pkey_verifyprotkey()=%d\n", __func__, rc);
-		memzero_explicit(&kvp, sizeof(kvp));
-		break;
-	}
-	case PKEY_KBLOB2PROTK: {
-		struct pkey_kblob2pkey __user *utp = (void __user *)arg;
-		struct pkey_kblob2pkey ktp;
-		u8 *kkey;
-
-		if (copy_from_user(&ktp, utp, sizeof(ktp)))
-			return -EFAULT;
-		kkey = _copy_key_from_user(ktp.key, ktp.keylen);
-		if (IS_ERR(kkey))
-			return PTR_ERR(kkey);
-		ktp.protkey.len = sizeof(ktp.protkey.protkey);
-		rc = pkey_keyblob2pkey(kkey, ktp.keylen, ktp.protkey.protkey,
-				       &ktp.protkey.len, &ktp.protkey.type);
-		pr_debug("%s pkey_keyblob2pkey()=%d\n", __func__, rc);
-		kfree_sensitive(kkey);
-		if (!rc && copy_to_user(utp, &ktp, sizeof(ktp)))
-			rc = -EFAULT;
-		memzero_explicit(&ktp, sizeof(ktp));
-		break;
-	}
-	case PKEY_GENSECK2: {
-		struct pkey_genseck2 __user *ugs = (void __user *)arg;
-		size_t klen = KEYBLOBBUFSIZE;
-		struct pkey_genseck2 kgs;
-		struct pkey_apqn *apqns;
-		u8 *kkey;
-
-		if (copy_from_user(&kgs, ugs, sizeof(kgs)))
-			return -EFAULT;
-		apqns = _copy_apqns_from_user(kgs.apqns, kgs.apqn_entries);
-		if (IS_ERR(apqns))
-			return PTR_ERR(apqns);
-		kkey = kzalloc(klen, GFP_KERNEL);
-		if (!kkey) {
-			kfree(apqns);
-			return -ENOMEM;
-		}
-		rc = pkey_genseckey2(apqns, kgs.apqn_entries,
-				     kgs.type, kgs.size, kgs.keygenflags,
-				     kkey, &klen);
-		pr_debug("%s pkey_genseckey2()=%d\n", __func__, rc);
-		kfree(apqns);
-		if (rc) {
-			kfree_sensitive(kkey);
-			break;
-		}
-		if (kgs.key) {
-			if (kgs.keylen < klen) {
-				kfree_sensitive(kkey);
-				return -EINVAL;
-			}
-			if (copy_to_user(kgs.key, kkey, klen)) {
-				kfree_sensitive(kkey);
-				return -EFAULT;
-			}
-		}
-		kgs.keylen = klen;
-		if (copy_to_user(ugs, &kgs, sizeof(kgs)))
-			rc = -EFAULT;
-		kfree_sensitive(kkey);
-		break;
-	}
-	case PKEY_CLR2SECK2: {
-		struct pkey_clr2seck2 __user *ucs = (void __user *)arg;
-		size_t klen = KEYBLOBBUFSIZE;
-		struct pkey_clr2seck2 kcs;
-		struct pkey_apqn *apqns;
-		u8 *kkey;
-
-		if (copy_from_user(&kcs, ucs, sizeof(kcs)))
-			return -EFAULT;
-		apqns = _copy_apqns_from_user(kcs.apqns, kcs.apqn_entries);
-		if (IS_ERR(apqns)) {
-			memzero_explicit(&kcs, sizeof(kcs));
-			return PTR_ERR(apqns);
-		}
-		kkey = kzalloc(klen, GFP_KERNEL);
-		if (!kkey) {
-			kfree(apqns);
-			memzero_explicit(&kcs, sizeof(kcs));
-			return -ENOMEM;
-		}
-		rc = pkey_clr2seckey2(apqns, kcs.apqn_entries,
-				      kcs.type, kcs.size, kcs.keygenflags,
-				      kcs.clrkey.clrkey, kkey, &klen);
-		pr_debug("%s pkey_clr2seckey2()=%d\n", __func__, rc);
-		kfree(apqns);
-		if (rc) {
-			kfree_sensitive(kkey);
-			memzero_explicit(&kcs, sizeof(kcs));
-			break;
-		}
-		if (kcs.key) {
-			if (kcs.keylen < klen) {
-				kfree_sensitive(kkey);
-				memzero_explicit(&kcs, sizeof(kcs));
-				return -EINVAL;
-			}
-			if (copy_to_user(kcs.key, kkey, klen)) {
-				kfree_sensitive(kkey);
-				memzero_explicit(&kcs, sizeof(kcs));
-				return -EFAULT;
-			}
-		}
-		kcs.keylen = klen;
-		if (copy_to_user(ucs, &kcs, sizeof(kcs)))
-			rc = -EFAULT;
-		memzero_explicit(&kcs, sizeof(kcs));
-		kfree_sensitive(kkey);
-		break;
-	}
-	case PKEY_VERIFYKEY2: {
-		struct pkey_verifykey2 __user *uvk = (void __user *)arg;
-		struct pkey_verifykey2 kvk;
-		u8 *kkey;
-
-		if (copy_from_user(&kvk, uvk, sizeof(kvk)))
-			return -EFAULT;
-		kkey = _copy_key_from_user(kvk.key, kvk.keylen);
-		if (IS_ERR(kkey))
-			return PTR_ERR(kkey);
-		rc = pkey_verifykey2(kkey, kvk.keylen,
-				     &kvk.cardnr, &kvk.domain,
-				     &kvk.type, &kvk.size, &kvk.flags);
-		pr_debug("%s pkey_verifykey2()=%d\n", __func__, rc);
-		kfree_sensitive(kkey);
-		if (rc)
-			break;
-		if (copy_to_user(uvk, &kvk, sizeof(kvk)))
-			return -EFAULT;
-		break;
-	}
-	case PKEY_KBLOB2PROTK2: {
-		struct pkey_kblob2pkey2 __user *utp = (void __user *)arg;
-		struct pkey_apqn *apqns = NULL;
-		struct pkey_kblob2pkey2 ktp;
-		u8 *kkey;
-
-		if (copy_from_user(&ktp, utp, sizeof(ktp)))
-			return -EFAULT;
-		apqns = _copy_apqns_from_user(ktp.apqns, ktp.apqn_entries);
-		if (IS_ERR(apqns))
-			return PTR_ERR(apqns);
-		kkey = _copy_key_from_user(ktp.key, ktp.keylen);
-		if (IS_ERR(kkey)) {
-			kfree(apqns);
-			return PTR_ERR(kkey);
-		}
-		ktp.protkey.len = sizeof(ktp.protkey.protkey);
-		rc = pkey_keyblob2pkey2(apqns, ktp.apqn_entries,
-					kkey, ktp.keylen,
-					ktp.protkey.protkey, &ktp.protkey.len,
-					&ktp.protkey.type);
-		pr_debug("%s pkey_keyblob2pkey2()=%d\n", __func__, rc);
-		kfree(apqns);
-		kfree_sensitive(kkey);
-		if (!rc && copy_to_user(utp, &ktp, sizeof(ktp)))
-			rc = -EFAULT;
-		memzero_explicit(&ktp, sizeof(ktp));
-		break;
-	}
-	case PKEY_APQNS4K: {
-		struct pkey_apqns4key __user *uak = (void __user *)arg;
-		struct pkey_apqn *apqns = NULL;
-		struct pkey_apqns4key kak;
-		size_t nr_apqns, len;
-		u8 *kkey;
-
-		if (copy_from_user(&kak, uak, sizeof(kak)))
-			return -EFAULT;
-		nr_apqns = kak.apqn_entries;
-		if (nr_apqns) {
-			apqns = kmalloc_array(nr_apqns,
-					      sizeof(struct pkey_apqn),
-					      GFP_KERNEL);
-			if (!apqns)
-				return -ENOMEM;
-		}
-		kkey = _copy_key_from_user(kak.key, kak.keylen);
-		if (IS_ERR(kkey)) {
-			kfree(apqns);
-			return PTR_ERR(kkey);
-		}
-		rc = pkey_apqns4key(kkey, kak.keylen, kak.flags,
-				    apqns, &nr_apqns);
-		pr_debug("%s pkey_apqns4key()=%d\n", __func__, rc);
-		kfree_sensitive(kkey);
-		if (rc && rc != -ENOSPC) {
-			kfree(apqns);
-			break;
-		}
-		if (!rc && kak.apqns) {
-			if (nr_apqns > kak.apqn_entries) {
-				kfree(apqns);
-				return -EINVAL;
-			}
-			len = nr_apqns * sizeof(struct pkey_apqn);
-			if (len) {
-				if (copy_to_user(kak.apqns, apqns, len)) {
-					kfree(apqns);
-					return -EFAULT;
-				}
-			}
-		}
-		kak.apqn_entries = nr_apqns;
-		if (copy_to_user(uak, &kak, sizeof(kak)))
-			rc = -EFAULT;
-		kfree(apqns);
-		break;
-	}
-	case PKEY_APQNS4KT: {
-		struct pkey_apqns4keytype __user *uat = (void __user *)arg;
-		struct pkey_apqn *apqns = NULL;
-		struct pkey_apqns4keytype kat;
-		size_t nr_apqns, len;
-
-		if (copy_from_user(&kat, uat, sizeof(kat)))
-			return -EFAULT;
-		nr_apqns = kat.apqn_entries;
-		if (nr_apqns) {
-			apqns = kmalloc_array(nr_apqns,
-					      sizeof(struct pkey_apqn),
-					      GFP_KERNEL);
-			if (!apqns)
-				return -ENOMEM;
-		}
-		rc = pkey_apqns4keytype(kat.type, kat.cur_mkvp, kat.alt_mkvp,
-					kat.flags, apqns, &nr_apqns);
-		pr_debug("%s pkey_apqns4keytype()=%d\n", __func__, rc);
-		if (rc && rc != -ENOSPC) {
-			kfree(apqns);
-			break;
-		}
-		if (!rc && kat.apqns) {
-			if (nr_apqns > kat.apqn_entries) {
-				kfree(apqns);
-				return -EINVAL;
-			}
-			len = nr_apqns * sizeof(struct pkey_apqn);
-			if (len) {
-				if (copy_to_user(kat.apqns, apqns, len)) {
-					kfree(apqns);
-					return -EFAULT;
-				}
-			}
-		}
-		kat.apqn_entries = nr_apqns;
-		if (copy_to_user(uat, &kat, sizeof(kat)))
-			rc = -EFAULT;
-		kfree(apqns);
-		break;
-	}
-	case PKEY_KBLOB2PROTK3: {
-		struct pkey_kblob2pkey3 __user *utp = (void __user *)arg;
-		u32 protkeylen = PROTKEYBLOBBUFSIZE;
-		struct pkey_apqn *apqns = NULL;
-		struct pkey_kblob2pkey3 ktp;
-		u8 *kkey, *protkey;
-
-		if (copy_from_user(&ktp, utp, sizeof(ktp)))
-			return -EFAULT;
-		apqns = _copy_apqns_from_user(ktp.apqns, ktp.apqn_entries);
-		if (IS_ERR(apqns))
-			return PTR_ERR(apqns);
-		kkey = _copy_key_from_user(ktp.key, ktp.keylen);
-		if (IS_ERR(kkey)) {
-			kfree(apqns);
-			return PTR_ERR(kkey);
-		}
-		protkey = kmalloc(protkeylen, GFP_KERNEL);
-		if (!protkey) {
-			kfree(apqns);
-			kfree_sensitive(kkey);
-			return -ENOMEM;
-		}
-		rc = pkey_keyblob2pkey3(apqns, ktp.apqn_entries,
-					kkey, ktp.keylen,
-					protkey, &protkeylen, &ktp.pkeytype);
-		pr_debug("%s pkey_keyblob2pkey3()=%d\n", __func__, rc);
-		kfree(apqns);
-		kfree_sensitive(kkey);
-		if (rc) {
-			kfree_sensitive(protkey);
-			break;
-		}
-		if (ktp.pkey && ktp.pkeylen) {
-			if (protkeylen > ktp.pkeylen) {
-				kfree_sensitive(protkey);
-				return -EINVAL;
-			}
-			if (copy_to_user(ktp.pkey, protkey, protkeylen)) {
-				kfree_sensitive(protkey);
-				return -EFAULT;
-			}
-		}
-		kfree_sensitive(protkey);
-		ktp.pkeylen = protkeylen;
-		if (copy_to_user(utp, &ktp, sizeof(ktp)))
-			return -EFAULT;
-=======
 	case PKEY_GENSECK:
 		rc = pkey_ioctl_genseck((struct pkey_genseck __user *)arg);
 		break;
@@ -2372,7 +760,6 @@
 		break;
 	case PKEY_KBLOB2PROTK3:
 		rc = pkey_ioctl_kblob2protk3((struct pkey_kblob2pkey3 __user *)arg);
->>>>>>> 2d5404ca
 		break;
 	default:
 		/* unknown/unsupported ioctl cmd */
@@ -2383,499 +770,8 @@
 }
 
 /*
-<<<<<<< HEAD
- * Sysfs and file io operations
- */
-
-/*
- * Sysfs attribute read function for all protected key binary attributes.
- * The implementation can not deal with partial reads, because a new random
- * protected key blob is generated with each read. In case of partial reads
- * (i.e. off != 0 or count < key blob size) -EINVAL is returned.
- */
-static ssize_t pkey_protkey_aes_attr_read(u32 keytype, bool is_xts, char *buf,
-					  loff_t off, size_t count)
-{
-	struct protaeskeytoken protkeytoken;
-	struct pkey_protkey protkey;
-	int rc;
-
-	if (off != 0 || count < sizeof(protkeytoken))
-		return -EINVAL;
-	if (is_xts)
-		if (count < 2 * sizeof(protkeytoken))
-			return -EINVAL;
-
-	memset(&protkeytoken, 0, sizeof(protkeytoken));
-	protkeytoken.type = TOKTYPE_NON_CCA;
-	protkeytoken.version = TOKVER_PROTECTED_KEY;
-	protkeytoken.keytype = keytype;
-
-	protkey.len = sizeof(protkey.protkey);
-	rc = pkey_genprotkey(protkeytoken.keytype,
-			     protkey.protkey, &protkey.len, &protkey.type);
-	if (rc)
-		return rc;
-
-	protkeytoken.len = protkey.len;
-	memcpy(&protkeytoken.protkey, &protkey.protkey, protkey.len);
-
-	memcpy(buf, &protkeytoken, sizeof(protkeytoken));
-
-	if (is_xts) {
-		/* xts needs a second protected key, reuse protkey struct */
-		protkey.len = sizeof(protkey.protkey);
-		rc = pkey_genprotkey(protkeytoken.keytype,
-				     protkey.protkey, &protkey.len, &protkey.type);
-		if (rc)
-			return rc;
-
-		protkeytoken.len = protkey.len;
-		memcpy(&protkeytoken.protkey, &protkey.protkey, protkey.len);
-
-		memcpy(buf + sizeof(protkeytoken), &protkeytoken,
-		       sizeof(protkeytoken));
-
-		return 2 * sizeof(protkeytoken);
-	}
-
-	return sizeof(protkeytoken);
-}
-
-static ssize_t protkey_aes_128_read(struct file *filp,
-				    struct kobject *kobj,
-				    struct bin_attribute *attr,
-				    char *buf, loff_t off,
-				    size_t count)
-{
-	return pkey_protkey_aes_attr_read(PKEY_KEYTYPE_AES_128, false, buf,
-					  off, count);
-}
-
-static ssize_t protkey_aes_192_read(struct file *filp,
-				    struct kobject *kobj,
-				    struct bin_attribute *attr,
-				    char *buf, loff_t off,
-				    size_t count)
-{
-	return pkey_protkey_aes_attr_read(PKEY_KEYTYPE_AES_192, false, buf,
-					  off, count);
-}
-
-static ssize_t protkey_aes_256_read(struct file *filp,
-				    struct kobject *kobj,
-				    struct bin_attribute *attr,
-				    char *buf, loff_t off,
-				    size_t count)
-{
-	return pkey_protkey_aes_attr_read(PKEY_KEYTYPE_AES_256, false, buf,
-					  off, count);
-}
-
-static ssize_t protkey_aes_128_xts_read(struct file *filp,
-					struct kobject *kobj,
-					struct bin_attribute *attr,
-					char *buf, loff_t off,
-					size_t count)
-{
-	return pkey_protkey_aes_attr_read(PKEY_KEYTYPE_AES_128, true, buf,
-					  off, count);
-}
-
-static ssize_t protkey_aes_256_xts_read(struct file *filp,
-					struct kobject *kobj,
-					struct bin_attribute *attr,
-					char *buf, loff_t off,
-					size_t count)
-{
-	return pkey_protkey_aes_attr_read(PKEY_KEYTYPE_AES_256, true, buf,
-					  off, count);
-}
-
-static BIN_ATTR_RO(protkey_aes_128, sizeof(struct protaeskeytoken));
-static BIN_ATTR_RO(protkey_aes_192, sizeof(struct protaeskeytoken));
-static BIN_ATTR_RO(protkey_aes_256, sizeof(struct protaeskeytoken));
-static BIN_ATTR_RO(protkey_aes_128_xts, 2 * sizeof(struct protaeskeytoken));
-static BIN_ATTR_RO(protkey_aes_256_xts, 2 * sizeof(struct protaeskeytoken));
-
-static struct bin_attribute *protkey_attrs[] = {
-	&bin_attr_protkey_aes_128,
-	&bin_attr_protkey_aes_192,
-	&bin_attr_protkey_aes_256,
-	&bin_attr_protkey_aes_128_xts,
-	&bin_attr_protkey_aes_256_xts,
-	NULL
-};
-
-static struct attribute_group protkey_attr_group = {
-	.name	   = "protkey",
-	.bin_attrs = protkey_attrs,
-};
-
-/*
- * Sysfs attribute read function for all secure key ccadata binary attributes.
- * The implementation can not deal with partial reads, because a new random
- * protected key blob is generated with each read. In case of partial reads
- * (i.e. off != 0 or count < key blob size) -EINVAL is returned.
- */
-static ssize_t pkey_ccadata_aes_attr_read(u32 keytype, bool is_xts, char *buf,
-					  loff_t off, size_t count)
-{
-	struct pkey_seckey *seckey = (struct pkey_seckey *)buf;
-	int rc;
-
-	if (off != 0 || count < sizeof(struct secaeskeytoken))
-		return -EINVAL;
-	if (is_xts)
-		if (count < 2 * sizeof(struct secaeskeytoken))
-			return -EINVAL;
-
-	rc = cca_genseckey(-1, -1, keytype, seckey->seckey);
-	if (rc)
-		return rc;
-
-	if (is_xts) {
-		seckey++;
-		rc = cca_genseckey(-1, -1, keytype, seckey->seckey);
-		if (rc)
-			return rc;
-
-		return 2 * sizeof(struct secaeskeytoken);
-	}
-
-	return sizeof(struct secaeskeytoken);
-}
-
-static ssize_t ccadata_aes_128_read(struct file *filp,
-				    struct kobject *kobj,
-				    struct bin_attribute *attr,
-				    char *buf, loff_t off,
-				    size_t count)
-{
-	return pkey_ccadata_aes_attr_read(PKEY_KEYTYPE_AES_128, false, buf,
-					  off, count);
-}
-
-static ssize_t ccadata_aes_192_read(struct file *filp,
-				    struct kobject *kobj,
-				    struct bin_attribute *attr,
-				    char *buf, loff_t off,
-				    size_t count)
-{
-	return pkey_ccadata_aes_attr_read(PKEY_KEYTYPE_AES_192, false, buf,
-					  off, count);
-}
-
-static ssize_t ccadata_aes_256_read(struct file *filp,
-				    struct kobject *kobj,
-				    struct bin_attribute *attr,
-				    char *buf, loff_t off,
-				    size_t count)
-{
-	return pkey_ccadata_aes_attr_read(PKEY_KEYTYPE_AES_256, false, buf,
-					  off, count);
-}
-
-static ssize_t ccadata_aes_128_xts_read(struct file *filp,
-					struct kobject *kobj,
-					struct bin_attribute *attr,
-					char *buf, loff_t off,
-					size_t count)
-{
-	return pkey_ccadata_aes_attr_read(PKEY_KEYTYPE_AES_128, true, buf,
-					  off, count);
-}
-
-static ssize_t ccadata_aes_256_xts_read(struct file *filp,
-					struct kobject *kobj,
-					struct bin_attribute *attr,
-					char *buf, loff_t off,
-					size_t count)
-{
-	return pkey_ccadata_aes_attr_read(PKEY_KEYTYPE_AES_256, true, buf,
-					  off, count);
-}
-
-static BIN_ATTR_RO(ccadata_aes_128, sizeof(struct secaeskeytoken));
-static BIN_ATTR_RO(ccadata_aes_192, sizeof(struct secaeskeytoken));
-static BIN_ATTR_RO(ccadata_aes_256, sizeof(struct secaeskeytoken));
-static BIN_ATTR_RO(ccadata_aes_128_xts, 2 * sizeof(struct secaeskeytoken));
-static BIN_ATTR_RO(ccadata_aes_256_xts, 2 * sizeof(struct secaeskeytoken));
-
-static struct bin_attribute *ccadata_attrs[] = {
-	&bin_attr_ccadata_aes_128,
-	&bin_attr_ccadata_aes_192,
-	&bin_attr_ccadata_aes_256,
-	&bin_attr_ccadata_aes_128_xts,
-	&bin_attr_ccadata_aes_256_xts,
-	NULL
-};
-
-static struct attribute_group ccadata_attr_group = {
-	.name	   = "ccadata",
-	.bin_attrs = ccadata_attrs,
-};
-
-#define CCACIPHERTOKENSIZE	(sizeof(struct cipherkeytoken) + 80)
-
-/*
- * Sysfs attribute read function for all secure key ccacipher binary attributes.
- * The implementation can not deal with partial reads, because a new random
- * secure key blob is generated with each read. In case of partial reads
- * (i.e. off != 0 or count < key blob size) -EINVAL is returned.
- */
-static ssize_t pkey_ccacipher_aes_attr_read(enum pkey_key_size keybits,
-					    bool is_xts, char *buf, loff_t off,
-					    size_t count)
-{
-	size_t keysize = CCACIPHERTOKENSIZE;
-	u32 nr_apqns, *apqns = NULL;
-	int i, rc, card, dom;
-
-	if (off != 0 || count < CCACIPHERTOKENSIZE)
-		return -EINVAL;
-	if (is_xts)
-		if (count < 2 * CCACIPHERTOKENSIZE)
-			return -EINVAL;
-
-	/* build a list of apqns able to generate an cipher key */
-	rc = cca_findcard2(&apqns, &nr_apqns, 0xFFFF, 0xFFFF,
-			   ZCRYPT_CEX6, 0, 0, 0, 0);
-	if (rc)
-		return rc;
-
-	memset(buf, 0, is_xts ? 2 * keysize : keysize);
-
-	/* simple try all apqns from the list */
-	for (i = 0, rc = -ENODEV; i < nr_apqns; i++) {
-		card = apqns[i] >> 16;
-		dom = apqns[i] & 0xFFFF;
-		rc = cca_gencipherkey(card, dom, keybits, 0, buf, &keysize);
-		if (rc == 0)
-			break;
-	}
-	if (rc)
-		return rc;
-
-	if (is_xts) {
-		keysize = CCACIPHERTOKENSIZE;
-		buf += CCACIPHERTOKENSIZE;
-		rc = cca_gencipherkey(card, dom, keybits, 0, buf, &keysize);
-		if (rc == 0)
-			return 2 * CCACIPHERTOKENSIZE;
-	}
-
-	return CCACIPHERTOKENSIZE;
-}
-
-static ssize_t ccacipher_aes_128_read(struct file *filp,
-				      struct kobject *kobj,
-				      struct bin_attribute *attr,
-				      char *buf, loff_t off,
-				      size_t count)
-{
-	return pkey_ccacipher_aes_attr_read(PKEY_SIZE_AES_128, false, buf,
-					    off, count);
-}
-
-static ssize_t ccacipher_aes_192_read(struct file *filp,
-				      struct kobject *kobj,
-				      struct bin_attribute *attr,
-				      char *buf, loff_t off,
-				      size_t count)
-{
-	return pkey_ccacipher_aes_attr_read(PKEY_SIZE_AES_192, false, buf,
-					    off, count);
-}
-
-static ssize_t ccacipher_aes_256_read(struct file *filp,
-				      struct kobject *kobj,
-				      struct bin_attribute *attr,
-				      char *buf, loff_t off,
-				      size_t count)
-{
-	return pkey_ccacipher_aes_attr_read(PKEY_SIZE_AES_256, false, buf,
-					    off, count);
-}
-
-static ssize_t ccacipher_aes_128_xts_read(struct file *filp,
-					  struct kobject *kobj,
-					  struct bin_attribute *attr,
-					  char *buf, loff_t off,
-					  size_t count)
-{
-	return pkey_ccacipher_aes_attr_read(PKEY_SIZE_AES_128, true, buf,
-					    off, count);
-}
-
-static ssize_t ccacipher_aes_256_xts_read(struct file *filp,
-					  struct kobject *kobj,
-					  struct bin_attribute *attr,
-					  char *buf, loff_t off,
-					  size_t count)
-{
-	return pkey_ccacipher_aes_attr_read(PKEY_SIZE_AES_256, true, buf,
-					    off, count);
-}
-
-static BIN_ATTR_RO(ccacipher_aes_128, CCACIPHERTOKENSIZE);
-static BIN_ATTR_RO(ccacipher_aes_192, CCACIPHERTOKENSIZE);
-static BIN_ATTR_RO(ccacipher_aes_256, CCACIPHERTOKENSIZE);
-static BIN_ATTR_RO(ccacipher_aes_128_xts, 2 * CCACIPHERTOKENSIZE);
-static BIN_ATTR_RO(ccacipher_aes_256_xts, 2 * CCACIPHERTOKENSIZE);
-
-static struct bin_attribute *ccacipher_attrs[] = {
-	&bin_attr_ccacipher_aes_128,
-	&bin_attr_ccacipher_aes_192,
-	&bin_attr_ccacipher_aes_256,
-	&bin_attr_ccacipher_aes_128_xts,
-	&bin_attr_ccacipher_aes_256_xts,
-	NULL
-};
-
-static struct attribute_group ccacipher_attr_group = {
-	.name	   = "ccacipher",
-	.bin_attrs = ccacipher_attrs,
-};
-
-/*
- * Sysfs attribute read function for all ep11 aes key binary attributes.
- * The implementation can not deal with partial reads, because a new random
- * secure key blob is generated with each read. In case of partial reads
- * (i.e. off != 0 or count < key blob size) -EINVAL is returned.
- * This function and the sysfs attributes using it provide EP11 key blobs
- * padded to the upper limit of MAXEP11AESKEYBLOBSIZE which is currently
- * 336 bytes.
- */
-static ssize_t pkey_ep11_aes_attr_read(enum pkey_key_size keybits,
-				       bool is_xts, char *buf, loff_t off,
-				       size_t count)
-{
-	size_t keysize = MAXEP11AESKEYBLOBSIZE;
-	u32 nr_apqns, *apqns = NULL;
-	int i, rc, card, dom;
-
-	if (off != 0 || count < MAXEP11AESKEYBLOBSIZE)
-		return -EINVAL;
-	if (is_xts)
-		if (count < 2 * MAXEP11AESKEYBLOBSIZE)
-			return -EINVAL;
-
-	/* build a list of apqns able to generate an cipher key */
-	rc = ep11_findcard2(&apqns, &nr_apqns, 0xFFFF, 0xFFFF,
-			    ZCRYPT_CEX7,
-			    ap_is_se_guest() ? EP11_API_V6 : EP11_API_V4,
-			    NULL);
-	if (rc)
-		return rc;
-
-	memset(buf, 0, is_xts ? 2 * keysize : keysize);
-
-	/* simple try all apqns from the list */
-	for (i = 0, rc = -ENODEV; i < nr_apqns; i++) {
-		card = apqns[i] >> 16;
-		dom = apqns[i] & 0xFFFF;
-		rc = ep11_genaeskey(card, dom, keybits, 0, buf, &keysize,
-				    PKEY_TYPE_EP11_AES);
-		if (rc == 0)
-			break;
-	}
-	if (rc)
-		return rc;
-
-	if (is_xts) {
-		keysize = MAXEP11AESKEYBLOBSIZE;
-		buf += MAXEP11AESKEYBLOBSIZE;
-		rc = ep11_genaeskey(card, dom, keybits, 0, buf, &keysize,
-				    PKEY_TYPE_EP11_AES);
-		if (rc == 0)
-			return 2 * MAXEP11AESKEYBLOBSIZE;
-	}
-
-	return MAXEP11AESKEYBLOBSIZE;
-}
-
-static ssize_t ep11_aes_128_read(struct file *filp,
-				 struct kobject *kobj,
-				 struct bin_attribute *attr,
-				 char *buf, loff_t off,
-				 size_t count)
-{
-	return pkey_ep11_aes_attr_read(PKEY_SIZE_AES_128, false, buf,
-				       off, count);
-}
-
-static ssize_t ep11_aes_192_read(struct file *filp,
-				 struct kobject *kobj,
-				 struct bin_attribute *attr,
-				 char *buf, loff_t off,
-				 size_t count)
-{
-	return pkey_ep11_aes_attr_read(PKEY_SIZE_AES_192, false, buf,
-				       off, count);
-}
-
-static ssize_t ep11_aes_256_read(struct file *filp,
-				 struct kobject *kobj,
-				 struct bin_attribute *attr,
-				 char *buf, loff_t off,
-				 size_t count)
-{
-	return pkey_ep11_aes_attr_read(PKEY_SIZE_AES_256, false, buf,
-				       off, count);
-}
-
-static ssize_t ep11_aes_128_xts_read(struct file *filp,
-				     struct kobject *kobj,
-				     struct bin_attribute *attr,
-				     char *buf, loff_t off,
-				     size_t count)
-{
-	return pkey_ep11_aes_attr_read(PKEY_SIZE_AES_128, true, buf,
-				       off, count);
-}
-
-static ssize_t ep11_aes_256_xts_read(struct file *filp,
-				     struct kobject *kobj,
-				     struct bin_attribute *attr,
-				     char *buf, loff_t off,
-				     size_t count)
-{
-	return pkey_ep11_aes_attr_read(PKEY_SIZE_AES_256, true, buf,
-				       off, count);
-}
-
-static BIN_ATTR_RO(ep11_aes_128, MAXEP11AESKEYBLOBSIZE);
-static BIN_ATTR_RO(ep11_aes_192, MAXEP11AESKEYBLOBSIZE);
-static BIN_ATTR_RO(ep11_aes_256, MAXEP11AESKEYBLOBSIZE);
-static BIN_ATTR_RO(ep11_aes_128_xts, 2 * MAXEP11AESKEYBLOBSIZE);
-static BIN_ATTR_RO(ep11_aes_256_xts, 2 * MAXEP11AESKEYBLOBSIZE);
-
-static struct bin_attribute *ep11_attrs[] = {
-	&bin_attr_ep11_aes_128,
-	&bin_attr_ep11_aes_192,
-	&bin_attr_ep11_aes_256,
-	&bin_attr_ep11_aes_128_xts,
-	&bin_attr_ep11_aes_256_xts,
-	NULL
-};
-
-static struct attribute_group ep11_attr_group = {
-	.name	   = "ep11",
-	.bin_attrs = ep11_attrs,
-};
-
-static const struct attribute_group *pkey_attr_groups[] = {
-	&protkey_attr_group,
-	&ccadata_attr_group,
-	&ccacipher_attr_group,
-	&ep11_attr_group,
-	NULL,
-};
-=======
  * File io operations
  */
->>>>>>> 2d5404ca
 
 static const struct file_operations pkey_fops = {
 	.owner		= THIS_MODULE,
