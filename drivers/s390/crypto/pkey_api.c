--- conflicted
+++ resolved
@@ -85,7 +85,7 @@
 	if (!uapqns || nr_apqns == 0)
 		return NULL;
 
-	return memdup_user(uapqns, nr_apqns * sizeof(struct pkey_apqn));
+	return memdup_array_user(uapqns, nr_apqns, sizeof(struct pkey_apqn));
 }
 
 static int pkey_ioctl_genseck(struct pkey_genseck __user *ugs)
@@ -701,31 +701,7 @@
 	if (copy_to_user(utp, &ktp, sizeof(ktp)))
 		return -EFAULT;
 
-<<<<<<< HEAD
 	return 0;
-=======
-	return rc;
-}
-
-/*
- * File io functions
- */
-
-static void *_copy_key_from_user(void __user *ukey, size_t keylen)
-{
-	if (!ukey || keylen < MINKEYBLOBBUFSIZE || keylen > KEYBLOBBUFSIZE)
-		return ERR_PTR(-EINVAL);
-
-	return memdup_user(ukey, keylen);
-}
-
-static void *_copy_apqns_from_user(void __user *uapqns, size_t nr_apqns)
-{
-	if (!uapqns || nr_apqns == 0)
-		return NULL;
-
-	return memdup_array_user(uapqns, nr_apqns, sizeof(struct pkey_apqn));
->>>>>>> 2a84be4a
 }
 
 static long pkey_unlocked_ioctl(struct file *filp, unsigned int cmd,
