--- conflicted
+++ resolved
@@ -406,19 +406,11 @@
 		pr_err("Crypto dev=%02x.%04x unknown response type 0x%02x => online=0 rc=EAGAIN\n",
 		       AP_QID_CARD(zq->queue->qid),
 		       AP_QID_QUEUE(zq->queue->qid),
-<<<<<<< HEAD
-		       (int) rtype);
-		ZCRYPT_DBF_ERR(
-			"%s dev=%02x.%04x unknown response type 0x%02x => online=0 rc=EAGAIN\n",
-			__func__, AP_QID_CARD(zq->queue->qid),
-			AP_QID_QUEUE(zq->queue->qid), (int) rtype);
-=======
 		       (int)rtype);
 		ZCRYPT_DBF_ERR(
 			"%s dev=%02x.%04x unknown response type 0x%02x => online=0 rc=EAGAIN\n",
 			__func__, AP_QID_CARD(zq->queue->qid),
 			AP_QID_QUEUE(zq->queue->qid), (int)rtype);
->>>>>>> eb3cdb58
 		ap_send_online_uevent(&zq->queue->ap_dev, zq->online);
 		return -EAGAIN;
 	}
