--- conflicted
+++ resolved
@@ -54,11 +54,7 @@
  * For valid ep11 keyblobs, returns a reference to the wrappingkey verification
  * pattern. Otherwise NULL.
  */
-<<<<<<< HEAD
-const u8 *ep11_kb_wkvp(const u8 *kblob, size_t kbloblen);
-=======
 const u8 *ep11_kb_wkvp(const u8 *kblob, u32 kbloblen);
->>>>>>> 2d5404ca
 
 /*
  * Simple check if the key blob is a valid EP11 AES key blob with header.
@@ -119,21 +115,13 @@
  * Generate (random) EP11 AES secure key.
  */
 int ep11_genaeskey(u16 card, u16 domain, u32 keybitsize, u32 keygenflags,
-<<<<<<< HEAD
-		   u8 *keybuf, size_t *keybufsize, u32 keybufver);
-=======
 		   u8 *keybuf, u32 *keybufsize, u32 keybufver);
->>>>>>> 2d5404ca
 
 /*
  * Generate EP11 AES secure key with given clear key value.
  */
 int ep11_clr2keyblob(u16 cardnr, u16 domain, u32 keybitsize, u32 keygenflags,
-<<<<<<< HEAD
-		     const u8 *clrkey, u8 *keybuf, size_t *keybufsize,
-=======
 		     const u8 *clrkey, u8 *keybuf, u32 *keybufsize,
->>>>>>> 2d5404ca
 		     u32 keytype);
 
 /*
