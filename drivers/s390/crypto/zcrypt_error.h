--- conflicted
+++ resolved
@@ -121,18 +121,11 @@
 			ZCRYPT_DBF_WARN(
 				"%s dev=%02x.%04x RY=0x%02x apfs=0x%x => bus rescan, rc=EAGAIN\n",
 				__func__, card, queue, ehdr->reply_code, apfs);
-<<<<<<< HEAD
-		} else
-			ZCRYPT_DBF_WARN("%s dev=%02x.%04x RY=0x%02x => bus rescan, rc=EAGAIN\n",
-					__func__, card, queue,
-					ehdr->reply_code);
-=======
 		} else {
 			ZCRYPT_DBF_WARN("%s dev=%02x.%04x RY=0x%02x => bus rescan, rc=EAGAIN\n",
 					__func__, card, queue,
 					ehdr->reply_code);
 		}
->>>>>>> eb3cdb58
 		return -EAGAIN;
 	default:
 		/* Assume request is valid and a retry will be worth it */
