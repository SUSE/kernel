--- conflicted
+++ resolved
@@ -270,32 +270,12 @@
 			   struct device_attribute *attr,
 			   char *buf)
 {
-<<<<<<< HEAD
-	int i, rc;
-	struct zcdn_device *zcdndev = to_zcdn_dev(dev);
-=======
 	struct zcdn_device *zcdndev = to_zcdn_dev(dev);
 	int i, n;
->>>>>>> eb3cdb58
 
 	if (mutex_lock_interruptible(&ap_perms_mutex))
 		return -ERESTARTSYS;
 
-<<<<<<< HEAD
-	buf[0] = '0';
-	buf[1] = 'x';
-	for (i = 0; i < sizeof(zcdndev->perms.adm) / sizeof(long); i++)
-		snprintf(buf + 2 + 2 * i * sizeof(long),
-			 PAGE_SIZE - 2 - 2 * i * sizeof(long),
-			 "%016lx", zcdndev->perms.adm[i]);
-	buf[2 + 2 * i * sizeof(long)] = '\n';
-	buf[2 + 2 * i * sizeof(long) + 1] = '\0';
-	rc = 2 + 2 * i * sizeof(long) + 1;
-
-	mutex_unlock(&ap_perms_mutex);
-
-	return rc;
-=======
 	n = sysfs_emit(buf, "0x");
 	for (i = 0; i < sizeof(zcdndev->perms.adm) / sizeof(long); i++)
 		n += sysfs_emit_at(buf, n, "%016lx", zcdndev->perms.adm[i]);
@@ -304,7 +284,6 @@
 	mutex_unlock(&ap_perms_mutex);
 
 	return n;
->>>>>>> eb3cdb58
 }
 
 static ssize_t admask_store(struct device *dev,
@@ -708,11 +687,7 @@
 	pref_zq = NULL;
 	spin_lock(&zcrypt_list_lock);
 	for_each_zcrypt_card(zc) {
-<<<<<<< HEAD
-		/* Check for useable accelarator or CCA card */
-=======
 		/* Check for usable accelarator or CCA card */
->>>>>>> eb3cdb58
 		if (!zc->online || !zc->card->config || zc->card->chkstop ||
 		    !(zc->card->functions & 0x18000000))
 			continue;
@@ -822,11 +797,7 @@
 	pref_zq = NULL;
 	spin_lock(&zcrypt_list_lock);
 	for_each_zcrypt_card(zc) {
-<<<<<<< HEAD
-		/* Check for useable accelarator or CCA card */
-=======
 		/* Check for usable accelarator or CCA card */
->>>>>>> eb3cdb58
 		if (!zc->online || !zc->card->config || zc->card->chkstop ||
 		    !(zc->card->functions & 0x18000000))
 			continue;
@@ -922,11 +893,7 @@
 	}
 #endif
 
-<<<<<<< HEAD
-	rc = prep_cca_ap_msg(userspace, xcRB, &ap_msg, &func_code, &domain);
-=======
 	rc = prep_cca_ap_msg(userspace, xcrb, &ap_msg, &func_code, &domain);
->>>>>>> eb3cdb58
 	if (rc)
 		goto out;
 
@@ -955,11 +922,7 @@
 	pref_zq = NULL;
 	spin_lock(&zcrypt_list_lock);
 	for_each_zcrypt_card(zc) {
-<<<<<<< HEAD
-		/* Check for useable CCA card */
-=======
 		/* Check for usable CCA card */
->>>>>>> eb3cdb58
 		if (!zc->online || !zc->card->config || zc->card->chkstop ||
 		    !(zc->card->functions & 0x10000000))
 			continue;
@@ -982,11 +945,7 @@
 		if (!zcrypt_card_compare(zc, pref_zc, wgt + cpen, pref_wgt))
 			continue;
 		for_each_zcrypt_queue(zq, zc) {
-<<<<<<< HEAD
-			/* check for device useable and eligible */
-=======
 			/* check for device usable and eligible */
->>>>>>> eb3cdb58
 			if (!zq->online || !zq->ops->send_cprb ||
 			    !zq->queue->config || zq->queue->chkstop ||
 			    (tdom != AUTOSEL_DOM &&
@@ -1013,11 +972,7 @@
 
 	if (!pref_zq) {
 		ZCRYPT_DBF_DBG("%s no match for address %02x.%04x => ENODEV\n",
-<<<<<<< HEAD
-			       __func__, xcRB->user_defined, *domain);
-=======
 			       __func__, xcrb->user_defined, *domain);
->>>>>>> eb3cdb58
 		rc = -ENODEV;
 		goto out;
 	}
@@ -1151,11 +1106,7 @@
 	pref_zq = NULL;
 	spin_lock(&zcrypt_list_lock);
 	for_each_zcrypt_card(zc) {
-<<<<<<< HEAD
-		/* Check for useable EP11 card */
-=======
 		/* Check for usable EP11 card */
->>>>>>> eb3cdb58
 		if (!zc->online || !zc->card->config || zc->card->chkstop ||
 		    !(zc->card->functions & 0x04000000))
 			continue;
@@ -1178,11 +1129,7 @@
 		if (!zcrypt_card_compare(zc, pref_zc, wgt + cpen, pref_wgt))
 			continue;
 		for_each_zcrypt_queue(zq, zc) {
-<<<<<<< HEAD
-			/* check if device is useable and eligible */
-=======
 			/* check if device is usable and eligible */
->>>>>>> eb3cdb58
 			if (!zq->online || !zq->ops->send_ep11_cprb ||
 			    !zq->queue->config || zq->queue->chkstop ||
 			    (targets &&
@@ -1211,19 +1158,11 @@
 	if (!pref_zq) {
 		if (targets && target_num == 1) {
 			ZCRYPT_DBF_DBG("%s no match for address %02x.%04x => ENODEV\n",
-<<<<<<< HEAD
-				       __func__, (int) targets->ap_id,
-				       (int) targets->dom_id);
-		} else if (targets) {
-			ZCRYPT_DBF_DBG("%s no match for %d target addrs => ENODEV\n",
-				       __func__, (int) target_num);
-=======
 				       __func__, (int)targets->ap_id,
 				       (int)targets->dom_id);
 		} else if (targets) {
 			ZCRYPT_DBF_DBG("%s no match for %d target addrs => ENODEV\n",
 				       __func__, (int)target_num);
->>>>>>> eb3cdb58
 		} else {
 			ZCRYPT_DBF_DBG("%s no match for address ff.ffff => ENODEV\n",
 				       __func__);
@@ -1280,11 +1219,7 @@
 	pref_zq = NULL;
 	spin_lock(&zcrypt_list_lock);
 	for_each_zcrypt_card(zc) {
-<<<<<<< HEAD
-		/* Check for useable CCA card */
-=======
 		/* Check for usable CCA card */
->>>>>>> eb3cdb58
 		if (!zc->online || !zc->card->config || zc->card->chkstop ||
 		    !(zc->card->functions & 0x10000000))
 			continue;
@@ -1309,11 +1244,7 @@
 
 	if (!pref_zq) {
 		ZCRYPT_DBF_DBG("%s no matching queue found => ENODEV\n",
-<<<<<<< HEAD
-			__func__);
-=======
 			       __func__);
->>>>>>> eb3cdb58
 		rc = -ENODEV;
 		goto out;
 	}
@@ -1633,20 +1564,12 @@
 		return -EFAULT;
 
 #ifdef CONFIG_ZCRYPT_DEBUG
-<<<<<<< HEAD
-	if ((xcRB.status & 0x8000FFFF) == 0x80004649 /* 'FI' */) {
-=======
 	if ((xcrb.status & 0x8000FFFF) == 0x80004649 /* 'FI' */) {
->>>>>>> eb3cdb58
 		if (!capable(CAP_SYS_ADMIN))
 			return -EPERM;
 		tr.fi.cmd = (u16)(xcrb.status >> 16);
 	}
-<<<<<<< HEAD
-	xcRB.status = 0;
-=======
 	xcrb.status = 0;
->>>>>>> eb3cdb58
 #endif
 
 	do {
@@ -1669,13 +1592,8 @@
 		rc = -EIO;
 	if (rc)
 		ZCRYPT_DBF_DBG("ioctl ZSENDCPRB rc=%d status=0x%x\n",
-<<<<<<< HEAD
-			       rc, xcRB.status);
-	if (copy_to_user(uxcRB, &xcRB, sizeof(xcRB)))
-=======
 			       rc, xcrb.status);
 	if (copy_to_user(uxcrb, &xcrb, sizeof(xcrb)))
->>>>>>> eb3cdb58
 		return -EFAULT;
 	return rc;
 }
