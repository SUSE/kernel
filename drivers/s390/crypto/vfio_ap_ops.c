// SPDX-License-Identifier: GPL-2.0+
/*
 * Adjunct processor matrix VFIO device driver callbacks.
 *
 * Copyright IBM Corp. 2018
 *
 * Author(s): Tony Krowiak <akrowiak@linux.ibm.com>
 *	      Halil Pasic <pasic@linux.ibm.com>
 *	      Pierre Morel <pmorel@linux.ibm.com>
 */
#include <linux/string.h>
#include <linux/vfio.h>
#include <linux/device.h>
#include <linux/list.h>
#include <linux/ctype.h>
#include <linux/bitops.h>
#include <linux/kvm_host.h>
#include <linux/module.h>
#include <linux/uuid.h>
#include <asm/kvm.h>
#include <asm/zcrypt.h>

#include "vfio_ap_private.h"
#include "vfio_ap_debug.h"

#define VFIO_AP_MDEV_TYPE_HWVIRT "passthrough"
#define VFIO_AP_MDEV_NAME_HWVIRT "VFIO AP Passthrough Device"

#define AP_QUEUE_ASSIGNED "assigned"
#define AP_QUEUE_UNASSIGNED "unassigned"
#define AP_QUEUE_IN_USE "in use"

#define AP_RESET_INTERVAL		20	/* Reset sleep interval (20ms)		*/

static int vfio_ap_mdev_reset_queues(struct ap_matrix_mdev *matrix_mdev);
static int vfio_ap_mdev_reset_qlist(struct list_head *qlist);
static struct vfio_ap_queue *vfio_ap_find_queue(int apqn);
static const struct vfio_device_ops vfio_ap_matrix_dev_ops;
static void vfio_ap_mdev_reset_queue(struct vfio_ap_queue *q);

/**
 * get_update_locks_for_kvm: Acquire the locks required to dynamically update a
 *			     KVM guest's APCB in the proper order.
 *
 * @kvm: a pointer to a struct kvm object containing the KVM guest's APCB.
 *
 * The proper locking order is:
 * 1. matrix_dev->guests_lock: required to use the KVM pointer to update a KVM
 *			       guest's APCB.
 * 2. kvm->lock:	       required to update a guest's APCB
 * 3. matrix_dev->mdevs_lock:  required to access data stored in a matrix_mdev
 *
 * Note: If @kvm is NULL, the KVM lock will not be taken.
 */
static inline void get_update_locks_for_kvm(struct kvm *kvm)
{
	mutex_lock(&matrix_dev->guests_lock);
	if (kvm)
		mutex_lock(&kvm->lock);
	mutex_lock(&matrix_dev->mdevs_lock);
}

/**
 * release_update_locks_for_kvm: Release the locks used to dynamically update a
 *				 KVM guest's APCB in the proper order.
 *
 * @kvm: a pointer to a struct kvm object containing the KVM guest's APCB.
 *
 * The proper unlocking order is:
 * 1. matrix_dev->mdevs_lock
 * 2. kvm->lock
 * 3. matrix_dev->guests_lock
 *
 * Note: If @kvm is NULL, the KVM lock will not be released.
 */
static inline void release_update_locks_for_kvm(struct kvm *kvm)
{
	mutex_unlock(&matrix_dev->mdevs_lock);
	if (kvm)
		mutex_unlock(&kvm->lock);
	mutex_unlock(&matrix_dev->guests_lock);
}

/**
 * get_update_locks_for_mdev: Acquire the locks required to dynamically update a
 *			      KVM guest's APCB in the proper order.
 *
 * @matrix_mdev: a pointer to a struct ap_matrix_mdev object containing the AP
 *		 configuration data to use to update a KVM guest's APCB.
 *
 * The proper locking order is:
 * 1. matrix_dev->guests_lock: required to use the KVM pointer to update a KVM
 *			       guest's APCB.
 * 2. matrix_mdev->kvm->lock:  required to update a guest's APCB
 * 3. matrix_dev->mdevs_lock:  required to access data stored in a matrix_mdev
 *
 * Note: If @matrix_mdev is NULL or is not attached to a KVM guest, the KVM
 *	 lock will not be taken.
 */
static inline void get_update_locks_for_mdev(struct ap_matrix_mdev *matrix_mdev)
{
	mutex_lock(&matrix_dev->guests_lock);
	if (matrix_mdev && matrix_mdev->kvm)
		mutex_lock(&matrix_mdev->kvm->lock);
	mutex_lock(&matrix_dev->mdevs_lock);
}

/**
 * release_update_locks_for_mdev: Release the locks used to dynamically update a
 *				  KVM guest's APCB in the proper order.
 *
 * @matrix_mdev: a pointer to a struct ap_matrix_mdev object containing the AP
 *		 configuration data to use to update a KVM guest's APCB.
 *
 * The proper unlocking order is:
 * 1. matrix_dev->mdevs_lock
 * 2. matrix_mdev->kvm->lock
 * 3. matrix_dev->guests_lock
 *
 * Note: If @matrix_mdev is NULL or is not attached to a KVM guest, the KVM
 *	 lock will not be released.
 */
static inline void release_update_locks_for_mdev(struct ap_matrix_mdev *matrix_mdev)
{
	mutex_unlock(&matrix_dev->mdevs_lock);
	if (matrix_mdev && matrix_mdev->kvm)
		mutex_unlock(&matrix_mdev->kvm->lock);
	mutex_unlock(&matrix_dev->guests_lock);
}

/**
 * get_update_locks_by_apqn: Find the mdev to which an APQN is assigned and
 *			     acquire the locks required to update the APCB of
 *			     the KVM guest to which the mdev is attached.
 *
 * @apqn: the APQN of a queue device.
 *
 * The proper locking order is:
 * 1. matrix_dev->guests_lock: required to use the KVM pointer to update a KVM
 *			       guest's APCB.
 * 2. matrix_mdev->kvm->lock:  required to update a guest's APCB
 * 3. matrix_dev->mdevs_lock:  required to access data stored in a matrix_mdev
 *
 * Note: If @apqn is not assigned to a matrix_mdev, the matrix_mdev->kvm->lock
 *	 will not be taken.
 *
 * Return: the ap_matrix_mdev object to which @apqn is assigned or NULL if @apqn
 *	   is not assigned to an ap_matrix_mdev.
 */
static struct ap_matrix_mdev *get_update_locks_by_apqn(int apqn)
{
	struct ap_matrix_mdev *matrix_mdev;

	mutex_lock(&matrix_dev->guests_lock);

	list_for_each_entry(matrix_mdev, &matrix_dev->mdev_list, node) {
		if (test_bit_inv(AP_QID_CARD(apqn), matrix_mdev->matrix.apm) &&
		    test_bit_inv(AP_QID_QUEUE(apqn), matrix_mdev->matrix.aqm)) {
			if (matrix_mdev->kvm)
				mutex_lock(&matrix_mdev->kvm->lock);

			mutex_lock(&matrix_dev->mdevs_lock);

			return matrix_mdev;
		}
	}

	mutex_lock(&matrix_dev->mdevs_lock);

	return NULL;
}

/**
 * get_update_locks_for_queue: get the locks required to update the APCB of the
 *			       KVM guest to which the matrix mdev linked to a
 *			       vfio_ap_queue object is attached.
 *
 * @q: a pointer to a vfio_ap_queue object.
 *
 * The proper locking order is:
 * 1. q->matrix_dev->guests_lock: required to use the KVM pointer to update a
 *				  KVM guest's APCB.
 * 2. q->matrix_mdev->kvm->lock:  required to update a guest's APCB
 * 3. matrix_dev->mdevs_lock:	  required to access data stored in matrix_mdev
 *
 * Note: if @queue is not linked to an ap_matrix_mdev object, the KVM lock
 *	  will not be taken.
 */
static inline void get_update_locks_for_queue(struct vfio_ap_queue *q)
{
	mutex_lock(&matrix_dev->guests_lock);
	if (q->matrix_mdev && q->matrix_mdev->kvm)
		mutex_lock(&q->matrix_mdev->kvm->lock);
	mutex_lock(&matrix_dev->mdevs_lock);
}

/**
 * vfio_ap_mdev_get_queue - retrieve a queue with a specific APQN from a
 *			    hash table of queues assigned to a matrix mdev
 * @matrix_mdev: the matrix mdev
 * @apqn: The APQN of a queue device
 *
 * Return: the pointer to the vfio_ap_queue struct representing the queue or
 *	   NULL if the queue is not assigned to @matrix_mdev
 */
static struct vfio_ap_queue *vfio_ap_mdev_get_queue(
					struct ap_matrix_mdev *matrix_mdev,
					int apqn)
{
	struct vfio_ap_queue *q;

	hash_for_each_possible(matrix_mdev->qtable.queues, q, mdev_qnode,
			       apqn) {
		if (q && q->apqn == apqn)
			return q;
	}

	return NULL;
}

/**
 * vfio_ap_wait_for_irqclear - clears the IR bit or gives up after 5 tries
 * @apqn: The AP Queue number
 *
 * Checks the IRQ bit for the status of this APQN using ap_tapq.
 * Returns if the ap_tapq function succeeded and the bit is clear.
 * Returns if ap_tapq function failed with invalid, deconfigured or
 * checkstopped AP.
 * Otherwise retries up to 5 times after waiting 20ms.
 */
static void vfio_ap_wait_for_irqclear(int apqn)
{
	struct ap_queue_status status;
	int retry = 5;

	do {
		status = ap_tapq(apqn, NULL);
		switch (status.response_code) {
		case AP_RESPONSE_NORMAL:
		case AP_RESPONSE_RESET_IN_PROGRESS:
			if (!status.irq_enabled)
				return;
			fallthrough;
		case AP_RESPONSE_BUSY:
			msleep(20);
			break;
		case AP_RESPONSE_Q_NOT_AVAIL:
		case AP_RESPONSE_DECONFIGURED:
		case AP_RESPONSE_CHECKSTOPPED:
		default:
			WARN_ONCE(1, "%s: tapq rc %02x: %04x\n", __func__,
				  status.response_code, apqn);
			return;
		}
	} while (--retry);

	WARN_ONCE(1, "%s: tapq rc %02x: %04x could not clear IR bit\n",
		  __func__, status.response_code, apqn);
}

/**
 * vfio_ap_free_aqic_resources - free vfio_ap_queue resources
 * @q: The vfio_ap_queue
 *
 * Unregisters the ISC in the GIB when the saved ISC not invalid.
 * Unpins the guest's page holding the NIB when it exists.
 * Resets the saved_iova and saved_isc to invalid values.
 */
static void vfio_ap_free_aqic_resources(struct vfio_ap_queue *q)
{
	if (!q)
		return;
	if (q->saved_isc != VFIO_AP_ISC_INVALID &&
	    !WARN_ON(!(q->matrix_mdev && q->matrix_mdev->kvm))) {
		kvm_s390_gisc_unregister(q->matrix_mdev->kvm, q->saved_isc);
		q->saved_isc = VFIO_AP_ISC_INVALID;
	}
	if (q->saved_iova && !WARN_ON(!q->matrix_mdev)) {
		vfio_unpin_pages(&q->matrix_mdev->vdev, q->saved_iova, 1);
		q->saved_iova = 0;
	}
}

/**
 * vfio_ap_irq_disable - disables and clears an ap_queue interrupt
 * @q: The vfio_ap_queue
 *
 * Uses ap_aqic to disable the interruption and in case of success, reset
 * in progress or IRQ disable command already proceeded: calls
 * vfio_ap_wait_for_irqclear() to check for the IRQ bit to be clear
 * and calls vfio_ap_free_aqic_resources() to free the resources associated
 * with the AP interrupt handling.
 *
 * In the case the AP is busy, or a reset is in progress,
 * retries after 20ms, up to 5 times.
 *
 * Returns if ap_aqic function failed with invalid, deconfigured or
 * checkstopped AP.
 *
 * Return: &struct ap_queue_status
 */
static struct ap_queue_status vfio_ap_irq_disable(struct vfio_ap_queue *q)
{
	union ap_qirq_ctrl aqic_gisa = { .value = 0 };
	struct ap_queue_status status;
	int retries = 5;

	do {
		status = ap_aqic(q->apqn, aqic_gisa, 0);
		switch (status.response_code) {
		case AP_RESPONSE_OTHERWISE_CHANGED:
		case AP_RESPONSE_NORMAL:
			vfio_ap_wait_for_irqclear(q->apqn);
			goto end_free;
		case AP_RESPONSE_RESET_IN_PROGRESS:
		case AP_RESPONSE_BUSY:
			msleep(20);
			break;
		case AP_RESPONSE_Q_NOT_AVAIL:
		case AP_RESPONSE_DECONFIGURED:
		case AP_RESPONSE_CHECKSTOPPED:
		case AP_RESPONSE_INVALID_ADDRESS:
		default:
			/* All cases in default means AP not operational */
			WARN_ONCE(1, "%s: ap_aqic status %d\n", __func__,
				  status.response_code);
			goto end_free;
		}
	} while (retries--);

	WARN_ONCE(1, "%s: ap_aqic status %d\n", __func__,
		  status.response_code);
end_free:
	vfio_ap_free_aqic_resources(q);
	return status;
}

/**
 * vfio_ap_validate_nib - validate a notification indicator byte (nib) address.
 *
 * @vcpu: the object representing the vcpu executing the PQAP(AQIC) instruction.
 * @nib: the location for storing the nib address.
 *
 * When the PQAP(AQIC) instruction is executed, general register 2 contains the
 * address of the notification indicator byte (nib) used for IRQ notification.
 * This function parses and validates the nib from gr2.
 *
 * Return: returns zero if the nib address is a valid; otherwise, returns
 *	   -EINVAL.
 */
static int vfio_ap_validate_nib(struct kvm_vcpu *vcpu, dma_addr_t *nib)
{
	*nib = vcpu->run->s.regs.gprs[2];

	if (!*nib)
		return -EINVAL;
	if (kvm_is_error_hva(gfn_to_hva(vcpu->kvm, *nib >> PAGE_SHIFT)))
		return -EINVAL;

	return 0;
}

static int ensure_nib_shared(unsigned long addr, struct gmap *gmap)
{
	int ret;

	/*
	 * The nib has to be located in shared storage since guest and
	 * host access it. vfio_pin_pages() will do a pin shared and
	 * if that fails (possibly because it's not a shared page) it
	 * calls export. We try to do a second pin shared here so that
	 * the UV gives us an error code if we try to pin a non-shared
	 * page.
	 *
	 * If the page is already pinned shared the UV will return a success.
	 */
	ret = uv_pin_shared(addr);
	if (ret) {
		/* vfio_pin_pages() likely exported the page so let's re-import */
		gmap_convert_to_secure(gmap, addr);
	}
	return ret;
}

/**
 * vfio_ap_irq_enable - Enable Interruption for a APQN
 *
 * @q:	 the vfio_ap_queue holding AQIC parameters
 * @isc: the guest ISC to register with the GIB interface
 * @vcpu: the vcpu object containing the registers specifying the parameters
 *	  passed to the PQAP(AQIC) instruction.
 *
 * Pin the NIB saved in *q
 * Register the guest ISC to GIB interface and retrieve the
 * host ISC to issue the host side PQAP/AQIC
 *
 * status.response_code may be set to AP_RESPONSE_INVALID_ADDRESS in case the
 * vfio_pin_pages or kvm_s390_gisc_register failed.
 *
 * Otherwise return the ap_queue_status returned by the ap_aqic(),
 * all retry handling will be done by the guest.
 *
 * Return: &struct ap_queue_status
 */
static struct ap_queue_status vfio_ap_irq_enable(struct vfio_ap_queue *q,
						 int isc,
						 struct kvm_vcpu *vcpu)
{
	union ap_qirq_ctrl aqic_gisa = { .value = 0 };
	struct ap_queue_status status = {};
	struct kvm_s390_gisa *gisa;
	struct page *h_page;
	int nisc;
	struct kvm *kvm;
	phys_addr_t h_nib;
	dma_addr_t nib;
	int ret;

	/* Verify that the notification indicator byte address is valid */
	if (vfio_ap_validate_nib(vcpu, &nib)) {
		VFIO_AP_DBF_WARN("%s: invalid NIB address: nib=%pad, apqn=%#04x\n",
				 __func__, &nib, q->apqn);

		status.response_code = AP_RESPONSE_INVALID_ADDRESS;
		return status;
	}

	ret = vfio_pin_pages(&q->matrix_mdev->vdev, nib, 1,
			     IOMMU_READ | IOMMU_WRITE, &h_page);
	switch (ret) {
	case 1:
		break;
	default:
		VFIO_AP_DBF_WARN("%s: vfio_pin_pages failed: rc=%d,"
				 "nib=%pad, apqn=%#04x\n",
				 __func__, ret, &nib, q->apqn);

		status.response_code = AP_RESPONSE_INVALID_ADDRESS;
		return status;
	}

	kvm = q->matrix_mdev->kvm;
	gisa = kvm->arch.gisa_int.origin;

	h_nib = page_to_phys(h_page) | (nib & ~PAGE_MASK);
	aqic_gisa.gisc = isc;

	/* NIB in non-shared storage is a rc 6 for PV guests */
	if (kvm_s390_pv_cpu_is_protected(vcpu) &&
	    ensure_nib_shared(h_nib & PAGE_MASK, kvm->arch.gmap)) {
		vfio_unpin_pages(&q->matrix_mdev->vdev, nib, 1);
		status.response_code = AP_RESPONSE_INVALID_ADDRESS;
		return status;
	}

	nisc = kvm_s390_gisc_register(kvm, isc);
	if (nisc < 0) {
		VFIO_AP_DBF_WARN("%s: gisc registration failed: nisc=%d, isc=%d, apqn=%#04x\n",
				 __func__, nisc, isc, q->apqn);

		vfio_unpin_pages(&q->matrix_mdev->vdev, nib, 1);
<<<<<<< HEAD
		status.response_code = AP_RESPONSE_INVALID_GISA;
=======
		status.response_code = AP_RESPONSE_INVALID_ADDRESS;
>>>>>>> 2d5404ca
		return status;
	}

	aqic_gisa.isc = nisc;
	aqic_gisa.ir = 1;
	aqic_gisa.gisa = virt_to_phys(gisa) >> 4;

	status = ap_aqic(q->apqn, aqic_gisa, h_nib);
	switch (status.response_code) {
	case AP_RESPONSE_NORMAL:
		/* See if we did clear older IRQ configuration */
		vfio_ap_free_aqic_resources(q);
		q->saved_iova = nib;
		q->saved_isc = isc;
		break;
	case AP_RESPONSE_OTHERWISE_CHANGED:
		/* We could not modify IRQ settings: clear new configuration */
		ret = kvm_s390_gisc_unregister(kvm, isc);
		if (ret)
			VFIO_AP_DBF_WARN("%s: kvm_s390_gisc_unregister: rc=%d isc=%d, apqn=%#04x\n",
					 __func__, ret, isc, q->apqn);
		vfio_unpin_pages(&q->matrix_mdev->vdev, nib, 1);
		break;
	default:
		pr_warn("%s: apqn %04x: response: %02x\n", __func__, q->apqn,
			status.response_code);
		vfio_ap_irq_disable(q);
		break;
	}

	if (status.response_code != AP_RESPONSE_NORMAL) {
		VFIO_AP_DBF_WARN("%s: PQAP(AQIC) failed with status=%#02x: "
				 "zone=%#x, ir=%#x, gisc=%#x, f=%#x,"
				 "gisa=%#x, isc=%#x, apqn=%#04x\n",
				 __func__, status.response_code,
				 aqic_gisa.zone, aqic_gisa.ir, aqic_gisa.gisc,
				 aqic_gisa.gf, aqic_gisa.gisa, aqic_gisa.isc,
				 q->apqn);
	}

	return status;
}

/**
 * vfio_ap_le_guid_to_be_uuid - convert a little endian guid array into an array
 *				of big endian elements that can be passed by
 *				value to an s390dbf sprintf event function to
 *				format a UUID string.
 *
 * @guid: the object containing the little endian guid
 * @uuid: a six-element array of long values that can be passed by value as
 *	  arguments for a formatting string specifying a UUID.
 *
 * The S390 Debug Feature (s390dbf) allows the use of "%s" in the sprintf
 * event functions if the memory for the passed string is available as long as
 * the debug feature exists. Since a mediated device can be removed at any
 * time, it's name can not be used because %s passes the reference to the string
 * in memory and the reference will go stale once the device is removed .
 *
 * The s390dbf string formatting function allows a maximum of 9 arguments for a
 * message to be displayed in the 'sprintf' view. In order to use the bytes
 * comprising the mediated device's UUID to display the mediated device name,
 * they will have to be converted into an array whose elements can be passed by
 * value to sprintf. For example:
 *
 * guid array: { 83, 78, 17, 62, bb, f1, f0, 47, 91, 4d, 32, a2, 2e, 3a, 88, 04 }
 * mdev name: 62177883-f1bb-47f0-914d-32a22e3a8804
 * array returned: { 62177883, f1bb, 47f0, 914d, 32a2, 2e3a8804 }
 * formatting string: "%08lx-%04lx-%04lx-%04lx-%02lx%04lx"
 */
static void vfio_ap_le_guid_to_be_uuid(guid_t *guid, unsigned long *uuid)
{
	/*
	 * The input guid is ordered in little endian, so it needs to be
	 * reordered for displaying a UUID as a string. This specifies the
	 * guid indices in proper order.
	 */
	uuid[0] = le32_to_cpup((__le32 *)guid);
	uuid[1] = le16_to_cpup((__le16 *)&guid->b[4]);
	uuid[2] = le16_to_cpup((__le16 *)&guid->b[6]);
	uuid[3] = *((__u16 *)&guid->b[8]);
	uuid[4] = *((__u16 *)&guid->b[10]);
	uuid[5] = *((__u32 *)&guid->b[12]);
}

/**
 * handle_pqap - PQAP instruction callback
 *
 * @vcpu: The vcpu on which we received the PQAP instruction
 *
 * Get the general register contents to initialize internal variables.
 * REG[0]: APQN
 * REG[1]: IR and ISC
 * REG[2]: NIB
 *
 * Response.status may be set to following Response Code:
 * - AP_RESPONSE_Q_NOT_AVAIL: if the queue is not available
 * - AP_RESPONSE_DECONFIGURED: if the queue is not configured
 * - AP_RESPONSE_NORMAL (0) : in case of success
 *   Check vfio_ap_setirq() and vfio_ap_clrirq() for other possible RC.
 * We take the matrix_dev lock to ensure serialization on queues and
 * mediated device access.
 *
 * Return: 0 if we could handle the request inside KVM.
 * Otherwise, returns -EOPNOTSUPP to let QEMU handle the fault.
 */
static int handle_pqap(struct kvm_vcpu *vcpu)
{
	uint64_t status;
	uint16_t apqn;
	unsigned long uuid[6];
	struct vfio_ap_queue *q;
	struct ap_queue_status qstatus = {
			       .response_code = AP_RESPONSE_Q_NOT_AVAIL, };
	struct ap_matrix_mdev *matrix_mdev;

	apqn = vcpu->run->s.regs.gprs[0] & 0xffff;

	/* If we do not use the AIV facility just go to userland */
	if (!(vcpu->arch.sie_block->eca & ECA_AIV)) {
		VFIO_AP_DBF_WARN("%s: AIV facility not installed: apqn=0x%04x, eca=0x%04x\n",
				 __func__, apqn, vcpu->arch.sie_block->eca);

		return -EOPNOTSUPP;
	}

	mutex_lock(&matrix_dev->mdevs_lock);

	if (!vcpu->kvm->arch.crypto.pqap_hook) {
		VFIO_AP_DBF_WARN("%s: PQAP(AQIC) hook not registered with the vfio_ap driver: apqn=0x%04x\n",
				 __func__, apqn);

		goto out_unlock;
	}

	matrix_mdev = container_of(vcpu->kvm->arch.crypto.pqap_hook,
				   struct ap_matrix_mdev, pqap_hook);

	/* If the there is no guest using the mdev, there is nothing to do */
	if (!matrix_mdev->kvm) {
		vfio_ap_le_guid_to_be_uuid(&matrix_mdev->mdev->uuid, uuid);
		VFIO_AP_DBF_WARN("%s: mdev %08lx-%04lx-%04lx-%04lx-%04lx%08lx not in use: apqn=0x%04x\n",
				 __func__, uuid[0],  uuid[1], uuid[2],
				 uuid[3], uuid[4], uuid[5], apqn);
		goto out_unlock;
	}

	q = vfio_ap_mdev_get_queue(matrix_mdev, apqn);
	if (!q) {
		VFIO_AP_DBF_WARN("%s: Queue %02x.%04x not bound to the vfio_ap driver\n",
				 __func__, AP_QID_CARD(apqn),
				 AP_QID_QUEUE(apqn));
		goto out_unlock;
	}

	status = vcpu->run->s.regs.gprs[1];

	/* If IR bit(16) is set we enable the interrupt */
	if ((status >> (63 - 16)) & 0x01)
		qstatus = vfio_ap_irq_enable(q, status & 0x07, vcpu);
	else
		qstatus = vfio_ap_irq_disable(q);

out_unlock:
	memcpy(&vcpu->run->s.regs.gprs[1], &qstatus, sizeof(qstatus));
	vcpu->run->s.regs.gprs[1] >>= 32;
	mutex_unlock(&matrix_dev->mdevs_lock);
	return 0;
}

static void vfio_ap_matrix_init(struct ap_config_info *info,
				struct ap_matrix *matrix)
{
	matrix->apm_max = info->apxa ? info->na : 63;
	matrix->aqm_max = info->apxa ? info->nd : 15;
	matrix->adm_max = info->apxa ? info->nd : 15;
}

static void vfio_ap_mdev_update_guest_apcb(struct ap_matrix_mdev *matrix_mdev)
{
	if (matrix_mdev->kvm)
		kvm_arch_crypto_set_masks(matrix_mdev->kvm,
					  matrix_mdev->shadow_apcb.apm,
					  matrix_mdev->shadow_apcb.aqm,
					  matrix_mdev->shadow_apcb.adm);
}

static bool vfio_ap_mdev_filter_cdoms(struct ap_matrix_mdev *matrix_mdev)
{
	DECLARE_BITMAP(prev_shadow_adm, AP_DOMAINS);

	bitmap_copy(prev_shadow_adm, matrix_mdev->shadow_apcb.adm, AP_DOMAINS);
	bitmap_and(matrix_mdev->shadow_apcb.adm, matrix_mdev->matrix.adm,
		   (unsigned long *)matrix_dev->info.adm, AP_DOMAINS);

	return !bitmap_equal(prev_shadow_adm, matrix_mdev->shadow_apcb.adm,
			     AP_DOMAINS);
}

static bool _queue_passable(struct vfio_ap_queue *q)
{
	if (!q)
		return false;

	switch (q->reset_status.response_code) {
	case AP_RESPONSE_NORMAL:
	case AP_RESPONSE_DECONFIGURED:
	case AP_RESPONSE_CHECKSTOPPED:
		return true;
	default:
		return false;
	}
}

/*
 * vfio_ap_mdev_filter_matrix - filter the APQNs assigned to the matrix mdev
 *				to ensure no queue devices are passed through to
 *				the guest that are not bound to the vfio_ap
 *				device driver.
 *
 * @matrix_mdev: the matrix mdev whose matrix is to be filtered.
 * @apm_filtered: a 256-bit bitmap for storing the APIDs filtered from the
 *		  guest's AP configuration that are still in the host's AP
 *		  configuration.
 *
 * Note: If an APQN referencing a queue device that is not bound to the vfio_ap
 *	 driver, its APID will be filtered from the guest's APCB. The matrix
 *	 structure precludes filtering an individual APQN, so its APID will be
 *	 filtered. Consequently, all queues associated with the adapter that
 *	 are in the host's AP configuration must be reset. If queues are
 *	 subsequently made available again to the guest, they should re-appear
 *	 in a reset state
 *
 * Return: a boolean value indicating whether the KVM guest's APCB was changed
 *	   by the filtering or not.
 */
static bool vfio_ap_mdev_filter_matrix(struct ap_matrix_mdev *matrix_mdev,
				       unsigned long *apm_filtered)
{
	unsigned long apid, apqi, apqn;
	DECLARE_BITMAP(prev_shadow_apm, AP_DEVICES);
	DECLARE_BITMAP(prev_shadow_aqm, AP_DOMAINS);

	bitmap_copy(prev_shadow_apm, matrix_mdev->shadow_apcb.apm, AP_DEVICES);
	bitmap_copy(prev_shadow_aqm, matrix_mdev->shadow_apcb.aqm, AP_DOMAINS);
	vfio_ap_matrix_init(&matrix_dev->info, &matrix_mdev->shadow_apcb);
	bitmap_clear(apm_filtered, 0, AP_DEVICES);

	/*
	 * Copy the adapters, domains and control domains to the shadow_apcb
	 * from the matrix mdev, but only those that are assigned to the host's
	 * AP configuration.
	 */
	bitmap_and(matrix_mdev->shadow_apcb.apm, matrix_mdev->matrix.apm,
		   (unsigned long *)matrix_dev->info.apm, AP_DEVICES);
	bitmap_and(matrix_mdev->shadow_apcb.aqm, matrix_mdev->matrix.aqm,
		   (unsigned long *)matrix_dev->info.aqm, AP_DOMAINS);

	for_each_set_bit_inv(apid, matrix_mdev->shadow_apcb.apm, AP_DEVICES) {
		for_each_set_bit_inv(apqi, matrix_mdev->shadow_apcb.aqm,
				     AP_DOMAINS) {
			/*
			 * If the APQN is not bound to the vfio_ap device
			 * driver, then we can't assign it to the guest's
			 * AP configuration. The AP architecture won't
			 * allow filtering of a single APQN, so let's filter
			 * the APID since an adapter represents a physical
			 * hardware device.
			 */
			apqn = AP_MKQID(apid, apqi);
<<<<<<< HEAD
			q = vfio_ap_mdev_get_queue(matrix_mdev, apqn);
			if (!q || q->reset_status.response_code) {
=======
			if (!_queue_passable(vfio_ap_mdev_get_queue(matrix_mdev, apqn))) {
>>>>>>> 2d5404ca
				clear_bit_inv(apid, matrix_mdev->shadow_apcb.apm);

				/*
				 * If the adapter was previously plugged into
				 * the guest, let's let the caller know that
				 * the APID was filtered.
				 */
				if (test_bit_inv(apid, prev_shadow_apm))
					set_bit_inv(apid, apm_filtered);

				break;
			}
		}
	}

	return !bitmap_equal(prev_shadow_apm, matrix_mdev->shadow_apcb.apm,
			     AP_DEVICES) ||
	       !bitmap_equal(prev_shadow_aqm, matrix_mdev->shadow_apcb.aqm,
			     AP_DOMAINS);
}

static int vfio_ap_mdev_init_dev(struct vfio_device *vdev)
{
	struct ap_matrix_mdev *matrix_mdev =
		container_of(vdev, struct ap_matrix_mdev, vdev);

	matrix_mdev->mdev = to_mdev_device(vdev->dev);
	vfio_ap_matrix_init(&matrix_dev->info, &matrix_mdev->matrix);
	matrix_mdev->pqap_hook = handle_pqap;
	vfio_ap_matrix_init(&matrix_dev->info, &matrix_mdev->shadow_apcb);
	hash_init(matrix_mdev->qtable.queues);

	return 0;
}

static int vfio_ap_mdev_probe(struct mdev_device *mdev)
{
	struct ap_matrix_mdev *matrix_mdev;
	int ret;

	matrix_mdev = vfio_alloc_device(ap_matrix_mdev, vdev, &mdev->dev,
					&vfio_ap_matrix_dev_ops);
	if (IS_ERR(matrix_mdev))
		return PTR_ERR(matrix_mdev);

	ret = vfio_register_emulated_iommu_dev(&matrix_mdev->vdev);
	if (ret)
		goto err_put_vdev;
	matrix_mdev->req_trigger = NULL;
	dev_set_drvdata(&mdev->dev, matrix_mdev);
	mutex_lock(&matrix_dev->mdevs_lock);
	list_add(&matrix_mdev->node, &matrix_dev->mdev_list);
	mutex_unlock(&matrix_dev->mdevs_lock);
	return 0;

err_put_vdev:
	vfio_put_device(&matrix_mdev->vdev);
	return ret;
}

static void vfio_ap_mdev_link_queue(struct ap_matrix_mdev *matrix_mdev,
				    struct vfio_ap_queue *q)
{
	if (!q || vfio_ap_mdev_get_queue(matrix_mdev, q->apqn))
		return;

	q->matrix_mdev = matrix_mdev;
	hash_add(matrix_mdev->qtable.queues, &q->mdev_qnode, q->apqn);
}

static void vfio_ap_mdev_link_apqn(struct ap_matrix_mdev *matrix_mdev, int apqn)
{
	struct vfio_ap_queue *q;

	q = vfio_ap_find_queue(apqn);
	vfio_ap_mdev_link_queue(matrix_mdev, q);
}

static void vfio_ap_unlink_queue_fr_mdev(struct vfio_ap_queue *q)
{
	hash_del(&q->mdev_qnode);
}

static void vfio_ap_unlink_mdev_fr_queue(struct vfio_ap_queue *q)
{
	q->matrix_mdev = NULL;
}

static void vfio_ap_mdev_unlink_fr_queues(struct ap_matrix_mdev *matrix_mdev)
{
	struct vfio_ap_queue *q;
	unsigned long apid, apqi;

	for_each_set_bit_inv(apid, matrix_mdev->matrix.apm, AP_DEVICES) {
		for_each_set_bit_inv(apqi, matrix_mdev->matrix.aqm,
				     AP_DOMAINS) {
			q = vfio_ap_mdev_get_queue(matrix_mdev,
						   AP_MKQID(apid, apqi));
			if (q)
				q->matrix_mdev = NULL;
		}
	}
}

static void vfio_ap_mdev_remove(struct mdev_device *mdev)
{
	struct ap_matrix_mdev *matrix_mdev = dev_get_drvdata(&mdev->dev);

	vfio_unregister_group_dev(&matrix_mdev->vdev);

	mutex_lock(&matrix_dev->guests_lock);
	mutex_lock(&matrix_dev->mdevs_lock);
	vfio_ap_mdev_reset_queues(matrix_mdev);
	vfio_ap_mdev_unlink_fr_queues(matrix_mdev);
	list_del(&matrix_mdev->node);
	mutex_unlock(&matrix_dev->mdevs_lock);
	mutex_unlock(&matrix_dev->guests_lock);
	vfio_put_device(&matrix_mdev->vdev);
}

#define MDEV_SHARING_ERR "Userspace may not re-assign queue %02lx.%04lx " \
			 "already assigned to %s"

static void vfio_ap_mdev_log_sharing_err(struct ap_matrix_mdev *matrix_mdev,
					 unsigned long *apm,
					 unsigned long *aqm)
{
	unsigned long apid, apqi;
	const struct device *dev = mdev_dev(matrix_mdev->mdev);
	const char *mdev_name = dev_name(dev);

	for_each_set_bit_inv(apid, apm, AP_DEVICES)
		for_each_set_bit_inv(apqi, aqm, AP_DOMAINS)
			dev_warn(dev, MDEV_SHARING_ERR, apid, apqi, mdev_name);
}

/**
 * vfio_ap_mdev_verify_no_sharing - verify APQNs are not shared by matrix mdevs
 *
 * @mdev_apm: mask indicating the APIDs of the APQNs to be verified
 * @mdev_aqm: mask indicating the APQIs of the APQNs to be verified
 *
 * Verifies that each APQN derived from the Cartesian product of a bitmap of
 * AP adapter IDs and AP queue indexes is not configured for any matrix
 * mediated device. AP queue sharing is not allowed.
 *
 * Return: 0 if the APQNs are not shared; otherwise return -EADDRINUSE.
 */
static int vfio_ap_mdev_verify_no_sharing(unsigned long *mdev_apm,
					  unsigned long *mdev_aqm)
{
	struct ap_matrix_mdev *matrix_mdev;
	DECLARE_BITMAP(apm, AP_DEVICES);
	DECLARE_BITMAP(aqm, AP_DOMAINS);

	list_for_each_entry(matrix_mdev, &matrix_dev->mdev_list, node) {
		/*
		 * If the input apm and aqm are fields of the matrix_mdev
		 * object, then move on to the next matrix_mdev.
		 */
		if (mdev_apm == matrix_mdev->matrix.apm &&
		    mdev_aqm == matrix_mdev->matrix.aqm)
			continue;

		memset(apm, 0, sizeof(apm));
		memset(aqm, 0, sizeof(aqm));

		/*
		 * We work on full longs, as we can only exclude the leftover
		 * bits in non-inverse order. The leftover is all zeros.
		 */
		if (!bitmap_and(apm, mdev_apm, matrix_mdev->matrix.apm,
				AP_DEVICES))
			continue;

		if (!bitmap_and(aqm, mdev_aqm, matrix_mdev->matrix.aqm,
				AP_DOMAINS))
			continue;

		vfio_ap_mdev_log_sharing_err(matrix_mdev, apm, aqm);

		return -EADDRINUSE;
	}

	return 0;
}

/**
 * vfio_ap_mdev_validate_masks - verify that the APQNs assigned to the mdev are
 *				 not reserved for the default zcrypt driver and
 *				 are not assigned to another mdev.
 *
 * @matrix_mdev: the mdev to which the APQNs being validated are assigned.
 *
 * Return: One of the following values:
 * o the error returned from the ap_apqn_in_matrix_owned_by_def_drv() function,
 *   most likely -EBUSY indicating the ap_perms_mutex lock is already held.
 * o EADDRNOTAVAIL if an APQN assigned to @matrix_mdev is reserved for the
 *		   zcrypt default driver.
 * o EADDRINUSE if an APQN assigned to @matrix_mdev is assigned to another mdev
 * o A zero indicating validation succeeded.
 */
static int vfio_ap_mdev_validate_masks(struct ap_matrix_mdev *matrix_mdev)
{
	if (ap_apqn_in_matrix_owned_by_def_drv(matrix_mdev->matrix.apm,
					       matrix_mdev->matrix.aqm))
		return -EADDRNOTAVAIL;

	return vfio_ap_mdev_verify_no_sharing(matrix_mdev->matrix.apm,
					      matrix_mdev->matrix.aqm);
}

static void vfio_ap_mdev_link_adapter(struct ap_matrix_mdev *matrix_mdev,
				      unsigned long apid)
{
	unsigned long apqi;

	for_each_set_bit_inv(apqi, matrix_mdev->matrix.aqm, AP_DOMAINS)
		vfio_ap_mdev_link_apqn(matrix_mdev,
				       AP_MKQID(apid, apqi));
}

static void collect_queues_to_reset(struct ap_matrix_mdev *matrix_mdev,
				    unsigned long apid,
				    struct list_head *qlist)
{
	struct vfio_ap_queue *q;
	unsigned long  apqi;

	for_each_set_bit_inv(apqi, matrix_mdev->shadow_apcb.aqm, AP_DOMAINS) {
		q = vfio_ap_mdev_get_queue(matrix_mdev, AP_MKQID(apid, apqi));
		if (q)
			list_add_tail(&q->reset_qnode, qlist);
	}
}

static void reset_queues_for_apid(struct ap_matrix_mdev *matrix_mdev,
				  unsigned long apid)
{
	struct list_head qlist;

	INIT_LIST_HEAD(&qlist);
	collect_queues_to_reset(matrix_mdev, apid, &qlist);
	vfio_ap_mdev_reset_qlist(&qlist);
}

static int reset_queues_for_apids(struct ap_matrix_mdev *matrix_mdev,
				  unsigned long *apm_reset)
{
	struct list_head qlist;
	unsigned long apid;

	if (bitmap_empty(apm_reset, AP_DEVICES))
		return 0;

	INIT_LIST_HEAD(&qlist);

	for_each_set_bit_inv(apid, apm_reset, AP_DEVICES)
		collect_queues_to_reset(matrix_mdev, apid, &qlist);

	return vfio_ap_mdev_reset_qlist(&qlist);
}

/**
 * assign_adapter_store - parses the APID from @buf and sets the
 * corresponding bit in the mediated matrix device's APM
 *
 * @dev:	the matrix device
 * @attr:	the mediated matrix device's assign_adapter attribute
 * @buf:	a buffer containing the AP adapter number (APID) to
 *		be assigned
 * @count:	the number of bytes in @buf
 *
 * Return: the number of bytes processed if the APID is valid; otherwise,
 * returns one of the following errors:
 *
 *	1. -EINVAL
 *	   The APID is not a valid number
 *
 *	2. -ENODEV
 *	   The APID exceeds the maximum value configured for the system
 *
 *	3. -EADDRNOTAVAIL
 *	   An APQN derived from the cross product of the APID being assigned
 *	   and the APQIs previously assigned is not bound to the vfio_ap device
 *	   driver; or, if no APQIs have yet been assigned, the APID is not
 *	   contained in an APQN bound to the vfio_ap device driver.
 *
 *	4. -EADDRINUSE
 *	   An APQN derived from the cross product of the APID being assigned
 *	   and the APQIs previously assigned is being used by another mediated
 *	   matrix device
 *
 *	5. -EAGAIN
 *	   A lock required to validate the mdev's AP configuration could not
 *	   be obtained.
 */
static ssize_t assign_adapter_store(struct device *dev,
				    struct device_attribute *attr,
				    const char *buf, size_t count)
{
	int ret;
	unsigned long apid;
	DECLARE_BITMAP(apm_filtered, AP_DEVICES);
	struct ap_matrix_mdev *matrix_mdev = dev_get_drvdata(dev);

	mutex_lock(&ap_perms_mutex);
	get_update_locks_for_mdev(matrix_mdev);

	ret = kstrtoul(buf, 0, &apid);
	if (ret)
		goto done;

	if (apid > matrix_mdev->matrix.apm_max) {
		ret = -ENODEV;
		goto done;
	}

	if (test_bit_inv(apid, matrix_mdev->matrix.apm)) {
		ret = count;
		goto done;
	}

	set_bit_inv(apid, matrix_mdev->matrix.apm);

	ret = vfio_ap_mdev_validate_masks(matrix_mdev);
	if (ret) {
		clear_bit_inv(apid, matrix_mdev->matrix.apm);
		goto done;
	}

	vfio_ap_mdev_link_adapter(matrix_mdev, apid);

	if (vfio_ap_mdev_filter_matrix(matrix_mdev, apm_filtered)) {
		vfio_ap_mdev_update_guest_apcb(matrix_mdev);
		reset_queues_for_apids(matrix_mdev, apm_filtered);
	}

	ret = count;
done:
	release_update_locks_for_mdev(matrix_mdev);
	mutex_unlock(&ap_perms_mutex);

	return ret;
}
static DEVICE_ATTR_WO(assign_adapter);

static struct vfio_ap_queue
*vfio_ap_unlink_apqn_fr_mdev(struct ap_matrix_mdev *matrix_mdev,
			     unsigned long apid, unsigned long apqi)
{
	struct vfio_ap_queue *q = NULL;

	q = vfio_ap_mdev_get_queue(matrix_mdev, AP_MKQID(apid, apqi));
	/* If the queue is assigned to the matrix mdev, unlink it. */
	if (q)
		vfio_ap_unlink_queue_fr_mdev(q);

	return q;
}

/**
 * vfio_ap_mdev_unlink_adapter - unlink all queues associated with unassigned
 *				 adapter from the matrix mdev to which the
 *				 adapter was assigned.
 * @matrix_mdev: the matrix mediated device to which the adapter was assigned.
 * @apid: the APID of the unassigned adapter.
 * @qlist: list for storing queues associated with unassigned adapter that
 *	   need to be reset.
 */
static void vfio_ap_mdev_unlink_adapter(struct ap_matrix_mdev *matrix_mdev,
					unsigned long apid,
					struct list_head *qlist)
{
	unsigned long apqi;
	struct vfio_ap_queue *q;

	for_each_set_bit_inv(apqi, matrix_mdev->matrix.aqm, AP_DOMAINS) {
		q = vfio_ap_unlink_apqn_fr_mdev(matrix_mdev, apid, apqi);

		if (q && qlist) {
			if (test_bit_inv(apid, matrix_mdev->shadow_apcb.apm) &&
			    test_bit_inv(apqi, matrix_mdev->shadow_apcb.aqm))
				list_add_tail(&q->reset_qnode, qlist);
		}
	}
}

static void vfio_ap_mdev_hot_unplug_adapters(struct ap_matrix_mdev *matrix_mdev,
					     unsigned long *apids)
{
	struct vfio_ap_queue *q, *tmpq;
	struct list_head qlist;
<<<<<<< HEAD

	INIT_LIST_HEAD(&qlist);
	vfio_ap_mdev_unlink_adapter(matrix_mdev, apid, &qlist);
=======
	unsigned long apid;
	bool apcb_update = false;

	INIT_LIST_HEAD(&qlist);
>>>>>>> 2d5404ca

	for_each_set_bit_inv(apid, apids, AP_DEVICES) {
		vfio_ap_mdev_unlink_adapter(matrix_mdev, apid, &qlist);

		if (test_bit_inv(apid, matrix_mdev->shadow_apcb.apm)) {
			clear_bit_inv(apid, matrix_mdev->shadow_apcb.apm);
			apcb_update = true;
		}
	}

<<<<<<< HEAD
	vfio_ap_mdev_reset_qlist(&qlist);

=======
	/* Only update apcb if needed to avoid impacting guest */
	if (apcb_update)
		vfio_ap_mdev_update_guest_apcb(matrix_mdev);

	vfio_ap_mdev_reset_qlist(&qlist);

>>>>>>> 2d5404ca
	list_for_each_entry_safe(q, tmpq, &qlist, reset_qnode) {
		vfio_ap_unlink_mdev_fr_queue(q);
		list_del(&q->reset_qnode);
	}
<<<<<<< HEAD
=======
}

static void vfio_ap_mdev_hot_unplug_adapter(struct ap_matrix_mdev *matrix_mdev,
					    unsigned long apid)
{
	DECLARE_BITMAP(apids, AP_DEVICES);

	bitmap_zero(apids, AP_DEVICES);
	set_bit_inv(apid, apids);
	vfio_ap_mdev_hot_unplug_adapters(matrix_mdev, apids);
>>>>>>> 2d5404ca
}

/**
 * unassign_adapter_store - parses the APID from @buf and clears the
 * corresponding bit in the mediated matrix device's APM
 *
 * @dev:	the matrix device
 * @attr:	the mediated matrix device's unassign_adapter attribute
 * @buf:	a buffer containing the adapter number (APID) to be unassigned
 * @count:	the number of bytes in @buf
 *
 * Return: the number of bytes processed if the APID is valid; otherwise,
 * returns one of the following errors:
 *	-EINVAL if the APID is not a number
 *	-ENODEV if the APID it exceeds the maximum value configured for the
 *		system
 */
static ssize_t unassign_adapter_store(struct device *dev,
				      struct device_attribute *attr,
				      const char *buf, size_t count)
{
	int ret;
	unsigned long apid;
	struct ap_matrix_mdev *matrix_mdev = dev_get_drvdata(dev);

	get_update_locks_for_mdev(matrix_mdev);

	ret = kstrtoul(buf, 0, &apid);
	if (ret)
		goto done;

	if (apid > matrix_mdev->matrix.apm_max) {
		ret = -ENODEV;
		goto done;
	}

	if (!test_bit_inv(apid, matrix_mdev->matrix.apm)) {
		ret = count;
		goto done;
	}

	clear_bit_inv((unsigned long)apid, matrix_mdev->matrix.apm);
	vfio_ap_mdev_hot_unplug_adapter(matrix_mdev, apid);
	ret = count;
done:
	release_update_locks_for_mdev(matrix_mdev);
	return ret;
}
static DEVICE_ATTR_WO(unassign_adapter);

static void vfio_ap_mdev_link_domain(struct ap_matrix_mdev *matrix_mdev,
				     unsigned long apqi)
{
	unsigned long apid;

	for_each_set_bit_inv(apid, matrix_mdev->matrix.apm, AP_DEVICES)
		vfio_ap_mdev_link_apqn(matrix_mdev,
				       AP_MKQID(apid, apqi));
}

/**
 * assign_domain_store - parses the APQI from @buf and sets the
 * corresponding bit in the mediated matrix device's AQM
 *
 * @dev:	the matrix device
 * @attr:	the mediated matrix device's assign_domain attribute
 * @buf:	a buffer containing the AP queue index (APQI) of the domain to
 *		be assigned
 * @count:	the number of bytes in @buf
 *
 * Return: the number of bytes processed if the APQI is valid; otherwise returns
 * one of the following errors:
 *
 *	1. -EINVAL
 *	   The APQI is not a valid number
 *
 *	2. -ENODEV
 *	   The APQI exceeds the maximum value configured for the system
 *
 *	3. -EADDRNOTAVAIL
 *	   An APQN derived from the cross product of the APQI being assigned
 *	   and the APIDs previously assigned is not bound to the vfio_ap device
 *	   driver; or, if no APIDs have yet been assigned, the APQI is not
 *	   contained in an APQN bound to the vfio_ap device driver.
 *
 *	4. -EADDRINUSE
 *	   An APQN derived from the cross product of the APQI being assigned
 *	   and the APIDs previously assigned is being used by another mediated
 *	   matrix device
 *
 *	5. -EAGAIN
 *	   The lock required to validate the mdev's AP configuration could not
 *	   be obtained.
 */
static ssize_t assign_domain_store(struct device *dev,
				   struct device_attribute *attr,
				   const char *buf, size_t count)
{
	int ret;
	unsigned long apqi;
	DECLARE_BITMAP(apm_filtered, AP_DEVICES);
	struct ap_matrix_mdev *matrix_mdev = dev_get_drvdata(dev);

	mutex_lock(&ap_perms_mutex);
	get_update_locks_for_mdev(matrix_mdev);

	ret = kstrtoul(buf, 0, &apqi);
	if (ret)
		goto done;

	if (apqi > matrix_mdev->matrix.aqm_max) {
		ret = -ENODEV;
		goto done;
	}

	if (test_bit_inv(apqi, matrix_mdev->matrix.aqm)) {
		ret = count;
		goto done;
	}

	set_bit_inv(apqi, matrix_mdev->matrix.aqm);

	ret = vfio_ap_mdev_validate_masks(matrix_mdev);
	if (ret) {
		clear_bit_inv(apqi, matrix_mdev->matrix.aqm);
		goto done;
	}

	vfio_ap_mdev_link_domain(matrix_mdev, apqi);

	if (vfio_ap_mdev_filter_matrix(matrix_mdev, apm_filtered)) {
		vfio_ap_mdev_update_guest_apcb(matrix_mdev);
		reset_queues_for_apids(matrix_mdev, apm_filtered);
	}

	ret = count;
done:
	release_update_locks_for_mdev(matrix_mdev);
	mutex_unlock(&ap_perms_mutex);

	return ret;
}
static DEVICE_ATTR_WO(assign_domain);

static void vfio_ap_mdev_unlink_domain(struct ap_matrix_mdev *matrix_mdev,
				       unsigned long apqi,
				       struct list_head *qlist)
{
	unsigned long apid;
	struct vfio_ap_queue *q;

	for_each_set_bit_inv(apid, matrix_mdev->matrix.apm, AP_DEVICES) {
		q = vfio_ap_unlink_apqn_fr_mdev(matrix_mdev, apid, apqi);

		if (q && qlist) {
			if (test_bit_inv(apid, matrix_mdev->shadow_apcb.apm) &&
			    test_bit_inv(apqi, matrix_mdev->shadow_apcb.aqm))
				list_add_tail(&q->reset_qnode, qlist);
		}
	}
}

static void vfio_ap_mdev_hot_unplug_domains(struct ap_matrix_mdev *matrix_mdev,
					    unsigned long *apqis)
{
	struct vfio_ap_queue *q, *tmpq;
	struct list_head qlist;
<<<<<<< HEAD

	INIT_LIST_HEAD(&qlist);
	vfio_ap_mdev_unlink_domain(matrix_mdev, apqi, &qlist);
=======
	unsigned long apqi;
	bool apcb_update = false;

	INIT_LIST_HEAD(&qlist);
>>>>>>> 2d5404ca

	for_each_set_bit_inv(apqi, apqis, AP_DOMAINS) {
		vfio_ap_mdev_unlink_domain(matrix_mdev, apqi, &qlist);

		if (test_bit_inv(apqi, matrix_mdev->shadow_apcb.aqm)) {
			clear_bit_inv(apqi, matrix_mdev->shadow_apcb.aqm);
			apcb_update = true;
		}
	}

<<<<<<< HEAD
	vfio_ap_mdev_reset_qlist(&qlist);

=======
	/* Only update apcb if needed to avoid impacting guest */
	if (apcb_update)
		vfio_ap_mdev_update_guest_apcb(matrix_mdev);

	vfio_ap_mdev_reset_qlist(&qlist);

>>>>>>> 2d5404ca
	list_for_each_entry_safe(q, tmpq, &qlist, reset_qnode) {
		vfio_ap_unlink_mdev_fr_queue(q);
		list_del(&q->reset_qnode);
	}
<<<<<<< HEAD
=======
}

static void vfio_ap_mdev_hot_unplug_domain(struct ap_matrix_mdev *matrix_mdev,
					   unsigned long apqi)
{
	DECLARE_BITMAP(apqis, AP_DOMAINS);

	bitmap_zero(apqis, AP_DEVICES);
	set_bit_inv(apqi, apqis);
	vfio_ap_mdev_hot_unplug_domains(matrix_mdev, apqis);
>>>>>>> 2d5404ca
}

/**
 * unassign_domain_store - parses the APQI from @buf and clears the
 * corresponding bit in the mediated matrix device's AQM
 *
 * @dev:	the matrix device
 * @attr:	the mediated matrix device's unassign_domain attribute
 * @buf:	a buffer containing the AP queue index (APQI) of the domain to
 *		be unassigned
 * @count:	the number of bytes in @buf
 *
 * Return: the number of bytes processed if the APQI is valid; otherwise,
 * returns one of the following errors:
 *	-EINVAL if the APQI is not a number
 *	-ENODEV if the APQI exceeds the maximum value configured for the system
 */
static ssize_t unassign_domain_store(struct device *dev,
				     struct device_attribute *attr,
				     const char *buf, size_t count)
{
	int ret;
	unsigned long apqi;
	struct ap_matrix_mdev *matrix_mdev = dev_get_drvdata(dev);

	get_update_locks_for_mdev(matrix_mdev);

	ret = kstrtoul(buf, 0, &apqi);
	if (ret)
		goto done;

	if (apqi > matrix_mdev->matrix.aqm_max) {
		ret = -ENODEV;
		goto done;
	}

	if (!test_bit_inv(apqi, matrix_mdev->matrix.aqm)) {
		ret = count;
		goto done;
	}

	clear_bit_inv((unsigned long)apqi, matrix_mdev->matrix.aqm);
	vfio_ap_mdev_hot_unplug_domain(matrix_mdev, apqi);
	ret = count;

done:
	release_update_locks_for_mdev(matrix_mdev);
	return ret;
}
static DEVICE_ATTR_WO(unassign_domain);

/**
 * assign_control_domain_store - parses the domain ID from @buf and sets
 * the corresponding bit in the mediated matrix device's ADM
 *
 * @dev:	the matrix device
 * @attr:	the mediated matrix device's assign_control_domain attribute
 * @buf:	a buffer containing the domain ID to be assigned
 * @count:	the number of bytes in @buf
 *
 * Return: the number of bytes processed if the domain ID is valid; otherwise,
 * returns one of the following errors:
 *	-EINVAL if the ID is not a number
 *	-ENODEV if the ID exceeds the maximum value configured for the system
 */
static ssize_t assign_control_domain_store(struct device *dev,
					   struct device_attribute *attr,
					   const char *buf, size_t count)
{
	int ret;
	unsigned long id;
	struct ap_matrix_mdev *matrix_mdev = dev_get_drvdata(dev);

	get_update_locks_for_mdev(matrix_mdev);

	ret = kstrtoul(buf, 0, &id);
	if (ret)
		goto done;

	if (id > matrix_mdev->matrix.adm_max) {
		ret = -ENODEV;
		goto done;
	}

	if (test_bit_inv(id, matrix_mdev->matrix.adm)) {
		ret = count;
		goto done;
	}

	/* Set the bit in the ADM (bitmask) corresponding to the AP control
	 * domain number (id). The bits in the mask, from most significant to
	 * least significant, correspond to IDs 0 up to the one less than the
	 * number of control domains that can be assigned.
	 */
	set_bit_inv(id, matrix_mdev->matrix.adm);
	if (vfio_ap_mdev_filter_cdoms(matrix_mdev))
		vfio_ap_mdev_update_guest_apcb(matrix_mdev);

	ret = count;
done:
	release_update_locks_for_mdev(matrix_mdev);
	return ret;
}
static DEVICE_ATTR_WO(assign_control_domain);

/**
 * unassign_control_domain_store - parses the domain ID from @buf and
 * clears the corresponding bit in the mediated matrix device's ADM
 *
 * @dev:	the matrix device
 * @attr:	the mediated matrix device's unassign_control_domain attribute
 * @buf:	a buffer containing the domain ID to be unassigned
 * @count:	the number of bytes in @buf
 *
 * Return: the number of bytes processed if the domain ID is valid; otherwise,
 * returns one of the following errors:
 *	-EINVAL if the ID is not a number
 *	-ENODEV if the ID exceeds the maximum value configured for the system
 */
static ssize_t unassign_control_domain_store(struct device *dev,
					     struct device_attribute *attr,
					     const char *buf, size_t count)
{
	int ret;
	unsigned long domid;
	struct ap_matrix_mdev *matrix_mdev = dev_get_drvdata(dev);

	get_update_locks_for_mdev(matrix_mdev);

	ret = kstrtoul(buf, 0, &domid);
	if (ret)
		goto done;

	if (domid > matrix_mdev->matrix.adm_max) {
		ret = -ENODEV;
		goto done;
	}

	if (!test_bit_inv(domid, matrix_mdev->matrix.adm)) {
		ret = count;
		goto done;
	}

	clear_bit_inv(domid, matrix_mdev->matrix.adm);

	if (test_bit_inv(domid, matrix_mdev->shadow_apcb.adm)) {
		clear_bit_inv(domid, matrix_mdev->shadow_apcb.adm);
		vfio_ap_mdev_update_guest_apcb(matrix_mdev);
	}

	ret = count;
done:
	release_update_locks_for_mdev(matrix_mdev);
	return ret;
}
static DEVICE_ATTR_WO(unassign_control_domain);

static ssize_t control_domains_show(struct device *dev,
				    struct device_attribute *dev_attr,
				    char *buf)
{
	unsigned long id;
	int nchars = 0;
	int n;
	char *bufpos = buf;
	struct ap_matrix_mdev *matrix_mdev = dev_get_drvdata(dev);
	unsigned long max_domid = matrix_mdev->matrix.adm_max;

	mutex_lock(&matrix_dev->mdevs_lock);
	for_each_set_bit_inv(id, matrix_mdev->matrix.adm, max_domid + 1) {
		n = sprintf(bufpos, "%04lx\n", id);
		bufpos += n;
		nchars += n;
	}
	mutex_unlock(&matrix_dev->mdevs_lock);

	return nchars;
}
static DEVICE_ATTR_RO(control_domains);

static ssize_t vfio_ap_mdev_matrix_show(struct ap_matrix *matrix, char *buf)
{
	char *bufpos = buf;
	unsigned long apid;
	unsigned long apqi;
	unsigned long apid1;
	unsigned long apqi1;
	unsigned long napm_bits = matrix->apm_max + 1;
	unsigned long naqm_bits = matrix->aqm_max + 1;
	int nchars = 0;
	int n;

	apid1 = find_first_bit_inv(matrix->apm, napm_bits);
	apqi1 = find_first_bit_inv(matrix->aqm, naqm_bits);

	if ((apid1 < napm_bits) && (apqi1 < naqm_bits)) {
		for_each_set_bit_inv(apid, matrix->apm, napm_bits) {
			for_each_set_bit_inv(apqi, matrix->aqm,
					     naqm_bits) {
				n = sprintf(bufpos, "%02lx.%04lx\n", apid,
					    apqi);
				bufpos += n;
				nchars += n;
			}
		}
	} else if (apid1 < napm_bits) {
		for_each_set_bit_inv(apid, matrix->apm, napm_bits) {
			n = sprintf(bufpos, "%02lx.\n", apid);
			bufpos += n;
			nchars += n;
		}
	} else if (apqi1 < naqm_bits) {
		for_each_set_bit_inv(apqi, matrix->aqm, naqm_bits) {
			n = sprintf(bufpos, ".%04lx\n", apqi);
			bufpos += n;
			nchars += n;
		}
	}

	return nchars;
}

static ssize_t matrix_show(struct device *dev, struct device_attribute *attr,
			   char *buf)
{
	ssize_t nchars;
	struct ap_matrix_mdev *matrix_mdev = dev_get_drvdata(dev);

	mutex_lock(&matrix_dev->mdevs_lock);
	nchars = vfio_ap_mdev_matrix_show(&matrix_mdev->matrix, buf);
	mutex_unlock(&matrix_dev->mdevs_lock);

	return nchars;
}
static DEVICE_ATTR_RO(matrix);

static ssize_t guest_matrix_show(struct device *dev,
				 struct device_attribute *attr, char *buf)
{
	ssize_t nchars;
	struct ap_matrix_mdev *matrix_mdev = dev_get_drvdata(dev);

	mutex_lock(&matrix_dev->mdevs_lock);
	nchars = vfio_ap_mdev_matrix_show(&matrix_mdev->shadow_apcb, buf);
	mutex_unlock(&matrix_dev->mdevs_lock);

	return nchars;
}
static DEVICE_ATTR_RO(guest_matrix);

static ssize_t write_ap_bitmap(unsigned long *bitmap, char *buf, int offset, char sep)
{
	return sysfs_emit_at(buf, offset, "0x%016lx%016lx%016lx%016lx%c",
			 bitmap[0], bitmap[1], bitmap[2], bitmap[3], sep);
}

static ssize_t ap_config_show(struct device *dev, struct device_attribute *attr,
			      char *buf)
{
	struct ap_matrix_mdev *matrix_mdev = dev_get_drvdata(dev);
	int idx = 0;

	idx += write_ap_bitmap(matrix_mdev->matrix.apm, buf, idx, ',');
	idx += write_ap_bitmap(matrix_mdev->matrix.aqm, buf, idx, ',');
	idx += write_ap_bitmap(matrix_mdev->matrix.adm, buf, idx, '\n');

	return idx;
}

/* Number of characters needed for a complete hex mask representing the bits in ..  */
#define AP_DEVICES_STRLEN	(AP_DEVICES / 4 + 3)
#define AP_DOMAINS_STRLEN	(AP_DOMAINS / 4 + 3)
#define AP_CONFIG_STRLEN	(AP_DEVICES_STRLEN + 2 * AP_DOMAINS_STRLEN)

static int parse_bitmap(char **strbufptr, unsigned long *bitmap, int nbits)
{
	char *curmask;

	curmask = strsep(strbufptr, ",\n");
	if (!curmask)
		return -EINVAL;

	bitmap_clear(bitmap, 0, nbits);
	return ap_hex2bitmap(curmask, bitmap, nbits);
}

static int ap_matrix_overflow_check(struct ap_matrix_mdev *matrix_mdev)
{
	unsigned long bit;

	for_each_set_bit_inv(bit, matrix_mdev->matrix.apm, AP_DEVICES) {
		if (bit > matrix_mdev->matrix.apm_max)
			return -ENODEV;
	}

	for_each_set_bit_inv(bit, matrix_mdev->matrix.aqm, AP_DOMAINS) {
		if (bit > matrix_mdev->matrix.aqm_max)
			return -ENODEV;
	}

	for_each_set_bit_inv(bit, matrix_mdev->matrix.adm, AP_DOMAINS) {
		if (bit > matrix_mdev->matrix.adm_max)
			return -ENODEV;
	}

	return 0;
}

static void ap_matrix_copy(struct ap_matrix *dst, struct ap_matrix *src)
{
	/* This check works around false positive gcc -Wstringop-overread */
	if (!src)
		return;

	bitmap_copy(dst->apm, src->apm, AP_DEVICES);
	bitmap_copy(dst->aqm, src->aqm, AP_DOMAINS);
	bitmap_copy(dst->adm, src->adm, AP_DOMAINS);
}

static ssize_t ap_config_store(struct device *dev, struct device_attribute *attr,
			       const char *buf, size_t count)
{
	struct ap_matrix_mdev *matrix_mdev = dev_get_drvdata(dev);
	struct ap_matrix m_new, m_old, m_added, m_removed;
	DECLARE_BITMAP(apm_filtered, AP_DEVICES);
	unsigned long newbit;
	char *newbuf, *rest;
	int rc = count;
	bool do_update;

	newbuf = kstrndup(buf, AP_CONFIG_STRLEN, GFP_KERNEL);
	if (!newbuf)
		return -ENOMEM;
	rest = newbuf;

	mutex_lock(&ap_perms_mutex);
	get_update_locks_for_mdev(matrix_mdev);

	/* Save old state */
	ap_matrix_copy(&m_old, &matrix_mdev->matrix);
	if (parse_bitmap(&rest, m_new.apm, AP_DEVICES) ||
	    parse_bitmap(&rest, m_new.aqm, AP_DOMAINS) ||
	    parse_bitmap(&rest, m_new.adm, AP_DOMAINS)) {
		rc = -EINVAL;
		goto out;
	}

	bitmap_andnot(m_removed.apm, m_old.apm, m_new.apm, AP_DEVICES);
	bitmap_andnot(m_removed.aqm, m_old.aqm, m_new.aqm, AP_DOMAINS);
	bitmap_andnot(m_added.apm, m_new.apm, m_old.apm, AP_DEVICES);
	bitmap_andnot(m_added.aqm, m_new.aqm, m_old.aqm, AP_DOMAINS);

	/* Need new bitmaps in matrix_mdev for validation */
	ap_matrix_copy(&matrix_mdev->matrix, &m_new);

	/* Ensure new state is valid, else undo new state */
	rc = vfio_ap_mdev_validate_masks(matrix_mdev);
	if (rc) {
		ap_matrix_copy(&matrix_mdev->matrix, &m_old);
		goto out;
	}
	rc = ap_matrix_overflow_check(matrix_mdev);
	if (rc) {
		ap_matrix_copy(&matrix_mdev->matrix, &m_old);
		goto out;
	}
	rc = count;

	/* Need old bitmaps in matrix_mdev for unplug/unlink */
	ap_matrix_copy(&matrix_mdev->matrix, &m_old);

	/* Unlink removed adapters/domains */
	vfio_ap_mdev_hot_unplug_adapters(matrix_mdev, m_removed.apm);
	vfio_ap_mdev_hot_unplug_domains(matrix_mdev, m_removed.aqm);

	/* Need new bitmaps in matrix_mdev for linking new adapters/domains */
	ap_matrix_copy(&matrix_mdev->matrix, &m_new);

	/* Link newly added adapters */
	for_each_set_bit_inv(newbit, m_added.apm, AP_DEVICES)
		vfio_ap_mdev_link_adapter(matrix_mdev, newbit);

	for_each_set_bit_inv(newbit, m_added.aqm, AP_DOMAINS)
		vfio_ap_mdev_link_domain(matrix_mdev, newbit);

	/* filter resources not bound to vfio-ap */
	do_update = vfio_ap_mdev_filter_matrix(matrix_mdev, apm_filtered);
	do_update |= vfio_ap_mdev_filter_cdoms(matrix_mdev);

	/* Apply changes to shadow apbc if things changed */
	if (do_update) {
		vfio_ap_mdev_update_guest_apcb(matrix_mdev);
		reset_queues_for_apids(matrix_mdev, apm_filtered);
	}
out:
	release_update_locks_for_mdev(matrix_mdev);
	mutex_unlock(&ap_perms_mutex);
	kfree(newbuf);
	return rc;
}
static DEVICE_ATTR_RW(ap_config);

static struct attribute *vfio_ap_mdev_attrs[] = {
	&dev_attr_assign_adapter.attr,
	&dev_attr_unassign_adapter.attr,
	&dev_attr_assign_domain.attr,
	&dev_attr_unassign_domain.attr,
	&dev_attr_assign_control_domain.attr,
	&dev_attr_unassign_control_domain.attr,
	&dev_attr_ap_config.attr,
	&dev_attr_control_domains.attr,
	&dev_attr_matrix.attr,
	&dev_attr_guest_matrix.attr,
	NULL,
};

static struct attribute_group vfio_ap_mdev_attr_group = {
	.attrs = vfio_ap_mdev_attrs
};

static const struct attribute_group *vfio_ap_mdev_attr_groups[] = {
	&vfio_ap_mdev_attr_group,
	NULL
};

/**
 * vfio_ap_mdev_set_kvm - sets all data for @matrix_mdev that are needed
 * to manage AP resources for the guest whose state is represented by @kvm
 *
 * @matrix_mdev: a mediated matrix device
 * @kvm: reference to KVM instance
 *
 * Return: 0 if no other mediated matrix device has a reference to @kvm;
 * otherwise, returns an -EPERM.
 */
static int vfio_ap_mdev_set_kvm(struct ap_matrix_mdev *matrix_mdev,
				struct kvm *kvm)
{
	struct ap_matrix_mdev *m;

	if (kvm->arch.crypto.crycbd) {
		down_write(&kvm->arch.crypto.pqap_hook_rwsem);
		kvm->arch.crypto.pqap_hook = &matrix_mdev->pqap_hook;
		up_write(&kvm->arch.crypto.pqap_hook_rwsem);

		get_update_locks_for_kvm(kvm);

		list_for_each_entry(m, &matrix_dev->mdev_list, node) {
			if (m != matrix_mdev && m->kvm == kvm) {
				release_update_locks_for_kvm(kvm);
				return -EPERM;
			}
		}

		kvm_get_kvm(kvm);
		matrix_mdev->kvm = kvm;
		vfio_ap_mdev_update_guest_apcb(matrix_mdev);

		release_update_locks_for_kvm(kvm);
	}

	return 0;
}

static void unmap_iova(struct ap_matrix_mdev *matrix_mdev, u64 iova, u64 length)
{
	struct ap_queue_table *qtable = &matrix_mdev->qtable;
	struct vfio_ap_queue *q;
	int loop_cursor;

	hash_for_each(qtable->queues, loop_cursor, q, mdev_qnode) {
		if (q->saved_iova >= iova && q->saved_iova < iova + length)
			vfio_ap_irq_disable(q);
	}
}

static void vfio_ap_mdev_dma_unmap(struct vfio_device *vdev, u64 iova,
				   u64 length)
{
	struct ap_matrix_mdev *matrix_mdev =
		container_of(vdev, struct ap_matrix_mdev, vdev);

	mutex_lock(&matrix_dev->mdevs_lock);

	unmap_iova(matrix_mdev, iova, length);

	mutex_unlock(&matrix_dev->mdevs_lock);
}

/**
 * vfio_ap_mdev_unset_kvm - performs clean-up of resources no longer needed
 * by @matrix_mdev.
 *
 * @matrix_mdev: a matrix mediated device
 */
static void vfio_ap_mdev_unset_kvm(struct ap_matrix_mdev *matrix_mdev)
{
	struct kvm *kvm = matrix_mdev->kvm;

	if (kvm && kvm->arch.crypto.crycbd) {
		down_write(&kvm->arch.crypto.pqap_hook_rwsem);
		kvm->arch.crypto.pqap_hook = NULL;
		up_write(&kvm->arch.crypto.pqap_hook_rwsem);

		get_update_locks_for_kvm(kvm);

		kvm_arch_crypto_clear_masks(kvm);
		vfio_ap_mdev_reset_queues(matrix_mdev);
		kvm_put_kvm(kvm);
		matrix_mdev->kvm = NULL;

		release_update_locks_for_kvm(kvm);
	}
}

static struct vfio_ap_queue *vfio_ap_find_queue(int apqn)
{
	struct ap_queue *queue;
	struct vfio_ap_queue *q = NULL;

	queue = ap_get_qdev(apqn);
	if (!queue)
		return NULL;

	if (queue->ap_dev.device.driver == &matrix_dev->vfio_ap_drv->driver)
		q = dev_get_drvdata(&queue->ap_dev.device);

	put_device(&queue->ap_dev.device);

	return q;
}

static int apq_status_check(int apqn, struct ap_queue_status *status)
{
	switch (status->response_code) {
	case AP_RESPONSE_NORMAL:
	case AP_RESPONSE_DECONFIGURED:
<<<<<<< HEAD
=======
	case AP_RESPONSE_CHECKSTOPPED:
>>>>>>> 2d5404ca
		return 0;
	case AP_RESPONSE_RESET_IN_PROGRESS:
	case AP_RESPONSE_BUSY:
		return -EBUSY;
	case AP_RESPONSE_ASSOC_SECRET_NOT_UNIQUE:
	case AP_RESPONSE_ASSOC_FAILED:
		/*
		 * These asynchronous response codes indicate a PQAP(AAPQ)
		 * instruction to associate a secret with the guest failed. All
		 * subsequent AP instructions will end with the asynchronous
		 * response code until the AP queue is reset; so, let's return
		 * a value indicating a reset needs to be performed again.
		 */
		return -EAGAIN;
	default:
		WARN(true,
		     "failed to verify reset of queue %02x.%04x: TAPQ rc=%u\n",
		     AP_QID_CARD(apqn), AP_QID_QUEUE(apqn),
		     status->response_code);
		return -EIO;
	}
}

#define WAIT_MSG "Waited %dms for reset of queue %02x.%04x (%u, %u, %u)"

static void apq_reset_check(struct work_struct *reset_work)
{
	int ret = -EBUSY, elapsed = 0;
	struct ap_queue_status status;
	struct vfio_ap_queue *q;

	q = container_of(reset_work, struct vfio_ap_queue, reset_work);
	memcpy(&status, &q->reset_status, sizeof(status));
	while (true) {
		msleep(AP_RESET_INTERVAL);
		elapsed += AP_RESET_INTERVAL;
		status = ap_tapq(q->apqn, NULL);
		ret = apq_status_check(q->apqn, &status);
		if (ret == -EIO)
			return;
		if (ret == -EBUSY) {
			pr_notice_ratelimited(WAIT_MSG, elapsed,
					      AP_QID_CARD(q->apqn),
					      AP_QID_QUEUE(q->apqn),
					      status.response_code,
					      status.queue_empty,
					      status.irq_enabled);
		} else {
			if (q->reset_status.response_code == AP_RESPONSE_RESET_IN_PROGRESS ||
			    q->reset_status.response_code == AP_RESPONSE_BUSY ||
			    q->reset_status.response_code == AP_RESPONSE_STATE_CHANGE_IN_PROGRESS ||
			    ret == -EAGAIN) {
				status = ap_zapq(q->apqn, 0);
				memcpy(&q->reset_status, &status, sizeof(status));
				continue;
			}
<<<<<<< HEAD
			/*
			 * When an AP adapter is deconfigured, the
			 * associated queues are reset, so let's set the
			 * status response code to 0 so the queue may be
			 * passed through (i.e., not filtered)
			 */
			if (status.response_code == AP_RESPONSE_DECONFIGURED)
				q->reset_status.response_code = 0;
=======
>>>>>>> 2d5404ca
			if (q->saved_isc != VFIO_AP_ISC_INVALID)
				vfio_ap_free_aqic_resources(q);
			break;
		}
	}
}

static void vfio_ap_mdev_reset_queue(struct vfio_ap_queue *q)
{
	struct ap_queue_status status;

	if (!q)
		return;
	status = ap_zapq(q->apqn, 0);
	memcpy(&q->reset_status, &status, sizeof(status));
	switch (status.response_code) {
	case AP_RESPONSE_NORMAL:
	case AP_RESPONSE_RESET_IN_PROGRESS:
	case AP_RESPONSE_BUSY:
	case AP_RESPONSE_STATE_CHANGE_IN_PROGRESS:
		/*
		 * Let's verify whether the ZAPQ completed successfully on a work queue.
		 */
		queue_work(system_long_wq, &q->reset_work);
		break;
	case AP_RESPONSE_DECONFIGURED:
<<<<<<< HEAD
		/*
		 * When an AP adapter is deconfigured, the associated
		 * queues are reset, so let's set the status response code to 0
		 * so the queue may be passed through (i.e., not filtered).
		 */
		q->reset_status.response_code = 0;
=======
	case AP_RESPONSE_CHECKSTOPPED:
>>>>>>> 2d5404ca
		vfio_ap_free_aqic_resources(q);
		break;
	default:
		WARN(true,
		     "PQAP/ZAPQ for %02x.%04x failed with invalid rc=%u\n",
		     AP_QID_CARD(q->apqn), AP_QID_QUEUE(q->apqn),
		     status.response_code);
	}
}

static int vfio_ap_mdev_reset_queues(struct ap_matrix_mdev *matrix_mdev)
{
	int ret = 0, loop_cursor;
	struct vfio_ap_queue *q;

	hash_for_each(matrix_mdev->qtable.queues, loop_cursor, q, mdev_qnode)
		vfio_ap_mdev_reset_queue(q);

	hash_for_each(matrix_mdev->qtable.queues, loop_cursor, q, mdev_qnode) {
		flush_work(&q->reset_work);

		if (q->reset_status.response_code)
			ret = -EIO;
	}

	return ret;
}

static int vfio_ap_mdev_reset_qlist(struct list_head *qlist)
{
	int ret = 0;
	struct vfio_ap_queue *q;

	list_for_each_entry(q, qlist, reset_qnode)
		vfio_ap_mdev_reset_queue(q);

	list_for_each_entry(q, qlist, reset_qnode) {
		flush_work(&q->reset_work);

		if (q->reset_status.response_code)
			ret = -EIO;
	}

	return ret;
}

static int vfio_ap_mdev_open_device(struct vfio_device *vdev)
{
	struct ap_matrix_mdev *matrix_mdev =
		container_of(vdev, struct ap_matrix_mdev, vdev);

	if (!vdev->kvm)
		return -EINVAL;

	return vfio_ap_mdev_set_kvm(matrix_mdev, vdev->kvm);
}

static void vfio_ap_mdev_close_device(struct vfio_device *vdev)
{
	struct ap_matrix_mdev *matrix_mdev =
		container_of(vdev, struct ap_matrix_mdev, vdev);

	vfio_ap_mdev_unset_kvm(matrix_mdev);
}

static void vfio_ap_mdev_request(struct vfio_device *vdev, unsigned int count)
{
	struct device *dev = vdev->dev;
	struct ap_matrix_mdev *matrix_mdev;

	matrix_mdev = container_of(vdev, struct ap_matrix_mdev, vdev);

	if (matrix_mdev->req_trigger) {
		if (!(count % 10))
			dev_notice_ratelimited(dev,
					       "Relaying device request to user (#%u)\n",
					       count);

<<<<<<< HEAD
		eventfd_signal(matrix_mdev->req_trigger, 1);
=======
		eventfd_signal(matrix_mdev->req_trigger);
>>>>>>> 2d5404ca
	} else if (count == 0) {
		dev_notice(dev,
			   "No device request registered, blocked until released by user\n");
	}
}

static int vfio_ap_mdev_get_device_info(unsigned long arg)
{
	unsigned long minsz;
	struct vfio_device_info info;

	minsz = offsetofend(struct vfio_device_info, num_irqs);

	if (copy_from_user(&info, (void __user *)arg, minsz))
		return -EFAULT;

	if (info.argsz < minsz)
		return -EINVAL;

	info.flags = VFIO_DEVICE_FLAGS_AP | VFIO_DEVICE_FLAGS_RESET;
	info.num_regions = 0;
	info.num_irqs = VFIO_AP_NUM_IRQS;

	return copy_to_user((void __user *)arg, &info, minsz) ? -EFAULT : 0;
}

static ssize_t vfio_ap_get_irq_info(unsigned long arg)
{
	unsigned long minsz;
	struct vfio_irq_info info;

	minsz = offsetofend(struct vfio_irq_info, count);

	if (copy_from_user(&info, (void __user *)arg, minsz))
		return -EFAULT;

	if (info.argsz < minsz || info.index >= VFIO_AP_NUM_IRQS)
		return -EINVAL;

	switch (info.index) {
	case VFIO_AP_REQ_IRQ_INDEX:
		info.count = 1;
		info.flags = VFIO_IRQ_INFO_EVENTFD;
		break;
	default:
		return -EINVAL;
	}

	return copy_to_user((void __user *)arg, &info, minsz) ? -EFAULT : 0;
}

static int vfio_ap_irq_set_init(struct vfio_irq_set *irq_set, unsigned long arg)
{
	int ret;
	size_t data_size;
	unsigned long minsz;

	minsz = offsetofend(struct vfio_irq_set, count);

	if (copy_from_user(irq_set, (void __user *)arg, minsz))
		return -EFAULT;

	ret = vfio_set_irqs_validate_and_prepare(irq_set, 1, VFIO_AP_NUM_IRQS,
						 &data_size);
	if (ret)
		return ret;

	if (!(irq_set->flags & VFIO_IRQ_SET_ACTION_TRIGGER))
		return -EINVAL;

	return 0;
}

static int vfio_ap_set_request_irq(struct ap_matrix_mdev *matrix_mdev,
				   unsigned long arg)
{
	s32 fd;
	void __user *data;
	unsigned long minsz;
	struct eventfd_ctx *req_trigger;

	minsz = offsetofend(struct vfio_irq_set, count);
	data = (void __user *)(arg + minsz);

	if (get_user(fd, (s32 __user *)data))
		return -EFAULT;

	if (fd == -1) {
		if (matrix_mdev->req_trigger)
			eventfd_ctx_put(matrix_mdev->req_trigger);
		matrix_mdev->req_trigger = NULL;
	} else if (fd >= 0) {
		req_trigger = eventfd_ctx_fdget(fd);
		if (IS_ERR(req_trigger))
			return PTR_ERR(req_trigger);

		if (matrix_mdev->req_trigger)
			eventfd_ctx_put(matrix_mdev->req_trigger);

		matrix_mdev->req_trigger = req_trigger;
	} else {
		return -EINVAL;
	}

	return 0;
}

static int vfio_ap_set_irqs(struct ap_matrix_mdev *matrix_mdev,
			    unsigned long arg)
{
	int ret;
	struct vfio_irq_set irq_set;

	ret = vfio_ap_irq_set_init(&irq_set, arg);
	if (ret)
		return ret;

	switch (irq_set.flags & VFIO_IRQ_SET_DATA_TYPE_MASK) {
	case VFIO_IRQ_SET_DATA_EVENTFD:
		switch (irq_set.index) {
		case VFIO_AP_REQ_IRQ_INDEX:
			return vfio_ap_set_request_irq(matrix_mdev, arg);
		default:
			return -EINVAL;
		}
	default:
		return -EINVAL;
	}
}

static ssize_t vfio_ap_mdev_ioctl(struct vfio_device *vdev,
				    unsigned int cmd, unsigned long arg)
{
	struct ap_matrix_mdev *matrix_mdev =
		container_of(vdev, struct ap_matrix_mdev, vdev);
	int ret;

	mutex_lock(&matrix_dev->mdevs_lock);
	switch (cmd) {
	case VFIO_DEVICE_GET_INFO:
		ret = vfio_ap_mdev_get_device_info(arg);
		break;
	case VFIO_DEVICE_RESET:
		ret = vfio_ap_mdev_reset_queues(matrix_mdev);
		break;
	case VFIO_DEVICE_GET_IRQ_INFO:
			ret = vfio_ap_get_irq_info(arg);
			break;
	case VFIO_DEVICE_SET_IRQS:
		ret = vfio_ap_set_irqs(matrix_mdev, arg);
		break;
	default:
		ret = -EOPNOTSUPP;
		break;
	}
	mutex_unlock(&matrix_dev->mdevs_lock);

	return ret;
}

static struct ap_matrix_mdev *vfio_ap_mdev_for_queue(struct vfio_ap_queue *q)
{
	struct ap_matrix_mdev *matrix_mdev;
	unsigned long apid = AP_QID_CARD(q->apqn);
	unsigned long apqi = AP_QID_QUEUE(q->apqn);

	list_for_each_entry(matrix_mdev, &matrix_dev->mdev_list, node) {
		if (test_bit_inv(apid, matrix_mdev->matrix.apm) &&
		    test_bit_inv(apqi, matrix_mdev->matrix.aqm))
			return matrix_mdev;
	}

	return NULL;
}

static ssize_t status_show(struct device *dev,
			   struct device_attribute *attr,
			   char *buf)
{
	ssize_t nchars = 0;
	struct vfio_ap_queue *q;
	unsigned long apid, apqi;
	struct ap_matrix_mdev *matrix_mdev;
	struct ap_device *apdev = to_ap_dev(dev);

	mutex_lock(&matrix_dev->mdevs_lock);
	q = dev_get_drvdata(&apdev->device);
	matrix_mdev = vfio_ap_mdev_for_queue(q);

	/* If the queue is assigned to the matrix mediated device, then
	 * determine whether it is passed through to a guest; otherwise,
	 * indicate that it is unassigned.
	 */
	if (matrix_mdev) {
		apid = AP_QID_CARD(q->apqn);
		apqi = AP_QID_QUEUE(q->apqn);
		/*
		 * If the queue is passed through to the guest, then indicate
		 * that it is in use; otherwise, indicate that it is
		 * merely assigned to a matrix mediated device.
		 */
		if (matrix_mdev->kvm &&
		    test_bit_inv(apid, matrix_mdev->shadow_apcb.apm) &&
		    test_bit_inv(apqi, matrix_mdev->shadow_apcb.aqm))
			nchars = scnprintf(buf, PAGE_SIZE, "%s\n",
					   AP_QUEUE_IN_USE);
		else
			nchars = scnprintf(buf, PAGE_SIZE, "%s\n",
					   AP_QUEUE_ASSIGNED);
	} else {
		nchars = scnprintf(buf, PAGE_SIZE, "%s\n",
				   AP_QUEUE_UNASSIGNED);
	}

	mutex_unlock(&matrix_dev->mdevs_lock);

	return nchars;
}

static DEVICE_ATTR_RO(status);

static struct attribute *vfio_queue_attrs[] = {
	&dev_attr_status.attr,
	NULL,
};

static const struct attribute_group vfio_queue_attr_group = {
	.attrs = vfio_queue_attrs,
};

static const struct vfio_device_ops vfio_ap_matrix_dev_ops = {
	.init = vfio_ap_mdev_init_dev,
	.open_device = vfio_ap_mdev_open_device,
	.close_device = vfio_ap_mdev_close_device,
	.ioctl = vfio_ap_mdev_ioctl,
	.dma_unmap = vfio_ap_mdev_dma_unmap,
	.bind_iommufd = vfio_iommufd_emulated_bind,
	.unbind_iommufd = vfio_iommufd_emulated_unbind,
	.attach_ioas = vfio_iommufd_emulated_attach_ioas,
	.detach_ioas = vfio_iommufd_emulated_detach_ioas,
	.request = vfio_ap_mdev_request
};

static struct mdev_driver vfio_ap_matrix_driver = {
	.device_api = VFIO_DEVICE_API_AP_STRING,
	.max_instances = MAX_ZDEV_ENTRIES_EXT,
	.driver = {
		.name = "vfio_ap_mdev",
		.owner = THIS_MODULE,
		.mod_name = KBUILD_MODNAME,
		.dev_groups = vfio_ap_mdev_attr_groups,
	},
	.probe = vfio_ap_mdev_probe,
	.remove = vfio_ap_mdev_remove,
};

int vfio_ap_mdev_register(void)
{
	int ret;

	ret = mdev_register_driver(&vfio_ap_matrix_driver);
	if (ret)
		return ret;

	matrix_dev->mdev_type.sysfs_name = VFIO_AP_MDEV_TYPE_HWVIRT;
	matrix_dev->mdev_type.pretty_name = VFIO_AP_MDEV_NAME_HWVIRT;
	matrix_dev->mdev_types[0] = &matrix_dev->mdev_type;
	ret = mdev_register_parent(&matrix_dev->parent, &matrix_dev->device,
				   &vfio_ap_matrix_driver,
				   matrix_dev->mdev_types, 1);
	if (ret)
		goto err_driver;
	return 0;

err_driver:
	mdev_unregister_driver(&vfio_ap_matrix_driver);
	return ret;
}

void vfio_ap_mdev_unregister(void)
{
	mdev_unregister_parent(&matrix_dev->parent);
	mdev_unregister_driver(&vfio_ap_matrix_driver);
}

int vfio_ap_mdev_probe_queue(struct ap_device *apdev)
{
	int ret;
	struct vfio_ap_queue *q;
	DECLARE_BITMAP(apm_filtered, AP_DEVICES);
	struct ap_matrix_mdev *matrix_mdev;

	ret = sysfs_create_group(&apdev->device.kobj, &vfio_queue_attr_group);
	if (ret)
		return ret;

	q = kzalloc(sizeof(*q), GFP_KERNEL);
	if (!q) {
		ret = -ENOMEM;
		goto err_remove_group;
	}

	q->apqn = to_ap_queue(&apdev->device)->qid;
	q->saved_isc = VFIO_AP_ISC_INVALID;
	memset(&q->reset_status, 0, sizeof(q->reset_status));
	INIT_WORK(&q->reset_work, apq_reset_check);
	matrix_mdev = get_update_locks_by_apqn(q->apqn);

	if (matrix_mdev) {
		vfio_ap_mdev_link_queue(matrix_mdev, q);

		/*
		 * If we're in the process of handling the adding of adapters or
		 * domains to the host's AP configuration, then let the
		 * vfio_ap device driver's on_scan_complete callback filter the
		 * matrix and update the guest's AP configuration after all of
		 * the new queue devices are probed.
		 */
		if (!bitmap_empty(matrix_mdev->apm_add, AP_DEVICES) ||
		    !bitmap_empty(matrix_mdev->aqm_add, AP_DOMAINS))
			goto done;

		if (vfio_ap_mdev_filter_matrix(matrix_mdev, apm_filtered)) {
			vfio_ap_mdev_update_guest_apcb(matrix_mdev);
			reset_queues_for_apids(matrix_mdev, apm_filtered);
		}
	}

done:
	dev_set_drvdata(&apdev->device, q);
	release_update_locks_for_mdev(matrix_mdev);

	return ret;

err_remove_group:
	sysfs_remove_group(&apdev->device.kobj, &vfio_queue_attr_group);
	return ret;
}

void vfio_ap_mdev_remove_queue(struct ap_device *apdev)
{
	unsigned long apid, apqi;
	struct vfio_ap_queue *q;
	struct ap_matrix_mdev *matrix_mdev;

	sysfs_remove_group(&apdev->device.kobj, &vfio_queue_attr_group);
	q = dev_get_drvdata(&apdev->device);
	get_update_locks_for_queue(q);
	matrix_mdev = q->matrix_mdev;
	apid = AP_QID_CARD(q->apqn);
	apqi = AP_QID_QUEUE(q->apqn);

	if (matrix_mdev) {
		/* If the queue is assigned to the guest's AP configuration */
		if (test_bit_inv(apid, matrix_mdev->shadow_apcb.apm) &&
		    test_bit_inv(apqi, matrix_mdev->shadow_apcb.aqm)) {
			/*
			 * Since the queues are defined via a matrix of adapters
			 * and domains, it is not possible to hot unplug a
			 * single queue; so, let's unplug the adapter.
			 */
			clear_bit_inv(apid, matrix_mdev->shadow_apcb.apm);
			vfio_ap_mdev_update_guest_apcb(matrix_mdev);
			reset_queues_for_apid(matrix_mdev, apid);
			goto done;
		}
	}

	/*
	 * If the queue is not in the host's AP configuration, then resetting
	 * it will fail with response code 01, (APQN not valid); so, let's make
	 * sure it is in the host's config.
	 */
	if (test_bit_inv(apid, (unsigned long *)matrix_dev->info.apm) &&
	    test_bit_inv(apqi, (unsigned long *)matrix_dev->info.aqm)) {
		vfio_ap_mdev_reset_queue(q);
		flush_work(&q->reset_work);
	}

done:
	if (matrix_mdev)
		vfio_ap_unlink_queue_fr_mdev(q);

	dev_set_drvdata(&apdev->device, NULL);
	kfree(q);
	release_update_locks_for_mdev(matrix_mdev);
}

/**
 * vfio_ap_mdev_resource_in_use: check whether any of a set of APQNs is
 *				 assigned to a mediated device under the control
 *				 of the vfio_ap device driver.
 *
 * @apm: a bitmap specifying a set of APIDs comprising the APQNs to check.
 * @aqm: a bitmap specifying a set of APQIs comprising the APQNs to check.
 *
 * Return:
 *	* -EADDRINUSE if one or more of the APQNs specified via @apm/@aqm are
 *	  assigned to a mediated device under the control of the vfio_ap
 *	  device driver.
 *	* Otherwise, return 0.
 */
int vfio_ap_mdev_resource_in_use(unsigned long *apm, unsigned long *aqm)
{
	int ret;

	mutex_lock(&matrix_dev->guests_lock);
	mutex_lock(&matrix_dev->mdevs_lock);
	ret = vfio_ap_mdev_verify_no_sharing(apm, aqm);
	mutex_unlock(&matrix_dev->mdevs_lock);
	mutex_unlock(&matrix_dev->guests_lock);

	return ret;
}

/**
 * vfio_ap_mdev_hot_unplug_cfg - hot unplug the adapters, domains and control
 *				 domains that have been removed from the host's
 *				 AP configuration from a guest.
 *
 * @matrix_mdev: an ap_matrix_mdev object attached to a KVM guest.
 * @aprem: the adapters that have been removed from the host's AP configuration
 * @aqrem: the domains that have been removed from the host's AP configuration
 * @cdrem: the control domains that have been removed from the host's AP
 *	   configuration.
 */
static void vfio_ap_mdev_hot_unplug_cfg(struct ap_matrix_mdev *matrix_mdev,
					unsigned long *aprem,
					unsigned long *aqrem,
					unsigned long *cdrem)
{
	int do_hotplug = 0;

	if (!bitmap_empty(aprem, AP_DEVICES)) {
		do_hotplug |= bitmap_andnot(matrix_mdev->shadow_apcb.apm,
					    matrix_mdev->shadow_apcb.apm,
					    aprem, AP_DEVICES);
	}

	if (!bitmap_empty(aqrem, AP_DOMAINS)) {
		do_hotplug |= bitmap_andnot(matrix_mdev->shadow_apcb.aqm,
					    matrix_mdev->shadow_apcb.aqm,
					    aqrem, AP_DEVICES);
	}

	if (!bitmap_empty(cdrem, AP_DOMAINS))
		do_hotplug |= bitmap_andnot(matrix_mdev->shadow_apcb.adm,
					    matrix_mdev->shadow_apcb.adm,
					    cdrem, AP_DOMAINS);

	if (do_hotplug)
		vfio_ap_mdev_update_guest_apcb(matrix_mdev);
}

/**
 * vfio_ap_mdev_cfg_remove - determines which guests are using the adapters,
 *			     domains and control domains that have been removed
 *			     from the host AP configuration and unplugs them
 *			     from those guests.
 *
 * @ap_remove:	bitmap specifying which adapters have been removed from the host
 *		config.
 * @aq_remove:	bitmap specifying which domains have been removed from the host
 *		config.
 * @cd_remove:	bitmap specifying which control domains have been removed from
 *		the host config.
 */
static void vfio_ap_mdev_cfg_remove(unsigned long *ap_remove,
				    unsigned long *aq_remove,
				    unsigned long *cd_remove)
{
	struct ap_matrix_mdev *matrix_mdev;
	DECLARE_BITMAP(aprem, AP_DEVICES);
	DECLARE_BITMAP(aqrem, AP_DOMAINS);
	DECLARE_BITMAP(cdrem, AP_DOMAINS);
	int do_remove = 0;

	list_for_each_entry(matrix_mdev, &matrix_dev->mdev_list, node) {
		mutex_lock(&matrix_mdev->kvm->lock);
		mutex_lock(&matrix_dev->mdevs_lock);

		do_remove |= bitmap_and(aprem, ap_remove,
					  matrix_mdev->matrix.apm,
					  AP_DEVICES);
		do_remove |= bitmap_and(aqrem, aq_remove,
					  matrix_mdev->matrix.aqm,
					  AP_DOMAINS);
		do_remove |= bitmap_andnot(cdrem, cd_remove,
					     matrix_mdev->matrix.adm,
					     AP_DOMAINS);

		if (do_remove)
			vfio_ap_mdev_hot_unplug_cfg(matrix_mdev, aprem, aqrem,
						    cdrem);

		mutex_unlock(&matrix_dev->mdevs_lock);
		mutex_unlock(&matrix_mdev->kvm->lock);
	}
}

/**
 * vfio_ap_mdev_on_cfg_remove - responds to the removal of adapters, domains and
 *				control domains from the host AP configuration
 *				by unplugging them from the guests that are
 *				using them.
 * @cur_config_info: the current host AP configuration information
 * @prev_config_info: the previous host AP configuration information
 */
static void vfio_ap_mdev_on_cfg_remove(struct ap_config_info *cur_config_info,
				       struct ap_config_info *prev_config_info)
{
	int do_remove;
	DECLARE_BITMAP(aprem, AP_DEVICES);
	DECLARE_BITMAP(aqrem, AP_DOMAINS);
	DECLARE_BITMAP(cdrem, AP_DOMAINS);

	do_remove = bitmap_andnot(aprem,
				  (unsigned long *)prev_config_info->apm,
				  (unsigned long *)cur_config_info->apm,
				  AP_DEVICES);
	do_remove |= bitmap_andnot(aqrem,
				   (unsigned long *)prev_config_info->aqm,
				   (unsigned long *)cur_config_info->aqm,
				   AP_DEVICES);
	do_remove |= bitmap_andnot(cdrem,
				   (unsigned long *)prev_config_info->adm,
				   (unsigned long *)cur_config_info->adm,
				   AP_DEVICES);

	if (do_remove)
		vfio_ap_mdev_cfg_remove(aprem, aqrem, cdrem);
}

/**
 * vfio_ap_filter_apid_by_qtype: filter APIDs from an AP mask for adapters that
 *				 are older than AP type 10 (CEX4).
 * @apm: a bitmap of the APIDs to examine
 * @aqm: a bitmap of the APQIs of the queues to query for the AP type.
 */
static void vfio_ap_filter_apid_by_qtype(unsigned long *apm, unsigned long *aqm)
{
	bool apid_cleared;
	struct ap_queue_status status;
	unsigned long apid, apqi;
	struct ap_tapq_hwinfo info;

	for_each_set_bit_inv(apid, apm, AP_DEVICES) {
		apid_cleared = false;

		for_each_set_bit_inv(apqi, aqm, AP_DOMAINS) {
			status = ap_test_queue(AP_MKQID(apid, apqi), 1, &info);
			switch (status.response_code) {
			/*
			 * According to the architecture in each case
			 * below, the queue's info should be filled.
			 */
			case AP_RESPONSE_NORMAL:
			case AP_RESPONSE_RESET_IN_PROGRESS:
			case AP_RESPONSE_DECONFIGURED:
			case AP_RESPONSE_CHECKSTOPPED:
			case AP_RESPONSE_BUSY:
				/*
				 * The vfio_ap device driver only
				 * supports CEX4 and newer adapters, so
				 * remove the APID if the adapter is
				 * older than a CEX4.
				 */
				if (info.at < AP_DEVICE_TYPE_CEX4) {
					clear_bit_inv(apid, apm);
					apid_cleared = true;
				}

				break;

			default:
				/*
				 * If we don't know the adapter type,
				 * clear its APID since it can't be
				 * determined whether the vfio_ap
				 * device driver supports it.
				 */
				clear_bit_inv(apid, apm);
				apid_cleared = true;
				break;
			}

			/*
			 * If we've already cleared the APID from the apm, there
			 * is no need to continue examining the remainin AP
			 * queues to determine the type of the adapter.
			 */
			if (apid_cleared)
				continue;
		}
	}
}

/**
 * vfio_ap_mdev_cfg_add - store bitmaps specifying the adapters, domains and
 *			  control domains that have been added to the host's
 *			  AP configuration for each matrix mdev to which they
 *			  are assigned.
 *
 * @apm_add: a bitmap specifying the adapters that have been added to the AP
 *	     configuration.
 * @aqm_add: a bitmap specifying the domains that have been added to the AP
 *	     configuration.
 * @adm_add: a bitmap specifying the control domains that have been added to the
 *	     AP configuration.
 */
static void vfio_ap_mdev_cfg_add(unsigned long *apm_add, unsigned long *aqm_add,
				 unsigned long *adm_add)
{
	struct ap_matrix_mdev *matrix_mdev;

	if (list_empty(&matrix_dev->mdev_list))
		return;

	vfio_ap_filter_apid_by_qtype(apm_add, aqm_add);

	list_for_each_entry(matrix_mdev, &matrix_dev->mdev_list, node) {
		bitmap_and(matrix_mdev->apm_add,
			   matrix_mdev->matrix.apm, apm_add, AP_DEVICES);
		bitmap_and(matrix_mdev->aqm_add,
			   matrix_mdev->matrix.aqm, aqm_add, AP_DOMAINS);
		bitmap_and(matrix_mdev->adm_add,
			   matrix_mdev->matrix.adm, adm_add, AP_DEVICES);
	}
}

/**
 * vfio_ap_mdev_on_cfg_add - responds to the addition of adapters, domains and
 *			     control domains to the host AP configuration
 *			     by updating the bitmaps that specify what adapters,
 *			     domains and control domains have been added so they
 *			     can be hot plugged into the guest when the AP bus
 *			     scan completes (see vfio_ap_on_scan_complete
 *			     function).
 * @cur_config_info: the current AP configuration information
 * @prev_config_info: the previous AP configuration information
 */
static void vfio_ap_mdev_on_cfg_add(struct ap_config_info *cur_config_info,
				    struct ap_config_info *prev_config_info)
{
	bool do_add;
	DECLARE_BITMAP(apm_add, AP_DEVICES);
	DECLARE_BITMAP(aqm_add, AP_DOMAINS);
	DECLARE_BITMAP(adm_add, AP_DOMAINS);

	do_add = bitmap_andnot(apm_add,
			       (unsigned long *)cur_config_info->apm,
			       (unsigned long *)prev_config_info->apm,
			       AP_DEVICES);
	do_add |= bitmap_andnot(aqm_add,
				(unsigned long *)cur_config_info->aqm,
				(unsigned long *)prev_config_info->aqm,
				AP_DOMAINS);
	do_add |= bitmap_andnot(adm_add,
				(unsigned long *)cur_config_info->adm,
				(unsigned long *)prev_config_info->adm,
				AP_DOMAINS);

	if (do_add)
		vfio_ap_mdev_cfg_add(apm_add, aqm_add, adm_add);
}

/**
 * vfio_ap_on_cfg_changed - handles notification of changes to the host AP
 *			    configuration.
 *
 * @cur_cfg_info: the current host AP configuration
 * @prev_cfg_info: the previous host AP configuration
 */
void vfio_ap_on_cfg_changed(struct ap_config_info *cur_cfg_info,
			    struct ap_config_info *prev_cfg_info)
{
	if (!cur_cfg_info || !prev_cfg_info)
		return;

	mutex_lock(&matrix_dev->guests_lock);

	vfio_ap_mdev_on_cfg_remove(cur_cfg_info, prev_cfg_info);
	vfio_ap_mdev_on_cfg_add(cur_cfg_info, prev_cfg_info);
	memcpy(&matrix_dev->info, cur_cfg_info, sizeof(*cur_cfg_info));

	mutex_unlock(&matrix_dev->guests_lock);
}

static void vfio_ap_mdev_hot_plug_cfg(struct ap_matrix_mdev *matrix_mdev)
{
	DECLARE_BITMAP(apm_filtered, AP_DEVICES);
	bool filter_domains, filter_adapters, filter_cdoms, do_hotplug = false;

	mutex_lock(&matrix_mdev->kvm->lock);
	mutex_lock(&matrix_dev->mdevs_lock);

	filter_adapters = bitmap_intersects(matrix_mdev->matrix.apm,
					    matrix_mdev->apm_add, AP_DEVICES);
	filter_domains = bitmap_intersects(matrix_mdev->matrix.aqm,
					   matrix_mdev->aqm_add, AP_DOMAINS);
	filter_cdoms = bitmap_intersects(matrix_mdev->matrix.adm,
					 matrix_mdev->adm_add, AP_DOMAINS);
<<<<<<< HEAD

	if (filter_adapters || filter_domains)
		do_hotplug = vfio_ap_mdev_filter_matrix(matrix_mdev, apm_filtered);

=======

	if (filter_adapters || filter_domains)
		do_hotplug = vfio_ap_mdev_filter_matrix(matrix_mdev, apm_filtered);

>>>>>>> 2d5404ca
	if (filter_cdoms)
		do_hotplug |= vfio_ap_mdev_filter_cdoms(matrix_mdev);

	if (do_hotplug)
		vfio_ap_mdev_update_guest_apcb(matrix_mdev);

	reset_queues_for_apids(matrix_mdev, apm_filtered);

	mutex_unlock(&matrix_dev->mdevs_lock);
	mutex_unlock(&matrix_mdev->kvm->lock);
}

void vfio_ap_on_scan_complete(struct ap_config_info *new_config_info,
			      struct ap_config_info *old_config_info)
{
	struct ap_matrix_mdev *matrix_mdev;

	mutex_lock(&matrix_dev->guests_lock);

	list_for_each_entry(matrix_mdev, &matrix_dev->mdev_list, node) {
		if (bitmap_empty(matrix_mdev->apm_add, AP_DEVICES) &&
		    bitmap_empty(matrix_mdev->aqm_add, AP_DOMAINS) &&
		    bitmap_empty(matrix_mdev->adm_add, AP_DOMAINS))
			continue;

		vfio_ap_mdev_hot_plug_cfg(matrix_mdev);
		bitmap_clear(matrix_mdev->apm_add, 0, AP_DEVICES);
		bitmap_clear(matrix_mdev->aqm_add, 0, AP_DOMAINS);
		bitmap_clear(matrix_mdev->adm_add, 0, AP_DOMAINS);
	}

	mutex_unlock(&matrix_dev->guests_lock);
}<|MERGE_RESOLUTION|>--- conflicted
+++ resolved
@@ -459,11 +459,7 @@
 				 __func__, nisc, isc, q->apqn);
 
 		vfio_unpin_pages(&q->matrix_mdev->vdev, nib, 1);
-<<<<<<< HEAD
-		status.response_code = AP_RESPONSE_INVALID_GISA;
-=======
 		status.response_code = AP_RESPONSE_INVALID_ADDRESS;
->>>>>>> 2d5404ca
 		return status;
 	}
 
@@ -734,12 +730,7 @@
 			 * hardware device.
 			 */
 			apqn = AP_MKQID(apid, apqi);
-<<<<<<< HEAD
-			q = vfio_ap_mdev_get_queue(matrix_mdev, apqn);
-			if (!q || q->reset_status.response_code) {
-=======
 			if (!_queue_passable(vfio_ap_mdev_get_queue(matrix_mdev, apqn))) {
->>>>>>> 2d5404ca
 				clear_bit_inv(apid, matrix_mdev->shadow_apcb.apm);
 
 				/*
@@ -1133,16 +1124,10 @@
 {
 	struct vfio_ap_queue *q, *tmpq;
 	struct list_head qlist;
-<<<<<<< HEAD
-
-	INIT_LIST_HEAD(&qlist);
-	vfio_ap_mdev_unlink_adapter(matrix_mdev, apid, &qlist);
-=======
 	unsigned long apid;
 	bool apcb_update = false;
 
 	INIT_LIST_HEAD(&qlist);
->>>>>>> 2d5404ca
 
 	for_each_set_bit_inv(apid, apids, AP_DEVICES) {
 		vfio_ap_mdev_unlink_adapter(matrix_mdev, apid, &qlist);
@@ -1153,23 +1138,16 @@
 		}
 	}
 
-<<<<<<< HEAD
-	vfio_ap_mdev_reset_qlist(&qlist);
-
-=======
 	/* Only update apcb if needed to avoid impacting guest */
 	if (apcb_update)
 		vfio_ap_mdev_update_guest_apcb(matrix_mdev);
 
 	vfio_ap_mdev_reset_qlist(&qlist);
 
->>>>>>> 2d5404ca
 	list_for_each_entry_safe(q, tmpq, &qlist, reset_qnode) {
 		vfio_ap_unlink_mdev_fr_queue(q);
 		list_del(&q->reset_qnode);
 	}
-<<<<<<< HEAD
-=======
 }
 
 static void vfio_ap_mdev_hot_unplug_adapter(struct ap_matrix_mdev *matrix_mdev,
@@ -1180,7 +1158,6 @@
 	bitmap_zero(apids, AP_DEVICES);
 	set_bit_inv(apid, apids);
 	vfio_ap_mdev_hot_unplug_adapters(matrix_mdev, apids);
->>>>>>> 2d5404ca
 }
 
 /**
@@ -1348,16 +1325,10 @@
 {
 	struct vfio_ap_queue *q, *tmpq;
 	struct list_head qlist;
-<<<<<<< HEAD
-
-	INIT_LIST_HEAD(&qlist);
-	vfio_ap_mdev_unlink_domain(matrix_mdev, apqi, &qlist);
-=======
 	unsigned long apqi;
 	bool apcb_update = false;
 
 	INIT_LIST_HEAD(&qlist);
->>>>>>> 2d5404ca
 
 	for_each_set_bit_inv(apqi, apqis, AP_DOMAINS) {
 		vfio_ap_mdev_unlink_domain(matrix_mdev, apqi, &qlist);
@@ -1368,23 +1339,16 @@
 		}
 	}
 
-<<<<<<< HEAD
-	vfio_ap_mdev_reset_qlist(&qlist);
-
-=======
 	/* Only update apcb if needed to avoid impacting guest */
 	if (apcb_update)
 		vfio_ap_mdev_update_guest_apcb(matrix_mdev);
 
 	vfio_ap_mdev_reset_qlist(&qlist);
 
->>>>>>> 2d5404ca
 	list_for_each_entry_safe(q, tmpq, &qlist, reset_qnode) {
 		vfio_ap_unlink_mdev_fr_queue(q);
 		list_del(&q->reset_qnode);
 	}
-<<<<<<< HEAD
-=======
 }
 
 static void vfio_ap_mdev_hot_unplug_domain(struct ap_matrix_mdev *matrix_mdev,
@@ -1395,7 +1359,6 @@
 	bitmap_zero(apqis, AP_DEVICES);
 	set_bit_inv(apqi, apqis);
 	vfio_ap_mdev_hot_unplug_domains(matrix_mdev, apqis);
->>>>>>> 2d5404ca
 }
 
 /**
@@ -1933,10 +1896,7 @@
 	switch (status->response_code) {
 	case AP_RESPONSE_NORMAL:
 	case AP_RESPONSE_DECONFIGURED:
-<<<<<<< HEAD
-=======
 	case AP_RESPONSE_CHECKSTOPPED:
->>>>>>> 2d5404ca
 		return 0;
 	case AP_RESPONSE_RESET_IN_PROGRESS:
 	case AP_RESPONSE_BUSY:
@@ -1993,17 +1953,6 @@
 				memcpy(&q->reset_status, &status, sizeof(status));
 				continue;
 			}
-<<<<<<< HEAD
-			/*
-			 * When an AP adapter is deconfigured, the
-			 * associated queues are reset, so let's set the
-			 * status response code to 0 so the queue may be
-			 * passed through (i.e., not filtered)
-			 */
-			if (status.response_code == AP_RESPONSE_DECONFIGURED)
-				q->reset_status.response_code = 0;
-=======
->>>>>>> 2d5404ca
 			if (q->saved_isc != VFIO_AP_ISC_INVALID)
 				vfio_ap_free_aqic_resources(q);
 			break;
@@ -2030,16 +1979,7 @@
 		queue_work(system_long_wq, &q->reset_work);
 		break;
 	case AP_RESPONSE_DECONFIGURED:
-<<<<<<< HEAD
-		/*
-		 * When an AP adapter is deconfigured, the associated
-		 * queues are reset, so let's set the status response code to 0
-		 * so the queue may be passed through (i.e., not filtered).
-		 */
-		q->reset_status.response_code = 0;
-=======
 	case AP_RESPONSE_CHECKSTOPPED:
->>>>>>> 2d5404ca
 		vfio_ap_free_aqic_resources(q);
 		break;
 	default:
@@ -2118,11 +2058,7 @@
 					       "Relaying device request to user (#%u)\n",
 					       count);
 
-<<<<<<< HEAD
-		eventfd_signal(matrix_mdev->req_trigger, 1);
-=======
 		eventfd_signal(matrix_mdev->req_trigger);
->>>>>>> 2d5404ca
 	} else if (count == 0) {
 		dev_notice(dev,
 			   "No device request registered, blocked until released by user\n");
@@ -2825,17 +2761,10 @@
 					   matrix_mdev->aqm_add, AP_DOMAINS);
 	filter_cdoms = bitmap_intersects(matrix_mdev->matrix.adm,
 					 matrix_mdev->adm_add, AP_DOMAINS);
-<<<<<<< HEAD
 
 	if (filter_adapters || filter_domains)
 		do_hotplug = vfio_ap_mdev_filter_matrix(matrix_mdev, apm_filtered);
 
-=======
-
-	if (filter_adapters || filter_domains)
-		do_hotplug = vfio_ap_mdev_filter_matrix(matrix_mdev, apm_filtered);
-
->>>>>>> 2d5404ca
 	if (filter_cdoms)
 		do_hotplug |= vfio_ap_mdev_filter_cdoms(matrix_mdev);
 
