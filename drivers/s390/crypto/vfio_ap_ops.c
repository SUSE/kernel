// SPDX-License-Identifier: GPL-2.0+
/*
 * Adjunct processor matrix VFIO device driver callbacks.
 *
 * Copyright IBM Corp. 2018
 *
 * Author(s): Tony Krowiak <akrowiak@linux.ibm.com>
 *	      Halil Pasic <pasic@linux.ibm.com>
 *	      Pierre Morel <pmorel@linux.ibm.com>
 */
#include <linux/string.h>
#include <linux/vfio.h>
#include <linux/device.h>
#include <linux/list.h>
#include <linux/ctype.h>
#include <linux/bitops.h>
#include <linux/kvm_host.h>
#include <linux/module.h>
#include <linux/uuid.h>
#include <asm/kvm.h>
#include <asm/zcrypt.h>

#include "vfio_ap_private.h"
#include "vfio_ap_debug.h"

#define VFIO_AP_MDEV_TYPE_HWVIRT "passthrough"
#define VFIO_AP_MDEV_NAME_HWVIRT "VFIO AP Passthrough Device"

#define AP_QUEUE_ASSIGNED "assigned"
#define AP_QUEUE_UNASSIGNED "unassigned"
#define AP_QUEUE_IN_USE "in use"

<<<<<<< HEAD
static int vfio_ap_mdev_reset_queues(struct ap_queue_table *qtable);
static struct vfio_ap_queue *vfio_ap_find_queue(int apqn);
static const struct vfio_device_ops vfio_ap_matrix_dev_ops;
static int vfio_ap_mdev_reset_queue(struct vfio_ap_queue *q, unsigned int retry);
=======
#define MAX_RESET_CHECK_WAIT	200	/* Sleep max 200ms for reset check	*/
#define AP_RESET_INTERVAL		20	/* Reset sleep interval (20ms)		*/

static int vfio_ap_mdev_reset_queues(struct ap_queue_table *qtable);
static struct vfio_ap_queue *vfio_ap_find_queue(int apqn);
static const struct vfio_device_ops vfio_ap_matrix_dev_ops;
static int vfio_ap_mdev_reset_queue(struct vfio_ap_queue *q);
>>>>>>> eb3cdb58

/**
 * get_update_locks_for_kvm: Acquire the locks required to dynamically update a
 *			     KVM guest's APCB in the proper order.
 *
 * @kvm: a pointer to a struct kvm object containing the KVM guest's APCB.
 *
 * The proper locking order is:
 * 1. matrix_dev->guests_lock: required to use the KVM pointer to update a KVM
 *			       guest's APCB.
 * 2. kvm->lock:	       required to update a guest's APCB
 * 3. matrix_dev->mdevs_lock:  required to access data stored in a matrix_mdev
 *
 * Note: If @kvm is NULL, the KVM lock will not be taken.
 */
static inline void get_update_locks_for_kvm(struct kvm *kvm)
{
	mutex_lock(&matrix_dev->guests_lock);
	if (kvm)
		mutex_lock(&kvm->lock);
	mutex_lock(&matrix_dev->mdevs_lock);
}

/**
 * release_update_locks_for_kvm: Release the locks used to dynamically update a
 *				 KVM guest's APCB in the proper order.
 *
 * @kvm: a pointer to a struct kvm object containing the KVM guest's APCB.
 *
 * The proper unlocking order is:
 * 1. matrix_dev->mdevs_lock
 * 2. kvm->lock
 * 3. matrix_dev->guests_lock
 *
 * Note: If @kvm is NULL, the KVM lock will not be released.
 */
static inline void release_update_locks_for_kvm(struct kvm *kvm)
{
	mutex_unlock(&matrix_dev->mdevs_lock);
	if (kvm)
		mutex_unlock(&kvm->lock);
	mutex_unlock(&matrix_dev->guests_lock);
}

/**
 * get_update_locks_for_mdev: Acquire the locks required to dynamically update a
 *			      KVM guest's APCB in the proper order.
 *
 * @matrix_mdev: a pointer to a struct ap_matrix_mdev object containing the AP
 *		 configuration data to use to update a KVM guest's APCB.
 *
 * The proper locking order is:
 * 1. matrix_dev->guests_lock: required to use the KVM pointer to update a KVM
 *			       guest's APCB.
 * 2. matrix_mdev->kvm->lock:  required to update a guest's APCB
 * 3. matrix_dev->mdevs_lock:  required to access data stored in a matrix_mdev
 *
 * Note: If @matrix_mdev is NULL or is not attached to a KVM guest, the KVM
 *	 lock will not be taken.
 */
static inline void get_update_locks_for_mdev(struct ap_matrix_mdev *matrix_mdev)
{
	mutex_lock(&matrix_dev->guests_lock);
	if (matrix_mdev && matrix_mdev->kvm)
		mutex_lock(&matrix_mdev->kvm->lock);
	mutex_lock(&matrix_dev->mdevs_lock);
}

/**
 * release_update_locks_for_mdev: Release the locks used to dynamically update a
 *				  KVM guest's APCB in the proper order.
 *
 * @matrix_mdev: a pointer to a struct ap_matrix_mdev object containing the AP
 *		 configuration data to use to update a KVM guest's APCB.
 *
 * The proper unlocking order is:
 * 1. matrix_dev->mdevs_lock
 * 2. matrix_mdev->kvm->lock
 * 3. matrix_dev->guests_lock
 *
 * Note: If @matrix_mdev is NULL or is not attached to a KVM guest, the KVM
 *	 lock will not be released.
 */
static inline void release_update_locks_for_mdev(struct ap_matrix_mdev *matrix_mdev)
{
	mutex_unlock(&matrix_dev->mdevs_lock);
	if (matrix_mdev && matrix_mdev->kvm)
		mutex_unlock(&matrix_mdev->kvm->lock);
	mutex_unlock(&matrix_dev->guests_lock);
}

/**
 * get_update_locks_by_apqn: Find the mdev to which an APQN is assigned and
 *			     acquire the locks required to update the APCB of
 *			     the KVM guest to which the mdev is attached.
 *
 * @apqn: the APQN of a queue device.
 *
 * The proper locking order is:
 * 1. matrix_dev->guests_lock: required to use the KVM pointer to update a KVM
 *			       guest's APCB.
 * 2. matrix_mdev->kvm->lock:  required to update a guest's APCB
 * 3. matrix_dev->mdevs_lock:  required to access data stored in a matrix_mdev
 *
 * Note: If @apqn is not assigned to a matrix_mdev, the matrix_mdev->kvm->lock
 *	 will not be taken.
 *
 * Return: the ap_matrix_mdev object to which @apqn is assigned or NULL if @apqn
 *	   is not assigned to an ap_matrix_mdev.
 */
static struct ap_matrix_mdev *get_update_locks_by_apqn(int apqn)
{
	struct ap_matrix_mdev *matrix_mdev;
<<<<<<< HEAD

	mutex_lock(&matrix_dev->guests_lock);

	list_for_each_entry(matrix_mdev, &matrix_dev->mdev_list, node) {
		if (test_bit_inv(AP_QID_CARD(apqn), matrix_mdev->matrix.apm) &&
		    test_bit_inv(AP_QID_QUEUE(apqn), matrix_mdev->matrix.aqm)) {
			if (matrix_mdev->kvm)
				mutex_lock(&matrix_mdev->kvm->lock);

			mutex_lock(&matrix_dev->mdevs_lock);

			return matrix_mdev;
		}
	}

	mutex_lock(&matrix_dev->mdevs_lock);

=======

	mutex_lock(&matrix_dev->guests_lock);

	list_for_each_entry(matrix_mdev, &matrix_dev->mdev_list, node) {
		if (test_bit_inv(AP_QID_CARD(apqn), matrix_mdev->matrix.apm) &&
		    test_bit_inv(AP_QID_QUEUE(apqn), matrix_mdev->matrix.aqm)) {
			if (matrix_mdev->kvm)
				mutex_lock(&matrix_mdev->kvm->lock);

			mutex_lock(&matrix_dev->mdevs_lock);

			return matrix_mdev;
		}
	}

	mutex_lock(&matrix_dev->mdevs_lock);

>>>>>>> eb3cdb58
	return NULL;
}

/**
 * get_update_locks_for_queue: get the locks required to update the APCB of the
 *			       KVM guest to which the matrix mdev linked to a
 *			       vfio_ap_queue object is attached.
<<<<<<< HEAD
 *
 * @q: a pointer to a vfio_ap_queue object.
 *
 * The proper locking order is:
 * 1. q->matrix_dev->guests_lock: required to use the KVM pointer to update a
 *				  KVM guest's APCB.
 * 2. q->matrix_mdev->kvm->lock:  required to update a guest's APCB
 * 3. matrix_dev->mdevs_lock:	  required to access data stored in matrix_mdev
 *
 * Note: if @queue is not linked to an ap_matrix_mdev object, the KVM lock
 *	  will not be taken.
 */
static inline void get_update_locks_for_queue(struct vfio_ap_queue *q)
{
	mutex_lock(&matrix_dev->guests_lock);
	if (q->matrix_mdev && q->matrix_mdev->kvm)
		mutex_lock(&q->matrix_mdev->kvm->lock);
	mutex_lock(&matrix_dev->mdevs_lock);
}

/**
 * vfio_ap_mdev_get_queue - retrieve a queue with a specific APQN from a
 *			    hash table of queues assigned to a matrix mdev
 * @matrix_mdev: the matrix mdev
 * @apqn: The APQN of a queue device
 *
 * Return: the pointer to the vfio_ap_queue struct representing the queue or
 *	   NULL if the queue is not assigned to @matrix_mdev
 */
=======
 *
 * @q: a pointer to a vfio_ap_queue object.
 *
 * The proper locking order is:
 * 1. q->matrix_dev->guests_lock: required to use the KVM pointer to update a
 *				  KVM guest's APCB.
 * 2. q->matrix_mdev->kvm->lock:  required to update a guest's APCB
 * 3. matrix_dev->mdevs_lock:	  required to access data stored in matrix_mdev
 *
 * Note: if @queue is not linked to an ap_matrix_mdev object, the KVM lock
 *	  will not be taken.
 */
static inline void get_update_locks_for_queue(struct vfio_ap_queue *q)
{
	mutex_lock(&matrix_dev->guests_lock);
	if (q->matrix_mdev && q->matrix_mdev->kvm)
		mutex_lock(&q->matrix_mdev->kvm->lock);
	mutex_lock(&matrix_dev->mdevs_lock);
}

/**
 * vfio_ap_mdev_get_queue - retrieve a queue with a specific APQN from a
 *			    hash table of queues assigned to a matrix mdev
 * @matrix_mdev: the matrix mdev
 * @apqn: The APQN of a queue device
 *
 * Return: the pointer to the vfio_ap_queue struct representing the queue or
 *	   NULL if the queue is not assigned to @matrix_mdev
 */
>>>>>>> eb3cdb58
static struct vfio_ap_queue *vfio_ap_mdev_get_queue(
					struct ap_matrix_mdev *matrix_mdev,
					int apqn)
{
	struct vfio_ap_queue *q;

	hash_for_each_possible(matrix_mdev->qtable.queues, q, mdev_qnode,
			       apqn) {
		if (q && q->apqn == apqn)
			return q;
	}

	return NULL;
}

/**
 * vfio_ap_wait_for_irqclear - clears the IR bit or gives up after 5 tries
 * @apqn: The AP Queue number
 *
 * Checks the IRQ bit for the status of this APQN using ap_tapq.
 * Returns if the ap_tapq function succeeded and the bit is clear.
 * Returns if ap_tapq function failed with invalid, deconfigured or
 * checkstopped AP.
 * Otherwise retries up to 5 times after waiting 20ms.
 */
static void vfio_ap_wait_for_irqclear(int apqn)
{
	struct ap_queue_status status;
	int retry = 5;

	do {
		status = ap_tapq(apqn, NULL);
		switch (status.response_code) {
		case AP_RESPONSE_NORMAL:
		case AP_RESPONSE_RESET_IN_PROGRESS:
			if (!status.irq_enabled)
				return;
			fallthrough;
		case AP_RESPONSE_BUSY:
			msleep(20);
			break;
		case AP_RESPONSE_Q_NOT_AVAIL:
		case AP_RESPONSE_DECONFIGURED:
		case AP_RESPONSE_CHECKSTOPPED:
		default:
			WARN_ONCE(1, "%s: tapq rc %02x: %04x\n", __func__,
				  status.response_code, apqn);
			return;
		}
	} while (--retry);

	WARN_ONCE(1, "%s: tapq rc %02x: %04x could not clear IR bit\n",
		  __func__, status.response_code, apqn);
}

/**
 * vfio_ap_free_aqic_resources - free vfio_ap_queue resources
 * @q: The vfio_ap_queue
 *
 * Unregisters the ISC in the GIB when the saved ISC not invalid.
 * Unpins the guest's page holding the NIB when it exists.
 * Resets the saved_iova and saved_isc to invalid values.
 */
static void vfio_ap_free_aqic_resources(struct vfio_ap_queue *q)
{
	if (!q)
		return;
	if (q->saved_isc != VFIO_AP_ISC_INVALID &&
	    !WARN_ON(!(q->matrix_mdev && q->matrix_mdev->kvm))) {
		kvm_s390_gisc_unregister(q->matrix_mdev->kvm, q->saved_isc);
		q->saved_isc = VFIO_AP_ISC_INVALID;
	}
	if (q->saved_iova && !WARN_ON(!q->matrix_mdev)) {
		vfio_unpin_pages(&q->matrix_mdev->vdev, q->saved_iova, 1);
		q->saved_iova = 0;
	}
}

/**
 * vfio_ap_irq_disable - disables and clears an ap_queue interrupt
 * @q: The vfio_ap_queue
 *
 * Uses ap_aqic to disable the interruption and in case of success, reset
 * in progress or IRQ disable command already proceeded: calls
 * vfio_ap_wait_for_irqclear() to check for the IRQ bit to be clear
 * and calls vfio_ap_free_aqic_resources() to free the resources associated
 * with the AP interrupt handling.
 *
 * In the case the AP is busy, or a reset is in progress,
 * retries after 20ms, up to 5 times.
 *
 * Returns if ap_aqic function failed with invalid, deconfigured or
 * checkstopped AP.
 *
 * Return: &struct ap_queue_status
 */
static struct ap_queue_status vfio_ap_irq_disable(struct vfio_ap_queue *q)
{
	union ap_qirq_ctrl aqic_gisa = { .value = 0 };
	struct ap_queue_status status;
	int retries = 5;

	do {
		status = ap_aqic(q->apqn, aqic_gisa, 0);
		switch (status.response_code) {
		case AP_RESPONSE_OTHERWISE_CHANGED:
		case AP_RESPONSE_NORMAL:
			vfio_ap_wait_for_irqclear(q->apqn);
			goto end_free;
		case AP_RESPONSE_RESET_IN_PROGRESS:
		case AP_RESPONSE_BUSY:
			msleep(20);
			break;
		case AP_RESPONSE_Q_NOT_AVAIL:
		case AP_RESPONSE_DECONFIGURED:
		case AP_RESPONSE_CHECKSTOPPED:
		case AP_RESPONSE_INVALID_ADDRESS:
		default:
			/* All cases in default means AP not operational */
			WARN_ONCE(1, "%s: ap_aqic status %d\n", __func__,
				  status.response_code);
			goto end_free;
		}
	} while (retries--);

	WARN_ONCE(1, "%s: ap_aqic status %d\n", __func__,
		  status.response_code);
end_free:
	vfio_ap_free_aqic_resources(q);
	return status;
}

/**
 * vfio_ap_validate_nib - validate a notification indicator byte (nib) address.
 *
 * @vcpu: the object representing the vcpu executing the PQAP(AQIC) instruction.
 * @nib: the location for storing the nib address.
 *
 * When the PQAP(AQIC) instruction is executed, general register 2 contains the
 * address of the notification indicator byte (nib) used for IRQ notification.
 * This function parses and validates the nib from gr2.
 *
 * Return: returns zero if the nib address is a valid; otherwise, returns
 *	   -EINVAL.
 */
static int vfio_ap_validate_nib(struct kvm_vcpu *vcpu, dma_addr_t *nib)
{
	*nib = vcpu->run->s.regs.gprs[2];

<<<<<<< HEAD
=======
	if (!*nib)
		return -EINVAL;
>>>>>>> eb3cdb58
	if (kvm_is_error_hva(gfn_to_hva(vcpu->kvm, *nib >> PAGE_SHIFT)))
		return -EINVAL;

	return 0;
}

/**
 * vfio_ap_irq_enable - Enable Interruption for a APQN
 *
 * @q:	 the vfio_ap_queue holding AQIC parameters
 * @isc: the guest ISC to register with the GIB interface
 * @vcpu: the vcpu object containing the registers specifying the parameters
 *	  passed to the PQAP(AQIC) instruction.
 *
 * Pin the NIB saved in *q
 * Register the guest ISC to GIB interface and retrieve the
 * host ISC to issue the host side PQAP/AQIC
 *
 * Response.status may be set to AP_RESPONSE_INVALID_ADDRESS in case the
 * vfio_pin_pages failed.
 *
 * Otherwise return the ap_queue_status returned by the ap_aqic(),
 * all retry handling will be done by the guest.
 *
 * Return: &struct ap_queue_status
 */
static struct ap_queue_status vfio_ap_irq_enable(struct vfio_ap_queue *q,
						 int isc,
						 struct kvm_vcpu *vcpu)
{
	union ap_qirq_ctrl aqic_gisa = { .value = 0 };
	struct ap_queue_status status = {};
	struct kvm_s390_gisa *gisa;
	struct page *h_page;
	int nisc;
	struct kvm *kvm;
	phys_addr_t h_nib;
	dma_addr_t nib;
	int ret;

	/* Verify that the notification indicator byte address is valid */
	if (vfio_ap_validate_nib(vcpu, &nib)) {
		VFIO_AP_DBF_WARN("%s: invalid NIB address: nib=%pad, apqn=%#04x\n",
				 __func__, &nib, q->apqn);

		status.response_code = AP_RESPONSE_INVALID_ADDRESS;
		return status;
	}

	ret = vfio_pin_pages(&q->matrix_mdev->vdev, nib, 1,
			     IOMMU_READ | IOMMU_WRITE, &h_page);
	switch (ret) {
	case 1:
		break;
	default:
		VFIO_AP_DBF_WARN("%s: vfio_pin_pages failed: rc=%d,"
				 "nib=%pad, apqn=%#04x\n",
				 __func__, ret, &nib, q->apqn);

		status.response_code = AP_RESPONSE_INVALID_ADDRESS;
		return status;
	}

	kvm = q->matrix_mdev->kvm;
	gisa = kvm->arch.gisa_int.origin;

	h_nib = page_to_phys(h_page) | (nib & ~PAGE_MASK);
	aqic_gisa.gisc = isc;

	nisc = kvm_s390_gisc_register(kvm, isc);
	if (nisc < 0) {
		VFIO_AP_DBF_WARN("%s: gisc registration failed: nisc=%d, isc=%d, apqn=%#04x\n",
				 __func__, nisc, isc, q->apqn);

		status.response_code = AP_RESPONSE_INVALID_GISA;
		return status;
	}

	aqic_gisa.isc = nisc;
	aqic_gisa.ir = 1;
	aqic_gisa.gisa = virt_to_phys(gisa) >> 4;

	status = ap_aqic(q->apqn, aqic_gisa, h_nib);
	switch (status.response_code) {
	case AP_RESPONSE_NORMAL:
		/* See if we did clear older IRQ configuration */
		vfio_ap_free_aqic_resources(q);
		q->saved_iova = nib;
		q->saved_isc = isc;
		break;
	case AP_RESPONSE_OTHERWISE_CHANGED:
		/* We could not modify IRQ setings: clear new configuration */
		vfio_unpin_pages(&q->matrix_mdev->vdev, nib, 1);
		kvm_s390_gisc_unregister(kvm, isc);
		break;
	default:
		pr_warn("%s: apqn %04x: response: %02x\n", __func__, q->apqn,
			status.response_code);
		vfio_ap_irq_disable(q);
		break;
	}

	if (status.response_code != AP_RESPONSE_NORMAL) {
		VFIO_AP_DBF_WARN("%s: PQAP(AQIC) failed with status=%#02x: "
				 "zone=%#x, ir=%#x, gisc=%#x, f=%#x,"
				 "gisa=%#x, isc=%#x, apqn=%#04x\n",
				 __func__, status.response_code,
				 aqic_gisa.zone, aqic_gisa.ir, aqic_gisa.gisc,
				 aqic_gisa.gf, aqic_gisa.gisa, aqic_gisa.isc,
				 q->apqn);
	}

	return status;
}

/**
 * vfio_ap_le_guid_to_be_uuid - convert a little endian guid array into an array
 *				of big endian elements that can be passed by
 *				value to an s390dbf sprintf event function to
 *				format a UUID string.
 *
 * @guid: the object containing the little endian guid
 * @uuid: a six-element array of long values that can be passed by value as
 *	  arguments for a formatting string specifying a UUID.
 *
 * The S390 Debug Feature (s390dbf) allows the use of "%s" in the sprintf
 * event functions if the memory for the passed string is available as long as
 * the debug feature exists. Since a mediated device can be removed at any
 * time, it's name can not be used because %s passes the reference to the string
 * in memory and the reference will go stale once the device is removed .
 *
 * The s390dbf string formatting function allows a maximum of 9 arguments for a
 * message to be displayed in the 'sprintf' view. In order to use the bytes
 * comprising the mediated device's UUID to display the mediated device name,
 * they will have to be converted into an array whose elements can be passed by
 * value to sprintf. For example:
 *
 * guid array: { 83, 78, 17, 62, bb, f1, f0, 47, 91, 4d, 32, a2, 2e, 3a, 88, 04 }
 * mdev name: 62177883-f1bb-47f0-914d-32a22e3a8804
 * array returned: { 62177883, f1bb, 47f0, 914d, 32a2, 2e3a8804 }
 * formatting string: "%08lx-%04lx-%04lx-%04lx-%02lx%04lx"
 */
static void vfio_ap_le_guid_to_be_uuid(guid_t *guid, unsigned long *uuid)
{
	/*
	 * The input guid is ordered in little endian, so it needs to be
	 * reordered for displaying a UUID as a string. This specifies the
	 * guid indices in proper order.
	 */
	uuid[0] = le32_to_cpup((__le32 *)guid);
	uuid[1] = le16_to_cpup((__le16 *)&guid->b[4]);
	uuid[2] = le16_to_cpup((__le16 *)&guid->b[6]);
	uuid[3] = *((__u16 *)&guid->b[8]);
	uuid[4] = *((__u16 *)&guid->b[10]);
	uuid[5] = *((__u32 *)&guid->b[12]);
}

/**
 * handle_pqap - PQAP instruction callback
 *
 * @vcpu: The vcpu on which we received the PQAP instruction
 *
 * Get the general register contents to initialize internal variables.
 * REG[0]: APQN
 * REG[1]: IR and ISC
 * REG[2]: NIB
 *
 * Response.status may be set to following Response Code:
 * - AP_RESPONSE_Q_NOT_AVAIL: if the queue is not available
 * - AP_RESPONSE_DECONFIGURED: if the queue is not configured
 * - AP_RESPONSE_NORMAL (0) : in case of successs
 *   Check vfio_ap_setirq() and vfio_ap_clrirq() for other possible RC.
 * We take the matrix_dev lock to ensure serialization on queues and
 * mediated device access.
 *
 * Return: 0 if we could handle the request inside KVM.
 * Otherwise, returns -EOPNOTSUPP to let QEMU handle the fault.
 */
static int handle_pqap(struct kvm_vcpu *vcpu)
{
	uint64_t status;
	uint16_t apqn;
	unsigned long uuid[6];
	struct vfio_ap_queue *q;
	struct ap_queue_status qstatus = {
			       .response_code = AP_RESPONSE_Q_NOT_AVAIL, };
	struct ap_matrix_mdev *matrix_mdev;

	apqn = vcpu->run->s.regs.gprs[0] & 0xffff;

	/* If we do not use the AIV facility just go to userland */
	if (!(vcpu->arch.sie_block->eca & ECA_AIV)) {
		VFIO_AP_DBF_WARN("%s: AIV facility not installed: apqn=0x%04x, eca=0x%04x\n",
				 __func__, apqn, vcpu->arch.sie_block->eca);

		return -EOPNOTSUPP;
	}

	mutex_lock(&matrix_dev->mdevs_lock);

	if (!vcpu->kvm->arch.crypto.pqap_hook) {
		VFIO_AP_DBF_WARN("%s: PQAP(AQIC) hook not registered with the vfio_ap driver: apqn=0x%04x\n",
				 __func__, apqn);

		goto out_unlock;
	}

	matrix_mdev = container_of(vcpu->kvm->arch.crypto.pqap_hook,
				   struct ap_matrix_mdev, pqap_hook);

	/* If the there is no guest using the mdev, there is nothing to do */
	if (!matrix_mdev->kvm) {
		vfio_ap_le_guid_to_be_uuid(&matrix_mdev->mdev->uuid, uuid);
		VFIO_AP_DBF_WARN("%s: mdev %08lx-%04lx-%04lx-%04lx-%04lx%08lx not in use: apqn=0x%04x\n",
				 __func__, uuid[0],  uuid[1], uuid[2],
				 uuid[3], uuid[4], uuid[5], apqn);
		goto out_unlock;
	}

	q = vfio_ap_mdev_get_queue(matrix_mdev, apqn);
	if (!q) {
		VFIO_AP_DBF_WARN("%s: Queue %02x.%04x not bound to the vfio_ap driver\n",
				 __func__, AP_QID_CARD(apqn),
				 AP_QID_QUEUE(apqn));
		goto out_unlock;
	}

	status = vcpu->run->s.regs.gprs[1];

	/* If IR bit(16) is set we enable the interrupt */
	if ((status >> (63 - 16)) & 0x01)
		qstatus = vfio_ap_irq_enable(q, status & 0x07, vcpu);
	else
		qstatus = vfio_ap_irq_disable(q);

out_unlock:
	memcpy(&vcpu->run->s.regs.gprs[1], &qstatus, sizeof(qstatus));
	vcpu->run->s.regs.gprs[1] >>= 32;
	mutex_unlock(&matrix_dev->mdevs_lock);
	return 0;
}

static void vfio_ap_matrix_init(struct ap_config_info *info,
				struct ap_matrix *matrix)
{
	matrix->apm_max = info->apxa ? info->na : 63;
	matrix->aqm_max = info->apxa ? info->nd : 15;
	matrix->adm_max = info->apxa ? info->nd : 15;
}

static void vfio_ap_mdev_update_guest_apcb(struct ap_matrix_mdev *matrix_mdev)
<<<<<<< HEAD
{
	if (matrix_mdev->kvm)
		kvm_arch_crypto_set_masks(matrix_mdev->kvm,
					  matrix_mdev->shadow_apcb.apm,
					  matrix_mdev->shadow_apcb.aqm,
					  matrix_mdev->shadow_apcb.adm);
}

static bool vfio_ap_mdev_filter_cdoms(struct ap_matrix_mdev *matrix_mdev)
{
	DECLARE_BITMAP(prev_shadow_adm, AP_DOMAINS);

	bitmap_copy(prev_shadow_adm, matrix_mdev->shadow_apcb.adm, AP_DOMAINS);
	bitmap_and(matrix_mdev->shadow_apcb.adm, matrix_mdev->matrix.adm,
		   (unsigned long *)matrix_dev->info.adm, AP_DOMAINS);

	return !bitmap_equal(prev_shadow_adm, matrix_mdev->shadow_apcb.adm,
			     AP_DOMAINS);
}

/*
 * vfio_ap_mdev_filter_matrix - filter the APQNs assigned to the matrix mdev
 *				to ensure no queue devices are passed through to
 *				the guest that are not bound to the vfio_ap
 *				device driver.
 *
 * @matrix_mdev: the matrix mdev whose matrix is to be filtered.
 *
 * Note: If an APQN referencing a queue device that is not bound to the vfio_ap
 *	 driver, its APID will be filtered from the guest's APCB. The matrix
 *	 structure precludes filtering an individual APQN, so its APID will be
 *	 filtered.
 *
 * Return: a boolean value indicating whether the KVM guest's APCB was changed
 *	   by the filtering or not.
 */
static bool vfio_ap_mdev_filter_matrix(unsigned long *apm, unsigned long *aqm,
				       struct ap_matrix_mdev *matrix_mdev)
{
	unsigned long apid, apqi, apqn;
	DECLARE_BITMAP(prev_shadow_apm, AP_DEVICES);
	DECLARE_BITMAP(prev_shadow_aqm, AP_DOMAINS);
	struct vfio_ap_queue *q;

	bitmap_copy(prev_shadow_apm, matrix_mdev->shadow_apcb.apm, AP_DEVICES);
	bitmap_copy(prev_shadow_aqm, matrix_mdev->shadow_apcb.aqm, AP_DOMAINS);
	vfio_ap_matrix_init(&matrix_dev->info, &matrix_mdev->shadow_apcb);

	/*
	 * Copy the adapters, domains and control domains to the shadow_apcb
	 * from the matrix mdev, but only those that are assigned to the host's
	 * AP configuration.
	 */
	bitmap_and(matrix_mdev->shadow_apcb.apm, matrix_mdev->matrix.apm,
		   (unsigned long *)matrix_dev->info.apm, AP_DEVICES);
	bitmap_and(matrix_mdev->shadow_apcb.aqm, matrix_mdev->matrix.aqm,
		   (unsigned long *)matrix_dev->info.aqm, AP_DOMAINS);

	for_each_set_bit_inv(apid, apm, AP_DEVICES) {
		for_each_set_bit_inv(apqi, aqm, AP_DOMAINS) {
			/*
			 * If the APQN is not bound to the vfio_ap device
			 * driver, then we can't assign it to the guest's
			 * AP configuration. The AP architecture won't
			 * allow filtering of a single APQN, so let's filter
			 * the APID since an adapter represents a physical
			 * hardware device.
			 */
			apqn = AP_MKQID(apid, apqi);
			q = vfio_ap_mdev_get_queue(matrix_mdev, apqn);
			if (!q || q->reset_rc) {
				clear_bit_inv(apid,
					      matrix_mdev->shadow_apcb.apm);
				break;
			}
		}
	}

	return !bitmap_equal(prev_shadow_apm, matrix_mdev->shadow_apcb.apm,
			     AP_DEVICES) ||
	       !bitmap_equal(prev_shadow_aqm, matrix_mdev->shadow_apcb.aqm,
			     AP_DOMAINS);
}

static int vfio_ap_mdev_probe(struct mdev_device *mdev)
{
	struct ap_matrix_mdev *matrix_mdev;
	int ret;
=======
{
	if (matrix_mdev->kvm)
		kvm_arch_crypto_set_masks(matrix_mdev->kvm,
					  matrix_mdev->shadow_apcb.apm,
					  matrix_mdev->shadow_apcb.aqm,
					  matrix_mdev->shadow_apcb.adm);
}

static bool vfio_ap_mdev_filter_cdoms(struct ap_matrix_mdev *matrix_mdev)
{
	DECLARE_BITMAP(prev_shadow_adm, AP_DOMAINS);

	bitmap_copy(prev_shadow_adm, matrix_mdev->shadow_apcb.adm, AP_DOMAINS);
	bitmap_and(matrix_mdev->shadow_apcb.adm, matrix_mdev->matrix.adm,
		   (unsigned long *)matrix_dev->info.adm, AP_DOMAINS);

	return !bitmap_equal(prev_shadow_adm, matrix_mdev->shadow_apcb.adm,
			     AP_DOMAINS);
}

/*
 * vfio_ap_mdev_filter_matrix - filter the APQNs assigned to the matrix mdev
 *				to ensure no queue devices are passed through to
 *				the guest that are not bound to the vfio_ap
 *				device driver.
 *
 * @matrix_mdev: the matrix mdev whose matrix is to be filtered.
 *
 * Note: If an APQN referencing a queue device that is not bound to the vfio_ap
 *	 driver, its APID will be filtered from the guest's APCB. The matrix
 *	 structure precludes filtering an individual APQN, so its APID will be
 *	 filtered.
 *
 * Return: a boolean value indicating whether the KVM guest's APCB was changed
 *	   by the filtering or not.
 */
static bool vfio_ap_mdev_filter_matrix(unsigned long *apm, unsigned long *aqm,
				       struct ap_matrix_mdev *matrix_mdev)
{
	unsigned long apid, apqi, apqn;
	DECLARE_BITMAP(prev_shadow_apm, AP_DEVICES);
	DECLARE_BITMAP(prev_shadow_aqm, AP_DOMAINS);
	struct vfio_ap_queue *q;
>>>>>>> eb3cdb58

	bitmap_copy(prev_shadow_apm, matrix_mdev->shadow_apcb.apm, AP_DEVICES);
	bitmap_copy(prev_shadow_aqm, matrix_mdev->shadow_apcb.aqm, AP_DOMAINS);
	vfio_ap_matrix_init(&matrix_dev->info, &matrix_mdev->shadow_apcb);

	/*
	 * Copy the adapters, domains and control domains to the shadow_apcb
	 * from the matrix mdev, but only those that are assigned to the host's
	 * AP configuration.
	 */
	bitmap_and(matrix_mdev->shadow_apcb.apm, matrix_mdev->matrix.apm,
		   (unsigned long *)matrix_dev->info.apm, AP_DEVICES);
	bitmap_and(matrix_mdev->shadow_apcb.aqm, matrix_mdev->matrix.aqm,
		   (unsigned long *)matrix_dev->info.aqm, AP_DOMAINS);

<<<<<<< HEAD
	matrix_mdev = kzalloc(sizeof(*matrix_mdev), GFP_KERNEL);
	if (!matrix_mdev) {
		ret = -ENOMEM;
		goto err_dec_available;
=======
	for_each_set_bit_inv(apid, apm, AP_DEVICES) {
		for_each_set_bit_inv(apqi, aqm, AP_DOMAINS) {
			/*
			 * If the APQN is not bound to the vfio_ap device
			 * driver, then we can't assign it to the guest's
			 * AP configuration. The AP architecture won't
			 * allow filtering of a single APQN, so let's filter
			 * the APID since an adapter represents a physical
			 * hardware device.
			 */
			apqn = AP_MKQID(apid, apqi);
			q = vfio_ap_mdev_get_queue(matrix_mdev, apqn);
			if (!q || q->reset_rc) {
				clear_bit_inv(apid,
					      matrix_mdev->shadow_apcb.apm);
				break;
			}
		}
>>>>>>> eb3cdb58
	}
	vfio_init_group_dev(&matrix_mdev->vdev, &mdev->dev,
			    &vfio_ap_matrix_dev_ops);

	return !bitmap_equal(prev_shadow_apm, matrix_mdev->shadow_apcb.apm,
			     AP_DEVICES) ||
	       !bitmap_equal(prev_shadow_aqm, matrix_mdev->shadow_apcb.aqm,
			     AP_DOMAINS);
}

static int vfio_ap_mdev_init_dev(struct vfio_device *vdev)
{
	struct ap_matrix_mdev *matrix_mdev =
		container_of(vdev, struct ap_matrix_mdev, vdev);

	matrix_mdev->mdev = to_mdev_device(vdev->dev);
	vfio_ap_matrix_init(&matrix_dev->info, &matrix_mdev->matrix);
	matrix_mdev->pqap_hook = handle_pqap;
	vfio_ap_matrix_init(&matrix_dev->info, &matrix_mdev->shadow_apcb);
	hash_init(matrix_mdev->qtable.queues);

	ret = vfio_register_emulated_iommu_dev(&matrix_mdev->vdev);
	if (ret)
		goto err_list;
	dev_set_drvdata(&mdev->dev, matrix_mdev);
	mutex_lock(&matrix_dev->mdevs_lock);
	list_add(&matrix_mdev->node, &matrix_dev->mdev_list);
	mutex_unlock(&matrix_dev->mdevs_lock);
	return 0;

err_list:
	vfio_uninit_group_dev(&matrix_mdev->vdev);
	kfree(matrix_mdev);
err_dec_available:
	atomic_inc(&matrix_dev->available_instances);
	return ret;
}

static void vfio_ap_mdev_link_queue(struct ap_matrix_mdev *matrix_mdev,
				    struct vfio_ap_queue *q)
{
	if (q) {
		q->matrix_mdev = matrix_mdev;
		hash_add(matrix_mdev->qtable.queues, &q->mdev_qnode, q->apqn);
	}
}

static void vfio_ap_mdev_link_apqn(struct ap_matrix_mdev *matrix_mdev, int apqn)
{
	struct vfio_ap_queue *q;

	q = vfio_ap_find_queue(apqn);
	vfio_ap_mdev_link_queue(matrix_mdev, q);
}

<<<<<<< HEAD
static void vfio_ap_unlink_queue_fr_mdev(struct vfio_ap_queue *q)
{
	hash_del(&q->mdev_qnode);
}

static void vfio_ap_unlink_mdev_fr_queue(struct vfio_ap_queue *q)
{
	q->matrix_mdev = NULL;
}

static void vfio_ap_mdev_unlink_fr_queues(struct ap_matrix_mdev *matrix_mdev)
{
	struct vfio_ap_queue *q;
	unsigned long apid, apqi;

	for_each_set_bit_inv(apid, matrix_mdev->matrix.apm, AP_DEVICES) {
		for_each_set_bit_inv(apqi, matrix_mdev->matrix.aqm,
				     AP_DOMAINS) {
			q = vfio_ap_mdev_get_queue(matrix_mdev,
						   AP_MKQID(apid, apqi));
			if (q)
				q->matrix_mdev = NULL;
		}
	}
}

static void vfio_ap_mdev_remove(struct mdev_device *mdev)
{
	struct ap_matrix_mdev *matrix_mdev = dev_get_drvdata(&mdev->dev);

	vfio_unregister_group_dev(&matrix_mdev->vdev);

	mutex_lock(&matrix_dev->guests_lock);
	mutex_lock(&matrix_dev->mdevs_lock);
	vfio_ap_mdev_reset_queues(&matrix_mdev->qtable);
	vfio_ap_mdev_unlink_fr_queues(matrix_mdev);
	list_del(&matrix_mdev->node);
	mutex_unlock(&matrix_dev->mdevs_lock);
	mutex_unlock(&matrix_dev->guests_lock);
	vfio_uninit_group_dev(&matrix_mdev->vdev);
	kfree(matrix_mdev);
	atomic_inc(&matrix_dev->available_instances);
=======
static int vfio_ap_mdev_probe(struct mdev_device *mdev)
{
	struct ap_matrix_mdev *matrix_mdev;
	int ret;

	matrix_mdev = vfio_alloc_device(ap_matrix_mdev, vdev, &mdev->dev,
					&vfio_ap_matrix_dev_ops);
	if (IS_ERR(matrix_mdev))
		return PTR_ERR(matrix_mdev);

	ret = vfio_register_emulated_iommu_dev(&matrix_mdev->vdev);
	if (ret)
		goto err_put_vdev;
	dev_set_drvdata(&mdev->dev, matrix_mdev);
	mutex_lock(&matrix_dev->mdevs_lock);
	list_add(&matrix_mdev->node, &matrix_dev->mdev_list);
	mutex_unlock(&matrix_dev->mdevs_lock);
	return 0;

err_put_vdev:
	vfio_put_device(&matrix_mdev->vdev);
	return ret;
>>>>>>> eb3cdb58
}

static void vfio_ap_mdev_link_queue(struct ap_matrix_mdev *matrix_mdev,
				    struct vfio_ap_queue *q)
{
	if (q) {
		q->matrix_mdev = matrix_mdev;
		hash_add(matrix_mdev->qtable.queues, &q->mdev_qnode, q->apqn);
	}
}

static void vfio_ap_mdev_link_apqn(struct ap_matrix_mdev *matrix_mdev, int apqn)
{
	struct vfio_ap_queue *q;

	q = vfio_ap_find_queue(apqn);
	vfio_ap_mdev_link_queue(matrix_mdev, q);
}

static void vfio_ap_unlink_queue_fr_mdev(struct vfio_ap_queue *q)
{
	hash_del(&q->mdev_qnode);
}

<<<<<<< HEAD
static MDEV_TYPE_ATTR_RO(device_api);

static struct attribute *vfio_ap_mdev_type_attrs[] = {
	&mdev_type_attr_name.attr,
	&mdev_type_attr_device_api.attr,
	&mdev_type_attr_available_instances.attr,
	NULL,
};

static struct attribute_group vfio_ap_mdev_hwvirt_type_group = {
	.name = VFIO_AP_MDEV_TYPE_HWVIRT,
	.attrs = vfio_ap_mdev_type_attrs,
};

static struct attribute_group *vfio_ap_mdev_type_groups[] = {
	&vfio_ap_mdev_hwvirt_type_group,
	NULL,
};

#define MDEV_SHARING_ERR "Userspace may not re-assign queue %02lx.%04lx " \
			 "already assigned to %s"

static void vfio_ap_mdev_log_sharing_err(struct ap_matrix_mdev *matrix_mdev,
					 unsigned long *apm,
					 unsigned long *aqm)
{
	unsigned long apid, apqi;
	const struct device *dev = mdev_dev(matrix_mdev->mdev);
	const char *mdev_name = dev_name(dev);

	for_each_set_bit_inv(apid, apm, AP_DEVICES)
		for_each_set_bit_inv(apqi, aqm, AP_DOMAINS)
			dev_warn(dev, MDEV_SHARING_ERR, apid, apqi, mdev_name);
}

/**
 * vfio_ap_mdev_verify_no_sharing - verify APQNs are not shared by matrix mdevs
 *
 * @mdev_apm: mask indicating the APIDs of the APQNs to be verified
 * @mdev_aqm: mask indicating the APQIs of the APQNs to be verified
 *
 * Verifies that each APQN derived from the Cartesian product of a bitmap of
 * AP adapter IDs and AP queue indexes is not configured for any matrix
 * mediated device. AP queue sharing is not allowed.
 *
=======
static void vfio_ap_unlink_mdev_fr_queue(struct vfio_ap_queue *q)
{
	q->matrix_mdev = NULL;
}

static void vfio_ap_mdev_unlink_fr_queues(struct ap_matrix_mdev *matrix_mdev)
{
	struct vfio_ap_queue *q;
	unsigned long apid, apqi;

	for_each_set_bit_inv(apid, matrix_mdev->matrix.apm, AP_DEVICES) {
		for_each_set_bit_inv(apqi, matrix_mdev->matrix.aqm,
				     AP_DOMAINS) {
			q = vfio_ap_mdev_get_queue(matrix_mdev,
						   AP_MKQID(apid, apqi));
			if (q)
				q->matrix_mdev = NULL;
		}
	}
}

static void vfio_ap_mdev_remove(struct mdev_device *mdev)
{
	struct ap_matrix_mdev *matrix_mdev = dev_get_drvdata(&mdev->dev);

	vfio_unregister_group_dev(&matrix_mdev->vdev);

	mutex_lock(&matrix_dev->guests_lock);
	mutex_lock(&matrix_dev->mdevs_lock);
	vfio_ap_mdev_reset_queues(&matrix_mdev->qtable);
	vfio_ap_mdev_unlink_fr_queues(matrix_mdev);
	list_del(&matrix_mdev->node);
	mutex_unlock(&matrix_dev->mdevs_lock);
	mutex_unlock(&matrix_dev->guests_lock);
	vfio_put_device(&matrix_mdev->vdev);
}

#define MDEV_SHARING_ERR "Userspace may not re-assign queue %02lx.%04lx " \
			 "already assigned to %s"

static void vfio_ap_mdev_log_sharing_err(struct ap_matrix_mdev *matrix_mdev,
					 unsigned long *apm,
					 unsigned long *aqm)
{
	unsigned long apid, apqi;
	const struct device *dev = mdev_dev(matrix_mdev->mdev);
	const char *mdev_name = dev_name(dev);

	for_each_set_bit_inv(apid, apm, AP_DEVICES)
		for_each_set_bit_inv(apqi, aqm, AP_DOMAINS)
			dev_warn(dev, MDEV_SHARING_ERR, apid, apqi, mdev_name);
}

/**
 * vfio_ap_mdev_verify_no_sharing - verify APQNs are not shared by matrix mdevs
 *
 * @mdev_apm: mask indicating the APIDs of the APQNs to be verified
 * @mdev_aqm: mask indicating the APQIs of the APQNs to be verified
 *
 * Verifies that each APQN derived from the Cartesian product of a bitmap of
 * AP adapter IDs and AP queue indexes is not configured for any matrix
 * mediated device. AP queue sharing is not allowed.
 *
>>>>>>> eb3cdb58
 * Return: 0 if the APQNs are not shared; otherwise return -EADDRINUSE.
 */
static int vfio_ap_mdev_verify_no_sharing(unsigned long *mdev_apm,
					  unsigned long *mdev_aqm)
{
	struct ap_matrix_mdev *matrix_mdev;
	DECLARE_BITMAP(apm, AP_DEVICES);
	DECLARE_BITMAP(aqm, AP_DOMAINS);

	list_for_each_entry(matrix_mdev, &matrix_dev->mdev_list, node) {
		/*
		 * If the input apm and aqm are fields of the matrix_mdev
		 * object, then move on to the next matrix_mdev.
		 */
		if (mdev_apm == matrix_mdev->matrix.apm &&
		    mdev_aqm == matrix_mdev->matrix.aqm)
			continue;

		memset(apm, 0, sizeof(apm));
		memset(aqm, 0, sizeof(aqm));

		/*
		 * We work on full longs, as we can only exclude the leftover
		 * bits in non-inverse order. The leftover is all zeros.
		 */
		if (!bitmap_and(apm, mdev_apm, matrix_mdev->matrix.apm,
				AP_DEVICES))
			continue;

		if (!bitmap_and(aqm, mdev_aqm, matrix_mdev->matrix.aqm,
				AP_DOMAINS))
			continue;

		vfio_ap_mdev_log_sharing_err(matrix_mdev, apm, aqm);

		return -EADDRINUSE;
	}

	return 0;
}

/**
 * vfio_ap_mdev_validate_masks - verify that the APQNs assigned to the mdev are
 *				 not reserved for the default zcrypt driver and
 *				 are not assigned to another mdev.
 *
 * @matrix_mdev: the mdev to which the APQNs being validated are assigned.
 *
 * Return: One of the following values:
 * o the error returned from the ap_apqn_in_matrix_owned_by_def_drv() function,
 *   most likely -EBUSY indicating the ap_perms_mutex lock is already held.
 * o EADDRNOTAVAIL if an APQN assigned to @matrix_mdev is reserved for the
 *		   zcrypt default driver.
 * o EADDRINUSE if an APQN assigned to @matrix_mdev is assigned to another mdev
 * o A zero indicating validation succeeded.
 */
static int vfio_ap_mdev_validate_masks(struct ap_matrix_mdev *matrix_mdev)
{
	if (ap_apqn_in_matrix_owned_by_def_drv(matrix_mdev->matrix.apm,
					       matrix_mdev->matrix.aqm))
		return -EADDRNOTAVAIL;

	return vfio_ap_mdev_verify_no_sharing(matrix_mdev->matrix.apm,
					      matrix_mdev->matrix.aqm);
}

static void vfio_ap_mdev_link_adapter(struct ap_matrix_mdev *matrix_mdev,
				      unsigned long apid)
{
	unsigned long apqi;

	for_each_set_bit_inv(apqi, matrix_mdev->matrix.aqm, AP_DOMAINS)
		vfio_ap_mdev_link_apqn(matrix_mdev,
				       AP_MKQID(apid, apqi));
}

/**
 * assign_adapter_store - parses the APID from @buf and sets the
 * corresponding bit in the mediated matrix device's APM
 *
 * @dev:	the matrix device
 * @attr:	the mediated matrix device's assign_adapter attribute
 * @buf:	a buffer containing the AP adapter number (APID) to
 *		be assigned
 * @count:	the number of bytes in @buf
 *
 * Return: the number of bytes processed if the APID is valid; otherwise,
 * returns one of the following errors:
 *
 *	1. -EINVAL
 *	   The APID is not a valid number
 *
 *	2. -ENODEV
 *	   The APID exceeds the maximum value configured for the system
 *
 *	3. -EADDRNOTAVAIL
 *	   An APQN derived from the cross product of the APID being assigned
 *	   and the APQIs previously assigned is not bound to the vfio_ap device
 *	   driver; or, if no APQIs have yet been assigned, the APID is not
 *	   contained in an APQN bound to the vfio_ap device driver.
 *
 *	4. -EADDRINUSE
 *	   An APQN derived from the cross product of the APID being assigned
 *	   and the APQIs previously assigned is being used by another mediated
 *	   matrix device
 *
 *	5. -EAGAIN
 *	   A lock required to validate the mdev's AP configuration could not
 *	   be obtained.
 */
static ssize_t assign_adapter_store(struct device *dev,
				    struct device_attribute *attr,
				    const char *buf, size_t count)
{
	int ret;
	unsigned long apid;
	DECLARE_BITMAP(apm_delta, AP_DEVICES);
	struct ap_matrix_mdev *matrix_mdev = dev_get_drvdata(dev);

	mutex_lock(&ap_perms_mutex);
	get_update_locks_for_mdev(matrix_mdev);

	ret = kstrtoul(buf, 0, &apid);
	if (ret)
		goto done;

	if (apid > matrix_mdev->matrix.apm_max) {
		ret = -ENODEV;
		goto done;
	}

	if (test_bit_inv(apid, matrix_mdev->matrix.apm)) {
		ret = count;
		goto done;
	}

	set_bit_inv(apid, matrix_mdev->matrix.apm);

	ret = vfio_ap_mdev_validate_masks(matrix_mdev);
	if (ret) {
		clear_bit_inv(apid, matrix_mdev->matrix.apm);
		goto done;
	}

	vfio_ap_mdev_link_adapter(matrix_mdev, apid);
	memset(apm_delta, 0, sizeof(apm_delta));
	set_bit_inv(apid, apm_delta);
<<<<<<< HEAD

	if (vfio_ap_mdev_filter_matrix(apm_delta,
				       matrix_mdev->matrix.aqm, matrix_mdev))
		vfio_ap_mdev_update_guest_apcb(matrix_mdev);

=======

	if (vfio_ap_mdev_filter_matrix(apm_delta,
				       matrix_mdev->matrix.aqm, matrix_mdev))
		vfio_ap_mdev_update_guest_apcb(matrix_mdev);

>>>>>>> eb3cdb58
	ret = count;
done:
	release_update_locks_for_mdev(matrix_mdev);
	mutex_unlock(&ap_perms_mutex);

	return ret;
}
static DEVICE_ATTR_WO(assign_adapter);

static struct vfio_ap_queue
*vfio_ap_unlink_apqn_fr_mdev(struct ap_matrix_mdev *matrix_mdev,
			     unsigned long apid, unsigned long apqi)
{
	struct vfio_ap_queue *q = NULL;

	q = vfio_ap_mdev_get_queue(matrix_mdev, AP_MKQID(apid, apqi));
	/* If the queue is assigned to the matrix mdev, unlink it. */
	if (q)
		vfio_ap_unlink_queue_fr_mdev(q);

	return q;
}

/**
 * vfio_ap_mdev_unlink_adapter - unlink all queues associated with unassigned
 *				 adapter from the matrix mdev to which the
 *				 adapter was assigned.
 * @matrix_mdev: the matrix mediated device to which the adapter was assigned.
 * @apid: the APID of the unassigned adapter.
 * @qtable: table for storing queues associated with unassigned adapter.
 */
static void vfio_ap_mdev_unlink_adapter(struct ap_matrix_mdev *matrix_mdev,
					unsigned long apid,
					struct ap_queue_table *qtable)
{
	unsigned long apqi;
	struct vfio_ap_queue *q;

	for_each_set_bit_inv(apqi, matrix_mdev->matrix.aqm, AP_DOMAINS) {
		q = vfio_ap_unlink_apqn_fr_mdev(matrix_mdev, apid, apqi);

		if (q && qtable) {
			if (test_bit_inv(apid, matrix_mdev->shadow_apcb.apm) &&
			    test_bit_inv(apqi, matrix_mdev->shadow_apcb.aqm))
				hash_add(qtable->queues, &q->mdev_qnode,
					 q->apqn);
		}
	}
}

static void vfio_ap_mdev_hot_unplug_adapter(struct ap_matrix_mdev *matrix_mdev,
					    unsigned long apid)
{
	int loop_cursor;
	struct vfio_ap_queue *q;
	struct ap_queue_table *qtable = kzalloc(sizeof(*qtable), GFP_KERNEL);

	hash_init(qtable->queues);
	vfio_ap_mdev_unlink_adapter(matrix_mdev, apid, qtable);

	if (test_bit_inv(apid, matrix_mdev->shadow_apcb.apm)) {
		clear_bit_inv(apid, matrix_mdev->shadow_apcb.apm);
		vfio_ap_mdev_update_guest_apcb(matrix_mdev);
	}

	vfio_ap_mdev_reset_queues(qtable);

	hash_for_each(qtable->queues, loop_cursor, q, mdev_qnode) {
		vfio_ap_unlink_mdev_fr_queue(q);
		hash_del(&q->mdev_qnode);
	}

	kfree(qtable);
}

/**
 * unassign_adapter_store - parses the APID from @buf and clears the
 * corresponding bit in the mediated matrix device's APM
 *
 * @dev:	the matrix device
 * @attr:	the mediated matrix device's unassign_adapter attribute
 * @buf:	a buffer containing the adapter number (APID) to be unassigned
 * @count:	the number of bytes in @buf
 *
 * Return: the number of bytes processed if the APID is valid; otherwise,
 * returns one of the following errors:
 *	-EINVAL if the APID is not a number
 *	-ENODEV if the APID it exceeds the maximum value configured for the
 *		system
 */
static ssize_t unassign_adapter_store(struct device *dev,
				      struct device_attribute *attr,
				      const char *buf, size_t count)
{
	int ret;
	unsigned long apid;
	struct ap_matrix_mdev *matrix_mdev = dev_get_drvdata(dev);

	get_update_locks_for_mdev(matrix_mdev);

	ret = kstrtoul(buf, 0, &apid);
	if (ret)
		goto done;

	if (apid > matrix_mdev->matrix.apm_max) {
		ret = -ENODEV;
		goto done;
	}

	if (!test_bit_inv(apid, matrix_mdev->matrix.apm)) {
		ret = count;
		goto done;
	}

	clear_bit_inv((unsigned long)apid, matrix_mdev->matrix.apm);
	vfio_ap_mdev_hot_unplug_adapter(matrix_mdev, apid);
	ret = count;
done:
	release_update_locks_for_mdev(matrix_mdev);
	return ret;
}
static DEVICE_ATTR_WO(unassign_adapter);

static void vfio_ap_mdev_link_domain(struct ap_matrix_mdev *matrix_mdev,
				     unsigned long apqi)
{
	unsigned long apid;

	for_each_set_bit_inv(apid, matrix_mdev->matrix.apm, AP_DEVICES)
		vfio_ap_mdev_link_apqn(matrix_mdev,
				       AP_MKQID(apid, apqi));
}

/**
 * assign_domain_store - parses the APQI from @buf and sets the
 * corresponding bit in the mediated matrix device's AQM
 *
 * @dev:	the matrix device
 * @attr:	the mediated matrix device's assign_domain attribute
 * @buf:	a buffer containing the AP queue index (APQI) of the domain to
 *		be assigned
 * @count:	the number of bytes in @buf
 *
 * Return: the number of bytes processed if the APQI is valid; otherwise returns
 * one of the following errors:
 *
 *	1. -EINVAL
 *	   The APQI is not a valid number
 *
 *	2. -ENODEV
 *	   The APQI exceeds the maximum value configured for the system
 *
 *	3. -EADDRNOTAVAIL
 *	   An APQN derived from the cross product of the APQI being assigned
 *	   and the APIDs previously assigned is not bound to the vfio_ap device
 *	   driver; or, if no APIDs have yet been assigned, the APQI is not
 *	   contained in an APQN bound to the vfio_ap device driver.
 *
 *	4. -EADDRINUSE
 *	   An APQN derived from the cross product of the APQI being assigned
 *	   and the APIDs previously assigned is being used by another mediated
 *	   matrix device
 *
 *	5. -EAGAIN
 *	   The lock required to validate the mdev's AP configuration could not
 *	   be obtained.
 */
static ssize_t assign_domain_store(struct device *dev,
				   struct device_attribute *attr,
				   const char *buf, size_t count)
{
	int ret;
	unsigned long apqi;
	DECLARE_BITMAP(aqm_delta, AP_DOMAINS);
	struct ap_matrix_mdev *matrix_mdev = dev_get_drvdata(dev);

	mutex_lock(&ap_perms_mutex);
	get_update_locks_for_mdev(matrix_mdev);

	ret = kstrtoul(buf, 0, &apqi);
	if (ret)
		goto done;

	if (apqi > matrix_mdev->matrix.aqm_max) {
		ret = -ENODEV;
		goto done;
	}

	if (test_bit_inv(apqi, matrix_mdev->matrix.aqm)) {
		ret = count;
		goto done;
	}

	set_bit_inv(apqi, matrix_mdev->matrix.aqm);

	ret = vfio_ap_mdev_validate_masks(matrix_mdev);
	if (ret) {
		clear_bit_inv(apqi, matrix_mdev->matrix.aqm);
		goto done;
	}

	vfio_ap_mdev_link_domain(matrix_mdev, apqi);
	memset(aqm_delta, 0, sizeof(aqm_delta));
	set_bit_inv(apqi, aqm_delta);

	if (vfio_ap_mdev_filter_matrix(matrix_mdev->matrix.apm, aqm_delta,
				       matrix_mdev))
		vfio_ap_mdev_update_guest_apcb(matrix_mdev);

	ret = count;
done:
	release_update_locks_for_mdev(matrix_mdev);
	mutex_unlock(&ap_perms_mutex);

	return ret;
}
static DEVICE_ATTR_WO(assign_domain);

static void vfio_ap_mdev_unlink_domain(struct ap_matrix_mdev *matrix_mdev,
				       unsigned long apqi,
				       struct ap_queue_table *qtable)
{
	unsigned long apid;
	struct vfio_ap_queue *q;

	for_each_set_bit_inv(apid, matrix_mdev->matrix.apm, AP_DEVICES) {
		q = vfio_ap_unlink_apqn_fr_mdev(matrix_mdev, apid, apqi);

		if (q && qtable) {
			if (test_bit_inv(apid, matrix_mdev->shadow_apcb.apm) &&
			    test_bit_inv(apqi, matrix_mdev->shadow_apcb.aqm))
				hash_add(qtable->queues, &q->mdev_qnode,
					 q->apqn);
		}
	}
}

static void vfio_ap_mdev_hot_unplug_domain(struct ap_matrix_mdev *matrix_mdev,
					   unsigned long apqi)
{
	int loop_cursor;
	struct vfio_ap_queue *q;
	struct ap_queue_table *qtable = kzalloc(sizeof(*qtable), GFP_KERNEL);

	hash_init(qtable->queues);
	vfio_ap_mdev_unlink_domain(matrix_mdev, apqi, qtable);

	if (test_bit_inv(apqi, matrix_mdev->shadow_apcb.aqm)) {
		clear_bit_inv(apqi, matrix_mdev->shadow_apcb.aqm);
		vfio_ap_mdev_update_guest_apcb(matrix_mdev);
	}

	vfio_ap_mdev_reset_queues(qtable);

	hash_for_each(qtable->queues, loop_cursor, q, mdev_qnode) {
		vfio_ap_unlink_mdev_fr_queue(q);
		hash_del(&q->mdev_qnode);
	}

	kfree(qtable);
}

/**
 * unassign_domain_store - parses the APQI from @buf and clears the
 * corresponding bit in the mediated matrix device's AQM
 *
 * @dev:	the matrix device
 * @attr:	the mediated matrix device's unassign_domain attribute
 * @buf:	a buffer containing the AP queue index (APQI) of the domain to
 *		be unassigned
 * @count:	the number of bytes in @buf
 *
 * Return: the number of bytes processed if the APQI is valid; otherwise,
 * returns one of the following errors:
 *	-EINVAL if the APQI is not a number
 *	-ENODEV if the APQI exceeds the maximum value configured for the system
 */
static ssize_t unassign_domain_store(struct device *dev,
				     struct device_attribute *attr,
				     const char *buf, size_t count)
{
	int ret;
	unsigned long apqi;
	struct ap_matrix_mdev *matrix_mdev = dev_get_drvdata(dev);

	get_update_locks_for_mdev(matrix_mdev);

	ret = kstrtoul(buf, 0, &apqi);
	if (ret)
		goto done;

	if (apqi > matrix_mdev->matrix.aqm_max) {
		ret = -ENODEV;
		goto done;
	}

	if (!test_bit_inv(apqi, matrix_mdev->matrix.aqm)) {
		ret = count;
		goto done;
	}

	clear_bit_inv((unsigned long)apqi, matrix_mdev->matrix.aqm);
	vfio_ap_mdev_hot_unplug_domain(matrix_mdev, apqi);
	ret = count;

done:
	release_update_locks_for_mdev(matrix_mdev);
	return ret;
}
static DEVICE_ATTR_WO(unassign_domain);

/**
 * assign_control_domain_store - parses the domain ID from @buf and sets
 * the corresponding bit in the mediated matrix device's ADM
 *
 * @dev:	the matrix device
 * @attr:	the mediated matrix device's assign_control_domain attribute
 * @buf:	a buffer containing the domain ID to be assigned
 * @count:	the number of bytes in @buf
 *
 * Return: the number of bytes processed if the domain ID is valid; otherwise,
 * returns one of the following errors:
 *	-EINVAL if the ID is not a number
 *	-ENODEV if the ID exceeds the maximum value configured for the system
 */
static ssize_t assign_control_domain_store(struct device *dev,
					   struct device_attribute *attr,
					   const char *buf, size_t count)
{
	int ret;
	unsigned long id;
	struct ap_matrix_mdev *matrix_mdev = dev_get_drvdata(dev);

	get_update_locks_for_mdev(matrix_mdev);

	ret = kstrtoul(buf, 0, &id);
	if (ret)
		goto done;

	if (id > matrix_mdev->matrix.adm_max) {
		ret = -ENODEV;
		goto done;
	}

	if (test_bit_inv(id, matrix_mdev->matrix.adm)) {
		ret = count;
		goto done;
	}

	/* Set the bit in the ADM (bitmask) corresponding to the AP control
	 * domain number (id). The bits in the mask, from most significant to
	 * least significant, correspond to IDs 0 up to the one less than the
	 * number of control domains that can be assigned.
	 */
	set_bit_inv(id, matrix_mdev->matrix.adm);
	if (vfio_ap_mdev_filter_cdoms(matrix_mdev))
		vfio_ap_mdev_update_guest_apcb(matrix_mdev);

	ret = count;
done:
	release_update_locks_for_mdev(matrix_mdev);
	return ret;
}
static DEVICE_ATTR_WO(assign_control_domain);

/**
 * unassign_control_domain_store - parses the domain ID from @buf and
 * clears the corresponding bit in the mediated matrix device's ADM
 *
 * @dev:	the matrix device
 * @attr:	the mediated matrix device's unassign_control_domain attribute
 * @buf:	a buffer containing the domain ID to be unassigned
 * @count:	the number of bytes in @buf
 *
 * Return: the number of bytes processed if the domain ID is valid; otherwise,
 * returns one of the following errors:
 *	-EINVAL if the ID is not a number
 *	-ENODEV if the ID exceeds the maximum value configured for the system
 */
static ssize_t unassign_control_domain_store(struct device *dev,
					     struct device_attribute *attr,
					     const char *buf, size_t count)
{
	int ret;
	unsigned long domid;
	struct ap_matrix_mdev *matrix_mdev = dev_get_drvdata(dev);

	get_update_locks_for_mdev(matrix_mdev);

	ret = kstrtoul(buf, 0, &domid);
	if (ret)
		goto done;

	if (domid > matrix_mdev->matrix.adm_max) {
		ret = -ENODEV;
		goto done;
	}

	if (!test_bit_inv(domid, matrix_mdev->matrix.adm)) {
		ret = count;
		goto done;
	}

	clear_bit_inv(domid, matrix_mdev->matrix.adm);

	if (test_bit_inv(domid, matrix_mdev->shadow_apcb.adm)) {
		clear_bit_inv(domid, matrix_mdev->shadow_apcb.adm);
		vfio_ap_mdev_update_guest_apcb(matrix_mdev);
	}

	ret = count;
done:
	release_update_locks_for_mdev(matrix_mdev);
	return ret;
}
static DEVICE_ATTR_WO(unassign_control_domain);

static ssize_t control_domains_show(struct device *dev,
				    struct device_attribute *dev_attr,
				    char *buf)
{
	unsigned long id;
	int nchars = 0;
	int n;
	char *bufpos = buf;
	struct ap_matrix_mdev *matrix_mdev = dev_get_drvdata(dev);
	unsigned long max_domid = matrix_mdev->matrix.adm_max;

	mutex_lock(&matrix_dev->mdevs_lock);
	for_each_set_bit_inv(id, matrix_mdev->matrix.adm, max_domid + 1) {
		n = sprintf(bufpos, "%04lx\n", id);
		bufpos += n;
		nchars += n;
	}
	mutex_unlock(&matrix_dev->mdevs_lock);

	return nchars;
}
static DEVICE_ATTR_RO(control_domains);

static ssize_t vfio_ap_mdev_matrix_show(struct ap_matrix *matrix, char *buf)
{
	char *bufpos = buf;
	unsigned long apid;
	unsigned long apqi;
	unsigned long apid1;
	unsigned long apqi1;
	unsigned long napm_bits = matrix->apm_max + 1;
	unsigned long naqm_bits = matrix->aqm_max + 1;
	int nchars = 0;
	int n;

	apid1 = find_first_bit_inv(matrix->apm, napm_bits);
	apqi1 = find_first_bit_inv(matrix->aqm, naqm_bits);

	if ((apid1 < napm_bits) && (apqi1 < naqm_bits)) {
		for_each_set_bit_inv(apid, matrix->apm, napm_bits) {
			for_each_set_bit_inv(apqi, matrix->aqm,
					     naqm_bits) {
				n = sprintf(bufpos, "%02lx.%04lx\n", apid,
					    apqi);
				bufpos += n;
				nchars += n;
			}
		}
	} else if (apid1 < napm_bits) {
		for_each_set_bit_inv(apid, matrix->apm, napm_bits) {
			n = sprintf(bufpos, "%02lx.\n", apid);
			bufpos += n;
			nchars += n;
		}
	} else if (apqi1 < naqm_bits) {
		for_each_set_bit_inv(apqi, matrix->aqm, naqm_bits) {
			n = sprintf(bufpos, ".%04lx\n", apqi);
			bufpos += n;
			nchars += n;
		}
	}

	return nchars;
}

static ssize_t matrix_show(struct device *dev, struct device_attribute *attr,
			   char *buf)
{
	ssize_t nchars;
	struct ap_matrix_mdev *matrix_mdev = dev_get_drvdata(dev);

	mutex_lock(&matrix_dev->mdevs_lock);
	nchars = vfio_ap_mdev_matrix_show(&matrix_mdev->matrix, buf);
	mutex_unlock(&matrix_dev->mdevs_lock);

	return nchars;
}
static DEVICE_ATTR_RO(matrix);

static ssize_t guest_matrix_show(struct device *dev,
				 struct device_attribute *attr, char *buf)
{
	ssize_t nchars;
	struct ap_matrix_mdev *matrix_mdev = dev_get_drvdata(dev);

	mutex_lock(&matrix_dev->mdevs_lock);
	nchars = vfio_ap_mdev_matrix_show(&matrix_mdev->shadow_apcb, buf);
	mutex_unlock(&matrix_dev->mdevs_lock);

	return nchars;
}
static DEVICE_ATTR_RO(guest_matrix);

static struct attribute *vfio_ap_mdev_attrs[] = {
	&dev_attr_assign_adapter.attr,
	&dev_attr_unassign_adapter.attr,
	&dev_attr_assign_domain.attr,
	&dev_attr_unassign_domain.attr,
	&dev_attr_assign_control_domain.attr,
	&dev_attr_unassign_control_domain.attr,
	&dev_attr_control_domains.attr,
	&dev_attr_matrix.attr,
	&dev_attr_guest_matrix.attr,
	NULL,
};

static struct attribute_group vfio_ap_mdev_attr_group = {
	.attrs = vfio_ap_mdev_attrs
};

static const struct attribute_group *vfio_ap_mdev_attr_groups[] = {
	&vfio_ap_mdev_attr_group,
	NULL
};

/**
 * vfio_ap_mdev_set_kvm - sets all data for @matrix_mdev that are needed
 * to manage AP resources for the guest whose state is represented by @kvm
 *
 * @matrix_mdev: a mediated matrix device
 * @kvm: reference to KVM instance
 *
 * Return: 0 if no other mediated matrix device has a reference to @kvm;
 * otherwise, returns an -EPERM.
 */
static int vfio_ap_mdev_set_kvm(struct ap_matrix_mdev *matrix_mdev,
				struct kvm *kvm)
{
	struct ap_matrix_mdev *m;

	if (kvm->arch.crypto.crycbd) {
		down_write(&kvm->arch.crypto.pqap_hook_rwsem);
		kvm->arch.crypto.pqap_hook = &matrix_mdev->pqap_hook;
		up_write(&kvm->arch.crypto.pqap_hook_rwsem);

		get_update_locks_for_kvm(kvm);

		list_for_each_entry(m, &matrix_dev->mdev_list, node) {
			if (m != matrix_mdev && m->kvm == kvm) {
				release_update_locks_for_kvm(kvm);
				return -EPERM;
			}
		}

		kvm_get_kvm(kvm);
		matrix_mdev->kvm = kvm;
		vfio_ap_mdev_update_guest_apcb(matrix_mdev);

		release_update_locks_for_kvm(kvm);
	}

	return 0;
}

<<<<<<< HEAD
static void vfio_ap_mdev_dma_unmap(struct vfio_device *vdev, u64 iova,
				   u64 length)
{
	struct ap_matrix_mdev *matrix_mdev =
		container_of(vdev, struct ap_matrix_mdev, vdev);

	vfio_unpin_pages(&matrix_mdev->vdev, iova, 1);
=======
static void unmap_iova(struct ap_matrix_mdev *matrix_mdev, u64 iova, u64 length)
{
	struct ap_queue_table *qtable = &matrix_mdev->qtable;
	struct vfio_ap_queue *q;
	int loop_cursor;

	hash_for_each(qtable->queues, loop_cursor, q, mdev_qnode) {
		if (q->saved_iova >= iova && q->saved_iova < iova + length)
			vfio_ap_irq_disable(q);
	}
}

static void vfio_ap_mdev_dma_unmap(struct vfio_device *vdev, u64 iova,
				   u64 length)
{
	struct ap_matrix_mdev *matrix_mdev =
		container_of(vdev, struct ap_matrix_mdev, vdev);

	mutex_lock(&matrix_dev->mdevs_lock);

	unmap_iova(matrix_mdev, iova, length);

	mutex_unlock(&matrix_dev->mdevs_lock);
>>>>>>> eb3cdb58
}

/**
 * vfio_ap_mdev_unset_kvm - performs clean-up of resources no longer needed
 * by @matrix_mdev.
 *
 * @matrix_mdev: a matrix mediated device
 */
static void vfio_ap_mdev_unset_kvm(struct ap_matrix_mdev *matrix_mdev)
{
	struct kvm *kvm = matrix_mdev->kvm;
<<<<<<< HEAD

	if (kvm && kvm->arch.crypto.crycbd) {
		down_write(&kvm->arch.crypto.pqap_hook_rwsem);
		kvm->arch.crypto.pqap_hook = NULL;
		up_write(&kvm->arch.crypto.pqap_hook_rwsem);

		get_update_locks_for_kvm(kvm);

		kvm_arch_crypto_clear_masks(kvm);
		vfio_ap_mdev_reset_queues(&matrix_mdev->qtable);
		kvm_put_kvm(kvm);
		matrix_mdev->kvm = NULL;

		release_update_locks_for_kvm(kvm);
=======

	if (kvm && kvm->arch.crypto.crycbd) {
		down_write(&kvm->arch.crypto.pqap_hook_rwsem);
		kvm->arch.crypto.pqap_hook = NULL;
		up_write(&kvm->arch.crypto.pqap_hook_rwsem);

		get_update_locks_for_kvm(kvm);

		kvm_arch_crypto_clear_masks(kvm);
		vfio_ap_mdev_reset_queues(&matrix_mdev->qtable);
		kvm_put_kvm(kvm);
		matrix_mdev->kvm = NULL;

		release_update_locks_for_kvm(kvm);
	}
}

static struct vfio_ap_queue *vfio_ap_find_queue(int apqn)
{
	struct ap_queue *queue;
	struct vfio_ap_queue *q = NULL;

	queue = ap_get_qdev(apqn);
	if (!queue)
		return NULL;

	if (queue->ap_dev.device.driver == &matrix_dev->vfio_ap_drv->driver)
		q = dev_get_drvdata(&queue->ap_dev.device);

	put_device(&queue->ap_dev.device);

	return q;
}

static int apq_status_check(int apqn, struct ap_queue_status *status)
{
	switch (status->response_code) {
	case AP_RESPONSE_NORMAL:
	case AP_RESPONSE_RESET_IN_PROGRESS:
		if (status->queue_empty && !status->irq_enabled)
			return 0;
		return -EBUSY;
	case AP_RESPONSE_DECONFIGURED:
		/*
		 * If the AP queue is deconfigured, any subsequent AP command
		 * targeting the queue will fail with the same response code. On the
		 * other hand, when an AP adapter is deconfigured, the associated
		 * queues are reset, so let's return a value indicating the reset
		 * for which we're waiting completed successfully.
		 */
		return 0;
	default:
		WARN(true,
		     "failed to verify reset of queue %02x.%04x: TAPQ rc=%u\n",
		     AP_QID_CARD(apqn), AP_QID_QUEUE(apqn),
		     status->response_code);
		return -EIO;
>>>>>>> eb3cdb58
	}
}

static int apq_reset_check(struct vfio_ap_queue *q)
{
<<<<<<< HEAD
	struct ap_queue *queue;
	struct vfio_ap_queue *q = NULL;

	queue = ap_get_qdev(apqn);
	if (!queue)
		return NULL;

	if (queue->ap_dev.device.driver == &matrix_dev->vfio_ap_drv->driver)
		q = dev_get_drvdata(&queue->ap_dev.device);

	put_device(&queue->ap_dev.device);

	return q;
}

static int vfio_ap_mdev_reset_queue(struct vfio_ap_queue *q,
				    unsigned int retry)
=======
	int ret;
	int iters = MAX_RESET_CHECK_WAIT / AP_RESET_INTERVAL;
	struct ap_queue_status status;

	for (; iters > 0; iters--) {
		msleep(AP_RESET_INTERVAL);
		status = ap_tapq(q->apqn, NULL);
		ret = apq_status_check(q->apqn, &status);
		if (ret != -EBUSY)
			return ret;
	}
	WARN_ONCE(iters <= 0,
		  "timeout verifying reset of queue %02x.%04x (%u, %u, %u)",
		  AP_QID_CARD(q->apqn), AP_QID_QUEUE(q->apqn),
		  status.queue_empty, status.irq_enabled, status.response_code);
	return ret;
}

static int vfio_ap_mdev_reset_queue(struct vfio_ap_queue *q)
>>>>>>> eb3cdb58
{
	struct ap_queue_status status;
	int ret;

	if (!q)
		return 0;
retry_zapq:
<<<<<<< HEAD
	status = ap_zapq(q->apqn);
=======
	status = ap_zapq(q->apqn, 0);
>>>>>>> eb3cdb58
	q->reset_rc = status.response_code;
	switch (status.response_code) {
	case AP_RESPONSE_NORMAL:
		ret = 0;
		/* if the reset has not completed, wait for it to take effect */
		if (!status.queue_empty || status.irq_enabled)
			ret = apq_reset_check(q);
		break;
	case AP_RESPONSE_RESET_IN_PROGRESS:
		/*
		 * There is a reset issued by another process in progress. Let's wait
		 * for that to complete. Since we have no idea whether it was a RAPQ or
		 * ZAPQ, then if it completes successfully, let's issue the ZAPQ.
		 */
		ret = apq_reset_check(q);
		if (ret)
			break;
		goto retry_zapq;
	case AP_RESPONSE_DECONFIGURED:
<<<<<<< HEAD
	case AP_RESPONSE_CHECKSTOPPED:
		WARN_ONCE(status.irq_enabled,
			  "PQAP/ZAPQ for %02x.%04x failed with rc=%u while IRQ enabled",
			  AP_QID_CARD(q->apqn), AP_QID_QUEUE(q->apqn),
			  status.response_code);
		ret = -EBUSY;
		goto free_resources;
	default:
		/* things are really broken, give up */
=======
		/*
		 * When an AP adapter is deconfigured, the associated
		 * queues are reset, so let's return a value indicating the reset
		 * completed successfully.
		 */
		ret = 0;
		break;
	default:
>>>>>>> eb3cdb58
		WARN(true,
		     "PQAP/ZAPQ for %02x.%04x failed with invalid rc=%u\n",
		     AP_QID_CARD(q->apqn), AP_QID_QUEUE(q->apqn),
		     status.response_code);
		return -EIO;
	}

<<<<<<< HEAD
	/* wait for the reset to take effect */
	while (retry2--) {
		if (status.queue_empty && !status.irq_enabled)
			break;
		msleep(20);
		status = ap_tapq(q->apqn, NULL);
	}
	WARN_ONCE(retry2 <= 0, "unable to verify reset of queue %02x.%04x",
		  AP_QID_CARD(q->apqn), AP_QID_QUEUE(q->apqn));

free_resources:
=======
>>>>>>> eb3cdb58
	vfio_ap_free_aqic_resources(q);

	return ret;
}

static int vfio_ap_mdev_reset_queues(struct ap_queue_table *qtable)
{
	int ret, loop_cursor, rc = 0;
	struct vfio_ap_queue *q;

	hash_for_each(qtable->queues, loop_cursor, q, mdev_qnode) {
<<<<<<< HEAD
		ret = vfio_ap_mdev_reset_queue(q, 1);
=======
		ret = vfio_ap_mdev_reset_queue(q);
>>>>>>> eb3cdb58
		/*
		 * Regardless whether a queue turns out to be busy, or
		 * is not operational, we need to continue resetting
		 * the remaining queues.
		 */
		if (ret)
			rc = ret;
	}

	return rc;
}

static int vfio_ap_mdev_open_device(struct vfio_device *vdev)
{
	struct ap_matrix_mdev *matrix_mdev =
		container_of(vdev, struct ap_matrix_mdev, vdev);

	if (!vdev->kvm)
		return -EINVAL;

	return vfio_ap_mdev_set_kvm(matrix_mdev, vdev->kvm);
}

static void vfio_ap_mdev_close_device(struct vfio_device *vdev)
{
	struct ap_matrix_mdev *matrix_mdev =
		container_of(vdev, struct ap_matrix_mdev, vdev);

	vfio_ap_mdev_unset_kvm(matrix_mdev);
}

static int vfio_ap_mdev_get_device_info(unsigned long arg)
{
	unsigned long minsz;
	struct vfio_device_info info;

	minsz = offsetofend(struct vfio_device_info, num_irqs);

	if (copy_from_user(&info, (void __user *)arg, minsz))
		return -EFAULT;

	if (info.argsz < minsz)
		return -EINVAL;

	info.flags = VFIO_DEVICE_FLAGS_AP | VFIO_DEVICE_FLAGS_RESET;
	info.num_regions = 0;
	info.num_irqs = 0;

	return copy_to_user((void __user *)arg, &info, minsz) ? -EFAULT : 0;
}

static ssize_t vfio_ap_mdev_ioctl(struct vfio_device *vdev,
				    unsigned int cmd, unsigned long arg)
{
	struct ap_matrix_mdev *matrix_mdev =
		container_of(vdev, struct ap_matrix_mdev, vdev);
	int ret;

	mutex_lock(&matrix_dev->mdevs_lock);
	switch (cmd) {
	case VFIO_DEVICE_GET_INFO:
		ret = vfio_ap_mdev_get_device_info(arg);
		break;
	case VFIO_DEVICE_RESET:
		ret = vfio_ap_mdev_reset_queues(&matrix_mdev->qtable);
		break;
	default:
		ret = -EOPNOTSUPP;
		break;
	}
	mutex_unlock(&matrix_dev->mdevs_lock);

	return ret;
}

static struct ap_matrix_mdev *vfio_ap_mdev_for_queue(struct vfio_ap_queue *q)
{
	struct ap_matrix_mdev *matrix_mdev;
	unsigned long apid = AP_QID_CARD(q->apqn);
	unsigned long apqi = AP_QID_QUEUE(q->apqn);

	list_for_each_entry(matrix_mdev, &matrix_dev->mdev_list, node) {
		if (test_bit_inv(apid, matrix_mdev->matrix.apm) &&
		    test_bit_inv(apqi, matrix_mdev->matrix.aqm))
			return matrix_mdev;
	}

	return NULL;
}

static ssize_t status_show(struct device *dev,
			   struct device_attribute *attr,
			   char *buf)
{
	ssize_t nchars = 0;
	struct vfio_ap_queue *q;
	struct ap_matrix_mdev *matrix_mdev;
	struct ap_device *apdev = to_ap_dev(dev);

	mutex_lock(&matrix_dev->mdevs_lock);
	q = dev_get_drvdata(&apdev->device);
	matrix_mdev = vfio_ap_mdev_for_queue(q);

	if (matrix_mdev) {
		if (matrix_mdev->kvm)
			nchars = scnprintf(buf, PAGE_SIZE, "%s\n",
					   AP_QUEUE_IN_USE);
		else
			nchars = scnprintf(buf, PAGE_SIZE, "%s\n",
					   AP_QUEUE_ASSIGNED);
	} else {
		nchars = scnprintf(buf, PAGE_SIZE, "%s\n",
				   AP_QUEUE_UNASSIGNED);
	}

	mutex_unlock(&matrix_dev->mdevs_lock);

	return nchars;
}

static DEVICE_ATTR_RO(status);

static struct attribute *vfio_queue_attrs[] = {
	&dev_attr_status.attr,
	NULL,
};

static const struct attribute_group vfio_queue_attr_group = {
	.attrs = vfio_queue_attrs,
};

static const struct vfio_device_ops vfio_ap_matrix_dev_ops = {
<<<<<<< HEAD
=======
	.init = vfio_ap_mdev_init_dev,
>>>>>>> eb3cdb58
	.open_device = vfio_ap_mdev_open_device,
	.close_device = vfio_ap_mdev_close_device,
	.ioctl = vfio_ap_mdev_ioctl,
	.dma_unmap = vfio_ap_mdev_dma_unmap,
<<<<<<< HEAD
};

static struct mdev_driver vfio_ap_matrix_driver = {
=======
	.bind_iommufd = vfio_iommufd_emulated_bind,
	.unbind_iommufd = vfio_iommufd_emulated_unbind,
	.attach_ioas = vfio_iommufd_emulated_attach_ioas,
};

static struct mdev_driver vfio_ap_matrix_driver = {
	.device_api = VFIO_DEVICE_API_AP_STRING,
	.max_instances = MAX_ZDEV_ENTRIES_EXT,
>>>>>>> eb3cdb58
	.driver = {
		.name = "vfio_ap_mdev",
		.owner = THIS_MODULE,
		.mod_name = KBUILD_MODNAME,
		.dev_groups = vfio_ap_mdev_attr_groups,
	},
	.probe = vfio_ap_mdev_probe,
	.remove = vfio_ap_mdev_remove,
<<<<<<< HEAD
	.supported_type_groups = vfio_ap_mdev_type_groups,
=======
>>>>>>> eb3cdb58
};

int vfio_ap_mdev_register(void)
{
	int ret;
<<<<<<< HEAD

	atomic_set(&matrix_dev->available_instances, MAX_ZDEV_ENTRIES_EXT);
=======
>>>>>>> eb3cdb58

	ret = mdev_register_driver(&vfio_ap_matrix_driver);
	if (ret)
		return ret;

<<<<<<< HEAD
	ret = mdev_register_device(&matrix_dev->device, &vfio_ap_matrix_driver);
=======
	matrix_dev->mdev_type.sysfs_name = VFIO_AP_MDEV_TYPE_HWVIRT;
	matrix_dev->mdev_type.pretty_name = VFIO_AP_MDEV_NAME_HWVIRT;
	matrix_dev->mdev_types[0] = &matrix_dev->mdev_type;
	ret = mdev_register_parent(&matrix_dev->parent, &matrix_dev->device,
				   &vfio_ap_matrix_driver,
				   matrix_dev->mdev_types, 1);
>>>>>>> eb3cdb58
	if (ret)
		goto err_driver;
	return 0;

err_driver:
	mdev_unregister_driver(&vfio_ap_matrix_driver);
	return ret;
}

void vfio_ap_mdev_unregister(void)
{
<<<<<<< HEAD
	mdev_unregister_device(&matrix_dev->device);
=======
	mdev_unregister_parent(&matrix_dev->parent);
>>>>>>> eb3cdb58
	mdev_unregister_driver(&vfio_ap_matrix_driver);
}

int vfio_ap_mdev_probe_queue(struct ap_device *apdev)
{
	int ret;
	struct vfio_ap_queue *q;
	struct ap_matrix_mdev *matrix_mdev;

	ret = sysfs_create_group(&apdev->device.kobj, &vfio_queue_attr_group);
	if (ret)
		return ret;

	q = kzalloc(sizeof(*q), GFP_KERNEL);
	if (!q) {
		ret = -ENOMEM;
		goto err_remove_group;
	}

	q->apqn = to_ap_queue(&apdev->device)->qid;
	q->saved_isc = VFIO_AP_ISC_INVALID;
	matrix_mdev = get_update_locks_by_apqn(q->apqn);

	if (matrix_mdev) {
		vfio_ap_mdev_link_queue(matrix_mdev, q);

		if (vfio_ap_mdev_filter_matrix(matrix_mdev->matrix.apm,
					       matrix_mdev->matrix.aqm,
					       matrix_mdev))
			vfio_ap_mdev_update_guest_apcb(matrix_mdev);
	}
	dev_set_drvdata(&apdev->device, q);
	release_update_locks_for_mdev(matrix_mdev);

	return 0;

err_remove_group:
	sysfs_remove_group(&apdev->device.kobj, &vfio_queue_attr_group);
	return ret;
}

void vfio_ap_mdev_remove_queue(struct ap_device *apdev)
{
	unsigned long apid, apqi;
	struct vfio_ap_queue *q;
	struct ap_matrix_mdev *matrix_mdev;

	sysfs_remove_group(&apdev->device.kobj, &vfio_queue_attr_group);
	q = dev_get_drvdata(&apdev->device);
	get_update_locks_for_queue(q);
	matrix_mdev = q->matrix_mdev;

	if (matrix_mdev) {
		vfio_ap_unlink_queue_fr_mdev(q);

		apid = AP_QID_CARD(q->apqn);
		apqi = AP_QID_QUEUE(q->apqn);

		/*
		 * If the queue is assigned to the guest's APCB, then remove
		 * the adapter's APID from the APCB and hot it into the guest.
		 */
		if (test_bit_inv(apid, matrix_mdev->shadow_apcb.apm) &&
		    test_bit_inv(apqi, matrix_mdev->shadow_apcb.aqm)) {
			clear_bit_inv(apid, matrix_mdev->shadow_apcb.apm);
			vfio_ap_mdev_update_guest_apcb(matrix_mdev);
		}
	}

<<<<<<< HEAD
	vfio_ap_mdev_reset_queue(q, 1);
=======
	vfio_ap_mdev_reset_queue(q);
>>>>>>> eb3cdb58
	dev_set_drvdata(&apdev->device, NULL);
	kfree(q);
	release_update_locks_for_mdev(matrix_mdev);
}

/**
 * vfio_ap_mdev_resource_in_use: check whether any of a set of APQNs is
 *				 assigned to a mediated device under the control
 *				 of the vfio_ap device driver.
 *
 * @apm: a bitmap specifying a set of APIDs comprising the APQNs to check.
 * @aqm: a bitmap specifying a set of APQIs comprising the APQNs to check.
 *
 * Return:
 *	* -EADDRINUSE if one or more of the APQNs specified via @apm/@aqm are
 *	  assigned to a mediated device under the control of the vfio_ap
 *	  device driver.
 *	* Otherwise, return 0.
 */
int vfio_ap_mdev_resource_in_use(unsigned long *apm, unsigned long *aqm)
{
	int ret;

	mutex_lock(&matrix_dev->guests_lock);
	mutex_lock(&matrix_dev->mdevs_lock);
	ret = vfio_ap_mdev_verify_no_sharing(apm, aqm);
	mutex_unlock(&matrix_dev->mdevs_lock);
	mutex_unlock(&matrix_dev->guests_lock);

	return ret;
}

/**
 * vfio_ap_mdev_hot_unplug_cfg - hot unplug the adapters, domains and control
 *				 domains that have been removed from the host's
 *				 AP configuration from a guest.
 *
 * @matrix_mdev: an ap_matrix_mdev object attached to a KVM guest.
 * @aprem: the adapters that have been removed from the host's AP configuration
 * @aqrem: the domains that have been removed from the host's AP configuration
 * @cdrem: the control domains that have been removed from the host's AP
 *	   configuration.
 */
static void vfio_ap_mdev_hot_unplug_cfg(struct ap_matrix_mdev *matrix_mdev,
					unsigned long *aprem,
					unsigned long *aqrem,
					unsigned long *cdrem)
{
	int do_hotplug = 0;

	if (!bitmap_empty(aprem, AP_DEVICES)) {
		do_hotplug |= bitmap_andnot(matrix_mdev->shadow_apcb.apm,
					    matrix_mdev->shadow_apcb.apm,
					    aprem, AP_DEVICES);
	}

	if (!bitmap_empty(aqrem, AP_DOMAINS)) {
		do_hotplug |= bitmap_andnot(matrix_mdev->shadow_apcb.aqm,
					    matrix_mdev->shadow_apcb.aqm,
					    aqrem, AP_DEVICES);
	}

	if (!bitmap_empty(cdrem, AP_DOMAINS))
		do_hotplug |= bitmap_andnot(matrix_mdev->shadow_apcb.adm,
					    matrix_mdev->shadow_apcb.adm,
					    cdrem, AP_DOMAINS);

	if (do_hotplug)
		vfio_ap_mdev_update_guest_apcb(matrix_mdev);
}

/**
 * vfio_ap_mdev_cfg_remove - determines which guests are using the adapters,
 *			     domains and control domains that have been removed
 *			     from the host AP configuration and unplugs them
 *			     from those guests.
 *
 * @ap_remove:	bitmap specifying which adapters have been removed from the host
 *		config.
 * @aq_remove:	bitmap specifying which domains have been removed from the host
 *		config.
 * @cd_remove:	bitmap specifying which control domains have been removed from
 *		the host config.
 */
static void vfio_ap_mdev_cfg_remove(unsigned long *ap_remove,
				    unsigned long *aq_remove,
				    unsigned long *cd_remove)
{
	struct ap_matrix_mdev *matrix_mdev;
	DECLARE_BITMAP(aprem, AP_DEVICES);
	DECLARE_BITMAP(aqrem, AP_DOMAINS);
	DECLARE_BITMAP(cdrem, AP_DOMAINS);
	int do_remove = 0;

	list_for_each_entry(matrix_mdev, &matrix_dev->mdev_list, node) {
		mutex_lock(&matrix_mdev->kvm->lock);
		mutex_lock(&matrix_dev->mdevs_lock);

		do_remove |= bitmap_and(aprem, ap_remove,
					  matrix_mdev->matrix.apm,
					  AP_DEVICES);
		do_remove |= bitmap_and(aqrem, aq_remove,
					  matrix_mdev->matrix.aqm,
					  AP_DOMAINS);
		do_remove |= bitmap_andnot(cdrem, cd_remove,
					     matrix_mdev->matrix.adm,
					     AP_DOMAINS);

		if (do_remove)
			vfio_ap_mdev_hot_unplug_cfg(matrix_mdev, aprem, aqrem,
						    cdrem);

		mutex_unlock(&matrix_dev->mdevs_lock);
		mutex_unlock(&matrix_mdev->kvm->lock);
	}
}

/**
 * vfio_ap_mdev_on_cfg_remove - responds to the removal of adapters, domains and
 *				control domains from the host AP configuration
 *				by unplugging them from the guests that are
 *				using them.
 * @cur_config_info: the current host AP configuration information
 * @prev_config_info: the previous host AP configuration information
 */
static void vfio_ap_mdev_on_cfg_remove(struct ap_config_info *cur_config_info,
				       struct ap_config_info *prev_config_info)
{
	int do_remove;
	DECLARE_BITMAP(aprem, AP_DEVICES);
	DECLARE_BITMAP(aqrem, AP_DOMAINS);
	DECLARE_BITMAP(cdrem, AP_DOMAINS);

	do_remove = bitmap_andnot(aprem,
				  (unsigned long *)prev_config_info->apm,
				  (unsigned long *)cur_config_info->apm,
				  AP_DEVICES);
	do_remove |= bitmap_andnot(aqrem,
				   (unsigned long *)prev_config_info->aqm,
				   (unsigned long *)cur_config_info->aqm,
				   AP_DEVICES);
	do_remove |= bitmap_andnot(cdrem,
				   (unsigned long *)prev_config_info->adm,
				   (unsigned long *)cur_config_info->adm,
				   AP_DEVICES);

	if (do_remove)
		vfio_ap_mdev_cfg_remove(aprem, aqrem, cdrem);
}

/**
 * vfio_ap_filter_apid_by_qtype: filter APIDs from an AP mask for adapters that
 *				 are older than AP type 10 (CEX4).
 * @apm: a bitmap of the APIDs to examine
 * @aqm: a bitmap of the APQIs of the queues to query for the AP type.
 */
static void vfio_ap_filter_apid_by_qtype(unsigned long *apm, unsigned long *aqm)
{
	bool apid_cleared;
	struct ap_queue_status status;
<<<<<<< HEAD
	unsigned long apid, apqi, info;
	int qtype, qtype_mask = 0xff000000;
=======
	unsigned long apid, apqi;
	struct ap_tapq_gr2 info;
>>>>>>> eb3cdb58

	for_each_set_bit_inv(apid, apm, AP_DEVICES) {
		apid_cleared = false;

		for_each_set_bit_inv(apqi, aqm, AP_DOMAINS) {
			status = ap_test_queue(AP_MKQID(apid, apqi), 1, &info);
			switch (status.response_code) {
			/*
			 * According to the architecture in each case
			 * below, the queue's info should be filled.
			 */
			case AP_RESPONSE_NORMAL:
			case AP_RESPONSE_RESET_IN_PROGRESS:
			case AP_RESPONSE_DECONFIGURED:
			case AP_RESPONSE_CHECKSTOPPED:
			case AP_RESPONSE_BUSY:
<<<<<<< HEAD
				qtype = info & qtype_mask;

=======
>>>>>>> eb3cdb58
				/*
				 * The vfio_ap device driver only
				 * supports CEX4 and newer adapters, so
				 * remove the APID if the adapter is
				 * older than a CEX4.
				 */
<<<<<<< HEAD
				if (qtype < AP_DEVICE_TYPE_CEX4) {
=======
				if (info.at < AP_DEVICE_TYPE_CEX4) {
>>>>>>> eb3cdb58
					clear_bit_inv(apid, apm);
					apid_cleared = true;
				}

				break;

			default:
				/*
				 * If we don't know the adapter type,
				 * clear its APID since it can't be
				 * determined whether the vfio_ap
				 * device driver supports it.
				 */
				clear_bit_inv(apid, apm);
				apid_cleared = true;
				break;
			}

			/*
			 * If we've already cleared the APID from the apm, there
			 * is no need to continue examining the remainin AP
			 * queues to determine the type of the adapter.
			 */
			if (apid_cleared)
				continue;
		}
	}
}

/**
 * vfio_ap_mdev_cfg_add - store bitmaps specifying the adapters, domains and
 *			  control domains that have been added to the host's
 *			  AP configuration for each matrix mdev to which they
 *			  are assigned.
 *
 * @apm_add: a bitmap specifying the adapters that have been added to the AP
 *	     configuration.
 * @aqm_add: a bitmap specifying the domains that have been added to the AP
 *	     configuration.
 * @adm_add: a bitmap specifying the control domains that have been added to the
 *	     AP configuration.
 */
static void vfio_ap_mdev_cfg_add(unsigned long *apm_add, unsigned long *aqm_add,
				 unsigned long *adm_add)
{
	struct ap_matrix_mdev *matrix_mdev;

	if (list_empty(&matrix_dev->mdev_list))
		return;

	vfio_ap_filter_apid_by_qtype(apm_add, aqm_add);

	list_for_each_entry(matrix_mdev, &matrix_dev->mdev_list, node) {
		bitmap_and(matrix_mdev->apm_add,
			   matrix_mdev->matrix.apm, apm_add, AP_DEVICES);
		bitmap_and(matrix_mdev->aqm_add,
			   matrix_mdev->matrix.aqm, aqm_add, AP_DOMAINS);
		bitmap_and(matrix_mdev->adm_add,
			   matrix_mdev->matrix.adm, adm_add, AP_DEVICES);
	}
}

/**
 * vfio_ap_mdev_on_cfg_add - responds to the addition of adapters, domains and
 *			     control domains to the host AP configuration
 *			     by updating the bitmaps that specify what adapters,
 *			     domains and control domains have been added so they
 *			     can be hot plugged into the guest when the AP bus
 *			     scan completes (see vfio_ap_on_scan_complete
 *			     function).
 * @cur_config_info: the current AP configuration information
 * @prev_config_info: the previous AP configuration information
 */
static void vfio_ap_mdev_on_cfg_add(struct ap_config_info *cur_config_info,
				    struct ap_config_info *prev_config_info)
{
	bool do_add;
	DECLARE_BITMAP(apm_add, AP_DEVICES);
	DECLARE_BITMAP(aqm_add, AP_DOMAINS);
	DECLARE_BITMAP(adm_add, AP_DOMAINS);

	do_add = bitmap_andnot(apm_add,
			       (unsigned long *)cur_config_info->apm,
			       (unsigned long *)prev_config_info->apm,
			       AP_DEVICES);
	do_add |= bitmap_andnot(aqm_add,
				(unsigned long *)cur_config_info->aqm,
				(unsigned long *)prev_config_info->aqm,
				AP_DOMAINS);
	do_add |= bitmap_andnot(adm_add,
				(unsigned long *)cur_config_info->adm,
				(unsigned long *)prev_config_info->adm,
				AP_DOMAINS);

	if (do_add)
		vfio_ap_mdev_cfg_add(apm_add, aqm_add, adm_add);
}

/**
 * vfio_ap_on_cfg_changed - handles notification of changes to the host AP
 *			    configuration.
 *
 * @cur_cfg_info: the current host AP configuration
 * @prev_cfg_info: the previous host AP configuration
 */
void vfio_ap_on_cfg_changed(struct ap_config_info *cur_cfg_info,
			    struct ap_config_info *prev_cfg_info)
{
	if (!cur_cfg_info || !prev_cfg_info)
		return;

	mutex_lock(&matrix_dev->guests_lock);

	vfio_ap_mdev_on_cfg_remove(cur_cfg_info, prev_cfg_info);
	vfio_ap_mdev_on_cfg_add(cur_cfg_info, prev_cfg_info);
	memcpy(&matrix_dev->info, cur_cfg_info, sizeof(*cur_cfg_info));

	mutex_unlock(&matrix_dev->guests_lock);
}

static void vfio_ap_mdev_hot_plug_cfg(struct ap_matrix_mdev *matrix_mdev)
{
	bool do_hotplug = false;
	int filter_domains = 0;
	int filter_adapters = 0;
	DECLARE_BITMAP(apm, AP_DEVICES);
	DECLARE_BITMAP(aqm, AP_DOMAINS);

	mutex_lock(&matrix_mdev->kvm->lock);
	mutex_lock(&matrix_dev->mdevs_lock);

	filter_adapters = bitmap_and(apm, matrix_mdev->matrix.apm,
				     matrix_mdev->apm_add, AP_DEVICES);
	filter_domains = bitmap_and(aqm, matrix_mdev->matrix.aqm,
				    matrix_mdev->aqm_add, AP_DOMAINS);

	if (filter_adapters && filter_domains)
		do_hotplug |= vfio_ap_mdev_filter_matrix(apm, aqm, matrix_mdev);
	else if (filter_adapters)
		do_hotplug |=
			vfio_ap_mdev_filter_matrix(apm,
						   matrix_mdev->shadow_apcb.aqm,
						   matrix_mdev);
	else
		do_hotplug |=
			vfio_ap_mdev_filter_matrix(matrix_mdev->shadow_apcb.apm,
						   aqm, matrix_mdev);

	if (bitmap_intersects(matrix_mdev->matrix.adm, matrix_mdev->adm_add,
			      AP_DOMAINS))
		do_hotplug |= vfio_ap_mdev_filter_cdoms(matrix_mdev);

	if (do_hotplug)
		vfio_ap_mdev_update_guest_apcb(matrix_mdev);

	mutex_unlock(&matrix_dev->mdevs_lock);
	mutex_unlock(&matrix_mdev->kvm->lock);
}

void vfio_ap_on_scan_complete(struct ap_config_info *new_config_info,
			      struct ap_config_info *old_config_info)
{
	struct ap_matrix_mdev *matrix_mdev;

	mutex_lock(&matrix_dev->guests_lock);

	list_for_each_entry(matrix_mdev, &matrix_dev->mdev_list, node) {
		if (bitmap_empty(matrix_mdev->apm_add, AP_DEVICES) &&
		    bitmap_empty(matrix_mdev->aqm_add, AP_DOMAINS) &&
		    bitmap_empty(matrix_mdev->adm_add, AP_DOMAINS))
			continue;

		vfio_ap_mdev_hot_plug_cfg(matrix_mdev);
		bitmap_clear(matrix_mdev->apm_add, 0, AP_DEVICES);
		bitmap_clear(matrix_mdev->aqm_add, 0, AP_DOMAINS);
		bitmap_clear(matrix_mdev->adm_add, 0, AP_DOMAINS);
	}

	mutex_unlock(&matrix_dev->guests_lock);
}<|MERGE_RESOLUTION|>--- conflicted
+++ resolved
@@ -30,12 +30,6 @@
 #define AP_QUEUE_UNASSIGNED "unassigned"
 #define AP_QUEUE_IN_USE "in use"
 
-<<<<<<< HEAD
-static int vfio_ap_mdev_reset_queues(struct ap_queue_table *qtable);
-static struct vfio_ap_queue *vfio_ap_find_queue(int apqn);
-static const struct vfio_device_ops vfio_ap_matrix_dev_ops;
-static int vfio_ap_mdev_reset_queue(struct vfio_ap_queue *q, unsigned int retry);
-=======
 #define MAX_RESET_CHECK_WAIT	200	/* Sleep max 200ms for reset check	*/
 #define AP_RESET_INTERVAL		20	/* Reset sleep interval (20ms)		*/
 
@@ -43,7 +37,6 @@
 static struct vfio_ap_queue *vfio_ap_find_queue(int apqn);
 static const struct vfio_device_ops vfio_ap_matrix_dev_ops;
 static int vfio_ap_mdev_reset_queue(struct vfio_ap_queue *q);
->>>>>>> eb3cdb58
 
 /**
  * get_update_locks_for_kvm: Acquire the locks required to dynamically update a
@@ -157,7 +150,6 @@
 static struct ap_matrix_mdev *get_update_locks_by_apqn(int apqn)
 {
 	struct ap_matrix_mdev *matrix_mdev;
-<<<<<<< HEAD
 
 	mutex_lock(&matrix_dev->guests_lock);
 
@@ -175,25 +167,6 @@
 
 	mutex_lock(&matrix_dev->mdevs_lock);
 
-=======
-
-	mutex_lock(&matrix_dev->guests_lock);
-
-	list_for_each_entry(matrix_mdev, &matrix_dev->mdev_list, node) {
-		if (test_bit_inv(AP_QID_CARD(apqn), matrix_mdev->matrix.apm) &&
-		    test_bit_inv(AP_QID_QUEUE(apqn), matrix_mdev->matrix.aqm)) {
-			if (matrix_mdev->kvm)
-				mutex_lock(&matrix_mdev->kvm->lock);
-
-			mutex_lock(&matrix_dev->mdevs_lock);
-
-			return matrix_mdev;
-		}
-	}
-
-	mutex_lock(&matrix_dev->mdevs_lock);
-
->>>>>>> eb3cdb58
 	return NULL;
 }
 
@@ -201,7 +174,6 @@
  * get_update_locks_for_queue: get the locks required to update the APCB of the
  *			       KVM guest to which the matrix mdev linked to a
  *			       vfio_ap_queue object is attached.
-<<<<<<< HEAD
  *
  * @q: a pointer to a vfio_ap_queue object.
  *
@@ -231,37 +203,6 @@
  * Return: the pointer to the vfio_ap_queue struct representing the queue or
  *	   NULL if the queue is not assigned to @matrix_mdev
  */
-=======
- *
- * @q: a pointer to a vfio_ap_queue object.
- *
- * The proper locking order is:
- * 1. q->matrix_dev->guests_lock: required to use the KVM pointer to update a
- *				  KVM guest's APCB.
- * 2. q->matrix_mdev->kvm->lock:  required to update a guest's APCB
- * 3. matrix_dev->mdevs_lock:	  required to access data stored in matrix_mdev
- *
- * Note: if @queue is not linked to an ap_matrix_mdev object, the KVM lock
- *	  will not be taken.
- */
-static inline void get_update_locks_for_queue(struct vfio_ap_queue *q)
-{
-	mutex_lock(&matrix_dev->guests_lock);
-	if (q->matrix_mdev && q->matrix_mdev->kvm)
-		mutex_lock(&q->matrix_mdev->kvm->lock);
-	mutex_lock(&matrix_dev->mdevs_lock);
-}
-
-/**
- * vfio_ap_mdev_get_queue - retrieve a queue with a specific APQN from a
- *			    hash table of queues assigned to a matrix mdev
- * @matrix_mdev: the matrix mdev
- * @apqn: The APQN of a queue device
- *
- * Return: the pointer to the vfio_ap_queue struct representing the queue or
- *	   NULL if the queue is not assigned to @matrix_mdev
- */
->>>>>>> eb3cdb58
 static struct vfio_ap_queue *vfio_ap_mdev_get_queue(
 					struct ap_matrix_mdev *matrix_mdev,
 					int apqn)
@@ -411,11 +352,8 @@
 {
 	*nib = vcpu->run->s.regs.gprs[2];
 
-<<<<<<< HEAD
-=======
 	if (!*nib)
 		return -EINVAL;
->>>>>>> eb3cdb58
 	if (kvm_is_error_hva(gfn_to_hva(vcpu->kvm, *nib >> PAGE_SHIFT)))
 		return -EINVAL;
 
@@ -667,7 +605,6 @@
 }
 
 static void vfio_ap_mdev_update_guest_apcb(struct ap_matrix_mdev *matrix_mdev)
-<<<<<<< HEAD
 {
 	if (matrix_mdev->kvm)
 		kvm_arch_crypto_set_masks(matrix_mdev->kvm,
@@ -752,105 +689,6 @@
 			     AP_DOMAINS);
 }
 
-static int vfio_ap_mdev_probe(struct mdev_device *mdev)
-{
-	struct ap_matrix_mdev *matrix_mdev;
-	int ret;
-=======
-{
-	if (matrix_mdev->kvm)
-		kvm_arch_crypto_set_masks(matrix_mdev->kvm,
-					  matrix_mdev->shadow_apcb.apm,
-					  matrix_mdev->shadow_apcb.aqm,
-					  matrix_mdev->shadow_apcb.adm);
-}
-
-static bool vfio_ap_mdev_filter_cdoms(struct ap_matrix_mdev *matrix_mdev)
-{
-	DECLARE_BITMAP(prev_shadow_adm, AP_DOMAINS);
-
-	bitmap_copy(prev_shadow_adm, matrix_mdev->shadow_apcb.adm, AP_DOMAINS);
-	bitmap_and(matrix_mdev->shadow_apcb.adm, matrix_mdev->matrix.adm,
-		   (unsigned long *)matrix_dev->info.adm, AP_DOMAINS);
-
-	return !bitmap_equal(prev_shadow_adm, matrix_mdev->shadow_apcb.adm,
-			     AP_DOMAINS);
-}
-
-/*
- * vfio_ap_mdev_filter_matrix - filter the APQNs assigned to the matrix mdev
- *				to ensure no queue devices are passed through to
- *				the guest that are not bound to the vfio_ap
- *				device driver.
- *
- * @matrix_mdev: the matrix mdev whose matrix is to be filtered.
- *
- * Note: If an APQN referencing a queue device that is not bound to the vfio_ap
- *	 driver, its APID will be filtered from the guest's APCB. The matrix
- *	 structure precludes filtering an individual APQN, so its APID will be
- *	 filtered.
- *
- * Return: a boolean value indicating whether the KVM guest's APCB was changed
- *	   by the filtering or not.
- */
-static bool vfio_ap_mdev_filter_matrix(unsigned long *apm, unsigned long *aqm,
-				       struct ap_matrix_mdev *matrix_mdev)
-{
-	unsigned long apid, apqi, apqn;
-	DECLARE_BITMAP(prev_shadow_apm, AP_DEVICES);
-	DECLARE_BITMAP(prev_shadow_aqm, AP_DOMAINS);
-	struct vfio_ap_queue *q;
->>>>>>> eb3cdb58
-
-	bitmap_copy(prev_shadow_apm, matrix_mdev->shadow_apcb.apm, AP_DEVICES);
-	bitmap_copy(prev_shadow_aqm, matrix_mdev->shadow_apcb.aqm, AP_DOMAINS);
-	vfio_ap_matrix_init(&matrix_dev->info, &matrix_mdev->shadow_apcb);
-
-	/*
-	 * Copy the adapters, domains and control domains to the shadow_apcb
-	 * from the matrix mdev, but only those that are assigned to the host's
-	 * AP configuration.
-	 */
-	bitmap_and(matrix_mdev->shadow_apcb.apm, matrix_mdev->matrix.apm,
-		   (unsigned long *)matrix_dev->info.apm, AP_DEVICES);
-	bitmap_and(matrix_mdev->shadow_apcb.aqm, matrix_mdev->matrix.aqm,
-		   (unsigned long *)matrix_dev->info.aqm, AP_DOMAINS);
-
-<<<<<<< HEAD
-	matrix_mdev = kzalloc(sizeof(*matrix_mdev), GFP_KERNEL);
-	if (!matrix_mdev) {
-		ret = -ENOMEM;
-		goto err_dec_available;
-=======
-	for_each_set_bit_inv(apid, apm, AP_DEVICES) {
-		for_each_set_bit_inv(apqi, aqm, AP_DOMAINS) {
-			/*
-			 * If the APQN is not bound to the vfio_ap device
-			 * driver, then we can't assign it to the guest's
-			 * AP configuration. The AP architecture won't
-			 * allow filtering of a single APQN, so let's filter
-			 * the APID since an adapter represents a physical
-			 * hardware device.
-			 */
-			apqn = AP_MKQID(apid, apqi);
-			q = vfio_ap_mdev_get_queue(matrix_mdev, apqn);
-			if (!q || q->reset_rc) {
-				clear_bit_inv(apid,
-					      matrix_mdev->shadow_apcb.apm);
-				break;
-			}
-		}
->>>>>>> eb3cdb58
-	}
-	vfio_init_group_dev(&matrix_mdev->vdev, &mdev->dev,
-			    &vfio_ap_matrix_dev_ops);
-
-	return !bitmap_equal(prev_shadow_apm, matrix_mdev->shadow_apcb.apm,
-			     AP_DEVICES) ||
-	       !bitmap_equal(prev_shadow_aqm, matrix_mdev->shadow_apcb.aqm,
-			     AP_DOMAINS);
-}
-
 static int vfio_ap_mdev_init_dev(struct vfio_device *vdev)
 {
 	struct ap_matrix_mdev *matrix_mdev =
@@ -862,20 +700,30 @@
 	vfio_ap_matrix_init(&matrix_dev->info, &matrix_mdev->shadow_apcb);
 	hash_init(matrix_mdev->qtable.queues);
 
+	return 0;
+}
+
+static int vfio_ap_mdev_probe(struct mdev_device *mdev)
+{
+	struct ap_matrix_mdev *matrix_mdev;
+	int ret;
+
+	matrix_mdev = vfio_alloc_device(ap_matrix_mdev, vdev, &mdev->dev,
+					&vfio_ap_matrix_dev_ops);
+	if (IS_ERR(matrix_mdev))
+		return PTR_ERR(matrix_mdev);
+
 	ret = vfio_register_emulated_iommu_dev(&matrix_mdev->vdev);
 	if (ret)
-		goto err_list;
+		goto err_put_vdev;
 	dev_set_drvdata(&mdev->dev, matrix_mdev);
 	mutex_lock(&matrix_dev->mdevs_lock);
 	list_add(&matrix_mdev->node, &matrix_dev->mdev_list);
 	mutex_unlock(&matrix_dev->mdevs_lock);
 	return 0;
 
-err_list:
-	vfio_uninit_group_dev(&matrix_mdev->vdev);
-	kfree(matrix_mdev);
-err_dec_available:
-	atomic_inc(&matrix_dev->available_instances);
+err_put_vdev:
+	vfio_put_device(&matrix_mdev->vdev);
 	return ret;
 }
 
@@ -896,7 +744,6 @@
 	vfio_ap_mdev_link_queue(matrix_mdev, q);
 }
 
-<<<<<<< HEAD
 static void vfio_ap_unlink_queue_fr_mdev(struct vfio_ap_queue *q)
 {
 	hash_del(&q->mdev_qnode);
@@ -936,76 +783,8 @@
 	list_del(&matrix_mdev->node);
 	mutex_unlock(&matrix_dev->mdevs_lock);
 	mutex_unlock(&matrix_dev->guests_lock);
-	vfio_uninit_group_dev(&matrix_mdev->vdev);
-	kfree(matrix_mdev);
-	atomic_inc(&matrix_dev->available_instances);
-=======
-static int vfio_ap_mdev_probe(struct mdev_device *mdev)
-{
-	struct ap_matrix_mdev *matrix_mdev;
-	int ret;
-
-	matrix_mdev = vfio_alloc_device(ap_matrix_mdev, vdev, &mdev->dev,
-					&vfio_ap_matrix_dev_ops);
-	if (IS_ERR(matrix_mdev))
-		return PTR_ERR(matrix_mdev);
-
-	ret = vfio_register_emulated_iommu_dev(&matrix_mdev->vdev);
-	if (ret)
-		goto err_put_vdev;
-	dev_set_drvdata(&mdev->dev, matrix_mdev);
-	mutex_lock(&matrix_dev->mdevs_lock);
-	list_add(&matrix_mdev->node, &matrix_dev->mdev_list);
-	mutex_unlock(&matrix_dev->mdevs_lock);
-	return 0;
-
-err_put_vdev:
 	vfio_put_device(&matrix_mdev->vdev);
-	return ret;
->>>>>>> eb3cdb58
-}
-
-static void vfio_ap_mdev_link_queue(struct ap_matrix_mdev *matrix_mdev,
-				    struct vfio_ap_queue *q)
-{
-	if (q) {
-		q->matrix_mdev = matrix_mdev;
-		hash_add(matrix_mdev->qtable.queues, &q->mdev_qnode, q->apqn);
-	}
-}
-
-static void vfio_ap_mdev_link_apqn(struct ap_matrix_mdev *matrix_mdev, int apqn)
-{
-	struct vfio_ap_queue *q;
-
-	q = vfio_ap_find_queue(apqn);
-	vfio_ap_mdev_link_queue(matrix_mdev, q);
-}
-
-static void vfio_ap_unlink_queue_fr_mdev(struct vfio_ap_queue *q)
-{
-	hash_del(&q->mdev_qnode);
-}
-
-<<<<<<< HEAD
-static MDEV_TYPE_ATTR_RO(device_api);
-
-static struct attribute *vfio_ap_mdev_type_attrs[] = {
-	&mdev_type_attr_name.attr,
-	&mdev_type_attr_device_api.attr,
-	&mdev_type_attr_available_instances.attr,
-	NULL,
-};
-
-static struct attribute_group vfio_ap_mdev_hwvirt_type_group = {
-	.name = VFIO_AP_MDEV_TYPE_HWVIRT,
-	.attrs = vfio_ap_mdev_type_attrs,
-};
-
-static struct attribute_group *vfio_ap_mdev_type_groups[] = {
-	&vfio_ap_mdev_hwvirt_type_group,
-	NULL,
-};
+}
 
 #define MDEV_SHARING_ERR "Userspace may not re-assign queue %02lx.%04lx " \
 			 "already assigned to %s"
@@ -1033,71 +812,6 @@
  * AP adapter IDs and AP queue indexes is not configured for any matrix
  * mediated device. AP queue sharing is not allowed.
  *
-=======
-static void vfio_ap_unlink_mdev_fr_queue(struct vfio_ap_queue *q)
-{
-	q->matrix_mdev = NULL;
-}
-
-static void vfio_ap_mdev_unlink_fr_queues(struct ap_matrix_mdev *matrix_mdev)
-{
-	struct vfio_ap_queue *q;
-	unsigned long apid, apqi;
-
-	for_each_set_bit_inv(apid, matrix_mdev->matrix.apm, AP_DEVICES) {
-		for_each_set_bit_inv(apqi, matrix_mdev->matrix.aqm,
-				     AP_DOMAINS) {
-			q = vfio_ap_mdev_get_queue(matrix_mdev,
-						   AP_MKQID(apid, apqi));
-			if (q)
-				q->matrix_mdev = NULL;
-		}
-	}
-}
-
-static void vfio_ap_mdev_remove(struct mdev_device *mdev)
-{
-	struct ap_matrix_mdev *matrix_mdev = dev_get_drvdata(&mdev->dev);
-
-	vfio_unregister_group_dev(&matrix_mdev->vdev);
-
-	mutex_lock(&matrix_dev->guests_lock);
-	mutex_lock(&matrix_dev->mdevs_lock);
-	vfio_ap_mdev_reset_queues(&matrix_mdev->qtable);
-	vfio_ap_mdev_unlink_fr_queues(matrix_mdev);
-	list_del(&matrix_mdev->node);
-	mutex_unlock(&matrix_dev->mdevs_lock);
-	mutex_unlock(&matrix_dev->guests_lock);
-	vfio_put_device(&matrix_mdev->vdev);
-}
-
-#define MDEV_SHARING_ERR "Userspace may not re-assign queue %02lx.%04lx " \
-			 "already assigned to %s"
-
-static void vfio_ap_mdev_log_sharing_err(struct ap_matrix_mdev *matrix_mdev,
-					 unsigned long *apm,
-					 unsigned long *aqm)
-{
-	unsigned long apid, apqi;
-	const struct device *dev = mdev_dev(matrix_mdev->mdev);
-	const char *mdev_name = dev_name(dev);
-
-	for_each_set_bit_inv(apid, apm, AP_DEVICES)
-		for_each_set_bit_inv(apqi, aqm, AP_DOMAINS)
-			dev_warn(dev, MDEV_SHARING_ERR, apid, apqi, mdev_name);
-}
-
-/**
- * vfio_ap_mdev_verify_no_sharing - verify APQNs are not shared by matrix mdevs
- *
- * @mdev_apm: mask indicating the APIDs of the APQNs to be verified
- * @mdev_aqm: mask indicating the APQIs of the APQNs to be verified
- *
- * Verifies that each APQN derived from the Cartesian product of a bitmap of
- * AP adapter IDs and AP queue indexes is not configured for any matrix
- * mediated device. AP queue sharing is not allowed.
- *
->>>>>>> eb3cdb58
  * Return: 0 if the APQNs are not shared; otherwise return -EADDRINUSE.
  */
 static int vfio_ap_mdev_verify_no_sharing(unsigned long *mdev_apm,
@@ -1245,19 +959,11 @@
 	vfio_ap_mdev_link_adapter(matrix_mdev, apid);
 	memset(apm_delta, 0, sizeof(apm_delta));
 	set_bit_inv(apid, apm_delta);
-<<<<<<< HEAD
 
 	if (vfio_ap_mdev_filter_matrix(apm_delta,
 				       matrix_mdev->matrix.aqm, matrix_mdev))
 		vfio_ap_mdev_update_guest_apcb(matrix_mdev);
 
-=======
-
-	if (vfio_ap_mdev_filter_matrix(apm_delta,
-				       matrix_mdev->matrix.aqm, matrix_mdev))
-		vfio_ap_mdev_update_guest_apcb(matrix_mdev);
-
->>>>>>> eb3cdb58
 	ret = count;
 done:
 	release_update_locks_for_mdev(matrix_mdev);
@@ -1829,15 +1535,6 @@
 	return 0;
 }
 
-<<<<<<< HEAD
-static void vfio_ap_mdev_dma_unmap(struct vfio_device *vdev, u64 iova,
-				   u64 length)
-{
-	struct ap_matrix_mdev *matrix_mdev =
-		container_of(vdev, struct ap_matrix_mdev, vdev);
-
-	vfio_unpin_pages(&matrix_mdev->vdev, iova, 1);
-=======
 static void unmap_iova(struct ap_matrix_mdev *matrix_mdev, u64 iova, u64 length)
 {
 	struct ap_queue_table *qtable = &matrix_mdev->qtable;
@@ -1861,7 +1558,6 @@
 	unmap_iova(matrix_mdev, iova, length);
 
 	mutex_unlock(&matrix_dev->mdevs_lock);
->>>>>>> eb3cdb58
 }
 
 /**
@@ -1873,22 +1569,6 @@
 static void vfio_ap_mdev_unset_kvm(struct ap_matrix_mdev *matrix_mdev)
 {
 	struct kvm *kvm = matrix_mdev->kvm;
-<<<<<<< HEAD
-
-	if (kvm && kvm->arch.crypto.crycbd) {
-		down_write(&kvm->arch.crypto.pqap_hook_rwsem);
-		kvm->arch.crypto.pqap_hook = NULL;
-		up_write(&kvm->arch.crypto.pqap_hook_rwsem);
-
-		get_update_locks_for_kvm(kvm);
-
-		kvm_arch_crypto_clear_masks(kvm);
-		vfio_ap_mdev_reset_queues(&matrix_mdev->qtable);
-		kvm_put_kvm(kvm);
-		matrix_mdev->kvm = NULL;
-
-		release_update_locks_for_kvm(kvm);
-=======
 
 	if (kvm && kvm->arch.crypto.crycbd) {
 		down_write(&kvm->arch.crypto.pqap_hook_rwsem);
@@ -1946,31 +1626,11 @@
 		     AP_QID_CARD(apqn), AP_QID_QUEUE(apqn),
 		     status->response_code);
 		return -EIO;
->>>>>>> eb3cdb58
 	}
 }
 
 static int apq_reset_check(struct vfio_ap_queue *q)
 {
-<<<<<<< HEAD
-	struct ap_queue *queue;
-	struct vfio_ap_queue *q = NULL;
-
-	queue = ap_get_qdev(apqn);
-	if (!queue)
-		return NULL;
-
-	if (queue->ap_dev.device.driver == &matrix_dev->vfio_ap_drv->driver)
-		q = dev_get_drvdata(&queue->ap_dev.device);
-
-	put_device(&queue->ap_dev.device);
-
-	return q;
-}
-
-static int vfio_ap_mdev_reset_queue(struct vfio_ap_queue *q,
-				    unsigned int retry)
-=======
 	int ret;
 	int iters = MAX_RESET_CHECK_WAIT / AP_RESET_INTERVAL;
 	struct ap_queue_status status;
@@ -1990,7 +1650,6 @@
 }
 
 static int vfio_ap_mdev_reset_queue(struct vfio_ap_queue *q)
->>>>>>> eb3cdb58
 {
 	struct ap_queue_status status;
 	int ret;
@@ -1998,11 +1657,7 @@
 	if (!q)
 		return 0;
 retry_zapq:
-<<<<<<< HEAD
-	status = ap_zapq(q->apqn);
-=======
 	status = ap_zapq(q->apqn, 0);
->>>>>>> eb3cdb58
 	q->reset_rc = status.response_code;
 	switch (status.response_code) {
 	case AP_RESPONSE_NORMAL:
@@ -2022,17 +1677,6 @@
 			break;
 		goto retry_zapq;
 	case AP_RESPONSE_DECONFIGURED:
-<<<<<<< HEAD
-	case AP_RESPONSE_CHECKSTOPPED:
-		WARN_ONCE(status.irq_enabled,
-			  "PQAP/ZAPQ for %02x.%04x failed with rc=%u while IRQ enabled",
-			  AP_QID_CARD(q->apqn), AP_QID_QUEUE(q->apqn),
-			  status.response_code);
-		ret = -EBUSY;
-		goto free_resources;
-	default:
-		/* things are really broken, give up */
-=======
 		/*
 		 * When an AP adapter is deconfigured, the associated
 		 * queues are reset, so let's return a value indicating the reset
@@ -2041,7 +1685,6 @@
 		ret = 0;
 		break;
 	default:
->>>>>>> eb3cdb58
 		WARN(true,
 		     "PQAP/ZAPQ for %02x.%04x failed with invalid rc=%u\n",
 		     AP_QID_CARD(q->apqn), AP_QID_QUEUE(q->apqn),
@@ -2049,20 +1692,6 @@
 		return -EIO;
 	}
 
-<<<<<<< HEAD
-	/* wait for the reset to take effect */
-	while (retry2--) {
-		if (status.queue_empty && !status.irq_enabled)
-			break;
-		msleep(20);
-		status = ap_tapq(q->apqn, NULL);
-	}
-	WARN_ONCE(retry2 <= 0, "unable to verify reset of queue %02x.%04x",
-		  AP_QID_CARD(q->apqn), AP_QID_QUEUE(q->apqn));
-
-free_resources:
-=======
->>>>>>> eb3cdb58
 	vfio_ap_free_aqic_resources(q);
 
 	return ret;
@@ -2074,11 +1703,7 @@
 	struct vfio_ap_queue *q;
 
 	hash_for_each(qtable->queues, loop_cursor, q, mdev_qnode) {
-<<<<<<< HEAD
-		ret = vfio_ap_mdev_reset_queue(q, 1);
-=======
 		ret = vfio_ap_mdev_reset_queue(q);
->>>>>>> eb3cdb58
 		/*
 		 * Regardless whether a queue turns out to be busy, or
 		 * is not operational, we need to continue resetting
@@ -2211,19 +1836,11 @@
 };
 
 static const struct vfio_device_ops vfio_ap_matrix_dev_ops = {
-<<<<<<< HEAD
-=======
 	.init = vfio_ap_mdev_init_dev,
->>>>>>> eb3cdb58
 	.open_device = vfio_ap_mdev_open_device,
 	.close_device = vfio_ap_mdev_close_device,
 	.ioctl = vfio_ap_mdev_ioctl,
 	.dma_unmap = vfio_ap_mdev_dma_unmap,
-<<<<<<< HEAD
-};
-
-static struct mdev_driver vfio_ap_matrix_driver = {
-=======
 	.bind_iommufd = vfio_iommufd_emulated_bind,
 	.unbind_iommufd = vfio_iommufd_emulated_unbind,
 	.attach_ioas = vfio_iommufd_emulated_attach_ioas,
@@ -2232,7 +1849,6 @@
 static struct mdev_driver vfio_ap_matrix_driver = {
 	.device_api = VFIO_DEVICE_API_AP_STRING,
 	.max_instances = MAX_ZDEV_ENTRIES_EXT,
->>>>>>> eb3cdb58
 	.driver = {
 		.name = "vfio_ap_mdev",
 		.owner = THIS_MODULE,
@@ -2241,35 +1857,22 @@
 	},
 	.probe = vfio_ap_mdev_probe,
 	.remove = vfio_ap_mdev_remove,
-<<<<<<< HEAD
-	.supported_type_groups = vfio_ap_mdev_type_groups,
-=======
->>>>>>> eb3cdb58
 };
 
 int vfio_ap_mdev_register(void)
 {
 	int ret;
-<<<<<<< HEAD
-
-	atomic_set(&matrix_dev->available_instances, MAX_ZDEV_ENTRIES_EXT);
-=======
->>>>>>> eb3cdb58
 
 	ret = mdev_register_driver(&vfio_ap_matrix_driver);
 	if (ret)
 		return ret;
 
-<<<<<<< HEAD
-	ret = mdev_register_device(&matrix_dev->device, &vfio_ap_matrix_driver);
-=======
 	matrix_dev->mdev_type.sysfs_name = VFIO_AP_MDEV_TYPE_HWVIRT;
 	matrix_dev->mdev_type.pretty_name = VFIO_AP_MDEV_NAME_HWVIRT;
 	matrix_dev->mdev_types[0] = &matrix_dev->mdev_type;
 	ret = mdev_register_parent(&matrix_dev->parent, &matrix_dev->device,
 				   &vfio_ap_matrix_driver,
 				   matrix_dev->mdev_types, 1);
->>>>>>> eb3cdb58
 	if (ret)
 		goto err_driver;
 	return 0;
@@ -2281,11 +1884,7 @@
 
 void vfio_ap_mdev_unregister(void)
 {
-<<<<<<< HEAD
-	mdev_unregister_device(&matrix_dev->device);
-=======
 	mdev_unregister_parent(&matrix_dev->parent);
->>>>>>> eb3cdb58
 	mdev_unregister_driver(&vfio_ap_matrix_driver);
 }
 
@@ -2355,11 +1954,7 @@
 		}
 	}
 
-<<<<<<< HEAD
-	vfio_ap_mdev_reset_queue(q, 1);
-=======
 	vfio_ap_mdev_reset_queue(q);
->>>>>>> eb3cdb58
 	dev_set_drvdata(&apdev->device, NULL);
 	kfree(q);
 	release_update_locks_for_mdev(matrix_mdev);
@@ -2520,13 +2115,8 @@
 {
 	bool apid_cleared;
 	struct ap_queue_status status;
-<<<<<<< HEAD
-	unsigned long apid, apqi, info;
-	int qtype, qtype_mask = 0xff000000;
-=======
 	unsigned long apid, apqi;
 	struct ap_tapq_gr2 info;
->>>>>>> eb3cdb58
 
 	for_each_set_bit_inv(apid, apm, AP_DEVICES) {
 		apid_cleared = false;
@@ -2543,22 +2133,13 @@
 			case AP_RESPONSE_DECONFIGURED:
 			case AP_RESPONSE_CHECKSTOPPED:
 			case AP_RESPONSE_BUSY:
-<<<<<<< HEAD
-				qtype = info & qtype_mask;
-
-=======
->>>>>>> eb3cdb58
 				/*
 				 * The vfio_ap device driver only
 				 * supports CEX4 and newer adapters, so
 				 * remove the APID if the adapter is
 				 * older than a CEX4.
 				 */
-<<<<<<< HEAD
-				if (qtype < AP_DEVICE_TYPE_CEX4) {
-=======
 				if (info.at < AP_DEVICE_TYPE_CEX4) {
->>>>>>> eb3cdb58
 					clear_bit_inv(apid, apm);
 					apid_cleared = true;
 				}
