// SPDX-License-Identifier: GPL-2.0+
/*
 *  Copyright IBM Corp. 2019
 *  Author(s): Harald Freudenberger <freude@linux.ibm.com>
 *
 *  Collection of EP11 misc functions used by zcrypt and pkey
 */

#define KMSG_COMPONENT "zcrypt"
#define pr_fmt(fmt) KMSG_COMPONENT ": " fmt

#include <linux/init.h>
#include <linux/module.h>
#include <linux/slab.h>
#include <linux/random.h>
#include <asm/zcrypt.h>
#include <asm/pkey.h>
#include <crypto/aes.h>

#include "ap_bus.h"
#include "zcrypt_api.h"
#include "zcrypt_debug.h"
#include "zcrypt_msgtype6.h"
#include "zcrypt_ep11misc.h"
#include "zcrypt_ccamisc.h"

#define EP11_PINBLOB_V1_BYTES 56

#define EP11_PINBLOB_V1_BYTES 56

/* default iv used here */
static const u8 def_iv[16] = { 0x00, 0x11, 0x22, 0x33, 0x44, 0x55, 0x66, 0x77,
			       0x88, 0x99, 0xaa, 0xbb, 0xcc, 0xdd, 0xee, 0xff };

/* ep11 card info cache */
struct card_list_entry {
	struct list_head list;
	u16 cardnr;
	struct ep11_card_info info;
};
static LIST_HEAD(card_list);
static DEFINE_SPINLOCK(card_list_lock);

static int card_cache_fetch(u16 cardnr, struct ep11_card_info *ci)
{
	int rc = -ENOENT;
	struct card_list_entry *ptr;

	spin_lock_bh(&card_list_lock);
	list_for_each_entry(ptr, &card_list, list) {
		if (ptr->cardnr == cardnr) {
			memcpy(ci, &ptr->info, sizeof(*ci));
			rc = 0;
			break;
		}
	}
	spin_unlock_bh(&card_list_lock);

	return rc;
}

static void card_cache_update(u16 cardnr, const struct ep11_card_info *ci)
{
	int found = 0;
	struct card_list_entry *ptr;

	spin_lock_bh(&card_list_lock);
	list_for_each_entry(ptr, &card_list, list) {
		if (ptr->cardnr == cardnr) {
			memcpy(&ptr->info, ci, sizeof(*ci));
			found = 1;
			break;
		}
	}
	if (!found) {
		ptr = kmalloc(sizeof(*ptr), GFP_ATOMIC);
		if (!ptr) {
			spin_unlock_bh(&card_list_lock);
			return;
		}
		ptr->cardnr = cardnr;
		memcpy(&ptr->info, ci, sizeof(*ci));
		list_add(&ptr->list, &card_list);
	}
	spin_unlock_bh(&card_list_lock);
}

static void card_cache_scrub(u16 cardnr)
{
	struct card_list_entry *ptr;

	spin_lock_bh(&card_list_lock);
	list_for_each_entry(ptr, &card_list, list) {
		if (ptr->cardnr == cardnr) {
			list_del(&ptr->list);
			kfree(ptr);
			break;
		}
	}
	spin_unlock_bh(&card_list_lock);
}

static void __exit card_cache_free(void)
{
	struct card_list_entry *ptr, *pnext;

	spin_lock_bh(&card_list_lock);
	list_for_each_entry_safe(ptr, pnext, &card_list, list) {
		list_del(&ptr->list);
		kfree(ptr);
	}
	spin_unlock_bh(&card_list_lock);
}

static int ep11_kb_split(const u8 *kb, size_t kblen, u32 kbver,
			 struct ep11kblob_header **kbhdr, size_t *kbhdrsize,
			 u8 **kbpl, size_t *kbplsize)
{
	struct ep11kblob_header *hdr = NULL;
	size_t hdrsize, plsize = 0;
	int rc = -EINVAL;
	u8 *pl = NULL;

	if (kblen < sizeof(struct ep11kblob_header))
		goto out;
	hdr = (struct ep11kblob_header *)kb;

	switch (kbver) {
	case TOKVER_EP11_AES:
		/* header overlays the payload */
		hdrsize = 0;
		break;
	case TOKVER_EP11_ECC_WITH_HEADER:
	case TOKVER_EP11_AES_WITH_HEADER:
		/* payload starts after the header */
		hdrsize = sizeof(struct ep11kblob_header);
		break;
	default:
		goto out;
	}

	plsize = kblen - hdrsize;
	pl = (u8 *)kb + hdrsize;

	if (kbhdr)
		*kbhdr = hdr;
	if (kbhdrsize)
		*kbhdrsize = hdrsize;
	if (kbpl)
		*kbpl = pl;
	if (kbplsize)
		*kbplsize = plsize;

	rc = 0;
out:
	return rc;
}

static int ep11_kb_decode(const u8 *kb, size_t kblen,
			  struct ep11kblob_header **kbhdr, size_t *kbhdrsize,
			  struct ep11keyblob **kbpl, size_t *kbplsize)
{
	struct ep11kblob_header *tmph, *hdr = NULL;
	size_t hdrsize = 0, plsize = 0;
	struct ep11keyblob *pl = NULL;
	int rc = -EINVAL;
	u8 *tmpp;

	if (kblen < sizeof(struct ep11kblob_header))
		goto out;
	tmph = (struct ep11kblob_header *)kb;

	if (tmph->type != TOKTYPE_NON_CCA &&
	    tmph->len > kblen)
		goto out;

	if (ep11_kb_split(kb, kblen, tmph->version,
			  &hdr, &hdrsize, &tmpp, &plsize))
		goto out;

	if (plsize < sizeof(struct ep11keyblob))
		goto out;

	if (!is_ep11_keyblob(tmpp))
		goto out;

	pl = (struct ep11keyblob *)tmpp;
	plsize = hdr->len - hdrsize;

	if (kbhdr)
		*kbhdr = hdr;
	if (kbhdrsize)
		*kbhdrsize = hdrsize;
	if (kbpl)
		*kbpl = pl;
	if (kbplsize)
		*kbplsize = plsize;

	rc = 0;
out:
	return rc;
}

/*
 * For valid ep11 keyblobs, returns a reference to the wrappingkey verification
 * pattern. Otherwise NULL.
 */
<<<<<<< HEAD
const u8 *ep11_kb_wkvp(const u8 *keyblob, size_t keybloblen)
=======
const u8 *ep11_kb_wkvp(const u8 *keyblob, u32 keybloblen)
>>>>>>> 2d5404ca
{
	struct ep11keyblob *kb;

	if (ep11_kb_decode(keyblob, keybloblen, NULL, NULL, &kb, NULL))
		return NULL;
	return kb->wkvp;
}
EXPORT_SYMBOL(ep11_kb_wkvp);

/*
 * Simple check if the key blob is a valid EP11 AES key blob with header.
 */
int ep11_check_aes_key_with_hdr(debug_info_t *dbg, int dbflvl,
				const u8 *key, u32 keylen, int checkcpacfexp)
{
	struct ep11kblob_header *hdr = (struct ep11kblob_header *)key;
	struct ep11keyblob *kb = (struct ep11keyblob *)(key + sizeof(*hdr));

#define DBF(...) debug_sprintf_event(dbg, dbflvl, ##__VA_ARGS__)

	if (keylen < sizeof(*hdr) + sizeof(*kb)) {
		DBF("%s key check failed, keylen %u < %zu\n",
		    __func__, keylen, sizeof(*hdr) + sizeof(*kb));
		return -EINVAL;
	}

	if (hdr->type != TOKTYPE_NON_CCA) {
		if (dbg)
			DBF("%s key check failed, type 0x%02x != 0x%02x\n",
			    __func__, (int)hdr->type, TOKTYPE_NON_CCA);
		return -EINVAL;
	}
	if (hdr->hver != 0x00) {
		if (dbg)
			DBF("%s key check failed, header version 0x%02x != 0x00\n",
			    __func__, (int)hdr->hver);
		return -EINVAL;
	}
	if (hdr->version != TOKVER_EP11_AES_WITH_HEADER) {
		if (dbg)
			DBF("%s key check failed, version 0x%02x != 0x%02x\n",
			    __func__, (int)hdr->version, TOKVER_EP11_AES_WITH_HEADER);
		return -EINVAL;
	}
	if (hdr->len > keylen) {
		if (dbg)
			DBF("%s key check failed, header len %d keylen %u mismatch\n",
			    __func__, (int)hdr->len, keylen);
		return -EINVAL;
	}
	if (hdr->len < sizeof(*hdr) + sizeof(*kb)) {
		if (dbg)
			DBF("%s key check failed, header len %d < %zu\n",
			    __func__, (int)hdr->len, sizeof(*hdr) + sizeof(*kb));
		return -EINVAL;
	}

	if (kb->version != EP11_STRUCT_MAGIC) {
		if (dbg)
			DBF("%s key check failed, blob magic 0x%04x != 0x%04x\n",
			    __func__, (int)kb->version, EP11_STRUCT_MAGIC);
		return -EINVAL;
	}
	if (checkcpacfexp && !(kb->attr & EP11_BLOB_PKEY_EXTRACTABLE)) {
		if (dbg)
			DBF("%s key check failed, PKEY_EXTRACTABLE is off\n",
			    __func__);
		return -EINVAL;
	}

#undef DBF

	return 0;
}
EXPORT_SYMBOL(ep11_check_aes_key_with_hdr);

/*
 * Simple check if the key blob is a valid EP11 ECC key blob with header.
 */
int ep11_check_ecc_key_with_hdr(debug_info_t *dbg, int dbflvl,
				const u8 *key, u32 keylen, int checkcpacfexp)
{
	struct ep11kblob_header *hdr = (struct ep11kblob_header *)key;
	struct ep11keyblob *kb = (struct ep11keyblob *)(key + sizeof(*hdr));

#define DBF(...) debug_sprintf_event(dbg, dbflvl, ##__VA_ARGS__)

	if (keylen < sizeof(*hdr) + sizeof(*kb)) {
		DBF("%s key check failed, keylen %u < %zu\n",
		    __func__, keylen, sizeof(*hdr) + sizeof(*kb));
		return -EINVAL;
	}

	if (hdr->type != TOKTYPE_NON_CCA) {
		if (dbg)
			DBF("%s key check failed, type 0x%02x != 0x%02x\n",
			    __func__, (int)hdr->type, TOKTYPE_NON_CCA);
		return -EINVAL;
	}
	if (hdr->hver != 0x00) {
		if (dbg)
			DBF("%s key check failed, header version 0x%02x != 0x00\n",
			    __func__, (int)hdr->hver);
		return -EINVAL;
	}
	if (hdr->version != TOKVER_EP11_ECC_WITH_HEADER) {
		if (dbg)
			DBF("%s key check failed, version 0x%02x != 0x%02x\n",
			    __func__, (int)hdr->version, TOKVER_EP11_ECC_WITH_HEADER);
		return -EINVAL;
	}
	if (hdr->len > keylen) {
		if (dbg)
			DBF("%s key check failed, header len %d keylen %u mismatch\n",
			    __func__, (int)hdr->len, keylen);
		return -EINVAL;
	}
	if (hdr->len < sizeof(*hdr) + sizeof(*kb)) {
		if (dbg)
			DBF("%s key check failed, header len %d < %zu\n",
			    __func__, (int)hdr->len, sizeof(*hdr) + sizeof(*kb));
		return -EINVAL;
	}

	if (kb->version != EP11_STRUCT_MAGIC) {
		if (dbg)
			DBF("%s key check failed, blob magic 0x%04x != 0x%04x\n",
			    __func__, (int)kb->version, EP11_STRUCT_MAGIC);
		return -EINVAL;
	}
	if (checkcpacfexp && !(kb->attr & EP11_BLOB_PKEY_EXTRACTABLE)) {
		if (dbg)
			DBF("%s key check failed, PKEY_EXTRACTABLE is off\n",
			    __func__);
		return -EINVAL;
	}

#undef DBF

	return 0;
}
EXPORT_SYMBOL(ep11_check_ecc_key_with_hdr);

/*
 * Simple check if the key blob is a valid EP11 AES key blob with
 * the header in the session field (old style EP11 AES key).
 */
int ep11_check_aes_key(debug_info_t *dbg, int dbflvl,
		       const u8 *key, u32 keylen, int checkcpacfexp)
{
	struct ep11keyblob *kb = (struct ep11keyblob *)key;

#define DBF(...) debug_sprintf_event(dbg, dbflvl, ##__VA_ARGS__)

	if (keylen < sizeof(*kb)) {
		DBF("%s key check failed, keylen %u < %zu\n",
		    __func__, keylen, sizeof(*kb));
		return -EINVAL;
	}

	if (kb->head.type != TOKTYPE_NON_CCA) {
		if (dbg)
			DBF("%s key check failed, type 0x%02x != 0x%02x\n",
			    __func__, (int)kb->head.type, TOKTYPE_NON_CCA);
		return -EINVAL;
	}
	if (kb->head.version != TOKVER_EP11_AES) {
		if (dbg)
			DBF("%s key check failed, version 0x%02x != 0x%02x\n",
			    __func__, (int)kb->head.version, TOKVER_EP11_AES);
		return -EINVAL;
	}
	if (kb->head.len > keylen) {
		if (dbg)
			DBF("%s key check failed, header len %d keylen %u mismatch\n",
			    __func__, (int)kb->head.len, keylen);
		return -EINVAL;
	}
	if (kb->head.len < sizeof(*kb)) {
		if (dbg)
			DBF("%s key check failed, header len %d < %zu\n",
			    __func__, (int)kb->head.len, sizeof(*kb));
		return -EINVAL;
	}

	if (kb->version != EP11_STRUCT_MAGIC) {
		if (dbg)
			DBF("%s key check failed, blob magic 0x%04x != 0x%04x\n",
			    __func__, (int)kb->version, EP11_STRUCT_MAGIC);
		return -EINVAL;
	}
	if (checkcpacfexp && !(kb->attr & EP11_BLOB_PKEY_EXTRACTABLE)) {
		if (dbg)
			DBF("%s key check failed, PKEY_EXTRACTABLE is off\n",
			    __func__);
		return -EINVAL;
	}

#undef DBF

	return 0;
}
EXPORT_SYMBOL(ep11_check_aes_key);

/*
 * Allocate and prepare ep11 cprb plus additional payload.
 */
static inline struct ep11_cprb *alloc_cprb(size_t payload_len)
{
	size_t len = sizeof(struct ep11_cprb) + payload_len;
	struct ep11_cprb *cprb;

	cprb = kzalloc(len, GFP_KERNEL);
	if (!cprb)
		return NULL;

	cprb->cprb_len = sizeof(struct ep11_cprb);
	cprb->cprb_ver_id = 0x04;
	memcpy(cprb->func_id, "T4", 2);
	cprb->ret_code = 0xFFFFFFFF;
	cprb->payload_len = payload_len;

	return cprb;
}

/*
 * Some helper functions related to ASN1 encoding.
 * Limited to length info <= 2 byte.
 */

#define ASN1TAGLEN(x) (2 + (x) + ((x) > 127 ? 1 : 0) + ((x) > 255 ? 1 : 0))

static int asn1tag_write(u8 *ptr, u8 tag, const u8 *pvalue, u16 valuelen)
{
	ptr[0] = tag;
	if (valuelen > 255) {
		ptr[1] = 0x82;
		*((u16 *)(ptr + 2)) = valuelen;
		memcpy(ptr + 4, pvalue, valuelen);
		return 4 + valuelen;
	}
	if (valuelen > 127) {
		ptr[1] = 0x81;
		ptr[2] = (u8)valuelen;
		memcpy(ptr + 3, pvalue, valuelen);
		return 3 + valuelen;
	}
	ptr[1] = (u8)valuelen;
	memcpy(ptr + 2, pvalue, valuelen);
	return 2 + valuelen;
}

/* EP11 payload > 127 bytes starts with this struct */
struct pl_head {
	u8  tag;
	u8  lenfmt;
	u16 len;
	u8  func_tag;
	u8  func_len;
	u32 func;
	u8  dom_tag;
	u8  dom_len;
	u32 dom;
} __packed;

/* prep ep11 payload head helper function */
static inline void prep_head(struct pl_head *h,
			     size_t pl_size, int api, int func)
{
	h->tag = 0x30;
	h->lenfmt = 0x82;
	h->len = pl_size - 4;
	h->func_tag = 0x04;
	h->func_len = sizeof(u32);
	h->func = (api << 16) + func;
	h->dom_tag = 0x04;
	h->dom_len = sizeof(u32);
}

/* prep urb helper function */
static inline void prep_urb(struct ep11_urb *u,
			    struct ep11_target_dev *t, int nt,
			    struct ep11_cprb *req, size_t req_len,
			    struct ep11_cprb *rep, size_t rep_len)
{
	u->targets = (u8 __user *)t;
	u->targets_num = nt;
	u->req = (u8 __user *)req;
	u->req_len = req_len;
	u->resp = (u8 __user *)rep;
	u->resp_len = rep_len;
}

/* Check ep11 reply payload, return 0 or suggested errno value. */
static int check_reply_pl(const u8 *pl, const char *func)
{
	int len;
	u32 ret;

	/* start tag */
	if (*pl++ != 0x30) {
		ZCRYPT_DBF_ERR("%s reply start tag mismatch\n", func);
		return -EIO;
	}

	/* payload length format */
	if (*pl < 127) {
		len = *pl;
		pl++;
	} else if (*pl == 0x81) {
		pl++;
		len = *pl;
		pl++;
	} else if (*pl == 0x82) {
		pl++;
		len = *((u16 *)pl);
		pl += 2;
	} else {
		ZCRYPT_DBF_ERR("%s reply start tag lenfmt mismatch 0x%02hhx\n",
			       func, *pl);
		return -EIO;
	}

	/* len should cover at least 3 fields with 32 bit value each */
	if (len < 3 * 6) {
		ZCRYPT_DBF_ERR("%s reply length %d too small\n", func, len);
		return -EIO;
	}

	/* function tag, length and value */
	if (pl[0] != 0x04 || pl[1] != 0x04) {
		ZCRYPT_DBF_ERR("%s function tag or length mismatch\n", func);
		return -EIO;
	}
	pl += 6;

	/* dom tag, length and value */
	if (pl[0] != 0x04 || pl[1] != 0x04) {
		ZCRYPT_DBF_ERR("%s dom tag or length mismatch\n", func);
		return -EIO;
	}
	pl += 6;

	/* return value tag, length and value */
	if (pl[0] != 0x04 || pl[1] != 0x04) {
		ZCRYPT_DBF_ERR("%s return value tag or length mismatch\n",
			       func);
		return -EIO;
	}
	pl += 2;
	ret = *((u32 *)pl);
	if (ret != 0) {
		ZCRYPT_DBF_ERR("%s return value 0x%08x != 0\n", func, ret);
		return -EIO;
	}

	return 0;
}

/* Check ep11 reply cprb, return 0 or suggested errno value. */
static int check_reply_cprb(const struct ep11_cprb *rep, const char *func)
{
	/* check ep11 reply return code field */
	if (rep->ret_code) {
		ZCRYPT_DBF_ERR("%s ep11 reply ret_code=0x%08x\n", __func__,
			       rep->ret_code);
		if (rep->ret_code == 0x000c0003)
			return -EBUSY;
		else
			return -EIO;
	}

	return 0;
}

/*
 * Helper function which does an ep11 query with given query type.
 */
static int ep11_query_info(u16 cardnr, u16 domain, u32 query_type,
			   size_t buflen, u8 *buf)
{
	struct ep11_info_req_pl {
		struct pl_head head;
		u8  query_type_tag;
		u8  query_type_len;
		u32 query_type;
		u8  query_subtype_tag;
		u8  query_subtype_len;
		u32 query_subtype;
	} __packed * req_pl;
	struct ep11_info_rep_pl {
		struct pl_head head;
		u8  rc_tag;
		u8  rc_len;
		u32 rc;
		u8  data_tag;
		u8  data_lenfmt;
		u16 data_len;
	} __packed * rep_pl;
	struct ep11_cprb *req = NULL, *rep = NULL;
	struct ep11_target_dev target;
	struct ep11_urb *urb = NULL;
	int api = EP11_API_V1, rc = -ENOMEM;

	/* request cprb and payload */
	req = alloc_cprb(sizeof(struct ep11_info_req_pl));
	if (!req)
		goto out;
	req_pl = (struct ep11_info_req_pl *)(((u8 *)req) + sizeof(*req));
	prep_head(&req_pl->head, sizeof(*req_pl), api, 38); /* get xcp info */
	req_pl->query_type_tag = 0x04;
	req_pl->query_type_len = sizeof(u32);
	req_pl->query_type = query_type;
	req_pl->query_subtype_tag = 0x04;
	req_pl->query_subtype_len = sizeof(u32);

	/* reply cprb and payload */
	rep = alloc_cprb(sizeof(struct ep11_info_rep_pl) + buflen);
	if (!rep)
		goto out;
	rep_pl = (struct ep11_info_rep_pl *)(((u8 *)rep) + sizeof(*rep));

	/* urb and target */
	urb = kmalloc(sizeof(*urb), GFP_KERNEL);
	if (!urb)
		goto out;
	target.ap_id = cardnr;
	target.dom_id = domain;
	prep_urb(urb, &target, 1,
		 req, sizeof(*req) + sizeof(*req_pl),
		 rep, sizeof(*rep) + sizeof(*rep_pl) + buflen);

	rc = zcrypt_send_ep11_cprb(urb);
	if (rc) {
		ZCRYPT_DBF_ERR("%s zcrypt_send_ep11_cprb(card=%d dom=%d) failed, rc=%d\n",
			       __func__, (int)cardnr, (int)domain, rc);
		goto out;
	}

	/* check ep11 reply cprb */
	rc = check_reply_cprb(rep, __func__);
	if (rc)
		goto out;

	/* check payload */
	rc = check_reply_pl((u8 *)rep_pl, __func__);
	if (rc)
		goto out;
	if (rep_pl->data_tag != 0x04 || rep_pl->data_lenfmt != 0x82) {
		ZCRYPT_DBF_ERR("%s unknown reply data format\n", __func__);
		rc = -EIO;
		goto out;
	}
	if (rep_pl->data_len > buflen) {
		ZCRYPT_DBF_ERR("%s mismatch between reply data len and buffer len\n",
			       __func__);
		rc = -ENOSPC;
		goto out;
	}

	memcpy(buf, ((u8 *)rep_pl) + sizeof(*rep_pl), rep_pl->data_len);

out:
	kfree(req);
	kfree(rep);
	kfree(urb);
	return rc;
}

/*
 * Provide information about an EP11 card.
 */
int ep11_get_card_info(u16 card, struct ep11_card_info *info, int verify)
{
	int rc;
	struct ep11_module_query_info {
		u32 API_ord_nr;
		u32 firmware_id;
		u8  FW_major_vers;
		u8  FW_minor_vers;
		u8  CSP_major_vers;
		u8  CSP_minor_vers;
		u8  fwid[32];
		u8  xcp_config_hash[32];
		u8  CSP_config_hash[32];
		u8  serial[16];
		u8  module_date_time[16];
		u64 op_mode;
		u32 PKCS11_flags;
		u32 ext_flags;
		u32 domains;
		u32 sym_state_bytes;
		u32 digest_state_bytes;
		u32 pin_blob_bytes;
		u32 SPKI_bytes;
		u32 priv_key_blob_bytes;
		u32 sym_blob_bytes;
		u32 max_payload_bytes;
		u32 CP_profile_bytes;
		u32 max_CP_index;
	} __packed * pmqi = NULL;

	rc = card_cache_fetch(card, info);
	if (rc || verify) {
		pmqi = kmalloc(sizeof(*pmqi), GFP_KERNEL);
		if (!pmqi)
			return -ENOMEM;
		rc = ep11_query_info(card, AUTOSEL_DOM,
				     0x01 /* module info query */,
				     sizeof(*pmqi), (u8 *)pmqi);
		if (rc) {
			if (rc == -ENODEV)
				card_cache_scrub(card);
			goto out;
		}
		memset(info, 0, sizeof(*info));
		info->API_ord_nr = pmqi->API_ord_nr;
		info->FW_version =
			(pmqi->FW_major_vers << 8) + pmqi->FW_minor_vers;
		memcpy(info->serial, pmqi->serial, sizeof(info->serial));
		info->op_mode = pmqi->op_mode;
		card_cache_update(card, info);
	}

out:
	kfree(pmqi);
	return rc;
}
EXPORT_SYMBOL(ep11_get_card_info);

/*
 * Provide information about a domain within an EP11 card.
 */
int ep11_get_domain_info(u16 card, u16 domain, struct ep11_domain_info *info)
{
	int rc;
	struct ep11_domain_query_info {
		u32 dom_index;
		u8  cur_WK_VP[32];
		u8  new_WK_VP[32];
		u32 dom_flags;
		u64 op_mode;
	} __packed * p_dom_info;

	p_dom_info = kmalloc(sizeof(*p_dom_info), GFP_KERNEL);
	if (!p_dom_info)
		return -ENOMEM;

	rc = ep11_query_info(card, domain, 0x03 /* domain info query */,
			     sizeof(*p_dom_info), (u8 *)p_dom_info);
	if (rc)
		goto out;

	memset(info, 0, sizeof(*info));
	info->cur_wk_state = '0';
	info->new_wk_state = '0';
	if (p_dom_info->dom_flags & 0x10 /* left imprint mode */) {
		if (p_dom_info->dom_flags & 0x02 /* cur wk valid */) {
			info->cur_wk_state = '1';
			memcpy(info->cur_wkvp, p_dom_info->cur_WK_VP, 32);
		}
		if (p_dom_info->dom_flags & 0x04 || /* new wk present */
		    p_dom_info->dom_flags & 0x08 /* new wk committed */) {
			info->new_wk_state =
				p_dom_info->dom_flags & 0x08 ? '2' : '1';
			memcpy(info->new_wkvp, p_dom_info->new_WK_VP, 32);
		}
	}
	info->op_mode = p_dom_info->op_mode;

out:
	kfree(p_dom_info);
	return rc;
}
EXPORT_SYMBOL(ep11_get_domain_info);

/*
 * Default EP11 AES key generate attributes, used when no keygenflags given:
 * XCP_BLOB_ENCRYPT | XCP_BLOB_DECRYPT | XCP_BLOB_PROTKEY_EXTRACTABLE
 */
#define KEY_ATTR_DEFAULTS 0x00200c00

static int _ep11_genaeskey(u16 card, u16 domain,
			   u32 keybitsize, u32 keygenflags,
			   u8 *keybuf, size_t *keybufsize)
{
	struct keygen_req_pl {
		struct pl_head head;
		u8  var_tag;
		u8  var_len;
		u32 var;
		u8  keybytes_tag;
		u8  keybytes_len;
		u32 keybytes;
		u8  mech_tag;
		u8  mech_len;
		u32 mech;
		u8  attr_tag;
		u8  attr_len;
		u32 attr_header;
		u32 attr_bool_mask;
		u32 attr_bool_bits;
		u32 attr_val_len_type;
		u32 attr_val_len_value;
		/* followed by empty pin tag or empty pinblob tag */
	} __packed * req_pl;
	struct keygen_rep_pl {
		struct pl_head head;
		u8  rc_tag;
		u8  rc_len;
		u32 rc;
		u8  data_tag;
		u8  data_lenfmt;
		u16 data_len;
		u8  data[512];
	} __packed * rep_pl;
	struct ep11_cprb *req = NULL, *rep = NULL;
	size_t req_pl_size, pinblob_size = 0;
	struct ep11_target_dev target;
	struct ep11_urb *urb = NULL;
	int api, rc = -ENOMEM;
	u8 *p;

	switch (keybitsize) {
	case 128:
	case 192:
	case 256:
		break;
	default:
		ZCRYPT_DBF_ERR("%s unknown/unsupported keybitsize %d\n",
			       __func__, keybitsize);
		rc = -EINVAL;
		goto out;
	}

	/* request cprb and payload */
	api = (!keygenflags || keygenflags & 0x00200000) ?
		EP11_API_V4 : EP11_API_V1;
	if (ap_is_se_guest()) {
		/*
		 * genkey within SE environment requires API ordinal 6
		 * with empty pinblob
		 */
		api = EP11_API_V6;
		pinblob_size = EP11_PINBLOB_V1_BYTES;
	}
	req_pl_size = sizeof(struct keygen_req_pl) + ASN1TAGLEN(pinblob_size);
	req = alloc_cprb(req_pl_size);
	if (!req)
		goto out;
	req_pl = (struct keygen_req_pl *)(((u8 *)req) + sizeof(*req));
	prep_head(&req_pl->head, req_pl_size, api, 21); /* GenerateKey */
	req_pl->var_tag = 0x04;
	req_pl->var_len = sizeof(u32);
	req_pl->keybytes_tag = 0x04;
	req_pl->keybytes_len = sizeof(u32);
	req_pl->keybytes = keybitsize / 8;
	req_pl->mech_tag = 0x04;
	req_pl->mech_len = sizeof(u32);
	req_pl->mech = 0x00001080; /* CKM_AES_KEY_GEN */
	req_pl->attr_tag = 0x04;
	req_pl->attr_len = 5 * sizeof(u32);
	req_pl->attr_header = 0x10010000;
	req_pl->attr_bool_mask = keygenflags ? keygenflags : KEY_ATTR_DEFAULTS;
	req_pl->attr_bool_bits = keygenflags ? keygenflags : KEY_ATTR_DEFAULTS;
	req_pl->attr_val_len_type = 0x00000161; /* CKA_VALUE_LEN */
	req_pl->attr_val_len_value = keybitsize / 8;
	p = ((u8 *)req_pl) + sizeof(*req_pl);
	/* pin tag */
	*p++ = 0x04;
	*p++ = pinblob_size;

	/* reply cprb and payload */
	rep = alloc_cprb(sizeof(struct keygen_rep_pl));
	if (!rep)
		goto out;
	rep_pl = (struct keygen_rep_pl *)(((u8 *)rep) + sizeof(*rep));

	/* urb and target */
	urb = kmalloc(sizeof(*urb), GFP_KERNEL);
	if (!urb)
		goto out;
	target.ap_id = card;
	target.dom_id = domain;
	prep_urb(urb, &target, 1,
		 req, sizeof(*req) + req_pl_size,
		 rep, sizeof(*rep) + sizeof(*rep_pl));

	rc = zcrypt_send_ep11_cprb(urb);
	if (rc) {
		ZCRYPT_DBF_ERR("%s zcrypt_send_ep11_cprb(card=%d dom=%d) failed, rc=%d\n",
			       __func__, (int)card, (int)domain, rc);
		goto out;
	}

	/* check ep11 reply cprb */
	rc = check_reply_cprb(rep, __func__);
	if (rc)
		goto out;

	/* check payload */
	rc = check_reply_pl((u8 *)rep_pl, __func__);
	if (rc)
		goto out;
	if (rep_pl->data_tag != 0x04 || rep_pl->data_lenfmt != 0x82) {
		ZCRYPT_DBF_ERR("%s unknown reply data format\n", __func__);
		rc = -EIO;
		goto out;
	}
	if (rep_pl->data_len > *keybufsize) {
		ZCRYPT_DBF_ERR("%s mismatch reply data len / key buffer len\n",
			       __func__);
		rc = -ENOSPC;
		goto out;
	}

	/* copy key blob */
	memcpy(keybuf, rep_pl->data, rep_pl->data_len);
	*keybufsize = rep_pl->data_len;

out:
	kfree(req);
	kfree(rep);
	kfree(urb);
	return rc;
}

int ep11_genaeskey(u16 card, u16 domain, u32 keybitsize, u32 keygenflags,
<<<<<<< HEAD
		   u8 *keybuf, size_t *keybufsize, u32 keybufver)
=======
		   u8 *keybuf, u32 *keybufsize, u32 keybufver)
>>>>>>> 2d5404ca
{
	struct ep11kblob_header *hdr;
	size_t hdr_size, pl_size;
	u8 *pl;
	int rc;

	switch (keybufver) {
	case TOKVER_EP11_AES:
	case TOKVER_EP11_AES_WITH_HEADER:
		break;
	default:
		return -EINVAL;
	}

	rc = ep11_kb_split(keybuf, *keybufsize, keybufver,
			   &hdr, &hdr_size, &pl, &pl_size);
	if (rc)
		return rc;

	rc = _ep11_genaeskey(card, domain, keybitsize, keygenflags,
			     pl, &pl_size);
	if (rc)
		return rc;

	*keybufsize = hdr_size + pl_size;

	/* update header information */
	hdr->type = TOKTYPE_NON_CCA;
	hdr->len = *keybufsize;
	hdr->version = keybufver;
	hdr->bitlen = keybitsize;

	return 0;
}
EXPORT_SYMBOL(ep11_genaeskey);

static int ep11_cryptsingle(u16 card, u16 domain,
			    u16 mode, u32 mech, const u8 *iv,
			    const u8 *key, size_t keysize,
			    const u8 *inbuf, size_t inbufsize,
			    u8 *outbuf, size_t *outbufsize)
{
	struct crypt_req_pl {
		struct pl_head head;
		u8  var_tag;
		u8  var_len;
		u32 var;
		u8  mech_tag;
		u8  mech_len;
		u32 mech;
		/*
		 * maybe followed by iv data
		 * followed by key tag + key blob
		 * followed by plaintext tag + plaintext
		 */
	} __packed * req_pl;
	struct crypt_rep_pl {
		struct pl_head head;
		u8  rc_tag;
		u8  rc_len;
		u32 rc;
		u8  data_tag;
		u8  data_lenfmt;
		/* data follows */
	} __packed * rep_pl;
	struct ep11_cprb *req = NULL, *rep = NULL;
	struct ep11_target_dev target;
	struct ep11_urb *urb = NULL;
	size_t req_pl_size, rep_pl_size;
	int n, api = EP11_API_V1, rc = -ENOMEM;
	u8 *p;

	/* the simple asn1 coding used has length limits */
	if (keysize > 0xFFFF || inbufsize > 0xFFFF)
		return -EINVAL;

	/* request cprb and payload */
	req_pl_size = sizeof(struct crypt_req_pl) + (iv ? 16 : 0)
		+ ASN1TAGLEN(keysize) + ASN1TAGLEN(inbufsize);
	req = alloc_cprb(req_pl_size);
	if (!req)
		goto out;
	req_pl = (struct crypt_req_pl *)(((u8 *)req) + sizeof(*req));
	prep_head(&req_pl->head, req_pl_size, api, (mode ? 20 : 19));
	req_pl->var_tag = 0x04;
	req_pl->var_len = sizeof(u32);
	/* mech is mech + mech params (iv here) */
	req_pl->mech_tag = 0x04;
	req_pl->mech_len = sizeof(u32) + (iv ? 16 : 0);
	req_pl->mech = (mech ? mech : 0x00001085); /* CKM_AES_CBC_PAD */
	p = ((u8 *)req_pl) + sizeof(*req_pl);
	if (iv) {
		memcpy(p, iv, 16);
		p += 16;
	}
	/* key and input data */
	p += asn1tag_write(p, 0x04, key, keysize);
	p += asn1tag_write(p, 0x04, inbuf, inbufsize);

	/* reply cprb and payload, assume out data size <= in data size + 32 */
	rep_pl_size = sizeof(struct crypt_rep_pl) + ASN1TAGLEN(inbufsize + 32);
	rep = alloc_cprb(rep_pl_size);
	if (!rep)
		goto out;
	rep_pl = (struct crypt_rep_pl *)(((u8 *)rep) + sizeof(*rep));

	/* urb and target */
	urb = kmalloc(sizeof(*urb), GFP_KERNEL);
	if (!urb)
		goto out;
	target.ap_id = card;
	target.dom_id = domain;
	prep_urb(urb, &target, 1,
		 req, sizeof(*req) + req_pl_size,
		 rep, sizeof(*rep) + rep_pl_size);

	rc = zcrypt_send_ep11_cprb(urb);
	if (rc) {
		ZCRYPT_DBF_ERR("%s zcrypt_send_ep11_cprb(card=%d dom=%d) failed, rc=%d\n",
			       __func__, (int)card, (int)domain, rc);
		goto out;
	}

	/* check ep11 reply cprb */
	rc = check_reply_cprb(rep, __func__);
	if (rc)
		goto out;

	/* check payload */
	rc = check_reply_pl((u8 *)rep_pl, __func__);
	if (rc)
		goto out;
	if (rep_pl->data_tag != 0x04) {
		ZCRYPT_DBF_ERR("%s unknown reply data format\n", __func__);
		rc = -EIO;
		goto out;
	}
	p = ((u8 *)rep_pl) + sizeof(*rep_pl);
	if (rep_pl->data_lenfmt <= 127) {
		n = rep_pl->data_lenfmt;
	} else if (rep_pl->data_lenfmt == 0x81) {
		n = *p++;
	} else if (rep_pl->data_lenfmt == 0x82) {
		n = *((u16 *)p);
		p += 2;
	} else {
		ZCRYPT_DBF_ERR("%s unknown reply data length format 0x%02hhx\n",
			       __func__, rep_pl->data_lenfmt);
		rc = -EIO;
		goto out;
	}
	if (n > *outbufsize) {
		ZCRYPT_DBF_ERR("%s mismatch reply data len %d / output buffer %zu\n",
			       __func__, n, *outbufsize);
		rc = -ENOSPC;
		goto out;
	}

	memcpy(outbuf, p, n);
	*outbufsize = n;

out:
	kfree(req);
	kfree(rep);
	kfree(urb);
	return rc;
}

static int _ep11_unwrapkey(u16 card, u16 domain,
			   const u8 *kek, size_t keksize,
			   const u8 *enckey, size_t enckeysize,
			   u32 mech, const u8 *iv,
			   u32 keybitsize, u32 keygenflags,
			   u8 *keybuf, size_t *keybufsize)
{
	struct uw_req_pl {
		struct pl_head head;
		u8  attr_tag;
		u8  attr_len;
		u32 attr_header;
		u32 attr_bool_mask;
		u32 attr_bool_bits;
		u32 attr_key_type;
		u32 attr_key_type_value;
		u32 attr_val_len;
		u32 attr_val_len_value;
		u8  mech_tag;
		u8  mech_len;
		u32 mech;
		/*
		 * maybe followed by iv data
		 * followed by kek tag + kek blob
		 * followed by empty mac tag
		 * followed by empty pin tag or empty pinblob tag
		 * followed by encryted key tag + bytes
		 */
	} __packed * req_pl;
	struct uw_rep_pl {
		struct pl_head head;
		u8  rc_tag;
		u8  rc_len;
		u32 rc;
		u8  data_tag;
		u8  data_lenfmt;
		u16 data_len;
		u8  data[512];
	} __packed * rep_pl;
	struct ep11_cprb *req = NULL, *rep = NULL;
	size_t req_pl_size, pinblob_size = 0;
	struct ep11_target_dev target;
	struct ep11_urb *urb = NULL;
	int api, rc = -ENOMEM;
	u8 *p;

	/* request cprb and payload */
	api = (!keygenflags || keygenflags & 0x00200000) ?
		EP11_API_V4 : EP11_API_V1;
	if (ap_is_se_guest()) {
		/*
		 * unwrap within SE environment requires API ordinal 6
		 * with empty pinblob
		 */
		api = EP11_API_V6;
		pinblob_size = EP11_PINBLOB_V1_BYTES;
	}
	req_pl_size = sizeof(struct uw_req_pl) + (iv ? 16 : 0)
		+ ASN1TAGLEN(keksize) + ASN1TAGLEN(0)
		+ ASN1TAGLEN(pinblob_size) + ASN1TAGLEN(enckeysize);
	req = alloc_cprb(req_pl_size);
	if (!req)
		goto out;
	req_pl = (struct uw_req_pl *)(((u8 *)req) + sizeof(*req));
	prep_head(&req_pl->head, req_pl_size, api, 34); /* UnwrapKey */
	req_pl->attr_tag = 0x04;
	req_pl->attr_len = 7 * sizeof(u32);
	req_pl->attr_header = 0x10020000;
	req_pl->attr_bool_mask = keygenflags ? keygenflags : KEY_ATTR_DEFAULTS;
	req_pl->attr_bool_bits = keygenflags ? keygenflags : KEY_ATTR_DEFAULTS;
	req_pl->attr_key_type = 0x00000100; /* CKA_KEY_TYPE */
	req_pl->attr_key_type_value = 0x0000001f; /* CKK_AES */
	req_pl->attr_val_len = 0x00000161; /* CKA_VALUE_LEN */
	req_pl->attr_val_len_value = keybitsize / 8;
	/* mech is mech + mech params (iv here) */
	req_pl->mech_tag = 0x04;
	req_pl->mech_len = sizeof(u32) + (iv ? 16 : 0);
	req_pl->mech = (mech ? mech : 0x00001085); /* CKM_AES_CBC_PAD */
	p = ((u8 *)req_pl) + sizeof(*req_pl);
	if (iv) {
		memcpy(p, iv, 16);
		p += 16;
	}
	/* kek */
	p += asn1tag_write(p, 0x04, kek, keksize);
	/* empty mac key tag */
	*p++ = 0x04;
	*p++ = 0;
	/* pin tag */
	*p++ = 0x04;
	*p++ = pinblob_size;
	p += pinblob_size;
	/* encrypted key value tag and bytes */
	p += asn1tag_write(p, 0x04, enckey, enckeysize);

	/* reply cprb and payload */
	rep = alloc_cprb(sizeof(struct uw_rep_pl));
	if (!rep)
		goto out;
	rep_pl = (struct uw_rep_pl *)(((u8 *)rep) + sizeof(*rep));

	/* urb and target */
	urb = kmalloc(sizeof(*urb), GFP_KERNEL);
	if (!urb)
		goto out;
	target.ap_id = card;
	target.dom_id = domain;
	prep_urb(urb, &target, 1,
		 req, sizeof(*req) + req_pl_size,
		 rep, sizeof(*rep) + sizeof(*rep_pl));

	rc = zcrypt_send_ep11_cprb(urb);
	if (rc) {
		ZCRYPT_DBF_ERR("%s zcrypt_send_ep11_cprb(card=%d dom=%d) failed, rc=%d\n",
			       __func__, (int)card, (int)domain, rc);
		goto out;
	}

	/* check ep11 reply cprb */
	rc = check_reply_cprb(rep, __func__);
	if (rc)
		goto out;

	/* check payload */
	rc = check_reply_pl((u8 *)rep_pl, __func__);
	if (rc)
		goto out;
	if (rep_pl->data_tag != 0x04 || rep_pl->data_lenfmt != 0x82) {
		ZCRYPT_DBF_ERR("%s unknown reply data format\n", __func__);
		rc = -EIO;
		goto out;
	}
	if (rep_pl->data_len > *keybufsize) {
		ZCRYPT_DBF_ERR("%s mismatch reply data len / key buffer len\n",
			       __func__);
		rc = -ENOSPC;
		goto out;
	}

	/* copy key blob */
	memcpy(keybuf, rep_pl->data, rep_pl->data_len);
	*keybufsize = rep_pl->data_len;

out:
	kfree(req);
	kfree(rep);
	kfree(urb);
	return rc;
}

static int ep11_unwrapkey(u16 card, u16 domain,
			  const u8 *kek, size_t keksize,
			  const u8 *enckey, size_t enckeysize,
			  u32 mech, const u8 *iv,
			  u32 keybitsize, u32 keygenflags,
<<<<<<< HEAD
			  u8 *keybuf, size_t *keybufsize,
=======
			  u8 *keybuf, u32 *keybufsize,
>>>>>>> 2d5404ca
			  u8 keybufver)
{
	struct ep11kblob_header *hdr;
	size_t hdr_size, pl_size;
	u8 *pl;
	int rc;

	rc = ep11_kb_split(keybuf, *keybufsize, keybufver,
			   &hdr, &hdr_size, &pl, &pl_size);
	if (rc)
		return rc;

	rc = _ep11_unwrapkey(card, domain, kek, keksize, enckey, enckeysize,
			     mech, iv, keybitsize, keygenflags,
			     pl, &pl_size);
	if (rc)
		return rc;

	*keybufsize = hdr_size + pl_size;

	/* update header information */
	hdr = (struct ep11kblob_header *)keybuf;
	hdr->type = TOKTYPE_NON_CCA;
	hdr->len = *keybufsize;
	hdr->version = keybufver;
	hdr->bitlen = keybitsize;

	return 0;
}

static int _ep11_wrapkey(u16 card, u16 domain,
			 const u8 *key, size_t keysize,
			 u32 mech, const u8 *iv,
			 u8 *databuf, size_t *datasize)
{
	struct wk_req_pl {
		struct pl_head head;
		u8  var_tag;
		u8  var_len;
		u32 var;
		u8  mech_tag;
		u8  mech_len;
		u32 mech;
		/*
		 * followed by iv data
		 * followed by key tag + key blob
		 * followed by dummy kek param
		 * followed by dummy mac param
		 */
	} __packed * req_pl;
	struct wk_rep_pl {
		struct pl_head head;
		u8  rc_tag;
		u8  rc_len;
		u32 rc;
		u8  data_tag;
		u8  data_lenfmt;
		u16 data_len;
		u8  data[1024];
	} __packed * rep_pl;
	struct ep11_cprb *req = NULL, *rep = NULL;
	struct ep11_target_dev target;
	struct ep11_urb *urb = NULL;
	size_t req_pl_size;
	int api, rc = -ENOMEM;
	u8 *p;

	/* request cprb and payload */
	req_pl_size = sizeof(struct wk_req_pl) + (iv ? 16 : 0)
		+ ASN1TAGLEN(keysize) + 4;
	req = alloc_cprb(req_pl_size);
	if (!req)
		goto out;
	if (!mech || mech == 0x80060001)
		req->flags |= 0x20; /* CPACF_WRAP needs special bit */
	req_pl = (struct wk_req_pl *)(((u8 *)req) + sizeof(*req));
	api = (!mech || mech == 0x80060001) ? /* CKM_IBM_CPACF_WRAP */
		EP11_API_V4 : EP11_API_V1;
	prep_head(&req_pl->head, req_pl_size, api, 33); /* WrapKey */
	req_pl->var_tag = 0x04;
	req_pl->var_len = sizeof(u32);
	/* mech is mech + mech params (iv here) */
	req_pl->mech_tag = 0x04;
	req_pl->mech_len = sizeof(u32) + (iv ? 16 : 0);
	req_pl->mech = (mech ? mech : 0x80060001); /* CKM_IBM_CPACF_WRAP */
	p = ((u8 *)req_pl) + sizeof(*req_pl);
	if (iv) {
		memcpy(p, iv, 16);
		p += 16;
	}
	/* key blob */
	p += asn1tag_write(p, 0x04, key, keysize);
	/* empty kek tag */
	*p++ = 0x04;
	*p++ = 0;
	/* empty mac tag */
	*p++ = 0x04;
	*p++ = 0;

	/* reply cprb and payload */
	rep = alloc_cprb(sizeof(struct wk_rep_pl));
	if (!rep)
		goto out;
	rep_pl = (struct wk_rep_pl *)(((u8 *)rep) + sizeof(*rep));

	/* urb and target */
	urb = kmalloc(sizeof(*urb), GFP_KERNEL);
	if (!urb)
		goto out;
	target.ap_id = card;
	target.dom_id = domain;
	prep_urb(urb, &target, 1,
		 req, sizeof(*req) + req_pl_size,
		 rep, sizeof(*rep) + sizeof(*rep_pl));

	rc = zcrypt_send_ep11_cprb(urb);
	if (rc) {
		ZCRYPT_DBF_ERR("%s zcrypt_send_ep11_cprb(card=%d dom=%d) failed, rc=%d\n",
			       __func__, (int)card, (int)domain, rc);
		goto out;
	}

	/* check ep11 reply cprb */
	rc = check_reply_cprb(rep, __func__);
	if (rc)
		goto out;

	/* check payload */
	rc = check_reply_pl((u8 *)rep_pl, __func__);
	if (rc)
		goto out;
	if (rep_pl->data_tag != 0x04 || rep_pl->data_lenfmt != 0x82) {
		ZCRYPT_DBF_ERR("%s unknown reply data format\n", __func__);
		rc = -EIO;
		goto out;
	}
	if (rep_pl->data_len > *datasize) {
		ZCRYPT_DBF_ERR("%s mismatch reply data len / data buffer len\n",
			       __func__);
		rc = -ENOSPC;
		goto out;
	}

	/* copy the data from the cprb to the data buffer */
	memcpy(databuf, rep_pl->data, rep_pl->data_len);
	*datasize = rep_pl->data_len;

out:
	kfree(req);
	kfree(rep);
	kfree(urb);
	return rc;
}

int ep11_clr2keyblob(u16 card, u16 domain, u32 keybitsize, u32 keygenflags,
<<<<<<< HEAD
		     const u8 *clrkey, u8 *keybuf, size_t *keybufsize,
=======
		     const u8 *clrkey, u8 *keybuf, u32 *keybufsize,
>>>>>>> 2d5404ca
		     u32 keytype)
{
	int rc;
	u8 encbuf[64], *kek = NULL;
	size_t clrkeylen, keklen, encbuflen = sizeof(encbuf);

	if (keybitsize == 128 || keybitsize == 192 || keybitsize == 256) {
		clrkeylen = keybitsize / 8;
	} else {
		ZCRYPT_DBF_ERR("%s unknown/unsupported keybitsize %d\n",
			       __func__, keybitsize);
		return -EINVAL;
	}

	/* allocate memory for the temp kek */
	keklen = MAXEP11AESKEYBLOBSIZE;
	kek = kmalloc(keklen, GFP_ATOMIC);
	if (!kek) {
		rc = -ENOMEM;
		goto out;
	}

	/* Step 1: generate AES 256 bit random kek key */
	rc = _ep11_genaeskey(card, domain, 256,
			     0x00006c00, /* EN/DECRYPT, WRAP/UNWRAP */
			     kek, &keklen);
	if (rc) {
		ZCRYPT_DBF_ERR("%s generate kek key failed, rc=%d\n",
			       __func__, rc);
		goto out;
	}

	/* Step 2: encrypt clear key value with the kek key */
	rc = ep11_cryptsingle(card, domain, 0, 0, def_iv, kek, keklen,
			      clrkey, clrkeylen, encbuf, &encbuflen);
	if (rc) {
		ZCRYPT_DBF_ERR("%s encrypting key value with kek key failed, rc=%d\n",
			       __func__, rc);
		goto out;
	}

	/* Step 3: import the encrypted key value as a new key */
	rc = ep11_unwrapkey(card, domain, kek, keklen,
			    encbuf, encbuflen, 0, def_iv,
			    keybitsize, 0, keybuf, keybufsize, keytype);
	if (rc) {
		ZCRYPT_DBF_ERR("%s importing key value as new key failed,, rc=%d\n",
			       __func__, rc);
		goto out;
	}

out:
	kfree(kek);
	return rc;
}
EXPORT_SYMBOL(ep11_clr2keyblob);

int ep11_kblob2protkey(u16 card, u16 dom,
<<<<<<< HEAD
		       const u8 *keyblob, size_t keybloblen,
=======
		       const u8 *keyblob, u32 keybloblen,
>>>>>>> 2d5404ca
		       u8 *protkey, u32 *protkeylen, u32 *protkeytype)
{
	struct ep11kblob_header *hdr;
	struct ep11keyblob *key;
	size_t wkbuflen, keylen;
	struct wk_info {
		u16 version;
		u8  res1[16];
		u32 pkeytype;
		u32 pkeybitsize;
		u64 pkeysize;
		u8  res2[8];
		u8  pkey[];
	} __packed * wki;
	u8 *wkbuf = NULL;
	int rc = -EIO;

	if (ep11_kb_decode((u8 *)keyblob, keybloblen, &hdr, NULL, &key, &keylen))
		return -EINVAL;

	if (hdr->version == TOKVER_EP11_AES) {
		/* wipe overlayed header */
		memset(hdr, 0, sizeof(*hdr));
	}
	/* !!! hdr is no longer a valid header !!! */

	/* alloc temp working buffer */
	wkbuflen = (keylen + AES_BLOCK_SIZE) & (~(AES_BLOCK_SIZE - 1));
	wkbuf = kmalloc(wkbuflen, GFP_ATOMIC);
	if (!wkbuf)
		return -ENOMEM;

	/* ep11 secure key -> protected key + info */
	rc = _ep11_wrapkey(card, dom, (u8 *)key, keylen,
			   0, def_iv, wkbuf, &wkbuflen);
	if (rc) {
		ZCRYPT_DBF_ERR("%s rewrapping ep11 key to pkey failed, rc=%d\n",
			       __func__, rc);
		goto out;
	}
	wki = (struct wk_info *)wkbuf;

	/* check struct version and pkey type */
	if (wki->version != 1 || wki->pkeytype < 1 || wki->pkeytype > 5) {
		ZCRYPT_DBF_ERR("%s wk info version %d or pkeytype %d mismatch.\n",
			       __func__, (int)wki->version, (int)wki->pkeytype);
		rc = -EIO;
		goto out;
	}

	/* check protected key type field */
	switch (wki->pkeytype) {
	case 1: /* AES */
		switch (wki->pkeysize) {
		case 16 + 32:
			/* AES 128 protected key */
			if (protkeytype)
				*protkeytype = PKEY_KEYTYPE_AES_128;
			break;
		case 24 + 32:
			/* AES 192 protected key */
			if (protkeytype)
				*protkeytype = PKEY_KEYTYPE_AES_192;
			break;
		case 32 + 32:
			/* AES 256 protected key */
			if (protkeytype)
				*protkeytype = PKEY_KEYTYPE_AES_256;
			break;
		default:
			ZCRYPT_DBF_ERR("%s unknown/unsupported AES pkeysize %d\n",
				       __func__, (int)wki->pkeysize);
			rc = -EIO;
			goto out;
		}
		break;
	case 3: /* EC-P */
	case 4: /* EC-ED */
	case 5: /* EC-BP */
		if (protkeytype)
			*protkeytype = PKEY_KEYTYPE_ECC;
		break;
	case 2: /* TDES */
	default:
		ZCRYPT_DBF_ERR("%s unknown/unsupported key type %d\n",
			       __func__, (int)wki->pkeytype);
		rc = -EIO;
		goto out;
	}

	/* copy the translated protected key */
	if (wki->pkeysize > *protkeylen) {
		ZCRYPT_DBF_ERR("%s wk info pkeysize %llu > protkeysize %u\n",
			       __func__, wki->pkeysize, *protkeylen);
		rc = -EINVAL;
		goto out;
	}
	memcpy(protkey, wki->pkey, wki->pkeysize);
	*protkeylen = wki->pkeysize;

out:
	kfree(wkbuf);
	return rc;
}
EXPORT_SYMBOL(ep11_kblob2protkey);

int ep11_findcard2(u32 **apqns, u32 *nr_apqns, u16 cardnr, u16 domain,
		   int minhwtype, int minapi, const u8 *wkvp)
{
	struct zcrypt_device_status_ext *device_status;
	u32 *_apqns = NULL, _nr_apqns = 0;
	int i, card, dom, rc = -ENOMEM;
	struct ep11_domain_info edi;
	struct ep11_card_info eci;

	/* fetch status of all crypto cards */
	device_status = kvcalloc(MAX_ZDEV_ENTRIES_EXT,
				 sizeof(struct zcrypt_device_status_ext),
				 GFP_KERNEL);
	if (!device_status)
		return -ENOMEM;
	zcrypt_device_status_mask_ext(device_status);

	/* allocate 1k space for up to 256 apqns */
	_apqns = kmalloc_array(256, sizeof(u32), GFP_KERNEL);
	if (!_apqns) {
		kvfree(device_status);
		return -ENOMEM;
	}

	/* walk through all the crypto apqnss */
	for (i = 0; i < MAX_ZDEV_ENTRIES_EXT; i++) {
		card = AP_QID_CARD(device_status[i].qid);
		dom = AP_QID_QUEUE(device_status[i].qid);
		/* check online state */
		if (!device_status[i].online)
			continue;
		/* check for ep11 functions */
		if (!(device_status[i].functions & 0x01))
			continue;
		/* check cardnr */
		if (cardnr != 0xFFFF && card != cardnr)
			continue;
		/* check domain */
		if (domain != 0xFFFF && dom != domain)
			continue;
		/* check min hardware type */
		if (minhwtype && device_status[i].hwtype < minhwtype)
			continue;
		/* check min api version if given */
		if (minapi > 0) {
			if (ep11_get_card_info(card, &eci, 0))
				continue;
			if (minapi > eci.API_ord_nr)
				continue;
		}
		/* check wkvp if given */
		if (wkvp) {
			if (ep11_get_domain_info(card, dom, &edi))
				continue;
			if (edi.cur_wk_state != '1')
				continue;
			if (memcmp(wkvp, edi.cur_wkvp, 16))
				continue;
		}
		/* apqn passed all filtering criterons, add to the array */
		if (_nr_apqns < 256)
			_apqns[_nr_apqns++] = (((u16)card) << 16) | ((u16)dom);
	}

	/* nothing found ? */
	if (!_nr_apqns) {
		kfree(_apqns);
		rc = -ENODEV;
	} else {
		/* no re-allocation, simple return the _apqns array */
		*apqns = _apqns;
		*nr_apqns = _nr_apqns;
		rc = 0;
	}

	kvfree(device_status);
	return rc;
}
EXPORT_SYMBOL(ep11_findcard2);

void __exit zcrypt_ep11misc_exit(void)
{
	card_cache_free();
}<|MERGE_RESOLUTION|>--- conflicted
+++ resolved
@@ -23,8 +23,6 @@
 #include "zcrypt_msgtype6.h"
 #include "zcrypt_ep11misc.h"
 #include "zcrypt_ccamisc.h"
-
-#define EP11_PINBLOB_V1_BYTES 56
 
 #define EP11_PINBLOB_V1_BYTES 56
 
@@ -205,11 +203,7 @@
  * For valid ep11 keyblobs, returns a reference to the wrappingkey verification
  * pattern. Otherwise NULL.
  */
-<<<<<<< HEAD
-const u8 *ep11_kb_wkvp(const u8 *keyblob, size_t keybloblen)
-=======
 const u8 *ep11_kb_wkvp(const u8 *keyblob, u32 keybloblen)
->>>>>>> 2d5404ca
 {
 	struct ep11keyblob *kb;
 
@@ -938,11 +932,7 @@
 }
 
 int ep11_genaeskey(u16 card, u16 domain, u32 keybitsize, u32 keygenflags,
-<<<<<<< HEAD
-		   u8 *keybuf, size_t *keybufsize, u32 keybufver)
-=======
 		   u8 *keybuf, u32 *keybufsize, u32 keybufver)
->>>>>>> 2d5404ca
 {
 	struct ep11kblob_header *hdr;
 	size_t hdr_size, pl_size;
@@ -1266,11 +1256,7 @@
 			  const u8 *enckey, size_t enckeysize,
 			  u32 mech, const u8 *iv,
 			  u32 keybitsize, u32 keygenflags,
-<<<<<<< HEAD
-			  u8 *keybuf, size_t *keybufsize,
-=======
 			  u8 *keybuf, u32 *keybufsize,
->>>>>>> 2d5404ca
 			  u8 keybufver)
 {
 	struct ep11kblob_header *hdr;
@@ -1426,11 +1412,7 @@
 }
 
 int ep11_clr2keyblob(u16 card, u16 domain, u32 keybitsize, u32 keygenflags,
-<<<<<<< HEAD
-		     const u8 *clrkey, u8 *keybuf, size_t *keybufsize,
-=======
 		     const u8 *clrkey, u8 *keybuf, u32 *keybufsize,
->>>>>>> 2d5404ca
 		     u32 keytype)
 {
 	int rc;
@@ -1489,11 +1471,7 @@
 EXPORT_SYMBOL(ep11_clr2keyblob);
 
 int ep11_kblob2protkey(u16 card, u16 dom,
-<<<<<<< HEAD
-		       const u8 *keyblob, size_t keybloblen,
-=======
 		       const u8 *keyblob, u32 keybloblen,
->>>>>>> 2d5404ca
 		       u8 *protkey, u32 *protkeylen, u32 *protkeytype)
 {
 	struct ep11kblob_header *hdr;
