--- conflicted
+++ resolved
@@ -1731,17 +1731,10 @@
 	rlen = vlen = PAGE_SIZE / 2;
 	rc = cca_query_crypto_facility(cardnr, domain, "STATICSB",
 				       rarray, &rlen, varray, &vlen);
-<<<<<<< HEAD
-	if (rc == 0 && rlen >= 13*8 && vlen >= 240) {
-		ci->new_apka_mk_state = (char) rarray[10*8];
-		ci->cur_apka_mk_state = (char) rarray[11*8];
-		ci->old_apka_mk_state = (char) rarray[12*8];
-=======
 	if (rc == 0 && rlen >= 13 * 8 && vlen >= 240) {
 		ci->new_apka_mk_state = (char)rarray[10 * 8];
 		ci->cur_apka_mk_state = (char)rarray[11 * 8];
 		ci->old_apka_mk_state = (char)rarray[12 * 8];
->>>>>>> eb3cdb58
 		if (ci->old_apka_mk_state == '2')
 			memcpy(&ci->old_apka_mkvp, varray + 208, 8);
 		if (ci->cur_apka_mk_state == '2')
