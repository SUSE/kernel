// SPDX-License-Identifier: GPL-2.0
/*
 *  Copyright IBM Corp. 2012, 2022
 *  Author(s): Holger Dengler <hd@linux.vnet.ibm.com>
 */

#include <linux/module.h>
#include <linux/slab.h>
#include <linux/init.h>
#include <linux/err.h>
#include <linux/atomic.h>
#include <linux/uaccess.h>
#include <linux/mod_devicetable.h>

#include "ap_bus.h"
#include "zcrypt_api.h"
#include "zcrypt_msgtype6.h"
#include "zcrypt_msgtype50.h"
#include "zcrypt_error.h"
#include "zcrypt_cex4.h"
#include "zcrypt_ccamisc.h"
#include "zcrypt_ep11misc.h"

#define CEX4A_MIN_MOD_SIZE	  1	/*    8 bits	*/
#define CEX4A_MAX_MOD_SIZE_2K	256	/* 2048 bits	*/
#define CEX4A_MAX_MOD_SIZE_4K	512	/* 4096 bits	*/

#define CEX4C_MIN_MOD_SIZE	 16	/*  256 bits	*/
#define CEX4C_MAX_MOD_SIZE	512	/* 4096 bits	*/

/* Waiting time for requests to be processed.
 * Currently there are some types of request which are not deterministic.
 * But the maximum time limit managed by the stomper code is set to 60sec.
 * Hence we have to wait at least that time period.
 */
#define CEX4_CLEANUP_TIME	(900 * HZ)

MODULE_AUTHOR("IBM Corporation");
MODULE_DESCRIPTION("CEX[45678] Cryptographic Card device driver, " \
		   "Copyright IBM Corp. 2022");
MODULE_LICENSE("GPL");

static struct ap_device_id zcrypt_cex4_card_ids[] = {
	{ .dev_type = AP_DEVICE_TYPE_CEX4,
	  .match_flags = AP_DEVICE_ID_MATCH_CARD_TYPE },
	{ .dev_type = AP_DEVICE_TYPE_CEX5,
	  .match_flags = AP_DEVICE_ID_MATCH_CARD_TYPE },
	{ .dev_type = AP_DEVICE_TYPE_CEX6,
	  .match_flags = AP_DEVICE_ID_MATCH_CARD_TYPE },
	{ .dev_type = AP_DEVICE_TYPE_CEX7,
	  .match_flags = AP_DEVICE_ID_MATCH_CARD_TYPE },
	{ .dev_type = AP_DEVICE_TYPE_CEX8,
	  .match_flags = AP_DEVICE_ID_MATCH_CARD_TYPE },
	{ /* end of list */ },
};

MODULE_DEVICE_TABLE(ap, zcrypt_cex4_card_ids);

static struct ap_device_id zcrypt_cex4_queue_ids[] = {
	{ .dev_type = AP_DEVICE_TYPE_CEX4,
	  .match_flags = AP_DEVICE_ID_MATCH_QUEUE_TYPE },
	{ .dev_type = AP_DEVICE_TYPE_CEX5,
	  .match_flags = AP_DEVICE_ID_MATCH_QUEUE_TYPE },
	{ .dev_type = AP_DEVICE_TYPE_CEX6,
	  .match_flags = AP_DEVICE_ID_MATCH_QUEUE_TYPE },
	{ .dev_type = AP_DEVICE_TYPE_CEX7,
	  .match_flags = AP_DEVICE_ID_MATCH_QUEUE_TYPE },
	{ .dev_type = AP_DEVICE_TYPE_CEX8,
	  .match_flags = AP_DEVICE_ID_MATCH_QUEUE_TYPE },
	{ /* end of list */ },
};

MODULE_DEVICE_TABLE(ap, zcrypt_cex4_queue_ids);

/*
 * CCA card additional device attributes
 */
static ssize_t cca_serialnr_show(struct device *dev,
				 struct device_attribute *attr,
				 char *buf)
{
	struct zcrypt_card *zc = dev_get_drvdata(dev);
	struct cca_info ci;
	struct ap_card *ac = to_ap_card(dev);

	memset(&ci, 0, sizeof(ci));

	if (ap_domain_index >= 0)
		cca_get_info(ac->id, ap_domain_index, &ci, zc->online);

	return sysfs_emit(buf, "%s\n", ci.serial);
}

static struct device_attribute dev_attr_cca_serialnr =
	__ATTR(serialnr, 0444, cca_serialnr_show, NULL);

static struct attribute *cca_card_attrs[] = {
	&dev_attr_cca_serialnr.attr,
	NULL,
};

static const struct attribute_group cca_card_attr_grp = {
	.attrs = cca_card_attrs,
};

 /*
  * CCA queue additional device attributes
  */
static ssize_t cca_mkvps_show(struct device *dev,
			      struct device_attribute *attr,
			      char *buf)
{
	struct zcrypt_queue *zq = dev_get_drvdata(dev);
	int n = 0;
	struct cca_info ci;
	static const char * const cao_state[] = { "invalid", "valid" };
	static const char * const new_state[] = { "empty", "partial", "full" };

	memset(&ci, 0, sizeof(ci));

	cca_get_info(AP_QID_CARD(zq->queue->qid),
		     AP_QID_QUEUE(zq->queue->qid),
		     &ci, zq->online);

	if (ci.new_aes_mk_state >= '1' && ci.new_aes_mk_state <= '3')
		n += sysfs_emit_at(buf, n, "AES NEW: %s 0x%016llx\n",
				   new_state[ci.new_aes_mk_state - '1'],
				   ci.new_aes_mkvp);
	else
		n += sysfs_emit_at(buf, n, "AES NEW: - -\n");

	if (ci.cur_aes_mk_state >= '1' && ci.cur_aes_mk_state <= '2')
		n += sysfs_emit_at(buf, n, "AES CUR: %s 0x%016llx\n",
				   cao_state[ci.cur_aes_mk_state - '1'],
				   ci.cur_aes_mkvp);
	else
		n += sysfs_emit_at(buf, n, "AES CUR: - -\n");

	if (ci.old_aes_mk_state >= '1' && ci.old_aes_mk_state <= '2')
		n += sysfs_emit_at(buf, n, "AES OLD: %s 0x%016llx\n",
				   cao_state[ci.old_aes_mk_state - '1'],
				   ci.old_aes_mkvp);
	else
		n += sysfs_emit_at(buf, n, "AES OLD: - -\n");

	if (ci.new_apka_mk_state >= '1' && ci.new_apka_mk_state <= '3')
		n += sysfs_emit_at(buf, n, "APKA NEW: %s 0x%016llx\n",
				   new_state[ci.new_apka_mk_state - '1'],
				   ci.new_apka_mkvp);
	else
		n += sysfs_emit_at(buf, n, "APKA NEW: - -\n");

	if (ci.cur_apka_mk_state >= '1' && ci.cur_apka_mk_state <= '2')
		n += sysfs_emit_at(buf, n, "APKA CUR: %s 0x%016llx\n",
				   cao_state[ci.cur_apka_mk_state - '1'],
				   ci.cur_apka_mkvp);
	else
		n += sysfs_emit_at(buf, n, "APKA CUR: - -\n");

	if (ci.old_apka_mk_state >= '1' && ci.old_apka_mk_state <= '2')
		n += sysfs_emit_at(buf, n, "APKA OLD: %s 0x%016llx\n",
				   cao_state[ci.old_apka_mk_state - '1'],
				   ci.old_apka_mkvp);
	else
		n += sysfs_emit_at(buf, n, "APKA OLD: - -\n");

	if (ci.new_asym_mk_state >= '1' && ci.new_asym_mk_state <= '3')
		n += sysfs_emit_at(buf, n, "ASYM NEW: %s 0x%016llx%016llx\n",
				   new_state[ci.new_asym_mk_state - '1'],
				   *((u64 *)(ci.new_asym_mkvp)),
				   *((u64 *)(ci.new_asym_mkvp + sizeof(u64))));
	else
		n += sysfs_emit_at(buf, n, "ASYM NEW: - -\n");

	if (ci.cur_asym_mk_state >= '1' && ci.cur_asym_mk_state <= '2')
		n += sysfs_emit_at(buf, n, "ASYM CUR: %s 0x%016llx%016llx\n",
				   cao_state[ci.cur_asym_mk_state - '1'],
				   *((u64 *)(ci.cur_asym_mkvp)),
				   *((u64 *)(ci.cur_asym_mkvp + sizeof(u64))));
	else
		n += sysfs_emit_at(buf, n, "ASYM CUR: - -\n");

	if (ci.old_asym_mk_state >= '1' && ci.old_asym_mk_state <= '2')
		n += sysfs_emit_at(buf, n, "ASYM OLD: %s 0x%016llx%016llx\n",
				   cao_state[ci.old_asym_mk_state - '1'],
				   *((u64 *)(ci.old_asym_mkvp)),
				   *((u64 *)(ci.old_asym_mkvp + sizeof(u64))));
	else
		n += sysfs_emit_at(buf, n, "ASYM OLD: - -\n");

	return n;
}

static struct device_attribute dev_attr_cca_mkvps =
	__ATTR(mkvps, 0444, cca_mkvps_show, NULL);

static struct attribute *cca_queue_attrs[] = {
	&dev_attr_cca_mkvps.attr,
	NULL,
};

static const struct attribute_group cca_queue_attr_grp = {
	.attrs = cca_queue_attrs,
};

/*
 * EP11 card additional device attributes
 */
static ssize_t ep11_api_ordinalnr_show(struct device *dev,
				       struct device_attribute *attr,
				       char *buf)
{
	struct zcrypt_card *zc = dev_get_drvdata(dev);
	struct ep11_card_info ci;
	struct ap_card *ac = to_ap_card(dev);

	memset(&ci, 0, sizeof(ci));

	ep11_get_card_info(ac->id, &ci, zc->online);

	if (ci.API_ord_nr > 0)
		return sysfs_emit(buf, "%u\n", ci.API_ord_nr);
	else
		return sysfs_emit(buf, "\n");
}

static struct device_attribute dev_attr_ep11_api_ordinalnr =
	__ATTR(API_ordinalnr, 0444, ep11_api_ordinalnr_show, NULL);

static ssize_t ep11_fw_version_show(struct device *dev,
				    struct device_attribute *attr,
				    char *buf)
{
	struct zcrypt_card *zc = dev_get_drvdata(dev);
	struct ep11_card_info ci;
	struct ap_card *ac = to_ap_card(dev);

	memset(&ci, 0, sizeof(ci));

	ep11_get_card_info(ac->id, &ci, zc->online);

	if (ci.FW_version > 0)
		return sysfs_emit(buf, "%d.%d\n",
				  (int)(ci.FW_version >> 8),
				  (int)(ci.FW_version & 0xFF));
	else
		return sysfs_emit(buf, "\n");
}

static struct device_attribute dev_attr_ep11_fw_version =
	__ATTR(FW_version, 0444, ep11_fw_version_show, NULL);

static ssize_t ep11_serialnr_show(struct device *dev,
				  struct device_attribute *attr,
				  char *buf)
{
	struct zcrypt_card *zc = dev_get_drvdata(dev);
	struct ep11_card_info ci;
	struct ap_card *ac = to_ap_card(dev);

	memset(&ci, 0, sizeof(ci));

	ep11_get_card_info(ac->id, &ci, zc->online);

	if (ci.serial[0])
		return sysfs_emit(buf, "%16.16s\n", ci.serial);
	else
		return sysfs_emit(buf, "\n");
}

static struct device_attribute dev_attr_ep11_serialnr =
	__ATTR(serialnr, 0444, ep11_serialnr_show, NULL);

static const struct {
	int	    mode_bit;
	const char *mode_txt;
} ep11_op_modes[] = {
	{ 0, "FIPS2009" },
	{ 1, "BSI2009" },
	{ 2, "FIPS2011" },
	{ 3, "BSI2011" },
	{ 6, "BSICC2017" },
	{ 0, NULL }
};

static ssize_t ep11_card_op_modes_show(struct device *dev,
				       struct device_attribute *attr,
				       char *buf)
{
	struct zcrypt_card *zc = dev_get_drvdata(dev);
	int i, n = 0;
	struct ep11_card_info ci;
	struct ap_card *ac = to_ap_card(dev);

	memset(&ci, 0, sizeof(ci));

	ep11_get_card_info(ac->id, &ci, zc->online);

	for (i = 0; ep11_op_modes[i].mode_txt; i++) {
		if (ci.op_mode & (1ULL << ep11_op_modes[i].mode_bit)) {
			if (n > 0)
				buf[n++] = ' ';
			n += sysfs_emit_at(buf, n, "%s",
					   ep11_op_modes[i].mode_txt);
		}
	}
	n += sysfs_emit_at(buf, n, "\n");

	return n;
}

static struct device_attribute dev_attr_ep11_card_op_modes =
	__ATTR(op_modes, 0444, ep11_card_op_modes_show, NULL);

static struct attribute *ep11_card_attrs[] = {
	&dev_attr_ep11_api_ordinalnr.attr,
	&dev_attr_ep11_fw_version.attr,
	&dev_attr_ep11_serialnr.attr,
	&dev_attr_ep11_card_op_modes.attr,
	NULL,
};

static const struct attribute_group ep11_card_attr_grp = {
	.attrs = ep11_card_attrs,
};

/*
 * EP11 queue additional device attributes
 */

static ssize_t ep11_mkvps_show(struct device *dev,
			       struct device_attribute *attr,
			       char *buf)
{
	struct zcrypt_queue *zq = dev_get_drvdata(dev);
	int n = 0;
	struct ep11_domain_info di;
	static const char * const cwk_state[] = { "invalid", "valid" };
	static const char * const nwk_state[] = { "empty", "uncommitted",
						  "committed" };

	memset(&di, 0, sizeof(di));

	if (zq->online)
		ep11_get_domain_info(AP_QID_CARD(zq->queue->qid),
				     AP_QID_QUEUE(zq->queue->qid),
				     &di);

	if (di.cur_wk_state == '0') {
		n = sysfs_emit(buf, "WK CUR: %s -\n",
			       cwk_state[di.cur_wk_state - '0']);
	} else if (di.cur_wk_state == '1') {
		n = sysfs_emit(buf, "WK CUR: %s 0x",
			       cwk_state[di.cur_wk_state - '0']);
		bin2hex(buf + n, di.cur_wkvp, sizeof(di.cur_wkvp));
		n += 2 * sizeof(di.cur_wkvp);
		n += sysfs_emit_at(buf, n, "\n");
	} else {
		n = sysfs_emit(buf, "WK CUR: - -\n");
	}

	if (di.new_wk_state == '0') {
		n += sysfs_emit_at(buf, n, "WK NEW: %s -\n",
				   nwk_state[di.new_wk_state - '0']);
	} else if (di.new_wk_state >= '1' && di.new_wk_state <= '2') {
		n += sysfs_emit_at(buf, n, "WK NEW: %s 0x",
				   nwk_state[di.new_wk_state - '0']);
		bin2hex(buf + n, di.new_wkvp, sizeof(di.new_wkvp));
		n += 2 * sizeof(di.new_wkvp);
		n += sysfs_emit_at(buf, n, "\n");
	} else {
		n += sysfs_emit_at(buf, n, "WK NEW: - -\n");
	}

	return n;
}

static struct device_attribute dev_attr_ep11_mkvps =
	__ATTR(mkvps, 0444, ep11_mkvps_show, NULL);

static ssize_t ep11_queue_op_modes_show(struct device *dev,
					struct device_attribute *attr,
					char *buf)
{
	struct zcrypt_queue *zq = dev_get_drvdata(dev);
	int i, n = 0;
	struct ep11_domain_info di;

	memset(&di, 0, sizeof(di));

	if (zq->online)
		ep11_get_domain_info(AP_QID_CARD(zq->queue->qid),
				     AP_QID_QUEUE(zq->queue->qid),
				     &di);

	for (i = 0; ep11_op_modes[i].mode_txt; i++) {
		if (di.op_mode & (1ULL << ep11_op_modes[i].mode_bit)) {
			if (n > 0)
				buf[n++] = ' ';
			n += sysfs_emit_at(buf, n, "%s",
					   ep11_op_modes[i].mode_txt);
		}
	}
	n += sysfs_emit_at(buf, n, "\n");

	return n;
}

static struct device_attribute dev_attr_ep11_queue_op_modes =
	__ATTR(op_modes, 0444, ep11_queue_op_modes_show, NULL);

static struct attribute *ep11_queue_attrs[] = {
	&dev_attr_ep11_mkvps.attr,
	&dev_attr_ep11_queue_op_modes.attr,
	NULL,
};

static const struct attribute_group ep11_queue_attr_grp = {
	.attrs = ep11_queue_attrs,
};

<<<<<<< HEAD
/**
=======
/*
>>>>>>> eb3cdb58
 * Probe function for CEX[45678] card device. It always
 * accepts the AP device since the bus_match already checked
 * the hardware type.
 * @ap_dev: pointer to the AP device.
 */
static int zcrypt_cex4_card_probe(struct ap_device *ap_dev)
{
	/*
	 * Normalized speed ratings per crypto adapter
	 * MEX_1k, MEX_2k, MEX_4k, CRT_1k, CRT_2k, CRT_4k, RNG, SECKEY
	 */
	static const int CEX4A_SPEED_IDX[NUM_OPS] = {
		 14,  19, 249, 42, 228, 1458, 0, 0};
	static const int CEX5A_SPEED_IDX[NUM_OPS] = {
		  8,   9,  20, 18,  66,	 458, 0, 0};
	static const int CEX6A_SPEED_IDX[NUM_OPS] = {
		  6,   9,  20, 17,  65,	 438, 0, 0};
	static const int CEX7A_SPEED_IDX[NUM_OPS] = {
		  6,   8,  17, 15,  54,	 362, 0, 0};
	static const int CEX8A_SPEED_IDX[NUM_OPS] = {
		  6,   8,  17, 15,  54,	 362, 0, 0};

	static const int CEX4C_SPEED_IDX[NUM_OPS] = {
		 59,  69, 308, 83, 278, 2204, 209, 40};
	static const int CEX5C_SPEED_IDX[] = {
		 24,  31,  50, 37,  90,	 479,  27, 10};
	static const int CEX6C_SPEED_IDX[NUM_OPS] = {
		 16,  20,  32, 27,  77,	 455,  24,  9};
	static const int CEX7C_SPEED_IDX[NUM_OPS] = {
		 14,  16,  26, 23,  64,	 376,  23,  8};
	static const int CEX8C_SPEED_IDX[NUM_OPS] = {
		 14,  16,  26, 23,  64,	 376,  23,  8};

	static const int CEX4P_SPEED_IDX[NUM_OPS] = {
		  0,   0,   0,	 0,   0,   0,	0,  50};
	static const int CEX5P_SPEED_IDX[NUM_OPS] = {
		  0,   0,   0,	 0,   0,   0,	0,  10};
	static const int CEX6P_SPEED_IDX[NUM_OPS] = {
		  0,   0,   0,	 0,   0,   0,	0,   9};
	static const int CEX7P_SPEED_IDX[NUM_OPS] = {
		  0,   0,   0,	 0,   0,   0,	0,   8};
	static const int CEX8P_SPEED_IDX[NUM_OPS] = {
		  0,   0,   0,	 0,   0,   0,	0,   8};

	struct ap_card *ac = to_ap_card(&ap_dev->device);
	struct zcrypt_card *zc;
	int rc = 0;

	zc = zcrypt_card_alloc();
	if (!zc)
		return -ENOMEM;
	zc->card = ac;
	dev_set_drvdata(&ap_dev->device, zc);
	if (ap_test_bit(&ac->functions, AP_FUNC_ACCEL)) {
		if (ac->ap_dev.device_type == AP_DEVICE_TYPE_CEX4) {
			zc->type_string = "CEX4A";
			zc->user_space_type = ZCRYPT_CEX4;
			zc->speed_rating = CEX4A_SPEED_IDX;
		} else if (ac->ap_dev.device_type == AP_DEVICE_TYPE_CEX5) {
			zc->type_string = "CEX5A";
			zc->user_space_type = ZCRYPT_CEX5;
			zc->speed_rating = CEX5A_SPEED_IDX;
		} else if (ac->ap_dev.device_type == AP_DEVICE_TYPE_CEX6) {
			zc->type_string = "CEX6A";
			zc->user_space_type = ZCRYPT_CEX6;
			zc->speed_rating = CEX6A_SPEED_IDX;
		} else if (ac->ap_dev.device_type == AP_DEVICE_TYPE_CEX7) {
			zc->type_string = "CEX7A";
			zc->speed_rating = CEX7A_SPEED_IDX;
			/* wrong user space type, just for compatibility
			 * with the ZCRYPT_STATUS_MASK ioctl.
			 */
			zc->user_space_type = ZCRYPT_CEX6;
		} else {
			zc->type_string = "CEX8A";
			zc->speed_rating = CEX8A_SPEED_IDX;
			/* wrong user space type, just for compatibility
			 * with the ZCRYPT_STATUS_MASK ioctl.
			 */
			zc->user_space_type = ZCRYPT_CEX6;
		}
		zc->min_mod_size = CEX4A_MIN_MOD_SIZE;
		if (ap_test_bit(&ac->functions, AP_FUNC_MEX4K) &&
		    ap_test_bit(&ac->functions, AP_FUNC_CRT4K)) {
			zc->max_mod_size = CEX4A_MAX_MOD_SIZE_4K;
			zc->max_exp_bit_length =
				CEX4A_MAX_MOD_SIZE_4K;
		} else {
			zc->max_mod_size = CEX4A_MAX_MOD_SIZE_2K;
			zc->max_exp_bit_length =
				CEX4A_MAX_MOD_SIZE_2K;
		}
	} else if (ap_test_bit(&ac->functions, AP_FUNC_COPRO)) {
		if (ac->ap_dev.device_type == AP_DEVICE_TYPE_CEX4) {
			zc->type_string = "CEX4C";
			zc->speed_rating = CEX4C_SPEED_IDX;
			/* wrong user space type, must be CEX3C
			 * just keep it for cca compatibility
			 */
			zc->user_space_type = ZCRYPT_CEX3C;
		} else if (ac->ap_dev.device_type == AP_DEVICE_TYPE_CEX5) {
			zc->type_string = "CEX5C";
			zc->speed_rating = CEX5C_SPEED_IDX;
			/* wrong user space type, must be CEX3C
			 * just keep it for cca compatibility
			 */
			zc->user_space_type = ZCRYPT_CEX3C;
		} else if (ac->ap_dev.device_type == AP_DEVICE_TYPE_CEX6) {
			zc->type_string = "CEX6C";
			zc->speed_rating = CEX6C_SPEED_IDX;
			/* wrong user space type, must be CEX3C
			 * just keep it for cca compatibility
			 */
			zc->user_space_type = ZCRYPT_CEX3C;
		} else if (ac->ap_dev.device_type == AP_DEVICE_TYPE_CEX7) {
			zc->type_string = "CEX7C";
			zc->speed_rating = CEX7C_SPEED_IDX;
			/* wrong user space type, must be CEX3C
			 * just keep it for cca compatibility
			 */
			zc->user_space_type = ZCRYPT_CEX3C;
		} else {
			zc->type_string = "CEX8C";
			zc->speed_rating = CEX8C_SPEED_IDX;
			/* wrong user space type, must be CEX3C
			 * just keep it for cca compatibility
			 */
			zc->user_space_type = ZCRYPT_CEX3C;
		}
		zc->min_mod_size = CEX4C_MIN_MOD_SIZE;
		zc->max_mod_size = CEX4C_MAX_MOD_SIZE;
		zc->max_exp_bit_length = CEX4C_MAX_MOD_SIZE;
	} else if (ap_test_bit(&ac->functions, AP_FUNC_EP11)) {
		if (ac->ap_dev.device_type == AP_DEVICE_TYPE_CEX4) {
			zc->type_string = "CEX4P";
			zc->user_space_type = ZCRYPT_CEX4;
			zc->speed_rating = CEX4P_SPEED_IDX;
		} else if (ac->ap_dev.device_type == AP_DEVICE_TYPE_CEX5) {
			zc->type_string = "CEX5P";
			zc->user_space_type = ZCRYPT_CEX5;
			zc->speed_rating = CEX5P_SPEED_IDX;
		} else if (ac->ap_dev.device_type == AP_DEVICE_TYPE_CEX6) {
			zc->type_string = "CEX6P";
			zc->user_space_type = ZCRYPT_CEX6;
			zc->speed_rating = CEX6P_SPEED_IDX;
		} else if (ac->ap_dev.device_type == AP_DEVICE_TYPE_CEX7) {
			zc->type_string = "CEX7P";
			zc->speed_rating = CEX7P_SPEED_IDX;
			/* wrong user space type, just for compatibility
			 * with the ZCRYPT_STATUS_MASK ioctl.
			 */
			zc->user_space_type = ZCRYPT_CEX6;
		} else {
			zc->type_string = "CEX8P";
			zc->speed_rating = CEX8P_SPEED_IDX;
			/* wrong user space type, just for compatibility
			 * with the ZCRYPT_STATUS_MASK ioctl.
			 */
			zc->user_space_type = ZCRYPT_CEX6;
		}
		zc->min_mod_size = CEX4C_MIN_MOD_SIZE;
		zc->max_mod_size = CEX4C_MAX_MOD_SIZE;
		zc->max_exp_bit_length = CEX4C_MAX_MOD_SIZE;
	} else {
		zcrypt_card_free(zc);
		return -ENODEV;
	}
	zc->online = 1;

	rc = zcrypt_card_register(zc);
	if (rc) {
		zcrypt_card_free(zc);
		return rc;
	}

	if (ap_test_bit(&ac->functions, AP_FUNC_COPRO)) {
		rc = sysfs_create_group(&ap_dev->device.kobj,
					&cca_card_attr_grp);
		if (rc) {
			zcrypt_card_unregister(zc);
			zcrypt_card_free(zc);
		}
	} else if (ap_test_bit(&ac->functions, AP_FUNC_EP11)) {
		rc = sysfs_create_group(&ap_dev->device.kobj,
					&ep11_card_attr_grp);
		if (rc) {
			zcrypt_card_unregister(zc);
			zcrypt_card_free(zc);
		}
	}

	return rc;
}

<<<<<<< HEAD
/**
=======
/*
>>>>>>> eb3cdb58
 * This is called to remove the CEX[45678] card driver
 * information if an AP card device is removed.
 */
static void zcrypt_cex4_card_remove(struct ap_device *ap_dev)
{
	struct zcrypt_card *zc = dev_get_drvdata(&ap_dev->device);
	struct ap_card *ac = to_ap_card(&ap_dev->device);

	if (ap_test_bit(&ac->functions, AP_FUNC_COPRO))
		sysfs_remove_group(&ap_dev->device.kobj, &cca_card_attr_grp);
	else if (ap_test_bit(&ac->functions, AP_FUNC_EP11))
		sysfs_remove_group(&ap_dev->device.kobj, &ep11_card_attr_grp);

	zcrypt_card_unregister(zc);
}

static struct ap_driver zcrypt_cex4_card_driver = {
	.probe = zcrypt_cex4_card_probe,
	.remove = zcrypt_cex4_card_remove,
	.ids = zcrypt_cex4_card_ids,
	.flags = AP_DRIVER_FLAG_DEFAULT,
};

<<<<<<< HEAD
/**
=======
/*
>>>>>>> eb3cdb58
 * Probe function for CEX[45678] queue device. It always
 * accepts the AP device since the bus_match already checked
 * the hardware type.
 * @ap_dev: pointer to the AP device.
 */
static int zcrypt_cex4_queue_probe(struct ap_device *ap_dev)
{
	struct ap_queue *aq = to_ap_queue(&ap_dev->device);
	struct zcrypt_queue *zq;
	int rc;

	if (ap_test_bit(&aq->card->functions, AP_FUNC_ACCEL)) {
		zq = zcrypt_queue_alloc(aq->card->maxmsgsize);
		if (!zq)
			return -ENOMEM;
		zq->ops = zcrypt_msgtype(MSGTYPE50_NAME,
					 MSGTYPE50_VARIANT_DEFAULT);
	} else if (ap_test_bit(&aq->card->functions, AP_FUNC_COPRO)) {
		zq = zcrypt_queue_alloc(aq->card->maxmsgsize);
		if (!zq)
			return -ENOMEM;
		zq->ops = zcrypt_msgtype(MSGTYPE06_NAME,
					 MSGTYPE06_VARIANT_DEFAULT);
	} else if (ap_test_bit(&aq->card->functions, AP_FUNC_EP11)) {
		zq = zcrypt_queue_alloc(aq->card->maxmsgsize);
		if (!zq)
			return -ENOMEM;
		zq->ops = zcrypt_msgtype(MSGTYPE06_NAME,
					 MSGTYPE06_VARIANT_EP11);
	} else {
		return -ENODEV;
	}

	zq->queue = aq;
	zq->online = 1;
	atomic_set(&zq->load, 0);
	ap_queue_init_state(aq);
	ap_queue_init_reply(aq, &zq->reply);
	aq->request_timeout = CEX4_CLEANUP_TIME;
	dev_set_drvdata(&ap_dev->device, zq);
	rc = zcrypt_queue_register(zq);
	if (rc) {
		zcrypt_queue_free(zq);
		return rc;
	}

	if (ap_test_bit(&aq->card->functions, AP_FUNC_COPRO)) {
		rc = sysfs_create_group(&ap_dev->device.kobj,
					&cca_queue_attr_grp);
		if (rc) {
			zcrypt_queue_unregister(zq);
			zcrypt_queue_free(zq);
		}
	} else if (ap_test_bit(&aq->card->functions, AP_FUNC_EP11)) {
		rc = sysfs_create_group(&ap_dev->device.kobj,
					&ep11_queue_attr_grp);
		if (rc) {
			zcrypt_queue_unregister(zq);
			zcrypt_queue_free(zq);
		}
	}

	return rc;
}

<<<<<<< HEAD
/**
=======
/*
>>>>>>> eb3cdb58
 * This is called to remove the CEX[45678] queue driver
 * information if an AP queue device is removed.
 */
static void zcrypt_cex4_queue_remove(struct ap_device *ap_dev)
{
	struct zcrypt_queue *zq = dev_get_drvdata(&ap_dev->device);
	struct ap_queue *aq = to_ap_queue(&ap_dev->device);

	if (ap_test_bit(&aq->card->functions, AP_FUNC_COPRO))
		sysfs_remove_group(&ap_dev->device.kobj, &cca_queue_attr_grp);
	else if (ap_test_bit(&aq->card->functions, AP_FUNC_EP11))
		sysfs_remove_group(&ap_dev->device.kobj, &ep11_queue_attr_grp);

	zcrypt_queue_unregister(zq);
}

static struct ap_driver zcrypt_cex4_queue_driver = {
	.probe = zcrypt_cex4_queue_probe,
	.remove = zcrypt_cex4_queue_remove,
	.ids = zcrypt_cex4_queue_ids,
	.flags = AP_DRIVER_FLAG_DEFAULT,
};

int __init zcrypt_cex4_init(void)
{
	int rc;

	rc = ap_driver_register(&zcrypt_cex4_card_driver,
				THIS_MODULE, "cex4card");
	if (rc)
		return rc;

	rc = ap_driver_register(&zcrypt_cex4_queue_driver,
				THIS_MODULE, "cex4queue");
	if (rc)
		ap_driver_unregister(&zcrypt_cex4_card_driver);

	return rc;
}

void __exit zcrypt_cex4_exit(void)
{
	ap_driver_unregister(&zcrypt_cex4_queue_driver);
	ap_driver_unregister(&zcrypt_cex4_card_driver);
}

module_init(zcrypt_cex4_init);
module_exit(zcrypt_cex4_exit);<|MERGE_RESOLUTION|>--- conflicted
+++ resolved
@@ -419,11 +419,7 @@
 	.attrs = ep11_queue_attrs,
 };
 
-<<<<<<< HEAD
-/**
-=======
 /*
->>>>>>> eb3cdb58
  * Probe function for CEX[45678] card device. It always
  * accepts the AP device since the bus_match already checked
  * the hardware type.
@@ -618,11 +614,7 @@
 	return rc;
 }
 
-<<<<<<< HEAD
-/**
-=======
 /*
->>>>>>> eb3cdb58
  * This is called to remove the CEX[45678] card driver
  * information if an AP card device is removed.
  */
@@ -646,11 +638,7 @@
 	.flags = AP_DRIVER_FLAG_DEFAULT,
 };
 
-<<<<<<< HEAD
-/**
-=======
 /*
->>>>>>> eb3cdb58
  * Probe function for CEX[45678] queue device. It always
  * accepts the AP device since the bus_match already checked
  * the hardware type.
@@ -716,11 +704,7 @@
 	return rc;
 }
 
-<<<<<<< HEAD
-/**
-=======
 /*
->>>>>>> eb3cdb58
  * This is called to remove the CEX[45678] queue driver
  * information if an AP queue device is removed.
  */
