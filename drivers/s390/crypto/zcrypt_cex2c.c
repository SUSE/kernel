--- conflicted
+++ resolved
@@ -109,28 +109,6 @@
 		     AP_QID_QUEUE(zq->queue->qid),
 		     &ci, zq->online);
 
-<<<<<<< HEAD
-	if (ci.new_mk_state >= '1' && ci.new_mk_state <= '3')
-		n = scnprintf(buf, PAGE_SIZE, "AES NEW: %s 0x%016llx\n",
-			      new_state[ci.new_mk_state - '1'], ci.new_mkvp);
-	else
-		n = scnprintf(buf, PAGE_SIZE, "AES NEW: - -\n");
-
-	if (ci.cur_mk_state >= '1' && ci.cur_mk_state <= '2')
-		n += scnprintf(buf + n, PAGE_SIZE - n,
-			       "AES CUR: %s 0x%016llx\n",
-			       cao_state[ci.cur_mk_state - '1'], ci.cur_mkvp);
-	else
-		n += scnprintf(buf + n, PAGE_SIZE - n, "AES CUR: - -\n");
-
-	if (ci.old_mk_state >= '1' && ci.old_mk_state <= '2')
-		n += scnprintf(buf + n, PAGE_SIZE - n,
-			       "AES OLD: %s 0x%016llx\n",
-			       cao_state[ci.old_mk_state - '1'], ci.old_mkvp);
-	else
-		n += scnprintf(buf + n, PAGE_SIZE - n, "AES OLD: - -\n");
-
-=======
 	if (ci.new_aes_mk_state >= '1' && ci.new_aes_mk_state <= '3')
 		n = scnprintf(buf, PAGE_SIZE, "AES NEW: %s 0x%016llx\n",
 			      new_state[ci.new_aes_mk_state - '1'],
@@ -178,7 +156,6 @@
 	else
 		n += scnprintf(buf + n, PAGE_SIZE - n, "APKA OLD: - -\n");
 
->>>>>>> 7d2a07b7
 	return n;
 }
 
@@ -388,7 +365,6 @@
 		aq->private = NULL;
 		zcrypt_queue_free(zq);
 		return rc;
-<<<<<<< HEAD
 	}
 
 	if (ap_test_bit(&aq->card->functions, AP_FUNC_COPRO)) {
@@ -401,20 +377,6 @@
 		}
 	}
 
-=======
-	}
-
-	if (ap_test_bit(&aq->card->functions, AP_FUNC_COPRO)) {
-		rc = sysfs_create_group(&ap_dev->device.kobj,
-					&cca_queue_attr_grp);
-		if (rc) {
-			zcrypt_queue_unregister(zq);
-			aq->private = NULL;
-			zcrypt_queue_free(zq);
-		}
-	}
-
->>>>>>> 7d2a07b7
 	return rc;
 }
 
