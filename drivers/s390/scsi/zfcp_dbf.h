--- conflicted
+++ resolved
@@ -213,13 +213,8 @@
  * @scsi_opcode: scsi opcode
  * @fsf_req_id: request id of fsf request
  * @host_scribble: LLD specific data attached to SCSI request
-<<<<<<< HEAD
- * @pl_len: length of paload stored as zfcp_dbf_pay
- * @fsf_rsp: response for fsf request
-=======
  * @pl_len: length of payload stored as zfcp_dbf_pay
  * @fcp_rsp: response for FCP request
->>>>>>> ef03de22
  * @scsi_lun_64_hi: scsi device logical unit number, high part of 64 bit
  */
 struct zfcp_dbf_scsi {
