--- conflicted
+++ resolved
@@ -157,7 +157,6 @@
 		if (ret)
 			arch_teardown_dma_ops(dev);
 	}
-<<<<<<< HEAD
 
 	return ret;
 }
@@ -166,16 +165,6 @@
 {
 	struct fsl_mc_driver *mc_drv = to_fsl_mc_driver(dev->driver);
 
-=======
-
-	return ret;
-}
-
-static void fsl_mc_dma_cleanup(struct device *dev)
-{
-	struct fsl_mc_driver *mc_drv = to_fsl_mc_driver(dev->driver);
-
->>>>>>> eb3cdb58
 	if (!mc_drv->driver_managed_dma)
 		iommu_device_unuse_default_domain(dev);
 }
