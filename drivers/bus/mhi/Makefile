--- conflicted
+++ resolved
@@ -1,9 +1,5 @@
 # Host MHI stack
-<<<<<<< HEAD
-obj-y += host/
-=======
 obj-$(CONFIG_MHI_BUS) += host/
 
 # Endpoint MHI stack
-obj-$(CONFIG_MHI_BUS_EP) += ep/
->>>>>>> eb3cdb58
+obj-$(CONFIG_MHI_BUS_EP) += ep/