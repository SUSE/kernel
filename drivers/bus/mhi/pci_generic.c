--- conflicted
+++ resolved
@@ -403,8 +403,6 @@
 	.bar_num = MHI_PCI_DEFAULT_BAR_NUM,
 	.dma_data_width = 32,
 	.mru_default = 32768,
-<<<<<<< HEAD
-=======
 };
 
 static const struct mhi_channel_config mhi_sierra_em919x_channels[] = {
@@ -445,7 +443,6 @@
 	.bar_num = MHI_PCI_DEFAULT_BAR_NUM,
 	.dma_data_width = 32,
 	.sideband_wake = false,
->>>>>>> bd2e72b9
 };
 
 static const struct pci_device_id mhi_pci_id_table[] = {
