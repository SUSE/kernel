/*
 * ti-sysc.c - Texas Instruments sysc interconnect target driver
 *
 * This program is free software; you can redistribute it and/or modify
 * it under the terms of the GNU General Public License version 2 as
 * published by the Free Software Foundation.
 *
 * This program is distributed "as is" WITHOUT ANY WARRANTY of any
 * kind, whether express or implied; without even the implied warranty
 * of MERCHANTABILITY or FITNESS FOR A PARTICULAR PURPOSE.  See the
 * GNU General Public License for more details.
 */

#include <linux/io.h>
#include <linux/clk.h>
#include <linux/clkdev.h>
#include <linux/delay.h>
#include <linux/module.h>
#include <linux/platform_device.h>
#include <linux/pm_domain.h>
#include <linux/pm_runtime.h>
#include <linux/reset.h>
#include <linux/of_address.h>
#include <linux/of_platform.h>
#include <linux/slab.h>
#include <linux/iopoll.h>

#include <linux/platform_data/ti-sysc.h>

#include <dt-bindings/bus/ti-sysc.h>

#define MAX_MODULE_SOFTRESET_WAIT		10000

static const char * const reg_names[] = { "rev", "sysc", "syss", };

enum sysc_clocks {
	SYSC_FCK,
	SYSC_ICK,
	SYSC_OPTFCK0,
	SYSC_OPTFCK1,
	SYSC_OPTFCK2,
	SYSC_OPTFCK3,
	SYSC_OPTFCK4,
	SYSC_OPTFCK5,
	SYSC_OPTFCK6,
	SYSC_OPTFCK7,
	SYSC_MAX_CLOCKS,
};

static const char * const clock_names[SYSC_ICK + 1] = { "fck", "ick", };

#define SYSC_IDLEMODE_MASK		3
#define SYSC_CLOCKACTIVITY_MASK		3

/**
 * struct sysc - TI sysc interconnect target module registers and capabilities
 * @dev: struct device pointer
 * @module_pa: physical address of the interconnect target module
 * @module_size: size of the interconnect target module
 * @module_va: virtual address of the interconnect target module
 * @offsets: register offsets from module base
 * @clocks: clocks used by the interconnect target module
 * @clock_roles: clock role names for the found clocks
 * @nr_clocks: number of clocks used by the interconnect target module
 * @legacy_mode: configured for legacy mode if set
 * @cap: interconnect target module capabilities
 * @cfg: interconnect target module configuration
 * @name: name if available
 * @revision: interconnect target module revision
 * @needs_resume: runtime resume needed on resume from suspend
 */
struct sysc {
	struct device *dev;
	u64 module_pa;
	u32 module_size;
	void __iomem *module_va;
	int offsets[SYSC_MAX_REGS];
	struct clk **clocks;
	const char **clock_roles;
	int nr_clocks;
	struct reset_control *rsts;
	const char *legacy_mode;
	const struct sysc_capabilities *cap;
	struct sysc_config cfg;
	struct ti_sysc_cookie cookie;
	const char *name;
	u32 revision;
	bool enabled;
	bool needs_resume;
	bool child_needs_resume;
	struct delayed_work idle_work;
};

void sysc_write(struct sysc *ddata, int offset, u32 value)
{
	writel_relaxed(value, ddata->module_va + offset);
}

static u32 sysc_read(struct sysc *ddata, int offset)
{
	if (ddata->cfg.quirks & SYSC_QUIRK_16BIT) {
		u32 val;

		val = readw_relaxed(ddata->module_va + offset);
		val |= (readw_relaxed(ddata->module_va + offset + 4) << 16);

		return val;
	}

	return readl_relaxed(ddata->module_va + offset);
}

static bool sysc_opt_clks_needed(struct sysc *ddata)
{
	return !!(ddata->cfg.quirks & SYSC_QUIRK_OPT_CLKS_NEEDED);
}

static u32 sysc_read_revision(struct sysc *ddata)
{
	int offset = ddata->offsets[SYSC_REVISION];

	if (offset < 0)
		return 0;

	return sysc_read(ddata, offset);
}

static int sysc_get_one_clock(struct sysc *ddata, const char *name)
{
	int error, i, index = -ENODEV;

	if (!strncmp(clock_names[SYSC_FCK], name, 3))
		index = SYSC_FCK;
	else if (!strncmp(clock_names[SYSC_ICK], name, 3))
		index = SYSC_ICK;

	if (index < 0) {
		for (i = SYSC_OPTFCK0; i < SYSC_MAX_CLOCKS; i++) {
			if (!ddata->clocks[i]) {
				index = i;
				break;
			}
		}
	}

	if (index < 0) {
		dev_err(ddata->dev, "clock %s not added\n", name);
		return index;
	}

	ddata->clocks[index] = devm_clk_get(ddata->dev, name);
	if (IS_ERR(ddata->clocks[index])) {
		if (PTR_ERR(ddata->clocks[index]) == -ENOENT)
			return 0;

		dev_err(ddata->dev, "clock get error for %s: %li\n",
			name, PTR_ERR(ddata->clocks[index]));

		return PTR_ERR(ddata->clocks[index]);
	}

	error = clk_prepare(ddata->clocks[index]);
	if (error) {
		dev_err(ddata->dev, "clock prepare error for %s: %i\n",
			name, error);

		return error;
	}

	return 0;
}

static int sysc_get_clocks(struct sysc *ddata)
{
	struct device_node *np = ddata->dev->of_node;
	struct property *prop;
	const char *name;
	int nr_fck = 0, nr_ick = 0, i, error = 0;

	ddata->clock_roles = devm_kcalloc(ddata->dev,
					  SYSC_MAX_CLOCKS,
					  sizeof(*ddata->clock_roles),
					  GFP_KERNEL);
	if (!ddata->clock_roles)
		return -ENOMEM;

	of_property_for_each_string(np, "clock-names", prop, name) {
		if (!strncmp(clock_names[SYSC_FCK], name, 3))
			nr_fck++;
		if (!strncmp(clock_names[SYSC_ICK], name, 3))
			nr_ick++;
		ddata->clock_roles[ddata->nr_clocks] = name;
		ddata->nr_clocks++;
	}

	if (ddata->nr_clocks < 1)
		return 0;

	if (ddata->nr_clocks > SYSC_MAX_CLOCKS) {
		dev_err(ddata->dev, "too many clocks for %pOF\n", np);

		return -EINVAL;
	}

	if (nr_fck > 1 || nr_ick > 1) {
		dev_err(ddata->dev, "max one fck and ick for %pOF\n", np);

		return -EINVAL;
	}

	ddata->clocks = devm_kcalloc(ddata->dev,
				     ddata->nr_clocks, sizeof(*ddata->clocks),
				     GFP_KERNEL);
	if (!ddata->clocks)
		return -ENOMEM;

	for (i = 0; i < ddata->nr_clocks; i++) {
		error = sysc_get_one_clock(ddata, ddata->clock_roles[i]);
		if (error && error != -ENOENT)
			return error;
	}

	return 0;
}

/**
 * sysc_init_resets - reset module on init
 * @ddata: device driver data
 *
 * A module can have both OCP softreset control and external rstctrl.
 * If more complicated rstctrl resets are needed, please handle these
 * directly from the child device driver and map only the module reset
 * for the parent interconnect target module device.
 *
 * Automatic reset of the module on init can be skipped with the
 * "ti,no-reset-on-init" device tree property.
 */
static int sysc_init_resets(struct sysc *ddata)
{
	int error;

	ddata->rsts =
		devm_reset_control_array_get_optional_exclusive(ddata->dev);
	if (IS_ERR(ddata->rsts))
		return PTR_ERR(ddata->rsts);

	if (ddata->cfg.quirks & SYSC_QUIRK_NO_RESET_ON_INIT)
		goto deassert;

	error = reset_control_assert(ddata->rsts);
	if (error)
		return error;

deassert:
	error = reset_control_deassert(ddata->rsts);
	if (error)
		return error;

	return 0;
}

/**
 * sysc_parse_and_check_child_range - parses module IO region from ranges
 * @ddata: device driver data
 *
 * In general we only need rev, syss, and sysc registers and not the whole
 * module range. But we do want the offsets for these registers from the
 * module base. This allows us to check them against the legacy hwmod
 * platform data. Let's also check the ranges are configured properly.
 */
static int sysc_parse_and_check_child_range(struct sysc *ddata)
{
	struct device_node *np = ddata->dev->of_node;
	const __be32 *ranges;
	u32 nr_addr, nr_size;
	int len, error;

	ranges = of_get_property(np, "ranges", &len);
	if (!ranges) {
		dev_err(ddata->dev, "missing ranges for %pOF\n", np);

		return -ENOENT;
	}

	len /= sizeof(*ranges);

	if (len < 3) {
		dev_err(ddata->dev, "incomplete ranges for %pOF\n", np);

		return -EINVAL;
	}

	error = of_property_read_u32(np, "#address-cells", &nr_addr);
	if (error)
		return -ENOENT;

	error = of_property_read_u32(np, "#size-cells", &nr_size);
	if (error)
		return -ENOENT;

	if (nr_addr != 1 || nr_size != 1) {
		dev_err(ddata->dev, "invalid ranges for %pOF\n", np);

		return -EINVAL;
	}

	ranges++;
	ddata->module_pa = of_translate_address(np, ranges++);
	ddata->module_size = be32_to_cpup(ranges);

	return 0;
}

static struct device_node *stdout_path;

static void sysc_init_stdout_path(struct sysc *ddata)
{
	struct device_node *np = NULL;
	const char *uart;

	if (IS_ERR(stdout_path))
		return;

	if (stdout_path)
		return;

	np = of_find_node_by_path("/chosen");
	if (!np)
		goto err;

	uart = of_get_property(np, "stdout-path", NULL);
	if (!uart)
		goto err;

	np = of_find_node_by_path(uart);
	if (!np)
		goto err;

	stdout_path = np;

	return;

err:
	stdout_path = ERR_PTR(-ENODEV);
}

static void sysc_check_quirk_stdout(struct sysc *ddata,
				    struct device_node *np)
{
	sysc_init_stdout_path(ddata);
	if (np != stdout_path)
		return;

	ddata->cfg.quirks |= SYSC_QUIRK_NO_IDLE_ON_INIT |
				SYSC_QUIRK_NO_RESET_ON_INIT;
}

/**
 * sysc_check_one_child - check child configuration
 * @ddata: device driver data
 * @np: child device node
 *
 * Let's avoid messy situations where we have new interconnect target
 * node but children have "ti,hwmods". These belong to the interconnect
 * target node and are managed by this driver.
 */
static int sysc_check_one_child(struct sysc *ddata,
				struct device_node *np)
{
	const char *name;

	name = of_get_property(np, "ti,hwmods", NULL);
	if (name)
		dev_warn(ddata->dev, "really a child ti,hwmods property?");

	sysc_check_quirk_stdout(ddata, np);

	return 0;
}

static int sysc_check_children(struct sysc *ddata)
{
	struct device_node *child;
	int error;

	for_each_child_of_node(ddata->dev->of_node, child) {
		error = sysc_check_one_child(ddata, child);
		if (error)
			return error;
	}

	return 0;
}

/*
 * So far only I2C uses 16-bit read access with clockactivity with revision
 * in two registers with stride of 4. We can detect this based on the rev
 * register size to configure things far enough to be able to properly read
 * the revision register.
 */
static void sysc_check_quirk_16bit(struct sysc *ddata, struct resource *res)
{
	if (resource_size(res) == 8)
		ddata->cfg.quirks |= SYSC_QUIRK_16BIT | SYSC_QUIRK_USE_CLOCKACT;
}

/**
 * sysc_parse_one - parses the interconnect target module registers
 * @ddata: device driver data
 * @reg: register to parse
 */
static int sysc_parse_one(struct sysc *ddata, enum sysc_registers reg)
{
	struct resource *res;
	const char *name;

	switch (reg) {
	case SYSC_REVISION:
	case SYSC_SYSCONFIG:
	case SYSC_SYSSTATUS:
		name = reg_names[reg];
		break;
	default:
		return -EINVAL;
	}

	res = platform_get_resource_byname(to_platform_device(ddata->dev),
					   IORESOURCE_MEM, name);
	if (!res) {
		ddata->offsets[reg] = -ENODEV;

		return 0;
	}

	ddata->offsets[reg] = res->start - ddata->module_pa;
	if (reg == SYSC_REVISION)
		sysc_check_quirk_16bit(ddata, res);

	return 0;
}

static int sysc_parse_registers(struct sysc *ddata)
{
	int i, error;

	for (i = 0; i < SYSC_MAX_REGS; i++) {
		error = sysc_parse_one(ddata, i);
		if (error)
			return error;
	}

	return 0;
}

/**
 * sysc_check_registers - check for misconfigured register overlaps
 * @ddata: device driver data
 */
static int sysc_check_registers(struct sysc *ddata)
{
	int i, j, nr_regs = 0, nr_matches = 0;

	for (i = 0; i < SYSC_MAX_REGS; i++) {
		if (ddata->offsets[i] < 0)
			continue;

		if (ddata->offsets[i] > (ddata->module_size - 4)) {
			dev_err(ddata->dev, "register outside module range");

				return -EINVAL;
		}

		for (j = 0; j < SYSC_MAX_REGS; j++) {
			if (ddata->offsets[j] < 0)
				continue;

			if (ddata->offsets[i] == ddata->offsets[j])
				nr_matches++;
		}
		nr_regs++;
	}

	if (nr_regs < 1) {
		dev_err(ddata->dev, "missing registers\n");

		return -EINVAL;
	}

	if (nr_matches > nr_regs) {
		dev_err(ddata->dev, "overlapping registers: (%i/%i)",
			nr_regs, nr_matches);

		return -EINVAL;
	}

	return 0;
}

/**
 * syc_ioremap - ioremap register space for the interconnect target module
 * @ddata: device driver data
 *
 * Note that the interconnect target module registers can be anywhere
 * within the interconnect target module range. For example, SGX has
 * them at offset 0x1fc00 in the 32MB module address space. And cpsw
 * has them at offset 0x1200 in the CPSW_WR child. Usually the
 * the interconnect target module registers are at the beginning of
 * the module range though.
 */
static int sysc_ioremap(struct sysc *ddata)
{
	int size;
<<<<<<< HEAD

	size = max3(ddata->offsets[SYSC_REVISION],
		    ddata->offsets[SYSC_SYSCONFIG],
		    ddata->offsets[SYSC_SYSSTATUS]);

=======

	size = max3(ddata->offsets[SYSC_REVISION],
		    ddata->offsets[SYSC_SYSCONFIG],
		    ddata->offsets[SYSC_SYSSTATUS]);

>>>>>>> 8e6fbfc0
	if (size < 0 || (size + sizeof(u32)) > ddata->module_size)
		return -EINVAL;

	ddata->module_va = devm_ioremap(ddata->dev,
					ddata->module_pa,
					size + sizeof(u32));
	if (!ddata->module_va)
		return -EIO;

	return 0;
}

/**
 * sysc_map_and_check_registers - ioremap and check device registers
 * @ddata: device driver data
 */
static int sysc_map_and_check_registers(struct sysc *ddata)
{
	int error;

	error = sysc_parse_and_check_child_range(ddata);
	if (error)
		return error;

	error = sysc_check_children(ddata);
	if (error)
		return error;

	error = sysc_parse_registers(ddata);
	if (error)
		return error;

	error = sysc_ioremap(ddata);
	if (error)
		return error;

	error = sysc_check_registers(ddata);
	if (error)
		return error;

	return 0;
}

/**
 * sysc_show_rev - read and show interconnect target module revision
 * @bufp: buffer to print the information to
 * @ddata: device driver data
 */
static int sysc_show_rev(char *bufp, struct sysc *ddata)
{
	int len;

	if (ddata->offsets[SYSC_REVISION] < 0)
		return sprintf(bufp, ":NA");

	len = sprintf(bufp, ":%08x", ddata->revision);

	return len;
}

static int sysc_show_reg(struct sysc *ddata,
			 char *bufp, enum sysc_registers reg)
{
	if (ddata->offsets[reg] < 0)
		return sprintf(bufp, ":NA");

	return sprintf(bufp, ":%x", ddata->offsets[reg]);
}

static int sysc_show_name(char *bufp, struct sysc *ddata)
{
	if (!ddata->name)
		return 0;

	return sprintf(bufp, ":%s", ddata->name);
}

/**
 * sysc_show_registers - show information about interconnect target module
 * @ddata: device driver data
 */
static void sysc_show_registers(struct sysc *ddata)
{
	char buf[128];
	char *bufp = buf;
	int i;

	for (i = 0; i < SYSC_MAX_REGS; i++)
		bufp += sysc_show_reg(ddata, bufp, i);

	bufp += sysc_show_rev(bufp, ddata);
	bufp += sysc_show_name(bufp, ddata);

	dev_dbg(ddata->dev, "%llx:%x%s\n",
		ddata->module_pa, ddata->module_size,
		buf);
}

static int __maybe_unused sysc_runtime_suspend(struct device *dev)
{
	struct ti_sysc_platform_data *pdata;
	struct sysc *ddata;
	int error = 0, i;

	ddata = dev_get_drvdata(dev);

	if (!ddata->enabled)
		return 0;

	if (ddata->legacy_mode) {
		pdata = dev_get_platdata(ddata->dev);
		if (!pdata)
			return 0;

		if (!pdata->idle_module)
			return -ENODEV;

		error = pdata->idle_module(dev, &ddata->cookie);
		if (error)
			dev_err(dev, "%s: could not idle: %i\n",
				__func__, error);

		goto idled;
	}

	for (i = 0; i < ddata->nr_clocks; i++) {
		if (IS_ERR_OR_NULL(ddata->clocks[i]))
			continue;

		if (i >= SYSC_OPTFCK0 && !sysc_opt_clks_needed(ddata))
			break;

		clk_disable(ddata->clocks[i]);
	}

idled:
	ddata->enabled = false;

	return error;
}

static int __maybe_unused sysc_runtime_resume(struct device *dev)
{
	struct ti_sysc_platform_data *pdata;
	struct sysc *ddata;
	int error = 0, i;

	ddata = dev_get_drvdata(dev);

	if (ddata->enabled)
		return 0;

	if (ddata->legacy_mode) {
		pdata = dev_get_platdata(ddata->dev);
		if (!pdata)
			return 0;

		if (!pdata->enable_module)
			return -ENODEV;

		error = pdata->enable_module(dev, &ddata->cookie);
		if (error)
			dev_err(dev, "%s: could not enable: %i\n",
				__func__, error);

		goto awake;
	}

	for (i = 0; i < ddata->nr_clocks; i++) {
		if (IS_ERR_OR_NULL(ddata->clocks[i]))
			continue;

		if (i >= SYSC_OPTFCK0 && !sysc_opt_clks_needed(ddata))
			break;

		error = clk_enable(ddata->clocks[i]);
		if (error)
			return error;
	}

awake:
	ddata->enabled = true;

	return error;
}

#ifdef CONFIG_PM_SLEEP
static int sysc_suspend(struct device *dev)
{
	struct sysc *ddata;
	int error;

	ddata = dev_get_drvdata(dev);

	if (ddata->cfg.quirks & (SYSC_QUIRK_RESOURCE_PROVIDER |
				 SYSC_QUIRK_LEGACY_IDLE))
		return 0;

	if (!ddata->enabled)
		return 0;

	dev_dbg(ddata->dev, "%s %s\n", __func__,
		ddata->name ? ddata->name : "");

	error = pm_runtime_put_sync_suspend(dev);
	if (error < 0) {
		dev_warn(ddata->dev, "%s not idle %i %s\n",
			 __func__, error,
			 ddata->name ? ddata->name : "");

		return 0;
	}

	ddata->needs_resume = true;

	return 0;
}

static int sysc_resume(struct device *dev)
{
	struct sysc *ddata;
	int error;

	ddata = dev_get_drvdata(dev);

	if (ddata->cfg.quirks & (SYSC_QUIRK_RESOURCE_PROVIDER |
				 SYSC_QUIRK_LEGACY_IDLE))
		return 0;

	if (ddata->needs_resume) {
		dev_dbg(ddata->dev, "%s %s\n", __func__,
			ddata->name ? ddata->name : "");

		error = pm_runtime_get_sync(dev);
		if (error < 0) {
			dev_err(ddata->dev, "%s  error %i %s\n",
				__func__, error,
				 ddata->name ? ddata->name : "");

			return error;
		}

		ddata->needs_resume = false;
	}

	return 0;
}

static int sysc_noirq_suspend(struct device *dev)
{
	struct sysc *ddata;

	ddata = dev_get_drvdata(dev);

	if (ddata->cfg.quirks & SYSC_QUIRK_LEGACY_IDLE)
		return 0;

	if (!(ddata->cfg.quirks & SYSC_QUIRK_RESOURCE_PROVIDER))
		return 0;

	if (!ddata->enabled)
		return 0;

	dev_dbg(ddata->dev, "%s %s\n", __func__,
		ddata->name ? ddata->name : "");

	ddata->needs_resume = true;

	return sysc_runtime_suspend(dev);
}

static int sysc_noirq_resume(struct device *dev)
{
	struct sysc *ddata;

	ddata = dev_get_drvdata(dev);

	if (ddata->cfg.quirks & SYSC_QUIRK_LEGACY_IDLE)
		return 0;

	if (!(ddata->cfg.quirks & SYSC_QUIRK_RESOURCE_PROVIDER))
		return 0;

	if (ddata->needs_resume) {
		dev_dbg(ddata->dev, "%s %s\n", __func__,
			ddata->name ? ddata->name : "");

		ddata->needs_resume = false;

		return sysc_runtime_resume(dev);
	}

	return 0;
}
#endif

static const struct dev_pm_ops sysc_pm_ops = {
	SET_SYSTEM_SLEEP_PM_OPS(sysc_suspend, sysc_resume)
	SET_NOIRQ_SYSTEM_SLEEP_PM_OPS(sysc_noirq_suspend, sysc_noirq_resume)
	SET_RUNTIME_PM_OPS(sysc_runtime_suspend,
			   sysc_runtime_resume,
			   NULL)
};

/* Module revision register based quirks */
struct sysc_revision_quirk {
	const char *name;
	u32 base;
	int rev_offset;
	int sysc_offset;
	int syss_offset;
	u32 revision;
	u32 revision_mask;
	u32 quirks;
};

#define SYSC_QUIRK(optname, optbase, optrev, optsysc, optsyss,		\
		   optrev_val, optrevmask, optquirkmask)		\
	{								\
		.name = (optname),					\
		.base = (optbase),					\
		.rev_offset = (optrev),					\
		.sysc_offset = (optsysc),				\
		.syss_offset = (optsyss),				\
		.revision = (optrev_val),				\
		.revision_mask = (optrevmask),				\
		.quirks = (optquirkmask),				\
	}

static const struct sysc_revision_quirk sysc_revision_quirks[] = {
	/* These need to use noirq_suspend */
	SYSC_QUIRK("control", 0, 0, 0x10, -1, 0x40000900, 0xffffffff,
		   SYSC_QUIRK_RESOURCE_PROVIDER),
	SYSC_QUIRK("i2c", 0, 0, 0x10, 0x90, 0x5040000a, 0xffffffff,
		   SYSC_QUIRK_RESOURCE_PROVIDER),
	SYSC_QUIRK("mcspi", 0, 0, 0x10, -1, 0x40300a0b, 0xffffffff,
		   SYSC_QUIRK_RESOURCE_PROVIDER),
	SYSC_QUIRK("prcm", 0, 0, -1, -1, 0x40000100, 0xffffffff,
		   SYSC_QUIRK_RESOURCE_PROVIDER),
	SYSC_QUIRK("ocp2scp", 0, 0, 0x10, 0x14, 0x50060005, 0xffffffff,
		   SYSC_QUIRK_RESOURCE_PROVIDER),
	SYSC_QUIRK("padconf", 0, 0, 0x10, -1, 0x4fff0800, 0xffffffff,
		   SYSC_QUIRK_RESOURCE_PROVIDER),
	SYSC_QUIRK("scm", 0, 0, 0x10, -1, 0x40000900, 0xffffffff,
		   SYSC_QUIRK_RESOURCE_PROVIDER),
	SYSC_QUIRK("scrm", 0, 0, -1, -1, 0x00000010, 0xffffffff,
		   SYSC_QUIRK_RESOURCE_PROVIDER),
	SYSC_QUIRK("sdma", 0, 0, 0x2c, 0x28, 0x00010900, 0xffffffff,
		   SYSC_QUIRK_RESOURCE_PROVIDER),

	/* These drivers need to be fixed to not use pm_runtime_irq_safe() */
	SYSC_QUIRK("gpio", 0, 0, 0x10, 0x114, 0x50600801, 0xffffffff,
		   SYSC_QUIRK_LEGACY_IDLE | SYSC_QUIRK_OPT_CLKS_IN_RESET),
	SYSC_QUIRK("mmu", 0, 0, 0x10, 0x14, 0x00000020, 0xffffffff,
		   SYSC_QUIRK_LEGACY_IDLE),
	SYSC_QUIRK("mmu", 0, 0, 0x10, 0x14, 0x00000030, 0xffffffff,
		   SYSC_QUIRK_LEGACY_IDLE),
	SYSC_QUIRK("sham", 0, 0x100, 0x110, 0x114, 0x40000c03, 0xffffffff,
		   SYSC_QUIRK_LEGACY_IDLE),
	SYSC_QUIRK("smartreflex", 0, -1, 0x24, -1, 0x00000000, 0xffffffff,
		   SYSC_QUIRK_LEGACY_IDLE),
	SYSC_QUIRK("smartreflex", 0, -1, 0x38, -1, 0x00000000, 0xffffffff,
		   SYSC_QUIRK_LEGACY_IDLE),
	SYSC_QUIRK("timer", 0, 0, 0x10, 0x14, 0x00000015, 0xffffffff,
		   SYSC_QUIRK_LEGACY_IDLE),
	/* Some timers on omap4 and later */
	SYSC_QUIRK("timer", 0, 0, 0x10, -1, 0x4fff1301, 0xffffffff,
		   SYSC_QUIRK_LEGACY_IDLE),
	SYSC_QUIRK("uart", 0, 0x50, 0x54, 0x58, 0x00000052, 0xffffffff,
		   SYSC_QUIRK_LEGACY_IDLE),
	/* Uarts on omap4 and later */
	SYSC_QUIRK("uart", 0, 0x50, 0x54, 0x58, 0x50411e03, 0xffffffff,
		   SYSC_QUIRK_LEGACY_IDLE),

	/* These devices don't yet suspend properly without legacy setting */
	SYSC_QUIRK("sdio", 0, 0, 0x10, -1, 0x40202301, 0xffffffff,
		   SYSC_QUIRK_LEGACY_IDLE),
	SYSC_QUIRK("wdt", 0, 0, 0x10, 0x14, 0x502a0500, 0xffffffff,
		   SYSC_QUIRK_LEGACY_IDLE),
	SYSC_QUIRK("wdt", 0, 0, 0x10, 0x14, 0x502a0d00, 0xffffffff,
		   SYSC_QUIRK_LEGACY_IDLE),

#ifdef DEBUG
	SYSC_QUIRK("aess", 0, 0, 0x10, -1, 0x40000000, 0xffffffff, 0),
	SYSC_QUIRK("gpu", 0, 0x1fc00, 0x1fc10, -1, 0, 0, 0),
	SYSC_QUIRK("hdq1w", 0, 0, 0x14, 0x18, 0x00000006, 0xffffffff, 0),
	SYSC_QUIRK("hsi", 0, 0, 0x10, 0x14, 0x50043101, 0xffffffff, 0),
	SYSC_QUIRK("iss", 0, 0, 0x10, -1, 0x40000101, 0xffffffff, 0),
	SYSC_QUIRK("mcasp", 0, 0, 0x4, -1, 0x44306302, 0xffffffff, 0),
	SYSC_QUIRK("mcbsp", 0, -1, 0x8c, -1, 0, 0, 0),
	SYSC_QUIRK("mailbox", 0, 0, 0x10, -1, 0x00000400, 0xffffffff, 0),
	SYSC_QUIRK("slimbus", 0, 0, 0x10, -1, 0x40000902, 0xffffffff, 0),
	SYSC_QUIRK("slimbus", 0, 0, 0x10, -1, 0x40002903, 0xffffffff, 0),
	SYSC_QUIRK("spinlock", 0, 0, 0x10, -1, 0x50020000, 0xffffffff, 0),
	SYSC_QUIRK("usbhstll", 0, 0, 0x10, 0x14, 0x00000004, 0xffffffff, 0),
	SYSC_QUIRK("usb_host_hs", 0, 0, 0x10, 0x14, 0x50700100, 0xffffffff, 0),
	SYSC_QUIRK("usb_otg_hs", 0, 0x400, 0x404, 0x408, 0x00000050,
		   0xffffffff, 0),
#endif
};

static void sysc_init_revision_quirks(struct sysc *ddata)
{
	const struct sysc_revision_quirk *q;
	int i;

	for (i = 0; i < ARRAY_SIZE(sysc_revision_quirks); i++) {
		q = &sysc_revision_quirks[i];

		if (q->base && q->base != ddata->module_pa)
			continue;

		if (q->rev_offset >= 0 &&
		    q->rev_offset != ddata->offsets[SYSC_REVISION])
			continue;

		if (q->sysc_offset >= 0 &&
		    q->sysc_offset != ddata->offsets[SYSC_SYSCONFIG])
			continue;

		if (q->syss_offset >= 0 &&
		    q->syss_offset != ddata->offsets[SYSC_SYSSTATUS])
			continue;

		if (q->revision == ddata->revision ||
		    (q->revision & q->revision_mask) ==
		    (ddata->revision & q->revision_mask)) {
			ddata->name = q->name;
			ddata->cfg.quirks |= q->quirks;
		}
	}
}

static int sysc_reset(struct sysc *ddata)
{
	int offset = ddata->offsets[SYSC_SYSCONFIG];
	int val;

	if (ddata->legacy_mode || offset < 0 ||
	    ddata->cfg.quirks & SYSC_QUIRK_NO_RESET_ON_INIT)
		return 0;

	/*
	 * Currently only support reset status in sysstatus.
	 * Warn and return error in all other cases
	 */
	if (!ddata->cfg.syss_mask) {
		dev_err(ddata->dev, "No ti,syss-mask. Reset failed\n");
		return -EINVAL;
	}

	val = sysc_read(ddata, offset);
	val |= (0x1 << ddata->cap->regbits->srst_shift);
	sysc_write(ddata, offset, val);

	/* Poll on reset status */
	offset = ddata->offsets[SYSC_SYSSTATUS];

	return readl_poll_timeout(ddata->module_va + offset, val,
				  (val & ddata->cfg.syss_mask) == 0x0,
				  100, MAX_MODULE_SOFTRESET_WAIT);
}

/* At this point the module is configured enough to read the revision */
static int sysc_init_module(struct sysc *ddata)
{
	int error;

	if (ddata->cfg.quirks & SYSC_QUIRK_NO_IDLE_ON_INIT) {
		ddata->revision = sysc_read_revision(ddata);
		goto rev_quirks;
	}

	error = pm_runtime_get_sync(ddata->dev);
	if (error < 0) {
		pm_runtime_put_noidle(ddata->dev);

		return 0;
	}

	error = sysc_reset(ddata);
	if (error) {
		dev_err(ddata->dev, "Reset failed with %d\n", error);
		pm_runtime_put_sync(ddata->dev);

		return error;
	}

	ddata->revision = sysc_read_revision(ddata);
	pm_runtime_put_sync(ddata->dev);

rev_quirks:
	sysc_init_revision_quirks(ddata);

	return 0;
}

static int sysc_init_sysc_mask(struct sysc *ddata)
{
	struct device_node *np = ddata->dev->of_node;
	int error;
	u32 val;

	error = of_property_read_u32(np, "ti,sysc-mask", &val);
	if (error)
		return 0;

	if (val)
		ddata->cfg.sysc_val = val & ddata->cap->sysc_mask;
	else
		ddata->cfg.sysc_val = ddata->cap->sysc_mask;

	return 0;
}

static int sysc_init_idlemode(struct sysc *ddata, u8 *idlemodes,
			      const char *name)
{
	struct device_node *np = ddata->dev->of_node;
	struct property *prop;
	const __be32 *p;
	u32 val;

	of_property_for_each_u32(np, name, prop, p, val) {
		if (val >= SYSC_NR_IDLEMODES) {
			dev_err(ddata->dev, "invalid idlemode: %i\n", val);
			return -EINVAL;
		}
		*idlemodes |=  (1 << val);
	}

	return 0;
}

static int sysc_init_idlemodes(struct sysc *ddata)
{
	int error;

	error = sysc_init_idlemode(ddata, &ddata->cfg.midlemodes,
				   "ti,sysc-midle");
	if (error)
		return error;

	error = sysc_init_idlemode(ddata, &ddata->cfg.sidlemodes,
				   "ti,sysc-sidle");
	if (error)
		return error;

	return 0;
}

/*
 * Only some devices on omap4 and later have SYSCONFIG reset done
 * bit. We can detect this if there is no SYSSTATUS at all, or the
 * SYSTATUS bit 0 is not used. Note that some SYSSTATUS registers
 * have multiple bits for the child devices like OHCI and EHCI.
 * Depends on SYSC being parsed first.
 */
static int sysc_init_syss_mask(struct sysc *ddata)
{
	struct device_node *np = ddata->dev->of_node;
	int error;
	u32 val;

	error = of_property_read_u32(np, "ti,syss-mask", &val);
	if (error) {
		if ((ddata->cap->type == TI_SYSC_OMAP4 ||
		     ddata->cap->type == TI_SYSC_OMAP4_TIMER) &&
		    (ddata->cfg.sysc_val & SYSC_OMAP4_SOFTRESET))
			ddata->cfg.quirks |= SYSC_QUIRK_RESET_STATUS;

		return 0;
	}

	if (!(val & 1) && (ddata->cfg.sysc_val & SYSC_OMAP4_SOFTRESET))
		ddata->cfg.quirks |= SYSC_QUIRK_RESET_STATUS;

	ddata->cfg.syss_mask = val;

	return 0;
}

/*
 * Many child device drivers need to have fck and opt clocks available
 * to get the clock rate for device internal configuration etc.
 */
static int sysc_child_add_named_clock(struct sysc *ddata,
				      struct device *child,
				      const char *name)
{
	struct clk *clk;
	struct clk_lookup *l;
	int error = 0;

	if (!name)
		return 0;

	clk = clk_get(child, name);
	if (!IS_ERR(clk)) {
		clk_put(clk);

		return -EEXIST;
	}

	clk = clk_get(ddata->dev, name);
	if (IS_ERR(clk))
		return -ENODEV;

	l = clkdev_create(clk, name, dev_name(child));
	if (!l)
		error = -ENOMEM;

	clk_put(clk);

	return error;
}

static int sysc_child_add_clocks(struct sysc *ddata,
				 struct device *child)
{
	int i, error;

	for (i = 0; i < ddata->nr_clocks; i++) {
		error = sysc_child_add_named_clock(ddata,
						   child,
						   ddata->clock_roles[i]);
		if (error && error != -EEXIST) {
			dev_err(ddata->dev, "could not add child clock %s: %i\n",
				ddata->clock_roles[i], error);

			return error;
		}
	}

	return 0;
}

static struct device_type sysc_device_type = {
};

static struct sysc *sysc_child_to_parent(struct device *dev)
{
	struct device *parent = dev->parent;

	if (!parent || parent->type != &sysc_device_type)
		return NULL;

	return dev_get_drvdata(parent);
}

static int __maybe_unused sysc_child_runtime_suspend(struct device *dev)
{
	struct sysc *ddata;
	int error;

	ddata = sysc_child_to_parent(dev);

	error = pm_generic_runtime_suspend(dev);
	if (error)
		return error;

	if (!ddata->enabled)
		return 0;

	return sysc_runtime_suspend(ddata->dev);
}

static int __maybe_unused sysc_child_runtime_resume(struct device *dev)
{
	struct sysc *ddata;
	int error;

	ddata = sysc_child_to_parent(dev);

	if (!ddata->enabled) {
		error = sysc_runtime_resume(ddata->dev);
		if (error < 0)
			dev_err(ddata->dev,
				"%s error: %i\n", __func__, error);
	}

	return pm_generic_runtime_resume(dev);
}

#ifdef CONFIG_PM_SLEEP
static int sysc_child_suspend_noirq(struct device *dev)
{
	struct sysc *ddata;
	int error;

	ddata = sysc_child_to_parent(dev);

	dev_dbg(ddata->dev, "%s %s\n", __func__,
		ddata->name ? ddata->name : "");

	error = pm_generic_suspend_noirq(dev);
	if (error) {
		dev_err(dev, "%s error at %i: %i\n",
			__func__, __LINE__, error);

		return error;
	}

	if (!pm_runtime_status_suspended(dev)) {
		error = pm_generic_runtime_suspend(dev);
		if (error) {
			dev_warn(dev, "%s busy at %i: %i\n",
				 __func__, __LINE__, error);

			return 0;
		}

		error = sysc_runtime_suspend(ddata->dev);
		if (error) {
			dev_err(dev, "%s error at %i: %i\n",
				__func__, __LINE__, error);

			return error;
		}

		ddata->child_needs_resume = true;
	}

	return 0;
}

static int sysc_child_resume_noirq(struct device *dev)
{
	struct sysc *ddata;
	int error;

	ddata = sysc_child_to_parent(dev);

	dev_dbg(ddata->dev, "%s %s\n", __func__,
		ddata->name ? ddata->name : "");

	if (ddata->child_needs_resume) {
		ddata->child_needs_resume = false;

		error = sysc_runtime_resume(ddata->dev);
		if (error)
			dev_err(ddata->dev,
				"%s runtime resume error: %i\n",
				__func__, error);

		error = pm_generic_runtime_resume(dev);
		if (error)
			dev_err(ddata->dev,
				"%s generic runtime resume: %i\n",
				__func__, error);
	}

	return pm_generic_resume_noirq(dev);
}
#endif

struct dev_pm_domain sysc_child_pm_domain = {
	.ops = {
		SET_RUNTIME_PM_OPS(sysc_child_runtime_suspend,
				   sysc_child_runtime_resume,
				   NULL)
		USE_PLATFORM_PM_SLEEP_OPS
		SET_NOIRQ_SYSTEM_SLEEP_PM_OPS(sysc_child_suspend_noirq,
					      sysc_child_resume_noirq)
	}
};

/**
 * sysc_legacy_idle_quirk - handle children in omap_device compatible way
 * @ddata: device driver data
 * @child: child device driver
 *
 * Allow idle for child devices as done with _od_runtime_suspend().
 * Otherwise many child devices will not idle because of the permanent
 * parent usecount set in pm_runtime_irq_safe().
 *
 * Note that the long term solution is to just modify the child device
 * drivers to not set pm_runtime_irq_safe() and then this can be just
 * dropped.
 */
static void sysc_legacy_idle_quirk(struct sysc *ddata, struct device *child)
{
	if (!ddata->legacy_mode)
		return;

	if (ddata->cfg.quirks & SYSC_QUIRK_LEGACY_IDLE)
		dev_pm_domain_set(child, &sysc_child_pm_domain);
}

static int sysc_notifier_call(struct notifier_block *nb,
			      unsigned long event, void *device)
{
	struct device *dev = device;
	struct sysc *ddata;
	int error;

	ddata = sysc_child_to_parent(dev);
	if (!ddata)
		return NOTIFY_DONE;

	switch (event) {
	case BUS_NOTIFY_ADD_DEVICE:
		error = sysc_child_add_clocks(ddata, dev);
		if (error)
			return error;
		sysc_legacy_idle_quirk(ddata, dev);
		break;
	default:
		break;
	}

	return NOTIFY_DONE;
}

static struct notifier_block sysc_nb = {
	.notifier_call = sysc_notifier_call,
};

/* Device tree configured quirks */
struct sysc_dts_quirk {
	const char *name;
	u32 mask;
};

static const struct sysc_dts_quirk sysc_dts_quirks[] = {
	{ .name = "ti,no-idle-on-init",
	  .mask = SYSC_QUIRK_NO_IDLE_ON_INIT, },
	{ .name = "ti,no-reset-on-init",
	  .mask = SYSC_QUIRK_NO_RESET_ON_INIT, },
};

static int sysc_init_dts_quirks(struct sysc *ddata)
{
	struct device_node *np = ddata->dev->of_node;
	const struct property *prop;
	int i, len, error;
	u32 val;

	ddata->legacy_mode = of_get_property(np, "ti,hwmods", NULL);

	for (i = 0; i < ARRAY_SIZE(sysc_dts_quirks); i++) {
		prop = of_get_property(np, sysc_dts_quirks[i].name, &len);
		if (!prop)
			continue;

		ddata->cfg.quirks |= sysc_dts_quirks[i].mask;
	}

	error = of_property_read_u32(np, "ti,sysc-delay-us", &val);
	if (!error) {
		if (val > 255) {
			dev_warn(ddata->dev, "bad ti,sysc-delay-us: %i\n",
				 val);
		}

		ddata->cfg.srst_udelay = (u8)val;
	}

	return 0;
}

static void sysc_unprepare(struct sysc *ddata)
{
	int i;

	for (i = 0; i < SYSC_MAX_CLOCKS; i++) {
		if (!IS_ERR_OR_NULL(ddata->clocks[i]))
			clk_unprepare(ddata->clocks[i]);
	}
}

/*
 * Common sysc register bits found on omap2, also known as type1
 */
static const struct sysc_regbits sysc_regbits_omap2 = {
	.dmadisable_shift = -ENODEV,
	.midle_shift = 12,
	.sidle_shift = 3,
	.clkact_shift = 8,
	.emufree_shift = 5,
	.enwkup_shift = 2,
	.srst_shift = 1,
	.autoidle_shift = 0,
};

static const struct sysc_capabilities sysc_omap2 = {
	.type = TI_SYSC_OMAP2,
	.sysc_mask = SYSC_OMAP2_CLOCKACTIVITY | SYSC_OMAP2_EMUFREE |
		     SYSC_OMAP2_ENAWAKEUP | SYSC_OMAP2_SOFTRESET |
		     SYSC_OMAP2_AUTOIDLE,
	.regbits = &sysc_regbits_omap2,
};

/* All omap2 and 3 timers, and timers 1, 2 & 10 on omap 4 and 5 */
static const struct sysc_capabilities sysc_omap2_timer = {
	.type = TI_SYSC_OMAP2_TIMER,
	.sysc_mask = SYSC_OMAP2_CLOCKACTIVITY | SYSC_OMAP2_EMUFREE |
		     SYSC_OMAP2_ENAWAKEUP | SYSC_OMAP2_SOFTRESET |
		     SYSC_OMAP2_AUTOIDLE,
	.regbits = &sysc_regbits_omap2,
	.mod_quirks = SYSC_QUIRK_USE_CLOCKACT,
};

/*
 * SHAM2 (SHA1/MD5) sysc found on omap3, a variant of sysc_regbits_omap2
 * with different sidle position
 */
static const struct sysc_regbits sysc_regbits_omap3_sham = {
	.dmadisable_shift = -ENODEV,
	.midle_shift = -ENODEV,
	.sidle_shift = 4,
	.clkact_shift = -ENODEV,
	.enwkup_shift = -ENODEV,
	.srst_shift = 1,
	.autoidle_shift = 0,
	.emufree_shift = -ENODEV,
};

static const struct sysc_capabilities sysc_omap3_sham = {
	.type = TI_SYSC_OMAP3_SHAM,
	.sysc_mask = SYSC_OMAP2_SOFTRESET | SYSC_OMAP2_AUTOIDLE,
	.regbits = &sysc_regbits_omap3_sham,
};

/*
 * AES register bits found on omap3 and later, a variant of
 * sysc_regbits_omap2 with different sidle position
 */
static const struct sysc_regbits sysc_regbits_omap3_aes = {
	.dmadisable_shift = -ENODEV,
	.midle_shift = -ENODEV,
	.sidle_shift = 6,
	.clkact_shift = -ENODEV,
	.enwkup_shift = -ENODEV,
	.srst_shift = 1,
	.autoidle_shift = 0,
	.emufree_shift = -ENODEV,
};

static const struct sysc_capabilities sysc_omap3_aes = {
	.type = TI_SYSC_OMAP3_AES,
	.sysc_mask = SYSC_OMAP2_SOFTRESET | SYSC_OMAP2_AUTOIDLE,
	.regbits = &sysc_regbits_omap3_aes,
};

/*
 * Common sysc register bits found on omap4, also known as type2
 */
static const struct sysc_regbits sysc_regbits_omap4 = {
	.dmadisable_shift = 16,
	.midle_shift = 4,
	.sidle_shift = 2,
	.clkact_shift = -ENODEV,
	.enwkup_shift = -ENODEV,
	.emufree_shift = 1,
	.srst_shift = 0,
	.autoidle_shift = -ENODEV,
};

static const struct sysc_capabilities sysc_omap4 = {
	.type = TI_SYSC_OMAP4,
	.sysc_mask = SYSC_OMAP4_DMADISABLE | SYSC_OMAP4_FREEEMU |
		     SYSC_OMAP4_SOFTRESET,
	.regbits = &sysc_regbits_omap4,
};

static const struct sysc_capabilities sysc_omap4_timer = {
	.type = TI_SYSC_OMAP4_TIMER,
	.sysc_mask = SYSC_OMAP4_DMADISABLE | SYSC_OMAP4_FREEEMU |
		     SYSC_OMAP4_SOFTRESET,
	.regbits = &sysc_regbits_omap4,
};

/*
 * Common sysc register bits found on omap4, also known as type3
 */
static const struct sysc_regbits sysc_regbits_omap4_simple = {
	.dmadisable_shift = -ENODEV,
	.midle_shift = 2,
	.sidle_shift = 0,
	.clkact_shift = -ENODEV,
	.enwkup_shift = -ENODEV,
	.srst_shift = -ENODEV,
	.emufree_shift = -ENODEV,
	.autoidle_shift = -ENODEV,
};

static const struct sysc_capabilities sysc_omap4_simple = {
	.type = TI_SYSC_OMAP4_SIMPLE,
	.regbits = &sysc_regbits_omap4_simple,
};

/*
 * SmartReflex sysc found on omap34xx
 */
static const struct sysc_regbits sysc_regbits_omap34xx_sr = {
	.dmadisable_shift = -ENODEV,
	.midle_shift = -ENODEV,
	.sidle_shift = -ENODEV,
	.clkact_shift = 20,
	.enwkup_shift = -ENODEV,
	.srst_shift = -ENODEV,
	.emufree_shift = -ENODEV,
	.autoidle_shift = -ENODEV,
};

static const struct sysc_capabilities sysc_34xx_sr = {
	.type = TI_SYSC_OMAP34XX_SR,
	.sysc_mask = SYSC_OMAP2_CLOCKACTIVITY,
	.regbits = &sysc_regbits_omap34xx_sr,
	.mod_quirks = SYSC_QUIRK_USE_CLOCKACT | SYSC_QUIRK_UNCACHED |
		      SYSC_QUIRK_LEGACY_IDLE,
};

/*
 * SmartReflex sysc found on omap36xx and later
 */
static const struct sysc_regbits sysc_regbits_omap36xx_sr = {
	.dmadisable_shift = -ENODEV,
	.midle_shift = -ENODEV,
	.sidle_shift = 24,
	.clkact_shift = -ENODEV,
	.enwkup_shift = 26,
	.srst_shift = -ENODEV,
	.emufree_shift = -ENODEV,
	.autoidle_shift = -ENODEV,
};

static const struct sysc_capabilities sysc_36xx_sr = {
	.type = TI_SYSC_OMAP36XX_SR,
	.sysc_mask = SYSC_OMAP3_SR_ENAWAKEUP,
	.regbits = &sysc_regbits_omap36xx_sr,
	.mod_quirks = SYSC_QUIRK_UNCACHED | SYSC_QUIRK_LEGACY_IDLE,
};

static const struct sysc_capabilities sysc_omap4_sr = {
	.type = TI_SYSC_OMAP4_SR,
	.regbits = &sysc_regbits_omap36xx_sr,
	.mod_quirks = SYSC_QUIRK_LEGACY_IDLE,
};

/*
 * McASP register bits found on omap4 and later
 */
static const struct sysc_regbits sysc_regbits_omap4_mcasp = {
	.dmadisable_shift = -ENODEV,
	.midle_shift = -ENODEV,
	.sidle_shift = 0,
	.clkact_shift = -ENODEV,
	.enwkup_shift = -ENODEV,
	.srst_shift = -ENODEV,
	.emufree_shift = -ENODEV,
	.autoidle_shift = -ENODEV,
};

static const struct sysc_capabilities sysc_omap4_mcasp = {
	.type = TI_SYSC_OMAP4_MCASP,
	.regbits = &sysc_regbits_omap4_mcasp,
};

/*
 * FS USB host found on omap4 and later
 */
static const struct sysc_regbits sysc_regbits_omap4_usb_host_fs = {
	.dmadisable_shift = -ENODEV,
	.midle_shift = -ENODEV,
	.sidle_shift = 24,
	.clkact_shift = -ENODEV,
	.enwkup_shift = 26,
	.srst_shift = -ENODEV,
	.emufree_shift = -ENODEV,
	.autoidle_shift = -ENODEV,
};

static const struct sysc_capabilities sysc_omap4_usb_host_fs = {
	.type = TI_SYSC_OMAP4_USB_HOST_FS,
	.sysc_mask = SYSC_OMAP2_ENAWAKEUP,
	.regbits = &sysc_regbits_omap4_usb_host_fs,
};

static const struct sysc_regbits sysc_regbits_dra7_mcan = {
	.dmadisable_shift = -ENODEV,
	.midle_shift = -ENODEV,
	.sidle_shift = -ENODEV,
	.clkact_shift = -ENODEV,
	.enwkup_shift = 4,
	.srst_shift = 0,
	.emufree_shift = -ENODEV,
	.autoidle_shift = -ENODEV,
};

static const struct sysc_capabilities sysc_dra7_mcan = {
	.type = TI_SYSC_DRA7_MCAN,
	.sysc_mask = SYSC_DRA7_MCAN_ENAWAKEUP | SYSC_OMAP4_SOFTRESET,
	.regbits = &sysc_regbits_dra7_mcan,
};

static int sysc_init_pdata(struct sysc *ddata)
{
	struct ti_sysc_platform_data *pdata = dev_get_platdata(ddata->dev);
	struct ti_sysc_module_data mdata;
	int error = 0;

	if (!pdata || !ddata->legacy_mode)
		return 0;

	mdata.name = ddata->legacy_mode;
	mdata.module_pa = ddata->module_pa;
	mdata.module_size = ddata->module_size;
	mdata.offsets = ddata->offsets;
	mdata.nr_offsets = SYSC_MAX_REGS;
	mdata.cap = ddata->cap;
	mdata.cfg = &ddata->cfg;

	if (!pdata->init_module)
		return -ENODEV;

	error = pdata->init_module(ddata->dev, &mdata, &ddata->cookie);
	if (error == -EEXIST)
		error = 0;

	return error;
}

static int sysc_init_match(struct sysc *ddata)
{
	const struct sysc_capabilities *cap;

	cap = of_device_get_match_data(ddata->dev);
	if (!cap)
		return -EINVAL;

	ddata->cap = cap;
	if (ddata->cap)
		ddata->cfg.quirks |= ddata->cap->mod_quirks;

	return 0;
}

static void ti_sysc_idle(struct work_struct *work)
{
	struct sysc *ddata;

	ddata = container_of(work, struct sysc, idle_work.work);

	if (pm_runtime_active(ddata->dev))
		pm_runtime_put_sync(ddata->dev);
}

static const struct of_device_id sysc_match_table[] = {
	{ .compatible = "simple-bus", },
	{ /* sentinel */ },
};

static int sysc_probe(struct platform_device *pdev)
{
	struct ti_sysc_platform_data *pdata = dev_get_platdata(&pdev->dev);
	struct sysc *ddata;
	int error;

	ddata = devm_kzalloc(&pdev->dev, sizeof(*ddata), GFP_KERNEL);
	if (!ddata)
		return -ENOMEM;

	ddata->dev = &pdev->dev;
	platform_set_drvdata(pdev, ddata);

	error = sysc_init_match(ddata);
	if (error)
		return error;

	error = sysc_init_dts_quirks(ddata);
	if (error)
		goto unprepare;

	error = sysc_get_clocks(ddata);
	if (error)
		return error;

	error = sysc_map_and_check_registers(ddata);
	if (error)
		goto unprepare;

	error = sysc_init_sysc_mask(ddata);
	if (error)
		goto unprepare;

	error = sysc_init_idlemodes(ddata);
	if (error)
		goto unprepare;

	error = sysc_init_syss_mask(ddata);
	if (error)
		goto unprepare;

	error = sysc_init_pdata(ddata);
	if (error)
		goto unprepare;

	error = sysc_init_resets(ddata);
	if (error)
		return error;

	pm_runtime_enable(ddata->dev);
	error = sysc_init_module(ddata);
	if (error)
		goto unprepare;

	error = pm_runtime_get_sync(ddata->dev);
	if (error < 0) {
		pm_runtime_put_noidle(ddata->dev);
		pm_runtime_disable(ddata->dev);
		goto unprepare;
	}

	sysc_show_registers(ddata);

	ddata->dev->type = &sysc_device_type;
	error = of_platform_populate(ddata->dev->of_node, sysc_match_table,
				     pdata ? pdata->auxdata : NULL,
				     ddata->dev);
	if (error)
		goto err;

	INIT_DELAYED_WORK(&ddata->idle_work, ti_sysc_idle);

	/* At least earlycon won't survive without deferred idle */
	if (ddata->cfg.quirks & (SYSC_QUIRK_NO_IDLE_ON_INIT |
				 SYSC_QUIRK_NO_RESET_ON_INIT)) {
		schedule_delayed_work(&ddata->idle_work, 3000);
	} else {
		pm_runtime_put(&pdev->dev);
	}

	if (!of_get_available_child_count(ddata->dev->of_node))
		reset_control_assert(ddata->rsts);

	return 0;

err:
	pm_runtime_put_sync(&pdev->dev);
	pm_runtime_disable(&pdev->dev);
unprepare:
	sysc_unprepare(ddata);

	return error;
}

static int sysc_remove(struct platform_device *pdev)
{
	struct sysc *ddata = platform_get_drvdata(pdev);
	int error;

	cancel_delayed_work_sync(&ddata->idle_work);

	error = pm_runtime_get_sync(ddata->dev);
	if (error < 0) {
		pm_runtime_put_noidle(ddata->dev);
		pm_runtime_disable(ddata->dev);
		goto unprepare;
	}

	of_platform_depopulate(&pdev->dev);

	pm_runtime_put_sync(&pdev->dev);
	pm_runtime_disable(&pdev->dev);
	reset_control_assert(ddata->rsts);

unprepare:
	sysc_unprepare(ddata);

	return 0;
}

static const struct of_device_id sysc_match[] = {
	{ .compatible = "ti,sysc-omap2", .data = &sysc_omap2, },
	{ .compatible = "ti,sysc-omap2-timer", .data = &sysc_omap2_timer, },
	{ .compatible = "ti,sysc-omap4", .data = &sysc_omap4, },
	{ .compatible = "ti,sysc-omap4-timer", .data = &sysc_omap4_timer, },
	{ .compatible = "ti,sysc-omap4-simple", .data = &sysc_omap4_simple, },
	{ .compatible = "ti,sysc-omap3430-sr", .data = &sysc_34xx_sr, },
	{ .compatible = "ti,sysc-omap3630-sr", .data = &sysc_36xx_sr, },
	{ .compatible = "ti,sysc-omap4-sr", .data = &sysc_omap4_sr, },
	{ .compatible = "ti,sysc-omap3-sham", .data = &sysc_omap3_sham, },
	{ .compatible = "ti,sysc-omap-aes", .data = &sysc_omap3_aes, },
	{ .compatible = "ti,sysc-mcasp", .data = &sysc_omap4_mcasp, },
	{ .compatible = "ti,sysc-usb-host-fs",
	  .data = &sysc_omap4_usb_host_fs, },
	{ .compatible = "ti,sysc-dra7-mcan", .data = &sysc_dra7_mcan, },
	{  },
};
MODULE_DEVICE_TABLE(of, sysc_match);

static struct platform_driver sysc_driver = {
	.probe		= sysc_probe,
	.remove		= sysc_remove,
	.driver         = {
		.name   = "ti-sysc",
		.of_match_table	= sysc_match,
		.pm = &sysc_pm_ops,
	},
};

static int __init sysc_init(void)
{
	bus_register_notifier(&platform_bus_type, &sysc_nb);

	return platform_driver_register(&sysc_driver);
}
module_init(sysc_init);

static void __exit sysc_exit(void)
{
	bus_unregister_notifier(&platform_bus_type, &sysc_nb);
	platform_driver_unregister(&sysc_driver);
}
module_exit(sysc_exit);

MODULE_DESCRIPTION("TI sysc interconnect target driver");
MODULE_LICENSE("GPL v2");<|MERGE_RESOLUTION|>--- conflicted
+++ resolved
@@ -510,19 +510,11 @@
 static int sysc_ioremap(struct sysc *ddata)
 {
 	int size;
-<<<<<<< HEAD
 
 	size = max3(ddata->offsets[SYSC_REVISION],
 		    ddata->offsets[SYSC_SYSCONFIG],
 		    ddata->offsets[SYSC_SYSSTATUS]);
 
-=======
-
-	size = max3(ddata->offsets[SYSC_REVISION],
-		    ddata->offsets[SYSC_SYSCONFIG],
-		    ddata->offsets[SYSC_SYSSTATUS]);
-
->>>>>>> 8e6fbfc0
 	if (size < 0 || (size + sizeof(u32)) > ddata->module_size)
 		return -EINVAL;
 
