--- conflicted
+++ resolved
@@ -347,10 +347,6 @@
 	struct vhost_work *work, *work_next;
 	struct llist_node *node;
 
-<<<<<<< HEAD
-	set_fs(USER_DS);
-=======
->>>>>>> 7d2a07b7
 	kthread_use_mm(dev->mm);
 
 	for (;;) {
@@ -380,10 +376,6 @@
 		}
 	}
 	kthread_unuse_mm(dev->mm);
-<<<<<<< HEAD
-	set_fs(oldfs);
-=======
->>>>>>> 7d2a07b7
 	return 0;
 }
 
