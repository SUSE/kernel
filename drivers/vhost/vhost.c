// SPDX-License-Identifier: GPL-2.0-only
/* Copyright (C) 2009 Red Hat, Inc.
 * Copyright (C) 2006 Rusty Russell IBM Corporation
 *
 * Author: Michael S. Tsirkin <mst@redhat.com>
 *
 * Inspiration, some code, and most witty comments come from
 * Documentation/virtual/lguest/lguest.c, by Rusty Russell
 *
 * Generic code for virtio server in host kernel.
 */

#include <linux/eventfd.h>
#include <linux/vhost.h>
#include <linux/uio.h>
#include <linux/mm.h>
#include <linux/miscdevice.h>
#include <linux/mutex.h>
#include <linux/poll.h>
#include <linux/file.h>
#include <linux/highmem.h>
#include <linux/slab.h>
#include <linux/vmalloc.h>
#include <linux/kthread.h>
#include <linux/module.h>
#include <linux/sort.h>
#include <linux/sched/mm.h>
#include <linux/sched/signal.h>
#include <linux/sched/vhost_task.h>
#include <linux/interval_tree_generic.h>
#include <linux/nospec.h>
#include <linux/kcov.h>

#include "vhost.h"

static ushort max_mem_regions = 64;
module_param(max_mem_regions, ushort, 0444);
MODULE_PARM_DESC(max_mem_regions,
	"Maximum number of memory regions in memory map. (default: 64)");
static int max_iotlb_entries = 2048;
module_param(max_iotlb_entries, int, 0444);
MODULE_PARM_DESC(max_iotlb_entries,
	"Maximum number of iotlb entries. (default: 2048)");

enum {
	VHOST_MEMORY_F_LOG = 0x1,
};

#define vhost_used_event(vq) ((__virtio16 __user *)&vq->avail->ring[vq->num])
#define vhost_avail_event(vq) ((__virtio16 __user *)&vq->used->ring[vq->num])

#ifdef CONFIG_VHOST_CROSS_ENDIAN_LEGACY
static void vhost_disable_cross_endian(struct vhost_virtqueue *vq)
{
	vq->user_be = !virtio_legacy_is_little_endian();
}

static void vhost_enable_cross_endian_big(struct vhost_virtqueue *vq)
{
	vq->user_be = true;
}

static void vhost_enable_cross_endian_little(struct vhost_virtqueue *vq)
{
	vq->user_be = false;
}

static long vhost_set_vring_endian(struct vhost_virtqueue *vq, int __user *argp)
{
	struct vhost_vring_state s;

	if (vq->private_data)
		return -EBUSY;

	if (copy_from_user(&s, argp, sizeof(s)))
		return -EFAULT;

	if (s.num != VHOST_VRING_LITTLE_ENDIAN &&
	    s.num != VHOST_VRING_BIG_ENDIAN)
		return -EINVAL;

	if (s.num == VHOST_VRING_BIG_ENDIAN)
		vhost_enable_cross_endian_big(vq);
	else
		vhost_enable_cross_endian_little(vq);

	return 0;
}

static long vhost_get_vring_endian(struct vhost_virtqueue *vq, u32 idx,
				   int __user *argp)
{
	struct vhost_vring_state s = {
		.index = idx,
		.num = vq->user_be
	};

	if (copy_to_user(argp, &s, sizeof(s)))
		return -EFAULT;

	return 0;
}

static void vhost_init_is_le(struct vhost_virtqueue *vq)
{
	/* Note for legacy virtio: user_be is initialized at reset time
	 * according to the host endianness. If userspace does not set an
	 * explicit endianness, the default behavior is native endian, as
	 * expected by legacy virtio.
	 */
	vq->is_le = vhost_has_feature(vq, VIRTIO_F_VERSION_1) || !vq->user_be;
}
#else
static void vhost_disable_cross_endian(struct vhost_virtqueue *vq)
{
}

static long vhost_set_vring_endian(struct vhost_virtqueue *vq, int __user *argp)
{
	return -ENOIOCTLCMD;
}

static long vhost_get_vring_endian(struct vhost_virtqueue *vq, u32 idx,
				   int __user *argp)
{
	return -ENOIOCTLCMD;
}

static void vhost_init_is_le(struct vhost_virtqueue *vq)
{
	vq->is_le = vhost_has_feature(vq, VIRTIO_F_VERSION_1)
		|| virtio_legacy_is_little_endian();
}
#endif /* CONFIG_VHOST_CROSS_ENDIAN_LEGACY */

static void vhost_reset_is_le(struct vhost_virtqueue *vq)
{
	vhost_init_is_le(vq);
}

struct vhost_flush_struct {
	struct vhost_work work;
	struct completion wait_event;
};

static void vhost_flush_work(struct vhost_work *work)
{
	struct vhost_flush_struct *s;

	s = container_of(work, struct vhost_flush_struct, work);
	complete(&s->wait_event);
}

static void vhost_poll_func(struct file *file, wait_queue_head_t *wqh,
			    poll_table *pt)
{
	struct vhost_poll *poll;

	poll = container_of(pt, struct vhost_poll, table);
	poll->wqh = wqh;
	add_wait_queue(wqh, &poll->wait);
}

static int vhost_poll_wakeup(wait_queue_entry_t *wait, unsigned mode, int sync,
			     void *key)
{
	struct vhost_poll *poll = container_of(wait, struct vhost_poll, wait);
	struct vhost_work *work = &poll->work;

	if (!(key_to_poll(key) & poll->mask))
		return 0;

	if (!poll->dev->use_worker)
		work->fn(work);
	else
		vhost_poll_queue(poll);

	return 0;
}

void vhost_work_init(struct vhost_work *work, vhost_work_fn_t fn)
{
	clear_bit(VHOST_WORK_QUEUED, &work->flags);
	work->fn = fn;
}
EXPORT_SYMBOL_GPL(vhost_work_init);

/* Init poll structure */
void vhost_poll_init(struct vhost_poll *poll, vhost_work_fn_t fn,
		     __poll_t mask, struct vhost_dev *dev)
{
	init_waitqueue_func_entry(&poll->wait, vhost_poll_wakeup);
	init_poll_funcptr(&poll->table, vhost_poll_func);
	poll->mask = mask;
	poll->dev = dev;
	poll->wqh = NULL;

	vhost_work_init(&poll->work, fn);
}
EXPORT_SYMBOL_GPL(vhost_poll_init);

/* Start polling a file. We add ourselves to file's wait queue. The caller must
 * keep a reference to a file until after vhost_poll_stop is called. */
int vhost_poll_start(struct vhost_poll *poll, struct file *file)
{
	__poll_t mask;

	if (poll->wqh)
		return 0;

	mask = vfs_poll(file, &poll->table);
	if (mask)
		vhost_poll_wakeup(&poll->wait, 0, 0, poll_to_key(mask));
	if (mask & EPOLLERR) {
		vhost_poll_stop(poll);
		return -EINVAL;
	}

	return 0;
}
EXPORT_SYMBOL_GPL(vhost_poll_start);

/* Stop polling a file. After this function returns, it becomes safe to drop the
 * file reference. You must also flush afterwards. */
void vhost_poll_stop(struct vhost_poll *poll)
{
	if (poll->wqh) {
		remove_wait_queue(poll->wqh, &poll->wait);
		poll->wqh = NULL;
	}
}
EXPORT_SYMBOL_GPL(vhost_poll_stop);

void vhost_dev_flush(struct vhost_dev *dev)
{
	struct vhost_flush_struct flush;

	if (dev->worker.vtsk) {
		init_completion(&flush.wait_event);
		vhost_work_init(&flush.work, vhost_flush_work);

		vhost_work_queue(dev, &flush.work);
		wait_for_completion(&flush.wait_event);
	}
}
EXPORT_SYMBOL_GPL(vhost_dev_flush);

void vhost_work_queue(struct vhost_dev *dev, struct vhost_work *work)
{
	if (!dev->worker.vtsk)
		return;

	if (!test_and_set_bit(VHOST_WORK_QUEUED, &work->flags)) {
		/* We can only add the work to the list after we're
		 * sure it was not in the list.
		 * test_and_set_bit() implies a memory barrier.
		 */
		llist_add(&work->node, &dev->worker.work_list);
		vhost_task_wake(dev->worker.vtsk);
	}
}
EXPORT_SYMBOL_GPL(vhost_work_queue);

/* A lockless hint for busy polling code to exit the loop */
bool vhost_has_work(struct vhost_dev *dev)
{
	return !llist_empty(&dev->worker.work_list);
}
EXPORT_SYMBOL_GPL(vhost_has_work);

void vhost_poll_queue(struct vhost_poll *poll)
{
	vhost_work_queue(poll->dev, &poll->work);
}
EXPORT_SYMBOL_GPL(vhost_poll_queue);

static void __vhost_vq_meta_reset(struct vhost_virtqueue *vq)
{
	int j;

	for (j = 0; j < VHOST_NUM_ADDRS; j++)
		vq->meta_iotlb[j] = NULL;
}

static void vhost_vq_meta_reset(struct vhost_dev *d)
{
	int i;

	for (i = 0; i < d->nvqs; ++i)
		__vhost_vq_meta_reset(d->vqs[i]);
}

static void vhost_vring_call_reset(struct vhost_vring_call *call_ctx)
{
	call_ctx->ctx = NULL;
	memset(&call_ctx->producer, 0x0, sizeof(struct irq_bypass_producer));
}

bool vhost_vq_is_setup(struct vhost_virtqueue *vq)
{
	return vq->avail && vq->desc && vq->used && vhost_vq_access_ok(vq);
}
EXPORT_SYMBOL_GPL(vhost_vq_is_setup);

static void vhost_vq_reset(struct vhost_dev *dev,
			   struct vhost_virtqueue *vq)
{
	vq->num = 1;
	vq->desc = NULL;
	vq->avail = NULL;
	vq->used = NULL;
	vq->last_avail_idx = 0;
	vq->avail_idx = 0;
	vq->last_used_idx = 0;
	vq->signalled_used = 0;
	vq->signalled_used_valid = false;
	vq->used_flags = 0;
	vq->log_used = false;
	vq->log_addr = -1ull;
	vq->private_data = NULL;
	vq->acked_features = 0;
	vq->acked_backend_features = 0;
	vq->log_base = NULL;
	vq->error_ctx = NULL;
	vq->kick = NULL;
	vq->log_ctx = NULL;
	vhost_disable_cross_endian(vq);
	vhost_reset_is_le(vq);
	vq->busyloop_timeout = 0;
	vq->umem = NULL;
	vq->iotlb = NULL;
	vhost_vring_call_reset(&vq->call_ctx);
	__vhost_vq_meta_reset(vq);
}

static bool vhost_worker(void *data)
{
	struct vhost_worker *worker = data;
	struct vhost_work *work, *work_next;
	struct llist_node *node;

	node = llist_del_all(&worker->work_list);
	if (node) {
		__set_current_state(TASK_RUNNING);

		node = llist_reverse_order(node);
		/* make sure flag is seen after deletion */
		smp_wmb();
		llist_for_each_entry_safe(work, work_next, node, node) {
			clear_bit(VHOST_WORK_QUEUED, &work->flags);
			kcov_remote_start_common(worker->kcov_handle);
			work->fn(work);
			kcov_remote_stop();
			cond_resched();
		}
	}

	return !!node;
}

static void vhost_vq_free_iovecs(struct vhost_virtqueue *vq)
{
	kfree(vq->indirect);
	vq->indirect = NULL;
	kfree(vq->log);
	vq->log = NULL;
	kfree(vq->heads);
	vq->heads = NULL;
}

/* Helper to allocate iovec buffers for all vqs. */
static long vhost_dev_alloc_iovecs(struct vhost_dev *dev)
{
	struct vhost_virtqueue *vq;
	int i;

	for (i = 0; i < dev->nvqs; ++i) {
		vq = dev->vqs[i];
		vq->indirect = kmalloc_array(UIO_MAXIOV,
					     sizeof(*vq->indirect),
					     GFP_KERNEL);
		vq->log = kmalloc_array(dev->iov_limit, sizeof(*vq->log),
					GFP_KERNEL);
		vq->heads = kmalloc_array(dev->iov_limit, sizeof(*vq->heads),
					  GFP_KERNEL);
		if (!vq->indirect || !vq->log || !vq->heads)
			goto err_nomem;
	}
	return 0;

err_nomem:
	for (; i >= 0; --i)
		vhost_vq_free_iovecs(dev->vqs[i]);
	return -ENOMEM;
}

static void vhost_dev_free_iovecs(struct vhost_dev *dev)
{
	int i;

	for (i = 0; i < dev->nvqs; ++i)
		vhost_vq_free_iovecs(dev->vqs[i]);
}

bool vhost_exceeds_weight(struct vhost_virtqueue *vq,
			  int pkts, int total_len)
{
	struct vhost_dev *dev = vq->dev;

	if ((dev->byte_weight && total_len >= dev->byte_weight) ||
	    pkts >= dev->weight) {
		vhost_poll_queue(&vq->poll);
		return true;
	}

	return false;
}
EXPORT_SYMBOL_GPL(vhost_exceeds_weight);

static size_t vhost_get_avail_size(struct vhost_virtqueue *vq,
				   unsigned int num)
{
	size_t event __maybe_unused =
	       vhost_has_feature(vq, VIRTIO_RING_F_EVENT_IDX) ? 2 : 0;

	return size_add(struct_size(vq->avail, ring, num), event);
}

static size_t vhost_get_used_size(struct vhost_virtqueue *vq,
				  unsigned int num)
{
	size_t event __maybe_unused =
	       vhost_has_feature(vq, VIRTIO_RING_F_EVENT_IDX) ? 2 : 0;

	return size_add(struct_size(vq->used, ring, num), event);
}

static size_t vhost_get_desc_size(struct vhost_virtqueue *vq,
				  unsigned int num)
{
	return sizeof(*vq->desc) * num;
}

void vhost_dev_init(struct vhost_dev *dev,
		    struct vhost_virtqueue **vqs, int nvqs,
		    int iov_limit, int weight, int byte_weight,
		    bool use_worker,
		    int (*msg_handler)(struct vhost_dev *dev, u32 asid,
				       struct vhost_iotlb_msg *msg))
{
	struct vhost_virtqueue *vq;
	int i;

	dev->vqs = vqs;
	dev->nvqs = nvqs;
	mutex_init(&dev->mutex);
	dev->log_ctx = NULL;
	dev->umem = NULL;
	dev->iotlb = NULL;
	dev->mm = NULL;
	memset(&dev->worker, 0, sizeof(dev->worker));
	init_llist_head(&dev->worker.work_list);
	dev->iov_limit = iov_limit;
	dev->weight = weight;
	dev->byte_weight = byte_weight;
	dev->use_worker = use_worker;
	dev->msg_handler = msg_handler;
	init_waitqueue_head(&dev->wait);
	INIT_LIST_HEAD(&dev->read_list);
	INIT_LIST_HEAD(&dev->pending_list);
	spin_lock_init(&dev->iotlb_lock);


	for (i = 0; i < dev->nvqs; ++i) {
		vq = dev->vqs[i];
		vq->log = NULL;
		vq->indirect = NULL;
		vq->heads = NULL;
		vq->dev = dev;
		mutex_init(&vq->mutex);
		vhost_vq_reset(dev, vq);
		if (vq->handle_kick)
			vhost_poll_init(&vq->poll, vq->handle_kick,
					EPOLLIN, dev);
	}
}
EXPORT_SYMBOL_GPL(vhost_dev_init);

/* Caller should have device mutex */
long vhost_dev_check_owner(struct vhost_dev *dev)
{
	/* Are you the owner? If not, I don't think you mean to do that */
	return dev->mm == current->mm ? 0 : -EPERM;
}
EXPORT_SYMBOL_GPL(vhost_dev_check_owner);

/* Caller should have device mutex */
bool vhost_dev_has_owner(struct vhost_dev *dev)
{
	return dev->mm;
}
EXPORT_SYMBOL_GPL(vhost_dev_has_owner);

static void vhost_attach_mm(struct vhost_dev *dev)
{
	/* No owner, become one */
	if (dev->use_worker) {
		dev->mm = get_task_mm(current);
	} else {
		/* vDPA device does not use worker thead, so there's
		 * no need to hold the address space for mm. This help
		 * to avoid deadlock in the case of mmap() which may
		 * held the refcnt of the file and depends on release
		 * method to remove vma.
		 */
		dev->mm = current->mm;
		mmgrab(dev->mm);
	}
}

static void vhost_detach_mm(struct vhost_dev *dev)
{
	if (!dev->mm)
		return;

	if (dev->use_worker)
		mmput(dev->mm);
	else
		mmdrop(dev->mm);

	dev->mm = NULL;
}

static void vhost_worker_free(struct vhost_dev *dev)
{
	if (!dev->worker.vtsk)
		return;

	WARN_ON(!llist_empty(&dev->worker.work_list));
	vhost_task_stop(dev->worker.vtsk);
	dev->worker.kcov_handle = 0;
	dev->worker.vtsk = NULL;
}

static int vhost_worker_create(struct vhost_dev *dev)
{
	struct vhost_task *vtsk;
	char name[TASK_COMM_LEN];

	snprintf(name, sizeof(name), "vhost-%d", current->pid);

	vtsk = vhost_task_create(vhost_worker, &dev->worker, name);
	if (!vtsk)
		return -ENOMEM;

	dev->worker.kcov_handle = kcov_common_handle();
	dev->worker.vtsk = vtsk;
	vhost_task_start(vtsk);
	return 0;
}

/* Caller should have device mutex */
long vhost_dev_set_owner(struct vhost_dev *dev)
{
	int err;

	/* Is there an owner already? */
	if (vhost_dev_has_owner(dev)) {
		err = -EBUSY;
		goto err_mm;
	}

	vhost_attach_mm(dev);

	if (dev->use_worker) {
		err = vhost_worker_create(dev);
		if (err)
			goto err_worker;
	}

	err = vhost_dev_alloc_iovecs(dev);
	if (err)
		goto err_iovecs;

	return 0;
err_iovecs:
	vhost_worker_free(dev);
err_worker:
	vhost_detach_mm(dev);
err_mm:
	return err;
}
EXPORT_SYMBOL_GPL(vhost_dev_set_owner);

static struct vhost_iotlb *iotlb_alloc(void)
{
	return vhost_iotlb_alloc(max_iotlb_entries,
				 VHOST_IOTLB_FLAG_RETIRE);
}

struct vhost_iotlb *vhost_dev_reset_owner_prepare(void)
{
	return iotlb_alloc();
}
EXPORT_SYMBOL_GPL(vhost_dev_reset_owner_prepare);

/* Caller should have device mutex */
void vhost_dev_reset_owner(struct vhost_dev *dev, struct vhost_iotlb *umem)
{
	int i;

	vhost_dev_cleanup(dev);

	dev->umem = umem;
	/* We don't need VQ locks below since vhost_dev_cleanup makes sure
	 * VQs aren't running.
	 */
	for (i = 0; i < dev->nvqs; ++i)
		dev->vqs[i]->umem = umem;
}
EXPORT_SYMBOL_GPL(vhost_dev_reset_owner);

void vhost_dev_stop(struct vhost_dev *dev)
{
	int i;

	for (i = 0; i < dev->nvqs; ++i) {
		if (dev->vqs[i]->kick && dev->vqs[i]->handle_kick)
			vhost_poll_stop(&dev->vqs[i]->poll);
	}

	vhost_dev_flush(dev);
}
EXPORT_SYMBOL_GPL(vhost_dev_stop);

void vhost_clear_msg(struct vhost_dev *dev)
{
	struct vhost_msg_node *node, *n;

	spin_lock(&dev->iotlb_lock);

	list_for_each_entry_safe(node, n, &dev->read_list, node) {
		list_del(&node->node);
		kfree(node);
	}

	list_for_each_entry_safe(node, n, &dev->pending_list, node) {
		list_del(&node->node);
		kfree(node);
	}

	spin_unlock(&dev->iotlb_lock);
}
EXPORT_SYMBOL_GPL(vhost_clear_msg);

void vhost_dev_cleanup(struct vhost_dev *dev)
{
	int i;

	for (i = 0; i < dev->nvqs; ++i) {
		if (dev->vqs[i]->error_ctx)
			eventfd_ctx_put(dev->vqs[i]->error_ctx);
		if (dev->vqs[i]->kick)
			fput(dev->vqs[i]->kick);
		if (dev->vqs[i]->call_ctx.ctx)
			eventfd_ctx_put(dev->vqs[i]->call_ctx.ctx);
		vhost_vq_reset(dev, dev->vqs[i]);
	}
	vhost_dev_free_iovecs(dev);
	if (dev->log_ctx)
		eventfd_ctx_put(dev->log_ctx);
	dev->log_ctx = NULL;
	/* No one will access memory at this point */
	vhost_iotlb_free(dev->umem);
	dev->umem = NULL;
	vhost_iotlb_free(dev->iotlb);
	dev->iotlb = NULL;
	vhost_clear_msg(dev);
	wake_up_interruptible_poll(&dev->wait, EPOLLIN | EPOLLRDNORM);
	vhost_worker_free(dev);
	vhost_detach_mm(dev);
}
EXPORT_SYMBOL_GPL(vhost_dev_cleanup);

static bool log_access_ok(void __user *log_base, u64 addr, unsigned long sz)
{
	u64 a = addr / VHOST_PAGE_SIZE / 8;

	/* Make sure 64 bit math will not overflow. */
	if (a > ULONG_MAX - (unsigned long)log_base ||
	    a + (unsigned long)log_base > ULONG_MAX)
		return false;

	return access_ok(log_base + a,
			 (sz + VHOST_PAGE_SIZE * 8 - 1) / VHOST_PAGE_SIZE / 8);
}

/* Make sure 64 bit math will not overflow. */
static bool vhost_overflow(u64 uaddr, u64 size)
{
	if (uaddr > ULONG_MAX || size > ULONG_MAX)
		return true;

	if (!size)
		return false;

	return uaddr > ULONG_MAX - size + 1;
}

/* Caller should have vq mutex and device mutex. */
static bool vq_memory_access_ok(void __user *log_base, struct vhost_iotlb *umem,
				int log_all)
{
	struct vhost_iotlb_map *map;

	if (!umem)
		return false;

	list_for_each_entry(map, &umem->list, link) {
		unsigned long a = map->addr;

		if (vhost_overflow(map->addr, map->size))
			return false;


		if (!access_ok((void __user *)a, map->size))
			return false;
		else if (log_all && !log_access_ok(log_base,
						   map->start,
						   map->size))
			return false;
	}
	return true;
}

static inline void __user *vhost_vq_meta_fetch(struct vhost_virtqueue *vq,
					       u64 addr, unsigned int size,
					       int type)
{
	const struct vhost_iotlb_map *map = vq->meta_iotlb[type];

	if (!map)
		return NULL;

	return (void __user *)(uintptr_t)(map->addr + addr - map->start);
}

/* Can we switch to this memory table? */
/* Caller should have device mutex but not vq mutex */
static bool memory_access_ok(struct vhost_dev *d, struct vhost_iotlb *umem,
			     int log_all)
{
	int i;

	for (i = 0; i < d->nvqs; ++i) {
		bool ok;
		bool log;

		mutex_lock(&d->vqs[i]->mutex);
		log = log_all || vhost_has_feature(d->vqs[i], VHOST_F_LOG_ALL);
		/* If ring is inactive, will check when it's enabled. */
		if (d->vqs[i]->private_data)
			ok = vq_memory_access_ok(d->vqs[i]->log_base,
						 umem, log);
		else
			ok = true;
		mutex_unlock(&d->vqs[i]->mutex);
		if (!ok)
			return false;
	}
	return true;
}

static int translate_desc(struct vhost_virtqueue *vq, u64 addr, u32 len,
			  struct iovec iov[], int iov_size, int access);

static int vhost_copy_to_user(struct vhost_virtqueue *vq, void __user *to,
			      const void *from, unsigned size)
{
	int ret;

	if (!vq->iotlb)
		return __copy_to_user(to, from, size);
	else {
		/* This function should be called after iotlb
		 * prefetch, which means we're sure that all vq
		 * could be access through iotlb. So -EAGAIN should
		 * not happen in this case.
		 */
		struct iov_iter t;
		void __user *uaddr = vhost_vq_meta_fetch(vq,
				     (u64)(uintptr_t)to, size,
				     VHOST_ADDR_USED);

		if (uaddr)
			return __copy_to_user(uaddr, from, size);

		ret = translate_desc(vq, (u64)(uintptr_t)to, size, vq->iotlb_iov,
				     ARRAY_SIZE(vq->iotlb_iov),
				     VHOST_ACCESS_WO);
		if (ret < 0)
			goto out;
		iov_iter_init(&t, ITER_DEST, vq->iotlb_iov, ret, size);
		ret = copy_to_iter(from, size, &t);
		if (ret == size)
			ret = 0;
	}
out:
	return ret;
}

static int vhost_copy_from_user(struct vhost_virtqueue *vq, void *to,
				void __user *from, unsigned size)
{
	int ret;

	if (!vq->iotlb)
		return __copy_from_user(to, from, size);
	else {
		/* This function should be called after iotlb
		 * prefetch, which means we're sure that vq
		 * could be access through iotlb. So -EAGAIN should
		 * not happen in this case.
		 */
		void __user *uaddr = vhost_vq_meta_fetch(vq,
				     (u64)(uintptr_t)from, size,
				     VHOST_ADDR_DESC);
		struct iov_iter f;

		if (uaddr)
			return __copy_from_user(to, uaddr, size);

		ret = translate_desc(vq, (u64)(uintptr_t)from, size, vq->iotlb_iov,
				     ARRAY_SIZE(vq->iotlb_iov),
				     VHOST_ACCESS_RO);
		if (ret < 0) {
			vq_err(vq, "IOTLB translation failure: uaddr "
			       "%p size 0x%llx\n", from,
			       (unsigned long long) size);
			goto out;
		}
		iov_iter_init(&f, ITER_SOURCE, vq->iotlb_iov, ret, size);
		ret = copy_from_iter(to, size, &f);
		if (ret == size)
			ret = 0;
	}

out:
	return ret;
}

static void __user *__vhost_get_user_slow(struct vhost_virtqueue *vq,
					  void __user *addr, unsigned int size,
					  int type)
{
	int ret;

	ret = translate_desc(vq, (u64)(uintptr_t)addr, size, vq->iotlb_iov,
			     ARRAY_SIZE(vq->iotlb_iov),
			     VHOST_ACCESS_RO);
	if (ret < 0) {
		vq_err(vq, "IOTLB translation failure: uaddr "
			"%p size 0x%llx\n", addr,
			(unsigned long long) size);
		return NULL;
	}

	if (ret != 1 || vq->iotlb_iov[0].iov_len != size) {
		vq_err(vq, "Non atomic userspace memory access: uaddr "
			"%p size 0x%llx\n", addr,
			(unsigned long long) size);
		return NULL;
	}

	return vq->iotlb_iov[0].iov_base;
}

/* This function should be called after iotlb
 * prefetch, which means we're sure that vq
 * could be access through iotlb. So -EAGAIN should
 * not happen in this case.
 */
static inline void __user *__vhost_get_user(struct vhost_virtqueue *vq,
					    void __user *addr, unsigned int size,
					    int type)
{
	void __user *uaddr = vhost_vq_meta_fetch(vq,
			     (u64)(uintptr_t)addr, size, type);
	if (uaddr)
		return uaddr;

	return __vhost_get_user_slow(vq, addr, size, type);
}

#define vhost_put_user(vq, x, ptr)		\
({ \
	int ret; \
	if (!vq->iotlb) { \
		ret = __put_user(x, ptr); \
	} else { \
		__typeof__(ptr) to = \
			(__typeof__(ptr)) __vhost_get_user(vq, ptr,	\
					  sizeof(*ptr), VHOST_ADDR_USED); \
		if (to != NULL) \
			ret = __put_user(x, to); \
		else \
			ret = -EFAULT;	\
	} \
	ret; \
})

static inline int vhost_put_avail_event(struct vhost_virtqueue *vq)
{
	return vhost_put_user(vq, cpu_to_vhost16(vq, vq->avail_idx),
			      vhost_avail_event(vq));
}

static inline int vhost_put_used(struct vhost_virtqueue *vq,
				 struct vring_used_elem *head, int idx,
				 int count)
{
	return vhost_copy_to_user(vq, vq->used->ring + idx, head,
				  count * sizeof(*head));
}

static inline int vhost_put_used_flags(struct vhost_virtqueue *vq)

{
	return vhost_put_user(vq, cpu_to_vhost16(vq, vq->used_flags),
			      &vq->used->flags);
}

static inline int vhost_put_used_idx(struct vhost_virtqueue *vq)

{
	return vhost_put_user(vq, cpu_to_vhost16(vq, vq->last_used_idx),
			      &vq->used->idx);
}

#define vhost_get_user(vq, x, ptr, type)		\
({ \
	int ret; \
	if (!vq->iotlb) { \
		ret = __get_user(x, ptr); \
	} else { \
		__typeof__(ptr) from = \
			(__typeof__(ptr)) __vhost_get_user(vq, ptr, \
							   sizeof(*ptr), \
							   type); \
		if (from != NULL) \
			ret = __get_user(x, from); \
		else \
			ret = -EFAULT; \
	} \
	ret; \
})

#define vhost_get_avail(vq, x, ptr) \
	vhost_get_user(vq, x, ptr, VHOST_ADDR_AVAIL)

#define vhost_get_used(vq, x, ptr) \
	vhost_get_user(vq, x, ptr, VHOST_ADDR_USED)

static void vhost_dev_lock_vqs(struct vhost_dev *d)
{
	int i = 0;
	for (i = 0; i < d->nvqs; ++i)
		mutex_lock_nested(&d->vqs[i]->mutex, i);
}

static void vhost_dev_unlock_vqs(struct vhost_dev *d)
{
	int i = 0;
	for (i = 0; i < d->nvqs; ++i)
		mutex_unlock(&d->vqs[i]->mutex);
}

static inline int vhost_get_avail_idx(struct vhost_virtqueue *vq,
				      __virtio16 *idx)
{
	return vhost_get_avail(vq, *idx, &vq->avail->idx);
}

static inline int vhost_get_avail_head(struct vhost_virtqueue *vq,
				       __virtio16 *head, int idx)
{
	return vhost_get_avail(vq, *head,
			       &vq->avail->ring[idx & (vq->num - 1)]);
}

static inline int vhost_get_avail_flags(struct vhost_virtqueue *vq,
					__virtio16 *flags)
{
	return vhost_get_avail(vq, *flags, &vq->avail->flags);
}

static inline int vhost_get_used_event(struct vhost_virtqueue *vq,
				       __virtio16 *event)
{
	return vhost_get_avail(vq, *event, vhost_used_event(vq));
}

static inline int vhost_get_used_idx(struct vhost_virtqueue *vq,
				     __virtio16 *idx)
{
	return vhost_get_used(vq, *idx, &vq->used->idx);
}

static inline int vhost_get_desc(struct vhost_virtqueue *vq,
				 struct vring_desc *desc, int idx)
{
	return vhost_copy_from_user(vq, desc, vq->desc + idx, sizeof(*desc));
}

static void vhost_iotlb_notify_vq(struct vhost_dev *d,
				  struct vhost_iotlb_msg *msg)
{
	struct vhost_msg_node *node, *n;

	spin_lock(&d->iotlb_lock);

	list_for_each_entry_safe(node, n, &d->pending_list, node) {
		struct vhost_iotlb_msg *vq_msg = &node->msg.iotlb;
		if (msg->iova <= vq_msg->iova &&
		    msg->iova + msg->size - 1 >= vq_msg->iova &&
		    vq_msg->type == VHOST_IOTLB_MISS) {
			vhost_poll_queue(&node->vq->poll);
			list_del(&node->node);
			kfree(node);
		}
	}

	spin_unlock(&d->iotlb_lock);
}

static bool umem_access_ok(u64 uaddr, u64 size, int access)
{
	unsigned long a = uaddr;

	/* Make sure 64 bit math will not overflow. */
	if (vhost_overflow(uaddr, size))
		return false;

	if ((access & VHOST_ACCESS_RO) &&
	    !access_ok((void __user *)a, size))
		return false;
	if ((access & VHOST_ACCESS_WO) &&
	    !access_ok((void __user *)a, size))
		return false;
	return true;
}

static int vhost_process_iotlb_msg(struct vhost_dev *dev, u32 asid,
				   struct vhost_iotlb_msg *msg)
{
	int ret = 0;

	if (asid != 0)
		return -EINVAL;

	mutex_lock(&dev->mutex);
	vhost_dev_lock_vqs(dev);
	switch (msg->type) {
	case VHOST_IOTLB_UPDATE:
		if (!dev->iotlb) {
			ret = -EFAULT;
			break;
		}
		if (!umem_access_ok(msg->uaddr, msg->size, msg->perm)) {
			ret = -EFAULT;
			break;
		}
		vhost_vq_meta_reset(dev);
		if (vhost_iotlb_add_range(dev->iotlb, msg->iova,
					  msg->iova + msg->size - 1,
					  msg->uaddr, msg->perm)) {
			ret = -ENOMEM;
			break;
		}
		vhost_iotlb_notify_vq(dev, msg);
		break;
	case VHOST_IOTLB_INVALIDATE:
		if (!dev->iotlb) {
			ret = -EFAULT;
			break;
		}
		vhost_vq_meta_reset(dev);
		vhost_iotlb_del_range(dev->iotlb, msg->iova,
				      msg->iova + msg->size - 1);
		break;
	default:
		ret = -EINVAL;
		break;
	}

	vhost_dev_unlock_vqs(dev);
	mutex_unlock(&dev->mutex);

	return ret;
}
ssize_t vhost_chr_write_iter(struct vhost_dev *dev,
			     struct iov_iter *from)
{
	struct vhost_iotlb_msg msg;
	size_t offset;
	int type, ret;
	u32 asid = 0;

	ret = copy_from_iter(&type, sizeof(type), from);
	if (ret != sizeof(type)) {
		ret = -EINVAL;
		goto done;
	}

	switch (type) {
	case VHOST_IOTLB_MSG:
		/* There maybe a hole after type for V1 message type,
		 * so skip it here.
		 */
		offset = offsetof(struct vhost_msg, iotlb) - sizeof(int);
		break;
	case VHOST_IOTLB_MSG_V2:
		if (vhost_backend_has_feature(dev->vqs[0],
					      VHOST_BACKEND_F_IOTLB_ASID)) {
			ret = copy_from_iter(&asid, sizeof(asid), from);
			if (ret != sizeof(asid)) {
				ret = -EINVAL;
				goto done;
			}
			offset = 0;
		} else
			offset = sizeof(__u32);
		break;
	default:
		ret = -EINVAL;
		goto done;
	}

	iov_iter_advance(from, offset);
	ret = copy_from_iter(&msg, sizeof(msg), from);
	if (ret != sizeof(msg)) {
		ret = -EINVAL;
		goto done;
	}

<<<<<<< HEAD
	if (msg.size == 0) {
=======
	if ((msg.type == VHOST_IOTLB_UPDATE ||
	     msg.type == VHOST_IOTLB_INVALIDATE) &&
	     msg.size == 0) {
>>>>>>> eb3cdb58
		ret = -EINVAL;
		goto done;
	}

	if (dev->msg_handler)
		ret = dev->msg_handler(dev, asid, &msg);
	else
		ret = vhost_process_iotlb_msg(dev, asid, &msg);
	if (ret) {
		ret = -EFAULT;
		goto done;
	}

	ret = (type == VHOST_IOTLB_MSG) ? sizeof(struct vhost_msg) :
	      sizeof(struct vhost_msg_v2);
done:
	return ret;
}
EXPORT_SYMBOL(vhost_chr_write_iter);

__poll_t vhost_chr_poll(struct file *file, struct vhost_dev *dev,
			    poll_table *wait)
{
	__poll_t mask = 0;

	poll_wait(file, &dev->wait, wait);

	if (!list_empty(&dev->read_list))
		mask |= EPOLLIN | EPOLLRDNORM;

	return mask;
}
EXPORT_SYMBOL(vhost_chr_poll);

ssize_t vhost_chr_read_iter(struct vhost_dev *dev, struct iov_iter *to,
			    int noblock)
{
	DEFINE_WAIT(wait);
	struct vhost_msg_node *node;
	ssize_t ret = 0;
	unsigned size = sizeof(struct vhost_msg);

	if (iov_iter_count(to) < size)
		return 0;

	while (1) {
		if (!noblock)
			prepare_to_wait(&dev->wait, &wait,
					TASK_INTERRUPTIBLE);

		node = vhost_dequeue_msg(dev, &dev->read_list);
		if (node)
			break;
		if (noblock) {
			ret = -EAGAIN;
			break;
		}
		if (signal_pending(current)) {
			ret = -ERESTARTSYS;
			break;
		}
		if (!dev->iotlb) {
			ret = -EBADFD;
			break;
		}

		schedule();
	}

	if (!noblock)
		finish_wait(&dev->wait, &wait);

	if (node) {
		struct vhost_iotlb_msg *msg;
		void *start = &node->msg;

		switch (node->msg.type) {
		case VHOST_IOTLB_MSG:
			size = sizeof(node->msg);
			msg = &node->msg.iotlb;
			break;
		case VHOST_IOTLB_MSG_V2:
			size = sizeof(node->msg_v2);
			msg = &node->msg_v2.iotlb;
			break;
		default:
			BUG();
			break;
		}

		ret = copy_to_iter(start, size, to);
		if (ret != size || msg->type != VHOST_IOTLB_MISS) {
			kfree(node);
			return ret;
		}
		vhost_enqueue_msg(dev, &dev->pending_list, node);
	}

	return ret;
}
EXPORT_SYMBOL_GPL(vhost_chr_read_iter);

static int vhost_iotlb_miss(struct vhost_virtqueue *vq, u64 iova, int access)
{
	struct vhost_dev *dev = vq->dev;
	struct vhost_msg_node *node;
	struct vhost_iotlb_msg *msg;
	bool v2 = vhost_backend_has_feature(vq, VHOST_BACKEND_F_IOTLB_MSG_V2);

	node = vhost_new_msg(vq, v2 ? VHOST_IOTLB_MSG_V2 : VHOST_IOTLB_MSG);
	if (!node)
		return -ENOMEM;

	if (v2) {
		node->msg_v2.type = VHOST_IOTLB_MSG_V2;
		msg = &node->msg_v2.iotlb;
	} else {
		msg = &node->msg.iotlb;
	}

	msg->type = VHOST_IOTLB_MISS;
	msg->iova = iova;
	msg->perm = access;

	vhost_enqueue_msg(dev, &dev->read_list, node);

	return 0;
}

static bool vq_access_ok(struct vhost_virtqueue *vq, unsigned int num,
			 vring_desc_t __user *desc,
			 vring_avail_t __user *avail,
			 vring_used_t __user *used)

{
	/* If an IOTLB device is present, the vring addresses are
	 * GIOVAs. Access validation occurs at prefetch time. */
	if (vq->iotlb)
		return true;

	return access_ok(desc, vhost_get_desc_size(vq, num)) &&
	       access_ok(avail, vhost_get_avail_size(vq, num)) &&
	       access_ok(used, vhost_get_used_size(vq, num));
}

static void vhost_vq_meta_update(struct vhost_virtqueue *vq,
				 const struct vhost_iotlb_map *map,
				 int type)
{
	int access = (type == VHOST_ADDR_USED) ?
		     VHOST_ACCESS_WO : VHOST_ACCESS_RO;

	if (likely(map->perm & access))
		vq->meta_iotlb[type] = map;
}

static bool iotlb_access_ok(struct vhost_virtqueue *vq,
			    int access, u64 addr, u64 len, int type)
{
	const struct vhost_iotlb_map *map;
	struct vhost_iotlb *umem = vq->iotlb;
	u64 s = 0, size, orig_addr = addr, last = addr + len - 1;

	if (vhost_vq_meta_fetch(vq, addr, len, type))
		return true;

	while (len > s) {
		map = vhost_iotlb_itree_first(umem, addr, last);
		if (map == NULL || map->start > addr) {
			vhost_iotlb_miss(vq, addr, access);
			return false;
		} else if (!(map->perm & access)) {
			/* Report the possible access violation by
			 * request another translation from userspace.
			 */
			return false;
		}

		size = map->size - addr + map->start;

		if (orig_addr == addr && size >= len)
			vhost_vq_meta_update(vq, map, type);

		s += size;
		addr += size;
	}

	return true;
}

int vq_meta_prefetch(struct vhost_virtqueue *vq)
{
	unsigned int num = vq->num;

	if (!vq->iotlb)
		return 1;

	return iotlb_access_ok(vq, VHOST_MAP_RO, (u64)(uintptr_t)vq->desc,
			       vhost_get_desc_size(vq, num), VHOST_ADDR_DESC) &&
	       iotlb_access_ok(vq, VHOST_MAP_RO, (u64)(uintptr_t)vq->avail,
			       vhost_get_avail_size(vq, num),
			       VHOST_ADDR_AVAIL) &&
	       iotlb_access_ok(vq, VHOST_MAP_WO, (u64)(uintptr_t)vq->used,
			       vhost_get_used_size(vq, num), VHOST_ADDR_USED);
}
EXPORT_SYMBOL_GPL(vq_meta_prefetch);

/* Can we log writes? */
/* Caller should have device mutex but not vq mutex */
bool vhost_log_access_ok(struct vhost_dev *dev)
{
	return memory_access_ok(dev, dev->umem, 1);
}
EXPORT_SYMBOL_GPL(vhost_log_access_ok);

static bool vq_log_used_access_ok(struct vhost_virtqueue *vq,
				  void __user *log_base,
				  bool log_used,
				  u64 log_addr)
{
	/* If an IOTLB device is present, log_addr is a GIOVA that
	 * will never be logged by log_used(). */
	if (vq->iotlb)
		return true;

	return !log_used || log_access_ok(log_base, log_addr,
					  vhost_get_used_size(vq, vq->num));
}

/* Verify access for write logging. */
/* Caller should have vq mutex and device mutex */
static bool vq_log_access_ok(struct vhost_virtqueue *vq,
			     void __user *log_base)
{
	return vq_memory_access_ok(log_base, vq->umem,
				   vhost_has_feature(vq, VHOST_F_LOG_ALL)) &&
		vq_log_used_access_ok(vq, log_base, vq->log_used, vq->log_addr);
}

/* Can we start vq? */
/* Caller should have vq mutex and device mutex */
bool vhost_vq_access_ok(struct vhost_virtqueue *vq)
{
	if (!vq_log_access_ok(vq, vq->log_base))
		return false;

	return vq_access_ok(vq, vq->num, vq->desc, vq->avail, vq->used);
}
EXPORT_SYMBOL_GPL(vhost_vq_access_ok);

static long vhost_set_memory(struct vhost_dev *d, struct vhost_memory __user *m)
{
	struct vhost_memory mem, *newmem;
	struct vhost_memory_region *region;
	struct vhost_iotlb *newumem, *oldumem;
	unsigned long size = offsetof(struct vhost_memory, regions);
	int i;

	if (copy_from_user(&mem, m, size))
		return -EFAULT;
	if (mem.padding)
		return -EOPNOTSUPP;
	if (mem.nregions > max_mem_regions)
		return -E2BIG;
	newmem = kvzalloc(struct_size(newmem, regions, mem.nregions),
			GFP_KERNEL);
	if (!newmem)
		return -ENOMEM;

	memcpy(newmem, &mem, size);
	if (copy_from_user(newmem->regions, m->regions,
			   flex_array_size(newmem, regions, mem.nregions))) {
		kvfree(newmem);
		return -EFAULT;
	}

	newumem = iotlb_alloc();
	if (!newumem) {
		kvfree(newmem);
		return -ENOMEM;
	}

	for (region = newmem->regions;
	     region < newmem->regions + mem.nregions;
	     region++) {
		if (vhost_iotlb_add_range(newumem,
					  region->guest_phys_addr,
					  region->guest_phys_addr +
					  region->memory_size - 1,
					  region->userspace_addr,
					  VHOST_MAP_RW))
			goto err;
	}

	if (!memory_access_ok(d, newumem, 0))
		goto err;

	oldumem = d->umem;
	d->umem = newumem;

	/* All memory accesses are done under some VQ mutex. */
	for (i = 0; i < d->nvqs; ++i) {
		mutex_lock(&d->vqs[i]->mutex);
		d->vqs[i]->umem = newumem;
		mutex_unlock(&d->vqs[i]->mutex);
	}

	kvfree(newmem);
	vhost_iotlb_free(oldumem);
	return 0;

err:
	vhost_iotlb_free(newumem);
	kvfree(newmem);
	return -EFAULT;
}

static long vhost_vring_set_num(struct vhost_dev *d,
				struct vhost_virtqueue *vq,
				void __user *argp)
{
	struct vhost_vring_state s;

	/* Resizing ring with an active backend?
	 * You don't want to do that. */
	if (vq->private_data)
		return -EBUSY;

	if (copy_from_user(&s, argp, sizeof s))
		return -EFAULT;

	if (!s.num || s.num > 0xffff || (s.num & (s.num - 1)))
		return -EINVAL;
	vq->num = s.num;

	return 0;
}

static long vhost_vring_set_addr(struct vhost_dev *d,
				 struct vhost_virtqueue *vq,
				 void __user *argp)
{
	struct vhost_vring_addr a;

	if (copy_from_user(&a, argp, sizeof a))
		return -EFAULT;
	if (a.flags & ~(0x1 << VHOST_VRING_F_LOG))
		return -EOPNOTSUPP;

	/* For 32bit, verify that the top 32bits of the user
	   data are set to zero. */
	if ((u64)(unsigned long)a.desc_user_addr != a.desc_user_addr ||
	    (u64)(unsigned long)a.used_user_addr != a.used_user_addr ||
	    (u64)(unsigned long)a.avail_user_addr != a.avail_user_addr)
		return -EFAULT;

	/* Make sure it's safe to cast pointers to vring types. */
	BUILD_BUG_ON(__alignof__ *vq->avail > VRING_AVAIL_ALIGN_SIZE);
	BUILD_BUG_ON(__alignof__ *vq->used > VRING_USED_ALIGN_SIZE);
	if ((a.avail_user_addr & (VRING_AVAIL_ALIGN_SIZE - 1)) ||
	    (a.used_user_addr & (VRING_USED_ALIGN_SIZE - 1)) ||
	    (a.log_guest_addr & (VRING_USED_ALIGN_SIZE - 1)))
		return -EINVAL;

	/* We only verify access here if backend is configured.
	 * If it is not, we don't as size might not have been setup.
	 * We will verify when backend is configured. */
	if (vq->private_data) {
		if (!vq_access_ok(vq, vq->num,
			(void __user *)(unsigned long)a.desc_user_addr,
			(void __user *)(unsigned long)a.avail_user_addr,
			(void __user *)(unsigned long)a.used_user_addr))
			return -EINVAL;

		/* Also validate log access for used ring if enabled. */
		if (!vq_log_used_access_ok(vq, vq->log_base,
				a.flags & (0x1 << VHOST_VRING_F_LOG),
				a.log_guest_addr))
			return -EINVAL;
	}

	vq->log_used = !!(a.flags & (0x1 << VHOST_VRING_F_LOG));
	vq->desc = (void __user *)(unsigned long)a.desc_user_addr;
	vq->avail = (void __user *)(unsigned long)a.avail_user_addr;
	vq->log_addr = a.log_guest_addr;
	vq->used = (void __user *)(unsigned long)a.used_user_addr;

	return 0;
}

static long vhost_vring_set_num_addr(struct vhost_dev *d,
				     struct vhost_virtqueue *vq,
				     unsigned int ioctl,
				     void __user *argp)
{
	long r;

	mutex_lock(&vq->mutex);

	switch (ioctl) {
	case VHOST_SET_VRING_NUM:
		r = vhost_vring_set_num(d, vq, argp);
		break;
	case VHOST_SET_VRING_ADDR:
		r = vhost_vring_set_addr(d, vq, argp);
		break;
	default:
		BUG();
	}

	mutex_unlock(&vq->mutex);

	return r;
}
long vhost_vring_ioctl(struct vhost_dev *d, unsigned int ioctl, void __user *argp)
{
	struct file *eventfp, *filep = NULL;
	bool pollstart = false, pollstop = false;
	struct eventfd_ctx *ctx = NULL;
	u32 __user *idxp = argp;
	struct vhost_virtqueue *vq;
	struct vhost_vring_state s;
	struct vhost_vring_file f;
	u32 idx;
	long r;

	r = get_user(idx, idxp);
	if (r < 0)
		return r;
	if (idx >= d->nvqs)
		return -ENOBUFS;

	idx = array_index_nospec(idx, d->nvqs);
	vq = d->vqs[idx];

	if (ioctl == VHOST_SET_VRING_NUM ||
	    ioctl == VHOST_SET_VRING_ADDR) {
		return vhost_vring_set_num_addr(d, vq, ioctl, argp);
	}

	mutex_lock(&vq->mutex);

	switch (ioctl) {
	case VHOST_SET_VRING_BASE:
		/* Moving base with an active backend?
		 * You don't want to do that. */
		if (vq->private_data) {
			r = -EBUSY;
			break;
		}
		if (copy_from_user(&s, argp, sizeof s)) {
			r = -EFAULT;
			break;
		}
		if (vhost_has_feature(vq, VIRTIO_F_RING_PACKED)) {
			vq->last_avail_idx = s.num & 0xffff;
			vq->last_used_idx = (s.num >> 16) & 0xffff;
		} else {
			if (s.num > 0xffff) {
				r = -EINVAL;
				break;
			}
			vq->last_avail_idx = s.num;
		}
		/* Forget the cached index value. */
		vq->avail_idx = vq->last_avail_idx;
		break;
	case VHOST_GET_VRING_BASE:
		s.index = idx;
		if (vhost_has_feature(vq, VIRTIO_F_RING_PACKED))
			s.num = (u32)vq->last_avail_idx | ((u32)vq->last_used_idx << 16);
		else
			s.num = vq->last_avail_idx;
		if (copy_to_user(argp, &s, sizeof s))
			r = -EFAULT;
		break;
	case VHOST_SET_VRING_KICK:
		if (copy_from_user(&f, argp, sizeof f)) {
			r = -EFAULT;
			break;
		}
		eventfp = f.fd == VHOST_FILE_UNBIND ? NULL : eventfd_fget(f.fd);
		if (IS_ERR(eventfp)) {
			r = PTR_ERR(eventfp);
			break;
		}
		if (eventfp != vq->kick) {
			pollstop = (filep = vq->kick) != NULL;
			pollstart = (vq->kick = eventfp) != NULL;
		} else
			filep = eventfp;
		break;
	case VHOST_SET_VRING_CALL:
		if (copy_from_user(&f, argp, sizeof f)) {
			r = -EFAULT;
			break;
		}
		ctx = f.fd == VHOST_FILE_UNBIND ? NULL : eventfd_ctx_fdget(f.fd);
		if (IS_ERR(ctx)) {
			r = PTR_ERR(ctx);
			break;
		}

		swap(ctx, vq->call_ctx.ctx);
		break;
	case VHOST_SET_VRING_ERR:
		if (copy_from_user(&f, argp, sizeof f)) {
			r = -EFAULT;
			break;
		}
		ctx = f.fd == VHOST_FILE_UNBIND ? NULL : eventfd_ctx_fdget(f.fd);
		if (IS_ERR(ctx)) {
			r = PTR_ERR(ctx);
			break;
		}
		swap(ctx, vq->error_ctx);
		break;
	case VHOST_SET_VRING_ENDIAN:
		r = vhost_set_vring_endian(vq, argp);
		break;
	case VHOST_GET_VRING_ENDIAN:
		r = vhost_get_vring_endian(vq, idx, argp);
		break;
	case VHOST_SET_VRING_BUSYLOOP_TIMEOUT:
		if (copy_from_user(&s, argp, sizeof(s))) {
			r = -EFAULT;
			break;
		}
		vq->busyloop_timeout = s.num;
		break;
	case VHOST_GET_VRING_BUSYLOOP_TIMEOUT:
		s.index = idx;
		s.num = vq->busyloop_timeout;
		if (copy_to_user(argp, &s, sizeof(s)))
			r = -EFAULT;
		break;
	default:
		r = -ENOIOCTLCMD;
	}

	if (pollstop && vq->handle_kick)
		vhost_poll_stop(&vq->poll);

	if (!IS_ERR_OR_NULL(ctx))
		eventfd_ctx_put(ctx);
	if (filep)
		fput(filep);

	if (pollstart && vq->handle_kick)
		r = vhost_poll_start(&vq->poll, vq->kick);

	mutex_unlock(&vq->mutex);

	if (pollstop && vq->handle_kick)
		vhost_dev_flush(vq->poll.dev);
	return r;
}
EXPORT_SYMBOL_GPL(vhost_vring_ioctl);

int vhost_init_device_iotlb(struct vhost_dev *d)
{
	struct vhost_iotlb *niotlb, *oiotlb;
	int i;

	niotlb = iotlb_alloc();
	if (!niotlb)
		return -ENOMEM;

	oiotlb = d->iotlb;
	d->iotlb = niotlb;

	for (i = 0; i < d->nvqs; ++i) {
		struct vhost_virtqueue *vq = d->vqs[i];

		mutex_lock(&vq->mutex);
		vq->iotlb = niotlb;
		__vhost_vq_meta_reset(vq);
		mutex_unlock(&vq->mutex);
	}

	vhost_iotlb_free(oiotlb);

	return 0;
}
EXPORT_SYMBOL_GPL(vhost_init_device_iotlb);

/* Caller must have device mutex */
long vhost_dev_ioctl(struct vhost_dev *d, unsigned int ioctl, void __user *argp)
{
	struct eventfd_ctx *ctx;
	u64 p;
	long r;
	int i, fd;

	/* If you are not the owner, you can become one */
	if (ioctl == VHOST_SET_OWNER) {
		r = vhost_dev_set_owner(d);
		goto done;
	}

	/* You must be the owner to do anything else */
	r = vhost_dev_check_owner(d);
	if (r)
		goto done;

	switch (ioctl) {
	case VHOST_SET_MEM_TABLE:
		r = vhost_set_memory(d, argp);
		break;
	case VHOST_SET_LOG_BASE:
		if (copy_from_user(&p, argp, sizeof p)) {
			r = -EFAULT;
			break;
		}
		if ((u64)(unsigned long)p != p) {
			r = -EFAULT;
			break;
		}
		for (i = 0; i < d->nvqs; ++i) {
			struct vhost_virtqueue *vq;
			void __user *base = (void __user *)(unsigned long)p;
			vq = d->vqs[i];
			mutex_lock(&vq->mutex);
			/* If ring is inactive, will check when it's enabled. */
			if (vq->private_data && !vq_log_access_ok(vq, base))
				r = -EFAULT;
			else
				vq->log_base = base;
			mutex_unlock(&vq->mutex);
		}
		break;
	case VHOST_SET_LOG_FD:
		r = get_user(fd, (int __user *)argp);
		if (r < 0)
			break;
		ctx = fd == VHOST_FILE_UNBIND ? NULL : eventfd_ctx_fdget(fd);
		if (IS_ERR(ctx)) {
			r = PTR_ERR(ctx);
			break;
		}
		swap(ctx, d->log_ctx);
		for (i = 0; i < d->nvqs; ++i) {
			mutex_lock(&d->vqs[i]->mutex);
			d->vqs[i]->log_ctx = d->log_ctx;
			mutex_unlock(&d->vqs[i]->mutex);
		}
		if (ctx)
			eventfd_ctx_put(ctx);
		break;
	default:
		r = -ENOIOCTLCMD;
		break;
	}
done:
	return r;
}
EXPORT_SYMBOL_GPL(vhost_dev_ioctl);

/* TODO: This is really inefficient.  We need something like get_user()
 * (instruction directly accesses the data, with an exception table entry
 * returning -EFAULT). See Documentation/arch/x86/exception-tables.rst.
 */
static int set_bit_to_user(int nr, void __user *addr)
{
	unsigned long log = (unsigned long)addr;
	struct page *page;
	void *base;
	int bit = nr + (log % PAGE_SIZE) * 8;
	int r;

	r = pin_user_pages_fast(log, 1, FOLL_WRITE, &page);
	if (r < 0)
		return r;
	BUG_ON(r != 1);
	base = kmap_atomic(page);
	set_bit(bit, base);
	kunmap_atomic(base);
	unpin_user_pages_dirty_lock(&page, 1, true);
	return 0;
}

static int log_write(void __user *log_base,
		     u64 write_address, u64 write_length)
{
	u64 write_page = write_address / VHOST_PAGE_SIZE;
	int r;

	if (!write_length)
		return 0;
	write_length += write_address % VHOST_PAGE_SIZE;
	for (;;) {
		u64 base = (u64)(unsigned long)log_base;
		u64 log = base + write_page / 8;
		int bit = write_page % 8;
		if ((u64)(unsigned long)log != log)
			return -EFAULT;
		r = set_bit_to_user(bit, (void __user *)(unsigned long)log);
		if (r < 0)
			return r;
		if (write_length <= VHOST_PAGE_SIZE)
			break;
		write_length -= VHOST_PAGE_SIZE;
		write_page += 1;
	}
	return r;
}

static int log_write_hva(struct vhost_virtqueue *vq, u64 hva, u64 len)
{
	struct vhost_iotlb *umem = vq->umem;
	struct vhost_iotlb_map *u;
	u64 start, end, l, min;
	int r;
	bool hit = false;

	while (len) {
		min = len;
		/* More than one GPAs can be mapped into a single HVA. So
		 * iterate all possible umems here to be safe.
		 */
		list_for_each_entry(u, &umem->list, link) {
			if (u->addr > hva - 1 + len ||
			    u->addr - 1 + u->size < hva)
				continue;
			start = max(u->addr, hva);
			end = min(u->addr - 1 + u->size, hva - 1 + len);
			l = end - start + 1;
			r = log_write(vq->log_base,
				      u->start + start - u->addr,
				      l);
			if (r < 0)
				return r;
			hit = true;
			min = min(l, min);
		}

		if (!hit)
			return -EFAULT;

		len -= min;
		hva += min;
	}

	return 0;
}

static int log_used(struct vhost_virtqueue *vq, u64 used_offset, u64 len)
{
	struct iovec *iov = vq->log_iov;
	int i, ret;

	if (!vq->iotlb)
		return log_write(vq->log_base, vq->log_addr + used_offset, len);

	ret = translate_desc(vq, (uintptr_t)vq->used + used_offset,
			     len, iov, 64, VHOST_ACCESS_WO);
	if (ret < 0)
		return ret;

	for (i = 0; i < ret; i++) {
		ret = log_write_hva(vq,	(uintptr_t)iov[i].iov_base,
				    iov[i].iov_len);
		if (ret)
			return ret;
	}

	return 0;
}

int vhost_log_write(struct vhost_virtqueue *vq, struct vhost_log *log,
		    unsigned int log_num, u64 len, struct iovec *iov, int count)
{
	int i, r;

	/* Make sure data written is seen before log. */
	smp_wmb();

	if (vq->iotlb) {
		for (i = 0; i < count; i++) {
			r = log_write_hva(vq, (uintptr_t)iov[i].iov_base,
					  iov[i].iov_len);
			if (r < 0)
				return r;
		}
		return 0;
	}

	for (i = 0; i < log_num; ++i) {
		u64 l = min(log[i].len, len);
		r = log_write(vq->log_base, log[i].addr, l);
		if (r < 0)
			return r;
		len -= l;
		if (!len) {
			if (vq->log_ctx)
				eventfd_signal(vq->log_ctx, 1);
			return 0;
		}
	}
	/* Length written exceeds what we have stored. This is a bug. */
	BUG();
	return 0;
}
EXPORT_SYMBOL_GPL(vhost_log_write);

static int vhost_update_used_flags(struct vhost_virtqueue *vq)
{
	void __user *used;
	if (vhost_put_used_flags(vq))
		return -EFAULT;
	if (unlikely(vq->log_used)) {
		/* Make sure the flag is seen before log. */
		smp_wmb();
		/* Log used flag write. */
		used = &vq->used->flags;
		log_used(vq, (used - (void __user *)vq->used),
			 sizeof vq->used->flags);
		if (vq->log_ctx)
			eventfd_signal(vq->log_ctx, 1);
	}
	return 0;
}

static int vhost_update_avail_event(struct vhost_virtqueue *vq)
{
	if (vhost_put_avail_event(vq))
		return -EFAULT;
	if (unlikely(vq->log_used)) {
		void __user *used;
		/* Make sure the event is seen before log. */
		smp_wmb();
		/* Log avail event write */
		used = vhost_avail_event(vq);
		log_used(vq, (used - (void __user *)vq->used),
			 sizeof *vhost_avail_event(vq));
		if (vq->log_ctx)
			eventfd_signal(vq->log_ctx, 1);
	}
	return 0;
}

int vhost_vq_init_access(struct vhost_virtqueue *vq)
{
	__virtio16 last_used_idx;
	int r;
	bool is_le = vq->is_le;

	if (!vq->private_data)
		return 0;

	vhost_init_is_le(vq);

	r = vhost_update_used_flags(vq);
	if (r)
		goto err;
	vq->signalled_used_valid = false;
	if (!vq->iotlb &&
	    !access_ok(&vq->used->idx, sizeof vq->used->idx)) {
		r = -EFAULT;
		goto err;
	}
	r = vhost_get_used_idx(vq, &last_used_idx);
	if (r) {
		vq_err(vq, "Can't access used idx at %p\n",
		       &vq->used->idx);
		goto err;
	}
	vq->last_used_idx = vhost16_to_cpu(vq, last_used_idx);
	return 0;

err:
	vq->is_le = is_le;
	return r;
}
EXPORT_SYMBOL_GPL(vhost_vq_init_access);

static int translate_desc(struct vhost_virtqueue *vq, u64 addr, u32 len,
			  struct iovec iov[], int iov_size, int access)
{
	const struct vhost_iotlb_map *map;
	struct vhost_dev *dev = vq->dev;
	struct vhost_iotlb *umem = dev->iotlb ? dev->iotlb : dev->umem;
	struct iovec *_iov;
	u64 s = 0, last = addr + len - 1;
	int ret = 0;

	while ((u64)len > s) {
		u64 size;
		if (unlikely(ret >= iov_size)) {
			ret = -ENOBUFS;
			break;
		}

		map = vhost_iotlb_itree_first(umem, addr, last);
		if (map == NULL || map->start > addr) {
			if (umem != dev->iotlb) {
				ret = -EFAULT;
				break;
			}
			ret = -EAGAIN;
			break;
		} else if (!(map->perm & access)) {
			ret = -EPERM;
			break;
		}

		_iov = iov + ret;
		size = map->size - addr + map->start;
		_iov->iov_len = min((u64)len - s, size);
		_iov->iov_base = (void __user *)(unsigned long)
				 (map->addr + addr - map->start);
		s += size;
		addr += size;
		++ret;
	}

	if (ret == -EAGAIN)
		vhost_iotlb_miss(vq, addr, access);
	return ret;
}

/* Each buffer in the virtqueues is actually a chain of descriptors.  This
 * function returns the next descriptor in the chain,
 * or -1U if we're at the end. */
static unsigned next_desc(struct vhost_virtqueue *vq, struct vring_desc *desc)
{
	unsigned int next;

	/* If this descriptor says it doesn't chain, we're done. */
	if (!(desc->flags & cpu_to_vhost16(vq, VRING_DESC_F_NEXT)))
		return -1U;

	/* Check they're not leading us off end of descriptors. */
	next = vhost16_to_cpu(vq, READ_ONCE(desc->next));
	return next;
}

static int get_indirect(struct vhost_virtqueue *vq,
			struct iovec iov[], unsigned int iov_size,
			unsigned int *out_num, unsigned int *in_num,
			struct vhost_log *log, unsigned int *log_num,
			struct vring_desc *indirect)
{
	struct vring_desc desc;
	unsigned int i = 0, count, found = 0;
	u32 len = vhost32_to_cpu(vq, indirect->len);
	struct iov_iter from;
	int ret, access;

	/* Sanity check */
	if (unlikely(len % sizeof desc)) {
		vq_err(vq, "Invalid length in indirect descriptor: "
		       "len 0x%llx not multiple of 0x%zx\n",
		       (unsigned long long)len,
		       sizeof desc);
		return -EINVAL;
	}

	ret = translate_desc(vq, vhost64_to_cpu(vq, indirect->addr), len, vq->indirect,
			     UIO_MAXIOV, VHOST_ACCESS_RO);
	if (unlikely(ret < 0)) {
		if (ret != -EAGAIN)
			vq_err(vq, "Translation failure %d in indirect.\n", ret);
		return ret;
	}
	iov_iter_init(&from, ITER_SOURCE, vq->indirect, ret, len);
	count = len / sizeof desc;
	/* Buffers are chained via a 16 bit next field, so
	 * we can have at most 2^16 of these. */
	if (unlikely(count > USHRT_MAX + 1)) {
		vq_err(vq, "Indirect buffer length too big: %d\n",
		       indirect->len);
		return -E2BIG;
	}

	do {
		unsigned iov_count = *in_num + *out_num;
		if (unlikely(++found > count)) {
			vq_err(vq, "Loop detected: last one at %u "
			       "indirect size %u\n",
			       i, count);
			return -EINVAL;
		}
		if (unlikely(!copy_from_iter_full(&desc, sizeof(desc), &from))) {
			vq_err(vq, "Failed indirect descriptor: idx %d, %zx\n",
			       i, (size_t)vhost64_to_cpu(vq, indirect->addr) + i * sizeof desc);
			return -EINVAL;
		}
		if (unlikely(desc.flags & cpu_to_vhost16(vq, VRING_DESC_F_INDIRECT))) {
			vq_err(vq, "Nested indirect descriptor: idx %d, %zx\n",
			       i, (size_t)vhost64_to_cpu(vq, indirect->addr) + i * sizeof desc);
			return -EINVAL;
		}

		if (desc.flags & cpu_to_vhost16(vq, VRING_DESC_F_WRITE))
			access = VHOST_ACCESS_WO;
		else
			access = VHOST_ACCESS_RO;

		ret = translate_desc(vq, vhost64_to_cpu(vq, desc.addr),
				     vhost32_to_cpu(vq, desc.len), iov + iov_count,
				     iov_size - iov_count, access);
		if (unlikely(ret < 0)) {
			if (ret != -EAGAIN)
				vq_err(vq, "Translation failure %d indirect idx %d\n",
					ret, i);
			return ret;
		}
		/* If this is an input descriptor, increment that count. */
		if (access == VHOST_ACCESS_WO) {
			*in_num += ret;
			if (unlikely(log && ret)) {
				log[*log_num].addr = vhost64_to_cpu(vq, desc.addr);
				log[*log_num].len = vhost32_to_cpu(vq, desc.len);
				++*log_num;
			}
		} else {
			/* If it's an output descriptor, they're all supposed
			 * to come before any input descriptors. */
			if (unlikely(*in_num)) {
				vq_err(vq, "Indirect descriptor "
				       "has out after in: idx %d\n", i);
				return -EINVAL;
			}
			*out_num += ret;
		}
	} while ((i = next_desc(vq, &desc)) != -1);
	return 0;
}

/* This looks in the virtqueue and for the first available buffer, and converts
 * it to an iovec for convenient access.  Since descriptors consist of some
 * number of output then some number of input descriptors, it's actually two
 * iovecs, but we pack them into one and note how many of each there were.
 *
 * This function returns the descriptor number found, or vq->num (which is
 * never a valid descriptor number) if none was found.  A negative code is
 * returned on error. */
int vhost_get_vq_desc(struct vhost_virtqueue *vq,
		      struct iovec iov[], unsigned int iov_size,
		      unsigned int *out_num, unsigned int *in_num,
		      struct vhost_log *log, unsigned int *log_num)
{
	struct vring_desc desc;
	unsigned int i, head, found = 0;
	u16 last_avail_idx;
	__virtio16 avail_idx;
	__virtio16 ring_head;
	int ret, access;

	/* Check it isn't doing very strange things with descriptor numbers. */
	last_avail_idx = vq->last_avail_idx;

	if (vq->avail_idx == vq->last_avail_idx) {
		if (unlikely(vhost_get_avail_idx(vq, &avail_idx))) {
			vq_err(vq, "Failed to access avail idx at %p\n",
				&vq->avail->idx);
			return -EFAULT;
		}
		vq->avail_idx = vhost16_to_cpu(vq, avail_idx);

		if (unlikely((u16)(vq->avail_idx - last_avail_idx) > vq->num)) {
			vq_err(vq, "Guest moved used index from %u to %u",
				last_avail_idx, vq->avail_idx);
			return -EFAULT;
		}

		/* If there's nothing new since last we looked, return
		 * invalid.
		 */
		if (vq->avail_idx == last_avail_idx)
			return vq->num;

		/* Only get avail ring entries after they have been
		 * exposed by guest.
		 */
		smp_rmb();
	}

	/* Grab the next descriptor number they're advertising, and increment
	 * the index we've seen. */
	if (unlikely(vhost_get_avail_head(vq, &ring_head, last_avail_idx))) {
		vq_err(vq, "Failed to read head: idx %d address %p\n",
		       last_avail_idx,
		       &vq->avail->ring[last_avail_idx % vq->num]);
		return -EFAULT;
	}

	head = vhost16_to_cpu(vq, ring_head);

	/* If their number is silly, that's an error. */
	if (unlikely(head >= vq->num)) {
		vq_err(vq, "Guest says index %u > %u is available",
		       head, vq->num);
		return -EINVAL;
	}

	/* When we start there are none of either input nor output. */
	*out_num = *in_num = 0;
	if (unlikely(log))
		*log_num = 0;

	i = head;
	do {
		unsigned iov_count = *in_num + *out_num;
		if (unlikely(i >= vq->num)) {
			vq_err(vq, "Desc index is %u > %u, head = %u",
			       i, vq->num, head);
			return -EINVAL;
		}
		if (unlikely(++found > vq->num)) {
			vq_err(vq, "Loop detected: last one at %u "
			       "vq size %u head %u\n",
			       i, vq->num, head);
			return -EINVAL;
		}
		ret = vhost_get_desc(vq, &desc, i);
		if (unlikely(ret)) {
			vq_err(vq, "Failed to get descriptor: idx %d addr %p\n",
			       i, vq->desc + i);
			return -EFAULT;
		}
		if (desc.flags & cpu_to_vhost16(vq, VRING_DESC_F_INDIRECT)) {
			ret = get_indirect(vq, iov, iov_size,
					   out_num, in_num,
					   log, log_num, &desc);
			if (unlikely(ret < 0)) {
				if (ret != -EAGAIN)
					vq_err(vq, "Failure detected "
						"in indirect descriptor at idx %d\n", i);
				return ret;
			}
			continue;
		}

		if (desc.flags & cpu_to_vhost16(vq, VRING_DESC_F_WRITE))
			access = VHOST_ACCESS_WO;
		else
			access = VHOST_ACCESS_RO;
		ret = translate_desc(vq, vhost64_to_cpu(vq, desc.addr),
				     vhost32_to_cpu(vq, desc.len), iov + iov_count,
				     iov_size - iov_count, access);
		if (unlikely(ret < 0)) {
			if (ret != -EAGAIN)
				vq_err(vq, "Translation failure %d descriptor idx %d\n",
					ret, i);
			return ret;
		}
		if (access == VHOST_ACCESS_WO) {
			/* If this is an input descriptor,
			 * increment that count. */
			*in_num += ret;
			if (unlikely(log && ret)) {
				log[*log_num].addr = vhost64_to_cpu(vq, desc.addr);
				log[*log_num].len = vhost32_to_cpu(vq, desc.len);
				++*log_num;
			}
		} else {
			/* If it's an output descriptor, they're all supposed
			 * to come before any input descriptors. */
			if (unlikely(*in_num)) {
				vq_err(vq, "Descriptor has out after in: "
				       "idx %d\n", i);
				return -EINVAL;
			}
			*out_num += ret;
		}
	} while ((i = next_desc(vq, &desc)) != -1);

	/* On success, increment avail index. */
	vq->last_avail_idx++;

	/* Assume notifications from guest are disabled at this point,
	 * if they aren't we would need to update avail_event index. */
	BUG_ON(!(vq->used_flags & VRING_USED_F_NO_NOTIFY));
	return head;
}
EXPORT_SYMBOL_GPL(vhost_get_vq_desc);

/* Reverse the effect of vhost_get_vq_desc. Useful for error handling. */
void vhost_discard_vq_desc(struct vhost_virtqueue *vq, int n)
{
	vq->last_avail_idx -= n;
}
EXPORT_SYMBOL_GPL(vhost_discard_vq_desc);

/* After we've used one of their buffers, we tell them about it.  We'll then
 * want to notify the guest, using eventfd. */
int vhost_add_used(struct vhost_virtqueue *vq, unsigned int head, int len)
{
	struct vring_used_elem heads = {
		cpu_to_vhost32(vq, head),
		cpu_to_vhost32(vq, len)
	};

	return vhost_add_used_n(vq, &heads, 1);
}
EXPORT_SYMBOL_GPL(vhost_add_used);

static int __vhost_add_used_n(struct vhost_virtqueue *vq,
			    struct vring_used_elem *heads,
			    unsigned count)
{
	vring_used_elem_t __user *used;
	u16 old, new;
	int start;

	start = vq->last_used_idx & (vq->num - 1);
	used = vq->used->ring + start;
	if (vhost_put_used(vq, heads, start, count)) {
		vq_err(vq, "Failed to write used");
		return -EFAULT;
	}
	if (unlikely(vq->log_used)) {
		/* Make sure data is seen before log. */
		smp_wmb();
		/* Log used ring entry write. */
		log_used(vq, ((void __user *)used - (void __user *)vq->used),
			 count * sizeof *used);
	}
	old = vq->last_used_idx;
	new = (vq->last_used_idx += count);
	/* If the driver never bothers to signal in a very long while,
	 * used index might wrap around. If that happens, invalidate
	 * signalled_used index we stored. TODO: make sure driver
	 * signals at least once in 2^16 and remove this. */
	if (unlikely((u16)(new - vq->signalled_used) < (u16)(new - old)))
		vq->signalled_used_valid = false;
	return 0;
}

/* After we've used one of their buffers, we tell them about it.  We'll then
 * want to notify the guest, using eventfd. */
int vhost_add_used_n(struct vhost_virtqueue *vq, struct vring_used_elem *heads,
		     unsigned count)
{
	int start, n, r;

	start = vq->last_used_idx & (vq->num - 1);
	n = vq->num - start;
	if (n < count) {
		r = __vhost_add_used_n(vq, heads, n);
		if (r < 0)
			return r;
		heads += n;
		count -= n;
	}
	r = __vhost_add_used_n(vq, heads, count);

	/* Make sure buffer is written before we update index. */
	smp_wmb();
	if (vhost_put_used_idx(vq)) {
		vq_err(vq, "Failed to increment used idx");
		return -EFAULT;
	}
	if (unlikely(vq->log_used)) {
		/* Make sure used idx is seen before log. */
		smp_wmb();
		/* Log used index update. */
		log_used(vq, offsetof(struct vring_used, idx),
			 sizeof vq->used->idx);
		if (vq->log_ctx)
			eventfd_signal(vq->log_ctx, 1);
	}
	return r;
}
EXPORT_SYMBOL_GPL(vhost_add_used_n);

static bool vhost_notify(struct vhost_dev *dev, struct vhost_virtqueue *vq)
{
	__u16 old, new;
	__virtio16 event;
	bool v;
	/* Flush out used index updates. This is paired
	 * with the barrier that the Guest executes when enabling
	 * interrupts. */
	smp_mb();

	if (vhost_has_feature(vq, VIRTIO_F_NOTIFY_ON_EMPTY) &&
	    unlikely(vq->avail_idx == vq->last_avail_idx))
		return true;

	if (!vhost_has_feature(vq, VIRTIO_RING_F_EVENT_IDX)) {
		__virtio16 flags;
		if (vhost_get_avail_flags(vq, &flags)) {
			vq_err(vq, "Failed to get flags");
			return true;
		}
		return !(flags & cpu_to_vhost16(vq, VRING_AVAIL_F_NO_INTERRUPT));
	}
	old = vq->signalled_used;
	v = vq->signalled_used_valid;
	new = vq->signalled_used = vq->last_used_idx;
	vq->signalled_used_valid = true;

	if (unlikely(!v))
		return true;

	if (vhost_get_used_event(vq, &event)) {
		vq_err(vq, "Failed to get used event idx");
		return true;
	}
	return vring_need_event(vhost16_to_cpu(vq, event), new, old);
}

/* This actually signals the guest, using eventfd. */
void vhost_signal(struct vhost_dev *dev, struct vhost_virtqueue *vq)
{
	/* Signal the Guest tell them we used something up. */
	if (vq->call_ctx.ctx && vhost_notify(dev, vq))
		eventfd_signal(vq->call_ctx.ctx, 1);
}
EXPORT_SYMBOL_GPL(vhost_signal);

/* And here's the combo meal deal.  Supersize me! */
void vhost_add_used_and_signal(struct vhost_dev *dev,
			       struct vhost_virtqueue *vq,
			       unsigned int head, int len)
{
	vhost_add_used(vq, head, len);
	vhost_signal(dev, vq);
}
EXPORT_SYMBOL_GPL(vhost_add_used_and_signal);

/* multi-buffer version of vhost_add_used_and_signal */
void vhost_add_used_and_signal_n(struct vhost_dev *dev,
				 struct vhost_virtqueue *vq,
				 struct vring_used_elem *heads, unsigned count)
{
	vhost_add_used_n(vq, heads, count);
	vhost_signal(dev, vq);
}
EXPORT_SYMBOL_GPL(vhost_add_used_and_signal_n);

/* return true if we're sure that avaiable ring is empty */
bool vhost_vq_avail_empty(struct vhost_dev *dev, struct vhost_virtqueue *vq)
{
	__virtio16 avail_idx;
	int r;

	if (vq->avail_idx != vq->last_avail_idx)
		return false;

	r = vhost_get_avail_idx(vq, &avail_idx);
	if (unlikely(r))
		return false;
	vq->avail_idx = vhost16_to_cpu(vq, avail_idx);

	return vq->avail_idx == vq->last_avail_idx;
}
EXPORT_SYMBOL_GPL(vhost_vq_avail_empty);

/* OK, now we need to know about added descriptors. */
bool vhost_enable_notify(struct vhost_dev *dev, struct vhost_virtqueue *vq)
{
	__virtio16 avail_idx;
	int r;

	if (!(vq->used_flags & VRING_USED_F_NO_NOTIFY))
		return false;
	vq->used_flags &= ~VRING_USED_F_NO_NOTIFY;
	if (!vhost_has_feature(vq, VIRTIO_RING_F_EVENT_IDX)) {
		r = vhost_update_used_flags(vq);
		if (r) {
			vq_err(vq, "Failed to enable notification at %p: %d\n",
			       &vq->used->flags, r);
			return false;
		}
	} else {
		r = vhost_update_avail_event(vq);
		if (r) {
			vq_err(vq, "Failed to update avail event index at %p: %d\n",
			       vhost_avail_event(vq), r);
			return false;
		}
	}
	/* They could have slipped one in as we were doing that: make
	 * sure it's written, then check again. */
	smp_mb();
	r = vhost_get_avail_idx(vq, &avail_idx);
	if (r) {
		vq_err(vq, "Failed to check avail idx at %p: %d\n",
		       &vq->avail->idx, r);
		return false;
	}
	vq->avail_idx = vhost16_to_cpu(vq, avail_idx);

	return vq->avail_idx != vq->last_avail_idx;
}
EXPORT_SYMBOL_GPL(vhost_enable_notify);

/* We don't need to be notified again. */
void vhost_disable_notify(struct vhost_dev *dev, struct vhost_virtqueue *vq)
{
	int r;

	if (vq->used_flags & VRING_USED_F_NO_NOTIFY)
		return;
	vq->used_flags |= VRING_USED_F_NO_NOTIFY;
	if (!vhost_has_feature(vq, VIRTIO_RING_F_EVENT_IDX)) {
		r = vhost_update_used_flags(vq);
		if (r)
			vq_err(vq, "Failed to disable notification at %p: %d\n",
			       &vq->used->flags, r);
	}
}
EXPORT_SYMBOL_GPL(vhost_disable_notify);

/* Create a new message. */
struct vhost_msg_node *vhost_new_msg(struct vhost_virtqueue *vq, int type)
{
	/* Make sure all padding within the structure is initialized. */
	struct vhost_msg_node *node = kzalloc(sizeof(*node), GFP_KERNEL);
	if (!node)
		return NULL;

	node->vq = vq;
	node->msg.type = type;
	return node;
}
EXPORT_SYMBOL_GPL(vhost_new_msg);

void vhost_enqueue_msg(struct vhost_dev *dev, struct list_head *head,
		       struct vhost_msg_node *node)
{
	spin_lock(&dev->iotlb_lock);
	list_add_tail(&node->node, head);
	spin_unlock(&dev->iotlb_lock);

	wake_up_interruptible_poll(&dev->wait, EPOLLIN | EPOLLRDNORM);
}
EXPORT_SYMBOL_GPL(vhost_enqueue_msg);

struct vhost_msg_node *vhost_dequeue_msg(struct vhost_dev *dev,
					 struct list_head *head)
{
	struct vhost_msg_node *node = NULL;

	spin_lock(&dev->iotlb_lock);
	if (!list_empty(head)) {
		node = list_first_entry(head, struct vhost_msg_node,
					node);
		list_del(&node->node);
	}
	spin_unlock(&dev->iotlb_lock);

	return node;
}
EXPORT_SYMBOL_GPL(vhost_dequeue_msg);

void vhost_set_backend_features(struct vhost_dev *dev, u64 features)
{
	struct vhost_virtqueue *vq;
	int i;

	mutex_lock(&dev->mutex);
	for (i = 0; i < dev->nvqs; ++i) {
		vq = dev->vqs[i];
		mutex_lock(&vq->mutex);
		vq->acked_backend_features = features;
		mutex_unlock(&vq->mutex);
	}
	mutex_unlock(&dev->mutex);
}
EXPORT_SYMBOL_GPL(vhost_set_backend_features);

static int __init vhost_init(void)
{
	return 0;
}

static void __exit vhost_exit(void)
{
}

module_init(vhost_init);
module_exit(vhost_exit);

MODULE_VERSION("0.0.1");
MODULE_LICENSE("GPL v2");
MODULE_AUTHOR("Michael S. Tsirkin");
MODULE_DESCRIPTION("Host kernel accelerator for virtio");<|MERGE_RESOLUTION|>--- conflicted
+++ resolved
@@ -1143,13 +1143,9 @@
 		goto done;
 	}
 
-<<<<<<< HEAD
-	if (msg.size == 0) {
-=======
 	if ((msg.type == VHOST_IOTLB_UPDATE ||
 	     msg.type == VHOST_IOTLB_INVALIDATE) &&
 	     msg.size == 0) {
->>>>>>> eb3cdb58
 		ret = -EINVAL;
 		goto done;
 	}
