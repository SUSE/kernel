--- conflicted
+++ resolved
@@ -235,7 +235,6 @@
 
 static void vhost_worker_queue(struct vhost_worker *worker,
 			       struct vhost_work *work)
-<<<<<<< HEAD
 {
 	if (!test_and_set_bit(VHOST_WORK_QUEUED, &work->flags)) {
 		/* We can only add the work to the list after we're
@@ -264,47 +263,6 @@
 }
 EXPORT_SYMBOL_GPL(vhost_vq_work_queue);
 
-void vhost_vq_flush(struct vhost_virtqueue *vq)
-=======
->>>>>>> 2d5404ca
-{
-	if (!test_and_set_bit(VHOST_WORK_QUEUED, &work->flags)) {
-		/* We can only add the work to the list after we're
-		 * sure it was not in the list.
-		 * test_and_set_bit() implies a memory barrier.
-		 */
-		llist_add(&work->node, &worker->work_list);
-		vhost_task_wake(worker->vtsk);
-	}
-}
-
-<<<<<<< HEAD
-	init_completion(&flush.wait_event);
-	vhost_work_init(&flush.work, vhost_flush_work);
-
-	if (vhost_vq_work_queue(vq, &flush.work))
-		wait_for_completion(&flush.wait_event);
-}
-EXPORT_SYMBOL_GPL(vhost_vq_flush);
-=======
-bool vhost_vq_work_queue(struct vhost_virtqueue *vq, struct vhost_work *work)
-{
-	struct vhost_worker *worker;
-	bool queued = false;
-
-	rcu_read_lock();
-	worker = rcu_dereference(vq->worker);
-	if (worker) {
-		queued = true;
-		vhost_worker_queue(worker, work);
-	}
-	rcu_read_unlock();
-
-	return queued;
-}
-EXPORT_SYMBOL_GPL(vhost_vq_work_queue);
->>>>>>> 2d5404ca
-
 /**
  * __vhost_worker_flush - flush a worker
  * @worker: worker to flush
@@ -315,11 +273,7 @@
 {
 	struct vhost_flush_struct flush;
 
-<<<<<<< HEAD
-	if (!worker->attachment_cnt)
-=======
 	if (!worker->attachment_cnt || worker->killed)
->>>>>>> 2d5404ca
 		return;
 
 	init_completion(&flush.wait_event);
@@ -333,7 +287,6 @@
 	mutex_unlock(&worker->mutex);
 	wait_for_completion(&flush.wait_event);
 	mutex_lock(&worker->mutex);
-<<<<<<< HEAD
 }
 
 static void vhost_worker_flush(struct vhost_worker *worker)
@@ -351,25 +304,6 @@
 	xa_for_each(&dev->worker_xa, i, worker)
 		vhost_worker_flush(worker);
 }
-=======
-}
-
-static void vhost_worker_flush(struct vhost_worker *worker)
-{
-	mutex_lock(&worker->mutex);
-	__vhost_worker_flush(worker);
-	mutex_unlock(&worker->mutex);
-}
-
-void vhost_dev_flush(struct vhost_dev *dev)
-{
-	struct vhost_worker *worker;
-	unsigned long i;
-
-	xa_for_each(&dev->worker_xa, i, worker)
-		vhost_worker_flush(worker);
-}
->>>>>>> 2d5404ca
 EXPORT_SYMBOL_GPL(vhost_dev_flush);
 
 /* A lockless hint for busy polling code to exit the loop */
@@ -686,7 +620,6 @@
 
 static void vhost_worker_destroy(struct vhost_dev *dev,
 				 struct vhost_worker *worker)
-<<<<<<< HEAD
 {
 	if (!worker)
 		return;
@@ -719,40 +652,6 @@
 static struct vhost_worker *vhost_worker_create(struct vhost_dev *dev)
 {
 	struct vhost_worker *worker;
-=======
-{
-	if (!worker)
-		return;
-
-	WARN_ON(!llist_empty(&worker->work_list));
-	xa_erase(&dev->worker_xa, worker->id);
-	vhost_task_stop(worker->vtsk);
-	kfree(worker);
-}
-
-static void vhost_workers_free(struct vhost_dev *dev)
-{
-	struct vhost_worker *worker;
-	unsigned long i;
-
-	if (!dev->use_worker)
-		return;
-
-	for (i = 0; i < dev->nvqs; i++)
-		rcu_assign_pointer(dev->vqs[i]->worker, NULL);
-	/*
-	 * Free the default worker we created and cleanup workers userspace
-	 * created but couldn't clean up (it forgot or crashed).
-	 */
-	xa_for_each(&dev->worker_xa, i, worker)
-		vhost_worker_destroy(dev, worker);
-	xa_destroy(&dev->worker_xa);
-}
-
-static struct vhost_worker *vhost_worker_create(struct vhost_dev *dev)
-{
-	struct vhost_worker *worker;
->>>>>>> 2d5404ca
 	struct vhost_task *vtsk;
 	char name[TASK_COMM_LEN];
 	int ret;
@@ -765,12 +664,8 @@
 	worker->dev = dev;
 	snprintf(name, sizeof(name), "vhost-%d", current->pid);
 
-<<<<<<< HEAD
-	vtsk = vhost_task_create(vhost_worker, worker, name);
-=======
 	vtsk = vhost_task_create(vhost_run_work_list, vhost_worker_killed,
 				 worker, name);
->>>>>>> 2d5404ca
 	if (!vtsk)
 		goto free_worker;
 
@@ -802,14 +697,11 @@
 	struct vhost_worker *old_worker;
 
 	mutex_lock(&worker->mutex);
-<<<<<<< HEAD
-=======
 	if (worker->killed) {
 		mutex_unlock(&worker->mutex);
 		return;
 	}
 
->>>>>>> 2d5404ca
 	mutex_lock(&vq->mutex);
 
 	old_worker = rcu_dereference_check(vq->worker,
@@ -830,14 +722,11 @@
 	 * device wide flushes which doesn't use RCU for execution.
 	 */
 	mutex_lock(&old_worker->mutex);
-<<<<<<< HEAD
-=======
 	if (old_worker->killed) {
 		mutex_unlock(&old_worker->mutex);
 		return;
 	}
 
->>>>>>> 2d5404ca
 	/*
 	 * We don't want to call synchronize_rcu for every vq during setup
 	 * because it will slow down VM startup. If we haven't done
@@ -915,11 +804,7 @@
 		return -ENODEV;
 
 	mutex_lock(&worker->mutex);
-<<<<<<< HEAD
-	if (worker->attachment_cnt) {
-=======
 	if (worker->attachment_cnt || worker->killed) {
->>>>>>> 2d5404ca
 		mutex_unlock(&worker->mutex);
 		return -EBUSY;
 	}
@@ -2971,29 +2856,10 @@
 	if (vq->avail_idx != vq->last_avail_idx)
 		return false;
 
-<<<<<<< HEAD
-	r = vhost_get_avail_idx(vq, &avail_idx);
-	if (unlikely(r))
-		return false;
-
-	vq->avail_idx = vhost16_to_cpu(vq, avail_idx);
-	if (vq->avail_idx != vq->last_avail_idx) {
-		/* Since we have updated avail_idx, the following
-		 * call to vhost_get_vq_desc() will read available
-		 * ring entries. Make sure that read happens after
-		 * the avail_idx read.
-		 */
-		smp_rmb();
-		return false;
-	}
-
-	return true;
-=======
 	r = vhost_get_avail_idx(vq);
 
 	/* Note: we treat error as non-empty here */
 	return r == 0;
->>>>>>> 2d5404ca
 }
 EXPORT_SYMBOL_GPL(vhost_vq_avail_empty);
 
@@ -3028,25 +2894,8 @@
 	/* Note: we treat error as empty here */
 	if (unlikely(r < 0))
 		return false;
-<<<<<<< HEAD
-	}
-
-	vq->avail_idx = vhost16_to_cpu(vq, avail_idx);
-	if (vq->avail_idx != vq->last_avail_idx) {
-		/* Since we have updated avail_idx, the following
-		 * call to vhost_get_vq_desc() will read available
-		 * ring entries. Make sure that read happens after
-		 * the avail_idx read.
-		 */
-		smp_rmb();
-		return true;
-	}
-
-	return false;
-=======
 
 	return r;
->>>>>>> 2d5404ca
 }
 EXPORT_SYMBOL_GPL(vhost_enable_notify);
 
