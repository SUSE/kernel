--- conflicted
+++ resolved
@@ -217,8 +217,6 @@
 	v->in_batch = 0;
 
 	return vdpa_reset(vdpa);
-<<<<<<< HEAD
-=======
 }
 
 static long vhost_vdpa_bind_mm(struct vhost_vdpa *v)
@@ -241,7 +239,6 @@
 		return;
 
 	ops->unbind_mm(vdpa);
->>>>>>> eb3cdb58
 }
 
 static long vhost_vdpa_get_device_id(struct vhost_vdpa *v, u8 __user *argp)
@@ -384,8 +381,6 @@
 	return ops->suspend;
 }
 
-<<<<<<< HEAD
-=======
 static bool vhost_vdpa_can_resume(const struct vhost_vdpa *v)
 {
 	struct vdpa_device *vdpa = v->vdpa;
@@ -394,7 +389,6 @@
 	return ops->resume;
 }
 
->>>>>>> eb3cdb58
 static long vhost_vdpa_get_features(struct vhost_vdpa *v, u64 __user *featurep)
 {
 	struct vdpa_device *vdpa = v->vdpa;
@@ -547,8 +541,6 @@
 	return ops->suspend(vdpa);
 }
 
-<<<<<<< HEAD
-=======
 /* After a successful return of this ioctl the device resumes processing
  * virtqueue descriptors. The device becomes fully operational the same way it
  * was before it was suspended.
@@ -564,7 +556,6 @@
 	return ops->resume(vdpa);
 }
 
->>>>>>> eb3cdb58
 static long vhost_vdpa_vring_ioctl(struct vhost_vdpa *v, unsigned int cmd,
 				   void __user *argp)
 {
@@ -688,12 +679,6 @@
 		if (copy_from_user(&features, featurep, sizeof(features)))
 			return -EFAULT;
 		if (features & ~(VHOST_VDPA_BACKEND_FEATURES |
-<<<<<<< HEAD
-				 BIT_ULL(VHOST_BACKEND_F_SUSPEND)))
-			return -EOPNOTSUPP;
-		if ((features & BIT_ULL(VHOST_BACKEND_F_SUSPEND)) &&
-		     !vhost_vdpa_can_suspend(v))
-=======
 				 BIT_ULL(VHOST_BACKEND_F_SUSPEND) |
 				 BIT_ULL(VHOST_BACKEND_F_RESUME)))
 			return -EOPNOTSUPP;
@@ -702,7 +687,6 @@
 			return -EOPNOTSUPP;
 		if ((features & BIT_ULL(VHOST_BACKEND_F_RESUME)) &&
 		     !vhost_vdpa_can_resume(v))
->>>>>>> eb3cdb58
 			return -EOPNOTSUPP;
 		vhost_set_backend_features(&v->vdev, features);
 		return 0;
@@ -755,11 +739,8 @@
 		features = VHOST_VDPA_BACKEND_FEATURES;
 		if (vhost_vdpa_can_suspend(v))
 			features |= BIT_ULL(VHOST_BACKEND_F_SUSPEND);
-<<<<<<< HEAD
-=======
 		if (vhost_vdpa_can_resume(v))
 			features |= BIT_ULL(VHOST_BACKEND_F_RESUME);
->>>>>>> eb3cdb58
 		if (copy_to_user(featurep, &features, sizeof(features)))
 			r = -EFAULT;
 		break;
@@ -775,12 +756,9 @@
 	case VHOST_VDPA_SUSPEND:
 		r = vhost_vdpa_suspend(v);
 		break;
-<<<<<<< HEAD
-=======
 	case VHOST_VDPA_RESUME:
 		r = vhost_vdpa_resume(v);
 		break;
->>>>>>> eb3cdb58
 	default:
 		r = vhost_dev_ioctl(&v->vdev, cmd, argp);
 		if (r == -ENOIOCTLCMD)
@@ -842,7 +820,6 @@
 {
 	struct vhost_iotlb_map *map;
 	struct vdpa_map_file *map_file;
-<<<<<<< HEAD
 
 	while ((map = vhost_iotlb_itree_first(iotlb, start, last)) != NULL) {
 		map_file = (struct vdpa_map_file *)map->opaque;
@@ -853,18 +830,6 @@
 	}
 }
 
-=======
-
-	while ((map = vhost_iotlb_itree_first(iotlb, start, last)) != NULL) {
-		map_file = (struct vdpa_map_file *)map->opaque;
-		fput(map_file->file);
-		kfree(map_file);
-		vhost_vdpa_general_unmap(v, map, asid);
-		vhost_iotlb_map_free(iotlb, map);
-	}
-}
-
->>>>>>> eb3cdb58
 static void vhost_vdpa_iotlb_unmap(struct vhost_vdpa *v,
 				   struct vhost_iotlb *iotlb, u64 start,
 				   u64 last, u32 asid)
@@ -921,10 +886,6 @@
 	} else {
 		r = iommu_map(v->domain, iova, pa, size,
 			      perm_to_iommu_flags(perm), GFP_KERNEL);
-	}
-	if (r) {
-		vhost_iotlb_del_range(iotlb, iova, iova + size - 1);
-		return r;
 	}
 	if (r) {
 		vhost_iotlb_del_range(iotlb, iova, iova + size - 1);
@@ -1128,7 +1089,6 @@
 	free_page((unsigned long)page_list);
 	return ret;
 
-<<<<<<< HEAD
 }
 
 static int vhost_vdpa_process_iotlb_update(struct vhost_vdpa *v,
@@ -1154,33 +1114,6 @@
 				 msg->perm);
 }
 
-=======
-}
-
-static int vhost_vdpa_process_iotlb_update(struct vhost_vdpa *v,
-					   struct vhost_iotlb *iotlb,
-					   struct vhost_iotlb_msg *msg)
-{
-	struct vdpa_device *vdpa = v->vdpa;
-
-	if (msg->iova < v->range.first || !msg->size ||
-	    msg->iova > U64_MAX - msg->size + 1 ||
-	    msg->iova + msg->size - 1 > v->range.last)
-		return -EINVAL;
-
-	if (vhost_iotlb_itree_first(iotlb, msg->iova,
-				    msg->iova + msg->size - 1))
-		return -EEXIST;
-
-	if (vdpa->use_va)
-		return vhost_vdpa_va_map(v, iotlb, msg->iova, msg->size,
-					 msg->uaddr, msg->perm);
-
-	return vhost_vdpa_pa_map(v, iotlb, msg->iova, msg->size, msg->uaddr,
-				 msg->perm);
-}
-
->>>>>>> eb3cdb58
 static int vhost_vdpa_process_iotlb_msg(struct vhost_dev *dev, u32 asid,
 					struct vhost_iotlb_msg *msg)
 {
@@ -1409,10 +1342,7 @@
 	vhost_vdpa_clean_irq(v);
 	vhost_vdpa_reset(v);
 	vhost_dev_stop(&v->vdev);
-<<<<<<< HEAD
-=======
 	vhost_vdpa_unbind_mm(v);
->>>>>>> eb3cdb58
 	vhost_vdpa_config_put(v);
 	vhost_vdpa_cleanup(v);
 	mutex_unlock(&d->mutex);
