// SPDX-License-Identifier: GPL-2.0+
/*******************************************************************************
 * Vhost kernel TCM fabric driver for virtio SCSI initiators
 *
 * (C) Copyright 2010-2013 Datera, Inc.
 * (C) Copyright 2010-2012 IBM Corp.
 *
 * Authors: Nicholas A. Bellinger <nab@daterainc.com>
 *          Stefan Hajnoczi <stefanha@linux.vnet.ibm.com>
 ****************************************************************************/

#include <linux/module.h>
#include <linux/moduleparam.h>
#include <generated/utsrelease.h>
#include <linux/utsname.h>
#include <linux/init.h>
#include <linux/slab.h>
#include <linux/kthread.h>
#include <linux/types.h>
#include <linux/string.h>
#include <linux/configfs.h>
#include <linux/ctype.h>
#include <linux/compat.h>
#include <linux/eventfd.h>
#include <linux/fs.h>
#include <linux/vmalloc.h>
#include <linux/miscdevice.h>
#include <linux/blk_types.h>
#include <linux/bio.h>
<<<<<<< HEAD
#include <asm/unaligned.h>
=======
#include <linux/unaligned.h>
>>>>>>> 2d5404ca
#include <scsi/scsi_common.h>
#include <scsi/scsi_proto.h>
#include <target/target_core_base.h>
#include <target/target_core_fabric.h>
#include <linux/vhost.h>
#include <linux/virtio_scsi.h>
#include <linux/llist.h>
#include <linux/bitmap.h>

#include "vhost.h"

#define VHOST_SCSI_VERSION  "v0.1"
#define VHOST_SCSI_NAMELEN 256
#define VHOST_SCSI_MAX_CDB_SIZE 32
#define VHOST_SCSI_PREALLOC_SGLS 2048
#define VHOST_SCSI_PREALLOC_UPAGES 2048
#define VHOST_SCSI_PREALLOC_PROT_SGLS 2048

/* Max number of requests before requeueing the job.
 * Using this limit prevents one virtqueue from starving others with
 * request.
 */
#define VHOST_SCSI_WEIGHT 256

struct vhost_scsi_inflight {
	/* Wait for the flush operation to finish */
	struct completion comp;
	/* Refcount for the inflight reqs */
	struct kref kref;
};

struct vhost_scsi_cmd {
	/* Descriptor from vhost_get_vq_desc() for virt_queue segment */
	int tvc_vq_desc;
	/* virtio-scsi initiator task attribute */
	int tvc_task_attr;
	/* virtio-scsi response incoming iovecs */
	int tvc_in_iovs;
	/* virtio-scsi initiator data direction */
	enum dma_data_direction tvc_data_direction;
	/* Expected data transfer length from virtio-scsi header */
	u32 tvc_exp_data_len;
	/* The Tag from include/linux/virtio_scsi.h:struct virtio_scsi_cmd_req */
	u64 tvc_tag;
	/* The number of scatterlists associated with this cmd */
	u32 tvc_sgl_count;
	u32 tvc_prot_sgl_count;
	/* Saved unpacked SCSI LUN for vhost_scsi_target_queue_cmd() */
	u32 tvc_lun;
	u32 copied_iov:1;
	const void *saved_iter_addr;
	struct iov_iter saved_iter;
	/* Pointer to the SGL formatted memory from virtio-scsi */
	struct scatterlist *tvc_sgl;
	struct scatterlist *tvc_prot_sgl;
	struct page **tvc_upages;
	/* Pointer to response header iovec */
	struct iovec *tvc_resp_iov;
	/* Pointer to vhost_scsi for our device */
	struct vhost_scsi *tvc_vhost;
	/* Pointer to vhost_virtqueue for the cmd */
	struct vhost_virtqueue *tvc_vq;
	/* Pointer to vhost nexus memory */
	struct vhost_scsi_nexus *tvc_nexus;
	/* The TCM I/O descriptor that is accessed via container_of() */
	struct se_cmd tvc_se_cmd;
	/* Copy of the incoming SCSI command descriptor block (CDB) */
	unsigned char tvc_cdb[VHOST_SCSI_MAX_CDB_SIZE];
	/* Sense buffer that will be mapped into outgoing status */
	unsigned char tvc_sense_buf[TRANSPORT_SENSE_BUFFER];
	/* Completed commands list, serviced from vhost worker thread */
	struct llist_node tvc_completion_list;
	/* Used to track inflight cmd */
	struct vhost_scsi_inflight *inflight;
};

struct vhost_scsi_nexus {
	/* Pointer to TCM session for I_T Nexus */
	struct se_session *tvn_se_sess;
};

struct vhost_scsi_tpg {
	/* Vhost port target portal group tag for TCM */
	u16 tport_tpgt;
	/* Used to track number of TPG Port/Lun Links wrt to explict I_T Nexus shutdown */
	int tv_tpg_port_count;
	/* Used for vhost_scsi device reference to tpg_nexus, protected by tv_tpg_mutex */
	int tv_tpg_vhost_count;
	/* Used for enabling T10-PI with legacy devices */
	int tv_fabric_prot_type;
	/* list for vhost_scsi_list */
	struct list_head tv_tpg_list;
	/* Used to protect access for tpg_nexus */
	struct mutex tv_tpg_mutex;
	/* Pointer to the TCM VHost I_T Nexus for this TPG endpoint */
	struct vhost_scsi_nexus *tpg_nexus;
	/* Pointer back to vhost_scsi_tport */
	struct vhost_scsi_tport *tport;
	/* Returned by vhost_scsi_make_tpg() */
	struct se_portal_group se_tpg;
	/* Pointer back to vhost_scsi, protected by tv_tpg_mutex */
	struct vhost_scsi *vhost_scsi;
};

struct vhost_scsi_tport {
	/* SCSI protocol the tport is providing */
	u8 tport_proto_id;
	/* Binary World Wide unique Port Name for Vhost Target port */
	u64 tport_wwpn;
	/* ASCII formatted WWPN for Vhost Target port */
	char tport_name[VHOST_SCSI_NAMELEN];
	/* Returned by vhost_scsi_make_tport() */
	struct se_wwn tport_wwn;
};

struct vhost_scsi_evt {
	/* event to be sent to guest */
	struct virtio_scsi_event event;
	/* event list, serviced from vhost worker thread */
	struct llist_node list;
};

enum {
	VHOST_SCSI_VQ_CTL = 0,
	VHOST_SCSI_VQ_EVT = 1,
	VHOST_SCSI_VQ_IO = 2,
};

/* Note: can't set VIRTIO_F_VERSION_1 yet, since that implies ANY_LAYOUT. */
enum {
	VHOST_SCSI_FEATURES = VHOST_FEATURES | (1ULL << VIRTIO_SCSI_F_HOTPLUG) |
					       (1ULL << VIRTIO_SCSI_F_T10_PI)
};

#define VHOST_SCSI_MAX_TARGET	256
#define VHOST_SCSI_MAX_IO_VQ	1024
#define VHOST_SCSI_MAX_EVENT	128

static unsigned vhost_scsi_max_io_vqs = 128;
module_param_named(max_io_vqs, vhost_scsi_max_io_vqs, uint, 0644);
MODULE_PARM_DESC(max_io_vqs, "Set the max number of IO virtqueues a vhost scsi device can support. The default is 128. The max is 1024.");

struct vhost_scsi_virtqueue {
	struct vhost_virtqueue vq;
	struct vhost_scsi *vs;
	/*
	 * Reference counting for inflight reqs, used for flush operation. At
	 * each time, one reference tracks new commands submitted, while we
	 * wait for another one to reach 0.
	 */
	struct vhost_scsi_inflight inflights[2];
	/*
	 * Indicate current inflight in use, protected by vq->mutex.
	 * Writers must also take dev mutex and flush under it.
	 */
	int inflight_idx;
	struct vhost_scsi_cmd *scsi_cmds;
	struct sbitmap scsi_tags;
	int max_cmds;

	struct vhost_work completion_work;
	struct llist_head completion_list;
};

struct vhost_scsi {
	/* Protected by vhost_scsi->dev.mutex */
	struct vhost_scsi_tpg **vs_tpg;
	char vs_vhost_wwpn[TRANSPORT_IQN_LEN];

	struct vhost_dev dev;
	struct vhost_scsi_virtqueue *vqs;
	struct vhost_scsi_inflight **old_inflight;

	struct vhost_work vs_event_work; /* evt injection work item */
	struct llist_head vs_event_list; /* evt injection queue */

	bool vs_events_missed; /* any missed events, protected by vq->mutex */
	int vs_events_nr; /* num of pending events, protected by vq->mutex */
};

struct vhost_scsi_tmf {
	struct vhost_work vwork;
	struct work_struct flush_work;
	struct vhost_scsi *vhost;
	struct vhost_scsi_virtqueue *svq;

	struct se_cmd se_cmd;
	u8 scsi_resp;
	struct vhost_scsi_inflight *inflight;
	struct iovec resp_iov;
	int in_iovs;
	int vq_desc;
};

/*
 * Context for processing request and control queue operations.
 */
struct vhost_scsi_ctx {
	int head;
	unsigned int out, in;
	size_t req_size, rsp_size;
	size_t out_size, in_size;
	u8 *target, *lunp;
	void *req;
	struct iov_iter out_iter;
};

/*
 * Global mutex to protect vhost_scsi TPG list for vhost IOCTLs and LIO
 * configfs management operations.
 */
static DEFINE_MUTEX(vhost_scsi_mutex);
static LIST_HEAD(vhost_scsi_list);

static void vhost_scsi_done_inflight(struct kref *kref)
{
	struct vhost_scsi_inflight *inflight;

	inflight = container_of(kref, struct vhost_scsi_inflight, kref);
	complete(&inflight->comp);
}

static void vhost_scsi_init_inflight(struct vhost_scsi *vs,
				    struct vhost_scsi_inflight *old_inflight[])
{
	struct vhost_scsi_inflight *new_inflight;
	struct vhost_virtqueue *vq;
	int idx, i;

	for (i = 0; i < vs->dev.nvqs;  i++) {
		vq = &vs->vqs[i].vq;

		mutex_lock(&vq->mutex);

		/* store old infight */
		idx = vs->vqs[i].inflight_idx;
		if (old_inflight)
			old_inflight[i] = &vs->vqs[i].inflights[idx];

		/* setup new infight */
		vs->vqs[i].inflight_idx = idx ^ 1;
		new_inflight = &vs->vqs[i].inflights[idx ^ 1];
		kref_init(&new_inflight->kref);
		init_completion(&new_inflight->comp);

		mutex_unlock(&vq->mutex);
	}
}

static struct vhost_scsi_inflight *
vhost_scsi_get_inflight(struct vhost_virtqueue *vq)
{
	struct vhost_scsi_inflight *inflight;
	struct vhost_scsi_virtqueue *svq;

	svq = container_of(vq, struct vhost_scsi_virtqueue, vq);
	inflight = &svq->inflights[svq->inflight_idx];
	kref_get(&inflight->kref);

	return inflight;
}

static void vhost_scsi_put_inflight(struct vhost_scsi_inflight *inflight)
{
	kref_put(&inflight->kref, vhost_scsi_done_inflight);
}

static int vhost_scsi_check_true(struct se_portal_group *se_tpg)
{
	return 1;
}

static char *vhost_scsi_get_fabric_wwn(struct se_portal_group *se_tpg)
{
	struct vhost_scsi_tpg *tpg = container_of(se_tpg,
				struct vhost_scsi_tpg, se_tpg);
	struct vhost_scsi_tport *tport = tpg->tport;

	return &tport->tport_name[0];
}

static u16 vhost_scsi_get_tpgt(struct se_portal_group *se_tpg)
{
	struct vhost_scsi_tpg *tpg = container_of(se_tpg,
				struct vhost_scsi_tpg, se_tpg);
	return tpg->tport_tpgt;
}

static int vhost_scsi_check_prot_fabric_only(struct se_portal_group *se_tpg)
{
	struct vhost_scsi_tpg *tpg = container_of(se_tpg,
				struct vhost_scsi_tpg, se_tpg);

	return tpg->tv_fabric_prot_type;
}

static void vhost_scsi_release_cmd_res(struct se_cmd *se_cmd)
{
	struct vhost_scsi_cmd *tv_cmd = container_of(se_cmd,
				struct vhost_scsi_cmd, tvc_se_cmd);
	struct vhost_scsi_virtqueue *svq = container_of(tv_cmd->tvc_vq,
				struct vhost_scsi_virtqueue, vq);
	struct vhost_scsi_inflight *inflight = tv_cmd->inflight;
	int i;

	if (tv_cmd->tvc_sgl_count) {
		for (i = 0; i < tv_cmd->tvc_sgl_count; i++) {
			if (tv_cmd->copied_iov)
				__free_page(sg_page(&tv_cmd->tvc_sgl[i]));
			else
				put_page(sg_page(&tv_cmd->tvc_sgl[i]));
		}
		kfree(tv_cmd->saved_iter_addr);
	}
	if (tv_cmd->tvc_prot_sgl_count) {
		for (i = 0; i < tv_cmd->tvc_prot_sgl_count; i++)
			put_page(sg_page(&tv_cmd->tvc_prot_sgl[i]));
	}

	sbitmap_clear_bit(&svq->scsi_tags, se_cmd->map_tag);
	vhost_scsi_put_inflight(inflight);
}

static void vhost_scsi_release_tmf_res(struct vhost_scsi_tmf *tmf)
{
	struct vhost_scsi_inflight *inflight = tmf->inflight;

	kfree(tmf);
	vhost_scsi_put_inflight(inflight);
}

static void vhost_scsi_drop_cmds(struct vhost_scsi_virtqueue *svq)
{
	struct vhost_scsi_cmd *cmd, *t;
	struct llist_node *llnode;

	llnode = llist_del_all(&svq->completion_list);
	llist_for_each_entry_safe(cmd, t, llnode, tvc_completion_list)
		vhost_scsi_release_cmd_res(&cmd->tvc_se_cmd);
}

static void vhost_scsi_release_cmd(struct se_cmd *se_cmd)
{
	if (se_cmd->se_cmd_flags & SCF_SCSI_TMR_CDB) {
		struct vhost_scsi_tmf *tmf = container_of(se_cmd,
					struct vhost_scsi_tmf, se_cmd);
		struct vhost_virtqueue *vq = &tmf->svq->vq;

<<<<<<< HEAD
		vhost_vq_work_queue(vq, &tmf->vwork);
=======
		schedule_work(&tmf->flush_work);
>>>>>>> 2d5404ca
	} else {
		struct vhost_scsi_cmd *cmd = container_of(se_cmd,
					struct vhost_scsi_cmd, tvc_se_cmd);
		struct vhost_scsi_virtqueue *svq =  container_of(cmd->tvc_vq,
					struct vhost_scsi_virtqueue, vq);

		llist_add(&cmd->tvc_completion_list, &svq->completion_list);
<<<<<<< HEAD
		vhost_vq_work_queue(&svq->vq, &svq->completion_work);
=======
		if (!vhost_vq_work_queue(&svq->vq, &svq->completion_work))
			vhost_scsi_drop_cmds(svq);
>>>>>>> 2d5404ca
	}
}

static int vhost_scsi_write_pending(struct se_cmd *se_cmd)
{
	/* Go ahead and process the write immediately */
	target_execute_cmd(se_cmd);
	return 0;
}

static int vhost_scsi_queue_data_in(struct se_cmd *se_cmd)
{
	transport_generic_free_cmd(se_cmd, 0);
	return 0;
}

static int vhost_scsi_queue_status(struct se_cmd *se_cmd)
{
	transport_generic_free_cmd(se_cmd, 0);
	return 0;
}

static void vhost_scsi_queue_tm_rsp(struct se_cmd *se_cmd)
{
	struct vhost_scsi_tmf *tmf = container_of(se_cmd, struct vhost_scsi_tmf,
						  se_cmd);

	tmf->scsi_resp = se_cmd->se_tmr_req->response;
	transport_generic_free_cmd(&tmf->se_cmd, 0);
}

static void vhost_scsi_aborted_task(struct se_cmd *se_cmd)
{
	return;
}

static void vhost_scsi_free_evt(struct vhost_scsi *vs, struct vhost_scsi_evt *evt)
{
	vs->vs_events_nr--;
	kfree(evt);
}

static struct vhost_scsi_evt *
vhost_scsi_allocate_evt(struct vhost_scsi *vs,
		       u32 event, u32 reason)
{
	struct vhost_virtqueue *vq = &vs->vqs[VHOST_SCSI_VQ_EVT].vq;
	struct vhost_scsi_evt *evt;

	if (vs->vs_events_nr > VHOST_SCSI_MAX_EVENT) {
		vs->vs_events_missed = true;
		return NULL;
	}

	evt = kzalloc(sizeof(*evt), GFP_KERNEL);
	if (!evt) {
		vq_err(vq, "Failed to allocate vhost_scsi_evt\n");
		vs->vs_events_missed = true;
		return NULL;
	}

	evt->event.event = cpu_to_vhost32(vq, event);
	evt->event.reason = cpu_to_vhost32(vq, reason);
	vs->vs_events_nr++;

	return evt;
}

static int vhost_scsi_check_stop_free(struct se_cmd *se_cmd)
{
	return target_put_sess_cmd(se_cmd);
}

static void
vhost_scsi_do_evt_work(struct vhost_scsi *vs, struct vhost_scsi_evt *evt)
{
	struct vhost_virtqueue *vq = &vs->vqs[VHOST_SCSI_VQ_EVT].vq;
	struct virtio_scsi_event *event = &evt->event;
	struct virtio_scsi_event __user *eventp;
	unsigned out, in;
	int head, ret;

	if (!vhost_vq_get_backend(vq)) {
		vs->vs_events_missed = true;
		return;
	}

again:
	vhost_disable_notify(&vs->dev, vq);
	head = vhost_get_vq_desc(vq, vq->iov,
			ARRAY_SIZE(vq->iov), &out, &in,
			NULL, NULL);
	if (head < 0) {
		vs->vs_events_missed = true;
		return;
	}
	if (head == vq->num) {
		if (vhost_enable_notify(&vs->dev, vq))
			goto again;
		vs->vs_events_missed = true;
		return;
	}

	if ((vq->iov[out].iov_len != sizeof(struct virtio_scsi_event))) {
		vq_err(vq, "Expecting virtio_scsi_event, got %zu bytes\n",
				vq->iov[out].iov_len);
		vs->vs_events_missed = true;
		return;
	}

	if (vs->vs_events_missed) {
		event->event |= cpu_to_vhost32(vq, VIRTIO_SCSI_T_EVENTS_MISSED);
		vs->vs_events_missed = false;
	}

	eventp = vq->iov[out].iov_base;
	ret = __copy_to_user(eventp, event, sizeof(*event));
	if (!ret)
		vhost_add_used_and_signal(&vs->dev, vq, head, 0);
	else
		vq_err(vq, "Faulted on vhost_scsi_send_event\n");
}

static void vhost_scsi_complete_events(struct vhost_scsi *vs, bool drop)
{
	struct vhost_virtqueue *vq = &vs->vqs[VHOST_SCSI_VQ_EVT].vq;
	struct vhost_scsi_evt *evt, *t;
	struct llist_node *llnode;

	mutex_lock(&vq->mutex);
	llnode = llist_del_all(&vs->vs_event_list);
	llist_for_each_entry_safe(evt, t, llnode, list) {
		if (!drop)
			vhost_scsi_do_evt_work(vs, evt);
		vhost_scsi_free_evt(vs, evt);
	}
	mutex_unlock(&vq->mutex);
}

static void vhost_scsi_evt_work(struct vhost_work *work)
{
	struct vhost_scsi *vs = container_of(work, struct vhost_scsi,
					     vs_event_work);
	vhost_scsi_complete_events(vs, false);
}

static int vhost_scsi_copy_sgl_to_iov(struct vhost_scsi_cmd *cmd)
{
	struct iov_iter *iter = &cmd->saved_iter;
	struct scatterlist *sg = cmd->tvc_sgl;
	struct page *page;
	size_t len;
	int i;

	for (i = 0; i < cmd->tvc_sgl_count; i++) {
		page = sg_page(&sg[i]);
		len = sg[i].length;

		if (copy_page_to_iter(page, 0, len, iter) != len) {
			pr_err("Could not copy data while handling misaligned cmd. Error %zu\n",
			       len);
			return -1;
		}
	}

	return 0;
}

/* Fill in status and signal that we are done processing this command
 *
 * This is scheduled in the vhost work queue so we are called with the owner
 * process mm and can access the vring.
 */
static void vhost_scsi_complete_cmd_work(struct vhost_work *work)
{
	struct vhost_scsi_virtqueue *svq = container_of(work,
				struct vhost_scsi_virtqueue, completion_work);
	struct virtio_scsi_cmd_resp v_rsp;
	struct vhost_scsi_cmd *cmd, *t;
	struct llist_node *llnode;
	struct se_cmd *se_cmd;
	struct iov_iter iov_iter;
	bool signal = false;
	int ret;

	llnode = llist_del_all(&svq->completion_list);
	llist_for_each_entry_safe(cmd, t, llnode, tvc_completion_list) {
		se_cmd = &cmd->tvc_se_cmd;

		pr_debug("%s tv_cmd %p resid %u status %#02x\n", __func__,
			cmd, se_cmd->residual_count, se_cmd->scsi_status);
		memset(&v_rsp, 0, sizeof(v_rsp));

		if (cmd->saved_iter_addr && vhost_scsi_copy_sgl_to_iov(cmd)) {
			v_rsp.response = VIRTIO_SCSI_S_BAD_TARGET;
		} else {
			v_rsp.resid = cpu_to_vhost32(cmd->tvc_vq,
						     se_cmd->residual_count);
			/* TODO is status_qualifier field needed? */
			v_rsp.status = se_cmd->scsi_status;
			v_rsp.sense_len = cpu_to_vhost32(cmd->tvc_vq,
							 se_cmd->scsi_sense_length);
			memcpy(v_rsp.sense, cmd->tvc_sense_buf,
			       se_cmd->scsi_sense_length);
		}

		iov_iter_init(&iov_iter, ITER_DEST, cmd->tvc_resp_iov,
			      cmd->tvc_in_iovs, sizeof(v_rsp));
		ret = copy_to_iter(&v_rsp, sizeof(v_rsp), &iov_iter);
		if (likely(ret == sizeof(v_rsp))) {
			signal = true;

			vhost_add_used(cmd->tvc_vq, cmd->tvc_vq_desc, 0);
		} else
			pr_err("Faulted on virtio_scsi_cmd_resp\n");

		vhost_scsi_release_cmd_res(se_cmd);
	}

	if (signal)
		vhost_signal(&svq->vs->dev, &svq->vq);
}

static struct vhost_scsi_cmd *
vhost_scsi_get_cmd(struct vhost_virtqueue *vq, struct vhost_scsi_tpg *tpg,
		   unsigned char *cdb, u64 scsi_tag, u16 lun, u8 task_attr,
		   u32 exp_data_len, int data_direction)
{
	struct vhost_scsi_virtqueue *svq = container_of(vq,
					struct vhost_scsi_virtqueue, vq);
	struct vhost_scsi_cmd *cmd;
	struct vhost_scsi_nexus *tv_nexus;
	struct scatterlist *sg, *prot_sg;
	struct iovec *tvc_resp_iov;
	struct page **pages;
	int tag;

	tv_nexus = tpg->tpg_nexus;
	if (!tv_nexus) {
		pr_err("Unable to locate active struct vhost_scsi_nexus\n");
		return ERR_PTR(-EIO);
	}

	tag = sbitmap_get(&svq->scsi_tags);
	if (tag < 0) {
		pr_err("Unable to obtain tag for vhost_scsi_cmd\n");
		return ERR_PTR(-ENOMEM);
	}

	cmd = &svq->scsi_cmds[tag];
	sg = cmd->tvc_sgl;
	prot_sg = cmd->tvc_prot_sgl;
	pages = cmd->tvc_upages;
	tvc_resp_iov = cmd->tvc_resp_iov;
	memset(cmd, 0, sizeof(*cmd));
	cmd->tvc_sgl = sg;
	cmd->tvc_prot_sgl = prot_sg;
	cmd->tvc_upages = pages;
	cmd->tvc_se_cmd.map_tag = tag;
	cmd->tvc_tag = scsi_tag;
	cmd->tvc_lun = lun;
	cmd->tvc_task_attr = task_attr;
	cmd->tvc_exp_data_len = exp_data_len;
	cmd->tvc_data_direction = data_direction;
	cmd->tvc_nexus = tv_nexus;
	cmd->inflight = vhost_scsi_get_inflight(vq);
	cmd->tvc_resp_iov = tvc_resp_iov;

	memcpy(cmd->tvc_cdb, cdb, VHOST_SCSI_MAX_CDB_SIZE);

	return cmd;
}

/*
 * Map a user memory range into a scatterlist
 *
 * Returns the number of scatterlist entries used or -errno on error.
 */
static int
vhost_scsi_map_to_sgl(struct vhost_scsi_cmd *cmd,
		      struct iov_iter *iter,
		      struct scatterlist *sgl,
		      bool is_prot)
{
	struct page **pages = cmd->tvc_upages;
	struct scatterlist *sg = sgl;
	ssize_t bytes, mapped_bytes;
	size_t offset, mapped_offset;
	unsigned int npages = 0;

	bytes = iov_iter_get_pages2(iter, pages, LONG_MAX,
				VHOST_SCSI_PREALLOC_UPAGES, &offset);
	/* No pages were pinned */
	if (bytes <= 0)
		return bytes < 0 ? bytes : -EFAULT;

	mapped_bytes = bytes;
	mapped_offset = offset;

	while (bytes) {
		unsigned n = min_t(unsigned, PAGE_SIZE - offset, bytes);
		/*
		 * The block layer requires bios/requests to be a multiple of
		 * 512 bytes, but Windows can send us vecs that are misaligned.
		 * This can result in bios and later requests with misaligned
		 * sizes if we have to break up a cmd/scatterlist into multiple
		 * bios.
		 *
		 * We currently only break up a command into multiple bios if
		 * we hit the vec/seg limit, so check if our sgl_count is
		 * greater than the max and if a vec in the cmd has a
		 * misaligned offset/size.
		 */
		if (!is_prot &&
		    (offset & (SECTOR_SIZE - 1) || n & (SECTOR_SIZE - 1)) &&
		    cmd->tvc_sgl_count > BIO_MAX_VECS) {
			WARN_ONCE(true,
				  "vhost-scsi detected misaligned IO. Performance may be degraded.");
			goto revert_iter_get_pages;
		}

		sg_set_page(sg++, pages[npages++], n, offset);
		bytes -= n;
		offset = 0;
	}

	return npages;

revert_iter_get_pages:
	iov_iter_revert(iter, mapped_bytes);

	npages = 0;
	while (mapped_bytes) {
		unsigned int n = min_t(unsigned int, PAGE_SIZE - mapped_offset,
				       mapped_bytes);

		put_page(pages[npages++]);

		mapped_bytes -= n;
		mapped_offset = 0;
	}

	return -EINVAL;
}

static int
vhost_scsi_calc_sgls(struct iov_iter *iter, size_t bytes, int max_sgls)
{
	int sgl_count = 0;

	if (!iter || !iter_iov(iter)) {
		pr_err("%s: iter->iov is NULL, but expected bytes: %zu"
		       " present\n", __func__, bytes);
		return -EINVAL;
	}

	sgl_count = iov_iter_npages(iter, 0xffff);
	if (sgl_count > max_sgls) {
		pr_err("%s: requested sgl_count: %d exceeds pre-allocated"
		       " max_sgls: %d\n", __func__, sgl_count, max_sgls);
		return -EINVAL;
	}
	return sgl_count;
}

static int
vhost_scsi_copy_iov_to_sgl(struct vhost_scsi_cmd *cmd, struct iov_iter *iter,
			   struct scatterlist *sg, int sg_count)
{
	size_t len = iov_iter_count(iter);
	unsigned int nbytes = 0;
	struct page *page;
	int i;

	if (cmd->tvc_data_direction == DMA_FROM_DEVICE) {
		cmd->saved_iter_addr = dup_iter(&cmd->saved_iter, iter,
						GFP_KERNEL);
		if (!cmd->saved_iter_addr)
			return -ENOMEM;
	}

	for (i = 0; i < sg_count; i++) {
		page = alloc_page(GFP_KERNEL);
		if (!page) {
			i--;
			goto err;
		}

		nbytes = min_t(unsigned int, PAGE_SIZE, len);
		sg_set_page(&sg[i], page, nbytes, 0);

		if (cmd->tvc_data_direction == DMA_TO_DEVICE &&
		    copy_page_from_iter(page, 0, nbytes, iter) != nbytes)
			goto err;

		len -= nbytes;
	}

	cmd->copied_iov = 1;
	return 0;

err:
	pr_err("Could not read %u bytes while handling misaligned cmd\n",
	       nbytes);

	for (; i >= 0; i--)
		__free_page(sg_page(&sg[i]));
	kfree(cmd->saved_iter_addr);
	return -ENOMEM;
}

static int
vhost_scsi_map_iov_to_sgl(struct vhost_scsi_cmd *cmd, struct iov_iter *iter,
			  struct scatterlist *sg, int sg_count, bool is_prot)
{
	struct scatterlist *p = sg;
	size_t revert_bytes;
	int ret;

	while (iov_iter_count(iter)) {
		ret = vhost_scsi_map_to_sgl(cmd, iter, sg, is_prot);
		if (ret < 0) {
			revert_bytes = 0;

			while (p < sg) {
				struct page *page = sg_page(p);

				if (page) {
					put_page(page);
					revert_bytes += p->length;
				}
				p++;
			}

			iov_iter_revert(iter, revert_bytes);
			return ret;
		}
		sg += ret;
	}

	return 0;
}

static int
vhost_scsi_mapal(struct vhost_scsi_cmd *cmd,
		 size_t prot_bytes, struct iov_iter *prot_iter,
		 size_t data_bytes, struct iov_iter *data_iter)
{
	int sgl_count, ret;

	if (prot_bytes) {
		sgl_count = vhost_scsi_calc_sgls(prot_iter, prot_bytes,
						 VHOST_SCSI_PREALLOC_PROT_SGLS);
		if (sgl_count < 0)
			return sgl_count;

		sg_init_table(cmd->tvc_prot_sgl, sgl_count);
		cmd->tvc_prot_sgl_count = sgl_count;
		pr_debug("%s prot_sg %p prot_sgl_count %u\n", __func__,
			 cmd->tvc_prot_sgl, cmd->tvc_prot_sgl_count);

		ret = vhost_scsi_map_iov_to_sgl(cmd, prot_iter,
						cmd->tvc_prot_sgl,
						cmd->tvc_prot_sgl_count, true);
		if (ret < 0) {
			cmd->tvc_prot_sgl_count = 0;
			return ret;
		}
	}
	sgl_count = vhost_scsi_calc_sgls(data_iter, data_bytes,
					 VHOST_SCSI_PREALLOC_SGLS);
	if (sgl_count < 0)
		return sgl_count;

	sg_init_table(cmd->tvc_sgl, sgl_count);
	cmd->tvc_sgl_count = sgl_count;
	pr_debug("%s data_sg %p data_sgl_count %u\n", __func__,
		  cmd->tvc_sgl, cmd->tvc_sgl_count);

	ret = vhost_scsi_map_iov_to_sgl(cmd, data_iter, cmd->tvc_sgl,
					cmd->tvc_sgl_count, false);
	if (ret == -EINVAL) {
		sg_init_table(cmd->tvc_sgl, cmd->tvc_sgl_count);
		ret = vhost_scsi_copy_iov_to_sgl(cmd, data_iter, cmd->tvc_sgl,
						 cmd->tvc_sgl_count);
	}

	if (ret < 0) {
		cmd->tvc_sgl_count = 0;
		return ret;
	}
	return 0;
}

static int vhost_scsi_to_tcm_attr(int attr)
{
	switch (attr) {
	case VIRTIO_SCSI_S_SIMPLE:
		return TCM_SIMPLE_TAG;
	case VIRTIO_SCSI_S_ORDERED:
		return TCM_ORDERED_TAG;
	case VIRTIO_SCSI_S_HEAD:
		return TCM_HEAD_TAG;
	case VIRTIO_SCSI_S_ACA:
		return TCM_ACA_TAG;
	default:
		break;
	}
	return TCM_SIMPLE_TAG;
}

static void vhost_scsi_target_queue_cmd(struct vhost_scsi_cmd *cmd)
{
	struct se_cmd *se_cmd = &cmd->tvc_se_cmd;
	struct vhost_scsi_nexus *tv_nexus;
	struct scatterlist *sg_ptr, *sg_prot_ptr = NULL;

	/* FIXME: BIDI operation */
	if (cmd->tvc_sgl_count) {
		sg_ptr = cmd->tvc_sgl;

		if (cmd->tvc_prot_sgl_count)
			sg_prot_ptr = cmd->tvc_prot_sgl;
		else
			se_cmd->prot_pto = true;
	} else {
		sg_ptr = NULL;
	}
	tv_nexus = cmd->tvc_nexus;

	se_cmd->tag = 0;
	target_init_cmd(se_cmd, tv_nexus->tvn_se_sess, &cmd->tvc_sense_buf[0],
			cmd->tvc_lun, cmd->tvc_exp_data_len,
			vhost_scsi_to_tcm_attr(cmd->tvc_task_attr),
			cmd->tvc_data_direction, TARGET_SCF_ACK_KREF);

	if (target_submit_prep(se_cmd, cmd->tvc_cdb, sg_ptr,
			       cmd->tvc_sgl_count, NULL, 0, sg_prot_ptr,
			       cmd->tvc_prot_sgl_count, GFP_KERNEL))
		return;

	target_submit(se_cmd);
}

static void
vhost_scsi_send_bad_target(struct vhost_scsi *vs,
			   struct vhost_virtqueue *vq,
			   int head, unsigned out)
{
	struct virtio_scsi_cmd_resp __user *resp;
	struct virtio_scsi_cmd_resp rsp;
	int ret;

	memset(&rsp, 0, sizeof(rsp));
	rsp.response = VIRTIO_SCSI_S_BAD_TARGET;
	resp = vq->iov[out].iov_base;
	ret = __copy_to_user(resp, &rsp, sizeof(rsp));
	if (!ret)
		vhost_add_used_and_signal(&vs->dev, vq, head, 0);
	else
		pr_err("Faulted on virtio_scsi_cmd_resp\n");
}

static int
vhost_scsi_get_desc(struct vhost_scsi *vs, struct vhost_virtqueue *vq,
		    struct vhost_scsi_ctx *vc)
{
	int ret = -ENXIO;

	vc->head = vhost_get_vq_desc(vq, vq->iov,
				     ARRAY_SIZE(vq->iov), &vc->out, &vc->in,
				     NULL, NULL);

	pr_debug("vhost_get_vq_desc: head: %d, out: %u in: %u\n",
		 vc->head, vc->out, vc->in);

	/* On error, stop handling until the next kick. */
	if (unlikely(vc->head < 0))
		goto done;

	/* Nothing new?  Wait for eventfd to tell us they refilled. */
	if (vc->head == vq->num) {
		if (unlikely(vhost_enable_notify(&vs->dev, vq))) {
			vhost_disable_notify(&vs->dev, vq);
			ret = -EAGAIN;
		}
		goto done;
	}

	/*
	 * Get the size of request and response buffers.
	 * FIXME: Not correct for BIDI operation
	 */
	vc->out_size = iov_length(vq->iov, vc->out);
	vc->in_size = iov_length(&vq->iov[vc->out], vc->in);

	/*
	 * Copy over the virtio-scsi request header, which for a
	 * ANY_LAYOUT enabled guest may span multiple iovecs, or a
	 * single iovec may contain both the header + outgoing
	 * WRITE payloads.
	 *
	 * copy_from_iter() will advance out_iter, so that it will
	 * point at the start of the outgoing WRITE payload, if
	 * DMA_TO_DEVICE is set.
	 */
	iov_iter_init(&vc->out_iter, ITER_SOURCE, vq->iov, vc->out, vc->out_size);
	ret = 0;

done:
	return ret;
}

static int
vhost_scsi_chk_size(struct vhost_virtqueue *vq, struct vhost_scsi_ctx *vc)
{
	if (unlikely(vc->in_size < vc->rsp_size)) {
		vq_err(vq,
		       "Response buf too small, need min %zu bytes got %zu",
		       vc->rsp_size, vc->in_size);
		return -EINVAL;
	} else if (unlikely(vc->out_size < vc->req_size)) {
		vq_err(vq,
		       "Request buf too small, need min %zu bytes got %zu",
		       vc->req_size, vc->out_size);
		return -EIO;
	}

	return 0;
}

static int
vhost_scsi_get_req(struct vhost_virtqueue *vq, struct vhost_scsi_ctx *vc,
		   struct vhost_scsi_tpg **tpgp)
{
	int ret = -EIO;

	if (unlikely(!copy_from_iter_full(vc->req, vc->req_size,
					  &vc->out_iter))) {
		vq_err(vq, "Faulted on copy_from_iter_full\n");
	} else if (unlikely(*vc->lunp != 1)) {
		/* virtio-scsi spec requires byte 0 of the lun to be 1 */
		vq_err(vq, "Illegal virtio-scsi lun: %u\n", *vc->lunp);
	} else {
		struct vhost_scsi_tpg **vs_tpg, *tpg = NULL;

		if (vc->target) {
			/* validated at handler entry */
			vs_tpg = vhost_vq_get_backend(vq);
			tpg = READ_ONCE(vs_tpg[*vc->target]);
			if (unlikely(!tpg)) {
				vq_err(vq, "Target 0x%x does not exist\n", *vc->target);
				goto out;
			}
		}

		if (tpgp)
			*tpgp = tpg;
		ret = 0;
	}
out:
	return ret;
}

static u16 vhost_buf_to_lun(u8 *lun_buf)
{
	return ((lun_buf[2] << 8) | lun_buf[3]) & 0x3FFF;
}

static void
vhost_scsi_handle_vq(struct vhost_scsi *vs, struct vhost_virtqueue *vq)
{
	struct vhost_scsi_tpg **vs_tpg, *tpg;
	struct virtio_scsi_cmd_req v_req;
	struct virtio_scsi_cmd_req_pi v_req_pi;
	struct vhost_scsi_ctx vc;
	struct vhost_scsi_cmd *cmd;
	struct iov_iter in_iter, prot_iter, data_iter;
	u64 tag;
	u32 exp_data_len, data_direction;
	int ret, prot_bytes, i, c = 0;
	u16 lun;
	u8 task_attr;
	bool t10_pi = vhost_has_feature(vq, VIRTIO_SCSI_F_T10_PI);
	void *cdb;

	mutex_lock(&vq->mutex);
	/*
	 * We can handle the vq only after the endpoint is setup by calling the
	 * VHOST_SCSI_SET_ENDPOINT ioctl.
	 */
	vs_tpg = vhost_vq_get_backend(vq);
	if (!vs_tpg)
		goto out;

	memset(&vc, 0, sizeof(vc));
	vc.rsp_size = sizeof(struct virtio_scsi_cmd_resp);

	vhost_disable_notify(&vs->dev, vq);

	do {
		ret = vhost_scsi_get_desc(vs, vq, &vc);
		if (ret)
			goto err;

		/*
		 * Setup pointers and values based upon different virtio-scsi
		 * request header if T10_PI is enabled in KVM guest.
		 */
		if (t10_pi) {
			vc.req = &v_req_pi;
			vc.req_size = sizeof(v_req_pi);
			vc.lunp = &v_req_pi.lun[0];
			vc.target = &v_req_pi.lun[1];
		} else {
			vc.req = &v_req;
			vc.req_size = sizeof(v_req);
			vc.lunp = &v_req.lun[0];
			vc.target = &v_req.lun[1];
		}

		/*
		 * Validate the size of request and response buffers.
		 * Check for a sane response buffer so we can report
		 * early errors back to the guest.
		 */
		ret = vhost_scsi_chk_size(vq, &vc);
		if (ret)
			goto err;

		ret = vhost_scsi_get_req(vq, &vc, &tpg);
		if (ret)
			goto err;

		ret = -EIO;	/* bad target on any error from here on */

		/*
		 * Determine data_direction by calculating the total outgoing
		 * iovec sizes + incoming iovec sizes vs. virtio-scsi request +
		 * response headers respectively.
		 *
		 * For DMA_TO_DEVICE this is out_iter, which is already pointing
		 * to the right place.
		 *
		 * For DMA_FROM_DEVICE, the iovec will be just past the end
		 * of the virtio-scsi response header in either the same
		 * or immediately following iovec.
		 *
		 * Any associated T10_PI bytes for the outgoing / incoming
		 * payloads are included in calculation of exp_data_len here.
		 */
		prot_bytes = 0;

		if (vc.out_size > vc.req_size) {
			data_direction = DMA_TO_DEVICE;
			exp_data_len = vc.out_size - vc.req_size;
			data_iter = vc.out_iter;
		} else if (vc.in_size > vc.rsp_size) {
			data_direction = DMA_FROM_DEVICE;
			exp_data_len = vc.in_size - vc.rsp_size;

			iov_iter_init(&in_iter, ITER_DEST, &vq->iov[vc.out], vc.in,
				      vc.rsp_size + exp_data_len);
			iov_iter_advance(&in_iter, vc.rsp_size);
			data_iter = in_iter;
		} else {
			data_direction = DMA_NONE;
			exp_data_len = 0;
		}
		/*
		 * If T10_PI header + payload is present, setup prot_iter values
		 * and recalculate data_iter for vhost_scsi_mapal() mapping to
		 * host scatterlists via get_user_pages_fast().
		 */
		if (t10_pi) {
			if (v_req_pi.pi_bytesout) {
				if (data_direction != DMA_TO_DEVICE) {
					vq_err(vq, "Received non zero pi_bytesout,"
						" but wrong data_direction\n");
					goto err;
				}
				prot_bytes = vhost32_to_cpu(vq, v_req_pi.pi_bytesout);
			} else if (v_req_pi.pi_bytesin) {
				if (data_direction != DMA_FROM_DEVICE) {
					vq_err(vq, "Received non zero pi_bytesin,"
						" but wrong data_direction\n");
					goto err;
				}
				prot_bytes = vhost32_to_cpu(vq, v_req_pi.pi_bytesin);
			}
			/*
			 * Set prot_iter to data_iter and truncate it to
			 * prot_bytes, and advance data_iter past any
			 * preceding prot_bytes that may be present.
			 *
			 * Also fix up the exp_data_len to reflect only the
			 * actual data payload length.
			 */
			if (prot_bytes) {
				exp_data_len -= prot_bytes;
				prot_iter = data_iter;
				iov_iter_truncate(&prot_iter, prot_bytes);
				iov_iter_advance(&data_iter, prot_bytes);
			}
			tag = vhost64_to_cpu(vq, v_req_pi.tag);
			task_attr = v_req_pi.task_attr;
			cdb = &v_req_pi.cdb[0];
			lun = vhost_buf_to_lun(v_req_pi.lun);
		} else {
			tag = vhost64_to_cpu(vq, v_req.tag);
			task_attr = v_req.task_attr;
			cdb = &v_req.cdb[0];
			lun = vhost_buf_to_lun(v_req.lun);
		}
		/*
		 * Check that the received CDB size does not exceeded our
		 * hardcoded max for vhost-scsi, then get a pre-allocated
		 * cmd descriptor for the new virtio-scsi tag.
		 *
		 * TODO what if cdb was too small for varlen cdb header?
		 */
		if (unlikely(scsi_command_size(cdb) > VHOST_SCSI_MAX_CDB_SIZE)) {
			vq_err(vq, "Received SCSI CDB with command_size: %d that"
				" exceeds SCSI_MAX_VARLEN_CDB_SIZE: %d\n",
				scsi_command_size(cdb), VHOST_SCSI_MAX_CDB_SIZE);
				goto err;
		}
		cmd = vhost_scsi_get_cmd(vq, tpg, cdb, tag, lun, task_attr,
					 exp_data_len + prot_bytes,
					 data_direction);
		if (IS_ERR(cmd)) {
			vq_err(vq, "vhost_scsi_get_cmd failed %ld\n",
			       PTR_ERR(cmd));
			goto err;
		}
		cmd->tvc_vhost = vs;
		cmd->tvc_vq = vq;
		for (i = 0; i < vc.in ; i++)
			cmd->tvc_resp_iov[i] = vq->iov[vc.out + i];
		cmd->tvc_in_iovs = vc.in;

		pr_debug("vhost_scsi got command opcode: %#02x, lun: %d\n",
			 cmd->tvc_cdb[0], cmd->tvc_lun);
		pr_debug("cmd: %p exp_data_len: %d, prot_bytes: %d data_direction:"
			 " %d\n", cmd, exp_data_len, prot_bytes, data_direction);

		if (data_direction != DMA_NONE) {
			if (unlikely(vhost_scsi_mapal(cmd, prot_bytes,
						      &prot_iter, exp_data_len,
						      &data_iter))) {
				vq_err(vq, "Failed to map iov to sgl\n");
				vhost_scsi_release_cmd_res(&cmd->tvc_se_cmd);
				goto err;
			}
		}
		/*
		 * Save the descriptor from vhost_get_vq_desc() to be used to
		 * complete the virtio-scsi request in TCM callback context via
		 * vhost_scsi_queue_data_in() and vhost_scsi_queue_status()
		 */
		cmd->tvc_vq_desc = vc.head;
		vhost_scsi_target_queue_cmd(cmd);
		ret = 0;
err:
		/*
		 * ENXIO:  No more requests, or read error, wait for next kick
		 * EINVAL: Invalid response buffer, drop the request
		 * EIO:    Respond with bad target
		 * EAGAIN: Pending request
		 */
		if (ret == -ENXIO)
			break;
		else if (ret == -EIO)
			vhost_scsi_send_bad_target(vs, vq, vc.head, vc.out);
	} while (likely(!vhost_exceeds_weight(vq, ++c, 0)));
out:
	mutex_unlock(&vq->mutex);
}

static void
vhost_scsi_send_tmf_resp(struct vhost_scsi *vs, struct vhost_virtqueue *vq,
			 int in_iovs, int vq_desc, struct iovec *resp_iov,
			 int tmf_resp_code)
{
	struct virtio_scsi_ctrl_tmf_resp rsp;
	struct iov_iter iov_iter;
	int ret;

	pr_debug("%s\n", __func__);
	memset(&rsp, 0, sizeof(rsp));
	rsp.response = tmf_resp_code;

	iov_iter_init(&iov_iter, ITER_DEST, resp_iov, in_iovs, sizeof(rsp));

	ret = copy_to_iter(&rsp, sizeof(rsp), &iov_iter);
	if (likely(ret == sizeof(rsp)))
		vhost_add_used_and_signal(&vs->dev, vq, vq_desc, 0);
	else
		pr_err("Faulted on virtio_scsi_ctrl_tmf_resp\n");
}

static void vhost_scsi_tmf_resp_work(struct vhost_work *work)
{
	struct vhost_scsi_tmf *tmf = container_of(work, struct vhost_scsi_tmf,
						  vwork);
	struct vhost_virtqueue *ctl_vq, *vq;
	int resp_code, i;

	if (tmf->scsi_resp == TMR_FUNCTION_COMPLETE) {
		/*
		 * Flush IO vqs that don't share a worker with the ctl to make
		 * sure they have sent their responses before us.
		 */
		ctl_vq = &tmf->vhost->vqs[VHOST_SCSI_VQ_CTL].vq;
		for (i = VHOST_SCSI_VQ_IO; i < tmf->vhost->dev.nvqs; i++) {
			vq = &tmf->vhost->vqs[i].vq;

			if (vhost_vq_is_setup(vq) &&
			    vq->worker != ctl_vq->worker)
				vhost_vq_flush(vq);
		}

		resp_code = VIRTIO_SCSI_S_FUNCTION_SUCCEEDED;
	} else {
		resp_code = VIRTIO_SCSI_S_FUNCTION_REJECTED;
	}

	vhost_scsi_send_tmf_resp(tmf->vhost, &tmf->svq->vq, tmf->in_iovs,
				 tmf->vq_desc, &tmf->resp_iov, resp_code);
	vhost_scsi_release_tmf_res(tmf);
}

static void vhost_scsi_tmf_flush_work(struct work_struct *work)
{
	struct vhost_scsi_tmf *tmf = container_of(work, struct vhost_scsi_tmf,
						 flush_work);
	struct vhost_virtqueue *vq = &tmf->svq->vq;
	/*
	 * Make sure we have sent responses for other commands before we
	 * send our response.
	 */
	vhost_dev_flush(vq->dev);
	if (!vhost_vq_work_queue(vq, &tmf->vwork))
		vhost_scsi_release_tmf_res(tmf);
}

static void
vhost_scsi_handle_tmf(struct vhost_scsi *vs, struct vhost_scsi_tpg *tpg,
		      struct vhost_virtqueue *vq,
		      struct virtio_scsi_ctrl_tmf_req *vtmf,
		      struct vhost_scsi_ctx *vc)
{
	struct vhost_scsi_virtqueue *svq = container_of(vq,
					struct vhost_scsi_virtqueue, vq);
	struct vhost_scsi_tmf *tmf;

	if (vhost32_to_cpu(vq, vtmf->subtype) !=
	    VIRTIO_SCSI_T_TMF_LOGICAL_UNIT_RESET)
		goto send_reject;

	if (!tpg->tpg_nexus || !tpg->tpg_nexus->tvn_se_sess) {
		pr_err("Unable to locate active struct vhost_scsi_nexus for LUN RESET.\n");
		goto send_reject;
	}

	tmf = kzalloc(sizeof(*tmf), GFP_KERNEL);
	if (!tmf)
		goto send_reject;

	INIT_WORK(&tmf->flush_work, vhost_scsi_tmf_flush_work);
	vhost_work_init(&tmf->vwork, vhost_scsi_tmf_resp_work);
	tmf->vhost = vs;
	tmf->svq = svq;
	tmf->resp_iov = vq->iov[vc->out];
	tmf->vq_desc = vc->head;
	tmf->in_iovs = vc->in;
	tmf->inflight = vhost_scsi_get_inflight(vq);

	if (target_submit_tmr(&tmf->se_cmd, tpg->tpg_nexus->tvn_se_sess, NULL,
			      vhost_buf_to_lun(vtmf->lun), NULL,
			      TMR_LUN_RESET, GFP_KERNEL, 0,
			      TARGET_SCF_ACK_KREF) < 0) {
		vhost_scsi_release_tmf_res(tmf);
		goto send_reject;
	}

	return;

send_reject:
	vhost_scsi_send_tmf_resp(vs, vq, vc->in, vc->head, &vq->iov[vc->out],
				 VIRTIO_SCSI_S_FUNCTION_REJECTED);
}

static void
vhost_scsi_send_an_resp(struct vhost_scsi *vs,
			struct vhost_virtqueue *vq,
			struct vhost_scsi_ctx *vc)
{
	struct virtio_scsi_ctrl_an_resp rsp;
	struct iov_iter iov_iter;
	int ret;

	pr_debug("%s\n", __func__);
	memset(&rsp, 0, sizeof(rsp));	/* event_actual = 0 */
	rsp.response = VIRTIO_SCSI_S_OK;

	iov_iter_init(&iov_iter, ITER_DEST, &vq->iov[vc->out], vc->in, sizeof(rsp));

	ret = copy_to_iter(&rsp, sizeof(rsp), &iov_iter);
	if (likely(ret == sizeof(rsp)))
		vhost_add_used_and_signal(&vs->dev, vq, vc->head, 0);
	else
		pr_err("Faulted on virtio_scsi_ctrl_an_resp\n");
}

static void
vhost_scsi_ctl_handle_vq(struct vhost_scsi *vs, struct vhost_virtqueue *vq)
{
	struct vhost_scsi_tpg *tpg;
	union {
		__virtio32 type;
		struct virtio_scsi_ctrl_an_req an;
		struct virtio_scsi_ctrl_tmf_req tmf;
	} v_req;
	struct vhost_scsi_ctx vc;
	size_t typ_size;
	int ret, c = 0;

	mutex_lock(&vq->mutex);
	/*
	 * We can handle the vq only after the endpoint is setup by calling the
	 * VHOST_SCSI_SET_ENDPOINT ioctl.
	 */
	if (!vhost_vq_get_backend(vq))
		goto out;

	memset(&vc, 0, sizeof(vc));

	vhost_disable_notify(&vs->dev, vq);

	do {
		ret = vhost_scsi_get_desc(vs, vq, &vc);
		if (ret)
			goto err;

		/*
		 * Get the request type first in order to setup
		 * other parameters dependent on the type.
		 */
		vc.req = &v_req.type;
		typ_size = sizeof(v_req.type);

		if (unlikely(!copy_from_iter_full(vc.req, typ_size,
						  &vc.out_iter))) {
			vq_err(vq, "Faulted on copy_from_iter tmf type\n");
			/*
			 * The size of the response buffer depends on the
			 * request type and must be validated against it.
			 * Since the request type is not known, don't send
			 * a response.
			 */
			continue;
		}

		switch (vhost32_to_cpu(vq, v_req.type)) {
		case VIRTIO_SCSI_T_TMF:
			vc.req = &v_req.tmf;
			vc.req_size = sizeof(struct virtio_scsi_ctrl_tmf_req);
			vc.rsp_size = sizeof(struct virtio_scsi_ctrl_tmf_resp);
			vc.lunp = &v_req.tmf.lun[0];
			vc.target = &v_req.tmf.lun[1];
			break;
		case VIRTIO_SCSI_T_AN_QUERY:
		case VIRTIO_SCSI_T_AN_SUBSCRIBE:
			vc.req = &v_req.an;
			vc.req_size = sizeof(struct virtio_scsi_ctrl_an_req);
			vc.rsp_size = sizeof(struct virtio_scsi_ctrl_an_resp);
			vc.lunp = &v_req.an.lun[0];
			vc.target = NULL;
			break;
		default:
			vq_err(vq, "Unknown control request %d", v_req.type);
			continue;
		}

		/*
		 * Validate the size of request and response buffers.
		 * Check for a sane response buffer so we can report
		 * early errors back to the guest.
		 */
		ret = vhost_scsi_chk_size(vq, &vc);
		if (ret)
			goto err;

		/*
		 * Get the rest of the request now that its size is known.
		 */
		vc.req += typ_size;
		vc.req_size -= typ_size;

		ret = vhost_scsi_get_req(vq, &vc, &tpg);
		if (ret)
			goto err;

		if (v_req.type == VIRTIO_SCSI_T_TMF)
			vhost_scsi_handle_tmf(vs, tpg, vq, &v_req.tmf, &vc);
		else
			vhost_scsi_send_an_resp(vs, vq, &vc);
err:
		/*
		 * ENXIO:  No more requests, or read error, wait for next kick
		 * EINVAL: Invalid response buffer, drop the request
		 * EIO:    Respond with bad target
		 * EAGAIN: Pending request
		 */
		if (ret == -ENXIO)
			break;
		else if (ret == -EIO)
			vhost_scsi_send_bad_target(vs, vq, vc.head, vc.out);
	} while (likely(!vhost_exceeds_weight(vq, ++c, 0)));
out:
	mutex_unlock(&vq->mutex);
}

static void vhost_scsi_ctl_handle_kick(struct vhost_work *work)
{
	struct vhost_virtqueue *vq = container_of(work, struct vhost_virtqueue,
						poll.work);
	struct vhost_scsi *vs = container_of(vq->dev, struct vhost_scsi, dev);

	pr_debug("%s: The handling func for control queue.\n", __func__);
	vhost_scsi_ctl_handle_vq(vs, vq);
}

static void
vhost_scsi_send_evt(struct vhost_scsi *vs, struct vhost_virtqueue *vq,
		    struct vhost_scsi_tpg *tpg, struct se_lun *lun,
		    u32 event, u32 reason)
{
	struct vhost_scsi_evt *evt;

	evt = vhost_scsi_allocate_evt(vs, event, reason);
	if (!evt)
		return;

	if (tpg && lun) {
		/* TODO: share lun setup code with virtio-scsi.ko */
		/*
		 * Note: evt->event is zeroed when we allocate it and
		 * lun[4-7] need to be zero according to virtio-scsi spec.
		 */
		evt->event.lun[0] = 0x01;
		evt->event.lun[1] = tpg->tport_tpgt;
		if (lun->unpacked_lun >= 256)
			evt->event.lun[2] = lun->unpacked_lun >> 8 | 0x40 ;
		evt->event.lun[3] = lun->unpacked_lun & 0xFF;
	}

	llist_add(&evt->list, &vs->vs_event_list);
	if (!vhost_vq_work_queue(vq, &vs->vs_event_work))
		vhost_scsi_complete_events(vs, true);
}

static void vhost_scsi_evt_handle_kick(struct vhost_work *work)
{
	struct vhost_virtqueue *vq = container_of(work, struct vhost_virtqueue,
						poll.work);
	struct vhost_scsi *vs = container_of(vq->dev, struct vhost_scsi, dev);

	mutex_lock(&vq->mutex);
	if (!vhost_vq_get_backend(vq))
		goto out;

	if (vs->vs_events_missed)
		vhost_scsi_send_evt(vs, vq, NULL, NULL, VIRTIO_SCSI_T_NO_EVENT,
				    0);
out:
	mutex_unlock(&vq->mutex);
}

static void vhost_scsi_handle_kick(struct vhost_work *work)
{
	struct vhost_virtqueue *vq = container_of(work, struct vhost_virtqueue,
						poll.work);
	struct vhost_scsi *vs = container_of(vq->dev, struct vhost_scsi, dev);

	vhost_scsi_handle_vq(vs, vq);
}

/* Callers must hold dev mutex */
static void vhost_scsi_flush(struct vhost_scsi *vs)
{
	int i;

	/* Init new inflight and remember the old inflight */
	vhost_scsi_init_inflight(vs, vs->old_inflight);

	/*
	 * The inflight->kref was initialized to 1. We decrement it here to
	 * indicate the start of the flush operation so that it will reach 0
	 * when all the reqs are finished.
	 */
	for (i = 0; i < vs->dev.nvqs; i++)
		kref_put(&vs->old_inflight[i]->kref, vhost_scsi_done_inflight);

	/* Flush both the vhost poll and vhost work */
	vhost_dev_flush(&vs->dev);

	/* Wait for all reqs issued before the flush to be finished */
	for (i = 0; i < vs->dev.nvqs; i++)
		wait_for_completion(&vs->old_inflight[i]->comp);
}

static void vhost_scsi_destroy_vq_cmds(struct vhost_virtqueue *vq)
{
	struct vhost_scsi_virtqueue *svq = container_of(vq,
					struct vhost_scsi_virtqueue, vq);
	struct vhost_scsi_cmd *tv_cmd;
	unsigned int i;

	if (!svq->scsi_cmds)
		return;

	for (i = 0; i < svq->max_cmds; i++) {
		tv_cmd = &svq->scsi_cmds[i];

		kfree(tv_cmd->tvc_sgl);
		kfree(tv_cmd->tvc_prot_sgl);
		kfree(tv_cmd->tvc_upages);
		kfree(tv_cmd->tvc_resp_iov);
	}

	sbitmap_free(&svq->scsi_tags);
	kfree(svq->scsi_cmds);
	svq->scsi_cmds = NULL;
}

static int vhost_scsi_setup_vq_cmds(struct vhost_virtqueue *vq, int max_cmds)
{
	struct vhost_scsi_virtqueue *svq = container_of(vq,
					struct vhost_scsi_virtqueue, vq);
	struct vhost_scsi_cmd *tv_cmd;
	unsigned int i;

	if (svq->scsi_cmds)
		return 0;

	if (sbitmap_init_node(&svq->scsi_tags, max_cmds, -1, GFP_KERNEL,
			      NUMA_NO_NODE, false, true))
		return -ENOMEM;
	svq->max_cmds = max_cmds;

	svq->scsi_cmds = kcalloc(max_cmds, sizeof(*tv_cmd), GFP_KERNEL);
	if (!svq->scsi_cmds) {
		sbitmap_free(&svq->scsi_tags);
		return -ENOMEM;
	}

	for (i = 0; i < max_cmds; i++) {
		tv_cmd = &svq->scsi_cmds[i];

		tv_cmd->tvc_sgl = kcalloc(VHOST_SCSI_PREALLOC_SGLS,
					  sizeof(struct scatterlist),
					  GFP_KERNEL);
		if (!tv_cmd->tvc_sgl) {
			pr_err("Unable to allocate tv_cmd->tvc_sgl\n");
			goto out;
		}

		tv_cmd->tvc_upages = kcalloc(VHOST_SCSI_PREALLOC_UPAGES,
					     sizeof(struct page *),
					     GFP_KERNEL);
		if (!tv_cmd->tvc_upages) {
			pr_err("Unable to allocate tv_cmd->tvc_upages\n");
			goto out;
		}

		tv_cmd->tvc_resp_iov = kcalloc(UIO_MAXIOV,
					       sizeof(struct iovec),
					       GFP_KERNEL);
		if (!tv_cmd->tvc_resp_iov) {
			pr_err("Unable to allocate tv_cmd->tvc_resp_iov\n");
			goto out;
		}

		tv_cmd->tvc_prot_sgl = kcalloc(VHOST_SCSI_PREALLOC_PROT_SGLS,
					       sizeof(struct scatterlist),
					       GFP_KERNEL);
		if (!tv_cmd->tvc_prot_sgl) {
			pr_err("Unable to allocate tv_cmd->tvc_prot_sgl\n");
			goto out;
		}
	}
	return 0;
out:
	vhost_scsi_destroy_vq_cmds(vq);
	return -ENOMEM;
}

/*
 * Called from vhost_scsi_ioctl() context to walk the list of available
 * vhost_scsi_tpg with an active struct vhost_scsi_nexus
 *
 *  The lock nesting rule is:
 *    vs->dev.mutex -> vhost_scsi_mutex -> tpg->tv_tpg_mutex -> vq->mutex
 */
static int
vhost_scsi_set_endpoint(struct vhost_scsi *vs,
			struct vhost_scsi_target *t)
{
	struct se_portal_group *se_tpg;
	struct vhost_scsi_tport *tv_tport;
	struct vhost_scsi_tpg *tpg;
	struct vhost_scsi_tpg **vs_tpg;
	struct vhost_virtqueue *vq;
	int index, ret, i, len;
	bool match = false;

	mutex_lock(&vs->dev.mutex);

	/* Verify that ring has been setup correctly. */
	for (index = 0; index < vs->dev.nvqs; ++index) {
		/* Verify that ring has been setup correctly. */
		if (!vhost_vq_access_ok(&vs->vqs[index].vq)) {
			ret = -EFAULT;
			goto out;
		}
	}

	len = sizeof(vs_tpg[0]) * VHOST_SCSI_MAX_TARGET;
	vs_tpg = kzalloc(len, GFP_KERNEL);
	if (!vs_tpg) {
		ret = -ENOMEM;
		goto out;
	}
	if (vs->vs_tpg)
		memcpy(vs_tpg, vs->vs_tpg, len);

	mutex_lock(&vhost_scsi_mutex);
	list_for_each_entry(tpg, &vhost_scsi_list, tv_tpg_list) {
		mutex_lock(&tpg->tv_tpg_mutex);
		if (!tpg->tpg_nexus) {
			mutex_unlock(&tpg->tv_tpg_mutex);
			continue;
		}
		if (tpg->tv_tpg_vhost_count != 0) {
			mutex_unlock(&tpg->tv_tpg_mutex);
			continue;
		}
		tv_tport = tpg->tport;

		if (!strcmp(tv_tport->tport_name, t->vhost_wwpn)) {
			if (vs->vs_tpg && vs->vs_tpg[tpg->tport_tpgt]) {
				mutex_unlock(&tpg->tv_tpg_mutex);
				mutex_unlock(&vhost_scsi_mutex);
				ret = -EEXIST;
				goto undepend;
			}
			/*
			 * In order to ensure individual vhost-scsi configfs
			 * groups cannot be removed while in use by vhost ioctl,
			 * go ahead and take an explicit se_tpg->tpg_group.cg_item
			 * dependency now.
			 */
			se_tpg = &tpg->se_tpg;
			ret = target_depend_item(&se_tpg->tpg_group.cg_item);
			if (ret) {
				pr_warn("target_depend_item() failed: %d\n", ret);
				mutex_unlock(&tpg->tv_tpg_mutex);
				mutex_unlock(&vhost_scsi_mutex);
				goto undepend;
			}
			tpg->tv_tpg_vhost_count++;
			tpg->vhost_scsi = vs;
			vs_tpg[tpg->tport_tpgt] = tpg;
			match = true;
		}
		mutex_unlock(&tpg->tv_tpg_mutex);
	}
	mutex_unlock(&vhost_scsi_mutex);

	if (match) {
		memcpy(vs->vs_vhost_wwpn, t->vhost_wwpn,
		       sizeof(vs->vs_vhost_wwpn));

		for (i = VHOST_SCSI_VQ_IO; i < vs->dev.nvqs; i++) {
			vq = &vs->vqs[i].vq;
			if (!vhost_vq_is_setup(vq))
				continue;

			ret = vhost_scsi_setup_vq_cmds(vq, vq->num);
			if (ret)
				goto destroy_vq_cmds;
		}

		for (i = 0; i < vs->dev.nvqs; i++) {
			vq = &vs->vqs[i].vq;
			mutex_lock(&vq->mutex);
			vhost_vq_set_backend(vq, vs_tpg);
			vhost_vq_init_access(vq);
			mutex_unlock(&vq->mutex);
		}
		ret = 0;
	} else {
		ret = -EEXIST;
	}

	/*
	 * Act as synchronize_rcu to make sure access to
	 * old vs->vs_tpg is finished.
	 */
	vhost_scsi_flush(vs);
	kfree(vs->vs_tpg);
	vs->vs_tpg = vs_tpg;
	goto out;

destroy_vq_cmds:
	for (i--; i >= VHOST_SCSI_VQ_IO; i--) {
		if (!vhost_vq_get_backend(&vs->vqs[i].vq))
			vhost_scsi_destroy_vq_cmds(&vs->vqs[i].vq);
	}
undepend:
	for (i = 0; i < VHOST_SCSI_MAX_TARGET; i++) {
		tpg = vs_tpg[i];
		if (tpg) {
			mutex_lock(&tpg->tv_tpg_mutex);
			tpg->vhost_scsi = NULL;
			tpg->tv_tpg_vhost_count--;
			mutex_unlock(&tpg->tv_tpg_mutex);
			target_undepend_item(&tpg->se_tpg.tpg_group.cg_item);
		}
	}
	kfree(vs_tpg);
out:
	mutex_unlock(&vs->dev.mutex);
	return ret;
}

static int
vhost_scsi_clear_endpoint(struct vhost_scsi *vs,
			  struct vhost_scsi_target *t)
{
	struct se_portal_group *se_tpg;
	struct vhost_scsi_tport *tv_tport;
	struct vhost_scsi_tpg *tpg;
	struct vhost_virtqueue *vq;
	bool match = false;
	int index, ret, i;
	u8 target;

	mutex_lock(&vs->dev.mutex);
	/* Verify that ring has been setup correctly. */
	for (index = 0; index < vs->dev.nvqs; ++index) {
		if (!vhost_vq_access_ok(&vs->vqs[index].vq)) {
			ret = -EFAULT;
			goto err_dev;
		}
	}

	if (!vs->vs_tpg) {
		ret = 0;
		goto err_dev;
	}

	for (i = 0; i < VHOST_SCSI_MAX_TARGET; i++) {
		target = i;
		tpg = vs->vs_tpg[target];
		if (!tpg)
			continue;

		tv_tport = tpg->tport;
		if (!tv_tport) {
			ret = -ENODEV;
			goto err_dev;
		}

		if (strcmp(tv_tport->tport_name, t->vhost_wwpn)) {
			pr_warn("tv_tport->tport_name: %s, tpg->tport_tpgt: %hu"
				" does not match t->vhost_wwpn: %s, t->vhost_tpgt: %hu\n",
				tv_tport->tport_name, tpg->tport_tpgt,
				t->vhost_wwpn, t->vhost_tpgt);
			ret = -EINVAL;
			goto err_dev;
		}
		match = true;
	}
	if (!match)
		goto free_vs_tpg;

	/* Prevent new cmds from starting and accessing the tpgs/sessions */
	for (i = 0; i < vs->dev.nvqs; i++) {
		vq = &vs->vqs[i].vq;
		mutex_lock(&vq->mutex);
		vhost_vq_set_backend(vq, NULL);
		mutex_unlock(&vq->mutex);
	}
	/* Make sure cmds are not running before tearing them down. */
	vhost_scsi_flush(vs);

	for (i = 0; i < vs->dev.nvqs; i++) {
		vq = &vs->vqs[i].vq;
		vhost_scsi_destroy_vq_cmds(vq);
	}

	/*
	 * We can now release our hold on the tpg and sessions and userspace
	 * can free them after this point.
	 */
	for (i = 0; i < VHOST_SCSI_MAX_TARGET; i++) {
		target = i;
		tpg = vs->vs_tpg[target];
		if (!tpg)
			continue;

		mutex_lock(&tpg->tv_tpg_mutex);

		tpg->tv_tpg_vhost_count--;
		tpg->vhost_scsi = NULL;
		vs->vs_tpg[target] = NULL;

		mutex_unlock(&tpg->tv_tpg_mutex);

		se_tpg = &tpg->se_tpg;
		target_undepend_item(&se_tpg->tpg_group.cg_item);
	}

free_vs_tpg:
	/*
	 * Act as synchronize_rcu to make sure access to
	 * old vs->vs_tpg is finished.
	 */
	vhost_scsi_flush(vs);
	kfree(vs->vs_tpg);
	vs->vs_tpg = NULL;
	WARN_ON(vs->vs_events_nr);
	mutex_unlock(&vs->dev.mutex);
	return 0;

err_dev:
	mutex_unlock(&vs->dev.mutex);
	return ret;
}

static int vhost_scsi_set_features(struct vhost_scsi *vs, u64 features)
{
	struct vhost_virtqueue *vq;
	int i;

	if (features & ~VHOST_SCSI_FEATURES)
		return -EOPNOTSUPP;

	mutex_lock(&vs->dev.mutex);
	if ((features & (1 << VHOST_F_LOG_ALL)) &&
	    !vhost_log_access_ok(&vs->dev)) {
		mutex_unlock(&vs->dev.mutex);
		return -EFAULT;
	}

	for (i = 0; i < vs->dev.nvqs; i++) {
		vq = &vs->vqs[i].vq;
		mutex_lock(&vq->mutex);
		vq->acked_features = features;
		mutex_unlock(&vq->mutex);
	}
	mutex_unlock(&vs->dev.mutex);
	return 0;
}

static int vhost_scsi_open(struct inode *inode, struct file *f)
{
	struct vhost_scsi_virtqueue *svq;
	struct vhost_scsi *vs;
	struct vhost_virtqueue **vqs;
	int r = -ENOMEM, i, nvqs = vhost_scsi_max_io_vqs;

	vs = kvzalloc(sizeof(*vs), GFP_KERNEL);
	if (!vs)
		goto err_vs;

	if (nvqs > VHOST_SCSI_MAX_IO_VQ) {
		pr_err("Invalid max_io_vqs of %d. Using %d.\n", nvqs,
		       VHOST_SCSI_MAX_IO_VQ);
		nvqs = VHOST_SCSI_MAX_IO_VQ;
	} else if (nvqs == 0) {
		pr_err("Invalid max_io_vqs of %d. Using 1.\n", nvqs);
		nvqs = 1;
	}
	nvqs += VHOST_SCSI_VQ_IO;

	vs->old_inflight = kmalloc_array(nvqs, sizeof(*vs->old_inflight),
					 GFP_KERNEL | __GFP_ZERO);
	if (!vs->old_inflight)
		goto err_inflight;

	vs->vqs = kmalloc_array(nvqs, sizeof(*vs->vqs),
				GFP_KERNEL | __GFP_ZERO);
	if (!vs->vqs)
		goto err_vqs;

	vqs = kmalloc_array(nvqs, sizeof(*vqs), GFP_KERNEL);
	if (!vqs)
		goto err_local_vqs;

	vhost_work_init(&vs->vs_event_work, vhost_scsi_evt_work);

	vs->vs_events_nr = 0;
	vs->vs_events_missed = false;

	vqs[VHOST_SCSI_VQ_CTL] = &vs->vqs[VHOST_SCSI_VQ_CTL].vq;
	vqs[VHOST_SCSI_VQ_EVT] = &vs->vqs[VHOST_SCSI_VQ_EVT].vq;
	vs->vqs[VHOST_SCSI_VQ_CTL].vq.handle_kick = vhost_scsi_ctl_handle_kick;
	vs->vqs[VHOST_SCSI_VQ_EVT].vq.handle_kick = vhost_scsi_evt_handle_kick;
	for (i = VHOST_SCSI_VQ_IO; i < nvqs; i++) {
		svq = &vs->vqs[i];

		vqs[i] = &svq->vq;
		svq->vs = vs;
		init_llist_head(&svq->completion_list);
		vhost_work_init(&svq->completion_work,
				vhost_scsi_complete_cmd_work);
		svq->vq.handle_kick = vhost_scsi_handle_kick;
	}
	vhost_dev_init(&vs->dev, vqs, nvqs, UIO_MAXIOV,
		       VHOST_SCSI_WEIGHT, 0, true, NULL);

	vhost_scsi_init_inflight(vs, NULL);

	f->private_data = vs;
	return 0;

err_local_vqs:
	kfree(vs->vqs);
err_vqs:
	kfree(vs->old_inflight);
err_inflight:
	kvfree(vs);
err_vs:
	return r;
}

static int vhost_scsi_release(struct inode *inode, struct file *f)
{
	struct vhost_scsi *vs = f->private_data;
	struct vhost_scsi_target t;

	mutex_lock(&vs->dev.mutex);
	memcpy(t.vhost_wwpn, vs->vs_vhost_wwpn, sizeof(t.vhost_wwpn));
	mutex_unlock(&vs->dev.mutex);
	vhost_scsi_clear_endpoint(vs, &t);
	vhost_dev_stop(&vs->dev);
	vhost_dev_cleanup(&vs->dev);
	kfree(vs->dev.vqs);
	kfree(vs->vqs);
	kfree(vs->old_inflight);
	kvfree(vs);
	return 0;
}

static long
vhost_scsi_ioctl(struct file *f,
		 unsigned int ioctl,
		 unsigned long arg)
{
	struct vhost_scsi *vs = f->private_data;
	struct vhost_scsi_target backend;
	void __user *argp = (void __user *)arg;
	u64 __user *featurep = argp;
	u32 __user *eventsp = argp;
	u32 events_missed;
	u64 features;
	int r, abi_version = VHOST_SCSI_ABI_VERSION;
	struct vhost_virtqueue *vq = &vs->vqs[VHOST_SCSI_VQ_EVT].vq;

	switch (ioctl) {
	case VHOST_SCSI_SET_ENDPOINT:
		if (copy_from_user(&backend, argp, sizeof backend))
			return -EFAULT;
		if (backend.reserved != 0)
			return -EOPNOTSUPP;

		return vhost_scsi_set_endpoint(vs, &backend);
	case VHOST_SCSI_CLEAR_ENDPOINT:
		if (copy_from_user(&backend, argp, sizeof backend))
			return -EFAULT;
		if (backend.reserved != 0)
			return -EOPNOTSUPP;

		return vhost_scsi_clear_endpoint(vs, &backend);
	case VHOST_SCSI_GET_ABI_VERSION:
		if (copy_to_user(argp, &abi_version, sizeof abi_version))
			return -EFAULT;
		return 0;
	case VHOST_SCSI_SET_EVENTS_MISSED:
		if (get_user(events_missed, eventsp))
			return -EFAULT;
		mutex_lock(&vq->mutex);
		vs->vs_events_missed = events_missed;
		mutex_unlock(&vq->mutex);
		return 0;
	case VHOST_SCSI_GET_EVENTS_MISSED:
		mutex_lock(&vq->mutex);
		events_missed = vs->vs_events_missed;
		mutex_unlock(&vq->mutex);
		if (put_user(events_missed, eventsp))
			return -EFAULT;
		return 0;
	case VHOST_GET_FEATURES:
		features = VHOST_SCSI_FEATURES;
		if (copy_to_user(featurep, &features, sizeof features))
			return -EFAULT;
		return 0;
	case VHOST_SET_FEATURES:
		if (copy_from_user(&features, featurep, sizeof features))
			return -EFAULT;
		return vhost_scsi_set_features(vs, features);
	case VHOST_NEW_WORKER:
	case VHOST_FREE_WORKER:
	case VHOST_ATTACH_VRING_WORKER:
	case VHOST_GET_VRING_WORKER:
		mutex_lock(&vs->dev.mutex);
		r = vhost_worker_ioctl(&vs->dev, ioctl, argp);
		mutex_unlock(&vs->dev.mutex);
		return r;
	default:
		mutex_lock(&vs->dev.mutex);
		r = vhost_dev_ioctl(&vs->dev, ioctl, argp);
		/* TODO: flush backend after dev ioctl. */
		if (r == -ENOIOCTLCMD)
			r = vhost_vring_ioctl(&vs->dev, ioctl, argp);
		mutex_unlock(&vs->dev.mutex);
		return r;
	}
}

static const struct file_operations vhost_scsi_fops = {
	.owner          = THIS_MODULE,
	.release        = vhost_scsi_release,
	.unlocked_ioctl = vhost_scsi_ioctl,
	.compat_ioctl	= compat_ptr_ioctl,
	.open           = vhost_scsi_open,
	.llseek		= noop_llseek,
};

static struct miscdevice vhost_scsi_misc = {
	MISC_DYNAMIC_MINOR,
	"vhost-scsi",
	&vhost_scsi_fops,
};

static int __init vhost_scsi_register(void)
{
	return misc_register(&vhost_scsi_misc);
}

static void vhost_scsi_deregister(void)
{
	misc_deregister(&vhost_scsi_misc);
}

static char *vhost_scsi_dump_proto_id(struct vhost_scsi_tport *tport)
{
	switch (tport->tport_proto_id) {
	case SCSI_PROTOCOL_SAS:
		return "SAS";
	case SCSI_PROTOCOL_FCP:
		return "FCP";
	case SCSI_PROTOCOL_ISCSI:
		return "iSCSI";
	default:
		break;
	}

	return "Unknown";
}

static void
vhost_scsi_do_plug(struct vhost_scsi_tpg *tpg,
		  struct se_lun *lun, bool plug)
{

	struct vhost_scsi *vs = tpg->vhost_scsi;
	struct vhost_virtqueue *vq;
	u32 reason;

	if (!vs)
		return;

	if (plug)
		reason = VIRTIO_SCSI_EVT_RESET_RESCAN;
	else
		reason = VIRTIO_SCSI_EVT_RESET_REMOVED;

	vq = &vs->vqs[VHOST_SCSI_VQ_EVT].vq;
	mutex_lock(&vq->mutex);
	/*
	 * We can't queue events if the backend has been cleared, because
	 * we could end up queueing an event after the flush.
	 */
	if (!vhost_vq_get_backend(vq))
		goto unlock;

	if (vhost_has_feature(vq, VIRTIO_SCSI_F_HOTPLUG))
		vhost_scsi_send_evt(vs, vq, tpg, lun,
				   VIRTIO_SCSI_T_TRANSPORT_RESET, reason);
unlock:
	mutex_unlock(&vq->mutex);
}

static void vhost_scsi_hotplug(struct vhost_scsi_tpg *tpg, struct se_lun *lun)
{
	vhost_scsi_do_plug(tpg, lun, true);
}

static void vhost_scsi_hotunplug(struct vhost_scsi_tpg *tpg, struct se_lun *lun)
{
	vhost_scsi_do_plug(tpg, lun, false);
}

static int vhost_scsi_port_link(struct se_portal_group *se_tpg,
			       struct se_lun *lun)
{
	struct vhost_scsi_tpg *tpg = container_of(se_tpg,
				struct vhost_scsi_tpg, se_tpg);

	mutex_lock(&tpg->tv_tpg_mutex);
	tpg->tv_tpg_port_count++;
	vhost_scsi_hotplug(tpg, lun);
	mutex_unlock(&tpg->tv_tpg_mutex);

	return 0;
}

static void vhost_scsi_port_unlink(struct se_portal_group *se_tpg,
				  struct se_lun *lun)
{
	struct vhost_scsi_tpg *tpg = container_of(se_tpg,
				struct vhost_scsi_tpg, se_tpg);

	mutex_lock(&tpg->tv_tpg_mutex);
	tpg->tv_tpg_port_count--;
	vhost_scsi_hotunplug(tpg, lun);
	mutex_unlock(&tpg->tv_tpg_mutex);
}

static ssize_t vhost_scsi_tpg_attrib_fabric_prot_type_store(
		struct config_item *item, const char *page, size_t count)
{
	struct se_portal_group *se_tpg = attrib_to_tpg(item);
	struct vhost_scsi_tpg *tpg = container_of(se_tpg,
				struct vhost_scsi_tpg, se_tpg);
	unsigned long val;
	int ret = kstrtoul(page, 0, &val);

	if (ret) {
		pr_err("kstrtoul() returned %d for fabric_prot_type\n", ret);
		return ret;
	}
	if (val != 0 && val != 1 && val != 3) {
		pr_err("Invalid vhost_scsi fabric_prot_type: %lu\n", val);
		return -EINVAL;
	}
	tpg->tv_fabric_prot_type = val;

	return count;
}

static ssize_t vhost_scsi_tpg_attrib_fabric_prot_type_show(
		struct config_item *item, char *page)
{
	struct se_portal_group *se_tpg = attrib_to_tpg(item);
	struct vhost_scsi_tpg *tpg = container_of(se_tpg,
				struct vhost_scsi_tpg, se_tpg);

	return sysfs_emit(page, "%d\n", tpg->tv_fabric_prot_type);
}

CONFIGFS_ATTR(vhost_scsi_tpg_attrib_, fabric_prot_type);

static struct configfs_attribute *vhost_scsi_tpg_attrib_attrs[] = {
	&vhost_scsi_tpg_attrib_attr_fabric_prot_type,
	NULL,
};

static int vhost_scsi_make_nexus(struct vhost_scsi_tpg *tpg,
				const char *name)
{
	struct vhost_scsi_nexus *tv_nexus;

	mutex_lock(&tpg->tv_tpg_mutex);
	if (tpg->tpg_nexus) {
		mutex_unlock(&tpg->tv_tpg_mutex);
		pr_debug("tpg->tpg_nexus already exists\n");
		return -EEXIST;
	}

	tv_nexus = kzalloc(sizeof(*tv_nexus), GFP_KERNEL);
	if (!tv_nexus) {
		mutex_unlock(&tpg->tv_tpg_mutex);
		pr_err("Unable to allocate struct vhost_scsi_nexus\n");
		return -ENOMEM;
	}
	/*
	 * Since we are running in 'demo mode' this call with generate a
	 * struct se_node_acl for the vhost_scsi struct se_portal_group with
	 * the SCSI Initiator port name of the passed configfs group 'name'.
	 */
	tv_nexus->tvn_se_sess = target_setup_session(&tpg->se_tpg, 0, 0,
					TARGET_PROT_DIN_PASS | TARGET_PROT_DOUT_PASS,
					(unsigned char *)name, tv_nexus, NULL);
	if (IS_ERR(tv_nexus->tvn_se_sess)) {
		mutex_unlock(&tpg->tv_tpg_mutex);
		kfree(tv_nexus);
		return -ENOMEM;
	}
	tpg->tpg_nexus = tv_nexus;

	mutex_unlock(&tpg->tv_tpg_mutex);
	return 0;
}

static int vhost_scsi_drop_nexus(struct vhost_scsi_tpg *tpg)
{
	struct se_session *se_sess;
	struct vhost_scsi_nexus *tv_nexus;

	mutex_lock(&tpg->tv_tpg_mutex);
	tv_nexus = tpg->tpg_nexus;
	if (!tv_nexus) {
		mutex_unlock(&tpg->tv_tpg_mutex);
		return -ENODEV;
	}

	se_sess = tv_nexus->tvn_se_sess;
	if (!se_sess) {
		mutex_unlock(&tpg->tv_tpg_mutex);
		return -ENODEV;
	}

	if (tpg->tv_tpg_port_count != 0) {
		mutex_unlock(&tpg->tv_tpg_mutex);
		pr_err("Unable to remove TCM_vhost I_T Nexus with"
			" active TPG port count: %d\n",
			tpg->tv_tpg_port_count);
		return -EBUSY;
	}

	if (tpg->tv_tpg_vhost_count != 0) {
		mutex_unlock(&tpg->tv_tpg_mutex);
		pr_err("Unable to remove TCM_vhost I_T Nexus with"
			" active TPG vhost count: %d\n",
			tpg->tv_tpg_vhost_count);
		return -EBUSY;
	}

	pr_debug("TCM_vhost_ConfigFS: Removing I_T Nexus to emulated"
		" %s Initiator Port: %s\n", vhost_scsi_dump_proto_id(tpg->tport),
		tv_nexus->tvn_se_sess->se_node_acl->initiatorname);

	/*
	 * Release the SCSI I_T Nexus to the emulated vhost Target Port
	 */
	target_remove_session(se_sess);
	tpg->tpg_nexus = NULL;
	mutex_unlock(&tpg->tv_tpg_mutex);

	kfree(tv_nexus);
	return 0;
}

static ssize_t vhost_scsi_tpg_nexus_show(struct config_item *item, char *page)
{
	struct se_portal_group *se_tpg = to_tpg(item);
	struct vhost_scsi_tpg *tpg = container_of(se_tpg,
				struct vhost_scsi_tpg, se_tpg);
	struct vhost_scsi_nexus *tv_nexus;
	ssize_t ret;

	mutex_lock(&tpg->tv_tpg_mutex);
	tv_nexus = tpg->tpg_nexus;
	if (!tv_nexus) {
		mutex_unlock(&tpg->tv_tpg_mutex);
		return -ENODEV;
	}
	ret = sysfs_emit(page, "%s\n",
			tv_nexus->tvn_se_sess->se_node_acl->initiatorname);
	mutex_unlock(&tpg->tv_tpg_mutex);

	return ret;
}

static ssize_t vhost_scsi_tpg_nexus_store(struct config_item *item,
		const char *page, size_t count)
{
	struct se_portal_group *se_tpg = to_tpg(item);
	struct vhost_scsi_tpg *tpg = container_of(se_tpg,
				struct vhost_scsi_tpg, se_tpg);
	struct vhost_scsi_tport *tport_wwn = tpg->tport;
	unsigned char i_port[VHOST_SCSI_NAMELEN], *ptr, *port_ptr;
	int ret;
	/*
	 * Shutdown the active I_T nexus if 'NULL' is passed..
	 */
	if (!strncmp(page, "NULL", 4)) {
		ret = vhost_scsi_drop_nexus(tpg);
		return (!ret) ? count : ret;
	}
	/*
	 * Otherwise make sure the passed virtual Initiator port WWN matches
	 * the fabric protocol_id set in vhost_scsi_make_tport(), and call
	 * vhost_scsi_make_nexus().
	 */
	if (strlen(page) >= VHOST_SCSI_NAMELEN) {
		pr_err("Emulated NAA Sas Address: %s, exceeds"
				" max: %d\n", page, VHOST_SCSI_NAMELEN);
		return -EINVAL;
	}
	snprintf(&i_port[0], VHOST_SCSI_NAMELEN, "%s", page);

	ptr = strstr(i_port, "naa.");
	if (ptr) {
		if (tport_wwn->tport_proto_id != SCSI_PROTOCOL_SAS) {
			pr_err("Passed SAS Initiator Port %s does not"
				" match target port protoid: %s\n", i_port,
				vhost_scsi_dump_proto_id(tport_wwn));
			return -EINVAL;
		}
		port_ptr = &i_port[0];
		goto check_newline;
	}
	ptr = strstr(i_port, "fc.");
	if (ptr) {
		if (tport_wwn->tport_proto_id != SCSI_PROTOCOL_FCP) {
			pr_err("Passed FCP Initiator Port %s does not"
				" match target port protoid: %s\n", i_port,
				vhost_scsi_dump_proto_id(tport_wwn));
			return -EINVAL;
		}
		port_ptr = &i_port[3]; /* Skip over "fc." */
		goto check_newline;
	}
	ptr = strstr(i_port, "iqn.");
	if (ptr) {
		if (tport_wwn->tport_proto_id != SCSI_PROTOCOL_ISCSI) {
			pr_err("Passed iSCSI Initiator Port %s does not"
				" match target port protoid: %s\n", i_port,
				vhost_scsi_dump_proto_id(tport_wwn));
			return -EINVAL;
		}
		port_ptr = &i_port[0];
		goto check_newline;
	}
	pr_err("Unable to locate prefix for emulated Initiator Port:"
			" %s\n", i_port);
	return -EINVAL;
	/*
	 * Clear any trailing newline for the NAA WWN
	 */
check_newline:
	if (i_port[strlen(i_port)-1] == '\n')
		i_port[strlen(i_port)-1] = '\0';

	ret = vhost_scsi_make_nexus(tpg, port_ptr);
	if (ret < 0)
		return ret;

	return count;
}

CONFIGFS_ATTR(vhost_scsi_tpg_, nexus);

static struct configfs_attribute *vhost_scsi_tpg_attrs[] = {
	&vhost_scsi_tpg_attr_nexus,
	NULL,
};

static struct se_portal_group *
vhost_scsi_make_tpg(struct se_wwn *wwn, const char *name)
{
	struct vhost_scsi_tport *tport = container_of(wwn,
			struct vhost_scsi_tport, tport_wwn);

	struct vhost_scsi_tpg *tpg;
	u16 tpgt;
	int ret;

	if (strstr(name, "tpgt_") != name)
		return ERR_PTR(-EINVAL);
	if (kstrtou16(name + 5, 10, &tpgt) || tpgt >= VHOST_SCSI_MAX_TARGET)
		return ERR_PTR(-EINVAL);

	tpg = kzalloc(sizeof(*tpg), GFP_KERNEL);
	if (!tpg) {
		pr_err("Unable to allocate struct vhost_scsi_tpg");
		return ERR_PTR(-ENOMEM);
	}
	mutex_init(&tpg->tv_tpg_mutex);
	INIT_LIST_HEAD(&tpg->tv_tpg_list);
	tpg->tport = tport;
	tpg->tport_tpgt = tpgt;

	ret = core_tpg_register(wwn, &tpg->se_tpg, tport->tport_proto_id);
	if (ret < 0) {
		kfree(tpg);
		return NULL;
	}
	mutex_lock(&vhost_scsi_mutex);
	list_add_tail(&tpg->tv_tpg_list, &vhost_scsi_list);
	mutex_unlock(&vhost_scsi_mutex);

	return &tpg->se_tpg;
}

static void vhost_scsi_drop_tpg(struct se_portal_group *se_tpg)
{
	struct vhost_scsi_tpg *tpg = container_of(se_tpg,
				struct vhost_scsi_tpg, se_tpg);

	mutex_lock(&vhost_scsi_mutex);
	list_del(&tpg->tv_tpg_list);
	mutex_unlock(&vhost_scsi_mutex);
	/*
	 * Release the virtual I_T Nexus for this vhost TPG
	 */
	vhost_scsi_drop_nexus(tpg);
	/*
	 * Deregister the se_tpg from TCM..
	 */
	core_tpg_deregister(se_tpg);
	kfree(tpg);
}

static struct se_wwn *
vhost_scsi_make_tport(struct target_fabric_configfs *tf,
		     struct config_group *group,
		     const char *name)
{
	struct vhost_scsi_tport *tport;
	char *ptr;
	u64 wwpn = 0;
	int off = 0;

	/* if (vhost_scsi_parse_wwn(name, &wwpn, 1) < 0)
		return ERR_PTR(-EINVAL); */

	tport = kzalloc(sizeof(*tport), GFP_KERNEL);
	if (!tport) {
		pr_err("Unable to allocate struct vhost_scsi_tport");
		return ERR_PTR(-ENOMEM);
	}
	tport->tport_wwpn = wwpn;
	/*
	 * Determine the emulated Protocol Identifier and Target Port Name
	 * based on the incoming configfs directory name.
	 */
	ptr = strstr(name, "naa.");
	if (ptr) {
		tport->tport_proto_id = SCSI_PROTOCOL_SAS;
		goto check_len;
	}
	ptr = strstr(name, "fc.");
	if (ptr) {
		tport->tport_proto_id = SCSI_PROTOCOL_FCP;
		off = 3; /* Skip over "fc." */
		goto check_len;
	}
	ptr = strstr(name, "iqn.");
	if (ptr) {
		tport->tport_proto_id = SCSI_PROTOCOL_ISCSI;
		goto check_len;
	}

	pr_err("Unable to locate prefix for emulated Target Port:"
			" %s\n", name);
	kfree(tport);
	return ERR_PTR(-EINVAL);

check_len:
	if (strlen(name) >= VHOST_SCSI_NAMELEN) {
		pr_err("Emulated %s Address: %s, exceeds"
			" max: %d\n", name, vhost_scsi_dump_proto_id(tport),
			VHOST_SCSI_NAMELEN);
		kfree(tport);
		return ERR_PTR(-EINVAL);
	}
	snprintf(&tport->tport_name[0], VHOST_SCSI_NAMELEN, "%s", &name[off]);

	pr_debug("TCM_VHost_ConfigFS: Allocated emulated Target"
		" %s Address: %s\n", vhost_scsi_dump_proto_id(tport), name);

	return &tport->tport_wwn;
}

static void vhost_scsi_drop_tport(struct se_wwn *wwn)
{
	struct vhost_scsi_tport *tport = container_of(wwn,
				struct vhost_scsi_tport, tport_wwn);

	pr_debug("TCM_VHost_ConfigFS: Deallocating emulated Target"
		" %s Address: %s\n", vhost_scsi_dump_proto_id(tport),
		tport->tport_name);

	kfree(tport);
}

static ssize_t
vhost_scsi_wwn_version_show(struct config_item *item, char *page)
{
	return sysfs_emit(page, "TCM_VHOST fabric module %s on %s/%s"
		"on "UTS_RELEASE"\n", VHOST_SCSI_VERSION, utsname()->sysname,
		utsname()->machine);
}

CONFIGFS_ATTR_RO(vhost_scsi_wwn_, version);

static struct configfs_attribute *vhost_scsi_wwn_attrs[] = {
	&vhost_scsi_wwn_attr_version,
	NULL,
};

static const struct target_core_fabric_ops vhost_scsi_ops = {
	.module				= THIS_MODULE,
	.fabric_name			= "vhost",
	.max_data_sg_nents		= VHOST_SCSI_PREALLOC_SGLS,
	.tpg_get_wwn			= vhost_scsi_get_fabric_wwn,
	.tpg_get_tag			= vhost_scsi_get_tpgt,
	.tpg_check_demo_mode		= vhost_scsi_check_true,
	.tpg_check_demo_mode_cache	= vhost_scsi_check_true,
	.tpg_check_prot_fabric_only	= vhost_scsi_check_prot_fabric_only,
	.release_cmd			= vhost_scsi_release_cmd,
	.check_stop_free		= vhost_scsi_check_stop_free,
	.sess_get_initiator_sid		= NULL,
	.write_pending			= vhost_scsi_write_pending,
	.queue_data_in			= vhost_scsi_queue_data_in,
	.queue_status			= vhost_scsi_queue_status,
	.queue_tm_rsp			= vhost_scsi_queue_tm_rsp,
	.aborted_task			= vhost_scsi_aborted_task,
	/*
	 * Setup callers for generic logic in target_core_fabric_configfs.c
	 */
	.fabric_make_wwn		= vhost_scsi_make_tport,
	.fabric_drop_wwn		= vhost_scsi_drop_tport,
	.fabric_make_tpg		= vhost_scsi_make_tpg,
	.fabric_drop_tpg		= vhost_scsi_drop_tpg,
	.fabric_post_link		= vhost_scsi_port_link,
	.fabric_pre_unlink		= vhost_scsi_port_unlink,

	.tfc_wwn_attrs			= vhost_scsi_wwn_attrs,
	.tfc_tpg_base_attrs		= vhost_scsi_tpg_attrs,
	.tfc_tpg_attrib_attrs		= vhost_scsi_tpg_attrib_attrs,

	.default_submit_type		= TARGET_QUEUE_SUBMIT,
	.direct_submit_supp		= 1,
};

static int __init vhost_scsi_init(void)
{
	int ret = -ENOMEM;

	pr_debug("TCM_VHOST fabric module %s on %s/%s"
		" on "UTS_RELEASE"\n", VHOST_SCSI_VERSION, utsname()->sysname,
		utsname()->machine);

	ret = vhost_scsi_register();
	if (ret < 0)
		goto out;

	ret = target_register_template(&vhost_scsi_ops);
	if (ret < 0)
		goto out_vhost_scsi_deregister;

	return 0;

out_vhost_scsi_deregister:
	vhost_scsi_deregister();
out:
	return ret;
};

static void vhost_scsi_exit(void)
{
	target_unregister_template(&vhost_scsi_ops);
	vhost_scsi_deregister();
};

MODULE_DESCRIPTION("VHOST_SCSI series fabric driver");
MODULE_ALIAS("tcm_vhost");
MODULE_LICENSE("GPL");
module_init(vhost_scsi_init);
module_exit(vhost_scsi_exit);<|MERGE_RESOLUTION|>--- conflicted
+++ resolved
@@ -27,11 +27,7 @@
 #include <linux/miscdevice.h>
 #include <linux/blk_types.h>
 #include <linux/bio.h>
-<<<<<<< HEAD
-#include <asm/unaligned.h>
-=======
 #include <linux/unaligned.h>
->>>>>>> 2d5404ca
 #include <scsi/scsi_common.h>
 #include <scsi/scsi_proto.h>
 #include <target/target_core_base.h>
@@ -378,13 +374,8 @@
 	if (se_cmd->se_cmd_flags & SCF_SCSI_TMR_CDB) {
 		struct vhost_scsi_tmf *tmf = container_of(se_cmd,
 					struct vhost_scsi_tmf, se_cmd);
-		struct vhost_virtqueue *vq = &tmf->svq->vq;
-
-<<<<<<< HEAD
-		vhost_vq_work_queue(vq, &tmf->vwork);
-=======
+
 		schedule_work(&tmf->flush_work);
->>>>>>> 2d5404ca
 	} else {
 		struct vhost_scsi_cmd *cmd = container_of(se_cmd,
 					struct vhost_scsi_cmd, tvc_se_cmd);
@@ -392,12 +383,8 @@
 					struct vhost_scsi_virtqueue, vq);
 
 		llist_add(&cmd->tvc_completion_list, &svq->completion_list);
-<<<<<<< HEAD
-		vhost_vq_work_queue(&svq->vq, &svq->completion_work);
-=======
 		if (!vhost_vq_work_queue(&svq->vq, &svq->completion_work))
 			vhost_scsi_drop_cmds(svq);
->>>>>>> 2d5404ca
 	}
 }
 
@@ -1303,27 +1290,12 @@
 {
 	struct vhost_scsi_tmf *tmf = container_of(work, struct vhost_scsi_tmf,
 						  vwork);
-	struct vhost_virtqueue *ctl_vq, *vq;
-	int resp_code, i;
-
-	if (tmf->scsi_resp == TMR_FUNCTION_COMPLETE) {
-		/*
-		 * Flush IO vqs that don't share a worker with the ctl to make
-		 * sure they have sent their responses before us.
-		 */
-		ctl_vq = &tmf->vhost->vqs[VHOST_SCSI_VQ_CTL].vq;
-		for (i = VHOST_SCSI_VQ_IO; i < tmf->vhost->dev.nvqs; i++) {
-			vq = &tmf->vhost->vqs[i].vq;
-
-			if (vhost_vq_is_setup(vq) &&
-			    vq->worker != ctl_vq->worker)
-				vhost_vq_flush(vq);
-		}
-
+	int resp_code;
+
+	if (tmf->scsi_resp == TMR_FUNCTION_COMPLETE)
 		resp_code = VIRTIO_SCSI_S_FUNCTION_SUCCEEDED;
-	} else {
+	else
 		resp_code = VIRTIO_SCSI_S_FUNCTION_REJECTED;
-	}
 
 	vhost_scsi_send_tmf_resp(tmf->vhost, &tmf->svq->vq, tmf->in_iovs,
 				 tmf->vq_desc, &tmf->resp_iov, resp_code);
