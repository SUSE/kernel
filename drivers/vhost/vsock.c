--- conflicted
+++ resolved
@@ -344,12 +344,8 @@
 
 	len = iov_length(vq->iov, out);
 
-<<<<<<< HEAD
-	if (len > VIRTIO_VSOCK_MAX_PKT_BUF_SIZE + VIRTIO_VSOCK_SKB_HEADROOM)
-=======
 	if (len < VIRTIO_VSOCK_SKB_HEADROOM ||
 	    len > VIRTIO_VSOCK_MAX_PKT_BUF_SIZE + VIRTIO_VSOCK_SKB_HEADROOM)
->>>>>>> 3476aa7d
 		return NULL;
 
 	/* len contains both payload and hdr */
