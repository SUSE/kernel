--- conflicted
+++ resolved
@@ -362,16 +362,10 @@
 	if (!payload_len)
 		return skb;
 
-<<<<<<< HEAD
-	pkt->buf = kvmalloc(pkt->len, GFP_KERNEL);
-	if (!pkt->buf) {
-		kfree(pkt);
-=======
 	/* The pkt is too big or the length in the header is invalid */
 	if (payload_len > VIRTIO_VSOCK_MAX_PKT_BUF_SIZE ||
 	    payload_len + sizeof(*hdr) > len) {
 		kfree_skb(skb);
->>>>>>> eb3cdb58
 		return NULL;
 	}
 
@@ -532,13 +526,7 @@
 		else
 			kfree_skb(skb);
 
-<<<<<<< HEAD
-		len += sizeof(pkt->hdr);
 		vhost_add_used(vq, head, 0);
-		total_len += len;
-=======
-		vhost_add_used(vq, head, 0);
->>>>>>> eb3cdb58
 		added = true;
 	} while(likely(!vhost_exceeds_weight(vq, ++pkts, total_len)));
 
