--- conflicted
+++ resolved
@@ -2725,17 +2725,12 @@
 	int t_debug_id = atomic_inc_return(&binder_last_id);
 	char *secctx = NULL;
 	u32 secctx_sz = 0;
-<<<<<<< HEAD
-	const void __user *user_buffer = (const void __user *)
-				(uintptr_t)tr->data.ptr.buffer;
-=======
 	struct list_head sgc_head;
 	struct list_head pf_head;
 	const void __user *user_buffer = (const void __user *)
 				(uintptr_t)tr->data.ptr.buffer;
 	INIT_LIST_HEAD(&sgc_head);
 	INIT_LIST_HEAD(&pf_head);
->>>>>>> bd2e72b9
 
 	e = binder_transaction_log_add(&binder_transaction_log);
 	e->debug_id = t_debug_id;
@@ -3235,17 +3230,6 @@
 				return_error_line = __LINE__;
 				goto err_bad_parent;
 			}
-<<<<<<< HEAD
-			ret = binder_translate_fd_array(fda, parent, t, thread,
-							in_reply_to);
-			if (!ret)
-				ret = binder_alloc_copy_to_buffer(&target_proc->alloc,
-								  t->buffer,
-								  object_offset,
-								  fda, sizeof(*fda));
-			if (ret) {
-				return_error = BR_FAILED_REPLY;
-=======
 			/*
 			 * We need to read the user version of the parent
 			 * object to get the original user offset
@@ -3274,7 +3258,6 @@
 								  fda, sizeof(*fda));
 			if (ret) {
 				return_error = BR_FAILED_REPLY;
->>>>>>> bd2e72b9
 				return_error_param = ret > 0 ? -EINVAL : ret;
 				return_error_line = __LINE__;
 				goto err_translate_failed;
@@ -3354,8 +3337,6 @@
 		return_error_line = __LINE__;
 		goto err_copy_data_failed;
 	}
-<<<<<<< HEAD
-=======
 
 	ret = binder_do_deferred_txn_copies(&target_proc->alloc, t->buffer,
 					    &sgc_head, &pf_head);
@@ -3367,7 +3348,6 @@
 		return_error_line = __LINE__;
 		goto err_copy_data_failed;
 	}
->>>>>>> bd2e72b9
 	if (t->buffer->oneway_spam_suspect)
 		tcomplete->type = BINDER_WORK_TRANSACTION_ONEWAY_SPAM_SUSPECT;
 	else
