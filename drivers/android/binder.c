// SPDX-License-Identifier: GPL-2.0-only
/* binder.c
 *
 * Android IPC Subsystem
 *
 * Copyright (C) 2007-2008 Google, Inc.
 */

/*
 * Locking overview
 *
 * There are 3 main spinlocks which must be acquired in the
 * order shown:
 *
 * 1) proc->outer_lock : protects binder_ref
 *    binder_proc_lock() and binder_proc_unlock() are
 *    used to acq/rel.
 * 2) node->lock : protects most fields of binder_node.
 *    binder_node_lock() and binder_node_unlock() are
 *    used to acq/rel
 * 3) proc->inner_lock : protects the thread and node lists
 *    (proc->threads, proc->waiting_threads, proc->nodes)
 *    and all todo lists associated with the binder_proc
 *    (proc->todo, thread->todo, proc->delivered_death and
 *    node->async_todo), as well as thread->transaction_stack
 *    binder_inner_proc_lock() and binder_inner_proc_unlock()
 *    are used to acq/rel
 *
 * Any lock under procA must never be nested under any lock at the same
 * level or below on procB.
 *
 * Functions that require a lock held on entry indicate which lock
 * in the suffix of the function name:
 *
 * foo_olocked() : requires node->outer_lock
 * foo_nlocked() : requires node->lock
 * foo_ilocked() : requires proc->inner_lock
 * foo_oilocked(): requires proc->outer_lock and proc->inner_lock
 * foo_nilocked(): requires node->lock and proc->inner_lock
 * ...
 */

#define pr_fmt(fmt) KBUILD_MODNAME ": " fmt

#include <linux/fdtable.h>
#include <linux/file.h>
#include <linux/freezer.h>
#include <linux/fs.h>
#include <linux/list.h>
#include <linux/miscdevice.h>
#include <linux/module.h>
#include <linux/mutex.h>
#include <linux/nsproxy.h>
#include <linux/poll.h>
#include <linux/debugfs.h>
#include <linux/rbtree.h>
#include <linux/sched/signal.h>
#include <linux/sched/mm.h>
#include <linux/seq_file.h>
#include <linux/string.h>
#include <linux/uaccess.h>
#include <linux/pid_namespace.h>
#include <linux/security.h>
#include <linux/spinlock.h>
#include <linux/ratelimit.h>
#include <linux/syscalls.h>
#include <linux/task_work.h>
#include <linux/sizes.h>

#include <uapi/linux/android/binder.h>

#include <linux/cacheflush.h>

#include "binder_internal.h"
#include "binder_trace.h"

static HLIST_HEAD(binder_deferred_list);
static DEFINE_MUTEX(binder_deferred_lock);

static HLIST_HEAD(binder_devices);
static HLIST_HEAD(binder_procs);
static DEFINE_MUTEX(binder_procs_lock);

static HLIST_HEAD(binder_dead_nodes);
static DEFINE_SPINLOCK(binder_dead_nodes_lock);

static struct dentry *binder_debugfs_dir_entry_root;
static struct dentry *binder_debugfs_dir_entry_proc;
static atomic_t binder_last_id;

static int proc_show(struct seq_file *m, void *unused);
DEFINE_SHOW_ATTRIBUTE(proc);

#define FORBIDDEN_MMAP_FLAGS                (VM_WRITE)

enum {
	BINDER_DEBUG_USER_ERROR             = 1U << 0,
	BINDER_DEBUG_FAILED_TRANSACTION     = 1U << 1,
	BINDER_DEBUG_DEAD_TRANSACTION       = 1U << 2,
	BINDER_DEBUG_OPEN_CLOSE             = 1U << 3,
	BINDER_DEBUG_DEAD_BINDER            = 1U << 4,
	BINDER_DEBUG_DEATH_NOTIFICATION     = 1U << 5,
	BINDER_DEBUG_READ_WRITE             = 1U << 6,
	BINDER_DEBUG_USER_REFS              = 1U << 7,
	BINDER_DEBUG_THREADS                = 1U << 8,
	BINDER_DEBUG_TRANSACTION            = 1U << 9,
	BINDER_DEBUG_TRANSACTION_COMPLETE   = 1U << 10,
	BINDER_DEBUG_FREE_BUFFER            = 1U << 11,
	BINDER_DEBUG_INTERNAL_REFS          = 1U << 12,
	BINDER_DEBUG_PRIORITY_CAP           = 1U << 13,
	BINDER_DEBUG_SPINLOCKS              = 1U << 14,
};
static uint32_t binder_debug_mask = BINDER_DEBUG_USER_ERROR |
	BINDER_DEBUG_FAILED_TRANSACTION | BINDER_DEBUG_DEAD_TRANSACTION;
module_param_named(debug_mask, binder_debug_mask, uint, 0644);

char *binder_devices_param = CONFIG_ANDROID_BINDER_DEVICES;
module_param_named(devices, binder_devices_param, charp, 0444);

static DECLARE_WAIT_QUEUE_HEAD(binder_user_error_wait);
static int binder_stop_on_user_error;

static int binder_set_stop_on_user_error(const char *val,
					 const struct kernel_param *kp)
{
	int ret;

	ret = param_set_int(val, kp);
	if (binder_stop_on_user_error < 2)
		wake_up(&binder_user_error_wait);
	return ret;
}
module_param_call(stop_on_user_error, binder_set_stop_on_user_error,
	param_get_int, &binder_stop_on_user_error, 0644);

static __printf(2, 3) void binder_debug(int mask, const char *format, ...)
{
	struct va_format vaf;
	va_list args;

	if (binder_debug_mask & mask) {
		va_start(args, format);
		vaf.va = &args;
		vaf.fmt = format;
		pr_info_ratelimited("%pV", &vaf);
		va_end(args);
	}
}

#define binder_txn_error(x...) \
	binder_debug(BINDER_DEBUG_FAILED_TRANSACTION, x)

static __printf(1, 2) void binder_user_error(const char *format, ...)
{
	struct va_format vaf;
	va_list args;

	if (binder_debug_mask & BINDER_DEBUG_USER_ERROR) {
		va_start(args, format);
		vaf.va = &args;
		vaf.fmt = format;
		pr_info_ratelimited("%pV", &vaf);
		va_end(args);
	}

	if (binder_stop_on_user_error)
		binder_stop_on_user_error = 2;
}

#define binder_set_extended_error(ee, _id, _command, _param) \
	do { \
		(ee)->id = _id; \
		(ee)->command = _command; \
		(ee)->param = _param; \
	} while (0)

#define to_flat_binder_object(hdr) \
	container_of(hdr, struct flat_binder_object, hdr)

#define to_binder_fd_object(hdr) container_of(hdr, struct binder_fd_object, hdr)

#define to_binder_buffer_object(hdr) \
	container_of(hdr, struct binder_buffer_object, hdr)

#define to_binder_fd_array_object(hdr) \
	container_of(hdr, struct binder_fd_array_object, hdr)

static struct binder_stats binder_stats;

static inline void binder_stats_deleted(enum binder_stat_types type)
{
	atomic_inc(&binder_stats.obj_deleted[type]);
}

static inline void binder_stats_created(enum binder_stat_types type)
{
	atomic_inc(&binder_stats.obj_created[type]);
}

struct binder_transaction_log_entry {
	int debug_id;
	int debug_id_done;
	int call_type;
	int from_proc;
	int from_thread;
	int target_handle;
	int to_proc;
	int to_thread;
	int to_node;
	int data_size;
	int offsets_size;
	int return_error_line;
	uint32_t return_error;
	uint32_t return_error_param;
	char context_name[BINDERFS_MAX_NAME + 1];
};

struct binder_transaction_log {
	atomic_t cur;
	bool full;
	struct binder_transaction_log_entry entry[32];
};

static struct binder_transaction_log binder_transaction_log;
static struct binder_transaction_log binder_transaction_log_failed;

static struct binder_transaction_log_entry *binder_transaction_log_add(
	struct binder_transaction_log *log)
{
	struct binder_transaction_log_entry *e;
	unsigned int cur = atomic_inc_return(&log->cur);

	if (cur >= ARRAY_SIZE(log->entry))
		log->full = true;
	e = &log->entry[cur % ARRAY_SIZE(log->entry)];
	WRITE_ONCE(e->debug_id_done, 0);
	/*
	 * write-barrier to synchronize access to e->debug_id_done.
	 * We make sure the initialized 0 value is seen before
	 * memset() other fields are zeroed by memset.
	 */
	smp_wmb();
	memset(e, 0, sizeof(*e));
	return e;
}

enum binder_deferred_state {
	BINDER_DEFERRED_FLUSH        = 0x01,
	BINDER_DEFERRED_RELEASE      = 0x02,
};

enum {
	BINDER_LOOPER_STATE_REGISTERED  = 0x01,
	BINDER_LOOPER_STATE_ENTERED     = 0x02,
	BINDER_LOOPER_STATE_EXITED      = 0x04,
	BINDER_LOOPER_STATE_INVALID     = 0x08,
	BINDER_LOOPER_STATE_WAITING     = 0x10,
	BINDER_LOOPER_STATE_POLL        = 0x20,
};

/**
 * binder_proc_lock() - Acquire outer lock for given binder_proc
 * @proc:         struct binder_proc to acquire
 *
 * Acquires proc->outer_lock. Used to protect binder_ref
 * structures associated with the given proc.
 */
#define binder_proc_lock(proc) _binder_proc_lock(proc, __LINE__)
static void
_binder_proc_lock(struct binder_proc *proc, int line)
	__acquires(&proc->outer_lock)
{
	binder_debug(BINDER_DEBUG_SPINLOCKS,
		     "%s: line=%d\n", __func__, line);
	spin_lock(&proc->outer_lock);
}

/**
 * binder_proc_unlock() - Release spinlock for given binder_proc
 * @proc:                struct binder_proc to acquire
 *
 * Release lock acquired via binder_proc_lock()
 */
#define binder_proc_unlock(proc) _binder_proc_unlock(proc, __LINE__)
static void
_binder_proc_unlock(struct binder_proc *proc, int line)
	__releases(&proc->outer_lock)
{
	binder_debug(BINDER_DEBUG_SPINLOCKS,
		     "%s: line=%d\n", __func__, line);
	spin_unlock(&proc->outer_lock);
}

/**
 * binder_inner_proc_lock() - Acquire inner lock for given binder_proc
 * @proc:         struct binder_proc to acquire
 *
 * Acquires proc->inner_lock. Used to protect todo lists
 */
#define binder_inner_proc_lock(proc) _binder_inner_proc_lock(proc, __LINE__)
static void
_binder_inner_proc_lock(struct binder_proc *proc, int line)
	__acquires(&proc->inner_lock)
{
	binder_debug(BINDER_DEBUG_SPINLOCKS,
		     "%s: line=%d\n", __func__, line);
	spin_lock(&proc->inner_lock);
}

/**
 * binder_inner_proc_unlock() - Release inner lock for given binder_proc
 * @proc:         struct binder_proc to acquire
 *
 * Release lock acquired via binder_inner_proc_lock()
 */
#define binder_inner_proc_unlock(proc) _binder_inner_proc_unlock(proc, __LINE__)
static void
_binder_inner_proc_unlock(struct binder_proc *proc, int line)
	__releases(&proc->inner_lock)
{
	binder_debug(BINDER_DEBUG_SPINLOCKS,
		     "%s: line=%d\n", __func__, line);
	spin_unlock(&proc->inner_lock);
}

/**
 * binder_node_lock() - Acquire spinlock for given binder_node
 * @node:         struct binder_node to acquire
 *
 * Acquires node->lock. Used to protect binder_node fields
 */
#define binder_node_lock(node) _binder_node_lock(node, __LINE__)
static void
_binder_node_lock(struct binder_node *node, int line)
	__acquires(&node->lock)
{
	binder_debug(BINDER_DEBUG_SPINLOCKS,
		     "%s: line=%d\n", __func__, line);
	spin_lock(&node->lock);
}

/**
 * binder_node_unlock() - Release spinlock for given binder_proc
 * @node:         struct binder_node to acquire
 *
 * Release lock acquired via binder_node_lock()
 */
#define binder_node_unlock(node) _binder_node_unlock(node, __LINE__)
static void
_binder_node_unlock(struct binder_node *node, int line)
	__releases(&node->lock)
{
	binder_debug(BINDER_DEBUG_SPINLOCKS,
		     "%s: line=%d\n", __func__, line);
	spin_unlock(&node->lock);
}

/**
 * binder_node_inner_lock() - Acquire node and inner locks
 * @node:         struct binder_node to acquire
 *
 * Acquires node->lock. If node->proc also acquires
 * proc->inner_lock. Used to protect binder_node fields
 */
#define binder_node_inner_lock(node) _binder_node_inner_lock(node, __LINE__)
static void
_binder_node_inner_lock(struct binder_node *node, int line)
	__acquires(&node->lock) __acquires(&node->proc->inner_lock)
{
	binder_debug(BINDER_DEBUG_SPINLOCKS,
		     "%s: line=%d\n", __func__, line);
	spin_lock(&node->lock);
	if (node->proc)
		binder_inner_proc_lock(node->proc);
	else
		/* annotation for sparse */
		__acquire(&node->proc->inner_lock);
}

/**
 * binder_node_inner_unlock() - Release node and inner locks
 * @node:         struct binder_node to acquire
 *
 * Release lock acquired via binder_node_lock()
 */
#define binder_node_inner_unlock(node) _binder_node_inner_unlock(node, __LINE__)
static void
_binder_node_inner_unlock(struct binder_node *node, int line)
	__releases(&node->lock) __releases(&node->proc->inner_lock)
{
	struct binder_proc *proc = node->proc;

	binder_debug(BINDER_DEBUG_SPINLOCKS,
		     "%s: line=%d\n", __func__, line);
	if (proc)
		binder_inner_proc_unlock(proc);
	else
		/* annotation for sparse */
		__release(&node->proc->inner_lock);
	spin_unlock(&node->lock);
}

static bool binder_worklist_empty_ilocked(struct list_head *list)
{
	return list_empty(list);
}

/**
 * binder_worklist_empty() - Check if no items on the work list
 * @proc:       binder_proc associated with list
 * @list:	list to check
 *
 * Return: true if there are no items on list, else false
 */
static bool binder_worklist_empty(struct binder_proc *proc,
				  struct list_head *list)
{
	bool ret;

	binder_inner_proc_lock(proc);
	ret = binder_worklist_empty_ilocked(list);
	binder_inner_proc_unlock(proc);
	return ret;
}

/**
 * binder_enqueue_work_ilocked() - Add an item to the work list
 * @work:         struct binder_work to add to list
 * @target_list:  list to add work to
 *
 * Adds the work to the specified list. Asserts that work
 * is not already on a list.
 *
 * Requires the proc->inner_lock to be held.
 */
static void
binder_enqueue_work_ilocked(struct binder_work *work,
			   struct list_head *target_list)
{
	BUG_ON(target_list == NULL);
	BUG_ON(work->entry.next && !list_empty(&work->entry));
	list_add_tail(&work->entry, target_list);
}

/**
 * binder_enqueue_deferred_thread_work_ilocked() - Add deferred thread work
 * @thread:       thread to queue work to
 * @work:         struct binder_work to add to list
 *
 * Adds the work to the todo list of the thread. Doesn't set the process_todo
 * flag, which means that (if it wasn't already set) the thread will go to
 * sleep without handling this work when it calls read.
 *
 * Requires the proc->inner_lock to be held.
 */
static void
binder_enqueue_deferred_thread_work_ilocked(struct binder_thread *thread,
					    struct binder_work *work)
{
	WARN_ON(!list_empty(&thread->waiting_thread_node));
	binder_enqueue_work_ilocked(work, &thread->todo);
}

/**
 * binder_enqueue_thread_work_ilocked() - Add an item to the thread work list
 * @thread:       thread to queue work to
 * @work:         struct binder_work to add to list
 *
 * Adds the work to the todo list of the thread, and enables processing
 * of the todo queue.
 *
 * Requires the proc->inner_lock to be held.
 */
static void
binder_enqueue_thread_work_ilocked(struct binder_thread *thread,
				   struct binder_work *work)
{
	WARN_ON(!list_empty(&thread->waiting_thread_node));
	binder_enqueue_work_ilocked(work, &thread->todo);
	thread->process_todo = true;
}

/**
 * binder_enqueue_thread_work() - Add an item to the thread work list
 * @thread:       thread to queue work to
 * @work:         struct binder_work to add to list
 *
 * Adds the work to the todo list of the thread, and enables processing
 * of the todo queue.
 */
static void
binder_enqueue_thread_work(struct binder_thread *thread,
			   struct binder_work *work)
{
	binder_inner_proc_lock(thread->proc);
	binder_enqueue_thread_work_ilocked(thread, work);
	binder_inner_proc_unlock(thread->proc);
}

static void
binder_dequeue_work_ilocked(struct binder_work *work)
{
	list_del_init(&work->entry);
}

/**
 * binder_dequeue_work() - Removes an item from the work list
 * @proc:         binder_proc associated with list
 * @work:         struct binder_work to remove from list
 *
 * Removes the specified work item from whatever list it is on.
 * Can safely be called if work is not on any list.
 */
static void
binder_dequeue_work(struct binder_proc *proc, struct binder_work *work)
{
	binder_inner_proc_lock(proc);
	binder_dequeue_work_ilocked(work);
	binder_inner_proc_unlock(proc);
}

static struct binder_work *binder_dequeue_work_head_ilocked(
					struct list_head *list)
{
	struct binder_work *w;

	w = list_first_entry_or_null(list, struct binder_work, entry);
	if (w)
		list_del_init(&w->entry);
	return w;
}

static void
binder_defer_work(struct binder_proc *proc, enum binder_deferred_state defer);
static void binder_free_thread(struct binder_thread *thread);
static void binder_free_proc(struct binder_proc *proc);
static void binder_inc_node_tmpref_ilocked(struct binder_node *node);

static bool binder_has_work_ilocked(struct binder_thread *thread,
				    bool do_proc_work)
{
	return thread->process_todo ||
		thread->looper_need_return ||
		(do_proc_work &&
		 !binder_worklist_empty_ilocked(&thread->proc->todo));
}

static bool binder_has_work(struct binder_thread *thread, bool do_proc_work)
{
	bool has_work;

	binder_inner_proc_lock(thread->proc);
	has_work = binder_has_work_ilocked(thread, do_proc_work);
	binder_inner_proc_unlock(thread->proc);

	return has_work;
}

static bool binder_available_for_proc_work_ilocked(struct binder_thread *thread)
{
	return !thread->transaction_stack &&
		binder_worklist_empty_ilocked(&thread->todo) &&
		(thread->looper & (BINDER_LOOPER_STATE_ENTERED |
				   BINDER_LOOPER_STATE_REGISTERED));
}

static void binder_wakeup_poll_threads_ilocked(struct binder_proc *proc,
					       bool sync)
{
	struct rb_node *n;
	struct binder_thread *thread;

	for (n = rb_first(&proc->threads); n != NULL; n = rb_next(n)) {
		thread = rb_entry(n, struct binder_thread, rb_node);
		if (thread->looper & BINDER_LOOPER_STATE_POLL &&
		    binder_available_for_proc_work_ilocked(thread)) {
			if (sync)
				wake_up_interruptible_sync(&thread->wait);
			else
				wake_up_interruptible(&thread->wait);
		}
	}
}

/**
 * binder_select_thread_ilocked() - selects a thread for doing proc work.
 * @proc:	process to select a thread from
 *
 * Note that calling this function moves the thread off the waiting_threads
 * list, so it can only be woken up by the caller of this function, or a
 * signal. Therefore, callers *should* always wake up the thread this function
 * returns.
 *
 * Return:	If there's a thread currently waiting for process work,
 *		returns that thread. Otherwise returns NULL.
 */
static struct binder_thread *
binder_select_thread_ilocked(struct binder_proc *proc)
{
	struct binder_thread *thread;

	assert_spin_locked(&proc->inner_lock);
	thread = list_first_entry_or_null(&proc->waiting_threads,
					  struct binder_thread,
					  waiting_thread_node);

	if (thread)
		list_del_init(&thread->waiting_thread_node);

	return thread;
}

/**
 * binder_wakeup_thread_ilocked() - wakes up a thread for doing proc work.
 * @proc:	process to wake up a thread in
 * @thread:	specific thread to wake-up (may be NULL)
 * @sync:	whether to do a synchronous wake-up
 *
 * This function wakes up a thread in the @proc process.
 * The caller may provide a specific thread to wake-up in
 * the @thread parameter. If @thread is NULL, this function
 * will wake up threads that have called poll().
 *
 * Note that for this function to work as expected, callers
 * should first call binder_select_thread() to find a thread
 * to handle the work (if they don't have a thread already),
 * and pass the result into the @thread parameter.
 */
static void binder_wakeup_thread_ilocked(struct binder_proc *proc,
					 struct binder_thread *thread,
					 bool sync)
{
	assert_spin_locked(&proc->inner_lock);

	if (thread) {
		if (sync)
			wake_up_interruptible_sync(&thread->wait);
		else
			wake_up_interruptible(&thread->wait);
		return;
	}

	/* Didn't find a thread waiting for proc work; this can happen
	 * in two scenarios:
	 * 1. All threads are busy handling transactions
	 *    In that case, one of those threads should call back into
	 *    the kernel driver soon and pick up this work.
	 * 2. Threads are using the (e)poll interface, in which case
	 *    they may be blocked on the waitqueue without having been
	 *    added to waiting_threads. For this case, we just iterate
	 *    over all threads not handling transaction work, and
	 *    wake them all up. We wake all because we don't know whether
	 *    a thread that called into (e)poll is handling non-binder
	 *    work currently.
	 */
	binder_wakeup_poll_threads_ilocked(proc, sync);
}

static void binder_wakeup_proc_ilocked(struct binder_proc *proc)
{
	struct binder_thread *thread = binder_select_thread_ilocked(proc);

	binder_wakeup_thread_ilocked(proc, thread, /* sync = */false);
}

static void binder_set_nice(long nice)
{
	long min_nice;

	if (can_nice(current, nice)) {
		set_user_nice(current, nice);
		return;
	}
	min_nice = rlimit_to_nice(rlimit(RLIMIT_NICE));
	binder_debug(BINDER_DEBUG_PRIORITY_CAP,
		     "%d: nice value %ld not allowed use %ld instead\n",
		      current->pid, nice, min_nice);
	set_user_nice(current, min_nice);
	if (min_nice <= MAX_NICE)
		return;
	binder_user_error("%d RLIMIT_NICE not set\n", current->pid);
}

static struct binder_node *binder_get_node_ilocked(struct binder_proc *proc,
						   binder_uintptr_t ptr)
{
	struct rb_node *n = proc->nodes.rb_node;
	struct binder_node *node;

	assert_spin_locked(&proc->inner_lock);

	while (n) {
		node = rb_entry(n, struct binder_node, rb_node);

		if (ptr < node->ptr)
			n = n->rb_left;
		else if (ptr > node->ptr)
			n = n->rb_right;
		else {
			/*
			 * take an implicit weak reference
			 * to ensure node stays alive until
			 * call to binder_put_node()
			 */
			binder_inc_node_tmpref_ilocked(node);
			return node;
		}
	}
	return NULL;
}

static struct binder_node *binder_get_node(struct binder_proc *proc,
					   binder_uintptr_t ptr)
{
	struct binder_node *node;

	binder_inner_proc_lock(proc);
	node = binder_get_node_ilocked(proc, ptr);
	binder_inner_proc_unlock(proc);
	return node;
}

static struct binder_node *binder_init_node_ilocked(
						struct binder_proc *proc,
						struct binder_node *new_node,
						struct flat_binder_object *fp)
{
	struct rb_node **p = &proc->nodes.rb_node;
	struct rb_node *parent = NULL;
	struct binder_node *node;
	binder_uintptr_t ptr = fp ? fp->binder : 0;
	binder_uintptr_t cookie = fp ? fp->cookie : 0;
	__u32 flags = fp ? fp->flags : 0;

	assert_spin_locked(&proc->inner_lock);

	while (*p) {

		parent = *p;
		node = rb_entry(parent, struct binder_node, rb_node);

		if (ptr < node->ptr)
			p = &(*p)->rb_left;
		else if (ptr > node->ptr)
			p = &(*p)->rb_right;
		else {
			/*
			 * A matching node is already in
			 * the rb tree. Abandon the init
			 * and return it.
			 */
			binder_inc_node_tmpref_ilocked(node);
			return node;
		}
	}
	node = new_node;
	binder_stats_created(BINDER_STAT_NODE);
	node->tmp_refs++;
	rb_link_node(&node->rb_node, parent, p);
	rb_insert_color(&node->rb_node, &proc->nodes);
	node->debug_id = atomic_inc_return(&binder_last_id);
	node->proc = proc;
	node->ptr = ptr;
	node->cookie = cookie;
	node->work.type = BINDER_WORK_NODE;
	node->min_priority = flags & FLAT_BINDER_FLAG_PRIORITY_MASK;
	node->accept_fds = !!(flags & FLAT_BINDER_FLAG_ACCEPTS_FDS);
	node->txn_security_ctx = !!(flags & FLAT_BINDER_FLAG_TXN_SECURITY_CTX);
	spin_lock_init(&node->lock);
	INIT_LIST_HEAD(&node->work.entry);
	INIT_LIST_HEAD(&node->async_todo);
	binder_debug(BINDER_DEBUG_INTERNAL_REFS,
		     "%d:%d node %d u%016llx c%016llx created\n",
		     proc->pid, current->pid, node->debug_id,
		     (u64)node->ptr, (u64)node->cookie);

	return node;
}

static struct binder_node *binder_new_node(struct binder_proc *proc,
					   struct flat_binder_object *fp)
{
	struct binder_node *node;
	struct binder_node *new_node = kzalloc(sizeof(*node), GFP_KERNEL);

	if (!new_node)
		return NULL;
	binder_inner_proc_lock(proc);
	node = binder_init_node_ilocked(proc, new_node, fp);
	binder_inner_proc_unlock(proc);
	if (node != new_node)
		/*
		 * The node was already added by another thread
		 */
		kfree(new_node);

	return node;
}

static void binder_free_node(struct binder_node *node)
{
	kfree(node);
	binder_stats_deleted(BINDER_STAT_NODE);
}

static int binder_inc_node_nilocked(struct binder_node *node, int strong,
				    int internal,
				    struct list_head *target_list)
{
	struct binder_proc *proc = node->proc;

	assert_spin_locked(&node->lock);
	if (proc)
		assert_spin_locked(&proc->inner_lock);
	if (strong) {
		if (internal) {
			if (target_list == NULL &&
			    node->internal_strong_refs == 0 &&
			    !(node->proc &&
			      node == node->proc->context->binder_context_mgr_node &&
			      node->has_strong_ref)) {
				pr_err("invalid inc strong node for %d\n",
					node->debug_id);
				return -EINVAL;
			}
			node->internal_strong_refs++;
		} else
			node->local_strong_refs++;
		if (!node->has_strong_ref && target_list) {
			struct binder_thread *thread = container_of(target_list,
						    struct binder_thread, todo);
			binder_dequeue_work_ilocked(&node->work);
			BUG_ON(&thread->todo != target_list);
			binder_enqueue_deferred_thread_work_ilocked(thread,
								   &node->work);
		}
	} else {
		if (!internal)
			node->local_weak_refs++;
		if (!node->has_weak_ref && list_empty(&node->work.entry)) {
			if (target_list == NULL) {
				pr_err("invalid inc weak node for %d\n",
					node->debug_id);
				return -EINVAL;
			}
			/*
			 * See comment above
			 */
			binder_enqueue_work_ilocked(&node->work, target_list);
		}
	}
	return 0;
}

static int binder_inc_node(struct binder_node *node, int strong, int internal,
			   struct list_head *target_list)
{
	int ret;

	binder_node_inner_lock(node);
	ret = binder_inc_node_nilocked(node, strong, internal, target_list);
	binder_node_inner_unlock(node);

	return ret;
}

static bool binder_dec_node_nilocked(struct binder_node *node,
				     int strong, int internal)
{
	struct binder_proc *proc = node->proc;

	assert_spin_locked(&node->lock);
	if (proc)
		assert_spin_locked(&proc->inner_lock);
	if (strong) {
		if (internal)
			node->internal_strong_refs--;
		else
			node->local_strong_refs--;
		if (node->local_strong_refs || node->internal_strong_refs)
			return false;
	} else {
		if (!internal)
			node->local_weak_refs--;
		if (node->local_weak_refs || node->tmp_refs ||
				!hlist_empty(&node->refs))
			return false;
	}

	if (proc && (node->has_strong_ref || node->has_weak_ref)) {
		if (list_empty(&node->work.entry)) {
			binder_enqueue_work_ilocked(&node->work, &proc->todo);
			binder_wakeup_proc_ilocked(proc);
		}
	} else {
		if (hlist_empty(&node->refs) && !node->local_strong_refs &&
		    !node->local_weak_refs && !node->tmp_refs) {
			if (proc) {
				binder_dequeue_work_ilocked(&node->work);
				rb_erase(&node->rb_node, &proc->nodes);
				binder_debug(BINDER_DEBUG_INTERNAL_REFS,
					     "refless node %d deleted\n",
					     node->debug_id);
			} else {
				BUG_ON(!list_empty(&node->work.entry));
				spin_lock(&binder_dead_nodes_lock);
				/*
				 * tmp_refs could have changed so
				 * check it again
				 */
				if (node->tmp_refs) {
					spin_unlock(&binder_dead_nodes_lock);
					return false;
				}
				hlist_del(&node->dead_node);
				spin_unlock(&binder_dead_nodes_lock);
				binder_debug(BINDER_DEBUG_INTERNAL_REFS,
					     "dead node %d deleted\n",
					     node->debug_id);
			}
			return true;
		}
	}
	return false;
}

static void binder_dec_node(struct binder_node *node, int strong, int internal)
{
	bool free_node;

	binder_node_inner_lock(node);
	free_node = binder_dec_node_nilocked(node, strong, internal);
	binder_node_inner_unlock(node);
	if (free_node)
		binder_free_node(node);
}

static void binder_inc_node_tmpref_ilocked(struct binder_node *node)
{
	/*
	 * No call to binder_inc_node() is needed since we
	 * don't need to inform userspace of any changes to
	 * tmp_refs
	 */
	node->tmp_refs++;
}

/**
 * binder_inc_node_tmpref() - take a temporary reference on node
 * @node:	node to reference
 *
 * Take reference on node to prevent the node from being freed
 * while referenced only by a local variable. The inner lock is
 * needed to serialize with the node work on the queue (which
 * isn't needed after the node is dead). If the node is dead
 * (node->proc is NULL), use binder_dead_nodes_lock to protect
 * node->tmp_refs against dead-node-only cases where the node
 * lock cannot be acquired (eg traversing the dead node list to
 * print nodes)
 */
static void binder_inc_node_tmpref(struct binder_node *node)
{
	binder_node_lock(node);
	if (node->proc)
		binder_inner_proc_lock(node->proc);
	else
		spin_lock(&binder_dead_nodes_lock);
	binder_inc_node_tmpref_ilocked(node);
	if (node->proc)
		binder_inner_proc_unlock(node->proc);
	else
		spin_unlock(&binder_dead_nodes_lock);
	binder_node_unlock(node);
}

/**
 * binder_dec_node_tmpref() - remove a temporary reference on node
 * @node:	node to reference
 *
 * Release temporary reference on node taken via binder_inc_node_tmpref()
 */
static void binder_dec_node_tmpref(struct binder_node *node)
{
	bool free_node;

	binder_node_inner_lock(node);
	if (!node->proc)
		spin_lock(&binder_dead_nodes_lock);
	else
		__acquire(&binder_dead_nodes_lock);
	node->tmp_refs--;
	BUG_ON(node->tmp_refs < 0);
	if (!node->proc)
		spin_unlock(&binder_dead_nodes_lock);
	else
		__release(&binder_dead_nodes_lock);
	/*
	 * Call binder_dec_node() to check if all refcounts are 0
	 * and cleanup is needed. Calling with strong=0 and internal=1
	 * causes no actual reference to be released in binder_dec_node().
	 * If that changes, a change is needed here too.
	 */
	free_node = binder_dec_node_nilocked(node, 0, 1);
	binder_node_inner_unlock(node);
	if (free_node)
		binder_free_node(node);
}

static void binder_put_node(struct binder_node *node)
{
	binder_dec_node_tmpref(node);
}

static struct binder_ref *binder_get_ref_olocked(struct binder_proc *proc,
						 u32 desc, bool need_strong_ref)
{
	struct rb_node *n = proc->refs_by_desc.rb_node;
	struct binder_ref *ref;

	while (n) {
		ref = rb_entry(n, struct binder_ref, rb_node_desc);

		if (desc < ref->data.desc) {
			n = n->rb_left;
		} else if (desc > ref->data.desc) {
			n = n->rb_right;
		} else if (need_strong_ref && !ref->data.strong) {
			binder_user_error("tried to use weak ref as strong ref\n");
			return NULL;
		} else {
			return ref;
		}
	}
	return NULL;
}

/**
 * binder_get_ref_for_node_olocked() - get the ref associated with given node
 * @proc:	binder_proc that owns the ref
 * @node:	binder_node of target
 * @new_ref:	newly allocated binder_ref to be initialized or %NULL
 *
 * Look up the ref for the given node and return it if it exists
 *
 * If it doesn't exist and the caller provides a newly allocated
 * ref, initialize the fields of the newly allocated ref and insert
 * into the given proc rb_trees and node refs list.
 *
 * Return:	the ref for node. It is possible that another thread
 *		allocated/initialized the ref first in which case the
 *		returned ref would be different than the passed-in
 *		new_ref. new_ref must be kfree'd by the caller in
 *		this case.
 */
static struct binder_ref *binder_get_ref_for_node_olocked(
					struct binder_proc *proc,
					struct binder_node *node,
					struct binder_ref *new_ref)
{
	struct binder_context *context = proc->context;
	struct rb_node **p = &proc->refs_by_node.rb_node;
	struct rb_node *parent = NULL;
	struct binder_ref *ref;
	struct rb_node *n;

	while (*p) {
		parent = *p;
		ref = rb_entry(parent, struct binder_ref, rb_node_node);

		if (node < ref->node)
			p = &(*p)->rb_left;
		else if (node > ref->node)
			p = &(*p)->rb_right;
		else
			return ref;
	}
	if (!new_ref)
		return NULL;

	binder_stats_created(BINDER_STAT_REF);
	new_ref->data.debug_id = atomic_inc_return(&binder_last_id);
	new_ref->proc = proc;
	new_ref->node = node;
	rb_link_node(&new_ref->rb_node_node, parent, p);
	rb_insert_color(&new_ref->rb_node_node, &proc->refs_by_node);

	new_ref->data.desc = (node == context->binder_context_mgr_node) ? 0 : 1;
	for (n = rb_first(&proc->refs_by_desc); n != NULL; n = rb_next(n)) {
		ref = rb_entry(n, struct binder_ref, rb_node_desc);
		if (ref->data.desc > new_ref->data.desc)
			break;
		new_ref->data.desc = ref->data.desc + 1;
	}

	p = &proc->refs_by_desc.rb_node;
	while (*p) {
		parent = *p;
		ref = rb_entry(parent, struct binder_ref, rb_node_desc);

		if (new_ref->data.desc < ref->data.desc)
			p = &(*p)->rb_left;
		else if (new_ref->data.desc > ref->data.desc)
			p = &(*p)->rb_right;
		else
			BUG();
	}
	rb_link_node(&new_ref->rb_node_desc, parent, p);
	rb_insert_color(&new_ref->rb_node_desc, &proc->refs_by_desc);

	binder_node_lock(node);
	hlist_add_head(&new_ref->node_entry, &node->refs);

	binder_debug(BINDER_DEBUG_INTERNAL_REFS,
		     "%d new ref %d desc %d for node %d\n",
		      proc->pid, new_ref->data.debug_id, new_ref->data.desc,
		      node->debug_id);
	binder_node_unlock(node);
	return new_ref;
}

static void binder_cleanup_ref_olocked(struct binder_ref *ref)
{
	bool delete_node = false;

	binder_debug(BINDER_DEBUG_INTERNAL_REFS,
		     "%d delete ref %d desc %d for node %d\n",
		      ref->proc->pid, ref->data.debug_id, ref->data.desc,
		      ref->node->debug_id);

	rb_erase(&ref->rb_node_desc, &ref->proc->refs_by_desc);
	rb_erase(&ref->rb_node_node, &ref->proc->refs_by_node);

	binder_node_inner_lock(ref->node);
	if (ref->data.strong)
		binder_dec_node_nilocked(ref->node, 1, 1);

	hlist_del(&ref->node_entry);
	delete_node = binder_dec_node_nilocked(ref->node, 0, 1);
	binder_node_inner_unlock(ref->node);
	/*
	 * Clear ref->node unless we want the caller to free the node
	 */
	if (!delete_node) {
		/*
		 * The caller uses ref->node to determine
		 * whether the node needs to be freed. Clear
		 * it since the node is still alive.
		 */
		ref->node = NULL;
	}

	if (ref->death) {
		binder_debug(BINDER_DEBUG_DEAD_BINDER,
			     "%d delete ref %d desc %d has death notification\n",
			      ref->proc->pid, ref->data.debug_id,
			      ref->data.desc);
		binder_dequeue_work(ref->proc, &ref->death->work);
		binder_stats_deleted(BINDER_STAT_DEATH);
	}
	binder_stats_deleted(BINDER_STAT_REF);
}

/**
 * binder_inc_ref_olocked() - increment the ref for given handle
 * @ref:         ref to be incremented
 * @strong:      if true, strong increment, else weak
 * @target_list: list to queue node work on
 *
 * Increment the ref. @ref->proc->outer_lock must be held on entry
 *
 * Return: 0, if successful, else errno
 */
static int binder_inc_ref_olocked(struct binder_ref *ref, int strong,
				  struct list_head *target_list)
{
	int ret;

	if (strong) {
		if (ref->data.strong == 0) {
			ret = binder_inc_node(ref->node, 1, 1, target_list);
			if (ret)
				return ret;
		}
		ref->data.strong++;
	} else {
		if (ref->data.weak == 0) {
			ret = binder_inc_node(ref->node, 0, 1, target_list);
			if (ret)
				return ret;
		}
		ref->data.weak++;
	}
	return 0;
}

/**
 * binder_dec_ref_olocked() - dec the ref for given handle
 * @ref:	ref to be decremented
 * @strong:	if true, strong decrement, else weak
 *
 * Decrement the ref.
 *
 * Return: %true if ref is cleaned up and ready to be freed.
 */
static bool binder_dec_ref_olocked(struct binder_ref *ref, int strong)
{
	if (strong) {
		if (ref->data.strong == 0) {
			binder_user_error("%d invalid dec strong, ref %d desc %d s %d w %d\n",
					  ref->proc->pid, ref->data.debug_id,
					  ref->data.desc, ref->data.strong,
					  ref->data.weak);
			return false;
		}
		ref->data.strong--;
		if (ref->data.strong == 0)
			binder_dec_node(ref->node, strong, 1);
	} else {
		if (ref->data.weak == 0) {
			binder_user_error("%d invalid dec weak, ref %d desc %d s %d w %d\n",
					  ref->proc->pid, ref->data.debug_id,
					  ref->data.desc, ref->data.strong,
					  ref->data.weak);
			return false;
		}
		ref->data.weak--;
	}
	if (ref->data.strong == 0 && ref->data.weak == 0) {
		binder_cleanup_ref_olocked(ref);
		return true;
	}
	return false;
}

/**
 * binder_get_node_from_ref() - get the node from the given proc/desc
 * @proc:	proc containing the ref
 * @desc:	the handle associated with the ref
 * @need_strong_ref: if true, only return node if ref is strong
 * @rdata:	the id/refcount data for the ref
 *
 * Given a proc and ref handle, return the associated binder_node
 *
 * Return: a binder_node or NULL if not found or not strong when strong required
 */
static struct binder_node *binder_get_node_from_ref(
		struct binder_proc *proc,
		u32 desc, bool need_strong_ref,
		struct binder_ref_data *rdata)
{
	struct binder_node *node;
	struct binder_ref *ref;

	binder_proc_lock(proc);
	ref = binder_get_ref_olocked(proc, desc, need_strong_ref);
	if (!ref)
		goto err_no_ref;
	node = ref->node;
	/*
	 * Take an implicit reference on the node to ensure
	 * it stays alive until the call to binder_put_node()
	 */
	binder_inc_node_tmpref(node);
	if (rdata)
		*rdata = ref->data;
	binder_proc_unlock(proc);

	return node;

err_no_ref:
	binder_proc_unlock(proc);
	return NULL;
}

/**
 * binder_free_ref() - free the binder_ref
 * @ref:	ref to free
 *
 * Free the binder_ref. Free the binder_node indicated by ref->node
 * (if non-NULL) and the binder_ref_death indicated by ref->death.
 */
static void binder_free_ref(struct binder_ref *ref)
{
	if (ref->node)
		binder_free_node(ref->node);
	kfree(ref->death);
	kfree(ref);
}

/**
 * binder_update_ref_for_handle() - inc/dec the ref for given handle
 * @proc:	proc containing the ref
 * @desc:	the handle associated with the ref
 * @increment:	true=inc reference, false=dec reference
 * @strong:	true=strong reference, false=weak reference
 * @rdata:	the id/refcount data for the ref
 *
 * Given a proc and ref handle, increment or decrement the ref
 * according to "increment" arg.
 *
 * Return: 0 if successful, else errno
 */
static int binder_update_ref_for_handle(struct binder_proc *proc,
		uint32_t desc, bool increment, bool strong,
		struct binder_ref_data *rdata)
{
	int ret = 0;
	struct binder_ref *ref;
	bool delete_ref = false;

	binder_proc_lock(proc);
	ref = binder_get_ref_olocked(proc, desc, strong);
	if (!ref) {
		ret = -EINVAL;
		goto err_no_ref;
	}
	if (increment)
		ret = binder_inc_ref_olocked(ref, strong, NULL);
	else
		delete_ref = binder_dec_ref_olocked(ref, strong);

	if (rdata)
		*rdata = ref->data;
	binder_proc_unlock(proc);

	if (delete_ref)
		binder_free_ref(ref);
	return ret;

err_no_ref:
	binder_proc_unlock(proc);
	return ret;
}

/**
 * binder_dec_ref_for_handle() - dec the ref for given handle
 * @proc:	proc containing the ref
 * @desc:	the handle associated with the ref
 * @strong:	true=strong reference, false=weak reference
 * @rdata:	the id/refcount data for the ref
 *
 * Just calls binder_update_ref_for_handle() to decrement the ref.
 *
 * Return: 0 if successful, else errno
 */
static int binder_dec_ref_for_handle(struct binder_proc *proc,
		uint32_t desc, bool strong, struct binder_ref_data *rdata)
{
	return binder_update_ref_for_handle(proc, desc, false, strong, rdata);
}


/**
 * binder_inc_ref_for_node() - increment the ref for given proc/node
 * @proc:	 proc containing the ref
 * @node:	 target node
 * @strong:	 true=strong reference, false=weak reference
 * @target_list: worklist to use if node is incremented
 * @rdata:	 the id/refcount data for the ref
 *
 * Given a proc and node, increment the ref. Create the ref if it
 * doesn't already exist
 *
 * Return: 0 if successful, else errno
 */
static int binder_inc_ref_for_node(struct binder_proc *proc,
			struct binder_node *node,
			bool strong,
			struct list_head *target_list,
			struct binder_ref_data *rdata)
{
	struct binder_ref *ref;
	struct binder_ref *new_ref = NULL;
	int ret = 0;

	binder_proc_lock(proc);
	ref = binder_get_ref_for_node_olocked(proc, node, NULL);
	if (!ref) {
		binder_proc_unlock(proc);
		new_ref = kzalloc(sizeof(*ref), GFP_KERNEL);
		if (!new_ref)
			return -ENOMEM;
		binder_proc_lock(proc);
		ref = binder_get_ref_for_node_olocked(proc, node, new_ref);
	}
	ret = binder_inc_ref_olocked(ref, strong, target_list);
	*rdata = ref->data;
	if (ret && ref == new_ref) {
		/*
		 * Cleanup the failed reference here as the target
		 * could now be dead and have already released its
		 * references by now. Calling on the new reference
		 * with strong=0 and a tmp_refs will not decrement
		 * the node. The new_ref gets kfree'd below.
		 */
		binder_cleanup_ref_olocked(new_ref);
		ref = NULL;
	}

	binder_proc_unlock(proc);
	if (new_ref && ref != new_ref)
		/*
		 * Another thread created the ref first so
		 * free the one we allocated
		 */
		kfree(new_ref);
	return ret;
}

static void binder_pop_transaction_ilocked(struct binder_thread *target_thread,
					   struct binder_transaction *t)
{
	BUG_ON(!target_thread);
	assert_spin_locked(&target_thread->proc->inner_lock);
	BUG_ON(target_thread->transaction_stack != t);
	BUG_ON(target_thread->transaction_stack->from != target_thread);
	target_thread->transaction_stack =
		target_thread->transaction_stack->from_parent;
	t->from = NULL;
}

/**
 * binder_thread_dec_tmpref() - decrement thread->tmp_ref
 * @thread:	thread to decrement
 *
 * A thread needs to be kept alive while being used to create or
 * handle a transaction. binder_get_txn_from() is used to safely
 * extract t->from from a binder_transaction and keep the thread
 * indicated by t->from from being freed. When done with that
 * binder_thread, this function is called to decrement the
 * tmp_ref and free if appropriate (thread has been released
 * and no transaction being processed by the driver)
 */
static void binder_thread_dec_tmpref(struct binder_thread *thread)
{
	/*
	 * atomic is used to protect the counter value while
	 * it cannot reach zero or thread->is_dead is false
	 */
	binder_inner_proc_lock(thread->proc);
	atomic_dec(&thread->tmp_ref);
	if (thread->is_dead && !atomic_read(&thread->tmp_ref)) {
		binder_inner_proc_unlock(thread->proc);
		binder_free_thread(thread);
		return;
	}
	binder_inner_proc_unlock(thread->proc);
}

/**
 * binder_proc_dec_tmpref() - decrement proc->tmp_ref
 * @proc:	proc to decrement
 *
 * A binder_proc needs to be kept alive while being used to create or
 * handle a transaction. proc->tmp_ref is incremented when
 * creating a new transaction or the binder_proc is currently in-use
 * by threads that are being released. When done with the binder_proc,
 * this function is called to decrement the counter and free the
 * proc if appropriate (proc has been released, all threads have
 * been released and not currenly in-use to process a transaction).
 */
static void binder_proc_dec_tmpref(struct binder_proc *proc)
{
	binder_inner_proc_lock(proc);
	proc->tmp_ref--;
	if (proc->is_dead && RB_EMPTY_ROOT(&proc->threads) &&
			!proc->tmp_ref) {
		binder_inner_proc_unlock(proc);
		binder_free_proc(proc);
		return;
	}
	binder_inner_proc_unlock(proc);
}

/**
 * binder_get_txn_from() - safely extract the "from" thread in transaction
 * @t:	binder transaction for t->from
 *
 * Atomically return the "from" thread and increment the tmp_ref
 * count for the thread to ensure it stays alive until
 * binder_thread_dec_tmpref() is called.
 *
 * Return: the value of t->from
 */
static struct binder_thread *binder_get_txn_from(
		struct binder_transaction *t)
{
	struct binder_thread *from;

	spin_lock(&t->lock);
	from = t->from;
	if (from)
		atomic_inc(&from->tmp_ref);
	spin_unlock(&t->lock);
	return from;
}

/**
 * binder_get_txn_from_and_acq_inner() - get t->from and acquire inner lock
 * @t:	binder transaction for t->from
 *
 * Same as binder_get_txn_from() except it also acquires the proc->inner_lock
 * to guarantee that the thread cannot be released while operating on it.
 * The caller must call binder_inner_proc_unlock() to release the inner lock
 * as well as call binder_dec_thread_txn() to release the reference.
 *
 * Return: the value of t->from
 */
static struct binder_thread *binder_get_txn_from_and_acq_inner(
		struct binder_transaction *t)
	__acquires(&t->from->proc->inner_lock)
{
	struct binder_thread *from;

	from = binder_get_txn_from(t);
	if (!from) {
		__acquire(&from->proc->inner_lock);
		return NULL;
	}
	binder_inner_proc_lock(from->proc);
	if (t->from) {
		BUG_ON(from != t->from);
		return from;
	}
	binder_inner_proc_unlock(from->proc);
	__acquire(&from->proc->inner_lock);
	binder_thread_dec_tmpref(from);
	return NULL;
}

/**
 * binder_free_txn_fixups() - free unprocessed fd fixups
 * @t:	binder transaction for t->from
 *
 * If the transaction is being torn down prior to being
 * processed by the target process, free all of the
 * fd fixups and fput the file structs. It is safe to
 * call this function after the fixups have been
 * processed -- in that case, the list will be empty.
 */
static void binder_free_txn_fixups(struct binder_transaction *t)
{
	struct binder_txn_fd_fixup *fixup, *tmp;

	list_for_each_entry_safe(fixup, tmp, &t->fd_fixups, fixup_entry) {
		fput(fixup->file);
		if (fixup->target_fd >= 0)
			put_unused_fd(fixup->target_fd);
		list_del(&fixup->fixup_entry);
		kfree(fixup);
	}
}

static void binder_txn_latency_free(struct binder_transaction *t)
{
	int from_proc, from_thread, to_proc, to_thread;

	spin_lock(&t->lock);
	from_proc = t->from ? t->from->proc->pid : 0;
	from_thread = t->from ? t->from->pid : 0;
	to_proc = t->to_proc ? t->to_proc->pid : 0;
	to_thread = t->to_thread ? t->to_thread->pid : 0;
	spin_unlock(&t->lock);

	trace_binder_txn_latency_free(t, from_proc, from_thread, to_proc, to_thread);
}

static void binder_free_transaction(struct binder_transaction *t)
{
	struct binder_proc *target_proc = t->to_proc;

	if (target_proc) {
		binder_inner_proc_lock(target_proc);
		target_proc->outstanding_txns--;
		if (target_proc->outstanding_txns < 0)
			pr_warn("%s: Unexpected outstanding_txns %d\n",
				__func__, target_proc->outstanding_txns);
		if (!target_proc->outstanding_txns && target_proc->is_frozen)
			wake_up_interruptible_all(&target_proc->freeze_wait);
		if (t->buffer)
			t->buffer->transaction = NULL;
		binder_inner_proc_unlock(target_proc);
	}
	if (trace_binder_txn_latency_free_enabled())
		binder_txn_latency_free(t);
	/*
	 * If the transaction has no target_proc, then
	 * t->buffer->transaction has already been cleared.
	 */
	binder_free_txn_fixups(t);
	kfree(t);
	binder_stats_deleted(BINDER_STAT_TRANSACTION);
}

static void binder_send_failed_reply(struct binder_transaction *t,
				     uint32_t error_code)
{
	struct binder_thread *target_thread;
	struct binder_transaction *next;

	BUG_ON(t->flags & TF_ONE_WAY);
	while (1) {
		target_thread = binder_get_txn_from_and_acq_inner(t);
		if (target_thread) {
			binder_debug(BINDER_DEBUG_FAILED_TRANSACTION,
				     "send failed reply for transaction %d to %d:%d\n",
				      t->debug_id,
				      target_thread->proc->pid,
				      target_thread->pid);

			binder_pop_transaction_ilocked(target_thread, t);
			if (target_thread->reply_error.cmd == BR_OK) {
				target_thread->reply_error.cmd = error_code;
				binder_enqueue_thread_work_ilocked(
					target_thread,
					&target_thread->reply_error.work);
				wake_up_interruptible(&target_thread->wait);
			} else {
				/*
				 * Cannot get here for normal operation, but
				 * we can if multiple synchronous transactions
				 * are sent without blocking for responses.
				 * Just ignore the 2nd error in this case.
				 */
				pr_warn("Unexpected reply error: %u\n",
					target_thread->reply_error.cmd);
			}
			binder_inner_proc_unlock(target_thread->proc);
			binder_thread_dec_tmpref(target_thread);
			binder_free_transaction(t);
			return;
		}
		__release(&target_thread->proc->inner_lock);
		next = t->from_parent;

		binder_debug(BINDER_DEBUG_FAILED_TRANSACTION,
			     "send failed reply for transaction %d, target dead\n",
			     t->debug_id);

		binder_free_transaction(t);
		if (next == NULL) {
			binder_debug(BINDER_DEBUG_DEAD_BINDER,
				     "reply failed, no target thread at root\n");
			return;
		}
		t = next;
		binder_debug(BINDER_DEBUG_DEAD_BINDER,
			     "reply failed, no target thread -- retry %d\n",
			      t->debug_id);
	}
}

/**
 * binder_cleanup_transaction() - cleans up undelivered transaction
 * @t:		transaction that needs to be cleaned up
 * @reason:	reason the transaction wasn't delivered
 * @error_code:	error to return to caller (if synchronous call)
 */
static void binder_cleanup_transaction(struct binder_transaction *t,
				       const char *reason,
				       uint32_t error_code)
{
	if (t->buffer->target_node && !(t->flags & TF_ONE_WAY)) {
		binder_send_failed_reply(t, error_code);
	} else {
		binder_debug(BINDER_DEBUG_DEAD_TRANSACTION,
			"undelivered transaction %d, %s\n",
			t->debug_id, reason);
		binder_free_transaction(t);
	}
}

/**
 * binder_get_object() - gets object and checks for valid metadata
 * @proc:	binder_proc owning the buffer
 * @u:		sender's user pointer to base of buffer
 * @buffer:	binder_buffer that we're parsing.
 * @offset:	offset in the @buffer at which to validate an object.
 * @object:	struct binder_object to read into
 *
 * Copy the binder object at the given offset into @object. If @u is
 * provided then the copy is from the sender's buffer. If not, then
 * it is copied from the target's @buffer.
 *
 * Return:	If there's a valid metadata object at @offset, the
 *		size of that object. Otherwise, it returns zero. The object
 *		is read into the struct binder_object pointed to by @object.
 */
static size_t binder_get_object(struct binder_proc *proc,
				const void __user *u,
				struct binder_buffer *buffer,
				unsigned long offset,
				struct binder_object *object)
{
	size_t read_size;
	struct binder_object_header *hdr;
	size_t object_size = 0;

	read_size = min_t(size_t, sizeof(*object), buffer->data_size - offset);
	if (offset > buffer->data_size || read_size < sizeof(*hdr))
		return 0;
	if (u) {
		if (copy_from_user(object, u + offset, read_size))
			return 0;
	} else {
		if (binder_alloc_copy_from_buffer(&proc->alloc, object, buffer,
						  offset, read_size))
			return 0;
	}

	/* Ok, now see if we read a complete object. */
	hdr = &object->hdr;
	switch (hdr->type) {
	case BINDER_TYPE_BINDER:
	case BINDER_TYPE_WEAK_BINDER:
	case BINDER_TYPE_HANDLE:
	case BINDER_TYPE_WEAK_HANDLE:
		object_size = sizeof(struct flat_binder_object);
		break;
	case BINDER_TYPE_FD:
		object_size = sizeof(struct binder_fd_object);
		break;
	case BINDER_TYPE_PTR:
		object_size = sizeof(struct binder_buffer_object);
		break;
	case BINDER_TYPE_FDA:
		object_size = sizeof(struct binder_fd_array_object);
		break;
	default:
		return 0;
	}
	if (offset <= buffer->data_size - object_size &&
	    buffer->data_size >= object_size)
		return object_size;
	else
		return 0;
}

/**
 * binder_validate_ptr() - validates binder_buffer_object in a binder_buffer.
 * @proc:	binder_proc owning the buffer
 * @b:		binder_buffer containing the object
 * @object:	struct binder_object to read into
 * @index:	index in offset array at which the binder_buffer_object is
 *		located
 * @start_offset: points to the start of the offset array
 * @object_offsetp: offset of @object read from @b
 * @num_valid:	the number of valid offsets in the offset array
 *
 * Return:	If @index is within the valid range of the offset array
 *		described by @start and @num_valid, and if there's a valid
 *		binder_buffer_object at the offset found in index @index
 *		of the offset array, that object is returned. Otherwise,
 *		%NULL is returned.
 *		Note that the offset found in index @index itself is not
 *		verified; this function assumes that @num_valid elements
 *		from @start were previously verified to have valid offsets.
 *		If @object_offsetp is non-NULL, then the offset within
 *		@b is written to it.
 */
static struct binder_buffer_object *binder_validate_ptr(
						struct binder_proc *proc,
						struct binder_buffer *b,
						struct binder_object *object,
						binder_size_t index,
						binder_size_t start_offset,
						binder_size_t *object_offsetp,
						binder_size_t num_valid)
{
	size_t object_size;
	binder_size_t object_offset;
	unsigned long buffer_offset;

	if (index >= num_valid)
		return NULL;

	buffer_offset = start_offset + sizeof(binder_size_t) * index;
	if (binder_alloc_copy_from_buffer(&proc->alloc, &object_offset,
					  b, buffer_offset,
					  sizeof(object_offset)))
		return NULL;
	object_size = binder_get_object(proc, NULL, b, object_offset, object);
	if (!object_size || object->hdr.type != BINDER_TYPE_PTR)
		return NULL;
	if (object_offsetp)
		*object_offsetp = object_offset;

	return &object->bbo;
}

/**
 * binder_validate_fixup() - validates pointer/fd fixups happen in order.
 * @proc:		binder_proc owning the buffer
 * @b:			transaction buffer
 * @objects_start_offset: offset to start of objects buffer
 * @buffer_obj_offset:	offset to binder_buffer_object in which to fix up
 * @fixup_offset:	start offset in @buffer to fix up
 * @last_obj_offset:	offset to last binder_buffer_object that we fixed
 * @last_min_offset:	minimum fixup offset in object at @last_obj_offset
 *
 * Return:		%true if a fixup in buffer @buffer at offset @offset is
 *			allowed.
 *
 * For safety reasons, we only allow fixups inside a buffer to happen
 * at increasing offsets; additionally, we only allow fixup on the last
 * buffer object that was verified, or one of its parents.
 *
 * Example of what is allowed:
 *
 * A
 *   B (parent = A, offset = 0)
 *   C (parent = A, offset = 16)
 *     D (parent = C, offset = 0)
 *   E (parent = A, offset = 32) // min_offset is 16 (C.parent_offset)
 *
 * Examples of what is not allowed:
 *
 * Decreasing offsets within the same parent:
 * A
 *   C (parent = A, offset = 16)
 *   B (parent = A, offset = 0) // decreasing offset within A
 *
 * Referring to a parent that wasn't the last object or any of its parents:
 * A
 *   B (parent = A, offset = 0)
 *   C (parent = A, offset = 0)
 *   C (parent = A, offset = 16)
 *     D (parent = B, offset = 0) // B is not A or any of A's parents
 */
static bool binder_validate_fixup(struct binder_proc *proc,
				  struct binder_buffer *b,
				  binder_size_t objects_start_offset,
				  binder_size_t buffer_obj_offset,
				  binder_size_t fixup_offset,
				  binder_size_t last_obj_offset,
				  binder_size_t last_min_offset)
{
	if (!last_obj_offset) {
		/* Nothing to fix up in */
		return false;
	}

	while (last_obj_offset != buffer_obj_offset) {
		unsigned long buffer_offset;
		struct binder_object last_object;
		struct binder_buffer_object *last_bbo;
		size_t object_size = binder_get_object(proc, NULL, b,
						       last_obj_offset,
						       &last_object);
		if (object_size != sizeof(*last_bbo))
			return false;

		last_bbo = &last_object.bbo;
		/*
		 * Safe to retrieve the parent of last_obj, since it
		 * was already previously verified by the driver.
		 */
		if ((last_bbo->flags & BINDER_BUFFER_FLAG_HAS_PARENT) == 0)
			return false;
		last_min_offset = last_bbo->parent_offset + sizeof(uintptr_t);
		buffer_offset = objects_start_offset +
			sizeof(binder_size_t) * last_bbo->parent;
		if (binder_alloc_copy_from_buffer(&proc->alloc,
						  &last_obj_offset,
						  b, buffer_offset,
						  sizeof(last_obj_offset)))
			return false;
	}
	return (fixup_offset >= last_min_offset);
}

/**
 * struct binder_task_work_cb - for deferred close
 *
 * @twork:                callback_head for task work
 * @fd:                   fd to close
 *
 * Structure to pass task work to be handled after
 * returning from binder_ioctl() via task_work_add().
 */
struct binder_task_work_cb {
	struct callback_head twork;
	struct file *file;
};

/**
 * binder_do_fd_close() - close list of file descriptors
 * @twork:	callback head for task work
 *
 * It is not safe to call ksys_close() during the binder_ioctl()
 * function if there is a chance that binder's own file descriptor
 * might be closed. This is to meet the requirements for using
 * fdget() (see comments for __fget_light()). Therefore use
 * task_work_add() to schedule the close operation once we have
 * returned from binder_ioctl(). This function is a callback
 * for that mechanism and does the actual ksys_close() on the
 * given file descriptor.
 */
static void binder_do_fd_close(struct callback_head *twork)
{
	struct binder_task_work_cb *twcb = container_of(twork,
			struct binder_task_work_cb, twork);

	fput(twcb->file);
	kfree(twcb);
}

/**
 * binder_deferred_fd_close() - schedule a close for the given file-descriptor
 * @fd:		file-descriptor to close
 *
 * See comments in binder_do_fd_close(). This function is used to schedule
 * a file-descriptor to be closed after returning from binder_ioctl().
 */
static void binder_deferred_fd_close(int fd)
{
	struct binder_task_work_cb *twcb;

	twcb = kzalloc(sizeof(*twcb), GFP_KERNEL);
	if (!twcb)
		return;
	init_task_work(&twcb->twork, binder_do_fd_close);
	twcb->file = close_fd_get_file(fd);
	if (twcb->file) {
		// pin it until binder_do_fd_close(); see comments there
		get_file(twcb->file);
		filp_close(twcb->file, current->files);
		task_work_add(current, &twcb->twork, TWA_RESUME);
	} else {
		kfree(twcb);
	}
}

static void binder_transaction_buffer_release(struct binder_proc *proc,
					      struct binder_thread *thread,
					      struct binder_buffer *buffer,
					      binder_size_t off_end_offset,
					      bool is_failure)
{
	int debug_id = buffer->debug_id;
	binder_size_t off_start_offset, buffer_offset;

	binder_debug(BINDER_DEBUG_TRANSACTION,
		     "%d buffer release %d, size %zd-%zd, failed at %llx\n",
		     proc->pid, buffer->debug_id,
		     buffer->data_size, buffer->offsets_size,
		     (unsigned long long)off_end_offset);

	if (buffer->target_node)
		binder_dec_node(buffer->target_node, 1, 0);

	off_start_offset = ALIGN(buffer->data_size, sizeof(void *));
<<<<<<< HEAD
	off_end_offset = is_failure && failed_at ? failed_at :
				off_start_offset + buffer->offsets_size;
=======

>>>>>>> eb3cdb58
	for (buffer_offset = off_start_offset; buffer_offset < off_end_offset;
	     buffer_offset += sizeof(binder_size_t)) {
		struct binder_object_header *hdr;
		size_t object_size = 0;
		struct binder_object object;
		binder_size_t object_offset;

		if (!binder_alloc_copy_from_buffer(&proc->alloc, &object_offset,
						   buffer, buffer_offset,
						   sizeof(object_offset)))
			object_size = binder_get_object(proc, NULL, buffer,
							object_offset, &object);
		if (object_size == 0) {
			pr_err("transaction release %d bad object at offset %lld, size %zd\n",
			       debug_id, (u64)object_offset, buffer->data_size);
			continue;
		}
		hdr = &object.hdr;
		switch (hdr->type) {
		case BINDER_TYPE_BINDER:
		case BINDER_TYPE_WEAK_BINDER: {
			struct flat_binder_object *fp;
			struct binder_node *node;

			fp = to_flat_binder_object(hdr);
			node = binder_get_node(proc, fp->binder);
			if (node == NULL) {
				pr_err("transaction release %d bad node %016llx\n",
				       debug_id, (u64)fp->binder);
				break;
			}
			binder_debug(BINDER_DEBUG_TRANSACTION,
				     "        node %d u%016llx\n",
				     node->debug_id, (u64)node->ptr);
			binder_dec_node(node, hdr->type == BINDER_TYPE_BINDER,
					0);
			binder_put_node(node);
		} break;
		case BINDER_TYPE_HANDLE:
		case BINDER_TYPE_WEAK_HANDLE: {
			struct flat_binder_object *fp;
			struct binder_ref_data rdata;
			int ret;

			fp = to_flat_binder_object(hdr);
			ret = binder_dec_ref_for_handle(proc, fp->handle,
				hdr->type == BINDER_TYPE_HANDLE, &rdata);

			if (ret) {
				pr_err("transaction release %d bad handle %d, ret = %d\n",
				 debug_id, fp->handle, ret);
				break;
			}
			binder_debug(BINDER_DEBUG_TRANSACTION,
				     "        ref %d desc %d\n",
				     rdata.debug_id, rdata.desc);
		} break;

		case BINDER_TYPE_FD: {
			/*
			 * No need to close the file here since user-space
			 * closes it for successfully delivered
			 * transactions. For transactions that weren't
			 * delivered, the new fd was never allocated so
			 * there is no need to close and the fput on the
			 * file is done when the transaction is torn
			 * down.
			 */
		} break;
		case BINDER_TYPE_PTR:
			/*
			 * Nothing to do here, this will get cleaned up when the
			 * transaction buffer gets freed
			 */
			break;
		case BINDER_TYPE_FDA: {
			struct binder_fd_array_object *fda;
			struct binder_buffer_object *parent;
			struct binder_object ptr_object;
			binder_size_t fda_offset;
			size_t fd_index;
			binder_size_t fd_buf_size;
			binder_size_t num_valid;

			if (is_failure) {
				/*
				 * The fd fixups have not been applied so no
				 * fds need to be closed.
				 */
				continue;
			}

			num_valid = (buffer_offset - off_start_offset) /
						sizeof(binder_size_t);
			fda = to_binder_fd_array_object(hdr);
			parent = binder_validate_ptr(proc, buffer, &ptr_object,
						     fda->parent,
						     off_start_offset,
						     NULL,
						     num_valid);
			if (!parent) {
				pr_err("transaction release %d bad parent offset\n",
				       debug_id);
				continue;
			}
			fd_buf_size = sizeof(u32) * fda->num_fds;
			if (fda->num_fds >= SIZE_MAX / sizeof(u32)) {
				pr_err("transaction release %d invalid number of fds (%lld)\n",
				       debug_id, (u64)fda->num_fds);
				continue;
			}
			if (fd_buf_size > parent->length ||
			    fda->parent_offset > parent->length - fd_buf_size) {
				/* No space for all file descriptors here. */
				pr_err("transaction release %d not enough space for %lld fds in buffer\n",
				       debug_id, (u64)fda->num_fds);
				continue;
			}
			/*
			 * the source data for binder_buffer_object is visible
			 * to user-space and the @buffer element is the user
			 * pointer to the buffer_object containing the fd_array.
			 * Convert the address to an offset relative to
			 * the base of the transaction buffer.
			 */
			fda_offset =
			    (parent->buffer - (uintptr_t)buffer->user_data) +
			    fda->parent_offset;
			for (fd_index = 0; fd_index < fda->num_fds;
			     fd_index++) {
				u32 fd;
				int err;
				binder_size_t offset = fda_offset +
					fd_index * sizeof(fd);

				err = binder_alloc_copy_from_buffer(
						&proc->alloc, &fd, buffer,
						offset, sizeof(fd));
				WARN_ON(err);
				if (!err) {
					binder_deferred_fd_close(fd);
					/*
					 * Need to make sure the thread goes
					 * back to userspace to complete the
					 * deferred close
					 */
					if (thread)
						thread->looper_need_return = true;
				}
			}
		} break;
		default:
			pr_err("transaction release %d bad object type %x\n",
				debug_id, hdr->type);
			break;
		}
	}
}

/* Clean up all the objects in the buffer */
static inline void binder_release_entire_buffer(struct binder_proc *proc,
						struct binder_thread *thread,
						struct binder_buffer *buffer,
						bool is_failure)
{
	binder_size_t off_end_offset;

	off_end_offset = ALIGN(buffer->data_size, sizeof(void *));
	off_end_offset += buffer->offsets_size;

	binder_transaction_buffer_release(proc, thread, buffer,
					  off_end_offset, is_failure);
}

static int binder_translate_binder(struct flat_binder_object *fp,
				   struct binder_transaction *t,
				   struct binder_thread *thread)
{
	struct binder_node *node;
	struct binder_proc *proc = thread->proc;
	struct binder_proc *target_proc = t->to_proc;
	struct binder_ref_data rdata;
	int ret = 0;

	node = binder_get_node(proc, fp->binder);
	if (!node) {
		node = binder_new_node(proc, fp);
		if (!node)
			return -ENOMEM;
	}
	if (fp->cookie != node->cookie) {
		binder_user_error("%d:%d sending u%016llx node %d, cookie mismatch %016llx != %016llx\n",
				  proc->pid, thread->pid, (u64)fp->binder,
				  node->debug_id, (u64)fp->cookie,
				  (u64)node->cookie);
		ret = -EINVAL;
		goto done;
	}
	if (security_binder_transfer_binder(proc->cred, target_proc->cred)) {
		ret = -EPERM;
		goto done;
	}

	ret = binder_inc_ref_for_node(target_proc, node,
			fp->hdr.type == BINDER_TYPE_BINDER,
			&thread->todo, &rdata);
	if (ret)
		goto done;

	if (fp->hdr.type == BINDER_TYPE_BINDER)
		fp->hdr.type = BINDER_TYPE_HANDLE;
	else
		fp->hdr.type = BINDER_TYPE_WEAK_HANDLE;
	fp->binder = 0;
	fp->handle = rdata.desc;
	fp->cookie = 0;

	trace_binder_transaction_node_to_ref(t, node, &rdata);
	binder_debug(BINDER_DEBUG_TRANSACTION,
		     "        node %d u%016llx -> ref %d desc %d\n",
		     node->debug_id, (u64)node->ptr,
		     rdata.debug_id, rdata.desc);
done:
	binder_put_node(node);
	return ret;
}

static int binder_translate_handle(struct flat_binder_object *fp,
				   struct binder_transaction *t,
				   struct binder_thread *thread)
{
	struct binder_proc *proc = thread->proc;
	struct binder_proc *target_proc = t->to_proc;
	struct binder_node *node;
	struct binder_ref_data src_rdata;
	int ret = 0;

	node = binder_get_node_from_ref(proc, fp->handle,
			fp->hdr.type == BINDER_TYPE_HANDLE, &src_rdata);
	if (!node) {
		binder_user_error("%d:%d got transaction with invalid handle, %d\n",
				  proc->pid, thread->pid, fp->handle);
		return -EINVAL;
	}
	if (security_binder_transfer_binder(proc->cred, target_proc->cred)) {
		ret = -EPERM;
		goto done;
	}

	binder_node_lock(node);
	if (node->proc == target_proc) {
		if (fp->hdr.type == BINDER_TYPE_HANDLE)
			fp->hdr.type = BINDER_TYPE_BINDER;
		else
			fp->hdr.type = BINDER_TYPE_WEAK_BINDER;
		fp->binder = node->ptr;
		fp->cookie = node->cookie;
		if (node->proc)
			binder_inner_proc_lock(node->proc);
		else
			__acquire(&node->proc->inner_lock);
		binder_inc_node_nilocked(node,
					 fp->hdr.type == BINDER_TYPE_BINDER,
					 0, NULL);
		if (node->proc)
			binder_inner_proc_unlock(node->proc);
		else
			__release(&node->proc->inner_lock);
		trace_binder_transaction_ref_to_node(t, node, &src_rdata);
		binder_debug(BINDER_DEBUG_TRANSACTION,
			     "        ref %d desc %d -> node %d u%016llx\n",
			     src_rdata.debug_id, src_rdata.desc, node->debug_id,
			     (u64)node->ptr);
		binder_node_unlock(node);
	} else {
		struct binder_ref_data dest_rdata;

		binder_node_unlock(node);
		ret = binder_inc_ref_for_node(target_proc, node,
				fp->hdr.type == BINDER_TYPE_HANDLE,
				NULL, &dest_rdata);
		if (ret)
			goto done;

		fp->binder = 0;
		fp->handle = dest_rdata.desc;
		fp->cookie = 0;
		trace_binder_transaction_ref_to_ref(t, node, &src_rdata,
						    &dest_rdata);
		binder_debug(BINDER_DEBUG_TRANSACTION,
			     "        ref %d desc %d -> ref %d desc %d (node %d)\n",
			     src_rdata.debug_id, src_rdata.desc,
			     dest_rdata.debug_id, dest_rdata.desc,
			     node->debug_id);
	}
done:
	binder_put_node(node);
	return ret;
}

static int binder_translate_fd(u32 fd, binder_size_t fd_offset,
			       struct binder_transaction *t,
			       struct binder_thread *thread,
			       struct binder_transaction *in_reply_to)
{
	struct binder_proc *proc = thread->proc;
	struct binder_proc *target_proc = t->to_proc;
	struct binder_txn_fd_fixup *fixup;
	struct file *file;
	int ret = 0;
	bool target_allows_fd;

	if (in_reply_to)
		target_allows_fd = !!(in_reply_to->flags & TF_ACCEPT_FDS);
	else
		target_allows_fd = t->buffer->target_node->accept_fds;
	if (!target_allows_fd) {
		binder_user_error("%d:%d got %s with fd, %d, but target does not allow fds\n",
				  proc->pid, thread->pid,
				  in_reply_to ? "reply" : "transaction",
				  fd);
		ret = -EPERM;
		goto err_fd_not_accepted;
	}

	file = fget(fd);
	if (!file) {
		binder_user_error("%d:%d got transaction with invalid fd, %d\n",
				  proc->pid, thread->pid, fd);
		ret = -EBADF;
		goto err_fget;
	}
	ret = security_binder_transfer_file(proc->cred, target_proc->cred, file);
	if (ret < 0) {
		ret = -EPERM;
		goto err_security;
	}

	/*
	 * Add fixup record for this transaction. The allocation
	 * of the fd in the target needs to be done from a
	 * target thread.
	 */
	fixup = kzalloc(sizeof(*fixup), GFP_KERNEL);
	if (!fixup) {
		ret = -ENOMEM;
		goto err_alloc;
	}
	fixup->file = file;
	fixup->offset = fd_offset;
	fixup->target_fd = -1;
	trace_binder_transaction_fd_send(t, fd, fixup->offset);
	list_add_tail(&fixup->fixup_entry, &t->fd_fixups);

	return ret;

err_alloc:
err_security:
	fput(file);
err_fget:
err_fd_not_accepted:
	return ret;
}

/**
 * struct binder_ptr_fixup - data to be fixed-up in target buffer
 * @offset	offset in target buffer to fixup
 * @skip_size	bytes to skip in copy (fixup will be written later)
 * @fixup_data	data to write at fixup offset
 * @node	list node
 *
 * This is used for the pointer fixup list (pf) which is created and consumed
 * during binder_transaction() and is only accessed locally. No
 * locking is necessary.
 *
 * The list is ordered by @offset.
 */
struct binder_ptr_fixup {
	binder_size_t offset;
	size_t skip_size;
	binder_uintptr_t fixup_data;
	struct list_head node;
};

/**
 * struct binder_sg_copy - scatter-gather data to be copied
 * @offset		offset in target buffer
 * @sender_uaddr	user address in source buffer
 * @length		bytes to copy
 * @node		list node
 *
 * This is used for the sg copy list (sgc) which is created and consumed
 * during binder_transaction() and is only accessed locally. No
 * locking is necessary.
 *
 * The list is ordered by @offset.
 */
struct binder_sg_copy {
	binder_size_t offset;
	const void __user *sender_uaddr;
	size_t length;
	struct list_head node;
};

/**
 * binder_do_deferred_txn_copies() - copy and fixup scatter-gather data
 * @alloc:	binder_alloc associated with @buffer
 * @buffer:	binder buffer in target process
 * @sgc_head:	list_head of scatter-gather copy list
 * @pf_head:	list_head of pointer fixup list
 *
 * Processes all elements of @sgc_head, applying fixups from @pf_head
 * and copying the scatter-gather data from the source process' user
 * buffer to the target's buffer. It is expected that the list creation
 * and processing all occurs during binder_transaction() so these lists
 * are only accessed in local context.
 *
 * Return: 0=success, else -errno
 */
static int binder_do_deferred_txn_copies(struct binder_alloc *alloc,
					 struct binder_buffer *buffer,
					 struct list_head *sgc_head,
					 struct list_head *pf_head)
{
	int ret = 0;
	struct binder_sg_copy *sgc, *tmpsgc;
	struct binder_ptr_fixup *tmppf;
	struct binder_ptr_fixup *pf =
		list_first_entry_or_null(pf_head, struct binder_ptr_fixup,
					 node);

	list_for_each_entry_safe(sgc, tmpsgc, sgc_head, node) {
		size_t bytes_copied = 0;

		while (bytes_copied < sgc->length) {
			size_t copy_size;
			size_t bytes_left = sgc->length - bytes_copied;
			size_t offset = sgc->offset + bytes_copied;

			/*
			 * We copy up to the fixup (pointed to by pf)
			 */
			copy_size = pf ? min(bytes_left, (size_t)pf->offset - offset)
				       : bytes_left;
			if (!ret && copy_size)
				ret = binder_alloc_copy_user_to_buffer(
						alloc, buffer,
						offset,
						sgc->sender_uaddr + bytes_copied,
						copy_size);
			bytes_copied += copy_size;
			if (copy_size != bytes_left) {
				BUG_ON(!pf);
				/* we stopped at a fixup offset */
				if (pf->skip_size) {
					/*
					 * we are just skipping. This is for
					 * BINDER_TYPE_FDA where the translated
					 * fds will be fixed up when we get
					 * to target context.
					 */
					bytes_copied += pf->skip_size;
				} else {
					/* apply the fixup indicated by pf */
					if (!ret)
						ret = binder_alloc_copy_to_buffer(
							alloc, buffer,
							pf->offset,
							&pf->fixup_data,
							sizeof(pf->fixup_data));
					bytes_copied += sizeof(pf->fixup_data);
				}
				list_del(&pf->node);
				kfree(pf);
				pf = list_first_entry_or_null(pf_head,
						struct binder_ptr_fixup, node);
			}
		}
		list_del(&sgc->node);
		kfree(sgc);
	}
	list_for_each_entry_safe(pf, tmppf, pf_head, node) {
		BUG_ON(pf->skip_size == 0);
		list_del(&pf->node);
		kfree(pf);
	}
	BUG_ON(!list_empty(sgc_head));

	return ret > 0 ? -EINVAL : ret;
}

/**
 * binder_cleanup_deferred_txn_lists() - free specified lists
 * @sgc_head:	list_head of scatter-gather copy list
 * @pf_head:	list_head of pointer fixup list
 *
 * Called to clean up @sgc_head and @pf_head if there is an
 * error.
 */
static void binder_cleanup_deferred_txn_lists(struct list_head *sgc_head,
					      struct list_head *pf_head)
{
	struct binder_sg_copy *sgc, *tmpsgc;
	struct binder_ptr_fixup *pf, *tmppf;

	list_for_each_entry_safe(sgc, tmpsgc, sgc_head, node) {
		list_del(&sgc->node);
		kfree(sgc);
	}
	list_for_each_entry_safe(pf, tmppf, pf_head, node) {
		list_del(&pf->node);
		kfree(pf);
	}
}

/**
 * binder_defer_copy() - queue a scatter-gather buffer for copy
 * @sgc_head:		list_head of scatter-gather copy list
 * @offset:		binder buffer offset in target process
 * @sender_uaddr:	user address in source process
 * @length:		bytes to copy
 *
 * Specify a scatter-gather block to be copied. The actual copy must
 * be deferred until all the needed fixups are identified and queued.
 * Then the copy and fixups are done together so un-translated values
 * from the source are never visible in the target buffer.
 *
 * We are guaranteed that repeated calls to this function will have
 * monotonically increasing @offset values so the list will naturally
 * be ordered.
 *
 * Return: 0=success, else -errno
 */
static int binder_defer_copy(struct list_head *sgc_head, binder_size_t offset,
			     const void __user *sender_uaddr, size_t length)
{
	struct binder_sg_copy *bc = kzalloc(sizeof(*bc), GFP_KERNEL);

	if (!bc)
		return -ENOMEM;

	bc->offset = offset;
	bc->sender_uaddr = sender_uaddr;
	bc->length = length;
	INIT_LIST_HEAD(&bc->node);

	/*
	 * We are guaranteed that the deferred copies are in-order
	 * so just add to the tail.
	 */
	list_add_tail(&bc->node, sgc_head);

	return 0;
}

/**
 * binder_add_fixup() - queue a fixup to be applied to sg copy
 * @pf_head:	list_head of binder ptr fixup list
 * @offset:	binder buffer offset in target process
 * @fixup:	bytes to be copied for fixup
 * @skip_size:	bytes to skip when copying (fixup will be applied later)
 *
 * Add the specified fixup to a list ordered by @offset. When copying
 * the scatter-gather buffers, the fixup will be copied instead of
 * data from the source buffer. For BINDER_TYPE_FDA fixups, the fixup
 * will be applied later (in target process context), so we just skip
 * the bytes specified by @skip_size. If @skip_size is 0, we copy the
 * value in @fixup.
 *
 * This function is called *mostly* in @offset order, but there are
 * exceptions. Since out-of-order inserts are relatively uncommon,
 * we insert the new element by searching backward from the tail of
 * the list.
 *
 * Return: 0=success, else -errno
 */
static int binder_add_fixup(struct list_head *pf_head, binder_size_t offset,
			    binder_uintptr_t fixup, size_t skip_size)
{
	struct binder_ptr_fixup *pf = kzalloc(sizeof(*pf), GFP_KERNEL);
	struct binder_ptr_fixup *tmppf;

	if (!pf)
		return -ENOMEM;

	pf->offset = offset;
	pf->fixup_data = fixup;
	pf->skip_size = skip_size;
	INIT_LIST_HEAD(&pf->node);

	/* Fixups are *mostly* added in-order, but there are some
	 * exceptions. Look backwards through list for insertion point.
	 */
	list_for_each_entry_reverse(tmppf, pf_head, node) {
		if (tmppf->offset < pf->offset) {
			list_add(&pf->node, &tmppf->node);
			return 0;
		}
	}
	/*
	 * if we get here, then the new offset is the lowest so
	 * insert at the head
	 */
	list_add(&pf->node, pf_head);
	return 0;
}

static int binder_translate_fd_array(struct list_head *pf_head,
				     struct binder_fd_array_object *fda,
				     const void __user *sender_ubuffer,
				     struct binder_buffer_object *parent,
				     struct binder_buffer_object *sender_uparent,
				     struct binder_transaction *t,
				     struct binder_thread *thread,
				     struct binder_transaction *in_reply_to)
{
	binder_size_t fdi, fd_buf_size;
	binder_size_t fda_offset;
	const void __user *sender_ufda_base;
	struct binder_proc *proc = thread->proc;
	int ret;

	if (fda->num_fds == 0)
		return 0;

	fd_buf_size = sizeof(u32) * fda->num_fds;
	if (fda->num_fds >= SIZE_MAX / sizeof(u32)) {
		binder_user_error("%d:%d got transaction with invalid number of fds (%lld)\n",
				  proc->pid, thread->pid, (u64)fda->num_fds);
		return -EINVAL;
	}
	if (fd_buf_size > parent->length ||
	    fda->parent_offset > parent->length - fd_buf_size) {
		/* No space for all file descriptors here. */
		binder_user_error("%d:%d not enough space to store %lld fds in buffer\n",
				  proc->pid, thread->pid, (u64)fda->num_fds);
		return -EINVAL;
	}
	/*
	 * the source data for binder_buffer_object is visible
	 * to user-space and the @buffer element is the user
	 * pointer to the buffer_object containing the fd_array.
	 * Convert the address to an offset relative to
	 * the base of the transaction buffer.
	 */
	fda_offset = (parent->buffer - (uintptr_t)t->buffer->user_data) +
		fda->parent_offset;
	sender_ufda_base = (void __user *)(uintptr_t)sender_uparent->buffer +
				fda->parent_offset;

	if (!IS_ALIGNED((unsigned long)fda_offset, sizeof(u32)) ||
	    !IS_ALIGNED((unsigned long)sender_ufda_base, sizeof(u32))) {
		binder_user_error("%d:%d parent offset not aligned correctly.\n",
				  proc->pid, thread->pid);
		return -EINVAL;
	}
	ret = binder_add_fixup(pf_head, fda_offset, 0, fda->num_fds * sizeof(u32));
	if (ret)
		return ret;

	for (fdi = 0; fdi < fda->num_fds; fdi++) {
		u32 fd;
		binder_size_t offset = fda_offset + fdi * sizeof(fd);
		binder_size_t sender_uoffset = fdi * sizeof(fd);

		ret = copy_from_user(&fd, sender_ufda_base + sender_uoffset, sizeof(fd));
		if (!ret)
			ret = binder_translate_fd(fd, offset, t, thread,
						  in_reply_to);
		if (ret)
			return ret > 0 ? -EINVAL : ret;
	}
	return 0;
}

static int binder_fixup_parent(struct list_head *pf_head,
			       struct binder_transaction *t,
			       struct binder_thread *thread,
			       struct binder_buffer_object *bp,
			       binder_size_t off_start_offset,
			       binder_size_t num_valid,
			       binder_size_t last_fixup_obj_off,
			       binder_size_t last_fixup_min_off)
{
	struct binder_buffer_object *parent;
	struct binder_buffer *b = t->buffer;
	struct binder_proc *proc = thread->proc;
	struct binder_proc *target_proc = t->to_proc;
	struct binder_object object;
	binder_size_t buffer_offset;
	binder_size_t parent_offset;

	if (!(bp->flags & BINDER_BUFFER_FLAG_HAS_PARENT))
		return 0;

	parent = binder_validate_ptr(target_proc, b, &object, bp->parent,
				     off_start_offset, &parent_offset,
				     num_valid);
	if (!parent) {
		binder_user_error("%d:%d got transaction with invalid parent offset or type\n",
				  proc->pid, thread->pid);
		return -EINVAL;
	}

	if (!binder_validate_fixup(target_proc, b, off_start_offset,
				   parent_offset, bp->parent_offset,
				   last_fixup_obj_off,
				   last_fixup_min_off)) {
		binder_user_error("%d:%d got transaction with out-of-order buffer fixup\n",
				  proc->pid, thread->pid);
		return -EINVAL;
	}

	if (parent->length < sizeof(binder_uintptr_t) ||
	    bp->parent_offset > parent->length - sizeof(binder_uintptr_t)) {
		/* No space for a pointer here! */
		binder_user_error("%d:%d got transaction with invalid parent offset\n",
				  proc->pid, thread->pid);
		return -EINVAL;
	}
	buffer_offset = bp->parent_offset +
			(uintptr_t)parent->buffer - (uintptr_t)b->user_data;
	return binder_add_fixup(pf_head, buffer_offset, bp->buffer, 0);
}

/**
 * binder_can_update_transaction() - Can a txn be superseded by an updated one?
 * @t1: the pending async txn in the frozen process
 * @t2: the new async txn to supersede the outdated pending one
 *
 * Return:  true if t2 can supersede t1
 *          false if t2 can not supersede t1
 */
static bool binder_can_update_transaction(struct binder_transaction *t1,
					  struct binder_transaction *t2)
{
	if ((t1->flags & t2->flags & (TF_ONE_WAY | TF_UPDATE_TXN)) !=
	    (TF_ONE_WAY | TF_UPDATE_TXN) || !t1->to_proc || !t2->to_proc)
		return false;
	if (t1->to_proc->tsk == t2->to_proc->tsk && t1->code == t2->code &&
	    t1->flags == t2->flags && t1->buffer->pid == t2->buffer->pid &&
	    t1->buffer->target_node->ptr == t2->buffer->target_node->ptr &&
	    t1->buffer->target_node->cookie == t2->buffer->target_node->cookie)
		return true;
	return false;
}

/**
 * binder_find_outdated_transaction_ilocked() - Find the outdated transaction
 * @t:		 new async transaction
 * @target_list: list to find outdated transaction
 *
 * Return: the outdated transaction if found
 *         NULL if no outdated transacton can be found
 *
 * Requires the proc->inner_lock to be held.
 */
static struct binder_transaction *
binder_find_outdated_transaction_ilocked(struct binder_transaction *t,
					 struct list_head *target_list)
{
	struct binder_work *w;

	list_for_each_entry(w, target_list, entry) {
		struct binder_transaction *t_queued;

		if (w->type != BINDER_WORK_TRANSACTION)
			continue;
		t_queued = container_of(w, struct binder_transaction, work);
		if (binder_can_update_transaction(t_queued, t))
			return t_queued;
	}
	return NULL;
}

/**
 * binder_proc_transaction() - sends a transaction to a process and wakes it up
 * @t:		transaction to send
 * @proc:	process to send the transaction to
 * @thread:	thread in @proc to send the transaction to (may be NULL)
 *
 * This function queues a transaction to the specified process. It will try
 * to find a thread in the target process to handle the transaction and
 * wake it up. If no thread is found, the work is queued to the proc
 * waitqueue.
 *
 * If the @thread parameter is not NULL, the transaction is always queued
 * to the waitlist of that specific thread.
 *
 * Return:	0 if the transaction was successfully queued
 *		BR_DEAD_REPLY if the target process or thread is dead
 *		BR_FROZEN_REPLY if the target process or thread is frozen and
 *			the sync transaction was rejected
 *		BR_TRANSACTION_PENDING_FROZEN if the target process is frozen
 *		and the async transaction was successfully queued
 */
static int binder_proc_transaction(struct binder_transaction *t,
				    struct binder_proc *proc,
				    struct binder_thread *thread)
{
	struct binder_node *node = t->buffer->target_node;
	bool oneway = !!(t->flags & TF_ONE_WAY);
	bool pending_async = false;
	struct binder_transaction *t_outdated = NULL;
	bool frozen = false;

	BUG_ON(!node);
	binder_node_lock(node);
	if (oneway) {
		BUG_ON(thread);
		if (node->has_async_transaction)
			pending_async = true;
		else
			node->has_async_transaction = true;
	}

	binder_inner_proc_lock(proc);
	if (proc->is_frozen) {
		frozen = true;
		proc->sync_recv |= !oneway;
		proc->async_recv |= oneway;
	}

	if ((frozen && !oneway) || proc->is_dead ||
			(thread && thread->is_dead)) {
		binder_inner_proc_unlock(proc);
		binder_node_unlock(node);
		return frozen ? BR_FROZEN_REPLY : BR_DEAD_REPLY;
	}

	if (!thread && !pending_async)
		thread = binder_select_thread_ilocked(proc);

	if (thread) {
		binder_enqueue_thread_work_ilocked(thread, &t->work);
	} else if (!pending_async) {
		binder_enqueue_work_ilocked(&t->work, &proc->todo);
	} else {
		if ((t->flags & TF_UPDATE_TXN) && frozen) {
			t_outdated = binder_find_outdated_transaction_ilocked(t,
									      &node->async_todo);
			if (t_outdated) {
				binder_debug(BINDER_DEBUG_TRANSACTION,
					     "txn %d supersedes %d\n",
					     t->debug_id, t_outdated->debug_id);
				list_del_init(&t_outdated->work.entry);
				proc->outstanding_txns--;
			}
		}
		binder_enqueue_work_ilocked(&t->work, &node->async_todo);
	}

	if (!pending_async)
		binder_wakeup_thread_ilocked(proc, thread, !oneway /* sync */);

	proc->outstanding_txns++;
	binder_inner_proc_unlock(proc);
	binder_node_unlock(node);

	/*
	 * To reduce potential contention, free the outdated transaction and
	 * buffer after releasing the locks.
	 */
	if (t_outdated) {
		struct binder_buffer *buffer = t_outdated->buffer;

		t_outdated->buffer = NULL;
		buffer->transaction = NULL;
		trace_binder_transaction_update_buffer_release(buffer);
		binder_release_entire_buffer(proc, NULL, buffer, false);
		binder_alloc_free_buf(&proc->alloc, buffer);
		kfree(t_outdated);
		binder_stats_deleted(BINDER_STAT_TRANSACTION);
	}

	if (oneway && frozen)
		return BR_TRANSACTION_PENDING_FROZEN;

	return 0;
}

/**
 * binder_get_node_refs_for_txn() - Get required refs on node for txn
 * @node:         struct binder_node for which to get refs
 * @procp:        returns @node->proc if valid
 * @error:        if no @procp then returns BR_DEAD_REPLY
 *
 * User-space normally keeps the node alive when creating a transaction
 * since it has a reference to the target. The local strong ref keeps it
 * alive if the sending process dies before the target process processes
 * the transaction. If the source process is malicious or has a reference
 * counting bug, relying on the local strong ref can fail.
 *
 * Since user-space can cause the local strong ref to go away, we also take
 * a tmpref on the node to ensure it survives while we are constructing
 * the transaction. We also need a tmpref on the proc while we are
 * constructing the transaction, so we take that here as well.
 *
 * Return: The target_node with refs taken or NULL if no @node->proc is NULL.
 * Also sets @procp if valid. If the @node->proc is NULL indicating that the
 * target proc has died, @error is set to BR_DEAD_REPLY.
 */
static struct binder_node *binder_get_node_refs_for_txn(
		struct binder_node *node,
		struct binder_proc **procp,
		uint32_t *error)
{
	struct binder_node *target_node = NULL;

	binder_node_inner_lock(node);
	if (node->proc) {
		target_node = node;
		binder_inc_node_nilocked(node, 1, 0, NULL);
		binder_inc_node_tmpref_ilocked(node);
		node->proc->tmp_ref++;
		*procp = node->proc;
	} else
		*error = BR_DEAD_REPLY;
	binder_node_inner_unlock(node);

	return target_node;
}

static void binder_set_txn_from_error(struct binder_transaction *t, int id,
				      uint32_t command, int32_t param)
{
	struct binder_thread *from = binder_get_txn_from_and_acq_inner(t);

	if (!from) {
		/* annotation for sparse */
		__release(&from->proc->inner_lock);
		return;
	}

	/* don't override existing errors */
	if (from->ee.command == BR_OK)
		binder_set_extended_error(&from->ee, id, command, param);
	binder_inner_proc_unlock(from->proc);
	binder_thread_dec_tmpref(from);
}

static void binder_transaction(struct binder_proc *proc,
			       struct binder_thread *thread,
			       struct binder_transaction_data *tr, int reply,
			       binder_size_t extra_buffers_size)
{
	int ret;
	struct binder_transaction *t;
	struct binder_work *w;
	struct binder_work *tcomplete;
	binder_size_t buffer_offset = 0;
	binder_size_t off_start_offset, off_end_offset;
	binder_size_t off_min;
	binder_size_t sg_buf_offset, sg_buf_end_offset;
	binder_size_t user_offset = 0;
	struct binder_proc *target_proc = NULL;
	struct binder_thread *target_thread = NULL;
	struct binder_node *target_node = NULL;
	struct binder_transaction *in_reply_to = NULL;
	struct binder_transaction_log_entry *e;
	uint32_t return_error = 0;
	uint32_t return_error_param = 0;
	uint32_t return_error_line = 0;
	binder_size_t last_fixup_obj_off = 0;
	binder_size_t last_fixup_min_off = 0;
	struct binder_context *context = proc->context;
	int t_debug_id = atomic_inc_return(&binder_last_id);
	char *secctx = NULL;
	u32 secctx_sz = 0;
	struct list_head sgc_head;
	struct list_head pf_head;
	const void __user *user_buffer = (const void __user *)
				(uintptr_t)tr->data.ptr.buffer;
	INIT_LIST_HEAD(&sgc_head);
	INIT_LIST_HEAD(&pf_head);

	e = binder_transaction_log_add(&binder_transaction_log);
	e->debug_id = t_debug_id;
	e->call_type = reply ? 2 : !!(tr->flags & TF_ONE_WAY);
	e->from_proc = proc->pid;
	e->from_thread = thread->pid;
	e->target_handle = tr->target.handle;
	e->data_size = tr->data_size;
	e->offsets_size = tr->offsets_size;
	strscpy(e->context_name, proc->context->name, BINDERFS_MAX_NAME);

	binder_inner_proc_lock(proc);
	binder_set_extended_error(&thread->ee, t_debug_id, BR_OK, 0);
	binder_inner_proc_unlock(proc);

	if (reply) {
		binder_inner_proc_lock(proc);
		in_reply_to = thread->transaction_stack;
		if (in_reply_to == NULL) {
			binder_inner_proc_unlock(proc);
			binder_user_error("%d:%d got reply transaction with no transaction stack\n",
					  proc->pid, thread->pid);
			return_error = BR_FAILED_REPLY;
			return_error_param = -EPROTO;
			return_error_line = __LINE__;
			goto err_empty_call_stack;
		}
		if (in_reply_to->to_thread != thread) {
			spin_lock(&in_reply_to->lock);
			binder_user_error("%d:%d got reply transaction with bad transaction stack, transaction %d has target %d:%d\n",
				proc->pid, thread->pid, in_reply_to->debug_id,
				in_reply_to->to_proc ?
				in_reply_to->to_proc->pid : 0,
				in_reply_to->to_thread ?
				in_reply_to->to_thread->pid : 0);
			spin_unlock(&in_reply_to->lock);
			binder_inner_proc_unlock(proc);
			return_error = BR_FAILED_REPLY;
			return_error_param = -EPROTO;
			return_error_line = __LINE__;
			in_reply_to = NULL;
			goto err_bad_call_stack;
		}
		thread->transaction_stack = in_reply_to->to_parent;
		binder_inner_proc_unlock(proc);
		binder_set_nice(in_reply_to->saved_priority);
		target_thread = binder_get_txn_from_and_acq_inner(in_reply_to);
		if (target_thread == NULL) {
			/* annotation for sparse */
			__release(&target_thread->proc->inner_lock);
			binder_txn_error("%d:%d reply target not found\n",
				thread->pid, proc->pid);
			return_error = BR_DEAD_REPLY;
			return_error_line = __LINE__;
			goto err_dead_binder;
		}
		if (target_thread->transaction_stack != in_reply_to) {
			binder_user_error("%d:%d got reply transaction with bad target transaction stack %d, expected %d\n",
				proc->pid, thread->pid,
				target_thread->transaction_stack ?
				target_thread->transaction_stack->debug_id : 0,
				in_reply_to->debug_id);
			binder_inner_proc_unlock(target_thread->proc);
			return_error = BR_FAILED_REPLY;
			return_error_param = -EPROTO;
			return_error_line = __LINE__;
			in_reply_to = NULL;
			target_thread = NULL;
			goto err_dead_binder;
		}
		target_proc = target_thread->proc;
		target_proc->tmp_ref++;
		binder_inner_proc_unlock(target_thread->proc);
	} else {
		if (tr->target.handle) {
			struct binder_ref *ref;

			/*
			 * There must already be a strong ref
			 * on this node. If so, do a strong
			 * increment on the node to ensure it
			 * stays alive until the transaction is
			 * done.
			 */
			binder_proc_lock(proc);
			ref = binder_get_ref_olocked(proc, tr->target.handle,
						     true);
			if (ref) {
				target_node = binder_get_node_refs_for_txn(
						ref->node, &target_proc,
						&return_error);
			} else {
				binder_user_error("%d:%d got transaction to invalid handle, %u\n",
						  proc->pid, thread->pid, tr->target.handle);
				return_error = BR_FAILED_REPLY;
			}
			binder_proc_unlock(proc);
		} else {
			mutex_lock(&context->context_mgr_node_lock);
			target_node = context->binder_context_mgr_node;
			if (target_node)
				target_node = binder_get_node_refs_for_txn(
						target_node, &target_proc,
						&return_error);
			else
				return_error = BR_DEAD_REPLY;
			mutex_unlock(&context->context_mgr_node_lock);
			if (target_node && target_proc->pid == proc->pid) {
				binder_user_error("%d:%d got transaction to context manager from process owning it\n",
						  proc->pid, thread->pid);
				return_error = BR_FAILED_REPLY;
				return_error_param = -EINVAL;
				return_error_line = __LINE__;
				goto err_invalid_target_handle;
			}
		}
		if (!target_node) {
			binder_txn_error("%d:%d cannot find target node\n",
				thread->pid, proc->pid);
			/*
			 * return_error is set above
			 */
			return_error_param = -EINVAL;
			return_error_line = __LINE__;
			goto err_dead_binder;
		}
		e->to_node = target_node->debug_id;
		if (WARN_ON(proc == target_proc)) {
			binder_txn_error("%d:%d self transactions not allowed\n",
				thread->pid, proc->pid);
			return_error = BR_FAILED_REPLY;
			return_error_param = -EINVAL;
			return_error_line = __LINE__;
			goto err_invalid_target_handle;
		}
		if (security_binder_transaction(proc->cred,
						target_proc->cred) < 0) {
<<<<<<< HEAD
=======
			binder_txn_error("%d:%d transaction credentials failed\n",
				thread->pid, proc->pid);
>>>>>>> eb3cdb58
			return_error = BR_FAILED_REPLY;
			return_error_param = -EPERM;
			return_error_line = __LINE__;
			goto err_invalid_target_handle;
		}
		binder_inner_proc_lock(proc);

		w = list_first_entry_or_null(&thread->todo,
					     struct binder_work, entry);
		if (!(tr->flags & TF_ONE_WAY) && w &&
		    w->type == BINDER_WORK_TRANSACTION) {
			/*
			 * Do not allow new outgoing transaction from a
			 * thread that has a transaction at the head of
			 * its todo list. Only need to check the head
			 * because binder_select_thread_ilocked picks a
			 * thread from proc->waiting_threads to enqueue
			 * the transaction, and nothing is queued to the
			 * todo list while the thread is on waiting_threads.
			 */
			binder_user_error("%d:%d new transaction not allowed when there is a transaction on thread todo\n",
					  proc->pid, thread->pid);
			binder_inner_proc_unlock(proc);
			return_error = BR_FAILED_REPLY;
			return_error_param = -EPROTO;
			return_error_line = __LINE__;
			goto err_bad_todo_list;
		}

		if (!(tr->flags & TF_ONE_WAY) && thread->transaction_stack) {
			struct binder_transaction *tmp;

			tmp = thread->transaction_stack;
			if (tmp->to_thread != thread) {
				spin_lock(&tmp->lock);
				binder_user_error("%d:%d got new transaction with bad transaction stack, transaction %d has target %d:%d\n",
					proc->pid, thread->pid, tmp->debug_id,
					tmp->to_proc ? tmp->to_proc->pid : 0,
					tmp->to_thread ?
					tmp->to_thread->pid : 0);
				spin_unlock(&tmp->lock);
				binder_inner_proc_unlock(proc);
				return_error = BR_FAILED_REPLY;
				return_error_param = -EPROTO;
				return_error_line = __LINE__;
				goto err_bad_call_stack;
			}
			while (tmp) {
				struct binder_thread *from;

				spin_lock(&tmp->lock);
				from = tmp->from;
				if (from && from->proc == target_proc) {
					atomic_inc(&from->tmp_ref);
					target_thread = from;
					spin_unlock(&tmp->lock);
					break;
				}
				spin_unlock(&tmp->lock);
				tmp = tmp->from_parent;
			}
		}
		binder_inner_proc_unlock(proc);
	}
	if (target_thread)
		e->to_thread = target_thread->pid;
	e->to_proc = target_proc->pid;

	/* TODO: reuse incoming transaction for reply */
	t = kzalloc(sizeof(*t), GFP_KERNEL);
	if (t == NULL) {
		binder_txn_error("%d:%d cannot allocate transaction\n",
			thread->pid, proc->pid);
		return_error = BR_FAILED_REPLY;
		return_error_param = -ENOMEM;
		return_error_line = __LINE__;
		goto err_alloc_t_failed;
	}
	INIT_LIST_HEAD(&t->fd_fixups);
	binder_stats_created(BINDER_STAT_TRANSACTION);
	spin_lock_init(&t->lock);

	tcomplete = kzalloc(sizeof(*tcomplete), GFP_KERNEL);
	if (tcomplete == NULL) {
		binder_txn_error("%d:%d cannot allocate work for transaction\n",
			thread->pid, proc->pid);
		return_error = BR_FAILED_REPLY;
		return_error_param = -ENOMEM;
		return_error_line = __LINE__;
		goto err_alloc_tcomplete_failed;
	}
	binder_stats_created(BINDER_STAT_TRANSACTION_COMPLETE);

	t->debug_id = t_debug_id;

	if (reply)
		binder_debug(BINDER_DEBUG_TRANSACTION,
			     "%d:%d BC_REPLY %d -> %d:%d, data %016llx-%016llx size %lld-%lld-%lld\n",
			     proc->pid, thread->pid, t->debug_id,
			     target_proc->pid, target_thread->pid,
			     (u64)tr->data.ptr.buffer,
			     (u64)tr->data.ptr.offsets,
			     (u64)tr->data_size, (u64)tr->offsets_size,
			     (u64)extra_buffers_size);
	else
		binder_debug(BINDER_DEBUG_TRANSACTION,
			     "%d:%d BC_TRANSACTION %d -> %d - node %d, data %016llx-%016llx size %lld-%lld-%lld\n",
			     proc->pid, thread->pid, t->debug_id,
			     target_proc->pid, target_node->debug_id,
			     (u64)tr->data.ptr.buffer,
			     (u64)tr->data.ptr.offsets,
			     (u64)tr->data_size, (u64)tr->offsets_size,
			     (u64)extra_buffers_size);

	if (!reply && !(tr->flags & TF_ONE_WAY))
		t->from = thread;
	else
		t->from = NULL;
	t->sender_euid = proc->cred->euid;
	t->to_proc = target_proc;
	t->to_thread = target_thread;
	t->code = tr->code;
	t->flags = tr->flags;
	t->priority = task_nice(current);

	if (target_node && target_node->txn_security_ctx) {
		u32 secid;
		size_t added_size;

		security_cred_getsecid(proc->cred, &secid);
		ret = security_secid_to_secctx(secid, &secctx, &secctx_sz);
		if (ret) {
			binder_txn_error("%d:%d failed to get security context\n",
				thread->pid, proc->pid);
			return_error = BR_FAILED_REPLY;
			return_error_param = ret;
			return_error_line = __LINE__;
			goto err_get_secctx_failed;
		}
		added_size = ALIGN(secctx_sz, sizeof(u64));
		extra_buffers_size += added_size;
		if (extra_buffers_size < added_size) {
			binder_txn_error("%d:%d integer overflow of extra_buffers_size\n",
				thread->pid, proc->pid);
			return_error = BR_FAILED_REPLY;
			return_error_param = -EINVAL;
			return_error_line = __LINE__;
			goto err_bad_extra_size;
		}
	}

	trace_binder_transaction(reply, t, target_node);

	t->buffer = binder_alloc_new_buf(&target_proc->alloc, tr->data_size,
		tr->offsets_size, extra_buffers_size,
		!reply && (t->flags & TF_ONE_WAY), current->tgid);
	if (IS_ERR(t->buffer)) {
		char *s;

		ret = PTR_ERR(t->buffer);
		s = (ret == -ESRCH) ? ": vma cleared, target dead or dying"
			: (ret == -ENOSPC) ? ": no space left"
			: (ret == -ENOMEM) ? ": memory allocation failed"
			: "";
		binder_txn_error("cannot allocate buffer%s", s);

		return_error_param = PTR_ERR(t->buffer);
		return_error = return_error_param == -ESRCH ?
			BR_DEAD_REPLY : BR_FAILED_REPLY;
		return_error_line = __LINE__;
		t->buffer = NULL;
		goto err_binder_alloc_buf_failed;
	}
	if (secctx) {
		int err;
		size_t buf_offset = ALIGN(tr->data_size, sizeof(void *)) +
				    ALIGN(tr->offsets_size, sizeof(void *)) +
				    ALIGN(extra_buffers_size, sizeof(void *)) -
				    ALIGN(secctx_sz, sizeof(u64));

		t->security_ctx = (uintptr_t)t->buffer->user_data + buf_offset;
		err = binder_alloc_copy_to_buffer(&target_proc->alloc,
						  t->buffer, buf_offset,
						  secctx, secctx_sz);
		if (err) {
			t->security_ctx = 0;
			WARN_ON(1);
		}
		security_release_secctx(secctx, secctx_sz);
		secctx = NULL;
	}
	t->buffer->debug_id = t->debug_id;
	t->buffer->transaction = t;
	t->buffer->target_node = target_node;
	t->buffer->clear_on_free = !!(t->flags & TF_CLEAR_BUF);
	trace_binder_transaction_alloc_buf(t->buffer);

	if (binder_alloc_copy_user_to_buffer(
				&target_proc->alloc,
				t->buffer,
				ALIGN(tr->data_size, sizeof(void *)),
				(const void __user *)
					(uintptr_t)tr->data.ptr.offsets,
				tr->offsets_size)) {
		binder_user_error("%d:%d got transaction with invalid offsets ptr\n",
				proc->pid, thread->pid);
		return_error = BR_FAILED_REPLY;
		return_error_param = -EFAULT;
		return_error_line = __LINE__;
		goto err_copy_data_failed;
	}
	if (!IS_ALIGNED(tr->offsets_size, sizeof(binder_size_t))) {
		binder_user_error("%d:%d got transaction with invalid offsets size, %lld\n",
				proc->pid, thread->pid, (u64)tr->offsets_size);
		return_error = BR_FAILED_REPLY;
		return_error_param = -EINVAL;
		return_error_line = __LINE__;
		goto err_bad_offset;
	}
	if (!IS_ALIGNED(extra_buffers_size, sizeof(u64))) {
		binder_user_error("%d:%d got transaction with unaligned buffers size, %lld\n",
				  proc->pid, thread->pid,
				  (u64)extra_buffers_size);
		return_error = BR_FAILED_REPLY;
		return_error_param = -EINVAL;
		return_error_line = __LINE__;
		goto err_bad_offset;
	}
	off_start_offset = ALIGN(tr->data_size, sizeof(void *));
	buffer_offset = off_start_offset;
	off_end_offset = off_start_offset + tr->offsets_size;
	sg_buf_offset = ALIGN(off_end_offset, sizeof(void *));
	sg_buf_end_offset = sg_buf_offset + extra_buffers_size -
		ALIGN(secctx_sz, sizeof(u64));
	off_min = 0;
	for (buffer_offset = off_start_offset; buffer_offset < off_end_offset;
	     buffer_offset += sizeof(binder_size_t)) {
		struct binder_object_header *hdr;
		size_t object_size;
		struct binder_object object;
		binder_size_t object_offset;
		binder_size_t copy_size;

		if (binder_alloc_copy_from_buffer(&target_proc->alloc,
						  &object_offset,
						  t->buffer,
						  buffer_offset,
						  sizeof(object_offset))) {
			binder_txn_error("%d:%d copy offset from buffer failed\n",
				thread->pid, proc->pid);
			return_error = BR_FAILED_REPLY;
			return_error_param = -EINVAL;
			return_error_line = __LINE__;
			goto err_bad_offset;
		}

		/*
		 * Copy the source user buffer up to the next object
		 * that will be processed.
		 */
		copy_size = object_offset - user_offset;
		if (copy_size && (user_offset > object_offset ||
				binder_alloc_copy_user_to_buffer(
					&target_proc->alloc,
					t->buffer, user_offset,
					user_buffer + user_offset,
					copy_size))) {
			binder_user_error("%d:%d got transaction with invalid data ptr\n",
					proc->pid, thread->pid);
			return_error = BR_FAILED_REPLY;
			return_error_param = -EFAULT;
			return_error_line = __LINE__;
			goto err_copy_data_failed;
		}
		object_size = binder_get_object(target_proc, user_buffer,
				t->buffer, object_offset, &object);
		if (object_size == 0 || object_offset < off_min) {
			binder_user_error("%d:%d got transaction with invalid offset (%lld, min %lld max %lld) or object.\n",
					  proc->pid, thread->pid,
					  (u64)object_offset,
					  (u64)off_min,
					  (u64)t->buffer->data_size);
			return_error = BR_FAILED_REPLY;
			return_error_param = -EINVAL;
			return_error_line = __LINE__;
			goto err_bad_offset;
		}
		/*
		 * Set offset to the next buffer fragment to be
		 * copied
		 */
		user_offset = object_offset + object_size;

		hdr = &object.hdr;
		off_min = object_offset + object_size;
		switch (hdr->type) {
		case BINDER_TYPE_BINDER:
		case BINDER_TYPE_WEAK_BINDER: {
			struct flat_binder_object *fp;

			fp = to_flat_binder_object(hdr);
			ret = binder_translate_binder(fp, t, thread);

			if (ret < 0 ||
			    binder_alloc_copy_to_buffer(&target_proc->alloc,
							t->buffer,
							object_offset,
							fp, sizeof(*fp))) {
				binder_txn_error("%d:%d translate binder failed\n",
					thread->pid, proc->pid);
				return_error = BR_FAILED_REPLY;
				return_error_param = ret;
				return_error_line = __LINE__;
				goto err_translate_failed;
			}
		} break;
		case BINDER_TYPE_HANDLE:
		case BINDER_TYPE_WEAK_HANDLE: {
			struct flat_binder_object *fp;

			fp = to_flat_binder_object(hdr);
			ret = binder_translate_handle(fp, t, thread);
			if (ret < 0 ||
			    binder_alloc_copy_to_buffer(&target_proc->alloc,
							t->buffer,
							object_offset,
							fp, sizeof(*fp))) {
				binder_txn_error("%d:%d translate handle failed\n",
					thread->pid, proc->pid);
				return_error = BR_FAILED_REPLY;
				return_error_param = ret;
				return_error_line = __LINE__;
				goto err_translate_failed;
			}
		} break;

		case BINDER_TYPE_FD: {
			struct binder_fd_object *fp = to_binder_fd_object(hdr);
			binder_size_t fd_offset = object_offset +
				(uintptr_t)&fp->fd - (uintptr_t)fp;
			int ret = binder_translate_fd(fp->fd, fd_offset, t,
						      thread, in_reply_to);

			fp->pad_binder = 0;
			if (ret < 0 ||
			    binder_alloc_copy_to_buffer(&target_proc->alloc,
							t->buffer,
							object_offset,
							fp, sizeof(*fp))) {
				binder_txn_error("%d:%d translate fd failed\n",
					thread->pid, proc->pid);
				return_error = BR_FAILED_REPLY;
				return_error_param = ret;
				return_error_line = __LINE__;
				goto err_translate_failed;
			}
		} break;
		case BINDER_TYPE_FDA: {
			struct binder_object ptr_object;
			binder_size_t parent_offset;
			struct binder_object user_object;
			size_t user_parent_size;
			struct binder_fd_array_object *fda =
				to_binder_fd_array_object(hdr);
			size_t num_valid = (buffer_offset - off_start_offset) /
						sizeof(binder_size_t);
			struct binder_buffer_object *parent =
				binder_validate_ptr(target_proc, t->buffer,
						    &ptr_object, fda->parent,
						    off_start_offset,
						    &parent_offset,
						    num_valid);
			if (!parent) {
				binder_user_error("%d:%d got transaction with invalid parent offset or type\n",
						  proc->pid, thread->pid);
				return_error = BR_FAILED_REPLY;
				return_error_param = -EINVAL;
				return_error_line = __LINE__;
				goto err_bad_parent;
			}
			if (!binder_validate_fixup(target_proc, t->buffer,
						   off_start_offset,
						   parent_offset,
						   fda->parent_offset,
						   last_fixup_obj_off,
						   last_fixup_min_off)) {
				binder_user_error("%d:%d got transaction with out-of-order buffer fixup\n",
						  proc->pid, thread->pid);
				return_error = BR_FAILED_REPLY;
				return_error_param = -EINVAL;
				return_error_line = __LINE__;
				goto err_bad_parent;
			}
			/*
			 * We need to read the user version of the parent
			 * object to get the original user offset
			 */
			user_parent_size =
				binder_get_object(proc, user_buffer, t->buffer,
						  parent_offset, &user_object);
			if (user_parent_size != sizeof(user_object.bbo)) {
				binder_user_error("%d:%d invalid ptr object size: %zd vs %zd\n",
						  proc->pid, thread->pid,
						  user_parent_size,
						  sizeof(user_object.bbo));
				return_error = BR_FAILED_REPLY;
				return_error_param = -EINVAL;
				return_error_line = __LINE__;
				goto err_bad_parent;
			}
			ret = binder_translate_fd_array(&pf_head, fda,
							user_buffer, parent,
							&user_object.bbo, t,
							thread, in_reply_to);
			if (!ret)
				ret = binder_alloc_copy_to_buffer(&target_proc->alloc,
								  t->buffer,
								  object_offset,
								  fda, sizeof(*fda));
			if (ret) {
				binder_txn_error("%d:%d translate fd array failed\n",
					thread->pid, proc->pid);
				return_error = BR_FAILED_REPLY;
				return_error_param = ret > 0 ? -EINVAL : ret;
				return_error_line = __LINE__;
				goto err_translate_failed;
			}
			last_fixup_obj_off = parent_offset;
			last_fixup_min_off =
				fda->parent_offset + sizeof(u32) * fda->num_fds;
		} break;
		case BINDER_TYPE_PTR: {
			struct binder_buffer_object *bp =
				to_binder_buffer_object(hdr);
			size_t buf_left = sg_buf_end_offset - sg_buf_offset;
			size_t num_valid;

			if (bp->length > buf_left) {
				binder_user_error("%d:%d got transaction with too large buffer\n",
						  proc->pid, thread->pid);
				return_error = BR_FAILED_REPLY;
				return_error_param = -EINVAL;
				return_error_line = __LINE__;
				goto err_bad_offset;
			}
			ret = binder_defer_copy(&sgc_head, sg_buf_offset,
				(const void __user *)(uintptr_t)bp->buffer,
				bp->length);
			if (ret) {
				binder_txn_error("%d:%d deferred copy failed\n",
					thread->pid, proc->pid);
				return_error = BR_FAILED_REPLY;
				return_error_param = ret;
				return_error_line = __LINE__;
				goto err_translate_failed;
			}
			/* Fixup buffer pointer to target proc address space */
			bp->buffer = (uintptr_t)
				t->buffer->user_data + sg_buf_offset;
			sg_buf_offset += ALIGN(bp->length, sizeof(u64));

			num_valid = (buffer_offset - off_start_offset) /
					sizeof(binder_size_t);
			ret = binder_fixup_parent(&pf_head, t,
						  thread, bp,
						  off_start_offset,
						  num_valid,
						  last_fixup_obj_off,
						  last_fixup_min_off);
			if (ret < 0 ||
			    binder_alloc_copy_to_buffer(&target_proc->alloc,
							t->buffer,
							object_offset,
							bp, sizeof(*bp))) {
				binder_txn_error("%d:%d failed to fixup parent\n",
					thread->pid, proc->pid);
				return_error = BR_FAILED_REPLY;
				return_error_param = ret;
				return_error_line = __LINE__;
				goto err_translate_failed;
			}
			last_fixup_obj_off = object_offset;
			last_fixup_min_off = 0;
		} break;
		default:
			binder_user_error("%d:%d got transaction with invalid object type, %x\n",
				proc->pid, thread->pid, hdr->type);
			return_error = BR_FAILED_REPLY;
			return_error_param = -EINVAL;
			return_error_line = __LINE__;
			goto err_bad_object_type;
		}
	}
	/* Done processing objects, copy the rest of the buffer */
	if (binder_alloc_copy_user_to_buffer(
				&target_proc->alloc,
				t->buffer, user_offset,
				user_buffer + user_offset,
				tr->data_size - user_offset)) {
		binder_user_error("%d:%d got transaction with invalid data ptr\n",
				proc->pid, thread->pid);
		return_error = BR_FAILED_REPLY;
		return_error_param = -EFAULT;
		return_error_line = __LINE__;
		goto err_copy_data_failed;
	}

	ret = binder_do_deferred_txn_copies(&target_proc->alloc, t->buffer,
					    &sgc_head, &pf_head);
	if (ret) {
		binder_user_error("%d:%d got transaction with invalid offsets ptr\n",
				  proc->pid, thread->pid);
		return_error = BR_FAILED_REPLY;
		return_error_param = ret;
		return_error_line = __LINE__;
		goto err_copy_data_failed;
	}
	if (t->buffer->oneway_spam_suspect)
		tcomplete->type = BINDER_WORK_TRANSACTION_ONEWAY_SPAM_SUSPECT;
	else
		tcomplete->type = BINDER_WORK_TRANSACTION_COMPLETE;
	t->work.type = BINDER_WORK_TRANSACTION;

	if (reply) {
		binder_enqueue_thread_work(thread, tcomplete);
		binder_inner_proc_lock(target_proc);
		if (target_thread->is_dead) {
			return_error = BR_DEAD_REPLY;
			binder_inner_proc_unlock(target_proc);
			goto err_dead_proc_or_thread;
		}
		BUG_ON(t->buffer->async_transaction != 0);
		binder_pop_transaction_ilocked(target_thread, in_reply_to);
		binder_enqueue_thread_work_ilocked(target_thread, &t->work);
		target_proc->outstanding_txns++;
		binder_inner_proc_unlock(target_proc);
		wake_up_interruptible_sync(&target_thread->wait);
		binder_free_transaction(in_reply_to);
	} else if (!(t->flags & TF_ONE_WAY)) {
		BUG_ON(t->buffer->async_transaction != 0);
		binder_inner_proc_lock(proc);
		/*
		 * Defer the TRANSACTION_COMPLETE, so we don't return to
		 * userspace immediately; this allows the target process to
		 * immediately start processing this transaction, reducing
		 * latency. We will then return the TRANSACTION_COMPLETE when
		 * the target replies (or there is an error).
		 */
		binder_enqueue_deferred_thread_work_ilocked(thread, tcomplete);
		t->need_reply = 1;
		t->from_parent = thread->transaction_stack;
		thread->transaction_stack = t;
		binder_inner_proc_unlock(proc);
		return_error = binder_proc_transaction(t,
				target_proc, target_thread);
		if (return_error) {
			binder_inner_proc_lock(proc);
			binder_pop_transaction_ilocked(thread, t);
			binder_inner_proc_unlock(proc);
			goto err_dead_proc_or_thread;
		}
	} else {
		BUG_ON(target_node == NULL);
		BUG_ON(t->buffer->async_transaction != 1);
		return_error = binder_proc_transaction(t, target_proc, NULL);
		/*
		 * Let the caller know when async transaction reaches a frozen
		 * process and is put in a pending queue, waiting for the target
		 * process to be unfrozen.
		 */
		if (return_error == BR_TRANSACTION_PENDING_FROZEN)
			tcomplete->type = BINDER_WORK_TRANSACTION_PENDING;
		binder_enqueue_thread_work(thread, tcomplete);
		if (return_error &&
		    return_error != BR_TRANSACTION_PENDING_FROZEN)
			goto err_dead_proc_or_thread;
	}
	if (target_thread)
		binder_thread_dec_tmpref(target_thread);
	binder_proc_dec_tmpref(target_proc);
	if (target_node)
		binder_dec_node_tmpref(target_node);
	/*
	 * write barrier to synchronize with initialization
	 * of log entry
	 */
	smp_wmb();
	WRITE_ONCE(e->debug_id_done, t_debug_id);
	return;

err_dead_proc_or_thread:
	binder_txn_error("%d:%d dead process or thread\n",
		thread->pid, proc->pid);
	return_error_line = __LINE__;
	binder_dequeue_work(proc, tcomplete);
err_translate_failed:
err_bad_object_type:
err_bad_offset:
err_bad_parent:
err_copy_data_failed:
	binder_cleanup_deferred_txn_lists(&sgc_head, &pf_head);
	binder_free_txn_fixups(t);
	trace_binder_transaction_failed_buffer_release(t->buffer);
	binder_transaction_buffer_release(target_proc, NULL, t->buffer,
					  buffer_offset, true);
	if (target_node)
		binder_dec_node_tmpref(target_node);
	target_node = NULL;
	t->buffer->transaction = NULL;
	binder_alloc_free_buf(&target_proc->alloc, t->buffer);
err_binder_alloc_buf_failed:
err_bad_extra_size:
	if (secctx)
		security_release_secctx(secctx, secctx_sz);
err_get_secctx_failed:
	kfree(tcomplete);
	binder_stats_deleted(BINDER_STAT_TRANSACTION_COMPLETE);
err_alloc_tcomplete_failed:
	if (trace_binder_txn_latency_free_enabled())
		binder_txn_latency_free(t);
	kfree(t);
	binder_stats_deleted(BINDER_STAT_TRANSACTION);
err_alloc_t_failed:
err_bad_todo_list:
err_bad_call_stack:
err_empty_call_stack:
err_dead_binder:
err_invalid_target_handle:
	if (target_node) {
		binder_dec_node(target_node, 1, 0);
		binder_dec_node_tmpref(target_node);
	}

	binder_debug(BINDER_DEBUG_FAILED_TRANSACTION,
		     "%d:%d transaction %s to %d:%d failed %d/%d/%d, size %lld-%lld line %d\n",
		     proc->pid, thread->pid, reply ? "reply" :
		     (tr->flags & TF_ONE_WAY ? "async" : "call"),
		     target_proc ? target_proc->pid : 0,
		     target_thread ? target_thread->pid : 0,
		     t_debug_id, return_error, return_error_param,
		     (u64)tr->data_size, (u64)tr->offsets_size,
		     return_error_line);

	if (target_thread)
		binder_thread_dec_tmpref(target_thread);
	if (target_proc)
		binder_proc_dec_tmpref(target_proc);

	{
		struct binder_transaction_log_entry *fe;

		e->return_error = return_error;
		e->return_error_param = return_error_param;
		e->return_error_line = return_error_line;
		fe = binder_transaction_log_add(&binder_transaction_log_failed);
		*fe = *e;
		/*
		 * write barrier to synchronize with initialization
		 * of log entry
		 */
		smp_wmb();
		WRITE_ONCE(e->debug_id_done, t_debug_id);
		WRITE_ONCE(fe->debug_id_done, t_debug_id);
	}

	BUG_ON(thread->return_error.cmd != BR_OK);
	if (in_reply_to) {
		binder_set_txn_from_error(in_reply_to, t_debug_id,
				return_error, return_error_param);
		thread->return_error.cmd = BR_TRANSACTION_COMPLETE;
		binder_enqueue_thread_work(thread, &thread->return_error.work);
		binder_send_failed_reply(in_reply_to, return_error);
	} else {
		binder_inner_proc_lock(proc);
		binder_set_extended_error(&thread->ee, t_debug_id,
				return_error, return_error_param);
		binder_inner_proc_unlock(proc);
		thread->return_error.cmd = return_error;
		binder_enqueue_thread_work(thread, &thread->return_error.work);
	}
}

/**
 * binder_free_buf() - free the specified buffer
 * @proc:	binder proc that owns buffer
 * @buffer:	buffer to be freed
 * @is_failure:	failed to send transaction
 *
 * If buffer for an async transaction, enqueue the next async
 * transaction from the node.
 *
 * Cleanup buffer and free it.
 */
static void
binder_free_buf(struct binder_proc *proc,
		struct binder_thread *thread,
		struct binder_buffer *buffer, bool is_failure)
{
	binder_inner_proc_lock(proc);
	if (buffer->transaction) {
		buffer->transaction->buffer = NULL;
		buffer->transaction = NULL;
	}
	binder_inner_proc_unlock(proc);
	if (buffer->async_transaction && buffer->target_node) {
		struct binder_node *buf_node;
		struct binder_work *w;

		buf_node = buffer->target_node;
		binder_node_inner_lock(buf_node);
		BUG_ON(!buf_node->has_async_transaction);
		BUG_ON(buf_node->proc != proc);
		w = binder_dequeue_work_head_ilocked(
				&buf_node->async_todo);
		if (!w) {
			buf_node->has_async_transaction = false;
		} else {
			binder_enqueue_work_ilocked(
					w, &proc->todo);
			binder_wakeup_proc_ilocked(proc);
		}
		binder_node_inner_unlock(buf_node);
	}
	trace_binder_transaction_buffer_release(buffer);
<<<<<<< HEAD
	binder_transaction_buffer_release(proc, thread, buffer, 0, is_failure);
=======
	binder_release_entire_buffer(proc, thread, buffer, is_failure);
>>>>>>> eb3cdb58
	binder_alloc_free_buf(&proc->alloc, buffer);
}

static int binder_thread_write(struct binder_proc *proc,
			struct binder_thread *thread,
			binder_uintptr_t binder_buffer, size_t size,
			binder_size_t *consumed)
{
	uint32_t cmd;
	struct binder_context *context = proc->context;
	void __user *buffer = (void __user *)(uintptr_t)binder_buffer;
	void __user *ptr = buffer + *consumed;
	void __user *end = buffer + size;

	while (ptr < end && thread->return_error.cmd == BR_OK) {
		int ret;

		if (get_user(cmd, (uint32_t __user *)ptr))
			return -EFAULT;
		ptr += sizeof(uint32_t);
		trace_binder_command(cmd);
		if (_IOC_NR(cmd) < ARRAY_SIZE(binder_stats.bc)) {
			atomic_inc(&binder_stats.bc[_IOC_NR(cmd)]);
			atomic_inc(&proc->stats.bc[_IOC_NR(cmd)]);
			atomic_inc(&thread->stats.bc[_IOC_NR(cmd)]);
		}
		switch (cmd) {
		case BC_INCREFS:
		case BC_ACQUIRE:
		case BC_RELEASE:
		case BC_DECREFS: {
			uint32_t target;
			const char *debug_string;
			bool strong = cmd == BC_ACQUIRE || cmd == BC_RELEASE;
			bool increment = cmd == BC_INCREFS || cmd == BC_ACQUIRE;
			struct binder_ref_data rdata;

			if (get_user(target, (uint32_t __user *)ptr))
				return -EFAULT;

			ptr += sizeof(uint32_t);
			ret = -1;
			if (increment && !target) {
				struct binder_node *ctx_mgr_node;

				mutex_lock(&context->context_mgr_node_lock);
				ctx_mgr_node = context->binder_context_mgr_node;
				if (ctx_mgr_node) {
					if (ctx_mgr_node->proc == proc) {
						binder_user_error("%d:%d context manager tried to acquire desc 0\n",
								  proc->pid, thread->pid);
						mutex_unlock(&context->context_mgr_node_lock);
						return -EINVAL;
					}
					ret = binder_inc_ref_for_node(
							proc, ctx_mgr_node,
							strong, NULL, &rdata);
				}
				mutex_unlock(&context->context_mgr_node_lock);
			}
			if (ret)
				ret = binder_update_ref_for_handle(
						proc, target, increment, strong,
						&rdata);
			if (!ret && rdata.desc != target) {
				binder_user_error("%d:%d tried to acquire reference to desc %d, got %d instead\n",
					proc->pid, thread->pid,
					target, rdata.desc);
			}
			switch (cmd) {
			case BC_INCREFS:
				debug_string = "IncRefs";
				break;
			case BC_ACQUIRE:
				debug_string = "Acquire";
				break;
			case BC_RELEASE:
				debug_string = "Release";
				break;
			case BC_DECREFS:
			default:
				debug_string = "DecRefs";
				break;
			}
			if (ret) {
				binder_user_error("%d:%d %s %d refcount change on invalid ref %d ret %d\n",
					proc->pid, thread->pid, debug_string,
					strong, target, ret);
				break;
			}
			binder_debug(BINDER_DEBUG_USER_REFS,
				     "%d:%d %s ref %d desc %d s %d w %d\n",
				     proc->pid, thread->pid, debug_string,
				     rdata.debug_id, rdata.desc, rdata.strong,
				     rdata.weak);
			break;
		}
		case BC_INCREFS_DONE:
		case BC_ACQUIRE_DONE: {
			binder_uintptr_t node_ptr;
			binder_uintptr_t cookie;
			struct binder_node *node;
			bool free_node;

			if (get_user(node_ptr, (binder_uintptr_t __user *)ptr))
				return -EFAULT;
			ptr += sizeof(binder_uintptr_t);
			if (get_user(cookie, (binder_uintptr_t __user *)ptr))
				return -EFAULT;
			ptr += sizeof(binder_uintptr_t);
			node = binder_get_node(proc, node_ptr);
			if (node == NULL) {
				binder_user_error("%d:%d %s u%016llx no match\n",
					proc->pid, thread->pid,
					cmd == BC_INCREFS_DONE ?
					"BC_INCREFS_DONE" :
					"BC_ACQUIRE_DONE",
					(u64)node_ptr);
				break;
			}
			if (cookie != node->cookie) {
				binder_user_error("%d:%d %s u%016llx node %d cookie mismatch %016llx != %016llx\n",
					proc->pid, thread->pid,
					cmd == BC_INCREFS_DONE ?
					"BC_INCREFS_DONE" : "BC_ACQUIRE_DONE",
					(u64)node_ptr, node->debug_id,
					(u64)cookie, (u64)node->cookie);
				binder_put_node(node);
				break;
			}
			binder_node_inner_lock(node);
			if (cmd == BC_ACQUIRE_DONE) {
				if (node->pending_strong_ref == 0) {
					binder_user_error("%d:%d BC_ACQUIRE_DONE node %d has no pending acquire request\n",
						proc->pid, thread->pid,
						node->debug_id);
					binder_node_inner_unlock(node);
					binder_put_node(node);
					break;
				}
				node->pending_strong_ref = 0;
			} else {
				if (node->pending_weak_ref == 0) {
					binder_user_error("%d:%d BC_INCREFS_DONE node %d has no pending increfs request\n",
						proc->pid, thread->pid,
						node->debug_id);
					binder_node_inner_unlock(node);
					binder_put_node(node);
					break;
				}
				node->pending_weak_ref = 0;
			}
			free_node = binder_dec_node_nilocked(node,
					cmd == BC_ACQUIRE_DONE, 0);
			WARN_ON(free_node);
			binder_debug(BINDER_DEBUG_USER_REFS,
				     "%d:%d %s node %d ls %d lw %d tr %d\n",
				     proc->pid, thread->pid,
				     cmd == BC_INCREFS_DONE ? "BC_INCREFS_DONE" : "BC_ACQUIRE_DONE",
				     node->debug_id, node->local_strong_refs,
				     node->local_weak_refs, node->tmp_refs);
			binder_node_inner_unlock(node);
			binder_put_node(node);
			break;
		}
		case BC_ATTEMPT_ACQUIRE:
			pr_err("BC_ATTEMPT_ACQUIRE not supported\n");
			return -EINVAL;
		case BC_ACQUIRE_RESULT:
			pr_err("BC_ACQUIRE_RESULT not supported\n");
			return -EINVAL;

		case BC_FREE_BUFFER: {
			binder_uintptr_t data_ptr;
			struct binder_buffer *buffer;

			if (get_user(data_ptr, (binder_uintptr_t __user *)ptr))
				return -EFAULT;
			ptr += sizeof(binder_uintptr_t);

			buffer = binder_alloc_prepare_to_free(&proc->alloc,
							      data_ptr);
			if (IS_ERR_OR_NULL(buffer)) {
				if (PTR_ERR(buffer) == -EPERM) {
					binder_user_error(
						"%d:%d BC_FREE_BUFFER u%016llx matched unreturned or currently freeing buffer\n",
						proc->pid, thread->pid,
						(u64)data_ptr);
				} else {
					binder_user_error(
						"%d:%d BC_FREE_BUFFER u%016llx no match\n",
						proc->pid, thread->pid,
						(u64)data_ptr);
				}
				break;
			}
			binder_debug(BINDER_DEBUG_FREE_BUFFER,
				     "%d:%d BC_FREE_BUFFER u%016llx found buffer %d for %s transaction\n",
				     proc->pid, thread->pid, (u64)data_ptr,
				     buffer->debug_id,
				     buffer->transaction ? "active" : "finished");
			binder_free_buf(proc, thread, buffer, false);
			break;
		}

		case BC_TRANSACTION_SG:
		case BC_REPLY_SG: {
			struct binder_transaction_data_sg tr;

			if (copy_from_user(&tr, ptr, sizeof(tr)))
				return -EFAULT;
			ptr += sizeof(tr);
			binder_transaction(proc, thread, &tr.transaction_data,
					   cmd == BC_REPLY_SG, tr.buffers_size);
			break;
		}
		case BC_TRANSACTION:
		case BC_REPLY: {
			struct binder_transaction_data tr;

			if (copy_from_user(&tr, ptr, sizeof(tr)))
				return -EFAULT;
			ptr += sizeof(tr);
			binder_transaction(proc, thread, &tr,
					   cmd == BC_REPLY, 0);
			break;
		}

		case BC_REGISTER_LOOPER:
			binder_debug(BINDER_DEBUG_THREADS,
				     "%d:%d BC_REGISTER_LOOPER\n",
				     proc->pid, thread->pid);
			binder_inner_proc_lock(proc);
			if (thread->looper & BINDER_LOOPER_STATE_ENTERED) {
				thread->looper |= BINDER_LOOPER_STATE_INVALID;
				binder_user_error("%d:%d ERROR: BC_REGISTER_LOOPER called after BC_ENTER_LOOPER\n",
					proc->pid, thread->pid);
			} else if (proc->requested_threads == 0) {
				thread->looper |= BINDER_LOOPER_STATE_INVALID;
				binder_user_error("%d:%d ERROR: BC_REGISTER_LOOPER called without request\n",
					proc->pid, thread->pid);
			} else {
				proc->requested_threads--;
				proc->requested_threads_started++;
			}
			thread->looper |= BINDER_LOOPER_STATE_REGISTERED;
			binder_inner_proc_unlock(proc);
			break;
		case BC_ENTER_LOOPER:
			binder_debug(BINDER_DEBUG_THREADS,
				     "%d:%d BC_ENTER_LOOPER\n",
				     proc->pid, thread->pid);
			if (thread->looper & BINDER_LOOPER_STATE_REGISTERED) {
				thread->looper |= BINDER_LOOPER_STATE_INVALID;
				binder_user_error("%d:%d ERROR: BC_ENTER_LOOPER called after BC_REGISTER_LOOPER\n",
					proc->pid, thread->pid);
			}
			thread->looper |= BINDER_LOOPER_STATE_ENTERED;
			break;
		case BC_EXIT_LOOPER:
			binder_debug(BINDER_DEBUG_THREADS,
				     "%d:%d BC_EXIT_LOOPER\n",
				     proc->pid, thread->pid);
			thread->looper |= BINDER_LOOPER_STATE_EXITED;
			break;

		case BC_REQUEST_DEATH_NOTIFICATION:
		case BC_CLEAR_DEATH_NOTIFICATION: {
			uint32_t target;
			binder_uintptr_t cookie;
			struct binder_ref *ref;
			struct binder_ref_death *death = NULL;

			if (get_user(target, (uint32_t __user *)ptr))
				return -EFAULT;
			ptr += sizeof(uint32_t);
			if (get_user(cookie, (binder_uintptr_t __user *)ptr))
				return -EFAULT;
			ptr += sizeof(binder_uintptr_t);
			if (cmd == BC_REQUEST_DEATH_NOTIFICATION) {
				/*
				 * Allocate memory for death notification
				 * before taking lock
				 */
				death = kzalloc(sizeof(*death), GFP_KERNEL);
				if (death == NULL) {
					WARN_ON(thread->return_error.cmd !=
						BR_OK);
					thread->return_error.cmd = BR_ERROR;
					binder_enqueue_thread_work(
						thread,
						&thread->return_error.work);
					binder_debug(
						BINDER_DEBUG_FAILED_TRANSACTION,
						"%d:%d BC_REQUEST_DEATH_NOTIFICATION failed\n",
						proc->pid, thread->pid);
					break;
				}
			}
			binder_proc_lock(proc);
			ref = binder_get_ref_olocked(proc, target, false);
			if (ref == NULL) {
				binder_user_error("%d:%d %s invalid ref %d\n",
					proc->pid, thread->pid,
					cmd == BC_REQUEST_DEATH_NOTIFICATION ?
					"BC_REQUEST_DEATH_NOTIFICATION" :
					"BC_CLEAR_DEATH_NOTIFICATION",
					target);
				binder_proc_unlock(proc);
				kfree(death);
				break;
			}

			binder_debug(BINDER_DEBUG_DEATH_NOTIFICATION,
				     "%d:%d %s %016llx ref %d desc %d s %d w %d for node %d\n",
				     proc->pid, thread->pid,
				     cmd == BC_REQUEST_DEATH_NOTIFICATION ?
				     "BC_REQUEST_DEATH_NOTIFICATION" :
				     "BC_CLEAR_DEATH_NOTIFICATION",
				     (u64)cookie, ref->data.debug_id,
				     ref->data.desc, ref->data.strong,
				     ref->data.weak, ref->node->debug_id);

			binder_node_lock(ref->node);
			if (cmd == BC_REQUEST_DEATH_NOTIFICATION) {
				if (ref->death) {
					binder_user_error("%d:%d BC_REQUEST_DEATH_NOTIFICATION death notification already set\n",
						proc->pid, thread->pid);
					binder_node_unlock(ref->node);
					binder_proc_unlock(proc);
					kfree(death);
					break;
				}
				binder_stats_created(BINDER_STAT_DEATH);
				INIT_LIST_HEAD(&death->work.entry);
				death->cookie = cookie;
				ref->death = death;
				if (ref->node->proc == NULL) {
					ref->death->work.type = BINDER_WORK_DEAD_BINDER;

					binder_inner_proc_lock(proc);
					binder_enqueue_work_ilocked(
						&ref->death->work, &proc->todo);
					binder_wakeup_proc_ilocked(proc);
					binder_inner_proc_unlock(proc);
				}
			} else {
				if (ref->death == NULL) {
					binder_user_error("%d:%d BC_CLEAR_DEATH_NOTIFICATION death notification not active\n",
						proc->pid, thread->pid);
					binder_node_unlock(ref->node);
					binder_proc_unlock(proc);
					break;
				}
				death = ref->death;
				if (death->cookie != cookie) {
					binder_user_error("%d:%d BC_CLEAR_DEATH_NOTIFICATION death notification cookie mismatch %016llx != %016llx\n",
						proc->pid, thread->pid,
						(u64)death->cookie,
						(u64)cookie);
					binder_node_unlock(ref->node);
					binder_proc_unlock(proc);
					break;
				}
				ref->death = NULL;
				binder_inner_proc_lock(proc);
				if (list_empty(&death->work.entry)) {
					death->work.type = BINDER_WORK_CLEAR_DEATH_NOTIFICATION;
					if (thread->looper &
					    (BINDER_LOOPER_STATE_REGISTERED |
					     BINDER_LOOPER_STATE_ENTERED))
						binder_enqueue_thread_work_ilocked(
								thread,
								&death->work);
					else {
						binder_enqueue_work_ilocked(
								&death->work,
								&proc->todo);
						binder_wakeup_proc_ilocked(
								proc);
					}
				} else {
					BUG_ON(death->work.type != BINDER_WORK_DEAD_BINDER);
					death->work.type = BINDER_WORK_DEAD_BINDER_AND_CLEAR;
				}
				binder_inner_proc_unlock(proc);
			}
			binder_node_unlock(ref->node);
			binder_proc_unlock(proc);
		} break;
		case BC_DEAD_BINDER_DONE: {
			struct binder_work *w;
			binder_uintptr_t cookie;
			struct binder_ref_death *death = NULL;

			if (get_user(cookie, (binder_uintptr_t __user *)ptr))
				return -EFAULT;

			ptr += sizeof(cookie);
			binder_inner_proc_lock(proc);
			list_for_each_entry(w, &proc->delivered_death,
					    entry) {
				struct binder_ref_death *tmp_death =
					container_of(w,
						     struct binder_ref_death,
						     work);

				if (tmp_death->cookie == cookie) {
					death = tmp_death;
					break;
				}
			}
			binder_debug(BINDER_DEBUG_DEAD_BINDER,
				     "%d:%d BC_DEAD_BINDER_DONE %016llx found %pK\n",
				     proc->pid, thread->pid, (u64)cookie,
				     death);
			if (death == NULL) {
				binder_user_error("%d:%d BC_DEAD_BINDER_DONE %016llx not found\n",
					proc->pid, thread->pid, (u64)cookie);
				binder_inner_proc_unlock(proc);
				break;
			}
			binder_dequeue_work_ilocked(&death->work);
			if (death->work.type == BINDER_WORK_DEAD_BINDER_AND_CLEAR) {
				death->work.type = BINDER_WORK_CLEAR_DEATH_NOTIFICATION;
				if (thread->looper &
					(BINDER_LOOPER_STATE_REGISTERED |
					 BINDER_LOOPER_STATE_ENTERED))
					binder_enqueue_thread_work_ilocked(
						thread, &death->work);
				else {
					binder_enqueue_work_ilocked(
							&death->work,
							&proc->todo);
					binder_wakeup_proc_ilocked(proc);
				}
			}
			binder_inner_proc_unlock(proc);
		} break;

		default:
			pr_err("%d:%d unknown command %u\n",
			       proc->pid, thread->pid, cmd);
			return -EINVAL;
		}
		*consumed = ptr - buffer;
	}
	return 0;
}

static void binder_stat_br(struct binder_proc *proc,
			   struct binder_thread *thread, uint32_t cmd)
{
	trace_binder_return(cmd);
	if (_IOC_NR(cmd) < ARRAY_SIZE(binder_stats.br)) {
		atomic_inc(&binder_stats.br[_IOC_NR(cmd)]);
		atomic_inc(&proc->stats.br[_IOC_NR(cmd)]);
		atomic_inc(&thread->stats.br[_IOC_NR(cmd)]);
	}
}

static int binder_put_node_cmd(struct binder_proc *proc,
			       struct binder_thread *thread,
			       void __user **ptrp,
			       binder_uintptr_t node_ptr,
			       binder_uintptr_t node_cookie,
			       int node_debug_id,
			       uint32_t cmd, const char *cmd_name)
{
	void __user *ptr = *ptrp;

	if (put_user(cmd, (uint32_t __user *)ptr))
		return -EFAULT;
	ptr += sizeof(uint32_t);

	if (put_user(node_ptr, (binder_uintptr_t __user *)ptr))
		return -EFAULT;
	ptr += sizeof(binder_uintptr_t);

	if (put_user(node_cookie, (binder_uintptr_t __user *)ptr))
		return -EFAULT;
	ptr += sizeof(binder_uintptr_t);

	binder_stat_br(proc, thread, cmd);
	binder_debug(BINDER_DEBUG_USER_REFS, "%d:%d %s %d u%016llx c%016llx\n",
		     proc->pid, thread->pid, cmd_name, node_debug_id,
		     (u64)node_ptr, (u64)node_cookie);

	*ptrp = ptr;
	return 0;
}

static int binder_wait_for_work(struct binder_thread *thread,
				bool do_proc_work)
{
	DEFINE_WAIT(wait);
	struct binder_proc *proc = thread->proc;
	int ret = 0;

	binder_inner_proc_lock(proc);
	for (;;) {
		prepare_to_wait(&thread->wait, &wait, TASK_INTERRUPTIBLE|TASK_FREEZABLE);
		if (binder_has_work_ilocked(thread, do_proc_work))
			break;
		if (do_proc_work)
			list_add(&thread->waiting_thread_node,
				 &proc->waiting_threads);
		binder_inner_proc_unlock(proc);
		schedule();
		binder_inner_proc_lock(proc);
		list_del_init(&thread->waiting_thread_node);
		if (signal_pending(current)) {
			ret = -EINTR;
			break;
		}
	}
	finish_wait(&thread->wait, &wait);
	binder_inner_proc_unlock(proc);

	return ret;
}

/**
 * binder_apply_fd_fixups() - finish fd translation
 * @proc:         binder_proc associated @t->buffer
 * @t:	binder transaction with list of fd fixups
 *
 * Now that we are in the context of the transaction target
 * process, we can allocate and install fds. Process the
 * list of fds to translate and fixup the buffer with the
 * new fds first and only then install the files.
 *
 * If we fail to allocate an fd, skip the install and release
 * any fds that have already been allocated.
 */
static int binder_apply_fd_fixups(struct binder_proc *proc,
				  struct binder_transaction *t)
{
	struct binder_txn_fd_fixup *fixup, *tmp;
	int ret = 0;

	list_for_each_entry(fixup, &t->fd_fixups, fixup_entry) {
		int fd = get_unused_fd_flags(O_CLOEXEC);

		if (fd < 0) {
			binder_debug(BINDER_DEBUG_TRANSACTION,
				     "failed fd fixup txn %d fd %d\n",
				     t->debug_id, fd);
			ret = -ENOMEM;
			goto err;
		}
		binder_debug(BINDER_DEBUG_TRANSACTION,
			     "fd fixup txn %d fd %d\n",
			     t->debug_id, fd);
		trace_binder_transaction_fd_recv(t, fd, fixup->offset);
		fixup->target_fd = fd;
		if (binder_alloc_copy_to_buffer(&proc->alloc, t->buffer,
						fixup->offset, &fd,
						sizeof(u32))) {
			ret = -EINVAL;
			goto err;
		}
	}
	list_for_each_entry_safe(fixup, tmp, &t->fd_fixups, fixup_entry) {
		fd_install(fixup->target_fd, fixup->file);
		list_del(&fixup->fixup_entry);
		kfree(fixup);
	}

	return ret;

err:
	binder_free_txn_fixups(t);
	return ret;
}

static int binder_thread_read(struct binder_proc *proc,
			      struct binder_thread *thread,
			      binder_uintptr_t binder_buffer, size_t size,
			      binder_size_t *consumed, int non_block)
{
	void __user *buffer = (void __user *)(uintptr_t)binder_buffer;
	void __user *ptr = buffer + *consumed;
	void __user *end = buffer + size;

	int ret = 0;
	int wait_for_proc_work;

	if (*consumed == 0) {
		if (put_user(BR_NOOP, (uint32_t __user *)ptr))
			return -EFAULT;
		ptr += sizeof(uint32_t);
	}

retry:
	binder_inner_proc_lock(proc);
	wait_for_proc_work = binder_available_for_proc_work_ilocked(thread);
	binder_inner_proc_unlock(proc);

	thread->looper |= BINDER_LOOPER_STATE_WAITING;

	trace_binder_wait_for_work(wait_for_proc_work,
				   !!thread->transaction_stack,
				   !binder_worklist_empty(proc, &thread->todo));
	if (wait_for_proc_work) {
		if (!(thread->looper & (BINDER_LOOPER_STATE_REGISTERED |
					BINDER_LOOPER_STATE_ENTERED))) {
			binder_user_error("%d:%d ERROR: Thread waiting for process work before calling BC_REGISTER_LOOPER or BC_ENTER_LOOPER (state %x)\n",
				proc->pid, thread->pid, thread->looper);
			wait_event_interruptible(binder_user_error_wait,
						 binder_stop_on_user_error < 2);
		}
		binder_set_nice(proc->default_priority);
	}

	if (non_block) {
		if (!binder_has_work(thread, wait_for_proc_work))
			ret = -EAGAIN;
	} else {
		ret = binder_wait_for_work(thread, wait_for_proc_work);
	}

	thread->looper &= ~BINDER_LOOPER_STATE_WAITING;

	if (ret)
		return ret;

	while (1) {
		uint32_t cmd;
		struct binder_transaction_data_secctx tr;
		struct binder_transaction_data *trd = &tr.transaction_data;
		struct binder_work *w = NULL;
		struct list_head *list = NULL;
		struct binder_transaction *t = NULL;
		struct binder_thread *t_from;
		size_t trsize = sizeof(*trd);

		binder_inner_proc_lock(proc);
		if (!binder_worklist_empty_ilocked(&thread->todo))
			list = &thread->todo;
		else if (!binder_worklist_empty_ilocked(&proc->todo) &&
			   wait_for_proc_work)
			list = &proc->todo;
		else {
			binder_inner_proc_unlock(proc);

			/* no data added */
			if (ptr - buffer == 4 && !thread->looper_need_return)
				goto retry;
			break;
		}

		if (end - ptr < sizeof(tr) + 4) {
			binder_inner_proc_unlock(proc);
			break;
		}
		w = binder_dequeue_work_head_ilocked(list);
		if (binder_worklist_empty_ilocked(&thread->todo))
			thread->process_todo = false;

		switch (w->type) {
		case BINDER_WORK_TRANSACTION: {
			binder_inner_proc_unlock(proc);
			t = container_of(w, struct binder_transaction, work);
		} break;
		case BINDER_WORK_RETURN_ERROR: {
			struct binder_error *e = container_of(
					w, struct binder_error, work);

			WARN_ON(e->cmd == BR_OK);
			binder_inner_proc_unlock(proc);
			if (put_user(e->cmd, (uint32_t __user *)ptr))
				return -EFAULT;
			cmd = e->cmd;
			e->cmd = BR_OK;
			ptr += sizeof(uint32_t);

			binder_stat_br(proc, thread, cmd);
		} break;
		case BINDER_WORK_TRANSACTION_COMPLETE:
		case BINDER_WORK_TRANSACTION_PENDING:
		case BINDER_WORK_TRANSACTION_ONEWAY_SPAM_SUSPECT: {
			if (proc->oneway_spam_detection_enabled &&
				   w->type == BINDER_WORK_TRANSACTION_ONEWAY_SPAM_SUSPECT)
				cmd = BR_ONEWAY_SPAM_SUSPECT;
			else if (w->type == BINDER_WORK_TRANSACTION_PENDING)
				cmd = BR_TRANSACTION_PENDING_FROZEN;
			else
				cmd = BR_TRANSACTION_COMPLETE;
			binder_inner_proc_unlock(proc);
			kfree(w);
			binder_stats_deleted(BINDER_STAT_TRANSACTION_COMPLETE);
			if (put_user(cmd, (uint32_t __user *)ptr))
				return -EFAULT;
			ptr += sizeof(uint32_t);

			binder_stat_br(proc, thread, cmd);
			binder_debug(BINDER_DEBUG_TRANSACTION_COMPLETE,
				     "%d:%d BR_TRANSACTION_COMPLETE\n",
				     proc->pid, thread->pid);
		} break;
		case BINDER_WORK_NODE: {
			struct binder_node *node = container_of(w, struct binder_node, work);
			int strong, weak;
			binder_uintptr_t node_ptr = node->ptr;
			binder_uintptr_t node_cookie = node->cookie;
			int node_debug_id = node->debug_id;
			int has_weak_ref;
			int has_strong_ref;
			void __user *orig_ptr = ptr;

			BUG_ON(proc != node->proc);
			strong = node->internal_strong_refs ||
					node->local_strong_refs;
			weak = !hlist_empty(&node->refs) ||
					node->local_weak_refs ||
					node->tmp_refs || strong;
			has_strong_ref = node->has_strong_ref;
			has_weak_ref = node->has_weak_ref;

			if (weak && !has_weak_ref) {
				node->has_weak_ref = 1;
				node->pending_weak_ref = 1;
				node->local_weak_refs++;
			}
			if (strong && !has_strong_ref) {
				node->has_strong_ref = 1;
				node->pending_strong_ref = 1;
				node->local_strong_refs++;
			}
			if (!strong && has_strong_ref)
				node->has_strong_ref = 0;
			if (!weak && has_weak_ref)
				node->has_weak_ref = 0;
			if (!weak && !strong) {
				binder_debug(BINDER_DEBUG_INTERNAL_REFS,
					     "%d:%d node %d u%016llx c%016llx deleted\n",
					     proc->pid, thread->pid,
					     node_debug_id,
					     (u64)node_ptr,
					     (u64)node_cookie);
				rb_erase(&node->rb_node, &proc->nodes);
				binder_inner_proc_unlock(proc);
				binder_node_lock(node);
				/*
				 * Acquire the node lock before freeing the
				 * node to serialize with other threads that
				 * may have been holding the node lock while
				 * decrementing this node (avoids race where
				 * this thread frees while the other thread
				 * is unlocking the node after the final
				 * decrement)
				 */
				binder_node_unlock(node);
				binder_free_node(node);
			} else
				binder_inner_proc_unlock(proc);

			if (weak && !has_weak_ref)
				ret = binder_put_node_cmd(
						proc, thread, &ptr, node_ptr,
						node_cookie, node_debug_id,
						BR_INCREFS, "BR_INCREFS");
			if (!ret && strong && !has_strong_ref)
				ret = binder_put_node_cmd(
						proc, thread, &ptr, node_ptr,
						node_cookie, node_debug_id,
						BR_ACQUIRE, "BR_ACQUIRE");
			if (!ret && !strong && has_strong_ref)
				ret = binder_put_node_cmd(
						proc, thread, &ptr, node_ptr,
						node_cookie, node_debug_id,
						BR_RELEASE, "BR_RELEASE");
			if (!ret && !weak && has_weak_ref)
				ret = binder_put_node_cmd(
						proc, thread, &ptr, node_ptr,
						node_cookie, node_debug_id,
						BR_DECREFS, "BR_DECREFS");
			if (orig_ptr == ptr)
				binder_debug(BINDER_DEBUG_INTERNAL_REFS,
					     "%d:%d node %d u%016llx c%016llx state unchanged\n",
					     proc->pid, thread->pid,
					     node_debug_id,
					     (u64)node_ptr,
					     (u64)node_cookie);
			if (ret)
				return ret;
		} break;
		case BINDER_WORK_DEAD_BINDER:
		case BINDER_WORK_DEAD_BINDER_AND_CLEAR:
		case BINDER_WORK_CLEAR_DEATH_NOTIFICATION: {
			struct binder_ref_death *death;
			uint32_t cmd;
			binder_uintptr_t cookie;

			death = container_of(w, struct binder_ref_death, work);
			if (w->type == BINDER_WORK_CLEAR_DEATH_NOTIFICATION)
				cmd = BR_CLEAR_DEATH_NOTIFICATION_DONE;
			else
				cmd = BR_DEAD_BINDER;
			cookie = death->cookie;

			binder_debug(BINDER_DEBUG_DEATH_NOTIFICATION,
				     "%d:%d %s %016llx\n",
				      proc->pid, thread->pid,
				      cmd == BR_DEAD_BINDER ?
				      "BR_DEAD_BINDER" :
				      "BR_CLEAR_DEATH_NOTIFICATION_DONE",
				      (u64)cookie);
			if (w->type == BINDER_WORK_CLEAR_DEATH_NOTIFICATION) {
				binder_inner_proc_unlock(proc);
				kfree(death);
				binder_stats_deleted(BINDER_STAT_DEATH);
			} else {
				binder_enqueue_work_ilocked(
						w, &proc->delivered_death);
				binder_inner_proc_unlock(proc);
			}
			if (put_user(cmd, (uint32_t __user *)ptr))
				return -EFAULT;
			ptr += sizeof(uint32_t);
			if (put_user(cookie,
				     (binder_uintptr_t __user *)ptr))
				return -EFAULT;
			ptr += sizeof(binder_uintptr_t);
			binder_stat_br(proc, thread, cmd);
			if (cmd == BR_DEAD_BINDER)
				goto done; /* DEAD_BINDER notifications can cause transactions */
		} break;
		default:
			binder_inner_proc_unlock(proc);
			pr_err("%d:%d: bad work type %d\n",
			       proc->pid, thread->pid, w->type);
			break;
		}

		if (!t)
			continue;

		BUG_ON(t->buffer == NULL);
		if (t->buffer->target_node) {
			struct binder_node *target_node = t->buffer->target_node;

			trd->target.ptr = target_node->ptr;
			trd->cookie =  target_node->cookie;
			t->saved_priority = task_nice(current);
			if (t->priority < target_node->min_priority &&
			    !(t->flags & TF_ONE_WAY))
				binder_set_nice(t->priority);
			else if (!(t->flags & TF_ONE_WAY) ||
				 t->saved_priority > target_node->min_priority)
				binder_set_nice(target_node->min_priority);
			cmd = BR_TRANSACTION;
		} else {
			trd->target.ptr = 0;
			trd->cookie = 0;
			cmd = BR_REPLY;
		}
		trd->code = t->code;
		trd->flags = t->flags;
		trd->sender_euid = from_kuid(current_user_ns(), t->sender_euid);

		t_from = binder_get_txn_from(t);
		if (t_from) {
			struct task_struct *sender = t_from->proc->tsk;

			trd->sender_pid =
				task_tgid_nr_ns(sender,
						task_active_pid_ns(current));
		} else {
			trd->sender_pid = 0;
		}

		ret = binder_apply_fd_fixups(proc, t);
		if (ret) {
			struct binder_buffer *buffer = t->buffer;
			bool oneway = !!(t->flags & TF_ONE_WAY);
			int tid = t->debug_id;

			if (t_from)
				binder_thread_dec_tmpref(t_from);
			buffer->transaction = NULL;
			binder_cleanup_transaction(t, "fd fixups failed",
						   BR_FAILED_REPLY);
			binder_free_buf(proc, thread, buffer, true);
			binder_debug(BINDER_DEBUG_FAILED_TRANSACTION,
				     "%d:%d %stransaction %d fd fixups failed %d/%d, line %d\n",
				     proc->pid, thread->pid,
				     oneway ? "async " :
					(cmd == BR_REPLY ? "reply " : ""),
				     tid, BR_FAILED_REPLY, ret, __LINE__);
			if (cmd == BR_REPLY) {
				cmd = BR_FAILED_REPLY;
				if (put_user(cmd, (uint32_t __user *)ptr))
					return -EFAULT;
				ptr += sizeof(uint32_t);
				binder_stat_br(proc, thread, cmd);
				break;
			}
			continue;
		}
		trd->data_size = t->buffer->data_size;
		trd->offsets_size = t->buffer->offsets_size;
		trd->data.ptr.buffer = (uintptr_t)t->buffer->user_data;
		trd->data.ptr.offsets = trd->data.ptr.buffer +
					ALIGN(t->buffer->data_size,
					    sizeof(void *));

		tr.secctx = t->security_ctx;
		if (t->security_ctx) {
			cmd = BR_TRANSACTION_SEC_CTX;
			trsize = sizeof(tr);
		}
		if (put_user(cmd, (uint32_t __user *)ptr)) {
			if (t_from)
				binder_thread_dec_tmpref(t_from);

			binder_cleanup_transaction(t, "put_user failed",
						   BR_FAILED_REPLY);

			return -EFAULT;
		}
		ptr += sizeof(uint32_t);
		if (copy_to_user(ptr, &tr, trsize)) {
			if (t_from)
				binder_thread_dec_tmpref(t_from);

			binder_cleanup_transaction(t, "copy_to_user failed",
						   BR_FAILED_REPLY);

			return -EFAULT;
		}
		ptr += trsize;

		trace_binder_transaction_received(t);
		binder_stat_br(proc, thread, cmd);
		binder_debug(BINDER_DEBUG_TRANSACTION,
			     "%d:%d %s %d %d:%d, cmd %u size %zd-%zd ptr %016llx-%016llx\n",
			     proc->pid, thread->pid,
			     (cmd == BR_TRANSACTION) ? "BR_TRANSACTION" :
				(cmd == BR_TRANSACTION_SEC_CTX) ?
				     "BR_TRANSACTION_SEC_CTX" : "BR_REPLY",
			     t->debug_id, t_from ? t_from->proc->pid : 0,
			     t_from ? t_from->pid : 0, cmd,
			     t->buffer->data_size, t->buffer->offsets_size,
			     (u64)trd->data.ptr.buffer,
			     (u64)trd->data.ptr.offsets);

		if (t_from)
			binder_thread_dec_tmpref(t_from);
		t->buffer->allow_user_free = 1;
		if (cmd != BR_REPLY && !(t->flags & TF_ONE_WAY)) {
			binder_inner_proc_lock(thread->proc);
			t->to_parent = thread->transaction_stack;
			t->to_thread = thread;
			thread->transaction_stack = t;
			binder_inner_proc_unlock(thread->proc);
		} else {
			binder_free_transaction(t);
		}
		break;
	}

done:

	*consumed = ptr - buffer;
	binder_inner_proc_lock(proc);
	if (proc->requested_threads == 0 &&
	    list_empty(&thread->proc->waiting_threads) &&
	    proc->requested_threads_started < proc->max_threads &&
	    (thread->looper & (BINDER_LOOPER_STATE_REGISTERED |
	     BINDER_LOOPER_STATE_ENTERED)) /* the user-space code fails to */
	     /*spawn a new thread if we leave this out */) {
		proc->requested_threads++;
		binder_inner_proc_unlock(proc);
		binder_debug(BINDER_DEBUG_THREADS,
			     "%d:%d BR_SPAWN_LOOPER\n",
			     proc->pid, thread->pid);
		if (put_user(BR_SPAWN_LOOPER, (uint32_t __user *)buffer))
			return -EFAULT;
		binder_stat_br(proc, thread, BR_SPAWN_LOOPER);
	} else
		binder_inner_proc_unlock(proc);
	return 0;
}

static void binder_release_work(struct binder_proc *proc,
				struct list_head *list)
{
	struct binder_work *w;
	enum binder_work_type wtype;

	while (1) {
		binder_inner_proc_lock(proc);
		w = binder_dequeue_work_head_ilocked(list);
		wtype = w ? w->type : 0;
		binder_inner_proc_unlock(proc);
		if (!w)
			return;

		switch (wtype) {
		case BINDER_WORK_TRANSACTION: {
			struct binder_transaction *t;

			t = container_of(w, struct binder_transaction, work);

			binder_cleanup_transaction(t, "process died.",
						   BR_DEAD_REPLY);
		} break;
		case BINDER_WORK_RETURN_ERROR: {
			struct binder_error *e = container_of(
					w, struct binder_error, work);

			binder_debug(BINDER_DEBUG_DEAD_TRANSACTION,
				"undelivered TRANSACTION_ERROR: %u\n",
				e->cmd);
		} break;
		case BINDER_WORK_TRANSACTION_COMPLETE: {
			binder_debug(BINDER_DEBUG_DEAD_TRANSACTION,
				"undelivered TRANSACTION_COMPLETE\n");
			kfree(w);
			binder_stats_deleted(BINDER_STAT_TRANSACTION_COMPLETE);
		} break;
		case BINDER_WORK_DEAD_BINDER_AND_CLEAR:
		case BINDER_WORK_CLEAR_DEATH_NOTIFICATION: {
			struct binder_ref_death *death;

			death = container_of(w, struct binder_ref_death, work);
			binder_debug(BINDER_DEBUG_DEAD_TRANSACTION,
				"undelivered death notification, %016llx\n",
				(u64)death->cookie);
			kfree(death);
			binder_stats_deleted(BINDER_STAT_DEATH);
		} break;
		case BINDER_WORK_NODE:
			break;
		default:
			pr_err("unexpected work type, %d, not freed\n",
			       wtype);
			break;
		}
	}

}

static struct binder_thread *binder_get_thread_ilocked(
		struct binder_proc *proc, struct binder_thread *new_thread)
{
	struct binder_thread *thread = NULL;
	struct rb_node *parent = NULL;
	struct rb_node **p = &proc->threads.rb_node;

	while (*p) {
		parent = *p;
		thread = rb_entry(parent, struct binder_thread, rb_node);

		if (current->pid < thread->pid)
			p = &(*p)->rb_left;
		else if (current->pid > thread->pid)
			p = &(*p)->rb_right;
		else
			return thread;
	}
	if (!new_thread)
		return NULL;
	thread = new_thread;
	binder_stats_created(BINDER_STAT_THREAD);
	thread->proc = proc;
	thread->pid = current->pid;
	atomic_set(&thread->tmp_ref, 0);
	init_waitqueue_head(&thread->wait);
	INIT_LIST_HEAD(&thread->todo);
	rb_link_node(&thread->rb_node, parent, p);
	rb_insert_color(&thread->rb_node, &proc->threads);
	thread->looper_need_return = true;
	thread->return_error.work.type = BINDER_WORK_RETURN_ERROR;
	thread->return_error.cmd = BR_OK;
	thread->reply_error.work.type = BINDER_WORK_RETURN_ERROR;
	thread->reply_error.cmd = BR_OK;
	thread->ee.command = BR_OK;
	INIT_LIST_HEAD(&new_thread->waiting_thread_node);
	return thread;
}

static struct binder_thread *binder_get_thread(struct binder_proc *proc)
{
	struct binder_thread *thread;
	struct binder_thread *new_thread;

	binder_inner_proc_lock(proc);
	thread = binder_get_thread_ilocked(proc, NULL);
	binder_inner_proc_unlock(proc);
	if (!thread) {
		new_thread = kzalloc(sizeof(*thread), GFP_KERNEL);
		if (new_thread == NULL)
			return NULL;
		binder_inner_proc_lock(proc);
		thread = binder_get_thread_ilocked(proc, new_thread);
		binder_inner_proc_unlock(proc);
		if (thread != new_thread)
			kfree(new_thread);
	}
	return thread;
}

static void binder_free_proc(struct binder_proc *proc)
{
	struct binder_device *device;

	BUG_ON(!list_empty(&proc->todo));
	BUG_ON(!list_empty(&proc->delivered_death));
	if (proc->outstanding_txns)
		pr_warn("%s: Unexpected outstanding_txns %d\n",
			__func__, proc->outstanding_txns);
	device = container_of(proc->context, struct binder_device, context);
	if (refcount_dec_and_test(&device->ref)) {
		kfree(proc->context->name);
		kfree(device);
	}
	binder_alloc_deferred_release(&proc->alloc);
	put_task_struct(proc->tsk);
	put_cred(proc->cred);
	binder_stats_deleted(BINDER_STAT_PROC);
	kfree(proc);
}

static void binder_free_thread(struct binder_thread *thread)
{
	BUG_ON(!list_empty(&thread->todo));
	binder_stats_deleted(BINDER_STAT_THREAD);
	binder_proc_dec_tmpref(thread->proc);
	kfree(thread);
}

static int binder_thread_release(struct binder_proc *proc,
				 struct binder_thread *thread)
{
	struct binder_transaction *t;
	struct binder_transaction *send_reply = NULL;
	int active_transactions = 0;
	struct binder_transaction *last_t = NULL;

	binder_inner_proc_lock(thread->proc);
	/*
	 * take a ref on the proc so it survives
	 * after we remove this thread from proc->threads.
	 * The corresponding dec is when we actually
	 * free the thread in binder_free_thread()
	 */
	proc->tmp_ref++;
	/*
	 * take a ref on this thread to ensure it
	 * survives while we are releasing it
	 */
	atomic_inc(&thread->tmp_ref);
	rb_erase(&thread->rb_node, &proc->threads);
	t = thread->transaction_stack;
	if (t) {
		spin_lock(&t->lock);
		if (t->to_thread == thread)
			send_reply = t;
	} else {
		__acquire(&t->lock);
	}
	thread->is_dead = true;

	while (t) {
		last_t = t;
		active_transactions++;
		binder_debug(BINDER_DEBUG_DEAD_TRANSACTION,
			     "release %d:%d transaction %d %s, still active\n",
			      proc->pid, thread->pid,
			     t->debug_id,
			     (t->to_thread == thread) ? "in" : "out");

		if (t->to_thread == thread) {
			thread->proc->outstanding_txns--;
			t->to_proc = NULL;
			t->to_thread = NULL;
			if (t->buffer) {
				t->buffer->transaction = NULL;
				t->buffer = NULL;
			}
			t = t->to_parent;
		} else if (t->from == thread) {
			t->from = NULL;
			t = t->from_parent;
		} else
			BUG();
		spin_unlock(&last_t->lock);
		if (t)
			spin_lock(&t->lock);
		else
			__acquire(&t->lock);
	}
	/* annotation for sparse, lock not acquired in last iteration above */
	__release(&t->lock);

	/*
	 * If this thread used poll, make sure we remove the waitqueue from any
	 * poll data structures holding it.
	 */
	if (thread->looper & BINDER_LOOPER_STATE_POLL)
		wake_up_pollfree(&thread->wait);

	binder_inner_proc_unlock(thread->proc);

	/*
	 * This is needed to avoid races between wake_up_pollfree() above and
	 * someone else removing the last entry from the queue for other reasons
	 * (e.g. ep_remove_wait_queue() being called due to an epoll file
	 * descriptor being closed).  Such other users hold an RCU read lock, so
	 * we can be sure they're done after we call synchronize_rcu().
	 */
	if (thread->looper & BINDER_LOOPER_STATE_POLL)
		synchronize_rcu();

	if (send_reply)
		binder_send_failed_reply(send_reply, BR_DEAD_REPLY);
	binder_release_work(proc, &thread->todo);
	binder_thread_dec_tmpref(thread);
	return active_transactions;
}

static __poll_t binder_poll(struct file *filp,
				struct poll_table_struct *wait)
{
	struct binder_proc *proc = filp->private_data;
	struct binder_thread *thread = NULL;
	bool wait_for_proc_work;

	thread = binder_get_thread(proc);
	if (!thread)
		return POLLERR;

	binder_inner_proc_lock(thread->proc);
	thread->looper |= BINDER_LOOPER_STATE_POLL;
	wait_for_proc_work = binder_available_for_proc_work_ilocked(thread);

	binder_inner_proc_unlock(thread->proc);

	poll_wait(filp, &thread->wait, wait);

	if (binder_has_work(thread, wait_for_proc_work))
		return EPOLLIN;

	return 0;
}

static int binder_ioctl_write_read(struct file *filp, unsigned long arg,
				struct binder_thread *thread)
{
	int ret = 0;
	struct binder_proc *proc = filp->private_data;
	void __user *ubuf = (void __user *)arg;
	struct binder_write_read bwr;

	if (copy_from_user(&bwr, ubuf, sizeof(bwr))) {
		ret = -EFAULT;
		goto out;
	}
	binder_debug(BINDER_DEBUG_READ_WRITE,
		     "%d:%d write %lld at %016llx, read %lld at %016llx\n",
		     proc->pid, thread->pid,
		     (u64)bwr.write_size, (u64)bwr.write_buffer,
		     (u64)bwr.read_size, (u64)bwr.read_buffer);

	if (bwr.write_size > 0) {
		ret = binder_thread_write(proc, thread,
					  bwr.write_buffer,
					  bwr.write_size,
					  &bwr.write_consumed);
		trace_binder_write_done(ret);
		if (ret < 0) {
			bwr.read_consumed = 0;
			if (copy_to_user(ubuf, &bwr, sizeof(bwr)))
				ret = -EFAULT;
			goto out;
		}
	}
	if (bwr.read_size > 0) {
		ret = binder_thread_read(proc, thread, bwr.read_buffer,
					 bwr.read_size,
					 &bwr.read_consumed,
					 filp->f_flags & O_NONBLOCK);
		trace_binder_read_done(ret);
		binder_inner_proc_lock(proc);
		if (!binder_worklist_empty_ilocked(&proc->todo))
			binder_wakeup_proc_ilocked(proc);
		binder_inner_proc_unlock(proc);
		if (ret < 0) {
			if (copy_to_user(ubuf, &bwr, sizeof(bwr)))
				ret = -EFAULT;
			goto out;
		}
	}
	binder_debug(BINDER_DEBUG_READ_WRITE,
		     "%d:%d wrote %lld of %lld, read return %lld of %lld\n",
		     proc->pid, thread->pid,
		     (u64)bwr.write_consumed, (u64)bwr.write_size,
		     (u64)bwr.read_consumed, (u64)bwr.read_size);
	if (copy_to_user(ubuf, &bwr, sizeof(bwr))) {
		ret = -EFAULT;
		goto out;
	}
out:
	return ret;
}

static int binder_ioctl_set_ctx_mgr(struct file *filp,
				    struct flat_binder_object *fbo)
{
	int ret = 0;
	struct binder_proc *proc = filp->private_data;
	struct binder_context *context = proc->context;
	struct binder_node *new_node;
	kuid_t curr_euid = current_euid();

	mutex_lock(&context->context_mgr_node_lock);
	if (context->binder_context_mgr_node) {
		pr_err("BINDER_SET_CONTEXT_MGR already set\n");
		ret = -EBUSY;
		goto out;
	}
	ret = security_binder_set_context_mgr(proc->cred);
	if (ret < 0)
		goto out;
	if (uid_valid(context->binder_context_mgr_uid)) {
		if (!uid_eq(context->binder_context_mgr_uid, curr_euid)) {
			pr_err("BINDER_SET_CONTEXT_MGR bad uid %d != %d\n",
			       from_kuid(&init_user_ns, curr_euid),
			       from_kuid(&init_user_ns,
					 context->binder_context_mgr_uid));
			ret = -EPERM;
			goto out;
		}
	} else {
		context->binder_context_mgr_uid = curr_euid;
	}
	new_node = binder_new_node(proc, fbo);
	if (!new_node) {
		ret = -ENOMEM;
		goto out;
	}
	binder_node_lock(new_node);
	new_node->local_weak_refs++;
	new_node->local_strong_refs++;
	new_node->has_strong_ref = 1;
	new_node->has_weak_ref = 1;
	context->binder_context_mgr_node = new_node;
	binder_node_unlock(new_node);
	binder_put_node(new_node);
out:
	mutex_unlock(&context->context_mgr_node_lock);
	return ret;
}

static int binder_ioctl_get_node_info_for_ref(struct binder_proc *proc,
		struct binder_node_info_for_ref *info)
{
	struct binder_node *node;
	struct binder_context *context = proc->context;
	__u32 handle = info->handle;

	if (info->strong_count || info->weak_count || info->reserved1 ||
	    info->reserved2 || info->reserved3) {
		binder_user_error("%d BINDER_GET_NODE_INFO_FOR_REF: only handle may be non-zero.",
				  proc->pid);
		return -EINVAL;
	}

	/* This ioctl may only be used by the context manager */
	mutex_lock(&context->context_mgr_node_lock);
	if (!context->binder_context_mgr_node ||
		context->binder_context_mgr_node->proc != proc) {
		mutex_unlock(&context->context_mgr_node_lock);
		return -EPERM;
	}
	mutex_unlock(&context->context_mgr_node_lock);

	node = binder_get_node_from_ref(proc, handle, true, NULL);
	if (!node)
		return -EINVAL;

	info->strong_count = node->local_strong_refs +
		node->internal_strong_refs;
	info->weak_count = node->local_weak_refs;

	binder_put_node(node);

	return 0;
}

static int binder_ioctl_get_node_debug_info(struct binder_proc *proc,
				struct binder_node_debug_info *info)
{
	struct rb_node *n;
	binder_uintptr_t ptr = info->ptr;

	memset(info, 0, sizeof(*info));

	binder_inner_proc_lock(proc);
	for (n = rb_first(&proc->nodes); n != NULL; n = rb_next(n)) {
		struct binder_node *node = rb_entry(n, struct binder_node,
						    rb_node);
		if (node->ptr > ptr) {
			info->ptr = node->ptr;
			info->cookie = node->cookie;
			info->has_strong_ref = node->has_strong_ref;
			info->has_weak_ref = node->has_weak_ref;
			break;
		}
	}
	binder_inner_proc_unlock(proc);

	return 0;
}

static bool binder_txns_pending_ilocked(struct binder_proc *proc)
{
	struct rb_node *n;
	struct binder_thread *thread;

	if (proc->outstanding_txns > 0)
		return true;

	for (n = rb_first(&proc->threads); n; n = rb_next(n)) {
		thread = rb_entry(n, struct binder_thread, rb_node);
		if (thread->transaction_stack)
			return true;
	}
	return false;
}

static int binder_ioctl_freeze(struct binder_freeze_info *info,
			       struct binder_proc *target_proc)
{
	int ret = 0;

	if (!info->enable) {
		binder_inner_proc_lock(target_proc);
		target_proc->sync_recv = false;
		target_proc->async_recv = false;
		target_proc->is_frozen = false;
		binder_inner_proc_unlock(target_proc);
		return 0;
	}

	/*
	 * Freezing the target. Prevent new transactions by
	 * setting frozen state. If timeout specified, wait
	 * for transactions to drain.
	 */
	binder_inner_proc_lock(target_proc);
	target_proc->sync_recv = false;
	target_proc->async_recv = false;
	target_proc->is_frozen = true;
	binder_inner_proc_unlock(target_proc);

	if (info->timeout_ms > 0)
		ret = wait_event_interruptible_timeout(
			target_proc->freeze_wait,
			(!target_proc->outstanding_txns),
			msecs_to_jiffies(info->timeout_ms));

	/* Check pending transactions that wait for reply */
	if (ret >= 0) {
		binder_inner_proc_lock(target_proc);
		if (binder_txns_pending_ilocked(target_proc))
			ret = -EAGAIN;
		binder_inner_proc_unlock(target_proc);
	}

	if (ret < 0) {
		binder_inner_proc_lock(target_proc);
		target_proc->is_frozen = false;
		binder_inner_proc_unlock(target_proc);
	}

	return ret;
}

static int binder_ioctl_get_freezer_info(
				struct binder_frozen_status_info *info)
{
	struct binder_proc *target_proc;
	bool found = false;
	__u32 txns_pending;

	info->sync_recv = 0;
	info->async_recv = 0;

	mutex_lock(&binder_procs_lock);
	hlist_for_each_entry(target_proc, &binder_procs, proc_node) {
		if (target_proc->pid == info->pid) {
			found = true;
			binder_inner_proc_lock(target_proc);
			txns_pending = binder_txns_pending_ilocked(target_proc);
			info->sync_recv |= target_proc->sync_recv |
					(txns_pending << 1);
			info->async_recv |= target_proc->async_recv;
			binder_inner_proc_unlock(target_proc);
		}
	}
	mutex_unlock(&binder_procs_lock);

	if (!found)
		return -EINVAL;

	return 0;
}

static int binder_ioctl_get_extended_error(struct binder_thread *thread,
					   void __user *ubuf)
{
	struct binder_extended_error ee;

	binder_inner_proc_lock(thread->proc);
	ee = thread->ee;
	binder_set_extended_error(&thread->ee, 0, BR_OK, 0);
	binder_inner_proc_unlock(thread->proc);

	if (copy_to_user(ubuf, &ee, sizeof(ee)))
		return -EFAULT;

	return 0;
}

static long binder_ioctl(struct file *filp, unsigned int cmd, unsigned long arg)
{
	int ret;
	struct binder_proc *proc = filp->private_data;
	struct binder_thread *thread;
	void __user *ubuf = (void __user *)arg;

	/*pr_info("binder_ioctl: %d:%d %x %lx\n",
			proc->pid, current->pid, cmd, arg);*/

	binder_selftest_alloc(&proc->alloc);

	trace_binder_ioctl(cmd, arg);

	ret = wait_event_interruptible(binder_user_error_wait, binder_stop_on_user_error < 2);
	if (ret)
		goto err_unlocked;

	thread = binder_get_thread(proc);
	if (thread == NULL) {
		ret = -ENOMEM;
		goto err;
	}

	switch (cmd) {
	case BINDER_WRITE_READ:
		ret = binder_ioctl_write_read(filp, arg, thread);
		if (ret)
			goto err;
		break;
	case BINDER_SET_MAX_THREADS: {
		int max_threads;

		if (copy_from_user(&max_threads, ubuf,
				   sizeof(max_threads))) {
			ret = -EINVAL;
			goto err;
		}
		binder_inner_proc_lock(proc);
		proc->max_threads = max_threads;
		binder_inner_proc_unlock(proc);
		break;
	}
	case BINDER_SET_CONTEXT_MGR_EXT: {
		struct flat_binder_object fbo;

		if (copy_from_user(&fbo, ubuf, sizeof(fbo))) {
			ret = -EINVAL;
			goto err;
		}
		ret = binder_ioctl_set_ctx_mgr(filp, &fbo);
		if (ret)
			goto err;
		break;
	}
	case BINDER_SET_CONTEXT_MGR:
		ret = binder_ioctl_set_ctx_mgr(filp, NULL);
		if (ret)
			goto err;
		break;
	case BINDER_THREAD_EXIT:
		binder_debug(BINDER_DEBUG_THREADS, "%d:%d exit\n",
			     proc->pid, thread->pid);
		binder_thread_release(proc, thread);
		thread = NULL;
		break;
	case BINDER_VERSION: {
		struct binder_version __user *ver = ubuf;

		if (put_user(BINDER_CURRENT_PROTOCOL_VERSION,
			     &ver->protocol_version)) {
			ret = -EINVAL;
			goto err;
		}
		break;
	}
	case BINDER_GET_NODE_INFO_FOR_REF: {
		struct binder_node_info_for_ref info;

		if (copy_from_user(&info, ubuf, sizeof(info))) {
			ret = -EFAULT;
			goto err;
		}

		ret = binder_ioctl_get_node_info_for_ref(proc, &info);
		if (ret < 0)
			goto err;

		if (copy_to_user(ubuf, &info, sizeof(info))) {
			ret = -EFAULT;
			goto err;
		}

		break;
	}
	case BINDER_GET_NODE_DEBUG_INFO: {
		struct binder_node_debug_info info;

		if (copy_from_user(&info, ubuf, sizeof(info))) {
			ret = -EFAULT;
			goto err;
		}

		ret = binder_ioctl_get_node_debug_info(proc, &info);
		if (ret < 0)
			goto err;

		if (copy_to_user(ubuf, &info, sizeof(info))) {
			ret = -EFAULT;
			goto err;
		}
		break;
	}
	case BINDER_FREEZE: {
		struct binder_freeze_info info;
		struct binder_proc **target_procs = NULL, *target_proc;
		int target_procs_count = 0, i = 0;

		ret = 0;

		if (copy_from_user(&info, ubuf, sizeof(info))) {
			ret = -EFAULT;
			goto err;
		}

		mutex_lock(&binder_procs_lock);
		hlist_for_each_entry(target_proc, &binder_procs, proc_node) {
			if (target_proc->pid == info.pid)
				target_procs_count++;
		}

		if (target_procs_count == 0) {
			mutex_unlock(&binder_procs_lock);
			ret = -EINVAL;
			goto err;
		}

		target_procs = kcalloc(target_procs_count,
				       sizeof(struct binder_proc *),
				       GFP_KERNEL);

		if (!target_procs) {
			mutex_unlock(&binder_procs_lock);
			ret = -ENOMEM;
			goto err;
		}

		hlist_for_each_entry(target_proc, &binder_procs, proc_node) {
			if (target_proc->pid != info.pid)
				continue;

			binder_inner_proc_lock(target_proc);
			target_proc->tmp_ref++;
			binder_inner_proc_unlock(target_proc);

			target_procs[i++] = target_proc;
		}
		mutex_unlock(&binder_procs_lock);

		for (i = 0; i < target_procs_count; i++) {
			if (ret >= 0)
				ret = binder_ioctl_freeze(&info,
							  target_procs[i]);

			binder_proc_dec_tmpref(target_procs[i]);
		}

		kfree(target_procs);

		if (ret < 0)
			goto err;
		break;
	}
	case BINDER_GET_FROZEN_INFO: {
		struct binder_frozen_status_info info;

		if (copy_from_user(&info, ubuf, sizeof(info))) {
			ret = -EFAULT;
			goto err;
		}

		ret = binder_ioctl_get_freezer_info(&info);
		if (ret < 0)
			goto err;

		if (copy_to_user(ubuf, &info, sizeof(info))) {
			ret = -EFAULT;
			goto err;
		}
		break;
	}
	case BINDER_ENABLE_ONEWAY_SPAM_DETECTION: {
		uint32_t enable;

		if (copy_from_user(&enable, ubuf, sizeof(enable))) {
			ret = -EFAULT;
			goto err;
		}
		binder_inner_proc_lock(proc);
		proc->oneway_spam_detection_enabled = (bool)enable;
		binder_inner_proc_unlock(proc);
		break;
	}
	case BINDER_GET_EXTENDED_ERROR:
		ret = binder_ioctl_get_extended_error(thread, ubuf);
		if (ret < 0)
			goto err;
		break;
	default:
		ret = -EINVAL;
		goto err;
	}
	ret = 0;
err:
	if (thread)
		thread->looper_need_return = false;
	wait_event_interruptible(binder_user_error_wait, binder_stop_on_user_error < 2);
	if (ret && ret != -EINTR)
		pr_info("%d:%d ioctl %x %lx returned %d\n", proc->pid, current->pid, cmd, arg, ret);
err_unlocked:
	trace_binder_ioctl_done(ret);
	return ret;
}

static void binder_vma_open(struct vm_area_struct *vma)
{
	struct binder_proc *proc = vma->vm_private_data;

	binder_debug(BINDER_DEBUG_OPEN_CLOSE,
		     "%d open vm area %lx-%lx (%ld K) vma %lx pagep %lx\n",
		     proc->pid, vma->vm_start, vma->vm_end,
		     (vma->vm_end - vma->vm_start) / SZ_1K, vma->vm_flags,
		     (unsigned long)pgprot_val(vma->vm_page_prot));
}

static void binder_vma_close(struct vm_area_struct *vma)
{
	struct binder_proc *proc = vma->vm_private_data;

	binder_debug(BINDER_DEBUG_OPEN_CLOSE,
		     "%d close vm area %lx-%lx (%ld K) vma %lx pagep %lx\n",
		     proc->pid, vma->vm_start, vma->vm_end,
		     (vma->vm_end - vma->vm_start) / SZ_1K, vma->vm_flags,
		     (unsigned long)pgprot_val(vma->vm_page_prot));
	binder_alloc_vma_close(&proc->alloc);
}

static vm_fault_t binder_vm_fault(struct vm_fault *vmf)
{
	return VM_FAULT_SIGBUS;
}

static const struct vm_operations_struct binder_vm_ops = {
	.open = binder_vma_open,
	.close = binder_vma_close,
	.fault = binder_vm_fault,
};

static int binder_mmap(struct file *filp, struct vm_area_struct *vma)
{
	struct binder_proc *proc = filp->private_data;

	if (proc->tsk != current->group_leader)
		return -EINVAL;

	binder_debug(BINDER_DEBUG_OPEN_CLOSE,
		     "%s: %d %lx-%lx (%ld K) vma %lx pagep %lx\n",
		     __func__, proc->pid, vma->vm_start, vma->vm_end,
		     (vma->vm_end - vma->vm_start) / SZ_1K, vma->vm_flags,
		     (unsigned long)pgprot_val(vma->vm_page_prot));

	if (vma->vm_flags & FORBIDDEN_MMAP_FLAGS) {
		pr_err("%s: %d %lx-%lx %s failed %d\n", __func__,
		       proc->pid, vma->vm_start, vma->vm_end, "bad vm_flags", -EPERM);
		return -EPERM;
	}
	vm_flags_mod(vma, VM_DONTCOPY | VM_MIXEDMAP, VM_MAYWRITE);

	vma->vm_ops = &binder_vm_ops;
	vma->vm_private_data = proc;

	return binder_alloc_mmap_handler(&proc->alloc, vma);
}

static int binder_open(struct inode *nodp, struct file *filp)
{
	struct binder_proc *proc, *itr;
	struct binder_device *binder_dev;
	struct binderfs_info *info;
	struct dentry *binder_binderfs_dir_entry_proc = NULL;
	bool existing_pid = false;

	binder_debug(BINDER_DEBUG_OPEN_CLOSE, "%s: %d:%d\n", __func__,
		     current->group_leader->pid, current->pid);

	proc = kzalloc(sizeof(*proc), GFP_KERNEL);
	if (proc == NULL)
		return -ENOMEM;
	spin_lock_init(&proc->inner_lock);
	spin_lock_init(&proc->outer_lock);
	get_task_struct(current->group_leader);
	proc->tsk = current->group_leader;
	proc->cred = get_cred(filp->f_cred);
	INIT_LIST_HEAD(&proc->todo);
	init_waitqueue_head(&proc->freeze_wait);
	proc->default_priority = task_nice(current);
	/* binderfs stashes devices in i_private */
	if (is_binderfs_device(nodp)) {
		binder_dev = nodp->i_private;
		info = nodp->i_sb->s_fs_info;
		binder_binderfs_dir_entry_proc = info->proc_log_dir;
	} else {
		binder_dev = container_of(filp->private_data,
					  struct binder_device, miscdev);
	}
	refcount_inc(&binder_dev->ref);
	proc->context = &binder_dev->context;
	binder_alloc_init(&proc->alloc);

	binder_stats_created(BINDER_STAT_PROC);
	proc->pid = current->group_leader->pid;
	INIT_LIST_HEAD(&proc->delivered_death);
	INIT_LIST_HEAD(&proc->waiting_threads);
	filp->private_data = proc;

	mutex_lock(&binder_procs_lock);
	hlist_for_each_entry(itr, &binder_procs, proc_node) {
		if (itr->pid == proc->pid) {
			existing_pid = true;
			break;
		}
	}
	hlist_add_head(&proc->proc_node, &binder_procs);
	mutex_unlock(&binder_procs_lock);

	if (binder_debugfs_dir_entry_proc && !existing_pid) {
		char strbuf[11];

		snprintf(strbuf, sizeof(strbuf), "%u", proc->pid);
		/*
		 * proc debug entries are shared between contexts.
		 * Only create for the first PID to avoid debugfs log spamming
		 * The printing code will anyway print all contexts for a given
		 * PID so this is not a problem.
		 */
		proc->debugfs_entry = debugfs_create_file(strbuf, 0444,
			binder_debugfs_dir_entry_proc,
			(void *)(unsigned long)proc->pid,
			&proc_fops);
	}

	if (binder_binderfs_dir_entry_proc && !existing_pid) {
		char strbuf[11];
		struct dentry *binderfs_entry;

		snprintf(strbuf, sizeof(strbuf), "%u", proc->pid);
		/*
		 * Similar to debugfs, the process specific log file is shared
		 * between contexts. Only create for the first PID.
		 * This is ok since same as debugfs, the log file will contain
		 * information on all contexts of a given PID.
		 */
		binderfs_entry = binderfs_create_file(binder_binderfs_dir_entry_proc,
			strbuf, &proc_fops, (void *)(unsigned long)proc->pid);
		if (!IS_ERR(binderfs_entry)) {
			proc->binderfs_entry = binderfs_entry;
		} else {
			int error;

			error = PTR_ERR(binderfs_entry);
			pr_warn("Unable to create file %s in binderfs (error %d)\n",
				strbuf, error);
		}
	}

	return 0;
}

static int binder_flush(struct file *filp, fl_owner_t id)
{
	struct binder_proc *proc = filp->private_data;

	binder_defer_work(proc, BINDER_DEFERRED_FLUSH);

	return 0;
}

static void binder_deferred_flush(struct binder_proc *proc)
{
	struct rb_node *n;
	int wake_count = 0;

	binder_inner_proc_lock(proc);
	for (n = rb_first(&proc->threads); n != NULL; n = rb_next(n)) {
		struct binder_thread *thread = rb_entry(n, struct binder_thread, rb_node);

		thread->looper_need_return = true;
		if (thread->looper & BINDER_LOOPER_STATE_WAITING) {
			wake_up_interruptible(&thread->wait);
			wake_count++;
		}
	}
	binder_inner_proc_unlock(proc);

	binder_debug(BINDER_DEBUG_OPEN_CLOSE,
		     "binder_flush: %d woke %d threads\n", proc->pid,
		     wake_count);
}

static int binder_release(struct inode *nodp, struct file *filp)
{
	struct binder_proc *proc = filp->private_data;

	debugfs_remove(proc->debugfs_entry);

	if (proc->binderfs_entry) {
		binderfs_remove_file(proc->binderfs_entry);
		proc->binderfs_entry = NULL;
	}

	binder_defer_work(proc, BINDER_DEFERRED_RELEASE);

	return 0;
}

static int binder_node_release(struct binder_node *node, int refs)
{
	struct binder_ref *ref;
	int death = 0;
	struct binder_proc *proc = node->proc;

	binder_release_work(proc, &node->async_todo);

	binder_node_lock(node);
	binder_inner_proc_lock(proc);
	binder_dequeue_work_ilocked(&node->work);
	/*
	 * The caller must have taken a temporary ref on the node,
	 */
	BUG_ON(!node->tmp_refs);
	if (hlist_empty(&node->refs) && node->tmp_refs == 1) {
		binder_inner_proc_unlock(proc);
		binder_node_unlock(node);
		binder_free_node(node);

		return refs;
	}

	node->proc = NULL;
	node->local_strong_refs = 0;
	node->local_weak_refs = 0;
	binder_inner_proc_unlock(proc);

	spin_lock(&binder_dead_nodes_lock);
	hlist_add_head(&node->dead_node, &binder_dead_nodes);
	spin_unlock(&binder_dead_nodes_lock);

	hlist_for_each_entry(ref, &node->refs, node_entry) {
		refs++;
		/*
		 * Need the node lock to synchronize
		 * with new notification requests and the
		 * inner lock to synchronize with queued
		 * death notifications.
		 */
		binder_inner_proc_lock(ref->proc);
		if (!ref->death) {
			binder_inner_proc_unlock(ref->proc);
			continue;
		}

		death++;

		BUG_ON(!list_empty(&ref->death->work.entry));
		ref->death->work.type = BINDER_WORK_DEAD_BINDER;
		binder_enqueue_work_ilocked(&ref->death->work,
					    &ref->proc->todo);
		binder_wakeup_proc_ilocked(ref->proc);
		binder_inner_proc_unlock(ref->proc);
	}

	binder_debug(BINDER_DEBUG_DEAD_BINDER,
		     "node %d now dead, refs %d, death %d\n",
		     node->debug_id, refs, death);
	binder_node_unlock(node);
	binder_put_node(node);

	return refs;
}

static void binder_deferred_release(struct binder_proc *proc)
{
	struct binder_context *context = proc->context;
	struct rb_node *n;
	int threads, nodes, incoming_refs, outgoing_refs, active_transactions;

	mutex_lock(&binder_procs_lock);
	hlist_del(&proc->proc_node);
	mutex_unlock(&binder_procs_lock);

	mutex_lock(&context->context_mgr_node_lock);
	if (context->binder_context_mgr_node &&
	    context->binder_context_mgr_node->proc == proc) {
		binder_debug(BINDER_DEBUG_DEAD_BINDER,
			     "%s: %d context_mgr_node gone\n",
			     __func__, proc->pid);
		context->binder_context_mgr_node = NULL;
	}
	mutex_unlock(&context->context_mgr_node_lock);
	binder_inner_proc_lock(proc);
	/*
	 * Make sure proc stays alive after we
	 * remove all the threads
	 */
	proc->tmp_ref++;

	proc->is_dead = true;
	proc->is_frozen = false;
	proc->sync_recv = false;
	proc->async_recv = false;
	threads = 0;
	active_transactions = 0;
	while ((n = rb_first(&proc->threads))) {
		struct binder_thread *thread;

		thread = rb_entry(n, struct binder_thread, rb_node);
		binder_inner_proc_unlock(proc);
		threads++;
		active_transactions += binder_thread_release(proc, thread);
		binder_inner_proc_lock(proc);
	}

	nodes = 0;
	incoming_refs = 0;
	while ((n = rb_first(&proc->nodes))) {
		struct binder_node *node;

		node = rb_entry(n, struct binder_node, rb_node);
		nodes++;
		/*
		 * take a temporary ref on the node before
		 * calling binder_node_release() which will either
		 * kfree() the node or call binder_put_node()
		 */
		binder_inc_node_tmpref_ilocked(node);
		rb_erase(&node->rb_node, &proc->nodes);
		binder_inner_proc_unlock(proc);
		incoming_refs = binder_node_release(node, incoming_refs);
		binder_inner_proc_lock(proc);
	}
	binder_inner_proc_unlock(proc);

	outgoing_refs = 0;
	binder_proc_lock(proc);
	while ((n = rb_first(&proc->refs_by_desc))) {
		struct binder_ref *ref;

		ref = rb_entry(n, struct binder_ref, rb_node_desc);
		outgoing_refs++;
		binder_cleanup_ref_olocked(ref);
		binder_proc_unlock(proc);
		binder_free_ref(ref);
		binder_proc_lock(proc);
	}
	binder_proc_unlock(proc);

	binder_release_work(proc, &proc->todo);
	binder_release_work(proc, &proc->delivered_death);

	binder_debug(BINDER_DEBUG_OPEN_CLOSE,
		     "%s: %d threads %d, nodes %d (ref %d), refs %d, active transactions %d\n",
		     __func__, proc->pid, threads, nodes, incoming_refs,
		     outgoing_refs, active_transactions);

	binder_proc_dec_tmpref(proc);
}

static void binder_deferred_func(struct work_struct *work)
{
	struct binder_proc *proc;

	int defer;

	do {
		mutex_lock(&binder_deferred_lock);
		if (!hlist_empty(&binder_deferred_list)) {
			proc = hlist_entry(binder_deferred_list.first,
					struct binder_proc, deferred_work_node);
			hlist_del_init(&proc->deferred_work_node);
			defer = proc->deferred_work;
			proc->deferred_work = 0;
		} else {
			proc = NULL;
			defer = 0;
		}
		mutex_unlock(&binder_deferred_lock);

		if (defer & BINDER_DEFERRED_FLUSH)
			binder_deferred_flush(proc);

		if (defer & BINDER_DEFERRED_RELEASE)
			binder_deferred_release(proc); /* frees proc */
	} while (proc);
}
static DECLARE_WORK(binder_deferred_work, binder_deferred_func);

static void
binder_defer_work(struct binder_proc *proc, enum binder_deferred_state defer)
{
	mutex_lock(&binder_deferred_lock);
	proc->deferred_work |= defer;
	if (hlist_unhashed(&proc->deferred_work_node)) {
		hlist_add_head(&proc->deferred_work_node,
				&binder_deferred_list);
		schedule_work(&binder_deferred_work);
	}
	mutex_unlock(&binder_deferred_lock);
}

static void print_binder_transaction_ilocked(struct seq_file *m,
					     struct binder_proc *proc,
					     const char *prefix,
					     struct binder_transaction *t)
{
	struct binder_proc *to_proc;
	struct binder_buffer *buffer = t->buffer;

	spin_lock(&t->lock);
	to_proc = t->to_proc;
	seq_printf(m,
		   "%s %d: %pK from %d:%d to %d:%d code %x flags %x pri %ld r%d",
		   prefix, t->debug_id, t,
		   t->from ? t->from->proc->pid : 0,
		   t->from ? t->from->pid : 0,
		   to_proc ? to_proc->pid : 0,
		   t->to_thread ? t->to_thread->pid : 0,
		   t->code, t->flags, t->priority, t->need_reply);
	spin_unlock(&t->lock);

	if (proc != to_proc) {
		/*
		 * Can only safely deref buffer if we are holding the
		 * correct proc inner lock for this node
		 */
		seq_puts(m, "\n");
		return;
	}

	if (buffer == NULL) {
		seq_puts(m, " buffer free\n");
		return;
	}
	if (buffer->target_node)
		seq_printf(m, " node %d", buffer->target_node->debug_id);
	seq_printf(m, " size %zd:%zd data %pK\n",
		   buffer->data_size, buffer->offsets_size,
		   buffer->user_data);
}

static void print_binder_work_ilocked(struct seq_file *m,
				     struct binder_proc *proc,
				     const char *prefix,
				     const char *transaction_prefix,
				     struct binder_work *w)
{
	struct binder_node *node;
	struct binder_transaction *t;

	switch (w->type) {
	case BINDER_WORK_TRANSACTION:
		t = container_of(w, struct binder_transaction, work);
		print_binder_transaction_ilocked(
				m, proc, transaction_prefix, t);
		break;
	case BINDER_WORK_RETURN_ERROR: {
		struct binder_error *e = container_of(
				w, struct binder_error, work);

		seq_printf(m, "%stransaction error: %u\n",
			   prefix, e->cmd);
	} break;
	case BINDER_WORK_TRANSACTION_COMPLETE:
		seq_printf(m, "%stransaction complete\n", prefix);
		break;
	case BINDER_WORK_NODE:
		node = container_of(w, struct binder_node, work);
		seq_printf(m, "%snode work %d: u%016llx c%016llx\n",
			   prefix, node->debug_id,
			   (u64)node->ptr, (u64)node->cookie);
		break;
	case BINDER_WORK_DEAD_BINDER:
		seq_printf(m, "%shas dead binder\n", prefix);
		break;
	case BINDER_WORK_DEAD_BINDER_AND_CLEAR:
		seq_printf(m, "%shas cleared dead binder\n", prefix);
		break;
	case BINDER_WORK_CLEAR_DEATH_NOTIFICATION:
		seq_printf(m, "%shas cleared death notification\n", prefix);
		break;
	default:
		seq_printf(m, "%sunknown work: type %d\n", prefix, w->type);
		break;
	}
}

static void print_binder_thread_ilocked(struct seq_file *m,
					struct binder_thread *thread,
					int print_always)
{
	struct binder_transaction *t;
	struct binder_work *w;
	size_t start_pos = m->count;
	size_t header_pos;

	seq_printf(m, "  thread %d: l %02x need_return %d tr %d\n",
			thread->pid, thread->looper,
			thread->looper_need_return,
			atomic_read(&thread->tmp_ref));
	header_pos = m->count;
	t = thread->transaction_stack;
	while (t) {
		if (t->from == thread) {
			print_binder_transaction_ilocked(m, thread->proc,
					"    outgoing transaction", t);
			t = t->from_parent;
		} else if (t->to_thread == thread) {
			print_binder_transaction_ilocked(m, thread->proc,
						 "    incoming transaction", t);
			t = t->to_parent;
		} else {
			print_binder_transaction_ilocked(m, thread->proc,
					"    bad transaction", t);
			t = NULL;
		}
	}
	list_for_each_entry(w, &thread->todo, entry) {
		print_binder_work_ilocked(m, thread->proc, "    ",
					  "    pending transaction", w);
	}
	if (!print_always && m->count == header_pos)
		m->count = start_pos;
}

static void print_binder_node_nilocked(struct seq_file *m,
				       struct binder_node *node)
{
	struct binder_ref *ref;
	struct binder_work *w;
	int count;

	count = 0;
	hlist_for_each_entry(ref, &node->refs, node_entry)
		count++;

	seq_printf(m, "  node %d: u%016llx c%016llx hs %d hw %d ls %d lw %d is %d iw %d tr %d",
		   node->debug_id, (u64)node->ptr, (u64)node->cookie,
		   node->has_strong_ref, node->has_weak_ref,
		   node->local_strong_refs, node->local_weak_refs,
		   node->internal_strong_refs, count, node->tmp_refs);
	if (count) {
		seq_puts(m, " proc");
		hlist_for_each_entry(ref, &node->refs, node_entry)
			seq_printf(m, " %d", ref->proc->pid);
	}
	seq_puts(m, "\n");
	if (node->proc) {
		list_for_each_entry(w, &node->async_todo, entry)
			print_binder_work_ilocked(m, node->proc, "    ",
					  "    pending async transaction", w);
	}
}

static void print_binder_ref_olocked(struct seq_file *m,
				     struct binder_ref *ref)
{
	binder_node_lock(ref->node);
	seq_printf(m, "  ref %d: desc %d %snode %d s %d w %d d %pK\n",
		   ref->data.debug_id, ref->data.desc,
		   ref->node->proc ? "" : "dead ",
		   ref->node->debug_id, ref->data.strong,
		   ref->data.weak, ref->death);
	binder_node_unlock(ref->node);
}

static void print_binder_proc(struct seq_file *m,
			      struct binder_proc *proc, int print_all)
{
	struct binder_work *w;
	struct rb_node *n;
	size_t start_pos = m->count;
	size_t header_pos;
	struct binder_node *last_node = NULL;

	seq_printf(m, "proc %d\n", proc->pid);
	seq_printf(m, "context %s\n", proc->context->name);
	header_pos = m->count;

	binder_inner_proc_lock(proc);
	for (n = rb_first(&proc->threads); n != NULL; n = rb_next(n))
		print_binder_thread_ilocked(m, rb_entry(n, struct binder_thread,
						rb_node), print_all);

	for (n = rb_first(&proc->nodes); n != NULL; n = rb_next(n)) {
		struct binder_node *node = rb_entry(n, struct binder_node,
						    rb_node);
		if (!print_all && !node->has_async_transaction)
			continue;

		/*
		 * take a temporary reference on the node so it
		 * survives and isn't removed from the tree
		 * while we print it.
		 */
		binder_inc_node_tmpref_ilocked(node);
		/* Need to drop inner lock to take node lock */
		binder_inner_proc_unlock(proc);
		if (last_node)
			binder_put_node(last_node);
		binder_node_inner_lock(node);
		print_binder_node_nilocked(m, node);
		binder_node_inner_unlock(node);
		last_node = node;
		binder_inner_proc_lock(proc);
	}
	binder_inner_proc_unlock(proc);
	if (last_node)
		binder_put_node(last_node);

	if (print_all) {
		binder_proc_lock(proc);
		for (n = rb_first(&proc->refs_by_desc);
		     n != NULL;
		     n = rb_next(n))
			print_binder_ref_olocked(m, rb_entry(n,
							    struct binder_ref,
							    rb_node_desc));
		binder_proc_unlock(proc);
	}
	binder_alloc_print_allocated(m, &proc->alloc);
	binder_inner_proc_lock(proc);
	list_for_each_entry(w, &proc->todo, entry)
		print_binder_work_ilocked(m, proc, "  ",
					  "  pending transaction", w);
	list_for_each_entry(w, &proc->delivered_death, entry) {
		seq_puts(m, "  has delivered dead binder\n");
		break;
	}
	binder_inner_proc_unlock(proc);
	if (!print_all && m->count == header_pos)
		m->count = start_pos;
}

static const char * const binder_return_strings[] = {
	"BR_ERROR",
	"BR_OK",
	"BR_TRANSACTION",
	"BR_REPLY",
	"BR_ACQUIRE_RESULT",
	"BR_DEAD_REPLY",
	"BR_TRANSACTION_COMPLETE",
	"BR_INCREFS",
	"BR_ACQUIRE",
	"BR_RELEASE",
	"BR_DECREFS",
	"BR_ATTEMPT_ACQUIRE",
	"BR_NOOP",
	"BR_SPAWN_LOOPER",
	"BR_FINISHED",
	"BR_DEAD_BINDER",
	"BR_CLEAR_DEATH_NOTIFICATION_DONE",
	"BR_FAILED_REPLY",
	"BR_FROZEN_REPLY",
	"BR_ONEWAY_SPAM_SUSPECT",
	"BR_TRANSACTION_PENDING_FROZEN"
};

static const char * const binder_command_strings[] = {
	"BC_TRANSACTION",
	"BC_REPLY",
	"BC_ACQUIRE_RESULT",
	"BC_FREE_BUFFER",
	"BC_INCREFS",
	"BC_ACQUIRE",
	"BC_RELEASE",
	"BC_DECREFS",
	"BC_INCREFS_DONE",
	"BC_ACQUIRE_DONE",
	"BC_ATTEMPT_ACQUIRE",
	"BC_REGISTER_LOOPER",
	"BC_ENTER_LOOPER",
	"BC_EXIT_LOOPER",
	"BC_REQUEST_DEATH_NOTIFICATION",
	"BC_CLEAR_DEATH_NOTIFICATION",
	"BC_DEAD_BINDER_DONE",
	"BC_TRANSACTION_SG",
	"BC_REPLY_SG",
};

static const char * const binder_objstat_strings[] = {
	"proc",
	"thread",
	"node",
	"ref",
	"death",
	"transaction",
	"transaction_complete"
};

static void print_binder_stats(struct seq_file *m, const char *prefix,
			       struct binder_stats *stats)
{
	int i;

	BUILD_BUG_ON(ARRAY_SIZE(stats->bc) !=
		     ARRAY_SIZE(binder_command_strings));
	for (i = 0; i < ARRAY_SIZE(stats->bc); i++) {
		int temp = atomic_read(&stats->bc[i]);

		if (temp)
			seq_printf(m, "%s%s: %d\n", prefix,
				   binder_command_strings[i], temp);
	}

	BUILD_BUG_ON(ARRAY_SIZE(stats->br) !=
		     ARRAY_SIZE(binder_return_strings));
	for (i = 0; i < ARRAY_SIZE(stats->br); i++) {
		int temp = atomic_read(&stats->br[i]);

		if (temp)
			seq_printf(m, "%s%s: %d\n", prefix,
				   binder_return_strings[i], temp);
	}

	BUILD_BUG_ON(ARRAY_SIZE(stats->obj_created) !=
		     ARRAY_SIZE(binder_objstat_strings));
	BUILD_BUG_ON(ARRAY_SIZE(stats->obj_created) !=
		     ARRAY_SIZE(stats->obj_deleted));
	for (i = 0; i < ARRAY_SIZE(stats->obj_created); i++) {
		int created = atomic_read(&stats->obj_created[i]);
		int deleted = atomic_read(&stats->obj_deleted[i]);

		if (created || deleted)
			seq_printf(m, "%s%s: active %d total %d\n",
				prefix,
				binder_objstat_strings[i],
				created - deleted,
				created);
	}
}

static void print_binder_proc_stats(struct seq_file *m,
				    struct binder_proc *proc)
{
	struct binder_work *w;
	struct binder_thread *thread;
	struct rb_node *n;
	int count, strong, weak, ready_threads;
	size_t free_async_space =
		binder_alloc_get_free_async_space(&proc->alloc);

	seq_printf(m, "proc %d\n", proc->pid);
	seq_printf(m, "context %s\n", proc->context->name);
	count = 0;
	ready_threads = 0;
	binder_inner_proc_lock(proc);
	for (n = rb_first(&proc->threads); n != NULL; n = rb_next(n))
		count++;

	list_for_each_entry(thread, &proc->waiting_threads, waiting_thread_node)
		ready_threads++;

	seq_printf(m, "  threads: %d\n", count);
	seq_printf(m, "  requested threads: %d+%d/%d\n"
			"  ready threads %d\n"
			"  free async space %zd\n", proc->requested_threads,
			proc->requested_threads_started, proc->max_threads,
			ready_threads,
			free_async_space);
	count = 0;
	for (n = rb_first(&proc->nodes); n != NULL; n = rb_next(n))
		count++;
	binder_inner_proc_unlock(proc);
	seq_printf(m, "  nodes: %d\n", count);
	count = 0;
	strong = 0;
	weak = 0;
	binder_proc_lock(proc);
	for (n = rb_first(&proc->refs_by_desc); n != NULL; n = rb_next(n)) {
		struct binder_ref *ref = rb_entry(n, struct binder_ref,
						  rb_node_desc);
		count++;
		strong += ref->data.strong;
		weak += ref->data.weak;
	}
	binder_proc_unlock(proc);
	seq_printf(m, "  refs: %d s %d w %d\n", count, strong, weak);

	count = binder_alloc_get_allocated_count(&proc->alloc);
	seq_printf(m, "  buffers: %d\n", count);

	binder_alloc_print_pages(m, &proc->alloc);

	count = 0;
	binder_inner_proc_lock(proc);
	list_for_each_entry(w, &proc->todo, entry) {
		if (w->type == BINDER_WORK_TRANSACTION)
			count++;
	}
	binder_inner_proc_unlock(proc);
	seq_printf(m, "  pending transactions: %d\n", count);

	print_binder_stats(m, "  ", &proc->stats);
}

static int state_show(struct seq_file *m, void *unused)
{
	struct binder_proc *proc;
	struct binder_node *node;
	struct binder_node *last_node = NULL;

	seq_puts(m, "binder state:\n");

	spin_lock(&binder_dead_nodes_lock);
	if (!hlist_empty(&binder_dead_nodes))
		seq_puts(m, "dead nodes:\n");
	hlist_for_each_entry(node, &binder_dead_nodes, dead_node) {
		/*
		 * take a temporary reference on the node so it
		 * survives and isn't removed from the list
		 * while we print it.
		 */
		node->tmp_refs++;
		spin_unlock(&binder_dead_nodes_lock);
		if (last_node)
			binder_put_node(last_node);
		binder_node_lock(node);
		print_binder_node_nilocked(m, node);
		binder_node_unlock(node);
		last_node = node;
		spin_lock(&binder_dead_nodes_lock);
	}
	spin_unlock(&binder_dead_nodes_lock);
	if (last_node)
		binder_put_node(last_node);

	mutex_lock(&binder_procs_lock);
	hlist_for_each_entry(proc, &binder_procs, proc_node)
		print_binder_proc(m, proc, 1);
	mutex_unlock(&binder_procs_lock);

	return 0;
}

static int stats_show(struct seq_file *m, void *unused)
{
	struct binder_proc *proc;

	seq_puts(m, "binder stats:\n");

	print_binder_stats(m, "", &binder_stats);

	mutex_lock(&binder_procs_lock);
	hlist_for_each_entry(proc, &binder_procs, proc_node)
		print_binder_proc_stats(m, proc);
	mutex_unlock(&binder_procs_lock);

	return 0;
}

static int transactions_show(struct seq_file *m, void *unused)
{
	struct binder_proc *proc;

	seq_puts(m, "binder transactions:\n");
	mutex_lock(&binder_procs_lock);
	hlist_for_each_entry(proc, &binder_procs, proc_node)
		print_binder_proc(m, proc, 0);
	mutex_unlock(&binder_procs_lock);

	return 0;
}

static int proc_show(struct seq_file *m, void *unused)
{
	struct binder_proc *itr;
	int pid = (unsigned long)m->private;

	mutex_lock(&binder_procs_lock);
	hlist_for_each_entry(itr, &binder_procs, proc_node) {
		if (itr->pid == pid) {
			seq_puts(m, "binder proc state:\n");
			print_binder_proc(m, itr, 1);
		}
	}
	mutex_unlock(&binder_procs_lock);

	return 0;
}

static void print_binder_transaction_log_entry(struct seq_file *m,
					struct binder_transaction_log_entry *e)
{
	int debug_id = READ_ONCE(e->debug_id_done);
	/*
	 * read barrier to guarantee debug_id_done read before
	 * we print the log values
	 */
	smp_rmb();
	seq_printf(m,
		   "%d: %s from %d:%d to %d:%d context %s node %d handle %d size %d:%d ret %d/%d l=%d",
		   e->debug_id, (e->call_type == 2) ? "reply" :
		   ((e->call_type == 1) ? "async" : "call "), e->from_proc,
		   e->from_thread, e->to_proc, e->to_thread, e->context_name,
		   e->to_node, e->target_handle, e->data_size, e->offsets_size,
		   e->return_error, e->return_error_param,
		   e->return_error_line);
	/*
	 * read-barrier to guarantee read of debug_id_done after
	 * done printing the fields of the entry
	 */
	smp_rmb();
	seq_printf(m, debug_id && debug_id == READ_ONCE(e->debug_id_done) ?
			"\n" : " (incomplete)\n");
}

static int transaction_log_show(struct seq_file *m, void *unused)
{
	struct binder_transaction_log *log = m->private;
	unsigned int log_cur = atomic_read(&log->cur);
	unsigned int count;
	unsigned int cur;
	int i;

	count = log_cur + 1;
	cur = count < ARRAY_SIZE(log->entry) && !log->full ?
		0 : count % ARRAY_SIZE(log->entry);
	if (count > ARRAY_SIZE(log->entry) || log->full)
		count = ARRAY_SIZE(log->entry);
	for (i = 0; i < count; i++) {
		unsigned int index = cur++ % ARRAY_SIZE(log->entry);

		print_binder_transaction_log_entry(m, &log->entry[index]);
	}
	return 0;
}

const struct file_operations binder_fops = {
	.owner = THIS_MODULE,
	.poll = binder_poll,
	.unlocked_ioctl = binder_ioctl,
	.compat_ioctl = compat_ptr_ioctl,
	.mmap = binder_mmap,
	.open = binder_open,
	.flush = binder_flush,
	.release = binder_release,
};

DEFINE_SHOW_ATTRIBUTE(state);
DEFINE_SHOW_ATTRIBUTE(stats);
DEFINE_SHOW_ATTRIBUTE(transactions);
DEFINE_SHOW_ATTRIBUTE(transaction_log);

const struct binder_debugfs_entry binder_debugfs_entries[] = {
	{
		.name = "state",
		.mode = 0444,
		.fops = &state_fops,
		.data = NULL,
	},
	{
		.name = "stats",
		.mode = 0444,
		.fops = &stats_fops,
		.data = NULL,
	},
	{
		.name = "transactions",
		.mode = 0444,
		.fops = &transactions_fops,
		.data = NULL,
	},
	{
		.name = "transaction_log",
		.mode = 0444,
		.fops = &transaction_log_fops,
		.data = &binder_transaction_log,
	},
	{
		.name = "failed_transaction_log",
		.mode = 0444,
		.fops = &transaction_log_fops,
		.data = &binder_transaction_log_failed,
	},
	{} /* terminator */
};

static int __init init_binder_device(const char *name)
{
	int ret;
	struct binder_device *binder_device;

	binder_device = kzalloc(sizeof(*binder_device), GFP_KERNEL);
	if (!binder_device)
		return -ENOMEM;

	binder_device->miscdev.fops = &binder_fops;
	binder_device->miscdev.minor = MISC_DYNAMIC_MINOR;
	binder_device->miscdev.name = name;

	refcount_set(&binder_device->ref, 1);
	binder_device->context.binder_context_mgr_uid = INVALID_UID;
	binder_device->context.name = name;
	mutex_init(&binder_device->context.context_mgr_node_lock);

	ret = misc_register(&binder_device->miscdev);
	if (ret < 0) {
		kfree(binder_device);
		return ret;
	}

	hlist_add_head(&binder_device->hlist, &binder_devices);

	return ret;
}

static int __init binder_init(void)
{
	int ret;
	char *device_name, *device_tmp;
	struct binder_device *device;
	struct hlist_node *tmp;
	char *device_names = NULL;

	ret = binder_alloc_shrinker_init();
	if (ret)
		return ret;

	atomic_set(&binder_transaction_log.cur, ~0U);
	atomic_set(&binder_transaction_log_failed.cur, ~0U);

	binder_debugfs_dir_entry_root = debugfs_create_dir("binder", NULL);
	if (binder_debugfs_dir_entry_root) {
		const struct binder_debugfs_entry *db_entry;

		binder_for_each_debugfs_entry(db_entry)
			debugfs_create_file(db_entry->name,
					    db_entry->mode,
					    binder_debugfs_dir_entry_root,
					    db_entry->data,
					    db_entry->fops);

		binder_debugfs_dir_entry_proc = debugfs_create_dir("proc",
						 binder_debugfs_dir_entry_root);
	}

	if (!IS_ENABLED(CONFIG_ANDROID_BINDERFS) &&
	    strcmp(binder_devices_param, "") != 0) {
		/*
		* Copy the module_parameter string, because we don't want to
		* tokenize it in-place.
		 */
		device_names = kstrdup(binder_devices_param, GFP_KERNEL);
		if (!device_names) {
			ret = -ENOMEM;
			goto err_alloc_device_names_failed;
		}

		device_tmp = device_names;
		while ((device_name = strsep(&device_tmp, ","))) {
			ret = init_binder_device(device_name);
			if (ret)
				goto err_init_binder_device_failed;
		}
	}

	ret = init_binderfs();
	if (ret)
		goto err_init_binder_device_failed;

	return ret;

err_init_binder_device_failed:
	hlist_for_each_entry_safe(device, tmp, &binder_devices, hlist) {
		misc_deregister(&device->miscdev);
		hlist_del(&device->hlist);
		kfree(device);
	}

	kfree(device_names);

err_alloc_device_names_failed:
	debugfs_remove_recursive(binder_debugfs_dir_entry_root);
	binder_alloc_shrinker_exit();

	return ret;
}

device_initcall(binder_init);

#define CREATE_TRACE_POINTS
#include "binder_trace.h"

MODULE_LICENSE("GPL v2");<|MERGE_RESOLUTION|>--- conflicted
+++ resolved
@@ -1950,12 +1950,7 @@
 		binder_dec_node(buffer->target_node, 1, 0);
 
 	off_start_offset = ALIGN(buffer->data_size, sizeof(void *));
-<<<<<<< HEAD
-	off_end_offset = is_failure && failed_at ? failed_at :
-				off_start_offset + buffer->offsets_size;
-=======
-
->>>>>>> eb3cdb58
+
 	for (buffer_offset = off_start_offset; buffer_offset < off_end_offset;
 	     buffer_offset += sizeof(binder_size_t)) {
 		struct binder_object_header *hdr;
@@ -3068,11 +3063,8 @@
 		}
 		if (security_binder_transaction(proc->cred,
 						target_proc->cred) < 0) {
-<<<<<<< HEAD
-=======
 			binder_txn_error("%d:%d transaction credentials failed\n",
 				thread->pid, proc->pid);
->>>>>>> eb3cdb58
 			return_error = BR_FAILED_REPLY;
 			return_error_param = -EPERM;
 			return_error_line = __LINE__;
@@ -3191,7 +3183,7 @@
 		t->from = thread;
 	else
 		t->from = NULL;
-	t->sender_euid = proc->cred->euid;
+	t->sender_euid = task_euid(proc->tsk);
 	t->to_proc = target_proc;
 	t->to_thread = target_thread;
 	t->code = tr->code;
@@ -3797,11 +3789,7 @@
 		binder_node_inner_unlock(buf_node);
 	}
 	trace_binder_transaction_buffer_release(buffer);
-<<<<<<< HEAD
-	binder_transaction_buffer_release(proc, thread, buffer, 0, is_failure);
-=======
 	binder_release_entire_buffer(proc, thread, buffer, is_failure);
->>>>>>> eb3cdb58
 	binder_alloc_free_buf(&proc->alloc, buffer);
 }
 
