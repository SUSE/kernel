// SPDX-License-Identifier: GPL-2.0
/*
 * NVMEM layout bus handling
 *
 * Copyright (C) 2023 Bootlin
 * Author: Miquel Raynal <miquel.raynal@bootlin.com
 */

#include <linux/device.h>
#include <linux/dma-mapping.h>
#include <linux/nvmem-consumer.h>
#include <linux/nvmem-provider.h>
#include <linux/of.h>
#include <linux/of_device.h>
#include <linux/of_irq.h>

#include "internals.h"

#define to_nvmem_layout_driver(drv) \
	(container_of_const((drv), struct nvmem_layout_driver, driver))
#define to_nvmem_layout_device(_dev) \
	container_of((_dev), struct nvmem_layout, dev)

static int nvmem_layout_bus_match(struct device *dev, const struct device_driver *drv)
{
	return of_driver_match_device(dev, drv);
}

static int nvmem_layout_bus_probe(struct device *dev)
{
	struct nvmem_layout_driver *drv = to_nvmem_layout_driver(dev->driver);
	struct nvmem_layout *layout = to_nvmem_layout_device(dev);

	if (!drv->probe || !drv->remove)
		return -EINVAL;

	return drv->probe(layout);
}

static void nvmem_layout_bus_remove(struct device *dev)
{
	struct nvmem_layout_driver *drv = to_nvmem_layout_driver(dev->driver);
	struct nvmem_layout *layout = to_nvmem_layout_device(dev);

	return drv->remove(layout);
}

static int nvmem_layout_bus_uevent(const struct device *dev,
				   struct kobj_uevent_env *env)
{
	int ret;

	ret = of_device_uevent_modalias(dev, env);
<<<<<<< HEAD
	if (ret != ENODEV)
=======
	if (ret != -ENODEV)
>>>>>>> b35fc656
		return ret;

	return 0;
}

static const struct bus_type nvmem_layout_bus_type = {
	.name		= "nvmem-layout",
	.match		= nvmem_layout_bus_match,
	.probe		= nvmem_layout_bus_probe,
	.remove		= nvmem_layout_bus_remove,
	.uevent		= nvmem_layout_bus_uevent,
};

int __nvmem_layout_driver_register(struct nvmem_layout_driver *drv,
				   struct module *owner)
{
	drv->driver.bus = &nvmem_layout_bus_type;
	drv->driver.owner = owner;

	return driver_register(&drv->driver);
}
EXPORT_SYMBOL_GPL(__nvmem_layout_driver_register);

void nvmem_layout_driver_unregister(struct nvmem_layout_driver *drv)
{
	driver_unregister(&drv->driver);
}
EXPORT_SYMBOL_GPL(nvmem_layout_driver_unregister);

static void nvmem_layout_release_device(struct device *dev)
{
	struct nvmem_layout *layout = to_nvmem_layout_device(dev);

	of_node_put(layout->dev.of_node);
	kfree(layout);
}

static int nvmem_layout_create_device(struct nvmem_device *nvmem,
				      struct device_node *np)
{
	struct nvmem_layout *layout;
	struct device *dev;
	int ret;

	layout = kzalloc(sizeof(*layout), GFP_KERNEL);
	if (!layout)
		return -ENOMEM;

	/* Create a bidirectional link */
	layout->nvmem = nvmem;
	nvmem->layout = layout;

	/* Device model registration */
	dev = &layout->dev;
	device_initialize(dev);
	dev->parent = &nvmem->dev;
	dev->bus = &nvmem_layout_bus_type;
	dev->release = nvmem_layout_release_device;
	dev->coherent_dma_mask = DMA_BIT_MASK(32);
	dev->dma_mask = &dev->coherent_dma_mask;
	device_set_node(dev, of_fwnode_handle(of_node_get(np)));
	of_device_make_bus_id(dev);
	of_msi_configure(dev, dev->of_node);

	ret = device_add(dev);
	if (ret) {
		put_device(dev);
		return ret;
	}

	return 0;
}

static const struct of_device_id of_nvmem_layout_skip_table[] = {
	{ .compatible = "fixed-layout", },
	{}
};

static int nvmem_layout_bus_populate(struct nvmem_device *nvmem,
				     struct device_node *layout_dn)
{
	int ret;

	/* Make sure it has a compatible property */
	if (!of_property_present(layout_dn, "compatible")) {
		pr_debug("%s() - skipping %pOF, no compatible prop\n",
			 __func__, layout_dn);
		return 0;
	}

	/* Fixed layouts are parsed manually somewhere else for now */
	if (of_match_node(of_nvmem_layout_skip_table, layout_dn)) {
		pr_debug("%s() - skipping %pOF node\n", __func__, layout_dn);
		return 0;
	}

	if (of_node_check_flag(layout_dn, OF_POPULATED_BUS)) {
		pr_debug("%s() - skipping %pOF, already populated\n",
			 __func__, layout_dn);

		return 0;
	}

	/* NVMEM layout buses expect only a single device representing the layout */
	ret = nvmem_layout_create_device(nvmem, layout_dn);
	if (ret)
		return ret;

	of_node_set_flag(layout_dn, OF_POPULATED_BUS);

	return 0;
}

struct device_node *of_nvmem_layout_get_container(struct nvmem_device *nvmem)
{
	return of_get_child_by_name(nvmem->dev.of_node, "nvmem-layout");
}
EXPORT_SYMBOL_GPL(of_nvmem_layout_get_container);

/*
 * Returns the number of devices populated, 0 if the operation was not relevant
 * for this nvmem device, an error code otherwise.
 */
int nvmem_populate_layout(struct nvmem_device *nvmem)
{
	struct device_node *layout_dn;
	int ret;

	layout_dn = of_nvmem_layout_get_container(nvmem);
	if (!layout_dn)
		return 0;

	/* Populate the layout device */
	device_links_supplier_sync_state_pause();
	ret = nvmem_layout_bus_populate(nvmem, layout_dn);
	device_links_supplier_sync_state_resume();

	of_node_put(layout_dn);
	return ret;
}

void nvmem_destroy_layout(struct nvmem_device *nvmem)
{
	struct device *dev;

	if (!nvmem->layout)
		return;

	dev = &nvmem->layout->dev;
	of_node_clear_flag(dev->of_node, OF_POPULATED_BUS);
	device_unregister(dev);
}

int nvmem_layout_bus_register(void)
{
	return bus_register(&nvmem_layout_bus_type);
}

void nvmem_layout_bus_unregister(void)
{
	bus_unregister(&nvmem_layout_bus_type);
}<|MERGE_RESOLUTION|>--- conflicted
+++ resolved
@@ -51,11 +51,7 @@
 	int ret;
 
 	ret = of_device_uevent_modalias(dev, env);
-<<<<<<< HEAD
-	if (ret != ENODEV)
-=======
 	if (ret != -ENODEV)
->>>>>>> b35fc656
 		return ret;
 
 	return 0;
