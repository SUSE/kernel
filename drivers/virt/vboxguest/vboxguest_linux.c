--- conflicted
+++ resolved
@@ -397,13 +397,6 @@
 	}
 
 	pci_set_drvdata(pci, gdev);
-<<<<<<< HEAD
-
-	vbg_info("vboxguest: misc device minor %d, IRQ %d, I/O port %x, MMIO at %pap (size %pap)\n",
-		 gdev->misc_device.minor, pci->irq, gdev->io_port,
-		 &mmio, &mmio_len);
-=======
->>>>>>> eb3cdb58
 
 	return 0;
 
