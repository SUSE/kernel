// SPDX-License-Identifier: GPL-2.0-only
/*
 * AMD Secure Encrypted Virtualization (SEV) guest driver interface
 *
 * Copyright (C) 2021-2024 Advanced Micro Devices, Inc.
 *
 * Author: Brijesh Singh <brijesh.singh@amd.com>
 */

#include <linux/module.h>
#include <linux/kernel.h>
#include <linux/types.h>
#include <linux/mutex.h>
#include <linux/io.h>
#include <linux/platform_device.h>
#include <linux/miscdevice.h>
#include <linux/set_memory.h>
#include <linux/fs.h>
#include <linux/tsm.h>
#include <crypto/aead.h>
#include <linux/scatterlist.h>
#include <linux/psp-sev.h>
#include <linux/sockptr.h>
#include <linux/cleanup.h>
#include <linux/uuid.h>
<<<<<<< HEAD
=======
#include <linux/configfs.h>
>>>>>>> 2d5404ca
#include <uapi/linux/sev-guest.h>
#include <uapi/linux/psp-sev.h>

#include <asm/svm.h>
#include <asm/sev.h>

#define DEVICE_NAME	"sev-guest"
#define AAD_LEN		48
#define MSG_HDR_VER	1

#define SNP_REQ_MAX_RETRY_DURATION	(60*HZ)
#define SNP_REQ_RETRY_DELAY		(2*HZ)

#define SVSM_MAX_RETRIES		3

struct snp_guest_crypto {
	struct crypto_aead *tfm;
	u8 *iv, *authtag;
	int iv_len, a_len;
};

struct snp_guest_dev {
	struct device *dev;
	struct miscdevice misc;

	void *certs_data;
	struct snp_guest_crypto *crypto;
	/* request and response are in unencrypted memory */
	struct snp_guest_msg *request, *response;

	/*
	 * Avoid information leakage by double-buffering shared messages
	 * in fields that are in regular encrypted memory.
	 */
	struct snp_guest_msg secret_request, secret_response;

	struct snp_secrets_page *secrets;
	struct snp_req_data input;
	union {
		struct snp_report_req report;
		struct snp_derived_key_req derived_key;
		struct snp_ext_report_req ext_report;
	} req;
	u32 *os_area_msg_seqno;
	u8 *vmpck;
};

/*
 * The VMPCK ID represents the key used by the SNP guest to communicate with the
 * SEV firmware in the AMD Secure Processor (ASP, aka PSP). By default, the key
 * used will be the key associated with the VMPL at which the guest is running.
 * Should the default key be wiped (see snp_disable_vmpck()), this parameter
 * allows for using one of the remaining VMPCKs.
 */
static int vmpck_id = -1;
module_param(vmpck_id, int, 0444);
MODULE_PARM_DESC(vmpck_id, "The VMPCK ID to use when communicating with the PSP.");

/* Mutex to serialize the shared buffer access and command handling. */
static DEFINE_MUTEX(snp_cmd_mutex);

static bool is_vmpck_empty(struct snp_guest_dev *snp_dev)
{
	char zero_key[VMPCK_KEY_LEN] = {0};

	if (snp_dev->vmpck)
		return !memcmp(snp_dev->vmpck, zero_key, VMPCK_KEY_LEN);

	return true;
}

/*
 * If an error is received from the host or AMD Secure Processor (ASP) there
 * are two options. Either retry the exact same encrypted request or discontinue
 * using the VMPCK.
 *
 * This is because in the current encryption scheme GHCB v2 uses AES-GCM to
 * encrypt the requests. The IV for this scheme is the sequence number. GCM
 * cannot tolerate IV reuse.
 *
 * The ASP FW v1.51 only increments the sequence numbers on a successful
 * guest<->ASP back and forth and only accepts messages at its exact sequence
 * number.
 *
 * So if the sequence number were to be reused the encryption scheme is
 * vulnerable. If the sequence number were incremented for a fresh IV the ASP
 * will reject the request.
 */
static void snp_disable_vmpck(struct snp_guest_dev *snp_dev)
{
	dev_alert(snp_dev->dev, "Disabling VMPCK%d communication key to prevent IV reuse.\n",
		  vmpck_id);
	memzero_explicit(snp_dev->vmpck, VMPCK_KEY_LEN);
	snp_dev->vmpck = NULL;
}

static inline u64 __snp_get_msg_seqno(struct snp_guest_dev *snp_dev)
{
	u64 count;

	lockdep_assert_held(&snp_cmd_mutex);

	/* Read the current message sequence counter from secrets pages */
	count = *snp_dev->os_area_msg_seqno;

	return count + 1;
}

/* Return a non-zero on success */
static u64 snp_get_msg_seqno(struct snp_guest_dev *snp_dev)
{
	u64 count = __snp_get_msg_seqno(snp_dev);

	/*
	 * The message sequence counter for the SNP guest request is a  64-bit
	 * value but the version 2 of GHCB specification defines a 32-bit storage
	 * for it. If the counter exceeds the 32-bit value then return zero.
	 * The caller should check the return value, but if the caller happens to
	 * not check the value and use it, then the firmware treats zero as an
	 * invalid number and will fail the  message request.
	 */
	if (count >= UINT_MAX) {
		dev_err(snp_dev->dev, "request message sequence counter overflow\n");
		return 0;
	}

	return count;
}

static void snp_inc_msg_seqno(struct snp_guest_dev *snp_dev)
{
	/*
	 * The counter is also incremented by the PSP, so increment it by 2
	 * and save in secrets page.
	 */
	*snp_dev->os_area_msg_seqno += 2;
}

static inline struct snp_guest_dev *to_snp_dev(struct file *file)
{
	struct miscdevice *dev = file->private_data;

	return container_of(dev, struct snp_guest_dev, misc);
}

static struct snp_guest_crypto *init_crypto(struct snp_guest_dev *snp_dev, u8 *key, size_t keylen)
{
	struct snp_guest_crypto *crypto;

	crypto = kzalloc(sizeof(*crypto), GFP_KERNEL_ACCOUNT);
	if (!crypto)
		return NULL;

	crypto->tfm = crypto_alloc_aead("gcm(aes)", 0, 0);
	if (IS_ERR(crypto->tfm))
		goto e_free;

	if (crypto_aead_setkey(crypto->tfm, key, keylen))
		goto e_free_crypto;

	crypto->iv_len = crypto_aead_ivsize(crypto->tfm);
	crypto->iv = kmalloc(crypto->iv_len, GFP_KERNEL_ACCOUNT);
	if (!crypto->iv)
		goto e_free_crypto;

	if (crypto_aead_authsize(crypto->tfm) > MAX_AUTHTAG_LEN) {
		if (crypto_aead_setauthsize(crypto->tfm, MAX_AUTHTAG_LEN)) {
			dev_err(snp_dev->dev, "failed to set authsize to %d\n", MAX_AUTHTAG_LEN);
			goto e_free_iv;
		}
	}

	crypto->a_len = crypto_aead_authsize(crypto->tfm);
	crypto->authtag = kmalloc(crypto->a_len, GFP_KERNEL_ACCOUNT);
	if (!crypto->authtag)
		goto e_free_iv;

	return crypto;

e_free_iv:
	kfree(crypto->iv);
e_free_crypto:
	crypto_free_aead(crypto->tfm);
e_free:
	kfree(crypto);

	return NULL;
}

static void deinit_crypto(struct snp_guest_crypto *crypto)
{
	crypto_free_aead(crypto->tfm);
	kfree(crypto->iv);
	kfree(crypto->authtag);
	kfree(crypto);
}

static int enc_dec_message(struct snp_guest_crypto *crypto, struct snp_guest_msg *msg,
			   u8 *src_buf, u8 *dst_buf, size_t len, bool enc)
{
	struct snp_guest_msg_hdr *hdr = &msg->hdr;
	struct scatterlist src[3], dst[3];
	DECLARE_CRYPTO_WAIT(wait);
	struct aead_request *req;
	int ret;

	req = aead_request_alloc(crypto->tfm, GFP_KERNEL);
	if (!req)
		return -ENOMEM;

	/*
	 * AEAD memory operations:
	 * +------ AAD -------+------- DATA -----+---- AUTHTAG----+
	 * |  msg header      |  plaintext       |  hdr->authtag  |
	 * | bytes 30h - 5Fh  |    or            |                |
	 * |                  |   cipher         |                |
	 * +------------------+------------------+----------------+
	 */
	sg_init_table(src, 3);
	sg_set_buf(&src[0], &hdr->algo, AAD_LEN);
	sg_set_buf(&src[1], src_buf, hdr->msg_sz);
	sg_set_buf(&src[2], hdr->authtag, crypto->a_len);

	sg_init_table(dst, 3);
	sg_set_buf(&dst[0], &hdr->algo, AAD_LEN);
	sg_set_buf(&dst[1], dst_buf, hdr->msg_sz);
	sg_set_buf(&dst[2], hdr->authtag, crypto->a_len);

	aead_request_set_ad(req, AAD_LEN);
	aead_request_set_tfm(req, crypto->tfm);
	aead_request_set_callback(req, 0, crypto_req_done, &wait);

	aead_request_set_crypt(req, src, dst, len, crypto->iv);
	ret = crypto_wait_req(enc ? crypto_aead_encrypt(req) : crypto_aead_decrypt(req), &wait);

	aead_request_free(req);
	return ret;
}

static int __enc_payload(struct snp_guest_dev *snp_dev, struct snp_guest_msg *msg,
			 void *plaintext, size_t len)
{
	struct snp_guest_crypto *crypto = snp_dev->crypto;
	struct snp_guest_msg_hdr *hdr = &msg->hdr;

	memset(crypto->iv, 0, crypto->iv_len);
	memcpy(crypto->iv, &hdr->msg_seqno, sizeof(hdr->msg_seqno));

	return enc_dec_message(crypto, msg, plaintext, msg->payload, len, true);
}

static int dec_payload(struct snp_guest_dev *snp_dev, struct snp_guest_msg *msg,
		       void *plaintext, size_t len)
{
	struct snp_guest_crypto *crypto = snp_dev->crypto;
	struct snp_guest_msg_hdr *hdr = &msg->hdr;

	/* Build IV with response buffer sequence number */
	memset(crypto->iv, 0, crypto->iv_len);
	memcpy(crypto->iv, &hdr->msg_seqno, sizeof(hdr->msg_seqno));

	return enc_dec_message(crypto, msg, msg->payload, plaintext, len, false);
}

static int verify_and_dec_payload(struct snp_guest_dev *snp_dev, void *payload, u32 sz)
{
	struct snp_guest_crypto *crypto = snp_dev->crypto;
	struct snp_guest_msg *resp_msg = &snp_dev->secret_response;
	struct snp_guest_msg *req_msg = &snp_dev->secret_request;
	struct snp_guest_msg_hdr *req_msg_hdr = &req_msg->hdr;
	struct snp_guest_msg_hdr *resp_msg_hdr = &resp_msg->hdr;

	pr_debug("response [seqno %lld type %d version %d sz %d]\n",
		 resp_msg_hdr->msg_seqno, resp_msg_hdr->msg_type, resp_msg_hdr->msg_version,
		 resp_msg_hdr->msg_sz);

	/* Copy response from shared memory to encrypted memory. */
	memcpy(resp_msg, snp_dev->response, sizeof(*resp_msg));

	/* Verify that the sequence counter is incremented by 1 */
	if (unlikely(resp_msg_hdr->msg_seqno != (req_msg_hdr->msg_seqno + 1)))
		return -EBADMSG;

	/* Verify response message type and version number. */
	if (resp_msg_hdr->msg_type != (req_msg_hdr->msg_type + 1) ||
	    resp_msg_hdr->msg_version != req_msg_hdr->msg_version)
		return -EBADMSG;

	/*
	 * If the message size is greater than our buffer length then return
	 * an error.
	 */
	if (unlikely((resp_msg_hdr->msg_sz + crypto->a_len) > sz))
		return -EBADMSG;

	/* Decrypt the payload */
	return dec_payload(snp_dev, resp_msg, payload, resp_msg_hdr->msg_sz + crypto->a_len);
}

static int enc_payload(struct snp_guest_dev *snp_dev, u64 seqno, int version, u8 type,
			void *payload, size_t sz)
{
	struct snp_guest_msg *msg = &snp_dev->secret_request;
	struct snp_guest_msg_hdr *hdr = &msg->hdr;

	memset(msg, 0, sizeof(*msg));

	hdr->algo = SNP_AEAD_AES_256_GCM;
	hdr->hdr_version = MSG_HDR_VER;
	hdr->hdr_sz = sizeof(*hdr);
	hdr->msg_type = type;
	hdr->msg_version = version;
	hdr->msg_seqno = seqno;
	hdr->msg_vmpck = vmpck_id;
	hdr->msg_sz = sz;

	/* Verify the sequence number is non-zero */
	if (!hdr->msg_seqno)
		return -ENOSR;

	pr_debug("request [seqno %lld type %d version %d sz %d]\n",
		 hdr->msg_seqno, hdr->msg_type, hdr->msg_version, hdr->msg_sz);

	return __enc_payload(snp_dev, msg, payload, sz);
}

static int __handle_guest_request(struct snp_guest_dev *snp_dev, u64 exit_code,
				  struct snp_guest_request_ioctl *rio)
{
	unsigned long req_start = jiffies;
	unsigned int override_npages = 0;
	u64 override_err = 0;
	int rc;

retry_request:
	/*
	 * Call firmware to process the request. In this function the encrypted
	 * message enters shared memory with the host. So after this call the
	 * sequence number must be incremented or the VMPCK must be deleted to
	 * prevent reuse of the IV.
	 */
	rc = snp_issue_guest_request(exit_code, &snp_dev->input, rio);
	switch (rc) {
	case -ENOSPC:
		/*
		 * If the extended guest request fails due to having too
		 * small of a certificate data buffer, retry the same
		 * guest request without the extended data request in
		 * order to increment the sequence number and thus avoid
		 * IV reuse.
		 */
		override_npages = snp_dev->input.data_npages;
		exit_code	= SVM_VMGEXIT_GUEST_REQUEST;

		/*
		 * Override the error to inform callers the given extended
		 * request buffer size was too small and give the caller the
		 * required buffer size.
		 */
		override_err = SNP_GUEST_VMM_ERR(SNP_GUEST_VMM_ERR_INVALID_LEN);

		/*
		 * If this call to the firmware succeeds, the sequence number can
		 * be incremented allowing for continued use of the VMPCK. If
		 * there is an error reflected in the return value, this value
		 * is checked further down and the result will be the deletion
		 * of the VMPCK and the error code being propagated back to the
		 * user as an ioctl() return code.
		 */
		goto retry_request;

	/*
	 * The host may return SNP_GUEST_VMM_ERR_BUSY if the request has been
	 * throttled. Retry in the driver to avoid returning and reusing the
	 * message sequence number on a different message.
	 */
	case -EAGAIN:
		if (jiffies - req_start > SNP_REQ_MAX_RETRY_DURATION) {
			rc = -ETIMEDOUT;
			break;
		}
		schedule_timeout_killable(SNP_REQ_RETRY_DELAY);
		goto retry_request;
	}

	/*
	 * Increment the message sequence number. There is no harm in doing
	 * this now because decryption uses the value stored in the response
	 * structure and any failure will wipe the VMPCK, preventing further
	 * use anyway.
	 */
	snp_inc_msg_seqno(snp_dev);

	if (override_err) {
		rio->exitinfo2 = override_err;

		/*
		 * If an extended guest request was issued and the supplied certificate
		 * buffer was not large enough, a standard guest request was issued to
		 * prevent IV reuse. If the standard request was successful, return -EIO
		 * back to the caller as would have originally been returned.
		 */
		if (!rc && override_err == SNP_GUEST_VMM_ERR(SNP_GUEST_VMM_ERR_INVALID_LEN))
			rc = -EIO;
	}

	if (override_npages)
		snp_dev->input.data_npages = override_npages;

	return rc;
}

static int handle_guest_request(struct snp_guest_dev *snp_dev, u64 exit_code,
				struct snp_guest_request_ioctl *rio, u8 type,
				void *req_buf, size_t req_sz, void *resp_buf,
				u32 resp_sz)
{
	u64 seqno;
	int rc;

	/* Get message sequence and verify that its a non-zero */
	seqno = snp_get_msg_seqno(snp_dev);
	if (!seqno)
		return -EIO;

	/* Clear shared memory's response for the host to populate. */
	memset(snp_dev->response, 0, sizeof(struct snp_guest_msg));

	/* Encrypt the userspace provided payload in snp_dev->secret_request. */
	rc = enc_payload(snp_dev, seqno, rio->msg_version, type, req_buf, req_sz);
	if (rc)
		return rc;

	/*
	 * Write the fully encrypted request to the shared unencrypted
	 * request page.
	 */
	memcpy(snp_dev->request, &snp_dev->secret_request,
	       sizeof(snp_dev->secret_request));

	rc = __handle_guest_request(snp_dev, exit_code, rio);
	if (rc) {
		if (rc == -EIO &&
		    rio->exitinfo2 == SNP_GUEST_VMM_ERR(SNP_GUEST_VMM_ERR_INVALID_LEN))
			return rc;

		dev_alert(snp_dev->dev,
			  "Detected error from ASP request. rc: %d, exitinfo2: 0x%llx\n",
			  rc, rio->exitinfo2);

		snp_disable_vmpck(snp_dev);
		return rc;
	}

	rc = verify_and_dec_payload(snp_dev, resp_buf, resp_sz);
	if (rc) {
		dev_alert(snp_dev->dev, "Detected unexpected decode failure from ASP. rc: %d\n", rc);
		snp_disable_vmpck(snp_dev);
		return rc;
	}

	return 0;
}

struct snp_req_resp {
	sockptr_t req_data;
	sockptr_t resp_data;
};

static int get_report(struct snp_guest_dev *snp_dev, struct snp_guest_request_ioctl *arg)
{
	struct snp_guest_crypto *crypto = snp_dev->crypto;
<<<<<<< HEAD
	struct snp_report_req *req = &snp_dev->req.report;
	struct snp_report_resp *resp;
=======
	struct snp_report_req *report_req = &snp_dev->req.report;
	struct snp_report_resp *report_resp;
>>>>>>> 2d5404ca
	int rc, resp_len;

	lockdep_assert_held(&snp_cmd_mutex);

	if (!arg->req_data || !arg->resp_data)
		return -EINVAL;

<<<<<<< HEAD
	if (copy_from_user(req, (void __user *)arg->req_data, sizeof(*req)))
=======
	if (copy_from_user(report_req, (void __user *)arg->req_data, sizeof(*report_req)))
>>>>>>> 2d5404ca
		return -EFAULT;

	/*
	 * The intermediate response buffer is used while decrypting the
	 * response payload. Make sure that it has enough space to cover the
	 * authtag.
	 */
	resp_len = sizeof(report_resp->data) + crypto->a_len;
	report_resp = kzalloc(resp_len, GFP_KERNEL_ACCOUNT);
	if (!report_resp)
		return -ENOMEM;

<<<<<<< HEAD
	rc = handle_guest_request(snp_dev, SVM_VMGEXIT_GUEST_REQUEST, arg,
				  SNP_MSG_REPORT_REQ, req, sizeof(*req), resp->data,
				  resp_len);
=======
	rc = handle_guest_request(snp_dev, SVM_VMGEXIT_GUEST_REQUEST, arg, SNP_MSG_REPORT_REQ,
				  report_req, sizeof(*report_req), report_resp->data, resp_len);
>>>>>>> 2d5404ca
	if (rc)
		goto e_free;

	if (copy_to_user((void __user *)arg->resp_data, report_resp, sizeof(*report_resp)))
		rc = -EFAULT;

e_free:
	kfree(report_resp);
	return rc;
}

static int get_derived_key(struct snp_guest_dev *snp_dev, struct snp_guest_request_ioctl *arg)
{
<<<<<<< HEAD
	struct snp_derived_key_req *req = &snp_dev->req.derived_key;
	struct snp_guest_crypto *crypto = snp_dev->crypto;
	struct snp_derived_key_resp resp = {0};
=======
	struct snp_derived_key_req *derived_key_req = &snp_dev->req.derived_key;
	struct snp_guest_crypto *crypto = snp_dev->crypto;
	struct snp_derived_key_resp derived_key_resp = {0};
>>>>>>> 2d5404ca
	int rc, resp_len;
	/* Response data is 64 bytes and max authsize for GCM is 16 bytes. */
	u8 buf[64 + 16];

	lockdep_assert_held(&snp_cmd_mutex);

	if (!arg->req_data || !arg->resp_data)
		return -EINVAL;

	/*
	 * The intermediate response buffer is used while decrypting the
	 * response payload. Make sure that it has enough space to cover the
	 * authtag.
	 */
	resp_len = sizeof(derived_key_resp.data) + crypto->a_len;
	if (sizeof(buf) < resp_len)
		return -ENOMEM;

<<<<<<< HEAD
	if (copy_from_user(req, (void __user *)arg->req_data, sizeof(*req)))
		return -EFAULT;

	rc = handle_guest_request(snp_dev, SVM_VMGEXIT_GUEST_REQUEST, arg,
				  SNP_MSG_KEY_REQ, req, sizeof(*req), buf, resp_len);
=======
	if (copy_from_user(derived_key_req, (void __user *)arg->req_data,
			   sizeof(*derived_key_req)))
		return -EFAULT;

	rc = handle_guest_request(snp_dev, SVM_VMGEXIT_GUEST_REQUEST, arg, SNP_MSG_KEY_REQ,
				  derived_key_req, sizeof(*derived_key_req), buf, resp_len);
>>>>>>> 2d5404ca
	if (rc)
		return rc;

	memcpy(derived_key_resp.data, buf, sizeof(derived_key_resp.data));
	if (copy_to_user((void __user *)arg->resp_data, &derived_key_resp,
			 sizeof(derived_key_resp)))
		rc = -EFAULT;

	/* The response buffer contains the sensitive data, explicitly clear it. */
	memzero_explicit(buf, sizeof(buf));
	memzero_explicit(&derived_key_resp, sizeof(derived_key_resp));
	return rc;
}

static int get_ext_report(struct snp_guest_dev *snp_dev, struct snp_guest_request_ioctl *arg,
			  struct snp_req_resp *io)

{
<<<<<<< HEAD
	struct snp_ext_report_req *req = &snp_dev->req.ext_report;
	struct snp_guest_crypto *crypto = snp_dev->crypto;
	struct snp_report_resp *resp;
=======
	struct snp_ext_report_req *report_req = &snp_dev->req.ext_report;
	struct snp_guest_crypto *crypto = snp_dev->crypto;
	struct snp_report_resp *report_resp;
>>>>>>> 2d5404ca
	int ret, npages = 0, resp_len;
	sockptr_t certs_address;

	lockdep_assert_held(&snp_cmd_mutex);

	if (sockptr_is_null(io->req_data) || sockptr_is_null(io->resp_data))
		return -EINVAL;

<<<<<<< HEAD
	if (copy_from_sockptr(req, io->req_data, sizeof(*req)))
		return -EFAULT;

	/* caller does not want certificate data */
	if (!req->certs_len || !req->certs_address)
		goto cmd;

	if (req->certs_len > SEV_FW_BLOB_MAX_SIZE ||
	    !IS_ALIGNED(req->certs_len, PAGE_SIZE))
		return -EINVAL;

	if (sockptr_is_kernel(io->resp_data)) {
		certs_address = KERNEL_SOCKPTR((void *)req->certs_address);
	} else {
		certs_address = USER_SOCKPTR((void __user *)req->certs_address);
		if (!access_ok(certs_address.user, req->certs_len))
=======
	if (copy_from_sockptr(report_req, io->req_data, sizeof(*report_req)))
		return -EFAULT;

	/* caller does not want certificate data */
	if (!report_req->certs_len || !report_req->certs_address)
		goto cmd;

	if (report_req->certs_len > SEV_FW_BLOB_MAX_SIZE ||
	    !IS_ALIGNED(report_req->certs_len, PAGE_SIZE))
		return -EINVAL;

	if (sockptr_is_kernel(io->resp_data)) {
		certs_address = KERNEL_SOCKPTR((void *)report_req->certs_address);
	} else {
		certs_address = USER_SOCKPTR((void __user *)report_req->certs_address);
		if (!access_ok(certs_address.user, report_req->certs_len))
>>>>>>> 2d5404ca
			return -EFAULT;
	}

	/*
	 * Initialize the intermediate buffer with all zeros. This buffer
	 * is used in the guest request message to get the certs blob from
	 * the host. If host does not supply any certs in it, then copy
	 * zeros to indicate that certificate data was not provided.
	 */
<<<<<<< HEAD
	memset(snp_dev->certs_data, 0, req->certs_len);
	npages = req->certs_len >> PAGE_SHIFT;
=======
	memset(snp_dev->certs_data, 0, report_req->certs_len);
	npages = report_req->certs_len >> PAGE_SHIFT;
>>>>>>> 2d5404ca
cmd:
	/*
	 * The intermediate response buffer is used while decrypting the
	 * response payload. Make sure that it has enough space to cover the
	 * authtag.
	 */
	resp_len = sizeof(report_resp->data) + crypto->a_len;
	report_resp = kzalloc(resp_len, GFP_KERNEL_ACCOUNT);
	if (!report_resp)
		return -ENOMEM;

	snp_dev->input.data_npages = npages;
<<<<<<< HEAD
	ret = handle_guest_request(snp_dev, SVM_VMGEXIT_EXT_GUEST_REQUEST, arg,
				   SNP_MSG_REPORT_REQ, &req->data,
				   sizeof(req->data), resp->data, resp_len);

	/* If certs length is invalid then copy the returned length */
	if (arg->vmm_error == SNP_GUEST_VMM_ERR_INVALID_LEN) {
		req->certs_len = snp_dev->input.data_npages << PAGE_SHIFT;

		if (copy_to_sockptr(io->req_data, req, sizeof(*req)))
=======
	ret = handle_guest_request(snp_dev, SVM_VMGEXIT_EXT_GUEST_REQUEST, arg, SNP_MSG_REPORT_REQ,
				   &report_req->data, sizeof(report_req->data),
				   report_resp->data, resp_len);

	/* If certs length is invalid then copy the returned length */
	if (arg->vmm_error == SNP_GUEST_VMM_ERR_INVALID_LEN) {
		report_req->certs_len = snp_dev->input.data_npages << PAGE_SHIFT;

		if (copy_to_sockptr(io->req_data, report_req, sizeof(*report_req)))
>>>>>>> 2d5404ca
			ret = -EFAULT;
	}

	if (ret)
		goto e_free;

<<<<<<< HEAD
	if (npages && copy_to_sockptr(certs_address, snp_dev->certs_data, req->certs_len)) {
=======
	if (npages && copy_to_sockptr(certs_address, snp_dev->certs_data, report_req->certs_len)) {
>>>>>>> 2d5404ca
		ret = -EFAULT;
		goto e_free;
	}

<<<<<<< HEAD
	if (copy_to_sockptr(io->resp_data, resp, sizeof(*resp)))
=======
	if (copy_to_sockptr(io->resp_data, report_resp, sizeof(*report_resp)))
>>>>>>> 2d5404ca
		ret = -EFAULT;

e_free:
	kfree(report_resp);
	return ret;
}

static long snp_guest_ioctl(struct file *file, unsigned int ioctl, unsigned long arg)
{
	struct snp_guest_dev *snp_dev = to_snp_dev(file);
	void __user *argp = (void __user *)arg;
	struct snp_guest_request_ioctl input;
	struct snp_req_resp io;
	int ret = -ENOTTY;

	if (copy_from_user(&input, argp, sizeof(input)))
		return -EFAULT;

	input.exitinfo2 = 0xff;

	/* Message version must be non-zero */
	if (!input.msg_version)
		return -EINVAL;

	mutex_lock(&snp_cmd_mutex);

	/* Check if the VMPCK is not empty */
	if (is_vmpck_empty(snp_dev)) {
		dev_err_ratelimited(snp_dev->dev, "VMPCK is disabled\n");
		mutex_unlock(&snp_cmd_mutex);
		return -ENOTTY;
	}

	switch (ioctl) {
	case SNP_GET_REPORT:
		ret = get_report(snp_dev, &input);
		break;
	case SNP_GET_DERIVED_KEY:
		ret = get_derived_key(snp_dev, &input);
		break;
	case SNP_GET_EXT_REPORT:
		/*
		 * As get_ext_report() may be called from the ioctl() path and a
		 * kernel internal path (configfs-tsm), decorate the passed
		 * buffers as user pointers.
		 */
		io.req_data = USER_SOCKPTR((void __user *)input.req_data);
		io.resp_data = USER_SOCKPTR((void __user *)input.resp_data);
		ret = get_ext_report(snp_dev, &input, &io);
		break;
	default:
		break;
	}

	mutex_unlock(&snp_cmd_mutex);

	if (input.exitinfo2 && copy_to_user(argp, &input, sizeof(input)))
		return -EFAULT;

	return ret;
}

static void free_shared_pages(void *buf, size_t sz)
{
	unsigned int npages = PAGE_ALIGN(sz) >> PAGE_SHIFT;
	int ret;

	if (!buf)
		return;

	ret = set_memory_encrypted((unsigned long)buf, npages);
	if (ret) {
		WARN_ONCE(ret, "failed to restore encryption mask (leak it)\n");
		return;
	}

	__free_pages(virt_to_page(buf), get_order(sz));
}

static void *alloc_shared_pages(struct device *dev, size_t sz)
{
	unsigned int npages = PAGE_ALIGN(sz) >> PAGE_SHIFT;
	struct page *page;
	int ret;

	page = alloc_pages(GFP_KERNEL_ACCOUNT, get_order(sz));
	if (!page)
		return NULL;

	ret = set_memory_decrypted((unsigned long)page_address(page), npages);
	if (ret) {
		dev_err(dev, "failed to mark page shared, ret=%d\n", ret);
		__free_pages(page, get_order(sz));
		return NULL;
	}

	return page_address(page);
}

static const struct file_operations snp_guest_fops = {
	.owner	= THIS_MODULE,
	.unlocked_ioctl = snp_guest_ioctl,
};

static u8 *get_vmpck(int id, struct snp_secrets_page *secrets, u32 **seqno)
{
	u8 *key = NULL;

	switch (id) {
	case 0:
		*seqno = &secrets->os_area.msg_seqno_0;
		key = secrets->vmpck0;
		break;
	case 1:
		*seqno = &secrets->os_area.msg_seqno_1;
		key = secrets->vmpck1;
		break;
	case 2:
		*seqno = &secrets->os_area.msg_seqno_2;
		key = secrets->vmpck2;
		break;
	case 3:
		*seqno = &secrets->os_area.msg_seqno_3;
		key = secrets->vmpck3;
		break;
	default:
		break;
	}

	return key;
}

struct snp_msg_report_resp_hdr {
	u32 status;
	u32 report_size;
	u8 rsvd[24];
};

struct snp_msg_cert_entry {
	guid_t guid;
	u32 offset;
	u32 length;
};

<<<<<<< HEAD
=======
static int sev_svsm_report_new(struct tsm_report *report, void *data)
{
	unsigned int rep_len, man_len, certs_len;
	struct tsm_desc *desc = &report->desc;
	struct svsm_attest_call ac = {};
	unsigned int retry_count;
	void *rep, *man, *certs;
	struct svsm_call call;
	unsigned int size;
	bool try_again;
	void *buffer;
	u64 call_id;
	int ret;

	/*
	 * Allocate pages for the request:
	 * - Report blob (4K)
	 * - Manifest blob (4K)
	 * - Certificate blob (16K)
	 *
	 * Above addresses must be 4K aligned
	 */
	rep_len = SZ_4K;
	man_len = SZ_4K;
	certs_len = SEV_FW_BLOB_MAX_SIZE;

	guard(mutex)(&snp_cmd_mutex);

	if (guid_is_null(&desc->service_guid)) {
		call_id = SVSM_ATTEST_CALL(SVSM_ATTEST_SERVICES);
	} else {
		export_guid(ac.service_guid, &desc->service_guid);
		ac.service_manifest_ver = desc->service_manifest_version;

		call_id = SVSM_ATTEST_CALL(SVSM_ATTEST_SINGLE_SERVICE);
	}

	retry_count = 0;

retry:
	memset(&call, 0, sizeof(call));

	size = rep_len + man_len + certs_len;
	buffer = alloc_pages_exact(size, __GFP_ZERO);
	if (!buffer)
		return -ENOMEM;

	rep = buffer;
	ac.report_buf.pa = __pa(rep);
	ac.report_buf.len = rep_len;

	man = rep + rep_len;
	ac.manifest_buf.pa = __pa(man);
	ac.manifest_buf.len = man_len;

	certs = man + man_len;
	ac.certificates_buf.pa = __pa(certs);
	ac.certificates_buf.len = certs_len;

	ac.nonce.pa = __pa(desc->inblob);
	ac.nonce.len = desc->inblob_len;

	ret = snp_issue_svsm_attest_req(call_id, &call, &ac);
	if (ret) {
		free_pages_exact(buffer, size);

		switch (call.rax_out) {
		case SVSM_ERR_INVALID_PARAMETER:
			try_again = false;

			if (ac.report_buf.len > rep_len) {
				rep_len = PAGE_ALIGN(ac.report_buf.len);
				try_again = true;
			}

			if (ac.manifest_buf.len > man_len) {
				man_len = PAGE_ALIGN(ac.manifest_buf.len);
				try_again = true;
			}

			if (ac.certificates_buf.len > certs_len) {
				certs_len = PAGE_ALIGN(ac.certificates_buf.len);
				try_again = true;
			}

			/* If one of the buffers wasn't large enough, retry the request */
			if (try_again && retry_count < SVSM_MAX_RETRIES) {
				retry_count++;
				goto retry;
			}

			return -EINVAL;
		default:
			pr_err_ratelimited("SVSM attestation request failed (%d / 0x%llx)\n",
					   ret, call.rax_out);
			return -EINVAL;
		}
	}

	/*
	 * Allocate all the blob memory buffers at once so that the cleanup is
	 * done for errors that occur after the first allocation (i.e. before
	 * using no_free_ptr()).
	 */
	rep_len = ac.report_buf.len;
	void *rbuf __free(kvfree) = kvzalloc(rep_len, GFP_KERNEL);

	man_len = ac.manifest_buf.len;
	void *mbuf __free(kvfree) = kvzalloc(man_len, GFP_KERNEL);

	certs_len = ac.certificates_buf.len;
	void *cbuf __free(kvfree) = certs_len ? kvzalloc(certs_len, GFP_KERNEL) : NULL;

	if (!rbuf || !mbuf || (certs_len && !cbuf)) {
		free_pages_exact(buffer, size);
		return -ENOMEM;
	}

	memcpy(rbuf, rep, rep_len);
	report->outblob = no_free_ptr(rbuf);
	report->outblob_len = rep_len;

	memcpy(mbuf, man, man_len);
	report->manifestblob = no_free_ptr(mbuf);
	report->manifestblob_len = man_len;

	if (certs_len) {
		memcpy(cbuf, certs, certs_len);
		report->auxblob = no_free_ptr(cbuf);
		report->auxblob_len = certs_len;
	}

	free_pages_exact(buffer, size);

	return 0;
}

>>>>>>> 2d5404ca
static int sev_report_new(struct tsm_report *report, void *data)
{
	struct snp_msg_cert_entry *cert_table;
	struct tsm_desc *desc = &report->desc;
	struct snp_guest_dev *snp_dev = data;
	struct snp_msg_report_resp_hdr hdr;
	const u32 report_size = SZ_4K;
	const u32 ext_size = SEV_FW_BLOB_MAX_SIZE;
	u32 certs_size, i, size = report_size + ext_size;
	int ret;

	if (desc->inblob_len != SNP_REPORT_USER_DATA_SIZE)
		return -EINVAL;

<<<<<<< HEAD
=======
	if (desc->service_provider) {
		if (strcmp(desc->service_provider, "svsm"))
			return -EINVAL;

		return sev_svsm_report_new(report, data);
	}

>>>>>>> 2d5404ca
	void *buf __free(kvfree) = kvzalloc(size, GFP_KERNEL);
	if (!buf)
		return -ENOMEM;

	guard(mutex)(&snp_cmd_mutex);

	/* Check if the VMPCK is not empty */
	if (is_vmpck_empty(snp_dev)) {
		dev_err_ratelimited(snp_dev->dev, "VMPCK is disabled\n");
		return -ENOTTY;
	}

	cert_table = buf + report_size;
	struct snp_ext_report_req ext_req = {
		.data = { .vmpl = desc->privlevel },
		.certs_address = (__u64)cert_table,
		.certs_len = ext_size,
	};
	memcpy(&ext_req.data.user_data, desc->inblob, desc->inblob_len);

	struct snp_guest_request_ioctl input = {
		.msg_version = 1,
		.req_data = (__u64)&ext_req,
		.resp_data = (__u64)buf,
		.exitinfo2 = 0xff,
	};
	struct snp_req_resp io = {
		.req_data = KERNEL_SOCKPTR(&ext_req),
		.resp_data = KERNEL_SOCKPTR(buf),
	};

	ret = get_ext_report(snp_dev, &input, &io);
	if (ret)
		return ret;

	memcpy(&hdr, buf, sizeof(hdr));
	if (hdr.status == SEV_RET_INVALID_PARAM)
		return -EINVAL;
	if (hdr.status == SEV_RET_INVALID_KEY)
		return -EINVAL;
	if (hdr.status)
		return -ENXIO;
	if ((hdr.report_size + sizeof(hdr)) > report_size)
		return -ENOMEM;

	void *rbuf __free(kvfree) = kvzalloc(hdr.report_size, GFP_KERNEL);
	if (!rbuf)
		return -ENOMEM;

	memcpy(rbuf, buf + sizeof(hdr), hdr.report_size);
	report->outblob = no_free_ptr(rbuf);
	report->outblob_len = hdr.report_size;

	certs_size = 0;
	for (i = 0; i < ext_size / sizeof(struct snp_msg_cert_entry); i++) {
		struct snp_msg_cert_entry *ent = &cert_table[i];

		if (guid_is_null(&ent->guid) && !ent->offset && !ent->length)
			break;
		certs_size = max(certs_size, ent->offset + ent->length);
	}

	/* Suspicious that the response populated entries without populating size */
	if (!certs_size && i)
		dev_warn_ratelimited(snp_dev->dev, "certificate slots conveyed without size\n");

	/* No certs to report */
	if (!certs_size)
		return 0;

	/* Suspicious that the certificate blob size contract was violated
	 */
	if (certs_size > ext_size) {
		dev_warn_ratelimited(snp_dev->dev, "certificate data truncated\n");
		certs_size = ext_size;
	}

	void *cbuf __free(kvfree) = kvzalloc(certs_size, GFP_KERNEL);
	if (!cbuf)
		return -ENOMEM;

	memcpy(cbuf, cert_table, certs_size);
	report->auxblob = no_free_ptr(cbuf);
	report->auxblob_len = certs_size;

	return 0;
}

<<<<<<< HEAD
static const struct tsm_ops sev_tsm_ops = {
	.name = KBUILD_MODNAME,
	.report_new = sev_report_new,
=======
static bool sev_report_attr_visible(int n)
{
	switch (n) {
	case TSM_REPORT_GENERATION:
	case TSM_REPORT_PROVIDER:
	case TSM_REPORT_PRIVLEVEL:
	case TSM_REPORT_PRIVLEVEL_FLOOR:
		return true;
	case TSM_REPORT_SERVICE_PROVIDER:
	case TSM_REPORT_SERVICE_GUID:
	case TSM_REPORT_SERVICE_MANIFEST_VER:
		return snp_vmpl;
	}

	return false;
}

static bool sev_report_bin_attr_visible(int n)
{
	switch (n) {
	case TSM_REPORT_INBLOB:
	case TSM_REPORT_OUTBLOB:
	case TSM_REPORT_AUXBLOB:
		return true;
	case TSM_REPORT_MANIFESTBLOB:
		return snp_vmpl;
	}

	return false;
}

static struct tsm_ops sev_tsm_ops = {
	.name = KBUILD_MODNAME,
	.report_new = sev_report_new,
	.report_attr_visible = sev_report_attr_visible,
	.report_bin_attr_visible = sev_report_bin_attr_visible,
>>>>>>> 2d5404ca
};

static void unregister_sev_tsm(void *data)
{
	tsm_unregister(&sev_tsm_ops);
}

static int __init sev_guest_probe(struct platform_device *pdev)
{
	struct sev_guest_platform_data *data;
	struct snp_secrets_page *secrets;
	struct device *dev = &pdev->dev;
	struct snp_guest_dev *snp_dev;
	struct miscdevice *misc;
	void __iomem *mapping;
	int ret;

	BUILD_BUG_ON(sizeof(struct snp_guest_msg) > PAGE_SIZE);

	if (!cc_platform_has(CC_ATTR_GUEST_SEV_SNP))
		return -ENODEV;

	if (!dev->platform_data)
		return -ENODEV;

	data = (struct sev_guest_platform_data *)dev->platform_data;
	mapping = ioremap_encrypted(data->secrets_gpa, PAGE_SIZE);
	if (!mapping)
		return -ENODEV;

	secrets = (__force void *)mapping;

	ret = -ENOMEM;
	snp_dev = devm_kzalloc(&pdev->dev, sizeof(struct snp_guest_dev), GFP_KERNEL);
	if (!snp_dev)
		goto e_unmap;

	/* Adjust the default VMPCK key based on the executing VMPL level */
	if (vmpck_id == -1)
		vmpck_id = snp_vmpl;

	ret = -EINVAL;
	snp_dev->vmpck = get_vmpck(vmpck_id, secrets, &snp_dev->os_area_msg_seqno);
	if (!snp_dev->vmpck) {
		dev_err(dev, "Invalid VMPCK%d communication key\n", vmpck_id);
		goto e_unmap;
	}

	/* Verify that VMPCK is not zero. */
	if (is_vmpck_empty(snp_dev)) {
		dev_err(dev, "Empty VMPCK%d communication key\n", vmpck_id);
		goto e_unmap;
	}

	platform_set_drvdata(pdev, snp_dev);
	snp_dev->dev = dev;
	snp_dev->secrets = secrets;

	/* Allocate the shared page used for the request and response message. */
	snp_dev->request = alloc_shared_pages(dev, sizeof(struct snp_guest_msg));
	if (!snp_dev->request)
		goto e_unmap;

	snp_dev->response = alloc_shared_pages(dev, sizeof(struct snp_guest_msg));
	if (!snp_dev->response)
		goto e_free_request;

	snp_dev->certs_data = alloc_shared_pages(dev, SEV_FW_BLOB_MAX_SIZE);
	if (!snp_dev->certs_data)
		goto e_free_response;

	ret = -EIO;
	snp_dev->crypto = init_crypto(snp_dev, snp_dev->vmpck, VMPCK_KEY_LEN);
	if (!snp_dev->crypto)
		goto e_free_cert_data;

	misc = &snp_dev->misc;
	misc->minor = MISC_DYNAMIC_MINOR;
	misc->name = DEVICE_NAME;
	misc->fops = &snp_guest_fops;

	/* initial the input address for guest request */
	snp_dev->input.req_gpa = __pa(snp_dev->request);
	snp_dev->input.resp_gpa = __pa(snp_dev->response);
	snp_dev->input.data_gpa = __pa(snp_dev->certs_data);

<<<<<<< HEAD
	ret = tsm_register(&sev_tsm_ops, snp_dev, &tsm_report_extra_type);
=======
	/* Set the privlevel_floor attribute based on the vmpck_id */
	sev_tsm_ops.privlevel_floor = vmpck_id;

	ret = tsm_register(&sev_tsm_ops, snp_dev);
>>>>>>> 2d5404ca
	if (ret)
		goto e_free_cert_data;

	ret = devm_add_action_or_reset(&pdev->dev, unregister_sev_tsm, NULL);
	if (ret)
		goto e_free_cert_data;

	ret =  misc_register(misc);
	if (ret)
		goto e_free_cert_data;

	dev_info(dev, "Initialized SEV guest driver (using VMPCK%d communication key)\n", vmpck_id);
	return 0;

e_free_cert_data:
	free_shared_pages(snp_dev->certs_data, SEV_FW_BLOB_MAX_SIZE);
e_free_response:
	free_shared_pages(snp_dev->response, sizeof(struct snp_guest_msg));
e_free_request:
	free_shared_pages(snp_dev->request, sizeof(struct snp_guest_msg));
e_unmap:
	iounmap(mapping);
	return ret;
}

static void __exit sev_guest_remove(struct platform_device *pdev)
{
	struct snp_guest_dev *snp_dev = platform_get_drvdata(pdev);

	free_shared_pages(snp_dev->certs_data, SEV_FW_BLOB_MAX_SIZE);
	free_shared_pages(snp_dev->response, sizeof(struct snp_guest_msg));
	free_shared_pages(snp_dev->request, sizeof(struct snp_guest_msg));
	deinit_crypto(snp_dev->crypto);
	misc_deregister(&snp_dev->misc);
}

/*
 * This driver is meant to be a common SEV guest interface driver and to
 * support any SEV guest API. As such, even though it has been introduced
 * with the SEV-SNP support, it is named "sev-guest".
 *
 * sev_guest_remove() lives in .exit.text. For drivers registered via
 * module_platform_driver_probe() this is ok because they cannot get unbound
 * at runtime. So mark the driver struct with __refdata to prevent modpost
 * triggering a section mismatch warning.
 */
<<<<<<< HEAD
static struct platform_driver sev_guest_driver = {
=======
static struct platform_driver sev_guest_driver __refdata = {
>>>>>>> 2d5404ca
	.remove_new	= __exit_p(sev_guest_remove),
	.driver		= {
		.name = "sev-guest",
	},
};

module_platform_driver_probe(sev_guest_driver, sev_guest_probe);

MODULE_AUTHOR("Brijesh Singh <brijesh.singh@amd.com>");
MODULE_LICENSE("GPL");
MODULE_VERSION("1.0.0");
MODULE_DESCRIPTION("AMD SEV Guest Driver");
MODULE_ALIAS("platform:sev-guest");<|MERGE_RESOLUTION|>--- conflicted
+++ resolved
@@ -23,10 +23,7 @@
 #include <linux/sockptr.h>
 #include <linux/cleanup.h>
 #include <linux/uuid.h>
-<<<<<<< HEAD
-=======
 #include <linux/configfs.h>
->>>>>>> 2d5404ca
 #include <uapi/linux/sev-guest.h>
 #include <uapi/linux/psp-sev.h>
 
@@ -499,13 +496,8 @@
 static int get_report(struct snp_guest_dev *snp_dev, struct snp_guest_request_ioctl *arg)
 {
 	struct snp_guest_crypto *crypto = snp_dev->crypto;
-<<<<<<< HEAD
-	struct snp_report_req *req = &snp_dev->req.report;
-	struct snp_report_resp *resp;
-=======
 	struct snp_report_req *report_req = &snp_dev->req.report;
 	struct snp_report_resp *report_resp;
->>>>>>> 2d5404ca
 	int rc, resp_len;
 
 	lockdep_assert_held(&snp_cmd_mutex);
@@ -513,11 +505,7 @@
 	if (!arg->req_data || !arg->resp_data)
 		return -EINVAL;
 
-<<<<<<< HEAD
-	if (copy_from_user(req, (void __user *)arg->req_data, sizeof(*req)))
-=======
 	if (copy_from_user(report_req, (void __user *)arg->req_data, sizeof(*report_req)))
->>>>>>> 2d5404ca
 		return -EFAULT;
 
 	/*
@@ -530,14 +518,8 @@
 	if (!report_resp)
 		return -ENOMEM;
 
-<<<<<<< HEAD
-	rc = handle_guest_request(snp_dev, SVM_VMGEXIT_GUEST_REQUEST, arg,
-				  SNP_MSG_REPORT_REQ, req, sizeof(*req), resp->data,
-				  resp_len);
-=======
 	rc = handle_guest_request(snp_dev, SVM_VMGEXIT_GUEST_REQUEST, arg, SNP_MSG_REPORT_REQ,
 				  report_req, sizeof(*report_req), report_resp->data, resp_len);
->>>>>>> 2d5404ca
 	if (rc)
 		goto e_free;
 
@@ -551,15 +533,9 @@
 
 static int get_derived_key(struct snp_guest_dev *snp_dev, struct snp_guest_request_ioctl *arg)
 {
-<<<<<<< HEAD
-	struct snp_derived_key_req *req = &snp_dev->req.derived_key;
-	struct snp_guest_crypto *crypto = snp_dev->crypto;
-	struct snp_derived_key_resp resp = {0};
-=======
 	struct snp_derived_key_req *derived_key_req = &snp_dev->req.derived_key;
 	struct snp_guest_crypto *crypto = snp_dev->crypto;
 	struct snp_derived_key_resp derived_key_resp = {0};
->>>>>>> 2d5404ca
 	int rc, resp_len;
 	/* Response data is 64 bytes and max authsize for GCM is 16 bytes. */
 	u8 buf[64 + 16];
@@ -578,20 +554,12 @@
 	if (sizeof(buf) < resp_len)
 		return -ENOMEM;
 
-<<<<<<< HEAD
-	if (copy_from_user(req, (void __user *)arg->req_data, sizeof(*req)))
-		return -EFAULT;
-
-	rc = handle_guest_request(snp_dev, SVM_VMGEXIT_GUEST_REQUEST, arg,
-				  SNP_MSG_KEY_REQ, req, sizeof(*req), buf, resp_len);
-=======
 	if (copy_from_user(derived_key_req, (void __user *)arg->req_data,
 			   sizeof(*derived_key_req)))
 		return -EFAULT;
 
 	rc = handle_guest_request(snp_dev, SVM_VMGEXIT_GUEST_REQUEST, arg, SNP_MSG_KEY_REQ,
 				  derived_key_req, sizeof(*derived_key_req), buf, resp_len);
->>>>>>> 2d5404ca
 	if (rc)
 		return rc;
 
@@ -610,15 +578,9 @@
 			  struct snp_req_resp *io)
 
 {
-<<<<<<< HEAD
-	struct snp_ext_report_req *req = &snp_dev->req.ext_report;
-	struct snp_guest_crypto *crypto = snp_dev->crypto;
-	struct snp_report_resp *resp;
-=======
 	struct snp_ext_report_req *report_req = &snp_dev->req.ext_report;
 	struct snp_guest_crypto *crypto = snp_dev->crypto;
 	struct snp_report_resp *report_resp;
->>>>>>> 2d5404ca
 	int ret, npages = 0, resp_len;
 	sockptr_t certs_address;
 
@@ -627,24 +589,6 @@
 	if (sockptr_is_null(io->req_data) || sockptr_is_null(io->resp_data))
 		return -EINVAL;
 
-<<<<<<< HEAD
-	if (copy_from_sockptr(req, io->req_data, sizeof(*req)))
-		return -EFAULT;
-
-	/* caller does not want certificate data */
-	if (!req->certs_len || !req->certs_address)
-		goto cmd;
-
-	if (req->certs_len > SEV_FW_BLOB_MAX_SIZE ||
-	    !IS_ALIGNED(req->certs_len, PAGE_SIZE))
-		return -EINVAL;
-
-	if (sockptr_is_kernel(io->resp_data)) {
-		certs_address = KERNEL_SOCKPTR((void *)req->certs_address);
-	} else {
-		certs_address = USER_SOCKPTR((void __user *)req->certs_address);
-		if (!access_ok(certs_address.user, req->certs_len))
-=======
 	if (copy_from_sockptr(report_req, io->req_data, sizeof(*report_req)))
 		return -EFAULT;
 
@@ -661,7 +605,6 @@
 	} else {
 		certs_address = USER_SOCKPTR((void __user *)report_req->certs_address);
 		if (!access_ok(certs_address.user, report_req->certs_len))
->>>>>>> 2d5404ca
 			return -EFAULT;
 	}
 
@@ -671,13 +614,8 @@
 	 * the host. If host does not supply any certs in it, then copy
 	 * zeros to indicate that certificate data was not provided.
 	 */
-<<<<<<< HEAD
-	memset(snp_dev->certs_data, 0, req->certs_len);
-	npages = req->certs_len >> PAGE_SHIFT;
-=======
 	memset(snp_dev->certs_data, 0, report_req->certs_len);
 	npages = report_req->certs_len >> PAGE_SHIFT;
->>>>>>> 2d5404ca
 cmd:
 	/*
 	 * The intermediate response buffer is used while decrypting the
@@ -690,17 +628,6 @@
 		return -ENOMEM;
 
 	snp_dev->input.data_npages = npages;
-<<<<<<< HEAD
-	ret = handle_guest_request(snp_dev, SVM_VMGEXIT_EXT_GUEST_REQUEST, arg,
-				   SNP_MSG_REPORT_REQ, &req->data,
-				   sizeof(req->data), resp->data, resp_len);
-
-	/* If certs length is invalid then copy the returned length */
-	if (arg->vmm_error == SNP_GUEST_VMM_ERR_INVALID_LEN) {
-		req->certs_len = snp_dev->input.data_npages << PAGE_SHIFT;
-
-		if (copy_to_sockptr(io->req_data, req, sizeof(*req)))
-=======
 	ret = handle_guest_request(snp_dev, SVM_VMGEXIT_EXT_GUEST_REQUEST, arg, SNP_MSG_REPORT_REQ,
 				   &report_req->data, sizeof(report_req->data),
 				   report_resp->data, resp_len);
@@ -710,27 +637,18 @@
 		report_req->certs_len = snp_dev->input.data_npages << PAGE_SHIFT;
 
 		if (copy_to_sockptr(io->req_data, report_req, sizeof(*report_req)))
->>>>>>> 2d5404ca
 			ret = -EFAULT;
 	}
 
 	if (ret)
 		goto e_free;
 
-<<<<<<< HEAD
-	if (npages && copy_to_sockptr(certs_address, snp_dev->certs_data, req->certs_len)) {
-=======
 	if (npages && copy_to_sockptr(certs_address, snp_dev->certs_data, report_req->certs_len)) {
->>>>>>> 2d5404ca
 		ret = -EFAULT;
 		goto e_free;
 	}
 
-<<<<<<< HEAD
-	if (copy_to_sockptr(io->resp_data, resp, sizeof(*resp)))
-=======
 	if (copy_to_sockptr(io->resp_data, report_resp, sizeof(*report_resp)))
->>>>>>> 2d5404ca
 		ret = -EFAULT;
 
 e_free:
@@ -875,8 +793,6 @@
 	u32 length;
 };
 
-<<<<<<< HEAD
-=======
 static int sev_svsm_report_new(struct tsm_report *report, void *data)
 {
 	unsigned int rep_len, man_len, certs_len;
@@ -1014,7 +930,6 @@
 	return 0;
 }
 
->>>>>>> 2d5404ca
 static int sev_report_new(struct tsm_report *report, void *data)
 {
 	struct snp_msg_cert_entry *cert_table;
@@ -1029,8 +944,6 @@
 	if (desc->inblob_len != SNP_REPORT_USER_DATA_SIZE)
 		return -EINVAL;
 
-<<<<<<< HEAD
-=======
 	if (desc->service_provider) {
 		if (strcmp(desc->service_provider, "svsm"))
 			return -EINVAL;
@@ -1038,7 +951,6 @@
 		return sev_svsm_report_new(report, data);
 	}
 
->>>>>>> 2d5404ca
 	void *buf __free(kvfree) = kvzalloc(size, GFP_KERNEL);
 	if (!buf)
 		return -ENOMEM;
@@ -1127,11 +1039,6 @@
 	return 0;
 }
 
-<<<<<<< HEAD
-static const struct tsm_ops sev_tsm_ops = {
-	.name = KBUILD_MODNAME,
-	.report_new = sev_report_new,
-=======
 static bool sev_report_attr_visible(int n)
 {
 	switch (n) {
@@ -1168,7 +1075,6 @@
 	.report_new = sev_report_new,
 	.report_attr_visible = sev_report_attr_visible,
 	.report_bin_attr_visible = sev_report_bin_attr_visible,
->>>>>>> 2d5404ca
 };
 
 static void unregister_sev_tsm(void *data)
@@ -1255,14 +1161,10 @@
 	snp_dev->input.resp_gpa = __pa(snp_dev->response);
 	snp_dev->input.data_gpa = __pa(snp_dev->certs_data);
 
-<<<<<<< HEAD
-	ret = tsm_register(&sev_tsm_ops, snp_dev, &tsm_report_extra_type);
-=======
 	/* Set the privlevel_floor attribute based on the vmpck_id */
 	sev_tsm_ops.privlevel_floor = vmpck_id;
 
 	ret = tsm_register(&sev_tsm_ops, snp_dev);
->>>>>>> 2d5404ca
 	if (ret)
 		goto e_free_cert_data;
 
@@ -1309,11 +1211,7 @@
  * at runtime. So mark the driver struct with __refdata to prevent modpost
  * triggering a section mismatch warning.
  */
-<<<<<<< HEAD
-static struct platform_driver sev_guest_driver = {
-=======
 static struct platform_driver sev_guest_driver __refdata = {
->>>>>>> 2d5404ca
 	.remove_new	= __exit_p(sev_guest_remove),
 	.driver		= {
 		.name = "sev-guest",
