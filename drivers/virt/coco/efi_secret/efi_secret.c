--- conflicted
+++ resolved
@@ -128,13 +128,6 @@
 
 	inode->i_private = NULL;
 
-<<<<<<< HEAD
-	for (i = 0; i < EFI_SECRET_NUM_FILES; i++)
-		if (s->fs_files[i] == dentry)
-			s->fs_files[i] = NULL;
-
-=======
->>>>>>> 3476aa7d
 	return simple_unlink(inode, dentry);
 }
 
