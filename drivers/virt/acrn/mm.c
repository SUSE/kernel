--- conflicted
+++ resolved
@@ -177,13 +177,7 @@
 	vma = vma_lookup(current->mm, memmap->vma_base);
 	if (vma && ((vma->vm_flags & VM_PFNMAP) != 0)) {
 		unsigned long start_pfn, cur_pfn;
-<<<<<<< HEAD
-		spinlock_t *ptl;
 		bool writable;
-		pte_t *ptep;
-=======
-		bool writable;
->>>>>>> 2d5404ca
 
 		if ((memmap->vma_base + memmap->len) > vma->vm_end) {
 			mmap_read_unlock(current->mm);
@@ -191,19 +185,6 @@
 		}
 
 		for (i = 0; i < nr_pages; i++) {
-<<<<<<< HEAD
-			ret = follow_pte(vma->vm_mm,
-					 memmap->vma_base + i * PAGE_SIZE,
-					 &ptep, &ptl);
-			if (ret)
-				break;
-
-			cur_pfn = pte_pfn(ptep_get(ptep));
-			if (i == 0)
-				start_pfn = cur_pfn;
-			writable = !!pte_write(ptep_get(ptep));
-			pte_unmap_unlock(ptep, ptl);
-=======
 			struct follow_pfnmap_args args = {
 				.vma = vma,
 				.address = memmap->vma_base + i * PAGE_SIZE,
@@ -218,7 +199,6 @@
 				start_pfn = cur_pfn;
 			writable = args.writable;
 			follow_pfnmap_end(&args);
->>>>>>> 2d5404ca
 
 			/* Disallow write access if the PTE is not writable. */
 			if (!writable &&
