--- conflicted
+++ resolved
@@ -345,15 +345,6 @@
 		irq_dispose_mapping(irq_find_mapping(chip->irq_sim, i));
 }
 
-static void gpio_sim_dispose_mappings(void *data)
-{
-	struct gpio_sim_chip *chip = data;
-	unsigned int i;
-
-	for (i = 0; i < chip->gc.ngpio; i++)
-		irq_dispose_mapping(irq_find_mapping(chip->irq_sim, i));
-}
-
 static void gpio_sim_sysfs_remove(void *data)
 {
 	struct gpio_sim_chip *chip = data;
@@ -473,13 +464,9 @@
 	if (!chip->pull_map)
 		return -ENOMEM;
 
-<<<<<<< HEAD
-	chip->irq_sim = devm_irq_domain_create_sim(dev, swnode, num_lines);
-=======
 	chip->irq_sim = devm_irq_domain_create_sim_full(dev, swnode, num_lines,
 							&gpio_sim_irq_sim_ops,
 							chip);
->>>>>>> 2d5404ca
 	if (IS_ERR(chip->irq_sim))
 		return PTR_ERR(chip->irq_sim);
 
@@ -487,13 +474,7 @@
 	if (ret)
 		return ret;
 
-<<<<<<< HEAD
-	mutex_init(&chip->lock);
-	ret = devm_add_action_or_reset(dev, gpio_sim_mutex_destroy,
-				       &chip->lock);
-=======
 	ret = devm_mutex_init(dev, &chip->lock);
->>>>>>> 2d5404ca
 	if (ret)
 		return ret;
 
@@ -515,10 +496,7 @@
 	gc->to_irq = gpio_sim_to_irq;
 	gc->request = gpio_sim_request;
 	gc->free = gpio_sim_free;
-<<<<<<< HEAD
-=======
 	gc->dbg_show = PTR_IF(IS_ENABLED(CONFIG_DEBUG_FS), gpio_sim_dbg_show);
->>>>>>> 2d5404ca
 	gc->can_sleep = true;
 
 	ret = devm_gpiochip_add_data(dev, gc, chip);
