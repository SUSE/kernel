--- conflicted
+++ resolved
@@ -664,11 +664,7 @@
 		goto exit;
 
 	/* Disable/Enable pull-up/pull-down */
-<<<<<<< HEAD
-	if (config == PIN_CONFIG_BIAS_DISABLE)
-=======
 	if (param == PIN_CONFIG_BIAS_DISABLE)
->>>>>>> eb3cdb58
 		ret = regmap_write_bits(chip->regmap, pull_en_reg, bit, 0);
 	else
 		ret = regmap_write_bits(chip->regmap, pull_en_reg, bit, bit);
@@ -1007,21 +1003,13 @@
 	u8 regaddr;
 	int ret;
 
-<<<<<<< HEAD
-	regaddr = pca953x_recalc_addr(chip, chip->regs->output, 0);
-=======
 	regaddr = chip->recalc_addr(chip, chip->regs->output, 0);
->>>>>>> eb3cdb58
 	ret = regcache_sync_region(chip->regmap, regaddr,
 				   regaddr + NBANK(chip) - 1);
 	if (ret)
 		goto out;
 
-<<<<<<< HEAD
-	regaddr = pca953x_recalc_addr(chip, chip->regs->direction, 0);
-=======
 	regaddr = chip->recalc_addr(chip, chip->regs->direction, 0);
->>>>>>> eb3cdb58
 	ret = regcache_sync_region(chip->regmap, regaddr,
 				   regaddr + NBANK(chip) - 1);
 	if (ret)
@@ -1235,22 +1223,14 @@
 	 * The ordering between direction and output is important,
 	 * sync these registers first and only then sync the rest.
 	 */
-<<<<<<< HEAD
-	regaddr = pca953x_recalc_addr(chip, chip->regs->direction, 0);
-=======
 	regaddr = chip->recalc_addr(chip, chip->regs->direction, 0);
->>>>>>> eb3cdb58
 	ret = regcache_sync_region(chip->regmap, regaddr, regaddr + NBANK(chip) - 1);
 	if (ret) {
 		dev_err(dev, "Failed to sync GPIO dir registers: %d\n", ret);
 		return ret;
 	}
 
-<<<<<<< HEAD
-	regaddr = pca953x_recalc_addr(chip, chip->regs->output, 0);
-=======
 	regaddr = chip->recalc_addr(chip, chip->regs->output, 0);
->>>>>>> eb3cdb58
 	ret = regcache_sync_region(chip->regmap, regaddr, regaddr + NBANK(chip) - 1);
 	if (ret) {
 		dev_err(dev, "Failed to sync GPIO out registers: %d\n", ret);
@@ -1259,11 +1239,7 @@
 
 #ifdef CONFIG_GPIO_PCA953X_IRQ
 	if (chip->driver_data & PCA_PCAL) {
-<<<<<<< HEAD
-		regaddr = pca953x_recalc_addr(chip, PCAL953X_IN_LATCH, 0);
-=======
 		regaddr = chip->recalc_addr(chip, PCAL953X_IN_LATCH, 0);
->>>>>>> eb3cdb58
 		ret = regcache_sync_region(chip->regmap, regaddr,
 					   regaddr + NBANK(chip) - 1);
 		if (ret) {
@@ -1272,11 +1248,7 @@
 			return ret;
 		}
 
-<<<<<<< HEAD
-		regaddr = pca953x_recalc_addr(chip, PCAL953X_INT_MASK, 0);
-=======
 		regaddr = chip->recalc_addr(chip, PCAL953X_INT_MASK, 0);
->>>>>>> eb3cdb58
 		ret = regcache_sync_region(chip->regmap, regaddr,
 					   regaddr + NBANK(chip) - 1);
 		if (ret) {
