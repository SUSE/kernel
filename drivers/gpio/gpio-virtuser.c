// SPDX-License-Identifier: GPL-2.0-only
/*
 * Configurable virtual GPIO consumer module.
 *
 * Copyright (C) 2023-2024 Bartosz Golaszewski <bartosz.golaszewski@linaro.org>
 */

#define pr_fmt(fmt) KBUILD_MODNAME ": " fmt

#include <linux/array_size.h>
#include <linux/atomic.h>
#include <linux/bitmap.h>
#include <linux/cleanup.h>
#include <linux/completion.h>
#include <linux/configfs.h>
#include <linux/debugfs.h>
#include <linux/device.h>
#include <linux/err.h>
#include <linux/gpio/consumer.h>
#include <linux/gpio/machine.h>
#include <linux/idr.h>
#include <linux/interrupt.h>
#include <linux/irq_work.h>
#include <linux/limits.h>
#include <linux/list.h>
#include <linux/lockdep.h>
#include <linux/mod_devicetable.h>
#include <linux/module.h>
#include <linux/mutex.h>
#include <linux/notifier.h>
#include <linux/of.h>
#include <linux/overflow.h>
#include <linux/platform_device.h>
#include <linux/printk.h>
#include <linux/property.h>
#include <linux/slab.h>
#include <linux/string_helpers.h>
#include <linux/types.h>

#define GPIO_VIRTUSER_NAME_BUF_LEN 32

static DEFINE_IDA(gpio_virtuser_ida);
static struct dentry *gpio_virtuser_dbg_root;

struct gpio_virtuser_attr_data {
	union {
		struct gpio_desc *desc;
		struct gpio_descs *descs;
	};
	struct dentry *dbgfs_dir;
};

struct gpio_virtuser_line_array_data {
	struct gpio_virtuser_attr_data ad;
};

struct gpio_virtuser_line_data {
	struct gpio_virtuser_attr_data ad;
	char consumer[GPIO_VIRTUSER_NAME_BUF_LEN];
	struct mutex consumer_lock;
	unsigned int debounce;
	atomic_t irq;
	atomic_t irq_count;
};

struct gpio_virtuser_dbgfs_attr_descr {
	const char *name;
	const struct file_operations *fops;
};

struct gpio_virtuser_irq_work_context {
	struct irq_work work;
	struct completion work_completion;
	union {
		struct {
			struct gpio_desc *desc;
			int dir;
			int val;
			int ret;
		};
		struct {
			struct gpio_descs *descs;
			unsigned long *values;
		};
	};
};

static struct gpio_virtuser_irq_work_context *
to_gpio_virtuser_irq_work_context(struct irq_work *work)
{
	return container_of(work, struct gpio_virtuser_irq_work_context, work);
}

static void
gpio_virtuser_init_irq_work_context(struct gpio_virtuser_irq_work_context *ctx)
{
	memset(ctx, 0, sizeof(*ctx));
	init_completion(&ctx->work_completion);
}

static void
gpio_virtuser_irq_work_queue_sync(struct gpio_virtuser_irq_work_context *ctx)
{
	irq_work_queue(&ctx->work);
	wait_for_completion(&ctx->work_completion);
}

static void gpio_virtuser_dbgfs_emit_value_array(char *buf,
						 unsigned long *values,
						 size_t num_values)
{
	size_t i;

	for (i = 0; i < num_values; i++)
		buf[i] = test_bit(i, values) ? '1' : '0';

	buf[i++] = '\n';
}

static void gpio_virtuser_get_value_array_atomic(struct irq_work *work)
{
	struct gpio_virtuser_irq_work_context *ctx =
				to_gpio_virtuser_irq_work_context(work);
	struct gpio_descs *descs = ctx->descs;

	ctx->ret = gpiod_get_array_value(descs->ndescs, descs->desc,
					 descs->info, ctx->values);
	complete(&ctx->work_completion);
}

static int gpio_virtuser_get_array_value(struct gpio_descs *descs,
					 unsigned long *values, bool atomic)
{
	struct gpio_virtuser_irq_work_context ctx;

	if (!atomic)
		return gpiod_get_array_value_cansleep(descs->ndescs,
						      descs->desc,
						      descs->info, values);

	gpio_virtuser_init_irq_work_context(&ctx);
	ctx.work = IRQ_WORK_INIT_HARD(gpio_virtuser_get_value_array_atomic);
	ctx.descs = descs;
	ctx.values = values;

	gpio_virtuser_irq_work_queue_sync(&ctx);

	return ctx.ret;
}

static ssize_t gpio_virtuser_value_array_do_read(struct file *file,
						 char __user *user_buf,
						 size_t size, loff_t *ppos,
						 bool atomic)
{
	struct gpio_virtuser_line_data *data = file->private_data;
	struct gpio_descs *descs = data->ad.descs;
	size_t bufsize;
	int ret;

	unsigned long *values __free(bitmap) = bitmap_zalloc(descs->ndescs,
							     GFP_KERNEL);
	if (!values)
		return -ENOMEM;

	ret = gpio_virtuser_get_array_value(descs, values, atomic);
	if (ret)
		return ret;

	bufsize = descs->ndescs + 2;

	char *buf __free(kfree) = kzalloc(bufsize, GFP_KERNEL);
	if (!buf)
		return -ENOMEM;

	gpio_virtuser_dbgfs_emit_value_array(buf, values, descs->ndescs);

	return simple_read_from_buffer(user_buf, size, ppos, buf,
				       descs->ndescs + 1);
}

static int gpio_virtuser_dbgfs_parse_value_array(const char *buf,
						 size_t len,
						 unsigned long *values)
{
	size_t i;

	for (i = 0; i < len; i++) {
		if (buf[i] == '0')
			clear_bit(i, values);
		else if (buf[i] == '1')
			set_bit(i, values);
		else
			return -EINVAL;
	}

	return 0;
}

static void gpio_virtuser_set_value_array_atomic(struct irq_work *work)
{
	struct gpio_virtuser_irq_work_context *ctx =
				to_gpio_virtuser_irq_work_context(work);
	struct gpio_descs *descs = ctx->descs;

	ctx->ret = gpiod_set_array_value(descs->ndescs, descs->desc,
					 descs->info, ctx->values);
	complete(&ctx->work_completion);
}

static int gpio_virtuser_set_array_value(struct gpio_descs *descs,
					 unsigned long *values, bool atomic)
{
	struct gpio_virtuser_irq_work_context ctx;

	if (!atomic)
		return gpiod_set_array_value_cansleep(descs->ndescs,
						      descs->desc,
						      descs->info, values);

	gpio_virtuser_init_irq_work_context(&ctx);
	ctx.work = IRQ_WORK_INIT_HARD(gpio_virtuser_set_value_array_atomic);
	ctx.descs = descs;
	ctx.values = values;

	gpio_virtuser_irq_work_queue_sync(&ctx);

	return ctx.ret;
}

static ssize_t gpio_virtuser_value_array_do_write(struct file *file,
						  const char __user *user_buf,
						  size_t count, loff_t *ppos,
						  bool atomic)
{
	struct gpio_virtuser_line_data *data = file->private_data;
	struct gpio_descs *descs = data->ad.descs;
	int ret;

	if (count - 1 != descs->ndescs)
		return -EINVAL;

	char *buf __free(kfree) = kzalloc(count, GFP_KERNEL);
	if (!buf)
		return -ENOMEM;

	ret = simple_write_to_buffer(buf, count, ppos, user_buf, count);
	if (ret < 0)
		return ret;

	unsigned long *values __free(bitmap) = bitmap_zalloc(descs->ndescs,
							     GFP_KERNEL);
	if (!values)
		return -ENOMEM;

	ret = gpio_virtuser_dbgfs_parse_value_array(buf, count - 1, values);
	if (ret)
		return ret;

	ret = gpio_virtuser_set_array_value(descs, values, atomic);
	if (ret)
		return ret;

	return count;
}

static ssize_t gpio_virtuser_value_array_read(struct file *file,
					      char __user *user_buf,
					      size_t count, loff_t *ppos)
{
	return gpio_virtuser_value_array_do_read(file, user_buf, count, ppos,
						 false);
}

static ssize_t gpio_virtuser_value_array_write(struct file *file,
					       const char __user *user_buf,
					       size_t count, loff_t *ppos)
{
	return gpio_virtuser_value_array_do_write(file, user_buf, count, ppos,
						  false);
}

static const struct file_operations gpio_virtuser_value_array_fops = {
	.read = gpio_virtuser_value_array_read,
	.write = gpio_virtuser_value_array_write,
	.open = simple_open,
	.owner = THIS_MODULE,
	.llseek = default_llseek,
};

static ssize_t
gpio_virtuser_value_array_atomic_read(struct file *file, char __user *user_buf,
				      size_t count, loff_t *ppos)
{
	return gpio_virtuser_value_array_do_read(file, user_buf, count, ppos,
						 true);
}

static ssize_t
gpio_virtuser_value_array_atomic_write(struct file *file,
				       const char __user *user_buf,
				       size_t count, loff_t *ppos)
{
	return gpio_virtuser_value_array_do_write(file, user_buf, count, ppos,
						  true);
}

static const struct file_operations gpio_virtuser_value_array_atomic_fops = {
	.read = gpio_virtuser_value_array_atomic_read,
	.write = gpio_virtuser_value_array_atomic_write,
	.open = simple_open,
	.owner = THIS_MODULE,
	.llseek = default_llseek,
};

static void gpio_virtuser_do_get_direction_atomic(struct irq_work *work)
{
	struct gpio_virtuser_irq_work_context *ctx =
				to_gpio_virtuser_irq_work_context(work);

	ctx->ret = gpiod_get_direction(ctx->desc);
	complete(&ctx->work_completion);
}

static int gpio_virtuser_get_direction_atomic(struct gpio_desc *desc)
{
	struct gpio_virtuser_irq_work_context ctx;

	gpio_virtuser_init_irq_work_context(&ctx);
	ctx.work = IRQ_WORK_INIT_HARD(gpio_virtuser_do_get_direction_atomic);
	ctx.desc = desc;

	gpio_virtuser_irq_work_queue_sync(&ctx);

	return ctx.ret;
}

static ssize_t gpio_virtuser_direction_do_read(struct file *file,
					       char __user *user_buf,
					       size_t size, loff_t *ppos,
					       bool atomic)
{
	struct gpio_virtuser_line_data *data = file->private_data;
	struct gpio_desc *desc = data->ad.desc;
	char buf[32];
	int dir;

	if (!atomic)
		dir = gpiod_get_direction(desc);
	else
		dir = gpio_virtuser_get_direction_atomic(desc);
	if (dir < 0)
		return dir;

	snprintf(buf, sizeof(buf), "%s\n", dir ? "input" : "output");

	return simple_read_from_buffer(user_buf, size, ppos, buf, strlen(buf));
}

static int gpio_virtuser_set_direction(struct gpio_desc *desc, int dir, int val)
{
	if (dir)
		return gpiod_direction_input(desc);

	return gpiod_direction_output(desc, val);
}

static void gpio_virtuser_do_set_direction_atomic(struct irq_work *work)
{
	struct gpio_virtuser_irq_work_context *ctx =
				to_gpio_virtuser_irq_work_context(work);

	ctx->ret = gpio_virtuser_set_direction(ctx->desc, ctx->dir, ctx->val);
	complete(&ctx->work_completion);
}

static int gpio_virtuser_set_direction_atomic(struct gpio_desc *desc,
					      int dir, int val)
{
	struct gpio_virtuser_irq_work_context ctx;

	gpio_virtuser_init_irq_work_context(&ctx);
	ctx.work = IRQ_WORK_INIT_HARD(gpio_virtuser_do_set_direction_atomic);
	ctx.desc = desc;
	ctx.dir = dir;
	ctx.val = val;

	gpio_virtuser_irq_work_queue_sync(&ctx);

	return ctx.ret;
}

static ssize_t gpio_virtuser_direction_do_write(struct file *file,
						const char __user *user_buf,
						size_t count, loff_t *ppos,
						bool atomic)
{
	struct gpio_virtuser_line_data *data = file->private_data;
	struct gpio_desc *desc = data->ad.desc;
	char buf[32], *trimmed;
	int ret, dir, val = 0;

	ret = simple_write_to_buffer(buf, sizeof(buf), ppos, user_buf, count);
	if (ret < 0)
		return ret;

	trimmed = strim(buf);

	if (strcmp(trimmed, "input") == 0) {
		dir = 1;
	} else if (strcmp(trimmed, "output-high") == 0) {
		dir = 0;
		val = 1;
	} else if (strcmp(trimmed, "output-low") == 0) {
		dir = val = 0;
	} else {
		return -EINVAL;
	}

	if (!atomic)
		ret = gpio_virtuser_set_direction(desc, dir, val);
	else
		ret = gpio_virtuser_set_direction_atomic(desc, dir, val);
	if (ret)
		return ret;

	return count;
}

static ssize_t gpio_virtuser_direction_read(struct file *file,
					    char __user *user_buf,
					    size_t size, loff_t *ppos)
{
	return gpio_virtuser_direction_do_read(file, user_buf, size, ppos,
					       false);
}

static ssize_t gpio_virtuser_direction_write(struct file *file,
					     const char __user *user_buf,
					     size_t count, loff_t *ppos)
{
	return gpio_virtuser_direction_do_write(file, user_buf, count, ppos,
						false);
}

static const struct file_operations gpio_virtuser_direction_fops = {
	.read = gpio_virtuser_direction_read,
	.write = gpio_virtuser_direction_write,
	.open = simple_open,
	.owner = THIS_MODULE,
	.llseek = default_llseek,
};

static ssize_t gpio_virtuser_direction_atomic_read(struct file *file,
						   char __user *user_buf,
						   size_t size, loff_t *ppos)
{
	return gpio_virtuser_direction_do_read(file, user_buf, size, ppos,
					       true);
}

static ssize_t gpio_virtuser_direction_atomic_write(struct file *file,
						    const char __user *user_buf,
						    size_t count, loff_t *ppos)
{
	return gpio_virtuser_direction_do_write(file, user_buf, count, ppos,
						true);
}

static const struct file_operations gpio_virtuser_direction_atomic_fops = {
	.read = gpio_virtuser_direction_atomic_read,
	.write = gpio_virtuser_direction_atomic_write,
	.open = simple_open,
	.owner = THIS_MODULE,
	.llseek = default_llseek,
};

static int gpio_virtuser_value_get(void *data, u64 *val)
{
	struct gpio_virtuser_line_data *ld = data;
	int ret;

	ret = gpiod_get_value_cansleep(ld->ad.desc);
	if (ret < 0)
		return ret;

	*val = ret;

	return 0;
}

static int gpio_virtuser_value_set(void *data, u64 val)
{
	struct gpio_virtuser_line_data *ld = data;

	if (val > 1)
		return -EINVAL;

	gpiod_set_value_cansleep(ld->ad.desc, (int)val);

	return 0;
}

DEFINE_DEBUGFS_ATTRIBUTE(gpio_virtuser_value_fops,
			 gpio_virtuser_value_get,
			 gpio_virtuser_value_set,
			 "%llu\n");

static void gpio_virtuser_get_value_atomic(struct irq_work *work)
{
	struct gpio_virtuser_irq_work_context *ctx =
				to_gpio_virtuser_irq_work_context(work);

	ctx->val = gpiod_get_value(ctx->desc);
	complete(&ctx->work_completion);
}

static int gpio_virtuser_value_atomic_get(void *data, u64 *val)
{
	struct gpio_virtuser_line_data *ld = data;
	struct gpio_virtuser_irq_work_context ctx;

	gpio_virtuser_init_irq_work_context(&ctx);
	ctx.work = IRQ_WORK_INIT_HARD(gpio_virtuser_get_value_atomic);
	ctx.desc = ld->ad.desc;

	gpio_virtuser_irq_work_queue_sync(&ctx);

	if (ctx.val < 0)
		return ctx.val;

	*val = ctx.val;

	return 0;
}

static void gpio_virtuser_set_value_atomic(struct irq_work *work)
{
	struct gpio_virtuser_irq_work_context *ctx =
			to_gpio_virtuser_irq_work_context(work);

	gpiod_set_value(ctx->desc, ctx->val);
	complete(&ctx->work_completion);
}

static int gpio_virtuser_value_atomic_set(void *data, u64 val)
{
	struct gpio_virtuser_line_data *ld = data;
	struct gpio_virtuser_irq_work_context ctx;

	if (val > 1)
		return -EINVAL;

	gpio_virtuser_init_irq_work_context(&ctx);
	ctx.work = IRQ_WORK_INIT_HARD(gpio_virtuser_set_value_atomic);
	ctx.desc = ld->ad.desc;
	ctx.val = (int)val;

	gpio_virtuser_irq_work_queue_sync(&ctx);

	return 0;
}

DEFINE_DEBUGFS_ATTRIBUTE(gpio_virtuser_value_atomic_fops,
			 gpio_virtuser_value_atomic_get,
			 gpio_virtuser_value_atomic_set,
			 "%llu\n");

static int gpio_virtuser_debounce_get(void *data, u64 *val)
{
	struct gpio_virtuser_line_data *ld = data;

	*val = READ_ONCE(ld->debounce);

	return 0;
}

static int gpio_virtuser_debounce_set(void *data, u64 val)
{
	struct gpio_virtuser_line_data *ld = data;
	int ret;

	if (val > UINT_MAX)
		return -E2BIG;

	ret = gpiod_set_debounce(ld->ad.desc, (unsigned int)val);
	if (ret)
		/* Don't propagate errno unknown to user-space. */
		return ret == -ENOTSUPP ? -EOPNOTSUPP : ret;

	WRITE_ONCE(ld->debounce, (unsigned int)val);

	return 0;
}

DEFINE_DEBUGFS_ATTRIBUTE(gpio_virtuser_debounce_fops,
			 gpio_virtuser_debounce_get,
			 gpio_virtuser_debounce_set,
			 "%llu\n");

static ssize_t gpio_virtuser_consumer_read(struct file *file,
					   char __user *user_buf,
					   size_t size, loff_t *ppos)
{
	struct gpio_virtuser_line_data *data = file->private_data;
	char buf[GPIO_VIRTUSER_NAME_BUF_LEN + 1];
	ssize_t ret;

	memset(buf, 0x0, sizeof(buf));

	scoped_guard(mutex, &data->consumer_lock)
		ret = snprintf(buf, sizeof(buf), "%s\n", data->consumer);

	return simple_read_from_buffer(user_buf, size, ppos, buf, ret);
}

static ssize_t gpio_virtuser_consumer_write(struct file *file,
					    const char __user *user_buf,
					    size_t count, loff_t *ppos)
{
	struct gpio_virtuser_line_data *data = file->private_data;
	char buf[GPIO_VIRTUSER_NAME_BUF_LEN + 2];
	int ret;

	ret = simple_write_to_buffer(buf, GPIO_VIRTUSER_NAME_BUF_LEN, ppos,
				     user_buf, count);
	if (ret < 0)
		return ret;

	buf[strlen(buf) - 1] = '\0';

	ret = gpiod_set_consumer_name(data->ad.desc, buf);
	if (ret)
		return ret;

	scoped_guard(mutex, &data->consumer_lock)
		strscpy(data->consumer, buf, sizeof(data->consumer));

	return count;
}

static const struct file_operations gpio_virtuser_consumer_fops = {
	.read = gpio_virtuser_consumer_read,
	.write = gpio_virtuser_consumer_write,
	.open = simple_open,
	.owner = THIS_MODULE,
	.llseek = default_llseek,
};

static int gpio_virtuser_interrupts_get(void *data, u64 *val)
{
	struct gpio_virtuser_line_data *ld = data;

	*val = atomic_read(&ld->irq_count);

	return 0;
}

static irqreturn_t gpio_virtuser_irq_handler(int irq, void *data)
{
	struct gpio_virtuser_line_data *ld = data;

	atomic_inc(&ld->irq_count);

	return IRQ_HANDLED;
}

static int gpio_virtuser_interrupts_set(void *data, u64 val)
{
	struct gpio_virtuser_line_data *ld = data;
	int irq, ret;

	if (val > 1)
		return -EINVAL;

	if (val) {
		irq = gpiod_to_irq(ld->ad.desc);
		if (irq < 0)
			return irq;

		ret = request_threaded_irq(irq, NULL,
					   gpio_virtuser_irq_handler,
					   IRQF_TRIGGER_RISING |
					   IRQF_TRIGGER_FALLING |
					   IRQF_ONESHOT,
					   ld->consumer, data);
		if (ret)
			return ret;

		atomic_set(&ld->irq, irq);
	} else {
		irq = atomic_xchg(&ld->irq, 0);
		free_irq(irq, ld);
	}

	return 0;
}

DEFINE_DEBUGFS_ATTRIBUTE(gpio_virtuser_interrupts_fops,
			 gpio_virtuser_interrupts_get,
			 gpio_virtuser_interrupts_set,
			 "%llu\n");

static const struct gpio_virtuser_dbgfs_attr_descr
gpio_virtuser_line_array_dbgfs_attrs[] = {
	{
		.name = "values",
		.fops = &gpio_virtuser_value_array_fops,
	},
	{
		.name = "values_atomic",
		.fops = &gpio_virtuser_value_array_atomic_fops,
	},
};

static const struct gpio_virtuser_dbgfs_attr_descr
gpio_virtuser_line_dbgfs_attrs[] = {
	{
		.name = "direction",
		.fops = &gpio_virtuser_direction_fops,
	},
	{
		.name = "direction_atomic",
		.fops = &gpio_virtuser_direction_atomic_fops,
	},
	{
		.name = "value",
		.fops = &gpio_virtuser_value_fops,
	},
	{
		.name = "value_atomic",
		.fops = &gpio_virtuser_value_atomic_fops,
	},
	{
		.name = "debounce",
		.fops = &gpio_virtuser_debounce_fops,
	},
	{
		.name = "consumer",
		.fops = &gpio_virtuser_consumer_fops,
	},
	{
		.name = "interrupts",
		.fops = &gpio_virtuser_interrupts_fops,
	},
};

static int gpio_virtuser_create_debugfs_attrs(
			const struct gpio_virtuser_dbgfs_attr_descr *attr,
			size_t num_attrs, struct dentry *parent, void *data)
{
	struct dentry *ret;
	size_t i;

	for (i = 0; i < num_attrs; i++, attr++) {
		ret = debugfs_create_file(attr->name, 0644, parent, data,
					  attr->fops);
		if (IS_ERR(ret))
			return PTR_ERR(ret);
	}

	return 0;
}

static int gpio_virtuser_dbgfs_init_line_array_attrs(struct device *dev,
						     struct gpio_descs *descs,
						     const char *id,
						     struct dentry *dbgfs_entry)
{
	struct gpio_virtuser_line_array_data *data;
	char *name;

	data = devm_kzalloc(dev, sizeof(*data), GFP_KERNEL);
	if (!data)
		return -ENOMEM;

	data->ad.descs = descs;

	name = devm_kasprintf(dev, GFP_KERNEL, "gpiod:%s", id);
	if (!name)
		return -ENOMEM;

	data->ad.dbgfs_dir = debugfs_create_dir(name, dbgfs_entry);
	if (IS_ERR(data->ad.dbgfs_dir))
		return PTR_ERR(data->ad.dbgfs_dir);

	return gpio_virtuser_create_debugfs_attrs(
			gpio_virtuser_line_array_dbgfs_attrs,
			ARRAY_SIZE(gpio_virtuser_line_array_dbgfs_attrs),
			data->ad.dbgfs_dir, data);
}

static int gpio_virtuser_dbgfs_init_line_attrs(struct device *dev,
					       struct gpio_desc *desc,
					       const char *id,
					       unsigned int index,
					       struct dentry *dbgfs_entry)
{
	struct gpio_virtuser_line_data *data;
	char *name;
	int ret;

	data = devm_kzalloc(dev, sizeof(*data), GFP_KERNEL);
	if (!data)
		return -ENOMEM;

	data->ad.desc = desc;
	strscpy(data->consumer, id);
	atomic_set(&data->irq, 0);
	atomic_set(&data->irq_count, 0);

	name = devm_kasprintf(dev, GFP_KERNEL, "gpiod:%s:%u", id, index);
	if (!name)
		return -ENOMEM;

	ret = devm_mutex_init(dev, &data->consumer_lock);
	if (ret)
		return ret;

	data->ad.dbgfs_dir = debugfs_create_dir(name, dbgfs_entry);
	if (IS_ERR(data->ad.dbgfs_dir))
		return PTR_ERR(data->ad.dbgfs_dir);

	return gpio_virtuser_create_debugfs_attrs(
				gpio_virtuser_line_dbgfs_attrs,
				ARRAY_SIZE(gpio_virtuser_line_dbgfs_attrs),
				data->ad.dbgfs_dir, data);
}

static void gpio_virtuser_debugfs_remove(void *data)
{
	struct dentry *dbgfs_entry = data;

	debugfs_remove_recursive(dbgfs_entry);
}

static int gpio_virtuser_prop_is_gpio(struct property *prop)
{
	char *dash = strrchr(prop->name, '-');

	return dash && strcmp(dash, "-gpios") == 0;
}

/*
 * If this is an OF-based system, then we iterate over properties and consider
 * all whose names end in "-gpios". For configfs we expect an additional string
 * array property - "gpio-virtuser,ids" - containing the list of all GPIO IDs
 * to request.
 */
static int gpio_virtuser_count_ids(struct device *dev)
{
	struct device_node *of_node = dev_of_node(dev);
	struct property *prop;
	int ret = 0;

	if (!of_node)
		return device_property_string_array_count(dev,
							  "gpio-virtuser,ids");

	for_each_property_of_node(of_node, prop) {
		if (gpio_virtuser_prop_is_gpio(prop))
			++ret;
	}

	return ret;
}

static int gpio_virtuser_get_ids(struct device *dev, const char **ids,
				 int num_ids)
{
	struct device_node *of_node = dev_of_node(dev);
	struct property *prop;
	size_t pos = 0, diff;
	char *dash, *tmp;

	if (!of_node)
		return device_property_read_string_array(dev,
							 "gpio-virtuser,ids",
							 ids, num_ids);

	for_each_property_of_node(of_node, prop) {
		if (!gpio_virtuser_prop_is_gpio(prop))
			continue;

		dash = strrchr(prop->name, '-');
		diff = dash - prop->name;

		tmp = devm_kmemdup(dev, prop->name, diff + 1,
				   GFP_KERNEL);
		if (!tmp)
			return -ENOMEM;

		tmp[diff] = '\0';
		ids[pos++] = tmp;
	}

	return 0;
}

static int gpio_virtuser_probe(struct platform_device *pdev)
{
	struct device *dev = &pdev->dev;
	struct dentry *dbgfs_entry;
	struct gpio_descs *descs;
	int ret, num_ids = 0, i;
	const char **ids;
	unsigned int j;

	num_ids = gpio_virtuser_count_ids(dev);
	if (num_ids < 0)
		return dev_err_probe(dev, num_ids,
				     "Failed to get the number of GPIOs to request\n");

	if (num_ids == 0)
		return dev_err_probe(dev, -EINVAL, "No GPIO IDs specified\n");

	ids = devm_kcalloc(dev, num_ids, sizeof(*ids), GFP_KERNEL);
	if (!ids)
		return -ENOMEM;

	ret = gpio_virtuser_get_ids(dev, ids, num_ids);
	if (ret < 0)
		return dev_err_probe(dev, ret,
				     "Failed to get the IDs of GPIOs to request\n");

	dbgfs_entry = debugfs_create_dir(dev_name(dev), gpio_virtuser_dbg_root);
	ret = devm_add_action_or_reset(dev, gpio_virtuser_debugfs_remove,
				       dbgfs_entry);
	if (ret)
		return ret;

	for (i = 0; i < num_ids; i++) {
		descs = devm_gpiod_get_array(dev, ids[i], GPIOD_ASIS);
		if (IS_ERR(descs))
			return dev_err_probe(dev, PTR_ERR(descs),
					     "Failed to request the '%s' GPIOs\n",
					     ids[i]);

		ret = gpio_virtuser_dbgfs_init_line_array_attrs(dev, descs,
								ids[i],
								dbgfs_entry);
		if (ret)
			return dev_err_probe(dev, ret,
					     "Failed to setup the debugfs array interface for the '%s' GPIOs\n",
					     ids[i]);

		for (j = 0; j < descs->ndescs; j++) {
			ret = gpio_virtuser_dbgfs_init_line_attrs(dev,
							descs->desc[j], ids[i],
							j, dbgfs_entry);
			if (ret)
				return dev_err_probe(dev, ret,
						     "Failed to setup the debugfs line interface for the '%s' GPIOs\n",
						     ids[i]);
		}
	}

	return 0;
}

static const struct of_device_id gpio_virtuser_of_match[] = {
	{ .compatible = "gpio-virtuser" },
	{ }
};
MODULE_DEVICE_TABLE(of, gpio_virtuser_of_match);

static struct platform_driver gpio_virtuser_driver = {
	.driver = {
		.name = "gpio-virtuser",
		.of_match_table = gpio_virtuser_of_match,
	},
	.probe = gpio_virtuser_probe,
};

struct gpio_virtuser_device {
	struct config_group group;

	struct platform_device *pdev;
	int id;
	struct mutex lock;

	struct notifier_block bus_notifier;
	struct completion probe_completion;
	bool driver_bound;

	struct gpiod_lookup_table *lookup_table;

	struct list_head lookup_list;
};

static int gpio_virtuser_bus_notifier_call(struct notifier_block *nb,
					   unsigned long action, void *data)
{
	struct gpio_virtuser_device *vdev;
	struct device *dev = data;
	char devname[32];

	vdev = container_of(nb, struct gpio_virtuser_device, bus_notifier);
	snprintf(devname, sizeof(devname), "gpio-virtuser.%d", vdev->id);

	if (!device_match_name(dev, devname))
		return NOTIFY_DONE;

	switch (action) {
	case BUS_NOTIFY_BOUND_DRIVER:
		vdev->driver_bound = true;
		break;
	case BUS_NOTIFY_DRIVER_NOT_BOUND:
		vdev->driver_bound = false;
		break;
	default:
		return NOTIFY_DONE;
	}

	complete(&vdev->probe_completion);
	return NOTIFY_OK;
}

static struct gpio_virtuser_device *
to_gpio_virtuser_device(struct config_item *item)
{
	struct config_group *group = to_config_group(item);

	return container_of(group, struct gpio_virtuser_device, group);
}

static bool
gpio_virtuser_device_is_live(struct gpio_virtuser_device *dev)
{
	lockdep_assert_held(&dev->lock);

	return !!dev->pdev;
}

struct gpio_virtuser_lookup {
	struct config_group group;

	struct gpio_virtuser_device *parent;
	struct list_head siblings;

	char *con_id;

	struct list_head entry_list;
};

static struct gpio_virtuser_lookup *
to_gpio_virtuser_lookup(struct config_item *item)
{
	struct config_group *group = to_config_group(item);

	return container_of(group, struct gpio_virtuser_lookup, group);
}

struct gpio_virtuser_lookup_entry {
	struct config_group group;

	struct gpio_virtuser_lookup *parent;
	struct list_head siblings;

	char *key;
	/* Can be negative to indicate lookup by name. */
	int offset;
	enum gpio_lookup_flags flags;
};

static struct gpio_virtuser_lookup_entry *
to_gpio_virtuser_lookup_entry(struct config_item *item)
{
	struct config_group *group = to_config_group(item);

	return container_of(group, struct gpio_virtuser_lookup_entry, group);
}

static ssize_t
gpio_virtuser_lookup_entry_config_key_show(struct config_item *item, char *page)
{
	struct gpio_virtuser_lookup_entry *entry =
					to_gpio_virtuser_lookup_entry(item);
	struct gpio_virtuser_device *dev = entry->parent->parent;

	guard(mutex)(&dev->lock);

	return sprintf(page, "%s\n", entry->key ?: "");
}

static ssize_t
gpio_virtuser_lookup_entry_config_key_store(struct config_item *item,
					    const char *page, size_t count)
{
	struct gpio_virtuser_lookup_entry *entry =
					to_gpio_virtuser_lookup_entry(item);
	struct gpio_virtuser_device *dev = entry->parent->parent;

	char *key __free(kfree) = kstrndup(skip_spaces(page), count,
					   GFP_KERNEL);
	if (!key)
		return -ENOMEM;

	strim(key);

	guard(mutex)(&dev->lock);

	if (gpio_virtuser_device_is_live(dev))
		return -EBUSY;

	kfree(entry->key);
	entry->key = no_free_ptr(key);

	return count;
}

CONFIGFS_ATTR(gpio_virtuser_lookup_entry_config_, key);

static ssize_t
gpio_virtuser_lookup_entry_config_offset_show(struct config_item *item,
					      char *page)
{
	struct gpio_virtuser_lookup_entry *entry =
					to_gpio_virtuser_lookup_entry(item);
	struct gpio_virtuser_device *dev = entry->parent->parent;
	unsigned int offset;

	scoped_guard(mutex, &dev->lock)
		offset = entry->offset;

	return sprintf(page, "%d\n", offset);
}

static ssize_t
gpio_virtuser_lookup_entry_config_offset_store(struct config_item *item,
					       const char *page, size_t count)
{
	struct gpio_virtuser_lookup_entry *entry =
					to_gpio_virtuser_lookup_entry(item);
	struct gpio_virtuser_device *dev = entry->parent->parent;
	int offset, ret;

	ret = kstrtoint(page, 0, &offset);
	if (ret)
		return ret;

	/*
	 * Negative number here means: 'key' represents a line name to lookup.
	 * Non-negative means: 'key' represents the label of the chip with
	 * the 'offset' value representing the line within that chip.
	 *
	 * GPIOLIB uses the U16_MAX value to indicate lookup by line name so
	 * the greatest offset we can accept is (U16_MAX - 1).
	 */
	if (offset > (U16_MAX - 1))
		return -EINVAL;

	guard(mutex)(&dev->lock);

	if (gpio_virtuser_device_is_live(dev))
		return -EBUSY;

	entry->offset = offset;

	return count;
}

CONFIGFS_ATTR(gpio_virtuser_lookup_entry_config_, offset);

static enum gpio_lookup_flags
gpio_virtuser_lookup_get_flags(struct config_item *item)
{
	struct gpio_virtuser_lookup_entry *entry =
					to_gpio_virtuser_lookup_entry(item);
	struct gpio_virtuser_device *dev = entry->parent->parent;

	guard(mutex)(&dev->lock);

	return entry->flags;
}

static ssize_t
gpio_virtuser_lookup_entry_config_drive_show(struct config_item *item, char *page)
{
	enum gpio_lookup_flags flags = gpio_virtuser_lookup_get_flags(item);
	const char *repr;

	if (flags & GPIO_OPEN_DRAIN)
		repr = "open-drain";
	else if (flags & GPIO_OPEN_SOURCE)
		repr = "open-source";
	else
		repr = "push-pull";

	return sprintf(page, "%s\n", repr);
}

static ssize_t
gpio_virtuser_lookup_entry_config_drive_store(struct config_item *item,
					      const char *page, size_t count)
{
	struct gpio_virtuser_lookup_entry *entry =
					to_gpio_virtuser_lookup_entry(item);
	struct gpio_virtuser_device *dev = entry->parent->parent;

	guard(mutex)(&dev->lock);

	if (gpio_virtuser_device_is_live(dev))
		return -EBUSY;

	if (sysfs_streq(page, "push-pull")) {
		entry->flags &= ~(GPIO_OPEN_DRAIN | GPIO_OPEN_SOURCE);
	} else if (sysfs_streq(page, "open-drain")) {
		entry->flags &= ~GPIO_OPEN_SOURCE;
		entry->flags |= GPIO_OPEN_DRAIN;
	} else if (sysfs_streq(page, "open-source")) {
		entry->flags &= ~GPIO_OPEN_DRAIN;
		entry->flags |= GPIO_OPEN_SOURCE;
	} else {
		count = -EINVAL;
	}

	return count;
}

CONFIGFS_ATTR(gpio_virtuser_lookup_entry_config_, drive);

static ssize_t
gpio_virtuser_lookup_entry_config_pull_show(struct config_item *item, char *page)
{
	enum gpio_lookup_flags flags = gpio_virtuser_lookup_get_flags(item);
	const char *repr;

	if (flags & GPIO_PULL_UP)
		repr = "pull-up";
	else if (flags & GPIO_PULL_DOWN)
		repr = "pull-down";
	else if (flags & GPIO_PULL_DISABLE)
		repr = "pull-disabled";
	else
		repr = "as-is";

	return sprintf(page, "%s\n", repr);
}

static ssize_t
gpio_virtuser_lookup_entry_config_pull_store(struct config_item *item,
					     const char *page, size_t count)
{
	struct gpio_virtuser_lookup_entry *entry =
					to_gpio_virtuser_lookup_entry(item);
	struct gpio_virtuser_device *dev = entry->parent->parent;

	guard(mutex)(&dev->lock);

	if (gpio_virtuser_device_is_live(dev))
		return -EBUSY;

	if (sysfs_streq(page, "pull-up")) {
		entry->flags &= ~(GPIO_PULL_DOWN | GPIO_PULL_DISABLE);
		entry->flags |= GPIO_PULL_UP;
	} else if (sysfs_streq(page, "pull-down")) {
		entry->flags &= ~(GPIO_PULL_UP | GPIO_PULL_DISABLE);
		entry->flags |= GPIO_PULL_DOWN;
	} else if (sysfs_streq(page, "pull-disabled")) {
		entry->flags &= ~(GPIO_PULL_UP | GPIO_PULL_DOWN);
		entry->flags |= GPIO_PULL_DISABLE;
	} else if (sysfs_streq(page, "as-is")) {
		entry->flags &= ~(GPIO_PULL_UP | GPIO_PULL_DOWN |
				  GPIO_PULL_DISABLE);
	} else {
		count = -EINVAL;
	}

	return count;
}

CONFIGFS_ATTR(gpio_virtuser_lookup_entry_config_, pull);

static ssize_t
gpio_virtuser_lookup_entry_config_active_low_show(struct config_item *item,
						  char *page)
{
	enum gpio_lookup_flags flags = gpio_virtuser_lookup_get_flags(item);

	return sprintf(page, "%c\n", flags & GPIO_ACTIVE_LOW ? '1' : '0');
}

static ssize_t
gpio_virtuser_lookup_entry_config_active_low_store(struct config_item *item,
						   const char *page,
						   size_t count)
{
	struct gpio_virtuser_lookup_entry *entry =
					to_gpio_virtuser_lookup_entry(item);
	struct gpio_virtuser_device *dev = entry->parent->parent;
	bool active_low;
	int ret;

	ret = kstrtobool(page, &active_low);
	if (ret)
		return ret;

	guard(mutex)(&dev->lock);

	if (gpio_virtuser_device_is_live(dev))
		return -EBUSY;

	if (active_low)
		entry->flags |= GPIO_ACTIVE_LOW;
	else
		entry->flags &= ~GPIO_ACTIVE_LOW;

	return count;
}

CONFIGFS_ATTR(gpio_virtuser_lookup_entry_config_, active_low);

static ssize_t
gpio_virtuser_lookup_entry_config_transitory_show(struct config_item *item,
						  char *page)
{
	enum gpio_lookup_flags flags = gpio_virtuser_lookup_get_flags(item);

	return sprintf(page, "%c\n", flags & GPIO_TRANSITORY ? '1' : '0');
}

static ssize_t
gpio_virtuser_lookup_entry_config_transitory_store(struct config_item *item,
						   const char *page,
						   size_t count)
{
	struct gpio_virtuser_lookup_entry *entry =
					to_gpio_virtuser_lookup_entry(item);
	struct gpio_virtuser_device *dev = entry->parent->parent;
	bool transitory;
	int ret;

	ret = kstrtobool(page, &transitory);
	if (ret)
		return ret;

	guard(mutex)(&dev->lock);

	if (gpio_virtuser_device_is_live(dev))
		return -EBUSY;

	if (transitory)
		entry->flags |= GPIO_TRANSITORY;
	else
		entry->flags &= ~GPIO_TRANSITORY;

	return count;
}

CONFIGFS_ATTR(gpio_virtuser_lookup_entry_config_, transitory);

static struct configfs_attribute *gpio_virtuser_lookup_entry_config_attrs[] = {
	&gpio_virtuser_lookup_entry_config_attr_key,
	&gpio_virtuser_lookup_entry_config_attr_offset,
	&gpio_virtuser_lookup_entry_config_attr_drive,
	&gpio_virtuser_lookup_entry_config_attr_pull,
	&gpio_virtuser_lookup_entry_config_attr_active_low,
	&gpio_virtuser_lookup_entry_config_attr_transitory,
	NULL
};

static ssize_t
gpio_virtuser_device_config_dev_name_show(struct config_item *item,
					  char *page)
{
	struct gpio_virtuser_device *dev = to_gpio_virtuser_device(item);
	struct platform_device *pdev;

	guard(mutex)(&dev->lock);

	pdev = dev->pdev;
	if (pdev)
		return sprintf(page, "%s\n", dev_name(&pdev->dev));

	return sprintf(page, "gpio-sim.%d\n", dev->id);
}

CONFIGFS_ATTR_RO(gpio_virtuser_device_config_, dev_name);

static ssize_t gpio_virtuser_device_config_live_show(struct config_item *item,
						     char *page)
{
	struct gpio_virtuser_device *dev = to_gpio_virtuser_device(item);
	bool live;

	scoped_guard(mutex, &dev->lock)
		live = gpio_virtuser_device_is_live(dev);

	return sprintf(page, "%c\n", live ? '1' : '0');
}

static size_t
gpio_virtuser_get_lookup_count(struct gpio_virtuser_device *dev)
{
	struct gpio_virtuser_lookup *lookup;
	size_t count = 0;

	lockdep_assert_held(&dev->lock);

	list_for_each_entry(lookup, &dev->lookup_list, siblings)
		count += list_count_nodes(&lookup->entry_list);

	return count;
}

static int
gpio_virtuser_make_lookup_table(struct gpio_virtuser_device *dev)
{
	size_t num_entries = gpio_virtuser_get_lookup_count(dev);
	struct gpio_virtuser_lookup_entry *entry;
	struct gpio_virtuser_lookup *lookup;
	unsigned int i = 0, idx;

	lockdep_assert_held(&dev->lock);

	struct gpiod_lookup_table *table __free(kfree) =
		kzalloc(struct_size(table, table, num_entries + 1), GFP_KERNEL);
	if (!table)
		return -ENOMEM;

	table->dev_id = kasprintf(GFP_KERNEL, "gpio-virtuser.%d", dev->id);
	if (!table->dev_id)
		return -ENOMEM;

	list_for_each_entry(lookup, &dev->lookup_list, siblings) {
		idx = 0;
		list_for_each_entry(entry, &lookup->entry_list, siblings) {
			table->table[i++] =
				GPIO_LOOKUP_IDX(entry->key,
						entry->offset < 0 ? U16_MAX : entry->offset,
						lookup->con_id, idx++, entry->flags);
		}
	}

	gpiod_add_lookup_table(table);
	dev->lookup_table = no_free_ptr(table);

	return 0;
}

static void
gpio_virtuser_remove_lookup_table(struct gpio_virtuser_device *dev)
{
	gpiod_remove_lookup_table(dev->lookup_table);
	kfree(dev->lookup_table->dev_id);
	kfree(dev->lookup_table);
	dev->lookup_table = NULL;
}

static struct fwnode_handle *
gpio_virtuser_make_device_swnode(struct gpio_virtuser_device *dev)
{
	struct property_entry properties[2];
	struct gpio_virtuser_lookup *lookup;
	unsigned int i = 0;
	size_t num_ids;

	memset(properties, 0, sizeof(properties));

	num_ids = list_count_nodes(&dev->lookup_list);
	char **ids __free(kfree) = kcalloc(num_ids + 1, sizeof(*ids),
					   GFP_KERNEL);
	if (!ids)
		return ERR_PTR(-ENOMEM);

	list_for_each_entry(lookup, &dev->lookup_list, siblings)
		ids[i++] = lookup->con_id;

	properties[0] = PROPERTY_ENTRY_STRING_ARRAY_LEN("gpio-virtuser,ids",
							ids, num_ids);

	return fwnode_create_software_node(properties, NULL);
}

static int
gpio_virtuser_device_activate(struct gpio_virtuser_device *dev)
{
	struct platform_device_info pdevinfo;
	struct fwnode_handle *swnode;
	struct platform_device *pdev;
	int ret;

	lockdep_assert_held(&dev->lock);

	if (list_empty(&dev->lookup_list))
		return -ENODATA;

	swnode = gpio_virtuser_make_device_swnode(dev);
	if (IS_ERR(swnode))
		return PTR_ERR(swnode);

	memset(&pdevinfo, 0, sizeof(pdevinfo));
	pdevinfo.name = "gpio-virtuser";
	pdevinfo.id = dev->id;
	pdevinfo.fwnode = swnode;

	ret = gpio_virtuser_make_lookup_table(dev);
	if (ret)
		goto err_remove_swnode;

	reinit_completion(&dev->probe_completion);
	dev->driver_bound = false;
	bus_register_notifier(&platform_bus_type, &dev->bus_notifier);

	pdev = platform_device_register_full(&pdevinfo);
	if (IS_ERR(pdev)) {
		ret = PTR_ERR(pdev);
		bus_unregister_notifier(&platform_bus_type, &dev->bus_notifier);
		goto err_remove_lookup_table;
	}

	wait_for_completion(&dev->probe_completion);
	bus_unregister_notifier(&platform_bus_type, &dev->bus_notifier);

	if (!dev->driver_bound) {
		ret = -ENXIO;
		goto err_unregister_pdev;
	}

	dev->pdev = pdev;

	return 0;

err_unregister_pdev:
	platform_device_unregister(pdev);
err_remove_lookup_table:
	gpio_virtuser_remove_lookup_table(dev);
err_remove_swnode:
	fwnode_remove_software_node(swnode);

	return ret;
}

static void
gpio_virtuser_device_deactivate(struct gpio_virtuser_device *dev)
{
	struct fwnode_handle *swnode;

	lockdep_assert_held(&dev->lock);

	swnode = dev_fwnode(&dev->pdev->dev);
	platform_device_unregister(dev->pdev);
	gpio_virtuser_remove_lookup_table(dev);
	fwnode_remove_software_node(swnode);
	dev->pdev = NULL;
<<<<<<< HEAD
=======
}

static void
gpio_virtuser_device_lockup_configfs(struct gpio_virtuser_device *dev, bool lock)
{
	struct configfs_subsystem *subsys = dev->group.cg_subsys;
	struct gpio_virtuser_lookup_entry *entry;
	struct gpio_virtuser_lookup *lookup;

	/*
	 * The device only needs to depend on leaf lookup entries. This is
	 * sufficient to lock up all the configfs entries that the
	 * instantiated, alive device depends on.
	 */
	list_for_each_entry(lookup, &dev->lookup_list, siblings) {
		list_for_each_entry(entry, &lookup->entry_list, siblings) {
			if (lock)
				WARN_ON(configfs_depend_item_unlocked(
						subsys, &entry->group.cg_item));
			else
				configfs_undepend_item_unlocked(
						&entry->group.cg_item);
		}
	}
>>>>>>> b5de2a2a
}

static ssize_t
gpio_virtuser_device_config_live_store(struct config_item *item,
				       const char *page, size_t count)
{
	struct gpio_virtuser_device *dev = to_gpio_virtuser_device(item);
	int ret = 0;
	bool live;

	ret = kstrtobool(page, &live);
	if (ret)
		return ret;

	if (live)
		gpio_virtuser_device_lockup_configfs(dev, true);

	scoped_guard(mutex, &dev->lock) {
		if (live == gpio_virtuser_device_is_live(dev))
			ret = -EPERM;
		else if (live)
			ret = gpio_virtuser_device_activate(dev);
		else
			gpio_virtuser_device_deactivate(dev);
	}

	/*
	 * Undepend is required only if device disablement (live == 0)
	 * succeeds or if device enablement (live == 1) fails.
	 */
	if (live == !!ret)
		gpio_virtuser_device_lockup_configfs(dev, false);

	return ret ?: count;
}

CONFIGFS_ATTR(gpio_virtuser_device_config_, live);

static struct configfs_attribute *gpio_virtuser_device_config_attrs[] = {
	&gpio_virtuser_device_config_attr_dev_name,
	&gpio_virtuser_device_config_attr_live,
	NULL
};

static void
gpio_virtuser_lookup_entry_config_group_release(struct config_item *item)
{
	struct gpio_virtuser_lookup_entry *entry =
					to_gpio_virtuser_lookup_entry(item);
	struct gpio_virtuser_device *dev = entry->parent->parent;

	guard(mutex)(&dev->lock);

	list_del(&entry->siblings);

	kfree(entry->key);
	kfree(entry);
}

static struct
configfs_item_operations gpio_virtuser_lookup_entry_config_item_ops = {
	.release	= gpio_virtuser_lookup_entry_config_group_release,
};

static const struct
config_item_type gpio_virtuser_lookup_entry_config_group_type = {
	.ct_item_ops	= &gpio_virtuser_lookup_entry_config_item_ops,
	.ct_attrs	= gpio_virtuser_lookup_entry_config_attrs,
	.ct_owner	= THIS_MODULE,
};

static struct config_group *
gpio_virtuser_make_lookup_entry_group(struct config_group *group,
				      const char *name)
{
	struct gpio_virtuser_lookup *lookup =
				to_gpio_virtuser_lookup(&group->cg_item);
	struct gpio_virtuser_device *dev = lookup->parent;

	guard(mutex)(&dev->lock);

	if (gpio_virtuser_device_is_live(dev))
		return ERR_PTR(-EBUSY);

	struct gpio_virtuser_lookup_entry *entry __free(kfree) =
				kzalloc(sizeof(*entry), GFP_KERNEL);
	if (!entry)
		return ERR_PTR(-ENOMEM);

	config_group_init_type_name(&entry->group, name,
			&gpio_virtuser_lookup_entry_config_group_type);
	entry->flags = GPIO_LOOKUP_FLAGS_DEFAULT;
	entry->parent = lookup;
	list_add_tail(&entry->siblings, &lookup->entry_list);

	return &no_free_ptr(entry)->group;
}

static void gpio_virtuser_lookup_config_group_release(struct config_item *item)
{
	struct gpio_virtuser_lookup *lookup = to_gpio_virtuser_lookup(item);
	struct gpio_virtuser_device *dev = lookup->parent;

	guard(mutex)(&dev->lock);

	list_del(&lookup->siblings);

	kfree(lookup->con_id);
	kfree(lookup);
}

static struct configfs_item_operations gpio_virtuser_lookup_config_item_ops = {
	.release	= gpio_virtuser_lookup_config_group_release,
};

static struct
configfs_group_operations gpio_virtuser_lookup_config_group_ops = {
	.make_group     = gpio_virtuser_make_lookup_entry_group,
};

static const struct config_item_type gpio_virtuser_lookup_config_group_type = {
	.ct_group_ops	= &gpio_virtuser_lookup_config_group_ops,
	.ct_item_ops	= &gpio_virtuser_lookup_config_item_ops,
	.ct_owner	= THIS_MODULE,
};

static struct config_group *
gpio_virtuser_make_lookup_group(struct config_group *group, const char *name)
{
	struct gpio_virtuser_device *dev =
				to_gpio_virtuser_device(&group->cg_item);

	if (strlen(name) > (GPIO_VIRTUSER_NAME_BUF_LEN - 1))
		return ERR_PTR(-E2BIG);

	guard(mutex)(&dev->lock);

	if (gpio_virtuser_device_is_live(dev))
		return ERR_PTR(-EBUSY);

	struct gpio_virtuser_lookup *lookup __free(kfree) =
				kzalloc(sizeof(*lookup), GFP_KERNEL);
	if (!lookup)
		return ERR_PTR(-ENOMEM);

	lookup->con_id = kstrdup(name, GFP_KERNEL);
	if (!lookup->con_id)
		return ERR_PTR(-ENOMEM);

	config_group_init_type_name(&lookup->group, name,
				    &gpio_virtuser_lookup_config_group_type);
	INIT_LIST_HEAD(&lookup->entry_list);
	lookup->parent = dev;
	list_add_tail(&lookup->siblings, &dev->lookup_list);

	return &no_free_ptr(lookup)->group;
}

static void gpio_virtuser_device_config_group_release(struct config_item *item)
{
	struct gpio_virtuser_device *dev = to_gpio_virtuser_device(item);

	guard(mutex)(&dev->lock);

	if (gpio_virtuser_device_is_live(dev))
		gpio_virtuser_device_deactivate(dev);

	mutex_destroy(&dev->lock);
	ida_free(&gpio_virtuser_ida, dev->id);
	kfree(dev);
}

static struct configfs_item_operations gpio_virtuser_device_config_item_ops = {
	.release	= gpio_virtuser_device_config_group_release,
};

static struct configfs_group_operations gpio_virtuser_device_config_group_ops = {
	.make_group	= gpio_virtuser_make_lookup_group,
};

static const struct config_item_type gpio_virtuser_device_config_group_type = {
	.ct_group_ops	= &gpio_virtuser_device_config_group_ops,
	.ct_item_ops	= &gpio_virtuser_device_config_item_ops,
	.ct_attrs	= gpio_virtuser_device_config_attrs,
	.ct_owner	= THIS_MODULE,
};

static struct config_group *
gpio_virtuser_config_make_device_group(struct config_group *group,
				       const char *name)
{
	struct gpio_virtuser_device *dev __free(kfree) = kzalloc(sizeof(*dev),
								 GFP_KERNEL);
	if (!dev)
		return ERR_PTR(-ENOMEM);

	dev->id = ida_alloc(&gpio_virtuser_ida, GFP_KERNEL);
	if (dev->id < 0)
		return ERR_PTR(dev->id);

	config_group_init_type_name(&dev->group, name,
				    &gpio_virtuser_device_config_group_type);
	mutex_init(&dev->lock);
	INIT_LIST_HEAD(&dev->lookup_list);
	dev->bus_notifier.notifier_call = gpio_virtuser_bus_notifier_call;
	init_completion(&dev->probe_completion);

	return &no_free_ptr(dev)->group;
}

static struct configfs_group_operations gpio_virtuser_config_group_ops = {
	.make_group	= gpio_virtuser_config_make_device_group,
};

static const struct config_item_type gpio_virtuser_config_type = {
	.ct_group_ops	= &gpio_virtuser_config_group_ops,
	.ct_owner	= THIS_MODULE,
};

static struct configfs_subsystem gpio_virtuser_config_subsys = {
	.su_group = {
		.cg_item = {
			.ci_namebuf	= "gpio-virtuser",
			.ci_type	= &gpio_virtuser_config_type,
		},
	},
};

static int __init gpio_virtuser_init(void)
{
	int ret;

	ret = platform_driver_register(&gpio_virtuser_driver);
	if (ret) {
		pr_err("Failed to register the platform driver: %d\n", ret);
		return ret;
	}

	config_group_init(&gpio_virtuser_config_subsys.su_group);
	mutex_init(&gpio_virtuser_config_subsys.su_mutex);
	ret = configfs_register_subsystem(&gpio_virtuser_config_subsys);
	if (ret) {
		pr_err("Failed to register the '%s' configfs subsystem: %d\n",
		       gpio_virtuser_config_subsys.su_group.cg_item.ci_namebuf,
		       ret);
		goto err_plat_drv_unreg;
	}

	gpio_virtuser_dbg_root = debugfs_create_dir("gpio-virtuser", NULL);
	if (IS_ERR(gpio_virtuser_dbg_root)) {
		ret = PTR_ERR(gpio_virtuser_dbg_root);
		pr_err("Failed to create the debugfs tree: %d\n", ret);
		goto err_configfs_unreg;
	}

	return 0;

err_configfs_unreg:
	configfs_unregister_subsystem(&gpio_virtuser_config_subsys);
err_plat_drv_unreg:
	mutex_destroy(&gpio_virtuser_config_subsys.su_mutex);
	platform_driver_unregister(&gpio_virtuser_driver);

	return ret;
}
module_init(gpio_virtuser_init);

static void __exit gpio_virtuser_exit(void)
{
	configfs_unregister_subsystem(&gpio_virtuser_config_subsys);
	mutex_destroy(&gpio_virtuser_config_subsys.su_mutex);
	platform_driver_unregister(&gpio_virtuser_driver);
	debugfs_remove_recursive(gpio_virtuser_dbg_root);
}
module_exit(gpio_virtuser_exit);

MODULE_AUTHOR("Bartosz Golaszewski <bartosz.golaszewski@linaro.org>");
MODULE_DESCRIPTION("Virtual GPIO consumer module");
MODULE_LICENSE("GPL");<|MERGE_RESOLUTION|>--- conflicted
+++ resolved
@@ -1544,8 +1544,6 @@
 	gpio_virtuser_remove_lookup_table(dev);
 	fwnode_remove_software_node(swnode);
 	dev->pdev = NULL;
-<<<<<<< HEAD
-=======
 }
 
 static void
@@ -1570,7 +1568,6 @@
 						&entry->group.cg_item);
 		}
 	}
->>>>>>> b5de2a2a
 }
 
 static ssize_t
