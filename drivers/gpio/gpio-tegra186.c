// SPDX-License-Identifier: GPL-2.0-only
/*
 * Copyright (c) 2016-2022 NVIDIA Corporation
 *
 * Author: Thierry Reding <treding@nvidia.com>
 *	   Dipen Patel <dpatel@nvidia.com>
 */

#include <linux/gpio/driver.h>
#include <linux/hte.h>
#include <linux/interrupt.h>
#include <linux/irq.h>
#include <linux/module.h>
#include <linux/of_device.h>
#include <linux/platform_device.h>
#include <linux/seq_file.h>

#include <dt-bindings/gpio/tegra186-gpio.h>
#include <dt-bindings/gpio/tegra194-gpio.h>
#include <dt-bindings/gpio/tegra234-gpio.h>
#include <dt-bindings/gpio/tegra241-gpio.h>
<<<<<<< HEAD

=======
>>>>>>> eb3cdb58

/* security registers */
#define TEGRA186_GPIO_CTL_SCR 0x0c
#define  TEGRA186_GPIO_CTL_SCR_SEC_WEN BIT(28)
#define  TEGRA186_GPIO_CTL_SCR_SEC_REN BIT(27)

#define TEGRA186_GPIO_INT_ROUTE_MAPPING(p, x) (0x14 + (p) * 0x20 + (x) * 4)

/* control registers */
#define TEGRA186_GPIO_ENABLE_CONFIG 0x00
#define  TEGRA186_GPIO_ENABLE_CONFIG_ENABLE BIT(0)
#define  TEGRA186_GPIO_ENABLE_CONFIG_OUT BIT(1)
#define  TEGRA186_GPIO_ENABLE_CONFIG_TRIGGER_TYPE_NONE (0x0 << 2)
#define  TEGRA186_GPIO_ENABLE_CONFIG_TRIGGER_TYPE_LEVEL (0x1 << 2)
#define  TEGRA186_GPIO_ENABLE_CONFIG_TRIGGER_TYPE_SINGLE_EDGE (0x2 << 2)
#define  TEGRA186_GPIO_ENABLE_CONFIG_TRIGGER_TYPE_DOUBLE_EDGE (0x3 << 2)
#define  TEGRA186_GPIO_ENABLE_CONFIG_TRIGGER_TYPE_MASK (0x3 << 2)
#define  TEGRA186_GPIO_ENABLE_CONFIG_TRIGGER_LEVEL BIT(4)
#define  TEGRA186_GPIO_ENABLE_CONFIG_DEBOUNCE BIT(5)
#define  TEGRA186_GPIO_ENABLE_CONFIG_INTERRUPT BIT(6)
#define  TEGRA186_GPIO_ENABLE_CONFIG_TIMESTAMP_FUNC BIT(7)

#define TEGRA186_GPIO_DEBOUNCE_CONTROL 0x04
#define  TEGRA186_GPIO_DEBOUNCE_CONTROL_THRESHOLD(x) ((x) & 0xff)

#define TEGRA186_GPIO_INPUT 0x08
#define  TEGRA186_GPIO_INPUT_HIGH BIT(0)

#define TEGRA186_GPIO_OUTPUT_CONTROL 0x0c
#define  TEGRA186_GPIO_OUTPUT_CONTROL_FLOATED BIT(0)

#define TEGRA186_GPIO_OUTPUT_VALUE 0x10
#define  TEGRA186_GPIO_OUTPUT_VALUE_HIGH BIT(0)

#define TEGRA186_GPIO_INTERRUPT_CLEAR 0x14

#define TEGRA186_GPIO_INTERRUPT_STATUS(x) (0x100 + (x) * 4)

struct tegra_gpio_port {
	const char *name;
	unsigned int bank;
	unsigned int port;
	unsigned int pins;
};

struct tegra186_pin_range {
	unsigned int offset;
	const char *group;
};

struct tegra_gpio_soc {
	const struct tegra_gpio_port *ports;
	unsigned int num_ports;
	const char *name;
	unsigned int instance;

	unsigned int num_irqs_per_bank;

	const struct tegra186_pin_range *pin_ranges;
	unsigned int num_pin_ranges;
	const char *pinmux;
	bool has_gte;
};

struct tegra_gpio {
	struct gpio_chip gpio;
	unsigned int num_irq;
	unsigned int *irq;

	const struct tegra_gpio_soc *soc;
	unsigned int num_irqs_per_bank;
	unsigned int num_banks;

	void __iomem *secure;
	void __iomem *base;
};

static const struct tegra_gpio_port *
tegra186_gpio_get_port(struct tegra_gpio *gpio, unsigned int *pin)
{
	unsigned int start = 0, i;

	for (i = 0; i < gpio->soc->num_ports; i++) {
		const struct tegra_gpio_port *port = &gpio->soc->ports[i];

		if (*pin >= start && *pin < start + port->pins) {
			*pin -= start;
			return port;
		}

		start += port->pins;
	}

	return NULL;
}

static void __iomem *tegra186_gpio_get_base(struct tegra_gpio *gpio,
					    unsigned int pin)
{
	const struct tegra_gpio_port *port;
	unsigned int offset;

	port = tegra186_gpio_get_port(gpio, &pin);
	if (!port)
		return NULL;

	offset = port->bank * 0x1000 + port->port * 0x200;

	return gpio->base + offset + pin * 0x20;
}

static int tegra186_gpio_get_direction(struct gpio_chip *chip,
				       unsigned int offset)
{
	struct tegra_gpio *gpio = gpiochip_get_data(chip);
	void __iomem *base;
	u32 value;

	base = tegra186_gpio_get_base(gpio, offset);
	if (WARN_ON(base == NULL))
		return -ENODEV;

	value = readl(base + TEGRA186_GPIO_ENABLE_CONFIG);
	if (value & TEGRA186_GPIO_ENABLE_CONFIG_OUT)
		return GPIO_LINE_DIRECTION_OUT;

	return GPIO_LINE_DIRECTION_IN;
}

static int tegra186_gpio_direction_input(struct gpio_chip *chip,
					 unsigned int offset)
{
	struct tegra_gpio *gpio = gpiochip_get_data(chip);
	void __iomem *base;
	u32 value;

	base = tegra186_gpio_get_base(gpio, offset);
	if (WARN_ON(base == NULL))
		return -ENODEV;

	value = readl(base + TEGRA186_GPIO_OUTPUT_CONTROL);
	value |= TEGRA186_GPIO_OUTPUT_CONTROL_FLOATED;
	writel(value, base + TEGRA186_GPIO_OUTPUT_CONTROL);

	value = readl(base + TEGRA186_GPIO_ENABLE_CONFIG);
	value |= TEGRA186_GPIO_ENABLE_CONFIG_ENABLE;
	value &= ~TEGRA186_GPIO_ENABLE_CONFIG_OUT;
	writel(value, base + TEGRA186_GPIO_ENABLE_CONFIG);

	return 0;
}

static int tegra186_gpio_direction_output(struct gpio_chip *chip,
					  unsigned int offset, int level)
{
	struct tegra_gpio *gpio = gpiochip_get_data(chip);
	void __iomem *base;
	u32 value;

	/* configure output level first */
	chip->set(chip, offset, level);

	base = tegra186_gpio_get_base(gpio, offset);
	if (WARN_ON(base == NULL))
		return -EINVAL;

	/* set the direction */
	value = readl(base + TEGRA186_GPIO_OUTPUT_CONTROL);
	value &= ~TEGRA186_GPIO_OUTPUT_CONTROL_FLOATED;
	writel(value, base + TEGRA186_GPIO_OUTPUT_CONTROL);

	value = readl(base + TEGRA186_GPIO_ENABLE_CONFIG);
	value |= TEGRA186_GPIO_ENABLE_CONFIG_ENABLE;
	value |= TEGRA186_GPIO_ENABLE_CONFIG_OUT;
	writel(value, base + TEGRA186_GPIO_ENABLE_CONFIG);

	return 0;
}

#define HTE_BOTH_EDGES	(HTE_RISING_EDGE_TS | HTE_FALLING_EDGE_TS)

static int tegra186_gpio_en_hw_ts(struct gpio_chip *gc, u32 offset,
				  unsigned long flags)
{
	struct tegra_gpio *gpio;
	void __iomem *base;
	int value;

	if (!gc)
		return -EINVAL;

	gpio = gpiochip_get_data(gc);
	if (!gpio)
		return -ENODEV;

	base = tegra186_gpio_get_base(gpio, offset);
	if (WARN_ON(base == NULL))
		return -EINVAL;

	value = readl(base + TEGRA186_GPIO_ENABLE_CONFIG);
	value |= TEGRA186_GPIO_ENABLE_CONFIG_TIMESTAMP_FUNC;

	if (flags == HTE_BOTH_EDGES) {
		value |= TEGRA186_GPIO_ENABLE_CONFIG_TRIGGER_TYPE_DOUBLE_EDGE;
	} else if (flags == HTE_RISING_EDGE_TS) {
		value |= TEGRA186_GPIO_ENABLE_CONFIG_TRIGGER_TYPE_SINGLE_EDGE;
		value |= TEGRA186_GPIO_ENABLE_CONFIG_TRIGGER_LEVEL;
	} else if (flags == HTE_FALLING_EDGE_TS) {
		value |= TEGRA186_GPIO_ENABLE_CONFIG_TRIGGER_TYPE_SINGLE_EDGE;
	}

	writel(value, base + TEGRA186_GPIO_ENABLE_CONFIG);

	return 0;
}

static int tegra186_gpio_dis_hw_ts(struct gpio_chip *gc, u32 offset,
				   unsigned long flags)
{
	struct tegra_gpio *gpio;
	void __iomem *base;
	int value;

	if (!gc)
		return -EINVAL;

	gpio = gpiochip_get_data(gc);
	if (!gpio)
		return -ENODEV;

	base = tegra186_gpio_get_base(gpio, offset);
	if (WARN_ON(base == NULL))
		return -EINVAL;

	value = readl(base + TEGRA186_GPIO_ENABLE_CONFIG);
	value &= ~TEGRA186_GPIO_ENABLE_CONFIG_TIMESTAMP_FUNC;
	if (flags == HTE_BOTH_EDGES) {
		value &= ~TEGRA186_GPIO_ENABLE_CONFIG_TRIGGER_TYPE_DOUBLE_EDGE;
	} else if (flags == HTE_RISING_EDGE_TS) {
		value &= ~TEGRA186_GPIO_ENABLE_CONFIG_TRIGGER_TYPE_SINGLE_EDGE;
		value &= ~TEGRA186_GPIO_ENABLE_CONFIG_TRIGGER_LEVEL;
	} else if (flags == HTE_FALLING_EDGE_TS) {
		value &= ~TEGRA186_GPIO_ENABLE_CONFIG_TRIGGER_TYPE_SINGLE_EDGE;
	}
	writel(value, base + TEGRA186_GPIO_ENABLE_CONFIG);

	return 0;
}

static int tegra186_gpio_get(struct gpio_chip *chip, unsigned int offset)
{
	struct tegra_gpio *gpio = gpiochip_get_data(chip);
	void __iomem *base;
	u32 value;

	base = tegra186_gpio_get_base(gpio, offset);
	if (WARN_ON(base == NULL))
		return -ENODEV;

	value = readl(base + TEGRA186_GPIO_ENABLE_CONFIG);
	if (value & TEGRA186_GPIO_ENABLE_CONFIG_OUT)
		value = readl(base + TEGRA186_GPIO_OUTPUT_VALUE);
	else
		value = readl(base + TEGRA186_GPIO_INPUT);

	return value & BIT(0);
}

static void tegra186_gpio_set(struct gpio_chip *chip, unsigned int offset,
			      int level)
{
	struct tegra_gpio *gpio = gpiochip_get_data(chip);
	void __iomem *base;
	u32 value;

	base = tegra186_gpio_get_base(gpio, offset);
	if (WARN_ON(base == NULL))
		return;

	value = readl(base + TEGRA186_GPIO_OUTPUT_VALUE);
	if (level == 0)
		value &= ~TEGRA186_GPIO_OUTPUT_VALUE_HIGH;
	else
		value |= TEGRA186_GPIO_OUTPUT_VALUE_HIGH;

	writel(value, base + TEGRA186_GPIO_OUTPUT_VALUE);
}

static int tegra186_gpio_set_config(struct gpio_chip *chip,
				    unsigned int offset,
				    unsigned long config)
{
	struct tegra_gpio *gpio = gpiochip_get_data(chip);
	u32 debounce, value;
	void __iomem *base;

	base = tegra186_gpio_get_base(gpio, offset);
	if (base == NULL)
		return -ENXIO;

	if (pinconf_to_config_param(config) != PIN_CONFIG_INPUT_DEBOUNCE)
		return -ENOTSUPP;

	debounce = pinconf_to_config_argument(config);

	/*
	 * The Tegra186 GPIO controller supports a maximum of 255 ms debounce
	 * time.
	 */
	if (debounce > 255000)
		return -EINVAL;

	debounce = DIV_ROUND_UP(debounce, USEC_PER_MSEC);

	value = TEGRA186_GPIO_DEBOUNCE_CONTROL_THRESHOLD(debounce);
	writel(value, base + TEGRA186_GPIO_DEBOUNCE_CONTROL);

	value = readl(base + TEGRA186_GPIO_ENABLE_CONFIG);
	value |= TEGRA186_GPIO_ENABLE_CONFIG_DEBOUNCE;
	writel(value, base + TEGRA186_GPIO_ENABLE_CONFIG);

	return 0;
}

static int tegra186_gpio_add_pin_ranges(struct gpio_chip *chip)
{
	struct tegra_gpio *gpio = gpiochip_get_data(chip);
	struct pinctrl_dev *pctldev;
	struct device_node *np;
	unsigned int i, j;
	int err;

	if (!gpio->soc->pinmux || gpio->soc->num_pin_ranges == 0)
		return 0;

	np = of_find_compatible_node(NULL, NULL, gpio->soc->pinmux);
	if (!np)
		return -ENODEV;

	pctldev = of_pinctrl_get(np);
	of_node_put(np);
	if (!pctldev)
		return -EPROBE_DEFER;

	for (i = 0; i < gpio->soc->num_pin_ranges; i++) {
		unsigned int pin = gpio->soc->pin_ranges[i].offset, port;
		const char *group = gpio->soc->pin_ranges[i].group;

		port = pin / 8;
		pin = pin % 8;

		if (port >= gpio->soc->num_ports) {
			dev_warn(chip->parent, "invalid port %u for %s\n",
				 port, group);
			continue;
		}

		for (j = 0; j < port; j++)
			pin += gpio->soc->ports[j].pins;

		err = gpiochip_add_pingroup_range(chip, pctldev, pin, group);
		if (err < 0)
			return err;
	}

	return 0;
}

static int tegra186_gpio_of_xlate(struct gpio_chip *chip,
				  const struct of_phandle_args *spec,
				  u32 *flags)
{
	struct tegra_gpio *gpio = gpiochip_get_data(chip);
	unsigned int port, pin, i, offset = 0;

	if (WARN_ON(chip->of_gpio_n_cells < 2))
		return -EINVAL;

	if (WARN_ON(spec->args_count < chip->of_gpio_n_cells))
		return -EINVAL;

	port = spec->args[0] / 8;
	pin = spec->args[0] % 8;

	if (port >= gpio->soc->num_ports) {
		dev_err(chip->parent, "invalid port number: %u\n", port);
		return -EINVAL;
	}

	for (i = 0; i < port; i++)
		offset += gpio->soc->ports[i].pins;

	if (flags)
		*flags = spec->args[1];

	return offset + pin;
}

#define to_tegra_gpio(x) container_of((x), struct tegra_gpio, gpio)

static void tegra186_irq_ack(struct irq_data *data)
{
	struct gpio_chip *gc = irq_data_get_irq_chip_data(data);
	struct tegra_gpio *gpio = to_tegra_gpio(gc);
	void __iomem *base;

	base = tegra186_gpio_get_base(gpio, data->hwirq);
	if (WARN_ON(base == NULL))
		return;

	writel(1, base + TEGRA186_GPIO_INTERRUPT_CLEAR);
}

static void tegra186_irq_mask(struct irq_data *data)
{
	struct gpio_chip *gc = irq_data_get_irq_chip_data(data);
	struct tegra_gpio *gpio = to_tegra_gpio(gc);
	void __iomem *base;
	u32 value;

	base = tegra186_gpio_get_base(gpio, data->hwirq);
	if (WARN_ON(base == NULL))
		return;

	value = readl(base + TEGRA186_GPIO_ENABLE_CONFIG);
	value &= ~TEGRA186_GPIO_ENABLE_CONFIG_INTERRUPT;
	writel(value, base + TEGRA186_GPIO_ENABLE_CONFIG);

	gpiochip_disable_irq(&gpio->gpio, data->hwirq);
}

static void tegra186_irq_unmask(struct irq_data *data)
{
	struct gpio_chip *gc = irq_data_get_irq_chip_data(data);
	struct tegra_gpio *gpio = to_tegra_gpio(gc);
	void __iomem *base;
	u32 value;

	base = tegra186_gpio_get_base(gpio, data->hwirq);
	if (WARN_ON(base == NULL))
		return;

	gpiochip_enable_irq(&gpio->gpio, data->hwirq);

	value = readl(base + TEGRA186_GPIO_ENABLE_CONFIG);
	value |= TEGRA186_GPIO_ENABLE_CONFIG_INTERRUPT;
	writel(value, base + TEGRA186_GPIO_ENABLE_CONFIG);
}

static int tegra186_irq_set_type(struct irq_data *data, unsigned int type)
{
	struct gpio_chip *gc = irq_data_get_irq_chip_data(data);
	struct tegra_gpio *gpio = to_tegra_gpio(gc);
	void __iomem *base;
	u32 value;

	base = tegra186_gpio_get_base(gpio, data->hwirq);
	if (WARN_ON(base == NULL))
		return -ENODEV;

	value = readl(base + TEGRA186_GPIO_ENABLE_CONFIG);
	value &= ~TEGRA186_GPIO_ENABLE_CONFIG_TRIGGER_TYPE_MASK;
	value &= ~TEGRA186_GPIO_ENABLE_CONFIG_TRIGGER_LEVEL;

	switch (type & IRQ_TYPE_SENSE_MASK) {
	case IRQ_TYPE_NONE:
		break;

	case IRQ_TYPE_EDGE_RISING:
		value |= TEGRA186_GPIO_ENABLE_CONFIG_TRIGGER_TYPE_SINGLE_EDGE;
		value |= TEGRA186_GPIO_ENABLE_CONFIG_TRIGGER_LEVEL;
		break;

	case IRQ_TYPE_EDGE_FALLING:
		value |= TEGRA186_GPIO_ENABLE_CONFIG_TRIGGER_TYPE_SINGLE_EDGE;
		break;

	case IRQ_TYPE_EDGE_BOTH:
		value |= TEGRA186_GPIO_ENABLE_CONFIG_TRIGGER_TYPE_DOUBLE_EDGE;
		break;

	case IRQ_TYPE_LEVEL_HIGH:
		value |= TEGRA186_GPIO_ENABLE_CONFIG_TRIGGER_TYPE_LEVEL;
		value |= TEGRA186_GPIO_ENABLE_CONFIG_TRIGGER_LEVEL;
		break;

	case IRQ_TYPE_LEVEL_LOW:
		value |= TEGRA186_GPIO_ENABLE_CONFIG_TRIGGER_TYPE_LEVEL;
		break;

	default:
		return -EINVAL;
	}

	writel(value, base + TEGRA186_GPIO_ENABLE_CONFIG);

	if ((type & IRQ_TYPE_EDGE_BOTH) == 0)
		irq_set_handler_locked(data, handle_level_irq);
	else
		irq_set_handler_locked(data, handle_edge_irq);

	if (data->parent_data)
		return irq_chip_set_type_parent(data, type);

	return 0;
}

static int tegra186_irq_set_wake(struct irq_data *data, unsigned int on)
{
	if (data->parent_data)
		return irq_chip_set_wake_parent(data, on);

	return 0;
}

static void tegra186_irq_print_chip(struct irq_data *data, struct seq_file *p)
{
	struct gpio_chip *gc = irq_data_get_irq_chip_data(data);

	seq_printf(p, dev_name(gc->parent));
}

static const struct irq_chip tegra186_gpio_irq_chip = {
	.irq_ack		= tegra186_irq_ack,
	.irq_mask		= tegra186_irq_mask,
	.irq_unmask		= tegra186_irq_unmask,
	.irq_set_type		= tegra186_irq_set_type,
	.irq_set_wake		= tegra186_irq_set_wake,
	.irq_print_chip		= tegra186_irq_print_chip,
	.flags			= IRQCHIP_IMMUTABLE,
	GPIOCHIP_IRQ_RESOURCE_HELPERS,
};

static void tegra186_gpio_irq(struct irq_desc *desc)
{
	struct tegra_gpio *gpio = irq_desc_get_handler_data(desc);
	struct irq_domain *domain = gpio->gpio.irq.domain;
	struct irq_chip *chip = irq_desc_get_chip(desc);
	unsigned int parent = irq_desc_get_irq(desc);
	unsigned int i, j, offset = 0;

	chained_irq_enter(chip, desc);

	for (i = 0; i < gpio->soc->num_ports; i++) {
		const struct tegra_gpio_port *port = &gpio->soc->ports[i];
		unsigned int pin;
		unsigned long value;
		void __iomem *base;

		base = gpio->base + port->bank * 0x1000 + port->port * 0x200;

		/* skip ports that are not associated with this bank */
		for (j = 0; j < gpio->num_irqs_per_bank; j++) {
			if (parent == gpio->irq[port->bank * gpio->num_irqs_per_bank + j])
				break;
		}

		if (j == gpio->num_irqs_per_bank)
			goto skip;

		value = readl(base + TEGRA186_GPIO_INTERRUPT_STATUS(1));

		for_each_set_bit(pin, &value, port->pins) {
			int ret = generic_handle_domain_irq(domain, offset + pin);
			WARN_RATELIMIT(ret, "hwirq = %d", offset + pin);
		}

skip:
		offset += port->pins;
	}

	chained_irq_exit(chip, desc);
}

static int tegra186_gpio_irq_domain_translate(struct irq_domain *domain,
					      struct irq_fwspec *fwspec,
					      unsigned long *hwirq,
					      unsigned int *type)
{
	struct tegra_gpio *gpio = gpiochip_get_data(domain->host_data);
	unsigned int port, pin, i, offset = 0;

	if (WARN_ON(gpio->gpio.of_gpio_n_cells < 2))
		return -EINVAL;

	if (WARN_ON(fwspec->param_count < gpio->gpio.of_gpio_n_cells))
		return -EINVAL;

	port = fwspec->param[0] / 8;
	pin = fwspec->param[0] % 8;

	if (port >= gpio->soc->num_ports)
		return -EINVAL;

	for (i = 0; i < port; i++)
		offset += gpio->soc->ports[i].pins;

	*type = fwspec->param[1] & IRQ_TYPE_SENSE_MASK;
	*hwirq = offset + pin;

	return 0;
}

static int tegra186_gpio_populate_parent_fwspec(struct gpio_chip *chip,
						union gpio_irq_fwspec *gfwspec,
						unsigned int parent_hwirq,
						unsigned int parent_type)
{
	struct tegra_gpio *gpio = gpiochip_get_data(chip);
	struct irq_fwspec *fwspec = &gfwspec->fwspec;

	fwspec->fwnode = chip->irq.parent_domain->fwnode;
	fwspec->param_count = 3;
	fwspec->param[0] = gpio->soc->instance;
	fwspec->param[1] = parent_hwirq;
	fwspec->param[2] = parent_type;

	return 0;
}

static int tegra186_gpio_child_to_parent_hwirq(struct gpio_chip *chip,
					       unsigned int hwirq,
					       unsigned int type,
					       unsigned int *parent_hwirq,
					       unsigned int *parent_type)
{
	*parent_hwirq = chip->irq.child_offset_to_irq(chip, hwirq);
	*parent_type = type;

	return 0;
}

static unsigned int tegra186_gpio_child_offset_to_irq(struct gpio_chip *chip,
						      unsigned int offset)
{
	struct tegra_gpio *gpio = gpiochip_get_data(chip);
	unsigned int i;

	for (i = 0; i < gpio->soc->num_ports; i++) {
		if (offset < gpio->soc->ports[i].pins)
			break;

		offset -= gpio->soc->ports[i].pins;
	}

	return offset + i * 8;
}

static const struct of_device_id tegra186_pmc_of_match[] = {
	{ .compatible = "nvidia,tegra186-pmc" },
	{ .compatible = "nvidia,tegra194-pmc" },
	{ .compatible = "nvidia,tegra234-pmc" },
	{ /* sentinel */ }
};

static void tegra186_gpio_init_route_mapping(struct tegra_gpio *gpio)
{
	struct device *dev = gpio->gpio.parent;
	unsigned int i;
	u32 value;

	for (i = 0; i < gpio->soc->num_ports; i++) {
		const struct tegra_gpio_port *port = &gpio->soc->ports[i];
		unsigned int offset, p = port->port;
		void __iomem *base;

		base = gpio->secure + port->bank * 0x1000 + 0x800;

		value = readl(base + TEGRA186_GPIO_CTL_SCR);

		/*
		 * For controllers that haven't been locked down yet, make
		 * sure to program the default interrupt route mapping.
		 */
		if ((value & TEGRA186_GPIO_CTL_SCR_SEC_REN) == 0 &&
		    (value & TEGRA186_GPIO_CTL_SCR_SEC_WEN) == 0) {
			/*
			 * On Tegra194 and later, each pin can be routed to one or more
			 * interrupts.
			 */
			dev_dbg(dev, "programming default interrupt routing for port %s\n",
				port->name);

			offset = TEGRA186_GPIO_INT_ROUTE_MAPPING(p, 0);

			/*
			 * By default we only want to route GPIO pins to IRQ 0. This works
			 * only under the assumption that we're running as the host kernel
			 * and hence all GPIO pins are owned by Linux.
			 *
			 * For cases where Linux is the guest OS, the hypervisor will have
			 * to configure the interrupt routing and pass only the valid
			 * interrupts via device tree.
			 */
			value = readl(base + offset);
			value = BIT(port->pins) - 1;
			writel(value, base + offset);
		}
	}
}

static unsigned int tegra186_gpio_irqs_per_bank(struct tegra_gpio *gpio)
{
	struct device *dev = gpio->gpio.parent;

	if (gpio->num_irq > gpio->num_banks) {
		if (gpio->num_irq % gpio->num_banks != 0)
			goto error;
	}

	if (gpio->num_irq < gpio->num_banks)
		goto error;

	gpio->num_irqs_per_bank = gpio->num_irq / gpio->num_banks;

	if (gpio->num_irqs_per_bank > gpio->soc->num_irqs_per_bank)
		goto error;

	return 0;

error:
	dev_err(dev, "invalid number of interrupts (%u) for %u banks\n",
		gpio->num_irq, gpio->num_banks);
	return -EINVAL;
}

static int tegra186_gpio_probe(struct platform_device *pdev)
{
	unsigned int i, j, offset;
	struct gpio_irq_chip *irq;
	struct tegra_gpio *gpio;
	struct device_node *np;
	char **names;
	int err;

	gpio = devm_kzalloc(&pdev->dev, sizeof(*gpio), GFP_KERNEL);
	if (!gpio)
		return -ENOMEM;

	gpio->soc = device_get_match_data(&pdev->dev);
	gpio->gpio.label = gpio->soc->name;
	gpio->gpio.parent = &pdev->dev;
<<<<<<< HEAD

	/* count the number of banks in the controller */
	for (i = 0; i < gpio->soc->num_ports; i++)
		if (gpio->soc->ports[i].bank > gpio->num_banks)
			gpio->num_banks = gpio->soc->ports[i].bank;

=======

	/* count the number of banks in the controller */
	for (i = 0; i < gpio->soc->num_ports; i++)
		if (gpio->soc->ports[i].bank > gpio->num_banks)
			gpio->num_banks = gpio->soc->ports[i].bank;

>>>>>>> eb3cdb58
	gpio->num_banks++;

	/* get register apertures */
	gpio->secure = devm_platform_ioremap_resource_byname(pdev, "security");
	if (IS_ERR(gpio->secure)) {
		gpio->secure = devm_platform_ioremap_resource(pdev, 0);
		if (IS_ERR(gpio->secure))
			return PTR_ERR(gpio->secure);
	}

	gpio->base = devm_platform_ioremap_resource_byname(pdev, "gpio");
	if (IS_ERR(gpio->base)) {
		gpio->base = devm_platform_ioremap_resource(pdev, 1);
		if (IS_ERR(gpio->base))
			return PTR_ERR(gpio->base);
	}

	err = platform_irq_count(pdev);
	if (err < 0)
		return err;

	gpio->num_irq = err;

	err = tegra186_gpio_irqs_per_bank(gpio);
	if (err < 0)
		return err;

	gpio->irq = devm_kcalloc(&pdev->dev, gpio->num_irq, sizeof(*gpio->irq),
				 GFP_KERNEL);
	if (!gpio->irq)
		return -ENOMEM;

	for (i = 0; i < gpio->num_irq; i++) {
		err = platform_get_irq(pdev, i);
		if (err < 0)
			return err;

		gpio->irq[i] = err;
	}

	gpio->gpio.request = gpiochip_generic_request;
	gpio->gpio.free = gpiochip_generic_free;
	gpio->gpio.get_direction = tegra186_gpio_get_direction;
	gpio->gpio.direction_input = tegra186_gpio_direction_input;
	gpio->gpio.direction_output = tegra186_gpio_direction_output;
	gpio->gpio.get = tegra186_gpio_get;
	gpio->gpio.set = tegra186_gpio_set;
	gpio->gpio.set_config = tegra186_gpio_set_config;
	gpio->gpio.add_pin_ranges = tegra186_gpio_add_pin_ranges;
	if (gpio->soc->has_gte) {
		gpio->gpio.en_hw_timestamp = tegra186_gpio_en_hw_ts;
		gpio->gpio.dis_hw_timestamp = tegra186_gpio_dis_hw_ts;
	}

	gpio->gpio.base = -1;

	for (i = 0; i < gpio->soc->num_ports; i++)
		gpio->gpio.ngpio += gpio->soc->ports[i].pins;

	names = devm_kcalloc(gpio->gpio.parent, gpio->gpio.ngpio,
			     sizeof(*names), GFP_KERNEL);
	if (!names)
		return -ENOMEM;

	for (i = 0, offset = 0; i < gpio->soc->num_ports; i++) {
		const struct tegra_gpio_port *port = &gpio->soc->ports[i];
		char *name;

		for (j = 0; j < port->pins; j++) {
			name = devm_kasprintf(gpio->gpio.parent, GFP_KERNEL,
					      "P%s.%02x", port->name, j);
			if (!name)
				return -ENOMEM;

			names[offset + j] = name;
		}

		offset += port->pins;
	}

	gpio->gpio.names = (const char * const *)names;

#if defined(CONFIG_OF_GPIO)
<<<<<<< HEAD
	gpio->gpio.of_node = pdev->dev.of_node;
	gpio->gpio.of_gpio_n_cells = 2;
	gpio->gpio.of_xlate = tegra186_gpio_of_xlate;
#endif /* CONFIG_OF_GPIO */

	gpio->intc.name = dev_name(&pdev->dev);
	gpio->intc.irq_ack = tegra186_irq_ack;
	gpio->intc.irq_mask = tegra186_irq_mask;
	gpio->intc.irq_unmask = tegra186_irq_unmask;
	gpio->intc.irq_set_type = tegra186_irq_set_type;
	gpio->intc.irq_set_wake = tegra186_irq_set_wake;
=======
	gpio->gpio.of_gpio_n_cells = 2;
	gpio->gpio.of_xlate = tegra186_gpio_of_xlate;
#endif /* CONFIG_OF_GPIO */
>>>>>>> eb3cdb58

	irq = &gpio->gpio.irq;
	gpio_irq_chip_set_chip(irq, &tegra186_gpio_irq_chip);
	irq->fwnode = of_node_to_fwnode(pdev->dev.of_node);
	irq->child_to_parent_hwirq = tegra186_gpio_child_to_parent_hwirq;
	irq->populate_parent_alloc_arg = tegra186_gpio_populate_parent_fwspec;
	irq->child_offset_to_irq = tegra186_gpio_child_offset_to_irq;
	irq->child_irq_domain_ops.translate = tegra186_gpio_irq_domain_translate;
	irq->handler = handle_simple_irq;
	irq->default_type = IRQ_TYPE_NONE;
	irq->parent_handler = tegra186_gpio_irq;
	irq->parent_handler_data = gpio;
	irq->num_parents = gpio->num_irq;

	/*
	 * To simplify things, use a single interrupt per bank for now. Some
	 * chips support up to 8 interrupts per bank, which can be useful to
	 * distribute the load and decrease the processing latency for GPIOs
	 * but it also requires a more complicated interrupt routing than we
	 * currently program.
	 */
	if (gpio->num_irqs_per_bank > 1) {
		irq->parents = devm_kcalloc(&pdev->dev, gpio->num_banks,
					    sizeof(*irq->parents), GFP_KERNEL);
		if (!irq->parents)
			return -ENOMEM;

		for (i = 0; i < gpio->num_banks; i++)
			irq->parents[i] = gpio->irq[i * gpio->num_irqs_per_bank];

		irq->num_parents = gpio->num_banks;
	} else {
		irq->num_parents = gpio->num_irq;
		irq->parents = gpio->irq;
	}

	if (gpio->soc->num_irqs_per_bank > 1)
		tegra186_gpio_init_route_mapping(gpio);

	np = of_find_matching_node(NULL, tegra186_pmc_of_match);
	if (np) {
		irq->parent_domain = irq_find_host(np);
		of_node_put(np);

		if (!irq->parent_domain)
			return -EPROBE_DEFER;
	}

	irq->map = devm_kcalloc(&pdev->dev, gpio->gpio.ngpio,
				sizeof(*irq->map), GFP_KERNEL);
	if (!irq->map)
		return -ENOMEM;

	for (i = 0, offset = 0; i < gpio->soc->num_ports; i++) {
		const struct tegra_gpio_port *port = &gpio->soc->ports[i];

		for (j = 0; j < port->pins; j++)
			irq->map[offset + j] = irq->parents[port->bank];

		offset += port->pins;
	}

	return devm_gpiochip_add_data(&pdev->dev, &gpio->gpio, gpio);
}

#define TEGRA186_MAIN_GPIO_PORT(_name, _bank, _port, _pins)	\
	[TEGRA186_MAIN_GPIO_PORT_##_name] = {			\
		.name = #_name,					\
		.bank = _bank,					\
		.port = _port,					\
		.pins = _pins,					\
	}

static const struct tegra_gpio_port tegra186_main_ports[] = {
	TEGRA186_MAIN_GPIO_PORT( A, 2, 0, 7),
	TEGRA186_MAIN_GPIO_PORT( B, 3, 0, 7),
	TEGRA186_MAIN_GPIO_PORT( C, 3, 1, 7),
	TEGRA186_MAIN_GPIO_PORT( D, 3, 2, 6),
	TEGRA186_MAIN_GPIO_PORT( E, 2, 1, 8),
	TEGRA186_MAIN_GPIO_PORT( F, 2, 2, 6),
	TEGRA186_MAIN_GPIO_PORT( G, 4, 1, 6),
	TEGRA186_MAIN_GPIO_PORT( H, 1, 0, 7),
	TEGRA186_MAIN_GPIO_PORT( I, 0, 4, 8),
	TEGRA186_MAIN_GPIO_PORT( J, 5, 0, 8),
	TEGRA186_MAIN_GPIO_PORT( K, 5, 1, 1),
	TEGRA186_MAIN_GPIO_PORT( L, 1, 1, 8),
	TEGRA186_MAIN_GPIO_PORT( M, 5, 3, 6),
	TEGRA186_MAIN_GPIO_PORT( N, 0, 0, 7),
	TEGRA186_MAIN_GPIO_PORT( O, 0, 1, 4),
	TEGRA186_MAIN_GPIO_PORT( P, 4, 0, 7),
	TEGRA186_MAIN_GPIO_PORT( Q, 0, 2, 6),
	TEGRA186_MAIN_GPIO_PORT( R, 0, 5, 6),
	TEGRA186_MAIN_GPIO_PORT( T, 0, 3, 4),
	TEGRA186_MAIN_GPIO_PORT( X, 1, 2, 8),
	TEGRA186_MAIN_GPIO_PORT( Y, 1, 3, 7),
	TEGRA186_MAIN_GPIO_PORT(BB, 2, 3, 2),
	TEGRA186_MAIN_GPIO_PORT(CC, 5, 2, 4),
};

static const struct tegra_gpio_soc tegra186_main_soc = {
	.num_ports = ARRAY_SIZE(tegra186_main_ports),
	.ports = tegra186_main_ports,
	.name = "tegra186-gpio",
	.instance = 0,
	.num_irqs_per_bank = 1,
};

#define TEGRA186_AON_GPIO_PORT(_name, _bank, _port, _pins)	\
	[TEGRA186_AON_GPIO_PORT_##_name] = {			\
		.name = #_name,					\
		.bank = _bank,					\
		.port = _port,					\
		.pins = _pins,					\
	}

static const struct tegra_gpio_port tegra186_aon_ports[] = {
	TEGRA186_AON_GPIO_PORT( S, 0, 1, 5),
	TEGRA186_AON_GPIO_PORT( U, 0, 2, 6),
	TEGRA186_AON_GPIO_PORT( V, 0, 4, 8),
	TEGRA186_AON_GPIO_PORT( W, 0, 5, 8),
	TEGRA186_AON_GPIO_PORT( Z, 0, 7, 4),
	TEGRA186_AON_GPIO_PORT(AA, 0, 6, 8),
	TEGRA186_AON_GPIO_PORT(EE, 0, 3, 3),
	TEGRA186_AON_GPIO_PORT(FF, 0, 0, 5),
};

static const struct tegra_gpio_soc tegra186_aon_soc = {
	.num_ports = ARRAY_SIZE(tegra186_aon_ports),
	.ports = tegra186_aon_ports,
	.name = "tegra186-gpio-aon",
	.instance = 1,
	.num_irqs_per_bank = 1,
};

#define TEGRA194_MAIN_GPIO_PORT(_name, _bank, _port, _pins)	\
	[TEGRA194_MAIN_GPIO_PORT_##_name] = {			\
		.name = #_name,					\
		.bank = _bank,					\
		.port = _port,					\
		.pins = _pins,					\
	}

static const struct tegra_gpio_port tegra194_main_ports[] = {
	TEGRA194_MAIN_GPIO_PORT( A, 1, 2, 8),
	TEGRA194_MAIN_GPIO_PORT( B, 4, 7, 2),
	TEGRA194_MAIN_GPIO_PORT( C, 4, 3, 8),
	TEGRA194_MAIN_GPIO_PORT( D, 4, 4, 4),
	TEGRA194_MAIN_GPIO_PORT( E, 4, 5, 8),
	TEGRA194_MAIN_GPIO_PORT( F, 4, 6, 6),
	TEGRA194_MAIN_GPIO_PORT( G, 4, 0, 8),
	TEGRA194_MAIN_GPIO_PORT( H, 4, 1, 8),
	TEGRA194_MAIN_GPIO_PORT( I, 4, 2, 5),
	TEGRA194_MAIN_GPIO_PORT( J, 5, 1, 6),
	TEGRA194_MAIN_GPIO_PORT( K, 3, 0, 8),
	TEGRA194_MAIN_GPIO_PORT( L, 3, 1, 4),
	TEGRA194_MAIN_GPIO_PORT( M, 2, 3, 8),
	TEGRA194_MAIN_GPIO_PORT( N, 2, 4, 3),
	TEGRA194_MAIN_GPIO_PORT( O, 5, 0, 6),
	TEGRA194_MAIN_GPIO_PORT( P, 2, 5, 8),
	TEGRA194_MAIN_GPIO_PORT( Q, 2, 6, 8),
	TEGRA194_MAIN_GPIO_PORT( R, 2, 7, 6),
	TEGRA194_MAIN_GPIO_PORT( S, 3, 3, 8),
	TEGRA194_MAIN_GPIO_PORT( T, 3, 4, 8),
	TEGRA194_MAIN_GPIO_PORT( U, 3, 5, 1),
	TEGRA194_MAIN_GPIO_PORT( V, 1, 0, 8),
	TEGRA194_MAIN_GPIO_PORT( W, 1, 1, 2),
	TEGRA194_MAIN_GPIO_PORT( X, 2, 0, 8),
	TEGRA194_MAIN_GPIO_PORT( Y, 2, 1, 8),
	TEGRA194_MAIN_GPIO_PORT( Z, 2, 2, 8),
	TEGRA194_MAIN_GPIO_PORT(FF, 3, 2, 2),
	TEGRA194_MAIN_GPIO_PORT(GG, 0, 0, 2)
};

static const struct tegra186_pin_range tegra194_main_pin_ranges[] = {
	{ TEGRA194_MAIN_GPIO(GG, 0), "pex_l5_clkreq_n_pgg0" },
	{ TEGRA194_MAIN_GPIO(GG, 1), "pex_l5_rst_n_pgg1" },
};

static const struct tegra_gpio_soc tegra194_main_soc = {
	.num_ports = ARRAY_SIZE(tegra194_main_ports),
	.ports = tegra194_main_ports,
	.name = "tegra194-gpio",
	.instance = 0,
	.num_irqs_per_bank = 8,
	.num_pin_ranges = ARRAY_SIZE(tegra194_main_pin_ranges),
	.pin_ranges = tegra194_main_pin_ranges,
	.pinmux = "nvidia,tegra194-pinmux",
};

#define TEGRA194_AON_GPIO_PORT(_name, _bank, _port, _pins)	\
	[TEGRA194_AON_GPIO_PORT_##_name] = {			\
		.name = #_name,					\
		.bank = _bank,					\
		.port = _port,					\
		.pins = _pins,					\
	}

static const struct tegra_gpio_port tegra194_aon_ports[] = {
	TEGRA194_AON_GPIO_PORT(AA, 0, 3, 8),
	TEGRA194_AON_GPIO_PORT(BB, 0, 4, 4),
	TEGRA194_AON_GPIO_PORT(CC, 0, 1, 8),
	TEGRA194_AON_GPIO_PORT(DD, 0, 2, 3),
	TEGRA194_AON_GPIO_PORT(EE, 0, 0, 7)
};

static const struct tegra_gpio_soc tegra194_aon_soc = {
	.num_ports = ARRAY_SIZE(tegra194_aon_ports),
	.ports = tegra194_aon_ports,
	.name = "tegra194-gpio-aon",
	.instance = 1,
	.num_irqs_per_bank = 8,
<<<<<<< HEAD
=======
	.has_gte = true,
>>>>>>> eb3cdb58
};

#define TEGRA234_MAIN_GPIO_PORT(_name, _bank, _port, _pins)	\
	[TEGRA234_MAIN_GPIO_PORT_##_name] = {			\
		.name = #_name,					\
		.bank = _bank,					\
		.port = _port,					\
		.pins = _pins,					\
	}

static const struct tegra_gpio_port tegra234_main_ports[] = {
	TEGRA234_MAIN_GPIO_PORT( A, 0, 0, 8),
	TEGRA234_MAIN_GPIO_PORT( B, 0, 3, 1),
	TEGRA234_MAIN_GPIO_PORT( C, 5, 1, 8),
	TEGRA234_MAIN_GPIO_PORT( D, 5, 2, 4),
	TEGRA234_MAIN_GPIO_PORT( E, 5, 3, 8),
	TEGRA234_MAIN_GPIO_PORT( F, 5, 4, 6),
	TEGRA234_MAIN_GPIO_PORT( G, 4, 0, 8),
	TEGRA234_MAIN_GPIO_PORT( H, 4, 1, 8),
	TEGRA234_MAIN_GPIO_PORT( I, 4, 2, 7),
	TEGRA234_MAIN_GPIO_PORT( J, 5, 0, 6),
	TEGRA234_MAIN_GPIO_PORT( K, 3, 0, 8),
	TEGRA234_MAIN_GPIO_PORT( L, 3, 1, 4),
	TEGRA234_MAIN_GPIO_PORT( M, 2, 0, 8),
	TEGRA234_MAIN_GPIO_PORT( N, 2, 1, 8),
	TEGRA234_MAIN_GPIO_PORT( P, 2, 2, 8),
	TEGRA234_MAIN_GPIO_PORT( Q, 2, 3, 8),
	TEGRA234_MAIN_GPIO_PORT( R, 2, 4, 6),
	TEGRA234_MAIN_GPIO_PORT( X, 1, 0, 8),
	TEGRA234_MAIN_GPIO_PORT( Y, 1, 1, 8),
	TEGRA234_MAIN_GPIO_PORT( Z, 1, 2, 8),
	TEGRA234_MAIN_GPIO_PORT(AC, 0, 1, 8),
	TEGRA234_MAIN_GPIO_PORT(AD, 0, 2, 4),
	TEGRA234_MAIN_GPIO_PORT(AE, 3, 3, 2),
	TEGRA234_MAIN_GPIO_PORT(AF, 3, 4, 4),
	TEGRA234_MAIN_GPIO_PORT(AG, 3, 2, 8),
};

static const struct tegra_gpio_soc tegra234_main_soc = {
	.num_ports = ARRAY_SIZE(tegra234_main_ports),
	.ports = tegra234_main_ports,
	.name = "tegra234-gpio",
	.instance = 0,
	.num_irqs_per_bank = 8,
};

#define TEGRA234_AON_GPIO_PORT(_name, _bank, _port, _pins)	\
	[TEGRA234_AON_GPIO_PORT_##_name] = {			\
		.name = #_name,					\
		.bank = _bank,					\
		.port = _port,					\
		.pins = _pins,					\
	}

static const struct tegra_gpio_port tegra234_aon_ports[] = {
	TEGRA234_AON_GPIO_PORT(AA, 0, 4, 8),
	TEGRA234_AON_GPIO_PORT(BB, 0, 5, 4),
	TEGRA234_AON_GPIO_PORT(CC, 0, 2, 8),
	TEGRA234_AON_GPIO_PORT(DD, 0, 3, 3),
	TEGRA234_AON_GPIO_PORT(EE, 0, 0, 8),
	TEGRA234_AON_GPIO_PORT(GG, 0, 1, 1),
};

static const struct tegra_gpio_soc tegra234_aon_soc = {
	.num_ports = ARRAY_SIZE(tegra234_aon_ports),
	.ports = tegra234_aon_ports,
	.name = "tegra234-gpio-aon",
	.instance = 1,
	.num_irqs_per_bank = 8,
<<<<<<< HEAD
=======
	.has_gte = true,
>>>>>>> eb3cdb58
};

#define TEGRA241_MAIN_GPIO_PORT(_name, _bank, _port, _pins)	\
	[TEGRA241_MAIN_GPIO_PORT_##_name] = {			\
		.name = #_name,					\
		.bank = _bank,					\
		.port = _port,					\
		.pins = _pins,					\
	}

static const struct tegra_gpio_port tegra241_main_ports[] = {
	TEGRA241_MAIN_GPIO_PORT(A, 0, 0, 8),
	TEGRA241_MAIN_GPIO_PORT(B, 0, 1, 8),
	TEGRA241_MAIN_GPIO_PORT(C, 0, 2, 2),
	TEGRA241_MAIN_GPIO_PORT(D, 0, 3, 6),
	TEGRA241_MAIN_GPIO_PORT(E, 0, 4, 8),
	TEGRA241_MAIN_GPIO_PORT(F, 1, 0, 8),
	TEGRA241_MAIN_GPIO_PORT(G, 1, 1, 8),
	TEGRA241_MAIN_GPIO_PORT(H, 1, 2, 8),
	TEGRA241_MAIN_GPIO_PORT(J, 1, 3, 8),
	TEGRA241_MAIN_GPIO_PORT(K, 1, 4, 4),
	TEGRA241_MAIN_GPIO_PORT(L, 1, 5, 6),
};

static const struct tegra_gpio_soc tegra241_main_soc = {
	.num_ports = ARRAY_SIZE(tegra241_main_ports),
	.ports = tegra241_main_ports,
	.name = "tegra241-gpio",
	.instance = 0,
	.num_irqs_per_bank = 8,
};

#define TEGRA241_AON_GPIO_PORT(_name, _bank, _port, _pins)	\
	[TEGRA241_AON_GPIO_PORT_##_name] = {			\
		.name = #_name,					\
		.bank = _bank,					\
		.port = _port,					\
		.pins = _pins,					\
	}

static const struct tegra_gpio_port tegra241_aon_ports[] = {
	TEGRA241_AON_GPIO_PORT(AA, 0, 0, 8),
	TEGRA241_AON_GPIO_PORT(BB, 0, 0, 4),
};

static const struct tegra_gpio_soc tegra241_aon_soc = {
	.num_ports = ARRAY_SIZE(tegra241_aon_ports),
	.ports = tegra241_aon_ports,
	.name = "tegra241-gpio-aon",
	.instance = 1,
	.num_irqs_per_bank = 8,
};

static const struct of_device_id tegra186_gpio_of_match[] = {
	{
		.compatible = "nvidia,tegra186-gpio",
		.data = &tegra186_main_soc
	}, {
		.compatible = "nvidia,tegra186-gpio-aon",
		.data = &tegra186_aon_soc
	}, {
		.compatible = "nvidia,tegra194-gpio",
		.data = &tegra194_main_soc
	}, {
		.compatible = "nvidia,tegra194-gpio-aon",
		.data = &tegra194_aon_soc
	}, {
		.compatible = "nvidia,tegra234-gpio",
		.data = &tegra234_main_soc
	}, {
		.compatible = "nvidia,tegra234-gpio-aon",
		.data = &tegra234_aon_soc
	}, {
		/* sentinel */
	}
};
MODULE_DEVICE_TABLE(of, tegra186_gpio_of_match);

static const struct acpi_device_id  tegra186_gpio_acpi_match[] = {
	{ .id = "NVDA0108", .driver_data = (kernel_ulong_t)&tegra186_main_soc },
	{ .id = "NVDA0208", .driver_data = (kernel_ulong_t)&tegra186_aon_soc },
	{ .id = "NVDA0308", .driver_data = (kernel_ulong_t)&tegra194_main_soc },
	{ .id = "NVDA0408", .driver_data = (kernel_ulong_t)&tegra194_aon_soc },
	{ .id = "NVDA0508", .driver_data = (kernel_ulong_t)&tegra241_main_soc },
	{ .id = "NVDA0608", .driver_data = (kernel_ulong_t)&tegra241_aon_soc },
	{}
};
MODULE_DEVICE_TABLE(acpi, tegra186_gpio_acpi_match);

static struct platform_driver tegra186_gpio_driver = {
	.driver = {
		.name = "tegra186-gpio",
		.of_match_table = tegra186_gpio_of_match,
		.acpi_match_table = tegra186_gpio_acpi_match,
	},
	.probe = tegra186_gpio_probe,
};
module_platform_driver(tegra186_gpio_driver);

MODULE_DESCRIPTION("NVIDIA Tegra186 GPIO controller driver");
MODULE_AUTHOR("Thierry Reding <treding@nvidia.com>");
MODULE_LICENSE("GPL v2");<|MERGE_RESOLUTION|>--- conflicted
+++ resolved
@@ -19,10 +19,6 @@
 #include <dt-bindings/gpio/tegra194-gpio.h>
 #include <dt-bindings/gpio/tegra234-gpio.h>
 #include <dt-bindings/gpio/tegra241-gpio.h>
-<<<<<<< HEAD
-
-=======
->>>>>>> eb3cdb58
 
 /* security registers */
 #define TEGRA186_GPIO_CTL_SCR 0x0c
@@ -765,21 +761,12 @@
 	gpio->soc = device_get_match_data(&pdev->dev);
 	gpio->gpio.label = gpio->soc->name;
 	gpio->gpio.parent = &pdev->dev;
-<<<<<<< HEAD
 
 	/* count the number of banks in the controller */
 	for (i = 0; i < gpio->soc->num_ports; i++)
 		if (gpio->soc->ports[i].bank > gpio->num_banks)
 			gpio->num_banks = gpio->soc->ports[i].bank;
 
-=======
-
-	/* count the number of banks in the controller */
-	for (i = 0; i < gpio->soc->num_ports; i++)
-		if (gpio->soc->ports[i].bank > gpio->num_banks)
-			gpio->num_banks = gpio->soc->ports[i].bank;
-
->>>>>>> eb3cdb58
 	gpio->num_banks++;
 
 	/* get register apertures */
@@ -863,23 +850,9 @@
 	gpio->gpio.names = (const char * const *)names;
 
 #if defined(CONFIG_OF_GPIO)
-<<<<<<< HEAD
-	gpio->gpio.of_node = pdev->dev.of_node;
 	gpio->gpio.of_gpio_n_cells = 2;
 	gpio->gpio.of_xlate = tegra186_gpio_of_xlate;
 #endif /* CONFIG_OF_GPIO */
-
-	gpio->intc.name = dev_name(&pdev->dev);
-	gpio->intc.irq_ack = tegra186_irq_ack;
-	gpio->intc.irq_mask = tegra186_irq_mask;
-	gpio->intc.irq_unmask = tegra186_irq_unmask;
-	gpio->intc.irq_set_type = tegra186_irq_set_type;
-	gpio->intc.irq_set_wake = tegra186_irq_set_wake;
-=======
-	gpio->gpio.of_gpio_n_cells = 2;
-	gpio->gpio.of_xlate = tegra186_gpio_of_xlate;
-#endif /* CONFIG_OF_GPIO */
->>>>>>> eb3cdb58
 
 	irq = &gpio->gpio.irq;
 	gpio_irq_chip_set_chip(irq, &tegra186_gpio_irq_chip);
@@ -1091,10 +1064,7 @@
 	.name = "tegra194-gpio-aon",
 	.instance = 1,
 	.num_irqs_per_bank = 8,
-<<<<<<< HEAD
-=======
 	.has_gte = true,
->>>>>>> eb3cdb58
 };
 
 #define TEGRA234_MAIN_GPIO_PORT(_name, _bank, _port, _pins)	\
@@ -1164,10 +1134,7 @@
 	.name = "tegra234-gpio-aon",
 	.instance = 1,
 	.num_irqs_per_bank = 8,
-<<<<<<< HEAD
-=======
 	.has_gte = true,
->>>>>>> eb3cdb58
 };
 
 #define TEGRA241_MAIN_GPIO_PORT(_name, _bank, _port, _pins)	\
