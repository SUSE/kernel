#include <linux/idr.h>
#include <linux/mutex.h>
#include <linux/device.h>
#include <linux/sysfs.h>
#include <linux/gpio/consumer.h>
#include <linux/gpio/driver.h>
#include <linux/interrupt.h>
#include <linux/kdev_t.h>

#include "gpiolib.h"

static DEFINE_IDR(dirent_idr);


/* lock protects against unexport_gpio() being called while
 * sysfs files are active.
 */
static DEFINE_MUTEX(sysfs_lock);

/*
 * /sys/class/gpio/gpioN... only for GPIOs that are exported
 *   /direction
 *      * MAY BE OMITTED if kernel won't allow direction changes
 *      * is read/write as "in" or "out"
 *      * may also be written as "high" or "low", initializing
 *        output value as specified ("out" implies "low")
 *   /value
 *      * always readable, subject to hardware behavior
 *      * may be writable, as zero/nonzero
 *   /edge
 *      * configures behavior of poll(2) on /value
 *      * available only if pin can generate IRQs on input
 *      * is read/write as "none", "falling", "rising", or "both"
 *   /active_low
 *      * configures polarity of /value
 *      * is read/write as zero/nonzero
 *      * also affects existing and subsequent "falling" and "rising"
 *        /edge configuration
 */

static ssize_t gpio_direction_show(struct device *dev,
		struct device_attribute *attr, char *buf)
{
	struct gpio_desc	*desc = dev_get_drvdata(dev);
	ssize_t			status;

	mutex_lock(&sysfs_lock);

	if (!test_bit(FLAG_EXPORT, &desc->flags)) {
		status = -EIO;
	} else {
		gpiod_get_direction(desc);
		status = sprintf(buf, "%s\n",
			test_bit(FLAG_IS_OUT, &desc->flags)
				? "out" : "in");
	}

	mutex_unlock(&sysfs_lock);
	return status;
}

static ssize_t gpio_direction_store(struct device *dev,
		struct device_attribute *attr, const char *buf, size_t size)
{
	struct gpio_desc	*desc = dev_get_drvdata(dev);
	ssize_t			status;

	mutex_lock(&sysfs_lock);

	if (!test_bit(FLAG_EXPORT, &desc->flags))
		status = -EIO;
	else if (sysfs_streq(buf, "high"))
		status = gpiod_direction_output_raw(desc, 1);
	else if (sysfs_streq(buf, "out") || sysfs_streq(buf, "low"))
		status = gpiod_direction_output_raw(desc, 0);
	else if (sysfs_streq(buf, "in"))
		status = gpiod_direction_input(desc);
	else
		status = -EINVAL;

	mutex_unlock(&sysfs_lock);
	return status ? : size;
}

static /* const */ DEVICE_ATTR(direction, 0644,
		gpio_direction_show, gpio_direction_store);

static ssize_t gpio_value_show(struct device *dev,
		struct device_attribute *attr, char *buf)
{
	struct gpio_desc	*desc = dev_get_drvdata(dev);
	ssize_t			status;

	mutex_lock(&sysfs_lock);

	if (!test_bit(FLAG_EXPORT, &desc->flags))
		status = -EIO;
	else
		status = sprintf(buf, "%d\n", gpiod_get_value_cansleep(desc));

	mutex_unlock(&sysfs_lock);
	return status;
}

static ssize_t gpio_value_store(struct device *dev,
		struct device_attribute *attr, const char *buf, size_t size)
{
	struct gpio_desc	*desc = dev_get_drvdata(dev);
	ssize_t			status;

	mutex_lock(&sysfs_lock);

	if (!test_bit(FLAG_EXPORT, &desc->flags))
		status = -EIO;
	else if (!test_bit(FLAG_IS_OUT, &desc->flags))
		status = -EPERM;
	else {
		long		value;

		status = kstrtol(buf, 0, &value);
		if (status == 0) {
			gpiod_set_value_cansleep(desc, value);
			status = size;
		}
	}

	mutex_unlock(&sysfs_lock);
	return status;
}

static DEVICE_ATTR(value, 0644,
		gpio_value_show, gpio_value_store);

static irqreturn_t gpio_sysfs_irq(int irq, void *priv)
{
	struct kernfs_node	*value_sd = priv;

	sysfs_notify_dirent(value_sd);
	return IRQ_HANDLED;
}

static int gpio_setup_irq(struct gpio_desc *desc, struct device *dev,
		unsigned long gpio_flags)
{
	struct kernfs_node	*value_sd;
	unsigned long		irq_flags;
	int			ret, irq, id;

	if ((desc->flags & GPIO_TRIGGER_MASK) == gpio_flags)
		return 0;

	irq = gpiod_to_irq(desc);
	if (irq < 0)
		return -EIO;

	id = desc->flags >> ID_SHIFT;
	value_sd = idr_find(&dirent_idr, id);
	if (value_sd)
		free_irq(irq, value_sd);

	desc->flags &= ~GPIO_TRIGGER_MASK;

	if (!gpio_flags) {
		gpiochip_unlock_as_irq(desc->chip, gpio_chip_hwgpio(desc));
		ret = 0;
		goto free_id;
	}

	irq_flags = IRQF_SHARED;
	if (test_bit(FLAG_TRIG_FALL, &gpio_flags))
		irq_flags |= test_bit(FLAG_ACTIVE_LOW, &desc->flags) ?
			IRQF_TRIGGER_RISING : IRQF_TRIGGER_FALLING;
	if (test_bit(FLAG_TRIG_RISE, &gpio_flags))
		irq_flags |= test_bit(FLAG_ACTIVE_LOW, &desc->flags) ?
			IRQF_TRIGGER_FALLING : IRQF_TRIGGER_RISING;

	if (!value_sd) {
		value_sd = sysfs_get_dirent(dev->kobj.sd, "value");
		if (!value_sd) {
			ret = -ENODEV;
			goto err_out;
		}

		ret = idr_alloc(&dirent_idr, value_sd, 1, 0, GFP_KERNEL);
		if (ret < 0)
			goto free_sd;
		id = ret;

		desc->flags &= GPIO_FLAGS_MASK;
		desc->flags |= (unsigned long)id << ID_SHIFT;

		if (desc->flags >> ID_SHIFT != id) {
			ret = -ERANGE;
			goto free_id;
		}
	}

	ret = request_any_context_irq(irq, gpio_sysfs_irq, irq_flags,
				"gpiolib", value_sd);
	if (ret < 0)
		goto free_id;

	ret = gpiochip_lock_as_irq(desc->chip, gpio_chip_hwgpio(desc));
	if (ret < 0) {
		gpiod_warn(desc, "failed to flag the GPIO for IRQ\n");
		goto free_id;
	}

	desc->flags |= gpio_flags;
	return 0;

free_id:
	idr_remove(&dirent_idr, id);
	desc->flags &= GPIO_FLAGS_MASK;
free_sd:
	if (value_sd)
		sysfs_put(value_sd);
err_out:
	return ret;
}

static const struct {
	const char *name;
	unsigned long flags;
} trigger_types[] = {
	{ "none",    0 },
	{ "falling", BIT(FLAG_TRIG_FALL) },
	{ "rising",  BIT(FLAG_TRIG_RISE) },
	{ "both",    BIT(FLAG_TRIG_FALL) | BIT(FLAG_TRIG_RISE) },
};

static ssize_t gpio_edge_show(struct device *dev,
		struct device_attribute *attr, char *buf)
{
	const struct gpio_desc	*desc = dev_get_drvdata(dev);
	ssize_t			status;

	mutex_lock(&sysfs_lock);

	if (!test_bit(FLAG_EXPORT, &desc->flags))
		status = -EIO;
	else {
		int i;

		status = 0;
		for (i = 0; i < ARRAY_SIZE(trigger_types); i++)
			if ((desc->flags & GPIO_TRIGGER_MASK)
					== trigger_types[i].flags) {
				status = sprintf(buf, "%s\n",
						 trigger_types[i].name);
				break;
			}
	}

	mutex_unlock(&sysfs_lock);
	return status;
}

static ssize_t gpio_edge_store(struct device *dev,
		struct device_attribute *attr, const char *buf, size_t size)
{
	struct gpio_desc	*desc = dev_get_drvdata(dev);
	ssize_t			status;
	int			i;

	for (i = 0; i < ARRAY_SIZE(trigger_types); i++)
		if (sysfs_streq(trigger_types[i].name, buf))
			goto found;
	return -EINVAL;

found:
	mutex_lock(&sysfs_lock);

	if (!test_bit(FLAG_EXPORT, &desc->flags))
		status = -EIO;
	else {
		status = gpio_setup_irq(desc, dev, trigger_types[i].flags);
		if (!status)
			status = size;
	}

	mutex_unlock(&sysfs_lock);

	return status;
}

static DEVICE_ATTR(edge, 0644, gpio_edge_show, gpio_edge_store);

static int sysfs_set_active_low(struct gpio_desc *desc, struct device *dev,
				int value)
{
	int			status = 0;

	if (!!test_bit(FLAG_ACTIVE_LOW, &desc->flags) == !!value)
		return 0;

	if (value)
		set_bit(FLAG_ACTIVE_LOW, &desc->flags);
	else
		clear_bit(FLAG_ACTIVE_LOW, &desc->flags);

	/* reconfigure poll(2) support if enabled on one edge only */
	if (dev != NULL && (!!test_bit(FLAG_TRIG_RISE, &desc->flags) ^
				!!test_bit(FLAG_TRIG_FALL, &desc->flags))) {
		unsigned long trigger_flags = desc->flags & GPIO_TRIGGER_MASK;

		gpio_setup_irq(desc, dev, 0);
		status = gpio_setup_irq(desc, dev, trigger_flags);
	}

	return status;
}

static ssize_t gpio_active_low_show(struct device *dev,
		struct device_attribute *attr, char *buf)
{
	const struct gpio_desc	*desc = dev_get_drvdata(dev);
	ssize_t			status;

	mutex_lock(&sysfs_lock);

	if (!test_bit(FLAG_EXPORT, &desc->flags))
		status = -EIO;
	else
		status = sprintf(buf, "%d\n",
				!!test_bit(FLAG_ACTIVE_LOW, &desc->flags));

	mutex_unlock(&sysfs_lock);

	return status;
}

static ssize_t gpio_active_low_store(struct device *dev,
		struct device_attribute *attr, const char *buf, size_t size)
{
	struct gpio_desc	*desc = dev_get_drvdata(dev);
	ssize_t			status;

	mutex_lock(&sysfs_lock);

	if (!test_bit(FLAG_EXPORT, &desc->flags)) {
		status = -EIO;
	} else {
		long		value;

		status = kstrtol(buf, 0, &value);
		if (status == 0)
			status = sysfs_set_active_low(desc, dev, value != 0);
	}

	mutex_unlock(&sysfs_lock);

	return status ? : size;
}

static DEVICE_ATTR(active_low, 0644,
		gpio_active_low_show, gpio_active_low_store);

<<<<<<< HEAD
static struct attribute *gpio_attrs[] = {
=======
static umode_t gpio_is_visible(struct kobject *kobj, struct attribute *attr,
			       int n)
{
	struct device *dev = container_of(kobj, struct device, kobj);
	struct gpio_desc *desc = dev_get_drvdata(dev);
	umode_t mode = attr->mode;
	bool show_direction = test_bit(FLAG_SYSFS_DIR, &desc->flags);

	if (attr == &dev_attr_direction.attr) {
		if (!show_direction)
			mode = 0;
	} else if (attr == &dev_attr_edge.attr) {
		if (gpiod_to_irq(desc) < 0)
			mode = 0;
		if (!show_direction && test_bit(FLAG_IS_OUT, &desc->flags))
			mode = 0;
	}

	return mode;
}

static struct attribute *gpio_attrs[] = {
	&dev_attr_direction.attr,
	&dev_attr_edge.attr,
>>>>>>> 07f0dc60
	&dev_attr_value.attr,
	&dev_attr_active_low.attr,
	NULL,
};
<<<<<<< HEAD
ATTRIBUTE_GROUPS(gpio);
=======

static const struct attribute_group gpio_group = {
	.attrs = gpio_attrs,
	.is_visible = gpio_is_visible,
};

static const struct attribute_group *gpio_groups[] = {
	&gpio_group,
	NULL
};
>>>>>>> 07f0dc60

/*
 * /sys/class/gpio/gpiochipN/
 *   /base ... matching gpio_chip.base (N)
 *   /label ... matching gpio_chip.label
 *   /ngpio ... matching gpio_chip.ngpio
 */

static ssize_t chip_base_show(struct device *dev,
			       struct device_attribute *attr, char *buf)
{
	const struct gpio_chip	*chip = dev_get_drvdata(dev);

	return sprintf(buf, "%d\n", chip->base);
}
static DEVICE_ATTR(base, 0444, chip_base_show, NULL);

static ssize_t chip_label_show(struct device *dev,
			       struct device_attribute *attr, char *buf)
{
	const struct gpio_chip	*chip = dev_get_drvdata(dev);

	return sprintf(buf, "%s\n", chip->label ? : "");
}
static DEVICE_ATTR(label, 0444, chip_label_show, NULL);

static ssize_t chip_ngpio_show(struct device *dev,
			       struct device_attribute *attr, char *buf)
{
	const struct gpio_chip	*chip = dev_get_drvdata(dev);

	return sprintf(buf, "%u\n", chip->ngpio);
}
static DEVICE_ATTR(ngpio, 0444, chip_ngpio_show, NULL);

static struct attribute *gpiochip_attrs[] = {
	&dev_attr_base.attr,
	&dev_attr_label.attr,
	&dev_attr_ngpio.attr,
	NULL,
};
ATTRIBUTE_GROUPS(gpiochip);

/*
 * /sys/class/gpio/export ... write-only
 *	integer N ... number of GPIO to export (full access)
 * /sys/class/gpio/unexport ... write-only
 *	integer N ... number of GPIO to unexport
 */
static ssize_t export_store(struct class *class,
				struct class_attribute *attr,
				const char *buf, size_t len)
{
	long			gpio;
	struct gpio_desc	*desc;
	int			status;

	status = kstrtol(buf, 0, &gpio);
	if (status < 0)
		goto done;

	desc = gpio_to_desc(gpio);
	/* reject invalid GPIOs */
	if (!desc) {
		pr_warn("%s: invalid GPIO %ld\n", __func__, gpio);
		return -EINVAL;
	}

	/* No extra locking here; FLAG_SYSFS just signifies that the
	 * request and export were done by on behalf of userspace, so
	 * they may be undone on its behalf too.
	 */

	status = gpiod_request(desc, "sysfs");
	if (status < 0) {
		if (status == -EPROBE_DEFER)
			status = -ENODEV;
		goto done;
	}
	status = gpiod_export(desc, true);
	if (status < 0)
		gpiod_free(desc);
	else
		set_bit(FLAG_SYSFS, &desc->flags);

done:
	if (status)
		pr_debug("%s: status %d\n", __func__, status);
	return status ? : len;
}

static ssize_t unexport_store(struct class *class,
				struct class_attribute *attr,
				const char *buf, size_t len)
{
	long			gpio;
	struct gpio_desc	*desc;
	int			status;

	status = kstrtol(buf, 0, &gpio);
	if (status < 0)
		goto done;

	desc = gpio_to_desc(gpio);
	/* reject bogus commands (gpio_unexport ignores them) */
	if (!desc) {
		pr_warn("%s: invalid GPIO %ld\n", __func__, gpio);
		return -EINVAL;
	}

	status = -EINVAL;

	/* No extra locking here; FLAG_SYSFS just signifies that the
	 * request and export were done by on behalf of userspace, so
	 * they may be undone on its behalf too.
	 */
	if (test_and_clear_bit(FLAG_SYSFS, &desc->flags)) {
		status = 0;
		gpiod_free(desc);
	}
done:
	if (status)
		pr_debug("%s: status %d\n", __func__, status);
	return status ? : len;
}

static struct class_attribute gpio_class_attrs[] = {
	__ATTR(export, 0200, NULL, export_store),
	__ATTR(unexport, 0200, NULL, unexport_store),
	__ATTR_NULL,
};

static struct class gpio_class = {
	.name =		"gpio",
	.owner =	THIS_MODULE,

	.class_attrs =	gpio_class_attrs,
};


/**
 * gpiod_export - export a GPIO through sysfs
 * @gpio: gpio to make available, already requested
 * @direction_may_change: true if userspace may change gpio direction
 * Context: arch_initcall or later
 *
 * When drivers want to make a GPIO accessible to userspace after they
 * have requested it -- perhaps while debugging, or as part of their
 * public interface -- they may use this routine.  If the GPIO can
 * change direction (some can't) and the caller allows it, userspace
 * will see "direction" sysfs attribute which may be used to change
 * the gpio's direction.  A "value" attribute will always be provided.
 *
 * Returns zero on success, else an error.
 */
int gpiod_export(struct gpio_desc *desc, bool direction_may_change)
{
	unsigned long		flags;
	int			status;
	const char		*ioname = NULL;
	struct device		*dev;
	int			offset;

	/* can't export until sysfs is available ... */
	if (!gpio_class.p) {
		pr_debug("%s: called too early!\n", __func__);
		return -ENOENT;
	}

	if (!desc) {
		pr_debug("%s: invalid gpio descriptor\n", __func__);
		return -EINVAL;
	}

	mutex_lock(&sysfs_lock);

	spin_lock_irqsave(&gpio_lock, flags);
	if (!test_bit(FLAG_REQUESTED, &desc->flags) ||
	     test_bit(FLAG_EXPORT, &desc->flags)) {
		spin_unlock_irqrestore(&gpio_lock, flags);
		gpiod_dbg(desc, "%s: unavailable (requested=%d, exported=%d)\n",
				__func__,
				test_bit(FLAG_REQUESTED, &desc->flags),
				test_bit(FLAG_EXPORT, &desc->flags));
		status = -EPERM;
		goto fail_unlock;
	}

	if (desc->chip->direction_input && desc->chip->direction_output &&
			direction_may_change) {
		set_bit(FLAG_SYSFS_DIR, &desc->flags);
	}

	spin_unlock_irqrestore(&gpio_lock, flags);

	offset = gpio_chip_hwgpio(desc);
	if (desc->chip->names && desc->chip->names[offset])
		ioname = desc->chip->names[offset];

	dev = device_create_with_groups(&gpio_class, desc->chip->dev,
					MKDEV(0, 0), desc, gpio_groups,
					ioname ? ioname : "gpio%u",
					desc_to_gpio(desc));
	if (IS_ERR(dev)) {
		status = PTR_ERR(dev);
		goto fail_unlock;
	}

<<<<<<< HEAD
	if (direction_may_change) {
		status = device_create_file(dev, &dev_attr_direction);
		if (status)
			goto fail_unregister_device;
	}

	if (gpiod_to_irq(desc) >= 0 && (direction_may_change ||
				       !test_bit(FLAG_IS_OUT, &desc->flags))) {
		status = device_create_file(dev, &dev_attr_edge);
		if (status)
			goto fail_remove_attr_direction;
	}

=======
>>>>>>> 07f0dc60
	set_bit(FLAG_EXPORT, &desc->flags);
	mutex_unlock(&sysfs_lock);
	return 0;

<<<<<<< HEAD
fail_remove_attr_direction:
	device_remove_file(dev, &dev_attr_direction);
fail_unregister_device:
	device_unregister(dev);
=======
>>>>>>> 07f0dc60
fail_unlock:
	mutex_unlock(&sysfs_lock);
	gpiod_dbg(desc, "%s: status %d\n", __func__, status);
	return status;
}
EXPORT_SYMBOL_GPL(gpiod_export);

static int match_export(struct device *dev, const void *data)
{
	return dev_get_drvdata(dev) == data;
}

/**
 * gpiod_export_link - create a sysfs link to an exported GPIO node
 * @dev: device under which to create symlink
 * @name: name of the symlink
 * @gpio: gpio to create symlink to, already exported
 *
 * Set up a symlink from /sys/.../dev/name to /sys/class/gpio/gpioN
 * node. Caller is responsible for unlinking.
 *
 * Returns zero on success, else an error.
 */
int gpiod_export_link(struct device *dev, const char *name,
		      struct gpio_desc *desc)
{
	int			status = -EINVAL;

	if (!desc) {
		pr_warn("%s: invalid GPIO\n", __func__);
		return -EINVAL;
	}

	mutex_lock(&sysfs_lock);

	if (test_bit(FLAG_EXPORT, &desc->flags)) {
		struct device *tdev;

		tdev = class_find_device(&gpio_class, NULL, desc, match_export);
		if (tdev != NULL) {
			status = sysfs_create_link(&dev->kobj, &tdev->kobj,
						name);
			put_device(tdev);
		} else {
			status = -ENODEV;
		}
	}

	mutex_unlock(&sysfs_lock);

	if (status)
		gpiod_dbg(desc, "%s: status %d\n", __func__, status);

	return status;
}
EXPORT_SYMBOL_GPL(gpiod_export_link);

/**
 * gpiod_sysfs_set_active_low - set the polarity of gpio sysfs value
 * @gpio: gpio to change
 * @value: non-zero to use active low, i.e. inverted values
 *
 * Set the polarity of /sys/class/gpio/gpioN/value sysfs attribute.
 * The GPIO does not have to be exported yet.  If poll(2) support has
 * been enabled for either rising or falling edge, it will be
 * reconfigured to follow the new polarity.
 *
 * Returns zero on success, else an error.
 */
int gpiod_sysfs_set_active_low(struct gpio_desc *desc, int value)
{
	struct device		*dev = NULL;
	int			status = -EINVAL;

	if (!desc) {
		pr_warn("%s: invalid GPIO\n", __func__);
		return -EINVAL;
	}

	mutex_lock(&sysfs_lock);

	if (test_bit(FLAG_EXPORT, &desc->flags)) {
		dev = class_find_device(&gpio_class, NULL, desc, match_export);
		if (dev == NULL) {
			status = -ENODEV;
			goto unlock;
		}
	}

	status = sysfs_set_active_low(desc, dev, value);
	put_device(dev);
unlock:
	mutex_unlock(&sysfs_lock);

	if (status)
		gpiod_dbg(desc, "%s: status %d\n", __func__, status);

	return status;
}
EXPORT_SYMBOL_GPL(gpiod_sysfs_set_active_low);

/**
 * gpiod_unexport - reverse effect of gpio_export()
 * @gpio: gpio to make unavailable
 *
 * This is implicit on gpio_free().
 */
void gpiod_unexport(struct gpio_desc *desc)
{
	int			status = 0;
	struct device		*dev = NULL;

	if (!desc) {
		pr_warn("%s: invalid GPIO\n", __func__);
		return;
	}

	mutex_lock(&sysfs_lock);

	if (test_bit(FLAG_EXPORT, &desc->flags)) {

		dev = class_find_device(&gpio_class, NULL, desc, match_export);
		if (dev) {
			gpio_setup_irq(desc, dev, 0);
			clear_bit(FLAG_SYSFS_DIR, &desc->flags);
			clear_bit(FLAG_EXPORT, &desc->flags);
		} else
			status = -ENODEV;
	}

	mutex_unlock(&sysfs_lock);

	if (dev) {
		device_remove_file(dev, &dev_attr_edge);
		device_remove_file(dev, &dev_attr_direction);
		device_unregister(dev);
		put_device(dev);
	}

	if (status)
		gpiod_dbg(desc, "%s: status %d\n", __func__, status);
}
EXPORT_SYMBOL_GPL(gpiod_unexport);

int gpiochip_export(struct gpio_chip *chip)
{
	int		status;
	struct device	*dev;

	/* Many systems register gpio chips for SOC support very early,
	 * before driver model support is available.  In those cases we
	 * export this later, in gpiolib_sysfs_init() ... here we just
	 * verify that _some_ field of gpio_class got initialized.
	 */
	if (!gpio_class.p)
		return 0;

	/* use chip->base for the ID; it's already known to be unique */
	mutex_lock(&sysfs_lock);
	dev = device_create_with_groups(&gpio_class, chip->dev, MKDEV(0, 0),
					chip, gpiochip_groups,
					"gpiochip%d", chip->base);
	if (IS_ERR(dev))
		status = PTR_ERR(dev);
	else
		status = 0;
	chip->exported = (status == 0);
	mutex_unlock(&sysfs_lock);

	if (status)
		chip_dbg(chip, "%s: status %d\n", __func__, status);

	return status;
}

void gpiochip_unexport(struct gpio_chip *chip)
{
	int			status;
	struct device		*dev;

	mutex_lock(&sysfs_lock);
	dev = class_find_device(&gpio_class, NULL, chip, match_export);
	if (dev) {
		put_device(dev);
		device_unregister(dev);
		chip->exported = false;
		status = 0;
	} else
		status = -ENODEV;
	mutex_unlock(&sysfs_lock);

	if (status)
		chip_dbg(chip, "%s: status %d\n", __func__, status);
}

static int __init gpiolib_sysfs_init(void)
{
	int		status;
	unsigned long	flags;
	struct gpio_chip *chip;

	status = class_register(&gpio_class);
	if (status < 0)
		return status;

	/* Scan and register the gpio_chips which registered very
	 * early (e.g. before the class_register above was called).
	 *
	 * We run before arch_initcall() so chip->dev nodes can have
	 * registered, and so arch_initcall() can always gpio_export().
	 */
	spin_lock_irqsave(&gpio_lock, flags);
	list_for_each_entry(chip, &gpio_chips, list) {
		if (chip->exported)
			continue;

		/*
		 * TODO we yield gpio_lock here because gpiochip_export()
		 * acquires a mutex. This is unsafe and needs to be fixed.
		 *
		 * Also it would be nice to use gpiochip_find() here so we
		 * can keep gpio_chips local to gpiolib.c, but the yield of
		 * gpio_lock prevents us from doing this.
		 */
		spin_unlock_irqrestore(&gpio_lock, flags);
		status = gpiochip_export(chip);
		spin_lock_irqsave(&gpio_lock, flags);
	}
	spin_unlock_irqrestore(&gpio_lock, flags);


	return status;
}
postcore_initcall(gpiolib_sysfs_init);<|MERGE_RESOLUTION|>--- conflicted
+++ resolved
@@ -356,9 +356,6 @@
 static DEVICE_ATTR(active_low, 0644,
 		gpio_active_low_show, gpio_active_low_store);
 
-<<<<<<< HEAD
-static struct attribute *gpio_attrs[] = {
-=======
 static umode_t gpio_is_visible(struct kobject *kobj, struct attribute *attr,
 			       int n)
 {
@@ -383,14 +380,10 @@
 static struct attribute *gpio_attrs[] = {
 	&dev_attr_direction.attr,
 	&dev_attr_edge.attr,
->>>>>>> 07f0dc60
 	&dev_attr_value.attr,
 	&dev_attr_active_low.attr,
 	NULL,
 };
-<<<<<<< HEAD
-ATTRIBUTE_GROUPS(gpio);
-=======
 
 static const struct attribute_group gpio_group = {
 	.attrs = gpio_attrs,
@@ -401,7 +394,6 @@
 	&gpio_group,
 	NULL
 };
->>>>>>> 07f0dc60
 
 /*
  * /sys/class/gpio/gpiochipN/
@@ -610,33 +602,10 @@
 		goto fail_unlock;
 	}
 
-<<<<<<< HEAD
-	if (direction_may_change) {
-		status = device_create_file(dev, &dev_attr_direction);
-		if (status)
-			goto fail_unregister_device;
-	}
-
-	if (gpiod_to_irq(desc) >= 0 && (direction_may_change ||
-				       !test_bit(FLAG_IS_OUT, &desc->flags))) {
-		status = device_create_file(dev, &dev_attr_edge);
-		if (status)
-			goto fail_remove_attr_direction;
-	}
-
-=======
->>>>>>> 07f0dc60
 	set_bit(FLAG_EXPORT, &desc->flags);
 	mutex_unlock(&sysfs_lock);
 	return 0;
 
-<<<<<<< HEAD
-fail_remove_attr_direction:
-	device_remove_file(dev, &dev_attr_direction);
-fail_unregister_device:
-	device_unregister(dev);
-=======
->>>>>>> 07f0dc60
 fail_unlock:
 	mutex_unlock(&sysfs_lock);
 	gpiod_dbg(desc, "%s: status %d\n", __func__, status);
@@ -770,8 +739,6 @@
 	mutex_unlock(&sysfs_lock);
 
 	if (dev) {
-		device_remove_file(dev, &dev_attr_edge);
-		device_remove_file(dev, &dev_attr_direction);
 		device_unregister(dev);
 		put_device(dev);
 	}
