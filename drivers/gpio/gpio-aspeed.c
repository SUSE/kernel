--- conflicted
+++ resolved
@@ -54,11 +54,7 @@
  */
 struct aspeed_gpio {
 	struct gpio_chip chip;
-<<<<<<< HEAD
-	struct irq_chip irqc;
-=======
 	struct device *dev;
->>>>>>> eb3cdb58
 	raw_spinlock_t lock;
 	void __iomem *base;
 	int irq;
@@ -571,13 +567,10 @@
 
 	addr = bank_reg(gpio, bank, reg_irq_enable);
 
-<<<<<<< HEAD
-=======
 	/* Unmasking the IRQ */
 	if (set)
 		gpiochip_enable_irq(&gpio->chip, irqd_to_hwirq(d));
 
->>>>>>> eb3cdb58
 	raw_spin_lock_irqsave(&gpio->lock, flags);
 	copro = aspeed_gpio_copro_request(gpio, offset);
 
@@ -591,13 +584,10 @@
 	if (copro)
 		aspeed_gpio_copro_release(gpio, offset);
 	raw_spin_unlock_irqrestore(&gpio->lock, flags);
-<<<<<<< HEAD
-=======
 
 	/* Masking the IRQ */
 	if (!set)
 		gpiochip_disable_irq(&gpio->chip, irqd_to_hwirq(d));
->>>>>>> eb3cdb58
 }
 
 static void aspeed_gpio_irq_mask(struct irq_data *d)
@@ -1193,11 +1183,8 @@
 	if (IS_ERR(gpio->base))
 		return PTR_ERR(gpio->base);
 
-<<<<<<< HEAD
-=======
 	gpio->dev = &pdev->dev;
 
->>>>>>> eb3cdb58
 	raw_spin_lock_init(&gpio->lock);
 
 	gpio_id = of_match_node(aspeed_gpio_of_table, pdev->dev.of_node);
