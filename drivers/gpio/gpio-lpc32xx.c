// SPDX-License-Identifier: GPL-2.0-or-later
/*
 * GPIO driver for LPC32xx SoC
 *
 * Author: Kevin Wells <kevin.wells@nxp.com>
 *
 * Copyright (C) 2010 NXP Semiconductors
 */

#include <linux/kernel.h>
#include <linux/init.h>
#include <linux/io.h>
#include <linux/errno.h>
#include <linux/gpio/driver.h>
#include <linux/of.h>
#include <linux/platform_device.h>
#include <linux/module.h>

#define LPC32XX_GPIO_P3_INP_STATE		(0x000)
#define LPC32XX_GPIO_P3_OUTP_SET		(0x004)
#define LPC32XX_GPIO_P3_OUTP_CLR		(0x008)
#define LPC32XX_GPIO_P3_OUTP_STATE		(0x00C)
#define LPC32XX_GPIO_P2_DIR_SET			(0x010)
#define LPC32XX_GPIO_P2_DIR_CLR			(0x014)
#define LPC32XX_GPIO_P2_DIR_STATE		(0x018)
#define LPC32XX_GPIO_P2_INP_STATE		(0x01C)
#define LPC32XX_GPIO_P2_OUTP_SET		(0x020)
#define LPC32XX_GPIO_P2_OUTP_CLR		(0x024)
#define LPC32XX_GPIO_P2_MUX_SET			(0x028)
#define LPC32XX_GPIO_P2_MUX_CLR			(0x02C)
#define LPC32XX_GPIO_P2_MUX_STATE		(0x030)
#define LPC32XX_GPIO_P0_INP_STATE		(0x040)
#define LPC32XX_GPIO_P0_OUTP_SET		(0x044)
#define LPC32XX_GPIO_P0_OUTP_CLR		(0x048)
#define LPC32XX_GPIO_P0_OUTP_STATE		(0x04C)
#define LPC32XX_GPIO_P0_DIR_SET			(0x050)
#define LPC32XX_GPIO_P0_DIR_CLR			(0x054)
#define LPC32XX_GPIO_P0_DIR_STATE		(0x058)
#define LPC32XX_GPIO_P1_INP_STATE		(0x060)
#define LPC32XX_GPIO_P1_OUTP_SET		(0x064)
#define LPC32XX_GPIO_P1_OUTP_CLR		(0x068)
#define LPC32XX_GPIO_P1_OUTP_STATE		(0x06C)
#define LPC32XX_GPIO_P1_DIR_SET			(0x070)
#define LPC32XX_GPIO_P1_DIR_CLR			(0x074)
#define LPC32XX_GPIO_P1_DIR_STATE		(0x078)

#define GPIO012_PIN_TO_BIT(x)			(1 << (x))
#define GPIO3_PIN_TO_BIT(x)			(1 << ((x) + 25))
#define GPO3_PIN_TO_BIT(x)			(1 << (x))
#define GPIO012_PIN_IN_SEL(x, y)		(((x) >> (y)) & 1)
#define GPIO3_PIN_IN_SHIFT(x)			((x) == 5 ? 24 : 10 + (x))
#define GPIO3_PIN_IN_SEL(x, y)			(((x) >> GPIO3_PIN_IN_SHIFT(y)) & 1)
#define GPIO3_PIN5_IN_SEL(x)			(((x) >> 24) & 1)
#define GPI3_PIN_IN_SEL(x, y)			(((x) >> (y)) & 1)
#define GPO3_PIN_IN_SEL(x, y)			(((x) >> (y)) & 1)

#define LPC32XX_GPIO_P0_MAX	8
#define LPC32XX_GPIO_P1_MAX	24
#define LPC32XX_GPIO_P2_MAX	13
#define LPC32XX_GPIO_P3_MAX	6
#define LPC32XX_GPI_P3_MAX	29
#define LPC32XX_GPO_P3_MAX	24

#define LPC32XX_GPIO_P0_GRP	0
#define LPC32XX_GPIO_P1_GRP	(LPC32XX_GPIO_P0_GRP + LPC32XX_GPIO_P0_MAX)
#define LPC32XX_GPIO_P2_GRP	(LPC32XX_GPIO_P1_GRP + LPC32XX_GPIO_P1_MAX)
#define LPC32XX_GPIO_P3_GRP	(LPC32XX_GPIO_P2_GRP + LPC32XX_GPIO_P2_MAX)
#define LPC32XX_GPI_P3_GRP	(LPC32XX_GPIO_P3_GRP + LPC32XX_GPIO_P3_MAX)
#define LPC32XX_GPO_P3_GRP	(LPC32XX_GPI_P3_GRP + LPC32XX_GPI_P3_MAX)

struct gpio_regs {
	unsigned long inp_state;
	unsigned long outp_state;
	unsigned long outp_set;
	unsigned long outp_clr;
	unsigned long dir_set;
	unsigned long dir_clr;
};

/*
 * GPIO names
 */
static const char *gpio_p0_names[LPC32XX_GPIO_P0_MAX] = {
	"p0.0", "p0.1", "p0.2", "p0.3",
	"p0.4", "p0.5", "p0.6", "p0.7"
};

static const char *gpio_p1_names[LPC32XX_GPIO_P1_MAX] = {
	"p1.0", "p1.1", "p1.2", "p1.3",
	"p1.4", "p1.5", "p1.6", "p1.7",
	"p1.8", "p1.9", "p1.10", "p1.11",
	"p1.12", "p1.13", "p1.14", "p1.15",
	"p1.16", "p1.17", "p1.18", "p1.19",
	"p1.20", "p1.21", "p1.22", "p1.23",
};

static const char *gpio_p2_names[LPC32XX_GPIO_P2_MAX] = {
	"p2.0", "p2.1", "p2.2", "p2.3",
	"p2.4", "p2.5", "p2.6", "p2.7",
	"p2.8", "p2.9", "p2.10", "p2.11",
	"p2.12"
};

static const char *gpio_p3_names[LPC32XX_GPIO_P3_MAX] = {
	"gpio00", "gpio01", "gpio02", "gpio03",
	"gpio04", "gpio05"
};

static const char *gpi_p3_names[LPC32XX_GPI_P3_MAX] = {
	"gpi00", "gpi01", "gpi02", "gpi03",
	"gpi04", "gpi05", "gpi06", "gpi07",
	"gpi08", "gpi09",  NULL,    NULL,
	 NULL,    NULL,    NULL,   "gpi15",
	"gpi16", "gpi17", "gpi18", "gpi19",
	"gpi20", "gpi21", "gpi22", "gpi23",
	"gpi24", "gpi25", "gpi26", "gpi27",
	"gpi28"
};

static const char *gpo_p3_names[LPC32XX_GPO_P3_MAX] = {
	"gpo00", "gpo01", "gpo02", "gpo03",
	"gpo04", "gpo05", "gpo06", "gpo07",
	"gpo08", "gpo09", "gpo10", "gpo11",
	"gpo12", "gpo13", "gpo14", "gpo15",
	"gpo16", "gpo17", "gpo18", "gpo19",
	"gpo20", "gpo21", "gpo22", "gpo23"
};

static struct gpio_regs gpio_grp_regs_p0 = {
	.inp_state	= LPC32XX_GPIO_P0_INP_STATE,
	.outp_set	= LPC32XX_GPIO_P0_OUTP_SET,
	.outp_clr	= LPC32XX_GPIO_P0_OUTP_CLR,
	.dir_set	= LPC32XX_GPIO_P0_DIR_SET,
	.dir_clr	= LPC32XX_GPIO_P0_DIR_CLR,
};

static struct gpio_regs gpio_grp_regs_p1 = {
	.inp_state	= LPC32XX_GPIO_P1_INP_STATE,
	.outp_set	= LPC32XX_GPIO_P1_OUTP_SET,
	.outp_clr	= LPC32XX_GPIO_P1_OUTP_CLR,
	.dir_set	= LPC32XX_GPIO_P1_DIR_SET,
	.dir_clr	= LPC32XX_GPIO_P1_DIR_CLR,
};

static struct gpio_regs gpio_grp_regs_p2 = {
	.inp_state	= LPC32XX_GPIO_P2_INP_STATE,
	.outp_set	= LPC32XX_GPIO_P2_OUTP_SET,
	.outp_clr	= LPC32XX_GPIO_P2_OUTP_CLR,
	.dir_set	= LPC32XX_GPIO_P2_DIR_SET,
	.dir_clr	= LPC32XX_GPIO_P2_DIR_CLR,
};

static struct gpio_regs gpio_grp_regs_p3 = {
	.inp_state	= LPC32XX_GPIO_P3_INP_STATE,
	.outp_state	= LPC32XX_GPIO_P3_OUTP_STATE,
	.outp_set	= LPC32XX_GPIO_P3_OUTP_SET,
	.outp_clr	= LPC32XX_GPIO_P3_OUTP_CLR,
	.dir_set	= LPC32XX_GPIO_P2_DIR_SET,
	.dir_clr	= LPC32XX_GPIO_P2_DIR_CLR,
};

struct lpc32xx_gpio_chip {
	struct gpio_chip	chip;
	struct gpio_regs	*gpio_grp;
	void __iomem		*reg_base;
};

static inline u32 gpreg_read(struct lpc32xx_gpio_chip *group, unsigned long offset)
{
	return __raw_readl(group->reg_base + offset);
}

static inline void gpreg_write(struct lpc32xx_gpio_chip *group, u32 val, unsigned long offset)
{
	__raw_writel(val, group->reg_base + offset);
}

static void __set_gpio_dir_p012(struct lpc32xx_gpio_chip *group,
	unsigned pin, int input)
{
	if (input)
		gpreg_write(group, GPIO012_PIN_TO_BIT(pin),
			group->gpio_grp->dir_clr);
	else
		gpreg_write(group, GPIO012_PIN_TO_BIT(pin),
			group->gpio_grp->dir_set);
}

static void __set_gpio_dir_p3(struct lpc32xx_gpio_chip *group,
	unsigned pin, int input)
{
	u32 u = GPIO3_PIN_TO_BIT(pin);

	if (input)
		gpreg_write(group, u, group->gpio_grp->dir_clr);
	else
		gpreg_write(group, u, group->gpio_grp->dir_set);
}

static void __set_gpio_level_p012(struct lpc32xx_gpio_chip *group,
	unsigned pin, int high)
{
	if (high)
		gpreg_write(group, GPIO012_PIN_TO_BIT(pin),
			group->gpio_grp->outp_set);
	else
		gpreg_write(group, GPIO012_PIN_TO_BIT(pin),
			group->gpio_grp->outp_clr);
}

static void __set_gpio_level_p3(struct lpc32xx_gpio_chip *group,
	unsigned pin, int high)
{
	u32 u = GPIO3_PIN_TO_BIT(pin);

	if (high)
		gpreg_write(group, u, group->gpio_grp->outp_set);
	else
		gpreg_write(group, u, group->gpio_grp->outp_clr);
}

static void __set_gpo_level_p3(struct lpc32xx_gpio_chip *group,
	unsigned pin, int high)
{
	if (high)
		gpreg_write(group, GPO3_PIN_TO_BIT(pin), group->gpio_grp->outp_set);
	else
		gpreg_write(group, GPO3_PIN_TO_BIT(pin), group->gpio_grp->outp_clr);
}

static int __get_gpio_state_p012(struct lpc32xx_gpio_chip *group,
	unsigned pin)
{
	return GPIO012_PIN_IN_SEL(gpreg_read(group, group->gpio_grp->inp_state),
		pin);
}

static int __get_gpio_state_p3(struct lpc32xx_gpio_chip *group,
	unsigned pin)
{
	int state = gpreg_read(group, group->gpio_grp->inp_state);

	/*
	 * P3 GPIO pin input mapping is not contiguous, GPIOP3-0..4 is mapped
	 * to bits 10..14, while GPIOP3-5 is mapped to bit 24.
	 */
	return GPIO3_PIN_IN_SEL(state, pin);
}

static int __get_gpi_state_p3(struct lpc32xx_gpio_chip *group,
	unsigned pin)
{
	return GPI3_PIN_IN_SEL(gpreg_read(group, group->gpio_grp->inp_state), pin);
}

static int __get_gpo_state_p3(struct lpc32xx_gpio_chip *group,
	unsigned pin)
{
	return GPO3_PIN_IN_SEL(gpreg_read(group, group->gpio_grp->outp_state), pin);
}

/*
 * GPIO primitives.
 */
static int lpc32xx_gpio_dir_input_p012(struct gpio_chip *chip,
	unsigned pin)
{
	struct lpc32xx_gpio_chip *group = gpiochip_get_data(chip);

	__set_gpio_dir_p012(group, pin, 1);

	return 0;
}

static int lpc32xx_gpio_dir_input_p3(struct gpio_chip *chip,
	unsigned pin)
{
	struct lpc32xx_gpio_chip *group = gpiochip_get_data(chip);

	__set_gpio_dir_p3(group, pin, 1);

	return 0;
}

static int lpc32xx_gpio_dir_in_always(struct gpio_chip *chip,
	unsigned pin)
{
	return 0;
}

static int lpc32xx_gpio_get_value_p012(struct gpio_chip *chip, unsigned pin)
{
	struct lpc32xx_gpio_chip *group = gpiochip_get_data(chip);

	return !!__get_gpio_state_p012(group, pin);
}

static int lpc32xx_gpio_get_value_p3(struct gpio_chip *chip, unsigned pin)
{
	struct lpc32xx_gpio_chip *group = gpiochip_get_data(chip);

	return !!__get_gpio_state_p3(group, pin);
}

static int lpc32xx_gpi_get_value(struct gpio_chip *chip, unsigned pin)
{
	struct lpc32xx_gpio_chip *group = gpiochip_get_data(chip);

	return !!__get_gpi_state_p3(group, pin);
}

static int lpc32xx_gpio_dir_output_p012(struct gpio_chip *chip, unsigned pin,
	int value)
{
	struct lpc32xx_gpio_chip *group = gpiochip_get_data(chip);

	__set_gpio_level_p012(group, pin, value);
	__set_gpio_dir_p012(group, pin, 0);

	return 0;
}

static int lpc32xx_gpio_dir_output_p3(struct gpio_chip *chip, unsigned pin,
	int value)
{
	struct lpc32xx_gpio_chip *group = gpiochip_get_data(chip);

	__set_gpio_level_p3(group, pin, value);
	__set_gpio_dir_p3(group, pin, 0);

	return 0;
}

static int lpc32xx_gpio_dir_out_always(struct gpio_chip *chip, unsigned pin,
	int value)
{
	struct lpc32xx_gpio_chip *group = gpiochip_get_data(chip);

	__set_gpo_level_p3(group, pin, value);
	return 0;
}

static void lpc32xx_gpio_set_value_p012(struct gpio_chip *chip, unsigned pin,
	int value)
{
	struct lpc32xx_gpio_chip *group = gpiochip_get_data(chip);

	__set_gpio_level_p012(group, pin, value);
}

static void lpc32xx_gpio_set_value_p3(struct gpio_chip *chip, unsigned pin,
	int value)
{
	struct lpc32xx_gpio_chip *group = gpiochip_get_data(chip);

	__set_gpio_level_p3(group, pin, value);
}

static void lpc32xx_gpo_set_value(struct gpio_chip *chip, unsigned pin,
	int value)
{
	struct lpc32xx_gpio_chip *group = gpiochip_get_data(chip);

	__set_gpo_level_p3(group, pin, value);
}

static int lpc32xx_gpo_get_value(struct gpio_chip *chip, unsigned pin)
{
	struct lpc32xx_gpio_chip *group = gpiochip_get_data(chip);

	return !!__get_gpo_state_p3(group, pin);
}

static int lpc32xx_gpio_request(struct gpio_chip *chip, unsigned pin)
{
	if (pin < chip->ngpio)
		return 0;

	return -EINVAL;
}

static int lpc32xx_gpio_to_irq_p01(struct gpio_chip *chip, unsigned offset)
{
	return -ENXIO;
}

static int lpc32xx_gpio_to_irq_gpio_p3(struct gpio_chip *chip, unsigned offset)
{
	return -ENXIO;
}

static int lpc32xx_gpio_to_irq_gpi_p3(struct gpio_chip *chip, unsigned offset)
{
	return -ENXIO;
}

static struct lpc32xx_gpio_chip lpc32xx_gpiochip[] = {
	{
		.chip = {
			.label			= "gpio_p0",
			.direction_input	= lpc32xx_gpio_dir_input_p012,
			.get			= lpc32xx_gpio_get_value_p012,
			.direction_output	= lpc32xx_gpio_dir_output_p012,
			.set			= lpc32xx_gpio_set_value_p012,
			.request		= lpc32xx_gpio_request,
			.to_irq			= lpc32xx_gpio_to_irq_p01,
			.base			= LPC32XX_GPIO_P0_GRP,
			.ngpio			= LPC32XX_GPIO_P0_MAX,
			.names			= gpio_p0_names,
			.can_sleep		= false,
		},
		.gpio_grp = &gpio_grp_regs_p0,
	},
	{
		.chip = {
			.label			= "gpio_p1",
			.direction_input	= lpc32xx_gpio_dir_input_p012,
			.get			= lpc32xx_gpio_get_value_p012,
			.direction_output	= lpc32xx_gpio_dir_output_p012,
			.set			= lpc32xx_gpio_set_value_p012,
			.request		= lpc32xx_gpio_request,
			.to_irq			= lpc32xx_gpio_to_irq_p01,
			.base			= LPC32XX_GPIO_P1_GRP,
			.ngpio			= LPC32XX_GPIO_P1_MAX,
			.names			= gpio_p1_names,
			.can_sleep		= false,
		},
		.gpio_grp = &gpio_grp_regs_p1,
	},
	{
		.chip = {
			.label			= "gpio_p2",
			.direction_input	= lpc32xx_gpio_dir_input_p012,
			.get			= lpc32xx_gpio_get_value_p012,
			.direction_output	= lpc32xx_gpio_dir_output_p012,
			.set			= lpc32xx_gpio_set_value_p012,
			.request		= lpc32xx_gpio_request,
			.base			= LPC32XX_GPIO_P2_GRP,
			.ngpio			= LPC32XX_GPIO_P2_MAX,
			.names			= gpio_p2_names,
			.can_sleep		= false,
		},
		.gpio_grp = &gpio_grp_regs_p2,
	},
	{
		.chip = {
			.label			= "gpio_p3",
			.direction_input	= lpc32xx_gpio_dir_input_p3,
			.get			= lpc32xx_gpio_get_value_p3,
			.direction_output	= lpc32xx_gpio_dir_output_p3,
			.set			= lpc32xx_gpio_set_value_p3,
			.request		= lpc32xx_gpio_request,
			.to_irq			= lpc32xx_gpio_to_irq_gpio_p3,
			.base			= LPC32XX_GPIO_P3_GRP,
			.ngpio			= LPC32XX_GPIO_P3_MAX,
			.names			= gpio_p3_names,
			.can_sleep		= false,
		},
		.gpio_grp = &gpio_grp_regs_p3,
	},
	{
		.chip = {
			.label			= "gpi_p3",
			.direction_input	= lpc32xx_gpio_dir_in_always,
			.get			= lpc32xx_gpi_get_value,
			.request		= lpc32xx_gpio_request,
			.to_irq			= lpc32xx_gpio_to_irq_gpi_p3,
			.base			= LPC32XX_GPI_P3_GRP,
			.ngpio			= LPC32XX_GPI_P3_MAX,
			.names			= gpi_p3_names,
			.can_sleep		= false,
		},
		.gpio_grp = &gpio_grp_regs_p3,
	},
	{
		.chip = {
			.label			= "gpo_p3",
			.direction_output	= lpc32xx_gpio_dir_out_always,
			.set			= lpc32xx_gpo_set_value,
			.get			= lpc32xx_gpo_get_value,
			.request		= lpc32xx_gpio_request,
			.base			= LPC32XX_GPO_P3_GRP,
			.ngpio			= LPC32XX_GPO_P3_MAX,
			.names			= gpo_p3_names,
			.can_sleep		= false,
		},
		.gpio_grp = &gpio_grp_regs_p3,
	},
};

static int lpc32xx_of_xlate(struct gpio_chip *gc,
			    const struct of_phandle_args *gpiospec, u32 *flags)
{
	/* Is this the correct bank? */
	u32 bank = gpiospec->args[0];
	if ((bank >= ARRAY_SIZE(lpc32xx_gpiochip) ||
	    (gc != &lpc32xx_gpiochip[bank].chip)))
		return -EINVAL;

	if (flags)
		*flags = gpiospec->args[2];
	return gpiospec->args[1];
}

static int lpc32xx_gpio_probe(struct platform_device *pdev)
{
	int i;
	void __iomem *reg_base;

	reg_base = devm_platform_ioremap_resource(pdev, 0);
	if (IS_ERR(reg_base))
		return PTR_ERR(reg_base);

	for (i = 0; i < ARRAY_SIZE(lpc32xx_gpiochip); i++) {
		lpc32xx_gpiochip[i].chip.parent = &pdev->dev;
		if (pdev->dev.of_node) {
			lpc32xx_gpiochip[i].chip.of_xlate = lpc32xx_of_xlate;
			lpc32xx_gpiochip[i].chip.of_gpio_n_cells = 3;
			lpc32xx_gpiochip[i].reg_base = reg_base;
		}
		devm_gpiochip_add_data(&pdev->dev, &lpc32xx_gpiochip[i].chip,
				  &lpc32xx_gpiochip[i]);
	}

	return 0;
}

static const struct of_device_id lpc32xx_gpio_of_match[] = {
	{ .compatible = "nxp,lpc3220-gpio", },
	{ },
};
MODULE_DEVICE_TABLE(of, lpc32xx_gpio_of_match);
<<<<<<< HEAD
#endif
=======
>>>>>>> 2d5404ca

static struct platform_driver lpc32xx_gpio_driver = {
	.driver		= {
		.name	= "lpc32xx-gpio",
		.of_match_table = lpc32xx_gpio_of_match,
	},
	.probe		= lpc32xx_gpio_probe,
};

module_platform_driver(lpc32xx_gpio_driver);

MODULE_AUTHOR("Kevin Wells <kevin.wells@nxp.com>");
MODULE_LICENSE("GPL");
MODULE_DESCRIPTION("GPIO driver for LPC32xx SoC");<|MERGE_RESOLUTION|>--- conflicted
+++ resolved
@@ -530,10 +530,6 @@
 	{ },
 };
 MODULE_DEVICE_TABLE(of, lpc32xx_gpio_of_match);
-<<<<<<< HEAD
-#endif
-=======
->>>>>>> 2d5404ca
 
 static struct platform_driver lpc32xx_gpio_driver = {
 	.driver		= {
