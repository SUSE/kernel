--- conflicted
+++ resolved
@@ -257,20 +257,9 @@
 
 	chained_irq_enter(irq_chip, desc);
 
-<<<<<<< HEAD
-	for (lines_done = 0; lines_done < gc->ngpio; lines_done += 8) {
-		status = realtek_gpio_read_isr(ctrl, lines_done / 8);
-		port_pin_count = min(gc->ngpio - lines_done, 8U);
-		for_each_set_bit(offset, &status, port_pin_count) {
-			irq = irq_find_mapping(gc->irq.domain, offset + lines_done);
-			generic_handle_irq(irq);
-		}
-	}
-=======
 	status = realtek_gpio_read_isr(ctrl);
 	for_each_set_bit(offset, &status, gc->ngpio)
 		generic_handle_domain_irq(gc->irq.domain, offset);
->>>>>>> eb3cdb58
 
 	chained_irq_exit(irq_chip, desc);
 }
