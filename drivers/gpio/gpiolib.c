// SPDX-License-Identifier: GPL-2.0

#include <linux/acpi.h>
#include <linux/bitmap.h>
#include <linux/compat.h>
#include <linux/debugfs.h>
#include <linux/device.h>
#include <linux/err.h>
#include <linux/errno.h>
#include <linux/file.h>
#include <linux/fs.h>
#include <linux/idr.h>
#include <linux/interrupt.h>
#include <linux/irq.h>
#include <linux/kernel.h>
#include <linux/list.h>
#include <linux/module.h>
#include <linux/of.h>
#include <linux/pinctrl/consumer.h>
#include <linux/seq_file.h>
#include <linux/slab.h>
#include <linux/spinlock.h>

#include <linux/gpio.h>
#include <linux/gpio/driver.h>
#include <linux/gpio/machine.h>

#include <uapi/linux/gpio.h>

#include "gpiolib-acpi.h"
#include "gpiolib-cdev.h"
#include "gpiolib-of.h"
#include "gpiolib-swnode.h"
#include "gpiolib-sysfs.h"
#include "gpiolib.h"

#define CREATE_TRACE_POINTS
#include <trace/events/gpio.h>

/* Implementation infrastructure for GPIO interfaces.
 *
 * The GPIO programming interface allows for inlining speed-critical
 * get/set operations for common cases, so that access to SOC-integrated
 * GPIOs can sometimes cost only an instruction or two per bit.
 */


/* When debugging, extend minimal trust to callers and platform code.
 * Also emit diagnostic messages that may help initial bringup, when
 * board setup or driver bugs are most common.
 *
 * Otherwise, minimize overhead in what may be bitbanging codepaths.
 */
#ifdef	DEBUG
#define	extra_checks	1
#else
#define	extra_checks	0
#endif

/* Device and char device-related information */
static DEFINE_IDA(gpio_ida);
static dev_t gpio_devt;
#define GPIO_DEV_MAX 256 /* 256 GPIO chip devices supported */

static int gpio_bus_match(struct device *dev, struct device_driver *drv)
{
	struct fwnode_handle *fwnode = dev_fwnode(dev);

	/*
	 * Only match if the fwnode doesn't already have a proper struct device
	 * created for it.
	 */
	if (fwnode && fwnode->dev != dev)
		return 0;
	return 1;
}

static struct bus_type gpio_bus_type = {
	.name = "gpio",
	.match = gpio_bus_match,
};

/*
 * Number of GPIOs to use for the fast path in set array
 */
#define FASTPATH_NGPIO CONFIG_GPIOLIB_FASTPATH_LIMIT

/* gpio_lock prevents conflicts during gpio_desc[] table updates.
 * While any GPIO is requested, its gpio_chip is not removable;
 * each GPIO's "requested" flag serves as a lock and refcount.
 */
DEFINE_SPINLOCK(gpio_lock);

static DEFINE_MUTEX(gpio_lookup_lock);
static LIST_HEAD(gpio_lookup_list);
LIST_HEAD(gpio_devices);

static DEFINE_MUTEX(gpio_machine_hogs_mutex);
static LIST_HEAD(gpio_machine_hogs);

static void gpiochip_free_hogs(struct gpio_chip *gc);
static int gpiochip_add_irqchip(struct gpio_chip *gc,
				struct lock_class_key *lock_key,
				struct lock_class_key *request_key);
static void gpiochip_irqchip_remove(struct gpio_chip *gc);
static int gpiochip_irqchip_init_hw(struct gpio_chip *gc);
static int gpiochip_irqchip_init_valid_mask(struct gpio_chip *gc);
static void gpiochip_irqchip_free_valid_mask(struct gpio_chip *gc);

static bool gpiolib_initialized;

static inline void desc_set_label(struct gpio_desc *d, const char *label)
{
	d->label = label;
}

/**
 * gpio_to_desc - Convert a GPIO number to its descriptor
 * @gpio: global GPIO number
 *
 * Returns:
 * The GPIO descriptor associated with the given GPIO, or %NULL if no GPIO
 * with the given number exists in the system.
 */
struct gpio_desc *gpio_to_desc(unsigned gpio)
{
	struct gpio_device *gdev;
	unsigned long flags;

	spin_lock_irqsave(&gpio_lock, flags);

	list_for_each_entry(gdev, &gpio_devices, list) {
		if (gdev->base <= gpio &&
		    gdev->base + gdev->ngpio > gpio) {
			spin_unlock_irqrestore(&gpio_lock, flags);
			return &gdev->descs[gpio - gdev->base];
		}
	}

	spin_unlock_irqrestore(&gpio_lock, flags);

	if (!gpio_is_valid(gpio))
		pr_warn("invalid GPIO %d\n", gpio);

	return NULL;
}
EXPORT_SYMBOL_GPL(gpio_to_desc);

/**
 * gpiochip_get_desc - get the GPIO descriptor corresponding to the given
 *                     hardware number for this chip
 * @gc: GPIO chip
 * @hwnum: hardware number of the GPIO for this chip
 *
 * Returns:
 * A pointer to the GPIO descriptor or ``ERR_PTR(-EINVAL)`` if no GPIO exists
 * in the given chip for the specified hardware number.
 */
struct gpio_desc *gpiochip_get_desc(struct gpio_chip *gc,
				    unsigned int hwnum)
{
	struct gpio_device *gdev = gc->gpiodev;

	if (hwnum >= gdev->ngpio)
		return ERR_PTR(-EINVAL);

	return &gdev->descs[hwnum];
}
EXPORT_SYMBOL_GPL(gpiochip_get_desc);

/**
 * desc_to_gpio - convert a GPIO descriptor to the integer namespace
 * @desc: GPIO descriptor
 *
 * This should disappear in the future but is needed since we still
 * use GPIO numbers for error messages and sysfs nodes.
 *
 * Returns:
 * The global GPIO number for the GPIO specified by its descriptor.
 */
int desc_to_gpio(const struct gpio_desc *desc)
{
	return desc->gdev->base + (desc - &desc->gdev->descs[0]);
}
EXPORT_SYMBOL_GPL(desc_to_gpio);


/**
 * gpiod_to_chip - Return the GPIO chip to which a GPIO descriptor belongs
 * @desc:	descriptor to return the chip of
 */
struct gpio_chip *gpiod_to_chip(const struct gpio_desc *desc)
{
	if (!desc || !desc->gdev)
		return NULL;
	return desc->gdev->chip;
}
EXPORT_SYMBOL_GPL(gpiod_to_chip);

/* dynamic allocation of GPIOs, e.g. on a hotplugged device */
static int gpiochip_find_base(int ngpio)
{
	struct gpio_device *gdev;
	int base = GPIO_DYNAMIC_BASE;

	list_for_each_entry(gdev, &gpio_devices, list) {
		/* found a free space? */
		if (gdev->base >= base + ngpio)
			break;
<<<<<<< HEAD
		/* nope, check the space right before the chip */
		base = gdev->base - ngpio;
=======
		/* nope, check the space right after the chip */
		base = gdev->base + gdev->ngpio;
		if (base < GPIO_DYNAMIC_BASE)
			base = GPIO_DYNAMIC_BASE;
>>>>>>> eb3cdb58
	}

	if (gpio_is_valid(base)) {
		pr_debug("%s: found new base at %d\n", __func__, base);
		return base;
	} else {
		pr_err("%s: cannot find free range\n", __func__);
		return -ENOSPC;
	}
}

/**
 * gpiod_get_direction - return the current direction of a GPIO
 * @desc:	GPIO to get the direction of
 *
 * Returns 0 for output, 1 for input, or an error code in case of error.
 *
 * This function may sleep if gpiod_cansleep() is true.
 */
int gpiod_get_direction(struct gpio_desc *desc)
{
	struct gpio_chip *gc;
	unsigned int offset;
	int ret;

	gc = gpiod_to_chip(desc);
	offset = gpio_chip_hwgpio(desc);

	/*
	 * Open drain emulation using input mode may incorrectly report
	 * input here, fix that up.
	 */
	if (test_bit(FLAG_OPEN_DRAIN, &desc->flags) &&
	    test_bit(FLAG_IS_OUT, &desc->flags))
		return 0;

	if (!gc->get_direction)
		return -ENOTSUPP;

	ret = gc->get_direction(gc, offset);
	if (ret < 0)
		return ret;

	/* GPIOF_DIR_IN or other positive, otherwise GPIOF_DIR_OUT */
	if (ret > 0)
		ret = 1;

	assign_bit(FLAG_IS_OUT, &desc->flags, !ret);

	return ret;
}
EXPORT_SYMBOL_GPL(gpiod_get_direction);

/*
 * Add a new chip to the global chips list, keeping the list of chips sorted
 * by range(means [base, base + ngpio - 1]) order.
 *
 * Return -EBUSY if the new chip overlaps with some other chip's integer
 * space.
 */
static int gpiodev_add_to_list(struct gpio_device *gdev)
{
	struct gpio_device *prev, *next;

	if (list_empty(&gpio_devices)) {
		/* initial entry in list */
		list_add_tail(&gdev->list, &gpio_devices);
		return 0;
	}

	next = list_first_entry(&gpio_devices, struct gpio_device, list);
	if (gdev->base + gdev->ngpio <= next->base) {
		/* add before first entry */
		list_add(&gdev->list, &gpio_devices);
		return 0;
	}

	prev = list_last_entry(&gpio_devices, struct gpio_device, list);
	if (prev->base + prev->ngpio <= gdev->base) {
		/* add behind last entry */
		list_add_tail(&gdev->list, &gpio_devices);
		return 0;
	}

	list_for_each_entry_safe(prev, next, &gpio_devices, list) {
		/* at the end of the list */
		if (&next->list == &gpio_devices)
			break;

		/* add between prev and next */
		if (prev->base + prev->ngpio <= gdev->base
				&& gdev->base + gdev->ngpio <= next->base) {
			list_add(&gdev->list, &prev->list);
			return 0;
		}
	}

	return -EBUSY;
}

/*
 * Convert a GPIO name to its descriptor
 * Note that there is no guarantee that GPIO names are globally unique!
 * Hence this function will return, if it exists, a reference to the first GPIO
 * line found that matches the given name.
 */
static struct gpio_desc *gpio_name_to_desc(const char * const name)
{
	struct gpio_device *gdev;
	unsigned long flags;

	if (!name)
		return NULL;

	spin_lock_irqsave(&gpio_lock, flags);

	list_for_each_entry(gdev, &gpio_devices, list) {
		struct gpio_desc *desc;

		for_each_gpio_desc(gdev->chip, desc) {
			if (desc->name && !strcmp(desc->name, name)) {
				spin_unlock_irqrestore(&gpio_lock, flags);
				return desc;
			}
		}
	}

	spin_unlock_irqrestore(&gpio_lock, flags);

	return NULL;
}

/*
 * Take the names from gc->names and assign them to their GPIO descriptors.
 * Warn if a name is already used for a GPIO line on a different GPIO chip.
 *
 * Note that:
 *   1. Non-unique names are still accepted,
 *   2. Name collisions within the same GPIO chip are not reported.
 */
static int gpiochip_set_desc_names(struct gpio_chip *gc)
{
	struct gpio_device *gdev = gc->gpiodev;
	int i;

	/* First check all names if they are unique */
	for (i = 0; i != gc->ngpio; ++i) {
		struct gpio_desc *gpio;

		gpio = gpio_name_to_desc(gc->names[i]);
		if (gpio)
			dev_warn(&gdev->dev,
				 "Detected name collision for GPIO name '%s'\n",
				 gc->names[i]);
	}

	/* Then add all names to the GPIO descriptors */
	for (i = 0; i != gc->ngpio; ++i)
		gdev->descs[i].name = gc->names[i];

	return 0;
}

/*
 * gpiochip_set_names - Set GPIO line names using device properties
 * @chip: GPIO chip whose lines should be named, if possible
 *
 * Looks for device property "gpio-line-names" and if it exists assigns
 * GPIO line names for the chip. The memory allocated for the assigned
 * names belong to the underlying firmware node and should not be released
 * by the caller.
 */
static int gpiochip_set_names(struct gpio_chip *chip)
{
	struct gpio_device *gdev = chip->gpiodev;
	struct device *dev = &gdev->dev;
	const char **names;
	int ret, i;
	int count;

	count = device_property_string_array_count(dev, "gpio-line-names");
	if (count < 0)
		return 0;

	/*
	 * When offset is set in the driver side we assume the driver internally
	 * is using more than one gpiochip per the same device. We have to stop
	 * setting friendly names if the specified ones with 'gpio-line-names'
	 * are less than the offset in the device itself. This means all the
	 * lines are not present for every single pin within all the internal
	 * gpiochips.
	 */
	if (count <= chip->offset) {
		dev_warn(dev, "gpio-line-names too short (length %d), cannot map names for the gpiochip at offset %u\n",
			 count, chip->offset);
		return 0;
	}

	names = kcalloc(count, sizeof(*names), GFP_KERNEL);
	if (!names)
		return -ENOMEM;

	ret = device_property_read_string_array(dev, "gpio-line-names",
						names, count);
	if (ret < 0) {
		dev_warn(dev, "failed to read GPIO line names\n");
		kfree(names);
		return ret;
	}

	/*
	 * When more that one gpiochip per device is used, 'count' can
	 * contain at most number gpiochips x chip->ngpio. We have to
	 * correctly distribute all defined lines taking into account
	 * chip->offset as starting point from where we will assign
	 * the names to pins from the 'names' array. Since property
	 * 'gpio-line-names' cannot contains gaps, we have to be sure
	 * we only assign those pins that really exists since chip->ngpio
	 * can be different of the chip->offset.
	 */
	count = (count > chip->offset) ? count - chip->offset : count;
	if (count > chip->ngpio)
		count = chip->ngpio;

	for (i = 0; i < count; i++) {
		/*
		 * Allow overriding "fixed" names provided by the GPIO
		 * provider. The "fixed" names are more often than not
		 * generic and less informative than the names given in
		 * device properties.
		 */
		if (names[chip->offset + i] && names[chip->offset + i][0])
			gdev->descs[i].name = names[chip->offset + i];
	}

	kfree(names);

	return 0;
}

static unsigned long *gpiochip_allocate_mask(struct gpio_chip *gc)
{
	unsigned long *p;

	p = bitmap_alloc(gc->ngpio, GFP_KERNEL);
	if (!p)
		return NULL;

	/* Assume by default all GPIOs are valid */
	bitmap_fill(p, gc->ngpio);

	return p;
}

static unsigned int gpiochip_count_reserved_ranges(struct gpio_chip *gc)
{
	struct device *dev = &gc->gpiodev->dev;
	int size;

	/* Format is "start, count, ..." */
	size = device_property_count_u32(dev, "gpio-reserved-ranges");
	if (size > 0 && size % 2 == 0)
		return size;

	return 0;
}

static int gpiochip_alloc_valid_mask(struct gpio_chip *gc)
{
	if (!(gpiochip_count_reserved_ranges(gc) || gc->init_valid_mask))
		return 0;

	gc->valid_mask = gpiochip_allocate_mask(gc);
	if (!gc->valid_mask)
		return -ENOMEM;

	return 0;
}

static int gpiochip_apply_reserved_ranges(struct gpio_chip *gc)
{
	struct device *dev = &gc->gpiodev->dev;
	unsigned int size;
	u32 *ranges;
	int ret;

	size = gpiochip_count_reserved_ranges(gc);
	if (size == 0)
		return 0;

	ranges = kmalloc_array(size, sizeof(*ranges), GFP_KERNEL);
	if (!ranges)
		return -ENOMEM;

	ret = device_property_read_u32_array(dev, "gpio-reserved-ranges",
					     ranges, size);
	if (ret) {
		kfree(ranges);
		return ret;
	}

	while (size) {
		u32 count = ranges[--size];
		u32 start = ranges[--size];

		if (start >= gc->ngpio || start + count > gc->ngpio)
			continue;

		bitmap_clear(gc->valid_mask, start, count);
	}

	kfree(ranges);
	return 0;
}

static int gpiochip_init_valid_mask(struct gpio_chip *gc)
{
	int ret;

	ret = gpiochip_apply_reserved_ranges(gc);
	if (ret)
		return ret;

	if (gc->init_valid_mask)
		return gc->init_valid_mask(gc,
					   gc->valid_mask,
					   gc->ngpio);

	return 0;
}

static void gpiochip_free_valid_mask(struct gpio_chip *gc)
{
	bitmap_free(gc->valid_mask);
	gc->valid_mask = NULL;
}

static int gpiochip_add_pin_ranges(struct gpio_chip *gc)
{
	/*
	 * Device Tree platforms are supposed to use "gpio-ranges"
	 * property. This check ensures that the ->add_pin_ranges()
	 * won't be called for them.
	 */
	if (device_property_present(&gc->gpiodev->dev, "gpio-ranges"))
		return 0;

	if (gc->add_pin_ranges)
		return gc->add_pin_ranges(gc);

	return 0;
}

bool gpiochip_line_is_valid(const struct gpio_chip *gc,
				unsigned int offset)
{
	/* No mask means all valid */
	if (likely(!gc->valid_mask))
		return true;
	return test_bit(offset, gc->valid_mask);
}
EXPORT_SYMBOL_GPL(gpiochip_line_is_valid);

static void gpiodev_release(struct device *dev)
{
	struct gpio_device *gdev = to_gpio_device(dev);
	unsigned long flags;

	spin_lock_irqsave(&gpio_lock, flags);
	list_del(&gdev->list);
	spin_unlock_irqrestore(&gpio_lock, flags);

	ida_free(&gpio_ida, gdev->id);
	kfree_const(gdev->label);
	kfree(gdev->descs);
	kfree(gdev);
}

#ifdef CONFIG_GPIO_CDEV
#define gcdev_register(gdev, devt)	gpiolib_cdev_register((gdev), (devt))
#define gcdev_unregister(gdev)		gpiolib_cdev_unregister((gdev))
#else
/*
 * gpiolib_cdev_register() indirectly calls device_add(), which is still
 * required even when cdev is not selected.
 */
#define gcdev_register(gdev, devt)	device_add(&(gdev)->dev)
#define gcdev_unregister(gdev)		device_del(&(gdev)->dev)
#endif

static int gpiochip_setup_dev(struct gpio_device *gdev)
{
	struct fwnode_handle *fwnode = dev_fwnode(&gdev->dev);
	int ret;

	/*
	 * If fwnode doesn't belong to another device, it's safe to clear its
	 * initialized flag.
	 */
	if (fwnode && !fwnode->dev)
		fwnode_dev_initialized(fwnode, false);

	ret = gcdev_register(gdev, gpio_devt);
	if (ret)
		return ret;

	/* From this point, the .release() function cleans up gpio_device */
<<<<<<< HEAD
	gdev->dev.release = gpiodevice_release;
=======
	gdev->dev.release = gpiodev_release;
>>>>>>> eb3cdb58

	ret = gpiochip_sysfs_register(gdev);
	if (ret)
		goto err_remove_device;

	dev_dbg(&gdev->dev, "registered GPIOs %d to %d on %s\n", gdev->base,
		gdev->base + gdev->ngpio - 1, gdev->chip->label ? : "generic");

	return 0;

err_remove_device:
	gcdev_unregister(gdev);
	return ret;
}

static void gpiochip_machine_hog(struct gpio_chip *gc, struct gpiod_hog *hog)
{
	struct gpio_desc *desc;
	int rv;

	desc = gpiochip_get_desc(gc, hog->chip_hwnum);
	if (IS_ERR(desc)) {
		chip_err(gc, "%s: unable to get GPIO desc: %ld\n", __func__,
			 PTR_ERR(desc));
		return;
	}

	if (test_bit(FLAG_IS_HOGGED, &desc->flags))
		return;

	rv = gpiod_hog(desc, hog->line_name, hog->lflags, hog->dflags);
	if (rv)
		gpiod_err(desc, "%s: unable to hog GPIO line (%s:%u): %d\n",
			  __func__, gc->label, hog->chip_hwnum, rv);
}

static void machine_gpiochip_add(struct gpio_chip *gc)
{
	struct gpiod_hog *hog;

	mutex_lock(&gpio_machine_hogs_mutex);

	list_for_each_entry(hog, &gpio_machine_hogs, list) {
		if (!strcmp(gc->label, hog->chip_label))
			gpiochip_machine_hog(gc, hog);
	}

	mutex_unlock(&gpio_machine_hogs_mutex);
}

static void gpiochip_setup_devs(void)
{
	struct gpio_device *gdev;
	int ret;

	list_for_each_entry(gdev, &gpio_devices, list) {
		ret = gpiochip_setup_dev(gdev);
		if (ret)
			dev_err(&gdev->dev,
				"Failed to initialize gpio device (%d)\n", ret);
	}
}

static void gpiochip_set_data(struct gpio_chip *gc, void *data)
{
	gc->gpiodev->data = data;
}

/**
 * gpiochip_get_data() - get per-subdriver data for the chip
 * @gc: GPIO chip
 *
 * Returns:
 * The per-subdriver data for the chip.
 */
void *gpiochip_get_data(struct gpio_chip *gc)
{
	return gc->gpiodev->data;
}
EXPORT_SYMBOL_GPL(gpiochip_get_data);

int gpiochip_add_data_with_key(struct gpio_chip *gc, void *data,
			       struct lock_class_key *lock_key,
			       struct lock_class_key *request_key)
{
<<<<<<< HEAD
	struct fwnode_handle *fwnode = gc->parent ? dev_fwnode(gc->parent) : NULL;
=======
>>>>>>> eb3cdb58
	struct gpio_device *gdev;
	unsigned long flags;
	unsigned int i;
	u32 ngpios = 0;
	int base = 0;
	int ret = 0;
<<<<<<< HEAD
=======

	/*
	 * If the calling driver did not initialize firmware node, do it here
	 * using the parent device, if any.
	 */
	if (!gc->fwnode && gc->parent)
		gc->fwnode = dev_fwnode(gc->parent);
>>>>>>> eb3cdb58

	/*
	 * First: allocate and populate the internal stat container, and
	 * set up the struct device.
	 */
	gdev = kzalloc(sizeof(*gdev), GFP_KERNEL);
	if (!gdev)
		return -ENOMEM;
	gdev->dev.bus = &gpio_bus_type;
	gdev->dev.parent = gc->parent;
	gdev->chip = gc;

	gc->gpiodev = gdev;
	gpiochip_set_data(gc, data);

	device_set_node(&gdev->dev, gc->fwnode);

	gdev->id = ida_alloc(&gpio_ida, GFP_KERNEL);
	if (gdev->id < 0) {
		ret = gdev->id;
		goto err_free_gdev;
	}

	ret = dev_set_name(&gdev->dev, GPIOCHIP_NAME "%d", gdev->id);
	if (ret)
		goto err_free_ida;

	device_initialize(&gdev->dev);
	if (gc->parent && gc->parent->driver)
		gdev->owner = gc->parent->driver->owner;
	else if (gc->owner)
		/* TODO: remove chip->owner */
		gdev->owner = gc->owner;
	else
		gdev->owner = THIS_MODULE;

	/*
	 * Try the device properties if the driver didn't supply the number
	 * of GPIO lines.
	 */
	ngpios = gc->ngpio;
	if (ngpios == 0) {
		ret = device_property_read_u32(&gdev->dev, "ngpios", &ngpios);
		if (ret == -ENODATA)
			/*
			 * -ENODATA means that there is no property found and
			 * we want to issue the error message to the user.
			 * Besides that, we want to return different error code
			 * to state that supplied value is not valid.
			 */
			ngpios = 0;
		else if (ret)
			goto err_free_dev_name;

		gc->ngpio = ngpios;
	}

	if (gc->ngpio == 0) {
		chip_err(gc, "tried to insert a GPIO chip with zero lines\n");
		ret = -EINVAL;
		goto err_free_dev_name;
	}

	if (gc->ngpio > FASTPATH_NGPIO)
		chip_warn(gc, "line cnt %u is greater than fast path cnt %u\n",
			  gc->ngpio, FASTPATH_NGPIO);

	gdev->descs = kcalloc(gc->ngpio, sizeof(*gdev->descs), GFP_KERNEL);
	if (!gdev->descs) {
		ret = -ENOMEM;
		goto err_free_dev_name;
	}

	gdev->label = kstrdup_const(gc->label ?: "unknown", GFP_KERNEL);
	if (!gdev->label) {
		ret = -ENOMEM;
		goto err_free_descs;
	}

	gdev->ngpio = gc->ngpio;

	spin_lock_irqsave(&gpio_lock, flags);

	/*
	 * TODO: this allocates a Linux GPIO number base in the global
	 * GPIO numberspace for this chip. In the long run we want to
	 * get *rid* of this numberspace and use only descriptors, but
	 * it may be a pipe dream. It will not happen before we get rid
	 * of the sysfs interface anyways.
	 */
	base = gc->base;
	if (base < 0) {
		base = gpiochip_find_base(gc->ngpio);
		if (base < 0) {
			spin_unlock_irqrestore(&gpio_lock, flags);
			ret = base;
			base = 0;
			goto err_free_label;
		}
		/*
		 * TODO: it should not be necessary to reflect the assigned
		 * base outside of the GPIO subsystem. Go over drivers and
		 * see if anyone makes use of this, else drop this and assign
		 * a poison instead.
		 */
		gc->base = base;
	} else {
		dev_warn(&gdev->dev,
			 "Static allocation of GPIO base is deprecated, use dynamic allocation.\n");
	}
	gdev->base = base;

	ret = gpiodev_add_to_list(gdev);
	if (ret) {
		spin_unlock_irqrestore(&gpio_lock, flags);
		chip_err(gc, "GPIO integer space overlap, cannot add chip\n");
		goto err_free_label;
	}

	for (i = 0; i < gc->ngpio; i++)
		gdev->descs[i].gdev = gdev;

	spin_unlock_irqrestore(&gpio_lock, flags);

	BLOCKING_INIT_NOTIFIER_HEAD(&gdev->notifier);
	init_rwsem(&gdev->sem);

#ifdef CONFIG_PINCTRL
	INIT_LIST_HEAD(&gdev->pin_ranges);
#endif

	if (gc->names) {
		ret = gpiochip_set_desc_names(gc);
		if (ret)
			goto err_remove_from_list;
	}
	ret = gpiochip_set_names(gc);
	if (ret)
		goto err_remove_from_list;

	ret = gpiochip_alloc_valid_mask(gc);
	if (ret)
		goto err_remove_from_list;

	ret = of_gpiochip_add(gc);
	if (ret)
		goto err_free_gpiochip_mask;

	ret = gpiochip_init_valid_mask(gc);
	if (ret)
		goto err_remove_of_chip;

	for (i = 0; i < gc->ngpio; i++) {
		struct gpio_desc *desc = &gdev->descs[i];

		if (gc->get_direction && gpiochip_line_is_valid(gc, i)) {
			assign_bit(FLAG_IS_OUT,
				   &desc->flags, !gc->get_direction(gc, i));
		} else {
			assign_bit(FLAG_IS_OUT,
				   &desc->flags, !gc->direction_input);
		}
	}

	ret = gpiochip_add_pin_ranges(gc);
	if (ret)
		goto err_remove_of_chip;

	acpi_gpiochip_add(gc);

	machine_gpiochip_add(gc);

	ret = gpiochip_irqchip_init_valid_mask(gc);
	if (ret)
		goto err_remove_acpi_chip;

	ret = gpiochip_irqchip_init_hw(gc);
	if (ret)
		goto err_remove_acpi_chip;

	ret = gpiochip_add_irqchip(gc, lock_key, request_key);
	if (ret)
		goto err_remove_irqchip_mask;

	/*
	 * By first adding the chardev, and then adding the device,
	 * we get a device node entry in sysfs under
	 * /sys/bus/gpio/devices/gpiochipN/dev that can be used for
	 * coldplug of device nodes and other udev business.
	 * We can do this only if gpiolib has been initialized.
	 * Otherwise, defer until later.
	 */
	if (gpiolib_initialized) {
		ret = gpiochip_setup_dev(gdev);
		if (ret)
			goto err_remove_irqchip;
	}
	return 0;

err_remove_irqchip:
	gpiochip_irqchip_remove(gc);
err_remove_irqchip_mask:
	gpiochip_irqchip_free_valid_mask(gc);
err_remove_acpi_chip:
	acpi_gpiochip_remove(gc);
err_remove_of_chip:
	gpiochip_free_hogs(gc);
	of_gpiochip_remove(gc);
err_free_gpiochip_mask:
	gpiochip_remove_pin_ranges(gc);
	gpiochip_free_valid_mask(gc);
	if (gdev->dev.release) {
		/* release() has been registered by gpiochip_setup_dev() */
<<<<<<< HEAD
		put_device(&gdev->dev);
=======
		gpio_device_put(gdev);
>>>>>>> eb3cdb58
		goto err_print_message;
	}
err_remove_from_list:
	spin_lock_irqsave(&gpio_lock, flags);
	list_del(&gdev->list);
	spin_unlock_irqrestore(&gpio_lock, flags);
err_free_label:
	kfree_const(gdev->label);
err_free_descs:
	kfree(gdev->descs);
err_free_dev_name:
	kfree(dev_name(&gdev->dev));
err_free_ida:
	ida_free(&gpio_ida, gdev->id);
err_free_gdev:
	kfree(gdev);
err_print_message:
	/* failures here can mean systems won't boot... */
	if (ret != -EPROBE_DEFER) {
		pr_err("%s: GPIOs %d..%d (%s) failed to register, %d\n", __func__,
		       base, base + (int)ngpios - 1,
		       gc->label ? : "generic", ret);
	}
	return ret;
}
EXPORT_SYMBOL_GPL(gpiochip_add_data_with_key);

/**
 * gpiochip_remove() - unregister a gpio_chip
 * @gc: the chip to unregister
 *
 * A gpio_chip with any GPIOs still requested may not be removed.
 */
void gpiochip_remove(struct gpio_chip *gc)
{
	struct gpio_device *gdev = gc->gpiodev;
	unsigned long	flags;
	unsigned int	i;

	down_write(&gdev->sem);

	/* FIXME: should the legacy sysfs handling be moved to gpio_device? */
	gpiochip_sysfs_unregister(gdev);
	gpiochip_free_hogs(gc);
	/* Numb the device, cancelling all outstanding operations */
	gdev->chip = NULL;
	gpiochip_irqchip_remove(gc);
	acpi_gpiochip_remove(gc);
	of_gpiochip_remove(gc);
	gpiochip_remove_pin_ranges(gc);
	gpiochip_free_valid_mask(gc);
	/*
	 * We accept no more calls into the driver from this point, so
	 * NULL the driver data pointer.
	 */
	gpiochip_set_data(gc, NULL);

	spin_lock_irqsave(&gpio_lock, flags);
	for (i = 0; i < gdev->ngpio; i++) {
		if (gpiochip_is_requested(gc, i))
			break;
	}
	spin_unlock_irqrestore(&gpio_lock, flags);

	if (i != gdev->ngpio)
		dev_crit(&gdev->dev,
			 "REMOVING GPIOCHIP WITH GPIOS STILL REQUESTED\n");

	/*
	 * The gpiochip side puts its use of the device to rest here:
	 * if there are no userspace clients, the chardev and device will
	 * be removed, else it will be dangling until the last user is
	 * gone.
	 */
	gcdev_unregister(gdev);
	up_write(&gdev->sem);
	gpio_device_put(gdev);
}
EXPORT_SYMBOL_GPL(gpiochip_remove);

/**
 * gpiochip_find() - iterator for locating a specific gpio_chip
 * @data: data to pass to match function
 * @match: Callback function to check gpio_chip
 *
 * Similar to bus_find_device.  It returns a reference to a gpio_chip as
 * determined by a user supplied @match callback.  The callback should return
 * 0 if the device doesn't match and non-zero if it does.  If the callback is
 * non-zero, this function will return to the caller and not iterate over any
 * more gpio_chips.
 */
struct gpio_chip *gpiochip_find(void *data,
				int (*match)(struct gpio_chip *gc,
					     void *data))
{
	struct gpio_device *gdev;
	struct gpio_chip *gc = NULL;
	unsigned long flags;

	spin_lock_irqsave(&gpio_lock, flags);
	list_for_each_entry(gdev, &gpio_devices, list)
		if (gdev->chip && match(gdev->chip, data)) {
			gc = gdev->chip;
			break;
		}

	spin_unlock_irqrestore(&gpio_lock, flags);

	return gc;
}
EXPORT_SYMBOL_GPL(gpiochip_find);

static int gpiochip_match_name(struct gpio_chip *gc, void *data)
{
	const char *name = data;

	return !strcmp(gc->label, name);
}

static struct gpio_chip *find_chip_by_name(const char *name)
{
	return gpiochip_find((void *)name, gpiochip_match_name);
}

#ifdef CONFIG_GPIOLIB_IRQCHIP

/*
 * The following is irqchip helper code for gpiochips.
 */

static int gpiochip_irqchip_init_hw(struct gpio_chip *gc)
{
	struct gpio_irq_chip *girq = &gc->irq;

	if (!girq->init_hw)
		return 0;

	return girq->init_hw(gc);
}

static int gpiochip_irqchip_init_valid_mask(struct gpio_chip *gc)
{
	struct gpio_irq_chip *girq = &gc->irq;

	if (!girq->init_valid_mask)
		return 0;

	girq->valid_mask = gpiochip_allocate_mask(gc);
	if (!girq->valid_mask)
		return -ENOMEM;

	girq->init_valid_mask(gc, girq->valid_mask, gc->ngpio);

	return 0;
}

static void gpiochip_irqchip_free_valid_mask(struct gpio_chip *gc)
{
	bitmap_free(gc->irq.valid_mask);
	gc->irq.valid_mask = NULL;
}

bool gpiochip_irqchip_irq_valid(const struct gpio_chip *gc,
				unsigned int offset)
{
	if (!gpiochip_line_is_valid(gc, offset))
		return false;
	/* No mask means all valid */
	if (likely(!gc->irq.valid_mask))
		return true;
	return test_bit(offset, gc->irq.valid_mask);
}
EXPORT_SYMBOL_GPL(gpiochip_irqchip_irq_valid);

#ifdef CONFIG_IRQ_DOMAIN_HIERARCHY

/**
 * gpiochip_set_hierarchical_irqchip() - connects a hierarchical irqchip
 * to a gpiochip
 * @gc: the gpiochip to set the irqchip hierarchical handler to
 * @irqchip: the irqchip to handle this level of the hierarchy, the interrupt
 * will then percolate up to the parent
 */
static void gpiochip_set_hierarchical_irqchip(struct gpio_chip *gc,
					      struct irq_chip *irqchip)
{
	/* DT will deal with mapping each IRQ as we go along */
	if (is_of_node(gc->irq.fwnode))
		return;

	/*
	 * This is for legacy and boardfile "irqchip" fwnodes: allocate
	 * irqs upfront instead of dynamically since we don't have the
	 * dynamic type of allocation that hardware description languages
	 * provide. Once all GPIO drivers using board files are gone from
	 * the kernel we can delete this code, but for a transitional period
	 * it is necessary to keep this around.
	 */
	if (is_fwnode_irqchip(gc->irq.fwnode)) {
		int i;
		int ret;

		for (i = 0; i < gc->ngpio; i++) {
			struct irq_fwspec fwspec;
			unsigned int parent_hwirq;
			unsigned int parent_type;
			struct gpio_irq_chip *girq = &gc->irq;

			/*
			 * We call the child to parent translation function
			 * only to check if the child IRQ is valid or not.
			 * Just pick the rising edge type here as that is what
			 * we likely need to support.
			 */
			ret = girq->child_to_parent_hwirq(gc, i,
							  IRQ_TYPE_EDGE_RISING,
							  &parent_hwirq,
							  &parent_type);
			if (ret) {
				chip_err(gc, "skip set-up on hwirq %d\n",
					 i);
				continue;
			}

			fwspec.fwnode = gc->irq.fwnode;
			/* This is the hwirq for the GPIO line side of things */
			fwspec.param[0] = girq->child_offset_to_irq(gc, i);
			/* Just pick something */
			fwspec.param[1] = IRQ_TYPE_EDGE_RISING;
			fwspec.param_count = 2;
			ret = irq_domain_alloc_irqs(gc->irq.domain, 1,
						    NUMA_NO_NODE, &fwspec);
			if (ret < 0) {
				chip_err(gc,
					 "can not allocate irq for GPIO line %d parent hwirq %d in hierarchy domain: %d\n",
					 i, parent_hwirq,
					 ret);
			}
		}
	}

	chip_err(gc, "%s unknown fwnode type proceed anyway\n", __func__);

	return;
}

static int gpiochip_hierarchy_irq_domain_translate(struct irq_domain *d,
						   struct irq_fwspec *fwspec,
						   unsigned long *hwirq,
						   unsigned int *type)
{
	/* We support standard DT translation */
	if (is_of_node(fwspec->fwnode) && fwspec->param_count == 2) {
		return irq_domain_translate_twocell(d, fwspec, hwirq, type);
	}

	/* This is for board files and others not using DT */
	if (is_fwnode_irqchip(fwspec->fwnode)) {
		int ret;

		ret = irq_domain_translate_twocell(d, fwspec, hwirq, type);
		if (ret)
			return ret;
		WARN_ON(*type == IRQ_TYPE_NONE);
		return 0;
	}
	return -EINVAL;
}

static int gpiochip_hierarchy_irq_domain_alloc(struct irq_domain *d,
					       unsigned int irq,
					       unsigned int nr_irqs,
					       void *data)
{
	struct gpio_chip *gc = d->host_data;
	irq_hw_number_t hwirq;
	unsigned int type = IRQ_TYPE_NONE;
	struct irq_fwspec *fwspec = data;
	union gpio_irq_fwspec gpio_parent_fwspec = {};
	unsigned int parent_hwirq;
	unsigned int parent_type;
	struct gpio_irq_chip *girq = &gc->irq;
	int ret;

	/*
	 * The nr_irqs parameter is always one except for PCI multi-MSI
	 * so this should not happen.
	 */
	WARN_ON(nr_irqs != 1);

	ret = gc->irq.child_irq_domain_ops.translate(d, fwspec, &hwirq, &type);
	if (ret)
		return ret;

	chip_dbg(gc, "allocate IRQ %d, hwirq %lu\n", irq, hwirq);

	ret = girq->child_to_parent_hwirq(gc, hwirq, type,
					  &parent_hwirq, &parent_type);
	if (ret) {
		chip_err(gc, "can't look up hwirq %lu\n", hwirq);
		return ret;
	}
	chip_dbg(gc, "found parent hwirq %u\n", parent_hwirq);

	/*
	 * We set handle_bad_irq because the .set_type() should
	 * always be invoked and set the right type of handler.
	 */
	irq_domain_set_info(d,
			    irq,
			    hwirq,
			    gc->irq.chip,
			    gc,
			    girq->handler,
			    NULL, NULL);
	irq_set_probe(irq);

	/* This parent only handles asserted level IRQs */
	ret = girq->populate_parent_alloc_arg(gc, &gpio_parent_fwspec,
					      parent_hwirq, parent_type);
	if (ret)
		return ret;

	chip_dbg(gc, "alloc_irqs_parent for %d parent hwirq %d\n",
		  irq, parent_hwirq);
	irq_set_lockdep_class(irq, gc->irq.lock_key, gc->irq.request_key);
	ret = irq_domain_alloc_irqs_parent(d, irq, 1, &gpio_parent_fwspec);
	/*
	 * If the parent irqdomain is msi, the interrupts have already
	 * been allocated, so the EEXIST is good.
	 */
	if (irq_domain_is_msi(d->parent) && (ret == -EEXIST))
		ret = 0;
	if (ret)
		chip_err(gc,
			 "failed to allocate parent hwirq %d for hwirq %lu\n",
			 parent_hwirq, hwirq);

	return ret;
}

static unsigned int gpiochip_child_offset_to_irq_noop(struct gpio_chip *gc,
						      unsigned int offset)
{
	return offset;
}

static void gpiochip_hierarchy_setup_domain_ops(struct irq_domain_ops *ops)
{
	ops->activate = gpiochip_irq_domain_activate;
	ops->deactivate = gpiochip_irq_domain_deactivate;
	ops->alloc = gpiochip_hierarchy_irq_domain_alloc;

	/*
	 * We only allow overriding the translate() and free() functions for
	 * hierarchical chips, and this should only be done if the user
	 * really need something other than 1:1 translation for translate()
	 * callback and free if user wants to free up any resources which
	 * were allocated during callbacks, for example populate_parent_alloc_arg.
	 */
	if (!ops->translate)
		ops->translate = gpiochip_hierarchy_irq_domain_translate;
	if (!ops->free)
		ops->free = irq_domain_free_irqs_common;
}

static int gpiochip_hierarchy_add_domain(struct gpio_chip *gc)
{
	if (!gc->irq.child_to_parent_hwirq ||
	    !gc->irq.fwnode) {
		chip_err(gc, "missing irqdomain vital data\n");
		return -EINVAL;
	}

	if (!gc->irq.child_offset_to_irq)
		gc->irq.child_offset_to_irq = gpiochip_child_offset_to_irq_noop;

	if (!gc->irq.populate_parent_alloc_arg)
		gc->irq.populate_parent_alloc_arg =
			gpiochip_populate_parent_fwspec_twocell;

	gpiochip_hierarchy_setup_domain_ops(&gc->irq.child_irq_domain_ops);

	gc->irq.domain = irq_domain_create_hierarchy(
		gc->irq.parent_domain,
		0,
		gc->ngpio,
		gc->irq.fwnode,
		&gc->irq.child_irq_domain_ops,
		gc);

	if (!gc->irq.domain)
		return -ENOMEM;

	gpiochip_set_hierarchical_irqchip(gc, gc->irq.chip);

	return 0;
}

static bool gpiochip_hierarchy_is_hierarchical(struct gpio_chip *gc)
{
	return !!gc->irq.parent_domain;
}

int gpiochip_populate_parent_fwspec_twocell(struct gpio_chip *gc,
					    union gpio_irq_fwspec *gfwspec,
					    unsigned int parent_hwirq,
					    unsigned int parent_type)
{
	struct irq_fwspec *fwspec = &gfwspec->fwspec;

	fwspec->fwnode = gc->irq.parent_domain->fwnode;
	fwspec->param_count = 2;
	fwspec->param[0] = parent_hwirq;
	fwspec->param[1] = parent_type;

	return 0;
}
EXPORT_SYMBOL_GPL(gpiochip_populate_parent_fwspec_twocell);

int gpiochip_populate_parent_fwspec_fourcell(struct gpio_chip *gc,
					     union gpio_irq_fwspec *gfwspec,
					     unsigned int parent_hwirq,
					     unsigned int parent_type)
{
	struct irq_fwspec *fwspec = &gfwspec->fwspec;

	fwspec->fwnode = gc->irq.parent_domain->fwnode;
	fwspec->param_count = 4;
	fwspec->param[0] = 0;
	fwspec->param[1] = parent_hwirq;
	fwspec->param[2] = 0;
	fwspec->param[3] = parent_type;

	return 0;
}
EXPORT_SYMBOL_GPL(gpiochip_populate_parent_fwspec_fourcell);

#else

static int gpiochip_hierarchy_add_domain(struct gpio_chip *gc)
{
	return -EINVAL;
}

static bool gpiochip_hierarchy_is_hierarchical(struct gpio_chip *gc)
{
	return false;
}

#endif /* CONFIG_IRQ_DOMAIN_HIERARCHY */

/**
 * gpiochip_irq_map() - maps an IRQ into a GPIO irqchip
 * @d: the irqdomain used by this irqchip
 * @irq: the global irq number used by this GPIO irqchip irq
 * @hwirq: the local IRQ/GPIO line offset on this gpiochip
 *
 * This function will set up the mapping for a certain IRQ line on a
 * gpiochip by assigning the gpiochip as chip data, and using the irqchip
 * stored inside the gpiochip.
 */
int gpiochip_irq_map(struct irq_domain *d, unsigned int irq, irq_hw_number_t hwirq)
{
	struct gpio_chip *gc = d->host_data;
	int ret = 0;

	if (!gpiochip_irqchip_irq_valid(gc, hwirq))
		return -ENXIO;

	irq_set_chip_data(irq, gc);
	/*
	 * This lock class tells lockdep that GPIO irqs are in a different
	 * category than their parents, so it won't report false recursion.
	 */
	irq_set_lockdep_class(irq, gc->irq.lock_key, gc->irq.request_key);
	irq_set_chip_and_handler(irq, gc->irq.chip, gc->irq.handler);
	/* Chips that use nested thread handlers have them marked */
	if (gc->irq.threaded)
		irq_set_nested_thread(irq, 1);
	irq_set_noprobe(irq);

	if (gc->irq.num_parents == 1)
		ret = irq_set_parent(irq, gc->irq.parents[0]);
	else if (gc->irq.map)
		ret = irq_set_parent(irq, gc->irq.map[hwirq]);

	if (ret < 0)
		return ret;

	/*
	 * No set-up of the hardware will happen if IRQ_TYPE_NONE
	 * is passed as default type.
	 */
	if (gc->irq.default_type != IRQ_TYPE_NONE)
		irq_set_irq_type(irq, gc->irq.default_type);

	return 0;
}
EXPORT_SYMBOL_GPL(gpiochip_irq_map);

void gpiochip_irq_unmap(struct irq_domain *d, unsigned int irq)
{
	struct gpio_chip *gc = d->host_data;

	if (gc->irq.threaded)
		irq_set_nested_thread(irq, 0);
	irq_set_chip_and_handler(irq, NULL, NULL);
	irq_set_chip_data(irq, NULL);
}
EXPORT_SYMBOL_GPL(gpiochip_irq_unmap);

static const struct irq_domain_ops gpiochip_domain_ops = {
	.map	= gpiochip_irq_map,
	.unmap	= gpiochip_irq_unmap,
	/* Virtually all GPIO irqchips are twocell:ed */
	.xlate	= irq_domain_xlate_twocell,
};

/*
 * TODO: move these activate/deactivate in under the hierarchicial
 * irqchip implementation as static once SPMI and SSBI (all external
 * users) are phased over.
 */
/**
 * gpiochip_irq_domain_activate() - Lock a GPIO to be used as an IRQ
 * @domain: The IRQ domain used by this IRQ chip
 * @data: Outermost irq_data associated with the IRQ
 * @reserve: If set, only reserve an interrupt vector instead of assigning one
 *
 * This function is a wrapper that calls gpiochip_lock_as_irq() and is to be
 * used as the activate function for the &struct irq_domain_ops. The host_data
 * for the IRQ domain must be the &struct gpio_chip.
 */
int gpiochip_irq_domain_activate(struct irq_domain *domain,
				 struct irq_data *data, bool reserve)
{
	struct gpio_chip *gc = domain->host_data;
	unsigned int hwirq = irqd_to_hwirq(data);

	return gpiochip_lock_as_irq(gc, hwirq);
}
EXPORT_SYMBOL_GPL(gpiochip_irq_domain_activate);

/**
 * gpiochip_irq_domain_deactivate() - Unlock a GPIO used as an IRQ
 * @domain: The IRQ domain used by this IRQ chip
 * @data: Outermost irq_data associated with the IRQ
 *
 * This function is a wrapper that will call gpiochip_unlock_as_irq() and is to
 * be used as the deactivate function for the &struct irq_domain_ops. The
 * host_data for the IRQ domain must be the &struct gpio_chip.
 */
void gpiochip_irq_domain_deactivate(struct irq_domain *domain,
				    struct irq_data *data)
{
	struct gpio_chip *gc = domain->host_data;
	unsigned int hwirq = irqd_to_hwirq(data);

	return gpiochip_unlock_as_irq(gc, hwirq);
}
EXPORT_SYMBOL_GPL(gpiochip_irq_domain_deactivate);

static int gpiochip_to_irq(struct gpio_chip *gc, unsigned int offset)
{
	struct irq_domain *domain = gc->irq.domain;

#ifdef CONFIG_GPIOLIB_IRQCHIP
	/*
	 * Avoid race condition with other code, which tries to lookup
	 * an IRQ before the irqchip has been properly registered,
	 * i.e. while gpiochip is still being brought up.
	 */
	if (!gc->irq.initialized)
		return -EPROBE_DEFER;
#endif

	if (!gpiochip_irqchip_irq_valid(gc, offset))
		return -ENXIO;

#ifdef CONFIG_IRQ_DOMAIN_HIERARCHY
	if (irq_domain_is_hierarchy(domain)) {
		struct irq_fwspec spec;

		spec.fwnode = domain->fwnode;
		spec.param_count = 2;
		spec.param[0] = gc->irq.child_offset_to_irq(gc, offset);
		spec.param[1] = IRQ_TYPE_NONE;

		return irq_create_fwspec_mapping(&spec);
	}
#endif

	return irq_create_mapping(domain, offset);
}

int gpiochip_irq_reqres(struct irq_data *d)
{
	struct gpio_chip *gc = irq_data_get_irq_chip_data(d);
	unsigned int hwirq = irqd_to_hwirq(d);

	return gpiochip_reqres_irq(gc, hwirq);
}
EXPORT_SYMBOL(gpiochip_irq_reqres);

void gpiochip_irq_relres(struct irq_data *d)
{
	struct gpio_chip *gc = irq_data_get_irq_chip_data(d);
	unsigned int hwirq = irqd_to_hwirq(d);

	gpiochip_relres_irq(gc, hwirq);
}
EXPORT_SYMBOL(gpiochip_irq_relres);

static void gpiochip_irq_mask(struct irq_data *d)
{
	struct gpio_chip *gc = irq_data_get_irq_chip_data(d);
	unsigned int hwirq = irqd_to_hwirq(d);

	if (gc->irq.irq_mask)
		gc->irq.irq_mask(d);
	gpiochip_disable_irq(gc, hwirq);
}

static void gpiochip_irq_unmask(struct irq_data *d)
{
	struct gpio_chip *gc = irq_data_get_irq_chip_data(d);
	unsigned int hwirq = irqd_to_hwirq(d);

	gpiochip_enable_irq(gc, hwirq);
	if (gc->irq.irq_unmask)
		gc->irq.irq_unmask(d);
}

static void gpiochip_irq_enable(struct irq_data *d)
{
	struct gpio_chip *gc = irq_data_get_irq_chip_data(d);
	unsigned int hwirq = irqd_to_hwirq(d);

	gpiochip_enable_irq(gc, hwirq);
	gc->irq.irq_enable(d);
}

static void gpiochip_irq_disable(struct irq_data *d)
{
	struct gpio_chip *gc = irq_data_get_irq_chip_data(d);
	unsigned int hwirq = irqd_to_hwirq(d);

	gc->irq.irq_disable(d);
	gpiochip_disable_irq(gc, hwirq);
}

static void gpiochip_set_irq_hooks(struct gpio_chip *gc)
{
	struct irq_chip *irqchip = gc->irq.chip;

	if (irqchip->flags & IRQCHIP_IMMUTABLE)
		return;

	chip_warn(gc, "not an immutable chip, please consider fixing it!\n");

	if (!irqchip->irq_request_resources &&
	    !irqchip->irq_release_resources) {
		irqchip->irq_request_resources = gpiochip_irq_reqres;
		irqchip->irq_release_resources = gpiochip_irq_relres;
	}
	if (WARN_ON(gc->irq.irq_enable))
		return;
	/* Check if the irqchip already has this hook... */
	if (irqchip->irq_enable == gpiochip_irq_enable ||
		irqchip->irq_mask == gpiochip_irq_mask) {
		/*
		 * ...and if so, give a gentle warning that this is bad
		 * practice.
		 */
		chip_info(gc,
			  "detected irqchip that is shared with multiple gpiochips: please fix the driver.\n");
		return;
	}

	if (irqchip->irq_disable) {
		gc->irq.irq_disable = irqchip->irq_disable;
		irqchip->irq_disable = gpiochip_irq_disable;
	} else {
		gc->irq.irq_mask = irqchip->irq_mask;
		irqchip->irq_mask = gpiochip_irq_mask;
	}

	if (irqchip->irq_enable) {
		gc->irq.irq_enable = irqchip->irq_enable;
		irqchip->irq_enable = gpiochip_irq_enable;
	} else {
		gc->irq.irq_unmask = irqchip->irq_unmask;
		irqchip->irq_unmask = gpiochip_irq_unmask;
	}
}

/**
 * gpiochip_add_irqchip() - adds an IRQ chip to a GPIO chip
 * @gc: the GPIO chip to add the IRQ chip to
 * @lock_key: lockdep class for IRQ lock
 * @request_key: lockdep class for IRQ request
 */
static int gpiochip_add_irqchip(struct gpio_chip *gc,
				struct lock_class_key *lock_key,
				struct lock_class_key *request_key)
{
	struct fwnode_handle *fwnode = dev_fwnode(&gc->gpiodev->dev);
	struct irq_chip *irqchip = gc->irq.chip;
	unsigned int type;
	unsigned int i;

	if (!irqchip)
		return 0;

	if (gc->irq.parent_handler && gc->can_sleep) {
		chip_err(gc, "you cannot have chained interrupts on a chip that may sleep\n");
		return -EINVAL;
	}

	type = gc->irq.default_type;

	/*
	 * Specifying a default trigger is a terrible idea if DT or ACPI is
	 * used to configure the interrupts, as you may end up with
	 * conflicting triggers. Tell the user, and reset to NONE.
	 */
	if (WARN(fwnode && type != IRQ_TYPE_NONE,
		 "%pfw: Ignoring %u default trigger\n", fwnode, type))
		type = IRQ_TYPE_NONE;

	if (gc->to_irq)
		chip_warn(gc, "to_irq is redefined in %s and you shouldn't rely on it\n", __func__);

	gc->to_irq = gpiochip_to_irq;
	gc->irq.default_type = type;
	gc->irq.lock_key = lock_key;
	gc->irq.request_key = request_key;

	/* If a parent irqdomain is provided, let's build a hierarchy */
	if (gpiochip_hierarchy_is_hierarchical(gc)) {
		int ret = gpiochip_hierarchy_add_domain(gc);
		if (ret)
			return ret;
	} else {
		/* Some drivers provide custom irqdomain ops */
		gc->irq.domain = irq_domain_create_simple(fwnode,
			gc->ngpio,
			gc->irq.first,
			gc->irq.domain_ops ?: &gpiochip_domain_ops,
			gc);
		if (!gc->irq.domain)
			return -EINVAL;
	}

	if (gc->irq.parent_handler) {
		for (i = 0; i < gc->irq.num_parents; i++) {
			void *data;

			if (gc->irq.per_parent_data)
				data = gc->irq.parent_handler_data_array[i];
			else
				data = gc->irq.parent_handler_data ?: gc;

			/*
			 * The parent IRQ chip is already using the chip_data
			 * for this IRQ chip, so our callbacks simply use the
			 * handler_data.
			 */
			irq_set_chained_handler_and_data(gc->irq.parents[i],
							 gc->irq.parent_handler,
							 data);
		}
	}

	gpiochip_set_irq_hooks(gc);

	/*
	 * Using barrier() here to prevent compiler from reordering
	 * gc->irq.initialized before initialization of above
	 * GPIO chip irq members.
	 */
	barrier();

	gc->irq.initialized = true;

	acpi_gpiochip_request_interrupts(gc);

	return 0;
}

/**
 * gpiochip_irqchip_remove() - removes an irqchip added to a gpiochip
 * @gc: the gpiochip to remove the irqchip from
 *
 * This is called only from gpiochip_remove()
 */
static void gpiochip_irqchip_remove(struct gpio_chip *gc)
{
	struct irq_chip *irqchip = gc->irq.chip;
	unsigned int offset;

	acpi_gpiochip_free_interrupts(gc);

	if (irqchip && gc->irq.parent_handler) {
		struct gpio_irq_chip *irq = &gc->irq;
		unsigned int i;

		for (i = 0; i < irq->num_parents; i++)
			irq_set_chained_handler_and_data(irq->parents[i],
							 NULL, NULL);
	}

	/* Remove all IRQ mappings and delete the domain */
	if (!gc->irq.domain_is_allocated_externally && gc->irq.domain) {
		unsigned int irq;

		for (offset = 0; offset < gc->ngpio; offset++) {
			if (!gpiochip_irqchip_irq_valid(gc, offset))
				continue;

			irq = irq_find_mapping(gc->irq.domain, offset);
			irq_dispose_mapping(irq);
		}

		irq_domain_remove(gc->irq.domain);
	}

	if (irqchip && !(irqchip->flags & IRQCHIP_IMMUTABLE)) {
		if (irqchip->irq_request_resources == gpiochip_irq_reqres) {
			irqchip->irq_request_resources = NULL;
			irqchip->irq_release_resources = NULL;
		}
		if (irqchip->irq_enable == gpiochip_irq_enable) {
			irqchip->irq_enable = gc->irq.irq_enable;
			irqchip->irq_disable = gc->irq.irq_disable;
		}
	}
	gc->irq.irq_enable = NULL;
	gc->irq.irq_disable = NULL;
	gc->irq.chip = NULL;

	gpiochip_irqchip_free_valid_mask(gc);
}

/**
 * gpiochip_irqchip_add_domain() - adds an irqdomain to a gpiochip
 * @gc: the gpiochip to add the irqchip to
 * @domain: the irqdomain to add to the gpiochip
 *
 * This function adds an IRQ domain to the gpiochip.
 */
int gpiochip_irqchip_add_domain(struct gpio_chip *gc,
				struct irq_domain *domain)
{
	if (!domain)
		return -EINVAL;

	gc->to_irq = gpiochip_to_irq;
	gc->irq.domain = domain;
	gc->irq.domain_is_allocated_externally = true;

	/*
	 * Using barrier() here to prevent compiler from reordering
	 * gc->irq.initialized before adding irqdomain.
	 */
	barrier();

	gc->irq.initialized = true;

	return 0;
}
EXPORT_SYMBOL_GPL(gpiochip_irqchip_add_domain);

#else /* CONFIG_GPIOLIB_IRQCHIP */

static inline int gpiochip_add_irqchip(struct gpio_chip *gc,
				       struct lock_class_key *lock_key,
				       struct lock_class_key *request_key)
{
	return 0;
}
static void gpiochip_irqchip_remove(struct gpio_chip *gc) {}

static inline int gpiochip_irqchip_init_hw(struct gpio_chip *gc)
{
	return 0;
}

static inline int gpiochip_irqchip_init_valid_mask(struct gpio_chip *gc)
{
	return 0;
}
static inline void gpiochip_irqchip_free_valid_mask(struct gpio_chip *gc)
{ }

#endif /* CONFIG_GPIOLIB_IRQCHIP */

/**
 * gpiochip_generic_request() - request the gpio function for a pin
 * @gc: the gpiochip owning the GPIO
 * @offset: the offset of the GPIO to request for GPIO function
 */
int gpiochip_generic_request(struct gpio_chip *gc, unsigned int offset)
{
#ifdef CONFIG_PINCTRL
	if (list_empty(&gc->gpiodev->pin_ranges))
		return 0;
#endif

	return pinctrl_gpio_request(gc->gpiodev->base + offset);
}
EXPORT_SYMBOL_GPL(gpiochip_generic_request);

/**
 * gpiochip_generic_free() - free the gpio function from a pin
 * @gc: the gpiochip to request the gpio function for
 * @offset: the offset of the GPIO to free from GPIO function
 */
void gpiochip_generic_free(struct gpio_chip *gc, unsigned int offset)
{
#ifdef CONFIG_PINCTRL
	if (list_empty(&gc->gpiodev->pin_ranges))
		return;
#endif

	pinctrl_gpio_free(gc->gpiodev->base + offset);
}
EXPORT_SYMBOL_GPL(gpiochip_generic_free);

/**
 * gpiochip_generic_config() - apply configuration for a pin
 * @gc: the gpiochip owning the GPIO
 * @offset: the offset of the GPIO to apply the configuration
 * @config: the configuration to be applied
 */
int gpiochip_generic_config(struct gpio_chip *gc, unsigned int offset,
			    unsigned long config)
{
	return pinctrl_gpio_set_config(gc->gpiodev->base + offset, config);
}
EXPORT_SYMBOL_GPL(gpiochip_generic_config);

#ifdef CONFIG_PINCTRL

/**
 * gpiochip_add_pingroup_range() - add a range for GPIO <-> pin mapping
 * @gc: the gpiochip to add the range for
 * @pctldev: the pin controller to map to
 * @gpio_offset: the start offset in the current gpio_chip number space
 * @pin_group: name of the pin group inside the pin controller
 *
 * Calling this function directly from a DeviceTree-supported
 * pinctrl driver is DEPRECATED. Please see Section 2.1 of
 * Documentation/devicetree/bindings/gpio/gpio.txt on how to
 * bind pinctrl and gpio drivers via the "gpio-ranges" property.
 */
int gpiochip_add_pingroup_range(struct gpio_chip *gc,
			struct pinctrl_dev *pctldev,
			unsigned int gpio_offset, const char *pin_group)
{
	struct gpio_pin_range *pin_range;
	struct gpio_device *gdev = gc->gpiodev;
	int ret;

	pin_range = kzalloc(sizeof(*pin_range), GFP_KERNEL);
	if (!pin_range) {
		chip_err(gc, "failed to allocate pin ranges\n");
		return -ENOMEM;
	}

	/* Use local offset as range ID */
	pin_range->range.id = gpio_offset;
	pin_range->range.gc = gc;
	pin_range->range.name = gc->label;
	pin_range->range.base = gdev->base + gpio_offset;
	pin_range->pctldev = pctldev;

	ret = pinctrl_get_group_pins(pctldev, pin_group,
					&pin_range->range.pins,
					&pin_range->range.npins);
	if (ret < 0) {
		kfree(pin_range);
		return ret;
	}

	pinctrl_add_gpio_range(pctldev, &pin_range->range);

	chip_dbg(gc, "created GPIO range %d->%d ==> %s PINGRP %s\n",
		 gpio_offset, gpio_offset + pin_range->range.npins - 1,
		 pinctrl_dev_get_devname(pctldev), pin_group);

	list_add_tail(&pin_range->node, &gdev->pin_ranges);

	return 0;
}
EXPORT_SYMBOL_GPL(gpiochip_add_pingroup_range);

/**
 * gpiochip_add_pin_range() - add a range for GPIO <-> pin mapping
 * @gc: the gpiochip to add the range for
 * @pinctl_name: the dev_name() of the pin controller to map to
 * @gpio_offset: the start offset in the current gpio_chip number space
 * @pin_offset: the start offset in the pin controller number space
 * @npins: the number of pins from the offset of each pin space (GPIO and
 *	pin controller) to accumulate in this range
 *
 * Returns:
 * 0 on success, or a negative error-code on failure.
 *
 * Calling this function directly from a DeviceTree-supported
 * pinctrl driver is DEPRECATED. Please see Section 2.1 of
 * Documentation/devicetree/bindings/gpio/gpio.txt on how to
 * bind pinctrl and gpio drivers via the "gpio-ranges" property.
 */
int gpiochip_add_pin_range(struct gpio_chip *gc, const char *pinctl_name,
			   unsigned int gpio_offset, unsigned int pin_offset,
			   unsigned int npins)
{
	struct gpio_pin_range *pin_range;
	struct gpio_device *gdev = gc->gpiodev;
	int ret;

	pin_range = kzalloc(sizeof(*pin_range), GFP_KERNEL);
	if (!pin_range) {
		chip_err(gc, "failed to allocate pin ranges\n");
		return -ENOMEM;
	}

	/* Use local offset as range ID */
	pin_range->range.id = gpio_offset;
	pin_range->range.gc = gc;
	pin_range->range.name = gc->label;
	pin_range->range.base = gdev->base + gpio_offset;
	pin_range->range.pin_base = pin_offset;
	pin_range->range.npins = npins;
	pin_range->pctldev = pinctrl_find_and_add_gpio_range(pinctl_name,
			&pin_range->range);
	if (IS_ERR(pin_range->pctldev)) {
		ret = PTR_ERR(pin_range->pctldev);
		chip_err(gc, "could not create pin range\n");
		kfree(pin_range);
		return ret;
	}
	chip_dbg(gc, "created GPIO range %d->%d ==> %s PIN %d->%d\n",
		 gpio_offset, gpio_offset + npins - 1,
		 pinctl_name,
		 pin_offset, pin_offset + npins - 1);

	list_add_tail(&pin_range->node, &gdev->pin_ranges);

	return 0;
}
EXPORT_SYMBOL_GPL(gpiochip_add_pin_range);

/**
 * gpiochip_remove_pin_ranges() - remove all the GPIO <-> pin mappings
 * @gc: the chip to remove all the mappings for
 */
void gpiochip_remove_pin_ranges(struct gpio_chip *gc)
{
	struct gpio_pin_range *pin_range, *tmp;
	struct gpio_device *gdev = gc->gpiodev;

	list_for_each_entry_safe(pin_range, tmp, &gdev->pin_ranges, node) {
		list_del(&pin_range->node);
		pinctrl_remove_gpio_range(pin_range->pctldev,
				&pin_range->range);
		kfree(pin_range);
	}
}
EXPORT_SYMBOL_GPL(gpiochip_remove_pin_ranges);

#endif /* CONFIG_PINCTRL */

/* These "optional" allocation calls help prevent drivers from stomping
 * on each other, and help provide better diagnostics in debugfs.
 * They're called even less than the "set direction" calls.
 */
static int gpiod_request_commit(struct gpio_desc *desc, const char *label)
{
	struct gpio_chip	*gc = desc->gdev->chip;
	int			ret;
	unsigned long		flags;
	unsigned		offset;

	if (label) {
		label = kstrdup_const(label, GFP_KERNEL);
		if (!label)
			return -ENOMEM;
	}

	spin_lock_irqsave(&gpio_lock, flags);

	/* NOTE:  gpio_request() can be called in early boot,
	 * before IRQs are enabled, for non-sleeping (SOC) GPIOs.
	 */

	if (test_and_set_bit(FLAG_REQUESTED, &desc->flags) == 0) {
		desc_set_label(desc, label ? : "?");
	} else {
		ret = -EBUSY;
		goto out_free_unlock;
	}

	if (gc->request) {
		/* gc->request may sleep */
		spin_unlock_irqrestore(&gpio_lock, flags);
		offset = gpio_chip_hwgpio(desc);
		if (gpiochip_line_is_valid(gc, offset))
			ret = gc->request(gc, offset);
		else
			ret = -EINVAL;
		spin_lock_irqsave(&gpio_lock, flags);

		if (ret) {
			desc_set_label(desc, NULL);
			clear_bit(FLAG_REQUESTED, &desc->flags);
			goto out_free_unlock;
		}
	}
	if (gc->get_direction) {
		/* gc->get_direction may sleep */
		spin_unlock_irqrestore(&gpio_lock, flags);
		gpiod_get_direction(desc);
		spin_lock_irqsave(&gpio_lock, flags);
	}
	spin_unlock_irqrestore(&gpio_lock, flags);
	return 0;

out_free_unlock:
	spin_unlock_irqrestore(&gpio_lock, flags);
	kfree_const(label);
	return ret;
}

/*
 * This descriptor validation needs to be inserted verbatim into each
 * function taking a descriptor, so we need to use a preprocessor
 * macro to avoid endless duplication. If the desc is NULL it is an
 * optional GPIO and calls should just bail out.
 */
static int validate_desc(const struct gpio_desc *desc, const char *func)
{
	if (!desc)
		return 0;
	if (IS_ERR(desc)) {
		pr_warn("%s: invalid GPIO (errorpointer)\n", func);
		return PTR_ERR(desc);
	}
	if (!desc->gdev) {
		pr_warn("%s: invalid GPIO (no device)\n", func);
		return -EINVAL;
	}
	if (!desc->gdev->chip) {
		dev_warn(&desc->gdev->dev,
			 "%s: backing chip is gone\n", func);
		return 0;
	}
	return 1;
}

#define VALIDATE_DESC(desc) do { \
	int __valid = validate_desc(desc, __func__); \
	if (__valid <= 0) \
		return __valid; \
	} while (0)

#define VALIDATE_DESC_VOID(desc) do { \
	int __valid = validate_desc(desc, __func__); \
	if (__valid <= 0) \
		return; \
	} while (0)

int gpiod_request(struct gpio_desc *desc, const char *label)
{
	int ret = -EPROBE_DEFER;

	VALIDATE_DESC(desc);

	if (try_module_get(desc->gdev->owner)) {
		ret = gpiod_request_commit(desc, label);
		if (ret)
			module_put(desc->gdev->owner);
		else
			gpio_device_get(desc->gdev);
	}

	if (ret)
		gpiod_dbg(desc, "%s: status %d\n", __func__, ret);

	return ret;
}

static bool gpiod_free_commit(struct gpio_desc *desc)
{
	bool			ret = false;
	unsigned long		flags;
	struct gpio_chip	*gc;

	might_sleep();

	gpiod_unexport(desc);

	spin_lock_irqsave(&gpio_lock, flags);

	gc = desc->gdev->chip;
	if (gc && test_bit(FLAG_REQUESTED, &desc->flags)) {
		if (gc->free) {
			spin_unlock_irqrestore(&gpio_lock, flags);
			might_sleep_if(gc->can_sleep);
			gc->free(gc, gpio_chip_hwgpio(desc));
			spin_lock_irqsave(&gpio_lock, flags);
		}
		kfree_const(desc->label);
		desc_set_label(desc, NULL);
		clear_bit(FLAG_ACTIVE_LOW, &desc->flags);
		clear_bit(FLAG_REQUESTED, &desc->flags);
		clear_bit(FLAG_OPEN_DRAIN, &desc->flags);
		clear_bit(FLAG_OPEN_SOURCE, &desc->flags);
		clear_bit(FLAG_PULL_UP, &desc->flags);
		clear_bit(FLAG_PULL_DOWN, &desc->flags);
		clear_bit(FLAG_BIAS_DISABLE, &desc->flags);
		clear_bit(FLAG_EDGE_RISING, &desc->flags);
		clear_bit(FLAG_EDGE_FALLING, &desc->flags);
		clear_bit(FLAG_IS_HOGGED, &desc->flags);
#ifdef CONFIG_OF_DYNAMIC
		desc->hog = NULL;
#endif
#ifdef CONFIG_GPIO_CDEV
		WRITE_ONCE(desc->debounce_period_us, 0);
#endif
		ret = true;
	}

	spin_unlock_irqrestore(&gpio_lock, flags);
	blocking_notifier_call_chain(&desc->gdev->notifier,
				     GPIOLINE_CHANGED_RELEASED, desc);

	return ret;
}

void gpiod_free(struct gpio_desc *desc)
{
	if (desc && desc->gdev && gpiod_free_commit(desc)) {
		module_put(desc->gdev->owner);
		gpio_device_put(desc->gdev);
	} else {
		WARN_ON(extra_checks);
	}
}

/**
 * gpiochip_is_requested - return string iff signal was requested
 * @gc: controller managing the signal
 * @offset: of signal within controller's 0..(ngpio - 1) range
 *
 * Returns NULL if the GPIO is not currently requested, else a string.
 * The string returned is the label passed to gpio_request(); if none has been
 * passed it is a meaningless, non-NULL constant.
 *
 * This function is for use by GPIO controller drivers.  The label can
 * help with diagnostics, and knowing that the signal is used as a GPIO
 * can help avoid accidentally multiplexing it to another controller.
 */
const char *gpiochip_is_requested(struct gpio_chip *gc, unsigned int offset)
{
	struct gpio_desc *desc;

	desc = gpiochip_get_desc(gc, offset);
	if (IS_ERR(desc))
		return NULL;

	if (test_bit(FLAG_REQUESTED, &desc->flags) == 0)
		return NULL;
	return desc->label;
}
EXPORT_SYMBOL_GPL(gpiochip_is_requested);

/**
 * gpiochip_request_own_desc - Allow GPIO chip to request its own descriptor
 * @gc: GPIO chip
 * @hwnum: hardware number of the GPIO for which to request the descriptor
 * @label: label for the GPIO
 * @lflags: lookup flags for this GPIO or 0 if default, this can be used to
 * specify things like line inversion semantics with the machine flags
 * such as GPIO_OUT_LOW
 * @dflags: descriptor request flags for this GPIO or 0 if default, this
 * can be used to specify consumer semantics such as open drain
 *
 * Function allows GPIO chip drivers to request and use their own GPIO
 * descriptors via gpiolib API. Difference to gpiod_request() is that this
 * function will not increase reference count of the GPIO chip module. This
 * allows the GPIO chip module to be unloaded as needed (we assume that the
 * GPIO chip driver handles freeing the GPIOs it has requested).
 *
 * Returns:
 * A pointer to the GPIO descriptor, or an ERR_PTR()-encoded negative error
 * code on failure.
 */
struct gpio_desc *gpiochip_request_own_desc(struct gpio_chip *gc,
					    unsigned int hwnum,
					    const char *label,
					    enum gpio_lookup_flags lflags,
					    enum gpiod_flags dflags)
{
	struct gpio_desc *desc = gpiochip_get_desc(gc, hwnum);
	int ret;

	if (IS_ERR(desc)) {
		chip_err(gc, "failed to get GPIO descriptor\n");
		return desc;
	}

	ret = gpiod_request_commit(desc, label);
	if (ret < 0)
		return ERR_PTR(ret);

	ret = gpiod_configure_flags(desc, label, lflags, dflags);
	if (ret) {
		chip_err(gc, "setup of own GPIO %s failed\n", label);
		gpiod_free_commit(desc);
		return ERR_PTR(ret);
	}

	return desc;
}
EXPORT_SYMBOL_GPL(gpiochip_request_own_desc);

/**
 * gpiochip_free_own_desc - Free GPIO requested by the chip driver
 * @desc: GPIO descriptor to free
 *
 * Function frees the given GPIO requested previously with
 * gpiochip_request_own_desc().
 */
void gpiochip_free_own_desc(struct gpio_desc *desc)
{
	if (desc)
		gpiod_free_commit(desc);
}
EXPORT_SYMBOL_GPL(gpiochip_free_own_desc);

/*
 * Drivers MUST set GPIO direction before making get/set calls.  In
 * some cases this is done in early boot, before IRQs are enabled.
 *
 * As a rule these aren't called more than once (except for drivers
 * using the open-drain emulation idiom) so these are natural places
 * to accumulate extra debugging checks.  Note that we can't (yet)
 * rely on gpio_request() having been called beforehand.
 */

static int gpio_do_set_config(struct gpio_chip *gc, unsigned int offset,
			      unsigned long config)
{
	if (!gc->set_config)
		return -ENOTSUPP;

	return gc->set_config(gc, offset, config);
}

static int gpio_set_config_with_argument(struct gpio_desc *desc,
					 enum pin_config_param mode,
					 u32 argument)
{
	struct gpio_chip *gc = desc->gdev->chip;
	unsigned long config;

	config = pinconf_to_config_packed(mode, argument);
	return gpio_do_set_config(gc, gpio_chip_hwgpio(desc), config);
}

static int gpio_set_config_with_argument_optional(struct gpio_desc *desc,
						  enum pin_config_param mode,
						  u32 argument)
{
	struct device *dev = &desc->gdev->dev;
	int gpio = gpio_chip_hwgpio(desc);
	int ret;

	ret = gpio_set_config_with_argument(desc, mode, argument);
	if (ret != -ENOTSUPP)
		return ret;

	switch (mode) {
	case PIN_CONFIG_PERSIST_STATE:
		dev_dbg(dev, "Persistence not supported for GPIO %d\n", gpio);
		break;
	default:
		break;
	}

	return 0;
}

static int gpio_set_config(struct gpio_desc *desc, enum pin_config_param mode)
{
	return gpio_set_config_with_argument(desc, mode, 0);
}

static int gpio_set_bias(struct gpio_desc *desc)
{
	enum pin_config_param bias;
	unsigned int arg;

	if (test_bit(FLAG_BIAS_DISABLE, &desc->flags))
		bias = PIN_CONFIG_BIAS_DISABLE;
	else if (test_bit(FLAG_PULL_UP, &desc->flags))
		bias = PIN_CONFIG_BIAS_PULL_UP;
	else if (test_bit(FLAG_PULL_DOWN, &desc->flags))
		bias = PIN_CONFIG_BIAS_PULL_DOWN;
	else
		return 0;

	switch (bias) {
	case PIN_CONFIG_BIAS_PULL_DOWN:
	case PIN_CONFIG_BIAS_PULL_UP:
		arg = 1;
		break;

	default:
		arg = 0;
		break;
	}

	return gpio_set_config_with_argument_optional(desc, bias, arg);
}

/**
 * gpio_set_debounce_timeout() - Set debounce timeout
 * @desc:	GPIO descriptor to set the debounce timeout
 * @debounce:	Debounce timeout in microseconds
 *
 * The function calls the certain GPIO driver to set debounce timeout
 * in the hardware.
 *
 * Returns 0 on success, or negative error code otherwise.
 */
int gpio_set_debounce_timeout(struct gpio_desc *desc, unsigned int debounce)
{
	return gpio_set_config_with_argument_optional(desc,
						      PIN_CONFIG_INPUT_DEBOUNCE,
						      debounce);
}

/**
 * gpiod_direction_input - set the GPIO direction to input
 * @desc:	GPIO to set to input
 *
 * Set the direction of the passed GPIO to input, such as gpiod_get_value() can
 * be called safely on it.
 *
 * Return 0 in case of success, else an error code.
 */
int gpiod_direction_input(struct gpio_desc *desc)
{
	struct gpio_chip	*gc;
	int			ret = 0;

	VALIDATE_DESC(desc);
	gc = desc->gdev->chip;

	/*
	 * It is legal to have no .get() and .direction_input() specified if
	 * the chip is output-only, but you can't specify .direction_input()
	 * and not support the .get() operation, that doesn't make sense.
	 */
	if (!gc->get && gc->direction_input) {
		gpiod_warn(desc,
			   "%s: missing get() but have direction_input()\n",
			   __func__);
		return -EIO;
	}

	/*
	 * If we have a .direction_input() callback, things are simple,
	 * just call it. Else we are some input-only chip so try to check the
	 * direction (if .get_direction() is supported) else we silently
	 * assume we are in input mode after this.
	 */
	if (gc->direction_input) {
		ret = gc->direction_input(gc, gpio_chip_hwgpio(desc));
	} else if (gc->get_direction &&
		  (gc->get_direction(gc, gpio_chip_hwgpio(desc)) != 1)) {
		gpiod_warn(desc,
			   "%s: missing direction_input() operation and line is output\n",
			   __func__);
		return -EIO;
	}
	if (ret == 0) {
		clear_bit(FLAG_IS_OUT, &desc->flags);
		ret = gpio_set_bias(desc);
	}

	trace_gpio_direction(desc_to_gpio(desc), 1, ret);

	return ret;
}
EXPORT_SYMBOL_GPL(gpiod_direction_input);

static int gpiod_direction_output_raw_commit(struct gpio_desc *desc, int value)
{
	struct gpio_chip *gc = desc->gdev->chip;
	int val = !!value;
	int ret = 0;

	/*
	 * It's OK not to specify .direction_output() if the gpiochip is
	 * output-only, but if there is then not even a .set() operation it
	 * is pretty tricky to drive the output line.
	 */
	if (!gc->set && !gc->direction_output) {
		gpiod_warn(desc,
			   "%s: missing set() and direction_output() operations\n",
			   __func__);
		return -EIO;
	}

	if (gc->direction_output) {
		ret = gc->direction_output(gc, gpio_chip_hwgpio(desc), val);
	} else {
		/* Check that we are in output mode if we can */
		if (gc->get_direction &&
		    gc->get_direction(gc, gpio_chip_hwgpio(desc))) {
			gpiod_warn(desc,
				"%s: missing direction_output() operation\n",
				__func__);
			return -EIO;
		}
		/*
		 * If we can't actively set the direction, we are some
		 * output-only chip, so just drive the output as desired.
		 */
		gc->set(gc, gpio_chip_hwgpio(desc), val);
	}

	if (!ret)
		set_bit(FLAG_IS_OUT, &desc->flags);
	trace_gpio_value(desc_to_gpio(desc), 0, val);
	trace_gpio_direction(desc_to_gpio(desc), 0, ret);
	return ret;
}

/**
 * gpiod_direction_output_raw - set the GPIO direction to output
 * @desc:	GPIO to set to output
 * @value:	initial output value of the GPIO
 *
 * Set the direction of the passed GPIO to output, such as gpiod_set_value() can
 * be called safely on it. The initial value of the output must be specified
 * as raw value on the physical line without regard for the ACTIVE_LOW status.
 *
 * Return 0 in case of success, else an error code.
 */
int gpiod_direction_output_raw(struct gpio_desc *desc, int value)
{
	VALIDATE_DESC(desc);
	return gpiod_direction_output_raw_commit(desc, value);
}
EXPORT_SYMBOL_GPL(gpiod_direction_output_raw);

/**
 * gpiod_direction_output - set the GPIO direction to output
 * @desc:	GPIO to set to output
 * @value:	initial output value of the GPIO
 *
 * Set the direction of the passed GPIO to output, such as gpiod_set_value() can
 * be called safely on it. The initial value of the output must be specified
 * as the logical value of the GPIO, i.e. taking its ACTIVE_LOW status into
 * account.
 *
 * Return 0 in case of success, else an error code.
 */
int gpiod_direction_output(struct gpio_desc *desc, int value)
{
	int ret;

	VALIDATE_DESC(desc);
	if (test_bit(FLAG_ACTIVE_LOW, &desc->flags))
		value = !value;
	else
		value = !!value;

	/* GPIOs used for enabled IRQs shall not be set as output */
	if (test_bit(FLAG_USED_AS_IRQ, &desc->flags) &&
	    test_bit(FLAG_IRQ_IS_ENABLED, &desc->flags)) {
		gpiod_err(desc,
			  "%s: tried to set a GPIO tied to an IRQ as output\n",
			  __func__);
		return -EIO;
	}

	if (test_bit(FLAG_OPEN_DRAIN, &desc->flags)) {
		/* First see if we can enable open drain in hardware */
		ret = gpio_set_config(desc, PIN_CONFIG_DRIVE_OPEN_DRAIN);
		if (!ret)
			goto set_output_value;
		/* Emulate open drain by not actively driving the line high */
		if (value) {
			ret = gpiod_direction_input(desc);
			goto set_output_flag;
		}
	} else if (test_bit(FLAG_OPEN_SOURCE, &desc->flags)) {
		ret = gpio_set_config(desc, PIN_CONFIG_DRIVE_OPEN_SOURCE);
		if (!ret)
			goto set_output_value;
		/* Emulate open source by not actively driving the line low */
		if (!value) {
			ret = gpiod_direction_input(desc);
			goto set_output_flag;
		}
	} else {
		gpio_set_config(desc, PIN_CONFIG_DRIVE_PUSH_PULL);
	}

set_output_value:
	ret = gpio_set_bias(desc);
	if (ret)
		return ret;
	return gpiod_direction_output_raw_commit(desc, value);

set_output_flag:
	/*
	 * When emulating open-source or open-drain functionalities by not
	 * actively driving the line (setting mode to input) we still need to
	 * set the IS_OUT flag or otherwise we won't be able to set the line
	 * value anymore.
	 */
	if (ret == 0)
		set_bit(FLAG_IS_OUT, &desc->flags);
	return ret;
}
EXPORT_SYMBOL_GPL(gpiod_direction_output);

/**
 * gpiod_enable_hw_timestamp_ns - Enable hardware timestamp in nanoseconds.
 *
 * @desc: GPIO to enable.
 * @flags: Flags related to GPIO edge.
 *
 * Return 0 in case of success, else negative error code.
 */
int gpiod_enable_hw_timestamp_ns(struct gpio_desc *desc, unsigned long flags)
{
	int ret = 0;
	struct gpio_chip *gc;

	VALIDATE_DESC(desc);

	gc = desc->gdev->chip;
	if (!gc->en_hw_timestamp) {
		gpiod_warn(desc, "%s: hw ts not supported\n", __func__);
		return -ENOTSUPP;
	}

	ret = gc->en_hw_timestamp(gc, gpio_chip_hwgpio(desc), flags);
	if (ret)
		gpiod_warn(desc, "%s: hw ts request failed\n", __func__);

	return ret;
}
EXPORT_SYMBOL_GPL(gpiod_enable_hw_timestamp_ns);

/**
 * gpiod_disable_hw_timestamp_ns - Disable hardware timestamp.
 *
 * @desc: GPIO to disable.
 * @flags: Flags related to GPIO edge, same value as used during enable call.
 *
 * Return 0 in case of success, else negative error code.
 */
int gpiod_disable_hw_timestamp_ns(struct gpio_desc *desc, unsigned long flags)
{
	int ret = 0;
	struct gpio_chip *gc;

	VALIDATE_DESC(desc);

	gc = desc->gdev->chip;
	if (!gc->dis_hw_timestamp) {
		gpiod_warn(desc, "%s: hw ts not supported\n", __func__);
		return -ENOTSUPP;
	}

	ret = gc->dis_hw_timestamp(gc, gpio_chip_hwgpio(desc), flags);
	if (ret)
		gpiod_warn(desc, "%s: hw ts release failed\n", __func__);

	return ret;
}
EXPORT_SYMBOL_GPL(gpiod_disable_hw_timestamp_ns);

/**
 * gpiod_set_config - sets @config for a GPIO
 * @desc: descriptor of the GPIO for which to set the configuration
 * @config: Same packed config format as generic pinconf
 *
 * Returns:
 * 0 on success, %-ENOTSUPP if the controller doesn't support setting the
 * configuration.
 */
int gpiod_set_config(struct gpio_desc *desc, unsigned long config)
{
	struct gpio_chip *gc;

	VALIDATE_DESC(desc);
	gc = desc->gdev->chip;

	return gpio_do_set_config(gc, gpio_chip_hwgpio(desc), config);
}
EXPORT_SYMBOL_GPL(gpiod_set_config);

/**
 * gpiod_set_debounce - sets @debounce time for a GPIO
 * @desc: descriptor of the GPIO for which to set debounce time
 * @debounce: debounce time in microseconds
 *
 * Returns:
 * 0 on success, %-ENOTSUPP if the controller doesn't support setting the
 * debounce time.
 */
int gpiod_set_debounce(struct gpio_desc *desc, unsigned int debounce)
{
	unsigned long config;

	config = pinconf_to_config_packed(PIN_CONFIG_INPUT_DEBOUNCE, debounce);
	return gpiod_set_config(desc, config);
}
EXPORT_SYMBOL_GPL(gpiod_set_debounce);

/**
 * gpiod_set_transitory - Lose or retain GPIO state on suspend or reset
 * @desc: descriptor of the GPIO for which to configure persistence
 * @transitory: True to lose state on suspend or reset, false for persistence
 *
 * Returns:
 * 0 on success, otherwise a negative error code.
 */
int gpiod_set_transitory(struct gpio_desc *desc, bool transitory)
{
	VALIDATE_DESC(desc);
	/*
	 * Handle FLAG_TRANSITORY first, enabling queries to gpiolib for
	 * persistence state.
	 */
	assign_bit(FLAG_TRANSITORY, &desc->flags, transitory);

	/* If the driver supports it, set the persistence state now */
	return gpio_set_config_with_argument_optional(desc,
						      PIN_CONFIG_PERSIST_STATE,
						      !transitory);
}
EXPORT_SYMBOL_GPL(gpiod_set_transitory);

/**
 * gpiod_is_active_low - test whether a GPIO is active-low or not
 * @desc: the gpio descriptor to test
 *
 * Returns 1 if the GPIO is active-low, 0 otherwise.
 */
int gpiod_is_active_low(const struct gpio_desc *desc)
{
	VALIDATE_DESC(desc);
	return test_bit(FLAG_ACTIVE_LOW, &desc->flags);
}
EXPORT_SYMBOL_GPL(gpiod_is_active_low);

/**
 * gpiod_toggle_active_low - toggle whether a GPIO is active-low or not
 * @desc: the gpio descriptor to change
 */
void gpiod_toggle_active_low(struct gpio_desc *desc)
{
	VALIDATE_DESC_VOID(desc);
	change_bit(FLAG_ACTIVE_LOW, &desc->flags);
}
EXPORT_SYMBOL_GPL(gpiod_toggle_active_low);

static int gpio_chip_get_value(struct gpio_chip *gc, const struct gpio_desc *desc)
{
	return gc->get ? gc->get(gc, gpio_chip_hwgpio(desc)) : -EIO;
}

/* I/O calls are only valid after configuration completed; the relevant
 * "is this a valid GPIO" error checks should already have been done.
 *
 * "Get" operations are often inlinable as reading a pin value register,
 * and masking the relevant bit in that register.
 *
 * When "set" operations are inlinable, they involve writing that mask to
 * one register to set a low value, or a different register to set it high.
 * Otherwise locking is needed, so there may be little value to inlining.
 *
 *------------------------------------------------------------------------
 *
 * IMPORTANT!!!  The hot paths -- get/set value -- assume that callers
 * have requested the GPIO.  That can include implicit requesting by
 * a direction setting call.  Marking a gpio as requested locks its chip
 * in memory, guaranteeing that these table lookups need no more locking
 * and that gpiochip_remove() will fail.
 *
 * REVISIT when debugging, consider adding some instrumentation to ensure
 * that the GPIO was actually requested.
 */

static int gpiod_get_raw_value_commit(const struct gpio_desc *desc)
{
	struct gpio_chip	*gc;
	int value;

	gc = desc->gdev->chip;
	value = gpio_chip_get_value(gc, desc);
	value = value < 0 ? value : !!value;
	trace_gpio_value(desc_to_gpio(desc), 1, value);
	return value;
}

static int gpio_chip_get_multiple(struct gpio_chip *gc,
				  unsigned long *mask, unsigned long *bits)
{
	if (gc->get_multiple)
		return gc->get_multiple(gc, mask, bits);
	if (gc->get) {
		int i, value;

		for_each_set_bit(i, mask, gc->ngpio) {
			value = gc->get(gc, i);
			if (value < 0)
				return value;
			__assign_bit(i, bits, value);
		}
		return 0;
	}
	return -EIO;
}

int gpiod_get_array_value_complex(bool raw, bool can_sleep,
				  unsigned int array_size,
				  struct gpio_desc **desc_array,
				  struct gpio_array *array_info,
				  unsigned long *value_bitmap)
{
	int ret, i = 0;

	/*
	 * Validate array_info against desc_array and its size.
	 * It should immediately follow desc_array if both
	 * have been obtained from the same gpiod_get_array() call.
	 */
	if (array_info && array_info->desc == desc_array &&
	    array_size <= array_info->size &&
	    (void *)array_info == desc_array + array_info->size) {
		if (!can_sleep)
			WARN_ON(array_info->chip->can_sleep);

		ret = gpio_chip_get_multiple(array_info->chip,
					     array_info->get_mask,
					     value_bitmap);
		if (ret)
			return ret;

		if (!raw && !bitmap_empty(array_info->invert_mask, array_size))
			bitmap_xor(value_bitmap, value_bitmap,
				   array_info->invert_mask, array_size);

		i = find_first_zero_bit(array_info->get_mask, array_size);
		if (i == array_size)
			return 0;
	} else {
		array_info = NULL;
	}

	while (i < array_size) {
		struct gpio_chip *gc = desc_array[i]->gdev->chip;
		DECLARE_BITMAP(fastpath_mask, FASTPATH_NGPIO);
		DECLARE_BITMAP(fastpath_bits, FASTPATH_NGPIO);
		unsigned long *mask, *bits;
		int first, j;

		if (likely(gc->ngpio <= FASTPATH_NGPIO)) {
			mask = fastpath_mask;
			bits = fastpath_bits;
		} else {
			gfp_t flags = can_sleep ? GFP_KERNEL : GFP_ATOMIC;

			mask = bitmap_alloc(gc->ngpio, flags);
			if (!mask)
				return -ENOMEM;

			bits = bitmap_alloc(gc->ngpio, flags);
			if (!bits) {
				bitmap_free(mask);
				return -ENOMEM;
			}
		}

		bitmap_zero(mask, gc->ngpio);

		if (!can_sleep)
			WARN_ON(gc->can_sleep);

		/* collect all inputs belonging to the same chip */
		first = i;
		do {
			const struct gpio_desc *desc = desc_array[i];
			int hwgpio = gpio_chip_hwgpio(desc);

			__set_bit(hwgpio, mask);
			i++;

			if (array_info)
				i = find_next_zero_bit(array_info->get_mask,
						       array_size, i);
		} while ((i < array_size) &&
			 (desc_array[i]->gdev->chip == gc));

		ret = gpio_chip_get_multiple(gc, mask, bits);
		if (ret) {
			if (mask != fastpath_mask)
				bitmap_free(mask);
			if (bits != fastpath_bits)
				bitmap_free(bits);
			return ret;
		}

		for (j = first; j < i; ) {
			const struct gpio_desc *desc = desc_array[j];
			int hwgpio = gpio_chip_hwgpio(desc);
			int value = test_bit(hwgpio, bits);

			if (!raw && test_bit(FLAG_ACTIVE_LOW, &desc->flags))
				value = !value;
			__assign_bit(j, value_bitmap, value);
			trace_gpio_value(desc_to_gpio(desc), 1, value);
			j++;

			if (array_info)
				j = find_next_zero_bit(array_info->get_mask, i,
						       j);
		}

		if (mask != fastpath_mask)
			bitmap_free(mask);
		if (bits != fastpath_bits)
			bitmap_free(bits);
	}
	return 0;
}

/**
 * gpiod_get_raw_value() - return a gpio's raw value
 * @desc: gpio whose value will be returned
 *
 * Return the GPIO's raw value, i.e. the value of the physical line disregarding
 * its ACTIVE_LOW status, or negative errno on failure.
 *
 * This function can be called from contexts where we cannot sleep, and will
 * complain if the GPIO chip functions potentially sleep.
 */
int gpiod_get_raw_value(const struct gpio_desc *desc)
{
	VALIDATE_DESC(desc);
	/* Should be using gpiod_get_raw_value_cansleep() */
	WARN_ON(desc->gdev->chip->can_sleep);
	return gpiod_get_raw_value_commit(desc);
}
EXPORT_SYMBOL_GPL(gpiod_get_raw_value);

/**
 * gpiod_get_value() - return a gpio's value
 * @desc: gpio whose value will be returned
 *
 * Return the GPIO's logical value, i.e. taking the ACTIVE_LOW status into
 * account, or negative errno on failure.
 *
 * This function can be called from contexts where we cannot sleep, and will
 * complain if the GPIO chip functions potentially sleep.
 */
int gpiod_get_value(const struct gpio_desc *desc)
{
	int value;

	VALIDATE_DESC(desc);
	/* Should be using gpiod_get_value_cansleep() */
	WARN_ON(desc->gdev->chip->can_sleep);

	value = gpiod_get_raw_value_commit(desc);
	if (value < 0)
		return value;

	if (test_bit(FLAG_ACTIVE_LOW, &desc->flags))
		value = !value;

	return value;
}
EXPORT_SYMBOL_GPL(gpiod_get_value);

/**
 * gpiod_get_raw_array_value() - read raw values from an array of GPIOs
 * @array_size: number of elements in the descriptor array / value bitmap
 * @desc_array: array of GPIO descriptors whose values will be read
 * @array_info: information on applicability of fast bitmap processing path
 * @value_bitmap: bitmap to store the read values
 *
 * Read the raw values of the GPIOs, i.e. the values of the physical lines
 * without regard for their ACTIVE_LOW status.  Return 0 in case of success,
 * else an error code.
 *
 * This function can be called from contexts where we cannot sleep,
 * and it will complain if the GPIO chip functions potentially sleep.
 */
int gpiod_get_raw_array_value(unsigned int array_size,
			      struct gpio_desc **desc_array,
			      struct gpio_array *array_info,
			      unsigned long *value_bitmap)
{
	if (!desc_array)
		return -EINVAL;
	return gpiod_get_array_value_complex(true, false, array_size,
					     desc_array, array_info,
					     value_bitmap);
}
EXPORT_SYMBOL_GPL(gpiod_get_raw_array_value);

/**
 * gpiod_get_array_value() - read values from an array of GPIOs
 * @array_size: number of elements in the descriptor array / value bitmap
 * @desc_array: array of GPIO descriptors whose values will be read
 * @array_info: information on applicability of fast bitmap processing path
 * @value_bitmap: bitmap to store the read values
 *
 * Read the logical values of the GPIOs, i.e. taking their ACTIVE_LOW status
 * into account.  Return 0 in case of success, else an error code.
 *
 * This function can be called from contexts where we cannot sleep,
 * and it will complain if the GPIO chip functions potentially sleep.
 */
int gpiod_get_array_value(unsigned int array_size,
			  struct gpio_desc **desc_array,
			  struct gpio_array *array_info,
			  unsigned long *value_bitmap)
{
	if (!desc_array)
		return -EINVAL;
	return gpiod_get_array_value_complex(false, false, array_size,
					     desc_array, array_info,
					     value_bitmap);
}
EXPORT_SYMBOL_GPL(gpiod_get_array_value);

/*
 *  gpio_set_open_drain_value_commit() - Set the open drain gpio's value.
 * @desc: gpio descriptor whose state need to be set.
 * @value: Non-zero for setting it HIGH otherwise it will set to LOW.
 */
static void gpio_set_open_drain_value_commit(struct gpio_desc *desc, bool value)
{
	int ret = 0;
	struct gpio_chip *gc = desc->gdev->chip;
	int offset = gpio_chip_hwgpio(desc);

	if (value) {
		ret = gc->direction_input(gc, offset);
	} else {
		ret = gc->direction_output(gc, offset, 0);
		if (!ret)
			set_bit(FLAG_IS_OUT, &desc->flags);
	}
	trace_gpio_direction(desc_to_gpio(desc), value, ret);
	if (ret < 0)
		gpiod_err(desc,
			  "%s: Error in set_value for open drain err %d\n",
			  __func__, ret);
}

/*
 *  _gpio_set_open_source_value() - Set the open source gpio's value.
 * @desc: gpio descriptor whose state need to be set.
 * @value: Non-zero for setting it HIGH otherwise it will set to LOW.
 */
static void gpio_set_open_source_value_commit(struct gpio_desc *desc, bool value)
{
	int ret = 0;
	struct gpio_chip *gc = desc->gdev->chip;
	int offset = gpio_chip_hwgpio(desc);

	if (value) {
		ret = gc->direction_output(gc, offset, 1);
		if (!ret)
			set_bit(FLAG_IS_OUT, &desc->flags);
	} else {
		ret = gc->direction_input(gc, offset);
	}
	trace_gpio_direction(desc_to_gpio(desc), !value, ret);
	if (ret < 0)
		gpiod_err(desc,
			  "%s: Error in set_value for open source err %d\n",
			  __func__, ret);
}

static void gpiod_set_raw_value_commit(struct gpio_desc *desc, bool value)
{
	struct gpio_chip	*gc;

	gc = desc->gdev->chip;
	trace_gpio_value(desc_to_gpio(desc), 0, value);
	gc->set(gc, gpio_chip_hwgpio(desc), value);
}

/*
 * set multiple outputs on the same chip;
 * use the chip's set_multiple function if available;
 * otherwise set the outputs sequentially;
 * @chip: the GPIO chip we operate on
 * @mask: bit mask array; one bit per output; BITS_PER_LONG bits per word
 *        defines which outputs are to be changed
 * @bits: bit value array; one bit per output; BITS_PER_LONG bits per word
 *        defines the values the outputs specified by mask are to be set to
 */
static void gpio_chip_set_multiple(struct gpio_chip *gc,
				   unsigned long *mask, unsigned long *bits)
{
	if (gc->set_multiple) {
		gc->set_multiple(gc, mask, bits);
	} else {
		unsigned int i;

		/* set outputs if the corresponding mask bit is set */
		for_each_set_bit(i, mask, gc->ngpio)
			gc->set(gc, i, test_bit(i, bits));
	}
}

int gpiod_set_array_value_complex(bool raw, bool can_sleep,
				  unsigned int array_size,
				  struct gpio_desc **desc_array,
				  struct gpio_array *array_info,
				  unsigned long *value_bitmap)
{
	int i = 0;

	/*
	 * Validate array_info against desc_array and its size.
	 * It should immediately follow desc_array if both
	 * have been obtained from the same gpiod_get_array() call.
	 */
	if (array_info && array_info->desc == desc_array &&
	    array_size <= array_info->size &&
	    (void *)array_info == desc_array + array_info->size) {
		if (!can_sleep)
			WARN_ON(array_info->chip->can_sleep);

		if (!raw && !bitmap_empty(array_info->invert_mask, array_size))
			bitmap_xor(value_bitmap, value_bitmap,
				   array_info->invert_mask, array_size);

		gpio_chip_set_multiple(array_info->chip, array_info->set_mask,
				       value_bitmap);

		i = find_first_zero_bit(array_info->set_mask, array_size);
		if (i == array_size)
			return 0;
	} else {
		array_info = NULL;
	}

	while (i < array_size) {
		struct gpio_chip *gc = desc_array[i]->gdev->chip;
		DECLARE_BITMAP(fastpath_mask, FASTPATH_NGPIO);
		DECLARE_BITMAP(fastpath_bits, FASTPATH_NGPIO);
		unsigned long *mask, *bits;
		int count = 0;

		if (likely(gc->ngpio <= FASTPATH_NGPIO)) {
			mask = fastpath_mask;
			bits = fastpath_bits;
		} else {
			gfp_t flags = can_sleep ? GFP_KERNEL : GFP_ATOMIC;

			mask = bitmap_alloc(gc->ngpio, flags);
			if (!mask)
				return -ENOMEM;

			bits = bitmap_alloc(gc->ngpio, flags);
			if (!bits) {
				bitmap_free(mask);
				return -ENOMEM;
			}
		}

		bitmap_zero(mask, gc->ngpio);

		if (!can_sleep)
			WARN_ON(gc->can_sleep);

		do {
			struct gpio_desc *desc = desc_array[i];
			int hwgpio = gpio_chip_hwgpio(desc);
			int value = test_bit(i, value_bitmap);

			/*
			 * Pins applicable for fast input but not for
			 * fast output processing may have been already
			 * inverted inside the fast path, skip them.
			 */
			if (!raw && !(array_info &&
			    test_bit(i, array_info->invert_mask)) &&
			    test_bit(FLAG_ACTIVE_LOW, &desc->flags))
				value = !value;
			trace_gpio_value(desc_to_gpio(desc), 0, value);
			/*
			 * collect all normal outputs belonging to the same chip
			 * open drain and open source outputs are set individually
			 */
			if (test_bit(FLAG_OPEN_DRAIN, &desc->flags) && !raw) {
				gpio_set_open_drain_value_commit(desc, value);
			} else if (test_bit(FLAG_OPEN_SOURCE, &desc->flags) && !raw) {
				gpio_set_open_source_value_commit(desc, value);
			} else {
				__set_bit(hwgpio, mask);
				__assign_bit(hwgpio, bits, value);
				count++;
			}
			i++;

			if (array_info)
				i = find_next_zero_bit(array_info->set_mask,
						       array_size, i);
		} while ((i < array_size) &&
			 (desc_array[i]->gdev->chip == gc));
		/* push collected bits to outputs */
		if (count != 0)
			gpio_chip_set_multiple(gc, mask, bits);

		if (mask != fastpath_mask)
			bitmap_free(mask);
		if (bits != fastpath_bits)
			bitmap_free(bits);
	}
	return 0;
}

/**
 * gpiod_set_raw_value() - assign a gpio's raw value
 * @desc: gpio whose value will be assigned
 * @value: value to assign
 *
 * Set the raw value of the GPIO, i.e. the value of its physical line without
 * regard for its ACTIVE_LOW status.
 *
 * This function can be called from contexts where we cannot sleep, and will
 * complain if the GPIO chip functions potentially sleep.
 */
void gpiod_set_raw_value(struct gpio_desc *desc, int value)
{
	VALIDATE_DESC_VOID(desc);
	/* Should be using gpiod_set_raw_value_cansleep() */
	WARN_ON(desc->gdev->chip->can_sleep);
	gpiod_set_raw_value_commit(desc, value);
}
EXPORT_SYMBOL_GPL(gpiod_set_raw_value);

/**
 * gpiod_set_value_nocheck() - set a GPIO line value without checking
 * @desc: the descriptor to set the value on
 * @value: value to set
 *
 * This sets the value of a GPIO line backing a descriptor, applying
 * different semantic quirks like active low and open drain/source
 * handling.
 */
static void gpiod_set_value_nocheck(struct gpio_desc *desc, int value)
{
	if (test_bit(FLAG_ACTIVE_LOW, &desc->flags))
		value = !value;
	if (test_bit(FLAG_OPEN_DRAIN, &desc->flags))
		gpio_set_open_drain_value_commit(desc, value);
	else if (test_bit(FLAG_OPEN_SOURCE, &desc->flags))
		gpio_set_open_source_value_commit(desc, value);
	else
		gpiod_set_raw_value_commit(desc, value);
}

/**
 * gpiod_set_value() - assign a gpio's value
 * @desc: gpio whose value will be assigned
 * @value: value to assign
 *
 * Set the logical value of the GPIO, i.e. taking its ACTIVE_LOW,
 * OPEN_DRAIN and OPEN_SOURCE flags into account.
 *
 * This function can be called from contexts where we cannot sleep, and will
 * complain if the GPIO chip functions potentially sleep.
 */
void gpiod_set_value(struct gpio_desc *desc, int value)
{
	VALIDATE_DESC_VOID(desc);
	/* Should be using gpiod_set_value_cansleep() */
	WARN_ON(desc->gdev->chip->can_sleep);
	gpiod_set_value_nocheck(desc, value);
}
EXPORT_SYMBOL_GPL(gpiod_set_value);

/**
 * gpiod_set_raw_array_value() - assign values to an array of GPIOs
 * @array_size: number of elements in the descriptor array / value bitmap
 * @desc_array: array of GPIO descriptors whose values will be assigned
 * @array_info: information on applicability of fast bitmap processing path
 * @value_bitmap: bitmap of values to assign
 *
 * Set the raw values of the GPIOs, i.e. the values of the physical lines
 * without regard for their ACTIVE_LOW status.
 *
 * This function can be called from contexts where we cannot sleep, and will
 * complain if the GPIO chip functions potentially sleep.
 */
int gpiod_set_raw_array_value(unsigned int array_size,
			      struct gpio_desc **desc_array,
			      struct gpio_array *array_info,
			      unsigned long *value_bitmap)
{
	if (!desc_array)
		return -EINVAL;
	return gpiod_set_array_value_complex(true, false, array_size,
					desc_array, array_info, value_bitmap);
}
EXPORT_SYMBOL_GPL(gpiod_set_raw_array_value);

/**
 * gpiod_set_array_value() - assign values to an array of GPIOs
 * @array_size: number of elements in the descriptor array / value bitmap
 * @desc_array: array of GPIO descriptors whose values will be assigned
 * @array_info: information on applicability of fast bitmap processing path
 * @value_bitmap: bitmap of values to assign
 *
 * Set the logical values of the GPIOs, i.e. taking their ACTIVE_LOW status
 * into account.
 *
 * This function can be called from contexts where we cannot sleep, and will
 * complain if the GPIO chip functions potentially sleep.
 */
int gpiod_set_array_value(unsigned int array_size,
			  struct gpio_desc **desc_array,
			  struct gpio_array *array_info,
			  unsigned long *value_bitmap)
{
	if (!desc_array)
		return -EINVAL;
	return gpiod_set_array_value_complex(false, false, array_size,
					     desc_array, array_info,
					     value_bitmap);
}
EXPORT_SYMBOL_GPL(gpiod_set_array_value);

/**
 * gpiod_cansleep() - report whether gpio value access may sleep
 * @desc: gpio to check
 *
 */
int gpiod_cansleep(const struct gpio_desc *desc)
{
	VALIDATE_DESC(desc);
	return desc->gdev->chip->can_sleep;
}
EXPORT_SYMBOL_GPL(gpiod_cansleep);

/**
 * gpiod_set_consumer_name() - set the consumer name for the descriptor
 * @desc: gpio to set the consumer name on
 * @name: the new consumer name
 */
int gpiod_set_consumer_name(struct gpio_desc *desc, const char *name)
{
	VALIDATE_DESC(desc);
	if (name) {
		name = kstrdup_const(name, GFP_KERNEL);
		if (!name)
			return -ENOMEM;
	}

	kfree_const(desc->label);
	desc_set_label(desc, name);

	return 0;
}
EXPORT_SYMBOL_GPL(gpiod_set_consumer_name);

/**
 * gpiod_to_irq() - return the IRQ corresponding to a GPIO
 * @desc: gpio whose IRQ will be returned (already requested)
 *
 * Return the IRQ corresponding to the passed GPIO, or an error code in case of
 * error.
 */
int gpiod_to_irq(const struct gpio_desc *desc)
{
	struct gpio_chip *gc;
	int offset;

	/*
	 * Cannot VALIDATE_DESC() here as gpiod_to_irq() consumer semantics
	 * requires this function to not return zero on an invalid descriptor
	 * but rather a negative error number.
	 */
	if (!desc || IS_ERR(desc) || !desc->gdev || !desc->gdev->chip)
		return -EINVAL;

	gc = desc->gdev->chip;
	offset = gpio_chip_hwgpio(desc);
	if (gc->to_irq) {
		int retirq = gc->to_irq(gc, offset);

		/* Zero means NO_IRQ */
		if (!retirq)
			return -ENXIO;

		return retirq;
	}
#ifdef CONFIG_GPIOLIB_IRQCHIP
	if (gc->irq.chip) {
		/*
		 * Avoid race condition with other code, which tries to lookup
		 * an IRQ before the irqchip has been properly registered,
		 * i.e. while gpiochip is still being brought up.
		 */
		return -EPROBE_DEFER;
	}
#endif
	return -ENXIO;
}
EXPORT_SYMBOL_GPL(gpiod_to_irq);

/**
 * gpiochip_lock_as_irq() - lock a GPIO to be used as IRQ
 * @gc: the chip the GPIO to lock belongs to
 * @offset: the offset of the GPIO to lock as IRQ
 *
 * This is used directly by GPIO drivers that want to lock down
 * a certain GPIO line to be used for IRQs.
 */
int gpiochip_lock_as_irq(struct gpio_chip *gc, unsigned int offset)
{
	struct gpio_desc *desc;

	desc = gpiochip_get_desc(gc, offset);
	if (IS_ERR(desc))
		return PTR_ERR(desc);

	/*
	 * If it's fast: flush the direction setting if something changed
	 * behind our back
	 */
	if (!gc->can_sleep && gc->get_direction) {
		int dir = gpiod_get_direction(desc);

		if (dir < 0) {
			chip_err(gc, "%s: cannot get GPIO direction\n",
				 __func__);
			return dir;
		}
	}

	/* To be valid for IRQ the line needs to be input or open drain */
	if (test_bit(FLAG_IS_OUT, &desc->flags) &&
	    !test_bit(FLAG_OPEN_DRAIN, &desc->flags)) {
		chip_err(gc,
			 "%s: tried to flag a GPIO set as output for IRQ\n",
			 __func__);
		return -EIO;
	}

	set_bit(FLAG_USED_AS_IRQ, &desc->flags);
	set_bit(FLAG_IRQ_IS_ENABLED, &desc->flags);

	/*
	 * If the consumer has not set up a label (such as when the
	 * IRQ is referenced from .to_irq()) we set up a label here
	 * so it is clear this is used as an interrupt.
	 */
	if (!desc->label)
		desc_set_label(desc, "interrupt");

	return 0;
}
EXPORT_SYMBOL_GPL(gpiochip_lock_as_irq);

/**
 * gpiochip_unlock_as_irq() - unlock a GPIO used as IRQ
 * @gc: the chip the GPIO to lock belongs to
 * @offset: the offset of the GPIO to lock as IRQ
 *
 * This is used directly by GPIO drivers that want to indicate
 * that a certain GPIO is no longer used exclusively for IRQ.
 */
void gpiochip_unlock_as_irq(struct gpio_chip *gc, unsigned int offset)
{
	struct gpio_desc *desc;

	desc = gpiochip_get_desc(gc, offset);
	if (IS_ERR(desc))
		return;

	clear_bit(FLAG_USED_AS_IRQ, &desc->flags);
	clear_bit(FLAG_IRQ_IS_ENABLED, &desc->flags);

	/* If we only had this marking, erase it */
	if (desc->label && !strcmp(desc->label, "interrupt"))
		desc_set_label(desc, NULL);
}
EXPORT_SYMBOL_GPL(gpiochip_unlock_as_irq);

void gpiochip_disable_irq(struct gpio_chip *gc, unsigned int offset)
{
	struct gpio_desc *desc = gpiochip_get_desc(gc, offset);

	if (!IS_ERR(desc) &&
	    !WARN_ON(!test_bit(FLAG_USED_AS_IRQ, &desc->flags)))
		clear_bit(FLAG_IRQ_IS_ENABLED, &desc->flags);
}
EXPORT_SYMBOL_GPL(gpiochip_disable_irq);

void gpiochip_enable_irq(struct gpio_chip *gc, unsigned int offset)
{
	struct gpio_desc *desc = gpiochip_get_desc(gc, offset);

	if (!IS_ERR(desc) &&
	    !WARN_ON(!test_bit(FLAG_USED_AS_IRQ, &desc->flags))) {
		/*
		 * We must not be output when using IRQ UNLESS we are
		 * open drain.
		 */
		WARN_ON(test_bit(FLAG_IS_OUT, &desc->flags) &&
			!test_bit(FLAG_OPEN_DRAIN, &desc->flags));
		set_bit(FLAG_IRQ_IS_ENABLED, &desc->flags);
	}
}
EXPORT_SYMBOL_GPL(gpiochip_enable_irq);

bool gpiochip_line_is_irq(struct gpio_chip *gc, unsigned int offset)
{
	if (offset >= gc->ngpio)
		return false;

	return test_bit(FLAG_USED_AS_IRQ, &gc->gpiodev->descs[offset].flags);
}
EXPORT_SYMBOL_GPL(gpiochip_line_is_irq);

int gpiochip_reqres_irq(struct gpio_chip *gc, unsigned int offset)
{
	int ret;

	if (!try_module_get(gc->gpiodev->owner))
		return -ENODEV;

	ret = gpiochip_lock_as_irq(gc, offset);
	if (ret) {
		chip_err(gc, "unable to lock HW IRQ %u for IRQ\n", offset);
		module_put(gc->gpiodev->owner);
		return ret;
	}
	return 0;
}
EXPORT_SYMBOL_GPL(gpiochip_reqres_irq);

void gpiochip_relres_irq(struct gpio_chip *gc, unsigned int offset)
{
	gpiochip_unlock_as_irq(gc, offset);
	module_put(gc->gpiodev->owner);
}
EXPORT_SYMBOL_GPL(gpiochip_relres_irq);

bool gpiochip_line_is_open_drain(struct gpio_chip *gc, unsigned int offset)
{
	if (offset >= gc->ngpio)
		return false;

	return test_bit(FLAG_OPEN_DRAIN, &gc->gpiodev->descs[offset].flags);
}
EXPORT_SYMBOL_GPL(gpiochip_line_is_open_drain);

bool gpiochip_line_is_open_source(struct gpio_chip *gc, unsigned int offset)
{
	if (offset >= gc->ngpio)
		return false;

	return test_bit(FLAG_OPEN_SOURCE, &gc->gpiodev->descs[offset].flags);
}
EXPORT_SYMBOL_GPL(gpiochip_line_is_open_source);

bool gpiochip_line_is_persistent(struct gpio_chip *gc, unsigned int offset)
{
	if (offset >= gc->ngpio)
		return false;

	return !test_bit(FLAG_TRANSITORY, &gc->gpiodev->descs[offset].flags);
}
EXPORT_SYMBOL_GPL(gpiochip_line_is_persistent);

/**
 * gpiod_get_raw_value_cansleep() - return a gpio's raw value
 * @desc: gpio whose value will be returned
 *
 * Return the GPIO's raw value, i.e. the value of the physical line disregarding
 * its ACTIVE_LOW status, or negative errno on failure.
 *
 * This function is to be called from contexts that can sleep.
 */
int gpiod_get_raw_value_cansleep(const struct gpio_desc *desc)
{
	might_sleep_if(extra_checks);
	VALIDATE_DESC(desc);
	return gpiod_get_raw_value_commit(desc);
}
EXPORT_SYMBOL_GPL(gpiod_get_raw_value_cansleep);

/**
 * gpiod_get_value_cansleep() - return a gpio's value
 * @desc: gpio whose value will be returned
 *
 * Return the GPIO's logical value, i.e. taking the ACTIVE_LOW status into
 * account, or negative errno on failure.
 *
 * This function is to be called from contexts that can sleep.
 */
int gpiod_get_value_cansleep(const struct gpio_desc *desc)
{
	int value;

	might_sleep_if(extra_checks);
	VALIDATE_DESC(desc);
	value = gpiod_get_raw_value_commit(desc);
	if (value < 0)
		return value;

	if (test_bit(FLAG_ACTIVE_LOW, &desc->flags))
		value = !value;

	return value;
}
EXPORT_SYMBOL_GPL(gpiod_get_value_cansleep);

/**
 * gpiod_get_raw_array_value_cansleep() - read raw values from an array of GPIOs
 * @array_size: number of elements in the descriptor array / value bitmap
 * @desc_array: array of GPIO descriptors whose values will be read
 * @array_info: information on applicability of fast bitmap processing path
 * @value_bitmap: bitmap to store the read values
 *
 * Read the raw values of the GPIOs, i.e. the values of the physical lines
 * without regard for their ACTIVE_LOW status.  Return 0 in case of success,
 * else an error code.
 *
 * This function is to be called from contexts that can sleep.
 */
int gpiod_get_raw_array_value_cansleep(unsigned int array_size,
				       struct gpio_desc **desc_array,
				       struct gpio_array *array_info,
				       unsigned long *value_bitmap)
{
	might_sleep_if(extra_checks);
	if (!desc_array)
		return -EINVAL;
	return gpiod_get_array_value_complex(true, true, array_size,
					     desc_array, array_info,
					     value_bitmap);
}
EXPORT_SYMBOL_GPL(gpiod_get_raw_array_value_cansleep);

/**
 * gpiod_get_array_value_cansleep() - read values from an array of GPIOs
 * @array_size: number of elements in the descriptor array / value bitmap
 * @desc_array: array of GPIO descriptors whose values will be read
 * @array_info: information on applicability of fast bitmap processing path
 * @value_bitmap: bitmap to store the read values
 *
 * Read the logical values of the GPIOs, i.e. taking their ACTIVE_LOW status
 * into account.  Return 0 in case of success, else an error code.
 *
 * This function is to be called from contexts that can sleep.
 */
int gpiod_get_array_value_cansleep(unsigned int array_size,
				   struct gpio_desc **desc_array,
				   struct gpio_array *array_info,
				   unsigned long *value_bitmap)
{
	might_sleep_if(extra_checks);
	if (!desc_array)
		return -EINVAL;
	return gpiod_get_array_value_complex(false, true, array_size,
					     desc_array, array_info,
					     value_bitmap);
}
EXPORT_SYMBOL_GPL(gpiod_get_array_value_cansleep);

/**
 * gpiod_set_raw_value_cansleep() - assign a gpio's raw value
 * @desc: gpio whose value will be assigned
 * @value: value to assign
 *
 * Set the raw value of the GPIO, i.e. the value of its physical line without
 * regard for its ACTIVE_LOW status.
 *
 * This function is to be called from contexts that can sleep.
 */
void gpiod_set_raw_value_cansleep(struct gpio_desc *desc, int value)
{
	might_sleep_if(extra_checks);
	VALIDATE_DESC_VOID(desc);
	gpiod_set_raw_value_commit(desc, value);
}
EXPORT_SYMBOL_GPL(gpiod_set_raw_value_cansleep);

/**
 * gpiod_set_value_cansleep() - assign a gpio's value
 * @desc: gpio whose value will be assigned
 * @value: value to assign
 *
 * Set the logical value of the GPIO, i.e. taking its ACTIVE_LOW status into
 * account
 *
 * This function is to be called from contexts that can sleep.
 */
void gpiod_set_value_cansleep(struct gpio_desc *desc, int value)
{
	might_sleep_if(extra_checks);
	VALIDATE_DESC_VOID(desc);
	gpiod_set_value_nocheck(desc, value);
}
EXPORT_SYMBOL_GPL(gpiod_set_value_cansleep);

/**
 * gpiod_set_raw_array_value_cansleep() - assign values to an array of GPIOs
 * @array_size: number of elements in the descriptor array / value bitmap
 * @desc_array: array of GPIO descriptors whose values will be assigned
 * @array_info: information on applicability of fast bitmap processing path
 * @value_bitmap: bitmap of values to assign
 *
 * Set the raw values of the GPIOs, i.e. the values of the physical lines
 * without regard for their ACTIVE_LOW status.
 *
 * This function is to be called from contexts that can sleep.
 */
int gpiod_set_raw_array_value_cansleep(unsigned int array_size,
				       struct gpio_desc **desc_array,
				       struct gpio_array *array_info,
				       unsigned long *value_bitmap)
{
	might_sleep_if(extra_checks);
	if (!desc_array)
		return -EINVAL;
	return gpiod_set_array_value_complex(true, true, array_size, desc_array,
				      array_info, value_bitmap);
}
EXPORT_SYMBOL_GPL(gpiod_set_raw_array_value_cansleep);

/**
 * gpiod_add_lookup_tables() - register GPIO device consumers
 * @tables: list of tables of consumers to register
 * @n: number of tables in the list
 */
void gpiod_add_lookup_tables(struct gpiod_lookup_table **tables, size_t n)
{
	unsigned int i;

	mutex_lock(&gpio_lookup_lock);

	for (i = 0; i < n; i++)
		list_add_tail(&tables[i]->list, &gpio_lookup_list);

	mutex_unlock(&gpio_lookup_lock);
}

/**
 * gpiod_set_array_value_cansleep() - assign values to an array of GPIOs
 * @array_size: number of elements in the descriptor array / value bitmap
 * @desc_array: array of GPIO descriptors whose values will be assigned
 * @array_info: information on applicability of fast bitmap processing path
 * @value_bitmap: bitmap of values to assign
 *
 * Set the logical values of the GPIOs, i.e. taking their ACTIVE_LOW status
 * into account.
 *
 * This function is to be called from contexts that can sleep.
 */
int gpiod_set_array_value_cansleep(unsigned int array_size,
				   struct gpio_desc **desc_array,
				   struct gpio_array *array_info,
				   unsigned long *value_bitmap)
{
	might_sleep_if(extra_checks);
	if (!desc_array)
		return -EINVAL;
	return gpiod_set_array_value_complex(false, true, array_size,
					     desc_array, array_info,
					     value_bitmap);
}
EXPORT_SYMBOL_GPL(gpiod_set_array_value_cansleep);

/**
 * gpiod_add_lookup_table() - register GPIO device consumers
 * @table: table of consumers to register
 */
void gpiod_add_lookup_table(struct gpiod_lookup_table *table)
{
	gpiod_add_lookup_tables(&table, 1);
}
EXPORT_SYMBOL_GPL(gpiod_add_lookup_table);

/**
 * gpiod_remove_lookup_table() - unregister GPIO device consumers
 * @table: table of consumers to unregister
 */
void gpiod_remove_lookup_table(struct gpiod_lookup_table *table)
{
	/* Nothing to remove */
	if (!table)
		return;

	mutex_lock(&gpio_lookup_lock);

	list_del(&table->list);

	mutex_unlock(&gpio_lookup_lock);
}
EXPORT_SYMBOL_GPL(gpiod_remove_lookup_table);

/**
 * gpiod_add_hogs() - register a set of GPIO hogs from machine code
 * @hogs: table of gpio hog entries with a zeroed sentinel at the end
 */
void gpiod_add_hogs(struct gpiod_hog *hogs)
{
	struct gpio_chip *gc;
	struct gpiod_hog *hog;

	mutex_lock(&gpio_machine_hogs_mutex);

	for (hog = &hogs[0]; hog->chip_label; hog++) {
		list_add_tail(&hog->list, &gpio_machine_hogs);

		/*
		 * The chip may have been registered earlier, so check if it
		 * exists and, if so, try to hog the line now.
		 */
		gc = find_chip_by_name(hog->chip_label);
		if (gc)
			gpiochip_machine_hog(gc, hog);
	}

	mutex_unlock(&gpio_machine_hogs_mutex);
}
EXPORT_SYMBOL_GPL(gpiod_add_hogs);

void gpiod_remove_hogs(struct gpiod_hog *hogs)
{
	struct gpiod_hog *hog;

	mutex_lock(&gpio_machine_hogs_mutex);
	for (hog = &hogs[0]; hog->chip_label; hog++)
		list_del(&hog->list);
	mutex_unlock(&gpio_machine_hogs_mutex);
}
EXPORT_SYMBOL_GPL(gpiod_remove_hogs);

static struct gpiod_lookup_table *gpiod_find_lookup_table(struct device *dev)
{
	const char *dev_id = dev ? dev_name(dev) : NULL;
	struct gpiod_lookup_table *table;

	mutex_lock(&gpio_lookup_lock);

	list_for_each_entry(table, &gpio_lookup_list, list) {
		if (table->dev_id && dev_id) {
			/*
			 * Valid strings on both ends, must be identical to have
			 * a match
			 */
			if (!strcmp(table->dev_id, dev_id))
				goto found;
		} else {
			/*
			 * One of the pointers is NULL, so both must be to have
			 * a match
			 */
			if (dev_id == table->dev_id)
				goto found;
		}
	}
	table = NULL;

found:
	mutex_unlock(&gpio_lookup_lock);
	return table;
}

static struct gpio_desc *gpiod_find(struct device *dev, const char *con_id,
				    unsigned int idx, unsigned long *flags)
{
	struct gpio_desc *desc = ERR_PTR(-ENOENT);
	struct gpiod_lookup_table *table;
	struct gpiod_lookup *p;

	table = gpiod_find_lookup_table(dev);
	if (!table)
		return desc;

	for (p = &table->table[0]; p->key; p++) {
		struct gpio_chip *gc;

		/* idx must always match exactly */
		if (p->idx != idx)
			continue;

		/* If the lookup entry has a con_id, require exact match */
		if (p->con_id && (!con_id || strcmp(p->con_id, con_id)))
			continue;

		if (p->chip_hwnum == U16_MAX) {
			desc = gpio_name_to_desc(p->key);
			if (desc) {
				*flags = p->flags;
				return desc;
			}

			dev_warn(dev, "cannot find GPIO line %s, deferring\n",
				 p->key);
			return ERR_PTR(-EPROBE_DEFER);
		}

		gc = find_chip_by_name(p->key);

		if (!gc) {
			/*
			 * As the lookup table indicates a chip with
			 * p->key should exist, assume it may
			 * still appear later and let the interested
			 * consumer be probed again or let the Deferred
			 * Probe infrastructure handle the error.
			 */
			dev_warn(dev, "cannot find GPIO chip %s, deferring\n",
				 p->key);
			return ERR_PTR(-EPROBE_DEFER);
		}

		if (gc->ngpio <= p->chip_hwnum) {
			dev_err(dev,
				"requested GPIO %u (%u) is out of range [0..%u] for chip %s\n",
				idx, p->chip_hwnum, gc->ngpio - 1,
				gc->label);
			return ERR_PTR(-EINVAL);
		}

		desc = gpiochip_get_desc(gc, p->chip_hwnum);
		*flags = p->flags;

		return desc;
	}

	return desc;
}

static int platform_gpio_count(struct device *dev, const char *con_id)
{
	struct gpiod_lookup_table *table;
	struct gpiod_lookup *p;
	unsigned int count = 0;

	table = gpiod_find_lookup_table(dev);
	if (!table)
		return -ENOENT;

	for (p = &table->table[0]; p->key; p++) {
		if ((con_id && p->con_id && !strcmp(con_id, p->con_id)) ||
		    (!con_id && !p->con_id))
			count++;
	}
	if (!count)
		return -ENOENT;

	return count;
}

static struct gpio_desc *gpiod_find_by_fwnode(struct fwnode_handle *fwnode,
					      struct device *consumer,
					      const char *con_id,
					      unsigned int idx,
					      enum gpiod_flags *flags,
					      unsigned long *lookupflags)
{
	struct gpio_desc *desc = ERR_PTR(-ENOENT);

	if (is_of_node(fwnode)) {
		dev_dbg(consumer, "using DT '%pfw' for '%s' GPIO lookup\n",
			fwnode, con_id);
		desc = of_find_gpio(to_of_node(fwnode), con_id, idx, lookupflags);
	} else if (is_acpi_node(fwnode)) {
		dev_dbg(consumer, "using ACPI '%pfw' for '%s' GPIO lookup\n",
			fwnode, con_id);
		desc = acpi_find_gpio(fwnode, con_id, idx, flags, lookupflags);
	} else if (is_software_node(fwnode)) {
		dev_dbg(consumer, "using swnode '%pfw' for '%s' GPIO lookup\n",
			fwnode, con_id);
		desc = swnode_find_gpio(fwnode, con_id, idx, lookupflags);
	}

	return desc;
}

static struct gpio_desc *gpiod_find_and_request(struct device *consumer,
						struct fwnode_handle *fwnode,
						const char *con_id,
						unsigned int idx,
						enum gpiod_flags flags,
						const char *label,
						bool platform_lookup_allowed)
{
	unsigned long lookupflags = GPIO_LOOKUP_FLAGS_DEFAULT;
	struct gpio_desc *desc;
	int ret;

	desc = gpiod_find_by_fwnode(fwnode, consumer, con_id, idx, &flags, &lookupflags);
	if (gpiod_not_found(desc) && platform_lookup_allowed) {
		/*
		 * Either we are not using DT or ACPI, or their lookup did not
		 * return a result. In that case, use platform lookup as a
		 * fallback.
		 */
		dev_dbg(consumer, "using lookup tables for GPIO lookup\n");
		desc = gpiod_find(consumer, con_id, idx, &lookupflags);
	}

	if (IS_ERR(desc)) {
		dev_dbg(consumer, "No GPIO consumer %s found\n", con_id);
		return desc;
	}

	/*
	 * If a connection label was passed use that, else attempt to use
	 * the device name as label
	 */
	ret = gpiod_request(desc, label);
	if (ret) {
		if (!(ret == -EBUSY && flags & GPIOD_FLAGS_BIT_NONEXCLUSIVE))
			return ERR_PTR(ret);

		/*
		 * This happens when there are several consumers for
		 * the same GPIO line: we just return here without
		 * further initialization. It is a bit of a hack.
		 * This is necessary to support fixed regulators.
		 *
		 * FIXME: Make this more sane and safe.
		 */
		dev_info(consumer,
			 "nonexclusive access to GPIO for %s\n", con_id);
		return desc;
	}

	ret = gpiod_configure_flags(desc, con_id, lookupflags, flags);
	if (ret < 0) {
		dev_dbg(consumer, "setup of GPIO %s failed\n", con_id);
		gpiod_put(desc);
		return ERR_PTR(ret);
	}

	blocking_notifier_call_chain(&desc->gdev->notifier,
				     GPIOLINE_CHANGED_REQUESTED, desc);

	return desc;
}

/**
 * fwnode_gpiod_get_index - obtain a GPIO from firmware node
 * @fwnode:	handle of the firmware node
 * @con_id:	function within the GPIO consumer
 * @index:	index of the GPIO to obtain for the consumer
 * @flags:	GPIO initialization flags
 * @label:	label to attach to the requested GPIO
 *
 * This function can be used for drivers that get their configuration
 * from opaque firmware.
 *
 * The function properly finds the corresponding GPIO using whatever is the
 * underlying firmware interface and then makes sure that the GPIO
 * descriptor is requested before it is returned to the caller.
 *
 * Returns:
 * On successful request the GPIO pin is configured in accordance with
 * provided @flags.
 *
 * In case of error an ERR_PTR() is returned.
 */
struct gpio_desc *fwnode_gpiod_get_index(struct fwnode_handle *fwnode,
					 const char *con_id,
					 int index,
					 enum gpiod_flags flags,
					 const char *label)
{
	return gpiod_find_and_request(NULL, fwnode, con_id, index, flags, label, false);
}
EXPORT_SYMBOL_GPL(fwnode_gpiod_get_index);

/**
 * gpiod_count - return the number of GPIOs associated with a device / function
 *		or -ENOENT if no GPIO has been assigned to the requested function
 * @dev:	GPIO consumer, can be NULL for system-global GPIOs
 * @con_id:	function within the GPIO consumer
 */
int gpiod_count(struct device *dev, const char *con_id)
{
	const struct fwnode_handle *fwnode = dev ? dev_fwnode(dev) : NULL;
	int count = -ENOENT;

	if (is_of_node(fwnode))
		count = of_gpio_get_count(dev, con_id);
	else if (is_acpi_node(fwnode))
		count = acpi_gpio_count(dev, con_id);
	else if (is_software_node(fwnode))
		count = swnode_gpio_count(fwnode, con_id);

	if (count < 0)
		count = platform_gpio_count(dev, con_id);

	return count;
}
EXPORT_SYMBOL_GPL(gpiod_count);

/**
 * gpiod_get - obtain a GPIO for a given GPIO function
 * @dev:	GPIO consumer, can be NULL for system-global GPIOs
 * @con_id:	function within the GPIO consumer
 * @flags:	optional GPIO initialization flags
 *
 * Return the GPIO descriptor corresponding to the function con_id of device
 * dev, -ENOENT if no GPIO has been assigned to the requested function, or
 * another IS_ERR() code if an error occurred while trying to acquire the GPIO.
 */
struct gpio_desc *__must_check gpiod_get(struct device *dev, const char *con_id,
					 enum gpiod_flags flags)
{
	return gpiod_get_index(dev, con_id, 0, flags);
}
EXPORT_SYMBOL_GPL(gpiod_get);

/**
 * gpiod_get_optional - obtain an optional GPIO for a given GPIO function
 * @dev: GPIO consumer, can be NULL for system-global GPIOs
 * @con_id: function within the GPIO consumer
 * @flags: optional GPIO initialization flags
 *
 * This is equivalent to gpiod_get(), except that when no GPIO was assigned to
 * the requested function it will return NULL. This is convenient for drivers
 * that need to handle optional GPIOs.
 */
struct gpio_desc *__must_check gpiod_get_optional(struct device *dev,
						  const char *con_id,
						  enum gpiod_flags flags)
{
	return gpiod_get_index_optional(dev, con_id, 0, flags);
}
EXPORT_SYMBOL_GPL(gpiod_get_optional);


/**
 * gpiod_configure_flags - helper function to configure a given GPIO
 * @desc:	gpio whose value will be assigned
 * @con_id:	function within the GPIO consumer
 * @lflags:	bitmask of gpio_lookup_flags GPIO_* values - returned from
 *		of_find_gpio() or of_get_gpio_hog()
 * @dflags:	gpiod_flags - optional GPIO initialization flags
 *
 * Return 0 on success, -ENOENT if no GPIO has been assigned to the
 * requested function and/or index, or another IS_ERR() code if an error
 * occurred while trying to acquire the GPIO.
 */
int gpiod_configure_flags(struct gpio_desc *desc, const char *con_id,
		unsigned long lflags, enum gpiod_flags dflags)
{
	int ret;

	if (lflags & GPIO_ACTIVE_LOW)
		set_bit(FLAG_ACTIVE_LOW, &desc->flags);

	if (lflags & GPIO_OPEN_DRAIN)
		set_bit(FLAG_OPEN_DRAIN, &desc->flags);
	else if (dflags & GPIOD_FLAGS_BIT_OPEN_DRAIN) {
		/*
		 * This enforces open drain mode from the consumer side.
		 * This is necessary for some busses like I2C, but the lookup
		 * should *REALLY* have specified them as open drain in the
		 * first place, so print a little warning here.
		 */
		set_bit(FLAG_OPEN_DRAIN, &desc->flags);
		gpiod_warn(desc,
			   "enforced open drain please flag it properly in DT/ACPI DSDT/board file\n");
	}

	if (lflags & GPIO_OPEN_SOURCE)
		set_bit(FLAG_OPEN_SOURCE, &desc->flags);

	if (((lflags & GPIO_PULL_UP) && (lflags & GPIO_PULL_DOWN)) ||
	    ((lflags & GPIO_PULL_UP) && (lflags & GPIO_PULL_DISABLE)) ||
	    ((lflags & GPIO_PULL_DOWN) && (lflags & GPIO_PULL_DISABLE))) {
		gpiod_err(desc,
			  "multiple pull-up, pull-down or pull-disable enabled, invalid configuration\n");
		return -EINVAL;
	}

	if (lflags & GPIO_PULL_UP)
		set_bit(FLAG_PULL_UP, &desc->flags);
	else if (lflags & GPIO_PULL_DOWN)
		set_bit(FLAG_PULL_DOWN, &desc->flags);
	else if (lflags & GPIO_PULL_DISABLE)
		set_bit(FLAG_BIAS_DISABLE, &desc->flags);

	ret = gpiod_set_transitory(desc, (lflags & GPIO_TRANSITORY));
	if (ret < 0)
		return ret;

	/* No particular flag request, return here... */
	if (!(dflags & GPIOD_FLAGS_BIT_DIR_SET)) {
		gpiod_dbg(desc, "no flags found for %s\n", con_id);
		return 0;
	}

	/* Process flags */
	if (dflags & GPIOD_FLAGS_BIT_DIR_OUT)
		ret = gpiod_direction_output(desc,
				!!(dflags & GPIOD_FLAGS_BIT_DIR_VAL));
	else
		ret = gpiod_direction_input(desc);

	return ret;
}

/**
 * gpiod_get_index - obtain a GPIO from a multi-index GPIO function
 * @dev:	GPIO consumer, can be NULL for system-global GPIOs
 * @con_id:	function within the GPIO consumer
 * @idx:	index of the GPIO to obtain in the consumer
 * @flags:	optional GPIO initialization flags
 *
 * This variant of gpiod_get() allows to access GPIOs other than the first
 * defined one for functions that define several GPIOs.
 *
 * Return a valid GPIO descriptor, -ENOENT if no GPIO has been assigned to the
 * requested function and/or index, or another IS_ERR() code if an error
 * occurred while trying to acquire the GPIO.
 */
struct gpio_desc *__must_check gpiod_get_index(struct device *dev,
					       const char *con_id,
					       unsigned int idx,
					       enum gpiod_flags flags)
{
	struct fwnode_handle *fwnode = dev ? dev_fwnode(dev) : NULL;
	const char *devname = dev ? dev_name(dev) : "?";
	const char *label = con_id ?: devname;

	return gpiod_find_and_request(dev, fwnode, con_id, idx, flags, label, true);
}
EXPORT_SYMBOL_GPL(gpiod_get_index);

/**
 * gpiod_get_index_optional - obtain an optional GPIO from a multi-index GPIO
 *                            function
 * @dev: GPIO consumer, can be NULL for system-global GPIOs
 * @con_id: function within the GPIO consumer
 * @index: index of the GPIO to obtain in the consumer
 * @flags: optional GPIO initialization flags
 *
 * This is equivalent to gpiod_get_index(), except that when no GPIO with the
 * specified index was assigned to the requested function it will return NULL.
 * This is convenient for drivers that need to handle optional GPIOs.
 */
struct gpio_desc *__must_check gpiod_get_index_optional(struct device *dev,
							const char *con_id,
							unsigned int index,
							enum gpiod_flags flags)
{
	struct gpio_desc *desc;

	desc = gpiod_get_index(dev, con_id, index, flags);
	if (gpiod_not_found(desc))
		return NULL;

	return desc;
}
EXPORT_SYMBOL_GPL(gpiod_get_index_optional);

/**
 * gpiod_hog - Hog the specified GPIO desc given the provided flags
 * @desc:	gpio whose value will be assigned
 * @name:	gpio line name
 * @lflags:	bitmask of gpio_lookup_flags GPIO_* values - returned from
 *		of_find_gpio() or of_get_gpio_hog()
 * @dflags:	gpiod_flags - optional GPIO initialization flags
 */
int gpiod_hog(struct gpio_desc *desc, const char *name,
	      unsigned long lflags, enum gpiod_flags dflags)
{
	struct gpio_chip *gc;
	struct gpio_desc *local_desc;
	int hwnum;
	int ret;

	gc = gpiod_to_chip(desc);
	hwnum = gpio_chip_hwgpio(desc);

	local_desc = gpiochip_request_own_desc(gc, hwnum, name,
					       lflags, dflags);
	if (IS_ERR(local_desc)) {
		ret = PTR_ERR(local_desc);
		pr_err("requesting hog GPIO %s (chip %s, offset %d) failed, %d\n",
		       name, gc->label, hwnum, ret);
		return ret;
	}

	/* Mark GPIO as hogged so it can be identified and removed later */
	set_bit(FLAG_IS_HOGGED, &desc->flags);

	gpiod_info(desc, "hogged as %s%s\n",
		(dflags & GPIOD_FLAGS_BIT_DIR_OUT) ? "output" : "input",
		(dflags & GPIOD_FLAGS_BIT_DIR_OUT) ?
		  (dflags & GPIOD_FLAGS_BIT_DIR_VAL) ? "/high" : "/low" : "");

	return 0;
}

/**
 * gpiochip_free_hogs - Scan gpio-controller chip and release GPIO hog
 * @gc:	gpio chip to act on
 */
static void gpiochip_free_hogs(struct gpio_chip *gc)
{
	struct gpio_desc *desc;

	for_each_gpio_desc_with_flag(gc, desc, FLAG_IS_HOGGED)
		gpiochip_free_own_desc(desc);
}

/**
 * gpiod_get_array - obtain multiple GPIOs from a multi-index GPIO function
 * @dev:	GPIO consumer, can be NULL for system-global GPIOs
 * @con_id:	function within the GPIO consumer
 * @flags:	optional GPIO initialization flags
 *
 * This function acquires all the GPIOs defined under a given function.
 *
 * Return a struct gpio_descs containing an array of descriptors, -ENOENT if
 * no GPIO has been assigned to the requested function, or another IS_ERR()
 * code if an error occurred while trying to acquire the GPIOs.
 */
struct gpio_descs *__must_check gpiod_get_array(struct device *dev,
						const char *con_id,
						enum gpiod_flags flags)
{
	struct gpio_desc *desc;
	struct gpio_descs *descs;
	struct gpio_array *array_info = NULL;
	struct gpio_chip *gc;
	int count, bitmap_size;
	size_t descs_size;

	count = gpiod_count(dev, con_id);
	if (count < 0)
		return ERR_PTR(count);

	descs_size = struct_size(descs, desc, count);
	descs = kzalloc(descs_size, GFP_KERNEL);
	if (!descs)
		return ERR_PTR(-ENOMEM);

	for (descs->ndescs = 0; descs->ndescs < count; descs->ndescs++) {
		desc = gpiod_get_index(dev, con_id, descs->ndescs, flags);
		if (IS_ERR(desc)) {
			gpiod_put_array(descs);
			return ERR_CAST(desc);
		}

		descs->desc[descs->ndescs] = desc;

		gc = gpiod_to_chip(desc);
		/*
		 * If pin hardware number of array member 0 is also 0, select
		 * its chip as a candidate for fast bitmap processing path.
		 */
		if (descs->ndescs == 0 && gpio_chip_hwgpio(desc) == 0) {
			struct gpio_descs *array;

			bitmap_size = BITS_TO_LONGS(gc->ngpio > count ?
						    gc->ngpio : count);

			array = krealloc(descs, descs_size +
					 struct_size(array_info, invert_mask, 3 * bitmap_size),
					 GFP_KERNEL | __GFP_ZERO);
			if (!array) {
				gpiod_put_array(descs);
				return ERR_PTR(-ENOMEM);
			}

			descs = array;

			array_info = (void *)descs + descs_size;
			array_info->get_mask = array_info->invert_mask +
						  bitmap_size;
			array_info->set_mask = array_info->get_mask +
						  bitmap_size;

			array_info->desc = descs->desc;
			array_info->size = count;
			array_info->chip = gc;
			bitmap_set(array_info->get_mask, descs->ndescs,
				   count - descs->ndescs);
			bitmap_set(array_info->set_mask, descs->ndescs,
				   count - descs->ndescs);
			descs->info = array_info;
		}

		/* If there is no cache for fast bitmap processing path, continue */
		if (!array_info)
			continue;

		/* Unmark array members which don't belong to the 'fast' chip */
		if (array_info->chip != gc) {
			__clear_bit(descs->ndescs, array_info->get_mask);
			__clear_bit(descs->ndescs, array_info->set_mask);
		}
		/*
		 * Detect array members which belong to the 'fast' chip
		 * but their pins are not in hardware order.
		 */
		else if (gpio_chip_hwgpio(desc) != descs->ndescs) {
			/*
			 * Don't use fast path if all array members processed so
			 * far belong to the same chip as this one but its pin
			 * hardware number is different from its array index.
			 */
			if (bitmap_full(array_info->get_mask, descs->ndescs)) {
				array_info = NULL;
			} else {
				__clear_bit(descs->ndescs,
					    array_info->get_mask);
				__clear_bit(descs->ndescs,
					    array_info->set_mask);
			}
		} else {
			/* Exclude open drain or open source from fast output */
			if (gpiochip_line_is_open_drain(gc, descs->ndescs) ||
			    gpiochip_line_is_open_source(gc, descs->ndescs))
				__clear_bit(descs->ndescs,
					    array_info->set_mask);
			/* Identify 'fast' pins which require invertion */
			if (gpiod_is_active_low(desc))
				__set_bit(descs->ndescs,
					  array_info->invert_mask);
		}
	}
	if (array_info)
		dev_dbg(dev,
			"GPIO array info: chip=%s, size=%d, get_mask=%lx, set_mask=%lx, invert_mask=%lx\n",
			array_info->chip->label, array_info->size,
			*array_info->get_mask, *array_info->set_mask,
			*array_info->invert_mask);
	return descs;
}
EXPORT_SYMBOL_GPL(gpiod_get_array);

/**
 * gpiod_get_array_optional - obtain multiple GPIOs from a multi-index GPIO
 *                            function
 * @dev:	GPIO consumer, can be NULL for system-global GPIOs
 * @con_id:	function within the GPIO consumer
 * @flags:	optional GPIO initialization flags
 *
 * This is equivalent to gpiod_get_array(), except that when no GPIO was
 * assigned to the requested function it will return NULL.
 */
struct gpio_descs *__must_check gpiod_get_array_optional(struct device *dev,
							const char *con_id,
							enum gpiod_flags flags)
{
	struct gpio_descs *descs;

	descs = gpiod_get_array(dev, con_id, flags);
	if (gpiod_not_found(descs))
		return NULL;

	return descs;
}
EXPORT_SYMBOL_GPL(gpiod_get_array_optional);

/**
 * gpiod_put - dispose of a GPIO descriptor
 * @desc:	GPIO descriptor to dispose of
 *
 * No descriptor can be used after gpiod_put() has been called on it.
 */
void gpiod_put(struct gpio_desc *desc)
{
	if (desc)
		gpiod_free(desc);
}
EXPORT_SYMBOL_GPL(gpiod_put);

/**
 * gpiod_put_array - dispose of multiple GPIO descriptors
 * @descs:	struct gpio_descs containing an array of descriptors
 */
void gpiod_put_array(struct gpio_descs *descs)
{
	unsigned int i;

	for (i = 0; i < descs->ndescs; i++)
		gpiod_put(descs->desc[i]);

	kfree(descs);
}
EXPORT_SYMBOL_GPL(gpiod_put_array);

static int gpio_stub_drv_probe(struct device *dev)
{
	/*
	 * The DT node of some GPIO chips have a "compatible" property, but
	 * never have a struct device added and probed by a driver to register
	 * the GPIO chip with gpiolib. In such cases, fw_devlink=on will cause
	 * the consumers of the GPIO chip to get probe deferred forever because
	 * they will be waiting for a device associated with the GPIO chip
	 * firmware node to get added and bound to a driver.
	 *
	 * To allow these consumers to probe, we associate the struct
	 * gpio_device of the GPIO chip with the firmware node and then simply
	 * bind it to this stub driver.
	 */
	return 0;
}

static struct device_driver gpio_stub_drv = {
	.name = "gpio_stub_drv",
	.bus = &gpio_bus_type,
	.probe = gpio_stub_drv_probe,
};

static int __init gpiolib_dev_init(void)
{
	int ret;

	/* Register GPIO sysfs bus */
	ret = bus_register(&gpio_bus_type);
	if (ret < 0) {
		pr_err("gpiolib: could not register GPIO bus type\n");
		return ret;
	}

	ret = driver_register(&gpio_stub_drv);
	if (ret < 0) {
		pr_err("gpiolib: could not register GPIO stub driver\n");
		bus_unregister(&gpio_bus_type);
		return ret;
	}

	ret = alloc_chrdev_region(&gpio_devt, 0, GPIO_DEV_MAX, GPIOCHIP_NAME);
	if (ret < 0) {
		pr_err("gpiolib: failed to allocate char dev region\n");
		driver_unregister(&gpio_stub_drv);
		bus_unregister(&gpio_bus_type);
		return ret;
	}

	gpiolib_initialized = true;
	gpiochip_setup_devs();

#if IS_ENABLED(CONFIG_OF_DYNAMIC) && IS_ENABLED(CONFIG_OF_GPIO)
	WARN_ON(of_reconfig_notifier_register(&gpio_of_notifier));
#endif /* CONFIG_OF_DYNAMIC && CONFIG_OF_GPIO */

	return ret;
}
core_initcall(gpiolib_dev_init);

#ifdef CONFIG_DEBUG_FS

static void gpiolib_dbg_show(struct seq_file *s, struct gpio_device *gdev)
{
	struct gpio_chip	*gc = gdev->chip;
	struct gpio_desc	*desc;
	unsigned		gpio = gdev->base;
	int			value;
	bool			is_out;
	bool			is_irq;
	bool			active_low;

	for_each_gpio_desc(gc, desc) {
		if (test_bit(FLAG_REQUESTED, &desc->flags)) {
			gpiod_get_direction(desc);
			is_out = test_bit(FLAG_IS_OUT, &desc->flags);
			value = gpio_chip_get_value(gc, desc);
			is_irq = test_bit(FLAG_USED_AS_IRQ, &desc->flags);
			active_low = test_bit(FLAG_ACTIVE_LOW, &desc->flags);
			seq_printf(s, " gpio-%-3d (%-20.20s|%-20.20s) %s %s %s%s\n",
				   gpio, desc->name ?: "", desc->label,
				   is_out ? "out" : "in ",
				   value >= 0 ? (value ? "hi" : "lo") : "?  ",
				   is_irq ? "IRQ " : "",
				   active_low ? "ACTIVE LOW" : "");
		} else if (desc->name) {
			seq_printf(s, " gpio-%-3d (%-20.20s)\n", gpio, desc->name);
		}

		gpio++;
	}
}

static void *gpiolib_seq_start(struct seq_file *s, loff_t *pos)
{
	unsigned long flags;
	struct gpio_device *gdev = NULL;
	loff_t index = *pos;

	s->private = "";

	spin_lock_irqsave(&gpio_lock, flags);
	list_for_each_entry(gdev, &gpio_devices, list)
		if (index-- == 0) {
			spin_unlock_irqrestore(&gpio_lock, flags);
			return gdev;
		}
	spin_unlock_irqrestore(&gpio_lock, flags);

	return NULL;
}

static void *gpiolib_seq_next(struct seq_file *s, void *v, loff_t *pos)
{
	unsigned long flags;
	struct gpio_device *gdev = v;
	void *ret = NULL;

	spin_lock_irqsave(&gpio_lock, flags);
	if (list_is_last(&gdev->list, &gpio_devices))
		ret = NULL;
	else
		ret = list_first_entry(&gdev->list, struct gpio_device, list);
	spin_unlock_irqrestore(&gpio_lock, flags);

	s->private = "\n";
	++*pos;

	return ret;
}

static void gpiolib_seq_stop(struct seq_file *s, void *v)
{
}

static int gpiolib_seq_show(struct seq_file *s, void *v)
{
	struct gpio_device *gdev = v;
	struct gpio_chip *gc = gdev->chip;
	struct device *parent;

	if (!gc) {
		seq_printf(s, "%s%s: (dangling chip)", (char *)s->private,
			   dev_name(&gdev->dev));
		return 0;
	}

	seq_printf(s, "%s%s: GPIOs %d-%d", (char *)s->private,
		   dev_name(&gdev->dev),
		   gdev->base, gdev->base + gdev->ngpio - 1);
	parent = gc->parent;
	if (parent)
		seq_printf(s, ", parent: %s/%s",
			   parent->bus ? parent->bus->name : "no-bus",
			   dev_name(parent));
	if (gc->label)
		seq_printf(s, ", %s", gc->label);
	if (gc->can_sleep)
		seq_printf(s, ", can sleep");
	seq_printf(s, ":\n");

	if (gc->dbg_show)
		gc->dbg_show(s, gc);
	else
		gpiolib_dbg_show(s, gdev);

	return 0;
}

static const struct seq_operations gpiolib_sops = {
	.start = gpiolib_seq_start,
	.next = gpiolib_seq_next,
	.stop = gpiolib_seq_stop,
	.show = gpiolib_seq_show,
};
DEFINE_SEQ_ATTRIBUTE(gpiolib);

static int __init gpiolib_debugfs_init(void)
{
	/* /sys/kernel/debug/gpio */
	debugfs_create_file("gpio", 0444, NULL, NULL, &gpiolib_fops);
	return 0;
}
subsys_initcall(gpiolib_debugfs_init);

#endif	/* DEBUG_FS */<|MERGE_RESOLUTION|>--- conflicted
+++ resolved
@@ -207,15 +207,10 @@
 		/* found a free space? */
 		if (gdev->base >= base + ngpio)
 			break;
-<<<<<<< HEAD
-		/* nope, check the space right before the chip */
-		base = gdev->base - ngpio;
-=======
 		/* nope, check the space right after the chip */
 		base = gdev->base + gdev->ngpio;
 		if (base < GPIO_DYNAMIC_BASE)
 			base = GPIO_DYNAMIC_BASE;
->>>>>>> eb3cdb58
 	}
 
 	if (gpio_is_valid(base)) {
@@ -623,11 +618,7 @@
 		return ret;
 
 	/* From this point, the .release() function cleans up gpio_device */
-<<<<<<< HEAD
-	gdev->dev.release = gpiodevice_release;
-=======
 	gdev->dev.release = gpiodev_release;
->>>>>>> eb3cdb58
 
 	ret = gpiochip_sysfs_register(gdev);
 	if (ret)
@@ -713,18 +704,12 @@
 			       struct lock_class_key *lock_key,
 			       struct lock_class_key *request_key)
 {
-<<<<<<< HEAD
-	struct fwnode_handle *fwnode = gc->parent ? dev_fwnode(gc->parent) : NULL;
-=======
->>>>>>> eb3cdb58
 	struct gpio_device *gdev;
 	unsigned long flags;
 	unsigned int i;
 	u32 ngpios = 0;
 	int base = 0;
 	int ret = 0;
-<<<<<<< HEAD
-=======
 
 	/*
 	 * If the calling driver did not initialize firmware node, do it here
@@ -732,7 +717,6 @@
 	 */
 	if (!gc->fwnode && gc->parent)
 		gc->fwnode = dev_fwnode(gc->parent);
->>>>>>> eb3cdb58
 
 	/*
 	 * First: allocate and populate the internal stat container, and
@@ -946,11 +930,7 @@
 	gpiochip_free_valid_mask(gc);
 	if (gdev->dev.release) {
 		/* release() has been registered by gpiochip_setup_dev() */
-<<<<<<< HEAD
-		put_device(&gdev->dev);
-=======
 		gpio_device_put(gdev);
->>>>>>> eb3cdb58
 		goto err_print_message;
 	}
 err_remove_from_list:
