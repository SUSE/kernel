// SPDX-License-Identifier: GPL-2.0

#include <linux/bitmap.h>
#include <linux/kernel.h>
#include <linux/module.h>
#include <linux/interrupt.h>
#include <linux/irq.h>
#include <linux/spinlock.h>
#include <linux/list.h>
#include <linux/device.h>
#include <linux/err.h>
#include <linux/debugfs.h>
#include <linux/seq_file.h>
#include <linux/gpio.h>
#include <linux/idr.h>
#include <linux/slab.h>
#include <linux/acpi.h>
#include <linux/gpio/driver.h>
#include <linux/gpio/machine.h>
#include <linux/pinctrl/consumer.h>
#include <linux/fs.h>
#include <linux/compat.h>
#include <linux/file.h>
#include <uapi/linux/gpio.h>

#include "gpiolib.h"
#include "gpiolib-of.h"
#include "gpiolib-acpi.h"
<<<<<<< HEAD
=======
#include "gpiolib-cdev.h"
#include "gpiolib-sysfs.h"
>>>>>>> 7d2a07b7

#define CREATE_TRACE_POINTS
#include <trace/events/gpio.h>

/* Implementation infrastructure for GPIO interfaces.
 *
 * The GPIO programming interface allows for inlining speed-critical
 * get/set operations for common cases, so that access to SOC-integrated
 * GPIOs can sometimes cost only an instruction or two per bit.
 */


/* When debugging, extend minimal trust to callers and platform code.
 * Also emit diagnostic messages that may help initial bringup, when
 * board setup or driver bugs are most common.
 *
 * Otherwise, minimize overhead in what may be bitbanging codepaths.
 */
#ifdef	DEBUG
#define	extra_checks	1
#else
#define	extra_checks	0
#endif

/* Device and char device-related information */
static DEFINE_IDA(gpio_ida);
static dev_t gpio_devt;
#define GPIO_DEV_MAX 256 /* 256 GPIO chip devices supported */
static int gpio_bus_match(struct device *dev, struct device_driver *drv);
static struct bus_type gpio_bus_type = {
	.name = "gpio",
	.match = gpio_bus_match,
};

/*
 * Number of GPIOs to use for the fast path in set array
 */
#define FASTPATH_NGPIO CONFIG_GPIOLIB_FASTPATH_LIMIT

/* gpio_lock prevents conflicts during gpio_desc[] table updates.
 * While any GPIO is requested, its gpio_chip is not removable;
 * each GPIO's "requested" flag serves as a lock and refcount.
 */
DEFINE_SPINLOCK(gpio_lock);

static DEFINE_MUTEX(gpio_lookup_lock);
static LIST_HEAD(gpio_lookup_list);
LIST_HEAD(gpio_devices);

static DEFINE_MUTEX(gpio_machine_hogs_mutex);
static LIST_HEAD(gpio_machine_hogs);

static void gpiochip_free_hogs(struct gpio_chip *gc);
static int gpiochip_add_irqchip(struct gpio_chip *gc,
				struct lock_class_key *lock_key,
				struct lock_class_key *request_key);
<<<<<<< HEAD
static void gpiochip_irqchip_remove(struct gpio_chip *gpiochip);
static int gpiochip_irqchip_init_hw(struct gpio_chip *gpiochip);
static int gpiochip_irqchip_init_valid_mask(struct gpio_chip *gpiochip);
static void gpiochip_irqchip_free_valid_mask(struct gpio_chip *gpiochip);
=======
static void gpiochip_irqchip_remove(struct gpio_chip *gc);
static int gpiochip_irqchip_init_hw(struct gpio_chip *gc);
static int gpiochip_irqchip_init_valid_mask(struct gpio_chip *gc);
static void gpiochip_irqchip_free_valid_mask(struct gpio_chip *gc);
>>>>>>> 7d2a07b7

static bool gpiolib_initialized;

static inline void desc_set_label(struct gpio_desc *d, const char *label)
{
	d->label = label;
}

/**
 * gpio_to_desc - Convert a GPIO number to its descriptor
 * @gpio: global GPIO number
 *
 * Returns:
 * The GPIO descriptor associated with the given GPIO, or %NULL if no GPIO
 * with the given number exists in the system.
 */
struct gpio_desc *gpio_to_desc(unsigned gpio)
{
	struct gpio_device *gdev;
	unsigned long flags;

	spin_lock_irqsave(&gpio_lock, flags);

	list_for_each_entry(gdev, &gpio_devices, list) {
		if (gdev->base <= gpio &&
		    gdev->base + gdev->ngpio > gpio) {
			spin_unlock_irqrestore(&gpio_lock, flags);
			return &gdev->descs[gpio - gdev->base];
		}
	}

	spin_unlock_irqrestore(&gpio_lock, flags);

	if (!gpio_is_valid(gpio))
		pr_warn("invalid GPIO %d\n", gpio);

	return NULL;
}
EXPORT_SYMBOL_GPL(gpio_to_desc);

/**
 * gpiochip_get_desc - get the GPIO descriptor corresponding to the given
 *                     hardware number for this chip
 * @gc: GPIO chip
 * @hwnum: hardware number of the GPIO for this chip
 *
 * Returns:
 * A pointer to the GPIO descriptor or ``ERR_PTR(-EINVAL)`` if no GPIO exists
 * in the given chip for the specified hardware number.
 */
struct gpio_desc *gpiochip_get_desc(struct gpio_chip *gc,
				    unsigned int hwnum)
{
	struct gpio_device *gdev = gc->gpiodev;

	if (hwnum >= gdev->ngpio)
		return ERR_PTR(-EINVAL);

	return &gdev->descs[hwnum];
}
EXPORT_SYMBOL_GPL(gpiochip_get_desc);

/**
 * desc_to_gpio - convert a GPIO descriptor to the integer namespace
 * @desc: GPIO descriptor
 *
 * This should disappear in the future but is needed since we still
 * use GPIO numbers for error messages and sysfs nodes.
 *
 * Returns:
 * The global GPIO number for the GPIO specified by its descriptor.
 */
int desc_to_gpio(const struct gpio_desc *desc)
{
	return desc->gdev->base + (desc - &desc->gdev->descs[0]);
}
EXPORT_SYMBOL_GPL(desc_to_gpio);


/**
 * gpiod_to_chip - Return the GPIO chip to which a GPIO descriptor belongs
 * @desc:	descriptor to return the chip of
 */
struct gpio_chip *gpiod_to_chip(const struct gpio_desc *desc)
{
	if (!desc || !desc->gdev)
		return NULL;
	return desc->gdev->chip;
}
EXPORT_SYMBOL_GPL(gpiod_to_chip);

/* dynamic allocation of GPIOs, e.g. on a hotplugged device */
static int gpiochip_find_base(int ngpio)
{
	struct gpio_device *gdev;
	int base = ARCH_NR_GPIOS - ngpio;

	list_for_each_entry_reverse(gdev, &gpio_devices, list) {
		/* found a free space? */
		if (gdev->base + gdev->ngpio <= base)
			break;
		else
			/* nope, check the space right before the chip */
			base = gdev->base - ngpio;
	}

	if (gpio_is_valid(base)) {
		pr_debug("%s: found new base at %d\n", __func__, base);
		return base;
	} else {
		pr_err("%s: cannot find free range\n", __func__);
		return -ENOSPC;
	}
}

/**
 * gpiod_get_direction - return the current direction of a GPIO
 * @desc:	GPIO to get the direction of
 *
 * Returns 0 for output, 1 for input, or an error code in case of error.
 *
 * This function may sleep if gpiod_cansleep() is true.
 */
int gpiod_get_direction(struct gpio_desc *desc)
{
<<<<<<< HEAD
	struct gpio_chip *chip;
	unsigned offset;
=======
	struct gpio_chip *gc;
	unsigned int offset;
>>>>>>> 7d2a07b7
	int ret;

	gc = gpiod_to_chip(desc);
	offset = gpio_chip_hwgpio(desc);

	/*
	 * Open drain emulation using input mode may incorrectly report
	 * input here, fix that up.
	 */
	if (test_bit(FLAG_OPEN_DRAIN, &desc->flags) &&
	    test_bit(FLAG_IS_OUT, &desc->flags))
		return 0;

<<<<<<< HEAD
	if (!chip->get_direction)
		return -ENOTSUPP;

	ret = chip->get_direction(chip, offset);
	if (ret > 0) {
		/* GPIOF_DIR_IN, or other positive */
		ret = 1;
		clear_bit(FLAG_IS_OUT, &desc->flags);
	}
	if (ret == 0) {
		/* GPIOF_DIR_OUT */
		set_bit(FLAG_IS_OUT, &desc->flags);
	}
=======
	if (!gc->get_direction)
		return -ENOTSUPP;

	ret = gc->get_direction(gc, offset);
	if (ret < 0)
		return ret;

	/* GPIOF_DIR_IN or other positive, otherwise GPIOF_DIR_OUT */
	if (ret > 0)
		ret = 1;

	assign_bit(FLAG_IS_OUT, &desc->flags, !ret);

>>>>>>> 7d2a07b7
	return ret;
}
EXPORT_SYMBOL_GPL(gpiod_get_direction);

/*
 * Add a new chip to the global chips list, keeping the list of chips sorted
 * by range(means [base, base + ngpio - 1]) order.
 *
 * Return -EBUSY if the new chip overlaps with some other chip's integer
 * space.
 */
static int gpiodev_add_to_list(struct gpio_device *gdev)
{
	struct gpio_device *prev, *next;

	if (list_empty(&gpio_devices)) {
		/* initial entry in list */
		list_add_tail(&gdev->list, &gpio_devices);
		return 0;
	}

	next = list_entry(gpio_devices.next, struct gpio_device, list);
	if (gdev->base + gdev->ngpio <= next->base) {
		/* add before first entry */
		list_add(&gdev->list, &gpio_devices);
		return 0;
	}

	prev = list_entry(gpio_devices.prev, struct gpio_device, list);
	if (prev->base + prev->ngpio <= gdev->base) {
		/* add behind last entry */
		list_add_tail(&gdev->list, &gpio_devices);
		return 0;
	}

	list_for_each_entry_safe(prev, next, &gpio_devices, list) {
		/* at the end of the list */
		if (&next->list == &gpio_devices)
			break;

		/* add between prev and next */
		if (prev->base + prev->ngpio <= gdev->base
				&& gdev->base + gdev->ngpio <= next->base) {
			list_add(&gdev->list, &prev->list);
			return 0;
		}
	}

	dev_err(&gdev->dev, "GPIO integer space overlap, cannot add chip\n");
	return -EBUSY;
}

/*
 * Convert a GPIO name to its descriptor
 * Note that there is no guarantee that GPIO names are globally unique!
 * Hence this function will return, if it exists, a reference to the first GPIO
 * line found that matches the given name.
 */
static struct gpio_desc *gpio_name_to_desc(const char * const name)
{
	struct gpio_device *gdev;
	unsigned long flags;

	if (!name)
		return NULL;

	spin_lock_irqsave(&gpio_lock, flags);

	list_for_each_entry(gdev, &gpio_devices, list) {
		int i;

		for (i = 0; i != gdev->ngpio; ++i) {
			struct gpio_desc *desc = &gdev->descs[i];

			if (!desc->name)
				continue;

			if (!strcmp(desc->name, name)) {
				spin_unlock_irqrestore(&gpio_lock, flags);
				return desc;
			}
		}
	}

	spin_unlock_irqrestore(&gpio_lock, flags);

	return NULL;
}

/*
 * Take the names from gc->names and assign them to their GPIO descriptors.
 * Warn if a name is already used for a GPIO line on a different GPIO chip.
 *
 * Note that:
 *   1. Non-unique names are still accepted,
 *   2. Name collisions within the same GPIO chip are not reported.
 */
static int gpiochip_set_desc_names(struct gpio_chip *gc)
{
	struct gpio_device *gdev = gc->gpiodev;
	int i;

	/* First check all names if they are unique */
	for (i = 0; i != gc->ngpio; ++i) {
		struct gpio_desc *gpio;

		gpio = gpio_name_to_desc(gc->names[i]);
		if (gpio)
			dev_warn(&gdev->dev,
				 "Detected name collision for GPIO name '%s'\n",
				 gc->names[i]);
	}

	/* Then add all names to the GPIO descriptors */
	for (i = 0; i != gc->ngpio; ++i)
		gdev->descs[i].name = gc->names[i];

	return 0;
}

<<<<<<< HEAD
static unsigned long *gpiochip_allocate_mask(struct gpio_chip *chip)
{
	unsigned long *p;

	p = bitmap_alloc(chip->ngpio, GFP_KERNEL);
	if (!p)
		return NULL;

	/* Assume by default all GPIOs are valid */
	bitmap_fill(p, chip->ngpio);

	return p;
}

static int gpiochip_alloc_valid_mask(struct gpio_chip *gc)
{
	if (!(of_gpio_need_valid_mask(gc) || gc->init_valid_mask))
		return 0;

	gc->valid_mask = gpiochip_allocate_mask(gc);
	if (!gc->valid_mask)
		return -ENOMEM;

	return 0;
}

static int gpiochip_init_valid_mask(struct gpio_chip *gc)
{
	if (gc->init_valid_mask)
		return gc->init_valid_mask(gc,
					   gc->valid_mask,
					   gc->ngpio);

	return 0;
}

static void gpiochip_free_valid_mask(struct gpio_chip *gpiochip)
{
	bitmap_free(gpiochip->valid_mask);
	gpiochip->valid_mask = NULL;
}

static int gpiochip_add_pin_ranges(struct gpio_chip *gc)
{
	if (gc->add_pin_ranges)
		return gc->add_pin_ranges(gc);

	return 0;
}

bool gpiochip_line_is_valid(const struct gpio_chip *gpiochip,
				unsigned int offset)
{
	/* No mask means all valid */
	if (likely(!gpiochip->valid_mask))
		return true;
	return test_bit(offset, gpiochip->valid_mask);
}
EXPORT_SYMBOL_GPL(gpiochip_line_is_valid);

=======
>>>>>>> 7d2a07b7
/*
 * devprop_gpiochip_set_names - Set GPIO line names using device properties
 * @chip: GPIO chip whose lines should be named, if possible
 *
 * Looks for device property "gpio-line-names" and if it exists assigns
 * GPIO line names for the chip. The memory allocated for the assigned
 * names belong to the underlying firmware node and should not be released
 * by the caller.
 */
static int devprop_gpiochip_set_names(struct gpio_chip *chip)
{
	struct gpio_device *gdev = chip->gpiodev;
	struct fwnode_handle *fwnode = dev_fwnode(&gdev->dev);
	const char **names;
	int ret, i;
	int count;

	count = fwnode_property_string_array_count(fwnode, "gpio-line-names");
	if (count < 0)
		return 0;

	if (count > gdev->ngpio) {
		dev_warn(&gdev->dev, "gpio-line-names is length %d but should be at most length %d",
			 count, gdev->ngpio);
		count = gdev->ngpio;
	}

	names = kcalloc(count, sizeof(*names), GFP_KERNEL);
	if (!names)
		return -ENOMEM;

	ret = fwnode_property_read_string_array(fwnode, "gpio-line-names",
						names, count);
	if (ret < 0) {
		dev_warn(&gdev->dev, "failed to read GPIO line names\n");
		kfree(names);
		return ret;
	}

	for (i = 0; i < count; i++)
		gdev->descs[i].name = names[i];

	kfree(names);

	return 0;
}

static unsigned long *gpiochip_allocate_mask(struct gpio_chip *gc)
{
<<<<<<< HEAD
	return lineevent_ioctl(filep, cmd, (unsigned long)compat_ptr(arg));
}
#endif

static const struct file_operations lineevent_fileops = {
	.release = lineevent_release,
	.read = lineevent_read,
	.poll = lineevent_poll,
	.owner = THIS_MODULE,
	.llseek = noop_llseek,
	.unlocked_ioctl = lineevent_ioctl,
#ifdef CONFIG_COMPAT
	.compat_ioctl = lineevent_ioctl_compat,
#endif
};

static irqreturn_t lineevent_irq_thread(int irq, void *p)
{
	struct lineevent_state *le = p;
	struct gpioevent_data ge;
	int ret;

	/* Do not leak kernel stack to userspace */
	memset(&ge, 0, sizeof(ge));

	/*
	 * We may be running from a nested threaded interrupt in which case
	 * we didn't get the timestamp from lineevent_irq_handler().
	 */
	if (!le->timestamp)
		ge.timestamp = ktime_get_real_ns();
	else
		ge.timestamp = le->timestamp;

	if (le->eflags & GPIOEVENT_REQUEST_RISING_EDGE
	    && le->eflags & GPIOEVENT_REQUEST_FALLING_EDGE) {
		int level = gpiod_get_value_cansleep(le->desc);
		if (level)
			/* Emit low-to-high event */
			ge.id = GPIOEVENT_EVENT_RISING_EDGE;
		else
			/* Emit high-to-low event */
			ge.id = GPIOEVENT_EVENT_FALLING_EDGE;
	} else if (le->eflags & GPIOEVENT_REQUEST_RISING_EDGE) {
		/* Emit low-to-high event */
		ge.id = GPIOEVENT_EVENT_RISING_EDGE;
	} else if (le->eflags & GPIOEVENT_REQUEST_FALLING_EDGE) {
		/* Emit high-to-low event */
		ge.id = GPIOEVENT_EVENT_FALLING_EDGE;
	} else {
		return IRQ_NONE;
	}

	ret = kfifo_put(&le->events, ge);
	if (ret)
		wake_up_poll(&le->wait, EPOLLIN);

	return IRQ_HANDLED;
}
=======
	unsigned long *p;
>>>>>>> 7d2a07b7

	p = bitmap_alloc(gc->ngpio, GFP_KERNEL);
	if (!p)
		return NULL;

	/* Assume by default all GPIOs are valid */
	bitmap_fill(p, gc->ngpio);

	return p;
}

static int gpiochip_alloc_valid_mask(struct gpio_chip *gc)
{
	if (!(of_gpio_need_valid_mask(gc) || gc->init_valid_mask))
		return 0;

	gc->valid_mask = gpiochip_allocate_mask(gc);
	if (!gc->valid_mask)
		return -ENOMEM;

	return 0;
}

static int gpiochip_init_valid_mask(struct gpio_chip *gc)
{
	if (gc->init_valid_mask)
		return gc->init_valid_mask(gc,
					   gc->valid_mask,
					   gc->ngpio);

<<<<<<< HEAD
		/*
		 * Userspace only need to know that the kernel is using
		 * this GPIO so it can't use it.
		 */
		lineinfo.flags = 0;
		if (test_bit(FLAG_REQUESTED, &desc->flags) ||
		    test_bit(FLAG_IS_HOGGED, &desc->flags) ||
		    test_bit(FLAG_USED_AS_IRQ, &desc->flags) ||
		    test_bit(FLAG_EXPORT, &desc->flags) ||
		    test_bit(FLAG_SYSFS, &desc->flags) ||
		    !pinctrl_gpio_can_use_line(chip->base + lineinfo.line_offset))
			lineinfo.flags |= GPIOLINE_FLAG_KERNEL;
		if (test_bit(FLAG_IS_OUT, &desc->flags))
			lineinfo.flags |= GPIOLINE_FLAG_IS_OUT;
		if (test_bit(FLAG_ACTIVE_LOW, &desc->flags))
			lineinfo.flags |= GPIOLINE_FLAG_ACTIVE_LOW;
		if (test_bit(FLAG_OPEN_DRAIN, &desc->flags))
			lineinfo.flags |= (GPIOLINE_FLAG_OPEN_DRAIN |
					   GPIOLINE_FLAG_IS_OUT);
		if (test_bit(FLAG_OPEN_SOURCE, &desc->flags))
			lineinfo.flags |= (GPIOLINE_FLAG_OPEN_SOURCE |
					   GPIOLINE_FLAG_IS_OUT);

		if (copy_to_user(ip, &lineinfo, sizeof(lineinfo)))
			return -EFAULT;
		return 0;
	} else if (cmd == GPIO_GET_LINEHANDLE_IOCTL) {
		return linehandle_create(gdev, ip);
	} else if (cmd == GPIO_GET_LINEEVENT_IOCTL) {
		return lineevent_create(gdev, ip);
	}
	return -EINVAL;
=======
	return 0;
>>>>>>> 7d2a07b7
}

static void gpiochip_free_valid_mask(struct gpio_chip *gc)
{
	bitmap_free(gc->valid_mask);
	gc->valid_mask = NULL;
}

static int gpiochip_add_pin_ranges(struct gpio_chip *gc)
{
	if (gc->add_pin_ranges)
		return gc->add_pin_ranges(gc);

	return 0;
}

bool gpiochip_line_is_valid(const struct gpio_chip *gc,
				unsigned int offset)
{
	/* No mask means all valid */
	if (likely(!gc->valid_mask))
		return true;
	return test_bit(offset, gc->valid_mask);
}
EXPORT_SYMBOL_GPL(gpiochip_line_is_valid);

static void gpiodevice_release(struct device *dev)
{
	struct gpio_device *gdev = container_of(dev, struct gpio_device, dev);
	unsigned long flags;

	spin_lock_irqsave(&gpio_lock, flags);
	list_del(&gdev->list);
	spin_unlock_irqrestore(&gpio_lock, flags);

	ida_free(&gpio_ida, gdev->id);
	kfree_const(gdev->label);
	kfree(gdev->descs);
	kfree(gdev);
}

#ifdef CONFIG_GPIO_CDEV
#define gcdev_register(gdev, devt)	gpiolib_cdev_register((gdev), (devt))
#define gcdev_unregister(gdev)		gpiolib_cdev_unregister((gdev))
#else
/*
 * gpiolib_cdev_register() indirectly calls device_add(), which is still
 * required even when cdev is not selected.
 */
#define gcdev_register(gdev, devt)	device_add(&(gdev)->dev)
#define gcdev_unregister(gdev)		device_del(&(gdev)->dev)
#endif

static int gpiochip_setup_dev(struct gpio_device *gdev)
{
	int ret;
<<<<<<< HEAD

	cdev_init(&gdev->chrdev, &gpio_fileops);
	gdev->chrdev.owner = THIS_MODULE;
	gdev->dev.devt = MKDEV(MAJOR(gpio_devt), gdev->id);

	ret = cdev_device_add(&gdev->chrdev, &gdev->dev);
	if (ret)
		return ret;
=======
>>>>>>> 7d2a07b7

	ret = gcdev_register(gdev, gpio_devt);
	if (ret)
		return ret;

	ret = gpiochip_sysfs_register(gdev);
	if (ret)
		goto err_remove_device;

	/* From this point, the .release() function cleans up gpio_device */
	gdev->dev.release = gpiodevice_release;
	dev_dbg(&gdev->dev, "registered GPIOs %d to %d on %s\n", gdev->base,
		gdev->base + gdev->ngpio - 1, gdev->chip->label ? : "generic");

	return 0;

err_remove_device:
<<<<<<< HEAD
	cdev_device_del(&gdev->chrdev, &gdev->dev);
=======
	gcdev_unregister(gdev);
>>>>>>> 7d2a07b7
	return ret;
}

static void gpiochip_machine_hog(struct gpio_chip *gc, struct gpiod_hog *hog)
{
	struct gpio_desc *desc;
	int rv;

	desc = gpiochip_get_desc(gc, hog->chip_hwnum);
	if (IS_ERR(desc)) {
		chip_err(gc, "%s: unable to get GPIO desc: %ld\n", __func__,
			 PTR_ERR(desc));
		return;
	}

	if (test_bit(FLAG_IS_HOGGED, &desc->flags))
		return;

	rv = gpiod_hog(desc, hog->line_name, hog->lflags, hog->dflags);
	if (rv)
		gpiod_err(desc, "%s: unable to hog GPIO line (%s:%u): %d\n",
			  __func__, gc->label, hog->chip_hwnum, rv);
}

static void machine_gpiochip_add(struct gpio_chip *gc)
{
	struct gpiod_hog *hog;

	mutex_lock(&gpio_machine_hogs_mutex);

	list_for_each_entry(hog, &gpio_machine_hogs, list) {
		if (!strcmp(gc->label, hog->chip_label))
			gpiochip_machine_hog(gc, hog);
	}

	mutex_unlock(&gpio_machine_hogs_mutex);
}

static void gpiochip_setup_devs(void)
{
	struct gpio_device *gdev;
	int ret;

	list_for_each_entry(gdev, &gpio_devices, list) {
		ret = gpiochip_setup_dev(gdev);
		if (ret)
<<<<<<< HEAD
			pr_err("%s: Failed to initialize gpio device (%d)\n",
			       dev_name(&gdev->dev), ret);
=======
			dev_err(&gdev->dev,
				"Failed to initialize gpio device (%d)\n", ret);
>>>>>>> 7d2a07b7
	}
}

int gpiochip_add_data_with_key(struct gpio_chip *gc, void *data,
			       struct lock_class_key *lock_key,
			       struct lock_class_key *request_key)
{
	struct fwnode_handle *fwnode = gc->parent ? dev_fwnode(gc->parent) : NULL;
	unsigned long	flags;
	int		ret = 0;
	unsigned	i;
	int		base = gc->base;
	struct gpio_device *gdev;

	/*
	 * First: allocate and populate the internal stat container, and
	 * set up the struct device.
	 */
	gdev = kzalloc(sizeof(*gdev), GFP_KERNEL);
	if (!gdev)
		return -ENOMEM;
	gdev->dev.bus = &gpio_bus_type;
	gdev->dev.parent = gc->parent;
	gdev->chip = gc;
	gc->gpiodev = gdev;

	of_gpio_dev_init(gc, gdev);
	acpi_gpio_dev_init(gc, gdev);

	/*
	 * Assign fwnode depending on the result of the previous calls,
	 * if none of them succeed, assign it to the parent's one.
	 */
	gdev->dev.fwnode = dev_fwnode(&gdev->dev) ?: fwnode;

	gdev->id = ida_alloc(&gpio_ida, GFP_KERNEL);
	if (gdev->id < 0) {
		ret = gdev->id;
		goto err_free_gdev;
	}

	ret = dev_set_name(&gdev->dev, GPIOCHIP_NAME "%d", gdev->id);
	if (ret)
		goto err_free_ida;

	device_initialize(&gdev->dev);
	if (gc->parent && gc->parent->driver)
		gdev->owner = gc->parent->driver->owner;
	else if (gc->owner)
		/* TODO: remove chip->owner */
		gdev->owner = gc->owner;
	else
		gdev->owner = THIS_MODULE;

	gdev->descs = kcalloc(gc->ngpio, sizeof(gdev->descs[0]), GFP_KERNEL);
	if (!gdev->descs) {
		ret = -ENOMEM;
<<<<<<< HEAD
		goto err_free_ida;
	}

	if (chip->ngpio == 0) {
		chip_err(chip, "tried to insert a GPIO chip with zero lines\n");
=======
		goto err_free_dev_name;
	}

	if (gc->ngpio == 0) {
		chip_err(gc, "tried to insert a GPIO chip with zero lines\n");
>>>>>>> 7d2a07b7
		ret = -EINVAL;
		goto err_free_descs;
	}

	if (gc->ngpio > FASTPATH_NGPIO)
		chip_warn(gc, "line cnt %u is greater than fast path cnt %u\n",
			  gc->ngpio, FASTPATH_NGPIO);

	gdev->label = kstrdup_const(gc->label ?: "unknown", GFP_KERNEL);
	if (!gdev->label) {
		ret = -ENOMEM;
		goto err_free_descs;
	}

	gdev->ngpio = gc->ngpio;
	gdev->data = data;

	spin_lock_irqsave(&gpio_lock, flags);

	/*
	 * TODO: this allocates a Linux GPIO number base in the global
	 * GPIO numberspace for this chip. In the long run we want to
	 * get *rid* of this numberspace and use only descriptors, but
	 * it may be a pipe dream. It will not happen before we get rid
	 * of the sysfs interface anyways.
	 */
	if (base < 0) {
		base = gpiochip_find_base(gc->ngpio);
		if (base < 0) {
			ret = base;
			spin_unlock_irqrestore(&gpio_lock, flags);
			goto err_free_label;
		}
		/*
		 * TODO: it should not be necessary to reflect the assigned
		 * base outside of the GPIO subsystem. Go over drivers and
		 * see if anyone makes use of this, else drop this and assign
		 * a poison instead.
		 */
		gc->base = base;
	}
	gdev->base = base;

	ret = gpiodev_add_to_list(gdev);
	if (ret) {
		spin_unlock_irqrestore(&gpio_lock, flags);
		goto err_free_label;
	}

	for (i = 0; i < gc->ngpio; i++)
		gdev->descs[i].gdev = gdev;

	spin_unlock_irqrestore(&gpio_lock, flags);

	BLOCKING_INIT_NOTIFIER_HEAD(&gdev->notifier);

#ifdef CONFIG_PINCTRL
	INIT_LIST_HEAD(&gdev->pin_ranges);
#endif

<<<<<<< HEAD
	ret = gpiochip_set_desc_names(chip);
	if (ret)
		goto err_remove_from_list;

	ret = gpiochip_alloc_valid_mask(chip);
	if (ret)
		goto err_remove_from_list;

	ret = of_gpiochip_add(chip);
	if (ret)
		goto err_free_gpiochip_mask;

	ret = gpiochip_init_valid_mask(chip);
=======
	if (gc->names)
		ret = gpiochip_set_desc_names(gc);
	else
		ret = devprop_gpiochip_set_names(gc);
	if (ret)
		goto err_remove_from_list;

	ret = gpiochip_alloc_valid_mask(gc);
	if (ret)
		goto err_remove_from_list;

	ret = of_gpiochip_add(gc);
	if (ret)
		goto err_free_gpiochip_mask;

	ret = gpiochip_init_valid_mask(gc);
>>>>>>> 7d2a07b7
	if (ret)
		goto err_remove_of_chip;

	for (i = 0; i < gc->ngpio; i++) {
		struct gpio_desc *desc = &gdev->descs[i];

		if (gc->get_direction && gpiochip_line_is_valid(gc, i)) {
			assign_bit(FLAG_IS_OUT,
				   &desc->flags, !gc->get_direction(gc, i));
		} else {
			assign_bit(FLAG_IS_OUT,
				   &desc->flags, !gc->direction_input);
		}
	}

<<<<<<< HEAD
	ret = gpiochip_add_pin_ranges(chip);
	if (ret)
		goto err_remove_of_chip;

	acpi_gpiochip_add(chip);
=======
	ret = gpiochip_add_pin_ranges(gc);
	if (ret)
		goto err_remove_of_chip;

	acpi_gpiochip_add(gc);

	machine_gpiochip_add(gc);
>>>>>>> 7d2a07b7

	ret = gpiochip_irqchip_init_valid_mask(gc);
	if (ret)
		goto err_remove_acpi_chip;

<<<<<<< HEAD
	ret = gpiochip_irqchip_init_hw(chip);
	if (ret)
		goto err_remove_acpi_chip;

	ret = gpiochip_irqchip_init_valid_mask(chip);
	if (ret)
		goto err_remove_acpi_chip;

	ret = gpiochip_add_irqchip(chip, lock_key, request_key);
=======
	ret = gpiochip_irqchip_init_hw(gc);
	if (ret)
		goto err_remove_acpi_chip;

	ret = gpiochip_add_irqchip(gc, lock_key, request_key);
>>>>>>> 7d2a07b7
	if (ret)
		goto err_remove_irqchip_mask;

	/*
	 * By first adding the chardev, and then adding the device,
	 * we get a device node entry in sysfs under
	 * /sys/bus/gpio/devices/gpiochipN/dev that can be used for
	 * coldplug of device nodes and other udev business.
	 * We can do this only if gpiolib has been initialized.
	 * Otherwise, defer until later.
	 */
	if (gpiolib_initialized) {
		ret = gpiochip_setup_dev(gdev);
		if (ret)
			goto err_remove_irqchip;
	}
	return 0;

err_remove_irqchip:
	gpiochip_irqchip_remove(gc);
err_remove_irqchip_mask:
	gpiochip_irqchip_free_valid_mask(gc);
err_remove_acpi_chip:
	acpi_gpiochip_remove(gc);
err_remove_of_chip:
	gpiochip_free_hogs(gc);
	of_gpiochip_remove(gc);
err_free_gpiochip_mask:
<<<<<<< HEAD
	gpiochip_remove_pin_ranges(chip);
	gpiochip_free_valid_mask(chip);
=======
	gpiochip_remove_pin_ranges(gc);
	gpiochip_free_valid_mask(gc);
>>>>>>> 7d2a07b7
err_remove_from_list:
	spin_lock_irqsave(&gpio_lock, flags);
	list_del(&gdev->list);
	spin_unlock_irqrestore(&gpio_lock, flags);
err_free_label:
	kfree_const(gdev->label);
err_free_descs:
	kfree(gdev->descs);
err_free_dev_name:
	kfree(dev_name(&gdev->dev));
err_free_ida:
	ida_free(&gpio_ida, gdev->id);
err_free_gdev:
	/* failures here can mean systems won't boot... */
<<<<<<< HEAD
	pr_err("%s: GPIOs %d..%d (%s) failed to register, %d\n", __func__,
	       gdev->base, gdev->base + gdev->ngpio - 1,
	       chip->label ? : "generic", ret);
=======
	if (ret != -EPROBE_DEFER) {
		pr_err("%s: GPIOs %d..%d (%s) failed to register, %d\n", __func__,
		       gdev->base, gdev->base + gdev->ngpio - 1,
		       gc->label ? : "generic", ret);
	}
>>>>>>> 7d2a07b7
	kfree(gdev);
	return ret;
}
EXPORT_SYMBOL_GPL(gpiochip_add_data_with_key);

/**
 * gpiochip_get_data() - get per-subdriver data for the chip
 * @gc: GPIO chip
 *
 * Returns:
 * The per-subdriver data for the chip.
 */
void *gpiochip_get_data(struct gpio_chip *gc)
{
	return gc->gpiodev->data;
}
EXPORT_SYMBOL_GPL(gpiochip_get_data);

/**
 * gpiochip_remove() - unregister a gpio_chip
 * @gc: the chip to unregister
 *
 * A gpio_chip with any GPIOs still requested may not be removed.
 */
void gpiochip_remove(struct gpio_chip *gc)
{
	struct gpio_device *gdev = gc->gpiodev;
	unsigned long	flags;
	unsigned int	i;

	/* FIXME: should the legacy sysfs handling be moved to gpio_device? */
	gpiochip_sysfs_unregister(gdev);
	gpiochip_free_hogs(gc);
	/* Numb the device, cancelling all outstanding operations */
	gdev->chip = NULL;
<<<<<<< HEAD
	gpiochip_irqchip_remove(chip);
	acpi_gpiochip_remove(chip);
	of_gpiochip_remove(chip);
	gpiochip_remove_pin_ranges(chip);
	gpiochip_free_valid_mask(chip);
=======
	gpiochip_irqchip_remove(gc);
	acpi_gpiochip_remove(gc);
	of_gpiochip_remove(gc);
	gpiochip_remove_pin_ranges(gc);
	gpiochip_free_valid_mask(gc);
>>>>>>> 7d2a07b7
	/*
	 * We accept no more calls into the driver from this point, so
	 * NULL the driver data pointer
	 */
	gdev->data = NULL;

	spin_lock_irqsave(&gpio_lock, flags);
	for (i = 0; i < gdev->ngpio; i++) {
		if (gpiochip_is_requested(gc, i))
			break;
	}
	spin_unlock_irqrestore(&gpio_lock, flags);

	if (i != gdev->ngpio)
		dev_crit(&gdev->dev,
			 "REMOVING GPIOCHIP WITH GPIOS STILL REQUESTED\n");

	/*
	 * The gpiochip side puts its use of the device to rest here:
	 * if there are no userspace clients, the chardev and device will
	 * be removed, else it will be dangling until the last user is
	 * gone.
	 */
	gcdev_unregister(gdev);
	put_device(&gdev->dev);
}
EXPORT_SYMBOL_GPL(gpiochip_remove);

/**
 * gpiochip_find() - iterator for locating a specific gpio_chip
 * @data: data to pass to match function
 * @match: Callback function to check gpio_chip
 *
 * Similar to bus_find_device.  It returns a reference to a gpio_chip as
 * determined by a user supplied @match callback.  The callback should return
 * 0 if the device doesn't match and non-zero if it does.  If the callback is
 * non-zero, this function will return to the caller and not iterate over any
 * more gpio_chips.
 */
struct gpio_chip *gpiochip_find(void *data,
				int (*match)(struct gpio_chip *gc,
					     void *data))
{
	struct gpio_device *gdev;
	struct gpio_chip *gc = NULL;
	unsigned long flags;

	spin_lock_irqsave(&gpio_lock, flags);
	list_for_each_entry(gdev, &gpio_devices, list)
		if (gdev->chip && match(gdev->chip, data)) {
			gc = gdev->chip;
			break;
		}

	spin_unlock_irqrestore(&gpio_lock, flags);

	return gc;
}
EXPORT_SYMBOL_GPL(gpiochip_find);

static int gpiochip_match_name(struct gpio_chip *gc, void *data)
{
	const char *name = data;

	return !strcmp(gc->label, name);
}

static struct gpio_chip *find_chip_by_name(const char *name)
{
	return gpiochip_find((void *)name, gpiochip_match_name);
}

#ifdef CONFIG_GPIOLIB_IRQCHIP

/*
 * The following is irqchip helper code for gpiochips.
 */

static int gpiochip_irqchip_init_hw(struct gpio_chip *gc)
{
	struct gpio_irq_chip *girq = &gc->irq;

	if (!girq->init_hw)
		return 0;

	return girq->init_hw(gc);
}

static int gpiochip_irqchip_init_valid_mask(struct gpio_chip *gc)
{
	struct gpio_irq_chip *girq = &gc->irq;

	if (!girq->init_valid_mask)
		return 0;

	girq->valid_mask = gpiochip_allocate_mask(gc);
	if (!girq->valid_mask)
		return -ENOMEM;

	girq->init_valid_mask(gc, girq->valid_mask, gc->ngpio);

	return 0;
}

static void gpiochip_irqchip_free_valid_mask(struct gpio_chip *gc)
{
<<<<<<< HEAD
	bitmap_free(gpiochip->irq.valid_mask);
	gpiochip->irq.valid_mask = NULL;
=======
	bitmap_free(gc->irq.valid_mask);
	gc->irq.valid_mask = NULL;
>>>>>>> 7d2a07b7
}

bool gpiochip_irqchip_irq_valid(const struct gpio_chip *gc,
				unsigned int offset)
{
	if (!gpiochip_line_is_valid(gc, offset))
		return false;
	/* No mask means all valid */
	if (likely(!gc->irq.valid_mask))
		return true;
	return test_bit(offset, gc->irq.valid_mask);
}
EXPORT_SYMBOL_GPL(gpiochip_irqchip_irq_valid);

#ifdef CONFIG_IRQ_DOMAIN_HIERARCHY

/**
 * gpiochip_set_hierarchical_irqchip() - connects a hierarchical irqchip
 * to a gpiochip
 * @gc: the gpiochip to set the irqchip hierarchical handler to
 * @irqchip: the irqchip to handle this level of the hierarchy, the interrupt
 * will then percolate up to the parent
 */
static void gpiochip_set_hierarchical_irqchip(struct gpio_chip *gc,
					      struct irq_chip *irqchip)
{
	/* DT will deal with mapping each IRQ as we go along */
	if (is_of_node(gc->irq.fwnode))
		return;

	/*
	 * This is for legacy and boardfile "irqchip" fwnodes: allocate
	 * irqs upfront instead of dynamically since we don't have the
	 * dynamic type of allocation that hardware description languages
	 * provide. Once all GPIO drivers using board files are gone from
	 * the kernel we can delete this code, but for a transitional period
	 * it is necessary to keep this around.
	 */
	if (is_fwnode_irqchip(gc->irq.fwnode)) {
		int i;
		int ret;

		for (i = 0; i < gc->ngpio; i++) {
			struct irq_fwspec fwspec;
			unsigned int parent_hwirq;
			unsigned int parent_type;
			struct gpio_irq_chip *girq = &gc->irq;

			/*
			 * We call the child to parent translation function
			 * only to check if the child IRQ is valid or not.
			 * Just pick the rising edge type here as that is what
			 * we likely need to support.
			 */
			ret = girq->child_to_parent_hwirq(gc, i,
							  IRQ_TYPE_EDGE_RISING,
							  &parent_hwirq,
							  &parent_type);
			if (ret) {
				chip_err(gc, "skip set-up on hwirq %d\n",
					 i);
				continue;
			}

			fwspec.fwnode = gc->irq.fwnode;
			/* This is the hwirq for the GPIO line side of things */
			fwspec.param[0] = girq->child_offset_to_irq(gc, i);
			/* Just pick something */
			fwspec.param[1] = IRQ_TYPE_EDGE_RISING;
			fwspec.param_count = 2;
			ret = __irq_domain_alloc_irqs(gc->irq.domain,
						      /* just pick something */
						      -1,
						      1,
						      NUMA_NO_NODE,
						      &fwspec,
						      false,
						      NULL);
			if (ret < 0) {
				chip_err(gc,
					 "can not allocate irq for GPIO line %d parent hwirq %d in hierarchy domain: %d\n",
					 i, parent_hwirq,
					 ret);
			}
		}
	}

	chip_err(gc, "%s unknown fwnode type proceed anyway\n", __func__);

	return;
}

static int gpiochip_hierarchy_irq_domain_translate(struct irq_domain *d,
						   struct irq_fwspec *fwspec,
						   unsigned long *hwirq,
						   unsigned int *type)
{
	/* We support standard DT translation */
	if (is_of_node(fwspec->fwnode) && fwspec->param_count == 2) {
		return irq_domain_translate_twocell(d, fwspec, hwirq, type);
	}

	/* This is for board files and others not using DT */
	if (is_fwnode_irqchip(fwspec->fwnode)) {
		int ret;

		ret = irq_domain_translate_twocell(d, fwspec, hwirq, type);
		if (ret)
			return ret;
		WARN_ON(*type == IRQ_TYPE_NONE);
		return 0;
	}
	return -EINVAL;
}

static int gpiochip_hierarchy_irq_domain_alloc(struct irq_domain *d,
					       unsigned int irq,
					       unsigned int nr_irqs,
					       void *data)
{
	struct gpio_chip *gc = d->host_data;
	irq_hw_number_t hwirq;
	unsigned int type = IRQ_TYPE_NONE;
	struct irq_fwspec *fwspec = data;
	void *parent_arg;
	unsigned int parent_hwirq;
	unsigned int parent_type;
	struct gpio_irq_chip *girq = &gc->irq;
	int ret;

	/*
	 * The nr_irqs parameter is always one except for PCI multi-MSI
	 * so this should not happen.
	 */
	WARN_ON(nr_irqs != 1);

	ret = gc->irq.child_irq_domain_ops.translate(d, fwspec, &hwirq, &type);
	if (ret)
		return ret;

	chip_dbg(gc, "allocate IRQ %d, hwirq %lu\n", irq,  hwirq);

	ret = girq->child_to_parent_hwirq(gc, hwirq, type,
					  &parent_hwirq, &parent_type);
	if (ret) {
		chip_err(gc, "can't look up hwirq %lu\n", hwirq);
		return ret;
	}
	chip_dbg(gc, "found parent hwirq %u\n", parent_hwirq);

	/*
	 * We set handle_bad_irq because the .set_type() should
	 * always be invoked and set the right type of handler.
	 */
	irq_domain_set_info(d,
			    irq,
			    hwirq,
			    gc->irq.chip,
			    gc,
			    girq->handler,
			    NULL, NULL);
	irq_set_probe(irq);

	/* This parent only handles asserted level IRQs */
	parent_arg = girq->populate_parent_alloc_arg(gc, parent_hwirq, parent_type);
	if (!parent_arg)
		return -ENOMEM;

	chip_dbg(gc, "alloc_irqs_parent for %d parent hwirq %d\n",
		  irq, parent_hwirq);
	irq_set_lockdep_class(irq, gc->irq.lock_key, gc->irq.request_key);
	ret = irq_domain_alloc_irqs_parent(d, irq, 1, parent_arg);
	/*
	 * If the parent irqdomain is msi, the interrupts have already
	 * been allocated, so the EEXIST is good.
	 */
	if (irq_domain_is_msi(d->parent) && (ret == -EEXIST))
		ret = 0;
	if (ret)
		chip_err(gc,
			 "failed to allocate parent hwirq %d for hwirq %lu\n",
			 parent_hwirq, hwirq);

	kfree(parent_arg);
	return ret;
}

static unsigned int gpiochip_child_offset_to_irq_noop(struct gpio_chip *gc,
						      unsigned int offset)
{
	return offset;
}

static void gpiochip_hierarchy_setup_domain_ops(struct irq_domain_ops *ops)
{
	ops->activate = gpiochip_irq_domain_activate;
	ops->deactivate = gpiochip_irq_domain_deactivate;
	ops->alloc = gpiochip_hierarchy_irq_domain_alloc;
	ops->free = irq_domain_free_irqs_common;

	/*
	 * We only allow overriding the translate() function for
	 * hierarchical chips, and this should only be done if the user
	 * really need something other than 1:1 translation.
	 */
	if (!ops->translate)
		ops->translate = gpiochip_hierarchy_irq_domain_translate;
}

static int gpiochip_hierarchy_add_domain(struct gpio_chip *gc)
{
	if (!gc->irq.child_to_parent_hwirq ||
	    !gc->irq.fwnode) {
		chip_err(gc, "missing irqdomain vital data\n");
		return -EINVAL;
	}

	if (!gc->irq.child_offset_to_irq)
		gc->irq.child_offset_to_irq = gpiochip_child_offset_to_irq_noop;

	if (!gc->irq.populate_parent_alloc_arg)
		gc->irq.populate_parent_alloc_arg =
			gpiochip_populate_parent_fwspec_twocell;

	gpiochip_hierarchy_setup_domain_ops(&gc->irq.child_irq_domain_ops);

	gc->irq.domain = irq_domain_create_hierarchy(
		gc->irq.parent_domain,
		0,
		gc->ngpio,
		gc->irq.fwnode,
		&gc->irq.child_irq_domain_ops,
		gc);

	if (!gc->irq.domain)
		return -ENOMEM;

	gpiochip_set_hierarchical_irqchip(gc, gc->irq.chip);

	return 0;
}

static bool gpiochip_hierarchy_is_hierarchical(struct gpio_chip *gc)
{
	return !!gc->irq.parent_domain;
}

void *gpiochip_populate_parent_fwspec_twocell(struct gpio_chip *gc,
					     unsigned int parent_hwirq,
					     unsigned int parent_type)
{
	struct irq_fwspec *fwspec;

	fwspec = kmalloc(sizeof(*fwspec), GFP_KERNEL);
	if (!fwspec)
		return NULL;

	fwspec->fwnode = gc->irq.parent_domain->fwnode;
	fwspec->param_count = 2;
	fwspec->param[0] = parent_hwirq;
	fwspec->param[1] = parent_type;

	return fwspec;
}
EXPORT_SYMBOL_GPL(gpiochip_populate_parent_fwspec_twocell);

void *gpiochip_populate_parent_fwspec_fourcell(struct gpio_chip *gc,
					      unsigned int parent_hwirq,
					      unsigned int parent_type)
{
	struct irq_fwspec *fwspec;

	fwspec = kmalloc(sizeof(*fwspec), GFP_KERNEL);
	if (!fwspec)
		return NULL;

	fwspec->fwnode = gc->irq.parent_domain->fwnode;
	fwspec->param_count = 4;
	fwspec->param[0] = 0;
	fwspec->param[1] = parent_hwirq;
	fwspec->param[2] = 0;
	fwspec->param[3] = parent_type;

	return fwspec;
}
EXPORT_SYMBOL_GPL(gpiochip_populate_parent_fwspec_fourcell);

#else

static int gpiochip_hierarchy_add_domain(struct gpio_chip *gc)
{
	return -EINVAL;
}

static bool gpiochip_hierarchy_is_hierarchical(struct gpio_chip *gc)
{
	return false;
}

#endif /* CONFIG_IRQ_DOMAIN_HIERARCHY */

#ifdef CONFIG_IRQ_DOMAIN_HIERARCHY

/**
 * gpiochip_set_hierarchical_irqchip() - connects a hierarchical irqchip
 * to a gpiochip
 * @gc: the gpiochip to set the irqchip hierarchical handler to
 * @irqchip: the irqchip to handle this level of the hierarchy, the interrupt
 * will then percolate up to the parent
 */
static void gpiochip_set_hierarchical_irqchip(struct gpio_chip *gc,
					      struct irq_chip *irqchip)
{
	/* DT will deal with mapping each IRQ as we go along */
	if (is_of_node(gc->irq.fwnode))
		return;

	/*
	 * This is for legacy and boardfile "irqchip" fwnodes: allocate
	 * irqs upfront instead of dynamically since we don't have the
	 * dynamic type of allocation that hardware description languages
	 * provide. Once all GPIO drivers using board files are gone from
	 * the kernel we can delete this code, but for a transitional period
	 * it is necessary to keep this around.
	 */
	if (is_fwnode_irqchip(gc->irq.fwnode)) {
		int i;
		int ret;

		for (i = 0; i < gc->ngpio; i++) {
			struct irq_fwspec fwspec;
			unsigned int parent_hwirq;
			unsigned int parent_type;
			struct gpio_irq_chip *girq = &gc->irq;

			/*
			 * We call the child to parent translation function
			 * only to check if the child IRQ is valid or not.
			 * Just pick the rising edge type here as that is what
			 * we likely need to support.
			 */
			ret = girq->child_to_parent_hwirq(gc, i,
							  IRQ_TYPE_EDGE_RISING,
							  &parent_hwirq,
							  &parent_type);
			if (ret) {
				chip_err(gc, "skip set-up on hwirq %d\n",
					 i);
				continue;
			}

			fwspec.fwnode = gc->irq.fwnode;
			/* This is the hwirq for the GPIO line side of things */
			fwspec.param[0] = girq->child_offset_to_irq(gc, i);
			/* Just pick something */
			fwspec.param[1] = IRQ_TYPE_EDGE_RISING;
			fwspec.param_count = 2;
			ret = __irq_domain_alloc_irqs(gc->irq.domain,
						      /* just pick something */
						      -1,
						      1,
						      NUMA_NO_NODE,
						      &fwspec,
						      false,
						      NULL);
			if (ret < 0) {
				chip_err(gc,
					 "can not allocate irq for GPIO line %d parent hwirq %d in hierarchy domain: %d\n",
					 i, parent_hwirq,
					 ret);
			}
		}
	}

	chip_err(gc, "%s unknown fwnode type proceed anyway\n", __func__);

	return;
}

static int gpiochip_hierarchy_irq_domain_translate(struct irq_domain *d,
						   struct irq_fwspec *fwspec,
						   unsigned long *hwirq,
						   unsigned int *type)
{
	/* We support standard DT translation */
	if (is_of_node(fwspec->fwnode) && fwspec->param_count == 2) {
		return irq_domain_translate_twocell(d, fwspec, hwirq, type);
	}

	/* This is for board files and others not using DT */
	if (is_fwnode_irqchip(fwspec->fwnode)) {
		int ret;

		ret = irq_domain_translate_twocell(d, fwspec, hwirq, type);
		if (ret)
			return ret;
		WARN_ON(*type == IRQ_TYPE_NONE);
		return 0;
	}
	return -EINVAL;
}

static int gpiochip_hierarchy_irq_domain_alloc(struct irq_domain *d,
					       unsigned int irq,
					       unsigned int nr_irqs,
					       void *data)
{
	struct gpio_chip *gc = d->host_data;
	irq_hw_number_t hwirq;
	unsigned int type = IRQ_TYPE_NONE;
	struct irq_fwspec *fwspec = data;
	void *parent_arg;
	unsigned int parent_hwirq;
	unsigned int parent_type;
	struct gpio_irq_chip *girq = &gc->irq;
	int ret;

	/*
	 * The nr_irqs parameter is always one except for PCI multi-MSI
	 * so this should not happen.
	 */
	WARN_ON(nr_irqs != 1);

	ret = gc->irq.child_irq_domain_ops.translate(d, fwspec, &hwirq, &type);
	if (ret)
		return ret;

	chip_info(gc, "allocate IRQ %d, hwirq %lu\n", irq,  hwirq);

	ret = girq->child_to_parent_hwirq(gc, hwirq, type,
					  &parent_hwirq, &parent_type);
	if (ret) {
		chip_err(gc, "can't look up hwirq %lu\n", hwirq);
		return ret;
	}
	chip_info(gc, "found parent hwirq %u\n", parent_hwirq);

	/*
	 * We set handle_bad_irq because the .set_type() should
	 * always be invoked and set the right type of handler.
	 */
	irq_domain_set_info(d,
			    irq,
			    hwirq,
			    gc->irq.chip,
			    gc,
			    girq->handler,
			    NULL, NULL);
	irq_set_probe(irq);

	/* This parent only handles asserted level IRQs */
	parent_arg = girq->populate_parent_alloc_arg(gc, parent_hwirq, parent_type);
	if (!parent_arg)
		return -ENOMEM;

	chip_info(gc, "alloc_irqs_parent for %d parent hwirq %d\n",
		  irq, parent_hwirq);
	irq_set_lockdep_class(irq, gc->irq.lock_key, gc->irq.request_key);
	ret = irq_domain_alloc_irqs_parent(d, irq, 1, parent_arg);
	/*
	 * If the parent irqdomain is msi, the interrupts have already
	 * been allocated, so the EEXIST is good.
	 */
	if (irq_domain_is_msi(d->parent) && (ret == -EEXIST))
		ret = 0;
	if (ret)
		chip_err(gc,
			 "failed to allocate parent hwirq %d for hwirq %lu\n",
			 parent_hwirq, hwirq);

	kfree(parent_arg);
	return ret;
}

static unsigned int gpiochip_child_offset_to_irq_noop(struct gpio_chip *chip,
						      unsigned int offset)
{
	return offset;
}

static void gpiochip_hierarchy_setup_domain_ops(struct irq_domain_ops *ops)
{
	ops->activate = gpiochip_irq_domain_activate;
	ops->deactivate = gpiochip_irq_domain_deactivate;
	ops->alloc = gpiochip_hierarchy_irq_domain_alloc;
	ops->free = irq_domain_free_irqs_common;

	/*
	 * We only allow overriding the translate() function for
	 * hierarchical chips, and this should only be done if the user
	 * really need something other than 1:1 translation.
	 */
	if (!ops->translate)
		ops->translate = gpiochip_hierarchy_irq_domain_translate;
}

static int gpiochip_hierarchy_add_domain(struct gpio_chip *gc)
{
	if (!gc->irq.child_to_parent_hwirq ||
	    !gc->irq.fwnode) {
		chip_err(gc, "missing irqdomain vital data\n");
		return -EINVAL;
	}

	if (!gc->irq.child_offset_to_irq)
		gc->irq.child_offset_to_irq = gpiochip_child_offset_to_irq_noop;

	if (!gc->irq.populate_parent_alloc_arg)
		gc->irq.populate_parent_alloc_arg =
			gpiochip_populate_parent_fwspec_twocell;

	gpiochip_hierarchy_setup_domain_ops(&gc->irq.child_irq_domain_ops);

	gc->irq.domain = irq_domain_create_hierarchy(
		gc->irq.parent_domain,
		0,
		gc->ngpio,
		gc->irq.fwnode,
		&gc->irq.child_irq_domain_ops,
		gc);

	if (!gc->irq.domain)
		return -ENOMEM;

	gpiochip_set_hierarchical_irqchip(gc, gc->irq.chip);

	return 0;
}

static bool gpiochip_hierarchy_is_hierarchical(struct gpio_chip *gc)
{
	return !!gc->irq.parent_domain;
}

void *gpiochip_populate_parent_fwspec_twocell(struct gpio_chip *chip,
					     unsigned int parent_hwirq,
					     unsigned int parent_type)
{
	struct irq_fwspec *fwspec;

	fwspec = kmalloc(sizeof(*fwspec), GFP_KERNEL);
	if (!fwspec)
		return NULL;

	fwspec->fwnode = chip->irq.parent_domain->fwnode;
	fwspec->param_count = 2;
	fwspec->param[0] = parent_hwirq;
	fwspec->param[1] = parent_type;

	return fwspec;
}
EXPORT_SYMBOL_GPL(gpiochip_populate_parent_fwspec_twocell);

void *gpiochip_populate_parent_fwspec_fourcell(struct gpio_chip *chip,
					      unsigned int parent_hwirq,
					      unsigned int parent_type)
{
	struct irq_fwspec *fwspec;

	fwspec = kmalloc(sizeof(*fwspec), GFP_KERNEL);
	if (!fwspec)
		return NULL;

	fwspec->fwnode = chip->irq.parent_domain->fwnode;
	fwspec->param_count = 4;
	fwspec->param[0] = 0;
	fwspec->param[1] = parent_hwirq;
	fwspec->param[2] = 0;
	fwspec->param[3] = parent_type;

	return fwspec;
}
EXPORT_SYMBOL_GPL(gpiochip_populate_parent_fwspec_fourcell);

#else

static int gpiochip_hierarchy_add_domain(struct gpio_chip *gc)
{
	return -EINVAL;
}

static bool gpiochip_hierarchy_is_hierarchical(struct gpio_chip *gc)
{
	return false;
}

#endif /* CONFIG_IRQ_DOMAIN_HIERARCHY */

/**
 * gpiochip_irq_map() - maps an IRQ into a GPIO irqchip
 * @d: the irqdomain used by this irqchip
 * @irq: the global irq number used by this GPIO irqchip irq
 * @hwirq: the local IRQ/GPIO line offset on this gpiochip
 *
 * This function will set up the mapping for a certain IRQ line on a
 * gpiochip by assigning the gpiochip as chip data, and using the irqchip
 * stored inside the gpiochip.
 */
int gpiochip_irq_map(struct irq_domain *d, unsigned int irq,
		     irq_hw_number_t hwirq)
{
<<<<<<< HEAD
	struct gpio_chip *chip = d->host_data;
=======
	struct gpio_chip *gc = d->host_data;
>>>>>>> 7d2a07b7
	int ret = 0;

	if (!gpiochip_irqchip_irq_valid(gc, hwirq))
		return -ENXIO;

	irq_set_chip_data(irq, gc);
	/*
	 * This lock class tells lockdep that GPIO irqs are in a different
	 * category than their parents, so it won't report false recursion.
	 */
	irq_set_lockdep_class(irq, gc->irq.lock_key, gc->irq.request_key);
	irq_set_chip_and_handler(irq, gc->irq.chip, gc->irq.handler);
	/* Chips that use nested thread handlers have them marked */
	if (gc->irq.threaded)
		irq_set_nested_thread(irq, 1);
	irq_set_noprobe(irq);

<<<<<<< HEAD
	if (chip->irq.num_parents == 1)
		ret = irq_set_parent(irq, chip->irq.parents[0]);
	else if (chip->irq.map)
		ret = irq_set_parent(irq, chip->irq.map[hwirq]);
=======
	if (gc->irq.num_parents == 1)
		ret = irq_set_parent(irq, gc->irq.parents[0]);
	else if (gc->irq.map)
		ret = irq_set_parent(irq, gc->irq.map[hwirq]);
>>>>>>> 7d2a07b7

	if (ret < 0)
		return ret;

	/*
	 * No set-up of the hardware will happen if IRQ_TYPE_NONE
	 * is passed as default type.
	 */
	if (gc->irq.default_type != IRQ_TYPE_NONE)
		irq_set_irq_type(irq, gc->irq.default_type);

	return 0;
}
EXPORT_SYMBOL_GPL(gpiochip_irq_map);

void gpiochip_irq_unmap(struct irq_domain *d, unsigned int irq)
{
	struct gpio_chip *gc = d->host_data;

	if (gc->irq.threaded)
		irq_set_nested_thread(irq, 0);
	irq_set_chip_and_handler(irq, NULL, NULL);
	irq_set_chip_data(irq, NULL);
}
EXPORT_SYMBOL_GPL(gpiochip_irq_unmap);

static const struct irq_domain_ops gpiochip_domain_ops = {
	.map	= gpiochip_irq_map,
	.unmap	= gpiochip_irq_unmap,
	/* Virtually all GPIO irqchips are twocell:ed */
	.xlate	= irq_domain_xlate_twocell,
};

/*
 * TODO: move these activate/deactivate in under the hierarchicial
 * irqchip implementation as static once SPMI and SSBI (all external
 * users) are phased over.
 */
/**
 * gpiochip_irq_domain_activate() - Lock a GPIO to be used as an IRQ
 * @domain: The IRQ domain used by this IRQ chip
 * @data: Outermost irq_data associated with the IRQ
 * @reserve: If set, only reserve an interrupt vector instead of assigning one
 *
 * This function is a wrapper that calls gpiochip_lock_as_irq() and is to be
 * used as the activate function for the &struct irq_domain_ops. The host_data
 * for the IRQ domain must be the &struct gpio_chip.
 */
int gpiochip_irq_domain_activate(struct irq_domain *domain,
				 struct irq_data *data, bool reserve)
{
	struct gpio_chip *gc = domain->host_data;

	return gpiochip_lock_as_irq(gc, data->hwirq);
}
EXPORT_SYMBOL_GPL(gpiochip_irq_domain_activate);

/**
 * gpiochip_irq_domain_deactivate() - Unlock a GPIO used as an IRQ
 * @domain: The IRQ domain used by this IRQ chip
 * @data: Outermost irq_data associated with the IRQ
 *
 * This function is a wrapper that will call gpiochip_unlock_as_irq() and is to
 * be used as the deactivate function for the &struct irq_domain_ops. The
 * host_data for the IRQ domain must be the &struct gpio_chip.
 */
void gpiochip_irq_domain_deactivate(struct irq_domain *domain,
				    struct irq_data *data)
{
	struct gpio_chip *gc = domain->host_data;

	return gpiochip_unlock_as_irq(gc, data->hwirq);
}
EXPORT_SYMBOL_GPL(gpiochip_irq_domain_deactivate);

static int gpiochip_to_irq(struct gpio_chip *gc, unsigned int offset)
{
<<<<<<< HEAD
	struct irq_domain *domain = chip->irq.domain;

	if (!gpiochip_irqchip_irq_valid(chip, offset))
=======
	struct irq_domain *domain = gc->irq.domain;

	if (!gpiochip_irqchip_irq_valid(gc, offset))
>>>>>>> 7d2a07b7
		return -ENXIO;

#ifdef CONFIG_IRQ_DOMAIN_HIERARCHY
	if (irq_domain_is_hierarchy(domain)) {
		struct irq_fwspec spec;

		spec.fwnode = domain->fwnode;
		spec.param_count = 2;
<<<<<<< HEAD
		spec.param[0] = chip->irq.child_offset_to_irq(chip, offset);
=======
		spec.param[0] = gc->irq.child_offset_to_irq(gc, offset);
>>>>>>> 7d2a07b7
		spec.param[1] = IRQ_TYPE_NONE;

		return irq_create_fwspec_mapping(&spec);
	}
#endif

	return irq_create_mapping(domain, offset);
}

static int gpiochip_irq_reqres(struct irq_data *d)
{
	struct gpio_chip *gc = irq_data_get_irq_chip_data(d);

	return gpiochip_reqres_irq(gc, d->hwirq);
}

static void gpiochip_irq_relres(struct irq_data *d)
{
	struct gpio_chip *gc = irq_data_get_irq_chip_data(d);

	gpiochip_relres_irq(gc, d->hwirq);
}

static void gpiochip_irq_mask(struct irq_data *d)
{
	struct gpio_chip *gc = irq_data_get_irq_chip_data(d);

	if (gc->irq.irq_mask)
		gc->irq.irq_mask(d);
	gpiochip_disable_irq(gc, d->hwirq);
}

static void gpiochip_irq_unmask(struct irq_data *d)
{
	struct gpio_chip *gc = irq_data_get_irq_chip_data(d);

	gpiochip_enable_irq(gc, d->hwirq);
	if (gc->irq.irq_unmask)
		gc->irq.irq_unmask(d);
}

static void gpiochip_irq_enable(struct irq_data *d)
{
	struct gpio_chip *gc = irq_data_get_irq_chip_data(d);

	gpiochip_enable_irq(gc, d->hwirq);
	gc->irq.irq_enable(d);
}

static void gpiochip_irq_disable(struct irq_data *d)
{
	struct gpio_chip *gc = irq_data_get_irq_chip_data(d);

<<<<<<< HEAD
	/*
	 * Since we override .irq_disable() we need to mimic the
	 * behaviour of __irq_disable() in irq/chip.c.
	 * First call .irq_disable() if it exists, else mimic the
	 * behaviour of mask_irq() which calls .irq_mask() if
	 * it exists.
	 */
	if (chip->irq.irq_disable)
		chip->irq.irq_disable(d);
	else if (chip->irq.chip->irq_mask)
		chip->irq.chip->irq_mask(d);
	gpiochip_disable_irq(chip, d->hwirq);
=======
	gc->irq.irq_disable(d);
	gpiochip_disable_irq(gc, d->hwirq);
>>>>>>> 7d2a07b7
}

static void gpiochip_set_irq_hooks(struct gpio_chip *gc)
{
	struct irq_chip *irqchip = gc->irq.chip;

	if (!irqchip->irq_request_resources &&
	    !irqchip->irq_release_resources) {
		irqchip->irq_request_resources = gpiochip_irq_reqres;
		irqchip->irq_release_resources = gpiochip_irq_relres;
	}
	if (WARN_ON(gc->irq.irq_enable))
		return;
	/* Check if the irqchip already has this hook... */
	if (irqchip->irq_enable == gpiochip_irq_enable ||
		irqchip->irq_mask == gpiochip_irq_mask) {
		/*
		 * ...and if so, give a gentle warning that this is bad
		 * practice.
		 */
		chip_info(gc,
			  "detected irqchip that is shared with multiple gpiochips: please fix the driver.\n");
		return;
	}

	if (irqchip->irq_disable) {
		gc->irq.irq_disable = irqchip->irq_disable;
		irqchip->irq_disable = gpiochip_irq_disable;
	} else {
		gc->irq.irq_mask = irqchip->irq_mask;
		irqchip->irq_mask = gpiochip_irq_mask;
	}

	if (irqchip->irq_enable) {
		gc->irq.irq_enable = irqchip->irq_enable;
		irqchip->irq_enable = gpiochip_irq_enable;
	} else {
		gc->irq.irq_unmask = irqchip->irq_unmask;
		irqchip->irq_unmask = gpiochip_irq_unmask;
	}
}

/**
 * gpiochip_add_irqchip() - adds an IRQ chip to a GPIO chip
 * @gc: the GPIO chip to add the IRQ chip to
 * @lock_key: lockdep class for IRQ lock
 * @request_key: lockdep class for IRQ request
 */
static int gpiochip_add_irqchip(struct gpio_chip *gc,
				struct lock_class_key *lock_key,
				struct lock_class_key *request_key)
{
<<<<<<< HEAD
	struct irq_chip *irqchip = gpiochip->irq.chip;
	const struct irq_domain_ops *ops = NULL;
	struct device_node *np;
=======
	struct fwnode_handle *fwnode = dev_fwnode(&gc->gpiodev->dev);
	struct irq_chip *irqchip = gc->irq.chip;
>>>>>>> 7d2a07b7
	unsigned int type;
	unsigned int i;

	if (!irqchip)
		return 0;

	if (gc->irq.parent_handler && gc->can_sleep) {
		chip_err(gc, "you cannot have chained interrupts on a chip that may sleep\n");
		return -EINVAL;
	}

	type = gc->irq.default_type;

	/*
	 * Specifying a default trigger is a terrible idea if DT or ACPI is
	 * used to configure the interrupts, as you may end up with
	 * conflicting triggers. Tell the user, and reset to NONE.
	 */
	if (WARN(fwnode && type != IRQ_TYPE_NONE,
		 "%pfw: Ignoring %u default trigger\n", fwnode, type))
		type = IRQ_TYPE_NONE;

	if (gc->to_irq)
		chip_warn(gc, "to_irq is redefined in %s and you shouldn't rely on it\n", __func__);

<<<<<<< HEAD
	gpiochip->to_irq = gpiochip_to_irq;
	gpiochip->irq.default_type = type;
	gpiochip->irq.lock_key = lock_key;
	gpiochip->irq.request_key = request_key;

	/* If a parent irqdomain is provided, let's build a hierarchy */
	if (gpiochip_hierarchy_is_hierarchical(gpiochip)) {
		int ret = gpiochip_hierarchy_add_domain(gpiochip);
=======
	gc->to_irq = gpiochip_to_irq;
	gc->irq.default_type = type;
	gc->irq.lock_key = lock_key;
	gc->irq.request_key = request_key;

	/* If a parent irqdomain is provided, let's build a hierarchy */
	if (gpiochip_hierarchy_is_hierarchical(gc)) {
		int ret = gpiochip_hierarchy_add_domain(gc);
>>>>>>> 7d2a07b7
		if (ret)
			return ret;
	} else {
		/* Some drivers provide custom irqdomain ops */
<<<<<<< HEAD
		if (gpiochip->irq.domain_ops)
			ops = gpiochip->irq.domain_ops;

		if (!ops)
			ops = &gpiochip_domain_ops;
		gpiochip->irq.domain = irq_domain_add_simple(np,
			gpiochip->ngpio,
			gpiochip->irq.first,
			ops, gpiochip);
		if (!gpiochip->irq.domain)
=======
		gc->irq.domain = irq_domain_create_simple(fwnode,
			gc->ngpio,
			gc->irq.first,
			gc->irq.domain_ops ?: &gpiochip_domain_ops,
			gc);
		if (!gc->irq.domain)
>>>>>>> 7d2a07b7
			return -EINVAL;
	}

	if (gc->irq.parent_handler) {
		void *data = gc->irq.parent_handler_data ?: gc;

		for (i = 0; i < gc->irq.num_parents; i++) {
			/*
			 * The parent IRQ chip is already using the chip_data
			 * for this IRQ chip, so our callbacks simply use the
			 * handler_data.
			 */
			irq_set_chained_handler_and_data(gc->irq.parents[i],
							 gc->irq.parent_handler,
							 data);
		}
	}

	gpiochip_set_irq_hooks(gc);

	acpi_gpiochip_request_interrupts(gc);

	return 0;
}

/**
 * gpiochip_irqchip_remove() - removes an irqchip added to a gpiochip
 * @gc: the gpiochip to remove the irqchip from
 *
 * This is called only from gpiochip_remove()
 */
static void gpiochip_irqchip_remove(struct gpio_chip *gc)
{
	struct irq_chip *irqchip = gc->irq.chip;
	unsigned int offset;

	acpi_gpiochip_free_interrupts(gc);

	if (irqchip && gc->irq.parent_handler) {
		struct gpio_irq_chip *irq = &gc->irq;
		unsigned int i;

		for (i = 0; i < irq->num_parents; i++)
			irq_set_chained_handler_and_data(irq->parents[i],
							 NULL, NULL);
	}

	/* Remove all IRQ mappings and delete the domain */
	if (gc->irq.domain) {
		unsigned int irq;

		for (offset = 0; offset < gc->ngpio; offset++) {
			if (!gpiochip_irqchip_irq_valid(gc, offset))
				continue;

			irq = irq_find_mapping(gc->irq.domain, offset);
			irq_dispose_mapping(irq);
		}

		irq_domain_remove(gc->irq.domain);
	}

	if (irqchip) {
		if (irqchip->irq_request_resources == gpiochip_irq_reqres) {
			irqchip->irq_request_resources = NULL;
			irqchip->irq_release_resources = NULL;
		}
		if (irqchip->irq_enable == gpiochip_irq_enable) {
			irqchip->irq_enable = gc->irq.irq_enable;
			irqchip->irq_disable = gc->irq.irq_disable;
		}
	}
	gc->irq.irq_enable = NULL;
	gc->irq.irq_disable = NULL;
	gc->irq.chip = NULL;

	gpiochip_irqchip_free_valid_mask(gc);
}

/**
 * gpiochip_irqchip_add_domain() - adds an irqdomain to a gpiochip
 * @gc: the gpiochip to add the irqchip to
 * @domain: the irqdomain to add to the gpiochip
 *
 * This function adds an IRQ domain to the gpiochip.
 */
int gpiochip_irqchip_add_domain(struct gpio_chip *gc,
				struct irq_domain *domain)
{
	if (!domain)
		return -EINVAL;

	gc->to_irq = gpiochip_to_irq;
	gc->irq.domain = domain;

	return 0;
}
EXPORT_SYMBOL_GPL(gpiochip_irqchip_add_domain);

#else /* CONFIG_GPIOLIB_IRQCHIP */

static inline int gpiochip_add_irqchip(struct gpio_chip *gc,
				       struct lock_class_key *lock_key,
				       struct lock_class_key *request_key)
{
	return 0;
}
<<<<<<< HEAD
static void gpiochip_irqchip_remove(struct gpio_chip *gpiochip) {}

static inline int gpiochip_irqchip_init_hw(struct gpio_chip *gpiochip)
=======
static void gpiochip_irqchip_remove(struct gpio_chip *gc) {}

static inline int gpiochip_irqchip_init_hw(struct gpio_chip *gc)
>>>>>>> 7d2a07b7
{
	return 0;
}

<<<<<<< HEAD
static inline int gpiochip_irqchip_init_valid_mask(struct gpio_chip *gpiochip)
=======
static inline int gpiochip_irqchip_init_valid_mask(struct gpio_chip *gc)
>>>>>>> 7d2a07b7
{
	return 0;
}
static inline void gpiochip_irqchip_free_valid_mask(struct gpio_chip *gc)
{ }

#endif /* CONFIG_GPIOLIB_IRQCHIP */

/**
 * gpiochip_generic_request() - request the gpio function for a pin
 * @gc: the gpiochip owning the GPIO
 * @offset: the offset of the GPIO to request for GPIO function
 */
int gpiochip_generic_request(struct gpio_chip *gc, unsigned int offset)
{
#ifdef CONFIG_PINCTRL
<<<<<<< HEAD
	if (list_empty(&chip->gpiodev->pin_ranges))
		return 0;
#endif

	return pinctrl_gpio_request(chip->gpiodev->base + offset);
=======
	if (list_empty(&gc->gpiodev->pin_ranges))
		return 0;
#endif

	return pinctrl_gpio_request(gc->gpiodev->base + offset);
>>>>>>> 7d2a07b7
}
EXPORT_SYMBOL_GPL(gpiochip_generic_request);

/**
 * gpiochip_generic_free() - free the gpio function from a pin
 * @gc: the gpiochip to request the gpio function for
 * @offset: the offset of the GPIO to free from GPIO function
 */
void gpiochip_generic_free(struct gpio_chip *gc, unsigned int offset)
{
#ifdef CONFIG_PINCTRL
<<<<<<< HEAD
	if (list_empty(&chip->gpiodev->pin_ranges))
		return;
#endif

	pinctrl_gpio_free(chip->gpiodev->base + offset);
=======
	if (list_empty(&gc->gpiodev->pin_ranges))
		return;
#endif

	pinctrl_gpio_free(gc->gpiodev->base + offset);
>>>>>>> 7d2a07b7
}
EXPORT_SYMBOL_GPL(gpiochip_generic_free);

/**
 * gpiochip_generic_config() - apply configuration for a pin
 * @gc: the gpiochip owning the GPIO
 * @offset: the offset of the GPIO to apply the configuration
 * @config: the configuration to be applied
 */
int gpiochip_generic_config(struct gpio_chip *gc, unsigned int offset,
			    unsigned long config)
{
	return pinctrl_gpio_set_config(gc->gpiodev->base + offset, config);
}
EXPORT_SYMBOL_GPL(gpiochip_generic_config);

#ifdef CONFIG_PINCTRL

/**
 * gpiochip_add_pingroup_range() - add a range for GPIO <-> pin mapping
 * @gc: the gpiochip to add the range for
 * @pctldev: the pin controller to map to
 * @gpio_offset: the start offset in the current gpio_chip number space
 * @pin_group: name of the pin group inside the pin controller
 *
 * Calling this function directly from a DeviceTree-supported
 * pinctrl driver is DEPRECATED. Please see Section 2.1 of
 * Documentation/devicetree/bindings/gpio/gpio.txt on how to
 * bind pinctrl and gpio drivers via the "gpio-ranges" property.
 */
int gpiochip_add_pingroup_range(struct gpio_chip *gc,
			struct pinctrl_dev *pctldev,
			unsigned int gpio_offset, const char *pin_group)
{
	struct gpio_pin_range *pin_range;
	struct gpio_device *gdev = gc->gpiodev;
	int ret;

	pin_range = kzalloc(sizeof(*pin_range), GFP_KERNEL);
	if (!pin_range) {
		chip_err(gc, "failed to allocate pin ranges\n");
		return -ENOMEM;
	}

	/* Use local offset as range ID */
	pin_range->range.id = gpio_offset;
	pin_range->range.gc = gc;
	pin_range->range.name = gc->label;
	pin_range->range.base = gdev->base + gpio_offset;
	pin_range->pctldev = pctldev;

	ret = pinctrl_get_group_pins(pctldev, pin_group,
					&pin_range->range.pins,
					&pin_range->range.npins);
	if (ret < 0) {
		kfree(pin_range);
		return ret;
	}

	pinctrl_add_gpio_range(pctldev, &pin_range->range);

	chip_dbg(gc, "created GPIO range %d->%d ==> %s PINGRP %s\n",
		 gpio_offset, gpio_offset + pin_range->range.npins - 1,
		 pinctrl_dev_get_devname(pctldev), pin_group);

	list_add_tail(&pin_range->node, &gdev->pin_ranges);

	return 0;
}
EXPORT_SYMBOL_GPL(gpiochip_add_pingroup_range);

/**
 * gpiochip_add_pin_range() - add a range for GPIO <-> pin mapping
 * @gc: the gpiochip to add the range for
 * @pinctl_name: the dev_name() of the pin controller to map to
 * @gpio_offset: the start offset in the current gpio_chip number space
 * @pin_offset: the start offset in the pin controller number space
 * @npins: the number of pins from the offset of each pin space (GPIO and
 *	pin controller) to accumulate in this range
 *
 * Returns:
 * 0 on success, or a negative error-code on failure.
 *
 * Calling this function directly from a DeviceTree-supported
 * pinctrl driver is DEPRECATED. Please see Section 2.1 of
 * Documentation/devicetree/bindings/gpio/gpio.txt on how to
 * bind pinctrl and gpio drivers via the "gpio-ranges" property.
 */
int gpiochip_add_pin_range(struct gpio_chip *gc, const char *pinctl_name,
			   unsigned int gpio_offset, unsigned int pin_offset,
			   unsigned int npins)
{
	struct gpio_pin_range *pin_range;
	struct gpio_device *gdev = gc->gpiodev;
	int ret;

	pin_range = kzalloc(sizeof(*pin_range), GFP_KERNEL);
	if (!pin_range) {
		chip_err(gc, "failed to allocate pin ranges\n");
		return -ENOMEM;
	}

	/* Use local offset as range ID */
	pin_range->range.id = gpio_offset;
	pin_range->range.gc = gc;
	pin_range->range.name = gc->label;
	pin_range->range.base = gdev->base + gpio_offset;
	pin_range->range.pin_base = pin_offset;
	pin_range->range.npins = npins;
	pin_range->pctldev = pinctrl_find_and_add_gpio_range(pinctl_name,
			&pin_range->range);
	if (IS_ERR(pin_range->pctldev)) {
		ret = PTR_ERR(pin_range->pctldev);
		chip_err(gc, "could not create pin range\n");
		kfree(pin_range);
		return ret;
	}
	chip_dbg(gc, "created GPIO range %d->%d ==> %s PIN %d->%d\n",
		 gpio_offset, gpio_offset + npins - 1,
		 pinctl_name,
		 pin_offset, pin_offset + npins - 1);

	list_add_tail(&pin_range->node, &gdev->pin_ranges);

	return 0;
}
EXPORT_SYMBOL_GPL(gpiochip_add_pin_range);

/**
 * gpiochip_remove_pin_ranges() - remove all the GPIO <-> pin mappings
 * @gc: the chip to remove all the mappings for
 */
void gpiochip_remove_pin_ranges(struct gpio_chip *gc)
{
	struct gpio_pin_range *pin_range, *tmp;
	struct gpio_device *gdev = gc->gpiodev;

	list_for_each_entry_safe(pin_range, tmp, &gdev->pin_ranges, node) {
		list_del(&pin_range->node);
		pinctrl_remove_gpio_range(pin_range->pctldev,
				&pin_range->range);
		kfree(pin_range);
	}
}
EXPORT_SYMBOL_GPL(gpiochip_remove_pin_ranges);

#endif /* CONFIG_PINCTRL */

/* These "optional" allocation calls help prevent drivers from stomping
 * on each other, and help provide better diagnostics in debugfs.
 * They're called even less than the "set direction" calls.
 */
static int gpiod_request_commit(struct gpio_desc *desc, const char *label)
{
<<<<<<< HEAD
	struct gpio_chip	*chip = desc->gdev->chip;
=======
	struct gpio_chip	*gc = desc->gdev->chip;
>>>>>>> 7d2a07b7
	int			ret;
	unsigned long		flags;
	unsigned		offset;

	if (label) {
		label = kstrdup_const(label, GFP_KERNEL);
		if (!label)
			return -ENOMEM;
	}

	spin_lock_irqsave(&gpio_lock, flags);

	/* NOTE:  gpio_request() can be called in early boot,
	 * before IRQs are enabled, for non-sleeping (SOC) GPIOs.
	 */

	if (test_and_set_bit(FLAG_REQUESTED, &desc->flags) == 0) {
		desc_set_label(desc, label ? : "?");
	} else {
		ret = -EBUSY;
		goto out_free_unlock;
	}

	if (gc->request) {
		/* gc->request may sleep */
		spin_unlock_irqrestore(&gpio_lock, flags);
		offset = gpio_chip_hwgpio(desc);
<<<<<<< HEAD
		if (gpiochip_line_is_valid(chip, offset))
			ret = chip->request(chip, offset);
=======
		if (gpiochip_line_is_valid(gc, offset))
			ret = gc->request(gc, offset);
>>>>>>> 7d2a07b7
		else
			ret = -EINVAL;
		spin_lock_irqsave(&gpio_lock, flags);

		if (ret) {
			desc_set_label(desc, NULL);
			clear_bit(FLAG_REQUESTED, &desc->flags);
			goto out_free_unlock;
		}
	}
	if (gc->get_direction) {
		/* gc->get_direction may sleep */
		spin_unlock_irqrestore(&gpio_lock, flags);
		gpiod_get_direction(desc);
		spin_lock_irqsave(&gpio_lock, flags);
	}
	spin_unlock_irqrestore(&gpio_lock, flags);
	return 0;

out_free_unlock:
	spin_unlock_irqrestore(&gpio_lock, flags);
	kfree_const(label);
	return ret;
}

/*
 * This descriptor validation needs to be inserted verbatim into each
 * function taking a descriptor, so we need to use a preprocessor
 * macro to avoid endless duplication. If the desc is NULL it is an
 * optional GPIO and calls should just bail out.
 */
static int validate_desc(const struct gpio_desc *desc, const char *func)
{
	if (!desc)
		return 0;
	if (IS_ERR(desc)) {
		pr_warn("%s: invalid GPIO (errorpointer)\n", func);
		return PTR_ERR(desc);
	}
	if (!desc->gdev) {
		pr_warn("%s: invalid GPIO (no device)\n", func);
		return -EINVAL;
	}
	if (!desc->gdev->chip) {
		dev_warn(&desc->gdev->dev,
			 "%s: backing chip is gone\n", func);
		return 0;
	}
	return 1;
}

#define VALIDATE_DESC(desc) do { \
	int __valid = validate_desc(desc, __func__); \
	if (__valid <= 0) \
		return __valid; \
	} while (0)

#define VALIDATE_DESC_VOID(desc) do { \
	int __valid = validate_desc(desc, __func__); \
	if (__valid <= 0) \
		return; \
	} while (0)

int gpiod_request(struct gpio_desc *desc, const char *label)
{
	int ret = -EPROBE_DEFER;
	struct gpio_device *gdev;

	VALIDATE_DESC(desc);
	gdev = desc->gdev;

	if (try_module_get(gdev->owner)) {
		ret = gpiod_request_commit(desc, label);
		if (ret)
			module_put(gdev->owner);
		else
			get_device(&gdev->dev);
	}

	if (ret)
		gpiod_dbg(desc, "%s: status %d\n", __func__, ret);

	return ret;
}

static bool gpiod_free_commit(struct gpio_desc *desc)
{
	bool			ret = false;
	unsigned long		flags;
	struct gpio_chip	*gc;

	might_sleep();

	gpiod_unexport(desc);

	spin_lock_irqsave(&gpio_lock, flags);

	gc = desc->gdev->chip;
	if (gc && test_bit(FLAG_REQUESTED, &desc->flags)) {
		if (gc->free) {
			spin_unlock_irqrestore(&gpio_lock, flags);
			might_sleep_if(gc->can_sleep);
			gc->free(gc, gpio_chip_hwgpio(desc));
			spin_lock_irqsave(&gpio_lock, flags);
		}
		kfree_const(desc->label);
		desc_set_label(desc, NULL);
		clear_bit(FLAG_ACTIVE_LOW, &desc->flags);
		clear_bit(FLAG_REQUESTED, &desc->flags);
		clear_bit(FLAG_OPEN_DRAIN, &desc->flags);
		clear_bit(FLAG_OPEN_SOURCE, &desc->flags);
		clear_bit(FLAG_PULL_UP, &desc->flags);
		clear_bit(FLAG_PULL_DOWN, &desc->flags);
		clear_bit(FLAG_BIAS_DISABLE, &desc->flags);
		clear_bit(FLAG_EDGE_RISING, &desc->flags);
		clear_bit(FLAG_EDGE_FALLING, &desc->flags);
		clear_bit(FLAG_IS_HOGGED, &desc->flags);
#ifdef CONFIG_OF_DYNAMIC
		desc->hog = NULL;
#endif
#ifdef CONFIG_GPIO_CDEV
		WRITE_ONCE(desc->debounce_period_us, 0);
#endif
		ret = true;
	}

	spin_unlock_irqrestore(&gpio_lock, flags);
	blocking_notifier_call_chain(&desc->gdev->notifier,
				     GPIOLINE_CHANGED_RELEASED, desc);

	return ret;
}

void gpiod_free(struct gpio_desc *desc)
{
	if (desc && desc->gdev && gpiod_free_commit(desc)) {
		module_put(desc->gdev->owner);
		put_device(&desc->gdev->dev);
	} else {
		WARN_ON(extra_checks);
	}
}

/**
 * gpiochip_is_requested - return string iff signal was requested
 * @gc: controller managing the signal
 * @offset: of signal within controller's 0..(ngpio - 1) range
 *
 * Returns NULL if the GPIO is not currently requested, else a string.
 * The string returned is the label passed to gpio_request(); if none has been
 * passed it is a meaningless, non-NULL constant.
 *
 * This function is for use by GPIO controller drivers.  The label can
 * help with diagnostics, and knowing that the signal is used as a GPIO
 * can help avoid accidentally multiplexing it to another controller.
 */
const char *gpiochip_is_requested(struct gpio_chip *gc, unsigned int offset)
{
	struct gpio_desc *desc;

	desc = gpiochip_get_desc(gc, offset);
	if (IS_ERR(desc))
		return NULL;

	if (test_bit(FLAG_REQUESTED, &desc->flags) == 0)
		return NULL;
	return desc->label;
}
EXPORT_SYMBOL_GPL(gpiochip_is_requested);

/**
 * gpiochip_request_own_desc - Allow GPIO chip to request its own descriptor
 * @gc: GPIO chip
 * @hwnum: hardware number of the GPIO for which to request the descriptor
 * @label: label for the GPIO
 * @lflags: lookup flags for this GPIO or 0 if default, this can be used to
 * specify things like line inversion semantics with the machine flags
 * such as GPIO_OUT_LOW
 * @dflags: descriptor request flags for this GPIO or 0 if default, this
 * can be used to specify consumer semantics such as open drain
 *
 * Function allows GPIO chip drivers to request and use their own GPIO
 * descriptors via gpiolib API. Difference to gpiod_request() is that this
 * function will not increase reference count of the GPIO chip module. This
 * allows the GPIO chip module to be unloaded as needed (we assume that the
 * GPIO chip driver handles freeing the GPIOs it has requested).
 *
 * Returns:
 * A pointer to the GPIO descriptor, or an ERR_PTR()-encoded negative error
 * code on failure.
 */
struct gpio_desc *gpiochip_request_own_desc(struct gpio_chip *gc,
					    unsigned int hwnum,
					    const char *label,
					    enum gpio_lookup_flags lflags,
					    enum gpiod_flags dflags)
{
<<<<<<< HEAD
	struct gpio_desc *desc = gpiochip_get_desc(chip, hwnum);
=======
	struct gpio_desc *desc = gpiochip_get_desc(gc, hwnum);
>>>>>>> 7d2a07b7
	int ret;

	if (IS_ERR(desc)) {
		chip_err(gc, "failed to get GPIO descriptor\n");
		return desc;
	}

	ret = gpiod_request_commit(desc, label);
	if (ret < 0)
		return ERR_PTR(ret);

	ret = gpiod_configure_flags(desc, label, lflags, dflags);
	if (ret) {
<<<<<<< HEAD
		chip_err(chip, "setup of own GPIO %s failed\n", label);
=======
		chip_err(gc, "setup of own GPIO %s failed\n", label);
>>>>>>> 7d2a07b7
		gpiod_free_commit(desc);
		return ERR_PTR(ret);
	}

	return desc;
}
EXPORT_SYMBOL_GPL(gpiochip_request_own_desc);

/**
 * gpiochip_free_own_desc - Free GPIO requested by the chip driver
 * @desc: GPIO descriptor to free
 *
 * Function frees the given GPIO requested previously with
 * gpiochip_request_own_desc().
 */
void gpiochip_free_own_desc(struct gpio_desc *desc)
{
	if (desc)
		gpiod_free_commit(desc);
}
EXPORT_SYMBOL_GPL(gpiochip_free_own_desc);

/*
 * Drivers MUST set GPIO direction before making get/set calls.  In
 * some cases this is done in early boot, before IRQs are enabled.
 *
 * As a rule these aren't called more than once (except for drivers
 * using the open-drain emulation idiom) so these are natural places
 * to accumulate extra debugging checks.  Note that we can't (yet)
 * rely on gpio_request() having been called beforehand.
 */

static int gpio_do_set_config(struct gpio_chip *gc, unsigned int offset,
			      unsigned long config)
{
	if (!gc->set_config)
		return -ENOTSUPP;

	return gc->set_config(gc, offset, config);
}

static int gpio_set_config_with_argument(struct gpio_desc *desc,
					 enum pin_config_param mode,
					 u32 argument)
{
	struct gpio_chip *gc = desc->gdev->chip;
	unsigned long config;

	config = pinconf_to_config_packed(mode, argument);
	return gpio_do_set_config(gc, gpio_chip_hwgpio(desc), config);
}

static int gpio_set_config_with_argument_optional(struct gpio_desc *desc,
						  enum pin_config_param mode,
						  u32 argument)
{
	struct device *dev = &desc->gdev->dev;
	int gpio = gpio_chip_hwgpio(desc);
	int ret;

	ret = gpio_set_config_with_argument(desc, mode, argument);
	if (ret != -ENOTSUPP)
		return ret;

	switch (mode) {
	case PIN_CONFIG_PERSIST_STATE:
		dev_dbg(dev, "Persistence not supported for GPIO %d\n", gpio);
		break;
	default:
		break;
	}

	return 0;
}

static int gpio_set_config(struct gpio_desc *desc, enum pin_config_param mode)
{
	return gpio_set_config_with_argument(desc, mode, 0);
}

<<<<<<< HEAD
static int gpio_do_set_config(struct gpio_chip *gc, unsigned int offset,
			      unsigned long config)
{
	if (!gc->set_config)
		return -ENOTSUPP;

	return gc->set_config(gc, offset, config);
}

static int gpio_set_config_with_argument(struct gpio_desc *desc,
					 enum pin_config_param mode,
					 u32 argument)
{
	struct gpio_chip *gc = desc->gdev->chip;
	unsigned long config;

	config = pinconf_to_config_packed(mode, argument);
	return gpio_do_set_config(gc, gpio_chip_hwgpio(desc), config);
}

static int gpio_set_config_with_argument_optional(struct gpio_desc *desc,
						  enum pin_config_param mode,
						  u32 argument)
{
	struct device *dev = &desc->gdev->dev;
	int gpio = gpio_chip_hwgpio(desc);
	int ret;

	ret = gpio_set_config_with_argument(desc, mode, argument);
	if (ret != -ENOTSUPP)
		return ret;

	switch (mode) {
	case PIN_CONFIG_PERSIST_STATE:
		dev_dbg(dev, "Persistence not supported for GPIO %d\n", gpio);
		break;
	default:
		break;
	}

	return 0;
}

static int gpio_set_config(struct gpio_chip *gc, unsigned int offset,
			   enum pin_config_param mode)
{
	unsigned long config;
=======
static int gpio_set_bias(struct gpio_desc *desc)
{
	enum pin_config_param bias;
>>>>>>> 7d2a07b7
	unsigned int arg;

	if (test_bit(FLAG_BIAS_DISABLE, &desc->flags))
		bias = PIN_CONFIG_BIAS_DISABLE;
	else if (test_bit(FLAG_PULL_UP, &desc->flags))
		bias = PIN_CONFIG_BIAS_PULL_UP;
	else if (test_bit(FLAG_PULL_DOWN, &desc->flags))
		bias = PIN_CONFIG_BIAS_PULL_DOWN;
	else
		return 0;

	switch (bias) {
	case PIN_CONFIG_BIAS_PULL_DOWN:
	case PIN_CONFIG_BIAS_PULL_UP:
		arg = 1;
		break;

	default:
		arg = 0;
		break;
	}

<<<<<<< HEAD
	config = pinconf_to_config_packed(mode, arg);
	return gpio_do_set_config(gc, offset, config);
=======
	return gpio_set_config_with_argument_optional(desc, bias, arg);
>>>>>>> 7d2a07b7
}

int gpio_set_debounce_timeout(struct gpio_desc *desc, unsigned int debounce)
{
	return gpio_set_config_with_argument_optional(desc,
						      PIN_CONFIG_INPUT_DEBOUNCE,
						      debounce);
}

/**
 * gpiod_direction_input - set the GPIO direction to input
 * @desc:	GPIO to set to input
 *
 * Set the direction of the passed GPIO to input, such as gpiod_get_value() can
 * be called safely on it.
 *
 * Return 0 in case of success, else an error code.
 */
int gpiod_direction_input(struct gpio_desc *desc)
{
<<<<<<< HEAD
	struct gpio_chip	*chip;
=======
	struct gpio_chip	*gc;
>>>>>>> 7d2a07b7
	int			ret = 0;

	VALIDATE_DESC(desc);
	gc = desc->gdev->chip;

	/*
	 * It is legal to have no .get() and .direction_input() specified if
	 * the chip is output-only, but you can't specify .direction_input()
	 * and not support the .get() operation, that doesn't make sense.
	 */
	if (!gc->get && gc->direction_input) {
		gpiod_warn(desc,
			   "%s: missing get() but have direction_input()\n",
			   __func__);
		return -EIO;
	}

	/*
	 * If we have a .direction_input() callback, things are simple,
	 * just call it. Else we are some input-only chip so try to check the
	 * direction (if .get_direction() is supported) else we silently
	 * assume we are in input mode after this.
	 */
<<<<<<< HEAD
	if (chip->direction_input) {
		ret = chip->direction_input(chip, gpio_chip_hwgpio(desc));
	} else if (chip->get_direction &&
		  (chip->get_direction(chip, gpio_chip_hwgpio(desc)) != 1)) {
=======
	if (gc->direction_input) {
		ret = gc->direction_input(gc, gpio_chip_hwgpio(desc));
	} else if (gc->get_direction &&
		  (gc->get_direction(gc, gpio_chip_hwgpio(desc)) != 1)) {
>>>>>>> 7d2a07b7
		gpiod_warn(desc,
			   "%s: missing direction_input() operation and line is output\n",
			   __func__);
		return -EIO;
	}
<<<<<<< HEAD
	if (ret == 0)
=======
	if (ret == 0) {
>>>>>>> 7d2a07b7
		clear_bit(FLAG_IS_OUT, &desc->flags);
		ret = gpio_set_bias(desc);
	}

<<<<<<< HEAD
	if (test_bit(FLAG_PULL_UP, &desc->flags))
		gpio_set_config(chip, gpio_chip_hwgpio(desc),
				PIN_CONFIG_BIAS_PULL_UP);
	else if (test_bit(FLAG_PULL_DOWN, &desc->flags))
		gpio_set_config(chip, gpio_chip_hwgpio(desc),
				PIN_CONFIG_BIAS_PULL_DOWN);

=======
>>>>>>> 7d2a07b7
	trace_gpio_direction(desc_to_gpio(desc), 1, ret);

	return ret;
}
EXPORT_SYMBOL_GPL(gpiod_direction_input);

static int gpiod_direction_output_raw_commit(struct gpio_desc *desc, int value)
{
	struct gpio_chip *gc = desc->gdev->chip;
	int val = !!value;
	int ret = 0;

	/*
	 * It's OK not to specify .direction_output() if the gpiochip is
	 * output-only, but if there is then not even a .set() operation it
	 * is pretty tricky to drive the output line.
	 */
	if (!gc->set && !gc->direction_output) {
		gpiod_warn(desc,
			   "%s: missing set() and direction_output() operations\n",
			   __func__);
		return -EIO;
	}

	if (gc->direction_output) {
		ret = gc->direction_output(gc, gpio_chip_hwgpio(desc), val);
	} else {
		/* Check that we are in output mode if we can */
		if (gc->get_direction &&
		    gc->get_direction(gc, gpio_chip_hwgpio(desc))) {
			gpiod_warn(desc,
				"%s: missing direction_output() operation\n",
				__func__);
			return -EIO;
		}
		/*
		 * If we can't actively set the direction, we are some
		 * output-only chip, so just drive the output as desired.
		 */
		gc->set(gc, gpio_chip_hwgpio(desc), val);
	}

	if (!ret)
		set_bit(FLAG_IS_OUT, &desc->flags);
	trace_gpio_value(desc_to_gpio(desc), 0, val);
	trace_gpio_direction(desc_to_gpio(desc), 0, ret);
	return ret;
}

/**
 * gpiod_direction_output_raw - set the GPIO direction to output
 * @desc:	GPIO to set to output
 * @value:	initial output value of the GPIO
 *
 * Set the direction of the passed GPIO to output, such as gpiod_set_value() can
 * be called safely on it. The initial value of the output must be specified
 * as raw value on the physical line without regard for the ACTIVE_LOW status.
 *
 * Return 0 in case of success, else an error code.
 */
int gpiod_direction_output_raw(struct gpio_desc *desc, int value)
{
	VALIDATE_DESC(desc);
	return gpiod_direction_output_raw_commit(desc, value);
}
EXPORT_SYMBOL_GPL(gpiod_direction_output_raw);

/**
 * gpiod_direction_output - set the GPIO direction to output
 * @desc:	GPIO to set to output
 * @value:	initial output value of the GPIO
 *
 * Set the direction of the passed GPIO to output, such as gpiod_set_value() can
 * be called safely on it. The initial value of the output must be specified
 * as the logical value of the GPIO, i.e. taking its ACTIVE_LOW status into
 * account.
 *
 * Return 0 in case of success, else an error code.
 */
int gpiod_direction_output(struct gpio_desc *desc, int value)
{
	int ret;

	VALIDATE_DESC(desc);
	if (test_bit(FLAG_ACTIVE_LOW, &desc->flags))
		value = !value;
	else
		value = !!value;

	/* GPIOs used for enabled IRQs shall not be set as output */
	if (test_bit(FLAG_USED_AS_IRQ, &desc->flags) &&
	    test_bit(FLAG_IRQ_IS_ENABLED, &desc->flags)) {
		gpiod_err(desc,
			  "%s: tried to set a GPIO tied to an IRQ as output\n",
			  __func__);
		return -EIO;
	}

	if (test_bit(FLAG_OPEN_DRAIN, &desc->flags)) {
		/* First see if we can enable open drain in hardware */
		ret = gpio_set_config(desc, PIN_CONFIG_DRIVE_OPEN_DRAIN);
		if (!ret)
			goto set_output_value;
		/* Emulate open drain by not actively driving the line high */
		if (value) {
			ret = gpiod_direction_input(desc);
			goto set_output_flag;
		}
	}
	else if (test_bit(FLAG_OPEN_SOURCE, &desc->flags)) {
		ret = gpio_set_config(desc, PIN_CONFIG_DRIVE_OPEN_SOURCE);
		if (!ret)
			goto set_output_value;
		/* Emulate open source by not actively driving the line low */
		if (!value) {
			ret = gpiod_direction_input(desc);
			goto set_output_flag;
		}
	} else {
		gpio_set_config(desc, PIN_CONFIG_DRIVE_PUSH_PULL);
	}

set_output_value:
	ret = gpio_set_bias(desc);
	if (ret)
		return ret;
	return gpiod_direction_output_raw_commit(desc, value);

set_output_flag:
	/*
	 * When emulating open-source or open-drain functionalities by not
	 * actively driving the line (setting mode to input) we still need to
	 * set the IS_OUT flag or otherwise we won't be able to set the line
	 * value anymore.
	 */
	if (ret == 0)
		set_bit(FLAG_IS_OUT, &desc->flags);
	return ret;
}
EXPORT_SYMBOL_GPL(gpiod_direction_output);

/**
 * gpiod_set_config - sets @config for a GPIO
 * @desc: descriptor of the GPIO for which to set the configuration
 * @config: Same packed config format as generic pinconf
 *
 * Returns:
 * 0 on success, %-ENOTSUPP if the controller doesn't support setting the
 * configuration.
 */
int gpiod_set_config(struct gpio_desc *desc, unsigned long config)
{
	struct gpio_chip *gc;

	VALIDATE_DESC(desc);
	gc = desc->gdev->chip;

	return gpio_do_set_config(gc, gpio_chip_hwgpio(desc), config);
}
EXPORT_SYMBOL_GPL(gpiod_set_config);

/**
 * gpiod_set_debounce - sets @debounce time for a GPIO
 * @desc: descriptor of the GPIO for which to set debounce time
 * @debounce: debounce time in microseconds
 *
 * Returns:
 * 0 on success, %-ENOTSUPP if the controller doesn't support setting the
 * debounce time.
 */
int gpiod_set_debounce(struct gpio_desc *desc, unsigned int debounce)
{
<<<<<<< HEAD
	struct gpio_chip	*chip;
	unsigned long		config;

	VALIDATE_DESC(desc);
	chip = desc->gdev->chip;

	config = pinconf_to_config_packed(PIN_CONFIG_INPUT_DEBOUNCE, debounce);
	return gpio_do_set_config(chip, gpio_chip_hwgpio(desc), config);
=======
	unsigned long config;

	config = pinconf_to_config_packed(PIN_CONFIG_INPUT_DEBOUNCE, debounce);
	return gpiod_set_config(desc, config);
>>>>>>> 7d2a07b7
}
EXPORT_SYMBOL_GPL(gpiod_set_debounce);

/**
 * gpiod_set_transitory - Lose or retain GPIO state on suspend or reset
 * @desc: descriptor of the GPIO for which to configure persistence
 * @transitory: True to lose state on suspend or reset, false for persistence
 *
 * Returns:
 * 0 on success, otherwise a negative error code.
 */
int gpiod_set_transitory(struct gpio_desc *desc, bool transitory)
{
	VALIDATE_DESC(desc);
	/*
	 * Handle FLAG_TRANSITORY first, enabling queries to gpiolib for
	 * persistence state.
	 */
	assign_bit(FLAG_TRANSITORY, &desc->flags, transitory);

	/* If the driver supports it, set the persistence state now */
	return gpio_set_config_with_argument_optional(desc,
						      PIN_CONFIG_PERSIST_STATE,
						      !transitory);
}
EXPORT_SYMBOL_GPL(gpiod_set_transitory);

/**
 * gpiod_is_active_low - test whether a GPIO is active-low or not
 * @desc: the gpio descriptor to test
 *
 * Returns 1 if the GPIO is active-low, 0 otherwise.
 */
int gpiod_is_active_low(const struct gpio_desc *desc)
{
	VALIDATE_DESC(desc);
	return test_bit(FLAG_ACTIVE_LOW, &desc->flags);
}
EXPORT_SYMBOL_GPL(gpiod_is_active_low);

/**
 * gpiod_toggle_active_low - toggle whether a GPIO is active-low or not
 * @desc: the gpio descriptor to change
 */
void gpiod_toggle_active_low(struct gpio_desc *desc)
{
	VALIDATE_DESC_VOID(desc);
	change_bit(FLAG_ACTIVE_LOW, &desc->flags);
}
EXPORT_SYMBOL_GPL(gpiod_toggle_active_low);

/* I/O calls are only valid after configuration completed; the relevant
 * "is this a valid GPIO" error checks should already have been done.
 *
 * "Get" operations are often inlinable as reading a pin value register,
 * and masking the relevant bit in that register.
 *
 * When "set" operations are inlinable, they involve writing that mask to
 * one register to set a low value, or a different register to set it high.
 * Otherwise locking is needed, so there may be little value to inlining.
 *
 *------------------------------------------------------------------------
 *
 * IMPORTANT!!!  The hot paths -- get/set value -- assume that callers
 * have requested the GPIO.  That can include implicit requesting by
 * a direction setting call.  Marking a gpio as requested locks its chip
 * in memory, guaranteeing that these table lookups need no more locking
 * and that gpiochip_remove() will fail.
 *
 * REVISIT when debugging, consider adding some instrumentation to ensure
 * that the GPIO was actually requested.
 */

static int gpiod_get_raw_value_commit(const struct gpio_desc *desc)
{
	struct gpio_chip	*gc;
	int offset;
	int value;

	gc = desc->gdev->chip;
	offset = gpio_chip_hwgpio(desc);
	value = gc->get ? gc->get(gc, offset) : -EIO;
	value = value < 0 ? value : !!value;
	trace_gpio_value(desc_to_gpio(desc), 1, value);
	return value;
}

static int gpio_chip_get_multiple(struct gpio_chip *gc,
				  unsigned long *mask, unsigned long *bits)
{
	if (gc->get_multiple) {
		return gc->get_multiple(gc, mask, bits);
	} else if (gc->get) {
		int i, value;

		for_each_set_bit(i, mask, gc->ngpio) {
			value = gc->get(gc, i);
			if (value < 0)
				return value;
			__assign_bit(i, bits, value);
		}
		return 0;
	}
	return -EIO;
}

int gpiod_get_array_value_complex(bool raw, bool can_sleep,
				  unsigned int array_size,
				  struct gpio_desc **desc_array,
				  struct gpio_array *array_info,
				  unsigned long *value_bitmap)
{
	int ret, i = 0;

	/*
	 * Validate array_info against desc_array and its size.
	 * It should immediately follow desc_array if both
	 * have been obtained from the same gpiod_get_array() call.
	 */
	if (array_info && array_info->desc == desc_array &&
	    array_size <= array_info->size &&
	    (void *)array_info == desc_array + array_info->size) {
		if (!can_sleep)
			WARN_ON(array_info->chip->can_sleep);

		ret = gpio_chip_get_multiple(array_info->chip,
					     array_info->get_mask,
					     value_bitmap);
		if (ret)
			return ret;

		if (!raw && !bitmap_empty(array_info->invert_mask, array_size))
			bitmap_xor(value_bitmap, value_bitmap,
				   array_info->invert_mask, array_size);

		i = find_first_zero_bit(array_info->get_mask, array_size);
		if (i == array_size)
			return 0;
	} else {
		array_info = NULL;
	}

	while (i < array_size) {
		struct gpio_chip *gc = desc_array[i]->gdev->chip;
		DECLARE_BITMAP(fastpath_mask, FASTPATH_NGPIO);
		DECLARE_BITMAP(fastpath_bits, FASTPATH_NGPIO);
		unsigned long *mask, *bits;
		int first, j;

		if (likely(gc->ngpio <= FASTPATH_NGPIO)) {
			mask = fastpath_mask;
			bits = fastpath_bits;
		} else {
			gfp_t flags = can_sleep ? GFP_KERNEL : GFP_ATOMIC;

			mask = bitmap_alloc(gc->ngpio, flags);
			if (!mask)
				return -ENOMEM;

			bits = bitmap_alloc(gc->ngpio, flags);
			if (!bits) {
				bitmap_free(mask);
				return -ENOMEM;
			}
		}

		bitmap_zero(mask, gc->ngpio);

		if (!can_sleep)
			WARN_ON(gc->can_sleep);

		/* collect all inputs belonging to the same chip */
		first = i;
		do {
			const struct gpio_desc *desc = desc_array[i];
			int hwgpio = gpio_chip_hwgpio(desc);

			__set_bit(hwgpio, mask);
			i++;

			if (array_info)
				i = find_next_zero_bit(array_info->get_mask,
						       array_size, i);
		} while ((i < array_size) &&
			 (desc_array[i]->gdev->chip == gc));

		ret = gpio_chip_get_multiple(gc, mask, bits);
		if (ret) {
			if (mask != fastpath_mask)
				bitmap_free(mask);
			if (bits != fastpath_bits)
				bitmap_free(bits);
			return ret;
		}

		for (j = first; j < i; ) {
			const struct gpio_desc *desc = desc_array[j];
			int hwgpio = gpio_chip_hwgpio(desc);
			int value = test_bit(hwgpio, bits);

			if (!raw && test_bit(FLAG_ACTIVE_LOW, &desc->flags))
				value = !value;
			__assign_bit(j, value_bitmap, value);
			trace_gpio_value(desc_to_gpio(desc), 1, value);
			j++;

			if (array_info)
				j = find_next_zero_bit(array_info->get_mask, i,
						       j);
		}

		if (mask != fastpath_mask)
			bitmap_free(mask);
		if (bits != fastpath_bits)
			bitmap_free(bits);
	}
	return 0;
}

/**
 * gpiod_get_raw_value() - return a gpio's raw value
 * @desc: gpio whose value will be returned
 *
 * Return the GPIO's raw value, i.e. the value of the physical line disregarding
 * its ACTIVE_LOW status, or negative errno on failure.
 *
 * This function can be called from contexts where we cannot sleep, and will
 * complain if the GPIO chip functions potentially sleep.
 */
int gpiod_get_raw_value(const struct gpio_desc *desc)
{
	VALIDATE_DESC(desc);
	/* Should be using gpiod_get_raw_value_cansleep() */
	WARN_ON(desc->gdev->chip->can_sleep);
	return gpiod_get_raw_value_commit(desc);
}
EXPORT_SYMBOL_GPL(gpiod_get_raw_value);

/**
 * gpiod_get_value() - return a gpio's value
 * @desc: gpio whose value will be returned
 *
 * Return the GPIO's logical value, i.e. taking the ACTIVE_LOW status into
 * account, or negative errno on failure.
 *
 * This function can be called from contexts where we cannot sleep, and will
 * complain if the GPIO chip functions potentially sleep.
 */
int gpiod_get_value(const struct gpio_desc *desc)
{
	int value;

	VALIDATE_DESC(desc);
	/* Should be using gpiod_get_value_cansleep() */
	WARN_ON(desc->gdev->chip->can_sleep);

	value = gpiod_get_raw_value_commit(desc);
	if (value < 0)
		return value;

	if (test_bit(FLAG_ACTIVE_LOW, &desc->flags))
		value = !value;

	return value;
}
EXPORT_SYMBOL_GPL(gpiod_get_value);

/**
 * gpiod_get_raw_array_value() - read raw values from an array of GPIOs
 * @array_size: number of elements in the descriptor array / value bitmap
 * @desc_array: array of GPIO descriptors whose values will be read
 * @array_info: information on applicability of fast bitmap processing path
 * @value_bitmap: bitmap to store the read values
 *
 * Read the raw values of the GPIOs, i.e. the values of the physical lines
 * without regard for their ACTIVE_LOW status.  Return 0 in case of success,
 * else an error code.
 *
 * This function can be called from contexts where we cannot sleep,
 * and it will complain if the GPIO chip functions potentially sleep.
 */
int gpiod_get_raw_array_value(unsigned int array_size,
			      struct gpio_desc **desc_array,
			      struct gpio_array *array_info,
			      unsigned long *value_bitmap)
{
	if (!desc_array)
		return -EINVAL;
	return gpiod_get_array_value_complex(true, false, array_size,
					     desc_array, array_info,
					     value_bitmap);
}
EXPORT_SYMBOL_GPL(gpiod_get_raw_array_value);

/**
 * gpiod_get_array_value() - read values from an array of GPIOs
 * @array_size: number of elements in the descriptor array / value bitmap
 * @desc_array: array of GPIO descriptors whose values will be read
 * @array_info: information on applicability of fast bitmap processing path
 * @value_bitmap: bitmap to store the read values
 *
 * Read the logical values of the GPIOs, i.e. taking their ACTIVE_LOW status
 * into account.  Return 0 in case of success, else an error code.
 *
 * This function can be called from contexts where we cannot sleep,
 * and it will complain if the GPIO chip functions potentially sleep.
 */
int gpiod_get_array_value(unsigned int array_size,
			  struct gpio_desc **desc_array,
			  struct gpio_array *array_info,
			  unsigned long *value_bitmap)
{
	if (!desc_array)
		return -EINVAL;
	return gpiod_get_array_value_complex(false, false, array_size,
					     desc_array, array_info,
					     value_bitmap);
}
EXPORT_SYMBOL_GPL(gpiod_get_array_value);

/*
 *  gpio_set_open_drain_value_commit() - Set the open drain gpio's value.
 * @desc: gpio descriptor whose state need to be set.
 * @value: Non-zero for setting it HIGH otherwise it will set to LOW.
 */
static void gpio_set_open_drain_value_commit(struct gpio_desc *desc, bool value)
{
	int ret = 0;
<<<<<<< HEAD
	struct gpio_chip *chip = desc->gdev->chip;
	int offset = gpio_chip_hwgpio(desc);

	if (value) {
		ret = chip->direction_input(chip, offset);
	} else {
		ret = chip->direction_output(chip, offset, 0);
=======
	struct gpio_chip *gc = desc->gdev->chip;
	int offset = gpio_chip_hwgpio(desc);

	if (value) {
		ret = gc->direction_input(gc, offset);
	} else {
		ret = gc->direction_output(gc, offset, 0);
>>>>>>> 7d2a07b7
		if (!ret)
			set_bit(FLAG_IS_OUT, &desc->flags);
	}
	trace_gpio_direction(desc_to_gpio(desc), value, ret);
	if (ret < 0)
		gpiod_err(desc,
			  "%s: Error in set_value for open drain err %d\n",
			  __func__, ret);
}

/*
 *  _gpio_set_open_source_value() - Set the open source gpio's value.
 * @desc: gpio descriptor whose state need to be set.
 * @value: Non-zero for setting it HIGH otherwise it will set to LOW.
 */
static void gpio_set_open_source_value_commit(struct gpio_desc *desc, bool value)
{
	int ret = 0;
<<<<<<< HEAD
	struct gpio_chip *chip = desc->gdev->chip;
	int offset = gpio_chip_hwgpio(desc);

	if (value) {
		ret = chip->direction_output(chip, offset, 1);
		if (!ret)
			set_bit(FLAG_IS_OUT, &desc->flags);
	} else {
		ret = chip->direction_input(chip, offset);
=======
	struct gpio_chip *gc = desc->gdev->chip;
	int offset = gpio_chip_hwgpio(desc);

	if (value) {
		ret = gc->direction_output(gc, offset, 1);
		if (!ret)
			set_bit(FLAG_IS_OUT, &desc->flags);
	} else {
		ret = gc->direction_input(gc, offset);
>>>>>>> 7d2a07b7
	}
	trace_gpio_direction(desc_to_gpio(desc), !value, ret);
	if (ret < 0)
		gpiod_err(desc,
			  "%s: Error in set_value for open source err %d\n",
			  __func__, ret);
}

static void gpiod_set_raw_value_commit(struct gpio_desc *desc, bool value)
{
	struct gpio_chip	*gc;

	gc = desc->gdev->chip;
	trace_gpio_value(desc_to_gpio(desc), 0, value);
	gc->set(gc, gpio_chip_hwgpio(desc), value);
}

/*
 * set multiple outputs on the same chip;
 * use the chip's set_multiple function if available;
 * otherwise set the outputs sequentially;
 * @chip: the GPIO chip we operate on
 * @mask: bit mask array; one bit per output; BITS_PER_LONG bits per word
 *        defines which outputs are to be changed
 * @bits: bit value array; one bit per output; BITS_PER_LONG bits per word
 *        defines the values the outputs specified by mask are to be set to
 */
static void gpio_chip_set_multiple(struct gpio_chip *gc,
				   unsigned long *mask, unsigned long *bits)
{
	if (gc->set_multiple) {
		gc->set_multiple(gc, mask, bits);
	} else {
		unsigned int i;

		/* set outputs if the corresponding mask bit is set */
		for_each_set_bit(i, mask, gc->ngpio)
			gc->set(gc, i, test_bit(i, bits));
	}
}

int gpiod_set_array_value_complex(bool raw, bool can_sleep,
				  unsigned int array_size,
				  struct gpio_desc **desc_array,
				  struct gpio_array *array_info,
				  unsigned long *value_bitmap)
{
	int i = 0;

	/*
	 * Validate array_info against desc_array and its size.
	 * It should immediately follow desc_array if both
	 * have been obtained from the same gpiod_get_array() call.
	 */
	if (array_info && array_info->desc == desc_array &&
	    array_size <= array_info->size &&
	    (void *)array_info == desc_array + array_info->size) {
		if (!can_sleep)
			WARN_ON(array_info->chip->can_sleep);

		if (!raw && !bitmap_empty(array_info->invert_mask, array_size))
			bitmap_xor(value_bitmap, value_bitmap,
				   array_info->invert_mask, array_size);

		gpio_chip_set_multiple(array_info->chip, array_info->set_mask,
				       value_bitmap);

		i = find_first_zero_bit(array_info->set_mask, array_size);
		if (i == array_size)
			return 0;
	} else {
		array_info = NULL;
	}

	while (i < array_size) {
		struct gpio_chip *gc = desc_array[i]->gdev->chip;
		DECLARE_BITMAP(fastpath_mask, FASTPATH_NGPIO);
		DECLARE_BITMAP(fastpath_bits, FASTPATH_NGPIO);
		unsigned long *mask, *bits;
		int count = 0;

		if (likely(gc->ngpio <= FASTPATH_NGPIO)) {
			mask = fastpath_mask;
			bits = fastpath_bits;
		} else {
			gfp_t flags = can_sleep ? GFP_KERNEL : GFP_ATOMIC;

			mask = bitmap_alloc(gc->ngpio, flags);
			if (!mask)
				return -ENOMEM;

			bits = bitmap_alloc(gc->ngpio, flags);
			if (!bits) {
				bitmap_free(mask);
				return -ENOMEM;
			}
		}

		bitmap_zero(mask, gc->ngpio);

		if (!can_sleep)
			WARN_ON(gc->can_sleep);

		do {
			struct gpio_desc *desc = desc_array[i];
			int hwgpio = gpio_chip_hwgpio(desc);
			int value = test_bit(i, value_bitmap);

			/*
			 * Pins applicable for fast input but not for
			 * fast output processing may have been already
			 * inverted inside the fast path, skip them.
			 */
			if (!raw && !(array_info &&
			    test_bit(i, array_info->invert_mask)) &&
			    test_bit(FLAG_ACTIVE_LOW, &desc->flags))
				value = !value;
			trace_gpio_value(desc_to_gpio(desc), 0, value);
			/*
			 * collect all normal outputs belonging to the same chip
			 * open drain and open source outputs are set individually
			 */
			if (test_bit(FLAG_OPEN_DRAIN, &desc->flags) && !raw) {
				gpio_set_open_drain_value_commit(desc, value);
			} else if (test_bit(FLAG_OPEN_SOURCE, &desc->flags) && !raw) {
				gpio_set_open_source_value_commit(desc, value);
			} else {
				__set_bit(hwgpio, mask);
				__assign_bit(hwgpio, bits, value);
				count++;
			}
			i++;

			if (array_info)
				i = find_next_zero_bit(array_info->set_mask,
						       array_size, i);
		} while ((i < array_size) &&
			 (desc_array[i]->gdev->chip == gc));
		/* push collected bits to outputs */
		if (count != 0)
			gpio_chip_set_multiple(gc, mask, bits);

		if (mask != fastpath_mask)
			bitmap_free(mask);
		if (bits != fastpath_bits)
			bitmap_free(bits);
	}
	return 0;
}

/**
 * gpiod_set_raw_value() - assign a gpio's raw value
 * @desc: gpio whose value will be assigned
 * @value: value to assign
 *
 * Set the raw value of the GPIO, i.e. the value of its physical line without
 * regard for its ACTIVE_LOW status.
 *
 * This function can be called from contexts where we cannot sleep, and will
 * complain if the GPIO chip functions potentially sleep.
 */
void gpiod_set_raw_value(struct gpio_desc *desc, int value)
{
	VALIDATE_DESC_VOID(desc);
	/* Should be using gpiod_set_raw_value_cansleep() */
	WARN_ON(desc->gdev->chip->can_sleep);
	gpiod_set_raw_value_commit(desc, value);
}
EXPORT_SYMBOL_GPL(gpiod_set_raw_value);

/**
 * gpiod_set_value_nocheck() - set a GPIO line value without checking
 * @desc: the descriptor to set the value on
 * @value: value to set
 *
 * This sets the value of a GPIO line backing a descriptor, applying
 * different semantic quirks like active low and open drain/source
 * handling.
 */
static void gpiod_set_value_nocheck(struct gpio_desc *desc, int value)
{
	if (test_bit(FLAG_ACTIVE_LOW, &desc->flags))
		value = !value;
	if (test_bit(FLAG_OPEN_DRAIN, &desc->flags))
		gpio_set_open_drain_value_commit(desc, value);
	else if (test_bit(FLAG_OPEN_SOURCE, &desc->flags))
		gpio_set_open_source_value_commit(desc, value);
	else
		gpiod_set_raw_value_commit(desc, value);
}

/**
 * gpiod_set_value() - assign a gpio's value
 * @desc: gpio whose value will be assigned
 * @value: value to assign
 *
 * Set the logical value of the GPIO, i.e. taking its ACTIVE_LOW,
 * OPEN_DRAIN and OPEN_SOURCE flags into account.
 *
 * This function can be called from contexts where we cannot sleep, and will
 * complain if the GPIO chip functions potentially sleep.
 */
void gpiod_set_value(struct gpio_desc *desc, int value)
{
	VALIDATE_DESC_VOID(desc);
	/* Should be using gpiod_set_value_cansleep() */
	WARN_ON(desc->gdev->chip->can_sleep);
	gpiod_set_value_nocheck(desc, value);
}
EXPORT_SYMBOL_GPL(gpiod_set_value);

/**
 * gpiod_set_raw_array_value() - assign values to an array of GPIOs
 * @array_size: number of elements in the descriptor array / value bitmap
 * @desc_array: array of GPIO descriptors whose values will be assigned
 * @array_info: information on applicability of fast bitmap processing path
 * @value_bitmap: bitmap of values to assign
 *
 * Set the raw values of the GPIOs, i.e. the values of the physical lines
 * without regard for their ACTIVE_LOW status.
 *
 * This function can be called from contexts where we cannot sleep, and will
 * complain if the GPIO chip functions potentially sleep.
 */
int gpiod_set_raw_array_value(unsigned int array_size,
			      struct gpio_desc **desc_array,
			      struct gpio_array *array_info,
			      unsigned long *value_bitmap)
{
	if (!desc_array)
		return -EINVAL;
	return gpiod_set_array_value_complex(true, false, array_size,
					desc_array, array_info, value_bitmap);
}
EXPORT_SYMBOL_GPL(gpiod_set_raw_array_value);

/**
 * gpiod_set_array_value() - assign values to an array of GPIOs
 * @array_size: number of elements in the descriptor array / value bitmap
 * @desc_array: array of GPIO descriptors whose values will be assigned
 * @array_info: information on applicability of fast bitmap processing path
 * @value_bitmap: bitmap of values to assign
 *
 * Set the logical values of the GPIOs, i.e. taking their ACTIVE_LOW status
 * into account.
 *
 * This function can be called from contexts where we cannot sleep, and will
 * complain if the GPIO chip functions potentially sleep.
 */
int gpiod_set_array_value(unsigned int array_size,
			  struct gpio_desc **desc_array,
			  struct gpio_array *array_info,
			  unsigned long *value_bitmap)
{
	if (!desc_array)
		return -EINVAL;
	return gpiod_set_array_value_complex(false, false, array_size,
					     desc_array, array_info,
					     value_bitmap);
}
EXPORT_SYMBOL_GPL(gpiod_set_array_value);

/**
 * gpiod_cansleep() - report whether gpio value access may sleep
 * @desc: gpio to check
 *
 */
int gpiod_cansleep(const struct gpio_desc *desc)
{
	VALIDATE_DESC(desc);
	return desc->gdev->chip->can_sleep;
}
EXPORT_SYMBOL_GPL(gpiod_cansleep);

/**
 * gpiod_set_consumer_name() - set the consumer name for the descriptor
 * @desc: gpio to set the consumer name on
 * @name: the new consumer name
 */
int gpiod_set_consumer_name(struct gpio_desc *desc, const char *name)
{
	VALIDATE_DESC(desc);
	if (name) {
		name = kstrdup_const(name, GFP_KERNEL);
		if (!name)
			return -ENOMEM;
	}

	kfree_const(desc->label);
	desc_set_label(desc, name);

	return 0;
}
EXPORT_SYMBOL_GPL(gpiod_set_consumer_name);

/**
 * gpiod_to_irq() - return the IRQ corresponding to a GPIO
 * @desc: gpio whose IRQ will be returned (already requested)
 *
 * Return the IRQ corresponding to the passed GPIO, or an error code in case of
 * error.
 */
int gpiod_to_irq(const struct gpio_desc *desc)
{
	struct gpio_chip *gc;
	int offset;

	/*
	 * Cannot VALIDATE_DESC() here as gpiod_to_irq() consumer semantics
	 * requires this function to not return zero on an invalid descriptor
	 * but rather a negative error number.
	 */
	if (!desc || IS_ERR(desc) || !desc->gdev || !desc->gdev->chip)
		return -EINVAL;

	gc = desc->gdev->chip;
	offset = gpio_chip_hwgpio(desc);
	if (gc->to_irq) {
		int retirq = gc->to_irq(gc, offset);

		/* Zero means NO_IRQ */
		if (!retirq)
			return -ENXIO;

		return retirq;
	}
	return -ENXIO;
}
EXPORT_SYMBOL_GPL(gpiod_to_irq);

/**
 * gpiochip_lock_as_irq() - lock a GPIO to be used as IRQ
 * @gc: the chip the GPIO to lock belongs to
 * @offset: the offset of the GPIO to lock as IRQ
 *
 * This is used directly by GPIO drivers that want to lock down
 * a certain GPIO line to be used for IRQs.
 */
int gpiochip_lock_as_irq(struct gpio_chip *gc, unsigned int offset)
{
	struct gpio_desc *desc;

	desc = gpiochip_get_desc(gc, offset);
	if (IS_ERR(desc))
		return PTR_ERR(desc);

	/*
	 * If it's fast: flush the direction setting if something changed
	 * behind our back
	 */
	if (!gc->can_sleep && gc->get_direction) {
		int dir = gpiod_get_direction(desc);

		if (dir < 0) {
			chip_err(gc, "%s: cannot get GPIO direction\n",
				 __func__);
			return dir;
		}
	}

	/* To be valid for IRQ the line needs to be input or open drain */
	if (test_bit(FLAG_IS_OUT, &desc->flags) &&
	    !test_bit(FLAG_OPEN_DRAIN, &desc->flags)) {
		chip_err(gc,
			 "%s: tried to flag a GPIO set as output for IRQ\n",
			 __func__);
		return -EIO;
	}

	set_bit(FLAG_USED_AS_IRQ, &desc->flags);
	set_bit(FLAG_IRQ_IS_ENABLED, &desc->flags);

	/*
	 * If the consumer has not set up a label (such as when the
	 * IRQ is referenced from .to_irq()) we set up a label here
	 * so it is clear this is used as an interrupt.
	 */
	if (!desc->label)
		desc_set_label(desc, "interrupt");

	return 0;
}
EXPORT_SYMBOL_GPL(gpiochip_lock_as_irq);

/**
 * gpiochip_unlock_as_irq() - unlock a GPIO used as IRQ
 * @gc: the chip the GPIO to lock belongs to
 * @offset: the offset of the GPIO to lock as IRQ
 *
 * This is used directly by GPIO drivers that want to indicate
 * that a certain GPIO is no longer used exclusively for IRQ.
 */
void gpiochip_unlock_as_irq(struct gpio_chip *gc, unsigned int offset)
{
	struct gpio_desc *desc;

	desc = gpiochip_get_desc(gc, offset);
	if (IS_ERR(desc))
		return;

	clear_bit(FLAG_USED_AS_IRQ, &desc->flags);
	clear_bit(FLAG_IRQ_IS_ENABLED, &desc->flags);

	/* If we only had this marking, erase it */
	if (desc->label && !strcmp(desc->label, "interrupt"))
		desc_set_label(desc, NULL);
}
EXPORT_SYMBOL_GPL(gpiochip_unlock_as_irq);

void gpiochip_disable_irq(struct gpio_chip *gc, unsigned int offset)
{
	struct gpio_desc *desc = gpiochip_get_desc(gc, offset);

	if (!IS_ERR(desc) &&
	    !WARN_ON(!test_bit(FLAG_USED_AS_IRQ, &desc->flags)))
		clear_bit(FLAG_IRQ_IS_ENABLED, &desc->flags);
}
EXPORT_SYMBOL_GPL(gpiochip_disable_irq);

void gpiochip_enable_irq(struct gpio_chip *gc, unsigned int offset)
{
	struct gpio_desc *desc = gpiochip_get_desc(gc, offset);

	if (!IS_ERR(desc) &&
	    !WARN_ON(!test_bit(FLAG_USED_AS_IRQ, &desc->flags))) {
		/*
		 * We must not be output when using IRQ UNLESS we are
		 * open drain.
		 */
		WARN_ON(test_bit(FLAG_IS_OUT, &desc->flags) &&
			!test_bit(FLAG_OPEN_DRAIN, &desc->flags));
		set_bit(FLAG_IRQ_IS_ENABLED, &desc->flags);
	}
}
EXPORT_SYMBOL_GPL(gpiochip_enable_irq);

bool gpiochip_line_is_irq(struct gpio_chip *gc, unsigned int offset)
{
	if (offset >= gc->ngpio)
		return false;

	return test_bit(FLAG_USED_AS_IRQ, &gc->gpiodev->descs[offset].flags);
}
EXPORT_SYMBOL_GPL(gpiochip_line_is_irq);

int gpiochip_reqres_irq(struct gpio_chip *gc, unsigned int offset)
{
	int ret;

	if (!try_module_get(gc->gpiodev->owner))
		return -ENODEV;

	ret = gpiochip_lock_as_irq(gc, offset);
	if (ret) {
		chip_err(gc, "unable to lock HW IRQ %u for IRQ\n", offset);
		module_put(gc->gpiodev->owner);
		return ret;
	}
	return 0;
}
EXPORT_SYMBOL_GPL(gpiochip_reqres_irq);

void gpiochip_relres_irq(struct gpio_chip *gc, unsigned int offset)
{
	gpiochip_unlock_as_irq(gc, offset);
	module_put(gc->gpiodev->owner);
}
EXPORT_SYMBOL_GPL(gpiochip_relres_irq);

bool gpiochip_line_is_open_drain(struct gpio_chip *gc, unsigned int offset)
{
	if (offset >= gc->ngpio)
		return false;

	return test_bit(FLAG_OPEN_DRAIN, &gc->gpiodev->descs[offset].flags);
}
EXPORT_SYMBOL_GPL(gpiochip_line_is_open_drain);

bool gpiochip_line_is_open_source(struct gpio_chip *gc, unsigned int offset)
{
	if (offset >= gc->ngpio)
		return false;

	return test_bit(FLAG_OPEN_SOURCE, &gc->gpiodev->descs[offset].flags);
}
EXPORT_SYMBOL_GPL(gpiochip_line_is_open_source);

bool gpiochip_line_is_persistent(struct gpio_chip *gc, unsigned int offset)
{
	if (offset >= gc->ngpio)
		return false;

	return !test_bit(FLAG_TRANSITORY, &gc->gpiodev->descs[offset].flags);
}
EXPORT_SYMBOL_GPL(gpiochip_line_is_persistent);

/**
 * gpiod_get_raw_value_cansleep() - return a gpio's raw value
 * @desc: gpio whose value will be returned
 *
 * Return the GPIO's raw value, i.e. the value of the physical line disregarding
 * its ACTIVE_LOW status, or negative errno on failure.
 *
 * This function is to be called from contexts that can sleep.
 */
int gpiod_get_raw_value_cansleep(const struct gpio_desc *desc)
{
	might_sleep_if(extra_checks);
	VALIDATE_DESC(desc);
	return gpiod_get_raw_value_commit(desc);
}
EXPORT_SYMBOL_GPL(gpiod_get_raw_value_cansleep);

/**
 * gpiod_get_value_cansleep() - return a gpio's value
 * @desc: gpio whose value will be returned
 *
 * Return the GPIO's logical value, i.e. taking the ACTIVE_LOW status into
 * account, or negative errno on failure.
 *
 * This function is to be called from contexts that can sleep.
 */
int gpiod_get_value_cansleep(const struct gpio_desc *desc)
{
	int value;

	might_sleep_if(extra_checks);
	VALIDATE_DESC(desc);
	value = gpiod_get_raw_value_commit(desc);
	if (value < 0)
		return value;

	if (test_bit(FLAG_ACTIVE_LOW, &desc->flags))
		value = !value;

	return value;
}
EXPORT_SYMBOL_GPL(gpiod_get_value_cansleep);

/**
 * gpiod_get_raw_array_value_cansleep() - read raw values from an array of GPIOs
 * @array_size: number of elements in the descriptor array / value bitmap
 * @desc_array: array of GPIO descriptors whose values will be read
 * @array_info: information on applicability of fast bitmap processing path
 * @value_bitmap: bitmap to store the read values
 *
 * Read the raw values of the GPIOs, i.e. the values of the physical lines
 * without regard for their ACTIVE_LOW status.  Return 0 in case of success,
 * else an error code.
 *
 * This function is to be called from contexts that can sleep.
 */
int gpiod_get_raw_array_value_cansleep(unsigned int array_size,
				       struct gpio_desc **desc_array,
				       struct gpio_array *array_info,
				       unsigned long *value_bitmap)
{
	might_sleep_if(extra_checks);
	if (!desc_array)
		return -EINVAL;
	return gpiod_get_array_value_complex(true, true, array_size,
					     desc_array, array_info,
					     value_bitmap);
}
EXPORT_SYMBOL_GPL(gpiod_get_raw_array_value_cansleep);

/**
 * gpiod_get_array_value_cansleep() - read values from an array of GPIOs
 * @array_size: number of elements in the descriptor array / value bitmap
 * @desc_array: array of GPIO descriptors whose values will be read
 * @array_info: information on applicability of fast bitmap processing path
 * @value_bitmap: bitmap to store the read values
 *
 * Read the logical values of the GPIOs, i.e. taking their ACTIVE_LOW status
 * into account.  Return 0 in case of success, else an error code.
 *
 * This function is to be called from contexts that can sleep.
 */
int gpiod_get_array_value_cansleep(unsigned int array_size,
				   struct gpio_desc **desc_array,
				   struct gpio_array *array_info,
				   unsigned long *value_bitmap)
{
	might_sleep_if(extra_checks);
	if (!desc_array)
		return -EINVAL;
	return gpiod_get_array_value_complex(false, true, array_size,
					     desc_array, array_info,
					     value_bitmap);
}
EXPORT_SYMBOL_GPL(gpiod_get_array_value_cansleep);

/**
 * gpiod_set_raw_value_cansleep() - assign a gpio's raw value
 * @desc: gpio whose value will be assigned
 * @value: value to assign
 *
 * Set the raw value of the GPIO, i.e. the value of its physical line without
 * regard for its ACTIVE_LOW status.
 *
 * This function is to be called from contexts that can sleep.
 */
void gpiod_set_raw_value_cansleep(struct gpio_desc *desc, int value)
{
	might_sleep_if(extra_checks);
	VALIDATE_DESC_VOID(desc);
	gpiod_set_raw_value_commit(desc, value);
}
EXPORT_SYMBOL_GPL(gpiod_set_raw_value_cansleep);

/**
 * gpiod_set_value_cansleep() - assign a gpio's value
 * @desc: gpio whose value will be assigned
 * @value: value to assign
 *
 * Set the logical value of the GPIO, i.e. taking its ACTIVE_LOW status into
 * account
 *
 * This function is to be called from contexts that can sleep.
 */
void gpiod_set_value_cansleep(struct gpio_desc *desc, int value)
{
	might_sleep_if(extra_checks);
	VALIDATE_DESC_VOID(desc);
	gpiod_set_value_nocheck(desc, value);
}
EXPORT_SYMBOL_GPL(gpiod_set_value_cansleep);

/**
 * gpiod_set_raw_array_value_cansleep() - assign values to an array of GPIOs
 * @array_size: number of elements in the descriptor array / value bitmap
 * @desc_array: array of GPIO descriptors whose values will be assigned
 * @array_info: information on applicability of fast bitmap processing path
 * @value_bitmap: bitmap of values to assign
 *
 * Set the raw values of the GPIOs, i.e. the values of the physical lines
 * without regard for their ACTIVE_LOW status.
 *
 * This function is to be called from contexts that can sleep.
 */
int gpiod_set_raw_array_value_cansleep(unsigned int array_size,
				       struct gpio_desc **desc_array,
				       struct gpio_array *array_info,
				       unsigned long *value_bitmap)
{
	might_sleep_if(extra_checks);
	if (!desc_array)
		return -EINVAL;
	return gpiod_set_array_value_complex(true, true, array_size, desc_array,
				      array_info, value_bitmap);
}
EXPORT_SYMBOL_GPL(gpiod_set_raw_array_value_cansleep);

/**
 * gpiod_add_lookup_tables() - register GPIO device consumers
 * @tables: list of tables of consumers to register
 * @n: number of tables in the list
 */
void gpiod_add_lookup_tables(struct gpiod_lookup_table **tables, size_t n)
{
	unsigned int i;

	mutex_lock(&gpio_lookup_lock);

	for (i = 0; i < n; i++)
		list_add_tail(&tables[i]->list, &gpio_lookup_list);

	mutex_unlock(&gpio_lookup_lock);
}

/**
 * gpiod_set_array_value_cansleep() - assign values to an array of GPIOs
 * @array_size: number of elements in the descriptor array / value bitmap
 * @desc_array: array of GPIO descriptors whose values will be assigned
 * @array_info: information on applicability of fast bitmap processing path
 * @value_bitmap: bitmap of values to assign
 *
 * Set the logical values of the GPIOs, i.e. taking their ACTIVE_LOW status
 * into account.
 *
 * This function is to be called from contexts that can sleep.
 */
int gpiod_set_array_value_cansleep(unsigned int array_size,
				   struct gpio_desc **desc_array,
				   struct gpio_array *array_info,
				   unsigned long *value_bitmap)
{
	might_sleep_if(extra_checks);
	if (!desc_array)
		return -EINVAL;
	return gpiod_set_array_value_complex(false, true, array_size,
					     desc_array, array_info,
					     value_bitmap);
}
EXPORT_SYMBOL_GPL(gpiod_set_array_value_cansleep);

/**
 * gpiod_add_lookup_table() - register GPIO device consumers
 * @table: table of consumers to register
 */
void gpiod_add_lookup_table(struct gpiod_lookup_table *table)
{
	mutex_lock(&gpio_lookup_lock);

	list_add_tail(&table->list, &gpio_lookup_list);

	mutex_unlock(&gpio_lookup_lock);
}
EXPORT_SYMBOL_GPL(gpiod_add_lookup_table);

/**
 * gpiod_remove_lookup_table() - unregister GPIO device consumers
 * @table: table of consumers to unregister
 */
void gpiod_remove_lookup_table(struct gpiod_lookup_table *table)
{
	/* Nothing to remove */
	if (!table)
		return;

	mutex_lock(&gpio_lookup_lock);

	list_del(&table->list);

	mutex_unlock(&gpio_lookup_lock);
}
EXPORT_SYMBOL_GPL(gpiod_remove_lookup_table);

/**
 * gpiod_add_hogs() - register a set of GPIO hogs from machine code
 * @hogs: table of gpio hog entries with a zeroed sentinel at the end
 */
void gpiod_add_hogs(struct gpiod_hog *hogs)
{
	struct gpio_chip *gc;
	struct gpiod_hog *hog;

	mutex_lock(&gpio_machine_hogs_mutex);

	for (hog = &hogs[0]; hog->chip_label; hog++) {
		list_add_tail(&hog->list, &gpio_machine_hogs);

		/*
		 * The chip may have been registered earlier, so check if it
		 * exists and, if so, try to hog the line now.
		 */
		gc = find_chip_by_name(hog->chip_label);
		if (gc)
			gpiochip_machine_hog(gc, hog);
	}

	mutex_unlock(&gpio_machine_hogs_mutex);
}
EXPORT_SYMBOL_GPL(gpiod_add_hogs);

static struct gpiod_lookup_table *gpiod_find_lookup_table(struct device *dev)
{
	const char *dev_id = dev ? dev_name(dev) : NULL;
	struct gpiod_lookup_table *table;

	mutex_lock(&gpio_lookup_lock);

	list_for_each_entry(table, &gpio_lookup_list, list) {
		if (table->dev_id && dev_id) {
			/*
			 * Valid strings on both ends, must be identical to have
			 * a match
			 */
			if (!strcmp(table->dev_id, dev_id))
				goto found;
		} else {
			/*
			 * One of the pointers is NULL, so both must be to have
			 * a match
			 */
			if (dev_id == table->dev_id)
				goto found;
		}
	}
	table = NULL;

found:
	mutex_unlock(&gpio_lookup_lock);
	return table;
}

static struct gpio_desc *gpiod_find(struct device *dev, const char *con_id,
				    unsigned int idx, unsigned long *flags)
{
	struct gpio_desc *desc = ERR_PTR(-ENOENT);
	struct gpiod_lookup_table *table;
	struct gpiod_lookup *p;

	table = gpiod_find_lookup_table(dev);
	if (!table)
		return desc;

	for (p = &table->table[0]; p->key; p++) {
		struct gpio_chip *gc;

		/* idx must always match exactly */
		if (p->idx != idx)
			continue;

		/* If the lookup entry has a con_id, require exact match */
		if (p->con_id && (!con_id || strcmp(p->con_id, con_id)))
			continue;

		if (p->chip_hwnum == U16_MAX) {
			desc = gpio_name_to_desc(p->key);
			if (desc) {
				*flags = p->flags;
				return desc;
			}

			dev_warn(dev, "cannot find GPIO line %s, deferring\n",
				 p->key);
			return ERR_PTR(-EPROBE_DEFER);
		}

		gc = find_chip_by_name(p->key);

		if (!gc) {
			/*
			 * As the lookup table indicates a chip with
			 * p->key should exist, assume it may
			 * still appear later and let the interested
			 * consumer be probed again or let the Deferred
			 * Probe infrastructure handle the error.
			 */
			dev_warn(dev, "cannot find GPIO chip %s, deferring\n",
				 p->key);
			return ERR_PTR(-EPROBE_DEFER);
		}

		if (gc->ngpio <= p->chip_hwnum) {
			dev_err(dev,
				"requested GPIO %u (%u) is out of range [0..%u] for chip %s\n",
<<<<<<< HEAD
				idx, p->chip_hwnum, chip->ngpio - 1,
				chip->label);
=======
				idx, p->chip_hwnum, gc->ngpio - 1,
				gc->label);
>>>>>>> 7d2a07b7
			return ERR_PTR(-EINVAL);
		}

		desc = gpiochip_get_desc(gc, p->chip_hwnum);
		*flags = p->flags;

		return desc;
	}

	return desc;
}

static int platform_gpio_count(struct device *dev, const char *con_id)
{
	struct gpiod_lookup_table *table;
	struct gpiod_lookup *p;
	unsigned int count = 0;

	table = gpiod_find_lookup_table(dev);
	if (!table)
		return -ENOENT;

	for (p = &table->table[0]; p->key; p++) {
		if ((con_id && p->con_id && !strcmp(con_id, p->con_id)) ||
		    (!con_id && !p->con_id))
			count++;
	}
	if (!count)
		return -ENOENT;

	return count;
}

/**
 * fwnode_gpiod_get_index - obtain a GPIO from firmware node
 * @fwnode:	handle of the firmware node
 * @con_id:	function within the GPIO consumer
 * @index:	index of the GPIO to obtain for the consumer
 * @flags:	GPIO initialization flags
 * @label:	label to attach to the requested GPIO
 *
 * This function can be used for drivers that get their configuration
 * from opaque firmware.
 *
 * The function properly finds the corresponding GPIO using whatever is the
 * underlying firmware interface and then makes sure that the GPIO
 * descriptor is requested before it is returned to the caller.
 *
 * Returns:
 * On successful request the GPIO pin is configured in accordance with
 * provided @flags.
 *
 * In case of error an ERR_PTR() is returned.
 */
struct gpio_desc *fwnode_gpiod_get_index(struct fwnode_handle *fwnode,
					 const char *con_id, int index,
					 enum gpiod_flags flags,
					 const char *label)
{
	struct gpio_desc *desc;
	char prop_name[32]; /* 32 is max size of property name */
	unsigned int i;

	for (i = 0; i < ARRAY_SIZE(gpio_suffixes); i++) {
		if (con_id)
			snprintf(prop_name, sizeof(prop_name), "%s-%s",
					    con_id, gpio_suffixes[i]);
		else
			snprintf(prop_name, sizeof(prop_name), "%s",
					    gpio_suffixes[i]);

		desc = fwnode_get_named_gpiod(fwnode, prop_name, index, flags,
					      label);
		if (!gpiod_not_found(desc))
			break;
	}

	return desc;
}
EXPORT_SYMBOL_GPL(fwnode_gpiod_get_index);

/**
 * gpiod_count - return the number of GPIOs associated with a device / function
 *		or -ENOENT if no GPIO has been assigned to the requested function
 * @dev:	GPIO consumer, can be NULL for system-global GPIOs
 * @con_id:	function within the GPIO consumer
 */
int gpiod_count(struct device *dev, const char *con_id)
{
	const struct fwnode_handle *fwnode = dev ? dev_fwnode(dev) : NULL;
	int count = -ENOENT;

<<<<<<< HEAD
	if (IS_ENABLED(CONFIG_OF) && dev && dev->of_node)
		count = of_gpio_get_count(dev, con_id);
	else if (IS_ENABLED(CONFIG_ACPI) && dev && ACPI_HANDLE(dev))
=======
	if (is_of_node(fwnode))
		count = of_gpio_get_count(dev, con_id);
	else if (is_acpi_node(fwnode))
>>>>>>> 7d2a07b7
		count = acpi_gpio_count(dev, con_id);

	if (count < 0)
		count = platform_gpio_count(dev, con_id);

	return count;
}
EXPORT_SYMBOL_GPL(gpiod_count);

/**
 * gpiod_get - obtain a GPIO for a given GPIO function
 * @dev:	GPIO consumer, can be NULL for system-global GPIOs
 * @con_id:	function within the GPIO consumer
 * @flags:	optional GPIO initialization flags
 *
 * Return the GPIO descriptor corresponding to the function con_id of device
 * dev, -ENOENT if no GPIO has been assigned to the requested function, or
 * another IS_ERR() code if an error occurred while trying to acquire the GPIO.
 */
struct gpio_desc *__must_check gpiod_get(struct device *dev, const char *con_id,
					 enum gpiod_flags flags)
{
	return gpiod_get_index(dev, con_id, 0, flags);
}
EXPORT_SYMBOL_GPL(gpiod_get);

/**
 * gpiod_get_optional - obtain an optional GPIO for a given GPIO function
 * @dev: GPIO consumer, can be NULL for system-global GPIOs
 * @con_id: function within the GPIO consumer
 * @flags: optional GPIO initialization flags
 *
 * This is equivalent to gpiod_get(), except that when no GPIO was assigned to
 * the requested function it will return NULL. This is convenient for drivers
 * that need to handle optional GPIOs.
 */
struct gpio_desc *__must_check gpiod_get_optional(struct device *dev,
						  const char *con_id,
						  enum gpiod_flags flags)
{
	return gpiod_get_index_optional(dev, con_id, 0, flags);
}
EXPORT_SYMBOL_GPL(gpiod_get_optional);


/**
 * gpiod_configure_flags - helper function to configure a given GPIO
 * @desc:	gpio whose value will be assigned
 * @con_id:	function within the GPIO consumer
 * @lflags:	bitmask of gpio_lookup_flags GPIO_* values - returned from
 *		of_find_gpio() or of_get_gpio_hog()
 * @dflags:	gpiod_flags - optional GPIO initialization flags
 *
 * Return 0 on success, -ENOENT if no GPIO has been assigned to the
 * requested function and/or index, or another IS_ERR() code if an error
 * occurred while trying to acquire the GPIO.
 */
int gpiod_configure_flags(struct gpio_desc *desc, const char *con_id,
		unsigned long lflags, enum gpiod_flags dflags)
{
	int ret;

	if (lflags & GPIO_ACTIVE_LOW)
		set_bit(FLAG_ACTIVE_LOW, &desc->flags);

	if (lflags & GPIO_OPEN_DRAIN)
		set_bit(FLAG_OPEN_DRAIN, &desc->flags);
	else if (dflags & GPIOD_FLAGS_BIT_OPEN_DRAIN) {
		/*
		 * This enforces open drain mode from the consumer side.
		 * This is necessary for some busses like I2C, but the lookup
		 * should *REALLY* have specified them as open drain in the
		 * first place, so print a little warning here.
		 */
		set_bit(FLAG_OPEN_DRAIN, &desc->flags);
		gpiod_warn(desc,
			   "enforced open drain please flag it properly in DT/ACPI DSDT/board file\n");
	}

	if (lflags & GPIO_OPEN_SOURCE)
		set_bit(FLAG_OPEN_SOURCE, &desc->flags);

	if ((lflags & GPIO_PULL_UP) && (lflags & GPIO_PULL_DOWN)) {
		gpiod_err(desc,
			  "both pull-up and pull-down enabled, invalid configuration\n");
		return -EINVAL;
	}

	if (lflags & GPIO_PULL_UP)
		set_bit(FLAG_PULL_UP, &desc->flags);
	else if (lflags & GPIO_PULL_DOWN)
		set_bit(FLAG_PULL_DOWN, &desc->flags);

	ret = gpiod_set_transitory(desc, (lflags & GPIO_TRANSITORY));
	if (ret < 0)
		return ret;

	/* No particular flag request, return here... */
	if (!(dflags & GPIOD_FLAGS_BIT_DIR_SET)) {
		gpiod_dbg(desc, "no flags found for %s\n", con_id);
		return 0;
	}

	/* Process flags */
	if (dflags & GPIOD_FLAGS_BIT_DIR_OUT)
		ret = gpiod_direction_output(desc,
				!!(dflags & GPIOD_FLAGS_BIT_DIR_VAL));
	else
		ret = gpiod_direction_input(desc);

	return ret;
}

/**
 * gpiod_get_index - obtain a GPIO from a multi-index GPIO function
 * @dev:	GPIO consumer, can be NULL for system-global GPIOs
 * @con_id:	function within the GPIO consumer
 * @idx:	index of the GPIO to obtain in the consumer
 * @flags:	optional GPIO initialization flags
 *
 * This variant of gpiod_get() allows to access GPIOs other than the first
 * defined one for functions that define several GPIOs.
 *
 * Return a valid GPIO descriptor, -ENOENT if no GPIO has been assigned to the
 * requested function and/or index, or another IS_ERR() code if an error
 * occurred while trying to acquire the GPIO.
 */
struct gpio_desc *__must_check gpiod_get_index(struct device *dev,
					       const char *con_id,
					       unsigned int idx,
					       enum gpiod_flags flags)
{
	unsigned long lookupflags = GPIO_LOOKUP_FLAGS_DEFAULT;
	struct gpio_desc *desc = NULL;
	int ret;
	/* Maybe we have a device name, maybe not */
	const char *devname = dev ? dev_name(dev) : "?";
	const struct fwnode_handle *fwnode = dev ? dev_fwnode(dev) : NULL;

	dev_dbg(dev, "GPIO lookup for consumer %s\n", con_id);

	/* Using device tree? */
	if (is_of_node(fwnode)) {
		dev_dbg(dev, "using device tree for GPIO lookup\n");
		desc = of_find_gpio(dev, con_id, idx, &lookupflags);
	} else if (is_acpi_node(fwnode)) {
		dev_dbg(dev, "using ACPI for GPIO lookup\n");
		desc = acpi_find_gpio(dev, con_id, idx, &flags, &lookupflags);
	}

	/*
	 * Either we are not using DT or ACPI, or their lookup did not return
	 * a result. In that case, use platform lookup as a fallback.
	 */
	if (!desc || gpiod_not_found(desc)) {
		dev_dbg(dev, "using lookup tables for GPIO lookup\n");
		desc = gpiod_find(dev, con_id, idx, &lookupflags);
	}

	if (IS_ERR(desc)) {
		dev_dbg(dev, "No GPIO consumer %s found\n", con_id);
		return desc;
	}

	/*
	 * If a connection label was passed use that, else attempt to use
	 * the device name as label
	 */
	ret = gpiod_request(desc, con_id ? con_id : devname);
	if (ret) {
		if (ret == -EBUSY && flags & GPIOD_FLAGS_BIT_NONEXCLUSIVE) {
			/*
			 * This happens when there are several consumers for
			 * the same GPIO line: we just return here without
			 * further initialization. It is a bit if a hack.
			 * This is necessary to support fixed regulators.
			 *
			 * FIXME: Make this more sane and safe.
			 */
			dev_info(dev, "nonexclusive access to GPIO for %s\n",
				 con_id ? con_id : devname);
			return desc;
		} else {
			return ERR_PTR(ret);
		}
	}

	ret = gpiod_configure_flags(desc, con_id, lookupflags, flags);
	if (ret < 0) {
		dev_dbg(dev, "setup of GPIO %s failed\n", con_id);
		gpiod_put(desc);
		return ERR_PTR(ret);
	}
<<<<<<< HEAD
=======

	blocking_notifier_call_chain(&desc->gdev->notifier,
				     GPIOLINE_CHANGED_REQUESTED, desc);
>>>>>>> 7d2a07b7

	return desc;
}
EXPORT_SYMBOL_GPL(gpiod_get_index);

/**
 * fwnode_get_named_gpiod - obtain a GPIO from firmware node
 * @fwnode:	handle of the firmware node
 * @propname:	name of the firmware property representing the GPIO
 * @index:	index of the GPIO to obtain for the consumer
 * @dflags:	GPIO initialization flags
 * @label:	label to attach to the requested GPIO
 *
 * This function can be used for drivers that get their configuration
 * from opaque firmware.
 *
 * The function properly finds the corresponding GPIO using whatever is the
 * underlying firmware interface and then makes sure that the GPIO
 * descriptor is requested before it is returned to the caller.
 *
 * Returns:
 * On successful request the GPIO pin is configured in accordance with
 * provided @dflags.
 *
 * In case of error an ERR_PTR() is returned.
 */
struct gpio_desc *fwnode_get_named_gpiod(struct fwnode_handle *fwnode,
					 const char *propname, int index,
					 enum gpiod_flags dflags,
					 const char *label)
{
	unsigned long lflags = GPIO_LOOKUP_FLAGS_DEFAULT;
	struct gpio_desc *desc = ERR_PTR(-ENODEV);
	int ret;

	if (is_of_node(fwnode)) {
		desc = gpiod_get_from_of_node(to_of_node(fwnode),
					      propname, index,
					      dflags,
					      label);
		return desc;
	} else if (is_acpi_node(fwnode)) {
		struct acpi_gpio_info info;

		desc = acpi_node_get_gpiod(fwnode, propname, index, &info);
		if (IS_ERR(desc))
			return desc;

		acpi_gpio_update_gpiod_flags(&dflags, &info);
		acpi_gpio_update_gpiod_lookup_flags(&lflags, &info);
	} else
		return ERR_PTR(-EINVAL);

	/* Currently only ACPI takes this path */
	ret = gpiod_request(desc, label);
	if (ret)
		return ERR_PTR(ret);

	ret = gpiod_configure_flags(desc, propname, lflags, dflags);
	if (ret < 0) {
		gpiod_put(desc);
		return ERR_PTR(ret);
	}

	blocking_notifier_call_chain(&desc->gdev->notifier,
				     GPIOLINE_CHANGED_REQUESTED, desc);

	return desc;
}
EXPORT_SYMBOL_GPL(fwnode_get_named_gpiod);

/**
 * gpiod_get_index_optional - obtain an optional GPIO from a multi-index GPIO
 *                            function
 * @dev: GPIO consumer, can be NULL for system-global GPIOs
 * @con_id: function within the GPIO consumer
 * @index: index of the GPIO to obtain in the consumer
 * @flags: optional GPIO initialization flags
 *
 * This is equivalent to gpiod_get_index(), except that when no GPIO with the
 * specified index was assigned to the requested function it will return NULL.
 * This is convenient for drivers that need to handle optional GPIOs.
 */
struct gpio_desc *__must_check gpiod_get_index_optional(struct device *dev,
							const char *con_id,
							unsigned int index,
							enum gpiod_flags flags)
{
	struct gpio_desc *desc;

	desc = gpiod_get_index(dev, con_id, index, flags);
	if (gpiod_not_found(desc))
		return NULL;

	return desc;
}
EXPORT_SYMBOL_GPL(gpiod_get_index_optional);

/**
 * gpiod_hog - Hog the specified GPIO desc given the provided flags
 * @desc:	gpio whose value will be assigned
 * @name:	gpio line name
 * @lflags:	bitmask of gpio_lookup_flags GPIO_* values - returned from
 *		of_find_gpio() or of_get_gpio_hog()
 * @dflags:	gpiod_flags - optional GPIO initialization flags
 */
int gpiod_hog(struct gpio_desc *desc, const char *name,
	      unsigned long lflags, enum gpiod_flags dflags)
{
	struct gpio_chip *gc;
	struct gpio_desc *local_desc;
	int hwnum;
	int ret;

	gc = gpiod_to_chip(desc);
	hwnum = gpio_chip_hwgpio(desc);

	local_desc = gpiochip_request_own_desc(gc, hwnum, name,
					       lflags, dflags);
	if (IS_ERR(local_desc)) {
		ret = PTR_ERR(local_desc);
		pr_err("requesting hog GPIO %s (chip %s, offset %d) failed, %d\n",
<<<<<<< HEAD
		       name, chip->label, hwnum, ret);
=======
		       name, gc->label, hwnum, ret);
>>>>>>> 7d2a07b7
		return ret;
	}

	/* Mark GPIO as hogged so it can be identified and removed later */
	set_bit(FLAG_IS_HOGGED, &desc->flags);

	gpiod_info(desc, "hogged as %s%s\n",
		(dflags & GPIOD_FLAGS_BIT_DIR_OUT) ? "output" : "input",
		(dflags & GPIOD_FLAGS_BIT_DIR_OUT) ?
		  (dflags & GPIOD_FLAGS_BIT_DIR_VAL) ? "/high" : "/low" : "");

	return 0;
}

/**
 * gpiochip_free_hogs - Scan gpio-controller chip and release GPIO hog
 * @gc:	gpio chip to act on
 */
static void gpiochip_free_hogs(struct gpio_chip *gc)
{
	int id;

	for (id = 0; id < gc->ngpio; id++) {
		if (test_bit(FLAG_IS_HOGGED, &gc->gpiodev->descs[id].flags))
			gpiochip_free_own_desc(&gc->gpiodev->descs[id]);
	}
}

/**
 * gpiod_get_array - obtain multiple GPIOs from a multi-index GPIO function
 * @dev:	GPIO consumer, can be NULL for system-global GPIOs
 * @con_id:	function within the GPIO consumer
 * @flags:	optional GPIO initialization flags
 *
 * This function acquires all the GPIOs defined under a given function.
 *
 * Return a struct gpio_descs containing an array of descriptors, -ENOENT if
 * no GPIO has been assigned to the requested function, or another IS_ERR()
 * code if an error occurred while trying to acquire the GPIOs.
 */
struct gpio_descs *__must_check gpiod_get_array(struct device *dev,
						const char *con_id,
						enum gpiod_flags flags)
{
	struct gpio_desc *desc;
	struct gpio_descs *descs;
	struct gpio_array *array_info = NULL;
	struct gpio_chip *gc;
	int count, bitmap_size;

	count = gpiod_count(dev, con_id);
	if (count < 0)
		return ERR_PTR(count);

	descs = kzalloc(struct_size(descs, desc, count), GFP_KERNEL);
	if (!descs)
		return ERR_PTR(-ENOMEM);

	for (descs->ndescs = 0; descs->ndescs < count; ) {
		desc = gpiod_get_index(dev, con_id, descs->ndescs, flags);
		if (IS_ERR(desc)) {
			gpiod_put_array(descs);
			return ERR_CAST(desc);
		}

		descs->desc[descs->ndescs] = desc;

		gc = gpiod_to_chip(desc);
		/*
		 * If pin hardware number of array member 0 is also 0, select
		 * its chip as a candidate for fast bitmap processing path.
		 */
		if (descs->ndescs == 0 && gpio_chip_hwgpio(desc) == 0) {
			struct gpio_descs *array;

			bitmap_size = BITS_TO_LONGS(gc->ngpio > count ?
						    gc->ngpio : count);

			array = kzalloc(struct_size(descs, desc, count) +
					struct_size(array_info, invert_mask,
					3 * bitmap_size), GFP_KERNEL);
			if (!array) {
				gpiod_put_array(descs);
				return ERR_PTR(-ENOMEM);
			}

			memcpy(array, descs,
			       struct_size(descs, desc, descs->ndescs + 1));
			kfree(descs);

			descs = array;
			array_info = (void *)(descs->desc + count);
			array_info->get_mask = array_info->invert_mask +
						  bitmap_size;
			array_info->set_mask = array_info->get_mask +
						  bitmap_size;

			array_info->desc = descs->desc;
			array_info->size = count;
			array_info->chip = gc;
			bitmap_set(array_info->get_mask, descs->ndescs,
				   count - descs->ndescs);
			bitmap_set(array_info->set_mask, descs->ndescs,
				   count - descs->ndescs);
			descs->info = array_info;
		}
		/* Unmark array members which don't belong to the 'fast' chip */
		if (array_info && array_info->chip != gc) {
			__clear_bit(descs->ndescs, array_info->get_mask);
			__clear_bit(descs->ndescs, array_info->set_mask);
		}
		/*
		 * Detect array members which belong to the 'fast' chip
		 * but their pins are not in hardware order.
		 */
		else if (array_info &&
			   gpio_chip_hwgpio(desc) != descs->ndescs) {
			/*
			 * Don't use fast path if all array members processed so
			 * far belong to the same chip as this one but its pin
			 * hardware number is different from its array index.
			 */
			if (bitmap_full(array_info->get_mask, descs->ndescs)) {
				array_info = NULL;
			} else {
				__clear_bit(descs->ndescs,
					    array_info->get_mask);
				__clear_bit(descs->ndescs,
					    array_info->set_mask);
			}
		} else if (array_info) {
			/* Exclude open drain or open source from fast output */
			if (gpiochip_line_is_open_drain(gc, descs->ndescs) ||
			    gpiochip_line_is_open_source(gc, descs->ndescs))
				__clear_bit(descs->ndescs,
					    array_info->set_mask);
			/* Identify 'fast' pins which require invertion */
			if (gpiod_is_active_low(desc))
				__set_bit(descs->ndescs,
					  array_info->invert_mask);
		}

		descs->ndescs++;
	}
	if (array_info)
		dev_dbg(dev,
			"GPIO array info: chip=%s, size=%d, get_mask=%lx, set_mask=%lx, invert_mask=%lx\n",
			array_info->chip->label, array_info->size,
			*array_info->get_mask, *array_info->set_mask,
			*array_info->invert_mask);
	return descs;
}
EXPORT_SYMBOL_GPL(gpiod_get_array);

/**
 * gpiod_get_array_optional - obtain multiple GPIOs from a multi-index GPIO
 *                            function
 * @dev:	GPIO consumer, can be NULL for system-global GPIOs
 * @con_id:	function within the GPIO consumer
 * @flags:	optional GPIO initialization flags
 *
 * This is equivalent to gpiod_get_array(), except that when no GPIO was
 * assigned to the requested function it will return NULL.
 */
struct gpio_descs *__must_check gpiod_get_array_optional(struct device *dev,
							const char *con_id,
							enum gpiod_flags flags)
{
	struct gpio_descs *descs;

	descs = gpiod_get_array(dev, con_id, flags);
	if (gpiod_not_found(descs))
		return NULL;

	return descs;
}
EXPORT_SYMBOL_GPL(gpiod_get_array_optional);

/**
 * gpiod_put - dispose of a GPIO descriptor
 * @desc:	GPIO descriptor to dispose of
 *
 * No descriptor can be used after gpiod_put() has been called on it.
 */
void gpiod_put(struct gpio_desc *desc)
{
	if (desc)
		gpiod_free(desc);
}
EXPORT_SYMBOL_GPL(gpiod_put);

/**
 * gpiod_put_array - dispose of multiple GPIO descriptors
 * @descs:	struct gpio_descs containing an array of descriptors
 */
void gpiod_put_array(struct gpio_descs *descs)
{
	unsigned int i;

	for (i = 0; i < descs->ndescs; i++)
		gpiod_put(descs->desc[i]);

	kfree(descs);
}
EXPORT_SYMBOL_GPL(gpiod_put_array);


static int gpio_bus_match(struct device *dev, struct device_driver *drv)
{
	struct fwnode_handle *fwnode = dev_fwnode(dev);

	/*
	 * Only match if the fwnode doesn't already have a proper struct device
	 * created for it.
	 */
	if (fwnode && fwnode->dev != dev)
		return 0;
	return 1;
}

static int gpio_stub_drv_probe(struct device *dev)
{
	/*
	 * The DT node of some GPIO chips have a "compatible" property, but
	 * never have a struct device added and probed by a driver to register
	 * the GPIO chip with gpiolib. In such cases, fw_devlink=on will cause
	 * the consumers of the GPIO chip to get probe deferred forever because
	 * they will be waiting for a device associated with the GPIO chip
	 * firmware node to get added and bound to a driver.
	 *
	 * To allow these consumers to probe, we associate the struct
	 * gpio_device of the GPIO chip with the firmware node and then simply
	 * bind it to this stub driver.
	 */
	return 0;
}

static struct device_driver gpio_stub_drv = {
	.name = "gpio_stub_drv",
	.bus = &gpio_bus_type,
	.probe = gpio_stub_drv_probe,
};

static int __init gpiolib_dev_init(void)
{
	int ret;

	/* Register GPIO sysfs bus */
	ret = bus_register(&gpio_bus_type);
	if (ret < 0) {
		pr_err("gpiolib: could not register GPIO bus type\n");
		return ret;
	}

	ret = driver_register(&gpio_stub_drv);
	if (ret < 0) {
		pr_err("gpiolib: could not register GPIO stub driver\n");
		bus_unregister(&gpio_bus_type);
		return ret;
	}

	ret = alloc_chrdev_region(&gpio_devt, 0, GPIO_DEV_MAX, GPIOCHIP_NAME);
	if (ret < 0) {
		pr_err("gpiolib: failed to allocate char dev region\n");
		driver_unregister(&gpio_stub_drv);
		bus_unregister(&gpio_bus_type);
		return ret;
	}

	gpiolib_initialized = true;
	gpiochip_setup_devs();

#if IS_ENABLED(CONFIG_OF_DYNAMIC) && IS_ENABLED(CONFIG_OF_GPIO)
	WARN_ON(of_reconfig_notifier_register(&gpio_of_notifier));
#endif /* CONFIG_OF_DYNAMIC && CONFIG_OF_GPIO */

	return ret;
}
core_initcall(gpiolib_dev_init);

#ifdef CONFIG_DEBUG_FS

static void gpiolib_dbg_show(struct seq_file *s, struct gpio_device *gdev)
{
	unsigned		i;
	struct gpio_chip	*gc = gdev->chip;
	unsigned		gpio = gdev->base;
	struct gpio_desc	*gdesc = &gdev->descs[0];
	bool			is_out;
	bool			is_irq;
	bool			active_low;

	for (i = 0; i < gdev->ngpio; i++, gpio++, gdesc++) {
		if (!test_bit(FLAG_REQUESTED, &gdesc->flags)) {
			if (gdesc->name) {
				seq_printf(s, " gpio-%-3d (%-20.20s)\n",
					   gpio, gdesc->name);
			}
			continue;
		}

		gpiod_get_direction(gdesc);
		is_out = test_bit(FLAG_IS_OUT, &gdesc->flags);
		is_irq = test_bit(FLAG_USED_AS_IRQ, &gdesc->flags);
		active_low = test_bit(FLAG_ACTIVE_LOW, &gdesc->flags);
		seq_printf(s, " gpio-%-3d (%-20.20s|%-20.20s) %s %s %s%s",
			gpio, gdesc->name ? gdesc->name : "", gdesc->label,
			is_out ? "out" : "in ",
			gc->get ? (gc->get(gc, i) ? "hi" : "lo") : "?  ",
			is_irq ? "IRQ " : "",
			active_low ? "ACTIVE LOW" : "");
		seq_printf(s, "\n");
	}
}

static void *gpiolib_seq_start(struct seq_file *s, loff_t *pos)
{
	unsigned long flags;
	struct gpio_device *gdev = NULL;
	loff_t index = *pos;

	s->private = "";

	spin_lock_irqsave(&gpio_lock, flags);
	list_for_each_entry(gdev, &gpio_devices, list)
		if (index-- == 0) {
			spin_unlock_irqrestore(&gpio_lock, flags);
			return gdev;
		}
	spin_unlock_irqrestore(&gpio_lock, flags);

	return NULL;
}

static void *gpiolib_seq_next(struct seq_file *s, void *v, loff_t *pos)
{
	unsigned long flags;
	struct gpio_device *gdev = v;
	void *ret = NULL;

	spin_lock_irqsave(&gpio_lock, flags);
	if (list_is_last(&gdev->list, &gpio_devices))
		ret = NULL;
	else
		ret = list_entry(gdev->list.next, struct gpio_device, list);
	spin_unlock_irqrestore(&gpio_lock, flags);

	s->private = "\n";
	++*pos;

	return ret;
}

static void gpiolib_seq_stop(struct seq_file *s, void *v)
{
}

static int gpiolib_seq_show(struct seq_file *s, void *v)
{
	struct gpio_device *gdev = v;
	struct gpio_chip *gc = gdev->chip;
	struct device *parent;

	if (!gc) {
		seq_printf(s, "%s%s: (dangling chip)", (char *)s->private,
			   dev_name(&gdev->dev));
		return 0;
	}

	seq_printf(s, "%s%s: GPIOs %d-%d", (char *)s->private,
		   dev_name(&gdev->dev),
		   gdev->base, gdev->base + gdev->ngpio - 1);
	parent = gc->parent;
	if (parent)
		seq_printf(s, ", parent: %s/%s",
			   parent->bus ? parent->bus->name : "no-bus",
			   dev_name(parent));
	if (gc->label)
		seq_printf(s, ", %s", gc->label);
	if (gc->can_sleep)
		seq_printf(s, ", can sleep");
	seq_printf(s, ":\n");

	if (gc->dbg_show)
		gc->dbg_show(s, gc);
	else
		gpiolib_dbg_show(s, gdev);

	return 0;
}

static const struct seq_operations gpiolib_sops = {
	.start = gpiolib_seq_start,
	.next = gpiolib_seq_next,
	.stop = gpiolib_seq_stop,
	.show = gpiolib_seq_show,
};
DEFINE_SEQ_ATTRIBUTE(gpiolib);

static int __init gpiolib_debugfs_init(void)
{
	/* /sys/kernel/debug/gpio */
	debugfs_create_file("gpio", 0444, NULL, NULL, &gpiolib_fops);
	return 0;
}
subsys_initcall(gpiolib_debugfs_init);

#endif	/* DEBUG_FS */<|MERGE_RESOLUTION|>--- conflicted
+++ resolved
@@ -26,11 +26,8 @@
 #include "gpiolib.h"
 #include "gpiolib-of.h"
 #include "gpiolib-acpi.h"
-<<<<<<< HEAD
-=======
 #include "gpiolib-cdev.h"
 #include "gpiolib-sysfs.h"
->>>>>>> 7d2a07b7
 
 #define CREATE_TRACE_POINTS
 #include <trace/events/gpio.h>
@@ -87,17 +84,10 @@
 static int gpiochip_add_irqchip(struct gpio_chip *gc,
 				struct lock_class_key *lock_key,
 				struct lock_class_key *request_key);
-<<<<<<< HEAD
-static void gpiochip_irqchip_remove(struct gpio_chip *gpiochip);
-static int gpiochip_irqchip_init_hw(struct gpio_chip *gpiochip);
-static int gpiochip_irqchip_init_valid_mask(struct gpio_chip *gpiochip);
-static void gpiochip_irqchip_free_valid_mask(struct gpio_chip *gpiochip);
-=======
 static void gpiochip_irqchip_remove(struct gpio_chip *gc);
 static int gpiochip_irqchip_init_hw(struct gpio_chip *gc);
 static int gpiochip_irqchip_init_valid_mask(struct gpio_chip *gc);
 static void gpiochip_irqchip_free_valid_mask(struct gpio_chip *gc);
->>>>>>> 7d2a07b7
 
 static bool gpiolib_initialized;
 
@@ -223,13 +213,8 @@
  */
 int gpiod_get_direction(struct gpio_desc *desc)
 {
-<<<<<<< HEAD
-	struct gpio_chip *chip;
-	unsigned offset;
-=======
 	struct gpio_chip *gc;
 	unsigned int offset;
->>>>>>> 7d2a07b7
 	int ret;
 
 	gc = gpiod_to_chip(desc);
@@ -243,21 +228,6 @@
 	    test_bit(FLAG_IS_OUT, &desc->flags))
 		return 0;
 
-<<<<<<< HEAD
-	if (!chip->get_direction)
-		return -ENOTSUPP;
-
-	ret = chip->get_direction(chip, offset);
-	if (ret > 0) {
-		/* GPIOF_DIR_IN, or other positive */
-		ret = 1;
-		clear_bit(FLAG_IS_OUT, &desc->flags);
-	}
-	if (ret == 0) {
-		/* GPIOF_DIR_OUT */
-		set_bit(FLAG_IS_OUT, &desc->flags);
-	}
-=======
 	if (!gc->get_direction)
 		return -ENOTSUPP;
 
@@ -271,7 +241,6 @@
 
 	assign_bit(FLAG_IS_OUT, &desc->flags, !ret);
 
->>>>>>> 7d2a07b7
 	return ret;
 }
 EXPORT_SYMBOL_GPL(gpiod_get_direction);
@@ -392,69 +361,6 @@
 	return 0;
 }
 
-<<<<<<< HEAD
-static unsigned long *gpiochip_allocate_mask(struct gpio_chip *chip)
-{
-	unsigned long *p;
-
-	p = bitmap_alloc(chip->ngpio, GFP_KERNEL);
-	if (!p)
-		return NULL;
-
-	/* Assume by default all GPIOs are valid */
-	bitmap_fill(p, chip->ngpio);
-
-	return p;
-}
-
-static int gpiochip_alloc_valid_mask(struct gpio_chip *gc)
-{
-	if (!(of_gpio_need_valid_mask(gc) || gc->init_valid_mask))
-		return 0;
-
-	gc->valid_mask = gpiochip_allocate_mask(gc);
-	if (!gc->valid_mask)
-		return -ENOMEM;
-
-	return 0;
-}
-
-static int gpiochip_init_valid_mask(struct gpio_chip *gc)
-{
-	if (gc->init_valid_mask)
-		return gc->init_valid_mask(gc,
-					   gc->valid_mask,
-					   gc->ngpio);
-
-	return 0;
-}
-
-static void gpiochip_free_valid_mask(struct gpio_chip *gpiochip)
-{
-	bitmap_free(gpiochip->valid_mask);
-	gpiochip->valid_mask = NULL;
-}
-
-static int gpiochip_add_pin_ranges(struct gpio_chip *gc)
-{
-	if (gc->add_pin_ranges)
-		return gc->add_pin_ranges(gc);
-
-	return 0;
-}
-
-bool gpiochip_line_is_valid(const struct gpio_chip *gpiochip,
-				unsigned int offset)
-{
-	/* No mask means all valid */
-	if (likely(!gpiochip->valid_mask))
-		return true;
-	return test_bit(offset, gpiochip->valid_mask);
-}
-EXPORT_SYMBOL_GPL(gpiochip_line_is_valid);
-
-=======
->>>>>>> 7d2a07b7
 /*
  * devprop_gpiochip_set_names - Set GPIO line names using device properties
  * @chip: GPIO chip whose lines should be named, if possible
@@ -504,69 +410,7 @@
 
 static unsigned long *gpiochip_allocate_mask(struct gpio_chip *gc)
 {
-<<<<<<< HEAD
-	return lineevent_ioctl(filep, cmd, (unsigned long)compat_ptr(arg));
-}
-#endif
-
-static const struct file_operations lineevent_fileops = {
-	.release = lineevent_release,
-	.read = lineevent_read,
-	.poll = lineevent_poll,
-	.owner = THIS_MODULE,
-	.llseek = noop_llseek,
-	.unlocked_ioctl = lineevent_ioctl,
-#ifdef CONFIG_COMPAT
-	.compat_ioctl = lineevent_ioctl_compat,
-#endif
-};
-
-static irqreturn_t lineevent_irq_thread(int irq, void *p)
-{
-	struct lineevent_state *le = p;
-	struct gpioevent_data ge;
-	int ret;
-
-	/* Do not leak kernel stack to userspace */
-	memset(&ge, 0, sizeof(ge));
-
-	/*
-	 * We may be running from a nested threaded interrupt in which case
-	 * we didn't get the timestamp from lineevent_irq_handler().
-	 */
-	if (!le->timestamp)
-		ge.timestamp = ktime_get_real_ns();
-	else
-		ge.timestamp = le->timestamp;
-
-	if (le->eflags & GPIOEVENT_REQUEST_RISING_EDGE
-	    && le->eflags & GPIOEVENT_REQUEST_FALLING_EDGE) {
-		int level = gpiod_get_value_cansleep(le->desc);
-		if (level)
-			/* Emit low-to-high event */
-			ge.id = GPIOEVENT_EVENT_RISING_EDGE;
-		else
-			/* Emit high-to-low event */
-			ge.id = GPIOEVENT_EVENT_FALLING_EDGE;
-	} else if (le->eflags & GPIOEVENT_REQUEST_RISING_EDGE) {
-		/* Emit low-to-high event */
-		ge.id = GPIOEVENT_EVENT_RISING_EDGE;
-	} else if (le->eflags & GPIOEVENT_REQUEST_FALLING_EDGE) {
-		/* Emit high-to-low event */
-		ge.id = GPIOEVENT_EVENT_FALLING_EDGE;
-	} else {
-		return IRQ_NONE;
-	}
-
-	ret = kfifo_put(&le->events, ge);
-	if (ret)
-		wake_up_poll(&le->wait, EPOLLIN);
-
-	return IRQ_HANDLED;
-}
-=======
 	unsigned long *p;
->>>>>>> 7d2a07b7
 
 	p = bitmap_alloc(gc->ngpio, GFP_KERNEL);
 	if (!p)
@@ -597,42 +441,7 @@
 					   gc->valid_mask,
 					   gc->ngpio);
 
-<<<<<<< HEAD
-		/*
-		 * Userspace only need to know that the kernel is using
-		 * this GPIO so it can't use it.
-		 */
-		lineinfo.flags = 0;
-		if (test_bit(FLAG_REQUESTED, &desc->flags) ||
-		    test_bit(FLAG_IS_HOGGED, &desc->flags) ||
-		    test_bit(FLAG_USED_AS_IRQ, &desc->flags) ||
-		    test_bit(FLAG_EXPORT, &desc->flags) ||
-		    test_bit(FLAG_SYSFS, &desc->flags) ||
-		    !pinctrl_gpio_can_use_line(chip->base + lineinfo.line_offset))
-			lineinfo.flags |= GPIOLINE_FLAG_KERNEL;
-		if (test_bit(FLAG_IS_OUT, &desc->flags))
-			lineinfo.flags |= GPIOLINE_FLAG_IS_OUT;
-		if (test_bit(FLAG_ACTIVE_LOW, &desc->flags))
-			lineinfo.flags |= GPIOLINE_FLAG_ACTIVE_LOW;
-		if (test_bit(FLAG_OPEN_DRAIN, &desc->flags))
-			lineinfo.flags |= (GPIOLINE_FLAG_OPEN_DRAIN |
-					   GPIOLINE_FLAG_IS_OUT);
-		if (test_bit(FLAG_OPEN_SOURCE, &desc->flags))
-			lineinfo.flags |= (GPIOLINE_FLAG_OPEN_SOURCE |
-					   GPIOLINE_FLAG_IS_OUT);
-
-		if (copy_to_user(ip, &lineinfo, sizeof(lineinfo)))
-			return -EFAULT;
-		return 0;
-	} else if (cmd == GPIO_GET_LINEHANDLE_IOCTL) {
-		return linehandle_create(gdev, ip);
-	} else if (cmd == GPIO_GET_LINEEVENT_IOCTL) {
-		return lineevent_create(gdev, ip);
-	}
-	return -EINVAL;
-=======
 	return 0;
->>>>>>> 7d2a07b7
 }
 
 static void gpiochip_free_valid_mask(struct gpio_chip *gc)
@@ -689,17 +498,6 @@
 static int gpiochip_setup_dev(struct gpio_device *gdev)
 {
 	int ret;
-<<<<<<< HEAD
-
-	cdev_init(&gdev->chrdev, &gpio_fileops);
-	gdev->chrdev.owner = THIS_MODULE;
-	gdev->dev.devt = MKDEV(MAJOR(gpio_devt), gdev->id);
-
-	ret = cdev_device_add(&gdev->chrdev, &gdev->dev);
-	if (ret)
-		return ret;
-=======
->>>>>>> 7d2a07b7
 
 	ret = gcdev_register(gdev, gpio_devt);
 	if (ret)
@@ -717,11 +515,7 @@
 	return 0;
 
 err_remove_device:
-<<<<<<< HEAD
-	cdev_device_del(&gdev->chrdev, &gdev->dev);
-=======
 	gcdev_unregister(gdev);
->>>>>>> 7d2a07b7
 	return ret;
 }
 
@@ -768,13 +562,8 @@
 	list_for_each_entry(gdev, &gpio_devices, list) {
 		ret = gpiochip_setup_dev(gdev);
 		if (ret)
-<<<<<<< HEAD
-			pr_err("%s: Failed to initialize gpio device (%d)\n",
-			       dev_name(&gdev->dev), ret);
-=======
 			dev_err(&gdev->dev,
 				"Failed to initialize gpio device (%d)\n", ret);
->>>>>>> 7d2a07b7
 	}
 }
 
@@ -832,19 +621,11 @@
 	gdev->descs = kcalloc(gc->ngpio, sizeof(gdev->descs[0]), GFP_KERNEL);
 	if (!gdev->descs) {
 		ret = -ENOMEM;
-<<<<<<< HEAD
-		goto err_free_ida;
-	}
-
-	if (chip->ngpio == 0) {
-		chip_err(chip, "tried to insert a GPIO chip with zero lines\n");
-=======
 		goto err_free_dev_name;
 	}
 
 	if (gc->ngpio == 0) {
 		chip_err(gc, "tried to insert a GPIO chip with zero lines\n");
->>>>>>> 7d2a07b7
 		ret = -EINVAL;
 		goto err_free_descs;
 	}
@@ -905,21 +686,6 @@
 	INIT_LIST_HEAD(&gdev->pin_ranges);
 #endif
 
-<<<<<<< HEAD
-	ret = gpiochip_set_desc_names(chip);
-	if (ret)
-		goto err_remove_from_list;
-
-	ret = gpiochip_alloc_valid_mask(chip);
-	if (ret)
-		goto err_remove_from_list;
-
-	ret = of_gpiochip_add(chip);
-	if (ret)
-		goto err_free_gpiochip_mask;
-
-	ret = gpiochip_init_valid_mask(chip);
-=======
 	if (gc->names)
 		ret = gpiochip_set_desc_names(gc);
 	else
@@ -936,7 +702,6 @@
 		goto err_free_gpiochip_mask;
 
 	ret = gpiochip_init_valid_mask(gc);
->>>>>>> 7d2a07b7
 	if (ret)
 		goto err_remove_of_chip;
 
@@ -952,13 +717,6 @@
 		}
 	}
 
-<<<<<<< HEAD
-	ret = gpiochip_add_pin_ranges(chip);
-	if (ret)
-		goto err_remove_of_chip;
-
-	acpi_gpiochip_add(chip);
-=======
 	ret = gpiochip_add_pin_ranges(gc);
 	if (ret)
 		goto err_remove_of_chip;
@@ -966,29 +724,16 @@
 	acpi_gpiochip_add(gc);
 
 	machine_gpiochip_add(gc);
->>>>>>> 7d2a07b7
 
 	ret = gpiochip_irqchip_init_valid_mask(gc);
 	if (ret)
 		goto err_remove_acpi_chip;
 
-<<<<<<< HEAD
-	ret = gpiochip_irqchip_init_hw(chip);
-	if (ret)
-		goto err_remove_acpi_chip;
-
-	ret = gpiochip_irqchip_init_valid_mask(chip);
-	if (ret)
-		goto err_remove_acpi_chip;
-
-	ret = gpiochip_add_irqchip(chip, lock_key, request_key);
-=======
 	ret = gpiochip_irqchip_init_hw(gc);
 	if (ret)
 		goto err_remove_acpi_chip;
 
 	ret = gpiochip_add_irqchip(gc, lock_key, request_key);
->>>>>>> 7d2a07b7
 	if (ret)
 		goto err_remove_irqchip_mask;
 
@@ -1017,13 +762,8 @@
 	gpiochip_free_hogs(gc);
 	of_gpiochip_remove(gc);
 err_free_gpiochip_mask:
-<<<<<<< HEAD
-	gpiochip_remove_pin_ranges(chip);
-	gpiochip_free_valid_mask(chip);
-=======
 	gpiochip_remove_pin_ranges(gc);
 	gpiochip_free_valid_mask(gc);
->>>>>>> 7d2a07b7
 err_remove_from_list:
 	spin_lock_irqsave(&gpio_lock, flags);
 	list_del(&gdev->list);
@@ -1038,17 +778,11 @@
 	ida_free(&gpio_ida, gdev->id);
 err_free_gdev:
 	/* failures here can mean systems won't boot... */
-<<<<<<< HEAD
-	pr_err("%s: GPIOs %d..%d (%s) failed to register, %d\n", __func__,
-	       gdev->base, gdev->base + gdev->ngpio - 1,
-	       chip->label ? : "generic", ret);
-=======
 	if (ret != -EPROBE_DEFER) {
 		pr_err("%s: GPIOs %d..%d (%s) failed to register, %d\n", __func__,
 		       gdev->base, gdev->base + gdev->ngpio - 1,
 		       gc->label ? : "generic", ret);
 	}
->>>>>>> 7d2a07b7
 	kfree(gdev);
 	return ret;
 }
@@ -1084,19 +818,11 @@
 	gpiochip_free_hogs(gc);
 	/* Numb the device, cancelling all outstanding operations */
 	gdev->chip = NULL;
-<<<<<<< HEAD
-	gpiochip_irqchip_remove(chip);
-	acpi_gpiochip_remove(chip);
-	of_gpiochip_remove(chip);
-	gpiochip_remove_pin_ranges(chip);
-	gpiochip_free_valid_mask(chip);
-=======
 	gpiochip_irqchip_remove(gc);
 	acpi_gpiochip_remove(gc);
 	of_gpiochip_remove(gc);
 	gpiochip_remove_pin_ranges(gc);
 	gpiochip_free_valid_mask(gc);
->>>>>>> 7d2a07b7
 	/*
 	 * We accept no more calls into the driver from this point, so
 	 * NULL the driver data pointer
@@ -1203,13 +929,8 @@
 
 static void gpiochip_irqchip_free_valid_mask(struct gpio_chip *gc)
 {
-<<<<<<< HEAD
-	bitmap_free(gpiochip->irq.valid_mask);
-	gpiochip->irq.valid_mask = NULL;
-=======
 	bitmap_free(gc->irq.valid_mask);
 	gc->irq.valid_mask = NULL;
->>>>>>> 7d2a07b7
 }
 
 bool gpiochip_irqchip_irq_valid(const struct gpio_chip *gc,
@@ -1511,293 +1232,6 @@
 
 #endif /* CONFIG_IRQ_DOMAIN_HIERARCHY */
 
-#ifdef CONFIG_IRQ_DOMAIN_HIERARCHY
-
-/**
- * gpiochip_set_hierarchical_irqchip() - connects a hierarchical irqchip
- * to a gpiochip
- * @gc: the gpiochip to set the irqchip hierarchical handler to
- * @irqchip: the irqchip to handle this level of the hierarchy, the interrupt
- * will then percolate up to the parent
- */
-static void gpiochip_set_hierarchical_irqchip(struct gpio_chip *gc,
-					      struct irq_chip *irqchip)
-{
-	/* DT will deal with mapping each IRQ as we go along */
-	if (is_of_node(gc->irq.fwnode))
-		return;
-
-	/*
-	 * This is for legacy and boardfile "irqchip" fwnodes: allocate
-	 * irqs upfront instead of dynamically since we don't have the
-	 * dynamic type of allocation that hardware description languages
-	 * provide. Once all GPIO drivers using board files are gone from
-	 * the kernel we can delete this code, but for a transitional period
-	 * it is necessary to keep this around.
-	 */
-	if (is_fwnode_irqchip(gc->irq.fwnode)) {
-		int i;
-		int ret;
-
-		for (i = 0; i < gc->ngpio; i++) {
-			struct irq_fwspec fwspec;
-			unsigned int parent_hwirq;
-			unsigned int parent_type;
-			struct gpio_irq_chip *girq = &gc->irq;
-
-			/*
-			 * We call the child to parent translation function
-			 * only to check if the child IRQ is valid or not.
-			 * Just pick the rising edge type here as that is what
-			 * we likely need to support.
-			 */
-			ret = girq->child_to_parent_hwirq(gc, i,
-							  IRQ_TYPE_EDGE_RISING,
-							  &parent_hwirq,
-							  &parent_type);
-			if (ret) {
-				chip_err(gc, "skip set-up on hwirq %d\n",
-					 i);
-				continue;
-			}
-
-			fwspec.fwnode = gc->irq.fwnode;
-			/* This is the hwirq for the GPIO line side of things */
-			fwspec.param[0] = girq->child_offset_to_irq(gc, i);
-			/* Just pick something */
-			fwspec.param[1] = IRQ_TYPE_EDGE_RISING;
-			fwspec.param_count = 2;
-			ret = __irq_domain_alloc_irqs(gc->irq.domain,
-						      /* just pick something */
-						      -1,
-						      1,
-						      NUMA_NO_NODE,
-						      &fwspec,
-						      false,
-						      NULL);
-			if (ret < 0) {
-				chip_err(gc,
-					 "can not allocate irq for GPIO line %d parent hwirq %d in hierarchy domain: %d\n",
-					 i, parent_hwirq,
-					 ret);
-			}
-		}
-	}
-
-	chip_err(gc, "%s unknown fwnode type proceed anyway\n", __func__);
-
-	return;
-}
-
-static int gpiochip_hierarchy_irq_domain_translate(struct irq_domain *d,
-						   struct irq_fwspec *fwspec,
-						   unsigned long *hwirq,
-						   unsigned int *type)
-{
-	/* We support standard DT translation */
-	if (is_of_node(fwspec->fwnode) && fwspec->param_count == 2) {
-		return irq_domain_translate_twocell(d, fwspec, hwirq, type);
-	}
-
-	/* This is for board files and others not using DT */
-	if (is_fwnode_irqchip(fwspec->fwnode)) {
-		int ret;
-
-		ret = irq_domain_translate_twocell(d, fwspec, hwirq, type);
-		if (ret)
-			return ret;
-		WARN_ON(*type == IRQ_TYPE_NONE);
-		return 0;
-	}
-	return -EINVAL;
-}
-
-static int gpiochip_hierarchy_irq_domain_alloc(struct irq_domain *d,
-					       unsigned int irq,
-					       unsigned int nr_irqs,
-					       void *data)
-{
-	struct gpio_chip *gc = d->host_data;
-	irq_hw_number_t hwirq;
-	unsigned int type = IRQ_TYPE_NONE;
-	struct irq_fwspec *fwspec = data;
-	void *parent_arg;
-	unsigned int parent_hwirq;
-	unsigned int parent_type;
-	struct gpio_irq_chip *girq = &gc->irq;
-	int ret;
-
-	/*
-	 * The nr_irqs parameter is always one except for PCI multi-MSI
-	 * so this should not happen.
-	 */
-	WARN_ON(nr_irqs != 1);
-
-	ret = gc->irq.child_irq_domain_ops.translate(d, fwspec, &hwirq, &type);
-	if (ret)
-		return ret;
-
-	chip_info(gc, "allocate IRQ %d, hwirq %lu\n", irq,  hwirq);
-
-	ret = girq->child_to_parent_hwirq(gc, hwirq, type,
-					  &parent_hwirq, &parent_type);
-	if (ret) {
-		chip_err(gc, "can't look up hwirq %lu\n", hwirq);
-		return ret;
-	}
-	chip_info(gc, "found parent hwirq %u\n", parent_hwirq);
-
-	/*
-	 * We set handle_bad_irq because the .set_type() should
-	 * always be invoked and set the right type of handler.
-	 */
-	irq_domain_set_info(d,
-			    irq,
-			    hwirq,
-			    gc->irq.chip,
-			    gc,
-			    girq->handler,
-			    NULL, NULL);
-	irq_set_probe(irq);
-
-	/* This parent only handles asserted level IRQs */
-	parent_arg = girq->populate_parent_alloc_arg(gc, parent_hwirq, parent_type);
-	if (!parent_arg)
-		return -ENOMEM;
-
-	chip_info(gc, "alloc_irqs_parent for %d parent hwirq %d\n",
-		  irq, parent_hwirq);
-	irq_set_lockdep_class(irq, gc->irq.lock_key, gc->irq.request_key);
-	ret = irq_domain_alloc_irqs_parent(d, irq, 1, parent_arg);
-	/*
-	 * If the parent irqdomain is msi, the interrupts have already
-	 * been allocated, so the EEXIST is good.
-	 */
-	if (irq_domain_is_msi(d->parent) && (ret == -EEXIST))
-		ret = 0;
-	if (ret)
-		chip_err(gc,
-			 "failed to allocate parent hwirq %d for hwirq %lu\n",
-			 parent_hwirq, hwirq);
-
-	kfree(parent_arg);
-	return ret;
-}
-
-static unsigned int gpiochip_child_offset_to_irq_noop(struct gpio_chip *chip,
-						      unsigned int offset)
-{
-	return offset;
-}
-
-static void gpiochip_hierarchy_setup_domain_ops(struct irq_domain_ops *ops)
-{
-	ops->activate = gpiochip_irq_domain_activate;
-	ops->deactivate = gpiochip_irq_domain_deactivate;
-	ops->alloc = gpiochip_hierarchy_irq_domain_alloc;
-	ops->free = irq_domain_free_irqs_common;
-
-	/*
-	 * We only allow overriding the translate() function for
-	 * hierarchical chips, and this should only be done if the user
-	 * really need something other than 1:1 translation.
-	 */
-	if (!ops->translate)
-		ops->translate = gpiochip_hierarchy_irq_domain_translate;
-}
-
-static int gpiochip_hierarchy_add_domain(struct gpio_chip *gc)
-{
-	if (!gc->irq.child_to_parent_hwirq ||
-	    !gc->irq.fwnode) {
-		chip_err(gc, "missing irqdomain vital data\n");
-		return -EINVAL;
-	}
-
-	if (!gc->irq.child_offset_to_irq)
-		gc->irq.child_offset_to_irq = gpiochip_child_offset_to_irq_noop;
-
-	if (!gc->irq.populate_parent_alloc_arg)
-		gc->irq.populate_parent_alloc_arg =
-			gpiochip_populate_parent_fwspec_twocell;
-
-	gpiochip_hierarchy_setup_domain_ops(&gc->irq.child_irq_domain_ops);
-
-	gc->irq.domain = irq_domain_create_hierarchy(
-		gc->irq.parent_domain,
-		0,
-		gc->ngpio,
-		gc->irq.fwnode,
-		&gc->irq.child_irq_domain_ops,
-		gc);
-
-	if (!gc->irq.domain)
-		return -ENOMEM;
-
-	gpiochip_set_hierarchical_irqchip(gc, gc->irq.chip);
-
-	return 0;
-}
-
-static bool gpiochip_hierarchy_is_hierarchical(struct gpio_chip *gc)
-{
-	return !!gc->irq.parent_domain;
-}
-
-void *gpiochip_populate_parent_fwspec_twocell(struct gpio_chip *chip,
-					     unsigned int parent_hwirq,
-					     unsigned int parent_type)
-{
-	struct irq_fwspec *fwspec;
-
-	fwspec = kmalloc(sizeof(*fwspec), GFP_KERNEL);
-	if (!fwspec)
-		return NULL;
-
-	fwspec->fwnode = chip->irq.parent_domain->fwnode;
-	fwspec->param_count = 2;
-	fwspec->param[0] = parent_hwirq;
-	fwspec->param[1] = parent_type;
-
-	return fwspec;
-}
-EXPORT_SYMBOL_GPL(gpiochip_populate_parent_fwspec_twocell);
-
-void *gpiochip_populate_parent_fwspec_fourcell(struct gpio_chip *chip,
-					      unsigned int parent_hwirq,
-					      unsigned int parent_type)
-{
-	struct irq_fwspec *fwspec;
-
-	fwspec = kmalloc(sizeof(*fwspec), GFP_KERNEL);
-	if (!fwspec)
-		return NULL;
-
-	fwspec->fwnode = chip->irq.parent_domain->fwnode;
-	fwspec->param_count = 4;
-	fwspec->param[0] = 0;
-	fwspec->param[1] = parent_hwirq;
-	fwspec->param[2] = 0;
-	fwspec->param[3] = parent_type;
-
-	return fwspec;
-}
-EXPORT_SYMBOL_GPL(gpiochip_populate_parent_fwspec_fourcell);
-
-#else
-
-static int gpiochip_hierarchy_add_domain(struct gpio_chip *gc)
-{
-	return -EINVAL;
-}
-
-static bool gpiochip_hierarchy_is_hierarchical(struct gpio_chip *gc)
-{
-	return false;
-}
-
-#endif /* CONFIG_IRQ_DOMAIN_HIERARCHY */
-
 /**
  * gpiochip_irq_map() - maps an IRQ into a GPIO irqchip
  * @d: the irqdomain used by this irqchip
@@ -1811,11 +1245,7 @@
 int gpiochip_irq_map(struct irq_domain *d, unsigned int irq,
 		     irq_hw_number_t hwirq)
 {
-<<<<<<< HEAD
-	struct gpio_chip *chip = d->host_data;
-=======
 	struct gpio_chip *gc = d->host_data;
->>>>>>> 7d2a07b7
 	int ret = 0;
 
 	if (!gpiochip_irqchip_irq_valid(gc, hwirq))
@@ -1833,17 +1263,10 @@
 		irq_set_nested_thread(irq, 1);
 	irq_set_noprobe(irq);
 
-<<<<<<< HEAD
-	if (chip->irq.num_parents == 1)
-		ret = irq_set_parent(irq, chip->irq.parents[0]);
-	else if (chip->irq.map)
-		ret = irq_set_parent(irq, chip->irq.map[hwirq]);
-=======
 	if (gc->irq.num_parents == 1)
 		ret = irq_set_parent(irq, gc->irq.parents[0]);
 	else if (gc->irq.map)
 		ret = irq_set_parent(irq, gc->irq.map[hwirq]);
->>>>>>> 7d2a07b7
 
 	if (ret < 0)
 		return ret;
@@ -1921,15 +1344,9 @@
 
 static int gpiochip_to_irq(struct gpio_chip *gc, unsigned int offset)
 {
-<<<<<<< HEAD
-	struct irq_domain *domain = chip->irq.domain;
-
-	if (!gpiochip_irqchip_irq_valid(chip, offset))
-=======
 	struct irq_domain *domain = gc->irq.domain;
 
 	if (!gpiochip_irqchip_irq_valid(gc, offset))
->>>>>>> 7d2a07b7
 		return -ENXIO;
 
 #ifdef CONFIG_IRQ_DOMAIN_HIERARCHY
@@ -1938,11 +1355,7 @@
 
 		spec.fwnode = domain->fwnode;
 		spec.param_count = 2;
-<<<<<<< HEAD
-		spec.param[0] = chip->irq.child_offset_to_irq(chip, offset);
-=======
 		spec.param[0] = gc->irq.child_offset_to_irq(gc, offset);
->>>>>>> 7d2a07b7
 		spec.param[1] = IRQ_TYPE_NONE;
 
 		return irq_create_fwspec_mapping(&spec);
@@ -1996,23 +1409,8 @@
 {
 	struct gpio_chip *gc = irq_data_get_irq_chip_data(d);
 
-<<<<<<< HEAD
-	/*
-	 * Since we override .irq_disable() we need to mimic the
-	 * behaviour of __irq_disable() in irq/chip.c.
-	 * First call .irq_disable() if it exists, else mimic the
-	 * behaviour of mask_irq() which calls .irq_mask() if
-	 * it exists.
-	 */
-	if (chip->irq.irq_disable)
-		chip->irq.irq_disable(d);
-	else if (chip->irq.chip->irq_mask)
-		chip->irq.chip->irq_mask(d);
-	gpiochip_disable_irq(chip, d->hwirq);
-=======
 	gc->irq.irq_disable(d);
 	gpiochip_disable_irq(gc, d->hwirq);
->>>>>>> 7d2a07b7
 }
 
 static void gpiochip_set_irq_hooks(struct gpio_chip *gc)
@@ -2065,14 +1463,8 @@
 				struct lock_class_key *lock_key,
 				struct lock_class_key *request_key)
 {
-<<<<<<< HEAD
-	struct irq_chip *irqchip = gpiochip->irq.chip;
-	const struct irq_domain_ops *ops = NULL;
-	struct device_node *np;
-=======
 	struct fwnode_handle *fwnode = dev_fwnode(&gc->gpiodev->dev);
 	struct irq_chip *irqchip = gc->irq.chip;
->>>>>>> 7d2a07b7
 	unsigned int type;
 	unsigned int i;
 
@@ -2098,16 +1490,6 @@
 	if (gc->to_irq)
 		chip_warn(gc, "to_irq is redefined in %s and you shouldn't rely on it\n", __func__);
 
-<<<<<<< HEAD
-	gpiochip->to_irq = gpiochip_to_irq;
-	gpiochip->irq.default_type = type;
-	gpiochip->irq.lock_key = lock_key;
-	gpiochip->irq.request_key = request_key;
-
-	/* If a parent irqdomain is provided, let's build a hierarchy */
-	if (gpiochip_hierarchy_is_hierarchical(gpiochip)) {
-		int ret = gpiochip_hierarchy_add_domain(gpiochip);
-=======
 	gc->to_irq = gpiochip_to_irq;
 	gc->irq.default_type = type;
 	gc->irq.lock_key = lock_key;
@@ -2116,30 +1498,16 @@
 	/* If a parent irqdomain is provided, let's build a hierarchy */
 	if (gpiochip_hierarchy_is_hierarchical(gc)) {
 		int ret = gpiochip_hierarchy_add_domain(gc);
->>>>>>> 7d2a07b7
 		if (ret)
 			return ret;
 	} else {
 		/* Some drivers provide custom irqdomain ops */
-<<<<<<< HEAD
-		if (gpiochip->irq.domain_ops)
-			ops = gpiochip->irq.domain_ops;
-
-		if (!ops)
-			ops = &gpiochip_domain_ops;
-		gpiochip->irq.domain = irq_domain_add_simple(np,
-			gpiochip->ngpio,
-			gpiochip->irq.first,
-			ops, gpiochip);
-		if (!gpiochip->irq.domain)
-=======
 		gc->irq.domain = irq_domain_create_simple(fwnode,
 			gc->ngpio,
 			gc->irq.first,
 			gc->irq.domain_ops ?: &gpiochip_domain_ops,
 			gc);
 		if (!gc->irq.domain)
->>>>>>> 7d2a07b7
 			return -EINVAL;
 	}
 
@@ -2247,24 +1615,14 @@
 {
 	return 0;
 }
-<<<<<<< HEAD
-static void gpiochip_irqchip_remove(struct gpio_chip *gpiochip) {}
-
-static inline int gpiochip_irqchip_init_hw(struct gpio_chip *gpiochip)
-=======
 static void gpiochip_irqchip_remove(struct gpio_chip *gc) {}
 
 static inline int gpiochip_irqchip_init_hw(struct gpio_chip *gc)
->>>>>>> 7d2a07b7
 {
 	return 0;
 }
 
-<<<<<<< HEAD
-static inline int gpiochip_irqchip_init_valid_mask(struct gpio_chip *gpiochip)
-=======
 static inline int gpiochip_irqchip_init_valid_mask(struct gpio_chip *gc)
->>>>>>> 7d2a07b7
 {
 	return 0;
 }
@@ -2281,19 +1639,11 @@
 int gpiochip_generic_request(struct gpio_chip *gc, unsigned int offset)
 {
 #ifdef CONFIG_PINCTRL
-<<<<<<< HEAD
-	if (list_empty(&chip->gpiodev->pin_ranges))
-		return 0;
-#endif
-
-	return pinctrl_gpio_request(chip->gpiodev->base + offset);
-=======
 	if (list_empty(&gc->gpiodev->pin_ranges))
 		return 0;
 #endif
 
 	return pinctrl_gpio_request(gc->gpiodev->base + offset);
->>>>>>> 7d2a07b7
 }
 EXPORT_SYMBOL_GPL(gpiochip_generic_request);
 
@@ -2305,19 +1655,11 @@
 void gpiochip_generic_free(struct gpio_chip *gc, unsigned int offset)
 {
 #ifdef CONFIG_PINCTRL
-<<<<<<< HEAD
-	if (list_empty(&chip->gpiodev->pin_ranges))
-		return;
-#endif
-
-	pinctrl_gpio_free(chip->gpiodev->base + offset);
-=======
 	if (list_empty(&gc->gpiodev->pin_ranges))
 		return;
 #endif
 
 	pinctrl_gpio_free(gc->gpiodev->base + offset);
->>>>>>> 7d2a07b7
 }
 EXPORT_SYMBOL_GPL(gpiochip_generic_free);
 
@@ -2472,11 +1814,7 @@
  */
 static int gpiod_request_commit(struct gpio_desc *desc, const char *label)
 {
-<<<<<<< HEAD
-	struct gpio_chip	*chip = desc->gdev->chip;
-=======
 	struct gpio_chip	*gc = desc->gdev->chip;
->>>>>>> 7d2a07b7
 	int			ret;
 	unsigned long		flags;
 	unsigned		offset;
@@ -2504,13 +1842,8 @@
 		/* gc->request may sleep */
 		spin_unlock_irqrestore(&gpio_lock, flags);
 		offset = gpio_chip_hwgpio(desc);
-<<<<<<< HEAD
-		if (gpiochip_line_is_valid(chip, offset))
-			ret = chip->request(chip, offset);
-=======
 		if (gpiochip_line_is_valid(gc, offset))
 			ret = gc->request(gc, offset);
->>>>>>> 7d2a07b7
 		else
 			ret = -EINVAL;
 		spin_lock_irqsave(&gpio_lock, flags);
@@ -2708,11 +2041,7 @@
 					    enum gpio_lookup_flags lflags,
 					    enum gpiod_flags dflags)
 {
-<<<<<<< HEAD
-	struct gpio_desc *desc = gpiochip_get_desc(chip, hwnum);
-=======
 	struct gpio_desc *desc = gpiochip_get_desc(gc, hwnum);
->>>>>>> 7d2a07b7
 	int ret;
 
 	if (IS_ERR(desc)) {
@@ -2726,11 +2055,7 @@
 
 	ret = gpiod_configure_flags(desc, label, lflags, dflags);
 	if (ret) {
-<<<<<<< HEAD
-		chip_err(chip, "setup of own GPIO %s failed\n", label);
-=======
 		chip_err(gc, "setup of own GPIO %s failed\n", label);
->>>>>>> 7d2a07b7
 		gpiod_free_commit(desc);
 		return ERR_PTR(ret);
 	}
@@ -2811,59 +2136,9 @@
 	return gpio_set_config_with_argument(desc, mode, 0);
 }
 
-<<<<<<< HEAD
-static int gpio_do_set_config(struct gpio_chip *gc, unsigned int offset,
-			      unsigned long config)
-{
-	if (!gc->set_config)
-		return -ENOTSUPP;
-
-	return gc->set_config(gc, offset, config);
-}
-
-static int gpio_set_config_with_argument(struct gpio_desc *desc,
-					 enum pin_config_param mode,
-					 u32 argument)
-{
-	struct gpio_chip *gc = desc->gdev->chip;
-	unsigned long config;
-
-	config = pinconf_to_config_packed(mode, argument);
-	return gpio_do_set_config(gc, gpio_chip_hwgpio(desc), config);
-}
-
-static int gpio_set_config_with_argument_optional(struct gpio_desc *desc,
-						  enum pin_config_param mode,
-						  u32 argument)
-{
-	struct device *dev = &desc->gdev->dev;
-	int gpio = gpio_chip_hwgpio(desc);
-	int ret;
-
-	ret = gpio_set_config_with_argument(desc, mode, argument);
-	if (ret != -ENOTSUPP)
-		return ret;
-
-	switch (mode) {
-	case PIN_CONFIG_PERSIST_STATE:
-		dev_dbg(dev, "Persistence not supported for GPIO %d\n", gpio);
-		break;
-	default:
-		break;
-	}
-
-	return 0;
-}
-
-static int gpio_set_config(struct gpio_chip *gc, unsigned int offset,
-			   enum pin_config_param mode)
-{
-	unsigned long config;
-=======
 static int gpio_set_bias(struct gpio_desc *desc)
 {
 	enum pin_config_param bias;
->>>>>>> 7d2a07b7
 	unsigned int arg;
 
 	if (test_bit(FLAG_BIAS_DISABLE, &desc->flags))
@@ -2886,12 +2161,7 @@
 		break;
 	}
 
-<<<<<<< HEAD
-	config = pinconf_to_config_packed(mode, arg);
-	return gpio_do_set_config(gc, offset, config);
-=======
 	return gpio_set_config_with_argument_optional(desc, bias, arg);
->>>>>>> 7d2a07b7
 }
 
 int gpio_set_debounce_timeout(struct gpio_desc *desc, unsigned int debounce)
@@ -2912,11 +2182,7 @@
  */
 int gpiod_direction_input(struct gpio_desc *desc)
 {
-<<<<<<< HEAD
-	struct gpio_chip	*chip;
-=======
 	struct gpio_chip	*gc;
->>>>>>> 7d2a07b7
 	int			ret = 0;
 
 	VALIDATE_DESC(desc);
@@ -2940,41 +2206,20 @@
 	 * direction (if .get_direction() is supported) else we silently
 	 * assume we are in input mode after this.
 	 */
-<<<<<<< HEAD
-	if (chip->direction_input) {
-		ret = chip->direction_input(chip, gpio_chip_hwgpio(desc));
-	} else if (chip->get_direction &&
-		  (chip->get_direction(chip, gpio_chip_hwgpio(desc)) != 1)) {
-=======
 	if (gc->direction_input) {
 		ret = gc->direction_input(gc, gpio_chip_hwgpio(desc));
 	} else if (gc->get_direction &&
 		  (gc->get_direction(gc, gpio_chip_hwgpio(desc)) != 1)) {
->>>>>>> 7d2a07b7
 		gpiod_warn(desc,
 			   "%s: missing direction_input() operation and line is output\n",
 			   __func__);
 		return -EIO;
 	}
-<<<<<<< HEAD
-	if (ret == 0)
-=======
 	if (ret == 0) {
->>>>>>> 7d2a07b7
 		clear_bit(FLAG_IS_OUT, &desc->flags);
 		ret = gpio_set_bias(desc);
 	}
 
-<<<<<<< HEAD
-	if (test_bit(FLAG_PULL_UP, &desc->flags))
-		gpio_set_config(chip, gpio_chip_hwgpio(desc),
-				PIN_CONFIG_BIAS_PULL_UP);
-	else if (test_bit(FLAG_PULL_DOWN, &desc->flags))
-		gpio_set_config(chip, gpio_chip_hwgpio(desc),
-				PIN_CONFIG_BIAS_PULL_DOWN);
-
-=======
->>>>>>> 7d2a07b7
 	trace_gpio_direction(desc_to_gpio(desc), 1, ret);
 
 	return ret;
@@ -3147,21 +2392,10 @@
  */
 int gpiod_set_debounce(struct gpio_desc *desc, unsigned int debounce)
 {
-<<<<<<< HEAD
-	struct gpio_chip	*chip;
-	unsigned long		config;
-
-	VALIDATE_DESC(desc);
-	chip = desc->gdev->chip;
-
-	config = pinconf_to_config_packed(PIN_CONFIG_INPUT_DEBOUNCE, debounce);
-	return gpio_do_set_config(chip, gpio_chip_hwgpio(desc), config);
-=======
 	unsigned long config;
 
 	config = pinconf_to_config_packed(PIN_CONFIG_INPUT_DEBOUNCE, debounce);
 	return gpiod_set_config(desc, config);
->>>>>>> 7d2a07b7
 }
 EXPORT_SYMBOL_GPL(gpiod_set_debounce);
 
@@ -3490,15 +2724,6 @@
 static void gpio_set_open_drain_value_commit(struct gpio_desc *desc, bool value)
 {
 	int ret = 0;
-<<<<<<< HEAD
-	struct gpio_chip *chip = desc->gdev->chip;
-	int offset = gpio_chip_hwgpio(desc);
-
-	if (value) {
-		ret = chip->direction_input(chip, offset);
-	} else {
-		ret = chip->direction_output(chip, offset, 0);
-=======
 	struct gpio_chip *gc = desc->gdev->chip;
 	int offset = gpio_chip_hwgpio(desc);
 
@@ -3506,7 +2731,6 @@
 		ret = gc->direction_input(gc, offset);
 	} else {
 		ret = gc->direction_output(gc, offset, 0);
->>>>>>> 7d2a07b7
 		if (!ret)
 			set_bit(FLAG_IS_OUT, &desc->flags);
 	}
@@ -3525,17 +2749,6 @@
 static void gpio_set_open_source_value_commit(struct gpio_desc *desc, bool value)
 {
 	int ret = 0;
-<<<<<<< HEAD
-	struct gpio_chip *chip = desc->gdev->chip;
-	int offset = gpio_chip_hwgpio(desc);
-
-	if (value) {
-		ret = chip->direction_output(chip, offset, 1);
-		if (!ret)
-			set_bit(FLAG_IS_OUT, &desc->flags);
-	} else {
-		ret = chip->direction_input(chip, offset);
-=======
 	struct gpio_chip *gc = desc->gdev->chip;
 	int offset = gpio_chip_hwgpio(desc);
 
@@ -3545,7 +2758,6 @@
 			set_bit(FLAG_IS_OUT, &desc->flags);
 	} else {
 		ret = gc->direction_input(gc, offset);
->>>>>>> 7d2a07b7
 	}
 	trace_gpio_direction(desc_to_gpio(desc), !value, ret);
 	if (ret < 0)
@@ -4384,13 +3596,8 @@
 		if (gc->ngpio <= p->chip_hwnum) {
 			dev_err(dev,
 				"requested GPIO %u (%u) is out of range [0..%u] for chip %s\n",
-<<<<<<< HEAD
-				idx, p->chip_hwnum, chip->ngpio - 1,
-				chip->label);
-=======
 				idx, p->chip_hwnum, gc->ngpio - 1,
 				gc->label);
->>>>>>> 7d2a07b7
 			return ERR_PTR(-EINVAL);
 		}
 
@@ -4483,15 +3690,9 @@
 	const struct fwnode_handle *fwnode = dev ? dev_fwnode(dev) : NULL;
 	int count = -ENOENT;
 
-<<<<<<< HEAD
-	if (IS_ENABLED(CONFIG_OF) && dev && dev->of_node)
-		count = of_gpio_get_count(dev, con_id);
-	else if (IS_ENABLED(CONFIG_ACPI) && dev && ACPI_HANDLE(dev))
-=======
 	if (is_of_node(fwnode))
 		count = of_gpio_get_count(dev, con_id);
 	else if (is_acpi_node(fwnode))
->>>>>>> 7d2a07b7
 		count = acpi_gpio_count(dev, con_id);
 
 	if (count < 0)
@@ -4685,12 +3886,9 @@
 		gpiod_put(desc);
 		return ERR_PTR(ret);
 	}
-<<<<<<< HEAD
-=======
 
 	blocking_notifier_call_chain(&desc->gdev->notifier,
 				     GPIOLINE_CHANGED_REQUESTED, desc);
->>>>>>> 7d2a07b7
 
 	return desc;
 }
@@ -4813,11 +4011,7 @@
 	if (IS_ERR(local_desc)) {
 		ret = PTR_ERR(local_desc);
 		pr_err("requesting hog GPIO %s (chip %s, offset %d) failed, %d\n",
-<<<<<<< HEAD
-		       name, chip->label, hwnum, ret);
-=======
 		       name, gc->label, hwnum, ret);
->>>>>>> 7d2a07b7
 		return ret;
 	}
 
