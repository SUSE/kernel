--- conflicted
+++ resolved
@@ -1275,11 +1275,6 @@
 	struct device *dev = bank->chip.parent;
 	void __iomem *base = bank->base;
 	u32 nowake;
-<<<<<<< HEAD
-
-	bank->saved_datain = readl_relaxed(base + bank->regs->datain);
-=======
->>>>>>> c59c1e66
 
 	bank->saved_datain = readl_relaxed(base + bank->regs->datain);
 
@@ -1299,11 +1294,6 @@
 		omap_gpio_rmw(base, bank->regs->fallingdetect, nowake, ~nowake);
 		omap_gpio_rmw(base, bank->regs->risingdetect, nowake, ~nowake);
 	}
-<<<<<<< HEAD
-
-	bank->workaround_enabled = true;
-=======
->>>>>>> c59c1e66
 
 update_gpio_context_count:
 	if (bank->get_context_loss_count)
