--- conflicted
+++ resolved
@@ -1105,13 +1105,10 @@
 			} else {
 				dev_dbg(&adev->dev, "IRQ %d already in use\n", irq);
 			}
-<<<<<<< HEAD
-=======
 
 			/* avoid suspend issues with GPIOs when systems are using S3 */
 			if (wake_capable && acpi_gbl_FADT.flags & ACPI_FADT_LOW_POWER_S0)
 				*wake_capable = info.wake_capable;
->>>>>>> eb3cdb58
 
 			return irq;
 		}
