--- conflicted
+++ resolved
@@ -380,10 +380,6 @@
 		if (!(gc->read_reg(gc->reg_dir_in) & bgpio_line2mask(gc, gpio)))
 			return GPIO_LINE_DIRECTION_OUT;
 
-<<<<<<< HEAD
-	/* This should not happen */
-=======
->>>>>>> 7d2a07b7
 	return GPIO_LINE_DIRECTION_IN;
 }
 
