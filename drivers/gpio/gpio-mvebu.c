// SPDX-License-Identifier: GPL-2.0-only
/*
 * GPIO driver for Marvell SoCs
 *
 * Copyright (C) 2012 Marvell
 *
 * Thomas Petazzoni <thomas.petazzoni@free-electrons.com>
 * Andrew Lunn <andrew@lunn.ch>
 * Sebastian Hesselbarth <sebastian.hesselbarth@gmail.com>
 *
 * This driver is a fairly straightforward GPIO driver for the
 * complete family of Marvell EBU SoC platforms (Orion, Dove,
 * Kirkwood, Discovery, Armada 370/XP). The only complexity of this
 * driver is the different register layout that exists between the
 * non-SMP platforms (Orion, Dove, Kirkwood, Armada 370) and the SMP
 * platforms (MV78200 from the Discovery family and the Armada
 * XP). Therefore, this driver handles three variants of the GPIO
 * block:
 * - the basic variant, called "orion-gpio", with the simplest
 *   register set. Used on Orion, Dove, Kirkwoord, Armada 370 and
 *   non-SMP Discovery systems
 * - the mv78200 variant for MV78200 Discovery systems. This variant
 *   turns the edge mask and level mask registers into CPU0 edge
 *   mask/level mask registers, and adds CPU1 edge mask/level mask
 *   registers.
 * - the armadaxp variant for Armada XP systems. This variant keeps
 *   the normal cause/edge mask/level mask registers when the global
 *   interrupts are used, but adds per-CPU cause/edge mask/level mask
 *   registers n a separate memory area for the per-CPU GPIO
 *   interrupts.
 */

#include <linux/bitops.h>
#include <linux/clk.h>
#include <linux/err.h>
#include <linux/gpio/driver.h>
#include <linux/gpio/consumer.h>
#include <linux/gpio/machine.h>
#include <linux/init.h>
#include <linux/io.h>
#include <linux/irq.h>
#include <linux/irqchip/chained_irq.h>
#include <linux/irqdomain.h>
#include <linux/mfd/syscon.h>
#include <linux/of.h>
#include <linux/pinctrl/consumer.h>
#include <linux/platform_device.h>
#include <linux/property.h>
#include <linux/pwm.h>
#include <linux/regmap.h>
#include <linux/slab.h>

/*
 * GPIO unit register offsets.
 */
#define GPIO_OUT_OFF			0x0000
#define GPIO_IO_CONF_OFF		0x0004
#define GPIO_BLINK_EN_OFF		0x0008
#define GPIO_IN_POL_OFF			0x000c
#define GPIO_DATA_IN_OFF		0x0010
#define GPIO_EDGE_CAUSE_OFF		0x0014
#define GPIO_EDGE_MASK_OFF		0x0018
#define GPIO_LEVEL_MASK_OFF		0x001c
#define GPIO_BLINK_CNT_SELECT_OFF	0x0020

/*
 * PWM register offsets.
 */
#define PWM_BLINK_ON_DURATION_OFF	0x0
#define PWM_BLINK_OFF_DURATION_OFF	0x4
#define PWM_BLINK_COUNTER_B_OFF		0x8

/* Armada 8k variant gpios register offsets */
#define AP80X_GPIO0_OFF_A8K		0x1040
#define CP11X_GPIO0_OFF_A8K		0x100
#define CP11X_GPIO1_OFF_A8K		0x140

/* The MV78200 has per-CPU registers for edge mask and level mask */
#define GPIO_EDGE_MASK_MV78200_OFF(cpu)	  ((cpu) ? 0x30 : 0x18)
#define GPIO_LEVEL_MASK_MV78200_OFF(cpu)  ((cpu) ? 0x34 : 0x1C)

/*
 * The Armada XP has per-CPU registers for interrupt cause, interrupt
 * mask and interrupt level mask. Those are in percpu_regs range.
 */
#define GPIO_EDGE_CAUSE_ARMADAXP_OFF(cpu) ((cpu) * 0x4)
#define GPIO_EDGE_MASK_ARMADAXP_OFF(cpu)  (0x10 + (cpu) * 0x4)
#define GPIO_LEVEL_MASK_ARMADAXP_OFF(cpu) (0x20 + (cpu) * 0x4)

#define MVEBU_GPIO_SOC_VARIANT_ORION	0x1
#define MVEBU_GPIO_SOC_VARIANT_MV78200	0x2
#define MVEBU_GPIO_SOC_VARIANT_ARMADAXP 0x3
#define MVEBU_GPIO_SOC_VARIANT_A8K	0x4

#define MVEBU_MAX_GPIO_PER_BANK		32

struct mvebu_pwm {
	struct regmap		*regs;
	u32			 offset;
	unsigned long		 clk_rate;
	struct gpio_desc	*gpiod;
	spinlock_t		 lock;
	struct mvebu_gpio_chip	*mvchip;

	/* Used to preserve GPIO/PWM registers across suspend/resume */
	u32			 blink_select;
	u32			 blink_on_duration;
	u32			 blink_off_duration;
};

struct mvebu_gpio_chip {
	struct gpio_chip   chip;
	struct regmap     *regs;
	u32		   offset;
	struct regmap     *percpu_regs;
	int		   irqbase;
	struct irq_domain *domain;
	int		   soc_variant;

	/* Used for PWM support */
	struct clk	  *clk;
	struct mvebu_pwm  *mvpwm;

	/* Used to preserve GPIO registers across suspend/resume */
	u32		   out_reg;
	u32		   io_conf_reg;
	u32		   blink_en_reg;
	u32		   in_pol_reg;
	u32		   edge_mask_regs[4];
	u32		   level_mask_regs[4];
};

/*
 * Functions returning addresses of individual registers for a given
 * GPIO controller.
 */

static void mvebu_gpioreg_edge_cause(struct mvebu_gpio_chip *mvchip,
			 struct regmap **map, unsigned int *offset)
{
	int cpu;

	switch (mvchip->soc_variant) {
	case MVEBU_GPIO_SOC_VARIANT_ORION:
	case MVEBU_GPIO_SOC_VARIANT_MV78200:
	case MVEBU_GPIO_SOC_VARIANT_A8K:
		*map = mvchip->regs;
		*offset = GPIO_EDGE_CAUSE_OFF + mvchip->offset;
		break;
	case MVEBU_GPIO_SOC_VARIANT_ARMADAXP:
		cpu = smp_processor_id();
		*map = mvchip->percpu_regs;
		*offset = GPIO_EDGE_CAUSE_ARMADAXP_OFF(cpu);
		break;
	default:
		BUG();
	}
}

static u32
mvebu_gpio_read_edge_cause(struct mvebu_gpio_chip *mvchip)
{
	struct regmap *map;
	unsigned int offset;
	u32 val;

	mvebu_gpioreg_edge_cause(mvchip, &map, &offset);
	regmap_read(map, offset, &val);

	return val;
}

static void
mvebu_gpio_write_edge_cause(struct mvebu_gpio_chip *mvchip, u32 val)
{
	struct regmap *map;
	unsigned int offset;

	mvebu_gpioreg_edge_cause(mvchip, &map, &offset);
	regmap_write(map, offset, val);
}

static inline void
mvebu_gpioreg_edge_mask(struct mvebu_gpio_chip *mvchip,
			struct regmap **map, unsigned int *offset)
{
	int cpu;

	switch (mvchip->soc_variant) {
	case MVEBU_GPIO_SOC_VARIANT_ORION:
	case MVEBU_GPIO_SOC_VARIANT_A8K:
		*map = mvchip->regs;
		*offset = GPIO_EDGE_MASK_OFF + mvchip->offset;
		break;
	case MVEBU_GPIO_SOC_VARIANT_MV78200:
		cpu = smp_processor_id();
		*map = mvchip->regs;
		*offset = GPIO_EDGE_MASK_MV78200_OFF(cpu);
		break;
	case MVEBU_GPIO_SOC_VARIANT_ARMADAXP:
		cpu = smp_processor_id();
		*map = mvchip->percpu_regs;
		*offset = GPIO_EDGE_MASK_ARMADAXP_OFF(cpu);
		break;
	default:
		BUG();
	}
}

static u32
mvebu_gpio_read_edge_mask(struct mvebu_gpio_chip *mvchip)
{
	struct regmap *map;
	unsigned int offset;
	u32 val;

	mvebu_gpioreg_edge_mask(mvchip, &map, &offset);
	regmap_read(map, offset, &val);

	return val;
}

static void
mvebu_gpio_write_edge_mask(struct mvebu_gpio_chip *mvchip, u32 val)
{
	struct regmap *map;
	unsigned int offset;

	mvebu_gpioreg_edge_mask(mvchip, &map, &offset);
	regmap_write(map, offset, val);
}

static void
mvebu_gpioreg_level_mask(struct mvebu_gpio_chip *mvchip,
			 struct regmap **map, unsigned int *offset)
{
	int cpu;

	switch (mvchip->soc_variant) {
	case MVEBU_GPIO_SOC_VARIANT_ORION:
	case MVEBU_GPIO_SOC_VARIANT_A8K:
		*map = mvchip->regs;
		*offset = GPIO_LEVEL_MASK_OFF + mvchip->offset;
		break;
	case MVEBU_GPIO_SOC_VARIANT_MV78200:
		cpu = smp_processor_id();
		*map = mvchip->regs;
		*offset = GPIO_LEVEL_MASK_MV78200_OFF(cpu);
		break;
	case MVEBU_GPIO_SOC_VARIANT_ARMADAXP:
		cpu = smp_processor_id();
		*map = mvchip->percpu_regs;
		*offset = GPIO_LEVEL_MASK_ARMADAXP_OFF(cpu);
		break;
	default:
		BUG();
	}
}

static u32
mvebu_gpio_read_level_mask(struct mvebu_gpio_chip *mvchip)
{
	struct regmap *map;
	unsigned int offset;
	u32 val;

	mvebu_gpioreg_level_mask(mvchip, &map, &offset);
	regmap_read(map, offset, &val);

	return val;
}

static void
mvebu_gpio_write_level_mask(struct mvebu_gpio_chip *mvchip, u32 val)
{
	struct regmap *map;
	unsigned int offset;

	mvebu_gpioreg_level_mask(mvchip, &map, &offset);
	regmap_write(map, offset, val);
}

/*
 * Functions returning offsets of individual registers for a given
 * PWM controller.
 */
static unsigned int mvebu_pwmreg_blink_on_duration(struct mvebu_pwm *mvpwm)
{
	return mvpwm->offset + PWM_BLINK_ON_DURATION_OFF;
}

static unsigned int mvebu_pwmreg_blink_off_duration(struct mvebu_pwm *mvpwm)
{
	return mvpwm->offset + PWM_BLINK_OFF_DURATION_OFF;
}

/*
 * Functions implementing the gpio_chip methods
 */
static void mvebu_gpio_set(struct gpio_chip *chip, unsigned int pin, int value)
{
	struct mvebu_gpio_chip *mvchip = gpiochip_get_data(chip);

	regmap_update_bits(mvchip->regs, GPIO_OUT_OFF + mvchip->offset,
			   BIT(pin), value ? BIT(pin) : 0);
}

static int mvebu_gpio_get(struct gpio_chip *chip, unsigned int pin)
{
	struct mvebu_gpio_chip *mvchip = gpiochip_get_data(chip);
	u32 u;

	regmap_read(mvchip->regs, GPIO_IO_CONF_OFF + mvchip->offset, &u);

	if (u & BIT(pin)) {
		u32 data_in, in_pol;

		regmap_read(mvchip->regs, GPIO_DATA_IN_OFF + mvchip->offset,
			    &data_in);
		regmap_read(mvchip->regs, GPIO_IN_POL_OFF + mvchip->offset,
			    &in_pol);
		u = data_in ^ in_pol;
	} else {
		regmap_read(mvchip->regs, GPIO_OUT_OFF + mvchip->offset, &u);
	}

	return (u >> pin) & 1;
}

static void mvebu_gpio_blink(struct gpio_chip *chip, unsigned int pin,
			     int value)
{
	struct mvebu_gpio_chip *mvchip = gpiochip_get_data(chip);

	regmap_update_bits(mvchip->regs, GPIO_BLINK_EN_OFF + mvchip->offset,
			   BIT(pin), value ? BIT(pin) : 0);
}

static int mvebu_gpio_direction_input(struct gpio_chip *chip, unsigned int pin)
{
	struct mvebu_gpio_chip *mvchip = gpiochip_get_data(chip);
	int ret;

	/*
	 * Check with the pinctrl driver whether this pin is usable as
	 * an input GPIO
	 */
	ret = pinctrl_gpio_direction_input(chip, pin);
	if (ret)
		return ret;

	regmap_update_bits(mvchip->regs, GPIO_IO_CONF_OFF + mvchip->offset,
			   BIT(pin), BIT(pin));

	return 0;
}

static int mvebu_gpio_direction_output(struct gpio_chip *chip, unsigned int pin,
				       int value)
{
	struct mvebu_gpio_chip *mvchip = gpiochip_get_data(chip);
	int ret;

	/*
	 * Check with the pinctrl driver whether this pin is usable as
	 * an output GPIO
	 */
	ret = pinctrl_gpio_direction_output(chip, pin);
	if (ret)
		return ret;

	mvebu_gpio_blink(chip, pin, 0);
	mvebu_gpio_set(chip, pin, value);

	regmap_update_bits(mvchip->regs, GPIO_IO_CONF_OFF + mvchip->offset,
			   BIT(pin), 0);

	return 0;
}

static int mvebu_gpio_get_direction(struct gpio_chip *chip, unsigned int pin)
{
	struct mvebu_gpio_chip *mvchip = gpiochip_get_data(chip);
	u32 u;

	regmap_read(mvchip->regs, GPIO_IO_CONF_OFF + mvchip->offset, &u);

	if (u & BIT(pin))
		return GPIO_LINE_DIRECTION_IN;

	return GPIO_LINE_DIRECTION_OUT;
}

static int mvebu_gpio_to_irq(struct gpio_chip *chip, unsigned int pin)
{
	struct mvebu_gpio_chip *mvchip = gpiochip_get_data(chip);

	return irq_create_mapping(mvchip->domain, pin);
}

/*
 * Functions implementing the irq_chip methods
 */
static void mvebu_gpio_irq_ack(struct irq_data *d)
{
	struct irq_chip_generic *gc = irq_data_get_irq_chip_data(d);
	struct mvebu_gpio_chip *mvchip = gc->private;
	u32 mask = d->mask;

	irq_gc_lock(gc);
	mvebu_gpio_write_edge_cause(mvchip, ~mask);
	irq_gc_unlock(gc);
}

static void mvebu_gpio_edge_irq_mask(struct irq_data *d)
{
	struct irq_chip_generic *gc = irq_data_get_irq_chip_data(d);
	struct mvebu_gpio_chip *mvchip = gc->private;
	struct irq_chip_type *ct = irq_data_get_chip_type(d);
	u32 mask = d->mask;

	irq_gc_lock(gc);
	ct->mask_cache_priv &= ~mask;
	mvebu_gpio_write_edge_mask(mvchip, ct->mask_cache_priv);
	irq_gc_unlock(gc);
}

static void mvebu_gpio_edge_irq_unmask(struct irq_data *d)
{
	struct irq_chip_generic *gc = irq_data_get_irq_chip_data(d);
	struct mvebu_gpio_chip *mvchip = gc->private;
	struct irq_chip_type *ct = irq_data_get_chip_type(d);
	u32 mask = d->mask;

	irq_gc_lock(gc);
	mvebu_gpio_write_edge_cause(mvchip, ~mask);
	ct->mask_cache_priv |= mask;
	mvebu_gpio_write_edge_mask(mvchip, ct->mask_cache_priv);
	irq_gc_unlock(gc);
}

static void mvebu_gpio_level_irq_mask(struct irq_data *d)
{
	struct irq_chip_generic *gc = irq_data_get_irq_chip_data(d);
	struct mvebu_gpio_chip *mvchip = gc->private;
	struct irq_chip_type *ct = irq_data_get_chip_type(d);
	u32 mask = d->mask;

	irq_gc_lock(gc);
	ct->mask_cache_priv &= ~mask;
	mvebu_gpio_write_level_mask(mvchip, ct->mask_cache_priv);
	irq_gc_unlock(gc);
}

static void mvebu_gpio_level_irq_unmask(struct irq_data *d)
{
	struct irq_chip_generic *gc = irq_data_get_irq_chip_data(d);
	struct mvebu_gpio_chip *mvchip = gc->private;
	struct irq_chip_type *ct = irq_data_get_chip_type(d);
	u32 mask = d->mask;

	irq_gc_lock(gc);
	ct->mask_cache_priv |= mask;
	mvebu_gpio_write_level_mask(mvchip, ct->mask_cache_priv);
	irq_gc_unlock(gc);
}

/*****************************************************************************
 * MVEBU GPIO IRQ
 *
 * GPIO_IN_POL register controls whether GPIO_DATA_IN will hold the same
 * value of the line or the opposite value.
 *
 * Level IRQ handlers: DATA_IN is used directly as cause register.
 *		       Interrupt are masked by LEVEL_MASK registers.
 * Edge IRQ handlers:  Change in DATA_IN are latched in EDGE_CAUSE.
 *		       Interrupt are masked by EDGE_MASK registers.
 * Both-edge handlers: Similar to regular Edge handlers, but also swaps
 *		       the polarity to catch the next line transaction.
 *		       This is a race condition that might not perfectly
 *		       work on some use cases.
 *
 * Every eight GPIO lines are grouped (OR'ed) before going up to main
 * cause register.
 *
 *		      EDGE  cause    mask
 *	  data-in   /--------| |-----| |----\
 *     -----| |-----			     ---- to main cause reg
 *	     X	    \----------------| |----/
 *	  polarity    LEVEL	     mask
 *
 ****************************************************************************/

static int mvebu_gpio_irq_set_type(struct irq_data *d, unsigned int type)
{
	struct irq_chip_generic *gc = irq_data_get_irq_chip_data(d);
	struct irq_chip_type *ct = irq_data_get_chip_type(d);
	struct mvebu_gpio_chip *mvchip = gc->private;
	int pin;
	u32 u;

	pin = d->hwirq;

	regmap_read(mvchip->regs, GPIO_IO_CONF_OFF + mvchip->offset, &u);
	if ((u & BIT(pin)) == 0)
		return -EINVAL;

	type &= IRQ_TYPE_SENSE_MASK;
	if (type == IRQ_TYPE_NONE)
		return -EINVAL;

	/* Check if we need to change chip and handler */
	if (!(ct->type & type))
		if (irq_setup_alt_chip(d, type))
			return -EINVAL;

	/*
	 * Configure interrupt polarity.
	 */
	switch (type) {
	case IRQ_TYPE_EDGE_RISING:
	case IRQ_TYPE_LEVEL_HIGH:
		regmap_update_bits(mvchip->regs,
				   GPIO_IN_POL_OFF + mvchip->offset,
				   BIT(pin), 0);
		break;
	case IRQ_TYPE_EDGE_FALLING:
	case IRQ_TYPE_LEVEL_LOW:
		regmap_update_bits(mvchip->regs,
				   GPIO_IN_POL_OFF + mvchip->offset,
				   BIT(pin), BIT(pin));
		break;
	case IRQ_TYPE_EDGE_BOTH: {
		u32 data_in, in_pol, val;

		regmap_read(mvchip->regs,
			    GPIO_IN_POL_OFF + mvchip->offset, &in_pol);
		regmap_read(mvchip->regs,
			    GPIO_DATA_IN_OFF + mvchip->offset, &data_in);

		/*
		 * set initial polarity based on current input level
		 */
		if ((data_in ^ in_pol) & BIT(pin))
			val = BIT(pin); /* falling */
		else
			val = 0; /* raising */

		regmap_update_bits(mvchip->regs,
				   GPIO_IN_POL_OFF + mvchip->offset,
				   BIT(pin), val);
		break;
	}
	}
	return 0;
}

static void mvebu_gpio_irq_handler(struct irq_desc *desc)
{
	struct mvebu_gpio_chip *mvchip = irq_desc_get_handler_data(desc);
	struct irq_chip *chip = irq_desc_get_chip(desc);
	u32 cause, type, data_in, level_mask, edge_cause, edge_mask;
	int i;

	if (mvchip == NULL)
		return;

	chained_irq_enter(chip, desc);

	regmap_read(mvchip->regs, GPIO_DATA_IN_OFF + mvchip->offset, &data_in);
	level_mask = mvebu_gpio_read_level_mask(mvchip);
	edge_cause = mvebu_gpio_read_edge_cause(mvchip);
	edge_mask  = mvebu_gpio_read_edge_mask(mvchip);

	cause = (data_in & level_mask) | (edge_cause & edge_mask);

	for (i = 0; i < mvchip->chip.ngpio; i++) {
		int irq;

		irq = irq_find_mapping(mvchip->domain, i);

		if (!(cause & BIT(i)))
			continue;

		type = irq_get_trigger_type(irq);
		if ((type & IRQ_TYPE_SENSE_MASK) == IRQ_TYPE_EDGE_BOTH) {
			/* Swap polarity (race with GPIO line) */
			u32 polarity;

			regmap_read(mvchip->regs,
				    GPIO_IN_POL_OFF + mvchip->offset,
				    &polarity);
			polarity ^= BIT(i);
			regmap_write(mvchip->regs,
				     GPIO_IN_POL_OFF + mvchip->offset,
				     polarity);
		}

		generic_handle_irq(irq);
	}

	chained_irq_exit(chip, desc);
}

static const struct regmap_config mvebu_gpio_regmap_config = {
	.reg_bits = 32,
	.reg_stride = 4,
	.val_bits = 32,
	.fast_io = true,
};

/*
 * Functions implementing the pwm_chip methods
 */
static struct mvebu_pwm *to_mvebu_pwm(struct pwm_chip *chip)
{
	return pwmchip_get_drvdata(chip);
}

static int mvebu_pwm_request(struct pwm_chip *chip, struct pwm_device *pwm)
{
	struct mvebu_pwm *mvpwm = to_mvebu_pwm(chip);
	struct mvebu_gpio_chip *mvchip = mvpwm->mvchip;
	struct gpio_desc *desc;
	unsigned long flags;
	int ret = 0;

	spin_lock_irqsave(&mvpwm->lock, flags);

	if (mvpwm->gpiod) {
		ret = -EBUSY;
	} else {
		desc = gpiochip_request_own_desc(&mvchip->chip,
						 pwm->hwpwm, "mvebu-pwm",
						 GPIO_ACTIVE_HIGH,
						 GPIOD_OUT_LOW);
		if (IS_ERR(desc)) {
			ret = PTR_ERR(desc);
			goto out;
		}

		mvpwm->gpiod = desc;
	}
out:
	spin_unlock_irqrestore(&mvpwm->lock, flags);
	return ret;
}

static void mvebu_pwm_free(struct pwm_chip *chip, struct pwm_device *pwm)
{
	struct mvebu_pwm *mvpwm = to_mvebu_pwm(chip);
	unsigned long flags;

	spin_lock_irqsave(&mvpwm->lock, flags);
	gpiochip_free_own_desc(mvpwm->gpiod);
	mvpwm->gpiod = NULL;
	spin_unlock_irqrestore(&mvpwm->lock, flags);
}

static int mvebu_pwm_get_state(struct pwm_chip *chip,
			       struct pwm_device *pwm,
			       struct pwm_state *state)
{

	struct mvebu_pwm *mvpwm = to_mvebu_pwm(chip);
	struct mvebu_gpio_chip *mvchip = mvpwm->mvchip;
	unsigned long long val;
	unsigned long flags;
	u32 u;

	spin_lock_irqsave(&mvpwm->lock, flags);

	regmap_read(mvpwm->regs, mvebu_pwmreg_blink_on_duration(mvpwm), &u);
	/* Hardware treats zero as 2^32. See mvebu_pwm_apply(). */
	if (u > 0)
		val = u;
	else
		val = UINT_MAX + 1ULL;
	state->duty_cycle = DIV_ROUND_UP_ULL(val * NSEC_PER_SEC,
			mvpwm->clk_rate);

	regmap_read(mvpwm->regs, mvebu_pwmreg_blink_off_duration(mvpwm), &u);
	/* period = on + off duration */
	if (u > 0)
		val += u;
	else
		val += UINT_MAX + 1ULL;
	state->period = DIV_ROUND_UP_ULL(val * NSEC_PER_SEC, mvpwm->clk_rate);

	regmap_read(mvchip->regs, GPIO_BLINK_EN_OFF + mvchip->offset, &u);
	if (u)
		state->enabled = true;
	else
		state->enabled = false;

	spin_unlock_irqrestore(&mvpwm->lock, flags);

	return 0;
}

static int mvebu_pwm_apply(struct pwm_chip *chip, struct pwm_device *pwm,
			   const struct pwm_state *state)
{
	struct mvebu_pwm *mvpwm = to_mvebu_pwm(chip);
	struct mvebu_gpio_chip *mvchip = mvpwm->mvchip;
	unsigned long long val;
	unsigned long flags;
	unsigned int on, off;

	if (state->polarity != PWM_POLARITY_NORMAL)
		return -EINVAL;

	val = (unsigned long long) mvpwm->clk_rate * state->duty_cycle;
	do_div(val, NSEC_PER_SEC);
	if (val > UINT_MAX + 1ULL)
		return -EINVAL;
	/*
	 * Zero on/off values don't work as expected. Experimentation shows
	 * that zero value is treated as 2^32. This behavior is not documented.
	 */
	if (val == UINT_MAX + 1ULL)
		on = 0;
	else if (val)
		on = val;
	else
		on = 1;

	val = (unsigned long long) mvpwm->clk_rate * state->period;
	do_div(val, NSEC_PER_SEC);
	val -= on;
	if (val > UINT_MAX + 1ULL)
		return -EINVAL;
	if (val == UINT_MAX + 1ULL)
		off = 0;
	else if (val)
		off = val;
	else
		off = 1;

	spin_lock_irqsave(&mvpwm->lock, flags);

	regmap_write(mvpwm->regs, mvebu_pwmreg_blink_on_duration(mvpwm), on);
	regmap_write(mvpwm->regs, mvebu_pwmreg_blink_off_duration(mvpwm), off);
	if (state->enabled)
		mvebu_gpio_blink(&mvchip->chip, pwm->hwpwm, 1);
	else
		mvebu_gpio_blink(&mvchip->chip, pwm->hwpwm, 0);

	spin_unlock_irqrestore(&mvpwm->lock, flags);

	return 0;
}

static const struct pwm_ops mvebu_pwm_ops = {
	.request = mvebu_pwm_request,
	.free = mvebu_pwm_free,
	.get_state = mvebu_pwm_get_state,
	.apply = mvebu_pwm_apply,
};

static void __maybe_unused mvebu_pwm_suspend(struct mvebu_gpio_chip *mvchip)
{
	struct mvebu_pwm *mvpwm = mvchip->mvpwm;

	regmap_read(mvchip->regs, GPIO_BLINK_CNT_SELECT_OFF + mvchip->offset,
		    &mvpwm->blink_select);
	regmap_read(mvpwm->regs, mvebu_pwmreg_blink_on_duration(mvpwm),
		    &mvpwm->blink_on_duration);
	regmap_read(mvpwm->regs, mvebu_pwmreg_blink_off_duration(mvpwm),
		    &mvpwm->blink_off_duration);
}

static void __maybe_unused mvebu_pwm_resume(struct mvebu_gpio_chip *mvchip)
{
	struct mvebu_pwm *mvpwm = mvchip->mvpwm;

	regmap_write(mvchip->regs, GPIO_BLINK_CNT_SELECT_OFF + mvchip->offset,
		     mvpwm->blink_select);
	regmap_write(mvpwm->regs, mvebu_pwmreg_blink_on_duration(mvpwm),
		     mvpwm->blink_on_duration);
	regmap_write(mvpwm->regs, mvebu_pwmreg_blink_off_duration(mvpwm),
		     mvpwm->blink_off_duration);
}

static int mvebu_pwm_probe(struct platform_device *pdev,
			   struct mvebu_gpio_chip *mvchip,
			   int id)
{
	struct device *dev = &pdev->dev;
	struct mvebu_pwm *mvpwm;
	struct pwm_chip *chip;
	void __iomem *base;
	u32 offset;
	u32 set;

	if (mvchip->soc_variant == MVEBU_GPIO_SOC_VARIANT_A8K) {
		int ret = of_property_read_u32(dev->of_node,
					       "marvell,pwm-offset", &offset);
		if (ret < 0)
			return 0;
	} else {
		/*
		 * There are only two sets of PWM configuration registers for
		 * all the GPIO lines on those SoCs which this driver reserves
		 * for the first two GPIO chips. So if the resource is missing
		 * we can't treat it as an error.
		 */
		if (!platform_get_resource_byname(pdev, IORESOURCE_MEM, "pwm"))
			return 0;
		offset = 0;
	}

	if (IS_ERR(mvchip->clk))
		return PTR_ERR(mvchip->clk);

	chip = devm_pwmchip_alloc(dev, mvchip->chip.ngpio, sizeof(*mvpwm));
	if (IS_ERR(chip))
		return PTR_ERR(chip);
	mvpwm = to_mvebu_pwm(chip);

	mvchip->mvpwm = mvpwm;
	mvpwm->mvchip = mvchip;
	mvpwm->offset = offset;

	if (mvchip->soc_variant == MVEBU_GPIO_SOC_VARIANT_A8K) {
		mvpwm->regs = mvchip->regs;

		switch (mvchip->offset) {
		case AP80X_GPIO0_OFF_A8K:
		case CP11X_GPIO0_OFF_A8K:
			/* Blink counter A */
			set = 0;
			break;
		case CP11X_GPIO1_OFF_A8K:
			/* Blink counter B */
			set = U32_MAX;
			mvpwm->offset += PWM_BLINK_COUNTER_B_OFF;
			break;
		default:
			return -EINVAL;
		}
	} else {
		base = devm_platform_ioremap_resource_byname(pdev, "pwm");
		if (IS_ERR(base))
			return PTR_ERR(base);

		mvpwm->regs = devm_regmap_init_mmio(&pdev->dev, base,
						    &mvebu_gpio_regmap_config);
		if (IS_ERR(mvpwm->regs))
			return PTR_ERR(mvpwm->regs);

		/*
		 * Use set A for lines of GPIO chip with id 0, B for GPIO chip
		 * with id 1. Don't allow further GPIO chips to be used for PWM.
		 */
		if (id == 0)
			set = 0;
		else if (id == 1)
			set = U32_MAX;
		else
			return -EINVAL;
	}

	regmap_write(mvchip->regs,
		     GPIO_BLINK_CNT_SELECT_OFF + mvchip->offset, set);

	mvpwm->clk_rate = clk_get_rate(mvchip->clk);
	if (!mvpwm->clk_rate) {
		dev_err(dev, "failed to get clock rate\n");
		return -EINVAL;
	}

	chip->ops = &mvebu_pwm_ops;

	spin_lock_init(&mvpwm->lock);

<<<<<<< HEAD
	return devm_pwmchip_add(dev, &mvpwm->chip);
=======
	return devm_pwmchip_add(dev, chip);
>>>>>>> 2d5404ca
}

#ifdef CONFIG_DEBUG_FS
#include <linux/seq_file.h>

static void mvebu_gpio_dbg_show(struct seq_file *s, struct gpio_chip *chip)
{
	struct mvebu_gpio_chip *mvchip = gpiochip_get_data(chip);
	u32 out, io_conf, blink, in_pol, data_in, cause, edg_msk, lvl_msk;
	const char *label;
	int i;

	regmap_read(mvchip->regs, GPIO_OUT_OFF + mvchip->offset, &out);
	regmap_read(mvchip->regs, GPIO_IO_CONF_OFF + mvchip->offset, &io_conf);
	regmap_read(mvchip->regs, GPIO_BLINK_EN_OFF + mvchip->offset, &blink);
	regmap_read(mvchip->regs, GPIO_IN_POL_OFF + mvchip->offset, &in_pol);
	regmap_read(mvchip->regs, GPIO_DATA_IN_OFF + mvchip->offset, &data_in);
	cause	= mvebu_gpio_read_edge_cause(mvchip);
	edg_msk	= mvebu_gpio_read_edge_mask(mvchip);
	lvl_msk	= mvebu_gpio_read_level_mask(mvchip);

	for_each_requested_gpio(chip, i, label) {
		u32 msk;
		bool is_out;

		msk = BIT(i);
		is_out = !(io_conf & msk);

		seq_printf(s, " gpio-%-3d (%-20.20s)", chip->base + i, label);

		if (is_out) {
			seq_printf(s, " out %s %s\n",
				   out & msk ? "hi" : "lo",
				   blink & msk ? "(blink )" : "");
			continue;
		}

		seq_printf(s, " in  %s (act %s) - IRQ",
			   (data_in ^ in_pol) & msk  ? "hi" : "lo",
			   in_pol & msk ? "lo" : "hi");
		if (!((edg_msk | lvl_msk) & msk)) {
			seq_puts(s, " disabled\n");
			continue;
		}
		if (edg_msk & msk)
			seq_puts(s, " edge ");
		if (lvl_msk & msk)
			seq_puts(s, " level");
		seq_printf(s, " (%s)\n", cause & msk ? "pending" : "clear  ");
	}
}
#else
#define mvebu_gpio_dbg_show NULL
#endif

static const struct of_device_id mvebu_gpio_of_match[] = {
	{
		.compatible = "marvell,orion-gpio",
		.data	    = (void *) MVEBU_GPIO_SOC_VARIANT_ORION,
	},
	{
		.compatible = "marvell,mv78200-gpio",
		.data	    = (void *) MVEBU_GPIO_SOC_VARIANT_MV78200,
	},
	{
		.compatible = "marvell,armadaxp-gpio",
		.data	    = (void *) MVEBU_GPIO_SOC_VARIANT_ARMADAXP,
	},
	{
		.compatible = "marvell,armada-370-gpio",
		.data	    = (void *) MVEBU_GPIO_SOC_VARIANT_ORION,
	},
	{
		.compatible = "marvell,armada-8k-gpio",
		.data       = (void *) MVEBU_GPIO_SOC_VARIANT_A8K,
	},
	{
		/* sentinel */
	},
};

static int mvebu_gpio_suspend(struct platform_device *pdev, pm_message_t state)
{
	struct mvebu_gpio_chip *mvchip = platform_get_drvdata(pdev);
	int i;

	regmap_read(mvchip->regs, GPIO_OUT_OFF + mvchip->offset,
		    &mvchip->out_reg);
	regmap_read(mvchip->regs, GPIO_IO_CONF_OFF + mvchip->offset,
		    &mvchip->io_conf_reg);
	regmap_read(mvchip->regs, GPIO_BLINK_EN_OFF + mvchip->offset,
		    &mvchip->blink_en_reg);
	regmap_read(mvchip->regs, GPIO_IN_POL_OFF + mvchip->offset,
		    &mvchip->in_pol_reg);

	switch (mvchip->soc_variant) {
	case MVEBU_GPIO_SOC_VARIANT_ORION:
	case MVEBU_GPIO_SOC_VARIANT_A8K:
		regmap_read(mvchip->regs, GPIO_EDGE_MASK_OFF + mvchip->offset,
			    &mvchip->edge_mask_regs[0]);
		regmap_read(mvchip->regs, GPIO_LEVEL_MASK_OFF + mvchip->offset,
			    &mvchip->level_mask_regs[0]);
		break;
	case MVEBU_GPIO_SOC_VARIANT_MV78200:
		for (i = 0; i < 2; i++) {
			regmap_read(mvchip->regs,
				    GPIO_EDGE_MASK_MV78200_OFF(i),
				    &mvchip->edge_mask_regs[i]);
			regmap_read(mvchip->regs,
				    GPIO_LEVEL_MASK_MV78200_OFF(i),
				    &mvchip->level_mask_regs[i]);
		}
		break;
	case MVEBU_GPIO_SOC_VARIANT_ARMADAXP:
		for (i = 0; i < 4; i++) {
			regmap_read(mvchip->regs,
				    GPIO_EDGE_MASK_ARMADAXP_OFF(i),
				    &mvchip->edge_mask_regs[i]);
			regmap_read(mvchip->regs,
				    GPIO_LEVEL_MASK_ARMADAXP_OFF(i),
				    &mvchip->level_mask_regs[i]);
		}
		break;
	default:
		BUG();
	}

	if (IS_REACHABLE(CONFIG_PWM))
		mvebu_pwm_suspend(mvchip);

	return 0;
}

static int mvebu_gpio_resume(struct platform_device *pdev)
{
	struct mvebu_gpio_chip *mvchip = platform_get_drvdata(pdev);
	int i;

	regmap_write(mvchip->regs, GPIO_OUT_OFF + mvchip->offset,
		     mvchip->out_reg);
	regmap_write(mvchip->regs, GPIO_IO_CONF_OFF + mvchip->offset,
		     mvchip->io_conf_reg);
	regmap_write(mvchip->regs, GPIO_BLINK_EN_OFF + mvchip->offset,
		     mvchip->blink_en_reg);
	regmap_write(mvchip->regs, GPIO_IN_POL_OFF + mvchip->offset,
		     mvchip->in_pol_reg);

	switch (mvchip->soc_variant) {
	case MVEBU_GPIO_SOC_VARIANT_ORION:
	case MVEBU_GPIO_SOC_VARIANT_A8K:
		regmap_write(mvchip->regs, GPIO_EDGE_MASK_OFF + mvchip->offset,
			     mvchip->edge_mask_regs[0]);
		regmap_write(mvchip->regs, GPIO_LEVEL_MASK_OFF + mvchip->offset,
			     mvchip->level_mask_regs[0]);
		break;
	case MVEBU_GPIO_SOC_VARIANT_MV78200:
		for (i = 0; i < 2; i++) {
			regmap_write(mvchip->regs,
				     GPIO_EDGE_MASK_MV78200_OFF(i),
				     mvchip->edge_mask_regs[i]);
			regmap_write(mvchip->regs,
				     GPIO_LEVEL_MASK_MV78200_OFF(i),
				     mvchip->level_mask_regs[i]);
		}
		break;
	case MVEBU_GPIO_SOC_VARIANT_ARMADAXP:
		for (i = 0; i < 4; i++) {
			regmap_write(mvchip->regs,
				     GPIO_EDGE_MASK_ARMADAXP_OFF(i),
				     mvchip->edge_mask_regs[i]);
			regmap_write(mvchip->regs,
				     GPIO_LEVEL_MASK_ARMADAXP_OFF(i),
				     mvchip->level_mask_regs[i]);
		}
		break;
	default:
		BUG();
	}

	if (IS_REACHABLE(CONFIG_PWM))
		mvebu_pwm_resume(mvchip);

	return 0;
}

static int mvebu_gpio_probe_raw(struct platform_device *pdev,
				struct mvebu_gpio_chip *mvchip)
{
	void __iomem *base;

	base = devm_platform_ioremap_resource(pdev, 0);
	if (IS_ERR(base))
		return PTR_ERR(base);

	mvchip->regs = devm_regmap_init_mmio(&pdev->dev, base,
					     &mvebu_gpio_regmap_config);
	if (IS_ERR(mvchip->regs))
		return PTR_ERR(mvchip->regs);

	/*
	 * For the legacy SoCs, the regmap directly maps to the GPIO
	 * registers, so no offset is needed.
	 */
	mvchip->offset = 0;

	/*
	 * The Armada XP has a second range of registers for the
	 * per-CPU registers
	 */
	if (mvchip->soc_variant == MVEBU_GPIO_SOC_VARIANT_ARMADAXP) {
		base = devm_platform_ioremap_resource(pdev, 1);
		if (IS_ERR(base))
			return PTR_ERR(base);

		mvchip->percpu_regs =
			devm_regmap_init_mmio(&pdev->dev, base,
					      &mvebu_gpio_regmap_config);
		if (IS_ERR(mvchip->percpu_regs))
			return PTR_ERR(mvchip->percpu_regs);
	}

	return 0;
}

static int mvebu_gpio_probe_syscon(struct platform_device *pdev,
				   struct mvebu_gpio_chip *mvchip)
{
	mvchip->regs = syscon_node_to_regmap(pdev->dev.parent->of_node);
	if (IS_ERR(mvchip->regs))
		return PTR_ERR(mvchip->regs);

	if (of_property_read_u32(pdev->dev.of_node, "offset", &mvchip->offset))
		return -EINVAL;

	return 0;
}

static void mvebu_gpio_remove_irq_domain(void *data)
{
	struct irq_domain *domain = data;

	irq_domain_remove(domain);
}

static int mvebu_gpio_probe(struct platform_device *pdev)
{
	struct mvebu_gpio_chip *mvchip;
	struct device_node *np = pdev->dev.of_node;
	struct irq_chip_generic *gc;
	struct irq_chip_type *ct;
	unsigned int ngpios;
	bool have_irqs;
	int soc_variant;
	int i, cpu, id;
	int err;

	soc_variant = (unsigned long)device_get_match_data(&pdev->dev);

	/* Some gpio controllers do not provide irq support */
	err = platform_irq_count(pdev);
	if (err < 0)
		return err;

	have_irqs = err != 0;

	mvchip = devm_kzalloc(&pdev->dev, sizeof(struct mvebu_gpio_chip),
			      GFP_KERNEL);
	if (!mvchip)
		return -ENOMEM;

	platform_set_drvdata(pdev, mvchip);

	if (of_property_read_u32(pdev->dev.of_node, "ngpios", &ngpios)) {
		dev_err(&pdev->dev, "Missing ngpios OF property\n");
		return -ENODEV;
	}

	id = of_alias_get_id(pdev->dev.of_node, "gpio");
	if (id < 0) {
		dev_err(&pdev->dev, "Couldn't get OF id\n");
		return id;
	}

	mvchip->clk = devm_clk_get(&pdev->dev, NULL);
	/* Not all SoCs require a clock.*/
	if (!IS_ERR(mvchip->clk))
		clk_prepare_enable(mvchip->clk);

	mvchip->soc_variant = soc_variant;
	mvchip->chip.label = dev_name(&pdev->dev);
	mvchip->chip.parent = &pdev->dev;
	mvchip->chip.request = gpiochip_generic_request;
	mvchip->chip.free = gpiochip_generic_free;
	mvchip->chip.get_direction = mvebu_gpio_get_direction;
	mvchip->chip.direction_input = mvebu_gpio_direction_input;
	mvchip->chip.get = mvebu_gpio_get;
	mvchip->chip.direction_output = mvebu_gpio_direction_output;
	mvchip->chip.set = mvebu_gpio_set;
	if (have_irqs)
		mvchip->chip.to_irq = mvebu_gpio_to_irq;
	mvchip->chip.base = id * MVEBU_MAX_GPIO_PER_BANK;
	mvchip->chip.ngpio = ngpios;
	mvchip->chip.can_sleep = false;
	mvchip->chip.dbg_show = mvebu_gpio_dbg_show;

	if (soc_variant == MVEBU_GPIO_SOC_VARIANT_A8K)
		err = mvebu_gpio_probe_syscon(pdev, mvchip);
	else
		err = mvebu_gpio_probe_raw(pdev, mvchip);

	if (err)
		return err;

	/*
	 * Mask and clear GPIO interrupts.
	 */
	switch (soc_variant) {
	case MVEBU_GPIO_SOC_VARIANT_ORION:
	case MVEBU_GPIO_SOC_VARIANT_A8K:
		regmap_write(mvchip->regs,
			     GPIO_EDGE_CAUSE_OFF + mvchip->offset, 0);
		regmap_write(mvchip->regs,
			     GPIO_EDGE_MASK_OFF + mvchip->offset, 0);
		regmap_write(mvchip->regs,
			     GPIO_LEVEL_MASK_OFF + mvchip->offset, 0);
		break;
	case MVEBU_GPIO_SOC_VARIANT_MV78200:
		regmap_write(mvchip->regs, GPIO_EDGE_CAUSE_OFF, 0);
		for (cpu = 0; cpu < 2; cpu++) {
			regmap_write(mvchip->regs,
				     GPIO_EDGE_MASK_MV78200_OFF(cpu), 0);
			regmap_write(mvchip->regs,
				     GPIO_LEVEL_MASK_MV78200_OFF(cpu), 0);
		}
		break;
	case MVEBU_GPIO_SOC_VARIANT_ARMADAXP:
		regmap_write(mvchip->regs, GPIO_EDGE_CAUSE_OFF, 0);
		regmap_write(mvchip->regs, GPIO_EDGE_MASK_OFF, 0);
		regmap_write(mvchip->regs, GPIO_LEVEL_MASK_OFF, 0);
		for (cpu = 0; cpu < 4; cpu++) {
			regmap_write(mvchip->percpu_regs,
				     GPIO_EDGE_CAUSE_ARMADAXP_OFF(cpu), 0);
			regmap_write(mvchip->percpu_regs,
				     GPIO_EDGE_MASK_ARMADAXP_OFF(cpu), 0);
			regmap_write(mvchip->percpu_regs,
				     GPIO_LEVEL_MASK_ARMADAXP_OFF(cpu), 0);
		}
		break;
	default:
		BUG();
	}

	devm_gpiochip_add_data(&pdev->dev, &mvchip->chip, mvchip);

	/* Some MVEBU SoCs have simple PWM support for GPIO lines */
	if (IS_REACHABLE(CONFIG_PWM)) {
		err = mvebu_pwm_probe(pdev, mvchip, id);
		if (err)
			return err;
	}

	/* Some gpio controllers do not provide irq support */
	if (!have_irqs)
		return 0;

	mvchip->domain =
	    irq_domain_add_linear(np, ngpios, &irq_generic_chip_ops, NULL);
	if (!mvchip->domain) {
		dev_err(&pdev->dev, "couldn't allocate irq domain %s (DT).\n",
			mvchip->chip.label);
		return -ENODEV;
	}

	err = devm_add_action_or_reset(&pdev->dev, mvebu_gpio_remove_irq_domain,
				       mvchip->domain);
	if (err)
		return err;

	err = irq_alloc_domain_generic_chips(
	    mvchip->domain, ngpios, 2, np->name, handle_level_irq,
	    IRQ_NOREQUEST | IRQ_NOPROBE | IRQ_LEVEL, 0, 0);
	if (err) {
		dev_err(&pdev->dev, "couldn't allocate irq chips %s (DT).\n",
			mvchip->chip.label);
		return err;
	}

	/*
	 * NOTE: The common accessors cannot be used because of the percpu
	 * access to the mask registers
	 */
	gc = irq_get_domain_generic_chip(mvchip->domain, 0);
	gc->private = mvchip;
	ct = &gc->chip_types[0];
	ct->type = IRQ_TYPE_LEVEL_HIGH | IRQ_TYPE_LEVEL_LOW;
	ct->chip.irq_mask = mvebu_gpio_level_irq_mask;
	ct->chip.irq_unmask = mvebu_gpio_level_irq_unmask;
	ct->chip.irq_set_type = mvebu_gpio_irq_set_type;
	ct->chip.name = mvchip->chip.label;

	ct = &gc->chip_types[1];
	ct->type = IRQ_TYPE_EDGE_RISING | IRQ_TYPE_EDGE_FALLING;
	ct->chip.irq_ack = mvebu_gpio_irq_ack;
	ct->chip.irq_mask = mvebu_gpio_edge_irq_mask;
	ct->chip.irq_unmask = mvebu_gpio_edge_irq_unmask;
	ct->chip.irq_set_type = mvebu_gpio_irq_set_type;
	ct->handler = handle_edge_irq;
	ct->chip.name = mvchip->chip.label;

	/*
	 * Setup the interrupt handlers. Each chip can have up to 4
	 * interrupt handlers, with each handler dealing with 8 GPIO
	 * pins.
	 */
	for (i = 0; i < 4; i++) {
		int irq = platform_get_irq_optional(pdev, i);

		if (irq < 0)
			continue;
		irq_set_chained_handler_and_data(irq, mvebu_gpio_irq_handler,
						 mvchip);
	}

	return 0;
}

static struct platform_driver mvebu_gpio_driver = {
	.driver		= {
		.name		= "mvebu-gpio",
		.of_match_table = mvebu_gpio_of_match,
	},
	.probe		= mvebu_gpio_probe,
	.suspend        = mvebu_gpio_suspend,
	.resume         = mvebu_gpio_resume,
};
builtin_platform_driver(mvebu_gpio_driver);<|MERGE_RESOLUTION|>--- conflicted
+++ resolved
@@ -874,11 +874,7 @@
 
 	spin_lock_init(&mvpwm->lock);
 
-<<<<<<< HEAD
-	return devm_pwmchip_add(dev, &mvpwm->chip);
-=======
 	return devm_pwmchip_add(dev, chip);
->>>>>>> 2d5404ca
 }
 
 #ifdef CONFIG_DEBUG_FS
