// SPDX-License-Identifier: GPL-2.0-or-later
/*
 * Driver for Aeroflex Gaisler GRGPIO General Purpose I/O cores.
 *
 * 2013 (c) Aeroflex Gaisler AB
 *
 * This driver supports the GRGPIO GPIO core available in the GRLIB VHDL
 * IP core library.
 *
 * Full documentation of the GRGPIO core can be found here:
 * http://www.gaisler.com/products/grlib/grip.pdf
 *
 * See "Documentation/devicetree/bindings/gpio/gpio-grgpio.txt" for
 * information on open firmware properties.
 *
 * Contributors: Andreas Larsson <andreas@gaisler.com>
 */

#include <linux/bitops.h>
#include <linux/err.h>
#include <linux/gpio/driver.h>
#include <linux/init.h>
#include <linux/interrupt.h>
#include <linux/io.h>
#include <linux/irq.h>
#include <linux/irqdomain.h>
#include <linux/kernel.h>
#include <linux/module.h>
#include <linux/of.h>
#include <linux/platform_device.h>
#include <linux/slab.h>
#include <linux/spinlock.h>

#define GRGPIO_MAX_NGPIO 32

#define GRGPIO_DATA		0x00
#define GRGPIO_OUTPUT		0x04
#define GRGPIO_DIR		0x08
#define GRGPIO_IMASK		0x0c
#define GRGPIO_IPOL		0x10
#define GRGPIO_IEDGE		0x14
#define GRGPIO_BYPASS		0x18
#define GRGPIO_IMAP_BASE	0x20

/* Structure for an irq of the core - called an underlying irq */
struct grgpio_uirq {
	u8 refcnt; /* Reference counter to manage requesting/freeing of uirq */
	u8 uirq; /* Underlying irq of the gpio driver */
};

/*
 * Structure for an irq of a gpio line handed out by this driver. The index is
 * used to map to the corresponding underlying irq.
 */
struct grgpio_lirq {
	s8 index; /* Index into struct grgpio_priv's uirqs, or -1 */
	u8 irq; /* irq for the gpio line */
};

struct grgpio_priv {
	struct gpio_chip gc;
	void __iomem *regs;
	struct device *dev;

	u32 imask; /* irq mask shadow register */

	/*
	 * The grgpio core can have multiple "underlying" irqs. The gpio lines
	 * can be mapped to any one or none of these underlying irqs
	 * independently of each other. This driver sets up an irq domain and
	 * hands out separate irqs to each gpio line
	 */
	struct irq_domain *domain;

	/*
	 * This array contains information on each underlying irq, each
	 * irq of the grgpio core itself.
	 */
	struct grgpio_uirq uirqs[GRGPIO_MAX_NGPIO];

	/*
	 * This array contains information for each gpio line on the irqs
	 * obtains from this driver. An index value of -1 for a certain gpio
	 * line indicates that the line has no irq. Otherwise the index connects
	 * the irq to the underlying irq by pointing into the uirqs array.
	 */
	struct grgpio_lirq lirqs[GRGPIO_MAX_NGPIO];
};

static void grgpio_set_imask(struct grgpio_priv *priv, unsigned int offset,
			     int val)
{
	struct gpio_chip *gc = &priv->gc;

	if (val)
		priv->imask |= BIT(offset);
	else
		priv->imask &= ~BIT(offset);
	gc->write_reg(priv->regs + GRGPIO_IMASK, priv->imask);
}

static int grgpio_to_irq(struct gpio_chip *gc, unsigned offset)
{
	struct grgpio_priv *priv = gpiochip_get_data(gc);

	if (offset >= gc->ngpio)
		return -ENXIO;

	if (priv->lirqs[offset].index < 0)
		return -ENXIO;

	return irq_create_mapping(priv->domain, offset);
}

/* -------------------- IRQ chip functions -------------------- */

static int grgpio_irq_set_type(struct irq_data *d, unsigned int type)
{
	struct grgpio_priv *priv = irq_data_get_irq_chip_data(d);
	unsigned long flags;
	u32 mask = BIT(d->hwirq);
	u32 ipol;
	u32 iedge;
	u32 pol;
	u32 edge;

	switch (type) {
	case IRQ_TYPE_LEVEL_LOW:
		pol = 0;
		edge = 0;
		break;
	case IRQ_TYPE_LEVEL_HIGH:
		pol = mask;
		edge = 0;
		break;
	case IRQ_TYPE_EDGE_FALLING:
		pol = 0;
		edge = mask;
		break;
	case IRQ_TYPE_EDGE_RISING:
		pol = mask;
		edge = mask;
		break;
	default:
		return -EINVAL;
	}

	raw_spin_lock_irqsave(&priv->gc.bgpio_lock, flags);

	ipol = priv->gc.read_reg(priv->regs + GRGPIO_IPOL) & ~mask;
	iedge = priv->gc.read_reg(priv->regs + GRGPIO_IEDGE) & ~mask;

	priv->gc.write_reg(priv->regs + GRGPIO_IPOL, ipol | pol);
	priv->gc.write_reg(priv->regs + GRGPIO_IEDGE, iedge | edge);

	raw_spin_unlock_irqrestore(&priv->gc.bgpio_lock, flags);

	return 0;
}

static void grgpio_irq_mask(struct irq_data *d)
{
	struct grgpio_priv *priv = irq_data_get_irq_chip_data(d);
	int offset = d->hwirq;
	unsigned long flags;

	raw_spin_lock_irqsave(&priv->gc.bgpio_lock, flags);

	grgpio_set_imask(priv, offset, 0);

	raw_spin_unlock_irqrestore(&priv->gc.bgpio_lock, flags);
}

static void grgpio_irq_unmask(struct irq_data *d)
{
	struct grgpio_priv *priv = irq_data_get_irq_chip_data(d);
	int offset = d->hwirq;
	unsigned long flags;

	raw_spin_lock_irqsave(&priv->gc.bgpio_lock, flags);

	grgpio_set_imask(priv, offset, 1);

	raw_spin_unlock_irqrestore(&priv->gc.bgpio_lock, flags);
}

static struct irq_chip grgpio_irq_chip = {
	.name			= "grgpio",
	.irq_mask		= grgpio_irq_mask,
	.irq_unmask		= grgpio_irq_unmask,
	.irq_set_type		= grgpio_irq_set_type,
};

static irqreturn_t grgpio_irq_handler(int irq, void *dev)
{
	struct grgpio_priv *priv = dev;
	int ngpio = priv->gc.ngpio;
	unsigned long flags;
	int i;
	int match = 0;

	raw_spin_lock_irqsave(&priv->gc.bgpio_lock, flags);

	/*
	 * For each gpio line, call its interrupt handler if it its underlying
	 * irq matches the current irq that is handled.
	 */
	for (i = 0; i < ngpio; i++) {
		struct grgpio_lirq *lirq = &priv->lirqs[i];

		if (priv->imask & BIT(i) && lirq->index >= 0 &&
		    priv->uirqs[lirq->index].uirq == irq) {
			generic_handle_irq(lirq->irq);
			match = 1;
		}
	}

	raw_spin_unlock_irqrestore(&priv->gc.bgpio_lock, flags);

	if (!match)
		dev_warn(priv->dev, "No gpio line matched irq %d\n", irq);

	return IRQ_HANDLED;
}

/*
 * This function will be called as a consequence of the call to
 * irq_create_mapping in grgpio_to_irq
 */
static int grgpio_irq_map(struct irq_domain *d, unsigned int irq,
			  irq_hw_number_t hwirq)
{
	struct grgpio_priv *priv = d->host_data;
	struct grgpio_lirq *lirq;
	struct grgpio_uirq *uirq;
	unsigned long flags;
	int offset = hwirq;
	int ret = 0;

	if (!priv)
		return -EINVAL;

	lirq = &priv->lirqs[offset];
	if (lirq->index < 0)
		return -EINVAL;

	dev_dbg(priv->dev, "Mapping irq %d for gpio line %d\n",
		irq, offset);

	raw_spin_lock_irqsave(&priv->gc.bgpio_lock, flags);

	/* Request underlying irq if not already requested */
	lirq->irq = irq;
	uirq = &priv->uirqs[lirq->index];
	if (uirq->refcnt == 0) {
		raw_spin_unlock_irqrestore(&priv->gc.bgpio_lock, flags);
		ret = request_irq(uirq->uirq, grgpio_irq_handler, 0,
				  dev_name(priv->dev), priv);
		if (ret) {
			dev_err(priv->dev,
				"Could not request underlying irq %d\n",
				uirq->uirq);
			return ret;
		}
		raw_spin_lock_irqsave(&priv->gc.bgpio_lock, flags);
	}
	uirq->refcnt++;

	raw_spin_unlock_irqrestore(&priv->gc.bgpio_lock, flags);

	/* Setup irq  */
	irq_set_chip_data(irq, priv);
	irq_set_chip_and_handler(irq, &grgpio_irq_chip,
				 handle_simple_irq);
	irq_set_noprobe(irq);

	return ret;
}

static void grgpio_irq_unmap(struct irq_domain *d, unsigned int irq)
{
	struct grgpio_priv *priv = d->host_data;
	int index;
	struct grgpio_lirq *lirq;
	struct grgpio_uirq *uirq;
	unsigned long flags;
	int ngpio = priv->gc.ngpio;
	int i;

	irq_set_chip_and_handler(irq, NULL, NULL);
	irq_set_chip_data(irq, NULL);

	raw_spin_lock_irqsave(&priv->gc.bgpio_lock, flags);

	/* Free underlying irq if last user unmapped */
	index = -1;
	for (i = 0; i < ngpio; i++) {
		lirq = &priv->lirqs[i];
		if (lirq->irq == irq) {
			grgpio_set_imask(priv, i, 0);
			lirq->irq = 0;
			index = lirq->index;
			break;
		}
	}
	WARN_ON(index < 0);

	if (index >= 0) {
		uirq = &priv->uirqs[lirq->index];
		uirq->refcnt--;
		if (uirq->refcnt == 0) {
			raw_spin_unlock_irqrestore(&priv->gc.bgpio_lock, flags);
			free_irq(uirq->uirq, priv);
			return;
		}
	}

	raw_spin_unlock_irqrestore(&priv->gc.bgpio_lock, flags);
}

static void grgpio_irq_domain_remove(void *data)
{
	struct irq_domain *domain = data;

	irq_domain_remove(domain);
}

static const struct irq_domain_ops grgpio_irq_domain_ops = {
	.map	= grgpio_irq_map,
	.unmap	= grgpio_irq_unmap,
};

/* ------------------------------------------------------------ */

static int grgpio_probe(struct platform_device *ofdev)
{
	struct device_node *np = ofdev->dev.of_node;
	struct device *dev = &ofdev->dev;
	void  __iomem *regs;
	struct gpio_chip *gc;
	struct grgpio_priv *priv;
	int err;
	u32 prop;
	s32 *irqmap;
	int size;
	int i;

	priv = devm_kzalloc(dev, sizeof(*priv), GFP_KERNEL);
	if (!priv)
		return -ENOMEM;

	regs = devm_platform_ioremap_resource(ofdev, 0);
	if (IS_ERR(regs))
		return PTR_ERR(regs);

	gc = &priv->gc;
	err = bgpio_init(gc, dev, 4, regs + GRGPIO_DATA,
			 regs + GRGPIO_OUTPUT, NULL, regs + GRGPIO_DIR, NULL,
			 BGPIOF_BIG_ENDIAN_BYTE_ORDER);
	if (err) {
		dev_err(dev, "bgpio_init() failed\n");
		return err;
	}

	priv->regs = regs;
	priv->imask = gc->read_reg(regs + GRGPIO_IMASK);
	priv->dev = dev;

	gc->owner = THIS_MODULE;
	gc->to_irq = grgpio_to_irq;
	gc->label = devm_kasprintf(dev, GFP_KERNEL, "%pOF", np);
	if (!gc->label)
		return -ENOMEM;

	gc->base = -1;

	err = of_property_read_u32(np, "nbits", &prop);
	if (err || prop <= 0 || prop > GRGPIO_MAX_NGPIO) {
		gc->ngpio = GRGPIO_MAX_NGPIO;
		dev_dbg(dev, "No or invalid nbits property: assume %d\n",
			gc->ngpio);
	} else {
		gc->ngpio = prop;
	}

	/*
	 * The irqmap contains the index values indicating which underlying irq,
	 * if anyone, is connected to that line
	 */
	irqmap = (s32 *)of_get_property(np, "irqmap", &size);
	if (irqmap) {
		if (size < gc->ngpio) {
			dev_err(dev,
				"irqmap shorter than ngpio (%d < %d)\n",
				size, gc->ngpio);
			return -EINVAL;
		}

		priv->domain = irq_domain_add_linear(np, gc->ngpio,
						     &grgpio_irq_domain_ops,
						     priv);
		if (!priv->domain) {
			dev_err(dev, "Could not add irq domain\n");
			return -EINVAL;
		}

		err = devm_add_action_or_reset(dev, grgpio_irq_domain_remove,
					       priv->domain);
		if (err)
			return err;

		for (i = 0; i < gc->ngpio; i++) {
			struct grgpio_lirq *lirq;
			int ret;

			lirq = &priv->lirqs[i];
			lirq->index = irqmap[i];

			if (lirq->index < 0)
				continue;

			ret = platform_get_irq(ofdev, lirq->index);
			if (ret <= 0) {
				/*
				 * Continue without irq functionality for that
				 * gpio line
				 */
				continue;
			}
			priv->uirqs[lirq->index].uirq = ret;
		}
	}

	err = devm_gpiochip_add_data(dev, gc, priv);
	if (err) {
		dev_err(dev, "Could not add gpiochip\n");
<<<<<<< HEAD
		if (priv->domain)
			irq_domain_remove(priv->domain);
=======
>>>>>>> b5de2a2a
		return err;
	}

	dev_info(dev, "regs=0x%p, base=%d, ngpio=%d, irqs=%s\n",
		 priv->regs, gc->base, gc->ngpio, priv->domain ? "on" : "off");

	return 0;
}

static const struct of_device_id grgpio_match[] = {
	{.name = "GAISLER_GPIO"},
	{.name = "01_01a"},
	{},
};

MODULE_DEVICE_TABLE(of, grgpio_match);

static struct platform_driver grgpio_driver = {
	.driver = {
		.name = "grgpio",
		.of_match_table = grgpio_match,
	},
	.probe = grgpio_probe,
};
module_platform_driver(grgpio_driver);

MODULE_AUTHOR("Aeroflex Gaisler AB.");
MODULE_DESCRIPTION("Driver for Aeroflex Gaisler GRGPIO");
MODULE_LICENSE("GPL");<|MERGE_RESOLUTION|>--- conflicted
+++ resolved
@@ -434,11 +434,6 @@
 	err = devm_gpiochip_add_data(dev, gc, priv);
 	if (err) {
 		dev_err(dev, "Could not add gpiochip\n");
-<<<<<<< HEAD
-		if (priv->domain)
-			irq_domain_remove(priv->domain);
-=======
->>>>>>> b5de2a2a
 		return err;
 	}
 
