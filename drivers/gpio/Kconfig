# SPDX-License-Identifier: GPL-2.0-only
#
# GPIO infrastructure and drivers
#

menuconfig GPIOLIB
	bool "GPIO Support"
	help
	  This enables GPIO support through the generic GPIO library.
	  You only need to enable this if you also want to enable
	  one or more of the GPIO drivers below.

	  If unsure, say N.

if GPIOLIB

config GPIOLIB_FASTPATH_LIMIT
	int "Maximum number of GPIOs for fast path"
	range 32 512
	default 512
	help
	  This adjusts the point at which certain APIs will switch from
	  using a stack allocated buffer to a dynamically allocated buffer.

	  You shouldn't need to change this unless you really need to
	  optimize either stack space or performance. Change this carefully
	  since setting an incorrect value could cause stack corruption.

config OF_GPIO
	def_bool y
	depends on OF
	depends on HAS_IOMEM

config GPIO_ACPI
	def_bool y
	depends on ACPI

config GPIOLIB_IRQCHIP
	select IRQ_DOMAIN
	bool

config OF_GPIO_MM_GPIOCHIP
	bool
	help
	  This adds support for the legacy 'struct of_mm_gpio_chip' interface
	  from PowerPC. Existing drivers using this interface need to select
	  this symbol, but new drivers should use the generic gpio-regmap
	  infrastructure instead.

config DEBUG_GPIO
	bool "Debug GPIO calls"
	depends on DEBUG_KERNEL
	help
	  Say Y here to add some extra checks and diagnostics to GPIO calls.
	  These checks help ensure that GPIOs have been properly initialized
	  before they are used, and that sleeping calls are not made from
	  non-sleeping contexts.  They can make bitbanged serial protocols
	  slower.  The diagnostics help catch the type of setup errors
	  that are most common when setting up new platforms or boards.

config GPIO_SYSFS
	bool "/sys/class/gpio/... (sysfs interface)" if EXPERT
	depends on SYSFS
	select GPIO_CDEV # We need to encourage the new ABI
	help
	  Say Y here to add the legacy sysfs interface for GPIOs.

	  This ABI is deprecated. If you want to use GPIO from userspace,
	  use the character device /dev/gpiochipN with the appropriate
	  ioctl() operations instead.

config GPIO_CDEV
	bool
	prompt "Character device (/dev/gpiochipN) support" if EXPERT
	default y
	help
	  Say Y here to add the character device /dev/gpiochipN interface
	  for GPIOs. The character device allows userspace to control GPIOs
	  using ioctl() operations.

	  Only say N if you are sure that the GPIO character device is not
	  required.

	  If unsure, say Y.

config GPIO_CDEV_V1
	bool "Support GPIO ABI Version 1"
	default y
	depends on GPIO_CDEV
	help
	  Say Y here to support version 1 of the GPIO CDEV ABI.

	  This ABI version is deprecated.
	  Please use the latest ABI for new developments.

	  If unsure, say Y.

config GPIO_GENERIC
	depends on HAS_IOMEM # Only for IOMEM drivers
	tristate

config GPIO_REGMAP
	select REGMAP
	tristate

# put drivers in the right section, in alphabetical order

# This symbol is selected by both I2C and SPI expanders
config GPIO_MAX730X
	tristate

config GPIO_IDIO_16
	tristate
	select REGMAP_IRQ
	select GPIOLIB_IRQCHIP
	select GPIO_REGMAP
	help
	  Enables support for the idio-16 library functions. The idio-16 library
	  provides functions to facilitate communication with devices within the
	  ACCES IDIO-16 family such as the 104-IDIO-16 and the PCI-IDIO-16.

	  If built as a module its name will be gpio-idio-16.

menu "Memory mapped GPIO drivers"
	depends on HAS_IOMEM

config GPIO_74XX_MMIO
	tristate "GPIO driver for 74xx-ICs with MMIO access"
	depends on OF_GPIO
	select GPIO_GENERIC
	help
	  Say yes here to support GPIO functionality for 74xx-compatible ICs
	  with MMIO access. Compatible models include:
	    1 bit:	741G125 (Input), 741G74 (Output)
	    2 bits:	742G125 (Input), 7474 (Output)
	    4 bits:	74125 (Input), 74175 (Output)
	    6 bits:	74365 (Input), 74174 (Output)
	    8 bits:	74244 (Input), 74273 (Output)
	    16 bits:	741624 (Input), 7416374 (Output)

config GPIO_ALTERA
	tristate "Altera GPIO"
	depends on OF_GPIO
	select GPIOLIB_IRQCHIP
	select OF_GPIO_MM_GPIOCHIP
	help
	  Say Y or M here to build support for the Altera PIO device.

	  If driver is built as a module it will be called gpio-altera.

config GPIO_AMDPT
	tristate "AMD Promontory GPIO support"
	depends on ACPI
	select GPIO_GENERIC
	help
	  Driver for GPIO functionality on Promontory IOHub.
	  Requires ACPI ASL code to enumerate as a platform device.

config GPIO_ASPEED
	tristate "Aspeed GPIO support"
	depends on (ARCH_ASPEED || COMPILE_TEST) && OF_GPIO
	select GPIOLIB_IRQCHIP
	help
	  Say Y here to support Aspeed AST2400 and AST2500 GPIO controllers.

config GPIO_ASPEED_SGPIO
	bool "Aspeed SGPIO support"
	depends on (ARCH_ASPEED || COMPILE_TEST) && OF_GPIO
	select GPIO_GENERIC
	select GPIOLIB_IRQCHIP
	help
	  Say Y here to support Aspeed AST2500 SGPIO functionality.

config GPIO_ATH79
	tristate "Atheros AR71XX/AR724X/AR913X GPIO support"
	default y if ATH79
	depends on ATH79 || COMPILE_TEST
	select GPIO_GENERIC
	select GPIOLIB_IRQCHIP
	help
	  Select this option to enable GPIO driver for
	  Atheros AR71XX/AR724X/AR913X SoC devices.

config GPIO_RASPBERRYPI_EXP
	tristate "Raspberry Pi 3 GPIO Expander"
	default RASPBERRYPI_FIRMWARE
	depends on OF_GPIO
	# Make sure not 'y' when RASPBERRYPI_FIRMWARE is 'm'. This can only
	# happen when COMPILE_TEST=y, hence the added !RASPBERRYPI_FIRMWARE.
	depends on (ARCH_BCM2835 && RASPBERRYPI_FIRMWARE) || (COMPILE_TEST && !RASPBERRYPI_FIRMWARE)
	help
	  Turn on GPIO support for the expander on Raspberry Pi 3 boards, using
	  the firmware mailbox to communicate with VideoCore on BCM283x chips.

config GPIO_BCM_KONA
	bool "Broadcom Kona GPIO"
	depends on ARCH_BCM_MOBILE || COMPILE_TEST
	help
	  Turn on GPIO support for Broadcom "Kona" chips.

config GPIO_BCM_XGS_IPROC
	tristate "BRCM XGS iProc GPIO support"
	depends on OF_GPIO && (ARCH_BCM_IPROC || COMPILE_TEST)
	select GPIO_GENERIC
	select GPIOLIB_IRQCHIP
	default ARCH_BCM_IPROC
	help
	  Say yes here to enable GPIO support for Broadcom XGS iProc SoCs.

config GPIO_BRCMSTB
	tristate "BRCMSTB GPIO support"
	default y if (ARCH_BRCMSTB || BMIPS_GENERIC)
	depends on OF_GPIO && (ARCH_BRCMSTB || BMIPS_GENERIC || COMPILE_TEST)
	select GPIO_GENERIC
	select IRQ_DOMAIN
	help
	  Say yes here to enable GPIO support for Broadcom STB (BCM7XXX) SoCs.

config GPIO_CADENCE
	tristate "Cadence GPIO support"
	depends on OF_GPIO
	select GPIO_GENERIC
	select GPIOLIB_IRQCHIP
	help
	  Say yes here to enable support for Cadence GPIO controller.

config GPIO_CLPS711X
	tristate "CLPS711X GPIO support"
	depends on ARCH_CLPS711X || COMPILE_TEST
	select GPIO_GENERIC
	help
	  Say yes here to support GPIO on CLPS711X SoCs.

config GPIO_DAVINCI
	tristate "TI Davinci/Keystone GPIO support"
	default y if ARCH_DAVINCI
	depends on (ARM || ARM64) && (ARCH_DAVINCI || ARCH_KEYSTONE || ARCH_K3)
	help
	  Say yes here to enable GPIO support for TI Davinci/Keystone SoCs.

config GPIO_DWAPB
	tristate "Synopsys DesignWare APB GPIO driver"
	select GPIO_GENERIC
	select GPIOLIB_IRQCHIP
	help
	  Say Y or M here to build support for the Synopsys DesignWare APB
	  GPIO block.

config GPIO_EIC_SPRD
	tristate "Spreadtrum EIC support"
	depends on ARCH_SPRD || COMPILE_TEST
	depends on OF_GPIO
	select GPIOLIB_IRQCHIP
	help
	  Say yes here to support Spreadtrum EIC device.

config GPIO_EM
	tristate "Emma Mobile GPIO"
	depends on (ARCH_EMEV2 || COMPILE_TEST) && OF_GPIO
	help
	  Say yes here to support GPIO on Renesas Emma Mobile SoCs.

config GPIO_EN7523
	tristate "Airoha GPIO support"
	depends on ARCH_AIROHA
	default ARCH_AIROHA
	select GPIO_GENERIC
	select GPIOLIB_IRQCHIP
	help
	  Say Y or M here to support the GPIO controller block on the
	  Airoha EN7523 SoC. It supports two banks of 32 GPIOs.

config GPIO_EP93XX
	def_bool y
	depends on ARCH_EP93XX
	select GPIO_GENERIC
	select GPIOLIB_IRQCHIP

config GPIO_EXAR
	tristate "Support for GPIO pins on XR17V352/354/358"
	depends on SERIAL_8250_EXAR
	select REGMAP_MMIO
	help
	  Selecting this option will enable handling of GPIO pins present
	  on Exar XR17V352/354/358 chips.

config GPIO_GE_FPGA
	bool "GE FPGA based GPIO"
	depends on GE_FPGA || COMPILE_TEST
	select GPIO_GENERIC
	help
	  Support for common GPIO functionality provided on some GE Single Board
	  Computers.

	  This driver provides basic support (configure as input or output, read
	  and write pin state) for GPIO implemented in a number of GE single
	  board computers.

config GPIO_FTGPIO010
	bool "Faraday FTGPIO010 GPIO"
	depends on OF_GPIO
	select GPIO_GENERIC
	select GPIOLIB_IRQCHIP
	default (ARCH_GEMINI || ARCH_MOXART)
	help
	  Support for common GPIOs from the Faraday FTGPIO010 IP core, found in
	  Cortina systems Gemini platforms, Moxa ART and others.

config GPIO_GENERIC_PLATFORM
	tristate "Generic memory-mapped GPIO controller support (MMIO platform device)"
	select GPIO_GENERIC
	help
	  Say yes here to support basic platform_device memory-mapped GPIO controllers.

config GPIO_GRGPIO
	tristate "Aeroflex Gaisler GRGPIO support"
	depends on OF_GPIO
	select GPIO_GENERIC
	select IRQ_DOMAIN
	help
	  Select this to support Aeroflex Gaisler GRGPIO cores from the GRLIB
	  VHDL IP core library.

config GPIO_HISI
	tristate "HiSilicon GPIO controller driver"
	depends on ARM64 || COMPILE_TEST
	select GPIO_GENERIC
	select GPIOLIB_IRQCHIP
	help
	  Say Y or M here to build support for the HiSilicon GPIO controller
	  driver GPIO block.
	  This GPIO controller supports double-edge interrupt and multi-core
	  concurrent access.

config GPIO_HLWD
	tristate "Nintendo Wii (Hollywood) GPIO"
	depends on OF_GPIO
	select GPIO_GENERIC
	select GPIOLIB_IRQCHIP
	help
	  Select this to support the GPIO controller of the Nintendo Wii.

	  If unsure, say N.

config GPIO_ICH
	tristate "Intel ICH GPIO"
	depends on X86
	depends on LPC_ICH
	help
	  Say yes here to support the GPIO functionality of a number of Intel
	  ICH-based chipsets.  Currently supported devices: ICH6, ICH7, ICH8
	  ICH9, ICH10, Series 5/3400 (e.g. Ibex Peak), Series 6/C200 (e.g.
	  Cougar Point), NM10 (Tiger Point), and 3100 (Whitmore Lake).

	  If unsure, say N.

config GPIO_IMX_SCU
       def_bool y
       depends on IMX_SCU

config GPIO_IXP4XX
	bool "Intel IXP4xx GPIO"
	depends on ARCH_IXP4XX
	depends on OF
	select GPIO_GENERIC
	select GPIOLIB_IRQCHIP
	select IRQ_DOMAIN_HIERARCHY
	help
	  Say yes here to support the GPIO functionality of a number of Intel
	  IXP4xx series of chips.

	  If unsure, say N.

config GPIO_LOGICVC
	tristate "Xylon LogiCVC GPIO support"
	depends on MFD_SYSCON && OF
	help
	  Say yes here to support GPIO functionality of the Xylon LogiCVC
	  programmable logic block.

config GPIO_LOONGSON
	bool "Loongson-2/3 GPIO support"
	depends on CPU_LOONGSON2EF || CPU_LOONGSON64
	help
	  Driver for GPIO functionality on Loongson-2F/3A/3B processors.

config GPIO_LOONGSON_64BIT
	tristate "Loongson 64 bit GPIO support"
	depends on LOONGARCH || COMPILE_TEST
	depends on OF_GPIO
	select GPIO_GENERIC
	help
	  Say yes here to support the GPIO functionality of a number of
	  Loongson series of chips. The Loongson GPIO controller supports
	  up to 60 GPIOS in total, 4 of which are dedicated GPIO pins, and
	  the remaining 56 are reused with other functions, with edge or
	  level triggered interrupts.

config GPIO_LPC18XX
	tristate "NXP LPC18XX/43XX GPIO support"
	default y if ARCH_LPC18XX
	depends on OF_GPIO && (ARCH_LPC18XX || COMPILE_TEST)
	select IRQ_DOMAIN_HIERARCHY
	help
	  Select this option to enable GPIO driver for
	  NXP LPC18XX/43XX devices.

config GPIO_LPC32XX
	tristate "NXP LPC32XX GPIO support"
	depends on OF_GPIO && (ARCH_LPC32XX || COMPILE_TEST)
	help
	  Select this option to enable GPIO driver for
	  NXP LPC32XX devices.

config GPIO_MB86S7X
	tristate "GPIO support for Fujitsu MB86S7x Platforms"
	help
	  Say yes here to support the GPIO controller in Fujitsu MB86S70 SoCs.

config GPIO_MENZ127
	tristate "MEN 16Z127 GPIO support"
	depends on MCB
	select GPIO_GENERIC
	help
	  Say yes here to support the MEN 16Z127 GPIO Controller.

config GPIO_MM_LANTIQ
	bool "Lantiq Memory mapped GPIOs"
	depends on LANTIQ && SOC_XWAY
	select OF_GPIO_MM_GPIOCHIP
	help
	  This enables support for memory mapped GPIOs on the External Bus Unit
	  (EBU) found on Lantiq SoCs. The GPIOs are output only as they are
	  created by attaching a 16-bit latch to the bus.

config GPIO_MPC5200
	def_bool y
	depends on PPC_MPC52xx
	select OF_GPIO_MM_GPIOCHIP

config GPIO_MPC8XXX
	bool "MPC512x/MPC8xxx/QorIQ GPIO support"
	depends on PPC_MPC512x || PPC_MPC831x || PPC_MPC834x || PPC_MPC837x || \
		   FSL_SOC_BOOKE || PPC_86xx || ARCH_LAYERSCAPE || ARM || \
		   COMPILE_TEST
	select GPIO_GENERIC
	select IRQ_DOMAIN
	help
	  Say Y here if you're going to use hardware that connects to the
	  MPC512x/831x/834x/837x/8572/8610/QorIQ GPIOs.

config GPIO_MT7621
	bool "Mediatek MT7621 GPIO Support"
	depends on SOC_MT7620 || SOC_MT7621 || COMPILE_TEST
	depends on OF_GPIO
	select GPIO_GENERIC
	select GPIOLIB_IRQCHIP
	help
	  Say yes here to support the Mediatek MT7621 SoC GPIO device.

config GPIO_MVEBU
	def_bool y
	depends on PLAT_ORION || ARCH_MVEBU
	depends on OF_GPIO
	select GENERIC_IRQ_CHIP
	select REGMAP_MMIO

config GPIO_MXC
	tristate "i.MX GPIO support"
	depends on ARCH_MXC || COMPILE_TEST
	select GPIO_GENERIC
	select GENERIC_IRQ_CHIP

config GPIO_MXS
	bool "Freescale MXS GPIO support" if COMPILE_TEST
	depends on ARCH_MXS || COMPILE_TEST
	default y if ARCH_MXS
	select GPIO_GENERIC
	select GENERIC_IRQ_CHIP

config GPIO_NOMADIK
	bool "Nomadik GPIO driver"
	depends on ARCH_U8500 || ARCH_NOMADIK || MACH_EYEQ5 || COMPILE_TEST
	select GPIOLIB_IRQCHIP
	help
	  Say yes here to support the Nomadik SoC GPIO block. This block is also
	  used by the Mobileye EyeQ5 SoC.

	  It handles up to 32 GPIOs per bank, that can all be interrupt sources.
	  It is deeply interconnected with the associated pinctrl driver as GPIO
	  registers handle muxing ("alternate functions") as well.

config GPIO_NPCM_SGPIO
	bool "Nuvoton SGPIO support"
	depends on ARCH_NPCM || COMPILE_TEST
	select GPIOLIB_IRQCHIP
	help
	  Say Y here to support Nuvoton NPCM7XX/NPCM8XX SGPIO functionality.

config GPIO_OCTEON
	tristate "Cavium OCTEON GPIO"
	depends on CAVIUM_OCTEON_SOC
	default y
	help
	  Say yes here to support the on-chip GPIO lines on the OCTEON
	  family of SOCs.

config GPIO_OMAP
	tristate "TI OMAP GPIO support" if ARCH_OMAP2PLUS || COMPILE_TEST
	default y if ARCH_OMAP
	depends on ARM
	select GENERIC_IRQ_CHIP
	select GPIOLIB_IRQCHIP
	help
	  Say yes here to enable GPIO support for TI OMAP SoCs.

config GPIO_PL061
	tristate "PrimeCell PL061 GPIO support"
	depends on ARM_AMBA
	select IRQ_DOMAIN
	select GPIOLIB_IRQCHIP
	help
	  Say yes here to support the PrimeCell PL061 GPIO device.

config GPIO_PXA
	bool "PXA GPIO support"
	depends on ARCH_PXA || ARCH_MMP || COMPILE_TEST
	help
	  Say yes here to support the PXA GPIO device.

config GPIO_RCAR
	tristate "Renesas R-Car and RZ/G GPIO support"
	depends on ARCH_RENESAS || COMPILE_TEST
	select GPIOLIB_IRQCHIP
	help
	  Say yes here to support GPIO on Renesas R-Car or RZ/G SoCs.

config GPIO_RDA
	bool "RDA Micro GPIO controller support"
	depends on ARCH_RDA || COMPILE_TEST
	depends on OF_GPIO
	select GPIO_GENERIC
	select GPIOLIB_IRQCHIP
	help
	  Say Y here to support RDA Micro GPIO controller.

config GPIO_REALTEK_OTTO
	tristate "Realtek Otto GPIO support"
	depends on MACH_REALTEK_RTL
	default MACH_REALTEK_RTL
	select GPIO_GENERIC
	select GPIOLIB_IRQCHIP
	help
	  The GPIO controller on the Otto MIPS platform supports up to two
	  banks of 32 GPIOs, with edge triggered interrupts. The 32 GPIOs
	  are grouped in four 8-bit wide ports.

	  When built as a module, the module will be called realtek_otto_gpio.

config GPIO_REG
	bool
	help
	  A 32-bit single register GPIO fixed in/out implementation.  This
	  can be used to represent any register as a set of GPIO signals.

config GPIO_ROCKCHIP
	tristate "Rockchip GPIO support"
	depends on ARCH_ROCKCHIP || COMPILE_TEST
	select GENERIC_IRQ_CHIP
	select GPIOLIB_IRQCHIP
	default ARCH_ROCKCHIP
	help
	  Say yes here to support GPIO on Rockchip SoCs.

config GPIO_RTD
	tristate "Realtek DHC GPIO support"
	depends on ARCH_REALTEK
	default y
	select GPIOLIB_IRQCHIP
	help
	  This option enables support for GPIOs found on Realtek DHC(Digital
	  Home Center) SoCs family, including RTD1295, RTD1315E, RTD1319,
	  RTD1319D, RTD1395, RTD1619 and RTD1619B.

	  Say yes here to support GPIO functionality and GPIO interrupt on
	  Realtek DHC SoCs.

config GPIO_SAMA5D2_PIOBU
	tristate "SAMA5D2 PIOBU GPIO support"
	depends on MFD_SYSCON
	depends on OF_GPIO
	depends on ARCH_AT91 || COMPILE_TEST
	select GPIO_SYSCON
	help
	  Say yes here to use the PIOBU pins as GPIOs.

	  PIOBU pins on the SAMA5D2 can be used as GPIOs.
	  The difference from regular GPIOs is that they
	  maintain their value during backup/self-refresh.

config GPIO_SIFIVE
	tristate "SiFive GPIO support"
	depends on OF_GPIO
	select IRQ_DOMAIN_HIERARCHY
	select GPIO_GENERIC
	select GPIOLIB_IRQCHIP
	select REGMAP_MMIO
	help
	  Say yes here to support the GPIO device on SiFive SoCs.

config GPIO_SIOX
	tristate "SIOX GPIO support"
	depends on SIOX
	select GPIOLIB_IRQCHIP
	help
	  Say yes here to support SIOX I/O devices. These are units connected
	  via a SIOX bus and have a number of fixed-direction I/O lines.

config GPIO_SNPS_CREG
	bool "Synopsys GPIO via CREG (Control REGisters) driver"
	depends on ARC || COMPILE_TEST
	depends on OF_GPIO
	help
	  This driver supports GPIOs via CREG on various Synopsys SoCs.
	  This is a single-register MMIO GPIO driver for complex cases
	  where only several fields in register belong to GPIO lines and
	  each GPIO line owns a field with different length and on/off value.

config GPIO_SPEAR_SPICS
	bool "ST SPEAr13xx SPI Chip Select as GPIO support"
	depends on PLAT_SPEAR
	select GENERIC_IRQ_CHIP
	help
	  Say yes here to support ST SPEAr SPI Chip Select as GPIO device.

config GPIO_SPRD
	tristate "Spreadtrum GPIO support"
	depends on ARCH_SPRD || COMPILE_TEST
	depends on OF_GPIO
	select GPIOLIB_IRQCHIP
	help
	  Say yes here to support Spreadtrum GPIO device.

config GPIO_STP_XWAY
	bool "XWAY STP GPIOs"
	depends on SOC_XWAY || COMPILE_TEST
	depends on OF_GPIO
	help
	  This enables support for the Serial To Parallel (STP) unit found on
	  XWAY SoC. The STP allows the SoC to drive a shift registers cascade,
	  that can be up to 24 bits. This peripheral is aimed at driving LEDs.
	  Some of the GPIOs/LEDs can be auto updated by the SoC with DSL and
	  phy status.

config GPIO_SYSCON
	tristate "GPIO based on SYSCON"
	depends on MFD_SYSCON && OF
	help
	  Say yes here to support GPIO functionality though SYSCON driver.

config GPIO_TANGIER
	tristate
	select GPIOLIB_IRQCHIP
	help
	  GPIO support for Intel Tangier and compatible platforms.
	  Currently supported:
	   - Elkhart Lake
	   - Merrifield

	  If built as a module its name will be gpio-tangier.

config GPIO_TB10X
	bool
	select GPIO_GENERIC
	select GENERIC_IRQ_CHIP
	select OF_GPIO

config GPIO_TEGRA
	tristate "NVIDIA Tegra GPIO support"
	default ARCH_TEGRA
	depends on ARCH_TEGRA || COMPILE_TEST
	depends on OF_GPIO
	select GPIOLIB_IRQCHIP
	select IRQ_DOMAIN_HIERARCHY
	help
	  Say yes here to support GPIO pins on NVIDIA Tegra SoCs.

config GPIO_TEGRA186
	tristate "NVIDIA Tegra186 GPIO support"
	default ARCH_TEGRA_186_SOC || ARCH_TEGRA_194_SOC
	depends on ARCH_TEGRA_186_SOC || ARCH_TEGRA_194_SOC || COMPILE_TEST
	depends on OF_GPIO
	select GPIOLIB_IRQCHIP
	select IRQ_DOMAIN_HIERARCHY
	help
	  Say yes here to support GPIO pins on NVIDIA Tegra186 SoCs.

config GPIO_TS4800
	tristate "TS-4800 DIO blocks and compatibles"
	depends on OF_GPIO
	depends on SOC_IMX51 || COMPILE_TEST
	select GPIO_GENERIC
	help
	  This driver support TS-4800 FPGA GPIO controllers.

config GPIO_THUNDERX
	tristate "Cavium ThunderX/OCTEON-TX GPIO"
	depends on ARCH_THUNDER || (64BIT && COMPILE_TEST)
	depends on PCI_MSI
	select GPIOLIB_IRQCHIP
	select IRQ_DOMAIN_HIERARCHY
	select IRQ_FASTEOI_HIERARCHY_HANDLERS
	help
	  Say yes here to support the on-chip GPIO lines on the ThunderX
	  and OCTEON-TX families of SoCs.

config GPIO_UNIPHIER
	tristate "UniPhier GPIO support"
	depends on ARCH_UNIPHIER || COMPILE_TEST
	depends on OF_GPIO
	select IRQ_DOMAIN_HIERARCHY
	help
	  Say yes here to support UniPhier GPIOs.

config GPIO_VF610
	bool "VF610 GPIO support"
	default y if SOC_VF610
<<<<<<< HEAD
	depends on ARCH_MXC
=======
	depends on ARCH_MXC || COMPILE_TEST
>>>>>>> b48d67c4
	select GPIOLIB_IRQCHIP
	help
	  Say yes here to support i.MX or Vybrid vf610 GPIOs.

config GPIO_VISCONTI
	tristate "Toshiba Visconti GPIO support"
	depends on ARCH_VISCONTI || COMPILE_TEST
	depends on OF_GPIO
	select GPIOLIB_IRQCHIP
	select GPIO_GENERIC
	select IRQ_DOMAIN_HIERARCHY
	help
	  Say yes here to support GPIO on Tohisba Visconti.

config GPIO_WCD934X
	tristate "Qualcomm Technologies Inc WCD9340/WCD9341 GPIO controller driver"
	depends on MFD_WCD934X && OF_GPIO
	help
         This driver is to support GPIO block found on the Qualcomm Technologies
	 Inc WCD9340/WCD9341 Audio Codec.

config GPIO_XGENE
	bool "APM X-Gene GPIO controller support"
	depends on ARM64 && OF_GPIO
	help
	  This driver is to support the GPIO block within the APM X-Gene SoC
	  platform's generic flash controller. The GPIO pins are muxed with
	  the generic flash controller's address and data pins. Say yes
	  here to enable the GFC GPIO functionality.

config GPIO_XGENE_SB
	tristate "APM X-Gene GPIO standby controller support"
	depends on (ARCH_XGENE || COMPILE_TEST)
	select GPIO_GENERIC
	select GPIOLIB_IRQCHIP
	select IRQ_DOMAIN_HIERARCHY
	help
	  This driver supports the GPIO block within the APM X-Gene
	  Standby Domain. Say yes here to enable the GPIO functionality.

config GPIO_XILINX
	tristate "Xilinx GPIO support"
	select GPIOLIB_IRQCHIP
	depends on OF_GPIO
	help
	  Say yes here to support the Xilinx FPGA GPIO device.

config GPIO_XLP
	tristate "Cavium ThunderX2 GPIO support"
	depends on ARCH_THUNDER2 || COMPILE_TEST
	select GPIOLIB_IRQCHIP
	help
	  This driver provides support for GPIO interface on Cavium's ThunderX2
	  CN99XX SoCs (Originally from Netlogic XLP).

	  If unsure, say N.

config GPIO_XTENSA
	bool "Xtensa GPIO32 support"
	depends on XTENSA
	depends on HAVE_XTENSA_GPIO32
	depends on !SMP
	help
	  Say yes here to support the Xtensa internal GPIO32 IMPWIRE (input)
	  and EXPSTATE (output) ports.

config GPIO_ZEVIO
	bool "LSI ZEVIO SoC memory mapped GPIOs"
	depends on ARM
	help
	  Say yes here to support the GPIO controller in LSI ZEVIO SoCs.

config GPIO_ZYNQ
	tristate "Xilinx Zynq GPIO support"
	depends on ARCH_ZYNQ || ARCH_ZYNQMP
	select GPIOLIB_IRQCHIP
	help
	  Say yes here to support Xilinx Zynq GPIO controller.

config GPIO_ZYNQMP_MODEPIN
	tristate "ZynqMP ps-mode pin GPIO configuration driver"
	depends on ZYNQMP_FIRMWARE
	default ZYNQMP_FIRMWARE
	help
	  Say yes here to support the ZynqMP ps-mode pin GPIO configuration
	  driver.

	  This ps-mode pin GPIO driver is based on GPIO framework. PS_MODE
	  is 4-bits boot mode pins. It sets and gets the status of
	  the ps-mode pin. Every pin can be configured as input/output.

config GPIO_LOONGSON1
	tristate "Loongson1 GPIO support"
	depends on MACH_LOONGSON32
	select GPIO_GENERIC
	help
	  Say Y or M here to support GPIO on Loongson1 SoCs.

config GPIO_AMD_FCH
	tristate "GPIO support for AMD Fusion Controller Hub (G-series SOCs)"
	help
	  This option enables driver for GPIO on AMD's Fusion Controller Hub,
	  as found on G-series SOCs (e.g. GX-412TC).

	  Note: This driver doesn't register itself automatically, as it
	  needs to be provided with platform-specific configuration.
	  (See e.g. CONFIG_PCENGINES_APU2.)

config GPIO_MSC313
	bool "MStar MSC313 GPIO support"
	depends on ARCH_MSTARV7
	default ARCH_MSTARV7
	select GPIOLIB_IRQCHIP
	select IRQ_DOMAIN_HIERARCHY
	help
	  Say Y here to support the main GPIO block on MStar/SigmaStar
	  ARMv7-based SoCs.

config GPIO_IDT3243X
	tristate "IDT 79RC3243X GPIO support"
	depends on MIKROTIK_RB532 || COMPILE_TEST
	select GPIO_GENERIC
	select GPIOLIB_IRQCHIP
	help
	  Select this option to enable GPIO driver for
	  IDT 79RC3243X-based devices like Mikrotik RB532.

	  To compile this driver as a module, choose M here: the module will
	  be called gpio-idt3243x.

endmenu

menu "Port-mapped I/O GPIO drivers"
	depends on X86 && HAS_IOPORT # I/O space access

config GPIO_VX855
	tristate "VIA VX855/VX875 GPIO"
	depends on PCI
	select MFD_CORE
	select MFD_VX855
	help
	  Support access to the VX855/VX875 GPIO lines through the GPIO library.

	  This driver provides common support for accessing the device.
	  Additional drivers must be enabled in order to use the
	  functionality of the device.

config GPIO_I8255
	tristate
	select GPIO_REGMAP
	help
	  Enables support for the i8255 interface library functions. The i8255
	  interface library provides functions to facilitate communication with
	  interfaces compatible with the venerable Intel 8255 Programmable
	  Peripheral Interface (PPI). The Intel 8255 PPI chip was first released
	  in the early 1970s but compatible interfaces are nowadays typically
	  found embedded in larger VLSI processing chips and FPGA components.

	  If built as a module its name will be gpio-i8255.

config GPIO_104_DIO_48E
	tristate "ACCES 104-DIO-48E GPIO support"
	depends on PC104
	select ISA_BUS_API
	select REGMAP_MMIO
	select REGMAP_IRQ
	select GPIOLIB_IRQCHIP
	select GPIO_I8255
	select I8254
	help
	  Enables GPIO support for the ACCES 104-DIO-48E series (104-DIO-48E,
	  104-DIO-24E). The base port addresses for the devices may be
	  configured via the base module parameter. The interrupt line numbers
	  for the devices may be configured via the irq module parameter.

config GPIO_104_IDIO_16
	tristate "ACCES 104-IDIO-16 GPIO support"
	depends on PC104
	select ISA_BUS_API
	select REGMAP_MMIO
	select GPIO_IDIO_16
	help
	  Enables GPIO support for the ACCES 104-IDIO-16 family (104-IDIO-16,
	  104-IDIO-16E, 104-IDO-16, 104-IDIO-8, 104-IDIO-8E, 104-IDO-8). The
	  base port addresses for the devices may be configured via the base
	  module parameter. The interrupt line numbers for the devices may be
	  configured via the irq module parameter.

config GPIO_104_IDI_48
	tristate "ACCES 104-IDI-48 GPIO support"
	depends on PC104
	select ISA_BUS_API
	select REGMAP_MMIO
	select REGMAP_IRQ
	select GPIOLIB_IRQCHIP
	select GPIO_REGMAP
	help
	  Enables GPIO support for the ACCES 104-IDI-48 family (104-IDI-48A,
	  104-IDI-48AC, 104-IDI-48B, 104-IDI-48BC). The base port addresses for
	  the devices may be configured via the base module parameter. The
	  interrupt line numbers for the devices may be configured via the irq
	  module parameter.

config GPIO_F7188X
	tristate "Fintek and Nuvoton Super-I/O GPIO support"
	help
	  This option enables support for GPIOs found on Fintek Super-I/O
	  chips F71869, F71869A, F71882FG, F71889F and F81866.
	  As well as Nuvoton Super-I/O chip NCT6126D.

	  To compile this driver as a module, choose M here: the module will
	  be called f7188x-gpio.

config GPIO_GPIO_MM
	tristate "Diamond Systems GPIO-MM GPIO support"
	depends on PC104
	select ISA_BUS_API
	select REGMAP_MMIO
	select GPIO_I8255
	help
	  Enables GPIO support for the Diamond Systems GPIO-MM and GPIO-MM-12.

	  The Diamond Systems GPIO-MM device features 48 lines of digital I/O
	  via the emulation of dual 82C55A PPI chips. This driver provides GPIO
	  support for these 48 channels of digital I/O.

	  The base port addresses for the devices may be configured via the base
	  array module parameter.

config GPIO_IT87
	tristate "IT87xx GPIO support"
	help
	  Say yes here to support GPIO functionality of IT87xx Super I/O chips.

	  This driver is tested with ITE IT8728 and IT8732 Super I/O chips, and
	  supports the IT8761E, IT8613, IT8620E, and IT8628E Super I/O chips as
	  well.

	  To compile this driver as a module, choose M here: the module will
	  be called gpio_it87.

config GPIO_SCH
	tristate "Intel SCH/TunnelCreek/Centerton/Quark X1000 GPIO"
	depends on (X86 || COMPILE_TEST) && ACPI
	depends on LPC_SCH
	select GPIOLIB_IRQCHIP
	help
	  Say yes here to support GPIO interface on Intel Poulsbo SCH,
	  Intel Tunnel Creek processor, Intel Centerton processor or
	  Intel Quark X1000 SoC.

	  The Intel SCH contains a total of 14 GPIO pins. Ten GPIOs are
	  powered by the core power rail and are turned off during sleep
	  modes (S3 and higher). The remaining four GPIOs are powered by
	  the Intel SCH suspend power supply. These GPIOs remain
	  active during S3. The suspend-powered GPIOs can be used to wake the
	  system from the Suspend-to-RAM state.

	  The Intel Tunnel Creek processor has 5 GPIOs powered by the
	  core power rail and 9 from suspend power supply.

	  The Intel Centerton processor has a total of 30 GPIO pins.
	  Twenty-one are powered by the core power rail and 9 from the
	  suspend power supply.

	  The Intel Quark X1000 SoC has 2 GPIOs powered by the core
	  power well and 6 from the suspend power well.

config GPIO_SCH311X
	tristate "SMSC SCH311x SuperI/O GPIO"
	help
	  Driver to enable the GPIOs found on SMSC SMSC SCH3112, SCH3114 and
	  SCH3116 "Super I/O" chipsets.

	  To compile this driver as a module, choose M here: the module will
	  be called gpio-sch311x.

config GPIO_TS5500
	tristate "TS-5500 DIO blocks and compatibles"
	depends on TS5500 || COMPILE_TEST
	help
	  This driver supports Digital I/O exposed by pin blocks found on some
	  Technologic Systems platforms. It includes, but is not limited to, 3
	  blocks of the TS-5500: DIO1, DIO2 and the LCD port, and the TS-5600
	  LCD port.

config GPIO_WINBOND
	tristate "Winbond Super I/O GPIO support"
	select ISA_BUS_API
	help
	  This option enables support for GPIOs found on Winbond Super I/O
	  chips.
	  Currently, only W83627UHG (also known as Nuvoton NCT6627UD) is
	  supported.

	  You will need to provide a module parameter "gpios", or a
	  boot-time parameter "gpio_winbond.gpios" with a bitmask of GPIO
	  ports to enable (bit 0 is GPIO1, bit 1 is GPIO2, etc.).

	  To compile this driver as a module, choose M here: the module will
	  be called gpio-winbond.

config GPIO_WS16C48
	tristate "WinSystems WS16C48 GPIO support"
	select ISA_BUS_API
	select REGMAP_IRQ
	select REGMAP_MMIO
	select GPIOLIB_IRQCHIP
	select GPIO_REGMAP
	help
	  Enables GPIO support for the WinSystems WS16C48. The base port
	  addresses for the devices may be configured via the base module
	  parameter. The interrupt line numbers for the devices may be
	  configured via the irq module parameter.

endmenu

menu "I2C GPIO expanders"
	depends on I2C

config GPIO_ADNP
	tristate "Avionic Design N-bit GPIO expander"
	depends on OF_GPIO
	select GPIOLIB_IRQCHIP
	help
	  This option enables support for N GPIOs found on Avionic Design
	  I2C GPIO expanders. The register space will be extended by powers
	  of two, so the controller will need to accommodate for that. For
	  example: if a controller provides 48 pins, 6 registers will be
	  enough to represent all pins, but the driver will assume a
	  register layout for 64 pins (8 registers).

config GPIO_FXL6408
	tristate "FXL6408 I2C GPIO expander"
	select GPIO_REGMAP
	select REGMAP_I2C
	help
	  GPIO driver for Fairchild Semiconductor FXL6408 GPIO expander.

	  To compile this driver as a module, choose M here: the module will
	  be called gpio-fxl6408.

config GPIO_DS4520
	tristate "DS4520 I2C GPIO expander"
	select REGMAP_I2C
	select GPIO_REGMAP
	help
	  GPIO driver for ADI DS4520 I2C-based GPIO expander.
	  Say yes here to enable the GPIO driver for the ADI DS4520 chip.

	  To compile this driver as a module, choose M here: the module will
	  be called gpio-ds4520.

config GPIO_GW_PLD
	tristate "Gateworks PLD GPIO Expander"
	depends on OF_GPIO
	help
	  Say yes here to provide access to the Gateworks I2C PLD GPIO
	  Expander. This is used at least on the Cambria GW2358-4.

config GPIO_MAX7300
	tristate "Maxim MAX7300 GPIO expander"
	select GPIO_MAX730X
	help
	  GPIO driver for Maxim MAX7300 I2C-based GPIO expander.

config GPIO_MAX732X
	tristate "MAX7319, MAX7320-7327 I2C Port Expanders"
	help
	  Say yes here to support the MAX7319, MAX7320-7327 series of I2C
	  Port Expanders. Each IO port on these chips has a fixed role of
	  Input (designated by 'I'), Push-Pull Output ('O'), or Open-Drain
	  Input and Output (designed by 'P'). The combinations are listed
	  below:

	  8 bits:       max7319 (8I), max7320 (8O), max7321 (8P),
	                max7322 (4I4O), max7323 (4P4O)

	  16 bits:      max7324 (8I8O), max7325 (8P8O),
	                max7326 (4I12O), max7327 (4P12O)

	  Board setup code must specify the model to use, and the start
	  number for these GPIOs.

config GPIO_MAX732X_IRQ
	bool "Interrupt controller support for MAX732x"
	depends on GPIO_MAX732X=y
	select GPIOLIB_IRQCHIP
	help
	  Say yes here to enable the max732x to be used as an interrupt
	  controller. It requires the driver to be built in the kernel.

config GPIO_PCA953X
	tristate "PCA95[357]x, PCA9698, TCA64xx, and MAX7310 I/O ports"
	select REGMAP_I2C
	help
	  Say yes here to provide access to several register-oriented
	  SMBus I/O expanders, made mostly by NXP or TI.  Compatible
	  models include:

	  4 bits:       pca9536, pca9537

	  8 bits:       max7310, max7315, pca6107, pca9534, pca9538, pca9554,
	                pca9556, pca9557, pca9574, tca6408, tca9554, xra1202

	  16 bits:      max7312, max7313, pca9535, pca9539, pca9555, pca9575,
	                tca6416

	  24 bits:      tca6424

	  40 bits:      pca9505, pca9698

config GPIO_PCA953X_IRQ
	bool "Interrupt controller support for PCA953x"
	depends on GPIO_PCA953X
	select GPIOLIB_IRQCHIP
	help
	  Say yes here to enable the pca953x to be used as an interrupt
	  controller.

config GPIO_PCA9570
	tristate "PCA9570 4-Bit I2C GPO expander"
	help
	  Say yes here to enable the GPO driver for the NXP PCA9570 chip.

	  To compile this driver as a module, choose M here: the module will
	  be called gpio-pca9570.

config GPIO_PCF857X
	tristate "PCF857x, PCA{85,96}7x, and MAX732[89] I2C GPIO expanders"
	select GPIOLIB_IRQCHIP
	select IRQ_DOMAIN
	help
	  Say yes here to provide access to most "quasi-bidirectional" I2C
	  GPIO expanders used for additional digital outputs or inputs.
	  Most of these parts are from NXP, though TI is a second source for
	  some of them.  Compatible models include:

	  8 bits:   pcf8574, pcf8574a, pca8574, pca8574a,
	            pca9670, pca9672, pca9674, pca9674a,
	            max7328, max7329

	  16 bits:  pcf8575, pcf8575c, pca8575,
	            pca9671, pca9673, pca9675

	  Your board setup code will need to declare the expanders in
	  use, and assign numbers to the GPIOs they expose.  Those GPIOs
	  can then be used from drivers and other kernel code, just like
	  other GPIOs, but only accessible from task contexts.

	  This driver provides an in-kernel interface to those GPIOs using
	  platform-neutral GPIO calls.

config GPIO_TPIC2810
	tristate "TPIC2810 8-Bit I2C GPO expander"
	help
	  Say yes here to enable the GPO driver for the TI TPIC2810 chip.

	  To compile this driver as a module, choose M here: the module will
	  be called gpio-tpic2810.

config GPIO_TS4900
	tristate "Technologic Systems FPGA I2C GPIO"
	depends on SOC_IMX6 || COMPILE_TEST
	select REGMAP_I2C
	help
	  Say yes here to enabled the GPIO driver for Technologic's FPGA core.
	  Series supported include TS-4100, TS-4900, TS-7970 and TS-7990.

endmenu

menu "MFD GPIO expanders"

config GPIO_ADP5520
	tristate "GPIO Support for ADP5520 PMIC"
	depends on PMIC_ADP5520
	help
	  This option enables support for on-chip GPIO found
	  on Analog Devices ADP5520 PMICs.

config GPIO_ALTERA_A10SR
	tristate "Altera Arria10 System Resource GPIO"
	depends on MFD_ALTERA_A10SR
	help
	  Driver for Arria10 Development Kit GPIO expansion which
	  includes reads of pushbuttons and DIP switches as well
	  as writes to LEDs.

config GPIO_ARIZONA
	tristate "Wolfson Microelectronics Arizona class devices"
	depends on MFD_ARIZONA
	help
	  Support for GPIOs on Wolfson Arizona class devices.

config GPIO_BD71815
	tristate "ROHM BD71815 PMIC GPIO support"
	depends on MFD_ROHM_BD71828
	help
	  Support for GPO(s) on ROHM BD71815 PMIC. There are two GPOs
	  available on the ROHM PMIC.

	  This driver can also be built as a module. If so, the module
	  will be called gpio-bd71815.

config GPIO_BD71828
	tristate "ROHM BD71828 GPIO support"
	depends on MFD_ROHM_BD71828
	help
	  Support for GPIOs on ROHM BD71828 PMIC. There are three GPIOs
	  available on the ROHM PMIC in total. The GPIOs are limited to
	  outputs only and pins must be configured to GPIO outputs by
	  OTP. Enable this only if you want to use these pins as outputs.

	  This driver can also be built as a module. If so, the module
	  will be called gpio-bd71828.

config GPIO_BD9571MWV
	tristate "ROHM BD9571 GPIO support"
	depends on MFD_BD9571MWV
	help
	  Support for GPIOs on ROHM BD9571 PMIC. There are two GPIOs
	  available on the ROHM PMIC in total, both of which can also
	  generate interrupts.

	  This driver can also be built as a module. If so, the module
	  will be called gpio-bd9571mwv.

config GPIO_CROS_EC
	tristate "ChromeOS EC GPIO support"
	depends on CROS_EC
	help
	  GPIO driver for the ChromeOS Embedded Controller (EC). GPIOs
	  cannot be set unless the system is unlocked.

	  This driver can also be built as a module. If so, the module
	  will be called gpio-cros-ec.

config GPIO_CRYSTAL_COVE
	tristate "GPIO support for Crystal Cove PMIC"
	depends on (X86 || COMPILE_TEST) && INTEL_SOC_PMIC
	select GPIOLIB_IRQCHIP
	help
	  Support for GPIO pins on Crystal Cove PMIC.

	  Say Yes if you have a Intel SoC-based tablet with Crystal Cove PMIC
	  inside.

	  This driver can also be built as a module. If so, the module will be
	  called gpio-crystalcove.

config GPIO_CS5535
	tristate "AMD CS5535/CS5536 GPIO support"
	depends on X86 || MIPS || COMPILE_TEST
	depends on MFD_CS5535
	help
	  The AMD CS5535 and CS5536 southbridges support 28 GPIO pins that
	  can be used for quite a number of things.  The CS5535/6 is found on
	  AMD Geode and Lemote Yeeloong devices.

	  If unsure, say N.

config GPIO_DA9052
	tristate "Dialog DA9052 GPIO"
	depends on PMIC_DA9052
	help
	  Say yes here to enable the GPIO driver for the DA9052 chip.

config GPIO_DA9055
	tristate "Dialog Semiconductor DA9055 GPIO"
	depends on MFD_DA9055
	help
	  Say yes here to enable the GPIO driver for the DA9055 chip.

	  The Dialog DA9055 PMIC chip has 3 GPIO pins that can be
	  be controlled by this driver.

	  If driver is built as a module it will be called gpio-da9055.

config GPIO_DLN2
	tristate "Diolan DLN2 GPIO support"
	depends on MFD_DLN2
	select GPIOLIB_IRQCHIP

	help
	  Select this option to enable GPIO driver for the Diolan DLN2
	  board.

	  This driver can also be built as a module. If so, the module
	  will be called gpio-dln2.

config HTC_EGPIO
	bool "HTC EGPIO support"
	depends on ARM
	help
	  This driver supports the CPLD egpio chip present on
	  several HTC phones.  It provides basic support for input
	  pins, output pins, and IRQs.

config GPIO_ELKHARTLAKE
	tristate "Intel Elkhart Lake PSE GPIO support"
	depends on X86 || COMPILE_TEST
	select GPIO_TANGIER
	help
	  Select this option to enable GPIO support for Intel Elkhart Lake
	  PSE GPIO IP.

	  To compile this driver as a module, choose M here: the module will
	  be called gpio-elkhartlake.

config GPIO_JANZ_TTL
	tristate "Janz VMOD-TTL Digital IO Module"
	depends on MFD_JANZ_CMODIO
	help
	  This enables support for the Janz VMOD-TTL Digital IO module.
	  This driver provides support for driving the pins in output
	  mode only. Input mode is not supported.

config GPIO_KEMPLD
	tristate "Kontron ETX / COMexpress GPIO"
	depends on MFD_KEMPLD
	help
	  This enables support for the PLD GPIO interface on some Kontron ETX
	  and COMexpress (ETXexpress) modules.

	  This driver can also be built as a module. If so, the module will be
	  called gpio-kempld.

config GPIO_LJCA
	tristate "INTEL La Jolla Cove Adapter GPIO support"
	depends on USB_LJCA
	select GPIOLIB_IRQCHIP
	default USB_LJCA
	help
	  Select this option to enable GPIO driver for the INTEL
	  La Jolla Cove Adapter (LJCA) board.

	  This driver can also be built as a module. If so, the module
	  will be called gpio-ljca.

config GPIO_LP3943
	tristate "TI/National Semiconductor LP3943 GPIO expander"
	depends on MFD_LP3943
	help
	  GPIO driver for LP3943 MFD.
	  LP3943 can be used as a GPIO expander which provides up to 16 GPIOs.
	  Open drain outputs are required for this usage.

config GPIO_LP873X
	tristate "TI LP873X GPO"
	depends on MFD_TI_LP873X
	help
	  This driver supports the GPO on TI Lp873x PMICs. 2 GPOs are present
	  on LP873X PMICs.

	  This driver can also be built as a module. If so, the module will be
	  called gpio-lp873x.

config GPIO_LP87565
	tristate "TI LP87565 GPIO"
	depends on MFD_TI_LP87565
	help
	  This driver supports the GPIO on TI Lp873565 PMICs. 3 GPIOs are present
	  on LP87565 PMICs.

	  This driver can also be built as a module. If so, the module will be
	  called gpio-lp87565.

config GPIO_MADERA
	tristate "Cirrus Logic Madera class codecs"
	depends on PINCTRL_MADERA
	help
	  Support for GPIOs on Cirrus Logic Madera class codecs.

config GPIO_MAX77620
	tristate "GPIO support for PMIC MAX77620 and MAX20024"
	depends on MFD_MAX77620
	select GPIOLIB_IRQCHIP
	help
	  GPIO driver for MAX77620 and MAX20024 PMIC from Maxim Semiconductor.
	  MAX77620 PMIC has 8 pins that can be configured as GPIOs. The
	  driver also provides interrupt support for each of the GPIOs.
	  Say yes here to enable the max77620 to be used as GPIO controller.

config GPIO_MAX77650
	tristate "Maxim MAX77650/77651 GPIO support"
	depends on MFD_MAX77650
	help
	  GPIO driver for MAX77650/77651 PMIC from Maxim Semiconductor.
	  These chips have a single pin that can be configured as GPIO.

config GPIO_PALMAS
	bool "TI PALMAS series PMICs GPIO"
	depends on MFD_PALMAS
	help
	  Select this option to enable GPIO driver for the TI PALMAS
	  series chip family.

config GPIO_PMIC_EIC_SPRD
	tristate "Spreadtrum PMIC EIC support"
	depends on MFD_SC27XX_PMIC || COMPILE_TEST
	depends on OF_GPIO
	select GPIOLIB_IRQCHIP
	help
	  Say yes here to support Spreadtrum PMIC EIC device.

config GPIO_RC5T583
	bool "RICOH RC5T583 GPIO"
	depends on MFD_RC5T583
	help
	  Select this option to enable GPIO driver for the Ricoh RC5T583
	  chip family.
	  This driver provides the support for driving/reading the GPIO pins
	  of RC5T583 device through standard GPIO library.

config GPIO_SL28CPLD
	tristate "Kontron sl28cpld GPIO support"
	depends on MFD_SL28CPLD || COMPILE_TEST
	select GPIO_REGMAP
	select GPIOLIB_IRQCHIP
	select REGMAP_IRQ
	help
	  This enables support for the GPIOs found on the Kontron sl28 CPLD.

	  This driver can also be built as a module. If so, the module will be
	  called gpio-sl28cpld.

config GPIO_STMPE
	bool "STMPE GPIOs"
	depends on MFD_STMPE
	depends on OF_GPIO
	select GPIOLIB_IRQCHIP
	help
	  This enables support for the GPIOs found on the STMPE I/O
	  Expanders.

config GPIO_TC3589X
	bool "TC3589X GPIOs"
	depends on MFD_TC3589X
	depends on OF_GPIO
	select GPIOLIB_IRQCHIP
	help
	  This enables support for the GPIOs found on the TC3589X
	  I/O Expander.

config GPIO_TIMBERDALE
	bool "Support for timberdale GPIO IP"
	depends on MFD_TIMBERDALE
	help
	Add support for the GPIO IP in the timberdale FPGA.

config GPIO_TN48M_CPLD
	tristate "Delta Networks TN48M switch CPLD GPIO driver"
	depends on MFD_TN48M_CPLD
	select GPIO_REGMAP
	help
	  This enables support for the GPIOs found on the Delta
	  Networks TN48M switch Lattice CPLD. It provides 12 pins in total,
	  they are input-only or output-only type.

	  This driver can also be built as a module. If so, the
	  module will be called gpio-tn48m.

config GPIO_TPS65086
	tristate "TI TPS65086 GPO"
	depends on MFD_TPS65086
	help
	  This driver supports the GPO on TI TPS65086x PMICs.

config GPIO_TPS65218
	tristate "TPS65218 GPIO"
	depends on MFD_TPS65218
	help
	  Select this option to enable GPIO driver for the TPS65218
	  chip family.

config GPIO_TPS65219
	tristate "TPS65219 GPIO"
	depends on MFD_TPS65219
	default MFD_TPS65219
	help
	  Select this option to enable GPIO driver for the TPS65219 chip
	  family.
	  GPIO0 is statically configured as either input or output prior to
	  Linux boot. It is used for MULTI_DEVICE_ENABLE function. This setting
	  is statically configured by NVM. GPIO0 can't be used as a generic
	  GPIO. It's either a GPO when MULTI_DEVICE_EN=0 or a GPI when
	  MULTI_DEVICE_EN=1.

	  This driver can also be built as a module. If so, the module will be
	  called gpio_tps65219.

config GPIO_TPS6586X
	bool "TPS6586X GPIO"
	depends on MFD_TPS6586X
	help
	  Select this option to enable GPIO driver for the TPS6586X
	  chip family.

config GPIO_TPS65910
	bool "TPS65910 GPIO"
	depends on MFD_TPS65910
	help
	  Select this option to enable GPIO driver for the TPS65910
	  chip family.

config GPIO_TPS65912
	tristate "TI TPS65912 GPIO"
	depends on MFD_TPS65912
	help
	  This driver supports TPS65912 GPIO chip.

config GPIO_TPS68470
	tristate "TPS68470 GPIO"
	depends on INTEL_SKL_INT3472
	help
	  Select this option to enable GPIO driver for the TPS68470
	  chip family.
	  There are 7 GPIOs and few sensor-related GPIOs supported
	  by the TPS68470. While the 7 GPIOs can be configured as
	  input or output as appropriate, the sensor related GPIOs
	  are "output only" GPIOs.

config GPIO_TQMX86
	tristate "TQ-Systems QTMX86 GPIO"
	depends on MFD_TQMX86 || COMPILE_TEST
	depends on HAS_IOPORT_MAP
	select GPIOLIB_IRQCHIP
	help
	  This driver supports GPIO on the TQMX86 IO controller.

config GPIO_TWL4030
	tristate "TWL4030, TWL5030, and TPS659x0 GPIOs"
	depends on TWL4030_CORE
	help
	  Say yes here to access the GPIO signals of various multi-function
	  power management chips from Texas Instruments.

config GPIO_TWL6040
	tristate "TWL6040 GPO"
	depends on TWL6040_CORE
	help
	  Say yes here to access the GPO signals of twl6040
	  audio chip from Texas Instruments.

config GPIO_WHISKEY_COVE
	tristate "GPIO support for Whiskey Cove PMIC"
	depends on (X86 || COMPILE_TEST) && INTEL_SOC_PMIC_BXTWC
	select GPIOLIB_IRQCHIP
	help
	  Support for GPIO pins on Whiskey Cove PMIC.

	  Say Yes if you have an Intel SoC-based tablet with Whiskey Cove PMIC
	  inside.

	  This driver can also be built as a module. If so, the module will be
	  called gpio-wcove.

config GPIO_WM831X
	tristate "WM831x GPIOs"
	depends on MFD_WM831X
	help
	  Say yes here to access the GPIO signals of WM831x power management
	  chips from Wolfson Microelectronics.

config GPIO_WM8350
	tristate "WM8350 GPIOs"
	depends on MFD_WM8350
	help
	  Say yes here to access the GPIO signals of WM8350 power management
	  chips from Wolfson Microelectronics.

config GPIO_WM8994
	tristate "WM8994 GPIOs"
	depends on MFD_WM8994
	help
	  Say yes here to access the GPIO signals of WM8994 audio hub
	  CODECs from Wolfson Microelectronics.

endmenu

menu "PCI GPIO expanders"
	depends on PCI

config GPIO_AMD8111
	tristate "AMD 8111 GPIO driver"
	depends on X86 || COMPILE_TEST
	depends on HAS_IOPORT_MAP
	help
	  The AMD 8111 southbridge contains 32 GPIO pins which can be used.

	  Note that usually system firmware/ACPI handles GPIO pins on their
	  own and users might easily break their systems with uncareful usage
	  of this driver!

	  If unsure, say N

config GPIO_BT8XX
	tristate "BT8XX GPIO abuser"
	depends on VIDEO_BT848=n
	help
	  The BT8xx frame grabber chip has 24 GPIO pins that can be abused
	  as a cheap PCI GPIO card.

	  This chip can be found on Miro, Hauppauge and STB TV-cards.

	  The card needs to be physically altered for using it as a
	  GPIO card. For more information on how to build a GPIO card
	  from a BT8xx TV card, see the documentation file at
	  Documentation/driver-api/gpio/bt8xxgpio.rst

	  If unsure, say N.

config GPIO_MERRIFIELD
	tristate "Intel Merrifield GPIO support"
	depends on X86_INTEL_MID
	select GPIO_TANGIER
	help
	  Say Y here to support Intel Merrifield GPIO.

config GPIO_MLXBF
	tristate "Mellanox BlueField SoC GPIO"
	depends on (MELLANOX_PLATFORM && ARM64 && ACPI) || (64BIT && COMPILE_TEST)
	select GPIO_GENERIC
	help
	  Say Y here if you want GPIO support on Mellanox BlueField SoC.

config GPIO_MLXBF2
	tristate "Mellanox BlueField 2 SoC GPIO"
	depends on (MELLANOX_PLATFORM && ARM64 && ACPI) || (64BIT && COMPILE_TEST)
	select GPIO_GENERIC
	select GPIOLIB_IRQCHIP
	help
	  Say Y here if you want GPIO support on Mellanox BlueField 2 SoC.

config GPIO_MLXBF3
	tristate "Mellanox BlueField 3 SoC GPIO"
	depends on (MELLANOX_PLATFORM && ARM64) || COMPILE_TEST
	select GPIO_GENERIC
	select GPIOLIB_IRQCHIP
	help
	  Say Y if you want GPIO support on Mellanox BlueField 3 SoC.
	  This GPIO controller supports interrupt handling and enables the
	  manipulation of certain GPIO pins.
	  This controller should be used in parallel with pinctrl-mlxbf3 to
	  control the desired GPIOs.
	  This driver can also be built as a module called mlxbf3-gpio.

config GPIO_ML_IOH
	tristate "OKI SEMICONDUCTOR ML7213 IOH GPIO support"
	depends on X86 || COMPILE_TEST
	select GENERIC_IRQ_CHIP
	help
	  ML7213 is companion chip for Intel Atom E6xx series.
	  This driver can be used for OKI SEMICONDUCTOR ML7213 IOH (Input/Output
	  Hub) which is for IVI (In-Vehicle Infotainment) use.
	  This driver can access the IOH's GPIO device.

config GPIO_PCH
	tristate "Intel EG20T PCH/LAPIS Semiconductor IOH (ML7223/ML7831) GPIO"
	depends on X86_32 || MIPS || COMPILE_TEST
	select GENERIC_IRQ_CHIP
	help
	  This driver is for PCH (Platform Controller Hub) GPIO of Intel Topcliff,
	  which is an IOH (Input/Output Hub) for x86 embedded processor.
	  This driver can access PCH GPIO device.

	  This driver also can be used for LAPIS Semiconductor IOH (Input/
	  Output Hub), ML7223 and ML7831.
	  ML7223 IOH is for MP (Media Phone) use.
	  ML7831 IOH is for general purpose use.
	  ML7223/ML7831 is companion chip for Intel Atom E6xx series.
	  ML7223/ML7831 is completely compatible for Intel EG20T PCH.

config GPIO_PCI_IDIO_16
	tristate "ACCES PCI-IDIO-16 GPIO support"
	select REGMAP_MMIO
	select GPIO_IDIO_16
	help
	  Enables GPIO support for the ACCES PCI-IDIO-16. An interrupt is
	  generated when any of the inputs change state (low to high or high to
	  low). Input filter control is not supported by this driver, and the
	  input filters are deactivated by this driver.

config GPIO_PCIE_IDIO_24
	tristate "ACCES PCIe-IDIO-24 GPIO support"
	select REGMAP_IRQ
	select REGMAP_MMIO
	select GPIOLIB_IRQCHIP
	select GPIO_REGMAP
	help
	  Enables GPIO support for the ACCES PCIe-IDIO-24 family (PCIe-IDIO-24,
	  PCIe-IDI-24, PCIe-IDO-24, PCIe-IDIO-12). An interrupt is generated
	  when any of the inputs change state (low to high or high to low).
	  Input filter control is not supported by this driver, and the input
	  filters are deactivated by this driver.

config GPIO_RDC321X
	tristate "RDC R-321x GPIO support"
	select MFD_CORE
	select MFD_RDC321X
	help
	  Support for the RDC R321x SoC GPIOs over southbridge
	  PCI configuration space.

config GPIO_SODAVILLE
	bool "Intel Sodaville GPIO support"
	depends on X86 && OF
	select GPIO_GENERIC
	select GENERIC_IRQ_CHIP
	help
	  Say Y here to support Intel Sodaville GPIO.

endmenu

menu "SPI GPIO expanders"
	depends on SPI_MASTER

config GPIO_74X164
	tristate "74x164 serial-in/parallel-out 8-bits shift register"
	depends on OF_GPIO
	help
	  Driver for 74x164 compatible serial-in/parallel-out 8-outputs
	  shift registers. This driver can be used to provide access
	  to more GPIO outputs.

config GPIO_MAX3191X
	tristate "Maxim MAX3191x industrial serializer"
	select CRC8
	help
	  GPIO driver for Maxim MAX31910, MAX31911, MAX31912, MAX31913,
	  MAX31953 and MAX31963 industrial serializer, a daisy-chainable
	  chip to make 8 digital 24V inputs available via SPI.  Supports
	  CRC checksums to guard against electromagnetic interference,
	  as well as undervoltage and overtemperature detection.

config GPIO_MAX7301
	tristate "Maxim MAX7301 GPIO expander"
	select GPIO_MAX730X
	help
	  GPIO driver for Maxim MAX7301 SPI-based GPIO expander.

config GPIO_MC33880
	tristate "Freescale MC33880 high-side/low-side switch"
	help
	  SPI driver for Freescale MC33880 high-side/low-side switch.
	  This provides GPIO interface supporting inputs and outputs.

config GPIO_PISOSR
	tristate "Generic parallel-in/serial-out shift register"
	help
	  GPIO driver for SPI compatible parallel-in/serial-out shift
	  registers. These are input only devices.

config GPIO_XRA1403
	tristate "EXAR XRA1403 16-bit GPIO expander"
	select REGMAP_SPI
	help
	  GPIO driver for EXAR XRA1403 16-bit SPI-based GPIO expander.

config GPIO_MOXTET
	tristate "Turris Mox Moxtet bus GPIO expander"
	depends on MOXTET
	help
	  Say yes here if you are building for the Turris Mox router.
	  This is the driver needed for configuring the GPIOs via the Moxtet
	  bus. For example the Mox module with SFP cage needs this driver
	  so that phylink can use corresponding GPIOs.

endmenu

menu "USB GPIO expanders"
	depends on USB

config GPIO_VIPERBOARD
	tristate "Viperboard GPIO a & b support"
	depends on MFD_VIPERBOARD
	help
	  Say yes here to access the GPIO signals of Nano River
	  Technologies Viperboard. There are two GPIO chips on the
	  board: gpioa and gpiob.
	  See viperboard API specification and Nano
	  River Tech's viperboard.h for detailed meaning
	  of the module parameters.

endmenu

menu "Virtual GPIO drivers"

config GPIO_AGGREGATOR
	tristate "GPIO Aggregator"
	help
	  Say yes here to enable the GPIO Aggregator, which provides a way to
	  aggregate existing GPIO lines into a new virtual GPIO chip.
	  This can serve the following purposes:
	    - Assign permissions for a collection of GPIO lines to a user,
	    - Export a collection of GPIO lines to a virtual machine,
	    - Provide a generic driver for a GPIO-operated device in an
	      industrial control context, to be operated from userspace using
	      the GPIO chardev interface.

config GPIO_LATCH
	tristate "GPIO latch driver"
	help
	  Say yes here to enable a driver for GPIO multiplexers based on latches
	  connected to other GPIOs.

config GPIO_MOCKUP
	tristate "GPIO Testing Driver (DEPRECATED)"
	select IRQ_SIM
	help
	  This module is DEPRECATED. Please consider using gpio-sim instead.

	  This enables GPIO Testing driver, which provides a way to test GPIO
	  subsystem through sysfs (or char device) and debugfs.
	  User could use it through the script in
	  tools/testing/selftests/gpio/gpio-mockup.sh. Reference the usage in
	  it.

config GPIO_VIRTIO
	tristate "VirtIO GPIO support"
	depends on VIRTIO
	select GPIOLIB_IRQCHIP
	help
	  Say Y here to enable guest support for virtio-based GPIO controllers.

	  These virtual GPIOs can be routed to real GPIOs or attached to
	  simulators on the host (like QEMU).

config GPIO_SIM
	tristate "GPIO Simulator Module"
	select IRQ_SIM
	select CONFIGFS_FS
	help
	  This enables the GPIO simulator - a configfs-based GPIO testing
	  driver.

endmenu

endif<|MERGE_RESOLUTION|>--- conflicted
+++ resolved
@@ -725,11 +725,7 @@
 config GPIO_VF610
 	bool "VF610 GPIO support"
 	default y if SOC_VF610
-<<<<<<< HEAD
-	depends on ARCH_MXC
-=======
 	depends on ARCH_MXC || COMPILE_TEST
->>>>>>> b48d67c4
 	select GPIOLIB_IRQCHIP
 	help
 	  Say yes here to support i.MX or Vybrid vf610 GPIOs.
