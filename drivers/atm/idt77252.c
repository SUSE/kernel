--- conflicted
+++ resolved
@@ -3763,11 +3763,7 @@
 		card = idt77252_chain;
 		dev = card->atmdev;
 		idt77252_chain = card->next;
-<<<<<<< HEAD
-		del_timer_sync(&card->tst_timer);
-=======
 		timer_shutdown_sync(&card->tst_timer);
->>>>>>> eb3cdb58
 
 		if (dev->phy->stop)
 			dev->phy->stop(dev);
