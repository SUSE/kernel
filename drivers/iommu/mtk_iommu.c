// SPDX-License-Identifier: GPL-2.0-only
/*
 * Copyright (c) 2015-2016 MediaTek Inc.
 * Author: Yong Wu <yong.wu@mediatek.com>
 */
#include <linux/bitfield.h>
#include <linux/bug.h>
#include <linux/clk.h>
#include <linux/component.h>
#include <linux/device.h>
<<<<<<< HEAD
#include <linux/dma-direct.h>
=======
>>>>>>> eb3cdb58
#include <linux/err.h>
#include <linux/interrupt.h>
#include <linux/io.h>
#include <linux/iommu.h>
#include <linux/iopoll.h>
#include <linux/io-pgtable.h>
#include <linux/list.h>
#include <linux/mfd/syscon.h>
#include <linux/module.h>
#include <linux/of_address.h>
#include <linux/of_irq.h>
#include <linux/of_platform.h>
#include <linux/pci.h>
#include <linux/platform_device.h>
#include <linux/pm_runtime.h>
#include <linux/regmap.h>
#include <linux/slab.h>
#include <linux/spinlock.h>
#include <linux/soc/mediatek/infracfg.h>
#include <asm/barrier.h>
#include <soc/mediatek/smi.h>

#include <dt-bindings/memory/mtk-memory-port.h>

#define REG_MMU_PT_BASE_ADDR			0x000

#define REG_MMU_INVALIDATE			0x020
#define F_ALL_INVLD				0x2
#define F_MMU_INV_RANGE				0x1

#define REG_MMU_INVLD_START_A			0x024
#define REG_MMU_INVLD_END_A			0x028

#define REG_MMU_INV_SEL_GEN2			0x02c
#define REG_MMU_INV_SEL_GEN1			0x038
#define F_INVLD_EN0				BIT(0)
#define F_INVLD_EN1				BIT(1)

#define REG_MMU_MISC_CTRL			0x048
#define F_MMU_IN_ORDER_WR_EN_MASK		(BIT(1) | BIT(17))
#define F_MMU_STANDARD_AXI_MODE_MASK		(BIT(3) | BIT(19))

#define REG_MMU_DCM_DIS				0x050
#define F_MMU_DCM				BIT(8)

#define REG_MMU_WR_LEN_CTRL			0x054
#define F_MMU_WR_THROT_DIS_MASK			(BIT(5) | BIT(21))

#define REG_MMU_CTRL_REG			0x110
#define F_MMU_TF_PROT_TO_PROGRAM_ADDR		(2 << 4)
#define F_MMU_PREFETCH_RT_REPLACE_MOD		BIT(4)
#define F_MMU_TF_PROT_TO_PROGRAM_ADDR_MT8173	(2 << 5)

#define REG_MMU_IVRP_PADDR			0x114

#define REG_MMU_VLD_PA_RNG			0x118
#define F_MMU_VLD_PA_RNG(EA, SA)		(((EA) << 8) | (SA))

#define REG_MMU_INT_CONTROL0			0x120
#define F_L2_MULIT_HIT_EN			BIT(0)
#define F_TABLE_WALK_FAULT_INT_EN		BIT(1)
#define F_PREETCH_FIFO_OVERFLOW_INT_EN		BIT(2)
#define F_MISS_FIFO_OVERFLOW_INT_EN		BIT(3)
#define F_PREFETCH_FIFO_ERR_INT_EN		BIT(5)
#define F_MISS_FIFO_ERR_INT_EN			BIT(6)
#define F_INT_CLR_BIT				BIT(12)

#define REG_MMU_INT_MAIN_CONTROL		0x124
						/* mmu0 | mmu1 */
#define F_INT_TRANSLATION_FAULT			(BIT(0) | BIT(7))
#define F_INT_MAIN_MULTI_HIT_FAULT		(BIT(1) | BIT(8))
#define F_INT_INVALID_PA_FAULT			(BIT(2) | BIT(9))
#define F_INT_ENTRY_REPLACEMENT_FAULT		(BIT(3) | BIT(10))
#define F_INT_TLB_MISS_FAULT			(BIT(4) | BIT(11))
#define F_INT_MISS_TRANSACTION_FIFO_FAULT	(BIT(5) | BIT(12))
#define F_INT_PRETETCH_TRANSATION_FIFO_FAULT	(BIT(6) | BIT(13))

#define REG_MMU_CPE_DONE			0x12C

#define REG_MMU_FAULT_ST1			0x134
#define F_REG_MMU0_FAULT_MASK			GENMASK(6, 0)
#define F_REG_MMU1_FAULT_MASK			GENMASK(13, 7)

#define REG_MMU0_FAULT_VA			0x13c
#define F_MMU_INVAL_VA_31_12_MASK		GENMASK(31, 12)
#define F_MMU_INVAL_VA_34_32_MASK		GENMASK(11, 9)
#define F_MMU_INVAL_PA_34_32_MASK		GENMASK(8, 6)
#define F_MMU_FAULT_VA_WRITE_BIT		BIT(1)
#define F_MMU_FAULT_VA_LAYER_BIT		BIT(0)

#define REG_MMU0_INVLD_PA			0x140
#define REG_MMU1_FAULT_VA			0x144
#define REG_MMU1_INVLD_PA			0x148
#define REG_MMU0_INT_ID				0x150
#define REG_MMU1_INT_ID				0x154
#define F_MMU_INT_ID_COMM_ID(a)			(((a) >> 9) & 0x7)
#define F_MMU_INT_ID_SUB_COMM_ID(a)		(((a) >> 7) & 0x3)
#define F_MMU_INT_ID_COMM_ID_EXT(a)		(((a) >> 10) & 0x7)
#define F_MMU_INT_ID_SUB_COMM_ID_EXT(a)		(((a) >> 7) & 0x7)
<<<<<<< HEAD
=======
/* Macro for 5 bits length port ID field (default) */
>>>>>>> eb3cdb58
#define F_MMU_INT_ID_LARB_ID(a)			(((a) >> 7) & 0x7)
#define F_MMU_INT_ID_PORT_ID(a)			(((a) >> 2) & 0x1f)
/* Macro for 6 bits length port ID field */
#define F_MMU_INT_ID_LARB_ID_WID_6(a)		(((a) >> 8) & 0x7)
#define F_MMU_INT_ID_PORT_ID_WID_6(a)		(((a) >> 2) & 0x3f)

#define MTK_PROTECT_PA_ALIGN			256
#define MTK_IOMMU_BANK_SZ			0x1000

#define PERICFG_IOMMU_1				0x714

#define HAS_4GB_MODE			BIT(0)
/* HW will use the EMI clock if there isn't the "bclk". */
#define HAS_BCLK			BIT(1)
#define HAS_VLD_PA_RNG			BIT(2)
#define RESET_AXI			BIT(3)
#define OUT_ORDER_WR_EN			BIT(4)
#define HAS_SUB_COMM_2BITS		BIT(5)
#define HAS_SUB_COMM_3BITS		BIT(6)
#define WR_THROT_EN			BIT(7)
#define HAS_LEGACY_IVRP_PADDR		BIT(8)
#define IOVA_34_EN			BIT(9)
#define SHARE_PGTABLE			BIT(10) /* 2 HW share pgtable */
#define DCM_DISABLE			BIT(11)
#define STD_AXI_MODE			BIT(12) /* For non MM iommu */
/* 2 bits: iommu type */
#define MTK_IOMMU_TYPE_MM		(0x0 << 13)
#define MTK_IOMMU_TYPE_INFRA		(0x1 << 13)
#define MTK_IOMMU_TYPE_MASK		(0x3 << 13)
/* PM and clock always on. e.g. infra iommu */
#define PM_CLK_AO			BIT(15)
#define IFA_IOMMU_PCIE_SUPPORT		BIT(16)
#define PGTABLE_PA_35_EN		BIT(17)
<<<<<<< HEAD
=======
#define TF_PORT_TO_ADDR_MT8173		BIT(18)
#define INT_ID_PORT_WIDTH_6		BIT(19)
>>>>>>> eb3cdb58

#define MTK_IOMMU_HAS_FLAG_MASK(pdata, _x, mask)	\
				((((pdata)->flags) & (mask)) == (_x))

#define MTK_IOMMU_HAS_FLAG(pdata, _x)	MTK_IOMMU_HAS_FLAG_MASK(pdata, _x, _x)
#define MTK_IOMMU_IS_TYPE(pdata, _x)	MTK_IOMMU_HAS_FLAG_MASK(pdata, _x,\
							MTK_IOMMU_TYPE_MASK)

#define MTK_INVALID_LARBID		MTK_LARB_NR_MAX

#define MTK_LARB_COM_MAX	8
#define MTK_LARB_SUBCOM_MAX	8

#define MTK_IOMMU_GROUP_MAX	8
#define MTK_IOMMU_BANK_MAX	5

enum mtk_iommu_plat {
	M4U_MT2712,
	M4U_MT6779,
<<<<<<< HEAD
=======
	M4U_MT6795,
>>>>>>> eb3cdb58
	M4U_MT8167,
	M4U_MT8173,
	M4U_MT8183,
	M4U_MT8186,
	M4U_MT8192,
	M4U_MT8195,
<<<<<<< HEAD
=======
	M4U_MT8365,
>>>>>>> eb3cdb58
};

struct mtk_iommu_iova_region {
	dma_addr_t		iova_base;
	unsigned long long	size;
};

struct mtk_iommu_suspend_reg {
	u32			misc_ctrl;
	u32			dcm_dis;
	u32			ctrl_reg;
	u32			vld_pa_rng;
	u32			wr_len_ctrl;

	u32			int_control[MTK_IOMMU_BANK_MAX];
	u32			int_main_control[MTK_IOMMU_BANK_MAX];
	u32			ivrp_paddr[MTK_IOMMU_BANK_MAX];
};

struct mtk_iommu_plat_data {
	enum mtk_iommu_plat	m4u_plat;
	u32			flags;
	u32			inv_sel_reg;

	char			*pericfg_comp_str;
	struct list_head	*hw_list;
<<<<<<< HEAD
	unsigned int		iova_region_nr;
	const struct mtk_iommu_iova_region	*iova_region;

	u8                  banks_num;
	bool                banks_enable[MTK_IOMMU_BANK_MAX];
	unsigned int        banks_portmsk[MTK_IOMMU_BANK_MAX];
=======

	/*
	 * The IOMMU HW may support 16GB iova. In order to balance the IOVA ranges,
	 * different masters will be put in different iova ranges, for example vcodec
	 * is in 4G-8G and cam is in 8G-12G. Meanwhile, some masters may have the
	 * special IOVA range requirement, like CCU can only support the address
	 * 0x40000000-0x44000000.
	 * Here list the iova ranges this SoC supports and which larbs/ports are in
	 * which region.
	 *
	 * 16GB iova all use one pgtable, but each a region is a iommu group.
	 */
	struct {
		unsigned int	iova_region_nr;
		const struct mtk_iommu_iova_region	*iova_region;
		/*
		 * Indicate the correspondance between larbs, ports and regions.
		 *
		 * The index is the same as iova_region and larb port numbers are
		 * described as bit positions.
		 * For example, storing BIT(0) at index 2,1 means "larb 1, port0 is in region 2".
		 *              [2] = { [1] = BIT(0) }
		 */
		const u32	(*iova_region_larb_msk)[MTK_LARB_NR_MAX];
	};

	/*
	 * The IOMMU HW may have 5 banks. Each bank has a independent pgtable.
	 * Here list how many banks this SoC supports/enables and which ports are in which bank.
	 */
	struct {
		u8		banks_num;
		bool		banks_enable[MTK_IOMMU_BANK_MAX];
		unsigned int	banks_portmsk[MTK_IOMMU_BANK_MAX];
	};

>>>>>>> eb3cdb58
	unsigned char       larbid_remap[MTK_LARB_COM_MAX][MTK_LARB_SUBCOM_MAX];
};

struct mtk_iommu_bank_data {
	void __iomem			*base;
	int				irq;
	u8				id;
	struct device			*parent_dev;
	struct mtk_iommu_data		*parent_data;
	spinlock_t			tlb_lock; /* lock for tlb range flush */
	struct mtk_iommu_domain		*m4u_dom; /* Each bank has a domain */
};
<<<<<<< HEAD

struct mtk_iommu_data {
	struct device			*dev;
	struct clk			*bclk;
	phys_addr_t			protect_base; /* protect memory base */
	struct mtk_iommu_suspend_reg	reg;
	struct iommu_group		*m4u_group[MTK_IOMMU_GROUP_MAX];
	bool                            enable_4GB;

	struct iommu_device		iommu;
	const struct mtk_iommu_plat_data *plat_data;
	struct device			*smicomm_dev;

	struct mtk_iommu_bank_data	*bank;

	struct dma_iommu_mapping	*mapping; /* For mtk_iommu_v1.c */
	struct regmap			*pericfg;

=======

struct mtk_iommu_data {
	struct device			*dev;
	struct clk			*bclk;
	phys_addr_t			protect_base; /* protect memory base */
	struct mtk_iommu_suspend_reg	reg;
	struct iommu_group		*m4u_group[MTK_IOMMU_GROUP_MAX];
	bool                            enable_4GB;

	struct iommu_device		iommu;
	const struct mtk_iommu_plat_data *plat_data;
	struct device			*smicomm_dev;

	struct mtk_iommu_bank_data	*bank;
	struct regmap			*pericfg;
>>>>>>> eb3cdb58
	struct mutex			mutex; /* Protect m4u_group/m4u_dom above */

	/*
	 * In the sharing pgtable case, list data->list to the global list like m4ulist.
	 * In the non-sharing pgtable case, list data->list to the itself hw_list_head.
	 */
	struct list_head		*hw_list;
	struct list_head		hw_list_head;
	struct list_head		list;
	struct mtk_smi_larb_iommu	larb_imu[MTK_LARB_NR_MAX];
};

struct mtk_iommu_domain {
	struct io_pgtable_cfg		cfg;
	struct io_pgtable_ops		*iop;

	struct mtk_iommu_bank_data	*bank;
	struct iommu_domain		domain;

	struct mutex			mutex; /* Protect "data" in this structure */
};

static int mtk_iommu_bind(struct device *dev)
{
	struct mtk_iommu_data *data = dev_get_drvdata(dev);

	return component_bind_all(dev, &data->larb_imu);
}

static void mtk_iommu_unbind(struct device *dev)
{
	struct mtk_iommu_data *data = dev_get_drvdata(dev);

	component_unbind_all(dev, &data->larb_imu);
}

static const struct iommu_ops mtk_iommu_ops;

static int mtk_iommu_hw_init(const struct mtk_iommu_data *data, unsigned int bankid);

#define MTK_IOMMU_TLB_ADDR(iova) ({					\
	dma_addr_t _addr = iova;					\
	((lower_32_bits(_addr) & GENMASK(31, 12)) | upper_32_bits(_addr));\
})

/*
 * In M4U 4GB mode, the physical address is remapped as below:
 *
 * CPU Physical address:
 * ====================
 *
 * 0      1G       2G     3G       4G     5G
 * |---A---|---B---|---C---|---D---|---E---|
 * +--I/O--+------------Memory-------------+
 *
 * IOMMU output physical address:
 *  =============================
 *
 *                                 4G      5G     6G      7G      8G
 *                                 |---E---|---B---|---C---|---D---|
 *                                 +------------Memory-------------+
 *
 * The Region 'A'(I/O) can NOT be mapped by M4U; For Region 'B'/'C'/'D', the
 * bit32 of the CPU physical address always is needed to set, and for Region
 * 'E', the CPU physical address keep as is.
 * Additionally, The iommu consumers always use the CPU phyiscal address.
 */
#define MTK_IOMMU_4GB_MODE_REMAP_BASE	 0x140000000UL

static LIST_HEAD(m4ulist);	/* List all the M4U HWs */

#define for_each_m4u(data, head)  list_for_each_entry(data, head, list)
<<<<<<< HEAD
=======

#define MTK_IOMMU_IOVA_SZ_4G		(SZ_4G - SZ_8M) /* 8M as gap */
>>>>>>> eb3cdb58

static const struct mtk_iommu_iova_region single_domain[] = {
	{.iova_base = 0,		.size = MTK_IOMMU_IOVA_SZ_4G},
};

<<<<<<< HEAD
static const struct mtk_iommu_iova_region mt8192_multi_dom[] = {
	{ .iova_base = 0x0,		.size = SZ_4G},		/* 0 ~ 4G */
	#if IS_ENABLED(CONFIG_ARCH_DMA_ADDR_T_64BIT)
	{ .iova_base = SZ_4G,		.size = SZ_4G},		/* 4G ~ 8G */
	{ .iova_base = SZ_4G * 2,	.size = SZ_4G},		/* 8G ~ 12G */
	{ .iova_base = SZ_4G * 3,	.size = SZ_4G},		/* 12G ~ 16G */
=======
#define MT8192_MULTI_REGION_NR_MAX	6

#define MT8192_MULTI_REGION_NR	(IS_ENABLED(CONFIG_ARCH_DMA_ADDR_T_64BIT) ? \
				 MT8192_MULTI_REGION_NR_MAX : 1)

static const struct mtk_iommu_iova_region mt8192_multi_dom[MT8192_MULTI_REGION_NR] = {
	{ .iova_base = 0x0,		.size = MTK_IOMMU_IOVA_SZ_4G},	/* 0 ~ 4G,  */
	#if IS_ENABLED(CONFIG_ARCH_DMA_ADDR_T_64BIT)
	{ .iova_base = SZ_4G,		.size = MTK_IOMMU_IOVA_SZ_4G},	/* 4G ~ 8G */
	{ .iova_base = SZ_4G * 2,	.size = MTK_IOMMU_IOVA_SZ_4G},	/* 8G ~ 12G */
	{ .iova_base = SZ_4G * 3,	.size = MTK_IOMMU_IOVA_SZ_4G},	/* 12G ~ 16G */
>>>>>>> eb3cdb58

	{ .iova_base = 0x240000000ULL,	.size = 0x4000000},	/* CCU0 */
	{ .iova_base = 0x244000000ULL,	.size = 0x4000000},	/* CCU1 */
	#endif
};

/* If 2 M4U share a domain(use the same hwlist), Put the corresponding info in first data.*/
static struct mtk_iommu_data *mtk_iommu_get_frst_data(struct list_head *hwlist)
{
	return list_first_entry(hwlist, struct mtk_iommu_data, list);
}

static struct mtk_iommu_domain *to_mtk_domain(struct iommu_domain *dom)
{
	return container_of(dom, struct mtk_iommu_domain, domain);
}

static void mtk_iommu_tlb_flush_all(struct mtk_iommu_data *data)
{
	/* Tlb flush all always is in bank0. */
	struct mtk_iommu_bank_data *bank = &data->bank[0];
	void __iomem *base = bank->base;
	unsigned long flags;

	spin_lock_irqsave(&bank->tlb_lock, flags);
	writel_relaxed(F_INVLD_EN1 | F_INVLD_EN0, base + data->plat_data->inv_sel_reg);
	writel_relaxed(F_ALL_INVLD, base + REG_MMU_INVALIDATE);
	wmb(); /* Make sure the tlb flush all done */
	spin_unlock_irqrestore(&bank->tlb_lock, flags);
}

static void mtk_iommu_tlb_flush_range_sync(unsigned long iova, size_t size,
					   struct mtk_iommu_bank_data *bank)
{
	struct list_head *head = bank->parent_data->hw_list;
	struct mtk_iommu_bank_data *curbank;
	struct mtk_iommu_data *data;
	bool check_pm_status;
	unsigned long flags;
	void __iomem *base;
	int ret;
	u32 tmp;

	for_each_m4u(data, head) {
		/*
		 * To avoid resume the iommu device frequently when the iommu device
		 * is not active, it doesn't always call pm_runtime_get here, then tlb
		 * flush depends on the tlb flush all in the runtime resume.
		 *
		 * There are 2 special cases:
		 *
		 * Case1: The iommu dev doesn't have power domain but has bclk. This case
		 * should also avoid the tlb flush while the dev is not active to mute
		 * the tlb timeout log. like mt8173.
		 *
		 * Case2: The power/clock of infra iommu is always on, and it doesn't
		 * have the device link with the master devices. This case should avoid
		 * the PM status check.
		 */
		check_pm_status = !MTK_IOMMU_HAS_FLAG(data->plat_data, PM_CLK_AO);

		if (check_pm_status) {
			if (pm_runtime_get_if_in_use(data->dev) <= 0)
				continue;
		}

		curbank = &data->bank[bank->id];
		base = curbank->base;

		spin_lock_irqsave(&curbank->tlb_lock, flags);
		writel_relaxed(F_INVLD_EN1 | F_INVLD_EN0,
			       base + data->plat_data->inv_sel_reg);

		writel_relaxed(MTK_IOMMU_TLB_ADDR(iova), base + REG_MMU_INVLD_START_A);
		writel_relaxed(MTK_IOMMU_TLB_ADDR(iova + size - 1),
			       base + REG_MMU_INVLD_END_A);
		writel_relaxed(F_MMU_INV_RANGE, base + REG_MMU_INVALIDATE);

		/* tlb sync */
		ret = readl_poll_timeout_atomic(base + REG_MMU_CPE_DONE,
						tmp, tmp != 0, 10, 1000);

		/* Clear the CPE status */
		writel_relaxed(0, base + REG_MMU_CPE_DONE);
		spin_unlock_irqrestore(&curbank->tlb_lock, flags);

		if (ret) {
			dev_warn(data->dev,
				 "Partial TLB flush timed out, falling back to full flush\n");
			mtk_iommu_tlb_flush_all(data);
		}

		if (check_pm_status)
			pm_runtime_put(data->dev);
	}
}

static irqreturn_t mtk_iommu_isr(int irq, void *dev_id)
{
	struct mtk_iommu_bank_data *bank = dev_id;
	struct mtk_iommu_data *data = bank->parent_data;
	struct mtk_iommu_domain *dom = bank->m4u_dom;
	unsigned int fault_larb = MTK_INVALID_LARBID, fault_port = 0, sub_comm = 0;
	u32 int_state, regval, va34_32, pa34_32;
	const struct mtk_iommu_plat_data *plat_data = data->plat_data;
	void __iomem *base = bank->base;
	u64 fault_iova, fault_pa;
	bool layer, write;

	/* Read error info from registers */
	int_state = readl_relaxed(base + REG_MMU_FAULT_ST1);
	if (int_state & F_REG_MMU0_FAULT_MASK) {
		regval = readl_relaxed(base + REG_MMU0_INT_ID);
		fault_iova = readl_relaxed(base + REG_MMU0_FAULT_VA);
		fault_pa = readl_relaxed(base + REG_MMU0_INVLD_PA);
	} else {
		regval = readl_relaxed(base + REG_MMU1_INT_ID);
		fault_iova = readl_relaxed(base + REG_MMU1_FAULT_VA);
		fault_pa = readl_relaxed(base + REG_MMU1_INVLD_PA);
	}
	layer = fault_iova & F_MMU_FAULT_VA_LAYER_BIT;
	write = fault_iova & F_MMU_FAULT_VA_WRITE_BIT;
	if (MTK_IOMMU_HAS_FLAG(plat_data, IOVA_34_EN)) {
		va34_32 = FIELD_GET(F_MMU_INVAL_VA_34_32_MASK, fault_iova);
		fault_iova = fault_iova & F_MMU_INVAL_VA_31_12_MASK;
		fault_iova |= (u64)va34_32 << 32;
	}
	pa34_32 = FIELD_GET(F_MMU_INVAL_PA_34_32_MASK, fault_iova);
	fault_pa |= (u64)pa34_32 << 32;

	if (MTK_IOMMU_IS_TYPE(plat_data, MTK_IOMMU_TYPE_MM)) {
<<<<<<< HEAD
		fault_port = F_MMU_INT_ID_PORT_ID(regval);
		if (MTK_IOMMU_HAS_FLAG(plat_data, HAS_SUB_COMM_2BITS)) {
			fault_larb = F_MMU_INT_ID_COMM_ID(regval);
			sub_comm = F_MMU_INT_ID_SUB_COMM_ID(regval);
		} else if (MTK_IOMMU_HAS_FLAG(plat_data, HAS_SUB_COMM_3BITS)) {
			fault_larb = F_MMU_INT_ID_COMM_ID_EXT(regval);
			sub_comm = F_MMU_INT_ID_SUB_COMM_ID_EXT(regval);
		} else {
=======
		if (MTK_IOMMU_HAS_FLAG(plat_data, HAS_SUB_COMM_2BITS)) {
			fault_larb = F_MMU_INT_ID_COMM_ID(regval);
			sub_comm = F_MMU_INT_ID_SUB_COMM_ID(regval);
			fault_port = F_MMU_INT_ID_PORT_ID(regval);
		} else if (MTK_IOMMU_HAS_FLAG(plat_data, HAS_SUB_COMM_3BITS)) {
			fault_larb = F_MMU_INT_ID_COMM_ID_EXT(regval);
			sub_comm = F_MMU_INT_ID_SUB_COMM_ID_EXT(regval);
			fault_port = F_MMU_INT_ID_PORT_ID(regval);
		} else if (MTK_IOMMU_HAS_FLAG(plat_data, INT_ID_PORT_WIDTH_6)) {
			fault_port = F_MMU_INT_ID_PORT_ID_WID_6(regval);
			fault_larb = F_MMU_INT_ID_LARB_ID_WID_6(regval);
		} else {
			fault_port = F_MMU_INT_ID_PORT_ID(regval);
>>>>>>> eb3cdb58
			fault_larb = F_MMU_INT_ID_LARB_ID(regval);
		}
		fault_larb = data->plat_data->larbid_remap[fault_larb][sub_comm];
	}

<<<<<<< HEAD
	if (report_iommu_fault(&dom->domain, bank->parent_dev, fault_iova,
=======
	if (!dom || report_iommu_fault(&dom->domain, bank->parent_dev, fault_iova,
>>>>>>> eb3cdb58
			       write ? IOMMU_FAULT_WRITE : IOMMU_FAULT_READ)) {
		dev_err_ratelimited(
			bank->parent_dev,
			"fault type=0x%x iova=0x%llx pa=0x%llx master=0x%x(larb=%d port=%d) layer=%d %s\n",
			int_state, fault_iova, fault_pa, regval, fault_larb, fault_port,
			layer, write ? "write" : "read");
	}

	/* Interrupt clear */
	regval = readl_relaxed(base + REG_MMU_INT_CONTROL0);
	regval |= F_INT_CLR_BIT;
	writel_relaxed(regval, base + REG_MMU_INT_CONTROL0);

	mtk_iommu_tlb_flush_all(data);

	return IRQ_HANDLED;
}

static unsigned int mtk_iommu_get_bank_id(struct device *dev,
					  const struct mtk_iommu_plat_data *plat_data)
<<<<<<< HEAD
{
	struct iommu_fwspec *fwspec = dev_iommu_fwspec_get(dev);
	unsigned int i, portmsk = 0, bankid = 0;

	if (plat_data->banks_num == 1)
		return bankid;

	for (i = 0; i < fwspec->num_ids; i++)
		portmsk |= BIT(MTK_M4U_TO_PORT(fwspec->ids[i]));

	for (i = 0; i < plat_data->banks_num && i < MTK_IOMMU_BANK_MAX; i++) {
		if (!plat_data->banks_enable[i])
			continue;

		if (portmsk & plat_data->banks_portmsk[i]) {
			bankid = i;
			break;
		}
	}
	return bankid; /* default is 0 */
}

static int mtk_iommu_get_iova_region_id(struct device *dev,
					const struct mtk_iommu_plat_data *plat_data)
=======
>>>>>>> eb3cdb58
{
	struct iommu_fwspec *fwspec = dev_iommu_fwspec_get(dev);
	unsigned int i, portmsk = 0, bankid = 0;

	if (plat_data->banks_num == 1)
		return bankid;

	for (i = 0; i < fwspec->num_ids; i++)
		portmsk |= BIT(MTK_M4U_TO_PORT(fwspec->ids[i]));

	for (i = 0; i < plat_data->banks_num && i < MTK_IOMMU_BANK_MAX; i++) {
		if (!plat_data->banks_enable[i])
			continue;

		if (portmsk & plat_data->banks_portmsk[i]) {
			bankid = i;
			break;
		}
	}
	return bankid; /* default is 0 */
}

static int mtk_iommu_get_iova_region_id(struct device *dev,
					const struct mtk_iommu_plat_data *plat_data)
{
	struct iommu_fwspec *fwspec = dev_iommu_fwspec_get(dev);
	unsigned int portidmsk = 0, larbid;
	const u32 *rgn_larb_msk;
	int i;

	if (plat_data->iova_region_nr == 1)
		return 0;

	larbid = MTK_M4U_TO_LARB(fwspec->ids[0]);
	for (i = 0; i < fwspec->num_ids; i++)
		portidmsk |= BIT(MTK_M4U_TO_PORT(fwspec->ids[i]));

	for (i = 0; i < plat_data->iova_region_nr; i++) {
		rgn_larb_msk = plat_data->iova_region_larb_msk[i];
		if (!rgn_larb_msk)
			continue;

		if ((rgn_larb_msk[larbid] & portidmsk) == portidmsk)
			return i;
	}

	dev_err(dev, "Can NOT find the region for larb(%d-%x).\n",
		larbid, portidmsk);
	return -EINVAL;
}

static int mtk_iommu_config(struct mtk_iommu_data *data, struct device *dev,
			    bool enable, unsigned int regionid)
{
	struct mtk_smi_larb_iommu    *larb_mmu;
	unsigned int                 larbid, portid;
	struct iommu_fwspec *fwspec = dev_iommu_fwspec_get(dev);
	const struct mtk_iommu_iova_region *region;
	u32 peri_mmuen, peri_mmuen_msk;
	int i, ret = 0;

	for (i = 0; i < fwspec->num_ids; ++i) {
		larbid = MTK_M4U_TO_LARB(fwspec->ids[i]);
		portid = MTK_M4U_TO_PORT(fwspec->ids[i]);

		if (MTK_IOMMU_IS_TYPE(data->plat_data, MTK_IOMMU_TYPE_MM)) {
			larb_mmu = &data->larb_imu[larbid];

			region = data->plat_data->iova_region + regionid;
			larb_mmu->bank[portid] = upper_32_bits(region->iova_base);

			dev_dbg(dev, "%s iommu for larb(%s) port %d region %d rgn-bank %d.\n",
				enable ? "enable" : "disable", dev_name(larb_mmu->dev),
				portid, regionid, larb_mmu->bank[portid]);

			if (enable)
				larb_mmu->mmu |= MTK_SMI_MMU_EN(portid);
			else
				larb_mmu->mmu &= ~MTK_SMI_MMU_EN(portid);
		} else if (MTK_IOMMU_IS_TYPE(data->plat_data, MTK_IOMMU_TYPE_INFRA)) {
			peri_mmuen_msk = BIT(portid);
			/* PCI dev has only one output id, enable the next writing bit for PCIe */
			if (dev_is_pci(dev))
				peri_mmuen_msk |= BIT(portid + 1);

			peri_mmuen = enable ? peri_mmuen_msk : 0;
			ret = regmap_update_bits(data->pericfg, PERICFG_IOMMU_1,
						 peri_mmuen_msk, peri_mmuen);
			if (ret)
				dev_err(dev, "%s iommu(%s) inframaster 0x%x fail(%d).\n",
					enable ? "enable" : "disable",
					dev_name(data->dev), peri_mmuen_msk, ret);
		}
	}
	return ret;
}

static int mtk_iommu_domain_finalise(struct mtk_iommu_domain *dom,
				     struct mtk_iommu_data *data,
				     unsigned int region_id)
{
	const struct mtk_iommu_iova_region *region;
	struct mtk_iommu_domain	*m4u_dom;

	/* Always use bank0 in sharing pgtable case */
	m4u_dom = data->bank[0].m4u_dom;
	if (m4u_dom) {
		dom->iop = m4u_dom->iop;
		dom->cfg = m4u_dom->cfg;
		dom->domain.pgsize_bitmap = m4u_dom->cfg.pgsize_bitmap;
		goto update_iova_region;
	}

	dom->cfg = (struct io_pgtable_cfg) {
		.quirks = IO_PGTABLE_QUIRK_ARM_NS |
			IO_PGTABLE_QUIRK_NO_PERMS |
			IO_PGTABLE_QUIRK_ARM_MTK_EXT,
		.pgsize_bitmap = mtk_iommu_ops.pgsize_bitmap,
		.ias = MTK_IOMMU_HAS_FLAG(data->plat_data, IOVA_34_EN) ? 34 : 32,
		.iommu_dev = data->dev,
	};

	if (MTK_IOMMU_HAS_FLAG(data->plat_data, PGTABLE_PA_35_EN))
		dom->cfg.quirks |= IO_PGTABLE_QUIRK_ARM_MTK_TTBR_EXT;

	if (MTK_IOMMU_HAS_FLAG(data->plat_data, HAS_4GB_MODE))
		dom->cfg.oas = data->enable_4GB ? 33 : 32;
	else
		dom->cfg.oas = 35;

	dom->iop = alloc_io_pgtable_ops(ARM_V7S, &dom->cfg, data);
	if (!dom->iop) {
		dev_err(data->dev, "Failed to alloc io pgtable\n");
		return -ENOMEM;
	}

	/* Update our support page sizes bitmap */
	dom->domain.pgsize_bitmap = dom->cfg.pgsize_bitmap;

update_iova_region:
	/* Update the iova region for this domain */
	region = data->plat_data->iova_region + region_id;
	dom->domain.geometry.aperture_start = region->iova_base;
	dom->domain.geometry.aperture_end = region->iova_base + region->size - 1;
	dom->domain.geometry.force_aperture = true;
	return 0;
}

static struct iommu_domain *mtk_iommu_domain_alloc(unsigned type)
{
	struct mtk_iommu_domain *dom;

	if (type != IOMMU_DOMAIN_DMA && type != IOMMU_DOMAIN_UNMANAGED)
		return NULL;

	dom = kzalloc(sizeof(*dom), GFP_KERNEL);
	if (!dom)
		return NULL;
	mutex_init(&dom->mutex);

	return &dom->domain;
}

static void mtk_iommu_domain_free(struct iommu_domain *domain)
{
	kfree(to_mtk_domain(domain));
}

static int mtk_iommu_attach_device(struct iommu_domain *domain,
				   struct device *dev)
{
	struct mtk_iommu_data *data = dev_iommu_priv_get(dev), *frstdata;
	struct mtk_iommu_domain *dom = to_mtk_domain(domain);
	struct list_head *hw_list = data->hw_list;
	struct device *m4udev = data->dev;
	struct mtk_iommu_bank_data *bank;
	unsigned int bankid;
	int ret, region_id;

	region_id = mtk_iommu_get_iova_region_id(dev, data->plat_data);
	if (region_id < 0)
		return region_id;

	bankid = mtk_iommu_get_bank_id(dev, data->plat_data);
	mutex_lock(&dom->mutex);
	if (!dom->bank) {
		/* Data is in the frstdata in sharing pgtable case. */
		frstdata = mtk_iommu_get_frst_data(hw_list);

		ret = mtk_iommu_domain_finalise(dom, frstdata, region_id);
		if (ret) {
			mutex_unlock(&dom->mutex);
<<<<<<< HEAD
			return -ENODEV;
=======
			return ret;
>>>>>>> eb3cdb58
		}
		dom->bank = &data->bank[bankid];
	}
	mutex_unlock(&dom->mutex);

	mutex_lock(&data->mutex);
	bank = &data->bank[bankid];
	if (!bank->m4u_dom) { /* Initialize the M4U HW for each a BANK */
		ret = pm_runtime_resume_and_get(m4udev);
		if (ret < 0) {
			dev_err(m4udev, "pm get fail(%d) in attach.\n", ret);
			goto err_unlock;
		}

		ret = mtk_iommu_hw_init(data, bankid);
		if (ret) {
			pm_runtime_put(m4udev);
			goto err_unlock;
		}
		bank->m4u_dom = dom;
		writel(dom->cfg.arm_v7s_cfg.ttbr, bank->base + REG_MMU_PT_BASE_ADDR);

		pm_runtime_put(m4udev);
	}
	mutex_unlock(&data->mutex);

<<<<<<< HEAD
	return mtk_iommu_config(data, dev, true, region_id);

err_unlock:
	mutex_unlock(&data->mutex);
	return ret;
}
=======
	if (region_id > 0) {
		ret = dma_set_mask_and_coherent(dev, DMA_BIT_MASK(34));
		if (ret) {
			dev_err(m4udev, "Failed to set dma_mask for %s(%d).\n", dev_name(dev), ret);
			return ret;
		}
	}
>>>>>>> eb3cdb58

	return mtk_iommu_config(data, dev, true, region_id);

err_unlock:
	mutex_unlock(&data->mutex);
	return ret;
}

static int mtk_iommu_map(struct iommu_domain *domain, unsigned long iova,
			 phys_addr_t paddr, size_t pgsize, size_t pgcount,
			 int prot, gfp_t gfp, size_t *mapped)
{
	struct mtk_iommu_domain *dom = to_mtk_domain(domain);

	/* The "4GB mode" M4U physically can not use the lower remap of Dram. */
	if (dom->bank->parent_data->enable_4GB)
		paddr |= BIT_ULL(32);

	/* Synchronize with the tlb_lock */
	return dom->iop->map_pages(dom->iop, iova, paddr, pgsize, pgcount, prot, gfp, mapped);
}

static size_t mtk_iommu_unmap(struct iommu_domain *domain,
			      unsigned long iova, size_t pgsize, size_t pgcount,
			      struct iommu_iotlb_gather *gather)
{
	struct mtk_iommu_domain *dom = to_mtk_domain(domain);

<<<<<<< HEAD
	iommu_iotlb_gather_add_range(gather, iova, size);
	return dom->iop->unmap(dom->iop, iova, size, gather);
=======
	iommu_iotlb_gather_add_range(gather, iova, pgsize * pgcount);
	return dom->iop->unmap_pages(dom->iop, iova, pgsize, pgcount, gather);
>>>>>>> eb3cdb58
}

static void mtk_iommu_flush_iotlb_all(struct iommu_domain *domain)
{
	struct mtk_iommu_domain *dom = to_mtk_domain(domain);

<<<<<<< HEAD
	mtk_iommu_tlb_flush_all(dom->bank->parent_data);
=======
	if (dom->bank)
		mtk_iommu_tlb_flush_all(dom->bank->parent_data);
>>>>>>> eb3cdb58
}

static void mtk_iommu_iotlb_sync(struct iommu_domain *domain,
				 struct iommu_iotlb_gather *gather)
{
	struct mtk_iommu_domain *dom = to_mtk_domain(domain);
	size_t length = gather->end - gather->start + 1;

	mtk_iommu_tlb_flush_range_sync(gather->start, length, dom->bank);
}

static void mtk_iommu_sync_map(struct iommu_domain *domain, unsigned long iova,
			       size_t size)
{
	struct mtk_iommu_domain *dom = to_mtk_domain(domain);

	mtk_iommu_tlb_flush_range_sync(iova, size, dom->bank);
}

static phys_addr_t mtk_iommu_iova_to_phys(struct iommu_domain *domain,
					  dma_addr_t iova)
{
	struct mtk_iommu_domain *dom = to_mtk_domain(domain);
	phys_addr_t pa;

	pa = dom->iop->iova_to_phys(dom->iop, iova);
	if (IS_ENABLED(CONFIG_PHYS_ADDR_T_64BIT) &&
	    dom->bank->parent_data->enable_4GB &&
	    pa >= MTK_IOMMU_4GB_MODE_REMAP_BASE)
		pa &= ~BIT_ULL(32);

	return pa;
}

static struct iommu_device *mtk_iommu_probe_device(struct device *dev)
{
	struct iommu_fwspec *fwspec = dev_iommu_fwspec_get(dev);
	struct mtk_iommu_data *data;
	struct device_link *link;
	struct device *larbdev;
	unsigned int larbid, larbidx, i;

	if (!fwspec || fwspec->ops != &mtk_iommu_ops)
		return ERR_PTR(-ENODEV); /* Not a iommu client device */

	data = dev_iommu_priv_get(dev);

	if (!MTK_IOMMU_IS_TYPE(data->plat_data, MTK_IOMMU_TYPE_MM))
		return &data->iommu;

	/*
	 * Link the consumer device with the smi-larb device(supplier).
	 * The device that connects with each a larb is a independent HW.
	 * All the ports in each a device should be in the same larbs.
	 */
	larbid = MTK_M4U_TO_LARB(fwspec->ids[0]);
	if (larbid >= MTK_LARB_NR_MAX)
		return ERR_PTR(-EINVAL);

	for (i = 1; i < fwspec->num_ids; i++) {
		larbidx = MTK_M4U_TO_LARB(fwspec->ids[i]);
		if (larbid != larbidx) {
			dev_err(dev, "Can only use one larb. Fail@larb%d-%d.\n",
				larbid, larbidx);
			return ERR_PTR(-EINVAL);
		}
	}
	larbdev = data->larb_imu[larbid].dev;
	if (!larbdev)
		return ERR_PTR(-EINVAL);

	link = device_link_add(dev, larbdev,
			       DL_FLAG_PM_RUNTIME | DL_FLAG_STATELESS);
	if (!link)
		dev_err(dev, "Unable to link %s\n", dev_name(larbdev));
	return &data->iommu;
}

static void mtk_iommu_release_device(struct device *dev)
{
	struct iommu_fwspec *fwspec = dev_iommu_fwspec_get(dev);
	struct mtk_iommu_data *data;
	struct device *larbdev;
	unsigned int larbid;

	data = dev_iommu_priv_get(dev);
	if (MTK_IOMMU_IS_TYPE(data->plat_data, MTK_IOMMU_TYPE_MM)) {
		larbid = MTK_M4U_TO_LARB(fwspec->ids[0]);
		larbdev = data->larb_imu[larbid].dev;
		device_link_remove(dev, larbdev);
	}
}
<<<<<<< HEAD

static int mtk_iommu_get_group_id(struct device *dev, const struct mtk_iommu_plat_data *plat_data)
{
	unsigned int bankid;

=======

static int mtk_iommu_get_group_id(struct device *dev, const struct mtk_iommu_plat_data *plat_data)
{
	unsigned int bankid;

>>>>>>> eb3cdb58
	/*
	 * If the bank function is enabled, each bank is a iommu group/domain.
	 * Otherwise, each iova region is a iommu group/domain.
	 */
	bankid = mtk_iommu_get_bank_id(dev, plat_data);
	if (bankid)
		return bankid;

	return mtk_iommu_get_iova_region_id(dev, plat_data);
}

static struct iommu_group *mtk_iommu_device_group(struct device *dev)
{
	struct mtk_iommu_data *c_data = dev_iommu_priv_get(dev), *data;
	struct list_head *hw_list = c_data->hw_list;
	struct iommu_group *group;
	int groupid;

	data = mtk_iommu_get_frst_data(hw_list);
	if (!data)
		return ERR_PTR(-ENODEV);

	groupid = mtk_iommu_get_group_id(dev, data->plat_data);
	if (groupid < 0)
		return ERR_PTR(groupid);

	mutex_lock(&data->mutex);
	group = data->m4u_group[groupid];
	if (!group) {
		group = iommu_group_alloc();
		if (!IS_ERR(group))
			data->m4u_group[groupid] = group;
	} else {
		iommu_group_ref_get(group);
	}
	mutex_unlock(&data->mutex);
	return group;
}

static int mtk_iommu_of_xlate(struct device *dev, struct of_phandle_args *args)
{
	struct platform_device *m4updev;

	if (args->args_count != 1) {
		dev_err(dev, "invalid #iommu-cells(%d) property for IOMMU\n",
			args->args_count);
		return -EINVAL;
	}

	if (!dev_iommu_priv_get(dev)) {
		/* Get the m4u device */
		m4updev = of_find_device_by_node(args->np);
		if (WARN_ON(!m4updev))
			return -EINVAL;

		dev_iommu_priv_set(dev, platform_get_drvdata(m4updev));
	}

	return iommu_fwspec_add_ids(dev, args->args, 1);
}

static void mtk_iommu_get_resv_regions(struct device *dev,
				       struct list_head *head)
{
	struct mtk_iommu_data *data = dev_iommu_priv_get(dev);
	unsigned int regionid = mtk_iommu_get_iova_region_id(dev, data->plat_data), i;
	const struct mtk_iommu_iova_region *resv, *curdom;
	struct iommu_resv_region *region;
	int prot = IOMMU_WRITE | IOMMU_READ;

	if ((int)regionid < 0)
		return;
	curdom = data->plat_data->iova_region + regionid;
	for (i = 0; i < data->plat_data->iova_region_nr; i++) {
		resv = data->plat_data->iova_region + i;

		/* Only reserve when the region is inside the current domain */
		if (resv->iova_base <= curdom->iova_base ||
		    resv->iova_base + resv->size >= curdom->iova_base + curdom->size)
			continue;

		region = iommu_alloc_resv_region(resv->iova_base, resv->size,
						 prot, IOMMU_RESV_RESERVED,
						 GFP_KERNEL);
		if (!region)
			return;

		list_add_tail(&region->list, head);
	}
}

static const struct iommu_ops mtk_iommu_ops = {
	.domain_alloc	= mtk_iommu_domain_alloc,
	.probe_device	= mtk_iommu_probe_device,
	.release_device	= mtk_iommu_release_device,
	.device_group	= mtk_iommu_device_group,
	.of_xlate	= mtk_iommu_of_xlate,
	.get_resv_regions = mtk_iommu_get_resv_regions,
	.pgsize_bitmap	= SZ_4K | SZ_64K | SZ_1M | SZ_16M,
	.owner		= THIS_MODULE,
	.default_domain_ops = &(const struct iommu_domain_ops) {
		.attach_dev	= mtk_iommu_attach_device,
<<<<<<< HEAD
		.detach_dev	= mtk_iommu_detach_device,
		.map		= mtk_iommu_map,
		.unmap		= mtk_iommu_unmap,
=======
		.map_pages	= mtk_iommu_map,
		.unmap_pages	= mtk_iommu_unmap,
>>>>>>> eb3cdb58
		.flush_iotlb_all = mtk_iommu_flush_iotlb_all,
		.iotlb_sync	= mtk_iommu_iotlb_sync,
		.iotlb_sync_map	= mtk_iommu_sync_map,
		.iova_to_phys	= mtk_iommu_iova_to_phys,
		.free		= mtk_iommu_domain_free,
	}
};

static int mtk_iommu_hw_init(const struct mtk_iommu_data *data, unsigned int bankid)
{
	const struct mtk_iommu_bank_data *bankx = &data->bank[bankid];
	const struct mtk_iommu_bank_data *bank0 = &data->bank[0];
	u32 regval;

	/*
	 * Global control settings are in bank0. May re-init these global registers
	 * since no sure if there is bank0 consumers.
	 */
<<<<<<< HEAD
	if (data->plat_data->m4u_plat == M4U_MT8173) {
=======
	if (MTK_IOMMU_HAS_FLAG(data->plat_data, TF_PORT_TO_ADDR_MT8173)) {
>>>>>>> eb3cdb58
		regval = F_MMU_PREFETCH_RT_REPLACE_MOD |
			 F_MMU_TF_PROT_TO_PROGRAM_ADDR_MT8173;
	} else {
		regval = readl_relaxed(bank0->base + REG_MMU_CTRL_REG);
		regval |= F_MMU_TF_PROT_TO_PROGRAM_ADDR;
	}
	writel_relaxed(regval, bank0->base + REG_MMU_CTRL_REG);

	if (data->enable_4GB &&
	    MTK_IOMMU_HAS_FLAG(data->plat_data, HAS_VLD_PA_RNG)) {
		/*
		 * If 4GB mode is enabled, the validate PA range is from
		 * 0x1_0000_0000 to 0x1_ffff_ffff. here record bit[32:30].
		 */
		regval = F_MMU_VLD_PA_RNG(7, 4);
		writel_relaxed(regval, bank0->base + REG_MMU_VLD_PA_RNG);
	}
	if (MTK_IOMMU_HAS_FLAG(data->plat_data, DCM_DISABLE))
		writel_relaxed(F_MMU_DCM, bank0->base + REG_MMU_DCM_DIS);
	else
		writel_relaxed(0, bank0->base + REG_MMU_DCM_DIS);

	if (MTK_IOMMU_HAS_FLAG(data->plat_data, WR_THROT_EN)) {
		/* write command throttling mode */
		regval = readl_relaxed(bank0->base + REG_MMU_WR_LEN_CTRL);
		regval &= ~F_MMU_WR_THROT_DIS_MASK;
		writel_relaxed(regval, bank0->base + REG_MMU_WR_LEN_CTRL);
	}

	if (MTK_IOMMU_HAS_FLAG(data->plat_data, RESET_AXI)) {
		/* The register is called STANDARD_AXI_MODE in this case */
		regval = 0;
	} else {
		regval = readl_relaxed(bank0->base + REG_MMU_MISC_CTRL);
		if (!MTK_IOMMU_HAS_FLAG(data->plat_data, STD_AXI_MODE))
			regval &= ~F_MMU_STANDARD_AXI_MODE_MASK;
		if (MTK_IOMMU_HAS_FLAG(data->plat_data, OUT_ORDER_WR_EN))
			regval &= ~F_MMU_IN_ORDER_WR_EN_MASK;
	}
	writel_relaxed(regval, bank0->base + REG_MMU_MISC_CTRL);
<<<<<<< HEAD

	/* Independent settings for each bank */
	regval = F_L2_MULIT_HIT_EN |
		F_TABLE_WALK_FAULT_INT_EN |
		F_PREETCH_FIFO_OVERFLOW_INT_EN |
		F_MISS_FIFO_OVERFLOW_INT_EN |
		F_PREFETCH_FIFO_ERR_INT_EN |
		F_MISS_FIFO_ERR_INT_EN;
	writel_relaxed(regval, bankx->base + REG_MMU_INT_CONTROL0);

	regval = F_INT_TRANSLATION_FAULT |
		F_INT_MAIN_MULTI_HIT_FAULT |
		F_INT_INVALID_PA_FAULT |
		F_INT_ENTRY_REPLACEMENT_FAULT |
		F_INT_TLB_MISS_FAULT |
		F_INT_MISS_TRANSACTION_FIFO_FAULT |
		F_INT_PRETETCH_TRANSATION_FIFO_FAULT;
	writel_relaxed(regval, bankx->base + REG_MMU_INT_MAIN_CONTROL);

=======

	/* Independent settings for each bank */
	regval = F_L2_MULIT_HIT_EN |
		F_TABLE_WALK_FAULT_INT_EN |
		F_PREETCH_FIFO_OVERFLOW_INT_EN |
		F_MISS_FIFO_OVERFLOW_INT_EN |
		F_PREFETCH_FIFO_ERR_INT_EN |
		F_MISS_FIFO_ERR_INT_EN;
	writel_relaxed(regval, bankx->base + REG_MMU_INT_CONTROL0);

	regval = F_INT_TRANSLATION_FAULT |
		F_INT_MAIN_MULTI_HIT_FAULT |
		F_INT_INVALID_PA_FAULT |
		F_INT_ENTRY_REPLACEMENT_FAULT |
		F_INT_TLB_MISS_FAULT |
		F_INT_MISS_TRANSACTION_FIFO_FAULT |
		F_INT_PRETETCH_TRANSATION_FIFO_FAULT;
	writel_relaxed(regval, bankx->base + REG_MMU_INT_MAIN_CONTROL);

>>>>>>> eb3cdb58
	if (MTK_IOMMU_HAS_FLAG(data->plat_data, HAS_LEGACY_IVRP_PADDR))
		regval = (data->protect_base >> 1) | (data->enable_4GB << 31);
	else
		regval = lower_32_bits(data->protect_base) |
			 upper_32_bits(data->protect_base);
	writel_relaxed(regval, bankx->base + REG_MMU_IVRP_PADDR);

	if (devm_request_irq(bankx->parent_dev, bankx->irq, mtk_iommu_isr, 0,
			     dev_name(bankx->parent_dev), (void *)bankx)) {
		writel_relaxed(0, bankx->base + REG_MMU_PT_BASE_ADDR);
		dev_err(bankx->parent_dev, "Failed @ IRQ-%d Request\n", bankx->irq);
		return -ENODEV;
	}

	return 0;
}

static const struct component_master_ops mtk_iommu_com_ops = {
	.bind		= mtk_iommu_bind,
	.unbind		= mtk_iommu_unbind,
};

static int mtk_iommu_mm_dts_parse(struct device *dev, struct component_match **match,
				  struct mtk_iommu_data *data)
{
<<<<<<< HEAD
	struct device_node *larbnode, *smicomm_node, *smi_subcomm_node;
=======
	struct device_node *larbnode, *frst_avail_smicomm_node = NULL;
>>>>>>> eb3cdb58
	struct platform_device *plarbdev, *pcommdev;
	struct device_link *link;
	int i, larb_nr, ret;

	larb_nr = of_count_phandle_with_args(dev->of_node, "mediatek,larbs", NULL);
	if (larb_nr < 0)
		return larb_nr;
	if (larb_nr == 0 || larb_nr > MTK_LARB_NR_MAX)
		return -EINVAL;

	for (i = 0; i < larb_nr; i++) {
<<<<<<< HEAD
=======
		struct device_node *smicomm_node, *smi_subcomm_node;
>>>>>>> eb3cdb58
		u32 id;

		larbnode = of_parse_phandle(dev->of_node, "mediatek,larbs", i);
		if (!larbnode) {
			ret = -EINVAL;
			goto err_larbdev_put;
		}

		if (!of_device_is_available(larbnode)) {
			of_node_put(larbnode);
			continue;
		}

		ret = of_property_read_u32(larbnode, "mediatek,larb-id", &id);
		if (ret)/* The id is consecutive if there is no this property */
			id = i;
		if (id >= MTK_LARB_NR_MAX) {
			of_node_put(larbnode);
			ret = -EINVAL;
			goto err_larbdev_put;
		}

		plarbdev = of_find_device_by_node(larbnode);
		of_node_put(larbnode);
		if (!plarbdev) {
			ret = -ENODEV;
			goto err_larbdev_put;
		}
		if (data->larb_imu[id].dev) {
			platform_device_put(plarbdev);
			ret = -EEXIST;
			goto err_larbdev_put;
		}
		data->larb_imu[id].dev = &plarbdev->dev;

		if (!plarbdev->dev.driver) {
			ret = -EPROBE_DEFER;
			goto err_larbdev_put;
		}

<<<<<<< HEAD
=======
		/* Get smi-(sub)-common dev from the last larb. */
		smi_subcomm_node = of_parse_phandle(larbnode, "mediatek,smi", 0);
		if (!smi_subcomm_node) {
			ret = -EINVAL;
			goto err_larbdev_put;
		}

		/*
		 * It may have two level smi-common. the node is smi-sub-common if it
		 * has a new mediatek,smi property. otherwise it is smi-commmon.
		 */
		smicomm_node = of_parse_phandle(smi_subcomm_node, "mediatek,smi", 0);
		if (smicomm_node)
			of_node_put(smi_subcomm_node);
		else
			smicomm_node = smi_subcomm_node;

		/*
		 * All the larbs that connect to one IOMMU must connect with the same
		 * smi-common.
		 */
		if (!frst_avail_smicomm_node) {
			frst_avail_smicomm_node = smicomm_node;
		} else if (frst_avail_smicomm_node != smicomm_node) {
			dev_err(dev, "mediatek,smi property is not right @larb%d.", id);
			of_node_put(smicomm_node);
			ret = -EINVAL;
			goto err_larbdev_put;
		} else {
			of_node_put(smicomm_node);
		}

>>>>>>> eb3cdb58
		component_match_add(dev, match, component_compare_dev, &plarbdev->dev);
		platform_device_put(plarbdev);
	}

<<<<<<< HEAD
	/* Get smi-(sub)-common dev from the last larb. */
	smi_subcomm_node = of_parse_phandle(larbnode, "mediatek,smi", 0);
	if (!smi_subcomm_node)
		return -EINVAL;

	/*
	 * It may have two level smi-common. the node is smi-sub-common if it
	 * has a new mediatek,smi property. otherwise it is smi-commmon.
	 */
	smicomm_node = of_parse_phandle(smi_subcomm_node, "mediatek,smi", 0);
	if (smicomm_node)
		of_node_put(smi_subcomm_node);
	else
		smicomm_node = smi_subcomm_node;

	pcommdev = of_find_device_by_node(smicomm_node);
	of_node_put(smicomm_node);
=======
	if (!frst_avail_smicomm_node)
		return -EINVAL;

	pcommdev = of_find_device_by_node(frst_avail_smicomm_node);
	of_node_put(frst_avail_smicomm_node);
>>>>>>> eb3cdb58
	if (!pcommdev)
		return -ENODEV;
	data->smicomm_dev = &pcommdev->dev;

	link = device_link_add(data->smicomm_dev, dev,
			       DL_FLAG_STATELESS | DL_FLAG_PM_RUNTIME);
	platform_device_put(pcommdev);
	if (!link) {
		dev_err(dev, "Unable to link %s.\n", dev_name(data->smicomm_dev));
		return -EINVAL;
	}
	return 0;

err_larbdev_put:
<<<<<<< HEAD
	/* id may be not linear mapping, loop whole the array */
	for (i = MTK_LARB_NR_MAX - 1; i >= 0; i++) {
=======
	for (i = MTK_LARB_NR_MAX - 1; i >= 0; i--) {
>>>>>>> eb3cdb58
		if (!data->larb_imu[i].dev)
			continue;
		put_device(data->larb_imu[i].dev);
	}
	return ret;
}

static int mtk_iommu_probe(struct platform_device *pdev)
{
	struct mtk_iommu_data   *data;
	struct device           *dev = &pdev->dev;
	struct resource         *res;
	resource_size_t		ioaddr;
	struct component_match  *match = NULL;
	struct regmap		*infracfg;
	void                    *protect;
	int                     ret, banks_num, i = 0;
	u32			val;
	char                    *p;
	struct mtk_iommu_bank_data *bank;
	void __iomem		*base;

	data = devm_kzalloc(dev, sizeof(*data), GFP_KERNEL);
	if (!data)
		return -ENOMEM;
	data->dev = dev;
	data->plat_data = of_device_get_match_data(dev);

	/* Protect memory. HW will access here while translation fault.*/
	protect = devm_kzalloc(dev, MTK_PROTECT_PA_ALIGN * 2, GFP_KERNEL);
	if (!protect)
		return -ENOMEM;
	data->protect_base = ALIGN(virt_to_phys(protect), MTK_PROTECT_PA_ALIGN);

	if (MTK_IOMMU_HAS_FLAG(data->plat_data, HAS_4GB_MODE)) {
		infracfg = syscon_regmap_lookup_by_phandle(dev->of_node, "mediatek,infracfg");
		if (IS_ERR(infracfg)) {
			/*
			 * Legacy devicetrees will not specify a phandle to
			 * mediatek,infracfg: in that case, we use the older
			 * way to retrieve a syscon to infra.
			 *
			 * This is for retrocompatibility purposes only, hence
			 * no more compatibles shall be added to this.
			 */
			switch (data->plat_data->m4u_plat) {
			case M4U_MT2712:
				p = "mediatek,mt2712-infracfg";
				break;
			case M4U_MT8173:
				p = "mediatek,mt8173-infracfg";
				break;
			default:
				p = NULL;
			}

			infracfg = syscon_regmap_lookup_by_compatible(p);
			if (IS_ERR(infracfg))
				return PTR_ERR(infracfg);
		}

		ret = regmap_read(infracfg, REG_INFRA_MISC, &val);
		if (ret)
			return ret;
		data->enable_4GB = !!(val & F_DDR_4GB_SUPPORT_EN);
	}

	banks_num = data->plat_data->banks_num;
	res = platform_get_resource(pdev, IORESOURCE_MEM, 0);
	if (!res)
		return -EINVAL;
	if (resource_size(res) < banks_num * MTK_IOMMU_BANK_SZ) {
		dev_err(dev, "banknr %d. res %pR is not enough.\n", banks_num, res);
		return -EINVAL;
	}
	base = devm_ioremap_resource(dev, res);
	if (IS_ERR(base))
		return PTR_ERR(base);
	ioaddr = res->start;

	data->bank = devm_kmalloc(dev, banks_num * sizeof(*data->bank), GFP_KERNEL);
	if (!data->bank)
		return -ENOMEM;

	do {
		if (!data->plat_data->banks_enable[i])
			continue;
		bank = &data->bank[i];
		bank->id = i;
		bank->base = base + i * MTK_IOMMU_BANK_SZ;
		bank->m4u_dom = NULL;

		bank->irq = platform_get_irq(pdev, i);
		if (bank->irq < 0)
			return bank->irq;
		bank->parent_dev = dev;
		bank->parent_data = data;
		spin_lock_init(&bank->tlb_lock);
	} while (++i < banks_num);

	if (MTK_IOMMU_HAS_FLAG(data->plat_data, HAS_BCLK)) {
		data->bclk = devm_clk_get(dev, "bclk");
		if (IS_ERR(data->bclk))
			return PTR_ERR(data->bclk);
	}

	if (MTK_IOMMU_HAS_FLAG(data->plat_data, PGTABLE_PA_35_EN)) {
		ret = dma_set_mask(dev, DMA_BIT_MASK(35));
		if (ret) {
			dev_err(dev, "Failed to set dma_mask 35.\n");
			return ret;
		}
	}

	pm_runtime_enable(dev);

	if (MTK_IOMMU_IS_TYPE(data->plat_data, MTK_IOMMU_TYPE_MM)) {
		ret = mtk_iommu_mm_dts_parse(dev, &match, data);
		if (ret) {
			dev_err_probe(dev, ret, "mm dts parse fail\n");
			goto out_runtime_disable;
		}
	} else if (MTK_IOMMU_IS_TYPE(data->plat_data, MTK_IOMMU_TYPE_INFRA)) {
		p = data->plat_data->pericfg_comp_str;
		data->pericfg = syscon_regmap_lookup_by_compatible(p);
		if (IS_ERR(data->pericfg)) {
			ret = PTR_ERR(data->pericfg);
			goto out_runtime_disable;
		}
	}

	platform_set_drvdata(pdev, data);
	mutex_init(&data->mutex);

	ret = iommu_device_sysfs_add(&data->iommu, dev, NULL,
				     "mtk-iommu.%pa", &ioaddr);
	if (ret)
		goto out_link_remove;

	ret = iommu_device_register(&data->iommu, &mtk_iommu_ops, dev);
	if (ret)
		goto out_sysfs_remove;

	if (MTK_IOMMU_HAS_FLAG(data->plat_data, SHARE_PGTABLE)) {
		list_add_tail(&data->list, data->plat_data->hw_list);
		data->hw_list = data->plat_data->hw_list;
	} else {
		INIT_LIST_HEAD(&data->hw_list_head);
		list_add_tail(&data->list, &data->hw_list_head);
		data->hw_list = &data->hw_list_head;
	}

	if (MTK_IOMMU_IS_TYPE(data->plat_data, MTK_IOMMU_TYPE_MM)) {
		ret = component_master_add_with_match(dev, &mtk_iommu_com_ops, match);
		if (ret)
			goto out_list_del;
	}
<<<<<<< HEAD

	if (MTK_IOMMU_IS_TYPE(data->plat_data, MTK_IOMMU_TYPE_MM)) {
		ret = component_master_add_with_match(dev, &mtk_iommu_com_ops, match);
		if (ret)
			goto out_bus_set_null;
	} else if (MTK_IOMMU_IS_TYPE(data->plat_data, MTK_IOMMU_TYPE_INFRA) &&
		   MTK_IOMMU_HAS_FLAG(data->plat_data, IFA_IOMMU_PCIE_SUPPORT)) {
#ifdef CONFIG_PCI
		if (!iommu_present(&pci_bus_type)) {
			ret = bus_set_iommu(&pci_bus_type, &mtk_iommu_ops);
			if (ret) /* PCIe fail don't affect platform_bus. */
				goto out_list_del;
		}
#endif
	}
=======
>>>>>>> eb3cdb58
	return ret;

out_list_del:
	list_del(&data->list);
	iommu_device_unregister(&data->iommu);
out_sysfs_remove:
	iommu_device_sysfs_remove(&data->iommu);
out_link_remove:
	if (MTK_IOMMU_IS_TYPE(data->plat_data, MTK_IOMMU_TYPE_MM))
		device_link_remove(data->smicomm_dev, dev);
out_runtime_disable:
	pm_runtime_disable(dev);
	return ret;
}

static void mtk_iommu_remove(struct platform_device *pdev)
{
	struct mtk_iommu_data *data = platform_get_drvdata(pdev);
	struct mtk_iommu_bank_data *bank;
	int i;

	iommu_device_sysfs_remove(&data->iommu);
	iommu_device_unregister(&data->iommu);

	list_del(&data->list);

	if (MTK_IOMMU_IS_TYPE(data->plat_data, MTK_IOMMU_TYPE_MM)) {
		device_link_remove(data->smicomm_dev, &pdev->dev);
		component_master_del(&pdev->dev, &mtk_iommu_com_ops);
<<<<<<< HEAD
	} else if (MTK_IOMMU_IS_TYPE(data->plat_data, MTK_IOMMU_TYPE_INFRA) &&
		   MTK_IOMMU_HAS_FLAG(data->plat_data, IFA_IOMMU_PCIE_SUPPORT)) {
#ifdef CONFIG_PCI
		bus_set_iommu(&pci_bus_type, NULL);
#endif
=======
>>>>>>> eb3cdb58
	}
	pm_runtime_disable(&pdev->dev);
	for (i = 0; i < data->plat_data->banks_num; i++) {
		bank = &data->bank[i];
		if (!bank->m4u_dom)
			continue;
		devm_free_irq(&pdev->dev, bank->irq, bank);
	}
<<<<<<< HEAD
	return 0;
=======
>>>>>>> eb3cdb58
}

static int __maybe_unused mtk_iommu_runtime_suspend(struct device *dev)
{
	struct mtk_iommu_data *data = dev_get_drvdata(dev);
	struct mtk_iommu_suspend_reg *reg = &data->reg;
	void __iomem *base;
	int i = 0;

	base = data->bank[i].base;
	reg->wr_len_ctrl = readl_relaxed(base + REG_MMU_WR_LEN_CTRL);
	reg->misc_ctrl = readl_relaxed(base + REG_MMU_MISC_CTRL);
	reg->dcm_dis = readl_relaxed(base + REG_MMU_DCM_DIS);
	reg->ctrl_reg = readl_relaxed(base + REG_MMU_CTRL_REG);
	reg->vld_pa_rng = readl_relaxed(base + REG_MMU_VLD_PA_RNG);
	do {
		if (!data->plat_data->banks_enable[i])
			continue;
		base = data->bank[i].base;
		reg->int_control[i] = readl_relaxed(base + REG_MMU_INT_CONTROL0);
		reg->int_main_control[i] = readl_relaxed(base + REG_MMU_INT_MAIN_CONTROL);
		reg->ivrp_paddr[i] = readl_relaxed(base + REG_MMU_IVRP_PADDR);
	} while (++i < data->plat_data->banks_num);
	clk_disable_unprepare(data->bclk);
	return 0;
}

static int __maybe_unused mtk_iommu_runtime_resume(struct device *dev)
{
	struct mtk_iommu_data *data = dev_get_drvdata(dev);
	struct mtk_iommu_suspend_reg *reg = &data->reg;
	struct mtk_iommu_domain *m4u_dom;
	void __iomem *base;
	int ret, i = 0;

	ret = clk_prepare_enable(data->bclk);
	if (ret) {
		dev_err(data->dev, "Failed to enable clk(%d) in resume\n", ret);
		return ret;
	}

	/*
	 * Uppon first resume, only enable the clk and return, since the values of the
	 * registers are not yet set.
	 */
	if (!reg->wr_len_ctrl)
		return 0;

	base = data->bank[i].base;
	writel_relaxed(reg->wr_len_ctrl, base + REG_MMU_WR_LEN_CTRL);
	writel_relaxed(reg->misc_ctrl, base + REG_MMU_MISC_CTRL);
	writel_relaxed(reg->dcm_dis, base + REG_MMU_DCM_DIS);
	writel_relaxed(reg->ctrl_reg, base + REG_MMU_CTRL_REG);
	writel_relaxed(reg->vld_pa_rng, base + REG_MMU_VLD_PA_RNG);
	do {
		m4u_dom = data->bank[i].m4u_dom;
		if (!data->plat_data->banks_enable[i] || !m4u_dom)
			continue;
		base = data->bank[i].base;
		writel_relaxed(reg->int_control[i], base + REG_MMU_INT_CONTROL0);
		writel_relaxed(reg->int_main_control[i], base + REG_MMU_INT_MAIN_CONTROL);
		writel_relaxed(reg->ivrp_paddr[i], base + REG_MMU_IVRP_PADDR);
		writel(m4u_dom->cfg.arm_v7s_cfg.ttbr, base + REG_MMU_PT_BASE_ADDR);
	} while (++i < data->plat_data->banks_num);

	/*
	 * Users may allocate dma buffer before they call pm_runtime_get,
	 * in which case it will lack the necessary tlb flush.
	 * Thus, make sure to update the tlb after each PM resume.
	 */
	mtk_iommu_tlb_flush_all(data);
	return 0;
}

static const struct dev_pm_ops mtk_iommu_pm_ops = {
	SET_RUNTIME_PM_OPS(mtk_iommu_runtime_suspend, mtk_iommu_runtime_resume, NULL)
	SET_LATE_SYSTEM_SLEEP_PM_OPS(pm_runtime_force_suspend,
				     pm_runtime_force_resume)
};

static const struct mtk_iommu_plat_data mt2712_data = {
	.m4u_plat     = M4U_MT2712,
	.flags        = HAS_4GB_MODE | HAS_BCLK | HAS_VLD_PA_RNG | SHARE_PGTABLE |
			MTK_IOMMU_TYPE_MM,
	.hw_list      = &m4ulist,
	.inv_sel_reg  = REG_MMU_INV_SEL_GEN1,
	.iova_region  = single_domain,
	.banks_num    = 1,
	.banks_enable = {true},
	.iova_region_nr = ARRAY_SIZE(single_domain),
	.larbid_remap = {{0}, {1}, {2}, {3}, {4}, {5}, {6}, {7}},
};

static const struct mtk_iommu_plat_data mt6779_data = {
	.m4u_plat      = M4U_MT6779,
	.flags         = HAS_SUB_COMM_2BITS | OUT_ORDER_WR_EN | WR_THROT_EN |
			 MTK_IOMMU_TYPE_MM | PGTABLE_PA_35_EN,
	.inv_sel_reg   = REG_MMU_INV_SEL_GEN2,
	.banks_num    = 1,
	.banks_enable = {true},
	.iova_region   = single_domain,
	.iova_region_nr = ARRAY_SIZE(single_domain),
	.larbid_remap  = {{0}, {1}, {2}, {3}, {5}, {7, 8}, {10}, {9}},
};

static const struct mtk_iommu_plat_data mt6795_data = {
	.m4u_plat     = M4U_MT6795,
	.flags	      = HAS_4GB_MODE | HAS_BCLK | RESET_AXI |
			HAS_LEGACY_IVRP_PADDR | MTK_IOMMU_TYPE_MM |
			TF_PORT_TO_ADDR_MT8173,
	.inv_sel_reg  = REG_MMU_INV_SEL_GEN1,
	.banks_num    = 1,
	.banks_enable = {true},
	.iova_region  = single_domain,
	.iova_region_nr = ARRAY_SIZE(single_domain),
	.larbid_remap = {{0}, {1}, {2}, {3}, {4}}, /* Linear mapping. */
};

static const struct mtk_iommu_plat_data mt8167_data = {
	.m4u_plat     = M4U_MT8167,
	.flags        = RESET_AXI | HAS_LEGACY_IVRP_PADDR | MTK_IOMMU_TYPE_MM,
	.inv_sel_reg  = REG_MMU_INV_SEL_GEN1,
	.banks_num    = 1,
	.banks_enable = {true},
	.iova_region  = single_domain,
	.iova_region_nr = ARRAY_SIZE(single_domain),
	.larbid_remap = {{0}, {1}, {2}}, /* Linear mapping. */
};

static const struct mtk_iommu_plat_data mt8173_data = {
	.m4u_plat     = M4U_MT8173,
	.flags	      = HAS_4GB_MODE | HAS_BCLK | RESET_AXI |
<<<<<<< HEAD
			HAS_LEGACY_IVRP_PADDR | MTK_IOMMU_TYPE_MM,
=======
			HAS_LEGACY_IVRP_PADDR | MTK_IOMMU_TYPE_MM |
			TF_PORT_TO_ADDR_MT8173,
>>>>>>> eb3cdb58
	.inv_sel_reg  = REG_MMU_INV_SEL_GEN1,
	.banks_num    = 1,
	.banks_enable = {true},
	.iova_region  = single_domain,
	.iova_region_nr = ARRAY_SIZE(single_domain),
	.larbid_remap = {{0}, {1}, {2}, {3}, {4}, {5}}, /* Linear mapping. */
};

static const struct mtk_iommu_plat_data mt8183_data = {
	.m4u_plat     = M4U_MT8183,
	.flags        = RESET_AXI | MTK_IOMMU_TYPE_MM,
	.inv_sel_reg  = REG_MMU_INV_SEL_GEN1,
	.banks_num    = 1,
	.banks_enable = {true},
	.iova_region  = single_domain,
	.iova_region_nr = ARRAY_SIZE(single_domain),
	.larbid_remap = {{0}, {4}, {5}, {6}, {7}, {2}, {3}, {1}},
};

<<<<<<< HEAD
=======
static const unsigned int mt8186_larb_region_msk[MT8192_MULTI_REGION_NR_MAX][MTK_LARB_NR_MAX] = {
	[0] = {~0, ~0, ~0},			/* Region0: all ports for larb0/1/2 */
	[1] = {0, 0, 0, 0, ~0, 0, 0, ~0},	/* Region1: larb4/7 */
	[2] = {0, 0, 0, 0, 0, 0, 0, 0,		/* Region2: larb8/9/11/13/16/17/19/20 */
	       ~0, ~0, 0, ~0, 0, ~(u32)(BIT(9) | BIT(10)), 0, 0,
						/* larb13: the other ports except port9/10 */
	       ~0, ~0, 0, ~0, ~0},
	[3] = {0},
	[4] = {[13] = BIT(9) | BIT(10)},	/* larb13 port9/10 */
	[5] = {[14] = ~0},			/* larb14 */
};

>>>>>>> eb3cdb58
static const struct mtk_iommu_plat_data mt8186_data_mm = {
	.m4u_plat       = M4U_MT8186,
	.flags          = HAS_BCLK | HAS_SUB_COMM_2BITS | OUT_ORDER_WR_EN |
			  WR_THROT_EN | IOVA_34_EN | MTK_IOMMU_TYPE_MM,
	.larbid_remap   = {{0}, {1, MTK_INVALID_LARBID, 8}, {4}, {7}, {2}, {9, 11, 19, 20},
			   {MTK_INVALID_LARBID, 14, 16},
			   {MTK_INVALID_LARBID, 13, MTK_INVALID_LARBID, 17}},
	.inv_sel_reg    = REG_MMU_INV_SEL_GEN2,
	.banks_num      = 1,
	.banks_enable   = {true},
	.iova_region    = mt8192_multi_dom,
	.iova_region_nr = ARRAY_SIZE(mt8192_multi_dom),
<<<<<<< HEAD
=======
	.iova_region_larb_msk = mt8186_larb_region_msk,
};

static const unsigned int mt8192_larb_region_msk[MT8192_MULTI_REGION_NR_MAX][MTK_LARB_NR_MAX] = {
	[0] = {~0, ~0},				/* Region0: larb0/1 */
	[1] = {0, 0, 0, 0, ~0, ~0, 0, ~0},	/* Region1: larb4/5/7 */
	[2] = {0, 0, ~0, 0, 0, 0, 0, 0,		/* Region2: larb2/9/11/13/14/16/17/18/19/20 */
	       0, ~0, 0, ~0, 0, ~(u32)(BIT(9) | BIT(10)), ~(u32)(BIT(4) | BIT(5)), 0,
	       ~0, ~0, ~0, ~0, ~0},
	[3] = {0},
	[4] = {[13] = BIT(9) | BIT(10)},	/* larb13 port9/10 */
	[5] = {[14] = BIT(4) | BIT(5)},		/* larb14 port4/5 */
>>>>>>> eb3cdb58
};

static const struct mtk_iommu_plat_data mt8192_data = {
	.m4u_plat       = M4U_MT8192,
	.flags          = HAS_BCLK | HAS_SUB_COMM_2BITS | OUT_ORDER_WR_EN |
			  WR_THROT_EN | IOVA_34_EN | MTK_IOMMU_TYPE_MM,
	.inv_sel_reg    = REG_MMU_INV_SEL_GEN2,
	.banks_num      = 1,
	.banks_enable   = {true},
	.iova_region    = mt8192_multi_dom,
	.iova_region_nr = ARRAY_SIZE(mt8192_multi_dom),
	.iova_region_larb_msk = mt8192_larb_region_msk,
	.larbid_remap   = {{0}, {1}, {4, 5}, {7}, {2}, {9, 11, 19, 20},
			   {0, 14, 16}, {0, 13, 18, 17}},
};

static const struct mtk_iommu_plat_data mt8195_data_infra = {
	.m4u_plat	  = M4U_MT8195,
	.flags            = WR_THROT_EN | DCM_DISABLE | STD_AXI_MODE | PM_CLK_AO |
			    MTK_IOMMU_TYPE_INFRA | IFA_IOMMU_PCIE_SUPPORT,
	.pericfg_comp_str = "mediatek,mt8195-pericfg_ao",
	.inv_sel_reg      = REG_MMU_INV_SEL_GEN2,
	.banks_num	  = 5,
	.banks_enable     = {true, false, false, false, true},
	.banks_portmsk    = {[0] = GENMASK(19, 16),     /* PCIe */
			     [4] = GENMASK(31, 20),     /* USB */
			    },
	.iova_region      = single_domain,
	.iova_region_nr   = ARRAY_SIZE(single_domain),
};

<<<<<<< HEAD
=======
static const unsigned int mt8195_larb_region_msk[MT8192_MULTI_REGION_NR_MAX][MTK_LARB_NR_MAX] = {
	[0] = {~0, ~0, ~0, ~0},               /* Region0: all ports for larb0/1/2/3 */
	[1] = {0, 0, 0, 0, 0, 0, 0, 0,
	       0, 0, 0, 0, 0, 0, 0, 0,
	       0, 0, 0, ~0, ~0, ~0, ~0, ~0,   /* Region1: larb19/20/21/22/23/24 */
	       ~0},
	[2] = {0, 0, 0, 0, ~0, ~0, ~0, ~0,    /* Region2: the other larbs. */
	       ~0, ~0, ~0, ~0, ~0, ~0, ~0, ~0,
	       ~0, ~0, 0, 0, 0, 0, 0, 0,
	       0, ~0, ~0, ~0, ~0},
	[3] = {0},
	[4] = {[18] = BIT(0) | BIT(1)},       /* Only larb18 port0/1 */
	[5] = {[18] = BIT(2) | BIT(3)},       /* Only larb18 port2/3 */
};

>>>>>>> eb3cdb58
static const struct mtk_iommu_plat_data mt8195_data_vdo = {
	.m4u_plat	= M4U_MT8195,
	.flags          = HAS_BCLK | HAS_SUB_COMM_2BITS | OUT_ORDER_WR_EN |
			  WR_THROT_EN | IOVA_34_EN | SHARE_PGTABLE | MTK_IOMMU_TYPE_MM,
	.hw_list        = &m4ulist,
	.inv_sel_reg    = REG_MMU_INV_SEL_GEN2,
	.banks_num      = 1,
	.banks_enable   = {true},
	.iova_region	= mt8192_multi_dom,
	.iova_region_nr	= ARRAY_SIZE(mt8192_multi_dom),
<<<<<<< HEAD
=======
	.iova_region_larb_msk = mt8195_larb_region_msk,
>>>>>>> eb3cdb58
	.larbid_remap   = {{2, 0}, {21}, {24}, {7}, {19}, {9, 10, 11},
			   {13, 17, 15/* 17b */, 25}, {5}},
};

static const struct mtk_iommu_plat_data mt8195_data_vpp = {
	.m4u_plat	= M4U_MT8195,
	.flags          = HAS_BCLK | HAS_SUB_COMM_3BITS | OUT_ORDER_WR_EN |
			  WR_THROT_EN | IOVA_34_EN | SHARE_PGTABLE | MTK_IOMMU_TYPE_MM,
	.hw_list        = &m4ulist,
	.inv_sel_reg    = REG_MMU_INV_SEL_GEN2,
	.banks_num      = 1,
	.banks_enable   = {true},
	.iova_region	= mt8192_multi_dom,
	.iova_region_nr	= ARRAY_SIZE(mt8192_multi_dom),
<<<<<<< HEAD
=======
	.iova_region_larb_msk = mt8195_larb_region_msk,
>>>>>>> eb3cdb58
	.larbid_remap   = {{1}, {3},
			   {22, MTK_INVALID_LARBID, MTK_INVALID_LARBID, MTK_INVALID_LARBID, 23},
			   {8}, {20}, {12},
			   /* 16: 16a; 29: 16b; 30: CCUtop0; 31: CCUtop1 */
			   {14, 16, 29, 26, 30, 31, 18},
			   {4, MTK_INVALID_LARBID, MTK_INVALID_LARBID, MTK_INVALID_LARBID, 6}},
};

<<<<<<< HEAD
=======
static const struct mtk_iommu_plat_data mt8365_data = {
	.m4u_plat	= M4U_MT8365,
	.flags		= RESET_AXI | INT_ID_PORT_WIDTH_6,
	.inv_sel_reg	= REG_MMU_INV_SEL_GEN1,
	.banks_num	= 1,
	.banks_enable	= {true},
	.iova_region	= single_domain,
	.iova_region_nr	= ARRAY_SIZE(single_domain),
	.larbid_remap	= {{0}, {1}, {2}, {3}, {4}, {5}}, /* Linear mapping. */
};

>>>>>>> eb3cdb58
static const struct of_device_id mtk_iommu_of_ids[] = {
	{ .compatible = "mediatek,mt2712-m4u", .data = &mt2712_data},
	{ .compatible = "mediatek,mt6779-m4u", .data = &mt6779_data},
	{ .compatible = "mediatek,mt6795-m4u", .data = &mt6795_data},
	{ .compatible = "mediatek,mt8167-m4u", .data = &mt8167_data},
	{ .compatible = "mediatek,mt8173-m4u", .data = &mt8173_data},
	{ .compatible = "mediatek,mt8183-m4u", .data = &mt8183_data},
	{ .compatible = "mediatek,mt8186-iommu-mm",    .data = &mt8186_data_mm}, /* mm: m4u */
	{ .compatible = "mediatek,mt8192-m4u", .data = &mt8192_data},
	{ .compatible = "mediatek,mt8195-iommu-infra", .data = &mt8195_data_infra},
	{ .compatible = "mediatek,mt8195-iommu-vdo",   .data = &mt8195_data_vdo},
	{ .compatible = "mediatek,mt8195-iommu-vpp",   .data = &mt8195_data_vpp},
<<<<<<< HEAD
=======
	{ .compatible = "mediatek,mt8365-m4u", .data = &mt8365_data},
>>>>>>> eb3cdb58
	{}
};

static struct platform_driver mtk_iommu_driver = {
	.probe	= mtk_iommu_probe,
	.remove_new = mtk_iommu_remove,
	.driver	= {
		.name = "mtk-iommu",
		.of_match_table = mtk_iommu_of_ids,
		.pm = &mtk_iommu_pm_ops,
	}
};
module_platform_driver(mtk_iommu_driver);

MODULE_DESCRIPTION("IOMMU API for MediaTek M4U implementations");
MODULE_LICENSE("GPL v2");<|MERGE_RESOLUTION|>--- conflicted
+++ resolved
@@ -8,10 +8,6 @@
 #include <linux/clk.h>
 #include <linux/component.h>
 #include <linux/device.h>
-<<<<<<< HEAD
-#include <linux/dma-direct.h>
-=======
->>>>>>> eb3cdb58
 #include <linux/err.h>
 #include <linux/interrupt.h>
 #include <linux/io.h>
@@ -111,10 +107,7 @@
 #define F_MMU_INT_ID_SUB_COMM_ID(a)		(((a) >> 7) & 0x3)
 #define F_MMU_INT_ID_COMM_ID_EXT(a)		(((a) >> 10) & 0x7)
 #define F_MMU_INT_ID_SUB_COMM_ID_EXT(a)		(((a) >> 7) & 0x7)
-<<<<<<< HEAD
-=======
 /* Macro for 5 bits length port ID field (default) */
->>>>>>> eb3cdb58
 #define F_MMU_INT_ID_LARB_ID(a)			(((a) >> 7) & 0x7)
 #define F_MMU_INT_ID_PORT_ID(a)			(((a) >> 2) & 0x1f)
 /* Macro for 6 bits length port ID field */
@@ -148,11 +141,8 @@
 #define PM_CLK_AO			BIT(15)
 #define IFA_IOMMU_PCIE_SUPPORT		BIT(16)
 #define PGTABLE_PA_35_EN		BIT(17)
-<<<<<<< HEAD
-=======
 #define TF_PORT_TO_ADDR_MT8173		BIT(18)
 #define INT_ID_PORT_WIDTH_6		BIT(19)
->>>>>>> eb3cdb58
 
 #define MTK_IOMMU_HAS_FLAG_MASK(pdata, _x, mask)	\
 				((((pdata)->flags) & (mask)) == (_x))
@@ -172,20 +162,14 @@
 enum mtk_iommu_plat {
 	M4U_MT2712,
 	M4U_MT6779,
-<<<<<<< HEAD
-=======
 	M4U_MT6795,
->>>>>>> eb3cdb58
 	M4U_MT8167,
 	M4U_MT8173,
 	M4U_MT8183,
 	M4U_MT8186,
 	M4U_MT8192,
 	M4U_MT8195,
-<<<<<<< HEAD
-=======
 	M4U_MT8365,
->>>>>>> eb3cdb58
 };
 
 struct mtk_iommu_iova_region {
@@ -212,14 +196,6 @@
 
 	char			*pericfg_comp_str;
 	struct list_head	*hw_list;
-<<<<<<< HEAD
-	unsigned int		iova_region_nr;
-	const struct mtk_iommu_iova_region	*iova_region;
-
-	u8                  banks_num;
-	bool                banks_enable[MTK_IOMMU_BANK_MAX];
-	unsigned int        banks_portmsk[MTK_IOMMU_BANK_MAX];
-=======
 
 	/*
 	 * The IOMMU HW may support 16GB iova. In order to balance the IOVA ranges,
@@ -256,7 +232,6 @@
 		unsigned int	banks_portmsk[MTK_IOMMU_BANK_MAX];
 	};
 
->>>>>>> eb3cdb58
 	unsigned char       larbid_remap[MTK_LARB_COM_MAX][MTK_LARB_SUBCOM_MAX];
 };
 
@@ -269,7 +244,6 @@
 	spinlock_t			tlb_lock; /* lock for tlb range flush */
 	struct mtk_iommu_domain		*m4u_dom; /* Each bank has a domain */
 };
-<<<<<<< HEAD
 
 struct mtk_iommu_data {
 	struct device			*dev;
@@ -284,27 +258,7 @@
 	struct device			*smicomm_dev;
 
 	struct mtk_iommu_bank_data	*bank;
-
-	struct dma_iommu_mapping	*mapping; /* For mtk_iommu_v1.c */
 	struct regmap			*pericfg;
-
-=======
-
-struct mtk_iommu_data {
-	struct device			*dev;
-	struct clk			*bclk;
-	phys_addr_t			protect_base; /* protect memory base */
-	struct mtk_iommu_suspend_reg	reg;
-	struct iommu_group		*m4u_group[MTK_IOMMU_GROUP_MAX];
-	bool                            enable_4GB;
-
-	struct iommu_device		iommu;
-	const struct mtk_iommu_plat_data *plat_data;
-	struct device			*smicomm_dev;
-
-	struct mtk_iommu_bank_data	*bank;
-	struct regmap			*pericfg;
->>>>>>> eb3cdb58
 	struct mutex			mutex; /* Protect m4u_group/m4u_dom above */
 
 	/*
@@ -377,24 +331,13 @@
 static LIST_HEAD(m4ulist);	/* List all the M4U HWs */
 
 #define for_each_m4u(data, head)  list_for_each_entry(data, head, list)
-<<<<<<< HEAD
-=======
 
 #define MTK_IOMMU_IOVA_SZ_4G		(SZ_4G - SZ_8M) /* 8M as gap */
->>>>>>> eb3cdb58
 
 static const struct mtk_iommu_iova_region single_domain[] = {
 	{.iova_base = 0,		.size = MTK_IOMMU_IOVA_SZ_4G},
 };
 
-<<<<<<< HEAD
-static const struct mtk_iommu_iova_region mt8192_multi_dom[] = {
-	{ .iova_base = 0x0,		.size = SZ_4G},		/* 0 ~ 4G */
-	#if IS_ENABLED(CONFIG_ARCH_DMA_ADDR_T_64BIT)
-	{ .iova_base = SZ_4G,		.size = SZ_4G},		/* 4G ~ 8G */
-	{ .iova_base = SZ_4G * 2,	.size = SZ_4G},		/* 8G ~ 12G */
-	{ .iova_base = SZ_4G * 3,	.size = SZ_4G},		/* 12G ~ 16G */
-=======
 #define MT8192_MULTI_REGION_NR_MAX	6
 
 #define MT8192_MULTI_REGION_NR	(IS_ENABLED(CONFIG_ARCH_DMA_ADDR_T_64BIT) ? \
@@ -406,7 +349,6 @@
 	{ .iova_base = SZ_4G,		.size = MTK_IOMMU_IOVA_SZ_4G},	/* 4G ~ 8G */
 	{ .iova_base = SZ_4G * 2,	.size = MTK_IOMMU_IOVA_SZ_4G},	/* 8G ~ 12G */
 	{ .iova_base = SZ_4G * 3,	.size = MTK_IOMMU_IOVA_SZ_4G},	/* 12G ~ 16G */
->>>>>>> eb3cdb58
 
 	{ .iova_base = 0x240000000ULL,	.size = 0x4000000},	/* CCU0 */
 	{ .iova_base = 0x244000000ULL,	.size = 0x4000000},	/* CCU1 */
@@ -538,16 +480,6 @@
 	fault_pa |= (u64)pa34_32 << 32;
 
 	if (MTK_IOMMU_IS_TYPE(plat_data, MTK_IOMMU_TYPE_MM)) {
-<<<<<<< HEAD
-		fault_port = F_MMU_INT_ID_PORT_ID(regval);
-		if (MTK_IOMMU_HAS_FLAG(plat_data, HAS_SUB_COMM_2BITS)) {
-			fault_larb = F_MMU_INT_ID_COMM_ID(regval);
-			sub_comm = F_MMU_INT_ID_SUB_COMM_ID(regval);
-		} else if (MTK_IOMMU_HAS_FLAG(plat_data, HAS_SUB_COMM_3BITS)) {
-			fault_larb = F_MMU_INT_ID_COMM_ID_EXT(regval);
-			sub_comm = F_MMU_INT_ID_SUB_COMM_ID_EXT(regval);
-		} else {
-=======
 		if (MTK_IOMMU_HAS_FLAG(plat_data, HAS_SUB_COMM_2BITS)) {
 			fault_larb = F_MMU_INT_ID_COMM_ID(regval);
 			sub_comm = F_MMU_INT_ID_SUB_COMM_ID(regval);
@@ -561,17 +493,12 @@
 			fault_larb = F_MMU_INT_ID_LARB_ID_WID_6(regval);
 		} else {
 			fault_port = F_MMU_INT_ID_PORT_ID(regval);
->>>>>>> eb3cdb58
 			fault_larb = F_MMU_INT_ID_LARB_ID(regval);
 		}
 		fault_larb = data->plat_data->larbid_remap[fault_larb][sub_comm];
 	}
 
-<<<<<<< HEAD
-	if (report_iommu_fault(&dom->domain, bank->parent_dev, fault_iova,
-=======
 	if (!dom || report_iommu_fault(&dom->domain, bank->parent_dev, fault_iova,
->>>>>>> eb3cdb58
 			       write ? IOMMU_FAULT_WRITE : IOMMU_FAULT_READ)) {
 		dev_err_ratelimited(
 			bank->parent_dev,
@@ -592,33 +519,6 @@
 
 static unsigned int mtk_iommu_get_bank_id(struct device *dev,
 					  const struct mtk_iommu_plat_data *plat_data)
-<<<<<<< HEAD
-{
-	struct iommu_fwspec *fwspec = dev_iommu_fwspec_get(dev);
-	unsigned int i, portmsk = 0, bankid = 0;
-
-	if (plat_data->banks_num == 1)
-		return bankid;
-
-	for (i = 0; i < fwspec->num_ids; i++)
-		portmsk |= BIT(MTK_M4U_TO_PORT(fwspec->ids[i]));
-
-	for (i = 0; i < plat_data->banks_num && i < MTK_IOMMU_BANK_MAX; i++) {
-		if (!plat_data->banks_enable[i])
-			continue;
-
-		if (portmsk & plat_data->banks_portmsk[i]) {
-			bankid = i;
-			break;
-		}
-	}
-	return bankid; /* default is 0 */
-}
-
-static int mtk_iommu_get_iova_region_id(struct device *dev,
-					const struct mtk_iommu_plat_data *plat_data)
-=======
->>>>>>> eb3cdb58
 {
 	struct iommu_fwspec *fwspec = dev_iommu_fwspec_get(dev);
 	unsigned int i, portmsk = 0, bankid = 0;
@@ -811,11 +711,7 @@
 		ret = mtk_iommu_domain_finalise(dom, frstdata, region_id);
 		if (ret) {
 			mutex_unlock(&dom->mutex);
-<<<<<<< HEAD
-			return -ENODEV;
-=======
 			return ret;
->>>>>>> eb3cdb58
 		}
 		dom->bank = &data->bank[bankid];
 	}
@@ -842,14 +738,6 @@
 	}
 	mutex_unlock(&data->mutex);
 
-<<<<<<< HEAD
-	return mtk_iommu_config(data, dev, true, region_id);
-
-err_unlock:
-	mutex_unlock(&data->mutex);
-	return ret;
-}
-=======
 	if (region_id > 0) {
 		ret = dma_set_mask_and_coherent(dev, DMA_BIT_MASK(34));
 		if (ret) {
@@ -857,7 +745,6 @@
 			return ret;
 		}
 	}
->>>>>>> eb3cdb58
 
 	return mtk_iommu_config(data, dev, true, region_id);
 
@@ -886,25 +773,16 @@
 {
 	struct mtk_iommu_domain *dom = to_mtk_domain(domain);
 
-<<<<<<< HEAD
-	iommu_iotlb_gather_add_range(gather, iova, size);
-	return dom->iop->unmap(dom->iop, iova, size, gather);
-=======
 	iommu_iotlb_gather_add_range(gather, iova, pgsize * pgcount);
 	return dom->iop->unmap_pages(dom->iop, iova, pgsize, pgcount, gather);
->>>>>>> eb3cdb58
 }
 
 static void mtk_iommu_flush_iotlb_all(struct iommu_domain *domain)
 {
 	struct mtk_iommu_domain *dom = to_mtk_domain(domain);
 
-<<<<<<< HEAD
-	mtk_iommu_tlb_flush_all(dom->bank->parent_data);
-=======
 	if (dom->bank)
 		mtk_iommu_tlb_flush_all(dom->bank->parent_data);
->>>>>>> eb3cdb58
 }
 
 static void mtk_iommu_iotlb_sync(struct iommu_domain *domain,
@@ -997,19 +875,11 @@
 		device_link_remove(dev, larbdev);
 	}
 }
-<<<<<<< HEAD
 
 static int mtk_iommu_get_group_id(struct device *dev, const struct mtk_iommu_plat_data *plat_data)
 {
 	unsigned int bankid;
 
-=======
-
-static int mtk_iommu_get_group_id(struct device *dev, const struct mtk_iommu_plat_data *plat_data)
-{
-	unsigned int bankid;
-
->>>>>>> eb3cdb58
 	/*
 	 * If the bank function is enabled, each bank is a iommu group/domain.
 	 * Otherwise, each iova region is a iommu group/domain.
@@ -1112,14 +982,8 @@
 	.owner		= THIS_MODULE,
 	.default_domain_ops = &(const struct iommu_domain_ops) {
 		.attach_dev	= mtk_iommu_attach_device,
-<<<<<<< HEAD
-		.detach_dev	= mtk_iommu_detach_device,
-		.map		= mtk_iommu_map,
-		.unmap		= mtk_iommu_unmap,
-=======
 		.map_pages	= mtk_iommu_map,
 		.unmap_pages	= mtk_iommu_unmap,
->>>>>>> eb3cdb58
 		.flush_iotlb_all = mtk_iommu_flush_iotlb_all,
 		.iotlb_sync	= mtk_iommu_iotlb_sync,
 		.iotlb_sync_map	= mtk_iommu_sync_map,
@@ -1138,11 +1002,7 @@
 	 * Global control settings are in bank0. May re-init these global registers
 	 * since no sure if there is bank0 consumers.
 	 */
-<<<<<<< HEAD
-	if (data->plat_data->m4u_plat == M4U_MT8173) {
-=======
 	if (MTK_IOMMU_HAS_FLAG(data->plat_data, TF_PORT_TO_ADDR_MT8173)) {
->>>>>>> eb3cdb58
 		regval = F_MMU_PREFETCH_RT_REPLACE_MOD |
 			 F_MMU_TF_PROT_TO_PROGRAM_ADDR_MT8173;
 	} else {
@@ -1183,7 +1043,6 @@
 			regval &= ~F_MMU_IN_ORDER_WR_EN_MASK;
 	}
 	writel_relaxed(regval, bank0->base + REG_MMU_MISC_CTRL);
-<<<<<<< HEAD
 
 	/* Independent settings for each bank */
 	regval = F_L2_MULIT_HIT_EN |
@@ -1203,27 +1062,6 @@
 		F_INT_PRETETCH_TRANSATION_FIFO_FAULT;
 	writel_relaxed(regval, bankx->base + REG_MMU_INT_MAIN_CONTROL);
 
-=======
-
-	/* Independent settings for each bank */
-	regval = F_L2_MULIT_HIT_EN |
-		F_TABLE_WALK_FAULT_INT_EN |
-		F_PREETCH_FIFO_OVERFLOW_INT_EN |
-		F_MISS_FIFO_OVERFLOW_INT_EN |
-		F_PREFETCH_FIFO_ERR_INT_EN |
-		F_MISS_FIFO_ERR_INT_EN;
-	writel_relaxed(regval, bankx->base + REG_MMU_INT_CONTROL0);
-
-	regval = F_INT_TRANSLATION_FAULT |
-		F_INT_MAIN_MULTI_HIT_FAULT |
-		F_INT_INVALID_PA_FAULT |
-		F_INT_ENTRY_REPLACEMENT_FAULT |
-		F_INT_TLB_MISS_FAULT |
-		F_INT_MISS_TRANSACTION_FIFO_FAULT |
-		F_INT_PRETETCH_TRANSATION_FIFO_FAULT;
-	writel_relaxed(regval, bankx->base + REG_MMU_INT_MAIN_CONTROL);
-
->>>>>>> eb3cdb58
 	if (MTK_IOMMU_HAS_FLAG(data->plat_data, HAS_LEGACY_IVRP_PADDR))
 		regval = (data->protect_base >> 1) | (data->enable_4GB << 31);
 	else
@@ -1249,11 +1087,7 @@
 static int mtk_iommu_mm_dts_parse(struct device *dev, struct component_match **match,
 				  struct mtk_iommu_data *data)
 {
-<<<<<<< HEAD
-	struct device_node *larbnode, *smicomm_node, *smi_subcomm_node;
-=======
 	struct device_node *larbnode, *frst_avail_smicomm_node = NULL;
->>>>>>> eb3cdb58
 	struct platform_device *plarbdev, *pcommdev;
 	struct device_link *link;
 	int i, larb_nr, ret;
@@ -1265,10 +1099,7 @@
 		return -EINVAL;
 
 	for (i = 0; i < larb_nr; i++) {
-<<<<<<< HEAD
-=======
 		struct device_node *smicomm_node, *smi_subcomm_node;
->>>>>>> eb3cdb58
 		u32 id;
 
 		larbnode = of_parse_phandle(dev->of_node, "mediatek,larbs", i);
@@ -1309,8 +1140,6 @@
 			goto err_larbdev_put;
 		}
 
-<<<<<<< HEAD
-=======
 		/* Get smi-(sub)-common dev from the last larb. */
 		smi_subcomm_node = of_parse_phandle(larbnode, "mediatek,smi", 0);
 		if (!smi_subcomm_node) {
@@ -1343,36 +1172,15 @@
 			of_node_put(smicomm_node);
 		}
 
->>>>>>> eb3cdb58
 		component_match_add(dev, match, component_compare_dev, &plarbdev->dev);
 		platform_device_put(plarbdev);
 	}
 
-<<<<<<< HEAD
-	/* Get smi-(sub)-common dev from the last larb. */
-	smi_subcomm_node = of_parse_phandle(larbnode, "mediatek,smi", 0);
-	if (!smi_subcomm_node)
-		return -EINVAL;
-
-	/*
-	 * It may have two level smi-common. the node is smi-sub-common if it
-	 * has a new mediatek,smi property. otherwise it is smi-commmon.
-	 */
-	smicomm_node = of_parse_phandle(smi_subcomm_node, "mediatek,smi", 0);
-	if (smicomm_node)
-		of_node_put(smi_subcomm_node);
-	else
-		smicomm_node = smi_subcomm_node;
-
-	pcommdev = of_find_device_by_node(smicomm_node);
-	of_node_put(smicomm_node);
-=======
 	if (!frst_avail_smicomm_node)
 		return -EINVAL;
 
 	pcommdev = of_find_device_by_node(frst_avail_smicomm_node);
 	of_node_put(frst_avail_smicomm_node);
->>>>>>> eb3cdb58
 	if (!pcommdev)
 		return -ENODEV;
 	data->smicomm_dev = &pcommdev->dev;
@@ -1387,12 +1195,7 @@
 	return 0;
 
 err_larbdev_put:
-<<<<<<< HEAD
-	/* id may be not linear mapping, loop whole the array */
-	for (i = MTK_LARB_NR_MAX - 1; i >= 0; i++) {
-=======
 	for (i = MTK_LARB_NR_MAX - 1; i >= 0; i--) {
->>>>>>> eb3cdb58
 		if (!data->larb_imu[i].dev)
 			continue;
 		put_device(data->larb_imu[i].dev);
@@ -1550,24 +1353,6 @@
 		if (ret)
 			goto out_list_del;
 	}
-<<<<<<< HEAD
-
-	if (MTK_IOMMU_IS_TYPE(data->plat_data, MTK_IOMMU_TYPE_MM)) {
-		ret = component_master_add_with_match(dev, &mtk_iommu_com_ops, match);
-		if (ret)
-			goto out_bus_set_null;
-	} else if (MTK_IOMMU_IS_TYPE(data->plat_data, MTK_IOMMU_TYPE_INFRA) &&
-		   MTK_IOMMU_HAS_FLAG(data->plat_data, IFA_IOMMU_PCIE_SUPPORT)) {
-#ifdef CONFIG_PCI
-		if (!iommu_present(&pci_bus_type)) {
-			ret = bus_set_iommu(&pci_bus_type, &mtk_iommu_ops);
-			if (ret) /* PCIe fail don't affect platform_bus. */
-				goto out_list_del;
-		}
-#endif
-	}
-=======
->>>>>>> eb3cdb58
 	return ret;
 
 out_list_del:
@@ -1597,14 +1382,6 @@
 	if (MTK_IOMMU_IS_TYPE(data->plat_data, MTK_IOMMU_TYPE_MM)) {
 		device_link_remove(data->smicomm_dev, &pdev->dev);
 		component_master_del(&pdev->dev, &mtk_iommu_com_ops);
-<<<<<<< HEAD
-	} else if (MTK_IOMMU_IS_TYPE(data->plat_data, MTK_IOMMU_TYPE_INFRA) &&
-		   MTK_IOMMU_HAS_FLAG(data->plat_data, IFA_IOMMU_PCIE_SUPPORT)) {
-#ifdef CONFIG_PCI
-		bus_set_iommu(&pci_bus_type, NULL);
-#endif
-=======
->>>>>>> eb3cdb58
 	}
 	pm_runtime_disable(&pdev->dev);
 	for (i = 0; i < data->plat_data->banks_num; i++) {
@@ -1613,10 +1390,6 @@
 			continue;
 		devm_free_irq(&pdev->dev, bank->irq, bank);
 	}
-<<<<<<< HEAD
-	return 0;
-=======
->>>>>>> eb3cdb58
 }
 
 static int __maybe_unused mtk_iommu_runtime_suspend(struct device *dev)
@@ -1749,12 +1522,8 @@
 static const struct mtk_iommu_plat_data mt8173_data = {
 	.m4u_plat     = M4U_MT8173,
 	.flags	      = HAS_4GB_MODE | HAS_BCLK | RESET_AXI |
-<<<<<<< HEAD
-			HAS_LEGACY_IVRP_PADDR | MTK_IOMMU_TYPE_MM,
-=======
 			HAS_LEGACY_IVRP_PADDR | MTK_IOMMU_TYPE_MM |
 			TF_PORT_TO_ADDR_MT8173,
->>>>>>> eb3cdb58
 	.inv_sel_reg  = REG_MMU_INV_SEL_GEN1,
 	.banks_num    = 1,
 	.banks_enable = {true},
@@ -1774,8 +1543,6 @@
 	.larbid_remap = {{0}, {4}, {5}, {6}, {7}, {2}, {3}, {1}},
 };
 
-<<<<<<< HEAD
-=======
 static const unsigned int mt8186_larb_region_msk[MT8192_MULTI_REGION_NR_MAX][MTK_LARB_NR_MAX] = {
 	[0] = {~0, ~0, ~0},			/* Region0: all ports for larb0/1/2 */
 	[1] = {0, 0, 0, 0, ~0, 0, 0, ~0},	/* Region1: larb4/7 */
@@ -1788,7 +1555,6 @@
 	[5] = {[14] = ~0},			/* larb14 */
 };
 
->>>>>>> eb3cdb58
 static const struct mtk_iommu_plat_data mt8186_data_mm = {
 	.m4u_plat       = M4U_MT8186,
 	.flags          = HAS_BCLK | HAS_SUB_COMM_2BITS | OUT_ORDER_WR_EN |
@@ -1801,8 +1567,6 @@
 	.banks_enable   = {true},
 	.iova_region    = mt8192_multi_dom,
 	.iova_region_nr = ARRAY_SIZE(mt8192_multi_dom),
-<<<<<<< HEAD
-=======
 	.iova_region_larb_msk = mt8186_larb_region_msk,
 };
 
@@ -1815,7 +1579,6 @@
 	[3] = {0},
 	[4] = {[13] = BIT(9) | BIT(10)},	/* larb13 port9/10 */
 	[5] = {[14] = BIT(4) | BIT(5)},		/* larb14 port4/5 */
->>>>>>> eb3cdb58
 };
 
 static const struct mtk_iommu_plat_data mt8192_data = {
@@ -1847,8 +1610,6 @@
 	.iova_region_nr   = ARRAY_SIZE(single_domain),
 };
 
-<<<<<<< HEAD
-=======
 static const unsigned int mt8195_larb_region_msk[MT8192_MULTI_REGION_NR_MAX][MTK_LARB_NR_MAX] = {
 	[0] = {~0, ~0, ~0, ~0},               /* Region0: all ports for larb0/1/2/3 */
 	[1] = {0, 0, 0, 0, 0, 0, 0, 0,
@@ -1864,7 +1625,6 @@
 	[5] = {[18] = BIT(2) | BIT(3)},       /* Only larb18 port2/3 */
 };
 
->>>>>>> eb3cdb58
 static const struct mtk_iommu_plat_data mt8195_data_vdo = {
 	.m4u_plat	= M4U_MT8195,
 	.flags          = HAS_BCLK | HAS_SUB_COMM_2BITS | OUT_ORDER_WR_EN |
@@ -1875,10 +1635,7 @@
 	.banks_enable   = {true},
 	.iova_region	= mt8192_multi_dom,
 	.iova_region_nr	= ARRAY_SIZE(mt8192_multi_dom),
-<<<<<<< HEAD
-=======
 	.iova_region_larb_msk = mt8195_larb_region_msk,
->>>>>>> eb3cdb58
 	.larbid_remap   = {{2, 0}, {21}, {24}, {7}, {19}, {9, 10, 11},
 			   {13, 17, 15/* 17b */, 25}, {5}},
 };
@@ -1893,10 +1650,7 @@
 	.banks_enable   = {true},
 	.iova_region	= mt8192_multi_dom,
 	.iova_region_nr	= ARRAY_SIZE(mt8192_multi_dom),
-<<<<<<< HEAD
-=======
 	.iova_region_larb_msk = mt8195_larb_region_msk,
->>>>>>> eb3cdb58
 	.larbid_remap   = {{1}, {3},
 			   {22, MTK_INVALID_LARBID, MTK_INVALID_LARBID, MTK_INVALID_LARBID, 23},
 			   {8}, {20}, {12},
@@ -1905,8 +1659,6 @@
 			   {4, MTK_INVALID_LARBID, MTK_INVALID_LARBID, MTK_INVALID_LARBID, 6}},
 };
 
-<<<<<<< HEAD
-=======
 static const struct mtk_iommu_plat_data mt8365_data = {
 	.m4u_plat	= M4U_MT8365,
 	.flags		= RESET_AXI | INT_ID_PORT_WIDTH_6,
@@ -1918,7 +1670,6 @@
 	.larbid_remap	= {{0}, {1}, {2}, {3}, {4}, {5}}, /* Linear mapping. */
 };
 
->>>>>>> eb3cdb58
 static const struct of_device_id mtk_iommu_of_ids[] = {
 	{ .compatible = "mediatek,mt2712-m4u", .data = &mt2712_data},
 	{ .compatible = "mediatek,mt6779-m4u", .data = &mt6779_data},
@@ -1931,10 +1682,7 @@
 	{ .compatible = "mediatek,mt8195-iommu-infra", .data = &mt8195_data_infra},
 	{ .compatible = "mediatek,mt8195-iommu-vdo",   .data = &mt8195_data_vdo},
 	{ .compatible = "mediatek,mt8195-iommu-vpp",   .data = &mt8195_data_vpp},
-<<<<<<< HEAD
-=======
 	{ .compatible = "mediatek,mt8365-m4u", .data = &mt8365_data},
->>>>>>> eb3cdb58
 	{}
 };
 
