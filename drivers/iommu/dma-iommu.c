// SPDX-License-Identifier: GPL-2.0-only
/*
 * A fairly generic DMA-API to IOMMU-API glue layer.
 *
 * Copyright (C) 2014-2015 ARM Ltd.
 *
 * based in part on arch/arm/mm/dma-mapping.c:
 * Copyright (C) 2000-2004 Russell King
 */

#include <linux/acpi_iort.h>
#include <linux/atomic.h>
#include <linux/crash_dump.h>
#include <linux/device.h>
#include <linux/dma-direct.h>
<<<<<<< HEAD
#include <linux/dma-iommu.h>
=======
>>>>>>> eb3cdb58
#include <linux/dma-map-ops.h>
#include <linux/gfp.h>
#include <linux/huge_mm.h>
#include <linux/iommu.h>
#include <linux/iova.h>
#include <linux/irq.h>
#include <linux/list_sort.h>
#include <linux/memremap.h>
#include <linux/mm.h>
#include <linux/mutex.h>
#include <linux/of_iommu.h>
#include <linux/pci.h>
#include <linux/scatterlist.h>
#include <linux/spinlock.h>
#include <linux/swiotlb.h>
#include <linux/vmalloc.h>
<<<<<<< HEAD
=======

#include "dma-iommu.h"
>>>>>>> eb3cdb58

struct iommu_dma_msi_page {
	struct list_head	list;
	dma_addr_t		iova;
	phys_addr_t		phys;
};

enum iommu_dma_cookie_type {
	IOMMU_DMA_IOVA_COOKIE,
	IOMMU_DMA_MSI_COOKIE,
};

struct iommu_dma_cookie {
	enum iommu_dma_cookie_type	type;
	union {
		/* Full allocator for IOMMU_DMA_IOVA_COOKIE */
		struct {
			struct iova_domain	iovad;

			struct iova_fq __percpu *fq;	/* Flush queue */
			/* Number of TLB flushes that have been started */
			atomic64_t		fq_flush_start_cnt;
			/* Number of TLB flushes that have been finished */
			atomic64_t		fq_flush_finish_cnt;
			/* Timer to regularily empty the flush queues */
			struct timer_list	fq_timer;
			/* 1 when timer is active, 0 when not */
			atomic_t		fq_timer_on;
		};
		/* Trivial linear page allocator for IOMMU_DMA_MSI_COOKIE */
		dma_addr_t		msi_iova;
	};
	struct list_head		msi_page_list;

	/* Domain for flush queue callback; NULL if flush queue not in use */
	struct iommu_domain		*fq_domain;
	struct mutex			mutex;
};

static DEFINE_STATIC_KEY_FALSE(iommu_deferred_attach_enabled);
bool iommu_dma_forcedac __read_mostly;

static int __init iommu_dma_forcedac_setup(char *str)
{
	int ret = kstrtobool(str, &iommu_dma_forcedac);

	if (!ret && iommu_dma_forcedac)
		pr_info("Forcing DAC for PCI devices\n");
	return ret;
}
early_param("iommu.forcedac", iommu_dma_forcedac_setup);

/* Number of entries per flush queue */
#define IOVA_FQ_SIZE	256

/* Timeout (in ms) after which entries are flushed from the queue */
#define IOVA_FQ_TIMEOUT	10

/* Flush queue entry for deferred flushing */
struct iova_fq_entry {
	unsigned long iova_pfn;
	unsigned long pages;
	struct list_head freelist;
	u64 counter; /* Flush counter when this entry was added */
};

/* Per-CPU flush queue structure */
struct iova_fq {
	struct iova_fq_entry entries[IOVA_FQ_SIZE];
	unsigned int head, tail;
	spinlock_t lock;
};

#define fq_ring_for_each(i, fq) \
	for ((i) = (fq)->head; (i) != (fq)->tail; (i) = ((i) + 1) % IOVA_FQ_SIZE)

static inline bool fq_full(struct iova_fq *fq)
{
	assert_spin_locked(&fq->lock);
	return (((fq->tail + 1) % IOVA_FQ_SIZE) == fq->head);
}

static inline unsigned int fq_ring_add(struct iova_fq *fq)
<<<<<<< HEAD
{
	unsigned int idx = fq->tail;

	assert_spin_locked(&fq->lock);

	fq->tail = (idx + 1) % IOVA_FQ_SIZE;

	return idx;
}

static void fq_ring_free(struct iommu_dma_cookie *cookie, struct iova_fq *fq)
{
	u64 counter = atomic64_read(&cookie->fq_flush_finish_cnt);
	unsigned int idx;

	assert_spin_locked(&fq->lock);

=======
{
	unsigned int idx = fq->tail;

	assert_spin_locked(&fq->lock);

	fq->tail = (idx + 1) % IOVA_FQ_SIZE;

	return idx;
}

static void fq_ring_free(struct iommu_dma_cookie *cookie, struct iova_fq *fq)
{
	u64 counter = atomic64_read(&cookie->fq_flush_finish_cnt);
	unsigned int idx;

	assert_spin_locked(&fq->lock);

>>>>>>> eb3cdb58
	fq_ring_for_each(idx, fq) {

		if (fq->entries[idx].counter >= counter)
			break;

		put_pages_list(&fq->entries[idx].freelist);
		free_iova_fast(&cookie->iovad,
			       fq->entries[idx].iova_pfn,
			       fq->entries[idx].pages);

		fq->head = (fq->head + 1) % IOVA_FQ_SIZE;
	}
}

static void fq_flush_iotlb(struct iommu_dma_cookie *cookie)
{
	atomic64_inc(&cookie->fq_flush_start_cnt);
	cookie->fq_domain->ops->flush_iotlb_all(cookie->fq_domain);
	atomic64_inc(&cookie->fq_flush_finish_cnt);
}

static void fq_flush_timeout(struct timer_list *t)
{
	struct iommu_dma_cookie *cookie = from_timer(cookie, t, fq_timer);
	int cpu;

	atomic_set(&cookie->fq_timer_on, 0);
	fq_flush_iotlb(cookie);

	for_each_possible_cpu(cpu) {
		unsigned long flags;
		struct iova_fq *fq;

		fq = per_cpu_ptr(cookie->fq, cpu);
		spin_lock_irqsave(&fq->lock, flags);
		fq_ring_free(cookie, fq);
		spin_unlock_irqrestore(&fq->lock, flags);
	}
}

static void queue_iova(struct iommu_dma_cookie *cookie,
		unsigned long pfn, unsigned long pages,
		struct list_head *freelist)
{
	struct iova_fq *fq;
	unsigned long flags;
	unsigned int idx;

	/*
	 * Order against the IOMMU driver's pagetable update from unmapping
	 * @pte, to guarantee that fq_flush_iotlb() observes that if called
	 * from a different CPU before we release the lock below. Full barrier
	 * so it also pairs with iommu_dma_init_fq() to avoid seeing partially
	 * written fq state here.
	 */
	smp_mb();

	fq = raw_cpu_ptr(cookie->fq);
	spin_lock_irqsave(&fq->lock, flags);

	/*
	 * First remove all entries from the flush queue that have already been
	 * flushed out on another CPU. This makes the fq_full() check below less
	 * likely to be true.
	 */
	fq_ring_free(cookie, fq);

	if (fq_full(fq)) {
		fq_flush_iotlb(cookie);
		fq_ring_free(cookie, fq);
	}

	idx = fq_ring_add(fq);

	fq->entries[idx].iova_pfn = pfn;
	fq->entries[idx].pages    = pages;
	fq->entries[idx].counter  = atomic64_read(&cookie->fq_flush_start_cnt);
	list_splice(freelist, &fq->entries[idx].freelist);

	spin_unlock_irqrestore(&fq->lock, flags);

	/* Avoid false sharing as much as possible. */
	if (!atomic_read(&cookie->fq_timer_on) &&
	    !atomic_xchg(&cookie->fq_timer_on, 1))
		mod_timer(&cookie->fq_timer,
			  jiffies + msecs_to_jiffies(IOVA_FQ_TIMEOUT));
}

static void iommu_dma_free_fq(struct iommu_dma_cookie *cookie)
{
	int cpu, idx;

	if (!cookie->fq)
		return;

	del_timer_sync(&cookie->fq_timer);
	/* The IOVAs will be torn down separately, so just free our queued pages */
	for_each_possible_cpu(cpu) {
		struct iova_fq *fq = per_cpu_ptr(cookie->fq, cpu);

		fq_ring_for_each(idx, fq)
			put_pages_list(&fq->entries[idx].freelist);
	}

	free_percpu(cookie->fq);
}

/* sysfs updates are serialised by the mutex of the group owning @domain */
int iommu_dma_init_fq(struct iommu_domain *domain)
{
	struct iommu_dma_cookie *cookie = domain->iova_cookie;
	struct iova_fq __percpu *queue;
	int i, cpu;

	if (cookie->fq_domain)
		return 0;

	atomic64_set(&cookie->fq_flush_start_cnt,  0);
	atomic64_set(&cookie->fq_flush_finish_cnt, 0);

	queue = alloc_percpu(struct iova_fq);
	if (!queue) {
		pr_warn("iova flush queue initialization failed\n");
		return -ENOMEM;
	}

	for_each_possible_cpu(cpu) {
		struct iova_fq *fq = per_cpu_ptr(queue, cpu);

		fq->head = 0;
		fq->tail = 0;

		spin_lock_init(&fq->lock);

		for (i = 0; i < IOVA_FQ_SIZE; i++)
			INIT_LIST_HEAD(&fq->entries[i].freelist);
	}

	cookie->fq = queue;

	timer_setup(&cookie->fq_timer, fq_flush_timeout, 0);
	atomic_set(&cookie->fq_timer_on, 0);
	/*
	 * Prevent incomplete fq state being observable. Pairs with path from
	 * __iommu_dma_unmap() through iommu_dma_free_iova() to queue_iova()
	 */
	smp_wmb();
	WRITE_ONCE(cookie->fq_domain, domain);
	return 0;
}

static inline size_t cookie_msi_granule(struct iommu_dma_cookie *cookie)
{
	if (cookie->type == IOMMU_DMA_IOVA_COOKIE)
		return cookie->iovad.granule;
	return PAGE_SIZE;
}

static struct iommu_dma_cookie *cookie_alloc(enum iommu_dma_cookie_type type)
{
	struct iommu_dma_cookie *cookie;

	cookie = kzalloc(sizeof(*cookie), GFP_KERNEL);
	if (cookie) {
		INIT_LIST_HEAD(&cookie->msi_page_list);
		cookie->type = type;
	}
	return cookie;
}

/**
 * iommu_get_dma_cookie - Acquire DMA-API resources for a domain
 * @domain: IOMMU domain to prepare for DMA-API usage
 */
int iommu_get_dma_cookie(struct iommu_domain *domain)
{
	if (domain->iova_cookie)
		return -EEXIST;

	domain->iova_cookie = cookie_alloc(IOMMU_DMA_IOVA_COOKIE);
	if (!domain->iova_cookie)
		return -ENOMEM;

	mutex_init(&domain->iova_cookie->mutex);
	return 0;
}

/**
 * iommu_get_msi_cookie - Acquire just MSI remapping resources
 * @domain: IOMMU domain to prepare
 * @base: Start address of IOVA region for MSI mappings
 *
 * Users who manage their own IOVA allocation and do not want DMA API support,
 * but would still like to take advantage of automatic MSI remapping, can use
 * this to initialise their own domain appropriately. Users should reserve a
 * contiguous IOVA region, starting at @base, large enough to accommodate the
 * number of PAGE_SIZE mappings necessary to cover every MSI doorbell address
 * used by the devices attached to @domain.
 */
int iommu_get_msi_cookie(struct iommu_domain *domain, dma_addr_t base)
{
	struct iommu_dma_cookie *cookie;

	if (domain->type != IOMMU_DOMAIN_UNMANAGED)
		return -EINVAL;

	if (domain->iova_cookie)
		return -EEXIST;

	cookie = cookie_alloc(IOMMU_DMA_MSI_COOKIE);
	if (!cookie)
		return -ENOMEM;

	cookie->msi_iova = base;
	domain->iova_cookie = cookie;
	return 0;
}
EXPORT_SYMBOL(iommu_get_msi_cookie);

/**
 * iommu_put_dma_cookie - Release a domain's DMA mapping resources
 * @domain: IOMMU domain previously prepared by iommu_get_dma_cookie() or
 *          iommu_get_msi_cookie()
 */
void iommu_put_dma_cookie(struct iommu_domain *domain)
{
	struct iommu_dma_cookie *cookie = domain->iova_cookie;
	struct iommu_dma_msi_page *msi, *tmp;

	if (!cookie)
		return;

	if (cookie->type == IOMMU_DMA_IOVA_COOKIE && cookie->iovad.granule) {
		iommu_dma_free_fq(cookie);
		put_iova_domain(&cookie->iovad);
	}

	list_for_each_entry_safe(msi, tmp, &cookie->msi_page_list, list) {
		list_del(&msi->list);
		kfree(msi);
	}
	kfree(cookie);
	domain->iova_cookie = NULL;
}

/**
 * iommu_dma_get_resv_regions - Reserved region driver helper
 * @dev: Device from iommu_get_resv_regions()
 * @list: Reserved region list from iommu_get_resv_regions()
 *
 * IOMMU drivers can use this to implement their .get_resv_regions callback
 * for general non-IOMMU-specific reservations. Currently, this covers GICv3
 * ITS region reservation on ACPI based ARM platforms that may require HW MSI
 * reservation.
 */
void iommu_dma_get_resv_regions(struct device *dev, struct list_head *list)
{

	if (!is_of_node(dev_iommu_fwspec_get(dev)->iommu_fwnode))
		iort_iommu_get_resv_regions(dev, list);

	if (dev->of_node)
		of_iommu_get_resv_regions(dev, list);
}
EXPORT_SYMBOL(iommu_dma_get_resv_regions);

static int cookie_init_hw_msi_region(struct iommu_dma_cookie *cookie,
		phys_addr_t start, phys_addr_t end)
{
	struct iova_domain *iovad = &cookie->iovad;
	struct iommu_dma_msi_page *msi_page;
	int i, num_pages;

	start -= iova_offset(iovad, start);
	num_pages = iova_align(iovad, end - start) >> iova_shift(iovad);

	for (i = 0; i < num_pages; i++) {
		msi_page = kmalloc(sizeof(*msi_page), GFP_KERNEL);
		if (!msi_page)
			return -ENOMEM;

		msi_page->phys = start;
		msi_page->iova = start;
		INIT_LIST_HEAD(&msi_page->list);
		list_add(&msi_page->list, &cookie->msi_page_list);
		start += iovad->granule;
	}

	return 0;
}

static int iommu_dma_ranges_sort(void *priv, const struct list_head *a,
		const struct list_head *b)
{
	struct resource_entry *res_a = list_entry(a, typeof(*res_a), node);
	struct resource_entry *res_b = list_entry(b, typeof(*res_b), node);

	return res_a->res->start > res_b->res->start;
}

static int iova_reserve_pci_windows(struct pci_dev *dev,
		struct iova_domain *iovad)
{
	struct pci_host_bridge *bridge = pci_find_host_bridge(dev->bus);
	struct resource_entry *window;
	unsigned long lo, hi;
	phys_addr_t start = 0, end;

	resource_list_for_each_entry(window, &bridge->windows) {
		if (resource_type(window->res) != IORESOURCE_MEM)
			continue;

		lo = iova_pfn(iovad, window->res->start - window->offset);
		hi = iova_pfn(iovad, window->res->end - window->offset);
		reserve_iova(iovad, lo, hi);
	}

	/* Get reserved DMA windows from host bridge */
	list_sort(NULL, &bridge->dma_ranges, iommu_dma_ranges_sort);
	resource_list_for_each_entry(window, &bridge->dma_ranges) {
		end = window->res->start - window->offset;
resv_iova:
		if (end > start) {
			lo = iova_pfn(iovad, start);
			hi = iova_pfn(iovad, end);
			reserve_iova(iovad, lo, hi);
		} else if (end < start) {
			/* DMA ranges should be non-overlapping */
			dev_err(&dev->dev,
				"Failed to reserve IOVA [%pa-%pa]\n",
				&start, &end);
			return -EINVAL;
		}

		start = window->res->end - window->offset + 1;
		/* If window is last entry */
		if (window->node.next == &bridge->dma_ranges &&
		    end != ~(phys_addr_t)0) {
			end = ~(phys_addr_t)0;
			goto resv_iova;
		}
	}

	return 0;
}

static int iova_reserve_iommu_regions(struct device *dev,
		struct iommu_domain *domain)
{
	struct iommu_dma_cookie *cookie = domain->iova_cookie;
	struct iova_domain *iovad = &cookie->iovad;
	struct iommu_resv_region *region;
	LIST_HEAD(resv_regions);
	int ret = 0;

	if (dev_is_pci(dev)) {
		ret = iova_reserve_pci_windows(to_pci_dev(dev), iovad);
		if (ret)
			return ret;
	}

	iommu_get_resv_regions(dev, &resv_regions);
	list_for_each_entry(region, &resv_regions, list) {
		unsigned long lo, hi;

		/* We ARE the software that manages these! */
		if (region->type == IOMMU_RESV_SW_MSI)
			continue;

		lo = iova_pfn(iovad, region->start);
		hi = iova_pfn(iovad, region->start + region->length - 1);
		reserve_iova(iovad, lo, hi);

		if (region->type == IOMMU_RESV_MSI)
			ret = cookie_init_hw_msi_region(cookie, region->start,
					region->start + region->length);
		if (ret)
			break;
	}
	iommu_put_resv_regions(dev, &resv_regions);

	return ret;
}

static bool dev_is_untrusted(struct device *dev)
{
	return dev_is_pci(dev) && to_pci_dev(dev)->untrusted;
}

static bool dev_use_swiotlb(struct device *dev)
{
	return IS_ENABLED(CONFIG_SWIOTLB) && dev_is_untrusted(dev);
}

/**
 * iommu_dma_init_domain - Initialise a DMA mapping domain
 * @domain: IOMMU domain previously prepared by iommu_get_dma_cookie()
 * @base: IOVA at which the mappable address space starts
 * @limit: Last address of the IOVA space
 * @dev: Device the domain is being initialised for
 *
 * @base and @limit + 1 should be exact multiples of IOMMU page granularity to
 * avoid rounding surprises. If necessary, we reserve the page at address 0
 * to ensure it is an invalid IOVA. It is safe to reinitialise a domain, but
 * any change which could make prior IOVAs invalid will fail.
 */
static int iommu_dma_init_domain(struct iommu_domain *domain, dma_addr_t base,
				 dma_addr_t limit, struct device *dev)
{
	struct iommu_dma_cookie *cookie = domain->iova_cookie;
	unsigned long order, base_pfn;
	struct iova_domain *iovad;
	int ret;

	if (!cookie || cookie->type != IOMMU_DMA_IOVA_COOKIE)
		return -EINVAL;

	iovad = &cookie->iovad;

	/* Use the smallest supported page size for IOVA granularity */
	order = __ffs(domain->pgsize_bitmap);
	base_pfn = max_t(unsigned long, 1, base >> order);

	/* Check the domain allows at least some access to the device... */
	if (domain->geometry.force_aperture) {
		if (base > domain->geometry.aperture_end ||
		    limit < domain->geometry.aperture_start) {
			pr_warn("specified DMA range outside IOMMU capability\n");
			return -EFAULT;
		}
		/* ...then finally give it a kicking to make sure it fits */
		base_pfn = max_t(unsigned long, base_pfn,
				domain->geometry.aperture_start >> order);
	}

	/* start_pfn is always nonzero for an already-initialised domain */
	mutex_lock(&cookie->mutex);
	if (iovad->start_pfn) {
		if (1UL << order != iovad->granule ||
		    base_pfn != iovad->start_pfn) {
			pr_warn("Incompatible range for DMA domain\n");
			ret = -EFAULT;
			goto done_unlock;
		}

		ret = 0;
		goto done_unlock;
	}

	init_iova_domain(iovad, 1UL << order, base_pfn);
	ret = iova_domain_init_rcaches(iovad);
	if (ret)
		goto done_unlock;

	/* If the FQ fails we can simply fall back to strict mode */
	if (domain->type == IOMMU_DOMAIN_DMA_FQ && iommu_dma_init_fq(domain))
		domain->type = IOMMU_DOMAIN_DMA;

	ret = iova_reserve_iommu_regions(dev, domain);

done_unlock:
	mutex_unlock(&cookie->mutex);
	return ret;
}

/**
 * dma_info_to_prot - Translate DMA API directions and attributes to IOMMU API
 *                    page flags.
 * @dir: Direction of DMA transfer
 * @coherent: Is the DMA master cache-coherent?
 * @attrs: DMA attributes for the mapping
 *
 * Return: corresponding IOMMU API page protection flags
 */
static int dma_info_to_prot(enum dma_data_direction dir, bool coherent,
		     unsigned long attrs)
{
	int prot = coherent ? IOMMU_CACHE : 0;

	if (attrs & DMA_ATTR_PRIVILEGED)
		prot |= IOMMU_PRIV;

	switch (dir) {
	case DMA_BIDIRECTIONAL:
		return prot | IOMMU_READ | IOMMU_WRITE;
	case DMA_TO_DEVICE:
		return prot | IOMMU_READ;
	case DMA_FROM_DEVICE:
		return prot | IOMMU_WRITE;
	default:
		return 0;
	}
}

static dma_addr_t iommu_dma_alloc_iova(struct iommu_domain *domain,
		size_t size, u64 dma_limit, struct device *dev)
{
	struct iommu_dma_cookie *cookie = domain->iova_cookie;
	struct iova_domain *iovad = &cookie->iovad;
	unsigned long shift, iova_len, iova = 0;

	if (cookie->type == IOMMU_DMA_MSI_COOKIE) {
		cookie->msi_iova += size;
		return cookie->msi_iova - size;
	}

	shift = iova_shift(iovad);
	iova_len = size >> shift;

	dma_limit = min_not_zero(dma_limit, dev->bus_dma_limit);

	if (domain->geometry.force_aperture)
		dma_limit = min(dma_limit, (u64)domain->geometry.aperture_end);

	/* Try to get PCI devices a SAC address */
	if (dma_limit > DMA_BIT_MASK(32) && !iommu_dma_forcedac && dev_is_pci(dev))
		iova = alloc_iova_fast(iovad, iova_len,
				       DMA_BIT_MASK(32) >> shift, false);

	if (!iova)
		iova = alloc_iova_fast(iovad, iova_len, dma_limit >> shift,
				       true);

	return (dma_addr_t)iova << shift;
}

static void iommu_dma_free_iova(struct iommu_dma_cookie *cookie,
		dma_addr_t iova, size_t size, struct iommu_iotlb_gather *gather)
{
	struct iova_domain *iovad = &cookie->iovad;

	/* The MSI case is only ever cleaning up its most recent allocation */
	if (cookie->type == IOMMU_DMA_MSI_COOKIE)
		cookie->msi_iova -= size;
	else if (gather && gather->queued)
		queue_iova(cookie, iova_pfn(iovad, iova),
				size >> iova_shift(iovad),
				&gather->freelist);
	else
		free_iova_fast(iovad, iova_pfn(iovad, iova),
				size >> iova_shift(iovad));
}

static void __iommu_dma_unmap(struct device *dev, dma_addr_t dma_addr,
		size_t size)
{
	struct iommu_domain *domain = iommu_get_dma_domain(dev);
	struct iommu_dma_cookie *cookie = domain->iova_cookie;
	struct iova_domain *iovad = &cookie->iovad;
	size_t iova_off = iova_offset(iovad, dma_addr);
	struct iommu_iotlb_gather iotlb_gather;
	size_t unmapped;

	dma_addr -= iova_off;
	size = iova_align(iovad, size + iova_off);
	iommu_iotlb_gather_init(&iotlb_gather);
	iotlb_gather.queued = READ_ONCE(cookie->fq_domain);

	unmapped = iommu_unmap_fast(domain, dma_addr, size, &iotlb_gather);
	WARN_ON(unmapped != size);

	if (!iotlb_gather.queued)
		iommu_iotlb_sync(domain, &iotlb_gather);
	iommu_dma_free_iova(cookie, dma_addr, size, &iotlb_gather);
}

static dma_addr_t __iommu_dma_map(struct device *dev, phys_addr_t phys,
		size_t size, int prot, u64 dma_mask)
{
	struct iommu_domain *domain = iommu_get_dma_domain(dev);
	struct iommu_dma_cookie *cookie = domain->iova_cookie;
	struct iova_domain *iovad = &cookie->iovad;
	size_t iova_off = iova_offset(iovad, phys);
	dma_addr_t iova;

	if (static_branch_unlikely(&iommu_deferred_attach_enabled) &&
	    iommu_deferred_attach(dev, domain))
		return DMA_MAPPING_ERROR;

	size = iova_align(iovad, size + iova_off);

	iova = iommu_dma_alloc_iova(domain, size, dma_mask, dev);
	if (!iova)
		return DMA_MAPPING_ERROR;

	if (iommu_map(domain, iova, phys - iova_off, size, prot, GFP_ATOMIC)) {
		iommu_dma_free_iova(cookie, iova, size, NULL);
		return DMA_MAPPING_ERROR;
	}
	return iova + iova_off;
}

static void __iommu_dma_free_pages(struct page **pages, int count)
{
	while (count--)
		__free_page(pages[count]);
	kvfree(pages);
}

static struct page **__iommu_dma_alloc_pages(struct device *dev,
		unsigned int count, unsigned long order_mask, gfp_t gfp)
{
	struct page **pages;
	unsigned int i = 0, nid = dev_to_node(dev);

	order_mask &= GENMASK(MAX_ORDER, 0);
	if (!order_mask)
		return NULL;

	pages = kvcalloc(count, sizeof(*pages), GFP_KERNEL);
	if (!pages)
		return NULL;

	/* IOMMU can map any pages, so himem can also be used here */
	gfp |= __GFP_NOWARN | __GFP_HIGHMEM;

	while (count) {
		struct page *page = NULL;
		unsigned int order_size;

		/*
		 * Higher-order allocations are a convenience rather
		 * than a necessity, hence using __GFP_NORETRY until
		 * falling back to minimum-order allocations.
		 */
		for (order_mask &= GENMASK(__fls(count), 0);
		     order_mask; order_mask &= ~order_size) {
			unsigned int order = __fls(order_mask);
			gfp_t alloc_flags = gfp;

			order_size = 1U << order;
			if (order_mask > order_size)
				alloc_flags |= __GFP_NORETRY;
			page = alloc_pages_node(nid, alloc_flags, order);
			if (!page)
				continue;
			if (order)
				split_page(page, order);
			break;
		}
		if (!page) {
			__iommu_dma_free_pages(pages, i);
			return NULL;
		}
		count -= order_size;
		while (order_size--)
			pages[i++] = page++;
	}
	return pages;
}

/*
 * If size is less than PAGE_SIZE, then a full CPU page will be allocated,
 * but an IOMMU which supports smaller pages might not map the whole thing.
 */
static struct page **__iommu_dma_alloc_noncontiguous(struct device *dev,
		size_t size, struct sg_table *sgt, gfp_t gfp, pgprot_t prot,
		unsigned long attrs)
{
	struct iommu_domain *domain = iommu_get_dma_domain(dev);
	struct iommu_dma_cookie *cookie = domain->iova_cookie;
	struct iova_domain *iovad = &cookie->iovad;
	bool coherent = dev_is_dma_coherent(dev);
	int ioprot = dma_info_to_prot(DMA_BIDIRECTIONAL, coherent, attrs);
	unsigned int count, min_size, alloc_sizes = domain->pgsize_bitmap;
	struct page **pages;
	dma_addr_t iova;
	ssize_t ret;

	if (static_branch_unlikely(&iommu_deferred_attach_enabled) &&
	    iommu_deferred_attach(dev, domain))
		return NULL;

	min_size = alloc_sizes & -alloc_sizes;
	if (min_size < PAGE_SIZE) {
		min_size = PAGE_SIZE;
		alloc_sizes |= PAGE_SIZE;
	} else {
		size = ALIGN(size, min_size);
	}
	if (attrs & DMA_ATTR_ALLOC_SINGLE_PAGES)
		alloc_sizes = min_size;

	count = PAGE_ALIGN(size) >> PAGE_SHIFT;
	pages = __iommu_dma_alloc_pages(dev, count, alloc_sizes >> PAGE_SHIFT,
					gfp);
	if (!pages)
		return NULL;

	size = iova_align(iovad, size);
	iova = iommu_dma_alloc_iova(domain, size, dev->coherent_dma_mask, dev);
	if (!iova)
		goto out_free_pages;

	/*
	 * Remove the zone/policy flags from the GFP - these are applied to the
	 * __iommu_dma_alloc_pages() but are not used for the supporting
	 * internal allocations that follow.
	 */
	gfp &= ~(__GFP_DMA | __GFP_DMA32 | __GFP_HIGHMEM | __GFP_COMP);

	if (sg_alloc_table_from_pages(sgt, pages, count, 0, size, gfp))
		goto out_free_iova;

	if (!(ioprot & IOMMU_CACHE)) {
		struct scatterlist *sg;
		int i;

		for_each_sg(sgt->sgl, sg, sgt->orig_nents, i)
			arch_dma_prep_coherent(sg_page(sg), sg->length);
	}

<<<<<<< HEAD
	ret = iommu_map_sg_atomic(domain, iova, sgt->sgl, sgt->orig_nents, ioprot);
=======
	ret = iommu_map_sg(domain, iova, sgt->sgl, sgt->orig_nents, ioprot,
			   gfp);
>>>>>>> eb3cdb58
	if (ret < 0 || ret < size)
		goto out_free_sg;

	sgt->sgl->dma_address = iova;
	sgt->sgl->dma_length = size;
	return pages;

out_free_sg:
	sg_free_table(sgt);
out_free_iova:
	iommu_dma_free_iova(cookie, iova, size, NULL);
out_free_pages:
	__iommu_dma_free_pages(pages, count);
	return NULL;
}

static void *iommu_dma_alloc_remap(struct device *dev, size_t size,
		dma_addr_t *dma_handle, gfp_t gfp, pgprot_t prot,
		unsigned long attrs)
{
	struct page **pages;
	struct sg_table sgt;
	void *vaddr;

	pages = __iommu_dma_alloc_noncontiguous(dev, size, &sgt, gfp, prot,
						attrs);
	if (!pages)
		return NULL;
	*dma_handle = sgt.sgl->dma_address;
	sg_free_table(&sgt);
	vaddr = dma_common_pages_remap(pages, size, prot,
			__builtin_return_address(0));
	if (!vaddr)
		goto out_unmap;
	return vaddr;

out_unmap:
	__iommu_dma_unmap(dev, *dma_handle, size);
	__iommu_dma_free_pages(pages, PAGE_ALIGN(size) >> PAGE_SHIFT);
	return NULL;
}

static struct sg_table *iommu_dma_alloc_noncontiguous(struct device *dev,
		size_t size, enum dma_data_direction dir, gfp_t gfp,
		unsigned long attrs)
{
	struct dma_sgt_handle *sh;

	sh = kmalloc(sizeof(*sh), gfp);
	if (!sh)
		return NULL;

	sh->pages = __iommu_dma_alloc_noncontiguous(dev, size, &sh->sgt, gfp,
						    PAGE_KERNEL, attrs);
	if (!sh->pages) {
		kfree(sh);
		return NULL;
	}
	return &sh->sgt;
}

static void iommu_dma_free_noncontiguous(struct device *dev, size_t size,
		struct sg_table *sgt, enum dma_data_direction dir)
{
	struct dma_sgt_handle *sh = sgt_handle(sgt);

	__iommu_dma_unmap(dev, sgt->sgl->dma_address, size);
	__iommu_dma_free_pages(sh->pages, PAGE_ALIGN(size) >> PAGE_SHIFT);
	sg_free_table(&sh->sgt);
	kfree(sh);
}

static void iommu_dma_sync_single_for_cpu(struct device *dev,
		dma_addr_t dma_handle, size_t size, enum dma_data_direction dir)
{
	phys_addr_t phys;

	if (dev_is_dma_coherent(dev) && !dev_use_swiotlb(dev))
		return;

	phys = iommu_iova_to_phys(iommu_get_dma_domain(dev), dma_handle);
	if (!dev_is_dma_coherent(dev))
		arch_sync_dma_for_cpu(phys, size, dir);

	if (is_swiotlb_buffer(dev, phys))
		swiotlb_sync_single_for_cpu(dev, phys, size, dir);
}

static void iommu_dma_sync_single_for_device(struct device *dev,
		dma_addr_t dma_handle, size_t size, enum dma_data_direction dir)
{
	phys_addr_t phys;

	if (dev_is_dma_coherent(dev) && !dev_use_swiotlb(dev))
		return;

	phys = iommu_iova_to_phys(iommu_get_dma_domain(dev), dma_handle);
	if (is_swiotlb_buffer(dev, phys))
		swiotlb_sync_single_for_device(dev, phys, size, dir);

	if (!dev_is_dma_coherent(dev))
		arch_sync_dma_for_device(phys, size, dir);
}

static void iommu_dma_sync_sg_for_cpu(struct device *dev,
		struct scatterlist *sgl, int nelems,
		enum dma_data_direction dir)
{
	struct scatterlist *sg;
	int i;

	if (dev_use_swiotlb(dev))
		for_each_sg(sgl, sg, nelems, i)
			iommu_dma_sync_single_for_cpu(dev, sg_dma_address(sg),
						      sg->length, dir);
	else if (!dev_is_dma_coherent(dev))
		for_each_sg(sgl, sg, nelems, i)
			arch_sync_dma_for_cpu(sg_phys(sg), sg->length, dir);
}

static void iommu_dma_sync_sg_for_device(struct device *dev,
		struct scatterlist *sgl, int nelems,
		enum dma_data_direction dir)
{
	struct scatterlist *sg;
	int i;

	if (dev_use_swiotlb(dev))
		for_each_sg(sgl, sg, nelems, i)
			iommu_dma_sync_single_for_device(dev,
							 sg_dma_address(sg),
							 sg->length, dir);
	else if (!dev_is_dma_coherent(dev))
		for_each_sg(sgl, sg, nelems, i)
			arch_sync_dma_for_device(sg_phys(sg), sg->length, dir);
}

static dma_addr_t iommu_dma_map_page(struct device *dev, struct page *page,
		unsigned long offset, size_t size, enum dma_data_direction dir,
		unsigned long attrs)
{
	phys_addr_t phys = page_to_phys(page) + offset;
	bool coherent = dev_is_dma_coherent(dev);
	int prot = dma_info_to_prot(dir, coherent, attrs);
	struct iommu_domain *domain = iommu_get_dma_domain(dev);
	struct iommu_dma_cookie *cookie = domain->iova_cookie;
	struct iova_domain *iovad = &cookie->iovad;
	dma_addr_t iova, dma_mask = dma_get_mask(dev);

	/*
	 * If both the physical buffer start address and size are
	 * page aligned, we don't need to use a bounce page.
	 */
	if (dev_use_swiotlb(dev) && iova_offset(iovad, phys | size)) {
		void *padding_start;
		size_t padding_size, aligned_size;

		if (!is_swiotlb_active(dev)) {
			dev_warn_once(dev, "DMA bounce buffers are inactive, unable to map unaligned transaction.\n");
			return DMA_MAPPING_ERROR;
		}

		aligned_size = iova_align(iovad, size);
		phys = swiotlb_tbl_map_single(dev, phys, size, aligned_size,
					      iova_mask(iovad), dir, attrs);

		if (phys == DMA_MAPPING_ERROR)
			return DMA_MAPPING_ERROR;
<<<<<<< HEAD

		/* Cleanup the padding area. */
		padding_start = phys_to_virt(phys);
		padding_size = aligned_size;

		if (!(attrs & DMA_ATTR_SKIP_CPU_SYNC) &&
		    (dir == DMA_TO_DEVICE || dir == DMA_BIDIRECTIONAL)) {
			padding_start += size;
			padding_size -= size;
		}

		memset(padding_start, 0, padding_size);
	}

=======

		/* Cleanup the padding area. */
		padding_start = phys_to_virt(phys);
		padding_size = aligned_size;

		if (!(attrs & DMA_ATTR_SKIP_CPU_SYNC) &&
		    (dir == DMA_TO_DEVICE || dir == DMA_BIDIRECTIONAL)) {
			padding_start += size;
			padding_size -= size;
		}

		memset(padding_start, 0, padding_size);
	}

>>>>>>> eb3cdb58
	if (!coherent && !(attrs & DMA_ATTR_SKIP_CPU_SYNC))
		arch_sync_dma_for_device(phys, size, dir);

	iova = __iommu_dma_map(dev, phys, size, prot, dma_mask);
	if (iova == DMA_MAPPING_ERROR && is_swiotlb_buffer(dev, phys))
		swiotlb_tbl_unmap_single(dev, phys, size, dir, attrs);
	return iova;
}

static void iommu_dma_unmap_page(struct device *dev, dma_addr_t dma_handle,
		size_t size, enum dma_data_direction dir, unsigned long attrs)
{
	struct iommu_domain *domain = iommu_get_dma_domain(dev);
	phys_addr_t phys;

	phys = iommu_iova_to_phys(domain, dma_handle);
	if (WARN_ON(!phys))
		return;

	if (!(attrs & DMA_ATTR_SKIP_CPU_SYNC) && !dev_is_dma_coherent(dev))
		arch_sync_dma_for_cpu(phys, size, dir);

	__iommu_dma_unmap(dev, dma_handle, size);

	if (unlikely(is_swiotlb_buffer(dev, phys)))
		swiotlb_tbl_unmap_single(dev, phys, size, dir, attrs);
}

/*
 * Prepare a successfully-mapped scatterlist to give back to the caller.
 *
 * At this point the segments are already laid out by iommu_dma_map_sg() to
 * avoid individually crossing any boundaries, so we merely need to check a
 * segment's start address to avoid concatenating across one.
 */
static int __finalise_sg(struct device *dev, struct scatterlist *sg, int nents,
		dma_addr_t dma_addr)
{
	struct scatterlist *s, *cur = sg;
	unsigned long seg_mask = dma_get_seg_boundary(dev);
	unsigned int cur_len = 0, max_len = dma_get_max_seg_size(dev);
	int i, count = 0;

	for_each_sg(sg, s, nents, i) {
		/* Restore this segment's original unaligned fields first */
		dma_addr_t s_dma_addr = sg_dma_address(s);
		unsigned int s_iova_off = sg_dma_address(s);
		unsigned int s_length = sg_dma_len(s);
		unsigned int s_iova_len = s->length;

		sg_dma_address(s) = DMA_MAPPING_ERROR;
		sg_dma_len(s) = 0;

		if (sg_is_dma_bus_address(s)) {
			if (i > 0)
				cur = sg_next(cur);

			sg_dma_unmark_bus_address(s);
			sg_dma_address(cur) = s_dma_addr;
			sg_dma_len(cur) = s_length;
			sg_dma_mark_bus_address(cur);
			count++;
			cur_len = 0;
			continue;
		}

		s->offset += s_iova_off;
		s->length = s_length;

		/*
		 * Now fill in the real DMA data. If...
		 * - there is a valid output segment to append to
		 * - and this segment starts on an IOVA page boundary
		 * - but doesn't fall at a segment boundary
		 * - and wouldn't make the resulting output segment too long
		 */
		if (cur_len && !s_iova_off && (dma_addr & seg_mask) &&
		    (max_len - cur_len >= s_length)) {
			/* ...then concatenate it with the previous one */
			cur_len += s_length;
		} else {
			/* Otherwise start the next output segment */
			if (i > 0)
				cur = sg_next(cur);
			cur_len = s_length;
			count++;

			sg_dma_address(cur) = dma_addr + s_iova_off;
		}

		sg_dma_len(cur) = cur_len;
		dma_addr += s_iova_len;

		if (s_length + s_iova_off < s_iova_len)
			cur_len = 0;
	}
	return count;
}

/*
 * If mapping failed, then just restore the original list,
 * but making sure the DMA fields are invalidated.
 */
static void __invalidate_sg(struct scatterlist *sg, int nents)
{
	struct scatterlist *s;
	int i;

	for_each_sg(sg, s, nents, i) {
		if (sg_is_dma_bus_address(s)) {
			sg_dma_unmark_bus_address(s);
		} else {
			if (sg_dma_address(s) != DMA_MAPPING_ERROR)
				s->offset += sg_dma_address(s);
			if (sg_dma_len(s))
				s->length = sg_dma_len(s);
		}
		sg_dma_address(s) = DMA_MAPPING_ERROR;
		sg_dma_len(s) = 0;
	}
}

static void iommu_dma_unmap_sg_swiotlb(struct device *dev, struct scatterlist *sg,
		int nents, enum dma_data_direction dir, unsigned long attrs)
{
	struct scatterlist *s;
	int i;

	for_each_sg(sg, s, nents, i)
		iommu_dma_unmap_page(dev, sg_dma_address(s),
				sg_dma_len(s), dir, attrs);
}

static int iommu_dma_map_sg_swiotlb(struct device *dev, struct scatterlist *sg,
		int nents, enum dma_data_direction dir, unsigned long attrs)
{
	struct scatterlist *s;
	int i;

	for_each_sg(sg, s, nents, i) {
		sg_dma_address(s) = iommu_dma_map_page(dev, sg_page(s),
				s->offset, s->length, dir, attrs);
		if (sg_dma_address(s) == DMA_MAPPING_ERROR)
			goto out_unmap;
		sg_dma_len(s) = s->length;
	}

	return nents;

out_unmap:
	iommu_dma_unmap_sg_swiotlb(dev, sg, i, dir, attrs | DMA_ATTR_SKIP_CPU_SYNC);
	return -EIO;
}

/*
 * The DMA API client is passing in a scatterlist which could describe
 * any old buffer layout, but the IOMMU API requires everything to be
 * aligned to IOMMU pages. Hence the need for this complicated bit of
 * impedance-matching, to be able to hand off a suitably-aligned list,
 * but still preserve the original offsets and sizes for the caller.
 */
static int iommu_dma_map_sg(struct device *dev, struct scatterlist *sg,
		int nents, enum dma_data_direction dir, unsigned long attrs)
{
	struct iommu_domain *domain = iommu_get_dma_domain(dev);
	struct iommu_dma_cookie *cookie = domain->iova_cookie;
	struct iova_domain *iovad = &cookie->iovad;
	struct scatterlist *s, *prev = NULL;
	int prot = dma_info_to_prot(dir, dev_is_dma_coherent(dev), attrs);
	struct pci_p2pdma_map_state p2pdma_state = {};
	enum pci_p2pdma_map_type map;
	dma_addr_t iova;
	size_t iova_len = 0;
	unsigned long mask = dma_get_seg_boundary(dev);
	ssize_t ret;
	int i;

	if (static_branch_unlikely(&iommu_deferred_attach_enabled)) {
		ret = iommu_deferred_attach(dev, domain);
		if (ret)
			goto out;
	}

	if (dev_use_swiotlb(dev))
		return iommu_dma_map_sg_swiotlb(dev, sg, nents, dir, attrs);

	if (!(attrs & DMA_ATTR_SKIP_CPU_SYNC))
		iommu_dma_sync_sg_for_device(dev, sg, nents, dir);

	/*
	 * Work out how much IOVA space we need, and align the segments to
	 * IOVA granules for the IOMMU driver to handle. With some clever
	 * trickery we can modify the list in-place, but reversibly, by
	 * stashing the unaligned parts in the as-yet-unused DMA fields.
	 */
	for_each_sg(sg, s, nents, i) {
		size_t s_iova_off = iova_offset(iovad, s->offset);
		size_t s_length = s->length;
		size_t pad_len = (mask - iova_len + 1) & mask;

		if (is_pci_p2pdma_page(sg_page(s))) {
			map = pci_p2pdma_map_segment(&p2pdma_state, dev, s);
			switch (map) {
			case PCI_P2PDMA_MAP_BUS_ADDR:
				/*
				 * iommu_map_sg() will skip this segment as
				 * it is marked as a bus address,
				 * __finalise_sg() will copy the dma address
				 * into the output segment.
				 */
				continue;
			case PCI_P2PDMA_MAP_THRU_HOST_BRIDGE:
				/*
				 * Mapping through host bridge should be
				 * mapped with regular IOVAs, thus we
				 * do nothing here and continue below.
				 */
				break;
			default:
				ret = -EREMOTEIO;
				goto out_restore_sg;
			}
		}

		sg_dma_address(s) = s_iova_off;
		sg_dma_len(s) = s_length;
		s->offset -= s_iova_off;
		s_length = iova_align(iovad, s_length + s_iova_off);
		s->length = s_length;

		/*
		 * Due to the alignment of our single IOVA allocation, we can
		 * depend on these assumptions about the segment boundary mask:
		 * - If mask size >= IOVA size, then the IOVA range cannot
		 *   possibly fall across a boundary, so we don't care.
		 * - If mask size < IOVA size, then the IOVA range must start
		 *   exactly on a boundary, therefore we can lay things out
		 *   based purely on segment lengths without needing to know
		 *   the actual addresses beforehand.
		 * - The mask must be a power of 2, so pad_len == 0 if
		 *   iova_len == 0, thus we cannot dereference prev the first
		 *   time through here (i.e. before it has a meaningful value).
		 */
		if (pad_len && pad_len < s_length - 1) {
			prev->length += pad_len;
			iova_len += pad_len;
		}

		iova_len += s_length;
		prev = s;
	}

	if (!iova_len)
		return __finalise_sg(dev, sg, nents, 0);

	iova = iommu_dma_alloc_iova(domain, iova_len, dma_get_mask(dev), dev);
	if (!iova) {
		ret = -ENOMEM;
		goto out_restore_sg;
	}

	/*
	 * We'll leave any physical concatenation to the IOMMU driver's
	 * implementation - it knows better than we do.
	 */
<<<<<<< HEAD
	ret = iommu_map_sg_atomic(domain, iova, sg, nents, prot);
=======
	ret = iommu_map_sg(domain, iova, sg, nents, prot, GFP_ATOMIC);
>>>>>>> eb3cdb58
	if (ret < 0 || ret < iova_len)
		goto out_free_iova;

	return __finalise_sg(dev, sg, nents, iova);

out_free_iova:
	iommu_dma_free_iova(cookie, iova, iova_len, NULL);
out_restore_sg:
	__invalidate_sg(sg, nents);
out:
	if (ret != -ENOMEM && ret != -EREMOTEIO)
		return -EINVAL;
	return ret;
}

static void iommu_dma_unmap_sg(struct device *dev, struct scatterlist *sg,
		int nents, enum dma_data_direction dir, unsigned long attrs)
{
	dma_addr_t end = 0, start;
	struct scatterlist *tmp;
	int i;

	if (dev_use_swiotlb(dev)) {
		iommu_dma_unmap_sg_swiotlb(dev, sg, nents, dir, attrs);
		return;
	}

	if (!(attrs & DMA_ATTR_SKIP_CPU_SYNC))
		iommu_dma_sync_sg_for_cpu(dev, sg, nents, dir);

	/*
	 * The scatterlist segments are mapped into a single
	 * contiguous IOVA allocation, the start and end points
	 * just have to be determined.
	 */
	for_each_sg(sg, tmp, nents, i) {
		if (sg_is_dma_bus_address(tmp)) {
			sg_dma_unmark_bus_address(tmp);
			continue;
		}

<<<<<<< HEAD
		if (sg_dma_len(tmp) == 0)
			break;

		start = sg_dma_address(tmp);
		break;
	}

	nents -= i;
	for_each_sg(tmp, tmp, nents, i) {
		if (sg_is_dma_bus_address(tmp)) {
			sg_dma_unmark_bus_address(tmp);
			continue;
		}

		if (sg_dma_len(tmp) == 0)
			break;

		end = sg_dma_address(tmp) + sg_dma_len(tmp);
	}

=======
		if (sg_dma_len(tmp) == 0)
			break;

		start = sg_dma_address(tmp);
		break;
	}

	nents -= i;
	for_each_sg(tmp, tmp, nents, i) {
		if (sg_is_dma_bus_address(tmp)) {
			sg_dma_unmark_bus_address(tmp);
			continue;
		}

		if (sg_dma_len(tmp) == 0)
			break;

		end = sg_dma_address(tmp) + sg_dma_len(tmp);
	}

>>>>>>> eb3cdb58
	if (end)
		__iommu_dma_unmap(dev, start, end - start);
}

static dma_addr_t iommu_dma_map_resource(struct device *dev, phys_addr_t phys,
		size_t size, enum dma_data_direction dir, unsigned long attrs)
{
	return __iommu_dma_map(dev, phys, size,
			dma_info_to_prot(dir, false, attrs) | IOMMU_MMIO,
			dma_get_mask(dev));
}

static void iommu_dma_unmap_resource(struct device *dev, dma_addr_t handle,
		size_t size, enum dma_data_direction dir, unsigned long attrs)
{
	__iommu_dma_unmap(dev, handle, size);
}

static void __iommu_dma_free(struct device *dev, size_t size, void *cpu_addr)
{
	size_t alloc_size = PAGE_ALIGN(size);
	int count = alloc_size >> PAGE_SHIFT;
	struct page *page = NULL, **pages = NULL;

	/* Non-coherent atomic allocation? Easy */
	if (IS_ENABLED(CONFIG_DMA_DIRECT_REMAP) &&
	    dma_free_from_pool(dev, cpu_addr, alloc_size))
		return;

	if (is_vmalloc_addr(cpu_addr)) {
		/*
		 * If it the address is remapped, then it's either non-coherent
		 * or highmem CMA, or an iommu_dma_alloc_remap() construction.
		 */
		pages = dma_common_find_pages(cpu_addr);
		if (!pages)
			page = vmalloc_to_page(cpu_addr);
		dma_common_free_remap(cpu_addr, alloc_size);
	} else {
		/* Lowmem means a coherent atomic or CMA allocation */
		page = virt_to_page(cpu_addr);
	}

	if (pages)
		__iommu_dma_free_pages(pages, count);
	if (page)
		dma_free_contiguous(dev, page, alloc_size);
}

static void iommu_dma_free(struct device *dev, size_t size, void *cpu_addr,
		dma_addr_t handle, unsigned long attrs)
{
	__iommu_dma_unmap(dev, handle, size);
	__iommu_dma_free(dev, size, cpu_addr);
}

static void *iommu_dma_alloc_pages(struct device *dev, size_t size,
		struct page **pagep, gfp_t gfp, unsigned long attrs)
{
	bool coherent = dev_is_dma_coherent(dev);
	size_t alloc_size = PAGE_ALIGN(size);
	int node = dev_to_node(dev);
	struct page *page = NULL;
	void *cpu_addr;

	page = dma_alloc_contiguous(dev, alloc_size, gfp);
	if (!page)
		page = alloc_pages_node(node, gfp, get_order(alloc_size));
	if (!page)
		return NULL;

	if (!coherent || PageHighMem(page)) {
		pgprot_t prot = dma_pgprot(dev, PAGE_KERNEL, attrs);

		cpu_addr = dma_common_contiguous_remap(page, alloc_size,
				prot, __builtin_return_address(0));
		if (!cpu_addr)
			goto out_free_pages;

		if (!coherent)
			arch_dma_prep_coherent(page, size);
	} else {
		cpu_addr = page_address(page);
	}

	*pagep = page;
	memset(cpu_addr, 0, alloc_size);
	return cpu_addr;
out_free_pages:
	dma_free_contiguous(dev, page, alloc_size);
	return NULL;
}

static void *iommu_dma_alloc(struct device *dev, size_t size,
		dma_addr_t *handle, gfp_t gfp, unsigned long attrs)
{
	bool coherent = dev_is_dma_coherent(dev);
	int ioprot = dma_info_to_prot(DMA_BIDIRECTIONAL, coherent, attrs);
	struct page *page = NULL;
	void *cpu_addr;

	gfp |= __GFP_ZERO;

	if (gfpflags_allow_blocking(gfp) &&
	    !(attrs & DMA_ATTR_FORCE_CONTIGUOUS)) {
		return iommu_dma_alloc_remap(dev, size, handle, gfp,
				dma_pgprot(dev, PAGE_KERNEL, attrs), attrs);
	}

	if (IS_ENABLED(CONFIG_DMA_DIRECT_REMAP) &&
	    !gfpflags_allow_blocking(gfp) && !coherent)
		page = dma_alloc_from_pool(dev, PAGE_ALIGN(size), &cpu_addr,
					       gfp, NULL);
	else
		cpu_addr = iommu_dma_alloc_pages(dev, size, &page, gfp, attrs);
	if (!cpu_addr)
		return NULL;

	*handle = __iommu_dma_map(dev, page_to_phys(page), size, ioprot,
			dev->coherent_dma_mask);
	if (*handle == DMA_MAPPING_ERROR) {
		__iommu_dma_free(dev, size, cpu_addr);
		return NULL;
	}

	return cpu_addr;
}

static int iommu_dma_mmap(struct device *dev, struct vm_area_struct *vma,
		void *cpu_addr, dma_addr_t dma_addr, size_t size,
		unsigned long attrs)
{
	unsigned long nr_pages = PAGE_ALIGN(size) >> PAGE_SHIFT;
	unsigned long pfn, off = vma->vm_pgoff;
	int ret;

	vma->vm_page_prot = dma_pgprot(dev, vma->vm_page_prot, attrs);

	if (dma_mmap_from_dev_coherent(dev, vma, cpu_addr, size, &ret))
		return ret;

	if (off >= nr_pages || vma_pages(vma) > nr_pages - off)
		return -ENXIO;

	if (is_vmalloc_addr(cpu_addr)) {
		struct page **pages = dma_common_find_pages(cpu_addr);

		if (pages)
			return vm_map_pages(vma, pages, nr_pages);
		pfn = vmalloc_to_pfn(cpu_addr);
	} else {
		pfn = page_to_pfn(virt_to_page(cpu_addr));
	}

	return remap_pfn_range(vma, vma->vm_start, pfn + off,
			       vma->vm_end - vma->vm_start,
			       vma->vm_page_prot);
}

static int iommu_dma_get_sgtable(struct device *dev, struct sg_table *sgt,
		void *cpu_addr, dma_addr_t dma_addr, size_t size,
		unsigned long attrs)
{
	struct page *page;
	int ret;

	if (is_vmalloc_addr(cpu_addr)) {
		struct page **pages = dma_common_find_pages(cpu_addr);

		if (pages) {
			return sg_alloc_table_from_pages(sgt, pages,
					PAGE_ALIGN(size) >> PAGE_SHIFT,
					0, size, GFP_KERNEL);
		}

		page = vmalloc_to_page(cpu_addr);
	} else {
		page = virt_to_page(cpu_addr);
	}

	ret = sg_alloc_table(sgt, 1, GFP_KERNEL);
	if (!ret)
		sg_set_page(sgt->sgl, page, PAGE_ALIGN(size), 0);
	return ret;
}

static unsigned long iommu_dma_get_merge_boundary(struct device *dev)
{
	struct iommu_domain *domain = iommu_get_dma_domain(dev);

	return (1UL << __ffs(domain->pgsize_bitmap)) - 1;
}

static size_t iommu_dma_opt_mapping_size(void)
{
	return iova_rcache_range();
}

static const struct dma_map_ops iommu_dma_ops = {
	.flags			= DMA_F_PCI_P2PDMA_SUPPORTED,
	.alloc			= iommu_dma_alloc,
	.free			= iommu_dma_free,
	.alloc_pages		= dma_common_alloc_pages,
	.free_pages		= dma_common_free_pages,
	.alloc_noncontiguous	= iommu_dma_alloc_noncontiguous,
	.free_noncontiguous	= iommu_dma_free_noncontiguous,
	.mmap			= iommu_dma_mmap,
	.get_sgtable		= iommu_dma_get_sgtable,
	.map_page		= iommu_dma_map_page,
	.unmap_page		= iommu_dma_unmap_page,
	.map_sg			= iommu_dma_map_sg,
	.unmap_sg		= iommu_dma_unmap_sg,
	.sync_single_for_cpu	= iommu_dma_sync_single_for_cpu,
	.sync_single_for_device	= iommu_dma_sync_single_for_device,
	.sync_sg_for_cpu	= iommu_dma_sync_sg_for_cpu,
	.sync_sg_for_device	= iommu_dma_sync_sg_for_device,
	.map_resource		= iommu_dma_map_resource,
	.unmap_resource		= iommu_dma_unmap_resource,
	.get_merge_boundary	= iommu_dma_get_merge_boundary,
	.opt_mapping_size	= iommu_dma_opt_mapping_size,
};

/*
 * The IOMMU core code allocates the default DMA domain, which the underlying
 * IOMMU driver needs to support via the dma-iommu layer.
 */
void iommu_setup_dma_ops(struct device *dev, u64 dma_base, u64 dma_limit)
{
	struct iommu_domain *domain = iommu_get_domain_for_dev(dev);

	if (!domain)
		goto out_err;

	/*
	 * The IOMMU core code allocates the default DMA domain, which the
	 * underlying IOMMU driver needs to support via the dma-iommu layer.
	 */
	if (iommu_is_dma_domain(domain)) {
		if (iommu_dma_init_domain(domain, dma_base, dma_limit, dev))
			goto out_err;
		dev->dma_ops = &iommu_dma_ops;
	}

	return;
out_err:
	 pr_warn("Failed to set up IOMMU for device %s; retaining platform DMA ops\n",
		 dev_name(dev));
}
EXPORT_SYMBOL_GPL(iommu_setup_dma_ops);

static struct iommu_dma_msi_page *iommu_dma_get_msi_page(struct device *dev,
		phys_addr_t msi_addr, struct iommu_domain *domain)
{
	struct iommu_dma_cookie *cookie = domain->iova_cookie;
	struct iommu_dma_msi_page *msi_page;
	dma_addr_t iova;
	int prot = IOMMU_WRITE | IOMMU_NOEXEC | IOMMU_MMIO;
	size_t size = cookie_msi_granule(cookie);

	msi_addr &= ~(phys_addr_t)(size - 1);
	list_for_each_entry(msi_page, &cookie->msi_page_list, list)
		if (msi_page->phys == msi_addr)
			return msi_page;

	msi_page = kzalloc(sizeof(*msi_page), GFP_KERNEL);
	if (!msi_page)
		return NULL;

	iova = iommu_dma_alloc_iova(domain, size, dma_get_mask(dev), dev);
	if (!iova)
		goto out_free_page;

	if (iommu_map(domain, iova, msi_addr, size, prot, GFP_KERNEL))
		goto out_free_iova;

	INIT_LIST_HEAD(&msi_page->list);
	msi_page->phys = msi_addr;
	msi_page->iova = iova;
	list_add(&msi_page->list, &cookie->msi_page_list);
	return msi_page;

out_free_iova:
	iommu_dma_free_iova(cookie, iova, size, NULL);
out_free_page:
	kfree(msi_page);
	return NULL;
}

/**
 * iommu_dma_prepare_msi() - Map the MSI page in the IOMMU domain
 * @desc: MSI descriptor, will store the MSI page
 * @msi_addr: MSI target address to be mapped
 *
 * Return: 0 on success or negative error code if the mapping failed.
 */
int iommu_dma_prepare_msi(struct msi_desc *desc, phys_addr_t msi_addr)
{
	struct device *dev = msi_desc_to_dev(desc);
	struct iommu_domain *domain = iommu_get_domain_for_dev(dev);
	struct iommu_dma_msi_page *msi_page;
	static DEFINE_MUTEX(msi_prepare_lock); /* see below */

	if (!domain || !domain->iova_cookie) {
		desc->iommu_cookie = NULL;
		return 0;
	}

	/*
	 * In fact the whole prepare operation should already be serialised by
	 * irq_domain_mutex further up the callchain, but that's pretty subtle
	 * on its own, so consider this locking as failsafe documentation...
	 */
	mutex_lock(&msi_prepare_lock);
	msi_page = iommu_dma_get_msi_page(dev, msi_addr, domain);
	mutex_unlock(&msi_prepare_lock);

	msi_desc_set_iommu_cookie(desc, msi_page);

	if (!msi_page)
		return -ENOMEM;
	return 0;
}

/**
 * iommu_dma_compose_msi_msg() - Apply translation to an MSI message
 * @desc: MSI descriptor prepared by iommu_dma_prepare_msi()
 * @msg: MSI message containing target physical address
 */
void iommu_dma_compose_msi_msg(struct msi_desc *desc, struct msi_msg *msg)
{
	struct device *dev = msi_desc_to_dev(desc);
	const struct iommu_domain *domain = iommu_get_domain_for_dev(dev);
	const struct iommu_dma_msi_page *msi_page;

	msi_page = msi_desc_get_iommu_cookie(desc);

	if (!domain || !domain->iova_cookie || WARN_ON(!msi_page))
		return;

	msg->address_hi = upper_32_bits(msi_page->iova);
	msg->address_lo &= cookie_msi_granule(domain->iova_cookie) - 1;
	msg->address_lo += lower_32_bits(msi_page->iova);
}

static int iommu_dma_init(void)
{
	if (is_kdump_kernel())
		static_branch_enable(&iommu_deferred_attach_enabled);

	return iova_cache_get();
}
arch_initcall(iommu_dma_init);<|MERGE_RESOLUTION|>--- conflicted
+++ resolved
@@ -13,10 +13,6 @@
 #include <linux/crash_dump.h>
 #include <linux/device.h>
 #include <linux/dma-direct.h>
-<<<<<<< HEAD
-#include <linux/dma-iommu.h>
-=======
->>>>>>> eb3cdb58
 #include <linux/dma-map-ops.h>
 #include <linux/gfp.h>
 #include <linux/huge_mm.h>
@@ -33,11 +29,8 @@
 #include <linux/spinlock.h>
 #include <linux/swiotlb.h>
 #include <linux/vmalloc.h>
-<<<<<<< HEAD
-=======
 
 #include "dma-iommu.h"
->>>>>>> eb3cdb58
 
 struct iommu_dma_msi_page {
 	struct list_head	list;
@@ -121,7 +114,6 @@
 }
 
 static inline unsigned int fq_ring_add(struct iova_fq *fq)
-<<<<<<< HEAD
 {
 	unsigned int idx = fq->tail;
 
@@ -139,25 +131,6 @@
 
 	assert_spin_locked(&fq->lock);
 
-=======
-{
-	unsigned int idx = fq->tail;
-
-	assert_spin_locked(&fq->lock);
-
-	fq->tail = (idx + 1) % IOVA_FQ_SIZE;
-
-	return idx;
-}
-
-static void fq_ring_free(struct iommu_dma_cookie *cookie, struct iova_fq *fq)
-{
-	u64 counter = atomic64_read(&cookie->fq_flush_finish_cnt);
-	unsigned int idx;
-
-	assert_spin_locked(&fq->lock);
-
->>>>>>> eb3cdb58
 	fq_ring_for_each(idx, fq) {
 
 		if (fq->entries[idx].counter >= counter)
@@ -870,12 +843,8 @@
 			arch_dma_prep_coherent(sg_page(sg), sg->length);
 	}
 
-<<<<<<< HEAD
-	ret = iommu_map_sg_atomic(domain, iova, sgt->sgl, sgt->orig_nents, ioprot);
-=======
 	ret = iommu_map_sg(domain, iova, sgt->sgl, sgt->orig_nents, ioprot,
 			   gfp);
->>>>>>> eb3cdb58
 	if (ret < 0 || ret < size)
 		goto out_free_sg;
 
@@ -1044,7 +1013,6 @@
 
 		if (phys == DMA_MAPPING_ERROR)
 			return DMA_MAPPING_ERROR;
-<<<<<<< HEAD
 
 		/* Cleanup the padding area. */
 		padding_start = phys_to_virt(phys);
@@ -1059,22 +1027,6 @@
 		memset(padding_start, 0, padding_size);
 	}
 
-=======
-
-		/* Cleanup the padding area. */
-		padding_start = phys_to_virt(phys);
-		padding_size = aligned_size;
-
-		if (!(attrs & DMA_ATTR_SKIP_CPU_SYNC) &&
-		    (dir == DMA_TO_DEVICE || dir == DMA_BIDIRECTIONAL)) {
-			padding_start += size;
-			padding_size -= size;
-		}
-
-		memset(padding_start, 0, padding_size);
-	}
-
->>>>>>> eb3cdb58
 	if (!coherent && !(attrs & DMA_ATTR_SKIP_CPU_SYNC))
 		arch_sync_dma_for_device(phys, size, dir);
 
@@ -1340,11 +1292,7 @@
 	 * We'll leave any physical concatenation to the IOMMU driver's
 	 * implementation - it knows better than we do.
 	 */
-<<<<<<< HEAD
-	ret = iommu_map_sg_atomic(domain, iova, sg, nents, prot);
-=======
 	ret = iommu_map_sg(domain, iova, sg, nents, prot, GFP_ATOMIC);
->>>>>>> eb3cdb58
 	if (ret < 0 || ret < iova_len)
 		goto out_free_iova;
 
@@ -1386,7 +1334,6 @@
 			continue;
 		}
 
-<<<<<<< HEAD
 		if (sg_dma_len(tmp) == 0)
 			break;
 
@@ -1407,28 +1354,6 @@
 		end = sg_dma_address(tmp) + sg_dma_len(tmp);
 	}
 
-=======
-		if (sg_dma_len(tmp) == 0)
-			break;
-
-		start = sg_dma_address(tmp);
-		break;
-	}
-
-	nents -= i;
-	for_each_sg(tmp, tmp, nents, i) {
-		if (sg_is_dma_bus_address(tmp)) {
-			sg_dma_unmark_bus_address(tmp);
-			continue;
-		}
-
-		if (sg_dma_len(tmp) == 0)
-			break;
-
-		end = sg_dma_address(tmp) + sg_dma_len(tmp);
-	}
-
->>>>>>> eb3cdb58
 	if (end)
 		__iommu_dma_unmap(dev, start, end - start);
 }
