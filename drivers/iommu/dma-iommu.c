--- conflicted
+++ resolved
@@ -30,13 +30,7 @@
 #include <linux/spinlock.h>
 #include <linux/swiotlb.h>
 #include <linux/vmalloc.h>
-<<<<<<< HEAD
-#ifndef __GENKSYMS__
 #include <trace/events/swiotlb.h>
-#endif
-=======
-#include <trace/events/swiotlb.h>
->>>>>>> 2d5404ca
 
 #include "dma-iommu.h"
 #include "iommu-pages.h"
@@ -262,11 +256,7 @@
 	int idx;
 
 	fq_ring_for_each(idx, fq)
-<<<<<<< HEAD
-		put_pages_list(&fq->entries[idx].freelist);
-=======
 		iommu_put_pages_list(&fq->entries[idx].freelist);
->>>>>>> 2d5404ca
 	vfree(fq);
 }
 
@@ -645,28 +635,6 @@
 	}
 
 	return false;
-}
-
-/**
- * iommu_dma_init_options - Initialize dma-iommu options
- * @options: The options to be initialized
- * @dev: Device the options are set for
- *
- * This allows tuning dma-iommu specific to device properties
- */
-static void iommu_dma_init_options(struct iommu_dma_options *options,
-				   struct device *dev)
-{
-	/* Shadowing IOTLB flushes do better with a single large queue */
-	if (dev->iommu->shadow_on_flush) {
-		options->qt = IOMMU_DMA_OPTS_SINGLE_QUEUE;
-		options->fq_timeout = IOVA_SINGLE_FQ_TIMEOUT;
-		options->fq_size = IOVA_SINGLE_FQ_SIZE;
-	} else {
-		options->qt = IOMMU_DMA_OPTS_PER_CPU_QUEUE;
-		options->fq_size = IOVA_DEFAULT_FQ_SIZE;
-		options->fq_timeout = IOVA_DEFAULT_FQ_TIMEOUT;
-	}
 }
 
 /**
@@ -1217,12 +1185,7 @@
 
 		trace_swiotlb_bounced(dev, phys, size);
 
-<<<<<<< HEAD
-		aligned_size = iova_align(iovad, size);
-		phys = swiotlb_tbl_map_single(dev, phys, size, aligned_size,
-=======
 		phys = swiotlb_tbl_map_single(dev, phys, size,
->>>>>>> 2d5404ca
 					      iova_mask(iovad), dir, attrs);
 
 		if (phys == DMA_MAPPING_ERROR)
@@ -1773,45 +1736,10 @@
 	return iova_rcache_range();
 }
 
-<<<<<<< HEAD
-static size_t iommu_dma_max_mapping_size(struct device *dev)
+size_t iommu_dma_max_mapping_size(struct device *dev)
 {
 	if (dev_is_untrusted(dev))
 		return swiotlb_max_mapping_size(dev);
-
-	return SIZE_MAX;
-}
-
-static const struct dma_map_ops iommu_dma_ops = {
-	.flags			= DMA_F_PCI_P2PDMA_SUPPORTED,
-	.alloc			= iommu_dma_alloc,
-	.free			= iommu_dma_free,
-	.alloc_pages		= dma_common_alloc_pages,
-	.free_pages		= dma_common_free_pages,
-	.alloc_noncontiguous	= iommu_dma_alloc_noncontiguous,
-	.free_noncontiguous	= iommu_dma_free_noncontiguous,
-	.mmap			= iommu_dma_mmap,
-	.get_sgtable		= iommu_dma_get_sgtable,
-	.map_page		= iommu_dma_map_page,
-	.unmap_page		= iommu_dma_unmap_page,
-	.map_sg			= iommu_dma_map_sg,
-	.unmap_sg		= iommu_dma_unmap_sg,
-	.sync_single_for_cpu	= iommu_dma_sync_single_for_cpu,
-	.sync_single_for_device	= iommu_dma_sync_single_for_device,
-	.sync_sg_for_cpu	= iommu_dma_sync_sg_for_cpu,
-	.sync_sg_for_device	= iommu_dma_sync_sg_for_device,
-	.map_resource		= iommu_dma_map_resource,
-	.unmap_resource		= iommu_dma_unmap_resource,
-	.get_merge_boundary	= iommu_dma_get_merge_boundary,
-	.opt_mapping_size	= iommu_dma_opt_mapping_size,
-	.max_mapping_size       = iommu_dma_max_mapping_size,
-};
-=======
-size_t iommu_dma_max_mapping_size(struct device *dev)
-{
-	if (dev_is_untrusted(dev))
-		return swiotlb_max_mapping_size(dev);
->>>>>>> 2d5404ca
 
 	return SIZE_MAX;
 }
