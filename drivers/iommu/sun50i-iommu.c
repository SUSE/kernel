// SPDX-License-Identifier: (GPL-2.0-only OR BSD-2-Clause)
// Copyright (C) 2016-2018, Allwinner Technology CO., LTD.
// Copyright (C) 2019-2020, Cerno

#include <linux/bitfield.h>
#include <linux/bug.h>
#include <linux/clk.h>
#include <linux/device.h>
#include <linux/dma-direction.h>
#include <linux/dma-mapping.h>
#include <linux/err.h>
#include <linux/errno.h>
#include <linux/interrupt.h>
#include <linux/iommu.h>
#include <linux/iopoll.h>
#include <linux/ioport.h>
#include <linux/log2.h>
#include <linux/module.h>
#include <linux/of_platform.h>
#include <linux/platform_device.h>
#include <linux/pm.h>
#include <linux/pm_runtime.h>
#include <linux/reset.h>
#include <linux/sizes.h>
#include <linux/slab.h>
#include <linux/spinlock.h>
#include <linux/types.h>

#define IOMMU_RESET_REG			0x010
#define IOMMU_RESET_RELEASE_ALL			0xffffffff
#define IOMMU_ENABLE_REG		0x020
#define IOMMU_ENABLE_ENABLE			BIT(0)

#define IOMMU_BYPASS_REG		0x030
#define IOMMU_AUTO_GATING_REG		0x040
#define IOMMU_AUTO_GATING_ENABLE		BIT(0)

#define IOMMU_WBUF_CTRL_REG		0x044
#define IOMMU_OOO_CTRL_REG		0x048
#define IOMMU_4KB_BDY_PRT_CTRL_REG	0x04c
#define IOMMU_TTB_REG			0x050
#define IOMMU_TLB_ENABLE_REG		0x060
#define IOMMU_TLB_PREFETCH_REG		0x070
#define IOMMU_TLB_PREFETCH_MASTER_ENABLE(m)	BIT(m)

#define IOMMU_TLB_FLUSH_REG		0x080
#define IOMMU_TLB_FLUSH_PTW_CACHE		BIT(17)
#define IOMMU_TLB_FLUSH_MACRO_TLB		BIT(16)
#define IOMMU_TLB_FLUSH_MICRO_TLB(i)		(BIT(i) & GENMASK(5, 0))

#define IOMMU_TLB_IVLD_ADDR_REG		0x090
#define IOMMU_TLB_IVLD_ADDR_MASK_REG	0x094
#define IOMMU_TLB_IVLD_ENABLE_REG	0x098
#define IOMMU_TLB_IVLD_ENABLE_ENABLE		BIT(0)

#define IOMMU_PC_IVLD_ADDR_REG		0x0a0
#define IOMMU_PC_IVLD_ENABLE_REG	0x0a8
#define IOMMU_PC_IVLD_ENABLE_ENABLE		BIT(0)

#define IOMMU_DM_AUT_CTRL_REG(d)	(0x0b0 + ((d) / 2) * 4)
#define IOMMU_DM_AUT_CTRL_RD_UNAVAIL(d, m)	(1 << (((d & 1) * 16) + ((m) * 2)))
#define IOMMU_DM_AUT_CTRL_WR_UNAVAIL(d, m)	(1 << (((d & 1) * 16) + ((m) * 2) + 1))

#define IOMMU_DM_AUT_OVWT_REG		0x0d0
#define IOMMU_INT_ENABLE_REG		0x100
#define IOMMU_INT_CLR_REG		0x104
#define IOMMU_INT_STA_REG		0x108
#define IOMMU_INT_ERR_ADDR_REG(i)	(0x110 + (i) * 4)
#define IOMMU_INT_ERR_ADDR_L1_REG	0x130
#define IOMMU_INT_ERR_ADDR_L2_REG	0x134
#define IOMMU_INT_ERR_DATA_REG(i)	(0x150 + (i) * 4)
#define IOMMU_L1PG_INT_REG		0x0180
#define IOMMU_L2PG_INT_REG		0x0184

#define IOMMU_INT_INVALID_L2PG			BIT(17)
#define IOMMU_INT_INVALID_L1PG			BIT(16)
#define IOMMU_INT_MASTER_PERMISSION(m)		BIT(m)
#define IOMMU_INT_MASTER_MASK			(IOMMU_INT_MASTER_PERMISSION(0) | \
						 IOMMU_INT_MASTER_PERMISSION(1) | \
						 IOMMU_INT_MASTER_PERMISSION(2) | \
						 IOMMU_INT_MASTER_PERMISSION(3) | \
						 IOMMU_INT_MASTER_PERMISSION(4) | \
						 IOMMU_INT_MASTER_PERMISSION(5))
#define IOMMU_INT_MASK				(IOMMU_INT_INVALID_L1PG | \
						 IOMMU_INT_INVALID_L2PG | \
						 IOMMU_INT_MASTER_MASK)

#define PT_ENTRY_SIZE			sizeof(u32)

#define NUM_DT_ENTRIES			4096
#define DT_SIZE				(NUM_DT_ENTRIES * PT_ENTRY_SIZE)

#define NUM_PT_ENTRIES			256
#define PT_SIZE				(NUM_PT_ENTRIES * PT_ENTRY_SIZE)

#define SPAGE_SIZE			4096

struct sun50i_iommu {
	struct iommu_device iommu;

	/* Lock to modify the IOMMU registers */
	spinlock_t iommu_lock;

	struct device *dev;
	void __iomem *base;
	struct reset_control *reset;
	struct clk *clk;

	struct iommu_domain *domain;
	struct iommu_group *group;
	struct kmem_cache *pt_pool;
};

struct sun50i_iommu_domain {
	struct iommu_domain domain;

	/* Number of devices attached to the domain */
	refcount_t refcnt;

	/* L1 Page Table */
	u32 *dt;
	dma_addr_t dt_dma;

	struct sun50i_iommu *iommu;
};

static struct sun50i_iommu_domain *to_sun50i_domain(struct iommu_domain *domain)
{
	return container_of(domain, struct sun50i_iommu_domain, domain);
}

static struct sun50i_iommu *sun50i_iommu_from_dev(struct device *dev)
{
	return dev_iommu_priv_get(dev);
}

static u32 iommu_read(struct sun50i_iommu *iommu, u32 offset)
{
	return readl(iommu->base + offset);
}

static void iommu_write(struct sun50i_iommu *iommu, u32 offset, u32 value)
{
	writel(value, iommu->base + offset);
}

/*
 * The Allwinner H6 IOMMU uses a 2-level page table.
 *
 * The first level is the usual Directory Table (DT), that consists of
 * 4096 4-bytes Directory Table Entries (DTE), each pointing to a Page
 * Table (PT).
 *
 * Each PT consits of 256 4-bytes Page Table Entries (PTE), each
 * pointing to a 4kB page of physical memory.
 *
 * The IOMMU supports a single DT, pointed by the IOMMU_TTB_REG
 * register that contains its physical address.
 */

#define SUN50I_IOVA_DTE_MASK	GENMASK(31, 20)
#define SUN50I_IOVA_PTE_MASK	GENMASK(19, 12)
#define SUN50I_IOVA_PAGE_MASK	GENMASK(11, 0)

static u32 sun50i_iova_get_dte_index(dma_addr_t iova)
{
	return FIELD_GET(SUN50I_IOVA_DTE_MASK, iova);
}

static u32 sun50i_iova_get_pte_index(dma_addr_t iova)
{
	return FIELD_GET(SUN50I_IOVA_PTE_MASK, iova);
}

static u32 sun50i_iova_get_page_offset(dma_addr_t iova)
{
	return FIELD_GET(SUN50I_IOVA_PAGE_MASK, iova);
}

/*
 * Each Directory Table Entry has a Page Table address and a valid
 * bit:

 * +---------------------+-----------+-+
 * | PT address          | Reserved  |V|
 * +---------------------+-----------+-+
 *  31:10 - Page Table address
 *   9:2  - Reserved
 *   1:0  - 1 if the entry is valid
 */

#define SUN50I_DTE_PT_ADDRESS_MASK	GENMASK(31, 10)
#define SUN50I_DTE_PT_ATTRS		GENMASK(1, 0)
#define SUN50I_DTE_PT_VALID		1

static phys_addr_t sun50i_dte_get_pt_address(u32 dte)
{
	return (phys_addr_t)dte & SUN50I_DTE_PT_ADDRESS_MASK;
}

static bool sun50i_dte_is_pt_valid(u32 dte)
{
	return (dte & SUN50I_DTE_PT_ATTRS) == SUN50I_DTE_PT_VALID;
}

static u32 sun50i_mk_dte(dma_addr_t pt_dma)
{
	return (pt_dma & SUN50I_DTE_PT_ADDRESS_MASK) | SUN50I_DTE_PT_VALID;
}

/*
 * Each PTE has a Page address, an authority index and a valid bit:
 *
 * +----------------+-----+-----+-----+---+-----+
 * | Page address   | Rsv | ACI | Rsv | V | Rsv |
 * +----------------+-----+-----+-----+---+-----+
 *  31:12 - Page address
 *  11:8  - Reserved
 *   7:4  - Authority Control Index
 *   3:2  - Reserved
 *     1  - 1 if the entry is valid
 *     0  - Reserved
 *
 * The way permissions work is that the IOMMU has 16 "domains" that
 * can be configured to give each masters either read or write
 * permissions through the IOMMU_DM_AUT_CTRL_REG registers. The domain
 * 0 seems like the default domain, and its permissions in the
 * IOMMU_DM_AUT_CTRL_REG are only read-only, so it's not really
 * useful to enforce any particular permission.
 *
 * Each page entry will then have a reference to the domain they are
 * affected to, so that we can actually enforce them on a per-page
 * basis.
 *
 * In order to make it work with the IOMMU framework, we will be using
 * 4 different domains, starting at 1: RD_WR, RD, WR and NONE
 * depending on the permission we want to enforce. Each domain will
 * have each master setup in the same way, since the IOMMU framework
 * doesn't seem to restrict page access on a per-device basis. And
 * then we will use the relevant domain index when generating the page
 * table entry depending on the permissions we want to be enforced.
 */

enum sun50i_iommu_aci {
	SUN50I_IOMMU_ACI_DO_NOT_USE = 0,
	SUN50I_IOMMU_ACI_NONE,
	SUN50I_IOMMU_ACI_RD,
	SUN50I_IOMMU_ACI_WR,
	SUN50I_IOMMU_ACI_RD_WR,
};

#define SUN50I_PTE_PAGE_ADDRESS_MASK	GENMASK(31, 12)
#define SUN50I_PTE_ACI_MASK		GENMASK(7, 4)
#define SUN50I_PTE_PAGE_VALID		BIT(1)

static phys_addr_t sun50i_pte_get_page_address(u32 pte)
{
	return (phys_addr_t)pte & SUN50I_PTE_PAGE_ADDRESS_MASK;
}

static enum sun50i_iommu_aci sun50i_get_pte_aci(u32 pte)
{
	return FIELD_GET(SUN50I_PTE_ACI_MASK, pte);
}

static bool sun50i_pte_is_page_valid(u32 pte)
{
	return pte & SUN50I_PTE_PAGE_VALID;
}

static u32 sun50i_mk_pte(phys_addr_t page, int prot)
{
	enum sun50i_iommu_aci aci;
	u32 flags = 0;

	if ((prot & (IOMMU_READ | IOMMU_WRITE)) == (IOMMU_READ | IOMMU_WRITE))
		aci = SUN50I_IOMMU_ACI_RD_WR;
	else if (prot & IOMMU_READ)
		aci = SUN50I_IOMMU_ACI_RD;
	else if (prot & IOMMU_WRITE)
		aci = SUN50I_IOMMU_ACI_WR;
	else
		aci = SUN50I_IOMMU_ACI_NONE;

	flags |= FIELD_PREP(SUN50I_PTE_ACI_MASK, aci);
	page &= SUN50I_PTE_PAGE_ADDRESS_MASK;
	return page | flags | SUN50I_PTE_PAGE_VALID;
}

static void sun50i_table_flush(struct sun50i_iommu_domain *sun50i_domain,
			       void *vaddr, unsigned int count)
{
	struct sun50i_iommu *iommu = sun50i_domain->iommu;
	dma_addr_t dma = virt_to_phys(vaddr);
	size_t size = count * PT_ENTRY_SIZE;

	dma_sync_single_for_device(iommu->dev, dma, size, DMA_TO_DEVICE);
}

static void sun50i_iommu_zap_iova(struct sun50i_iommu *iommu,
				  unsigned long iova)
{
	u32 reg;
	int ret;

	iommu_write(iommu, IOMMU_TLB_IVLD_ADDR_REG, iova);
	iommu_write(iommu, IOMMU_TLB_IVLD_ADDR_MASK_REG, GENMASK(31, 12));
	iommu_write(iommu, IOMMU_TLB_IVLD_ENABLE_REG,
		    IOMMU_TLB_IVLD_ENABLE_ENABLE);

	ret = readl_poll_timeout_atomic(iommu->base + IOMMU_TLB_IVLD_ENABLE_REG,
					reg, !reg, 1, 2000);
	if (ret)
		dev_warn(iommu->dev, "TLB invalidation timed out!\n");
}

static void sun50i_iommu_zap_ptw_cache(struct sun50i_iommu *iommu,
				       unsigned long iova)
{
	u32 reg;
	int ret;

	iommu_write(iommu, IOMMU_PC_IVLD_ADDR_REG, iova);
	iommu_write(iommu, IOMMU_PC_IVLD_ENABLE_REG,
		    IOMMU_PC_IVLD_ENABLE_ENABLE);

	ret = readl_poll_timeout_atomic(iommu->base + IOMMU_PC_IVLD_ENABLE_REG,
					reg, !reg, 1, 2000);
	if (ret)
		dev_warn(iommu->dev, "PTW cache invalidation timed out!\n");
}

static void sun50i_iommu_zap_range(struct sun50i_iommu *iommu,
				   unsigned long iova, size_t size)
{
	assert_spin_locked(&iommu->iommu_lock);

	iommu_write(iommu, IOMMU_AUTO_GATING_REG, 0);

	sun50i_iommu_zap_iova(iommu, iova);
	sun50i_iommu_zap_iova(iommu, iova + SPAGE_SIZE);
	if (size > SPAGE_SIZE) {
		sun50i_iommu_zap_iova(iommu, iova + size);
		sun50i_iommu_zap_iova(iommu, iova + size + SPAGE_SIZE);
	}
	sun50i_iommu_zap_ptw_cache(iommu, iova);
	sun50i_iommu_zap_ptw_cache(iommu, iova + SZ_1M);
	if (size > SZ_1M) {
		sun50i_iommu_zap_ptw_cache(iommu, iova + size);
		sun50i_iommu_zap_ptw_cache(iommu, iova + size + SZ_1M);
	}

	iommu_write(iommu, IOMMU_AUTO_GATING_REG, IOMMU_AUTO_GATING_ENABLE);
}

static int sun50i_iommu_flush_all_tlb(struct sun50i_iommu *iommu)
{
	u32 reg;
	int ret;

	assert_spin_locked(&iommu->iommu_lock);

	iommu_write(iommu,
		    IOMMU_TLB_FLUSH_REG,
		    IOMMU_TLB_FLUSH_PTW_CACHE |
		    IOMMU_TLB_FLUSH_MACRO_TLB |
		    IOMMU_TLB_FLUSH_MICRO_TLB(5) |
		    IOMMU_TLB_FLUSH_MICRO_TLB(4) |
		    IOMMU_TLB_FLUSH_MICRO_TLB(3) |
		    IOMMU_TLB_FLUSH_MICRO_TLB(2) |
		    IOMMU_TLB_FLUSH_MICRO_TLB(1) |
		    IOMMU_TLB_FLUSH_MICRO_TLB(0));

	ret = readl_poll_timeout_atomic(iommu->base + IOMMU_TLB_FLUSH_REG,
					reg, !reg,
					1, 2000);
	if (ret)
		dev_warn(iommu->dev, "TLB Flush timed out!\n");

	return ret;
}

static void sun50i_iommu_flush_iotlb_all(struct iommu_domain *domain)
{
	struct sun50i_iommu_domain *sun50i_domain = to_sun50i_domain(domain);
	struct sun50i_iommu *iommu = sun50i_domain->iommu;
	unsigned long flags;

	/*
	 * At boot, we'll have a first call into .flush_iotlb_all right after
	 * .probe_device, and since we link our (single) domain to our iommu in
	 * the .attach_device callback, we don't have that pointer set.
	 *
	 * It shouldn't really be any trouble to ignore it though since we flush
	 * all caches as part of the device powerup.
	 */
	if (!iommu)
		return;

	spin_lock_irqsave(&iommu->iommu_lock, flags);
	sun50i_iommu_flush_all_tlb(iommu);
	spin_unlock_irqrestore(&iommu->iommu_lock, flags);
}

static void sun50i_iommu_iotlb_sync_map(struct iommu_domain *domain,
					unsigned long iova, size_t size)
{
	struct sun50i_iommu_domain *sun50i_domain = to_sun50i_domain(domain);
	struct sun50i_iommu *iommu = sun50i_domain->iommu;
	unsigned long flags;

	spin_lock_irqsave(&iommu->iommu_lock, flags);
	sun50i_iommu_zap_range(iommu, iova, size);
	spin_unlock_irqrestore(&iommu->iommu_lock, flags);
}

static void sun50i_iommu_iotlb_sync(struct iommu_domain *domain,
				    struct iommu_iotlb_gather *gather)
{
	sun50i_iommu_flush_iotlb_all(domain);
}

static int sun50i_iommu_enable(struct sun50i_iommu *iommu)
{
	struct sun50i_iommu_domain *sun50i_domain;
	unsigned long flags;
	int ret;

	if (!iommu->domain)
		return 0;

	sun50i_domain = to_sun50i_domain(iommu->domain);

	ret = reset_control_deassert(iommu->reset);
	if (ret)
		return ret;

	ret = clk_prepare_enable(iommu->clk);
	if (ret)
		goto err_reset_assert;

	spin_lock_irqsave(&iommu->iommu_lock, flags);

	iommu_write(iommu, IOMMU_TTB_REG, sun50i_domain->dt_dma);
	iommu_write(iommu, IOMMU_TLB_PREFETCH_REG,
		    IOMMU_TLB_PREFETCH_MASTER_ENABLE(0) |
		    IOMMU_TLB_PREFETCH_MASTER_ENABLE(1) |
		    IOMMU_TLB_PREFETCH_MASTER_ENABLE(2) |
		    IOMMU_TLB_PREFETCH_MASTER_ENABLE(3) |
		    IOMMU_TLB_PREFETCH_MASTER_ENABLE(4) |
		    IOMMU_TLB_PREFETCH_MASTER_ENABLE(5));
	iommu_write(iommu, IOMMU_INT_ENABLE_REG, IOMMU_INT_MASK);
	iommu_write(iommu, IOMMU_DM_AUT_CTRL_REG(SUN50I_IOMMU_ACI_NONE),
		    IOMMU_DM_AUT_CTRL_RD_UNAVAIL(SUN50I_IOMMU_ACI_NONE, 0) |
		    IOMMU_DM_AUT_CTRL_WR_UNAVAIL(SUN50I_IOMMU_ACI_NONE, 0) |
		    IOMMU_DM_AUT_CTRL_RD_UNAVAIL(SUN50I_IOMMU_ACI_NONE, 1) |
		    IOMMU_DM_AUT_CTRL_WR_UNAVAIL(SUN50I_IOMMU_ACI_NONE, 1) |
		    IOMMU_DM_AUT_CTRL_RD_UNAVAIL(SUN50I_IOMMU_ACI_NONE, 2) |
		    IOMMU_DM_AUT_CTRL_WR_UNAVAIL(SUN50I_IOMMU_ACI_NONE, 2) |
		    IOMMU_DM_AUT_CTRL_RD_UNAVAIL(SUN50I_IOMMU_ACI_NONE, 3) |
		    IOMMU_DM_AUT_CTRL_WR_UNAVAIL(SUN50I_IOMMU_ACI_NONE, 3) |
		    IOMMU_DM_AUT_CTRL_RD_UNAVAIL(SUN50I_IOMMU_ACI_NONE, 4) |
		    IOMMU_DM_AUT_CTRL_WR_UNAVAIL(SUN50I_IOMMU_ACI_NONE, 4) |
		    IOMMU_DM_AUT_CTRL_RD_UNAVAIL(SUN50I_IOMMU_ACI_NONE, 5) |
		    IOMMU_DM_AUT_CTRL_WR_UNAVAIL(SUN50I_IOMMU_ACI_NONE, 5));

	iommu_write(iommu, IOMMU_DM_AUT_CTRL_REG(SUN50I_IOMMU_ACI_RD),
		    IOMMU_DM_AUT_CTRL_WR_UNAVAIL(SUN50I_IOMMU_ACI_RD, 0) |
		    IOMMU_DM_AUT_CTRL_WR_UNAVAIL(SUN50I_IOMMU_ACI_RD, 1) |
		    IOMMU_DM_AUT_CTRL_WR_UNAVAIL(SUN50I_IOMMU_ACI_RD, 2) |
		    IOMMU_DM_AUT_CTRL_WR_UNAVAIL(SUN50I_IOMMU_ACI_RD, 3) |
		    IOMMU_DM_AUT_CTRL_WR_UNAVAIL(SUN50I_IOMMU_ACI_RD, 4) |
		    IOMMU_DM_AUT_CTRL_WR_UNAVAIL(SUN50I_IOMMU_ACI_RD, 5));

	iommu_write(iommu, IOMMU_DM_AUT_CTRL_REG(SUN50I_IOMMU_ACI_WR),
		    IOMMU_DM_AUT_CTRL_RD_UNAVAIL(SUN50I_IOMMU_ACI_WR, 0) |
		    IOMMU_DM_AUT_CTRL_RD_UNAVAIL(SUN50I_IOMMU_ACI_WR, 1) |
		    IOMMU_DM_AUT_CTRL_RD_UNAVAIL(SUN50I_IOMMU_ACI_WR, 2) |
		    IOMMU_DM_AUT_CTRL_RD_UNAVAIL(SUN50I_IOMMU_ACI_WR, 3) |
		    IOMMU_DM_AUT_CTRL_RD_UNAVAIL(SUN50I_IOMMU_ACI_WR, 4) |
		    IOMMU_DM_AUT_CTRL_RD_UNAVAIL(SUN50I_IOMMU_ACI_WR, 5));

	ret = sun50i_iommu_flush_all_tlb(iommu);
	if (ret) {
		spin_unlock_irqrestore(&iommu->iommu_lock, flags);
		goto err_clk_disable;
	}

	iommu_write(iommu, IOMMU_AUTO_GATING_REG, IOMMU_AUTO_GATING_ENABLE);
	iommu_write(iommu, IOMMU_ENABLE_REG, IOMMU_ENABLE_ENABLE);

	spin_unlock_irqrestore(&iommu->iommu_lock, flags);

	return 0;

err_clk_disable:
	clk_disable_unprepare(iommu->clk);

err_reset_assert:
	reset_control_assert(iommu->reset);

	return ret;
}

static void sun50i_iommu_disable(struct sun50i_iommu *iommu)
{
	unsigned long flags;

	spin_lock_irqsave(&iommu->iommu_lock, flags);

	iommu_write(iommu, IOMMU_ENABLE_REG, 0);
	iommu_write(iommu, IOMMU_TTB_REG, 0);

	spin_unlock_irqrestore(&iommu->iommu_lock, flags);

	clk_disable_unprepare(iommu->clk);
	reset_control_assert(iommu->reset);
}

static void *sun50i_iommu_alloc_page_table(struct sun50i_iommu *iommu,
					   gfp_t gfp)
{
	dma_addr_t pt_dma;
	u32 *page_table;

	page_table = kmem_cache_zalloc(iommu->pt_pool, gfp);
	if (!page_table)
		return ERR_PTR(-ENOMEM);

	pt_dma = dma_map_single(iommu->dev, page_table, PT_SIZE, DMA_TO_DEVICE);
	if (dma_mapping_error(iommu->dev, pt_dma)) {
		dev_err(iommu->dev, "Couldn't map L2 Page Table\n");
		kmem_cache_free(iommu->pt_pool, page_table);
		return ERR_PTR(-ENOMEM);
	}

	/* We rely on the physical address and DMA address being the same */
	WARN_ON(pt_dma != virt_to_phys(page_table));

	return page_table;
}

static void sun50i_iommu_free_page_table(struct sun50i_iommu *iommu,
					 u32 *page_table)
{
	phys_addr_t pt_phys = virt_to_phys(page_table);

	dma_unmap_single(iommu->dev, pt_phys, PT_SIZE, DMA_TO_DEVICE);
	kmem_cache_free(iommu->pt_pool, page_table);
}

static u32 *sun50i_dte_get_page_table(struct sun50i_iommu_domain *sun50i_domain,
				      dma_addr_t iova, gfp_t gfp)
{
	struct sun50i_iommu *iommu = sun50i_domain->iommu;
	u32 *page_table;
	u32 *dte_addr;
	u32 old_dte;
	u32 dte;

	dte_addr = &sun50i_domain->dt[sun50i_iova_get_dte_index(iova)];
	dte = *dte_addr;
	if (sun50i_dte_is_pt_valid(dte)) {
		phys_addr_t pt_phys = sun50i_dte_get_pt_address(dte);
		return (u32 *)phys_to_virt(pt_phys);
	}

	page_table = sun50i_iommu_alloc_page_table(iommu, gfp);
	if (IS_ERR(page_table))
		return page_table;

	dte = sun50i_mk_dte(virt_to_phys(page_table));
	old_dte = cmpxchg(dte_addr, 0, dte);
	if (old_dte) {
		phys_addr_t installed_pt_phys =
			sun50i_dte_get_pt_address(old_dte);
		u32 *installed_pt = phys_to_virt(installed_pt_phys);
		u32 *drop_pt = page_table;

		page_table = installed_pt;
		dte = old_dte;
		sun50i_iommu_free_page_table(iommu, drop_pt);
	}

	sun50i_table_flush(sun50i_domain, page_table, NUM_PT_ENTRIES);
	sun50i_table_flush(sun50i_domain, dte_addr, 1);

	return page_table;
}

static int sun50i_iommu_map(struct iommu_domain *domain, unsigned long iova,
			    phys_addr_t paddr, size_t size, int prot, gfp_t gfp)
{
	struct sun50i_iommu_domain *sun50i_domain = to_sun50i_domain(domain);
	struct sun50i_iommu *iommu = sun50i_domain->iommu;
	u32 pte_index;
	u32 *page_table, *pte_addr;
	int ret = 0;

	page_table = sun50i_dte_get_page_table(sun50i_domain, iova, gfp);
	if (IS_ERR(page_table)) {
		ret = PTR_ERR(page_table);
		goto out;
	}

	pte_index = sun50i_iova_get_pte_index(iova);
	pte_addr = &page_table[pte_index];
	if (unlikely(sun50i_pte_is_page_valid(*pte_addr))) {
		phys_addr_t page_phys = sun50i_pte_get_page_address(*pte_addr);
		dev_err(iommu->dev,
			"iova %pad already mapped to %pa cannot remap to %pa prot: %#x\n",
			&iova, &page_phys, &paddr, prot);
		ret = -EBUSY;
		goto out;
	}

	*pte_addr = sun50i_mk_pte(paddr, prot);
	sun50i_table_flush(sun50i_domain, pte_addr, 1);

out:
	return ret;
}

static size_t sun50i_iommu_unmap(struct iommu_domain *domain, unsigned long iova,
				 size_t size, struct iommu_iotlb_gather *gather)
{
	struct sun50i_iommu_domain *sun50i_domain = to_sun50i_domain(domain);
	phys_addr_t pt_phys;
	u32 *pte_addr;
	u32 dte;

	dte = sun50i_domain->dt[sun50i_iova_get_dte_index(iova)];
	if (!sun50i_dte_is_pt_valid(dte))
		return 0;

	pt_phys = sun50i_dte_get_pt_address(dte);
	pte_addr = (u32 *)phys_to_virt(pt_phys) + sun50i_iova_get_pte_index(iova);

	if (!sun50i_pte_is_page_valid(*pte_addr))
		return 0;

	memset(pte_addr, 0, sizeof(*pte_addr));
	sun50i_table_flush(sun50i_domain, pte_addr, 1);

	return SZ_4K;
}

static phys_addr_t sun50i_iommu_iova_to_phys(struct iommu_domain *domain,
					     dma_addr_t iova)
{
	struct sun50i_iommu_domain *sun50i_domain = to_sun50i_domain(domain);
	phys_addr_t pt_phys;
	u32 *page_table;
	u32 dte, pte;

	dte = sun50i_domain->dt[sun50i_iova_get_dte_index(iova)];
	if (!sun50i_dte_is_pt_valid(dte))
		return 0;

	pt_phys = sun50i_dte_get_pt_address(dte);
	page_table = (u32 *)phys_to_virt(pt_phys);
	pte = page_table[sun50i_iova_get_pte_index(iova)];
	if (!sun50i_pte_is_page_valid(pte))
		return 0;

	return sun50i_pte_get_page_address(pte) +
		sun50i_iova_get_page_offset(iova);
}

static struct iommu_domain *sun50i_iommu_domain_alloc(unsigned type)
{
	struct sun50i_iommu_domain *sun50i_domain;

	if (type != IOMMU_DOMAIN_DMA &&
	    type != IOMMU_DOMAIN_UNMANAGED)
		return NULL;

	sun50i_domain = kzalloc(sizeof(*sun50i_domain), GFP_KERNEL);
	if (!sun50i_domain)
		return NULL;

	sun50i_domain->dt = (u32 *)__get_free_pages(GFP_KERNEL | __GFP_ZERO,
						    get_order(DT_SIZE));
	if (!sun50i_domain->dt)
		goto err_free_domain;

	refcount_set(&sun50i_domain->refcnt, 1);

	sun50i_domain->domain.geometry.aperture_start = 0;
	sun50i_domain->domain.geometry.aperture_end = DMA_BIT_MASK(32);
	sun50i_domain->domain.geometry.force_aperture = true;

	return &sun50i_domain->domain;

err_free_domain:
	kfree(sun50i_domain);

	return NULL;
}

static void sun50i_iommu_domain_free(struct iommu_domain *domain)
{
	struct sun50i_iommu_domain *sun50i_domain = to_sun50i_domain(domain);

	free_pages((unsigned long)sun50i_domain->dt, get_order(DT_SIZE));
	sun50i_domain->dt = NULL;

	kfree(sun50i_domain);
}

static int sun50i_iommu_attach_domain(struct sun50i_iommu *iommu,
				      struct sun50i_iommu_domain *sun50i_domain)
{
	iommu->domain = &sun50i_domain->domain;
	sun50i_domain->iommu = iommu;

	sun50i_domain->dt_dma = dma_map_single(iommu->dev, sun50i_domain->dt,
					       DT_SIZE, DMA_TO_DEVICE);
	if (dma_mapping_error(iommu->dev, sun50i_domain->dt_dma)) {
		dev_err(iommu->dev, "Couldn't map L1 Page Table\n");
		return -ENOMEM;
	}

	return sun50i_iommu_enable(iommu);
}

static void sun50i_iommu_detach_domain(struct sun50i_iommu *iommu,
				       struct sun50i_iommu_domain *sun50i_domain)
{
	unsigned int i;

	for (i = 0; i < NUM_DT_ENTRIES; i++) {
		phys_addr_t pt_phys;
		u32 *page_table;
		u32 *dte_addr;
		u32 dte;

		dte_addr = &sun50i_domain->dt[i];
		dte = *dte_addr;
		if (!sun50i_dte_is_pt_valid(dte))
			continue;

		memset(dte_addr, 0, sizeof(*dte_addr));
		sun50i_table_flush(sun50i_domain, dte_addr, 1);

		pt_phys = sun50i_dte_get_pt_address(dte);
		page_table = phys_to_virt(pt_phys);
		sun50i_iommu_free_page_table(iommu, page_table);
	}


	sun50i_iommu_disable(iommu);

	dma_unmap_single(iommu->dev, virt_to_phys(sun50i_domain->dt),
			 DT_SIZE, DMA_TO_DEVICE);

	iommu->domain = NULL;
}

static void sun50i_iommu_detach_device(struct iommu_domain *domain,
				       struct device *dev)
{
	struct sun50i_iommu_domain *sun50i_domain = to_sun50i_domain(domain);
	struct sun50i_iommu *iommu = dev_iommu_priv_get(dev);

	dev_dbg(dev, "Detaching from IOMMU domain\n");

	if (iommu->domain != domain)
		return;

	if (refcount_dec_and_test(&sun50i_domain->refcnt))
		sun50i_iommu_detach_domain(iommu, sun50i_domain);
}

static int sun50i_iommu_attach_device(struct iommu_domain *domain,
				      struct device *dev)
{
	struct sun50i_iommu_domain *sun50i_domain = to_sun50i_domain(domain);
	struct sun50i_iommu *iommu;

	iommu = sun50i_iommu_from_dev(dev);
	if (!iommu)
		return -ENODEV;

	dev_dbg(dev, "Attaching to IOMMU domain\n");

	refcount_inc(&sun50i_domain->refcnt);

	if (iommu->domain == domain)
		return 0;

	if (iommu->domain)
		sun50i_iommu_detach_device(iommu->domain, dev);

	sun50i_iommu_attach_domain(iommu, sun50i_domain);

	return 0;
}

static struct iommu_device *sun50i_iommu_probe_device(struct device *dev)
{
	struct sun50i_iommu *iommu;

	iommu = sun50i_iommu_from_dev(dev);
	if (!iommu)
		return ERR_PTR(-ENODEV);

	return &iommu->iommu;
}

static struct iommu_group *sun50i_iommu_device_group(struct device *dev)
{
	struct sun50i_iommu *iommu = sun50i_iommu_from_dev(dev);

	return iommu_group_ref_get(iommu->group);
}

static int sun50i_iommu_of_xlate(struct device *dev,
				 struct of_phandle_args *args)
{
	struct platform_device *iommu_pdev = of_find_device_by_node(args->np);
	unsigned id = args->args[0];

	dev_iommu_priv_set(dev, platform_get_drvdata(iommu_pdev));

	return iommu_fwspec_add_ids(dev, &id, 1);
}

static const struct iommu_ops sun50i_iommu_ops = {
	.pgsize_bitmap	= SZ_4K,
	.device_group	= sun50i_iommu_device_group,
	.domain_alloc	= sun50i_iommu_domain_alloc,
<<<<<<< HEAD
=======
	.domain_free	= sun50i_iommu_domain_free,
	.flush_iotlb_all = sun50i_iommu_flush_iotlb_all,
	.iotlb_sync_map = sun50i_iommu_iotlb_sync_map,
	.iotlb_sync	= sun50i_iommu_iotlb_sync,
	.iova_to_phys	= sun50i_iommu_iova_to_phys,
	.map		= sun50i_iommu_map,
>>>>>>> 2cc31ce8
	.of_xlate	= sun50i_iommu_of_xlate,
	.probe_device	= sun50i_iommu_probe_device,
	.default_domain_ops = &(const struct iommu_domain_ops) {
		.attach_dev	= sun50i_iommu_attach_device,
		.detach_dev	= sun50i_iommu_detach_device,
		.flush_iotlb_all = sun50i_iommu_flush_iotlb_all,
		.iotlb_sync	= sun50i_iommu_iotlb_sync,
		.iova_to_phys	= sun50i_iommu_iova_to_phys,
		.map		= sun50i_iommu_map,
		.unmap		= sun50i_iommu_unmap,
		.free		= sun50i_iommu_domain_free,
	}
};

static void sun50i_iommu_report_fault(struct sun50i_iommu *iommu,
				      unsigned master, phys_addr_t iova,
				      unsigned prot)
{
	dev_err(iommu->dev, "Page fault for %pad (master %d, dir %s)\n",
		&iova, master, (prot == IOMMU_FAULT_WRITE) ? "wr" : "rd");

	if (iommu->domain)
		report_iommu_fault(iommu->domain, iommu->dev, iova, prot);
	else
		dev_err(iommu->dev, "Page fault while iommu not attached to any domain?\n");

	sun50i_iommu_zap_range(iommu, iova, SPAGE_SIZE);
}

static phys_addr_t sun50i_iommu_handle_pt_irq(struct sun50i_iommu *iommu,
					      unsigned addr_reg,
					      unsigned blame_reg)
{
	phys_addr_t iova;
	unsigned master;
	u32 blame;

	assert_spin_locked(&iommu->iommu_lock);

	iova = iommu_read(iommu, addr_reg);
	blame = iommu_read(iommu, blame_reg);
	master = ilog2(blame & IOMMU_INT_MASTER_MASK);

	/*
	 * If the address is not in the page table, we can't get what
	 * operation triggered the fault. Assume it's a read
	 * operation.
	 */
	sun50i_iommu_report_fault(iommu, master, iova, IOMMU_FAULT_READ);

	return iova;
}

static phys_addr_t sun50i_iommu_handle_perm_irq(struct sun50i_iommu *iommu)
{
	enum sun50i_iommu_aci aci;
	phys_addr_t iova;
	unsigned master;
	unsigned dir;
	u32 blame;

	assert_spin_locked(&iommu->iommu_lock);

	blame = iommu_read(iommu, IOMMU_INT_STA_REG);
	master = ilog2(blame & IOMMU_INT_MASTER_MASK);
	iova = iommu_read(iommu, IOMMU_INT_ERR_ADDR_REG(master));
	aci = sun50i_get_pte_aci(iommu_read(iommu,
					    IOMMU_INT_ERR_DATA_REG(master)));

	switch (aci) {
		/*
		 * If we are in the read-only domain, then it means we
		 * tried to write.
		 */
	case SUN50I_IOMMU_ACI_RD:
		dir = IOMMU_FAULT_WRITE;
		break;

		/*
		 * If we are in the write-only domain, then it means
		 * we tried to read.
		 */
	case SUN50I_IOMMU_ACI_WR:

		/*
		 * If we are in the domain without any permission, we
		 * can't really tell. Let's default to a read
		 * operation.
		 */
	case SUN50I_IOMMU_ACI_NONE:

		/* WTF? */
	case SUN50I_IOMMU_ACI_RD_WR:
	default:
		dir = IOMMU_FAULT_READ;
		break;
	}

	/*
	 * If the address is not in the page table, we can't get what
	 * operation triggered the fault. Assume it's a read
	 * operation.
	 */
	sun50i_iommu_report_fault(iommu, master, iova, dir);

	return iova;
}

static irqreturn_t sun50i_iommu_irq(int irq, void *dev_id)
{
	u32 status, l1_status, l2_status, resets;
	struct sun50i_iommu *iommu = dev_id;

	spin_lock(&iommu->iommu_lock);

	status = iommu_read(iommu, IOMMU_INT_STA_REG);
	if (!(status & IOMMU_INT_MASK)) {
		spin_unlock(&iommu->iommu_lock);
		return IRQ_NONE;
	}

	l1_status = iommu_read(iommu, IOMMU_L1PG_INT_REG);
	l2_status = iommu_read(iommu, IOMMU_L2PG_INT_REG);

	if (status & IOMMU_INT_INVALID_L2PG)
		sun50i_iommu_handle_pt_irq(iommu,
					    IOMMU_INT_ERR_ADDR_L2_REG,
					    IOMMU_L2PG_INT_REG);
	else if (status & IOMMU_INT_INVALID_L1PG)
		sun50i_iommu_handle_pt_irq(iommu,
					   IOMMU_INT_ERR_ADDR_L1_REG,
					   IOMMU_L1PG_INT_REG);
	else
		sun50i_iommu_handle_perm_irq(iommu);

	iommu_write(iommu, IOMMU_INT_CLR_REG, status);

	resets = (status | l1_status | l2_status) & IOMMU_INT_MASTER_MASK;
	iommu_write(iommu, IOMMU_RESET_REG, ~resets);
	iommu_write(iommu, IOMMU_RESET_REG, IOMMU_RESET_RELEASE_ALL);

	spin_unlock(&iommu->iommu_lock);

	return IRQ_HANDLED;
}

static int sun50i_iommu_probe(struct platform_device *pdev)
{
	struct sun50i_iommu *iommu;
	int ret, irq;

	iommu = devm_kzalloc(&pdev->dev, sizeof(*iommu), GFP_KERNEL);
	if (!iommu)
		return -ENOMEM;
	spin_lock_init(&iommu->iommu_lock);
	platform_set_drvdata(pdev, iommu);
	iommu->dev = &pdev->dev;

	iommu->pt_pool = kmem_cache_create(dev_name(&pdev->dev),
					   PT_SIZE, PT_SIZE,
					   SLAB_HWCACHE_ALIGN,
					   NULL);
	if (!iommu->pt_pool)
		return -ENOMEM;

	iommu->group = iommu_group_alloc();
	if (IS_ERR(iommu->group)) {
		ret = PTR_ERR(iommu->group);
		goto err_free_cache;
	}

	iommu->base = devm_platform_ioremap_resource(pdev, 0);
	if (IS_ERR(iommu->base)) {
		ret = PTR_ERR(iommu->base);
		goto err_free_group;
	}

	irq = platform_get_irq(pdev, 0);
	if (irq < 0) {
		ret = irq;
		goto err_free_group;
	}

	iommu->clk = devm_clk_get(&pdev->dev, NULL);
	if (IS_ERR(iommu->clk)) {
		dev_err(&pdev->dev, "Couldn't get our clock.\n");
		ret = PTR_ERR(iommu->clk);
		goto err_free_group;
	}

	iommu->reset = devm_reset_control_get(&pdev->dev, NULL);
	if (IS_ERR(iommu->reset)) {
		dev_err(&pdev->dev, "Couldn't get our reset line.\n");
		ret = PTR_ERR(iommu->reset);
		goto err_free_group;
	}

	ret = iommu_device_sysfs_add(&iommu->iommu, &pdev->dev,
				     NULL, dev_name(&pdev->dev));
	if (ret)
		goto err_free_group;

	ret = iommu_device_register(&iommu->iommu, &sun50i_iommu_ops, &pdev->dev);
	if (ret)
		goto err_remove_sysfs;

	ret = devm_request_irq(&pdev->dev, irq, sun50i_iommu_irq, 0,
			       dev_name(&pdev->dev), iommu);
	if (ret < 0)
		goto err_unregister;

	bus_set_iommu(&platform_bus_type, &sun50i_iommu_ops);

	return 0;

err_unregister:
	iommu_device_unregister(&iommu->iommu);

err_remove_sysfs:
	iommu_device_sysfs_remove(&iommu->iommu);

err_free_group:
	iommu_group_put(iommu->group);

err_free_cache:
	kmem_cache_destroy(iommu->pt_pool);

	return ret;
}

static const struct of_device_id sun50i_iommu_dt[] = {
	{ .compatible = "allwinner,sun50i-h6-iommu", },
	{ /* sentinel */ },
};
MODULE_DEVICE_TABLE(of, sun50i_iommu_dt);

static struct platform_driver sun50i_iommu_driver = {
	.driver		= {
		.name			= "sun50i-iommu",
		.of_match_table 	= sun50i_iommu_dt,
		.suppress_bind_attrs	= true,
	}
};
builtin_platform_driver_probe(sun50i_iommu_driver, sun50i_iommu_probe);

MODULE_DESCRIPTION("Allwinner H6 IOMMU driver");
MODULE_AUTHOR("Maxime Ripard <maxime@cerno.tech>");
MODULE_AUTHOR("zhuxianbin <zhuxianbin@allwinnertech.com>");
MODULE_LICENSE("Dual BSD/GPL");<|MERGE_RESOLUTION|>--- conflicted
+++ resolved
@@ -830,21 +830,13 @@
 	.pgsize_bitmap	= SZ_4K,
 	.device_group	= sun50i_iommu_device_group,
 	.domain_alloc	= sun50i_iommu_domain_alloc,
-<<<<<<< HEAD
-=======
-	.domain_free	= sun50i_iommu_domain_free,
-	.flush_iotlb_all = sun50i_iommu_flush_iotlb_all,
-	.iotlb_sync_map = sun50i_iommu_iotlb_sync_map,
-	.iotlb_sync	= sun50i_iommu_iotlb_sync,
-	.iova_to_phys	= sun50i_iommu_iova_to_phys,
-	.map		= sun50i_iommu_map,
->>>>>>> 2cc31ce8
 	.of_xlate	= sun50i_iommu_of_xlate,
 	.probe_device	= sun50i_iommu_probe_device,
 	.default_domain_ops = &(const struct iommu_domain_ops) {
 		.attach_dev	= sun50i_iommu_attach_device,
 		.detach_dev	= sun50i_iommu_detach_device,
 		.flush_iotlb_all = sun50i_iommu_flush_iotlb_all,
+		.iotlb_sync_map = sun50i_iommu_iotlb_sync_map,
 		.iotlb_sync	= sun50i_iommu_iotlb_sync,
 		.iova_to_phys	= sun50i_iommu_iova_to_phys,
 		.map		= sun50i_iommu_map,
