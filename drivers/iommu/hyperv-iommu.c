// SPDX-License-Identifier: GPL-2.0

/*
 * Hyper-V stub IOMMU driver.
 *
 * Copyright (C) 2019, Microsoft, Inc.
 *
 * Author : Lan Tianyu <Tianyu.Lan@microsoft.com>
 */

#include <linux/types.h>
#include <linux/interrupt.h>
#include <linux/irq.h>
#include <linux/iommu.h>
#include <linux/module.h>

#include <asm/apic.h>
#include <asm/cpu.h>
#include <asm/hw_irq.h>
#include <asm/io_apic.h>
#include <asm/irq_remapping.h>
#include <asm/hypervisor.h>
#include <asm/mshyperv.h>

#include "irq_remapping.h"

#ifdef CONFIG_IRQ_REMAP

/*
 * According 82093AA IO-APIC spec , IO APIC has a 24-entry Interrupt
 * Redirection Table. Hyper-V exposes one single IO-APIC and so define
 * 24 IO APIC remmapping entries.
 */
#define IOAPIC_REMAPPING_ENTRY 24

static cpumask_t ioapic_max_cpumask = { CPU_BITS_NONE };
static struct irq_domain *ioapic_ir_domain;

static int hyperv_ir_set_affinity(struct irq_data *data,
		const struct cpumask *mask, bool force)
{
	struct irq_data *parent = data->parent_data;
	struct irq_cfg *cfg = irqd_cfg(data);
	int ret;

	/* Return error If new irq affinity is out of ioapic_max_cpumask. */
	if (!cpumask_subset(mask, &ioapic_max_cpumask))
		return -EINVAL;

	ret = parent->chip->irq_set_affinity(parent, mask, force);
	if (ret < 0 || ret == IRQ_SET_MASK_OK_DONE)
		return ret;

	send_cleanup_vector(cfg);

	return 0;
}

static struct irq_chip hyperv_ir_chip = {
	.name			= "HYPERV-IR",
	.irq_ack		= apic_ack_irq,
	.irq_set_affinity	= hyperv_ir_set_affinity,
};

static int hyperv_irq_remapping_alloc(struct irq_domain *domain,
				     unsigned int virq, unsigned int nr_irqs,
				     void *arg)
{
	struct irq_alloc_info *info = arg;
	struct irq_data *irq_data;
	struct irq_desc *desc;
	int ret = 0;

	if (!info || info->type != X86_IRQ_ALLOC_TYPE_IOAPIC || nr_irqs > 1)
		return -EINVAL;

	ret = irq_domain_alloc_irqs_parent(domain, virq, nr_irqs, arg);
	if (ret < 0)
		return ret;

	irq_data = irq_domain_get_irq_data(domain, virq);
	if (!irq_data) {
		irq_domain_free_irqs_common(domain, virq, nr_irqs);
		return -EINVAL;
	}

	irq_data->chip = &hyperv_ir_chip;

	/*
	 * Hypver-V IO APIC irq affinity should be in the scope of
	 * ioapic_max_cpumask because no irq remapping support.
	 */
	desc = irq_data_to_desc(irq_data);
	cpumask_copy(desc->irq_common_data.affinity, &ioapic_max_cpumask);

	return 0;
}

static void hyperv_irq_remapping_free(struct irq_domain *domain,
				 unsigned int virq, unsigned int nr_irqs)
{
	irq_domain_free_irqs_common(domain, virq, nr_irqs);
}

static int hyperv_irq_remapping_select(struct irq_domain *d,
				       struct irq_fwspec *fwspec,
				       enum irq_domain_bus_token bus_token)
{
	/* Claim the only I/O APIC emulated by Hyper-V */
	return x86_fwspec_is_ioapic(fwspec);
}

static const struct irq_domain_ops hyperv_ir_domain_ops = {
	.select = hyperv_irq_remapping_select,
	.alloc = hyperv_irq_remapping_alloc,
	.free = hyperv_irq_remapping_free,
};

static const struct irq_domain_ops hyperv_root_ir_domain_ops;
static int __init hyperv_prepare_irq_remapping(void)
{
	struct fwnode_handle *fn;
	int i;
	const char *name;
	const struct irq_domain_ops *ops;

	if (!hypervisor_is_type(X86_HYPER_MS_HYPERV) ||
	    x86_init.hyper.msi_ext_dest_id() ||
	    !x2apic_supported())
		return -ENODEV;

	if (hv_root_partition) {
		name = "HYPERV-ROOT-IR";
		ops = &hyperv_root_ir_domain_ops;
	} else {
		name = "HYPERV-IR";
		ops = &hyperv_ir_domain_ops;
	}

	fn = irq_domain_alloc_named_id_fwnode(name, 0);
	if (!fn)
		return -ENOMEM;

	ioapic_ir_domain =
		irq_domain_create_hierarchy(arch_get_ir_parent_domain(),
				0, IOAPIC_REMAPPING_ENTRY, fn, ops, NULL);

	if (!ioapic_ir_domain) {
		irq_domain_free_fwnode(fn);
		return -ENOMEM;
	}

<<<<<<< HEAD
	if (!ioapic_ir_domain) {
		irq_domain_free_fwnode(fn);
		return -ENOMEM;
	}
=======
	if (hv_root_partition)
		return 0; /* The rest is only relevant to guests */
>>>>>>> 7d2a07b7

	/*
	 * Hyper-V doesn't provide irq remapping function for
	 * IO-APIC and so IO-APIC only accepts 8-bit APIC ID.
	 * Cpu's APIC ID is read from ACPI MADT table and APIC IDs
	 * in the MADT table on Hyper-v are sorted monotonic increasingly.
	 * APIC ID reflects cpu topology. There maybe some APIC ID
	 * gaps when cpu number in a socket is not power of two. Prepare
	 * max cpu affinity for IOAPIC irqs. Scan cpu 0-255 and set cpu
	 * into ioapic_max_cpumask if its APIC ID is less than 256.
	 */
	for (i = min_t(unsigned int, num_possible_cpus() - 1, 255); i >= 0; i--)
		if (cpu_physical_id(i) < 256)
			cpumask_set_cpu(i, &ioapic_max_cpumask);

	return 0;
}

static int __init hyperv_enable_irq_remapping(void)
{
	return IRQ_REMAP_X2APIC_MODE;
}

struct irq_remap_ops hyperv_irq_remap_ops = {
	.prepare		= hyperv_prepare_irq_remapping,
	.enable			= hyperv_enable_irq_remapping,
<<<<<<< HEAD
=======
};

/* IRQ remapping domain when Linux runs as the root partition */
struct hyperv_root_ir_data {
	u8 ioapic_id;
	bool is_level;
	struct hv_interrupt_entry entry;
};

static void
hyperv_root_ir_compose_msi_msg(struct irq_data *irq_data, struct msi_msg *msg)
{
	u64 status;
	u32 vector;
	struct irq_cfg *cfg;
	int ioapic_id;
	struct cpumask *affinity;
	int cpu;
	struct hv_interrupt_entry entry;
	struct hyperv_root_ir_data *data = irq_data->chip_data;
	struct IO_APIC_route_entry e;

	cfg = irqd_cfg(irq_data);
	affinity = irq_data_get_effective_affinity_mask(irq_data);
	cpu = cpumask_first_and(affinity, cpu_online_mask);

	vector = cfg->vector;
	ioapic_id = data->ioapic_id;

	if (data->entry.source == HV_DEVICE_TYPE_IOAPIC
	    && data->entry.ioapic_rte.as_uint64) {
		entry = data->entry;

		status = hv_unmap_ioapic_interrupt(ioapic_id, &entry);

		if (status != HV_STATUS_SUCCESS)
			pr_debug("%s: unexpected unmap status %lld\n", __func__, status);

		data->entry.ioapic_rte.as_uint64 = 0;
		data->entry.source = 0; /* Invalid source */
	}


	status = hv_map_ioapic_interrupt(ioapic_id, data->is_level, cpu,
					vector, &entry);

	if (status != HV_STATUS_SUCCESS) {
		pr_err("%s: map hypercall failed, status %lld\n", __func__, status);
		return;
	}

	data->entry = entry;

	/* Turn it into an IO_APIC_route_entry, and generate MSI MSG. */
	e.w1 = entry.ioapic_rte.low_uint32;
	e.w2 = entry.ioapic_rte.high_uint32;

	memset(msg, 0, sizeof(*msg));
	msg->arch_data.vector = e.vector;
	msg->arch_data.delivery_mode = e.delivery_mode;
	msg->arch_addr_lo.dest_mode_logical = e.dest_mode_logical;
	msg->arch_addr_lo.dmar_format = e.ir_format;
	msg->arch_addr_lo.dmar_index_0_14 = e.ir_index_0_14;
}

static int hyperv_root_ir_set_affinity(struct irq_data *data,
		const struct cpumask *mask, bool force)
{
	struct irq_data *parent = data->parent_data;
	struct irq_cfg *cfg = irqd_cfg(data);
	int ret;

	ret = parent->chip->irq_set_affinity(parent, mask, force);
	if (ret < 0 || ret == IRQ_SET_MASK_OK_DONE)
		return ret;

	send_cleanup_vector(cfg);

	return 0;
}

static struct irq_chip hyperv_root_ir_chip = {
	.name			= "HYPERV-ROOT-IR",
	.irq_ack		= apic_ack_irq,
	.irq_set_affinity	= hyperv_root_ir_set_affinity,
	.irq_compose_msi_msg	= hyperv_root_ir_compose_msi_msg,
};

static int hyperv_root_irq_remapping_alloc(struct irq_domain *domain,
				     unsigned int virq, unsigned int nr_irqs,
				     void *arg)
{
	struct irq_alloc_info *info = arg;
	struct irq_data *irq_data;
	struct hyperv_root_ir_data *data;
	int ret = 0;

	if (!info || info->type != X86_IRQ_ALLOC_TYPE_IOAPIC || nr_irqs > 1)
		return -EINVAL;

	ret = irq_domain_alloc_irqs_parent(domain, virq, nr_irqs, arg);
	if (ret < 0)
		return ret;

	data = kzalloc(sizeof(*data), GFP_KERNEL);
	if (!data) {
		irq_domain_free_irqs_common(domain, virq, nr_irqs);
		return -ENOMEM;
	}

	irq_data = irq_domain_get_irq_data(domain, virq);
	if (!irq_data) {
		kfree(data);
		irq_domain_free_irqs_common(domain, virq, nr_irqs);
		return -EINVAL;
	}

	data->ioapic_id = info->devid;
	data->is_level = info->ioapic.is_level;

	irq_data->chip = &hyperv_root_ir_chip;
	irq_data->chip_data = data;

	return 0;
}

static void hyperv_root_irq_remapping_free(struct irq_domain *domain,
				 unsigned int virq, unsigned int nr_irqs)
{
	struct irq_data *irq_data;
	struct hyperv_root_ir_data *data;
	struct hv_interrupt_entry *e;
	int i;

	for (i = 0; i < nr_irqs; i++) {
		irq_data = irq_domain_get_irq_data(domain, virq + i);

		if (irq_data && irq_data->chip_data) {
			data = irq_data->chip_data;
			e = &data->entry;

			if (e->source == HV_DEVICE_TYPE_IOAPIC
			      && e->ioapic_rte.as_uint64)
				hv_unmap_ioapic_interrupt(data->ioapic_id,
							&data->entry);

			kfree(data);
		}
	}

	irq_domain_free_irqs_common(domain, virq, nr_irqs);
}

static const struct irq_domain_ops hyperv_root_ir_domain_ops = {
	.select = hyperv_irq_remapping_select,
	.alloc = hyperv_root_irq_remapping_alloc,
	.free = hyperv_root_irq_remapping_free,
>>>>>>> 7d2a07b7
};

#endif<|MERGE_RESOLUTION|>--- conflicted
+++ resolved
@@ -150,15 +150,8 @@
 		return -ENOMEM;
 	}
 
-<<<<<<< HEAD
-	if (!ioapic_ir_domain) {
-		irq_domain_free_fwnode(fn);
-		return -ENOMEM;
-	}
-=======
 	if (hv_root_partition)
 		return 0; /* The rest is only relevant to guests */
->>>>>>> 7d2a07b7
 
 	/*
 	 * Hyper-V doesn't provide irq remapping function for
@@ -185,8 +178,6 @@
 struct irq_remap_ops hyperv_irq_remap_ops = {
 	.prepare		= hyperv_prepare_irq_remapping,
 	.enable			= hyperv_enable_irq_remapping,
-<<<<<<< HEAD
-=======
 };
 
 /* IRQ remapping domain when Linux runs as the root partition */
@@ -344,7 +335,6 @@
 	.select = hyperv_irq_remapping_select,
 	.alloc = hyperv_root_irq_remapping_alloc,
 	.free = hyperv_root_irq_remapping_free,
->>>>>>> 7d2a07b7
 };
 
 #endif