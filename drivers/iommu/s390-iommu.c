// SPDX-License-Identifier: GPL-2.0
/*
 * IOMMU API for s390 PCI devices
 *
 * Copyright IBM Corp. 2015
 * Author(s): Gerald Schaefer <gerald.schaefer@de.ibm.com>
 */

#include <linux/pci.h>
#include <linux/iommu.h>
#include <linux/iommu-helper.h>
#include <linux/sizes.h>
#include <linux/rculist.h>
#include <linux/rcupdate.h>
#include <asm/pci_dma.h>

static const struct iommu_ops s390_iommu_ops;

struct s390_domain {
	struct iommu_domain	domain;
	struct list_head	devices;
	unsigned long		*dma_table;
	spinlock_t		list_lock;
	struct rcu_head		rcu;
};

static struct s390_domain *to_s390_domain(struct iommu_domain *dom)
{
	return container_of(dom, struct s390_domain, domain);
}

static bool s390_iommu_capable(struct device *dev, enum iommu_cap cap)
{
	switch (cap) {
	case IOMMU_CAP_CACHE_COHERENCY:
		return true;
	default:
		return false;
	}
}

static struct iommu_domain *s390_domain_alloc(unsigned domain_type)
{
	struct s390_domain *s390_domain;

	if (domain_type != IOMMU_DOMAIN_UNMANAGED)
		return NULL;

	s390_domain = kzalloc(sizeof(*s390_domain), GFP_KERNEL);
	if (!s390_domain)
		return NULL;

	s390_domain->dma_table = dma_alloc_cpu_table(GFP_KERNEL);
	if (!s390_domain->dma_table) {
		kfree(s390_domain);
		return NULL;
	}
	s390_domain->domain.geometry.force_aperture = true;
	s390_domain->domain.geometry.aperture_start = 0;
	s390_domain->domain.geometry.aperture_end = ZPCI_TABLE_SIZE_RT - 1;

	spin_lock_init(&s390_domain->list_lock);
	INIT_LIST_HEAD_RCU(&s390_domain->devices);

	return &s390_domain->domain;
}

static void s390_iommu_rcu_free_domain(struct rcu_head *head)
{
	struct s390_domain *s390_domain = container_of(head, struct s390_domain, rcu);

	WARN_ON(!list_empty(&s390_domain->devices));
	dma_cleanup_tables(s390_domain->dma_table);
	kfree(s390_domain);
}

<<<<<<< HEAD
static void __s390_iommu_detach_device(struct zpci_dev *zdev)
{
	struct s390_domain *s390_domain = zdev->s390_domain;
	struct s390_domain_device *domain_device, *tmp;
=======
static void s390_domain_free(struct iommu_domain *domain)
{
	struct s390_domain *s390_domain = to_s390_domain(domain);

	rcu_read_lock();
	WARN_ON(!list_empty(&s390_domain->devices));
	rcu_read_unlock();

	call_rcu(&s390_domain->rcu, s390_iommu_rcu_free_domain);
}

static void __s390_iommu_detach_device(struct zpci_dev *zdev)
{
	struct s390_domain *s390_domain = zdev->s390_domain;
>>>>>>> eb3cdb58
	unsigned long flags;

	if (!s390_domain)
		return;

	spin_lock_irqsave(&s390_domain->list_lock, flags);
<<<<<<< HEAD
	list_for_each_entry_safe(domain_device, tmp, &s390_domain->devices,
				 list) {
		if (domain_device->zdev == zdev) {
			list_del(&domain_device->list);
			kfree(domain_device);
			break;
		}
	}
=======
	list_del_rcu(&zdev->iommu_list);
>>>>>>> eb3cdb58
	spin_unlock_irqrestore(&s390_domain->list_lock, flags);

	zpci_unregister_ioat(zdev, 0);
	zdev->s390_domain = NULL;
	zdev->dma_table = NULL;
}

static int s390_iommu_attach_device(struct iommu_domain *domain,
				    struct device *dev)
{
	struct s390_domain *s390_domain = to_s390_domain(domain);
	struct zpci_dev *zdev = to_zpci_dev(dev);
	unsigned long flags;
<<<<<<< HEAD
	int cc, rc = 0;
=======
	u8 status;
	int cc;
>>>>>>> eb3cdb58

	if (!zdev)
		return -ENODEV;

	if (WARN_ON(domain->geometry.aperture_start > zdev->end_dma ||
		domain->geometry.aperture_end < zdev->start_dma))
		return -EINVAL;

	if (zdev->s390_domain)
		__s390_iommu_detach_device(zdev);
	else if (zdev->dma_table)
		zpci_dma_exit_device(zdev);

	cc = zpci_register_ioat(zdev, 0, zdev->start_dma, zdev->end_dma,
<<<<<<< HEAD
				virt_to_phys(s390_domain->dma_table));
	if (cc) {
		rc = -EIO;
		goto out_free;
	}
	zdev->dma_table = s390_domain->dma_table;

	spin_lock_irqsave(&s390_domain->list_lock, flags);
	/* First device defines the DMA range limits */
	if (list_empty(&s390_domain->devices)) {
		domain->geometry.aperture_start = zdev->start_dma;
		domain->geometry.aperture_end = zdev->end_dma;
		domain->geometry.force_aperture = true;
	/* Allow only devices with identical DMA range limits */
	} else if (domain->geometry.aperture_start != zdev->start_dma ||
		   domain->geometry.aperture_end != zdev->end_dma) {
		spin_unlock_irqrestore(&s390_domain->list_lock, flags);
		rc = -EINVAL;
		goto out_unregister;
	}
	domain_device->zdev = zdev;
=======
				virt_to_phys(s390_domain->dma_table), &status);
	/*
	 * If the device is undergoing error recovery the reset code
	 * will re-establish the new domain.
	 */
	if (cc && status != ZPCI_PCI_ST_FUNC_NOT_AVAIL)
		return -EIO;
	zdev->dma_table = s390_domain->dma_table;

	zdev->dma_table = s390_domain->dma_table;
>>>>>>> eb3cdb58
	zdev->s390_domain = s390_domain;

	spin_lock_irqsave(&s390_domain->list_lock, flags);
	list_add_rcu(&zdev->iommu_list, &s390_domain->devices);
	spin_unlock_irqrestore(&s390_domain->list_lock, flags);

	return 0;
<<<<<<< HEAD

out_unregister:
	zpci_unregister_ioat(zdev, 0);
	zdev->dma_table = NULL;
out_free:
	kfree(domain_device);

	return rc;
=======
>>>>>>> eb3cdb58
}

static void s390_iommu_set_platform_dma(struct device *dev)
{
	struct zpci_dev *zdev = to_zpci_dev(dev);

<<<<<<< HEAD
	WARN_ON(zdev->s390_domain != to_s390_domain(domain));

	__s390_iommu_detach_device(zdev);
	zpci_dma_init_device(zdev);
=======
	__s390_iommu_detach_device(zdev);
	zpci_dma_init_device(zdev);
}

static void s390_iommu_get_resv_regions(struct device *dev,
					struct list_head *list)
{
	struct zpci_dev *zdev = to_zpci_dev(dev);
	struct iommu_resv_region *region;

	if (zdev->start_dma) {
		region = iommu_alloc_resv_region(0, zdev->start_dma, 0,
						 IOMMU_RESV_RESERVED, GFP_KERNEL);
		if (!region)
			return;
		list_add_tail(&region->list, list);
	}

	if (zdev->end_dma < ZPCI_TABLE_SIZE_RT - 1) {
		region = iommu_alloc_resv_region(zdev->end_dma + 1,
						 ZPCI_TABLE_SIZE_RT - zdev->end_dma - 1,
						 0, IOMMU_RESV_RESERVED, GFP_KERNEL);
		if (!region)
			return;
		list_add_tail(&region->list, list);
	}
>>>>>>> eb3cdb58
}

static struct iommu_device *s390_iommu_probe_device(struct device *dev)
{
	struct zpci_dev *zdev;

	if (!dev_is_pci(dev))
		return ERR_PTR(-ENODEV);

	zdev = to_zpci_dev(dev);

	if (zdev->start_dma > zdev->end_dma ||
	    zdev->start_dma > ZPCI_TABLE_SIZE_RT - 1)
		return ERR_PTR(-EINVAL);

	if (zdev->end_dma > ZPCI_TABLE_SIZE_RT - 1)
		zdev->end_dma = ZPCI_TABLE_SIZE_RT - 1;

	return &zdev->iommu_dev;
}

static void s390_iommu_release_device(struct device *dev)
{
	struct zpci_dev *zdev = to_zpci_dev(dev);

	/*
	 * release_device is expected to detach any domain currently attached
	 * to the device, but keep it attached to other devices in the group.
	 */
	if (zdev)
		__s390_iommu_detach_device(zdev);
<<<<<<< HEAD
}

static int s390_iommu_update_trans(struct s390_domain *s390_domain,
				   phys_addr_t pa, dma_addr_t dma_addr,
				   size_t size, int flags)
{
	struct s390_domain_device *domain_device;
	phys_addr_t page_addr = pa & PAGE_MASK;
	dma_addr_t start_dma_addr = dma_addr;
	unsigned long irq_flags, nr_pages, i;
	unsigned long *entry;
	int rc = 0;
=======
}

static void s390_iommu_flush_iotlb_all(struct iommu_domain *domain)
{
	struct s390_domain *s390_domain = to_s390_domain(domain);
	struct zpci_dev *zdev;

	rcu_read_lock();
	list_for_each_entry_rcu(zdev, &s390_domain->devices, iommu_list) {
		zpci_refresh_trans((u64)zdev->fh << 32, zdev->start_dma,
				   zdev->end_dma - zdev->start_dma + 1);
	}
	rcu_read_unlock();
}

static void s390_iommu_iotlb_sync(struct iommu_domain *domain,
				  struct iommu_iotlb_gather *gather)
{
	struct s390_domain *s390_domain = to_s390_domain(domain);
	size_t size = gather->end - gather->start + 1;
	struct zpci_dev *zdev;
>>>>>>> eb3cdb58

	/* If gather was never added to there is nothing to flush */
	if (!gather->end)
		return;

	rcu_read_lock();
	list_for_each_entry_rcu(zdev, &s390_domain->devices, iommu_list) {
		zpci_refresh_trans((u64)zdev->fh << 32, gather->start,
				   size);
	}
	rcu_read_unlock();
}

static void s390_iommu_iotlb_sync_map(struct iommu_domain *domain,
				      unsigned long iova, size_t size)
{
	struct s390_domain *s390_domain = to_s390_domain(domain);
	struct zpci_dev *zdev;

	rcu_read_lock();
	list_for_each_entry_rcu(zdev, &s390_domain->devices, iommu_list) {
		if (!zdev->tlb_refresh)
			continue;
		zpci_refresh_trans((u64)zdev->fh << 32,
				   iova, size);
	}
	rcu_read_unlock();
}

static int s390_iommu_validate_trans(struct s390_domain *s390_domain,
				     phys_addr_t pa, dma_addr_t dma_addr,
				     unsigned long nr_pages, int flags,
				     gfp_t gfp)
{
	phys_addr_t page_addr = pa & PAGE_MASK;
	unsigned long *entry;
	unsigned long i;
	int rc;

	for (i = 0; i < nr_pages; i++) {
		entry = dma_walk_cpu_trans(s390_domain->dma_table, dma_addr,
					   gfp);
		if (unlikely(!entry)) {
			rc = -ENOMEM;
			goto undo_cpu_trans;
		}
		dma_update_cpu_trans(entry, page_addr, flags);
		page_addr += PAGE_SIZE;
		dma_addr += PAGE_SIZE;
	}

	return 0;

undo_cpu_trans:
	while (i-- > 0) {
		dma_addr -= PAGE_SIZE;
		entry = dma_walk_cpu_trans(s390_domain->dma_table,
					   dma_addr, gfp);
		if (!entry)
			break;
		dma_update_cpu_trans(entry, 0, ZPCI_PTE_INVALID);
	}

	return rc;
}

static int s390_iommu_invalidate_trans(struct s390_domain *s390_domain,
				       dma_addr_t dma_addr, unsigned long nr_pages)
{
	unsigned long *entry;
	unsigned long i;
	int rc = 0;

	for (i = 0; i < nr_pages; i++) {
		entry = dma_walk_cpu_trans(s390_domain->dma_table, dma_addr,
					   GFP_ATOMIC);
		if (unlikely(!entry)) {
			rc = -EINVAL;
			break;
		}
		dma_update_cpu_trans(entry, 0, ZPCI_PTE_INVALID);
		dma_addr += PAGE_SIZE;
	}

	return rc;
}

static int s390_iommu_map_pages(struct iommu_domain *domain,
				unsigned long iova, phys_addr_t paddr,
				size_t pgsize, size_t pgcount,
				int prot, gfp_t gfp, size_t *mapped)
{
	struct s390_domain *s390_domain = to_s390_domain(domain);
	size_t size = pgcount << __ffs(pgsize);
	int flags = ZPCI_PTE_VALID, rc = 0;

	if (pgsize != SZ_4K)
		return -EINVAL;

	if (iova < s390_domain->domain.geometry.aperture_start ||
	    (iova + size - 1) > s390_domain->domain.geometry.aperture_end)
		return -EINVAL;

	if (!IS_ALIGNED(iova | paddr, pgsize))
		return -EINVAL;

	if (!(prot & IOMMU_READ))
		return -EINVAL;

	if (!(prot & IOMMU_WRITE))
		flags |= ZPCI_TABLE_PROTECTED;

<<<<<<< HEAD
	rc = s390_iommu_update_trans(s390_domain, paddr, iova,
				     size, flags);
=======
	rc = s390_iommu_validate_trans(s390_domain, paddr, iova,
				       pgcount, flags, gfp);
	if (!rc)
		*mapped = size;
>>>>>>> eb3cdb58

	return rc;
}

static phys_addr_t s390_iommu_iova_to_phys(struct iommu_domain *domain,
					   dma_addr_t iova)
{
	struct s390_domain *s390_domain = to_s390_domain(domain);
	unsigned long *rto, *sto, *pto;
	unsigned long ste, pte, rte;
	unsigned int rtx, sx, px;
	phys_addr_t phys = 0;

	if (iova < domain->geometry.aperture_start ||
	    iova > domain->geometry.aperture_end)
		return 0;

	rtx = calc_rtx(iova);
	sx = calc_sx(iova);
	px = calc_px(iova);
	rto = s390_domain->dma_table;

	rte = READ_ONCE(rto[rtx]);
	if (reg_entry_isvalid(rte)) {
		sto = get_rt_sto(rte);
		ste = READ_ONCE(sto[sx]);
		if (reg_entry_isvalid(ste)) {
			pto = get_st_pto(ste);
			pte = READ_ONCE(pto[px]);
			if (pt_entry_isvalid(pte))
				phys = pte & ZPCI_PTE_ADDR_MASK;
		}
	}

	return phys;
}

static size_t s390_iommu_unmap_pages(struct iommu_domain *domain,
				     unsigned long iova,
				     size_t pgsize, size_t pgcount,
				     struct iommu_iotlb_gather *gather)
{
	struct s390_domain *s390_domain = to_s390_domain(domain);
	size_t size = pgcount << __ffs(pgsize);
	int rc;

	if (WARN_ON(iova < s390_domain->domain.geometry.aperture_start ||
	    (iova + size - 1) > s390_domain->domain.geometry.aperture_end))
		return 0;

<<<<<<< HEAD
	rc = s390_iommu_update_trans(s390_domain, paddr, iova,
				     size, flags);
=======
	rc = s390_iommu_invalidate_trans(s390_domain, iova, pgcount);
>>>>>>> eb3cdb58
	if (rc)
		return 0;

	iommu_iotlb_gather_add_range(gather, iova, size);

	return size;
}

int zpci_init_iommu(struct zpci_dev *zdev)
{
	int rc = 0;

	rc = iommu_device_sysfs_add(&zdev->iommu_dev, NULL, NULL,
				    "s390-iommu.%08x", zdev->fid);
	if (rc)
		goto out_err;

	rc = iommu_device_register(&zdev->iommu_dev, &s390_iommu_ops, NULL);
	if (rc)
		goto out_sysfs;

	return 0;

out_sysfs:
	iommu_device_sysfs_remove(&zdev->iommu_dev);

out_err:
	return rc;
}

void zpci_destroy_iommu(struct zpci_dev *zdev)
{
	iommu_device_unregister(&zdev->iommu_dev);
	iommu_device_sysfs_remove(&zdev->iommu_dev);
}

static const struct iommu_ops s390_iommu_ops = {
	.capable = s390_iommu_capable,
	.domain_alloc = s390_domain_alloc,
	.probe_device = s390_iommu_probe_device,
	.release_device = s390_iommu_release_device,
	.device_group = generic_device_group,
<<<<<<< HEAD
	.pgsize_bitmap = S390_IOMMU_PGSIZES,
	.default_domain_ops = &(const struct iommu_domain_ops) {
		.attach_dev	= s390_iommu_attach_device,
		.detach_dev	= s390_iommu_detach_device,
		.map		= s390_iommu_map,
		.unmap		= s390_iommu_unmap,
		.iova_to_phys	= s390_iommu_iova_to_phys,
		.free		= s390_domain_free,
	}
};

static int __init s390_iommu_init(void)
{
	return bus_set_iommu(&pci_bus_type, &s390_iommu_ops);
}
subsys_initcall(s390_iommu_init);
=======
	.set_platform_dma_ops = s390_iommu_set_platform_dma,
	.pgsize_bitmap = SZ_4K,
	.get_resv_regions = s390_iommu_get_resv_regions,
	.default_domain_ops = &(const struct iommu_domain_ops) {
		.attach_dev	= s390_iommu_attach_device,
		.map_pages	= s390_iommu_map_pages,
		.unmap_pages	= s390_iommu_unmap_pages,
		.flush_iotlb_all = s390_iommu_flush_iotlb_all,
		.iotlb_sync      = s390_iommu_iotlb_sync,
		.iotlb_sync_map  = s390_iommu_iotlb_sync_map,
		.iova_to_phys	= s390_iommu_iova_to_phys,
		.free		= s390_domain_free,
	}
};
>>>>>>> eb3cdb58
<|MERGE_RESOLUTION|>--- conflicted
+++ resolved
@@ -69,17 +69,10 @@
 {
 	struct s390_domain *s390_domain = container_of(head, struct s390_domain, rcu);
 
-	WARN_ON(!list_empty(&s390_domain->devices));
 	dma_cleanup_tables(s390_domain->dma_table);
 	kfree(s390_domain);
 }
 
-<<<<<<< HEAD
-static void __s390_iommu_detach_device(struct zpci_dev *zdev)
-{
-	struct s390_domain *s390_domain = zdev->s390_domain;
-	struct s390_domain_device *domain_device, *tmp;
-=======
 static void s390_domain_free(struct iommu_domain *domain)
 {
 	struct s390_domain *s390_domain = to_s390_domain(domain);
@@ -94,25 +87,13 @@
 static void __s390_iommu_detach_device(struct zpci_dev *zdev)
 {
 	struct s390_domain *s390_domain = zdev->s390_domain;
->>>>>>> eb3cdb58
 	unsigned long flags;
 
 	if (!s390_domain)
 		return;
 
 	spin_lock_irqsave(&s390_domain->list_lock, flags);
-<<<<<<< HEAD
-	list_for_each_entry_safe(domain_device, tmp, &s390_domain->devices,
-				 list) {
-		if (domain_device->zdev == zdev) {
-			list_del(&domain_device->list);
-			kfree(domain_device);
-			break;
-		}
-	}
-=======
 	list_del_rcu(&zdev->iommu_list);
->>>>>>> eb3cdb58
 	spin_unlock_irqrestore(&s390_domain->list_lock, flags);
 
 	zpci_unregister_ioat(zdev, 0);
@@ -126,12 +107,8 @@
 	struct s390_domain *s390_domain = to_s390_domain(domain);
 	struct zpci_dev *zdev = to_zpci_dev(dev);
 	unsigned long flags;
-<<<<<<< HEAD
-	int cc, rc = 0;
-=======
 	u8 status;
 	int cc;
->>>>>>> eb3cdb58
 
 	if (!zdev)
 		return -ENODEV;
@@ -146,29 +123,6 @@
 		zpci_dma_exit_device(zdev);
 
 	cc = zpci_register_ioat(zdev, 0, zdev->start_dma, zdev->end_dma,
-<<<<<<< HEAD
-				virt_to_phys(s390_domain->dma_table));
-	if (cc) {
-		rc = -EIO;
-		goto out_free;
-	}
-	zdev->dma_table = s390_domain->dma_table;
-
-	spin_lock_irqsave(&s390_domain->list_lock, flags);
-	/* First device defines the DMA range limits */
-	if (list_empty(&s390_domain->devices)) {
-		domain->geometry.aperture_start = zdev->start_dma;
-		domain->geometry.aperture_end = zdev->end_dma;
-		domain->geometry.force_aperture = true;
-	/* Allow only devices with identical DMA range limits */
-	} else if (domain->geometry.aperture_start != zdev->start_dma ||
-		   domain->geometry.aperture_end != zdev->end_dma) {
-		spin_unlock_irqrestore(&s390_domain->list_lock, flags);
-		rc = -EINVAL;
-		goto out_unregister;
-	}
-	domain_device->zdev = zdev;
-=======
 				virt_to_phys(s390_domain->dma_table), &status);
 	/*
 	 * If the device is undergoing error recovery the reset code
@@ -179,7 +133,6 @@
 	zdev->dma_table = s390_domain->dma_table;
 
 	zdev->dma_table = s390_domain->dma_table;
->>>>>>> eb3cdb58
 	zdev->s390_domain = s390_domain;
 
 	spin_lock_irqsave(&s390_domain->list_lock, flags);
@@ -187,29 +140,12 @@
 	spin_unlock_irqrestore(&s390_domain->list_lock, flags);
 
 	return 0;
-<<<<<<< HEAD
-
-out_unregister:
-	zpci_unregister_ioat(zdev, 0);
-	zdev->dma_table = NULL;
-out_free:
-	kfree(domain_device);
-
-	return rc;
-=======
->>>>>>> eb3cdb58
 }
 
 static void s390_iommu_set_platform_dma(struct device *dev)
 {
 	struct zpci_dev *zdev = to_zpci_dev(dev);
 
-<<<<<<< HEAD
-	WARN_ON(zdev->s390_domain != to_s390_domain(domain));
-
-	__s390_iommu_detach_device(zdev);
-	zpci_dma_init_device(zdev);
-=======
 	__s390_iommu_detach_device(zdev);
 	zpci_dma_init_device(zdev);
 }
@@ -236,7 +172,6 @@
 			return;
 		list_add_tail(&region->list, list);
 	}
->>>>>>> eb3cdb58
 }
 
 static struct iommu_device *s390_iommu_probe_device(struct device *dev)
@@ -268,20 +203,6 @@
 	 */
 	if (zdev)
 		__s390_iommu_detach_device(zdev);
-<<<<<<< HEAD
-}
-
-static int s390_iommu_update_trans(struct s390_domain *s390_domain,
-				   phys_addr_t pa, dma_addr_t dma_addr,
-				   size_t size, int flags)
-{
-	struct s390_domain_device *domain_device;
-	phys_addr_t page_addr = pa & PAGE_MASK;
-	dma_addr_t start_dma_addr = dma_addr;
-	unsigned long irq_flags, nr_pages, i;
-	unsigned long *entry;
-	int rc = 0;
-=======
 }
 
 static void s390_iommu_flush_iotlb_all(struct iommu_domain *domain)
@@ -303,7 +224,6 @@
 	struct s390_domain *s390_domain = to_s390_domain(domain);
 	size_t size = gather->end - gather->start + 1;
 	struct zpci_dev *zdev;
->>>>>>> eb3cdb58
 
 	/* If gather was never added to there is nothing to flush */
 	if (!gather->end)
@@ -416,15 +336,10 @@
 	if (!(prot & IOMMU_WRITE))
 		flags |= ZPCI_TABLE_PROTECTED;
 
-<<<<<<< HEAD
-	rc = s390_iommu_update_trans(s390_domain, paddr, iova,
-				     size, flags);
-=======
 	rc = s390_iommu_validate_trans(s390_domain, paddr, iova,
 				       pgcount, flags, gfp);
 	if (!rc)
 		*mapped = size;
->>>>>>> eb3cdb58
 
 	return rc;
 }
@@ -475,12 +390,7 @@
 	    (iova + size - 1) > s390_domain->domain.geometry.aperture_end))
 		return 0;
 
-<<<<<<< HEAD
-	rc = s390_iommu_update_trans(s390_domain, paddr, iova,
-				     size, flags);
-=======
 	rc = s390_iommu_invalidate_trans(s390_domain, iova, pgcount);
->>>>>>> eb3cdb58
 	if (rc)
 		return 0;
 
@@ -523,24 +433,6 @@
 	.probe_device = s390_iommu_probe_device,
 	.release_device = s390_iommu_release_device,
 	.device_group = generic_device_group,
-<<<<<<< HEAD
-	.pgsize_bitmap = S390_IOMMU_PGSIZES,
-	.default_domain_ops = &(const struct iommu_domain_ops) {
-		.attach_dev	= s390_iommu_attach_device,
-		.detach_dev	= s390_iommu_detach_device,
-		.map		= s390_iommu_map,
-		.unmap		= s390_iommu_unmap,
-		.iova_to_phys	= s390_iommu_iova_to_phys,
-		.free		= s390_domain_free,
-	}
-};
-
-static int __init s390_iommu_init(void)
-{
-	return bus_set_iommu(&pci_bus_type, &s390_iommu_ops);
-}
-subsys_initcall(s390_iommu_init);
-=======
 	.set_platform_dma_ops = s390_iommu_set_platform_dma,
 	.pgsize_bitmap = SZ_4K,
 	.get_resv_regions = s390_iommu_get_resv_regions,
@@ -554,5 +446,4 @@
 		.iova_to_phys	= s390_iommu_iova_to_phys,
 		.free		= s390_domain_free,
 	}
-};
->>>>>>> eb3cdb58
+};