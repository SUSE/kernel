--- conflicted
+++ resolved
@@ -690,7 +690,6 @@
 	for_each_stream_map(i, cfg, stream_map)
 		apple_dart_hw_enable_bypass(stream_map);
 	return 0;
-<<<<<<< HEAD
 }
 
 static const struct iommu_domain_ops apple_dart_identity_ops = {
@@ -714,31 +713,6 @@
 	return 0;
 }
 
-=======
-}
-
-static const struct iommu_domain_ops apple_dart_identity_ops = {
-	.attach_dev = apple_dart_attach_dev_identity,
-};
-
-static struct iommu_domain apple_dart_identity_domain = {
-	.type = IOMMU_DOMAIN_IDENTITY,
-	.ops = &apple_dart_identity_ops,
-};
-
-static int apple_dart_attach_dev_blocked(struct iommu_domain *domain,
-					 struct device *dev)
-{
-	struct apple_dart_master_cfg *cfg = dev_iommu_priv_get(dev);
-	struct apple_dart_stream_map *stream_map;
-	int i;
-
-	for_each_stream_map(i, cfg, stream_map)
-		apple_dart_hw_disable_dma(stream_map);
-	return 0;
-}
-
->>>>>>> 2d5404ca
 static const struct iommu_domain_ops apple_dart_blocked_ops = {
 	.attach_dev = apple_dart_attach_dev_blocked,
 };
