--- conflicted
+++ resolved
@@ -270,18 +270,11 @@
 	.domain_alloc	= gart_iommu_domain_alloc,
 	.probe_device	= gart_iommu_probe_device,
 	.device_group	= generic_device_group,
-<<<<<<< HEAD
-=======
 	.set_platform_dma_ops = gart_iommu_set_platform_dma,
->>>>>>> eb3cdb58
 	.pgsize_bitmap	= GART_IOMMU_PGSIZES,
 	.of_xlate	= gart_iommu_of_xlate,
 	.default_domain_ops = &(const struct iommu_domain_ops) {
 		.attach_dev	= gart_iommu_attach_dev,
-<<<<<<< HEAD
-		.detach_dev	= gart_iommu_detach_dev,
-=======
->>>>>>> eb3cdb58
 		.map		= gart_iommu_map,
 		.unmap		= gart_iommu_unmap,
 		.iova_to_phys	= gart_iommu_iova_to_phys,
