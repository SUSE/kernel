--- conflicted
+++ resolved
@@ -49,9 +49,6 @@
 #define DMA_FL_PTE_US		BIT_ULL(2)
 #define DMA_FL_PTE_ACCESS	BIT_ULL(5)
 #define DMA_FL_PTE_DIRTY	BIT_ULL(6)
-
-#define DMA_SL_PTE_DIRTY_BIT	9
-#define DMA_SL_PTE_DIRTY	BIT_ULL(DMA_SL_PTE_DIRTY_BIT)
 
 #define DMA_SL_PTE_DIRTY_BIT	9
 #define DMA_SL_PTE_DIRTY	BIT_ULL(DMA_SL_PTE_DIRTY_BIT)
@@ -622,13 +619,10 @@
 	struct list_head devices;	/* all devices' list */
 	struct list_head dev_pasids;	/* all attached pasids */
 
-<<<<<<< HEAD
-=======
 	spinlock_t cache_lock;		/* Protect the cache tag list */
 	struct list_head cache_tags;	/* Cache tag list */
 	struct qi_batch *qi_batch;	/* Batched QI descriptors */
 
->>>>>>> 2d5404ca
 	int		iommu_superpage;/* Level of superpages supported:
 					   0 == 4KiB (no superpages), 1 == 2MiB,
 					   2 == 1GiB, 3 == 512GiB, 4 == 1TiB */
@@ -649,13 +643,10 @@
 			int		agaw;
 			/* maximum mapped address */
 			u64		max_addr;
-<<<<<<< HEAD
-=======
 			/* Protect the s1_domains list */
 			spinlock_t	s1_lock;
 			/* Track s1_domains nested on this domain */
 			struct list_head s1_domains;
->>>>>>> 2d5404ca
 		};
 
 		/* Nested user domain */
@@ -666,8 +657,6 @@
 			unsigned long s1_pgtbl;
 			/* page table attributes */
 			struct iommu_hwpt_vtd_s1 s1_cfg;
-<<<<<<< HEAD
-=======
 			/* link to parent domain siblings */
 			struct list_head s2_link;
 		};
@@ -675,7 +664,6 @@
 		/* SVA domain */
 		struct {
 			struct mmu_notifier notifier;
->>>>>>> 2d5404ca
 		};
 	};
 
@@ -1239,10 +1227,6 @@
  */
 #define QI_OPT_WAIT_DRAIN		BIT(0)
 
-<<<<<<< HEAD
-void domain_update_iotlb(struct dmar_domain *domain);
-=======
->>>>>>> 2d5404ca
 int domain_attach_iommu(struct dmar_domain *domain, struct intel_iommu *iommu);
 void domain_detach_iommu(struct dmar_domain *domain, struct intel_iommu *iommu);
 void device_block_translation(struct device *dev);
@@ -1253,12 +1237,6 @@
 int dmar_ir_support(void);
 
 void iommu_flush_write_buffer(struct intel_iommu *iommu);
-<<<<<<< HEAD
-struct intel_iommu *device_to_iommu(struct device *dev, u8 *bus, u8 *devfn);
-struct iommu_domain *intel_nested_domain_alloc(struct iommu_domain *parent,
-					       const struct iommu_user_data *user_data);
-struct device *device_rbtree_find(struct intel_iommu *iommu, u16 rid);
-=======
 struct iommu_domain *intel_nested_domain_alloc(struct iommu_domain *parent,
 					       const struct iommu_user_data *user_data);
 struct device *device_rbtree_find(struct intel_iommu *iommu, u16 rid);
@@ -1299,44 +1277,11 @@
 void intel_context_flush_present(struct device_domain_info *info,
 				 struct context_entry *context,
 				 u16 did, bool affect_domains);
->>>>>>> 2d5404ca
 
 #ifdef CONFIG_INTEL_IOMMU_SVM
 void intel_svm_check(struct intel_iommu *iommu);
 int intel_svm_enable_prq(struct intel_iommu *iommu);
 int intel_svm_finish_prq(struct intel_iommu *iommu);
-<<<<<<< HEAD
-int intel_svm_page_response(struct device *dev, struct iommu_fault_event *evt,
-			    struct iommu_page_response *msg);
-struct iommu_domain *intel_svm_domain_alloc(void);
-void intel_svm_remove_dev_pasid(struct device *dev, ioasid_t pasid);
-void intel_drain_pasid_prq(struct device *dev, u32 pasid);
-
-struct intel_svm_dev {
-	struct list_head list;
-	struct rcu_head rcu;
-	struct device *dev;
-	struct intel_iommu *iommu;
-	u16 did;
-	u16 sid, qdep;
-};
-
-struct intel_svm {
-	struct mmu_notifier notifier;
-	struct mm_struct *mm;
-	u32 pasid;
-	struct list_head devs;
-};
-#else
-static inline void intel_svm_check(struct intel_iommu *iommu) {}
-static inline void intel_drain_pasid_prq(struct device *dev, u32 pasid) {}
-static inline struct iommu_domain *intel_svm_domain_alloc(void)
-{
-	return NULL;
-}
-
-static inline void intel_svm_remove_dev_pasid(struct device *dev, ioasid_t pasid)
-=======
 void intel_svm_page_response(struct device *dev, struct iopf_fault *evt,
 			     struct iommu_page_response *msg);
 struct iommu_domain *intel_svm_domain_alloc(struct device *dev,
@@ -1347,7 +1292,6 @@
 static inline void intel_drain_pasid_prq(struct device *dev, u32 pasid) {}
 static inline struct iommu_domain *intel_svm_domain_alloc(struct device *dev,
 							  struct mm_struct *mm)
->>>>>>> 2d5404ca
 {
 	return ERR_PTR(-ENODEV);
 }
