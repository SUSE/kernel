--- conflicted
+++ resolved
@@ -101,15 +101,10 @@
 
 	might_sleep();
 	info = dev_iommu_priv_get(dev);
-<<<<<<< HEAD
-	if (WARN_ON(!info || !dev_is_pci(dev) || info->pasid_table))
-		return -EINVAL;
-=======
 	if (WARN_ON(!info || !dev_is_pci(dev)))
 		return -ENODEV;
 	if (WARN_ON(info->pasid_table))
 		return -EEXIST;
->>>>>>> eb3cdb58
 
 	pasid_table = kzalloc(sizeof(*pasid_table), GFP_KERNEL);
 	if (!pasid_table)
@@ -132,12 +127,9 @@
 	pasid_table->order = order;
 	pasid_table->max_pasid = 1 << (order + PAGE_SHIFT + 3);
 	info->pasid_table = pasid_table;
-<<<<<<< HEAD
-=======
 
 	if (!ecap_coherent(info->iommu->ecap))
 		clflush_cache_range(pasid_table->table, size);
->>>>>>> eb3cdb58
 
 	return 0;
 }
@@ -520,33 +512,11 @@
 		return -EINVAL;
 	}
 
-<<<<<<< HEAD
-	if (flags & PASID_FLAG_SUPERVISOR_MODE) {
-#ifdef CONFIG_X86
-		unsigned long cr0 = read_cr0();
-
-		/* CR0.WP is normally set but just to be sure */
-		if (unlikely(!(cr0 & X86_CR0_WP))) {
-			pr_err("No CPU write protect!\n");
-			return -EINVAL;
-		}
-#endif
-		if (!ecap_srs(iommu->ecap)) {
-			pr_err("No supervisor request support on %s\n",
-			       iommu->name);
-			return -EINVAL;
-		}
-	}
-
-	if ((flags & PASID_FLAG_FL5LP) && !cap_5lp_support(iommu->cap)) {
-=======
 	if ((flags & PASID_FLAG_FL5LP) && !cap_fl5lp_support(iommu->cap)) {
->>>>>>> eb3cdb58
 		pr_err("No 5-level paging support for first-level on %s\n",
 		       iommu->name);
 		return -EINVAL;
 	}
-<<<<<<< HEAD
 
 	spin_lock(&iommu->lock);
 	pte = intel_pasid_get_entry(dev, pasid);
@@ -559,37 +529,11 @@
 		spin_unlock(&iommu->lock);
 		return -EBUSY;
 	}
-=======
-
-	spin_lock(&iommu->lock);
-	pte = intel_pasid_get_entry(dev, pasid);
-	if (!pte) {
-		spin_unlock(&iommu->lock);
-		return -ENODEV;
-	}
-
-	if (pasid_pte_is_present(pte)) {
-		spin_unlock(&iommu->lock);
-		return -EBUSY;
-	}
 
 	pasid_clear_entry(pte);
 
 	/* Setup the first level page table pointer: */
 	pasid_set_flptr(pte, (u64)__pa(pgd));
-
-	if (flags & PASID_FLAG_FL5LP)
-		pasid_set_flpm(pte, 1);
->>>>>>> eb3cdb58
-
-	pasid_clear_entry(pte);
-
-	/* Setup the first level page table pointer: */
-	pasid_set_flptr(pte, (u64)__pa(pgd));
-	if (flags & PASID_FLAG_SUPERVISOR_MODE) {
-		pasid_set_sre(pte);
-		pasid_set_wpe(pte);
-	}
 
 	if (flags & PASID_FLAG_FL5LP)
 		pasid_set_flpm(pte, 1);
@@ -684,15 +628,6 @@
 	pasid_set_fault_enable(pte);
 	pasid_set_page_snoop(pte, !!ecap_smpwc(iommu->ecap));
 
-<<<<<<< HEAD
-	/*
-	 * Since it is a second level only translation setup, we should
-	 * set SRE bit as well (addresses are expected to be GPAs).
-	 */
-	if (pasid != PASID_RID2PASID)
-		pasid_set_sre(pte);
-=======
->>>>>>> eb3cdb58
 	pasid_set_present(pte);
 	spin_unlock(&iommu->lock);
 
