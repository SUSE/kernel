--- conflicted
+++ resolved
@@ -572,11 +572,7 @@
 				   IRQ_DOMAIN_FLAG_ISOLATED_MSI;
 	iommu->ir_domain->msi_parent_ops = &dmar_msi_parent_ops;
 
-<<<<<<< HEAD
-	ir_table->base = page_address(pages);
-=======
 	ir_table->base = ir_table_base;
->>>>>>> 2d5404ca
 	ir_table->bitmap = bitmap;
 	iommu->ir_table = ir_table;
 
