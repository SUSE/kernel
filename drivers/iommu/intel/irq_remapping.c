// SPDX-License-Identifier: GPL-2.0

#define pr_fmt(fmt)     "DMAR-IR: " fmt

#include <linux/interrupt.h>
#include <linux/dmar.h>
#include <linux/spinlock.h>
#include <linux/slab.h>
#include <linux/jiffies.h>
#include <linux/hpet.h>
#include <linux/pci.h>
#include <linux/irq.h>
#include <linux/acpi.h>
#include <linux/irqdomain.h>
#include <linux/crash_dump.h>
#include <asm/io_apic.h>
#include <asm/apic.h>
#include <asm/smp.h>
#include <asm/cpu.h>
#include <asm/irq_remapping.h>
#include <asm/pci-direct.h>

#include "iommu.h"
#include "../irq_remapping.h"
#include "cap_audit.h"

enum irq_mode {
	IRQ_REMAPPING,
	IRQ_POSTING,
};

struct ioapic_scope {
	struct intel_iommu *iommu;
	unsigned int id;
	unsigned int bus;	/* PCI bus number */
	unsigned int devfn;	/* PCI devfn number */
};

struct hpet_scope {
	struct intel_iommu *iommu;
	u8 id;
	unsigned int bus;
	unsigned int devfn;
};

struct irq_2_iommu {
	struct intel_iommu *iommu;
	u16 irte_index;
	u16 sub_handle;
	u8  irte_mask;
	enum irq_mode mode;
};

struct intel_ir_data {
	struct irq_2_iommu			irq_2_iommu;
	struct irte				irte_entry;
	union {
		struct msi_msg			msi_entry;
	};
};

#define IR_X2APIC_MODE(mode) (mode ? (1 << 11) : 0)
#define IRTE_DEST(dest) ((eim_mode) ? dest : dest << 8)

static int __read_mostly eim_mode;
static struct ioapic_scope ir_ioapic[MAX_IO_APICS];
static struct hpet_scope ir_hpet[MAX_HPET_TBS];

/*
 * Lock ordering:
 * ->dmar_global_lock
 *	->irq_2_ir_lock
 *		->qi->q_lock
 *	->iommu->register_lock
 * Note:
 * intel_irq_remap_ops.{supported,prepare,enable,disable,reenable} are called
 * in single-threaded environment with interrupt disabled, so no need to tabke
 * the dmar_global_lock.
 */
DEFINE_RAW_SPINLOCK(irq_2_ir_lock);
static const struct irq_domain_ops intel_ir_domain_ops;

static void iommu_disable_irq_remapping(struct intel_iommu *iommu);
static int __init parse_ioapics_under_ir(void);
static const struct msi_parent_ops dmar_msi_parent_ops, virt_dmar_msi_parent_ops;

static bool ir_pre_enabled(struct intel_iommu *iommu)
{
	return (iommu->flags & VTD_FLAG_IRQ_REMAP_PRE_ENABLED);
}

static void clear_ir_pre_enabled(struct intel_iommu *iommu)
{
	iommu->flags &= ~VTD_FLAG_IRQ_REMAP_PRE_ENABLED;
}

static void init_ir_status(struct intel_iommu *iommu)
{
	u32 gsts;

	gsts = readl(iommu->reg + DMAR_GSTS_REG);
	if (gsts & DMA_GSTS_IRES)
		iommu->flags |= VTD_FLAG_IRQ_REMAP_PRE_ENABLED;
}

static int alloc_irte(struct intel_iommu *iommu,
		      struct irq_2_iommu *irq_iommu, u16 count)
{
	struct ir_table *table = iommu->ir_table;
	unsigned int mask = 0;
	unsigned long flags;
	int index;

	if (!count || !irq_iommu)
		return -1;

	if (count > 1) {
		count = __roundup_pow_of_two(count);
		mask = ilog2(count);
	}

	if (mask > ecap_max_handle_mask(iommu->ecap)) {
		pr_err("Requested mask %x exceeds the max invalidation handle"
		       " mask value %Lx\n", mask,
		       ecap_max_handle_mask(iommu->ecap));
		return -1;
	}

	raw_spin_lock_irqsave(&irq_2_ir_lock, flags);
	index = bitmap_find_free_region(table->bitmap,
					INTR_REMAP_TABLE_ENTRIES, mask);
	if (index < 0) {
		pr_warn("IR%d: can't allocate an IRTE\n", iommu->seq_id);
	} else {
		irq_iommu->iommu = iommu;
		irq_iommu->irte_index =  index;
		irq_iommu->sub_handle = 0;
		irq_iommu->irte_mask = mask;
		irq_iommu->mode = IRQ_REMAPPING;
	}
	raw_spin_unlock_irqrestore(&irq_2_ir_lock, flags);

	return index;
}

static int qi_flush_iec(struct intel_iommu *iommu, int index, int mask)
{
	struct qi_desc desc;

	desc.qw0 = QI_IEC_IIDEX(index) | QI_IEC_TYPE | QI_IEC_IM(mask)
		   | QI_IEC_SELECTIVE;
	desc.qw1 = 0;
	desc.qw2 = 0;
	desc.qw3 = 0;

	return qi_submit_sync(iommu, &desc, 1, 0);
}

static int modify_irte(struct irq_2_iommu *irq_iommu,
		       struct irte *irte_modified)
{
	struct intel_iommu *iommu;
	unsigned long flags;
	struct irte *irte;
	int rc, index;

	if (!irq_iommu)
		return -1;

	raw_spin_lock_irqsave(&irq_2_ir_lock, flags);

	iommu = irq_iommu->iommu;

	index = irq_iommu->irte_index + irq_iommu->sub_handle;
	irte = &iommu->ir_table->base[index];

	if ((irte->pst == 1) || (irte_modified->pst == 1)) {
		bool ret;

		ret = cmpxchg_double(&irte->low, &irte->high,
				     irte->low, irte->high,
				     irte_modified->low, irte_modified->high);
		/*
		 * We use cmpxchg16 to atomically update the 128-bit IRTE,
		 * and it cannot be updated by the hardware or other processors
		 * behind us, so the return value of cmpxchg16 should be the
		 * same as the old value.
		 */
		WARN_ON(!ret);
	} else {
		WRITE_ONCE(irte->low, irte_modified->low);
		WRITE_ONCE(irte->high, irte_modified->high);
	}
	__iommu_flush_cache(iommu, irte, sizeof(*irte));

	rc = qi_flush_iec(iommu, index, 0);

	/* Update iommu mode according to the IRTE mode */
	irq_iommu->mode = irte->pst ? IRQ_POSTING : IRQ_REMAPPING;
	raw_spin_unlock_irqrestore(&irq_2_ir_lock, flags);

	return rc;
}

static struct intel_iommu *map_hpet_to_iommu(u8 hpet_id)
{
	int i;

	for (i = 0; i < MAX_HPET_TBS; i++) {
		if (ir_hpet[i].id == hpet_id && ir_hpet[i].iommu)
			return ir_hpet[i].iommu;
	}
	return NULL;
}

static struct intel_iommu *map_ioapic_to_iommu(int apic)
{
	int i;

	for (i = 0; i < MAX_IO_APICS; i++) {
		if (ir_ioapic[i].id == apic && ir_ioapic[i].iommu)
			return ir_ioapic[i].iommu;
	}
	return NULL;
}

static struct irq_domain *map_dev_to_ir(struct pci_dev *dev)
{
	struct dmar_drhd_unit *drhd = dmar_find_matched_drhd_unit(dev);

	return drhd ? drhd->iommu->ir_domain : NULL;
}

static int clear_entries(struct irq_2_iommu *irq_iommu)
{
	struct irte *start, *entry, *end;
	struct intel_iommu *iommu;
	int index;

	if (irq_iommu->sub_handle)
		return 0;

	iommu = irq_iommu->iommu;
	index = irq_iommu->irte_index;

	start = iommu->ir_table->base + index;
	end = start + (1 << irq_iommu->irte_mask);

	for (entry = start; entry < end; entry++) {
		WRITE_ONCE(entry->low, 0);
		WRITE_ONCE(entry->high, 0);
	}
	bitmap_release_region(iommu->ir_table->bitmap, index,
			      irq_iommu->irte_mask);

	return qi_flush_iec(iommu, index, irq_iommu->irte_mask);
}

/*
 * source validation type
 */
#define SVT_NO_VERIFY		0x0  /* no verification is required */
#define SVT_VERIFY_SID_SQ	0x1  /* verify using SID and SQ fields */
#define SVT_VERIFY_BUS		0x2  /* verify bus of request-id */

/*
 * source-id qualifier
 */
#define SQ_ALL_16	0x0  /* verify all 16 bits of request-id */
#define SQ_13_IGNORE_1	0x1  /* verify most significant 13 bits, ignore
			      * the third least significant bit
			      */
#define SQ_13_IGNORE_2	0x2  /* verify most significant 13 bits, ignore
			      * the second and third least significant bits
			      */
#define SQ_13_IGNORE_3	0x3  /* verify most significant 13 bits, ignore
			      * the least three significant bits
			      */

/*
 * set SVT, SQ and SID fields of irte to verify
 * source ids of interrupt requests
 */
static void set_irte_sid(struct irte *irte, unsigned int svt,
			 unsigned int sq, unsigned int sid)
{
	if (disable_sourceid_checking)
		svt = SVT_NO_VERIFY;
	irte->svt = svt;
	irte->sq = sq;
	irte->sid = sid;
}

/*
 * Set an IRTE to match only the bus number. Interrupt requests that reference
 * this IRTE must have a requester-id whose bus number is between or equal
 * to the start_bus and end_bus arguments.
 */
static void set_irte_verify_bus(struct irte *irte, unsigned int start_bus,
				unsigned int end_bus)
{
	set_irte_sid(irte, SVT_VERIFY_BUS, SQ_ALL_16,
		     (start_bus << 8) | end_bus);
}

static int set_ioapic_sid(struct irte *irte, int apic)
{
	int i;
	u16 sid = 0;

	if (!irte)
		return -1;

	for (i = 0; i < MAX_IO_APICS; i++) {
		if (ir_ioapic[i].iommu && ir_ioapic[i].id == apic) {
			sid = (ir_ioapic[i].bus << 8) | ir_ioapic[i].devfn;
			break;
		}
	}

	if (sid == 0) {
		pr_warn("Failed to set source-id of IOAPIC (%d)\n", apic);
		return -1;
	}

	set_irte_sid(irte, SVT_VERIFY_SID_SQ, SQ_ALL_16, sid);

	return 0;
}

static int set_hpet_sid(struct irte *irte, u8 id)
{
	int i;
	u16 sid = 0;

	if (!irte)
		return -1;

	for (i = 0; i < MAX_HPET_TBS; i++) {
		if (ir_hpet[i].iommu && ir_hpet[i].id == id) {
			sid = (ir_hpet[i].bus << 8) | ir_hpet[i].devfn;
			break;
		}
	}

	if (sid == 0) {
		pr_warn("Failed to set source-id of HPET block (%d)\n", id);
		return -1;
	}

	/*
	 * Should really use SQ_ALL_16. Some platforms are broken.
	 * While we figure out the right quirks for these broken platforms, use
	 * SQ_13_IGNORE_3 for now.
	 */
	set_irte_sid(irte, SVT_VERIFY_SID_SQ, SQ_13_IGNORE_3, sid);

	return 0;
}

struct set_msi_sid_data {
	struct pci_dev *pdev;
	u16 alias;
	int count;
	int busmatch_count;
};

static int set_msi_sid_cb(struct pci_dev *pdev, u16 alias, void *opaque)
{
	struct set_msi_sid_data *data = opaque;

	if (data->count == 0 || PCI_BUS_NUM(alias) == PCI_BUS_NUM(data->alias))
		data->busmatch_count++;

	data->pdev = pdev;
	data->alias = alias;
	data->count++;

	return 0;
}

static int set_msi_sid(struct irte *irte, struct pci_dev *dev)
{
	struct set_msi_sid_data data;

	if (!irte || !dev)
		return -1;

	data.count = 0;
	data.busmatch_count = 0;
	pci_for_each_dma_alias(dev, set_msi_sid_cb, &data);

	/*
	 * DMA alias provides us with a PCI device and alias.  The only case
	 * where the it will return an alias on a different bus than the
	 * device is the case of a PCIe-to-PCI bridge, where the alias is for
	 * the subordinate bus.  In this case we can only verify the bus.
	 *
	 * If there are multiple aliases, all with the same bus number,
	 * then all we can do is verify the bus. This is typical in NTB
	 * hardware which use proxy IDs where the device will generate traffic
	 * from multiple devfn numbers on the same bus.
	 *
	 * If the alias device is on a different bus than our source device
	 * then we have a topology based alias, use it.
	 *
	 * Otherwise, the alias is for a device DMA quirk and we cannot
	 * assume that MSI uses the same requester ID.  Therefore use the
	 * original device.
	 */
	if (PCI_BUS_NUM(data.alias) != data.pdev->bus->number)
		set_irte_verify_bus(irte, PCI_BUS_NUM(data.alias),
				    dev->bus->number);
	else if (data.count >= 2 && data.busmatch_count == data.count)
		set_irte_verify_bus(irte, dev->bus->number, dev->bus->number);
	else if (data.pdev->bus->number != dev->bus->number)
		set_irte_sid(irte, SVT_VERIFY_SID_SQ, SQ_ALL_16, data.alias);
	else
		set_irte_sid(irte, SVT_VERIFY_SID_SQ, SQ_ALL_16,
			     pci_dev_id(dev));

	return 0;
}

static int iommu_load_old_irte(struct intel_iommu *iommu)
{
	struct irte *old_ir_table;
	phys_addr_t irt_phys;
	unsigned int i;
	size_t size;
	u64 irta;

	/* Check whether the old ir-table has the same size as ours */
	irta = dmar_readq(iommu->reg + DMAR_IRTA_REG);
	if ((irta & INTR_REMAP_TABLE_REG_SIZE_MASK)
	     != INTR_REMAP_TABLE_REG_SIZE)
		return -EINVAL;

	irt_phys = irta & VTD_PAGE_MASK;
	size     = INTR_REMAP_TABLE_ENTRIES*sizeof(struct irte);

	/* Map the old IR table */
	old_ir_table = memremap(irt_phys, size, MEMREMAP_WB);
	if (!old_ir_table)
		return -ENOMEM;

	/* Copy data over */
	memcpy(iommu->ir_table->base, old_ir_table, size);

	__iommu_flush_cache(iommu, iommu->ir_table->base, size);

	/*
	 * Now check the table for used entries and mark those as
	 * allocated in the bitmap
	 */
	for (i = 0; i < INTR_REMAP_TABLE_ENTRIES; i++) {
		if (iommu->ir_table->base[i].present)
			bitmap_set(iommu->ir_table->bitmap, i, 1);
	}

	memunmap(old_ir_table);

	return 0;
}


static void iommu_set_irq_remapping(struct intel_iommu *iommu, int mode)
{
	unsigned long flags;
	u64 addr;
	u32 sts;

	addr = virt_to_phys((void *)iommu->ir_table->base);

	raw_spin_lock_irqsave(&iommu->register_lock, flags);

	dmar_writeq(iommu->reg + DMAR_IRTA_REG,
		    (addr) | IR_X2APIC_MODE(mode) | INTR_REMAP_TABLE_REG_SIZE);

	/* Set interrupt-remapping table pointer */
	writel(iommu->gcmd | DMA_GCMD_SIRTP, iommu->reg + DMAR_GCMD_REG);

	IOMMU_WAIT_OP(iommu, DMAR_GSTS_REG,
		      readl, (sts & DMA_GSTS_IRTPS), sts);
	raw_spin_unlock_irqrestore(&iommu->register_lock, flags);

	/*
	 * Global invalidation of interrupt entry cache to make sure the
	 * hardware uses the new irq remapping table.
	 */
	if (!cap_esirtps(iommu->cap))
		qi_global_iec(iommu);
}

static void iommu_enable_irq_remapping(struct intel_iommu *iommu)
{
	unsigned long flags;
	u32 sts;

	raw_spin_lock_irqsave(&iommu->register_lock, flags);

	/* Enable interrupt-remapping */
	iommu->gcmd |= DMA_GCMD_IRE;
	writel(iommu->gcmd, iommu->reg + DMAR_GCMD_REG);
	IOMMU_WAIT_OP(iommu, DMAR_GSTS_REG,
		      readl, (sts & DMA_GSTS_IRES), sts);

	/* Block compatibility-format MSIs */
	if (sts & DMA_GSTS_CFIS) {
		iommu->gcmd &= ~DMA_GCMD_CFI;
		writel(iommu->gcmd, iommu->reg + DMAR_GCMD_REG);
		IOMMU_WAIT_OP(iommu, DMAR_GSTS_REG,
			      readl, !(sts & DMA_GSTS_CFIS), sts);
	}

	/*
	 * With CFI clear in the Global Command register, we should be
	 * protected from dangerous (i.e. compatibility) interrupts
	 * regardless of x2apic status.  Check just to be sure.
	 */
	if (sts & DMA_GSTS_CFIS)
		WARN(1, KERN_WARNING
			"Compatibility-format IRQs enabled despite intr remapping;\n"
			"you are vulnerable to IRQ injection.\n");

	raw_spin_unlock_irqrestore(&iommu->register_lock, flags);
}

static int intel_setup_irq_remapping(struct intel_iommu *iommu)
{
	struct ir_table *ir_table;
	struct fwnode_handle *fn;
	unsigned long *bitmap;
	struct page *pages;

	if (iommu->ir_table)
		return 0;

	ir_table = kzalloc(sizeof(struct ir_table), GFP_KERNEL);
	if (!ir_table)
		return -ENOMEM;

	pages = alloc_pages_node(iommu->node, GFP_KERNEL | __GFP_ZERO,
				 INTR_REMAP_PAGE_ORDER);
	if (!pages) {
		pr_err("IR%d: failed to allocate pages of order %d\n",
		       iommu->seq_id, INTR_REMAP_PAGE_ORDER);
		goto out_free_table;
	}

	bitmap = bitmap_zalloc(INTR_REMAP_TABLE_ENTRIES, GFP_KERNEL);
	if (bitmap == NULL) {
		pr_err("IR%d: failed to allocate bitmap\n", iommu->seq_id);
		goto out_free_pages;
	}

	fn = irq_domain_alloc_named_id_fwnode("INTEL-IR", iommu->seq_id);
	if (!fn)
		goto out_free_bitmap;

	iommu->ir_domain =
		irq_domain_create_hierarchy(arch_get_ir_parent_domain(),
					    0, INTR_REMAP_TABLE_ENTRIES,
					    fn, &intel_ir_domain_ops,
					    iommu);
	if (!iommu->ir_domain) {
		pr_err("IR%d: failed to allocate irqdomain\n", iommu->seq_id);
		goto out_free_fwnode;
	}

	irq_domain_update_bus_token(iommu->ir_domain,  DOMAIN_BUS_DMAR);
	iommu->ir_domain->flags |= IRQ_DOMAIN_FLAG_MSI_PARENT |
				   IRQ_DOMAIN_FLAG_ISOLATED_MSI;

	if (cap_caching_mode(iommu->cap))
		iommu->ir_domain->msi_parent_ops = &virt_dmar_msi_parent_ops;
	else
		iommu->ir_domain->msi_parent_ops = &dmar_msi_parent_ops;

	ir_table->base = page_address(pages);
	ir_table->bitmap = bitmap;
	iommu->ir_table = ir_table;

	/*
	 * If the queued invalidation is already initialized,
	 * shouldn't disable it.
	 */
	if (!iommu->qi) {
		/*
		 * Clear previous faults.
		 */
		dmar_fault(-1, iommu);
		dmar_disable_qi(iommu);

		if (dmar_enable_qi(iommu)) {
			pr_err("Failed to enable queued invalidation\n");
			goto out_free_ir_domain;
		}
	}

	init_ir_status(iommu);

	if (ir_pre_enabled(iommu)) {
		if (!is_kdump_kernel()) {
			pr_warn("IRQ remapping was enabled on %s but we are not in kdump mode\n",
				iommu->name);
			clear_ir_pre_enabled(iommu);
			iommu_disable_irq_remapping(iommu);
		} else if (iommu_load_old_irte(iommu))
			pr_err("Failed to copy IR table for %s from previous kernel\n",
			       iommu->name);
		else
			pr_info("Copied IR table for %s from previous kernel\n",
				iommu->name);
	}

	iommu_set_irq_remapping(iommu, eim_mode);

	return 0;

out_free_ir_domain:
<<<<<<< HEAD
	if (iommu->ir_msi_domain)
		irq_domain_remove(iommu->ir_msi_domain);
	iommu->ir_msi_domain = NULL;
=======
>>>>>>> eb3cdb58
	irq_domain_remove(iommu->ir_domain);
	iommu->ir_domain = NULL;
out_free_fwnode:
	irq_domain_free_fwnode(fn);
out_free_bitmap:
	bitmap_free(bitmap);
out_free_pages:
	__free_pages(pages, INTR_REMAP_PAGE_ORDER);
out_free_table:
	kfree(ir_table);

	iommu->ir_table  = NULL;

	return -ENOMEM;
}

static void intel_teardown_irq_remapping(struct intel_iommu *iommu)
{
	struct fwnode_handle *fn;

	if (iommu && iommu->ir_table) {
		if (iommu->ir_domain) {
			fn = iommu->ir_domain->fwnode;

			irq_domain_remove(iommu->ir_domain);
			irq_domain_free_fwnode(fn);
			iommu->ir_domain = NULL;
		}
		free_pages((unsigned long)iommu->ir_table->base,
			   INTR_REMAP_PAGE_ORDER);
		bitmap_free(iommu->ir_table->bitmap);
		kfree(iommu->ir_table);
		iommu->ir_table = NULL;
	}
}

/*
 * Disable Interrupt Remapping.
 */
static void iommu_disable_irq_remapping(struct intel_iommu *iommu)
{
	unsigned long flags;
	u32 sts;

	if (!ecap_ir_support(iommu->ecap))
		return;

	/*
	 * global invalidation of interrupt entry cache before disabling
	 * interrupt-remapping.
	 */
	if (!cap_esirtps(iommu->cap))
		qi_global_iec(iommu);

	raw_spin_lock_irqsave(&iommu->register_lock, flags);

	sts = readl(iommu->reg + DMAR_GSTS_REG);
	if (!(sts & DMA_GSTS_IRES))
		goto end;

	iommu->gcmd &= ~DMA_GCMD_IRE;
	writel(iommu->gcmd, iommu->reg + DMAR_GCMD_REG);

	IOMMU_WAIT_OP(iommu, DMAR_GSTS_REG,
		      readl, !(sts & DMA_GSTS_IRES), sts);

end:
	raw_spin_unlock_irqrestore(&iommu->register_lock, flags);
}

static int __init dmar_x2apic_optout(void)
{
	struct acpi_table_dmar *dmar;
	dmar = (struct acpi_table_dmar *)dmar_tbl;
	if (!dmar || no_x2apic_optout)
		return 0;
	return dmar->flags & DMAR_X2APIC_OPT_OUT;
}

static void __init intel_cleanup_irq_remapping(void)
{
	struct dmar_drhd_unit *drhd;
	struct intel_iommu *iommu;

	for_each_iommu(iommu, drhd) {
		if (ecap_ir_support(iommu->ecap)) {
			iommu_disable_irq_remapping(iommu);
			intel_teardown_irq_remapping(iommu);
		}
	}

	if (x2apic_supported())
		pr_warn("Failed to enable irq remapping. You are vulnerable to irq-injection attacks.\n");
}

static int __init intel_prepare_irq_remapping(void)
{
	struct dmar_drhd_unit *drhd;
	struct intel_iommu *iommu;
	int eim = 0;

	if (irq_remap_broken) {
		pr_warn("This system BIOS has enabled interrupt remapping\n"
			"on a chipset that contains an erratum making that\n"
			"feature unstable.  To maintain system stability\n"
			"interrupt remapping is being disabled.  Please\n"
			"contact your BIOS vendor for an update\n");
		add_taint(TAINT_FIRMWARE_WORKAROUND, LOCKDEP_STILL_OK);
		return -ENODEV;
	}

	if (dmar_table_init() < 0)
		return -ENODEV;

	if (intel_cap_audit(CAP_AUDIT_STATIC_IRQR, NULL))
		return -ENODEV;

	if (!dmar_ir_support())
		return -ENODEV;

	if (parse_ioapics_under_ir()) {
		pr_info("Not enabling interrupt remapping\n");
		goto error;
	}

	/* First make sure all IOMMUs support IRQ remapping */
	for_each_iommu(iommu, drhd)
		if (!ecap_ir_support(iommu->ecap))
			goto error;

	/* Detect remapping mode: lapic or x2apic */
	if (x2apic_supported()) {
		eim = !dmar_x2apic_optout();
		if (!eim) {
			pr_info("x2apic is disabled because BIOS sets x2apic opt out bit.");
			pr_info("Use 'intremap=no_x2apic_optout' to override the BIOS setting.\n");
		}
	}

	for_each_iommu(iommu, drhd) {
		if (eim && !ecap_eim_support(iommu->ecap)) {
			pr_info("%s does not support EIM\n", iommu->name);
			eim = 0;
		}
	}

	eim_mode = eim;
	if (eim)
		pr_info("Queued invalidation will be enabled to support x2apic and Intr-remapping.\n");

	/* Do the initializations early */
	for_each_iommu(iommu, drhd) {
		if (intel_setup_irq_remapping(iommu)) {
			pr_err("Failed to setup irq remapping for %s\n",
			       iommu->name);
			goto error;
		}
	}

	return 0;

error:
	intel_cleanup_irq_remapping();
	return -ENODEV;
}

/*
 * Set Posted-Interrupts capability.
 */
static inline void set_irq_posting_cap(void)
{
	struct dmar_drhd_unit *drhd;
	struct intel_iommu *iommu;

	if (!disable_irq_post) {
		/*
		 * If IRTE is in posted format, the 'pda' field goes across the
		 * 64-bit boundary, we need use cmpxchg16b to atomically update
		 * it. We only expose posted-interrupt when X86_FEATURE_CX16
		 * is supported. Actually, hardware platforms supporting PI
		 * should have X86_FEATURE_CX16 support, this has been confirmed
		 * with Intel hardware guys.
		 */
		if (boot_cpu_has(X86_FEATURE_CX16))
			intel_irq_remap_ops.capability |= 1 << IRQ_POSTING_CAP;

		for_each_iommu(iommu, drhd)
			if (!cap_pi_support(iommu->cap)) {
				intel_irq_remap_ops.capability &=
						~(1 << IRQ_POSTING_CAP);
				break;
			}
	}
}

static int __init intel_enable_irq_remapping(void)
{
	struct dmar_drhd_unit *drhd;
	struct intel_iommu *iommu;
	bool setup = false;

	/*
	 * Setup Interrupt-remapping for all the DRHD's now.
	 */
	for_each_iommu(iommu, drhd) {
		if (!ir_pre_enabled(iommu))
			iommu_enable_irq_remapping(iommu);
		setup = true;
	}

	if (!setup)
		goto error;

	irq_remapping_enabled = 1;

	set_irq_posting_cap();

	pr_info("Enabled IRQ remapping in %s mode\n", eim_mode ? "x2apic" : "xapic");

	return eim_mode ? IRQ_REMAP_X2APIC_MODE : IRQ_REMAP_XAPIC_MODE;

error:
	intel_cleanup_irq_remapping();
	return -1;
}

static int ir_parse_one_hpet_scope(struct acpi_dmar_device_scope *scope,
				   struct intel_iommu *iommu,
				   struct acpi_dmar_hardware_unit *drhd)
{
	struct acpi_dmar_pci_path *path;
	u8 bus;
	int count, free = -1;

	bus = scope->bus;
	path = (struct acpi_dmar_pci_path *)(scope + 1);
	count = (scope->length - sizeof(struct acpi_dmar_device_scope))
		/ sizeof(struct acpi_dmar_pci_path);

	while (--count > 0) {
		/*
		 * Access PCI directly due to the PCI
		 * subsystem isn't initialized yet.
		 */
		bus = read_pci_config_byte(bus, path->device, path->function,
					   PCI_SECONDARY_BUS);
		path++;
	}

	for (count = 0; count < MAX_HPET_TBS; count++) {
		if (ir_hpet[count].iommu == iommu &&
		    ir_hpet[count].id == scope->enumeration_id)
			return 0;
		else if (ir_hpet[count].iommu == NULL && free == -1)
			free = count;
	}
	if (free == -1) {
		pr_warn("Exceeded Max HPET blocks\n");
		return -ENOSPC;
	}

	ir_hpet[free].iommu = iommu;
	ir_hpet[free].id    = scope->enumeration_id;
	ir_hpet[free].bus   = bus;
	ir_hpet[free].devfn = PCI_DEVFN(path->device, path->function);
	pr_info("HPET id %d under DRHD base 0x%Lx\n",
		scope->enumeration_id, drhd->address);

	return 0;
}

static int ir_parse_one_ioapic_scope(struct acpi_dmar_device_scope *scope,
				     struct intel_iommu *iommu,
				     struct acpi_dmar_hardware_unit *drhd)
{
	struct acpi_dmar_pci_path *path;
	u8 bus;
	int count, free = -1;

	bus = scope->bus;
	path = (struct acpi_dmar_pci_path *)(scope + 1);
	count = (scope->length - sizeof(struct acpi_dmar_device_scope))
		/ sizeof(struct acpi_dmar_pci_path);

	while (--count > 0) {
		/*
		 * Access PCI directly due to the PCI
		 * subsystem isn't initialized yet.
		 */
		bus = read_pci_config_byte(bus, path->device, path->function,
					   PCI_SECONDARY_BUS);
		path++;
	}

	for (count = 0; count < MAX_IO_APICS; count++) {
		if (ir_ioapic[count].iommu == iommu &&
		    ir_ioapic[count].id == scope->enumeration_id)
			return 0;
		else if (ir_ioapic[count].iommu == NULL && free == -1)
			free = count;
	}
	if (free == -1) {
		pr_warn("Exceeded Max IO APICS\n");
		return -ENOSPC;
	}

	ir_ioapic[free].bus   = bus;
	ir_ioapic[free].devfn = PCI_DEVFN(path->device, path->function);
	ir_ioapic[free].iommu = iommu;
	ir_ioapic[free].id    = scope->enumeration_id;
	pr_info("IOAPIC id %d under DRHD base  0x%Lx IOMMU %d\n",
		scope->enumeration_id, drhd->address, iommu->seq_id);

	return 0;
}

static int ir_parse_ioapic_hpet_scope(struct acpi_dmar_header *header,
				      struct intel_iommu *iommu)
{
	int ret = 0;
	struct acpi_dmar_hardware_unit *drhd;
	struct acpi_dmar_device_scope *scope;
	void *start, *end;

	drhd = (struct acpi_dmar_hardware_unit *)header;
	start = (void *)(drhd + 1);
	end = ((void *)drhd) + header->length;

	while (start < end && ret == 0) {
		scope = start;
		if (scope->entry_type == ACPI_DMAR_SCOPE_TYPE_IOAPIC)
			ret = ir_parse_one_ioapic_scope(scope, iommu, drhd);
		else if (scope->entry_type == ACPI_DMAR_SCOPE_TYPE_HPET)
			ret = ir_parse_one_hpet_scope(scope, iommu, drhd);
		start += scope->length;
	}

	return ret;
}

static void ir_remove_ioapic_hpet_scope(struct intel_iommu *iommu)
{
	int i;

	for (i = 0; i < MAX_HPET_TBS; i++)
		if (ir_hpet[i].iommu == iommu)
			ir_hpet[i].iommu = NULL;

	for (i = 0; i < MAX_IO_APICS; i++)
		if (ir_ioapic[i].iommu == iommu)
			ir_ioapic[i].iommu = NULL;
}

/*
 * Finds the assocaition between IOAPIC's and its Interrupt-remapping
 * hardware unit.
 */
static int __init parse_ioapics_under_ir(void)
{
	struct dmar_drhd_unit *drhd;
	struct intel_iommu *iommu;
	bool ir_supported = false;
	int ioapic_idx;

	for_each_iommu(iommu, drhd) {
		int ret;

		if (!ecap_ir_support(iommu->ecap))
			continue;

		ret = ir_parse_ioapic_hpet_scope(drhd->hdr, iommu);
		if (ret)
			return ret;

		ir_supported = true;
	}

	if (!ir_supported)
		return -ENODEV;

	for (ioapic_idx = 0; ioapic_idx < nr_ioapics; ioapic_idx++) {
		int ioapic_id = mpc_ioapic_id(ioapic_idx);
		if (!map_ioapic_to_iommu(ioapic_id)) {
			pr_err(FW_BUG "ioapic %d has no mapping iommu, "
			       "interrupt remapping will be disabled\n",
			       ioapic_id);
			return -1;
		}
	}

	return 0;
}

static int __init ir_dev_scope_init(void)
{
	int ret;

	if (!irq_remapping_enabled)
		return 0;

	down_write(&dmar_global_lock);
	ret = dmar_dev_scope_init();
	up_write(&dmar_global_lock);

	return ret;
}
rootfs_initcall(ir_dev_scope_init);

static void disable_irq_remapping(void)
{
	struct dmar_drhd_unit *drhd;
	struct intel_iommu *iommu = NULL;

	/*
	 * Disable Interrupt-remapping for all the DRHD's now.
	 */
	for_each_iommu(iommu, drhd) {
		if (!ecap_ir_support(iommu->ecap))
			continue;

		iommu_disable_irq_remapping(iommu);
	}

	/*
	 * Clear Posted-Interrupts capability.
	 */
	if (!disable_irq_post)
		intel_irq_remap_ops.capability &= ~(1 << IRQ_POSTING_CAP);
}

static int reenable_irq_remapping(int eim)
{
	struct dmar_drhd_unit *drhd;
	bool setup = false;
	struct intel_iommu *iommu = NULL;

	for_each_iommu(iommu, drhd)
		if (iommu->qi)
			dmar_reenable_qi(iommu);

	/*
	 * Setup Interrupt-remapping for all the DRHD's now.
	 */
	for_each_iommu(iommu, drhd) {
		if (!ecap_ir_support(iommu->ecap))
			continue;

		/* Set up interrupt remapping for iommu.*/
		iommu_set_irq_remapping(iommu, eim);
		iommu_enable_irq_remapping(iommu);
		setup = true;
	}

	if (!setup)
		goto error;

	set_irq_posting_cap();

	return 0;

error:
	/*
	 * handle error condition gracefully here!
	 */
	return -1;
}

/*
 * Store the MSI remapping domain pointer in the device if enabled.
 *
 * This is called from dmar_pci_bus_add_dev() so it works even when DMA
 * remapping is disabled. Only update the pointer if the device is not
 * already handled by a non default PCI/MSI interrupt domain. This protects
 * e.g. VMD devices.
 */
void intel_irq_remap_add_device(struct dmar_pci_notify_info *info)
{
	if (!irq_remapping_enabled || !pci_dev_has_default_msi_parent_domain(info->dev))
		return;

	dev_set_msi_domain(&info->dev->dev, map_dev_to_ir(info->dev));
}

static void prepare_irte(struct irte *irte, int vector, unsigned int dest)
{
	memset(irte, 0, sizeof(*irte));

	irte->present = 1;
	irte->dst_mode = apic->dest_mode_logical;
	/*
	 * Trigger mode in the IRTE will always be edge, and for IO-APIC, the
	 * actual level or edge trigger will be setup in the IO-APIC
	 * RTE. This will help simplify level triggered irq migration.
	 * For more details, see the comments (in io_apic.c) explainig IO-APIC
	 * irq migration in the presence of interrupt-remapping.
	*/
	irte->trigger_mode = 0;
	irte->dlvry_mode = apic->delivery_mode;
	irte->vector = vector;
	irte->dest_id = IRTE_DEST(dest);
	irte->redir_hint = 1;
}

struct irq_remap_ops intel_irq_remap_ops = {
	.prepare		= intel_prepare_irq_remapping,
	.enable			= intel_enable_irq_remapping,
	.disable		= disable_irq_remapping,
	.reenable		= reenable_irq_remapping,
	.enable_faulting	= enable_drhd_fault_handling,
};

static void intel_ir_reconfigure_irte(struct irq_data *irqd, bool force)
{
	struct intel_ir_data *ir_data = irqd->chip_data;
	struct irte *irte = &ir_data->irte_entry;
	struct irq_cfg *cfg = irqd_cfg(irqd);

	/*
	 * Atomically updates the IRTE with the new destination, vector
	 * and flushes the interrupt entry cache.
	 */
	irte->vector = cfg->vector;
	irte->dest_id = IRTE_DEST(cfg->dest_apicid);

	/* Update the hardware only if the interrupt is in remapped mode. */
	if (force || ir_data->irq_2_iommu.mode == IRQ_REMAPPING)
		modify_irte(&ir_data->irq_2_iommu, irte);
}

/*
 * Migrate the IO-APIC irq in the presence of intr-remapping.
 *
 * For both level and edge triggered, irq migration is a simple atomic
 * update(of vector and cpu destination) of IRTE and flush the hardware cache.
 *
 * For level triggered, we eliminate the io-apic RTE modification (with the
 * updated vector information), by using a virtual vector (io-apic pin number).
 * Real vector that is used for interrupting cpu will be coming from
 * the interrupt-remapping table entry.
 *
 * As the migration is a simple atomic update of IRTE, the same mechanism
 * is used to migrate MSI irq's in the presence of interrupt-remapping.
 */
static int
intel_ir_set_affinity(struct irq_data *data, const struct cpumask *mask,
		      bool force)
{
	struct irq_data *parent = data->parent_data;
	struct irq_cfg *cfg = irqd_cfg(data);
	int ret;

	ret = parent->chip->irq_set_affinity(parent, mask, force);
	if (ret < 0 || ret == IRQ_SET_MASK_OK_DONE)
		return ret;

	intel_ir_reconfigure_irte(data, false);
	/*
	 * After this point, all the interrupts will start arriving
	 * at the new destination. So, time to cleanup the previous
	 * vector allocation.
	 */
	send_cleanup_vector(cfg);

	return IRQ_SET_MASK_OK_DONE;
}

static void intel_ir_compose_msi_msg(struct irq_data *irq_data,
				     struct msi_msg *msg)
{
	struct intel_ir_data *ir_data = irq_data->chip_data;

	*msg = ir_data->msi_entry;
}

static int intel_ir_set_vcpu_affinity(struct irq_data *data, void *info)
{
	struct intel_ir_data *ir_data = data->chip_data;
	struct vcpu_data *vcpu_pi_info = info;

	/* stop posting interrupts, back to remapping mode */
	if (!vcpu_pi_info) {
		modify_irte(&ir_data->irq_2_iommu, &ir_data->irte_entry);
	} else {
		struct irte irte_pi;

		/*
		 * We are not caching the posted interrupt entry. We
		 * copy the data from the remapped entry and modify
		 * the fields which are relevant for posted mode. The
		 * cached remapped entry is used for switching back to
		 * remapped mode.
		 */
		memset(&irte_pi, 0, sizeof(irte_pi));
		dmar_copy_shared_irte(&irte_pi, &ir_data->irte_entry);

		/* Update the posted mode fields */
		irte_pi.p_pst = 1;
		irte_pi.p_urgent = 0;
		irte_pi.p_vector = vcpu_pi_info->vector;
		irte_pi.pda_l = (vcpu_pi_info->pi_desc_addr >>
				(32 - PDA_LOW_BIT)) & ~(-1UL << PDA_LOW_BIT);
		irte_pi.pda_h = (vcpu_pi_info->pi_desc_addr >> 32) &
				~(-1UL << PDA_HIGH_BIT);

		modify_irte(&ir_data->irq_2_iommu, &irte_pi);
	}

	return 0;
}

static struct irq_chip intel_ir_chip = {
	.name			= "INTEL-IR",
	.irq_ack		= apic_ack_irq,
	.irq_set_affinity	= intel_ir_set_affinity,
	.irq_compose_msi_msg	= intel_ir_compose_msi_msg,
	.irq_set_vcpu_affinity	= intel_ir_set_vcpu_affinity,
};

static void fill_msi_msg(struct msi_msg *msg, u32 index, u32 subhandle)
{
	memset(msg, 0, sizeof(*msg));

	msg->arch_addr_lo.dmar_base_address = X86_MSI_BASE_ADDRESS_LOW;
	msg->arch_addr_lo.dmar_subhandle_valid = true;
	msg->arch_addr_lo.dmar_format = true;
	msg->arch_addr_lo.dmar_index_0_14 = index & 0x7FFF;
	msg->arch_addr_lo.dmar_index_15 = !!(index & 0x8000);

	msg->address_hi = X86_MSI_BASE_ADDRESS_HIGH;

	msg->arch_data.dmar_subhandle = subhandle;
}

static void intel_irq_remapping_prepare_irte(struct intel_ir_data *data,
					     struct irq_cfg *irq_cfg,
					     struct irq_alloc_info *info,
					     int index, int sub_handle)
{
	struct irte *irte = &data->irte_entry;

	prepare_irte(irte, irq_cfg->vector, irq_cfg->dest_apicid);

	switch (info->type) {
	case X86_IRQ_ALLOC_TYPE_IOAPIC:
		/* Set source-id of interrupt request */
		set_ioapic_sid(irte, info->devid);
		apic_printk(APIC_VERBOSE, KERN_DEBUG "IOAPIC[%d]: Set IRTE entry (P:%d FPD:%d Dst_Mode:%d Redir_hint:%d Trig_Mode:%d Dlvry_Mode:%X Avail:%X Vector:%02X Dest:%08X SID:%04X SQ:%X SVT:%X)\n",
			info->devid, irte->present, irte->fpd,
			irte->dst_mode, irte->redir_hint,
			irte->trigger_mode, irte->dlvry_mode,
			irte->avail, irte->vector, irte->dest_id,
			irte->sid, irte->sq, irte->svt);
		sub_handle = info->ioapic.pin;
		break;
	case X86_IRQ_ALLOC_TYPE_HPET:
		set_hpet_sid(irte, info->devid);
		break;
	case X86_IRQ_ALLOC_TYPE_PCI_MSI:
	case X86_IRQ_ALLOC_TYPE_PCI_MSIX:
		set_msi_sid(irte,
			    pci_real_dma_dev(msi_desc_to_pci_dev(info->desc)));
		break;
	default:
		BUG_ON(1);
		break;
	}
	fill_msi_msg(&data->msi_entry, index, sub_handle);
}

static void intel_free_irq_resources(struct irq_domain *domain,
				     unsigned int virq, unsigned int nr_irqs)
{
	struct irq_data *irq_data;
	struct intel_ir_data *data;
	struct irq_2_iommu *irq_iommu;
	unsigned long flags;
	int i;
	for (i = 0; i < nr_irqs; i++) {
		irq_data = irq_domain_get_irq_data(domain, virq  + i);
		if (irq_data && irq_data->chip_data) {
			data = irq_data->chip_data;
			irq_iommu = &data->irq_2_iommu;
			raw_spin_lock_irqsave(&irq_2_ir_lock, flags);
			clear_entries(irq_iommu);
			raw_spin_unlock_irqrestore(&irq_2_ir_lock, flags);
			irq_domain_reset_irq_data(irq_data);
			kfree(data);
		}
	}
}

static int intel_irq_remapping_alloc(struct irq_domain *domain,
				     unsigned int virq, unsigned int nr_irqs,
				     void *arg)
{
	struct intel_iommu *iommu = domain->host_data;
	struct irq_alloc_info *info = arg;
	struct intel_ir_data *data, *ird;
	struct irq_data *irq_data;
	struct irq_cfg *irq_cfg;
	int i, ret, index;

	if (!info || !iommu)
		return -EINVAL;
	if (nr_irqs > 1 && info->type != X86_IRQ_ALLOC_TYPE_PCI_MSI)
		return -EINVAL;

	ret = irq_domain_alloc_irqs_parent(domain, virq, nr_irqs, arg);
	if (ret < 0)
		return ret;

	ret = -ENOMEM;
	data = kzalloc(sizeof(*data), GFP_KERNEL);
	if (!data)
		goto out_free_parent;

	index = alloc_irte(iommu, &data->irq_2_iommu, nr_irqs);
	if (index < 0) {
		pr_warn("Failed to allocate IRTE\n");
		kfree(data);
		goto out_free_parent;
	}

	for (i = 0; i < nr_irqs; i++) {
		irq_data = irq_domain_get_irq_data(domain, virq + i);
		irq_cfg = irqd_cfg(irq_data);
		if (!irq_data || !irq_cfg) {
			if (!i)
				kfree(data);
			ret = -EINVAL;
			goto out_free_data;
		}

		if (i > 0) {
			ird = kzalloc(sizeof(*ird), GFP_KERNEL);
			if (!ird)
				goto out_free_data;
			/* Initialize the common data */
			ird->irq_2_iommu = data->irq_2_iommu;
			ird->irq_2_iommu.sub_handle = i;
		} else {
			ird = data;
		}

		irq_data->hwirq = (index << 16) + i;
		irq_data->chip_data = ird;
		irq_data->chip = &intel_ir_chip;
		intel_irq_remapping_prepare_irte(ird, irq_cfg, info, index, i);
		irq_set_status_flags(virq + i, IRQ_MOVE_PCNTXT);
	}
	return 0;

out_free_data:
	intel_free_irq_resources(domain, virq, i);
out_free_parent:
	irq_domain_free_irqs_common(domain, virq, nr_irqs);
	return ret;
}

static void intel_irq_remapping_free(struct irq_domain *domain,
				     unsigned int virq, unsigned int nr_irqs)
{
	intel_free_irq_resources(domain, virq, nr_irqs);
	irq_domain_free_irqs_common(domain, virq, nr_irqs);
}

static int intel_irq_remapping_activate(struct irq_domain *domain,
					struct irq_data *irq_data, bool reserve)
{
	intel_ir_reconfigure_irte(irq_data, true);
	return 0;
}

static void intel_irq_remapping_deactivate(struct irq_domain *domain,
					   struct irq_data *irq_data)
{
	struct intel_ir_data *data = irq_data->chip_data;
	struct irte entry;

	memset(&entry, 0, sizeof(entry));
	modify_irte(&data->irq_2_iommu, &entry);
}

static int intel_irq_remapping_select(struct irq_domain *d,
				      struct irq_fwspec *fwspec,
				      enum irq_domain_bus_token bus_token)
{
	struct intel_iommu *iommu = NULL;

	if (x86_fwspec_is_ioapic(fwspec))
		iommu = map_ioapic_to_iommu(fwspec->param[0]);
	else if (x86_fwspec_is_hpet(fwspec))
		iommu = map_hpet_to_iommu(fwspec->param[0]);

	return iommu && d == iommu->ir_domain;
}

static const struct irq_domain_ops intel_ir_domain_ops = {
	.select = intel_irq_remapping_select,
	.alloc = intel_irq_remapping_alloc,
	.free = intel_irq_remapping_free,
	.activate = intel_irq_remapping_activate,
	.deactivate = intel_irq_remapping_deactivate,
};

static const struct msi_parent_ops dmar_msi_parent_ops = {
	.supported_flags	= X86_VECTOR_MSI_FLAGS_SUPPORTED |
				  MSI_FLAG_MULTI_PCI_MSI |
				  MSI_FLAG_PCI_IMS,
	.prefix			= "IR-",
	.init_dev_msi_info	= msi_parent_init_dev_msi_info,
};

static const struct msi_parent_ops virt_dmar_msi_parent_ops = {
	.supported_flags	= X86_VECTOR_MSI_FLAGS_SUPPORTED |
				  MSI_FLAG_MULTI_PCI_MSI,
	.prefix			= "vIR-",
	.init_dev_msi_info	= msi_parent_init_dev_msi_info,
};

/*
 * Support of Interrupt Remapping Unit Hotplug
 */
static int dmar_ir_add(struct dmar_drhd_unit *dmaru, struct intel_iommu *iommu)
{
	int ret;
	int eim = x2apic_enabled();

	ret = intel_cap_audit(CAP_AUDIT_HOTPLUG_IRQR, iommu);
	if (ret)
		return ret;

	if (eim && !ecap_eim_support(iommu->ecap)) {
		pr_info("DRHD %Lx: EIM not supported by DRHD, ecap %Lx\n",
			iommu->reg_phys, iommu->ecap);
		return -ENODEV;
	}

	if (ir_parse_ioapic_hpet_scope(dmaru->hdr, iommu)) {
		pr_warn("DRHD %Lx: failed to parse managed IOAPIC/HPET\n",
			iommu->reg_phys);
		return -ENODEV;
	}

	/* TODO: check all IOAPICs are covered by IOMMU */

	/* Setup Interrupt-remapping now. */
	ret = intel_setup_irq_remapping(iommu);
	if (ret) {
		pr_err("Failed to setup irq remapping for %s\n",
		       iommu->name);
		intel_teardown_irq_remapping(iommu);
		ir_remove_ioapic_hpet_scope(iommu);
	} else {
		iommu_enable_irq_remapping(iommu);
	}

	return ret;
}

int dmar_ir_hotplug(struct dmar_drhd_unit *dmaru, bool insert)
{
	int ret = 0;
	struct intel_iommu *iommu = dmaru->iommu;

	if (!irq_remapping_enabled)
		return 0;
	if (iommu == NULL)
		return -EINVAL;
	if (!ecap_ir_support(iommu->ecap))
		return 0;
	if (irq_remapping_cap(IRQ_POSTING_CAP) &&
	    !cap_pi_support(iommu->cap))
		return -EBUSY;

	if (insert) {
		if (!iommu->ir_table)
			ret = dmar_ir_add(dmaru, iommu);
	} else {
		if (iommu->ir_table) {
			if (!bitmap_empty(iommu->ir_table->bitmap,
					  INTR_REMAP_TABLE_ENTRIES)) {
				ret = -EBUSY;
			} else {
				iommu_disable_irq_remapping(iommu);
				intel_teardown_irq_remapping(iommu);
				ir_remove_ioapic_hpet_scope(iommu);
			}
		}
	}

	return ret;
}<|MERGE_RESOLUTION|>--- conflicted
+++ resolved
@@ -619,12 +619,6 @@
 	return 0;
 
 out_free_ir_domain:
-<<<<<<< HEAD
-	if (iommu->ir_msi_domain)
-		irq_domain_remove(iommu->ir_msi_domain);
-	iommu->ir_msi_domain = NULL;
-=======
->>>>>>> eb3cdb58
 	irq_domain_remove(iommu->ir_domain);
 	iommu->ir_domain = NULL;
 out_free_fwnode:
