--- conflicted
+++ resolved
@@ -4543,12 +4543,6 @@
 {
 	struct device *dev = data;
 
-<<<<<<< HEAD
-	if (dev != &pdev->dev)
-		return 0;
-
-=======
->>>>>>> 85d3c622
 	return context_setup_pass_through(dev, PCI_BUS_NUM(alias), alias & 0xff);
 }
 
