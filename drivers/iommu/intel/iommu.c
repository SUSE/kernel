// SPDX-License-Identifier: GPL-2.0-only
/*
 * Copyright © 2006-2014 Intel Corporation.
 *
 * Authors: David Woodhouse <dwmw2@infradead.org>,
 *          Ashok Raj <ashok.raj@intel.com>,
 *          Shaohua Li <shaohua.li@intel.com>,
 *          Anil S Keshavamurthy <anil.s.keshavamurthy@intel.com>,
 *          Fenghua Yu <fenghua.yu@intel.com>
 *          Joerg Roedel <jroedel@suse.de>
 */

#define pr_fmt(fmt)     "DMAR: " fmt
#define dev_fmt(fmt)    pr_fmt(fmt)

#include <linux/crash_dump.h>
#include <linux/dma-direct.h>
<<<<<<< HEAD
#include <linux/dma-iommu.h>
#include <linux/dmi.h>
#include <linux/intel-svm.h>
=======
#include <linux/dmi.h>
>>>>>>> eb3cdb58
#include <linux/memory.h>
#include <linux/pci.h>
#include <linux/pci-ats.h>
#include <linux/spinlock.h>
#include <linux/syscore_ops.h>
#include <linux/tboot.h>

#include "iommu.h"
<<<<<<< HEAD
=======
#include "../dma-iommu.h"
>>>>>>> eb3cdb58
#include "../irq_remapping.h"
#include "../iommu-sva.h"
#include "pasid.h"
#include "cap_audit.h"
#include "perfmon.h"

#define ROOT_SIZE		VTD_PAGE_SIZE
#define CONTEXT_SIZE		VTD_PAGE_SIZE

#define IS_GFX_DEVICE(pdev) ((pdev->class >> 16) == PCI_BASE_CLASS_DISPLAY)
#define IS_USB_DEVICE(pdev) ((pdev->class >> 8) == PCI_CLASS_SERIAL_USB)
#define IS_ISA_DEVICE(pdev) ((pdev->class >> 8) == PCI_CLASS_BRIDGE_ISA)
#define IS_AZALIA(pdev) ((pdev)->vendor == 0x8086 && (pdev)->device == 0x3a3e)

#define IOAPIC_RANGE_START	(0xfee00000)
#define IOAPIC_RANGE_END	(0xfeefffff)
#define IOVA_START_ADDR		(0x1000)

#define DEFAULT_DOMAIN_ADDRESS_WIDTH 57

#define MAX_AGAW_WIDTH 64
#define MAX_AGAW_PFN_WIDTH	(MAX_AGAW_WIDTH - VTD_PAGE_SHIFT)

#define __DOMAIN_MAX_PFN(gaw)  ((((uint64_t)1) << ((gaw) - VTD_PAGE_SHIFT)) - 1)
#define __DOMAIN_MAX_ADDR(gaw) ((((uint64_t)1) << (gaw)) - 1)

/* We limit DOMAIN_MAX_PFN to fit in an unsigned long, and DOMAIN_MAX_ADDR
   to match. That way, we can use 'unsigned long' for PFNs with impunity. */
#define DOMAIN_MAX_PFN(gaw)	((unsigned long) min_t(uint64_t, \
				__DOMAIN_MAX_PFN(gaw), (unsigned long)-1))
#define DOMAIN_MAX_ADDR(gaw)	(((uint64_t)__DOMAIN_MAX_PFN(gaw)) << VTD_PAGE_SHIFT)

/* IO virtual address start page frame number */
#define IOVA_START_PFN		(1)

#define IOVA_PFN(addr)		((addr) >> PAGE_SHIFT)

/* page table handling */
#define LEVEL_STRIDE		(9)
#define LEVEL_MASK		(((u64)1 << LEVEL_STRIDE) - 1)

static inline int agaw_to_level(int agaw)
{
	return agaw + 2;
}

static inline int agaw_to_width(int agaw)
{
	return min_t(int, 30 + agaw * LEVEL_STRIDE, MAX_AGAW_WIDTH);
}

static inline int width_to_agaw(int width)
{
	return DIV_ROUND_UP(width - 30, LEVEL_STRIDE);
}

static inline unsigned int level_to_offset_bits(int level)
{
	return (level - 1) * LEVEL_STRIDE;
}

static inline int pfn_level_offset(u64 pfn, int level)
{
	return (pfn >> level_to_offset_bits(level)) & LEVEL_MASK;
}

static inline u64 level_mask(int level)
{
	return -1ULL << level_to_offset_bits(level);
}

static inline u64 level_size(int level)
{
	return 1ULL << level_to_offset_bits(level);
}

static inline u64 align_to_level(u64 pfn, int level)
{
	return (pfn + level_size(level) - 1) & level_mask(level);
}

static inline unsigned long lvl_to_nr_pages(unsigned int lvl)
{
	return 1UL << min_t(int, (lvl - 1) * LEVEL_STRIDE, MAX_AGAW_PFN_WIDTH);
}

/* VT-d pages must always be _smaller_ than MM pages. Otherwise things
   are never going to work. */
static inline unsigned long mm_to_dma_pfn(unsigned long mm_pfn)
{
	return mm_pfn << (PAGE_SHIFT - VTD_PAGE_SHIFT);
}
static inline unsigned long page_to_dma_pfn(struct page *pg)
{
	return mm_to_dma_pfn(page_to_pfn(pg));
}
static inline unsigned long virt_to_dma_pfn(void *p)
{
	return page_to_dma_pfn(virt_to_page(p));
}

static void __init check_tylersburg_isoch(void);
static int rwbf_quirk;

/*
 * set to 1 to panic kernel if can't successfully enable VT-d
 * (used when kernel is launched w/ TXT)
 */
static int force_on = 0;
static int intel_iommu_tboot_noforce;
static int no_platform_optin;

#define ROOT_ENTRY_NR (VTD_PAGE_SIZE/sizeof(struct root_entry))

/*
 * Take a root_entry and return the Lower Context Table Pointer (LCTP)
 * if marked present.
 */
static phys_addr_t root_entry_lctp(struct root_entry *re)
{
	if (!(re->lo & 1))
		return 0;

	return re->lo & VTD_PAGE_MASK;
}

/*
 * Take a root_entry and return the Upper Context Table Pointer (UCTP)
 * if marked present.
 */
static phys_addr_t root_entry_uctp(struct root_entry *re)
{
	if (!(re->hi & 1))
		return 0;

	return re->hi & VTD_PAGE_MASK;
}

static inline void context_set_present(struct context_entry *context)
{
	context->lo |= 1;
}

static inline void context_set_fault_enable(struct context_entry *context)
{
	context->lo &= (((u64)-1) << 2) | 1;
}

static inline void context_set_translation_type(struct context_entry *context,
						unsigned long value)
{
	context->lo &= (((u64)-1) << 4) | 3;
	context->lo |= (value & 3) << 2;
}

static inline void context_set_address_root(struct context_entry *context,
					    unsigned long value)
{
	context->lo &= ~VTD_PAGE_MASK;
	context->lo |= value & VTD_PAGE_MASK;
}

static inline void context_set_address_width(struct context_entry *context,
					     unsigned long value)
{
	context->hi |= value & 7;
}

static inline void context_set_domain_id(struct context_entry *context,
					 unsigned long value)
{
	context->hi |= (value & ((1 << 16) - 1)) << 8;
}

static inline void context_set_pasid(struct context_entry *context)
{
	context->lo |= CONTEXT_PASIDE;
}

static inline int context_domain_id(struct context_entry *c)
{
	return((c->hi >> 8) & 0xffff);
}

static inline void context_clear_entry(struct context_entry *context)
{
	context->lo = 0;
	context->hi = 0;
}

static inline bool context_copied(struct intel_iommu *iommu, u8 bus, u8 devfn)
{
	if (!iommu->copied_tables)
		return false;

	return test_bit(((long)bus << 8) | devfn, iommu->copied_tables);
}

static inline void
set_context_copied(struct intel_iommu *iommu, u8 bus, u8 devfn)
{
	set_bit(((long)bus << 8) | devfn, iommu->copied_tables);
}

static inline void
clear_context_copied(struct intel_iommu *iommu, u8 bus, u8 devfn)
{
	clear_bit(((long)bus << 8) | devfn, iommu->copied_tables);
}

/*
 * This domain is a statically identity mapping domain.
 *	1. This domain creats a static 1:1 mapping to all usable memory.
 * 	2. It maps to each iommu if successful.
 *	3. Each iommu mapps to this domain if successful.
 */
static struct dmar_domain *si_domain;
static int hw_pass_through = 1;

struct dmar_rmrr_unit {
	struct list_head list;		/* list of rmrr units	*/
	struct acpi_dmar_header *hdr;	/* ACPI header		*/
	u64	base_address;		/* reserved base address*/
	u64	end_address;		/* reserved end address */
	struct dmar_dev_scope *devices;	/* target devices */
	int	devices_cnt;		/* target device count */
};

struct dmar_atsr_unit {
	struct list_head list;		/* list of ATSR units */
	struct acpi_dmar_header *hdr;	/* ACPI header */
	struct dmar_dev_scope *devices;	/* target devices */
	int devices_cnt;		/* target device count */
	u8 include_all:1;		/* include all ports */
};

struct dmar_satc_unit {
	struct list_head list;		/* list of SATC units */
	struct acpi_dmar_header *hdr;	/* ACPI header */
	struct dmar_dev_scope *devices;	/* target devices */
	struct intel_iommu *iommu;	/* the corresponding iommu */
	int devices_cnt;		/* target device count */
	u8 atc_required:1;		/* ATS is required */
};

static LIST_HEAD(dmar_atsr_units);
static LIST_HEAD(dmar_rmrr_units);
static LIST_HEAD(dmar_satc_units);

#define for_each_rmrr_units(rmrr) \
	list_for_each_entry(rmrr, &dmar_rmrr_units, list)

<<<<<<< HEAD
static void dmar_remove_one_dev_info(struct device *dev);
=======
static void device_block_translation(struct device *dev);
static void intel_iommu_domain_free(struct iommu_domain *domain);
>>>>>>> eb3cdb58

int dmar_disabled = !IS_ENABLED(CONFIG_INTEL_IOMMU_DEFAULT_ON);
int intel_iommu_sm = IS_ENABLED(CONFIG_INTEL_IOMMU_SCALABLE_MODE_DEFAULT_ON);

int intel_iommu_enabled = 0;
EXPORT_SYMBOL_GPL(intel_iommu_enabled);

static int dmar_map_gfx = 1;
static int intel_iommu_superpage = 1;
static int iommu_identity_mapping;
static int iommu_skip_te_disable;

#define IDENTMAP_GFX		2
#define IDENTMAP_AZALIA		4

const struct iommu_ops intel_iommu_ops;

static bool translation_pre_enabled(struct intel_iommu *iommu)
{
	return (iommu->flags & VTD_FLAG_TRANS_PRE_ENABLED);
}

static void clear_translation_pre_enabled(struct intel_iommu *iommu)
{
	iommu->flags &= ~VTD_FLAG_TRANS_PRE_ENABLED;
}

static void init_translation_status(struct intel_iommu *iommu)
{
	u32 gsts;

	gsts = readl(iommu->reg + DMAR_GSTS_REG);
	if (gsts & DMA_GSTS_TES)
		iommu->flags |= VTD_FLAG_TRANS_PRE_ENABLED;
}

static int __init intel_iommu_setup(char *str)
{
	if (!str)
		return -EINVAL;

	while (*str) {
		if (!strncmp(str, "on", 2)) {
			dmar_disabled = 0;
			pr_info("IOMMU enabled\n");
		} else if (!strncmp(str, "off", 3)) {
			dmar_disabled = 1;
			no_platform_optin = 1;
			pr_info("IOMMU disabled\n");
		} else if (!strncmp(str, "igfx_off", 8)) {
			dmar_map_gfx = 0;
			pr_info("Disable GFX device mapping\n");
		} else if (!strncmp(str, "forcedac", 8)) {
			pr_warn("intel_iommu=forcedac deprecated; use iommu.forcedac instead\n");
			iommu_dma_forcedac = true;
		} else if (!strncmp(str, "strict", 6)) {
			pr_warn("intel_iommu=strict deprecated; use iommu.strict=1 instead\n");
			iommu_set_dma_strict();
		} else if (!strncmp(str, "sp_off", 6)) {
			pr_info("Disable supported super page\n");
			intel_iommu_superpage = 0;
		} else if (!strncmp(str, "sm_on", 5)) {
			pr_info("Enable scalable mode if hardware supports\n");
			intel_iommu_sm = 1;
		} else if (!strncmp(str, "sm_off", 6)) {
			pr_info("Scalable mode is disallowed\n");
			intel_iommu_sm = 0;
		} else if (!strncmp(str, "tboot_noforce", 13)) {
			pr_info("Intel-IOMMU: not forcing on after tboot. This could expose security risk for tboot\n");
			intel_iommu_tboot_noforce = 1;
		} else {
			pr_notice("Unknown option - '%s'\n", str);
		}

		str += strcspn(str, ",");
		while (*str == ',')
			str++;
	}

	return 1;
}
__setup("intel_iommu=", intel_iommu_setup);

void *alloc_pgtable_page(int node, gfp_t gfp)
{
	struct page *page;
	void *vaddr = NULL;

	page = alloc_pages_node(node, gfp | __GFP_ZERO, 0);
	if (page)
		vaddr = page_address(page);
	return vaddr;
}

void free_pgtable_page(void *vaddr)
{
	free_page((unsigned long)vaddr);
}

static inline int domain_type_is_si(struct dmar_domain *domain)
{
	return domain->domain.type == IOMMU_DOMAIN_IDENTITY;
}
<<<<<<< HEAD
=======

static inline int domain_pfn_supported(struct dmar_domain *domain,
				       unsigned long pfn)
{
	int addr_width = agaw_to_width(domain->agaw) - VTD_PAGE_SHIFT;

	return !(addr_width < BITS_PER_LONG && pfn >> addr_width);
}

/*
 * Calculate the Supported Adjusted Guest Address Widths of an IOMMU.
 * Refer to 11.4.2 of the VT-d spec for the encoding of each bit of
 * the returned SAGAW.
 */
static unsigned long __iommu_calculate_sagaw(struct intel_iommu *iommu)
{
	unsigned long fl_sagaw, sl_sagaw;

	fl_sagaw = BIT(2) | (cap_fl5lp_support(iommu->cap) ? BIT(3) : 0);
	sl_sagaw = cap_sagaw(iommu->cap);
>>>>>>> eb3cdb58

	/* Second level only. */
	if (!sm_supported(iommu) || !ecap_flts(iommu->ecap))
		return sl_sagaw;

	/* First level only. */
	if (!ecap_slts(iommu->ecap))
		return fl_sagaw;

	return fl_sagaw & sl_sagaw;
}

/*
 * Calculate the Supported Adjusted Guest Address Widths of an IOMMU.
 * Refer to 11.4.2 of the VT-d spec for the encoding of each bit of
 * the returned SAGAW.
 */
static unsigned long __iommu_calculate_sagaw(struct intel_iommu *iommu)
{
	unsigned long fl_sagaw, sl_sagaw;

	fl_sagaw = BIT(2) | (cap_5lp_support(iommu->cap) ? BIT(3) : 0);
	sl_sagaw = cap_sagaw(iommu->cap);

	/* Second level only. */
	if (!sm_supported(iommu) || !ecap_flts(iommu->ecap))
		return sl_sagaw;

	/* First level only. */
	if (!ecap_slts(iommu->ecap))
		return fl_sagaw;

	return fl_sagaw & sl_sagaw;
}

static int __iommu_calculate_agaw(struct intel_iommu *iommu, int max_gaw)
{
	unsigned long sagaw;
	int agaw;

	sagaw = __iommu_calculate_sagaw(iommu);
	for (agaw = width_to_agaw(max_gaw); agaw >= 0; agaw--) {
		if (test_bit(agaw, &sagaw))
			break;
	}

	return agaw;
}

/*
 * Calculate max SAGAW for each iommu.
 */
int iommu_calculate_max_sagaw(struct intel_iommu *iommu)
{
	return __iommu_calculate_agaw(iommu, MAX_AGAW_WIDTH);
}

/*
 * calculate agaw for each iommu.
 * "SAGAW" may be different across iommus, use a default agaw, and
 * get a supported less agaw for iommus that don't support the default agaw.
 */
int iommu_calculate_agaw(struct intel_iommu *iommu)
{
	return __iommu_calculate_agaw(iommu, DEFAULT_DOMAIN_ADDRESS_WIDTH);
}

static inline bool iommu_paging_structure_coherency(struct intel_iommu *iommu)
{
	return sm_supported(iommu) ?
			ecap_smpwc(iommu->ecap) : ecap_coherent(iommu->ecap);
}

static void domain_update_iommu_coherency(struct dmar_domain *domain)
{
	struct iommu_domain_info *info;
	struct dmar_drhd_unit *drhd;
	struct intel_iommu *iommu;
	bool found = false;
	unsigned long i;

	domain->iommu_coherency = true;
	xa_for_each(&domain->iommu_array, i, info) {
		found = true;
		if (!iommu_paging_structure_coherency(info->iommu)) {
			domain->iommu_coherency = false;
			break;
		}
	}
	if (found)
		return;

	/* No hardware attached; use lowest common denominator */
	rcu_read_lock();
	for_each_active_iommu(iommu, drhd) {
		if (!iommu_paging_structure_coherency(iommu)) {
			domain->iommu_coherency = false;
			break;
		}
	}
	rcu_read_unlock();
}

static int domain_update_iommu_superpage(struct dmar_domain *domain,
					 struct intel_iommu *skip)
{
	struct dmar_drhd_unit *drhd;
	struct intel_iommu *iommu;
	int mask = 0x3;

	if (!intel_iommu_superpage)
		return 0;

	/* set iommu_superpage to the smallest common denominator */
	rcu_read_lock();
	for_each_active_iommu(iommu, drhd) {
		if (iommu != skip) {
			if (domain && domain->use_first_level) {
				if (!cap_fl1gp_support(iommu->cap))
					mask = 0x1;
			} else {
				mask &= cap_super_page_val(iommu->cap);
			}

			if (!mask)
				break;
		}
	}
	rcu_read_unlock();

	return fls(mask);
}

static int domain_update_device_node(struct dmar_domain *domain)
{
	struct device_domain_info *info;
	int nid = NUMA_NO_NODE;
	unsigned long flags;

	spin_lock_irqsave(&domain->lock, flags);
	list_for_each_entry(info, &domain->devices, link) {
		/*
		 * There could possibly be multiple device numa nodes as devices
		 * within the same domain may sit behind different IOMMUs. There
		 * isn't perfect answer in such situation, so we select first
		 * come first served policy.
		 */
		nid = dev_to_node(info->dev);
		if (nid != NUMA_NO_NODE)
			break;
	}
	spin_unlock_irqrestore(&domain->lock, flags);

	return nid;
}

static void domain_update_iotlb(struct dmar_domain *domain);

/* Return the super pagesize bitmap if supported. */
static unsigned long domain_super_pgsize_bitmap(struct dmar_domain *domain)
{
	unsigned long bitmap = 0;

	/*
	 * 1-level super page supports page size of 2MiB, 2-level super page
	 * supports page size of both 2MiB and 1GiB.
	 */
	if (domain->iommu_superpage == 1)
		bitmap |= SZ_2M;
	else if (domain->iommu_superpage == 2)
		bitmap |= SZ_2M | SZ_1G;

	return bitmap;
}

/* Some capabilities may be different across iommus */
static void domain_update_iommu_cap(struct dmar_domain *domain)
{
	domain_update_iommu_coherency(domain);
	domain->iommu_superpage = domain_update_iommu_superpage(domain, NULL);

	/*
	 * If RHSA is missing, we should default to the device numa domain
	 * as fall back.
	 */
	if (domain->nid == NUMA_NO_NODE)
		domain->nid = domain_update_device_node(domain);

	/*
	 * First-level translation restricts the input-address to a
	 * canonical address (i.e., address bits 63:N have the same
	 * value as address bit [N-1], where N is 48-bits with 4-level
	 * paging and 57-bits with 5-level paging). Hence, skip bit
	 * [N-1].
	 */
	if (domain->use_first_level)
		domain->domain.geometry.aperture_end = __DOMAIN_MAX_ADDR(domain->gaw - 1);
	else
		domain->domain.geometry.aperture_end = __DOMAIN_MAX_ADDR(domain->gaw);

	domain->domain.pgsize_bitmap |= domain_super_pgsize_bitmap(domain);
	domain_update_iotlb(domain);
}

struct context_entry *iommu_context_addr(struct intel_iommu *iommu, u8 bus,
					 u8 devfn, int alloc)
{
	struct root_entry *root = &iommu->root_entry[bus];
	struct context_entry *context;
	u64 *entry;

	/*
	 * Except that the caller requested to allocate a new entry,
	 * returning a copied context entry makes no sense.
	 */
	if (!alloc && context_copied(iommu, bus, devfn))
		return NULL;

	entry = &root->lo;
	if (sm_supported(iommu)) {
		if (devfn >= 0x80) {
			devfn -= 0x80;
			entry = &root->hi;
		}
		devfn *= 2;
	}
	if (*entry & 1)
		context = phys_to_virt(*entry & VTD_PAGE_MASK);
	else {
		unsigned long phy_addr;
		if (!alloc)
			return NULL;

		context = alloc_pgtable_page(iommu->node, GFP_ATOMIC);
		if (!context)
			return NULL;

		__iommu_flush_cache(iommu, (void *)context, CONTEXT_SIZE);
		phy_addr = virt_to_phys((void *)context);
		*entry = phy_addr | 1;
		__iommu_flush_cache(iommu, entry, sizeof(*entry));
	}
	return &context[devfn];
}

/**
 * is_downstream_to_pci_bridge - test if a device belongs to the PCI
 *				 sub-hierarchy of a candidate PCI-PCI bridge
 * @dev: candidate PCI device belonging to @bridge PCI sub-hierarchy
 * @bridge: the candidate PCI-PCI bridge
 *
 * Return: true if @dev belongs to @bridge PCI sub-hierarchy, else false.
 */
static bool
is_downstream_to_pci_bridge(struct device *dev, struct device *bridge)
{
	struct pci_dev *pdev, *pbridge;

	if (!dev_is_pci(dev) || !dev_is_pci(bridge))
		return false;

	pdev = to_pci_dev(dev);
	pbridge = to_pci_dev(bridge);

	if (pbridge->subordinate &&
	    pbridge->subordinate->number <= pdev->bus->number &&
	    pbridge->subordinate->busn_res.end >= pdev->bus->number)
		return true;

	return false;
}

static bool quirk_ioat_snb_local_iommu(struct pci_dev *pdev)
{
	struct dmar_drhd_unit *drhd;
	u32 vtbar;
	int rc;

	/* We know that this device on this chipset has its own IOMMU.
	 * If we find it under a different IOMMU, then the BIOS is lying
	 * to us. Hope that the IOMMU for this device is actually
	 * disabled, and it needs no translation...
	 */
	rc = pci_bus_read_config_dword(pdev->bus, PCI_DEVFN(0, 0), 0xb0, &vtbar);
	if (rc) {
		/* "can't" happen */
		dev_info(&pdev->dev, "failed to run vt-d quirk\n");
		return false;
	}
	vtbar &= 0xffff0000;

	/* we know that the this iommu should be at offset 0xa000 from vtbar */
	drhd = dmar_find_matched_drhd_unit(pdev);
	if (!drhd || drhd->reg_base_addr - vtbar != 0xa000) {
		pr_warn_once(FW_BUG "BIOS assigned incorrect VT-d unit for Intel(R) QuickData Technology device\n");
		add_taint(TAINT_FIRMWARE_WORKAROUND, LOCKDEP_STILL_OK);
		return true;
	}

	return false;
}

static bool iommu_is_dummy(struct intel_iommu *iommu, struct device *dev)
{
	if (!iommu || iommu->drhd->ignored)
		return true;

	if (dev_is_pci(dev)) {
		struct pci_dev *pdev = to_pci_dev(dev);

		if (pdev->vendor == PCI_VENDOR_ID_INTEL &&
		    pdev->device == PCI_DEVICE_ID_INTEL_IOAT_SNB &&
		    quirk_ioat_snb_local_iommu(pdev))
			return true;
	}

	return false;
}

struct intel_iommu *device_to_iommu(struct device *dev, u8 *bus, u8 *devfn)
{
	struct dmar_drhd_unit *drhd = NULL;
	struct pci_dev *pdev = NULL;
	struct intel_iommu *iommu;
	struct device *tmp;
	u16 segment = 0;
	int i;

	if (!dev)
		return NULL;

	if (dev_is_pci(dev)) {
		struct pci_dev *pf_pdev;

		pdev = pci_real_dma_dev(to_pci_dev(dev));

		/* VFs aren't listed in scope tables; we need to look up
		 * the PF instead to find the IOMMU. */
		pf_pdev = pci_physfn(pdev);
		dev = &pf_pdev->dev;
		segment = pci_domain_nr(pdev->bus);
	} else if (has_acpi_companion(dev))
		dev = &ACPI_COMPANION(dev)->dev;

	rcu_read_lock();
	for_each_iommu(iommu, drhd) {
		if (pdev && segment != drhd->segment)
			continue;

		for_each_active_dev_scope(drhd->devices,
					  drhd->devices_cnt, i, tmp) {
			if (tmp == dev) {
				/* For a VF use its original BDF# not that of the PF
				 * which we used for the IOMMU lookup. Strictly speaking
				 * we could do this for all PCI devices; we only need to
				 * get the BDF# from the scope table for ACPI matches. */
				if (pdev && pdev->is_virtfn)
					goto got_pdev;

				if (bus && devfn) {
					*bus = drhd->devices[i].bus;
					*devfn = drhd->devices[i].devfn;
				}
				goto out;
			}

			if (is_downstream_to_pci_bridge(dev, tmp))
				goto got_pdev;
		}

		if (pdev && drhd->include_all) {
got_pdev:
			if (bus && devfn) {
				*bus = pdev->bus->number;
				*devfn = pdev->devfn;
			}
			goto out;
		}
	}
	iommu = NULL;
out:
	if (iommu_is_dummy(iommu, dev))
		iommu = NULL;

	rcu_read_unlock();

	return iommu;
}

static void domain_flush_cache(struct dmar_domain *domain,
			       void *addr, int size)
{
	if (!domain->iommu_coherency)
		clflush_cache_range(addr, size);
}

<<<<<<< HEAD
static int device_context_mapped(struct intel_iommu *iommu, u8 bus, u8 devfn)
{
	struct context_entry *context;
	int ret = 0;

	spin_lock(&iommu->lock);
	context = iommu_context_addr(iommu, bus, devfn, 0);
	if (context)
		ret = context_present(context);
	spin_unlock(&iommu->lock);
	return ret;
}

=======
>>>>>>> eb3cdb58
static void free_context_table(struct intel_iommu *iommu)
{
	struct context_entry *context;
	int i;

	if (!iommu->root_entry)
		return;

	for (i = 0; i < ROOT_ENTRY_NR; i++) {
		context = iommu_context_addr(iommu, i, 0, 0);
		if (context)
			free_pgtable_page(context);

		if (!sm_supported(iommu))
			continue;

		context = iommu_context_addr(iommu, i, 0x80, 0);
		if (context)
			free_pgtable_page(context);
	}

	free_pgtable_page(iommu->root_entry);
	iommu->root_entry = NULL;
}

#ifdef CONFIG_DMAR_DEBUG
static void pgtable_walk(struct intel_iommu *iommu, unsigned long pfn,
			 u8 bus, u8 devfn, struct dma_pte *parent, int level)
{
	struct dma_pte *pte;
	int offset;

	while (1) {
		offset = pfn_level_offset(pfn, level);
		pte = &parent[offset];
		if (!pte || (dma_pte_superpage(pte) || !dma_pte_present(pte))) {
			pr_info("PTE not present at level %d\n", level);
			break;
		}

		pr_info("pte level: %d, pte value: 0x%016llx\n", level, pte->val);

		if (level == 1)
			break;

		parent = phys_to_virt(dma_pte_addr(pte));
		level--;
	}
}

void dmar_fault_dump_ptes(struct intel_iommu *iommu, u16 source_id,
			  unsigned long long addr, u32 pasid)
{
	struct pasid_dir_entry *dir, *pde;
	struct pasid_entry *entries, *pte;
	struct context_entry *ctx_entry;
	struct root_entry *rt_entry;
	int i, dir_index, index, level;
	u8 devfn = source_id & 0xff;
	u8 bus = source_id >> 8;
	struct dma_pte *pgtable;

	pr_info("Dump %s table entries for IOVA 0x%llx\n", iommu->name, addr);

	/* root entry dump */
	rt_entry = &iommu->root_entry[bus];
	if (!rt_entry) {
		pr_info("root table entry is not present\n");
		return;
	}

	if (sm_supported(iommu))
		pr_info("scalable mode root entry: hi 0x%016llx, low 0x%016llx\n",
			rt_entry->hi, rt_entry->lo);
	else
		pr_info("root entry: 0x%016llx", rt_entry->lo);

	/* context entry dump */
	ctx_entry = iommu_context_addr(iommu, bus, devfn, 0);
	if (!ctx_entry) {
		pr_info("context table entry is not present\n");
		return;
	}

	pr_info("context entry: hi 0x%016llx, low 0x%016llx\n",
		ctx_entry->hi, ctx_entry->lo);

	/* legacy mode does not require PASID entries */
	if (!sm_supported(iommu)) {
		level = agaw_to_level(ctx_entry->hi & 7);
		pgtable = phys_to_virt(ctx_entry->lo & VTD_PAGE_MASK);
		goto pgtable_walk;
	}

	/* get the pointer to pasid directory entry */
	dir = phys_to_virt(ctx_entry->lo & VTD_PAGE_MASK);
	if (!dir) {
		pr_info("pasid directory entry is not present\n");
		return;
	}
	/* For request-without-pasid, get the pasid from context entry */
<<<<<<< HEAD
	if (intel_iommu_sm && pasid == INVALID_IOASID)
=======
	if (intel_iommu_sm && pasid == IOMMU_PASID_INVALID)
>>>>>>> eb3cdb58
		pasid = PASID_RID2PASID;

	dir_index = pasid >> PASID_PDE_SHIFT;
	pde = &dir[dir_index];
	pr_info("pasid dir entry: 0x%016llx\n", pde->val);

	/* get the pointer to the pasid table entry */
	entries = get_pasid_table_from_pde(pde);
	if (!entries) {
		pr_info("pasid table entry is not present\n");
		return;
	}
	index = pasid & PASID_PTE_MASK;
	pte = &entries[index];
	for (i = 0; i < ARRAY_SIZE(pte->val); i++)
		pr_info("pasid table entry[%d]: 0x%016llx\n", i, pte->val[i]);

	if (pasid_pte_get_pgtt(pte) == PASID_ENTRY_PGTT_FL_ONLY) {
		level = pte->val[2] & BIT_ULL(2) ? 5 : 4;
		pgtable = phys_to_virt(pte->val[2] & VTD_PAGE_MASK);
	} else {
		level = agaw_to_level((pte->val[0] >> 2) & 0x7);
		pgtable = phys_to_virt(pte->val[0] & VTD_PAGE_MASK);
	}

pgtable_walk:
	pgtable_walk(iommu, addr >> VTD_PAGE_SHIFT, bus, devfn, pgtable, level);
}
#endif

static struct dma_pte *pfn_to_dma_pte(struct dmar_domain *domain,
				      unsigned long pfn, int *target_level,
				      gfp_t gfp)
{
	struct dma_pte *parent, *pte;
	int level = agaw_to_level(domain->agaw);
	int offset;

	if (!domain_pfn_supported(domain, pfn))
		/* Address beyond IOMMU's addressing capabilities. */
		return NULL;

	parent = domain->pgd;

	while (1) {
		void *tmp_page;

		offset = pfn_level_offset(pfn, level);
		pte = &parent[offset];
		if (!*target_level && (dma_pte_superpage(pte) || !dma_pte_present(pte)))
			break;
		if (level == *target_level)
			break;

		if (!dma_pte_present(pte)) {
			uint64_t pteval;

			tmp_page = alloc_pgtable_page(domain->nid, gfp);

			if (!tmp_page)
				return NULL;

			domain_flush_cache(domain, tmp_page, VTD_PAGE_SIZE);
			pteval = ((uint64_t)virt_to_dma_pfn(tmp_page) << VTD_PAGE_SHIFT) | DMA_PTE_READ | DMA_PTE_WRITE;
<<<<<<< HEAD
			if (domain_use_first_level(domain)) {
				pteval |= DMA_FL_PTE_XD | DMA_FL_PTE_US;
				if (iommu_is_dma_domain(&domain->domain))
					pteval |= DMA_FL_PTE_ACCESS;
			}
=======
			if (domain->use_first_level)
				pteval |= DMA_FL_PTE_XD | DMA_FL_PTE_US | DMA_FL_PTE_ACCESS;

>>>>>>> eb3cdb58
			if (cmpxchg64(&pte->val, 0ULL, pteval))
				/* Someone else set it while we were thinking; use theirs. */
				free_pgtable_page(tmp_page);
			else
				domain_flush_cache(domain, pte, sizeof(*pte));
		}
		if (level == 1)
			break;

		parent = phys_to_virt(dma_pte_addr(pte));
		level--;
	}

	if (!*target_level)
		*target_level = level;

	return pte;
}

/* return address's pte at specific level */
static struct dma_pte *dma_pfn_level_pte(struct dmar_domain *domain,
					 unsigned long pfn,
					 int level, int *large_page)
{
	struct dma_pte *parent, *pte;
	int total = agaw_to_level(domain->agaw);
	int offset;

	parent = domain->pgd;
	while (level <= total) {
		offset = pfn_level_offset(pfn, total);
		pte = &parent[offset];
		if (level == total)
			return pte;

		if (!dma_pte_present(pte)) {
			*large_page = total;
			break;
		}

		if (dma_pte_superpage(pte)) {
			*large_page = total;
			return pte;
		}

		parent = phys_to_virt(dma_pte_addr(pte));
		total--;
	}
	return NULL;
}

/* clear last level pte, a tlb flush should be followed */
static void dma_pte_clear_range(struct dmar_domain *domain,
				unsigned long start_pfn,
				unsigned long last_pfn)
{
	unsigned int large_page;
	struct dma_pte *first_pte, *pte;

	if (WARN_ON(!domain_pfn_supported(domain, last_pfn)) ||
	    WARN_ON(start_pfn > last_pfn))
		return;

	/* we don't need lock here; nobody else touches the iova range */
	do {
		large_page = 1;
		first_pte = pte = dma_pfn_level_pte(domain, start_pfn, 1, &large_page);
		if (!pte) {
			start_pfn = align_to_level(start_pfn + 1, large_page + 1);
			continue;
		}
		do {
			dma_clear_pte(pte);
			start_pfn += lvl_to_nr_pages(large_page);
			pte++;
		} while (start_pfn <= last_pfn && !first_pte_in_page(pte));

		domain_flush_cache(domain, first_pte,
				   (void *)pte - (void *)first_pte);

	} while (start_pfn && start_pfn <= last_pfn);
}

static void dma_pte_free_level(struct dmar_domain *domain, int level,
			       int retain_level, struct dma_pte *pte,
			       unsigned long pfn, unsigned long start_pfn,
			       unsigned long last_pfn)
{
	pfn = max(start_pfn, pfn);
	pte = &pte[pfn_level_offset(pfn, level)];

	do {
		unsigned long level_pfn;
		struct dma_pte *level_pte;

		if (!dma_pte_present(pte) || dma_pte_superpage(pte))
			goto next;

		level_pfn = pfn & level_mask(level);
		level_pte = phys_to_virt(dma_pte_addr(pte));

		if (level > 2) {
			dma_pte_free_level(domain, level - 1, retain_level,
					   level_pte, level_pfn, start_pfn,
					   last_pfn);
		}

		/*
		 * Free the page table if we're below the level we want to
		 * retain and the range covers the entire table.
		 */
		if (level < retain_level && !(start_pfn > level_pfn ||
		      last_pfn < level_pfn + level_size(level) - 1)) {
			dma_clear_pte(pte);
			domain_flush_cache(domain, pte, sizeof(*pte));
			free_pgtable_page(level_pte);
		}
next:
		pfn += level_size(level);
	} while (!first_pte_in_page(++pte) && pfn <= last_pfn);
}

/*
 * clear last level (leaf) ptes and free page table pages below the
 * level we wish to keep intact.
 */
static void dma_pte_free_pagetable(struct dmar_domain *domain,
				   unsigned long start_pfn,
				   unsigned long last_pfn,
				   int retain_level)
{
	dma_pte_clear_range(domain, start_pfn, last_pfn);

	/* We don't need lock here; nobody else touches the iova range */
	dma_pte_free_level(domain, agaw_to_level(domain->agaw), retain_level,
			   domain->pgd, 0, start_pfn, last_pfn);

	/* free pgd */
	if (start_pfn == 0 && last_pfn == DOMAIN_MAX_PFN(domain->gaw)) {
		free_pgtable_page(domain->pgd);
		domain->pgd = NULL;
	}
}

/* When a page at a given level is being unlinked from its parent, we don't
   need to *modify* it at all. All we need to do is make a list of all the
   pages which can be freed just as soon as we've flushed the IOTLB and we
   know the hardware page-walk will no longer touch them.
   The 'pte' argument is the *parent* PTE, pointing to the page that is to
   be freed. */
static void dma_pte_list_pagetables(struct dmar_domain *domain,
				    int level, struct dma_pte *pte,
				    struct list_head *freelist)
{
	struct page *pg;

	pg = pfn_to_page(dma_pte_addr(pte) >> PAGE_SHIFT);
	list_add_tail(&pg->lru, freelist);

	if (level == 1)
		return;

	pte = page_address(pg);
	do {
		if (dma_pte_present(pte) && !dma_pte_superpage(pte))
			dma_pte_list_pagetables(domain, level - 1, pte, freelist);
		pte++;
	} while (!first_pte_in_page(pte));
}

static void dma_pte_clear_level(struct dmar_domain *domain, int level,
				struct dma_pte *pte, unsigned long pfn,
				unsigned long start_pfn, unsigned long last_pfn,
				struct list_head *freelist)
{
	struct dma_pte *first_pte = NULL, *last_pte = NULL;

	pfn = max(start_pfn, pfn);
	pte = &pte[pfn_level_offset(pfn, level)];

	do {
		unsigned long level_pfn = pfn & level_mask(level);

		if (!dma_pte_present(pte))
			goto next;

		/* If range covers entire pagetable, free it */
		if (start_pfn <= level_pfn &&
		    last_pfn >= level_pfn + level_size(level) - 1) {
			/* These suborbinate page tables are going away entirely. Don't
			   bother to clear them; we're just going to *free* them. */
			if (level > 1 && !dma_pte_superpage(pte))
				dma_pte_list_pagetables(domain, level - 1, pte, freelist);

			dma_clear_pte(pte);
			if (!first_pte)
				first_pte = pte;
			last_pte = pte;
		} else if (level > 1) {
			/* Recurse down into a level that isn't *entirely* obsolete */
			dma_pte_clear_level(domain, level - 1,
					    phys_to_virt(dma_pte_addr(pte)),
					    level_pfn, start_pfn, last_pfn,
					    freelist);
		}
next:
		pfn = level_pfn + level_size(level);
	} while (!first_pte_in_page(++pte) && pfn <= last_pfn);

	if (first_pte)
		domain_flush_cache(domain, first_pte,
				   (void *)++last_pte - (void *)first_pte);
}

/* We can't just free the pages because the IOMMU may still be walking
   the page tables, and may have cached the intermediate levels. The
   pages can only be freed after the IOTLB flush has been done. */
static void domain_unmap(struct dmar_domain *domain, unsigned long start_pfn,
			 unsigned long last_pfn, struct list_head *freelist)
{
	if (WARN_ON(!domain_pfn_supported(domain, last_pfn)) ||
	    WARN_ON(start_pfn > last_pfn))
		return;

	/* we don't need lock here; nobody else touches the iova range */
	dma_pte_clear_level(domain, agaw_to_level(domain->agaw),
			    domain->pgd, 0, start_pfn, last_pfn, freelist);

	/* free pgd */
	if (start_pfn == 0 && last_pfn == DOMAIN_MAX_PFN(domain->gaw)) {
		struct page *pgd_page = virt_to_page(domain->pgd);
		list_add_tail(&pgd_page->lru, freelist);
		domain->pgd = NULL;
	}
}

/* iommu handling */
static int iommu_alloc_root_entry(struct intel_iommu *iommu)
{
	struct root_entry *root;

	root = (struct root_entry *)alloc_pgtable_page(iommu->node, GFP_ATOMIC);
	if (!root) {
		pr_err("Allocating root entry for %s failed\n",
			iommu->name);
		return -ENOMEM;
	}

	__iommu_flush_cache(iommu, root, ROOT_SIZE);
	iommu->root_entry = root;

	return 0;
}

static void iommu_set_root_entry(struct intel_iommu *iommu)
{
	u64 addr;
	u32 sts;
	unsigned long flag;

	addr = virt_to_phys(iommu->root_entry);
	if (sm_supported(iommu))
		addr |= DMA_RTADDR_SMT;

	raw_spin_lock_irqsave(&iommu->register_lock, flag);
	dmar_writeq(iommu->reg + DMAR_RTADDR_REG, addr);

	writel(iommu->gcmd | DMA_GCMD_SRTP, iommu->reg + DMAR_GCMD_REG);

	/* Make sure hardware complete it */
	IOMMU_WAIT_OP(iommu, DMAR_GSTS_REG,
		      readl, (sts & DMA_GSTS_RTPS), sts);

	raw_spin_unlock_irqrestore(&iommu->register_lock, flag);

	/*
	 * Hardware invalidates all DMA remapping hardware translation
	 * caches as part of SRTP flow.
	 */
	if (cap_esrtps(iommu->cap))
		return;

	iommu->flush.flush_context(iommu, 0, 0, 0, DMA_CCMD_GLOBAL_INVL);
	if (sm_supported(iommu))
		qi_flush_pasid_cache(iommu, 0, QI_PC_GLOBAL, 0);
	iommu->flush.flush_iotlb(iommu, 0, 0, 0, DMA_TLB_GLOBAL_FLUSH);
}

void iommu_flush_write_buffer(struct intel_iommu *iommu)
{
	u32 val;
	unsigned long flag;

	if (!rwbf_quirk && !cap_rwbf(iommu->cap))
		return;

	raw_spin_lock_irqsave(&iommu->register_lock, flag);
	writel(iommu->gcmd | DMA_GCMD_WBF, iommu->reg + DMAR_GCMD_REG);

	/* Make sure hardware complete it */
	IOMMU_WAIT_OP(iommu, DMAR_GSTS_REG,
		      readl, (!(val & DMA_GSTS_WBFS)), val);

	raw_spin_unlock_irqrestore(&iommu->register_lock, flag);
}

/* return value determine if we need a write buffer flush */
static void __iommu_flush_context(struct intel_iommu *iommu,
				  u16 did, u16 source_id, u8 function_mask,
				  u64 type)
{
	u64 val = 0;
	unsigned long flag;

	switch (type) {
	case DMA_CCMD_GLOBAL_INVL:
		val = DMA_CCMD_GLOBAL_INVL;
		break;
	case DMA_CCMD_DOMAIN_INVL:
		val = DMA_CCMD_DOMAIN_INVL|DMA_CCMD_DID(did);
		break;
	case DMA_CCMD_DEVICE_INVL:
		val = DMA_CCMD_DEVICE_INVL|DMA_CCMD_DID(did)
			| DMA_CCMD_SID(source_id) | DMA_CCMD_FM(function_mask);
		break;
	default:
		pr_warn("%s: Unexpected context-cache invalidation type 0x%llx\n",
			iommu->name, type);
		return;
	}
	val |= DMA_CCMD_ICC;

	raw_spin_lock_irqsave(&iommu->register_lock, flag);
	dmar_writeq(iommu->reg + DMAR_CCMD_REG, val);

	/* Make sure hardware complete it */
	IOMMU_WAIT_OP(iommu, DMAR_CCMD_REG,
		dmar_readq, (!(val & DMA_CCMD_ICC)), val);

	raw_spin_unlock_irqrestore(&iommu->register_lock, flag);
}

/* return value determine if we need a write buffer flush */
static void __iommu_flush_iotlb(struct intel_iommu *iommu, u16 did,
				u64 addr, unsigned int size_order, u64 type)
{
	int tlb_offset = ecap_iotlb_offset(iommu->ecap);
	u64 val = 0, val_iva = 0;
	unsigned long flag;

	switch (type) {
	case DMA_TLB_GLOBAL_FLUSH:
		/* global flush doesn't need set IVA_REG */
		val = DMA_TLB_GLOBAL_FLUSH|DMA_TLB_IVT;
		break;
	case DMA_TLB_DSI_FLUSH:
		val = DMA_TLB_DSI_FLUSH|DMA_TLB_IVT|DMA_TLB_DID(did);
		break;
	case DMA_TLB_PSI_FLUSH:
		val = DMA_TLB_PSI_FLUSH|DMA_TLB_IVT|DMA_TLB_DID(did);
		/* IH bit is passed in as part of address */
		val_iva = size_order | addr;
		break;
	default:
		pr_warn("%s: Unexpected iotlb invalidation type 0x%llx\n",
			iommu->name, type);
		return;
	}
	/* Note: set drain read/write */
#if 0
	/*
	 * This is probably to be super secure.. Looks like we can
	 * ignore it without any impact.
	 */
	if (cap_read_drain(iommu->cap))
		val |= DMA_TLB_READ_DRAIN;
#endif
	if (cap_write_drain(iommu->cap))
		val |= DMA_TLB_WRITE_DRAIN;

	raw_spin_lock_irqsave(&iommu->register_lock, flag);
	/* Note: Only uses first TLB reg currently */
	if (val_iva)
		dmar_writeq(iommu->reg + tlb_offset, val_iva);
	dmar_writeq(iommu->reg + tlb_offset + 8, val);

	/* Make sure hardware complete it */
	IOMMU_WAIT_OP(iommu, tlb_offset + 8,
		dmar_readq, (!(val & DMA_TLB_IVT)), val);

	raw_spin_unlock_irqrestore(&iommu->register_lock, flag);

	/* check IOTLB invalidation granularity */
	if (DMA_TLB_IAIG(val) == 0)
		pr_err("Flush IOTLB failed\n");
	if (DMA_TLB_IAIG(val) != DMA_TLB_IIRG(type))
		pr_debug("TLB flush request %Lx, actual %Lx\n",
			(unsigned long long)DMA_TLB_IIRG(type),
			(unsigned long long)DMA_TLB_IAIG(val));
}

static struct device_domain_info *
<<<<<<< HEAD
iommu_support_dev_iotlb(struct dmar_domain *domain, struct intel_iommu *iommu,
			u8 bus, u8 devfn)
=======
domain_lookup_dev_info(struct dmar_domain *domain,
		       struct intel_iommu *iommu, u8 bus, u8 devfn)
>>>>>>> eb3cdb58
{
	struct device_domain_info *info;
	unsigned long flags;

<<<<<<< HEAD
	if (!iommu->qi)
		return NULL;

=======
>>>>>>> eb3cdb58
	spin_lock_irqsave(&domain->lock, flags);
	list_for_each_entry(info, &domain->devices, link) {
		if (info->iommu == iommu && info->bus == bus &&
		    info->devfn == devfn) {
			spin_unlock_irqrestore(&domain->lock, flags);
<<<<<<< HEAD
			return info->ats_supported ? info : NULL;
=======
			return info;
>>>>>>> eb3cdb58
		}
	}
	spin_unlock_irqrestore(&domain->lock, flags);

	return NULL;
}

static void domain_update_iotlb(struct dmar_domain *domain)
{
	struct device_domain_info *info;
	bool has_iotlb_device = false;
	unsigned long flags;

	spin_lock_irqsave(&domain->lock, flags);
	list_for_each_entry(info, &domain->devices, link) {
		if (info->ats_enabled) {
			has_iotlb_device = true;
			break;
		}
	}
	domain->has_iotlb_device = has_iotlb_device;
	spin_unlock_irqrestore(&domain->lock, flags);
}

/*
 * The extra devTLB flush quirk impacts those QAT devices with PCI device
 * IDs ranging from 0x4940 to 0x4943. It is exempted from risky_device()
 * check because it applies only to the built-in QAT devices and it doesn't
 * grant additional privileges.
 */
#define BUGGY_QAT_DEVID_MASK 0x4940
static bool dev_needs_extra_dtlb_flush(struct pci_dev *pdev)
{
	if (pdev->vendor != PCI_VENDOR_ID_INTEL)
		return false;

	if ((pdev->device & 0xfffc) != BUGGY_QAT_DEVID_MASK)
		return false;

	return true;
}

static void iommu_enable_pci_caps(struct device_domain_info *info)
{
	struct pci_dev *pdev;

<<<<<<< HEAD
	if (!info || !dev_is_pci(info->dev))
=======
	if (!dev_is_pci(info->dev))
>>>>>>> eb3cdb58
		return;

	pdev = to_pci_dev(info->dev);

	/* The PCIe spec, in its wisdom, declares that the behaviour of
	   the device if you enable PASID support after ATS support is
	   undefined. So always enable PASID support on devices which
	   have it, even if we can't yet know if we're ever going to
	   use it. */
	if (info->pasid_supported && !pci_enable_pasid(pdev, info->pasid_supported & ~1))
		info->pasid_enabled = 1;

<<<<<<< HEAD
	if (info->pri_supported &&
	    (info->pasid_enabled ? pci_prg_resp_pasid_required(pdev) : 1)  &&
	    !pci_reset_pri(pdev) && !pci_enable_pri(pdev, PRQ_DEPTH))
		info->pri_enabled = 1;
#endif
=======
>>>>>>> eb3cdb58
	if (info->ats_supported && pci_ats_page_aligned(pdev) &&
	    !pci_enable_ats(pdev, VTD_PAGE_SHIFT)) {
		info->ats_enabled = 1;
		domain_update_iotlb(info->domain);
	}
}

static void iommu_disable_pci_caps(struct device_domain_info *info)
{
	struct pci_dev *pdev;

	if (!dev_is_pci(info->dev))
		return;

	pdev = to_pci_dev(info->dev);

	if (info->ats_enabled) {
		pci_disable_ats(pdev);
		info->ats_enabled = 0;
		domain_update_iotlb(info->domain);
	}

	if (info->pasid_enabled) {
		pci_disable_pasid(pdev);
		info->pasid_enabled = 0;
	}
}

static void __iommu_flush_dev_iotlb(struct device_domain_info *info,
				    u64 addr, unsigned int mask)
{
	u16 sid, qdep;

	if (!info || !info->ats_enabled)
		return;

	sid = info->bus << 8 | info->devfn;
	qdep = info->ats_qdep;
	qi_flush_dev_iotlb(info->iommu, sid, info->pfsid,
			   qdep, addr, mask);
	quirk_extra_dev_tlb_flush(info, addr, mask, PASID_RID2PASID, qdep);
}

static void iommu_flush_dev_iotlb(struct dmar_domain *domain,
				  u64 addr, unsigned mask)
{
	struct device_domain_info *info;
	unsigned long flags;

	if (!domain->has_iotlb_device)
		return;

	spin_lock_irqsave(&domain->lock, flags);
	list_for_each_entry(info, &domain->devices, link)
		__iommu_flush_dev_iotlb(info, addr, mask);
	spin_unlock_irqrestore(&domain->lock, flags);
}

static void iommu_flush_iotlb_psi(struct intel_iommu *iommu,
				  struct dmar_domain *domain,
				  unsigned long pfn, unsigned int pages,
				  int ih, int map)
{
	unsigned int aligned_pages = __roundup_pow_of_two(pages);
	unsigned int mask = ilog2(aligned_pages);
	uint64_t addr = (uint64_t)pfn << VTD_PAGE_SHIFT;
	u16 did = domain_id_iommu(domain, iommu);

	if (WARN_ON(!pages))
		return;

	if (ih)
		ih = 1 << 6;

<<<<<<< HEAD
	if (domain_use_first_level(domain)) {
=======
	if (domain->use_first_level) {
>>>>>>> eb3cdb58
		qi_flush_piotlb(iommu, did, PASID_RID2PASID, addr, pages, ih);
	} else {
		unsigned long bitmask = aligned_pages - 1;

		/*
		 * PSI masks the low order bits of the base address. If the
		 * address isn't aligned to the mask, then compute a mask value
		 * needed to ensure the target range is flushed.
		 */
		if (unlikely(bitmask & pfn)) {
			unsigned long end_pfn = pfn + pages - 1, shared_bits;

			/*
			 * Since end_pfn <= pfn + bitmask, the only way bits
			 * higher than bitmask can differ in pfn and end_pfn is
			 * by carrying. This means after masking out bitmask,
			 * high bits starting with the first set bit in
			 * shared_bits are all equal in both pfn and end_pfn.
			 */
			shared_bits = ~(pfn ^ end_pfn) & ~bitmask;
			mask = shared_bits ? __ffs(shared_bits) : BITS_PER_LONG;
		}

		/*
		 * Fallback to domain selective flush if no PSI support or
		 * the size is too big.
		 */
		if (!cap_pgsel_inv(iommu->cap) ||
		    mask > cap_max_amask_val(iommu->cap))
			iommu->flush.flush_iotlb(iommu, did, 0, 0,
							DMA_TLB_DSI_FLUSH);
		else
			iommu->flush.flush_iotlb(iommu, did, addr | ih, mask,
							DMA_TLB_PSI_FLUSH);
	}

	/*
	 * In caching mode, changes of pages from non-present to present require
	 * flush. However, device IOTLB doesn't need to be flushed in this case.
	 */
	if (!cap_caching_mode(iommu->cap) || !map)
		iommu_flush_dev_iotlb(domain, addr, mask);
}

/* Notification for newly created mappings */
static inline void __mapping_notify_one(struct intel_iommu *iommu,
					struct dmar_domain *domain,
					unsigned long pfn, unsigned int pages)
{
	/*
	 * It's a non-present to present mapping. Only flush if caching mode
	 * and second level.
	 */
	if (cap_caching_mode(iommu->cap) && !domain->use_first_level)
		iommu_flush_iotlb_psi(iommu, domain, pfn, pages, 0, 1);
	else
		iommu_flush_write_buffer(iommu);
}

static void intel_flush_iotlb_all(struct iommu_domain *domain)
{
	struct dmar_domain *dmar_domain = to_dmar_domain(domain);
	struct iommu_domain_info *info;
	unsigned long idx;

	xa_for_each(&dmar_domain->iommu_array, idx, info) {
		struct intel_iommu *iommu = info->iommu;
		u16 did = domain_id_iommu(dmar_domain, iommu);

<<<<<<< HEAD
		if (domain_use_first_level(dmar_domain))
=======
		if (dmar_domain->use_first_level)
>>>>>>> eb3cdb58
			qi_flush_piotlb(iommu, did, PASID_RID2PASID, 0, -1, 0);
		else
			iommu->flush.flush_iotlb(iommu, did, 0, 0,
						 DMA_TLB_DSI_FLUSH);

		if (!cap_caching_mode(iommu->cap))
			iommu_flush_dev_iotlb(dmar_domain, 0, MAX_AGAW_PFN_WIDTH);
	}
}

static void iommu_disable_protect_mem_regions(struct intel_iommu *iommu)
{
	u32 pmen;
	unsigned long flags;

	if (!cap_plmr(iommu->cap) && !cap_phmr(iommu->cap))
		return;

	raw_spin_lock_irqsave(&iommu->register_lock, flags);
	pmen = readl(iommu->reg + DMAR_PMEN_REG);
	pmen &= ~DMA_PMEN_EPM;
	writel(pmen, iommu->reg + DMAR_PMEN_REG);

	/* wait for the protected region status bit to clear */
	IOMMU_WAIT_OP(iommu, DMAR_PMEN_REG,
		readl, !(pmen & DMA_PMEN_PRS), pmen);

	raw_spin_unlock_irqrestore(&iommu->register_lock, flags);
}

static void iommu_enable_translation(struct intel_iommu *iommu)
{
	u32 sts;
	unsigned long flags;

	raw_spin_lock_irqsave(&iommu->register_lock, flags);
	iommu->gcmd |= DMA_GCMD_TE;
	writel(iommu->gcmd, iommu->reg + DMAR_GCMD_REG);

	/* Make sure hardware complete it */
	IOMMU_WAIT_OP(iommu, DMAR_GSTS_REG,
		      readl, (sts & DMA_GSTS_TES), sts);

	raw_spin_unlock_irqrestore(&iommu->register_lock, flags);
}

static void iommu_disable_translation(struct intel_iommu *iommu)
{
	u32 sts;
	unsigned long flag;

	if (iommu_skip_te_disable && iommu->drhd->gfx_dedicated &&
	    (cap_read_drain(iommu->cap) || cap_write_drain(iommu->cap)))
		return;

	raw_spin_lock_irqsave(&iommu->register_lock, flag);
	iommu->gcmd &= ~DMA_GCMD_TE;
	writel(iommu->gcmd, iommu->reg + DMAR_GCMD_REG);

	/* Make sure hardware complete it */
	IOMMU_WAIT_OP(iommu, DMAR_GSTS_REG,
		      readl, (!(sts & DMA_GSTS_TES)), sts);

	raw_spin_unlock_irqrestore(&iommu->register_lock, flag);
}

static int iommu_init_domains(struct intel_iommu *iommu)
{
	u32 ndomains;

	ndomains = cap_ndoms(iommu->cap);
	pr_debug("%s: Number of Domains supported <%d>\n",
		 iommu->name, ndomains);

	spin_lock_init(&iommu->lock);

	iommu->domain_ids = bitmap_zalloc(ndomains, GFP_KERNEL);
	if (!iommu->domain_ids)
		return -ENOMEM;

	/*
	 * If Caching mode is set, then invalid translations are tagged
	 * with domain-id 0, hence we need to pre-allocate it. We also
	 * use domain-id 0 as a marker for non-allocated domain-id, so
	 * make sure it is not used for a real domain.
	 */
	set_bit(0, iommu->domain_ids);

	/*
	 * Vt-d spec rev3.0 (section 6.2.3.1) requires that each pasid
	 * entry for first-level or pass-through translation modes should
	 * be programmed with a domain id different from those used for
	 * second-level or nested translation. We reserve a domain id for
	 * this purpose.
	 */
	if (sm_supported(iommu))
		set_bit(FLPT_DEFAULT_DID, iommu->domain_ids);

	return 0;
}

static void disable_dmar_iommu(struct intel_iommu *iommu)
{
	if (!iommu->domain_ids)
		return;

	/*
	 * All iommu domains must have been detached from the devices,
	 * hence there should be no domain IDs in use.
	 */
	if (WARN_ON(bitmap_weight(iommu->domain_ids, cap_ndoms(iommu->cap))
		    > NUM_RESERVED_DID))
		return;

	if (iommu->gcmd & DMA_GCMD_TE)
		iommu_disable_translation(iommu);
}

static void free_dmar_iommu(struct intel_iommu *iommu)
{
	if (iommu->domain_ids) {
		bitmap_free(iommu->domain_ids);
		iommu->domain_ids = NULL;
	}

	if (iommu->copied_tables) {
		bitmap_free(iommu->copied_tables);
		iommu->copied_tables = NULL;
	}

	/* free context mapping */
	free_context_table(iommu);

#ifdef CONFIG_INTEL_IOMMU_SVM
	if (pasid_supported(iommu)) {
		if (ecap_prs(iommu->ecap))
			intel_svm_finish_prq(iommu);
	}
#endif
}

/*
 * Check and return whether first level is used by default for
 * DMA translation.
 */
static bool first_level_by_default(unsigned int type)
{
	/* Only SL is available in legacy mode */
	if (!scalable_mode_support())
		return false;

	/* Only level (either FL or SL) is available, just use it */
	if (intel_cap_flts_sanity() ^ intel_cap_slts_sanity())
		return intel_cap_flts_sanity();

	/* Both levels are available, decide it based on domain type */
	return type != IOMMU_DOMAIN_UNMANAGED;
}

static struct dmar_domain *alloc_domain(unsigned int type)
{
	struct dmar_domain *domain;

	domain = kzalloc(sizeof(*domain), GFP_KERNEL);
	if (!domain)
		return NULL;

	domain->nid = NUMA_NO_NODE;
	if (first_level_by_default(type))
<<<<<<< HEAD
		domain->flags |= DOMAIN_FLAG_USE_FIRST_LEVEL;
=======
		domain->use_first_level = true;
>>>>>>> eb3cdb58
	domain->has_iotlb_device = false;
	INIT_LIST_HEAD(&domain->devices);
	spin_lock_init(&domain->lock);
	xa_init(&domain->iommu_array);

	return domain;
}

static int domain_attach_iommu(struct dmar_domain *domain,
			       struct intel_iommu *iommu)
{
	struct iommu_domain_info *info, *curr;
	unsigned long ndomains;
	int num, ret = -ENOSPC;

	info = kzalloc(sizeof(*info), GFP_KERNEL);
	if (!info)
		return -ENOMEM;

	spin_lock(&iommu->lock);
	curr = xa_load(&domain->iommu_array, iommu->seq_id);
	if (curr) {
		curr->refcnt++;
		spin_unlock(&iommu->lock);
		kfree(info);
		return 0;
	}

	ndomains = cap_ndoms(iommu->cap);
	num = find_first_zero_bit(iommu->domain_ids, ndomains);
	if (num >= ndomains) {
		pr_err("%s: No free domain ids\n", iommu->name);
		goto err_unlock;
	}

	set_bit(num, iommu->domain_ids);
	info->refcnt	= 1;
	info->did	= num;
	info->iommu	= iommu;
	curr = xa_cmpxchg(&domain->iommu_array, iommu->seq_id,
			  NULL, info, GFP_ATOMIC);
	if (curr) {
		ret = xa_err(curr) ? : -EBUSY;
		goto err_clear;
	}
	domain_update_iommu_cap(domain);

	spin_unlock(&iommu->lock);
	return 0;

err_clear:
	clear_bit(info->did, iommu->domain_ids);
err_unlock:
	spin_unlock(&iommu->lock);
	kfree(info);
	return ret;
}

static void domain_detach_iommu(struct dmar_domain *domain,
				struct intel_iommu *iommu)
{
	struct iommu_domain_info *info;

	spin_lock(&iommu->lock);
	info = xa_load(&domain->iommu_array, iommu->seq_id);
	if (--info->refcnt == 0) {
		clear_bit(info->did, iommu->domain_ids);
		xa_erase(&domain->iommu_array, iommu->seq_id);
		domain->nid = NUMA_NO_NODE;
		domain_update_iommu_cap(domain);
		kfree(info);
	}
	spin_unlock(&iommu->lock);
}

static inline int guestwidth_to_adjustwidth(int gaw)
{
	int agaw;
	int r = (gaw - 12) % 9;

	if (r == 0)
		agaw = gaw;
	else
		agaw = gaw + 9 - r;
	if (agaw > 64)
		agaw = 64;
	return agaw;
}

static void domain_exit(struct dmar_domain *domain)
{
	if (domain->pgd) {
		LIST_HEAD(freelist);

		domain_unmap(domain, 0, DOMAIN_MAX_PFN(domain->gaw), &freelist);
		put_pages_list(&freelist);
	}

	if (WARN_ON(!list_empty(&domain->devices)))
		return;

	kfree(domain);
}

/*
 * Get the PASID directory size for scalable mode context entry.
 * Value of X in the PDTS field of a scalable mode context entry
 * indicates PASID directory with 2^(X + 7) entries.
 */
static inline unsigned long context_get_sm_pds(struct pasid_table *table)
{
	unsigned long pds, max_pde;

	max_pde = table->max_pasid >> PASID_PDE_SHIFT;
	pds = find_first_bit(&max_pde, MAX_NR_PASID_BITS);
	if (pds < 7)
		return 0;

	return pds - 7;
}

/*
 * Set the RID_PASID field of a scalable mode context entry. The
 * IOMMU hardware will use the PASID value set in this field for
 * DMA translations of DMA requests without PASID.
 */
static inline void
context_set_sm_rid2pasid(struct context_entry *context, unsigned long pasid)
{
	context->hi |= pasid & ((1 << 20) - 1);
}

/*
 * Set the DTE(Device-TLB Enable) field of a scalable mode context
 * entry.
 */
static inline void context_set_sm_dte(struct context_entry *context)
{
	context->lo |= BIT_ULL(2);
}

/*
 * Set the PRE(Page Request Enable) field of a scalable mode context
 * entry.
 */
static inline void context_set_sm_pre(struct context_entry *context)
{
	context->lo |= BIT_ULL(4);
}

/* Convert value to context PASID directory size field coding. */
#define context_pdts(pds)	(((pds) & 0x7) << 9)

static int domain_context_mapping_one(struct dmar_domain *domain,
				      struct intel_iommu *iommu,
				      struct pasid_table *table,
				      u8 bus, u8 devfn)
{
	struct device_domain_info *info =
<<<<<<< HEAD
			iommu_support_dev_iotlb(domain, iommu, bus, devfn);
=======
			domain_lookup_dev_info(domain, iommu, bus, devfn);
>>>>>>> eb3cdb58
	u16 did = domain_id_iommu(domain, iommu);
	int translation = CONTEXT_TT_MULTI_LEVEL;
	struct context_entry *context;
	int ret;

	WARN_ON(did == 0);

	if (hw_pass_through && domain_type_is_si(domain))
		translation = CONTEXT_TT_PASS_THROUGH;

	pr_debug("Set context mapping for %02x:%02x.%d\n",
		bus, PCI_SLOT(devfn), PCI_FUNC(devfn));

<<<<<<< HEAD
	BUG_ON(!domain->pgd);

=======
>>>>>>> eb3cdb58
	spin_lock(&iommu->lock);
	ret = -ENOMEM;
	context = iommu_context_addr(iommu, bus, devfn, 1);
	if (!context)
		goto out_unlock;

	ret = 0;
	if (context_present(context) && !context_copied(iommu, bus, devfn))
		goto out_unlock;

	/*
	 * For kdump cases, old valid entries may be cached due to the
	 * in-flight DMA and copied pgtable, but there is no unmapping
	 * behaviour for them, thus we need an explicit cache flush for
	 * the newly-mapped device. For kdump, at this point, the device
	 * is supposed to finish reset at its driver probe stage, so no
	 * in-flight DMA will exist, and we don't need to worry anymore
	 * hereafter.
	 */
	if (context_copied(iommu, bus, devfn)) {
		u16 did_old = context_domain_id(context);

		if (did_old < cap_ndoms(iommu->cap)) {
			iommu->flush.flush_context(iommu, did_old,
						   (((u16)bus) << 8) | devfn,
						   DMA_CCMD_MASK_NOBIT,
						   DMA_CCMD_DEVICE_INVL);
			iommu->flush.flush_iotlb(iommu, did_old, 0, 0,
						 DMA_TLB_DSI_FLUSH);
		}

		clear_context_copied(iommu, bus, devfn);
	}

	context_clear_entry(context);

	if (sm_supported(iommu)) {
		unsigned long pds;

		WARN_ON(!table);

		/* Setup the PASID DIR pointer: */
		pds = context_get_sm_pds(table);
		context->lo = (u64)virt_to_phys(table->table) |
				context_pdts(pds);

		/* Setup the RID_PASID field: */
		context_set_sm_rid2pasid(context, PASID_RID2PASID);

		/*
		 * Setup the Device-TLB enable bit and Page request
		 * Enable bit:
		 */
		if (info && info->ats_supported)
			context_set_sm_dte(context);
		if (info && info->pri_supported)
			context_set_sm_pre(context);
		if (info && info->pasid_supported)
			context_set_pasid(context);
	} else {
		struct dma_pte *pgd = domain->pgd;
		int agaw;

		context_set_domain_id(context, did);

		if (translation != CONTEXT_TT_PASS_THROUGH) {
			/*
			 * Skip top levels of page tables for iommu which has
			 * less agaw than default. Unnecessary for PT mode.
			 */
			for (agaw = domain->agaw; agaw > iommu->agaw; agaw--) {
				ret = -ENOMEM;
				pgd = phys_to_virt(dma_pte_addr(pgd));
				if (!dma_pte_present(pgd))
					goto out_unlock;
			}

			if (info && info->ats_supported)
				translation = CONTEXT_TT_DEV_IOTLB;
			else
				translation = CONTEXT_TT_MULTI_LEVEL;

			context_set_address_root(context, virt_to_phys(pgd));
			context_set_address_width(context, agaw);
		} else {
			/*
			 * In pass through mode, AW must be programmed to
			 * indicate the largest AGAW value supported by
			 * hardware. And ASR is ignored by hardware.
			 */
			context_set_address_width(context, iommu->msagaw);
		}

		context_set_translation_type(context, translation);
	}

	context_set_fault_enable(context);
	context_set_present(context);
	if (!ecap_coherent(iommu->ecap))
		clflush_cache_range(context, sizeof(*context));

	/*
	 * It's a non-present to present mapping. If hardware doesn't cache
	 * non-present entry we only need to flush the write-buffer. If the
	 * _does_ cache non-present entries, then it does so in the special
	 * domain #0, which we have to flush:
	 */
	if (cap_caching_mode(iommu->cap)) {
		iommu->flush.flush_context(iommu, 0,
					   (((u16)bus) << 8) | devfn,
					   DMA_CCMD_MASK_NOBIT,
					   DMA_CCMD_DEVICE_INVL);
		iommu->flush.flush_iotlb(iommu, did, 0, 0, DMA_TLB_DSI_FLUSH);
	} else {
		iommu_flush_write_buffer(iommu);
	}

	ret = 0;

out_unlock:
	spin_unlock(&iommu->lock);

	return ret;
}

struct domain_context_mapping_data {
	struct dmar_domain *domain;
	struct intel_iommu *iommu;
	struct pasid_table *table;
};

static int domain_context_mapping_cb(struct pci_dev *pdev,
				     u16 alias, void *opaque)
{
	struct domain_context_mapping_data *data = opaque;

	return domain_context_mapping_one(data->domain, data->iommu,
					  data->table, PCI_BUS_NUM(alias),
					  alias & 0xff);
}

static int
domain_context_mapping(struct dmar_domain *domain, struct device *dev)
{
	struct domain_context_mapping_data data;
	struct pasid_table *table;
	struct intel_iommu *iommu;
	u8 bus, devfn;

	iommu = device_to_iommu(dev, &bus, &devfn);
	if (!iommu)
		return -ENODEV;

	table = intel_pasid_get_table(dev);

	if (!dev_is_pci(dev))
		return domain_context_mapping_one(domain, iommu, table,
						  bus, devfn);

	data.domain = domain;
	data.iommu = iommu;
	data.table = table;

	return pci_for_each_dma_alias(to_pci_dev(dev),
				      &domain_context_mapping_cb, &data);
}

/* Returns a number of VTD pages, but aligned to MM page size */
static inline unsigned long aligned_nrpages(unsigned long host_addr,
					    size_t size)
{
	host_addr &= ~PAGE_MASK;
	return PAGE_ALIGN(host_addr + size) >> VTD_PAGE_SHIFT;
}

/* Return largest possible superpage level for a given mapping */
static inline int hardware_largepage_caps(struct dmar_domain *domain,
					  unsigned long iov_pfn,
					  unsigned long phy_pfn,
					  unsigned long pages)
{
	int support, level = 1;
	unsigned long pfnmerge;

	support = domain->iommu_superpage;

	/* To use a large page, the virtual *and* physical addresses
	   must be aligned to 2MiB/1GiB/etc. Lower bits set in either
	   of them will mean we have to use smaller pages. So just
	   merge them and check both at once. */
	pfnmerge = iov_pfn | phy_pfn;

	while (support && !(pfnmerge & ~VTD_STRIDE_MASK)) {
		pages >>= VTD_STRIDE_SHIFT;
		if (!pages)
			break;
		pfnmerge >>= VTD_STRIDE_SHIFT;
		level++;
		support--;
	}
	return level;
}

/*
 * Ensure that old small page tables are removed to make room for superpage(s).
 * We're going to add new large pages, so make sure we don't remove their parent
 * tables. The IOTLB/devTLBs should be flushed if any PDE/PTEs are cleared.
 */
static void switch_to_super_page(struct dmar_domain *domain,
				 unsigned long start_pfn,
				 unsigned long end_pfn, int level)
{
	unsigned long lvl_pages = lvl_to_nr_pages(level);
	struct iommu_domain_info *info;
	struct dma_pte *pte = NULL;
	unsigned long i;

	while (start_pfn <= end_pfn) {
		if (!pte)
			pte = pfn_to_dma_pte(domain, start_pfn, &level,
					     GFP_ATOMIC);

		if (dma_pte_present(pte)) {
			dma_pte_free_pagetable(domain, start_pfn,
					       start_pfn + lvl_pages - 1,
					       level + 1);

			xa_for_each(&domain->iommu_array, i, info)
				iommu_flush_iotlb_psi(info->iommu, domain,
						      start_pfn, lvl_pages,
						      0, 0);
		}

		pte++;
		start_pfn += lvl_pages;
		if (first_pte_in_page(pte))
			pte = NULL;
	}
}

static int
__domain_mapping(struct dmar_domain *domain, unsigned long iov_pfn,
		 unsigned long phys_pfn, unsigned long nr_pages, int prot,
		 gfp_t gfp)
{
	struct dma_pte *first_pte = NULL, *pte = NULL;
	unsigned int largepage_lvl = 0;
	unsigned long lvl_pages = 0;
	phys_addr_t pteval;
	u64 attr;

	if (unlikely(!domain_pfn_supported(domain, iov_pfn + nr_pages - 1)))
		return -EINVAL;

	if ((prot & (DMA_PTE_READ|DMA_PTE_WRITE)) == 0)
		return -EINVAL;

	attr = prot & (DMA_PTE_READ | DMA_PTE_WRITE | DMA_PTE_SNP);
	attr |= DMA_FL_PTE_PRESENT;
<<<<<<< HEAD
	if (domain_use_first_level(domain)) {
=======
	if (domain->use_first_level) {
>>>>>>> eb3cdb58
		attr |= DMA_FL_PTE_XD | DMA_FL_PTE_US | DMA_FL_PTE_ACCESS;
		if (prot & DMA_PTE_WRITE)
			attr |= DMA_FL_PTE_DIRTY;
	}

	pteval = ((phys_addr_t)phys_pfn << VTD_PAGE_SHIFT) | attr;

	while (nr_pages > 0) {
		uint64_t tmp;

		if (!pte) {
			largepage_lvl = hardware_largepage_caps(domain, iov_pfn,
					phys_pfn, nr_pages);

			pte = pfn_to_dma_pte(domain, iov_pfn, &largepage_lvl,
					     gfp);
			if (!pte)
				return -ENOMEM;
			first_pte = pte;

			lvl_pages = lvl_to_nr_pages(largepage_lvl);

			/* It is large page*/
			if (largepage_lvl > 1) {
				unsigned long end_pfn;
				unsigned long pages_to_remove;

				pteval |= DMA_PTE_LARGE_PAGE;
				pages_to_remove = min_t(unsigned long, nr_pages,
							nr_pte_to_next_page(pte) * lvl_pages);
				end_pfn = iov_pfn + pages_to_remove - 1;
				switch_to_super_page(domain, iov_pfn, end_pfn, largepage_lvl);
			} else {
				pteval &= ~(uint64_t)DMA_PTE_LARGE_PAGE;
			}

		}
		/* We don't need lock here, nobody else
		 * touches the iova range
		 */
		tmp = cmpxchg64_local(&pte->val, 0ULL, pteval);
		if (tmp) {
			static int dumps = 5;
			pr_crit("ERROR: DMA PTE for vPFN 0x%lx already set (to %llx not %llx)\n",
				iov_pfn, tmp, (unsigned long long)pteval);
			if (dumps) {
				dumps--;
				debug_dma_dump_mappings(NULL);
			}
			WARN_ON(1);
		}

		nr_pages -= lvl_pages;
		iov_pfn += lvl_pages;
		phys_pfn += lvl_pages;
		pteval += lvl_pages * VTD_PAGE_SIZE;

		/* If the next PTE would be the first in a new page, then we
		 * need to flush the cache on the entries we've just written.
		 * And then we'll need to recalculate 'pte', so clear it and
		 * let it get set again in the if (!pte) block above.
		 *
		 * If we're done (!nr_pages) we need to flush the cache too.
		 *
		 * Also if we've been setting superpages, we may need to
		 * recalculate 'pte' and switch back to smaller pages for the
		 * end of the mapping, if the trailing size is not enough to
		 * use another superpage (i.e. nr_pages < lvl_pages).
		 */
		pte++;
		if (!nr_pages || first_pte_in_page(pte) ||
		    (largepage_lvl > 1 && nr_pages < lvl_pages)) {
			domain_flush_cache(domain, first_pte,
					   (void *)pte - (void *)first_pte);
			pte = NULL;
		}
	}

	return 0;
}

static void domain_context_clear_one(struct device_domain_info *info, u8 bus, u8 devfn)
{
	struct intel_iommu *iommu = info->iommu;
	struct context_entry *context;
	u16 did_old;

	if (!iommu)
		return;

	spin_lock(&iommu->lock);
	context = iommu_context_addr(iommu, bus, devfn, 0);
	if (!context) {
		spin_unlock(&iommu->lock);
		return;
	}

	if (sm_supported(iommu)) {
		if (hw_pass_through && domain_type_is_si(info->domain))
			did_old = FLPT_DEFAULT_DID;
		else
			did_old = domain_id_iommu(info->domain, iommu);
	} else {
		did_old = context_domain_id(context);
	}

	context_clear_entry(context);
	__iommu_flush_cache(iommu, context, sizeof(*context));
	spin_unlock(&iommu->lock);
	iommu->flush.flush_context(iommu,
				   did_old,
				   (((u16)bus) << 8) | devfn,
				   DMA_CCMD_MASK_NOBIT,
				   DMA_CCMD_DEVICE_INVL);

	if (sm_supported(iommu))
		qi_flush_pasid_cache(iommu, did_old, QI_PC_ALL_PASIDS, 0);

	iommu->flush.flush_iotlb(iommu,
				 did_old,
				 0,
				 0,
				 DMA_TLB_DSI_FLUSH);

	__iommu_flush_dev_iotlb(info, 0, MAX_AGAW_PFN_WIDTH);
}

static int domain_setup_first_level(struct intel_iommu *iommu,
				    struct dmar_domain *domain,
				    struct device *dev,
				    u32 pasid)
{
	struct dma_pte *pgd = domain->pgd;
	int agaw, level;
	int flags = 0;

	/*
	 * Skip top levels of page tables for iommu which has
	 * less agaw than default. Unnecessary for PT mode.
	 */
	for (agaw = domain->agaw; agaw > iommu->agaw; agaw--) {
		pgd = phys_to_virt(dma_pte_addr(pgd));
		if (!dma_pte_present(pgd))
			return -ENOMEM;
	}

	level = agaw_to_level(agaw);
	if (level != 4 && level != 5)
		return -EINVAL;

	if (level == 5)
		flags |= PASID_FLAG_FL5LP;

	if (domain->force_snooping)
		flags |= PASID_FLAG_PAGE_SNOOP;

	return intel_pasid_setup_first_level(iommu, dev, (pgd_t *)pgd, pasid,
					     domain_id_iommu(domain, iommu),
					     flags);
}

static bool dev_is_real_dma_subdevice(struct device *dev)
{
	return dev && dev_is_pci(dev) &&
	       pci_real_dma_dev(to_pci_dev(dev)) != to_pci_dev(dev);
}

static int iommu_domain_identity_map(struct dmar_domain *domain,
				     unsigned long first_vpfn,
				     unsigned long last_vpfn)
{
	/*
	 * RMRR range might have overlap with physical memory range,
	 * clear it first
	 */
	dma_pte_clear_range(domain, first_vpfn, last_vpfn);

	return __domain_mapping(domain, first_vpfn,
				first_vpfn, last_vpfn - first_vpfn + 1,
<<<<<<< HEAD
				DMA_PTE_READ|DMA_PTE_WRITE);
=======
				DMA_PTE_READ|DMA_PTE_WRITE, GFP_KERNEL);
>>>>>>> eb3cdb58
}

static int md_domain_init(struct dmar_domain *domain, int guest_width);

static int __init si_domain_init(int hw)
{
	struct dmar_rmrr_unit *rmrr;
	struct device *dev;
	int i, nid, ret;

	si_domain = alloc_domain(IOMMU_DOMAIN_IDENTITY);
	if (!si_domain)
		return -EFAULT;

	if (md_domain_init(si_domain, DEFAULT_DOMAIN_ADDRESS_WIDTH)) {
		domain_exit(si_domain);
<<<<<<< HEAD
=======
		si_domain = NULL;
>>>>>>> eb3cdb58
		return -EFAULT;
	}

	if (hw)
		return 0;

	for_each_online_node(nid) {
		unsigned long start_pfn, end_pfn;
		int i;

		for_each_mem_pfn_range(i, nid, &start_pfn, &end_pfn, NULL) {
			ret = iommu_domain_identity_map(si_domain,
					mm_to_dma_pfn(start_pfn),
					mm_to_dma_pfn(end_pfn));
			if (ret)
				return ret;
		}
	}

	/*
	 * Identity map the RMRRs so that devices with RMRRs could also use
	 * the si_domain.
	 */
	for_each_rmrr_units(rmrr) {
		for_each_active_dev_scope(rmrr->devices, rmrr->devices_cnt,
					  i, dev) {
			unsigned long long start = rmrr->base_address;
			unsigned long long end = rmrr->end_address;

			if (WARN_ON(end < start ||
				    end >> agaw_to_width(si_domain->agaw)))
				continue;

			ret = iommu_domain_identity_map(si_domain,
					mm_to_dma_pfn(start >> PAGE_SHIFT),
					mm_to_dma_pfn(end >> PAGE_SHIFT));
			if (ret)
				return ret;
		}
	}

	return 0;
}

static int dmar_domain_attach_device(struct dmar_domain *domain,
				     struct device *dev)
{
	struct device_domain_info *info = dev_iommu_priv_get(dev);
	struct intel_iommu *iommu;
	unsigned long flags;
	u8 bus, devfn;
	int ret;

	iommu = device_to_iommu(dev, &bus, &devfn);
	if (!iommu)
		return -ENODEV;

	ret = domain_attach_iommu(domain, iommu);
	if (ret)
		return ret;
	info->domain = domain;
	spin_lock_irqsave(&domain->lock, flags);
	list_add(&info->link, &domain->devices);
	spin_unlock_irqrestore(&domain->lock, flags);
<<<<<<< HEAD
=======

	/* PASID table is mandatory for a PCI device in scalable mode. */
	if (sm_supported(iommu) && !dev_is_real_dma_subdevice(dev)) {
		/* Setup the PASID entry for requests without PASID: */
		if (hw_pass_through && domain_type_is_si(domain))
			ret = intel_pasid_setup_pass_through(iommu, domain,
					dev, PASID_RID2PASID);
		else if (domain->use_first_level)
			ret = domain_setup_first_level(iommu, domain, dev,
					PASID_RID2PASID);
		else
			ret = intel_pasid_setup_second_level(iommu, domain,
					dev, PASID_RID2PASID);
		if (ret) {
			dev_err(dev, "Setup RID2PASID failed\n");
			device_block_translation(dev);
			return ret;
		}
	}

	ret = domain_context_mapping(domain, dev);
	if (ret) {
		dev_err(dev, "Domain context map failed\n");
		device_block_translation(dev);
		return ret;
	}

	iommu_enable_pci_caps(info);
>>>>>>> eb3cdb58

	/* PASID table is mandatory for a PCI device in scalable mode. */
	if (sm_supported(iommu) && !dev_is_real_dma_subdevice(dev)) {
		ret = intel_pasid_alloc_table(dev);
		if (ret) {
			dev_err(dev, "PASID table allocation failed\n");
			dmar_remove_one_dev_info(dev);
			return ret;
		}

		/* Setup the PASID entry for requests without PASID: */
		if (hw_pass_through && domain_type_is_si(domain))
			ret = intel_pasid_setup_pass_through(iommu, domain,
					dev, PASID_RID2PASID);
		else if (domain_use_first_level(domain))
			ret = domain_setup_first_level(iommu, domain, dev,
					PASID_RID2PASID);
		else
			ret = intel_pasid_setup_second_level(iommu, domain,
					dev, PASID_RID2PASID);
		if (ret) {
			dev_err(dev, "Setup RID2PASID failed\n");
			dmar_remove_one_dev_info(dev);
			return ret;
		}
	}

	ret = domain_context_mapping(domain, dev);
	if (ret) {
		dev_err(dev, "Domain context map failed\n");
		dmar_remove_one_dev_info(dev);
		return ret;
	}

	return 0;
}

static bool device_has_rmrr(struct device *dev)
{
	struct dmar_rmrr_unit *rmrr;
	struct device *tmp;
	int i;

	rcu_read_lock();
	for_each_rmrr_units(rmrr) {
		/*
		 * Return TRUE if this RMRR contains the device that
		 * is passed in.
		 */
		for_each_active_dev_scope(rmrr->devices,
					  rmrr->devices_cnt, i, tmp)
			if (tmp == dev ||
			    is_downstream_to_pci_bridge(dev, tmp)) {
				rcu_read_unlock();
				return true;
			}
	}
	rcu_read_unlock();
	return false;
}

/**
 * device_rmrr_is_relaxable - Test whether the RMRR of this device
 * is relaxable (ie. is allowed to be not enforced under some conditions)
 * @dev: device handle
 *
 * We assume that PCI USB devices with RMRRs have them largely
 * for historical reasons and that the RMRR space is not actively used post
 * boot.  This exclusion may change if vendors begin to abuse it.
 *
 * The same exception is made for graphics devices, with the requirement that
 * any use of the RMRR regions will be torn down before assigning the device
 * to a guest.
 *
 * Return: true if the RMRR is relaxable, false otherwise
 */
static bool device_rmrr_is_relaxable(struct device *dev)
{
	struct pci_dev *pdev;

	if (!dev_is_pci(dev))
		return false;

	pdev = to_pci_dev(dev);
	if (IS_USB_DEVICE(pdev) || IS_GFX_DEVICE(pdev))
		return true;
	else
		return false;
}

/*
 * There are a couple cases where we need to restrict the functionality of
 * devices associated with RMRRs.  The first is when evaluating a device for
 * identity mapping because problems exist when devices are moved in and out
 * of domains and their respective RMRR information is lost.  This means that
 * a device with associated RMRRs will never be in a "passthrough" domain.
 * The second is use of the device through the IOMMU API.  This interface
 * expects to have full control of the IOVA space for the device.  We cannot
 * satisfy both the requirement that RMRR access is maintained and have an
 * unencumbered IOVA space.  We also have no ability to quiesce the device's
 * use of the RMRR space or even inform the IOMMU API user of the restriction.
 * We therefore prevent devices associated with an RMRR from participating in
 * the IOMMU API, which eliminates them from device assignment.
 *
 * In both cases, devices which have relaxable RMRRs are not concerned by this
 * restriction. See device_rmrr_is_relaxable comment.
 */
static bool device_is_rmrr_locked(struct device *dev)
{
	if (!device_has_rmrr(dev))
		return false;

	if (device_rmrr_is_relaxable(dev))
		return false;

	return true;
}

/*
 * Return the required default domain type for a specific device.
 *
 * @dev: the device in query
 * @startup: true if this is during early boot
 *
 * Returns:
 *  - IOMMU_DOMAIN_DMA: device requires a dynamic mapping domain
 *  - IOMMU_DOMAIN_IDENTITY: device requires an identical mapping domain
 *  - 0: both identity and dynamic domains work for this device
 */
static int device_def_domain_type(struct device *dev)
{
	if (dev_is_pci(dev)) {
		struct pci_dev *pdev = to_pci_dev(dev);

		if ((iommu_identity_mapping & IDENTMAP_AZALIA) && IS_AZALIA(pdev))
			return IOMMU_DOMAIN_IDENTITY;

		if ((iommu_identity_mapping & IDENTMAP_GFX) && IS_GFX_DEVICE(pdev))
			return IOMMU_DOMAIN_IDENTITY;
	}

	return 0;
}

static void intel_iommu_init_qi(struct intel_iommu *iommu)
{
	/*
	 * Start from the sane iommu hardware state.
	 * If the queued invalidation is already initialized by us
	 * (for example, while enabling interrupt-remapping) then
	 * we got the things already rolling from a sane state.
	 */
	if (!iommu->qi) {
		/*
		 * Clear any previous faults.
		 */
		dmar_fault(-1, iommu);
		/*
		 * Disable queued invalidation if supported and already enabled
		 * before OS handover.
		 */
		dmar_disable_qi(iommu);
	}

	if (dmar_enable_qi(iommu)) {
		/*
		 * Queued Invalidate not enabled, use Register Based Invalidate
		 */
		iommu->flush.flush_context = __iommu_flush_context;
		iommu->flush.flush_iotlb = __iommu_flush_iotlb;
		pr_info("%s: Using Register based invalidation\n",
			iommu->name);
	} else {
		iommu->flush.flush_context = qi_flush_context;
		iommu->flush.flush_iotlb = qi_flush_iotlb;
		pr_info("%s: Using Queued invalidation\n", iommu->name);
	}
}

static int copy_context_table(struct intel_iommu *iommu,
			      struct root_entry *old_re,
			      struct context_entry **tbl,
			      int bus, bool ext)
{
	int tbl_idx, pos = 0, idx, devfn, ret = 0, did;
	struct context_entry *new_ce = NULL, ce;
	struct context_entry *old_ce = NULL;
	struct root_entry re;
	phys_addr_t old_ce_phys;

	tbl_idx = ext ? bus * 2 : bus;
	memcpy(&re, old_re, sizeof(re));

	for (devfn = 0; devfn < 256; devfn++) {
		/* First calculate the correct index */
		idx = (ext ? devfn * 2 : devfn) % 256;

		if (idx == 0) {
			/* First save what we may have and clean up */
			if (new_ce) {
				tbl[tbl_idx] = new_ce;
				__iommu_flush_cache(iommu, new_ce,
						    VTD_PAGE_SIZE);
				pos = 1;
			}

			if (old_ce)
				memunmap(old_ce);

			ret = 0;
			if (devfn < 0x80)
				old_ce_phys = root_entry_lctp(&re);
			else
				old_ce_phys = root_entry_uctp(&re);

			if (!old_ce_phys) {
				if (ext && devfn == 0) {
					/* No LCTP, try UCTP */
					devfn = 0x7f;
					continue;
				} else {
					goto out;
				}
			}

			ret = -ENOMEM;
			old_ce = memremap(old_ce_phys, PAGE_SIZE,
					MEMREMAP_WB);
			if (!old_ce)
				goto out;

			new_ce = alloc_pgtable_page(iommu->node, GFP_KERNEL);
			if (!new_ce)
				goto out_unmap;

			ret = 0;
		}

		/* Now copy the context entry */
		memcpy(&ce, old_ce + idx, sizeof(ce));

		if (!context_present(&ce))
			continue;

		did = context_domain_id(&ce);
		if (did >= 0 && did < cap_ndoms(iommu->cap))
			set_bit(did, iommu->domain_ids);

		set_context_copied(iommu, bus, devfn);
		new_ce[idx] = ce;
	}

	tbl[tbl_idx + pos] = new_ce;

	__iommu_flush_cache(iommu, new_ce, VTD_PAGE_SIZE);

out_unmap:
	memunmap(old_ce);

out:
	return ret;
}

static int copy_translation_tables(struct intel_iommu *iommu)
{
	struct context_entry **ctxt_tbls;
	struct root_entry *old_rt;
	phys_addr_t old_rt_phys;
	int ctxt_table_entries;
	u64 rtaddr_reg;
	int bus, ret;
	bool new_ext, ext;

	rtaddr_reg = dmar_readq(iommu->reg + DMAR_RTADDR_REG);
	ext        = !!(rtaddr_reg & DMA_RTADDR_SMT);
	new_ext    = !!sm_supported(iommu);

	/*
	 * The RTT bit can only be changed when translation is disabled,
	 * but disabling translation means to open a window for data
	 * corruption. So bail out and don't copy anything if we would
	 * have to change the bit.
	 */
	if (new_ext != ext)
		return -EINVAL;

	iommu->copied_tables = bitmap_zalloc(BIT_ULL(16), GFP_KERNEL);
	if (!iommu->copied_tables)
		return -ENOMEM;

	old_rt_phys = rtaddr_reg & VTD_PAGE_MASK;
	if (!old_rt_phys)
		return -EINVAL;

	old_rt = memremap(old_rt_phys, PAGE_SIZE, MEMREMAP_WB);
	if (!old_rt)
		return -ENOMEM;

	/* This is too big for the stack - allocate it from slab */
	ctxt_table_entries = ext ? 512 : 256;
	ret = -ENOMEM;
	ctxt_tbls = kcalloc(ctxt_table_entries, sizeof(void *), GFP_KERNEL);
	if (!ctxt_tbls)
		goto out_unmap;

	for (bus = 0; bus < 256; bus++) {
		ret = copy_context_table(iommu, &old_rt[bus],
					 ctxt_tbls, bus, ext);
		if (ret) {
			pr_err("%s: Failed to copy context table for bus %d\n",
				iommu->name, bus);
			continue;
		}
	}

	spin_lock(&iommu->lock);

	/* Context tables are copied, now write them to the root_entry table */
	for (bus = 0; bus < 256; bus++) {
		int idx = ext ? bus * 2 : bus;
		u64 val;

		if (ctxt_tbls[idx]) {
			val = virt_to_phys(ctxt_tbls[idx]) | 1;
			iommu->root_entry[bus].lo = val;
		}

		if (!ext || !ctxt_tbls[idx + 1])
			continue;

		val = virt_to_phys(ctxt_tbls[idx + 1]) | 1;
		iommu->root_entry[bus].hi = val;
	}

	spin_unlock(&iommu->lock);

	kfree(ctxt_tbls);

	__iommu_flush_cache(iommu, iommu->root_entry, PAGE_SIZE);

	ret = 0;

out_unmap:
	memunmap(old_rt);

	return ret;
}

static int __init init_dmars(void)
{
	struct dmar_drhd_unit *drhd;
	struct intel_iommu *iommu;
	int ret;

	ret = intel_cap_audit(CAP_AUDIT_STATIC_DMAR, NULL);
	if (ret)
		goto free_iommu;

	for_each_iommu(iommu, drhd) {
		if (drhd->ignored) {
			iommu_disable_translation(iommu);
			continue;
		}

		/*
		 * Find the max pasid size of all IOMMU's in the system.
		 * We need to ensure the system pasid table is no bigger
		 * than the smallest supported.
		 */
		if (pasid_supported(iommu)) {
			u32 temp = 2 << ecap_pss(iommu->ecap);

			intel_pasid_max_id = min_t(u32, temp,
						   intel_pasid_max_id);
		}

		intel_iommu_init_qi(iommu);

		ret = iommu_init_domains(iommu);
		if (ret)
			goto free_iommu;

		init_translation_status(iommu);

		if (translation_pre_enabled(iommu) && !is_kdump_kernel()) {
			iommu_disable_translation(iommu);
			clear_translation_pre_enabled(iommu);
			pr_warn("Translation was enabled for %s but we are not in kdump mode\n",
				iommu->name);
		}

		/*
		 * TBD:
		 * we could share the same root & context tables
		 * among all IOMMU's. Need to Split it later.
		 */
		ret = iommu_alloc_root_entry(iommu);
		if (ret)
			goto free_iommu;

		if (translation_pre_enabled(iommu)) {
			pr_info("Translation already enabled - trying to copy translation structures\n");

			ret = copy_translation_tables(iommu);
			if (ret) {
				/*
				 * We found the IOMMU with translation
				 * enabled - but failed to copy over the
				 * old root-entry table. Try to proceed
				 * by disabling translation now and
				 * allocating a clean root-entry table.
				 * This might cause DMAR faults, but
				 * probably the dump will still succeed.
				 */
				pr_err("Failed to copy translation tables from previous kernel for %s\n",
				       iommu->name);
				iommu_disable_translation(iommu);
				clear_translation_pre_enabled(iommu);
			} else {
				pr_info("Copied translation tables from previous kernel for %s\n",
					iommu->name);
			}
		}

		if (!ecap_pass_through(iommu->ecap))
			hw_pass_through = 0;
		intel_svm_check(iommu);
	}

	/*
	 * Now that qi is enabled on all iommus, set the root entry and flush
	 * caches. This is required on some Intel X58 chipsets, otherwise the
	 * flush_context function will loop forever and the boot hangs.
	 */
	for_each_active_iommu(iommu, drhd) {
		iommu_flush_write_buffer(iommu);
		iommu_set_root_entry(iommu);
	}

#ifdef CONFIG_INTEL_IOMMU_BROKEN_GFX_WA
	dmar_map_gfx = 0;
#endif

	if (!dmar_map_gfx)
		iommu_identity_mapping |= IDENTMAP_GFX;

	check_tylersburg_isoch();

	ret = si_domain_init(hw_pass_through);
	if (ret)
		goto free_iommu;

	/*
	 * for each drhd
	 *   enable fault log
	 *   global invalidate context cache
	 *   global invalidate iotlb
	 *   enable translation
	 */
	for_each_iommu(iommu, drhd) {
		if (drhd->ignored) {
			/*
			 * we always have to disable PMRs or DMA may fail on
			 * this device
			 */
			if (force_on)
				iommu_disable_protect_mem_regions(iommu);
			continue;
		}

		iommu_flush_write_buffer(iommu);

#ifdef CONFIG_INTEL_IOMMU_SVM
		if (pasid_supported(iommu) && ecap_prs(iommu->ecap)) {
			/*
			 * Call dmar_alloc_hwirq() with dmar_global_lock held,
			 * could cause possible lock race condition.
			 */
			up_write(&dmar_global_lock);
			ret = intel_svm_enable_prq(iommu);
			down_write(&dmar_global_lock);
			if (ret)
				goto free_iommu;
		}
#endif
		ret = dmar_set_interrupt(iommu);
		if (ret)
			goto free_iommu;
	}

	return 0;

free_iommu:
	for_each_active_iommu(iommu, drhd) {
		disable_dmar_iommu(iommu);
		free_dmar_iommu(iommu);
	}
<<<<<<< HEAD
=======
	if (si_domain) {
		domain_exit(si_domain);
		si_domain = NULL;
	}
>>>>>>> eb3cdb58

	return ret;
}

static void __init init_no_remapping_devices(void)
{
	struct dmar_drhd_unit *drhd;
	struct device *dev;
	int i;

	for_each_drhd_unit(drhd) {
		if (!drhd->include_all) {
			for_each_active_dev_scope(drhd->devices,
						  drhd->devices_cnt, i, dev)
				break;
			/* ignore DMAR unit if no devices exist */
			if (i == drhd->devices_cnt)
				drhd->ignored = 1;
		}
	}

	for_each_active_drhd_unit(drhd) {
		if (drhd->include_all)
			continue;

		for_each_active_dev_scope(drhd->devices,
					  drhd->devices_cnt, i, dev)
			if (!dev_is_pci(dev) || !IS_GFX_DEVICE(to_pci_dev(dev)))
				break;
		if (i < drhd->devices_cnt)
			continue;

		/* This IOMMU has *only* gfx devices. Either bypass it or
		   set the gfx_mapped flag, as appropriate */
		drhd->gfx_dedicated = 1;
		if (!dmar_map_gfx)
			drhd->ignored = 1;
	}
}

#ifdef CONFIG_SUSPEND
static int init_iommu_hw(void)
{
	struct dmar_drhd_unit *drhd;
	struct intel_iommu *iommu = NULL;

	for_each_active_iommu(iommu, drhd)
		if (iommu->qi)
			dmar_reenable_qi(iommu);

	for_each_iommu(iommu, drhd) {
		if (drhd->ignored) {
			/*
			 * we always have to disable PMRs or DMA may fail on
			 * this device
			 */
			if (force_on)
				iommu_disable_protect_mem_regions(iommu);
			continue;
		}

		iommu_flush_write_buffer(iommu);
		iommu_set_root_entry(iommu);
		iommu_enable_translation(iommu);
		iommu_disable_protect_mem_regions(iommu);
	}

	return 0;
}

static void iommu_flush_all(void)
{
	struct dmar_drhd_unit *drhd;
	struct intel_iommu *iommu;

	for_each_active_iommu(iommu, drhd) {
		iommu->flush.flush_context(iommu, 0, 0, 0,
					   DMA_CCMD_GLOBAL_INVL);
		iommu->flush.flush_iotlb(iommu, 0, 0, 0,
					 DMA_TLB_GLOBAL_FLUSH);
	}
}

static int iommu_suspend(void)
{
	struct dmar_drhd_unit *drhd;
	struct intel_iommu *iommu = NULL;
	unsigned long flag;

	for_each_active_iommu(iommu, drhd) {
		iommu->iommu_state = kcalloc(MAX_SR_DMAR_REGS, sizeof(u32),
					     GFP_KERNEL);
		if (!iommu->iommu_state)
			goto nomem;
	}

	iommu_flush_all();

	for_each_active_iommu(iommu, drhd) {
		iommu_disable_translation(iommu);

		raw_spin_lock_irqsave(&iommu->register_lock, flag);

		iommu->iommu_state[SR_DMAR_FECTL_REG] =
			readl(iommu->reg + DMAR_FECTL_REG);
		iommu->iommu_state[SR_DMAR_FEDATA_REG] =
			readl(iommu->reg + DMAR_FEDATA_REG);
		iommu->iommu_state[SR_DMAR_FEADDR_REG] =
			readl(iommu->reg + DMAR_FEADDR_REG);
		iommu->iommu_state[SR_DMAR_FEUADDR_REG] =
			readl(iommu->reg + DMAR_FEUADDR_REG);

		raw_spin_unlock_irqrestore(&iommu->register_lock, flag);
	}
	return 0;

nomem:
	for_each_active_iommu(iommu, drhd)
		kfree(iommu->iommu_state);

	return -ENOMEM;
}

static void iommu_resume(void)
{
	struct dmar_drhd_unit *drhd;
	struct intel_iommu *iommu = NULL;
	unsigned long flag;

	if (init_iommu_hw()) {
		if (force_on)
			panic("tboot: IOMMU setup failed, DMAR can not resume!\n");
		else
			WARN(1, "IOMMU setup failed, DMAR can not resume!\n");
		return;
	}

	for_each_active_iommu(iommu, drhd) {

		raw_spin_lock_irqsave(&iommu->register_lock, flag);

		writel(iommu->iommu_state[SR_DMAR_FECTL_REG],
			iommu->reg + DMAR_FECTL_REG);
		writel(iommu->iommu_state[SR_DMAR_FEDATA_REG],
			iommu->reg + DMAR_FEDATA_REG);
		writel(iommu->iommu_state[SR_DMAR_FEADDR_REG],
			iommu->reg + DMAR_FEADDR_REG);
		writel(iommu->iommu_state[SR_DMAR_FEUADDR_REG],
			iommu->reg + DMAR_FEUADDR_REG);

		raw_spin_unlock_irqrestore(&iommu->register_lock, flag);
	}

	for_each_active_iommu(iommu, drhd)
		kfree(iommu->iommu_state);
}

static struct syscore_ops iommu_syscore_ops = {
	.resume		= iommu_resume,
	.suspend	= iommu_suspend,
};

static void __init init_iommu_pm_ops(void)
{
	register_syscore_ops(&iommu_syscore_ops);
}

#else
static inline void init_iommu_pm_ops(void) {}
#endif	/* CONFIG_PM */

static int __init rmrr_sanity_check(struct acpi_dmar_reserved_memory *rmrr)
{
	if (!IS_ALIGNED(rmrr->base_address, PAGE_SIZE) ||
	    !IS_ALIGNED(rmrr->end_address + 1, PAGE_SIZE) ||
	    rmrr->end_address <= rmrr->base_address ||
	    arch_rmrr_sanity_check(rmrr))
		return -EINVAL;

	return 0;
}

int __init dmar_parse_one_rmrr(struct acpi_dmar_header *header, void *arg)
{
	struct acpi_dmar_reserved_memory *rmrr;
	struct dmar_rmrr_unit *rmrru;

	rmrr = (struct acpi_dmar_reserved_memory *)header;
	if (rmrr_sanity_check(rmrr)) {
		pr_warn(FW_BUG
			   "Your BIOS is broken; bad RMRR [%#018Lx-%#018Lx]\n"
			   "BIOS vendor: %s; Ver: %s; Product Version: %s\n",
			   rmrr->base_address, rmrr->end_address,
			   dmi_get_system_info(DMI_BIOS_VENDOR),
			   dmi_get_system_info(DMI_BIOS_VERSION),
			   dmi_get_system_info(DMI_PRODUCT_VERSION));
		add_taint(TAINT_FIRMWARE_WORKAROUND, LOCKDEP_STILL_OK);
	}

	rmrru = kzalloc(sizeof(*rmrru), GFP_KERNEL);
	if (!rmrru)
		goto out;

	rmrru->hdr = header;

	rmrru->base_address = rmrr->base_address;
	rmrru->end_address = rmrr->end_address;

	rmrru->devices = dmar_alloc_dev_scope((void *)(rmrr + 1),
				((void *)rmrr) + rmrr->header.length,
				&rmrru->devices_cnt);
	if (rmrru->devices_cnt && rmrru->devices == NULL)
		goto free_rmrru;

	list_add(&rmrru->list, &dmar_rmrr_units);

	return 0;
free_rmrru:
	kfree(rmrru);
out:
	return -ENOMEM;
}

static struct dmar_atsr_unit *dmar_find_atsr(struct acpi_dmar_atsr *atsr)
{
	struct dmar_atsr_unit *atsru;
	struct acpi_dmar_atsr *tmp;

	list_for_each_entry_rcu(atsru, &dmar_atsr_units, list,
				dmar_rcu_check()) {
		tmp = (struct acpi_dmar_atsr *)atsru->hdr;
		if (atsr->segment != tmp->segment)
			continue;
		if (atsr->header.length != tmp->header.length)
			continue;
		if (memcmp(atsr, tmp, atsr->header.length) == 0)
			return atsru;
	}

	return NULL;
}

int dmar_parse_one_atsr(struct acpi_dmar_header *hdr, void *arg)
{
	struct acpi_dmar_atsr *atsr;
	struct dmar_atsr_unit *atsru;

	if (system_state >= SYSTEM_RUNNING && !intel_iommu_enabled)
		return 0;

	atsr = container_of(hdr, struct acpi_dmar_atsr, header);
	atsru = dmar_find_atsr(atsr);
	if (atsru)
		return 0;

	atsru = kzalloc(sizeof(*atsru) + hdr->length, GFP_KERNEL);
	if (!atsru)
		return -ENOMEM;

	/*
	 * If memory is allocated from slab by ACPI _DSM method, we need to
	 * copy the memory content because the memory buffer will be freed
	 * on return.
	 */
	atsru->hdr = (void *)(atsru + 1);
	memcpy(atsru->hdr, hdr, hdr->length);
	atsru->include_all = atsr->flags & 0x1;
	if (!atsru->include_all) {
		atsru->devices = dmar_alloc_dev_scope((void *)(atsr + 1),
				(void *)atsr + atsr->header.length,
				&atsru->devices_cnt);
		if (atsru->devices_cnt && atsru->devices == NULL) {
			kfree(atsru);
			return -ENOMEM;
		}
	}

	list_add_rcu(&atsru->list, &dmar_atsr_units);

	return 0;
}

static void intel_iommu_free_atsr(struct dmar_atsr_unit *atsru)
{
	dmar_free_dev_scope(&atsru->devices, &atsru->devices_cnt);
	kfree(atsru);
}

int dmar_release_one_atsr(struct acpi_dmar_header *hdr, void *arg)
{
	struct acpi_dmar_atsr *atsr;
	struct dmar_atsr_unit *atsru;

	atsr = container_of(hdr, struct acpi_dmar_atsr, header);
	atsru = dmar_find_atsr(atsr);
	if (atsru) {
		list_del_rcu(&atsru->list);
		synchronize_rcu();
		intel_iommu_free_atsr(atsru);
	}

	return 0;
}

int dmar_check_one_atsr(struct acpi_dmar_header *hdr, void *arg)
{
	int i;
	struct device *dev;
	struct acpi_dmar_atsr *atsr;
	struct dmar_atsr_unit *atsru;

	atsr = container_of(hdr, struct acpi_dmar_atsr, header);
	atsru = dmar_find_atsr(atsr);
	if (!atsru)
		return 0;

	if (!atsru->include_all && atsru->devices && atsru->devices_cnt) {
		for_each_active_dev_scope(atsru->devices, atsru->devices_cnt,
					  i, dev)
			return -EBUSY;
	}

	return 0;
}

static struct dmar_satc_unit *dmar_find_satc(struct acpi_dmar_satc *satc)
{
	struct dmar_satc_unit *satcu;
	struct acpi_dmar_satc *tmp;

	list_for_each_entry_rcu(satcu, &dmar_satc_units, list,
				dmar_rcu_check()) {
		tmp = (struct acpi_dmar_satc *)satcu->hdr;
		if (satc->segment != tmp->segment)
			continue;
		if (satc->header.length != tmp->header.length)
			continue;
		if (memcmp(satc, tmp, satc->header.length) == 0)
			return satcu;
	}

	return NULL;
}

int dmar_parse_one_satc(struct acpi_dmar_header *hdr, void *arg)
{
	struct acpi_dmar_satc *satc;
	struct dmar_satc_unit *satcu;

	if (system_state >= SYSTEM_RUNNING && !intel_iommu_enabled)
		return 0;

	satc = container_of(hdr, struct acpi_dmar_satc, header);
	satcu = dmar_find_satc(satc);
	if (satcu)
		return 0;

	satcu = kzalloc(sizeof(*satcu) + hdr->length, GFP_KERNEL);
	if (!satcu)
		return -ENOMEM;

	satcu->hdr = (void *)(satcu + 1);
	memcpy(satcu->hdr, hdr, hdr->length);
	satcu->atc_required = satc->flags & 0x1;
	satcu->devices = dmar_alloc_dev_scope((void *)(satc + 1),
					      (void *)satc + satc->header.length,
					      &satcu->devices_cnt);
	if (satcu->devices_cnt && !satcu->devices) {
		kfree(satcu);
		return -ENOMEM;
	}
	list_add_rcu(&satcu->list, &dmar_satc_units);

	return 0;
}

static int intel_iommu_add(struct dmar_drhd_unit *dmaru)
{
	int sp, ret;
	struct intel_iommu *iommu = dmaru->iommu;

	ret = intel_cap_audit(CAP_AUDIT_HOTPLUG_DMAR, iommu);
	if (ret)
		goto out;

	if (hw_pass_through && !ecap_pass_through(iommu->ecap)) {
		pr_warn("%s: Doesn't support hardware pass through.\n",
			iommu->name);
		return -ENXIO;
	}

	sp = domain_update_iommu_superpage(NULL, iommu) - 1;
	if (sp >= 0 && !(cap_super_page_val(iommu->cap) & (1 << sp))) {
		pr_warn("%s: Doesn't support large page.\n",
			iommu->name);
		return -ENXIO;
	}

	/*
	 * Disable translation if already enabled prior to OS handover.
	 */
	if (iommu->gcmd & DMA_GCMD_TE)
		iommu_disable_translation(iommu);

	ret = iommu_init_domains(iommu);
	if (ret == 0)
		ret = iommu_alloc_root_entry(iommu);
	if (ret)
		goto out;

	intel_svm_check(iommu);

	if (dmaru->ignored) {
		/*
		 * we always have to disable PMRs or DMA may fail on this device
		 */
		if (force_on)
			iommu_disable_protect_mem_regions(iommu);
		return 0;
	}

	intel_iommu_init_qi(iommu);
	iommu_flush_write_buffer(iommu);

#ifdef CONFIG_INTEL_IOMMU_SVM
	if (pasid_supported(iommu) && ecap_prs(iommu->ecap)) {
		ret = intel_svm_enable_prq(iommu);
		if (ret)
			goto disable_iommu;
	}
#endif
	ret = dmar_set_interrupt(iommu);
	if (ret)
		goto disable_iommu;

	iommu_set_root_entry(iommu);
	iommu_enable_translation(iommu);

	iommu_disable_protect_mem_regions(iommu);
	return 0;

disable_iommu:
	disable_dmar_iommu(iommu);
out:
	free_dmar_iommu(iommu);
	return ret;
}

int dmar_iommu_hotplug(struct dmar_drhd_unit *dmaru, bool insert)
{
	int ret = 0;
	struct intel_iommu *iommu = dmaru->iommu;

	if (!intel_iommu_enabled)
		return 0;
	if (iommu == NULL)
		return -EINVAL;

	if (insert) {
		ret = intel_iommu_add(dmaru);
	} else {
		disable_dmar_iommu(iommu);
		free_dmar_iommu(iommu);
	}

	return ret;
}

static void intel_iommu_free_dmars(void)
{
	struct dmar_rmrr_unit *rmrru, *rmrr_n;
	struct dmar_atsr_unit *atsru, *atsr_n;
	struct dmar_satc_unit *satcu, *satc_n;

	list_for_each_entry_safe(rmrru, rmrr_n, &dmar_rmrr_units, list) {
		list_del(&rmrru->list);
		dmar_free_dev_scope(&rmrru->devices, &rmrru->devices_cnt);
		kfree(rmrru);
	}

	list_for_each_entry_safe(atsru, atsr_n, &dmar_atsr_units, list) {
		list_del(&atsru->list);
		intel_iommu_free_atsr(atsru);
	}
	list_for_each_entry_safe(satcu, satc_n, &dmar_satc_units, list) {
		list_del(&satcu->list);
		dmar_free_dev_scope(&satcu->devices, &satcu->devices_cnt);
		kfree(satcu);
	}
}

static struct dmar_satc_unit *dmar_find_matched_satc_unit(struct pci_dev *dev)
{
	struct dmar_satc_unit *satcu;
	struct acpi_dmar_satc *satc;
	struct device *tmp;
	int i;

	dev = pci_physfn(dev);
	rcu_read_lock();

	list_for_each_entry_rcu(satcu, &dmar_satc_units, list) {
		satc = container_of(satcu->hdr, struct acpi_dmar_satc, header);
		if (satc->segment != pci_domain_nr(dev->bus))
			continue;
		for_each_dev_scope(satcu->devices, satcu->devices_cnt, i, tmp)
			if (to_pci_dev(tmp) == dev)
				goto out;
	}
	satcu = NULL;
out:
	rcu_read_unlock();
	return satcu;
}

static int dmar_ats_supported(struct pci_dev *dev, struct intel_iommu *iommu)
{
	int i, ret = 1;
	struct pci_bus *bus;
	struct pci_dev *bridge = NULL;
	struct device *tmp;
	struct acpi_dmar_atsr *atsr;
	struct dmar_atsr_unit *atsru;
	struct dmar_satc_unit *satcu;

	dev = pci_physfn(dev);
	satcu = dmar_find_matched_satc_unit(dev);
	if (satcu)
		/*
		 * This device supports ATS as it is in SATC table.
		 * When IOMMU is in legacy mode, enabling ATS is done
		 * automatically by HW for the device that requires
		 * ATS, hence OS should not enable this device ATS
		 * to avoid duplicated TLB invalidation.
		 */
		return !(satcu->atc_required && !sm_supported(iommu));

	for (bus = dev->bus; bus; bus = bus->parent) {
		bridge = bus->self;
		/* If it's an integrated device, allow ATS */
		if (!bridge)
			return 1;
		/* Connected via non-PCIe: no ATS */
		if (!pci_is_pcie(bridge) ||
		    pci_pcie_type(bridge) == PCI_EXP_TYPE_PCI_BRIDGE)
			return 0;
		/* If we found the root port, look it up in the ATSR */
		if (pci_pcie_type(bridge) == PCI_EXP_TYPE_ROOT_PORT)
			break;
	}

	rcu_read_lock();
	list_for_each_entry_rcu(atsru, &dmar_atsr_units, list) {
		atsr = container_of(atsru->hdr, struct acpi_dmar_atsr, header);
		if (atsr->segment != pci_domain_nr(dev->bus))
			continue;

		for_each_dev_scope(atsru->devices, atsru->devices_cnt, i, tmp)
			if (tmp == &bridge->dev)
				goto out;

		if (atsru->include_all)
			goto out;
	}
	ret = 0;
out:
	rcu_read_unlock();

	return ret;
}

int dmar_iommu_notify_scope_dev(struct dmar_pci_notify_info *info)
{
	int ret;
	struct dmar_rmrr_unit *rmrru;
	struct dmar_atsr_unit *atsru;
	struct dmar_satc_unit *satcu;
	struct acpi_dmar_atsr *atsr;
	struct acpi_dmar_reserved_memory *rmrr;
	struct acpi_dmar_satc *satc;

	if (!intel_iommu_enabled && system_state >= SYSTEM_RUNNING)
		return 0;

	list_for_each_entry(rmrru, &dmar_rmrr_units, list) {
		rmrr = container_of(rmrru->hdr,
				    struct acpi_dmar_reserved_memory, header);
		if (info->event == BUS_NOTIFY_ADD_DEVICE) {
			ret = dmar_insert_dev_scope(info, (void *)(rmrr + 1),
				((void *)rmrr) + rmrr->header.length,
				rmrr->segment, rmrru->devices,
				rmrru->devices_cnt);
			if (ret < 0)
				return ret;
		} else if (info->event == BUS_NOTIFY_REMOVED_DEVICE) {
			dmar_remove_dev_scope(info, rmrr->segment,
				rmrru->devices, rmrru->devices_cnt);
		}
	}

	list_for_each_entry(atsru, &dmar_atsr_units, list) {
		if (atsru->include_all)
			continue;

		atsr = container_of(atsru->hdr, struct acpi_dmar_atsr, header);
		if (info->event == BUS_NOTIFY_ADD_DEVICE) {
			ret = dmar_insert_dev_scope(info, (void *)(atsr + 1),
					(void *)atsr + atsr->header.length,
					atsr->segment, atsru->devices,
					atsru->devices_cnt);
			if (ret > 0)
				break;
			else if (ret < 0)
				return ret;
		} else if (info->event == BUS_NOTIFY_REMOVED_DEVICE) {
			if (dmar_remove_dev_scope(info, atsr->segment,
					atsru->devices, atsru->devices_cnt))
				break;
		}
	}
	list_for_each_entry(satcu, &dmar_satc_units, list) {
		satc = container_of(satcu->hdr, struct acpi_dmar_satc, header);
		if (info->event == BUS_NOTIFY_ADD_DEVICE) {
			ret = dmar_insert_dev_scope(info, (void *)(satc + 1),
					(void *)satc + satc->header.length,
					satc->segment, satcu->devices,
					satcu->devices_cnt);
			if (ret > 0)
				break;
			else if (ret < 0)
				return ret;
		} else if (info->event == BUS_NOTIFY_REMOVED_DEVICE) {
			if (dmar_remove_dev_scope(info, satc->segment,
					satcu->devices, satcu->devices_cnt))
				break;
		}
	}

	return 0;
}

static int intel_iommu_memory_notifier(struct notifier_block *nb,
				       unsigned long val, void *v)
{
	struct memory_notify *mhp = v;
	unsigned long start_vpfn = mm_to_dma_pfn(mhp->start_pfn);
	unsigned long last_vpfn = mm_to_dma_pfn(mhp->start_pfn +
			mhp->nr_pages - 1);

	switch (val) {
	case MEM_GOING_ONLINE:
		if (iommu_domain_identity_map(si_domain,
					      start_vpfn, last_vpfn)) {
			pr_warn("Failed to build identity map for [%lx-%lx]\n",
				start_vpfn, last_vpfn);
			return NOTIFY_BAD;
		}
		break;

	case MEM_OFFLINE:
	case MEM_CANCEL_ONLINE:
		{
			struct dmar_drhd_unit *drhd;
			struct intel_iommu *iommu;
			LIST_HEAD(freelist);

			domain_unmap(si_domain, start_vpfn, last_vpfn, &freelist);

			rcu_read_lock();
			for_each_active_iommu(iommu, drhd)
				iommu_flush_iotlb_psi(iommu, si_domain,
					start_vpfn, mhp->nr_pages,
					list_empty(&freelist), 0);
			rcu_read_unlock();
			put_pages_list(&freelist);
		}
		break;
	}

	return NOTIFY_OK;
}

static struct notifier_block intel_iommu_memory_nb = {
	.notifier_call = intel_iommu_memory_notifier,
	.priority = 0
};

static void intel_disable_iommus(void)
{
	struct intel_iommu *iommu = NULL;
	struct dmar_drhd_unit *drhd;

	for_each_iommu(iommu, drhd)
		iommu_disable_translation(iommu);
}

void intel_iommu_shutdown(void)
{
	struct dmar_drhd_unit *drhd;
	struct intel_iommu *iommu = NULL;

	if (no_iommu || dmar_disabled)
		return;

	down_write(&dmar_global_lock);

	/* Disable PMRs explicitly here. */
	for_each_iommu(iommu, drhd)
		iommu_disable_protect_mem_regions(iommu);

	/* Make sure the IOMMUs are switched off */
	intel_disable_iommus();

	up_write(&dmar_global_lock);
}

static inline struct intel_iommu *dev_to_intel_iommu(struct device *dev)
{
	struct iommu_device *iommu_dev = dev_to_iommu_device(dev);

	return container_of(iommu_dev, struct intel_iommu, iommu);
}

static ssize_t version_show(struct device *dev,
			    struct device_attribute *attr, char *buf)
{
	struct intel_iommu *iommu = dev_to_intel_iommu(dev);
	u32 ver = readl(iommu->reg + DMAR_VER_REG);
	return sysfs_emit(buf, "%d:%d\n",
			  DMAR_VER_MAJOR(ver), DMAR_VER_MINOR(ver));
}
static DEVICE_ATTR_RO(version);

static ssize_t address_show(struct device *dev,
			    struct device_attribute *attr, char *buf)
{
	struct intel_iommu *iommu = dev_to_intel_iommu(dev);
	return sysfs_emit(buf, "%llx\n", iommu->reg_phys);
}
static DEVICE_ATTR_RO(address);

static ssize_t cap_show(struct device *dev,
			struct device_attribute *attr, char *buf)
{
	struct intel_iommu *iommu = dev_to_intel_iommu(dev);
	return sysfs_emit(buf, "%llx\n", iommu->cap);
}
static DEVICE_ATTR_RO(cap);

static ssize_t ecap_show(struct device *dev,
			 struct device_attribute *attr, char *buf)
{
	struct intel_iommu *iommu = dev_to_intel_iommu(dev);
	return sysfs_emit(buf, "%llx\n", iommu->ecap);
}
static DEVICE_ATTR_RO(ecap);

static ssize_t domains_supported_show(struct device *dev,
				      struct device_attribute *attr, char *buf)
{
	struct intel_iommu *iommu = dev_to_intel_iommu(dev);
	return sysfs_emit(buf, "%ld\n", cap_ndoms(iommu->cap));
}
static DEVICE_ATTR_RO(domains_supported);

static ssize_t domains_used_show(struct device *dev,
				 struct device_attribute *attr, char *buf)
{
	struct intel_iommu *iommu = dev_to_intel_iommu(dev);
<<<<<<< HEAD
	return sprintf(buf, "%ld\n", bitmap_weight(iommu->domain_ids,
						  cap_ndoms(iommu->cap)));
=======
	return sysfs_emit(buf, "%d\n",
			  bitmap_weight(iommu->domain_ids,
					cap_ndoms(iommu->cap)));
>>>>>>> eb3cdb58
}
static DEVICE_ATTR_RO(domains_used);

static struct attribute *intel_iommu_attrs[] = {
	&dev_attr_version.attr,
	&dev_attr_address.attr,
	&dev_attr_cap.attr,
	&dev_attr_ecap.attr,
	&dev_attr_domains_supported.attr,
	&dev_attr_domains_used.attr,
	NULL,
};

static struct attribute_group intel_iommu_group = {
	.name = "intel-iommu",
	.attrs = intel_iommu_attrs,
};

const struct attribute_group *intel_iommu_groups[] = {
	&intel_iommu_group,
	NULL,
};

static inline bool has_external_pci(void)
{
	struct pci_dev *pdev = NULL;

	for_each_pci_dev(pdev)
		if (pdev->external_facing) {
			pci_dev_put(pdev);
			return true;
		}

	return false;
}

static int __init platform_optin_force_iommu(void)
{
	if (!dmar_platform_optin() || no_platform_optin || !has_external_pci())
		return 0;

	if (no_iommu || dmar_disabled)
		pr_info("Intel-IOMMU force enabled due to platform opt in\n");

	/*
	 * If Intel-IOMMU is disabled by default, we will apply identity
	 * map for all devices except those marked as being untrusted.
	 */
	if (dmar_disabled)
		iommu_set_default_passthrough(false);

	dmar_disabled = 0;
	no_iommu = 0;

	return 1;
}

static int __init probe_acpi_namespace_devices(void)
{
	struct dmar_drhd_unit *drhd;
	/* To avoid a -Wunused-but-set-variable warning. */
	struct intel_iommu *iommu __maybe_unused;
	struct device *dev;
	int i, ret = 0;

	for_each_active_iommu(iommu, drhd) {
		for_each_active_dev_scope(drhd->devices,
					  drhd->devices_cnt, i, dev) {
			struct acpi_device_physical_node *pn;
			struct iommu_group *group;
			struct acpi_device *adev;

			if (dev->bus != &acpi_bus_type)
				continue;

			adev = to_acpi_device(dev);
			mutex_lock(&adev->physical_node_lock);
			list_for_each_entry(pn,
					    &adev->physical_node_list, node) {
				group = iommu_group_get(pn->dev);
				if (group) {
					iommu_group_put(group);
					continue;
				}

				ret = iommu_probe_device(pn->dev);
				if (ret)
					break;
			}
			mutex_unlock(&adev->physical_node_lock);

			if (ret)
				return ret;
		}
	}

	return 0;
}

static __init int tboot_force_iommu(void)
{
	if (!tboot_enabled())
		return 0;

	if (no_iommu || dmar_disabled)
		pr_warn("Forcing Intel-IOMMU to enabled\n");

	dmar_disabled = 0;
	no_iommu = 0;

	return 1;
}

int __init intel_iommu_init(void)
{
	int ret = -ENODEV;
	struct dmar_drhd_unit *drhd;
	struct intel_iommu *iommu;

	/*
	 * Intel IOMMU is required for a TXT/tboot launch or platform
	 * opt in, so enforce that.
	 */
	force_on = (!intel_iommu_tboot_noforce && tboot_force_iommu()) ||
		    platform_optin_force_iommu();

	down_write(&dmar_global_lock);
	if (dmar_table_init()) {
		if (force_on)
			panic("tboot: Failed to initialize DMAR table\n");
		goto out_free_dmar;
	}

	if (dmar_dev_scope_init() < 0) {
		if (force_on)
			panic("tboot: Failed to initialize DMAR device scope\n");
		goto out_free_dmar;
	}

	up_write(&dmar_global_lock);

	/*
	 * The bus notifier takes the dmar_global_lock, so lockdep will
	 * complain later when we register it under the lock.
	 */
	dmar_register_bus_notifier();

	down_write(&dmar_global_lock);

	if (!no_iommu)
		intel_iommu_debugfs_init();

	if (no_iommu || dmar_disabled) {
		/*
		 * We exit the function here to ensure IOMMU's remapping and
		 * mempool aren't setup, which means that the IOMMU's PMRs
		 * won't be disabled via the call to init_dmars(). So disable
		 * it explicitly here. The PMRs were setup by tboot prior to
		 * calling SENTER, but the kernel is expected to reset/tear
		 * down the PMRs.
		 */
		if (intel_iommu_tboot_noforce) {
			for_each_iommu(iommu, drhd)
				iommu_disable_protect_mem_regions(iommu);
		}

		/*
		 * Make sure the IOMMUs are switched off, even when we
		 * boot into a kexec kernel and the previous kernel left
		 * them enabled
		 */
		intel_disable_iommus();
		goto out_free_dmar;
	}

	if (list_empty(&dmar_rmrr_units))
		pr_info("No RMRR found\n");

	if (list_empty(&dmar_atsr_units))
		pr_info("No ATSR found\n");

	if (list_empty(&dmar_satc_units))
		pr_info("No SATC found\n");

	init_no_remapping_devices();

	ret = init_dmars();
	if (ret) {
		if (force_on)
			panic("tboot: Failed to initialize DMARs\n");
		pr_err("Initialization failed\n");
		goto out_free_dmar;
	}
	up_write(&dmar_global_lock);

	init_iommu_pm_ops();

	down_read(&dmar_global_lock);
	for_each_active_iommu(iommu, drhd) {
		/*
		 * The flush queue implementation does not perform
		 * page-selective invalidations that are required for efficient
		 * TLB flushes in virtual environments.  The benefit of batching
		 * is likely to be much lower than the overhead of synchronizing
		 * the virtual and physical IOMMU page-tables.
		 */
<<<<<<< HEAD
		if (cap_caching_mode(iommu->cap)) {
=======
		if (cap_caching_mode(iommu->cap) &&
		    !first_level_by_default(IOMMU_DOMAIN_DMA)) {
>>>>>>> eb3cdb58
			pr_info_once("IOMMU batching disallowed due to virtualization\n");
			iommu_set_dma_strict();
		}
		iommu_device_sysfs_add(&iommu->iommu, NULL,
				       intel_iommu_groups,
				       "%s", iommu->name);
		iommu_device_register(&iommu->iommu, &intel_iommu_ops, NULL);

		iommu_pmu_register(iommu);
	}
	up_read(&dmar_global_lock);

<<<<<<< HEAD
	bus_set_iommu(&pci_bus_type, &intel_iommu_ops);
=======
>>>>>>> eb3cdb58
	if (si_domain && !hw_pass_through)
		register_memory_notifier(&intel_iommu_memory_nb);

	down_read(&dmar_global_lock);
	if (probe_acpi_namespace_devices())
		pr_warn("ACPI name space devices didn't probe correctly\n");

	/* Finally, we enable the DMA remapping hardware. */
	for_each_iommu(iommu, drhd) {
		if (!drhd->ignored && !translation_pre_enabled(iommu))
			iommu_enable_translation(iommu);

		iommu_disable_protect_mem_regions(iommu);
	}
	up_read(&dmar_global_lock);

	pr_info("Intel(R) Virtualization Technology for Directed I/O\n");

	intel_iommu_enabled = 1;

	return 0;

out_free_dmar:
	intel_iommu_free_dmars();
	up_write(&dmar_global_lock);
	return ret;
}

static int domain_context_clear_one_cb(struct pci_dev *pdev, u16 alias, void *opaque)
{
	struct device_domain_info *info = opaque;

	domain_context_clear_one(info, PCI_BUS_NUM(alias), alias & 0xff);
	return 0;
}

/*
 * NB - intel-iommu lacks any sort of reference counting for the users of
 * dependent devices.  If multiple endpoints have intersecting dependent
 * devices, unbinding the driver from any one of them will possibly leave
 * the others unable to operate.
 */
static void domain_context_clear(struct device_domain_info *info)
{
	if (!info->iommu || !info->dev || !dev_is_pci(info->dev))
		return;

	pci_for_each_dma_alias(to_pci_dev(info->dev),
			       &domain_context_clear_one_cb, info);
}

static void dmar_remove_one_dev_info(struct device *dev)
{
	struct device_domain_info *info = dev_iommu_priv_get(dev);
	struct dmar_domain *domain = info->domain;
	struct intel_iommu *iommu = info->iommu;
	unsigned long flags;

	if (!dev_is_real_dma_subdevice(info->dev)) {
		if (dev_is_pci(info->dev) && sm_supported(iommu))
			intel_pasid_tear_down_entry(iommu, info->dev,
					PASID_RID2PASID, false);

		iommu_disable_pci_caps(info);
		domain_context_clear(info);
	}

	spin_lock_irqsave(&domain->lock, flags);
	list_del(&info->link);
	spin_unlock_irqrestore(&domain->lock, flags);

	domain_detach_iommu(domain, iommu);
	info->domain = NULL;
<<<<<<< HEAD
=======
}

/*
 * Clear the page table pointer in context or pasid table entries so that
 * all DMA requests without PASID from the device are blocked. If the page
 * table has been set, clean up the data structures.
 */
static void device_block_translation(struct device *dev)
{
	struct device_domain_info *info = dev_iommu_priv_get(dev);
	struct intel_iommu *iommu = info->iommu;
	unsigned long flags;

	iommu_disable_pci_caps(info);
	if (!dev_is_real_dma_subdevice(dev)) {
		if (sm_supported(iommu))
			intel_pasid_tear_down_entry(iommu, dev,
						    PASID_RID2PASID, false);
		else
			domain_context_clear(info);
	}

	if (!info->domain)
		return;

	spin_lock_irqsave(&info->domain->lock, flags);
	list_del(&info->link);
	spin_unlock_irqrestore(&info->domain->lock, flags);

	domain_detach_iommu(info->domain, iommu);
	info->domain = NULL;
>>>>>>> eb3cdb58
}

static int md_domain_init(struct dmar_domain *domain, int guest_width)
{
	int adjust_width;

	/* calculate AGAW */
	domain->gaw = guest_width;
	adjust_width = guestwidth_to_adjustwidth(guest_width);
	domain->agaw = width_to_agaw(adjust_width);

	domain->iommu_coherency = false;
	domain->iommu_superpage = 0;
	domain->max_addr = 0;

	/* always allocate the top pgd */
	domain->pgd = alloc_pgtable_page(domain->nid, GFP_ATOMIC);
	if (!domain->pgd)
		return -ENOMEM;
	domain_flush_cache(domain, domain->pgd, PAGE_SIZE);
	return 0;
}

static int blocking_domain_attach_dev(struct iommu_domain *domain,
				      struct device *dev)
{
	device_block_translation(dev);
	return 0;
}

static struct iommu_domain blocking_domain = {
	.ops = &(const struct iommu_domain_ops) {
		.attach_dev	= blocking_domain_attach_dev,
		.free		= intel_iommu_domain_free
	}
};

static struct iommu_domain *intel_iommu_domain_alloc(unsigned type)
{
	struct dmar_domain *dmar_domain;
	struct iommu_domain *domain;

	switch (type) {
	case IOMMU_DOMAIN_BLOCKED:
		return &blocking_domain;
	case IOMMU_DOMAIN_DMA:
	case IOMMU_DOMAIN_DMA_FQ:
	case IOMMU_DOMAIN_UNMANAGED:
		dmar_domain = alloc_domain(type);
		if (!dmar_domain) {
			pr_err("Can't allocate dmar_domain\n");
			return NULL;
		}
		if (md_domain_init(dmar_domain, DEFAULT_DOMAIN_ADDRESS_WIDTH)) {
			pr_err("Domain initialization failed\n");
			domain_exit(dmar_domain);
			return NULL;
		}

		domain = &dmar_domain->domain;
		domain->geometry.aperture_start = 0;
		domain->geometry.aperture_end   =
				__DOMAIN_MAX_ADDR(dmar_domain->gaw);
		domain->geometry.force_aperture = true;

		return domain;
	case IOMMU_DOMAIN_IDENTITY:
		return &si_domain->domain;
	case IOMMU_DOMAIN_SVA:
		return intel_svm_domain_alloc();
	default:
		return NULL;
	}

	return NULL;
}

static void intel_iommu_domain_free(struct iommu_domain *domain)
{
	if (domain != &si_domain->domain && domain != &blocking_domain)
		domain_exit(to_dmar_domain(domain));
}

static int prepare_domain_attach_device(struct iommu_domain *domain,
					struct device *dev)
{
	struct dmar_domain *dmar_domain = to_dmar_domain(domain);
	struct intel_iommu *iommu;
	int addr_width;

	iommu = device_to_iommu(dev, NULL, NULL);
	if (!iommu)
		return -ENODEV;

	if (dmar_domain->force_snooping && !ecap_sc_support(iommu->ecap))
<<<<<<< HEAD
		return -EOPNOTSUPP;
=======
		return -EINVAL;
>>>>>>> eb3cdb58

	/* check if this iommu agaw is sufficient for max mapped address */
	addr_width = agaw_to_width(iommu->agaw);
	if (addr_width > cap_mgaw(iommu->cap))
		addr_width = cap_mgaw(iommu->cap);

	if (dmar_domain->max_addr > (1LL << addr_width))
		return -EINVAL;
	dmar_domain->gaw = addr_width;

	/*
	 * Knock out extra levels of page tables if necessary
	 */
	while (iommu->agaw < dmar_domain->agaw) {
		struct dma_pte *pte;

		pte = dmar_domain->pgd;
		if (dma_pte_present(pte)) {
			dmar_domain->pgd = phys_to_virt(dma_pte_addr(pte));
			free_pgtable_page(pte);
		}
		dmar_domain->agaw--;
	}

	return 0;
}

static int intel_iommu_attach_device(struct iommu_domain *domain,
				     struct device *dev)
{
	struct device_domain_info *info = dev_iommu_priv_get(dev);
	int ret;

	if (domain->type == IOMMU_DOMAIN_UNMANAGED &&
	    device_is_rmrr_locked(dev)) {
		dev_warn(dev, "Device is ineligible for IOMMU domain attach due to platform RMRR requirement.  Contact your platform vendor.\n");
		return -EPERM;
	}

<<<<<<< HEAD
	/* normally dev is not mapped */
	if (unlikely(domain_context_mapped(dev))) {
		struct device_domain_info *info = dev_iommu_priv_get(dev);

		if (info->domain)
			dmar_remove_one_dev_info(dev);
	}
=======
	if (info->domain)
		device_block_translation(dev);
>>>>>>> eb3cdb58

	ret = prepare_domain_attach_device(domain, dev);
	if (ret)
		return ret;

	return dmar_domain_attach_device(to_dmar_domain(domain), dev);
}

<<<<<<< HEAD
static void intel_iommu_detach_device(struct iommu_domain *domain,
				      struct device *dev)
{
	dmar_remove_one_dev_info(dev);
}

=======
>>>>>>> eb3cdb58
static int intel_iommu_map(struct iommu_domain *domain,
			   unsigned long iova, phys_addr_t hpa,
			   size_t size, int iommu_prot, gfp_t gfp)
{
	struct dmar_domain *dmar_domain = to_dmar_domain(domain);
	u64 max_addr;
	int prot = 0;

	if (iommu_prot & IOMMU_READ)
		prot |= DMA_PTE_READ;
	if (iommu_prot & IOMMU_WRITE)
		prot |= DMA_PTE_WRITE;
	if (dmar_domain->set_pte_snp)
		prot |= DMA_PTE_SNP;

	max_addr = iova + size;
	if (dmar_domain->max_addr < max_addr) {
		u64 end;

		/* check if minimum agaw is sufficient for mapped address */
		end = __DOMAIN_MAX_ADDR(dmar_domain->gaw) + 1;
		if (end < max_addr) {
			pr_err("%s: iommu width (%d) is not "
			       "sufficient for the mapped address (%llx)\n",
			       __func__, dmar_domain->gaw, max_addr);
			return -EFAULT;
		}
		dmar_domain->max_addr = max_addr;
	}
	/* Round up size to next multiple of PAGE_SIZE, if it and
	   the low bits of hpa would take us onto the next page */
	size = aligned_nrpages(hpa, size);
	return __domain_mapping(dmar_domain, iova >> VTD_PAGE_SHIFT,
				hpa >> VTD_PAGE_SHIFT, size, prot, gfp);
}

static int intel_iommu_map_pages(struct iommu_domain *domain,
				 unsigned long iova, phys_addr_t paddr,
				 size_t pgsize, size_t pgcount,
				 int prot, gfp_t gfp, size_t *mapped)
{
	unsigned long pgshift = __ffs(pgsize);
	size_t size = pgcount << pgshift;
	int ret;

	if (pgsize != SZ_4K && pgsize != SZ_2M && pgsize != SZ_1G)
		return -EINVAL;

	if (!IS_ALIGNED(iova | paddr, pgsize))
		return -EINVAL;

	ret = intel_iommu_map(domain, iova, paddr, size, prot, gfp);
	if (!ret && mapped)
		*mapped = size;

	return ret;
}

static int intel_iommu_map_pages(struct iommu_domain *domain,
				 unsigned long iova, phys_addr_t paddr,
				 size_t pgsize, size_t pgcount,
				 int prot, gfp_t gfp, size_t *mapped)
{
	unsigned long pgshift = __ffs(pgsize);
	size_t size = pgcount << pgshift;
	int ret;

	if (pgsize != SZ_4K && pgsize != SZ_2M && pgsize != SZ_1G)
		return -EINVAL;

	if (!IS_ALIGNED(iova | paddr, pgsize))
		return -EINVAL;

	ret = intel_iommu_map(domain, iova, paddr, size, prot, gfp);
	if (!ret && mapped)
		*mapped = size;

	return ret;
}

static size_t intel_iommu_unmap(struct iommu_domain *domain,
				unsigned long iova, size_t size,
				struct iommu_iotlb_gather *gather)
{
	struct dmar_domain *dmar_domain = to_dmar_domain(domain);
	unsigned long start_pfn, last_pfn;
	int level = 0;

	/* Cope with horrid API which requires us to unmap more than the
	   size argument if it happens to be a large-page mapping. */
	if (unlikely(!pfn_to_dma_pte(dmar_domain, iova >> VTD_PAGE_SHIFT,
				     &level, GFP_ATOMIC)))
		return 0;

	if (size < VTD_PAGE_SIZE << level_to_offset_bits(level))
		size = VTD_PAGE_SIZE << level_to_offset_bits(level);

	start_pfn = iova >> VTD_PAGE_SHIFT;
	last_pfn = (iova + size - 1) >> VTD_PAGE_SHIFT;

	domain_unmap(dmar_domain, start_pfn, last_pfn, &gather->freelist);

	if (dmar_domain->max_addr == iova + size)
		dmar_domain->max_addr = iova;

	/*
	 * We do not use page-selective IOTLB invalidation in flush queue,
	 * so there is no need to track page and sync iotlb.
	 */
	if (!iommu_iotlb_gather_queued(gather))
		iommu_iotlb_gather_add_page(domain, gather, iova, size);

	return size;
}

static size_t intel_iommu_unmap_pages(struct iommu_domain *domain,
				      unsigned long iova,
				      size_t pgsize, size_t pgcount,
				      struct iommu_iotlb_gather *gather)
{
	unsigned long pgshift = __ffs(pgsize);
	size_t size = pgcount << pgshift;

	return intel_iommu_unmap(domain, iova, size, gather);
}

static void intel_iommu_tlb_sync(struct iommu_domain *domain,
				 struct iommu_iotlb_gather *gather)
{
	struct dmar_domain *dmar_domain = to_dmar_domain(domain);
	unsigned long iova_pfn = IOVA_PFN(gather->start);
	size_t size = gather->end - gather->start;
	struct iommu_domain_info *info;
	unsigned long start_pfn;
	unsigned long nrpages;
	unsigned long i;

	nrpages = aligned_nrpages(gather->start, size);
	start_pfn = mm_to_dma_pfn(iova_pfn);

	xa_for_each(&dmar_domain->iommu_array, i, info)
		iommu_flush_iotlb_psi(info->iommu, dmar_domain,
				      start_pfn, nrpages,
				      list_empty(&gather->freelist), 0);

	put_pages_list(&gather->freelist);
}

static phys_addr_t intel_iommu_iova_to_phys(struct iommu_domain *domain,
					    dma_addr_t iova)
{
	struct dmar_domain *dmar_domain = to_dmar_domain(domain);
	struct dma_pte *pte;
	int level = 0;
	u64 phys = 0;

	pte = pfn_to_dma_pte(dmar_domain, iova >> VTD_PAGE_SHIFT, &level,
			     GFP_ATOMIC);
	if (pte && dma_pte_present(pte))
		phys = dma_pte_addr(pte) +
			(iova & (BIT_MASK(level_to_offset_bits(level) +
						VTD_PAGE_SHIFT) - 1));

	return phys;
}

static bool domain_support_force_snooping(struct dmar_domain *domain)
<<<<<<< HEAD
{
	struct device_domain_info *info;
	bool support = true;

	assert_spin_locked(&domain->lock);
	list_for_each_entry(info, &domain->devices, link) {
		if (!ecap_sc_support(info->iommu->ecap)) {
			support = false;
			break;
		}
	}

	return support;
}

static void domain_set_force_snooping(struct dmar_domain *domain)
{
	struct device_domain_info *info;

	assert_spin_locked(&domain->lock);
	/*
	 * Second level page table supports per-PTE snoop control. The
	 * iommu_map() interface will handle this by setting SNP bit.
	 */
	if (!domain_use_first_level(domain)) {
		domain->set_pte_snp = true;
		return;
	}

	list_for_each_entry(info, &domain->devices, link)
		intel_pasid_setup_page_snoop_control(info->iommu, info->dev,
						     PASID_RID2PASID);
}

static bool intel_iommu_enforce_cache_coherency(struct iommu_domain *domain)
{
	struct dmar_domain *dmar_domain = to_dmar_domain(domain);
	unsigned long flags;

	if (dmar_domain->force_snooping)
		return true;

	spin_lock_irqsave(&dmar_domain->lock, flags);
	if (!domain_support_force_snooping(dmar_domain)) {
		spin_unlock_irqrestore(&dmar_domain->lock, flags);
		return false;
	}

	domain_set_force_snooping(dmar_domain);
	dmar_domain->force_snooping = true;
	spin_unlock_irqrestore(&dmar_domain->lock, flags);

	return true;
}

static bool intel_iommu_capable(enum iommu_cap cap)
{
	if (cap == IOMMU_CAP_CACHE_COHERENCY)
		return true;
	if (cap == IOMMU_CAP_INTR_REMAP)
		return irq_remapping_enabled == 1;
	if (cap == IOMMU_CAP_PRE_BOOT_PROTECTION)
		return dmar_platform_optin();
=======
{
	struct device_domain_info *info;
	bool support = true;
>>>>>>> eb3cdb58

	assert_spin_locked(&domain->lock);
	list_for_each_entry(info, &domain->devices, link) {
		if (!ecap_sc_support(info->iommu->ecap)) {
			support = false;
			break;
		}
	}

	return support;
}

static void domain_set_force_snooping(struct dmar_domain *domain)
{
	struct device_domain_info *info;

	assert_spin_locked(&domain->lock);
	/*
	 * Second level page table supports per-PTE snoop control. The
	 * iommu_map() interface will handle this by setting SNP bit.
	 */
	if (!domain->use_first_level) {
		domain->set_pte_snp = true;
		return;
	}

	list_for_each_entry(info, &domain->devices, link)
		intel_pasid_setup_page_snoop_control(info->iommu, info->dev,
						     PASID_RID2PASID);
}

static bool intel_iommu_enforce_cache_coherency(struct iommu_domain *domain)
{
	struct dmar_domain *dmar_domain = to_dmar_domain(domain);
	unsigned long flags;

	if (dmar_domain->force_snooping)
		return true;

	spin_lock_irqsave(&dmar_domain->lock, flags);
	if (!domain_support_force_snooping(dmar_domain)) {
		spin_unlock_irqrestore(&dmar_domain->lock, flags);
		return false;
	}

	domain_set_force_snooping(dmar_domain);
	dmar_domain->force_snooping = true;
	spin_unlock_irqrestore(&dmar_domain->lock, flags);

	return true;
}

static bool intel_iommu_capable(struct device *dev, enum iommu_cap cap)
{
	struct device_domain_info *info = dev_iommu_priv_get(dev);

	switch (cap) {
	case IOMMU_CAP_CACHE_COHERENCY:
		return true;
	case IOMMU_CAP_PRE_BOOT_PROTECTION:
		return dmar_platform_optin();
	case IOMMU_CAP_ENFORCE_CACHE_COHERENCY:
		return ecap_sc_support(info->iommu->ecap);
	default:
		return false;
	}
}

static struct iommu_device *intel_iommu_probe_device(struct device *dev)
{
	struct pci_dev *pdev = dev_is_pci(dev) ? to_pci_dev(dev) : NULL;
	struct device_domain_info *info;
	struct intel_iommu *iommu;
	u8 bus, devfn;
<<<<<<< HEAD

	iommu = device_to_iommu(dev, &bus, &devfn);
	if (!iommu)
=======
	int ret;

	iommu = device_to_iommu(dev, &bus, &devfn);
	if (!iommu || !iommu->iommu.ops)
>>>>>>> eb3cdb58
		return ERR_PTR(-ENODEV);

	info = kzalloc(sizeof(*info), GFP_KERNEL);
	if (!info)
		return ERR_PTR(-ENOMEM);

	if (dev_is_real_dma_subdevice(dev)) {
		info->bus = pdev->bus->number;
		info->devfn = pdev->devfn;
		info->segment = pci_domain_nr(pdev->bus);
	} else {
		info->bus = bus;
		info->devfn = devfn;
		info->segment = iommu->segment;
	}

	info->dev = dev;
	info->iommu = iommu;
	if (dev_is_pci(dev)) {
		if (ecap_dev_iotlb_support(iommu->ecap) &&
		    pci_ats_supported(pdev) &&
		    dmar_ats_supported(pdev, iommu)) {
			info->ats_supported = 1;
			info->dtlb_extra_inval = dev_needs_extra_dtlb_flush(pdev);
<<<<<<< HEAD
=======

			/*
			 * For IOMMU that supports device IOTLB throttling
			 * (DIT), we assign PFSID to the invalidation desc
			 * of a VF such that IOMMU HW can gauge queue depth
			 * at PF level. If DIT is not set, PFSID will be
			 * treated as reserved, which should be set to 0.
			 */
			if (ecap_dit(iommu->ecap))
				info->pfsid = pci_dev_id(pci_physfn(pdev));
			info->ats_qdep = pci_ats_queue_depth(pdev);
>>>>>>> eb3cdb58
		}
		if (sm_supported(iommu)) {
			if (pasid_supported(iommu)) {
				int features = pci_pasid_features(pdev);

				if (features >= 0)
					info->pasid_supported = features | 1;
			}

			if (info->ats_supported && ecap_prs(iommu->ecap) &&
			    pci_pri_supported(pdev))
				info->pri_supported = 1;
		}
	}

	dev_iommu_priv_set(dev, info);
<<<<<<< HEAD
=======

	if (sm_supported(iommu) && !dev_is_real_dma_subdevice(dev)) {
		ret = intel_pasid_alloc_table(dev);
		if (ret) {
			dev_err(dev, "PASID table allocation failed\n");
			dev_iommu_priv_set(dev, NULL);
			kfree(info);
			return ERR_PTR(ret);
		}
	}
>>>>>>> eb3cdb58

	return &iommu->iommu;
}

static void intel_iommu_release_device(struct device *dev)
{
	struct device_domain_info *info = dev_iommu_priv_get(dev);

	dmar_remove_one_dev_info(dev);
<<<<<<< HEAD
=======
	intel_pasid_free_table(dev);
>>>>>>> eb3cdb58
	dev_iommu_priv_set(dev, NULL);
	kfree(info);
	set_dma_ops(dev, NULL);
}

static void intel_iommu_probe_finalize(struct device *dev)
{
	set_dma_ops(dev, NULL);
	iommu_setup_dma_ops(dev, 0, U64_MAX);
}

static void intel_iommu_get_resv_regions(struct device *device,
					 struct list_head *head)
{
	int prot = DMA_PTE_READ | DMA_PTE_WRITE;
	struct iommu_resv_region *reg;
	struct dmar_rmrr_unit *rmrr;
	struct device *i_dev;
	int i;

	rcu_read_lock();
	for_each_rmrr_units(rmrr) {
		for_each_active_dev_scope(rmrr->devices, rmrr->devices_cnt,
					  i, i_dev) {
			struct iommu_resv_region *resv;
			enum iommu_resv_type type;
			size_t length;

			if (i_dev != device &&
			    !is_downstream_to_pci_bridge(device, i_dev))
				continue;

			length = rmrr->end_address - rmrr->base_address + 1;

			type = device_rmrr_is_relaxable(device) ?
				IOMMU_RESV_DIRECT_RELAXABLE : IOMMU_RESV_DIRECT;

			resv = iommu_alloc_resv_region(rmrr->base_address,
						       length, prot, type,
						       GFP_ATOMIC);
			if (!resv)
				break;

			list_add_tail(&resv->list, head);
		}
	}
	rcu_read_unlock();

#ifdef CONFIG_INTEL_IOMMU_FLOPPY_WA
	if (dev_is_pci(device)) {
		struct pci_dev *pdev = to_pci_dev(device);

		if ((pdev->class >> 8) == PCI_CLASS_BRIDGE_ISA) {
			reg = iommu_alloc_resv_region(0, 1UL << 24, prot,
					IOMMU_RESV_DIRECT_RELAXABLE,
					GFP_KERNEL);
			if (reg)
				list_add_tail(&reg->list, head);
		}
	}
#endif /* CONFIG_INTEL_IOMMU_FLOPPY_WA */

	reg = iommu_alloc_resv_region(IOAPIC_RANGE_START,
				      IOAPIC_RANGE_END - IOAPIC_RANGE_START + 1,
				      0, IOMMU_RESV_MSI, GFP_KERNEL);
	if (!reg)
		return;
	list_add_tail(&reg->list, head);
}

<<<<<<< HEAD
int intel_iommu_enable_pasid(struct intel_iommu *iommu, struct device *dev)
{
	struct device_domain_info *info = dev_iommu_priv_get(dev);
	struct context_entry *context;
	struct dmar_domain *domain;
	u64 ctx_lo;
	int ret;

	domain = info->domain;
	if (!domain)
		return -EINVAL;

	spin_lock(&iommu->lock);
	ret = -EINVAL;
	if (!info->pasid_supported)
		goto out;

	context = iommu_context_addr(iommu, info->bus, info->devfn, 0);
	if (WARN_ON(!context))
		goto out;

	ctx_lo = context[0].lo;

	if (!(ctx_lo & CONTEXT_PASIDE)) {
		ctx_lo |= CONTEXT_PASIDE;
		context[0].lo = ctx_lo;
		wmb();
		iommu->flush.flush_context(iommu,
					   domain_id_iommu(domain, iommu),
					   PCI_DEVID(info->bus, info->devfn),
					   DMA_CCMD_MASK_NOBIT,
					   DMA_CCMD_DEVICE_INVL);
	}

	/* Enable PASID support in the device, if it wasn't already */
	if (!info->pasid_enabled)
		iommu_enable_dev_iotlb(info);

	ret = 0;

 out:
	spin_unlock(&iommu->lock);

	return ret;
}

=======
>>>>>>> eb3cdb58
static struct iommu_group *intel_iommu_device_group(struct device *dev)
{
	if (dev_is_pci(dev))
		return pci_device_group(dev);
	return generic_device_group(dev);
}

static int intel_iommu_enable_sva(struct device *dev)
<<<<<<< HEAD
{
=======
{
	struct device_domain_info *info = dev_iommu_priv_get(dev);
	struct intel_iommu *iommu;

	if (!info || dmar_disabled)
		return -EINVAL;

	iommu = info->iommu;
	if (!iommu)
		return -EINVAL;

	if (!(iommu->flags & VTD_FLAG_SVM_CAPABLE))
		return -ENODEV;

	if (!info->pasid_enabled || !info->ats_enabled)
		return -EINVAL;

	/*
	 * Devices having device-specific I/O fault handling should not
	 * support PCI/PRI. The IOMMU side has no means to check the
	 * capability of device-specific IOPF.  Therefore, IOMMU can only
	 * default that if the device driver enables SVA on a non-PRI
	 * device, it will handle IOPF in its own way.
	 */
	if (!info->pri_supported)
		return 0;

	/* Devices supporting PRI should have it enabled. */
	if (!info->pri_enabled)
		return -EINVAL;

	return 0;
}

static int intel_iommu_enable_iopf(struct device *dev)
{
	struct pci_dev *pdev = dev_is_pci(dev) ? to_pci_dev(dev) : NULL;
>>>>>>> eb3cdb58
	struct device_domain_info *info = dev_iommu_priv_get(dev);
	struct intel_iommu *iommu;
	int ret;

	if (!pdev || !info || !info->ats_enabled || !info->pri_supported)
		return -ENODEV;

	if (info->pri_enabled)
		return -EBUSY;

	iommu = info->iommu;
	if (!iommu)
		return -EINVAL;

	/* PASID is required in PRG Response Message. */
	if (info->pasid_enabled && !pci_prg_resp_pasid_required(pdev))
		return -EINVAL;

<<<<<<< HEAD
	ret = iopf_queue_add_device(iommu->iopf_queue, dev);
	if (!ret)
		ret = iommu_register_device_fault_handler(dev, iommu_queue_iopf, dev);

	return ret;
}

static int intel_iommu_disable_sva(struct device *dev)
{
	struct device_domain_info *info = dev_iommu_priv_get(dev);
	struct intel_iommu *iommu = info->iommu;
	int ret;
=======
	ret = pci_reset_pri(pdev);
	if (ret)
		return ret;
>>>>>>> eb3cdb58

	ret = iopf_queue_add_device(iommu->iopf_queue, dev);
	if (ret)
		return ret;

	ret = iommu_register_device_fault_handler(dev, iommu_queue_iopf, dev);
	if (ret)
		goto iopf_remove_device;

<<<<<<< HEAD
static int intel_iommu_enable_iopf(struct device *dev)
{
	struct device_domain_info *info = dev_iommu_priv_get(dev);

	if (info && info->pri_supported)
		return 0;

	return -ENODEV;
=======
	ret = pci_enable_pri(pdev, PRQ_DEPTH);
	if (ret)
		goto iopf_unregister_handler;
	info->pri_enabled = 1;

	return 0;

iopf_unregister_handler:
	iommu_unregister_device_fault_handler(dev);
iopf_remove_device:
	iopf_queue_remove_device(iommu->iopf_queue, dev);

	return ret;
}

static int intel_iommu_disable_iopf(struct device *dev)
{
	struct device_domain_info *info = dev_iommu_priv_get(dev);
	struct intel_iommu *iommu = info->iommu;

	if (!info->pri_enabled)
		return -EINVAL;

	/*
	 * PCIe spec states that by clearing PRI enable bit, the Page
	 * Request Interface will not issue new page requests, but has
	 * outstanding page requests that have been transmitted or are
	 * queued for transmission. This is supposed to be called after
	 * the device driver has stopped DMA, all PASIDs have been
	 * unbound and the outstanding PRQs have been drained.
	 */
	pci_disable_pri(to_pci_dev(dev));
	info->pri_enabled = 0;

	/*
	 * With PRI disabled and outstanding PRQs drained, unregistering
	 * fault handler and removing device from iopf queue should never
	 * fail.
	 */
	WARN_ON(iommu_unregister_device_fault_handler(dev));
	WARN_ON(iopf_queue_remove_device(iommu->iopf_queue, dev));

	return 0;
>>>>>>> eb3cdb58
}

static int
intel_iommu_dev_enable_feat(struct device *dev, enum iommu_dev_features feat)
{
	switch (feat) {
	case IOMMU_DEV_FEAT_IOPF:
		return intel_iommu_enable_iopf(dev);

	case IOMMU_DEV_FEAT_SVA:
		return intel_iommu_enable_sva(dev);

	default:
		return -ENODEV;
	}
}

static int
intel_iommu_dev_disable_feat(struct device *dev, enum iommu_dev_features feat)
{
	switch (feat) {
	case IOMMU_DEV_FEAT_IOPF:
		return intel_iommu_disable_iopf(dev);

	case IOMMU_DEV_FEAT_SVA:
		return 0;

	default:
		return -ENODEV;
	}
}

static bool intel_iommu_is_attach_deferred(struct device *dev)
{
	struct device_domain_info *info = dev_iommu_priv_get(dev);

	return translation_pre_enabled(info->iommu) && !info->domain;
}

/*
 * Check that the device does not live on an external facing PCI port that is
 * marked as untrusted. Such devices should not be able to apply quirks and
 * thus not be able to bypass the IOMMU restrictions.
 */
static bool risky_device(struct pci_dev *pdev)
{
	if (pdev->untrusted) {
		pci_info(pdev,
			 "Skipping IOMMU quirk for dev [%04X:%04X] on untrusted PCI link\n",
			 pdev->vendor, pdev->device);
		pci_info(pdev, "Please check with your BIOS/Platform vendor about this\n");
		return true;
	}
	return false;
}

static void intel_iommu_iotlb_sync_map(struct iommu_domain *domain,
				       unsigned long iova, size_t size)
{
	struct dmar_domain *dmar_domain = to_dmar_domain(domain);
	unsigned long pages = aligned_nrpages(iova, size);
	unsigned long pfn = iova >> VTD_PAGE_SHIFT;
	struct iommu_domain_info *info;
	unsigned long i;
<<<<<<< HEAD

	xa_for_each(&dmar_domain->iommu_array, i, info)
		__mapping_notify_one(info->iommu, dmar_domain, pfn, pages);
=======

	xa_for_each(&dmar_domain->iommu_array, i, info)
		__mapping_notify_one(info->iommu, dmar_domain, pfn, pages);
}

static void intel_iommu_remove_dev_pasid(struct device *dev, ioasid_t pasid)
{
	struct intel_iommu *iommu = device_to_iommu(dev, NULL, NULL);
	struct iommu_domain *domain;

	/* Domain type specific cleanup: */
	domain = iommu_get_domain_for_dev_pasid(dev, pasid, 0);
	if (domain) {
		switch (domain->type) {
		case IOMMU_DOMAIN_SVA:
			intel_svm_remove_dev_pasid(dev, pasid);
			break;
		default:
			/* should never reach here */
			WARN_ON(1);
			break;
		}
	}

	intel_pasid_tear_down_entry(iommu, dev, pasid, false);
>>>>>>> eb3cdb58
}

const struct iommu_ops intel_iommu_ops = {
	.capable		= intel_iommu_capable,
	.domain_alloc		= intel_iommu_domain_alloc,
	.probe_device		= intel_iommu_probe_device,
	.probe_finalize		= intel_iommu_probe_finalize,
	.release_device		= intel_iommu_release_device,
	.get_resv_regions	= intel_iommu_get_resv_regions,
	.device_group		= intel_iommu_device_group,
	.dev_enable_feat	= intel_iommu_dev_enable_feat,
	.dev_disable_feat	= intel_iommu_dev_disable_feat,
	.is_attach_deferred	= intel_iommu_is_attach_deferred,
	.def_domain_type	= device_def_domain_type,
<<<<<<< HEAD
	.pgsize_bitmap		= SZ_4K,
#ifdef CONFIG_INTEL_IOMMU_SVM
	.sva_bind		= intel_svm_bind,
	.sva_unbind		= intel_svm_unbind,
	.sva_get_pasid		= intel_svm_get_pasid,
=======
	.remove_dev_pasid	= intel_iommu_remove_dev_pasid,
	.pgsize_bitmap		= SZ_4K,
#ifdef CONFIG_INTEL_IOMMU_SVM
>>>>>>> eb3cdb58
	.page_response		= intel_svm_page_response,
#endif
	.default_domain_ops = &(const struct iommu_domain_ops) {
		.attach_dev		= intel_iommu_attach_device,
<<<<<<< HEAD
		.detach_dev		= intel_iommu_detach_device,
=======
>>>>>>> eb3cdb58
		.map_pages		= intel_iommu_map_pages,
		.unmap_pages		= intel_iommu_unmap_pages,
		.iotlb_sync_map		= intel_iommu_iotlb_sync_map,
		.flush_iotlb_all        = intel_flush_iotlb_all,
		.iotlb_sync		= intel_iommu_tlb_sync,
		.iova_to_phys		= intel_iommu_iova_to_phys,
		.free			= intel_iommu_domain_free,
		.enforce_cache_coherency = intel_iommu_enforce_cache_coherency,
	}
};

static void quirk_iommu_igfx(struct pci_dev *dev)
{
	if (risky_device(dev))
		return;

	pci_info(dev, "Disabling IOMMU for graphics on this chipset\n");
	dmar_map_gfx = 0;
}

/* G4x/GM45 integrated gfx dmar support is totally busted. */
DECLARE_PCI_FIXUP_HEADER(PCI_VENDOR_ID_INTEL, 0x2a40, quirk_iommu_igfx);
DECLARE_PCI_FIXUP_HEADER(PCI_VENDOR_ID_INTEL, 0x2e00, quirk_iommu_igfx);
DECLARE_PCI_FIXUP_HEADER(PCI_VENDOR_ID_INTEL, 0x2e10, quirk_iommu_igfx);
DECLARE_PCI_FIXUP_HEADER(PCI_VENDOR_ID_INTEL, 0x2e20, quirk_iommu_igfx);
DECLARE_PCI_FIXUP_HEADER(PCI_VENDOR_ID_INTEL, 0x2e30, quirk_iommu_igfx);
DECLARE_PCI_FIXUP_HEADER(PCI_VENDOR_ID_INTEL, 0x2e40, quirk_iommu_igfx);
DECLARE_PCI_FIXUP_HEADER(PCI_VENDOR_ID_INTEL, 0x2e90, quirk_iommu_igfx);

/* Broadwell igfx malfunctions with dmar */
DECLARE_PCI_FIXUP_HEADER(PCI_VENDOR_ID_INTEL, 0x1606, quirk_iommu_igfx);
DECLARE_PCI_FIXUP_HEADER(PCI_VENDOR_ID_INTEL, 0x160B, quirk_iommu_igfx);
DECLARE_PCI_FIXUP_HEADER(PCI_VENDOR_ID_INTEL, 0x160E, quirk_iommu_igfx);
DECLARE_PCI_FIXUP_HEADER(PCI_VENDOR_ID_INTEL, 0x1602, quirk_iommu_igfx);
DECLARE_PCI_FIXUP_HEADER(PCI_VENDOR_ID_INTEL, 0x160A, quirk_iommu_igfx);
DECLARE_PCI_FIXUP_HEADER(PCI_VENDOR_ID_INTEL, 0x160D, quirk_iommu_igfx);
DECLARE_PCI_FIXUP_HEADER(PCI_VENDOR_ID_INTEL, 0x1616, quirk_iommu_igfx);
DECLARE_PCI_FIXUP_HEADER(PCI_VENDOR_ID_INTEL, 0x161B, quirk_iommu_igfx);
DECLARE_PCI_FIXUP_HEADER(PCI_VENDOR_ID_INTEL, 0x161E, quirk_iommu_igfx);
DECLARE_PCI_FIXUP_HEADER(PCI_VENDOR_ID_INTEL, 0x1612, quirk_iommu_igfx);
DECLARE_PCI_FIXUP_HEADER(PCI_VENDOR_ID_INTEL, 0x161A, quirk_iommu_igfx);
DECLARE_PCI_FIXUP_HEADER(PCI_VENDOR_ID_INTEL, 0x161D, quirk_iommu_igfx);
DECLARE_PCI_FIXUP_HEADER(PCI_VENDOR_ID_INTEL, 0x1626, quirk_iommu_igfx);
DECLARE_PCI_FIXUP_HEADER(PCI_VENDOR_ID_INTEL, 0x162B, quirk_iommu_igfx);
DECLARE_PCI_FIXUP_HEADER(PCI_VENDOR_ID_INTEL, 0x162E, quirk_iommu_igfx);
DECLARE_PCI_FIXUP_HEADER(PCI_VENDOR_ID_INTEL, 0x1622, quirk_iommu_igfx);
DECLARE_PCI_FIXUP_HEADER(PCI_VENDOR_ID_INTEL, 0x162A, quirk_iommu_igfx);
DECLARE_PCI_FIXUP_HEADER(PCI_VENDOR_ID_INTEL, 0x162D, quirk_iommu_igfx);
DECLARE_PCI_FIXUP_HEADER(PCI_VENDOR_ID_INTEL, 0x1636, quirk_iommu_igfx);
DECLARE_PCI_FIXUP_HEADER(PCI_VENDOR_ID_INTEL, 0x163B, quirk_iommu_igfx);
DECLARE_PCI_FIXUP_HEADER(PCI_VENDOR_ID_INTEL, 0x163E, quirk_iommu_igfx);
DECLARE_PCI_FIXUP_HEADER(PCI_VENDOR_ID_INTEL, 0x1632, quirk_iommu_igfx);
DECLARE_PCI_FIXUP_HEADER(PCI_VENDOR_ID_INTEL, 0x163A, quirk_iommu_igfx);
DECLARE_PCI_FIXUP_HEADER(PCI_VENDOR_ID_INTEL, 0x163D, quirk_iommu_igfx);

static void quirk_iommu_rwbf(struct pci_dev *dev)
{
	if (risky_device(dev))
		return;

	/*
	 * Mobile 4 Series Chipset neglects to set RWBF capability,
	 * but needs it. Same seems to hold for the desktop versions.
	 */
	pci_info(dev, "Forcing write-buffer flush capability\n");
	rwbf_quirk = 1;
}

DECLARE_PCI_FIXUP_HEADER(PCI_VENDOR_ID_INTEL, 0x2a40, quirk_iommu_rwbf);
DECLARE_PCI_FIXUP_HEADER(PCI_VENDOR_ID_INTEL, 0x2e00, quirk_iommu_rwbf);
DECLARE_PCI_FIXUP_HEADER(PCI_VENDOR_ID_INTEL, 0x2e10, quirk_iommu_rwbf);
DECLARE_PCI_FIXUP_HEADER(PCI_VENDOR_ID_INTEL, 0x2e20, quirk_iommu_rwbf);
DECLARE_PCI_FIXUP_HEADER(PCI_VENDOR_ID_INTEL, 0x2e30, quirk_iommu_rwbf);
DECLARE_PCI_FIXUP_HEADER(PCI_VENDOR_ID_INTEL, 0x2e40, quirk_iommu_rwbf);
DECLARE_PCI_FIXUP_HEADER(PCI_VENDOR_ID_INTEL, 0x2e90, quirk_iommu_rwbf);

#define GGC 0x52
#define GGC_MEMORY_SIZE_MASK	(0xf << 8)
#define GGC_MEMORY_SIZE_NONE	(0x0 << 8)
#define GGC_MEMORY_SIZE_1M	(0x1 << 8)
#define GGC_MEMORY_SIZE_2M	(0x3 << 8)
#define GGC_MEMORY_VT_ENABLED	(0x8 << 8)
#define GGC_MEMORY_SIZE_2M_VT	(0x9 << 8)
#define GGC_MEMORY_SIZE_3M_VT	(0xa << 8)
#define GGC_MEMORY_SIZE_4M_VT	(0xb << 8)

static void quirk_calpella_no_shadow_gtt(struct pci_dev *dev)
{
	unsigned short ggc;

	if (risky_device(dev))
		return;

	if (pci_read_config_word(dev, GGC, &ggc))
		return;

	if (!(ggc & GGC_MEMORY_VT_ENABLED)) {
		pci_info(dev, "BIOS has allocated no shadow GTT; disabling IOMMU for graphics\n");
		dmar_map_gfx = 0;
	} else if (dmar_map_gfx) {
		/* we have to ensure the gfx device is idle before we flush */
		pci_info(dev, "Disabling batched IOTLB flush on Ironlake\n");
		iommu_set_dma_strict();
	}
}
DECLARE_PCI_FIXUP_HEADER(PCI_VENDOR_ID_INTEL, 0x0040, quirk_calpella_no_shadow_gtt);
DECLARE_PCI_FIXUP_HEADER(PCI_VENDOR_ID_INTEL, 0x0044, quirk_calpella_no_shadow_gtt);
DECLARE_PCI_FIXUP_HEADER(PCI_VENDOR_ID_INTEL, 0x0062, quirk_calpella_no_shadow_gtt);
DECLARE_PCI_FIXUP_HEADER(PCI_VENDOR_ID_INTEL, 0x006a, quirk_calpella_no_shadow_gtt);

static void quirk_igfx_skip_te_disable(struct pci_dev *dev)
{
	unsigned short ver;

	if (!IS_GFX_DEVICE(dev))
		return;

	ver = (dev->device >> 8) & 0xff;
	if (ver != 0x45 && ver != 0x46 && ver != 0x4c &&
	    ver != 0x4e && ver != 0x8a && ver != 0x98 &&
	    ver != 0x9a && ver != 0xa7)
		return;

	if (risky_device(dev))
		return;

	pci_info(dev, "Skip IOMMU disabling for graphics\n");
	iommu_skip_te_disable = 1;
}
DECLARE_PCI_FIXUP_HEADER(PCI_VENDOR_ID_INTEL, PCI_ANY_ID, quirk_igfx_skip_te_disable);

/* On Tylersburg chipsets, some BIOSes have been known to enable the
   ISOCH DMAR unit for the Azalia sound device, but not give it any
   TLB entries, which causes it to deadlock. Check for that.  We do
   this in a function called from init_dmars(), instead of in a PCI
   quirk, because we don't want to print the obnoxious "BIOS broken"
   message if VT-d is actually disabled.
*/
static void __init check_tylersburg_isoch(void)
{
	struct pci_dev *pdev;
	uint32_t vtisochctrl;

	/* If there's no Azalia in the system anyway, forget it. */
	pdev = pci_get_device(PCI_VENDOR_ID_INTEL, 0x3a3e, NULL);
	if (!pdev)
		return;

	if (risky_device(pdev)) {
		pci_dev_put(pdev);
		return;
	}

	pci_dev_put(pdev);

	/* System Management Registers. Might be hidden, in which case
	   we can't do the sanity check. But that's OK, because the
	   known-broken BIOSes _don't_ actually hide it, so far. */
	pdev = pci_get_device(PCI_VENDOR_ID_INTEL, 0x342e, NULL);
	if (!pdev)
		return;

	if (risky_device(pdev)) {
		pci_dev_put(pdev);
		return;
	}

	if (pci_read_config_dword(pdev, 0x188, &vtisochctrl)) {
		pci_dev_put(pdev);
		return;
	}

	pci_dev_put(pdev);

	/* If Azalia DMA is routed to the non-isoch DMAR unit, fine. */
	if (vtisochctrl & 1)
		return;

	/* Drop all bits other than the number of TLB entries */
	vtisochctrl &= 0x1c;

	/* If we have the recommended number of TLB entries (16), fine. */
	if (vtisochctrl == 0x10)
		return;

	/* Zero TLB entries? You get to ride the short bus to school. */
	if (!vtisochctrl) {
		WARN(1, "Your BIOS is broken; DMA routed to ISOCH DMAR unit but no TLB space.\n"
		     "BIOS vendor: %s; Ver: %s; Product Version: %s\n",
		     dmi_get_system_info(DMI_BIOS_VENDOR),
		     dmi_get_system_info(DMI_BIOS_VERSION),
		     dmi_get_system_info(DMI_PRODUCT_VERSION));
		iommu_identity_mapping |= IDENTMAP_AZALIA;
		return;
	}

	pr_warn("Recommended TLB entries for ISOCH unit is 16; your BIOS set %d\n",
	       vtisochctrl);
}

/*
 * Here we deal with a device TLB defect where device may inadvertently issue ATS
 * invalidation completion before posted writes initiated with translated address
 * that utilized translations matching the invalidation address range, violating
 * the invalidation completion ordering.
 * Therefore, any use cases that cannot guarantee DMA is stopped before unmap is
 * vulnerable to this defect. In other words, any dTLB invalidation initiated not
 * under the control of the trusted/privileged host device driver must use this
 * quirk.
 * Device TLBs are invalidated under the following six conditions:
 * 1. Device driver does DMA API unmap IOVA
 * 2. Device driver unbind a PASID from a process, sva_unbind_device()
 * 3. PASID is torn down, after PASID cache is flushed. e.g. process
 *    exit_mmap() due to crash
 * 4. Under SVA usage, called by mmu_notifier.invalidate_range() where
 *    VM has to free pages that were unmapped
 * 5. Userspace driver unmaps a DMA buffer
 * 6. Cache invalidation in vSVA usage (upcoming)
 *
 * For #1 and #2, device drivers are responsible for stopping DMA traffic
 * before unmap/unbind. For #3, iommu driver gets mmu_notifier to
 * invalidate TLB the same way as normal user unmap which will use this quirk.
 * The dTLB invalidation after PASID cache flush does not need this quirk.
 *
 * As a reminder, #6 will *NEED* this quirk as we enable nested translation.
 */
void quirk_extra_dev_tlb_flush(struct device_domain_info *info,
			       unsigned long address, unsigned long mask,
			       u32 pasid, u16 qdep)
{
	u16 sid;

	if (likely(!info->dtlb_extra_inval))
		return;

	sid = PCI_DEVID(info->bus, info->devfn);
	if (pasid == PASID_RID2PASID) {
		qi_flush_dev_iotlb(info->iommu, sid, info->pfsid,
				   qdep, address, mask);
	} else {
		qi_flush_dev_iotlb_pasid(info->iommu, sid, info->pfsid,
					 pasid, qdep, address, mask);
	}
<<<<<<< HEAD
=======
}

#define ecmd_get_status_code(res)	(((res) & 0xff) >> 1)

/*
 * Function to submit a command to the enhanced command interface. The
 * valid enhanced command descriptions are defined in Table 47 of the
 * VT-d spec. The VT-d hardware implementation may support some but not
 * all commands, which can be determined by checking the Enhanced
 * Command Capability Register.
 *
 * Return values:
 *  - 0: Command successful without any error;
 *  - Negative: software error value;
 *  - Nonzero positive: failure status code defined in Table 48.
 */
int ecmd_submit_sync(struct intel_iommu *iommu, u8 ecmd, u64 oa, u64 ob)
{
	unsigned long flags;
	u64 res;
	int ret;

	if (!cap_ecmds(iommu->cap))
		return -ENODEV;

	raw_spin_lock_irqsave(&iommu->register_lock, flags);

	res = dmar_readq(iommu->reg + DMAR_ECRSP_REG);
	if (res & DMA_ECMD_ECRSP_IP) {
		ret = -EBUSY;
		goto err;
	}

	/*
	 * Unconditionally write the operand B, because
	 * - There is no side effect if an ecmd doesn't require an
	 *   operand B, but we set the register to some value.
	 * - It's not invoked in any critical path. The extra MMIO
	 *   write doesn't bring any performance concerns.
	 */
	dmar_writeq(iommu->reg + DMAR_ECEO_REG, ob);
	dmar_writeq(iommu->reg + DMAR_ECMD_REG, ecmd | (oa << DMA_ECMD_OA_SHIFT));

	IOMMU_WAIT_OP(iommu, DMAR_ECRSP_REG, dmar_readq,
		      !(res & DMA_ECMD_ECRSP_IP), res);

	if (res & DMA_ECMD_ECRSP_IP) {
		ret = -ETIMEDOUT;
		goto err;
	}

	ret = ecmd_get_status_code(res);
err:
	raw_spin_unlock_irqrestore(&iommu->register_lock, flags);

	return ret;
>>>>>>> eb3cdb58
}<|MERGE_RESOLUTION|>--- conflicted
+++ resolved
@@ -15,13 +15,7 @@
 
 #include <linux/crash_dump.h>
 #include <linux/dma-direct.h>
-<<<<<<< HEAD
-#include <linux/dma-iommu.h>
 #include <linux/dmi.h>
-#include <linux/intel-svm.h>
-=======
-#include <linux/dmi.h>
->>>>>>> eb3cdb58
 #include <linux/memory.h>
 #include <linux/pci.h>
 #include <linux/pci-ats.h>
@@ -30,10 +24,7 @@
 #include <linux/tboot.h>
 
 #include "iommu.h"
-<<<<<<< HEAD
-=======
 #include "../dma-iommu.h"
->>>>>>> eb3cdb58
 #include "../irq_remapping.h"
 #include "../iommu-sva.h"
 #include "pasid.h"
@@ -286,12 +277,8 @@
 #define for_each_rmrr_units(rmrr) \
 	list_for_each_entry(rmrr, &dmar_rmrr_units, list)
 
-<<<<<<< HEAD
-static void dmar_remove_one_dev_info(struct device *dev);
-=======
 static void device_block_translation(struct device *dev);
 static void intel_iommu_domain_free(struct iommu_domain *domain);
->>>>>>> eb3cdb58
 
 int dmar_disabled = !IS_ENABLED(CONFIG_INTEL_IOMMU_DEFAULT_ON);
 int intel_iommu_sm = IS_ENABLED(CONFIG_INTEL_IOMMU_SCALABLE_MODE_DEFAULT_ON);
@@ -395,8 +382,6 @@
 {
 	return domain->domain.type == IOMMU_DOMAIN_IDENTITY;
 }
-<<<<<<< HEAD
-=======
 
 static inline int domain_pfn_supported(struct dmar_domain *domain,
 				       unsigned long pfn)
@@ -416,30 +401,6 @@
 	unsigned long fl_sagaw, sl_sagaw;
 
 	fl_sagaw = BIT(2) | (cap_fl5lp_support(iommu->cap) ? BIT(3) : 0);
-	sl_sagaw = cap_sagaw(iommu->cap);
->>>>>>> eb3cdb58
-
-	/* Second level only. */
-	if (!sm_supported(iommu) || !ecap_flts(iommu->ecap))
-		return sl_sagaw;
-
-	/* First level only. */
-	if (!ecap_slts(iommu->ecap))
-		return fl_sagaw;
-
-	return fl_sagaw & sl_sagaw;
-}
-
-/*
- * Calculate the Supported Adjusted Guest Address Widths of an IOMMU.
- * Refer to 11.4.2 of the VT-d spec for the encoding of each bit of
- * the returned SAGAW.
- */
-static unsigned long __iommu_calculate_sagaw(struct intel_iommu *iommu)
-{
-	unsigned long fl_sagaw, sl_sagaw;
-
-	fl_sagaw = BIT(2) | (cap_5lp_support(iommu->cap) ? BIT(3) : 0);
 	sl_sagaw = cap_sagaw(iommu->cap);
 
 	/* Second level only. */
@@ -814,22 +775,6 @@
 		clflush_cache_range(addr, size);
 }
 
-<<<<<<< HEAD
-static int device_context_mapped(struct intel_iommu *iommu, u8 bus, u8 devfn)
-{
-	struct context_entry *context;
-	int ret = 0;
-
-	spin_lock(&iommu->lock);
-	context = iommu_context_addr(iommu, bus, devfn, 0);
-	if (context)
-		ret = context_present(context);
-	spin_unlock(&iommu->lock);
-	return ret;
-}
-
-=======
->>>>>>> eb3cdb58
 static void free_context_table(struct intel_iommu *iommu)
 {
 	struct context_entry *context;
@@ -931,11 +876,7 @@
 		return;
 	}
 	/* For request-without-pasid, get the pasid from context entry */
-<<<<<<< HEAD
-	if (intel_iommu_sm && pasid == INVALID_IOASID)
-=======
 	if (intel_iommu_sm && pasid == IOMMU_PASID_INVALID)
->>>>>>> eb3cdb58
 		pasid = PASID_RID2PASID;
 
 	dir_index = pasid >> PASID_PDE_SHIFT;
@@ -1000,17 +941,9 @@
 
 			domain_flush_cache(domain, tmp_page, VTD_PAGE_SIZE);
 			pteval = ((uint64_t)virt_to_dma_pfn(tmp_page) << VTD_PAGE_SHIFT) | DMA_PTE_READ | DMA_PTE_WRITE;
-<<<<<<< HEAD
-			if (domain_use_first_level(domain)) {
-				pteval |= DMA_FL_PTE_XD | DMA_FL_PTE_US;
-				if (iommu_is_dma_domain(&domain->domain))
-					pteval |= DMA_FL_PTE_ACCESS;
-			}
-=======
 			if (domain->use_first_level)
 				pteval |= DMA_FL_PTE_XD | DMA_FL_PTE_US | DMA_FL_PTE_ACCESS;
 
->>>>>>> eb3cdb58
 			if (cmpxchg64(&pte->val, 0ULL, pteval))
 				/* Someone else set it while we were thinking; use theirs. */
 				free_pgtable_page(tmp_page);
@@ -1413,33 +1346,18 @@
 }
 
 static struct device_domain_info *
-<<<<<<< HEAD
-iommu_support_dev_iotlb(struct dmar_domain *domain, struct intel_iommu *iommu,
-			u8 bus, u8 devfn)
-=======
 domain_lookup_dev_info(struct dmar_domain *domain,
 		       struct intel_iommu *iommu, u8 bus, u8 devfn)
->>>>>>> eb3cdb58
 {
 	struct device_domain_info *info;
 	unsigned long flags;
 
-<<<<<<< HEAD
-	if (!iommu->qi)
-		return NULL;
-
-=======
->>>>>>> eb3cdb58
 	spin_lock_irqsave(&domain->lock, flags);
 	list_for_each_entry(info, &domain->devices, link) {
 		if (info->iommu == iommu && info->bus == bus &&
 		    info->devfn == devfn) {
 			spin_unlock_irqrestore(&domain->lock, flags);
-<<<<<<< HEAD
-			return info->ats_supported ? info : NULL;
-=======
 			return info;
->>>>>>> eb3cdb58
 		}
 	}
 	spin_unlock_irqrestore(&domain->lock, flags);
@@ -1486,11 +1404,7 @@
 {
 	struct pci_dev *pdev;
 
-<<<<<<< HEAD
-	if (!info || !dev_is_pci(info->dev))
-=======
 	if (!dev_is_pci(info->dev))
->>>>>>> eb3cdb58
 		return;
 
 	pdev = to_pci_dev(info->dev);
@@ -1503,14 +1417,6 @@
 	if (info->pasid_supported && !pci_enable_pasid(pdev, info->pasid_supported & ~1))
 		info->pasid_enabled = 1;
 
-<<<<<<< HEAD
-	if (info->pri_supported &&
-	    (info->pasid_enabled ? pci_prg_resp_pasid_required(pdev) : 1)  &&
-	    !pci_reset_pri(pdev) && !pci_enable_pri(pdev, PRQ_DEPTH))
-		info->pri_enabled = 1;
-#endif
-=======
->>>>>>> eb3cdb58
 	if (info->ats_supported && pci_ats_page_aligned(pdev) &&
 	    !pci_enable_ats(pdev, VTD_PAGE_SHIFT)) {
 		info->ats_enabled = 1;
@@ -1585,11 +1491,7 @@
 	if (ih)
 		ih = 1 << 6;
 
-<<<<<<< HEAD
-	if (domain_use_first_level(domain)) {
-=======
 	if (domain->use_first_level) {
->>>>>>> eb3cdb58
 		qi_flush_piotlb(iommu, did, PASID_RID2PASID, addr, pages, ih);
 	} else {
 		unsigned long bitmask = aligned_pages - 1;
@@ -1659,11 +1561,7 @@
 		struct intel_iommu *iommu = info->iommu;
 		u16 did = domain_id_iommu(dmar_domain, iommu);
 
-<<<<<<< HEAD
-		if (domain_use_first_level(dmar_domain))
-=======
 		if (dmar_domain->use_first_level)
->>>>>>> eb3cdb58
 			qi_flush_piotlb(iommu, did, PASID_RID2PASID, 0, -1, 0);
 		else
 			iommu->flush.flush_iotlb(iommu, did, 0, 0,
@@ -1833,11 +1731,7 @@
 
 	domain->nid = NUMA_NO_NODE;
 	if (first_level_by_default(type))
-<<<<<<< HEAD
-		domain->flags |= DOMAIN_FLAG_USE_FIRST_LEVEL;
-=======
 		domain->use_first_level = true;
->>>>>>> eb3cdb58
 	domain->has_iotlb_device = false;
 	INIT_LIST_HEAD(&domain->devices);
 	spin_lock_init(&domain->lock);
@@ -1997,11 +1891,7 @@
 				      u8 bus, u8 devfn)
 {
 	struct device_domain_info *info =
-<<<<<<< HEAD
-			iommu_support_dev_iotlb(domain, iommu, bus, devfn);
-=======
 			domain_lookup_dev_info(domain, iommu, bus, devfn);
->>>>>>> eb3cdb58
 	u16 did = domain_id_iommu(domain, iommu);
 	int translation = CONTEXT_TT_MULTI_LEVEL;
 	struct context_entry *context;
@@ -2015,11 +1905,6 @@
 	pr_debug("Set context mapping for %02x:%02x.%d\n",
 		bus, PCI_SLOT(devfn), PCI_FUNC(devfn));
 
-<<<<<<< HEAD
-	BUG_ON(!domain->pgd);
-
-=======
->>>>>>> eb3cdb58
 	spin_lock(&iommu->lock);
 	ret = -ENOMEM;
 	context = iommu_context_addr(iommu, bus, devfn, 1);
@@ -2279,11 +2164,7 @@
 
 	attr = prot & (DMA_PTE_READ | DMA_PTE_WRITE | DMA_PTE_SNP);
 	attr |= DMA_FL_PTE_PRESENT;
-<<<<<<< HEAD
-	if (domain_use_first_level(domain)) {
-=======
 	if (domain->use_first_level) {
->>>>>>> eb3cdb58
 		attr |= DMA_FL_PTE_XD | DMA_FL_PTE_US | DMA_FL_PTE_ACCESS;
 		if (prot & DMA_PTE_WRITE)
 			attr |= DMA_FL_PTE_DIRTY;
@@ -2463,11 +2344,7 @@
 
 	return __domain_mapping(domain, first_vpfn,
 				first_vpfn, last_vpfn - first_vpfn + 1,
-<<<<<<< HEAD
-				DMA_PTE_READ|DMA_PTE_WRITE);
-=======
 				DMA_PTE_READ|DMA_PTE_WRITE, GFP_KERNEL);
->>>>>>> eb3cdb58
 }
 
 static int md_domain_init(struct dmar_domain *domain, int guest_width);
@@ -2484,10 +2361,7 @@
 
 	if (md_domain_init(si_domain, DEFAULT_DOMAIN_ADDRESS_WIDTH)) {
 		domain_exit(si_domain);
-<<<<<<< HEAD
-=======
 		si_domain = NULL;
->>>>>>> eb3cdb58
 		return -EFAULT;
 	}
 
@@ -2552,8 +2426,6 @@
 	spin_lock_irqsave(&domain->lock, flags);
 	list_add(&info->link, &domain->devices);
 	spin_unlock_irqrestore(&domain->lock, flags);
-<<<<<<< HEAD
-=======
 
 	/* PASID table is mandatory for a PCI device in scalable mode. */
 	if (sm_supported(iommu) && !dev_is_real_dma_subdevice(dev)) {
@@ -2582,40 +2454,6 @@
 	}
 
 	iommu_enable_pci_caps(info);
->>>>>>> eb3cdb58
-
-	/* PASID table is mandatory for a PCI device in scalable mode. */
-	if (sm_supported(iommu) && !dev_is_real_dma_subdevice(dev)) {
-		ret = intel_pasid_alloc_table(dev);
-		if (ret) {
-			dev_err(dev, "PASID table allocation failed\n");
-			dmar_remove_one_dev_info(dev);
-			return ret;
-		}
-
-		/* Setup the PASID entry for requests without PASID: */
-		if (hw_pass_through && domain_type_is_si(domain))
-			ret = intel_pasid_setup_pass_through(iommu, domain,
-					dev, PASID_RID2PASID);
-		else if (domain_use_first_level(domain))
-			ret = domain_setup_first_level(iommu, domain, dev,
-					PASID_RID2PASID);
-		else
-			ret = intel_pasid_setup_second_level(iommu, domain,
-					dev, PASID_RID2PASID);
-		if (ret) {
-			dev_err(dev, "Setup RID2PASID failed\n");
-			dmar_remove_one_dev_info(dev);
-			return ret;
-		}
-	}
-
-	ret = domain_context_mapping(domain, dev);
-	if (ret) {
-		dev_err(dev, "Domain context map failed\n");
-		dmar_remove_one_dev_info(dev);
-		return ret;
-	}
 
 	return 0;
 }
@@ -3080,13 +2918,10 @@
 		disable_dmar_iommu(iommu);
 		free_dmar_iommu(iommu);
 	}
-<<<<<<< HEAD
-=======
 	if (si_domain) {
 		domain_exit(si_domain);
 		si_domain = NULL;
 	}
->>>>>>> eb3cdb58
 
 	return ret;
 }
@@ -3856,14 +3691,9 @@
 				 struct device_attribute *attr, char *buf)
 {
 	struct intel_iommu *iommu = dev_to_intel_iommu(dev);
-<<<<<<< HEAD
-	return sprintf(buf, "%ld\n", bitmap_weight(iommu->domain_ids,
-						  cap_ndoms(iommu->cap)));
-=======
 	return sysfs_emit(buf, "%d\n",
 			  bitmap_weight(iommu->domain_ids,
 					cap_ndoms(iommu->cap)));
->>>>>>> eb3cdb58
 }
 static DEVICE_ATTR_RO(domains_used);
 
@@ -4070,12 +3900,8 @@
 		 * is likely to be much lower than the overhead of synchronizing
 		 * the virtual and physical IOMMU page-tables.
 		 */
-<<<<<<< HEAD
-		if (cap_caching_mode(iommu->cap)) {
-=======
 		if (cap_caching_mode(iommu->cap) &&
 		    !first_level_by_default(IOMMU_DOMAIN_DMA)) {
->>>>>>> eb3cdb58
 			pr_info_once("IOMMU batching disallowed due to virtualization\n");
 			iommu_set_dma_strict();
 		}
@@ -4088,10 +3914,6 @@
 	}
 	up_read(&dmar_global_lock);
 
-<<<<<<< HEAD
-	bus_set_iommu(&pci_bus_type, &intel_iommu_ops);
-=======
->>>>>>> eb3cdb58
 	if (si_domain && !hw_pass_through)
 		register_memory_notifier(&intel_iommu_memory_nb);
 
@@ -4165,8 +3987,6 @@
 
 	domain_detach_iommu(domain, iommu);
 	info->domain = NULL;
-<<<<<<< HEAD
-=======
 }
 
 /*
@@ -4198,7 +4018,6 @@
 
 	domain_detach_iommu(info->domain, iommu);
 	info->domain = NULL;
->>>>>>> eb3cdb58
 }
 
 static int md_domain_init(struct dmar_domain *domain, int guest_width)
@@ -4294,11 +4113,7 @@
 		return -ENODEV;
 
 	if (dmar_domain->force_snooping && !ecap_sc_support(iommu->ecap))
-<<<<<<< HEAD
-		return -EOPNOTSUPP;
-=======
 		return -EINVAL;
->>>>>>> eb3cdb58
 
 	/* check if this iommu agaw is sufficient for max mapped address */
 	addr_width = agaw_to_width(iommu->agaw);
@@ -4338,18 +4153,8 @@
 		return -EPERM;
 	}
 
-<<<<<<< HEAD
-	/* normally dev is not mapped */
-	if (unlikely(domain_context_mapped(dev))) {
-		struct device_domain_info *info = dev_iommu_priv_get(dev);
-
-		if (info->domain)
-			dmar_remove_one_dev_info(dev);
-	}
-=======
 	if (info->domain)
 		device_block_translation(dev);
->>>>>>> eb3cdb58
 
 	ret = prepare_domain_attach_device(domain, dev);
 	if (ret)
@@ -4358,15 +4163,6 @@
 	return dmar_domain_attach_device(to_dmar_domain(domain), dev);
 }
 
-<<<<<<< HEAD
-static void intel_iommu_detach_device(struct iommu_domain *domain,
-				      struct device *dev)
-{
-	dmar_remove_one_dev_info(dev);
-}
-
-=======
->>>>>>> eb3cdb58
 static int intel_iommu_map(struct iommu_domain *domain,
 			   unsigned long iova, phys_addr_t hpa,
 			   size_t size, int iommu_prot, gfp_t gfp)
@@ -4425,28 +4221,6 @@
 	return ret;
 }
 
-static int intel_iommu_map_pages(struct iommu_domain *domain,
-				 unsigned long iova, phys_addr_t paddr,
-				 size_t pgsize, size_t pgcount,
-				 int prot, gfp_t gfp, size_t *mapped)
-{
-	unsigned long pgshift = __ffs(pgsize);
-	size_t size = pgcount << pgshift;
-	int ret;
-
-	if (pgsize != SZ_4K && pgsize != SZ_2M && pgsize != SZ_1G)
-		return -EINVAL;
-
-	if (!IS_ALIGNED(iova | paddr, pgsize))
-		return -EINVAL;
-
-	ret = intel_iommu_map(domain, iova, paddr, size, prot, gfp);
-	if (!ret && mapped)
-		*mapped = size;
-
-	return ret;
-}
-
 static size_t intel_iommu_unmap(struct iommu_domain *domain,
 				unsigned long iova, size_t size,
 				struct iommu_iotlb_gather *gather)
@@ -4534,75 +4308,9 @@
 }
 
 static bool domain_support_force_snooping(struct dmar_domain *domain)
-<<<<<<< HEAD
 {
 	struct device_domain_info *info;
 	bool support = true;
-
-	assert_spin_locked(&domain->lock);
-	list_for_each_entry(info, &domain->devices, link) {
-		if (!ecap_sc_support(info->iommu->ecap)) {
-			support = false;
-			break;
-		}
-	}
-
-	return support;
-}
-
-static void domain_set_force_snooping(struct dmar_domain *domain)
-{
-	struct device_domain_info *info;
-
-	assert_spin_locked(&domain->lock);
-	/*
-	 * Second level page table supports per-PTE snoop control. The
-	 * iommu_map() interface will handle this by setting SNP bit.
-	 */
-	if (!domain_use_first_level(domain)) {
-		domain->set_pte_snp = true;
-		return;
-	}
-
-	list_for_each_entry(info, &domain->devices, link)
-		intel_pasid_setup_page_snoop_control(info->iommu, info->dev,
-						     PASID_RID2PASID);
-}
-
-static bool intel_iommu_enforce_cache_coherency(struct iommu_domain *domain)
-{
-	struct dmar_domain *dmar_domain = to_dmar_domain(domain);
-	unsigned long flags;
-
-	if (dmar_domain->force_snooping)
-		return true;
-
-	spin_lock_irqsave(&dmar_domain->lock, flags);
-	if (!domain_support_force_snooping(dmar_domain)) {
-		spin_unlock_irqrestore(&dmar_domain->lock, flags);
-		return false;
-	}
-
-	domain_set_force_snooping(dmar_domain);
-	dmar_domain->force_snooping = true;
-	spin_unlock_irqrestore(&dmar_domain->lock, flags);
-
-	return true;
-}
-
-static bool intel_iommu_capable(enum iommu_cap cap)
-{
-	if (cap == IOMMU_CAP_CACHE_COHERENCY)
-		return true;
-	if (cap == IOMMU_CAP_INTR_REMAP)
-		return irq_remapping_enabled == 1;
-	if (cap == IOMMU_CAP_PRE_BOOT_PROTECTION)
-		return dmar_platform_optin();
-=======
-{
-	struct device_domain_info *info;
-	bool support = true;
->>>>>>> eb3cdb58
 
 	assert_spin_locked(&domain->lock);
 	list_for_each_entry(info, &domain->devices, link) {
@@ -4677,16 +4385,10 @@
 	struct device_domain_info *info;
 	struct intel_iommu *iommu;
 	u8 bus, devfn;
-<<<<<<< HEAD
-
-	iommu = device_to_iommu(dev, &bus, &devfn);
-	if (!iommu)
-=======
 	int ret;
 
 	iommu = device_to_iommu(dev, &bus, &devfn);
 	if (!iommu || !iommu->iommu.ops)
->>>>>>> eb3cdb58
 		return ERR_PTR(-ENODEV);
 
 	info = kzalloc(sizeof(*info), GFP_KERNEL);
@@ -4711,8 +4413,6 @@
 		    dmar_ats_supported(pdev, iommu)) {
 			info->ats_supported = 1;
 			info->dtlb_extra_inval = dev_needs_extra_dtlb_flush(pdev);
-<<<<<<< HEAD
-=======
 
 			/*
 			 * For IOMMU that supports device IOTLB throttling
@@ -4724,7 +4424,6 @@
 			if (ecap_dit(iommu->ecap))
 				info->pfsid = pci_dev_id(pci_physfn(pdev));
 			info->ats_qdep = pci_ats_queue_depth(pdev);
->>>>>>> eb3cdb58
 		}
 		if (sm_supported(iommu)) {
 			if (pasid_supported(iommu)) {
@@ -4741,8 +4440,6 @@
 	}
 
 	dev_iommu_priv_set(dev, info);
-<<<<<<< HEAD
-=======
 
 	if (sm_supported(iommu) && !dev_is_real_dma_subdevice(dev)) {
 		ret = intel_pasid_alloc_table(dev);
@@ -4753,7 +4450,6 @@
 			return ERR_PTR(ret);
 		}
 	}
->>>>>>> eb3cdb58
 
 	return &iommu->iommu;
 }
@@ -4763,10 +4459,7 @@
 	struct device_domain_info *info = dev_iommu_priv_get(dev);
 
 	dmar_remove_one_dev_info(dev);
-<<<<<<< HEAD
-=======
 	intel_pasid_free_table(dev);
->>>>>>> eb3cdb58
 	dev_iommu_priv_set(dev, NULL);
 	kfree(info);
 	set_dma_ops(dev, NULL);
@@ -4837,55 +4530,6 @@
 	list_add_tail(&reg->list, head);
 }
 
-<<<<<<< HEAD
-int intel_iommu_enable_pasid(struct intel_iommu *iommu, struct device *dev)
-{
-	struct device_domain_info *info = dev_iommu_priv_get(dev);
-	struct context_entry *context;
-	struct dmar_domain *domain;
-	u64 ctx_lo;
-	int ret;
-
-	domain = info->domain;
-	if (!domain)
-		return -EINVAL;
-
-	spin_lock(&iommu->lock);
-	ret = -EINVAL;
-	if (!info->pasid_supported)
-		goto out;
-
-	context = iommu_context_addr(iommu, info->bus, info->devfn, 0);
-	if (WARN_ON(!context))
-		goto out;
-
-	ctx_lo = context[0].lo;
-
-	if (!(ctx_lo & CONTEXT_PASIDE)) {
-		ctx_lo |= CONTEXT_PASIDE;
-		context[0].lo = ctx_lo;
-		wmb();
-		iommu->flush.flush_context(iommu,
-					   domain_id_iommu(domain, iommu),
-					   PCI_DEVID(info->bus, info->devfn),
-					   DMA_CCMD_MASK_NOBIT,
-					   DMA_CCMD_DEVICE_INVL);
-	}
-
-	/* Enable PASID support in the device, if it wasn't already */
-	if (!info->pasid_enabled)
-		iommu_enable_dev_iotlb(info);
-
-	ret = 0;
-
- out:
-	spin_unlock(&iommu->lock);
-
-	return ret;
-}
-
-=======
->>>>>>> eb3cdb58
 static struct iommu_group *intel_iommu_device_group(struct device *dev)
 {
 	if (dev_is_pci(dev))
@@ -4894,9 +4538,6 @@
 }
 
 static int intel_iommu_enable_sva(struct device *dev)
-<<<<<<< HEAD
-{
-=======
 {
 	struct device_domain_info *info = dev_iommu_priv_get(dev);
 	struct intel_iommu *iommu;
@@ -4934,7 +4575,6 @@
 static int intel_iommu_enable_iopf(struct device *dev)
 {
 	struct pci_dev *pdev = dev_is_pci(dev) ? to_pci_dev(dev) : NULL;
->>>>>>> eb3cdb58
 	struct device_domain_info *info = dev_iommu_priv_get(dev);
 	struct intel_iommu *iommu;
 	int ret;
@@ -4953,24 +4593,9 @@
 	if (info->pasid_enabled && !pci_prg_resp_pasid_required(pdev))
 		return -EINVAL;
 
-<<<<<<< HEAD
-	ret = iopf_queue_add_device(iommu->iopf_queue, dev);
-	if (!ret)
-		ret = iommu_register_device_fault_handler(dev, iommu_queue_iopf, dev);
-
-	return ret;
-}
-
-static int intel_iommu_disable_sva(struct device *dev)
-{
-	struct device_domain_info *info = dev_iommu_priv_get(dev);
-	struct intel_iommu *iommu = info->iommu;
-	int ret;
-=======
 	ret = pci_reset_pri(pdev);
 	if (ret)
 		return ret;
->>>>>>> eb3cdb58
 
 	ret = iopf_queue_add_device(iommu->iopf_queue, dev);
 	if (ret)
@@ -4980,16 +4605,6 @@
 	if (ret)
 		goto iopf_remove_device;
 
-<<<<<<< HEAD
-static int intel_iommu_enable_iopf(struct device *dev)
-{
-	struct device_domain_info *info = dev_iommu_priv_get(dev);
-
-	if (info && info->pri_supported)
-		return 0;
-
-	return -ENODEV;
-=======
 	ret = pci_enable_pri(pdev, PRQ_DEPTH);
 	if (ret)
 		goto iopf_unregister_handler;
@@ -5033,7 +4648,6 @@
 	WARN_ON(iopf_queue_remove_device(iommu->iopf_queue, dev));
 
 	return 0;
->>>>>>> eb3cdb58
 }
 
 static int
@@ -5098,11 +4712,6 @@
 	unsigned long pfn = iova >> VTD_PAGE_SHIFT;
 	struct iommu_domain_info *info;
 	unsigned long i;
-<<<<<<< HEAD
-
-	xa_for_each(&dmar_domain->iommu_array, i, info)
-		__mapping_notify_one(info->iommu, dmar_domain, pfn, pages);
-=======
 
 	xa_for_each(&dmar_domain->iommu_array, i, info)
 		__mapping_notify_one(info->iommu, dmar_domain, pfn, pages);
@@ -5128,7 +4737,6 @@
 	}
 
 	intel_pasid_tear_down_entry(iommu, dev, pasid, false);
->>>>>>> eb3cdb58
 }
 
 const struct iommu_ops intel_iommu_ops = {
@@ -5143,25 +4751,13 @@
 	.dev_disable_feat	= intel_iommu_dev_disable_feat,
 	.is_attach_deferred	= intel_iommu_is_attach_deferred,
 	.def_domain_type	= device_def_domain_type,
-<<<<<<< HEAD
-	.pgsize_bitmap		= SZ_4K,
-#ifdef CONFIG_INTEL_IOMMU_SVM
-	.sva_bind		= intel_svm_bind,
-	.sva_unbind		= intel_svm_unbind,
-	.sva_get_pasid		= intel_svm_get_pasid,
-=======
 	.remove_dev_pasid	= intel_iommu_remove_dev_pasid,
 	.pgsize_bitmap		= SZ_4K,
 #ifdef CONFIG_INTEL_IOMMU_SVM
->>>>>>> eb3cdb58
 	.page_response		= intel_svm_page_response,
 #endif
 	.default_domain_ops = &(const struct iommu_domain_ops) {
 		.attach_dev		= intel_iommu_attach_device,
-<<<<<<< HEAD
-		.detach_dev		= intel_iommu_detach_device,
-=======
->>>>>>> eb3cdb58
 		.map_pages		= intel_iommu_map_pages,
 		.unmap_pages		= intel_iommu_unmap_pages,
 		.iotlb_sync_map		= intel_iommu_iotlb_sync_map,
@@ -5405,8 +5001,6 @@
 		qi_flush_dev_iotlb_pasid(info->iommu, sid, info->pfsid,
 					 pasid, qdep, address, mask);
 	}
-<<<<<<< HEAD
-=======
 }
 
 #define ecmd_get_status_code(res)	(((res) & 0xff) >> 1)
@@ -5463,5 +5057,4 @@
 	raw_spin_unlock_irqrestore(&iommu->register_lock, flags);
 
 	return ret;
->>>>>>> eb3cdb58
 }