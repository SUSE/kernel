// SPDX-License-Identifier: GPL-2.0-only
/*
 * Copyright © 2006-2014 Intel Corporation.
 *
 * Authors: David Woodhouse <dwmw2@infradead.org>,
 *          Ashok Raj <ashok.raj@intel.com>,
 *          Shaohua Li <shaohua.li@intel.com>,
 *          Anil S Keshavamurthy <anil.s.keshavamurthy@intel.com>,
 *          Fenghua Yu <fenghua.yu@intel.com>
 *          Joerg Roedel <jroedel@suse.de>
 */

#define pr_fmt(fmt)     "DMAR: " fmt
#define dev_fmt(fmt)    pr_fmt(fmt)

#include <linux/crash_dump.h>
#include <linux/dma-direct.h>
#include <linux/dmi.h>
#include <linux/memory.h>
#include <linux/pci.h>
#include <linux/pci-ats.h>
#include <linux/spinlock.h>
#include <linux/syscore_ops.h>
#include <linux/tboot.h>
#include <uapi/linux/iommufd.h>

#include "iommu.h"
#include "../dma-iommu.h"
#include "../irq_remapping.h"
#include "../iommu-pages.h"
#include "pasid.h"
#include "cap_audit.h"
#include "perfmon.h"

#define ROOT_SIZE		VTD_PAGE_SIZE
#define CONTEXT_SIZE		VTD_PAGE_SIZE

#define IS_GFX_DEVICE(pdev) ((pdev->class >> 16) == PCI_BASE_CLASS_DISPLAY)
#define IS_USB_DEVICE(pdev) ((pdev->class >> 8) == PCI_CLASS_SERIAL_USB)
#define IS_ISA_DEVICE(pdev) ((pdev->class >> 8) == PCI_CLASS_BRIDGE_ISA)
#define IS_AZALIA(pdev) ((pdev)->vendor == 0x8086 && (pdev)->device == 0x3a3e)

#define IOAPIC_RANGE_START	(0xfee00000)
#define IOAPIC_RANGE_END	(0xfeefffff)
#define IOVA_START_ADDR		(0x1000)

#define DEFAULT_DOMAIN_ADDRESS_WIDTH 57

#define __DOMAIN_MAX_PFN(gaw)  ((((uint64_t)1) << ((gaw) - VTD_PAGE_SHIFT)) - 1)
#define __DOMAIN_MAX_ADDR(gaw) ((((uint64_t)1) << (gaw)) - 1)

/* We limit DOMAIN_MAX_PFN to fit in an unsigned long, and DOMAIN_MAX_ADDR
   to match. That way, we can use 'unsigned long' for PFNs with impunity. */
#define DOMAIN_MAX_PFN(gaw)	((unsigned long) min_t(uint64_t, \
				__DOMAIN_MAX_PFN(gaw), (unsigned long)-1))
#define DOMAIN_MAX_ADDR(gaw)	(((uint64_t)__DOMAIN_MAX_PFN(gaw)) << VTD_PAGE_SHIFT)

static void __init check_tylersburg_isoch(void);
static int rwbf_quirk;

/*
 * set to 1 to panic kernel if can't successfully enable VT-d
 * (used when kernel is launched w/ TXT)
 */
static int force_on = 0;
static int intel_iommu_tboot_noforce;
static int no_platform_optin;

#define ROOT_ENTRY_NR (VTD_PAGE_SIZE/sizeof(struct root_entry))

/*
 * Take a root_entry and return the Lower Context Table Pointer (LCTP)
 * if marked present.
 */
static phys_addr_t root_entry_lctp(struct root_entry *re)
{
	if (!(re->lo & 1))
		return 0;

	return re->lo & VTD_PAGE_MASK;
}

/*
 * Take a root_entry and return the Upper Context Table Pointer (UCTP)
 * if marked present.
 */
static phys_addr_t root_entry_uctp(struct root_entry *re)
{
	if (!(re->hi & 1))
		return 0;

	return re->hi & VTD_PAGE_MASK;
}

static int device_rid_cmp_key(const void *key, const struct rb_node *node)
{
	struct device_domain_info *info =
		rb_entry(node, struct device_domain_info, node);
	const u16 *rid_lhs = key;

	if (*rid_lhs < PCI_DEVID(info->bus, info->devfn))
		return -1;

	if (*rid_lhs > PCI_DEVID(info->bus, info->devfn))
		return 1;

	return 0;
}

static int device_rid_cmp(struct rb_node *lhs, const struct rb_node *rhs)
{
	struct device_domain_info *info =
		rb_entry(lhs, struct device_domain_info, node);
	u16 key = PCI_DEVID(info->bus, info->devfn);

	return device_rid_cmp_key(&key, rhs);
}

/*
 * Looks up an IOMMU-probed device using its source ID.
 *
 * Returns the pointer to the device if there is a match. Otherwise,
 * returns NULL.
 *
 * Note that this helper doesn't guarantee that the device won't be
 * released by the iommu subsystem after being returned. The caller
 * should use its own synchronization mechanism to avoid the device
 * being released during its use if its possibly the case.
 */
struct device *device_rbtree_find(struct intel_iommu *iommu, u16 rid)
{
	struct device_domain_info *info = NULL;
	struct rb_node *node;
	unsigned long flags;

	spin_lock_irqsave(&iommu->device_rbtree_lock, flags);
	node = rb_find(&rid, &iommu->device_rbtree, device_rid_cmp_key);
	if (node)
		info = rb_entry(node, struct device_domain_info, node);
	spin_unlock_irqrestore(&iommu->device_rbtree_lock, flags);

	return info ? info->dev : NULL;
}

static int device_rbtree_insert(struct intel_iommu *iommu,
				struct device_domain_info *info)
{
	struct rb_node *curr;
	unsigned long flags;

	spin_lock_irqsave(&iommu->device_rbtree_lock, flags);
	curr = rb_find_add(&info->node, &iommu->device_rbtree, device_rid_cmp);
	spin_unlock_irqrestore(&iommu->device_rbtree_lock, flags);
	if (WARN_ON(curr))
		return -EEXIST;

	return 0;
}

static void device_rbtree_remove(struct device_domain_info *info)
{
	struct intel_iommu *iommu = info->iommu;
	unsigned long flags;

	spin_lock_irqsave(&iommu->device_rbtree_lock, flags);
	rb_erase(&info->node, &iommu->device_rbtree);
	spin_unlock_irqrestore(&iommu->device_rbtree_lock, flags);
}

struct dmar_rmrr_unit {
	struct list_head list;		/* list of rmrr units	*/
	struct acpi_dmar_header *hdr;	/* ACPI header		*/
	u64	base_address;		/* reserved base address*/
	u64	end_address;		/* reserved end address */
	struct dmar_dev_scope *devices;	/* target devices */
	int	devices_cnt;		/* target device count */
};

struct dmar_atsr_unit {
	struct list_head list;		/* list of ATSR units */
	struct acpi_dmar_header *hdr;	/* ACPI header */
	struct dmar_dev_scope *devices;	/* target devices */
	int devices_cnt;		/* target device count */
	u8 include_all:1;		/* include all ports */
};

struct dmar_satc_unit {
	struct list_head list;		/* list of SATC units */
	struct acpi_dmar_header *hdr;	/* ACPI header */
	struct dmar_dev_scope *devices;	/* target devices */
	struct intel_iommu *iommu;	/* the corresponding iommu */
	int devices_cnt;		/* target device count */
	u8 atc_required:1;		/* ATS is required */
};

static LIST_HEAD(dmar_atsr_units);
static LIST_HEAD(dmar_rmrr_units);
static LIST_HEAD(dmar_satc_units);

#define for_each_rmrr_units(rmrr) \
	list_for_each_entry(rmrr, &dmar_rmrr_units, list)

static void intel_iommu_domain_free(struct iommu_domain *domain);

int dmar_disabled = !IS_ENABLED(CONFIG_INTEL_IOMMU_DEFAULT_ON);
int intel_iommu_sm = IS_ENABLED(CONFIG_INTEL_IOMMU_SCALABLE_MODE_DEFAULT_ON);

int intel_iommu_enabled = 0;
EXPORT_SYMBOL_GPL(intel_iommu_enabled);

static int intel_iommu_superpage = 1;
static int iommu_identity_mapping;
static int iommu_skip_te_disable;
static int disable_igfx_iommu;

#define IDENTMAP_AZALIA		4

const struct iommu_ops intel_iommu_ops;
static const struct iommu_dirty_ops intel_dirty_ops;

static bool translation_pre_enabled(struct intel_iommu *iommu)
{
	return (iommu->flags & VTD_FLAG_TRANS_PRE_ENABLED);
}

static void clear_translation_pre_enabled(struct intel_iommu *iommu)
{
	iommu->flags &= ~VTD_FLAG_TRANS_PRE_ENABLED;
}

static void init_translation_status(struct intel_iommu *iommu)
{
	u32 gsts;

	gsts = readl(iommu->reg + DMAR_GSTS_REG);
	if (gsts & DMA_GSTS_TES)
		iommu->flags |= VTD_FLAG_TRANS_PRE_ENABLED;
}

static int __init intel_iommu_setup(char *str)
{
	if (!str)
		return -EINVAL;

	while (*str) {
		if (!strncmp(str, "on", 2)) {
			dmar_disabled = 0;
			pr_info("IOMMU enabled\n");
		} else if (!strncmp(str, "off", 3)) {
			dmar_disabled = 1;
			no_platform_optin = 1;
			pr_info("IOMMU disabled\n");
		} else if (!strncmp(str, "igfx_off", 8)) {
			disable_igfx_iommu = 1;
			pr_info("Disable GFX device mapping\n");
		} else if (!strncmp(str, "forcedac", 8)) {
			pr_warn("intel_iommu=forcedac deprecated; use iommu.forcedac instead\n");
			iommu_dma_forcedac = true;
		} else if (!strncmp(str, "strict", 6)) {
			pr_warn("intel_iommu=strict deprecated; use iommu.strict=1 instead\n");
			iommu_set_dma_strict();
		} else if (!strncmp(str, "sp_off", 6)) {
			pr_info("Disable supported super page\n");
			intel_iommu_superpage = 0;
		} else if (!strncmp(str, "sm_on", 5)) {
			pr_info("Enable scalable mode if hardware supports\n");
			intel_iommu_sm = 1;
		} else if (!strncmp(str, "sm_off", 6)) {
			pr_info("Scalable mode is disallowed\n");
			intel_iommu_sm = 0;
		} else if (!strncmp(str, "tboot_noforce", 13)) {
			pr_info("Intel-IOMMU: not forcing on after tboot. This could expose security risk for tboot\n");
			intel_iommu_tboot_noforce = 1;
		} else {
			pr_notice("Unknown option - '%s'\n", str);
		}

		str += strcspn(str, ",");
		while (*str == ',')
			str++;
	}

	return 1;
}
__setup("intel_iommu=", intel_iommu_setup);

static int domain_pfn_supported(struct dmar_domain *domain, unsigned long pfn)
{
	int addr_width = agaw_to_width(domain->agaw) - VTD_PAGE_SHIFT;

	return !(addr_width < BITS_PER_LONG && pfn >> addr_width);
}

/*
 * Calculate the Supported Adjusted Guest Address Widths of an IOMMU.
 * Refer to 11.4.2 of the VT-d spec for the encoding of each bit of
 * the returned SAGAW.
 */
static unsigned long __iommu_calculate_sagaw(struct intel_iommu *iommu)
{
	unsigned long fl_sagaw, sl_sagaw;

	fl_sagaw = BIT(2) | (cap_fl5lp_support(iommu->cap) ? BIT(3) : 0);
	sl_sagaw = cap_sagaw(iommu->cap);

	/* Second level only. */
	if (!sm_supported(iommu) || !ecap_flts(iommu->ecap))
		return sl_sagaw;

	/* First level only. */
	if (!ecap_slts(iommu->ecap))
		return fl_sagaw;

	return fl_sagaw & sl_sagaw;
}

static int __iommu_calculate_agaw(struct intel_iommu *iommu, int max_gaw)
{
	unsigned long sagaw;
	int agaw;

	sagaw = __iommu_calculate_sagaw(iommu);
	for (agaw = width_to_agaw(max_gaw); agaw >= 0; agaw--) {
		if (test_bit(agaw, &sagaw))
			break;
	}

	return agaw;
}

/*
 * Calculate max SAGAW for each iommu.
 */
int iommu_calculate_max_sagaw(struct intel_iommu *iommu)
{
	return __iommu_calculate_agaw(iommu, MAX_AGAW_WIDTH);
}

/*
 * calculate agaw for each iommu.
 * "SAGAW" may be different across iommus, use a default agaw, and
 * get a supported less agaw for iommus that don't support the default agaw.
 */
int iommu_calculate_agaw(struct intel_iommu *iommu)
{
	return __iommu_calculate_agaw(iommu, DEFAULT_DOMAIN_ADDRESS_WIDTH);
}

static bool iommu_paging_structure_coherency(struct intel_iommu *iommu)
{
	return sm_supported(iommu) ?
			ecap_smpwc(iommu->ecap) : ecap_coherent(iommu->ecap);
}

static void domain_update_iommu_coherency(struct dmar_domain *domain)
{
	struct iommu_domain_info *info;
	struct dmar_drhd_unit *drhd;
	struct intel_iommu *iommu;
	bool found = false;
	unsigned long i;

	domain->iommu_coherency = true;
	xa_for_each(&domain->iommu_array, i, info) {
		found = true;
		if (!iommu_paging_structure_coherency(info->iommu)) {
			domain->iommu_coherency = false;
			break;
		}
	}
	if (found)
		return;

	/* No hardware attached; use lowest common denominator */
	rcu_read_lock();
	for_each_active_iommu(iommu, drhd) {
		if (!iommu_paging_structure_coherency(iommu)) {
			domain->iommu_coherency = false;
			break;
		}
	}
	rcu_read_unlock();
}

static int domain_update_iommu_superpage(struct dmar_domain *domain,
					 struct intel_iommu *skip)
{
	struct dmar_drhd_unit *drhd;
	struct intel_iommu *iommu;
	int mask = 0x3;

	if (!intel_iommu_superpage)
		return 0;

	/* set iommu_superpage to the smallest common denominator */
	rcu_read_lock();
	for_each_active_iommu(iommu, drhd) {
		if (iommu != skip) {
			if (domain && domain->use_first_level) {
				if (!cap_fl1gp_support(iommu->cap))
					mask = 0x1;
			} else {
				mask &= cap_super_page_val(iommu->cap);
			}

			if (!mask)
				break;
		}
	}
	rcu_read_unlock();

	return fls(mask);
}

static int domain_update_device_node(struct dmar_domain *domain)
{
	struct device_domain_info *info;
	int nid = NUMA_NO_NODE;
	unsigned long flags;

	spin_lock_irqsave(&domain->lock, flags);
	list_for_each_entry(info, &domain->devices, link) {
		/*
		 * There could possibly be multiple device numa nodes as devices
		 * within the same domain may sit behind different IOMMUs. There
		 * isn't perfect answer in such situation, so we select first
		 * come first served policy.
		 */
		nid = dev_to_node(info->dev);
		if (nid != NUMA_NO_NODE)
			break;
	}
	spin_unlock_irqrestore(&domain->lock, flags);

	return nid;
}

/* Return the super pagesize bitmap if supported. */
static unsigned long domain_super_pgsize_bitmap(struct dmar_domain *domain)
{
	unsigned long bitmap = 0;

	/*
	 * 1-level super page supports page size of 2MiB, 2-level super page
	 * supports page size of both 2MiB and 1GiB.
	 */
	if (domain->iommu_superpage == 1)
		bitmap |= SZ_2M;
	else if (domain->iommu_superpage == 2)
		bitmap |= SZ_2M | SZ_1G;

	return bitmap;
}

/* Some capabilities may be different across iommus */
void domain_update_iommu_cap(struct dmar_domain *domain)
{
	domain_update_iommu_coherency(domain);
	domain->iommu_superpage = domain_update_iommu_superpage(domain, NULL);

	/*
	 * If RHSA is missing, we should default to the device numa domain
	 * as fall back.
	 */
	if (domain->nid == NUMA_NO_NODE)
		domain->nid = domain_update_device_node(domain);

	/*
	 * First-level translation restricts the input-address to a
	 * canonical address (i.e., address bits 63:N have the same
	 * value as address bit [N-1], where N is 48-bits with 4-level
	 * paging and 57-bits with 5-level paging). Hence, skip bit
	 * [N-1].
	 */
	if (domain->use_first_level)
		domain->domain.geometry.aperture_end = __DOMAIN_MAX_ADDR(domain->gaw - 1);
	else
		domain->domain.geometry.aperture_end = __DOMAIN_MAX_ADDR(domain->gaw);

	domain->domain.pgsize_bitmap |= domain_super_pgsize_bitmap(domain);
}

struct context_entry *iommu_context_addr(struct intel_iommu *iommu, u8 bus,
					 u8 devfn, int alloc)
{
	struct root_entry *root = &iommu->root_entry[bus];
	struct context_entry *context;
	u64 *entry;

	/*
	 * Except that the caller requested to allocate a new entry,
	 * returning a copied context entry makes no sense.
	 */
	if (!alloc && context_copied(iommu, bus, devfn))
		return NULL;

	entry = &root->lo;
	if (sm_supported(iommu)) {
		if (devfn >= 0x80) {
			devfn -= 0x80;
			entry = &root->hi;
		}
		devfn *= 2;
	}
	if (*entry & 1)
		context = phys_to_virt(*entry & VTD_PAGE_MASK);
	else {
		unsigned long phy_addr;
		if (!alloc)
			return NULL;

		context = iommu_alloc_page_node(iommu->node, GFP_ATOMIC);
		if (!context)
			return NULL;

		__iommu_flush_cache(iommu, (void *)context, CONTEXT_SIZE);
		phy_addr = virt_to_phys((void *)context);
		*entry = phy_addr | 1;
		__iommu_flush_cache(iommu, entry, sizeof(*entry));
	}
	return &context[devfn];
}

/**
 * is_downstream_to_pci_bridge - test if a device belongs to the PCI
 *				 sub-hierarchy of a candidate PCI-PCI bridge
 * @dev: candidate PCI device belonging to @bridge PCI sub-hierarchy
 * @bridge: the candidate PCI-PCI bridge
 *
 * Return: true if @dev belongs to @bridge PCI sub-hierarchy, else false.
 */
static bool
is_downstream_to_pci_bridge(struct device *dev, struct device *bridge)
{
	struct pci_dev *pdev, *pbridge;

	if (!dev_is_pci(dev) || !dev_is_pci(bridge))
		return false;

	pdev = to_pci_dev(dev);
	pbridge = to_pci_dev(bridge);

	if (pbridge->subordinate &&
	    pbridge->subordinate->number <= pdev->bus->number &&
	    pbridge->subordinate->busn_res.end >= pdev->bus->number)
		return true;

	return false;
}

static bool quirk_ioat_snb_local_iommu(struct pci_dev *pdev)
{
	struct dmar_drhd_unit *drhd;
	u32 vtbar;
	int rc;

	/* We know that this device on this chipset has its own IOMMU.
	 * If we find it under a different IOMMU, then the BIOS is lying
	 * to us. Hope that the IOMMU for this device is actually
	 * disabled, and it needs no translation...
	 */
	rc = pci_bus_read_config_dword(pdev->bus, PCI_DEVFN(0, 0), 0xb0, &vtbar);
	if (rc) {
		/* "can't" happen */
		dev_info(&pdev->dev, "failed to run vt-d quirk\n");
		return false;
	}
	vtbar &= 0xffff0000;

	/* we know that the this iommu should be at offset 0xa000 from vtbar */
	drhd = dmar_find_matched_drhd_unit(pdev);
	if (!drhd || drhd->reg_base_addr - vtbar != 0xa000) {
		pr_warn_once(FW_BUG "BIOS assigned incorrect VT-d unit for Intel(R) QuickData Technology device\n");
		add_taint(TAINT_FIRMWARE_WORKAROUND, LOCKDEP_STILL_OK);
		return true;
	}

	return false;
}

static bool iommu_is_dummy(struct intel_iommu *iommu, struct device *dev)
{
	if (!iommu || iommu->drhd->ignored)
		return true;

	if (dev_is_pci(dev)) {
		struct pci_dev *pdev = to_pci_dev(dev);

		if (pdev->vendor == PCI_VENDOR_ID_INTEL &&
		    pdev->device == PCI_DEVICE_ID_INTEL_IOAT_SNB &&
		    quirk_ioat_snb_local_iommu(pdev))
			return true;
	}

	return false;
}

static struct intel_iommu *device_lookup_iommu(struct device *dev, u8 *bus, u8 *devfn)
{
	struct dmar_drhd_unit *drhd = NULL;
	struct pci_dev *pdev = NULL;
	struct intel_iommu *iommu;
	struct device *tmp;
	u16 segment = 0;
	int i;

	if (!dev)
		return NULL;

	if (dev_is_pci(dev)) {
		struct pci_dev *pf_pdev;

		pdev = pci_real_dma_dev(to_pci_dev(dev));

		/* VFs aren't listed in scope tables; we need to look up
		 * the PF instead to find the IOMMU. */
		pf_pdev = pci_physfn(pdev);
		dev = &pf_pdev->dev;
		segment = pci_domain_nr(pdev->bus);
	} else if (has_acpi_companion(dev))
		dev = &ACPI_COMPANION(dev)->dev;

	rcu_read_lock();
	for_each_iommu(iommu, drhd) {
		if (pdev && segment != drhd->segment)
			continue;

		for_each_active_dev_scope(drhd->devices,
					  drhd->devices_cnt, i, tmp) {
			if (tmp == dev) {
				/* For a VF use its original BDF# not that of the PF
				 * which we used for the IOMMU lookup. Strictly speaking
				 * we could do this for all PCI devices; we only need to
				 * get the BDF# from the scope table for ACPI matches. */
				if (pdev && pdev->is_virtfn)
					goto got_pdev;

				if (bus && devfn) {
					*bus = drhd->devices[i].bus;
					*devfn = drhd->devices[i].devfn;
				}
				goto out;
			}

			if (is_downstream_to_pci_bridge(dev, tmp))
				goto got_pdev;
		}

		if (pdev && drhd->include_all) {
got_pdev:
			if (bus && devfn) {
				*bus = pdev->bus->number;
				*devfn = pdev->devfn;
			}
			goto out;
		}
	}
	iommu = NULL;
out:
	if (iommu_is_dummy(iommu, dev))
		iommu = NULL;

	rcu_read_unlock();

	return iommu;
}

static void domain_flush_cache(struct dmar_domain *domain,
			       void *addr, int size)
{
	if (!domain->iommu_coherency)
		clflush_cache_range(addr, size);
}

static void free_context_table(struct intel_iommu *iommu)
{
	struct context_entry *context;
	int i;

	if (!iommu->root_entry)
		return;

	for (i = 0; i < ROOT_ENTRY_NR; i++) {
		context = iommu_context_addr(iommu, i, 0, 0);
		if (context)
			iommu_free_page(context);

		if (!sm_supported(iommu))
			continue;

		context = iommu_context_addr(iommu, i, 0x80, 0);
		if (context)
			iommu_free_page(context);
	}

	iommu_free_page(iommu->root_entry);
	iommu->root_entry = NULL;
}

#ifdef CONFIG_DMAR_DEBUG
static void pgtable_walk(struct intel_iommu *iommu, unsigned long pfn,
			 u8 bus, u8 devfn, struct dma_pte *parent, int level)
{
	struct dma_pte *pte;
	int offset;

	while (1) {
		offset = pfn_level_offset(pfn, level);
		pte = &parent[offset];
		if (!pte || (dma_pte_superpage(pte) || !dma_pte_present(pte))) {
			pr_info("PTE not present at level %d\n", level);
			break;
		}

		pr_info("pte level: %d, pte value: 0x%016llx\n", level, pte->val);

		if (level == 1)
			break;

		parent = phys_to_virt(dma_pte_addr(pte));
		level--;
	}
}

void dmar_fault_dump_ptes(struct intel_iommu *iommu, u16 source_id,
			  unsigned long long addr, u32 pasid)
{
	struct pasid_dir_entry *dir, *pde;
	struct pasid_entry *entries, *pte;
	struct context_entry *ctx_entry;
	struct root_entry *rt_entry;
	int i, dir_index, index, level;
	u8 devfn = source_id & 0xff;
	u8 bus = source_id >> 8;
	struct dma_pte *pgtable;

	pr_info("Dump %s table entries for IOVA 0x%llx\n", iommu->name, addr);

	/* root entry dump */
	rt_entry = &iommu->root_entry[bus];
	if (!rt_entry) {
		pr_info("root table entry is not present\n");
		return;
	}

	if (sm_supported(iommu))
		pr_info("scalable mode root entry: hi 0x%016llx, low 0x%016llx\n",
			rt_entry->hi, rt_entry->lo);
	else
		pr_info("root entry: 0x%016llx", rt_entry->lo);

	/* context entry dump */
	ctx_entry = iommu_context_addr(iommu, bus, devfn, 0);
	if (!ctx_entry) {
		pr_info("context table entry is not present\n");
		return;
	}

	pr_info("context entry: hi 0x%016llx, low 0x%016llx\n",
		ctx_entry->hi, ctx_entry->lo);

	/* legacy mode does not require PASID entries */
	if (!sm_supported(iommu)) {
		level = agaw_to_level(ctx_entry->hi & 7);
		pgtable = phys_to_virt(ctx_entry->lo & VTD_PAGE_MASK);
		goto pgtable_walk;
	}

	/* get the pointer to pasid directory entry */
	dir = phys_to_virt(ctx_entry->lo & VTD_PAGE_MASK);
	if (!dir) {
		pr_info("pasid directory entry is not present\n");
		return;
	}
	/* For request-without-pasid, get the pasid from context entry */
	if (intel_iommu_sm && pasid == IOMMU_PASID_INVALID)
		pasid = IOMMU_NO_PASID;

	dir_index = pasid >> PASID_PDE_SHIFT;
	pde = &dir[dir_index];
	pr_info("pasid dir entry: 0x%016llx\n", pde->val);

	/* get the pointer to the pasid table entry */
	entries = get_pasid_table_from_pde(pde);
	if (!entries) {
		pr_info("pasid table entry is not present\n");
		return;
	}
	index = pasid & PASID_PTE_MASK;
	pte = &entries[index];
	for (i = 0; i < ARRAY_SIZE(pte->val); i++)
		pr_info("pasid table entry[%d]: 0x%016llx\n", i, pte->val[i]);

	if (pasid_pte_get_pgtt(pte) == PASID_ENTRY_PGTT_FL_ONLY) {
		level = pte->val[2] & BIT_ULL(2) ? 5 : 4;
		pgtable = phys_to_virt(pte->val[2] & VTD_PAGE_MASK);
	} else {
		level = agaw_to_level((pte->val[0] >> 2) & 0x7);
		pgtable = phys_to_virt(pte->val[0] & VTD_PAGE_MASK);
	}

pgtable_walk:
	pgtable_walk(iommu, addr >> VTD_PAGE_SHIFT, bus, devfn, pgtable, level);
}
#endif

static struct dma_pte *pfn_to_dma_pte(struct dmar_domain *domain,
				      unsigned long pfn, int *target_level,
				      gfp_t gfp)
{
	struct dma_pte *parent, *pte;
	int level = agaw_to_level(domain->agaw);
	int offset;

	if (!domain_pfn_supported(domain, pfn))
		/* Address beyond IOMMU's addressing capabilities. */
		return NULL;

	parent = domain->pgd;

	while (1) {
		void *tmp_page;

		offset = pfn_level_offset(pfn, level);
		pte = &parent[offset];
		if (!*target_level && (dma_pte_superpage(pte) || !dma_pte_present(pte)))
			break;
		if (level == *target_level)
			break;

		if (!dma_pte_present(pte)) {
			uint64_t pteval, tmp;

			tmp_page = iommu_alloc_page_node(domain->nid, gfp);

			if (!tmp_page)
				return NULL;

			domain_flush_cache(domain, tmp_page, VTD_PAGE_SIZE);
			pteval = ((uint64_t)virt_to_dma_pfn(tmp_page) << VTD_PAGE_SHIFT) | DMA_PTE_READ | DMA_PTE_WRITE;
			if (domain->use_first_level)
				pteval |= DMA_FL_PTE_US | DMA_FL_PTE_ACCESS;

			tmp = 0ULL;
			if (!try_cmpxchg64(&pte->val, &tmp, pteval))
				/* Someone else set it while we were thinking; use theirs. */
				iommu_free_page(tmp_page);
			else
				domain_flush_cache(domain, pte, sizeof(*pte));
		}
		if (level == 1)
			break;

		parent = phys_to_virt(dma_pte_addr(pte));
		level--;
	}

	if (!*target_level)
		*target_level = level;

	return pte;
}

/* return address's pte at specific level */
static struct dma_pte *dma_pfn_level_pte(struct dmar_domain *domain,
					 unsigned long pfn,
					 int level, int *large_page)
{
	struct dma_pte *parent, *pte;
	int total = agaw_to_level(domain->agaw);
	int offset;

	parent = domain->pgd;
	while (level <= total) {
		offset = pfn_level_offset(pfn, total);
		pte = &parent[offset];
		if (level == total)
			return pte;

		if (!dma_pte_present(pte)) {
			*large_page = total;
			break;
		}

		if (dma_pte_superpage(pte)) {
			*large_page = total;
			return pte;
		}

		parent = phys_to_virt(dma_pte_addr(pte));
		total--;
	}
	return NULL;
}

/* clear last level pte, a tlb flush should be followed */
static void dma_pte_clear_range(struct dmar_domain *domain,
				unsigned long start_pfn,
				unsigned long last_pfn)
{
	unsigned int large_page;
	struct dma_pte *first_pte, *pte;

	if (WARN_ON(!domain_pfn_supported(domain, last_pfn)) ||
	    WARN_ON(start_pfn > last_pfn))
		return;

	/* we don't need lock here; nobody else touches the iova range */
	do {
		large_page = 1;
		first_pte = pte = dma_pfn_level_pte(domain, start_pfn, 1, &large_page);
		if (!pte) {
			start_pfn = align_to_level(start_pfn + 1, large_page + 1);
			continue;
		}
		do {
			dma_clear_pte(pte);
			start_pfn += lvl_to_nr_pages(large_page);
			pte++;
		} while (start_pfn <= last_pfn && !first_pte_in_page(pte));

		domain_flush_cache(domain, first_pte,
				   (void *)pte - (void *)first_pte);

	} while (start_pfn && start_pfn <= last_pfn);
}

static void dma_pte_free_level(struct dmar_domain *domain, int level,
			       int retain_level, struct dma_pte *pte,
			       unsigned long pfn, unsigned long start_pfn,
			       unsigned long last_pfn)
{
	pfn = max(start_pfn, pfn);
	pte = &pte[pfn_level_offset(pfn, level)];

	do {
		unsigned long level_pfn;
		struct dma_pte *level_pte;

		if (!dma_pte_present(pte) || dma_pte_superpage(pte))
			goto next;

		level_pfn = pfn & level_mask(level);
		level_pte = phys_to_virt(dma_pte_addr(pte));

		if (level > 2) {
			dma_pte_free_level(domain, level - 1, retain_level,
					   level_pte, level_pfn, start_pfn,
					   last_pfn);
		}

		/*
		 * Free the page table if we're below the level we want to
		 * retain and the range covers the entire table.
		 */
		if (level < retain_level && !(start_pfn > level_pfn ||
		      last_pfn < level_pfn + level_size(level) - 1)) {
			dma_clear_pte(pte);
			domain_flush_cache(domain, pte, sizeof(*pte));
			iommu_free_page(level_pte);
		}
next:
		pfn += level_size(level);
	} while (!first_pte_in_page(++pte) && pfn <= last_pfn);
}

/*
 * clear last level (leaf) ptes and free page table pages below the
 * level we wish to keep intact.
 */
static void dma_pte_free_pagetable(struct dmar_domain *domain,
				   unsigned long start_pfn,
				   unsigned long last_pfn,
				   int retain_level)
{
	dma_pte_clear_range(domain, start_pfn, last_pfn);

	/* We don't need lock here; nobody else touches the iova range */
	dma_pte_free_level(domain, agaw_to_level(domain->agaw), retain_level,
			   domain->pgd, 0, start_pfn, last_pfn);

	/* free pgd */
	if (start_pfn == 0 && last_pfn == DOMAIN_MAX_PFN(domain->gaw)) {
		iommu_free_page(domain->pgd);
		domain->pgd = NULL;
	}
}

/* When a page at a given level is being unlinked from its parent, we don't
   need to *modify* it at all. All we need to do is make a list of all the
   pages which can be freed just as soon as we've flushed the IOTLB and we
   know the hardware page-walk will no longer touch them.
   The 'pte' argument is the *parent* PTE, pointing to the page that is to
   be freed. */
static void dma_pte_list_pagetables(struct dmar_domain *domain,
				    int level, struct dma_pte *pte,
				    struct list_head *freelist)
{
	struct page *pg;

	pg = pfn_to_page(dma_pte_addr(pte) >> PAGE_SHIFT);
	list_add_tail(&pg->lru, freelist);

	if (level == 1)
		return;

	pte = page_address(pg);
	do {
		if (dma_pte_present(pte) && !dma_pte_superpage(pte))
			dma_pte_list_pagetables(domain, level - 1, pte, freelist);
		pte++;
	} while (!first_pte_in_page(pte));
}

static void dma_pte_clear_level(struct dmar_domain *domain, int level,
				struct dma_pte *pte, unsigned long pfn,
				unsigned long start_pfn, unsigned long last_pfn,
				struct list_head *freelist)
{
	struct dma_pte *first_pte = NULL, *last_pte = NULL;

	pfn = max(start_pfn, pfn);
	pte = &pte[pfn_level_offset(pfn, level)];

	do {
		unsigned long level_pfn = pfn & level_mask(level);

		if (!dma_pte_present(pte))
			goto next;

		/* If range covers entire pagetable, free it */
		if (start_pfn <= level_pfn &&
		    last_pfn >= level_pfn + level_size(level) - 1) {
			/* These suborbinate page tables are going away entirely. Don't
			   bother to clear them; we're just going to *free* them. */
			if (level > 1 && !dma_pte_superpage(pte))
				dma_pte_list_pagetables(domain, level - 1, pte, freelist);

			dma_clear_pte(pte);
			if (!first_pte)
				first_pte = pte;
			last_pte = pte;
		} else if (level > 1) {
			/* Recurse down into a level that isn't *entirely* obsolete */
			dma_pte_clear_level(domain, level - 1,
					    phys_to_virt(dma_pte_addr(pte)),
					    level_pfn, start_pfn, last_pfn,
					    freelist);
		}
next:
		pfn = level_pfn + level_size(level);
	} while (!first_pte_in_page(++pte) && pfn <= last_pfn);

	if (first_pte)
		domain_flush_cache(domain, first_pte,
				   (void *)++last_pte - (void *)first_pte);
}

/* We can't just free the pages because the IOMMU may still be walking
   the page tables, and may have cached the intermediate levels. The
   pages can only be freed after the IOTLB flush has been done. */
static void domain_unmap(struct dmar_domain *domain, unsigned long start_pfn,
			 unsigned long last_pfn, struct list_head *freelist)
{
	if (WARN_ON(!domain_pfn_supported(domain, last_pfn)) ||
	    WARN_ON(start_pfn > last_pfn))
		return;

	/* we don't need lock here; nobody else touches the iova range */
	dma_pte_clear_level(domain, agaw_to_level(domain->agaw),
			    domain->pgd, 0, start_pfn, last_pfn, freelist);

	/* free pgd */
	if (start_pfn == 0 && last_pfn == DOMAIN_MAX_PFN(domain->gaw)) {
		struct page *pgd_page = virt_to_page(domain->pgd);
		list_add_tail(&pgd_page->lru, freelist);
		domain->pgd = NULL;
	}
}

/* iommu handling */
static int iommu_alloc_root_entry(struct intel_iommu *iommu)
{
	struct root_entry *root;

	root = iommu_alloc_page_node(iommu->node, GFP_ATOMIC);
	if (!root) {
		pr_err("Allocating root entry for %s failed\n",
			iommu->name);
		return -ENOMEM;
	}

	__iommu_flush_cache(iommu, root, ROOT_SIZE);
	iommu->root_entry = root;

	return 0;
}

static void iommu_set_root_entry(struct intel_iommu *iommu)
{
	u64 addr;
	u32 sts;
	unsigned long flag;

	addr = virt_to_phys(iommu->root_entry);
	if (sm_supported(iommu))
		addr |= DMA_RTADDR_SMT;

	raw_spin_lock_irqsave(&iommu->register_lock, flag);
	dmar_writeq(iommu->reg + DMAR_RTADDR_REG, addr);

	writel(iommu->gcmd | DMA_GCMD_SRTP, iommu->reg + DMAR_GCMD_REG);

	/* Make sure hardware complete it */
	IOMMU_WAIT_OP(iommu, DMAR_GSTS_REG,
		      readl, (sts & DMA_GSTS_RTPS), sts);

	raw_spin_unlock_irqrestore(&iommu->register_lock, flag);

	/*
	 * Hardware invalidates all DMA remapping hardware translation
	 * caches as part of SRTP flow.
	 */
	if (cap_esrtps(iommu->cap))
		return;

	iommu->flush.flush_context(iommu, 0, 0, 0, DMA_CCMD_GLOBAL_INVL);
	if (sm_supported(iommu))
		qi_flush_pasid_cache(iommu, 0, QI_PC_GLOBAL, 0);
	iommu->flush.flush_iotlb(iommu, 0, 0, 0, DMA_TLB_GLOBAL_FLUSH);
}

void iommu_flush_write_buffer(struct intel_iommu *iommu)
{
	u32 val;
	unsigned long flag;

	if (!rwbf_quirk && !cap_rwbf(iommu->cap))
		return;

	raw_spin_lock_irqsave(&iommu->register_lock, flag);
	writel(iommu->gcmd | DMA_GCMD_WBF, iommu->reg + DMAR_GCMD_REG);

	/* Make sure hardware complete it */
	IOMMU_WAIT_OP(iommu, DMAR_GSTS_REG,
		      readl, (!(val & DMA_GSTS_WBFS)), val);

	raw_spin_unlock_irqrestore(&iommu->register_lock, flag);
}

/* return value determine if we need a write buffer flush */
static void __iommu_flush_context(struct intel_iommu *iommu,
				  u16 did, u16 source_id, u8 function_mask,
				  u64 type)
{
	u64 val = 0;
	unsigned long flag;

	switch (type) {
	case DMA_CCMD_GLOBAL_INVL:
		val = DMA_CCMD_GLOBAL_INVL;
		break;
	case DMA_CCMD_DOMAIN_INVL:
		val = DMA_CCMD_DOMAIN_INVL|DMA_CCMD_DID(did);
		break;
	case DMA_CCMD_DEVICE_INVL:
		val = DMA_CCMD_DEVICE_INVL|DMA_CCMD_DID(did)
			| DMA_CCMD_SID(source_id) | DMA_CCMD_FM(function_mask);
		break;
	default:
		pr_warn("%s: Unexpected context-cache invalidation type 0x%llx\n",
			iommu->name, type);
		return;
	}
	val |= DMA_CCMD_ICC;

	raw_spin_lock_irqsave(&iommu->register_lock, flag);
	dmar_writeq(iommu->reg + DMAR_CCMD_REG, val);

	/* Make sure hardware complete it */
	IOMMU_WAIT_OP(iommu, DMAR_CCMD_REG,
		dmar_readq, (!(val & DMA_CCMD_ICC)), val);

	raw_spin_unlock_irqrestore(&iommu->register_lock, flag);
}

void __iommu_flush_iotlb(struct intel_iommu *iommu, u16 did, u64 addr,
			 unsigned int size_order, u64 type)
{
	int tlb_offset = ecap_iotlb_offset(iommu->ecap);
	u64 val = 0, val_iva = 0;
	unsigned long flag;

	switch (type) {
	case DMA_TLB_GLOBAL_FLUSH:
		/* global flush doesn't need set IVA_REG */
		val = DMA_TLB_GLOBAL_FLUSH|DMA_TLB_IVT;
		break;
	case DMA_TLB_DSI_FLUSH:
		val = DMA_TLB_DSI_FLUSH|DMA_TLB_IVT|DMA_TLB_DID(did);
		break;
	case DMA_TLB_PSI_FLUSH:
		val = DMA_TLB_PSI_FLUSH|DMA_TLB_IVT|DMA_TLB_DID(did);
		/* IH bit is passed in as part of address */
		val_iva = size_order | addr;
		break;
	default:
		pr_warn("%s: Unexpected iotlb invalidation type 0x%llx\n",
			iommu->name, type);
		return;
	}

	if (cap_write_drain(iommu->cap))
		val |= DMA_TLB_WRITE_DRAIN;

	raw_spin_lock_irqsave(&iommu->register_lock, flag);
	/* Note: Only uses first TLB reg currently */
	if (val_iva)
		dmar_writeq(iommu->reg + tlb_offset, val_iva);
	dmar_writeq(iommu->reg + tlb_offset + 8, val);

	/* Make sure hardware complete it */
	IOMMU_WAIT_OP(iommu, tlb_offset + 8,
		dmar_readq, (!(val & DMA_TLB_IVT)), val);

	raw_spin_unlock_irqrestore(&iommu->register_lock, flag);

	/* check IOTLB invalidation granularity */
	if (DMA_TLB_IAIG(val) == 0)
		pr_err("Flush IOTLB failed\n");
	if (DMA_TLB_IAIG(val) != DMA_TLB_IIRG(type))
		pr_debug("TLB flush request %Lx, actual %Lx\n",
			(unsigned long long)DMA_TLB_IIRG(type),
			(unsigned long long)DMA_TLB_IAIG(val));
}

static struct device_domain_info *
domain_lookup_dev_info(struct dmar_domain *domain,
		       struct intel_iommu *iommu, u8 bus, u8 devfn)
{
	struct device_domain_info *info;
	unsigned long flags;

	spin_lock_irqsave(&domain->lock, flags);
	list_for_each_entry(info, &domain->devices, link) {
		if (info->iommu == iommu && info->bus == bus &&
		    info->devfn == devfn) {
			spin_unlock_irqrestore(&domain->lock, flags);
			return info;
		}
	}
	spin_unlock_irqrestore(&domain->lock, flags);

	return NULL;
}

/*
 * The extra devTLB flush quirk impacts those QAT devices with PCI device
 * IDs ranging from 0x4940 to 0x4943. It is exempted from risky_device()
 * check because it applies only to the built-in QAT devices and it doesn't
 * grant additional privileges.
 */
#define BUGGY_QAT_DEVID_MASK 0x4940
static bool dev_needs_extra_dtlb_flush(struct pci_dev *pdev)
{
	if (pdev->vendor != PCI_VENDOR_ID_INTEL)
		return false;

	if ((pdev->device & 0xfffc) != BUGGY_QAT_DEVID_MASK)
		return false;

	return true;
}

static void iommu_enable_pci_caps(struct device_domain_info *info)
{
	struct pci_dev *pdev;

	if (!dev_is_pci(info->dev))
		return;

	pdev = to_pci_dev(info->dev);
	if (info->ats_supported && pci_ats_page_aligned(pdev) &&
	    !pci_enable_ats(pdev, VTD_PAGE_SHIFT))
		info->ats_enabled = 1;
}

static void iommu_disable_pci_caps(struct device_domain_info *info)
{
	struct pci_dev *pdev;

	if (!dev_is_pci(info->dev))
		return;

	pdev = to_pci_dev(info->dev);

	if (info->ats_enabled) {
		pci_disable_ats(pdev);
		info->ats_enabled = 0;
	}
}

static void intel_flush_iotlb_all(struct iommu_domain *domain)
{
	cache_tag_flush_all(to_dmar_domain(domain));
}

static void iommu_disable_protect_mem_regions(struct intel_iommu *iommu)
{
	u32 pmen;
	unsigned long flags;

	if (!cap_plmr(iommu->cap) && !cap_phmr(iommu->cap))
		return;

	raw_spin_lock_irqsave(&iommu->register_lock, flags);
	pmen = readl(iommu->reg + DMAR_PMEN_REG);
	pmen &= ~DMA_PMEN_EPM;
	writel(pmen, iommu->reg + DMAR_PMEN_REG);

	/* wait for the protected region status bit to clear */
	IOMMU_WAIT_OP(iommu, DMAR_PMEN_REG,
		readl, !(pmen & DMA_PMEN_PRS), pmen);

	raw_spin_unlock_irqrestore(&iommu->register_lock, flags);
}

static void iommu_enable_translation(struct intel_iommu *iommu)
{
	u32 sts;
	unsigned long flags;

	raw_spin_lock_irqsave(&iommu->register_lock, flags);
	iommu->gcmd |= DMA_GCMD_TE;
	writel(iommu->gcmd, iommu->reg + DMAR_GCMD_REG);

	/* Make sure hardware complete it */
	IOMMU_WAIT_OP(iommu, DMAR_GSTS_REG,
		      readl, (sts & DMA_GSTS_TES), sts);

	raw_spin_unlock_irqrestore(&iommu->register_lock, flags);
}

static void iommu_disable_translation(struct intel_iommu *iommu)
{
	u32 sts;
	unsigned long flag;

	if (iommu_skip_te_disable && iommu->drhd->gfx_dedicated &&
	    (cap_read_drain(iommu->cap) || cap_write_drain(iommu->cap)))
		return;

	raw_spin_lock_irqsave(&iommu->register_lock, flag);
	iommu->gcmd &= ~DMA_GCMD_TE;
	writel(iommu->gcmd, iommu->reg + DMAR_GCMD_REG);

	/* Make sure hardware complete it */
	IOMMU_WAIT_OP(iommu, DMAR_GSTS_REG,
		      readl, (!(sts & DMA_GSTS_TES)), sts);

	raw_spin_unlock_irqrestore(&iommu->register_lock, flag);
}

static int iommu_init_domains(struct intel_iommu *iommu)
{
	u32 ndomains;

	ndomains = cap_ndoms(iommu->cap);
	pr_debug("%s: Number of Domains supported <%d>\n",
		 iommu->name, ndomains);

	spin_lock_init(&iommu->lock);

	iommu->domain_ids = bitmap_zalloc(ndomains, GFP_KERNEL);
	if (!iommu->domain_ids)
		return -ENOMEM;

	/*
	 * If Caching mode is set, then invalid translations are tagged
	 * with domain-id 0, hence we need to pre-allocate it. We also
	 * use domain-id 0 as a marker for non-allocated domain-id, so
	 * make sure it is not used for a real domain.
	 */
	set_bit(0, iommu->domain_ids);

	/*
	 * Vt-d spec rev3.0 (section 6.2.3.1) requires that each pasid
	 * entry for first-level or pass-through translation modes should
	 * be programmed with a domain id different from those used for
	 * second-level or nested translation. We reserve a domain id for
	 * this purpose. This domain id is also used for identity domain
	 * in legacy mode.
	 */
	set_bit(FLPT_DEFAULT_DID, iommu->domain_ids);

	return 0;
}

static void disable_dmar_iommu(struct intel_iommu *iommu)
{
	if (!iommu->domain_ids)
		return;

	/*
	 * All iommu domains must have been detached from the devices,
	 * hence there should be no domain IDs in use.
	 */
	if (WARN_ON(bitmap_weight(iommu->domain_ids, cap_ndoms(iommu->cap))
		    > NUM_RESERVED_DID))
		return;

	if (iommu->gcmd & DMA_GCMD_TE)
		iommu_disable_translation(iommu);
}

static void free_dmar_iommu(struct intel_iommu *iommu)
{
	if (iommu->domain_ids) {
		bitmap_free(iommu->domain_ids);
		iommu->domain_ids = NULL;
	}

	if (iommu->copied_tables) {
		bitmap_free(iommu->copied_tables);
		iommu->copied_tables = NULL;
	}

	/* free context mapping */
	free_context_table(iommu);

#ifdef CONFIG_INTEL_IOMMU_SVM
	if (pasid_supported(iommu)) {
		if (ecap_prs(iommu->ecap))
			intel_svm_finish_prq(iommu);
	}
#endif
}

/*
 * Check and return whether first level is used by default for
 * DMA translation.
 */
static bool first_level_by_default(unsigned int type)
{
	/* Only SL is available in legacy mode */
	if (!scalable_mode_support())
		return false;

	/* Only level (either FL or SL) is available, just use it */
	if (intel_cap_flts_sanity() ^ intel_cap_slts_sanity())
		return intel_cap_flts_sanity();

	/* Both levels are available, decide it based on domain type */
	return type != IOMMU_DOMAIN_UNMANAGED;
}

static struct dmar_domain *alloc_domain(unsigned int type)
{
	struct dmar_domain *domain;

	domain = kzalloc(sizeof(*domain), GFP_KERNEL);
	if (!domain)
		return NULL;

	domain->nid = NUMA_NO_NODE;
	if (first_level_by_default(type))
		domain->use_first_level = true;
	INIT_LIST_HEAD(&domain->devices);
	INIT_LIST_HEAD(&domain->dev_pasids);
	INIT_LIST_HEAD(&domain->cache_tags);
	spin_lock_init(&domain->lock);
	spin_lock_init(&domain->cache_lock);
	xa_init(&domain->iommu_array);

	return domain;
}

int domain_attach_iommu(struct dmar_domain *domain, struct intel_iommu *iommu)
{
	struct iommu_domain_info *info, *curr;
	unsigned long ndomains;
	int num, ret = -ENOSPC;

	if (domain->domain.type == IOMMU_DOMAIN_SVA)
		return 0;

	info = kzalloc(sizeof(*info), GFP_KERNEL);
	if (!info)
		return -ENOMEM;

	spin_lock(&iommu->lock);
	curr = xa_load(&domain->iommu_array, iommu->seq_id);
	if (curr) {
		curr->refcnt++;
		spin_unlock(&iommu->lock);
		kfree(info);
		return 0;
	}

	ndomains = cap_ndoms(iommu->cap);
	num = find_first_zero_bit(iommu->domain_ids, ndomains);
	if (num >= ndomains) {
		pr_err("%s: No free domain ids\n", iommu->name);
		goto err_unlock;
	}

	set_bit(num, iommu->domain_ids);
	info->refcnt	= 1;
	info->did	= num;
	info->iommu	= iommu;
	curr = xa_cmpxchg(&domain->iommu_array, iommu->seq_id,
			  NULL, info, GFP_ATOMIC);
	if (curr) {
		ret = xa_err(curr) ? : -EBUSY;
		goto err_clear;
	}
	domain_update_iommu_cap(domain);

	spin_unlock(&iommu->lock);
	return 0;

err_clear:
	clear_bit(info->did, iommu->domain_ids);
err_unlock:
	spin_unlock(&iommu->lock);
	kfree(info);
	return ret;
}

void domain_detach_iommu(struct dmar_domain *domain, struct intel_iommu *iommu)
{
	struct iommu_domain_info *info;

	if (domain->domain.type == IOMMU_DOMAIN_SVA)
		return;

	spin_lock(&iommu->lock);
	info = xa_load(&domain->iommu_array, iommu->seq_id);
	if (--info->refcnt == 0) {
		clear_bit(info->did, iommu->domain_ids);
		xa_erase(&domain->iommu_array, iommu->seq_id);
		domain->nid = NUMA_NO_NODE;
		domain_update_iommu_cap(domain);
		kfree(info);
	}
	spin_unlock(&iommu->lock);
}

static int guestwidth_to_adjustwidth(int gaw)
{
	int agaw;
	int r = (gaw - 12) % 9;

	if (r == 0)
		agaw = gaw;
	else
		agaw = gaw + 9 - r;
	if (agaw > 64)
		agaw = 64;
	return agaw;
}

static void domain_exit(struct dmar_domain *domain)
{
	if (domain->pgd) {
		LIST_HEAD(freelist);

		domain_unmap(domain, 0, DOMAIN_MAX_PFN(domain->gaw), &freelist);
		iommu_put_pages_list(&freelist);
	}

	if (WARN_ON(!list_empty(&domain->devices)))
		return;

	kfree(domain->qi_batch);
	kfree(domain);
}

/*
 * For kdump cases, old valid entries may be cached due to the
 * in-flight DMA and copied pgtable, but there is no unmapping
 * behaviour for them, thus we need an explicit cache flush for
 * the newly-mapped device. For kdump, at this point, the device
 * is supposed to finish reset at its driver probe stage, so no
 * in-flight DMA will exist, and we don't need to worry anymore
 * hereafter.
 */
static void copied_context_tear_down(struct intel_iommu *iommu,
				     struct context_entry *context,
				     u8 bus, u8 devfn)
{
	u16 did_old;

	if (!context_copied(iommu, bus, devfn))
		return;

	assert_spin_locked(&iommu->lock);

	did_old = context_domain_id(context);
	context_clear_entry(context);

	if (did_old < cap_ndoms(iommu->cap)) {
		iommu->flush.flush_context(iommu, did_old,
					   (((u16)bus) << 8) | devfn,
					   DMA_CCMD_MASK_NOBIT,
					   DMA_CCMD_DEVICE_INVL);
		iommu->flush.flush_iotlb(iommu, did_old, 0, 0,
					 DMA_TLB_DSI_FLUSH);
	}

	clear_context_copied(iommu, bus, devfn);
}

/*
 * It's a non-present to present mapping. If hardware doesn't cache
 * non-present entry we only need to flush the write-buffer. If the
 * _does_ cache non-present entries, then it does so in the special
 * domain #0, which we have to flush:
 */
static void context_present_cache_flush(struct intel_iommu *iommu, u16 did,
					u8 bus, u8 devfn)
{
	if (cap_caching_mode(iommu->cap)) {
		iommu->flush.flush_context(iommu, 0,
					   (((u16)bus) << 8) | devfn,
					   DMA_CCMD_MASK_NOBIT,
					   DMA_CCMD_DEVICE_INVL);
		iommu->flush.flush_iotlb(iommu, did, 0, 0, DMA_TLB_DSI_FLUSH);
	} else {
		iommu_flush_write_buffer(iommu);
	}
}

static int domain_context_mapping_one(struct dmar_domain *domain,
				      struct intel_iommu *iommu,
				      u8 bus, u8 devfn)
{
	struct device_domain_info *info =
			domain_lookup_dev_info(domain, iommu, bus, devfn);
	u16 did = domain_id_iommu(domain, iommu);
	int translation = CONTEXT_TT_MULTI_LEVEL;
	struct dma_pte *pgd = domain->pgd;
	struct context_entry *context;
	int agaw, ret;

	pr_debug("Set context mapping for %02x:%02x.%d\n",
		bus, PCI_SLOT(devfn), PCI_FUNC(devfn));

	spin_lock(&iommu->lock);
	ret = -ENOMEM;
	context = iommu_context_addr(iommu, bus, devfn, 1);
	if (!context)
		goto out_unlock;

	ret = 0;
	if (context_present(context) && !context_copied(iommu, bus, devfn))
		goto out_unlock;

	copied_context_tear_down(iommu, context, bus, devfn);
	context_clear_entry(context);
<<<<<<< HEAD

	context_set_domain_id(context, did);

	/*
	 * Skip top levels of page tables for iommu which has
	 * less agaw than default. Unnecessary for PT mode.
	 */
	for (agaw = domain->agaw; agaw > iommu->agaw; agaw--) {
		ret = -ENOMEM;
		pgd = phys_to_virt(dma_pte_addr(pgd));
		if (!dma_pte_present(pgd))
			goto out_unlock;
	}

	if (info && info->ats_supported)
		translation = CONTEXT_TT_DEV_IOTLB;
	else
		translation = CONTEXT_TT_MULTI_LEVEL;

=======

	context_set_domain_id(context, did);

	/*
	 * Skip top levels of page tables for iommu which has
	 * less agaw than default. Unnecessary for PT mode.
	 */
	for (agaw = domain->agaw; agaw > iommu->agaw; agaw--) {
		ret = -ENOMEM;
		pgd = phys_to_virt(dma_pte_addr(pgd));
		if (!dma_pte_present(pgd))
			goto out_unlock;
	}

	if (info && info->ats_supported)
		translation = CONTEXT_TT_DEV_IOTLB;
	else
		translation = CONTEXT_TT_MULTI_LEVEL;

>>>>>>> e7c43ecc
	context_set_address_root(context, virt_to_phys(pgd));
	context_set_address_width(context, agaw);
	context_set_translation_type(context, translation);
	context_set_fault_enable(context);
	context_set_present(context);
	if (!ecap_coherent(iommu->ecap))
		clflush_cache_range(context, sizeof(*context));
	context_present_cache_flush(iommu, did, bus, devfn);
	ret = 0;

out_unlock:
	spin_unlock(&iommu->lock);

	return ret;
}

static int domain_context_mapping_cb(struct pci_dev *pdev,
				     u16 alias, void *opaque)
{
	struct device_domain_info *info = dev_iommu_priv_get(&pdev->dev);
	struct intel_iommu *iommu = info->iommu;
	struct dmar_domain *domain = opaque;

	return domain_context_mapping_one(domain, iommu,
					  PCI_BUS_NUM(alias), alias & 0xff);
}

static int
domain_context_mapping(struct dmar_domain *domain, struct device *dev)
{
	struct device_domain_info *info = dev_iommu_priv_get(dev);
	struct intel_iommu *iommu = info->iommu;
	u8 bus = info->bus, devfn = info->devfn;

	if (!dev_is_pci(dev))
		return domain_context_mapping_one(domain, iommu, bus, devfn);

	return pci_for_each_dma_alias(to_pci_dev(dev),
				      domain_context_mapping_cb, domain);
}

/* Return largest possible superpage level for a given mapping */
static int hardware_largepage_caps(struct dmar_domain *domain, unsigned long iov_pfn,
				   unsigned long phy_pfn, unsigned long pages)
{
	int support, level = 1;
	unsigned long pfnmerge;

	support = domain->iommu_superpage;

	/* To use a large page, the virtual *and* physical addresses
	   must be aligned to 2MiB/1GiB/etc. Lower bits set in either
	   of them will mean we have to use smaller pages. So just
	   merge them and check both at once. */
	pfnmerge = iov_pfn | phy_pfn;

	while (support && !(pfnmerge & ~VTD_STRIDE_MASK)) {
		pages >>= VTD_STRIDE_SHIFT;
		if (!pages)
			break;
		pfnmerge >>= VTD_STRIDE_SHIFT;
		level++;
		support--;
	}
	return level;
}

/*
 * Ensure that old small page tables are removed to make room for superpage(s).
 * We're going to add new large pages, so make sure we don't remove their parent
 * tables. The IOTLB/devTLBs should be flushed if any PDE/PTEs are cleared.
 */
static void switch_to_super_page(struct dmar_domain *domain,
				 unsigned long start_pfn,
				 unsigned long end_pfn, int level)
{
	unsigned long lvl_pages = lvl_to_nr_pages(level);
	struct dma_pte *pte = NULL;

	while (start_pfn <= end_pfn) {
		if (!pte)
			pte = pfn_to_dma_pte(domain, start_pfn, &level,
					     GFP_ATOMIC);

		if (dma_pte_present(pte)) {
			dma_pte_free_pagetable(domain, start_pfn,
					       start_pfn + lvl_pages - 1,
					       level + 1);

			cache_tag_flush_range(domain, start_pfn << VTD_PAGE_SHIFT,
					      end_pfn << VTD_PAGE_SHIFT, 0);
		}

		pte++;
		start_pfn += lvl_pages;
		if (first_pte_in_page(pte))
			pte = NULL;
	}
}

static int
__domain_mapping(struct dmar_domain *domain, unsigned long iov_pfn,
		 unsigned long phys_pfn, unsigned long nr_pages, int prot,
		 gfp_t gfp)
{
	struct dma_pte *first_pte = NULL, *pte = NULL;
	unsigned int largepage_lvl = 0;
	unsigned long lvl_pages = 0;
	phys_addr_t pteval;
	u64 attr;

	if (unlikely(!domain_pfn_supported(domain, iov_pfn + nr_pages - 1)))
		return -EINVAL;

	if ((prot & (DMA_PTE_READ|DMA_PTE_WRITE)) == 0)
		return -EINVAL;

	if (!(prot & DMA_PTE_WRITE) && domain->nested_parent) {
		pr_err_ratelimited("Read-only mapping is disallowed on the domain which serves as the parent in a nested configuration, due to HW errata (ERRATA_772415_SPR17)\n");
		return -EINVAL;
	}

	attr = prot & (DMA_PTE_READ | DMA_PTE_WRITE | DMA_PTE_SNP);
	attr |= DMA_FL_PTE_PRESENT;
	if (domain->use_first_level) {
		attr |= DMA_FL_PTE_US | DMA_FL_PTE_ACCESS;
		if (prot & DMA_PTE_WRITE)
			attr |= DMA_FL_PTE_DIRTY;
	}

	domain->has_mappings = true;

	pteval = ((phys_addr_t)phys_pfn << VTD_PAGE_SHIFT) | attr;

	while (nr_pages > 0) {
		uint64_t tmp;

		if (!pte) {
			largepage_lvl = hardware_largepage_caps(domain, iov_pfn,
					phys_pfn, nr_pages);

			pte = pfn_to_dma_pte(domain, iov_pfn, &largepage_lvl,
					     gfp);
			if (!pte)
				return -ENOMEM;
			first_pte = pte;

			lvl_pages = lvl_to_nr_pages(largepage_lvl);

			/* It is large page*/
			if (largepage_lvl > 1) {
				unsigned long end_pfn;
				unsigned long pages_to_remove;

				pteval |= DMA_PTE_LARGE_PAGE;
				pages_to_remove = min_t(unsigned long, nr_pages,
							nr_pte_to_next_page(pte) * lvl_pages);
				end_pfn = iov_pfn + pages_to_remove - 1;
				switch_to_super_page(domain, iov_pfn, end_pfn, largepage_lvl);
			} else {
				pteval &= ~(uint64_t)DMA_PTE_LARGE_PAGE;
			}

		}
		/* We don't need lock here, nobody else
		 * touches the iova range
		 */
		tmp = 0ULL;
		if (!try_cmpxchg64_local(&pte->val, &tmp, pteval)) {
			static int dumps = 5;
			pr_crit("ERROR: DMA PTE for vPFN 0x%lx already set (to %llx not %llx)\n",
				iov_pfn, tmp, (unsigned long long)pteval);
			if (dumps) {
				dumps--;
				debug_dma_dump_mappings(NULL);
			}
			WARN_ON(1);
		}

		nr_pages -= lvl_pages;
		iov_pfn += lvl_pages;
		phys_pfn += lvl_pages;
		pteval += lvl_pages * VTD_PAGE_SIZE;

		/* If the next PTE would be the first in a new page, then we
		 * need to flush the cache on the entries we've just written.
		 * And then we'll need to recalculate 'pte', so clear it and
		 * let it get set again in the if (!pte) block above.
		 *
		 * If we're done (!nr_pages) we need to flush the cache too.
		 *
		 * Also if we've been setting superpages, we may need to
		 * recalculate 'pte' and switch back to smaller pages for the
		 * end of the mapping, if the trailing size is not enough to
		 * use another superpage (i.e. nr_pages < lvl_pages).
		 */
		pte++;
		if (!nr_pages || first_pte_in_page(pte) ||
		    (largepage_lvl > 1 && nr_pages < lvl_pages)) {
			domain_flush_cache(domain, first_pte,
					   (void *)pte - (void *)first_pte);
			pte = NULL;
		}
	}

	return 0;
}

static void domain_context_clear_one(struct device_domain_info *info, u8 bus, u8 devfn)
{
	struct intel_iommu *iommu = info->iommu;
	struct context_entry *context;
	u16 did;

	spin_lock(&iommu->lock);
	context = iommu_context_addr(iommu, bus, devfn, 0);
	if (!context) {
		spin_unlock(&iommu->lock);
		return;
	}

	did = context_domain_id(context);
	context_clear_entry(context);
	__iommu_flush_cache(iommu, context, sizeof(*context));
	spin_unlock(&iommu->lock);
	intel_context_flush_present(info, context, did, true);
}

static int domain_setup_first_level(struct intel_iommu *iommu,
				    struct dmar_domain *domain,
				    struct device *dev,
				    u32 pasid)
{
	struct dma_pte *pgd = domain->pgd;
	int agaw, level;
	int flags = 0;

	/*
	 * Skip top levels of page tables for iommu which has
	 * less agaw than default. Unnecessary for PT mode.
	 */
	for (agaw = domain->agaw; agaw > iommu->agaw; agaw--) {
		pgd = phys_to_virt(dma_pte_addr(pgd));
		if (!dma_pte_present(pgd))
			return -ENOMEM;
	}

	level = agaw_to_level(agaw);
	if (level != 4 && level != 5)
		return -EINVAL;

	if (level == 5)
		flags |= PASID_FLAG_FL5LP;

	if (domain->force_snooping)
		flags |= PASID_FLAG_PAGE_SNOOP;

	return intel_pasid_setup_first_level(iommu, dev, (pgd_t *)pgd, pasid,
					     domain_id_iommu(domain, iommu),
					     flags);
}

static bool dev_is_real_dma_subdevice(struct device *dev)
{
	return dev && dev_is_pci(dev) &&
	       pci_real_dma_dev(to_pci_dev(dev)) != to_pci_dev(dev);
}

static int dmar_domain_attach_device(struct dmar_domain *domain,
				     struct device *dev)
{
	struct device_domain_info *info = dev_iommu_priv_get(dev);
	struct intel_iommu *iommu = info->iommu;
	unsigned long flags;
	int ret;

	ret = domain_attach_iommu(domain, iommu);
	if (ret)
		return ret;

	info->domain = domain;
	spin_lock_irqsave(&domain->lock, flags);
	list_add(&info->link, &domain->devices);
	spin_unlock_irqrestore(&domain->lock, flags);

	if (dev_is_real_dma_subdevice(dev))
		return 0;

	if (!sm_supported(iommu))
		ret = domain_context_mapping(domain, dev);
	else if (domain->use_first_level)
		ret = domain_setup_first_level(iommu, domain, dev, IOMMU_NO_PASID);
	else
		ret = intel_pasid_setup_second_level(iommu, domain, dev, IOMMU_NO_PASID);

	if (ret)
		goto out_block_translation;
<<<<<<< HEAD

	iommu_enable_pci_caps(info);

=======

	iommu_enable_pci_caps(info);

>>>>>>> e7c43ecc
	ret = cache_tag_assign_domain(domain, dev, IOMMU_NO_PASID);
	if (ret)
		goto out_block_translation;

	return 0;

out_block_translation:
	device_block_translation(dev);
	return ret;
}

/**
 * device_rmrr_is_relaxable - Test whether the RMRR of this device
 * is relaxable (ie. is allowed to be not enforced under some conditions)
 * @dev: device handle
 *
 * We assume that PCI USB devices with RMRRs have them largely
 * for historical reasons and that the RMRR space is not actively used post
 * boot.  This exclusion may change if vendors begin to abuse it.
 *
 * The same exception is made for graphics devices, with the requirement that
 * any use of the RMRR regions will be torn down before assigning the device
 * to a guest.
 *
 * Return: true if the RMRR is relaxable, false otherwise
 */
static bool device_rmrr_is_relaxable(struct device *dev)
{
	struct pci_dev *pdev;

	if (!dev_is_pci(dev))
		return false;

	pdev = to_pci_dev(dev);
	if (IS_USB_DEVICE(pdev) || IS_GFX_DEVICE(pdev))
		return true;
	else
		return false;
}

static int device_def_domain_type(struct device *dev)
{
	struct device_domain_info *info = dev_iommu_priv_get(dev);
	struct intel_iommu *iommu = info->iommu;

	/*
	 * Hardware does not support the passthrough translation mode.
	 * Always use a dynamaic mapping domain.
	 */
	if (!ecap_pass_through(iommu->ecap))
		return IOMMU_DOMAIN_DMA;

	if (dev_is_pci(dev)) {
		struct pci_dev *pdev = to_pci_dev(dev);

		if ((iommu_identity_mapping & IDENTMAP_AZALIA) && IS_AZALIA(pdev))
			return IOMMU_DOMAIN_IDENTITY;
	}

	return 0;
}

static void intel_iommu_init_qi(struct intel_iommu *iommu)
{
	/*
	 * Start from the sane iommu hardware state.
	 * If the queued invalidation is already initialized by us
	 * (for example, while enabling interrupt-remapping) then
	 * we got the things already rolling from a sane state.
	 */
	if (!iommu->qi) {
		/*
		 * Clear any previous faults.
		 */
		dmar_fault(-1, iommu);
		/*
		 * Disable queued invalidation if supported and already enabled
		 * before OS handover.
		 */
		dmar_disable_qi(iommu);
	}

	if (dmar_enable_qi(iommu)) {
		/*
		 * Queued Invalidate not enabled, use Register Based Invalidate
		 */
		iommu->flush.flush_context = __iommu_flush_context;
		iommu->flush.flush_iotlb = __iommu_flush_iotlb;
		pr_info("%s: Using Register based invalidation\n",
			iommu->name);
	} else {
		iommu->flush.flush_context = qi_flush_context;
		iommu->flush.flush_iotlb = qi_flush_iotlb;
		pr_info("%s: Using Queued invalidation\n", iommu->name);
	}
}

static int copy_context_table(struct intel_iommu *iommu,
			      struct root_entry *old_re,
			      struct context_entry **tbl,
			      int bus, bool ext)
{
	int tbl_idx, pos = 0, idx, devfn, ret = 0, did;
	struct context_entry *new_ce = NULL, ce;
	struct context_entry *old_ce = NULL;
	struct root_entry re;
	phys_addr_t old_ce_phys;

	tbl_idx = ext ? bus * 2 : bus;
	memcpy(&re, old_re, sizeof(re));

	for (devfn = 0; devfn < 256; devfn++) {
		/* First calculate the correct index */
		idx = (ext ? devfn * 2 : devfn) % 256;

		if (idx == 0) {
			/* First save what we may have and clean up */
			if (new_ce) {
				tbl[tbl_idx] = new_ce;
				__iommu_flush_cache(iommu, new_ce,
						    VTD_PAGE_SIZE);
				pos = 1;
			}

			if (old_ce)
				memunmap(old_ce);

			ret = 0;
			if (devfn < 0x80)
				old_ce_phys = root_entry_lctp(&re);
			else
				old_ce_phys = root_entry_uctp(&re);

			if (!old_ce_phys) {
				if (ext && devfn == 0) {
					/* No LCTP, try UCTP */
					devfn = 0x7f;
					continue;
				} else {
					goto out;
				}
			}

			ret = -ENOMEM;
			old_ce = memremap(old_ce_phys, PAGE_SIZE,
					MEMREMAP_WB);
			if (!old_ce)
				goto out;

			new_ce = iommu_alloc_page_node(iommu->node, GFP_KERNEL);
			if (!new_ce)
				goto out_unmap;

			ret = 0;
		}

		/* Now copy the context entry */
		memcpy(&ce, old_ce + idx, sizeof(ce));

		if (!context_present(&ce))
			continue;

		did = context_domain_id(&ce);
		if (did >= 0 && did < cap_ndoms(iommu->cap))
			set_bit(did, iommu->domain_ids);

		set_context_copied(iommu, bus, devfn);
		new_ce[idx] = ce;
	}

	tbl[tbl_idx + pos] = new_ce;

	__iommu_flush_cache(iommu, new_ce, VTD_PAGE_SIZE);

out_unmap:
	memunmap(old_ce);

out:
	return ret;
}

static int copy_translation_tables(struct intel_iommu *iommu)
{
	struct context_entry **ctxt_tbls;
	struct root_entry *old_rt;
	phys_addr_t old_rt_phys;
	int ctxt_table_entries;
	u64 rtaddr_reg;
	int bus, ret;
	bool new_ext, ext;

	rtaddr_reg = dmar_readq(iommu->reg + DMAR_RTADDR_REG);
	ext        = !!(rtaddr_reg & DMA_RTADDR_SMT);
	new_ext    = !!sm_supported(iommu);

	/*
	 * The RTT bit can only be changed when translation is disabled,
	 * but disabling translation means to open a window for data
	 * corruption. So bail out and don't copy anything if we would
	 * have to change the bit.
	 */
	if (new_ext != ext)
		return -EINVAL;

	iommu->copied_tables = bitmap_zalloc(BIT_ULL(16), GFP_KERNEL);
	if (!iommu->copied_tables)
		return -ENOMEM;

	old_rt_phys = rtaddr_reg & VTD_PAGE_MASK;
	if (!old_rt_phys)
		return -EINVAL;

	old_rt = memremap(old_rt_phys, PAGE_SIZE, MEMREMAP_WB);
	if (!old_rt)
		return -ENOMEM;

	/* This is too big for the stack - allocate it from slab */
	ctxt_table_entries = ext ? 512 : 256;
	ret = -ENOMEM;
	ctxt_tbls = kcalloc(ctxt_table_entries, sizeof(void *), GFP_KERNEL);
	if (!ctxt_tbls)
		goto out_unmap;

	for (bus = 0; bus < 256; bus++) {
		ret = copy_context_table(iommu, &old_rt[bus],
					 ctxt_tbls, bus, ext);
		if (ret) {
			pr_err("%s: Failed to copy context table for bus %d\n",
				iommu->name, bus);
			continue;
		}
	}

	spin_lock(&iommu->lock);

	/* Context tables are copied, now write them to the root_entry table */
	for (bus = 0; bus < 256; bus++) {
		int idx = ext ? bus * 2 : bus;
		u64 val;

		if (ctxt_tbls[idx]) {
			val = virt_to_phys(ctxt_tbls[idx]) | 1;
			iommu->root_entry[bus].lo = val;
		}

		if (!ext || !ctxt_tbls[idx + 1])
			continue;

		val = virt_to_phys(ctxt_tbls[idx + 1]) | 1;
		iommu->root_entry[bus].hi = val;
	}

	spin_unlock(&iommu->lock);

	kfree(ctxt_tbls);

	__iommu_flush_cache(iommu, iommu->root_entry, PAGE_SIZE);

	ret = 0;

out_unmap:
	memunmap(old_rt);

	return ret;
}

static int __init init_dmars(void)
{
	struct dmar_drhd_unit *drhd;
	struct intel_iommu *iommu;
	int ret;

	ret = intel_cap_audit(CAP_AUDIT_STATIC_DMAR, NULL);
	if (ret)
		goto free_iommu;

	for_each_iommu(iommu, drhd) {
		if (drhd->ignored) {
			iommu_disable_translation(iommu);
			continue;
		}

		/*
		 * Find the max pasid size of all IOMMU's in the system.
		 * We need to ensure the system pasid table is no bigger
		 * than the smallest supported.
		 */
		if (pasid_supported(iommu)) {
			u32 temp = 2 << ecap_pss(iommu->ecap);

			intel_pasid_max_id = min_t(u32, temp,
						   intel_pasid_max_id);
		}

		intel_iommu_init_qi(iommu);

		ret = iommu_init_domains(iommu);
		if (ret)
			goto free_iommu;

		init_translation_status(iommu);

		if (translation_pre_enabled(iommu) && !is_kdump_kernel()) {
			iommu_disable_translation(iommu);
			clear_translation_pre_enabled(iommu);
			pr_warn("Translation was enabled for %s but we are not in kdump mode\n",
				iommu->name);
		}

		/*
		 * TBD:
		 * we could share the same root & context tables
		 * among all IOMMU's. Need to Split it later.
		 */
		ret = iommu_alloc_root_entry(iommu);
		if (ret)
			goto free_iommu;

		if (translation_pre_enabled(iommu)) {
			pr_info("Translation already enabled - trying to copy translation structures\n");

			ret = copy_translation_tables(iommu);
			if (ret) {
				/*
				 * We found the IOMMU with translation
				 * enabled - but failed to copy over the
				 * old root-entry table. Try to proceed
				 * by disabling translation now and
				 * allocating a clean root-entry table.
				 * This might cause DMAR faults, but
				 * probably the dump will still succeed.
				 */
				pr_err("Failed to copy translation tables from previous kernel for %s\n",
				       iommu->name);
				iommu_disable_translation(iommu);
				clear_translation_pre_enabled(iommu);
			} else {
				pr_info("Copied translation tables from previous kernel for %s\n",
					iommu->name);
			}
		}

		intel_svm_check(iommu);
	}

	/*
	 * Now that qi is enabled on all iommus, set the root entry and flush
	 * caches. This is required on some Intel X58 chipsets, otherwise the
	 * flush_context function will loop forever and the boot hangs.
	 */
	for_each_active_iommu(iommu, drhd) {
		iommu_flush_write_buffer(iommu);
		iommu_set_root_entry(iommu);
	}

	check_tylersburg_isoch();

	/*
	 * for each drhd
	 *   enable fault log
	 *   global invalidate context cache
	 *   global invalidate iotlb
	 *   enable translation
	 */
	for_each_iommu(iommu, drhd) {
		if (drhd->ignored) {
			/*
			 * we always have to disable PMRs or DMA may fail on
			 * this device
			 */
			if (force_on)
				iommu_disable_protect_mem_regions(iommu);
			continue;
		}

		iommu_flush_write_buffer(iommu);

#ifdef CONFIG_INTEL_IOMMU_SVM
		if (pasid_supported(iommu) && ecap_prs(iommu->ecap)) {
			/*
			 * Call dmar_alloc_hwirq() with dmar_global_lock held,
			 * could cause possible lock race condition.
			 */
			up_write(&dmar_global_lock);
			ret = intel_svm_enable_prq(iommu);
			down_write(&dmar_global_lock);
			if (ret)
				goto free_iommu;
		}
#endif
		ret = dmar_set_interrupt(iommu);
		if (ret)
			goto free_iommu;
	}

	return 0;

free_iommu:
	for_each_active_iommu(iommu, drhd) {
		disable_dmar_iommu(iommu);
		free_dmar_iommu(iommu);
	}

	return ret;
}

static void __init init_no_remapping_devices(void)
{
	struct dmar_drhd_unit *drhd;
	struct device *dev;
	int i;

	for_each_drhd_unit(drhd) {
		if (!drhd->include_all) {
			for_each_active_dev_scope(drhd->devices,
						  drhd->devices_cnt, i, dev)
				break;
			/* ignore DMAR unit if no devices exist */
			if (i == drhd->devices_cnt)
				drhd->ignored = 1;
		}
	}

	for_each_active_drhd_unit(drhd) {
		if (drhd->include_all)
			continue;

		for_each_active_dev_scope(drhd->devices,
					  drhd->devices_cnt, i, dev)
			if (!dev_is_pci(dev) || !IS_GFX_DEVICE(to_pci_dev(dev)))
				break;
		if (i < drhd->devices_cnt)
			continue;

		/* This IOMMU has *only* gfx devices. Either bypass it or
		   set the gfx_mapped flag, as appropriate */
		drhd->gfx_dedicated = 1;
		if (disable_igfx_iommu)
			drhd->ignored = 1;
	}
}

#ifdef CONFIG_SUSPEND
static int init_iommu_hw(void)
{
	struct dmar_drhd_unit *drhd;
	struct intel_iommu *iommu = NULL;
	int ret;

	for_each_active_iommu(iommu, drhd) {
		if (iommu->qi) {
			ret = dmar_reenable_qi(iommu);
			if (ret)
				return ret;
		}
	}

	for_each_iommu(iommu, drhd) {
		if (drhd->ignored) {
			/*
			 * we always have to disable PMRs or DMA may fail on
			 * this device
			 */
			if (force_on)
				iommu_disable_protect_mem_regions(iommu);
			continue;
		}

		iommu_flush_write_buffer(iommu);
		iommu_set_root_entry(iommu);
		iommu_enable_translation(iommu);
		iommu_disable_protect_mem_regions(iommu);
	}

	return 0;
}

static void iommu_flush_all(void)
{
	struct dmar_drhd_unit *drhd;
	struct intel_iommu *iommu;

	for_each_active_iommu(iommu, drhd) {
		iommu->flush.flush_context(iommu, 0, 0, 0,
					   DMA_CCMD_GLOBAL_INVL);
		iommu->flush.flush_iotlb(iommu, 0, 0, 0,
					 DMA_TLB_GLOBAL_FLUSH);
	}
}

static int iommu_suspend(void)
{
	struct dmar_drhd_unit *drhd;
	struct intel_iommu *iommu = NULL;
	unsigned long flag;

	iommu_flush_all();

	for_each_active_iommu(iommu, drhd) {
		iommu_disable_translation(iommu);

		raw_spin_lock_irqsave(&iommu->register_lock, flag);

		iommu->iommu_state[SR_DMAR_FECTL_REG] =
			readl(iommu->reg + DMAR_FECTL_REG);
		iommu->iommu_state[SR_DMAR_FEDATA_REG] =
			readl(iommu->reg + DMAR_FEDATA_REG);
		iommu->iommu_state[SR_DMAR_FEADDR_REG] =
			readl(iommu->reg + DMAR_FEADDR_REG);
		iommu->iommu_state[SR_DMAR_FEUADDR_REG] =
			readl(iommu->reg + DMAR_FEUADDR_REG);

		raw_spin_unlock_irqrestore(&iommu->register_lock, flag);
	}
	return 0;
}

static void iommu_resume(void)
{
	struct dmar_drhd_unit *drhd;
	struct intel_iommu *iommu = NULL;
	unsigned long flag;

	if (init_iommu_hw()) {
		if (force_on)
			panic("tboot: IOMMU setup failed, DMAR can not resume!\n");
		else
			WARN(1, "IOMMU setup failed, DMAR can not resume!\n");
		return;
	}

	for_each_active_iommu(iommu, drhd) {

		raw_spin_lock_irqsave(&iommu->register_lock, flag);

		writel(iommu->iommu_state[SR_DMAR_FECTL_REG],
			iommu->reg + DMAR_FECTL_REG);
		writel(iommu->iommu_state[SR_DMAR_FEDATA_REG],
			iommu->reg + DMAR_FEDATA_REG);
		writel(iommu->iommu_state[SR_DMAR_FEADDR_REG],
			iommu->reg + DMAR_FEADDR_REG);
		writel(iommu->iommu_state[SR_DMAR_FEUADDR_REG],
			iommu->reg + DMAR_FEUADDR_REG);

		raw_spin_unlock_irqrestore(&iommu->register_lock, flag);
	}
}

static struct syscore_ops iommu_syscore_ops = {
	.resume		= iommu_resume,
	.suspend	= iommu_suspend,
};

static void __init init_iommu_pm_ops(void)
{
	register_syscore_ops(&iommu_syscore_ops);
}

#else
static inline void init_iommu_pm_ops(void) {}
#endif	/* CONFIG_PM */

static int __init rmrr_sanity_check(struct acpi_dmar_reserved_memory *rmrr)
{
	if (!IS_ALIGNED(rmrr->base_address, PAGE_SIZE) ||
	    !IS_ALIGNED(rmrr->end_address + 1, PAGE_SIZE) ||
	    rmrr->end_address <= rmrr->base_address ||
	    arch_rmrr_sanity_check(rmrr))
		return -EINVAL;

	return 0;
}

int __init dmar_parse_one_rmrr(struct acpi_dmar_header *header, void *arg)
{
	struct acpi_dmar_reserved_memory *rmrr;
	struct dmar_rmrr_unit *rmrru;

	rmrr = (struct acpi_dmar_reserved_memory *)header;
	if (rmrr_sanity_check(rmrr)) {
		pr_warn(FW_BUG
			   "Your BIOS is broken; bad RMRR [%#018Lx-%#018Lx]\n"
			   "BIOS vendor: %s; Ver: %s; Product Version: %s\n",
			   rmrr->base_address, rmrr->end_address,
			   dmi_get_system_info(DMI_BIOS_VENDOR),
			   dmi_get_system_info(DMI_BIOS_VERSION),
			   dmi_get_system_info(DMI_PRODUCT_VERSION));
		add_taint(TAINT_FIRMWARE_WORKAROUND, LOCKDEP_STILL_OK);
	}

	rmrru = kzalloc(sizeof(*rmrru), GFP_KERNEL);
	if (!rmrru)
		goto out;

	rmrru->hdr = header;

	rmrru->base_address = rmrr->base_address;
	rmrru->end_address = rmrr->end_address;

	rmrru->devices = dmar_alloc_dev_scope((void *)(rmrr + 1),
				((void *)rmrr) + rmrr->header.length,
				&rmrru->devices_cnt);
	if (rmrru->devices_cnt && rmrru->devices == NULL)
		goto free_rmrru;

	list_add(&rmrru->list, &dmar_rmrr_units);

	return 0;
free_rmrru:
	kfree(rmrru);
out:
	return -ENOMEM;
}

static struct dmar_atsr_unit *dmar_find_atsr(struct acpi_dmar_atsr *atsr)
{
	struct dmar_atsr_unit *atsru;
	struct acpi_dmar_atsr *tmp;

	list_for_each_entry_rcu(atsru, &dmar_atsr_units, list,
				dmar_rcu_check()) {
		tmp = (struct acpi_dmar_atsr *)atsru->hdr;
		if (atsr->segment != tmp->segment)
			continue;
		if (atsr->header.length != tmp->header.length)
			continue;
		if (memcmp(atsr, tmp, atsr->header.length) == 0)
			return atsru;
	}

	return NULL;
}

int dmar_parse_one_atsr(struct acpi_dmar_header *hdr, void *arg)
{
	struct acpi_dmar_atsr *atsr;
	struct dmar_atsr_unit *atsru;

	if (system_state >= SYSTEM_RUNNING && !intel_iommu_enabled)
		return 0;

	atsr = container_of(hdr, struct acpi_dmar_atsr, header);
	atsru = dmar_find_atsr(atsr);
	if (atsru)
		return 0;

	atsru = kzalloc(sizeof(*atsru) + hdr->length, GFP_KERNEL);
	if (!atsru)
		return -ENOMEM;

	/*
	 * If memory is allocated from slab by ACPI _DSM method, we need to
	 * copy the memory content because the memory buffer will be freed
	 * on return.
	 */
	atsru->hdr = (void *)(atsru + 1);
	memcpy(atsru->hdr, hdr, hdr->length);
	atsru->include_all = atsr->flags & 0x1;
	if (!atsru->include_all) {
		atsru->devices = dmar_alloc_dev_scope((void *)(atsr + 1),
				(void *)atsr + atsr->header.length,
				&atsru->devices_cnt);
		if (atsru->devices_cnt && atsru->devices == NULL) {
			kfree(atsru);
			return -ENOMEM;
		}
	}

	list_add_rcu(&atsru->list, &dmar_atsr_units);

	return 0;
}

static void intel_iommu_free_atsr(struct dmar_atsr_unit *atsru)
{
	dmar_free_dev_scope(&atsru->devices, &atsru->devices_cnt);
	kfree(atsru);
}

int dmar_release_one_atsr(struct acpi_dmar_header *hdr, void *arg)
{
	struct acpi_dmar_atsr *atsr;
	struct dmar_atsr_unit *atsru;

	atsr = container_of(hdr, struct acpi_dmar_atsr, header);
	atsru = dmar_find_atsr(atsr);
	if (atsru) {
		list_del_rcu(&atsru->list);
		synchronize_rcu();
		intel_iommu_free_atsr(atsru);
	}

	return 0;
}

int dmar_check_one_atsr(struct acpi_dmar_header *hdr, void *arg)
{
	int i;
	struct device *dev;
	struct acpi_dmar_atsr *atsr;
	struct dmar_atsr_unit *atsru;

	atsr = container_of(hdr, struct acpi_dmar_atsr, header);
	atsru = dmar_find_atsr(atsr);
	if (!atsru)
		return 0;

	if (!atsru->include_all && atsru->devices && atsru->devices_cnt) {
		for_each_active_dev_scope(atsru->devices, atsru->devices_cnt,
					  i, dev)
			return -EBUSY;
	}

	return 0;
}

static struct dmar_satc_unit *dmar_find_satc(struct acpi_dmar_satc *satc)
{
	struct dmar_satc_unit *satcu;
	struct acpi_dmar_satc *tmp;

	list_for_each_entry_rcu(satcu, &dmar_satc_units, list,
				dmar_rcu_check()) {
		tmp = (struct acpi_dmar_satc *)satcu->hdr;
		if (satc->segment != tmp->segment)
			continue;
		if (satc->header.length != tmp->header.length)
			continue;
		if (memcmp(satc, tmp, satc->header.length) == 0)
			return satcu;
	}

	return NULL;
}

int dmar_parse_one_satc(struct acpi_dmar_header *hdr, void *arg)
{
	struct acpi_dmar_satc *satc;
	struct dmar_satc_unit *satcu;

	if (system_state >= SYSTEM_RUNNING && !intel_iommu_enabled)
		return 0;

	satc = container_of(hdr, struct acpi_dmar_satc, header);
	satcu = dmar_find_satc(satc);
	if (satcu)
		return 0;

	satcu = kzalloc(sizeof(*satcu) + hdr->length, GFP_KERNEL);
	if (!satcu)
		return -ENOMEM;

	satcu->hdr = (void *)(satcu + 1);
	memcpy(satcu->hdr, hdr, hdr->length);
	satcu->atc_required = satc->flags & 0x1;
	satcu->devices = dmar_alloc_dev_scope((void *)(satc + 1),
					      (void *)satc + satc->header.length,
					      &satcu->devices_cnt);
	if (satcu->devices_cnt && !satcu->devices) {
		kfree(satcu);
		return -ENOMEM;
	}
	list_add_rcu(&satcu->list, &dmar_satc_units);

	return 0;
}

static int intel_iommu_add(struct dmar_drhd_unit *dmaru)
{
	int sp, ret;
	struct intel_iommu *iommu = dmaru->iommu;

	ret = intel_cap_audit(CAP_AUDIT_HOTPLUG_DMAR, iommu);
	if (ret)
		goto out;

	sp = domain_update_iommu_superpage(NULL, iommu) - 1;
	if (sp >= 0 && !(cap_super_page_val(iommu->cap) & (1 << sp))) {
		pr_warn("%s: Doesn't support large page.\n",
			iommu->name);
		return -ENXIO;
	}

	/*
	 * Disable translation if already enabled prior to OS handover.
	 */
	if (iommu->gcmd & DMA_GCMD_TE)
		iommu_disable_translation(iommu);

	ret = iommu_init_domains(iommu);
	if (ret == 0)
		ret = iommu_alloc_root_entry(iommu);
	if (ret)
		goto out;

	intel_svm_check(iommu);

	if (dmaru->ignored) {
		/*
		 * we always have to disable PMRs or DMA may fail on this device
		 */
		if (force_on)
			iommu_disable_protect_mem_regions(iommu);
		return 0;
	}

	intel_iommu_init_qi(iommu);
	iommu_flush_write_buffer(iommu);

#ifdef CONFIG_INTEL_IOMMU_SVM
	if (pasid_supported(iommu) && ecap_prs(iommu->ecap)) {
		ret = intel_svm_enable_prq(iommu);
		if (ret)
			goto disable_iommu;
	}
#endif
	ret = dmar_set_interrupt(iommu);
	if (ret)
		goto disable_iommu;

	iommu_set_root_entry(iommu);
	iommu_enable_translation(iommu);

	iommu_disable_protect_mem_regions(iommu);
	return 0;

disable_iommu:
	disable_dmar_iommu(iommu);
out:
	free_dmar_iommu(iommu);
	return ret;
}

int dmar_iommu_hotplug(struct dmar_drhd_unit *dmaru, bool insert)
{
	int ret = 0;
	struct intel_iommu *iommu = dmaru->iommu;

	if (!intel_iommu_enabled)
		return 0;
	if (iommu == NULL)
		return -EINVAL;

	if (insert) {
		ret = intel_iommu_add(dmaru);
	} else {
		disable_dmar_iommu(iommu);
		free_dmar_iommu(iommu);
	}

	return ret;
}

static void intel_iommu_free_dmars(void)
{
	struct dmar_rmrr_unit *rmrru, *rmrr_n;
	struct dmar_atsr_unit *atsru, *atsr_n;
	struct dmar_satc_unit *satcu, *satc_n;

	list_for_each_entry_safe(rmrru, rmrr_n, &dmar_rmrr_units, list) {
		list_del(&rmrru->list);
		dmar_free_dev_scope(&rmrru->devices, &rmrru->devices_cnt);
		kfree(rmrru);
	}

	list_for_each_entry_safe(atsru, atsr_n, &dmar_atsr_units, list) {
		list_del(&atsru->list);
		intel_iommu_free_atsr(atsru);
	}
	list_for_each_entry_safe(satcu, satc_n, &dmar_satc_units, list) {
		list_del(&satcu->list);
		dmar_free_dev_scope(&satcu->devices, &satcu->devices_cnt);
		kfree(satcu);
	}
}

static struct dmar_satc_unit *dmar_find_matched_satc_unit(struct pci_dev *dev)
{
	struct dmar_satc_unit *satcu;
	struct acpi_dmar_satc *satc;
	struct device *tmp;
	int i;

	dev = pci_physfn(dev);
	rcu_read_lock();

	list_for_each_entry_rcu(satcu, &dmar_satc_units, list) {
		satc = container_of(satcu->hdr, struct acpi_dmar_satc, header);
		if (satc->segment != pci_domain_nr(dev->bus))
			continue;
		for_each_dev_scope(satcu->devices, satcu->devices_cnt, i, tmp)
			if (to_pci_dev(tmp) == dev)
				goto out;
	}
	satcu = NULL;
out:
	rcu_read_unlock();
	return satcu;
}

static int dmar_ats_supported(struct pci_dev *dev, struct intel_iommu *iommu)
{
	int i, ret = 1;
	struct pci_bus *bus;
	struct pci_dev *bridge = NULL;
	struct device *tmp;
	struct acpi_dmar_atsr *atsr;
	struct dmar_atsr_unit *atsru;
	struct dmar_satc_unit *satcu;

	dev = pci_physfn(dev);
	satcu = dmar_find_matched_satc_unit(dev);
	if (satcu)
		/*
		 * This device supports ATS as it is in SATC table.
		 * When IOMMU is in legacy mode, enabling ATS is done
		 * automatically by HW for the device that requires
		 * ATS, hence OS should not enable this device ATS
		 * to avoid duplicated TLB invalidation.
		 */
		return !(satcu->atc_required && !sm_supported(iommu));

	for (bus = dev->bus; bus; bus = bus->parent) {
		bridge = bus->self;
		/* If it's an integrated device, allow ATS */
		if (!bridge)
			return 1;
		/* Connected via non-PCIe: no ATS */
		if (!pci_is_pcie(bridge) ||
		    pci_pcie_type(bridge) == PCI_EXP_TYPE_PCI_BRIDGE)
			return 0;
		/* If we found the root port, look it up in the ATSR */
		if (pci_pcie_type(bridge) == PCI_EXP_TYPE_ROOT_PORT)
			break;
	}

	rcu_read_lock();
	list_for_each_entry_rcu(atsru, &dmar_atsr_units, list) {
		atsr = container_of(atsru->hdr, struct acpi_dmar_atsr, header);
		if (atsr->segment != pci_domain_nr(dev->bus))
			continue;

		for_each_dev_scope(atsru->devices, atsru->devices_cnt, i, tmp)
			if (tmp == &bridge->dev)
				goto out;

		if (atsru->include_all)
			goto out;
	}
	ret = 0;
out:
	rcu_read_unlock();

	return ret;
}

int dmar_iommu_notify_scope_dev(struct dmar_pci_notify_info *info)
{
	int ret;
	struct dmar_rmrr_unit *rmrru;
	struct dmar_atsr_unit *atsru;
	struct dmar_satc_unit *satcu;
	struct acpi_dmar_atsr *atsr;
	struct acpi_dmar_reserved_memory *rmrr;
	struct acpi_dmar_satc *satc;

	if (!intel_iommu_enabled && system_state >= SYSTEM_RUNNING)
		return 0;

	list_for_each_entry(rmrru, &dmar_rmrr_units, list) {
		rmrr = container_of(rmrru->hdr,
				    struct acpi_dmar_reserved_memory, header);
		if (info->event == BUS_NOTIFY_ADD_DEVICE) {
			ret = dmar_insert_dev_scope(info, (void *)(rmrr + 1),
				((void *)rmrr) + rmrr->header.length,
				rmrr->segment, rmrru->devices,
				rmrru->devices_cnt);
			if (ret < 0)
				return ret;
		} else if (info->event == BUS_NOTIFY_REMOVED_DEVICE) {
			dmar_remove_dev_scope(info, rmrr->segment,
				rmrru->devices, rmrru->devices_cnt);
		}
	}

	list_for_each_entry(atsru, &dmar_atsr_units, list) {
		if (atsru->include_all)
			continue;

		atsr = container_of(atsru->hdr, struct acpi_dmar_atsr, header);
		if (info->event == BUS_NOTIFY_ADD_DEVICE) {
			ret = dmar_insert_dev_scope(info, (void *)(atsr + 1),
					(void *)atsr + atsr->header.length,
					atsr->segment, atsru->devices,
					atsru->devices_cnt);
			if (ret > 0)
				break;
			else if (ret < 0)
				return ret;
		} else if (info->event == BUS_NOTIFY_REMOVED_DEVICE) {
			if (dmar_remove_dev_scope(info, atsr->segment,
					atsru->devices, atsru->devices_cnt))
				break;
		}
	}
	list_for_each_entry(satcu, &dmar_satc_units, list) {
		satc = container_of(satcu->hdr, struct acpi_dmar_satc, header);
		if (info->event == BUS_NOTIFY_ADD_DEVICE) {
			ret = dmar_insert_dev_scope(info, (void *)(satc + 1),
					(void *)satc + satc->header.length,
					satc->segment, satcu->devices,
					satcu->devices_cnt);
			if (ret > 0)
				break;
			else if (ret < 0)
				return ret;
		} else if (info->event == BUS_NOTIFY_REMOVED_DEVICE) {
			if (dmar_remove_dev_scope(info, satc->segment,
					satcu->devices, satcu->devices_cnt))
				break;
		}
	}

	return 0;
}

static void intel_disable_iommus(void)
{
	struct intel_iommu *iommu = NULL;
	struct dmar_drhd_unit *drhd;

	for_each_iommu(iommu, drhd)
		iommu_disable_translation(iommu);
}

void intel_iommu_shutdown(void)
{
	struct dmar_drhd_unit *drhd;
	struct intel_iommu *iommu = NULL;

	if (no_iommu || dmar_disabled)
		return;

	down_write(&dmar_global_lock);

	/* Disable PMRs explicitly here. */
	for_each_iommu(iommu, drhd)
		iommu_disable_protect_mem_regions(iommu);

	/* Make sure the IOMMUs are switched off */
	intel_disable_iommus();

	up_write(&dmar_global_lock);
}

static struct intel_iommu *dev_to_intel_iommu(struct device *dev)
{
	struct iommu_device *iommu_dev = dev_to_iommu_device(dev);

	return container_of(iommu_dev, struct intel_iommu, iommu);
}

static ssize_t version_show(struct device *dev,
			    struct device_attribute *attr, char *buf)
{
	struct intel_iommu *iommu = dev_to_intel_iommu(dev);
	u32 ver = readl(iommu->reg + DMAR_VER_REG);
	return sysfs_emit(buf, "%d:%d\n",
			  DMAR_VER_MAJOR(ver), DMAR_VER_MINOR(ver));
}
static DEVICE_ATTR_RO(version);

static ssize_t address_show(struct device *dev,
			    struct device_attribute *attr, char *buf)
{
	struct intel_iommu *iommu = dev_to_intel_iommu(dev);
	return sysfs_emit(buf, "%llx\n", iommu->reg_phys);
}
static DEVICE_ATTR_RO(address);

static ssize_t cap_show(struct device *dev,
			struct device_attribute *attr, char *buf)
{
	struct intel_iommu *iommu = dev_to_intel_iommu(dev);
	return sysfs_emit(buf, "%llx\n", iommu->cap);
}
static DEVICE_ATTR_RO(cap);

static ssize_t ecap_show(struct device *dev,
			 struct device_attribute *attr, char *buf)
{
	struct intel_iommu *iommu = dev_to_intel_iommu(dev);
	return sysfs_emit(buf, "%llx\n", iommu->ecap);
}
static DEVICE_ATTR_RO(ecap);

static ssize_t domains_supported_show(struct device *dev,
				      struct device_attribute *attr, char *buf)
{
	struct intel_iommu *iommu = dev_to_intel_iommu(dev);
	return sysfs_emit(buf, "%ld\n", cap_ndoms(iommu->cap));
}
static DEVICE_ATTR_RO(domains_supported);

static ssize_t domains_used_show(struct device *dev,
				 struct device_attribute *attr, char *buf)
{
	struct intel_iommu *iommu = dev_to_intel_iommu(dev);
	return sysfs_emit(buf, "%d\n",
			  bitmap_weight(iommu->domain_ids,
					cap_ndoms(iommu->cap)));
}
static DEVICE_ATTR_RO(domains_used);

static struct attribute *intel_iommu_attrs[] = {
	&dev_attr_version.attr,
	&dev_attr_address.attr,
	&dev_attr_cap.attr,
	&dev_attr_ecap.attr,
	&dev_attr_domains_supported.attr,
	&dev_attr_domains_used.attr,
	NULL,
};

static struct attribute_group intel_iommu_group = {
	.name = "intel-iommu",
	.attrs = intel_iommu_attrs,
};

const struct attribute_group *intel_iommu_groups[] = {
	&intel_iommu_group,
	NULL,
};

static bool has_external_pci(void)
{
	struct pci_dev *pdev = NULL;

	for_each_pci_dev(pdev)
		if (pdev->external_facing) {
			pci_dev_put(pdev);
			return true;
		}

	return false;
}

static int __init platform_optin_force_iommu(void)
{
	if (!dmar_platform_optin() || no_platform_optin || !has_external_pci())
		return 0;

	if (no_iommu || dmar_disabled)
		pr_info("Intel-IOMMU force enabled due to platform opt in\n");

	/*
	 * If Intel-IOMMU is disabled by default, we will apply identity
	 * map for all devices except those marked as being untrusted.
	 */
	if (dmar_disabled)
		iommu_set_default_passthrough(false);

	dmar_disabled = 0;
	no_iommu = 0;

	return 1;
}

static int __init probe_acpi_namespace_devices(void)
{
	struct dmar_drhd_unit *drhd;
	/* To avoid a -Wunused-but-set-variable warning. */
	struct intel_iommu *iommu __maybe_unused;
	struct device *dev;
	int i, ret = 0;

	for_each_active_iommu(iommu, drhd) {
		for_each_active_dev_scope(drhd->devices,
					  drhd->devices_cnt, i, dev) {
			struct acpi_device_physical_node *pn;
			struct acpi_device *adev;

			if (dev->bus != &acpi_bus_type)
				continue;

			adev = to_acpi_device(dev);
			mutex_lock(&adev->physical_node_lock);
			list_for_each_entry(pn,
					    &adev->physical_node_list, node) {
				ret = iommu_probe_device(pn->dev);
				if (ret)
					break;
			}
			mutex_unlock(&adev->physical_node_lock);

			if (ret)
				return ret;
		}
	}

	return 0;
}

static __init int tboot_force_iommu(void)
{
	if (!tboot_enabled())
		return 0;

	if (no_iommu || dmar_disabled)
		pr_warn("Forcing Intel-IOMMU to enabled\n");

	dmar_disabled = 0;
	no_iommu = 0;

	return 1;
}

int __init intel_iommu_init(void)
{
	int ret = -ENODEV;
	struct dmar_drhd_unit *drhd;
	struct intel_iommu *iommu;

	/*
	 * Intel IOMMU is required for a TXT/tboot launch or platform
	 * opt in, so enforce that.
	 */
	force_on = (!intel_iommu_tboot_noforce && tboot_force_iommu()) ||
		    platform_optin_force_iommu();

	down_write(&dmar_global_lock);
	if (dmar_table_init()) {
		if (force_on)
			panic("tboot: Failed to initialize DMAR table\n");
		goto out_free_dmar;
	}

	if (dmar_dev_scope_init() < 0) {
		if (force_on)
			panic("tboot: Failed to initialize DMAR device scope\n");
		goto out_free_dmar;
	}

	up_write(&dmar_global_lock);

	/*
	 * The bus notifier takes the dmar_global_lock, so lockdep will
	 * complain later when we register it under the lock.
	 */
	dmar_register_bus_notifier();

	down_write(&dmar_global_lock);

	if (!no_iommu)
		intel_iommu_debugfs_init();

	if (no_iommu || dmar_disabled) {
		/*
		 * We exit the function here to ensure IOMMU's remapping and
		 * mempool aren't setup, which means that the IOMMU's PMRs
		 * won't be disabled via the call to init_dmars(). So disable
		 * it explicitly here. The PMRs were setup by tboot prior to
		 * calling SENTER, but the kernel is expected to reset/tear
		 * down the PMRs.
		 */
		if (intel_iommu_tboot_noforce) {
			for_each_iommu(iommu, drhd)
				iommu_disable_protect_mem_regions(iommu);
		}

		/*
		 * Make sure the IOMMUs are switched off, even when we
		 * boot into a kexec kernel and the previous kernel left
		 * them enabled
		 */
		intel_disable_iommus();
		goto out_free_dmar;
	}

	if (list_empty(&dmar_rmrr_units))
		pr_info("No RMRR found\n");

	if (list_empty(&dmar_atsr_units))
		pr_info("No ATSR found\n");

	if (list_empty(&dmar_satc_units))
		pr_info("No SATC found\n");

	init_no_remapping_devices();

	ret = init_dmars();
	if (ret) {
		if (force_on)
			panic("tboot: Failed to initialize DMARs\n");
		pr_err("Initialization failed\n");
		goto out_free_dmar;
	}
	up_write(&dmar_global_lock);

	init_iommu_pm_ops();

	down_read(&dmar_global_lock);
	for_each_active_iommu(iommu, drhd) {
		/*
		 * The flush queue implementation does not perform
		 * page-selective invalidations that are required for efficient
		 * TLB flushes in virtual environments.  The benefit of batching
		 * is likely to be much lower than the overhead of synchronizing
		 * the virtual and physical IOMMU page-tables.
		 */
		if (cap_caching_mode(iommu->cap) &&
		    !first_level_by_default(IOMMU_DOMAIN_DMA)) {
			pr_info_once("IOMMU batching disallowed due to virtualization\n");
			iommu_set_dma_strict();
		}
		iommu_device_sysfs_add(&iommu->iommu, NULL,
				       intel_iommu_groups,
				       "%s", iommu->name);
		/*
		 * The iommu device probe is protected by the iommu_probe_device_lock.
		 * Release the dmar_global_lock before entering the device probe path
		 * to avoid unnecessary lock order splat.
		 */
		up_read(&dmar_global_lock);
		iommu_device_register(&iommu->iommu, &intel_iommu_ops, NULL);
		down_read(&dmar_global_lock);

		iommu_pmu_register(iommu);
	}

	if (probe_acpi_namespace_devices())
		pr_warn("ACPI name space devices didn't probe correctly\n");

	/* Finally, we enable the DMA remapping hardware. */
	for_each_iommu(iommu, drhd) {
		if (!drhd->ignored && !translation_pre_enabled(iommu))
			iommu_enable_translation(iommu);

		iommu_disable_protect_mem_regions(iommu);
	}
	up_read(&dmar_global_lock);

	pr_info("Intel(R) Virtualization Technology for Directed I/O\n");

	intel_iommu_enabled = 1;

	return 0;

out_free_dmar:
	intel_iommu_free_dmars();
	up_write(&dmar_global_lock);
	return ret;
}

static int domain_context_clear_one_cb(struct pci_dev *pdev, u16 alias, void *opaque)
{
	struct device_domain_info *info = opaque;

	domain_context_clear_one(info, PCI_BUS_NUM(alias), alias & 0xff);
	return 0;
}

/*
 * NB - intel-iommu lacks any sort of reference counting for the users of
 * dependent devices.  If multiple endpoints have intersecting dependent
 * devices, unbinding the driver from any one of them will possibly leave
 * the others unable to operate.
 */
static void domain_context_clear(struct device_domain_info *info)
{
	if (!dev_is_pci(info->dev)) {
		domain_context_clear_one(info, info->bus, info->devfn);
		return;
	}

	pci_for_each_dma_alias(to_pci_dev(info->dev),
			       &domain_context_clear_one_cb, info);
}

/*
 * Clear the page table pointer in context or pasid table entries so that
 * all DMA requests without PASID from the device are blocked. If the page
 * table has been set, clean up the data structures.
 */
void device_block_translation(struct device *dev)
{
	struct device_domain_info *info = dev_iommu_priv_get(dev);
	struct intel_iommu *iommu = info->iommu;
	unsigned long flags;

	if (info->domain)
		cache_tag_unassign_domain(info->domain, dev, IOMMU_NO_PASID);

	iommu_disable_pci_caps(info);
	if (!dev_is_real_dma_subdevice(dev)) {
		if (sm_supported(iommu))
			intel_pasid_tear_down_entry(iommu, dev,
						    IOMMU_NO_PASID, false);
		else
			domain_context_clear(info);
	}

	if (!info->domain)
		return;

	spin_lock_irqsave(&info->domain->lock, flags);
	list_del(&info->link);
	spin_unlock_irqrestore(&info->domain->lock, flags);

	domain_detach_iommu(info->domain, iommu);
	info->domain = NULL;
}

static int md_domain_init(struct dmar_domain *domain, int guest_width)
{
	int adjust_width;

	/* calculate AGAW */
	domain->gaw = guest_width;
	adjust_width = guestwidth_to_adjustwidth(guest_width);
	domain->agaw = width_to_agaw(adjust_width);

	domain->iommu_coherency = false;
	domain->iommu_superpage = 0;
	domain->max_addr = 0;

	/* always allocate the top pgd */
	domain->pgd = iommu_alloc_page_node(domain->nid, GFP_ATOMIC);
	if (!domain->pgd)
		return -ENOMEM;
	domain_flush_cache(domain, domain->pgd, PAGE_SIZE);
	return 0;
}

static int blocking_domain_attach_dev(struct iommu_domain *domain,
				      struct device *dev)
{
	device_block_translation(dev);
	return 0;
}

static struct iommu_domain blocking_domain = {
	.type = IOMMU_DOMAIN_BLOCKED,
	.ops = &(const struct iommu_domain_ops) {
		.attach_dev	= blocking_domain_attach_dev,
	}
};

static int iommu_superpage_capability(struct intel_iommu *iommu, bool first_stage)
{
	if (!intel_iommu_superpage)
		return 0;

	if (first_stage)
		return cap_fl1gp_support(iommu->cap) ? 2 : 1;

	return fls(cap_super_page_val(iommu->cap));
}

static struct dmar_domain *paging_domain_alloc(struct device *dev, bool first_stage)
{
	struct device_domain_info *info = dev_iommu_priv_get(dev);
	struct intel_iommu *iommu = info->iommu;
	struct dmar_domain *domain;
	int addr_width;

	domain = kzalloc(sizeof(*domain), GFP_KERNEL);
	if (!domain)
		return ERR_PTR(-ENOMEM);

	INIT_LIST_HEAD(&domain->devices);
	INIT_LIST_HEAD(&domain->dev_pasids);
	INIT_LIST_HEAD(&domain->cache_tags);
	spin_lock_init(&domain->lock);
	spin_lock_init(&domain->cache_lock);
	xa_init(&domain->iommu_array);

	domain->nid = dev_to_node(dev);
	domain->use_first_level = first_stage;

	/* calculate the address width */
	addr_width = agaw_to_width(iommu->agaw);
	if (addr_width > cap_mgaw(iommu->cap))
		addr_width = cap_mgaw(iommu->cap);
	domain->gaw = addr_width;
	domain->agaw = iommu->agaw;
	domain->max_addr = __DOMAIN_MAX_ADDR(addr_width);

	/* iommu memory access coherency */
	domain->iommu_coherency = iommu_paging_structure_coherency(iommu);

	/* pagesize bitmap */
	domain->domain.pgsize_bitmap = SZ_4K;
	domain->iommu_superpage = iommu_superpage_capability(iommu, first_stage);
	domain->domain.pgsize_bitmap |= domain_super_pgsize_bitmap(domain);

	/*
	 * IOVA aperture: First-level translation restricts the input-address
	 * to a canonical address (i.e., address bits 63:N have the same value
	 * as address bit [N-1], where N is 48-bits with 4-level paging and
	 * 57-bits with 5-level paging). Hence, skip bit [N-1].
	 */
	domain->domain.geometry.force_aperture = true;
	domain->domain.geometry.aperture_start = 0;
	if (first_stage)
		domain->domain.geometry.aperture_end = __DOMAIN_MAX_ADDR(domain->gaw - 1);
	else
		domain->domain.geometry.aperture_end = __DOMAIN_MAX_ADDR(domain->gaw);

	/* always allocate the top pgd */
	domain->pgd = iommu_alloc_page_node(domain->nid, GFP_KERNEL);
	if (!domain->pgd) {
		kfree(domain);
		return ERR_PTR(-ENOMEM);
	}
	domain_flush_cache(domain, domain->pgd, PAGE_SIZE);

	return domain;
}

static struct iommu_domain *intel_iommu_domain_alloc(unsigned type)
{
	struct dmar_domain *dmar_domain;
	struct iommu_domain *domain;

	switch (type) {
	case IOMMU_DOMAIN_DMA:
	case IOMMU_DOMAIN_UNMANAGED:
		dmar_domain = alloc_domain(type);
		if (!dmar_domain) {
			pr_err("Can't allocate dmar_domain\n");
			return NULL;
		}
		if (md_domain_init(dmar_domain, DEFAULT_DOMAIN_ADDRESS_WIDTH)) {
			pr_err("Domain initialization failed\n");
			domain_exit(dmar_domain);
			return NULL;
		}

		domain = &dmar_domain->domain;
		domain->geometry.aperture_start = 0;
		domain->geometry.aperture_end   =
				__DOMAIN_MAX_ADDR(dmar_domain->gaw);
		domain->geometry.force_aperture = true;

		return domain;
	default:
		return NULL;
	}

	return NULL;
}

static struct iommu_domain *
intel_iommu_domain_alloc_user(struct device *dev, u32 flags,
			      struct iommu_domain *parent,
			      const struct iommu_user_data *user_data)
{
	struct device_domain_info *info = dev_iommu_priv_get(dev);
	bool dirty_tracking = flags & IOMMU_HWPT_ALLOC_DIRTY_TRACKING;
	bool nested_parent = flags & IOMMU_HWPT_ALLOC_NEST_PARENT;
	struct intel_iommu *iommu = info->iommu;
	struct dmar_domain *dmar_domain;
	struct iommu_domain *domain;

	/* Must be NESTING domain */
	if (parent) {
		if (!nested_supported(iommu) || flags)
			return ERR_PTR(-EOPNOTSUPP);
		return intel_nested_domain_alloc(parent, user_data);
	}

	if (flags &
	    (~(IOMMU_HWPT_ALLOC_NEST_PARENT | IOMMU_HWPT_ALLOC_DIRTY_TRACKING)))
		return ERR_PTR(-EOPNOTSUPP);
	if (nested_parent && !nested_supported(iommu))
		return ERR_PTR(-EOPNOTSUPP);
	if (user_data || (dirty_tracking && !ssads_supported(iommu)))
		return ERR_PTR(-EOPNOTSUPP);

	/* Do not use first stage for user domain translation. */
	dmar_domain = paging_domain_alloc(dev, false);
	if (IS_ERR(dmar_domain))
		return ERR_CAST(dmar_domain);
	domain = &dmar_domain->domain;
	domain->type = IOMMU_DOMAIN_UNMANAGED;
	domain->owner = &intel_iommu_ops;
	domain->ops = intel_iommu_ops.default_domain_ops;

	if (nested_parent) {
		dmar_domain->nested_parent = true;
		INIT_LIST_HEAD(&dmar_domain->s1_domains);
		spin_lock_init(&dmar_domain->s1_lock);
	}

	if (dirty_tracking) {
		if (dmar_domain->use_first_level) {
			iommu_domain_free(domain);
			return ERR_PTR(-EOPNOTSUPP);
		}
		domain->dirty_ops = &intel_dirty_ops;
	}

	return domain;
}

static void intel_iommu_domain_free(struct iommu_domain *domain)
{
	struct dmar_domain *dmar_domain = to_dmar_domain(domain);

	WARN_ON(dmar_domain->nested_parent &&
		!list_empty(&dmar_domain->s1_domains));
	domain_exit(dmar_domain);
}

int prepare_domain_attach_device(struct iommu_domain *domain,
				 struct device *dev)
{
	struct device_domain_info *info = dev_iommu_priv_get(dev);
	struct dmar_domain *dmar_domain = to_dmar_domain(domain);
	struct intel_iommu *iommu = info->iommu;
	int addr_width;

	if (dmar_domain->force_snooping && !ecap_sc_support(iommu->ecap))
		return -EINVAL;

	if (domain->dirty_ops && !ssads_supported(iommu))
		return -EINVAL;

	/* check if this iommu agaw is sufficient for max mapped address */
	addr_width = agaw_to_width(iommu->agaw);
	if (addr_width > cap_mgaw(iommu->cap))
		addr_width = cap_mgaw(iommu->cap);

	if (dmar_domain->max_addr > (1LL << addr_width))
		return -EINVAL;
	dmar_domain->gaw = addr_width;

	/*
	 * Knock out extra levels of page tables if necessary
	 */
	while (iommu->agaw < dmar_domain->agaw) {
		struct dma_pte *pte;

		pte = dmar_domain->pgd;
		if (dma_pte_present(pte)) {
			dmar_domain->pgd = phys_to_virt(dma_pte_addr(pte));
			iommu_free_page(pte);
		}
		dmar_domain->agaw--;
	}

	if (sm_supported(iommu) && !dev_is_real_dma_subdevice(dev) &&
	    context_copied(iommu, info->bus, info->devfn))
		return intel_pasid_setup_sm_context(dev);

	return 0;
}

static int intel_iommu_attach_device(struct iommu_domain *domain,
				     struct device *dev)
{
	int ret;

	device_block_translation(dev);

	ret = prepare_domain_attach_device(domain, dev);
	if (ret)
		return ret;

	return dmar_domain_attach_device(to_dmar_domain(domain), dev);
}

static int intel_iommu_map(struct iommu_domain *domain,
			   unsigned long iova, phys_addr_t hpa,
			   size_t size, int iommu_prot, gfp_t gfp)
{
	struct dmar_domain *dmar_domain = to_dmar_domain(domain);
	u64 max_addr;
	int prot = 0;

	if (iommu_prot & IOMMU_READ)
		prot |= DMA_PTE_READ;
	if (iommu_prot & IOMMU_WRITE)
		prot |= DMA_PTE_WRITE;
	if (dmar_domain->set_pte_snp)
		prot |= DMA_PTE_SNP;

	max_addr = iova + size;
	if (dmar_domain->max_addr < max_addr) {
		u64 end;

		/* check if minimum agaw is sufficient for mapped address */
		end = __DOMAIN_MAX_ADDR(dmar_domain->gaw) + 1;
		if (end < max_addr) {
			pr_err("%s: iommu width (%d) is not "
			       "sufficient for the mapped address (%llx)\n",
			       __func__, dmar_domain->gaw, max_addr);
			return -EFAULT;
		}
		dmar_domain->max_addr = max_addr;
	}
	/* Round up size to next multiple of PAGE_SIZE, if it and
	   the low bits of hpa would take us onto the next page */
	size = aligned_nrpages(hpa, size);
	return __domain_mapping(dmar_domain, iova >> VTD_PAGE_SHIFT,
				hpa >> VTD_PAGE_SHIFT, size, prot, gfp);
}

static int intel_iommu_map_pages(struct iommu_domain *domain,
				 unsigned long iova, phys_addr_t paddr,
				 size_t pgsize, size_t pgcount,
				 int prot, gfp_t gfp, size_t *mapped)
{
	unsigned long pgshift = __ffs(pgsize);
	size_t size = pgcount << pgshift;
	int ret;

	if (pgsize != SZ_4K && pgsize != SZ_2M && pgsize != SZ_1G)
		return -EINVAL;

	if (!IS_ALIGNED(iova | paddr, pgsize))
		return -EINVAL;

	ret = intel_iommu_map(domain, iova, paddr, size, prot, gfp);
	if (!ret && mapped)
		*mapped = size;

	return ret;
}

static size_t intel_iommu_unmap(struct iommu_domain *domain,
				unsigned long iova, size_t size,
				struct iommu_iotlb_gather *gather)
{
	struct dmar_domain *dmar_domain = to_dmar_domain(domain);
	unsigned long start_pfn, last_pfn;
	int level = 0;

	/* Cope with horrid API which requires us to unmap more than the
	   size argument if it happens to be a large-page mapping. */
	if (unlikely(!pfn_to_dma_pte(dmar_domain, iova >> VTD_PAGE_SHIFT,
				     &level, GFP_ATOMIC)))
		return 0;

	if (size < VTD_PAGE_SIZE << level_to_offset_bits(level))
		size = VTD_PAGE_SIZE << level_to_offset_bits(level);

	start_pfn = iova >> VTD_PAGE_SHIFT;
	last_pfn = (iova + size - 1) >> VTD_PAGE_SHIFT;

	domain_unmap(dmar_domain, start_pfn, last_pfn, &gather->freelist);

	if (dmar_domain->max_addr == iova + size)
		dmar_domain->max_addr = iova;

	/*
	 * We do not use page-selective IOTLB invalidation in flush queue,
	 * so there is no need to track page and sync iotlb.
	 */
	if (!iommu_iotlb_gather_queued(gather))
		iommu_iotlb_gather_add_page(domain, gather, iova, size);

	return size;
}

static size_t intel_iommu_unmap_pages(struct iommu_domain *domain,
				      unsigned long iova,
				      size_t pgsize, size_t pgcount,
				      struct iommu_iotlb_gather *gather)
{
	unsigned long pgshift = __ffs(pgsize);
	size_t size = pgcount << pgshift;

	return intel_iommu_unmap(domain, iova, size, gather);
}

static void intel_iommu_tlb_sync(struct iommu_domain *domain,
				 struct iommu_iotlb_gather *gather)
{
	cache_tag_flush_range(to_dmar_domain(domain), gather->start,
			      gather->end, list_empty(&gather->freelist));
	iommu_put_pages_list(&gather->freelist);
}

static phys_addr_t intel_iommu_iova_to_phys(struct iommu_domain *domain,
					    dma_addr_t iova)
{
	struct dmar_domain *dmar_domain = to_dmar_domain(domain);
	struct dma_pte *pte;
	int level = 0;
	u64 phys = 0;

	pte = pfn_to_dma_pte(dmar_domain, iova >> VTD_PAGE_SHIFT, &level,
			     GFP_ATOMIC);
	if (pte && dma_pte_present(pte))
		phys = dma_pte_addr(pte) +
			(iova & (BIT_MASK(level_to_offset_bits(level) +
						VTD_PAGE_SHIFT) - 1));

	return phys;
}

static bool domain_support_force_snooping(struct dmar_domain *domain)
{
	struct device_domain_info *info;
	bool support = true;

	assert_spin_locked(&domain->lock);
	list_for_each_entry(info, &domain->devices, link) {
		if (!ecap_sc_support(info->iommu->ecap)) {
			support = false;
			break;
		}
	}

	return support;
}

static void domain_set_force_snooping(struct dmar_domain *domain)
{
	struct device_domain_info *info;

	assert_spin_locked(&domain->lock);
	/*
	 * Second level page table supports per-PTE snoop control. The
	 * iommu_map() interface will handle this by setting SNP bit.
	 */
	if (!domain->use_first_level) {
		domain->set_pte_snp = true;
		return;
	}

	list_for_each_entry(info, &domain->devices, link)
		intel_pasid_setup_page_snoop_control(info->iommu, info->dev,
						     IOMMU_NO_PASID);
}

static bool intel_iommu_enforce_cache_coherency(struct iommu_domain *domain)
{
	struct dmar_domain *dmar_domain = to_dmar_domain(domain);
	unsigned long flags;

	if (dmar_domain->force_snooping)
		return true;

	spin_lock_irqsave(&dmar_domain->lock, flags);
	if (!domain_support_force_snooping(dmar_domain) ||
	    (!dmar_domain->use_first_level && dmar_domain->has_mappings)) {
		spin_unlock_irqrestore(&dmar_domain->lock, flags);
		return false;
	}

	domain_set_force_snooping(dmar_domain);
	dmar_domain->force_snooping = true;
	spin_unlock_irqrestore(&dmar_domain->lock, flags);

	return true;
}

static bool intel_iommu_capable(struct device *dev, enum iommu_cap cap)
{
	struct device_domain_info *info = dev_iommu_priv_get(dev);

	switch (cap) {
	case IOMMU_CAP_CACHE_COHERENCY:
	case IOMMU_CAP_DEFERRED_FLUSH:
		return true;
	case IOMMU_CAP_PRE_BOOT_PROTECTION:
		return dmar_platform_optin();
	case IOMMU_CAP_ENFORCE_CACHE_COHERENCY:
		return ecap_sc_support(info->iommu->ecap);
	case IOMMU_CAP_DIRTY_TRACKING:
		return ssads_supported(info->iommu);
	default:
		return false;
	}
}

static struct iommu_device *intel_iommu_probe_device(struct device *dev)
{
	struct pci_dev *pdev = dev_is_pci(dev) ? to_pci_dev(dev) : NULL;
	struct device_domain_info *info;
	struct intel_iommu *iommu;
	u8 bus, devfn;
	int ret;

	iommu = device_lookup_iommu(dev, &bus, &devfn);
	if (!iommu || !iommu->iommu.ops)
		return ERR_PTR(-ENODEV);

	info = kzalloc(sizeof(*info), GFP_KERNEL);
	if (!info)
		return ERR_PTR(-ENOMEM);

	if (dev_is_real_dma_subdevice(dev)) {
		info->bus = pdev->bus->number;
		info->devfn = pdev->devfn;
		info->segment = pci_domain_nr(pdev->bus);
	} else {
		info->bus = bus;
		info->devfn = devfn;
		info->segment = iommu->segment;
	}

	info->dev = dev;
	info->iommu = iommu;
	if (dev_is_pci(dev)) {
		if (ecap_dev_iotlb_support(iommu->ecap) &&
		    pci_ats_supported(pdev) &&
		    dmar_ats_supported(pdev, iommu)) {
			info->ats_supported = 1;
			info->dtlb_extra_inval = dev_needs_extra_dtlb_flush(pdev);

			/*
			 * For IOMMU that supports device IOTLB throttling
			 * (DIT), we assign PFSID to the invalidation desc
			 * of a VF such that IOMMU HW can gauge queue depth
			 * at PF level. If DIT is not set, PFSID will be
			 * treated as reserved, which should be set to 0.
			 */
			if (ecap_dit(iommu->ecap))
				info->pfsid = pci_dev_id(pci_physfn(pdev));
			info->ats_qdep = pci_ats_queue_depth(pdev);
		}
		if (sm_supported(iommu)) {
			if (pasid_supported(iommu)) {
				int features = pci_pasid_features(pdev);

				if (features >= 0)
					info->pasid_supported = features | 1;
			}

			if (info->ats_supported && ecap_prs(iommu->ecap) &&
			    pci_pri_supported(pdev))
				info->pri_supported = 1;
		}
	}

	dev_iommu_priv_set(dev, info);
	if (pdev && pci_ats_supported(pdev)) {
		pci_prepare_ats(pdev, VTD_PAGE_SHIFT);
		ret = device_rbtree_insert(iommu, info);
		if (ret)
			goto free;
	}

	if (sm_supported(iommu) && !dev_is_real_dma_subdevice(dev)) {
		ret = intel_pasid_alloc_table(dev);
		if (ret) {
			dev_err(dev, "PASID table allocation failed\n");
			kfree(info);
			goto clear_rbtree;
		}

		if (!context_copied(iommu, info->bus, info->devfn)) {
			ret = intel_pasid_setup_sm_context(dev);
			if (ret)
				goto free_table;
		}
	}

	intel_iommu_debugfs_create_dev(info);

	/*
	 * The PCIe spec, in its wisdom, declares that the behaviour of the
	 * device is undefined if you enable PASID support after ATS support.
	 * So always enable PASID support on devices which have it, even if
	 * we can't yet know if we're ever going to use it.
	 */
	if (info->pasid_supported &&
	    !pci_enable_pasid(pdev, info->pasid_supported & ~1))
		info->pasid_enabled = 1;

	return &iommu->iommu;
free_table:
	intel_pasid_free_table(dev);
clear_rbtree:
	device_rbtree_remove(info);
free:
	kfree(info);

	return ERR_PTR(ret);
}

static void intel_iommu_release_device(struct device *dev)
{
	struct device_domain_info *info = dev_iommu_priv_get(dev);
	struct intel_iommu *iommu = info->iommu;

	if (info->pasid_enabled) {
		pci_disable_pasid(to_pci_dev(dev));
		info->pasid_enabled = 0;
	}

	mutex_lock(&iommu->iopf_lock);
	if (dev_is_pci(dev) && pci_ats_supported(to_pci_dev(dev)))
		device_rbtree_remove(info);
	mutex_unlock(&iommu->iopf_lock);

	if (sm_supported(iommu) && !dev_is_real_dma_subdevice(dev) &&
	    !context_copied(iommu, info->bus, info->devfn))
		intel_pasid_teardown_sm_context(dev);

	intel_pasid_free_table(dev);
	intel_iommu_debugfs_remove_dev(info);
	kfree(info);
	set_dma_ops(dev, NULL);
}

static void intel_iommu_get_resv_regions(struct device *device,
					 struct list_head *head)
{
	int prot = DMA_PTE_READ | DMA_PTE_WRITE;
	struct iommu_resv_region *reg;
	struct dmar_rmrr_unit *rmrr;
	struct device *i_dev;
	int i;

	rcu_read_lock();
	for_each_rmrr_units(rmrr) {
		for_each_active_dev_scope(rmrr->devices, rmrr->devices_cnt,
					  i, i_dev) {
			struct iommu_resv_region *resv;
			enum iommu_resv_type type;
			size_t length;

			if (i_dev != device &&
			    !is_downstream_to_pci_bridge(device, i_dev))
				continue;

			length = rmrr->end_address - rmrr->base_address + 1;

			type = device_rmrr_is_relaxable(device) ?
				IOMMU_RESV_DIRECT_RELAXABLE : IOMMU_RESV_DIRECT;

			resv = iommu_alloc_resv_region(rmrr->base_address,
						       length, prot, type,
						       GFP_ATOMIC);
			if (!resv)
				break;

			list_add_tail(&resv->list, head);
		}
	}
	rcu_read_unlock();

#ifdef CONFIG_INTEL_IOMMU_FLOPPY_WA
	if (dev_is_pci(device)) {
		struct pci_dev *pdev = to_pci_dev(device);

		if ((pdev->class >> 8) == PCI_CLASS_BRIDGE_ISA) {
			reg = iommu_alloc_resv_region(0, 1UL << 24, prot,
					IOMMU_RESV_DIRECT_RELAXABLE,
					GFP_KERNEL);
			if (reg)
				list_add_tail(&reg->list, head);
		}
	}
#endif /* CONFIG_INTEL_IOMMU_FLOPPY_WA */

	reg = iommu_alloc_resv_region(IOAPIC_RANGE_START,
				      IOAPIC_RANGE_END - IOAPIC_RANGE_START + 1,
				      0, IOMMU_RESV_MSI, GFP_KERNEL);
	if (!reg)
		return;
	list_add_tail(&reg->list, head);
}

static struct iommu_group *intel_iommu_device_group(struct device *dev)
{
	if (dev_is_pci(dev))
		return pci_device_group(dev);
	return generic_device_group(dev);
}

static int intel_iommu_enable_sva(struct device *dev)
{
	struct device_domain_info *info = dev_iommu_priv_get(dev);
	struct intel_iommu *iommu;

	if (!info || dmar_disabled)
		return -EINVAL;

	iommu = info->iommu;
	if (!iommu)
		return -EINVAL;

	if (!(iommu->flags & VTD_FLAG_SVM_CAPABLE))
		return -ENODEV;

	if (!info->pasid_enabled || !info->ats_enabled)
		return -EINVAL;

	/*
	 * Devices having device-specific I/O fault handling should not
	 * support PCI/PRI. The IOMMU side has no means to check the
	 * capability of device-specific IOPF.  Therefore, IOMMU can only
	 * default that if the device driver enables SVA on a non-PRI
	 * device, it will handle IOPF in its own way.
	 */
	if (!info->pri_supported)
		return 0;

	/* Devices supporting PRI should have it enabled. */
	if (!info->pri_enabled)
		return -EINVAL;

	return 0;
}

static int context_flip_pri(struct device_domain_info *info, bool enable)
{
	struct intel_iommu *iommu = info->iommu;
	u8 bus = info->bus, devfn = info->devfn;
	struct context_entry *context;
	u16 did;

	spin_lock(&iommu->lock);
	if (context_copied(iommu, bus, devfn)) {
		spin_unlock(&iommu->lock);
		return -EINVAL;
	}

	context = iommu_context_addr(iommu, bus, devfn, false);
	if (!context || !context_present(context)) {
		spin_unlock(&iommu->lock);
		return -ENODEV;
	}
	did = context_domain_id(context);

	if (enable)
		context_set_sm_pre(context);
	else
		context_clear_sm_pre(context);

	if (!ecap_coherent(iommu->ecap))
		clflush_cache_range(context, sizeof(*context));
	intel_context_flush_present(info, context, did, true);
	spin_unlock(&iommu->lock);

	return 0;
}

static int intel_iommu_enable_iopf(struct device *dev)
{
	struct pci_dev *pdev = dev_is_pci(dev) ? to_pci_dev(dev) : NULL;
	struct device_domain_info *info = dev_iommu_priv_get(dev);
	struct intel_iommu *iommu;
	int ret;

	if (!pdev || !info || !info->ats_enabled || !info->pri_supported)
		return -ENODEV;

	if (info->pri_enabled)
		return -EBUSY;

	iommu = info->iommu;
	if (!iommu)
		return -EINVAL;

	/* PASID is required in PRG Response Message. */
	if (info->pasid_enabled && !pci_prg_resp_pasid_required(pdev))
		return -EINVAL;

	ret = pci_reset_pri(pdev);
	if (ret)
		return ret;

	ret = iopf_queue_add_device(iommu->iopf_queue, dev);
	if (ret)
		return ret;

	ret = context_flip_pri(info, true);
	if (ret)
		goto err_remove_device;

	ret = pci_enable_pri(pdev, PRQ_DEPTH);
	if (ret)
		goto err_clear_pri;

	info->pri_enabled = 1;

	return 0;
err_clear_pri:
	context_flip_pri(info, false);
err_remove_device:
	iopf_queue_remove_device(iommu->iopf_queue, dev);

	return ret;
}

static int intel_iommu_disable_iopf(struct device *dev)
{
	struct device_domain_info *info = dev_iommu_priv_get(dev);
	struct intel_iommu *iommu = info->iommu;

	if (!info->pri_enabled)
		return -EINVAL;

	/* Disable new PRI reception: */
	context_flip_pri(info, false);

	/*
	 * Remove device from fault queue and acknowledge all outstanding
	 * PRQs to the device:
	 */
	iopf_queue_remove_device(iommu->iopf_queue, dev);

	/*
	 * PCIe spec states that by clearing PRI enable bit, the Page
	 * Request Interface will not issue new page requests, but has
	 * outstanding page requests that have been transmitted or are
	 * queued for transmission. This is supposed to be called after
	 * the device driver has stopped DMA, all PASIDs have been
	 * unbound and the outstanding PRQs have been drained.
	 */
	pci_disable_pri(to_pci_dev(dev));
	info->pri_enabled = 0;

	return 0;
}

static int
intel_iommu_dev_enable_feat(struct device *dev, enum iommu_dev_features feat)
{
	switch (feat) {
	case IOMMU_DEV_FEAT_IOPF:
		return intel_iommu_enable_iopf(dev);

	case IOMMU_DEV_FEAT_SVA:
		return intel_iommu_enable_sva(dev);

	default:
		return -ENODEV;
	}
}

static int
intel_iommu_dev_disable_feat(struct device *dev, enum iommu_dev_features feat)
{
	switch (feat) {
	case IOMMU_DEV_FEAT_IOPF:
		return intel_iommu_disable_iopf(dev);

	case IOMMU_DEV_FEAT_SVA:
		return 0;

	default:
		return -ENODEV;
	}
}

static bool intel_iommu_is_attach_deferred(struct device *dev)
{
	struct device_domain_info *info = dev_iommu_priv_get(dev);

	return translation_pre_enabled(info->iommu) && !info->domain;
}

/*
 * Check that the device does not live on an external facing PCI port that is
 * marked as untrusted. Such devices should not be able to apply quirks and
 * thus not be able to bypass the IOMMU restrictions.
 */
static bool risky_device(struct pci_dev *pdev)
{
	if (pdev->untrusted) {
		pci_info(pdev,
			 "Skipping IOMMU quirk for dev [%04X:%04X] on untrusted PCI link\n",
			 pdev->vendor, pdev->device);
		pci_info(pdev, "Please check with your BIOS/Platform vendor about this\n");
		return true;
	}
	return false;
}

static int intel_iommu_iotlb_sync_map(struct iommu_domain *domain,
				      unsigned long iova, size_t size)
{
	cache_tag_flush_range_np(to_dmar_domain(domain), iova, iova + size - 1);

	return 0;
}

static void intel_iommu_remove_dev_pasid(struct device *dev, ioasid_t pasid,
					 struct iommu_domain *domain)
{
	struct device_domain_info *info = dev_iommu_priv_get(dev);
	struct dev_pasid_info *curr, *dev_pasid = NULL;
	struct intel_iommu *iommu = info->iommu;
	struct dmar_domain *dmar_domain;
	unsigned long flags;

	if (domain->type == IOMMU_DOMAIN_IDENTITY) {
		intel_pasid_tear_down_entry(iommu, dev, pasid, false);
		return;
	}

	dmar_domain = to_dmar_domain(domain);
	spin_lock_irqsave(&dmar_domain->lock, flags);
	list_for_each_entry(curr, &dmar_domain->dev_pasids, link_domain) {
		if (curr->dev == dev && curr->pasid == pasid) {
			list_del(&curr->link_domain);
			dev_pasid = curr;
			break;
		}
	}
	spin_unlock_irqrestore(&dmar_domain->lock, flags);

	cache_tag_unassign_domain(dmar_domain, dev, pasid);
	domain_detach_iommu(dmar_domain, iommu);
<<<<<<< HEAD
	intel_iommu_debugfs_remove_dev_pasid(dev_pasid);
	kfree(dev_pasid);
=======
	if (!WARN_ON_ONCE(!dev_pasid)) {
		intel_iommu_debugfs_remove_dev_pasid(dev_pasid);
		kfree(dev_pasid);
	}
>>>>>>> e7c43ecc
	intel_pasid_tear_down_entry(iommu, dev, pasid, false);
	intel_drain_pasid_prq(dev, pasid);
}

static int intel_iommu_set_dev_pasid(struct iommu_domain *domain,
				     struct device *dev, ioasid_t pasid)
{
	struct device_domain_info *info = dev_iommu_priv_get(dev);
	struct dmar_domain *dmar_domain = to_dmar_domain(domain);
	struct intel_iommu *iommu = info->iommu;
	struct dev_pasid_info *dev_pasid;
	unsigned long flags;
	int ret;

	if (!pasid_supported(iommu) || dev_is_real_dma_subdevice(dev))
		return -EOPNOTSUPP;

	if (domain->dirty_ops)
		return -EINVAL;

	if (context_copied(iommu, info->bus, info->devfn))
		return -EBUSY;

	ret = prepare_domain_attach_device(domain, dev);
	if (ret)
		return ret;

	dev_pasid = kzalloc(sizeof(*dev_pasid), GFP_KERNEL);
	if (!dev_pasid)
		return -ENOMEM;

	ret = domain_attach_iommu(dmar_domain, iommu);
	if (ret)
		goto out_free;

	ret = cache_tag_assign_domain(dmar_domain, dev, pasid);
	if (ret)
		goto out_detach_iommu;

	if (dmar_domain->use_first_level)
		ret = domain_setup_first_level(iommu, dmar_domain,
					       dev, pasid);
	else
		ret = intel_pasid_setup_second_level(iommu, dmar_domain,
						     dev, pasid);
	if (ret)
		goto out_unassign_tag;

	dev_pasid->dev = dev;
	dev_pasid->pasid = pasid;
	spin_lock_irqsave(&dmar_domain->lock, flags);
	list_add(&dev_pasid->link_domain, &dmar_domain->dev_pasids);
	spin_unlock_irqrestore(&dmar_domain->lock, flags);

	if (domain->type & __IOMMU_DOMAIN_PAGING)
		intel_iommu_debugfs_create_dev_pasid(dev_pasid);

	return 0;
out_unassign_tag:
	cache_tag_unassign_domain(dmar_domain, dev, pasid);
out_detach_iommu:
	domain_detach_iommu(dmar_domain, iommu);
out_free:
	kfree(dev_pasid);
	return ret;
}

static void *intel_iommu_hw_info(struct device *dev, u32 *length, u32 *type)
{
	struct device_domain_info *info = dev_iommu_priv_get(dev);
	struct intel_iommu *iommu = info->iommu;
	struct iommu_hw_info_vtd *vtd;

	vtd = kzalloc(sizeof(*vtd), GFP_KERNEL);
	if (!vtd)
		return ERR_PTR(-ENOMEM);

	vtd->flags = IOMMU_HW_INFO_VTD_ERRATA_772415_SPR17;
	vtd->cap_reg = iommu->cap;
	vtd->ecap_reg = iommu->ecap;
	*length = sizeof(*vtd);
	*type = IOMMU_HW_INFO_TYPE_INTEL_VTD;
	return vtd;
}

/*
 * Set dirty tracking for the device list of a domain. The caller must
 * hold the domain->lock when calling it.
 */
static int device_set_dirty_tracking(struct list_head *devices, bool enable)
{
	struct device_domain_info *info;
	int ret = 0;

	list_for_each_entry(info, devices, link) {
		ret = intel_pasid_setup_dirty_tracking(info->iommu, info->dev,
						       IOMMU_NO_PASID, enable);
		if (ret)
			break;
	}

	return ret;
}

static int parent_domain_set_dirty_tracking(struct dmar_domain *domain,
					    bool enable)
{
	struct dmar_domain *s1_domain;
	unsigned long flags;
	int ret;

	spin_lock(&domain->s1_lock);
	list_for_each_entry(s1_domain, &domain->s1_domains, s2_link) {
		spin_lock_irqsave(&s1_domain->lock, flags);
		ret = device_set_dirty_tracking(&s1_domain->devices, enable);
		spin_unlock_irqrestore(&s1_domain->lock, flags);
		if (ret)
			goto err_unwind;
	}
	spin_unlock(&domain->s1_lock);
	return 0;

err_unwind:
	list_for_each_entry(s1_domain, &domain->s1_domains, s2_link) {
		spin_lock_irqsave(&s1_domain->lock, flags);
		device_set_dirty_tracking(&s1_domain->devices,
					  domain->dirty_tracking);
		spin_unlock_irqrestore(&s1_domain->lock, flags);
	}
	spin_unlock(&domain->s1_lock);
	return ret;
}

static int intel_iommu_set_dirty_tracking(struct iommu_domain *domain,
					  bool enable)
{
	struct dmar_domain *dmar_domain = to_dmar_domain(domain);
	int ret;

	spin_lock(&dmar_domain->lock);
	if (dmar_domain->dirty_tracking == enable)
		goto out_unlock;

	ret = device_set_dirty_tracking(&dmar_domain->devices, enable);
	if (ret)
		goto err_unwind;

	if (dmar_domain->nested_parent) {
		ret = parent_domain_set_dirty_tracking(dmar_domain, enable);
		if (ret)
			goto err_unwind;
	}

	dmar_domain->dirty_tracking = enable;
out_unlock:
	spin_unlock(&dmar_domain->lock);

	return 0;

err_unwind:
	device_set_dirty_tracking(&dmar_domain->devices,
				  dmar_domain->dirty_tracking);
	spin_unlock(&dmar_domain->lock);
	return ret;
}

static int intel_iommu_read_and_clear_dirty(struct iommu_domain *domain,
					    unsigned long iova, size_t size,
					    unsigned long flags,
					    struct iommu_dirty_bitmap *dirty)
{
	struct dmar_domain *dmar_domain = to_dmar_domain(domain);
	unsigned long end = iova + size - 1;
	unsigned long pgsize;

	/*
	 * IOMMUFD core calls into a dirty tracking disabled domain without an
	 * IOVA bitmap set in order to clean dirty bits in all PTEs that might
	 * have occurred when we stopped dirty tracking. This ensures that we
	 * never inherit dirtied bits from a previous cycle.
	 */
	if (!dmar_domain->dirty_tracking && dirty->bitmap)
		return -EINVAL;

	do {
		struct dma_pte *pte;
		int lvl = 0;

		pte = pfn_to_dma_pte(dmar_domain, iova >> VTD_PAGE_SHIFT, &lvl,
				     GFP_ATOMIC);
		pgsize = level_size(lvl) << VTD_PAGE_SHIFT;
		if (!pte || !dma_pte_present(pte)) {
			iova += pgsize;
			continue;
		}

		if (dma_sl_pte_test_and_clear_dirty(pte, flags))
			iommu_dirty_bitmap_record(dirty, iova, pgsize);
		iova += pgsize;
	} while (iova < end);

	return 0;
}

static const struct iommu_dirty_ops intel_dirty_ops = {
	.set_dirty_tracking = intel_iommu_set_dirty_tracking,
	.read_and_clear_dirty = intel_iommu_read_and_clear_dirty,
};

static int context_setup_pass_through(struct device *dev, u8 bus, u8 devfn)
{
	struct device_domain_info *info = dev_iommu_priv_get(dev);
	struct intel_iommu *iommu = info->iommu;
	struct context_entry *context;

	spin_lock(&iommu->lock);
	context = iommu_context_addr(iommu, bus, devfn, 1);
	if (!context) {
		spin_unlock(&iommu->lock);
		return -ENOMEM;
	}

	if (context_present(context) && !context_copied(iommu, bus, devfn)) {
		spin_unlock(&iommu->lock);
		return 0;
	}

	copied_context_tear_down(iommu, context, bus, devfn);
	context_clear_entry(context);
	context_set_domain_id(context, FLPT_DEFAULT_DID);

	/*
	 * In pass through mode, AW must be programmed to indicate the largest
	 * AGAW value supported by hardware. And ASR is ignored by hardware.
	 */
	context_set_address_width(context, iommu->msagaw);
	context_set_translation_type(context, CONTEXT_TT_PASS_THROUGH);
	context_set_fault_enable(context);
	context_set_present(context);
	if (!ecap_coherent(iommu->ecap))
		clflush_cache_range(context, sizeof(*context));
	context_present_cache_flush(iommu, FLPT_DEFAULT_DID, bus, devfn);
	spin_unlock(&iommu->lock);

	return 0;
}

static int context_setup_pass_through_cb(struct pci_dev *pdev, u16 alias, void *data)
{
	struct device *dev = data;

	return context_setup_pass_through(dev, PCI_BUS_NUM(alias), alias & 0xff);
}

static int device_setup_pass_through(struct device *dev)
{
	struct device_domain_info *info = dev_iommu_priv_get(dev);

	if (!dev_is_pci(dev))
		return context_setup_pass_through(dev, info->bus, info->devfn);

	return pci_for_each_dma_alias(to_pci_dev(dev),
				      context_setup_pass_through_cb, dev);
}

static int identity_domain_attach_dev(struct iommu_domain *domain, struct device *dev)
{
	struct device_domain_info *info = dev_iommu_priv_get(dev);
	struct intel_iommu *iommu = info->iommu;
	int ret;

	device_block_translation(dev);

	if (dev_is_real_dma_subdevice(dev))
		return 0;

	if (sm_supported(iommu)) {
		ret = intel_pasid_setup_pass_through(iommu, dev, IOMMU_NO_PASID);
		if (!ret)
			iommu_enable_pci_caps(info);
	} else {
		ret = device_setup_pass_through(dev);
	}

	return ret;
}

static int identity_domain_set_dev_pasid(struct iommu_domain *domain,
					 struct device *dev, ioasid_t pasid)
{
	struct device_domain_info *info = dev_iommu_priv_get(dev);
	struct intel_iommu *iommu = info->iommu;

	if (!pasid_supported(iommu) || dev_is_real_dma_subdevice(dev))
		return -EOPNOTSUPP;

	return intel_pasid_setup_pass_through(iommu, dev, pasid);
}

static struct iommu_domain identity_domain = {
	.type = IOMMU_DOMAIN_IDENTITY,
	.ops = &(const struct iommu_domain_ops) {
		.attach_dev	= identity_domain_attach_dev,
		.set_dev_pasid	= identity_domain_set_dev_pasid,
	},
};

const struct iommu_ops intel_iommu_ops = {
	.blocked_domain		= &blocking_domain,
	.release_domain		= &blocking_domain,
	.identity_domain	= &identity_domain,
	.capable		= intel_iommu_capable,
	.hw_info		= intel_iommu_hw_info,
	.domain_alloc		= intel_iommu_domain_alloc,
	.domain_alloc_user	= intel_iommu_domain_alloc_user,
	.domain_alloc_sva	= intel_svm_domain_alloc,
	.probe_device		= intel_iommu_probe_device,
	.release_device		= intel_iommu_release_device,
	.get_resv_regions	= intel_iommu_get_resv_regions,
	.device_group		= intel_iommu_device_group,
	.dev_enable_feat	= intel_iommu_dev_enable_feat,
	.dev_disable_feat	= intel_iommu_dev_disable_feat,
	.is_attach_deferred	= intel_iommu_is_attach_deferred,
	.def_domain_type	= device_def_domain_type,
	.remove_dev_pasid	= intel_iommu_remove_dev_pasid,
	.pgsize_bitmap		= SZ_4K,
#ifdef CONFIG_INTEL_IOMMU_SVM
	.page_response		= intel_svm_page_response,
#endif
	.default_domain_ops = &(const struct iommu_domain_ops) {
		.attach_dev		= intel_iommu_attach_device,
		.set_dev_pasid		= intel_iommu_set_dev_pasid,
		.map_pages		= intel_iommu_map_pages,
		.unmap_pages		= intel_iommu_unmap_pages,
		.iotlb_sync_map		= intel_iommu_iotlb_sync_map,
		.flush_iotlb_all        = intel_flush_iotlb_all,
		.iotlb_sync		= intel_iommu_tlb_sync,
		.iova_to_phys		= intel_iommu_iova_to_phys,
		.free			= intel_iommu_domain_free,
		.enforce_cache_coherency = intel_iommu_enforce_cache_coherency,
	}
};

static void quirk_iommu_igfx(struct pci_dev *dev)
{
	if (risky_device(dev))
		return;

	pci_info(dev, "Disabling IOMMU for graphics on this chipset\n");
	disable_igfx_iommu = 1;
}

/* G4x/GM45 integrated gfx dmar support is totally busted. */
DECLARE_PCI_FIXUP_HEADER(PCI_VENDOR_ID_INTEL, 0x2a40, quirk_iommu_igfx);
DECLARE_PCI_FIXUP_HEADER(PCI_VENDOR_ID_INTEL, 0x2e00, quirk_iommu_igfx);
DECLARE_PCI_FIXUP_HEADER(PCI_VENDOR_ID_INTEL, 0x2e10, quirk_iommu_igfx);
DECLARE_PCI_FIXUP_HEADER(PCI_VENDOR_ID_INTEL, 0x2e20, quirk_iommu_igfx);
DECLARE_PCI_FIXUP_HEADER(PCI_VENDOR_ID_INTEL, 0x2e30, quirk_iommu_igfx);
DECLARE_PCI_FIXUP_HEADER(PCI_VENDOR_ID_INTEL, 0x2e40, quirk_iommu_igfx);
DECLARE_PCI_FIXUP_HEADER(PCI_VENDOR_ID_INTEL, 0x2e90, quirk_iommu_igfx);

/* Broadwell igfx malfunctions with dmar */
DECLARE_PCI_FIXUP_HEADER(PCI_VENDOR_ID_INTEL, 0x1606, quirk_iommu_igfx);
DECLARE_PCI_FIXUP_HEADER(PCI_VENDOR_ID_INTEL, 0x160B, quirk_iommu_igfx);
DECLARE_PCI_FIXUP_HEADER(PCI_VENDOR_ID_INTEL, 0x160E, quirk_iommu_igfx);
DECLARE_PCI_FIXUP_HEADER(PCI_VENDOR_ID_INTEL, 0x1602, quirk_iommu_igfx);
DECLARE_PCI_FIXUP_HEADER(PCI_VENDOR_ID_INTEL, 0x160A, quirk_iommu_igfx);
DECLARE_PCI_FIXUP_HEADER(PCI_VENDOR_ID_INTEL, 0x160D, quirk_iommu_igfx);
DECLARE_PCI_FIXUP_HEADER(PCI_VENDOR_ID_INTEL, 0x1616, quirk_iommu_igfx);
DECLARE_PCI_FIXUP_HEADER(PCI_VENDOR_ID_INTEL, 0x161B, quirk_iommu_igfx);
DECLARE_PCI_FIXUP_HEADER(PCI_VENDOR_ID_INTEL, 0x161E, quirk_iommu_igfx);
DECLARE_PCI_FIXUP_HEADER(PCI_VENDOR_ID_INTEL, 0x1612, quirk_iommu_igfx);
DECLARE_PCI_FIXUP_HEADER(PCI_VENDOR_ID_INTEL, 0x161A, quirk_iommu_igfx);
DECLARE_PCI_FIXUP_HEADER(PCI_VENDOR_ID_INTEL, 0x161D, quirk_iommu_igfx);
DECLARE_PCI_FIXUP_HEADER(PCI_VENDOR_ID_INTEL, 0x1626, quirk_iommu_igfx);
DECLARE_PCI_FIXUP_HEADER(PCI_VENDOR_ID_INTEL, 0x162B, quirk_iommu_igfx);
DECLARE_PCI_FIXUP_HEADER(PCI_VENDOR_ID_INTEL, 0x162E, quirk_iommu_igfx);
DECLARE_PCI_FIXUP_HEADER(PCI_VENDOR_ID_INTEL, 0x1622, quirk_iommu_igfx);
DECLARE_PCI_FIXUP_HEADER(PCI_VENDOR_ID_INTEL, 0x162A, quirk_iommu_igfx);
DECLARE_PCI_FIXUP_HEADER(PCI_VENDOR_ID_INTEL, 0x162D, quirk_iommu_igfx);
DECLARE_PCI_FIXUP_HEADER(PCI_VENDOR_ID_INTEL, 0x1636, quirk_iommu_igfx);
DECLARE_PCI_FIXUP_HEADER(PCI_VENDOR_ID_INTEL, 0x163B, quirk_iommu_igfx);
DECLARE_PCI_FIXUP_HEADER(PCI_VENDOR_ID_INTEL, 0x163E, quirk_iommu_igfx);
DECLARE_PCI_FIXUP_HEADER(PCI_VENDOR_ID_INTEL, 0x1632, quirk_iommu_igfx);
DECLARE_PCI_FIXUP_HEADER(PCI_VENDOR_ID_INTEL, 0x163A, quirk_iommu_igfx);
DECLARE_PCI_FIXUP_HEADER(PCI_VENDOR_ID_INTEL, 0x163D, quirk_iommu_igfx);

static void quirk_iommu_rwbf(struct pci_dev *dev)
{
	if (risky_device(dev))
		return;

	/*
	 * Mobile 4 Series Chipset neglects to set RWBF capability,
	 * but needs it. Same seems to hold for the desktop versions.
	 */
	pci_info(dev, "Forcing write-buffer flush capability\n");
	rwbf_quirk = 1;
}

DECLARE_PCI_FIXUP_HEADER(PCI_VENDOR_ID_INTEL, 0x2a40, quirk_iommu_rwbf);
DECLARE_PCI_FIXUP_HEADER(PCI_VENDOR_ID_INTEL, 0x2e00, quirk_iommu_rwbf);
DECLARE_PCI_FIXUP_HEADER(PCI_VENDOR_ID_INTEL, 0x2e10, quirk_iommu_rwbf);
DECLARE_PCI_FIXUP_HEADER(PCI_VENDOR_ID_INTEL, 0x2e20, quirk_iommu_rwbf);
DECLARE_PCI_FIXUP_HEADER(PCI_VENDOR_ID_INTEL, 0x2e30, quirk_iommu_rwbf);
DECLARE_PCI_FIXUP_HEADER(PCI_VENDOR_ID_INTEL, 0x2e40, quirk_iommu_rwbf);
DECLARE_PCI_FIXUP_HEADER(PCI_VENDOR_ID_INTEL, 0x2e90, quirk_iommu_rwbf);

#define GGC 0x52
#define GGC_MEMORY_SIZE_MASK	(0xf << 8)
#define GGC_MEMORY_SIZE_NONE	(0x0 << 8)
#define GGC_MEMORY_SIZE_1M	(0x1 << 8)
#define GGC_MEMORY_SIZE_2M	(0x3 << 8)
#define GGC_MEMORY_VT_ENABLED	(0x8 << 8)
#define GGC_MEMORY_SIZE_2M_VT	(0x9 << 8)
#define GGC_MEMORY_SIZE_3M_VT	(0xa << 8)
#define GGC_MEMORY_SIZE_4M_VT	(0xb << 8)

static void quirk_calpella_no_shadow_gtt(struct pci_dev *dev)
{
	unsigned short ggc;

	if (risky_device(dev))
		return;

	if (pci_read_config_word(dev, GGC, &ggc))
		return;

	if (!(ggc & GGC_MEMORY_VT_ENABLED)) {
		pci_info(dev, "BIOS has allocated no shadow GTT; disabling IOMMU for graphics\n");
		disable_igfx_iommu = 1;
	} else if (!disable_igfx_iommu) {
		/* we have to ensure the gfx device is idle before we flush */
		pci_info(dev, "Disabling batched IOTLB flush on Ironlake\n");
		iommu_set_dma_strict();
	}
}
DECLARE_PCI_FIXUP_HEADER(PCI_VENDOR_ID_INTEL, 0x0040, quirk_calpella_no_shadow_gtt);
DECLARE_PCI_FIXUP_HEADER(PCI_VENDOR_ID_INTEL, 0x0044, quirk_calpella_no_shadow_gtt);
DECLARE_PCI_FIXUP_HEADER(PCI_VENDOR_ID_INTEL, 0x0062, quirk_calpella_no_shadow_gtt);
DECLARE_PCI_FIXUP_HEADER(PCI_VENDOR_ID_INTEL, 0x006a, quirk_calpella_no_shadow_gtt);

static void quirk_igfx_skip_te_disable(struct pci_dev *dev)
{
	unsigned short ver;

	if (!IS_GFX_DEVICE(dev))
		return;

	ver = (dev->device >> 8) & 0xff;
	if (ver != 0x45 && ver != 0x46 && ver != 0x4c &&
	    ver != 0x4e && ver != 0x8a && ver != 0x98 &&
	    ver != 0x9a && ver != 0xa7 && ver != 0x7d)
		return;

	if (risky_device(dev))
		return;

	pci_info(dev, "Skip IOMMU disabling for graphics\n");
	iommu_skip_te_disable = 1;
}
DECLARE_PCI_FIXUP_HEADER(PCI_VENDOR_ID_INTEL, PCI_ANY_ID, quirk_igfx_skip_te_disable);

/* On Tylersburg chipsets, some BIOSes have been known to enable the
   ISOCH DMAR unit for the Azalia sound device, but not give it any
   TLB entries, which causes it to deadlock. Check for that.  We do
   this in a function called from init_dmars(), instead of in a PCI
   quirk, because we don't want to print the obnoxious "BIOS broken"
   message if VT-d is actually disabled.
*/
static void __init check_tylersburg_isoch(void)
{
	struct pci_dev *pdev;
	uint32_t vtisochctrl;

	/* If there's no Azalia in the system anyway, forget it. */
	pdev = pci_get_device(PCI_VENDOR_ID_INTEL, 0x3a3e, NULL);
	if (!pdev)
		return;

	if (risky_device(pdev)) {
		pci_dev_put(pdev);
		return;
	}

	pci_dev_put(pdev);

	/* System Management Registers. Might be hidden, in which case
	   we can't do the sanity check. But that's OK, because the
	   known-broken BIOSes _don't_ actually hide it, so far. */
	pdev = pci_get_device(PCI_VENDOR_ID_INTEL, 0x342e, NULL);
	if (!pdev)
		return;

	if (risky_device(pdev)) {
		pci_dev_put(pdev);
		return;
	}

	if (pci_read_config_dword(pdev, 0x188, &vtisochctrl)) {
		pci_dev_put(pdev);
		return;
	}

	pci_dev_put(pdev);

	/* If Azalia DMA is routed to the non-isoch DMAR unit, fine. */
	if (vtisochctrl & 1)
		return;

	/* Drop all bits other than the number of TLB entries */
	vtisochctrl &= 0x1c;

	/* If we have the recommended number of TLB entries (16), fine. */
	if (vtisochctrl == 0x10)
		return;

	/* Zero TLB entries? You get to ride the short bus to school. */
	if (!vtisochctrl) {
		WARN(1, "Your BIOS is broken; DMA routed to ISOCH DMAR unit but no TLB space.\n"
		     "BIOS vendor: %s; Ver: %s; Product Version: %s\n",
		     dmi_get_system_info(DMI_BIOS_VENDOR),
		     dmi_get_system_info(DMI_BIOS_VERSION),
		     dmi_get_system_info(DMI_PRODUCT_VERSION));
		iommu_identity_mapping |= IDENTMAP_AZALIA;
		return;
	}

	pr_warn("Recommended TLB entries for ISOCH unit is 16; your BIOS set %d\n",
	       vtisochctrl);
}

/*
 * Here we deal with a device TLB defect where device may inadvertently issue ATS
 * invalidation completion before posted writes initiated with translated address
 * that utilized translations matching the invalidation address range, violating
 * the invalidation completion ordering.
 * Therefore, any use cases that cannot guarantee DMA is stopped before unmap is
 * vulnerable to this defect. In other words, any dTLB invalidation initiated not
 * under the control of the trusted/privileged host device driver must use this
 * quirk.
 * Device TLBs are invalidated under the following six conditions:
 * 1. Device driver does DMA API unmap IOVA
 * 2. Device driver unbind a PASID from a process, sva_unbind_device()
 * 3. PASID is torn down, after PASID cache is flushed. e.g. process
 *    exit_mmap() due to crash
 * 4. Under SVA usage, called by mmu_notifier.invalidate_range() where
 *    VM has to free pages that were unmapped
 * 5. Userspace driver unmaps a DMA buffer
 * 6. Cache invalidation in vSVA usage (upcoming)
 *
 * For #1 and #2, device drivers are responsible for stopping DMA traffic
 * before unmap/unbind. For #3, iommu driver gets mmu_notifier to
 * invalidate TLB the same way as normal user unmap which will use this quirk.
 * The dTLB invalidation after PASID cache flush does not need this quirk.
 *
 * As a reminder, #6 will *NEED* this quirk as we enable nested translation.
 */
void quirk_extra_dev_tlb_flush(struct device_domain_info *info,
			       unsigned long address, unsigned long mask,
			       u32 pasid, u16 qdep)
{
	u16 sid;

	if (likely(!info->dtlb_extra_inval))
		return;

	sid = PCI_DEVID(info->bus, info->devfn);
	if (pasid == IOMMU_NO_PASID) {
		qi_flush_dev_iotlb(info->iommu, sid, info->pfsid,
				   qdep, address, mask);
	} else {
		qi_flush_dev_iotlb_pasid(info->iommu, sid, info->pfsid,
					 pasid, qdep, address, mask);
	}
}

#define ecmd_get_status_code(res)	(((res) & 0xff) >> 1)

/*
 * Function to submit a command to the enhanced command interface. The
 * valid enhanced command descriptions are defined in Table 47 of the
 * VT-d spec. The VT-d hardware implementation may support some but not
 * all commands, which can be determined by checking the Enhanced
 * Command Capability Register.
 *
 * Return values:
 *  - 0: Command successful without any error;
 *  - Negative: software error value;
 *  - Nonzero positive: failure status code defined in Table 48.
 */
int ecmd_submit_sync(struct intel_iommu *iommu, u8 ecmd, u64 oa, u64 ob)
{
	unsigned long flags;
	u64 res;
	int ret;

	if (!cap_ecmds(iommu->cap))
		return -ENODEV;

	raw_spin_lock_irqsave(&iommu->register_lock, flags);

	res = dmar_readq(iommu->reg + DMAR_ECRSP_REG);
	if (res & DMA_ECMD_ECRSP_IP) {
		ret = -EBUSY;
		goto err;
	}

	/*
	 * Unconditionally write the operand B, because
	 * - There is no side effect if an ecmd doesn't require an
	 *   operand B, but we set the register to some value.
	 * - It's not invoked in any critical path. The extra MMIO
	 *   write doesn't bring any performance concerns.
	 */
	dmar_writeq(iommu->reg + DMAR_ECEO_REG, ob);
	dmar_writeq(iommu->reg + DMAR_ECMD_REG, ecmd | (oa << DMA_ECMD_OA_SHIFT));

	IOMMU_WAIT_OP(iommu, DMAR_ECRSP_REG, dmar_readq,
		      !(res & DMA_ECMD_ECRSP_IP), res);

	if (res & DMA_ECMD_ECRSP_IP) {
		ret = -ETIMEDOUT;
		goto err;
	}

	ret = ecmd_get_status_code(res);
err:
	raw_spin_unlock_irqrestore(&iommu->register_lock, flags);

	return ret;
}<|MERGE_RESOLUTION|>--- conflicted
+++ resolved
@@ -1658,7 +1658,6 @@
 
 	copied_context_tear_down(iommu, context, bus, devfn);
 	context_clear_entry(context);
-<<<<<<< HEAD
 
 	context_set_domain_id(context, did);
 
@@ -1678,27 +1677,6 @@
 	else
 		translation = CONTEXT_TT_MULTI_LEVEL;
 
-=======
-
-	context_set_domain_id(context, did);
-
-	/*
-	 * Skip top levels of page tables for iommu which has
-	 * less agaw than default. Unnecessary for PT mode.
-	 */
-	for (agaw = domain->agaw; agaw > iommu->agaw; agaw--) {
-		ret = -ENOMEM;
-		pgd = phys_to_virt(dma_pte_addr(pgd));
-		if (!dma_pte_present(pgd))
-			goto out_unlock;
-	}
-
-	if (info && info->ats_supported)
-		translation = CONTEXT_TT_DEV_IOTLB;
-	else
-		translation = CONTEXT_TT_MULTI_LEVEL;
-
->>>>>>> e7c43ecc
 	context_set_address_root(context, virt_to_phys(pgd));
 	context_set_address_width(context, agaw);
 	context_set_translation_type(context, translation);
@@ -1996,15 +1974,9 @@
 
 	if (ret)
 		goto out_block_translation;
-<<<<<<< HEAD
 
 	iommu_enable_pci_caps(info);
 
-=======
-
-	iommu_enable_pci_caps(info);
-
->>>>>>> e7c43ecc
 	ret = cache_tag_assign_domain(domain, dev, IOMMU_NO_PASID);
 	if (ret)
 		goto out_block_translation;
@@ -4317,15 +4289,10 @@
 
 	cache_tag_unassign_domain(dmar_domain, dev, pasid);
 	domain_detach_iommu(dmar_domain, iommu);
-<<<<<<< HEAD
-	intel_iommu_debugfs_remove_dev_pasid(dev_pasid);
-	kfree(dev_pasid);
-=======
 	if (!WARN_ON_ONCE(!dev_pasid)) {
 		intel_iommu_debugfs_remove_dev_pasid(dev_pasid);
 		kfree(dev_pasid);
 	}
->>>>>>> e7c43ecc
 	intel_pasid_tear_down_entry(iommu, dev, pasid, false);
 	intel_drain_pasid_prq(dev, pasid);
 }
