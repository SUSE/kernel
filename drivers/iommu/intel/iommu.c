--- conflicted
+++ resolved
@@ -55,82 +55,6 @@
 				__DOMAIN_MAX_PFN(gaw), (unsigned long)-1))
 #define DOMAIN_MAX_ADDR(gaw)	(((uint64_t)__DOMAIN_MAX_PFN(gaw)) << VTD_PAGE_SHIFT)
 
-<<<<<<< HEAD
-/* IO virtual address start page frame number */
-#define IOVA_START_PFN		(1)
-
-#define IOVA_PFN(addr)		((addr) >> PAGE_SHIFT)
-
-/* page table handling */
-#define LEVEL_STRIDE		(9)
-#define LEVEL_MASK		(((u64)1 << LEVEL_STRIDE) - 1)
-
-static inline int agaw_to_level(int agaw)
-{
-	return agaw + 2;
-}
-
-static inline int agaw_to_width(int agaw)
-{
-	return min_t(int, 30 + agaw * LEVEL_STRIDE, MAX_AGAW_WIDTH);
-}
-
-static inline int width_to_agaw(int width)
-{
-	return DIV_ROUND_UP(width - 30, LEVEL_STRIDE);
-}
-
-static inline unsigned int level_to_offset_bits(int level)
-{
-	return (level - 1) * LEVEL_STRIDE;
-}
-
-static inline int pfn_level_offset(u64 pfn, int level)
-{
-	return (pfn >> level_to_offset_bits(level)) & LEVEL_MASK;
-}
-
-static inline u64 level_mask(int level)
-{
-	return -1ULL << level_to_offset_bits(level);
-}
-
-static inline u64 level_size(int level)
-{
-	return 1ULL << level_to_offset_bits(level);
-}
-
-static inline u64 align_to_level(u64 pfn, int level)
-{
-	return (pfn + level_size(level) - 1) & level_mask(level);
-}
-
-static inline unsigned long lvl_to_nr_pages(unsigned int lvl)
-{
-	return 1UL << min_t(int, (lvl - 1) * LEVEL_STRIDE, MAX_AGAW_PFN_WIDTH);
-}
-
-/* VT-d pages must always be _smaller_ than MM pages. Otherwise things
-   are never going to work. */
-static inline unsigned long mm_to_dma_pfn_start(unsigned long mm_pfn)
-{
-	return mm_pfn << (PAGE_SHIFT - VTD_PAGE_SHIFT);
-}
-static inline unsigned long mm_to_dma_pfn_end(unsigned long mm_pfn)
-{
-	return ((mm_pfn + 1) << (PAGE_SHIFT - VTD_PAGE_SHIFT)) - 1;
-}
-static inline unsigned long page_to_dma_pfn(struct page *pg)
-{
-	return mm_to_dma_pfn_start(page_to_pfn(pg));
-}
-static inline unsigned long virt_to_dma_pfn(void *p)
-{
-	return page_to_dma_pfn(virt_to_page(p));
-}
-
-=======
->>>>>>> 2d5404ca
 static void __init check_tylersburg_isoch(void);
 static int rwbf_quirk;
 
@@ -238,95 +162,10 @@
 	struct intel_iommu *iommu = info->iommu;
 	unsigned long flags;
 
-<<<<<<< HEAD
-static int device_rid_cmp_key(const void *key, const struct rb_node *node)
-{
-	struct device_domain_info *info =
-		rb_entry(node, struct device_domain_info, node);
-	const u16 *rid_lhs = key;
-
-	if (*rid_lhs < PCI_DEVID(info->bus, info->devfn))
-		return -1;
-
-	if (*rid_lhs > PCI_DEVID(info->bus, info->devfn))
-		return 1;
-
-	return 0;
-}
-
-static int device_rid_cmp(struct rb_node *lhs, const struct rb_node *rhs)
-{
-	struct device_domain_info *info =
-		rb_entry(lhs, struct device_domain_info, node);
-	u16 key = PCI_DEVID(info->bus, info->devfn);
-
-	return device_rid_cmp_key(&key, rhs);
-}
-
-/*
- * Looks up an IOMMU-probed device using its source ID.
- *
- * Returns the pointer to the device if there is a match. Otherwise,
- * returns NULL.
- *
- * Note that this helper doesn't guarantee that the device won't be
- * released by the iommu subsystem after being returned. The caller
- * should use its own synchronization mechanism to avoid the device
- * being released during its use if its possibly the case.
- */
-struct device *device_rbtree_find(struct intel_iommu *iommu, u16 rid)
-{
-	struct device_domain_info *info = NULL;
-	struct rb_node *node;
-	unsigned long flags;
-
-	spin_lock_irqsave(&iommu->device_rbtree_lock, flags);
-	node = rb_find(&rid, &iommu->device_rbtree, device_rid_cmp_key);
-	if (node)
-		info = rb_entry(node, struct device_domain_info, node);
-	spin_unlock_irqrestore(&iommu->device_rbtree_lock, flags);
-
-	return info ? info->dev : NULL;
-}
-
-static int device_rbtree_insert(struct intel_iommu *iommu,
-				struct device_domain_info *info)
-{
-	struct rb_node *curr;
-	unsigned long flags;
-
-	spin_lock_irqsave(&iommu->device_rbtree_lock, flags);
-	curr = rb_find_add(&info->node, &iommu->device_rbtree, device_rid_cmp);
-	spin_unlock_irqrestore(&iommu->device_rbtree_lock, flags);
-	if (WARN_ON(curr))
-		return -EEXIST;
-
-	return 0;
-}
-
-static void device_rbtree_remove(struct device_domain_info *info)
-{
-	struct intel_iommu *iommu = info->iommu;
-	unsigned long flags;
-
-=======
->>>>>>> 2d5404ca
 	spin_lock_irqsave(&iommu->device_rbtree_lock, flags);
 	rb_erase(&info->node, &iommu->device_rbtree);
 	spin_unlock_irqrestore(&iommu->device_rbtree_lock, flags);
 }
-<<<<<<< HEAD
-
-/*
- * This domain is a statically identity mapping domain.
- *	1. This domain creats a static 1:1 mapping to all usable memory.
- * 	2. It maps to each iommu if successful.
- *	3. Each iommu mapps to this domain if successful.
- */
-static struct dmar_domain *si_domain;
-static int hw_pass_through = 1;
-=======
->>>>>>> 2d5404ca
 
 struct dmar_rmrr_unit {
 	struct list_head list;		/* list of rmrr units	*/
@@ -1244,11 +1083,7 @@
 {
 	struct root_entry *root;
 
-<<<<<<< HEAD
-	root = alloc_pgtable_page(iommu->node, GFP_ATOMIC);
-=======
 	root = iommu_alloc_page_node(iommu->node, GFP_ATOMIC);
->>>>>>> 2d5404ca
 	if (!root) {
 		pr_err("Allocating root entry for %s failed\n",
 			iommu->name);
@@ -1419,35 +1254,6 @@
 	return NULL;
 }
 
-<<<<<<< HEAD
-void domain_update_iotlb(struct dmar_domain *domain)
-{
-	struct dev_pasid_info *dev_pasid;
-	struct device_domain_info *info;
-	bool has_iotlb_device = false;
-	unsigned long flags;
-
-	spin_lock_irqsave(&domain->lock, flags);
-	list_for_each_entry(info, &domain->devices, link) {
-		if (info->ats_enabled) {
-			has_iotlb_device = true;
-			break;
-		}
-	}
-
-	list_for_each_entry(dev_pasid, &domain->dev_pasids, link_domain) {
-		info = dev_iommu_priv_get(dev_pasid->dev);
-		if (info->ats_enabled) {
-			has_iotlb_device = true;
-			break;
-		}
-	}
-	domain->has_iotlb_device = has_iotlb_device;
-	spin_unlock_irqrestore(&domain->lock, flags);
-}
-
-=======
->>>>>>> 2d5404ca
 /*
  * The extra devTLB flush quirk impacts those QAT devices with PCI device
  * IDs ranging from 0x4940 to 0x4943. It is exempted from risky_device()
@@ -1491,156 +1297,12 @@
 	if (info->ats_enabled) {
 		pci_disable_ats(pdev);
 		info->ats_enabled = 0;
-<<<<<<< HEAD
-		domain_update_iotlb(info->domain);
-	}
-
-	if (info->pasid_enabled) {
-		pci_disable_pasid(pdev);
-		info->pasid_enabled = 0;
-	}
-}
-
-static void __iommu_flush_dev_iotlb(struct device_domain_info *info,
-				    u64 addr, unsigned int mask)
-{
-	u16 sid, qdep;
-
-	if (!info || !info->ats_enabled)
-		return;
-
-	sid = info->bus << 8 | info->devfn;
-	qdep = info->ats_qdep;
-	qi_flush_dev_iotlb(info->iommu, sid, info->pfsid,
-			   qdep, addr, mask);
-	quirk_extra_dev_tlb_flush(info, addr, mask, IOMMU_NO_PASID, qdep);
-}
-
-static void iommu_flush_dev_iotlb(struct dmar_domain *domain,
-				  u64 addr, unsigned mask)
-{
-	struct dev_pasid_info *dev_pasid;
-	struct device_domain_info *info;
-	unsigned long flags;
-
-	if (!domain->has_iotlb_device)
-		return;
-
-	spin_lock_irqsave(&domain->lock, flags);
-	list_for_each_entry(info, &domain->devices, link)
-		__iommu_flush_dev_iotlb(info, addr, mask);
-
-	list_for_each_entry(dev_pasid, &domain->dev_pasids, link_domain) {
-		info = dev_iommu_priv_get(dev_pasid->dev);
-
-		if (!info->ats_enabled)
-			continue;
-
-		qi_flush_dev_iotlb_pasid(info->iommu,
-					 PCI_DEVID(info->bus, info->devfn),
-					 info->pfsid, dev_pasid->pasid,
-					 info->ats_qdep, addr,
-					 mask);
-	}
-	spin_unlock_irqrestore(&domain->lock, flags);
-}
-
-static void domain_flush_pasid_iotlb(struct intel_iommu *iommu,
-				     struct dmar_domain *domain, u64 addr,
-				     unsigned long npages, bool ih)
-{
-	u16 did = domain_id_iommu(domain, iommu);
-	struct dev_pasid_info *dev_pasid;
-	unsigned long flags;
-
-	spin_lock_irqsave(&domain->lock, flags);
-	list_for_each_entry(dev_pasid, &domain->dev_pasids, link_domain)
-		qi_flush_piotlb(iommu, did, dev_pasid->pasid, addr, npages, ih);
-
-	if (!list_empty(&domain->devices))
-		qi_flush_piotlb(iommu, did, IOMMU_NO_PASID, addr, npages, ih);
-	spin_unlock_irqrestore(&domain->lock, flags);
-}
-
-static void iommu_flush_iotlb_psi(struct intel_iommu *iommu,
-				  struct dmar_domain *domain,
-				  unsigned long pfn, unsigned int pages,
-				  int ih, int map)
-{
-	unsigned int aligned_pages = __roundup_pow_of_two(pages);
-	unsigned int mask = ilog2(aligned_pages);
-	uint64_t addr = (uint64_t)pfn << VTD_PAGE_SHIFT;
-	u16 did = domain_id_iommu(domain, iommu);
-
-	if (WARN_ON(!pages))
-		return;
-
-	if (ih)
-		ih = 1 << 6;
-
-	if (domain->use_first_level) {
-		domain_flush_pasid_iotlb(iommu, domain, addr, pages, ih);
-	} else {
-		unsigned long bitmask = aligned_pages - 1;
-
-		/*
-		 * PSI masks the low order bits of the base address. If the
-		 * address isn't aligned to the mask, then compute a mask value
-		 * needed to ensure the target range is flushed.
-		 */
-		if (unlikely(bitmask & pfn)) {
-			unsigned long end_pfn = pfn + pages - 1, shared_bits;
-
-			/*
-			 * Since end_pfn <= pfn + bitmask, the only way bits
-			 * higher than bitmask can differ in pfn and end_pfn is
-			 * by carrying. This means after masking out bitmask,
-			 * high bits starting with the first set bit in
-			 * shared_bits are all equal in both pfn and end_pfn.
-			 */
-			shared_bits = ~(pfn ^ end_pfn) & ~bitmask;
-			mask = shared_bits ? __ffs(shared_bits) : BITS_PER_LONG;
-		}
-
-		/*
-		 * Fallback to domain selective flush if no PSI support or
-		 * the size is too big.
-		 */
-		if (!cap_pgsel_inv(iommu->cap) ||
-		    mask > cap_max_amask_val(iommu->cap))
-			iommu->flush.flush_iotlb(iommu, did, 0, 0,
-							DMA_TLB_DSI_FLUSH);
-		else
-			iommu->flush.flush_iotlb(iommu, did, addr | ih, mask,
-							DMA_TLB_PSI_FLUSH);
-=======
->>>>>>> 2d5404ca
 	}
 }
 
 static void intel_flush_iotlb_all(struct iommu_domain *domain)
 {
-<<<<<<< HEAD
-	struct dmar_domain *dmar_domain = to_dmar_domain(domain);
-	struct iommu_domain_info *info;
-	unsigned long idx;
-
-	xa_for_each(&dmar_domain->iommu_array, idx, info) {
-		struct intel_iommu *iommu = info->iommu;
-		u16 did = domain_id_iommu(dmar_domain, iommu);
-
-		if (dmar_domain->use_first_level)
-			domain_flush_pasid_iotlb(iommu, dmar_domain, 0, -1, 0);
-		else
-			iommu->flush.flush_iotlb(iommu, did, 0, 0,
-						 DMA_TLB_DSI_FLUSH);
-
-		if (!cap_caching_mode(iommu->cap))
-			iommu_flush_dev_iotlb(dmar_domain, 0, MAX_AGAW_PFN_WIDTH);
-	}
-=======
 	cache_tag_flush_all(to_dmar_domain(domain));
->>>>>>> 2d5404ca
 }
 
 static void iommu_disable_protect_mem_regions(struct intel_iommu *iommu)
@@ -1805,10 +1467,7 @@
 		domain->use_first_level = true;
 	INIT_LIST_HEAD(&domain->devices);
 	INIT_LIST_HEAD(&domain->dev_pasids);
-<<<<<<< HEAD
-=======
 	INIT_LIST_HEAD(&domain->cache_tags);
->>>>>>> 2d5404ca
 	spin_lock_init(&domain->lock);
 	spin_lock_init(&domain->cache_lock);
 	xa_init(&domain->iommu_array);
@@ -1982,14 +1641,7 @@
 	int translation = CONTEXT_TT_MULTI_LEVEL;
 	struct dma_pte *pgd = domain->pgd;
 	struct context_entry *context;
-<<<<<<< HEAD
-	int ret;
-
-	if (hw_pass_through && domain_type_is_si(domain))
-		translation = CONTEXT_TT_PASS_THROUGH;
-=======
 	int agaw, ret;
->>>>>>> 2d5404ca
 
 	pr_debug("Set context mapping for %02x:%02x.%d\n",
 		bus, PCI_SLOT(devfn), PCI_FUNC(devfn));
@@ -2007,64 +1659,7 @@
 	copied_context_tear_down(iommu, context, bus, devfn);
 	context_clear_entry(context);
 
-<<<<<<< HEAD
-	if (sm_supported(iommu)) {
-		unsigned long pds;
-
-		/* Setup the PASID DIR pointer: */
-		pds = context_get_sm_pds(table);
-		context->lo = (u64)virt_to_phys(table->table) |
-				context_pdts(pds);
-
-		/* Setup the RID_PASID field: */
-		context_set_sm_rid2pasid(context, IOMMU_NO_PASID);
-
-		/*
-		 * Setup the Device-TLB enable bit and Page request
-		 * Enable bit:
-		 */
-		if (info && info->ats_supported)
-			context_set_sm_dte(context);
-		if (info && info->pri_supported)
-			context_set_sm_pre(context);
-		if (info && info->pasid_supported)
-			context_set_pasid(context);
-	} else {
-		struct dma_pte *pgd = domain->pgd;
-		int agaw;
-
-		context_set_domain_id(context, did);
-
-		if (translation != CONTEXT_TT_PASS_THROUGH) {
-			/*
-			 * Skip top levels of page tables for iommu which has
-			 * less agaw than default. Unnecessary for PT mode.
-			 */
-			for (agaw = domain->agaw; agaw > iommu->agaw; agaw--) {
-				ret = -ENOMEM;
-				pgd = phys_to_virt(dma_pte_addr(pgd));
-				if (!dma_pte_present(pgd))
-					goto out_unlock;
-			}
-
-			if (info && info->ats_supported)
-				translation = CONTEXT_TT_DEV_IOTLB;
-			else
-				translation = CONTEXT_TT_MULTI_LEVEL;
-
-			context_set_address_root(context, virt_to_phys(pgd));
-			context_set_address_width(context, agaw);
-		} else {
-			/*
-			 * In pass through mode, AW must be programmed to
-			 * indicate the largest AGAW value supported by
-			 * hardware. And ASR is ignored by hardware.
-			 */
-			context_set_address_width(context, iommu->msagaw);
-		}
-=======
 	context_set_domain_id(context, did);
->>>>>>> 2d5404ca
 
 	/*
 	 * Skip top levels of page tables for iommu which has
@@ -2350,83 +1945,6 @@
 	       pci_real_dma_dev(to_pci_dev(dev)) != to_pci_dev(dev);
 }
 
-<<<<<<< HEAD
-static int iommu_domain_identity_map(struct dmar_domain *domain,
-				     unsigned long first_vpfn,
-				     unsigned long last_vpfn)
-{
-	/*
-	 * RMRR range might have overlap with physical memory range,
-	 * clear it first
-	 */
-	dma_pte_clear_range(domain, first_vpfn, last_vpfn);
-
-	return __domain_mapping(domain, first_vpfn,
-				first_vpfn, last_vpfn - first_vpfn + 1,
-				DMA_PTE_READ|DMA_PTE_WRITE, GFP_KERNEL);
-}
-
-static int md_domain_init(struct dmar_domain *domain, int guest_width);
-
-static int __init si_domain_init(int hw)
-{
-	struct dmar_rmrr_unit *rmrr;
-	struct device *dev;
-	int i, nid, ret;
-
-	si_domain = alloc_domain(IOMMU_DOMAIN_IDENTITY);
-	if (!si_domain)
-		return -EFAULT;
-
-	if (md_domain_init(si_domain, DEFAULT_DOMAIN_ADDRESS_WIDTH)) {
-		domain_exit(si_domain);
-		si_domain = NULL;
-		return -EFAULT;
-	}
-
-	if (hw)
-		return 0;
-
-	for_each_online_node(nid) {
-		unsigned long start_pfn, end_pfn;
-		int i;
-
-		for_each_mem_pfn_range(i, nid, &start_pfn, &end_pfn, NULL) {
-			ret = iommu_domain_identity_map(si_domain,
-					mm_to_dma_pfn_start(start_pfn),
-					mm_to_dma_pfn_end(end_pfn-1));
-			if (ret)
-				return ret;
-		}
-	}
-
-	/*
-	 * Identity map the RMRRs so that devices with RMRRs could also use
-	 * the si_domain.
-	 */
-	for_each_rmrr_units(rmrr) {
-		for_each_active_dev_scope(rmrr->devices, rmrr->devices_cnt,
-					  i, dev) {
-			unsigned long long start = rmrr->base_address;
-			unsigned long long end = rmrr->end_address;
-
-			if (WARN_ON(end < start ||
-				    end >> agaw_to_width(si_domain->agaw)))
-				continue;
-
-			ret = iommu_domain_identity_map(si_domain,
-					mm_to_dma_pfn_start(start >> PAGE_SHIFT),
-					mm_to_dma_pfn_end(end >> PAGE_SHIFT));
-			if (ret)
-				return ret;
-		}
-	}
-
-	return 0;
-}
-
-=======
->>>>>>> 2d5404ca
 static int dmar_domain_attach_device(struct dmar_domain *domain,
 				     struct device *dev)
 {
@@ -2444,29 +1962,8 @@
 	list_add(&info->link, &domain->devices);
 	spin_unlock_irqrestore(&domain->lock, flags);
 
-<<<<<<< HEAD
-	/* PASID table is mandatory for a PCI device in scalable mode. */
-	if (sm_supported(iommu) && !dev_is_real_dma_subdevice(dev)) {
-		/* Setup the PASID entry for requests without PASID: */
-		if (hw_pass_through && domain_type_is_si(domain))
-			ret = intel_pasid_setup_pass_through(iommu, domain,
-					dev, IOMMU_NO_PASID);
-		else if (domain->use_first_level)
-			ret = domain_setup_first_level(iommu, domain, dev,
-					IOMMU_NO_PASID);
-		else
-			ret = intel_pasid_setup_second_level(iommu, domain,
-					dev, IOMMU_NO_PASID);
-		if (ret) {
-			dev_err(dev, "Setup RID2PASID failed\n");
-			device_block_translation(dev);
-			return ret;
-		}
-	}
-=======
 	if (dev_is_real_dma_subdevice(dev))
 		return 0;
->>>>>>> 2d5404ca
 
 	if (!sm_supported(iommu))
 		ret = domain_context_mapping(domain, dev);
@@ -2478,15 +1975,12 @@
 	if (ret)
 		goto out_block_translation;
 
-	if (sm_supported(info->iommu) || !domain_type_is_si(info->domain))
-		iommu_enable_pci_caps(info);
+	iommu_enable_pci_caps(info);
 
 	ret = cache_tag_assign_domain(domain, dev, IOMMU_NO_PASID);
 	if (ret)
 		goto out_block_translation;
 
-<<<<<<< HEAD
-=======
 	return 0;
 
 out_block_translation:
@@ -2494,7 +1988,6 @@
 	return ret;
 }
 
->>>>>>> 2d5404ca
 /**
  * device_rmrr_is_relaxable - Test whether the RMRR of this device
  * is relaxable (ie. is allowed to be not enforced under some conditions)
@@ -2524,21 +2017,6 @@
 		return false;
 }
 
-<<<<<<< HEAD
-/*
- * Return the required default domain type for a specific device.
- *
- * @dev: the device in query
- * @startup: true if this is during early boot
- *
- * Returns:
- *  - IOMMU_DOMAIN_DMA: device requires a dynamic mapping domain
- *  - IOMMU_DOMAIN_IDENTITY: device requires an identical mapping domain
- *  - 0: both identity and dynamic domains work for this device
- */
-static int device_def_domain_type(struct device *dev)
-{
-=======
 static int device_def_domain_type(struct device *dev)
 {
 	struct device_domain_info *info = dev_iommu_priv_get(dev);
@@ -2551,7 +2029,6 @@
 	if (!ecap_pass_through(iommu->ecap))
 		return IOMMU_DOMAIN_DMA;
 
->>>>>>> 2d5404ca
 	if (dev_is_pci(dev)) {
 		struct pci_dev *pdev = to_pci_dev(dev);
 
@@ -3526,55 +3003,6 @@
 	return 0;
 }
 
-<<<<<<< HEAD
-static int intel_iommu_memory_notifier(struct notifier_block *nb,
-				       unsigned long val, void *v)
-{
-	struct memory_notify *mhp = v;
-	unsigned long start_vpfn = mm_to_dma_pfn_start(mhp->start_pfn);
-	unsigned long last_vpfn = mm_to_dma_pfn_end(mhp->start_pfn +
-			mhp->nr_pages - 1);
-
-	switch (val) {
-	case MEM_GOING_ONLINE:
-		if (iommu_domain_identity_map(si_domain,
-					      start_vpfn, last_vpfn)) {
-			pr_warn("Failed to build identity map for [%lx-%lx]\n",
-				start_vpfn, last_vpfn);
-			return NOTIFY_BAD;
-		}
-		break;
-
-	case MEM_OFFLINE:
-	case MEM_CANCEL_ONLINE:
-		{
-			struct dmar_drhd_unit *drhd;
-			struct intel_iommu *iommu;
-			LIST_HEAD(freelist);
-
-			domain_unmap(si_domain, start_vpfn, last_vpfn, &freelist);
-
-			rcu_read_lock();
-			for_each_active_iommu(iommu, drhd)
-				iommu_flush_iotlb_psi(iommu, si_domain,
-					start_vpfn, mhp->nr_pages,
-					list_empty(&freelist), 0);
-			rcu_read_unlock();
-			put_pages_list(&freelist);
-		}
-		break;
-	}
-
-	return NOTIFY_OK;
-}
-
-static struct notifier_block intel_iommu_memory_nb = {
-	.notifier_call = intel_iommu_memory_notifier,
-	.priority = 0
-};
-
-=======
->>>>>>> 2d5404ca
 static void intel_disable_iommus(void)
 {
 	struct intel_iommu *iommu = NULL;
@@ -4102,10 +3530,7 @@
 	bool dirty_tracking = flags & IOMMU_HWPT_ALLOC_DIRTY_TRACKING;
 	bool nested_parent = flags & IOMMU_HWPT_ALLOC_NEST_PARENT;
 	struct intel_iommu *iommu = info->iommu;
-<<<<<<< HEAD
-=======
 	struct dmar_domain *dmar_domain;
->>>>>>> 2d5404ca
 	struct iommu_domain *domain;
 
 	/* Must be NESTING domain */
@@ -4123,21 +3548,6 @@
 	if (user_data || (dirty_tracking && !ssads_supported(iommu)))
 		return ERR_PTR(-EOPNOTSUPP);
 
-<<<<<<< HEAD
-	/*
-	 * domain_alloc_user op needs to fully initialize a domain before
-	 * return, so uses iommu_domain_alloc() here for simple.
-	 */
-	domain = iommu_domain_alloc(dev->bus);
-	if (!domain)
-		return ERR_PTR(-ENOMEM);
-
-	if (nested_parent)
-		to_dmar_domain(domain)->nested_parent = true;
-
-	if (dirty_tracking) {
-		if (to_dmar_domain(domain)->use_first_level) {
-=======
 	/* Do not use first stage for user domain translation. */
 	dmar_domain = paging_domain_alloc(dev, false);
 	if (IS_ERR(dmar_domain))
@@ -4155,7 +3565,6 @@
 
 	if (dirty_tracking) {
 		if (dmar_domain->use_first_level) {
->>>>>>> 2d5404ca
 			iommu_domain_free(domain);
 			return ERR_PTR(-EOPNOTSUPP);
 		}
@@ -4167,16 +3576,11 @@
 
 static void intel_iommu_domain_free(struct iommu_domain *domain)
 {
-<<<<<<< HEAD
-	if (domain != &si_domain->domain)
-		domain_exit(to_dmar_domain(domain));
-=======
 	struct dmar_domain *dmar_domain = to_dmar_domain(domain);
 
 	WARN_ON(dmar_domain->nested_parent &&
 		!list_empty(&dmar_domain->s1_domains));
 	domain_exit(dmar_domain);
->>>>>>> 2d5404ca
 }
 
 int prepare_domain_attach_device(struct iommu_domain *domain,
@@ -4228,12 +3632,7 @@
 {
 	int ret;
 
-<<<<<<< HEAD
-	if (info->domain)
-		device_block_translation(dev);
-=======
 	device_block_translation(dev);
->>>>>>> 2d5404ca
 
 	ret = prepare_domain_attach_device(domain, dev);
 	if (ret)
@@ -4349,29 +3748,9 @@
 static void intel_iommu_tlb_sync(struct iommu_domain *domain,
 				 struct iommu_iotlb_gather *gather)
 {
-<<<<<<< HEAD
-	struct dmar_domain *dmar_domain = to_dmar_domain(domain);
-	unsigned long iova_pfn = IOVA_PFN(gather->start);
-	size_t size = gather->end - gather->start;
-	struct iommu_domain_info *info;
-	unsigned long start_pfn;
-	unsigned long nrpages;
-	unsigned long i;
-
-	nrpages = aligned_nrpages(gather->start, size);
-	start_pfn = mm_to_dma_pfn_start(iova_pfn);
-
-	xa_for_each(&dmar_domain->iommu_array, i, info)
-		iommu_flush_iotlb_psi(info->iommu, dmar_domain,
-				      start_pfn, nrpages,
-				      list_empty(&gather->freelist), 0);
-
-	put_pages_list(&gather->freelist);
-=======
 	cache_tag_flush_range(to_dmar_domain(domain), gather->start,
 			      gather->end, list_empty(&gather->freelist));
 	iommu_put_pages_list(&gather->freelist);
->>>>>>> 2d5404ca
 }
 
 static phys_addr_t intel_iommu_iova_to_phys(struct iommu_domain *domain,
@@ -4530,10 +3909,7 @@
 
 	dev_iommu_priv_set(dev, info);
 	if (pdev && pci_ats_supported(pdev)) {
-<<<<<<< HEAD
-=======
 		pci_prepare_ats(pdev, VTD_PAGE_SHIFT);
->>>>>>> 2d5404ca
 		ret = device_rbtree_insert(iommu, info);
 		if (ret)
 			goto free;
@@ -4543,10 +3919,6 @@
 		ret = intel_pasid_alloc_table(dev);
 		if (ret) {
 			dev_err(dev, "PASID table allocation failed\n");
-<<<<<<< HEAD
-			dev_iommu_priv_set(dev, NULL);
-			goto clear_rbtree;
-=======
 			goto clear_rbtree;
 		}
 
@@ -4554,15 +3926,11 @@
 			ret = intel_pasid_setup_sm_context(dev);
 			if (ret)
 				goto free_table;
->>>>>>> 2d5404ca
 		}
 	}
 
 	intel_iommu_debugfs_create_dev(info);
 
-<<<<<<< HEAD
-	return &iommu->iommu;
-=======
 	/*
 	 * The PCIe spec, in its wisdom, declares that the behaviour of the
 	 * device is undefined if you enable PASID support after ATS support.
@@ -4576,7 +3944,6 @@
 	return &iommu->iommu;
 free_table:
 	intel_pasid_free_table(dev);
->>>>>>> 2d5404ca
 clear_rbtree:
 	device_rbtree_remove(info);
 free:
@@ -4590,14 +3957,11 @@
 	struct device_domain_info *info = dev_iommu_priv_get(dev);
 	struct intel_iommu *iommu = info->iommu;
 
-<<<<<<< HEAD
-=======
 	if (info->pasid_enabled) {
 		pci_disable_pasid(to_pci_dev(dev));
 		info->pasid_enabled = 0;
 	}
 
->>>>>>> 2d5404ca
 	mutex_lock(&iommu->iopf_lock);
 	if (dev_is_pci(dev) && pci_ats_supported(to_pci_dev(dev)))
 		device_rbtree_remove(info);
@@ -4609,10 +3973,6 @@
 
 	intel_pasid_free_table(dev);
 	intel_iommu_debugfs_remove_dev(info);
-<<<<<<< HEAD
-	dev_iommu_priv_set(dev, NULL);
-=======
->>>>>>> 2d5404ca
 	kfree(info);
 	set_dma_ops(dev, NULL);
 }
@@ -4889,37 +4249,12 @@
 {
 	cache_tag_flush_range_np(to_dmar_domain(domain), iova, iova + size - 1);
 
-<<<<<<< HEAD
-	xa_for_each(&dmar_domain->iommu_array, i, info)
-		__mapping_notify_one(info->iommu, dmar_domain, pfn, pages);
-=======
->>>>>>> 2d5404ca
 	return 0;
 }
 
 static void intel_iommu_remove_dev_pasid(struct device *dev, ioasid_t pasid,
 					 struct iommu_domain *domain)
 {
-<<<<<<< HEAD
-	struct intel_iommu *iommu = device_to_iommu(dev, NULL, NULL);
-	struct dev_pasid_info *curr, *dev_pasid = NULL;
-	struct dmar_domain *dmar_domain;
-	struct iommu_domain *domain;
-	unsigned long flags;
-
-	domain = iommu_get_domain_for_dev_pasid(dev, pasid, 0);
-	if (WARN_ON_ONCE(!domain))
-		goto out_tear_down;
-
-	/*
-	 * The SVA implementation needs to handle its own stuffs like the mm
-	 * notification. Before consolidating that code into iommu core, let
-	 * the intel sva code handle it.
-	 */
-	if (domain->type == IOMMU_DOMAIN_SVA) {
-		intel_svm_remove_dev_pasid(dev, pasid);
-		goto out_tear_down;
-=======
 	struct device_domain_info *info = dev_iommu_priv_get(dev);
 	struct dev_pasid_info *curr, *dev_pasid = NULL;
 	struct intel_iommu *iommu = info->iommu;
@@ -4929,7 +4264,6 @@
 	if (domain->type == IOMMU_DOMAIN_IDENTITY) {
 		intel_pasid_tear_down_entry(iommu, dev, pasid, false);
 		return;
->>>>>>> 2d5404ca
 	}
 
 	dmar_domain = to_dmar_domain(domain);
@@ -4944,17 +4278,10 @@
 	WARN_ON_ONCE(!dev_pasid);
 	spin_unlock_irqrestore(&dmar_domain->lock, flags);
 
-<<<<<<< HEAD
-	domain_detach_iommu(dmar_domain, iommu);
-	intel_iommu_debugfs_remove_dev_pasid(dev_pasid);
-	kfree(dev_pasid);
-out_tear_down:
-=======
 	cache_tag_unassign_domain(dmar_domain, dev, pasid);
 	domain_detach_iommu(dmar_domain, iommu);
 	intel_iommu_debugfs_remove_dev_pasid(dev_pasid);
 	kfree(dev_pasid);
->>>>>>> 2d5404ca
 	intel_pasid_tear_down_entry(iommu, dev, pasid, false);
 	intel_drain_pasid_prq(dev, pasid);
 }
@@ -4990,29 +4317,18 @@
 	if (ret)
 		goto out_free;
 
-<<<<<<< HEAD
-	if (domain_type_is_si(dmar_domain))
-		ret = intel_pasid_setup_pass_through(iommu, dmar_domain,
-						     dev, pasid);
-	else if (dmar_domain->use_first_level)
-=======
 	ret = cache_tag_assign_domain(dmar_domain, dev, pasid);
 	if (ret)
 		goto out_detach_iommu;
 
 	if (dmar_domain->use_first_level)
->>>>>>> 2d5404ca
 		ret = domain_setup_first_level(iommu, dmar_domain,
 					       dev, pasid);
 	else
 		ret = intel_pasid_setup_second_level(iommu, dmar_domain,
 						     dev, pasid);
 	if (ret)
-<<<<<<< HEAD
-		goto out_detach_iommu;
-=======
 		goto out_unassign_tag;
->>>>>>> 2d5404ca
 
 	dev_pasid->dev = dev;
 	dev_pasid->pasid = pasid;
@@ -5024,11 +4340,8 @@
 		intel_iommu_debugfs_create_dev_pasid(dev_pasid);
 
 	return 0;
-<<<<<<< HEAD
-=======
 out_unassign_tag:
 	cache_tag_unassign_domain(dmar_domain, dev, pasid);
->>>>>>> 2d5404ca
 out_detach_iommu:
 	domain_detach_iommu(dmar_domain, iommu);
 out_free:
@@ -5054,8 +4367,6 @@
 	return vtd;
 }
 
-<<<<<<< HEAD
-=======
 /*
  * Set dirty tracking for the device list of a domain. The caller must
  * hold the domain->lock when calling it.
@@ -5104,34 +4415,22 @@
 	return ret;
 }
 
->>>>>>> 2d5404ca
 static int intel_iommu_set_dirty_tracking(struct iommu_domain *domain,
 					  bool enable)
 {
 	struct dmar_domain *dmar_domain = to_dmar_domain(domain);
-<<<<<<< HEAD
-	struct device_domain_info *info;
-=======
->>>>>>> 2d5404ca
 	int ret;
 
 	spin_lock(&dmar_domain->lock);
 	if (dmar_domain->dirty_tracking == enable)
 		goto out_unlock;
 
-<<<<<<< HEAD
-	list_for_each_entry(info, &dmar_domain->devices, link) {
-		ret = intel_pasid_setup_dirty_tracking(info->iommu,
-						       info->domain, info->dev,
-						       IOMMU_NO_PASID, enable);
-=======
 	ret = device_set_dirty_tracking(&dmar_domain->devices, enable);
 	if (ret)
 		goto err_unwind;
 
 	if (dmar_domain->nested_parent) {
 		ret = parent_domain_set_dirty_tracking(dmar_domain, enable);
->>>>>>> 2d5404ca
 		if (ret)
 			goto err_unwind;
 	}
@@ -5143,15 +4442,8 @@
 	return 0;
 
 err_unwind:
-<<<<<<< HEAD
-	list_for_each_entry(info, &dmar_domain->devices, link)
-		intel_pasid_setup_dirty_tracking(info->iommu, dmar_domain,
-						 info->dev, IOMMU_NO_PASID,
-						 dmar_domain->dirty_tracking);
-=======
 	device_set_dirty_tracking(&dmar_domain->devices,
 				  dmar_domain->dirty_tracking);
->>>>>>> 2d5404ca
 	spin_unlock(&dmar_domain->lock);
 	return ret;
 }
@@ -5199,11 +4491,6 @@
 	.read_and_clear_dirty = intel_iommu_read_and_clear_dirty,
 };
 
-<<<<<<< HEAD
-const struct iommu_ops intel_iommu_ops = {
-	.blocked_domain		= &blocking_domain,
-	.release_domain		= &blocking_domain,
-=======
 static int context_setup_pass_through(struct device *dev, u8 bus, u8 devfn)
 {
 	struct device_domain_info *info = dev_iommu_priv_get(dev);
@@ -5309,15 +4596,11 @@
 	.blocked_domain		= &blocking_domain,
 	.release_domain		= &blocking_domain,
 	.identity_domain	= &identity_domain,
->>>>>>> 2d5404ca
 	.capable		= intel_iommu_capable,
 	.hw_info		= intel_iommu_hw_info,
 	.domain_alloc		= intel_iommu_domain_alloc,
 	.domain_alloc_user	= intel_iommu_domain_alloc_user,
-<<<<<<< HEAD
-=======
 	.domain_alloc_sva	= intel_svm_domain_alloc,
->>>>>>> 2d5404ca
 	.probe_device		= intel_iommu_probe_device,
 	.release_device		= intel_iommu_release_device,
 	.get_resv_regions	= intel_iommu_get_resv_regions,
