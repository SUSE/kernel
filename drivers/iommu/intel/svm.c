--- conflicted
+++ resolved
@@ -22,11 +22,7 @@
 #include "iommu.h"
 #include "pasid.h"
 #include "perf.h"
-<<<<<<< HEAD
-#include "../iommu-sva-lib.h"
-=======
 #include "../iommu-sva.h"
->>>>>>> eb3cdb58
 #include "trace.h"
 
 static irqreturn_t prq_event_thread(int irq, void *d);
@@ -301,24 +297,8 @@
 	return 0;
 }
 
-<<<<<<< HEAD
-static int intel_svm_alloc_pasid(struct device *dev, struct mm_struct *mm,
-				 unsigned int flags)
-{
-	ioasid_t max_pasid = dev_is_pci(dev) ?
-			pci_max_pasids(to_pci_dev(dev)) : intel_pasid_max_id;
-
-	return iommu_sva_alloc_pasid(mm, PASID_MIN, max_pasid - 1);
-}
-
-static struct iommu_sva *intel_svm_bind_mm(struct intel_iommu *iommu,
-					   struct device *dev,
-					   struct mm_struct *mm,
-					   unsigned int flags)
-=======
 static int intel_svm_bind_mm(struct intel_iommu *iommu, struct device *dev,
 			     struct mm_struct *mm)
->>>>>>> eb3cdb58
 {
 	struct device_domain_info *info = dev_iommu_priv_get(dev);
 	struct intel_svm_dev *sdev;
@@ -369,13 +349,7 @@
 	}
 
 	/* Setup the pasid table: */
-<<<<<<< HEAD
-	sflags = (flags & SVM_FLAG_SUPERVISOR_MODE) ?
-			PASID_FLAG_SUPERVISOR_MODE : 0;
-	sflags |= cpu_feature_enabled(X86_FEATURE_LA57) ? PASID_FLAG_FL5LP : 0;
-=======
 	sflags = cpu_feature_enabled(X86_FEATURE_LA57) ? PASID_FLAG_FL5LP : 0;
->>>>>>> eb3cdb58
 	ret = intel_pasid_setup_first_level(iommu, dev, mm->pgd, mm->pasid,
 					    FLPT_DEFAULT_DID, sflags);
 	if (ret)
@@ -416,34 +390,6 @@
 	mm = svm->mm;
 
 	if (sdev) {
-<<<<<<< HEAD
-		sdev->users--;
-		if (!sdev->users) {
-			list_del_rcu(&sdev->list);
-			/* Flush the PASID cache and IOTLB for this device.
-			 * Note that we do depend on the hardware *not* using
-			 * the PASID any more. Just as we depend on other
-			 * devices never using PASIDs that they have no right
-			 * to use. We have a *shared* PASID table, because it's
-			 * large and has to be physically contiguous. So it's
-			 * hard to be as defensive as we might like. */
-			intel_pasid_tear_down_entry(iommu, dev,
-						    svm->pasid, false);
-			intel_svm_drain_prq(dev, svm->pasid);
-			kfree_rcu(sdev, rcu);
-
-			if (list_empty(&svm->devs)) {
-				if (svm->notifier.ops)
-					mmu_notifier_unregister(&svm->notifier, mm);
-				pasid_private_remove(svm->pasid);
-				/* We mandate that no page faults may be outstanding
-				 * for the PASID when intel_svm_unbind_mm() is called.
-				 * If that is not obeyed, subtle errors will happen.
-				 * Let's make them less subtle... */
-				memset(svm, 0x6b, sizeof(*svm));
-				kfree(svm);
-			}
-=======
 		list_del_rcu(&sdev->list);
 		/*
 		 * Flush the PASID cache and IOTLB for this device.
@@ -470,7 +416,6 @@
 			 */
 			memset(svm, 0x6b, sizeof(*svm));
 			kfree(svm);
->>>>>>> eb3cdb58
 		}
 	}
 out:
@@ -764,27 +709,6 @@
 		/* Drop Stop Marker message. No need for a response. */
 		if (unlikely(req->lpig && !req->rd_req && !req->wr_req))
 			goto prq_advance;
-<<<<<<< HEAD
-
-		if (!svm || svm->pasid != req->pasid) {
-			/*
-			 * It can't go away, because the driver is not permitted
-			 * to unbind the mm while any page faults are outstanding.
-			 */
-			svm = pasid_private_find(req->pasid);
-			if (IS_ERR_OR_NULL(svm) || (svm->flags & SVM_FLAG_SUPERVISOR_MODE))
-				goto bad_req;
-		}
-
-		if (!sdev || sdev->sid != req->rid) {
-			sdev = svm_lookup_device_by_sid(svm, req->rid);
-			if (!sdev)
-				goto bad_req;
-		}
-
-		sdev->prq_seq_number++;
-=======
->>>>>>> eb3cdb58
 
 		pdev = pci_get_domain_bus_and_slot(iommu->segment,
 						   PCI_BUS_NUM(req->rid),
@@ -832,70 +756,6 @@
 	return IRQ_RETVAL(handled);
 }
 
-<<<<<<< HEAD
-struct iommu_sva *intel_svm_bind(struct device *dev, struct mm_struct *mm, void *drvdata)
-{
-	struct intel_iommu *iommu = device_to_iommu(dev, NULL, NULL);
-	unsigned int flags = 0;
-	struct iommu_sva *sva;
-	int ret;
-
-	if (drvdata)
-		flags = *(unsigned int *)drvdata;
-
-	if (flags & SVM_FLAG_SUPERVISOR_MODE) {
-		if (!ecap_srs(iommu->ecap)) {
-			dev_err(dev, "%s: Supervisor PASID not supported\n",
-				iommu->name);
-			return ERR_PTR(-EOPNOTSUPP);
-		}
-
-		if (mm) {
-			dev_err(dev, "%s: Supervisor PASID with user provided mm\n",
-				iommu->name);
-			return ERR_PTR(-EINVAL);
-		}
-
-		mm = &init_mm;
-	}
-
-	mutex_lock(&pasid_mutex);
-	ret = intel_svm_alloc_pasid(dev, mm, flags);
-	if (ret) {
-		mutex_unlock(&pasid_mutex);
-		return ERR_PTR(ret);
-	}
-
-	sva = intel_svm_bind_mm(iommu, dev, mm, flags);
-	mutex_unlock(&pasid_mutex);
-
-	return sva;
-}
-
-void intel_svm_unbind(struct iommu_sva *sva)
-{
-	struct intel_svm_dev *sdev = to_intel_svm_dev(sva);
-
-	mutex_lock(&pasid_mutex);
-	intel_svm_unbind_mm(sdev->dev, sdev->pasid);
-	mutex_unlock(&pasid_mutex);
-}
-
-u32 intel_svm_get_pasid(struct iommu_sva *sva)
-{
-	struct intel_svm_dev *sdev;
-	u32 pasid;
-
-	mutex_lock(&pasid_mutex);
-	sdev = to_intel_svm_dev(sva);
-	pasid = sdev->pasid;
-	mutex_unlock(&pasid_mutex);
-
-	return pasid;
-}
-
-=======
->>>>>>> eb3cdb58
 int intel_svm_page_response(struct device *dev,
 			    struct iommu_fault_event *evt,
 			    struct iommu_page_response *msg)
@@ -935,15 +795,6 @@
 		goto out;
 	}
 
-<<<<<<< HEAD
-	ret = pasid_to_svm_sdev(dev, prm->pasid, &svm, &sdev);
-	if (ret || !sdev) {
-		ret = -ENODEV;
-		goto out;
-	}
-
-=======
->>>>>>> eb3cdb58
 	/*
 	 * Per VT-d spec. v3.0 ch7.7, system software must respond
 	 * with page group response if private data is present (PDP)
