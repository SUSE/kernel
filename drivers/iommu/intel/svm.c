--- conflicted
+++ resolved
@@ -26,56 +26,14 @@
 #include "trace.h"
 
 static irqreturn_t prq_event_thread(int irq, void *d);
-<<<<<<< HEAD
-
-static DEFINE_XARRAY_ALLOC(pasid_private_array);
-static int pasid_private_add(ioasid_t pasid, void *priv)
-{
-	return xa_alloc(&pasid_private_array, &pasid, priv,
-			XA_LIMIT(pasid, pasid), GFP_ATOMIC);
-}
-
-static void pasid_private_remove(ioasid_t pasid)
-{
-	xa_erase(&pasid_private_array, pasid);
-}
-
-static void *pasid_private_find(ioasid_t pasid)
-{
-	return xa_load(&pasid_private_array, pasid);
-}
-
-static struct intel_svm_dev *
-svm_lookup_device_by_dev(struct intel_svm *svm, struct device *dev)
-{
-	struct intel_svm_dev *sdev = NULL, *t;
-
-	rcu_read_lock();
-	list_for_each_entry_rcu(t, &svm->devs, list) {
-		if (t->dev == dev) {
-			sdev = t;
-			break;
-		}
-	}
-	rcu_read_unlock();
-
-	return sdev;
-}
-=======
->>>>>>> 2d5404ca
 
 int intel_svm_enable_prq(struct intel_iommu *iommu)
 {
 	struct iopf_queue *iopfq;
 	int irq, ret;
 
-<<<<<<< HEAD
-	pages = alloc_pages_node(iommu->node, GFP_KERNEL | __GFP_ZERO, PRQ_ORDER);
-	if (!pages) {
-=======
 	iommu->prq = iommu_alloc_pages_node(iommu->node, GFP_KERNEL, PRQ_ORDER);
 	if (!iommu->prq) {
->>>>>>> 2d5404ca
 		pr_warn("IOMMU: %s: Failed to allocate page request queue\n",
 			iommu->name);
 		return -ENOMEM;
@@ -187,50 +145,12 @@
 		return;
 	}
 
-<<<<<<< HEAD
-static void intel_flush_svm_all(struct intel_svm *svm)
-{
-	struct device_domain_info *info;
-	struct intel_svm_dev *sdev;
-
-	rcu_read_lock();
-	list_for_each_entry_rcu(sdev, &svm->devs, list) {
-		info = dev_iommu_priv_get(sdev->dev);
-
-		qi_flush_piotlb(sdev->iommu, sdev->did, svm->pasid, 0, -1UL, 0);
-		if (info->ats_enabled) {
-			qi_flush_dev_iotlb_pasid(sdev->iommu, sdev->sid, info->pfsid,
-						 svm->pasid, sdev->qdep,
-						 0, 64 - VTD_PAGE_SHIFT);
-			quirk_extra_dev_tlb_flush(info, 0, 64 - VTD_PAGE_SHIFT,
-						  svm->pasid, sdev->qdep);
-		}
-	}
-	rcu_read_unlock();
-}
-
-/* Pages have been freed at this point */
-static void intel_arch_invalidate_secondary_tlbs(struct mmu_notifier *mn,
-					struct mm_struct *mm,
-					unsigned long start, unsigned long end)
-{
-	struct intel_svm *svm = container_of(mn, struct intel_svm, notifier);
-
-	if (start == 0 && end == -1UL) {
-		intel_flush_svm_all(svm);
-		return;
-	}
-
-	intel_flush_svm_range(svm, start,
-			      (end - start + PAGE_SIZE - 1) >> VTD_PAGE_SHIFT, 0);
-=======
 	/*
 	 * The mm_types defines vm_end as the first byte after the end address,
 	 * different from IOMMU subsystem using the last address of an address
 	 * range.
 	 */
 	cache_tag_flush_range(domain, start, end - 1, 0);
->>>>>>> 2d5404ca
 }
 
 static void intel_mm_release(struct mmu_notifier *mn, struct mm_struct *mm)
@@ -262,50 +182,12 @@
 
 }
 
-<<<<<<< HEAD
-static const struct mmu_notifier_ops intel_mmuops = {
-	.release = intel_mm_release,
-	.arch_invalidate_secondary_tlbs = intel_arch_invalidate_secondary_tlbs,
-};
-
-static int pasid_to_svm_sdev(struct device *dev, unsigned int pasid,
-			     struct intel_svm **rsvm,
-			     struct intel_svm_dev **rsdev)
-{
-	struct intel_svm_dev *sdev = NULL;
-	struct intel_svm *svm;
-
-	if (pasid == IOMMU_PASID_INVALID || pasid >= PASID_MAX)
-		return -EINVAL;
-
-	svm = pasid_private_find(pasid);
-	if (IS_ERR(svm))
-		return PTR_ERR(svm);
-
-	if (!svm)
-		goto out;
-
-	/*
-	 * If we found svm for the PASID, there must be at least one device
-	 * bond.
-	 */
-	if (WARN_ON(list_empty(&svm->devs)))
-		return -EINVAL;
-	sdev = svm_lookup_device_by_dev(svm, dev);
-
-out:
-	*rsvm = svm;
-	*rsdev = sdev;
-
-	return 0;
-=======
 static void intel_mm_free_notifier(struct mmu_notifier *mn)
 {
 	struct dmar_domain *domain = container_of(mn, struct dmar_domain, notifier);
 
 	kfree(domain->qi_batch);
 	kfree(domain);
->>>>>>> 2d5404ca
 }
 
 static const struct mmu_notifier_ops intel_mmuops = {
@@ -350,60 +232,12 @@
 
 	return 0;
 
-<<<<<<< HEAD
-free_sdev:
-	kfree(sdev);
-free_svm:
-	if (list_empty(&svm->devs)) {
-		mmu_notifier_unregister(&svm->notifier, mm);
-		pasid_private_remove(mm->pasid);
-		kfree(svm);
-	}
-
-	return ret;
-}
-
-void intel_svm_remove_dev_pasid(struct device *dev, u32 pasid)
-{
-	struct intel_svm_dev *sdev;
-	struct intel_iommu *iommu;
-	struct intel_svm *svm;
-	struct mm_struct *mm;
-
-	iommu = device_to_iommu(dev, NULL, NULL);
-	if (!iommu)
-		return;
-
-	if (pasid_to_svm_sdev(dev, pasid, &svm, &sdev))
-		return;
-	mm = svm->mm;
-
-	if (sdev) {
-		list_del_rcu(&sdev->list);
-		kfree_rcu(sdev, rcu);
-
-		if (list_empty(&svm->devs)) {
-			if (svm->notifier.ops)
-				mmu_notifier_unregister(&svm->notifier, mm);
-			pasid_private_remove(svm->pasid);
-			/*
-			 * We mandate that no page faults may be outstanding
-			 * for the PASID when intel_svm_unbind_mm() is called.
-			 * If that is not obeyed, subtle errors will happen.
-			 * Let's make them less subtle...
-			 */
-			memset(svm, 0x6b, sizeof(*svm));
-			kfree(svm);
-		}
-	}
-=======
 unassign_tag:
 	cache_tag_unassign_domain(to_dmar_domain(domain), dev, pasid);
 free_dev_pasid:
 	kfree(dev_pasid);
 
 	return ret;
->>>>>>> 2d5404ca
 }
 
 /* Page request queue descriptor */
@@ -655,19 +489,10 @@
 			goto bad_req;
 		}
 
-<<<<<<< HEAD
-		if (intel_svm_prq_report(iommu, dev, req))
-			handle_bad_prq_event(iommu, req, QI_RESP_INVALID);
-		else
-			trace_prq_report(iommu, dev, req->qw_0, req->qw_1,
-					 req->priv_data[0], req->priv_data[1],
-					 iommu->prq_seq_number++);
-=======
 		intel_svm_prq_report(iommu, dev, req);
 		trace_prq_report(iommu, dev, req->qw_0, req->qw_1,
 				 req->qw_2, req->qw_3,
 				 iommu->prq_seq_number++);
->>>>>>> 2d5404ca
 		mutex_unlock(&iommu->iopf_lock);
 prq_advance:
 		head = (head + sizeof(*req)) & PRQ_RING_MASK;
@@ -715,58 +540,6 @@
 	pasid_present = prm->flags & IOMMU_FAULT_PAGE_REQUEST_PASID_VALID;
 	last_page = prm->flags & IOMMU_FAULT_PAGE_REQUEST_LAST_PAGE;
 
-<<<<<<< HEAD
-	if (!pasid_present) {
-		ret = -EINVAL;
-		goto out;
-	}
-
-	if (prm->pasid == 0 || prm->pasid >= PASID_MAX) {
-		ret = -EINVAL;
-		goto out;
-	}
-
-	/*
-	 * Per VT-d spec. v3.0 ch7.7, system software must respond
-	 * with page group response if private data is present (PDP)
-	 * or last page in group (LPIG) bit is set. This is an
-	 * additional VT-d requirement beyond PCI ATS spec.
-	 */
-	if (last_page || private_present) {
-		struct qi_desc desc;
-
-		desc.qw0 = QI_PGRP_PASID(prm->pasid) | QI_PGRP_DID(sid) |
-				QI_PGRP_PASID_P(pasid_present) |
-				QI_PGRP_PDP(private_present) |
-				QI_PGRP_RESP_CODE(msg->code) |
-				QI_PGRP_RESP_TYPE;
-		desc.qw1 = QI_PGRP_IDX(prm->grpid) | QI_PGRP_LPIG(last_page);
-		desc.qw2 = 0;
-		desc.qw3 = 0;
-
-		if (private_present) {
-			desc.qw2 = prm->private_data[0];
-			desc.qw3 = prm->private_data[1];
-		} else if (prm->private_data[0]) {
-			dmar_latency_update(iommu, DMAR_LATENCY_PRQ,
-				ktime_to_ns(ktime_get()) - prm->private_data[0]);
-		}
-
-		qi_submit_sync(iommu, &desc, 1, 0);
-	}
-out:
-	return ret;
-}
-
-static int intel_svm_set_dev_pasid(struct iommu_domain *domain,
-				   struct device *dev, ioasid_t pasid)
-{
-	struct device_domain_info *info = dev_iommu_priv_get(dev);
-	struct intel_iommu *iommu = info->iommu;
-	struct mm_struct *mm = domain->mm;
-
-	return intel_svm_bind_mm(iommu, dev, mm);
-=======
 	desc.qw0 = QI_PGRP_PASID(prm->pasid) | QI_PGRP_DID(sid) |
 			QI_PGRP_PASID_P(pasid_present) |
 			QI_PGRP_RESP_CODE(msg->code) |
@@ -776,7 +549,6 @@
 	desc.qw3 = 0;
 
 	qi_submit_sync(iommu, &desc, 1, 0);
->>>>>>> 2d5404ca
 }
 
 static void intel_svm_domain_free(struct iommu_domain *domain)
