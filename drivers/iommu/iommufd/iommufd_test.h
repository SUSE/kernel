--- conflicted
+++ resolved
@@ -21,11 +21,8 @@
 	IOMMU_TEST_OP_ACCESS_REPLACE_IOAS,
 	IOMMU_TEST_OP_MOCK_DOMAIN_FLAGS,
 	IOMMU_TEST_OP_DIRTY,
-<<<<<<< HEAD
-=======
 	IOMMU_TEST_OP_MD_CHECK_IOTLB,
 	IOMMU_TEST_OP_TRIGGER_IOPF,
->>>>>>> 2d5404ca
 };
 
 enum {
@@ -49,10 +46,7 @@
 
 enum {
 	MOCK_FLAGS_DEVICE_NO_DIRTY = 1 << 0,
-<<<<<<< HEAD
-=======
 	MOCK_FLAGS_DEVICE_HUGE_IOVA = 1 << 1,
->>>>>>> 2d5404ca
 };
 
 enum {
@@ -130,8 +124,6 @@
 			__aligned_u64 uptr;
 			__aligned_u64 out_nr_dirty;
 		} dirty;
-<<<<<<< HEAD
-=======
 		struct {
 			__u32 id;
 			__u32 iotlb;
@@ -143,7 +135,6 @@
 			__u32 perm;
 			__u64 addr;
 		} trigger_iopf;
->>>>>>> 2d5404ca
 	};
 	__u32 last;
 };
@@ -171,8 +162,6 @@
 	__u32 iotlb;
 };
 
-<<<<<<< HEAD
-=======
 /* Should not be equal to any defined value in enum iommu_hwpt_invalidate_data_type */
 #define IOMMU_HWPT_INVALIDATE_DATA_SELFTEST 0xdeadbeef
 #define IOMMU_HWPT_INVALIDATE_DATA_SELFTEST_INVALID 0xdadbeef
@@ -191,5 +180,4 @@
 	__u32 iotlb_id;
 };
 
->>>>>>> 2d5404ca
 #endif