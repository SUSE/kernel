// SPDX-License-Identifier: GPL-2.0-only
/* Copyright (C) 2021 Intel Corporation
 * Copyright (c) 2021-2022, NVIDIA CORPORATION & AFFILIATES
 *
 * iommufd provides control over the IOMMU HW objects created by IOMMU kernel
 * drivers. IOMMU HW objects revolve around IO page tables that map incoming DMA
 * addresses (IOVA) to CPU addresses.
 */
#define pr_fmt(fmt) "iommufd: " fmt

#include <linux/bug.h>
#include <linux/file.h>
#include <linux/fs.h>
#include <linux/iommufd.h>
#include <linux/miscdevice.h>
#include <linux/module.h>
#include <linux/mutex.h>
#include <linux/slab.h>
#include <uapi/linux/iommufd.h>

#include "io_pagetable.h"
#include "iommufd_private.h"
#include "iommufd_test.h"

struct iommufd_object_ops {
	void (*destroy)(struct iommufd_object *obj);
	void (*abort)(struct iommufd_object *obj);
};
static const struct iommufd_object_ops iommufd_object_ops[];
static struct miscdevice vfio_misc_dev;

struct iommufd_object *_iommufd_object_alloc(struct iommufd_ctx *ictx,
					     size_t size,
					     enum iommufd_object_type type)
{
	struct iommufd_object *obj;
	int rc;

	obj = kzalloc(size, GFP_KERNEL_ACCOUNT);
	if (!obj)
		return ERR_PTR(-ENOMEM);
	obj->type = type;
	/* Starts out bias'd by 1 until it is removed from the xarray */
	refcount_set(&obj->shortterm_users, 1);
	refcount_set(&obj->users, 1);

	/*
	 * Reserve an ID in the xarray but do not publish the pointer yet since
	 * the caller hasn't initialized it yet. Once the pointer is published
	 * in the xarray and visible to other threads we can't reliably destroy
	 * it anymore, so the caller must complete all errorable operations
	 * before calling iommufd_object_finalize().
	 */
	rc = xa_alloc(&ictx->objects, &obj->id, XA_ZERO_ENTRY,
		      xa_limit_31b, GFP_KERNEL_ACCOUNT);
	if (rc)
		goto out_free;
	return obj;
out_free:
	kfree(obj);
	return ERR_PTR(rc);
}

/*
 * Allow concurrent access to the object.
 *
 * Once another thread can see the object pointer it can prevent object
 * destruction. Expect for special kernel-only objects there is no in-kernel way
 * to reliably destroy a single object. Thus all APIs that are creating objects
 * must use iommufd_object_abort() to handle their errors and only call
 * iommufd_object_finalize() once object creation cannot fail.
 */
void iommufd_object_finalize(struct iommufd_ctx *ictx,
			     struct iommufd_object *obj)
{
	void *old;

	old = xa_store(&ictx->objects, obj->id, obj, GFP_KERNEL);
	/* obj->id was returned from xa_alloc() so the xa_store() cannot fail */
	WARN_ON(old);
}

/* Undo _iommufd_object_alloc() if iommufd_object_finalize() was not called */
void iommufd_object_abort(struct iommufd_ctx *ictx, struct iommufd_object *obj)
{
	void *old;

	old = xa_erase(&ictx->objects, obj->id);
	WARN_ON(old);
	kfree(obj);
}

/*
 * Abort an object that has been fully initialized and needs destroy, but has
 * not been finalized.
 */
void iommufd_object_abort_and_destroy(struct iommufd_ctx *ictx,
				      struct iommufd_object *obj)
{
	if (iommufd_object_ops[obj->type].abort)
		iommufd_object_ops[obj->type].abort(obj);
	else
		iommufd_object_ops[obj->type].destroy(obj);
	iommufd_object_abort(ictx, obj);
}

struct iommufd_object *iommufd_get_object(struct iommufd_ctx *ictx, u32 id,
					  enum iommufd_object_type type)
{
	struct iommufd_object *obj;

	if (iommufd_should_fail())
		return ERR_PTR(-ENOENT);

	xa_lock(&ictx->objects);
	obj = xa_load(&ictx->objects, id);
	if (!obj || (type != IOMMUFD_OBJ_ANY && obj->type != type) ||
	    !iommufd_lock_obj(obj))
		obj = ERR_PTR(-ENOENT);
	xa_unlock(&ictx->objects);
	return obj;
}

static int iommufd_object_dec_wait_shortterm(struct iommufd_ctx *ictx,
					     struct iommufd_object *to_destroy)
{
	if (refcount_dec_and_test(&to_destroy->shortterm_users))
		return 0;

	if (wait_event_timeout(ictx->destroy_wait,
				refcount_read(&to_destroy->shortterm_users) ==
					0,
				msecs_to_jiffies(10000)))
		return 0;

	pr_crit("Time out waiting for iommufd object to become free\n");
	refcount_inc(&to_destroy->shortterm_users);
	return -EBUSY;
}

/*
 * Remove the given object id from the xarray if the only reference to the
 * object is held by the xarray.
 */
int iommufd_object_remove(struct iommufd_ctx *ictx,
			  struct iommufd_object *to_destroy, u32 id,
			  unsigned int flags)
{
	struct iommufd_object *obj;
	XA_STATE(xas, &ictx->objects, id);
	bool zerod_shortterm = false;
	int ret;

	/*
	 * The purpose of the shortterm_users is to ensure deterministic
	 * destruction of objects used by external drivers and destroyed by this
	 * function. Any temporary increment of the refcount must increment
	 * shortterm_users, such as during ioctl execution.
	 */
	if (flags & REMOVE_WAIT_SHORTTERM) {
		ret = iommufd_object_dec_wait_shortterm(ictx, to_destroy);
		if (ret) {
			/*
			 * We have a bug. Put back the callers reference and
			 * defer cleaning this object until close.
			 */
			refcount_dec(&to_destroy->users);
			return ret;
		}
		zerod_shortterm = true;
	}

	xa_lock(&ictx->objects);
	obj = xas_load(&xas);
	if (to_destroy) {
		/*
		 * If the caller is holding a ref on obj we put it here under
		 * the spinlock.
		 */
		refcount_dec(&obj->users);

		if (WARN_ON(obj != to_destroy)) {
			ret = -ENOENT;
			goto err_xa;
		}
	} else if (xa_is_zero(obj) || !obj) {
		ret = -ENOENT;
		goto err_xa;
	}

	if (!refcount_dec_if_one(&obj->users)) {
		ret = -EBUSY;
		goto err_xa;
	}

	xas_store(&xas, NULL);
	if (ictx->vfio_ioas == container_of(obj, struct iommufd_ioas, obj))
		ictx->vfio_ioas = NULL;
	xa_unlock(&ictx->objects);

	/*
	 * Since users is zero any positive users_shortterm must be racing
	 * iommufd_put_object(), or we have a bug.
	 */
	if (!zerod_shortterm) {
		ret = iommufd_object_dec_wait_shortterm(ictx, obj);
		if (WARN_ON(ret))
			return ret;
	}

	iommufd_object_ops[obj->type].destroy(obj);
	kfree(obj);
	return 0;

err_xa:
	if (zerod_shortterm) {
		/* Restore the xarray owned reference */
		refcount_set(&obj->shortterm_users, 1);
	}
	xa_unlock(&ictx->objects);

	/* The returned object reference count is zero */
	return ret;
}

static int iommufd_destroy(struct iommufd_ucmd *ucmd)
{
	struct iommu_destroy *cmd = ucmd->cmd;

	return iommufd_object_remove(ucmd->ictx, NULL, cmd->id, 0);
}

static int iommufd_fops_open(struct inode *inode, struct file *filp)
{
	struct iommufd_ctx *ictx;

	ictx = kzalloc(sizeof(*ictx), GFP_KERNEL_ACCOUNT);
	if (!ictx)
		return -ENOMEM;

	/*
	 * For compatibility with VFIO when /dev/vfio/vfio is opened we default
	 * to the same rlimit accounting as vfio uses.
	 */
	if (IS_ENABLED(CONFIG_IOMMUFD_VFIO_CONTAINER) &&
	    filp->private_data == &vfio_misc_dev) {
		ictx->account_mode = IOPT_PAGES_ACCOUNT_MM;
		pr_info_once("IOMMUFD is providing /dev/vfio/vfio, not VFIO.\n");
	}

	xa_init_flags(&ictx->objects, XA_FLAGS_ALLOC1 | XA_FLAGS_ACCOUNT);
	xa_init(&ictx->groups);
	ictx->file = filp;
	init_waitqueue_head(&ictx->destroy_wait);
	filp->private_data = ictx;
	return 0;
}

static int iommufd_fops_release(struct inode *inode, struct file *filp)
{
	struct iommufd_ctx *ictx = filp->private_data;
	struct iommufd_object *obj;

	/*
	 * The objects in the xarray form a graph of "users" counts, and we have
	 * to destroy them in a depth first manner. Leaf objects will reduce the
	 * users count of interior objects when they are destroyed.
	 *
	 * Repeatedly destroying all the "1 users" leaf objects will progress
	 * until the entire list is destroyed. If this can't progress then there
	 * is some bug related to object refcounting.
	 */
	while (!xa_empty(&ictx->objects)) {
		unsigned int destroyed = 0;
		unsigned long index;

		xa_for_each(&ictx->objects, index, obj) {
			if (!refcount_dec_if_one(&obj->users))
				continue;
			destroyed++;
			xa_erase(&ictx->objects, index);
			iommufd_object_ops[obj->type].destroy(obj);
			kfree(obj);
		}
		/* Bug related to users refcount */
		if (WARN_ON(!destroyed))
			break;
	}
	WARN_ON(!xa_empty(&ictx->groups));
	kfree(ictx);
	return 0;
}

static int iommufd_option(struct iommufd_ucmd *ucmd)
{
	struct iommu_option *cmd = ucmd->cmd;
	int rc;

	if (cmd->__reserved)
		return -EOPNOTSUPP;

	switch (cmd->option_id) {
	case IOMMU_OPTION_RLIMIT_MODE:
		rc = iommufd_option_rlimit_mode(cmd, ucmd->ictx);
		break;
	case IOMMU_OPTION_HUGE_PAGES:
		rc = iommufd_ioas_option(ucmd);
		break;
	default:
		return -EOPNOTSUPP;
	}
	if (rc)
		return rc;
	if (copy_to_user(&((struct iommu_option __user *)ucmd->ubuffer)->val64,
			 &cmd->val64, sizeof(cmd->val64)))
		return -EFAULT;
	return 0;
}

union ucmd_buffer {
	struct iommu_destroy destroy;
<<<<<<< HEAD
	struct iommu_hw_info info;
	struct iommu_hwpt_alloc hwpt;
	struct iommu_hwpt_get_dirty_bitmap get_dirty_bitmap;
=======
	struct iommu_fault_alloc fault;
	struct iommu_hw_info info;
	struct iommu_hwpt_alloc hwpt;
	struct iommu_hwpt_get_dirty_bitmap get_dirty_bitmap;
	struct iommu_hwpt_invalidate cache;
>>>>>>> 2d5404ca
	struct iommu_hwpt_set_dirty_tracking set_dirty_tracking;
	struct iommu_ioas_alloc alloc;
	struct iommu_ioas_allow_iovas allow_iovas;
	struct iommu_ioas_copy ioas_copy;
	struct iommu_ioas_iova_ranges iova_ranges;
	struct iommu_ioas_map map;
	struct iommu_ioas_unmap unmap;
	struct iommu_option option;
	struct iommu_vfio_ioas vfio_ioas;
#ifdef CONFIG_IOMMUFD_TEST
	struct iommu_test_cmd test;
#endif
};

struct iommufd_ioctl_op {
	unsigned int size;
	unsigned int min_size;
	unsigned int ioctl_num;
	int (*execute)(struct iommufd_ucmd *ucmd);
};

#define IOCTL_OP(_ioctl, _fn, _struct, _last)                                  \
	[_IOC_NR(_ioctl) - IOMMUFD_CMD_BASE] = {                               \
		.size = sizeof(_struct) +                                      \
			BUILD_BUG_ON_ZERO(sizeof(union ucmd_buffer) <          \
					  sizeof(_struct)),                    \
		.min_size = offsetofend(_struct, _last),                       \
		.ioctl_num = _ioctl,                                           \
		.execute = _fn,                                                \
	}
static const struct iommufd_ioctl_op iommufd_ioctl_ops[] = {
	IOCTL_OP(IOMMU_DESTROY, iommufd_destroy, struct iommu_destroy, id),
<<<<<<< HEAD
=======
	IOCTL_OP(IOMMU_FAULT_QUEUE_ALLOC, iommufd_fault_alloc, struct iommu_fault_alloc,
		 out_fault_fd),
>>>>>>> 2d5404ca
	IOCTL_OP(IOMMU_GET_HW_INFO, iommufd_get_hw_info, struct iommu_hw_info,
		 __reserved),
	IOCTL_OP(IOMMU_HWPT_ALLOC, iommufd_hwpt_alloc, struct iommu_hwpt_alloc,
		 __reserved),
	IOCTL_OP(IOMMU_HWPT_GET_DIRTY_BITMAP, iommufd_hwpt_get_dirty_bitmap,
		 struct iommu_hwpt_get_dirty_bitmap, data),
<<<<<<< HEAD
=======
	IOCTL_OP(IOMMU_HWPT_INVALIDATE, iommufd_hwpt_invalidate,
		 struct iommu_hwpt_invalidate, __reserved),
>>>>>>> 2d5404ca
	IOCTL_OP(IOMMU_HWPT_SET_DIRTY_TRACKING, iommufd_hwpt_set_dirty_tracking,
		 struct iommu_hwpt_set_dirty_tracking, __reserved),
	IOCTL_OP(IOMMU_IOAS_ALLOC, iommufd_ioas_alloc_ioctl,
		 struct iommu_ioas_alloc, out_ioas_id),
	IOCTL_OP(IOMMU_IOAS_ALLOW_IOVAS, iommufd_ioas_allow_iovas,
		 struct iommu_ioas_allow_iovas, allowed_iovas),
	IOCTL_OP(IOMMU_IOAS_COPY, iommufd_ioas_copy, struct iommu_ioas_copy,
		 src_iova),
	IOCTL_OP(IOMMU_IOAS_IOVA_RANGES, iommufd_ioas_iova_ranges,
		 struct iommu_ioas_iova_ranges, out_iova_alignment),
	IOCTL_OP(IOMMU_IOAS_MAP, iommufd_ioas_map, struct iommu_ioas_map,
		 iova),
	IOCTL_OP(IOMMU_IOAS_UNMAP, iommufd_ioas_unmap, struct iommu_ioas_unmap,
		 length),
	IOCTL_OP(IOMMU_OPTION, iommufd_option, struct iommu_option,
		 val64),
	IOCTL_OP(IOMMU_VFIO_IOAS, iommufd_vfio_ioas, struct iommu_vfio_ioas,
		 __reserved),
#ifdef CONFIG_IOMMUFD_TEST
	IOCTL_OP(IOMMU_TEST_CMD, iommufd_test, struct iommu_test_cmd, last),
#endif
};

static long iommufd_fops_ioctl(struct file *filp, unsigned int cmd,
			       unsigned long arg)
{
	struct iommufd_ctx *ictx = filp->private_data;
	const struct iommufd_ioctl_op *op;
	struct iommufd_ucmd ucmd = {};
	union ucmd_buffer buf;
	unsigned int nr;
	int ret;

	nr = _IOC_NR(cmd);
	if (nr < IOMMUFD_CMD_BASE ||
	    (nr - IOMMUFD_CMD_BASE) >= ARRAY_SIZE(iommufd_ioctl_ops))
		return iommufd_vfio_ioctl(ictx, cmd, arg);

	ucmd.ictx = ictx;
	ucmd.ubuffer = (void __user *)arg;
	ret = get_user(ucmd.user_size, (u32 __user *)ucmd.ubuffer);
	if (ret)
		return ret;

	op = &iommufd_ioctl_ops[nr - IOMMUFD_CMD_BASE];
	if (op->ioctl_num != cmd)
		return -ENOIOCTLCMD;
	if (ucmd.user_size < op->min_size)
		return -EINVAL;

	ucmd.cmd = &buf;
	ret = copy_struct_from_user(ucmd.cmd, op->size, ucmd.ubuffer,
				    ucmd.user_size);
	if (ret)
		return ret;
	ret = op->execute(&ucmd);
	return ret;
}

static const struct file_operations iommufd_fops = {
	.owner = THIS_MODULE,
	.open = iommufd_fops_open,
	.release = iommufd_fops_release,
	.unlocked_ioctl = iommufd_fops_ioctl,
};

/**
 * iommufd_ctx_get - Get a context reference
 * @ictx: Context to get
 *
 * The caller must already hold a valid reference to ictx.
 */
void iommufd_ctx_get(struct iommufd_ctx *ictx)
{
	get_file(ictx->file);
}
EXPORT_SYMBOL_NS_GPL(iommufd_ctx_get, IOMMUFD);

/**
 * iommufd_ctx_from_file - Acquires a reference to the iommufd context
 * @file: File to obtain the reference from
 *
 * Returns a pointer to the iommufd_ctx, otherwise ERR_PTR. The struct file
 * remains owned by the caller and the caller must still do fput. On success
 * the caller is responsible to call iommufd_ctx_put().
 */
struct iommufd_ctx *iommufd_ctx_from_file(struct file *file)
{
	struct iommufd_ctx *ictx;

	if (file->f_op != &iommufd_fops)
		return ERR_PTR(-EBADFD);
	ictx = file->private_data;
	iommufd_ctx_get(ictx);
	return ictx;
}
EXPORT_SYMBOL_NS_GPL(iommufd_ctx_from_file, IOMMUFD);

/**
 * iommufd_ctx_from_fd - Acquires a reference to the iommufd context
 * @fd: File descriptor to obtain the reference from
 *
 * Returns a pointer to the iommufd_ctx, otherwise ERR_PTR. On success
 * the caller is responsible to call iommufd_ctx_put().
 */
struct iommufd_ctx *iommufd_ctx_from_fd(int fd)
{
	struct file *file;

	file = fget(fd);
	if (!file)
		return ERR_PTR(-EBADF);

	if (file->f_op != &iommufd_fops) {
		fput(file);
		return ERR_PTR(-EBADFD);
	}
	/* fget is the same as iommufd_ctx_get() */
	return file->private_data;
}
EXPORT_SYMBOL_NS_GPL(iommufd_ctx_from_fd, IOMMUFD);

/**
 * iommufd_ctx_put - Put back a reference
 * @ictx: Context to put back
 */
void iommufd_ctx_put(struct iommufd_ctx *ictx)
{
	fput(ictx->file);
}
EXPORT_SYMBOL_NS_GPL(iommufd_ctx_put, IOMMUFD);

static const struct iommufd_object_ops iommufd_object_ops[] = {
	[IOMMUFD_OBJ_ACCESS] = {
		.destroy = iommufd_access_destroy_object,
	},
	[IOMMUFD_OBJ_DEVICE] = {
		.destroy = iommufd_device_destroy,
	},
	[IOMMUFD_OBJ_IOAS] = {
		.destroy = iommufd_ioas_destroy,
	},
	[IOMMUFD_OBJ_HWPT_PAGING] = {
		.destroy = iommufd_hwpt_paging_destroy,
		.abort = iommufd_hwpt_paging_abort,
	},
	[IOMMUFD_OBJ_HWPT_NESTED] = {
		.destroy = iommufd_hwpt_nested_destroy,
		.abort = iommufd_hwpt_nested_abort,
<<<<<<< HEAD
=======
	},
	[IOMMUFD_OBJ_FAULT] = {
		.destroy = iommufd_fault_destroy,
>>>>>>> 2d5404ca
	},
#ifdef CONFIG_IOMMUFD_TEST
	[IOMMUFD_OBJ_SELFTEST] = {
		.destroy = iommufd_selftest_destroy,
	},
#endif
};

static struct miscdevice iommu_misc_dev = {
	.minor = MISC_DYNAMIC_MINOR,
	.name = "iommu",
	.fops = &iommufd_fops,
	.nodename = "iommu",
	.mode = 0660,
};


static struct miscdevice vfio_misc_dev = {
	.minor = VFIO_MINOR,
	.name = "vfio",
	.fops = &iommufd_fops,
	.nodename = "vfio/vfio",
	.mode = 0666,
};

static int __init iommufd_init(void)
{
	int ret;

	ret = misc_register(&iommu_misc_dev);
	if (ret)
		return ret;

	if (IS_ENABLED(CONFIG_IOMMUFD_VFIO_CONTAINER)) {
		ret = misc_register(&vfio_misc_dev);
		if (ret)
			goto err_misc;
	}
	ret = iommufd_test_init();
	if (ret)
		goto err_vfio_misc;
	return 0;

err_vfio_misc:
	if (IS_ENABLED(CONFIG_IOMMUFD_VFIO_CONTAINER))
		misc_deregister(&vfio_misc_dev);
err_misc:
	misc_deregister(&iommu_misc_dev);
	return ret;
}

static void __exit iommufd_exit(void)
{
	iommufd_test_exit();
	if (IS_ENABLED(CONFIG_IOMMUFD_VFIO_CONTAINER))
		misc_deregister(&vfio_misc_dev);
	misc_deregister(&iommu_misc_dev);
}

module_init(iommufd_init);
module_exit(iommufd_exit);

#if IS_ENABLED(CONFIG_IOMMUFD_VFIO_CONTAINER)
MODULE_ALIAS_MISCDEV(VFIO_MINOR);
MODULE_ALIAS("devname:vfio/vfio");
#endif
MODULE_IMPORT_NS(IOMMUFD_INTERNAL);
MODULE_IMPORT_NS(IOMMUFD);
MODULE_DESCRIPTION("I/O Address Space Management for passthrough devices");
MODULE_LICENSE("GPL");<|MERGE_RESOLUTION|>--- conflicted
+++ resolved
@@ -319,17 +319,11 @@
 
 union ucmd_buffer {
 	struct iommu_destroy destroy;
-<<<<<<< HEAD
-	struct iommu_hw_info info;
-	struct iommu_hwpt_alloc hwpt;
-	struct iommu_hwpt_get_dirty_bitmap get_dirty_bitmap;
-=======
 	struct iommu_fault_alloc fault;
 	struct iommu_hw_info info;
 	struct iommu_hwpt_alloc hwpt;
 	struct iommu_hwpt_get_dirty_bitmap get_dirty_bitmap;
 	struct iommu_hwpt_invalidate cache;
->>>>>>> 2d5404ca
 	struct iommu_hwpt_set_dirty_tracking set_dirty_tracking;
 	struct iommu_ioas_alloc alloc;
 	struct iommu_ioas_allow_iovas allow_iovas;
@@ -362,22 +356,16 @@
 	}
 static const struct iommufd_ioctl_op iommufd_ioctl_ops[] = {
 	IOCTL_OP(IOMMU_DESTROY, iommufd_destroy, struct iommu_destroy, id),
-<<<<<<< HEAD
-=======
 	IOCTL_OP(IOMMU_FAULT_QUEUE_ALLOC, iommufd_fault_alloc, struct iommu_fault_alloc,
 		 out_fault_fd),
->>>>>>> 2d5404ca
 	IOCTL_OP(IOMMU_GET_HW_INFO, iommufd_get_hw_info, struct iommu_hw_info,
 		 __reserved),
 	IOCTL_OP(IOMMU_HWPT_ALLOC, iommufd_hwpt_alloc, struct iommu_hwpt_alloc,
 		 __reserved),
 	IOCTL_OP(IOMMU_HWPT_GET_DIRTY_BITMAP, iommufd_hwpt_get_dirty_bitmap,
 		 struct iommu_hwpt_get_dirty_bitmap, data),
-<<<<<<< HEAD
-=======
 	IOCTL_OP(IOMMU_HWPT_INVALIDATE, iommufd_hwpt_invalidate,
 		 struct iommu_hwpt_invalidate, __reserved),
->>>>>>> 2d5404ca
 	IOCTL_OP(IOMMU_HWPT_SET_DIRTY_TRACKING, iommufd_hwpt_set_dirty_tracking,
 		 struct iommu_hwpt_set_dirty_tracking, __reserved),
 	IOCTL_OP(IOMMU_IOAS_ALLOC, iommufd_ioas_alloc_ioctl,
@@ -527,12 +515,9 @@
 	[IOMMUFD_OBJ_HWPT_NESTED] = {
 		.destroy = iommufd_hwpt_nested_destroy,
 		.abort = iommufd_hwpt_nested_abort,
-<<<<<<< HEAD
-=======
 	},
 	[IOMMUFD_OBJ_FAULT] = {
 		.destroy = iommufd_fault_destroy,
->>>>>>> 2d5404ca
 	},
 #ifdef CONFIG_IOMMUFD_TEST
 	[IOMMUFD_OBJ_SELFTEST] = {
