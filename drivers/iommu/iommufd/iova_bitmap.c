// SPDX-License-Identifier: GPL-2.0
/*
 * Copyright (c) 2022, Oracle and/or its affiliates.
 * Copyright (c) 2022, NVIDIA CORPORATION & AFFILIATES. All rights reserved
 */
#include <linux/iova_bitmap.h>
#include <linux/mm.h>
#include <linux/slab.h>
#include <linux/highmem.h>

#define BITS_PER_PAGE (PAGE_SIZE * BITS_PER_BYTE)

/*
 * struct iova_bitmap_map - A bitmap representing an IOVA range
 *
 * Main data structure for tracking mapped user pages of bitmap data.
 *
 * For example, for something recording dirty IOVAs, it will be provided a
 * struct iova_bitmap structure, as a general structure for iterating the
 * total IOVA range. The struct iova_bitmap_map, though, represents the
 * subset of said IOVA space that is pinned by its parent structure (struct
 * iova_bitmap).
 *
 * The user does not need to exact location of the bits in the bitmap.
 * From user perspective the only API available is iova_bitmap_set() which
 * records the IOVA *range* in the bitmap by setting the corresponding
 * bits.
 *
 * The bitmap is an array of u64 whereas each bit represents an IOVA of
 * range of (1 << pgshift). Thus formula for the bitmap data to be set is:
 *
 *   data[(iova / page_size) / 64] & (1ULL << (iova % 64))
 */
struct iova_bitmap_map {
	/* base IOVA representing bit 0 of the first page */
	unsigned long iova;

	/* mapped length */
	unsigned long length;

	/* page size order that each bit granules to */
	unsigned long pgshift;

	/* page offset of the first user page pinned */
	unsigned long pgoff;

	/* number of pages pinned */
	unsigned long npages;

	/* pinned pages representing the bitmap data */
	struct page **pages;
};

/*
 * struct iova_bitmap - The IOVA bitmap object
 *
 * Main data structure for iterating over the bitmap data.
 *
 * Abstracts the pinning work and iterates in IOVA ranges.
 * It uses a windowing scheme and pins the bitmap in relatively
 * big ranges e.g.
 *
 * The bitmap object uses one base page to store all the pinned pages
 * pointers related to the bitmap. For sizeof(struct page*) == 8 it stores
 * 512 struct page pointers which, if the base page size is 4K, it means
 * 2M of bitmap data is pinned at a time. If the iova_bitmap page size is
 * also 4K then the range window to iterate is 64G.
 *
 * For example iterating on a total IOVA range of 4G..128G, it will walk
 * through this set of ranges:
 *
 *    4G  -  68G-1 (64G)
 *    68G - 128G-1 (64G)
 *
 * An example of the APIs on how to use/iterate over the IOVA bitmap:
 *
 *   bitmap = iova_bitmap_alloc(iova, length, page_size, data);
 *   if (IS_ERR(bitmap))
 *       return PTR_ERR(bitmap);
 *
 *   ret = iova_bitmap_for_each(bitmap, arg, dirty_reporter_fn);
 *
 *   iova_bitmap_free(bitmap);
 *
 * Each iteration of the @dirty_reporter_fn is called with a unique @iova
 * and @length argument, indicating the current range available through the
 * iova_bitmap. The @dirty_reporter_fn uses iova_bitmap_set() to mark dirty
 * areas (@iova_length) within that provided range, as following:
 *
 *   iova_bitmap_set(bitmap, iova, iova_length);
 *
 * The internals of the object uses an index @mapped_base_index that indexes
 * which u64 word of the bitmap is mapped, up to @mapped_total_index.
 * Those keep being incremented until @mapped_total_index is reached while
 * mapping up to PAGE_SIZE / sizeof(struct page*) maximum of pages.
 *
 * The IOVA bitmap is usually located on what tracks DMA mapped ranges or
 * some form of IOVA range tracking that co-relates to the user passed
 * bitmap.
 */
struct iova_bitmap {
	/* IOVA range representing the currently mapped bitmap data */
	struct iova_bitmap_map mapped;

	/* userspace address of the bitmap */
	u8 __user *bitmap;

	/* u64 index that @mapped points to */
	unsigned long mapped_base_index;

	/* how many u64 can we walk in total */
	unsigned long mapped_total_index;

	/* base IOVA of the whole bitmap */
	unsigned long iova;

	/* length of the IOVA range for the whole bitmap */
	size_t length;
};

/*
 * Converts a relative IOVA to a bitmap index.
 * This function provides the index into the u64 array (bitmap::bitmap)
 * for a given IOVA offset.
 * Relative IOVA means relative to the bitmap::mapped base IOVA
 * (stored in mapped::iova). All computations in this file are done using
 * relative IOVAs and thus avoid an extra subtraction against mapped::iova.
 * The user API iova_bitmap_set() always uses a regular absolute IOVAs.
 */
static unsigned long iova_bitmap_offset_to_index(struct iova_bitmap *bitmap,
						 unsigned long iova)
{
	unsigned long pgsize = 1 << bitmap->mapped.pgshift;

	return iova / (BITS_PER_TYPE(*bitmap->bitmap) * pgsize);
}

/*
 * Converts a bitmap index to a *relative* IOVA.
 */
static unsigned long iova_bitmap_index_to_offset(struct iova_bitmap *bitmap,
						 unsigned long index)
{
	unsigned long pgshift = bitmap->mapped.pgshift;

	return (index * BITS_PER_TYPE(*bitmap->bitmap)) << pgshift;
}

/*
 * Returns the base IOVA of the mapped range.
 */
static unsigned long iova_bitmap_mapped_iova(struct iova_bitmap *bitmap)
{
	unsigned long skip = bitmap->mapped_base_index;

	return bitmap->iova + iova_bitmap_index_to_offset(bitmap, skip);
}

static unsigned long iova_bitmap_mapped_length(struct iova_bitmap *bitmap);

/*
 * Pins the bitmap user pages for the current range window.
 * This is internal to IOVA bitmap and called when advancing the
 * index (@mapped_base_index) or allocating the bitmap.
 */
static int iova_bitmap_get(struct iova_bitmap *bitmap)
{
	struct iova_bitmap_map *mapped = &bitmap->mapped;
	unsigned long npages;
	u8 __user *addr;
	long ret;

	/*
	 * @mapped_base_index is the index of the currently mapped u64 words
	 * that we have access. Anything before @mapped_base_index is not
	 * mapped. The range @mapped_base_index .. @mapped_total_index-1 is
	 * mapped but capped at a maximum number of pages.
	 */
	npages = DIV_ROUND_UP((bitmap->mapped_total_index -
			       bitmap->mapped_base_index) *
			       sizeof(*bitmap->bitmap), PAGE_SIZE);

	/*
	 * Bitmap address to be pinned is calculated via pointer arithmetic
	 * with bitmap u64 word index.
	 */
	addr = bitmap->bitmap + bitmap->mapped_base_index;

	/*
	 * We always cap at max number of 'struct page' a base page can fit.
	 * This is, for example, on x86 means 2M of bitmap data max.
	 */
	npages = min(npages + !!offset_in_page(addr),
		     PAGE_SIZE / sizeof(struct page *));

	ret = pin_user_pages_fast((unsigned long)addr, npages,
				  FOLL_WRITE, mapped->pages);
	if (ret <= 0)
		return -EFAULT;

	mapped->npages = (unsigned long)ret;
	/* Base IOVA where @pages point to i.e. bit 0 of the first page */
	mapped->iova = iova_bitmap_mapped_iova(bitmap);

	/*
	 * offset of the page where pinned pages bit 0 is located.
	 * This handles the case where the bitmap is not PAGE_SIZE
	 * aligned.
	 */
	mapped->pgoff = offset_in_page(addr);
	mapped->length = iova_bitmap_mapped_length(bitmap);
	return 0;
}

/*
 * Unpins the bitmap user pages and clears @npages
 * (un)pinning is abstracted from API user and it's done when advancing
 * the index or freeing the bitmap.
 */
static void iova_bitmap_put(struct iova_bitmap *bitmap)
{
	struct iova_bitmap_map *mapped = &bitmap->mapped;

	if (mapped->npages) {
		unpin_user_pages(mapped->pages, mapped->npages);
		mapped->npages = 0;
	}
}

/**
 * iova_bitmap_alloc() - Allocates an IOVA bitmap object
 * @iova: Start address of the IOVA range
 * @length: Length of the IOVA range
 * @page_size: Page size of the IOVA bitmap. It defines what each bit
 *             granularity represents
 * @data: Userspace address of the bitmap
 *
 * Allocates an IOVA object and initializes all its fields including the
 * first user pages of @data.
 *
 * Return: A pointer to a newly allocated struct iova_bitmap
 * or ERR_PTR() on error.
 */
struct iova_bitmap *iova_bitmap_alloc(unsigned long iova, size_t length,
				      unsigned long page_size, u64 __user *data)
{
	struct iova_bitmap_map *mapped;
	struct iova_bitmap *bitmap;
	int rc;

	bitmap = kzalloc(sizeof(*bitmap), GFP_KERNEL);
	if (!bitmap)
		return ERR_PTR(-ENOMEM);

	mapped = &bitmap->mapped;
	mapped->pgshift = __ffs(page_size);
	bitmap->bitmap = (u8 __user *)data;
	bitmap->mapped_total_index =
		iova_bitmap_offset_to_index(bitmap, length - 1) + 1;
	bitmap->iova = iova;
	bitmap->length = length;
	mapped->iova = iova;
	mapped->pages = (struct page **)__get_free_page(GFP_KERNEL);
	if (!mapped->pages) {
		rc = -ENOMEM;
		goto err;
	}

	return bitmap;

err:
	iova_bitmap_free(bitmap);
	return ERR_PTR(rc);
}
EXPORT_SYMBOL_NS_GPL(iova_bitmap_alloc, IOMMUFD);

/**
 * iova_bitmap_free() - Frees an IOVA bitmap object
 * @bitmap: IOVA bitmap to free
 *
 * It unpins and releases pages array memory and clears any leftover
 * state.
 */
void iova_bitmap_free(struct iova_bitmap *bitmap)
{
	struct iova_bitmap_map *mapped = &bitmap->mapped;

	iova_bitmap_put(bitmap);

	if (mapped->pages) {
		free_page((unsigned long)mapped->pages);
		mapped->pages = NULL;
	}

	kfree(bitmap);
}
EXPORT_SYMBOL_NS_GPL(iova_bitmap_free, IOMMUFD);

/*
 * Returns the remaining bitmap indexes from mapped_total_index to process for
 * the currently pinned bitmap pages.
 */
static unsigned long iova_bitmap_mapped_remaining(struct iova_bitmap *bitmap)
{
	unsigned long remaining, bytes;

	bytes = (bitmap->mapped.npages << PAGE_SHIFT) - bitmap->mapped.pgoff;

	remaining = bitmap->mapped_total_index - bitmap->mapped_base_index;
	remaining = min_t(unsigned long, remaining,
			  DIV_ROUND_UP(bytes, sizeof(*bitmap->bitmap)));

	return remaining;
}

/*
 * Returns the length of the mapped IOVA range.
 */
static unsigned long iova_bitmap_mapped_length(struct iova_bitmap *bitmap)
{
	unsigned long max_iova = bitmap->iova + bitmap->length - 1;
	unsigned long iova = iova_bitmap_mapped_iova(bitmap);
	unsigned long remaining;

	/*
	 * iova_bitmap_mapped_remaining() returns a number of indexes which
	 * when converted to IOVA gives us a max length that the bitmap
	 * pinned data can cover. Afterwards, that is capped to
	 * only cover the IOVA range in @bitmap::iova .. @bitmap::length.
	 */
	remaining = iova_bitmap_index_to_offset(bitmap,
			iova_bitmap_mapped_remaining(bitmap));

	if (iova + remaining - 1 > max_iova)
		remaining -= ((iova + remaining - 1) - max_iova);

	return remaining;
}

/*
 * Returns true if [@iova..@iova+@length-1] is part of the mapped IOVA range.
 */
static bool iova_bitmap_mapped_range(struct iova_bitmap_map *mapped,
				     unsigned long iova, size_t length)
{
	return mapped->npages &&
		(iova >= mapped->iova &&
		 (iova + length - 1) <= (mapped->iova + mapped->length - 1));
}

/*
 * Advances to a selected range, releases the current pinned
 * pages and pins the next set of bitmap pages.
 * Returns 0 on success or otherwise errno.
 */
static int iova_bitmap_advance_to(struct iova_bitmap *bitmap,
				  unsigned long iova)
{
	unsigned long index;

	index = iova_bitmap_offset_to_index(bitmap, iova - bitmap->iova);
	if (index >= bitmap->mapped_total_index)
		return -EINVAL;
	bitmap->mapped_base_index = index;

	iova_bitmap_put(bitmap);
<<<<<<< HEAD

	/* Iterate, set and skip any bits requested for next iteration */
	if (bitmap->set_ahead_length) {
		int ret;

		ret = iova_bitmap_set_ahead(bitmap, bitmap->set_ahead_length);
		if (ret)
			return ret;
	}

	if (iova_bitmap_done(bitmap))
		return 0;

	/* When advancing the index we pin the next set of bitmap pages */
=======

	/* Pin the next set of bitmap pages */
>>>>>>> b806d6ef
	return iova_bitmap_get(bitmap);
}

/**
 * iova_bitmap_for_each() - Iterates over the bitmap
 * @bitmap: IOVA bitmap to iterate
 * @opaque: Additional argument to pass to the callback
 * @fn: Function that gets called for each IOVA range
 *
 * Helper function to iterate over bitmap data representing a portion of IOVA
 * space. It hides the complexity of iterating bitmaps and translating the
 * mapped bitmap user pages into IOVA ranges to process.
 *
 * Return: 0 on success, and an error on failure either upon
 * iteration or when the callback returns an error.
 */
int iova_bitmap_for_each(struct iova_bitmap *bitmap, void *opaque,
			 iova_bitmap_fn_t fn)
{
	return fn(bitmap, bitmap->iova, bitmap->length, opaque);
}
EXPORT_SYMBOL_NS_GPL(iova_bitmap_for_each, IOMMUFD);

/**
 * iova_bitmap_set() - Records an IOVA range in bitmap
 * @bitmap: IOVA bitmap
 * @iova: IOVA to start
 * @length: IOVA range length
 *
 * Set the bits corresponding to the range [iova .. iova+length-1] in
 * the user bitmap.
 *
 */
void iova_bitmap_set(struct iova_bitmap *bitmap,
		     unsigned long iova, size_t length)
{
	struct iova_bitmap_map *mapped = &bitmap->mapped;
	unsigned long cur_bit, last_bit, last_page_idx;

update_indexes:
	if (unlikely(!iova_bitmap_mapped_range(mapped, iova, length))) {

		/*
		 * The attempt to advance the base index to @iova
		 * may fail if it's out of bounds, or pinning the pages
		 * returns an error.
		 */
		if (iova_bitmap_advance_to(bitmap, iova))
			return;
	}

	last_page_idx = mapped->npages - 1;
	cur_bit = ((iova - mapped->iova) >>
		mapped->pgshift) + mapped->pgoff * BITS_PER_BYTE;
	last_bit = (((iova + length - 1) - mapped->iova) >>
		mapped->pgshift) + mapped->pgoff * BITS_PER_BYTE;

	do {
		unsigned int page_idx = cur_bit / BITS_PER_PAGE;
		unsigned int offset = cur_bit % BITS_PER_PAGE;
		unsigned int nbits = min(BITS_PER_PAGE - offset,
					 last_bit - cur_bit + 1);
		void *kaddr;

		if (unlikely(page_idx > last_page_idx)) {
			unsigned long left =
				((last_bit - cur_bit + 1) << mapped->pgshift);

			iova += (length - left);
			length = left;
			goto update_indexes;
		}

		kaddr = kmap_local_page(mapped->pages[page_idx]);
		bitmap_set(kaddr, offset, nbits);
		kunmap_local(kaddr);
		cur_bit += nbits;
	} while (cur_bit <= last_bit);
}
EXPORT_SYMBOL_NS_GPL(iova_bitmap_set, IOMMUFD);<|MERGE_RESOLUTION|>--- conflicted
+++ resolved
@@ -364,25 +364,8 @@
 	bitmap->mapped_base_index = index;
 
 	iova_bitmap_put(bitmap);
-<<<<<<< HEAD
-
-	/* Iterate, set and skip any bits requested for next iteration */
-	if (bitmap->set_ahead_length) {
-		int ret;
-
-		ret = iova_bitmap_set_ahead(bitmap, bitmap->set_ahead_length);
-		if (ret)
-			return ret;
-	}
-
-	if (iova_bitmap_done(bitmap))
-		return 0;
-
-	/* When advancing the index we pin the next set of bitmap pages */
-=======
 
 	/* Pin the next set of bitmap pages */
->>>>>>> b806d6ef
 	return iova_bitmap_get(bitmap);
 }
 
