// SPDX-License-Identifier: GPL-2.0-only
/* Copyright (c) 2021-2022, NVIDIA CORPORATION & AFFILIATES
 */
#include <linux/iommu.h>
#include <linux/iommufd.h>
#include <linux/pci-ats.h>
#include <linux/slab.h>
#include <uapi/linux/iommufd.h>

#include "../iommu-priv.h"
#include "io_pagetable.h"
#include "iommufd_private.h"

static bool allow_unsafe_interrupts;
module_param(allow_unsafe_interrupts, bool, S_IRUGO | S_IWUSR);
MODULE_PARM_DESC(
	allow_unsafe_interrupts,
	"Allow IOMMUFD to bind to devices even if the platform cannot isolate "
	"the MSI interrupt window. Enabling this is a security weakness.");

struct iommufd_attach {
	struct iommufd_hw_pagetable *hwpt;
	struct xarray device_array;
};

static void iommufd_group_release(struct kref *kref)
{
	struct iommufd_group *igroup =
		container_of(kref, struct iommufd_group, ref);

	WARN_ON(!xa_empty(&igroup->pasid_attach));

	xa_cmpxchg(&igroup->ictx->groups, iommu_group_id(igroup->group), igroup,
		   NULL, GFP_KERNEL);
	iommu_group_put(igroup->group);
	mutex_destroy(&igroup->lock);
	kfree(igroup);
}

static void iommufd_put_group(struct iommufd_group *group)
{
	kref_put(&group->ref, iommufd_group_release);
}

static bool iommufd_group_try_get(struct iommufd_group *igroup,
				  struct iommu_group *group)
{
	if (!igroup)
		return false;
	/*
	 * group ID's cannot be re-used until the group is put back which does
	 * not happen if we could get an igroup pointer under the xa_lock.
	 */
	if (WARN_ON(igroup->group != group))
		return false;
	return kref_get_unless_zero(&igroup->ref);
}

/*
 * iommufd needs to store some more data for each iommu_group, we keep a
 * parallel xarray indexed by iommu_group id to hold this instead of putting it
 * in the core structure. To keep things simple the iommufd_group memory is
 * unique within the iommufd_ctx. This makes it easy to check there are no
 * memory leaks.
 */
static struct iommufd_group *iommufd_get_group(struct iommufd_ctx *ictx,
					       struct device *dev)
{
	struct iommufd_group *new_igroup;
	struct iommufd_group *cur_igroup;
	struct iommufd_group *igroup;
	struct iommu_group *group;
	unsigned int id;

	group = iommu_group_get(dev);
	if (!group)
		return ERR_PTR(-ENODEV);

	id = iommu_group_id(group);

	xa_lock(&ictx->groups);
	igroup = xa_load(&ictx->groups, id);
	if (iommufd_group_try_get(igroup, group)) {
		xa_unlock(&ictx->groups);
		iommu_group_put(group);
		return igroup;
	}
	xa_unlock(&ictx->groups);

	new_igroup = kzalloc(sizeof(*new_igroup), GFP_KERNEL);
	if (!new_igroup) {
		iommu_group_put(group);
		return ERR_PTR(-ENOMEM);
	}

	kref_init(&new_igroup->ref);
	mutex_init(&new_igroup->lock);
	xa_init(&new_igroup->pasid_attach);
	new_igroup->sw_msi_start = PHYS_ADDR_MAX;
	/* group reference moves into new_igroup */
	new_igroup->group = group;

	/*
	 * The ictx is not additionally refcounted here becase all objects using
	 * an igroup must put it before their destroy completes.
	 */
	new_igroup->ictx = ictx;

	/*
	 * We dropped the lock so igroup is invalid. NULL is a safe and likely
	 * value to assume for the xa_cmpxchg algorithm.
	 */
	cur_igroup = NULL;
	xa_lock(&ictx->groups);
	while (true) {
		igroup = __xa_cmpxchg(&ictx->groups, id, cur_igroup, new_igroup,
				      GFP_KERNEL);
		if (xa_is_err(igroup)) {
			xa_unlock(&ictx->groups);
			iommufd_put_group(new_igroup);
			return ERR_PTR(xa_err(igroup));
		}

		/* new_group was successfully installed */
		if (cur_igroup == igroup) {
			xa_unlock(&ictx->groups);
			return new_igroup;
		}

		/* Check again if the current group is any good */
		if (iommufd_group_try_get(igroup, group)) {
			xa_unlock(&ictx->groups);
			iommufd_put_group(new_igroup);
			return igroup;
		}
		cur_igroup = igroup;
	}
}

void iommufd_device_destroy(struct iommufd_object *obj)
{
	struct iommufd_device *idev =
		container_of(obj, struct iommufd_device, obj);

	iommu_device_release_dma_owner(idev->dev);
	iommufd_put_group(idev->igroup);
	if (!iommufd_selftest_is_mock_dev(idev->dev))
		iommufd_ctx_put(idev->ictx);
}

/**
 * iommufd_device_bind - Bind a physical device to an iommu fd
 * @ictx: iommufd file descriptor
 * @dev: Pointer to a physical device struct
 * @id: Output ID number to return to userspace for this device
 *
 * A successful bind establishes an ownership over the device and returns
 * struct iommufd_device pointer, otherwise returns error pointer.
 *
 * A driver using this API must set driver_managed_dma and must not touch
 * the device until this routine succeeds and establishes ownership.
 *
 * Binding a PCI device places the entire RID under iommufd control.
 *
 * The caller must undo this with iommufd_device_unbind()
 */
struct iommufd_device *iommufd_device_bind(struct iommufd_ctx *ictx,
					   struct device *dev, u32 *id)
{
	struct iommufd_device *idev;
	struct iommufd_group *igroup;
	int rc;

	/*
	 * iommufd always sets IOMMU_CACHE because we offer no way for userspace
	 * to restore cache coherency.
	 */
	if (!device_iommu_capable(dev, IOMMU_CAP_CACHE_COHERENCY))
		return ERR_PTR(-EINVAL);

	igroup = iommufd_get_group(ictx, dev);
	if (IS_ERR(igroup))
		return ERR_CAST(igroup);

	/*
	 * For historical compat with VFIO the insecure interrupt path is
	 * allowed if the module parameter is set. Secure/Isolated means that a
	 * MemWr operation from the device (eg a simple DMA) cannot trigger an
	 * interrupt outside this iommufd context.
	 */
	if (!iommufd_selftest_is_mock_dev(dev) &&
	    !iommu_group_has_isolated_msi(igroup->group)) {
		if (!allow_unsafe_interrupts) {
			rc = -EPERM;
			goto out_group_put;
		}

		dev_warn(
			dev,
			"MSI interrupts are not secure, they cannot be isolated by the platform. "
			"Check that platform features like interrupt remapping are enabled. "
			"Use the \"allow_unsafe_interrupts\" module parameter to override\n");
	}

	rc = iommu_device_claim_dma_owner(dev, ictx);
	if (rc)
		goto out_group_put;

	idev = iommufd_object_alloc(ictx, idev, IOMMUFD_OBJ_DEVICE);
	if (IS_ERR(idev)) {
		rc = PTR_ERR(idev);
		goto out_release_owner;
	}
	idev->ictx = ictx;
	if (!iommufd_selftest_is_mock_dev(dev))
		iommufd_ctx_get(ictx);
	idev->dev = dev;
	idev->enforce_cache_coherency =
		device_iommu_capable(dev, IOMMU_CAP_ENFORCE_CACHE_COHERENCY);
	/* The calling driver is a user until iommufd_device_unbind() */
	refcount_inc(&idev->obj.users);
	/* igroup refcount moves into iommufd_device */
	idev->igroup = igroup;
	mutex_init(&idev->iopf_lock);

	/*
	 * If the caller fails after this success it must call
	 * iommufd_unbind_device() which is safe since we hold this refcount.
	 * This also means the device is a leaf in the graph and no other object
	 * can take a reference on it.
	 */
	iommufd_object_finalize(ictx, &idev->obj);
	*id = idev->obj.id;
	return idev;

out_release_owner:
	iommu_device_release_dma_owner(dev);
out_group_put:
	iommufd_put_group(igroup);
	return ERR_PTR(rc);
}
EXPORT_SYMBOL_NS_GPL(iommufd_device_bind, "IOMMUFD");

/**
 * iommufd_ctx_has_group - True if any device within the group is bound
 *                         to the ictx
 * @ictx: iommufd file descriptor
 * @group: Pointer to a physical iommu_group struct
 *
 * True if any device within the group has been bound to this ictx, ex. via
 * iommufd_device_bind(), therefore implying ictx ownership of the group.
 */
bool iommufd_ctx_has_group(struct iommufd_ctx *ictx, struct iommu_group *group)
{
	struct iommufd_object *obj;
	unsigned long index;

	if (!ictx || !group)
		return false;

	xa_lock(&ictx->objects);
	xa_for_each(&ictx->objects, index, obj) {
		if (obj->type == IOMMUFD_OBJ_DEVICE &&
		    container_of(obj, struct iommufd_device, obj)
				    ->igroup->group == group) {
			xa_unlock(&ictx->objects);
			return true;
		}
	}
	xa_unlock(&ictx->objects);
	return false;
}
EXPORT_SYMBOL_NS_GPL(iommufd_ctx_has_group, "IOMMUFD");

/**
 * iommufd_device_unbind - Undo iommufd_device_bind()
 * @idev: Device returned by iommufd_device_bind()
 *
 * Release the device from iommufd control. The DMA ownership will return back
 * to unowned with DMA controlled by the DMA API. This invalidates the
 * iommufd_device pointer, other APIs that consume it must not be called
 * concurrently.
 */
void iommufd_device_unbind(struct iommufd_device *idev)
{
	iommufd_object_destroy_user(idev->ictx, &idev->obj);
}
EXPORT_SYMBOL_NS_GPL(iommufd_device_unbind, "IOMMUFD");

struct iommufd_ctx *iommufd_device_to_ictx(struct iommufd_device *idev)
{
	return idev->ictx;
}
EXPORT_SYMBOL_NS_GPL(iommufd_device_to_ictx, "IOMMUFD");

u32 iommufd_device_to_id(struct iommufd_device *idev)
{
	return idev->obj.id;
}
EXPORT_SYMBOL_NS_GPL(iommufd_device_to_id, "IOMMUFD");

static unsigned int iommufd_group_device_num(struct iommufd_group *igroup,
					     ioasid_t pasid)
{
	struct iommufd_attach *attach;
	struct iommufd_device *idev;
	unsigned int count = 0;
	unsigned long index;

	lockdep_assert_held(&igroup->lock);

	attach = xa_load(&igroup->pasid_attach, pasid);
	if (attach)
		xa_for_each(&attach->device_array, index, idev)
			count++;
	return count;
}

#ifdef CONFIG_IRQ_MSI_IOMMU
static int iommufd_group_setup_msi(struct iommufd_group *igroup,
				   struct iommufd_hwpt_paging *hwpt_paging)
{
	struct iommufd_ctx *ictx = igroup->ictx;
	struct iommufd_sw_msi_map *cur;

	if (igroup->sw_msi_start == PHYS_ADDR_MAX)
		return 0;

	/*
	 * Install all the MSI pages the device has been using into the domain
	 */
	guard(mutex)(&ictx->sw_msi_lock);
	list_for_each_entry(cur, &ictx->sw_msi_list, sw_msi_item) {
		int rc;

		if (cur->sw_msi_start != igroup->sw_msi_start ||
		    !test_bit(cur->id, igroup->required_sw_msi.bitmap))
			continue;

		rc = iommufd_sw_msi_install(ictx, hwpt_paging, cur);
		if (rc)
			return rc;
	}
	return 0;
}
#else
static inline int
iommufd_group_setup_msi(struct iommufd_group *igroup,
			struct iommufd_hwpt_paging *hwpt_paging)
{
	return 0;
}
#endif

static bool
iommufd_group_first_attach(struct iommufd_group *igroup, ioasid_t pasid)
{
	lockdep_assert_held(&igroup->lock);
	return !xa_load(&igroup->pasid_attach, pasid);
}

static int
iommufd_device_attach_reserved_iova(struct iommufd_device *idev,
				    struct iommufd_hwpt_paging *hwpt_paging)
{
	struct iommufd_group *igroup = idev->igroup;
	int rc;

	lockdep_assert_held(&igroup->lock);

	rc = iopt_table_enforce_dev_resv_regions(&hwpt_paging->ioas->iopt,
						 idev->dev,
						 &igroup->sw_msi_start);
	if (rc)
		return rc;

	if (iommufd_group_first_attach(igroup, IOMMU_NO_PASID)) {
		rc = iommufd_group_setup_msi(igroup, hwpt_paging);
		if (rc) {
			iopt_remove_reserved_iova(&hwpt_paging->ioas->iopt,
						  idev->dev);
			return rc;
		}
	}
	return 0;
}

/* The device attach/detach/replace helpers for attach_handle */

<<<<<<< HEAD
/* Check if idev is attached to igroup->hwpt */
static bool iommufd_device_is_attached(struct iommufd_device *idev)
{
	struct iommufd_device *cur;

	list_for_each_entry(cur, &idev->igroup->device_list, group_item)
		if (cur == idev)
			return true;
	return false;
}

static int iommufd_hwpt_attach_device(struct iommufd_hw_pagetable *hwpt,
				      struct iommufd_device *idev)
=======
static bool iommufd_device_is_attached(struct iommufd_device *idev,
				       ioasid_t pasid)
{
	struct iommufd_attach *attach;

	attach = xa_load(&idev->igroup->pasid_attach, pasid);
	return xa_load(&attach->device_array, idev->obj.id);
}

static int iommufd_hwpt_pasid_compat(struct iommufd_hw_pagetable *hwpt,
				     struct iommufd_device *idev,
				     ioasid_t pasid)
{
	struct iommufd_group *igroup = idev->igroup;

	lockdep_assert_held(&igroup->lock);

	if (pasid == IOMMU_NO_PASID) {
		unsigned long start = IOMMU_NO_PASID;

		if (!hwpt->pasid_compat &&
		    xa_find_after(&igroup->pasid_attach,
				  &start, UINT_MAX, XA_PRESENT))
			return -EINVAL;
	} else {
		struct iommufd_attach *attach;

		if (!hwpt->pasid_compat)
			return -EINVAL;

		attach = xa_load(&igroup->pasid_attach, IOMMU_NO_PASID);
		if (attach && attach->hwpt && !attach->hwpt->pasid_compat)
			return -EINVAL;
	}

	return 0;
}

static int iommufd_hwpt_attach_device(struct iommufd_hw_pagetable *hwpt,
				      struct iommufd_device *idev,
				      ioasid_t pasid)
>>>>>>> e747403a
{
	struct iommufd_attach_handle *handle;
	int rc;

<<<<<<< HEAD
	lockdep_assert_held(&idev->igroup->lock);
=======
	rc = iommufd_hwpt_pasid_compat(hwpt, idev, pasid);
	if (rc)
		return rc;
>>>>>>> e747403a

	handle = kzalloc(sizeof(*handle), GFP_KERNEL);
	if (!handle)
		return -ENOMEM;

	if (hwpt->fault) {
		rc = iommufd_fault_iopf_enable(idev);
		if (rc)
			goto out_free_handle;
	}

	handle->idev = idev;
<<<<<<< HEAD
	rc = iommu_attach_group_handle(hwpt->domain, idev->igroup->group,
				       &handle->handle);
=======
	if (pasid == IOMMU_NO_PASID)
		rc = iommu_attach_group_handle(hwpt->domain, idev->igroup->group,
					       &handle->handle);
	else
		rc = iommu_attach_device_pasid(hwpt->domain, idev->dev, pasid,
					       &handle->handle);
>>>>>>> e747403a
	if (rc)
		goto out_disable_iopf;

	return 0;

out_disable_iopf:
	if (hwpt->fault)
		iommufd_fault_iopf_disable(idev);
out_free_handle:
	kfree(handle);
	return rc;
}

static struct iommufd_attach_handle *
<<<<<<< HEAD
iommufd_device_get_attach_handle(struct iommufd_device *idev)
=======
iommufd_device_get_attach_handle(struct iommufd_device *idev, ioasid_t pasid)
>>>>>>> e747403a
{
	struct iommu_attach_handle *handle;

	lockdep_assert_held(&idev->igroup->lock);

	handle =
<<<<<<< HEAD
		iommu_attach_handle_get(idev->igroup->group, IOMMU_NO_PASID, 0);
=======
		iommu_attach_handle_get(idev->igroup->group, pasid, 0);
>>>>>>> e747403a
	if (IS_ERR(handle))
		return NULL;
	return to_iommufd_handle(handle);
}

static void iommufd_hwpt_detach_device(struct iommufd_hw_pagetable *hwpt,
<<<<<<< HEAD
				       struct iommufd_device *idev)
{
	struct iommufd_attach_handle *handle;

	handle = iommufd_device_get_attach_handle(idev);
	iommu_detach_group_handle(hwpt->domain, idev->igroup->group);
=======
				       struct iommufd_device *idev,
				       ioasid_t pasid)
{
	struct iommufd_attach_handle *handle;

	handle = iommufd_device_get_attach_handle(idev, pasid);
	if (pasid == IOMMU_NO_PASID)
		iommu_detach_group_handle(hwpt->domain, idev->igroup->group);
	else
		iommu_detach_device_pasid(hwpt->domain, idev->dev, pasid);

>>>>>>> e747403a
	if (hwpt->fault) {
		iommufd_auto_response_faults(hwpt, handle);
		iommufd_fault_iopf_disable(idev);
	}
	kfree(handle);
}

static int iommufd_hwpt_replace_device(struct iommufd_device *idev,
<<<<<<< HEAD
				       struct iommufd_hw_pagetable *hwpt,
				       struct iommufd_hw_pagetable *old)
{
	struct iommufd_attach_handle *handle, *old_handle =
		iommufd_device_get_attach_handle(idev);
	int rc;

=======
				       ioasid_t pasid,
				       struct iommufd_hw_pagetable *hwpt,
				       struct iommufd_hw_pagetable *old)
{
	struct iommufd_attach_handle *handle, *old_handle;
	int rc;

	rc = iommufd_hwpt_pasid_compat(hwpt, idev, pasid);
	if (rc)
		return rc;

	old_handle = iommufd_device_get_attach_handle(idev, pasid);

>>>>>>> e747403a
	handle = kzalloc(sizeof(*handle), GFP_KERNEL);
	if (!handle)
		return -ENOMEM;

	if (hwpt->fault && !old->fault) {
		rc = iommufd_fault_iopf_enable(idev);
		if (rc)
			goto out_free_handle;
	}

	handle->idev = idev;
<<<<<<< HEAD
	rc = iommu_replace_group_handle(idev->igroup->group, hwpt->domain,
					&handle->handle);
=======
	if (pasid == IOMMU_NO_PASID)
		rc = iommu_replace_group_handle(idev->igroup->group,
						hwpt->domain, &handle->handle);
	else
		rc = iommu_replace_device_pasid(hwpt->domain, idev->dev,
						pasid, &handle->handle);
>>>>>>> e747403a
	if (rc)
		goto out_disable_iopf;

	if (old->fault) {
		iommufd_auto_response_faults(hwpt, old_handle);
		if (!hwpt->fault)
			iommufd_fault_iopf_disable(idev);
	}
	kfree(old_handle);

	return 0;

out_disable_iopf:
	if (hwpt->fault && !old->fault)
		iommufd_fault_iopf_disable(idev);
out_free_handle:
	kfree(handle);
	return rc;
}

int iommufd_hw_pagetable_attach(struct iommufd_hw_pagetable *hwpt,
				struct iommufd_device *idev, ioasid_t pasid)
{
	struct iommufd_hwpt_paging *hwpt_paging = find_hwpt_paging(hwpt);
	bool attach_resv = hwpt_paging && pasid == IOMMU_NO_PASID;
	struct iommufd_group *igroup = idev->igroup;
	struct iommufd_hw_pagetable *old_hwpt;
	struct iommufd_attach *attach;
	int rc;

	mutex_lock(&igroup->lock);

	attach = xa_cmpxchg(&igroup->pasid_attach, pasid, NULL,
			    XA_ZERO_ENTRY, GFP_KERNEL);
	if (xa_is_err(attach)) {
		rc = xa_err(attach);
		goto err_unlock;
	}

	if (!attach) {
		attach = kzalloc(sizeof(*attach), GFP_KERNEL);
		if (!attach) {
			rc = -ENOMEM;
			goto err_release_pasid;
		}
		xa_init(&attach->device_array);
	}

	old_hwpt = attach->hwpt;

	rc = xa_insert(&attach->device_array, idev->obj.id, XA_ZERO_ENTRY,
		       GFP_KERNEL);
	if (rc) {
		WARN_ON(rc == -EBUSY && !old_hwpt);
		goto err_free_attach;
	}

	if (old_hwpt && old_hwpt != hwpt) {
		rc = -EINVAL;
		goto err_release_devid;
	}

	if (attach_resv) {
		rc = iommufd_device_attach_reserved_iova(idev, hwpt_paging);
		if (rc)
			goto err_release_devid;
	}

	/*
	 * Only attach to the group once for the first device that is in the
	 * group. All the other devices will follow this attachment. The user
	 * should attach every device individually to the hwpt as the per-device
	 * reserved regions are only updated during individual device
	 * attachment.
	 */
	if (iommufd_group_first_attach(igroup, pasid)) {
		rc = iommufd_hwpt_attach_device(hwpt, idev, pasid);
		if (rc)
			goto err_unresv;
		attach->hwpt = hwpt;
		WARN_ON(xa_is_err(xa_store(&igroup->pasid_attach, pasid, attach,
					   GFP_KERNEL)));
	}
	refcount_inc(&hwpt->obj.users);
	WARN_ON(xa_is_err(xa_store(&attach->device_array, idev->obj.id,
				   idev, GFP_KERNEL)));
	mutex_unlock(&igroup->lock);
	return 0;
err_unresv:
	if (attach_resv)
		iopt_remove_reserved_iova(&hwpt_paging->ioas->iopt, idev->dev);
err_release_devid:
	xa_release(&attach->device_array, idev->obj.id);
err_free_attach:
	if (iommufd_group_first_attach(igroup, pasid))
		kfree(attach);
err_release_pasid:
	if (iommufd_group_first_attach(igroup, pasid))
		xa_release(&igroup->pasid_attach, pasid);
err_unlock:
	mutex_unlock(&igroup->lock);
	return rc;
}

struct iommufd_hw_pagetable *
iommufd_hw_pagetable_detach(struct iommufd_device *idev, ioasid_t pasid)
{
	struct iommufd_group *igroup = idev->igroup;
	struct iommufd_hwpt_paging *hwpt_paging;
	struct iommufd_hw_pagetable *hwpt;
	struct iommufd_attach *attach;

	mutex_lock(&igroup->lock);
	attach = xa_load(&igroup->pasid_attach, pasid);
	if (!attach) {
		mutex_unlock(&igroup->lock);
		return NULL;
	}

	hwpt = attach->hwpt;
	hwpt_paging = find_hwpt_paging(hwpt);

	xa_erase(&attach->device_array, idev->obj.id);
	if (xa_empty(&attach->device_array)) {
		iommufd_hwpt_detach_device(hwpt, idev, pasid);
		xa_erase(&igroup->pasid_attach, pasid);
		kfree(attach);
	}
	if (hwpt_paging && pasid == IOMMU_NO_PASID)
		iopt_remove_reserved_iova(&hwpt_paging->ioas->iopt, idev->dev);
	mutex_unlock(&igroup->lock);

	/* Caller must destroy hwpt */
	return hwpt;
}

static struct iommufd_hw_pagetable *
iommufd_device_do_attach(struct iommufd_device *idev, ioasid_t pasid,
			 struct iommufd_hw_pagetable *hwpt)
{
	int rc;

	rc = iommufd_hw_pagetable_attach(hwpt, idev, pasid);
	if (rc)
		return ERR_PTR(rc);
	return NULL;
}

static void
iommufd_group_remove_reserved_iova(struct iommufd_group *igroup,
				   struct iommufd_hwpt_paging *hwpt_paging)
{
	struct iommufd_attach *attach;
	struct iommufd_device *cur;
	unsigned long index;

	lockdep_assert_held(&igroup->lock);

	attach = xa_load(&igroup->pasid_attach, IOMMU_NO_PASID);
	xa_for_each(&attach->device_array, index, cur)
		iopt_remove_reserved_iova(&hwpt_paging->ioas->iopt, cur->dev);
}

static int
iommufd_group_do_replace_reserved_iova(struct iommufd_group *igroup,
				       struct iommufd_hwpt_paging *hwpt_paging)
{
	struct iommufd_hwpt_paging *old_hwpt_paging;
	struct iommufd_attach *attach;
	struct iommufd_device *cur;
	unsigned long index;
	int rc;

	lockdep_assert_held(&igroup->lock);

	attach = xa_load(&igroup->pasid_attach, IOMMU_NO_PASID);
	old_hwpt_paging = find_hwpt_paging(attach->hwpt);
	if (!old_hwpt_paging || hwpt_paging->ioas != old_hwpt_paging->ioas) {
		xa_for_each(&attach->device_array, index, cur) {
			rc = iopt_table_enforce_dev_resv_regions(
				&hwpt_paging->ioas->iopt, cur->dev, NULL);
			if (rc)
				goto err_unresv;
		}
	}

	rc = iommufd_group_setup_msi(igroup, hwpt_paging);
	if (rc)
		goto err_unresv;
	return 0;

err_unresv:
	iommufd_group_remove_reserved_iova(igroup, hwpt_paging);
	return rc;
}

static struct iommufd_hw_pagetable *
iommufd_device_do_replace(struct iommufd_device *idev, ioasid_t pasid,
			  struct iommufd_hw_pagetable *hwpt)
{
	struct iommufd_hwpt_paging *hwpt_paging = find_hwpt_paging(hwpt);
	bool attach_resv = hwpt_paging && pasid == IOMMU_NO_PASID;
	struct iommufd_hwpt_paging *old_hwpt_paging;
	struct iommufd_group *igroup = idev->igroup;
	struct iommufd_hw_pagetable *old_hwpt;
	struct iommufd_attach *attach;
	unsigned int num_devices;
	int rc;

	mutex_lock(&igroup->lock);

	attach = xa_load(&igroup->pasid_attach, pasid);
	if (!attach) {
		rc = -EINVAL;
		goto err_unlock;
	}

<<<<<<< HEAD
	if (!iommufd_device_is_attached(idev)) {
=======
	old_hwpt = attach->hwpt;

	WARN_ON(!old_hwpt || xa_empty(&attach->device_array));

	if (!iommufd_device_is_attached(idev, pasid)) {
>>>>>>> e747403a
		rc = -EINVAL;
		goto err_unlock;
	}

<<<<<<< HEAD
	if (hwpt == igroup->hwpt) {
		mutex_unlock(&idev->igroup->lock);
=======
	if (hwpt == old_hwpt) {
		mutex_unlock(&igroup->lock);
>>>>>>> e747403a
		return NULL;
	}

	if (attach_resv) {
		rc = iommufd_group_do_replace_reserved_iova(igroup, hwpt_paging);
		if (rc)
			goto err_unlock;
	}

	rc = iommufd_hwpt_replace_device(idev, pasid, hwpt, old_hwpt);
	if (rc)
		goto err_unresv;

	old_hwpt_paging = find_hwpt_paging(old_hwpt);
	if (old_hwpt_paging && pasid == IOMMU_NO_PASID &&
	    (!hwpt_paging || hwpt_paging->ioas != old_hwpt_paging->ioas))
		iommufd_group_remove_reserved_iova(igroup, old_hwpt_paging);

	attach->hwpt = hwpt;

	num_devices = iommufd_group_device_num(igroup, pasid);
	/*
	 * Move the refcounts held by the device_array to the new hwpt. Retain a
	 * refcount for this thread as the caller will free it.
	 */
	refcount_add(num_devices, &hwpt->obj.users);
	if (num_devices > 1)
		WARN_ON(refcount_sub_and_test(num_devices - 1,
					      &old_hwpt->obj.users));
	mutex_unlock(&igroup->lock);

	/* Caller must destroy old_hwpt */
	return old_hwpt;
err_unresv:
	if (attach_resv)
		iommufd_group_remove_reserved_iova(igroup, hwpt_paging);
err_unlock:
	mutex_unlock(&igroup->lock);
	return ERR_PTR(rc);
}

typedef struct iommufd_hw_pagetable *(*attach_fn)(
	struct iommufd_device *idev, ioasid_t pasid,
	struct iommufd_hw_pagetable *hwpt);

/*
 * When automatically managing the domains we search for a compatible domain in
 * the iopt and if one is found use it, otherwise create a new domain.
 * Automatic domain selection will never pick a manually created domain.
 */
static struct iommufd_hw_pagetable *
iommufd_device_auto_get_domain(struct iommufd_device *idev, ioasid_t pasid,
			       struct iommufd_ioas *ioas, u32 *pt_id,
			       attach_fn do_attach)
{
	/*
	 * iommufd_hw_pagetable_attach() is called by
	 * iommufd_hw_pagetable_alloc() in immediate attachment mode, same as
	 * iommufd_device_do_attach(). So if we are in this mode then we prefer
	 * to use the immediate_attach path as it supports drivers that can't
	 * directly allocate a domain.
	 */
	bool immediate_attach = do_attach == iommufd_device_do_attach;
	struct iommufd_hw_pagetable *destroy_hwpt;
	struct iommufd_hwpt_paging *hwpt_paging;
	struct iommufd_hw_pagetable *hwpt;

	/*
	 * There is no differentiation when domains are allocated, so any domain
	 * that is willing to attach to the device is interchangeable with any
	 * other.
	 */
	mutex_lock(&ioas->mutex);
	list_for_each_entry(hwpt_paging, &ioas->hwpt_list, hwpt_item) {
		if (!hwpt_paging->auto_domain)
			continue;

		hwpt = &hwpt_paging->common;
		if (!iommufd_lock_obj(&hwpt->obj))
			continue;
		destroy_hwpt = (*do_attach)(idev, pasid, hwpt);
		if (IS_ERR(destroy_hwpt)) {
			iommufd_put_object(idev->ictx, &hwpt->obj);
			/*
			 * -EINVAL means the domain is incompatible with the
			 * device. Other error codes should propagate to
			 * userspace as failure. Success means the domain is
			 * attached.
			 */
			if (PTR_ERR(destroy_hwpt) == -EINVAL)
				continue;
			goto out_unlock;
		}
		*pt_id = hwpt->obj.id;
		iommufd_put_object(idev->ictx, &hwpt->obj);
		goto out_unlock;
	}

	hwpt_paging = iommufd_hwpt_paging_alloc(idev->ictx, ioas, idev, pasid,
						0, immediate_attach, NULL);
	if (IS_ERR(hwpt_paging)) {
		destroy_hwpt = ERR_CAST(hwpt_paging);
		goto out_unlock;
	}
	hwpt = &hwpt_paging->common;

	if (!immediate_attach) {
		destroy_hwpt = (*do_attach)(idev, pasid, hwpt);
		if (IS_ERR(destroy_hwpt))
			goto out_abort;
	} else {
		destroy_hwpt = NULL;
	}

	hwpt_paging->auto_domain = true;
	*pt_id = hwpt->obj.id;

	iommufd_object_finalize(idev->ictx, &hwpt->obj);
	mutex_unlock(&ioas->mutex);
	return destroy_hwpt;

out_abort:
	iommufd_object_abort_and_destroy(idev->ictx, &hwpt->obj);
out_unlock:
	mutex_unlock(&ioas->mutex);
	return destroy_hwpt;
}

static int iommufd_device_change_pt(struct iommufd_device *idev,
				    ioasid_t pasid,
				    u32 *pt_id, attach_fn do_attach)
{
	struct iommufd_hw_pagetable *destroy_hwpt;
	struct iommufd_object *pt_obj;

	pt_obj = iommufd_get_object(idev->ictx, *pt_id, IOMMUFD_OBJ_ANY);
	if (IS_ERR(pt_obj))
		return PTR_ERR(pt_obj);

	switch (pt_obj->type) {
	case IOMMUFD_OBJ_HWPT_NESTED:
	case IOMMUFD_OBJ_HWPT_PAGING: {
		struct iommufd_hw_pagetable *hwpt =
			container_of(pt_obj, struct iommufd_hw_pagetable, obj);

		destroy_hwpt = (*do_attach)(idev, pasid, hwpt);
		if (IS_ERR(destroy_hwpt))
			goto out_put_pt_obj;
		break;
	}
	case IOMMUFD_OBJ_IOAS: {
		struct iommufd_ioas *ioas =
			container_of(pt_obj, struct iommufd_ioas, obj);

		destroy_hwpt = iommufd_device_auto_get_domain(idev, pasid, ioas,
							      pt_id, do_attach);
		if (IS_ERR(destroy_hwpt))
			goto out_put_pt_obj;
		break;
	}
	default:
		destroy_hwpt = ERR_PTR(-EINVAL);
		goto out_put_pt_obj;
	}
	iommufd_put_object(idev->ictx, pt_obj);

	/* This destruction has to be after we unlock everything */
	if (destroy_hwpt)
		iommufd_hw_pagetable_put(idev->ictx, destroy_hwpt);
	return 0;

out_put_pt_obj:
	iommufd_put_object(idev->ictx, pt_obj);
	return PTR_ERR(destroy_hwpt);
}

/**
 * iommufd_device_attach - Connect a device/pasid to an iommu_domain
 * @idev: device to attach
 * @pasid: pasid to attach
 * @pt_id: Input a IOMMUFD_OBJ_IOAS, or IOMMUFD_OBJ_HWPT_PAGING
 *         Output the IOMMUFD_OBJ_HWPT_PAGING ID
 *
 * This connects the device/pasid to an iommu_domain, either automatically
 * or manually selected. Once this completes the device could do DMA with
 * @pasid. @pasid is IOMMU_NO_PASID if this attach is for no pasid usage.
 *
 * The caller should return the resulting pt_id back to userspace.
 * This function is undone by calling iommufd_device_detach().
 */
int iommufd_device_attach(struct iommufd_device *idev, ioasid_t pasid,
			  u32 *pt_id)
{
	int rc;

	rc = iommufd_device_change_pt(idev, pasid, pt_id,
				      &iommufd_device_do_attach);
	if (rc)
		return rc;

	/*
	 * Pairs with iommufd_device_detach() - catches caller bugs attempting
	 * to destroy a device with an attachment.
	 */
	refcount_inc(&idev->obj.users);
	return 0;
}
EXPORT_SYMBOL_NS_GPL(iommufd_device_attach, "IOMMUFD");

/**
 * iommufd_device_replace - Change the device/pasid's iommu_domain
 * @idev: device to change
 * @pasid: pasid to change
 * @pt_id: Input a IOMMUFD_OBJ_IOAS, or IOMMUFD_OBJ_HWPT_PAGING
 *         Output the IOMMUFD_OBJ_HWPT_PAGING ID
 *
 * This is the same as::
 *
 *   iommufd_device_detach();
 *   iommufd_device_attach();
 *
 * If it fails then no change is made to the attachment. The iommu driver may
 * implement this so there is no disruption in translation. This can only be
 * called if iommufd_device_attach() has already succeeded. @pasid is
 * IOMMU_NO_PASID for no pasid usage.
 */
int iommufd_device_replace(struct iommufd_device *idev, ioasid_t pasid,
			   u32 *pt_id)
{
	return iommufd_device_change_pt(idev, pasid, pt_id,
					&iommufd_device_do_replace);
}
EXPORT_SYMBOL_NS_GPL(iommufd_device_replace, "IOMMUFD");

/**
 * iommufd_device_detach - Disconnect a device/device to an iommu_domain
 * @idev: device to detach
 * @pasid: pasid to detach
 *
 * Undo iommufd_device_attach(). This disconnects the idev from the previously
 * attached pt_id. The device returns back to a blocked DMA translation.
 * @pasid is IOMMU_NO_PASID for no pasid usage.
 */
void iommufd_device_detach(struct iommufd_device *idev, ioasid_t pasid)
{
	struct iommufd_hw_pagetable *hwpt;

	hwpt = iommufd_hw_pagetable_detach(idev, pasid);
	if (!hwpt)
		return;
	iommufd_hw_pagetable_put(idev->ictx, hwpt);
	refcount_dec(&idev->obj.users);
}
EXPORT_SYMBOL_NS_GPL(iommufd_device_detach, "IOMMUFD");

/*
 * On success, it will refcount_inc() at a valid new_ioas and refcount_dec() at
 * a valid cur_ioas (access->ioas). A caller passing in a valid new_ioas should
 * call iommufd_put_object() if it does an iommufd_get_object() for a new_ioas.
 */
static int iommufd_access_change_ioas(struct iommufd_access *access,
				      struct iommufd_ioas *new_ioas)
{
	u32 iopt_access_list_id = access->iopt_access_list_id;
	struct iommufd_ioas *cur_ioas = access->ioas;
	int rc;

	lockdep_assert_held(&access->ioas_lock);

	/* We are racing with a concurrent detach, bail */
	if (cur_ioas != access->ioas_unpin)
		return -EBUSY;

	if (cur_ioas == new_ioas)
		return 0;

	/*
	 * Set ioas to NULL to block any further iommufd_access_pin_pages().
	 * iommufd_access_unpin_pages() can continue using access->ioas_unpin.
	 */
	access->ioas = NULL;

	if (new_ioas) {
		rc = iopt_add_access(&new_ioas->iopt, access);
		if (rc) {
			access->ioas = cur_ioas;
			return rc;
		}
		refcount_inc(&new_ioas->obj.users);
	}

	if (cur_ioas) {
		if (access->ops->unmap) {
			mutex_unlock(&access->ioas_lock);
			access->ops->unmap(access->data, 0, ULONG_MAX);
			mutex_lock(&access->ioas_lock);
		}
		iopt_remove_access(&cur_ioas->iopt, access, iopt_access_list_id);
		refcount_dec(&cur_ioas->obj.users);
	}

	access->ioas = new_ioas;
	access->ioas_unpin = new_ioas;

	return 0;
}

static int iommufd_access_change_ioas_id(struct iommufd_access *access, u32 id)
{
	struct iommufd_ioas *ioas = iommufd_get_ioas(access->ictx, id);
	int rc;

	if (IS_ERR(ioas))
		return PTR_ERR(ioas);
	rc = iommufd_access_change_ioas(access, ioas);
	iommufd_put_object(access->ictx, &ioas->obj);
	return rc;
}

void iommufd_access_destroy_object(struct iommufd_object *obj)
{
	struct iommufd_access *access =
		container_of(obj, struct iommufd_access, obj);

	mutex_lock(&access->ioas_lock);
	if (access->ioas)
		WARN_ON(iommufd_access_change_ioas(access, NULL));
	mutex_unlock(&access->ioas_lock);
	iommufd_ctx_put(access->ictx);
}

/**
 * iommufd_access_create - Create an iommufd_access
 * @ictx: iommufd file descriptor
 * @ops: Driver's ops to associate with the access
 * @data: Opaque data to pass into ops functions
 * @id: Output ID number to return to userspace for this access
 *
 * An iommufd_access allows a driver to read/write to the IOAS without using
 * DMA. The underlying CPU memory can be accessed using the
 * iommufd_access_pin_pages() or iommufd_access_rw() functions.
 *
 * The provided ops are required to use iommufd_access_pin_pages().
 */
struct iommufd_access *
iommufd_access_create(struct iommufd_ctx *ictx,
		      const struct iommufd_access_ops *ops, void *data, u32 *id)
{
	struct iommufd_access *access;

	/*
	 * There is no uAPI for the access object, but to keep things symmetric
	 * use the object infrastructure anyhow.
	 */
	access = iommufd_object_alloc(ictx, access, IOMMUFD_OBJ_ACCESS);
	if (IS_ERR(access))
		return access;

	access->data = data;
	access->ops = ops;

	if (ops->needs_pin_pages)
		access->iova_alignment = PAGE_SIZE;
	else
		access->iova_alignment = 1;

	/* The calling driver is a user until iommufd_access_destroy() */
	refcount_inc(&access->obj.users);
	access->ictx = ictx;
	iommufd_ctx_get(ictx);
	iommufd_object_finalize(ictx, &access->obj);
	*id = access->obj.id;
	mutex_init(&access->ioas_lock);
	return access;
}
EXPORT_SYMBOL_NS_GPL(iommufd_access_create, "IOMMUFD");

/**
 * iommufd_access_destroy - Destroy an iommufd_access
 * @access: The access to destroy
 *
 * The caller must stop using the access before destroying it.
 */
void iommufd_access_destroy(struct iommufd_access *access)
{
	iommufd_object_destroy_user(access->ictx, &access->obj);
}
EXPORT_SYMBOL_NS_GPL(iommufd_access_destroy, "IOMMUFD");

void iommufd_access_detach(struct iommufd_access *access)
{
	mutex_lock(&access->ioas_lock);
	if (WARN_ON(!access->ioas)) {
		mutex_unlock(&access->ioas_lock);
		return;
	}
	WARN_ON(iommufd_access_change_ioas(access, NULL));
	mutex_unlock(&access->ioas_lock);
}
EXPORT_SYMBOL_NS_GPL(iommufd_access_detach, "IOMMUFD");

int iommufd_access_attach(struct iommufd_access *access, u32 ioas_id)
{
	int rc;

	mutex_lock(&access->ioas_lock);
	if (WARN_ON(access->ioas)) {
		mutex_unlock(&access->ioas_lock);
		return -EINVAL;
	}

	rc = iommufd_access_change_ioas_id(access, ioas_id);
	mutex_unlock(&access->ioas_lock);
	return rc;
}
EXPORT_SYMBOL_NS_GPL(iommufd_access_attach, "IOMMUFD");

int iommufd_access_replace(struct iommufd_access *access, u32 ioas_id)
{
	int rc;

	mutex_lock(&access->ioas_lock);
	if (!access->ioas) {
		mutex_unlock(&access->ioas_lock);
		return -ENOENT;
	}
	rc = iommufd_access_change_ioas_id(access, ioas_id);
	mutex_unlock(&access->ioas_lock);
	return rc;
}
EXPORT_SYMBOL_NS_GPL(iommufd_access_replace, "IOMMUFD");

/**
 * iommufd_access_notify_unmap - Notify users of an iopt to stop using it
 * @iopt: iopt to work on
 * @iova: Starting iova in the iopt
 * @length: Number of bytes
 *
 * After this function returns there should be no users attached to the pages
 * linked to this iopt that intersect with iova,length. Anyone that has attached
 * a user through iopt_access_pages() needs to detach it through
 * iommufd_access_unpin_pages() before this function returns.
 *
 * iommufd_access_destroy() will wait for any outstanding unmap callback to
 * complete. Once iommufd_access_destroy() no unmap ops are running or will
 * run in the future. Due to this a driver must not create locking that prevents
 * unmap to complete while iommufd_access_destroy() is running.
 */
void iommufd_access_notify_unmap(struct io_pagetable *iopt, unsigned long iova,
				 unsigned long length)
{
	struct iommufd_ioas *ioas =
		container_of(iopt, struct iommufd_ioas, iopt);
	struct iommufd_access *access;
	unsigned long index;

	xa_lock(&ioas->iopt.access_list);
	xa_for_each(&ioas->iopt.access_list, index, access) {
		if (!iommufd_lock_obj(&access->obj))
			continue;
		xa_unlock(&ioas->iopt.access_list);

		access->ops->unmap(access->data, iova, length);

		iommufd_put_object(access->ictx, &access->obj);
		xa_lock(&ioas->iopt.access_list);
	}
	xa_unlock(&ioas->iopt.access_list);
}

/**
 * iommufd_access_unpin_pages() - Undo iommufd_access_pin_pages
 * @access: IOAS access to act on
 * @iova: Starting IOVA
 * @length: Number of bytes to access
 *
 * Return the struct page's. The caller must stop accessing them before calling
 * this. The iova/length must exactly match the one provided to access_pages.
 */
void iommufd_access_unpin_pages(struct iommufd_access *access,
				unsigned long iova, unsigned long length)
{
	struct iopt_area_contig_iter iter;
	struct io_pagetable *iopt;
	unsigned long last_iova;
	struct iopt_area *area;

	if (WARN_ON(!length) ||
	    WARN_ON(check_add_overflow(iova, length - 1, &last_iova)))
		return;

	mutex_lock(&access->ioas_lock);
	/*
	 * The driver must be doing something wrong if it calls this before an
	 * iommufd_access_attach() or after an iommufd_access_detach().
	 */
	if (WARN_ON(!access->ioas_unpin)) {
		mutex_unlock(&access->ioas_lock);
		return;
	}
	iopt = &access->ioas_unpin->iopt;

	down_read(&iopt->iova_rwsem);
	iopt_for_each_contig_area(&iter, area, iopt, iova, last_iova)
		iopt_area_remove_access(
			area, iopt_area_iova_to_index(area, iter.cur_iova),
			iopt_area_iova_to_index(
				area,
				min(last_iova, iopt_area_last_iova(area))));
	WARN_ON(!iopt_area_contig_done(&iter));
	up_read(&iopt->iova_rwsem);
	mutex_unlock(&access->ioas_lock);
}
EXPORT_SYMBOL_NS_GPL(iommufd_access_unpin_pages, "IOMMUFD");

static bool iopt_area_contig_is_aligned(struct iopt_area_contig_iter *iter)
{
	if (iopt_area_start_byte(iter->area, iter->cur_iova) % PAGE_SIZE)
		return false;

	if (!iopt_area_contig_done(iter) &&
	    (iopt_area_start_byte(iter->area, iopt_area_last_iova(iter->area)) %
	     PAGE_SIZE) != (PAGE_SIZE - 1))
		return false;
	return true;
}

static bool check_area_prot(struct iopt_area *area, unsigned int flags)
{
	if (flags & IOMMUFD_ACCESS_RW_WRITE)
		return area->iommu_prot & IOMMU_WRITE;
	return area->iommu_prot & IOMMU_READ;
}

/**
 * iommufd_access_pin_pages() - Return a list of pages under the iova
 * @access: IOAS access to act on
 * @iova: Starting IOVA
 * @length: Number of bytes to access
 * @out_pages: Output page list
 * @flags: IOPMMUFD_ACCESS_RW_* flags
 *
 * Reads @length bytes starting at iova and returns the struct page * pointers.
 * These can be kmap'd by the caller for CPU access.
 *
 * The caller must perform iommufd_access_unpin_pages() when done to balance
 * this.
 *
 * This API always requires a page aligned iova. This happens naturally if the
 * ioas alignment is >= PAGE_SIZE and the iova is PAGE_SIZE aligned. However
 * smaller alignments have corner cases where this API can fail on otherwise
 * aligned iova.
 */
int iommufd_access_pin_pages(struct iommufd_access *access, unsigned long iova,
			     unsigned long length, struct page **out_pages,
			     unsigned int flags)
{
	struct iopt_area_contig_iter iter;
	struct io_pagetable *iopt;
	unsigned long last_iova;
	struct iopt_area *area;
	int rc;

	/* Driver's ops don't support pin_pages */
	if (IS_ENABLED(CONFIG_IOMMUFD_TEST) &&
	    WARN_ON(access->iova_alignment != PAGE_SIZE || !access->ops->unmap))
		return -EINVAL;

	if (!length)
		return -EINVAL;
	if (check_add_overflow(iova, length - 1, &last_iova))
		return -EOVERFLOW;

	mutex_lock(&access->ioas_lock);
	if (!access->ioas) {
		mutex_unlock(&access->ioas_lock);
		return -ENOENT;
	}
	iopt = &access->ioas->iopt;

	down_read(&iopt->iova_rwsem);
	iopt_for_each_contig_area(&iter, area, iopt, iova, last_iova) {
		unsigned long last = min(last_iova, iopt_area_last_iova(area));
		unsigned long last_index = iopt_area_iova_to_index(area, last);
		unsigned long index =
			iopt_area_iova_to_index(area, iter.cur_iova);

		if (area->prevent_access ||
		    !iopt_area_contig_is_aligned(&iter)) {
			rc = -EINVAL;
			goto err_remove;
		}

		if (!check_area_prot(area, flags)) {
			rc = -EPERM;
			goto err_remove;
		}

		rc = iopt_area_add_access(area, index, last_index, out_pages,
					  flags);
		if (rc)
			goto err_remove;
		out_pages += last_index - index + 1;
	}
	if (!iopt_area_contig_done(&iter)) {
		rc = -ENOENT;
		goto err_remove;
	}

	up_read(&iopt->iova_rwsem);
	mutex_unlock(&access->ioas_lock);
	return 0;

err_remove:
	if (iova < iter.cur_iova) {
		last_iova = iter.cur_iova - 1;
		iopt_for_each_contig_area(&iter, area, iopt, iova, last_iova)
			iopt_area_remove_access(
				area,
				iopt_area_iova_to_index(area, iter.cur_iova),
				iopt_area_iova_to_index(
					area, min(last_iova,
						  iopt_area_last_iova(area))));
	}
	up_read(&iopt->iova_rwsem);
	mutex_unlock(&access->ioas_lock);
	return rc;
}
EXPORT_SYMBOL_NS_GPL(iommufd_access_pin_pages, "IOMMUFD");

/**
 * iommufd_access_rw - Read or write data under the iova
 * @access: IOAS access to act on
 * @iova: Starting IOVA
 * @data: Kernel buffer to copy to/from
 * @length: Number of bytes to access
 * @flags: IOMMUFD_ACCESS_RW_* flags
 *
 * Copy kernel to/from data into the range given by IOVA/length. If flags
 * indicates IOMMUFD_ACCESS_RW_KTHREAD then a large copy can be optimized
 * by changing it into copy_to/from_user().
 */
int iommufd_access_rw(struct iommufd_access *access, unsigned long iova,
		      void *data, size_t length, unsigned int flags)
{
	struct iopt_area_contig_iter iter;
	struct io_pagetable *iopt;
	struct iopt_area *area;
	unsigned long last_iova;
	int rc = -EINVAL;

	if (!length)
		return -EINVAL;
	if (check_add_overflow(iova, length - 1, &last_iova))
		return -EOVERFLOW;

	mutex_lock(&access->ioas_lock);
	if (!access->ioas) {
		mutex_unlock(&access->ioas_lock);
		return -ENOENT;
	}
	iopt = &access->ioas->iopt;

	down_read(&iopt->iova_rwsem);
	iopt_for_each_contig_area(&iter, area, iopt, iova, last_iova) {
		unsigned long last = min(last_iova, iopt_area_last_iova(area));
		unsigned long bytes = (last - iter.cur_iova) + 1;

		if (area->prevent_access) {
			rc = -EINVAL;
			goto err_out;
		}

		if (!check_area_prot(area, flags)) {
			rc = -EPERM;
			goto err_out;
		}

		rc = iopt_pages_rw_access(
			area->pages, iopt_area_start_byte(area, iter.cur_iova),
			data, bytes, flags);
		if (rc)
			goto err_out;
		data += bytes;
	}
	if (!iopt_area_contig_done(&iter))
		rc = -ENOENT;
err_out:
	up_read(&iopt->iova_rwsem);
	mutex_unlock(&access->ioas_lock);
	return rc;
}
EXPORT_SYMBOL_NS_GPL(iommufd_access_rw, "IOMMUFD");

int iommufd_get_hw_info(struct iommufd_ucmd *ucmd)
{
	struct iommu_hw_info *cmd = ucmd->cmd;
	void __user *user_ptr = u64_to_user_ptr(cmd->data_uptr);
	const struct iommu_ops *ops;
	struct iommufd_device *idev;
	unsigned int data_len;
	unsigned int copy_len;
	void *data;
	int rc;

	if (cmd->flags || cmd->__reserved[0] || cmd->__reserved[1] ||
	    cmd->__reserved[2])
		return -EOPNOTSUPP;

	idev = iommufd_get_device(ucmd, cmd->dev_id);
	if (IS_ERR(idev))
		return PTR_ERR(idev);

	ops = dev_iommu_ops(idev->dev);
	if (ops->hw_info) {
		data = ops->hw_info(idev->dev, &data_len, &cmd->out_data_type);
		if (IS_ERR(data)) {
			rc = PTR_ERR(data);
			goto out_put;
		}

		/*
		 * drivers that have hw_info callback should have a unique
		 * iommu_hw_info_type.
		 */
		if (WARN_ON_ONCE(cmd->out_data_type ==
				 IOMMU_HW_INFO_TYPE_NONE)) {
			rc = -ENODEV;
			goto out_free;
		}
	} else {
		cmd->out_data_type = IOMMU_HW_INFO_TYPE_NONE;
		data_len = 0;
		data = NULL;
	}

	copy_len = min(cmd->data_len, data_len);
	if (copy_to_user(user_ptr, data, copy_len)) {
		rc = -EFAULT;
		goto out_free;
	}

	/*
	 * Zero the trailing bytes if the user buffer is bigger than the
	 * data size kernel actually has.
	 */
	if (copy_len < cmd->data_len) {
		if (clear_user(user_ptr + copy_len, cmd->data_len - copy_len)) {
			rc = -EFAULT;
			goto out_free;
		}
	}

	/*
	 * We return the length the kernel supports so userspace may know what
	 * the kernel capability is. It could be larger than the input buffer.
	 */
	cmd->data_len = data_len;

	cmd->out_capabilities = 0;
	if (device_iommu_capable(idev->dev, IOMMU_CAP_DIRTY_TRACKING))
		cmd->out_capabilities |= IOMMU_HW_CAP_DIRTY_TRACKING;

	cmd->out_max_pasid_log2 = 0;
	/*
	 * Currently, all iommu drivers enable PASID in the probe_device()
	 * op if iommu and device supports it. So the max_pasids stored in
	 * dev->iommu indicates both PASID support and enable status. A
	 * non-zero dev->iommu->max_pasids means PASID is supported and
	 * enabled. The iommufd only reports PASID capability to userspace
	 * if it's enabled.
	 */
	if (idev->dev->iommu->max_pasids) {
		cmd->out_max_pasid_log2 = ilog2(idev->dev->iommu->max_pasids);

		if (dev_is_pci(idev->dev)) {
			struct pci_dev *pdev = to_pci_dev(idev->dev);
			int ctrl;

			ctrl = pci_pasid_status(pdev);

			WARN_ON_ONCE(ctrl < 0 ||
				     !(ctrl & PCI_PASID_CTRL_ENABLE));

			if (ctrl & PCI_PASID_CTRL_EXEC)
				cmd->out_capabilities |=
						IOMMU_HW_CAP_PCI_PASID_EXEC;
			if (ctrl & PCI_PASID_CTRL_PRIV)
				cmd->out_capabilities |=
						IOMMU_HW_CAP_PCI_PASID_PRIV;
		}
	}

	rc = iommufd_ucmd_respond(ucmd, sizeof(*cmd));
out_free:
	kfree(data);
out_put:
	iommufd_put_object(ucmd->ictx, &idev->obj);
	return rc;
}<|MERGE_RESOLUTION|>--- conflicted
+++ resolved
@@ -387,21 +387,6 @@
 
 /* The device attach/detach/replace helpers for attach_handle */
 
-<<<<<<< HEAD
-/* Check if idev is attached to igroup->hwpt */
-static bool iommufd_device_is_attached(struct iommufd_device *idev)
-{
-	struct iommufd_device *cur;
-
-	list_for_each_entry(cur, &idev->igroup->device_list, group_item)
-		if (cur == idev)
-			return true;
-	return false;
-}
-
-static int iommufd_hwpt_attach_device(struct iommufd_hw_pagetable *hwpt,
-				      struct iommufd_device *idev)
-=======
 static bool iommufd_device_is_attached(struct iommufd_device *idev,
 				       ioasid_t pasid)
 {
@@ -443,18 +428,13 @@
 static int iommufd_hwpt_attach_device(struct iommufd_hw_pagetable *hwpt,
 				      struct iommufd_device *idev,
 				      ioasid_t pasid)
->>>>>>> e747403a
 {
 	struct iommufd_attach_handle *handle;
 	int rc;
 
-<<<<<<< HEAD
-	lockdep_assert_held(&idev->igroup->lock);
-=======
 	rc = iommufd_hwpt_pasid_compat(hwpt, idev, pasid);
 	if (rc)
 		return rc;
->>>>>>> e747403a
 
 	handle = kzalloc(sizeof(*handle), GFP_KERNEL);
 	if (!handle)
@@ -467,17 +447,12 @@
 	}
 
 	handle->idev = idev;
-<<<<<<< HEAD
-	rc = iommu_attach_group_handle(hwpt->domain, idev->igroup->group,
-				       &handle->handle);
-=======
 	if (pasid == IOMMU_NO_PASID)
 		rc = iommu_attach_group_handle(hwpt->domain, idev->igroup->group,
 					       &handle->handle);
 	else
 		rc = iommu_attach_device_pasid(hwpt->domain, idev->dev, pasid,
 					       &handle->handle);
->>>>>>> e747403a
 	if (rc)
 		goto out_disable_iopf;
 
@@ -492,36 +467,20 @@
 }
 
 static struct iommufd_attach_handle *
-<<<<<<< HEAD
-iommufd_device_get_attach_handle(struct iommufd_device *idev)
-=======
 iommufd_device_get_attach_handle(struct iommufd_device *idev, ioasid_t pasid)
->>>>>>> e747403a
 {
 	struct iommu_attach_handle *handle;
 
 	lockdep_assert_held(&idev->igroup->lock);
 
 	handle =
-<<<<<<< HEAD
-		iommu_attach_handle_get(idev->igroup->group, IOMMU_NO_PASID, 0);
-=======
 		iommu_attach_handle_get(idev->igroup->group, pasid, 0);
->>>>>>> e747403a
 	if (IS_ERR(handle))
 		return NULL;
 	return to_iommufd_handle(handle);
 }
 
 static void iommufd_hwpt_detach_device(struct iommufd_hw_pagetable *hwpt,
-<<<<<<< HEAD
-				       struct iommufd_device *idev)
-{
-	struct iommufd_attach_handle *handle;
-
-	handle = iommufd_device_get_attach_handle(idev);
-	iommu_detach_group_handle(hwpt->domain, idev->igroup->group);
-=======
 				       struct iommufd_device *idev,
 				       ioasid_t pasid)
 {
@@ -533,7 +492,6 @@
 	else
 		iommu_detach_device_pasid(hwpt->domain, idev->dev, pasid);
 
->>>>>>> e747403a
 	if (hwpt->fault) {
 		iommufd_auto_response_faults(hwpt, handle);
 		iommufd_fault_iopf_disable(idev);
@@ -542,15 +500,6 @@
 }
 
 static int iommufd_hwpt_replace_device(struct iommufd_device *idev,
-<<<<<<< HEAD
-				       struct iommufd_hw_pagetable *hwpt,
-				       struct iommufd_hw_pagetable *old)
-{
-	struct iommufd_attach_handle *handle, *old_handle =
-		iommufd_device_get_attach_handle(idev);
-	int rc;
-
-=======
 				       ioasid_t pasid,
 				       struct iommufd_hw_pagetable *hwpt,
 				       struct iommufd_hw_pagetable *old)
@@ -564,7 +513,6 @@
 
 	old_handle = iommufd_device_get_attach_handle(idev, pasid);
 
->>>>>>> e747403a
 	handle = kzalloc(sizeof(*handle), GFP_KERNEL);
 	if (!handle)
 		return -ENOMEM;
@@ -576,17 +524,12 @@
 	}
 
 	handle->idev = idev;
-<<<<<<< HEAD
-	rc = iommu_replace_group_handle(idev->igroup->group, hwpt->domain,
-					&handle->handle);
-=======
 	if (pasid == IOMMU_NO_PASID)
 		rc = iommu_replace_group_handle(idev->igroup->group,
 						hwpt->domain, &handle->handle);
 	else
 		rc = iommu_replace_device_pasid(hwpt->domain, idev->dev,
 						pasid, &handle->handle);
->>>>>>> e747403a
 	if (rc)
 		goto out_disable_iopf;
 
@@ -804,26 +747,17 @@
 		goto err_unlock;
 	}
 
-<<<<<<< HEAD
-	if (!iommufd_device_is_attached(idev)) {
-=======
 	old_hwpt = attach->hwpt;
 
 	WARN_ON(!old_hwpt || xa_empty(&attach->device_array));
 
 	if (!iommufd_device_is_attached(idev, pasid)) {
->>>>>>> e747403a
 		rc = -EINVAL;
 		goto err_unlock;
 	}
 
-<<<<<<< HEAD
-	if (hwpt == igroup->hwpt) {
-		mutex_unlock(&idev->igroup->lock);
-=======
 	if (hwpt == old_hwpt) {
 		mutex_unlock(&igroup->lock);
->>>>>>> e747403a
 		return NULL;
 	}
 
