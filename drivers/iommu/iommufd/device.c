// SPDX-License-Identifier: GPL-2.0-only
/* Copyright (c) 2021-2022, NVIDIA CORPORATION & AFFILIATES
 */
#include <linux/iommu.h>
#include <linux/iommufd.h>
#include <linux/slab.h>
<<<<<<< HEAD
#include <linux/iommu.h>
#include <uapi/linux/iommufd.h>
#include "../iommu-priv.h"
=======
#include <uapi/linux/iommufd.h>
>>>>>>> 2d5404ca

#include "../iommu-priv.h"
#include "io_pagetable.h"
#include "iommufd_private.h"

static bool allow_unsafe_interrupts;
module_param(allow_unsafe_interrupts, bool, S_IRUGO | S_IWUSR);
MODULE_PARM_DESC(
	allow_unsafe_interrupts,
	"Allow IOMMUFD to bind to devices even if the platform cannot isolate "
	"the MSI interrupt window. Enabling this is a security weakness.");

static void iommufd_group_release(struct kref *kref)
{
	struct iommufd_group *igroup =
		container_of(kref, struct iommufd_group, ref);

	WARN_ON(igroup->hwpt || !list_empty(&igroup->device_list));

	xa_cmpxchg(&igroup->ictx->groups, iommu_group_id(igroup->group), igroup,
		   NULL, GFP_KERNEL);
	iommu_group_put(igroup->group);
	mutex_destroy(&igroup->lock);
	kfree(igroup);
}

static void iommufd_put_group(struct iommufd_group *group)
{
	kref_put(&group->ref, iommufd_group_release);
}

static bool iommufd_group_try_get(struct iommufd_group *igroup,
				  struct iommu_group *group)
{
	if (!igroup)
		return false;
	/*
	 * group ID's cannot be re-used until the group is put back which does
	 * not happen if we could get an igroup pointer under the xa_lock.
	 */
	if (WARN_ON(igroup->group != group))
		return false;
	return kref_get_unless_zero(&igroup->ref);
}

/*
 * iommufd needs to store some more data for each iommu_group, we keep a
 * parallel xarray indexed by iommu_group id to hold this instead of putting it
 * in the core structure. To keep things simple the iommufd_group memory is
 * unique within the iommufd_ctx. This makes it easy to check there are no
 * memory leaks.
 */
static struct iommufd_group *iommufd_get_group(struct iommufd_ctx *ictx,
					       struct device *dev)
{
	struct iommufd_group *new_igroup;
	struct iommufd_group *cur_igroup;
	struct iommufd_group *igroup;
	struct iommu_group *group;
	unsigned int id;

	group = iommu_group_get(dev);
	if (!group)
		return ERR_PTR(-ENODEV);

	id = iommu_group_id(group);

	xa_lock(&ictx->groups);
	igroup = xa_load(&ictx->groups, id);
	if (iommufd_group_try_get(igroup, group)) {
		xa_unlock(&ictx->groups);
		iommu_group_put(group);
		return igroup;
	}
	xa_unlock(&ictx->groups);

	new_igroup = kzalloc(sizeof(*new_igroup), GFP_KERNEL);
	if (!new_igroup) {
		iommu_group_put(group);
		return ERR_PTR(-ENOMEM);
	}

	kref_init(&new_igroup->ref);
	mutex_init(&new_igroup->lock);
	INIT_LIST_HEAD(&new_igroup->device_list);
	new_igroup->sw_msi_start = PHYS_ADDR_MAX;
	/* group reference moves into new_igroup */
	new_igroup->group = group;

	/*
	 * The ictx is not additionally refcounted here becase all objects using
	 * an igroup must put it before their destroy completes.
	 */
	new_igroup->ictx = ictx;

	/*
	 * We dropped the lock so igroup is invalid. NULL is a safe and likely
	 * value to assume for the xa_cmpxchg algorithm.
	 */
	cur_igroup = NULL;
	xa_lock(&ictx->groups);
	while (true) {
		igroup = __xa_cmpxchg(&ictx->groups, id, cur_igroup, new_igroup,
				      GFP_KERNEL);
		if (xa_is_err(igroup)) {
			xa_unlock(&ictx->groups);
			iommufd_put_group(new_igroup);
			return ERR_PTR(xa_err(igroup));
		}

		/* new_group was successfully installed */
		if (cur_igroup == igroup) {
			xa_unlock(&ictx->groups);
			return new_igroup;
		}

		/* Check again if the current group is any good */
		if (iommufd_group_try_get(igroup, group)) {
			xa_unlock(&ictx->groups);
			iommufd_put_group(new_igroup);
			return igroup;
		}
		cur_igroup = igroup;
	}
}

void iommufd_device_destroy(struct iommufd_object *obj)
{
	struct iommufd_device *idev =
		container_of(obj, struct iommufd_device, obj);

	iommu_device_release_dma_owner(idev->dev);
	iommufd_put_group(idev->igroup);
	if (!iommufd_selftest_is_mock_dev(idev->dev))
		iommufd_ctx_put(idev->ictx);
}

/**
 * iommufd_device_bind - Bind a physical device to an iommu fd
 * @ictx: iommufd file descriptor
 * @dev: Pointer to a physical device struct
 * @id: Output ID number to return to userspace for this device
 *
 * A successful bind establishes an ownership over the device and returns
 * struct iommufd_device pointer, otherwise returns error pointer.
 *
 * A driver using this API must set driver_managed_dma and must not touch
 * the device until this routine succeeds and establishes ownership.
 *
 * Binding a PCI device places the entire RID under iommufd control.
 *
 * The caller must undo this with iommufd_device_unbind()
 */
struct iommufd_device *iommufd_device_bind(struct iommufd_ctx *ictx,
					   struct device *dev, u32 *id)
{
	struct iommufd_device *idev;
	struct iommufd_group *igroup;
	int rc;

	/*
	 * iommufd always sets IOMMU_CACHE because we offer no way for userspace
	 * to restore cache coherency.
	 */
	if (!device_iommu_capable(dev, IOMMU_CAP_CACHE_COHERENCY))
		return ERR_PTR(-EINVAL);

	igroup = iommufd_get_group(ictx, dev);
	if (IS_ERR(igroup))
		return ERR_CAST(igroup);

	/*
	 * For historical compat with VFIO the insecure interrupt path is
	 * allowed if the module parameter is set. Secure/Isolated means that a
	 * MemWr operation from the device (eg a simple DMA) cannot trigger an
	 * interrupt outside this iommufd context.
	 */
	if (!iommufd_selftest_is_mock_dev(dev) &&
	    !iommu_group_has_isolated_msi(igroup->group)) {
		if (!allow_unsafe_interrupts) {
			rc = -EPERM;
			goto out_group_put;
		}

		dev_warn(
			dev,
			"MSI interrupts are not secure, they cannot be isolated by the platform. "
			"Check that platform features like interrupt remapping are enabled. "
			"Use the \"allow_unsafe_interrupts\" module parameter to override\n");
	}

	rc = iommu_device_claim_dma_owner(dev, ictx);
	if (rc)
		goto out_group_put;

	idev = iommufd_object_alloc(ictx, idev, IOMMUFD_OBJ_DEVICE);
	if (IS_ERR(idev)) {
		rc = PTR_ERR(idev);
		goto out_release_owner;
	}
	idev->ictx = ictx;
	if (!iommufd_selftest_is_mock_dev(dev))
		iommufd_ctx_get(ictx);
	idev->dev = dev;
	idev->enforce_cache_coherency =
		device_iommu_capable(dev, IOMMU_CAP_ENFORCE_CACHE_COHERENCY);
	/* The calling driver is a user until iommufd_device_unbind() */
	refcount_inc(&idev->obj.users);
	/* igroup refcount moves into iommufd_device */
	idev->igroup = igroup;
<<<<<<< HEAD
=======
	mutex_init(&idev->iopf_lock);
>>>>>>> 2d5404ca

	/*
	 * If the caller fails after this success it must call
	 * iommufd_unbind_device() which is safe since we hold this refcount.
	 * This also means the device is a leaf in the graph and no other object
	 * can take a reference on it.
	 */
	iommufd_object_finalize(ictx, &idev->obj);
	*id = idev->obj.id;
	return idev;

out_release_owner:
	iommu_device_release_dma_owner(dev);
out_group_put:
	iommufd_put_group(igroup);
	return ERR_PTR(rc);
}
EXPORT_SYMBOL_NS_GPL(iommufd_device_bind, IOMMUFD);

/**
 * iommufd_ctx_has_group - True if any device within the group is bound
 *                         to the ictx
 * @ictx: iommufd file descriptor
 * @group: Pointer to a physical iommu_group struct
 *
 * True if any device within the group has been bound to this ictx, ex. via
 * iommufd_device_bind(), therefore implying ictx ownership of the group.
 */
bool iommufd_ctx_has_group(struct iommufd_ctx *ictx, struct iommu_group *group)
{
	struct iommufd_object *obj;
	unsigned long index;

	if (!ictx || !group)
		return false;

	xa_lock(&ictx->objects);
	xa_for_each(&ictx->objects, index, obj) {
		if (obj->type == IOMMUFD_OBJ_DEVICE &&
		    container_of(obj, struct iommufd_device, obj)
				    ->igroup->group == group) {
			xa_unlock(&ictx->objects);
			return true;
		}
	}
	xa_unlock(&ictx->objects);
	return false;
}
EXPORT_SYMBOL_NS_GPL(iommufd_ctx_has_group, IOMMUFD);

/**
 * iommufd_device_unbind - Undo iommufd_device_bind()
 * @idev: Device returned by iommufd_device_bind()
 *
 * Release the device from iommufd control. The DMA ownership will return back
 * to unowned with DMA controlled by the DMA API. This invalidates the
 * iommufd_device pointer, other APIs that consume it must not be called
 * concurrently.
 */
void iommufd_device_unbind(struct iommufd_device *idev)
{
	iommufd_object_destroy_user(idev->ictx, &idev->obj);
}
EXPORT_SYMBOL_NS_GPL(iommufd_device_unbind, IOMMUFD);

struct iommufd_ctx *iommufd_device_to_ictx(struct iommufd_device *idev)
<<<<<<< HEAD
{
	return idev->ictx;
}
EXPORT_SYMBOL_NS_GPL(iommufd_device_to_ictx, IOMMUFD);

u32 iommufd_device_to_id(struct iommufd_device *idev)
{
=======
{
	return idev->ictx;
}
EXPORT_SYMBOL_NS_GPL(iommufd_device_to_ictx, IOMMUFD);

u32 iommufd_device_to_id(struct iommufd_device *idev)
{
>>>>>>> 2d5404ca
	return idev->obj.id;
}
EXPORT_SYMBOL_NS_GPL(iommufd_device_to_id, IOMMUFD);

static int iommufd_group_setup_msi(struct iommufd_group *igroup,
				   struct iommufd_hwpt_paging *hwpt_paging)
{
	phys_addr_t sw_msi_start = igroup->sw_msi_start;
	int rc;

	/*
	 * If the IOMMU driver gives a IOMMU_RESV_SW_MSI then it is asking us to
	 * call iommu_get_msi_cookie() on its behalf. This is necessary to setup
	 * the MSI window so iommu_dma_prepare_msi() can install pages into our
	 * domain after request_irq(). If it is not done interrupts will not
	 * work on this domain.
	 *
	 * FIXME: This is conceptually broken for iommufd since we want to allow
	 * userspace to change the domains, eg switch from an identity IOAS to a
	 * DMA IOAS. There is currently no way to create a MSI window that
	 * matches what the IRQ layer actually expects in a newly created
	 * domain.
	 */
	if (sw_msi_start != PHYS_ADDR_MAX && !hwpt_paging->msi_cookie) {
		rc = iommu_get_msi_cookie(hwpt_paging->common.domain,
					  sw_msi_start);
		if (rc)
			return rc;

		/*
		 * iommu_get_msi_cookie() can only be called once per domain,
		 * it returns -EBUSY on later calls.
		 */
		hwpt_paging->msi_cookie = true;
	}
	return 0;
}

<<<<<<< HEAD
static int iommufd_hwpt_paging_attach(struct iommufd_hwpt_paging *hwpt_paging,
				      struct iommufd_device *idev)
=======
static int
iommufd_device_attach_reserved_iova(struct iommufd_device *idev,
				    struct iommufd_hwpt_paging *hwpt_paging)
>>>>>>> 2d5404ca
{
	int rc;

	lockdep_assert_held(&idev->igroup->lock);

	rc = iopt_table_enforce_dev_resv_regions(&hwpt_paging->ioas->iopt,
						 idev->dev,
						 &idev->igroup->sw_msi_start);
	if (rc)
		return rc;

	if (list_empty(&idev->igroup->device_list)) {
		rc = iommufd_group_setup_msi(idev->igroup, hwpt_paging);
		if (rc) {
			iopt_remove_reserved_iova(&hwpt_paging->ioas->iopt,
						  idev->dev);
			return rc;
		}
	}
	return 0;
}

int iommufd_hw_pagetable_attach(struct iommufd_hw_pagetable *hwpt,
				struct iommufd_device *idev)
{
<<<<<<< HEAD
=======
	struct iommufd_hwpt_paging *hwpt_paging = find_hwpt_paging(hwpt);
>>>>>>> 2d5404ca
	int rc;

	mutex_lock(&idev->igroup->lock);

	if (idev->igroup->hwpt != NULL && idev->igroup->hwpt != hwpt) {
		rc = -EINVAL;
		goto err_unlock;
	}

<<<<<<< HEAD
	if (hwpt_is_paging(hwpt)) {
		rc = iommufd_hwpt_paging_attach(to_hwpt_paging(hwpt), idev);
=======
	if (hwpt_paging) {
		rc = iommufd_device_attach_reserved_iova(idev, hwpt_paging);
>>>>>>> 2d5404ca
		if (rc)
			goto err_unlock;
	}

	/*
	 * Only attach to the group once for the first device that is in the
	 * group. All the other devices will follow this attachment. The user
	 * should attach every device individually to the hwpt as the per-device
	 * reserved regions are only updated during individual device
	 * attachment.
	 */
	if (list_empty(&idev->igroup->device_list)) {
<<<<<<< HEAD
		rc = iommu_attach_group(hwpt->domain, idev->igroup->group);
=======
		rc = iommufd_hwpt_attach_device(hwpt, idev);
>>>>>>> 2d5404ca
		if (rc)
			goto err_unresv;
		idev->igroup->hwpt = hwpt;
	}
	refcount_inc(&hwpt->obj.users);
	list_add_tail(&idev->group_item, &idev->igroup->device_list);
	mutex_unlock(&idev->igroup->lock);
	return 0;
err_unresv:
<<<<<<< HEAD
	if (hwpt_is_paging(hwpt))
		iopt_remove_reserved_iova(&to_hwpt_paging(hwpt)->ioas->iopt,
					  idev->dev);
=======
	if (hwpt_paging)
		iopt_remove_reserved_iova(&hwpt_paging->ioas->iopt, idev->dev);
>>>>>>> 2d5404ca
err_unlock:
	mutex_unlock(&idev->igroup->lock);
	return rc;
}

struct iommufd_hw_pagetable *
iommufd_hw_pagetable_detach(struct iommufd_device *idev)
{
	struct iommufd_hw_pagetable *hwpt = idev->igroup->hwpt;
<<<<<<< HEAD
=======
	struct iommufd_hwpt_paging *hwpt_paging = find_hwpt_paging(hwpt);
>>>>>>> 2d5404ca

	mutex_lock(&idev->igroup->lock);
	list_del(&idev->group_item);
	if (list_empty(&idev->igroup->device_list)) {
<<<<<<< HEAD
		iommu_detach_group(hwpt->domain, idev->igroup->group);
		idev->igroup->hwpt = NULL;
	}
	if (hwpt_is_paging(hwpt))
		iopt_remove_reserved_iova(&to_hwpt_paging(hwpt)->ioas->iopt,
					  idev->dev);
=======
		iommufd_hwpt_detach_device(hwpt, idev);
		idev->igroup->hwpt = NULL;
	}
	if (hwpt_paging)
		iopt_remove_reserved_iova(&hwpt_paging->ioas->iopt, idev->dev);
>>>>>>> 2d5404ca
	mutex_unlock(&idev->igroup->lock);

	/* Caller must destroy hwpt */
	return hwpt;
}

static struct iommufd_hw_pagetable *
iommufd_device_do_attach(struct iommufd_device *idev,
			 struct iommufd_hw_pagetable *hwpt)
{
	int rc;

	rc = iommufd_hw_pagetable_attach(hwpt, idev);
	if (rc)
		return ERR_PTR(rc);
	return NULL;
}

static void
iommufd_group_remove_reserved_iova(struct iommufd_group *igroup,
				   struct iommufd_hwpt_paging *hwpt_paging)
{
	struct iommufd_device *cur;

	lockdep_assert_held(&igroup->lock);

	list_for_each_entry(cur, &igroup->device_list, group_item)
		iopt_remove_reserved_iova(&hwpt_paging->ioas->iopt, cur->dev);
}

static int
<<<<<<< HEAD
iommufd_group_do_replace_paging(struct iommufd_group *igroup,
				struct iommufd_hwpt_paging *hwpt_paging)
{
	struct iommufd_hw_pagetable *old_hwpt = igroup->hwpt;
=======
iommufd_group_do_replace_reserved_iova(struct iommufd_group *igroup,
				       struct iommufd_hwpt_paging *hwpt_paging)
{
	struct iommufd_hwpt_paging *old_hwpt_paging;
>>>>>>> 2d5404ca
	struct iommufd_device *cur;
	int rc;

	lockdep_assert_held(&igroup->lock);

<<<<<<< HEAD
	if (!hwpt_is_paging(old_hwpt) ||
	    hwpt_paging->ioas != to_hwpt_paging(old_hwpt)->ioas) {
=======
	old_hwpt_paging = find_hwpt_paging(igroup->hwpt);
	if (!old_hwpt_paging || hwpt_paging->ioas != old_hwpt_paging->ioas) {
>>>>>>> 2d5404ca
		list_for_each_entry(cur, &igroup->device_list, group_item) {
			rc = iopt_table_enforce_dev_resv_regions(
				&hwpt_paging->ioas->iopt, cur->dev, NULL);
			if (rc)
				goto err_unresv;
		}
	}

	rc = iommufd_group_setup_msi(igroup, hwpt_paging);
	if (rc)
		goto err_unresv;
	return 0;

err_unresv:
	iommufd_group_remove_reserved_iova(igroup, hwpt_paging);
	return rc;
}

static struct iommufd_hw_pagetable *
iommufd_device_do_replace(struct iommufd_device *idev,
			  struct iommufd_hw_pagetable *hwpt)
{
<<<<<<< HEAD
=======
	struct iommufd_hwpt_paging *hwpt_paging = find_hwpt_paging(hwpt);
	struct iommufd_hwpt_paging *old_hwpt_paging;
>>>>>>> 2d5404ca
	struct iommufd_group *igroup = idev->igroup;
	struct iommufd_hw_pagetable *old_hwpt;
	unsigned int num_devices;
	int rc;

	mutex_lock(&idev->igroup->lock);

	if (igroup->hwpt == NULL) {
		rc = -EINVAL;
		goto err_unlock;
	}

	if (hwpt == igroup->hwpt) {
		mutex_unlock(&idev->igroup->lock);
		return NULL;
	}

	old_hwpt = igroup->hwpt;
<<<<<<< HEAD
	if (hwpt_is_paging(hwpt)) {
		rc = iommufd_group_do_replace_paging(igroup,
						     to_hwpt_paging(hwpt));
=======
	if (hwpt_paging) {
		rc = iommufd_group_do_replace_reserved_iova(igroup, hwpt_paging);
>>>>>>> 2d5404ca
		if (rc)
			goto err_unlock;
	}

<<<<<<< HEAD
	rc = iommu_group_replace_domain(igroup->group, hwpt->domain);
	if (rc)
		goto err_unresv;

	if (hwpt_is_paging(old_hwpt) &&
	    (!hwpt_is_paging(hwpt) ||
	     to_hwpt_paging(hwpt)->ioas != to_hwpt_paging(old_hwpt)->ioas))
		iommufd_group_remove_reserved_iova(igroup,
						   to_hwpt_paging(old_hwpt));
=======
	rc = iommufd_hwpt_replace_device(idev, hwpt, old_hwpt);
	if (rc)
		goto err_unresv;

	old_hwpt_paging = find_hwpt_paging(old_hwpt);
	if (old_hwpt_paging &&
	    (!hwpt_paging || hwpt_paging->ioas != old_hwpt_paging->ioas))
		iommufd_group_remove_reserved_iova(igroup, old_hwpt_paging);
>>>>>>> 2d5404ca

	igroup->hwpt = hwpt;

	num_devices = list_count_nodes(&igroup->device_list);
	/*
	 * Move the refcounts held by the device_list to the new hwpt. Retain a
	 * refcount for this thread as the caller will free it.
	 */
	refcount_add(num_devices, &hwpt->obj.users);
	if (num_devices > 1)
		WARN_ON(refcount_sub_and_test(num_devices - 1,
					      &old_hwpt->obj.users));
	mutex_unlock(&idev->igroup->lock);

	/* Caller must destroy old_hwpt */
	return old_hwpt;
err_unresv:
<<<<<<< HEAD
	if (hwpt_is_paging(hwpt))
		iommufd_group_remove_reserved_iova(igroup,
						   to_hwpt_paging(hwpt));
=======
	if (hwpt_paging)
		iommufd_group_remove_reserved_iova(igroup, hwpt_paging);
>>>>>>> 2d5404ca
err_unlock:
	mutex_unlock(&idev->igroup->lock);
	return ERR_PTR(rc);
}

typedef struct iommufd_hw_pagetable *(*attach_fn)(
	struct iommufd_device *idev, struct iommufd_hw_pagetable *hwpt);

/*
 * When automatically managing the domains we search for a compatible domain in
 * the iopt and if one is found use it, otherwise create a new domain.
 * Automatic domain selection will never pick a manually created domain.
 */
static struct iommufd_hw_pagetable *
iommufd_device_auto_get_domain(struct iommufd_device *idev,
			       struct iommufd_ioas *ioas, u32 *pt_id,
			       attach_fn do_attach)
{
	/*
	 * iommufd_hw_pagetable_attach() is called by
	 * iommufd_hw_pagetable_alloc() in immediate attachment mode, same as
	 * iommufd_device_do_attach(). So if we are in this mode then we prefer
	 * to use the immediate_attach path as it supports drivers that can't
	 * directly allocate a domain.
	 */
	bool immediate_attach = do_attach == iommufd_device_do_attach;
	struct iommufd_hw_pagetable *destroy_hwpt;
	struct iommufd_hwpt_paging *hwpt_paging;
	struct iommufd_hw_pagetable *hwpt;

	/*
	 * There is no differentiation when domains are allocated, so any domain
	 * that is willing to attach to the device is interchangeable with any
	 * other.
	 */
	mutex_lock(&ioas->mutex);
	list_for_each_entry(hwpt_paging, &ioas->hwpt_list, hwpt_item) {
		if (!hwpt_paging->auto_domain)
			continue;

		hwpt = &hwpt_paging->common;
		if (!iommufd_lock_obj(&hwpt->obj))
			continue;
		destroy_hwpt = (*do_attach)(idev, hwpt);
		if (IS_ERR(destroy_hwpt)) {
			iommufd_put_object(idev->ictx, &hwpt->obj);
			/*
			 * -EINVAL means the domain is incompatible with the
			 * device. Other error codes should propagate to
			 * userspace as failure. Success means the domain is
			 * attached.
			 */
			if (PTR_ERR(destroy_hwpt) == -EINVAL)
				continue;
			goto out_unlock;
		}
		*pt_id = hwpt->obj.id;
		iommufd_put_object(idev->ictx, &hwpt->obj);
		goto out_unlock;
	}

	hwpt_paging = iommufd_hwpt_paging_alloc(idev->ictx, ioas, idev, 0,
						immediate_attach, NULL);
	if (IS_ERR(hwpt_paging)) {
		destroy_hwpt = ERR_CAST(hwpt_paging);
		goto out_unlock;
	}
	hwpt = &hwpt_paging->common;

	if (!immediate_attach) {
		destroy_hwpt = (*do_attach)(idev, hwpt);
		if (IS_ERR(destroy_hwpt))
			goto out_abort;
	} else {
		destroy_hwpt = NULL;
	}

	hwpt_paging->auto_domain = true;
	*pt_id = hwpt->obj.id;

	iommufd_object_finalize(idev->ictx, &hwpt->obj);
	mutex_unlock(&ioas->mutex);
	return destroy_hwpt;

out_abort:
	iommufd_object_abort_and_destroy(idev->ictx, &hwpt->obj);
out_unlock:
	mutex_unlock(&ioas->mutex);
	return destroy_hwpt;
}

static int iommufd_device_change_pt(struct iommufd_device *idev, u32 *pt_id,
				    attach_fn do_attach)
{
	struct iommufd_hw_pagetable *destroy_hwpt;
	struct iommufd_object *pt_obj;

	pt_obj = iommufd_get_object(idev->ictx, *pt_id, IOMMUFD_OBJ_ANY);
	if (IS_ERR(pt_obj))
		return PTR_ERR(pt_obj);

	switch (pt_obj->type) {
	case IOMMUFD_OBJ_HWPT_NESTED:
	case IOMMUFD_OBJ_HWPT_PAGING: {
		struct iommufd_hw_pagetable *hwpt =
			container_of(pt_obj, struct iommufd_hw_pagetable, obj);

		destroy_hwpt = (*do_attach)(idev, hwpt);
		if (IS_ERR(destroy_hwpt))
			goto out_put_pt_obj;
		break;
	}
	case IOMMUFD_OBJ_IOAS: {
		struct iommufd_ioas *ioas =
			container_of(pt_obj, struct iommufd_ioas, obj);

		destroy_hwpt = iommufd_device_auto_get_domain(idev, ioas, pt_id,
							      do_attach);
		if (IS_ERR(destroy_hwpt))
			goto out_put_pt_obj;
		break;
	}
	default:
		destroy_hwpt = ERR_PTR(-EINVAL);
		goto out_put_pt_obj;
	}
	iommufd_put_object(idev->ictx, pt_obj);

	/* This destruction has to be after we unlock everything */
	if (destroy_hwpt)
		iommufd_hw_pagetable_put(idev->ictx, destroy_hwpt);
	return 0;

out_put_pt_obj:
	iommufd_put_object(idev->ictx, pt_obj);
	return PTR_ERR(destroy_hwpt);
}

/**
 * iommufd_device_attach - Connect a device to an iommu_domain
 * @idev: device to attach
 * @pt_id: Input a IOMMUFD_OBJ_IOAS, or IOMMUFD_OBJ_HWPT_PAGING
 *         Output the IOMMUFD_OBJ_HWPT_PAGING ID
 *
 * This connects the device to an iommu_domain, either automatically or manually
 * selected. Once this completes the device could do DMA.
 *
 * The caller should return the resulting pt_id back to userspace.
 * This function is undone by calling iommufd_device_detach().
 */
int iommufd_device_attach(struct iommufd_device *idev, u32 *pt_id)
{
	int rc;

	rc = iommufd_device_change_pt(idev, pt_id, &iommufd_device_do_attach);
	if (rc)
		return rc;

	/*
	 * Pairs with iommufd_device_detach() - catches caller bugs attempting
	 * to destroy a device with an attachment.
	 */
	refcount_inc(&idev->obj.users);
	return 0;
}
EXPORT_SYMBOL_NS_GPL(iommufd_device_attach, IOMMUFD);

/**
 * iommufd_device_replace - Change the device's iommu_domain
 * @idev: device to change
 * @pt_id: Input a IOMMUFD_OBJ_IOAS, or IOMMUFD_OBJ_HWPT_PAGING
 *         Output the IOMMUFD_OBJ_HWPT_PAGING ID
 *
 * This is the same as::
 *
 *   iommufd_device_detach();
 *   iommufd_device_attach();
 *
 * If it fails then no change is made to the attachment. The iommu driver may
 * implement this so there is no disruption in translation. This can only be
 * called if iommufd_device_attach() has already succeeded.
 */
int iommufd_device_replace(struct iommufd_device *idev, u32 *pt_id)
{
	return iommufd_device_change_pt(idev, pt_id,
					&iommufd_device_do_replace);
}
EXPORT_SYMBOL_NS_GPL(iommufd_device_replace, IOMMUFD);

/**
 * iommufd_device_detach - Disconnect a device to an iommu_domain
 * @idev: device to detach
 *
 * Undo iommufd_device_attach(). This disconnects the idev from the previously
 * attached pt_id. The device returns back to a blocked DMA translation.
 */
void iommufd_device_detach(struct iommufd_device *idev)
{
	struct iommufd_hw_pagetable *hwpt;

	hwpt = iommufd_hw_pagetable_detach(idev);
	iommufd_hw_pagetable_put(idev->ictx, hwpt);
	refcount_dec(&idev->obj.users);
}
EXPORT_SYMBOL_NS_GPL(iommufd_device_detach, IOMMUFD);

/*
 * On success, it will refcount_inc() at a valid new_ioas and refcount_dec() at
 * a valid cur_ioas (access->ioas). A caller passing in a valid new_ioas should
 * call iommufd_put_object() if it does an iommufd_get_object() for a new_ioas.
 */
static int iommufd_access_change_ioas(struct iommufd_access *access,
				      struct iommufd_ioas *new_ioas)
{
	u32 iopt_access_list_id = access->iopt_access_list_id;
	struct iommufd_ioas *cur_ioas = access->ioas;
	int rc;

	lockdep_assert_held(&access->ioas_lock);

	/* We are racing with a concurrent detach, bail */
	if (cur_ioas != access->ioas_unpin)
		return -EBUSY;

	if (cur_ioas == new_ioas)
		return 0;

	/*
	 * Set ioas to NULL to block any further iommufd_access_pin_pages().
	 * iommufd_access_unpin_pages() can continue using access->ioas_unpin.
	 */
	access->ioas = NULL;

	if (new_ioas) {
		rc = iopt_add_access(&new_ioas->iopt, access);
		if (rc) {
			access->ioas = cur_ioas;
			return rc;
		}
		refcount_inc(&new_ioas->obj.users);
	}

	if (cur_ioas) {
		if (access->ops->unmap) {
			mutex_unlock(&access->ioas_lock);
			access->ops->unmap(access->data, 0, ULONG_MAX);
			mutex_lock(&access->ioas_lock);
		}
		iopt_remove_access(&cur_ioas->iopt, access, iopt_access_list_id);
		refcount_dec(&cur_ioas->obj.users);
	}

	access->ioas = new_ioas;
	access->ioas_unpin = new_ioas;

	return 0;
}

static int iommufd_access_change_ioas_id(struct iommufd_access *access, u32 id)
{
	struct iommufd_ioas *ioas = iommufd_get_ioas(access->ictx, id);
	int rc;

	if (IS_ERR(ioas))
		return PTR_ERR(ioas);
	rc = iommufd_access_change_ioas(access, ioas);
	iommufd_put_object(access->ictx, &ioas->obj);
	return rc;
}

void iommufd_access_destroy_object(struct iommufd_object *obj)
{
	struct iommufd_access *access =
		container_of(obj, struct iommufd_access, obj);

	mutex_lock(&access->ioas_lock);
	if (access->ioas)
		WARN_ON(iommufd_access_change_ioas(access, NULL));
	mutex_unlock(&access->ioas_lock);
	iommufd_ctx_put(access->ictx);
}

/**
 * iommufd_access_create - Create an iommufd_access
 * @ictx: iommufd file descriptor
 * @ops: Driver's ops to associate with the access
 * @data: Opaque data to pass into ops functions
 * @id: Output ID number to return to userspace for this access
 *
 * An iommufd_access allows a driver to read/write to the IOAS without using
 * DMA. The underlying CPU memory can be accessed using the
 * iommufd_access_pin_pages() or iommufd_access_rw() functions.
 *
 * The provided ops are required to use iommufd_access_pin_pages().
 */
struct iommufd_access *
iommufd_access_create(struct iommufd_ctx *ictx,
		      const struct iommufd_access_ops *ops, void *data, u32 *id)
{
	struct iommufd_access *access;

	/*
	 * There is no uAPI for the access object, but to keep things symmetric
	 * use the object infrastructure anyhow.
	 */
	access = iommufd_object_alloc(ictx, access, IOMMUFD_OBJ_ACCESS);
	if (IS_ERR(access))
		return access;

	access->data = data;
	access->ops = ops;

	if (ops->needs_pin_pages)
		access->iova_alignment = PAGE_SIZE;
	else
		access->iova_alignment = 1;

	/* The calling driver is a user until iommufd_access_destroy() */
	refcount_inc(&access->obj.users);
	access->ictx = ictx;
	iommufd_ctx_get(ictx);
	iommufd_object_finalize(ictx, &access->obj);
	*id = access->obj.id;
	mutex_init(&access->ioas_lock);
	return access;
}
EXPORT_SYMBOL_NS_GPL(iommufd_access_create, IOMMUFD);

/**
 * iommufd_access_destroy - Destroy an iommufd_access
 * @access: The access to destroy
 *
 * The caller must stop using the access before destroying it.
 */
void iommufd_access_destroy(struct iommufd_access *access)
{
	iommufd_object_destroy_user(access->ictx, &access->obj);
}
EXPORT_SYMBOL_NS_GPL(iommufd_access_destroy, IOMMUFD);

void iommufd_access_detach(struct iommufd_access *access)
{
	mutex_lock(&access->ioas_lock);
	if (WARN_ON(!access->ioas)) {
		mutex_unlock(&access->ioas_lock);
		return;
	}
	WARN_ON(iommufd_access_change_ioas(access, NULL));
	mutex_unlock(&access->ioas_lock);
}
EXPORT_SYMBOL_NS_GPL(iommufd_access_detach, IOMMUFD);

int iommufd_access_attach(struct iommufd_access *access, u32 ioas_id)
{
	int rc;

	mutex_lock(&access->ioas_lock);
	if (WARN_ON(access->ioas)) {
		mutex_unlock(&access->ioas_lock);
		return -EINVAL;
	}

	rc = iommufd_access_change_ioas_id(access, ioas_id);
	mutex_unlock(&access->ioas_lock);
	return rc;
}
EXPORT_SYMBOL_NS_GPL(iommufd_access_attach, IOMMUFD);

int iommufd_access_replace(struct iommufd_access *access, u32 ioas_id)
{
	int rc;

	mutex_lock(&access->ioas_lock);
	if (!access->ioas) {
		mutex_unlock(&access->ioas_lock);
		return -ENOENT;
	}
	rc = iommufd_access_change_ioas_id(access, ioas_id);
	mutex_unlock(&access->ioas_lock);
	return rc;
}
EXPORT_SYMBOL_NS_GPL(iommufd_access_replace, IOMMUFD);

/**
 * iommufd_access_notify_unmap - Notify users of an iopt to stop using it
 * @iopt: iopt to work on
 * @iova: Starting iova in the iopt
 * @length: Number of bytes
 *
 * After this function returns there should be no users attached to the pages
 * linked to this iopt that intersect with iova,length. Anyone that has attached
 * a user through iopt_access_pages() needs to detach it through
 * iommufd_access_unpin_pages() before this function returns.
 *
 * iommufd_access_destroy() will wait for any outstanding unmap callback to
 * complete. Once iommufd_access_destroy() no unmap ops are running or will
 * run in the future. Due to this a driver must not create locking that prevents
 * unmap to complete while iommufd_access_destroy() is running.
 */
void iommufd_access_notify_unmap(struct io_pagetable *iopt, unsigned long iova,
				 unsigned long length)
{
	struct iommufd_ioas *ioas =
		container_of(iopt, struct iommufd_ioas, iopt);
	struct iommufd_access *access;
	unsigned long index;

	xa_lock(&ioas->iopt.access_list);
	xa_for_each(&ioas->iopt.access_list, index, access) {
		if (!iommufd_lock_obj(&access->obj))
			continue;
		xa_unlock(&ioas->iopt.access_list);

		access->ops->unmap(access->data, iova, length);

		iommufd_put_object(access->ictx, &access->obj);
		xa_lock(&ioas->iopt.access_list);
	}
	xa_unlock(&ioas->iopt.access_list);
}

/**
 * iommufd_access_unpin_pages() - Undo iommufd_access_pin_pages
 * @access: IOAS access to act on
 * @iova: Starting IOVA
 * @length: Number of bytes to access
 *
 * Return the struct page's. The caller must stop accessing them before calling
 * this. The iova/length must exactly match the one provided to access_pages.
 */
void iommufd_access_unpin_pages(struct iommufd_access *access,
				unsigned long iova, unsigned long length)
{
	struct iopt_area_contig_iter iter;
	struct io_pagetable *iopt;
	unsigned long last_iova;
	struct iopt_area *area;

	if (WARN_ON(!length) ||
	    WARN_ON(check_add_overflow(iova, length - 1, &last_iova)))
		return;

	mutex_lock(&access->ioas_lock);
	/*
	 * The driver must be doing something wrong if it calls this before an
	 * iommufd_access_attach() or after an iommufd_access_detach().
	 */
	if (WARN_ON(!access->ioas_unpin)) {
		mutex_unlock(&access->ioas_lock);
		return;
	}
	iopt = &access->ioas_unpin->iopt;

	down_read(&iopt->iova_rwsem);
	iopt_for_each_contig_area(&iter, area, iopt, iova, last_iova)
		iopt_area_remove_access(
			area, iopt_area_iova_to_index(area, iter.cur_iova),
			iopt_area_iova_to_index(
				area,
				min(last_iova, iopt_area_last_iova(area))));
	WARN_ON(!iopt_area_contig_done(&iter));
	up_read(&iopt->iova_rwsem);
	mutex_unlock(&access->ioas_lock);
}
EXPORT_SYMBOL_NS_GPL(iommufd_access_unpin_pages, IOMMUFD);

static bool iopt_area_contig_is_aligned(struct iopt_area_contig_iter *iter)
{
	if (iopt_area_start_byte(iter->area, iter->cur_iova) % PAGE_SIZE)
		return false;

	if (!iopt_area_contig_done(iter) &&
	    (iopt_area_start_byte(iter->area, iopt_area_last_iova(iter->area)) %
	     PAGE_SIZE) != (PAGE_SIZE - 1))
		return false;
	return true;
}

static bool check_area_prot(struct iopt_area *area, unsigned int flags)
{
	if (flags & IOMMUFD_ACCESS_RW_WRITE)
		return area->iommu_prot & IOMMU_WRITE;
	return area->iommu_prot & IOMMU_READ;
}

/**
 * iommufd_access_pin_pages() - Return a list of pages under the iova
 * @access: IOAS access to act on
 * @iova: Starting IOVA
 * @length: Number of bytes to access
 * @out_pages: Output page list
 * @flags: IOPMMUFD_ACCESS_RW_* flags
 *
 * Reads @length bytes starting at iova and returns the struct page * pointers.
 * These can be kmap'd by the caller for CPU access.
 *
 * The caller must perform iommufd_access_unpin_pages() when done to balance
 * this.
 *
 * This API always requires a page aligned iova. This happens naturally if the
 * ioas alignment is >= PAGE_SIZE and the iova is PAGE_SIZE aligned. However
 * smaller alignments have corner cases where this API can fail on otherwise
 * aligned iova.
 */
int iommufd_access_pin_pages(struct iommufd_access *access, unsigned long iova,
			     unsigned long length, struct page **out_pages,
			     unsigned int flags)
{
	struct iopt_area_contig_iter iter;
	struct io_pagetable *iopt;
	unsigned long last_iova;
	struct iopt_area *area;
	int rc;

	/* Driver's ops don't support pin_pages */
	if (IS_ENABLED(CONFIG_IOMMUFD_TEST) &&
	    WARN_ON(access->iova_alignment != PAGE_SIZE || !access->ops->unmap))
		return -EINVAL;

	if (!length)
		return -EINVAL;
	if (check_add_overflow(iova, length - 1, &last_iova))
		return -EOVERFLOW;

	mutex_lock(&access->ioas_lock);
	if (!access->ioas) {
		mutex_unlock(&access->ioas_lock);
		return -ENOENT;
	}
	iopt = &access->ioas->iopt;

	down_read(&iopt->iova_rwsem);
	iopt_for_each_contig_area(&iter, area, iopt, iova, last_iova) {
		unsigned long last = min(last_iova, iopt_area_last_iova(area));
		unsigned long last_index = iopt_area_iova_to_index(area, last);
		unsigned long index =
			iopt_area_iova_to_index(area, iter.cur_iova);

		if (area->prevent_access ||
		    !iopt_area_contig_is_aligned(&iter)) {
			rc = -EINVAL;
			goto err_remove;
		}

		if (!check_area_prot(area, flags)) {
			rc = -EPERM;
			goto err_remove;
		}

		rc = iopt_area_add_access(area, index, last_index, out_pages,
					  flags);
		if (rc)
			goto err_remove;
		out_pages += last_index - index + 1;
	}
	if (!iopt_area_contig_done(&iter)) {
		rc = -ENOENT;
		goto err_remove;
	}

	up_read(&iopt->iova_rwsem);
	mutex_unlock(&access->ioas_lock);
	return 0;

err_remove:
	if (iova < iter.cur_iova) {
		last_iova = iter.cur_iova - 1;
		iopt_for_each_contig_area(&iter, area, iopt, iova, last_iova)
			iopt_area_remove_access(
				area,
				iopt_area_iova_to_index(area, iter.cur_iova),
				iopt_area_iova_to_index(
					area, min(last_iova,
						  iopt_area_last_iova(area))));
	}
	up_read(&iopt->iova_rwsem);
	mutex_unlock(&access->ioas_lock);
	return rc;
}
EXPORT_SYMBOL_NS_GPL(iommufd_access_pin_pages, IOMMUFD);

/**
 * iommufd_access_rw - Read or write data under the iova
 * @access: IOAS access to act on
 * @iova: Starting IOVA
 * @data: Kernel buffer to copy to/from
 * @length: Number of bytes to access
 * @flags: IOMMUFD_ACCESS_RW_* flags
 *
 * Copy kernel to/from data into the range given by IOVA/length. If flags
 * indicates IOMMUFD_ACCESS_RW_KTHREAD then a large copy can be optimized
 * by changing it into copy_to/from_user().
 */
int iommufd_access_rw(struct iommufd_access *access, unsigned long iova,
		      void *data, size_t length, unsigned int flags)
{
	struct iopt_area_contig_iter iter;
	struct io_pagetable *iopt;
	struct iopt_area *area;
	unsigned long last_iova;
	int rc;

	if (!length)
		return -EINVAL;
	if (check_add_overflow(iova, length - 1, &last_iova))
		return -EOVERFLOW;

	mutex_lock(&access->ioas_lock);
	if (!access->ioas) {
		mutex_unlock(&access->ioas_lock);
		return -ENOENT;
	}
	iopt = &access->ioas->iopt;

	down_read(&iopt->iova_rwsem);
	iopt_for_each_contig_area(&iter, area, iopt, iova, last_iova) {
		unsigned long last = min(last_iova, iopt_area_last_iova(area));
		unsigned long bytes = (last - iter.cur_iova) + 1;

		if (area->prevent_access) {
			rc = -EINVAL;
			goto err_out;
		}

		if (!check_area_prot(area, flags)) {
			rc = -EPERM;
			goto err_out;
		}

		rc = iopt_pages_rw_access(
			area->pages, iopt_area_start_byte(area, iter.cur_iova),
			data, bytes, flags);
		if (rc)
			goto err_out;
		data += bytes;
	}
	if (!iopt_area_contig_done(&iter))
		rc = -ENOENT;
err_out:
	up_read(&iopt->iova_rwsem);
	mutex_unlock(&access->ioas_lock);
	return rc;
}
EXPORT_SYMBOL_NS_GPL(iommufd_access_rw, IOMMUFD);

int iommufd_get_hw_info(struct iommufd_ucmd *ucmd)
{
	struct iommu_hw_info *cmd = ucmd->cmd;
	void __user *user_ptr = u64_to_user_ptr(cmd->data_uptr);
	const struct iommu_ops *ops;
	struct iommufd_device *idev;
	unsigned int data_len;
	unsigned int copy_len;
	void *data;
	int rc;

	if (cmd->flags || cmd->__reserved)
		return -EOPNOTSUPP;

	idev = iommufd_get_device(ucmd, cmd->dev_id);
	if (IS_ERR(idev))
		return PTR_ERR(idev);

	ops = dev_iommu_ops(idev->dev);
	if (ops->hw_info) {
		data = ops->hw_info(idev->dev, &data_len, &cmd->out_data_type);
		if (IS_ERR(data)) {
			rc = PTR_ERR(data);
			goto out_put;
		}

		/*
		 * drivers that have hw_info callback should have a unique
		 * iommu_hw_info_type.
		 */
		if (WARN_ON_ONCE(cmd->out_data_type ==
				 IOMMU_HW_INFO_TYPE_NONE)) {
			rc = -ENODEV;
			goto out_free;
		}
	} else {
		cmd->out_data_type = IOMMU_HW_INFO_TYPE_NONE;
		data_len = 0;
		data = NULL;
	}

	copy_len = min(cmd->data_len, data_len);
	if (copy_to_user(user_ptr, data, copy_len)) {
		rc = -EFAULT;
		goto out_free;
	}

	/*
	 * Zero the trailing bytes if the user buffer is bigger than the
	 * data size kernel actually has.
	 */
	if (copy_len < cmd->data_len) {
		if (clear_user(user_ptr + copy_len, cmd->data_len - copy_len)) {
			rc = -EFAULT;
			goto out_free;
		}
	}

	/*
	 * We return the length the kernel supports so userspace may know what
	 * the kernel capability is. It could be larger than the input buffer.
	 */
	cmd->data_len = data_len;

	cmd->out_capabilities = 0;
	if (device_iommu_capable(idev->dev, IOMMU_CAP_DIRTY_TRACKING))
		cmd->out_capabilities |= IOMMU_HW_CAP_DIRTY_TRACKING;

	rc = iommufd_ucmd_respond(ucmd, sizeof(*cmd));
out_free:
	kfree(data);
out_put:
	iommufd_put_object(ucmd->ictx, &idev->obj);
	return rc;
}<|MERGE_RESOLUTION|>--- conflicted
+++ resolved
@@ -4,13 +4,7 @@
 #include <linux/iommu.h>
 #include <linux/iommufd.h>
 #include <linux/slab.h>
-<<<<<<< HEAD
-#include <linux/iommu.h>
 #include <uapi/linux/iommufd.h>
-#include "../iommu-priv.h"
-=======
-#include <uapi/linux/iommufd.h>
->>>>>>> 2d5404ca
 
 #include "../iommu-priv.h"
 #include "io_pagetable.h"
@@ -221,10 +215,7 @@
 	refcount_inc(&idev->obj.users);
 	/* igroup refcount moves into iommufd_device */
 	idev->igroup = igroup;
-<<<<<<< HEAD
-=======
 	mutex_init(&idev->iopf_lock);
->>>>>>> 2d5404ca
 
 	/*
 	 * If the caller fails after this success it must call
@@ -291,7 +282,6 @@
 EXPORT_SYMBOL_NS_GPL(iommufd_device_unbind, IOMMUFD);
 
 struct iommufd_ctx *iommufd_device_to_ictx(struct iommufd_device *idev)
-<<<<<<< HEAD
 {
 	return idev->ictx;
 }
@@ -299,15 +289,6 @@
 
 u32 iommufd_device_to_id(struct iommufd_device *idev)
 {
-=======
-{
-	return idev->ictx;
-}
-EXPORT_SYMBOL_NS_GPL(iommufd_device_to_ictx, IOMMUFD);
-
-u32 iommufd_device_to_id(struct iommufd_device *idev)
-{
->>>>>>> 2d5404ca
 	return idev->obj.id;
 }
 EXPORT_SYMBOL_NS_GPL(iommufd_device_to_id, IOMMUFD);
@@ -346,14 +327,9 @@
 	return 0;
 }
 
-<<<<<<< HEAD
-static int iommufd_hwpt_paging_attach(struct iommufd_hwpt_paging *hwpt_paging,
-				      struct iommufd_device *idev)
-=======
 static int
 iommufd_device_attach_reserved_iova(struct iommufd_device *idev,
 				    struct iommufd_hwpt_paging *hwpt_paging)
->>>>>>> 2d5404ca
 {
 	int rc;
 
@@ -379,10 +355,7 @@
 int iommufd_hw_pagetable_attach(struct iommufd_hw_pagetable *hwpt,
 				struct iommufd_device *idev)
 {
-<<<<<<< HEAD
-=======
 	struct iommufd_hwpt_paging *hwpt_paging = find_hwpt_paging(hwpt);
->>>>>>> 2d5404ca
 	int rc;
 
 	mutex_lock(&idev->igroup->lock);
@@ -392,13 +365,8 @@
 		goto err_unlock;
 	}
 
-<<<<<<< HEAD
-	if (hwpt_is_paging(hwpt)) {
-		rc = iommufd_hwpt_paging_attach(to_hwpt_paging(hwpt), idev);
-=======
 	if (hwpt_paging) {
 		rc = iommufd_device_attach_reserved_iova(idev, hwpt_paging);
->>>>>>> 2d5404ca
 		if (rc)
 			goto err_unlock;
 	}
@@ -411,11 +379,7 @@
 	 * attachment.
 	 */
 	if (list_empty(&idev->igroup->device_list)) {
-<<<<<<< HEAD
-		rc = iommu_attach_group(hwpt->domain, idev->igroup->group);
-=======
 		rc = iommufd_hwpt_attach_device(hwpt, idev);
->>>>>>> 2d5404ca
 		if (rc)
 			goto err_unresv;
 		idev->igroup->hwpt = hwpt;
@@ -425,14 +389,8 @@
 	mutex_unlock(&idev->igroup->lock);
 	return 0;
 err_unresv:
-<<<<<<< HEAD
-	if (hwpt_is_paging(hwpt))
-		iopt_remove_reserved_iova(&to_hwpt_paging(hwpt)->ioas->iopt,
-					  idev->dev);
-=======
 	if (hwpt_paging)
 		iopt_remove_reserved_iova(&hwpt_paging->ioas->iopt, idev->dev);
->>>>>>> 2d5404ca
 err_unlock:
 	mutex_unlock(&idev->igroup->lock);
 	return rc;
@@ -442,28 +400,16 @@
 iommufd_hw_pagetable_detach(struct iommufd_device *idev)
 {
 	struct iommufd_hw_pagetable *hwpt = idev->igroup->hwpt;
-<<<<<<< HEAD
-=======
 	struct iommufd_hwpt_paging *hwpt_paging = find_hwpt_paging(hwpt);
->>>>>>> 2d5404ca
 
 	mutex_lock(&idev->igroup->lock);
 	list_del(&idev->group_item);
 	if (list_empty(&idev->igroup->device_list)) {
-<<<<<<< HEAD
-		iommu_detach_group(hwpt->domain, idev->igroup->group);
-		idev->igroup->hwpt = NULL;
-	}
-	if (hwpt_is_paging(hwpt))
-		iopt_remove_reserved_iova(&to_hwpt_paging(hwpt)->ioas->iopt,
-					  idev->dev);
-=======
 		iommufd_hwpt_detach_device(hwpt, idev);
 		idev->igroup->hwpt = NULL;
 	}
 	if (hwpt_paging)
 		iopt_remove_reserved_iova(&hwpt_paging->ioas->iopt, idev->dev);
->>>>>>> 2d5404ca
 	mutex_unlock(&idev->igroup->lock);
 
 	/* Caller must destroy hwpt */
@@ -495,29 +441,17 @@
 }
 
 static int
-<<<<<<< HEAD
-iommufd_group_do_replace_paging(struct iommufd_group *igroup,
-				struct iommufd_hwpt_paging *hwpt_paging)
-{
-	struct iommufd_hw_pagetable *old_hwpt = igroup->hwpt;
-=======
 iommufd_group_do_replace_reserved_iova(struct iommufd_group *igroup,
 				       struct iommufd_hwpt_paging *hwpt_paging)
 {
 	struct iommufd_hwpt_paging *old_hwpt_paging;
->>>>>>> 2d5404ca
 	struct iommufd_device *cur;
 	int rc;
 
 	lockdep_assert_held(&igroup->lock);
 
-<<<<<<< HEAD
-	if (!hwpt_is_paging(old_hwpt) ||
-	    hwpt_paging->ioas != to_hwpt_paging(old_hwpt)->ioas) {
-=======
 	old_hwpt_paging = find_hwpt_paging(igroup->hwpt);
 	if (!old_hwpt_paging || hwpt_paging->ioas != old_hwpt_paging->ioas) {
->>>>>>> 2d5404ca
 		list_for_each_entry(cur, &igroup->device_list, group_item) {
 			rc = iopt_table_enforce_dev_resv_regions(
 				&hwpt_paging->ioas->iopt, cur->dev, NULL);
@@ -540,11 +474,8 @@
 iommufd_device_do_replace(struct iommufd_device *idev,
 			  struct iommufd_hw_pagetable *hwpt)
 {
-<<<<<<< HEAD
-=======
 	struct iommufd_hwpt_paging *hwpt_paging = find_hwpt_paging(hwpt);
 	struct iommufd_hwpt_paging *old_hwpt_paging;
->>>>>>> 2d5404ca
 	struct iommufd_group *igroup = idev->igroup;
 	struct iommufd_hw_pagetable *old_hwpt;
 	unsigned int num_devices;
@@ -563,29 +494,12 @@
 	}
 
 	old_hwpt = igroup->hwpt;
-<<<<<<< HEAD
-	if (hwpt_is_paging(hwpt)) {
-		rc = iommufd_group_do_replace_paging(igroup,
-						     to_hwpt_paging(hwpt));
-=======
 	if (hwpt_paging) {
 		rc = iommufd_group_do_replace_reserved_iova(igroup, hwpt_paging);
->>>>>>> 2d5404ca
 		if (rc)
 			goto err_unlock;
 	}
 
-<<<<<<< HEAD
-	rc = iommu_group_replace_domain(igroup->group, hwpt->domain);
-	if (rc)
-		goto err_unresv;
-
-	if (hwpt_is_paging(old_hwpt) &&
-	    (!hwpt_is_paging(hwpt) ||
-	     to_hwpt_paging(hwpt)->ioas != to_hwpt_paging(old_hwpt)->ioas))
-		iommufd_group_remove_reserved_iova(igroup,
-						   to_hwpt_paging(old_hwpt));
-=======
 	rc = iommufd_hwpt_replace_device(idev, hwpt, old_hwpt);
 	if (rc)
 		goto err_unresv;
@@ -594,7 +508,6 @@
 	if (old_hwpt_paging &&
 	    (!hwpt_paging || hwpt_paging->ioas != old_hwpt_paging->ioas))
 		iommufd_group_remove_reserved_iova(igroup, old_hwpt_paging);
->>>>>>> 2d5404ca
 
 	igroup->hwpt = hwpt;
 
@@ -612,14 +525,8 @@
 	/* Caller must destroy old_hwpt */
 	return old_hwpt;
 err_unresv:
-<<<<<<< HEAD
-	if (hwpt_is_paging(hwpt))
-		iommufd_group_remove_reserved_iova(igroup,
-						   to_hwpt_paging(hwpt));
-=======
 	if (hwpt_paging)
 		iommufd_group_remove_reserved_iova(igroup, hwpt_paging);
->>>>>>> 2d5404ca
 err_unlock:
 	mutex_unlock(&idev->igroup->lock);
 	return ERR_PTR(rc);
