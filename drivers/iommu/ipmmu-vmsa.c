// SPDX-License-Identifier: GPL-2.0
/*
 * IOMMU API for Renesas VMSA-compatible IPMMU
 * Author: Laurent Pinchart <laurent.pinchart@ideasonboard.com>
 *
 * Copyright (C) 2014-2020 Renesas Electronics Corporation
 */

#include <linux/bitmap.h>
#include <linux/delay.h>
#include <linux/dma-mapping.h>
#include <linux/err.h>
#include <linux/export.h>
#include <linux/init.h>
#include <linux/interrupt.h>
#include <linux/io.h>
#include <linux/io-pgtable.h>
#include <linux/iommu.h>
#include <linux/of.h>
#include <linux/of_device.h>
#include <linux/of_platform.h>
#include <linux/platform_device.h>
#include <linux/sizes.h>
#include <linux/slab.h>
#include <linux/sys_soc.h>

#if defined(CONFIG_ARM) && !defined(CONFIG_IOMMU_DMA)
#include <asm/dma-iommu.h>
#else
#define arm_iommu_create_mapping(...)	NULL
#define arm_iommu_attach_device(...)	-ENODEV
#define arm_iommu_release_mapping(...)	do {} while (0)
#endif

#define IPMMU_CTX_MAX		16U
#define IPMMU_CTX_INVALID	-1

#define IPMMU_UTLB_MAX		64U

struct ipmmu_features {
	bool use_ns_alias_offset;
	bool has_cache_leaf_nodes;
	unsigned int number_of_contexts;
	unsigned int num_utlbs;
	bool setup_imbuscr;
	bool twobit_imttbcr_sl0;
	bool reserved_context;
	bool cache_snoop;
	unsigned int ctx_offset_base;
	unsigned int ctx_offset_stride;
	unsigned int utlb_offset_base;
};

struct ipmmu_vmsa_device {
	struct device *dev;
	void __iomem *base;
	struct iommu_device iommu;
	struct ipmmu_vmsa_device *root;
	const struct ipmmu_features *features;
	unsigned int num_ctx;
	spinlock_t lock;			/* Protects ctx and domains[] */
	DECLARE_BITMAP(ctx, IPMMU_CTX_MAX);
	struct ipmmu_vmsa_domain *domains[IPMMU_CTX_MAX];
	s8 utlb_ctx[IPMMU_UTLB_MAX];

	struct iommu_group *group;
	struct dma_iommu_mapping *mapping;
};

struct ipmmu_vmsa_domain {
	struct ipmmu_vmsa_device *mmu;
	struct iommu_domain io_domain;

	struct io_pgtable_cfg cfg;
	struct io_pgtable_ops *iop;

	unsigned int context_id;
	struct mutex mutex;			/* Protects mappings */
};

static struct ipmmu_vmsa_domain *to_vmsa_domain(struct iommu_domain *dom)
{
	return container_of(dom, struct ipmmu_vmsa_domain, io_domain);
}

static struct ipmmu_vmsa_device *to_ipmmu(struct device *dev)
{
	return dev_iommu_priv_get(dev);
}

#define TLB_LOOP_TIMEOUT		100	/* 100us */

/* -----------------------------------------------------------------------------
 * Registers Definition
 */

#define IM_NS_ALIAS_OFFSET		0x800

/* MMU "context" registers */
#define IMCTR				0x0000		/* R-Car Gen2/3 */
#define IMCTR_INTEN			(1 << 2)	/* R-Car Gen2/3 */
#define IMCTR_FLUSH			(1 << 1)	/* R-Car Gen2/3 */
#define IMCTR_MMUEN			(1 << 0)	/* R-Car Gen2/3 */

#define IMTTBCR				0x0008		/* R-Car Gen2/3 */
#define IMTTBCR_EAE			(1 << 31)	/* R-Car Gen2/3 */
#define IMTTBCR_SH0_INNER_SHAREABLE	(3 << 12)	/* R-Car Gen2 only */
#define IMTTBCR_ORGN0_WB_WA		(1 << 10)	/* R-Car Gen2 only */
#define IMTTBCR_IRGN0_WB_WA		(1 << 8)	/* R-Car Gen2 only */
#define IMTTBCR_SL0_TWOBIT_LVL_1	(2 << 6)	/* R-Car Gen3 only */
#define IMTTBCR_SL0_LVL_1		(1 << 4)	/* R-Car Gen2 only */

#define IMBUSCR				0x000c		/* R-Car Gen2 only */
#define IMBUSCR_DVM			(1 << 2)	/* R-Car Gen2 only */
#define IMBUSCR_BUSSEL_MASK		(3 << 0)	/* R-Car Gen2 only */

#define IMTTLBR0			0x0010		/* R-Car Gen2/3 */
#define IMTTUBR0			0x0014		/* R-Car Gen2/3 */

#define IMSTR				0x0020		/* R-Car Gen2/3 */
#define IMSTR_MHIT			(1 << 4)	/* R-Car Gen2/3 */
#define IMSTR_ABORT			(1 << 2)	/* R-Car Gen2/3 */
#define IMSTR_PF			(1 << 1)	/* R-Car Gen2/3 */
#define IMSTR_TF			(1 << 0)	/* R-Car Gen2/3 */

#define IMMAIR0				0x0028		/* R-Car Gen2/3 */

#define IMELAR				0x0030		/* R-Car Gen2/3, IMEAR on R-Car Gen2 */
#define IMEUAR				0x0034		/* R-Car Gen3 only */

/* uTLB registers */
#define IMUCTR(n)			((n) < 32 ? IMUCTR0(n) : IMUCTR32(n))
#define IMUCTR0(n)			(0x0300 + ((n) * 16))		/* R-Car Gen2/3 */
#define IMUCTR32(n)			(0x0600 + (((n) - 32) * 16))	/* R-Car Gen3 only */
#define IMUCTR_TTSEL_MMU(n)		((n) << 4)	/* R-Car Gen2/3 */
#define IMUCTR_FLUSH			(1 << 1)	/* R-Car Gen2/3 */
#define IMUCTR_MMUEN			(1 << 0)	/* R-Car Gen2/3 */

#define IMUASID(n)			((n) < 32 ? IMUASID0(n) : IMUASID32(n))
#define IMUASID0(n)			(0x0308 + ((n) * 16))		/* R-Car Gen2/3 */
#define IMUASID32(n)			(0x0608 + (((n) - 32) * 16))	/* R-Car Gen3 only */

/* -----------------------------------------------------------------------------
 * Root device handling
 */

static struct platform_driver ipmmu_driver;

static bool ipmmu_is_root(struct ipmmu_vmsa_device *mmu)
{
	return mmu->root == mmu;
}

static int __ipmmu_check_device(struct device *dev, void *data)
{
	struct ipmmu_vmsa_device *mmu = dev_get_drvdata(dev);
	struct ipmmu_vmsa_device **rootp = data;

	if (ipmmu_is_root(mmu))
		*rootp = mmu;

	return 0;
}

static struct ipmmu_vmsa_device *ipmmu_find_root(void)
{
	struct ipmmu_vmsa_device *root = NULL;

	return driver_for_each_device(&ipmmu_driver.driver, NULL, &root,
				      __ipmmu_check_device) == 0 ? root : NULL;
}

/* -----------------------------------------------------------------------------
 * Read/Write Access
 */

static u32 ipmmu_read(struct ipmmu_vmsa_device *mmu, unsigned int offset)
{
	return ioread32(mmu->base + offset);
}

static void ipmmu_write(struct ipmmu_vmsa_device *mmu, unsigned int offset,
			u32 data)
{
	iowrite32(data, mmu->base + offset);
}

static unsigned int ipmmu_ctx_reg(struct ipmmu_vmsa_device *mmu,
				  unsigned int context_id, unsigned int reg)
{
	unsigned int base = mmu->features->ctx_offset_base;

	if (context_id > 7)
		base += 0x800 - 8 * 0x40;

	return base + context_id * mmu->features->ctx_offset_stride + reg;
}

static u32 ipmmu_ctx_read(struct ipmmu_vmsa_device *mmu,
			  unsigned int context_id, unsigned int reg)
{
	return ipmmu_read(mmu, ipmmu_ctx_reg(mmu, context_id, reg));
}

static void ipmmu_ctx_write(struct ipmmu_vmsa_device *mmu,
			    unsigned int context_id, unsigned int reg, u32 data)
{
	ipmmu_write(mmu, ipmmu_ctx_reg(mmu, context_id, reg), data);
}

static u32 ipmmu_ctx_read_root(struct ipmmu_vmsa_domain *domain,
			       unsigned int reg)
{
	return ipmmu_ctx_read(domain->mmu->root, domain->context_id, reg);
}

static void ipmmu_ctx_write_root(struct ipmmu_vmsa_domain *domain,
				 unsigned int reg, u32 data)
{
	ipmmu_ctx_write(domain->mmu->root, domain->context_id, reg, data);
}

static void ipmmu_ctx_write_all(struct ipmmu_vmsa_domain *domain,
				unsigned int reg, u32 data)
{
	if (domain->mmu != domain->mmu->root)
		ipmmu_ctx_write(domain->mmu, domain->context_id, reg, data);

	ipmmu_ctx_write(domain->mmu->root, domain->context_id, reg, data);
}

static u32 ipmmu_utlb_reg(struct ipmmu_vmsa_device *mmu, unsigned int reg)
{
	return mmu->features->utlb_offset_base + reg;
}

static void ipmmu_imuasid_write(struct ipmmu_vmsa_device *mmu,
				unsigned int utlb, u32 data)
{
	ipmmu_write(mmu, ipmmu_utlb_reg(mmu, IMUASID(utlb)), data);
}

static void ipmmu_imuctr_write(struct ipmmu_vmsa_device *mmu,
			       unsigned int utlb, u32 data)
{
	ipmmu_write(mmu, ipmmu_utlb_reg(mmu, IMUCTR(utlb)), data);
}

/* -----------------------------------------------------------------------------
 * TLB and microTLB Management
 */

/* Wait for any pending TLB invalidations to complete */
static void ipmmu_tlb_sync(struct ipmmu_vmsa_domain *domain)
{
	unsigned int count = 0;

	while (ipmmu_ctx_read_root(domain, IMCTR) & IMCTR_FLUSH) {
		cpu_relax();
		if (++count == TLB_LOOP_TIMEOUT) {
			dev_err_ratelimited(domain->mmu->dev,
			"TLB sync timed out -- MMU may be deadlocked\n");
			return;
		}
		udelay(1);
	}
}

static void ipmmu_tlb_invalidate(struct ipmmu_vmsa_domain *domain)
{
	u32 reg;

	reg = ipmmu_ctx_read_root(domain, IMCTR);
	reg |= IMCTR_FLUSH;
	ipmmu_ctx_write_all(domain, IMCTR, reg);

	ipmmu_tlb_sync(domain);
}

/*
 * Enable MMU translation for the microTLB.
 */
static void ipmmu_utlb_enable(struct ipmmu_vmsa_domain *domain,
			      unsigned int utlb)
{
	struct ipmmu_vmsa_device *mmu = domain->mmu;

	/*
	 * TODO: Reference-count the microTLB as several bus masters can be
	 * connected to the same microTLB.
	 */

	/* TODO: What should we set the ASID to ? */
	ipmmu_imuasid_write(mmu, utlb, 0);
	/* TODO: Do we need to flush the microTLB ? */
	ipmmu_imuctr_write(mmu, utlb, IMUCTR_TTSEL_MMU(domain->context_id) |
				      IMUCTR_FLUSH | IMUCTR_MMUEN);
	mmu->utlb_ctx[utlb] = domain->context_id;
}

static void ipmmu_tlb_flush_all(void *cookie)
{
	struct ipmmu_vmsa_domain *domain = cookie;

	ipmmu_tlb_invalidate(domain);
}

static void ipmmu_tlb_flush(unsigned long iova, size_t size,
				size_t granule, void *cookie)
{
	ipmmu_tlb_flush_all(cookie);
}

static const struct iommu_flush_ops ipmmu_flush_ops = {
	.tlb_flush_all = ipmmu_tlb_flush_all,
	.tlb_flush_walk = ipmmu_tlb_flush,
};

/* -----------------------------------------------------------------------------
 * Domain/Context Management
 */

static int ipmmu_domain_allocate_context(struct ipmmu_vmsa_device *mmu,
					 struct ipmmu_vmsa_domain *domain)
{
	unsigned long flags;
	int ret;

	spin_lock_irqsave(&mmu->lock, flags);

	ret = find_first_zero_bit(mmu->ctx, mmu->num_ctx);
	if (ret != mmu->num_ctx) {
		mmu->domains[ret] = domain;
		set_bit(ret, mmu->ctx);
	} else
		ret = -EBUSY;

	spin_unlock_irqrestore(&mmu->lock, flags);

	return ret;
}

static void ipmmu_domain_free_context(struct ipmmu_vmsa_device *mmu,
				      unsigned int context_id)
{
	unsigned long flags;

	spin_lock_irqsave(&mmu->lock, flags);

	clear_bit(context_id, mmu->ctx);
	mmu->domains[context_id] = NULL;

	spin_unlock_irqrestore(&mmu->lock, flags);
}

static void ipmmu_domain_setup_context(struct ipmmu_vmsa_domain *domain)
{
	u64 ttbr;
	u32 tmp;

	/* TTBR0 */
	ttbr = domain->cfg.arm_lpae_s1_cfg.ttbr;
	ipmmu_ctx_write_root(domain, IMTTLBR0, ttbr);
	ipmmu_ctx_write_root(domain, IMTTUBR0, ttbr >> 32);

	/*
	 * TTBCR
	 * We use long descriptors and allocate the whole 32-bit VA space to
	 * TTBR0.
	 */
	if (domain->mmu->features->twobit_imttbcr_sl0)
		tmp = IMTTBCR_SL0_TWOBIT_LVL_1;
	else
		tmp = IMTTBCR_SL0_LVL_1;

	if (domain->mmu->features->cache_snoop)
		tmp |= IMTTBCR_SH0_INNER_SHAREABLE | IMTTBCR_ORGN0_WB_WA |
		       IMTTBCR_IRGN0_WB_WA;

	ipmmu_ctx_write_root(domain, IMTTBCR, IMTTBCR_EAE | tmp);

	/* MAIR0 */
	ipmmu_ctx_write_root(domain, IMMAIR0,
			     domain->cfg.arm_lpae_s1_cfg.mair);

	/* IMBUSCR */
	if (domain->mmu->features->setup_imbuscr)
		ipmmu_ctx_write_root(domain, IMBUSCR,
				     ipmmu_ctx_read_root(domain, IMBUSCR) &
				     ~(IMBUSCR_DVM | IMBUSCR_BUSSEL_MASK));

	/*
	 * IMSTR
	 * Clear all interrupt flags.
	 */
	ipmmu_ctx_write_root(domain, IMSTR, ipmmu_ctx_read_root(domain, IMSTR));

	/*
	 * IMCTR
	 * Enable the MMU and interrupt generation. The long-descriptor
	 * translation table format doesn't use TEX remapping. Don't enable AF
	 * software management as we have no use for it. Flush the TLB as
	 * required when modifying the context registers.
	 */
	ipmmu_ctx_write_all(domain, IMCTR,
			    IMCTR_INTEN | IMCTR_FLUSH | IMCTR_MMUEN);
}

static int ipmmu_domain_init_context(struct ipmmu_vmsa_domain *domain)
{
	int ret;

	/*
	 * Allocate the page table operations.
	 *
	 * VMSA states in section B3.6.3 "Control of Secure or Non-secure memory
	 * access, Long-descriptor format" that the NStable bit being set in a
	 * table descriptor will result in the NStable and NS bits of all child
	 * entries being ignored and considered as being set. The IPMMU seems
	 * not to comply with this, as it generates a secure access page fault
	 * if any of the NStable and NS bits isn't set when running in
	 * non-secure mode.
	 */
	domain->cfg.quirks = IO_PGTABLE_QUIRK_ARM_NS;
	domain->cfg.pgsize_bitmap = SZ_1G | SZ_2M | SZ_4K;
	domain->cfg.ias = 32;
	domain->cfg.oas = 40;
	domain->cfg.tlb = &ipmmu_flush_ops;
	domain->io_domain.geometry.aperture_end = DMA_BIT_MASK(32);
	domain->io_domain.geometry.force_aperture = true;
	/*
	 * TODO: Add support for coherent walk through CCI with DVM and remove
	 * cache handling. For now, delegate it to the io-pgtable code.
	 */
	domain->cfg.coherent_walk = false;
	domain->cfg.iommu_dev = domain->mmu->root->dev;

	/*
	 * Find an unused context.
	 */
	ret = ipmmu_domain_allocate_context(domain->mmu->root, domain);
	if (ret < 0)
		return ret;

	domain->context_id = ret;

	domain->iop = alloc_io_pgtable_ops(ARM_32_LPAE_S1, &domain->cfg,
					   domain);
	if (!domain->iop) {
		ipmmu_domain_free_context(domain->mmu->root,
					  domain->context_id);
		return -EINVAL;
	}

	ipmmu_domain_setup_context(domain);
	return 0;
}

static void ipmmu_domain_destroy_context(struct ipmmu_vmsa_domain *domain)
{
	if (!domain->mmu)
		return;

	/*
	 * Disable the context. Flush the TLB as required when modifying the
	 * context registers.
	 *
	 * TODO: Is TLB flush really needed ?
	 */
	ipmmu_ctx_write_all(domain, IMCTR, IMCTR_FLUSH);
	ipmmu_tlb_sync(domain);
	ipmmu_domain_free_context(domain->mmu->root, domain->context_id);
}

/* -----------------------------------------------------------------------------
 * Fault Handling
 */

static irqreturn_t ipmmu_domain_irq(struct ipmmu_vmsa_domain *domain)
{
	const u32 err_mask = IMSTR_MHIT | IMSTR_ABORT | IMSTR_PF | IMSTR_TF;
	struct ipmmu_vmsa_device *mmu = domain->mmu;
	unsigned long iova;
	u32 status;

	status = ipmmu_ctx_read_root(domain, IMSTR);
	if (!(status & err_mask))
		return IRQ_NONE;

	iova = ipmmu_ctx_read_root(domain, IMELAR);
	if (IS_ENABLED(CONFIG_64BIT))
		iova |= (u64)ipmmu_ctx_read_root(domain, IMEUAR) << 32;

	/*
	 * Clear the error status flags. Unlike traditional interrupt flag
	 * registers that must be cleared by writing 1, this status register
	 * seems to require 0. The error address register must be read before,
	 * otherwise its value will be 0.
	 */
	ipmmu_ctx_write_root(domain, IMSTR, 0);

	/* Log fatal errors. */
	if (status & IMSTR_MHIT)
		dev_err_ratelimited(mmu->dev, "Multiple TLB hits @0x%lx\n",
				    iova);
	if (status & IMSTR_ABORT)
		dev_err_ratelimited(mmu->dev, "Page Table Walk Abort @0x%lx\n",
				    iova);

	if (!(status & (IMSTR_PF | IMSTR_TF)))
		return IRQ_NONE;

	/*
	 * Try to handle page faults and translation faults.
	 *
	 * TODO: We need to look up the faulty device based on the I/O VA. Use
	 * the IOMMU device for now.
	 */
	if (!report_iommu_fault(&domain->io_domain, mmu->dev, iova, 0))
		return IRQ_HANDLED;

	dev_err_ratelimited(mmu->dev,
			    "Unhandled fault: status 0x%08x iova 0x%lx\n",
			    status, iova);

	return IRQ_HANDLED;
}

static irqreturn_t ipmmu_irq(int irq, void *dev)
{
	struct ipmmu_vmsa_device *mmu = dev;
	irqreturn_t status = IRQ_NONE;
	unsigned int i;
	unsigned long flags;

	spin_lock_irqsave(&mmu->lock, flags);

	/*
	 * Check interrupts for all active contexts.
	 */
	for (i = 0; i < mmu->num_ctx; i++) {
		if (!mmu->domains[i])
			continue;
		if (ipmmu_domain_irq(mmu->domains[i]) == IRQ_HANDLED)
			status = IRQ_HANDLED;
	}

	spin_unlock_irqrestore(&mmu->lock, flags);

	return status;
}

/* -----------------------------------------------------------------------------
 * IOMMU Operations
 */

static struct iommu_domain *ipmmu_domain_alloc(unsigned type)
{
	struct ipmmu_vmsa_domain *domain;

	if (type != IOMMU_DOMAIN_UNMANAGED && type != IOMMU_DOMAIN_DMA)
		return NULL;

	domain = kzalloc(sizeof(*domain), GFP_KERNEL);
	if (!domain)
		return NULL;

	mutex_init(&domain->mutex);

	return &domain->io_domain;
}

static void ipmmu_domain_free(struct iommu_domain *io_domain)
{
	struct ipmmu_vmsa_domain *domain = to_vmsa_domain(io_domain);

	/*
	 * Free the domain resources. We assume that all devices have already
	 * been detached.
	 */
	ipmmu_domain_destroy_context(domain);
	free_io_pgtable_ops(domain->iop);
	kfree(domain);
}

static int ipmmu_attach_device(struct iommu_domain *io_domain,
			       struct device *dev)
{
	struct iommu_fwspec *fwspec = dev_iommu_fwspec_get(dev);
	struct ipmmu_vmsa_device *mmu = to_ipmmu(dev);
	struct ipmmu_vmsa_domain *domain = to_vmsa_domain(io_domain);
	unsigned int i;
	int ret = 0;

	if (!mmu) {
		dev_err(dev, "Cannot attach to IPMMU\n");
		return -ENXIO;
	}

	mutex_lock(&domain->mutex);

	if (!domain->mmu) {
		/* The domain hasn't been used yet, initialize it. */
		domain->mmu = mmu;
		ret = ipmmu_domain_init_context(domain);
		if (ret < 0) {
			dev_err(dev, "Unable to initialize IPMMU context\n");
			domain->mmu = NULL;
		} else {
			dev_info(dev, "Using IPMMU context %u\n",
				 domain->context_id);
		}
	} else if (domain->mmu != mmu) {
		/*
		 * Something is wrong, we can't attach two devices using
		 * different IOMMUs to the same domain.
		 */
		ret = -EINVAL;
	} else
		dev_info(dev, "Reusing IPMMU context %u\n", domain->context_id);

	mutex_unlock(&domain->mutex);

	if (ret < 0)
		return ret;

	for (i = 0; i < fwspec->num_ids; ++i)
		ipmmu_utlb_enable(domain, fwspec->ids[i]);

	return 0;
}

static int ipmmu_map(struct iommu_domain *io_domain, unsigned long iova,
		     phys_addr_t paddr, size_t pgsize, size_t pgcount,
		     int prot, gfp_t gfp, size_t *mapped)
{
	struct ipmmu_vmsa_domain *domain = to_vmsa_domain(io_domain);

	return domain->iop->map_pages(domain->iop, iova, paddr, pgsize, pgcount,
				      prot, gfp, mapped);
}

static size_t ipmmu_unmap(struct iommu_domain *io_domain, unsigned long iova,
			  size_t pgsize, size_t pgcount,
			  struct iommu_iotlb_gather *gather)
{
	struct ipmmu_vmsa_domain *domain = to_vmsa_domain(io_domain);

	return domain->iop->unmap_pages(domain->iop, iova, pgsize, pgcount, gather);
}

static void ipmmu_flush_iotlb_all(struct iommu_domain *io_domain)
{
	struct ipmmu_vmsa_domain *domain = to_vmsa_domain(io_domain);

	if (domain->mmu)
		ipmmu_tlb_flush_all(domain);
}

static void ipmmu_iotlb_sync(struct iommu_domain *io_domain,
			     struct iommu_iotlb_gather *gather)
{
	ipmmu_flush_iotlb_all(io_domain);
}

static phys_addr_t ipmmu_iova_to_phys(struct iommu_domain *io_domain,
				      dma_addr_t iova)
{
	struct ipmmu_vmsa_domain *domain = to_vmsa_domain(io_domain);

	/* TODO: Is locking needed ? */

	return domain->iop->iova_to_phys(domain->iop, iova);
}

static int ipmmu_init_platform_device(struct device *dev,
				      struct of_phandle_args *args)
{
	struct platform_device *ipmmu_pdev;

	ipmmu_pdev = of_find_device_by_node(args->np);
	if (!ipmmu_pdev)
		return -ENODEV;

	dev_iommu_priv_set(dev, platform_get_drvdata(ipmmu_pdev));

	return 0;
}

static const struct soc_device_attribute soc_needs_opt_in[] = {
	{ .family = "R-Car Gen3", },
	{ .family = "R-Car Gen4", },
	{ .family = "RZ/G2", },
	{ /* sentinel */ }
};

static const struct soc_device_attribute soc_denylist[] = {
	{ .soc_id = "r8a774a1", },
	{ .soc_id = "r8a7795", .revision = "ES2.*" },
	{ .soc_id = "r8a7796", },
	{ /* sentinel */ }
};

static const char * const devices_allowlist[] = {
	"ee100000.mmc",
	"ee120000.mmc",
	"ee140000.mmc",
	"ee160000.mmc"
};

static bool ipmmu_device_is_allowed(struct device *dev)
{
	unsigned int i;

	/*
	 * R-Car Gen3/4 and RZ/G2 use the allow list to opt-in devices.
	 * For Other SoCs, this returns true anyway.
	 */
	if (!soc_device_match(soc_needs_opt_in))
		return true;

	/* Check whether this SoC can use the IPMMU correctly or not */
	if (soc_device_match(soc_denylist))
		return false;

	/* Check whether this device can work with the IPMMU */
	for (i = 0; i < ARRAY_SIZE(devices_allowlist); i++) {
		if (!strcmp(dev_name(dev), devices_allowlist[i]))
			return true;
	}

	/* Otherwise, do not allow use of IPMMU */
	return false;
}

static int ipmmu_of_xlate(struct device *dev,
			  struct of_phandle_args *spec)
{
	if (!ipmmu_device_is_allowed(dev))
		return -ENODEV;

	iommu_fwspec_add_ids(dev, spec->args, 1);

	/* Initialize once - xlate() will call multiple times */
	if (to_ipmmu(dev))
		return 0;

	return ipmmu_init_platform_device(dev, spec);
}

static int ipmmu_init_arm_mapping(struct device *dev)
{
	struct ipmmu_vmsa_device *mmu = to_ipmmu(dev);
	int ret;

	/*
	 * Create the ARM mapping, used by the ARM DMA mapping core to allocate
	 * VAs. This will allocate a corresponding IOMMU domain.
	 *
	 * TODO:
	 * - Create one mapping per context (TLB).
	 * - Make the mapping size configurable ? We currently use a 2GB mapping
	 *   at a 1GB offset to ensure that NULL VAs will fault.
	 */
	if (!mmu->mapping) {
		struct dma_iommu_mapping *mapping;

		mapping = arm_iommu_create_mapping(&platform_bus_type,
						   SZ_1G, SZ_2G);
		if (IS_ERR(mapping)) {
			dev_err(mmu->dev, "failed to create ARM IOMMU mapping\n");
			ret = PTR_ERR(mapping);
			goto error;
		}

		mmu->mapping = mapping;
	}

	/* Attach the ARM VA mapping to the device. */
	ret = arm_iommu_attach_device(dev, mmu->mapping);
	if (ret < 0) {
		dev_err(dev, "Failed to attach device to VA mapping\n");
		goto error;
	}

	return 0;

error:
	if (mmu->mapping)
		arm_iommu_release_mapping(mmu->mapping);

	return ret;
}

static struct iommu_device *ipmmu_probe_device(struct device *dev)
{
	struct ipmmu_vmsa_device *mmu = to_ipmmu(dev);

	/*
	 * Only let through devices that have been verified in xlate()
	 */
	if (!mmu)
		return ERR_PTR(-ENODEV);

	return &mmu->iommu;
}

static void ipmmu_probe_finalize(struct device *dev)
{
	int ret = 0;

	if (IS_ENABLED(CONFIG_ARM) && !IS_ENABLED(CONFIG_IOMMU_DMA))
		ret = ipmmu_init_arm_mapping(dev);

	if (ret)
		dev_err(dev, "Can't create IOMMU mapping - DMA-OPS will not work\n");
}

static void ipmmu_release_device(struct device *dev)
{
	struct iommu_fwspec *fwspec = dev_iommu_fwspec_get(dev);
	struct ipmmu_vmsa_device *mmu = to_ipmmu(dev);
	unsigned int i;

	for (i = 0; i < fwspec->num_ids; ++i) {
		unsigned int utlb = fwspec->ids[i];

		ipmmu_imuctr_write(mmu, utlb, 0);
		mmu->utlb_ctx[utlb] = IPMMU_CTX_INVALID;
	}

	arm_iommu_release_mapping(mmu->mapping);
}

static struct iommu_group *ipmmu_find_group(struct device *dev)
{
	struct ipmmu_vmsa_device *mmu = to_ipmmu(dev);
	struct iommu_group *group;

	if (mmu->group)
		return iommu_group_ref_get(mmu->group);

	group = iommu_group_alloc();
	if (!IS_ERR(group))
		mmu->group = group;

	return group;
}

static const struct iommu_ops ipmmu_ops = {
	.domain_alloc = ipmmu_domain_alloc,
	.probe_device = ipmmu_probe_device,
	.release_device = ipmmu_release_device,
	.probe_finalize = ipmmu_probe_finalize,
	.device_group = IS_ENABLED(CONFIG_ARM) && !IS_ENABLED(CONFIG_IOMMU_DMA)
			? generic_device_group : ipmmu_find_group,
	.pgsize_bitmap = SZ_1G | SZ_2M | SZ_4K,
	.of_xlate = ipmmu_of_xlate,
	.default_domain_ops = &(const struct iommu_domain_ops) {
		.attach_dev	= ipmmu_attach_device,
<<<<<<< HEAD
		.detach_dev	= ipmmu_detach_device,
		.map		= ipmmu_map,
		.unmap		= ipmmu_unmap,
=======
		.map_pages	= ipmmu_map,
		.unmap_pages	= ipmmu_unmap,
>>>>>>> eb3cdb58
		.flush_iotlb_all = ipmmu_flush_iotlb_all,
		.iotlb_sync	= ipmmu_iotlb_sync,
		.iova_to_phys	= ipmmu_iova_to_phys,
		.free		= ipmmu_domain_free,
	}
};

/* -----------------------------------------------------------------------------
 * Probe/remove and init
 */

static void ipmmu_device_reset(struct ipmmu_vmsa_device *mmu)
{
	unsigned int i;

	/* Disable all contexts. */
	for (i = 0; i < mmu->num_ctx; ++i)
		ipmmu_ctx_write(mmu, i, IMCTR, 0);
}

static const struct ipmmu_features ipmmu_features_default = {
	.use_ns_alias_offset = true,
	.has_cache_leaf_nodes = false,
	.number_of_contexts = 1, /* software only tested with one context */
	.num_utlbs = 32,
	.setup_imbuscr = true,
	.twobit_imttbcr_sl0 = false,
	.reserved_context = false,
	.cache_snoop = true,
	.ctx_offset_base = 0,
	.ctx_offset_stride = 0x40,
	.utlb_offset_base = 0,
};

static const struct ipmmu_features ipmmu_features_rcar_gen3 = {
	.use_ns_alias_offset = false,
	.has_cache_leaf_nodes = true,
	.number_of_contexts = 8,
	.num_utlbs = 48,
	.setup_imbuscr = false,
	.twobit_imttbcr_sl0 = true,
	.reserved_context = true,
	.cache_snoop = false,
	.ctx_offset_base = 0,
	.ctx_offset_stride = 0x40,
	.utlb_offset_base = 0,
};

static const struct ipmmu_features ipmmu_features_rcar_gen4 = {
	.use_ns_alias_offset = false,
	.has_cache_leaf_nodes = true,
	.number_of_contexts = 16,
	.num_utlbs = 64,
	.setup_imbuscr = false,
	.twobit_imttbcr_sl0 = true,
	.reserved_context = true,
	.cache_snoop = false,
	.ctx_offset_base = 0x10000,
	.ctx_offset_stride = 0x1040,
	.utlb_offset_base = 0x3000,
};

static const struct of_device_id ipmmu_of_ids[] = {
	{
		.compatible = "renesas,ipmmu-vmsa",
		.data = &ipmmu_features_default,
	}, {
		.compatible = "renesas,ipmmu-r8a774a1",
		.data = &ipmmu_features_rcar_gen3,
	}, {
		.compatible = "renesas,ipmmu-r8a774b1",
		.data = &ipmmu_features_rcar_gen3,
	}, {
		.compatible = "renesas,ipmmu-r8a774c0",
		.data = &ipmmu_features_rcar_gen3,
	}, {
		.compatible = "renesas,ipmmu-r8a774e1",
		.data = &ipmmu_features_rcar_gen3,
	}, {
		.compatible = "renesas,ipmmu-r8a7795",
		.data = &ipmmu_features_rcar_gen3,
	}, {
		.compatible = "renesas,ipmmu-r8a7796",
		.data = &ipmmu_features_rcar_gen3,
	}, {
		.compatible = "renesas,ipmmu-r8a77961",
		.data = &ipmmu_features_rcar_gen3,
	}, {
		.compatible = "renesas,ipmmu-r8a77965",
		.data = &ipmmu_features_rcar_gen3,
	}, {
		.compatible = "renesas,ipmmu-r8a77970",
		.data = &ipmmu_features_rcar_gen3,
	}, {
		.compatible = "renesas,ipmmu-r8a77980",
		.data = &ipmmu_features_rcar_gen3,
	}, {
		.compatible = "renesas,ipmmu-r8a77990",
		.data = &ipmmu_features_rcar_gen3,
	}, {
		.compatible = "renesas,ipmmu-r8a77995",
		.data = &ipmmu_features_rcar_gen3,
	}, {
		.compatible = "renesas,ipmmu-r8a779a0",
		.data = &ipmmu_features_rcar_gen4,
	}, {
		.compatible = "renesas,rcar-gen4-ipmmu-vmsa",
		.data = &ipmmu_features_rcar_gen4,
	}, {
		/* Terminator */
	},
};

static int ipmmu_probe(struct platform_device *pdev)
{
	struct ipmmu_vmsa_device *mmu;
	struct resource *res;
	int irq;
	int ret;

	mmu = devm_kzalloc(&pdev->dev, sizeof(*mmu), GFP_KERNEL);
	if (!mmu) {
		dev_err(&pdev->dev, "cannot allocate device data\n");
		return -ENOMEM;
	}

	mmu->dev = &pdev->dev;
	spin_lock_init(&mmu->lock);
	bitmap_zero(mmu->ctx, IPMMU_CTX_MAX);
	mmu->features = of_device_get_match_data(&pdev->dev);
	memset(mmu->utlb_ctx, IPMMU_CTX_INVALID, mmu->features->num_utlbs);
	ret = dma_set_mask_and_coherent(&pdev->dev, DMA_BIT_MASK(40));
	if (ret)
		return ret;

	/* Map I/O memory and request IRQ. */
	res = platform_get_resource(pdev, IORESOURCE_MEM, 0);
	mmu->base = devm_ioremap_resource(&pdev->dev, res);
	if (IS_ERR(mmu->base))
		return PTR_ERR(mmu->base);

	/*
	 * The IPMMU has two register banks, for secure and non-secure modes.
	 * The bank mapped at the beginning of the IPMMU address space
	 * corresponds to the running mode of the CPU. When running in secure
	 * mode the non-secure register bank is also available at an offset.
	 *
	 * Secure mode operation isn't clearly documented and is thus currently
	 * not implemented in the driver. Furthermore, preliminary tests of
	 * non-secure operation with the main register bank were not successful.
	 * Offset the registers base unconditionally to point to the non-secure
	 * alias space for now.
	 */
	if (mmu->features->use_ns_alias_offset)
		mmu->base += IM_NS_ALIAS_OFFSET;

	mmu->num_ctx = min(IPMMU_CTX_MAX, mmu->features->number_of_contexts);

	/*
	 * Determine if this IPMMU instance is a root device by checking for
	 * the lack of has_cache_leaf_nodes flag or renesas,ipmmu-main property.
	 */
	if (!mmu->features->has_cache_leaf_nodes ||
	    !of_property_present(pdev->dev.of_node, "renesas,ipmmu-main"))
		mmu->root = mmu;
	else
		mmu->root = ipmmu_find_root();

	/*
	 * Wait until the root device has been registered for sure.
	 */
	if (!mmu->root)
		return -EPROBE_DEFER;

	/* Root devices have mandatory IRQs */
	if (ipmmu_is_root(mmu)) {
		irq = platform_get_irq(pdev, 0);
		if (irq < 0)
			return irq;

		ret = devm_request_irq(&pdev->dev, irq, ipmmu_irq, 0,
				       dev_name(&pdev->dev), mmu);
		if (ret < 0) {
			dev_err(&pdev->dev, "failed to request IRQ %d\n", irq);
			return ret;
		}

		ipmmu_device_reset(mmu);

		if (mmu->features->reserved_context) {
			dev_info(&pdev->dev, "IPMMU context 0 is reserved\n");
			set_bit(0, mmu->ctx);
		}
	}

	/*
	 * Register the IPMMU to the IOMMU subsystem in the following cases:
	 * - R-Car Gen2 IPMMU (all devices registered)
	 * - R-Car Gen3 IPMMU (leaf devices only - skip root IPMMU-MM device)
	 */
	if (!mmu->features->has_cache_leaf_nodes || !ipmmu_is_root(mmu)) {
		ret = iommu_device_sysfs_add(&mmu->iommu, &pdev->dev, NULL,
					     dev_name(&pdev->dev));
		if (ret)
			return ret;

		ret = iommu_device_register(&mmu->iommu, &ipmmu_ops, &pdev->dev);
		if (ret)
			return ret;
	}

	/*
	 * We can't create the ARM mapping here as it requires the bus to have
	 * an IOMMU, which only happens when bus_set_iommu() is called in
	 * ipmmu_init() after the probe function returns.
	 */

	platform_set_drvdata(pdev, mmu);

	return 0;
}

static void ipmmu_remove(struct platform_device *pdev)
{
	struct ipmmu_vmsa_device *mmu = platform_get_drvdata(pdev);

	iommu_device_sysfs_remove(&mmu->iommu);
	iommu_device_unregister(&mmu->iommu);

	arm_iommu_release_mapping(mmu->mapping);

	ipmmu_device_reset(mmu);
}

#ifdef CONFIG_PM_SLEEP
static int ipmmu_resume_noirq(struct device *dev)
{
	struct ipmmu_vmsa_device *mmu = dev_get_drvdata(dev);
	unsigned int i;

	/* Reset root MMU and restore contexts */
	if (ipmmu_is_root(mmu)) {
		ipmmu_device_reset(mmu);

		for (i = 0; i < mmu->num_ctx; i++) {
			if (!mmu->domains[i])
				continue;

			ipmmu_domain_setup_context(mmu->domains[i]);
		}
	}

	/* Re-enable active micro-TLBs */
	for (i = 0; i < mmu->features->num_utlbs; i++) {
		if (mmu->utlb_ctx[i] == IPMMU_CTX_INVALID)
			continue;

		ipmmu_utlb_enable(mmu->root->domains[mmu->utlb_ctx[i]], i);
	}

	return 0;
}

static const struct dev_pm_ops ipmmu_pm  = {
	SET_NOIRQ_SYSTEM_SLEEP_PM_OPS(NULL, ipmmu_resume_noirq)
};
#define DEV_PM_OPS	&ipmmu_pm
#else
#define DEV_PM_OPS	NULL
#endif /* CONFIG_PM_SLEEP */

static struct platform_driver ipmmu_driver = {
	.driver = {
		.name = "ipmmu-vmsa",
		.of_match_table = of_match_ptr(ipmmu_of_ids),
		.pm = DEV_PM_OPS,
	},
	.probe = ipmmu_probe,
	.remove_new = ipmmu_remove,
};
builtin_platform_driver(ipmmu_driver);<|MERGE_RESOLUTION|>--- conflicted
+++ resolved
@@ -858,14 +858,8 @@
 	.of_xlate = ipmmu_of_xlate,
 	.default_domain_ops = &(const struct iommu_domain_ops) {
 		.attach_dev	= ipmmu_attach_device,
-<<<<<<< HEAD
-		.detach_dev	= ipmmu_detach_device,
-		.map		= ipmmu_map,
-		.unmap		= ipmmu_unmap,
-=======
 		.map_pages	= ipmmu_map,
 		.unmap_pages	= ipmmu_unmap,
->>>>>>> eb3cdb58
 		.flush_iotlb_all = ipmmu_flush_iotlb_all,
 		.iotlb_sync	= ipmmu_iotlb_sync,
 		.iova_to_phys	= ipmmu_iova_to_phys,
