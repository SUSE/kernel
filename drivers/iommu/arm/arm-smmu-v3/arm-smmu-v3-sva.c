--- conflicted
+++ resolved
@@ -362,45 +362,6 @@
 	return ERR_PTR(ret);
 }
 
-<<<<<<< HEAD
-struct iommu_sva *
-arm_smmu_sva_bind(struct device *dev, struct mm_struct *mm, void *drvdata)
-{
-	struct iommu_sva *handle;
-	struct iommu_domain *domain = iommu_get_domain_for_dev(dev);
-	struct arm_smmu_domain *smmu_domain = to_smmu_domain(domain);
-
-	if (smmu_domain->stage != ARM_SMMU_DOMAIN_S1)
-		return ERR_PTR(-EINVAL);
-
-	mutex_lock(&sva_lock);
-	handle = __arm_smmu_sva_bind(dev, mm);
-	mutex_unlock(&sva_lock);
-	return handle;
-}
-
-void arm_smmu_sva_unbind(struct iommu_sva *handle)
-{
-	struct arm_smmu_bond *bond = sva_to_bond(handle);
-
-	mutex_lock(&sva_lock);
-	if (refcount_dec_and_test(&bond->refs)) {
-		list_del(&bond->list);
-		arm_smmu_mmu_notifier_put(bond->smmu_mn);
-		kfree(bond);
-	}
-	mutex_unlock(&sva_lock);
-}
-
-u32 arm_smmu_sva_get_pasid(struct iommu_sva *handle)
-{
-	struct arm_smmu_bond *bond = sva_to_bond(handle);
-
-	return bond->mm->pasid;
-}
-
-=======
->>>>>>> eb3cdb58
 bool arm_smmu_sva_supported(struct arm_smmu_device *smmu)
 {
 	unsigned long reg, fld;
