// SPDX-License-Identifier: GPL-2.0
/*
 * Implementation of the IOMMU SVA API for the ARM SMMUv3
 */

#include <linux/mm.h>
#include <linux/mmu_context.h>
#include <linux/mmu_notifier.h>
#include <linux/sched/mm.h>
#include <linux/slab.h>
#include <kunit/visibility.h>

#include "arm-smmu-v3.h"
#include "../../io-pgtable-arm.h"

<<<<<<< HEAD
struct arm_smmu_mmu_notifier {
	struct mmu_notifier		mn;
	struct arm_smmu_ctx_desc	*cd;
	bool				cleared;
	refcount_t			refs;
	struct list_head		list;
	struct arm_smmu_domain		*domain;
};

#define mn_to_smmu(mn) container_of(mn, struct arm_smmu_mmu_notifier, mn)

struct arm_smmu_bond {
	struct mm_struct		*mm;
	struct arm_smmu_mmu_notifier	*smmu_mn;
	struct list_head		list;
};

#define sva_to_bond(handle) \
	container_of(handle, struct arm_smmu_bond, sva)

static DEFINE_MUTEX(sva_lock);

/*
 * Write the CD to the CD tables for all masters that this domain is attached
 * to. Note that this is only used to update existing CD entries in the target
 * CD table, for which it's assumed that arm_smmu_write_ctx_desc can't fail.
 */
static void arm_smmu_update_ctx_desc_devices(struct arm_smmu_domain *smmu_domain,
					   int ssid,
					   struct arm_smmu_ctx_desc *cd)
{
	struct arm_smmu_master *master;
	unsigned long flags;

	spin_lock_irqsave(&smmu_domain->devices_lock, flags);
	list_for_each_entry(master, &smmu_domain->devices, domain_head) {
		arm_smmu_write_ctx_desc(master, ssid, cd);
	}
	spin_unlock_irqrestore(&smmu_domain->devices_lock, flags);
}

/*
 * Check if the CPU ASID is available on the SMMU side. If a private context
 * descriptor is using it, try to replace it.
 */
static struct arm_smmu_ctx_desc *
arm_smmu_share_asid(struct mm_struct *mm, u16 asid)
=======
static DEFINE_MUTEX(sva_lock);

static void __maybe_unused
arm_smmu_update_s1_domain_cd_entry(struct arm_smmu_domain *smmu_domain)
>>>>>>> 2d5404ca
{
	struct arm_smmu_master_domain *master_domain;
	struct arm_smmu_cd target_cd;
	unsigned long flags;

	spin_lock_irqsave(&smmu_domain->devices_lock, flags);
	list_for_each_entry(master_domain, &smmu_domain->devices, devices_elm) {
		struct arm_smmu_master *master = master_domain->master;
		struct arm_smmu_cd *cdptr;

		cdptr = arm_smmu_get_cd_ptr(master, master_domain->ssid);
		if (WARN_ON(!cdptr))
			continue;

		arm_smmu_make_s1_cd(&target_cd, master, smmu_domain);
		arm_smmu_write_cd_entry(master, master_domain->ssid, cdptr,
					&target_cd);
	}
<<<<<<< HEAD

	smmu_domain = container_of(cd, struct arm_smmu_domain, cd);
	smmu = smmu_domain->smmu;

	ret = xa_alloc(&arm_smmu_asid_xa, &new_asid, cd,
		       XA_LIMIT(1, (1 << smmu->asid_bits) - 1), GFP_KERNEL);
	if (ret)
		return ERR_PTR(-ENOSPC);
	/*
	 * Race with unmap: TLB invalidations will start targeting the new ASID,
	 * which isn't assigned yet. We'll do an invalidate-all on the old ASID
	 * later, so it doesn't matter.
	 */
	cd->asid = new_asid;
	/*
	 * Update ASID and invalidate CD in all associated masters. There will
	 * be some overlap between use of both ASIDs, until we invalidate the
	 * TLB.
	 */
	arm_smmu_update_ctx_desc_devices(smmu_domain, IOMMU_NO_PASID, cd);

	/* Invalidate TLB entries previously associated with that context */
	arm_smmu_tlb_inv_asid(smmu, asid);

	xa_erase(&arm_smmu_asid_xa, asid);
	return NULL;
=======
	spin_unlock_irqrestore(&smmu_domain->devices_lock, flags);
>>>>>>> 2d5404ca
}

static u64 page_size_to_cd(void)
{
	static_assert(PAGE_SIZE == SZ_4K || PAGE_SIZE == SZ_16K ||
		      PAGE_SIZE == SZ_64K);
	if (PAGE_SIZE == SZ_64K)
		return ARM_LPAE_TCR_TG0_64K;
	if (PAGE_SIZE == SZ_16K)
		return ARM_LPAE_TCR_TG0_16K;
	return ARM_LPAE_TCR_TG0_4K;
}

VISIBLE_IF_KUNIT
void arm_smmu_make_sva_cd(struct arm_smmu_cd *target,
			  struct arm_smmu_master *master, struct mm_struct *mm,
			  u16 asid)
{
	u64 par;

	memset(target, 0, sizeof(*target));

	par = cpuid_feature_extract_unsigned_field(
		read_sanitised_ftr_reg(SYS_ID_AA64MMFR0_EL1),
		ID_AA64MMFR0_EL1_PARANGE_SHIFT);

	target->data[0] = cpu_to_le64(
		CTXDESC_CD_0_TCR_EPD1 |
#ifdef __BIG_ENDIAN
		CTXDESC_CD_0_ENDI |
#endif
		CTXDESC_CD_0_V |
		FIELD_PREP(CTXDESC_CD_0_TCR_IPS, par) |
		CTXDESC_CD_0_AA64 |
		(master->stall_enabled ? CTXDESC_CD_0_S : 0) |
		CTXDESC_CD_0_R |
		CTXDESC_CD_0_A |
		CTXDESC_CD_0_ASET |
		FIELD_PREP(CTXDESC_CD_0_ASID, asid));

	/*
	 * If no MM is passed then this creates a SVA entry that faults
	 * everything. arm_smmu_write_cd_entry() can hitlessly go between these
	 * two entries types since TTB0 is ignored by HW when EPD0 is set.
	 */
	if (mm) {
		target->data[0] |= cpu_to_le64(
			FIELD_PREP(CTXDESC_CD_0_TCR_T0SZ,
				   64ULL - vabits_actual) |
			FIELD_PREP(CTXDESC_CD_0_TCR_TG0, page_size_to_cd()) |
			FIELD_PREP(CTXDESC_CD_0_TCR_IRGN0,
				   ARM_LPAE_TCR_RGN_WBWA) |
			FIELD_PREP(CTXDESC_CD_0_TCR_ORGN0,
				   ARM_LPAE_TCR_RGN_WBWA) |
			FIELD_PREP(CTXDESC_CD_0_TCR_SH0, ARM_LPAE_TCR_SH_IS));

		target->data[1] = cpu_to_le64(virt_to_phys(mm->pgd) &
					      CTXDESC_CD_1_TTB0_MASK);
	} else {
		target->data[0] |= cpu_to_le64(CTXDESC_CD_0_TCR_EPD0);

		/*
		 * Disable stall and immediately generate an abort if stall
		 * disable is permitted. This speeds up cleanup for an unclean
		 * exit if the device is still doing a lot of DMA.
		 */
		if (!(master->smmu->features & ARM_SMMU_FEAT_STALL_FORCE))
			target->data[0] &=
				cpu_to_le64(~(CTXDESC_CD_0_S | CTXDESC_CD_0_R));
	}

	/*
	 * MAIR value is pretty much constant and global, so we can just get it
	 * from the current CPU register
	 */
	target->data[3] = cpu_to_le64(read_sysreg(mair_el1));
}
EXPORT_SYMBOL_IF_KUNIT(arm_smmu_make_sva_cd);

/*
 * Cloned from the MAX_TLBI_OPS in arch/arm64/include/asm/tlbflush.h, this
 * is used as a threshold to replace per-page TLBI commands to issue in the
 * command queue with an address-space TLBI command, when SMMU w/o a range
 * invalidation feature handles too many per-page TLBI commands, which will
 * otherwise result in a soft lockup.
 */
#define CMDQ_MAX_TLBI_OPS		(1 << (PAGE_SHIFT - 3))

<<<<<<< HEAD
/*
 * Cloned from the MAX_TLBI_OPS in arch/arm64/include/asm/tlbflush.h, this
 * is used as a threshold to replace per-page TLBI commands to issue in the
 * command queue with an address-space TLBI command, when SMMU w/o a range
 * invalidation feature handles too many per-page TLBI commands, which will
 * otherwise result in a soft lockup.
 */
#define CMDQ_MAX_TLBI_OPS		(1 << (PAGE_SHIFT - 3))

=======
>>>>>>> 2d5404ca
static void arm_smmu_mm_arch_invalidate_secondary_tlbs(struct mmu_notifier *mn,
						struct mm_struct *mm,
						unsigned long start,
						unsigned long end)
{
	struct arm_smmu_domain *smmu_domain =
		container_of(mn, struct arm_smmu_domain, mmu_notifier);
	size_t size;

	/*
	 * The mm_types defines vm_end as the first byte after the end address,
	 * different from IOMMU subsystem using the last address of an address
	 * range. So do a simple translation here by calculating size correctly.
	 */
	size = end - start;
	if (!(smmu_domain->smmu->features & ARM_SMMU_FEAT_RANGE_INV)) {
		if (size >= CMDQ_MAX_TLBI_OPS * PAGE_SIZE)
			size = 0;
	} else {
		if (size == ULONG_MAX)
			size = 0;
	}
<<<<<<< HEAD

	if (!(smmu_domain->smmu->features & ARM_SMMU_FEAT_BTM)) {
		if (!size)
			arm_smmu_tlb_inv_asid(smmu_domain->smmu,
					      smmu_mn->cd->asid);
		else
			arm_smmu_tlb_inv_range_asid(start, size,
						    smmu_mn->cd->asid,
						    PAGE_SIZE, false,
						    smmu_domain);
	}

	arm_smmu_atc_inv_domain(smmu_domain, mm->pasid, start, size);
=======

	if (!size)
		arm_smmu_tlb_inv_asid(smmu_domain->smmu, smmu_domain->cd.asid);
	else
		arm_smmu_tlb_inv_range_asid(start, size, smmu_domain->cd.asid,
					    PAGE_SIZE, false, smmu_domain);

	arm_smmu_atc_inv_domain(smmu_domain, start, size);
>>>>>>> 2d5404ca
}

static void arm_smmu_mm_release(struct mmu_notifier *mn, struct mm_struct *mm)
{
	struct arm_smmu_domain *smmu_domain =
		container_of(mn, struct arm_smmu_domain, mmu_notifier);
	struct arm_smmu_master_domain *master_domain;
	unsigned long flags;

	/*
	 * DMA may still be running. Keep the cd valid to avoid C_BAD_CD events,
	 * but disable translation.
	 */
<<<<<<< HEAD
	arm_smmu_update_ctx_desc_devices(smmu_domain, mm->pasid, &quiet_cd);

	arm_smmu_tlb_inv_asid(smmu_domain->smmu, smmu_mn->cd->asid);
	arm_smmu_atc_inv_domain(smmu_domain, mm->pasid, 0, 0);
=======
	spin_lock_irqsave(&smmu_domain->devices_lock, flags);
	list_for_each_entry(master_domain, &smmu_domain->devices,
			    devices_elm) {
		struct arm_smmu_master *master = master_domain->master;
		struct arm_smmu_cd target;
		struct arm_smmu_cd *cdptr;

		cdptr = arm_smmu_get_cd_ptr(master, master_domain->ssid);
		if (WARN_ON(!cdptr))
			continue;
		arm_smmu_make_sva_cd(&target, master, NULL,
				     smmu_domain->cd.asid);
		arm_smmu_write_cd_entry(master, master_domain->ssid, cdptr,
					&target);
	}
	spin_unlock_irqrestore(&smmu_domain->devices_lock, flags);
>>>>>>> 2d5404ca

	arm_smmu_tlb_inv_asid(smmu_domain->smmu, smmu_domain->cd.asid);
	arm_smmu_atc_inv_domain(smmu_domain, 0, 0);
}

static void arm_smmu_mmu_notifier_free(struct mmu_notifier *mn)
{
	kfree(container_of(mn, struct arm_smmu_domain, mmu_notifier));
}

static const struct mmu_notifier_ops arm_smmu_mmu_notifier_ops = {
	.arch_invalidate_secondary_tlbs	= arm_smmu_mm_arch_invalidate_secondary_tlbs,
	.release			= arm_smmu_mm_release,
	.free_notifier			= arm_smmu_mmu_notifier_free,
};

<<<<<<< HEAD
/* Allocate or get existing MMU notifier for this {domain, mm} pair */
static struct arm_smmu_mmu_notifier *
arm_smmu_mmu_notifier_get(struct arm_smmu_domain *smmu_domain,
			  struct mm_struct *mm)
{
	int ret;
	unsigned long flags;
	struct arm_smmu_ctx_desc *cd;
	struct arm_smmu_mmu_notifier *smmu_mn;
	struct arm_smmu_master *master;

	list_for_each_entry(smmu_mn, &smmu_domain->mmu_notifiers, list) {
		if (smmu_mn->mn.mm == mm) {
			refcount_inc(&smmu_mn->refs);
			return smmu_mn;
		}
	}

	cd = arm_smmu_alloc_shared_cd(mm);
	if (IS_ERR(cd))
		return ERR_CAST(cd);

	smmu_mn = kzalloc(sizeof(*smmu_mn), GFP_KERNEL);
	if (!smmu_mn) {
		ret = -ENOMEM;
		goto err_free_cd;
	}

	refcount_set(&smmu_mn->refs, 1);
	smmu_mn->cd = cd;
	smmu_mn->domain = smmu_domain;
	smmu_mn->mn.ops = &arm_smmu_mmu_notifier_ops;

	ret = mmu_notifier_register(&smmu_mn->mn, mm);
	if (ret) {
		kfree(smmu_mn);
		goto err_free_cd;
	}

	spin_lock_irqsave(&smmu_domain->devices_lock, flags);
	list_for_each_entry(master, &smmu_domain->devices, domain_head) {
		ret = arm_smmu_write_ctx_desc(master, mm->pasid, cd);
		if (ret) {
			list_for_each_entry_from_reverse(master, &smmu_domain->devices, domain_head)
				arm_smmu_write_ctx_desc(master, mm->pasid, NULL);
			break;
		}
	}
	spin_unlock_irqrestore(&smmu_domain->devices_lock, flags);
	if (ret)
		goto err_put_notifier;

	list_add(&smmu_mn->list, &smmu_domain->mmu_notifiers);
	return smmu_mn;

err_put_notifier:
	/* Frees smmu_mn */
	mmu_notifier_put(&smmu_mn->mn);
err_free_cd:
	arm_smmu_free_shared_cd(cd);
	return ERR_PTR(ret);
}

static void arm_smmu_mmu_notifier_put(struct arm_smmu_mmu_notifier *smmu_mn)
{
	struct mm_struct *mm = smmu_mn->mn.mm;
	struct arm_smmu_ctx_desc *cd = smmu_mn->cd;
	struct arm_smmu_domain *smmu_domain = smmu_mn->domain;

	if (!refcount_dec_and_test(&smmu_mn->refs))
		return;

	list_del(&smmu_mn->list);

	arm_smmu_update_ctx_desc_devices(smmu_domain, mm->pasid, NULL);

	/*
	 * If we went through clear(), we've already invalidated, and no
	 * new TLB entry can have been formed.
	 */
	if (!smmu_mn->cleared) {
		arm_smmu_tlb_inv_asid(smmu_domain->smmu, cd->asid);
		arm_smmu_atc_inv_domain(smmu_domain, mm->pasid, 0, 0);
	}

	/* Frees smmu_mn */
	mmu_notifier_put(&smmu_mn->mn);
	arm_smmu_free_shared_cd(cd);
}

static int __arm_smmu_sva_bind(struct device *dev, struct mm_struct *mm)
{
	int ret;
	struct arm_smmu_bond *bond;
	struct arm_smmu_master *master = dev_iommu_priv_get(dev);
	struct iommu_domain *domain = iommu_get_domain_for_dev(dev);
	struct arm_smmu_domain *smmu_domain;

	if (!(domain->type & __IOMMU_DOMAIN_PAGING))
		return -ENODEV;
	smmu_domain = to_smmu_domain(domain);
	if (smmu_domain->stage != ARM_SMMU_DOMAIN_S1)
		return -ENODEV;

	if (!master || !master->sva_enabled)
		return -ENODEV;

	bond = kzalloc(sizeof(*bond), GFP_KERNEL);
	if (!bond)
		return -ENOMEM;

	bond->mm = mm;

	bond->smmu_mn = arm_smmu_mmu_notifier_get(smmu_domain, mm);
	if (IS_ERR(bond->smmu_mn)) {
		ret = PTR_ERR(bond->smmu_mn);
		goto err_free_bond;
	}

	list_add(&bond->list, &master->bonds);
	return 0;

err_free_bond:
	kfree(bond);
	return ret;
}

=======
>>>>>>> 2d5404ca
bool arm_smmu_sva_supported(struct arm_smmu_device *smmu)
{
	unsigned long reg, fld;
	unsigned long oas;
	unsigned long asid_bits;
	u32 feat_mask = ARM_SMMU_FEAT_COHERENCY;

	if (vabits_actual == 52)
		feat_mask |= ARM_SMMU_FEAT_VAX;

	if ((smmu->features & feat_mask) != feat_mask)
		return false;

	if (!(smmu->pgsize_bitmap & PAGE_SIZE))
		return false;

	/*
	 * Get the smallest PA size of all CPUs (sanitized by cpufeature). We're
	 * not even pretending to support AArch32 here. Abort if the MMU outputs
	 * addresses larger than what we support.
	 */
	reg = read_sanitised_ftr_reg(SYS_ID_AA64MMFR0_EL1);
	fld = cpuid_feature_extract_unsigned_field(reg, ID_AA64MMFR0_EL1_PARANGE_SHIFT);
	oas = id_aa64mmfr0_parange_to_phys_shift(fld);
	if (smmu->oas < oas)
		return false;

	/* We can support bigger ASIDs than the CPU, but not smaller */
	fld = cpuid_feature_extract_unsigned_field(reg, ID_AA64MMFR0_EL1_ASIDBITS_SHIFT);
	asid_bits = fld ? 16 : 8;
	if (smmu->asid_bits < asid_bits)
		return false;

	/*
	 * See max_pinned_asids in arch/arm64/mm/context.c. The following is
	 * generally the maximum number of bindable processes.
	 */
	if (arm64_kernel_unmapped_at_el0())
		asid_bits--;
	dev_dbg(smmu->dev, "%d shared contexts\n", (1 << asid_bits) -
		num_possible_cpus() - 2);

	return true;
}

bool arm_smmu_master_iopf_supported(struct arm_smmu_master *master)
{
	/* We're not keeping track of SIDs in fault events */
	if (master->num_streams != 1)
		return false;

	return master->stall_enabled;
}

bool arm_smmu_master_sva_supported(struct arm_smmu_master *master)
{
	if (!(master->smmu->features & ARM_SMMU_FEAT_SVA))
		return false;

	/* SSID support is mandatory for the moment */
	return master->ssid_bits;
}

bool arm_smmu_master_sva_enabled(struct arm_smmu_master *master)
{
	bool enabled;

	mutex_lock(&sva_lock);
	enabled = master->sva_enabled;
	mutex_unlock(&sva_lock);
	return enabled;
}

static int arm_smmu_master_sva_enable_iopf(struct arm_smmu_master *master)
{
	struct device *dev = master->dev;

	/*
	 * Drivers for devices supporting PRI or stall should enable IOPF first.
	 * Others have device-specific fault handlers and don't need IOPF.
	 */
	if (!arm_smmu_master_iopf_supported(master))
		return 0;

	if (!master->iopf_enabled)
		return -EINVAL;

	return iopf_queue_add_device(master->smmu->evtq.iopf, dev);
}

static void arm_smmu_master_sva_disable_iopf(struct arm_smmu_master *master)
{
	struct device *dev = master->dev;

	if (!master->iopf_enabled)
		return;

	iopf_queue_remove_device(master->smmu->evtq.iopf, dev);
}

int arm_smmu_master_enable_sva(struct arm_smmu_master *master)
{
	int ret;

	mutex_lock(&sva_lock);
	ret = arm_smmu_master_sva_enable_iopf(master);
	if (!ret)
		master->sva_enabled = true;
	mutex_unlock(&sva_lock);

	return ret;
}

int arm_smmu_master_disable_sva(struct arm_smmu_master *master)
{
	mutex_lock(&sva_lock);
	arm_smmu_master_sva_disable_iopf(master);
	master->sva_enabled = false;
	mutex_unlock(&sva_lock);

	return 0;
}

void arm_smmu_sva_notifier_synchronize(void)
{
	/*
	 * Some MMU notifiers may still be waiting to be freed, using
	 * arm_smmu_mmu_notifier_free(). Wait for them.
	 */
	mmu_notifier_synchronize();
}

<<<<<<< HEAD
void arm_smmu_sva_remove_dev_pasid(struct iommu_domain *domain,
				   struct device *dev, ioasid_t id)
{
	struct mm_struct *mm = domain->mm;
	struct arm_smmu_bond *bond = NULL, *t;
	struct arm_smmu_master *master = dev_iommu_priv_get(dev);

	mutex_lock(&sva_lock);
	list_for_each_entry(t, &master->bonds, list) {
		if (t->mm == mm) {
			bond = t;
			break;
		}
	}

	if (!WARN_ON(!bond)) {
		list_del(&bond->list);
		arm_smmu_mmu_notifier_put(bond->smmu_mn);
		kfree(bond);
	}
	mutex_unlock(&sva_lock);
}

static int arm_smmu_sva_set_dev_pasid(struct iommu_domain *domain,
				      struct device *dev, ioasid_t id)
{
	int ret = 0;
	struct mm_struct *mm = domain->mm;

	mutex_lock(&sva_lock);
	ret = __arm_smmu_sva_bind(dev, mm);
	mutex_unlock(&sva_lock);
=======
static int arm_smmu_sva_set_dev_pasid(struct iommu_domain *domain,
				      struct device *dev, ioasid_t id)
{
	struct arm_smmu_domain *smmu_domain = to_smmu_domain(domain);
	struct arm_smmu_master *master = dev_iommu_priv_get(dev);
	struct arm_smmu_cd target;
	int ret;

	/* Prevent arm_smmu_mm_release from being called while we are attaching */
	if (!mmget_not_zero(domain->mm))
		return -EINVAL;

	/*
	 * This does not need the arm_smmu_asid_lock because SVA domains never
	 * get reassigned
	 */
	arm_smmu_make_sva_cd(&target, master, domain->mm, smmu_domain->cd.asid);
	ret = arm_smmu_set_pasid(master, smmu_domain, id, &target);
>>>>>>> 2d5404ca

	mmput(domain->mm);
	return ret;
}

static void arm_smmu_sva_domain_free(struct iommu_domain *domain)
{
	struct arm_smmu_domain *smmu_domain = to_smmu_domain(domain);

	/*
	 * Ensure the ASID is empty in the iommu cache before allowing reuse.
	 */
	arm_smmu_tlb_inv_asid(smmu_domain->smmu, smmu_domain->cd.asid);

	/*
	 * Notice that the arm_smmu_mm_arch_invalidate_secondary_tlbs op can
	 * still be called/running at this point. We allow the ASID to be
	 * reused, and if there is a race then it just suffers harmless
	 * unnecessary invalidation.
	 */
	xa_erase(&arm_smmu_asid_xa, smmu_domain->cd.asid);

	/*
	 * Actual free is defered to the SRCU callback
	 * arm_smmu_mmu_notifier_free()
	 */
	mmu_notifier_put(&smmu_domain->mmu_notifier);
}

static const struct iommu_domain_ops arm_smmu_sva_domain_ops = {
	.set_dev_pasid		= arm_smmu_sva_set_dev_pasid,
	.free			= arm_smmu_sva_domain_free
};

struct iommu_domain *arm_smmu_sva_domain_alloc(struct device *dev,
					       struct mm_struct *mm)
{
	struct arm_smmu_master *master = dev_iommu_priv_get(dev);
	struct arm_smmu_device *smmu = master->smmu;
	struct arm_smmu_domain *smmu_domain;
	u32 asid;
	int ret;

	smmu_domain = arm_smmu_domain_alloc();
	if (IS_ERR(smmu_domain))
		return ERR_CAST(smmu_domain);
	smmu_domain->domain.type = IOMMU_DOMAIN_SVA;
	smmu_domain->domain.ops = &arm_smmu_sva_domain_ops;
	smmu_domain->smmu = smmu;

	ret = xa_alloc(&arm_smmu_asid_xa, &asid, smmu_domain,
		       XA_LIMIT(1, (1 << smmu->asid_bits) - 1), GFP_KERNEL);
	if (ret)
		goto err_free;

	smmu_domain->cd.asid = asid;
	smmu_domain->mmu_notifier.ops = &arm_smmu_mmu_notifier_ops;
	ret = mmu_notifier_register(&smmu_domain->mmu_notifier, mm);
	if (ret)
		goto err_asid;

	return &smmu_domain->domain;

err_asid:
	xa_erase(&arm_smmu_asid_xa, smmu_domain->cd.asid);
err_free:
	kfree(smmu_domain);
	return ERR_PTR(ret);
}<|MERGE_RESOLUTION|>--- conflicted
+++ resolved
@@ -13,60 +13,10 @@
 #include "arm-smmu-v3.h"
 #include "../../io-pgtable-arm.h"
 
-<<<<<<< HEAD
-struct arm_smmu_mmu_notifier {
-	struct mmu_notifier		mn;
-	struct arm_smmu_ctx_desc	*cd;
-	bool				cleared;
-	refcount_t			refs;
-	struct list_head		list;
-	struct arm_smmu_domain		*domain;
-};
-
-#define mn_to_smmu(mn) container_of(mn, struct arm_smmu_mmu_notifier, mn)
-
-struct arm_smmu_bond {
-	struct mm_struct		*mm;
-	struct arm_smmu_mmu_notifier	*smmu_mn;
-	struct list_head		list;
-};
-
-#define sva_to_bond(handle) \
-	container_of(handle, struct arm_smmu_bond, sva)
-
-static DEFINE_MUTEX(sva_lock);
-
-/*
- * Write the CD to the CD tables for all masters that this domain is attached
- * to. Note that this is only used to update existing CD entries in the target
- * CD table, for which it's assumed that arm_smmu_write_ctx_desc can't fail.
- */
-static void arm_smmu_update_ctx_desc_devices(struct arm_smmu_domain *smmu_domain,
-					   int ssid,
-					   struct arm_smmu_ctx_desc *cd)
-{
-	struct arm_smmu_master *master;
-	unsigned long flags;
-
-	spin_lock_irqsave(&smmu_domain->devices_lock, flags);
-	list_for_each_entry(master, &smmu_domain->devices, domain_head) {
-		arm_smmu_write_ctx_desc(master, ssid, cd);
-	}
-	spin_unlock_irqrestore(&smmu_domain->devices_lock, flags);
-}
-
-/*
- * Check if the CPU ASID is available on the SMMU side. If a private context
- * descriptor is using it, try to replace it.
- */
-static struct arm_smmu_ctx_desc *
-arm_smmu_share_asid(struct mm_struct *mm, u16 asid)
-=======
 static DEFINE_MUTEX(sva_lock);
 
 static void __maybe_unused
 arm_smmu_update_s1_domain_cd_entry(struct arm_smmu_domain *smmu_domain)
->>>>>>> 2d5404ca
 {
 	struct arm_smmu_master_domain *master_domain;
 	struct arm_smmu_cd target_cd;
@@ -85,36 +35,7 @@
 		arm_smmu_write_cd_entry(master, master_domain->ssid, cdptr,
 					&target_cd);
 	}
-<<<<<<< HEAD
-
-	smmu_domain = container_of(cd, struct arm_smmu_domain, cd);
-	smmu = smmu_domain->smmu;
-
-	ret = xa_alloc(&arm_smmu_asid_xa, &new_asid, cd,
-		       XA_LIMIT(1, (1 << smmu->asid_bits) - 1), GFP_KERNEL);
-	if (ret)
-		return ERR_PTR(-ENOSPC);
-	/*
-	 * Race with unmap: TLB invalidations will start targeting the new ASID,
-	 * which isn't assigned yet. We'll do an invalidate-all on the old ASID
-	 * later, so it doesn't matter.
-	 */
-	cd->asid = new_asid;
-	/*
-	 * Update ASID and invalidate CD in all associated masters. There will
-	 * be some overlap between use of both ASIDs, until we invalidate the
-	 * TLB.
-	 */
-	arm_smmu_update_ctx_desc_devices(smmu_domain, IOMMU_NO_PASID, cd);
-
-	/* Invalidate TLB entries previously associated with that context */
-	arm_smmu_tlb_inv_asid(smmu, asid);
-
-	xa_erase(&arm_smmu_asid_xa, asid);
-	return NULL;
-=======
 	spin_unlock_irqrestore(&smmu_domain->devices_lock, flags);
->>>>>>> 2d5404ca
 }
 
 static u64 page_size_to_cd(void)
@@ -203,18 +124,6 @@
  */
 #define CMDQ_MAX_TLBI_OPS		(1 << (PAGE_SHIFT - 3))
 
-<<<<<<< HEAD
-/*
- * Cloned from the MAX_TLBI_OPS in arch/arm64/include/asm/tlbflush.h, this
- * is used as a threshold to replace per-page TLBI commands to issue in the
- * command queue with an address-space TLBI command, when SMMU w/o a range
- * invalidation feature handles too many per-page TLBI commands, which will
- * otherwise result in a soft lockup.
- */
-#define CMDQ_MAX_TLBI_OPS		(1 << (PAGE_SHIFT - 3))
-
-=======
->>>>>>> 2d5404ca
 static void arm_smmu_mm_arch_invalidate_secondary_tlbs(struct mmu_notifier *mn,
 						struct mm_struct *mm,
 						unsigned long start,
@@ -237,21 +146,6 @@
 		if (size == ULONG_MAX)
 			size = 0;
 	}
-<<<<<<< HEAD
-
-	if (!(smmu_domain->smmu->features & ARM_SMMU_FEAT_BTM)) {
-		if (!size)
-			arm_smmu_tlb_inv_asid(smmu_domain->smmu,
-					      smmu_mn->cd->asid);
-		else
-			arm_smmu_tlb_inv_range_asid(start, size,
-						    smmu_mn->cd->asid,
-						    PAGE_SIZE, false,
-						    smmu_domain);
-	}
-
-	arm_smmu_atc_inv_domain(smmu_domain, mm->pasid, start, size);
-=======
 
 	if (!size)
 		arm_smmu_tlb_inv_asid(smmu_domain->smmu, smmu_domain->cd.asid);
@@ -260,7 +154,6 @@
 					    PAGE_SIZE, false, smmu_domain);
 
 	arm_smmu_atc_inv_domain(smmu_domain, start, size);
->>>>>>> 2d5404ca
 }
 
 static void arm_smmu_mm_release(struct mmu_notifier *mn, struct mm_struct *mm)
@@ -274,12 +167,6 @@
 	 * DMA may still be running. Keep the cd valid to avoid C_BAD_CD events,
 	 * but disable translation.
 	 */
-<<<<<<< HEAD
-	arm_smmu_update_ctx_desc_devices(smmu_domain, mm->pasid, &quiet_cd);
-
-	arm_smmu_tlb_inv_asid(smmu_domain->smmu, smmu_mn->cd->asid);
-	arm_smmu_atc_inv_domain(smmu_domain, mm->pasid, 0, 0);
-=======
 	spin_lock_irqsave(&smmu_domain->devices_lock, flags);
 	list_for_each_entry(master_domain, &smmu_domain->devices,
 			    devices_elm) {
@@ -296,7 +183,6 @@
 					&target);
 	}
 	spin_unlock_irqrestore(&smmu_domain->devices_lock, flags);
->>>>>>> 2d5404ca
 
 	arm_smmu_tlb_inv_asid(smmu_domain->smmu, smmu_domain->cd.asid);
 	arm_smmu_atc_inv_domain(smmu_domain, 0, 0);
@@ -313,136 +199,6 @@
 	.free_notifier			= arm_smmu_mmu_notifier_free,
 };
 
-<<<<<<< HEAD
-/* Allocate or get existing MMU notifier for this {domain, mm} pair */
-static struct arm_smmu_mmu_notifier *
-arm_smmu_mmu_notifier_get(struct arm_smmu_domain *smmu_domain,
-			  struct mm_struct *mm)
-{
-	int ret;
-	unsigned long flags;
-	struct arm_smmu_ctx_desc *cd;
-	struct arm_smmu_mmu_notifier *smmu_mn;
-	struct arm_smmu_master *master;
-
-	list_for_each_entry(smmu_mn, &smmu_domain->mmu_notifiers, list) {
-		if (smmu_mn->mn.mm == mm) {
-			refcount_inc(&smmu_mn->refs);
-			return smmu_mn;
-		}
-	}
-
-	cd = arm_smmu_alloc_shared_cd(mm);
-	if (IS_ERR(cd))
-		return ERR_CAST(cd);
-
-	smmu_mn = kzalloc(sizeof(*smmu_mn), GFP_KERNEL);
-	if (!smmu_mn) {
-		ret = -ENOMEM;
-		goto err_free_cd;
-	}
-
-	refcount_set(&smmu_mn->refs, 1);
-	smmu_mn->cd = cd;
-	smmu_mn->domain = smmu_domain;
-	smmu_mn->mn.ops = &arm_smmu_mmu_notifier_ops;
-
-	ret = mmu_notifier_register(&smmu_mn->mn, mm);
-	if (ret) {
-		kfree(smmu_mn);
-		goto err_free_cd;
-	}
-
-	spin_lock_irqsave(&smmu_domain->devices_lock, flags);
-	list_for_each_entry(master, &smmu_domain->devices, domain_head) {
-		ret = arm_smmu_write_ctx_desc(master, mm->pasid, cd);
-		if (ret) {
-			list_for_each_entry_from_reverse(master, &smmu_domain->devices, domain_head)
-				arm_smmu_write_ctx_desc(master, mm->pasid, NULL);
-			break;
-		}
-	}
-	spin_unlock_irqrestore(&smmu_domain->devices_lock, flags);
-	if (ret)
-		goto err_put_notifier;
-
-	list_add(&smmu_mn->list, &smmu_domain->mmu_notifiers);
-	return smmu_mn;
-
-err_put_notifier:
-	/* Frees smmu_mn */
-	mmu_notifier_put(&smmu_mn->mn);
-err_free_cd:
-	arm_smmu_free_shared_cd(cd);
-	return ERR_PTR(ret);
-}
-
-static void arm_smmu_mmu_notifier_put(struct arm_smmu_mmu_notifier *smmu_mn)
-{
-	struct mm_struct *mm = smmu_mn->mn.mm;
-	struct arm_smmu_ctx_desc *cd = smmu_mn->cd;
-	struct arm_smmu_domain *smmu_domain = smmu_mn->domain;
-
-	if (!refcount_dec_and_test(&smmu_mn->refs))
-		return;
-
-	list_del(&smmu_mn->list);
-
-	arm_smmu_update_ctx_desc_devices(smmu_domain, mm->pasid, NULL);
-
-	/*
-	 * If we went through clear(), we've already invalidated, and no
-	 * new TLB entry can have been formed.
-	 */
-	if (!smmu_mn->cleared) {
-		arm_smmu_tlb_inv_asid(smmu_domain->smmu, cd->asid);
-		arm_smmu_atc_inv_domain(smmu_domain, mm->pasid, 0, 0);
-	}
-
-	/* Frees smmu_mn */
-	mmu_notifier_put(&smmu_mn->mn);
-	arm_smmu_free_shared_cd(cd);
-}
-
-static int __arm_smmu_sva_bind(struct device *dev, struct mm_struct *mm)
-{
-	int ret;
-	struct arm_smmu_bond *bond;
-	struct arm_smmu_master *master = dev_iommu_priv_get(dev);
-	struct iommu_domain *domain = iommu_get_domain_for_dev(dev);
-	struct arm_smmu_domain *smmu_domain;
-
-	if (!(domain->type & __IOMMU_DOMAIN_PAGING))
-		return -ENODEV;
-	smmu_domain = to_smmu_domain(domain);
-	if (smmu_domain->stage != ARM_SMMU_DOMAIN_S1)
-		return -ENODEV;
-
-	if (!master || !master->sva_enabled)
-		return -ENODEV;
-
-	bond = kzalloc(sizeof(*bond), GFP_KERNEL);
-	if (!bond)
-		return -ENOMEM;
-
-	bond->mm = mm;
-
-	bond->smmu_mn = arm_smmu_mmu_notifier_get(smmu_domain, mm);
-	if (IS_ERR(bond->smmu_mn)) {
-		ret = PTR_ERR(bond->smmu_mn);
-		goto err_free_bond;
-	}
-
-	list_add(&bond->list, &master->bonds);
-	return 0;
-
-err_free_bond:
-	kfree(bond);
-	return ret;
-}
-
-=======
->>>>>>> 2d5404ca
 bool arm_smmu_sva_supported(struct arm_smmu_device *smmu)
 {
 	unsigned long reg, fld;
@@ -575,40 +331,6 @@
 	mmu_notifier_synchronize();
 }
 
-<<<<<<< HEAD
-void arm_smmu_sva_remove_dev_pasid(struct iommu_domain *domain,
-				   struct device *dev, ioasid_t id)
-{
-	struct mm_struct *mm = domain->mm;
-	struct arm_smmu_bond *bond = NULL, *t;
-	struct arm_smmu_master *master = dev_iommu_priv_get(dev);
-
-	mutex_lock(&sva_lock);
-	list_for_each_entry(t, &master->bonds, list) {
-		if (t->mm == mm) {
-			bond = t;
-			break;
-		}
-	}
-
-	if (!WARN_ON(!bond)) {
-		list_del(&bond->list);
-		arm_smmu_mmu_notifier_put(bond->smmu_mn);
-		kfree(bond);
-	}
-	mutex_unlock(&sva_lock);
-}
-
-static int arm_smmu_sva_set_dev_pasid(struct iommu_domain *domain,
-				      struct device *dev, ioasid_t id)
-{
-	int ret = 0;
-	struct mm_struct *mm = domain->mm;
-
-	mutex_lock(&sva_lock);
-	ret = __arm_smmu_sva_bind(dev, mm);
-	mutex_unlock(&sva_lock);
-=======
 static int arm_smmu_sva_set_dev_pasid(struct iommu_domain *domain,
 				      struct device *dev, ioasid_t id)
 {
@@ -627,7 +349,6 @@
 	 */
 	arm_smmu_make_sva_cd(&target, master, domain->mm, smmu_domain->cd.asid);
 	ret = arm_smmu_set_pasid(master, smmu_domain, id, &target);
->>>>>>> 2d5404ca
 
 	mmput(domain->mm);
 	return ret;
