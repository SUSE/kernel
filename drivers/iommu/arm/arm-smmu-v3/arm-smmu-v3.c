// SPDX-License-Identifier: GPL-2.0
/*
 * IOMMU API for ARM architected SMMUv3 implementations.
 *
 * Copyright (C) 2015 ARM Limited
 *
 * Author: Will Deacon <will.deacon@arm.com>
 *
 * This driver is powered by bad coffee and bombay mix.
 */

#include <linux/acpi.h>
#include <linux/acpi_iort.h>
#include <linux/bitops.h>
#include <linux/crash_dump.h>
#include <linux/delay.h>
#include <linux/err.h>
#include <linux/interrupt.h>
#include <linux/io-pgtable.h>
#include <linux/iopoll.h>
#include <linux/module.h>
#include <linux/msi.h>
#include <linux/of.h>
#include <linux/of_address.h>
#include <linux/of_platform.h>
#include <linux/pci.h>
#include <linux/pci-ats.h>
#include <linux/platform_device.h>
#include <kunit/visibility.h>
#include <uapi/linux/iommufd.h>

#include "arm-smmu-v3.h"
#include "../../dma-iommu.h"

static bool disable_msipolling;
module_param(disable_msipolling, bool, 0444);
MODULE_PARM_DESC(disable_msipolling,
	"Disable MSI-based polling for CMD_SYNC completion.");

static struct iommu_ops arm_smmu_ops;
static struct iommu_dirty_ops arm_smmu_dirty_ops;

enum arm_smmu_msi_index {
	EVTQ_MSI_INDEX,
	GERROR_MSI_INDEX,
	PRIQ_MSI_INDEX,
	ARM_SMMU_MAX_MSIS,
};

#define NUM_ENTRY_QWORDS 8
static_assert(sizeof(struct arm_smmu_ste) == NUM_ENTRY_QWORDS * sizeof(u64));
static_assert(sizeof(struct arm_smmu_cd) == NUM_ENTRY_QWORDS * sizeof(u64));

static phys_addr_t arm_smmu_msi_cfg[ARM_SMMU_MAX_MSIS][3] = {
	[EVTQ_MSI_INDEX] = {
		ARM_SMMU_EVTQ_IRQ_CFG0,
		ARM_SMMU_EVTQ_IRQ_CFG1,
		ARM_SMMU_EVTQ_IRQ_CFG2,
	},
	[GERROR_MSI_INDEX] = {
		ARM_SMMU_GERROR_IRQ_CFG0,
		ARM_SMMU_GERROR_IRQ_CFG1,
		ARM_SMMU_GERROR_IRQ_CFG2,
	},
	[PRIQ_MSI_INDEX] = {
		ARM_SMMU_PRIQ_IRQ_CFG0,
		ARM_SMMU_PRIQ_IRQ_CFG1,
		ARM_SMMU_PRIQ_IRQ_CFG2,
	},
};

struct arm_smmu_option_prop {
	u32 opt;
	const char *prop;
};

DEFINE_XARRAY_ALLOC1(arm_smmu_asid_xa);
DEFINE_MUTEX(arm_smmu_asid_lock);

static struct arm_smmu_option_prop arm_smmu_options[] = {
	{ ARM_SMMU_OPT_SKIP_PREFETCH, "hisilicon,broken-prefetch-cmd" },
	{ ARM_SMMU_OPT_PAGE0_REGS_ONLY, "cavium,cn9900-broken-page1-regspace"},
	{ 0, NULL},
};

static int arm_smmu_domain_finalise(struct arm_smmu_domain *smmu_domain,
				    struct arm_smmu_device *smmu, u32 flags);
static int arm_smmu_alloc_cd_tables(struct arm_smmu_master *master);

static void parse_driver_options(struct arm_smmu_device *smmu)
{
	int i = 0;

	do {
		if (of_property_read_bool(smmu->dev->of_node,
						arm_smmu_options[i].prop)) {
			smmu->options |= arm_smmu_options[i].opt;
			dev_notice(smmu->dev, "option %s\n",
				arm_smmu_options[i].prop);
		}
	} while (arm_smmu_options[++i].opt);
}

/* Low-level queue manipulation functions */
static bool queue_has_space(struct arm_smmu_ll_queue *q, u32 n)
{
	u32 space, prod, cons;

	prod = Q_IDX(q, q->prod);
	cons = Q_IDX(q, q->cons);

	if (Q_WRP(q, q->prod) == Q_WRP(q, q->cons))
		space = (1 << q->max_n_shift) - (prod - cons);
	else
		space = cons - prod;

	return space >= n;
}

static bool queue_full(struct arm_smmu_ll_queue *q)
{
	return Q_IDX(q, q->prod) == Q_IDX(q, q->cons) &&
	       Q_WRP(q, q->prod) != Q_WRP(q, q->cons);
}

static bool queue_empty(struct arm_smmu_ll_queue *q)
{
	return Q_IDX(q, q->prod) == Q_IDX(q, q->cons) &&
	       Q_WRP(q, q->prod) == Q_WRP(q, q->cons);
}

static bool queue_consumed(struct arm_smmu_ll_queue *q, u32 prod)
{
	return ((Q_WRP(q, q->cons) == Q_WRP(q, prod)) &&
		(Q_IDX(q, q->cons) > Q_IDX(q, prod))) ||
	       ((Q_WRP(q, q->cons) != Q_WRP(q, prod)) &&
		(Q_IDX(q, q->cons) <= Q_IDX(q, prod)));
}

static void queue_sync_cons_out(struct arm_smmu_queue *q)
{
	/*
	 * Ensure that all CPU accesses (reads and writes) to the queue
	 * are complete before we update the cons pointer.
	 */
	__iomb();
	writel_relaxed(q->llq.cons, q->cons_reg);
}

static void queue_inc_cons(struct arm_smmu_ll_queue *q)
{
	u32 cons = (Q_WRP(q, q->cons) | Q_IDX(q, q->cons)) + 1;
	q->cons = Q_OVF(q->cons) | Q_WRP(q, cons) | Q_IDX(q, cons);
}

static void queue_sync_cons_ovf(struct arm_smmu_queue *q)
{
	struct arm_smmu_ll_queue *llq = &q->llq;

	if (likely(Q_OVF(llq->prod) == Q_OVF(llq->cons)))
		return;

	llq->cons = Q_OVF(llq->prod) | Q_WRP(llq, llq->cons) |
		      Q_IDX(llq, llq->cons);
	queue_sync_cons_out(q);
}

static int queue_sync_prod_in(struct arm_smmu_queue *q)
{
	u32 prod;
	int ret = 0;

	/*
	 * We can't use the _relaxed() variant here, as we must prevent
	 * speculative reads of the queue before we have determined that
	 * prod has indeed moved.
	 */
	prod = readl(q->prod_reg);

	if (Q_OVF(prod) != Q_OVF(q->llq.prod))
		ret = -EOVERFLOW;

	q->llq.prod = prod;
	return ret;
}

static u32 queue_inc_prod_n(struct arm_smmu_ll_queue *q, int n)
{
	u32 prod = (Q_WRP(q, q->prod) | Q_IDX(q, q->prod)) + n;
	return Q_OVF(q->prod) | Q_WRP(q, prod) | Q_IDX(q, prod);
}

static void queue_poll_init(struct arm_smmu_device *smmu,
			    struct arm_smmu_queue_poll *qp)
{
	qp->delay = 1;
	qp->spin_cnt = 0;
	qp->wfe = !!(smmu->features & ARM_SMMU_FEAT_SEV);
	qp->timeout = ktime_add_us(ktime_get(), ARM_SMMU_POLL_TIMEOUT_US);
}

static int queue_poll(struct arm_smmu_queue_poll *qp)
{
	if (ktime_compare(ktime_get(), qp->timeout) > 0)
		return -ETIMEDOUT;

	if (qp->wfe) {
		wfe();
	} else if (++qp->spin_cnt < ARM_SMMU_POLL_SPIN_COUNT) {
		cpu_relax();
	} else {
		udelay(qp->delay);
		qp->delay *= 2;
		qp->spin_cnt = 0;
	}

	return 0;
}

static void queue_write(__le64 *dst, u64 *src, size_t n_dwords)
{
	int i;

	for (i = 0; i < n_dwords; ++i)
		*dst++ = cpu_to_le64(*src++);
}

static void queue_read(u64 *dst, __le64 *src, size_t n_dwords)
{
	int i;

	for (i = 0; i < n_dwords; ++i)
		*dst++ = le64_to_cpu(*src++);
}

static int queue_remove_raw(struct arm_smmu_queue *q, u64 *ent)
{
	if (queue_empty(&q->llq))
		return -EAGAIN;

	queue_read(ent, Q_ENT(q, q->llq.cons), q->ent_dwords);
	queue_inc_cons(&q->llq);
	queue_sync_cons_out(q);
	return 0;
}

/* High-level queue accessors */
static int arm_smmu_cmdq_build_cmd(u64 *cmd, struct arm_smmu_cmdq_ent *ent)
{
	memset(cmd, 0, 1 << CMDQ_ENT_SZ_SHIFT);
	cmd[0] |= FIELD_PREP(CMDQ_0_OP, ent->opcode);

	switch (ent->opcode) {
	case CMDQ_OP_TLBI_EL2_ALL:
	case CMDQ_OP_TLBI_NSNH_ALL:
		break;
	case CMDQ_OP_PREFETCH_CFG:
		cmd[0] |= FIELD_PREP(CMDQ_PREFETCH_0_SID, ent->prefetch.sid);
		break;
	case CMDQ_OP_CFGI_CD:
		cmd[0] |= FIELD_PREP(CMDQ_CFGI_0_SSID, ent->cfgi.ssid);
		fallthrough;
	case CMDQ_OP_CFGI_STE:
		cmd[0] |= FIELD_PREP(CMDQ_CFGI_0_SID, ent->cfgi.sid);
		cmd[1] |= FIELD_PREP(CMDQ_CFGI_1_LEAF, ent->cfgi.leaf);
		break;
	case CMDQ_OP_CFGI_CD_ALL:
		cmd[0] |= FIELD_PREP(CMDQ_CFGI_0_SID, ent->cfgi.sid);
		break;
	case CMDQ_OP_CFGI_ALL:
		/* Cover the entire SID range */
		cmd[1] |= FIELD_PREP(CMDQ_CFGI_1_RANGE, 31);
		break;
	case CMDQ_OP_TLBI_NH_VA:
		cmd[0] |= FIELD_PREP(CMDQ_TLBI_0_VMID, ent->tlbi.vmid);
		fallthrough;
	case CMDQ_OP_TLBI_EL2_VA:
		cmd[0] |= FIELD_PREP(CMDQ_TLBI_0_NUM, ent->tlbi.num);
		cmd[0] |= FIELD_PREP(CMDQ_TLBI_0_SCALE, ent->tlbi.scale);
		cmd[0] |= FIELD_PREP(CMDQ_TLBI_0_ASID, ent->tlbi.asid);
		cmd[1] |= FIELD_PREP(CMDQ_TLBI_1_LEAF, ent->tlbi.leaf);
		cmd[1] |= FIELD_PREP(CMDQ_TLBI_1_TTL, ent->tlbi.ttl);
		cmd[1] |= FIELD_PREP(CMDQ_TLBI_1_TG, ent->tlbi.tg);
		cmd[1] |= ent->tlbi.addr & CMDQ_TLBI_1_VA_MASK;
		break;
	case CMDQ_OP_TLBI_S2_IPA:
		cmd[0] |= FIELD_PREP(CMDQ_TLBI_0_NUM, ent->tlbi.num);
		cmd[0] |= FIELD_PREP(CMDQ_TLBI_0_SCALE, ent->tlbi.scale);
		cmd[0] |= FIELD_PREP(CMDQ_TLBI_0_VMID, ent->tlbi.vmid);
		cmd[1] |= FIELD_PREP(CMDQ_TLBI_1_LEAF, ent->tlbi.leaf);
		cmd[1] |= FIELD_PREP(CMDQ_TLBI_1_TTL, ent->tlbi.ttl);
		cmd[1] |= FIELD_PREP(CMDQ_TLBI_1_TG, ent->tlbi.tg);
		cmd[1] |= ent->tlbi.addr & CMDQ_TLBI_1_IPA_MASK;
		break;
	case CMDQ_OP_TLBI_NH_ASID:
		cmd[0] |= FIELD_PREP(CMDQ_TLBI_0_ASID, ent->tlbi.asid);
		fallthrough;
	case CMDQ_OP_TLBI_S12_VMALL:
		cmd[0] |= FIELD_PREP(CMDQ_TLBI_0_VMID, ent->tlbi.vmid);
		break;
	case CMDQ_OP_TLBI_EL2_ASID:
		cmd[0] |= FIELD_PREP(CMDQ_TLBI_0_ASID, ent->tlbi.asid);
		break;
	case CMDQ_OP_ATC_INV:
		cmd[0] |= FIELD_PREP(CMDQ_0_SSV, ent->substream_valid);
		cmd[0] |= FIELD_PREP(CMDQ_ATC_0_GLOBAL, ent->atc.global);
		cmd[0] |= FIELD_PREP(CMDQ_ATC_0_SSID, ent->atc.ssid);
		cmd[0] |= FIELD_PREP(CMDQ_ATC_0_SID, ent->atc.sid);
		cmd[1] |= FIELD_PREP(CMDQ_ATC_1_SIZE, ent->atc.size);
		cmd[1] |= ent->atc.addr & CMDQ_ATC_1_ADDR_MASK;
		break;
	case CMDQ_OP_PRI_RESP:
		cmd[0] |= FIELD_PREP(CMDQ_0_SSV, ent->substream_valid);
		cmd[0] |= FIELD_PREP(CMDQ_PRI_0_SSID, ent->pri.ssid);
		cmd[0] |= FIELD_PREP(CMDQ_PRI_0_SID, ent->pri.sid);
		cmd[1] |= FIELD_PREP(CMDQ_PRI_1_GRPID, ent->pri.grpid);
		switch (ent->pri.resp) {
		case PRI_RESP_DENY:
		case PRI_RESP_FAIL:
		case PRI_RESP_SUCC:
			break;
		default:
			return -EINVAL;
		}
		cmd[1] |= FIELD_PREP(CMDQ_PRI_1_RESP, ent->pri.resp);
		break;
	case CMDQ_OP_RESUME:
		cmd[0] |= FIELD_PREP(CMDQ_RESUME_0_SID, ent->resume.sid);
		cmd[0] |= FIELD_PREP(CMDQ_RESUME_0_RESP, ent->resume.resp);
		cmd[1] |= FIELD_PREP(CMDQ_RESUME_1_STAG, ent->resume.stag);
		break;
	case CMDQ_OP_CMD_SYNC:
		if (ent->sync.msiaddr) {
			cmd[0] |= FIELD_PREP(CMDQ_SYNC_0_CS, CMDQ_SYNC_0_CS_IRQ);
			cmd[1] |= ent->sync.msiaddr & CMDQ_SYNC_1_MSIADDR_MASK;
		} else {
			cmd[0] |= FIELD_PREP(CMDQ_SYNC_0_CS, CMDQ_SYNC_0_CS_SEV);
		}
		cmd[0] |= FIELD_PREP(CMDQ_SYNC_0_MSH, ARM_SMMU_SH_ISH);
		cmd[0] |= FIELD_PREP(CMDQ_SYNC_0_MSIATTR, ARM_SMMU_MEMATTR_OIWB);
		break;
	default:
		return -ENOENT;
	}

	return 0;
}

static struct arm_smmu_cmdq *arm_smmu_get_cmdq(struct arm_smmu_device *smmu,
					       struct arm_smmu_cmdq_ent *ent)
{
	struct arm_smmu_cmdq *cmdq = NULL;

	if (smmu->impl_ops && smmu->impl_ops->get_secondary_cmdq)
		cmdq = smmu->impl_ops->get_secondary_cmdq(smmu, ent);

	return cmdq ?: &smmu->cmdq;
}

static bool arm_smmu_cmdq_needs_busy_polling(struct arm_smmu_device *smmu,
					     struct arm_smmu_cmdq *cmdq)
{
	if (cmdq == &smmu->cmdq)
		return false;

	return smmu->options & ARM_SMMU_OPT_TEGRA241_CMDQV;
}

static void arm_smmu_cmdq_build_sync_cmd(u64 *cmd, struct arm_smmu_device *smmu,
					 struct arm_smmu_cmdq *cmdq, u32 prod)
{
	struct arm_smmu_queue *q = &cmdq->q;
	struct arm_smmu_cmdq_ent ent = {
		.opcode = CMDQ_OP_CMD_SYNC,
	};

	/*
	 * Beware that Hi16xx adds an extra 32 bits of goodness to its MSI
	 * payload, so the write will zero the entire command on that platform.
	 */
	if (smmu->options & ARM_SMMU_OPT_MSIPOLL) {
		ent.sync.msiaddr = q->base_dma + Q_IDX(&q->llq, prod) *
				   q->ent_dwords * 8;
	}

	arm_smmu_cmdq_build_cmd(cmd, &ent);
	if (arm_smmu_cmdq_needs_busy_polling(smmu, cmdq))
		u64p_replace_bits(cmd, CMDQ_SYNC_0_CS_NONE, CMDQ_SYNC_0_CS);
}

void __arm_smmu_cmdq_skip_err(struct arm_smmu_device *smmu,
			      struct arm_smmu_cmdq *cmdq)
{
	static const char * const cerror_str[] = {
		[CMDQ_ERR_CERROR_NONE_IDX]	= "No error",
		[CMDQ_ERR_CERROR_ILL_IDX]	= "Illegal command",
		[CMDQ_ERR_CERROR_ABT_IDX]	= "Abort on command fetch",
		[CMDQ_ERR_CERROR_ATC_INV_IDX]	= "ATC invalidate timeout",
	};
	struct arm_smmu_queue *q = &cmdq->q;

	int i;
	u64 cmd[CMDQ_ENT_DWORDS];
	u32 cons = readl_relaxed(q->cons_reg);
	u32 idx = FIELD_GET(CMDQ_CONS_ERR, cons);
	struct arm_smmu_cmdq_ent cmd_sync = {
		.opcode = CMDQ_OP_CMD_SYNC,
	};

	dev_err(smmu->dev, "CMDQ error (cons 0x%08x): %s\n", cons,
		idx < ARRAY_SIZE(cerror_str) ?  cerror_str[idx] : "Unknown");

	switch (idx) {
	case CMDQ_ERR_CERROR_ABT_IDX:
		dev_err(smmu->dev, "retrying command fetch\n");
		return;
	case CMDQ_ERR_CERROR_NONE_IDX:
		return;
	case CMDQ_ERR_CERROR_ATC_INV_IDX:
		/*
		 * ATC Invalidation Completion timeout. CONS is still pointing
		 * at the CMD_SYNC. Attempt to complete other pending commands
		 * by repeating the CMD_SYNC, though we might well end up back
		 * here since the ATC invalidation may still be pending.
		 */
		return;
	case CMDQ_ERR_CERROR_ILL_IDX:
	default:
		break;
	}

	/*
	 * We may have concurrent producers, so we need to be careful
	 * not to touch any of the shadow cmdq state.
	 */
	queue_read(cmd, Q_ENT(q, cons), q->ent_dwords);
	dev_err(smmu->dev, "skipping command in error state:\n");
	for (i = 0; i < ARRAY_SIZE(cmd); ++i)
		dev_err(smmu->dev, "\t0x%016llx\n", (unsigned long long)cmd[i]);

	/* Convert the erroneous command into a CMD_SYNC */
	arm_smmu_cmdq_build_cmd(cmd, &cmd_sync);
	if (arm_smmu_cmdq_needs_busy_polling(smmu, cmdq))
		u64p_replace_bits(cmd, CMDQ_SYNC_0_CS_NONE, CMDQ_SYNC_0_CS);

	queue_write(Q_ENT(q, cons), cmd, q->ent_dwords);
}

static void arm_smmu_cmdq_skip_err(struct arm_smmu_device *smmu)
{
	__arm_smmu_cmdq_skip_err(smmu, &smmu->cmdq);
}

/*
 * Command queue locking.
 * This is a form of bastardised rwlock with the following major changes:
 *
 * - The only LOCK routines are exclusive_trylock() and shared_lock().
 *   Neither have barrier semantics, and instead provide only a control
 *   dependency.
 *
 * - The UNLOCK routines are supplemented with shared_tryunlock(), which
 *   fails if the caller appears to be the last lock holder (yes, this is
 *   racy). All successful UNLOCK routines have RELEASE semantics.
 */
static void arm_smmu_cmdq_shared_lock(struct arm_smmu_cmdq *cmdq)
{
	int val;

	/*
	 * We can try to avoid the cmpxchg() loop by simply incrementing the
	 * lock counter. When held in exclusive state, the lock counter is set
	 * to INT_MIN so these increments won't hurt as the value will remain
	 * negative.
	 */
	if (atomic_fetch_inc_relaxed(&cmdq->lock) >= 0)
		return;

	do {
		val = atomic_cond_read_relaxed(&cmdq->lock, VAL >= 0);
	} while (atomic_cmpxchg_relaxed(&cmdq->lock, val, val + 1) != val);
}

static void arm_smmu_cmdq_shared_unlock(struct arm_smmu_cmdq *cmdq)
{
	(void)atomic_dec_return_release(&cmdq->lock);
}

static bool arm_smmu_cmdq_shared_tryunlock(struct arm_smmu_cmdq *cmdq)
{
	if (atomic_read(&cmdq->lock) == 1)
		return false;

	arm_smmu_cmdq_shared_unlock(cmdq);
	return true;
}

#define arm_smmu_cmdq_exclusive_trylock_irqsave(cmdq, flags)		\
({									\
	bool __ret;							\
	local_irq_save(flags);						\
	__ret = !atomic_cmpxchg_relaxed(&cmdq->lock, 0, INT_MIN);	\
	if (!__ret)							\
		local_irq_restore(flags);				\
	__ret;								\
})

#define arm_smmu_cmdq_exclusive_unlock_irqrestore(cmdq, flags)		\
({									\
	atomic_set_release(&cmdq->lock, 0);				\
	local_irq_restore(flags);					\
})


/*
 * Command queue insertion.
 * This is made fiddly by our attempts to achieve some sort of scalability
 * since there is one queue shared amongst all of the CPUs in the system.  If
 * you like mixed-size concurrency, dependency ordering and relaxed atomics,
 * then you'll *love* this monstrosity.
 *
 * The basic idea is to split the queue up into ranges of commands that are
 * owned by a given CPU; the owner may not have written all of the commands
 * itself, but is responsible for advancing the hardware prod pointer when
 * the time comes. The algorithm is roughly:
 *
 * 	1. Allocate some space in the queue. At this point we also discover
 *	   whether the head of the queue is currently owned by another CPU,
 *	   or whether we are the owner.
 *
 *	2. Write our commands into our allocated slots in the queue.
 *
 *	3. Mark our slots as valid in arm_smmu_cmdq.valid_map.
 *
 *	4. If we are an owner:
 *		a. Wait for the previous owner to finish.
 *		b. Mark the queue head as unowned, which tells us the range
 *		   that we are responsible for publishing.
 *		c. Wait for all commands in our owned range to become valid.
 *		d. Advance the hardware prod pointer.
 *		e. Tell the next owner we've finished.
 *
 *	5. If we are inserting a CMD_SYNC (we may or may not have been an
 *	   owner), then we need to stick around until it has completed:
 *		a. If we have MSIs, the SMMU can write back into the CMD_SYNC
 *		   to clear the first 4 bytes.
 *		b. Otherwise, we spin waiting for the hardware cons pointer to
 *		   advance past our command.
 *
 * The devil is in the details, particularly the use of locking for handling
 * SYNC completion and freeing up space in the queue before we think that it is
 * full.
 */
static void __arm_smmu_cmdq_poll_set_valid_map(struct arm_smmu_cmdq *cmdq,
					       u32 sprod, u32 eprod, bool set)
{
	u32 swidx, sbidx, ewidx, ebidx;
	struct arm_smmu_ll_queue llq = {
		.max_n_shift	= cmdq->q.llq.max_n_shift,
		.prod		= sprod,
	};

	ewidx = BIT_WORD(Q_IDX(&llq, eprod));
	ebidx = Q_IDX(&llq, eprod) % BITS_PER_LONG;

	while (llq.prod != eprod) {
		unsigned long mask;
		atomic_long_t *ptr;
		u32 limit = BITS_PER_LONG;

		swidx = BIT_WORD(Q_IDX(&llq, llq.prod));
		sbidx = Q_IDX(&llq, llq.prod) % BITS_PER_LONG;

		ptr = &cmdq->valid_map[swidx];

		if ((swidx == ewidx) && (sbidx < ebidx))
			limit = ebidx;

		mask = GENMASK(limit - 1, sbidx);

		/*
		 * The valid bit is the inverse of the wrap bit. This means
		 * that a zero-initialised queue is invalid and, after marking
		 * all entries as valid, they become invalid again when we
		 * wrap.
		 */
		if (set) {
			atomic_long_xor(mask, ptr);
		} else { /* Poll */
			unsigned long valid;

			valid = (ULONG_MAX + !!Q_WRP(&llq, llq.prod)) & mask;
			atomic_long_cond_read_relaxed(ptr, (VAL & mask) == valid);
		}

		llq.prod = queue_inc_prod_n(&llq, limit - sbidx);
	}
}

/* Mark all entries in the range [sprod, eprod) as valid */
static void arm_smmu_cmdq_set_valid_map(struct arm_smmu_cmdq *cmdq,
					u32 sprod, u32 eprod)
{
	__arm_smmu_cmdq_poll_set_valid_map(cmdq, sprod, eprod, true);
}

/* Wait for all entries in the range [sprod, eprod) to become valid */
static void arm_smmu_cmdq_poll_valid_map(struct arm_smmu_cmdq *cmdq,
					 u32 sprod, u32 eprod)
{
	__arm_smmu_cmdq_poll_set_valid_map(cmdq, sprod, eprod, false);
}

/* Wait for the command queue to become non-full */
static int arm_smmu_cmdq_poll_until_not_full(struct arm_smmu_device *smmu,
					     struct arm_smmu_cmdq *cmdq,
					     struct arm_smmu_ll_queue *llq)
{
	unsigned long flags;
	struct arm_smmu_queue_poll qp;
	int ret = 0;

	/*
	 * Try to update our copy of cons by grabbing exclusive cmdq access. If
	 * that fails, spin until somebody else updates it for us.
	 */
	if (arm_smmu_cmdq_exclusive_trylock_irqsave(cmdq, flags)) {
		WRITE_ONCE(cmdq->q.llq.cons, readl_relaxed(cmdq->q.cons_reg));
		arm_smmu_cmdq_exclusive_unlock_irqrestore(cmdq, flags);
		llq->val = READ_ONCE(cmdq->q.llq.val);
		return 0;
	}

	queue_poll_init(smmu, &qp);
	do {
		llq->val = READ_ONCE(cmdq->q.llq.val);
		if (!queue_full(llq))
			break;

		ret = queue_poll(&qp);
	} while (!ret);

	return ret;
}

/*
 * Wait until the SMMU signals a CMD_SYNC completion MSI.
 * Must be called with the cmdq lock held in some capacity.
 */
static int __arm_smmu_cmdq_poll_until_msi(struct arm_smmu_device *smmu,
					  struct arm_smmu_cmdq *cmdq,
					  struct arm_smmu_ll_queue *llq)
{
	int ret = 0;
	struct arm_smmu_queue_poll qp;
	u32 *cmd = (u32 *)(Q_ENT(&cmdq->q, llq->prod));

	queue_poll_init(smmu, &qp);

	/*
	 * The MSI won't generate an event, since it's being written back
	 * into the command queue.
	 */
	qp.wfe = false;
	smp_cond_load_relaxed(cmd, !VAL || (ret = queue_poll(&qp)));
	llq->cons = ret ? llq->prod : queue_inc_prod_n(llq, 1);
	return ret;
}

/*
 * Wait until the SMMU cons index passes llq->prod.
 * Must be called with the cmdq lock held in some capacity.
 */
static int __arm_smmu_cmdq_poll_until_consumed(struct arm_smmu_device *smmu,
					       struct arm_smmu_cmdq *cmdq,
					       struct arm_smmu_ll_queue *llq)
{
	struct arm_smmu_queue_poll qp;
	u32 prod = llq->prod;
	int ret = 0;

	queue_poll_init(smmu, &qp);
	llq->val = READ_ONCE(cmdq->q.llq.val);
	do {
		if (queue_consumed(llq, prod))
			break;

		ret = queue_poll(&qp);

		/*
		 * This needs to be a readl() so that our subsequent call
		 * to arm_smmu_cmdq_shared_tryunlock() can fail accurately.
		 *
		 * Specifically, we need to ensure that we observe all
		 * shared_lock()s by other CMD_SYNCs that share our owner,
		 * so that a failing call to tryunlock() means that we're
		 * the last one out and therefore we can safely advance
		 * cmdq->q.llq.cons. Roughly speaking:
		 *
		 * CPU 0		CPU1			CPU2 (us)
		 *
		 * if (sync)
		 * 	shared_lock();
		 *
		 * dma_wmb();
		 * set_valid_map();
		 *
		 * 			if (owner) {
		 *				poll_valid_map();
		 *				<control dependency>
		 *				writel(prod_reg);
		 *
		 *						readl(cons_reg);
		 *						tryunlock();
		 *
		 * Requires us to see CPU 0's shared_lock() acquisition.
		 */
		llq->cons = readl(cmdq->q.cons_reg);
	} while (!ret);

	return ret;
}

static int arm_smmu_cmdq_poll_until_sync(struct arm_smmu_device *smmu,
					 struct arm_smmu_cmdq *cmdq,
					 struct arm_smmu_ll_queue *llq)
{
	if (smmu->options & ARM_SMMU_OPT_MSIPOLL &&
	    !arm_smmu_cmdq_needs_busy_polling(smmu, cmdq))
		return __arm_smmu_cmdq_poll_until_msi(smmu, cmdq, llq);

	return __arm_smmu_cmdq_poll_until_consumed(smmu, cmdq, llq);
}

static void arm_smmu_cmdq_write_entries(struct arm_smmu_cmdq *cmdq, u64 *cmds,
					u32 prod, int n)
{
	int i;
	struct arm_smmu_ll_queue llq = {
		.max_n_shift	= cmdq->q.llq.max_n_shift,
		.prod		= prod,
	};

	for (i = 0; i < n; ++i) {
		u64 *cmd = &cmds[i * CMDQ_ENT_DWORDS];

		prod = queue_inc_prod_n(&llq, i);
		queue_write(Q_ENT(&cmdq->q, prod), cmd, CMDQ_ENT_DWORDS);
	}
}

/*
 * This is the actual insertion function, and provides the following
 * ordering guarantees to callers:
 *
 * - There is a dma_wmb() before publishing any commands to the queue.
 *   This can be relied upon to order prior writes to data structures
 *   in memory (such as a CD or an STE) before the command.
 *
 * - On completion of a CMD_SYNC, there is a control dependency.
 *   This can be relied upon to order subsequent writes to memory (e.g.
 *   freeing an IOVA) after completion of the CMD_SYNC.
 *
 * - Command insertion is totally ordered, so if two CPUs each race to
 *   insert their own list of commands then all of the commands from one
 *   CPU will appear before any of the commands from the other CPU.
 */
static int arm_smmu_cmdq_issue_cmdlist(struct arm_smmu_device *smmu,
				       struct arm_smmu_cmdq *cmdq,
				       u64 *cmds, int n, bool sync)
{
	u64 cmd_sync[CMDQ_ENT_DWORDS];
	u32 prod;
	unsigned long flags;
	bool owner;
	struct arm_smmu_ll_queue llq, head;
	int ret = 0;

	llq.max_n_shift = cmdq->q.llq.max_n_shift;

	/* 1. Allocate some space in the queue */
	local_irq_save(flags);
	llq.val = READ_ONCE(cmdq->q.llq.val);
	do {
		u64 old;

		while (!queue_has_space(&llq, n + sync)) {
			local_irq_restore(flags);
			if (arm_smmu_cmdq_poll_until_not_full(smmu, cmdq, &llq))
				dev_err_ratelimited(smmu->dev, "CMDQ timeout\n");
			local_irq_save(flags);
		}

		head.cons = llq.cons;
		head.prod = queue_inc_prod_n(&llq, n + sync) |
					     CMDQ_PROD_OWNED_FLAG;

		old = cmpxchg_relaxed(&cmdq->q.llq.val, llq.val, head.val);
		if (old == llq.val)
			break;

		llq.val = old;
	} while (1);
	owner = !(llq.prod & CMDQ_PROD_OWNED_FLAG);
	head.prod &= ~CMDQ_PROD_OWNED_FLAG;
	llq.prod &= ~CMDQ_PROD_OWNED_FLAG;

	/*
	 * 2. Write our commands into the queue
	 * Dependency ordering from the cmpxchg() loop above.
	 */
	arm_smmu_cmdq_write_entries(cmdq, cmds, llq.prod, n);
	if (sync) {
		prod = queue_inc_prod_n(&llq, n);
		arm_smmu_cmdq_build_sync_cmd(cmd_sync, smmu, cmdq, prod);
		queue_write(Q_ENT(&cmdq->q, prod), cmd_sync, CMDQ_ENT_DWORDS);

		/*
		 * In order to determine completion of our CMD_SYNC, we must
		 * ensure that the queue can't wrap twice without us noticing.
		 * We achieve that by taking the cmdq lock as shared before
		 * marking our slot as valid.
		 */
		arm_smmu_cmdq_shared_lock(cmdq);
	}

	/* 3. Mark our slots as valid, ensuring commands are visible first */
	dma_wmb();
	arm_smmu_cmdq_set_valid_map(cmdq, llq.prod, head.prod);

	/* 4. If we are the owner, take control of the SMMU hardware */
	if (owner) {
		/* a. Wait for previous owner to finish */
		atomic_cond_read_relaxed(&cmdq->owner_prod, VAL == llq.prod);

		/* b. Stop gathering work by clearing the owned flag */
		prod = atomic_fetch_andnot_relaxed(CMDQ_PROD_OWNED_FLAG,
						   &cmdq->q.llq.atomic.prod);
		prod &= ~CMDQ_PROD_OWNED_FLAG;

		/*
		 * c. Wait for any gathered work to be written to the queue.
		 * Note that we read our own entries so that we have the control
		 * dependency required by (d).
		 */
		arm_smmu_cmdq_poll_valid_map(cmdq, llq.prod, prod);

		/*
		 * d. Advance the hardware prod pointer
		 * Control dependency ordering from the entries becoming valid.
		 */
		writel_relaxed(prod, cmdq->q.prod_reg);

		/*
		 * e. Tell the next owner we're done
		 * Make sure we've updated the hardware first, so that we don't
		 * race to update prod and potentially move it backwards.
		 */
		atomic_set_release(&cmdq->owner_prod, prod);
	}

	/* 5. If we are inserting a CMD_SYNC, we must wait for it to complete */
	if (sync) {
		llq.prod = queue_inc_prod_n(&llq, n);
		ret = arm_smmu_cmdq_poll_until_sync(smmu, cmdq, &llq);
		if (ret) {
			dev_err_ratelimited(smmu->dev,
					    "CMD_SYNC timeout at 0x%08x [hwprod 0x%08x, hwcons 0x%08x]\n",
					    llq.prod,
					    readl_relaxed(cmdq->q.prod_reg),
					    readl_relaxed(cmdq->q.cons_reg));
		}

		/*
		 * Try to unlock the cmdq lock. This will fail if we're the last
		 * reader, in which case we can safely update cmdq->q.llq.cons
		 */
		if (!arm_smmu_cmdq_shared_tryunlock(cmdq)) {
			WRITE_ONCE(cmdq->q.llq.cons, llq.cons);
			arm_smmu_cmdq_shared_unlock(cmdq);
		}
	}

	local_irq_restore(flags);
	return ret;
}

static int __arm_smmu_cmdq_issue_cmd(struct arm_smmu_device *smmu,
				     struct arm_smmu_cmdq_ent *ent,
				     bool sync)
{
	u64 cmd[CMDQ_ENT_DWORDS];

	if (unlikely(arm_smmu_cmdq_build_cmd(cmd, ent))) {
		dev_warn(smmu->dev, "ignoring unknown CMDQ opcode 0x%x\n",
			 ent->opcode);
		return -EINVAL;
	}

	return arm_smmu_cmdq_issue_cmdlist(
		smmu, arm_smmu_get_cmdq(smmu, ent), cmd, 1, sync);
}

static int arm_smmu_cmdq_issue_cmd(struct arm_smmu_device *smmu,
				   struct arm_smmu_cmdq_ent *ent)
{
	return __arm_smmu_cmdq_issue_cmd(smmu, ent, false);
}

static int arm_smmu_cmdq_issue_cmd_with_sync(struct arm_smmu_device *smmu,
					     struct arm_smmu_cmdq_ent *ent)
{
	return __arm_smmu_cmdq_issue_cmd(smmu, ent, true);
}

static void arm_smmu_cmdq_batch_init(struct arm_smmu_device *smmu,
				     struct arm_smmu_cmdq_batch *cmds,
				     struct arm_smmu_cmdq_ent *ent)
{
	cmds->num = 0;
	cmds->cmdq = arm_smmu_get_cmdq(smmu, ent);
}

static void arm_smmu_cmdq_batch_add(struct arm_smmu_device *smmu,
				    struct arm_smmu_cmdq_batch *cmds,
				    struct arm_smmu_cmdq_ent *cmd)
{
	bool unsupported_cmd = !arm_smmu_cmdq_supports_cmd(cmds->cmdq, cmd);
	bool force_sync = (cmds->num == CMDQ_BATCH_ENTRIES - 1) &&
			  (smmu->options & ARM_SMMU_OPT_CMDQ_FORCE_SYNC);
	int index;

<<<<<<< HEAD
	if (cmds->num == CMDQ_BATCH_ENTRIES - 1 &&
	    (smmu->options & ARM_SMMU_OPT_CMDQ_FORCE_SYNC)) {
		arm_smmu_cmdq_issue_cmdlist(smmu, cmds->cmds, cmds->num, true);
		cmds->num = 0;
=======
	if (force_sync || unsupported_cmd) {
		arm_smmu_cmdq_issue_cmdlist(smmu, cmds->cmdq, cmds->cmds,
					    cmds->num, true);
		arm_smmu_cmdq_batch_init(smmu, cmds, cmd);
>>>>>>> 2d5404ca
	}

	if (cmds->num == CMDQ_BATCH_ENTRIES) {
		arm_smmu_cmdq_issue_cmdlist(smmu, cmds->cmdq, cmds->cmds,
					    cmds->num, false);
		arm_smmu_cmdq_batch_init(smmu, cmds, cmd);
	}

	index = cmds->num * CMDQ_ENT_DWORDS;
	if (unlikely(arm_smmu_cmdq_build_cmd(&cmds->cmds[index], cmd))) {
		dev_warn(smmu->dev, "ignoring unknown CMDQ opcode 0x%x\n",
			 cmd->opcode);
		return;
	}

	cmds->num++;
}

static int arm_smmu_cmdq_batch_submit(struct arm_smmu_device *smmu,
				      struct arm_smmu_cmdq_batch *cmds)
{
	return arm_smmu_cmdq_issue_cmdlist(smmu, cmds->cmdq, cmds->cmds,
					   cmds->num, true);
}

static void arm_smmu_page_response(struct device *dev, struct iopf_fault *unused,
				   struct iommu_page_response *resp)
{
	struct arm_smmu_cmdq_ent cmd = {0};
	struct arm_smmu_master *master = dev_iommu_priv_get(dev);
	int sid = master->streams[0].id;

	if (WARN_ON(!master->stall_enabled))
		return;

	cmd.opcode		= CMDQ_OP_RESUME;
	cmd.resume.sid		= sid;
	cmd.resume.stag		= resp->grpid;
	switch (resp->code) {
	case IOMMU_PAGE_RESP_INVALID:
	case IOMMU_PAGE_RESP_FAILURE:
		cmd.resume.resp = CMDQ_RESUME_0_RESP_ABORT;
		break;
	case IOMMU_PAGE_RESP_SUCCESS:
		cmd.resume.resp = CMDQ_RESUME_0_RESP_RETRY;
		break;
	default:
		break;
	}

	arm_smmu_cmdq_issue_cmd(master->smmu, &cmd);
	/*
	 * Don't send a SYNC, it doesn't do anything for RESUME or PRI_RESP.
	 * RESUME consumption guarantees that the stalled transaction will be
	 * terminated... at some point in the future. PRI_RESP is fire and
	 * forget.
	 */
}

/* Context descriptor manipulation functions */
void arm_smmu_tlb_inv_asid(struct arm_smmu_device *smmu, u16 asid)
{
	struct arm_smmu_cmdq_ent cmd = {
		.opcode	= smmu->features & ARM_SMMU_FEAT_E2H ?
			CMDQ_OP_TLBI_EL2_ASID : CMDQ_OP_TLBI_NH_ASID,
		.tlbi.asid = asid,
	};

	arm_smmu_cmdq_issue_cmd_with_sync(smmu, &cmd);
}

<<<<<<< HEAD
=======
/*
 * Based on the value of ent report which bits of the STE the HW will access. It
 * would be nice if this was complete according to the spec, but minimally it
 * has to capture the bits this driver uses.
 */
VISIBLE_IF_KUNIT
void arm_smmu_get_ste_used(const __le64 *ent, __le64 *used_bits)
{
	unsigned int cfg = FIELD_GET(STRTAB_STE_0_CFG, le64_to_cpu(ent[0]));

	used_bits[0] = cpu_to_le64(STRTAB_STE_0_V);
	if (!(ent[0] & cpu_to_le64(STRTAB_STE_0_V)))
		return;

	used_bits[0] |= cpu_to_le64(STRTAB_STE_0_CFG);

	/* S1 translates */
	if (cfg & BIT(0)) {
		used_bits[0] |= cpu_to_le64(STRTAB_STE_0_S1FMT |
					    STRTAB_STE_0_S1CTXPTR_MASK |
					    STRTAB_STE_0_S1CDMAX);
		used_bits[1] |=
			cpu_to_le64(STRTAB_STE_1_S1DSS | STRTAB_STE_1_S1CIR |
				    STRTAB_STE_1_S1COR | STRTAB_STE_1_S1CSH |
				    STRTAB_STE_1_S1STALLD | STRTAB_STE_1_STRW |
				    STRTAB_STE_1_EATS);
		used_bits[2] |= cpu_to_le64(STRTAB_STE_2_S2VMID);

		/*
		 * See 13.5 Summary of attribute/permission configuration fields
		 * for the SHCFG behavior.
		 */
		if (FIELD_GET(STRTAB_STE_1_S1DSS, le64_to_cpu(ent[1])) ==
		    STRTAB_STE_1_S1DSS_BYPASS)
			used_bits[1] |= cpu_to_le64(STRTAB_STE_1_SHCFG);
	}

	/* S2 translates */
	if (cfg & BIT(1)) {
		used_bits[1] |=
			cpu_to_le64(STRTAB_STE_1_EATS | STRTAB_STE_1_SHCFG);
		used_bits[2] |=
			cpu_to_le64(STRTAB_STE_2_S2VMID | STRTAB_STE_2_VTCR |
				    STRTAB_STE_2_S2AA64 | STRTAB_STE_2_S2ENDI |
				    STRTAB_STE_2_S2PTW | STRTAB_STE_2_S2S |
				    STRTAB_STE_2_S2R);
		used_bits[3] |= cpu_to_le64(STRTAB_STE_3_S2TTB_MASK);
	}

	if (cfg == STRTAB_STE_0_CFG_BYPASS)
		used_bits[1] |= cpu_to_le64(STRTAB_STE_1_SHCFG);
}
EXPORT_SYMBOL_IF_KUNIT(arm_smmu_get_ste_used);

/*
 * Figure out if we can do a hitless update of entry to become target. Returns a
 * bit mask where 1 indicates that qword needs to be set disruptively.
 * unused_update is an intermediate value of entry that has unused bits set to
 * their new values.
 */
static u8 arm_smmu_entry_qword_diff(struct arm_smmu_entry_writer *writer,
				    const __le64 *entry, const __le64 *target,
				    __le64 *unused_update)
{
	__le64 target_used[NUM_ENTRY_QWORDS] = {};
	__le64 cur_used[NUM_ENTRY_QWORDS] = {};
	u8 used_qword_diff = 0;
	unsigned int i;

	writer->ops->get_used(entry, cur_used);
	writer->ops->get_used(target, target_used);

	for (i = 0; i != NUM_ENTRY_QWORDS; i++) {
		/*
		 * Check that masks are up to date, the make functions are not
		 * allowed to set a bit to 1 if the used function doesn't say it
		 * is used.
		 */
		WARN_ON_ONCE(target[i] & ~target_used[i]);

		/* Bits can change because they are not currently being used */
		unused_update[i] = (entry[i] & cur_used[i]) |
				   (target[i] & ~cur_used[i]);
		/*
		 * Each bit indicates that a used bit in a qword needs to be
		 * changed after unused_update is applied.
		 */
		if ((unused_update[i] & target_used[i]) != target[i])
			used_qword_diff |= 1 << i;
	}
	return used_qword_diff;
}

static bool entry_set(struct arm_smmu_entry_writer *writer, __le64 *entry,
		      const __le64 *target, unsigned int start,
		      unsigned int len)
{
	bool changed = false;
	unsigned int i;

	for (i = start; len != 0; len--, i++) {
		if (entry[i] != target[i]) {
			WRITE_ONCE(entry[i], target[i]);
			changed = true;
		}
	}

	if (changed)
		writer->ops->sync(writer);
	return changed;
}

/*
 * Update the STE/CD to the target configuration. The transition from the
 * current entry to the target entry takes place over multiple steps that
 * attempts to make the transition hitless if possible. This function takes care
 * not to create a situation where the HW can perceive a corrupted entry. HW is
 * only required to have a 64 bit atomicity with stores from the CPU, while
 * entries are many 64 bit values big.
 *
 * The difference between the current value and the target value is analyzed to
 * determine which of three updates are required - disruptive, hitless or no
 * change.
 *
 * In the most general disruptive case we can make any update in three steps:
 *  - Disrupting the entry (V=0)
 *  - Fill now unused qwords, execpt qword 0 which contains V
 *  - Make qword 0 have the final value and valid (V=1) with a single 64
 *    bit store
 *
 * However this disrupts the HW while it is happening. There are several
 * interesting cases where a STE/CD can be updated without disturbing the HW
 * because only a small number of bits are changing (S1DSS, CONFIG, etc) or
 * because the used bits don't intersect. We can detect this by calculating how
 * many 64 bit values need update after adjusting the unused bits and skip the
 * V=0 process. This relies on the IGNORED behavior described in the
 * specification.
 */
VISIBLE_IF_KUNIT
void arm_smmu_write_entry(struct arm_smmu_entry_writer *writer, __le64 *entry,
			  const __le64 *target)
{
	__le64 unused_update[NUM_ENTRY_QWORDS];
	u8 used_qword_diff;

	used_qword_diff =
		arm_smmu_entry_qword_diff(writer, entry, target, unused_update);
	if (hweight8(used_qword_diff) == 1) {
		/*
		 * Only one qword needs its used bits to be changed. This is a
		 * hitless update, update all bits the current STE/CD is
		 * ignoring to their new values, then update a single "critical
		 * qword" to change the STE/CD and finally 0 out any bits that
		 * are now unused in the target configuration.
		 */
		unsigned int critical_qword_index = ffs(used_qword_diff) - 1;

		/*
		 * Skip writing unused bits in the critical qword since we'll be
		 * writing it in the next step anyways. This can save a sync
		 * when the only change is in that qword.
		 */
		unused_update[critical_qword_index] =
			entry[critical_qword_index];
		entry_set(writer, entry, unused_update, 0, NUM_ENTRY_QWORDS);
		entry_set(writer, entry, target, critical_qword_index, 1);
		entry_set(writer, entry, target, 0, NUM_ENTRY_QWORDS);
	} else if (used_qword_diff) {
		/*
		 * At least two qwords need their inuse bits to be changed. This
		 * requires a breaking update, zero the V bit, write all qwords
		 * but 0, then set qword 0
		 */
		unused_update[0] = 0;
		entry_set(writer, entry, unused_update, 0, 1);
		entry_set(writer, entry, target, 1, NUM_ENTRY_QWORDS - 1);
		entry_set(writer, entry, target, 0, 1);
	} else {
		/*
		 * No inuse bit changed. Sanity check that all unused bits are 0
		 * in the entry. The target was already sanity checked by
		 * compute_qword_diff().
		 */
		WARN_ON_ONCE(
			entry_set(writer, entry, target, 0, NUM_ENTRY_QWORDS));
	}
}
EXPORT_SYMBOL_IF_KUNIT(arm_smmu_write_entry);

>>>>>>> 2d5404ca
static void arm_smmu_sync_cd(struct arm_smmu_master *master,
			     int ssid, bool leaf)
{
	size_t i;
	struct arm_smmu_cmdq_batch cmds;
	struct arm_smmu_device *smmu = master->smmu;
	struct arm_smmu_cmdq_ent cmd = {
		.opcode	= CMDQ_OP_CFGI_CD,
		.cfgi	= {
			.ssid	= ssid,
			.leaf	= leaf,
		},
	};

<<<<<<< HEAD
	cmds.num = 0;
=======
	arm_smmu_cmdq_batch_init(smmu, &cmds, &cmd);
>>>>>>> 2d5404ca
	for (i = 0; i < master->num_streams; i++) {
		cmd.cfgi.sid = master->streams[i].id;
		arm_smmu_cmdq_batch_add(smmu, &cmds, &cmd);
	}

	arm_smmu_cmdq_batch_submit(smmu, &cmds);
}

static void arm_smmu_write_cd_l1_desc(struct arm_smmu_cdtab_l1 *dst,
				      dma_addr_t l2ptr_dma)
{
	u64 val = (l2ptr_dma & CTXDESC_L1_DESC_L2PTR_MASK) | CTXDESC_L1_DESC_V;

	/* The HW has 64 bit atomicity with stores to the L2 CD table */
	WRITE_ONCE(dst->l2ptr, cpu_to_le64(val));
}

static dma_addr_t arm_smmu_cd_l1_get_desc(const struct arm_smmu_cdtab_l1 *src)
{
	return le64_to_cpu(src->l2ptr) & CTXDESC_L1_DESC_L2PTR_MASK;
}

struct arm_smmu_cd *arm_smmu_get_cd_ptr(struct arm_smmu_master *master,
					u32 ssid)
{
	struct arm_smmu_cdtab_l2 *l2;
	struct arm_smmu_ctx_desc_cfg *cd_table = &master->cd_table;

	if (!arm_smmu_cdtab_allocated(cd_table))
		return NULL;

	if (cd_table->s1fmt == STRTAB_STE_0_S1FMT_LINEAR)
		return &cd_table->linear.table[ssid];

	l2 = cd_table->l2.l2ptrs[arm_smmu_cdtab_l1_idx(ssid)];
	if (!l2)
		return NULL;
	return &l2->cds[arm_smmu_cdtab_l2_idx(ssid)];
}

<<<<<<< HEAD
static __le64 *arm_smmu_get_cd_ptr(struct arm_smmu_master *master, u32 ssid)
{
	__le64 *l1ptr;
	unsigned int idx;
	struct arm_smmu_l1_ctx_desc *l1_desc;
	struct arm_smmu_device *smmu = master->smmu;
	struct arm_smmu_ctx_desc_cfg *cd_table = &master->cd_table;

	if (cd_table->s1fmt == STRTAB_STE_0_S1FMT_LINEAR)
		return cd_table->cdtab + ssid * CTXDESC_CD_DWORDS;

	idx = ssid >> CTXDESC_SPLIT;
	l1_desc = &cd_table->l1_desc[idx];
	if (!l1_desc->l2ptr) {
		if (arm_smmu_alloc_cd_leaf_table(smmu, l1_desc))
=======
static struct arm_smmu_cd *arm_smmu_alloc_cd_ptr(struct arm_smmu_master *master,
						 u32 ssid)
{
	struct arm_smmu_ctx_desc_cfg *cd_table = &master->cd_table;
	struct arm_smmu_device *smmu = master->smmu;

	might_sleep();
	iommu_group_mutex_assert(master->dev);

	if (!arm_smmu_cdtab_allocated(cd_table)) {
		if (arm_smmu_alloc_cd_tables(master))
>>>>>>> 2d5404ca
			return NULL;
	}

	if (cd_table->s1fmt == STRTAB_STE_0_S1FMT_64K_L2) {
		unsigned int idx = arm_smmu_cdtab_l1_idx(ssid);
		struct arm_smmu_cdtab_l2 **l2ptr = &cd_table->l2.l2ptrs[idx];

		if (!*l2ptr) {
			dma_addr_t l2ptr_dma;

			*l2ptr = dma_alloc_coherent(smmu->dev, sizeof(**l2ptr),
						    &l2ptr_dma, GFP_KERNEL);
			if (!*l2ptr)
				return NULL;

<<<<<<< HEAD
		l1ptr = cd_table->cdtab + idx * CTXDESC_L1_DESC_DWORDS;
		arm_smmu_write_cd_l1_desc(l1ptr, l1_desc);
		/* An invalid L1CD can be cached */
		arm_smmu_sync_cd(master, ssid, false);
=======
			arm_smmu_write_cd_l1_desc(&cd_table->l2.l1tab[idx],
						  l2ptr_dma);
			/* An invalid L1CD can be cached */
			arm_smmu_sync_cd(master, ssid, false);
		}
>>>>>>> 2d5404ca
	}
	return arm_smmu_get_cd_ptr(master, ssid);
}

<<<<<<< HEAD
int arm_smmu_write_ctx_desc(struct arm_smmu_master *master, int ssid,
			    struct arm_smmu_ctx_desc *cd)
=======
struct arm_smmu_cd_writer {
	struct arm_smmu_entry_writer writer;
	unsigned int ssid;
};

VISIBLE_IF_KUNIT
void arm_smmu_get_cd_used(const __le64 *ent, __le64 *used_bits)
>>>>>>> 2d5404ca
{
	used_bits[0] = cpu_to_le64(CTXDESC_CD_0_V);
	if (!(ent[0] & cpu_to_le64(CTXDESC_CD_0_V)))
		return;
	memset(used_bits, 0xFF, sizeof(struct arm_smmu_cd));

	/*
<<<<<<< HEAD
	 * This function handles the following cases:
	 *
	 * (1) Install primary CD, for normal DMA traffic (SSID = IOMMU_NO_PASID = 0).
	 * (2) Install a secondary CD, for SID+SSID traffic.
	 * (3) Update ASID of a CD. Atomically write the first 64 bits of the
	 *     CD, then invalidate the old entry and mappings.
	 * (4) Quiesce the context without clearing the valid bit. Disable
	 *     translation, and ignore any translation fault.
	 * (5) Remove a secondary CD.
	 */
	u64 val;
	bool cd_live;
	__le64 *cdptr;
	struct arm_smmu_ctx_desc_cfg *cd_table = &master->cd_table;

	if (WARN_ON(ssid >= (1 << cd_table->s1cdmax)))
		return -E2BIG;

	cdptr = arm_smmu_get_cd_ptr(master, ssid);
	if (!cdptr)
		return -ENOMEM;
=======
	 * If EPD0 is set by the make function it means
	 * T0SZ/TG0/IR0/OR0/SH0/TTB0 are IGNORED
	 */
	if (ent[0] & cpu_to_le64(CTXDESC_CD_0_TCR_EPD0)) {
		used_bits[0] &= ~cpu_to_le64(
			CTXDESC_CD_0_TCR_T0SZ | CTXDESC_CD_0_TCR_TG0 |
			CTXDESC_CD_0_TCR_IRGN0 | CTXDESC_CD_0_TCR_ORGN0 |
			CTXDESC_CD_0_TCR_SH0);
		used_bits[1] &= ~cpu_to_le64(CTXDESC_CD_1_TTB0_MASK);
	}
}
EXPORT_SYMBOL_IF_KUNIT(arm_smmu_get_cd_used);

static void arm_smmu_cd_writer_sync_entry(struct arm_smmu_entry_writer *writer)
{
	struct arm_smmu_cd_writer *cd_writer =
		container_of(writer, struct arm_smmu_cd_writer, writer);

	arm_smmu_sync_cd(writer->master, cd_writer->ssid, true);
}
>>>>>>> 2d5404ca

static const struct arm_smmu_entry_writer_ops arm_smmu_cd_writer_ops = {
	.sync = arm_smmu_cd_writer_sync_entry,
	.get_used = arm_smmu_get_cd_used,
};

void arm_smmu_write_cd_entry(struct arm_smmu_master *master, int ssid,
			     struct arm_smmu_cd *cdptr,
			     const struct arm_smmu_cd *target)
{
	bool target_valid = target->data[0] & cpu_to_le64(CTXDESC_CD_0_V);
	bool cur_valid = cdptr->data[0] & cpu_to_le64(CTXDESC_CD_0_V);
	struct arm_smmu_cd_writer cd_writer = {
		.writer = {
			.ops = &arm_smmu_cd_writer_ops,
			.master = master,
		},
		.ssid = ssid,
	};

<<<<<<< HEAD
		/*
		 * STE may be live, and the SMMU might read dwords of this CD in any
		 * order. Ensure that it observes valid values before reading
		 * V=1.
		 */
		arm_smmu_sync_cd(master, ssid, true);
=======
	if (ssid != IOMMU_NO_PASID && cur_valid != target_valid) {
		if (cur_valid)
			master->cd_table.used_ssids--;
		else
			master->cd_table.used_ssids++;
	}
>>>>>>> 2d5404ca

	arm_smmu_write_entry(&cd_writer.writer, cdptr->data, target->data);
}

<<<<<<< HEAD
		if (cd_table->stall_enabled)
			val |= CTXDESC_CD_0_S;
	}

	/*
	 * The SMMU accesses 64-bit values atomically. See IHI0070Ca 3.21.3
	 * "Configuration structures and configuration invalidation completion"
	 *
	 *   The size of single-copy atomic reads made by the SMMU is
	 *   IMPLEMENTATION DEFINED but must be at least 64 bits. Any single
	 *   field within an aligned 64-bit span of a structure can be altered
	 *   without first making the structure invalid.
	 */
	WRITE_ONCE(cdptr[0], cpu_to_le64(val));
	arm_smmu_sync_cd(master, ssid, true);
	return 0;
=======
void arm_smmu_make_s1_cd(struct arm_smmu_cd *target,
			 struct arm_smmu_master *master,
			 struct arm_smmu_domain *smmu_domain)
{
	struct arm_smmu_ctx_desc *cd = &smmu_domain->cd;
	const struct io_pgtable_cfg *pgtbl_cfg =
		&io_pgtable_ops_to_pgtable(smmu_domain->pgtbl_ops)->cfg;
	typeof(&pgtbl_cfg->arm_lpae_s1_cfg.tcr) tcr =
		&pgtbl_cfg->arm_lpae_s1_cfg.tcr;

	memset(target, 0, sizeof(*target));

	target->data[0] = cpu_to_le64(
		FIELD_PREP(CTXDESC_CD_0_TCR_T0SZ, tcr->tsz) |
		FIELD_PREP(CTXDESC_CD_0_TCR_TG0, tcr->tg) |
		FIELD_PREP(CTXDESC_CD_0_TCR_IRGN0, tcr->irgn) |
		FIELD_PREP(CTXDESC_CD_0_TCR_ORGN0, tcr->orgn) |
		FIELD_PREP(CTXDESC_CD_0_TCR_SH0, tcr->sh) |
#ifdef __BIG_ENDIAN
		CTXDESC_CD_0_ENDI |
#endif
		CTXDESC_CD_0_TCR_EPD1 |
		CTXDESC_CD_0_V |
		FIELD_PREP(CTXDESC_CD_0_TCR_IPS, tcr->ips) |
		CTXDESC_CD_0_AA64 |
		(master->stall_enabled ? CTXDESC_CD_0_S : 0) |
		CTXDESC_CD_0_R |
		CTXDESC_CD_0_A |
		CTXDESC_CD_0_ASET |
		FIELD_PREP(CTXDESC_CD_0_ASID, cd->asid)
		);

	/* To enable dirty flag update, set both Access flag and dirty state update */
	if (pgtbl_cfg->quirks & IO_PGTABLE_QUIRK_ARM_HD)
		target->data[0] |= cpu_to_le64(CTXDESC_CD_0_TCR_HA |
					       CTXDESC_CD_0_TCR_HD);

	target->data[1] = cpu_to_le64(pgtbl_cfg->arm_lpae_s1_cfg.ttbr &
				      CTXDESC_CD_1_TTB0_MASK);
	target->data[3] = cpu_to_le64(pgtbl_cfg->arm_lpae_s1_cfg.mair);
}
EXPORT_SYMBOL_IF_KUNIT(arm_smmu_make_s1_cd);

void arm_smmu_clear_cd(struct arm_smmu_master *master, ioasid_t ssid)
{
	struct arm_smmu_cd target = {};
	struct arm_smmu_cd *cdptr;

	if (!arm_smmu_cdtab_allocated(&master->cd_table))
		return;
	cdptr = arm_smmu_get_cd_ptr(master, ssid);
	if (WARN_ON(!cdptr))
		return;
	arm_smmu_write_cd_entry(master, ssid, cdptr, &target);
>>>>>>> 2d5404ca
}

static int arm_smmu_alloc_cd_tables(struct arm_smmu_master *master)
{
	int ret;
	size_t l1size;
	size_t max_contexts;
	struct arm_smmu_device *smmu = master->smmu;
	struct arm_smmu_ctx_desc_cfg *cd_table = &master->cd_table;

<<<<<<< HEAD
	cd_table->stall_enabled = master->stall_enabled;
=======
>>>>>>> 2d5404ca
	cd_table->s1cdmax = master->ssid_bits;
	max_contexts = 1 << cd_table->s1cdmax;

	if (!(smmu->features & ARM_SMMU_FEAT_2_LVL_CDTAB) ||
	    max_contexts <= CTXDESC_L2_ENTRIES) {
		cd_table->s1fmt = STRTAB_STE_0_S1FMT_LINEAR;
<<<<<<< HEAD
		cd_table->num_l1_ents = max_contexts;

		l1size = max_contexts * (CTXDESC_CD_DWORDS << 3);
	} else {
		cd_table->s1fmt = STRTAB_STE_0_S1FMT_64K_L2;
		cd_table->num_l1_ents = DIV_ROUND_UP(max_contexts,
						  CTXDESC_L2_ENTRIES);

		cd_table->l1_desc = devm_kcalloc(smmu->dev, cd_table->num_l1_ents,
					      sizeof(*cd_table->l1_desc),
					      GFP_KERNEL);
		if (!cd_table->l1_desc)
			return -ENOMEM;

		l1size = cd_table->num_l1_ents * (CTXDESC_L1_DESC_DWORDS << 3);
	}

	cd_table->cdtab = dmam_alloc_coherent(smmu->dev, l1size, &cd_table->cdtab_dma,
					   GFP_KERNEL);
	if (!cd_table->cdtab) {
		dev_warn(smmu->dev, "failed to allocate context descriptor\n");
		ret = -ENOMEM;
		goto err_free_l1;
=======
		cd_table->linear.num_ents = max_contexts;

		l1size = max_contexts * sizeof(struct arm_smmu_cd);
		cd_table->linear.table = dma_alloc_coherent(smmu->dev, l1size,
							    &cd_table->cdtab_dma,
							    GFP_KERNEL);
		if (!cd_table->linear.table)
			return -ENOMEM;
	} else {
		cd_table->s1fmt = STRTAB_STE_0_S1FMT_64K_L2;
		cd_table->l2.num_l1_ents =
			DIV_ROUND_UP(max_contexts, CTXDESC_L2_ENTRIES);

		cd_table->l2.l2ptrs = kcalloc(cd_table->l2.num_l1_ents,
					     sizeof(*cd_table->l2.l2ptrs),
					     GFP_KERNEL);
		if (!cd_table->l2.l2ptrs)
			return -ENOMEM;

		l1size = cd_table->l2.num_l1_ents * sizeof(struct arm_smmu_cdtab_l1);
		cd_table->l2.l1tab = dma_alloc_coherent(smmu->dev, l1size,
							&cd_table->cdtab_dma,
							GFP_KERNEL);
		if (!cd_table->l2.l2ptrs) {
			ret = -ENOMEM;
			goto err_free_l2ptrs;
		}
>>>>>>> 2d5404ca
	}
	return 0;

<<<<<<< HEAD
err_free_l1:
	if (cd_table->l1_desc) {
		devm_kfree(smmu->dev, cd_table->l1_desc);
		cd_table->l1_desc = NULL;
	}
=======
err_free_l2ptrs:
	kfree(cd_table->l2.l2ptrs);
	cd_table->l2.l2ptrs = NULL;
>>>>>>> 2d5404ca
	return ret;
}

static void arm_smmu_free_cd_tables(struct arm_smmu_master *master)
{
	int i;
<<<<<<< HEAD
	size_t size, l1size;
	struct arm_smmu_device *smmu = master->smmu;
	struct arm_smmu_ctx_desc_cfg *cd_table = &master->cd_table;

	if (cd_table->l1_desc) {
		size = CTXDESC_L2_ENTRIES * (CTXDESC_CD_DWORDS << 3);

		for (i = 0; i < cd_table->num_l1_ents; i++) {
			if (!cd_table->l1_desc[i].l2ptr)
				continue;

			dmam_free_coherent(smmu->dev, size,
					   cd_table->l1_desc[i].l2ptr,
					   cd_table->l1_desc[i].l2ptr_dma);
		}
		devm_kfree(smmu->dev, cd_table->l1_desc);
		cd_table->l1_desc = NULL;

		l1size = cd_table->num_l1_ents * (CTXDESC_L1_DESC_DWORDS << 3);
	} else {
		l1size = cd_table->num_l1_ents * (CTXDESC_CD_DWORDS << 3);
	}

	dmam_free_coherent(smmu->dev, l1size, cd_table->cdtab, cd_table->cdtab_dma);
	cd_table->cdtab_dma = 0;
	cd_table->cdtab = NULL;
}

bool arm_smmu_free_asid(struct arm_smmu_ctx_desc *cd)
{
	bool free;
	struct arm_smmu_ctx_desc *old_cd;

	if (!cd->asid)
		return false;

	free = refcount_dec_and_test(&cd->refs);
	if (free) {
		old_cd = xa_erase(&arm_smmu_asid_xa, cd->asid);
		WARN_ON(old_cd != cd);
=======
	struct arm_smmu_device *smmu = master->smmu;
	struct arm_smmu_ctx_desc_cfg *cd_table = &master->cd_table;

	if (cd_table->s1fmt != STRTAB_STE_0_S1FMT_LINEAR) {
		for (i = 0; i < cd_table->l2.num_l1_ents; i++) {
			if (!cd_table->l2.l2ptrs[i])
				continue;

			dma_free_coherent(smmu->dev,
					  sizeof(*cd_table->l2.l2ptrs[i]),
					  cd_table->l2.l2ptrs[i],
					  arm_smmu_cd_l1_get_desc(&cd_table->l2.l1tab[i]));
		}
		kfree(cd_table->l2.l2ptrs);

		dma_free_coherent(smmu->dev,
				  cd_table->l2.num_l1_ents *
					  sizeof(struct arm_smmu_cdtab_l1),
				  cd_table->l2.l1tab, cd_table->cdtab_dma);
	} else {
		dma_free_coherent(smmu->dev,
				  cd_table->linear.num_ents *
					  sizeof(struct arm_smmu_cd),
				  cd_table->linear.table, cd_table->cdtab_dma);
>>>>>>> 2d5404ca
	}
}

/* Stream table manipulation functions */
static void arm_smmu_write_strtab_l1_desc(struct arm_smmu_strtab_l1 *dst,
					  dma_addr_t l2ptr_dma)
{
	u64 val = 0;

	val |= FIELD_PREP(STRTAB_L1_DESC_SPAN, STRTAB_SPLIT + 1);
	val |= l2ptr_dma & STRTAB_L1_DESC_L2PTR_MASK;

	/* The HW has 64 bit atomicity with stores to the L2 STE table */
	WRITE_ONCE(dst->l2ptr, cpu_to_le64(val));
}

struct arm_smmu_ste_writer {
	struct arm_smmu_entry_writer writer;
	u32 sid;
};

static void arm_smmu_ste_writer_sync_entry(struct arm_smmu_entry_writer *writer)
{
	struct arm_smmu_ste_writer *ste_writer =
		container_of(writer, struct arm_smmu_ste_writer, writer);
	struct arm_smmu_cmdq_ent cmd = {
		.opcode	= CMDQ_OP_CFGI_STE,
		.cfgi	= {
			.sid	= ste_writer->sid,
			.leaf	= true,
		},
	};

	arm_smmu_cmdq_issue_cmd_with_sync(writer->master->smmu, &cmd);
}

static const struct arm_smmu_entry_writer_ops arm_smmu_ste_writer_ops = {
	.sync = arm_smmu_ste_writer_sync_entry,
	.get_used = arm_smmu_get_ste_used,
};

static void arm_smmu_write_ste(struct arm_smmu_master *master, u32 sid,
			       struct arm_smmu_ste *ste,
			       const struct arm_smmu_ste *target)
{
<<<<<<< HEAD
	/*
	 * This is hideously complicated, but we only really care about
	 * three cases at the moment:
	 *
	 * 1. Invalid (all zero) -> bypass/fault (init)
	 * 2. Bypass/fault -> translation/bypass (attach)
	 * 3. Translation/bypass -> bypass/fault (detach)
	 *
	 * Given that we can't update the STE atomically and the SMMU
	 * doesn't read the thing in a defined order, that leaves us
	 * with the following maintenance requirements:
	 *
	 * 1. Update Config, return (init time STEs aren't live)
	 * 2. Write everything apart from dword 0, sync, write dword 0, sync
	 * 3. Update Config, sync
	 */
	u64 val = le64_to_cpu(dst[0]);
	bool ste_live = false;
	struct arm_smmu_device *smmu = NULL;
	struct arm_smmu_ctx_desc_cfg *cd_table = NULL;
	struct arm_smmu_s2_cfg *s2_cfg = NULL;
	struct arm_smmu_domain *smmu_domain = NULL;
	struct arm_smmu_cmdq_ent prefetch_cmd = {
		.opcode		= CMDQ_OP_PREFETCH_CFG,
		.prefetch	= {
			.sid	= sid,
=======
	struct arm_smmu_device *smmu = master->smmu;
	struct arm_smmu_ste_writer ste_writer = {
		.writer = {
			.ops = &arm_smmu_ste_writer_ops,
			.master = master,
>>>>>>> 2d5404ca
		},
		.sid = sid,
	};

	arm_smmu_write_entry(&ste_writer.writer, ste->data, target->data);

<<<<<<< HEAD
	if (smmu_domain) {
		switch (smmu_domain->stage) {
		case ARM_SMMU_DOMAIN_S1:
			cd_table = &master->cd_table;
			break;
		case ARM_SMMU_DOMAIN_S2:
		case ARM_SMMU_DOMAIN_NESTED:
			s2_cfg = &smmu_domain->s2_cfg;
			break;
		default:
			break;
		}
	}
=======
	/* It's likely that we'll want to use the new STE soon */
	if (!(smmu->options & ARM_SMMU_OPT_SKIP_PREFETCH)) {
		struct arm_smmu_cmdq_ent
			prefetch_cmd = { .opcode = CMDQ_OP_PREFETCH_CFG,
					 .prefetch = {
						 .sid = sid,
					 } };
>>>>>>> 2d5404ca

		arm_smmu_cmdq_issue_cmd(smmu, &prefetch_cmd);
	}
}

<<<<<<< HEAD
	/* Nuke the existing STE_0 value, as we're going to rewrite it */
	val = STRTAB_STE_0_V;

	/* Bypass/fault */
	if (!smmu_domain || !(cd_table || s2_cfg)) {
		if (!smmu_domain && disable_bypass)
			val |= FIELD_PREP(STRTAB_STE_0_CFG, STRTAB_STE_0_CFG_ABORT);
		else
			val |= FIELD_PREP(STRTAB_STE_0_CFG, STRTAB_STE_0_CFG_BYPASS);
=======
VISIBLE_IF_KUNIT
void arm_smmu_make_abort_ste(struct arm_smmu_ste *target)
{
	memset(target, 0, sizeof(*target));
	target->data[0] = cpu_to_le64(
		STRTAB_STE_0_V |
		FIELD_PREP(STRTAB_STE_0_CFG, STRTAB_STE_0_CFG_ABORT));
}
EXPORT_SYMBOL_IF_KUNIT(arm_smmu_make_abort_ste);
>>>>>>> 2d5404ca

VISIBLE_IF_KUNIT
void arm_smmu_make_bypass_ste(struct arm_smmu_device *smmu,
			      struct arm_smmu_ste *target)
{
	memset(target, 0, sizeof(*target));
	target->data[0] = cpu_to_le64(
		STRTAB_STE_0_V |
		FIELD_PREP(STRTAB_STE_0_CFG, STRTAB_STE_0_CFG_BYPASS));

<<<<<<< HEAD
	if (cd_table) {
		u64 strw = smmu->features & ARM_SMMU_FEAT_E2H ?
			STRTAB_STE_1_STRW_EL2 : STRTAB_STE_1_STRW_NSEL1;
=======
	if (smmu->features & ARM_SMMU_FEAT_ATTR_TYPES_OVR)
		target->data[1] = cpu_to_le64(FIELD_PREP(STRTAB_STE_1_SHCFG,
							 STRTAB_STE_1_SHCFG_INCOMING));
}
EXPORT_SYMBOL_IF_KUNIT(arm_smmu_make_bypass_ste);
>>>>>>> 2d5404ca

VISIBLE_IF_KUNIT
void arm_smmu_make_cdtable_ste(struct arm_smmu_ste *target,
			       struct arm_smmu_master *master, bool ats_enabled,
			       unsigned int s1dss)
{
	struct arm_smmu_ctx_desc_cfg *cd_table = &master->cd_table;
	struct arm_smmu_device *smmu = master->smmu;

	memset(target, 0, sizeof(*target));
	target->data[0] = cpu_to_le64(
		STRTAB_STE_0_V |
		FIELD_PREP(STRTAB_STE_0_CFG, STRTAB_STE_0_CFG_S1_TRANS) |
		FIELD_PREP(STRTAB_STE_0_S1FMT, cd_table->s1fmt) |
		(cd_table->cdtab_dma & STRTAB_STE_0_S1CTXPTR_MASK) |
		FIELD_PREP(STRTAB_STE_0_S1CDMAX, cd_table->s1cdmax));

	target->data[1] = cpu_to_le64(
		FIELD_PREP(STRTAB_STE_1_S1DSS, s1dss) |
		FIELD_PREP(STRTAB_STE_1_S1CIR, STRTAB_STE_1_S1C_CACHE_WBRA) |
		FIELD_PREP(STRTAB_STE_1_S1COR, STRTAB_STE_1_S1C_CACHE_WBRA) |
		FIELD_PREP(STRTAB_STE_1_S1CSH, ARM_SMMU_SH_ISH) |
		((smmu->features & ARM_SMMU_FEAT_STALLS &&
		  !master->stall_enabled) ?
			 STRTAB_STE_1_S1STALLD :
			 0) |
		FIELD_PREP(STRTAB_STE_1_EATS,
			   ats_enabled ? STRTAB_STE_1_EATS_TRANS : 0));

	if ((smmu->features & ARM_SMMU_FEAT_ATTR_TYPES_OVR) &&
	    s1dss == STRTAB_STE_1_S1DSS_BYPASS)
		target->data[1] |= cpu_to_le64(FIELD_PREP(
			STRTAB_STE_1_SHCFG, STRTAB_STE_1_SHCFG_INCOMING));

	if (smmu->features & ARM_SMMU_FEAT_E2H) {
		/*
		 * To support BTM the streamworld needs to match the
		 * configuration of the CPU so that the ASID broadcasts are
		 * properly matched. This means either S/NS-EL2-E2H (hypervisor)
		 * or NS-EL1 (guest). Since an SVA domain can be installed in a
		 * PASID this should always use a BTM compatible configuration
		 * if the HW supports it.
		 */
		target->data[1] |= cpu_to_le64(
			FIELD_PREP(STRTAB_STE_1_STRW, STRTAB_STE_1_STRW_EL2));
	} else {
		target->data[1] |= cpu_to_le64(
			FIELD_PREP(STRTAB_STE_1_STRW, STRTAB_STE_1_STRW_NSEL1));

<<<<<<< HEAD
		val |= (cd_table->cdtab_dma & STRTAB_STE_0_S1CTXPTR_MASK) |
			FIELD_PREP(STRTAB_STE_0_CFG, STRTAB_STE_0_CFG_S1_TRANS) |
			FIELD_PREP(STRTAB_STE_0_S1CDMAX, cd_table->s1cdmax) |
			FIELD_PREP(STRTAB_STE_0_S1FMT, cd_table->s1fmt);
=======
		/*
		 * VMID 0 is reserved for stage-2 bypass EL1 STEs, see
		 * arm_smmu_domain_alloc_id()
		 */
		target->data[2] =
			cpu_to_le64(FIELD_PREP(STRTAB_STE_2_S2VMID, 0));
>>>>>>> 2d5404ca
	}
}
EXPORT_SYMBOL_IF_KUNIT(arm_smmu_make_cdtable_ste);

VISIBLE_IF_KUNIT
void arm_smmu_make_s2_domain_ste(struct arm_smmu_ste *target,
				 struct arm_smmu_master *master,
				 struct arm_smmu_domain *smmu_domain,
				 bool ats_enabled)
{
	struct arm_smmu_s2_cfg *s2_cfg = &smmu_domain->s2_cfg;
	const struct io_pgtable_cfg *pgtbl_cfg =
		&io_pgtable_ops_to_pgtable(smmu_domain->pgtbl_ops)->cfg;
	typeof(&pgtbl_cfg->arm_lpae_s2_cfg.vtcr) vtcr =
		&pgtbl_cfg->arm_lpae_s2_cfg.vtcr;
	u64 vtcr_val;
	struct arm_smmu_device *smmu = master->smmu;

	memset(target, 0, sizeof(*target));
	target->data[0] = cpu_to_le64(
		STRTAB_STE_0_V |
		FIELD_PREP(STRTAB_STE_0_CFG, STRTAB_STE_0_CFG_S2_TRANS));

	target->data[1] = cpu_to_le64(
		FIELD_PREP(STRTAB_STE_1_EATS,
			   ats_enabled ? STRTAB_STE_1_EATS_TRANS : 0));

	if (smmu->features & ARM_SMMU_FEAT_ATTR_TYPES_OVR)
		target->data[1] |= cpu_to_le64(FIELD_PREP(STRTAB_STE_1_SHCFG,
							  STRTAB_STE_1_SHCFG_INCOMING));

	vtcr_val = FIELD_PREP(STRTAB_STE_2_VTCR_S2T0SZ, vtcr->tsz) |
		   FIELD_PREP(STRTAB_STE_2_VTCR_S2SL0, vtcr->sl) |
		   FIELD_PREP(STRTAB_STE_2_VTCR_S2IR0, vtcr->irgn) |
		   FIELD_PREP(STRTAB_STE_2_VTCR_S2OR0, vtcr->orgn) |
		   FIELD_PREP(STRTAB_STE_2_VTCR_S2SH0, vtcr->sh) |
		   FIELD_PREP(STRTAB_STE_2_VTCR_S2TG, vtcr->tg) |
		   FIELD_PREP(STRTAB_STE_2_VTCR_S2PS, vtcr->ps);
	target->data[2] = cpu_to_le64(
		FIELD_PREP(STRTAB_STE_2_S2VMID, s2_cfg->vmid) |
		FIELD_PREP(STRTAB_STE_2_VTCR, vtcr_val) |
		STRTAB_STE_2_S2AA64 |
#ifdef __BIG_ENDIAN
		STRTAB_STE_2_S2ENDI |
#endif
		STRTAB_STE_2_S2PTW |
		(master->stall_enabled ? STRTAB_STE_2_S2S : 0) |
		STRTAB_STE_2_S2R);

	target->data[3] = cpu_to_le64(pgtbl_cfg->arm_lpae_s2_cfg.vttbr &
				      STRTAB_STE_3_S2TTB_MASK);
}
EXPORT_SYMBOL_IF_KUNIT(arm_smmu_make_s2_domain_ste);

/*
 * This can safely directly manipulate the STE memory without a sync sequence
 * because the STE table has not been installed in the SMMU yet.
 */
static void arm_smmu_init_initial_stes(struct arm_smmu_ste *strtab,
				       unsigned int nent)
{
	unsigned int i;

	for (i = 0; i < nent; ++i) {
		arm_smmu_make_abort_ste(strtab);
		strtab++;
	}
}

static int arm_smmu_init_l2_strtab(struct arm_smmu_device *smmu, u32 sid)
{
	dma_addr_t l2ptr_dma;
	struct arm_smmu_strtab_cfg *cfg = &smmu->strtab_cfg;
	struct arm_smmu_strtab_l2 **l2table;

	l2table = &cfg->l2.l2ptrs[arm_smmu_strtab_l1_idx(sid)];
	if (*l2table)
		return 0;

	*l2table = dmam_alloc_coherent(smmu->dev, sizeof(**l2table),
				       &l2ptr_dma, GFP_KERNEL);
	if (!*l2table) {
		dev_err(smmu->dev,
			"failed to allocate l2 stream table for SID %u\n",
			sid);
		return -ENOMEM;
	}

	arm_smmu_init_initial_stes((*l2table)->stes,
				   ARRAY_SIZE((*l2table)->stes));
	arm_smmu_write_strtab_l1_desc(&cfg->l2.l1tab[arm_smmu_strtab_l1_idx(sid)],
				      l2ptr_dma);
	return 0;
}

static int arm_smmu_streams_cmp_key(const void *lhs, const struct rb_node *rhs)
{
	struct arm_smmu_stream *stream_rhs =
		rb_entry(rhs, struct arm_smmu_stream, node);
	const u32 *sid_lhs = lhs;

	if (*sid_lhs < stream_rhs->id)
		return -1;
	if (*sid_lhs > stream_rhs->id)
		return 1;
	return 0;
}

static int arm_smmu_streams_cmp_node(struct rb_node *lhs,
				     const struct rb_node *rhs)
{
	return arm_smmu_streams_cmp_key(
		&rb_entry(lhs, struct arm_smmu_stream, node)->id, rhs);
}

static struct arm_smmu_master *
arm_smmu_find_master(struct arm_smmu_device *smmu, u32 sid)
{
	struct rb_node *node;

	lockdep_assert_held(&smmu->streams_mutex);

	node = rb_find(&sid, &smmu->streams, arm_smmu_streams_cmp_key);
	if (!node)
		return NULL;
	return rb_entry(node, struct arm_smmu_stream, node)->master;
}

/* IRQ and event handlers */
static int arm_smmu_handle_evt(struct arm_smmu_device *smmu, u64 *evt)
{
	int ret = 0;
	u32 perm = 0;
	struct arm_smmu_master *master;
	bool ssid_valid = evt[0] & EVTQ_0_SSV;
	u32 sid = FIELD_GET(EVTQ_0_SID, evt[0]);
	struct iopf_fault fault_evt = { };
	struct iommu_fault *flt = &fault_evt.fault;

	switch (FIELD_GET(EVTQ_0_ID, evt[0])) {
	case EVT_ID_TRANSLATION_FAULT:
	case EVT_ID_ADDR_SIZE_FAULT:
	case EVT_ID_ACCESS_FAULT:
	case EVT_ID_PERMISSION_FAULT:
		break;
	default:
		return -EOPNOTSUPP;
	}

	if (!(evt[1] & EVTQ_1_STALL))
		return -EOPNOTSUPP;

	if (evt[1] & EVTQ_1_RnW)
		perm |= IOMMU_FAULT_PERM_READ;
	else
		perm |= IOMMU_FAULT_PERM_WRITE;

	if (evt[1] & EVTQ_1_InD)
		perm |= IOMMU_FAULT_PERM_EXEC;

	if (evt[1] & EVTQ_1_PnU)
		perm |= IOMMU_FAULT_PERM_PRIV;

	flt->type = IOMMU_FAULT_PAGE_REQ;
	flt->prm = (struct iommu_fault_page_request) {
		.flags = IOMMU_FAULT_PAGE_REQUEST_LAST_PAGE,
		.grpid = FIELD_GET(EVTQ_1_STAG, evt[1]),
		.perm = perm,
		.addr = FIELD_GET(EVTQ_2_ADDR, evt[2]),
	};

	if (ssid_valid) {
		flt->prm.flags |= IOMMU_FAULT_PAGE_REQUEST_PASID_VALID;
		flt->prm.pasid = FIELD_GET(EVTQ_0_SSID, evt[0]);
	}

	mutex_lock(&smmu->streams_mutex);
	master = arm_smmu_find_master(smmu, sid);
	if (!master) {
		ret = -EINVAL;
		goto out_unlock;
	}

	ret = iommu_report_device_fault(master->dev, &fault_evt);
out_unlock:
	mutex_unlock(&smmu->streams_mutex);
	return ret;
}

static irqreturn_t arm_smmu_evtq_thread(int irq, void *dev)
{
	int i, ret;
	struct arm_smmu_device *smmu = dev;
	struct arm_smmu_queue *q = &smmu->evtq.q;
	struct arm_smmu_ll_queue *llq = &q->llq;
	static DEFINE_RATELIMIT_STATE(rs, DEFAULT_RATELIMIT_INTERVAL,
				      DEFAULT_RATELIMIT_BURST);
	u64 evt[EVTQ_ENT_DWORDS];

	do {
		while (!queue_remove_raw(q, evt)) {
			u8 id = FIELD_GET(EVTQ_0_ID, evt[0]);

			ret = arm_smmu_handle_evt(smmu, evt);
			if (!ret || !__ratelimit(&rs))
				continue;

			dev_info(smmu->dev, "event 0x%02x received:\n", id);
			for (i = 0; i < ARRAY_SIZE(evt); ++i)
				dev_info(smmu->dev, "\t0x%016llx\n",
					 (unsigned long long)evt[i]);

			cond_resched();
		}

		/*
		 * Not much we can do on overflow, so scream and pretend we're
		 * trying harder.
		 */
		if (queue_sync_prod_in(q) == -EOVERFLOW)
			dev_err(smmu->dev, "EVTQ overflow detected -- events lost\n");
	} while (!queue_empty(llq));

	/* Sync our overflow flag, as we believe we're up to speed */
	queue_sync_cons_ovf(q);
	return IRQ_HANDLED;
}

static void arm_smmu_handle_ppr(struct arm_smmu_device *smmu, u64 *evt)
{
	u32 sid, ssid;
	u16 grpid;
	bool ssv, last;

	sid = FIELD_GET(PRIQ_0_SID, evt[0]);
	ssv = FIELD_GET(PRIQ_0_SSID_V, evt[0]);
	ssid = ssv ? FIELD_GET(PRIQ_0_SSID, evt[0]) : IOMMU_NO_PASID;
	last = FIELD_GET(PRIQ_0_PRG_LAST, evt[0]);
	grpid = FIELD_GET(PRIQ_1_PRG_IDX, evt[1]);

	dev_info(smmu->dev, "unexpected PRI request received:\n");
	dev_info(smmu->dev,
		 "\tsid 0x%08x.0x%05x: [%u%s] %sprivileged %s%s%s access at iova 0x%016llx\n",
		 sid, ssid, grpid, last ? "L" : "",
		 evt[0] & PRIQ_0_PERM_PRIV ? "" : "un",
		 evt[0] & PRIQ_0_PERM_READ ? "R" : "",
		 evt[0] & PRIQ_0_PERM_WRITE ? "W" : "",
		 evt[0] & PRIQ_0_PERM_EXEC ? "X" : "",
		 evt[1] & PRIQ_1_ADDR_MASK);

	if (last) {
		struct arm_smmu_cmdq_ent cmd = {
			.opcode			= CMDQ_OP_PRI_RESP,
			.substream_valid	= ssv,
			.pri			= {
				.sid	= sid,
				.ssid	= ssid,
				.grpid	= grpid,
				.resp	= PRI_RESP_DENY,
			},
		};

		arm_smmu_cmdq_issue_cmd(smmu, &cmd);
	}
}

static irqreturn_t arm_smmu_priq_thread(int irq, void *dev)
{
	struct arm_smmu_device *smmu = dev;
	struct arm_smmu_queue *q = &smmu->priq.q;
	struct arm_smmu_ll_queue *llq = &q->llq;
	u64 evt[PRIQ_ENT_DWORDS];

	do {
		while (!queue_remove_raw(q, evt))
			arm_smmu_handle_ppr(smmu, evt);

		if (queue_sync_prod_in(q) == -EOVERFLOW)
			dev_err(smmu->dev, "PRIQ overflow detected -- requests lost\n");
	} while (!queue_empty(llq));

	/* Sync our overflow flag, as we believe we're up to speed */
	queue_sync_cons_ovf(q);
	return IRQ_HANDLED;
}

static int arm_smmu_device_disable(struct arm_smmu_device *smmu);

static irqreturn_t arm_smmu_gerror_handler(int irq, void *dev)
{
	u32 gerror, gerrorn, active;
	struct arm_smmu_device *smmu = dev;

	gerror = readl_relaxed(smmu->base + ARM_SMMU_GERROR);
	gerrorn = readl_relaxed(smmu->base + ARM_SMMU_GERRORN);

	active = gerror ^ gerrorn;
	if (!(active & GERROR_ERR_MASK))
		return IRQ_NONE; /* No errors pending */

	dev_warn(smmu->dev,
		 "unexpected global error reported (0x%08x), this could be serious\n",
		 active);

	if (active & GERROR_SFM_ERR) {
		dev_err(smmu->dev, "device has entered Service Failure Mode!\n");
		arm_smmu_device_disable(smmu);
	}

	if (active & GERROR_MSI_GERROR_ABT_ERR)
		dev_warn(smmu->dev, "GERROR MSI write aborted\n");

	if (active & GERROR_MSI_PRIQ_ABT_ERR)
		dev_warn(smmu->dev, "PRIQ MSI write aborted\n");

	if (active & GERROR_MSI_EVTQ_ABT_ERR)
		dev_warn(smmu->dev, "EVTQ MSI write aborted\n");

	if (active & GERROR_MSI_CMDQ_ABT_ERR)
		dev_warn(smmu->dev, "CMDQ MSI write aborted\n");

	if (active & GERROR_PRIQ_ABT_ERR)
		dev_err(smmu->dev, "PRIQ write aborted -- events may have been lost\n");

	if (active & GERROR_EVTQ_ABT_ERR)
		dev_err(smmu->dev, "EVTQ write aborted -- events may have been lost\n");

	if (active & GERROR_CMDQ_ERR)
		arm_smmu_cmdq_skip_err(smmu);

	writel(gerror, smmu->base + ARM_SMMU_GERRORN);
	return IRQ_HANDLED;
}

static irqreturn_t arm_smmu_combined_irq_thread(int irq, void *dev)
{
	struct arm_smmu_device *smmu = dev;

	arm_smmu_evtq_thread(irq, dev);
	if (smmu->features & ARM_SMMU_FEAT_PRI)
		arm_smmu_priq_thread(irq, dev);

	return IRQ_HANDLED;
}

static irqreturn_t arm_smmu_combined_irq_handler(int irq, void *dev)
{
	arm_smmu_gerror_handler(irq, dev);
	return IRQ_WAKE_THREAD;
}

static void
arm_smmu_atc_inv_to_cmd(int ssid, unsigned long iova, size_t size,
			struct arm_smmu_cmdq_ent *cmd)
{
	size_t log2_span;
	size_t span_mask;
	/* ATC invalidates are always on 4096-bytes pages */
	size_t inval_grain_shift = 12;
	unsigned long page_start, page_end;

	/*
	 * ATS and PASID:
	 *
	 * If substream_valid is clear, the PCIe TLP is sent without a PASID
	 * prefix. In that case all ATC entries within the address range are
	 * invalidated, including those that were requested with a PASID! There
	 * is no way to invalidate only entries without PASID.
	 *
	 * When using STRTAB_STE_1_S1DSS_SSID0 (reserving CD 0 for non-PASID
	 * traffic), translation requests without PASID create ATC entries
	 * without PASID, which must be invalidated with substream_valid clear.
	 * This has the unpleasant side-effect of invalidating all PASID-tagged
	 * ATC entries within the address range.
	 */
	*cmd = (struct arm_smmu_cmdq_ent) {
		.opcode			= CMDQ_OP_ATC_INV,
		.substream_valid	= (ssid != IOMMU_NO_PASID),
		.atc.ssid		= ssid,
	};

	if (!size) {
		cmd->atc.size = ATC_INV_SIZE_ALL;
		return;
	}

	page_start	= iova >> inval_grain_shift;
	page_end	= (iova + size - 1) >> inval_grain_shift;

	/*
	 * In an ATS Invalidate Request, the address must be aligned on the
	 * range size, which must be a power of two number of page sizes. We
	 * thus have to choose between grossly over-invalidating the region, or
	 * splitting the invalidation into multiple commands. For simplicity
	 * we'll go with the first solution, but should refine it in the future
	 * if multiple commands are shown to be more efficient.
	 *
	 * Find the smallest power of two that covers the range. The most
	 * significant differing bit between the start and end addresses,
	 * fls(start ^ end), indicates the required span. For example:
	 *
	 * We want to invalidate pages [8; 11]. This is already the ideal range:
	 *		x = 0b1000 ^ 0b1011 = 0b11
	 *		span = 1 << fls(x) = 4
	 *
	 * To invalidate pages [7; 10], we need to invalidate [0; 15]:
	 *		x = 0b0111 ^ 0b1010 = 0b1101
	 *		span = 1 << fls(x) = 16
	 */
	log2_span	= fls_long(page_start ^ page_end);
	span_mask	= (1ULL << log2_span) - 1;

	page_start	&= ~span_mask;

	cmd->atc.addr	= page_start << inval_grain_shift;
	cmd->atc.size	= log2_span;
}

static int arm_smmu_atc_inv_master(struct arm_smmu_master *master,
				   ioasid_t ssid)
{
	int i;
	struct arm_smmu_cmdq_ent cmd;
	struct arm_smmu_cmdq_batch cmds;

<<<<<<< HEAD
	arm_smmu_atc_inv_to_cmd(IOMMU_NO_PASID, 0, 0, &cmd);
=======
	arm_smmu_atc_inv_to_cmd(ssid, 0, 0, &cmd);
>>>>>>> 2d5404ca

	arm_smmu_cmdq_batch_init(master->smmu, &cmds, &cmd);
	for (i = 0; i < master->num_streams; i++) {
		cmd.atc.sid = master->streams[i].id;
		arm_smmu_cmdq_batch_add(master->smmu, &cmds, &cmd);
	}

	return arm_smmu_cmdq_batch_submit(master->smmu, &cmds);
}

int arm_smmu_atc_inv_domain(struct arm_smmu_domain *smmu_domain,
			    unsigned long iova, size_t size)
{
	struct arm_smmu_master_domain *master_domain;
	int i;
	unsigned long flags;
	struct arm_smmu_cmdq_ent cmd = {
		.opcode = CMDQ_OP_ATC_INV,
	};
	struct arm_smmu_cmdq_batch cmds;

	if (!(smmu_domain->smmu->features & ARM_SMMU_FEAT_ATS))
		return 0;

	/*
	 * Ensure that we've completed prior invalidation of the main TLBs
	 * before we read 'nr_ats_masters' in case of a concurrent call to
	 * arm_smmu_enable_ats():
	 *
	 *	// unmap()			// arm_smmu_enable_ats()
	 *	TLBI+SYNC			atomic_inc(&nr_ats_masters);
	 *	smp_mb();			[...]
	 *	atomic_read(&nr_ats_masters);	pci_enable_ats() // writel()
	 *
	 * Ensures that we always see the incremented 'nr_ats_masters' count if
	 * ATS was enabled at the PCI device before completion of the TLBI.
	 */
	smp_mb();
	if (!atomic_read(&smmu_domain->nr_ats_masters))
		return 0;

	arm_smmu_cmdq_batch_init(smmu_domain->smmu, &cmds, &cmd);

	spin_lock_irqsave(&smmu_domain->devices_lock, flags);
	list_for_each_entry(master_domain, &smmu_domain->devices,
			    devices_elm) {
		struct arm_smmu_master *master = master_domain->master;

		if (!master->ats_enabled)
			continue;

		arm_smmu_atc_inv_to_cmd(master_domain->ssid, iova, size, &cmd);

		for (i = 0; i < master->num_streams; i++) {
			cmd.atc.sid = master->streams[i].id;
			arm_smmu_cmdq_batch_add(smmu_domain->smmu, &cmds, &cmd);
		}
	}
	spin_unlock_irqrestore(&smmu_domain->devices_lock, flags);

	return arm_smmu_cmdq_batch_submit(smmu_domain->smmu, &cmds);
}

/* IO_PGTABLE API */
static void arm_smmu_tlb_inv_context(void *cookie)
{
	struct arm_smmu_domain *smmu_domain = cookie;
	struct arm_smmu_device *smmu = smmu_domain->smmu;
	struct arm_smmu_cmdq_ent cmd;

	/*
	 * NOTE: when io-pgtable is in non-strict mode, we may get here with
	 * PTEs previously cleared by unmaps on the current CPU not yet visible
	 * to the SMMU. We are relying on the dma_wmb() implicit during cmd
	 * insertion to guarantee those are observed before the TLBI. Do be
	 * careful, 007.
	 */
	if (smmu_domain->stage == ARM_SMMU_DOMAIN_S1) {
		arm_smmu_tlb_inv_asid(smmu, smmu_domain->cd.asid);
	} else {
		cmd.opcode	= CMDQ_OP_TLBI_S12_VMALL;
		cmd.tlbi.vmid	= smmu_domain->s2_cfg.vmid;
		arm_smmu_cmdq_issue_cmd_with_sync(smmu, &cmd);
	}
<<<<<<< HEAD
	arm_smmu_atc_inv_domain(smmu_domain, IOMMU_NO_PASID, 0, 0);
=======
	arm_smmu_atc_inv_domain(smmu_domain, 0, 0);
>>>>>>> 2d5404ca
}

static void __arm_smmu_tlb_inv_range(struct arm_smmu_cmdq_ent *cmd,
				     unsigned long iova, size_t size,
				     size_t granule,
				     struct arm_smmu_domain *smmu_domain)
{
	struct arm_smmu_device *smmu = smmu_domain->smmu;
	unsigned long end = iova + size, num_pages = 0, tg = 0;
	size_t inv_range = granule;
	struct arm_smmu_cmdq_batch cmds;

	if (!size)
		return;

	if (smmu->features & ARM_SMMU_FEAT_RANGE_INV) {
		/* Get the leaf page size */
		tg = __ffs(smmu_domain->domain.pgsize_bitmap);

		num_pages = size >> tg;

		/* Convert page size of 12,14,16 (log2) to 1,2,3 */
		cmd->tlbi.tg = (tg - 10) / 2;

		/*
		 * Determine what level the granule is at. For non-leaf, both
		 * io-pgtable and SVA pass a nominal last-level granule because
		 * they don't know what level(s) actually apply, so ignore that
		 * and leave TTL=0. However for various errata reasons we still
		 * want to use a range command, so avoid the SVA corner case
		 * where both scale and num could be 0 as well.
		 */
		if (cmd->tlbi.leaf)
			cmd->tlbi.ttl = 4 - ((ilog2(granule) - 3) / (tg - 3));
		else if ((num_pages & CMDQ_TLBI_RANGE_NUM_MAX) == 1)
			num_pages++;
	}

	arm_smmu_cmdq_batch_init(smmu, &cmds, cmd);

	while (iova < end) {
		if (smmu->features & ARM_SMMU_FEAT_RANGE_INV) {
			/*
			 * On each iteration of the loop, the range is 5 bits
			 * worth of the aligned size remaining.
			 * The range in pages is:
			 *
			 * range = (num_pages & (0x1f << __ffs(num_pages)))
			 */
			unsigned long scale, num;

			/* Determine the power of 2 multiple number of pages */
			scale = __ffs(num_pages);
			cmd->tlbi.scale = scale;

			/* Determine how many chunks of 2^scale size we have */
			num = (num_pages >> scale) & CMDQ_TLBI_RANGE_NUM_MAX;
			cmd->tlbi.num = num - 1;

			/* range is num * 2^scale * pgsize */
			inv_range = num << (scale + tg);

			/* Clear out the lower order bits for the next iteration */
			num_pages -= num << scale;
		}

		cmd->tlbi.addr = iova;
		arm_smmu_cmdq_batch_add(smmu, &cmds, cmd);
		iova += inv_range;
	}
	arm_smmu_cmdq_batch_submit(smmu, &cmds);
}

static void arm_smmu_tlb_inv_range_domain(unsigned long iova, size_t size,
					  size_t granule, bool leaf,
					  struct arm_smmu_domain *smmu_domain)
{
	struct arm_smmu_cmdq_ent cmd = {
		.tlbi = {
			.leaf	= leaf,
		},
	};

	if (smmu_domain->stage == ARM_SMMU_DOMAIN_S1) {
		cmd.opcode	= smmu_domain->smmu->features & ARM_SMMU_FEAT_E2H ?
				  CMDQ_OP_TLBI_EL2_VA : CMDQ_OP_TLBI_NH_VA;
		cmd.tlbi.asid	= smmu_domain->cd.asid;
	} else {
		cmd.opcode	= CMDQ_OP_TLBI_S2_IPA;
		cmd.tlbi.vmid	= smmu_domain->s2_cfg.vmid;
	}
	__arm_smmu_tlb_inv_range(&cmd, iova, size, granule, smmu_domain);

	/*
	 * Unfortunately, this can't be leaf-only since we may have
	 * zapped an entire table.
	 */
<<<<<<< HEAD
	arm_smmu_atc_inv_domain(smmu_domain, IOMMU_NO_PASID, iova, size);
=======
	arm_smmu_atc_inv_domain(smmu_domain, iova, size);
>>>>>>> 2d5404ca
}

void arm_smmu_tlb_inv_range_asid(unsigned long iova, size_t size, int asid,
				 size_t granule, bool leaf,
				 struct arm_smmu_domain *smmu_domain)
{
	struct arm_smmu_cmdq_ent cmd = {
		.opcode	= smmu_domain->smmu->features & ARM_SMMU_FEAT_E2H ?
			  CMDQ_OP_TLBI_EL2_VA : CMDQ_OP_TLBI_NH_VA,
		.tlbi = {
			.asid	= asid,
			.leaf	= leaf,
		},
	};

	__arm_smmu_tlb_inv_range(&cmd, iova, size, granule, smmu_domain);
}

static void arm_smmu_tlb_inv_page_nosync(struct iommu_iotlb_gather *gather,
					 unsigned long iova, size_t granule,
					 void *cookie)
{
	struct arm_smmu_domain *smmu_domain = cookie;
	struct iommu_domain *domain = &smmu_domain->domain;

	iommu_iotlb_gather_add_page(domain, gather, iova, granule);
}

static void arm_smmu_tlb_inv_walk(unsigned long iova, size_t size,
				  size_t granule, void *cookie)
{
	arm_smmu_tlb_inv_range_domain(iova, size, granule, false, cookie);
}

static const struct iommu_flush_ops arm_smmu_flush_ops = {
	.tlb_flush_all	= arm_smmu_tlb_inv_context,
	.tlb_flush_walk = arm_smmu_tlb_inv_walk,
	.tlb_add_page	= arm_smmu_tlb_inv_page_nosync,
};

static bool arm_smmu_dbm_capable(struct arm_smmu_device *smmu)
{
	u32 features = (ARM_SMMU_FEAT_HD | ARM_SMMU_FEAT_COHERENCY);

	return (smmu->features & features) == features;
}

/* IOMMU API */
static bool arm_smmu_capable(struct device *dev, enum iommu_cap cap)
{
	struct arm_smmu_master *master = dev_iommu_priv_get(dev);

	switch (cap) {
	case IOMMU_CAP_CACHE_COHERENCY:
		/* Assume that a coherent TCU implies coherent TBUs */
		return master->smmu->features & ARM_SMMU_FEAT_COHERENCY;
	case IOMMU_CAP_NOEXEC:
	case IOMMU_CAP_DEFERRED_FLUSH:
		return true;
	case IOMMU_CAP_DIRTY_TRACKING:
		return arm_smmu_dbm_capable(master->smmu);
	default:
		return false;
	}
}

struct arm_smmu_domain *arm_smmu_domain_alloc(void)
{
	struct arm_smmu_domain *smmu_domain;

<<<<<<< HEAD
	if (type == IOMMU_DOMAIN_SVA)
		return arm_smmu_sva_domain_alloc();

	if (type != IOMMU_DOMAIN_UNMANAGED &&
	    type != IOMMU_DOMAIN_DMA &&
	    type != IOMMU_DOMAIN_IDENTITY)
		return NULL;

	/*
	 * Allocate the domain and initialise some of its data structures.
	 * We can't really do anything meaningful until we've added a
	 * master.
	 */
=======
>>>>>>> 2d5404ca
	smmu_domain = kzalloc(sizeof(*smmu_domain), GFP_KERNEL);
	if (!smmu_domain)
		return ERR_PTR(-ENOMEM);

	mutex_init(&smmu_domain->init_mutex);
	INIT_LIST_HEAD(&smmu_domain->devices);
	spin_lock_init(&smmu_domain->devices_lock);

	return smmu_domain;
}

<<<<<<< HEAD
static void arm_smmu_domain_free(struct iommu_domain *domain)
=======
static struct iommu_domain *arm_smmu_domain_alloc_paging(struct device *dev)
{
	struct arm_smmu_domain *smmu_domain;

	/*
	 * Allocate the domain and initialise some of its data structures.
	 * We can't really do anything meaningful until we've added a
	 * master.
	 */
	smmu_domain = arm_smmu_domain_alloc();
	if (IS_ERR(smmu_domain))
		return ERR_CAST(smmu_domain);

	if (dev) {
		struct arm_smmu_master *master = dev_iommu_priv_get(dev);
		int ret;

		ret = arm_smmu_domain_finalise(smmu_domain, master->smmu, 0);
		if (ret) {
			kfree(smmu_domain);
			return ERR_PTR(ret);
		}
	}
	return &smmu_domain->domain;
}

static void arm_smmu_domain_free_paging(struct iommu_domain *domain)
>>>>>>> 2d5404ca
{
	struct arm_smmu_domain *smmu_domain = to_smmu_domain(domain);
	struct arm_smmu_device *smmu = smmu_domain->smmu;

	free_io_pgtable_ops(smmu_domain->pgtbl_ops);

	/* Free the ASID or VMID */
	if (smmu_domain->stage == ARM_SMMU_DOMAIN_S1) {
		/* Prevent SVA from touching the CD while we're freeing it */
		mutex_lock(&arm_smmu_asid_lock);
<<<<<<< HEAD
		arm_smmu_free_asid(&smmu_domain->cd);
=======
		xa_erase(&arm_smmu_asid_xa, smmu_domain->cd.asid);
>>>>>>> 2d5404ca
		mutex_unlock(&arm_smmu_asid_lock);
	} else {
		struct arm_smmu_s2_cfg *cfg = &smmu_domain->s2_cfg;
		if (cfg->vmid)
			ida_free(&smmu->vmid_map, cfg->vmid);
	}

	kfree(smmu_domain);
}

<<<<<<< HEAD
static int arm_smmu_domain_finalise_s1(struct arm_smmu_domain *smmu_domain,
				       struct io_pgtable_cfg *pgtbl_cfg)
{
	int ret;
	u32 asid;
	struct arm_smmu_device *smmu = smmu_domain->smmu;
	struct arm_smmu_ctx_desc *cd = &smmu_domain->cd;
	typeof(&pgtbl_cfg->arm_lpae_s1_cfg.tcr) tcr = &pgtbl_cfg->arm_lpae_s1_cfg.tcr;

	refcount_set(&cd->refs, 1);

	/* Prevent SVA from modifying the ASID until it is written to the CD */
	mutex_lock(&arm_smmu_asid_lock);
	ret = xa_alloc(&arm_smmu_asid_xa, &asid, cd,
		       XA_LIMIT(1, (1 << smmu->asid_bits) - 1), GFP_KERNEL);
	if (ret)
		goto out_unlock;

	cd->asid	= (u16)asid;
	cd->ttbr	= pgtbl_cfg->arm_lpae_s1_cfg.ttbr;
	cd->tcr		= FIELD_PREP(CTXDESC_CD_0_TCR_T0SZ, tcr->tsz) |
			  FIELD_PREP(CTXDESC_CD_0_TCR_TG0, tcr->tg) |
			  FIELD_PREP(CTXDESC_CD_0_TCR_IRGN0, tcr->irgn) |
			  FIELD_PREP(CTXDESC_CD_0_TCR_ORGN0, tcr->orgn) |
			  FIELD_PREP(CTXDESC_CD_0_TCR_SH0, tcr->sh) |
			  FIELD_PREP(CTXDESC_CD_0_TCR_IPS, tcr->ips) |
			  CTXDESC_CD_0_TCR_EPD1 | CTXDESC_CD_0_AA64;
	cd->mair	= pgtbl_cfg->arm_lpae_s1_cfg.mair;

	mutex_unlock(&arm_smmu_asid_lock);
	return 0;

out_unlock:
=======
static int arm_smmu_domain_finalise_s1(struct arm_smmu_device *smmu,
				       struct arm_smmu_domain *smmu_domain)
{
	int ret;
	u32 asid = 0;
	struct arm_smmu_ctx_desc *cd = &smmu_domain->cd;

	/* Prevent SVA from modifying the ASID until it is written to the CD */
	mutex_lock(&arm_smmu_asid_lock);
	ret = xa_alloc(&arm_smmu_asid_xa, &asid, smmu_domain,
		       XA_LIMIT(1, (1 << smmu->asid_bits) - 1), GFP_KERNEL);
	cd->asid	= (u16)asid;
>>>>>>> 2d5404ca
	mutex_unlock(&arm_smmu_asid_lock);
	return ret;
}

<<<<<<< HEAD
static int arm_smmu_domain_finalise_s2(struct arm_smmu_domain *smmu_domain,
				       struct io_pgtable_cfg *pgtbl_cfg)
=======
static int arm_smmu_domain_finalise_s2(struct arm_smmu_device *smmu,
				       struct arm_smmu_domain *smmu_domain)
>>>>>>> 2d5404ca
{
	int vmid;
	struct arm_smmu_s2_cfg *cfg = &smmu_domain->s2_cfg;

	/* Reserve VMID 0 for stage-2 bypass STEs */
	vmid = ida_alloc_range(&smmu->vmid_map, 1, (1 << smmu->vmid_bits) - 1,
			       GFP_KERNEL);
	if (vmid < 0)
		return vmid;

	cfg->vmid	= (u16)vmid;
	return 0;
}

<<<<<<< HEAD
static int arm_smmu_domain_finalise(struct iommu_domain *domain)
=======
static int arm_smmu_domain_finalise(struct arm_smmu_domain *smmu_domain,
				    struct arm_smmu_device *smmu, u32 flags)
>>>>>>> 2d5404ca
{
	int ret;
	enum io_pgtable_fmt fmt;
	struct io_pgtable_cfg pgtbl_cfg;
	struct io_pgtable_ops *pgtbl_ops;
<<<<<<< HEAD
	int (*finalise_stage_fn)(struct arm_smmu_domain *,
				 struct io_pgtable_cfg *);
	struct arm_smmu_domain *smmu_domain = to_smmu_domain(domain);
	struct arm_smmu_device *smmu = smmu_domain->smmu;

	if (domain->type == IOMMU_DOMAIN_IDENTITY) {
		smmu_domain->stage = ARM_SMMU_DOMAIN_BYPASS;
		return 0;
	}
=======
	int (*finalise_stage_fn)(struct arm_smmu_device *smmu,
				 struct arm_smmu_domain *smmu_domain);
	bool enable_dirty = flags & IOMMU_HWPT_ALLOC_DIRTY_TRACKING;
>>>>>>> 2d5404ca

	/* Restrict the stage to what we can actually support */
	if (!(smmu->features & ARM_SMMU_FEAT_TRANS_S1))
		smmu_domain->stage = ARM_SMMU_DOMAIN_S2;
	if (!(smmu->features & ARM_SMMU_FEAT_TRANS_S2))
		smmu_domain->stage = ARM_SMMU_DOMAIN_S1;

	pgtbl_cfg = (struct io_pgtable_cfg) {
		.pgsize_bitmap	= smmu->pgsize_bitmap,
		.coherent_walk	= smmu->features & ARM_SMMU_FEAT_COHERENCY,
		.tlb		= &arm_smmu_flush_ops,
		.iommu_dev	= smmu->dev,
	};

	switch (smmu_domain->stage) {
	case ARM_SMMU_DOMAIN_S1: {
		unsigned long ias = (smmu->features &
				     ARM_SMMU_FEAT_VAX) ? 52 : 48;

		pgtbl_cfg.ias = min_t(unsigned long, ias, VA_BITS);
		pgtbl_cfg.oas = smmu->ias;
		if (enable_dirty)
			pgtbl_cfg.quirks |= IO_PGTABLE_QUIRK_ARM_HD;
		fmt = ARM_64_LPAE_S1;
		finalise_stage_fn = arm_smmu_domain_finalise_s1;
		break;
	}
	case ARM_SMMU_DOMAIN_S2:
		if (enable_dirty)
			return -EOPNOTSUPP;
		pgtbl_cfg.ias = smmu->ias;
		pgtbl_cfg.oas = smmu->oas;
		fmt = ARM_64_LPAE_S2;
		finalise_stage_fn = arm_smmu_domain_finalise_s2;
		break;
	default:
		return -EINVAL;
	}

	pgtbl_ops = alloc_io_pgtable_ops(fmt, &pgtbl_cfg, smmu_domain);
	if (!pgtbl_ops)
		return -ENOMEM;

	smmu_domain->domain.pgsize_bitmap = pgtbl_cfg.pgsize_bitmap;
	smmu_domain->domain.geometry.aperture_end = (1UL << pgtbl_cfg.ias) - 1;
	smmu_domain->domain.geometry.force_aperture = true;
	if (enable_dirty && smmu_domain->stage == ARM_SMMU_DOMAIN_S1)
		smmu_domain->domain.dirty_ops = &arm_smmu_dirty_ops;

<<<<<<< HEAD
	ret = finalise_stage_fn(smmu_domain, &pgtbl_cfg);
=======
	ret = finalise_stage_fn(smmu, smmu_domain);
>>>>>>> 2d5404ca
	if (ret < 0) {
		free_io_pgtable_ops(pgtbl_ops);
		return ret;
	}

	smmu_domain->pgtbl_ops = pgtbl_ops;
	smmu_domain->smmu = smmu;
	return 0;
}

static struct arm_smmu_ste *
arm_smmu_get_step_for_sid(struct arm_smmu_device *smmu, u32 sid)
{
	struct arm_smmu_strtab_cfg *cfg = &smmu->strtab_cfg;

	if (smmu->features & ARM_SMMU_FEAT_2_LVL_STRTAB) {
		/* Two-level walk */
		return &cfg->l2.l2ptrs[arm_smmu_strtab_l1_idx(sid)]
				->stes[arm_smmu_strtab_l2_idx(sid)];
	} else {
		/* Simple linear lookup */
		return &cfg->linear.table[sid];
	}
}

static void arm_smmu_install_ste_for_dev(struct arm_smmu_master *master,
					 const struct arm_smmu_ste *target)
{
	int i, j;
	struct arm_smmu_device *smmu = master->smmu;

	master->cd_table.in_ste =
		FIELD_GET(STRTAB_STE_0_CFG, le64_to_cpu(target->data[0])) ==
		STRTAB_STE_0_CFG_S1_TRANS;
	master->ste_ats_enabled =
		FIELD_GET(STRTAB_STE_1_EATS, le64_to_cpu(target->data[1])) ==
		STRTAB_STE_1_EATS_TRANS;

	for (i = 0; i < master->num_streams; ++i) {
		u32 sid = master->streams[i].id;
		struct arm_smmu_ste *step =
			arm_smmu_get_step_for_sid(smmu, sid);

		/* Bridged PCI devices may end up with duplicated IDs */
		for (j = 0; j < i; j++)
			if (master->streams[j].id == sid)
				break;
		if (j < i)
			continue;

		arm_smmu_write_ste(master, sid, step, target);
	}
}

static bool arm_smmu_ats_supported(struct arm_smmu_master *master)
{
	struct device *dev = master->dev;
	struct arm_smmu_device *smmu = master->smmu;
	struct iommu_fwspec *fwspec = dev_iommu_fwspec_get(dev);

	if (!(smmu->features & ARM_SMMU_FEAT_ATS))
		return false;

	if (!(fwspec->flags & IOMMU_FWSPEC_PCI_RC_ATS))
		return false;

	return dev_is_pci(dev) && pci_ats_supported(to_pci_dev(dev));
}

static void arm_smmu_enable_ats(struct arm_smmu_master *master)
{
	size_t stu;
	struct pci_dev *pdev;
	struct arm_smmu_device *smmu = master->smmu;

	/* Smallest Translation Unit: log2 of the smallest supported granule */
	stu = __ffs(smmu->pgsize_bitmap);
	pdev = to_pci_dev(master->dev);

<<<<<<< HEAD
	atomic_inc(&smmu_domain->nr_ats_masters);
	arm_smmu_atc_inv_domain(smmu_domain, IOMMU_NO_PASID, 0, 0);
	if (pci_enable_ats(pdev, stu))
		dev_err(master->dev, "Failed to enable ATS (STU %zu)\n", stu);
}

static void arm_smmu_disable_ats(struct arm_smmu_master *master)
{
	struct arm_smmu_domain *smmu_domain = master->domain;

	if (!master->ats_enabled)
		return;

	pci_disable_ats(to_pci_dev(master->dev));
=======
>>>>>>> 2d5404ca
	/*
	 * ATC invalidation of PASID 0 causes the entire ATC to be flushed.
	 */
	arm_smmu_atc_inv_master(master, IOMMU_NO_PASID);
	if (pci_enable_ats(pdev, stu))
		dev_err(master->dev, "Failed to enable ATS (STU %zu)\n", stu);
}

static int arm_smmu_enable_pasid(struct arm_smmu_master *master)
{
	int ret;
	int features;
	int num_pasids;
	struct pci_dev *pdev;

	if (!dev_is_pci(master->dev))
		return -ENODEV;

	pdev = to_pci_dev(master->dev);

	features = pci_pasid_features(pdev);
	if (features < 0)
		return features;

	num_pasids = pci_max_pasids(pdev);
	if (num_pasids <= 0)
		return num_pasids;

	ret = pci_enable_pasid(pdev, features);
	if (ret) {
		dev_err(&pdev->dev, "Failed to enable PASID\n");
		return ret;
	}

	master->ssid_bits = min_t(u8, ilog2(num_pasids),
				  master->smmu->ssid_bits);
	return 0;
}

static void arm_smmu_disable_pasid(struct arm_smmu_master *master)
{
	struct pci_dev *pdev;

	if (!dev_is_pci(master->dev))
		return;

	pdev = to_pci_dev(master->dev);

	if (!pdev->pasid_enabled)
		return;

	master->ssid_bits = 0;
	pci_disable_pasid(pdev);
}

static struct arm_smmu_master_domain *
arm_smmu_find_master_domain(struct arm_smmu_domain *smmu_domain,
			    struct arm_smmu_master *master,
			    ioasid_t ssid)
{
	struct arm_smmu_master_domain *master_domain;

	lockdep_assert_held(&smmu_domain->devices_lock);

	list_for_each_entry(master_domain, &smmu_domain->devices,
			    devices_elm) {
		if (master_domain->master == master &&
		    master_domain->ssid == ssid)
			return master_domain;
	}
	return NULL;
}

/*
 * If the domain uses the smmu_domain->devices list return the arm_smmu_domain
 * structure, otherwise NULL. These domains track attached devices so they can
 * issue invalidations.
 */
static struct arm_smmu_domain *
to_smmu_domain_devices(struct iommu_domain *domain)
{
	/* The domain can be NULL only when processing the first attach */
	if (!domain)
		return NULL;
	if ((domain->type & __IOMMU_DOMAIN_PAGING) ||
	    domain->type == IOMMU_DOMAIN_SVA)
		return to_smmu_domain(domain);
	return NULL;
}

static void arm_smmu_remove_master_domain(struct arm_smmu_master *master,
					  struct iommu_domain *domain,
					  ioasid_t ssid)
{
	struct arm_smmu_domain *smmu_domain = to_smmu_domain_devices(domain);
	struct arm_smmu_master_domain *master_domain;
	unsigned long flags;

	if (!smmu_domain)
		return;

	spin_lock_irqsave(&smmu_domain->devices_lock, flags);
	master_domain = arm_smmu_find_master_domain(smmu_domain, master, ssid);
	if (master_domain) {
		list_del(&master_domain->devices_elm);
		kfree(master_domain);
		if (master->ats_enabled)
			atomic_dec(&smmu_domain->nr_ats_masters);
	}
	spin_unlock_irqrestore(&smmu_domain->devices_lock, flags);
}

struct arm_smmu_attach_state {
	/* Inputs */
	struct iommu_domain *old_domain;
	struct arm_smmu_master *master;
	bool cd_needs_ats;
	ioasid_t ssid;
	/* Resulting state */
	bool ats_enabled;
};

/*
 * Start the sequence to attach a domain to a master. The sequence contains three
 * steps:
 *  arm_smmu_attach_prepare()
 *  arm_smmu_install_ste_for_dev()
 *  arm_smmu_attach_commit()
 *
 * If prepare succeeds then the sequence must be completed. The STE installed
 * must set the STE.EATS field according to state.ats_enabled.
 *
 * If the device supports ATS then this determines if EATS should be enabled
 * in the STE, and starts sequencing EATS disable if required.
 *
 * The change of the EATS in the STE and the PCI ATS config space is managed by
 * this sequence to be in the right order so that if PCI ATS is enabled then
 * STE.ETAS is enabled.
 *
 * new_domain can be a non-paging domain. In this case ATS will not be enabled,
 * and invalidations won't be tracked.
 */
static int arm_smmu_attach_prepare(struct arm_smmu_attach_state *state,
				   struct iommu_domain *new_domain)
{
	struct arm_smmu_master *master = state->master;
	struct arm_smmu_master_domain *master_domain;
	struct arm_smmu_domain *smmu_domain =
		to_smmu_domain_devices(new_domain);
	unsigned long flags;

	/*
	 * arm_smmu_share_asid() must not see two domains pointing to the same
	 * arm_smmu_master_domain contents otherwise it could randomly write one
	 * or the other to the CD.
	 */
	lockdep_assert_held(&arm_smmu_asid_lock);

	if (smmu_domain || state->cd_needs_ats) {
		/*
		 * The SMMU does not support enabling ATS with bypass/abort.
		 * When the STE is in bypass (STE.Config[2:0] == 0b100), ATS
		 * Translation Requests and Translated transactions are denied
		 * as though ATS is disabled for the stream (STE.EATS == 0b00),
		 * causing F_BAD_ATS_TREQ and F_TRANSL_FORBIDDEN events
		 * (IHI0070Ea 5.2 Stream Table Entry). Thus ATS can only be
		 * enabled if we have arm_smmu_domain, those always have page
		 * tables.
		 */
		state->ats_enabled = arm_smmu_ats_supported(master);
	}

	if (smmu_domain) {
		master_domain = kzalloc(sizeof(*master_domain), GFP_KERNEL);
		if (!master_domain)
			return -ENOMEM;
		master_domain->master = master;
		master_domain->ssid = state->ssid;

		/*
		 * During prepare we want the current smmu_domain and new
		 * smmu_domain to be in the devices list before we change any
		 * HW. This ensures that both domains will send ATS
		 * invalidations to the master until we are done.
		 *
		 * It is tempting to make this list only track masters that are
		 * using ATS, but arm_smmu_share_asid() also uses this to change
		 * the ASID of a domain, unrelated to ATS.
		 *
		 * Notice if we are re-attaching the same domain then the list
		 * will have two identical entries and commit will remove only
		 * one of them.
		 */
		spin_lock_irqsave(&smmu_domain->devices_lock, flags);
		if (state->ats_enabled)
			atomic_inc(&smmu_domain->nr_ats_masters);
		list_add(&master_domain->devices_elm, &smmu_domain->devices);
		spin_unlock_irqrestore(&smmu_domain->devices_lock, flags);
	}

	if (!state->ats_enabled && master->ats_enabled) {
		pci_disable_ats(to_pci_dev(master->dev));
		/*
		 * This is probably overkill, but the config write for disabling
		 * ATS should complete before the STE is configured to generate
		 * UR to avoid AER noise.
		 */
		wmb();
	}
	return 0;
}

/*
 * Commit is done after the STE/CD are configured with the EATS setting. It
 * completes synchronizing the PCI device's ATC and finishes manipulating the
 * smmu_domain->devices list.
 */
static void arm_smmu_attach_commit(struct arm_smmu_attach_state *state)
{
	struct arm_smmu_master *master = state->master;

	lockdep_assert_held(&arm_smmu_asid_lock);

	if (state->ats_enabled && !master->ats_enabled) {
		arm_smmu_enable_ats(master);
	} else if (state->ats_enabled && master->ats_enabled) {
		/*
		 * The translation has changed, flush the ATC. At this point the
		 * SMMU is translating for the new domain and both the old&new
		 * domain will issue invalidations.
		 */
		arm_smmu_atc_inv_master(master, state->ssid);
	} else if (!state->ats_enabled && master->ats_enabled) {
		/* ATS is being switched off, invalidate the entire ATC */
		arm_smmu_atc_inv_master(master, IOMMU_NO_PASID);
	}
	master->ats_enabled = state->ats_enabled;

	arm_smmu_remove_master_domain(master, state->old_domain, state->ssid);
}

static int arm_smmu_attach_dev(struct iommu_domain *domain, struct device *dev)
{
	int ret = 0;
	struct arm_smmu_ste target;
	struct iommu_fwspec *fwspec = dev_iommu_fwspec_get(dev);
	struct arm_smmu_device *smmu;
	struct arm_smmu_domain *smmu_domain = to_smmu_domain(domain);
	struct arm_smmu_attach_state state = {
		.old_domain = iommu_get_domain_for_dev(dev),
		.ssid = IOMMU_NO_PASID,
	};
	struct arm_smmu_master *master;
	struct arm_smmu_cd *cdptr;

	if (!fwspec)
		return -ENOENT;

	state.master = master = dev_iommu_priv_get(dev);
	smmu = master->smmu;

	mutex_lock(&smmu_domain->init_mutex);

	if (!smmu_domain->smmu) {
		ret = arm_smmu_domain_finalise(smmu_domain, smmu, 0);
	} else if (smmu_domain->smmu != smmu)
		ret = -EINVAL;

	mutex_unlock(&smmu_domain->init_mutex);
	if (ret)
		return ret;

	if (smmu_domain->stage == ARM_SMMU_DOMAIN_S1) {
		cdptr = arm_smmu_alloc_cd_ptr(master, IOMMU_NO_PASID);
		if (!cdptr)
			return -ENOMEM;
	} else if (arm_smmu_ssids_in_use(&master->cd_table))
		return -EBUSY;

	/*
	 * Prevent arm_smmu_share_asid() from trying to change the ASID
	 * of either the old or new domain while we are working on it.
	 * This allows the STE and the smmu_domain->devices list to
	 * be inconsistent during this routine.
	 */
	mutex_lock(&arm_smmu_asid_lock);

	ret = arm_smmu_attach_prepare(&state, domain);
	if (ret) {
		mutex_unlock(&arm_smmu_asid_lock);
		return ret;
	}

	switch (smmu_domain->stage) {
	case ARM_SMMU_DOMAIN_S1: {
		struct arm_smmu_cd target_cd;

		arm_smmu_make_s1_cd(&target_cd, master, smmu_domain);
		arm_smmu_write_cd_entry(master, IOMMU_NO_PASID, cdptr,
					&target_cd);
		arm_smmu_make_cdtable_ste(&target, master, state.ats_enabled,
					  STRTAB_STE_1_S1DSS_SSID0);
		arm_smmu_install_ste_for_dev(master, &target);
		break;
	}
	case ARM_SMMU_DOMAIN_S2:
		arm_smmu_make_s2_domain_ste(&target, master, smmu_domain,
					    state.ats_enabled);
		arm_smmu_install_ste_for_dev(master, &target);
		arm_smmu_clear_cd(master, IOMMU_NO_PASID);
		break;
	}

	arm_smmu_attach_commit(&state);
	mutex_unlock(&arm_smmu_asid_lock);
	return 0;
}

static int arm_smmu_s1_set_dev_pasid(struct iommu_domain *domain,
				      struct device *dev, ioasid_t id)
{
	struct arm_smmu_domain *smmu_domain = to_smmu_domain(domain);
	struct arm_smmu_master *master = dev_iommu_priv_get(dev);
	struct arm_smmu_device *smmu = master->smmu;
	struct arm_smmu_cd target_cd;
	int ret = 0;

	mutex_lock(&smmu_domain->init_mutex);
	if (!smmu_domain->smmu)
		ret = arm_smmu_domain_finalise(smmu_domain, smmu, 0);
	else if (smmu_domain->smmu != smmu)
		ret = -EINVAL;
	mutex_unlock(&smmu_domain->init_mutex);
	if (ret)
		return ret;

	if (smmu_domain->stage != ARM_SMMU_DOMAIN_S1)
		return -EINVAL;

	/*
	 * We can read cd.asid outside the lock because arm_smmu_set_pasid()
	 * will fix it
	 */
	arm_smmu_make_s1_cd(&target_cd, master, smmu_domain);
	return arm_smmu_set_pasid(master, to_smmu_domain(domain), id,
				  &target_cd);
}

static void arm_smmu_update_ste(struct arm_smmu_master *master,
				struct iommu_domain *sid_domain,
				bool ats_enabled)
{
	unsigned int s1dss = STRTAB_STE_1_S1DSS_TERMINATE;
	struct arm_smmu_ste ste;

	if (master->cd_table.in_ste && master->ste_ats_enabled == ats_enabled)
		return;

	if (sid_domain->type == IOMMU_DOMAIN_IDENTITY)
		s1dss = STRTAB_STE_1_S1DSS_BYPASS;
	else
		WARN_ON(sid_domain->type != IOMMU_DOMAIN_BLOCKED);

	/*
	 * Change the STE into a cdtable one with SID IDENTITY/BLOCKED behavior
	 * using s1dss if necessary. If the cd_table is already installed then
	 * the S1DSS is correct and this will just update the EATS. Otherwise it
	 * installs the entire thing. This will be hitless.
	 */
	arm_smmu_make_cdtable_ste(&ste, master, ats_enabled, s1dss);
	arm_smmu_install_ste_for_dev(master, &ste);
}

int arm_smmu_set_pasid(struct arm_smmu_master *master,
		       struct arm_smmu_domain *smmu_domain, ioasid_t pasid,
		       struct arm_smmu_cd *cd)
{
	struct iommu_domain *sid_domain = iommu_get_domain_for_dev(master->dev);
	struct arm_smmu_attach_state state = {
		.master = master,
		/*
		 * For now the core code prevents calling this when a domain is
		 * already attached, no need to set old_domain.
		 */
		.ssid = pasid,
	};
	struct arm_smmu_cd *cdptr;
	int ret;

	/* The core code validates pasid */

	if (smmu_domain->smmu != master->smmu)
		return -EINVAL;

	if (!master->cd_table.in_ste &&
	    sid_domain->type != IOMMU_DOMAIN_IDENTITY &&
	    sid_domain->type != IOMMU_DOMAIN_BLOCKED)
		return -EINVAL;

	cdptr = arm_smmu_alloc_cd_ptr(master, pasid);
	if (!cdptr)
		return -ENOMEM;

	mutex_lock(&arm_smmu_asid_lock);
	ret = arm_smmu_attach_prepare(&state, &smmu_domain->domain);
	if (ret)
		goto out_unlock;

<<<<<<< HEAD
	master->domain = NULL;
	master->ats_enabled = false;
	arm_smmu_install_ste_for_dev(master);
	/*
	 * Clearing the CD entry isn't strictly required to detach the domain
	 * since the table is uninstalled anyway, but it helps avoid confusion
	 * in the call to arm_smmu_write_ctx_desc on the next attach (which
	 * expects the entry to be empty).
	 */
	if (smmu_domain->stage == ARM_SMMU_DOMAIN_S1 && master->cd_table.cdtab)
		arm_smmu_write_ctx_desc(master, IOMMU_NO_PASID, NULL);
=======
	/*
	 * We don't want to obtain to the asid_lock too early, so fix up the
	 * caller set ASID under the lock in case it changed.
	 */
	cd->data[0] &= ~cpu_to_le64(CTXDESC_CD_0_ASID);
	cd->data[0] |= cpu_to_le64(
		FIELD_PREP(CTXDESC_CD_0_ASID, smmu_domain->cd.asid));

	arm_smmu_write_cd_entry(master, pasid, cdptr, cd);
	arm_smmu_update_ste(master, sid_domain, state.ats_enabled);

	arm_smmu_attach_commit(&state);

out_unlock:
	mutex_unlock(&arm_smmu_asid_lock);
	return ret;
>>>>>>> 2d5404ca
}

static void arm_smmu_remove_dev_pasid(struct device *dev, ioasid_t pasid,
				      struct iommu_domain *domain)
{
	struct arm_smmu_master *master = dev_iommu_priv_get(dev);
	struct arm_smmu_domain *smmu_domain;

	smmu_domain = to_smmu_domain(domain);

	mutex_lock(&arm_smmu_asid_lock);
	arm_smmu_clear_cd(master, pasid);
	if (master->ats_enabled)
		arm_smmu_atc_inv_master(master, pasid);
	arm_smmu_remove_master_domain(master, &smmu_domain->domain, pasid);
	mutex_unlock(&arm_smmu_asid_lock);

	/*
	 * When the last user of the CD table goes away downgrade the STE back
	 * to a non-cd_table one.
	 */
	if (!arm_smmu_ssids_in_use(&master->cd_table)) {
		struct iommu_domain *sid_domain =
			iommu_get_domain_for_dev(master->dev);

		if (sid_domain->type == IOMMU_DOMAIN_IDENTITY ||
		    sid_domain->type == IOMMU_DOMAIN_BLOCKED)
			sid_domain->ops->attach_dev(sid_domain, dev);
	}
}

static void arm_smmu_attach_dev_ste(struct iommu_domain *domain,
				    struct device *dev,
				    struct arm_smmu_ste *ste,
				    unsigned int s1dss)
{
	struct arm_smmu_master *master = dev_iommu_priv_get(dev);
	struct arm_smmu_attach_state state = {
		.master = master,
		.old_domain = iommu_get_domain_for_dev(dev),
		.ssid = IOMMU_NO_PASID,
	};

	/*
	 * Do not allow any ASID to be changed while are working on the STE,
	 * otherwise we could miss invalidations.
	 */
	mutex_lock(&arm_smmu_asid_lock);

<<<<<<< HEAD
	if (!smmu_domain->smmu) {
		smmu_domain->smmu = smmu;
		ret = arm_smmu_domain_finalise(domain);
		if (ret)
			smmu_domain->smmu = NULL;
	} else if (smmu_domain->smmu != smmu)
		ret = -EINVAL;

	mutex_unlock(&smmu_domain->init_mutex);
	if (ret)
		return ret;

	master->domain = smmu_domain;
=======
	/*
	 * If the CD table is not in use we can use the provided STE, otherwise
	 * we use a cdtable STE with the provided S1DSS.
	 */
	if (arm_smmu_ssids_in_use(&master->cd_table)) {
		/*
		 * If a CD table has to be present then we need to run with ATS
		 * on even though the RID will fail ATS queries with UR. This is
		 * because we have no idea what the PASID's need.
		 */
		state.cd_needs_ats = true;
		arm_smmu_attach_prepare(&state, domain);
		arm_smmu_make_cdtable_ste(ste, master, state.ats_enabled, s1dss);
	} else {
		arm_smmu_attach_prepare(&state, domain);
	}
	arm_smmu_install_ste_for_dev(master, ste);
	arm_smmu_attach_commit(&state);
	mutex_unlock(&arm_smmu_asid_lock);
>>>>>>> 2d5404ca

	/*
	 * This has to be done after removing the master from the
	 * arm_smmu_domain->devices to avoid races updating the same context
	 * descriptor from arm_smmu_share_asid().
	 */
	arm_smmu_clear_cd(master, IOMMU_NO_PASID);
}

<<<<<<< HEAD
	spin_lock_irqsave(&smmu_domain->devices_lock, flags);
	list_add(&master->domain_head, &smmu_domain->devices);
	spin_unlock_irqrestore(&smmu_domain->devices_lock, flags);

	if (smmu_domain->stage == ARM_SMMU_DOMAIN_S1) {
		if (!master->cd_table.cdtab) {
			ret = arm_smmu_alloc_cd_tables(master);
			if (ret) {
				master->domain = NULL;
				goto out_list_del;
			}
		}

		/*
		 * Prevent SVA from concurrently modifying the CD or writing to
		 * the CD entry
		 */
		mutex_lock(&arm_smmu_asid_lock);
		ret = arm_smmu_write_ctx_desc(master, IOMMU_NO_PASID, &smmu_domain->cd);
		mutex_unlock(&arm_smmu_asid_lock);
		if (ret) {
			master->domain = NULL;
			goto out_list_del;
		}
	}

	arm_smmu_install_ste_for_dev(master);

	arm_smmu_enable_ats(master);
	return 0;

out_list_del:
	spin_lock_irqsave(&smmu_domain->devices_lock, flags);
	list_del(&master->domain_head);
	spin_unlock_irqrestore(&smmu_domain->devices_lock, flags);

	return ret;
=======
static int arm_smmu_attach_dev_identity(struct iommu_domain *domain,
					struct device *dev)
{
	struct arm_smmu_ste ste;
	struct arm_smmu_master *master = dev_iommu_priv_get(dev);

	arm_smmu_make_bypass_ste(master->smmu, &ste);
	arm_smmu_attach_dev_ste(domain, dev, &ste, STRTAB_STE_1_S1DSS_BYPASS);
	return 0;
}

static const struct iommu_domain_ops arm_smmu_identity_ops = {
	.attach_dev = arm_smmu_attach_dev_identity,
};

static struct iommu_domain arm_smmu_identity_domain = {
	.type = IOMMU_DOMAIN_IDENTITY,
	.ops = &arm_smmu_identity_ops,
};

static int arm_smmu_attach_dev_blocked(struct iommu_domain *domain,
					struct device *dev)
{
	struct arm_smmu_ste ste;

	arm_smmu_make_abort_ste(&ste);
	arm_smmu_attach_dev_ste(domain, dev, &ste,
				STRTAB_STE_1_S1DSS_TERMINATE);
	return 0;
}

static const struct iommu_domain_ops arm_smmu_blocked_ops = {
	.attach_dev = arm_smmu_attach_dev_blocked,
};

static struct iommu_domain arm_smmu_blocked_domain = {
	.type = IOMMU_DOMAIN_BLOCKED,
	.ops = &arm_smmu_blocked_ops,
};

static struct iommu_domain *
arm_smmu_domain_alloc_user(struct device *dev, u32 flags,
			   struct iommu_domain *parent,
			   const struct iommu_user_data *user_data)
{
	struct arm_smmu_master *master = dev_iommu_priv_get(dev);
	const u32 PAGING_FLAGS = IOMMU_HWPT_ALLOC_DIRTY_TRACKING;
	struct arm_smmu_domain *smmu_domain;
	int ret;

	if (flags & ~PAGING_FLAGS)
		return ERR_PTR(-EOPNOTSUPP);
	if (parent || user_data)
		return ERR_PTR(-EOPNOTSUPP);

	smmu_domain = arm_smmu_domain_alloc();
	if (IS_ERR(smmu_domain))
		return ERR_CAST(smmu_domain);

	smmu_domain->domain.type = IOMMU_DOMAIN_UNMANAGED;
	smmu_domain->domain.ops = arm_smmu_ops.default_domain_ops;
	ret = arm_smmu_domain_finalise(smmu_domain, master->smmu, flags);
	if (ret)
		goto err_free;
	return &smmu_domain->domain;

err_free:
	kfree(smmu_domain);
	return ERR_PTR(ret);
>>>>>>> 2d5404ca
}

static int arm_smmu_map_pages(struct iommu_domain *domain, unsigned long iova,
			      phys_addr_t paddr, size_t pgsize, size_t pgcount,
			      int prot, gfp_t gfp, size_t *mapped)
{
	struct io_pgtable_ops *ops = to_smmu_domain(domain)->pgtbl_ops;

	if (!ops)
		return -ENODEV;

	return ops->map_pages(ops, iova, paddr, pgsize, pgcount, prot, gfp, mapped);
}

static size_t arm_smmu_unmap_pages(struct iommu_domain *domain, unsigned long iova,
				   size_t pgsize, size_t pgcount,
				   struct iommu_iotlb_gather *gather)
{
	struct arm_smmu_domain *smmu_domain = to_smmu_domain(domain);
	struct io_pgtable_ops *ops = smmu_domain->pgtbl_ops;

	if (!ops)
		return 0;

	return ops->unmap_pages(ops, iova, pgsize, pgcount, gather);
}

static void arm_smmu_flush_iotlb_all(struct iommu_domain *domain)
{
	struct arm_smmu_domain *smmu_domain = to_smmu_domain(domain);

	if (smmu_domain->smmu)
		arm_smmu_tlb_inv_context(smmu_domain);
}

static void arm_smmu_iotlb_sync(struct iommu_domain *domain,
				struct iommu_iotlb_gather *gather)
{
	struct arm_smmu_domain *smmu_domain = to_smmu_domain(domain);

	if (!gather->pgsize)
		return;

	arm_smmu_tlb_inv_range_domain(gather->start,
				      gather->end - gather->start + 1,
				      gather->pgsize, true, smmu_domain);
}

static phys_addr_t
arm_smmu_iova_to_phys(struct iommu_domain *domain, dma_addr_t iova)
{
	struct io_pgtable_ops *ops = to_smmu_domain(domain)->pgtbl_ops;

	if (!ops)
		return 0;

	return ops->iova_to_phys(ops, iova);
}

static struct platform_driver arm_smmu_driver;

static
struct arm_smmu_device *arm_smmu_get_by_fwnode(struct fwnode_handle *fwnode)
{
	struct device *dev = driver_find_device_by_fwnode(&arm_smmu_driver.driver,
							  fwnode);
	put_device(dev);
	return dev ? dev_get_drvdata(dev) : NULL;
}

static bool arm_smmu_sid_in_range(struct arm_smmu_device *smmu, u32 sid)
{
	if (smmu->features & ARM_SMMU_FEAT_2_LVL_STRTAB)
		return arm_smmu_strtab_l1_idx(sid) < smmu->strtab_cfg.l2.num_l1_ents;
	return sid < smmu->strtab_cfg.linear.num_ents;
}

static int arm_smmu_init_sid_strtab(struct arm_smmu_device *smmu, u32 sid)
{
	/* Check the SIDs are in range of the SMMU and our stream table */
	if (!arm_smmu_sid_in_range(smmu, sid))
		return -ERANGE;

	/* Ensure l2 strtab is initialised */
	if (smmu->features & ARM_SMMU_FEAT_2_LVL_STRTAB)
		return arm_smmu_init_l2_strtab(smmu, sid);

	return 0;
}

static int arm_smmu_insert_master(struct arm_smmu_device *smmu,
				  struct arm_smmu_master *master)
{
	int i;
	int ret = 0;
	struct iommu_fwspec *fwspec = dev_iommu_fwspec_get(master->dev);

	master->streams = kcalloc(fwspec->num_ids, sizeof(*master->streams),
				  GFP_KERNEL);
	if (!master->streams)
		return -ENOMEM;
	master->num_streams = fwspec->num_ids;

	mutex_lock(&smmu->streams_mutex);
	for (i = 0; i < fwspec->num_ids; i++) {
		struct arm_smmu_stream *new_stream = &master->streams[i];
		u32 sid = fwspec->ids[i];

		new_stream->id = sid;
		new_stream->master = master;

		ret = arm_smmu_init_sid_strtab(smmu, sid);
		if (ret)
			break;

		/* Insert into SID tree */
		if (rb_find_add(&new_stream->node, &smmu->streams,
				arm_smmu_streams_cmp_node)) {
			dev_warn(master->dev, "stream %u already in tree\n",
				 sid);
			ret = -EINVAL;
			break;
		}
	}

	if (ret) {
		for (i--; i >= 0; i--)
			rb_erase(&master->streams[i].node, &smmu->streams);
		kfree(master->streams);
	}
	mutex_unlock(&smmu->streams_mutex);

	return ret;
}

static void arm_smmu_remove_master(struct arm_smmu_master *master)
{
	int i;
	struct arm_smmu_device *smmu = master->smmu;
	struct iommu_fwspec *fwspec = dev_iommu_fwspec_get(master->dev);

	if (!smmu || !master->streams)
		return;

	mutex_lock(&smmu->streams_mutex);
	for (i = 0; i < fwspec->num_ids; i++)
		rb_erase(&master->streams[i].node, &smmu->streams);
	mutex_unlock(&smmu->streams_mutex);

	kfree(master->streams);
}

static struct iommu_device *arm_smmu_probe_device(struct device *dev)
{
	int ret;
	struct arm_smmu_device *smmu;
	struct arm_smmu_master *master;
	struct iommu_fwspec *fwspec = dev_iommu_fwspec_get(dev);

	if (WARN_ON_ONCE(dev_iommu_priv_get(dev)))
		return ERR_PTR(-EBUSY);

	smmu = arm_smmu_get_by_fwnode(fwspec->iommu_fwnode);
	if (!smmu)
		return ERR_PTR(-ENODEV);

	master = kzalloc(sizeof(*master), GFP_KERNEL);
	if (!master)
		return ERR_PTR(-ENOMEM);

	master->dev = dev;
	master->smmu = smmu;
	dev_iommu_priv_set(dev, master);

	ret = arm_smmu_insert_master(smmu, master);
	if (ret)
		goto err_free_master;

	device_property_read_u32(dev, "pasid-num-bits", &master->ssid_bits);
	master->ssid_bits = min(smmu->ssid_bits, master->ssid_bits);

	/*
	 * Note that PASID must be enabled before, and disabled after ATS:
	 * PCI Express Base 4.0r1.0 - 10.5.1.3 ATS Control Register
	 *
	 *   Behavior is undefined if this bit is Set and the value of the PASID
	 *   Enable, Execute Requested Enable, or Privileged Mode Requested bits
	 *   are changed.
	 */
	arm_smmu_enable_pasid(master);

	if (!(smmu->features & ARM_SMMU_FEAT_2_LVL_CDTAB))
		master->ssid_bits = min_t(u8, master->ssid_bits,
					  CTXDESC_LINEAR_CDMAX);

	if ((smmu->features & ARM_SMMU_FEAT_STALLS &&
	     device_property_read_bool(dev, "dma-can-stall")) ||
	    smmu->features & ARM_SMMU_FEAT_STALL_FORCE)
		master->stall_enabled = true;

	if (dev_is_pci(dev)) {
		unsigned int stu = __ffs(smmu->pgsize_bitmap);

		pci_prepare_ats(to_pci_dev(dev), stu);
	}

	return &smmu->iommu;

err_free_master:
	kfree(master);
	return ERR_PTR(ret);
}

static void arm_smmu_release_device(struct device *dev)
{
	struct arm_smmu_master *master = dev_iommu_priv_get(dev);

	if (WARN_ON(arm_smmu_master_sva_enabled(master)))
		iopf_queue_remove_device(master->smmu->evtq.iopf, dev);

	/* Put the STE back to what arm_smmu_init_strtab() sets */
	if (dev->iommu->require_direct)
		arm_smmu_attach_dev_identity(&arm_smmu_identity_domain, dev);
	else
		arm_smmu_attach_dev_blocked(&arm_smmu_blocked_domain, dev);

	arm_smmu_disable_pasid(master);
	arm_smmu_remove_master(master);
<<<<<<< HEAD
	if (master->cd_table.cdtab)
=======
	if (arm_smmu_cdtab_allocated(&master->cd_table))
>>>>>>> 2d5404ca
		arm_smmu_free_cd_tables(master);
	kfree(master);
}

static int arm_smmu_read_and_clear_dirty(struct iommu_domain *domain,
					 unsigned long iova, size_t size,
					 unsigned long flags,
					 struct iommu_dirty_bitmap *dirty)
{
	struct arm_smmu_domain *smmu_domain = to_smmu_domain(domain);
	struct io_pgtable_ops *ops = smmu_domain->pgtbl_ops;

	return ops->read_and_clear_dirty(ops, iova, size, flags, dirty);
}

static int arm_smmu_set_dirty_tracking(struct iommu_domain *domain,
				       bool enabled)
{
	/*
	 * Always enabled and the dirty bitmap is cleared prior to
	 * set_dirty_tracking().
	 */
	return 0;
}

static struct iommu_group *arm_smmu_device_group(struct device *dev)
{
	struct iommu_group *group;

	/*
	 * We don't support devices sharing stream IDs other than PCI RID
	 * aliases, since the necessary ID-to-device lookup becomes rather
	 * impractical given a potential sparse 32-bit stream ID space.
	 */
	if (dev_is_pci(dev))
		group = pci_device_group(dev);
	else
		group = generic_device_group(dev);

	return group;
}

static int arm_smmu_enable_nesting(struct iommu_domain *domain)
{
	struct arm_smmu_domain *smmu_domain = to_smmu_domain(domain);
	int ret = 0;

	mutex_lock(&smmu_domain->init_mutex);
	if (smmu_domain->smmu)
		ret = -EPERM;
	else
		smmu_domain->stage = ARM_SMMU_DOMAIN_S2;
	mutex_unlock(&smmu_domain->init_mutex);

	return ret;
}

static int arm_smmu_of_xlate(struct device *dev,
			     const struct of_phandle_args *args)
{
	return iommu_fwspec_add_ids(dev, args->args, 1);
}

static void arm_smmu_get_resv_regions(struct device *dev,
				      struct list_head *head)
{
	struct iommu_resv_region *region;
	int prot = IOMMU_WRITE | IOMMU_NOEXEC | IOMMU_MMIO;

	region = iommu_alloc_resv_region(MSI_IOVA_BASE, MSI_IOVA_LENGTH,
					 prot, IOMMU_RESV_SW_MSI, GFP_KERNEL);
	if (!region)
		return;

	list_add_tail(&region->list, head);

	iommu_dma_get_resv_regions(dev, head);
}

static int arm_smmu_dev_enable_feature(struct device *dev,
				       enum iommu_dev_features feat)
{
	struct arm_smmu_master *master = dev_iommu_priv_get(dev);

	if (!master)
		return -ENODEV;

	switch (feat) {
	case IOMMU_DEV_FEAT_IOPF:
		if (!arm_smmu_master_iopf_supported(master))
			return -EINVAL;
		if (master->iopf_enabled)
			return -EBUSY;
		master->iopf_enabled = true;
		return 0;
	case IOMMU_DEV_FEAT_SVA:
		if (!arm_smmu_master_sva_supported(master))
			return -EINVAL;
		if (arm_smmu_master_sva_enabled(master))
			return -EBUSY;
		return arm_smmu_master_enable_sva(master);
	default:
		return -EINVAL;
	}
}

static int arm_smmu_dev_disable_feature(struct device *dev,
					enum iommu_dev_features feat)
{
	struct arm_smmu_master *master = dev_iommu_priv_get(dev);

	if (!master)
		return -EINVAL;

	switch (feat) {
	case IOMMU_DEV_FEAT_IOPF:
		if (!master->iopf_enabled)
			return -EINVAL;
		if (master->sva_enabled)
			return -EBUSY;
		master->iopf_enabled = false;
		return 0;
	case IOMMU_DEV_FEAT_SVA:
		if (!arm_smmu_master_sva_enabled(master))
			return -EINVAL;
		return arm_smmu_master_disable_sva(master);
	default:
		return -EINVAL;
	}
}

/*
 * HiSilicon PCIe tune and trace device can be used to trace TLP headers on the
 * PCIe link and save the data to memory by DMA. The hardware is restricted to
 * use identity mapping only.
 */
#define IS_HISI_PTT_DEVICE(pdev)	((pdev)->vendor == PCI_VENDOR_ID_HUAWEI && \
					 (pdev)->device == 0xa12e)

static int arm_smmu_def_domain_type(struct device *dev)
{
	if (dev_is_pci(dev)) {
		struct pci_dev *pdev = to_pci_dev(dev);

		if (IS_HISI_PTT_DEVICE(pdev))
			return IOMMU_DOMAIN_IDENTITY;
	}

	return 0;
}

static struct iommu_ops arm_smmu_ops = {
	.identity_domain	= &arm_smmu_identity_domain,
	.blocked_domain		= &arm_smmu_blocked_domain,
	.capable		= arm_smmu_capable,
	.domain_alloc_paging    = arm_smmu_domain_alloc_paging,
	.domain_alloc_sva       = arm_smmu_sva_domain_alloc,
	.domain_alloc_user	= arm_smmu_domain_alloc_user,
	.probe_device		= arm_smmu_probe_device,
	.release_device		= arm_smmu_release_device,
	.device_group		= arm_smmu_device_group,
	.of_xlate		= arm_smmu_of_xlate,
	.get_resv_regions	= arm_smmu_get_resv_regions,
	.remove_dev_pasid	= arm_smmu_remove_dev_pasid,
	.dev_enable_feat	= arm_smmu_dev_enable_feature,
	.dev_disable_feat	= arm_smmu_dev_disable_feature,
	.page_response		= arm_smmu_page_response,
	.def_domain_type	= arm_smmu_def_domain_type,
	.pgsize_bitmap		= -1UL, /* Restricted during device attach */
	.owner			= THIS_MODULE,
	.default_domain_ops = &(const struct iommu_domain_ops) {
		.attach_dev		= arm_smmu_attach_dev,
		.set_dev_pasid		= arm_smmu_s1_set_dev_pasid,
		.map_pages		= arm_smmu_map_pages,
		.unmap_pages		= arm_smmu_unmap_pages,
		.flush_iotlb_all	= arm_smmu_flush_iotlb_all,
		.iotlb_sync		= arm_smmu_iotlb_sync,
		.iova_to_phys		= arm_smmu_iova_to_phys,
		.enable_nesting		= arm_smmu_enable_nesting,
		.free			= arm_smmu_domain_free_paging,
	}
};

static struct iommu_dirty_ops arm_smmu_dirty_ops = {
	.read_and_clear_dirty	= arm_smmu_read_and_clear_dirty,
	.set_dirty_tracking     = arm_smmu_set_dirty_tracking,
};

/* Probing and initialisation functions */
int arm_smmu_init_one_queue(struct arm_smmu_device *smmu,
			    struct arm_smmu_queue *q, void __iomem *page,
			    unsigned long prod_off, unsigned long cons_off,
			    size_t dwords, const char *name)
{
	size_t qsz;

	do {
		qsz = ((1 << q->llq.max_n_shift) * dwords) << 3;
		q->base = dmam_alloc_coherent(smmu->dev, qsz, &q->base_dma,
					      GFP_KERNEL);
		if (q->base || qsz < PAGE_SIZE)
			break;

		q->llq.max_n_shift--;
	} while (1);

	if (!q->base) {
		dev_err(smmu->dev,
			"failed to allocate queue (0x%zx bytes) for %s\n",
			qsz, name);
		return -ENOMEM;
	}

	if (!WARN_ON(q->base_dma & (qsz - 1))) {
		dev_info(smmu->dev, "allocated %u entries for %s\n",
			 1 << q->llq.max_n_shift, name);
	}

	q->prod_reg	= page + prod_off;
	q->cons_reg	= page + cons_off;
	q->ent_dwords	= dwords;

	q->q_base  = Q_BASE_RWA;
	q->q_base |= q->base_dma & Q_BASE_ADDR_MASK;
	q->q_base |= FIELD_PREP(Q_BASE_LOG2SIZE, q->llq.max_n_shift);

	q->llq.prod = q->llq.cons = 0;
	return 0;
}

int arm_smmu_cmdq_init(struct arm_smmu_device *smmu,
		       struct arm_smmu_cmdq *cmdq)
{
	unsigned int nents = 1 << cmdq->q.llq.max_n_shift;

	atomic_set(&cmdq->owner_prod, 0);
	atomic_set(&cmdq->lock, 0);

	cmdq->valid_map = (atomic_long_t *)devm_bitmap_zalloc(smmu->dev, nents,
							      GFP_KERNEL);
	if (!cmdq->valid_map)
		return -ENOMEM;

	return 0;
}

static int arm_smmu_init_queues(struct arm_smmu_device *smmu)
{
	int ret;

	/* cmdq */
	ret = arm_smmu_init_one_queue(smmu, &smmu->cmdq.q, smmu->base,
				      ARM_SMMU_CMDQ_PROD, ARM_SMMU_CMDQ_CONS,
				      CMDQ_ENT_DWORDS, "cmdq");
	if (ret)
		return ret;

	ret = arm_smmu_cmdq_init(smmu, &smmu->cmdq);
	if (ret)
		return ret;

	/* evtq */
	ret = arm_smmu_init_one_queue(smmu, &smmu->evtq.q, smmu->page1,
				      ARM_SMMU_EVTQ_PROD, ARM_SMMU_EVTQ_CONS,
				      EVTQ_ENT_DWORDS, "evtq");
	if (ret)
		return ret;

	if ((smmu->features & ARM_SMMU_FEAT_SVA) &&
	    (smmu->features & ARM_SMMU_FEAT_STALLS)) {
		smmu->evtq.iopf = iopf_queue_alloc(dev_name(smmu->dev));
		if (!smmu->evtq.iopf)
			return -ENOMEM;
	}

	/* priq */
	if (!(smmu->features & ARM_SMMU_FEAT_PRI))
		return 0;

	return arm_smmu_init_one_queue(smmu, &smmu->priq.q, smmu->page1,
				       ARM_SMMU_PRIQ_PROD, ARM_SMMU_PRIQ_CONS,
				       PRIQ_ENT_DWORDS, "priq");
}

static int arm_smmu_init_strtab_2lvl(struct arm_smmu_device *smmu)
{
	u32 l1size;
	struct arm_smmu_strtab_cfg *cfg = &smmu->strtab_cfg;
	unsigned int last_sid_idx =
		arm_smmu_strtab_l1_idx((1ULL << smmu->sid_bits) - 1);

	/* Calculate the L1 size, capped to the SIDSIZE. */
	cfg->l2.num_l1_ents = min(last_sid_idx + 1, STRTAB_MAX_L1_ENTRIES);
	if (cfg->l2.num_l1_ents <= last_sid_idx)
		dev_warn(smmu->dev,
			 "2-level strtab only covers %u/%u bits of SID\n",
			 ilog2(cfg->l2.num_l1_ents * STRTAB_NUM_L2_STES),
			 smmu->sid_bits);

	l1size = cfg->l2.num_l1_ents * sizeof(struct arm_smmu_strtab_l1);
	cfg->l2.l1tab = dmam_alloc_coherent(smmu->dev, l1size, &cfg->l2.l1_dma,
					    GFP_KERNEL);
	if (!cfg->l2.l1tab) {
		dev_err(smmu->dev,
			"failed to allocate l1 stream table (%u bytes)\n",
			l1size);
		return -ENOMEM;
	}

	cfg->l2.l2ptrs = devm_kcalloc(smmu->dev, cfg->l2.num_l1_ents,
				      sizeof(*cfg->l2.l2ptrs), GFP_KERNEL);
	if (!cfg->l2.l2ptrs)
		return -ENOMEM;

	return 0;
}

static int arm_smmu_init_strtab_linear(struct arm_smmu_device *smmu)
{
	u32 size;
	struct arm_smmu_strtab_cfg *cfg = &smmu->strtab_cfg;

	size = (1 << smmu->sid_bits) * sizeof(struct arm_smmu_ste);
	cfg->linear.table = dmam_alloc_coherent(smmu->dev, size,
						&cfg->linear.ste_dma,
						GFP_KERNEL);
	if (!cfg->linear.table) {
		dev_err(smmu->dev,
			"failed to allocate linear stream table (%u bytes)\n",
			size);
		return -ENOMEM;
	}
	cfg->linear.num_ents = 1 << smmu->sid_bits;

	arm_smmu_init_initial_stes(cfg->linear.table, cfg->linear.num_ents);
	return 0;
}

static int arm_smmu_init_strtab(struct arm_smmu_device *smmu)
{
	int ret;

	if (smmu->features & ARM_SMMU_FEAT_2_LVL_STRTAB)
		ret = arm_smmu_init_strtab_2lvl(smmu);
	else
		ret = arm_smmu_init_strtab_linear(smmu);
	if (ret)
		return ret;

	ida_init(&smmu->vmid_map);

<<<<<<< HEAD
	ida_init(&smmu->vmid_map);

=======
>>>>>>> 2d5404ca
	return 0;
}

static int arm_smmu_init_structures(struct arm_smmu_device *smmu)
{
	int ret;

	mutex_init(&smmu->streams_mutex);
	smmu->streams = RB_ROOT;

	ret = arm_smmu_init_queues(smmu);
	if (ret)
		return ret;

	ret = arm_smmu_init_strtab(smmu);
	if (ret)
		return ret;

	if (smmu->impl_ops && smmu->impl_ops->init_structures)
		return smmu->impl_ops->init_structures(smmu);

	return 0;
}

static int arm_smmu_write_reg_sync(struct arm_smmu_device *smmu, u32 val,
				   unsigned int reg_off, unsigned int ack_off)
{
	u32 reg;

	writel_relaxed(val, smmu->base + reg_off);
	return readl_relaxed_poll_timeout(smmu->base + ack_off, reg, reg == val,
					  1, ARM_SMMU_POLL_TIMEOUT_US);
}

/* GBPA is "special" */
static int arm_smmu_update_gbpa(struct arm_smmu_device *smmu, u32 set, u32 clr)
{
	int ret;
	u32 reg, __iomem *gbpa = smmu->base + ARM_SMMU_GBPA;

	ret = readl_relaxed_poll_timeout(gbpa, reg, !(reg & GBPA_UPDATE),
					 1, ARM_SMMU_POLL_TIMEOUT_US);
	if (ret)
		return ret;

	reg &= ~clr;
	reg |= set;
	writel_relaxed(reg | GBPA_UPDATE, gbpa);
	ret = readl_relaxed_poll_timeout(gbpa, reg, !(reg & GBPA_UPDATE),
					 1, ARM_SMMU_POLL_TIMEOUT_US);

	if (ret)
		dev_err(smmu->dev, "GBPA not responding to update\n");
	return ret;
}

static void arm_smmu_free_msis(void *data)
{
	struct device *dev = data;

	platform_device_msi_free_irqs_all(dev);
}

static void arm_smmu_write_msi_msg(struct msi_desc *desc, struct msi_msg *msg)
{
	phys_addr_t doorbell;
	struct device *dev = msi_desc_to_dev(desc);
	struct arm_smmu_device *smmu = dev_get_drvdata(dev);
	phys_addr_t *cfg = arm_smmu_msi_cfg[desc->msi_index];

	doorbell = (((u64)msg->address_hi) << 32) | msg->address_lo;
	doorbell &= MSI_CFG0_ADDR_MASK;

	writeq_relaxed(doorbell, smmu->base + cfg[0]);
	writel_relaxed(msg->data, smmu->base + cfg[1]);
	writel_relaxed(ARM_SMMU_MEMATTR_DEVICE_nGnRE, smmu->base + cfg[2]);
}

static void arm_smmu_setup_msis(struct arm_smmu_device *smmu)
{
	int ret, nvec = ARM_SMMU_MAX_MSIS;
	struct device *dev = smmu->dev;

	/* Clear the MSI address regs */
	writeq_relaxed(0, smmu->base + ARM_SMMU_GERROR_IRQ_CFG0);
	writeq_relaxed(0, smmu->base + ARM_SMMU_EVTQ_IRQ_CFG0);

	if (smmu->features & ARM_SMMU_FEAT_PRI)
		writeq_relaxed(0, smmu->base + ARM_SMMU_PRIQ_IRQ_CFG0);
	else
		nvec--;

	if (!(smmu->features & ARM_SMMU_FEAT_MSI))
		return;

	if (!dev->msi.domain) {
		dev_info(smmu->dev, "msi_domain absent - falling back to wired irqs\n");
		return;
	}

	/* Allocate MSIs for evtq, gerror and priq. Ignore cmdq */
	ret = platform_device_msi_init_and_alloc_irqs(dev, nvec, arm_smmu_write_msi_msg);
	if (ret) {
		dev_warn(dev, "failed to allocate MSIs - falling back to wired irqs\n");
		return;
	}

	smmu->evtq.q.irq = msi_get_virq(dev, EVTQ_MSI_INDEX);
	smmu->gerr_irq = msi_get_virq(dev, GERROR_MSI_INDEX);
	smmu->priq.q.irq = msi_get_virq(dev, PRIQ_MSI_INDEX);

	/* Add callback to free MSIs on teardown */
	devm_add_action_or_reset(dev, arm_smmu_free_msis, dev);
}

static void arm_smmu_setup_unique_irqs(struct arm_smmu_device *smmu)
{
	int irq, ret;

	arm_smmu_setup_msis(smmu);

	/* Request interrupt lines */
	irq = smmu->evtq.q.irq;
	if (irq) {
		ret = devm_request_threaded_irq(smmu->dev, irq, NULL,
						arm_smmu_evtq_thread,
						IRQF_ONESHOT,
						"arm-smmu-v3-evtq", smmu);
		if (ret < 0)
			dev_warn(smmu->dev, "failed to enable evtq irq\n");
	} else {
		dev_warn(smmu->dev, "no evtq irq - events will not be reported!\n");
	}

	irq = smmu->gerr_irq;
	if (irq) {
		ret = devm_request_irq(smmu->dev, irq, arm_smmu_gerror_handler,
				       0, "arm-smmu-v3-gerror", smmu);
		if (ret < 0)
			dev_warn(smmu->dev, "failed to enable gerror irq\n");
	} else {
		dev_warn(smmu->dev, "no gerr irq - errors will not be reported!\n");
	}

	if (smmu->features & ARM_SMMU_FEAT_PRI) {
		irq = smmu->priq.q.irq;
		if (irq) {
			ret = devm_request_threaded_irq(smmu->dev, irq, NULL,
							arm_smmu_priq_thread,
							IRQF_ONESHOT,
							"arm-smmu-v3-priq",
							smmu);
			if (ret < 0)
				dev_warn(smmu->dev,
					 "failed to enable priq irq\n");
		} else {
			dev_warn(smmu->dev, "no priq irq - PRI will be broken\n");
		}
	}
}

static int arm_smmu_setup_irqs(struct arm_smmu_device *smmu)
{
	int ret, irq;
	u32 irqen_flags = IRQ_CTRL_EVTQ_IRQEN | IRQ_CTRL_GERROR_IRQEN;

	/* Disable IRQs first */
	ret = arm_smmu_write_reg_sync(smmu, 0, ARM_SMMU_IRQ_CTRL,
				      ARM_SMMU_IRQ_CTRLACK);
	if (ret) {
		dev_err(smmu->dev, "failed to disable irqs\n");
		return ret;
	}

	irq = smmu->combined_irq;
	if (irq) {
		/*
		 * Cavium ThunderX2 implementation doesn't support unique irq
		 * lines. Use a single irq line for all the SMMUv3 interrupts.
		 */
		ret = devm_request_threaded_irq(smmu->dev, irq,
					arm_smmu_combined_irq_handler,
					arm_smmu_combined_irq_thread,
					IRQF_ONESHOT,
					"arm-smmu-v3-combined-irq", smmu);
		if (ret < 0)
			dev_warn(smmu->dev, "failed to enable combined irq\n");
	} else
		arm_smmu_setup_unique_irqs(smmu);

	if (smmu->features & ARM_SMMU_FEAT_PRI)
		irqen_flags |= IRQ_CTRL_PRIQ_IRQEN;

	/* Enable interrupt generation on the SMMU */
	ret = arm_smmu_write_reg_sync(smmu, irqen_flags,
				      ARM_SMMU_IRQ_CTRL, ARM_SMMU_IRQ_CTRLACK);
	if (ret)
		dev_warn(smmu->dev, "failed to enable irqs\n");

	return 0;
}

static int arm_smmu_device_disable(struct arm_smmu_device *smmu)
{
	int ret;

	ret = arm_smmu_write_reg_sync(smmu, 0, ARM_SMMU_CR0, ARM_SMMU_CR0ACK);
	if (ret)
		dev_err(smmu->dev, "failed to clear cr0\n");

	return ret;
}

static void arm_smmu_write_strtab(struct arm_smmu_device *smmu)
{
	struct arm_smmu_strtab_cfg *cfg = &smmu->strtab_cfg;
	dma_addr_t dma;
	u32 reg;

	if (smmu->features & ARM_SMMU_FEAT_2_LVL_STRTAB) {
		reg = FIELD_PREP(STRTAB_BASE_CFG_FMT,
				 STRTAB_BASE_CFG_FMT_2LVL) |
		      FIELD_PREP(STRTAB_BASE_CFG_LOG2SIZE,
				 ilog2(cfg->l2.num_l1_ents) + STRTAB_SPLIT) |
		      FIELD_PREP(STRTAB_BASE_CFG_SPLIT, STRTAB_SPLIT);
		dma = cfg->l2.l1_dma;
	} else {
		reg = FIELD_PREP(STRTAB_BASE_CFG_FMT,
				 STRTAB_BASE_CFG_FMT_LINEAR) |
		      FIELD_PREP(STRTAB_BASE_CFG_LOG2SIZE, smmu->sid_bits);
		dma = cfg->linear.ste_dma;
	}
	writeq_relaxed((dma & STRTAB_BASE_ADDR_MASK) | STRTAB_BASE_RA,
		       smmu->base + ARM_SMMU_STRTAB_BASE);
	writel_relaxed(reg, smmu->base + ARM_SMMU_STRTAB_BASE_CFG);
}

static int arm_smmu_device_reset(struct arm_smmu_device *smmu)
{
	int ret;
	u32 reg, enables;
	struct arm_smmu_cmdq_ent cmd;

	/* Clear CR0 and sync (disables SMMU and queue processing) */
	reg = readl_relaxed(smmu->base + ARM_SMMU_CR0);
	if (reg & CR0_SMMUEN) {
		dev_warn(smmu->dev, "SMMU currently enabled! Resetting...\n");
		arm_smmu_update_gbpa(smmu, GBPA_ABORT, 0);
	}

	ret = arm_smmu_device_disable(smmu);
	if (ret)
		return ret;

	/* CR1 (table and queue memory attributes) */
	reg = FIELD_PREP(CR1_TABLE_SH, ARM_SMMU_SH_ISH) |
	      FIELD_PREP(CR1_TABLE_OC, CR1_CACHE_WB) |
	      FIELD_PREP(CR1_TABLE_IC, CR1_CACHE_WB) |
	      FIELD_PREP(CR1_QUEUE_SH, ARM_SMMU_SH_ISH) |
	      FIELD_PREP(CR1_QUEUE_OC, CR1_CACHE_WB) |
	      FIELD_PREP(CR1_QUEUE_IC, CR1_CACHE_WB);
	writel_relaxed(reg, smmu->base + ARM_SMMU_CR1);

	/* CR2 (random crap) */
	reg = CR2_PTM | CR2_RECINVSID;

	if (smmu->features & ARM_SMMU_FEAT_E2H)
		reg |= CR2_E2H;

	writel_relaxed(reg, smmu->base + ARM_SMMU_CR2);

	/* Stream table */
	arm_smmu_write_strtab(smmu);

	/* Command queue */
	writeq_relaxed(smmu->cmdq.q.q_base, smmu->base + ARM_SMMU_CMDQ_BASE);
	writel_relaxed(smmu->cmdq.q.llq.prod, smmu->base + ARM_SMMU_CMDQ_PROD);
	writel_relaxed(smmu->cmdq.q.llq.cons, smmu->base + ARM_SMMU_CMDQ_CONS);

	enables = CR0_CMDQEN;
	ret = arm_smmu_write_reg_sync(smmu, enables, ARM_SMMU_CR0,
				      ARM_SMMU_CR0ACK);
	if (ret) {
		dev_err(smmu->dev, "failed to enable command queue\n");
		return ret;
	}

	/* Invalidate any cached configuration */
	cmd.opcode = CMDQ_OP_CFGI_ALL;
	arm_smmu_cmdq_issue_cmd_with_sync(smmu, &cmd);

	/* Invalidate any stale TLB entries */
	if (smmu->features & ARM_SMMU_FEAT_HYP) {
		cmd.opcode = CMDQ_OP_TLBI_EL2_ALL;
		arm_smmu_cmdq_issue_cmd_with_sync(smmu, &cmd);
	}

	cmd.opcode = CMDQ_OP_TLBI_NSNH_ALL;
	arm_smmu_cmdq_issue_cmd_with_sync(smmu, &cmd);

	/* Event queue */
	writeq_relaxed(smmu->evtq.q.q_base, smmu->base + ARM_SMMU_EVTQ_BASE);
	writel_relaxed(smmu->evtq.q.llq.prod, smmu->page1 + ARM_SMMU_EVTQ_PROD);
	writel_relaxed(smmu->evtq.q.llq.cons, smmu->page1 + ARM_SMMU_EVTQ_CONS);

	enables |= CR0_EVTQEN;
	ret = arm_smmu_write_reg_sync(smmu, enables, ARM_SMMU_CR0,
				      ARM_SMMU_CR0ACK);
	if (ret) {
		dev_err(smmu->dev, "failed to enable event queue\n");
		return ret;
	}

	/* PRI queue */
	if (smmu->features & ARM_SMMU_FEAT_PRI) {
		writeq_relaxed(smmu->priq.q.q_base,
			       smmu->base + ARM_SMMU_PRIQ_BASE);
		writel_relaxed(smmu->priq.q.llq.prod,
			       smmu->page1 + ARM_SMMU_PRIQ_PROD);
		writel_relaxed(smmu->priq.q.llq.cons,
			       smmu->page1 + ARM_SMMU_PRIQ_CONS);

		enables |= CR0_PRIQEN;
		ret = arm_smmu_write_reg_sync(smmu, enables, ARM_SMMU_CR0,
					      ARM_SMMU_CR0ACK);
		if (ret) {
			dev_err(smmu->dev, "failed to enable PRI queue\n");
			return ret;
		}
	}

	if (smmu->features & ARM_SMMU_FEAT_ATS) {
		enables |= CR0_ATSCHK;
		ret = arm_smmu_write_reg_sync(smmu, enables, ARM_SMMU_CR0,
					      ARM_SMMU_CR0ACK);
		if (ret) {
			dev_err(smmu->dev, "failed to enable ATS check\n");
			return ret;
		}
	}

	ret = arm_smmu_setup_irqs(smmu);
	if (ret) {
		dev_err(smmu->dev, "failed to setup irqs\n");
		return ret;
	}

	if (is_kdump_kernel())
		enables &= ~(CR0_EVTQEN | CR0_PRIQEN);

	/* Enable the SMMU interface */
	enables |= CR0_SMMUEN;
	ret = arm_smmu_write_reg_sync(smmu, enables, ARM_SMMU_CR0,
				      ARM_SMMU_CR0ACK);
	if (ret) {
		dev_err(smmu->dev, "failed to enable SMMU interface\n");
		return ret;
	}

	if (smmu->impl_ops && smmu->impl_ops->device_reset) {
		ret = smmu->impl_ops->device_reset(smmu);
		if (ret) {
			dev_err(smmu->dev, "failed to reset impl\n");
			return ret;
		}
	}

	return 0;
}

#define IIDR_IMPLEMENTER_ARM		0x43b
#define IIDR_PRODUCTID_ARM_MMU_600	0x483
#define IIDR_PRODUCTID_ARM_MMU_700	0x487

static void arm_smmu_device_iidr_probe(struct arm_smmu_device *smmu)
{
	u32 reg;
	unsigned int implementer, productid, variant, revision;

	reg = readl_relaxed(smmu->base + ARM_SMMU_IIDR);
	implementer = FIELD_GET(IIDR_IMPLEMENTER, reg);
	productid = FIELD_GET(IIDR_PRODUCTID, reg);
	variant = FIELD_GET(IIDR_VARIANT, reg);
	revision = FIELD_GET(IIDR_REVISION, reg);

	switch (implementer) {
	case IIDR_IMPLEMENTER_ARM:
		switch (productid) {
		case IIDR_PRODUCTID_ARM_MMU_600:
			/* Arm erratum 1076982 */
			if (variant == 0 && revision <= 2)
				smmu->features &= ~ARM_SMMU_FEAT_SEV;
			/* Arm erratum 1209401 */
			if (variant < 2)
				smmu->features &= ~ARM_SMMU_FEAT_NESTING;
			break;
		case IIDR_PRODUCTID_ARM_MMU_700:
			/* Arm erratum 2812531 */
			smmu->features &= ~ARM_SMMU_FEAT_BTM;
			smmu->options |= ARM_SMMU_OPT_CMDQ_FORCE_SYNC;
			/* Arm errata 2268618, 2812531 */
			smmu->features &= ~ARM_SMMU_FEAT_NESTING;
			break;
		}
		break;
	}
}

<<<<<<< HEAD
=======
static void arm_smmu_get_httu(struct arm_smmu_device *smmu, u32 reg)
{
	u32 fw_features = smmu->features & (ARM_SMMU_FEAT_HA | ARM_SMMU_FEAT_HD);
	u32 hw_features = 0;

	switch (FIELD_GET(IDR0_HTTU, reg)) {
	case IDR0_HTTU_ACCESS_DIRTY:
		hw_features |= ARM_SMMU_FEAT_HD;
		fallthrough;
	case IDR0_HTTU_ACCESS:
		hw_features |= ARM_SMMU_FEAT_HA;
	}

	if (smmu->dev->of_node)
		smmu->features |= hw_features;
	else if (hw_features != fw_features)
		/* ACPI IORT sets the HTTU bits */
		dev_warn(smmu->dev,
			 "IDR0.HTTU features(0x%x) overridden by FW configuration (0x%x)\n",
			  hw_features, fw_features);
}

>>>>>>> 2d5404ca
static int arm_smmu_device_hw_probe(struct arm_smmu_device *smmu)
{
	u32 reg;
	bool coherent = smmu->features & ARM_SMMU_FEAT_COHERENCY;

	/* IDR0 */
	reg = readl_relaxed(smmu->base + ARM_SMMU_IDR0);

	/* 2-level structures */
	if (FIELD_GET(IDR0_ST_LVL, reg) == IDR0_ST_LVL_2LVL)
		smmu->features |= ARM_SMMU_FEAT_2_LVL_STRTAB;

	if (reg & IDR0_CD2L)
		smmu->features |= ARM_SMMU_FEAT_2_LVL_CDTAB;

	/*
	 * Translation table endianness.
	 * We currently require the same endianness as the CPU, but this
	 * could be changed later by adding a new IO_PGTABLE_QUIRK.
	 */
	switch (FIELD_GET(IDR0_TTENDIAN, reg)) {
	case IDR0_TTENDIAN_MIXED:
		smmu->features |= ARM_SMMU_FEAT_TT_LE | ARM_SMMU_FEAT_TT_BE;
		break;
#ifdef __BIG_ENDIAN
	case IDR0_TTENDIAN_BE:
		smmu->features |= ARM_SMMU_FEAT_TT_BE;
		break;
#else
	case IDR0_TTENDIAN_LE:
		smmu->features |= ARM_SMMU_FEAT_TT_LE;
		break;
#endif
	default:
		dev_err(smmu->dev, "unknown/unsupported TT endianness!\n");
		return -ENXIO;
	}

	/* Boolean feature flags */
	if (IS_ENABLED(CONFIG_PCI_PRI) && reg & IDR0_PRI)
		smmu->features |= ARM_SMMU_FEAT_PRI;

	if (IS_ENABLED(CONFIG_PCI_ATS) && reg & IDR0_ATS)
		smmu->features |= ARM_SMMU_FEAT_ATS;

	if (reg & IDR0_SEV)
		smmu->features |= ARM_SMMU_FEAT_SEV;

	if (reg & IDR0_MSI) {
		smmu->features |= ARM_SMMU_FEAT_MSI;
		if (coherent && !disable_msipolling)
			smmu->options |= ARM_SMMU_OPT_MSIPOLL;
	}

	if (reg & IDR0_HYP) {
		smmu->features |= ARM_SMMU_FEAT_HYP;
		if (cpus_have_cap(ARM64_HAS_VIRT_HOST_EXTN))
			smmu->features |= ARM_SMMU_FEAT_E2H;
	}

	arm_smmu_get_httu(smmu, reg);

	/*
	 * The coherency feature as set by FW is used in preference to the ID
	 * register, but warn on mismatch.
	 */
	if (!!(reg & IDR0_COHACC) != coherent)
		dev_warn(smmu->dev, "IDR0.COHACC overridden by FW configuration (%s)\n",
			 coherent ? "true" : "false");

	switch (FIELD_GET(IDR0_STALL_MODEL, reg)) {
	case IDR0_STALL_MODEL_FORCE:
		smmu->features |= ARM_SMMU_FEAT_STALL_FORCE;
		fallthrough;
	case IDR0_STALL_MODEL_STALL:
		smmu->features |= ARM_SMMU_FEAT_STALLS;
	}

	if (reg & IDR0_S1P)
		smmu->features |= ARM_SMMU_FEAT_TRANS_S1;

	if (reg & IDR0_S2P)
		smmu->features |= ARM_SMMU_FEAT_TRANS_S2;

	if (!(reg & (IDR0_S1P | IDR0_S2P))) {
		dev_err(smmu->dev, "no translation support!\n");
		return -ENXIO;
	}

	/* We only support the AArch64 table format at present */
	switch (FIELD_GET(IDR0_TTF, reg)) {
	case IDR0_TTF_AARCH32_64:
		smmu->ias = 40;
		fallthrough;
	case IDR0_TTF_AARCH64:
		break;
	default:
		dev_err(smmu->dev, "AArch64 table format not supported!\n");
		return -ENXIO;
	}

	/* ASID/VMID sizes */
	smmu->asid_bits = reg & IDR0_ASID16 ? 16 : 8;
	smmu->vmid_bits = reg & IDR0_VMID16 ? 16 : 8;

	/* IDR1 */
	reg = readl_relaxed(smmu->base + ARM_SMMU_IDR1);
	if (reg & (IDR1_TABLES_PRESET | IDR1_QUEUES_PRESET | IDR1_REL)) {
		dev_err(smmu->dev, "embedded implementation not supported\n");
		return -ENXIO;
	}

	if (reg & IDR1_ATTR_TYPES_OVR)
		smmu->features |= ARM_SMMU_FEAT_ATTR_TYPES_OVR;

	/* Queue sizes, capped to ensure natural alignment */
	smmu->cmdq.q.llq.max_n_shift = min_t(u32, CMDQ_MAX_SZ_SHIFT,
					     FIELD_GET(IDR1_CMDQS, reg));
	if (smmu->cmdq.q.llq.max_n_shift <= ilog2(CMDQ_BATCH_ENTRIES)) {
		/*
		 * We don't support splitting up batches, so one batch of
		 * commands plus an extra sync needs to fit inside the command
		 * queue. There's also no way we can handle the weird alignment
		 * restrictions on the base pointer for a unit-length queue.
		 */
		dev_err(smmu->dev, "command queue size <= %d entries not supported\n",
			CMDQ_BATCH_ENTRIES);
		return -ENXIO;
	}

	smmu->evtq.q.llq.max_n_shift = min_t(u32, EVTQ_MAX_SZ_SHIFT,
					     FIELD_GET(IDR1_EVTQS, reg));
	smmu->priq.q.llq.max_n_shift = min_t(u32, PRIQ_MAX_SZ_SHIFT,
					     FIELD_GET(IDR1_PRIQS, reg));

	/* SID/SSID sizes */
	smmu->ssid_bits = FIELD_GET(IDR1_SSIDSIZE, reg);
	smmu->sid_bits = FIELD_GET(IDR1_SIDSIZE, reg);
	smmu->iommu.max_pasids = 1UL << smmu->ssid_bits;

	/*
	 * If the SMMU supports fewer bits than would fill a single L2 stream
	 * table, use a linear table instead.
	 */
	if (smmu->sid_bits <= STRTAB_SPLIT)
		smmu->features &= ~ARM_SMMU_FEAT_2_LVL_STRTAB;

	/* IDR3 */
	reg = readl_relaxed(smmu->base + ARM_SMMU_IDR3);
	if (FIELD_GET(IDR3_RIL, reg))
		smmu->features |= ARM_SMMU_FEAT_RANGE_INV;

	/* IDR5 */
	reg = readl_relaxed(smmu->base + ARM_SMMU_IDR5);

	/* Maximum number of outstanding stalls */
	smmu->evtq.max_stalls = FIELD_GET(IDR5_STALL_MAX, reg);

	/* Page sizes */
	if (reg & IDR5_GRAN64K)
		smmu->pgsize_bitmap |= SZ_64K | SZ_512M;
	if (reg & IDR5_GRAN16K)
		smmu->pgsize_bitmap |= SZ_16K | SZ_32M;
	if (reg & IDR5_GRAN4K)
		smmu->pgsize_bitmap |= SZ_4K | SZ_2M | SZ_1G;

	/* Input address size */
	if (FIELD_GET(IDR5_VAX, reg) == IDR5_VAX_52_BIT)
		smmu->features |= ARM_SMMU_FEAT_VAX;

	/* Output address size */
	switch (FIELD_GET(IDR5_OAS, reg)) {
	case IDR5_OAS_32_BIT:
		smmu->oas = 32;
		break;
	case IDR5_OAS_36_BIT:
		smmu->oas = 36;
		break;
	case IDR5_OAS_40_BIT:
		smmu->oas = 40;
		break;
	case IDR5_OAS_42_BIT:
		smmu->oas = 42;
		break;
	case IDR5_OAS_44_BIT:
		smmu->oas = 44;
		break;
	case IDR5_OAS_52_BIT:
		smmu->oas = 52;
		smmu->pgsize_bitmap |= 1ULL << 42; /* 4TB */
		break;
	default:
		dev_info(smmu->dev,
			"unknown output address size. Truncating to 48-bit\n");
		fallthrough;
	case IDR5_OAS_48_BIT:
		smmu->oas = 48;
	}

	if (arm_smmu_ops.pgsize_bitmap == -1UL)
		arm_smmu_ops.pgsize_bitmap = smmu->pgsize_bitmap;
	else
		arm_smmu_ops.pgsize_bitmap |= smmu->pgsize_bitmap;

	/* Set the DMA mask for our table walker */
	if (dma_set_mask_and_coherent(smmu->dev, DMA_BIT_MASK(smmu->oas)))
		dev_warn(smmu->dev,
			 "failed to set DMA mask for table walker\n");

	smmu->ias = max(smmu->ias, smmu->oas);

	if ((smmu->features & ARM_SMMU_FEAT_TRANS_S1) &&
	    (smmu->features & ARM_SMMU_FEAT_TRANS_S2))
		smmu->features |= ARM_SMMU_FEAT_NESTING;

	arm_smmu_device_iidr_probe(smmu);

	if (arm_smmu_sva_supported(smmu))
		smmu->features |= ARM_SMMU_FEAT_SVA;

	dev_info(smmu->dev, "ias %lu-bit, oas %lu-bit (features 0x%08x)\n",
		 smmu->ias, smmu->oas, smmu->features);
	return 0;
}

#ifdef CONFIG_ACPI
#ifdef CONFIG_TEGRA241_CMDQV
static void acpi_smmu_dsdt_probe_tegra241_cmdqv(struct acpi_iort_node *node,
						struct arm_smmu_device *smmu)
{
	const char *uid = kasprintf(GFP_KERNEL, "%u", node->identifier);
	struct acpi_device *adev;

	/* Look for an NVDA200C node whose _UID matches the SMMU node ID */
	adev = acpi_dev_get_first_match_dev("NVDA200C", uid, -1);
	if (adev) {
		/* Tegra241 CMDQV driver is responsible for put_device() */
		smmu->impl_dev = &adev->dev;
		smmu->options |= ARM_SMMU_OPT_TEGRA241_CMDQV;
		dev_info(smmu->dev, "found companion CMDQV device: %s\n",
			 dev_name(smmu->impl_dev));
	}
	kfree(uid);
}
#else
static void acpi_smmu_dsdt_probe_tegra241_cmdqv(struct acpi_iort_node *node,
						struct arm_smmu_device *smmu)
{
}
#endif

static int acpi_smmu_iort_probe_model(struct acpi_iort_node *node,
				      struct arm_smmu_device *smmu)
{
	struct acpi_iort_smmu_v3 *iort_smmu =
		(struct acpi_iort_smmu_v3 *)node->node_data;

	switch (iort_smmu->model) {
	case ACPI_IORT_SMMU_V3_CAVIUM_CN99XX:
		smmu->options |= ARM_SMMU_OPT_PAGE0_REGS_ONLY;
		break;
	case ACPI_IORT_SMMU_V3_HISILICON_HI161X:
		smmu->options |= ARM_SMMU_OPT_SKIP_PREFETCH;
		break;
	case ACPI_IORT_SMMU_V3_GENERIC:
		/*
		 * Tegra241 implementation stores its SMMU options and impl_dev
		 * in DSDT. Thus, go through the ACPI tables unconditionally.
		 */
		acpi_smmu_dsdt_probe_tegra241_cmdqv(node, smmu);
		break;
	}

	dev_notice(smmu->dev, "option mask 0x%x\n", smmu->options);
	return 0;
}

static int arm_smmu_device_acpi_probe(struct platform_device *pdev,
				      struct arm_smmu_device *smmu)
{
	struct acpi_iort_smmu_v3 *iort_smmu;
	struct device *dev = smmu->dev;
	struct acpi_iort_node *node;

	node = *(struct acpi_iort_node **)dev_get_platdata(dev);

	/* Retrieve SMMUv3 specific data */
	iort_smmu = (struct acpi_iort_smmu_v3 *)node->node_data;

	if (iort_smmu->flags & ACPI_IORT_SMMU_V3_COHACC_OVERRIDE)
		smmu->features |= ARM_SMMU_FEAT_COHERENCY;

	switch (FIELD_GET(ACPI_IORT_SMMU_V3_HTTU_OVERRIDE, iort_smmu->flags)) {
	case IDR0_HTTU_ACCESS_DIRTY:
		smmu->features |= ARM_SMMU_FEAT_HD;
		fallthrough;
	case IDR0_HTTU_ACCESS:
		smmu->features |= ARM_SMMU_FEAT_HA;
	}

	return acpi_smmu_iort_probe_model(node, smmu);
}
#else
static inline int arm_smmu_device_acpi_probe(struct platform_device *pdev,
					     struct arm_smmu_device *smmu)
{
	return -ENODEV;
}
#endif

static int arm_smmu_device_dt_probe(struct platform_device *pdev,
				    struct arm_smmu_device *smmu)
{
	struct device *dev = &pdev->dev;
	u32 cells;
	int ret = -EINVAL;

	if (of_property_read_u32(dev->of_node, "#iommu-cells", &cells))
		dev_err(dev, "missing #iommu-cells property\n");
	else if (cells != 1)
		dev_err(dev, "invalid #iommu-cells value (%d)\n", cells);
	else
		ret = 0;

	parse_driver_options(smmu);

	if (of_dma_is_coherent(dev->of_node))
		smmu->features |= ARM_SMMU_FEAT_COHERENCY;

	return ret;
}

static unsigned long arm_smmu_resource_size(struct arm_smmu_device *smmu)
{
	if (smmu->options & ARM_SMMU_OPT_PAGE0_REGS_ONLY)
		return SZ_64K;
	else
		return SZ_128K;
}

static void __iomem *arm_smmu_ioremap(struct device *dev, resource_size_t start,
				      resource_size_t size)
{
	struct resource res = DEFINE_RES_MEM(start, size);

	return devm_ioremap_resource(dev, &res);
}

static void arm_smmu_rmr_install_bypass_ste(struct arm_smmu_device *smmu)
{
	struct list_head rmr_list;
	struct iommu_resv_region *e;

	INIT_LIST_HEAD(&rmr_list);
	iort_get_rmr_sids(dev_fwnode(smmu->dev), &rmr_list);

	list_for_each_entry(e, &rmr_list, list) {
		struct iommu_iort_rmr_data *rmr;
		int ret, i;

		rmr = container_of(e, struct iommu_iort_rmr_data, rr);
		for (i = 0; i < rmr->num_sids; i++) {
			ret = arm_smmu_init_sid_strtab(smmu, rmr->sids[i]);
			if (ret) {
				dev_err(smmu->dev, "RMR SID(0x%x) bypass failed\n",
					rmr->sids[i]);
				continue;
			}

			/*
			 * STE table is not programmed to HW, see
			 * arm_smmu_initial_bypass_stes()
			 */
			arm_smmu_make_bypass_ste(smmu,
				arm_smmu_get_step_for_sid(smmu, rmr->sids[i]));
		}
	}

	iort_put_rmr_sids(dev_fwnode(smmu->dev), &rmr_list);
}

static void arm_smmu_impl_remove(void *data)
{
	struct arm_smmu_device *smmu = data;

	if (smmu->impl_ops && smmu->impl_ops->device_remove)
		smmu->impl_ops->device_remove(smmu);
}

/*
 * Probe all the compiled in implementations. Each one checks to see if it
 * matches this HW and if so returns a devm_krealloc'd arm_smmu_device which
 * replaces the callers. Otherwise the original is returned or ERR_PTR.
 */
static struct arm_smmu_device *arm_smmu_impl_probe(struct arm_smmu_device *smmu)
{
	struct arm_smmu_device *new_smmu = ERR_PTR(-ENODEV);
	int ret;

	if (smmu->impl_dev && (smmu->options & ARM_SMMU_OPT_TEGRA241_CMDQV))
		new_smmu = tegra241_cmdqv_probe(smmu);

	if (new_smmu == ERR_PTR(-ENODEV))
		return smmu;
	if (IS_ERR(new_smmu))
		return new_smmu;

	ret = devm_add_action_or_reset(new_smmu->dev, arm_smmu_impl_remove,
				       new_smmu);
	if (ret)
		return ERR_PTR(ret);
	return new_smmu;
}

static int arm_smmu_device_probe(struct platform_device *pdev)
{
	int irq, ret;
	struct resource *res;
	resource_size_t ioaddr;
	struct arm_smmu_device *smmu;
	struct device *dev = &pdev->dev;

	smmu = devm_kzalloc(dev, sizeof(*smmu), GFP_KERNEL);
	if (!smmu)
		return -ENOMEM;
	smmu->dev = dev;

	if (dev->of_node) {
		ret = arm_smmu_device_dt_probe(pdev, smmu);
	} else {
		ret = arm_smmu_device_acpi_probe(pdev, smmu);
	}
	if (ret)
		return ret;

	smmu = arm_smmu_impl_probe(smmu);
	if (IS_ERR(smmu))
		return PTR_ERR(smmu);

	/* Base address */
	res = platform_get_resource(pdev, IORESOURCE_MEM, 0);
	if (!res)
		return -EINVAL;
	if (resource_size(res) < arm_smmu_resource_size(smmu)) {
		dev_err(dev, "MMIO region too small (%pr)\n", res);
		return -EINVAL;
	}
	ioaddr = res->start;

	/*
	 * Don't map the IMPLEMENTATION DEFINED regions, since they may contain
	 * the PMCG registers which are reserved by the PMU driver.
	 */
	smmu->base = arm_smmu_ioremap(dev, ioaddr, ARM_SMMU_REG_SZ);
	if (IS_ERR(smmu->base))
		return PTR_ERR(smmu->base);

	if (arm_smmu_resource_size(smmu) > SZ_64K) {
		smmu->page1 = arm_smmu_ioremap(dev, ioaddr + SZ_64K,
					       ARM_SMMU_REG_SZ);
		if (IS_ERR(smmu->page1))
			return PTR_ERR(smmu->page1);
	} else {
		smmu->page1 = smmu->base;
	}

	/* Interrupt lines */

	irq = platform_get_irq_byname_optional(pdev, "combined");
	if (irq > 0)
		smmu->combined_irq = irq;
	else {
		irq = platform_get_irq_byname_optional(pdev, "eventq");
		if (irq > 0)
			smmu->evtq.q.irq = irq;

		irq = platform_get_irq_byname_optional(pdev, "priq");
		if (irq > 0)
			smmu->priq.q.irq = irq;

		irq = platform_get_irq_byname_optional(pdev, "gerror");
		if (irq > 0)
			smmu->gerr_irq = irq;
	}
	/* Probe the h/w */
	ret = arm_smmu_device_hw_probe(smmu);
	if (ret)
		return ret;

	/* Initialise in-memory data structures */
	ret = arm_smmu_init_structures(smmu);
	if (ret)
		return ret;

	/* Record our private device structure */
	platform_set_drvdata(pdev, smmu);

	/* Check for RMRs and install bypass STEs if any */
	arm_smmu_rmr_install_bypass_ste(smmu);

	/* Reset the device */
	ret = arm_smmu_device_reset(smmu);
	if (ret)
		return ret;

	/* And we're up. Go go go! */
	ret = iommu_device_sysfs_add(&smmu->iommu, dev, NULL,
				     "smmu3.%pa", &ioaddr);
	if (ret)
		return ret;

	ret = iommu_device_register(&smmu->iommu, &arm_smmu_ops, dev);
	if (ret) {
		dev_err(dev, "Failed to register iommu\n");
		iommu_device_sysfs_remove(&smmu->iommu);
		return ret;
	}

	return 0;
}

static void arm_smmu_device_remove(struct platform_device *pdev)
{
	struct arm_smmu_device *smmu = platform_get_drvdata(pdev);

	iommu_device_unregister(&smmu->iommu);
	iommu_device_sysfs_remove(&smmu->iommu);
	arm_smmu_device_disable(smmu);
	iopf_queue_free(smmu->evtq.iopf);
	ida_destroy(&smmu->vmid_map);
}

static void arm_smmu_device_shutdown(struct platform_device *pdev)
{
	struct arm_smmu_device *smmu = platform_get_drvdata(pdev);

	arm_smmu_device_disable(smmu);
}

static const struct of_device_id arm_smmu_of_match[] = {
	{ .compatible = "arm,smmu-v3", },
	{ },
};
MODULE_DEVICE_TABLE(of, arm_smmu_of_match);

static void arm_smmu_driver_unregister(struct platform_driver *drv)
{
	arm_smmu_sva_notifier_synchronize();
	platform_driver_unregister(drv);
}

static struct platform_driver arm_smmu_driver = {
	.driver	= {
		.name			= "arm-smmu-v3",
		.of_match_table		= arm_smmu_of_match,
		.suppress_bind_attrs	= true,
	},
	.probe	= arm_smmu_device_probe,
	.remove_new = arm_smmu_device_remove,
	.shutdown = arm_smmu_device_shutdown,
};
module_driver(arm_smmu_driver, platform_driver_register,
	      arm_smmu_driver_unregister);

MODULE_DESCRIPTION("IOMMU API for ARM architected SMMUv3 implementations");
MODULE_AUTHOR("Will Deacon <will@kernel.org>");
MODULE_ALIAS("platform:arm-smmu-v3");
MODULE_LICENSE("GPL v2");<|MERGE_RESOLUTION|>--- conflicted
+++ resolved
@@ -930,17 +930,10 @@
 			  (smmu->options & ARM_SMMU_OPT_CMDQ_FORCE_SYNC);
 	int index;
 
-<<<<<<< HEAD
-	if (cmds->num == CMDQ_BATCH_ENTRIES - 1 &&
-	    (smmu->options & ARM_SMMU_OPT_CMDQ_FORCE_SYNC)) {
-		arm_smmu_cmdq_issue_cmdlist(smmu, cmds->cmds, cmds->num, true);
-		cmds->num = 0;
-=======
 	if (force_sync || unsupported_cmd) {
 		arm_smmu_cmdq_issue_cmdlist(smmu, cmds->cmdq, cmds->cmds,
 					    cmds->num, true);
 		arm_smmu_cmdq_batch_init(smmu, cmds, cmd);
->>>>>>> 2d5404ca
 	}
 
 	if (cmds->num == CMDQ_BATCH_ENTRIES) {
@@ -1012,8 +1005,6 @@
 	arm_smmu_cmdq_issue_cmd_with_sync(smmu, &cmd);
 }
 
-<<<<<<< HEAD
-=======
 /*
  * Based on the value of ent report which bits of the STE the HW will access. It
  * would be nice if this was complete according to the spec, but minimally it
@@ -1203,7 +1194,6 @@
 }
 EXPORT_SYMBOL_IF_KUNIT(arm_smmu_write_entry);
 
->>>>>>> 2d5404ca
 static void arm_smmu_sync_cd(struct arm_smmu_master *master,
 			     int ssid, bool leaf)
 {
@@ -1218,11 +1208,7 @@
 		},
 	};
 
-<<<<<<< HEAD
-	cmds.num = 0;
-=======
 	arm_smmu_cmdq_batch_init(smmu, &cmds, &cmd);
->>>>>>> 2d5404ca
 	for (i = 0; i < master->num_streams; i++) {
 		cmd.cfgi.sid = master->streams[i].id;
 		arm_smmu_cmdq_batch_add(smmu, &cmds, &cmd);
@@ -1263,23 +1249,6 @@
 	return &l2->cds[arm_smmu_cdtab_l2_idx(ssid)];
 }
 
-<<<<<<< HEAD
-static __le64 *arm_smmu_get_cd_ptr(struct arm_smmu_master *master, u32 ssid)
-{
-	__le64 *l1ptr;
-	unsigned int idx;
-	struct arm_smmu_l1_ctx_desc *l1_desc;
-	struct arm_smmu_device *smmu = master->smmu;
-	struct arm_smmu_ctx_desc_cfg *cd_table = &master->cd_table;
-
-	if (cd_table->s1fmt == STRTAB_STE_0_S1FMT_LINEAR)
-		return cd_table->cdtab + ssid * CTXDESC_CD_DWORDS;
-
-	idx = ssid >> CTXDESC_SPLIT;
-	l1_desc = &cd_table->l1_desc[idx];
-	if (!l1_desc->l2ptr) {
-		if (arm_smmu_alloc_cd_leaf_table(smmu, l1_desc))
-=======
 static struct arm_smmu_cd *arm_smmu_alloc_cd_ptr(struct arm_smmu_master *master,
 						 u32 ssid)
 {
@@ -1291,7 +1260,6 @@
 
 	if (!arm_smmu_cdtab_allocated(cd_table)) {
 		if (arm_smmu_alloc_cd_tables(master))
->>>>>>> 2d5404ca
 			return NULL;
 	}
 
@@ -1307,26 +1275,15 @@
 			if (!*l2ptr)
 				return NULL;
 
-<<<<<<< HEAD
-		l1ptr = cd_table->cdtab + idx * CTXDESC_L1_DESC_DWORDS;
-		arm_smmu_write_cd_l1_desc(l1ptr, l1_desc);
-		/* An invalid L1CD can be cached */
-		arm_smmu_sync_cd(master, ssid, false);
-=======
 			arm_smmu_write_cd_l1_desc(&cd_table->l2.l1tab[idx],
 						  l2ptr_dma);
 			/* An invalid L1CD can be cached */
 			arm_smmu_sync_cd(master, ssid, false);
 		}
->>>>>>> 2d5404ca
 	}
 	return arm_smmu_get_cd_ptr(master, ssid);
 }
 
-<<<<<<< HEAD
-int arm_smmu_write_ctx_desc(struct arm_smmu_master *master, int ssid,
-			    struct arm_smmu_ctx_desc *cd)
-=======
 struct arm_smmu_cd_writer {
 	struct arm_smmu_entry_writer writer;
 	unsigned int ssid;
@@ -1334,7 +1291,6 @@
 
 VISIBLE_IF_KUNIT
 void arm_smmu_get_cd_used(const __le64 *ent, __le64 *used_bits)
->>>>>>> 2d5404ca
 {
 	used_bits[0] = cpu_to_le64(CTXDESC_CD_0_V);
 	if (!(ent[0] & cpu_to_le64(CTXDESC_CD_0_V)))
@@ -1342,29 +1298,6 @@
 	memset(used_bits, 0xFF, sizeof(struct arm_smmu_cd));
 
 	/*
-<<<<<<< HEAD
-	 * This function handles the following cases:
-	 *
-	 * (1) Install primary CD, for normal DMA traffic (SSID = IOMMU_NO_PASID = 0).
-	 * (2) Install a secondary CD, for SID+SSID traffic.
-	 * (3) Update ASID of a CD. Atomically write the first 64 bits of the
-	 *     CD, then invalidate the old entry and mappings.
-	 * (4) Quiesce the context without clearing the valid bit. Disable
-	 *     translation, and ignore any translation fault.
-	 * (5) Remove a secondary CD.
-	 */
-	u64 val;
-	bool cd_live;
-	__le64 *cdptr;
-	struct arm_smmu_ctx_desc_cfg *cd_table = &master->cd_table;
-
-	if (WARN_ON(ssid >= (1 << cd_table->s1cdmax)))
-		return -E2BIG;
-
-	cdptr = arm_smmu_get_cd_ptr(master, ssid);
-	if (!cdptr)
-		return -ENOMEM;
-=======
 	 * If EPD0 is set by the make function it means
 	 * T0SZ/TG0/IR0/OR0/SH0/TTB0 are IGNORED
 	 */
@@ -1385,7 +1318,6 @@
 
 	arm_smmu_sync_cd(writer->master, cd_writer->ssid, true);
 }
->>>>>>> 2d5404ca
 
 static const struct arm_smmu_entry_writer_ops arm_smmu_cd_writer_ops = {
 	.sync = arm_smmu_cd_writer_sync_entry,
@@ -1406,43 +1338,16 @@
 		.ssid = ssid,
 	};
 
-<<<<<<< HEAD
-		/*
-		 * STE may be live, and the SMMU might read dwords of this CD in any
-		 * order. Ensure that it observes valid values before reading
-		 * V=1.
-		 */
-		arm_smmu_sync_cd(master, ssid, true);
-=======
 	if (ssid != IOMMU_NO_PASID && cur_valid != target_valid) {
 		if (cur_valid)
 			master->cd_table.used_ssids--;
 		else
 			master->cd_table.used_ssids++;
 	}
->>>>>>> 2d5404ca
 
 	arm_smmu_write_entry(&cd_writer.writer, cdptr->data, target->data);
 }
 
-<<<<<<< HEAD
-		if (cd_table->stall_enabled)
-			val |= CTXDESC_CD_0_S;
-	}
-
-	/*
-	 * The SMMU accesses 64-bit values atomically. See IHI0070Ca 3.21.3
-	 * "Configuration structures and configuration invalidation completion"
-	 *
-	 *   The size of single-copy atomic reads made by the SMMU is
-	 *   IMPLEMENTATION DEFINED but must be at least 64 bits. Any single
-	 *   field within an aligned 64-bit span of a structure can be altered
-	 *   without first making the structure invalid.
-	 */
-	WRITE_ONCE(cdptr[0], cpu_to_le64(val));
-	arm_smmu_sync_cd(master, ssid, true);
-	return 0;
-=======
 void arm_smmu_make_s1_cd(struct arm_smmu_cd *target,
 			 struct arm_smmu_master *master,
 			 struct arm_smmu_domain *smmu_domain)
@@ -1497,7 +1402,6 @@
 	if (WARN_ON(!cdptr))
 		return;
 	arm_smmu_write_cd_entry(master, ssid, cdptr, &target);
->>>>>>> 2d5404ca
 }
 
 static int arm_smmu_alloc_cd_tables(struct arm_smmu_master *master)
@@ -1508,41 +1412,12 @@
 	struct arm_smmu_device *smmu = master->smmu;
 	struct arm_smmu_ctx_desc_cfg *cd_table = &master->cd_table;
 
-<<<<<<< HEAD
-	cd_table->stall_enabled = master->stall_enabled;
-=======
->>>>>>> 2d5404ca
 	cd_table->s1cdmax = master->ssid_bits;
 	max_contexts = 1 << cd_table->s1cdmax;
 
 	if (!(smmu->features & ARM_SMMU_FEAT_2_LVL_CDTAB) ||
 	    max_contexts <= CTXDESC_L2_ENTRIES) {
 		cd_table->s1fmt = STRTAB_STE_0_S1FMT_LINEAR;
-<<<<<<< HEAD
-		cd_table->num_l1_ents = max_contexts;
-
-		l1size = max_contexts * (CTXDESC_CD_DWORDS << 3);
-	} else {
-		cd_table->s1fmt = STRTAB_STE_0_S1FMT_64K_L2;
-		cd_table->num_l1_ents = DIV_ROUND_UP(max_contexts,
-						  CTXDESC_L2_ENTRIES);
-
-		cd_table->l1_desc = devm_kcalloc(smmu->dev, cd_table->num_l1_ents,
-					      sizeof(*cd_table->l1_desc),
-					      GFP_KERNEL);
-		if (!cd_table->l1_desc)
-			return -ENOMEM;
-
-		l1size = cd_table->num_l1_ents * (CTXDESC_L1_DESC_DWORDS << 3);
-	}
-
-	cd_table->cdtab = dmam_alloc_coherent(smmu->dev, l1size, &cd_table->cdtab_dma,
-					   GFP_KERNEL);
-	if (!cd_table->cdtab) {
-		dev_warn(smmu->dev, "failed to allocate context descriptor\n");
-		ret = -ENOMEM;
-		goto err_free_l1;
-=======
 		cd_table->linear.num_ents = max_contexts;
 
 		l1size = max_contexts * sizeof(struct arm_smmu_cd);
@@ -1570,69 +1445,18 @@
 			ret = -ENOMEM;
 			goto err_free_l2ptrs;
 		}
->>>>>>> 2d5404ca
 	}
 	return 0;
 
-<<<<<<< HEAD
-err_free_l1:
-	if (cd_table->l1_desc) {
-		devm_kfree(smmu->dev, cd_table->l1_desc);
-		cd_table->l1_desc = NULL;
-	}
-=======
 err_free_l2ptrs:
 	kfree(cd_table->l2.l2ptrs);
 	cd_table->l2.l2ptrs = NULL;
->>>>>>> 2d5404ca
 	return ret;
 }
 
 static void arm_smmu_free_cd_tables(struct arm_smmu_master *master)
 {
 	int i;
-<<<<<<< HEAD
-	size_t size, l1size;
-	struct arm_smmu_device *smmu = master->smmu;
-	struct arm_smmu_ctx_desc_cfg *cd_table = &master->cd_table;
-
-	if (cd_table->l1_desc) {
-		size = CTXDESC_L2_ENTRIES * (CTXDESC_CD_DWORDS << 3);
-
-		for (i = 0; i < cd_table->num_l1_ents; i++) {
-			if (!cd_table->l1_desc[i].l2ptr)
-				continue;
-
-			dmam_free_coherent(smmu->dev, size,
-					   cd_table->l1_desc[i].l2ptr,
-					   cd_table->l1_desc[i].l2ptr_dma);
-		}
-		devm_kfree(smmu->dev, cd_table->l1_desc);
-		cd_table->l1_desc = NULL;
-
-		l1size = cd_table->num_l1_ents * (CTXDESC_L1_DESC_DWORDS << 3);
-	} else {
-		l1size = cd_table->num_l1_ents * (CTXDESC_CD_DWORDS << 3);
-	}
-
-	dmam_free_coherent(smmu->dev, l1size, cd_table->cdtab, cd_table->cdtab_dma);
-	cd_table->cdtab_dma = 0;
-	cd_table->cdtab = NULL;
-}
-
-bool arm_smmu_free_asid(struct arm_smmu_ctx_desc *cd)
-{
-	bool free;
-	struct arm_smmu_ctx_desc *old_cd;
-
-	if (!cd->asid)
-		return false;
-
-	free = refcount_dec_and_test(&cd->refs);
-	if (free) {
-		old_cd = xa_erase(&arm_smmu_asid_xa, cd->asid);
-		WARN_ON(old_cd != cd);
-=======
 	struct arm_smmu_device *smmu = master->smmu;
 	struct arm_smmu_ctx_desc_cfg *cd_table = &master->cd_table;
 
@@ -1657,7 +1481,6 @@
 				  cd_table->linear.num_ents *
 					  sizeof(struct arm_smmu_cd),
 				  cd_table->linear.table, cd_table->cdtab_dma);
->>>>>>> 2d5404ca
 	}
 }
 
@@ -1703,61 +1526,17 @@
 			       struct arm_smmu_ste *ste,
 			       const struct arm_smmu_ste *target)
 {
-<<<<<<< HEAD
-	/*
-	 * This is hideously complicated, but we only really care about
-	 * three cases at the moment:
-	 *
-	 * 1. Invalid (all zero) -> bypass/fault (init)
-	 * 2. Bypass/fault -> translation/bypass (attach)
-	 * 3. Translation/bypass -> bypass/fault (detach)
-	 *
-	 * Given that we can't update the STE atomically and the SMMU
-	 * doesn't read the thing in a defined order, that leaves us
-	 * with the following maintenance requirements:
-	 *
-	 * 1. Update Config, return (init time STEs aren't live)
-	 * 2. Write everything apart from dword 0, sync, write dword 0, sync
-	 * 3. Update Config, sync
-	 */
-	u64 val = le64_to_cpu(dst[0]);
-	bool ste_live = false;
-	struct arm_smmu_device *smmu = NULL;
-	struct arm_smmu_ctx_desc_cfg *cd_table = NULL;
-	struct arm_smmu_s2_cfg *s2_cfg = NULL;
-	struct arm_smmu_domain *smmu_domain = NULL;
-	struct arm_smmu_cmdq_ent prefetch_cmd = {
-		.opcode		= CMDQ_OP_PREFETCH_CFG,
-		.prefetch	= {
-			.sid	= sid,
-=======
 	struct arm_smmu_device *smmu = master->smmu;
 	struct arm_smmu_ste_writer ste_writer = {
 		.writer = {
 			.ops = &arm_smmu_ste_writer_ops,
 			.master = master,
->>>>>>> 2d5404ca
 		},
 		.sid = sid,
 	};
 
 	arm_smmu_write_entry(&ste_writer.writer, ste->data, target->data);
 
-<<<<<<< HEAD
-	if (smmu_domain) {
-		switch (smmu_domain->stage) {
-		case ARM_SMMU_DOMAIN_S1:
-			cd_table = &master->cd_table;
-			break;
-		case ARM_SMMU_DOMAIN_S2:
-		case ARM_SMMU_DOMAIN_NESTED:
-			s2_cfg = &smmu_domain->s2_cfg;
-			break;
-		default:
-			break;
-		}
-	}
-=======
 	/* It's likely that we'll want to use the new STE soon */
 	if (!(smmu->options & ARM_SMMU_OPT_SKIP_PREFETCH)) {
 		struct arm_smmu_cmdq_ent
@@ -1765,23 +1544,11 @@
 					 .prefetch = {
 						 .sid = sid,
 					 } };
->>>>>>> 2d5404ca
 
 		arm_smmu_cmdq_issue_cmd(smmu, &prefetch_cmd);
 	}
 }
 
-<<<<<<< HEAD
-	/* Nuke the existing STE_0 value, as we're going to rewrite it */
-	val = STRTAB_STE_0_V;
-
-	/* Bypass/fault */
-	if (!smmu_domain || !(cd_table || s2_cfg)) {
-		if (!smmu_domain && disable_bypass)
-			val |= FIELD_PREP(STRTAB_STE_0_CFG, STRTAB_STE_0_CFG_ABORT);
-		else
-			val |= FIELD_PREP(STRTAB_STE_0_CFG, STRTAB_STE_0_CFG_BYPASS);
-=======
 VISIBLE_IF_KUNIT
 void arm_smmu_make_abort_ste(struct arm_smmu_ste *target)
 {
@@ -1791,7 +1558,6 @@
 		FIELD_PREP(STRTAB_STE_0_CFG, STRTAB_STE_0_CFG_ABORT));
 }
 EXPORT_SYMBOL_IF_KUNIT(arm_smmu_make_abort_ste);
->>>>>>> 2d5404ca
 
 VISIBLE_IF_KUNIT
 void arm_smmu_make_bypass_ste(struct arm_smmu_device *smmu,
@@ -1802,17 +1568,11 @@
 		STRTAB_STE_0_V |
 		FIELD_PREP(STRTAB_STE_0_CFG, STRTAB_STE_0_CFG_BYPASS));
 
-<<<<<<< HEAD
-	if (cd_table) {
-		u64 strw = smmu->features & ARM_SMMU_FEAT_E2H ?
-			STRTAB_STE_1_STRW_EL2 : STRTAB_STE_1_STRW_NSEL1;
-=======
 	if (smmu->features & ARM_SMMU_FEAT_ATTR_TYPES_OVR)
 		target->data[1] = cpu_to_le64(FIELD_PREP(STRTAB_STE_1_SHCFG,
 							 STRTAB_STE_1_SHCFG_INCOMING));
 }
 EXPORT_SYMBOL_IF_KUNIT(arm_smmu_make_bypass_ste);
->>>>>>> 2d5404ca
 
 VISIBLE_IF_KUNIT
 void arm_smmu_make_cdtable_ste(struct arm_smmu_ste *target,
@@ -1862,19 +1622,12 @@
 		target->data[1] |= cpu_to_le64(
 			FIELD_PREP(STRTAB_STE_1_STRW, STRTAB_STE_1_STRW_NSEL1));
 
-<<<<<<< HEAD
-		val |= (cd_table->cdtab_dma & STRTAB_STE_0_S1CTXPTR_MASK) |
-			FIELD_PREP(STRTAB_STE_0_CFG, STRTAB_STE_0_CFG_S1_TRANS) |
-			FIELD_PREP(STRTAB_STE_0_S1CDMAX, cd_table->s1cdmax) |
-			FIELD_PREP(STRTAB_STE_0_S1FMT, cd_table->s1fmt);
-=======
 		/*
 		 * VMID 0 is reserved for stage-2 bypass EL1 STEs, see
 		 * arm_smmu_domain_alloc_id()
 		 */
 		target->data[2] =
 			cpu_to_le64(FIELD_PREP(STRTAB_STE_2_S2VMID, 0));
->>>>>>> 2d5404ca
 	}
 }
 EXPORT_SYMBOL_IF_KUNIT(arm_smmu_make_cdtable_ste);
@@ -2300,11 +2053,7 @@
 	struct arm_smmu_cmdq_ent cmd;
 	struct arm_smmu_cmdq_batch cmds;
 
-<<<<<<< HEAD
-	arm_smmu_atc_inv_to_cmd(IOMMU_NO_PASID, 0, 0, &cmd);
-=======
 	arm_smmu_atc_inv_to_cmd(ssid, 0, 0, &cmd);
->>>>>>> 2d5404ca
 
 	arm_smmu_cmdq_batch_init(master->smmu, &cmds, &cmd);
 	for (i = 0; i < master->num_streams; i++) {
@@ -2389,11 +2138,7 @@
 		cmd.tlbi.vmid	= smmu_domain->s2_cfg.vmid;
 		arm_smmu_cmdq_issue_cmd_with_sync(smmu, &cmd);
 	}
-<<<<<<< HEAD
-	arm_smmu_atc_inv_domain(smmu_domain, IOMMU_NO_PASID, 0, 0);
-=======
 	arm_smmu_atc_inv_domain(smmu_domain, 0, 0);
->>>>>>> 2d5404ca
 }
 
 static void __arm_smmu_tlb_inv_range(struct arm_smmu_cmdq_ent *cmd,
@@ -2491,11 +2236,7 @@
 	 * Unfortunately, this can't be leaf-only since we may have
 	 * zapped an entire table.
 	 */
-<<<<<<< HEAD
-	arm_smmu_atc_inv_domain(smmu_domain, IOMMU_NO_PASID, iova, size);
-=======
 	arm_smmu_atc_inv_domain(smmu_domain, iova, size);
->>>>>>> 2d5404ca
 }
 
 void arm_smmu_tlb_inv_range_asid(unsigned long iova, size_t size, int asid,
@@ -2566,22 +2307,6 @@
 {
 	struct arm_smmu_domain *smmu_domain;
 
-<<<<<<< HEAD
-	if (type == IOMMU_DOMAIN_SVA)
-		return arm_smmu_sva_domain_alloc();
-
-	if (type != IOMMU_DOMAIN_UNMANAGED &&
-	    type != IOMMU_DOMAIN_DMA &&
-	    type != IOMMU_DOMAIN_IDENTITY)
-		return NULL;
-
-	/*
-	 * Allocate the domain and initialise some of its data structures.
-	 * We can't really do anything meaningful until we've added a
-	 * master.
-	 */
-=======
->>>>>>> 2d5404ca
 	smmu_domain = kzalloc(sizeof(*smmu_domain), GFP_KERNEL);
 	if (!smmu_domain)
 		return ERR_PTR(-ENOMEM);
@@ -2593,9 +2318,6 @@
 	return smmu_domain;
 }
 
-<<<<<<< HEAD
-static void arm_smmu_domain_free(struct iommu_domain *domain)
-=======
 static struct iommu_domain *arm_smmu_domain_alloc_paging(struct device *dev)
 {
 	struct arm_smmu_domain *smmu_domain;
@@ -2623,7 +2345,6 @@
 }
 
 static void arm_smmu_domain_free_paging(struct iommu_domain *domain)
->>>>>>> 2d5404ca
 {
 	struct arm_smmu_domain *smmu_domain = to_smmu_domain(domain);
 	struct arm_smmu_device *smmu = smmu_domain->smmu;
@@ -2634,11 +2355,7 @@
 	if (smmu_domain->stage == ARM_SMMU_DOMAIN_S1) {
 		/* Prevent SVA from touching the CD while we're freeing it */
 		mutex_lock(&arm_smmu_asid_lock);
-<<<<<<< HEAD
-		arm_smmu_free_asid(&smmu_domain->cd);
-=======
 		xa_erase(&arm_smmu_asid_xa, smmu_domain->cd.asid);
->>>>>>> 2d5404ca
 		mutex_unlock(&arm_smmu_asid_lock);
 	} else {
 		struct arm_smmu_s2_cfg *cfg = &smmu_domain->s2_cfg;
@@ -2649,41 +2366,6 @@
 	kfree(smmu_domain);
 }
 
-<<<<<<< HEAD
-static int arm_smmu_domain_finalise_s1(struct arm_smmu_domain *smmu_domain,
-				       struct io_pgtable_cfg *pgtbl_cfg)
-{
-	int ret;
-	u32 asid;
-	struct arm_smmu_device *smmu = smmu_domain->smmu;
-	struct arm_smmu_ctx_desc *cd = &smmu_domain->cd;
-	typeof(&pgtbl_cfg->arm_lpae_s1_cfg.tcr) tcr = &pgtbl_cfg->arm_lpae_s1_cfg.tcr;
-
-	refcount_set(&cd->refs, 1);
-
-	/* Prevent SVA from modifying the ASID until it is written to the CD */
-	mutex_lock(&arm_smmu_asid_lock);
-	ret = xa_alloc(&arm_smmu_asid_xa, &asid, cd,
-		       XA_LIMIT(1, (1 << smmu->asid_bits) - 1), GFP_KERNEL);
-	if (ret)
-		goto out_unlock;
-
-	cd->asid	= (u16)asid;
-	cd->ttbr	= pgtbl_cfg->arm_lpae_s1_cfg.ttbr;
-	cd->tcr		= FIELD_PREP(CTXDESC_CD_0_TCR_T0SZ, tcr->tsz) |
-			  FIELD_PREP(CTXDESC_CD_0_TCR_TG0, tcr->tg) |
-			  FIELD_PREP(CTXDESC_CD_0_TCR_IRGN0, tcr->irgn) |
-			  FIELD_PREP(CTXDESC_CD_0_TCR_ORGN0, tcr->orgn) |
-			  FIELD_PREP(CTXDESC_CD_0_TCR_SH0, tcr->sh) |
-			  FIELD_PREP(CTXDESC_CD_0_TCR_IPS, tcr->ips) |
-			  CTXDESC_CD_0_TCR_EPD1 | CTXDESC_CD_0_AA64;
-	cd->mair	= pgtbl_cfg->arm_lpae_s1_cfg.mair;
-
-	mutex_unlock(&arm_smmu_asid_lock);
-	return 0;
-
-out_unlock:
-=======
 static int arm_smmu_domain_finalise_s1(struct arm_smmu_device *smmu,
 				       struct arm_smmu_domain *smmu_domain)
 {
@@ -2696,18 +2378,12 @@
 	ret = xa_alloc(&arm_smmu_asid_xa, &asid, smmu_domain,
 		       XA_LIMIT(1, (1 << smmu->asid_bits) - 1), GFP_KERNEL);
 	cd->asid	= (u16)asid;
->>>>>>> 2d5404ca
 	mutex_unlock(&arm_smmu_asid_lock);
 	return ret;
 }
 
-<<<<<<< HEAD
-static int arm_smmu_domain_finalise_s2(struct arm_smmu_domain *smmu_domain,
-				       struct io_pgtable_cfg *pgtbl_cfg)
-=======
 static int arm_smmu_domain_finalise_s2(struct arm_smmu_device *smmu,
 				       struct arm_smmu_domain *smmu_domain)
->>>>>>> 2d5404ca
 {
 	int vmid;
 	struct arm_smmu_s2_cfg *cfg = &smmu_domain->s2_cfg;
@@ -2722,32 +2398,16 @@
 	return 0;
 }
 
-<<<<<<< HEAD
-static int arm_smmu_domain_finalise(struct iommu_domain *domain)
-=======
 static int arm_smmu_domain_finalise(struct arm_smmu_domain *smmu_domain,
 				    struct arm_smmu_device *smmu, u32 flags)
->>>>>>> 2d5404ca
 {
 	int ret;
 	enum io_pgtable_fmt fmt;
 	struct io_pgtable_cfg pgtbl_cfg;
 	struct io_pgtable_ops *pgtbl_ops;
-<<<<<<< HEAD
-	int (*finalise_stage_fn)(struct arm_smmu_domain *,
-				 struct io_pgtable_cfg *);
-	struct arm_smmu_domain *smmu_domain = to_smmu_domain(domain);
-	struct arm_smmu_device *smmu = smmu_domain->smmu;
-
-	if (domain->type == IOMMU_DOMAIN_IDENTITY) {
-		smmu_domain->stage = ARM_SMMU_DOMAIN_BYPASS;
-		return 0;
-	}
-=======
 	int (*finalise_stage_fn)(struct arm_smmu_device *smmu,
 				 struct arm_smmu_domain *smmu_domain);
 	bool enable_dirty = flags & IOMMU_HWPT_ALLOC_DIRTY_TRACKING;
->>>>>>> 2d5404ca
 
 	/* Restrict the stage to what we can actually support */
 	if (!(smmu->features & ARM_SMMU_FEAT_TRANS_S1))
@@ -2797,11 +2457,7 @@
 	if (enable_dirty && smmu_domain->stage == ARM_SMMU_DOMAIN_S1)
 		smmu_domain->domain.dirty_ops = &arm_smmu_dirty_ops;
 
-<<<<<<< HEAD
-	ret = finalise_stage_fn(smmu_domain, &pgtbl_cfg);
-=======
 	ret = finalise_stage_fn(smmu, smmu_domain);
->>>>>>> 2d5404ca
 	if (ret < 0) {
 		free_io_pgtable_ops(pgtbl_ops);
 		return ret;
@@ -2881,23 +2537,6 @@
 	stu = __ffs(smmu->pgsize_bitmap);
 	pdev = to_pci_dev(master->dev);
 
-<<<<<<< HEAD
-	atomic_inc(&smmu_domain->nr_ats_masters);
-	arm_smmu_atc_inv_domain(smmu_domain, IOMMU_NO_PASID, 0, 0);
-	if (pci_enable_ats(pdev, stu))
-		dev_err(master->dev, "Failed to enable ATS (STU %zu)\n", stu);
-}
-
-static void arm_smmu_disable_ats(struct arm_smmu_master *master)
-{
-	struct arm_smmu_domain *smmu_domain = master->domain;
-
-	if (!master->ats_enabled)
-		return;
-
-	pci_disable_ats(to_pci_dev(master->dev));
-=======
->>>>>>> 2d5404ca
 	/*
 	 * ATC invalidation of PASID 0 causes the entire ATC to be flushed.
 	 */
@@ -3306,19 +2945,6 @@
 	if (ret)
 		goto out_unlock;
 
-<<<<<<< HEAD
-	master->domain = NULL;
-	master->ats_enabled = false;
-	arm_smmu_install_ste_for_dev(master);
-	/*
-	 * Clearing the CD entry isn't strictly required to detach the domain
-	 * since the table is uninstalled anyway, but it helps avoid confusion
-	 * in the call to arm_smmu_write_ctx_desc on the next attach (which
-	 * expects the entry to be empty).
-	 */
-	if (smmu_domain->stage == ARM_SMMU_DOMAIN_S1 && master->cd_table.cdtab)
-		arm_smmu_write_ctx_desc(master, IOMMU_NO_PASID, NULL);
-=======
 	/*
 	 * We don't want to obtain to the asid_lock too early, so fix up the
 	 * caller set ASID under the lock in case it changed.
@@ -3335,7 +2961,6 @@
 out_unlock:
 	mutex_unlock(&arm_smmu_asid_lock);
 	return ret;
->>>>>>> 2d5404ca
 }
 
 static void arm_smmu_remove_dev_pasid(struct device *dev, ioasid_t pasid,
@@ -3385,21 +3010,6 @@
 	 */
 	mutex_lock(&arm_smmu_asid_lock);
 
-<<<<<<< HEAD
-	if (!smmu_domain->smmu) {
-		smmu_domain->smmu = smmu;
-		ret = arm_smmu_domain_finalise(domain);
-		if (ret)
-			smmu_domain->smmu = NULL;
-	} else if (smmu_domain->smmu != smmu)
-		ret = -EINVAL;
-
-	mutex_unlock(&smmu_domain->init_mutex);
-	if (ret)
-		return ret;
-
-	master->domain = smmu_domain;
-=======
 	/*
 	 * If the CD table is not in use we can use the provided STE, otherwise
 	 * we use a cdtable STE with the provided S1DSS.
@@ -3419,7 +3029,6 @@
 	arm_smmu_install_ste_for_dev(master, ste);
 	arm_smmu_attach_commit(&state);
 	mutex_unlock(&arm_smmu_asid_lock);
->>>>>>> 2d5404ca
 
 	/*
 	 * This has to be done after removing the master from the
@@ -3429,45 +3038,6 @@
 	arm_smmu_clear_cd(master, IOMMU_NO_PASID);
 }
 
-<<<<<<< HEAD
-	spin_lock_irqsave(&smmu_domain->devices_lock, flags);
-	list_add(&master->domain_head, &smmu_domain->devices);
-	spin_unlock_irqrestore(&smmu_domain->devices_lock, flags);
-
-	if (smmu_domain->stage == ARM_SMMU_DOMAIN_S1) {
-		if (!master->cd_table.cdtab) {
-			ret = arm_smmu_alloc_cd_tables(master);
-			if (ret) {
-				master->domain = NULL;
-				goto out_list_del;
-			}
-		}
-
-		/*
-		 * Prevent SVA from concurrently modifying the CD or writing to
-		 * the CD entry
-		 */
-		mutex_lock(&arm_smmu_asid_lock);
-		ret = arm_smmu_write_ctx_desc(master, IOMMU_NO_PASID, &smmu_domain->cd);
-		mutex_unlock(&arm_smmu_asid_lock);
-		if (ret) {
-			master->domain = NULL;
-			goto out_list_del;
-		}
-	}
-
-	arm_smmu_install_ste_for_dev(master);
-
-	arm_smmu_enable_ats(master);
-	return 0;
-
-out_list_del:
-	spin_lock_irqsave(&smmu_domain->devices_lock, flags);
-	list_del(&master->domain_head);
-	spin_unlock_irqrestore(&smmu_domain->devices_lock, flags);
-
-	return ret;
-=======
 static int arm_smmu_attach_dev_identity(struct iommu_domain *domain,
 					struct device *dev)
 {
@@ -3537,7 +3107,6 @@
 err_free:
 	kfree(smmu_domain);
 	return ERR_PTR(ret);
->>>>>>> 2d5404ca
 }
 
 static int arm_smmu_map_pages(struct iommu_domain *domain, unsigned long iova,
@@ -3766,11 +3335,7 @@
 
 	arm_smmu_disable_pasid(master);
 	arm_smmu_remove_master(master);
-<<<<<<< HEAD
-	if (master->cd_table.cdtab)
-=======
 	if (arm_smmu_cdtab_allocated(&master->cd_table))
->>>>>>> 2d5404ca
 		arm_smmu_free_cd_tables(master);
 	kfree(master);
 }
@@ -4122,11 +3687,6 @@
 
 	ida_init(&smmu->vmid_map);
 
-<<<<<<< HEAD
-	ida_init(&smmu->vmid_map);
-
-=======
->>>>>>> 2d5404ca
 	return 0;
 }
 
@@ -4535,8 +4095,6 @@
 	}
 }
 
-<<<<<<< HEAD
-=======
 static void arm_smmu_get_httu(struct arm_smmu_device *smmu, u32 reg)
 {
 	u32 fw_features = smmu->features & (ARM_SMMU_FEAT_HA | ARM_SMMU_FEAT_HD);
@@ -4559,7 +4117,6 @@
 			  hw_features, fw_features);
 }
 
->>>>>>> 2d5404ca
 static int arm_smmu_device_hw_probe(struct arm_smmu_device *smmu)
 {
 	u32 reg;
