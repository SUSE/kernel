--- conflicted
+++ resolved
@@ -561,14 +561,8 @@
 	.pgsize_bitmap	= SZ_4K | SZ_64K | SZ_1M | SZ_16M,
 	.default_domain_ops = &(const struct iommu_domain_ops) {
 		.attach_dev	= qcom_iommu_attach_dev,
-<<<<<<< HEAD
-		.detach_dev	= qcom_iommu_detach_dev,
-		.map		= qcom_iommu_map,
-		.unmap		= qcom_iommu_unmap,
-=======
 		.map_pages	= qcom_iommu_map,
 		.unmap_pages	= qcom_iommu_unmap,
->>>>>>> eb3cdb58
 		.flush_iotlb_all = qcom_iommu_flush_iotlb_all,
 		.iotlb_sync	= qcom_iommu_iotlb_sync,
 		.iova_to_phys	= qcom_iommu_iova_to_phys,
