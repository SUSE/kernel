--- conflicted
+++ resolved
@@ -274,11 +274,7 @@
 
 		/* Clear context bank fault address fault status registers */
 		iommu_writel(ctx, ARM_SMMU_CB_FAR, 0);
-<<<<<<< HEAD
-		iommu_writel(ctx, ARM_SMMU_CB_FSR, ARM_SMMU_FSR_FAULT);
-=======
 		iommu_writel(ctx, ARM_SMMU_CB_FSR, ARM_SMMU_CB_FSR_FAULT);
->>>>>>> 2d5404ca
 
 		/* TTBRs */
 		iommu_writeq(ctx, ARM_SMMU_CB_TTBR0,
@@ -398,11 +394,7 @@
 	struct iommu_domain *domain = iommu_get_domain_for_dev(dev);
 	struct qcom_iommu_domain *qcom_domain;
 	struct iommu_fwspec *fwspec = dev_iommu_fwspec_get(dev);
-<<<<<<< HEAD
-	struct qcom_iommu_dev *qcom_iommu = to_iommu(dev);
-=======
 	struct qcom_iommu_dev *qcom_iommu = dev_iommu_priv_get(dev);
->>>>>>> 2d5404ca
 	unsigned int i;
 
 	if (domain == identity_domain || !domain)
