// SPDX-License-Identifier: GPL-2.0-only
/*
 * Copyright (c) 2019, The Linux Foundation. All rights reserved.
 */

#include <linux/acpi.h>
#include <linux/adreno-smmu-priv.h>
#include <linux/delay.h>
#include <linux/of_device.h>
#include <linux/firmware/qcom/qcom_scm.h>

#include "arm-smmu.h"
#include "arm-smmu-qcom.h"

#define QCOM_DUMMY_VAL	-1

static struct qcom_smmu *to_qcom_smmu(struct arm_smmu_device *smmu)
{
	return container_of(smmu, struct qcom_smmu, smmu);
}

static void qcom_smmu_tlb_sync(struct arm_smmu_device *smmu, int page,
				int sync, int status)
{
	unsigned int spin_cnt, delay;
	u32 reg;

	arm_smmu_writel(smmu, page, sync, QCOM_DUMMY_VAL);
	for (delay = 1; delay < TLB_LOOP_TIMEOUT; delay *= 2) {
		for (spin_cnt = TLB_SPIN_COUNT; spin_cnt > 0; spin_cnt--) {
			reg = arm_smmu_readl(smmu, page, status);
			if (!(reg & ARM_SMMU_sTLBGSTATUS_GSACTIVE))
				return;
			cpu_relax();
		}
		udelay(delay);
	}

	qcom_smmu_tlb_sync_debug(smmu);
}

static void qcom_adreno_smmu_write_sctlr(struct arm_smmu_device *smmu, int idx,
		u32 reg)
{
	struct qcom_smmu *qsmmu = to_qcom_smmu(smmu);

	/*
	 * On the GPU device we want to process subsequent transactions after a
	 * fault to keep the GPU from hanging
	 */
	reg |= ARM_SMMU_SCTLR_HUPCF;

	if (qsmmu->stall_enabled & BIT(idx))
		reg |= ARM_SMMU_SCTLR_CFCFG;

	arm_smmu_cb_write(smmu, idx, ARM_SMMU_CB_SCTLR, reg);
}

static void qcom_adreno_smmu_get_fault_info(const void *cookie,
		struct adreno_smmu_fault_info *info)
{
	struct arm_smmu_domain *smmu_domain = (void *)cookie;
	struct arm_smmu_cfg *cfg = &smmu_domain->cfg;
	struct arm_smmu_device *smmu = smmu_domain->smmu;

	info->fsr = arm_smmu_cb_read(smmu, cfg->cbndx, ARM_SMMU_CB_FSR);
	info->fsynr0 = arm_smmu_cb_read(smmu, cfg->cbndx, ARM_SMMU_CB_FSYNR0);
	info->fsynr1 = arm_smmu_cb_read(smmu, cfg->cbndx, ARM_SMMU_CB_FSYNR1);
	info->far = arm_smmu_cb_readq(smmu, cfg->cbndx, ARM_SMMU_CB_FAR);
	info->cbfrsynra = arm_smmu_gr1_read(smmu, ARM_SMMU_GR1_CBFRSYNRA(cfg->cbndx));
	info->ttbr0 = arm_smmu_cb_readq(smmu, cfg->cbndx, ARM_SMMU_CB_TTBR0);
	info->contextidr = arm_smmu_cb_read(smmu, cfg->cbndx, ARM_SMMU_CB_CONTEXTIDR);
}

static void qcom_adreno_smmu_set_stall(const void *cookie, bool enabled)
{
	struct arm_smmu_domain *smmu_domain = (void *)cookie;
	struct arm_smmu_cfg *cfg = &smmu_domain->cfg;
	struct qcom_smmu *qsmmu = to_qcom_smmu(smmu_domain->smmu);

	if (enabled)
		qsmmu->stall_enabled |= BIT(cfg->cbndx);
	else
		qsmmu->stall_enabled &= ~BIT(cfg->cbndx);
}

static void qcom_adreno_smmu_resume_translation(const void *cookie, bool terminate)
{
	struct arm_smmu_domain *smmu_domain = (void *)cookie;
	struct arm_smmu_cfg *cfg = &smmu_domain->cfg;
	struct arm_smmu_device *smmu = smmu_domain->smmu;
	u32 reg = 0;

	if (terminate)
		reg |= ARM_SMMU_RESUME_TERMINATE;

	arm_smmu_cb_write(smmu, cfg->cbndx, ARM_SMMU_CB_RESUME, reg);
}

#define QCOM_ADRENO_SMMU_GPU_SID 0

static bool qcom_adreno_smmu_is_gpu_device(struct device *dev)
{
	struct iommu_fwspec *fwspec = dev_iommu_fwspec_get(dev);
	int i;

	/*
	 * The GPU will always use SID 0 so that is a handy way to uniquely
	 * identify it and configure it for per-instance pagetables
	 */
	for (i = 0; i < fwspec->num_ids; i++) {
		u16 sid = FIELD_GET(ARM_SMMU_SMR_ID, fwspec->ids[i]);

		if (sid == QCOM_ADRENO_SMMU_GPU_SID)
			return true;
	}

	return false;
}

static const struct io_pgtable_cfg *qcom_adreno_smmu_get_ttbr1_cfg(
		const void *cookie)
{
	struct arm_smmu_domain *smmu_domain = (void *)cookie;
	struct io_pgtable *pgtable =
		io_pgtable_ops_to_pgtable(smmu_domain->pgtbl_ops);
	return &pgtable->cfg;
}

/*
 * Local implementation to configure TTBR0 with the specified pagetable config.
 * The GPU driver will call this to enable TTBR0 when per-instance pagetables
 * are active
 */

static int qcom_adreno_smmu_set_ttbr0_cfg(const void *cookie,
		const struct io_pgtable_cfg *pgtbl_cfg)
{
	struct arm_smmu_domain *smmu_domain = (void *)cookie;
	struct io_pgtable *pgtable = io_pgtable_ops_to_pgtable(smmu_domain->pgtbl_ops);
	struct arm_smmu_cfg *cfg = &smmu_domain->cfg;
	struct arm_smmu_cb *cb = &smmu_domain->smmu->cbs[cfg->cbndx];

	/* The domain must have split pagetables already enabled */
	if (cb->tcr[0] & ARM_SMMU_TCR_EPD1)
		return -EINVAL;

	/* If the pagetable config is NULL, disable TTBR0 */
	if (!pgtbl_cfg) {
		/* Do nothing if it is already disabled */
		if ((cb->tcr[0] & ARM_SMMU_TCR_EPD0))
			return -EINVAL;

		/* Set TCR to the original configuration */
		cb->tcr[0] = arm_smmu_lpae_tcr(&pgtable->cfg);
		cb->ttbr[0] = FIELD_PREP(ARM_SMMU_TTBRn_ASID, cb->cfg->asid);
	} else {
		u32 tcr = cb->tcr[0];

		/* Don't call this again if TTBR0 is already enabled */
		if (!(cb->tcr[0] & ARM_SMMU_TCR_EPD0))
			return -EINVAL;

		tcr |= arm_smmu_lpae_tcr(pgtbl_cfg);
		tcr &= ~(ARM_SMMU_TCR_EPD0 | ARM_SMMU_TCR_EPD1);

		cb->tcr[0] = tcr;
		cb->ttbr[0] = pgtbl_cfg->arm_lpae_s1_cfg.ttbr;
		cb->ttbr[0] |= FIELD_PREP(ARM_SMMU_TTBRn_ASID, cb->cfg->asid);
	}

	arm_smmu_write_context_bank(smmu_domain->smmu, cb->cfg->cbndx);

	return 0;
}

static int qcom_adreno_smmu_alloc_context_bank(struct arm_smmu_domain *smmu_domain,
					       struct arm_smmu_device *smmu,
					       struct device *dev, int start)
{
	int count;

	/*
	 * Assign context bank 0 to the GPU device so the GPU hardware can
	 * switch pagetables
	 */
	if (qcom_adreno_smmu_is_gpu_device(dev)) {
		start = 0;
		count = 1;
	} else {
		start = 1;
		count = smmu->num_context_banks;
	}

	return __arm_smmu_alloc_bitmap(smmu->context_map, start, count);
}

static bool qcom_adreno_can_do_ttbr1(struct arm_smmu_device *smmu)
{
	const struct device_node *np = smmu->dev->of_node;

	if (of_device_is_compatible(np, "qcom,msm8996-smmu-v2"))
		return false;

	return true;
}

static int qcom_adreno_smmu_init_context(struct arm_smmu_domain *smmu_domain,
		struct io_pgtable_cfg *pgtbl_cfg, struct device *dev)
{
	struct adreno_smmu_priv *priv;

	smmu_domain->cfg.flush_walk_prefer_tlbiasid = true;

	/* Only enable split pagetables for the GPU device (SID 0) */
	if (!qcom_adreno_smmu_is_gpu_device(dev))
		return 0;

	/*
	 * All targets that use the qcom,adreno-smmu compatible string *should*
	 * be AARCH64 stage 1 but double check because the arm-smmu code assumes
	 * that is the case when the TTBR1 quirk is enabled
	 */
	if (qcom_adreno_can_do_ttbr1(smmu_domain->smmu) &&
	    (smmu_domain->stage == ARM_SMMU_DOMAIN_S1) &&
	    (smmu_domain->cfg.fmt == ARM_SMMU_CTX_FMT_AARCH64))
		pgtbl_cfg->quirks |= IO_PGTABLE_QUIRK_ARM_TTBR1;

	/*
	 * Initialize private interface with GPU:
	 */

	priv = dev_get_drvdata(dev);
	priv->cookie = smmu_domain;
	priv->get_ttbr1_cfg = qcom_adreno_smmu_get_ttbr1_cfg;
	priv->set_ttbr0_cfg = qcom_adreno_smmu_set_ttbr0_cfg;
	priv->get_fault_info = qcom_adreno_smmu_get_fault_info;
	priv->set_stall = qcom_adreno_smmu_set_stall;
	priv->resume_translation = qcom_adreno_smmu_resume_translation;

	return 0;
}

static const struct of_device_id qcom_smmu_client_of_match[] __maybe_unused = {
	{ .compatible = "qcom,adreno" },
	{ .compatible = "qcom,mdp4" },
	{ .compatible = "qcom,mdss" },
	{ .compatible = "qcom,sc7180-mdss" },
	{ .compatible = "qcom,sc7180-mss-pil" },
	{ .compatible = "qcom,sc7280-mdss" },
	{ .compatible = "qcom,sc7280-mss-pil" },
	{ .compatible = "qcom,sc8180x-mdss" },
<<<<<<< HEAD
=======
	{ .compatible = "qcom,sc8280xp-mdss" },
	{ .compatible = "qcom,sm8150-mdss" },
>>>>>>> eb3cdb58
	{ .compatible = "qcom,sm8250-mdss" },
	{ .compatible = "qcom,sdm845-mdss" },
	{ .compatible = "qcom,sdm845-mss-pil" },
	{ }
};

static int qcom_smmu_init_context(struct arm_smmu_domain *smmu_domain,
		struct io_pgtable_cfg *pgtbl_cfg, struct device *dev)
{
	smmu_domain->cfg.flush_walk_prefer_tlbiasid = true;

	return 0;
}

static int qcom_smmu_cfg_probe(struct arm_smmu_device *smmu)
{
	struct qcom_smmu *qsmmu = to_qcom_smmu(smmu);
	unsigned int last_s2cr;
	u32 reg;
	u32 smr;
	int i;

	/*
	 * Some platforms support more than the Arm SMMU architected maximum of
	 * 128 stream matching groups. For unknown reasons, the additional
	 * groups don't exhibit the same behavior as the architected registers,
	 * so limit the groups to 128 until the behavior is fixed for the other
	 * groups.
	 */
	if (smmu->num_mapping_groups > 128) {
		dev_notice(smmu->dev, "\tLimiting the stream matching groups to 128\n");
		smmu->num_mapping_groups = 128;
	}

	last_s2cr = ARM_SMMU_GR0_S2CR(smmu->num_mapping_groups - 1);

	/*
	 * With some firmware versions writes to S2CR of type FAULT are
	 * ignored, and writing BYPASS will end up written as FAULT in the
	 * register. Perform a write to S2CR to detect if this is the case and
	 * if so reserve a context bank to emulate bypass streams.
	 */
	reg = FIELD_PREP(ARM_SMMU_S2CR_TYPE, S2CR_TYPE_BYPASS) |
	      FIELD_PREP(ARM_SMMU_S2CR_CBNDX, 0xff) |
	      FIELD_PREP(ARM_SMMU_S2CR_PRIVCFG, S2CR_PRIVCFG_DEFAULT);
	arm_smmu_gr0_write(smmu, last_s2cr, reg);
	reg = arm_smmu_gr0_read(smmu, last_s2cr);
	if (FIELD_GET(ARM_SMMU_S2CR_TYPE, reg) != S2CR_TYPE_BYPASS) {
		qsmmu->bypass_quirk = true;
		qsmmu->bypass_cbndx = smmu->num_context_banks - 1;

		set_bit(qsmmu->bypass_cbndx, smmu->context_map);

		arm_smmu_cb_write(smmu, qsmmu->bypass_cbndx, ARM_SMMU_CB_SCTLR, 0);

		reg = FIELD_PREP(ARM_SMMU_CBAR_TYPE, CBAR_TYPE_S1_TRANS_S2_BYPASS);
		arm_smmu_gr1_write(smmu, ARM_SMMU_GR1_CBAR(qsmmu->bypass_cbndx), reg);
	}

	for (i = 0; i < smmu->num_mapping_groups; i++) {
		smr = arm_smmu_gr0_read(smmu, ARM_SMMU_GR0_SMR(i));

		if (FIELD_GET(ARM_SMMU_SMR_VALID, smr)) {
			/* Ignore valid bit for SMR mask extraction. */
			smr &= ~ARM_SMMU_SMR_VALID;
			smmu->smrs[i].id = FIELD_GET(ARM_SMMU_SMR_ID, smr);
			smmu->smrs[i].mask = FIELD_GET(ARM_SMMU_SMR_MASK, smr);
			smmu->smrs[i].valid = true;

			smmu->s2crs[i].type = S2CR_TYPE_BYPASS;
			smmu->s2crs[i].privcfg = S2CR_PRIVCFG_DEFAULT;
			smmu->s2crs[i].cbndx = 0xff;
		}
	}

	return 0;
}

static void qcom_smmu_write_s2cr(struct arm_smmu_device *smmu, int idx)
{
	struct arm_smmu_s2cr *s2cr = smmu->s2crs + idx;
	struct qcom_smmu *qsmmu = to_qcom_smmu(smmu);
	u32 cbndx = s2cr->cbndx;
	u32 type = s2cr->type;
	u32 reg;

	if (qsmmu->bypass_quirk) {
		if (type == S2CR_TYPE_BYPASS) {
			/*
			 * Firmware with quirky S2CR handling will substitute
			 * BYPASS writes with FAULT, so point the stream to the
			 * reserved context bank and ask for translation on the
			 * stream
			 */
			type = S2CR_TYPE_TRANS;
			cbndx = qsmmu->bypass_cbndx;
		} else if (type == S2CR_TYPE_FAULT) {
			/*
			 * Firmware with quirky S2CR handling will ignore FAULT
			 * writes, so trick it to write FAULT by asking for a
			 * BYPASS.
			 */
			type = S2CR_TYPE_BYPASS;
			cbndx = 0xff;
		}
	}

	reg = FIELD_PREP(ARM_SMMU_S2CR_TYPE, type) |
	      FIELD_PREP(ARM_SMMU_S2CR_CBNDX, cbndx) |
	      FIELD_PREP(ARM_SMMU_S2CR_PRIVCFG, s2cr->privcfg);
	arm_smmu_gr0_write(smmu, ARM_SMMU_GR0_S2CR(idx), reg);
}

static int qcom_smmu_def_domain_type(struct device *dev)
{
	const struct of_device_id *match =
		of_match_device(qcom_smmu_client_of_match, dev);

	return match ? IOMMU_DOMAIN_IDENTITY : 0;
}

static int qcom_sdm845_smmu500_reset(struct arm_smmu_device *smmu)
{
	int ret;

	arm_mmu500_reset(smmu);

	/*
	 * To address performance degradation in non-real time clients,
	 * such as USB and UFS, turn off wait-for-safe on sdm845 based boards,
	 * such as MTP and db845, whose firmwares implement secure monitor
	 * call handlers to turn on/off the wait-for-safe logic.
	 */
	ret = qcom_scm_qsmmu500_wait_safe_toggle(0);
	if (ret)
		dev_warn(smmu->dev, "Failed to turn off SAFE logic\n");

	return ret;
}

static const struct arm_smmu_impl qcom_smmu_v2_impl = {
	.init_context = qcom_smmu_init_context,
	.cfg_probe = qcom_smmu_cfg_probe,
	.def_domain_type = qcom_smmu_def_domain_type,
	.write_s2cr = qcom_smmu_write_s2cr,
	.tlb_sync = qcom_smmu_tlb_sync,
};

static const struct arm_smmu_impl qcom_smmu_500_impl = {
	.init_context = qcom_smmu_init_context,
	.cfg_probe = qcom_smmu_cfg_probe,
	.def_domain_type = qcom_smmu_def_domain_type,
	.reset = arm_mmu500_reset,
	.write_s2cr = qcom_smmu_write_s2cr,
	.tlb_sync = qcom_smmu_tlb_sync,
};

<<<<<<< HEAD
static const struct arm_smmu_impl qcom_smmu_impl = {
=======
static const struct arm_smmu_impl sdm845_smmu_500_impl = {
>>>>>>> eb3cdb58
	.init_context = qcom_smmu_init_context,
	.cfg_probe = qcom_smmu_cfg_probe,
	.def_domain_type = qcom_smmu_def_domain_type,
	.reset = qcom_sdm845_smmu500_reset,
	.write_s2cr = qcom_smmu_write_s2cr,
	.tlb_sync = qcom_smmu_tlb_sync,
<<<<<<< HEAD
=======
};

static const struct arm_smmu_impl qcom_adreno_smmu_v2_impl = {
	.init_context = qcom_adreno_smmu_init_context,
	.def_domain_type = qcom_smmu_def_domain_type,
	.alloc_context_bank = qcom_adreno_smmu_alloc_context_bank,
	.write_sctlr = qcom_adreno_smmu_write_sctlr,
	.tlb_sync = qcom_smmu_tlb_sync,
>>>>>>> eb3cdb58
};

static const struct arm_smmu_impl qcom_adreno_smmu_500_impl = {
	.init_context = qcom_adreno_smmu_init_context,
	.def_domain_type = qcom_smmu_def_domain_type,
	.reset = arm_mmu500_reset,
	.alloc_context_bank = qcom_adreno_smmu_alloc_context_bank,
	.write_sctlr = qcom_adreno_smmu_write_sctlr,
	.tlb_sync = qcom_smmu_tlb_sync,
};

static struct arm_smmu_device *qcom_smmu_create(struct arm_smmu_device *smmu,
		const struct qcom_smmu_match_data *data)
{
	const struct device_node *np = smmu->dev->of_node;
	const struct arm_smmu_impl *impl;
	struct qcom_smmu *qsmmu;

	if (!data)
		return ERR_PTR(-EINVAL);

	if (np && of_device_is_compatible(np, "qcom,adreno-smmu"))
		impl = data->adreno_impl;
	else
		impl = data->impl;

	if (!impl)
		return smmu;

	/* Check to make sure qcom_scm has finished probing */
	if (!qcom_scm_is_available())
		return ERR_PTR(-EPROBE_DEFER);

	qsmmu = devm_krealloc(smmu->dev, smmu, sizeof(*qsmmu), GFP_KERNEL);
	if (!qsmmu)
		return ERR_PTR(-ENOMEM);

	qsmmu->smmu.impl = impl;
<<<<<<< HEAD
	qsmmu->cfg = qcom_smmu_impl_data(smmu);
=======
	qsmmu->cfg = data->cfg;
>>>>>>> eb3cdb58

	return &qsmmu->smmu;
}

/* Implementation Defined Register Space 0 register offsets */
static const u32 qcom_smmu_impl0_reg_offset[] = {
	[QCOM_SMMU_TBU_PWR_STATUS]		= 0x2204,
	[QCOM_SMMU_STATS_SYNC_INV_TBU_ACK]	= 0x25dc,
	[QCOM_SMMU_MMU2QSS_AND_SAFE_WAIT_CNTR]	= 0x2670,
};

static const struct qcom_smmu_config qcom_smmu_impl0_cfg = {
	.reg_offset = qcom_smmu_impl0_reg_offset,
};

/*
 * It is not yet possible to use MDP SMMU with the bypass quirk on the msm8996,
 * there are not enough context banks.
 */
static const struct qcom_smmu_match_data msm8996_smmu_data = {
	.impl = NULL,
	.adreno_impl = &qcom_adreno_smmu_v2_impl,
};

static const struct qcom_smmu_match_data qcom_smmu_v2_data = {
	.impl = &qcom_smmu_v2_impl,
	.adreno_impl = &qcom_adreno_smmu_v2_impl,
};

static const struct qcom_smmu_match_data sdm845_smmu_500_data = {
	.impl = &sdm845_smmu_500_impl,
	/*
	 * No need for adreno impl here. On sdm845 the Adreno SMMU is handled
	 * by the separate sdm845-smmu-v2 device.
	 */
	/* Also no debug configuration. */
};

static const struct qcom_smmu_match_data qcom_smmu_500_impl0_data = {
	.impl = &qcom_smmu_500_impl,
	.adreno_impl = &qcom_adreno_smmu_500_impl,
	.cfg = &qcom_smmu_impl0_cfg,
};

/*
 * Do not add any more qcom,SOC-smmu-500 entries to this list, unless they need
 * special handling and can not be covered by the qcom,smmu-500 entry.
 */
static const struct of_device_id __maybe_unused qcom_smmu_impl_of_match[] = {
<<<<<<< HEAD
	{ .compatible = "qcom,msm8998-smmu-v2" },
	{ .compatible = "qcom,qcm2290-smmu-500" },
	{ .compatible = "qcom,sc7180-smmu-500" },
	{ .compatible = "qcom,sc7280-smmu-500" },
	{ .compatible = "qcom,sc8180x-smmu-500" },
	{ .compatible = "qcom,sc8280xp-smmu-500" },
	{ .compatible = "qcom,sdm630-smmu-v2" },
	{ .compatible = "qcom,sdm845-smmu-500" },
	{ .compatible = "qcom,sm6125-smmu-500" },
	{ .compatible = "qcom,sm6350-smmu-500" },
	{ .compatible = "qcom,sm6375-smmu-500" },
	{ .compatible = "qcom,sm8150-smmu-500" },
	{ .compatible = "qcom,sm8250-smmu-500" },
	{ .compatible = "qcom,sm8350-smmu-500" },
	{ .compatible = "qcom,sm8450-smmu-500" },
=======
	{ .compatible = "qcom,msm8996-smmu-v2", .data = &msm8996_smmu_data },
	{ .compatible = "qcom,msm8998-smmu-v2", .data = &qcom_smmu_v2_data },
	{ .compatible = "qcom,qcm2290-smmu-500", .data = &qcom_smmu_500_impl0_data },
	{ .compatible = "qcom,qdu1000-smmu-500", .data = &qcom_smmu_500_impl0_data  },
	{ .compatible = "qcom,sc7180-smmu-500", .data = &qcom_smmu_500_impl0_data },
	{ .compatible = "qcom,sc7180-smmu-v2", .data = &qcom_smmu_v2_data },
	{ .compatible = "qcom,sc7280-smmu-500", .data = &qcom_smmu_500_impl0_data },
	{ .compatible = "qcom,sc8180x-smmu-500", .data = &qcom_smmu_500_impl0_data },
	{ .compatible = "qcom,sc8280xp-smmu-500", .data = &qcom_smmu_500_impl0_data },
	{ .compatible = "qcom,sdm630-smmu-v2", .data = &qcom_smmu_v2_data },
	{ .compatible = "qcom,sdm845-smmu-v2", .data = &qcom_smmu_v2_data },
	{ .compatible = "qcom,sdm845-smmu-500", .data = &sdm845_smmu_500_data },
	{ .compatible = "qcom,sm6115-smmu-500", .data = &qcom_smmu_500_impl0_data},
	{ .compatible = "qcom,sm6125-smmu-500", .data = &qcom_smmu_500_impl0_data },
	{ .compatible = "qcom,sm6350-smmu-v2", .data = &qcom_smmu_v2_data },
	{ .compatible = "qcom,sm6350-smmu-500", .data = &qcom_smmu_500_impl0_data },
	{ .compatible = "qcom,sm6375-smmu-500", .data = &qcom_smmu_500_impl0_data },
	{ .compatible = "qcom,sm8150-smmu-500", .data = &qcom_smmu_500_impl0_data },
	{ .compatible = "qcom,sm8250-smmu-500", .data = &qcom_smmu_500_impl0_data },
	{ .compatible = "qcom,sm8350-smmu-500", .data = &qcom_smmu_500_impl0_data },
	{ .compatible = "qcom,sm8450-smmu-500", .data = &qcom_smmu_500_impl0_data },
	{ .compatible = "qcom,smmu-500", .data = &qcom_smmu_500_impl0_data },
>>>>>>> eb3cdb58
	{ }
};

#ifdef CONFIG_ACPI
static struct acpi_platform_list qcom_acpi_platlist[] = {
	{ "LENOVO", "CB-01   ", 0x8180, ACPI_SIG_IORT, equal, "QCOM SMMU" },
	{ "QCOM  ", "QCOMEDK2", 0x8180, ACPI_SIG_IORT, equal, "QCOM SMMU" },
	{ }
};
#endif

struct arm_smmu_device *qcom_smmu_impl_init(struct arm_smmu_device *smmu)
{
	const struct device_node *np = smmu->dev->of_node;
	const struct of_device_id *match;

#ifdef CONFIG_ACPI
	if (np == NULL) {
		/* Match platform for ACPI boot */
		if (acpi_match_platform_list(qcom_acpi_platlist) >= 0)
			return qcom_smmu_create(smmu, &qcom_smmu_500_impl0_data);
	}
#endif

	match = of_match_node(qcom_smmu_impl_of_match, np);
	if (match)
		return qcom_smmu_create(smmu, match->data);

	/*
	 * If you hit this WARN_ON() you are missing an entry in the
	 * qcom_smmu_impl_of_match[] table, and GPU per-process page-
	 * tables will be broken.
	 */
	WARN(of_device_is_compatible(np, "qcom,adreno-smmu"),
	     "Missing qcom_smmu_impl_of_match entry for: %s",
	     dev_name(smmu->dev));

	return smmu;
}<|MERGE_RESOLUTION|>--- conflicted
+++ resolved
@@ -250,11 +250,8 @@
 	{ .compatible = "qcom,sc7280-mdss" },
 	{ .compatible = "qcom,sc7280-mss-pil" },
 	{ .compatible = "qcom,sc8180x-mdss" },
-<<<<<<< HEAD
-=======
 	{ .compatible = "qcom,sc8280xp-mdss" },
 	{ .compatible = "qcom,sm8150-mdss" },
->>>>>>> eb3cdb58
 	{ .compatible = "qcom,sm8250-mdss" },
 	{ .compatible = "qcom,sdm845-mdss" },
 	{ .compatible = "qcom,sdm845-mss-pil" },
@@ -412,19 +409,13 @@
 	.tlb_sync = qcom_smmu_tlb_sync,
 };
 
-<<<<<<< HEAD
-static const struct arm_smmu_impl qcom_smmu_impl = {
-=======
 static const struct arm_smmu_impl sdm845_smmu_500_impl = {
->>>>>>> eb3cdb58
 	.init_context = qcom_smmu_init_context,
 	.cfg_probe = qcom_smmu_cfg_probe,
 	.def_domain_type = qcom_smmu_def_domain_type,
 	.reset = qcom_sdm845_smmu500_reset,
 	.write_s2cr = qcom_smmu_write_s2cr,
 	.tlb_sync = qcom_smmu_tlb_sync,
-<<<<<<< HEAD
-=======
 };
 
 static const struct arm_smmu_impl qcom_adreno_smmu_v2_impl = {
@@ -433,7 +424,6 @@
 	.alloc_context_bank = qcom_adreno_smmu_alloc_context_bank,
 	.write_sctlr = qcom_adreno_smmu_write_sctlr,
 	.tlb_sync = qcom_smmu_tlb_sync,
->>>>>>> eb3cdb58
 };
 
 static const struct arm_smmu_impl qcom_adreno_smmu_500_impl = {
@@ -472,11 +462,7 @@
 		return ERR_PTR(-ENOMEM);
 
 	qsmmu->smmu.impl = impl;
-<<<<<<< HEAD
-	qsmmu->cfg = qcom_smmu_impl_data(smmu);
-=======
 	qsmmu->cfg = data->cfg;
->>>>>>> eb3cdb58
 
 	return &qsmmu->smmu;
 }
@@ -526,23 +512,6 @@
  * special handling and can not be covered by the qcom,smmu-500 entry.
  */
 static const struct of_device_id __maybe_unused qcom_smmu_impl_of_match[] = {
-<<<<<<< HEAD
-	{ .compatible = "qcom,msm8998-smmu-v2" },
-	{ .compatible = "qcom,qcm2290-smmu-500" },
-	{ .compatible = "qcom,sc7180-smmu-500" },
-	{ .compatible = "qcom,sc7280-smmu-500" },
-	{ .compatible = "qcom,sc8180x-smmu-500" },
-	{ .compatible = "qcom,sc8280xp-smmu-500" },
-	{ .compatible = "qcom,sdm630-smmu-v2" },
-	{ .compatible = "qcom,sdm845-smmu-500" },
-	{ .compatible = "qcom,sm6125-smmu-500" },
-	{ .compatible = "qcom,sm6350-smmu-500" },
-	{ .compatible = "qcom,sm6375-smmu-500" },
-	{ .compatible = "qcom,sm8150-smmu-500" },
-	{ .compatible = "qcom,sm8250-smmu-500" },
-	{ .compatible = "qcom,sm8350-smmu-500" },
-	{ .compatible = "qcom,sm8450-smmu-500" },
-=======
 	{ .compatible = "qcom,msm8996-smmu-v2", .data = &msm8996_smmu_data },
 	{ .compatible = "qcom,msm8998-smmu-v2", .data = &qcom_smmu_v2_data },
 	{ .compatible = "qcom,qcm2290-smmu-500", .data = &qcom_smmu_500_impl0_data },
@@ -565,7 +534,6 @@
 	{ .compatible = "qcom,sm8350-smmu-500", .data = &qcom_smmu_500_impl0_data },
 	{ .compatible = "qcom,sm8450-smmu-500", .data = &qcom_smmu_500_impl0_data },
 	{ .compatible = "qcom,smmu-500", .data = &qcom_smmu_500_impl0_data },
->>>>>>> eb3cdb58
 	{ }
 };
 
