--- conflicted
+++ resolved
@@ -262,10 +262,7 @@
 	{ .compatible = "qcom,sm6375-mdss" },
 	{ .compatible = "qcom,sm8150-mdss" },
 	{ .compatible = "qcom,sm8250-mdss" },
-<<<<<<< HEAD
-=======
 	{ .compatible = "qcom,x1e80100-mdss" },
->>>>>>> 2d5404ca
 	{ }
 };
 
