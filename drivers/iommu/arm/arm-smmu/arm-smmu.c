// SPDX-License-Identifier: GPL-2.0-only
/*
 * IOMMU API for ARM architected SMMU implementations.
 *
 * Copyright (C) 2013 ARM Limited
 *
 * Author: Will Deacon <will.deacon@arm.com>
 *
 * This driver currently supports:
 *	- SMMUv1 and v2 implementations
 *	- Stream-matching and stream-indexing
 *	- v7/v8 long-descriptor format
 *	- Non-secure access to the SMMU
 *	- Context fault reporting
 *	- Extended Stream ID (16 bit)
 */

#define pr_fmt(fmt) "arm-smmu: " fmt

#include <linux/acpi.h>
#include <linux/acpi_iort.h>
#include <linux/bitfield.h>
#include <linux/delay.h>
#include <linux/dma-mapping.h>
#include <linux/err.h>
#include <linux/interrupt.h>
#include <linux/io.h>
#include <linux/iopoll.h>
#include <linux/module.h>
#include <linux/of.h>
#include <linux/of_address.h>
#include <linux/pci.h>
#include <linux/platform_device.h>
#include <linux/pm_runtime.h>
#include <linux/ratelimit.h>
#include <linux/slab.h>

#include <linux/fsl/mc.h>

#include "arm-smmu.h"
#include "../../dma-iommu.h"

/*
 * Apparently, some Qualcomm arm64 platforms which appear to expose their SMMU
 * global register space are still, in fact, using a hypervisor to mediate it
 * by trapping and emulating register accesses. Sadly, some deployed versions
 * of said trapping code have bugs wherein they go horribly wrong for stores
 * using r31 (i.e. XZR/WZR) as the source register.
 */
#define QCOM_DUMMY_VAL -1

#define MSI_IOVA_BASE			0x8000000
#define MSI_IOVA_LENGTH			0x100000

static int force_stage;
module_param(force_stage, int, S_IRUGO);
MODULE_PARM_DESC(force_stage,
	"Force SMMU mappings to be installed at a particular stage of translation. A value of '1' or '2' forces the corresponding stage. All other values are ignored (i.e. no stage is forced). Note that selecting a specific stage will disable support for nested translation.");
static bool disable_bypass =
	IS_ENABLED(CONFIG_ARM_SMMU_DISABLE_BYPASS_BY_DEFAULT);
module_param(disable_bypass, bool, S_IRUGO);
MODULE_PARM_DESC(disable_bypass,
	"Disable bypass streams such that incoming transactions from devices that are not attached to an iommu domain will report an abort back to the device and will not be allowed to pass through the SMMU.");

#define s2cr_init_val (struct arm_smmu_s2cr){				\
	.type = disable_bypass ? S2CR_TYPE_FAULT : S2CR_TYPE_BYPASS,	\
}

static bool using_legacy_binding, using_generic_binding;

static inline int arm_smmu_rpm_get(struct arm_smmu_device *smmu)
{
	if (pm_runtime_enabled(smmu->dev))
		return pm_runtime_resume_and_get(smmu->dev);

	return 0;
}

static inline void arm_smmu_rpm_put(struct arm_smmu_device *smmu)
{
	if (pm_runtime_enabled(smmu->dev))
		pm_runtime_put_autosuspend(smmu->dev);
}

static void arm_smmu_rpm_use_autosuspend(struct arm_smmu_device *smmu)
{
	/*
	 * Setup an autosuspend delay to avoid bouncing runpm state.
	 * Otherwise, if a driver for a suspended consumer device
	 * unmaps buffers, it will runpm resume/suspend for each one.
	 *
	 * For example, when used by a GPU device, when an application
	 * or game exits, it can trigger unmapping 100s or 1000s of
	 * buffers.  With a runpm cycle for each buffer, that adds up
	 * to 5-10sec worth of reprogramming the context bank, while
	 * the system appears to be locked up to the user.
	 */
	pm_runtime_set_autosuspend_delay(smmu->dev, 20);
	pm_runtime_use_autosuspend(smmu->dev);
}

static struct arm_smmu_domain *to_smmu_domain(struct iommu_domain *dom)
{
	return container_of(dom, struct arm_smmu_domain, domain);
}

static struct platform_driver arm_smmu_driver;
static struct iommu_ops arm_smmu_ops;

#ifdef CONFIG_ARM_SMMU_LEGACY_DT_BINDINGS
static struct device_node *dev_get_dev_node(struct device *dev)
{
	if (dev_is_pci(dev)) {
		struct pci_bus *bus = to_pci_dev(dev)->bus;

		while (!pci_is_root_bus(bus))
			bus = bus->parent;
		return of_node_get(bus->bridge->parent->of_node);
	}

	return of_node_get(dev->of_node);
}

static int __arm_smmu_get_pci_sid(struct pci_dev *pdev, u16 alias, void *data)
{
	*((__be32 *)data) = cpu_to_be32(alias);
	return 0; /* Continue walking */
}

static int __find_legacy_master_phandle(struct device *dev, void *data)
{
	struct of_phandle_iterator *it = *(void **)data;
	struct device_node *np = it->node;
	int err;

	of_for_each_phandle(it, err, dev->of_node, "mmu-masters",
			    "#stream-id-cells", -1)
		if (it->node == np) {
			*(void **)data = dev;
			return 1;
		}
	it->node = np;
	return err == -ENOENT ? 0 : err;
}

static int arm_smmu_register_legacy_master(struct device *dev,
					   struct arm_smmu_device **smmu)
{
	struct device *smmu_dev;
	struct device_node *np;
	struct of_phandle_iterator it;
	void *data = &it;
	u32 *sids;
	__be32 pci_sid;
	int err;

	np = dev_get_dev_node(dev);
	if (!np || !of_property_present(np, "#stream-id-cells")) {
		of_node_put(np);
		return -ENODEV;
	}

	it.node = np;
	err = driver_for_each_device(&arm_smmu_driver.driver, NULL, &data,
				     __find_legacy_master_phandle);
	smmu_dev = data;
	of_node_put(np);
	if (err == 0)
		return -ENODEV;
	if (err < 0)
		return err;

	if (dev_is_pci(dev)) {
		/* "mmu-masters" assumes Stream ID == Requester ID */
		pci_for_each_dma_alias(to_pci_dev(dev), __arm_smmu_get_pci_sid,
				       &pci_sid);
		it.cur = &pci_sid;
		it.cur_count = 1;
	}

	err = iommu_fwspec_init(dev, NULL);
	if (err)
		return err;

	sids = kcalloc(it.cur_count, sizeof(*sids), GFP_KERNEL);
	if (!sids)
		return -ENOMEM;

	*smmu = dev_get_drvdata(smmu_dev);
	of_phandle_iterator_args(&it, sids, it.cur_count);
	err = iommu_fwspec_add_ids(dev, sids, it.cur_count);
	kfree(sids);
	return err;
}
#else
static int arm_smmu_register_legacy_master(struct device *dev,
					   struct arm_smmu_device **smmu)
{
	return -ENODEV;
}
#endif /* CONFIG_ARM_SMMU_LEGACY_DT_BINDINGS */

static void __arm_smmu_free_bitmap(unsigned long *map, int idx)
{
	clear_bit(idx, map);
}

/* Wait for any pending TLB invalidations to complete */
static void __arm_smmu_tlb_sync(struct arm_smmu_device *smmu, int page,
				int sync, int status)
{
	unsigned int spin_cnt, delay;
	u32 reg;

	if (smmu->impl && unlikely(smmu->impl->tlb_sync))
		return smmu->impl->tlb_sync(smmu, page, sync, status);

	arm_smmu_writel(smmu, page, sync, QCOM_DUMMY_VAL);
	for (delay = 1; delay < TLB_LOOP_TIMEOUT; delay *= 2) {
		for (spin_cnt = TLB_SPIN_COUNT; spin_cnt > 0; spin_cnt--) {
			reg = arm_smmu_readl(smmu, page, status);
			if (!(reg & ARM_SMMU_sTLBGSTATUS_GSACTIVE))
				return;
			cpu_relax();
		}
		udelay(delay);
	}
	dev_err_ratelimited(smmu->dev,
			    "TLB sync timed out -- SMMU may be deadlocked\n");
}

static void arm_smmu_tlb_sync_global(struct arm_smmu_device *smmu)
{
	unsigned long flags;

	spin_lock_irqsave(&smmu->global_sync_lock, flags);
	__arm_smmu_tlb_sync(smmu, ARM_SMMU_GR0, ARM_SMMU_GR0_sTLBGSYNC,
			    ARM_SMMU_GR0_sTLBGSTATUS);
	spin_unlock_irqrestore(&smmu->global_sync_lock, flags);
}

static void arm_smmu_tlb_sync_context(struct arm_smmu_domain *smmu_domain)
{
	struct arm_smmu_device *smmu = smmu_domain->smmu;
	unsigned long flags;

	spin_lock_irqsave(&smmu_domain->cb_lock, flags);
	__arm_smmu_tlb_sync(smmu, ARM_SMMU_CB(smmu, smmu_domain->cfg.cbndx),
			    ARM_SMMU_CB_TLBSYNC, ARM_SMMU_CB_TLBSTATUS);
	spin_unlock_irqrestore(&smmu_domain->cb_lock, flags);
}

static void arm_smmu_tlb_inv_context_s1(void *cookie)
{
	struct arm_smmu_domain *smmu_domain = cookie;
	/*
	 * The TLBI write may be relaxed, so ensure that PTEs cleared by the
	 * current CPU are visible beforehand.
	 */
	wmb();
	arm_smmu_cb_write(smmu_domain->smmu, smmu_domain->cfg.cbndx,
			  ARM_SMMU_CB_S1_TLBIASID, smmu_domain->cfg.asid);
	arm_smmu_tlb_sync_context(smmu_domain);
}

static void arm_smmu_tlb_inv_context_s2(void *cookie)
{
	struct arm_smmu_domain *smmu_domain = cookie;
	struct arm_smmu_device *smmu = smmu_domain->smmu;

	/* See above */
	wmb();
	arm_smmu_gr0_write(smmu, ARM_SMMU_GR0_TLBIVMID, smmu_domain->cfg.vmid);
	arm_smmu_tlb_sync_global(smmu);
}

static void arm_smmu_tlb_inv_range_s1(unsigned long iova, size_t size,
				      size_t granule, void *cookie, int reg)
{
	struct arm_smmu_domain *smmu_domain = cookie;
	struct arm_smmu_device *smmu = smmu_domain->smmu;
	struct arm_smmu_cfg *cfg = &smmu_domain->cfg;
	int idx = cfg->cbndx;

	if (smmu->features & ARM_SMMU_FEAT_COHERENT_WALK)
		wmb();

	if (cfg->fmt != ARM_SMMU_CTX_FMT_AARCH64) {
		iova = (iova >> 12) << 12;
		iova |= cfg->asid;
		do {
			arm_smmu_cb_write(smmu, idx, reg, iova);
			iova += granule;
		} while (size -= granule);
	} else {
		iova >>= 12;
		iova |= (u64)cfg->asid << 48;
		do {
			arm_smmu_cb_writeq(smmu, idx, reg, iova);
			iova += granule >> 12;
		} while (size -= granule);
	}
}

static void arm_smmu_tlb_inv_range_s2(unsigned long iova, size_t size,
				      size_t granule, void *cookie, int reg)
{
	struct arm_smmu_domain *smmu_domain = cookie;
	struct arm_smmu_device *smmu = smmu_domain->smmu;
	int idx = smmu_domain->cfg.cbndx;

	if (smmu->features & ARM_SMMU_FEAT_COHERENT_WALK)
		wmb();

	iova >>= 12;
	do {
		if (smmu_domain->cfg.fmt == ARM_SMMU_CTX_FMT_AARCH64)
			arm_smmu_cb_writeq(smmu, idx, reg, iova);
		else
			arm_smmu_cb_write(smmu, idx, reg, iova);
		iova += granule >> 12;
	} while (size -= granule);
}

static void arm_smmu_tlb_inv_walk_s1(unsigned long iova, size_t size,
				     size_t granule, void *cookie)
{
	struct arm_smmu_domain *smmu_domain = cookie;
	struct arm_smmu_cfg *cfg = &smmu_domain->cfg;

	if (cfg->flush_walk_prefer_tlbiasid) {
		arm_smmu_tlb_inv_context_s1(cookie);
	} else {
		arm_smmu_tlb_inv_range_s1(iova, size, granule, cookie,
					  ARM_SMMU_CB_S1_TLBIVA);
		arm_smmu_tlb_sync_context(cookie);
	}
}

static void arm_smmu_tlb_add_page_s1(struct iommu_iotlb_gather *gather,
				     unsigned long iova, size_t granule,
				     void *cookie)
{
	arm_smmu_tlb_inv_range_s1(iova, granule, granule, cookie,
				  ARM_SMMU_CB_S1_TLBIVAL);
}

static void arm_smmu_tlb_inv_walk_s2(unsigned long iova, size_t size,
				     size_t granule, void *cookie)
{
	arm_smmu_tlb_inv_range_s2(iova, size, granule, cookie,
				  ARM_SMMU_CB_S2_TLBIIPAS2);
	arm_smmu_tlb_sync_context(cookie);
}

static void arm_smmu_tlb_add_page_s2(struct iommu_iotlb_gather *gather,
				     unsigned long iova, size_t granule,
				     void *cookie)
{
	arm_smmu_tlb_inv_range_s2(iova, granule, granule, cookie,
				  ARM_SMMU_CB_S2_TLBIIPAS2L);
}

static void arm_smmu_tlb_inv_walk_s2_v1(unsigned long iova, size_t size,
					size_t granule, void *cookie)
{
	arm_smmu_tlb_inv_context_s2(cookie);
}
/*
 * On MMU-401 at least, the cost of firing off multiple TLBIVMIDs appears
 * almost negligible, but the benefit of getting the first one in as far ahead
 * of the sync as possible is significant, hence we don't just make this a
 * no-op and call arm_smmu_tlb_inv_context_s2() from .iotlb_sync as you might
 * think.
 */
static void arm_smmu_tlb_add_page_s2_v1(struct iommu_iotlb_gather *gather,
					unsigned long iova, size_t granule,
					void *cookie)
{
	struct arm_smmu_domain *smmu_domain = cookie;
	struct arm_smmu_device *smmu = smmu_domain->smmu;

	if (smmu->features & ARM_SMMU_FEAT_COHERENT_WALK)
		wmb();

	arm_smmu_gr0_write(smmu, ARM_SMMU_GR0_TLBIVMID, smmu_domain->cfg.vmid);
}

static const struct iommu_flush_ops arm_smmu_s1_tlb_ops = {
	.tlb_flush_all	= arm_smmu_tlb_inv_context_s1,
	.tlb_flush_walk	= arm_smmu_tlb_inv_walk_s1,
	.tlb_add_page	= arm_smmu_tlb_add_page_s1,
};

static const struct iommu_flush_ops arm_smmu_s2_tlb_ops_v2 = {
	.tlb_flush_all	= arm_smmu_tlb_inv_context_s2,
	.tlb_flush_walk	= arm_smmu_tlb_inv_walk_s2,
	.tlb_add_page	= arm_smmu_tlb_add_page_s2,
};

static const struct iommu_flush_ops arm_smmu_s2_tlb_ops_v1 = {
	.tlb_flush_all	= arm_smmu_tlb_inv_context_s2,
	.tlb_flush_walk	= arm_smmu_tlb_inv_walk_s2_v1,
	.tlb_add_page	= arm_smmu_tlb_add_page_s2_v1,
};


void arm_smmu_read_context_fault_info(struct arm_smmu_device *smmu, int idx,
				      struct arm_smmu_context_fault_info *cfi)
{
	cfi->iova = arm_smmu_cb_readq(smmu, idx, ARM_SMMU_CB_FAR);
	cfi->fsr = arm_smmu_cb_read(smmu, idx, ARM_SMMU_CB_FSR);
	cfi->fsynr = arm_smmu_cb_read(smmu, idx, ARM_SMMU_CB_FSYNR0);
	cfi->cbfrsynra = arm_smmu_gr1_read(smmu, ARM_SMMU_GR1_CBFRSYNRA(idx));
}

void arm_smmu_print_context_fault_info(struct arm_smmu_device *smmu, int idx,
				       const struct arm_smmu_context_fault_info *cfi)
{
	dev_err(smmu->dev,
		"Unhandled context fault: fsr=0x%x, iova=0x%08lx, fsynr=0x%x, cbfrsynra=0x%x, cb=%d\n",
		cfi->fsr, cfi->iova, cfi->fsynr, cfi->cbfrsynra, idx);

	dev_err(smmu->dev, "FSR    = %08x [%s%sFormat=%u%s%s%s%s%s%s%s%s], SID=0x%x\n",
		cfi->fsr,
		(cfi->fsr & ARM_SMMU_CB_FSR_MULTI)  ? "MULTI " : "",
		(cfi->fsr & ARM_SMMU_CB_FSR_SS)     ? "SS " : "",
		(u32)FIELD_GET(ARM_SMMU_CB_FSR_FORMAT, cfi->fsr),
		(cfi->fsr & ARM_SMMU_CB_FSR_UUT)    ? " UUT" : "",
		(cfi->fsr & ARM_SMMU_CB_FSR_ASF)    ? " ASF" : "",
		(cfi->fsr & ARM_SMMU_CB_FSR_TLBLKF) ? " TLBLKF" : "",
		(cfi->fsr & ARM_SMMU_CB_FSR_TLBMCF) ? " TLBMCF" : "",
		(cfi->fsr & ARM_SMMU_CB_FSR_EF)     ? " EF" : "",
		(cfi->fsr & ARM_SMMU_CB_FSR_PF)     ? " PF" : "",
		(cfi->fsr & ARM_SMMU_CB_FSR_AFF)    ? " AFF" : "",
		(cfi->fsr & ARM_SMMU_CB_FSR_TF)     ? " TF" : "",
		cfi->cbfrsynra);

	dev_err(smmu->dev, "FSYNR0 = %08x [S1CBNDX=%u%s%s%s%s%s%s PLVL=%u]\n",
		cfi->fsynr,
		(u32)FIELD_GET(ARM_SMMU_CB_FSYNR0_S1CBNDX, cfi->fsynr),
		(cfi->fsynr & ARM_SMMU_CB_FSYNR0_AFR) ? " AFR" : "",
		(cfi->fsynr & ARM_SMMU_CB_FSYNR0_PTWF) ? " PTWF" : "",
		(cfi->fsynr & ARM_SMMU_CB_FSYNR0_NSATTR) ? " NSATTR" : "",
		(cfi->fsynr & ARM_SMMU_CB_FSYNR0_IND) ? " IND" : "",
		(cfi->fsynr & ARM_SMMU_CB_FSYNR0_PNU) ? " PNU" : "",
		(cfi->fsynr & ARM_SMMU_CB_FSYNR0_WNR) ? " WNR" : "",
		(u32)FIELD_GET(ARM_SMMU_CB_FSYNR0_PLVL, cfi->fsynr));
}

static irqreturn_t arm_smmu_context_fault(int irq, void *dev)
{
	struct arm_smmu_context_fault_info cfi;
	struct arm_smmu_domain *smmu_domain = dev;
	struct arm_smmu_device *smmu = smmu_domain->smmu;
	static DEFINE_RATELIMIT_STATE(rs, DEFAULT_RATELIMIT_INTERVAL,
				      DEFAULT_RATELIMIT_BURST);
	int idx = smmu_domain->cfg.cbndx;
	int ret;

	arm_smmu_read_context_fault_info(smmu, idx, &cfi);

	if (!(cfi.fsr & ARM_SMMU_CB_FSR_FAULT))
		return IRQ_NONE;

	ret = report_iommu_fault(&smmu_domain->domain, NULL, cfi.iova,
		cfi.fsynr & ARM_SMMU_CB_FSYNR0_WNR ? IOMMU_FAULT_WRITE : IOMMU_FAULT_READ);

	if (ret == -ENOSYS && __ratelimit(&rs))
		arm_smmu_print_context_fault_info(smmu, idx, &cfi);

	arm_smmu_cb_write(smmu, idx, ARM_SMMU_CB_FSR, cfi.fsr);
	return IRQ_HANDLED;
}

static irqreturn_t arm_smmu_global_fault(int irq, void *dev)
{
	u32 gfsr, gfsynr0, gfsynr1, gfsynr2;
	struct arm_smmu_device *smmu = dev;
	static DEFINE_RATELIMIT_STATE(rs, DEFAULT_RATELIMIT_INTERVAL,
				      DEFAULT_RATELIMIT_BURST);

	gfsr = arm_smmu_gr0_read(smmu, ARM_SMMU_GR0_sGFSR);
	gfsynr0 = arm_smmu_gr0_read(smmu, ARM_SMMU_GR0_sGFSYNR0);
	gfsynr1 = arm_smmu_gr0_read(smmu, ARM_SMMU_GR0_sGFSYNR1);
	gfsynr2 = arm_smmu_gr0_read(smmu, ARM_SMMU_GR0_sGFSYNR2);

	if (!gfsr)
		return IRQ_NONE;

	if (__ratelimit(&rs)) {
		if (IS_ENABLED(CONFIG_ARM_SMMU_DISABLE_BYPASS_BY_DEFAULT) &&
		    (gfsr & ARM_SMMU_sGFSR_USF))
			dev_err(smmu->dev,
				"Blocked unknown Stream ID 0x%hx; boot with \"arm-smmu.disable_bypass=0\" to allow, but this may have security implications\n",
				(u16)gfsynr1);
		else
			dev_err(smmu->dev,
				"Unexpected global fault, this could be serious\n");
		dev_err(smmu->dev,
			"\tGFSR 0x%08x, GFSYNR0 0x%08x, GFSYNR1 0x%08x, GFSYNR2 0x%08x\n",
			gfsr, gfsynr0, gfsynr1, gfsynr2);
	}

	arm_smmu_gr0_write(smmu, ARM_SMMU_GR0_sGFSR, gfsr);
	return IRQ_HANDLED;
}

static void arm_smmu_init_context_bank(struct arm_smmu_domain *smmu_domain,
				       struct io_pgtable_cfg *pgtbl_cfg)
{
	struct arm_smmu_cfg *cfg = &smmu_domain->cfg;
	struct arm_smmu_cb *cb = &smmu_domain->smmu->cbs[cfg->cbndx];
	bool stage1 = cfg->cbar != CBAR_TYPE_S2_TRANS;

	cb->cfg = cfg;

	/* TCR */
	if (stage1) {
		if (cfg->fmt == ARM_SMMU_CTX_FMT_AARCH32_S) {
			cb->tcr[0] = pgtbl_cfg->arm_v7s_cfg.tcr;
		} else {
			cb->tcr[0] = arm_smmu_lpae_tcr(pgtbl_cfg);
			cb->tcr[1] = arm_smmu_lpae_tcr2(pgtbl_cfg);
			if (cfg->fmt == ARM_SMMU_CTX_FMT_AARCH64)
				cb->tcr[1] |= ARM_SMMU_TCR2_AS;
			else
				cb->tcr[0] |= ARM_SMMU_TCR_EAE;
		}
	} else {
		cb->tcr[0] = arm_smmu_lpae_vtcr(pgtbl_cfg);
	}

	/* TTBRs */
	if (stage1) {
		if (cfg->fmt == ARM_SMMU_CTX_FMT_AARCH32_S) {
			cb->ttbr[0] = pgtbl_cfg->arm_v7s_cfg.ttbr;
			cb->ttbr[1] = 0;
		} else {
			cb->ttbr[0] = FIELD_PREP(ARM_SMMU_TTBRn_ASID,
						 cfg->asid);
			cb->ttbr[1] = FIELD_PREP(ARM_SMMU_TTBRn_ASID,
						 cfg->asid);

			if (pgtbl_cfg->quirks & IO_PGTABLE_QUIRK_ARM_TTBR1)
				cb->ttbr[1] |= pgtbl_cfg->arm_lpae_s1_cfg.ttbr;
			else
				cb->ttbr[0] |= pgtbl_cfg->arm_lpae_s1_cfg.ttbr;
		}
	} else {
		cb->ttbr[0] = pgtbl_cfg->arm_lpae_s2_cfg.vttbr;
	}

	/* MAIRs (stage-1 only) */
	if (stage1) {
		if (cfg->fmt == ARM_SMMU_CTX_FMT_AARCH32_S) {
			cb->mair[0] = pgtbl_cfg->arm_v7s_cfg.prrr;
			cb->mair[1] = pgtbl_cfg->arm_v7s_cfg.nmrr;
		} else {
			cb->mair[0] = pgtbl_cfg->arm_lpae_s1_cfg.mair;
			cb->mair[1] = pgtbl_cfg->arm_lpae_s1_cfg.mair >> 32;
		}
	}
}

void arm_smmu_write_context_bank(struct arm_smmu_device *smmu, int idx)
{
	u32 reg;
	bool stage1;
	struct arm_smmu_cb *cb = &smmu->cbs[idx];
	struct arm_smmu_cfg *cfg = cb->cfg;

	/* Unassigned context banks only need disabling */
	if (!cfg) {
		arm_smmu_cb_write(smmu, idx, ARM_SMMU_CB_SCTLR, 0);
		return;
	}

	stage1 = cfg->cbar != CBAR_TYPE_S2_TRANS;

	/* CBA2R */
	if (smmu->version > ARM_SMMU_V1) {
		if (cfg->fmt == ARM_SMMU_CTX_FMT_AARCH64)
			reg = ARM_SMMU_CBA2R_VA64;
		else
			reg = 0;
		/* 16-bit VMIDs live in CBA2R */
		if (smmu->features & ARM_SMMU_FEAT_VMID16)
			reg |= FIELD_PREP(ARM_SMMU_CBA2R_VMID16, cfg->vmid);

		arm_smmu_gr1_write(smmu, ARM_SMMU_GR1_CBA2R(idx), reg);
	}

	/* CBAR */
	reg = FIELD_PREP(ARM_SMMU_CBAR_TYPE, cfg->cbar);
	if (smmu->version < ARM_SMMU_V2)
		reg |= FIELD_PREP(ARM_SMMU_CBAR_IRPTNDX, cfg->irptndx);

	/*
	 * Use the weakest shareability/memory types, so they are
	 * overridden by the ttbcr/pte.
	 */
	if (stage1) {
		reg |= FIELD_PREP(ARM_SMMU_CBAR_S1_BPSHCFG,
				  ARM_SMMU_CBAR_S1_BPSHCFG_NSH) |
		       FIELD_PREP(ARM_SMMU_CBAR_S1_MEMATTR,
				  ARM_SMMU_CBAR_S1_MEMATTR_WB);
	} else if (!(smmu->features & ARM_SMMU_FEAT_VMID16)) {
		/* 8-bit VMIDs live in CBAR */
		reg |= FIELD_PREP(ARM_SMMU_CBAR_VMID, cfg->vmid);
	}
	arm_smmu_gr1_write(smmu, ARM_SMMU_GR1_CBAR(idx), reg);

	/*
	 * TCR
	 * We must write this before the TTBRs, since it determines the
	 * access behaviour of some fields (in particular, ASID[15:8]).
	 */
	if (stage1 && smmu->version > ARM_SMMU_V1)
		arm_smmu_cb_write(smmu, idx, ARM_SMMU_CB_TCR2, cb->tcr[1]);
	arm_smmu_cb_write(smmu, idx, ARM_SMMU_CB_TCR, cb->tcr[0]);

	/* TTBRs */
	if (cfg->fmt == ARM_SMMU_CTX_FMT_AARCH32_S) {
		arm_smmu_cb_write(smmu, idx, ARM_SMMU_CB_CONTEXTIDR, cfg->asid);
		arm_smmu_cb_write(smmu, idx, ARM_SMMU_CB_TTBR0, cb->ttbr[0]);
		arm_smmu_cb_write(smmu, idx, ARM_SMMU_CB_TTBR1, cb->ttbr[1]);
	} else {
		arm_smmu_cb_writeq(smmu, idx, ARM_SMMU_CB_TTBR0, cb->ttbr[0]);
		if (stage1)
			arm_smmu_cb_writeq(smmu, idx, ARM_SMMU_CB_TTBR1,
					   cb->ttbr[1]);
	}

	/* MAIRs (stage-1 only) */
	if (stage1) {
		arm_smmu_cb_write(smmu, idx, ARM_SMMU_CB_S1_MAIR0, cb->mair[0]);
		arm_smmu_cb_write(smmu, idx, ARM_SMMU_CB_S1_MAIR1, cb->mair[1]);
	}

	/* SCTLR */
	reg = ARM_SMMU_SCTLR_CFIE | ARM_SMMU_SCTLR_CFRE | ARM_SMMU_SCTLR_AFE |
	      ARM_SMMU_SCTLR_TRE | ARM_SMMU_SCTLR_M;
	if (stage1)
		reg |= ARM_SMMU_SCTLR_S1_ASIDPNE;
	if (IS_ENABLED(CONFIG_CPU_BIG_ENDIAN))
		reg |= ARM_SMMU_SCTLR_E;

	if (smmu->impl && smmu->impl->write_sctlr)
		smmu->impl->write_sctlr(smmu, idx, reg);
	else
		arm_smmu_cb_write(smmu, idx, ARM_SMMU_CB_SCTLR, reg);
}

static int arm_smmu_alloc_context_bank(struct arm_smmu_domain *smmu_domain,
				       struct arm_smmu_device *smmu,
				       struct device *dev, unsigned int start)
{
	if (smmu->impl && smmu->impl->alloc_context_bank)
		return smmu->impl->alloc_context_bank(smmu_domain, smmu, dev, start);

	return __arm_smmu_alloc_bitmap(smmu->context_map, start, smmu->num_context_banks);
}

static int arm_smmu_init_domain_context(struct arm_smmu_domain *smmu_domain,
					struct arm_smmu_device *smmu,
					struct device *dev)
{
	int irq, start, ret = 0;
	unsigned long ias, oas;
	struct io_pgtable_ops *pgtbl_ops;
	struct io_pgtable_cfg pgtbl_cfg;
	enum io_pgtable_fmt fmt;
	struct iommu_domain *domain = &smmu_domain->domain;
	struct arm_smmu_cfg *cfg = &smmu_domain->cfg;
	irqreturn_t (*context_fault)(int irq, void *dev);

	mutex_lock(&smmu_domain->init_mutex);
	if (smmu_domain->smmu)
		goto out_unlock;

	/*
	 * Mapping the requested stage onto what we support is surprisingly
	 * complicated, mainly because the spec allows S1+S2 SMMUs without
	 * support for nested translation. That means we end up with the
	 * following table:
	 *
	 * Requested        Supported        Actual
	 *     S1               N              S1
	 *     S1             S1+S2            S1
	 *     S1               S2             S2
	 *     S1               S1             S1
	 *     N                N              N
	 *     N              S1+S2            S2
	 *     N                S2             S2
	 *     N                S1             S1
	 *
	 * Note that you can't actually request stage-2 mappings.
	 */
	if (!(smmu->features & ARM_SMMU_FEAT_TRANS_S1))
		smmu_domain->stage = ARM_SMMU_DOMAIN_S2;
	if (!(smmu->features & ARM_SMMU_FEAT_TRANS_S2))
		smmu_domain->stage = ARM_SMMU_DOMAIN_S1;

	/*
	 * Choosing a suitable context format is even more fiddly. Until we
	 * grow some way for the caller to express a preference, and/or move
	 * the decision into the io-pgtable code where it arguably belongs,
	 * just aim for the closest thing to the rest of the system, and hope
	 * that the hardware isn't esoteric enough that we can't assume AArch64
	 * support to be a superset of AArch32 support...
	 */
	if (smmu->features & ARM_SMMU_FEAT_FMT_AARCH32_L)
		cfg->fmt = ARM_SMMU_CTX_FMT_AARCH32_L;
	if (IS_ENABLED(CONFIG_IOMMU_IO_PGTABLE_ARMV7S) &&
	    !IS_ENABLED(CONFIG_64BIT) && !IS_ENABLED(CONFIG_ARM_LPAE) &&
	    (smmu->features & ARM_SMMU_FEAT_FMT_AARCH32_S) &&
	    (smmu_domain->stage == ARM_SMMU_DOMAIN_S1))
		cfg->fmt = ARM_SMMU_CTX_FMT_AARCH32_S;
	if ((IS_ENABLED(CONFIG_64BIT) || cfg->fmt == ARM_SMMU_CTX_FMT_NONE) &&
	    (smmu->features & (ARM_SMMU_FEAT_FMT_AARCH64_64K |
			       ARM_SMMU_FEAT_FMT_AARCH64_16K |
			       ARM_SMMU_FEAT_FMT_AARCH64_4K)))
		cfg->fmt = ARM_SMMU_CTX_FMT_AARCH64;

	if (cfg->fmt == ARM_SMMU_CTX_FMT_NONE) {
		ret = -EINVAL;
		goto out_unlock;
	}

	switch (smmu_domain->stage) {
	case ARM_SMMU_DOMAIN_S1:
		cfg->cbar = CBAR_TYPE_S1_TRANS_S2_BYPASS;
		start = smmu->num_s2_context_banks;
		ias = smmu->va_size;
		oas = smmu->ipa_size;
		if (cfg->fmt == ARM_SMMU_CTX_FMT_AARCH64) {
			fmt = ARM_64_LPAE_S1;
		} else if (cfg->fmt == ARM_SMMU_CTX_FMT_AARCH32_L) {
			fmt = ARM_32_LPAE_S1;
			ias = min(ias, 32UL);
			oas = min(oas, 40UL);
		} else {
			fmt = ARM_V7S;
			ias = min(ias, 32UL);
			oas = min(oas, 32UL);
		}
		smmu_domain->flush_ops = &arm_smmu_s1_tlb_ops;
		break;
	case ARM_SMMU_DOMAIN_NESTED:
		/*
		 * We will likely want to change this if/when KVM gets
		 * involved.
		 */
	case ARM_SMMU_DOMAIN_S2:
		cfg->cbar = CBAR_TYPE_S2_TRANS;
		start = 0;
		ias = smmu->ipa_size;
		oas = smmu->pa_size;
		if (cfg->fmt == ARM_SMMU_CTX_FMT_AARCH64) {
			fmt = ARM_64_LPAE_S2;
		} else {
			fmt = ARM_32_LPAE_S2;
			ias = min(ias, 40UL);
			oas = min(oas, 40UL);
		}
		if (smmu->version == ARM_SMMU_V2)
			smmu_domain->flush_ops = &arm_smmu_s2_tlb_ops_v2;
		else
			smmu_domain->flush_ops = &arm_smmu_s2_tlb_ops_v1;
		break;
	default:
		ret = -EINVAL;
		goto out_unlock;
	}

	ret = arm_smmu_alloc_context_bank(smmu_domain, smmu, dev, start);
	if (ret < 0) {
		goto out_unlock;
	}

	smmu_domain->smmu = smmu;

	cfg->cbndx = ret;
	if (smmu->version < ARM_SMMU_V2) {
		cfg->irptndx = atomic_inc_return(&smmu->irptndx);
		cfg->irptndx %= smmu->num_context_irqs;
	} else {
		cfg->irptndx = cfg->cbndx;
	}

	if (smmu_domain->stage == ARM_SMMU_DOMAIN_S2)
		cfg->vmid = cfg->cbndx + 1;
	else
		cfg->asid = cfg->cbndx;

	pgtbl_cfg = (struct io_pgtable_cfg) {
		.pgsize_bitmap	= smmu->pgsize_bitmap,
		.ias		= ias,
		.oas		= oas,
		.coherent_walk	= smmu->features & ARM_SMMU_FEAT_COHERENT_WALK,
		.tlb		= smmu_domain->flush_ops,
		.iommu_dev	= smmu->dev,
	};

	if (smmu->impl && smmu->impl->init_context) {
		ret = smmu->impl->init_context(smmu_domain, &pgtbl_cfg, dev);
		if (ret)
			goto out_clear_smmu;
	}

	if (smmu_domain->pgtbl_quirks)
		pgtbl_cfg.quirks |= smmu_domain->pgtbl_quirks;

	pgtbl_ops = alloc_io_pgtable_ops(fmt, &pgtbl_cfg, smmu_domain);
	if (!pgtbl_ops) {
		ret = -ENOMEM;
		goto out_clear_smmu;
	}

	/* Update the domain's page sizes to reflect the page table format */
	domain->pgsize_bitmap = pgtbl_cfg.pgsize_bitmap;

	if (pgtbl_cfg.quirks & IO_PGTABLE_QUIRK_ARM_TTBR1) {
		domain->geometry.aperture_start = ~0UL << ias;
		domain->geometry.aperture_end = ~0UL;
	} else {
		domain->geometry.aperture_end = (1UL << ias) - 1;
	}

	domain->geometry.force_aperture = true;

	/* Initialise the context bank with our page table cfg */
	arm_smmu_init_context_bank(smmu_domain, &pgtbl_cfg);
	arm_smmu_write_context_bank(smmu, cfg->cbndx);

	/*
	 * Request context fault interrupt. Do this last to avoid the
	 * handler seeing a half-initialised domain state.
	 */
	irq = smmu->irqs[cfg->irptndx];

	if (smmu->impl && smmu->impl->context_fault)
		context_fault = smmu->impl->context_fault;
	else
		context_fault = arm_smmu_context_fault;

	if (smmu->impl && smmu->impl->context_fault_needs_threaded_irq)
		ret = devm_request_threaded_irq(smmu->dev, irq, NULL,
						context_fault,
						IRQF_ONESHOT | IRQF_SHARED,
						"arm-smmu-context-fault",
						smmu_domain);
	else
		ret = devm_request_irq(smmu->dev, irq, context_fault, IRQF_SHARED,
				       "arm-smmu-context-fault", smmu_domain);

	if (ret < 0) {
		dev_err(smmu->dev, "failed to request context IRQ %d (%u)\n",
			cfg->irptndx, irq);
		cfg->irptndx = ARM_SMMU_INVALID_IRPTNDX;
	}

	mutex_unlock(&smmu_domain->init_mutex);

	/* Publish page table ops for map/unmap */
	smmu_domain->pgtbl_ops = pgtbl_ops;
	return 0;

out_clear_smmu:
	__arm_smmu_free_bitmap(smmu->context_map, cfg->cbndx);
	smmu_domain->smmu = NULL;
out_unlock:
	mutex_unlock(&smmu_domain->init_mutex);
	return ret;
}

static void arm_smmu_destroy_domain_context(struct arm_smmu_domain *smmu_domain)
{
	struct arm_smmu_device *smmu = smmu_domain->smmu;
	struct arm_smmu_cfg *cfg = &smmu_domain->cfg;
	int ret, irq;

	if (!smmu)
		return;

	ret = arm_smmu_rpm_get(smmu);
	if (ret < 0)
		return;

	/*
	 * Disable the context bank and free the page tables before freeing
	 * it.
	 */
	smmu->cbs[cfg->cbndx].cfg = NULL;
	arm_smmu_write_context_bank(smmu, cfg->cbndx);

	if (cfg->irptndx != ARM_SMMU_INVALID_IRPTNDX) {
		irq = smmu->irqs[cfg->irptndx];
		devm_free_irq(smmu->dev, irq, smmu_domain);
	}

	free_io_pgtable_ops(smmu_domain->pgtbl_ops);
	__arm_smmu_free_bitmap(smmu->context_map, cfg->cbndx);

	arm_smmu_rpm_put(smmu);
}

static struct iommu_domain *arm_smmu_domain_alloc_paging(struct device *dev)
{
	struct arm_smmu_domain *smmu_domain;

	/*
	 * Allocate the domain and initialise some of its data structures.
	 * We can't really do anything meaningful until we've added a
	 * master.
	 */
	smmu_domain = kzalloc(sizeof(*smmu_domain), GFP_KERNEL);
	if (!smmu_domain)
		return NULL;

	mutex_init(&smmu_domain->init_mutex);
	spin_lock_init(&smmu_domain->cb_lock);

	return &smmu_domain->domain;
}

static void arm_smmu_domain_free(struct iommu_domain *domain)
{
	struct arm_smmu_domain *smmu_domain = to_smmu_domain(domain);

	/*
	 * Free the domain resources. We assume that all devices have
	 * already been detached.
	 */
	arm_smmu_destroy_domain_context(smmu_domain);
	kfree(smmu_domain);
}

static void arm_smmu_write_smr(struct arm_smmu_device *smmu, int idx)
{
	struct arm_smmu_smr *smr = smmu->smrs + idx;
	u32 reg = FIELD_PREP(ARM_SMMU_SMR_ID, smr->id) |
		  FIELD_PREP(ARM_SMMU_SMR_MASK, smr->mask);

	if (!(smmu->features & ARM_SMMU_FEAT_EXIDS) && smr->valid)
		reg |= ARM_SMMU_SMR_VALID;
	arm_smmu_gr0_write(smmu, ARM_SMMU_GR0_SMR(idx), reg);
}

static void arm_smmu_write_s2cr(struct arm_smmu_device *smmu, int idx)
{
	struct arm_smmu_s2cr *s2cr = smmu->s2crs + idx;
	u32 reg;

	if (smmu->impl && smmu->impl->write_s2cr) {
		smmu->impl->write_s2cr(smmu, idx);
		return;
	}

	reg = FIELD_PREP(ARM_SMMU_S2CR_TYPE, s2cr->type) |
	      FIELD_PREP(ARM_SMMU_S2CR_CBNDX, s2cr->cbndx) |
	      FIELD_PREP(ARM_SMMU_S2CR_PRIVCFG, s2cr->privcfg);

	if (smmu->features & ARM_SMMU_FEAT_EXIDS && smmu->smrs &&
	    smmu->smrs[idx].valid)
		reg |= ARM_SMMU_S2CR_EXIDVALID;
	arm_smmu_gr0_write(smmu, ARM_SMMU_GR0_S2CR(idx), reg);
}

static void arm_smmu_write_sme(struct arm_smmu_device *smmu, int idx)
{
	arm_smmu_write_s2cr(smmu, idx);
	if (smmu->smrs)
		arm_smmu_write_smr(smmu, idx);
}

/*
 * The width of SMR's mask field depends on sCR0_EXIDENABLE, so this function
 * should be called after sCR0 is written.
 */
static void arm_smmu_test_smr_masks(struct arm_smmu_device *smmu)
{
	u32 smr;
	int i;

	if (!smmu->smrs)
		return;
	/*
	 * If we've had to accommodate firmware memory regions, we may
	 * have live SMRs by now; tread carefully...
	 *
	 * Somewhat perversely, not having a free SMR for this test implies we
	 * can get away without it anyway, as we'll only be able to 'allocate'
	 * these SMRs for the ID/mask values we're already trusting to be OK.
	 */
	for (i = 0; i < smmu->num_mapping_groups; i++)
		if (!smmu->smrs[i].valid)
			goto smr_ok;
	return;
smr_ok:
	/*
	 * SMR.ID bits may not be preserved if the corresponding MASK
	 * bits are set, so check each one separately. We can reject
	 * masters later if they try to claim IDs outside these masks.
	 */
	smr = FIELD_PREP(ARM_SMMU_SMR_ID, smmu->streamid_mask);
	arm_smmu_gr0_write(smmu, ARM_SMMU_GR0_SMR(i), smr);
	smr = arm_smmu_gr0_read(smmu, ARM_SMMU_GR0_SMR(i));
	smmu->streamid_mask = FIELD_GET(ARM_SMMU_SMR_ID, smr);

	smr = FIELD_PREP(ARM_SMMU_SMR_MASK, smmu->streamid_mask);
	arm_smmu_gr0_write(smmu, ARM_SMMU_GR0_SMR(i), smr);
	smr = arm_smmu_gr0_read(smmu, ARM_SMMU_GR0_SMR(i));
	smmu->smr_mask_mask = FIELD_GET(ARM_SMMU_SMR_MASK, smr);
}

static int arm_smmu_find_sme(struct arm_smmu_device *smmu, u16 id, u16 mask)
{
	struct arm_smmu_smr *smrs = smmu->smrs;
	int i, free_idx = -ENOSPC;

	/* Stream indexing is blissfully easy */
	if (!smrs)
		return id;

	/* Validating SMRs is... less so */
	for (i = 0; i < smmu->num_mapping_groups; ++i) {
		if (!smrs[i].valid) {
			/*
			 * Note the first free entry we come across, which
			 * we'll claim in the end if nothing else matches.
			 */
			if (free_idx < 0)
				free_idx = i;
			continue;
		}
		/*
		 * If the new entry is _entirely_ matched by an existing entry,
		 * then reuse that, with the guarantee that there also cannot
		 * be any subsequent conflicting entries. In normal use we'd
		 * expect simply identical entries for this case, but there's
		 * no harm in accommodating the generalisation.
		 */
		if ((mask & smrs[i].mask) == mask &&
		    !((id ^ smrs[i].id) & ~smrs[i].mask))
			return i;
		/*
		 * If the new entry has any other overlap with an existing one,
		 * though, then there always exists at least one stream ID
		 * which would cause a conflict, and we can't allow that risk.
		 */
		if (!((id ^ smrs[i].id) & ~(smrs[i].mask | mask)))
			return -EINVAL;
	}

	return free_idx;
}

static bool arm_smmu_free_sme(struct arm_smmu_device *smmu, int idx)
{
	if (--smmu->s2crs[idx].count)
		return false;

	smmu->s2crs[idx] = s2cr_init_val;
	if (smmu->smrs)
		smmu->smrs[idx].valid = false;

	return true;
}

static int arm_smmu_master_alloc_smes(struct device *dev)
{
	struct iommu_fwspec *fwspec = dev_iommu_fwspec_get(dev);
	struct arm_smmu_master_cfg *cfg = dev_iommu_priv_get(dev);
	struct arm_smmu_device *smmu = cfg->smmu;
	struct arm_smmu_smr *smrs = smmu->smrs;
	int i, idx, ret;

	mutex_lock(&smmu->stream_map_mutex);
	/* Figure out a viable stream map entry allocation */
	for_each_cfg_sme(cfg, fwspec, i, idx) {
		u16 sid = FIELD_GET(ARM_SMMU_SMR_ID, fwspec->ids[i]);
		u16 mask = FIELD_GET(ARM_SMMU_SMR_MASK, fwspec->ids[i]);

		if (idx != INVALID_SMENDX) {
			ret = -EEXIST;
			goto out_err;
		}

		ret = arm_smmu_find_sme(smmu, sid, mask);
		if (ret < 0)
			goto out_err;

		idx = ret;
		if (smrs && smmu->s2crs[idx].count == 0) {
			smrs[idx].id = sid;
			smrs[idx].mask = mask;
			smrs[idx].valid = true;
		}
		smmu->s2crs[idx].count++;
		cfg->smendx[i] = (s16)idx;
	}

	/* It worked! Now, poke the actual hardware */
	for_each_cfg_sme(cfg, fwspec, i, idx)
		arm_smmu_write_sme(smmu, idx);

	mutex_unlock(&smmu->stream_map_mutex);
	return 0;

out_err:
	while (i--) {
		arm_smmu_free_sme(smmu, cfg->smendx[i]);
		cfg->smendx[i] = INVALID_SMENDX;
	}
	mutex_unlock(&smmu->stream_map_mutex);
	return ret;
}

static void arm_smmu_master_free_smes(struct arm_smmu_master_cfg *cfg,
				      struct iommu_fwspec *fwspec)
{
	struct arm_smmu_device *smmu = cfg->smmu;
	int i, idx;

	mutex_lock(&smmu->stream_map_mutex);
	for_each_cfg_sme(cfg, fwspec, i, idx) {
		if (arm_smmu_free_sme(smmu, idx))
			arm_smmu_write_sme(smmu, idx);
		cfg->smendx[i] = INVALID_SMENDX;
	}
	mutex_unlock(&smmu->stream_map_mutex);
}

static void arm_smmu_master_install_s2crs(struct arm_smmu_master_cfg *cfg,
					  enum arm_smmu_s2cr_type type,
					  u8 cbndx, struct iommu_fwspec *fwspec)
{
	struct arm_smmu_device *smmu = cfg->smmu;
	struct arm_smmu_s2cr *s2cr = smmu->s2crs;
	int i, idx;

	for_each_cfg_sme(cfg, fwspec, i, idx) {
		if (type == s2cr[idx].type && cbndx == s2cr[idx].cbndx)
			continue;

		s2cr[idx].type = type;
		s2cr[idx].privcfg = S2CR_PRIVCFG_DEFAULT;
		s2cr[idx].cbndx = cbndx;
		arm_smmu_write_s2cr(smmu, idx);
	}
}

static int arm_smmu_attach_dev(struct iommu_domain *domain, struct device *dev)
{
	struct arm_smmu_domain *smmu_domain = to_smmu_domain(domain);
	struct iommu_fwspec *fwspec = dev_iommu_fwspec_get(dev);
	struct arm_smmu_master_cfg *cfg;
	struct arm_smmu_device *smmu;
	int ret;

	/*
	 * FIXME: The arch/arm DMA API code tries to attach devices to its own
	 * domains between of_xlate() and probe_device() - we have no way to cope
	 * with that, so until ARM gets converted to rely on groups and default
	 * domains, just say no (but more politely than by dereferencing NULL).
	 * This should be at least a WARN_ON once that's sorted.
	 */
	cfg = dev_iommu_priv_get(dev);
	if (!cfg)
		return -ENODEV;

	smmu = cfg->smmu;

	ret = arm_smmu_rpm_get(smmu);
	if (ret < 0)
		return ret;

	/* Ensure that the domain is finalised */
	ret = arm_smmu_init_domain_context(smmu_domain, smmu, dev);
	if (ret < 0)
		goto rpm_put;

	/*
	 * Sanity check the domain. We don't support domains across
	 * different SMMUs.
	 */
	if (smmu_domain->smmu != smmu) {
		ret = -EINVAL;
		goto rpm_put;
	}

	/* Looks ok, so add the device to the domain */
	arm_smmu_master_install_s2crs(cfg, S2CR_TYPE_TRANS,
				      smmu_domain->cfg.cbndx, fwspec);
	arm_smmu_rpm_use_autosuspend(smmu);
rpm_put:
	arm_smmu_rpm_put(smmu);
	return ret;
}

static int arm_smmu_attach_dev_type(struct device *dev,
				    enum arm_smmu_s2cr_type type)
{
	struct arm_smmu_master_cfg *cfg = dev_iommu_priv_get(dev);
	struct iommu_fwspec *fwspec = dev_iommu_fwspec_get(dev);
	struct arm_smmu_device *smmu;
	int ret;

	if (!cfg)
		return -ENODEV;
	smmu = cfg->smmu;

	ret = arm_smmu_rpm_get(smmu);
	if (ret < 0)
		return ret;

	arm_smmu_master_install_s2crs(cfg, type, 0, fwspec);
	arm_smmu_rpm_use_autosuspend(smmu);
	arm_smmu_rpm_put(smmu);
	return 0;
}

static int arm_smmu_attach_dev_identity(struct iommu_domain *domain,
					struct device *dev)
{
	return arm_smmu_attach_dev_type(dev, S2CR_TYPE_BYPASS);
}

static const struct iommu_domain_ops arm_smmu_identity_ops = {
	.attach_dev = arm_smmu_attach_dev_identity,
};

static struct iommu_domain arm_smmu_identity_domain = {
	.type = IOMMU_DOMAIN_IDENTITY,
	.ops = &arm_smmu_identity_ops,
};

static int arm_smmu_attach_dev_blocked(struct iommu_domain *domain,
				       struct device *dev)
{
	return arm_smmu_attach_dev_type(dev, S2CR_TYPE_FAULT);
}

static const struct iommu_domain_ops arm_smmu_blocked_ops = {
	.attach_dev = arm_smmu_attach_dev_blocked,
};

static struct iommu_domain arm_smmu_blocked_domain = {
	.type = IOMMU_DOMAIN_BLOCKED,
	.ops = &arm_smmu_blocked_ops,
};

static int arm_smmu_map_pages(struct iommu_domain *domain, unsigned long iova,
			      phys_addr_t paddr, size_t pgsize, size_t pgcount,
			      int prot, gfp_t gfp, size_t *mapped)
{
	struct io_pgtable_ops *ops = to_smmu_domain(domain)->pgtbl_ops;
	struct arm_smmu_device *smmu = to_smmu_domain(domain)->smmu;
	int ret;

	if (!ops)
		return -ENODEV;

	arm_smmu_rpm_get(smmu);
	ret = ops->map_pages(ops, iova, paddr, pgsize, pgcount, prot, gfp, mapped);
	arm_smmu_rpm_put(smmu);

	return ret;
}

static size_t arm_smmu_unmap_pages(struct iommu_domain *domain, unsigned long iova,
				   size_t pgsize, size_t pgcount,
				   struct iommu_iotlb_gather *iotlb_gather)
{
	struct io_pgtable_ops *ops = to_smmu_domain(domain)->pgtbl_ops;
	struct arm_smmu_device *smmu = to_smmu_domain(domain)->smmu;
	size_t ret;

	if (!ops)
		return 0;

	arm_smmu_rpm_get(smmu);
	ret = ops->unmap_pages(ops, iova, pgsize, pgcount, iotlb_gather);
	arm_smmu_rpm_put(smmu);

	return ret;
}

static void arm_smmu_flush_iotlb_all(struct iommu_domain *domain)
{
	struct arm_smmu_domain *smmu_domain = to_smmu_domain(domain);
	struct arm_smmu_device *smmu = smmu_domain->smmu;

	if (smmu_domain->flush_ops) {
		arm_smmu_rpm_get(smmu);
		smmu_domain->flush_ops->tlb_flush_all(smmu_domain);
		arm_smmu_rpm_put(smmu);
	}
}

static void arm_smmu_iotlb_sync(struct iommu_domain *domain,
				struct iommu_iotlb_gather *gather)
{
	struct arm_smmu_domain *smmu_domain = to_smmu_domain(domain);
	struct arm_smmu_device *smmu = smmu_domain->smmu;

	if (!smmu)
		return;

	arm_smmu_rpm_get(smmu);
	if (smmu->version == ARM_SMMU_V2 ||
	    smmu_domain->stage == ARM_SMMU_DOMAIN_S1)
		arm_smmu_tlb_sync_context(smmu_domain);
	else
		arm_smmu_tlb_sync_global(smmu);
	arm_smmu_rpm_put(smmu);
}

static phys_addr_t arm_smmu_iova_to_phys_hard(struct iommu_domain *domain,
					      dma_addr_t iova)
{
	struct arm_smmu_domain *smmu_domain = to_smmu_domain(domain);
	struct arm_smmu_device *smmu = smmu_domain->smmu;
	struct arm_smmu_cfg *cfg = &smmu_domain->cfg;
	struct io_pgtable_ops *ops= smmu_domain->pgtbl_ops;
	struct device *dev = smmu->dev;
	void __iomem *reg;
	u32 tmp;
	u64 phys;
	unsigned long va, flags;
	int ret, idx = cfg->cbndx;
	phys_addr_t addr = 0;

	ret = arm_smmu_rpm_get(smmu);
	if (ret < 0)
		return 0;

	spin_lock_irqsave(&smmu_domain->cb_lock, flags);
	va = iova & ~0xfffUL;
	if (cfg->fmt == ARM_SMMU_CTX_FMT_AARCH64)
		arm_smmu_cb_writeq(smmu, idx, ARM_SMMU_CB_ATS1PR, va);
	else
		arm_smmu_cb_write(smmu, idx, ARM_SMMU_CB_ATS1PR, va);

	reg = arm_smmu_page(smmu, ARM_SMMU_CB(smmu, idx)) + ARM_SMMU_CB_ATSR;
	if (readl_poll_timeout_atomic(reg, tmp, !(tmp & ARM_SMMU_CB_ATSR_ACTIVE),
				      5, 50)) {
		spin_unlock_irqrestore(&smmu_domain->cb_lock, flags);
		dev_err(dev,
			"iova to phys timed out on %pad. Falling back to software table walk.\n",
			&iova);
		arm_smmu_rpm_put(smmu);
		return ops->iova_to_phys(ops, iova);
	}

	phys = arm_smmu_cb_readq(smmu, idx, ARM_SMMU_CB_PAR);
	spin_unlock_irqrestore(&smmu_domain->cb_lock, flags);
	if (phys & ARM_SMMU_CB_PAR_F) {
		dev_err(dev, "translation fault!\n");
		dev_err(dev, "PAR = 0x%llx\n", phys);
		goto out;
	}

	addr = (phys & GENMASK_ULL(39, 12)) | (iova & 0xfff);
out:
	arm_smmu_rpm_put(smmu);

	return addr;
}

static phys_addr_t arm_smmu_iova_to_phys(struct iommu_domain *domain,
					dma_addr_t iova)
{
	struct arm_smmu_domain *smmu_domain = to_smmu_domain(domain);
	struct io_pgtable_ops *ops = smmu_domain->pgtbl_ops;

	if (!ops)
		return 0;

	if (smmu_domain->smmu->features & ARM_SMMU_FEAT_TRANS_OPS &&
			smmu_domain->stage == ARM_SMMU_DOMAIN_S1)
		return arm_smmu_iova_to_phys_hard(domain, iova);

	return ops->iova_to_phys(ops, iova);
}

static bool arm_smmu_capable(struct device *dev, enum iommu_cap cap)
{
	struct arm_smmu_master_cfg *cfg = dev_iommu_priv_get(dev);

	switch (cap) {
	case IOMMU_CAP_CACHE_COHERENCY:
		/*
		 * It's overwhelmingly the case in practice that when the pagetable
		 * walk interface is connected to a coherent interconnect, all the
		 * translation interfaces are too. Furthermore if the device is
		 * natively coherent, then its translation interface must also be.
		 */
		return cfg->smmu->features & ARM_SMMU_FEAT_COHERENT_WALK ||
			device_get_dma_attr(dev) == DEV_DMA_COHERENT;
	case IOMMU_CAP_NOEXEC:
	case IOMMU_CAP_DEFERRED_FLUSH:
		return true;
	default:
		return false;
	}
}

static
struct arm_smmu_device *arm_smmu_get_by_fwnode(struct fwnode_handle *fwnode)
{
	struct device *dev = bus_find_device_by_fwnode(&platform_bus_type, fwnode);

	put_device(dev);
	return dev ? dev_get_drvdata(dev) : NULL;
}

static struct iommu_device *arm_smmu_probe_device(struct device *dev)
{
	struct arm_smmu_device *smmu = NULL;
	struct arm_smmu_master_cfg *cfg;
	struct iommu_fwspec *fwspec = dev_iommu_fwspec_get(dev);
	int i, ret;

	if (using_legacy_binding) {
		ret = arm_smmu_register_legacy_master(dev, &smmu);

		/*
		 * If dev->iommu_fwspec is initally NULL, arm_smmu_register_legacy_master()
		 * will allocate/initialise a new one. Thus we need to update fwspec for
		 * later use.
		 */
		fwspec = dev_iommu_fwspec_get(dev);
		if (ret)
			goto out_free;
	} else {
		smmu = arm_smmu_get_by_fwnode(fwspec->iommu_fwnode);
	}

	ret = -EINVAL;
	for (i = 0; i < fwspec->num_ids; i++) {
		u16 sid = FIELD_GET(ARM_SMMU_SMR_ID, fwspec->ids[i]);
		u16 mask = FIELD_GET(ARM_SMMU_SMR_MASK, fwspec->ids[i]);

		if (sid & ~smmu->streamid_mask) {
			dev_err(dev, "stream ID 0x%x out of range for SMMU (0x%x)\n",
				sid, smmu->streamid_mask);
			goto out_free;
		}
		if (mask & ~smmu->smr_mask_mask) {
			dev_err(dev, "SMR mask 0x%x out of range for SMMU (0x%x)\n",
				mask, smmu->smr_mask_mask);
			goto out_free;
		}
	}

	ret = -ENOMEM;
	cfg = kzalloc(offsetof(struct arm_smmu_master_cfg, smendx[i]),
		      GFP_KERNEL);
	if (!cfg)
		goto out_free;

	cfg->smmu = smmu;
	dev_iommu_priv_set(dev, cfg);
	while (i--)
		cfg->smendx[i] = INVALID_SMENDX;

	ret = arm_smmu_rpm_get(smmu);
	if (ret < 0)
		goto out_cfg_free;

	ret = arm_smmu_master_alloc_smes(dev);
	arm_smmu_rpm_put(smmu);

	if (ret)
		goto out_cfg_free;

	device_link_add(dev, smmu->dev,
			DL_FLAG_PM_RUNTIME | DL_FLAG_AUTOREMOVE_SUPPLIER);

	return &smmu->iommu;

out_cfg_free:
	kfree(cfg);
out_free:
	iommu_fwspec_free(dev);
	return ERR_PTR(ret);
}

static void arm_smmu_release_device(struct device *dev)
{
	struct iommu_fwspec *fwspec = dev_iommu_fwspec_get(dev);
	struct arm_smmu_master_cfg *cfg = dev_iommu_priv_get(dev);
	int ret;

	ret = arm_smmu_rpm_get(cfg->smmu);
	if (ret < 0)
		return;

	arm_smmu_master_free_smes(cfg, fwspec);

	arm_smmu_rpm_put(cfg->smmu);

	kfree(cfg);
}

static void arm_smmu_probe_finalize(struct device *dev)
{
	struct arm_smmu_master_cfg *cfg;
	struct arm_smmu_device *smmu;

	cfg = dev_iommu_priv_get(dev);
	smmu = cfg->smmu;

	if (smmu->impl && smmu->impl->probe_finalize)
		smmu->impl->probe_finalize(smmu, dev);
}

static struct iommu_group *arm_smmu_device_group(struct device *dev)
{
	struct arm_smmu_master_cfg *cfg = dev_iommu_priv_get(dev);
	struct iommu_fwspec *fwspec = dev_iommu_fwspec_get(dev);
	struct arm_smmu_device *smmu = cfg->smmu;
	struct iommu_group *group = NULL;
	int i, idx;

	mutex_lock(&smmu->stream_map_mutex);
	for_each_cfg_sme(cfg, fwspec, i, idx) {
		if (group && smmu->s2crs[idx].group &&
		    group != smmu->s2crs[idx].group) {
			mutex_unlock(&smmu->stream_map_mutex);
			return ERR_PTR(-EINVAL);
		}

		group = smmu->s2crs[idx].group;
	}

	if (group) {
		mutex_unlock(&smmu->stream_map_mutex);
		return iommu_group_ref_get(group);
	}

	if (dev_is_pci(dev))
		group = pci_device_group(dev);
	else if (dev_is_fsl_mc(dev))
		group = fsl_mc_device_group(dev);
	else
		group = generic_device_group(dev);

	/* Remember group for faster lookups */
	if (!IS_ERR(group))
		for_each_cfg_sme(cfg, fwspec, i, idx)
			smmu->s2crs[idx].group = group;

	mutex_unlock(&smmu->stream_map_mutex);
	return group;
}

static int arm_smmu_enable_nesting(struct iommu_domain *domain)
{
	struct arm_smmu_domain *smmu_domain = to_smmu_domain(domain);
	int ret = 0;

	mutex_lock(&smmu_domain->init_mutex);
	if (smmu_domain->smmu)
		ret = -EPERM;
	else
		smmu_domain->stage = ARM_SMMU_DOMAIN_NESTED;
	mutex_unlock(&smmu_domain->init_mutex);

	return ret;
}

static int arm_smmu_set_pgtable_quirks(struct iommu_domain *domain,
		unsigned long quirks)
{
	struct arm_smmu_domain *smmu_domain = to_smmu_domain(domain);
	int ret = 0;

	mutex_lock(&smmu_domain->init_mutex);
	if (smmu_domain->smmu)
		ret = -EPERM;
	else
		smmu_domain->pgtbl_quirks = quirks;
	mutex_unlock(&smmu_domain->init_mutex);

	return ret;
}

static int arm_smmu_of_xlate(struct device *dev,
			     const struct of_phandle_args *args)
{
	u32 mask, fwid = 0;

	if (args->args_count > 0)
		fwid |= FIELD_PREP(ARM_SMMU_SMR_ID, args->args[0]);

	if (args->args_count > 1)
		fwid |= FIELD_PREP(ARM_SMMU_SMR_MASK, args->args[1]);
	else if (!of_property_read_u32(args->np, "stream-match-mask", &mask))
		fwid |= FIELD_PREP(ARM_SMMU_SMR_MASK, mask);

	return iommu_fwspec_add_ids(dev, &fwid, 1);
}

static void arm_smmu_get_resv_regions(struct device *dev,
				      struct list_head *head)
{
	struct iommu_resv_region *region;
	int prot = IOMMU_WRITE | IOMMU_NOEXEC | IOMMU_MMIO;

	region = iommu_alloc_resv_region(MSI_IOVA_BASE, MSI_IOVA_LENGTH,
					 prot, IOMMU_RESV_SW_MSI, GFP_KERNEL);
	if (!region)
		return;

	list_add_tail(&region->list, head);

	iommu_dma_get_resv_regions(dev, head);
}

static int arm_smmu_def_domain_type(struct device *dev)
{
	struct arm_smmu_master_cfg *cfg = dev_iommu_priv_get(dev);
	const struct arm_smmu_impl *impl = cfg->smmu->impl;

	if (using_legacy_binding)
		return IOMMU_DOMAIN_IDENTITY;

	if (impl && impl->def_domain_type)
		return impl->def_domain_type(dev);

	return 0;
}

static struct iommu_ops arm_smmu_ops = {
	.identity_domain	= &arm_smmu_identity_domain,
	.blocked_domain		= &arm_smmu_blocked_domain,
	.capable		= arm_smmu_capable,
	.domain_alloc_paging	= arm_smmu_domain_alloc_paging,
	.probe_device		= arm_smmu_probe_device,
	.release_device		= arm_smmu_release_device,
	.probe_finalize		= arm_smmu_probe_finalize,
	.device_group		= arm_smmu_device_group,
	.of_xlate		= arm_smmu_of_xlate,
	.get_resv_regions	= arm_smmu_get_resv_regions,
	.def_domain_type	= arm_smmu_def_domain_type,
	.pgsize_bitmap		= -1UL, /* Restricted during device attach */
	.owner			= THIS_MODULE,
	.default_domain_ops = &(const struct iommu_domain_ops) {
		.attach_dev		= arm_smmu_attach_dev,
		.map_pages		= arm_smmu_map_pages,
		.unmap_pages		= arm_smmu_unmap_pages,
		.flush_iotlb_all	= arm_smmu_flush_iotlb_all,
		.iotlb_sync		= arm_smmu_iotlb_sync,
		.iova_to_phys		= arm_smmu_iova_to_phys,
		.enable_nesting		= arm_smmu_enable_nesting,
		.set_pgtable_quirks	= arm_smmu_set_pgtable_quirks,
		.free			= arm_smmu_domain_free,
	}
};

static void arm_smmu_device_reset(struct arm_smmu_device *smmu)
{
	int i;
	u32 reg;

	/* clear global FSR */
	reg = arm_smmu_gr0_read(smmu, ARM_SMMU_GR0_sGFSR);
	arm_smmu_gr0_write(smmu, ARM_SMMU_GR0_sGFSR, reg);

	/*
	 * Reset stream mapping groups: Initial values mark all SMRn as
	 * invalid and all S2CRn as bypass unless overridden.
	 */
	for (i = 0; i < smmu->num_mapping_groups; ++i)
		arm_smmu_write_sme(smmu, i);

	/* Make sure all context banks are disabled and clear CB_FSR  */
	for (i = 0; i < smmu->num_context_banks; ++i) {
		arm_smmu_write_context_bank(smmu, i);
		arm_smmu_cb_write(smmu, i, ARM_SMMU_CB_FSR, ARM_SMMU_CB_FSR_FAULT);
	}

	/* Invalidate the TLB, just in case */
	arm_smmu_gr0_write(smmu, ARM_SMMU_GR0_TLBIALLH, QCOM_DUMMY_VAL);
	arm_smmu_gr0_write(smmu, ARM_SMMU_GR0_TLBIALLNSNH, QCOM_DUMMY_VAL);

	reg = arm_smmu_gr0_read(smmu, ARM_SMMU_GR0_sCR0);

	/* Enable fault reporting */
	reg |= (ARM_SMMU_sCR0_GFRE | ARM_SMMU_sCR0_GFIE |
		ARM_SMMU_sCR0_GCFGFRE | ARM_SMMU_sCR0_GCFGFIE);

	/* Disable TLB broadcasting. */
	reg |= (ARM_SMMU_sCR0_VMIDPNE | ARM_SMMU_sCR0_PTM);

	/* Enable client access, handling unmatched streams as appropriate */
	reg &= ~ARM_SMMU_sCR0_CLIENTPD;
	if (disable_bypass)
		reg |= ARM_SMMU_sCR0_USFCFG;
	else
		reg &= ~ARM_SMMU_sCR0_USFCFG;

	/* Disable forced broadcasting */
	reg &= ~ARM_SMMU_sCR0_FB;

	/* Don't upgrade barriers */
	reg &= ~(ARM_SMMU_sCR0_BSU);

	if (smmu->features & ARM_SMMU_FEAT_VMID16)
		reg |= ARM_SMMU_sCR0_VMID16EN;

	if (smmu->features & ARM_SMMU_FEAT_EXIDS)
		reg |= ARM_SMMU_sCR0_EXIDENABLE;

	if (smmu->impl && smmu->impl->reset)
		smmu->impl->reset(smmu);

	/* Push the button */
	arm_smmu_tlb_sync_global(smmu);
	arm_smmu_gr0_write(smmu, ARM_SMMU_GR0_sCR0, reg);
}

static int arm_smmu_id_size_to_bits(int size)
{
	switch (size) {
	case 0:
		return 32;
	case 1:
		return 36;
	case 2:
		return 40;
	case 3:
		return 42;
	case 4:
		return 44;
	case 5:
	default:
		return 48;
	}
}

static int arm_smmu_device_cfg_probe(struct arm_smmu_device *smmu)
{
	unsigned int size;
	u32 id;
	bool cttw_reg, cttw_fw = smmu->features & ARM_SMMU_FEAT_COHERENT_WALK;
	int i, ret;

	dev_notice(smmu->dev, "probing hardware configuration...\n");
	dev_notice(smmu->dev, "SMMUv%d with:\n",
			smmu->version == ARM_SMMU_V2 ? 2 : 1);

	/* ID0 */
	id = arm_smmu_gr0_read(smmu, ARM_SMMU_GR0_ID0);

	/* Restrict available stages based on module parameter */
	if (force_stage == 1)
		id &= ~(ARM_SMMU_ID0_S2TS | ARM_SMMU_ID0_NTS);
	else if (force_stage == 2)
		id &= ~(ARM_SMMU_ID0_S1TS | ARM_SMMU_ID0_NTS);

	if (id & ARM_SMMU_ID0_S1TS) {
		smmu->features |= ARM_SMMU_FEAT_TRANS_S1;
		dev_notice(smmu->dev, "\tstage 1 translation\n");
	}

	if (id & ARM_SMMU_ID0_S2TS) {
		smmu->features |= ARM_SMMU_FEAT_TRANS_S2;
		dev_notice(smmu->dev, "\tstage 2 translation\n");
	}

	if (id & ARM_SMMU_ID0_NTS) {
		smmu->features |= ARM_SMMU_FEAT_TRANS_NESTED;
		dev_notice(smmu->dev, "\tnested translation\n");
	}

	if (!(smmu->features &
		(ARM_SMMU_FEAT_TRANS_S1 | ARM_SMMU_FEAT_TRANS_S2))) {
		dev_err(smmu->dev, "\tno translation support!\n");
		return -ENODEV;
	}

	if ((id & ARM_SMMU_ID0_S1TS) &&
	    ((smmu->version < ARM_SMMU_V2) || !(id & ARM_SMMU_ID0_ATOSNS))) {
		smmu->features |= ARM_SMMU_FEAT_TRANS_OPS;
		dev_notice(smmu->dev, "\taddress translation ops\n");
	}

	/*
	 * In order for DMA API calls to work properly, we must defer to what
	 * the FW says about coherency, regardless of what the hardware claims.
	 * Fortunately, this also opens up a workaround for systems where the
	 * ID register value has ended up configured incorrectly.
	 */
	cttw_reg = !!(id & ARM_SMMU_ID0_CTTW);
	if (cttw_fw || cttw_reg)
		dev_notice(smmu->dev, "\t%scoherent table walk\n",
			   cttw_fw ? "" : "non-");
	if (cttw_fw != cttw_reg)
		dev_notice(smmu->dev,
			   "\t(IDR0.CTTW overridden by FW configuration)\n");

	/* Max. number of entries we have for stream matching/indexing */
	if (smmu->version == ARM_SMMU_V2 && id & ARM_SMMU_ID0_EXIDS) {
		smmu->features |= ARM_SMMU_FEAT_EXIDS;
		size = 1 << 16;
	} else {
		size = 1 << FIELD_GET(ARM_SMMU_ID0_NUMSIDB, id);
	}
	smmu->streamid_mask = size - 1;
	if (id & ARM_SMMU_ID0_SMS) {
		smmu->features |= ARM_SMMU_FEAT_STREAM_MATCH;
		size = FIELD_GET(ARM_SMMU_ID0_NUMSMRG, id);
		if (size == 0) {
			dev_err(smmu->dev,
				"stream-matching supported, but no SMRs present!\n");
			return -ENODEV;
		}

		/* Zero-initialised to mark as invalid */
		smmu->smrs = devm_kcalloc(smmu->dev, size, sizeof(*smmu->smrs),
					  GFP_KERNEL);
		if (!smmu->smrs)
			return -ENOMEM;

		dev_notice(smmu->dev,
			   "\tstream matching with %u register groups", size);
	}
	/* s2cr->type == 0 means translation, so initialise explicitly */
	smmu->s2crs = devm_kmalloc_array(smmu->dev, size, sizeof(*smmu->s2crs),
					 GFP_KERNEL);
	if (!smmu->s2crs)
		return -ENOMEM;
	for (i = 0; i < size; i++)
		smmu->s2crs[i] = s2cr_init_val;

	smmu->num_mapping_groups = size;
	mutex_init(&smmu->stream_map_mutex);
	spin_lock_init(&smmu->global_sync_lock);

	if (smmu->version < ARM_SMMU_V2 ||
	    !(id & ARM_SMMU_ID0_PTFS_NO_AARCH32)) {
		smmu->features |= ARM_SMMU_FEAT_FMT_AARCH32_L;
		if (!(id & ARM_SMMU_ID0_PTFS_NO_AARCH32S))
			smmu->features |= ARM_SMMU_FEAT_FMT_AARCH32_S;
	}

	/* ID1 */
	id = arm_smmu_gr0_read(smmu, ARM_SMMU_GR0_ID1);
	smmu->pgshift = (id & ARM_SMMU_ID1_PAGESIZE) ? 16 : 12;

	/* Check for size mismatch of SMMU address space from mapped region */
	size = 1 << (FIELD_GET(ARM_SMMU_ID1_NUMPAGENDXB, id) + 1);
	if (smmu->numpage != 2 * size << smmu->pgshift)
		dev_warn(smmu->dev,
			"SMMU address space size (0x%x) differs from mapped region size (0x%x)!\n",
			2 * size << smmu->pgshift, smmu->numpage);
	/* Now properly encode NUMPAGE to subsequently derive SMMU_CB_BASE */
	smmu->numpage = size;

	smmu->num_s2_context_banks = FIELD_GET(ARM_SMMU_ID1_NUMS2CB, id);
	smmu->num_context_banks = FIELD_GET(ARM_SMMU_ID1_NUMCB, id);
	if (smmu->num_s2_context_banks > smmu->num_context_banks) {
		dev_err(smmu->dev, "impossible number of S2 context banks!\n");
		return -ENODEV;
	}
	dev_notice(smmu->dev, "\t%u context banks (%u stage-2 only)\n",
		   smmu->num_context_banks, smmu->num_s2_context_banks);
	smmu->cbs = devm_kcalloc(smmu->dev, smmu->num_context_banks,
				 sizeof(*smmu->cbs), GFP_KERNEL);
	if (!smmu->cbs)
		return -ENOMEM;

	/* ID2 */
	id = arm_smmu_gr0_read(smmu, ARM_SMMU_GR0_ID2);
	size = arm_smmu_id_size_to_bits(FIELD_GET(ARM_SMMU_ID2_IAS, id));
	smmu->ipa_size = size;

	/* The output mask is also applied for bypass */
	size = arm_smmu_id_size_to_bits(FIELD_GET(ARM_SMMU_ID2_OAS, id));
	smmu->pa_size = size;

	if (id & ARM_SMMU_ID2_VMID16)
		smmu->features |= ARM_SMMU_FEAT_VMID16;

	/*
	 * What the page table walker can address actually depends on which
	 * descriptor format is in use, but since a) we don't know that yet,
	 * and b) it can vary per context bank, this will have to do...
	 */
	if (dma_set_mask_and_coherent(smmu->dev, DMA_BIT_MASK(size)))
		dev_warn(smmu->dev,
			 "failed to set DMA mask for table walker\n");

	if (smmu->version < ARM_SMMU_V2) {
		smmu->va_size = smmu->ipa_size;
		if (smmu->version == ARM_SMMU_V1_64K)
			smmu->features |= ARM_SMMU_FEAT_FMT_AARCH64_64K;
	} else {
		size = FIELD_GET(ARM_SMMU_ID2_UBS, id);
		smmu->va_size = arm_smmu_id_size_to_bits(size);
		if (id & ARM_SMMU_ID2_PTFS_4K)
			smmu->features |= ARM_SMMU_FEAT_FMT_AARCH64_4K;
		if (id & ARM_SMMU_ID2_PTFS_16K)
			smmu->features |= ARM_SMMU_FEAT_FMT_AARCH64_16K;
		if (id & ARM_SMMU_ID2_PTFS_64K)
			smmu->features |= ARM_SMMU_FEAT_FMT_AARCH64_64K;
	}

	if (smmu->impl && smmu->impl->cfg_probe) {
		ret = smmu->impl->cfg_probe(smmu);
		if (ret)
			return ret;
	}

	/* Now we've corralled the various formats, what'll it do? */
	if (smmu->features & ARM_SMMU_FEAT_FMT_AARCH32_S)
		smmu->pgsize_bitmap |= SZ_4K | SZ_64K | SZ_1M | SZ_16M;
	if (smmu->features &
	    (ARM_SMMU_FEAT_FMT_AARCH32_L | ARM_SMMU_FEAT_FMT_AARCH64_4K))
		smmu->pgsize_bitmap |= SZ_4K | SZ_2M | SZ_1G;
	if (smmu->features & ARM_SMMU_FEAT_FMT_AARCH64_16K)
		smmu->pgsize_bitmap |= SZ_16K | SZ_32M;
	if (smmu->features & ARM_SMMU_FEAT_FMT_AARCH64_64K)
		smmu->pgsize_bitmap |= SZ_64K | SZ_512M;

	if (arm_smmu_ops.pgsize_bitmap == -1UL)
		arm_smmu_ops.pgsize_bitmap = smmu->pgsize_bitmap;
	else
		arm_smmu_ops.pgsize_bitmap |= smmu->pgsize_bitmap;
	dev_notice(smmu->dev, "\tSupported page sizes: 0x%08lx\n",
		   smmu->pgsize_bitmap);


	if (smmu->features & ARM_SMMU_FEAT_TRANS_S1)
		dev_notice(smmu->dev, "\tStage-1: %lu-bit VA -> %lu-bit IPA\n",
			   smmu->va_size, smmu->ipa_size);

	if (smmu->features & ARM_SMMU_FEAT_TRANS_S2)
		dev_notice(smmu->dev, "\tStage-2: %lu-bit IPA -> %lu-bit PA\n",
			   smmu->ipa_size, smmu->pa_size);

	return 0;
}

struct arm_smmu_match_data {
	enum arm_smmu_arch_version version;
	enum arm_smmu_implementation model;
};

#define ARM_SMMU_MATCH_DATA(name, ver, imp)	\
static const struct arm_smmu_match_data name = { .version = ver, .model = imp }

ARM_SMMU_MATCH_DATA(smmu_generic_v1, ARM_SMMU_V1, GENERIC_SMMU);
ARM_SMMU_MATCH_DATA(smmu_generic_v2, ARM_SMMU_V2, GENERIC_SMMU);
ARM_SMMU_MATCH_DATA(arm_mmu401, ARM_SMMU_V1_64K, GENERIC_SMMU);
ARM_SMMU_MATCH_DATA(arm_mmu500, ARM_SMMU_V2, ARM_MMU500);
ARM_SMMU_MATCH_DATA(cavium_smmuv2, ARM_SMMU_V2, CAVIUM_SMMUV2);
ARM_SMMU_MATCH_DATA(qcom_smmuv2, ARM_SMMU_V2, QCOM_SMMUV2);

static const struct of_device_id arm_smmu_of_match[] = {
	{ .compatible = "arm,smmu-v1", .data = &smmu_generic_v1 },
	{ .compatible = "arm,smmu-v2", .data = &smmu_generic_v2 },
	{ .compatible = "arm,mmu-400", .data = &smmu_generic_v1 },
	{ .compatible = "arm,mmu-401", .data = &arm_mmu401 },
	{ .compatible = "arm,mmu-500", .data = &arm_mmu500 },
	{ .compatible = "cavium,smmu-v2", .data = &cavium_smmuv2 },
	{ .compatible = "nvidia,smmu-500", .data = &arm_mmu500 },
	{ .compatible = "qcom,smmu-v2", .data = &qcom_smmuv2 },
	{ },
};
MODULE_DEVICE_TABLE(of, arm_smmu_of_match);

#ifdef CONFIG_ACPI
static int acpi_smmu_get_data(u32 model, struct arm_smmu_device *smmu)
{
	int ret = 0;

	switch (model) {
	case ACPI_IORT_SMMU_V1:
	case ACPI_IORT_SMMU_CORELINK_MMU400:
		smmu->version = ARM_SMMU_V1;
		smmu->model = GENERIC_SMMU;
		break;
	case ACPI_IORT_SMMU_CORELINK_MMU401:
		smmu->version = ARM_SMMU_V1_64K;
		smmu->model = GENERIC_SMMU;
		break;
	case ACPI_IORT_SMMU_V2:
		smmu->version = ARM_SMMU_V2;
		smmu->model = GENERIC_SMMU;
		break;
	case ACPI_IORT_SMMU_CORELINK_MMU500:
		smmu->version = ARM_SMMU_V2;
		smmu->model = ARM_MMU500;
		break;
	case ACPI_IORT_SMMU_CAVIUM_THUNDERX:
		smmu->version = ARM_SMMU_V2;
		smmu->model = CAVIUM_SMMUV2;
		break;
	default:
		ret = -ENODEV;
	}

	return ret;
}

static int arm_smmu_device_acpi_probe(struct arm_smmu_device *smmu,
				      u32 *global_irqs, u32 *pmu_irqs)
{
	struct device *dev = smmu->dev;
	struct acpi_iort_node *node =
		*(struct acpi_iort_node **)dev_get_platdata(dev);
	struct acpi_iort_smmu *iort_smmu;
	int ret;

	/* Retrieve SMMU1/2 specific data */
	iort_smmu = (struct acpi_iort_smmu *)node->node_data;

	ret = acpi_smmu_get_data(iort_smmu->model, smmu);
	if (ret < 0)
		return ret;

	/* Ignore the configuration access interrupt */
	*global_irqs = 1;
	*pmu_irqs = 0;

	if (iort_smmu->flags & ACPI_IORT_SMMU_COHERENT_WALK)
		smmu->features |= ARM_SMMU_FEAT_COHERENT_WALK;

	return 0;
}
#else
static inline int arm_smmu_device_acpi_probe(struct arm_smmu_device *smmu,
					     u32 *global_irqs, u32 *pmu_irqs)
{
	return -ENODEV;
}
#endif

static int arm_smmu_device_dt_probe(struct arm_smmu_device *smmu,
				    u32 *global_irqs, u32 *pmu_irqs)
{
	const struct arm_smmu_match_data *data;
	struct device *dev = smmu->dev;
	bool legacy_binding;

	if (of_property_read_u32(dev->of_node, "#global-interrupts", global_irqs))
		return dev_err_probe(dev, -ENODEV,
				     "missing #global-interrupts property\n");
	*pmu_irqs = 0;

	data = of_device_get_match_data(dev);
	smmu->version = data->version;
	smmu->model = data->model;

	legacy_binding = of_find_property(dev->of_node, "mmu-masters", NULL);
	if (legacy_binding && !using_generic_binding) {
		if (!using_legacy_binding) {
			pr_notice("deprecated \"mmu-masters\" DT property in use; %s support unavailable\n",
				  IS_ENABLED(CONFIG_ARM_SMMU_LEGACY_DT_BINDINGS) ? "DMA API" : "SMMU");
		}
		using_legacy_binding = true;
	} else if (!legacy_binding && !using_legacy_binding) {
		using_generic_binding = true;
	} else {
		dev_err(dev, "not probing due to mismatched DT properties\n");
		return -ENODEV;
	}

	if (of_dma_is_coherent(dev->of_node))
		smmu->features |= ARM_SMMU_FEAT_COHERENT_WALK;

	return 0;
}

static void arm_smmu_rmr_install_bypass_smr(struct arm_smmu_device *smmu)
{
	struct list_head rmr_list;
	struct iommu_resv_region *e;
	int idx, cnt = 0;
	u32 reg;

	INIT_LIST_HEAD(&rmr_list);
	iort_get_rmr_sids(dev_fwnode(smmu->dev), &rmr_list);

	/*
	 * Rather than trying to look at existing mappings that
	 * are setup by the firmware and then invalidate the ones
	 * that do no have matching RMR entries, just disable the
	 * SMMU until it gets enabled again in the reset routine.
	 */
	reg = arm_smmu_gr0_read(smmu, ARM_SMMU_GR0_sCR0);
	reg |= ARM_SMMU_sCR0_CLIENTPD;
	arm_smmu_gr0_write(smmu, ARM_SMMU_GR0_sCR0, reg);

	list_for_each_entry(e, &rmr_list, list) {
		struct iommu_iort_rmr_data *rmr;
		int i;

		rmr = container_of(e, struct iommu_iort_rmr_data, rr);
		for (i = 0; i < rmr->num_sids; i++) {
			idx = arm_smmu_find_sme(smmu, rmr->sids[i], ~0);
			if (idx < 0)
				continue;

			if (smmu->s2crs[idx].count == 0) {
				smmu->smrs[idx].id = rmr->sids[i];
				smmu->smrs[idx].mask = 0;
				smmu->smrs[idx].valid = true;
			}
			smmu->s2crs[idx].count++;
			smmu->s2crs[idx].type = S2CR_TYPE_BYPASS;
			smmu->s2crs[idx].privcfg = S2CR_PRIVCFG_DEFAULT;

			cnt++;
		}
	}

	dev_notice(smmu->dev, "\tpreserved %d boot mapping%s\n", cnt,
		   cnt == 1 ? "" : "s");
	iort_put_rmr_sids(dev_fwnode(smmu->dev), &rmr_list);
}

static int arm_smmu_device_probe(struct platform_device *pdev)
{
	struct resource *res;
	struct arm_smmu_device *smmu;
	struct device *dev = &pdev->dev;
	int num_irqs, i, err;
	u32 global_irqs, pmu_irqs;
	irqreturn_t (*global_fault)(int irq, void *dev);

	smmu = devm_kzalloc(dev, sizeof(*smmu), GFP_KERNEL);
	if (!smmu) {
		dev_err(dev, "failed to allocate arm_smmu_device\n");
		return -ENOMEM;
	}
	smmu->dev = dev;

	if (dev->of_node)
		err = arm_smmu_device_dt_probe(smmu, &global_irqs, &pmu_irqs);
	else
		err = arm_smmu_device_acpi_probe(smmu, &global_irqs, &pmu_irqs);
	if (err)
		return err;

	smmu->base = devm_platform_get_and_ioremap_resource(pdev, 0, &res);
	if (IS_ERR(smmu->base))
		return PTR_ERR(smmu->base);
	smmu->ioaddr = res->start;

	/*
	 * The resource size should effectively match the value of SMMU_TOP;
	 * stash that temporarily until we know PAGESIZE to validate it with.
	 */
	smmu->numpage = resource_size(res);

	smmu = arm_smmu_impl_init(smmu);
	if (IS_ERR(smmu))
		return PTR_ERR(smmu);

	num_irqs = platform_irq_count(pdev);

	smmu->num_context_irqs = num_irqs - global_irqs - pmu_irqs;
	if (smmu->num_context_irqs <= 0)
		return dev_err_probe(dev, -ENODEV,
				"found %d interrupts but expected at least %d\n",
				num_irqs, global_irqs + pmu_irqs + 1);

	smmu->irqs = devm_kcalloc(dev, smmu->num_context_irqs,
				  sizeof(*smmu->irqs), GFP_KERNEL);
	if (!smmu->irqs)
		return dev_err_probe(dev, -ENOMEM, "failed to allocate %d irqs\n",
				     smmu->num_context_irqs);

	for (i = 0; i < smmu->num_context_irqs; i++) {
		int irq = platform_get_irq(pdev, global_irqs + pmu_irqs + i);

		if (irq < 0)
			return irq;
		smmu->irqs[i] = irq;
	}

	err = devm_clk_bulk_get_all(dev, &smmu->clks);
	if (err < 0) {
		dev_err(dev, "failed to get clocks %d\n", err);
		return err;
	}
	smmu->num_clks = err;

	err = clk_bulk_prepare_enable(smmu->num_clks, smmu->clks);
	if (err)
		return err;

	err = arm_smmu_device_cfg_probe(smmu);
	if (err)
		return err;

	if (smmu->version == ARM_SMMU_V2) {
		if (smmu->num_context_banks > smmu->num_context_irqs) {
			dev_err(dev,
			      "found only %d context irq(s) but %d required\n",
			      smmu->num_context_irqs, smmu->num_context_banks);
			return -ENODEV;
		}

		/* Ignore superfluous interrupts */
		smmu->num_context_irqs = smmu->num_context_banks;
	}

	if (smmu->impl && smmu->impl->global_fault)
		global_fault = smmu->impl->global_fault;
	else
		global_fault = arm_smmu_global_fault;

	for (i = 0; i < global_irqs; i++) {
		int irq = platform_get_irq(pdev, i);

		if (irq < 0)
			return irq;

		err = devm_request_irq(dev, irq, global_fault, IRQF_SHARED,
				       "arm-smmu global fault", smmu);
		if (err)
			return dev_err_probe(dev, err,
					"failed to request global IRQ %d (%u)\n",
					i, irq);
	}

<<<<<<< HEAD
	err = iommu_device_sysfs_add(&smmu->iommu, smmu->dev, NULL,
				     "smmu.%pa", &smmu->ioaddr);
	if (err) {
		dev_err(dev, "Failed to register iommu in sysfs\n");
		return err;
	}

	err = iommu_device_register(&smmu->iommu, &arm_smmu_ops,
				    using_legacy_binding ? NULL : dev);
	if (err) {
		dev_err(dev, "Failed to register iommu\n");
		iommu_device_sysfs_remove(&smmu->iommu);
		return err;
	}

=======
>>>>>>> 93db4f8c
	platform_set_drvdata(pdev, smmu);

	/* Check for RMRs and install bypass SMRs if any */
	arm_smmu_rmr_install_bypass_smr(smmu);

	arm_smmu_device_reset(smmu);
	arm_smmu_test_smr_masks(smmu);

	err = iommu_device_sysfs_add(&smmu->iommu, smmu->dev, NULL,
				     "smmu.%pa", &smmu->ioaddr);
	if (err)
		return dev_err_probe(dev, err, "Failed to register iommu in sysfs\n");

	err = iommu_device_register(&smmu->iommu, &arm_smmu_ops, dev);
	if (err) {
		iommu_device_sysfs_remove(&smmu->iommu);
		return dev_err_probe(dev, err, "Failed to register iommu\n");
	}

	/*
	 * We want to avoid touching dev->power.lock in fastpaths unless
	 * it's really going to do something useful - pm_runtime_enabled()
	 * can serve as an ideal proxy for that decision. So, conditionally
	 * enable pm_runtime.
	 */
	if (dev->pm_domain) {
		pm_runtime_set_active(dev);
		pm_runtime_enable(dev);
	}

	return 0;
}

static void arm_smmu_device_shutdown(struct platform_device *pdev)
{
	struct arm_smmu_device *smmu = platform_get_drvdata(pdev);

	if (!bitmap_empty(smmu->context_map, ARM_SMMU_MAX_CBS))
		dev_notice(&pdev->dev, "disabling translation\n");

	arm_smmu_rpm_get(smmu);
	/* Turn the thing off */
	arm_smmu_gr0_write(smmu, ARM_SMMU_GR0_sCR0, ARM_SMMU_sCR0_CLIENTPD);
	arm_smmu_rpm_put(smmu);

	if (pm_runtime_enabled(smmu->dev))
		pm_runtime_force_suspend(smmu->dev);
	else
		clk_bulk_disable(smmu->num_clks, smmu->clks);

	clk_bulk_unprepare(smmu->num_clks, smmu->clks);
}

static void arm_smmu_device_remove(struct platform_device *pdev)
{
	struct arm_smmu_device *smmu = platform_get_drvdata(pdev);

	iommu_device_unregister(&smmu->iommu);
	iommu_device_sysfs_remove(&smmu->iommu);

	arm_smmu_device_shutdown(pdev);
}

static int __maybe_unused arm_smmu_runtime_resume(struct device *dev)
{
	struct arm_smmu_device *smmu = dev_get_drvdata(dev);
	int ret;

	ret = clk_bulk_enable(smmu->num_clks, smmu->clks);
	if (ret)
		return ret;

	arm_smmu_device_reset(smmu);

	return 0;
}

static int __maybe_unused arm_smmu_runtime_suspend(struct device *dev)
{
	struct arm_smmu_device *smmu = dev_get_drvdata(dev);

	clk_bulk_disable(smmu->num_clks, smmu->clks);

	return 0;
}

static int __maybe_unused arm_smmu_pm_resume(struct device *dev)
{
	int ret;
	struct arm_smmu_device *smmu = dev_get_drvdata(dev);

	ret = clk_bulk_prepare(smmu->num_clks, smmu->clks);
	if (ret)
		return ret;

	if (pm_runtime_suspended(dev))
		return 0;

	ret = arm_smmu_runtime_resume(dev);
	if (ret)
		clk_bulk_unprepare(smmu->num_clks, smmu->clks);

	return ret;
}

static int __maybe_unused arm_smmu_pm_suspend(struct device *dev)
{
	int ret = 0;
	struct arm_smmu_device *smmu = dev_get_drvdata(dev);

	if (pm_runtime_suspended(dev))
		goto clk_unprepare;

	ret = arm_smmu_runtime_suspend(dev);
	if (ret)
		return ret;

clk_unprepare:
	clk_bulk_unprepare(smmu->num_clks, smmu->clks);
	return ret;
}

static const struct dev_pm_ops arm_smmu_pm_ops = {
	SET_SYSTEM_SLEEP_PM_OPS(arm_smmu_pm_suspend, arm_smmu_pm_resume)
	SET_RUNTIME_PM_OPS(arm_smmu_runtime_suspend,
			   arm_smmu_runtime_resume, NULL)
};

static struct platform_driver arm_smmu_driver = {
	.driver	= {
		.name			= "arm-smmu",
		.of_match_table		= arm_smmu_of_match,
		.pm			= &arm_smmu_pm_ops,
		.suppress_bind_attrs    = true,
	},
	.probe	= arm_smmu_device_probe,
	.remove_new = arm_smmu_device_remove,
	.shutdown = arm_smmu_device_shutdown,
};
module_platform_driver(arm_smmu_driver);

MODULE_DESCRIPTION("IOMMU API for ARM architected SMMU implementations");
MODULE_AUTHOR("Will Deacon <will@kernel.org>");
MODULE_ALIAS("platform:arm-smmu");
MODULE_LICENSE("GPL v2");<|MERGE_RESOLUTION|>--- conflicted
+++ resolved
@@ -2232,24 +2232,6 @@
 					i, irq);
 	}
 
-<<<<<<< HEAD
-	err = iommu_device_sysfs_add(&smmu->iommu, smmu->dev, NULL,
-				     "smmu.%pa", &smmu->ioaddr);
-	if (err) {
-		dev_err(dev, "Failed to register iommu in sysfs\n");
-		return err;
-	}
-
-	err = iommu_device_register(&smmu->iommu, &arm_smmu_ops,
-				    using_legacy_binding ? NULL : dev);
-	if (err) {
-		dev_err(dev, "Failed to register iommu\n");
-		iommu_device_sysfs_remove(&smmu->iommu);
-		return err;
-	}
-
-=======
->>>>>>> 93db4f8c
 	platform_set_drvdata(pdev, smmu);
 
 	/* Check for RMRs and install bypass SMRs if any */
@@ -2263,7 +2245,8 @@
 	if (err)
 		return dev_err_probe(dev, err, "Failed to register iommu in sysfs\n");
 
-	err = iommu_device_register(&smmu->iommu, &arm_smmu_ops, dev);
+	err = iommu_device_register(&smmu->iommu, &arm_smmu_ops,
+				    using_legacy_binding ? NULL : dev);
 	if (err) {
 		iommu_device_sysfs_remove(&smmu->iommu);
 		return dev_err_probe(dev, err, "Failed to register iommu\n");
