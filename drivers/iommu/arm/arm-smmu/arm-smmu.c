--- conflicted
+++ resolved
@@ -1435,9 +1435,7 @@
 		fwspec = dev_iommu_fwspec_get(dev);
 		if (ret)
 			goto out_free;
-<<<<<<< HEAD
-=======
-	} else if (fwspec && fwspec->ops == &arm_smmu_ops) {
+	} else {
 		smmu = arm_smmu_get_by_fwnode(fwspec->iommu_fwnode);
 
 		/*
@@ -1450,9 +1448,6 @@
 		if (!smmu)
 			return ERR_PTR(dev_err_probe(dev, -EPROBE_DEFER,
 						"smmu dev has not bound yet\n"));
->>>>>>> 6d3d7f74
-	} else {
-		smmu = arm_smmu_get_by_fwnode(fwspec->iommu_fwnode);
 	}
 
 	ret = -EINVAL;
