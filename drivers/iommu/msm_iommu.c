--- conflicted
+++ resolved
@@ -683,14 +683,8 @@
 	.of_xlate = qcom_iommu_of_xlate,
 	.default_domain_ops = &(const struct iommu_domain_ops) {
 		.attach_dev	= msm_iommu_attach_dev,
-<<<<<<< HEAD
-		.detach_dev	= msm_iommu_detach_dev,
-		.map		= msm_iommu_map,
-		.unmap		= msm_iommu_unmap,
-=======
 		.map_pages	= msm_iommu_map,
 		.unmap_pages	= msm_iommu_unmap,
->>>>>>> eb3cdb58
 		/*
 		 * Nothing is needed here, the barrier to guarantee
 		 * completion of the tlb sync operation is implicitly
