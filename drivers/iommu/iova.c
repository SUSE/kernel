--- conflicted
+++ resolved
@@ -601,11 +601,7 @@
 {
 	struct iova_magazine *mag;
 
-<<<<<<< HEAD
-	mag = kmalloc(sizeof(*mag), flags);
-=======
 	mag = kmem_cache_alloc(iova_magazine_cache, flags);
->>>>>>> 2d5404ca
 	if (mag)
 		mag->size = 0;
 
