// SPDX-License-Identifier: GPL-2.0
/*
 * Virtio driver for the paravirtualized IOMMU
 *
 * Copyright (C) 2019 Arm Limited
 */

#define pr_fmt(fmt) KBUILD_MODNAME ": " fmt

#include <linux/delay.h>
#include <linux/dma-map-ops.h>
#include <linux/freezer.h>
#include <linux/interval_tree.h>
#include <linux/iommu.h>
#include <linux/module.h>
#include <linux/of.h>
#include <linux/pci.h>
#include <linux/virtio.h>
#include <linux/virtio_config.h>
#include <linux/virtio_ids.h>
#include <linux/wait.h>

#include <uapi/linux/virtio_iommu.h>

#include "dma-iommu.h"

#define MSI_IOVA_BASE			0x8000000
#define MSI_IOVA_LENGTH			0x100000

#define VIOMMU_REQUEST_VQ		0
#define VIOMMU_EVENT_VQ			1
#define VIOMMU_NR_VQS			2

struct viommu_dev {
	struct iommu_device		iommu;
	struct device			*dev;
	struct virtio_device		*vdev;

	struct ida			domain_ids;

	struct virtqueue		*vqs[VIOMMU_NR_VQS];
	spinlock_t			request_lock;
	struct list_head		requests;
	void				*evts;

	/* Device configuration */
	struct iommu_domain_geometry	geometry;
	u64				pgsize_bitmap;
	u32				first_domain;
	u32				last_domain;
	/* Supported MAP flags */
	u32				map_flags;
	u32				probe_size;
};

struct viommu_mapping {
	phys_addr_t			paddr;
	struct interval_tree_node	iova;
	u32				flags;
};

struct viommu_domain {
	struct iommu_domain		domain;
	struct viommu_dev		*viommu;
	struct mutex			mutex; /* protects viommu pointer */
	unsigned int			id;
	u32				map_flags;

	spinlock_t			mappings_lock;
	struct rb_root_cached		mappings;

	unsigned long			nr_endpoints;
	bool				bypass;
};

struct viommu_endpoint {
	struct device			*dev;
	struct viommu_dev		*viommu;
	struct viommu_domain		*vdomain;
	struct list_head		resv_regions;
};

struct viommu_request {
	struct list_head		list;
	void				*writeback;
	unsigned int			write_offset;
	unsigned int			len;
	char				buf[] __counted_by(len);
};

#define VIOMMU_FAULT_RESV_MASK		0xffffff00

struct viommu_event {
	union {
		u32			head;
		struct virtio_iommu_fault fault;
	};
};

#define to_viommu_domain(domain)	\
	container_of(domain, struct viommu_domain, domain)

static int viommu_get_req_errno(void *buf, size_t len)
{
	struct virtio_iommu_req_tail *tail = buf + len - sizeof(*tail);

	switch (tail->status) {
	case VIRTIO_IOMMU_S_OK:
		return 0;
	case VIRTIO_IOMMU_S_UNSUPP:
		return -ENOSYS;
	case VIRTIO_IOMMU_S_INVAL:
		return -EINVAL;
	case VIRTIO_IOMMU_S_RANGE:
		return -ERANGE;
	case VIRTIO_IOMMU_S_NOENT:
		return -ENOENT;
	case VIRTIO_IOMMU_S_FAULT:
		return -EFAULT;
	case VIRTIO_IOMMU_S_NOMEM:
		return -ENOMEM;
	case VIRTIO_IOMMU_S_IOERR:
	case VIRTIO_IOMMU_S_DEVERR:
	default:
		return -EIO;
	}
}

static void viommu_set_req_status(void *buf, size_t len, int status)
{
	struct virtio_iommu_req_tail *tail = buf + len - sizeof(*tail);

	tail->status = status;
}

static off_t viommu_get_write_desc_offset(struct viommu_dev *viommu,
					  struct virtio_iommu_req_head *req,
					  size_t len)
{
	size_t tail_size = sizeof(struct virtio_iommu_req_tail);

	if (req->type == VIRTIO_IOMMU_T_PROBE)
		return len - viommu->probe_size - tail_size;

	return len - tail_size;
}

/*
 * __viommu_sync_req - Complete all in-flight requests
 *
 * Wait for all added requests to complete. When this function returns, all
 * requests that were in-flight at the time of the call have completed.
 */
static int __viommu_sync_req(struct viommu_dev *viommu)
{
	unsigned int len;
	size_t write_len;
	struct viommu_request *req;
	struct virtqueue *vq = viommu->vqs[VIOMMU_REQUEST_VQ];

	assert_spin_locked(&viommu->request_lock);

	virtqueue_kick(vq);

	while (!list_empty(&viommu->requests)) {
		len = 0;
		req = virtqueue_get_buf(vq, &len);
		if (!req)
			continue;

		if (!len)
			viommu_set_req_status(req->buf, req->len,
					      VIRTIO_IOMMU_S_IOERR);

		write_len = req->len - req->write_offset;
		if (req->writeback && len == write_len)
			memcpy(req->writeback, req->buf + req->write_offset,
			       write_len);

		list_del(&req->list);
		kfree(req);
	}

	return 0;
}

static int viommu_sync_req(struct viommu_dev *viommu)
{
	int ret;
	unsigned long flags;

	spin_lock_irqsave(&viommu->request_lock, flags);
	ret = __viommu_sync_req(viommu);
	if (ret)
		dev_dbg(viommu->dev, "could not sync requests (%d)\n", ret);
	spin_unlock_irqrestore(&viommu->request_lock, flags);

	return ret;
}

/*
 * __viommu_add_request - Add one request to the queue
 * @buf: pointer to the request buffer
 * @len: length of the request buffer
 * @writeback: copy data back to the buffer when the request completes.
 *
 * Add a request to the queue. Only synchronize the queue if it's already full.
 * Otherwise don't kick the queue nor wait for requests to complete.
 *
 * When @writeback is true, data written by the device, including the request
 * status, is copied into @buf after the request completes. This is unsafe if
 * the caller allocates @buf on stack and drops the lock between add_req() and
 * sync_req().
 *
 * Return 0 if the request was successfully added to the queue.
 */
static int __viommu_add_req(struct viommu_dev *viommu, void *buf, size_t len,
			    bool writeback)
{
	int ret;
	off_t write_offset;
	struct viommu_request *req;
	struct scatterlist top_sg, bottom_sg;
	struct scatterlist *sg[2] = { &top_sg, &bottom_sg };
	struct virtqueue *vq = viommu->vqs[VIOMMU_REQUEST_VQ];

	assert_spin_locked(&viommu->request_lock);

	write_offset = viommu_get_write_desc_offset(viommu, buf, len);
	if (write_offset <= 0)
		return -EINVAL;

	req = kzalloc(struct_size(req, buf, len), GFP_ATOMIC);
	if (!req)
		return -ENOMEM;

	req->len = len;
	if (writeback) {
		req->writeback = buf + write_offset;
		req->write_offset = write_offset;
	}
	memcpy(&req->buf, buf, write_offset);

	sg_init_one(&top_sg, req->buf, write_offset);
	sg_init_one(&bottom_sg, req->buf + write_offset, len - write_offset);

	ret = virtqueue_add_sgs(vq, sg, 1, 1, req, GFP_ATOMIC);
	if (ret == -ENOSPC) {
		/* If the queue is full, sync and retry */
		if (!__viommu_sync_req(viommu))
			ret = virtqueue_add_sgs(vq, sg, 1, 1, req, GFP_ATOMIC);
	}
	if (ret)
		goto err_free;

	list_add_tail(&req->list, &viommu->requests);
	return 0;

err_free:
	kfree(req);
	return ret;
}

static int viommu_add_req(struct viommu_dev *viommu, void *buf, size_t len)
{
	int ret;
	unsigned long flags;

	spin_lock_irqsave(&viommu->request_lock, flags);
	ret = __viommu_add_req(viommu, buf, len, false);
	if (ret)
		dev_dbg(viommu->dev, "could not add request: %d\n", ret);
	spin_unlock_irqrestore(&viommu->request_lock, flags);

	return ret;
}

/*
 * Send a request and wait for it to complete. Return the request status (as an
 * errno)
 */
static int viommu_send_req_sync(struct viommu_dev *viommu, void *buf,
				size_t len)
{
	int ret;
	unsigned long flags;

	spin_lock_irqsave(&viommu->request_lock, flags);

	ret = __viommu_add_req(viommu, buf, len, true);
	if (ret) {
		dev_dbg(viommu->dev, "could not add request (%d)\n", ret);
		goto out_unlock;
	}

	ret = __viommu_sync_req(viommu);
	if (ret) {
		dev_dbg(viommu->dev, "could not sync requests (%d)\n", ret);
		/* Fall-through (get the actual request status) */
	}

	ret = viommu_get_req_errno(buf, len);
out_unlock:
	spin_unlock_irqrestore(&viommu->request_lock, flags);
	return ret;
}

/*
 * viommu_add_mapping - add a mapping to the internal tree
 *
 * On success, return the new mapping. Otherwise return NULL.
 */
static int viommu_add_mapping(struct viommu_domain *vdomain, u64 iova, u64 end,
			      phys_addr_t paddr, u32 flags)
{
	unsigned long irqflags;
	struct viommu_mapping *mapping;

	mapping = kzalloc(sizeof(*mapping), GFP_ATOMIC);
	if (!mapping)
		return -ENOMEM;

	mapping->paddr		= paddr;
	mapping->iova.start	= iova;
	mapping->iova.last	= end;
	mapping->flags		= flags;

	spin_lock_irqsave(&vdomain->mappings_lock, irqflags);
	interval_tree_insert(&mapping->iova, &vdomain->mappings);
	spin_unlock_irqrestore(&vdomain->mappings_lock, irqflags);

	return 0;
}

/*
 * viommu_del_mappings - remove mappings from the internal tree
 *
 * @vdomain: the domain
 * @iova: start of the range
 * @end: end of the range
 *
 * On success, returns the number of unmapped bytes
 */
static size_t viommu_del_mappings(struct viommu_domain *vdomain,
				  u64 iova, u64 end)
{
	size_t unmapped = 0;
	unsigned long flags;
	struct viommu_mapping *mapping = NULL;
	struct interval_tree_node *node, *next;

	spin_lock_irqsave(&vdomain->mappings_lock, flags);
	next = interval_tree_iter_first(&vdomain->mappings, iova, end);
	while (next) {
		node = next;
		mapping = container_of(node, struct viommu_mapping, iova);
		next = interval_tree_iter_next(node, iova, end);

		/* Trying to split a mapping? */
		if (mapping->iova.start < iova)
			break;

		/*
		 * Virtio-iommu doesn't allow UNMAP to split a mapping created
		 * with a single MAP request, so remove the full mapping.
		 */
		unmapped += mapping->iova.last - mapping->iova.start + 1;

		interval_tree_remove(node, &vdomain->mappings);
		kfree(mapping);
	}
	spin_unlock_irqrestore(&vdomain->mappings_lock, flags);

	return unmapped;
}

/*
 * Fill the domain with identity mappings, skipping the device's reserved
 * regions.
 */
static int viommu_domain_map_identity(struct viommu_endpoint *vdev,
				      struct viommu_domain *vdomain)
{
	int ret;
	struct iommu_resv_region *resv;
	u64 iova = vdomain->domain.geometry.aperture_start;
	u64 limit = vdomain->domain.geometry.aperture_end;
	u32 flags = VIRTIO_IOMMU_MAP_F_READ | VIRTIO_IOMMU_MAP_F_WRITE;
	unsigned long granule = 1UL << __ffs(vdomain->domain.pgsize_bitmap);

	iova = ALIGN(iova, granule);
	limit = ALIGN_DOWN(limit + 1, granule) - 1;

	list_for_each_entry(resv, &vdev->resv_regions, list) {
		u64 resv_start = ALIGN_DOWN(resv->start, granule);
		u64 resv_end = ALIGN(resv->start + resv->length, granule) - 1;

		if (resv_end < iova || resv_start > limit)
			/* No overlap */
			continue;

		if (resv_start > iova) {
			ret = viommu_add_mapping(vdomain, iova, resv_start - 1,
						 (phys_addr_t)iova, flags);
			if (ret)
				goto err_unmap;
		}

		if (resv_end >= limit)
			return 0;

		iova = resv_end + 1;
	}

	ret = viommu_add_mapping(vdomain, iova, limit, (phys_addr_t)iova,
				 flags);
	if (ret)
		goto err_unmap;
	return 0;

err_unmap:
	viommu_del_mappings(vdomain, 0, iova);
	return ret;
}

/*
 * viommu_replay_mappings - re-send MAP requests
 *
 * When reattaching a domain that was previously detached from all endpoints,
 * mappings were deleted from the device. Re-create the mappings available in
 * the internal tree.
 */
static int viommu_replay_mappings(struct viommu_domain *vdomain)
{
	int ret = 0;
	unsigned long flags;
	struct viommu_mapping *mapping;
	struct interval_tree_node *node;
	struct virtio_iommu_req_map map;

	spin_lock_irqsave(&vdomain->mappings_lock, flags);
	node = interval_tree_iter_first(&vdomain->mappings, 0, -1UL);
	while (node) {
		mapping = container_of(node, struct viommu_mapping, iova);
		map = (struct virtio_iommu_req_map) {
			.head.type	= VIRTIO_IOMMU_T_MAP,
			.domain		= cpu_to_le32(vdomain->id),
			.virt_start	= cpu_to_le64(mapping->iova.start),
			.virt_end	= cpu_to_le64(mapping->iova.last),
			.phys_start	= cpu_to_le64(mapping->paddr),
			.flags		= cpu_to_le32(mapping->flags),
		};

		ret = viommu_send_req_sync(vdomain->viommu, &map, sizeof(map));
		if (ret)
			break;

		node = interval_tree_iter_next(node, 0, -1UL);
	}
	spin_unlock_irqrestore(&vdomain->mappings_lock, flags);

	return ret;
}

static int viommu_add_resv_mem(struct viommu_endpoint *vdev,
			       struct virtio_iommu_probe_resv_mem *mem,
			       size_t len)
{
	size_t size;
	u64 start64, end64;
	phys_addr_t start, end;
	struct iommu_resv_region *region = NULL, *next;
	unsigned long prot = IOMMU_WRITE | IOMMU_NOEXEC | IOMMU_MMIO;

	start = start64 = le64_to_cpu(mem->start);
	end = end64 = le64_to_cpu(mem->end);
	size = end64 - start64 + 1;

	/* Catch any overflow, including the unlikely end64 - start64 + 1 = 0 */
	if (start != start64 || end != end64 || size < end64 - start64)
		return -EOVERFLOW;

	if (len < sizeof(*mem))
		return -EINVAL;

	switch (mem->subtype) {
	default:
		dev_warn(vdev->dev, "unknown resv mem subtype 0x%x\n",
			 mem->subtype);
		fallthrough;
	case VIRTIO_IOMMU_RESV_MEM_T_RESERVED:
		region = iommu_alloc_resv_region(start, size, 0,
						 IOMMU_RESV_RESERVED,
						 GFP_KERNEL);
		break;
	case VIRTIO_IOMMU_RESV_MEM_T_MSI:
		region = iommu_alloc_resv_region(start, size, prot,
						 IOMMU_RESV_MSI,
						 GFP_KERNEL);
		break;
	}
	if (!region)
		return -ENOMEM;

	/* Keep the list sorted */
	list_for_each_entry(next, &vdev->resv_regions, list) {
		if (next->start > region->start)
			break;
	}
	list_add_tail(&region->list, &next->list);
	return 0;
}

static int viommu_probe_endpoint(struct viommu_dev *viommu, struct device *dev)
{
	int ret;
	u16 type, len;
	size_t cur = 0;
	size_t probe_len;
	struct virtio_iommu_req_probe *probe;
	struct virtio_iommu_probe_property *prop;
	struct iommu_fwspec *fwspec = dev_iommu_fwspec_get(dev);
	struct viommu_endpoint *vdev = dev_iommu_priv_get(dev);

	if (!fwspec->num_ids)
		return -EINVAL;

	probe_len = sizeof(*probe) + viommu->probe_size +
		    sizeof(struct virtio_iommu_req_tail);
	probe = kzalloc(probe_len, GFP_KERNEL);
	if (!probe)
		return -ENOMEM;

	probe->head.type = VIRTIO_IOMMU_T_PROBE;
	/*
	 * For now, assume that properties of an endpoint that outputs multiple
	 * IDs are consistent. Only probe the first one.
	 */
	probe->endpoint = cpu_to_le32(fwspec->ids[0]);

	ret = viommu_send_req_sync(viommu, probe, probe_len);
	if (ret)
		goto out_free;

	prop = (void *)probe->properties;
	type = le16_to_cpu(prop->type) & VIRTIO_IOMMU_PROBE_T_MASK;

	while (type != VIRTIO_IOMMU_PROBE_T_NONE &&
	       cur < viommu->probe_size) {
		len = le16_to_cpu(prop->length) + sizeof(*prop);

		switch (type) {
		case VIRTIO_IOMMU_PROBE_T_RESV_MEM:
			ret = viommu_add_resv_mem(vdev, (void *)prop, len);
			break;
		default:
			dev_err(dev, "unknown viommu prop 0x%x\n", type);
		}

		if (ret)
			dev_err(dev, "failed to parse viommu prop 0x%x\n", type);

		cur += len;
		if (cur >= viommu->probe_size)
			break;

		prop = (void *)probe->properties + cur;
		type = le16_to_cpu(prop->type) & VIRTIO_IOMMU_PROBE_T_MASK;
	}

out_free:
	kfree(probe);
	return ret;
}

static int viommu_fault_handler(struct viommu_dev *viommu,
				struct virtio_iommu_fault *fault)
{
	char *reason_str;

	u8 reason	= fault->reason;
	u32 flags	= le32_to_cpu(fault->flags);
	u32 endpoint	= le32_to_cpu(fault->endpoint);
	u64 address	= le64_to_cpu(fault->address);

	switch (reason) {
	case VIRTIO_IOMMU_FAULT_R_DOMAIN:
		reason_str = "domain";
		break;
	case VIRTIO_IOMMU_FAULT_R_MAPPING:
		reason_str = "page";
		break;
	case VIRTIO_IOMMU_FAULT_R_UNKNOWN:
	default:
		reason_str = "unknown";
		break;
	}

	/* TODO: find EP by ID and report_iommu_fault */
	if (flags & VIRTIO_IOMMU_FAULT_F_ADDRESS)
		dev_err_ratelimited(viommu->dev, "%s fault from EP %u at %#llx [%s%s%s]\n",
				    reason_str, endpoint, address,
				    flags & VIRTIO_IOMMU_FAULT_F_READ ? "R" : "",
				    flags & VIRTIO_IOMMU_FAULT_F_WRITE ? "W" : "",
				    flags & VIRTIO_IOMMU_FAULT_F_EXEC ? "X" : "");
	else
		dev_err_ratelimited(viommu->dev, "%s fault from EP %u\n",
				    reason_str, endpoint);
	return 0;
}

static void viommu_event_handler(struct virtqueue *vq)
{
	int ret;
	unsigned int len;
	struct scatterlist sg[1];
	struct viommu_event *evt;
	struct viommu_dev *viommu = vq->vdev->priv;

	while ((evt = virtqueue_get_buf(vq, &len)) != NULL) {
		if (len > sizeof(*evt)) {
			dev_err(viommu->dev,
				"invalid event buffer (len %u != %zu)\n",
				len, sizeof(*evt));
		} else if (!(evt->head & VIOMMU_FAULT_RESV_MASK)) {
			viommu_fault_handler(viommu, &evt->fault);
		}

		sg_init_one(sg, evt, sizeof(*evt));
		ret = virtqueue_add_inbuf(vq, sg, 1, evt, GFP_ATOMIC);
		if (ret)
			dev_err(viommu->dev, "could not add event buffer\n");
	}

	virtqueue_kick(vq);
}

/* IOMMU API */

static struct iommu_domain *viommu_domain_alloc(unsigned type)
{
	struct viommu_domain *vdomain;

	if (type != IOMMU_DOMAIN_UNMANAGED &&
	    type != IOMMU_DOMAIN_DMA &&
	    type != IOMMU_DOMAIN_IDENTITY)
		return NULL;

	vdomain = kzalloc(sizeof(*vdomain), GFP_KERNEL);
	if (!vdomain)
		return NULL;

	mutex_init(&vdomain->mutex);
	spin_lock_init(&vdomain->mappings_lock);
	vdomain->mappings = RB_ROOT_CACHED;

	return &vdomain->domain;
}

static int viommu_domain_finalise(struct viommu_endpoint *vdev,
				  struct iommu_domain *domain)
{
	int ret;
	unsigned long viommu_page_size;
	struct viommu_dev *viommu = vdev->viommu;
	struct viommu_domain *vdomain = to_viommu_domain(domain);

	viommu_page_size = 1UL << __ffs(viommu->pgsize_bitmap);
	if (viommu_page_size > PAGE_SIZE) {
		dev_err(vdev->dev,
			"granule 0x%lx larger than system page size 0x%lx\n",
			viommu_page_size, PAGE_SIZE);
		return -ENODEV;
	}

	ret = ida_alloc_range(&viommu->domain_ids, viommu->first_domain,
			      viommu->last_domain, GFP_KERNEL);
	if (ret < 0)
		return ret;

	vdomain->id		= (unsigned int)ret;

	domain->pgsize_bitmap	= viommu->pgsize_bitmap;
	domain->geometry	= viommu->geometry;

	vdomain->map_flags	= viommu->map_flags;
	vdomain->viommu		= viommu;

	if (domain->type == IOMMU_DOMAIN_IDENTITY) {
		if (virtio_has_feature(viommu->vdev,
				       VIRTIO_IOMMU_F_BYPASS_CONFIG)) {
			vdomain->bypass = true;
			return 0;
		}

		ret = viommu_domain_map_identity(vdev, vdomain);
		if (ret) {
			ida_free(&viommu->domain_ids, vdomain->id);
			vdomain->viommu = NULL;
			return ret;
		}
	}

	return 0;
}

static void viommu_domain_free(struct iommu_domain *domain)
{
	struct viommu_domain *vdomain = to_viommu_domain(domain);

	/* Free all remaining mappings */
	viommu_del_mappings(vdomain, 0, ULLONG_MAX);

	if (vdomain->viommu)
		ida_free(&vdomain->viommu->domain_ids, vdomain->id);

	kfree(vdomain);
}

static int viommu_attach_dev(struct iommu_domain *domain, struct device *dev)
{
	int i;
	int ret = 0;
	struct virtio_iommu_req_attach req;
	struct iommu_fwspec *fwspec = dev_iommu_fwspec_get(dev);
	struct viommu_endpoint *vdev = dev_iommu_priv_get(dev);
	struct viommu_domain *vdomain = to_viommu_domain(domain);

	mutex_lock(&vdomain->mutex);
	if (!vdomain->viommu) {
		/*
		 * Properly initialize the domain now that we know which viommu
		 * owns it.
		 */
		ret = viommu_domain_finalise(vdev, domain);
	} else if (vdomain->viommu != vdev->viommu) {
		ret = -EINVAL;
	}
	mutex_unlock(&vdomain->mutex);

	if (ret)
		return ret;

	/*
	 * In the virtio-iommu device, when attaching the endpoint to a new
	 * domain, it is detached from the old one and, if as a result the
	 * old domain isn't attached to any endpoint, all mappings are removed
	 * from the old domain and it is freed.
	 *
	 * In the driver the old domain still exists, and its mappings will be
	 * recreated if it gets reattached to an endpoint. Otherwise it will be
	 * freed explicitly.
	 *
	 * vdev->vdomain is protected by group->mutex
	 */
	if (vdev->vdomain)
		vdev->vdomain->nr_endpoints--;

	req = (struct virtio_iommu_req_attach) {
		.head.type	= VIRTIO_IOMMU_T_ATTACH,
		.domain		= cpu_to_le32(vdomain->id),
	};

	if (vdomain->bypass)
		req.flags |= cpu_to_le32(VIRTIO_IOMMU_ATTACH_F_BYPASS);

	for (i = 0; i < fwspec->num_ids; i++) {
		req.endpoint = cpu_to_le32(fwspec->ids[i]);

		ret = viommu_send_req_sync(vdomain->viommu, &req, sizeof(req));
		if (ret)
			return ret;
	}

	if (!vdomain->nr_endpoints) {
		/*
		 * This endpoint is the first to be attached to the domain.
		 * Replay existing mappings (e.g. SW MSI).
		 */
		ret = viommu_replay_mappings(vdomain);
		if (ret)
			return ret;
	}

	vdomain->nr_endpoints++;
	vdev->vdomain = vdomain;

	return 0;
}

static void viommu_detach_dev(struct viommu_endpoint *vdev)
{
	int i;
	struct virtio_iommu_req_detach req;
	struct viommu_domain *vdomain = vdev->vdomain;
	struct iommu_fwspec *fwspec = dev_iommu_fwspec_get(vdev->dev);

	if (!vdomain)
		return;

	req = (struct virtio_iommu_req_detach) {
		.head.type	= VIRTIO_IOMMU_T_DETACH,
		.domain		= cpu_to_le32(vdomain->id),
	};

	for (i = 0; i < fwspec->num_ids; i++) {
		req.endpoint = cpu_to_le32(fwspec->ids[i]);
		WARN_ON(viommu_send_req_sync(vdev->viommu, &req, sizeof(req)));
	}
	vdomain->nr_endpoints--;
	vdev->vdomain = NULL;
}

static int viommu_map_pages(struct iommu_domain *domain, unsigned long iova,
			    phys_addr_t paddr, size_t pgsize, size_t pgcount,
			    int prot, gfp_t gfp, size_t *mapped)
{
	int ret;
	u32 flags;
	size_t size = pgsize * pgcount;
	u64 end = iova + size - 1;
	struct virtio_iommu_req_map map;
	struct viommu_domain *vdomain = to_viommu_domain(domain);

	flags = (prot & IOMMU_READ ? VIRTIO_IOMMU_MAP_F_READ : 0) |
		(prot & IOMMU_WRITE ? VIRTIO_IOMMU_MAP_F_WRITE : 0) |
		(prot & IOMMU_MMIO ? VIRTIO_IOMMU_MAP_F_MMIO : 0);

	if (flags & ~vdomain->map_flags)
		return -EINVAL;

	ret = viommu_add_mapping(vdomain, iova, end, paddr, flags);
	if (ret)
		return ret;

	if (vdomain->nr_endpoints) {
		map = (struct virtio_iommu_req_map) {
			.head.type	= VIRTIO_IOMMU_T_MAP,
			.domain		= cpu_to_le32(vdomain->id),
			.virt_start	= cpu_to_le64(iova),
			.phys_start	= cpu_to_le64(paddr),
			.virt_end	= cpu_to_le64(end),
			.flags		= cpu_to_le32(flags),
		};

<<<<<<< HEAD
		ret = viommu_send_req_sync(vdomain->viommu, &map, sizeof(map));
=======
		ret = viommu_add_req(vdomain->viommu, &map, sizeof(map));
>>>>>>> 2d5404ca
		if (ret) {
			viommu_del_mappings(vdomain, iova, end);
			return ret;
		}
	}
	if (mapped)
		*mapped = size;

	return 0;
}

static size_t viommu_unmap_pages(struct iommu_domain *domain, unsigned long iova,
				 size_t pgsize, size_t pgcount,
				 struct iommu_iotlb_gather *gather)
{
	int ret = 0;
	size_t unmapped;
	struct virtio_iommu_req_unmap unmap;
	struct viommu_domain *vdomain = to_viommu_domain(domain);
	size_t size = pgsize * pgcount;

	unmapped = viommu_del_mappings(vdomain, iova, iova + size - 1);
	if (unmapped < size)
		return 0;

	/* Device already removed all mappings after detach. */
	if (!vdomain->nr_endpoints)
		return unmapped;

	unmap = (struct virtio_iommu_req_unmap) {
		.head.type	= VIRTIO_IOMMU_T_UNMAP,
		.domain		= cpu_to_le32(vdomain->id),
		.virt_start	= cpu_to_le64(iova),
		.virt_end	= cpu_to_le64(iova + unmapped - 1),
	};

	ret = viommu_add_req(vdomain->viommu, &unmap, sizeof(unmap));
	return ret ? 0 : unmapped;
}

static phys_addr_t viommu_iova_to_phys(struct iommu_domain *domain,
				       dma_addr_t iova)
{
	u64 paddr = 0;
	unsigned long flags;
	struct viommu_mapping *mapping;
	struct interval_tree_node *node;
	struct viommu_domain *vdomain = to_viommu_domain(domain);

	spin_lock_irqsave(&vdomain->mappings_lock, flags);
	node = interval_tree_iter_first(&vdomain->mappings, iova, iova);
	if (node) {
		mapping = container_of(node, struct viommu_mapping, iova);
		paddr = mapping->paddr + (iova - mapping->iova.start);
	}
	spin_unlock_irqrestore(&vdomain->mappings_lock, flags);

	return paddr;
}

static void viommu_iotlb_sync(struct iommu_domain *domain,
			      struct iommu_iotlb_gather *gather)
{
	struct viommu_domain *vdomain = to_viommu_domain(domain);

	viommu_sync_req(vdomain->viommu);
}

static int viommu_iotlb_sync_map(struct iommu_domain *domain,
				 unsigned long iova, size_t size)
{
	struct viommu_domain *vdomain = to_viommu_domain(domain);

	/*
	 * May be called before the viommu is initialized including
	 * while creating direct mapping
	 */
	if (!vdomain->nr_endpoints)
		return 0;
	return viommu_sync_req(vdomain->viommu);
}

static void viommu_flush_iotlb_all(struct iommu_domain *domain)
{
	struct viommu_domain *vdomain = to_viommu_domain(domain);

	/*
	 * May be called before the viommu is initialized including
	 * while creating direct mapping
	 */
	if (!vdomain->nr_endpoints)
		return;
	viommu_sync_req(vdomain->viommu);
}

static void viommu_get_resv_regions(struct device *dev, struct list_head *head)
{
	struct iommu_resv_region *entry, *new_entry, *msi = NULL;
	struct viommu_endpoint *vdev = dev_iommu_priv_get(dev);
	int prot = IOMMU_WRITE | IOMMU_NOEXEC | IOMMU_MMIO;

	list_for_each_entry(entry, &vdev->resv_regions, list) {
		if (entry->type == IOMMU_RESV_MSI)
			msi = entry;

		new_entry = kmemdup(entry, sizeof(*entry), GFP_KERNEL);
		if (!new_entry)
			return;
		list_add_tail(&new_entry->list, head);
	}

	/*
	 * If the device didn't register any bypass MSI window, add a
	 * software-mapped region.
	 */
	if (!msi) {
		msi = iommu_alloc_resv_region(MSI_IOVA_BASE, MSI_IOVA_LENGTH,
					      prot, IOMMU_RESV_SW_MSI,
					      GFP_KERNEL);
		if (!msi)
			return;

		list_add_tail(&msi->list, head);
	}

	iommu_dma_get_resv_regions(dev, head);
}

static struct iommu_ops viommu_ops;
static struct virtio_driver virtio_iommu_drv;

static int viommu_match_node(struct device *dev, const void *data)
{
	return device_match_fwnode(dev->parent, data);
}

static struct viommu_dev *viommu_get_by_fwnode(struct fwnode_handle *fwnode)
{
	struct device *dev = driver_find_device(&virtio_iommu_drv.driver, NULL,
						fwnode, viommu_match_node);
	put_device(dev);

	return dev ? dev_to_virtio(dev)->priv : NULL;
}

static struct iommu_device *viommu_probe_device(struct device *dev)
{
	int ret;
	struct viommu_endpoint *vdev;
	struct viommu_dev *viommu = NULL;
	struct iommu_fwspec *fwspec = dev_iommu_fwspec_get(dev);

	viommu = viommu_get_by_fwnode(fwspec->iommu_fwnode);
	if (!viommu)
		return ERR_PTR(-ENODEV);

	vdev = kzalloc(sizeof(*vdev), GFP_KERNEL);
	if (!vdev)
		return ERR_PTR(-ENOMEM);

	vdev->dev = dev;
	vdev->viommu = viommu;
	INIT_LIST_HEAD(&vdev->resv_regions);
	dev_iommu_priv_set(dev, vdev);

	if (viommu->probe_size) {
		/* Get additional information for this endpoint */
		ret = viommu_probe_endpoint(viommu, dev);
		if (ret)
			goto err_free_dev;
	}

	return &viommu->iommu;

err_free_dev:
	iommu_put_resv_regions(dev, &vdev->resv_regions);
	kfree(vdev);

	return ERR_PTR(ret);
}

static void viommu_release_device(struct device *dev)
{
	struct viommu_endpoint *vdev = dev_iommu_priv_get(dev);

	viommu_detach_dev(vdev);
	iommu_put_resv_regions(dev, &vdev->resv_regions);
	kfree(vdev);
}

static struct iommu_group *viommu_device_group(struct device *dev)
{
	if (dev_is_pci(dev))
		return pci_device_group(dev);
	else
		return generic_device_group(dev);
}

static int viommu_of_xlate(struct device *dev,
			   const struct of_phandle_args *args)
{
	return iommu_fwspec_add_ids(dev, args->args, 1);
}

static bool viommu_capable(struct device *dev, enum iommu_cap cap)
{
	switch (cap) {
	case IOMMU_CAP_CACHE_COHERENCY:
		return true;
	case IOMMU_CAP_DEFERRED_FLUSH:
		return true;
	default:
		return false;
	}
}

static struct iommu_ops viommu_ops = {
	.capable		= viommu_capable,
	.domain_alloc		= viommu_domain_alloc,
	.probe_device		= viommu_probe_device,
	.release_device		= viommu_release_device,
	.device_group		= viommu_device_group,
	.get_resv_regions	= viommu_get_resv_regions,
	.of_xlate		= viommu_of_xlate,
	.owner			= THIS_MODULE,
	.default_domain_ops = &(const struct iommu_domain_ops) {
		.attach_dev		= viommu_attach_dev,
		.map_pages		= viommu_map_pages,
		.unmap_pages		= viommu_unmap_pages,
		.iova_to_phys		= viommu_iova_to_phys,
		.flush_iotlb_all	= viommu_flush_iotlb_all,
		.iotlb_sync		= viommu_iotlb_sync,
		.iotlb_sync_map		= viommu_iotlb_sync_map,
		.free			= viommu_domain_free,
	}
};

static int viommu_init_vqs(struct viommu_dev *viommu)
{
	struct virtio_device *vdev = dev_to_virtio(viommu->dev);
	struct virtqueue_info vqs_info[] = {
		{ "request" },
		{ "event", viommu_event_handler },
	};

	return virtio_find_vqs(vdev, VIOMMU_NR_VQS, viommu->vqs,
			       vqs_info, NULL);
}

static int viommu_fill_evtq(struct viommu_dev *viommu)
{
	int i, ret;
	struct scatterlist sg[1];
	struct viommu_event *evts;
	struct virtqueue *vq = viommu->vqs[VIOMMU_EVENT_VQ];
	size_t nr_evts = vq->num_free;

	viommu->evts = evts = devm_kmalloc_array(viommu->dev, nr_evts,
						 sizeof(*evts), GFP_KERNEL);
	if (!evts)
		return -ENOMEM;

	for (i = 0; i < nr_evts; i++) {
		sg_init_one(sg, &evts[i], sizeof(*evts));
		ret = virtqueue_add_inbuf(vq, sg, 1, &evts[i], GFP_KERNEL);
		if (ret)
			return ret;
	}

	return 0;
}

static int viommu_probe(struct virtio_device *vdev)
{
	struct device *parent_dev = vdev->dev.parent;
	struct viommu_dev *viommu = NULL;
	struct device *dev = &vdev->dev;
	u64 input_start = 0;
	u64 input_end = -1UL;
	int ret;

	if (!virtio_has_feature(vdev, VIRTIO_F_VERSION_1) ||
	    !virtio_has_feature(vdev, VIRTIO_IOMMU_F_MAP_UNMAP))
		return -ENODEV;

	viommu = devm_kzalloc(dev, sizeof(*viommu), GFP_KERNEL);
	if (!viommu)
		return -ENOMEM;

	spin_lock_init(&viommu->request_lock);
	ida_init(&viommu->domain_ids);
	viommu->dev = dev;
	viommu->vdev = vdev;
	INIT_LIST_HEAD(&viommu->requests);

	ret = viommu_init_vqs(viommu);
	if (ret)
		return ret;

	virtio_cread_le(vdev, struct virtio_iommu_config, page_size_mask,
			&viommu->pgsize_bitmap);

	if (!viommu->pgsize_bitmap) {
		ret = -EINVAL;
		goto err_free_vqs;
	}

	viommu->map_flags = VIRTIO_IOMMU_MAP_F_READ | VIRTIO_IOMMU_MAP_F_WRITE;
	viommu->last_domain = ~0U;

	/* Optional features */
	virtio_cread_le_feature(vdev, VIRTIO_IOMMU_F_INPUT_RANGE,
				struct virtio_iommu_config, input_range.start,
				&input_start);

	virtio_cread_le_feature(vdev, VIRTIO_IOMMU_F_INPUT_RANGE,
				struct virtio_iommu_config, input_range.end,
				&input_end);

	virtio_cread_le_feature(vdev, VIRTIO_IOMMU_F_DOMAIN_RANGE,
				struct virtio_iommu_config, domain_range.start,
				&viommu->first_domain);

	virtio_cread_le_feature(vdev, VIRTIO_IOMMU_F_DOMAIN_RANGE,
				struct virtio_iommu_config, domain_range.end,
				&viommu->last_domain);

	virtio_cread_le_feature(vdev, VIRTIO_IOMMU_F_PROBE,
				struct virtio_iommu_config, probe_size,
				&viommu->probe_size);

	viommu->geometry = (struct iommu_domain_geometry) {
		.aperture_start	= input_start,
		.aperture_end	= input_end,
		.force_aperture	= true,
	};

	if (virtio_has_feature(vdev, VIRTIO_IOMMU_F_MMIO))
		viommu->map_flags |= VIRTIO_IOMMU_MAP_F_MMIO;

	viommu_ops.pgsize_bitmap = viommu->pgsize_bitmap;

	virtio_device_ready(vdev);

	/* Populate the event queue with buffers */
	ret = viommu_fill_evtq(viommu);
	if (ret)
		goto err_free_vqs;

	ret = iommu_device_sysfs_add(&viommu->iommu, dev, NULL, "%s",
				     virtio_bus_name(vdev));
	if (ret)
		goto err_free_vqs;

	iommu_device_register(&viommu->iommu, &viommu_ops, parent_dev);

	vdev->priv = viommu;

	dev_info(dev, "input address: %u bits\n",
		 order_base_2(viommu->geometry.aperture_end));
	dev_info(dev, "page mask: %#llx\n", viommu->pgsize_bitmap);

	return 0;

err_free_vqs:
	vdev->config->del_vqs(vdev);

	return ret;
}

static void viommu_remove(struct virtio_device *vdev)
{
	struct viommu_dev *viommu = vdev->priv;

	iommu_device_sysfs_remove(&viommu->iommu);
	iommu_device_unregister(&viommu->iommu);

	/* Stop all virtqueues */
	virtio_reset_device(vdev);
	vdev->config->del_vqs(vdev);

	dev_info(&vdev->dev, "device removed\n");
}

static void viommu_config_changed(struct virtio_device *vdev)
{
	dev_warn(&vdev->dev, "config changed\n");
}

static unsigned int features[] = {
	VIRTIO_IOMMU_F_MAP_UNMAP,
	VIRTIO_IOMMU_F_INPUT_RANGE,
	VIRTIO_IOMMU_F_DOMAIN_RANGE,
	VIRTIO_IOMMU_F_PROBE,
	VIRTIO_IOMMU_F_MMIO,
	VIRTIO_IOMMU_F_BYPASS_CONFIG,
};

static struct virtio_device_id id_table[] = {
	{ VIRTIO_ID_IOMMU, VIRTIO_DEV_ANY_ID },
	{ 0 },
};
MODULE_DEVICE_TABLE(virtio, id_table);

static struct virtio_driver virtio_iommu_drv = {
	.driver.name		= KBUILD_MODNAME,
	.id_table		= id_table,
	.feature_table		= features,
	.feature_table_size	= ARRAY_SIZE(features),
	.probe			= viommu_probe,
	.remove			= viommu_remove,
	.config_changed		= viommu_config_changed,
};

module_virtio_driver(virtio_iommu_drv);

MODULE_DESCRIPTION("Virtio IOMMU driver");
MODULE_AUTHOR("Jean-Philippe Brucker <jean-philippe.brucker@arm.com>");
MODULE_LICENSE("GPL v2");<|MERGE_RESOLUTION|>--- conflicted
+++ resolved
@@ -843,11 +843,7 @@
 			.flags		= cpu_to_le32(flags),
 		};
 
-<<<<<<< HEAD
-		ret = viommu_send_req_sync(vdomain->viommu, &map, sizeof(map));
-=======
 		ret = viommu_add_req(vdomain->viommu, &map, sizeof(map));
->>>>>>> 2d5404ca
 		if (ret) {
 			viommu_del_mappings(vdomain, iova, end);
 			return ret;
