--- conflicted
+++ resolved
@@ -541,8 +541,6 @@
 #ifdef CONFIG_IOMMU_DMA
 	dev->dma_iommu = false;
 #endif
-<<<<<<< HEAD
-=======
 }
 
 static struct iommu_domain *pasid_array_entry_to_domain(void *entry)
@@ -550,7 +548,6 @@
 	if (xa_pointer_tag(entry) == IOMMU_PASID_ARRAY_DOMAIN)
 		return xa_untag_pointer(entry);
 	return ((struct iommu_attach_handle *)xa_untag_pointer(entry))->domain;
->>>>>>> e747403a
 }
 
 DEFINE_MUTEX(iommu_probe_device_lock);
@@ -2196,8 +2193,6 @@
 	return dev->iommu_group->default_domain;
 }
 
-<<<<<<< HEAD
-=======
 static void *iommu_make_pasid_array_entry(struct iommu_domain *domain,
 					  struct iommu_attach_handle *handle)
 {
@@ -2209,7 +2204,6 @@
 	return xa_tag_pointer(domain, IOMMU_PASID_ARRAY_DOMAIN);
 }
 
->>>>>>> e747403a
 static bool domain_iommu_ops_compatible(const struct iommu_ops *ops,
 					struct iommu_domain *domain)
 {
