// SPDX-License-Identifier: GPL-2.0-only
/*
 * Copyright (C) 2007-2008 Advanced Micro Devices, Inc.
 * Author: Joerg Roedel <jroedel@suse.de>
 */

#define pr_fmt(fmt)    "iommu: " fmt

#include <linux/amba/bus.h>
#include <linux/device.h>
#include <linux/dma-iommu.h>
#include <linux/kernel.h>
#include <linux/bits.h>
#include <linux/bug.h>
#include <linux/types.h>
#include <linux/init.h>
#include <linux/export.h>
#include <linux/slab.h>
#include <linux/errno.h>
#include <linux/host1x_context_bus.h>
#include <linux/iommu.h>
#include <linux/idr.h>
#include <linux/err.h>
#include <linux/pci.h>
#include <linux/pci-ats.h>
#include <linux/bitops.h>
#include <linux/platform_device.h>
#include <linux/property.h>
#include <linux/fsl/mc.h>
#include <linux/module.h>
#include <linux/cc_platform.h>
<<<<<<< HEAD
=======
#include <linux/cdx/cdx_bus.h>
>>>>>>> eb3cdb58
#include <trace/events/iommu.h>
#include <linux/sched/mm.h>
#include <linux/msi.h>

#include "dma-iommu.h"

#include "iommu-sva.h"

static struct kset *iommu_group_kset;
static DEFINE_IDA(iommu_group_ida);

static unsigned int iommu_def_domain_type __read_mostly;
static bool iommu_dma_strict __read_mostly = IS_ENABLED(CONFIG_IOMMU_DEFAULT_DMA_STRICT);
static u32 iommu_cmd_line __read_mostly;

struct iommu_group {
	struct kobject kobj;
	struct kobject *devices_kobj;
	struct list_head devices;
	struct xarray pasid_array;
	struct mutex mutex;
	void *iommu_data;
	void (*iommu_data_release)(void *iommu_data);
	char *name;
	int id;
	struct iommu_domain *default_domain;
	struct iommu_domain *blocking_domain;
	struct iommu_domain *domain;
	struct list_head entry;
	unsigned int owner_cnt;
	void *owner;
};

struct group_device {
	struct list_head list;
	struct device *dev;
	char *name;
};

struct iommu_group_attribute {
	struct attribute attr;
	ssize_t (*show)(struct iommu_group *group, char *buf);
	ssize_t (*store)(struct iommu_group *group,
			 const char *buf, size_t count);
};

static const char * const iommu_group_resv_type_string[] = {
	[IOMMU_RESV_DIRECT]			= "direct",
	[IOMMU_RESV_DIRECT_RELAXABLE]		= "direct-relaxable",
	[IOMMU_RESV_RESERVED]			= "reserved",
	[IOMMU_RESV_MSI]			= "msi",
	[IOMMU_RESV_SW_MSI]			= "msi",
};

#define IOMMU_CMD_LINE_DMA_API		BIT(0)
#define IOMMU_CMD_LINE_STRICT		BIT(1)

static int iommu_bus_notifier(struct notifier_block *nb,
			      unsigned long action, void *data);
static void iommu_release_device(struct device *dev);
static int iommu_alloc_default_domain(struct iommu_group *group,
				      struct device *dev);
static struct iommu_domain *__iommu_domain_alloc(const struct bus_type *bus,
						 unsigned type);
static int __iommu_attach_device(struct iommu_domain *domain,
				 struct device *dev);
static int __iommu_attach_group(struct iommu_domain *domain,
				struct iommu_group *group);
static int __iommu_group_set_domain(struct iommu_group *group,
				    struct iommu_domain *new_domain);
static int iommu_create_device_direct_mappings(struct iommu_group *group,
					       struct device *dev);
static struct iommu_group *iommu_group_get_for_dev(struct device *dev);
static ssize_t iommu_group_store_type(struct iommu_group *group,
				      const char *buf, size_t count);

#define IOMMU_GROUP_ATTR(_name, _mode, _show, _store)		\
struct iommu_group_attribute iommu_group_attr_##_name =		\
	__ATTR(_name, _mode, _show, _store)

#define to_iommu_group_attr(_attr)	\
	container_of(_attr, struct iommu_group_attribute, attr)
#define to_iommu_group(_kobj)		\
	container_of(_kobj, struct iommu_group, kobj)

static LIST_HEAD(iommu_device_list);
static DEFINE_SPINLOCK(iommu_device_lock);

static struct bus_type * const iommu_buses[] = {
	&platform_bus_type,
#ifdef CONFIG_PCI
	&pci_bus_type,
#endif
#ifdef CONFIG_ARM_AMBA
	&amba_bustype,
#endif
#ifdef CONFIG_FSL_MC_BUS
	&fsl_mc_bus_type,
#endif
#ifdef CONFIG_TEGRA_HOST1X_CONTEXT_BUS
	&host1x_context_device_bus_type,
#endif
#ifdef CONFIG_CDX_BUS
	&cdx_bus_type,
#endif
};

/*
 * Use a function instead of an array here because the domain-type is a
 * bit-field, so an array would waste memory.
 */
static const char *iommu_domain_type_str(unsigned int t)
{
	switch (t) {
	case IOMMU_DOMAIN_BLOCKED:
		return "Blocked";
	case IOMMU_DOMAIN_IDENTITY:
		return "Passthrough";
	case IOMMU_DOMAIN_UNMANAGED:
		return "Unmanaged";
	case IOMMU_DOMAIN_DMA:
	case IOMMU_DOMAIN_DMA_FQ:
		return "Translated";
	default:
		return "Unknown";
	}
}

static int __init iommu_subsys_init(void)
{
	struct notifier_block *nb;

	if (!(iommu_cmd_line & IOMMU_CMD_LINE_DMA_API)) {
		if (IS_ENABLED(CONFIG_IOMMU_DEFAULT_PASSTHROUGH))
			iommu_set_default_passthrough(false);
		else
			iommu_set_default_translated(false);

		if (iommu_default_passthrough() && cc_platform_has(CC_ATTR_MEM_ENCRYPT)) {
			pr_info("Memory encryption detected - Disabling default IOMMU Passthrough\n");
			iommu_set_default_translated(false);
		}
	}

	if (!iommu_default_passthrough() && !iommu_dma_strict)
		iommu_def_domain_type = IOMMU_DOMAIN_DMA_FQ;

	pr_info("Default domain type: %s %s\n",
		iommu_domain_type_str(iommu_def_domain_type),
		(iommu_cmd_line & IOMMU_CMD_LINE_DMA_API) ?
			"(set via kernel command line)" : "");

	if (!iommu_default_passthrough())
		pr_info("DMA domain TLB invalidation policy: %s mode %s\n",
			iommu_dma_strict ? "strict" : "lazy",
			(iommu_cmd_line & IOMMU_CMD_LINE_STRICT) ?
				"(set via kernel command line)" : "");

<<<<<<< HEAD
=======
	nb = kcalloc(ARRAY_SIZE(iommu_buses), sizeof(*nb), GFP_KERNEL);
	if (!nb)
		return -ENOMEM;

	for (int i = 0; i < ARRAY_SIZE(iommu_buses); i++) {
		nb[i].notifier_call = iommu_bus_notifier;
		bus_register_notifier(iommu_buses[i], &nb[i]);
	}

>>>>>>> eb3cdb58
	return 0;
}
subsys_initcall(iommu_subsys_init);

static int remove_iommu_group(struct device *dev, void *data)
{
	if (dev->iommu && dev->iommu->iommu_dev == data)
		iommu_release_device(dev);

	return 0;
}

/**
 * iommu_device_register() - Register an IOMMU hardware instance
 * @iommu: IOMMU handle for the instance
 * @ops:   IOMMU ops to associate with the instance
 * @hwdev: (optional) actual instance device, used for fwnode lookup
 *
 * Return: 0 on success, or an error.
 */
int iommu_device_register(struct iommu_device *iommu,
			  const struct iommu_ops *ops, struct device *hwdev)
{
	int err = 0;

	/* We need to be able to take module references appropriately */
	if (WARN_ON(is_module_address((unsigned long)ops) && !ops->owner))
		return -EINVAL;
	/*
	 * Temporarily enforce global restriction to a single driver. This was
	 * already the de-facto behaviour, since any possible combination of
	 * existing drivers would compete for at least the PCI or platform bus.
	 */
	if (iommu_buses[0]->iommu_ops && iommu_buses[0]->iommu_ops != ops)
		return -EBUSY;

	iommu->ops = ops;
	if (hwdev)
		iommu->fwnode = dev_fwnode(hwdev);

	spin_lock(&iommu_device_lock);
	list_add_tail(&iommu->list, &iommu_device_list);
	spin_unlock(&iommu_device_lock);

	for (int i = 0; i < ARRAY_SIZE(iommu_buses) && !err; i++) {
		iommu_buses[i]->iommu_ops = ops;
		err = bus_iommu_probe(iommu_buses[i]);
	}
	if (err)
		iommu_device_unregister(iommu);
	return err;
}
EXPORT_SYMBOL_GPL(iommu_device_register);

void iommu_device_unregister(struct iommu_device *iommu)
{
	for (int i = 0; i < ARRAY_SIZE(iommu_buses); i++)
		bus_for_each_dev(iommu_buses[i], NULL, iommu, remove_iommu_group);

	spin_lock(&iommu_device_lock);
	list_del(&iommu->list);
	spin_unlock(&iommu_device_lock);
}
EXPORT_SYMBOL_GPL(iommu_device_unregister);

static struct dev_iommu *dev_iommu_get(struct device *dev)
{
	struct dev_iommu *param = dev->iommu;

	if (param)
		return param;

	param = kzalloc(sizeof(*param), GFP_KERNEL);
	if (!param)
		return NULL;

	mutex_init(&param->lock);
	dev->iommu = param;
	return param;
}

static void dev_iommu_free(struct device *dev)
{
	struct dev_iommu *param = dev->iommu;

	dev->iommu = NULL;
	if (param->fwspec) {
		fwnode_handle_put(param->fwspec->iommu_fwnode);
		kfree(param->fwspec);
	}
	kfree(param);
<<<<<<< HEAD
=======
}

static u32 dev_iommu_get_max_pasids(struct device *dev)
{
	u32 max_pasids = 0, bits = 0;
	int ret;

	if (dev_is_pci(dev)) {
		ret = pci_max_pasids(to_pci_dev(dev));
		if (ret > 0)
			max_pasids = ret;
	} else {
		ret = device_property_read_u32(dev, "pasid-num-bits", &bits);
		if (!ret)
			max_pasids = 1UL << bits;
	}

	return min_t(u32, max_pasids, dev->iommu->iommu_dev->max_pasids);
>>>>>>> eb3cdb58
}

static int __iommu_probe_device(struct device *dev, struct list_head *group_list)
{
	const struct iommu_ops *ops = dev->bus->iommu_ops;
	struct iommu_device *iommu_dev;
	struct iommu_group *group;
	static DEFINE_MUTEX(iommu_probe_device_lock);
	int ret;

	if (!ops)
		return -ENODEV;
	/*
	 * Serialise to avoid races between IOMMU drivers registering in
	 * parallel and/or the "replay" calls from ACPI/OF code via client
	 * driver probe. Once the latter have been cleaned up we should
	 * probably be able to use device_lock() here to minimise the scope,
	 * but for now enforcing a simple global ordering is fine.
	 */
	mutex_lock(&iommu_probe_device_lock);
	if (!dev_iommu_get(dev)) {
		ret = -ENOMEM;
		goto err_unlock;
	}

	if (!try_module_get(ops->owner)) {
		ret = -EINVAL;
		goto err_free;
	}

	iommu_dev = ops->probe_device(dev);
	if (IS_ERR(iommu_dev)) {
		ret = PTR_ERR(iommu_dev);
		goto out_module_put;
	}

	dev->iommu->iommu_dev = iommu_dev;
	dev->iommu->max_pasids = dev_iommu_get_max_pasids(dev);

	group = iommu_group_get_for_dev(dev);
	if (IS_ERR(group)) {
		ret = PTR_ERR(group);
		goto out_release;
	}

	mutex_lock(&group->mutex);
	if (group_list && !group->default_domain && list_empty(&group->entry))
		list_add_tail(&group->entry, group_list);
	mutex_unlock(&group->mutex);
	iommu_group_put(group);

	mutex_unlock(&iommu_probe_device_lock);
	iommu_device_link(iommu_dev, dev);

	return 0;

out_release:
	if (ops->release_device)
		ops->release_device(dev);

out_module_put:
	module_put(ops->owner);

err_free:
	dev_iommu_free(dev);

err_unlock:
	mutex_unlock(&iommu_probe_device_lock);

	return ret;
}

static bool iommu_is_attach_deferred(struct device *dev)
{
	const struct iommu_ops *ops = dev_iommu_ops(dev);

	if (ops->is_attach_deferred)
		return ops->is_attach_deferred(dev);

	return false;
}

static int iommu_group_do_dma_first_attach(struct device *dev, void *data)
{
	struct iommu_domain *domain = data;

	lockdep_assert_held(&dev->iommu_group->mutex);

	if (iommu_is_attach_deferred(dev)) {
		dev->iommu->attach_deferred = 1;
		return 0;
	}

	return __iommu_attach_device(domain, dev);
}

int iommu_probe_device(struct device *dev)
{
	const struct iommu_ops *ops;
	struct iommu_group *group;
	int ret;

	ret = __iommu_probe_device(dev, NULL);
	if (ret)
		goto err_out;

	group = iommu_group_get(dev);
	if (!group) {
		ret = -ENODEV;
		goto err_release;
	}

	/*
	 * Try to allocate a default domain - needs support from the
	 * IOMMU driver. There are still some drivers which don't
	 * support default domains, so the return value is not yet
	 * checked.
	 */
	mutex_lock(&group->mutex);
	iommu_alloc_default_domain(group, dev);

	/*
	 * If device joined an existing group which has been claimed, don't
	 * attach the default domain.
	 */
	if (group->default_domain && !group->owner) {
<<<<<<< HEAD
		ret = __iommu_attach_device(group->default_domain, dev);
=======
		ret = iommu_group_do_dma_first_attach(dev, group->default_domain);
>>>>>>> eb3cdb58
		if (ret) {
			mutex_unlock(&group->mutex);
			iommu_group_put(group);
			goto err_release;
		}
	}

	iommu_create_device_direct_mappings(group, dev);

	mutex_unlock(&group->mutex);
	iommu_group_put(group);

	ops = dev_iommu_ops(dev);
	if (ops->probe_finalize)
		ops->probe_finalize(dev);

	return 0;

err_release:
	iommu_release_device(dev);

err_out:
	return ret;

}

/*
 * Remove a device from a group's device list and return the group device
 * if successful.
 */
static struct group_device *
__iommu_group_remove_device(struct iommu_group *group, struct device *dev)
{
<<<<<<< HEAD
	const struct iommu_ops *ops;
=======
	struct group_device *device;

	lockdep_assert_held(&group->mutex);
	list_for_each_entry(device, &group->devices, list) {
		if (device->dev == dev) {
			list_del(&device->list);
			return device;
		}
	}

	return NULL;
}

/*
 * Release a device from its group and decrements the iommu group reference
 * count.
 */
static void __iommu_group_release_device(struct iommu_group *group,
					 struct group_device *grp_dev)
{
	struct device *dev = grp_dev->dev;

	sysfs_remove_link(group->devices_kobj, grp_dev->name);
	sysfs_remove_link(&dev->kobj, "iommu_group");

	trace_remove_device_from_group(group->id, dev);
>>>>>>> eb3cdb58

	kfree(grp_dev->name);
	kfree(grp_dev);
	dev->iommu_group = NULL;
	kobject_put(group->devices_kobj);
}

static void iommu_release_device(struct device *dev)
{
	struct iommu_group *group = dev->iommu_group;
	struct group_device *device;
	const struct iommu_ops *ops;

	if (!dev->iommu || !group)
		return;

	iommu_device_unlink(dev->iommu->iommu_dev, dev);

<<<<<<< HEAD
	ops = dev_iommu_ops(dev);
	if (ops->release_device)
		ops->release_device(dev);
=======
	mutex_lock(&group->mutex);
	device = __iommu_group_remove_device(group, dev);

	/*
	 * If the group has become empty then ownership must have been released,
	 * and the current domain must be set back to NULL or the default
	 * domain.
	 */
	if (list_empty(&group->devices))
		WARN_ON(group->owner_cnt ||
			group->domain != group->default_domain);

	/*
	 * release_device() must stop using any attached domain on the device.
	 * If there are still other devices in the group they are not effected
	 * by this callback.
	 *
	 * The IOMMU driver must set the device to either an identity or
	 * blocking translation and stop using any domain pointer, as it is
	 * going to be freed.
	 */
	ops = dev_iommu_ops(dev);
	if (ops->release_device)
		ops->release_device(dev);
	mutex_unlock(&group->mutex);

	if (device)
		__iommu_group_release_device(group, device);
>>>>>>> eb3cdb58

	module_put(ops->owner);
	dev_iommu_free(dev);
}

static int __init iommu_set_def_domain_type(char *str)
{
	bool pt;
	int ret;

	ret = kstrtobool(str, &pt);
	if (ret)
		return ret;

	if (pt)
		iommu_set_default_passthrough(true);
	else
		iommu_set_default_translated(true);

	return 0;
}
early_param("iommu.passthrough", iommu_set_def_domain_type);

static int __init iommu_dma_setup(char *str)
{
	int ret = kstrtobool(str, &iommu_dma_strict);

	if (!ret)
		iommu_cmd_line |= IOMMU_CMD_LINE_STRICT;
	return ret;
}
early_param("iommu.strict", iommu_dma_setup);

void iommu_set_dma_strict(void)
{
	iommu_dma_strict = true;
	if (iommu_def_domain_type == IOMMU_DOMAIN_DMA_FQ)
		iommu_def_domain_type = IOMMU_DOMAIN_DMA;
}

static ssize_t iommu_group_attr_show(struct kobject *kobj,
				     struct attribute *__attr, char *buf)
{
	struct iommu_group_attribute *attr = to_iommu_group_attr(__attr);
	struct iommu_group *group = to_iommu_group(kobj);
	ssize_t ret = -EIO;

	if (attr->show)
		ret = attr->show(group, buf);
	return ret;
}

static ssize_t iommu_group_attr_store(struct kobject *kobj,
				      struct attribute *__attr,
				      const char *buf, size_t count)
{
	struct iommu_group_attribute *attr = to_iommu_group_attr(__attr);
	struct iommu_group *group = to_iommu_group(kobj);
	ssize_t ret = -EIO;

	if (attr->store)
		ret = attr->store(group, buf, count);
	return ret;
}

static const struct sysfs_ops iommu_group_sysfs_ops = {
	.show = iommu_group_attr_show,
	.store = iommu_group_attr_store,
};

static int iommu_group_create_file(struct iommu_group *group,
				   struct iommu_group_attribute *attr)
{
	return sysfs_create_file(&group->kobj, &attr->attr);
}

static void iommu_group_remove_file(struct iommu_group *group,
				    struct iommu_group_attribute *attr)
{
	sysfs_remove_file(&group->kobj, &attr->attr);
}

static ssize_t iommu_group_show_name(struct iommu_group *group, char *buf)
{
	return sysfs_emit(buf, "%s\n", group->name);
}

/**
 * iommu_insert_resv_region - Insert a new region in the
 * list of reserved regions.
 * @new: new region to insert
 * @regions: list of regions
 *
 * Elements are sorted by start address and overlapping segments
 * of the same type are merged.
 */
static int iommu_insert_resv_region(struct iommu_resv_region *new,
				    struct list_head *regions)
{
	struct iommu_resv_region *iter, *tmp, *nr, *top;
	LIST_HEAD(stack);

	nr = iommu_alloc_resv_region(new->start, new->length,
				     new->prot, new->type, GFP_KERNEL);
	if (!nr)
		return -ENOMEM;

	/* First add the new element based on start address sorting */
	list_for_each_entry(iter, regions, list) {
		if (nr->start < iter->start ||
		    (nr->start == iter->start && nr->type <= iter->type))
			break;
	}
	list_add_tail(&nr->list, &iter->list);

	/* Merge overlapping segments of type nr->type in @regions, if any */
	list_for_each_entry_safe(iter, tmp, regions, list) {
		phys_addr_t top_end, iter_end = iter->start + iter->length - 1;

		/* no merge needed on elements of different types than @new */
		if (iter->type != new->type) {
			list_move_tail(&iter->list, &stack);
			continue;
		}

		/* look for the last stack element of same type as @iter */
		list_for_each_entry_reverse(top, &stack, list)
			if (top->type == iter->type)
				goto check_overlap;

		list_move_tail(&iter->list, &stack);
		continue;

check_overlap:
		top_end = top->start + top->length - 1;

		if (iter->start > top_end + 1) {
			list_move_tail(&iter->list, &stack);
		} else {
			top->length = max(top_end, iter_end) - top->start + 1;
			list_del(&iter->list);
			kfree(iter);
		}
	}
	list_splice(&stack, regions);
	return 0;
}

static int
iommu_insert_device_resv_regions(struct list_head *dev_resv_regions,
				 struct list_head *group_resv_regions)
{
	struct iommu_resv_region *entry;
	int ret = 0;

	list_for_each_entry(entry, dev_resv_regions, list) {
		ret = iommu_insert_resv_region(entry, group_resv_regions);
		if (ret)
			break;
	}
	return ret;
}

int iommu_get_group_resv_regions(struct iommu_group *group,
				 struct list_head *head)
{
	struct group_device *device;
	int ret = 0;

	mutex_lock(&group->mutex);
	list_for_each_entry(device, &group->devices, list) {
		struct list_head dev_resv_regions;

		/*
		 * Non-API groups still expose reserved_regions in sysfs,
		 * so filter out calls that get here that way.
		 */
		if (!device->dev->iommu)
			break;

		INIT_LIST_HEAD(&dev_resv_regions);
		iommu_get_resv_regions(device->dev, &dev_resv_regions);
		ret = iommu_insert_device_resv_regions(&dev_resv_regions, head);
		iommu_put_resv_regions(device->dev, &dev_resv_regions);
		if (ret)
			break;
	}
	mutex_unlock(&group->mutex);
	return ret;
}
EXPORT_SYMBOL_GPL(iommu_get_group_resv_regions);

static ssize_t iommu_group_show_resv_regions(struct iommu_group *group,
					     char *buf)
{
	struct iommu_resv_region *region, *next;
	struct list_head group_resv_regions;
	int offset = 0;

	INIT_LIST_HEAD(&group_resv_regions);
	iommu_get_group_resv_regions(group, &group_resv_regions);

	list_for_each_entry_safe(region, next, &group_resv_regions, list) {
		offset += sysfs_emit_at(buf, offset, "0x%016llx 0x%016llx %s\n",
					(long long)region->start,
					(long long)(region->start +
						    region->length - 1),
					iommu_group_resv_type_string[region->type]);
		kfree(region);
	}

	return offset;
}

static ssize_t iommu_group_show_type(struct iommu_group *group,
				     char *buf)
{
	char *type = "unknown";

	mutex_lock(&group->mutex);
	if (group->default_domain) {
		switch (group->default_domain->type) {
		case IOMMU_DOMAIN_BLOCKED:
			type = "blocked";
			break;
		case IOMMU_DOMAIN_IDENTITY:
			type = "identity";
			break;
		case IOMMU_DOMAIN_UNMANAGED:
			type = "unmanaged";
			break;
		case IOMMU_DOMAIN_DMA:
			type = "DMA";
			break;
		case IOMMU_DOMAIN_DMA_FQ:
			type = "DMA-FQ";
			break;
		case IOMMU_DOMAIN_DMA_FQ:
			type = "DMA-FQ\n";
			break;
		}
	}
	mutex_unlock(&group->mutex);

	return sysfs_emit(buf, "%s\n", type);
}

static IOMMU_GROUP_ATTR(name, S_IRUGO, iommu_group_show_name, NULL);

static IOMMU_GROUP_ATTR(reserved_regions, 0444,
			iommu_group_show_resv_regions, NULL);

static IOMMU_GROUP_ATTR(type, 0644, iommu_group_show_type,
			iommu_group_store_type);

static void iommu_group_release(struct kobject *kobj)
{
	struct iommu_group *group = to_iommu_group(kobj);

	pr_debug("Releasing group %d\n", group->id);

	if (group->iommu_data_release)
		group->iommu_data_release(group->iommu_data);

	ida_free(&iommu_group_ida, group->id);

	if (group->default_domain)
		iommu_domain_free(group->default_domain);
	if (group->blocking_domain)
		iommu_domain_free(group->blocking_domain);

	kfree(group->name);
	kfree(group);
}

static const struct kobj_type iommu_group_ktype = {
	.sysfs_ops = &iommu_group_sysfs_ops,
	.release = iommu_group_release,
};

/**
 * iommu_group_alloc - Allocate a new group
 *
 * This function is called by an iommu driver to allocate a new iommu
 * group.  The iommu group represents the minimum granularity of the iommu.
 * Upon successful return, the caller holds a reference to the supplied
 * group in order to hold the group until devices are added.  Use
 * iommu_group_put() to release this extra reference count, allowing the
 * group to be automatically reclaimed once it has no devices or external
 * references.
 */
struct iommu_group *iommu_group_alloc(void)
{
	struct iommu_group *group;
	int ret;

	group = kzalloc(sizeof(*group), GFP_KERNEL);
	if (!group)
		return ERR_PTR(-ENOMEM);

	group->kobj.kset = iommu_group_kset;
	mutex_init(&group->mutex);
	INIT_LIST_HEAD(&group->devices);
	INIT_LIST_HEAD(&group->entry);
<<<<<<< HEAD
=======
	xa_init(&group->pasid_array);
>>>>>>> eb3cdb58

	ret = ida_alloc(&iommu_group_ida, GFP_KERNEL);
	if (ret < 0) {
		kfree(group);
		return ERR_PTR(ret);
	}
	group->id = ret;

	ret = kobject_init_and_add(&group->kobj, &iommu_group_ktype,
				   NULL, "%d", group->id);
	if (ret) {
<<<<<<< HEAD
		ida_free(&iommu_group_ida, group->id);
=======
>>>>>>> eb3cdb58
		kobject_put(&group->kobj);
		return ERR_PTR(ret);
	}

	group->devices_kobj = kobject_create_and_add("devices", &group->kobj);
	if (!group->devices_kobj) {
		kobject_put(&group->kobj); /* triggers .release & free */
		return ERR_PTR(-ENOMEM);
	}

	/*
	 * The devices_kobj holds a reference on the group kobject, so
	 * as long as that exists so will the group.  We can therefore
	 * use the devices_kobj for reference counting.
	 */
	kobject_put(&group->kobj);

	ret = iommu_group_create_file(group,
				      &iommu_group_attr_reserved_regions);
	if (ret) {
		kobject_put(group->devices_kobj);
		return ERR_PTR(ret);
	}

	ret = iommu_group_create_file(group, &iommu_group_attr_type);
	if (ret) {
		kobject_put(group->devices_kobj);
		return ERR_PTR(ret);
	}

	pr_debug("Allocated group %d\n", group->id);

	return group;
}
EXPORT_SYMBOL_GPL(iommu_group_alloc);

/**
 * iommu_group_get_iommudata - retrieve iommu_data registered for a group
 * @group: the group
 *
 * iommu drivers can store data in the group for use when doing iommu
 * operations.  This function provides a way to retrieve it.  Caller
 * should hold a group reference.
 */
void *iommu_group_get_iommudata(struct iommu_group *group)
{
	return group->iommu_data;
}
EXPORT_SYMBOL_GPL(iommu_group_get_iommudata);

/**
 * iommu_group_set_iommudata - set iommu_data for a group
 * @group: the group
 * @iommu_data: new data
 * @release: release function for iommu_data
 *
 * iommu drivers can store data in the group for use when doing iommu
 * operations.  This function provides a way to set the data after
 * the group has been allocated.  Caller should hold a group reference.
 */
void iommu_group_set_iommudata(struct iommu_group *group, void *iommu_data,
			       void (*release)(void *iommu_data))
{
	group->iommu_data = iommu_data;
	group->iommu_data_release = release;
}
EXPORT_SYMBOL_GPL(iommu_group_set_iommudata);

/**
 * iommu_group_set_name - set name for a group
 * @group: the group
 * @name: name
 *
 * Allow iommu driver to set a name for a group.  When set it will
 * appear in a name attribute file under the group in sysfs.
 */
int iommu_group_set_name(struct iommu_group *group, const char *name)
{
	int ret;

	if (group->name) {
		iommu_group_remove_file(group, &iommu_group_attr_name);
		kfree(group->name);
		group->name = NULL;
		if (!name)
			return 0;
	}

	group->name = kstrdup(name, GFP_KERNEL);
	if (!group->name)
		return -ENOMEM;

	ret = iommu_group_create_file(group, &iommu_group_attr_name);
	if (ret) {
		kfree(group->name);
		group->name = NULL;
		return ret;
	}

	return 0;
}
EXPORT_SYMBOL_GPL(iommu_group_set_name);

static int iommu_create_device_direct_mappings(struct iommu_group *group,
					       struct device *dev)
{
	struct iommu_domain *domain = group->default_domain;
	struct iommu_resv_region *entry;
	struct list_head mappings;
	unsigned long pg_size;
	int ret = 0;

	if (!domain || !iommu_is_dma_domain(domain))
		return 0;

	BUG_ON(!domain->pgsize_bitmap);

	pg_size = 1UL << __ffs(domain->pgsize_bitmap);
	INIT_LIST_HEAD(&mappings);

	iommu_get_resv_regions(dev, &mappings);

	/* We need to consider overlapping regions for different devices */
	list_for_each_entry(entry, &mappings, list) {
		dma_addr_t start, end, addr;
		size_t map_size = 0;

		start = ALIGN(entry->start, pg_size);
		end   = ALIGN(entry->start + entry->length, pg_size);

		if (entry->type != IOMMU_RESV_DIRECT &&
		    entry->type != IOMMU_RESV_DIRECT_RELAXABLE)
			continue;

		for (addr = start; addr <= end; addr += pg_size) {
			phys_addr_t phys_addr;

			if (addr == end)
				goto map_end;

			phys_addr = iommu_iova_to_phys(domain, addr);
			if (!phys_addr) {
				map_size += pg_size;
				continue;
			}

map_end:
			if (map_size) {
				ret = iommu_map(domain, addr - map_size,
						addr - map_size, map_size,
						entry->prot, GFP_KERNEL);
				if (ret)
					goto out;
				map_size = 0;
			}
		}

	}

	iommu_flush_iotlb_all(domain);

out:
	iommu_put_resv_regions(dev, &mappings);

	return ret;
}

<<<<<<< HEAD
static bool iommu_is_attach_deferred(struct device *dev)
{
	const struct iommu_ops *ops = dev_iommu_ops(dev);

	if (ops->is_attach_deferred)
		return ops->is_attach_deferred(dev);

	return false;
}

=======
>>>>>>> eb3cdb58
/**
 * iommu_group_add_device - add a device to an iommu group
 * @group: the group into which to add the device (reference should be held)
 * @dev: the device
 *
 * This function is called by an iommu driver to add a device into a
 * group.  Adding a device increments the group reference count.
 */
int iommu_group_add_device(struct iommu_group *group, struct device *dev)
{
	int ret, i = 0;
	struct group_device *device;

	device = kzalloc(sizeof(*device), GFP_KERNEL);
	if (!device)
		return -ENOMEM;

	device->dev = dev;

	ret = sysfs_create_link(&dev->kobj, &group->kobj, "iommu_group");
	if (ret)
		goto err_free_device;

	device->name = kasprintf(GFP_KERNEL, "%s", kobject_name(&dev->kobj));
rename:
	if (!device->name) {
		ret = -ENOMEM;
		goto err_remove_link;
	}

	ret = sysfs_create_link_nowarn(group->devices_kobj,
				       &dev->kobj, device->name);
	if (ret) {
		if (ret == -EEXIST && i >= 0) {
			/*
			 * Account for the slim chance of collision
			 * and append an instance to the name.
			 */
			kfree(device->name);
			device->name = kasprintf(GFP_KERNEL, "%s.%d",
						 kobject_name(&dev->kobj), i++);
			goto rename;
		}
		goto err_free_name;
	}

	kobject_get(group->devices_kobj);

	dev->iommu_group = group;

	mutex_lock(&group->mutex);
	list_add_tail(&device->list, &group->devices);
<<<<<<< HEAD
	if (group->domain  && !iommu_is_attach_deferred(dev))
		ret = __iommu_attach_device(group->domain, dev);
=======
	if (group->domain)
		ret = iommu_group_do_dma_first_attach(dev, group->domain);
>>>>>>> eb3cdb58
	mutex_unlock(&group->mutex);
	if (ret)
		goto err_put_group;

	trace_add_device_to_group(group->id, dev);

	dev_info(dev, "Adding to iommu group %d\n", group->id);

	return 0;

err_put_group:
	mutex_lock(&group->mutex);
	list_del(&device->list);
	mutex_unlock(&group->mutex);
	dev->iommu_group = NULL;
	kobject_put(group->devices_kobj);
	sysfs_remove_link(group->devices_kobj, device->name);
err_free_name:
	kfree(device->name);
err_remove_link:
	sysfs_remove_link(&dev->kobj, "iommu_group");
err_free_device:
	kfree(device);
	dev_err(dev, "Failed to add to iommu group %d: %d\n", group->id, ret);
	return ret;
}
EXPORT_SYMBOL_GPL(iommu_group_add_device);

/**
 * iommu_group_remove_device - remove a device from it's current group
 * @dev: device to be removed
 *
 * This function is called by an iommu driver to remove the device from
 * it's current group.  This decrements the iommu group reference count.
 */
void iommu_group_remove_device(struct device *dev)
{
	struct iommu_group *group = dev->iommu_group;
	struct group_device *device;

	if (!group)
		return;

	dev_info(dev, "Removing from iommu group %d\n", group->id);

	mutex_lock(&group->mutex);
	device = __iommu_group_remove_device(group, dev);
	mutex_unlock(&group->mutex);

	if (device)
		__iommu_group_release_device(group, device);
}
EXPORT_SYMBOL_GPL(iommu_group_remove_device);

static int iommu_group_device_count(struct iommu_group *group)
{
	struct group_device *entry;
	int ret = 0;

	list_for_each_entry(entry, &group->devices, list)
		ret++;

	return ret;
}

static int __iommu_group_for_each_dev(struct iommu_group *group, void *data,
				      int (*fn)(struct device *, void *))
{
	struct group_device *device;
	int ret = 0;

	list_for_each_entry(device, &group->devices, list) {
		ret = fn(device->dev, data);
		if (ret)
			break;
	}
	return ret;
}

/**
 * iommu_group_for_each_dev - iterate over each device in the group
 * @group: the group
 * @data: caller opaque data to be passed to callback function
 * @fn: caller supplied callback function
 *
 * This function is called by group users to iterate over group devices.
 * Callers should hold a reference count to the group during callback.
 * The group->mutex is held across callbacks, which will block calls to
 * iommu_group_add/remove_device.
 */
int iommu_group_for_each_dev(struct iommu_group *group, void *data,
			     int (*fn)(struct device *, void *))
{
	int ret;

	mutex_lock(&group->mutex);
	ret = __iommu_group_for_each_dev(group, data, fn);
	mutex_unlock(&group->mutex);

	return ret;
}
EXPORT_SYMBOL_GPL(iommu_group_for_each_dev);

/**
 * iommu_group_get - Return the group for a device and increment reference
 * @dev: get the group that this device belongs to
 *
 * This function is called by iommu drivers and users to get the group
 * for the specified device.  If found, the group is returned and the group
 * reference in incremented, else NULL.
 */
struct iommu_group *iommu_group_get(struct device *dev)
{
	struct iommu_group *group = dev->iommu_group;

	if (group)
		kobject_get(group->devices_kobj);

	return group;
}
EXPORT_SYMBOL_GPL(iommu_group_get);

/**
 * iommu_group_ref_get - Increment reference on a group
 * @group: the group to use, must not be NULL
 *
 * This function is called by iommu drivers to take additional references on an
 * existing group.  Returns the given group for convenience.
 */
struct iommu_group *iommu_group_ref_get(struct iommu_group *group)
{
	kobject_get(group->devices_kobj);
	return group;
}
EXPORT_SYMBOL_GPL(iommu_group_ref_get);

/**
 * iommu_group_put - Decrement group reference
 * @group: the group to use
 *
 * This function is called by iommu drivers and users to release the
 * iommu group.  Once the reference count is zero, the group is released.
 */
void iommu_group_put(struct iommu_group *group)
{
	if (group)
		kobject_put(group->devices_kobj);
}
EXPORT_SYMBOL_GPL(iommu_group_put);

/**
 * iommu_register_device_fault_handler() - Register a device fault handler
 * @dev: the device
 * @handler: the fault handler
 * @data: private data passed as argument to the handler
 *
 * When an IOMMU fault event is received, this handler gets called with the
 * fault event and data as argument. The handler should return 0 on success. If
 * the fault is recoverable (IOMMU_FAULT_PAGE_REQ), the consumer should also
 * complete the fault by calling iommu_page_response() with one of the following
 * response code:
 * - IOMMU_PAGE_RESP_SUCCESS: retry the translation
 * - IOMMU_PAGE_RESP_INVALID: terminate the fault
 * - IOMMU_PAGE_RESP_FAILURE: terminate the fault and stop reporting
 *   page faults if possible.
 *
 * Return 0 if the fault handler was installed successfully, or an error.
 */
int iommu_register_device_fault_handler(struct device *dev,
					iommu_dev_fault_handler_t handler,
					void *data)
{
	struct dev_iommu *param = dev->iommu;
	int ret = 0;

	if (!param)
		return -EINVAL;

	mutex_lock(&param->lock);
	/* Only allow one fault handler registered for each device */
	if (param->fault_param) {
		ret = -EBUSY;
		goto done_unlock;
	}

	get_device(dev);
	param->fault_param = kzalloc(sizeof(*param->fault_param), GFP_KERNEL);
	if (!param->fault_param) {
		put_device(dev);
		ret = -ENOMEM;
		goto done_unlock;
	}
	param->fault_param->handler = handler;
	param->fault_param->data = data;
	mutex_init(&param->fault_param->lock);
	INIT_LIST_HEAD(&param->fault_param->faults);

done_unlock:
	mutex_unlock(&param->lock);

	return ret;
}
EXPORT_SYMBOL_GPL(iommu_register_device_fault_handler);

/**
 * iommu_unregister_device_fault_handler() - Unregister the device fault handler
 * @dev: the device
 *
 * Remove the device fault handler installed with
 * iommu_register_device_fault_handler().
 *
 * Return 0 on success, or an error.
 */
int iommu_unregister_device_fault_handler(struct device *dev)
{
	struct dev_iommu *param = dev->iommu;
	int ret = 0;

	if (!param)
		return -EINVAL;

	mutex_lock(&param->lock);

	if (!param->fault_param)
		goto unlock;

	/* we cannot unregister handler if there are pending faults */
	if (!list_empty(&param->fault_param->faults)) {
		ret = -EBUSY;
		goto unlock;
	}

	kfree(param->fault_param);
	param->fault_param = NULL;
	put_device(dev);
unlock:
	mutex_unlock(&param->lock);

	return ret;
}
EXPORT_SYMBOL_GPL(iommu_unregister_device_fault_handler);

/**
 * iommu_report_device_fault() - Report fault event to device driver
 * @dev: the device
 * @evt: fault event data
 *
 * Called by IOMMU drivers when a fault is detected, typically in a threaded IRQ
 * handler. When this function fails and the fault is recoverable, it is the
 * caller's responsibility to complete the fault.
 *
 * Return 0 on success, or an error.
 */
int iommu_report_device_fault(struct device *dev, struct iommu_fault_event *evt)
{
	struct dev_iommu *param = dev->iommu;
	struct iommu_fault_event *evt_pending = NULL;
	struct iommu_fault_param *fparam;
	int ret = 0;

	if (!param || !evt)
		return -EINVAL;

	/* we only report device fault if there is a handler registered */
	mutex_lock(&param->lock);
	fparam = param->fault_param;
	if (!fparam || !fparam->handler) {
		ret = -EINVAL;
		goto done_unlock;
	}

	if (evt->fault.type == IOMMU_FAULT_PAGE_REQ &&
	    (evt->fault.prm.flags & IOMMU_FAULT_PAGE_REQUEST_LAST_PAGE)) {
		evt_pending = kmemdup(evt, sizeof(struct iommu_fault_event),
				      GFP_KERNEL);
		if (!evt_pending) {
			ret = -ENOMEM;
			goto done_unlock;
		}
		mutex_lock(&fparam->lock);
		list_add_tail(&evt_pending->list, &fparam->faults);
		mutex_unlock(&fparam->lock);
	}

	ret = fparam->handler(&evt->fault, fparam->data);
	if (ret && evt_pending) {
		mutex_lock(&fparam->lock);
		list_del(&evt_pending->list);
		mutex_unlock(&fparam->lock);
		kfree(evt_pending);
	}
done_unlock:
	mutex_unlock(&param->lock);
	return ret;
}
EXPORT_SYMBOL_GPL(iommu_report_device_fault);

int iommu_page_response(struct device *dev,
			struct iommu_page_response *msg)
{
	bool needs_pasid;
	int ret = -EINVAL;
	struct iommu_fault_event *evt;
	struct iommu_fault_page_request *prm;
	struct dev_iommu *param = dev->iommu;
	const struct iommu_ops *ops = dev_iommu_ops(dev);
	bool has_pasid = msg->flags & IOMMU_PAGE_RESP_PASID_VALID;

	if (!ops->page_response)
		return -ENODEV;

	if (!param || !param->fault_param)
		return -EINVAL;

	if (msg->version != IOMMU_PAGE_RESP_VERSION_1 ||
	    msg->flags & ~IOMMU_PAGE_RESP_PASID_VALID)
		return -EINVAL;

	/* Only send response if there is a fault report pending */
	mutex_lock(&param->fault_param->lock);
	if (list_empty(&param->fault_param->faults)) {
		dev_warn_ratelimited(dev, "no pending PRQ, drop response\n");
		goto done_unlock;
	}
	/*
	 * Check if we have a matching page request pending to respond,
	 * otherwise return -EINVAL
	 */
	list_for_each_entry(evt, &param->fault_param->faults, list) {
		prm = &evt->fault.prm;
		if (prm->grpid != msg->grpid)
			continue;

		/*
		 * If the PASID is required, the corresponding request is
		 * matched using the group ID, the PASID valid bit and the PASID
		 * value. Otherwise only the group ID matches request and
		 * response.
		 */
		needs_pasid = prm->flags & IOMMU_FAULT_PAGE_RESPONSE_NEEDS_PASID;
		if (needs_pasid && (!has_pasid || msg->pasid != prm->pasid))
			continue;

		if (!needs_pasid && has_pasid) {
			/* No big deal, just clear it. */
			msg->flags &= ~IOMMU_PAGE_RESP_PASID_VALID;
			msg->pasid = 0;
		}

		ret = ops->page_response(dev, evt, msg);
		list_del(&evt->list);
		kfree(evt);
		break;
	}

done_unlock:
	mutex_unlock(&param->fault_param->lock);
	return ret;
}
EXPORT_SYMBOL_GPL(iommu_page_response);

/**
 * iommu_group_id - Return ID for a group
 * @group: the group to ID
 *
 * Return the unique ID for the group matching the sysfs group number.
 */
int iommu_group_id(struct iommu_group *group)
{
	return group->id;
}
EXPORT_SYMBOL_GPL(iommu_group_id);

static struct iommu_group *get_pci_alias_group(struct pci_dev *pdev,
					       unsigned long *devfns);

/*
 * To consider a PCI device isolated, we require ACS to support Source
 * Validation, Request Redirection, Completer Redirection, and Upstream
 * Forwarding.  This effectively means that devices cannot spoof their
 * requester ID, requests and completions cannot be redirected, and all
 * transactions are forwarded upstream, even as it passes through a
 * bridge where the target device is downstream.
 */
#define REQ_ACS_FLAGS   (PCI_ACS_SV | PCI_ACS_RR | PCI_ACS_CR | PCI_ACS_UF)

/*
 * For multifunction devices which are not isolated from each other, find
 * all the other non-isolated functions and look for existing groups.  For
 * each function, we also need to look for aliases to or from other devices
 * that may already have a group.
 */
static struct iommu_group *get_pci_function_alias_group(struct pci_dev *pdev,
							unsigned long *devfns)
{
	struct pci_dev *tmp = NULL;
	struct iommu_group *group;

	if (!pdev->multifunction || pci_acs_enabled(pdev, REQ_ACS_FLAGS))
		return NULL;

	for_each_pci_dev(tmp) {
		if (tmp == pdev || tmp->bus != pdev->bus ||
		    PCI_SLOT(tmp->devfn) != PCI_SLOT(pdev->devfn) ||
		    pci_acs_enabled(tmp, REQ_ACS_FLAGS))
			continue;

		group = get_pci_alias_group(tmp, devfns);
		if (group) {
			pci_dev_put(tmp);
			return group;
		}
	}

	return NULL;
}

/*
 * Look for aliases to or from the given device for existing groups. DMA
 * aliases are only supported on the same bus, therefore the search
 * space is quite small (especially since we're really only looking at pcie
 * device, and therefore only expect multiple slots on the root complex or
 * downstream switch ports).  It's conceivable though that a pair of
 * multifunction devices could have aliases between them that would cause a
 * loop.  To prevent this, we use a bitmap to track where we've been.
 */
static struct iommu_group *get_pci_alias_group(struct pci_dev *pdev,
					       unsigned long *devfns)
{
	struct pci_dev *tmp = NULL;
	struct iommu_group *group;

	if (test_and_set_bit(pdev->devfn & 0xff, devfns))
		return NULL;

	group = iommu_group_get(&pdev->dev);
	if (group)
		return group;

	for_each_pci_dev(tmp) {
		if (tmp == pdev || tmp->bus != pdev->bus)
			continue;

		/* We alias them or they alias us */
		if (pci_devs_are_dma_aliases(pdev, tmp)) {
			group = get_pci_alias_group(tmp, devfns);
			if (group) {
				pci_dev_put(tmp);
				return group;
			}

			group = get_pci_function_alias_group(tmp, devfns);
			if (group) {
				pci_dev_put(tmp);
				return group;
			}
		}
	}

	return NULL;
}

struct group_for_pci_data {
	struct pci_dev *pdev;
	struct iommu_group *group;
};

/*
 * DMA alias iterator callback, return the last seen device.  Stop and return
 * the IOMMU group if we find one along the way.
 */
static int get_pci_alias_or_group(struct pci_dev *pdev, u16 alias, void *opaque)
{
	struct group_for_pci_data *data = opaque;

	data->pdev = pdev;
	data->group = iommu_group_get(&pdev->dev);

	return data->group != NULL;
}

/*
 * Generic device_group call-back function. It just allocates one
 * iommu-group per device.
 */
struct iommu_group *generic_device_group(struct device *dev)
{
	return iommu_group_alloc();
}
EXPORT_SYMBOL_GPL(generic_device_group);

/*
 * Use standard PCI bus topology, isolation features, and DMA alias quirks
 * to find or create an IOMMU group for a device.
 */
struct iommu_group *pci_device_group(struct device *dev)
{
	struct pci_dev *pdev = to_pci_dev(dev);
	struct group_for_pci_data data;
	struct pci_bus *bus;
	struct iommu_group *group = NULL;
	u64 devfns[4] = { 0 };

	if (WARN_ON(!dev_is_pci(dev)))
		return ERR_PTR(-EINVAL);

	/*
	 * Find the upstream DMA alias for the device.  A device must not
	 * be aliased due to topology in order to have its own IOMMU group.
	 * If we find an alias along the way that already belongs to a
	 * group, use it.
	 */
	if (pci_for_each_dma_alias(pdev, get_pci_alias_or_group, &data))
		return data.group;

	pdev = data.pdev;

	/*
	 * Continue upstream from the point of minimum IOMMU granularity
	 * due to aliases to the point where devices are protected from
	 * peer-to-peer DMA by PCI ACS.  Again, if we find an existing
	 * group, use it.
	 */
	for (bus = pdev->bus; !pci_is_root_bus(bus); bus = bus->parent) {
		if (!bus->self)
			continue;

		if (pci_acs_path_enabled(bus->self, NULL, REQ_ACS_FLAGS))
			break;

		pdev = bus->self;

		group = iommu_group_get(&pdev->dev);
		if (group)
			return group;
	}

	/*
	 * Look for existing groups on device aliases.  If we alias another
	 * device or another device aliases us, use the same group.
	 */
	group = get_pci_alias_group(pdev, (unsigned long *)devfns);
	if (group)
		return group;

	/*
	 * Look for existing groups on non-isolated functions on the same
	 * slot and aliases of those funcions, if any.  No need to clear
	 * the search bitmap, the tested devfns are still valid.
	 */
	group = get_pci_function_alias_group(pdev, (unsigned long *)devfns);
	if (group)
		return group;

	/* No shared group found, allocate new */
	return iommu_group_alloc();
}
EXPORT_SYMBOL_GPL(pci_device_group);

/* Get the IOMMU group for device on fsl-mc bus */
struct iommu_group *fsl_mc_device_group(struct device *dev)
{
	struct device *cont_dev = fsl_mc_cont_dev(dev);
	struct iommu_group *group;

	group = iommu_group_get(cont_dev);
	if (!group)
		group = iommu_group_alloc();
	return group;
}
EXPORT_SYMBOL_GPL(fsl_mc_device_group);

static int iommu_get_def_domain_type(struct device *dev)
{
	const struct iommu_ops *ops = dev_iommu_ops(dev);

	if (dev_is_pci(dev) && to_pci_dev(dev)->untrusted)
		return IOMMU_DOMAIN_DMA;

	if (ops->def_domain_type)
		return ops->def_domain_type(dev);

	return 0;
}

static int iommu_group_alloc_default_domain(const struct bus_type *bus,
					    struct iommu_group *group,
					    unsigned int type)
{
	struct iommu_domain *dom;

	dom = __iommu_domain_alloc(bus, type);
	if (!dom && type != IOMMU_DOMAIN_DMA) {
		dom = __iommu_domain_alloc(bus, IOMMU_DOMAIN_DMA);
		if (dom)
			pr_warn("Failed to allocate default IOMMU domain of type %u for group %s - Falling back to IOMMU_DOMAIN_DMA",
				type, group->name);
	}

	if (!dom)
		return -ENOMEM;

	group->default_domain = dom;
	if (!group->domain)
		group->domain = dom;
	return 0;
}

static int iommu_alloc_default_domain(struct iommu_group *group,
				      struct device *dev)
{
	unsigned int type;

	if (group->default_domain)
		return 0;

	type = iommu_get_def_domain_type(dev) ? : iommu_def_domain_type;

	return iommu_group_alloc_default_domain(dev->bus, group, type);
}

/**
 * iommu_group_get_for_dev - Find or create the IOMMU group for a device
 * @dev: target device
 *
 * This function is intended to be called by IOMMU drivers and extended to
 * support common, bus-defined algorithms when determining or creating the
 * IOMMU group for a device.  On success, the caller will hold a reference
 * to the returned IOMMU group, which will already include the provided
 * device.  The reference should be released with iommu_group_put().
 */
static struct iommu_group *iommu_group_get_for_dev(struct device *dev)
{
	const struct iommu_ops *ops = dev_iommu_ops(dev);
	struct iommu_group *group;
	int ret;

	group = iommu_group_get(dev);
	if (group)
		return group;

	group = ops->device_group(dev);
	if (WARN_ON_ONCE(group == NULL))
		return ERR_PTR(-EINVAL);

	if (IS_ERR(group))
		return group;

	ret = iommu_group_add_device(group, dev);
	if (ret)
		goto out_put_group;

	return group;

out_put_group:
	iommu_group_put(group);

	return ERR_PTR(ret);
}

struct iommu_domain *iommu_group_default_domain(struct iommu_group *group)
{
	return group->default_domain;
}

static int probe_iommu_group(struct device *dev, void *data)
{
	struct list_head *group_list = data;
	struct iommu_group *group;
	int ret;

	/* Device is probed already if in a group */
	group = iommu_group_get(dev);
	if (group) {
		iommu_group_put(group);
		return 0;
	}

	ret = __iommu_probe_device(dev, group_list);
	if (ret == -ENODEV)
		ret = 0;

	return ret;
}

static int iommu_bus_notifier(struct notifier_block *nb,
			      unsigned long action, void *data)
{
	struct device *dev = data;

	if (action == BUS_NOTIFY_ADD_DEVICE) {
		int ret;

		ret = iommu_probe_device(dev);
		return (ret) ? NOTIFY_DONE : NOTIFY_OK;
	} else if (action == BUS_NOTIFY_REMOVED_DEVICE) {
		iommu_release_device(dev);
		return NOTIFY_OK;
	}

	return 0;
}

struct __group_domain_type {
	struct device *dev;
	unsigned int type;
};

static int probe_get_default_domain_type(struct device *dev, void *data)
{
	struct __group_domain_type *gtype = data;
	unsigned int type = iommu_get_def_domain_type(dev);

	if (type) {
		if (gtype->type && gtype->type != type) {
			dev_warn(dev, "Device needs domain type %s, but device %s in the same iommu group requires type %s - using default\n",
				 iommu_domain_type_str(type),
				 dev_name(gtype->dev),
				 iommu_domain_type_str(gtype->type));
			gtype->type = 0;
		}

		if (!gtype->dev) {
			gtype->dev  = dev;
			gtype->type = type;
		}
	}

	return 0;
}

static void probe_alloc_default_domain(const struct bus_type *bus,
				       struct iommu_group *group)
{
	struct __group_domain_type gtype;

	memset(&gtype, 0, sizeof(gtype));

	/* Ask for default domain requirements of all devices in the group */
	__iommu_group_for_each_dev(group, &gtype,
				   probe_get_default_domain_type);

	if (!gtype.type)
		gtype.type = iommu_def_domain_type;

	iommu_group_alloc_default_domain(bus, group, gtype.type);

}

<<<<<<< HEAD
static int iommu_group_do_dma_attach(struct device *dev, void *data)
{
	struct iommu_domain *domain = data;
	int ret = 0;

	if (!iommu_is_attach_deferred(dev))
		ret = __iommu_attach_device(domain, dev);

	return ret;
}

static int __iommu_group_dma_attach(struct iommu_group *group)
=======
static int __iommu_group_dma_first_attach(struct iommu_group *group)
>>>>>>> eb3cdb58
{
	return __iommu_group_for_each_dev(group, group->default_domain,
					  iommu_group_do_dma_first_attach);
}

static int iommu_group_do_probe_finalize(struct device *dev, void *data)
{
	const struct iommu_ops *ops = dev_iommu_ops(dev);

	if (ops->probe_finalize)
		ops->probe_finalize(dev);

	return 0;
}

static void __iommu_group_dma_finalize(struct iommu_group *group)
{
	__iommu_group_for_each_dev(group, group->default_domain,
				   iommu_group_do_probe_finalize);
}

static int iommu_do_create_direct_mappings(struct device *dev, void *data)
{
	struct iommu_group *group = data;

	iommu_create_device_direct_mappings(group, dev);

	return 0;
}

static int iommu_group_create_direct_mappings(struct iommu_group *group)
{
	return __iommu_group_for_each_dev(group, group,
					  iommu_do_create_direct_mappings);
}

int bus_iommu_probe(const struct bus_type *bus)
{
	struct iommu_group *group, *next;
	LIST_HEAD(group_list);
	int ret;

	/*
	 * This code-path does not allocate the default domain when
	 * creating the iommu group, so do it after the groups are
	 * created.
	 */
	ret = bus_for_each_dev(bus, NULL, &group_list, probe_iommu_group);
	if (ret)
		return ret;

	list_for_each_entry_safe(group, next, &group_list, entry) {
		mutex_lock(&group->mutex);

		/* Remove item from the list */
		list_del_init(&group->entry);

		/* Try to allocate default domain */
		probe_alloc_default_domain(bus, group);

		if (!group->default_domain) {
			mutex_unlock(&group->mutex);
			continue;
		}

		iommu_group_create_direct_mappings(group);

		ret = __iommu_group_dma_first_attach(group);

		mutex_unlock(&group->mutex);

		if (ret)
			break;

		__iommu_group_dma_finalize(group);
	}

	return ret;
}

bool iommu_present(const struct bus_type *bus)
{
	return bus->iommu_ops != NULL;
}
EXPORT_SYMBOL_GPL(iommu_present);

/**
 * device_iommu_capable() - check for a general IOMMU capability
 * @dev: device to which the capability would be relevant, if available
 * @cap: IOMMU capability
 *
 * Return: true if an IOMMU is present and supports the given capability
 * for the given device, otherwise false.
 */
bool device_iommu_capable(struct device *dev, enum iommu_cap cap)
{
	const struct iommu_ops *ops;

	if (!dev->iommu || !dev->iommu->iommu_dev)
		return false;

	ops = dev_iommu_ops(dev);
	if (!ops->capable)
		return false;

	return ops->capable(dev, cap);
}
EXPORT_SYMBOL_GPL(device_iommu_capable);

/**
<<<<<<< HEAD
 * device_iommu_capable() - check for a general IOMMU capability
 * @dev: device to which the capability would be relevant, if available
 * @cap: IOMMU capability
 *
 * Return: true if an IOMMU is present and supports the given capability
 * for the given device, otherwise false.
 */
bool device_iommu_capable(struct device *dev, enum iommu_cap cap)
{
	const struct iommu_ops *ops;

	if (!dev->iommu || !dev->iommu->iommu_dev)
		return false;

	ops = dev_iommu_ops(dev);
	if (!ops->capable)
		return false;

	return ops->capable(cap);
}
EXPORT_SYMBOL_GPL(device_iommu_capable);

bool iommu_capable(struct bus_type *bus, enum iommu_cap cap)
=======
 * iommu_group_has_isolated_msi() - Compute msi_device_has_isolated_msi()
 *       for a group
 * @group: Group to query
 *
 * IOMMU groups should not have differing values of
 * msi_device_has_isolated_msi() for devices in a group. However nothing
 * directly prevents this, so ensure mistakes don't result in isolation failures
 * by checking that all the devices are the same.
 */
bool iommu_group_has_isolated_msi(struct iommu_group *group)
>>>>>>> eb3cdb58
{
	struct group_device *group_dev;
	bool ret = true;

	mutex_lock(&group->mutex);
	list_for_each_entry(group_dev, &group->devices, list)
		ret &= msi_device_has_isolated_msi(group_dev->dev);
	mutex_unlock(&group->mutex);
	return ret;
}
EXPORT_SYMBOL_GPL(iommu_group_has_isolated_msi);

/**
 * iommu_set_fault_handler() - set a fault handler for an iommu domain
 * @domain: iommu domain
 * @handler: fault handler
 * @token: user data, will be passed back to the fault handler
 *
 * This function should be used by IOMMU users which want to be notified
 * whenever an IOMMU fault happens.
 *
 * The fault handler itself should return 0 on success, and an appropriate
 * error code otherwise.
 */
void iommu_set_fault_handler(struct iommu_domain *domain,
					iommu_fault_handler_t handler,
					void *token)
{
	BUG_ON(!domain);

	domain->handler = handler;
	domain->handler_token = token;
}
EXPORT_SYMBOL_GPL(iommu_set_fault_handler);

static struct iommu_domain *__iommu_domain_alloc(const struct bus_type *bus,
						 unsigned type)
{
	struct iommu_domain *domain;

	if (bus == NULL || bus->iommu_ops == NULL)
		return NULL;

	domain = bus->iommu_ops->domain_alloc(type);
	if (!domain)
		return NULL;

	domain->type = type;
<<<<<<< HEAD
	/* Assume all sizes by default; the driver may override this later */
	domain->pgsize_bitmap = bus->iommu_ops->pgsize_bitmap;
=======
	/*
	 * If not already set, assume all sizes by default; the driver
	 * may override this later
	 */
	if (!domain->pgsize_bitmap)
		domain->pgsize_bitmap = bus->iommu_ops->pgsize_bitmap;

>>>>>>> eb3cdb58
	if (!domain->ops)
		domain->ops = bus->iommu_ops->default_domain_ops;

	if (iommu_is_dma_domain(domain) && iommu_get_dma_cookie(domain)) {
		iommu_domain_free(domain);
		domain = NULL;
	}
	return domain;
}

struct iommu_domain *iommu_domain_alloc(const struct bus_type *bus)
{
	return __iommu_domain_alloc(bus, IOMMU_DOMAIN_UNMANAGED);
}
EXPORT_SYMBOL_GPL(iommu_domain_alloc);

void iommu_domain_free(struct iommu_domain *domain)
{
<<<<<<< HEAD
=======
	if (domain->type == IOMMU_DOMAIN_SVA)
		mmdrop(domain->mm);
>>>>>>> eb3cdb58
	iommu_put_dma_cookie(domain);
	domain->ops->free(domain);
}
EXPORT_SYMBOL_GPL(iommu_domain_free);

/*
 * Put the group's domain back to the appropriate core-owned domain - either the
 * standard kernel-mode DMA configuration or an all-DMA-blocked domain.
 */
static void __iommu_group_set_core_domain(struct iommu_group *group)
{
	struct iommu_domain *new_domain;
	int ret;

	if (group->owner)
		new_domain = group->blocking_domain;
	else
		new_domain = group->default_domain;

	ret = __iommu_group_set_domain(group, new_domain);
	WARN(ret, "iommu driver failed to attach the default/blocking domain");
}

static int __iommu_attach_device(struct iommu_domain *domain,
				 struct device *dev)
{
	int ret;

	if (unlikely(domain->ops->attach_dev == NULL))
		return -ENODEV;

	ret = domain->ops->attach_dev(domain, dev);
	if (ret)
		return ret;
	dev->iommu->attach_deferred = 0;
	trace_attach_device_to_domain(dev);
	return 0;
}

/**
 * iommu_attach_device - Attach an IOMMU domain to a device
 * @domain: IOMMU domain to attach
 * @dev: Device that will be attached
 *
 * Returns 0 on success and error code on failure
 *
 * Note that EINVAL can be treated as a soft failure, indicating
 * that certain configuration of the domain is incompatible with
 * the device. In this case attaching a different domain to the
 * device may succeed.
 */
int iommu_attach_device(struct iommu_domain *domain, struct device *dev)
{
	struct iommu_group *group;
	int ret;

	group = iommu_group_get(dev);
	if (!group)
		return -ENODEV;

	/*
	 * Lock the group to make sure the device-count doesn't
	 * change while we are attaching
	 */
	mutex_lock(&group->mutex);
	ret = -EINVAL;
	if (iommu_group_device_count(group) != 1)
		goto out_unlock;

	ret = __iommu_attach_group(domain, group);

out_unlock:
	mutex_unlock(&group->mutex);
	iommu_group_put(group);

	return ret;
}
EXPORT_SYMBOL_GPL(iommu_attach_device);

int iommu_deferred_attach(struct device *dev, struct iommu_domain *domain)
{
<<<<<<< HEAD
	if (iommu_is_attach_deferred(dev))
=======
	if (dev->iommu && dev->iommu->attach_deferred)
>>>>>>> eb3cdb58
		return __iommu_attach_device(domain, dev);

	return 0;
}

<<<<<<< HEAD
static void __iommu_detach_device(struct iommu_domain *domain,
				  struct device *dev)
{
	if (iommu_is_attach_deferred(dev))
		return;

	domain->ops->detach_dev(domain, dev);
	trace_detach_device_from_domain(dev);
}

=======
>>>>>>> eb3cdb58
void iommu_detach_device(struct iommu_domain *domain, struct device *dev)
{
	struct iommu_group *group;

	group = iommu_group_get(dev);
	if (!group)
		return;

	mutex_lock(&group->mutex);
	if (WARN_ON(domain != group->domain) ||
	    WARN_ON(iommu_group_device_count(group) != 1))
		goto out_unlock;
	__iommu_group_set_core_domain(group);

out_unlock:
	mutex_unlock(&group->mutex);
	iommu_group_put(group);
}
EXPORT_SYMBOL_GPL(iommu_detach_device);

struct iommu_domain *iommu_get_domain_for_dev(struct device *dev)
{
	struct iommu_domain *domain;
	struct iommu_group *group;

	group = iommu_group_get(dev);
	if (!group)
		return NULL;

	domain = group->domain;

	iommu_group_put(group);

	return domain;
}
EXPORT_SYMBOL_GPL(iommu_get_domain_for_dev);

/*
 * For IOMMU_DOMAIN_DMA implementations which already provide their own
 * guarantees that the group and its default domain are valid and correct.
 */
struct iommu_domain *iommu_get_dma_domain(struct device *dev)
{
	return dev->iommu_group->default_domain;
}

/*
 * IOMMU groups are really the natural working unit of the IOMMU, but
 * the IOMMU API works on domains and devices.  Bridge that gap by
 * iterating over the devices in a group.  Ideally we'd have a single
 * device which represents the requestor ID of the group, but we also
 * allow IOMMU drivers to create policy defined minimum sets, where
 * the physical hardware may be able to distiguish members, but we
 * wish to group them at a higher level (ex. untrusted multi-function
 * PCI devices).  Thus we attach each device.
 */
static int iommu_group_do_attach_device(struct device *dev, void *data)
{
	struct iommu_domain *domain = data;

	return __iommu_attach_device(domain, dev);
}

static int __iommu_attach_group(struct iommu_domain *domain,
				struct iommu_group *group)
{
	int ret;

	if (group->domain && group->domain != group->default_domain &&
	    group->domain != group->blocking_domain)
		return -EBUSY;

	ret = __iommu_group_for_each_dev(group, domain,
					 iommu_group_do_attach_device);
	if (ret == 0) {
		group->domain = domain;
	} else {
		/*
		 * To recover from the case when certain device within the
		 * group fails to attach to the new domain, we need force
		 * attaching all devices back to the old domain. The old
		 * domain is compatible for all devices in the group,
		 * hence the iommu driver should always return success.
		 */
		struct iommu_domain *old_domain = group->domain;

		group->domain = NULL;
		WARN(__iommu_group_set_domain(group, old_domain),
		     "iommu driver failed to attach a compatible domain");
	}

	return ret;
}

/**
 * iommu_attach_group - Attach an IOMMU domain to an IOMMU group
 * @domain: IOMMU domain to attach
 * @group: IOMMU group that will be attached
 *
 * Returns 0 on success and error code on failure
 *
 * Note that EINVAL can be treated as a soft failure, indicating
 * that certain configuration of the domain is incompatible with
 * the group. In this case attaching a different domain to the
 * group may succeed.
 */
int iommu_attach_group(struct iommu_domain *domain, struct iommu_group *group)
{
	int ret;

	mutex_lock(&group->mutex);
	ret = __iommu_attach_group(domain, group);
	mutex_unlock(&group->mutex);

	return ret;
}
EXPORT_SYMBOL_GPL(iommu_attach_group);

static int iommu_group_do_set_platform_dma(struct device *dev, void *data)
{
	const struct iommu_ops *ops = dev_iommu_ops(dev);

	if (!WARN_ON(!ops->set_platform_dma_ops))
		ops->set_platform_dma_ops(dev);

	return 0;
}

static int __iommu_group_set_domain(struct iommu_group *group,
				    struct iommu_domain *new_domain)
{
	int ret;

	if (group->domain == new_domain)
		return 0;

	/*
<<<<<<< HEAD
	 * New drivers should support default domains and so the detach_dev() op
	 * will never be called. Otherwise the NULL domain represents some
	 * platform specific behavior.
	 */
	if (!new_domain) {
		if (WARN_ON(!group->domain->ops->detach_dev))
			return -EINVAL;
		__iommu_group_for_each_dev(group, group->domain,
					   iommu_group_do_detach_device);
=======
	 * New drivers should support default domains, so set_platform_dma()
	 * op will never be called. Otherwise the NULL domain represents some
	 * platform specific behavior.
	 */
	if (!new_domain) {
		__iommu_group_for_each_dev(group, NULL,
					   iommu_group_do_set_platform_dma);
>>>>>>> eb3cdb58
		group->domain = NULL;
		return 0;
	}

	/*
	 * Changing the domain is done by calling attach_dev() on the new
	 * domain. This switch does not have to be atomic and DMA can be
	 * discarded during the transition. DMA must only be able to access
	 * either new_domain or group->domain, never something else.
	 *
	 * Note that this is called in error unwind paths, attaching to a
	 * domain that has already been attached cannot fail.
	 */
	ret = __iommu_group_for_each_dev(group, new_domain,
					 iommu_group_do_attach_device);
	if (ret)
		return ret;
	group->domain = new_domain;
	return 0;
}

void iommu_detach_group(struct iommu_domain *domain, struct iommu_group *group)
{
	mutex_lock(&group->mutex);
	__iommu_group_set_core_domain(group);
	mutex_unlock(&group->mutex);
}
EXPORT_SYMBOL_GPL(iommu_detach_group);

phys_addr_t iommu_iova_to_phys(struct iommu_domain *domain, dma_addr_t iova)
{
	if (domain->type == IOMMU_DOMAIN_IDENTITY)
		return iova;

	if (domain->type == IOMMU_DOMAIN_BLOCKED)
		return 0;

	return domain->ops->iova_to_phys(domain, iova);
}
EXPORT_SYMBOL_GPL(iommu_iova_to_phys);

static size_t iommu_pgsize(struct iommu_domain *domain, unsigned long iova,
			   phys_addr_t paddr, size_t size, size_t *count)
{
	unsigned int pgsize_idx, pgsize_idx_next;
	unsigned long pgsizes;
	size_t offset, pgsize, pgsize_next;
	unsigned long addr_merge = paddr | iova;

	/* Page sizes supported by the hardware and small enough for @size */
	pgsizes = domain->pgsize_bitmap & GENMASK(__fls(size), 0);

	/* Constrain the page sizes further based on the maximum alignment */
	if (likely(addr_merge))
		pgsizes &= GENMASK(__ffs(addr_merge), 0);
<<<<<<< HEAD

	/* Make sure we have at least one suitable page size */
	BUG_ON(!pgsizes);

	/* Pick the biggest page size remaining */
	pgsize_idx = __fls(pgsizes);
	pgsize = BIT(pgsize_idx);
	if (!count)
		return pgsize;

	/* Find the next biggest support page size, if it exists */
	pgsizes = domain->pgsize_bitmap & ~GENMASK(pgsize_idx, 0);
	if (!pgsizes)
		goto out_set_count;

	pgsize_idx_next = __ffs(pgsizes);
	pgsize_next = BIT(pgsize_idx_next);

	/*
	 * There's no point trying a bigger page size unless the virtual
	 * and physical addresses are similarly offset within the larger page.
	 */
	if ((iova ^ paddr) & (pgsize_next - 1))
		goto out_set_count;

	/* Calculate the offset to the next page size alignment boundary */
	offset = pgsize_next - (addr_merge & (pgsize_next - 1));

	/*
	 * If size is big enough to accommodate the larger page, reduce
	 * the number of smaller pages.
	 */
	if (offset + pgsize_next <= size)
		size = offset;

=======

	/* Make sure we have at least one suitable page size */
	BUG_ON(!pgsizes);

	/* Pick the biggest page size remaining */
	pgsize_idx = __fls(pgsizes);
	pgsize = BIT(pgsize_idx);
	if (!count)
		return pgsize;

	/* Find the next biggest support page size, if it exists */
	pgsizes = domain->pgsize_bitmap & ~GENMASK(pgsize_idx, 0);
	if (!pgsizes)
		goto out_set_count;

	pgsize_idx_next = __ffs(pgsizes);
	pgsize_next = BIT(pgsize_idx_next);

	/*
	 * There's no point trying a bigger page size unless the virtual
	 * and physical addresses are similarly offset within the larger page.
	 */
	if ((iova ^ paddr) & (pgsize_next - 1))
		goto out_set_count;

	/* Calculate the offset to the next page size alignment boundary */
	offset = pgsize_next - (addr_merge & (pgsize_next - 1));

	/*
	 * If size is big enough to accommodate the larger page, reduce
	 * the number of smaller pages.
	 */
	if (offset + pgsize_next <= size)
		size = offset;

>>>>>>> eb3cdb58
out_set_count:
	*count = size >> pgsize_idx;
	return pgsize;
}

static int __iommu_map_pages(struct iommu_domain *domain, unsigned long iova,
			     phys_addr_t paddr, size_t size, int prot,
			     gfp_t gfp, size_t *mapped)
{
	const struct iommu_domain_ops *ops = domain->ops;
	size_t pgsize, count;
	int ret;

	pgsize = iommu_pgsize(domain, iova, paddr, size, &count);

	pr_debug("mapping: iova 0x%lx pa %pa pgsize 0x%zx count %zu\n",
		 iova, &paddr, pgsize, count);

	if (ops->map_pages) {
		ret = ops->map_pages(domain, iova, paddr, pgsize, count, prot,
				     gfp, mapped);
	} else {
		ret = ops->map(domain, iova, paddr, pgsize, prot, gfp);
		*mapped = ret ? 0 : pgsize;
	}

	return ret;
}

static int __iommu_map(struct iommu_domain *domain, unsigned long iova,
		       phys_addr_t paddr, size_t size, int prot, gfp_t gfp)
{
	const struct iommu_domain_ops *ops = domain->ops;
	unsigned long orig_iova = iova;
	unsigned int min_pagesz;
	size_t orig_size = size;
	phys_addr_t orig_paddr = paddr;
	int ret = 0;

	if (unlikely(!(ops->map || ops->map_pages) ||
		     domain->pgsize_bitmap == 0UL))
		return -ENODEV;

	if (unlikely(!(domain->type & __IOMMU_DOMAIN_PAGING)))
		return -EINVAL;

	/* find out the minimum page size supported */
	min_pagesz = 1 << __ffs(domain->pgsize_bitmap);

	/*
	 * both the virtual address and the physical one, as well as
	 * the size of the mapping, must be aligned (at least) to the
	 * size of the smallest page supported by the hardware
	 */
	if (!IS_ALIGNED(iova | paddr | size, min_pagesz)) {
		pr_err("unaligned: iova 0x%lx pa %pa size 0x%zx min_pagesz 0x%x\n",
		       iova, &paddr, size, min_pagesz);
		return -EINVAL;
	}

	pr_debug("map: iova 0x%lx pa %pa size 0x%zx\n", iova, &paddr, size);

	while (size) {
		size_t mapped = 0;

		ret = __iommu_map_pages(domain, iova, paddr, size, prot, gfp,
					&mapped);
		/*
		 * Some pages may have been mapped, even if an error occurred,
		 * so we should account for those so they can be unmapped.
		 */
		size -= mapped;

		if (ret)
			break;

		iova += mapped;
		paddr += mapped;
	}

	/* unroll mapping in case something went wrong */
	if (ret)
		iommu_unmap(domain, orig_iova, orig_size - size);
	else
		trace_map(orig_iova, orig_paddr, orig_size);

	return ret;
}

int iommu_map(struct iommu_domain *domain, unsigned long iova,
	      phys_addr_t paddr, size_t size, int prot, gfp_t gfp)
{
	const struct iommu_domain_ops *ops = domain->ops;
	int ret;

	might_sleep_if(gfpflags_allow_blocking(gfp));

	/* Discourage passing strange GFP flags */
	if (WARN_ON_ONCE(gfp & (__GFP_COMP | __GFP_DMA | __GFP_DMA32 |
				__GFP_HIGHMEM)))
		return -EINVAL;

	ret = __iommu_map(domain, iova, paddr, size, prot, gfp);
	if (ret == 0 && ops->iotlb_sync_map)
		ops->iotlb_sync_map(domain, iova, size);

	return ret;
}
EXPORT_SYMBOL_GPL(iommu_map);

static size_t __iommu_unmap_pages(struct iommu_domain *domain,
				  unsigned long iova, size_t size,
				  struct iommu_iotlb_gather *iotlb_gather)
{
	const struct iommu_domain_ops *ops = domain->ops;
	size_t pgsize, count;

	pgsize = iommu_pgsize(domain, iova, iova, size, &count);
	return ops->unmap_pages ?
	       ops->unmap_pages(domain, iova, pgsize, count, iotlb_gather) :
	       ops->unmap(domain, iova, pgsize, iotlb_gather);
}

static size_t __iommu_unmap_pages(struct iommu_domain *domain,
				  unsigned long iova, size_t size,
				  struct iommu_iotlb_gather *iotlb_gather)
{
	const struct iommu_domain_ops *ops = domain->ops;
	size_t pgsize, count;

	pgsize = iommu_pgsize(domain, iova, iova, size, &count);
	return ops->unmap_pages ?
	       ops->unmap_pages(domain, iova, pgsize, count, iotlb_gather) :
	       ops->unmap(domain, iova, pgsize, iotlb_gather);
}

static size_t __iommu_unmap(struct iommu_domain *domain,
			    unsigned long iova, size_t size,
			    struct iommu_iotlb_gather *iotlb_gather)
{
	const struct iommu_domain_ops *ops = domain->ops;
	size_t unmapped_page, unmapped = 0;
	unsigned long orig_iova = iova;
	unsigned int min_pagesz;

	if (unlikely(!(ops->unmap || ops->unmap_pages) ||
		     domain->pgsize_bitmap == 0UL))
		return 0;

	if (unlikely(!(domain->type & __IOMMU_DOMAIN_PAGING)))
		return 0;

	/* find out the minimum page size supported */
	min_pagesz = 1 << __ffs(domain->pgsize_bitmap);

	/*
	 * The virtual address, as well as the size of the mapping, must be
	 * aligned (at least) to the size of the smallest page supported
	 * by the hardware
	 */
	if (!IS_ALIGNED(iova | size, min_pagesz)) {
		pr_err("unaligned: iova 0x%lx size 0x%zx min_pagesz 0x%x\n",
		       iova, size, min_pagesz);
		return 0;
	}

	pr_debug("unmap this: iova 0x%lx size 0x%zx\n", iova, size);

	/*
	 * Keep iterating until we either unmap 'size' bytes (or more)
	 * or we hit an area that isn't mapped.
	 */
	while (unmapped < size) {
		unmapped_page = __iommu_unmap_pages(domain, iova,
						    size - unmapped,
						    iotlb_gather);
		if (!unmapped_page)
			break;

		pr_debug("unmapped: iova 0x%lx size 0x%zx\n",
			 iova, unmapped_page);

		iova += unmapped_page;
		unmapped += unmapped_page;
	}

	trace_unmap(orig_iova, size, unmapped);
	return unmapped;
}

size_t iommu_unmap(struct iommu_domain *domain,
		   unsigned long iova, size_t size)
{
	struct iommu_iotlb_gather iotlb_gather;
	size_t ret;

	iommu_iotlb_gather_init(&iotlb_gather);
	ret = __iommu_unmap(domain, iova, size, &iotlb_gather);
	iommu_iotlb_sync(domain, &iotlb_gather);

	return ret;
}
EXPORT_SYMBOL_GPL(iommu_unmap);

size_t iommu_unmap_fast(struct iommu_domain *domain,
			unsigned long iova, size_t size,
			struct iommu_iotlb_gather *iotlb_gather)
{
	return __iommu_unmap(domain, iova, size, iotlb_gather);
}
EXPORT_SYMBOL_GPL(iommu_unmap_fast);

<<<<<<< HEAD
static ssize_t __iommu_map_sg(struct iommu_domain *domain, unsigned long iova,
		struct scatterlist *sg, unsigned int nents, int prot,
		gfp_t gfp)
=======
ssize_t iommu_map_sg(struct iommu_domain *domain, unsigned long iova,
		     struct scatterlist *sg, unsigned int nents, int prot,
		     gfp_t gfp)
>>>>>>> eb3cdb58
{
	const struct iommu_domain_ops *ops = domain->ops;
	size_t len = 0, mapped = 0;
	phys_addr_t start;
	unsigned int i = 0;
	int ret;

	might_sleep_if(gfpflags_allow_blocking(gfp));

	/* Discourage passing strange GFP flags */
	if (WARN_ON_ONCE(gfp & (__GFP_COMP | __GFP_DMA | __GFP_DMA32 |
				__GFP_HIGHMEM)))
		return -EINVAL;

	while (i <= nents) {
		phys_addr_t s_phys = sg_phys(sg);

		if (len && s_phys != start + len) {
			ret = __iommu_map(domain, iova + mapped, start,
					len, prot, gfp);

			if (ret)
				goto out_err;

			mapped += len;
			len = 0;
		}

		if (sg_is_dma_bus_address(sg))
			goto next;

		if (len) {
			len += sg->length;
		} else {
			len = sg->length;
			start = s_phys;
		}

next:
		if (++i < nents)
			sg = sg_next(sg);
	}

	if (ops->iotlb_sync_map)
		ops->iotlb_sync_map(domain, iova, mapped);
	return mapped;

out_err:
	/* undo mappings already done */
	iommu_unmap(domain, iova, mapped);

	return ret;
<<<<<<< HEAD
}

ssize_t iommu_map_sg(struct iommu_domain *domain, unsigned long iova,
		     struct scatterlist *sg, unsigned int nents, int prot)
{
	might_sleep();
	return __iommu_map_sg(domain, iova, sg, nents, prot, GFP_KERNEL);
}
EXPORT_SYMBOL_GPL(iommu_map_sg);

ssize_t iommu_map_sg_atomic(struct iommu_domain *domain, unsigned long iova,
		    struct scatterlist *sg, unsigned int nents, int prot)
{
	return __iommu_map_sg(domain, iova, sg, nents, prot, GFP_ATOMIC);
}

=======
}
EXPORT_SYMBOL_GPL(iommu_map_sg);

>>>>>>> eb3cdb58
/**
 * report_iommu_fault() - report about an IOMMU fault to the IOMMU framework
 * @domain: the iommu domain where the fault has happened
 * @dev: the device where the fault has happened
 * @iova: the faulting address
 * @flags: mmu fault flags (e.g. IOMMU_FAULT_READ/IOMMU_FAULT_WRITE/...)
 *
 * This function should be called by the low-level IOMMU implementations
 * whenever IOMMU faults happen, to allow high-level users, that are
 * interested in such events, to know about them.
 *
 * This event may be useful for several possible use cases:
 * - mere logging of the event
 * - dynamic TLB/PTE loading
 * - if restarting of the faulting device is required
 *
 * Returns 0 on success and an appropriate error code otherwise (if dynamic
 * PTE/TLB loading will one day be supported, implementations will be able
 * to tell whether it succeeded or not according to this return value).
 *
 * Specifically, -ENOSYS is returned if a fault handler isn't installed
 * (though fault handlers can also return -ENOSYS, in case they want to
 * elicit the default behavior of the IOMMU drivers).
 */
int report_iommu_fault(struct iommu_domain *domain, struct device *dev,
		       unsigned long iova, int flags)
{
	int ret = -ENOSYS;

	/*
	 * if upper layers showed interest and installed a fault handler,
	 * invoke it.
	 */
	if (domain->handler)
		ret = domain->handler(domain, dev, iova, flags,
						domain->handler_token);

	trace_io_page_fault(dev, iova, flags);
	return ret;
}
EXPORT_SYMBOL_GPL(report_iommu_fault);

static int __init iommu_init(void)
{
	iommu_group_kset = kset_create_and_add("iommu_groups",
					       NULL, kernel_kobj);
	BUG_ON(!iommu_group_kset);

	iommu_debugfs_setup();

	return 0;
}
core_initcall(iommu_init);

int iommu_enable_nesting(struct iommu_domain *domain)
{
	if (domain->type != IOMMU_DOMAIN_UNMANAGED)
		return -EINVAL;
	if (!domain->ops->enable_nesting)
		return -EINVAL;
	return domain->ops->enable_nesting(domain);
}
EXPORT_SYMBOL_GPL(iommu_enable_nesting);

int iommu_set_pgtable_quirks(struct iommu_domain *domain,
		unsigned long quirk)
{
	if (domain->type != IOMMU_DOMAIN_UNMANAGED)
		return -EINVAL;
	if (!domain->ops->set_pgtable_quirks)
		return -EINVAL;
	return domain->ops->set_pgtable_quirks(domain, quirk);
}
EXPORT_SYMBOL_GPL(iommu_set_pgtable_quirks);

void iommu_get_resv_regions(struct device *dev, struct list_head *list)
{
	const struct iommu_ops *ops = dev_iommu_ops(dev);

	if (ops->get_resv_regions)
		ops->get_resv_regions(dev, list);
}

/**
 * iommu_put_resv_regions - release resered regions
 * @dev: device for which to free reserved regions
 * @list: reserved region list for device
 *
 * This releases a reserved region list acquired by iommu_get_resv_regions().
 */
void iommu_put_resv_regions(struct device *dev, struct list_head *list)
{
	struct iommu_resv_region *entry, *next;

	list_for_each_entry_safe(entry, next, list, list) {
		if (entry->free)
			entry->free(dev, entry);
		else
			kfree(entry);
	}
}
EXPORT_SYMBOL(iommu_put_resv_regions);

struct iommu_resv_region *iommu_alloc_resv_region(phys_addr_t start,
						  size_t length, int prot,
						  enum iommu_resv_type type,
						  gfp_t gfp)
{
	struct iommu_resv_region *region;

	region = kzalloc(sizeof(*region), gfp);
	if (!region)
		return NULL;

	INIT_LIST_HEAD(&region->list);
	region->start = start;
	region->length = length;
	region->prot = prot;
	region->type = type;
	return region;
}
EXPORT_SYMBOL_GPL(iommu_alloc_resv_region);

void iommu_set_default_passthrough(bool cmd_line)
{
	if (cmd_line)
		iommu_cmd_line |= IOMMU_CMD_LINE_DMA_API;
	iommu_def_domain_type = IOMMU_DOMAIN_IDENTITY;
}

void iommu_set_default_translated(bool cmd_line)
{
	if (cmd_line)
		iommu_cmd_line |= IOMMU_CMD_LINE_DMA_API;
	iommu_def_domain_type = IOMMU_DOMAIN_DMA;
}

bool iommu_default_passthrough(void)
{
	return iommu_def_domain_type == IOMMU_DOMAIN_IDENTITY;
}
EXPORT_SYMBOL_GPL(iommu_default_passthrough);

const struct iommu_ops *iommu_ops_from_fwnode(struct fwnode_handle *fwnode)
{
	const struct iommu_ops *ops = NULL;
	struct iommu_device *iommu;

	spin_lock(&iommu_device_lock);
	list_for_each_entry(iommu, &iommu_device_list, list)
		if (iommu->fwnode == fwnode) {
			ops = iommu->ops;
			break;
		}
	spin_unlock(&iommu_device_lock);
	return ops;
}

int iommu_fwspec_init(struct device *dev, struct fwnode_handle *iommu_fwnode,
		      const struct iommu_ops *ops)
{
	struct iommu_fwspec *fwspec = dev_iommu_fwspec_get(dev);

	if (fwspec)
		return ops == fwspec->ops ? 0 : -EINVAL;

	if (!dev_iommu_get(dev))
		return -ENOMEM;

	/* Preallocate for the overwhelmingly common case of 1 ID */
	fwspec = kzalloc(struct_size(fwspec, ids, 1), GFP_KERNEL);
	if (!fwspec)
		return -ENOMEM;

	of_node_get(to_of_node(iommu_fwnode));
	fwspec->iommu_fwnode = iommu_fwnode;
	fwspec->ops = ops;
	dev_iommu_fwspec_set(dev, fwspec);
	return 0;
}
EXPORT_SYMBOL_GPL(iommu_fwspec_init);

void iommu_fwspec_free(struct device *dev)
{
	struct iommu_fwspec *fwspec = dev_iommu_fwspec_get(dev);

	if (fwspec) {
		fwnode_handle_put(fwspec->iommu_fwnode);
		kfree(fwspec);
		dev_iommu_fwspec_set(dev, NULL);
	}
}
EXPORT_SYMBOL_GPL(iommu_fwspec_free);

int iommu_fwspec_add_ids(struct device *dev, u32 *ids, int num_ids)
{
	struct iommu_fwspec *fwspec = dev_iommu_fwspec_get(dev);
	int i, new_num;

	if (!fwspec)
		return -EINVAL;

	new_num = fwspec->num_ids + num_ids;
	if (new_num > 1) {
		fwspec = krealloc(fwspec, struct_size(fwspec, ids, new_num),
				  GFP_KERNEL);
		if (!fwspec)
			return -ENOMEM;

		dev_iommu_fwspec_set(dev, fwspec);
	}

	for (i = 0; i < num_ids; i++)
		fwspec->ids[fwspec->num_ids + i] = ids[i];

	fwspec->num_ids = new_num;
	return 0;
}
EXPORT_SYMBOL_GPL(iommu_fwspec_add_ids);

/*
 * Per device IOMMU features.
 */
int iommu_dev_enable_feature(struct device *dev, enum iommu_dev_features feat)
{
	if (dev->iommu && dev->iommu->iommu_dev) {
		const struct iommu_ops *ops = dev->iommu->iommu_dev->ops;

		if (ops->dev_enable_feat)
			return ops->dev_enable_feat(dev, feat);
	}

	return -ENODEV;
}
EXPORT_SYMBOL_GPL(iommu_dev_enable_feature);

/*
 * The device drivers should do the necessary cleanups before calling this.
 */
int iommu_dev_disable_feature(struct device *dev, enum iommu_dev_features feat)
{
	if (dev->iommu && dev->iommu->iommu_dev) {
		const struct iommu_ops *ops = dev->iommu->iommu_dev->ops;

		if (ops->dev_disable_feat)
			return ops->dev_disable_feat(dev, feat);
	}

	return -EBUSY;
}
EXPORT_SYMBOL_GPL(iommu_dev_disable_feature);

<<<<<<< HEAD
/**
 * iommu_sva_bind_device() - Bind a process address space to a device
 * @dev: the device
 * @mm: the mm to bind, caller must hold a reference to it
 * @drvdata: opaque data pointer to pass to bind callback
 *
 * Create a bond between device and address space, allowing the device to access
 * the mm using the returned PASID. If a bond already exists between @device and
 * @mm, it is returned and an additional reference is taken. Caller must call
 * iommu_sva_unbind_device() to release each reference.
=======
/*
 * Changes the default domain of an iommu group
 *
 * @group: The group for which the default domain should be changed
 * @dev: The first device in the group
 * @type: The type of the new default domain that gets associated with the group
 *
 * Returns 0 on success and error code on failure
 *
 * Note:
 * 1. Presently, this function is called only when user requests to change the
 *    group's default domain type through /sys/kernel/iommu_groups/<grp_id>/type
 *    Please take a closer look if intended to use for other purposes.
 */
static int iommu_change_dev_def_domain(struct iommu_group *group,
				       struct device *dev, int type)
{
	struct __group_domain_type gtype = {NULL, 0};
	struct iommu_domain *prev_dom;
	int ret;

	lockdep_assert_held(&group->mutex);

	prev_dom = group->default_domain;
	__iommu_group_for_each_dev(group, &gtype,
				   probe_get_default_domain_type);
	if (!type) {
		/*
		 * If the user hasn't requested any specific type of domain and
		 * if the device supports both the domains, then default to the
		 * domain the device was booted with
		 */
		type = gtype.type ? : iommu_def_domain_type;
	} else if (gtype.type && type != gtype.type) {
		dev_err_ratelimited(dev, "Device cannot be in %s domain\n",
				    iommu_domain_type_str(type));
		return -EINVAL;
	}

	/*
	 * Switch to a new domain only if the requested domain type is different
	 * from the existing default domain type
	 */
	if (prev_dom->type == type)
		return 0;

	group->default_domain = NULL;
	group->domain = NULL;

	/* Sets group->default_domain to the newly allocated domain */
	ret = iommu_group_alloc_default_domain(dev->bus, group, type);
	if (ret)
		goto restore_old_domain;

	ret = iommu_group_create_direct_mappings(group);
	if (ret)
		goto free_new_domain;

	ret = __iommu_attach_group(group->default_domain, group);
	if (ret)
		goto free_new_domain;

	iommu_domain_free(prev_dom);

	return 0;

free_new_domain:
	iommu_domain_free(group->default_domain);
restore_old_domain:
	group->default_domain = prev_dom;
	group->domain = prev_dom;

	return ret;
}

/*
 * Changing the default domain through sysfs requires the users to unbind the
 * drivers from the devices in the iommu group, except for a DMA -> DMA-FQ
 * transition. Return failure if this isn't met.
 *
 * We need to consider the race between this and the device release path.
 * group->mutex is used here to guarantee that the device release path
 * will not be entered at the same time.
 */
static ssize_t iommu_group_store_type(struct iommu_group *group,
				      const char *buf, size_t count)
{
	struct group_device *grp_dev;
	struct device *dev;
	int ret, req_type;

	if (!capable(CAP_SYS_ADMIN) || !capable(CAP_SYS_RAWIO))
		return -EACCES;

	if (WARN_ON(!group) || !group->default_domain)
		return -EINVAL;

	if (sysfs_streq(buf, "identity"))
		req_type = IOMMU_DOMAIN_IDENTITY;
	else if (sysfs_streq(buf, "DMA"))
		req_type = IOMMU_DOMAIN_DMA;
	else if (sysfs_streq(buf, "DMA-FQ"))
		req_type = IOMMU_DOMAIN_DMA_FQ;
	else if (sysfs_streq(buf, "auto"))
		req_type = 0;
	else
		return -EINVAL;

	mutex_lock(&group->mutex);
	/* We can bring up a flush queue without tearing down the domain. */
	if (req_type == IOMMU_DOMAIN_DMA_FQ &&
	    group->default_domain->type == IOMMU_DOMAIN_DMA) {
		ret = iommu_dma_init_fq(group->default_domain);
		if (!ret)
			group->default_domain->type = IOMMU_DOMAIN_DMA_FQ;
		mutex_unlock(&group->mutex);

		return ret ?: count;
	}

	/* Otherwise, ensure that device exists and no driver is bound. */
	if (list_empty(&group->devices) || group->owner_cnt) {
		mutex_unlock(&group->mutex);
		return -EPERM;
	}

	grp_dev = list_first_entry(&group->devices, struct group_device, list);
	dev = grp_dev->dev;

	ret = iommu_change_dev_def_domain(group, dev, req_type);

	/*
	 * Release the mutex here because ops->probe_finalize() call-back of
	 * some vendor IOMMU drivers calls arm_iommu_attach_device() which
	 * in-turn might call back into IOMMU core code, where it tries to take
	 * group->mutex, resulting in a deadlock.
	 */
	mutex_unlock(&group->mutex);

	/* Make sure dma_ops is appropriatley set */
	if (!ret)
		__iommu_group_dma_finalize(group);

	return ret ?: count;
}

static bool iommu_is_default_domain(struct iommu_group *group)
{
	if (group->domain == group->default_domain)
		return true;

	/*
	 * If the default domain was set to identity and it is still an identity
	 * domain then we consider this a pass. This happens because of
	 * amd_iommu_init_device() replacing the default idenytity domain with an
	 * identity domain that has a different configuration for AMDGPU.
	 */
	if (group->default_domain &&
	    group->default_domain->type == IOMMU_DOMAIN_IDENTITY &&
	    group->domain && group->domain->type == IOMMU_DOMAIN_IDENTITY)
		return true;
	return false;
}

/**
 * iommu_device_use_default_domain() - Device driver wants to handle device
 *                                     DMA through the kernel DMA API.
 * @dev: The device.
 *
 * The device driver about to bind @dev wants to do DMA through the kernel
 * DMA API. Return 0 if it is allowed, otherwise an error.
 */
int iommu_device_use_default_domain(struct device *dev)
{
	struct iommu_group *group = iommu_group_get(dev);
	int ret = 0;

	if (!group)
		return 0;

	mutex_lock(&group->mutex);
	if (group->owner_cnt) {
		if (group->owner || !iommu_is_default_domain(group) ||
		    !xa_empty(&group->pasid_array)) {
			ret = -EBUSY;
			goto unlock_out;
		}
	}

	group->owner_cnt++;

unlock_out:
	mutex_unlock(&group->mutex);
	iommu_group_put(group);

	return ret;
}

/**
 * iommu_device_unuse_default_domain() - Device driver stops handling device
 *                                       DMA through the kernel DMA API.
 * @dev: The device.
>>>>>>> eb3cdb58
 *
 * The device driver doesn't want to do DMA through kernel DMA API anymore.
 * It must be called after iommu_device_use_default_domain().
 */
void iommu_device_unuse_default_domain(struct device *dev)
{
<<<<<<< HEAD
	struct iommu_group *group;
	struct iommu_sva *handle = ERR_PTR(-EINVAL);
	const struct iommu_ops *ops = dev_iommu_ops(dev);

	if (!ops->sva_bind)
		return ERR_PTR(-ENODEV);

	group = iommu_group_get(dev);
=======
	struct iommu_group *group = iommu_group_get(dev);

>>>>>>> eb3cdb58
	if (!group)
		return;

	mutex_lock(&group->mutex);
	if (!WARN_ON(!group->owner_cnt || !xa_empty(&group->pasid_array)))
		group->owner_cnt--;

	mutex_unlock(&group->mutex);
	iommu_group_put(group);
}

static int __iommu_group_alloc_blocking_domain(struct iommu_group *group)
{
	struct group_device *dev =
		list_first_entry(&group->devices, struct group_device, list);

	if (group->blocking_domain)
		return 0;

	group->blocking_domain =
		__iommu_domain_alloc(dev->dev->bus, IOMMU_DOMAIN_BLOCKED);
	if (!group->blocking_domain) {
		/*
		 * For drivers that do not yet understand IOMMU_DOMAIN_BLOCKED
		 * create an empty domain instead.
		 */
		group->blocking_domain = __iommu_domain_alloc(
			dev->dev->bus, IOMMU_DOMAIN_UNMANAGED);
		if (!group->blocking_domain)
			return -EINVAL;
	}
	return 0;
}

static int __iommu_take_dma_ownership(struct iommu_group *group, void *owner)
{
	int ret;

	if ((group->domain && group->domain != group->default_domain) ||
	    !xa_empty(&group->pasid_array))
		return -EBUSY;

	ret = __iommu_group_alloc_blocking_domain(group);
	if (ret)
		return ret;
	ret = __iommu_group_set_domain(group, group->blocking_domain);
	if (ret)
		return ret;

	group->owner = owner;
	group->owner_cnt++;
	return 0;
}

/**
 * iommu_group_claim_dma_owner() - Set DMA ownership of a group
 * @group: The group.
 * @owner: Caller specified pointer. Used for exclusive ownership.
 *
 * This is to support backward compatibility for vfio which manages the dma
 * ownership in iommu_group level. New invocations on this interface should be
 * prohibited. Only a single owner may exist for a group.
 */
int iommu_group_claim_dma_owner(struct iommu_group *group, void *owner)
{
	int ret = 0;

	if (WARN_ON(!owner))
		return -EINVAL;

	mutex_lock(&group->mutex);
	if (group->owner_cnt) {
		ret = -EPERM;
		goto unlock_out;
	}

	ret = __iommu_take_dma_ownership(group, owner);
unlock_out:
	mutex_unlock(&group->mutex);

	return ret;
}
EXPORT_SYMBOL_GPL(iommu_group_claim_dma_owner);

/**
 * iommu_device_claim_dma_owner() - Set DMA ownership of a device
 * @dev: The device.
 * @owner: Caller specified pointer. Used for exclusive ownership.
 *
 * Claim the DMA ownership of a device. Multiple devices in the same group may
 * concurrently claim ownership if they present the same owner value. Returns 0
 * on success and error code on failure
 */
int iommu_device_claim_dma_owner(struct device *dev, void *owner)
{
	struct iommu_group *group;
<<<<<<< HEAD
	struct device *dev = handle->dev;
	const struct iommu_ops *ops = dev_iommu_ops(dev);

	if (!ops->sva_unbind)
		return;
=======
	int ret = 0;

	if (WARN_ON(!owner))
		return -EINVAL;
>>>>>>> eb3cdb58

	group = iommu_group_get(dev);
	if (!group)
		return -ENODEV;

	mutex_lock(&group->mutex);
	if (group->owner_cnt) {
		if (group->owner != owner) {
			ret = -EPERM;
			goto unlock_out;
		}
		group->owner_cnt++;
		goto unlock_out;
	}

	ret = __iommu_take_dma_ownership(group, owner);
unlock_out:
	mutex_unlock(&group->mutex);
	iommu_group_put(group);

	return ret;
}
EXPORT_SYMBOL_GPL(iommu_device_claim_dma_owner);

static void __iommu_release_dma_ownership(struct iommu_group *group)
{
<<<<<<< HEAD
	const struct iommu_ops *ops = dev_iommu_ops(handle->dev);

	if (!ops->sva_get_pasid)
		return IOMMU_PASID_INVALID;
=======
	int ret;

	if (WARN_ON(!group->owner_cnt || !group->owner ||
		    !xa_empty(&group->pasid_array)))
		return;
>>>>>>> eb3cdb58

	group->owner_cnt = 0;
	group->owner = NULL;
	ret = __iommu_group_set_domain(group, group->default_domain);
	WARN(ret, "iommu driver failed to attach the default domain");
}

/**
 * iommu_group_release_dma_owner() - Release DMA ownership of a group
 * @dev: The device
 *
 * Release the DMA ownership claimed by iommu_group_claim_dma_owner().
 */
void iommu_group_release_dma_owner(struct iommu_group *group)
{
	mutex_lock(&group->mutex);
	__iommu_release_dma_ownership(group);
	mutex_unlock(&group->mutex);
}
EXPORT_SYMBOL_GPL(iommu_group_release_dma_owner);

/**
 * iommu_device_release_dma_owner() - Release DMA ownership of a device
 * @group: The device.
 *
 * Release the DMA ownership claimed by iommu_device_claim_dma_owner().
 */
void iommu_device_release_dma_owner(struct device *dev)
{
	struct iommu_group *group = iommu_group_get(dev);

	mutex_lock(&group->mutex);
	if (group->owner_cnt > 1)
		group->owner_cnt--;
	else
		__iommu_release_dma_ownership(group);
	mutex_unlock(&group->mutex);
	iommu_group_put(group);
}
EXPORT_SYMBOL_GPL(iommu_device_release_dma_owner);

/**
 * iommu_group_dma_owner_claimed() - Query group dma ownership status
 * @group: The group.
 *
 * This provides status query on a given group. It is racy and only for
 * non-binding status reporting.
 */
bool iommu_group_dma_owner_claimed(struct iommu_group *group)
{
	unsigned int user;

	mutex_lock(&group->mutex);
	user = group->owner_cnt;
	mutex_unlock(&group->mutex);

	return user;
}
EXPORT_SYMBOL_GPL(iommu_group_dma_owner_claimed);

static int __iommu_set_group_pasid(struct iommu_domain *domain,
				   struct iommu_group *group, ioasid_t pasid)
{
	struct group_device *device;
	int ret = 0;

	list_for_each_entry(device, &group->devices, list) {
		ret = domain->ops->set_dev_pasid(domain, device->dev, pasid);
		if (ret)
			break;
	}

<<<<<<< HEAD
	/* We can bring up a flush queue without tearing down the domain */
	if (type == IOMMU_DOMAIN_DMA_FQ && prev_dom->type == IOMMU_DOMAIN_DMA) {
		ret = iommu_dma_init_fq(prev_dom);
		if (!ret)
			prev_dom->type = IOMMU_DOMAIN_DMA_FQ;
		goto out;
	}

	/* Sets group->default_domain to the newly allocated domain */
	ret = iommu_group_alloc_default_domain(dev->bus, group, type);
	if (ret)
		goto out;
=======
	return ret;
}
>>>>>>> eb3cdb58

static void __iommu_remove_group_pasid(struct iommu_group *group,
				       ioasid_t pasid)
{
	struct group_device *device;
	const struct iommu_ops *ops;

	list_for_each_entry(device, &group->devices, list) {
		ops = dev_iommu_ops(device->dev);
		ops->remove_dev_pasid(device->dev, pasid);
	}
}

/*
 * iommu_attach_device_pasid() - Attach a domain to pasid of device
 * @domain: the iommu domain.
 * @dev: the attached device.
 * @pasid: the pasid of the device.
 *
 * Return: 0 on success, or an error.
 */
int iommu_attach_device_pasid(struct iommu_domain *domain,
			      struct device *dev, ioasid_t pasid)
{
	struct iommu_group *group;
	void *curr;
	int ret;

	if (!domain->ops->set_dev_pasid)
		return -EOPNOTSUPP;

	group = iommu_group_get(dev);
	if (!group)
		return -ENODEV;

	mutex_lock(&group->mutex);
	curr = xa_cmpxchg(&group->pasid_array, pasid, NULL, domain, GFP_KERNEL);
	if (curr) {
		ret = xa_err(curr) ? : -EBUSY;
		goto out_unlock;
	}

	ret = __iommu_set_group_pasid(domain, group, pasid);
	if (ret) {
		__iommu_remove_group_pasid(group, pasid);
		xa_erase(&group->pasid_array, pasid);
	}
out_unlock:
	mutex_unlock(&group->mutex);
	iommu_group_put(group);

	return ret;
}
EXPORT_SYMBOL_GPL(iommu_attach_device_pasid);

/*
<<<<<<< HEAD
 * Changing the default domain through sysfs requires the users to unbind the
 * drivers from the devices in the iommu group, except for a DMA -> DMA-FQ
 * transition. Return failure if this isn't met.
=======
 * iommu_detach_device_pasid() - Detach the domain from pasid of device
 * @domain: the iommu domain.
 * @dev: the attached device.
 * @pasid: the pasid of the device.
>>>>>>> eb3cdb58
 *
 * The @domain must have been attached to @pasid of the @dev with
 * iommu_attach_device_pasid().
 */
void iommu_detach_device_pasid(struct iommu_domain *domain, struct device *dev,
			       ioasid_t pasid)
{
	struct iommu_group *group = iommu_group_get(dev);

	mutex_lock(&group->mutex);
	__iommu_remove_group_pasid(group, pasid);
	WARN_ON(xa_erase(&group->pasid_array, pasid) != domain);
	mutex_unlock(&group->mutex);

<<<<<<< HEAD
	if (WARN_ON(!group) || !group->default_domain)
		return -EINVAL;

	if (sysfs_streq(buf, "identity"))
		req_type = IOMMU_DOMAIN_IDENTITY;
	else if (sysfs_streq(buf, "DMA"))
		req_type = IOMMU_DOMAIN_DMA;
	else if (sysfs_streq(buf, "DMA-FQ"))
		req_type = IOMMU_DOMAIN_DMA_FQ;
	else if (sysfs_streq(buf, "auto"))
		req_type = 0;
	else
		return -EINVAL;
=======
	iommu_group_put(group);
}
EXPORT_SYMBOL_GPL(iommu_detach_device_pasid);

/*
 * iommu_get_domain_for_dev_pasid() - Retrieve domain for @pasid of @dev
 * @dev: the queried device
 * @pasid: the pasid of the device
 * @type: matched domain type, 0 for any match
 *
 * This is a variant of iommu_get_domain_for_dev(). It returns the existing
 * domain attached to pasid of a device. Callers must hold a lock around this
 * function, and both iommu_attach/detach_dev_pasid() whenever a domain of
 * type is being manipulated. This API does not internally resolve races with
 * attach/detach.
 *
 * Return: attached domain on success, NULL otherwise.
 */
struct iommu_domain *iommu_get_domain_for_dev_pasid(struct device *dev,
						    ioasid_t pasid,
						    unsigned int type)
{
	struct iommu_domain *domain;
	struct iommu_group *group;
>>>>>>> eb3cdb58

	group = iommu_group_get(dev);
	if (!group)
		return NULL;

	xa_lock(&group->pasid_array);
	domain = xa_load(&group->pasid_array, pasid);
	if (type && domain && domain->type != type)
		domain = ERR_PTR(-EBUSY);
	xa_unlock(&group->pasid_array);
	iommu_group_put(group);

	return domain;
}
EXPORT_SYMBOL_GPL(iommu_get_domain_for_dev_pasid);

<<<<<<< HEAD
	/* Check if the device in the group still has a driver bound to it */
	device_lock(dev);
	if (device_is_bound(dev) && !(req_type == IOMMU_DOMAIN_DMA_FQ &&
	    group->default_domain->type == IOMMU_DOMAIN_DMA)) {
		pr_err_ratelimited("Device is still bound to driver\n");
		ret = -EBUSY;
		goto out;
	}
=======
struct iommu_domain *iommu_sva_domain_alloc(struct device *dev,
					    struct mm_struct *mm)
{
	const struct iommu_ops *ops = dev_iommu_ops(dev);
	struct iommu_domain *domain;
>>>>>>> eb3cdb58

	domain = ops->domain_alloc(IOMMU_DOMAIN_SVA);
	if (!domain)
		return NULL;

	domain->type = IOMMU_DOMAIN_SVA;
	mmgrab(mm);
	domain->mm = mm;
	domain->iopf_handler = iommu_sva_handle_iopf;
	domain->fault_data = mm;

<<<<<<< HEAD
	return ret;
}

static bool iommu_is_default_domain(struct iommu_group *group)
{
	if (group->domain == group->default_domain)
		return true;

	/*
	 * If the default domain was set to identity and it is still an identity
	 * domain then we consider this a pass. This happens because of
	 * amd_iommu_init_device() replacing the default idenytity domain with an
	 * identity domain that has a different configuration for AMDGPU.
	 */
	if (group->default_domain &&
	    group->default_domain->type == IOMMU_DOMAIN_IDENTITY &&
	    group->domain && group->domain->type == IOMMU_DOMAIN_IDENTITY)
		return true;
	return false;
}

/**
 * iommu_device_use_default_domain() - Device driver wants to handle device
 *                                     DMA through the kernel DMA API.
 * @dev: The device.
 *
 * The device driver about to bind @dev wants to do DMA through the kernel
 * DMA API. Return 0 if it is allowed, otherwise an error.
 */
int iommu_device_use_default_domain(struct device *dev)
{
	struct iommu_group *group = iommu_group_get(dev);
	int ret = 0;

	if (!group)
		return 0;

	mutex_lock(&group->mutex);
	if (group->owner_cnt) {
		if (group->owner || !iommu_is_default_domain(group)) {
			ret = -EBUSY;
			goto unlock_out;
		}
	}

	group->owner_cnt++;

unlock_out:
	mutex_unlock(&group->mutex);
	iommu_group_put(group);

	return ret;
}

/**
 * iommu_device_unuse_default_domain() - Device driver stops handling device
 *                                       DMA through the kernel DMA API.
 * @dev: The device.
 *
 * The device driver doesn't want to do DMA through kernel DMA API anymore.
 * It must be called after iommu_device_use_default_domain().
 */
void iommu_device_unuse_default_domain(struct device *dev)
{
	struct iommu_group *group = iommu_group_get(dev);

	if (!group)
		return;

	mutex_lock(&group->mutex);
	if (!WARN_ON(!group->owner_cnt))
		group->owner_cnt--;

	mutex_unlock(&group->mutex);
	iommu_group_put(group);
}

static int __iommu_group_alloc_blocking_domain(struct iommu_group *group)
{
	struct group_device *dev =
		list_first_entry(&group->devices, struct group_device, list);

	if (group->blocking_domain)
		return 0;

	group->blocking_domain =
		__iommu_domain_alloc(dev->dev->bus, IOMMU_DOMAIN_BLOCKED);
	if (!group->blocking_domain) {
		/*
		 * For drivers that do not yet understand IOMMU_DOMAIN_BLOCKED
		 * create an empty domain instead.
		 */
		group->blocking_domain = __iommu_domain_alloc(
			dev->dev->bus, IOMMU_DOMAIN_UNMANAGED);
		if (!group->blocking_domain)
			return -EINVAL;
	}
	return 0;
}

/**
 * iommu_group_claim_dma_owner() - Set DMA ownership of a group
 * @group: The group.
 * @owner: Caller specified pointer. Used for exclusive ownership.
 *
 * This is to support backward compatibility for vfio which manages
 * the dma ownership in iommu_group level. New invocations on this
 * interface should be prohibited.
 */
int iommu_group_claim_dma_owner(struct iommu_group *group, void *owner)
{
	int ret = 0;

	mutex_lock(&group->mutex);
	if (group->owner_cnt) {
		ret = -EPERM;
		goto unlock_out;
	} else {
		if (group->domain && group->domain != group->default_domain) {
			ret = -EBUSY;
			goto unlock_out;
		}

		ret = __iommu_group_alloc_blocking_domain(group);
		if (ret)
			goto unlock_out;

		ret = __iommu_group_set_domain(group, group->blocking_domain);
		if (ret)
			goto unlock_out;
		group->owner = owner;
	}

	group->owner_cnt++;
unlock_out:
	mutex_unlock(&group->mutex);

	return ret;
}
EXPORT_SYMBOL_GPL(iommu_group_claim_dma_owner);

/**
 * iommu_group_release_dma_owner() - Release DMA ownership of a group
 * @group: The group.
 *
 * Release the DMA ownership claimed by iommu_group_claim_dma_owner().
 */
void iommu_group_release_dma_owner(struct iommu_group *group)
{
	int ret;

	mutex_lock(&group->mutex);
	if (WARN_ON(!group->owner_cnt || !group->owner))
		goto unlock_out;

	group->owner_cnt = 0;
	group->owner = NULL;
	ret = __iommu_group_set_domain(group, group->default_domain);
	WARN(ret, "iommu driver failed to attach the default domain");

unlock_out:
	mutex_unlock(&group->mutex);
}
EXPORT_SYMBOL_GPL(iommu_group_release_dma_owner);

/**
 * iommu_group_dma_owner_claimed() - Query group dma ownership status
 * @group: The group.
 *
 * This provides status query on a given group. It is racy and only for
 * non-binding status reporting.
 */
bool iommu_group_dma_owner_claimed(struct iommu_group *group)
{
	unsigned int user;

	mutex_lock(&group->mutex);
	user = group->owner_cnt;
	mutex_unlock(&group->mutex);

	return user;
}
EXPORT_SYMBOL_GPL(iommu_group_dma_owner_claimed);
=======
	return domain;
}
>>>>>>> eb3cdb58
<|MERGE_RESOLUTION|>--- conflicted
+++ resolved
@@ -8,7 +8,6 @@
 
 #include <linux/amba/bus.h>
 #include <linux/device.h>
-#include <linux/dma-iommu.h>
 #include <linux/kernel.h>
 #include <linux/bits.h>
 #include <linux/bug.h>
@@ -29,10 +28,7 @@
 #include <linux/fsl/mc.h>
 #include <linux/module.h>
 #include <linux/cc_platform.h>
-<<<<<<< HEAD
-=======
 #include <linux/cdx/cdx_bus.h>
->>>>>>> eb3cdb58
 #include <trace/events/iommu.h>
 #include <linux/sched/mm.h>
 #include <linux/msi.h>
@@ -191,8 +187,6 @@
 			(iommu_cmd_line & IOMMU_CMD_LINE_STRICT) ?
 				"(set via kernel command line)" : "");
 
-<<<<<<< HEAD
-=======
 	nb = kcalloc(ARRAY_SIZE(iommu_buses), sizeof(*nb), GFP_KERNEL);
 	if (!nb)
 		return -ENOMEM;
@@ -202,7 +196,6 @@
 		bus_register_notifier(iommu_buses[i], &nb[i]);
 	}
 
->>>>>>> eb3cdb58
 	return 0;
 }
 subsys_initcall(iommu_subsys_init);
@@ -294,8 +287,6 @@
 		kfree(param->fwspec);
 	}
 	kfree(param);
-<<<<<<< HEAD
-=======
 }
 
 static u32 dev_iommu_get_max_pasids(struct device *dev)
@@ -314,7 +305,6 @@
 	}
 
 	return min_t(u32, max_pasids, dev->iommu->iommu_dev->max_pasids);
->>>>>>> eb3cdb58
 }
 
 static int __iommu_probe_device(struct device *dev, struct list_head *group_list)
@@ -441,11 +431,7 @@
 	 * attach the default domain.
 	 */
 	if (group->default_domain && !group->owner) {
-<<<<<<< HEAD
-		ret = __iommu_attach_device(group->default_domain, dev);
-=======
 		ret = iommu_group_do_dma_first_attach(dev, group->default_domain);
->>>>>>> eb3cdb58
 		if (ret) {
 			mutex_unlock(&group->mutex);
 			iommu_group_put(group);
@@ -479,9 +465,6 @@
 static struct group_device *
 __iommu_group_remove_device(struct iommu_group *group, struct device *dev)
 {
-<<<<<<< HEAD
-	const struct iommu_ops *ops;
-=======
 	struct group_device *device;
 
 	lockdep_assert_held(&group->mutex);
@@ -508,7 +491,6 @@
 	sysfs_remove_link(&dev->kobj, "iommu_group");
 
 	trace_remove_device_from_group(group->id, dev);
->>>>>>> eb3cdb58
 
 	kfree(grp_dev->name);
 	kfree(grp_dev);
@@ -527,11 +509,6 @@
 
 	iommu_device_unlink(dev->iommu->iommu_dev, dev);
 
-<<<<<<< HEAD
-	ops = dev_iommu_ops(dev);
-	if (ops->release_device)
-		ops->release_device(dev);
-=======
 	mutex_lock(&group->mutex);
 	device = __iommu_group_remove_device(group, dev);
 
@@ -560,7 +537,6 @@
 
 	if (device)
 		__iommu_group_release_device(group, device);
->>>>>>> eb3cdb58
 
 	module_put(ops->owner);
 	dev_iommu_free(dev);
@@ -798,9 +774,6 @@
 		case IOMMU_DOMAIN_DMA_FQ:
 			type = "DMA-FQ";
 			break;
-		case IOMMU_DOMAIN_DMA_FQ:
-			type = "DMA-FQ\n";
-			break;
 		}
 	}
 	mutex_unlock(&group->mutex);
@@ -865,10 +838,7 @@
 	mutex_init(&group->mutex);
 	INIT_LIST_HEAD(&group->devices);
 	INIT_LIST_HEAD(&group->entry);
-<<<<<<< HEAD
-=======
 	xa_init(&group->pasid_array);
->>>>>>> eb3cdb58
 
 	ret = ida_alloc(&iommu_group_ida, GFP_KERNEL);
 	if (ret < 0) {
@@ -880,10 +850,6 @@
 	ret = kobject_init_and_add(&group->kobj, &iommu_group_ktype,
 				   NULL, "%d", group->id);
 	if (ret) {
-<<<<<<< HEAD
-		ida_free(&iommu_group_ida, group->id);
-=======
->>>>>>> eb3cdb58
 		kobject_put(&group->kobj);
 		return ERR_PTR(ret);
 	}
@@ -1051,19 +1017,6 @@
 	return ret;
 }
 
-<<<<<<< HEAD
-static bool iommu_is_attach_deferred(struct device *dev)
-{
-	const struct iommu_ops *ops = dev_iommu_ops(dev);
-
-	if (ops->is_attach_deferred)
-		return ops->is_attach_deferred(dev);
-
-	return false;
-}
-
-=======
->>>>>>> eb3cdb58
 /**
  * iommu_group_add_device - add a device to an iommu group
  * @group: the group into which to add the device (reference should be held)
@@ -1116,13 +1069,8 @@
 
 	mutex_lock(&group->mutex);
 	list_add_tail(&device->list, &group->devices);
-<<<<<<< HEAD
-	if (group->domain  && !iommu_is_attach_deferred(dev))
-		ret = __iommu_attach_device(group->domain, dev);
-=======
 	if (group->domain)
 		ret = iommu_group_do_dma_first_attach(dev, group->domain);
->>>>>>> eb3cdb58
 	mutex_unlock(&group->mutex);
 	if (ret)
 		goto err_put_group;
@@ -1872,22 +1820,7 @@
 
 }
 
-<<<<<<< HEAD
-static int iommu_group_do_dma_attach(struct device *dev, void *data)
-{
-	struct iommu_domain *domain = data;
-	int ret = 0;
-
-	if (!iommu_is_attach_deferred(dev))
-		ret = __iommu_attach_device(domain, dev);
-
-	return ret;
-}
-
-static int __iommu_group_dma_attach(struct iommu_group *group)
-=======
 static int __iommu_group_dma_first_attach(struct iommu_group *group)
->>>>>>> eb3cdb58
 {
 	return __iommu_group_for_each_dev(group, group->default_domain,
 					  iommu_group_do_dma_first_attach);
@@ -1998,31 +1931,6 @@
 EXPORT_SYMBOL_GPL(device_iommu_capable);
 
 /**
-<<<<<<< HEAD
- * device_iommu_capable() - check for a general IOMMU capability
- * @dev: device to which the capability would be relevant, if available
- * @cap: IOMMU capability
- *
- * Return: true if an IOMMU is present and supports the given capability
- * for the given device, otherwise false.
- */
-bool device_iommu_capable(struct device *dev, enum iommu_cap cap)
-{
-	const struct iommu_ops *ops;
-
-	if (!dev->iommu || !dev->iommu->iommu_dev)
-		return false;
-
-	ops = dev_iommu_ops(dev);
-	if (!ops->capable)
-		return false;
-
-	return ops->capable(cap);
-}
-EXPORT_SYMBOL_GPL(device_iommu_capable);
-
-bool iommu_capable(struct bus_type *bus, enum iommu_cap cap)
-=======
  * iommu_group_has_isolated_msi() - Compute msi_device_has_isolated_msi()
  *       for a group
  * @group: Group to query
@@ -2033,7 +1941,6 @@
  * by checking that all the devices are the same.
  */
 bool iommu_group_has_isolated_msi(struct iommu_group *group)
->>>>>>> eb3cdb58
 {
 	struct group_device *group_dev;
 	bool ret = true;
@@ -2082,10 +1989,6 @@
 		return NULL;
 
 	domain->type = type;
-<<<<<<< HEAD
-	/* Assume all sizes by default; the driver may override this later */
-	domain->pgsize_bitmap = bus->iommu_ops->pgsize_bitmap;
-=======
 	/*
 	 * If not already set, assume all sizes by default; the driver
 	 * may override this later
@@ -2093,7 +1996,6 @@
 	if (!domain->pgsize_bitmap)
 		domain->pgsize_bitmap = bus->iommu_ops->pgsize_bitmap;
 
->>>>>>> eb3cdb58
 	if (!domain->ops)
 		domain->ops = bus->iommu_ops->default_domain_ops;
 
@@ -2112,11 +2014,8 @@
 
 void iommu_domain_free(struct iommu_domain *domain)
 {
-<<<<<<< HEAD
-=======
 	if (domain->type == IOMMU_DOMAIN_SVA)
 		mmdrop(domain->mm);
->>>>>>> eb3cdb58
 	iommu_put_dma_cookie(domain);
 	domain->ops->free(domain);
 }
@@ -2198,29 +2097,12 @@
 
 int iommu_deferred_attach(struct device *dev, struct iommu_domain *domain)
 {
-<<<<<<< HEAD
-	if (iommu_is_attach_deferred(dev))
-=======
 	if (dev->iommu && dev->iommu->attach_deferred)
->>>>>>> eb3cdb58
 		return __iommu_attach_device(domain, dev);
 
 	return 0;
 }
 
-<<<<<<< HEAD
-static void __iommu_detach_device(struct iommu_domain *domain,
-				  struct device *dev)
-{
-	if (iommu_is_attach_deferred(dev))
-		return;
-
-	domain->ops->detach_dev(domain, dev);
-	trace_detach_device_from_domain(dev);
-}
-
-=======
->>>>>>> eb3cdb58
 void iommu_detach_device(struct iommu_domain *domain, struct device *dev)
 {
 	struct iommu_group *group;
@@ -2358,17 +2240,6 @@
 		return 0;
 
 	/*
-<<<<<<< HEAD
-	 * New drivers should support default domains and so the detach_dev() op
-	 * will never be called. Otherwise the NULL domain represents some
-	 * platform specific behavior.
-	 */
-	if (!new_domain) {
-		if (WARN_ON(!group->domain->ops->detach_dev))
-			return -EINVAL;
-		__iommu_group_for_each_dev(group, group->domain,
-					   iommu_group_do_detach_device);
-=======
 	 * New drivers should support default domains, so set_platform_dma()
 	 * op will never be called. Otherwise the NULL domain represents some
 	 * platform specific behavior.
@@ -2376,7 +2247,6 @@
 	if (!new_domain) {
 		__iommu_group_for_each_dev(group, NULL,
 					   iommu_group_do_set_platform_dma);
->>>>>>> eb3cdb58
 		group->domain = NULL;
 		return 0;
 	}
@@ -2432,7 +2302,6 @@
 	/* Constrain the page sizes further based on the maximum alignment */
 	if (likely(addr_merge))
 		pgsizes &= GENMASK(__ffs(addr_merge), 0);
-<<<<<<< HEAD
 
 	/* Make sure we have at least one suitable page size */
 	BUG_ON(!pgsizes);
@@ -2468,43 +2337,6 @@
 	if (offset + pgsize_next <= size)
 		size = offset;
 
-=======
-
-	/* Make sure we have at least one suitable page size */
-	BUG_ON(!pgsizes);
-
-	/* Pick the biggest page size remaining */
-	pgsize_idx = __fls(pgsizes);
-	pgsize = BIT(pgsize_idx);
-	if (!count)
-		return pgsize;
-
-	/* Find the next biggest support page size, if it exists */
-	pgsizes = domain->pgsize_bitmap & ~GENMASK(pgsize_idx, 0);
-	if (!pgsizes)
-		goto out_set_count;
-
-	pgsize_idx_next = __ffs(pgsizes);
-	pgsize_next = BIT(pgsize_idx_next);
-
-	/*
-	 * There's no point trying a bigger page size unless the virtual
-	 * and physical addresses are similarly offset within the larger page.
-	 */
-	if ((iova ^ paddr) & (pgsize_next - 1))
-		goto out_set_count;
-
-	/* Calculate the offset to the next page size alignment boundary */
-	offset = pgsize_next - (addr_merge & (pgsize_next - 1));
-
-	/*
-	 * If size is big enough to accommodate the larger page, reduce
-	 * the number of smaller pages.
-	 */
-	if (offset + pgsize_next <= size)
-		size = offset;
-
->>>>>>> eb3cdb58
 out_set_count:
 	*count = size >> pgsize_idx;
 	return pgsize;
@@ -2614,19 +2446,6 @@
 	return ret;
 }
 EXPORT_SYMBOL_GPL(iommu_map);
-
-static size_t __iommu_unmap_pages(struct iommu_domain *domain,
-				  unsigned long iova, size_t size,
-				  struct iommu_iotlb_gather *iotlb_gather)
-{
-	const struct iommu_domain_ops *ops = domain->ops;
-	size_t pgsize, count;
-
-	pgsize = iommu_pgsize(domain, iova, iova, size, &count);
-	return ops->unmap_pages ?
-	       ops->unmap_pages(domain, iova, pgsize, count, iotlb_gather) :
-	       ops->unmap(domain, iova, pgsize, iotlb_gather);
-}
 
 static size_t __iommu_unmap_pages(struct iommu_domain *domain,
 				  unsigned long iova, size_t size,
@@ -2717,15 +2536,9 @@
 }
 EXPORT_SYMBOL_GPL(iommu_unmap_fast);
 
-<<<<<<< HEAD
-static ssize_t __iommu_map_sg(struct iommu_domain *domain, unsigned long iova,
-		struct scatterlist *sg, unsigned int nents, int prot,
-		gfp_t gfp)
-=======
 ssize_t iommu_map_sg(struct iommu_domain *domain, unsigned long iova,
 		     struct scatterlist *sg, unsigned int nents, int prot,
 		     gfp_t gfp)
->>>>>>> eb3cdb58
 {
 	const struct iommu_domain_ops *ops = domain->ops;
 	size_t len = 0, mapped = 0;
@@ -2778,28 +2591,9 @@
 	iommu_unmap(domain, iova, mapped);
 
 	return ret;
-<<<<<<< HEAD
-}
-
-ssize_t iommu_map_sg(struct iommu_domain *domain, unsigned long iova,
-		     struct scatterlist *sg, unsigned int nents, int prot)
-{
-	might_sleep();
-	return __iommu_map_sg(domain, iova, sg, nents, prot, GFP_KERNEL);
 }
 EXPORT_SYMBOL_GPL(iommu_map_sg);
 
-ssize_t iommu_map_sg_atomic(struct iommu_domain *domain, unsigned long iova,
-		    struct scatterlist *sg, unsigned int nents, int prot)
-{
-	return __iommu_map_sg(domain, iova, sg, nents, prot, GFP_ATOMIC);
-}
-
-=======
-}
-EXPORT_SYMBOL_GPL(iommu_map_sg);
-
->>>>>>> eb3cdb58
 /**
  * report_iommu_fault() - report about an IOMMU fault to the IOMMU framework
  * @domain: the iommu domain where the fault has happened
@@ -3052,18 +2846,6 @@
 }
 EXPORT_SYMBOL_GPL(iommu_dev_disable_feature);
 
-<<<<<<< HEAD
-/**
- * iommu_sva_bind_device() - Bind a process address space to a device
- * @dev: the device
- * @mm: the mm to bind, caller must hold a reference to it
- * @drvdata: opaque data pointer to pass to bind callback
- *
- * Create a bond between device and address space, allowing the device to access
- * the mm using the returned PASID. If a bond already exists between @device and
- * @mm, it is returned and an additional reference is taken. Caller must call
- * iommu_sva_unbind_device() to release each reference.
-=======
 /*
  * Changes the default domain of an iommu group
  *
@@ -3266,26 +3048,14 @@
  * iommu_device_unuse_default_domain() - Device driver stops handling device
  *                                       DMA through the kernel DMA API.
  * @dev: The device.
->>>>>>> eb3cdb58
  *
  * The device driver doesn't want to do DMA through kernel DMA API anymore.
  * It must be called after iommu_device_use_default_domain().
  */
 void iommu_device_unuse_default_domain(struct device *dev)
 {
-<<<<<<< HEAD
-	struct iommu_group *group;
-	struct iommu_sva *handle = ERR_PTR(-EINVAL);
-	const struct iommu_ops *ops = dev_iommu_ops(dev);
-
-	if (!ops->sva_bind)
-		return ERR_PTR(-ENODEV);
-
-	group = iommu_group_get(dev);
-=======
 	struct iommu_group *group = iommu_group_get(dev);
 
->>>>>>> eb3cdb58
 	if (!group)
 		return;
 
@@ -3382,18 +3152,10 @@
 int iommu_device_claim_dma_owner(struct device *dev, void *owner)
 {
 	struct iommu_group *group;
-<<<<<<< HEAD
-	struct device *dev = handle->dev;
-	const struct iommu_ops *ops = dev_iommu_ops(dev);
-
-	if (!ops->sva_unbind)
-		return;
-=======
 	int ret = 0;
 
 	if (WARN_ON(!owner))
 		return -EINVAL;
->>>>>>> eb3cdb58
 
 	group = iommu_group_get(dev);
 	if (!group)
@@ -3420,18 +3182,11 @@
 
 static void __iommu_release_dma_ownership(struct iommu_group *group)
 {
-<<<<<<< HEAD
-	const struct iommu_ops *ops = dev_iommu_ops(handle->dev);
-
-	if (!ops->sva_get_pasid)
-		return IOMMU_PASID_INVALID;
-=======
 	int ret;
 
 	if (WARN_ON(!group->owner_cnt || !group->owner ||
 		    !xa_empty(&group->pasid_array)))
 		return;
->>>>>>> eb3cdb58
 
 	group->owner_cnt = 0;
 	group->owner = NULL;
@@ -3504,23 +3259,8 @@
 			break;
 	}
 
-<<<<<<< HEAD
-	/* We can bring up a flush queue without tearing down the domain */
-	if (type == IOMMU_DOMAIN_DMA_FQ && prev_dom->type == IOMMU_DOMAIN_DMA) {
-		ret = iommu_dma_init_fq(prev_dom);
-		if (!ret)
-			prev_dom->type = IOMMU_DOMAIN_DMA_FQ;
-		goto out;
-	}
-
-	/* Sets group->default_domain to the newly allocated domain */
-	ret = iommu_group_alloc_default_domain(dev->bus, group, type);
-	if (ret)
-		goto out;
-=======
 	return ret;
 }
->>>>>>> eb3cdb58
 
 static void __iommu_remove_group_pasid(struct iommu_group *group,
 				       ioasid_t pasid)
@@ -3577,16 +3317,10 @@
 EXPORT_SYMBOL_GPL(iommu_attach_device_pasid);
 
 /*
-<<<<<<< HEAD
- * Changing the default domain through sysfs requires the users to unbind the
- * drivers from the devices in the iommu group, except for a DMA -> DMA-FQ
- * transition. Return failure if this isn't met.
-=======
  * iommu_detach_device_pasid() - Detach the domain from pasid of device
  * @domain: the iommu domain.
  * @dev: the attached device.
  * @pasid: the pasid of the device.
->>>>>>> eb3cdb58
  *
  * The @domain must have been attached to @pasid of the @dev with
  * iommu_attach_device_pasid().
@@ -3601,21 +3335,6 @@
 	WARN_ON(xa_erase(&group->pasid_array, pasid) != domain);
 	mutex_unlock(&group->mutex);
 
-<<<<<<< HEAD
-	if (WARN_ON(!group) || !group->default_domain)
-		return -EINVAL;
-
-	if (sysfs_streq(buf, "identity"))
-		req_type = IOMMU_DOMAIN_IDENTITY;
-	else if (sysfs_streq(buf, "DMA"))
-		req_type = IOMMU_DOMAIN_DMA;
-	else if (sysfs_streq(buf, "DMA-FQ"))
-		req_type = IOMMU_DOMAIN_DMA_FQ;
-	else if (sysfs_streq(buf, "auto"))
-		req_type = 0;
-	else
-		return -EINVAL;
-=======
 	iommu_group_put(group);
 }
 EXPORT_SYMBOL_GPL(iommu_detach_device_pasid);
@@ -3640,7 +3359,6 @@
 {
 	struct iommu_domain *domain;
 	struct iommu_group *group;
->>>>>>> eb3cdb58
 
 	group = iommu_group_get(dev);
 	if (!group)
@@ -3657,22 +3375,11 @@
 }
 EXPORT_SYMBOL_GPL(iommu_get_domain_for_dev_pasid);
 
-<<<<<<< HEAD
-	/* Check if the device in the group still has a driver bound to it */
-	device_lock(dev);
-	if (device_is_bound(dev) && !(req_type == IOMMU_DOMAIN_DMA_FQ &&
-	    group->default_domain->type == IOMMU_DOMAIN_DMA)) {
-		pr_err_ratelimited("Device is still bound to driver\n");
-		ret = -EBUSY;
-		goto out;
-	}
-=======
 struct iommu_domain *iommu_sva_domain_alloc(struct device *dev,
 					    struct mm_struct *mm)
 {
 	const struct iommu_ops *ops = dev_iommu_ops(dev);
 	struct iommu_domain *domain;
->>>>>>> eb3cdb58
 
 	domain = ops->domain_alloc(IOMMU_DOMAIN_SVA);
 	if (!domain)
@@ -3684,191 +3391,5 @@
 	domain->iopf_handler = iommu_sva_handle_iopf;
 	domain->fault_data = mm;
 
-<<<<<<< HEAD
-	return ret;
-}
-
-static bool iommu_is_default_domain(struct iommu_group *group)
-{
-	if (group->domain == group->default_domain)
-		return true;
-
-	/*
-	 * If the default domain was set to identity and it is still an identity
-	 * domain then we consider this a pass. This happens because of
-	 * amd_iommu_init_device() replacing the default idenytity domain with an
-	 * identity domain that has a different configuration for AMDGPU.
-	 */
-	if (group->default_domain &&
-	    group->default_domain->type == IOMMU_DOMAIN_IDENTITY &&
-	    group->domain && group->domain->type == IOMMU_DOMAIN_IDENTITY)
-		return true;
-	return false;
-}
-
-/**
- * iommu_device_use_default_domain() - Device driver wants to handle device
- *                                     DMA through the kernel DMA API.
- * @dev: The device.
- *
- * The device driver about to bind @dev wants to do DMA through the kernel
- * DMA API. Return 0 if it is allowed, otherwise an error.
- */
-int iommu_device_use_default_domain(struct device *dev)
-{
-	struct iommu_group *group = iommu_group_get(dev);
-	int ret = 0;
-
-	if (!group)
-		return 0;
-
-	mutex_lock(&group->mutex);
-	if (group->owner_cnt) {
-		if (group->owner || !iommu_is_default_domain(group)) {
-			ret = -EBUSY;
-			goto unlock_out;
-		}
-	}
-
-	group->owner_cnt++;
-
-unlock_out:
-	mutex_unlock(&group->mutex);
-	iommu_group_put(group);
-
-	return ret;
-}
-
-/**
- * iommu_device_unuse_default_domain() - Device driver stops handling device
- *                                       DMA through the kernel DMA API.
- * @dev: The device.
- *
- * The device driver doesn't want to do DMA through kernel DMA API anymore.
- * It must be called after iommu_device_use_default_domain().
- */
-void iommu_device_unuse_default_domain(struct device *dev)
-{
-	struct iommu_group *group = iommu_group_get(dev);
-
-	if (!group)
-		return;
-
-	mutex_lock(&group->mutex);
-	if (!WARN_ON(!group->owner_cnt))
-		group->owner_cnt--;
-
-	mutex_unlock(&group->mutex);
-	iommu_group_put(group);
-}
-
-static int __iommu_group_alloc_blocking_domain(struct iommu_group *group)
-{
-	struct group_device *dev =
-		list_first_entry(&group->devices, struct group_device, list);
-
-	if (group->blocking_domain)
-		return 0;
-
-	group->blocking_domain =
-		__iommu_domain_alloc(dev->dev->bus, IOMMU_DOMAIN_BLOCKED);
-	if (!group->blocking_domain) {
-		/*
-		 * For drivers that do not yet understand IOMMU_DOMAIN_BLOCKED
-		 * create an empty domain instead.
-		 */
-		group->blocking_domain = __iommu_domain_alloc(
-			dev->dev->bus, IOMMU_DOMAIN_UNMANAGED);
-		if (!group->blocking_domain)
-			return -EINVAL;
-	}
-	return 0;
-}
-
-/**
- * iommu_group_claim_dma_owner() - Set DMA ownership of a group
- * @group: The group.
- * @owner: Caller specified pointer. Used for exclusive ownership.
- *
- * This is to support backward compatibility for vfio which manages
- * the dma ownership in iommu_group level. New invocations on this
- * interface should be prohibited.
- */
-int iommu_group_claim_dma_owner(struct iommu_group *group, void *owner)
-{
-	int ret = 0;
-
-	mutex_lock(&group->mutex);
-	if (group->owner_cnt) {
-		ret = -EPERM;
-		goto unlock_out;
-	} else {
-		if (group->domain && group->domain != group->default_domain) {
-			ret = -EBUSY;
-			goto unlock_out;
-		}
-
-		ret = __iommu_group_alloc_blocking_domain(group);
-		if (ret)
-			goto unlock_out;
-
-		ret = __iommu_group_set_domain(group, group->blocking_domain);
-		if (ret)
-			goto unlock_out;
-		group->owner = owner;
-	}
-
-	group->owner_cnt++;
-unlock_out:
-	mutex_unlock(&group->mutex);
-
-	return ret;
-}
-EXPORT_SYMBOL_GPL(iommu_group_claim_dma_owner);
-
-/**
- * iommu_group_release_dma_owner() - Release DMA ownership of a group
- * @group: The group.
- *
- * Release the DMA ownership claimed by iommu_group_claim_dma_owner().
- */
-void iommu_group_release_dma_owner(struct iommu_group *group)
-{
-	int ret;
-
-	mutex_lock(&group->mutex);
-	if (WARN_ON(!group->owner_cnt || !group->owner))
-		goto unlock_out;
-
-	group->owner_cnt = 0;
-	group->owner = NULL;
-	ret = __iommu_group_set_domain(group, group->default_domain);
-	WARN(ret, "iommu driver failed to attach the default domain");
-
-unlock_out:
-	mutex_unlock(&group->mutex);
-}
-EXPORT_SYMBOL_GPL(iommu_group_release_dma_owner);
-
-/**
- * iommu_group_dma_owner_claimed() - Query group dma ownership status
- * @group: The group.
- *
- * This provides status query on a given group. It is racy and only for
- * non-binding status reporting.
- */
-bool iommu_group_dma_owner_claimed(struct iommu_group *group)
-{
-	unsigned int user;
-
-	mutex_lock(&group->mutex);
-	user = group->owner_cnt;
-	mutex_unlock(&group->mutex);
-
-	return user;
-}
-EXPORT_SYMBOL_GPL(iommu_group_dma_owner_claimed);
-=======
 	return domain;
-}
->>>>>>> eb3cdb58
+}