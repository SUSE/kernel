// SPDX-License-Identifier: GPL-2.0-only
/*
 * Copyright (C) 2007-2008 Advanced Micro Devices, Inc.
 * Author: Joerg Roedel <jroedel@suse.de>
 */

#define pr_fmt(fmt)    "iommu: " fmt

#include <linux/amba/bus.h>
#include <linux/device.h>
#include <linux/kernel.h>
#include <linux/bits.h>
#include <linux/bug.h>
#include <linux/types.h>
#include <linux/init.h>
#include <linux/export.h>
#include <linux/slab.h>
#include <linux/errno.h>
#include <linux/host1x_context_bus.h>
#include <linux/iommu.h>
#include <linux/idr.h>
#include <linux/err.h>
#include <linux/pci.h>
#include <linux/pci-ats.h>
#include <linux/bitops.h>
#include <linux/platform_device.h>
#include <linux/property.h>
#include <linux/fsl/mc.h>
#include <linux/module.h>
#include <linux/cc_platform.h>
#include <linux/cdx/cdx_bus.h>
#include <trace/events/iommu.h>
#include <linux/sched/mm.h>
#include <linux/msi.h>

#include "dma-iommu.h"
#include "iommu-priv.h"

static struct kset *iommu_group_kset;
static DEFINE_IDA(iommu_group_ida);
static DEFINE_IDA(iommu_global_pasid_ida);

static unsigned int iommu_def_domain_type __read_mostly;
static bool iommu_dma_strict __read_mostly = IS_ENABLED(CONFIG_IOMMU_DEFAULT_DMA_STRICT);
static u32 iommu_cmd_line __read_mostly;

struct iommu_group {
	struct kobject kobj;
	struct kobject *devices_kobj;
	struct list_head devices;
	struct xarray pasid_array;
	struct mutex mutex;
	void *iommu_data;
	void (*iommu_data_release)(void *iommu_data);
	char *name;
	int id;
	struct iommu_domain *default_domain;
	struct iommu_domain *blocking_domain;
	struct iommu_domain *domain;
	struct list_head entry;
	unsigned int owner_cnt;
	void *owner;
};

struct group_device {
	struct list_head list;
	struct device *dev;
	char *name;
};

/* Iterate over each struct group_device in a struct iommu_group */
#define for_each_group_device(group, pos) \
	list_for_each_entry(pos, &(group)->devices, list)

struct iommu_group_attribute {
	struct attribute attr;
	ssize_t (*show)(struct iommu_group *group, char *buf);
	ssize_t (*store)(struct iommu_group *group,
			 const char *buf, size_t count);
};

static const char * const iommu_group_resv_type_string[] = {
	[IOMMU_RESV_DIRECT]			= "direct",
	[IOMMU_RESV_DIRECT_RELAXABLE]		= "direct-relaxable",
	[IOMMU_RESV_RESERVED]			= "reserved",
	[IOMMU_RESV_MSI]			= "msi",
	[IOMMU_RESV_SW_MSI]			= "msi",
};

#define IOMMU_CMD_LINE_DMA_API		BIT(0)
#define IOMMU_CMD_LINE_STRICT		BIT(1)

static int iommu_bus_notifier(struct notifier_block *nb,
			      unsigned long action, void *data);
static void iommu_release_device(struct device *dev);
static struct iommu_domain *
__iommu_group_domain_alloc(struct iommu_group *group, unsigned int type);
static int __iommu_attach_device(struct iommu_domain *domain,
				 struct device *dev);
static int __iommu_attach_group(struct iommu_domain *domain,
				struct iommu_group *group);

enum {
	IOMMU_SET_DOMAIN_MUST_SUCCEED = 1 << 0,
};

static int __iommu_device_set_domain(struct iommu_group *group,
				     struct device *dev,
				     struct iommu_domain *new_domain,
				     unsigned int flags);
static int __iommu_group_set_domain_internal(struct iommu_group *group,
					     struct iommu_domain *new_domain,
					     unsigned int flags);
static int __iommu_group_set_domain(struct iommu_group *group,
				    struct iommu_domain *new_domain)
{
	return __iommu_group_set_domain_internal(group, new_domain, 0);
}
static void __iommu_group_set_domain_nofail(struct iommu_group *group,
					    struct iommu_domain *new_domain)
{
	WARN_ON(__iommu_group_set_domain_internal(
		group, new_domain, IOMMU_SET_DOMAIN_MUST_SUCCEED));
}

static int iommu_setup_default_domain(struct iommu_group *group,
				      int target_type);
static int iommu_create_device_direct_mappings(struct iommu_domain *domain,
					       struct device *dev);
static ssize_t iommu_group_store_type(struct iommu_group *group,
				      const char *buf, size_t count);
static struct group_device *iommu_group_alloc_device(struct iommu_group *group,
						     struct device *dev);
static void __iommu_group_free_device(struct iommu_group *group,
				      struct group_device *grp_dev);

#define IOMMU_GROUP_ATTR(_name, _mode, _show, _store)		\
struct iommu_group_attribute iommu_group_attr_##_name =		\
	__ATTR(_name, _mode, _show, _store)

#define to_iommu_group_attr(_attr)	\
	container_of(_attr, struct iommu_group_attribute, attr)
#define to_iommu_group(_kobj)		\
	container_of(_kobj, struct iommu_group, kobj)

static LIST_HEAD(iommu_device_list);
static DEFINE_SPINLOCK(iommu_device_lock);

static const struct bus_type * const iommu_buses[] = {
	&platform_bus_type,
#ifdef CONFIG_PCI
	&pci_bus_type,
#endif
#ifdef CONFIG_ARM_AMBA
	&amba_bustype,
#endif
#ifdef CONFIG_FSL_MC_BUS
	&fsl_mc_bus_type,
#endif
#ifdef CONFIG_TEGRA_HOST1X_CONTEXT_BUS
	&host1x_context_device_bus_type,
#endif
#ifdef CONFIG_CDX_BUS
	&cdx_bus_type,
#endif
};

/*
 * Use a function instead of an array here because the domain-type is a
 * bit-field, so an array would waste memory.
 */
static const char *iommu_domain_type_str(unsigned int t)
{
	switch (t) {
	case IOMMU_DOMAIN_BLOCKED:
		return "Blocked";
	case IOMMU_DOMAIN_IDENTITY:
		return "Passthrough";
	case IOMMU_DOMAIN_UNMANAGED:
		return "Unmanaged";
	case IOMMU_DOMAIN_DMA:
	case IOMMU_DOMAIN_DMA_FQ:
		return "Translated";
	case IOMMU_DOMAIN_PLATFORM:
		return "Platform";
	default:
		return "Unknown";
	}
}

static int __init iommu_subsys_init(void)
{
	struct notifier_block *nb;

	if (!(iommu_cmd_line & IOMMU_CMD_LINE_DMA_API)) {
		if (IS_ENABLED(CONFIG_IOMMU_DEFAULT_PASSTHROUGH))
			iommu_set_default_passthrough(false);
		else
			iommu_set_default_translated(false);

		if (iommu_default_passthrough() && cc_platform_has(CC_ATTR_MEM_ENCRYPT)) {
			pr_info("Memory encryption detected - Disabling default IOMMU Passthrough\n");
			iommu_set_default_translated(false);
		}
	}

	if (!iommu_default_passthrough() && !iommu_dma_strict)
		iommu_def_domain_type = IOMMU_DOMAIN_DMA_FQ;

	pr_info("Default domain type: %s%s\n",
		iommu_domain_type_str(iommu_def_domain_type),
		(iommu_cmd_line & IOMMU_CMD_LINE_DMA_API) ?
			" (set via kernel command line)" : "");

	if (!iommu_default_passthrough())
		pr_info("DMA domain TLB invalidation policy: %s mode%s\n",
			iommu_dma_strict ? "strict" : "lazy",
			(iommu_cmd_line & IOMMU_CMD_LINE_STRICT) ?
				" (set via kernel command line)" : "");

	nb = kcalloc(ARRAY_SIZE(iommu_buses), sizeof(*nb), GFP_KERNEL);
	if (!nb)
		return -ENOMEM;

	for (int i = 0; i < ARRAY_SIZE(iommu_buses); i++) {
		nb[i].notifier_call = iommu_bus_notifier;
		bus_register_notifier(iommu_buses[i], &nb[i]);
	}

	return 0;
}
subsys_initcall(iommu_subsys_init);

static int remove_iommu_group(struct device *dev, void *data)
{
	if (dev->iommu && dev->iommu->iommu_dev == data)
		iommu_release_device(dev);

	return 0;
}

/**
 * iommu_device_register() - Register an IOMMU hardware instance
 * @iommu: IOMMU handle for the instance
 * @ops:   IOMMU ops to associate with the instance
 * @hwdev: (optional) actual instance device, used for fwnode lookup
 *
 * Return: 0 on success, or an error.
 */
int iommu_device_register(struct iommu_device *iommu,
			  const struct iommu_ops *ops, struct device *hwdev)
{
	int err = 0;

	/* We need to be able to take module references appropriately */
	if (WARN_ON(is_module_address((unsigned long)ops) && !ops->owner))
		return -EINVAL;

	iommu->ops = ops;
	if (hwdev)
		iommu->fwnode = dev_fwnode(hwdev);

	spin_lock(&iommu_device_lock);
	list_add_tail(&iommu->list, &iommu_device_list);
	spin_unlock(&iommu_device_lock);

	for (int i = 0; i < ARRAY_SIZE(iommu_buses) && !err; i++)
		err = bus_iommu_probe(iommu_buses[i]);
	if (err)
		iommu_device_unregister(iommu);
	return err;
}
EXPORT_SYMBOL_GPL(iommu_device_register);

void iommu_device_unregister(struct iommu_device *iommu)
{
	for (int i = 0; i < ARRAY_SIZE(iommu_buses); i++)
		bus_for_each_dev(iommu_buses[i], NULL, iommu, remove_iommu_group);

	spin_lock(&iommu_device_lock);
	list_del(&iommu->list);
	spin_unlock(&iommu_device_lock);

	/* Pairs with the alloc in generic_single_device_group() */
	iommu_group_put(iommu->singleton_group);
	iommu->singleton_group = NULL;
}
EXPORT_SYMBOL_GPL(iommu_device_unregister);

#if IS_ENABLED(CONFIG_IOMMUFD_TEST)
void iommu_device_unregister_bus(struct iommu_device *iommu,
				 const struct bus_type *bus,
				 struct notifier_block *nb)
{
	bus_unregister_notifier(bus, nb);
	iommu_device_unregister(iommu);
}
EXPORT_SYMBOL_GPL(iommu_device_unregister_bus);

/*
 * Register an iommu driver against a single bus. This is only used by iommufd
 * selftest to create a mock iommu driver. The caller must provide
 * some memory to hold a notifier_block.
 */
int iommu_device_register_bus(struct iommu_device *iommu,
			      const struct iommu_ops *ops,
			      const struct bus_type *bus,
			      struct notifier_block *nb)
{
	int err;

	iommu->ops = ops;
	nb->notifier_call = iommu_bus_notifier;
	err = bus_register_notifier(bus, nb);
	if (err)
		return err;

	spin_lock(&iommu_device_lock);
	list_add_tail(&iommu->list, &iommu_device_list);
	spin_unlock(&iommu_device_lock);

	err = bus_iommu_probe(bus);
	if (err) {
		iommu_device_unregister_bus(iommu, bus, nb);
		return err;
	}
	return 0;
}
EXPORT_SYMBOL_GPL(iommu_device_register_bus);
#endif

static struct dev_iommu *dev_iommu_get(struct device *dev)
{
	struct dev_iommu *param = dev->iommu;

	lockdep_assert_held(&iommu_probe_device_lock);

	if (param)
		return param;

	param = kzalloc(sizeof(*param), GFP_KERNEL);
	if (!param)
		return NULL;

	mutex_init(&param->lock);
	dev->iommu = param;
	return param;
}

static void dev_iommu_free(struct device *dev)
{
	struct dev_iommu *param = dev->iommu;

	dev->iommu = NULL;
	if (param->fwspec) {
		fwnode_handle_put(param->fwspec->iommu_fwnode);
		kfree(param->fwspec);
	}
	kfree(param);
}

/*
 * Internal equivalent of device_iommu_mapped() for when we care that a device
 * actually has API ops, and don't want false positives from VFIO-only groups.
 */
static bool dev_has_iommu(struct device *dev)
{
	return dev->iommu && dev->iommu->iommu_dev;
}

static u32 dev_iommu_get_max_pasids(struct device *dev)
{
	u32 max_pasids = 0, bits = 0;
	int ret;

	if (dev_is_pci(dev)) {
		ret = pci_max_pasids(to_pci_dev(dev));
		if (ret > 0)
			max_pasids = ret;
	} else {
		ret = device_property_read_u32(dev, "pasid-num-bits", &bits);
		if (!ret)
			max_pasids = 1UL << bits;
	}

	return min_t(u32, max_pasids, dev->iommu->iommu_dev->max_pasids);
}

void dev_iommu_priv_set(struct device *dev, void *priv)
{
	/* FSL_PAMU does something weird */
	if (!IS_ENABLED(CONFIG_FSL_PAMU))
		lockdep_assert_held(&iommu_probe_device_lock);
	dev->iommu->priv = priv;
}
EXPORT_SYMBOL_GPL(dev_iommu_priv_set);

/*
 * Init the dev->iommu and dev->iommu_group in the struct device and get the
 * driver probed
 */
static int iommu_init_device(struct device *dev, const struct iommu_ops *ops)
{
	struct iommu_device *iommu_dev;
	struct iommu_group *group;
	int ret;

	if (!dev_iommu_get(dev))
		return -ENOMEM;

	if (!try_module_get(ops->owner)) {
		ret = -EINVAL;
		goto err_free;
	}

	iommu_dev = ops->probe_device(dev);
	if (IS_ERR(iommu_dev)) {
		ret = PTR_ERR(iommu_dev);
		goto err_module_put;
	}
	dev->iommu->iommu_dev = iommu_dev;

	ret = iommu_device_link(iommu_dev, dev);
	if (ret)
		goto err_release;

	group = ops->device_group(dev);
	if (WARN_ON_ONCE(group == NULL))
		group = ERR_PTR(-EINVAL);
	if (IS_ERR(group)) {
		ret = PTR_ERR(group);
		goto err_unlink;
	}
	dev->iommu_group = group;

	dev->iommu->max_pasids = dev_iommu_get_max_pasids(dev);
	if (ops->is_attach_deferred)
		dev->iommu->attach_deferred = ops->is_attach_deferred(dev);
	return 0;

err_unlink:
	iommu_device_unlink(iommu_dev, dev);
err_release:
	if (ops->release_device)
		ops->release_device(dev);
err_module_put:
	module_put(ops->owner);
err_free:
	dev->iommu->iommu_dev = NULL;
	dev_iommu_free(dev);
	return ret;
}

static void iommu_deinit_device(struct device *dev)
{
	struct iommu_group *group = dev->iommu_group;
	const struct iommu_ops *ops = dev_iommu_ops(dev);

	lockdep_assert_held(&group->mutex);

	iommu_device_unlink(dev->iommu->iommu_dev, dev);

	/*
	 * release_device() must stop using any attached domain on the device.
	 * If there are still other devices in the group, they are not affected
	 * by this callback.
	 *
	 * If the iommu driver provides release_domain, the core code ensures
	 * that domain is attached prior to calling release_device. Drivers can
	 * use this to enforce a translation on the idle iommu. Typically, the
	 * global static blocked_domain is a good choice.
	 *
	 * Otherwise, the iommu driver must set the device to either an identity
	 * or a blocking translation in release_device() and stop using any
	 * domain pointer, as it is going to be freed.
	 *
	 * Regardless, if a delayed attach never occurred, then the release
	 * should still avoid touching any hardware configuration either.
	 */
	if (!dev->iommu->attach_deferred && ops->release_domain)
		ops->release_domain->ops->attach_dev(ops->release_domain, dev);

	if (ops->release_device)
		ops->release_device(dev);

	/*
	 * If this is the last driver to use the group then we must free the
	 * domains before we do the module_put().
	 */
	if (list_empty(&group->devices)) {
		if (group->default_domain) {
			iommu_domain_free(group->default_domain);
			group->default_domain = NULL;
		}
		if (group->blocking_domain) {
			iommu_domain_free(group->blocking_domain);
			group->blocking_domain = NULL;
		}
		group->domain = NULL;
	}

	/* Caller must put iommu_group */
	dev->iommu_group = NULL;
	module_put(ops->owner);
	dev_iommu_free(dev);
}

DEFINE_MUTEX(iommu_probe_device_lock);

static int __iommu_probe_device(struct device *dev, struct list_head *group_list)
{
	const struct iommu_ops *ops;
	struct iommu_group *group;
	struct group_device *gdev;
	int ret;

	/*
	 * For FDT-based systems and ACPI IORT/VIOT, drivers register IOMMU
	 * instances with non-NULL fwnodes, and client devices should have been
	 * identified with a fwspec by this point. Otherwise, we can currently
	 * assume that only one of Intel, AMD, s390, PAMU or legacy SMMUv2 can
	 * be present, and that any of their registered instances has suitable
	 * ops for probing, and thus cheekily co-opt the same mechanism.
	 */
	ops = iommu_fwspec_ops(dev_iommu_fwspec_get(dev));
	if (!ops)
		return -ENODEV;
	/*
	 * Serialise to avoid races between IOMMU drivers registering in
	 * parallel and/or the "replay" calls from ACPI/OF code via client
	 * driver probe. Once the latter have been cleaned up we should
	 * probably be able to use device_lock() here to minimise the scope,
	 * but for now enforcing a simple global ordering is fine.
	 */
	lockdep_assert_held(&iommu_probe_device_lock);

	/* Device is probed already if in a group */
	if (dev->iommu_group)
		return 0;

	ret = iommu_init_device(dev, ops);
	if (ret)
		return ret;

	group = dev->iommu_group;
	gdev = iommu_group_alloc_device(group, dev);
	mutex_lock(&group->mutex);
	if (IS_ERR(gdev)) {
		ret = PTR_ERR(gdev);
		goto err_put_group;
	}

	/*
	 * The gdev must be in the list before calling
	 * iommu_setup_default_domain()
	 */
	list_add_tail(&gdev->list, &group->devices);
	WARN_ON(group->default_domain && !group->domain);
	if (group->default_domain)
		iommu_create_device_direct_mappings(group->default_domain, dev);
	if (group->domain) {
		ret = __iommu_device_set_domain(group, dev, group->domain, 0);
		if (ret)
			goto err_remove_gdev;
	} else if (!group->default_domain && !group_list) {
		ret = iommu_setup_default_domain(group, 0);
		if (ret)
			goto err_remove_gdev;
	} else if (!group->default_domain) {
		/*
		 * With a group_list argument we defer the default_domain setup
		 * to the caller by providing a de-duplicated list of groups
		 * that need further setup.
		 */
		if (list_empty(&group->entry))
			list_add_tail(&group->entry, group_list);
	}

	if (group->default_domain)
		iommu_setup_dma_ops(dev);

	mutex_unlock(&group->mutex);

	return 0;

err_remove_gdev:
	list_del(&gdev->list);
	__iommu_group_free_device(group, gdev);
err_put_group:
	iommu_deinit_device(dev);
	mutex_unlock(&group->mutex);
	iommu_group_put(group);

	return ret;
}

int iommu_probe_device(struct device *dev)
{
	const struct iommu_ops *ops;
	int ret;

	mutex_lock(&iommu_probe_device_lock);
	ret = __iommu_probe_device(dev, NULL);
	mutex_unlock(&iommu_probe_device_lock);
	if (ret)
		return ret;

	ops = dev_iommu_ops(dev);
	if (ops->probe_finalize)
		ops->probe_finalize(dev);

	return 0;
}

static void __iommu_group_free_device(struct iommu_group *group,
				      struct group_device *grp_dev)
{
	struct device *dev = grp_dev->dev;

	sysfs_remove_link(group->devices_kobj, grp_dev->name);
	sysfs_remove_link(&dev->kobj, "iommu_group");

	trace_remove_device_from_group(group->id, dev);

	/*
	 * If the group has become empty then ownership must have been
	 * released, and the current domain must be set back to NULL or
	 * the default domain.
	 */
	if (list_empty(&group->devices))
		WARN_ON(group->owner_cnt ||
			group->domain != group->default_domain);

	kfree(grp_dev->name);
	kfree(grp_dev);
}

/* Remove the iommu_group from the struct device. */
static void __iommu_group_remove_device(struct device *dev)
{
	struct iommu_group *group = dev->iommu_group;
	struct group_device *device;

	mutex_lock(&group->mutex);
	for_each_group_device(group, device) {
		if (device->dev != dev)
			continue;

		list_del(&device->list);
		__iommu_group_free_device(group, device);
		if (dev_has_iommu(dev))
			iommu_deinit_device(dev);
		else
			dev->iommu_group = NULL;
		break;
	}
	mutex_unlock(&group->mutex);

	/*
	 * Pairs with the get in iommu_init_device() or
	 * iommu_group_add_device()
	 */
	iommu_group_put(group);
}

static void iommu_release_device(struct device *dev)
{
	struct iommu_group *group = dev->iommu_group;

	if (group)
		__iommu_group_remove_device(dev);

	/* Free any fwspec if no iommu_driver was ever attached */
	if (dev->iommu)
		dev_iommu_free(dev);
}

static int __init iommu_set_def_domain_type(char *str)
{
	bool pt;
	int ret;

	ret = kstrtobool(str, &pt);
	if (ret)
		return ret;

	if (pt)
		iommu_set_default_passthrough(true);
	else
		iommu_set_default_translated(true);

	return 0;
}
early_param("iommu.passthrough", iommu_set_def_domain_type);

static int __init iommu_dma_setup(char *str)
{
	int ret = kstrtobool(str, &iommu_dma_strict);

	if (!ret)
		iommu_cmd_line |= IOMMU_CMD_LINE_STRICT;
	return ret;
}
early_param("iommu.strict", iommu_dma_setup);

void iommu_set_dma_strict(void)
{
	iommu_dma_strict = true;
	if (iommu_def_domain_type == IOMMU_DOMAIN_DMA_FQ)
		iommu_def_domain_type = IOMMU_DOMAIN_DMA;
}

static ssize_t iommu_group_attr_show(struct kobject *kobj,
				     struct attribute *__attr, char *buf)
{
	struct iommu_group_attribute *attr = to_iommu_group_attr(__attr);
	struct iommu_group *group = to_iommu_group(kobj);
	ssize_t ret = -EIO;

	if (attr->show)
		ret = attr->show(group, buf);
	return ret;
}

static ssize_t iommu_group_attr_store(struct kobject *kobj,
				      struct attribute *__attr,
				      const char *buf, size_t count)
{
	struct iommu_group_attribute *attr = to_iommu_group_attr(__attr);
	struct iommu_group *group = to_iommu_group(kobj);
	ssize_t ret = -EIO;

	if (attr->store)
		ret = attr->store(group, buf, count);
	return ret;
}

static const struct sysfs_ops iommu_group_sysfs_ops = {
	.show = iommu_group_attr_show,
	.store = iommu_group_attr_store,
};

static int iommu_group_create_file(struct iommu_group *group,
				   struct iommu_group_attribute *attr)
{
	return sysfs_create_file(&group->kobj, &attr->attr);
}

static void iommu_group_remove_file(struct iommu_group *group,
				    struct iommu_group_attribute *attr)
{
	sysfs_remove_file(&group->kobj, &attr->attr);
}

static ssize_t iommu_group_show_name(struct iommu_group *group, char *buf)
{
	return sysfs_emit(buf, "%s\n", group->name);
}

/**
 * iommu_insert_resv_region - Insert a new region in the
 * list of reserved regions.
 * @new: new region to insert
 * @regions: list of regions
 *
 * Elements are sorted by start address and overlapping segments
 * of the same type are merged.
 */
static int iommu_insert_resv_region(struct iommu_resv_region *new,
				    struct list_head *regions)
{
	struct iommu_resv_region *iter, *tmp, *nr, *top;
	LIST_HEAD(stack);

	nr = iommu_alloc_resv_region(new->start, new->length,
				     new->prot, new->type, GFP_KERNEL);
	if (!nr)
		return -ENOMEM;

	/* First add the new element based on start address sorting */
	list_for_each_entry(iter, regions, list) {
		if (nr->start < iter->start ||
		    (nr->start == iter->start && nr->type <= iter->type))
			break;
	}
	list_add_tail(&nr->list, &iter->list);

	/* Merge overlapping segments of type nr->type in @regions, if any */
	list_for_each_entry_safe(iter, tmp, regions, list) {
		phys_addr_t top_end, iter_end = iter->start + iter->length - 1;

		/* no merge needed on elements of different types than @new */
		if (iter->type != new->type) {
			list_move_tail(&iter->list, &stack);
			continue;
		}

		/* look for the last stack element of same type as @iter */
		list_for_each_entry_reverse(top, &stack, list)
			if (top->type == iter->type)
				goto check_overlap;

		list_move_tail(&iter->list, &stack);
		continue;

check_overlap:
		top_end = top->start + top->length - 1;

		if (iter->start > top_end + 1) {
			list_move_tail(&iter->list, &stack);
		} else {
			top->length = max(top_end, iter_end) - top->start + 1;
			list_del(&iter->list);
			kfree(iter);
		}
	}
	list_splice(&stack, regions);
	return 0;
}

static int
iommu_insert_device_resv_regions(struct list_head *dev_resv_regions,
				 struct list_head *group_resv_regions)
{
	struct iommu_resv_region *entry;
	int ret = 0;

	list_for_each_entry(entry, dev_resv_regions, list) {
		ret = iommu_insert_resv_region(entry, group_resv_regions);
		if (ret)
			break;
	}
	return ret;
}

int iommu_get_group_resv_regions(struct iommu_group *group,
				 struct list_head *head)
{
	struct group_device *device;
	int ret = 0;

	mutex_lock(&group->mutex);
	for_each_group_device(group, device) {
		struct list_head dev_resv_regions;

		/*
		 * Non-API groups still expose reserved_regions in sysfs,
		 * so filter out calls that get here that way.
		 */
		if (!dev_has_iommu(device->dev))
			break;

		INIT_LIST_HEAD(&dev_resv_regions);
		iommu_get_resv_regions(device->dev, &dev_resv_regions);
		ret = iommu_insert_device_resv_regions(&dev_resv_regions, head);
		iommu_put_resv_regions(device->dev, &dev_resv_regions);
		if (ret)
			break;
	}
	mutex_unlock(&group->mutex);
	return ret;
}
EXPORT_SYMBOL_GPL(iommu_get_group_resv_regions);

static ssize_t iommu_group_show_resv_regions(struct iommu_group *group,
					     char *buf)
{
	struct iommu_resv_region *region, *next;
	struct list_head group_resv_regions;
	int offset = 0;

	INIT_LIST_HEAD(&group_resv_regions);
	iommu_get_group_resv_regions(group, &group_resv_regions);

	list_for_each_entry_safe(region, next, &group_resv_regions, list) {
		offset += sysfs_emit_at(buf, offset, "0x%016llx 0x%016llx %s\n",
					(long long)region->start,
					(long long)(region->start +
						    region->length - 1),
					iommu_group_resv_type_string[region->type]);
		kfree(region);
	}

	return offset;
}

static ssize_t iommu_group_show_type(struct iommu_group *group,
				     char *buf)
{
	char *type = "unknown";

	mutex_lock(&group->mutex);
	if (group->default_domain) {
		switch (group->default_domain->type) {
		case IOMMU_DOMAIN_BLOCKED:
			type = "blocked";
			break;
		case IOMMU_DOMAIN_IDENTITY:
			type = "identity";
			break;
		case IOMMU_DOMAIN_UNMANAGED:
			type = "unmanaged";
			break;
		case IOMMU_DOMAIN_DMA:
			type = "DMA";
			break;
		case IOMMU_DOMAIN_DMA_FQ:
			type = "DMA-FQ";
			break;
		}
	}
	mutex_unlock(&group->mutex);

	return sysfs_emit(buf, "%s\n", type);
}

static IOMMU_GROUP_ATTR(name, S_IRUGO, iommu_group_show_name, NULL);

static IOMMU_GROUP_ATTR(reserved_regions, 0444,
			iommu_group_show_resv_regions, NULL);

static IOMMU_GROUP_ATTR(type, 0644, iommu_group_show_type,
			iommu_group_store_type);

static void iommu_group_release(struct kobject *kobj)
{
	struct iommu_group *group = to_iommu_group(kobj);

	pr_debug("Releasing group %d\n", group->id);

	if (group->iommu_data_release)
		group->iommu_data_release(group->iommu_data);

	ida_free(&iommu_group_ida, group->id);

	/* Domains are free'd by iommu_deinit_device() */
	WARN_ON(group->default_domain);
	WARN_ON(group->blocking_domain);

	kfree(group->name);
	kfree(group);
}

static const struct kobj_type iommu_group_ktype = {
	.sysfs_ops = &iommu_group_sysfs_ops,
	.release = iommu_group_release,
};

/**
 * iommu_group_alloc - Allocate a new group
 *
 * This function is called by an iommu driver to allocate a new iommu
 * group.  The iommu group represents the minimum granularity of the iommu.
 * Upon successful return, the caller holds a reference to the supplied
 * group in order to hold the group until devices are added.  Use
 * iommu_group_put() to release this extra reference count, allowing the
 * group to be automatically reclaimed once it has no devices or external
 * references.
 */
struct iommu_group *iommu_group_alloc(void)
{
	struct iommu_group *group;
	int ret;

	group = kzalloc(sizeof(*group), GFP_KERNEL);
	if (!group)
		return ERR_PTR(-ENOMEM);

	group->kobj.kset = iommu_group_kset;
	mutex_init(&group->mutex);
	INIT_LIST_HEAD(&group->devices);
	INIT_LIST_HEAD(&group->entry);
	xa_init(&group->pasid_array);

	ret = ida_alloc(&iommu_group_ida, GFP_KERNEL);
	if (ret < 0) {
		kfree(group);
		return ERR_PTR(ret);
	}
	group->id = ret;

	ret = kobject_init_and_add(&group->kobj, &iommu_group_ktype,
				   NULL, "%d", group->id);
	if (ret) {
		kobject_put(&group->kobj);
		return ERR_PTR(ret);
	}

	group->devices_kobj = kobject_create_and_add("devices", &group->kobj);
	if (!group->devices_kobj) {
		kobject_put(&group->kobj); /* triggers .release & free */
		return ERR_PTR(-ENOMEM);
	}

	/*
	 * The devices_kobj holds a reference on the group kobject, so
	 * as long as that exists so will the group.  We can therefore
	 * use the devices_kobj for reference counting.
	 */
	kobject_put(&group->kobj);

	ret = iommu_group_create_file(group,
				      &iommu_group_attr_reserved_regions);
	if (ret) {
		kobject_put(group->devices_kobj);
		return ERR_PTR(ret);
	}

	ret = iommu_group_create_file(group, &iommu_group_attr_type);
	if (ret) {
		kobject_put(group->devices_kobj);
		return ERR_PTR(ret);
	}

	pr_debug("Allocated group %d\n", group->id);

	return group;
}
EXPORT_SYMBOL_GPL(iommu_group_alloc);

/**
 * iommu_group_get_iommudata - retrieve iommu_data registered for a group
 * @group: the group
 *
 * iommu drivers can store data in the group for use when doing iommu
 * operations.  This function provides a way to retrieve it.  Caller
 * should hold a group reference.
 */
void *iommu_group_get_iommudata(struct iommu_group *group)
{
	return group->iommu_data;
}
EXPORT_SYMBOL_GPL(iommu_group_get_iommudata);

/**
 * iommu_group_set_iommudata - set iommu_data for a group
 * @group: the group
 * @iommu_data: new data
 * @release: release function for iommu_data
 *
 * iommu drivers can store data in the group for use when doing iommu
 * operations.  This function provides a way to set the data after
 * the group has been allocated.  Caller should hold a group reference.
 */
void iommu_group_set_iommudata(struct iommu_group *group, void *iommu_data,
			       void (*release)(void *iommu_data))
{
	group->iommu_data = iommu_data;
	group->iommu_data_release = release;
}
EXPORT_SYMBOL_GPL(iommu_group_set_iommudata);

/**
 * iommu_group_set_name - set name for a group
 * @group: the group
 * @name: name
 *
 * Allow iommu driver to set a name for a group.  When set it will
 * appear in a name attribute file under the group in sysfs.
 */
int iommu_group_set_name(struct iommu_group *group, const char *name)
{
	int ret;

	if (group->name) {
		iommu_group_remove_file(group, &iommu_group_attr_name);
		kfree(group->name);
		group->name = NULL;
		if (!name)
			return 0;
	}

	group->name = kstrdup(name, GFP_KERNEL);
	if (!group->name)
		return -ENOMEM;

	ret = iommu_group_create_file(group, &iommu_group_attr_name);
	if (ret) {
		kfree(group->name);
		group->name = NULL;
		return ret;
	}

	return 0;
}
EXPORT_SYMBOL_GPL(iommu_group_set_name);

static int iommu_create_device_direct_mappings(struct iommu_domain *domain,
					       struct device *dev)
{
	struct iommu_resv_region *entry;
	struct list_head mappings;
	unsigned long pg_size;
	int ret = 0;

	pg_size = domain->pgsize_bitmap ? 1UL << __ffs(domain->pgsize_bitmap) : 0;
	INIT_LIST_HEAD(&mappings);

	if (WARN_ON_ONCE(iommu_is_dma_domain(domain) && !pg_size))
		return -EINVAL;

	iommu_get_resv_regions(dev, &mappings);

	/* We need to consider overlapping regions for different devices */
	list_for_each_entry(entry, &mappings, list) {
		dma_addr_t start, end, addr;
		size_t map_size = 0;

		if (entry->type == IOMMU_RESV_DIRECT)
			dev->iommu->require_direct = 1;

		if ((entry->type != IOMMU_RESV_DIRECT &&
		     entry->type != IOMMU_RESV_DIRECT_RELAXABLE) ||
		    !iommu_is_dma_domain(domain))
			continue;

		start = ALIGN(entry->start, pg_size);
		end   = ALIGN(entry->start + entry->length, pg_size);

		for (addr = start; addr <= end; addr += pg_size) {
			phys_addr_t phys_addr;

			if (addr == end)
				goto map_end;

			phys_addr = iommu_iova_to_phys(domain, addr);
			if (!phys_addr) {
				map_size += pg_size;
				continue;
			}

map_end:
			if (map_size) {
				ret = iommu_map(domain, addr - map_size,
						addr - map_size, map_size,
						entry->prot, GFP_KERNEL);
				if (ret)
					goto out;
				map_size = 0;
			}
		}

	}

	if (!list_empty(&mappings) && iommu_is_dma_domain(domain))
		iommu_flush_iotlb_all(domain);

out:
	iommu_put_resv_regions(dev, &mappings);

	return ret;
}

/* This is undone by __iommu_group_free_device() */
static struct group_device *iommu_group_alloc_device(struct iommu_group *group,
						     struct device *dev)
{
	int ret, i = 0;
	struct group_device *device;

	device = kzalloc(sizeof(*device), GFP_KERNEL);
	if (!device)
		return ERR_PTR(-ENOMEM);

	device->dev = dev;

	ret = sysfs_create_link(&dev->kobj, &group->kobj, "iommu_group");
	if (ret)
		goto err_free_device;

	device->name = kasprintf(GFP_KERNEL, "%s", kobject_name(&dev->kobj));
rename:
	if (!device->name) {
		ret = -ENOMEM;
		goto err_remove_link;
	}

	ret = sysfs_create_link_nowarn(group->devices_kobj,
				       &dev->kobj, device->name);
	if (ret) {
		if (ret == -EEXIST && i >= 0) {
			/*
			 * Account for the slim chance of collision
			 * and append an instance to the name.
			 */
			kfree(device->name);
			device->name = kasprintf(GFP_KERNEL, "%s.%d",
						 kobject_name(&dev->kobj), i++);
			goto rename;
		}
		goto err_free_name;
	}

	trace_add_device_to_group(group->id, dev);

	dev_info(dev, "Adding to iommu group %d\n", group->id);

	return device;

err_free_name:
	kfree(device->name);
err_remove_link:
	sysfs_remove_link(&dev->kobj, "iommu_group");
err_free_device:
	kfree(device);
	dev_err(dev, "Failed to add to iommu group %d: %d\n", group->id, ret);
	return ERR_PTR(ret);
}

/**
 * iommu_group_add_device - add a device to an iommu group
 * @group: the group into which to add the device (reference should be held)
 * @dev: the device
 *
 * This function is called by an iommu driver to add a device into a
 * group.  Adding a device increments the group reference count.
 */
int iommu_group_add_device(struct iommu_group *group, struct device *dev)
{
	struct group_device *gdev;

	gdev = iommu_group_alloc_device(group, dev);
	if (IS_ERR(gdev))
		return PTR_ERR(gdev);

	iommu_group_ref_get(group);
	dev->iommu_group = group;

	mutex_lock(&group->mutex);
	list_add_tail(&gdev->list, &group->devices);
	mutex_unlock(&group->mutex);
	return 0;
}
EXPORT_SYMBOL_GPL(iommu_group_add_device);

/**
 * iommu_group_remove_device - remove a device from it's current group
 * @dev: device to be removed
 *
 * This function is called by an iommu driver to remove the device from
 * it's current group.  This decrements the iommu group reference count.
 */
void iommu_group_remove_device(struct device *dev)
{
	struct iommu_group *group = dev->iommu_group;

	if (!group)
		return;

	dev_info(dev, "Removing from iommu group %d\n", group->id);

	__iommu_group_remove_device(dev);
}
EXPORT_SYMBOL_GPL(iommu_group_remove_device);

#if IS_ENABLED(CONFIG_LOCKDEP) && IS_ENABLED(CONFIG_IOMMU_API)
/**
 * iommu_group_mutex_assert - Check device group mutex lock
 * @dev: the device that has group param set
 *
 * This function is called by an iommu driver to check whether it holds
 * group mutex lock for the given device or not.
 *
 * Note that this function must be called after device group param is set.
 */
void iommu_group_mutex_assert(struct device *dev)
{
	struct iommu_group *group = dev->iommu_group;

	lockdep_assert_held(&group->mutex);
}
EXPORT_SYMBOL_GPL(iommu_group_mutex_assert);
#endif

static struct device *iommu_group_first_dev(struct iommu_group *group)
{
	lockdep_assert_held(&group->mutex);
	return list_first_entry(&group->devices, struct group_device, list)->dev;
}

/**
 * iommu_group_for_each_dev - iterate over each device in the group
 * @group: the group
 * @data: caller opaque data to be passed to callback function
 * @fn: caller supplied callback function
 *
 * This function is called by group users to iterate over group devices.
 * Callers should hold a reference count to the group during callback.
 * The group->mutex is held across callbacks, which will block calls to
 * iommu_group_add/remove_device.
 */
int iommu_group_for_each_dev(struct iommu_group *group, void *data,
			     int (*fn)(struct device *, void *))
{
	struct group_device *device;
	int ret = 0;

	mutex_lock(&group->mutex);
	for_each_group_device(group, device) {
		ret = fn(device->dev, data);
		if (ret)
			break;
	}
	mutex_unlock(&group->mutex);

	return ret;
}
EXPORT_SYMBOL_GPL(iommu_group_for_each_dev);

/**
 * iommu_group_get - Return the group for a device and increment reference
 * @dev: get the group that this device belongs to
 *
 * This function is called by iommu drivers and users to get the group
 * for the specified device.  If found, the group is returned and the group
 * reference in incremented, else NULL.
 */
struct iommu_group *iommu_group_get(struct device *dev)
{
	struct iommu_group *group = dev->iommu_group;

	if (group)
		kobject_get(group->devices_kobj);

	return group;
}
EXPORT_SYMBOL_GPL(iommu_group_get);

/**
 * iommu_group_ref_get - Increment reference on a group
 * @group: the group to use, must not be NULL
 *
 * This function is called by iommu drivers to take additional references on an
 * existing group.  Returns the given group for convenience.
 */
struct iommu_group *iommu_group_ref_get(struct iommu_group *group)
{
	kobject_get(group->devices_kobj);
	return group;
}
EXPORT_SYMBOL_GPL(iommu_group_ref_get);

/**
 * iommu_group_put - Decrement group reference
 * @group: the group to use
 *
 * This function is called by iommu drivers and users to release the
 * iommu group.  Once the reference count is zero, the group is released.
 */
void iommu_group_put(struct iommu_group *group)
{
	if (group)
		kobject_put(group->devices_kobj);
}
EXPORT_SYMBOL_GPL(iommu_group_put);

/**
 * iommu_group_id - Return ID for a group
 * @group: the group to ID
 *
 * Return the unique ID for the group matching the sysfs group number.
 */
int iommu_group_id(struct iommu_group *group)
{
	return group->id;
}
EXPORT_SYMBOL_GPL(iommu_group_id);

static struct iommu_group *get_pci_alias_group(struct pci_dev *pdev,
					       unsigned long *devfns);

/*
 * To consider a PCI device isolated, we require ACS to support Source
 * Validation, Request Redirection, Completer Redirection, and Upstream
 * Forwarding.  This effectively means that devices cannot spoof their
 * requester ID, requests and completions cannot be redirected, and all
 * transactions are forwarded upstream, even as it passes through a
 * bridge where the target device is downstream.
 */
#define REQ_ACS_FLAGS   (PCI_ACS_SV | PCI_ACS_RR | PCI_ACS_CR | PCI_ACS_UF)

/*
 * For multifunction devices which are not isolated from each other, find
 * all the other non-isolated functions and look for existing groups.  For
 * each function, we also need to look for aliases to or from other devices
 * that may already have a group.
 */
static struct iommu_group *get_pci_function_alias_group(struct pci_dev *pdev,
							unsigned long *devfns)
{
	struct pci_dev *tmp = NULL;
	struct iommu_group *group;

	if (!pdev->multifunction || pci_acs_enabled(pdev, REQ_ACS_FLAGS))
		return NULL;

	for_each_pci_dev(tmp) {
		if (tmp == pdev || tmp->bus != pdev->bus ||
		    PCI_SLOT(tmp->devfn) != PCI_SLOT(pdev->devfn) ||
		    pci_acs_enabled(tmp, REQ_ACS_FLAGS))
			continue;

		group = get_pci_alias_group(tmp, devfns);
		if (group) {
			pci_dev_put(tmp);
			return group;
		}
	}

	return NULL;
}

/*
 * Look for aliases to or from the given device for existing groups. DMA
 * aliases are only supported on the same bus, therefore the search
 * space is quite small (especially since we're really only looking at pcie
 * device, and therefore only expect multiple slots on the root complex or
 * downstream switch ports).  It's conceivable though that a pair of
 * multifunction devices could have aliases between them that would cause a
 * loop.  To prevent this, we use a bitmap to track where we've been.
 */
static struct iommu_group *get_pci_alias_group(struct pci_dev *pdev,
					       unsigned long *devfns)
{
	struct pci_dev *tmp = NULL;
	struct iommu_group *group;

	if (test_and_set_bit(pdev->devfn & 0xff, devfns))
		return NULL;

	group = iommu_group_get(&pdev->dev);
	if (group)
		return group;

	for_each_pci_dev(tmp) {
		if (tmp == pdev || tmp->bus != pdev->bus)
			continue;

		/* We alias them or they alias us */
		if (pci_devs_are_dma_aliases(pdev, tmp)) {
			group = get_pci_alias_group(tmp, devfns);
			if (group) {
				pci_dev_put(tmp);
				return group;
			}

			group = get_pci_function_alias_group(tmp, devfns);
			if (group) {
				pci_dev_put(tmp);
				return group;
			}
		}
	}

	return NULL;
}

struct group_for_pci_data {
	struct pci_dev *pdev;
	struct iommu_group *group;
};

/*
 * DMA alias iterator callback, return the last seen device.  Stop and return
 * the IOMMU group if we find one along the way.
 */
static int get_pci_alias_or_group(struct pci_dev *pdev, u16 alias, void *opaque)
{
	struct group_for_pci_data *data = opaque;

	data->pdev = pdev;
	data->group = iommu_group_get(&pdev->dev);

	return data->group != NULL;
}

/*
 * Generic device_group call-back function. It just allocates one
 * iommu-group per device.
 */
struct iommu_group *generic_device_group(struct device *dev)
{
	return iommu_group_alloc();
}
EXPORT_SYMBOL_GPL(generic_device_group);

/*
 * Generic device_group call-back function. It just allocates one
 * iommu-group per iommu driver instance shared by every device
 * probed by that iommu driver.
 */
struct iommu_group *generic_single_device_group(struct device *dev)
{
	struct iommu_device *iommu = dev->iommu->iommu_dev;

	if (!iommu->singleton_group) {
		struct iommu_group *group;

		group = iommu_group_alloc();
		if (IS_ERR(group))
			return group;
		iommu->singleton_group = group;
	}
	return iommu_group_ref_get(iommu->singleton_group);
}
EXPORT_SYMBOL_GPL(generic_single_device_group);

/*
 * Use standard PCI bus topology, isolation features, and DMA alias quirks
 * to find or create an IOMMU group for a device.
 */
struct iommu_group *pci_device_group(struct device *dev)
{
	struct pci_dev *pdev = to_pci_dev(dev);
	struct group_for_pci_data data;
	struct pci_bus *bus;
	struct iommu_group *group = NULL;
	u64 devfns[4] = { 0 };

	if (WARN_ON(!dev_is_pci(dev)))
		return ERR_PTR(-EINVAL);

	/*
	 * Find the upstream DMA alias for the device.  A device must not
	 * be aliased due to topology in order to have its own IOMMU group.
	 * If we find an alias along the way that already belongs to a
	 * group, use it.
	 */
	if (pci_for_each_dma_alias(pdev, get_pci_alias_or_group, &data))
		return data.group;

	pdev = data.pdev;

	/*
	 * Continue upstream from the point of minimum IOMMU granularity
	 * due to aliases to the point where devices are protected from
	 * peer-to-peer DMA by PCI ACS.  Again, if we find an existing
	 * group, use it.
	 */
	for (bus = pdev->bus; !pci_is_root_bus(bus); bus = bus->parent) {
		if (!bus->self)
			continue;

		if (pci_acs_path_enabled(bus->self, NULL, REQ_ACS_FLAGS))
			break;

		pdev = bus->self;

		group = iommu_group_get(&pdev->dev);
		if (group)
			return group;
	}

	/*
	 * Look for existing groups on device aliases.  If we alias another
	 * device or another device aliases us, use the same group.
	 */
	group = get_pci_alias_group(pdev, (unsigned long *)devfns);
	if (group)
		return group;

	/*
	 * Look for existing groups on non-isolated functions on the same
	 * slot and aliases of those funcions, if any.  No need to clear
	 * the search bitmap, the tested devfns are still valid.
	 */
	group = get_pci_function_alias_group(pdev, (unsigned long *)devfns);
	if (group)
		return group;

	/* No shared group found, allocate new */
	return iommu_group_alloc();
}
EXPORT_SYMBOL_GPL(pci_device_group);

/* Get the IOMMU group for device on fsl-mc bus */
struct iommu_group *fsl_mc_device_group(struct device *dev)
{
	struct device *cont_dev = fsl_mc_cont_dev(dev);
	struct iommu_group *group;

	group = iommu_group_get(cont_dev);
	if (!group)
		group = iommu_group_alloc();
	return group;
}
EXPORT_SYMBOL_GPL(fsl_mc_device_group);

static struct iommu_domain *
__iommu_group_alloc_default_domain(struct iommu_group *group, int req_type)
{
	if (group->default_domain && group->default_domain->type == req_type)
		return group->default_domain;
	return __iommu_group_domain_alloc(group, req_type);
}

/*
 * req_type of 0 means "auto" which means to select a domain based on
 * iommu_def_domain_type or what the driver actually supports.
 */
static struct iommu_domain *
iommu_group_alloc_default_domain(struct iommu_group *group, int req_type)
{
	const struct iommu_ops *ops = dev_iommu_ops(iommu_group_first_dev(group));
	struct iommu_domain *dom;

	lockdep_assert_held(&group->mutex);

	/*
	 * Allow legacy drivers to specify the domain that will be the default
	 * domain. This should always be either an IDENTITY/BLOCKED/PLATFORM
	 * domain. Do not use in new drivers.
	 */
	if (ops->default_domain) {
		if (req_type != ops->default_domain->type)
			return ERR_PTR(-EINVAL);
		return ops->default_domain;
	}

	if (req_type)
		return __iommu_group_alloc_default_domain(group, req_type);

	/* The driver gave no guidance on what type to use, try the default */
	dom = __iommu_group_alloc_default_domain(group, iommu_def_domain_type);
	if (!IS_ERR(dom))
		return dom;

	/* Otherwise IDENTITY and DMA_FQ defaults will try DMA */
	if (iommu_def_domain_type == IOMMU_DOMAIN_DMA)
		return ERR_PTR(-EINVAL);
	dom = __iommu_group_alloc_default_domain(group, IOMMU_DOMAIN_DMA);
	if (IS_ERR(dom))
		return dom;

	pr_warn("Failed to allocate default IOMMU domain of type %u for group %s - Falling back to IOMMU_DOMAIN_DMA",
		iommu_def_domain_type, group->name);
	return dom;
}

struct iommu_domain *iommu_group_default_domain(struct iommu_group *group)
{
	return group->default_domain;
}

static int probe_iommu_group(struct device *dev, void *data)
{
	struct list_head *group_list = data;
	int ret;

	mutex_lock(&iommu_probe_device_lock);
	ret = __iommu_probe_device(dev, group_list);
	mutex_unlock(&iommu_probe_device_lock);
	if (ret == -ENODEV)
		ret = 0;

	return ret;
}

static int iommu_bus_notifier(struct notifier_block *nb,
			      unsigned long action, void *data)
{
	struct device *dev = data;

	if (action == BUS_NOTIFY_ADD_DEVICE) {
		int ret;

		ret = iommu_probe_device(dev);
		return (ret) ? NOTIFY_DONE : NOTIFY_OK;
	} else if (action == BUS_NOTIFY_REMOVED_DEVICE) {
		iommu_release_device(dev);
		return NOTIFY_OK;
	}

	return 0;
}

/*
 * Combine the driver's chosen def_domain_type across all the devices in a
 * group. Drivers must give a consistent result.
 */
static int iommu_get_def_domain_type(struct iommu_group *group,
				     struct device *dev, int cur_type)
{
	const struct iommu_ops *ops = dev_iommu_ops(dev);
	int type;

	if (ops->default_domain) {
		/*
		 * Drivers that declare a global static default_domain will
		 * always choose that.
		 */
		type = ops->default_domain->type;
	} else {
		if (ops->def_domain_type)
			type = ops->def_domain_type(dev);
		else
			return cur_type;
	}
	if (!type || cur_type == type)
		return cur_type;
	if (!cur_type)
		return type;

	dev_err_ratelimited(
		dev,
		"IOMMU driver error, requesting conflicting def_domain_type, %s and %s, for devices in group %u.\n",
		iommu_domain_type_str(cur_type), iommu_domain_type_str(type),
		group->id);

	/*
	 * Try to recover, drivers are allowed to force IDENITY or DMA, IDENTITY
	 * takes precedence.
	 */
	if (type == IOMMU_DOMAIN_IDENTITY)
		return type;
	return cur_type;
}

/*
 * A target_type of 0 will select the best domain type. 0 can be returned in
 * this case meaning the global default should be used.
 */
static int iommu_get_default_domain_type(struct iommu_group *group,
					 int target_type)
{
	struct device *untrusted = NULL;
	struct group_device *gdev;
	int driver_type = 0;

	lockdep_assert_held(&group->mutex);

	/*
	 * ARM32 drivers supporting CONFIG_ARM_DMA_USE_IOMMU can declare an
	 * identity_domain and it will automatically become their default
	 * domain. Later on ARM_DMA_USE_IOMMU will install its UNMANAGED domain.
	 * Override the selection to IDENTITY.
	 */
	if (IS_ENABLED(CONFIG_ARM_DMA_USE_IOMMU)) {
		static_assert(!(IS_ENABLED(CONFIG_ARM_DMA_USE_IOMMU) &&
				IS_ENABLED(CONFIG_IOMMU_DMA)));
		driver_type = IOMMU_DOMAIN_IDENTITY;
	}

	for_each_group_device(group, gdev) {
		driver_type = iommu_get_def_domain_type(group, gdev->dev,
							driver_type);

		if (dev_is_pci(gdev->dev) && to_pci_dev(gdev->dev)->untrusted) {
			/*
			 * No ARM32 using systems will set untrusted, it cannot
			 * work.
			 */
			if (WARN_ON(IS_ENABLED(CONFIG_ARM_DMA_USE_IOMMU)))
				return -1;
			untrusted = gdev->dev;
		}
	}

	/*
	 * If the common dma ops are not selected in kconfig then we cannot use
	 * IOMMU_DOMAIN_DMA at all. Force IDENTITY if nothing else has been
	 * selected.
	 */
	if (!IS_ENABLED(CONFIG_IOMMU_DMA)) {
		if (WARN_ON(driver_type == IOMMU_DOMAIN_DMA))
			return -1;
		if (!driver_type)
			driver_type = IOMMU_DOMAIN_IDENTITY;
	}

	if (untrusted) {
		if (driver_type && driver_type != IOMMU_DOMAIN_DMA) {
			dev_err_ratelimited(
				untrusted,
				"Device is not trusted, but driver is overriding group %u to %s, refusing to probe.\n",
				group->id, iommu_domain_type_str(driver_type));
			return -1;
		}
		driver_type = IOMMU_DOMAIN_DMA;
	}

	if (target_type) {
		if (driver_type && target_type != driver_type)
			return -1;
		return target_type;
	}
	return driver_type;
}

static void iommu_group_do_probe_finalize(struct device *dev)
{
	const struct iommu_ops *ops = dev_iommu_ops(dev);

	if (ops->probe_finalize)
		ops->probe_finalize(dev);
}

int bus_iommu_probe(const struct bus_type *bus)
{
	struct iommu_group *group, *next;
	LIST_HEAD(group_list);
	int ret;

	ret = bus_for_each_dev(bus, NULL, &group_list, probe_iommu_group);
	if (ret)
		return ret;

	list_for_each_entry_safe(group, next, &group_list, entry) {
		struct group_device *gdev;

		mutex_lock(&group->mutex);

		/* Remove item from the list */
		list_del_init(&group->entry);

		/*
		 * We go to the trouble of deferred default domain creation so
		 * that the cross-group default domain type and the setup of the
		 * IOMMU_RESV_DIRECT will work correctly in non-hotpug scenarios.
		 */
		ret = iommu_setup_default_domain(group, 0);
		if (ret) {
			mutex_unlock(&group->mutex);
			return ret;
		}
		for_each_group_device(group, gdev)
			iommu_setup_dma_ops(gdev->dev);
		mutex_unlock(&group->mutex);

		/*
		 * FIXME: Mis-locked because the ops->probe_finalize() call-back
		 * of some IOMMU drivers calls arm_iommu_attach_device() which
		 * in-turn might call back into IOMMU core code, where it tries
		 * to take group->mutex, resulting in a deadlock.
		 */
		for_each_group_device(group, gdev)
			iommu_group_do_probe_finalize(gdev->dev);
	}

	return 0;
}

/**
 * iommu_present() - make platform-specific assumptions about an IOMMU
 * @bus: bus to check
 *
 * Do not use this function. You want device_iommu_mapped() instead.
 *
 * Return: true if some IOMMU is present and aware of devices on the given bus;
 * in general it may not be the only IOMMU, and it may not have anything to do
 * with whatever device you are ultimately interested in.
 */
bool iommu_present(const struct bus_type *bus)
{
	bool ret = false;

	for (int i = 0; i < ARRAY_SIZE(iommu_buses); i++) {
		if (iommu_buses[i] == bus) {
			spin_lock(&iommu_device_lock);
			ret = !list_empty(&iommu_device_list);
			spin_unlock(&iommu_device_lock);
		}
	}
	return ret;
}
EXPORT_SYMBOL_GPL(iommu_present);

/**
 * device_iommu_capable() - check for a general IOMMU capability
 * @dev: device to which the capability would be relevant, if available
 * @cap: IOMMU capability
 *
 * Return: true if an IOMMU is present and supports the given capability
 * for the given device, otherwise false.
 */
bool device_iommu_capable(struct device *dev, enum iommu_cap cap)
{
	const struct iommu_ops *ops;

	if (!dev_has_iommu(dev))
		return false;

	ops = dev_iommu_ops(dev);
	if (!ops->capable)
		return false;

	return ops->capable(dev, cap);
}
EXPORT_SYMBOL_GPL(device_iommu_capable);

/**
 * iommu_group_has_isolated_msi() - Compute msi_device_has_isolated_msi()
 *       for a group
 * @group: Group to query
 *
 * IOMMU groups should not have differing values of
 * msi_device_has_isolated_msi() for devices in a group. However nothing
 * directly prevents this, so ensure mistakes don't result in isolation failures
 * by checking that all the devices are the same.
 */
bool iommu_group_has_isolated_msi(struct iommu_group *group)
{
	struct group_device *group_dev;
	bool ret = true;

	mutex_lock(&group->mutex);
	for_each_group_device(group, group_dev)
		ret &= msi_device_has_isolated_msi(group_dev->dev);
	mutex_unlock(&group->mutex);
	return ret;
}
EXPORT_SYMBOL_GPL(iommu_group_has_isolated_msi);

/**
 * iommu_set_fault_handler() - set a fault handler for an iommu domain
 * @domain: iommu domain
 * @handler: fault handler
 * @token: user data, will be passed back to the fault handler
 *
 * This function should be used by IOMMU users which want to be notified
 * whenever an IOMMU fault happens.
 *
 * The fault handler itself should return 0 on success, and an appropriate
 * error code otherwise.
 */
void iommu_set_fault_handler(struct iommu_domain *domain,
					iommu_fault_handler_t handler,
					void *token)
{
	BUG_ON(!domain);

	domain->handler = handler;
	domain->handler_token = token;
}
EXPORT_SYMBOL_GPL(iommu_set_fault_handler);

static struct iommu_domain *__iommu_domain_alloc(const struct iommu_ops *ops,
						 struct device *dev,
						 unsigned int type)
{
	struct iommu_domain *domain;
	unsigned int alloc_type = type & IOMMU_DOMAIN_ALLOC_FLAGS;

	if (alloc_type == IOMMU_DOMAIN_IDENTITY && ops->identity_domain)
		return ops->identity_domain;
	else if (alloc_type == IOMMU_DOMAIN_BLOCKED && ops->blocked_domain)
		return ops->blocked_domain;
	else if (type & __IOMMU_DOMAIN_PAGING && ops->domain_alloc_paging)
		domain = ops->domain_alloc_paging(dev);
	else if (ops->domain_alloc)
		domain = ops->domain_alloc(alloc_type);
	else
		return ERR_PTR(-EOPNOTSUPP);

	/*
	 * Many domain_alloc ops now return ERR_PTR, make things easier for the
	 * driver by accepting ERR_PTR from all domain_alloc ops instead of
	 * having two rules.
	 */
	if (IS_ERR(domain))
		return domain;
	if (!domain)
		return ERR_PTR(-ENOMEM);

	domain->type = type;
	domain->owner = ops;
	/*
	 * If not already set, assume all sizes by default; the driver
	 * may override this later
	 */
	if (!domain->pgsize_bitmap)
		domain->pgsize_bitmap = ops->pgsize_bitmap;

	if (!domain->ops)
		domain->ops = ops->default_domain_ops;

	if (iommu_is_dma_domain(domain)) {
		int rc;

		rc = iommu_get_dma_cookie(domain);
		if (rc) {
			iommu_domain_free(domain);
			return ERR_PTR(rc);
		}
	}
	return domain;
}

static struct iommu_domain *
__iommu_group_domain_alloc(struct iommu_group *group, unsigned int type)
{
	struct device *dev = iommu_group_first_dev(group);

	return __iommu_domain_alloc(dev_iommu_ops(dev), dev, type);
}

static int __iommu_domain_alloc_dev(struct device *dev, void *data)
{
	const struct iommu_ops **ops = data;

	if (!dev_has_iommu(dev))
		return 0;

	if (WARN_ONCE(*ops && *ops != dev_iommu_ops(dev),
		      "Multiple IOMMU drivers present for bus %s, which the public IOMMU API can't fully support yet. You will still need to disable one or more for this to work, sorry!\n",
		      dev_bus_name(dev)))
		return -EBUSY;

	*ops = dev_iommu_ops(dev);
	return 0;
}

/*
 * The iommu ops in bus has been retired. Do not use this interface in
 * new drivers.
 */
struct iommu_domain *iommu_domain_alloc(const struct bus_type *bus)
{
	struct iommu_domain *domain;

	const struct iommu_ops *ops = NULL;
	int err = bus_for_each_dev(bus, NULL, &ops, __iommu_domain_alloc_dev);

	if (err || !ops)
		return NULL;
	domain =  __iommu_domain_alloc(ops, NULL, IOMMU_DOMAIN_UNMANAGED);
	if (IS_ERR(domain))
		return NULL;
	return domain;
}
EXPORT_SYMBOL_GPL(iommu_domain_alloc);

/**
 * iommu_paging_domain_alloc() - Allocate a paging domain
 * @dev: device for which the domain is allocated
 *
 * Allocate a paging domain which will be managed by a kernel driver. Return
 * allocated domain if successful, or a ERR pointer for failure.
 */
struct iommu_domain *iommu_paging_domain_alloc(struct device *dev)
{
	if (!dev_has_iommu(dev))
		return ERR_PTR(-ENODEV);

	return __iommu_domain_alloc(dev_iommu_ops(dev), dev, IOMMU_DOMAIN_UNMANAGED);
}
EXPORT_SYMBOL_GPL(iommu_paging_domain_alloc);

void iommu_domain_free(struct iommu_domain *domain)
{
	if (domain->type == IOMMU_DOMAIN_SVA)
		mmdrop(domain->mm);
	iommu_put_dma_cookie(domain);
	if (domain->ops->free)
		domain->ops->free(domain);
}
EXPORT_SYMBOL_GPL(iommu_domain_free);

/*
 * Put the group's domain back to the appropriate core-owned domain - either the
 * standard kernel-mode DMA configuration or an all-DMA-blocked domain.
 */
static void __iommu_group_set_core_domain(struct iommu_group *group)
{
	struct iommu_domain *new_domain;

	if (group->owner)
		new_domain = group->blocking_domain;
	else
		new_domain = group->default_domain;

	__iommu_group_set_domain_nofail(group, new_domain);
}

static int __iommu_attach_device(struct iommu_domain *domain,
				 struct device *dev)
{
	int ret;

	if (unlikely(domain->ops->attach_dev == NULL))
		return -ENODEV;

	ret = domain->ops->attach_dev(domain, dev);
	if (ret)
		return ret;
	dev->iommu->attach_deferred = 0;
	trace_attach_device_to_domain(dev);
	return 0;
}

/**
 * iommu_attach_device - Attach an IOMMU domain to a device
 * @domain: IOMMU domain to attach
 * @dev: Device that will be attached
 *
 * Returns 0 on success and error code on failure
 *
 * Note that EINVAL can be treated as a soft failure, indicating
 * that certain configuration of the domain is incompatible with
 * the device. In this case attaching a different domain to the
 * device may succeed.
 */
int iommu_attach_device(struct iommu_domain *domain, struct device *dev)
{
	/* Caller must be a probed driver on dev */
	struct iommu_group *group = dev->iommu_group;
	int ret;

	if (!group)
		return -ENODEV;

	/*
	 * Lock the group to make sure the device-count doesn't
	 * change while we are attaching
	 */
	mutex_lock(&group->mutex);
	ret = -EINVAL;
	if (list_count_nodes(&group->devices) != 1)
		goto out_unlock;

	ret = __iommu_attach_group(domain, group);

out_unlock:
	mutex_unlock(&group->mutex);
	return ret;
}
EXPORT_SYMBOL_GPL(iommu_attach_device);

int iommu_deferred_attach(struct device *dev, struct iommu_domain *domain)
{
	if (dev->iommu && dev->iommu->attach_deferred)
		return __iommu_attach_device(domain, dev);

	return 0;
}

void iommu_detach_device(struct iommu_domain *domain, struct device *dev)
{
	/* Caller must be a probed driver on dev */
	struct iommu_group *group = dev->iommu_group;

	if (!group)
		return;

	mutex_lock(&group->mutex);
	if (WARN_ON(domain != group->domain) ||
	    WARN_ON(list_count_nodes(&group->devices) != 1))
		goto out_unlock;
	__iommu_group_set_core_domain(group);

out_unlock:
	mutex_unlock(&group->mutex);
}
EXPORT_SYMBOL_GPL(iommu_detach_device);

struct iommu_domain *iommu_get_domain_for_dev(struct device *dev)
{
	/* Caller must be a probed driver on dev */
	struct iommu_group *group = dev->iommu_group;

	if (!group)
		return NULL;

	return group->domain;
}
EXPORT_SYMBOL_GPL(iommu_get_domain_for_dev);

/*
 * For IOMMU_DOMAIN_DMA implementations which already provide their own
 * guarantees that the group and its default domain are valid and correct.
 */
struct iommu_domain *iommu_get_dma_domain(struct device *dev)
{
	return dev->iommu_group->default_domain;
}

static bool domain_iommu_ops_compatible(const struct iommu_ops *ops,
					struct iommu_domain *domain)
{
	if (domain->owner == ops)
		return true;

	/* For static domains, owner isn't set. */
	if (domain == ops->blocked_domain || domain == ops->identity_domain)
		return true;

	return false;
}

static int __iommu_attach_group(struct iommu_domain *domain,
				struct iommu_group *group)
{
	struct device *dev;

	if (group->domain && group->domain != group->default_domain &&
	    group->domain != group->blocking_domain)
		return -EBUSY;

	dev = iommu_group_first_dev(group);
	if (!dev_has_iommu(dev) ||
	    !domain_iommu_ops_compatible(dev_iommu_ops(dev), domain))
		return -EINVAL;

	return __iommu_group_set_domain(group, domain);
}

/**
 * iommu_attach_group - Attach an IOMMU domain to an IOMMU group
 * @domain: IOMMU domain to attach
 * @group: IOMMU group that will be attached
 *
 * Returns 0 on success and error code on failure
 *
 * Note that EINVAL can be treated as a soft failure, indicating
 * that certain configuration of the domain is incompatible with
 * the group. In this case attaching a different domain to the
 * group may succeed.
 */
int iommu_attach_group(struct iommu_domain *domain, struct iommu_group *group)
{
	int ret;

	mutex_lock(&group->mutex);
	ret = __iommu_attach_group(domain, group);
	mutex_unlock(&group->mutex);

	return ret;
}
EXPORT_SYMBOL_GPL(iommu_attach_group);

/**
 * iommu_group_replace_domain - replace the domain that a group is attached to
 * @new_domain: new IOMMU domain to replace with
 * @group: IOMMU group that will be attached to the new domain
 *
 * This API allows the group to switch domains without being forced to go to
 * the blocking domain in-between.
 *
 * If the currently attached domain is a core domain (e.g. a default_domain),
 * it will act just like the iommu_attach_group().
 */
int iommu_group_replace_domain(struct iommu_group *group,
			       struct iommu_domain *new_domain)
{
	int ret;

	if (!new_domain)
		return -EINVAL;

	mutex_lock(&group->mutex);
	ret = __iommu_group_set_domain(group, new_domain);
	mutex_unlock(&group->mutex);
	return ret;
}
EXPORT_SYMBOL_NS_GPL(iommu_group_replace_domain, IOMMUFD_INTERNAL);

static int __iommu_device_set_domain(struct iommu_group *group,
				     struct device *dev,
				     struct iommu_domain *new_domain,
				     unsigned int flags)
{
	int ret;

	/*
	 * If the device requires IOMMU_RESV_DIRECT then we cannot allow
	 * the blocking domain to be attached as it does not contain the
	 * required 1:1 mapping. This test effectively excludes the device
	 * being used with iommu_group_claim_dma_owner() which will block
	 * vfio and iommufd as well.
	 */
	if (dev->iommu->require_direct &&
	    (new_domain->type == IOMMU_DOMAIN_BLOCKED ||
	     new_domain == group->blocking_domain)) {
		dev_warn(dev,
			 "Firmware has requested this device have a 1:1 IOMMU mapping, rejecting configuring the device without a 1:1 mapping. Contact your platform vendor.\n");
		return -EINVAL;
	}

	if (dev->iommu->attach_deferred) {
		if (new_domain == group->default_domain)
			return 0;
		dev->iommu->attach_deferred = 0;
	}

	ret = __iommu_attach_device(new_domain, dev);
	if (ret) {
		/*
		 * If we have a blocking domain then try to attach that in hopes
		 * of avoiding a UAF. Modern drivers should implement blocking
		 * domains as global statics that cannot fail.
		 */
		if ((flags & IOMMU_SET_DOMAIN_MUST_SUCCEED) &&
		    group->blocking_domain &&
		    group->blocking_domain != new_domain)
			__iommu_attach_device(group->blocking_domain, dev);
		return ret;
	}
	return 0;
}

/*
 * If 0 is returned the group's domain is new_domain. If an error is returned
 * then the group's domain will be set back to the existing domain unless
 * IOMMU_SET_DOMAIN_MUST_SUCCEED, otherwise an error is returned and the group's
 * domains is left inconsistent. This is a driver bug to fail attach with a
 * previously good domain. We try to avoid a kernel UAF because of this.
 *
 * IOMMU groups are really the natural working unit of the IOMMU, but the IOMMU
 * API works on domains and devices.  Bridge that gap by iterating over the
 * devices in a group.  Ideally we'd have a single device which represents the
 * requestor ID of the group, but we also allow IOMMU drivers to create policy
 * defined minimum sets, where the physical hardware may be able to distiguish
 * members, but we wish to group them at a higher level (ex. untrusted
 * multi-function PCI devices).  Thus we attach each device.
 */
static int __iommu_group_set_domain_internal(struct iommu_group *group,
					     struct iommu_domain *new_domain,
					     unsigned int flags)
{
	struct group_device *last_gdev;
	struct group_device *gdev;
	int result;
	int ret;

	lockdep_assert_held(&group->mutex);

	if (group->domain == new_domain)
		return 0;

	if (WARN_ON(!new_domain))
		return -EINVAL;

	/*
	 * Changing the domain is done by calling attach_dev() on the new
	 * domain. This switch does not have to be atomic and DMA can be
	 * discarded during the transition. DMA must only be able to access
	 * either new_domain or group->domain, never something else.
	 */
	result = 0;
	for_each_group_device(group, gdev) {
		ret = __iommu_device_set_domain(group, gdev->dev, new_domain,
						flags);
		if (ret) {
			result = ret;
			/*
			 * Keep trying the other devices in the group. If a
			 * driver fails attach to an otherwise good domain, and
			 * does not support blocking domains, it should at least
			 * drop its reference on the current domain so we don't
			 * UAF.
			 */
			if (flags & IOMMU_SET_DOMAIN_MUST_SUCCEED)
				continue;
			goto err_revert;
		}
	}
	group->domain = new_domain;
	return result;

err_revert:
	/*
	 * This is called in error unwind paths. A well behaved driver should
	 * always allow us to attach to a domain that was already attached.
	 */
	last_gdev = gdev;
	for_each_group_device(group, gdev) {
		/*
		 * A NULL domain can happen only for first probe, in which case
		 * we leave group->domain as NULL and let release clean
		 * everything up.
		 */
		if (group->domain)
			WARN_ON(__iommu_device_set_domain(
				group, gdev->dev, group->domain,
				IOMMU_SET_DOMAIN_MUST_SUCCEED));
		if (gdev == last_gdev)
			break;
	}
	return ret;
}

void iommu_detach_group(struct iommu_domain *domain, struct iommu_group *group)
{
	mutex_lock(&group->mutex);
	__iommu_group_set_core_domain(group);
	mutex_unlock(&group->mutex);
}
EXPORT_SYMBOL_GPL(iommu_detach_group);

phys_addr_t iommu_iova_to_phys(struct iommu_domain *domain, dma_addr_t iova)
{
	if (domain->type == IOMMU_DOMAIN_IDENTITY)
		return iova;

	if (domain->type == IOMMU_DOMAIN_BLOCKED)
		return 0;

	return domain->ops->iova_to_phys(domain, iova);
}
EXPORT_SYMBOL_GPL(iommu_iova_to_phys);

static size_t iommu_pgsize(struct iommu_domain *domain, unsigned long iova,
			   phys_addr_t paddr, size_t size, size_t *count)
{
	unsigned int pgsize_idx, pgsize_idx_next;
	unsigned long pgsizes;
	size_t offset, pgsize, pgsize_next;
	size_t offset_end;
	unsigned long addr_merge = paddr | iova;

	/* Page sizes supported by the hardware and small enough for @size */
	pgsizes = domain->pgsize_bitmap & GENMASK(__fls(size), 0);

	/* Constrain the page sizes further based on the maximum alignment */
	if (likely(addr_merge))
		pgsizes &= GENMASK(__ffs(addr_merge), 0);

	/* Make sure we have at least one suitable page size */
	BUG_ON(!pgsizes);

	/* Pick the biggest page size remaining */
	pgsize_idx = __fls(pgsizes);
	pgsize = BIT(pgsize_idx);
	if (!count)
		return pgsize;

	/* Find the next biggest support page size, if it exists */
	pgsizes = domain->pgsize_bitmap & ~GENMASK(pgsize_idx, 0);
	if (!pgsizes)
		goto out_set_count;

	pgsize_idx_next = __ffs(pgsizes);
	pgsize_next = BIT(pgsize_idx_next);

	/*
	 * There's no point trying a bigger page size unless the virtual
	 * and physical addresses are similarly offset within the larger page.
	 */
	if ((iova ^ paddr) & (pgsize_next - 1))
		goto out_set_count;

	/* Calculate the offset to the next page size alignment boundary */
	offset = pgsize_next - (addr_merge & (pgsize_next - 1));

	/*
	 * If size is big enough to accommodate the larger page, reduce
	 * the number of smaller pages.
	 */
	if (!check_add_overflow(offset, pgsize_next, &offset_end) &&
	    offset_end <= size)
		size = offset;

out_set_count:
	*count = size >> pgsize_idx;
	return pgsize;
}

static int __iommu_map(struct iommu_domain *domain, unsigned long iova,
		       phys_addr_t paddr, size_t size, int prot, gfp_t gfp)
{
	const struct iommu_domain_ops *ops = domain->ops;
	unsigned long orig_iova = iova;
	unsigned int min_pagesz;
	size_t orig_size = size;
	phys_addr_t orig_paddr = paddr;
	int ret = 0;

	if (unlikely(!(domain->type & __IOMMU_DOMAIN_PAGING)))
		return -EINVAL;

	if (WARN_ON(!ops->map_pages || domain->pgsize_bitmap == 0UL))
		return -ENODEV;

	/* find out the minimum page size supported */
	min_pagesz = 1 << __ffs(domain->pgsize_bitmap);

	/*
	 * both the virtual address and the physical one, as well as
	 * the size of the mapping, must be aligned (at least) to the
	 * size of the smallest page supported by the hardware
	 */
	if (!IS_ALIGNED(iova | paddr | size, min_pagesz)) {
		pr_err("unaligned: iova 0x%lx pa %pa size 0x%zx min_pagesz 0x%x\n",
		       iova, &paddr, size, min_pagesz);
		return -EINVAL;
	}

	pr_debug("map: iova 0x%lx pa %pa size 0x%zx\n", iova, &paddr, size);

	while (size) {
		size_t pgsize, count, mapped = 0;

		pgsize = iommu_pgsize(domain, iova, paddr, size, &count);

		pr_debug("mapping: iova 0x%lx pa %pa pgsize 0x%zx count %zu\n",
			 iova, &paddr, pgsize, count);
		ret = ops->map_pages(domain, iova, paddr, pgsize, count, prot,
				     gfp, &mapped);
		/*
		 * Some pages may have been mapped, even if an error occurred,
		 * so we should account for those so they can be unmapped.
		 */
		size -= mapped;

		if (ret)
			break;

		iova += mapped;
		paddr += mapped;
	}

	/* unroll mapping in case something went wrong */
	if (ret)
		iommu_unmap(domain, orig_iova, orig_size - size);
	else
		trace_map(orig_iova, orig_paddr, orig_size);

	return ret;
}

int iommu_map(struct iommu_domain *domain, unsigned long iova,
	      phys_addr_t paddr, size_t size, int prot, gfp_t gfp)
{
	const struct iommu_domain_ops *ops = domain->ops;
	int ret;

	might_sleep_if(gfpflags_allow_blocking(gfp));

	/* Discourage passing strange GFP flags */
	if (WARN_ON_ONCE(gfp & (__GFP_COMP | __GFP_DMA | __GFP_DMA32 |
				__GFP_HIGHMEM)))
		return -EINVAL;

	ret = __iommu_map(domain, iova, paddr, size, prot, gfp);
	if (ret == 0 && ops->iotlb_sync_map) {
		ret = ops->iotlb_sync_map(domain, iova, size);
		if (ret)
			goto out_err;
	}

	return ret;

out_err:
	/* undo mappings already done */
	iommu_unmap(domain, iova, size);

	return ret;
}
EXPORT_SYMBOL_GPL(iommu_map);

static size_t __iommu_unmap(struct iommu_domain *domain,
			    unsigned long iova, size_t size,
			    struct iommu_iotlb_gather *iotlb_gather)
{
	const struct iommu_domain_ops *ops = domain->ops;
	size_t unmapped_page, unmapped = 0;
	unsigned long orig_iova = iova;
	unsigned int min_pagesz;

	if (unlikely(!(domain->type & __IOMMU_DOMAIN_PAGING)))
		return 0;

	if (WARN_ON(!ops->unmap_pages || domain->pgsize_bitmap == 0UL))
		return 0;

	/* find out the minimum page size supported */
	min_pagesz = 1 << __ffs(domain->pgsize_bitmap);

	/*
	 * The virtual address, as well as the size of the mapping, must be
	 * aligned (at least) to the size of the smallest page supported
	 * by the hardware
	 */
	if (!IS_ALIGNED(iova | size, min_pagesz)) {
		pr_err("unaligned: iova 0x%lx size 0x%zx min_pagesz 0x%x\n",
		       iova, size, min_pagesz);
		return 0;
	}

	pr_debug("unmap this: iova 0x%lx size 0x%zx\n", iova, size);

	/*
	 * Keep iterating until we either unmap 'size' bytes (or more)
	 * or we hit an area that isn't mapped.
	 */
	while (unmapped < size) {
		size_t pgsize, count;

		pgsize = iommu_pgsize(domain, iova, iova, size - unmapped, &count);
		unmapped_page = ops->unmap_pages(domain, iova, pgsize, count, iotlb_gather);
		if (!unmapped_page)
			break;

		pr_debug("unmapped: iova 0x%lx size 0x%zx\n",
			 iova, unmapped_page);

		iova += unmapped_page;
		unmapped += unmapped_page;
	}

	trace_unmap(orig_iova, size, unmapped);
	return unmapped;
}

size_t iommu_unmap(struct iommu_domain *domain,
		   unsigned long iova, size_t size)
{
	struct iommu_iotlb_gather iotlb_gather;
	size_t ret;

	iommu_iotlb_gather_init(&iotlb_gather);
	ret = __iommu_unmap(domain, iova, size, &iotlb_gather);
	iommu_iotlb_sync(domain, &iotlb_gather);

	return ret;
}
EXPORT_SYMBOL_GPL(iommu_unmap);

size_t iommu_unmap_fast(struct iommu_domain *domain,
			unsigned long iova, size_t size,
			struct iommu_iotlb_gather *iotlb_gather)
{
	return __iommu_unmap(domain, iova, size, iotlb_gather);
}
EXPORT_SYMBOL_GPL(iommu_unmap_fast);

ssize_t iommu_map_sg(struct iommu_domain *domain, unsigned long iova,
		     struct scatterlist *sg, unsigned int nents, int prot,
		     gfp_t gfp)
{
	const struct iommu_domain_ops *ops = domain->ops;
	size_t len = 0, mapped = 0;
	phys_addr_t start;
	unsigned int i = 0;
	int ret;

	might_sleep_if(gfpflags_allow_blocking(gfp));

	/* Discourage passing strange GFP flags */
	if (WARN_ON_ONCE(gfp & (__GFP_COMP | __GFP_DMA | __GFP_DMA32 |
				__GFP_HIGHMEM)))
		return -EINVAL;

	while (i <= nents) {
		phys_addr_t s_phys = sg_phys(sg);

		if (len && s_phys != start + len) {
			ret = __iommu_map(domain, iova + mapped, start,
					len, prot, gfp);

			if (ret)
				goto out_err;

			mapped += len;
			len = 0;
		}

		if (sg_is_dma_bus_address(sg))
			goto next;

		if (len) {
			len += sg->length;
		} else {
			len = sg->length;
			start = s_phys;
		}

next:
		if (++i < nents)
			sg = sg_next(sg);
	}

	if (ops->iotlb_sync_map) {
		ret = ops->iotlb_sync_map(domain, iova, mapped);
		if (ret)
			goto out_err;
	}
	return mapped;

out_err:
	/* undo mappings already done */
	iommu_unmap(domain, iova, mapped);

	return ret;
}
EXPORT_SYMBOL_GPL(iommu_map_sg);

/**
 * report_iommu_fault() - report about an IOMMU fault to the IOMMU framework
 * @domain: the iommu domain where the fault has happened
 * @dev: the device where the fault has happened
 * @iova: the faulting address
 * @flags: mmu fault flags (e.g. IOMMU_FAULT_READ/IOMMU_FAULT_WRITE/...)
 *
 * This function should be called by the low-level IOMMU implementations
 * whenever IOMMU faults happen, to allow high-level users, that are
 * interested in such events, to know about them.
 *
 * This event may be useful for several possible use cases:
 * - mere logging of the event
 * - dynamic TLB/PTE loading
 * - if restarting of the faulting device is required
 *
 * Returns 0 on success and an appropriate error code otherwise (if dynamic
 * PTE/TLB loading will one day be supported, implementations will be able
 * to tell whether it succeeded or not according to this return value).
 *
 * Specifically, -ENOSYS is returned if a fault handler isn't installed
 * (though fault handlers can also return -ENOSYS, in case they want to
 * elicit the default behavior of the IOMMU drivers).
 */
int report_iommu_fault(struct iommu_domain *domain, struct device *dev,
		       unsigned long iova, int flags)
{
	int ret = -ENOSYS;

	/*
	 * if upper layers showed interest and installed a fault handler,
	 * invoke it.
	 */
	if (domain->handler)
		ret = domain->handler(domain, dev, iova, flags,
						domain->handler_token);

	trace_io_page_fault(dev, iova, flags);
	return ret;
}
EXPORT_SYMBOL_GPL(report_iommu_fault);

static int __init iommu_init(void)
{
	iommu_group_kset = kset_create_and_add("iommu_groups",
					       NULL, kernel_kobj);
	BUG_ON(!iommu_group_kset);

	iommu_debugfs_setup();

	return 0;
}
core_initcall(iommu_init);

int iommu_enable_nesting(struct iommu_domain *domain)
{
	if (domain->type != IOMMU_DOMAIN_UNMANAGED)
		return -EINVAL;
	if (!domain->ops->enable_nesting)
		return -EINVAL;
	return domain->ops->enable_nesting(domain);
}
EXPORT_SYMBOL_GPL(iommu_enable_nesting);

int iommu_set_pgtable_quirks(struct iommu_domain *domain,
		unsigned long quirk)
{
	if (domain->type != IOMMU_DOMAIN_UNMANAGED)
		return -EINVAL;
	if (!domain->ops->set_pgtable_quirks)
		return -EINVAL;
	return domain->ops->set_pgtable_quirks(domain, quirk);
}
EXPORT_SYMBOL_GPL(iommu_set_pgtable_quirks);

/**
 * iommu_get_resv_regions - get reserved regions
 * @dev: device for which to get reserved regions
 * @list: reserved region list for device
 *
 * This returns a list of reserved IOVA regions specific to this device.
 * A domain user should not map IOVA in these ranges.
 */
void iommu_get_resv_regions(struct device *dev, struct list_head *list)
{
	const struct iommu_ops *ops = dev_iommu_ops(dev);

	if (ops->get_resv_regions)
		ops->get_resv_regions(dev, list);
}
EXPORT_SYMBOL_GPL(iommu_get_resv_regions);

/**
 * iommu_put_resv_regions - release reserved regions
 * @dev: device for which to free reserved regions
 * @list: reserved region list for device
 *
 * This releases a reserved region list acquired by iommu_get_resv_regions().
 */
void iommu_put_resv_regions(struct device *dev, struct list_head *list)
{
	struct iommu_resv_region *entry, *next;

	list_for_each_entry_safe(entry, next, list, list) {
		if (entry->free)
			entry->free(dev, entry);
		else
			kfree(entry);
	}
}
EXPORT_SYMBOL(iommu_put_resv_regions);

struct iommu_resv_region *iommu_alloc_resv_region(phys_addr_t start,
						  size_t length, int prot,
						  enum iommu_resv_type type,
						  gfp_t gfp)
{
	struct iommu_resv_region *region;

	region = kzalloc(sizeof(*region), gfp);
	if (!region)
		return NULL;

	INIT_LIST_HEAD(&region->list);
	region->start = start;
	region->length = length;
	region->prot = prot;
	region->type = type;
	return region;
}
EXPORT_SYMBOL_GPL(iommu_alloc_resv_region);

void iommu_set_default_passthrough(bool cmd_line)
{
	if (cmd_line)
		iommu_cmd_line |= IOMMU_CMD_LINE_DMA_API;
	iommu_def_domain_type = IOMMU_DOMAIN_IDENTITY;
}

void iommu_set_default_translated(bool cmd_line)
{
	if (cmd_line)
		iommu_cmd_line |= IOMMU_CMD_LINE_DMA_API;
	iommu_def_domain_type = IOMMU_DOMAIN_DMA;
}

bool iommu_default_passthrough(void)
{
	return iommu_def_domain_type == IOMMU_DOMAIN_IDENTITY;
}
EXPORT_SYMBOL_GPL(iommu_default_passthrough);

const struct iommu_ops *iommu_ops_from_fwnode(const struct fwnode_handle *fwnode)
{
	const struct iommu_ops *ops = NULL;
	struct iommu_device *iommu;

	spin_lock(&iommu_device_lock);
	list_for_each_entry(iommu, &iommu_device_list, list)
		if (iommu->fwnode == fwnode) {
			ops = iommu->ops;
			break;
		}
	spin_unlock(&iommu_device_lock);
	return ops;
}

int iommu_fwspec_init(struct device *dev, struct fwnode_handle *iommu_fwnode)
{
	const struct iommu_ops *ops = iommu_ops_from_fwnode(iommu_fwnode);
	struct iommu_fwspec *fwspec = dev_iommu_fwspec_get(dev);

	if (!ops)
		return -EPROBE_DEFER;

	if (fwspec)
		return ops == iommu_fwspec_ops(fwspec) ? 0 : -EINVAL;

	if (!dev_iommu_get(dev))
		return -ENOMEM;

	/* Preallocate for the overwhelmingly common case of 1 ID */
	fwspec = kzalloc(struct_size(fwspec, ids, 1), GFP_KERNEL);
	if (!fwspec)
		return -ENOMEM;

	fwnode_handle_get(iommu_fwnode);
	fwspec->iommu_fwnode = iommu_fwnode;
	dev_iommu_fwspec_set(dev, fwspec);
	return 0;
}
EXPORT_SYMBOL_GPL(iommu_fwspec_init);

void iommu_fwspec_free(struct device *dev)
{
	struct iommu_fwspec *fwspec = dev_iommu_fwspec_get(dev);

	if (fwspec) {
		fwnode_handle_put(fwspec->iommu_fwnode);
		kfree(fwspec);
		dev_iommu_fwspec_set(dev, NULL);
	}
}
EXPORT_SYMBOL_GPL(iommu_fwspec_free);

int iommu_fwspec_add_ids(struct device *dev, const u32 *ids, int num_ids)
{
	struct iommu_fwspec *fwspec = dev_iommu_fwspec_get(dev);
	int i, new_num;

	if (!fwspec)
		return -EINVAL;

	new_num = fwspec->num_ids + num_ids;
	if (new_num > 1) {
		fwspec = krealloc(fwspec, struct_size(fwspec, ids, new_num),
				  GFP_KERNEL);
		if (!fwspec)
			return -ENOMEM;

		dev_iommu_fwspec_set(dev, fwspec);
	}

	for (i = 0; i < num_ids; i++)
		fwspec->ids[fwspec->num_ids + i] = ids[i];

	fwspec->num_ids = new_num;
	return 0;
}
EXPORT_SYMBOL_GPL(iommu_fwspec_add_ids);

/*
 * Per device IOMMU features.
 */
int iommu_dev_enable_feature(struct device *dev, enum iommu_dev_features feat)
{
	if (dev_has_iommu(dev)) {
		const struct iommu_ops *ops = dev_iommu_ops(dev);

		if (ops->dev_enable_feat)
			return ops->dev_enable_feat(dev, feat);
	}

	return -ENODEV;
}
EXPORT_SYMBOL_GPL(iommu_dev_enable_feature);

/*
 * The device drivers should do the necessary cleanups before calling this.
 */
int iommu_dev_disable_feature(struct device *dev, enum iommu_dev_features feat)
{
	if (dev_has_iommu(dev)) {
		const struct iommu_ops *ops = dev_iommu_ops(dev);

		if (ops->dev_disable_feat)
			return ops->dev_disable_feat(dev, feat);
	}

	return -EBUSY;
}
EXPORT_SYMBOL_GPL(iommu_dev_disable_feature);

/**
 * iommu_setup_default_domain - Set the default_domain for the group
 * @group: Group to change
 * @target_type: Domain type to set as the default_domain
 *
 * Allocate a default domain and set it as the current domain on the group. If
 * the group already has a default domain it will be changed to the target_type.
 * When target_type is 0 the default domain is selected based on driver and
 * system preferences.
 */
static int iommu_setup_default_domain(struct iommu_group *group,
				      int target_type)
{
	struct iommu_domain *old_dom = group->default_domain;
	struct group_device *gdev;
	struct iommu_domain *dom;
	bool direct_failed;
	int req_type;
	int ret;

	lockdep_assert_held(&group->mutex);

	req_type = iommu_get_default_domain_type(group, target_type);
	if (req_type < 0)
		return -EINVAL;

	dom = iommu_group_alloc_default_domain(group, req_type);
	if (IS_ERR(dom))
		return PTR_ERR(dom);

	if (group->default_domain == dom)
		return 0;

	/*
	 * IOMMU_RESV_DIRECT and IOMMU_RESV_DIRECT_RELAXABLE regions must be
	 * mapped before their device is attached, in order to guarantee
	 * continuity with any FW activity
	 */
	direct_failed = false;
	for_each_group_device(group, gdev) {
		if (iommu_create_device_direct_mappings(dom, gdev->dev)) {
			direct_failed = true;
			dev_warn_once(
				gdev->dev->iommu->iommu_dev->dev,
				"IOMMU driver was not able to establish FW requested direct mapping.");
		}
	}

	/* We must set default_domain early for __iommu_device_set_domain */
	group->default_domain = dom;
	if (!group->domain) {
		/*
		 * Drivers are not allowed to fail the first domain attach.
		 * The only way to recover from this is to fail attaching the
		 * iommu driver and call ops->release_device. Put the domain
		 * in group->default_domain so it is freed after.
		 */
		ret = __iommu_group_set_domain_internal(
			group, dom, IOMMU_SET_DOMAIN_MUST_SUCCEED);
		if (WARN_ON(ret))
			goto out_free_old;
	} else {
		ret = __iommu_group_set_domain(group, dom);
		if (ret)
			goto err_restore_def_domain;
	}

	/*
	 * Drivers are supposed to allow mappings to be installed in a domain
	 * before device attachment, but some don't. Hack around this defect by
	 * trying again after attaching. If this happens it means the device
	 * will not continuously have the IOMMU_RESV_DIRECT map.
	 */
	if (direct_failed) {
		for_each_group_device(group, gdev) {
			ret = iommu_create_device_direct_mappings(dom, gdev->dev);
			if (ret)
				goto err_restore_domain;
		}
	}

out_free_old:
	if (old_dom)
		iommu_domain_free(old_dom);
	return ret;

err_restore_domain:
	if (old_dom)
		__iommu_group_set_domain_internal(
			group, old_dom, IOMMU_SET_DOMAIN_MUST_SUCCEED);
err_restore_def_domain:
	if (old_dom) {
		iommu_domain_free(dom);
		group->default_domain = old_dom;
	}
	return ret;
}

/*
 * Changing the default domain through sysfs requires the users to unbind the
 * drivers from the devices in the iommu group, except for a DMA -> DMA-FQ
 * transition. Return failure if this isn't met.
 *
 * We need to consider the race between this and the device release path.
 * group->mutex is used here to guarantee that the device release path
 * will not be entered at the same time.
 */
static ssize_t iommu_group_store_type(struct iommu_group *group,
				      const char *buf, size_t count)
{
	struct group_device *gdev;
	int ret, req_type;

	if (!capable(CAP_SYS_ADMIN) || !capable(CAP_SYS_RAWIO))
		return -EACCES;

	if (WARN_ON(!group) || !group->default_domain)
		return -EINVAL;

	if (sysfs_streq(buf, "identity"))
		req_type = IOMMU_DOMAIN_IDENTITY;
	else if (sysfs_streq(buf, "DMA"))
		req_type = IOMMU_DOMAIN_DMA;
	else if (sysfs_streq(buf, "DMA-FQ"))
		req_type = IOMMU_DOMAIN_DMA_FQ;
	else if (sysfs_streq(buf, "auto"))
		req_type = 0;
	else
		return -EINVAL;

	mutex_lock(&group->mutex);
	/* We can bring up a flush queue without tearing down the domain. */
	if (req_type == IOMMU_DOMAIN_DMA_FQ &&
	    group->default_domain->type == IOMMU_DOMAIN_DMA) {
		ret = iommu_dma_init_fq(group->default_domain);
		if (ret)
			goto out_unlock;

		group->default_domain->type = IOMMU_DOMAIN_DMA_FQ;
		ret = count;
		goto out_unlock;
	}

	/* Otherwise, ensure that device exists and no driver is bound. */
	if (list_empty(&group->devices) || group->owner_cnt) {
		ret = -EPERM;
		goto out_unlock;
	}

	ret = iommu_setup_default_domain(group, req_type);
	if (ret)
		goto out_unlock;

	/* Make sure dma_ops is appropriatley set */
	for_each_group_device(group, gdev)
		iommu_setup_dma_ops(gdev->dev);

out_unlock:
	mutex_unlock(&group->mutex);
	return ret ?: count;
}

/**
 * iommu_device_use_default_domain() - Device driver wants to handle device
 *                                     DMA through the kernel DMA API.
 * @dev: The device.
 *
 * The device driver about to bind @dev wants to do DMA through the kernel
 * DMA API. Return 0 if it is allowed, otherwise an error.
 */
int iommu_device_use_default_domain(struct device *dev)
{
	/* Caller is the driver core during the pre-probe path */
	struct iommu_group *group = dev->iommu_group;
	int ret = 0;

	if (!group)
		return 0;

	mutex_lock(&group->mutex);
	if (group->owner_cnt) {
		if (group->domain != group->default_domain || group->owner ||
		    !xa_empty(&group->pasid_array)) {
			ret = -EBUSY;
			goto unlock_out;
		}
	}

	group->owner_cnt++;

unlock_out:
	mutex_unlock(&group->mutex);
	return ret;
}

/**
 * iommu_device_unuse_default_domain() - Device driver stops handling device
 *                                       DMA through the kernel DMA API.
 * @dev: The device.
 *
 * The device driver doesn't want to do DMA through kernel DMA API anymore.
 * It must be called after iommu_device_use_default_domain().
 */
void iommu_device_unuse_default_domain(struct device *dev)
{
	/* Caller is the driver core during the post-probe path */
	struct iommu_group *group = dev->iommu_group;

	if (!group)
		return;

	mutex_lock(&group->mutex);
	if (!WARN_ON(!group->owner_cnt || !xa_empty(&group->pasid_array)))
		group->owner_cnt--;

	mutex_unlock(&group->mutex);
}

static int __iommu_group_alloc_blocking_domain(struct iommu_group *group)
{
	struct iommu_domain *domain;

	if (group->blocking_domain)
		return 0;

	domain = __iommu_group_domain_alloc(group, IOMMU_DOMAIN_BLOCKED);
	if (IS_ERR(domain)) {
		/*
		 * For drivers that do not yet understand IOMMU_DOMAIN_BLOCKED
		 * create an empty domain instead.
		 */
		domain = __iommu_group_domain_alloc(group,
						    IOMMU_DOMAIN_UNMANAGED);
		if (IS_ERR(domain))
			return PTR_ERR(domain);
	}
	group->blocking_domain = domain;
	return 0;
}

static int __iommu_take_dma_ownership(struct iommu_group *group, void *owner)
{
	int ret;

	if ((group->domain && group->domain != group->default_domain) ||
	    !xa_empty(&group->pasid_array))
		return -EBUSY;

	ret = __iommu_group_alloc_blocking_domain(group);
	if (ret)
		return ret;
	ret = __iommu_group_set_domain(group, group->blocking_domain);
	if (ret)
		return ret;

	group->owner = owner;
	group->owner_cnt++;
	return 0;
}

/**
 * iommu_group_claim_dma_owner() - Set DMA ownership of a group
 * @group: The group.
 * @owner: Caller specified pointer. Used for exclusive ownership.
 *
 * This is to support backward compatibility for vfio which manages the dma
 * ownership in iommu_group level. New invocations on this interface should be
 * prohibited. Only a single owner may exist for a group.
 */
int iommu_group_claim_dma_owner(struct iommu_group *group, void *owner)
{
	int ret = 0;

	if (WARN_ON(!owner))
		return -EINVAL;

	mutex_lock(&group->mutex);
	if (group->owner_cnt) {
		ret = -EPERM;
		goto unlock_out;
	}

	ret = __iommu_take_dma_ownership(group, owner);
unlock_out:
	mutex_unlock(&group->mutex);

	return ret;
}
EXPORT_SYMBOL_GPL(iommu_group_claim_dma_owner);

/**
 * iommu_device_claim_dma_owner() - Set DMA ownership of a device
 * @dev: The device.
 * @owner: Caller specified pointer. Used for exclusive ownership.
 *
 * Claim the DMA ownership of a device. Multiple devices in the same group may
 * concurrently claim ownership if they present the same owner value. Returns 0
 * on success and error code on failure
 */
int iommu_device_claim_dma_owner(struct device *dev, void *owner)
{
	/* Caller must be a probed driver on dev */
	struct iommu_group *group = dev->iommu_group;
	int ret = 0;

	if (WARN_ON(!owner))
		return -EINVAL;

	if (!group)
		return -ENODEV;

	mutex_lock(&group->mutex);
	if (group->owner_cnt) {
		if (group->owner != owner) {
			ret = -EPERM;
			goto unlock_out;
		}
		group->owner_cnt++;
		goto unlock_out;
	}

	ret = __iommu_take_dma_ownership(group, owner);
unlock_out:
	mutex_unlock(&group->mutex);
	return ret;
}
EXPORT_SYMBOL_GPL(iommu_device_claim_dma_owner);

static void __iommu_release_dma_ownership(struct iommu_group *group)
{
	if (WARN_ON(!group->owner_cnt || !group->owner ||
		    !xa_empty(&group->pasid_array)))
		return;

	group->owner_cnt = 0;
	group->owner = NULL;
	__iommu_group_set_domain_nofail(group, group->default_domain);
}

/**
 * iommu_group_release_dma_owner() - Release DMA ownership of a group
 * @group: The group
 *
 * Release the DMA ownership claimed by iommu_group_claim_dma_owner().
 */
void iommu_group_release_dma_owner(struct iommu_group *group)
{
	mutex_lock(&group->mutex);
	__iommu_release_dma_ownership(group);
	mutex_unlock(&group->mutex);
}
EXPORT_SYMBOL_GPL(iommu_group_release_dma_owner);

/**
 * iommu_device_release_dma_owner() - Release DMA ownership of a device
 * @dev: The device.
 *
 * Release the DMA ownership claimed by iommu_device_claim_dma_owner().
 */
void iommu_device_release_dma_owner(struct device *dev)
{
	/* Caller must be a probed driver on dev */
	struct iommu_group *group = dev->iommu_group;

	mutex_lock(&group->mutex);
	if (group->owner_cnt > 1)
		group->owner_cnt--;
	else
		__iommu_release_dma_ownership(group);
	mutex_unlock(&group->mutex);
}
EXPORT_SYMBOL_GPL(iommu_device_release_dma_owner);

/**
 * iommu_group_dma_owner_claimed() - Query group dma ownership status
 * @group: The group.
 *
 * This provides status query on a given group. It is racy and only for
 * non-binding status reporting.
 */
bool iommu_group_dma_owner_claimed(struct iommu_group *group)
{
	unsigned int user;

	mutex_lock(&group->mutex);
	user = group->owner_cnt;
	mutex_unlock(&group->mutex);

	return user;
}
EXPORT_SYMBOL_GPL(iommu_group_dma_owner_claimed);

static int __iommu_set_group_pasid(struct iommu_domain *domain,
				   struct iommu_group *group, ioasid_t pasid)
{
	struct group_device *device, *last_gdev;
	int ret;

	for_each_group_device(group, device) {
		if (device->dev->iommu->max_pasids > 0) {
			ret = domain->ops->set_dev_pasid(domain, device->dev,
							 pasid);
			if (ret)
				goto err_revert;
		}
	}

	return 0;

err_revert:
	last_gdev = device;
	for_each_group_device(group, device) {
		const struct iommu_ops *ops = dev_iommu_ops(device->dev);

		if (device == last_gdev)
			break;
<<<<<<< HEAD
		ops->remove_dev_pasid(device->dev, pasid, domain);
=======
		if (device->dev->iommu->max_pasids > 0)
			ops->remove_dev_pasid(device->dev, pasid);
>>>>>>> ae5f4d48
	}
	return ret;
}

static void __iommu_remove_group_pasid(struct iommu_group *group,
				       ioasid_t pasid,
				       struct iommu_domain *domain)
{
	struct group_device *device;
	const struct iommu_ops *ops;

	for_each_group_device(group, device) {
<<<<<<< HEAD
		ops = dev_iommu_ops(device->dev);
		ops->remove_dev_pasid(device->dev, pasid, domain);
=======
		if (device->dev->iommu->max_pasids > 0) {
			ops = dev_iommu_ops(device->dev);
			ops->remove_dev_pasid(device->dev, pasid);
		}
>>>>>>> ae5f4d48
	}
}

/*
 * iommu_attach_device_pasid() - Attach a domain to pasid of device
 * @domain: the iommu domain.
 * @dev: the attached device.
 * @pasid: the pasid of the device.
 * @handle: the attach handle.
 *
 * Return: 0 on success, or an error.
 */
int iommu_attach_device_pasid(struct iommu_domain *domain,
			      struct device *dev, ioasid_t pasid,
			      struct iommu_attach_handle *handle)
{
	/* Caller must be a probed driver on dev */
	struct iommu_group *group = dev->iommu_group;
	struct group_device *device;
<<<<<<< HEAD
=======
	void *curr;
>>>>>>> ae5f4d48
	int ret;

	if (!domain->ops->set_dev_pasid)
		return -EOPNOTSUPP;

	if (!group)
		return -ENODEV;

<<<<<<< HEAD
	if (!dev_has_iommu(dev) ||
	    !domain_iommu_ops_compatible(dev_iommu_ops(dev), domain) ||
	    pasid == IOMMU_NO_PASID)
		return -EINVAL;

	mutex_lock(&group->mutex);
	for_each_group_device(group, device) {
		if (pasid >= device->dev->iommu->max_pasids) {
			ret = -EINVAL;
			goto out_unlock;
		}
=======
	if (pasid == IOMMU_NO_PASID)
 		return -EINVAL;

	mutex_lock(&group->mutex);
	for_each_group_device(group, device) {
		/*
		 * Skip PASID validation for devices without PASID support
		 * (max_pasids = 0). These devices cannot issue transactions
		 * with PASID, so they don't affect group's PASID usage.
		 */
		if ((device->dev->iommu->max_pasids > 0) &&
		    (pasid >= device->dev->iommu->max_pasids)) {
			ret = -EINVAL;
			goto out_unlock;
		}
	}

	curr = xa_cmpxchg(&group->pasid_array, pasid, NULL, domain, GFP_KERNEL);
	if (curr) {
		ret = xa_err(curr) ? : -EBUSY;
		goto out_unlock;
>>>>>>> ae5f4d48
	}

	if (handle)
		handle->domain = domain;

	ret = xa_insert(&group->pasid_array, pasid, handle, GFP_KERNEL);
	if (ret)
		goto out_unlock;

	ret = __iommu_set_group_pasid(domain, group, pasid);
	if (ret)
		xa_erase(&group->pasid_array, pasid);
out_unlock:
	mutex_unlock(&group->mutex);
	return ret;
}
EXPORT_SYMBOL_GPL(iommu_attach_device_pasid);

/*
 * iommu_detach_device_pasid() - Detach the domain from pasid of device
 * @domain: the iommu domain.
 * @dev: the attached device.
 * @pasid: the pasid of the device.
 *
 * The @domain must have been attached to @pasid of the @dev with
 * iommu_attach_device_pasid().
 */
void iommu_detach_device_pasid(struct iommu_domain *domain, struct device *dev,
			       ioasid_t pasid)
{
	/* Caller must be a probed driver on dev */
	struct iommu_group *group = dev->iommu_group;

	mutex_lock(&group->mutex);
	__iommu_remove_group_pasid(group, pasid, domain);
	xa_erase(&group->pasid_array, pasid);
	mutex_unlock(&group->mutex);
}
EXPORT_SYMBOL_GPL(iommu_detach_device_pasid);

ioasid_t iommu_alloc_global_pasid(struct device *dev)
{
	int ret;

	/* max_pasids == 0 means that the device does not support PASID */
	if (!dev->iommu->max_pasids)
		return IOMMU_PASID_INVALID;

	/*
	 * max_pasids is set up by vendor driver based on number of PASID bits
	 * supported but the IDA allocation is inclusive.
	 */
	ret = ida_alloc_range(&iommu_global_pasid_ida, IOMMU_FIRST_GLOBAL_PASID,
			      dev->iommu->max_pasids - 1, GFP_KERNEL);
	return ret < 0 ? IOMMU_PASID_INVALID : ret;
}
EXPORT_SYMBOL_GPL(iommu_alloc_global_pasid);

void iommu_free_global_pasid(ioasid_t pasid)
{
	if (WARN_ON(pasid == IOMMU_PASID_INVALID))
		return;

	ida_free(&iommu_global_pasid_ida, pasid);
}
EXPORT_SYMBOL_GPL(iommu_free_global_pasid);

/**
 * iommu_attach_handle_get - Return the attach handle
 * @group: the iommu group that domain was attached to
 * @pasid: the pasid within the group
 * @type: matched domain type, 0 for any match
 *
 * Return handle or ERR_PTR(-ENOENT) on none, ERR_PTR(-EBUSY) on mismatch.
 *
 * Return the attach handle to the caller. The life cycle of an iommu attach
 * handle is from the time when the domain is attached to the time when the
 * domain is detached. Callers are required to synchronize the call of
 * iommu_attach_handle_get() with domain attachment and detachment. The attach
 * handle can only be used during its life cycle.
 */
struct iommu_attach_handle *
iommu_attach_handle_get(struct iommu_group *group, ioasid_t pasid, unsigned int type)
{
	struct iommu_attach_handle *handle;

	xa_lock(&group->pasid_array);
	handle = xa_load(&group->pasid_array, pasid);
	if (!handle)
		handle = ERR_PTR(-ENOENT);
	else if (type && handle->domain->type != type)
		handle = ERR_PTR(-EBUSY);
	xa_unlock(&group->pasid_array);

	return handle;
}
EXPORT_SYMBOL_NS_GPL(iommu_attach_handle_get, IOMMUFD_INTERNAL);

/**
 * iommu_attach_group_handle - Attach an IOMMU domain to an IOMMU group
 * @domain: IOMMU domain to attach
 * @group: IOMMU group that will be attached
 * @handle: attach handle
 *
 * Returns 0 on success and error code on failure.
 *
 * This is a variant of iommu_attach_group(). It allows the caller to provide
 * an attach handle and use it when the domain is attached. This is currently
 * used by IOMMUFD to deliver the I/O page faults.
 */
int iommu_attach_group_handle(struct iommu_domain *domain,
			      struct iommu_group *group,
			      struct iommu_attach_handle *handle)
{
	int ret;

	if (handle)
		handle->domain = domain;

	mutex_lock(&group->mutex);
	ret = xa_insert(&group->pasid_array, IOMMU_NO_PASID, handle, GFP_KERNEL);
	if (ret)
		goto err_unlock;

	ret = __iommu_attach_group(domain, group);
	if (ret)
		goto err_erase;
	mutex_unlock(&group->mutex);

	return 0;
err_erase:
	xa_erase(&group->pasid_array, IOMMU_NO_PASID);
err_unlock:
	mutex_unlock(&group->mutex);
	return ret;
}
EXPORT_SYMBOL_NS_GPL(iommu_attach_group_handle, IOMMUFD_INTERNAL);

/**
 * iommu_detach_group_handle - Detach an IOMMU domain from an IOMMU group
 * @domain: IOMMU domain to attach
 * @group: IOMMU group that will be attached
 *
 * Detach the specified IOMMU domain from the specified IOMMU group.
 * It must be used in conjunction with iommu_attach_group_handle().
 */
void iommu_detach_group_handle(struct iommu_domain *domain,
			       struct iommu_group *group)
{
	mutex_lock(&group->mutex);
	__iommu_group_set_core_domain(group);
	xa_erase(&group->pasid_array, IOMMU_NO_PASID);
	mutex_unlock(&group->mutex);
}
EXPORT_SYMBOL_NS_GPL(iommu_detach_group_handle, IOMMUFD_INTERNAL);

/**
 * iommu_replace_group_handle - replace the domain that a group is attached to
 * @group: IOMMU group that will be attached to the new domain
 * @new_domain: new IOMMU domain to replace with
 * @handle: attach handle
 *
 * This is a variant of iommu_group_replace_domain(). It allows the caller to
 * provide an attach handle for the new domain and use it when the domain is
 * attached.
 */
int iommu_replace_group_handle(struct iommu_group *group,
			       struct iommu_domain *new_domain,
			       struct iommu_attach_handle *handle)
{
	void *curr;
	int ret;

	if (!new_domain)
		return -EINVAL;

	mutex_lock(&group->mutex);
	if (handle) {
		ret = xa_reserve(&group->pasid_array, IOMMU_NO_PASID, GFP_KERNEL);
		if (ret)
			goto err_unlock;
		handle->domain = new_domain;
	}

	ret = __iommu_group_set_domain(group, new_domain);
	if (ret)
		goto err_release;

	curr = xa_store(&group->pasid_array, IOMMU_NO_PASID, handle, GFP_KERNEL);
	WARN_ON(xa_is_err(curr));

	mutex_unlock(&group->mutex);

	return 0;
err_release:
	xa_release(&group->pasid_array, IOMMU_NO_PASID);
err_unlock:
	mutex_unlock(&group->mutex);
	return ret;
}
EXPORT_SYMBOL_NS_GPL(iommu_replace_group_handle, IOMMUFD_INTERNAL);<|MERGE_RESOLUTION|>--- conflicted
+++ resolved
@@ -3364,12 +3364,8 @@
 
 		if (device == last_gdev)
 			break;
-<<<<<<< HEAD
-		ops->remove_dev_pasid(device->dev, pasid, domain);
-=======
 		if (device->dev->iommu->max_pasids > 0)
-			ops->remove_dev_pasid(device->dev, pasid);
->>>>>>> ae5f4d48
+			ops->remove_dev_pasid(device->dev, pasid, domain);
 	}
 	return ret;
 }
@@ -3382,15 +3378,10 @@
 	const struct iommu_ops *ops;
 
 	for_each_group_device(group, device) {
-<<<<<<< HEAD
-		ops = dev_iommu_ops(device->dev);
-		ops->remove_dev_pasid(device->dev, pasid, domain);
-=======
 		if (device->dev->iommu->max_pasids > 0) {
 			ops = dev_iommu_ops(device->dev);
-			ops->remove_dev_pasid(device->dev, pasid);
+			ops->remove_dev_pasid(device->dev, pasid, domain);
 		}
->>>>>>> ae5f4d48
 	}
 }
 
@@ -3410,10 +3401,6 @@
 	/* Caller must be a probed driver on dev */
 	struct iommu_group *group = dev->iommu_group;
 	struct group_device *device;
-<<<<<<< HEAD
-=======
-	void *curr;
->>>>>>> ae5f4d48
 	int ret;
 
 	if (!domain->ops->set_dev_pasid)
@@ -3422,21 +3409,10 @@
 	if (!group)
 		return -ENODEV;
 
-<<<<<<< HEAD
 	if (!dev_has_iommu(dev) ||
 	    !domain_iommu_ops_compatible(dev_iommu_ops(dev), domain) ||
 	    pasid == IOMMU_NO_PASID)
 		return -EINVAL;
-
-	mutex_lock(&group->mutex);
-	for_each_group_device(group, device) {
-		if (pasid >= device->dev->iommu->max_pasids) {
-			ret = -EINVAL;
-			goto out_unlock;
-		}
-=======
-	if (pasid == IOMMU_NO_PASID)
- 		return -EINVAL;
 
 	mutex_lock(&group->mutex);
 	for_each_group_device(group, device) {
@@ -3452,13 +3428,6 @@
 		}
 	}
 
-	curr = xa_cmpxchg(&group->pasid_array, pasid, NULL, domain, GFP_KERNEL);
-	if (curr) {
-		ret = xa_err(curr) ? : -EBUSY;
-		goto out_unlock;
->>>>>>> ae5f4d48
-	}
-
 	if (handle)
 		handle->domain = domain;
 
