--- conflicted
+++ resolved
@@ -564,12 +564,7 @@
 
 		iova += pgsize;
 		paddr += pgsize;
-<<<<<<< HEAD
-		if (mapped)
-			*mapped += pgsize;
-=======
 		*mapped += pgsize;
->>>>>>> eb3cdb58
 	}
 	/*
 	 * Synchronise all PTE updates for the new mapping before there's
@@ -578,12 +573,6 @@
 	wmb();
 
 	return ret;
-}
-
-static int arm_v7s_map(struct io_pgtable_ops *ops, unsigned long iova,
-		       phys_addr_t paddr, size_t size, int prot, gfp_t gfp)
-{
-	return arm_v7s_map_pages(ops, iova, paddr, size, 1, prot, gfp, NULL);
 }
 
 static void arm_v7s_free_pgtable(struct io_pgtable *iop)
@@ -766,15 +755,6 @@
 	}
 
 	return unmapped;
-<<<<<<< HEAD
-}
-
-static size_t arm_v7s_unmap(struct io_pgtable_ops *ops, unsigned long iova,
-			    size_t size, struct iommu_iotlb_gather *gather)
-{
-	return arm_v7s_unmap_pages(ops, iova, size, 1, gather);
-=======
->>>>>>> eb3cdb58
 }
 
 static phys_addr_t arm_v7s_iova_to_phys(struct io_pgtable_ops *ops,
@@ -849,13 +829,7 @@
 		goto out_free_data;
 
 	data->iop.ops = (struct io_pgtable_ops) {
-<<<<<<< HEAD
-		.map		= arm_v7s_map,
 		.map_pages	= arm_v7s_map_pages,
-		.unmap		= arm_v7s_unmap,
-=======
-		.map_pages	= arm_v7s_map_pages,
->>>>>>> eb3cdb58
 		.unmap_pages	= arm_v7s_unmap_pages,
 		.iova_to_phys	= arm_v7s_iova_to_phys,
 	};
