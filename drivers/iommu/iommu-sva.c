--- conflicted
+++ resolved
@@ -10,15 +10,6 @@
 #include "iommu-priv.h"
 
 static DEFINE_MUTEX(iommu_sva_lock);
-<<<<<<< HEAD
-
-/* Allocate a PASID for the mm within range (inclusive) */
-static int iommu_sva_alloc_pasid(struct mm_struct *mm, struct device *dev)
-{
-	ioasid_t pasid;
-	int ret = 0;
-
-=======
 static struct iommu_domain *iommu_sva_domain_alloc(struct device *dev,
 						   struct mm_struct *mm);
 
@@ -30,30 +21,11 @@
 
 	lockdep_assert_held(&iommu_sva_lock);
 
->>>>>>> 2d5404ca
 	if (!arch_pgtable_dma_compat(mm))
 		return ERR_PTR(-EBUSY);
 
 	iommu_mm = mm->iommu_mm;
 	/* Is a PASID already associated with this mm? */
-<<<<<<< HEAD
-	if (mm_valid_pasid(mm)) {
-		if (mm->pasid >= dev->iommu->max_pasids)
-			ret = -EOVERFLOW;
-		goto out;
-	}
-
-	pasid = iommu_alloc_global_pasid(dev);
-	if (pasid == IOMMU_PASID_INVALID) {
-		ret = -ENOSPC;
-		goto out;
-	}
-	mm->pasid = pasid;
-	ret = 0;
-out:
-	mutex_unlock(&iommu_sva_lock);
-	return ret;
-=======
 	if (iommu_mm) {
 		if (iommu_mm->pasid >= dev->iommu->max_pasids)
 			return ERR_PTR(-EOVERFLOW);
@@ -78,7 +50,6 @@
 	 */
 	smp_store_release(&mm->iommu_mm, iommu_mm);
 	return iommu_mm;
->>>>>>> 2d5404ca
 }
 
 /**
@@ -106,12 +77,6 @@
 	struct iommu_sva *handle;
 	int ret;
 
-<<<<<<< HEAD
-	/* Allocate mm->pasid if necessary. */
-	ret = iommu_sva_alloc_pasid(mm, dev);
-	if (ret)
-		return ERR_PTR(ret);
-=======
 	if (!group)
 		return ERR_PTR(-ENODEV);
 
@@ -123,7 +88,6 @@
 		ret = PTR_ERR(iommu_mm);
 		goto out_unlock;
 	}
->>>>>>> 2d5404ca
 
 	/* A bond already exists, just take a reference`. */
 	attach_handle = iommu_attach_handle_get(group, iommu_mm->pasid, IOMMU_DOMAIN_SVA);
@@ -351,9 +315,5 @@
 	domain->owner = ops;
 	domain->iopf_handler = iommu_sva_iopf_handler;
 
-<<<<<<< HEAD
-	iommu_free_global_pasid(mm->pasid);
-=======
 	return domain;
->>>>>>> 2d5404ca
 }