--- conflicted
+++ resolved
@@ -343,11 +343,7 @@
 	struct amd_io_pgtable *pgtable = io_pgtable_cfg_to_data(cfg);
 	int ias = IOMMU_IN_ADDR_BIT_SIZE;
 
-<<<<<<< HEAD
-	pgtable->pgd = iommu_alloc_page_node(pdom->nid, GFP_KERNEL);
-=======
 	pgtable->pgd = iommu_alloc_page_node(cfg->amd.nid, GFP_KERNEL);
->>>>>>> f87ebcb6
 	if (!pgtable->pgd)
 		return NULL;
 
