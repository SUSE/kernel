--- conflicted
+++ resolved
@@ -747,15 +747,9 @@
  * Interrupt handler has processed all pending events and adjusted head
  * and tail pointer. Reset overflow mask and restart logging again.
  */
-<<<<<<< HEAD
-static void amd_iommu_restart_log(struct amd_iommu *iommu, const char *evt_type,
-				  u8 cntrl_intr, u8 cntrl_log,
-				  u32 status_run_mask, u32 status_overflow_mask)
-=======
 void amd_iommu_restart_log(struct amd_iommu *iommu, const char *evt_type,
 			   u8 cntrl_intr, u8 cntrl_log,
 			   u32 status_run_mask, u32 status_overflow_mask)
->>>>>>> 2d5404ca
 {
 	u32 status;
 
@@ -794,20 +788,6 @@
 	amd_iommu_restart_log(iommu, "GA", CONTROL_GAINT_EN,
 			      CONTROL_GALOG_EN, MMIO_STATUS_GALOG_RUN_MASK,
 			      MMIO_STATUS_GALOG_OVERFLOW_MASK);
-<<<<<<< HEAD
-}
-
-/*
- * This function restarts ppr logging in case the IOMMU experienced
- * PPR log overflow.
- */
-void amd_iommu_restart_ppr_log(struct amd_iommu *iommu)
-{
-	amd_iommu_restart_log(iommu, "PPR", CONTROL_PPRINT_EN,
-			      CONTROL_PPRLOG_EN, MMIO_STATUS_PPR_RUN_MASK,
-			      MMIO_STATUS_PPR_OVERFLOW_MASK);
-=======
->>>>>>> 2d5404ca
 }
 
 /*
@@ -911,47 +891,7 @@
 
 static void __init free_event_buffer(struct amd_iommu *iommu)
 {
-<<<<<<< HEAD
-	free_pages((unsigned long)iommu->evt_buf, get_order(EVT_BUFFER_SIZE));
-}
-
-/* allocates the memory where the IOMMU will log its events to */
-static int __init alloc_ppr_log(struct amd_iommu *iommu)
-{
-	iommu->ppr_log = iommu_alloc_4k_pages(iommu, GFP_KERNEL | __GFP_ZERO,
-					      PPR_LOG_SIZE);
-
-	return iommu->ppr_log ? 0 : -ENOMEM;
-}
-
-static void iommu_enable_ppr_log(struct amd_iommu *iommu)
-{
-	u64 entry;
-
-	if (iommu->ppr_log == NULL)
-		return;
-
-	iommu_feature_enable(iommu, CONTROL_PPR_EN);
-
-	entry = iommu_virt_to_phys(iommu->ppr_log) | PPR_LOG_SIZE_512;
-
-	memcpy_toio(iommu->mmio_base + MMIO_PPR_LOG_OFFSET,
-		    &entry, sizeof(entry));
-
-	/* set head and tail to zero manually */
-	writel(0x00, iommu->mmio_base + MMIO_PPR_HEAD_OFFSET);
-	writel(0x00, iommu->mmio_base + MMIO_PPR_TAIL_OFFSET);
-
-	iommu_feature_enable(iommu, CONTROL_PPRLOG_EN);
-	iommu_feature_enable(iommu, CONTROL_PPRINT_EN);
-}
-
-static void __init free_ppr_log(struct amd_iommu *iommu)
-{
-	free_pages((unsigned long)iommu->ppr_log, get_order(PPR_LOG_SIZE));
-=======
 	iommu_free_pages(iommu->evt_buf, get_order(EVT_BUFFER_SIZE));
->>>>>>> 2d5404ca
 }
 
 static void free_ga_log(struct amd_iommu *iommu)
@@ -2104,37 +2044,22 @@
 		int glxval;
 		u64 pasmax;
 
-<<<<<<< HEAD
-		pasmax = amd_iommu_efr & FEATURE_PASID_MASK;
-		pasmax >>= FEATURE_PASID_SHIFT;
-		iommu->iommu.max_pasids = (1 << (pasmax + 1)) - 1;
-
-		BUG_ON(iommu->iommu.max_pasids & ~PASID_MASK);
-
-		glxval   = amd_iommu_efr & FEATURE_GLXVAL_MASK;
-		glxval >>= FEATURE_GLXVAL_SHIFT;
-=======
 		pasmax = FIELD_GET(FEATURE_PASMAX, amd_iommu_efr);
 		iommu->iommu.max_pasids = (1 << (pasmax + 1)) - 1;
 
 		BUG_ON(iommu->iommu.max_pasids & ~PASID_MASK);
 
 		glxval = FIELD_GET(FEATURE_GLX, amd_iommu_efr);
->>>>>>> 2d5404ca
 
 		if (amd_iommu_max_glx_val == -1)
 			amd_iommu_max_glx_val = glxval;
 		else
 			amd_iommu_max_glx_val = min(amd_iommu_max_glx_val, glxval);
 
-<<<<<<< HEAD
-	if (check_feature(FEATURE_PPR) && alloc_ppr_log(iommu))
-=======
 		iommu_enable_gt(iommu);
 	}
 
 	if (check_feature(FEATURE_PPR) && amd_iommu_alloc_ppr_log(iommu))
->>>>>>> 2d5404ca
 		return -ENOMEM;
 
 	if (iommu->cap & (1UL << IOMMU_CAP_NPCACHE)) {
@@ -3227,11 +3152,7 @@
 	 * PPR and GA log interrupt for all IOMMUs.
 	 */
 	enable_iommus_vapic();
-<<<<<<< HEAD
-	enable_iommus_v2();
-=======
 	enable_iommus_ppr();
->>>>>>> 2d5404ca
 
 out:
 	return ret;
@@ -3278,17 +3199,6 @@
 static void iommu_snp_enable(void)
 {
 #ifdef CONFIG_KVM_AMD_SEV
-<<<<<<< HEAD
-	if (!cpu_feature_enabled(X86_FEATURE_SEV_SNP))
-		return;
-	/*
-	 * The SNP support requires that IOMMU must be enabled, and is
-	 * not configured in the passthrough mode.
-	 */
-	if (no_iommu || iommu_default_passthrough()) {
-		pr_err("SNP: IOMMU disabled or configured in passthrough mode, SNP cannot be supported.\n");
-		return;
-=======
 	if (!cc_platform_has(CC_ATTR_HOST_SEV_SNP))
 		return;
 	/*
@@ -3303,24 +3213,10 @@
 	if (amd_iommu_pgtable != AMD_IOMMU_V1) {
 		pr_warn("SNP: IOMMU is configured with V2 page table mode, SNP cannot be supported.\n");
 		goto disable_snp;
->>>>>>> 2d5404ca
 	}
 
 	amd_iommu_snp_en = check_feature(FEATURE_SNP);
 	if (!amd_iommu_snp_en) {
-<<<<<<< HEAD
-		pr_err("SNP: IOMMU SNP feature not enabled, SNP cannot be supported.\n");
-		return;
-	}
-
-	pr_info("IOMMU SNP support enabled.\n");
-
-	/* Enforce IOMMU v1 pagetable when SNP is enabled. */
-	if (amd_iommu_pgtable != AMD_IOMMU_V1) {
-		pr_warn("Forcing use of AMD IOMMU v1 page table due to SNP.\n");
-		amd_iommu_pgtable = AMD_IOMMU_V1;
-	}
-=======
 		pr_warn("SNP: IOMMU SNP feature not enabled, SNP cannot be supported.\n");
 		goto disable_snp;
 	}
@@ -3330,7 +3226,6 @@
 
 disable_snp:
 	cc_platform_clear(CC_ATTR_HOST_SEV_SNP);
->>>>>>> 2d5404ca
 #endif
 }
 
@@ -3599,15 +3494,12 @@
 			amd_iommu_pgtable = AMD_IOMMU_V2;
 		} else if (strncmp(str, "irtcachedis", 11) == 0) {
 			amd_iommu_irtcachedis = true;
-<<<<<<< HEAD
-=======
 		} else if (strncmp(str, "nohugepages", 11) == 0) {
 			pr_info("Restricting V1 page-sizes to 4KiB");
 			amd_iommu_pgsize_bitmap = AMD_IOMMU_PGSIZES_4K;
 		} else if (strncmp(str, "v2_pgsizes_only", 15) == 0) {
 			pr_info("Restricting V1 page-sizes to 4KiB/2MiB/1GiB");
 			amd_iommu_pgsize_bitmap = AMD_IOMMU_PGSIZES_V2;
->>>>>>> 2d5404ca
 		} else {
 			pr_notice("Unknown option - '%s'\n", str);
 		}
