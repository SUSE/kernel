--- conflicted
+++ resolved
@@ -137,7 +137,6 @@
 
 	if (dev_is_pci(dev)) {
 		struct pci_dev *pdev = to_pci_dev(dev);
-<<<<<<< HEAD
 
 		seg = pci_domain_nr(pdev->bus);
 	} else {
@@ -173,43 +172,6 @@
 	u16 seg = get_device_segment(dev);
 	int devid = get_device_sbdf_id(dev);
 
-=======
-
-		seg = pci_domain_nr(pdev->bus);
-	} else {
-		u32 devid = get_acpihid_device_id(dev, NULL);
-
-		seg = PCI_SBDF_TO_SEGID(devid);
-	}
-
-	return seg;
-}
-
-/* Writes the specific IOMMU for a device into the PCI segment rlookup table */
-void amd_iommu_set_rlookup_table(struct amd_iommu *iommu, u16 devid)
-{
-	struct amd_iommu_pci_seg *pci_seg = iommu->pci_seg;
-
-	pci_seg->rlookup_table[devid] = iommu;
-}
-
-static struct amd_iommu *__rlookup_amd_iommu(u16 seg, u16 devid)
-{
-	struct amd_iommu_pci_seg *pci_seg;
-
-	for_each_pci_segment(pci_seg) {
-		if (pci_seg->id == seg)
-			return pci_seg->rlookup_table[devid];
-	}
-	return NULL;
-}
-
-static struct amd_iommu *rlookup_amd_iommu(struct device *dev)
-{
-	u16 seg = get_device_segment(dev);
-	int devid = get_device_sbdf_id(dev);
-
->>>>>>> eb3cdb58
 	if (devid < 0)
 		return NULL;
 	return __rlookup_amd_iommu(seg, PCI_SBDF_TO_DEVID(devid));
@@ -596,8 +558,6 @@
 		 * prevent logging it.
 		 */
 		if (IS_IOMMU_MEM_TRANSACTION(flags)) {
-<<<<<<< HEAD
-=======
 			/* Device not attached to domain properly */
 			if (dev_data->domain == NULL) {
 				pr_err_ratelimited("Event logged [Device not attached to domain properly]\n");
@@ -607,7 +567,6 @@
 				goto out;
 			}
 
->>>>>>> eb3cdb58
 			if (!report_iommu_fault(&dev_data->domain->domain,
 						&pdev->dev, address,
 						IS_WRITE_REQUEST(flags) ?
@@ -1934,13 +1893,10 @@
 	iommu = rlookup_amd_iommu(dev);
 	if (!iommu)
 		return ERR_PTR(-ENODEV);
-<<<<<<< HEAD
-=======
 
 	/* Not registered yet? */
 	if (!iommu->iommu.ops)
 		return ERR_PTR(-ENODEV);
->>>>>>> eb3cdb58
 
 	if (dev_iommu_priv_get(dev))
 		return &iommu->iommu;
@@ -2028,28 +1984,6 @@
 	amd_iommu_domain_flush_complete(domain);
 }
 
-<<<<<<< HEAD
-int __init amd_iommu_init_api(void)
-{
-	int err;
-
-	err = bus_set_iommu(&pci_bus_type, &amd_iommu_ops);
-	if (err)
-		return err;
-#ifdef CONFIG_ARM_AMBA
-	err = bus_set_iommu(&amba_bustype, &amd_iommu_ops);
-	if (err)
-		return err;
-#endif
-	err = bus_set_iommu(&platform_bus_type, &amd_iommu_ops);
-	if (err)
-		return err;
-
-	return 0;
-}
-
-=======
->>>>>>> eb3cdb58
 /*****************************************************************************
  *
  * The following functions belong to the exported interface of AMD IOMMU
@@ -2246,34 +2180,6 @@
 	protection_domain_free(domain);
 }
 
-<<<<<<< HEAD
-static void amd_iommu_detach_device(struct iommu_domain *dom,
-				    struct device *dev)
-{
-	struct iommu_dev_data *dev_data = dev_iommu_priv_get(dev);
-	struct amd_iommu *iommu;
-
-	if (!check_device(dev))
-		return;
-
-	if (dev_data->domain != NULL)
-		detach_device(dev);
-
-	iommu = rlookup_amd_iommu(dev);
-	if (!iommu)
-		return;
-
-#ifdef CONFIG_IRQ_REMAP
-	if (AMD_IOMMU_GUEST_IR_VAPIC(amd_iommu_guest_ir) &&
-	    (dom->type == IOMMU_DOMAIN_UNMANAGED))
-		dev_data->use_vapic = 0;
-#endif
-
-	iommu_completion_wait(iommu);
-}
-
-=======
->>>>>>> eb3cdb58
 static int amd_iommu_attach_device(struct iommu_domain *dom,
 				   struct device *dev)
 {
@@ -2291,13 +2197,6 @@
 
 	dev_data->defer_attach = false;
 
-<<<<<<< HEAD
-	iommu = rlookup_amd_iommu(dev);
-	if (!iommu)
-		return -EINVAL;
-
-=======
->>>>>>> eb3cdb58
 	if (dev_data->domain)
 		detach_device(dev);
 
@@ -2412,11 +2311,8 @@
 		return false;
 	case IOMMU_CAP_PRE_BOOT_PROTECTION:
 		return amdr_ivrs_remap_support;
-<<<<<<< HEAD
-=======
 	case IOMMU_CAP_ENFORCE_CACHE_COHERENCY:
 		return true;
->>>>>>> eb3cdb58
 	default:
 		break;
 	}
@@ -2435,26 +2331,14 @@
 
 	sbdf = get_device_sbdf_id(dev);
 	if (sbdf < 0)
-<<<<<<< HEAD
 		return;
 
-	devid = PCI_SBDF_TO_DEVID(sbdf);
-	iommu = rlookup_amd_iommu(dev);
-	if (!iommu)
-=======
->>>>>>> eb3cdb58
-		return;
-	pci_seg = iommu->pci_seg;
-
-<<<<<<< HEAD
-=======
 	devid = PCI_SBDF_TO_DEVID(sbdf);
 	iommu = rlookup_amd_iommu(dev);
 	if (!iommu)
 		return;
 	pci_seg = iommu->pci_seg;
 
->>>>>>> eb3cdb58
 	list_for_each_entry(entry, &pci_seg->unity_map, list) {
 		int type, prot = 0;
 		size_t length;
@@ -2523,11 +2407,7 @@
 	unsigned long flags;
 
 	spin_lock_irqsave(&dom->lock, flags);
-<<<<<<< HEAD
-	domain_flush_pages(dom, gather->start, gather->end - gather->start, 1);
-=======
 	domain_flush_pages(dom, gather->start, gather->end - gather->start + 1, 1);
->>>>>>> eb3cdb58
 	amd_iommu_domain_flush_complete(dom);
 	spin_unlock_irqrestore(&dom->lock, flags);
 }
@@ -2575,10 +2455,6 @@
 	.def_domain_type = amd_iommu_def_domain_type,
 	.default_domain_ops = &(const struct iommu_domain_ops) {
 		.attach_dev	= amd_iommu_attach_device,
-<<<<<<< HEAD
-		.detach_dev	= amd_iommu_detach_device,
-=======
->>>>>>> eb3cdb58
 		.map_pages	= amd_iommu_map_pages,
 		.unmap_pages	= amd_iommu_unmap_pages,
 		.iotlb_sync_map	= amd_iommu_iotlb_sync_map,
@@ -3456,13 +3332,6 @@
 	if (sbdf < 0)
 		return -EINVAL;
 
-<<<<<<< HEAD
-	sbdf = get_devid(info);
-	if (sbdf < 0)
-		return -EINVAL;
-
-=======
->>>>>>> eb3cdb58
 	seg = PCI_SBDF_TO_SEGID(sbdf);
 	devid = PCI_SBDF_TO_DEVID(sbdf);
 	iommu = __rlookup_amd_iommu(seg, devid);
