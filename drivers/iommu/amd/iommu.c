// SPDX-License-Identifier: GPL-2.0-only
/*
 * Copyright (C) 2007-2010 Advanced Micro Devices, Inc.
 * Author: Joerg Roedel <jroedel@suse.de>
 *         Leo Duran <leo.duran@amd.com>
 */

#define pr_fmt(fmt)     "AMD-Vi: " fmt
#define dev_fmt(fmt)    pr_fmt(fmt)

#include <linux/ratelimit.h>
#include <linux/pci.h>
#include <linux/acpi.h>
#include <linux/pci-ats.h>
#include <linux/bitmap.h>
#include <linux/slab.h>
#include <linux/debugfs.h>
#include <linux/scatterlist.h>
#include <linux/dma-map-ops.h>
#include <linux/dma-direct.h>
#include <linux/iommu-helper.h>
#include <linux/delay.h>
#include <linux/amd-iommu.h>
#include <linux/notifier.h>
#include <linux/export.h>
#include <linux/irq.h>
#include <linux/msi.h>
#include <linux/irqdomain.h>
#include <linux/percpu.h>
#include <linux/io-pgtable.h>
#include <linux/cc_platform.h>
#include <asm/irq_remapping.h>
#include <asm/io_apic.h>
#include <asm/apic.h>
#include <asm/hw_irq.h>
#include <asm/proto.h>
#include <asm/iommu.h>
#include <asm/gart.h>
#include <asm/dma.h>
#include <uapi/linux/iommufd.h>

#include "amd_iommu.h"
#include "../dma-iommu.h"
#include "../irq_remapping.h"
#include "../iommu-pages.h"

#define CMD_SET_TYPE(cmd, t) ((cmd)->data[1] |= ((t) << 28))

/* Reserved IOVA ranges */
#define MSI_RANGE_START		(0xfee00000)
#define MSI_RANGE_END		(0xfeefffff)
#define HT_RANGE_START		(0xfd00000000ULL)
#define HT_RANGE_END		(0xffffffffffULL)

static DEFINE_SPINLOCK(pd_bitmap_lock);

LIST_HEAD(ioapic_map);
LIST_HEAD(hpet_map);
LIST_HEAD(acpihid_map);

const struct iommu_ops amd_iommu_ops;
static const struct iommu_dirty_ops amd_dirty_ops;

int amd_iommu_max_glx_val = -1;

/*
 * general struct to manage commands send to an IOMMU
 */
struct iommu_cmd {
	u32 data[4];
};

struct kmem_cache *amd_iommu_irq_cache;

static void detach_device(struct device *dev);

static void set_dte_entry(struct amd_iommu *iommu,
			  struct iommu_dev_data *dev_data);

/****************************************************************************
 *
 * Helper functions
 *
 ****************************************************************************/

static inline bool pdom_is_v2_pgtbl_mode(struct protection_domain *pdom)
{
	return (pdom && (pdom->pd_mode == PD_MODE_V2));
}

static inline bool pdom_is_in_pt_mode(struct protection_domain *pdom)
{
	return (pdom->domain.type == IOMMU_DOMAIN_IDENTITY);
}

/*
 * We cannot support PASID w/ existing v1 page table in the same domain
 * since it will be nested. However, existing domain w/ v2 page table
 * or passthrough mode can be used for PASID.
 */
static inline bool pdom_is_sva_capable(struct protection_domain *pdom)
{
	return pdom_is_v2_pgtbl_mode(pdom) || pdom_is_in_pt_mode(pdom);
}

static inline int get_acpihid_device_id(struct device *dev,
					struct acpihid_map_entry **entry)
{
	struct acpi_device *adev = ACPI_COMPANION(dev);
	struct acpihid_map_entry *p;

	if (!adev)
		return -ENODEV;

	list_for_each_entry(p, &acpihid_map, list) {
		if (acpi_dev_hid_uid_match(adev, p->hid,
					   p->uid[0] ? p->uid : NULL)) {
			if (entry)
				*entry = p;
			return p->devid;
		}
	}
	return -EINVAL;
}

static inline int get_device_sbdf_id(struct device *dev)
{
	int sbdf;

	if (dev_is_pci(dev))
		sbdf = get_pci_sbdf_id(to_pci_dev(dev));
	else
		sbdf = get_acpihid_device_id(dev, NULL);

	return sbdf;
}

struct dev_table_entry *get_dev_table(struct amd_iommu *iommu)
{
	struct dev_table_entry *dev_table;
	struct amd_iommu_pci_seg *pci_seg = iommu->pci_seg;

	BUG_ON(pci_seg == NULL);
	dev_table = pci_seg->dev_table;
	BUG_ON(dev_table == NULL);

	return dev_table;
}

static inline u16 get_device_segment(struct device *dev)
{
	u16 seg;

	if (dev_is_pci(dev)) {
		struct pci_dev *pdev = to_pci_dev(dev);

		seg = pci_domain_nr(pdev->bus);
	} else {
		u32 devid = get_acpihid_device_id(dev, NULL);

		seg = PCI_SBDF_TO_SEGID(devid);
	}

	return seg;
}

/* Writes the specific IOMMU for a device into the PCI segment rlookup table */
void amd_iommu_set_rlookup_table(struct amd_iommu *iommu, u16 devid)
{
	struct amd_iommu_pci_seg *pci_seg = iommu->pci_seg;

	pci_seg->rlookup_table[devid] = iommu;
}

static struct amd_iommu *__rlookup_amd_iommu(u16 seg, u16 devid)
{
	struct amd_iommu_pci_seg *pci_seg;

	for_each_pci_segment(pci_seg) {
		if (pci_seg->id == seg)
			return pci_seg->rlookup_table[devid];
	}
	return NULL;
}

static struct amd_iommu *rlookup_amd_iommu(struct device *dev)
{
	u16 seg = get_device_segment(dev);
	int devid = get_device_sbdf_id(dev);

	if (devid < 0)
		return NULL;
	return __rlookup_amd_iommu(seg, PCI_SBDF_TO_DEVID(devid));
}

static struct iommu_dev_data *alloc_dev_data(struct amd_iommu *iommu, u16 devid)
{
	struct iommu_dev_data *dev_data;
	struct amd_iommu_pci_seg *pci_seg = iommu->pci_seg;

	dev_data = kzalloc(sizeof(*dev_data), GFP_KERNEL);
	if (!dev_data)
		return NULL;

	spin_lock_init(&dev_data->lock);
	dev_data->devid = devid;
	ratelimit_default_init(&dev_data->rs);

	llist_add(&dev_data->dev_data_list, &pci_seg->dev_data_list);
	return dev_data;
}

static struct iommu_dev_data *search_dev_data(struct amd_iommu *iommu, u16 devid)
{
	struct iommu_dev_data *dev_data;
	struct llist_node *node;
	struct amd_iommu_pci_seg *pci_seg = iommu->pci_seg;

	if (llist_empty(&pci_seg->dev_data_list))
		return NULL;

	node = pci_seg->dev_data_list.first;
	llist_for_each_entry(dev_data, node, dev_data_list) {
		if (dev_data->devid == devid)
			return dev_data;
	}

	return NULL;
}

static int clone_alias(struct pci_dev *pdev, u16 alias, void *data)
{
	struct amd_iommu *iommu;
	struct dev_table_entry *dev_table;
	u16 devid = pci_dev_id(pdev);

	if (devid == alias)
		return 0;

	iommu = rlookup_amd_iommu(&pdev->dev);
	if (!iommu)
		return 0;

	amd_iommu_set_rlookup_table(iommu, alias);
	dev_table = get_dev_table(iommu);
	memcpy(dev_table[alias].data,
	       dev_table[devid].data,
	       sizeof(dev_table[alias].data));

	return 0;
}

static void clone_aliases(struct amd_iommu *iommu, struct device *dev)
{
	struct pci_dev *pdev;

	if (!dev_is_pci(dev))
		return;
	pdev = to_pci_dev(dev);

	/*
	 * The IVRS alias stored in the alias table may not be
	 * part of the PCI DMA aliases if it's bus differs
	 * from the original device.
	 */
	clone_alias(pdev, iommu->pci_seg->alias_table[pci_dev_id(pdev)], NULL);

	pci_for_each_dma_alias(pdev, clone_alias, NULL);
}

static void setup_aliases(struct amd_iommu *iommu, struct device *dev)
{
	struct pci_dev *pdev = to_pci_dev(dev);
	struct amd_iommu_pci_seg *pci_seg = iommu->pci_seg;
	u16 ivrs_alias;

	/* For ACPI HID devices, there are no aliases */
	if (!dev_is_pci(dev))
		return;

	/*
	 * Add the IVRS alias to the pci aliases if it is on the same
	 * bus. The IVRS table may know about a quirk that we don't.
	 */
	ivrs_alias = pci_seg->alias_table[pci_dev_id(pdev)];
	if (ivrs_alias != pci_dev_id(pdev) &&
	    PCI_BUS_NUM(ivrs_alias) == pdev->bus->number)
		pci_add_dma_alias(pdev, ivrs_alias & 0xff, 1);

	clone_aliases(iommu, dev);
}

static struct iommu_dev_data *find_dev_data(struct amd_iommu *iommu, u16 devid)
{
	struct iommu_dev_data *dev_data;

	dev_data = search_dev_data(iommu, devid);

	if (dev_data == NULL) {
		dev_data = alloc_dev_data(iommu, devid);
		if (!dev_data)
			return NULL;

		if (translation_pre_enabled(iommu))
			dev_data->defer_attach = true;
	}

	return dev_data;
}

/*
* Find or create an IOMMU group for a acpihid device.
*/
static struct iommu_group *acpihid_device_group(struct device *dev)
{
	struct acpihid_map_entry *p, *entry = NULL;
	int devid;

	devid = get_acpihid_device_id(dev, &entry);
	if (devid < 0)
		return ERR_PTR(devid);

	list_for_each_entry(p, &acpihid_map, list) {
		if ((devid == p->devid) && p->group)
			entry->group = p->group;
	}

	if (!entry->group)
		entry->group = generic_device_group(dev);
	else
		iommu_group_ref_get(entry->group);

	return entry->group;
}

static inline bool pdev_pasid_supported(struct iommu_dev_data *dev_data)
{
	return (dev_data->flags & AMD_IOMMU_DEVICE_FLAG_PASID_SUP);
}

static u32 pdev_get_caps(struct pci_dev *pdev)
{
	int features;
	u32 flags = 0;

	if (pci_ats_supported(pdev))
		flags |= AMD_IOMMU_DEVICE_FLAG_ATS_SUP;

	if (pci_pri_supported(pdev))
		flags |= AMD_IOMMU_DEVICE_FLAG_PRI_SUP;

	features = pci_pasid_features(pdev);
	if (features >= 0) {
		flags |= AMD_IOMMU_DEVICE_FLAG_PASID_SUP;

		if (features & PCI_PASID_CAP_EXEC)
			flags |= AMD_IOMMU_DEVICE_FLAG_EXEC_SUP;

		if (features & PCI_PASID_CAP_PRIV)
			flags |= AMD_IOMMU_DEVICE_FLAG_PRIV_SUP;
	}

	return flags;
}

static inline int pdev_enable_cap_ats(struct pci_dev *pdev)
{
	struct iommu_dev_data *dev_data = dev_iommu_priv_get(&pdev->dev);
	int ret = -EINVAL;

	if (dev_data->ats_enabled)
		return 0;

	if (amd_iommu_iotlb_sup &&
	    (dev_data->flags & AMD_IOMMU_DEVICE_FLAG_ATS_SUP)) {
		ret = pci_enable_ats(pdev, PAGE_SHIFT);
		if (!ret) {
			dev_data->ats_enabled = 1;
			dev_data->ats_qdep    = pci_ats_queue_depth(pdev);
		}
	}

	return ret;
}

static inline void pdev_disable_cap_ats(struct pci_dev *pdev)
{
	struct iommu_dev_data *dev_data = dev_iommu_priv_get(&pdev->dev);

	if (dev_data->ats_enabled) {
		pci_disable_ats(pdev);
		dev_data->ats_enabled = 0;
	}
}

static inline int pdev_enable_cap_pri(struct pci_dev *pdev)
{
	struct iommu_dev_data *dev_data = dev_iommu_priv_get(&pdev->dev);
	int ret = -EINVAL;

	if (dev_data->pri_enabled)
		return 0;

	if (!dev_data->ats_enabled)
		return 0;

	if (dev_data->flags & AMD_IOMMU_DEVICE_FLAG_PRI_SUP) {
		/*
		 * First reset the PRI state of the device.
		 * FIXME: Hardcode number of outstanding requests for now
		 */
		if (!pci_reset_pri(pdev) && !pci_enable_pri(pdev, 32)) {
			dev_data->pri_enabled = 1;
			dev_data->pri_tlp     = pci_prg_resp_pasid_required(pdev);

			ret = 0;
		}
	}

	return ret;
}

static inline void pdev_disable_cap_pri(struct pci_dev *pdev)
{
	struct iommu_dev_data *dev_data = dev_iommu_priv_get(&pdev->dev);

	if (dev_data->pri_enabled) {
		pci_disable_pri(pdev);
		dev_data->pri_enabled = 0;
	}
}

static inline int pdev_enable_cap_pasid(struct pci_dev *pdev)
{
	struct iommu_dev_data *dev_data = dev_iommu_priv_get(&pdev->dev);
	int ret = -EINVAL;

	if (dev_data->pasid_enabled)
		return 0;

	if (dev_data->flags & AMD_IOMMU_DEVICE_FLAG_PASID_SUP) {
		/* Only allow access to user-accessible pages */
		ret = pci_enable_pasid(pdev, 0);
		if (!ret)
			dev_data->pasid_enabled = 1;
	}

	return ret;
}

static inline void pdev_disable_cap_pasid(struct pci_dev *pdev)
{
	struct iommu_dev_data *dev_data = dev_iommu_priv_get(&pdev->dev);

	if (dev_data->pasid_enabled) {
		pci_disable_pasid(pdev);
		dev_data->pasid_enabled = 0;
	}
}

static void pdev_enable_caps(struct pci_dev *pdev)
{
	pdev_enable_cap_ats(pdev);
	pdev_enable_cap_pasid(pdev);
	pdev_enable_cap_pri(pdev);
}

static void pdev_disable_caps(struct pci_dev *pdev)
{
	pdev_disable_cap_ats(pdev);
	pdev_disable_cap_pasid(pdev);
	pdev_disable_cap_pri(pdev);
}

/*
 * This function checks if the driver got a valid device from the caller to
 * avoid dereferencing invalid pointers.
 */
static bool check_device(struct device *dev)
{
	struct amd_iommu_pci_seg *pci_seg;
	struct amd_iommu *iommu;
	int devid, sbdf;

	if (!dev)
		return false;

	sbdf = get_device_sbdf_id(dev);
	if (sbdf < 0)
		return false;
	devid = PCI_SBDF_TO_DEVID(sbdf);

	iommu = rlookup_amd_iommu(dev);
	if (!iommu)
		return false;

	/* Out of our scope? */
	pci_seg = iommu->pci_seg;
	if (devid > pci_seg->last_bdf)
		return false;

	return true;
}

static int iommu_init_device(struct amd_iommu *iommu, struct device *dev)
{
	struct iommu_dev_data *dev_data;
	int devid, sbdf;

	if (dev_iommu_priv_get(dev))
		return 0;

	sbdf = get_device_sbdf_id(dev);
	if (sbdf < 0)
		return sbdf;

	devid = PCI_SBDF_TO_DEVID(sbdf);
	dev_data = find_dev_data(iommu, devid);
	if (!dev_data)
		return -ENOMEM;

	dev_data->dev = dev;
	setup_aliases(iommu, dev);

	/*
	 * By default we use passthrough mode for IOMMUv2 capable device.
	 * But if amd_iommu=force_isolation is set (e.g. to debug DMA to
	 * invalid address), we ignore the capability for the device so
	 * it'll be forced to go into translation mode.
	 */
	if ((iommu_default_passthrough() || !amd_iommu_force_isolation) &&
	    dev_is_pci(dev) && amd_iommu_gt_ppr_supported()) {
		dev_data->flags = pdev_get_caps(to_pci_dev(dev));
	}

	dev_iommu_priv_set(dev, dev_data);

	return 0;
}

static void iommu_ignore_device(struct amd_iommu *iommu, struct device *dev)
{
	struct amd_iommu_pci_seg *pci_seg = iommu->pci_seg;
	struct dev_table_entry *dev_table = get_dev_table(iommu);
	int devid, sbdf;

	sbdf = get_device_sbdf_id(dev);
	if (sbdf < 0)
		return;

	devid = PCI_SBDF_TO_DEVID(sbdf);
	pci_seg->rlookup_table[devid] = NULL;
	memset(&dev_table[devid], 0, sizeof(struct dev_table_entry));

	setup_aliases(iommu, dev);
}

static void amd_iommu_uninit_device(struct device *dev)
{
	struct iommu_dev_data *dev_data;

	dev_data = dev_iommu_priv_get(dev);
	if (!dev_data)
		return;

	if (dev_data->domain)
		detach_device(dev);

	/*
	 * We keep dev_data around for unplugged devices and reuse it when the
	 * device is re-plugged - not doing so would introduce a ton of races.
	 */
}

/****************************************************************************
 *
 * Interrupt handling functions
 *
 ****************************************************************************/

static void dump_dte_entry(struct amd_iommu *iommu, u16 devid)
{
	int i;
	struct dev_table_entry *dev_table = get_dev_table(iommu);

	for (i = 0; i < 4; ++i)
		pr_err("DTE[%d]: %016llx\n", i, dev_table[devid].data[i]);
}

static void dump_command(unsigned long phys_addr)
{
	struct iommu_cmd *cmd = iommu_phys_to_virt(phys_addr);
	int i;

	for (i = 0; i < 4; ++i)
		pr_err("CMD[%d]: %08x\n", i, cmd->data[i]);
}

static void amd_iommu_report_rmp_hw_error(struct amd_iommu *iommu, volatile u32 *event)
{
	struct iommu_dev_data *dev_data = NULL;
	int devid, vmg_tag, flags;
	struct pci_dev *pdev;
	u64 spa;

	devid   = (event[0] >> EVENT_DEVID_SHIFT) & EVENT_DEVID_MASK;
	vmg_tag = (event[1]) & 0xFFFF;
	flags   = (event[1] >> EVENT_FLAGS_SHIFT) & EVENT_FLAGS_MASK;
	spa     = ((u64)event[3] << 32) | (event[2] & 0xFFFFFFF8);

	pdev = pci_get_domain_bus_and_slot(iommu->pci_seg->id, PCI_BUS_NUM(devid),
					   devid & 0xff);
	if (pdev)
		dev_data = dev_iommu_priv_get(&pdev->dev);

	if (dev_data) {
		if (__ratelimit(&dev_data->rs)) {
			pci_err(pdev, "Event logged [RMP_HW_ERROR vmg_tag=0x%04x, spa=0x%llx, flags=0x%04x]\n",
				vmg_tag, spa, flags);
		}
	} else {
		pr_err_ratelimited("Event logged [RMP_HW_ERROR device=%04x:%02x:%02x.%x, vmg_tag=0x%04x, spa=0x%llx, flags=0x%04x]\n",
			iommu->pci_seg->id, PCI_BUS_NUM(devid), PCI_SLOT(devid), PCI_FUNC(devid),
			vmg_tag, spa, flags);
	}

	if (pdev)
		pci_dev_put(pdev);
}

static void amd_iommu_report_rmp_fault(struct amd_iommu *iommu, volatile u32 *event)
{
	struct iommu_dev_data *dev_data = NULL;
	int devid, flags_rmp, vmg_tag, flags;
	struct pci_dev *pdev;
	u64 gpa;

	devid     = (event[0] >> EVENT_DEVID_SHIFT) & EVENT_DEVID_MASK;
	flags_rmp = (event[0] >> EVENT_FLAGS_SHIFT) & 0xFF;
	vmg_tag   = (event[1]) & 0xFFFF;
	flags     = (event[1] >> EVENT_FLAGS_SHIFT) & EVENT_FLAGS_MASK;
	gpa       = ((u64)event[3] << 32) | event[2];

	pdev = pci_get_domain_bus_and_slot(iommu->pci_seg->id, PCI_BUS_NUM(devid),
					   devid & 0xff);
	if (pdev)
		dev_data = dev_iommu_priv_get(&pdev->dev);

	if (dev_data) {
		if (__ratelimit(&dev_data->rs)) {
			pci_err(pdev, "Event logged [RMP_PAGE_FAULT vmg_tag=0x%04x, gpa=0x%llx, flags_rmp=0x%04x, flags=0x%04x]\n",
				vmg_tag, gpa, flags_rmp, flags);
		}
	} else {
		pr_err_ratelimited("Event logged [RMP_PAGE_FAULT device=%04x:%02x:%02x.%x, vmg_tag=0x%04x, gpa=0x%llx, flags_rmp=0x%04x, flags=0x%04x]\n",
			iommu->pci_seg->id, PCI_BUS_NUM(devid), PCI_SLOT(devid), PCI_FUNC(devid),
			vmg_tag, gpa, flags_rmp, flags);
	}

	if (pdev)
		pci_dev_put(pdev);
}

#define IS_IOMMU_MEM_TRANSACTION(flags)		\
	(((flags) & EVENT_FLAG_I) == 0)

#define IS_WRITE_REQUEST(flags)			\
	((flags) & EVENT_FLAG_RW)

static void amd_iommu_report_page_fault(struct amd_iommu *iommu,
					u16 devid, u16 domain_id,
					u64 address, int flags)
{
	struct iommu_dev_data *dev_data = NULL;
	struct pci_dev *pdev;

	pdev = pci_get_domain_bus_and_slot(iommu->pci_seg->id, PCI_BUS_NUM(devid),
					   devid & 0xff);
	if (pdev)
		dev_data = dev_iommu_priv_get(&pdev->dev);

	if (dev_data) {
		/*
		 * If this is a DMA fault (for which the I(nterrupt)
		 * bit will be unset), allow report_iommu_fault() to
		 * prevent logging it.
		 */
		if (IS_IOMMU_MEM_TRANSACTION(flags)) {
			/* Device not attached to domain properly */
			if (dev_data->domain == NULL) {
				pr_err_ratelimited("Event logged [Device not attached to domain properly]\n");
				pr_err_ratelimited("  device=%04x:%02x:%02x.%x domain=0x%04x\n",
						   iommu->pci_seg->id, PCI_BUS_NUM(devid), PCI_SLOT(devid),
						   PCI_FUNC(devid), domain_id);
				goto out;
			}

			if (!report_iommu_fault(&dev_data->domain->domain,
						&pdev->dev, address,
						IS_WRITE_REQUEST(flags) ?
							IOMMU_FAULT_WRITE :
							IOMMU_FAULT_READ))
				goto out;
		}

		if (__ratelimit(&dev_data->rs)) {
			pci_err(pdev, "Event logged [IO_PAGE_FAULT domain=0x%04x address=0x%llx flags=0x%04x]\n",
				domain_id, address, flags);
		}
	} else {
		pr_err_ratelimited("Event logged [IO_PAGE_FAULT device=%04x:%02x:%02x.%x domain=0x%04x address=0x%llx flags=0x%04x]\n",
			iommu->pci_seg->id, PCI_BUS_NUM(devid), PCI_SLOT(devid), PCI_FUNC(devid),
			domain_id, address, flags);
	}

out:
	if (pdev)
		pci_dev_put(pdev);
}

static void iommu_print_event(struct amd_iommu *iommu, void *__evt)
{
	struct device *dev = iommu->iommu.dev;
	int type, devid, flags, tag;
	volatile u32 *event = __evt;
	int count = 0;
	u64 address;
	u32 pasid;

retry:
	type    = (event[1] >> EVENT_TYPE_SHIFT)  & EVENT_TYPE_MASK;
	devid   = (event[0] >> EVENT_DEVID_SHIFT) & EVENT_DEVID_MASK;
	pasid   = (event[0] & EVENT_DOMID_MASK_HI) |
		  (event[1] & EVENT_DOMID_MASK_LO);
	flags   = (event[1] >> EVENT_FLAGS_SHIFT) & EVENT_FLAGS_MASK;
	address = (u64)(((u64)event[3]) << 32) | event[2];

	if (type == 0) {
		/* Did we hit the erratum? */
		if (++count == LOOP_TIMEOUT) {
			pr_err("No event written to event log\n");
			return;
		}
		udelay(1);
		goto retry;
	}

	if (type == EVENT_TYPE_IO_FAULT) {
		amd_iommu_report_page_fault(iommu, devid, pasid, address, flags);
		return;
	}

	switch (type) {
	case EVENT_TYPE_ILL_DEV:
		dev_err(dev, "Event logged [ILLEGAL_DEV_TABLE_ENTRY device=%04x:%02x:%02x.%x pasid=0x%05x address=0x%llx flags=0x%04x]\n",
			iommu->pci_seg->id, PCI_BUS_NUM(devid), PCI_SLOT(devid), PCI_FUNC(devid),
			pasid, address, flags);
		dump_dte_entry(iommu, devid);
		break;
	case EVENT_TYPE_DEV_TAB_ERR:
		dev_err(dev, "Event logged [DEV_TAB_HARDWARE_ERROR device=%04x:%02x:%02x.%x "
			"address=0x%llx flags=0x%04x]\n",
			iommu->pci_seg->id, PCI_BUS_NUM(devid), PCI_SLOT(devid), PCI_FUNC(devid),
			address, flags);
		break;
	case EVENT_TYPE_PAGE_TAB_ERR:
		dev_err(dev, "Event logged [PAGE_TAB_HARDWARE_ERROR device=%04x:%02x:%02x.%x pasid=0x%04x address=0x%llx flags=0x%04x]\n",
			iommu->pci_seg->id, PCI_BUS_NUM(devid), PCI_SLOT(devid), PCI_FUNC(devid),
			pasid, address, flags);
		break;
	case EVENT_TYPE_ILL_CMD:
		dev_err(dev, "Event logged [ILLEGAL_COMMAND_ERROR address=0x%llx]\n", address);
		dump_command(address);
		break;
	case EVENT_TYPE_CMD_HARD_ERR:
		dev_err(dev, "Event logged [COMMAND_HARDWARE_ERROR address=0x%llx flags=0x%04x]\n",
			address, flags);
		break;
	case EVENT_TYPE_IOTLB_INV_TO:
		dev_err(dev, "Event logged [IOTLB_INV_TIMEOUT device=%04x:%02x:%02x.%x address=0x%llx]\n",
			iommu->pci_seg->id, PCI_BUS_NUM(devid), PCI_SLOT(devid), PCI_FUNC(devid),
			address);
		break;
	case EVENT_TYPE_INV_DEV_REQ:
		dev_err(dev, "Event logged [INVALID_DEVICE_REQUEST device=%04x:%02x:%02x.%x pasid=0x%05x address=0x%llx flags=0x%04x]\n",
			iommu->pci_seg->id, PCI_BUS_NUM(devid), PCI_SLOT(devid), PCI_FUNC(devid),
			pasid, address, flags);
		break;
	case EVENT_TYPE_RMP_FAULT:
		amd_iommu_report_rmp_fault(iommu, event);
		break;
	case EVENT_TYPE_RMP_HW_ERR:
		amd_iommu_report_rmp_hw_error(iommu, event);
		break;
	case EVENT_TYPE_INV_PPR_REQ:
		pasid = PPR_PASID(*((u64 *)__evt));
		tag = event[1] & 0x03FF;
		dev_err(dev, "Event logged [INVALID_PPR_REQUEST device=%04x:%02x:%02x.%x pasid=0x%05x address=0x%llx flags=0x%04x tag=0x%03x]\n",
			iommu->pci_seg->id, PCI_BUS_NUM(devid), PCI_SLOT(devid), PCI_FUNC(devid),
			pasid, address, flags, tag);
		break;
	default:
		dev_err(dev, "Event logged [UNKNOWN event[0]=0x%08x event[1]=0x%08x event[2]=0x%08x event[3]=0x%08x\n",
			event[0], event[1], event[2], event[3]);
	}

	/*
	 * To detect the hardware errata 732 we need to clear the
	 * entry back to zero. This issue does not exist on SNP
	 * enabled system. Also this buffer is not writeable on
	 * SNP enabled system.
	 */
	if (!amd_iommu_snp_en)
		memset(__evt, 0, 4 * sizeof(u32));
}

static void iommu_poll_events(struct amd_iommu *iommu)
{
	u32 head, tail;

	head = readl(iommu->mmio_base + MMIO_EVT_HEAD_OFFSET);
	tail = readl(iommu->mmio_base + MMIO_EVT_TAIL_OFFSET);

	while (head != tail) {
		iommu_print_event(iommu, iommu->evt_buf + head);

		/* Update head pointer of hardware ring-buffer */
		head = (head + EVENT_ENTRY_SIZE) % EVT_BUFFER_SIZE;
		writel(head, iommu->mmio_base + MMIO_EVT_HEAD_OFFSET);
	}

}

#ifdef CONFIG_IRQ_REMAP
static int (*iommu_ga_log_notifier)(u32);

int amd_iommu_register_ga_log_notifier(int (*notifier)(u32))
{
	iommu_ga_log_notifier = notifier;

	return 0;
}
EXPORT_SYMBOL(amd_iommu_register_ga_log_notifier);

static void iommu_poll_ga_log(struct amd_iommu *iommu)
{
	u32 head, tail;

	if (iommu->ga_log == NULL)
		return;

	head = readl(iommu->mmio_base + MMIO_GA_HEAD_OFFSET);
	tail = readl(iommu->mmio_base + MMIO_GA_TAIL_OFFSET);

	while (head != tail) {
		volatile u64 *raw;
		u64 log_entry;

		raw = (u64 *)(iommu->ga_log + head);

		/* Avoid memcpy function-call overhead */
		log_entry = *raw;

		/* Update head pointer of hardware ring-buffer */
		head = (head + GA_ENTRY_SIZE) % GA_LOG_SIZE;
		writel(head, iommu->mmio_base + MMIO_GA_HEAD_OFFSET);

		/* Handle GA entry */
		switch (GA_REQ_TYPE(log_entry)) {
		case GA_GUEST_NR:
			if (!iommu_ga_log_notifier)
				break;

			pr_debug("%s: devid=%#x, ga_tag=%#x\n",
				 __func__, GA_DEVID(log_entry),
				 GA_TAG(log_entry));

			if (iommu_ga_log_notifier(GA_TAG(log_entry)) != 0)
				pr_err("GA log notifier failed.\n");
			break;
		default:
			break;
		}
	}
}

static void
amd_iommu_set_pci_msi_domain(struct device *dev, struct amd_iommu *iommu)
{
	if (!irq_remapping_enabled || !dev_is_pci(dev) ||
	    !pci_dev_has_default_msi_parent_domain(to_pci_dev(dev)))
		return;

	dev_set_msi_domain(dev, iommu->ir_domain);
}

#else /* CONFIG_IRQ_REMAP */
static inline void
amd_iommu_set_pci_msi_domain(struct device *dev, struct amd_iommu *iommu) { }
#endif /* !CONFIG_IRQ_REMAP */

static void amd_iommu_handle_irq(void *data, const char *evt_type,
				 u32 int_mask, u32 overflow_mask,
				 void (*int_handler)(struct amd_iommu *),
				 void (*overflow_handler)(struct amd_iommu *))
{
	struct amd_iommu *iommu = (struct amd_iommu *) data;
	u32 status = readl(iommu->mmio_base + MMIO_STATUS_OFFSET);
	u32 mask = int_mask | overflow_mask;

	while (status & mask) {
		/* Enable interrupt sources again */
		writel(mask, iommu->mmio_base + MMIO_STATUS_OFFSET);

		if (int_handler) {
			pr_devel("Processing IOMMU (ivhd%d) %s Log\n",
				 iommu->index, evt_type);
			int_handler(iommu);
		}

		if ((status & overflow_mask) && overflow_handler)
			overflow_handler(iommu);

		/*
		 * Hardware bug: ERBT1312
		 * When re-enabling interrupt (by writing 1
		 * to clear the bit), the hardware might also try to set
		 * the interrupt bit in the event status register.
		 * In this scenario, the bit will be set, and disable
		 * subsequent interrupts.
		 *
		 * Workaround: The IOMMU driver should read back the
		 * status register and check if the interrupt bits are cleared.
		 * If not, driver will need to go through the interrupt handler
		 * again and re-clear the bits
		 */
		status = readl(iommu->mmio_base + MMIO_STATUS_OFFSET);
	}
}

irqreturn_t amd_iommu_int_thread_evtlog(int irq, void *data)
{
	amd_iommu_handle_irq(data, "Evt", MMIO_STATUS_EVT_INT_MASK,
			     MMIO_STATUS_EVT_OVERFLOW_MASK,
			     iommu_poll_events, amd_iommu_restart_event_logging);

	return IRQ_HANDLED;
}

irqreturn_t amd_iommu_int_thread_pprlog(int irq, void *data)
{
	amd_iommu_handle_irq(data, "PPR", MMIO_STATUS_PPR_INT_MASK,
			     MMIO_STATUS_PPR_OVERFLOW_MASK,
			     amd_iommu_poll_ppr_log, amd_iommu_restart_ppr_log);

	return IRQ_HANDLED;
}

irqreturn_t amd_iommu_int_thread_galog(int irq, void *data)
{
#ifdef CONFIG_IRQ_REMAP
	amd_iommu_handle_irq(data, "GA", MMIO_STATUS_GALOG_INT_MASK,
			     MMIO_STATUS_GALOG_OVERFLOW_MASK,
			     iommu_poll_ga_log, amd_iommu_restart_ga_log);
#endif

	return IRQ_HANDLED;
}

irqreturn_t amd_iommu_int_thread(int irq, void *data)
{
	amd_iommu_int_thread_evtlog(irq, data);
	amd_iommu_int_thread_pprlog(irq, data);
	amd_iommu_int_thread_galog(irq, data);

	return IRQ_HANDLED;
}

irqreturn_t amd_iommu_int_handler(int irq, void *data)
{
	return IRQ_WAKE_THREAD;
}

/****************************************************************************
 *
 * IOMMU command queuing functions
 *
 ****************************************************************************/

static int wait_on_sem(struct amd_iommu *iommu, u64 data)
{
	int i = 0;

	while (*iommu->cmd_sem != data && i < LOOP_TIMEOUT) {
		udelay(1);
		i += 1;
	}

	if (i == LOOP_TIMEOUT) {
		pr_alert("Completion-Wait loop timed out\n");
		return -EIO;
	}

	return 0;
}

static void copy_cmd_to_buffer(struct amd_iommu *iommu,
			       struct iommu_cmd *cmd)
{
	u8 *target;
	u32 tail;

	/* Copy command to buffer */
	tail = iommu->cmd_buf_tail;
	target = iommu->cmd_buf + tail;
	memcpy(target, cmd, sizeof(*cmd));

	tail = (tail + sizeof(*cmd)) % CMD_BUFFER_SIZE;
	iommu->cmd_buf_tail = tail;

	/* Tell the IOMMU about it */
	writel(tail, iommu->mmio_base + MMIO_CMD_TAIL_OFFSET);
}

static void build_completion_wait(struct iommu_cmd *cmd,
				  struct amd_iommu *iommu,
				  u64 data)
{
	u64 paddr = iommu_virt_to_phys((void *)iommu->cmd_sem);

	memset(cmd, 0, sizeof(*cmd));
	cmd->data[0] = lower_32_bits(paddr) | CMD_COMPL_WAIT_STORE_MASK;
	cmd->data[1] = upper_32_bits(paddr);
	cmd->data[2] = lower_32_bits(data);
	cmd->data[3] = upper_32_bits(data);
	CMD_SET_TYPE(cmd, CMD_COMPL_WAIT);
}

static void build_inv_dte(struct iommu_cmd *cmd, u16 devid)
{
	memset(cmd, 0, sizeof(*cmd));
	cmd->data[0] = devid;
	CMD_SET_TYPE(cmd, CMD_INV_DEV_ENTRY);
}

/*
 * Builds an invalidation address which is suitable for one page or multiple
 * pages. Sets the size bit (S) as needed is more than one page is flushed.
 */
static inline u64 build_inv_address(u64 address, size_t size)
{
	u64 pages, end, msb_diff;

	pages = iommu_num_pages(address, size, PAGE_SIZE);

	if (pages == 1)
		return address & PAGE_MASK;

	end = address + size - 1;

	/*
	 * msb_diff would hold the index of the most significant bit that
	 * flipped between the start and end.
	 */
	msb_diff = fls64(end ^ address) - 1;

	/*
	 * Bits 63:52 are sign extended. If for some reason bit 51 is different
	 * between the start and the end, invalidate everything.
	 */
	if (unlikely(msb_diff > 51)) {
		address = CMD_INV_IOMMU_ALL_PAGES_ADDRESS;
	} else {
		/*
		 * The msb-bit must be clear on the address. Just set all the
		 * lower bits.
		 */
		address |= (1ull << msb_diff) - 1;
	}

	/* Clear bits 11:0 */
	address &= PAGE_MASK;

	/* Set the size bit - we flush more than one 4kb page */
	return address | CMD_INV_IOMMU_PAGES_SIZE_MASK;
}

static void build_inv_iommu_pages(struct iommu_cmd *cmd, u64 address,
				  size_t size, u16 domid,
				  ioasid_t pasid, bool gn)
{
	u64 inv_address = build_inv_address(address, size);

	memset(cmd, 0, sizeof(*cmd));

	cmd->data[1] |= domid;
	cmd->data[2]  = lower_32_bits(inv_address);
	cmd->data[3]  = upper_32_bits(inv_address);
	/* PDE bit - we want to flush everything, not only the PTEs */
	cmd->data[2] |= CMD_INV_IOMMU_PAGES_PDE_MASK;
	if (gn) {
		cmd->data[0] |= pasid;
		cmd->data[2] |= CMD_INV_IOMMU_PAGES_GN_MASK;
	}
	CMD_SET_TYPE(cmd, CMD_INV_IOMMU_PAGES);
}

static void build_inv_iotlb_pages(struct iommu_cmd *cmd, u16 devid, int qdep,
				  u64 address, size_t size,
				  ioasid_t pasid, bool gn)
{
	u64 inv_address = build_inv_address(address, size);

	memset(cmd, 0, sizeof(*cmd));

	cmd->data[0]  = devid;
	cmd->data[0] |= (qdep & 0xff) << 24;
	cmd->data[1]  = devid;
	cmd->data[2]  = lower_32_bits(inv_address);
	cmd->data[3]  = upper_32_bits(inv_address);
	if (gn) {
		cmd->data[0] |= ((pasid >> 8) & 0xff) << 16;
		cmd->data[1] |= (pasid & 0xff) << 16;
		cmd->data[2] |= CMD_INV_IOMMU_PAGES_GN_MASK;
	}

	CMD_SET_TYPE(cmd, CMD_INV_IOTLB_PAGES);
}

static void build_complete_ppr(struct iommu_cmd *cmd, u16 devid, u32 pasid,
			       int status, int tag, u8 gn)
{
	memset(cmd, 0, sizeof(*cmd));

	cmd->data[0]  = devid;
	if (gn) {
		cmd->data[1]  = pasid;
		cmd->data[2]  = CMD_INV_IOMMU_PAGES_GN_MASK;
	}
	cmd->data[3]  = tag & 0x1ff;
	cmd->data[3] |= (status & PPR_STATUS_MASK) << PPR_STATUS_SHIFT;

	CMD_SET_TYPE(cmd, CMD_COMPLETE_PPR);
}

static void build_inv_all(struct iommu_cmd *cmd)
{
	memset(cmd, 0, sizeof(*cmd));
	CMD_SET_TYPE(cmd, CMD_INV_ALL);
}

static void build_inv_irt(struct iommu_cmd *cmd, u16 devid)
{
	memset(cmd, 0, sizeof(*cmd));
	cmd->data[0] = devid;
	CMD_SET_TYPE(cmd, CMD_INV_IRT);
}

/*
 * Writes the command to the IOMMUs command buffer and informs the
 * hardware about the new command.
 */
static int __iommu_queue_command_sync(struct amd_iommu *iommu,
				      struct iommu_cmd *cmd,
				      bool sync)
{
	unsigned int count = 0;
	u32 left, next_tail;

	next_tail = (iommu->cmd_buf_tail + sizeof(*cmd)) % CMD_BUFFER_SIZE;
again:
	left      = (iommu->cmd_buf_head - next_tail) % CMD_BUFFER_SIZE;

	if (left <= 0x20) {
		/* Skip udelay() the first time around */
		if (count++) {
			if (count == LOOP_TIMEOUT) {
				pr_err("Command buffer timeout\n");
				return -EIO;
			}

			udelay(1);
		}

		/* Update head and recheck remaining space */
		iommu->cmd_buf_head = readl(iommu->mmio_base +
					    MMIO_CMD_HEAD_OFFSET);

		goto again;
	}

	copy_cmd_to_buffer(iommu, cmd);

	/* Do we need to make sure all commands are processed? */
	iommu->need_sync = sync;

	return 0;
}

static int iommu_queue_command_sync(struct amd_iommu *iommu,
				    struct iommu_cmd *cmd,
				    bool sync)
{
	unsigned long flags;
	int ret;

	raw_spin_lock_irqsave(&iommu->lock, flags);
	ret = __iommu_queue_command_sync(iommu, cmd, sync);
	raw_spin_unlock_irqrestore(&iommu->lock, flags);

	return ret;
}

static int iommu_queue_command(struct amd_iommu *iommu, struct iommu_cmd *cmd)
{
	return iommu_queue_command_sync(iommu, cmd, true);
}

/*
 * This function queues a completion wait command into the command
 * buffer of an IOMMU
 */
static int iommu_completion_wait(struct amd_iommu *iommu)
{
	struct iommu_cmd cmd;
	unsigned long flags;
	int ret;
	u64 data;

	if (!iommu->need_sync)
		return 0;

	data = atomic64_add_return(1, &iommu->cmd_sem_val);
	build_completion_wait(&cmd, iommu, data);

	raw_spin_lock_irqsave(&iommu->lock, flags);

	ret = __iommu_queue_command_sync(iommu, &cmd, false);
	if (ret)
		goto out_unlock;

	ret = wait_on_sem(iommu, data);

out_unlock:
	raw_spin_unlock_irqrestore(&iommu->lock, flags);

	return ret;
}

static void domain_flush_complete(struct protection_domain *domain)
{
	int i;

	for (i = 0; i < amd_iommu_get_num_iommus(); ++i) {
		if (domain && !domain->dev_iommu[i])
			continue;

		/*
		 * Devices of this domain are behind this IOMMU
		 * We need to wait for completion of all commands.
		 */
		iommu_completion_wait(amd_iommus[i]);
	}
}

static int iommu_flush_dte(struct amd_iommu *iommu, u16 devid)
{
	struct iommu_cmd cmd;

	build_inv_dte(&cmd, devid);

	return iommu_queue_command(iommu, &cmd);
}

static void amd_iommu_flush_dte_all(struct amd_iommu *iommu)
{
	u32 devid;
	u16 last_bdf = iommu->pci_seg->last_bdf;

	for (devid = 0; devid <= last_bdf; ++devid)
		iommu_flush_dte(iommu, devid);

	iommu_completion_wait(iommu);
}

/*
 * This function uses heavy locking and may disable irqs for some time. But
 * this is no issue because it is only called during resume.
 */
static void amd_iommu_flush_tlb_all(struct amd_iommu *iommu)
{
	u32 dom_id;
	u16 last_bdf = iommu->pci_seg->last_bdf;

	for (dom_id = 0; dom_id <= last_bdf; ++dom_id) {
		struct iommu_cmd cmd;
		build_inv_iommu_pages(&cmd, 0, CMD_INV_IOMMU_ALL_PAGES_ADDRESS,
				      dom_id, IOMMU_NO_PASID, false);
		iommu_queue_command(iommu, &cmd);
	}

	iommu_completion_wait(iommu);
}

static void amd_iommu_flush_tlb_domid(struct amd_iommu *iommu, u32 dom_id)
{
	struct iommu_cmd cmd;

	build_inv_iommu_pages(&cmd, 0, CMD_INV_IOMMU_ALL_PAGES_ADDRESS,
			      dom_id, IOMMU_NO_PASID, false);
	iommu_queue_command(iommu, &cmd);

	iommu_completion_wait(iommu);
}

static void amd_iommu_flush_all(struct amd_iommu *iommu)
{
	struct iommu_cmd cmd;

	build_inv_all(&cmd);

	iommu_queue_command(iommu, &cmd);
	iommu_completion_wait(iommu);
}

static void iommu_flush_irt(struct amd_iommu *iommu, u16 devid)
{
	struct iommu_cmd cmd;

	build_inv_irt(&cmd, devid);

	iommu_queue_command(iommu, &cmd);
}

static void amd_iommu_flush_irt_all(struct amd_iommu *iommu)
{
	u32 devid;
	u16 last_bdf = iommu->pci_seg->last_bdf;

	if (iommu->irtcachedis_enabled)
		return;

	for (devid = 0; devid <= last_bdf; devid++)
		iommu_flush_irt(iommu, devid);

	iommu_completion_wait(iommu);
}

void amd_iommu_flush_all_caches(struct amd_iommu *iommu)
{
	if (check_feature(FEATURE_IA)) {
		amd_iommu_flush_all(iommu);
	} else {
		amd_iommu_flush_dte_all(iommu);
		amd_iommu_flush_irt_all(iommu);
		amd_iommu_flush_tlb_all(iommu);
	}
}

/*
 * Command send function for flushing on-device TLB
 */
static int device_flush_iotlb(struct iommu_dev_data *dev_data, u64 address,
			      size_t size, ioasid_t pasid, bool gn)
{
	struct amd_iommu *iommu = get_amd_iommu_from_dev_data(dev_data);
	struct iommu_cmd cmd;
	int qdep = dev_data->ats_qdep;

	build_inv_iotlb_pages(&cmd, dev_data->devid, qdep, address,
			      size, pasid, gn);

	return iommu_queue_command(iommu, &cmd);
}

static int device_flush_dte_alias(struct pci_dev *pdev, u16 alias, void *data)
{
	struct amd_iommu *iommu = data;

	return iommu_flush_dte(iommu, alias);
}

/*
 * Command send function for invalidating a device table entry
 */
static int device_flush_dte(struct iommu_dev_data *dev_data)
{
	struct amd_iommu *iommu = get_amd_iommu_from_dev_data(dev_data);
	struct pci_dev *pdev = NULL;
	struct amd_iommu_pci_seg *pci_seg;
	u16 alias;
	int ret;

	if (dev_is_pci(dev_data->dev))
		pdev = to_pci_dev(dev_data->dev);

	if (pdev)
		ret = pci_for_each_dma_alias(pdev,
					     device_flush_dte_alias, iommu);
	else
		ret = iommu_flush_dte(iommu, dev_data->devid);
	if (ret)
		return ret;

	pci_seg = iommu->pci_seg;
	alias = pci_seg->alias_table[dev_data->devid];
	if (alias != dev_data->devid) {
		ret = iommu_flush_dte(iommu, alias);
		if (ret)
			return ret;
	}

	if (dev_data->ats_enabled) {
		/* Invalidate the entire contents of an IOTLB */
		ret = device_flush_iotlb(dev_data, 0, ~0UL,
					 IOMMU_NO_PASID, false);
	}

	return ret;
}

static int domain_flush_pages_v2(struct protection_domain *pdom,
				 u64 address, size_t size)
{
	struct iommu_dev_data *dev_data;
	struct iommu_cmd cmd;
	int ret = 0;

	list_for_each_entry(dev_data, &pdom->dev_list, list) {
		struct amd_iommu *iommu = get_amd_iommu_from_dev(dev_data->dev);
		u16 domid = dev_data->gcr3_info.domid;

		build_inv_iommu_pages(&cmd, address, size,
				      domid, IOMMU_NO_PASID, true);

		ret |= iommu_queue_command(iommu, &cmd);
	}

	return ret;
}

static int domain_flush_pages_v1(struct protection_domain *pdom,
				 u64 address, size_t size)
{
	struct iommu_cmd cmd;
	int ret = 0, i;

	build_inv_iommu_pages(&cmd, address, size,
			      pdom->id, IOMMU_NO_PASID, false);

	for (i = 0; i < amd_iommu_get_num_iommus(); ++i) {
		if (!pdom->dev_iommu[i])
			continue;

		/*
		 * Devices of this domain are behind this IOMMU
		 * We need a TLB flush
		 */
		ret |= iommu_queue_command(amd_iommus[i], &cmd);
	}

	return ret;
}

/*
 * TLB invalidation function which is called from the mapping functions.
 * It flushes range of PTEs of the domain.
 */
static void __domain_flush_pages(struct protection_domain *domain,
				 u64 address, size_t size)
{
	struct iommu_dev_data *dev_data;
	int ret = 0;
	ioasid_t pasid = IOMMU_NO_PASID;
	bool gn = false;

	if (pdom_is_v2_pgtbl_mode(domain)) {
		gn = true;
		ret = domain_flush_pages_v2(domain, address, size);
	} else {
		ret = domain_flush_pages_v1(domain, address, size);
	}

	list_for_each_entry(dev_data, &domain->dev_list, list) {

		if (!dev_data->ats_enabled)
			continue;

		ret |= device_flush_iotlb(dev_data, address, size, pasid, gn);
	}

	WARN_ON(ret);
}

void amd_iommu_domain_flush_pages(struct protection_domain *domain,
				  u64 address, size_t size)
{
	if (likely(!amd_iommu_np_cache)) {
		__domain_flush_pages(domain, address, size);

		/* Wait until IOMMU TLB and all device IOTLB flushes are complete */
		domain_flush_complete(domain);

		return;
	}

	/*
	 * When NpCache is on, we infer that we run in a VM and use a vIOMMU.
	 * In such setups it is best to avoid flushes of ranges which are not
	 * naturally aligned, since it would lead to flushes of unmodified
	 * PTEs. Such flushes would require the hypervisor to do more work than
	 * necessary. Therefore, perform repeated flushes of aligned ranges
	 * until you cover the range. Each iteration flushes the smaller
	 * between the natural alignment of the address that we flush and the
	 * greatest naturally aligned region that fits in the range.
	 */
	while (size != 0) {
		int addr_alignment = __ffs(address);
		int size_alignment = __fls(size);
		int min_alignment;
		size_t flush_size;

		/*
		 * size is always non-zero, but address might be zero, causing
		 * addr_alignment to be negative. As the casting of the
		 * argument in __ffs(address) to long might trim the high bits
		 * of the address on x86-32, cast to long when doing the check.
		 */
		if (likely((unsigned long)address != 0))
			min_alignment = min(addr_alignment, size_alignment);
		else
			min_alignment = size_alignment;

		flush_size = 1ul << min_alignment;

		__domain_flush_pages(domain, address, flush_size);
		address += flush_size;
		size -= flush_size;
	}

	/* Wait until IOMMU TLB and all device IOTLB flushes are complete */
	domain_flush_complete(domain);
}

/* Flush the whole IO/TLB for a given protection domain - including PDE */
static void amd_iommu_domain_flush_all(struct protection_domain *domain)
{
	amd_iommu_domain_flush_pages(domain, 0,
				     CMD_INV_IOMMU_ALL_PAGES_ADDRESS);
}

void amd_iommu_dev_flush_pasid_pages(struct iommu_dev_data *dev_data,
				     ioasid_t pasid, u64 address, size_t size)
{
	struct iommu_cmd cmd;
	struct amd_iommu *iommu = get_amd_iommu_from_dev(dev_data->dev);

	build_inv_iommu_pages(&cmd, address, size,
			      dev_data->gcr3_info.domid, pasid, true);
	iommu_queue_command(iommu, &cmd);

	if (dev_data->ats_enabled)
		device_flush_iotlb(dev_data, address, size, pasid, true);

	iommu_completion_wait(iommu);
}

static void dev_flush_pasid_all(struct iommu_dev_data *dev_data,
				ioasid_t pasid)
{
	amd_iommu_dev_flush_pasid_pages(dev_data, pasid, 0,
					CMD_INV_IOMMU_ALL_PAGES_ADDRESS);
<<<<<<< HEAD
}

void amd_iommu_domain_flush_complete(struct protection_domain *domain)
{
	int i;

	for (i = 0; i < amd_iommu_get_num_iommus(); ++i) {
		if (domain && !domain->dev_iommu[i])
			continue;

		/*
		 * Devices of this domain are behind this IOMMU
		 * We need to wait for completion of all commands.
		 */
		iommu_completion_wait(amd_iommus[i]);
	}
=======
>>>>>>> f87ebcb6
}

/* Flush the not present cache if it exists */
static void domain_flush_np_cache(struct protection_domain *domain,
		dma_addr_t iova, size_t size)
{
	if (unlikely(amd_iommu_np_cache)) {
		unsigned long flags;

		spin_lock_irqsave(&domain->lock, flags);
		amd_iommu_domain_flush_pages(domain, iova, size);
		spin_unlock_irqrestore(&domain->lock, flags);
	}
}


/*
 * This function flushes the DTEs for all devices in domain
 */
void amd_iommu_update_and_flush_device_table(struct protection_domain *domain)
{
	struct iommu_dev_data *dev_data;

	list_for_each_entry(dev_data, &domain->dev_list, list) {
		struct amd_iommu *iommu = rlookup_amd_iommu(dev_data->dev);

		set_dte_entry(iommu, dev_data);
		clone_aliases(iommu, dev_data->dev);
	}

	list_for_each_entry(dev_data, &domain->dev_list, list)
		device_flush_dte(dev_data);

	domain_flush_complete(domain);
}

void amd_iommu_domain_update(struct protection_domain *domain)
{
	/* Update device table */
	amd_iommu_update_and_flush_device_table(domain);

	/* Flush domain TLB(s) and wait for completion */
	amd_iommu_domain_flush_all(domain);
}

int amd_iommu_complete_ppr(struct device *dev, u32 pasid, int status, int tag)
{
	struct iommu_dev_data *dev_data;
	struct amd_iommu *iommu;
	struct iommu_cmd cmd;

	dev_data = dev_iommu_priv_get(dev);
	iommu    = get_amd_iommu_from_dev(dev);

	build_complete_ppr(&cmd, dev_data->devid, pasid, status,
			   tag, dev_data->pri_tlp);

	return iommu_queue_command(iommu, &cmd);
}

/****************************************************************************
 *
 * The next functions belong to the domain allocation. A domain is
 * allocated for every IOMMU as the default domain. If device isolation
 * is enabled, every device get its own domain. The most important thing
 * about domains is the page table mapping the DMA address space they
 * contain.
 *
 ****************************************************************************/

static u16 domain_id_alloc(void)
{
	unsigned long flags;
	int id;

	spin_lock_irqsave(&pd_bitmap_lock, flags);
	id = find_first_zero_bit(amd_iommu_pd_alloc_bitmap, MAX_DOMAIN_ID);
	BUG_ON(id == 0);
	if (id > 0 && id < MAX_DOMAIN_ID)
		__set_bit(id, amd_iommu_pd_alloc_bitmap);
	else
		id = 0;
	spin_unlock_irqrestore(&pd_bitmap_lock, flags);

	return id;
}

static void domain_id_free(int id)
{
	unsigned long flags;

	spin_lock_irqsave(&pd_bitmap_lock, flags);
	if (id > 0 && id < MAX_DOMAIN_ID)
		__clear_bit(id, amd_iommu_pd_alloc_bitmap);
	spin_unlock_irqrestore(&pd_bitmap_lock, flags);
}

static void free_gcr3_tbl_level1(u64 *tbl)
{
	u64 *ptr;
	int i;

	for (i = 0; i < 512; ++i) {
		if (!(tbl[i] & GCR3_VALID))
			continue;

		ptr = iommu_phys_to_virt(tbl[i] & PAGE_MASK);

		iommu_free_page(ptr);
	}
}

static void free_gcr3_tbl_level2(u64 *tbl)
{
	u64 *ptr;
	int i;

	for (i = 0; i < 512; ++i) {
		if (!(tbl[i] & GCR3_VALID))
			continue;

		ptr = iommu_phys_to_virt(tbl[i] & PAGE_MASK);

		free_gcr3_tbl_level1(ptr);
	}
}

static void free_gcr3_table(struct gcr3_tbl_info *gcr3_info)
{
	if (gcr3_info->glx == 2)
		free_gcr3_tbl_level2(gcr3_info->gcr3_tbl);
	else if (gcr3_info->glx == 1)
		free_gcr3_tbl_level1(gcr3_info->gcr3_tbl);
	else
		WARN_ON_ONCE(gcr3_info->glx != 0);

	gcr3_info->glx = 0;

	/* Free per device domain ID */
	domain_id_free(gcr3_info->domid);

	iommu_free_page(gcr3_info->gcr3_tbl);
	gcr3_info->gcr3_tbl = NULL;
}

/*
 * Number of GCR3 table levels required. Level must be 4-Kbyte
 * page and can contain up to 512 entries.
 */
static int get_gcr3_levels(int pasids)
{
	int levels;

	if (pasids == -1)
		return amd_iommu_max_glx_val;

	levels = get_count_order(pasids);

	return levels ? (DIV_ROUND_UP(levels, 9) - 1) : levels;
}

static int setup_gcr3_table(struct gcr3_tbl_info *gcr3_info,
			    struct amd_iommu *iommu, int pasids)
{
	int levels = get_gcr3_levels(pasids);
	int nid = iommu ? dev_to_node(&iommu->dev->dev) : NUMA_NO_NODE;

	if (levels > amd_iommu_max_glx_val)
		return -EINVAL;

	if (gcr3_info->gcr3_tbl)
		return -EBUSY;

	/* Allocate per device domain ID */
	gcr3_info->domid = domain_id_alloc();

	gcr3_info->gcr3_tbl = iommu_alloc_page_node(nid, GFP_ATOMIC);
	if (gcr3_info->gcr3_tbl == NULL) {
		domain_id_free(gcr3_info->domid);
		return -ENOMEM;
	}

	gcr3_info->glx = levels;

	return 0;
}

static u64 *__get_gcr3_pte(struct gcr3_tbl_info *gcr3_info,
			   ioasid_t pasid, bool alloc)
{
	int index;
	u64 *pte;
	u64 *root = gcr3_info->gcr3_tbl;
	int level = gcr3_info->glx;

	while (true) {

		index = (pasid >> (9 * level)) & 0x1ff;
		pte   = &root[index];

		if (level == 0)
			break;

		if (!(*pte & GCR3_VALID)) {
			if (!alloc)
				return NULL;

			root = (void *)get_zeroed_page(GFP_ATOMIC);
			if (root == NULL)
				return NULL;

			*pte = iommu_virt_to_phys(root) | GCR3_VALID;
		}

		root = iommu_phys_to_virt(*pte & PAGE_MASK);

		level -= 1;
	}

	return pte;
}

static int update_gcr3(struct iommu_dev_data *dev_data,
		       ioasid_t pasid, unsigned long gcr3, bool set)
{
	struct gcr3_tbl_info *gcr3_info = &dev_data->gcr3_info;
	u64 *pte;

	pte = __get_gcr3_pte(gcr3_info, pasid, true);
	if (pte == NULL)
		return -ENOMEM;

	if (set)
		*pte = (gcr3 & PAGE_MASK) | GCR3_VALID;
	else
		*pte = 0;

	dev_flush_pasid_all(dev_data, pasid);
	return 0;
}

int amd_iommu_set_gcr3(struct iommu_dev_data *dev_data, ioasid_t pasid,
		       unsigned long gcr3)
{
	struct gcr3_tbl_info *gcr3_info = &dev_data->gcr3_info;
	int ret;

	iommu_group_mutex_assert(dev_data->dev);

	ret = update_gcr3(dev_data, pasid, gcr3, true);
	if (ret)
		return ret;

	gcr3_info->pasid_cnt++;
	return ret;
}

int amd_iommu_clear_gcr3(struct iommu_dev_data *dev_data, ioasid_t pasid)
{
	struct gcr3_tbl_info *gcr3_info = &dev_data->gcr3_info;
	int ret;

	iommu_group_mutex_assert(dev_data->dev);

	ret = update_gcr3(dev_data, pasid, 0, false);
	if (ret)
		return ret;

	gcr3_info->pasid_cnt--;
	return ret;
}

static void set_dte_entry(struct amd_iommu *iommu,
			  struct iommu_dev_data *dev_data)
{
	u64 pte_root = 0;
	u64 flags = 0;
	u32 old_domid;
	u16 devid = dev_data->devid;
	u16 domid;
	struct protection_domain *domain = dev_data->domain;
	struct dev_table_entry *dev_table = get_dev_table(iommu);
	struct gcr3_tbl_info *gcr3_info = &dev_data->gcr3_info;

	if (gcr3_info && gcr3_info->gcr3_tbl)
		domid = dev_data->gcr3_info.domid;
	else
		domid = domain->id;

	if (domain->iop.mode != PAGE_MODE_NONE)
		pte_root = iommu_virt_to_phys(domain->iop.root);

	pte_root |= (domain->iop.mode & DEV_ENTRY_MODE_MASK)
		    << DEV_ENTRY_MODE_SHIFT;

	pte_root |= DTE_FLAG_IR | DTE_FLAG_IW | DTE_FLAG_V;

	/*
	 * When SNP is enabled, Only set TV bit when IOMMU
	 * page translation is in use.
	 */
	if (!amd_iommu_snp_en || (domid != 0))
		pte_root |= DTE_FLAG_TV;

	flags = dev_table[devid].data[1];

	if (dev_data->ats_enabled)
		flags |= DTE_FLAG_IOTLB;

	if (dev_data->ppr)
		pte_root |= 1ULL << DEV_ENTRY_PPR;

	if (domain->dirty_tracking)
		pte_root |= DTE_FLAG_HAD;

	if (gcr3_info && gcr3_info->gcr3_tbl) {
		u64 gcr3 = iommu_virt_to_phys(gcr3_info->gcr3_tbl);
		u64 glx  = gcr3_info->glx;
		u64 tmp;

		pte_root |= DTE_FLAG_GV;
		pte_root |= (glx & DTE_GLX_MASK) << DTE_GLX_SHIFT;

		/* First mask out possible old values for GCR3 table */
		tmp = DTE_GCR3_VAL_B(~0ULL) << DTE_GCR3_SHIFT_B;
		flags    &= ~tmp;

		tmp = DTE_GCR3_VAL_C(~0ULL) << DTE_GCR3_SHIFT_C;
		flags    &= ~tmp;

		/* Encode GCR3 table into DTE */
		tmp = DTE_GCR3_VAL_A(gcr3) << DTE_GCR3_SHIFT_A;
		pte_root |= tmp;

		tmp = DTE_GCR3_VAL_B(gcr3) << DTE_GCR3_SHIFT_B;
		flags    |= tmp;

		tmp = DTE_GCR3_VAL_C(gcr3) << DTE_GCR3_SHIFT_C;
		flags    |= tmp;

		if (amd_iommu_gpt_level == PAGE_MODE_5_LEVEL) {
			dev_table[devid].data[2] |=
				((u64)GUEST_PGTABLE_5_LEVEL << DTE_GPT_LEVEL_SHIFT);
		}

		/* GIOV is supported with V2 page table mode only */
		if (pdom_is_v2_pgtbl_mode(domain))
			pte_root |= DTE_FLAG_GIOV;
	}

	flags &= ~DEV_DOMID_MASK;
	flags |= domid;

	old_domid = dev_table[devid].data[1] & DEV_DOMID_MASK;
	dev_table[devid].data[1]  = flags;
	dev_table[devid].data[0]  = pte_root;

	/*
	 * A kdump kernel might be replacing a domain ID that was copied from
	 * the previous kernel--if so, it needs to flush the translation cache
	 * entries for the old domain ID that is being overwritten
	 */
	if (old_domid) {
		amd_iommu_flush_tlb_domid(iommu, old_domid);
	}
}

static void clear_dte_entry(struct amd_iommu *iommu, u16 devid)
{
	struct dev_table_entry *dev_table = get_dev_table(iommu);

	/* remove entry from the device table seen by the hardware */
	dev_table[devid].data[0]  = DTE_FLAG_V;

	if (!amd_iommu_snp_en)
		dev_table[devid].data[0] |= DTE_FLAG_TV;

	dev_table[devid].data[1] &= DTE_FLAG_MASK;

	amd_iommu_apply_erratum_63(iommu, devid);
}

/* Update and flush DTE for the given device */
static void dev_update_dte(struct iommu_dev_data *dev_data, bool set)
{
	struct amd_iommu *iommu = get_amd_iommu_from_dev(dev_data->dev);

	if (set)
		set_dte_entry(iommu, dev_data);
	else
		clear_dte_entry(iommu, dev_data->devid);

	clone_aliases(iommu, dev_data->dev);
	device_flush_dte(dev_data);
	iommu_completion_wait(iommu);
}

/*
 * If domain is SVA capable then initialize GCR3 table. Also if domain is
 * in v2 page table mode then update GCR3[0].
 */
static int init_gcr3_table(struct iommu_dev_data *dev_data,
			   struct protection_domain *pdom)
{
	struct amd_iommu *iommu = get_amd_iommu_from_dev_data(dev_data);
	int max_pasids = dev_data->max_pasids;
	int ret = 0;

	 /*
	  * If domain is in pt mode then setup GCR3 table only if device
	  * is PASID capable
	  */
	if (pdom_is_in_pt_mode(pdom) && !pdev_pasid_supported(dev_data))
		return ret;

	/*
	 * By default, setup GCR3 table to support MAX PASIDs
	 * supported by the device/IOMMU.
	 */
	ret = setup_gcr3_table(&dev_data->gcr3_info, iommu,
			       max_pasids > 0 ?  max_pasids : 1);
	if (ret)
		return ret;

	/* Setup GCR3[0] only if domain is setup with v2 page table mode */
	if (!pdom_is_v2_pgtbl_mode(pdom))
		return ret;

	ret = update_gcr3(dev_data, 0, iommu_virt_to_phys(pdom->iop.pgd), true);
	if (ret)
		free_gcr3_table(&dev_data->gcr3_info);

	return ret;
}

static void destroy_gcr3_table(struct iommu_dev_data *dev_data,
			       struct protection_domain *pdom)
{
	struct gcr3_tbl_info *gcr3_info = &dev_data->gcr3_info;

	if (pdom_is_v2_pgtbl_mode(pdom))
		update_gcr3(dev_data, 0, 0, false);

	if (gcr3_info->gcr3_tbl == NULL)
		return;

	free_gcr3_table(gcr3_info);
}

static int do_attach(struct iommu_dev_data *dev_data,
		     struct protection_domain *domain)
{
	struct amd_iommu *iommu = get_amd_iommu_from_dev_data(dev_data);
	struct io_pgtable_cfg *cfg = &domain->iop.pgtbl.cfg;
	int ret = 0;

	/* Update data structures */
	dev_data->domain = domain;
	list_add(&dev_data->list, &domain->dev_list);

	/* Update NUMA Node ID */
	if (cfg->amd.nid == NUMA_NO_NODE)
		cfg->amd.nid = dev_to_node(dev_data->dev);

	/* Do reference counting */
	domain->dev_iommu[iommu->index] += 1;
	domain->dev_cnt                 += 1;

	/* Setup GCR3 table */
	if (pdom_is_sva_capable(domain)) {
		ret = init_gcr3_table(dev_data, domain);
		if (ret)
			return ret;
	}

	return ret;
}

static void do_detach(struct iommu_dev_data *dev_data)
{
	struct protection_domain *domain = dev_data->domain;
	struct amd_iommu *iommu = get_amd_iommu_from_dev_data(dev_data);

	/* Clear DTE and flush the entry */
	dev_update_dte(dev_data, false);

	/* Flush IOTLB and wait for the flushes to finish */
	amd_iommu_domain_flush_all(domain);

	/* Clear GCR3 table */
	if (pdom_is_sva_capable(domain))
		destroy_gcr3_table(dev_data, domain);

	/* Update data structures */
	dev_data->domain = NULL;
	list_del(&dev_data->list);

	/* decrease reference counters - needs to happen after the flushes */
	domain->dev_iommu[iommu->index] -= 1;
	domain->dev_cnt                 -= 1;
}

/*
 * If a device is not yet associated with a domain, this function makes the
 * device visible in the domain
 */
static int attach_device(struct device *dev,
			 struct protection_domain *domain)
{
	struct iommu_dev_data *dev_data;
	unsigned long flags;
	int ret = 0;

	spin_lock_irqsave(&domain->lock, flags);

	dev_data = dev_iommu_priv_get(dev);

	spin_lock(&dev_data->lock);

	if (dev_data->domain != NULL) {
		ret = -EBUSY;
		goto out;
	}

	ret = do_attach(dev_data, domain);

out:
	spin_unlock(&dev_data->lock);

	spin_unlock_irqrestore(&domain->lock, flags);

	return ret;
}

/*
 * Removes a device from a protection domain (with devtable_lock held)
 */
static void detach_device(struct device *dev)
{
	struct iommu_dev_data *dev_data = dev_iommu_priv_get(dev);
	struct protection_domain *domain = dev_data->domain;
	struct amd_iommu *iommu = get_amd_iommu_from_dev_data(dev_data);
	unsigned long flags;
	bool ppr = dev_data->ppr;

	spin_lock_irqsave(&domain->lock, flags);

	spin_lock(&dev_data->lock);

	/*
	 * First check if the device is still attached. It might already
	 * be detached from its domain because the generic
	 * iommu_detach_group code detached it and we try again here in
	 * our alias handling.
	 */
	if (WARN_ON(!dev_data->domain))
		goto out;

	if (ppr) {
		iopf_queue_flush_dev(dev);

		/* Updated here so that it gets reflected in DTE */
		dev_data->ppr = false;
	}

	do_detach(dev_data);

out:
	spin_unlock(&dev_data->lock);

	spin_unlock_irqrestore(&domain->lock, flags);

	/* Remove IOPF handler */
	if (ppr)
		amd_iommu_iopf_remove_device(iommu, dev_data);

	if (dev_is_pci(dev))
		pdev_disable_caps(to_pci_dev(dev));

}

static struct iommu_device *amd_iommu_probe_device(struct device *dev)
{
	struct iommu_device *iommu_dev;
	struct amd_iommu *iommu;
	struct iommu_dev_data *dev_data;
	int ret;

	if (!check_device(dev))
		return ERR_PTR(-ENODEV);

	iommu = rlookup_amd_iommu(dev);
	if (!iommu)
		return ERR_PTR(-ENODEV);

	/* Not registered yet? */
	if (!iommu->iommu.ops)
		return ERR_PTR(-ENODEV);

	if (dev_iommu_priv_get(dev))
		return &iommu->iommu;

	ret = iommu_init_device(iommu, dev);
	if (ret) {
		dev_err(dev, "Failed to initialize - trying to proceed anyway\n");
		iommu_dev = ERR_PTR(ret);
		iommu_ignore_device(iommu, dev);
		goto out_err;
	}

	amd_iommu_set_pci_msi_domain(dev, iommu);
	iommu_dev = &iommu->iommu;

	/*
	 * If IOMMU and device supports PASID then it will contain max
	 * supported PASIDs, else it will be zero.
	 */
	dev_data = dev_iommu_priv_get(dev);
	if (amd_iommu_pasid_supported() && dev_is_pci(dev) &&
	    pdev_pasid_supported(dev_data)) {
		dev_data->max_pasids = min_t(u32, iommu->iommu.max_pasids,
					     pci_max_pasids(to_pci_dev(dev)));
	}

out_err:
	iommu_completion_wait(iommu);

	if (dev_is_pci(dev))
		pci_prepare_ats(to_pci_dev(dev), PAGE_SHIFT);

	return iommu_dev;
}

static void amd_iommu_release_device(struct device *dev)
{
	struct amd_iommu *iommu;

	if (!check_device(dev))
		return;

	iommu = rlookup_amd_iommu(dev);
	if (!iommu)
		return;

	amd_iommu_uninit_device(dev);
	iommu_completion_wait(iommu);
}

static struct iommu_group *amd_iommu_device_group(struct device *dev)
{
	if (dev_is_pci(dev))
		return pci_device_group(dev);

	return acpihid_device_group(dev);
}

/*****************************************************************************
 *
 * The following functions belong to the exported interface of AMD IOMMU
 *
 * This interface allows access to lower level functions of the IOMMU
 * like protection domain handling and assignement of devices to domains
 * which is not possible with the dma_ops interface.
 *
 *****************************************************************************/

static void cleanup_domain(struct protection_domain *domain)
{
	struct iommu_dev_data *entry;

	lockdep_assert_held(&domain->lock);

	if (!domain->dev_cnt)
		return;

	while (!list_empty(&domain->dev_list)) {
		entry = list_first_entry(&domain->dev_list,
					 struct iommu_dev_data, list);
		BUG_ON(!entry->domain);
		do_detach(entry);
	}
	WARN_ON(domain->dev_cnt != 0);
}

void protection_domain_free(struct protection_domain *domain)
{
<<<<<<< HEAD
	if (!domain)
		return;

	if (domain->iop.pgtbl_cfg.tlb)
		free_io_pgtable_ops(&domain->iop.iop.ops);

	if (domain->id)
		domain_id_free(domain->id);

	kfree(domain);
}

struct protection_domain *protection_domain_alloc(unsigned int type)
=======
	WARN_ON(!list_empty(&domain->dev_list));
	if (domain->domain.type & __IOMMU_DOMAIN_PAGING)
		free_io_pgtable_ops(&domain->iop.pgtbl.ops);
	domain_id_free(domain->id);
	kfree(domain);
}

struct protection_domain *protection_domain_alloc(unsigned int type, int nid)
>>>>>>> f87ebcb6
{
	struct io_pgtable_ops *pgtbl_ops;
	struct protection_domain *domain;
	int pgtable;

	domain = kzalloc(sizeof(*domain), GFP_KERNEL);
	if (!domain)
		return NULL;

	domain->id = domain_id_alloc();
	if (!domain->id)
		goto err_free;

	spin_lock_init(&domain->lock);
	INIT_LIST_HEAD(&domain->dev_list);
	INIT_LIST_HEAD(&domain->dev_data_list);
	domain->iop.pgtbl.cfg.amd.nid = nid;

	switch (type) {
	/* No need to allocate io pgtable ops in passthrough mode */
	case IOMMU_DOMAIN_IDENTITY:
	case IOMMU_DOMAIN_SVA:
		return domain;
	case IOMMU_DOMAIN_DMA:
		pgtable = amd_iommu_pgtable;
		break;
	/*
	 * Force IOMMU v1 page table when allocating
	 * domain for pass-through devices.
	 */
	case IOMMU_DOMAIN_UNMANAGED:
		pgtable = AMD_IOMMU_V1;
		break;
	default:
		goto err_id;
	}

	switch (pgtable) {
	case AMD_IOMMU_V1:
		domain->pd_mode = PD_MODE_V1;
		break;
	case AMD_IOMMU_V2:
		domain->pd_mode = PD_MODE_V2;
		break;
	default:
<<<<<<< HEAD
		goto out_err;
	}

	pgtbl_ops = alloc_io_pgtable_ops(pgtable, &domain->iop.pgtbl_cfg, domain);
=======
		goto err_id;
	}

	pgtbl_ops =
		alloc_io_pgtable_ops(pgtable, &domain->iop.pgtbl.cfg, domain);
>>>>>>> f87ebcb6
	if (!pgtbl_ops)
		goto err_id;

	return domain;
err_id:
	domain_id_free(domain->id);
err_free:
	kfree(domain);
	return NULL;
}

static inline u64 dma_max_address(void)
{
	if (amd_iommu_pgtable == AMD_IOMMU_V1)
		return ~0ULL;

	/* V2 with 4/5 level page table */
	return ((1ULL << PM_LEVEL_SHIFT(amd_iommu_gpt_level)) - 1);
}

static bool amd_iommu_hd_support(struct amd_iommu *iommu)
{
	return iommu && (iommu->features & FEATURE_HDSUP);
}

static struct iommu_domain *do_iommu_domain_alloc(unsigned int type,
						  struct device *dev, u32 flags)
{
	bool dirty_tracking = flags & IOMMU_HWPT_ALLOC_DIRTY_TRACKING;
	struct protection_domain *domain;
	struct amd_iommu *iommu = NULL;

	if (dev)
		iommu = get_amd_iommu_from_dev(dev);

	/*
	 * Since DTE[Mode]=0 is prohibited on SNP-enabled system,
	 * default to use IOMMU_DOMAIN_DMA[_FQ].
	 */
	if (amd_iommu_snp_en && (type == IOMMU_DOMAIN_IDENTITY))
		return ERR_PTR(-EINVAL);

	if (dirty_tracking && !amd_iommu_hd_support(iommu))
		return ERR_PTR(-EOPNOTSUPP);

	domain = protection_domain_alloc(type,
					 dev ? dev_to_node(dev) : NUMA_NO_NODE);
	if (!domain)
		return ERR_PTR(-ENOMEM);

	domain->domain.geometry.aperture_start = 0;
	domain->domain.geometry.aperture_end   = dma_max_address();
	domain->domain.geometry.force_aperture = true;
<<<<<<< HEAD
	domain->domain.pgsize_bitmap = domain->iop.iop.cfg.pgsize_bitmap;
=======
	domain->domain.pgsize_bitmap = domain->iop.pgtbl.cfg.pgsize_bitmap;
>>>>>>> f87ebcb6

	if (iommu) {
		domain->domain.type = type;
		domain->domain.ops = iommu->iommu.ops->default_domain_ops;

		if (dirty_tracking)
			domain->domain.dirty_ops = &amd_dirty_ops;
	}

	return &domain->domain;
}

static struct iommu_domain *amd_iommu_domain_alloc(unsigned int type)
{
	struct iommu_domain *domain;

	domain = do_iommu_domain_alloc(type, NULL, 0);
	if (IS_ERR(domain))
		return NULL;

	return domain;
}

static struct iommu_domain *
amd_iommu_domain_alloc_user(struct device *dev, u32 flags,
			    struct iommu_domain *parent,
			    const struct iommu_user_data *user_data)

{
	unsigned int type = IOMMU_DOMAIN_UNMANAGED;

	if ((flags & ~IOMMU_HWPT_ALLOC_DIRTY_TRACKING) || parent || user_data)
		return ERR_PTR(-EOPNOTSUPP);

	return do_iommu_domain_alloc(type, dev, flags);
}

void amd_iommu_domain_free(struct iommu_domain *dom)
{
	struct protection_domain *domain;
	unsigned long flags;

	domain = to_pdomain(dom);

	spin_lock_irqsave(&domain->lock, flags);

	cleanup_domain(domain);

	spin_unlock_irqrestore(&domain->lock, flags);

	protection_domain_free(domain);
}

static int blocked_domain_attach_device(struct iommu_domain *domain,
					struct device *dev)
{
	struct iommu_dev_data *dev_data = dev_iommu_priv_get(dev);

	if (dev_data->domain)
		detach_device(dev);

	/* Clear DTE and flush the entry */
	spin_lock(&dev_data->lock);
	dev_update_dte(dev_data, false);
	spin_unlock(&dev_data->lock);

	return 0;
}

static struct iommu_domain blocked_domain = {
	.type = IOMMU_DOMAIN_BLOCKED,
	.ops = &(const struct iommu_domain_ops) {
		.attach_dev     = blocked_domain_attach_device,
	}
};

static int amd_iommu_attach_device(struct iommu_domain *dom,
				   struct device *dev)
{
	struct iommu_dev_data *dev_data = dev_iommu_priv_get(dev);
	struct protection_domain *domain = to_pdomain(dom);
	struct amd_iommu *iommu = get_amd_iommu_from_dev(dev);
	struct pci_dev *pdev;
	int ret;

	/*
	 * Skip attach device to domain if new domain is same as
	 * devices current domain
	 */
	if (dev_data->domain == domain)
		return 0;

	dev_data->defer_attach = false;

	/*
	 * Restrict to devices with compatible IOMMU hardware support
	 * when enforcement of dirty tracking is enabled.
	 */
	if (dom->dirty_ops && !amd_iommu_hd_support(iommu))
		return -EINVAL;

	if (dev_data->domain)
		detach_device(dev);

	ret = attach_device(dev, domain);

#ifdef CONFIG_IRQ_REMAP
	if (AMD_IOMMU_GUEST_IR_VAPIC(amd_iommu_guest_ir)) {
		if (dom->type == IOMMU_DOMAIN_UNMANAGED)
			dev_data->use_vapic = 1;
		else
			dev_data->use_vapic = 0;
	}
#endif

	pdev = dev_is_pci(dev_data->dev) ? to_pci_dev(dev_data->dev) : NULL;
	if (pdev && pdom_is_sva_capable(domain)) {
		pdev_enable_caps(pdev);

		/*
		 * Device can continue to function even if IOPF
		 * enablement failed. Hence in error path just
		 * disable device PRI support.
		 */
		if (amd_iommu_iopf_add_device(iommu, dev_data))
			pdev_disable_cap_pri(pdev);
	} else if (pdev) {
		pdev_enable_cap_ats(pdev);
	}

	/* Update device table */
	dev_update_dte(dev_data, true);

	return ret;
}

static int amd_iommu_iotlb_sync_map(struct iommu_domain *dom,
				    unsigned long iova, size_t size)
{
	struct protection_domain *domain = to_pdomain(dom);
	struct io_pgtable_ops *ops = &domain->iop.pgtbl.ops;

	if (ops->map_pages)
		domain_flush_np_cache(domain, iova, size);
	return 0;
}

static int amd_iommu_map_pages(struct iommu_domain *dom, unsigned long iova,
			       phys_addr_t paddr, size_t pgsize, size_t pgcount,
			       int iommu_prot, gfp_t gfp, size_t *mapped)
{
	struct protection_domain *domain = to_pdomain(dom);
	struct io_pgtable_ops *ops = &domain->iop.pgtbl.ops;
	int prot = 0;
	int ret = -EINVAL;

	if ((domain->pd_mode == PD_MODE_V1) &&
	    (domain->iop.mode == PAGE_MODE_NONE))
		return -EINVAL;

	if (iommu_prot & IOMMU_READ)
		prot |= IOMMU_PROT_IR;
	if (iommu_prot & IOMMU_WRITE)
		prot |= IOMMU_PROT_IW;

	if (ops->map_pages) {
		ret = ops->map_pages(ops, iova, paddr, pgsize,
				     pgcount, prot, gfp, mapped);
	}

	return ret;
}

static void amd_iommu_iotlb_gather_add_page(struct iommu_domain *domain,
					    struct iommu_iotlb_gather *gather,
					    unsigned long iova, size_t size)
{
	/*
	 * AMD's IOMMU can flush as many pages as necessary in a single flush.
	 * Unless we run in a virtual machine, which can be inferred according
	 * to whether "non-present cache" is on, it is probably best to prefer
	 * (potentially) too extensive TLB flushing (i.e., more misses) over
	 * mutliple TLB flushes (i.e., more flushes). For virtual machines the
	 * hypervisor needs to synchronize the host IOMMU PTEs with those of
	 * the guest, and the trade-off is different: unnecessary TLB flushes
	 * should be avoided.
	 */
	if (amd_iommu_np_cache &&
	    iommu_iotlb_gather_is_disjoint(gather, iova, size))
		iommu_iotlb_sync(domain, gather);

	iommu_iotlb_gather_add_range(gather, iova, size);
}

static size_t amd_iommu_unmap_pages(struct iommu_domain *dom, unsigned long iova,
				    size_t pgsize, size_t pgcount,
				    struct iommu_iotlb_gather *gather)
{
	struct protection_domain *domain = to_pdomain(dom);
	struct io_pgtable_ops *ops = &domain->iop.pgtbl.ops;
	size_t r;

	if ((domain->pd_mode == PD_MODE_V1) &&
	    (domain->iop.mode == PAGE_MODE_NONE))
		return 0;

	r = (ops->unmap_pages) ? ops->unmap_pages(ops, iova, pgsize, pgcount, NULL) : 0;

	if (r)
		amd_iommu_iotlb_gather_add_page(dom, gather, iova, r);

	return r;
}

static phys_addr_t amd_iommu_iova_to_phys(struct iommu_domain *dom,
					  dma_addr_t iova)
{
	struct protection_domain *domain = to_pdomain(dom);
	struct io_pgtable_ops *ops = &domain->iop.pgtbl.ops;

	return ops->iova_to_phys(ops, iova);
}

static bool amd_iommu_capable(struct device *dev, enum iommu_cap cap)
{
	switch (cap) {
	case IOMMU_CAP_CACHE_COHERENCY:
		return true;
	case IOMMU_CAP_NOEXEC:
		return false;
	case IOMMU_CAP_PRE_BOOT_PROTECTION:
		return amdr_ivrs_remap_support;
	case IOMMU_CAP_ENFORCE_CACHE_COHERENCY:
		return true;
	case IOMMU_CAP_DEFERRED_FLUSH:
		return true;
	case IOMMU_CAP_DIRTY_TRACKING: {
		struct amd_iommu *iommu = get_amd_iommu_from_dev(dev);

		return amd_iommu_hd_support(iommu);
	}
	default:
		break;
	}

	return false;
}

static int amd_iommu_set_dirty_tracking(struct iommu_domain *domain,
					bool enable)
{
	struct protection_domain *pdomain = to_pdomain(domain);
	struct dev_table_entry *dev_table;
	struct iommu_dev_data *dev_data;
	bool domain_flush = false;
	struct amd_iommu *iommu;
	unsigned long flags;
	u64 pte_root;

	spin_lock_irqsave(&pdomain->lock, flags);
	if (!(pdomain->dirty_tracking ^ enable)) {
		spin_unlock_irqrestore(&pdomain->lock, flags);
		return 0;
	}

	list_for_each_entry(dev_data, &pdomain->dev_list, list) {
		iommu = get_amd_iommu_from_dev_data(dev_data);

		dev_table = get_dev_table(iommu);
		pte_root = dev_table[dev_data->devid].data[0];

		pte_root = (enable ? pte_root | DTE_FLAG_HAD :
				     pte_root & ~DTE_FLAG_HAD);

		/* Flush device DTE */
		dev_table[dev_data->devid].data[0] = pte_root;
		device_flush_dte(dev_data);
		domain_flush = true;
	}

	/* Flush IOTLB to mark IOPTE dirty on the next translation(s) */
	if (domain_flush)
		amd_iommu_domain_flush_all(pdomain);

	pdomain->dirty_tracking = enable;
	spin_unlock_irqrestore(&pdomain->lock, flags);

	return 0;
}

static int amd_iommu_read_and_clear_dirty(struct iommu_domain *domain,
					  unsigned long iova, size_t size,
					  unsigned long flags,
					  struct iommu_dirty_bitmap *dirty)
{
	struct protection_domain *pdomain = to_pdomain(domain);
	struct io_pgtable_ops *ops = &pdomain->iop.pgtbl.ops;
	unsigned long lflags;

	if (!ops || !ops->read_and_clear_dirty)
		return -EOPNOTSUPP;

	spin_lock_irqsave(&pdomain->lock, lflags);
	if (!pdomain->dirty_tracking && dirty->bitmap) {
		spin_unlock_irqrestore(&pdomain->lock, lflags);
		return -EINVAL;
	}
	spin_unlock_irqrestore(&pdomain->lock, lflags);

	return ops->read_and_clear_dirty(ops, iova, size, flags, dirty);
}

static void amd_iommu_get_resv_regions(struct device *dev,
				       struct list_head *head)
{
	struct iommu_resv_region *region;
	struct unity_map_entry *entry;
	struct amd_iommu *iommu;
	struct amd_iommu_pci_seg *pci_seg;
	int devid, sbdf;

	sbdf = get_device_sbdf_id(dev);
	if (sbdf < 0)
		return;

	devid = PCI_SBDF_TO_DEVID(sbdf);
	iommu = get_amd_iommu_from_dev(dev);
	pci_seg = iommu->pci_seg;

	list_for_each_entry(entry, &pci_seg->unity_map, list) {
		int type, prot = 0;
		size_t length;

		if (devid < entry->devid_start || devid > entry->devid_end)
			continue;

		type   = IOMMU_RESV_DIRECT;
		length = entry->address_end - entry->address_start;
		if (entry->prot & IOMMU_PROT_IR)
			prot |= IOMMU_READ;
		if (entry->prot & IOMMU_PROT_IW)
			prot |= IOMMU_WRITE;
		if (entry->prot & IOMMU_UNITY_MAP_FLAG_EXCL_RANGE)
			/* Exclusion range */
			type = IOMMU_RESV_RESERVED;

		region = iommu_alloc_resv_region(entry->address_start,
						 length, prot, type,
						 GFP_KERNEL);
		if (!region) {
			dev_err(dev, "Out of memory allocating dm-regions\n");
			return;
		}
		list_add_tail(&region->list, head);
	}

	region = iommu_alloc_resv_region(MSI_RANGE_START,
					 MSI_RANGE_END - MSI_RANGE_START + 1,
					 0, IOMMU_RESV_MSI, GFP_KERNEL);
	if (!region)
		return;
	list_add_tail(&region->list, head);

	region = iommu_alloc_resv_region(HT_RANGE_START,
					 HT_RANGE_END - HT_RANGE_START + 1,
					 0, IOMMU_RESV_RESERVED, GFP_KERNEL);
	if (!region)
		return;
	list_add_tail(&region->list, head);
}

static bool amd_iommu_is_attach_deferred(struct device *dev)
{
	struct iommu_dev_data *dev_data = dev_iommu_priv_get(dev);

	return dev_data->defer_attach;
}

static void amd_iommu_flush_iotlb_all(struct iommu_domain *domain)
{
	struct protection_domain *dom = to_pdomain(domain);
	unsigned long flags;

	spin_lock_irqsave(&dom->lock, flags);
	amd_iommu_domain_flush_all(dom);
	spin_unlock_irqrestore(&dom->lock, flags);
}

static void amd_iommu_iotlb_sync(struct iommu_domain *domain,
				 struct iommu_iotlb_gather *gather)
{
	struct protection_domain *dom = to_pdomain(domain);
	unsigned long flags;

	spin_lock_irqsave(&dom->lock, flags);
	amd_iommu_domain_flush_pages(dom, gather->start,
				     gather->end - gather->start + 1);
	spin_unlock_irqrestore(&dom->lock, flags);
}

static int amd_iommu_def_domain_type(struct device *dev)
{
	struct iommu_dev_data *dev_data;

	dev_data = dev_iommu_priv_get(dev);
	if (!dev_data)
		return 0;

	/* Always use DMA domain for untrusted device */
	if (dev_is_pci(dev) && to_pci_dev(dev)->untrusted)
		return IOMMU_DOMAIN_DMA;

	/*
	 * Do not identity map IOMMUv2 capable devices when:
	 *  - memory encryption is active, because some of those devices
	 *    (AMD GPUs) don't have the encryption bit in their DMA-mask
	 *    and require remapping.
	 *  - SNP is enabled, because it prohibits DTE[Mode]=0.
	 */
	if (pdev_pasid_supported(dev_data) &&
	    !cc_platform_has(CC_ATTR_MEM_ENCRYPT) &&
	    !amd_iommu_snp_en) {
		return IOMMU_DOMAIN_IDENTITY;
	}

	return 0;
}

static bool amd_iommu_enforce_cache_coherency(struct iommu_domain *domain)
{
	/* IOMMU_PTE_FC is always set */
	return true;
}

static const struct iommu_dirty_ops amd_dirty_ops = {
	.set_dirty_tracking = amd_iommu_set_dirty_tracking,
	.read_and_clear_dirty = amd_iommu_read_and_clear_dirty,
};

static int amd_iommu_dev_enable_feature(struct device *dev,
					enum iommu_dev_features feat)
{
	int ret = 0;

	switch (feat) {
	case IOMMU_DEV_FEAT_IOPF:
	case IOMMU_DEV_FEAT_SVA:
		break;
	default:
		ret = -EINVAL;
		break;
	}
	return ret;
}

static int amd_iommu_dev_disable_feature(struct device *dev,
					 enum iommu_dev_features feat)
{
	int ret = 0;

	switch (feat) {
	case IOMMU_DEV_FEAT_IOPF:
	case IOMMU_DEV_FEAT_SVA:
		break;
	default:
		ret = -EINVAL;
		break;
	}
	return ret;
}

const struct iommu_ops amd_iommu_ops = {
	.capable = amd_iommu_capable,
	.blocked_domain = &blocked_domain,
	.domain_alloc = amd_iommu_domain_alloc,
	.domain_alloc_user = amd_iommu_domain_alloc_user,
	.domain_alloc_sva = amd_iommu_domain_alloc_sva,
	.probe_device = amd_iommu_probe_device,
	.release_device = amd_iommu_release_device,
	.device_group = amd_iommu_device_group,
	.get_resv_regions = amd_iommu_get_resv_regions,
	.is_attach_deferred = amd_iommu_is_attach_deferred,
	.def_domain_type = amd_iommu_def_domain_type,
	.dev_enable_feat = amd_iommu_dev_enable_feature,
	.dev_disable_feat = amd_iommu_dev_disable_feature,
	.remove_dev_pasid = amd_iommu_remove_dev_pasid,
	.page_response = amd_iommu_page_response,
	.default_domain_ops = &(const struct iommu_domain_ops) {
		.attach_dev	= amd_iommu_attach_device,
		.map_pages	= amd_iommu_map_pages,
		.unmap_pages	= amd_iommu_unmap_pages,
		.iotlb_sync_map	= amd_iommu_iotlb_sync_map,
		.iova_to_phys	= amd_iommu_iova_to_phys,
		.flush_iotlb_all = amd_iommu_flush_iotlb_all,
		.iotlb_sync	= amd_iommu_iotlb_sync,
		.free		= amd_iommu_domain_free,
		.enforce_cache_coherency = amd_iommu_enforce_cache_coherency,
	}
};

#ifdef CONFIG_IRQ_REMAP

/*****************************************************************************
 *
 * Interrupt Remapping Implementation
 *
 *****************************************************************************/

static struct irq_chip amd_ir_chip;
static DEFINE_SPINLOCK(iommu_table_lock);

static void iommu_flush_irt_and_complete(struct amd_iommu *iommu, u16 devid)
{
	int ret;
	u64 data;
	unsigned long flags;
	struct iommu_cmd cmd, cmd2;

	if (iommu->irtcachedis_enabled)
		return;

	build_inv_irt(&cmd, devid);
	data = atomic64_add_return(1, &iommu->cmd_sem_val);
	build_completion_wait(&cmd2, iommu, data);

	raw_spin_lock_irqsave(&iommu->lock, flags);
	ret = __iommu_queue_command_sync(iommu, &cmd, true);
	if (ret)
		goto out;
	ret = __iommu_queue_command_sync(iommu, &cmd2, false);
	if (ret)
		goto out;
	wait_on_sem(iommu, data);
out:
	raw_spin_unlock_irqrestore(&iommu->lock, flags);
}

static void set_dte_irq_entry(struct amd_iommu *iommu, u16 devid,
			      struct irq_remap_table *table)
{
	u64 dte;
	struct dev_table_entry *dev_table = get_dev_table(iommu);

	dte	= dev_table[devid].data[2];
	dte	&= ~DTE_IRQ_PHYS_ADDR_MASK;
	dte	|= iommu_virt_to_phys(table->table);
	dte	|= DTE_IRQ_REMAP_INTCTL;
	dte	|= DTE_INTTABLEN;
	dte	|= DTE_IRQ_REMAP_ENABLE;

	dev_table[devid].data[2] = dte;
}

static struct irq_remap_table *get_irq_table(struct amd_iommu *iommu, u16 devid)
{
	struct irq_remap_table *table;
	struct amd_iommu_pci_seg *pci_seg = iommu->pci_seg;

	if (WARN_ONCE(!pci_seg->rlookup_table[devid],
		      "%s: no iommu for devid %x:%x\n",
		      __func__, pci_seg->id, devid))
		return NULL;

	table = pci_seg->irq_lookup_table[devid];
	if (WARN_ONCE(!table, "%s: no table for devid %x:%x\n",
		      __func__, pci_seg->id, devid))
		return NULL;

	return table;
}

static struct irq_remap_table *__alloc_irq_table(void)
{
	struct irq_remap_table *table;

	table = kzalloc(sizeof(*table), GFP_KERNEL);
	if (!table)
		return NULL;

	table->table = kmem_cache_alloc(amd_iommu_irq_cache, GFP_KERNEL);
	if (!table->table) {
		kfree(table);
		return NULL;
	}
	raw_spin_lock_init(&table->lock);

	if (!AMD_IOMMU_GUEST_IR_GA(amd_iommu_guest_ir))
		memset(table->table, 0,
		       MAX_IRQS_PER_TABLE * sizeof(u32));
	else
		memset(table->table, 0,
		       (MAX_IRQS_PER_TABLE * (sizeof(u64) * 2)));
	return table;
}

static void set_remap_table_entry(struct amd_iommu *iommu, u16 devid,
				  struct irq_remap_table *table)
{
	struct amd_iommu_pci_seg *pci_seg = iommu->pci_seg;

	pci_seg->irq_lookup_table[devid] = table;
	set_dte_irq_entry(iommu, devid, table);
	iommu_flush_dte(iommu, devid);
}

static int set_remap_table_entry_alias(struct pci_dev *pdev, u16 alias,
				       void *data)
{
	struct irq_remap_table *table = data;
	struct amd_iommu_pci_seg *pci_seg;
	struct amd_iommu *iommu = rlookup_amd_iommu(&pdev->dev);

	if (!iommu)
		return -EINVAL;

	pci_seg = iommu->pci_seg;
	pci_seg->irq_lookup_table[alias] = table;
	set_dte_irq_entry(iommu, alias, table);
	iommu_flush_dte(pci_seg->rlookup_table[alias], alias);

	return 0;
}

static struct irq_remap_table *alloc_irq_table(struct amd_iommu *iommu,
					       u16 devid, struct pci_dev *pdev)
{
	struct irq_remap_table *table = NULL;
	struct irq_remap_table *new_table = NULL;
	struct amd_iommu_pci_seg *pci_seg;
	unsigned long flags;
	u16 alias;

	spin_lock_irqsave(&iommu_table_lock, flags);

	pci_seg = iommu->pci_seg;
	table = pci_seg->irq_lookup_table[devid];
	if (table)
		goto out_unlock;

	alias = pci_seg->alias_table[devid];
	table = pci_seg->irq_lookup_table[alias];
	if (table) {
		set_remap_table_entry(iommu, devid, table);
		goto out_wait;
	}
	spin_unlock_irqrestore(&iommu_table_lock, flags);

	/* Nothing there yet, allocate new irq remapping table */
	new_table = __alloc_irq_table();
	if (!new_table)
		return NULL;

	spin_lock_irqsave(&iommu_table_lock, flags);

	table = pci_seg->irq_lookup_table[devid];
	if (table)
		goto out_unlock;

	table = pci_seg->irq_lookup_table[alias];
	if (table) {
		set_remap_table_entry(iommu, devid, table);
		goto out_wait;
	}

	table = new_table;
	new_table = NULL;

	if (pdev)
		pci_for_each_dma_alias(pdev, set_remap_table_entry_alias,
				       table);
	else
		set_remap_table_entry(iommu, devid, table);

	if (devid != alias)
		set_remap_table_entry(iommu, alias, table);

out_wait:
	iommu_completion_wait(iommu);

out_unlock:
	spin_unlock_irqrestore(&iommu_table_lock, flags);

	if (new_table) {
		kmem_cache_free(amd_iommu_irq_cache, new_table->table);
		kfree(new_table);
	}
	return table;
}

static int alloc_irq_index(struct amd_iommu *iommu, u16 devid, int count,
			   bool align, struct pci_dev *pdev)
{
	struct irq_remap_table *table;
	int index, c, alignment = 1;
	unsigned long flags;

	table = alloc_irq_table(iommu, devid, pdev);
	if (!table)
		return -ENODEV;

	if (align)
		alignment = roundup_pow_of_two(count);

	raw_spin_lock_irqsave(&table->lock, flags);

	/* Scan table for free entries */
	for (index = ALIGN(table->min_index, alignment), c = 0;
	     index < MAX_IRQS_PER_TABLE;) {
		if (!iommu->irte_ops->is_allocated(table, index)) {
			c += 1;
		} else {
			c     = 0;
			index = ALIGN(index + 1, alignment);
			continue;
		}

		if (c == count)	{
			for (; c != 0; --c)
				iommu->irte_ops->set_allocated(table, index - c + 1);

			index -= count - 1;
			goto out;
		}

		index++;
	}

	index = -ENOSPC;

out:
	raw_spin_unlock_irqrestore(&table->lock, flags);

	return index;
}

static int __modify_irte_ga(struct amd_iommu *iommu, u16 devid, int index,
			    struct irte_ga *irte)
{
	struct irq_remap_table *table;
	struct irte_ga *entry;
	unsigned long flags;
	u128 old;

	table = get_irq_table(iommu, devid);
	if (!table)
		return -ENOMEM;

	raw_spin_lock_irqsave(&table->lock, flags);

	entry = (struct irte_ga *)table->table;
	entry = &entry[index];

	/*
	 * We use cmpxchg16 to atomically update the 128-bit IRTE,
	 * and it cannot be updated by the hardware or other processors
	 * behind us, so the return value of cmpxchg16 should be the
	 * same as the old value.
	 */
	old = entry->irte;
	WARN_ON(!try_cmpxchg128(&entry->irte, &old, irte->irte));

	raw_spin_unlock_irqrestore(&table->lock, flags);

	return 0;
}

static int modify_irte_ga(struct amd_iommu *iommu, u16 devid, int index,
			  struct irte_ga *irte)
{
	bool ret;

	ret = __modify_irte_ga(iommu, devid, index, irte);
	if (ret)
		return ret;

	iommu_flush_irt_and_complete(iommu, devid);

	return 0;
}

static int modify_irte(struct amd_iommu *iommu,
		       u16 devid, int index, union irte *irte)
{
	struct irq_remap_table *table;
	unsigned long flags;

	table = get_irq_table(iommu, devid);
	if (!table)
		return -ENOMEM;

	raw_spin_lock_irqsave(&table->lock, flags);
	table->table[index] = irte->val;
	raw_spin_unlock_irqrestore(&table->lock, flags);

	iommu_flush_irt_and_complete(iommu, devid);

	return 0;
}

static void free_irte(struct amd_iommu *iommu, u16 devid, int index)
{
	struct irq_remap_table *table;
	unsigned long flags;

	table = get_irq_table(iommu, devid);
	if (!table)
		return;

	raw_spin_lock_irqsave(&table->lock, flags);
	iommu->irte_ops->clear_allocated(table, index);
	raw_spin_unlock_irqrestore(&table->lock, flags);

	iommu_flush_irt_and_complete(iommu, devid);
}

static void irte_prepare(void *entry,
			 u32 delivery_mode, bool dest_mode,
			 u8 vector, u32 dest_apicid, int devid)
{
	union irte *irte = (union irte *) entry;

	irte->val                = 0;
	irte->fields.vector      = vector;
	irte->fields.int_type    = delivery_mode;
	irte->fields.destination = dest_apicid;
	irte->fields.dm          = dest_mode;
	irte->fields.valid       = 1;
}

static void irte_ga_prepare(void *entry,
			    u32 delivery_mode, bool dest_mode,
			    u8 vector, u32 dest_apicid, int devid)
{
	struct irte_ga *irte = (struct irte_ga *) entry;

	irte->lo.val                      = 0;
	irte->hi.val                      = 0;
	irte->lo.fields_remap.int_type    = delivery_mode;
	irte->lo.fields_remap.dm          = dest_mode;
	irte->hi.fields.vector            = vector;
	irte->lo.fields_remap.destination = APICID_TO_IRTE_DEST_LO(dest_apicid);
	irte->hi.fields.destination       = APICID_TO_IRTE_DEST_HI(dest_apicid);
	irte->lo.fields_remap.valid       = 1;
}

static void irte_activate(struct amd_iommu *iommu, void *entry, u16 devid, u16 index)
{
	union irte *irte = (union irte *) entry;

	irte->fields.valid = 1;
	modify_irte(iommu, devid, index, irte);
}

static void irte_ga_activate(struct amd_iommu *iommu, void *entry, u16 devid, u16 index)
{
	struct irte_ga *irte = (struct irte_ga *) entry;

	irte->lo.fields_remap.valid = 1;
	modify_irte_ga(iommu, devid, index, irte);
}

static void irte_deactivate(struct amd_iommu *iommu, void *entry, u16 devid, u16 index)
{
	union irte *irte = (union irte *) entry;

	irte->fields.valid = 0;
	modify_irte(iommu, devid, index, irte);
}

static void irte_ga_deactivate(struct amd_iommu *iommu, void *entry, u16 devid, u16 index)
{
	struct irte_ga *irte = (struct irte_ga *) entry;

	irte->lo.fields_remap.valid = 0;
	modify_irte_ga(iommu, devid, index, irte);
}

static void irte_set_affinity(struct amd_iommu *iommu, void *entry, u16 devid, u16 index,
			      u8 vector, u32 dest_apicid)
{
	union irte *irte = (union irte *) entry;

	irte->fields.vector = vector;
	irte->fields.destination = dest_apicid;
	modify_irte(iommu, devid, index, irte);
}

static void irte_ga_set_affinity(struct amd_iommu *iommu, void *entry, u16 devid, u16 index,
				 u8 vector, u32 dest_apicid)
{
	struct irte_ga *irte = (struct irte_ga *) entry;

	if (!irte->lo.fields_remap.guest_mode) {
		irte->hi.fields.vector = vector;
		irte->lo.fields_remap.destination =
					APICID_TO_IRTE_DEST_LO(dest_apicid);
		irte->hi.fields.destination =
					APICID_TO_IRTE_DEST_HI(dest_apicid);
		modify_irte_ga(iommu, devid, index, irte);
	}
}

#define IRTE_ALLOCATED (~1U)
static void irte_set_allocated(struct irq_remap_table *table, int index)
{
	table->table[index] = IRTE_ALLOCATED;
}

static void irte_ga_set_allocated(struct irq_remap_table *table, int index)
{
	struct irte_ga *ptr = (struct irte_ga *)table->table;
	struct irte_ga *irte = &ptr[index];

	memset(&irte->lo.val, 0, sizeof(u64));
	memset(&irte->hi.val, 0, sizeof(u64));
	irte->hi.fields.vector = 0xff;
}

static bool irte_is_allocated(struct irq_remap_table *table, int index)
{
	union irte *ptr = (union irte *)table->table;
	union irte *irte = &ptr[index];

	return irte->val != 0;
}

static bool irte_ga_is_allocated(struct irq_remap_table *table, int index)
{
	struct irte_ga *ptr = (struct irte_ga *)table->table;
	struct irte_ga *irte = &ptr[index];

	return irte->hi.fields.vector != 0;
}

static void irte_clear_allocated(struct irq_remap_table *table, int index)
{
	table->table[index] = 0;
}

static void irte_ga_clear_allocated(struct irq_remap_table *table, int index)
{
	struct irte_ga *ptr = (struct irte_ga *)table->table;
	struct irte_ga *irte = &ptr[index];

	memset(&irte->lo.val, 0, sizeof(u64));
	memset(&irte->hi.val, 0, sizeof(u64));
}

static int get_devid(struct irq_alloc_info *info)
{
	switch (info->type) {
	case X86_IRQ_ALLOC_TYPE_IOAPIC:
		return get_ioapic_devid(info->devid);
	case X86_IRQ_ALLOC_TYPE_HPET:
		return get_hpet_devid(info->devid);
	case X86_IRQ_ALLOC_TYPE_PCI_MSI:
	case X86_IRQ_ALLOC_TYPE_PCI_MSIX:
		return get_device_sbdf_id(msi_desc_to_dev(info->desc));
	default:
		WARN_ON_ONCE(1);
		return -1;
	}
}

struct irq_remap_ops amd_iommu_irq_ops = {
	.prepare		= amd_iommu_prepare,
	.enable			= amd_iommu_enable,
	.disable		= amd_iommu_disable,
	.reenable		= amd_iommu_reenable,
	.enable_faulting	= amd_iommu_enable_faulting,
};

static void fill_msi_msg(struct msi_msg *msg, u32 index)
{
	msg->data = index;
	msg->address_lo = 0;
	msg->arch_addr_lo.base_address = X86_MSI_BASE_ADDRESS_LOW;
	msg->address_hi = X86_MSI_BASE_ADDRESS_HIGH;
}

static void irq_remapping_prepare_irte(struct amd_ir_data *data,
				       struct irq_cfg *irq_cfg,
				       struct irq_alloc_info *info,
				       int devid, int index, int sub_handle)
{
	struct irq_2_irte *irte_info = &data->irq_2_irte;
	struct amd_iommu *iommu = data->iommu;

	if (!iommu)
		return;

	data->irq_2_irte.devid = devid;
	data->irq_2_irte.index = index + sub_handle;
	iommu->irte_ops->prepare(data->entry, APIC_DELIVERY_MODE_FIXED,
				 apic->dest_mode_logical, irq_cfg->vector,
				 irq_cfg->dest_apicid, devid);

	switch (info->type) {
	case X86_IRQ_ALLOC_TYPE_IOAPIC:
	case X86_IRQ_ALLOC_TYPE_HPET:
	case X86_IRQ_ALLOC_TYPE_PCI_MSI:
	case X86_IRQ_ALLOC_TYPE_PCI_MSIX:
		fill_msi_msg(&data->msi_entry, irte_info->index);
		break;

	default:
		BUG_ON(1);
		break;
	}
}

struct amd_irte_ops irte_32_ops = {
	.prepare = irte_prepare,
	.activate = irte_activate,
	.deactivate = irte_deactivate,
	.set_affinity = irte_set_affinity,
	.set_allocated = irte_set_allocated,
	.is_allocated = irte_is_allocated,
	.clear_allocated = irte_clear_allocated,
};

struct amd_irte_ops irte_128_ops = {
	.prepare = irte_ga_prepare,
	.activate = irte_ga_activate,
	.deactivate = irte_ga_deactivate,
	.set_affinity = irte_ga_set_affinity,
	.set_allocated = irte_ga_set_allocated,
	.is_allocated = irte_ga_is_allocated,
	.clear_allocated = irte_ga_clear_allocated,
};

static int irq_remapping_alloc(struct irq_domain *domain, unsigned int virq,
			       unsigned int nr_irqs, void *arg)
{
	struct irq_alloc_info *info = arg;
	struct irq_data *irq_data;
	struct amd_ir_data *data = NULL;
	struct amd_iommu *iommu;
	struct irq_cfg *cfg;
	int i, ret, devid, seg, sbdf;
	int index;

	if (!info)
		return -EINVAL;
	if (nr_irqs > 1 && info->type != X86_IRQ_ALLOC_TYPE_PCI_MSI)
		return -EINVAL;

	sbdf = get_devid(info);
	if (sbdf < 0)
		return -EINVAL;

	seg = PCI_SBDF_TO_SEGID(sbdf);
	devid = PCI_SBDF_TO_DEVID(sbdf);
	iommu = __rlookup_amd_iommu(seg, devid);
	if (!iommu)
		return -EINVAL;

	ret = irq_domain_alloc_irqs_parent(domain, virq, nr_irqs, arg);
	if (ret < 0)
		return ret;

	if (info->type == X86_IRQ_ALLOC_TYPE_IOAPIC) {
		struct irq_remap_table *table;

		table = alloc_irq_table(iommu, devid, NULL);
		if (table) {
			if (!table->min_index) {
				/*
				 * Keep the first 32 indexes free for IOAPIC
				 * interrupts.
				 */
				table->min_index = 32;
				for (i = 0; i < 32; ++i)
					iommu->irte_ops->set_allocated(table, i);
			}
			WARN_ON(table->min_index != 32);
			index = info->ioapic.pin;
		} else {
			index = -ENOMEM;
		}
	} else if (info->type == X86_IRQ_ALLOC_TYPE_PCI_MSI ||
		   info->type == X86_IRQ_ALLOC_TYPE_PCI_MSIX) {
		bool align = (info->type == X86_IRQ_ALLOC_TYPE_PCI_MSI);

		index = alloc_irq_index(iommu, devid, nr_irqs, align,
					msi_desc_to_pci_dev(info->desc));
	} else {
		index = alloc_irq_index(iommu, devid, nr_irqs, false, NULL);
	}

	if (index < 0) {
		pr_warn("Failed to allocate IRTE\n");
		ret = index;
		goto out_free_parent;
	}

	for (i = 0; i < nr_irqs; i++) {
		irq_data = irq_domain_get_irq_data(domain, virq + i);
		cfg = irq_data ? irqd_cfg(irq_data) : NULL;
		if (!cfg) {
			ret = -EINVAL;
			goto out_free_data;
		}

		ret = -ENOMEM;
		data = kzalloc(sizeof(*data), GFP_KERNEL);
		if (!data)
			goto out_free_data;

		if (!AMD_IOMMU_GUEST_IR_GA(amd_iommu_guest_ir))
			data->entry = kzalloc(sizeof(union irte), GFP_KERNEL);
		else
			data->entry = kzalloc(sizeof(struct irte_ga),
						     GFP_KERNEL);
		if (!data->entry) {
			kfree(data);
			goto out_free_data;
		}

		data->iommu = iommu;
		irq_data->hwirq = (devid << 16) + i;
		irq_data->chip_data = data;
		irq_data->chip = &amd_ir_chip;
		irq_remapping_prepare_irte(data, cfg, info, devid, index, i);
		irq_set_status_flags(virq + i, IRQ_MOVE_PCNTXT);
	}

	return 0;

out_free_data:
	for (i--; i >= 0; i--) {
		irq_data = irq_domain_get_irq_data(domain, virq + i);
		if (irq_data)
			kfree(irq_data->chip_data);
	}
	for (i = 0; i < nr_irqs; i++)
		free_irte(iommu, devid, index + i);
out_free_parent:
	irq_domain_free_irqs_common(domain, virq, nr_irqs);
	return ret;
}

static void irq_remapping_free(struct irq_domain *domain, unsigned int virq,
			       unsigned int nr_irqs)
{
	struct irq_2_irte *irte_info;
	struct irq_data *irq_data;
	struct amd_ir_data *data;
	int i;

	for (i = 0; i < nr_irqs; i++) {
		irq_data = irq_domain_get_irq_data(domain, virq  + i);
		if (irq_data && irq_data->chip_data) {
			data = irq_data->chip_data;
			irte_info = &data->irq_2_irte;
			free_irte(data->iommu, irte_info->devid, irte_info->index);
			kfree(data->entry);
			kfree(data);
		}
	}
	irq_domain_free_irqs_common(domain, virq, nr_irqs);
}

static void amd_ir_update_irte(struct irq_data *irqd, struct amd_iommu *iommu,
			       struct amd_ir_data *ir_data,
			       struct irq_2_irte *irte_info,
			       struct irq_cfg *cfg);

static int irq_remapping_activate(struct irq_domain *domain,
				  struct irq_data *irq_data, bool reserve)
{
	struct amd_ir_data *data = irq_data->chip_data;
	struct irq_2_irte *irte_info = &data->irq_2_irte;
	struct amd_iommu *iommu = data->iommu;
	struct irq_cfg *cfg = irqd_cfg(irq_data);

	if (!iommu)
		return 0;

	iommu->irte_ops->activate(iommu, data->entry, irte_info->devid,
				  irte_info->index);
	amd_ir_update_irte(irq_data, iommu, data, irte_info, cfg);
	return 0;
}

static void irq_remapping_deactivate(struct irq_domain *domain,
				     struct irq_data *irq_data)
{
	struct amd_ir_data *data = irq_data->chip_data;
	struct irq_2_irte *irte_info = &data->irq_2_irte;
	struct amd_iommu *iommu = data->iommu;

	if (iommu)
		iommu->irte_ops->deactivate(iommu, data->entry, irte_info->devid,
					    irte_info->index);
}

static int irq_remapping_select(struct irq_domain *d, struct irq_fwspec *fwspec,
				enum irq_domain_bus_token bus_token)
{
	struct amd_iommu *iommu;
	int devid = -1;

	if (!amd_iommu_irq_remap)
		return 0;

	if (x86_fwspec_is_ioapic(fwspec))
		devid = get_ioapic_devid(fwspec->param[0]);
	else if (x86_fwspec_is_hpet(fwspec))
		devid = get_hpet_devid(fwspec->param[0]);

	if (devid < 0)
		return 0;
	iommu = __rlookup_amd_iommu((devid >> 16), (devid & 0xffff));

	return iommu && iommu->ir_domain == d;
}

static const struct irq_domain_ops amd_ir_domain_ops = {
	.select = irq_remapping_select,
	.alloc = irq_remapping_alloc,
	.free = irq_remapping_free,
	.activate = irq_remapping_activate,
	.deactivate = irq_remapping_deactivate,
};

int amd_iommu_activate_guest_mode(void *data)
{
	struct amd_ir_data *ir_data = (struct amd_ir_data *)data;
	struct irte_ga *entry = (struct irte_ga *) ir_data->entry;
	u64 valid;

	if (!AMD_IOMMU_GUEST_IR_VAPIC(amd_iommu_guest_ir) || !entry)
		return 0;

	valid = entry->lo.fields_vapic.valid;

	entry->lo.val = 0;
	entry->hi.val = 0;

	entry->lo.fields_vapic.valid       = valid;
	entry->lo.fields_vapic.guest_mode  = 1;
	entry->lo.fields_vapic.ga_log_intr = 1;
	entry->hi.fields.ga_root_ptr       = ir_data->ga_root_ptr;
	entry->hi.fields.vector            = ir_data->ga_vector;
	entry->lo.fields_vapic.ga_tag      = ir_data->ga_tag;

	return modify_irte_ga(ir_data->iommu, ir_data->irq_2_irte.devid,
			      ir_data->irq_2_irte.index, entry);
}
EXPORT_SYMBOL(amd_iommu_activate_guest_mode);

int amd_iommu_deactivate_guest_mode(void *data)
{
	struct amd_ir_data *ir_data = (struct amd_ir_data *)data;
	struct irte_ga *entry = (struct irte_ga *) ir_data->entry;
	struct irq_cfg *cfg = ir_data->cfg;
	u64 valid;

	if (!AMD_IOMMU_GUEST_IR_VAPIC(amd_iommu_guest_ir) ||
	    !entry || !entry->lo.fields_vapic.guest_mode)
		return 0;

	valid = entry->lo.fields_remap.valid;

	entry->lo.val = 0;
	entry->hi.val = 0;

	entry->lo.fields_remap.valid       = valid;
	entry->lo.fields_remap.dm          = apic->dest_mode_logical;
	entry->lo.fields_remap.int_type    = APIC_DELIVERY_MODE_FIXED;
	entry->hi.fields.vector            = cfg->vector;
	entry->lo.fields_remap.destination =
				APICID_TO_IRTE_DEST_LO(cfg->dest_apicid);
	entry->hi.fields.destination =
				APICID_TO_IRTE_DEST_HI(cfg->dest_apicid);

	return modify_irte_ga(ir_data->iommu, ir_data->irq_2_irte.devid,
			      ir_data->irq_2_irte.index, entry);
}
EXPORT_SYMBOL(amd_iommu_deactivate_guest_mode);

static int amd_ir_set_vcpu_affinity(struct irq_data *data, void *vcpu_info)
{
	int ret;
	struct amd_iommu_pi_data *pi_data = vcpu_info;
	struct vcpu_data *vcpu_pi_info = pi_data->vcpu_data;
	struct amd_ir_data *ir_data = data->chip_data;
	struct irq_2_irte *irte_info = &ir_data->irq_2_irte;
	struct iommu_dev_data *dev_data;

	if (ir_data->iommu == NULL)
		return -EINVAL;

	dev_data = search_dev_data(ir_data->iommu, irte_info->devid);

	/* Note:
	 * This device has never been set up for guest mode.
	 * we should not modify the IRTE
	 */
	if (!dev_data || !dev_data->use_vapic)
		return 0;

	ir_data->cfg = irqd_cfg(data);
	pi_data->ir_data = ir_data;

	/* Note:
	 * SVM tries to set up for VAPIC mode, but we are in
	 * legacy mode. So, we force legacy mode instead.
	 */
	if (!AMD_IOMMU_GUEST_IR_VAPIC(amd_iommu_guest_ir)) {
		pr_debug("%s: Fall back to using intr legacy remap\n",
			 __func__);
		pi_data->is_guest_mode = false;
	}

	pi_data->prev_ga_tag = ir_data->cached_ga_tag;
	if (pi_data->is_guest_mode) {
		ir_data->ga_root_ptr = (pi_data->base >> 12);
		ir_data->ga_vector = vcpu_pi_info->vector;
		ir_data->ga_tag = pi_data->ga_tag;
		ret = amd_iommu_activate_guest_mode(ir_data);
		if (!ret)
			ir_data->cached_ga_tag = pi_data->ga_tag;
	} else {
		ret = amd_iommu_deactivate_guest_mode(ir_data);

		/*
		 * This communicates the ga_tag back to the caller
		 * so that it can do all the necessary clean up.
		 */
		if (!ret)
			ir_data->cached_ga_tag = 0;
	}

	return ret;
}


static void amd_ir_update_irte(struct irq_data *irqd, struct amd_iommu *iommu,
			       struct amd_ir_data *ir_data,
			       struct irq_2_irte *irte_info,
			       struct irq_cfg *cfg)
{

	/*
	 * Atomically updates the IRTE with the new destination, vector
	 * and flushes the interrupt entry cache.
	 */
	iommu->irte_ops->set_affinity(iommu, ir_data->entry, irte_info->devid,
				      irte_info->index, cfg->vector,
				      cfg->dest_apicid);
}

static int amd_ir_set_affinity(struct irq_data *data,
			       const struct cpumask *mask, bool force)
{
	struct amd_ir_data *ir_data = data->chip_data;
	struct irq_2_irte *irte_info = &ir_data->irq_2_irte;
	struct irq_cfg *cfg = irqd_cfg(data);
	struct irq_data *parent = data->parent_data;
	struct amd_iommu *iommu = ir_data->iommu;
	int ret;

	if (!iommu)
		return -ENODEV;

	ret = parent->chip->irq_set_affinity(parent, mask, force);
	if (ret < 0 || ret == IRQ_SET_MASK_OK_DONE)
		return ret;

	amd_ir_update_irte(data, iommu, ir_data, irte_info, cfg);
	/*
	 * After this point, all the interrupts will start arriving
	 * at the new destination. So, time to cleanup the previous
	 * vector allocation.
	 */
	vector_schedule_cleanup(cfg);

	return IRQ_SET_MASK_OK_DONE;
}

static void ir_compose_msi_msg(struct irq_data *irq_data, struct msi_msg *msg)
{
	struct amd_ir_data *ir_data = irq_data->chip_data;

	*msg = ir_data->msi_entry;
}

static struct irq_chip amd_ir_chip = {
	.name			= "AMD-IR",
	.irq_ack		= apic_ack_irq,
	.irq_set_affinity	= amd_ir_set_affinity,
	.irq_set_vcpu_affinity	= amd_ir_set_vcpu_affinity,
	.irq_compose_msi_msg	= ir_compose_msi_msg,
};

static const struct msi_parent_ops amdvi_msi_parent_ops = {
	.supported_flags	= X86_VECTOR_MSI_FLAGS_SUPPORTED | MSI_FLAG_MULTI_PCI_MSI,
	.prefix			= "IR-",
	.init_dev_msi_info	= msi_parent_init_dev_msi_info,
};

int amd_iommu_create_irq_domain(struct amd_iommu *iommu)
{
	struct fwnode_handle *fn;

	fn = irq_domain_alloc_named_id_fwnode("AMD-IR", iommu->index);
	if (!fn)
		return -ENOMEM;
	iommu->ir_domain = irq_domain_create_hierarchy(arch_get_ir_parent_domain(), 0, 0,
						       fn, &amd_ir_domain_ops, iommu);
	if (!iommu->ir_domain) {
		irq_domain_free_fwnode(fn);
		return -ENOMEM;
	}

	irq_domain_update_bus_token(iommu->ir_domain,  DOMAIN_BUS_AMDVI);
	iommu->ir_domain->flags |= IRQ_DOMAIN_FLAG_MSI_PARENT |
				   IRQ_DOMAIN_FLAG_ISOLATED_MSI;
	iommu->ir_domain->msi_parent_ops = &amdvi_msi_parent_ops;

	return 0;
}

int amd_iommu_update_ga(int cpu, bool is_run, void *data)
{
	struct amd_ir_data *ir_data = (struct amd_ir_data *)data;
	struct irte_ga *entry = (struct irte_ga *) ir_data->entry;

	if (!AMD_IOMMU_GUEST_IR_VAPIC(amd_iommu_guest_ir) ||
	    !entry || !entry->lo.fields_vapic.guest_mode)
		return 0;

	if (!ir_data->iommu)
		return -ENODEV;

	if (cpu >= 0) {
		entry->lo.fields_vapic.destination =
					APICID_TO_IRTE_DEST_LO(cpu);
		entry->hi.fields.destination =
					APICID_TO_IRTE_DEST_HI(cpu);
	}
	entry->lo.fields_vapic.is_run = is_run;

	return __modify_irte_ga(ir_data->iommu, ir_data->irq_2_irte.devid,
				ir_data->irq_2_irte.index, entry);
}
EXPORT_SYMBOL(amd_iommu_update_ga);
#endif<|MERGE_RESOLUTION|>--- conflicted
+++ resolved
@@ -1570,25 +1570,6 @@
 {
 	amd_iommu_dev_flush_pasid_pages(dev_data, pasid, 0,
 					CMD_INV_IOMMU_ALL_PAGES_ADDRESS);
-<<<<<<< HEAD
-}
-
-void amd_iommu_domain_flush_complete(struct protection_domain *domain)
-{
-	int i;
-
-	for (i = 0; i < amd_iommu_get_num_iommus(); ++i) {
-		if (domain && !domain->dev_iommu[i])
-			continue;
-
-		/*
-		 * Devices of this domain are behind this IOMMU
-		 * We need to wait for completion of all commands.
-		 */
-		iommu_completion_wait(amd_iommus[i]);
-	}
-=======
->>>>>>> f87ebcb6
 }
 
 /* Flush the not present cache if it exists */
@@ -2275,21 +2256,6 @@
 
 void protection_domain_free(struct protection_domain *domain)
 {
-<<<<<<< HEAD
-	if (!domain)
-		return;
-
-	if (domain->iop.pgtbl_cfg.tlb)
-		free_io_pgtable_ops(&domain->iop.iop.ops);
-
-	if (domain->id)
-		domain_id_free(domain->id);
-
-	kfree(domain);
-}
-
-struct protection_domain *protection_domain_alloc(unsigned int type)
-=======
 	WARN_ON(!list_empty(&domain->dev_list));
 	if (domain->domain.type & __IOMMU_DOMAIN_PAGING)
 		free_io_pgtable_ops(&domain->iop.pgtbl.ops);
@@ -2298,7 +2264,6 @@
 }
 
 struct protection_domain *protection_domain_alloc(unsigned int type, int nid)
->>>>>>> f87ebcb6
 {
 	struct io_pgtable_ops *pgtbl_ops;
 	struct protection_domain *domain;
@@ -2344,18 +2309,11 @@
 		domain->pd_mode = PD_MODE_V2;
 		break;
 	default:
-<<<<<<< HEAD
-		goto out_err;
-	}
-
-	pgtbl_ops = alloc_io_pgtable_ops(pgtable, &domain->iop.pgtbl_cfg, domain);
-=======
 		goto err_id;
 	}
 
 	pgtbl_ops =
 		alloc_io_pgtable_ops(pgtable, &domain->iop.pgtbl.cfg, domain);
->>>>>>> f87ebcb6
 	if (!pgtbl_ops)
 		goto err_id;
 
@@ -2409,11 +2367,7 @@
 	domain->domain.geometry.aperture_start = 0;
 	domain->domain.geometry.aperture_end   = dma_max_address();
 	domain->domain.geometry.force_aperture = true;
-<<<<<<< HEAD
-	domain->domain.pgsize_bitmap = domain->iop.iop.cfg.pgsize_bitmap;
-=======
 	domain->domain.pgsize_bitmap = domain->iop.pgtbl.cfg.pgsize_bitmap;
->>>>>>> f87ebcb6
 
 	if (iommu) {
 		domain->domain.type = type;
