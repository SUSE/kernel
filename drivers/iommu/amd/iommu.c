// SPDX-License-Identifier: GPL-2.0-only
/*
 * Copyright (C) 2007-2010 Advanced Micro Devices, Inc.
 * Author: Joerg Roedel <jroedel@suse.de>
 *         Leo Duran <leo.duran@amd.com>
 */

#define pr_fmt(fmt)     "AMD-Vi: " fmt
#define dev_fmt(fmt)    pr_fmt(fmt)

#include <linux/ratelimit.h>
#include <linux/pci.h>
#include <linux/acpi.h>
#include <linux/pci-ats.h>
#include <linux/bitmap.h>
#include <linux/slab.h>
#include <linux/debugfs.h>
#include <linux/scatterlist.h>
#include <linux/dma-map-ops.h>
#include <linux/dma-direct.h>
#include <linux/iommu-helper.h>
#include <linux/delay.h>
#include <linux/amd-iommu.h>
#include <linux/notifier.h>
#include <linux/export.h>
#include <linux/irq.h>
#include <linux/msi.h>
#include <linux/irqdomain.h>
#include <linux/percpu.h>
#include <linux/io-pgtable.h>
#include <linux/cc_platform.h>
#include <asm/irq_remapping.h>
#include <asm/io_apic.h>
#include <asm/apic.h>
#include <asm/hw_irq.h>
#include <asm/proto.h>
#include <asm/iommu.h>
#include <asm/gart.h>
#include <asm/dma.h>
#include <uapi/linux/iommufd.h>

#include "amd_iommu.h"
#include "../dma-iommu.h"
#include "../irq_remapping.h"
#include "../iommu-pages.h"

#define CMD_SET_TYPE(cmd, t) ((cmd)->data[1] |= ((t) << 28))

<<<<<<< HEAD
/* IO virtual address start page frame number */
#define IOVA_START_PFN		(1)
#define IOVA_PFN(addr)		((addr) >> PAGE_SHIFT)

=======
>>>>>>> 2d5404ca
/* Reserved IOVA ranges */
#define MSI_RANGE_START		(0xfee00000)
#define MSI_RANGE_END		(0xfeefffff)
#define HT_RANGE_START		(0xfd00000000ULL)
#define HT_RANGE_END		(0xffffffffffULL)

static DEFINE_SPINLOCK(pd_bitmap_lock);

LIST_HEAD(ioapic_map);
LIST_HEAD(hpet_map);
LIST_HEAD(acpihid_map);

const struct iommu_ops amd_iommu_ops;
<<<<<<< HEAD
const struct iommu_dirty_ops amd_dirty_ops;
=======
static const struct iommu_dirty_ops amd_dirty_ops;
>>>>>>> 2d5404ca

int amd_iommu_max_glx_val = -1;

/*
 * general struct to manage commands send to an IOMMU
 */
struct iommu_cmd {
	u32 data[4];
};

struct kmem_cache *amd_iommu_irq_cache;

static void detach_device(struct device *dev);
<<<<<<< HEAD
=======

static void set_dte_entry(struct amd_iommu *iommu,
			  struct iommu_dev_data *dev_data);
>>>>>>> 2d5404ca

/****************************************************************************
 *
 * Helper functions
 *
 ****************************************************************************/

static inline bool pdom_is_v2_pgtbl_mode(struct protection_domain *pdom)
{
	return (pdom && (pdom->pd_mode == PD_MODE_V2));
}

static inline bool pdom_is_in_pt_mode(struct protection_domain *pdom)
{
	return (pdom->domain.type == IOMMU_DOMAIN_IDENTITY);
}

/*
 * We cannot support PASID w/ existing v1 page table in the same domain
 * since it will be nested. However, existing domain w/ v2 page table
 * or passthrough mode can be used for PASID.
 */
static inline bool pdom_is_sva_capable(struct protection_domain *pdom)
{
	return pdom_is_v2_pgtbl_mode(pdom) || pdom_is_in_pt_mode(pdom);
}

static inline int get_acpihid_device_id(struct device *dev,
					struct acpihid_map_entry **entry)
{
	struct acpi_device *adev = ACPI_COMPANION(dev);
	struct acpihid_map_entry *p;

	if (!adev)
		return -ENODEV;

	list_for_each_entry(p, &acpihid_map, list) {
		if (acpi_dev_hid_uid_match(adev, p->hid,
					   p->uid[0] ? p->uid : NULL)) {
			if (entry)
				*entry = p;
			return p->devid;
		}
	}
	return -EINVAL;
}

static inline int get_device_sbdf_id(struct device *dev)
{
	int sbdf;

	if (dev_is_pci(dev))
		sbdf = get_pci_sbdf_id(to_pci_dev(dev));
	else
		sbdf = get_acpihid_device_id(dev, NULL);

	return sbdf;
}

struct dev_table_entry *get_dev_table(struct amd_iommu *iommu)
{
	struct dev_table_entry *dev_table;
	struct amd_iommu_pci_seg *pci_seg = iommu->pci_seg;

	BUG_ON(pci_seg == NULL);
	dev_table = pci_seg->dev_table;
	BUG_ON(dev_table == NULL);

	return dev_table;
}

static inline u16 get_device_segment(struct device *dev)
{
	u16 seg;

	if (dev_is_pci(dev)) {
		struct pci_dev *pdev = to_pci_dev(dev);

		seg = pci_domain_nr(pdev->bus);
	} else {
		u32 devid = get_acpihid_device_id(dev, NULL);

		seg = PCI_SBDF_TO_SEGID(devid);
	}

	return seg;
}

/* Writes the specific IOMMU for a device into the PCI segment rlookup table */
void amd_iommu_set_rlookup_table(struct amd_iommu *iommu, u16 devid)
{
	struct amd_iommu_pci_seg *pci_seg = iommu->pci_seg;

	pci_seg->rlookup_table[devid] = iommu;
}

static struct amd_iommu *__rlookup_amd_iommu(u16 seg, u16 devid)
{
	struct amd_iommu_pci_seg *pci_seg;

	for_each_pci_segment(pci_seg) {
		if (pci_seg->id == seg)
			return pci_seg->rlookup_table[devid];
	}
	return NULL;
}

static struct amd_iommu *rlookup_amd_iommu(struct device *dev)
{
	u16 seg = get_device_segment(dev);
	int devid = get_device_sbdf_id(dev);

	if (devid < 0)
		return NULL;
	return __rlookup_amd_iommu(seg, PCI_SBDF_TO_DEVID(devid));
}

static struct iommu_dev_data *alloc_dev_data(struct amd_iommu *iommu, u16 devid)
{
	struct iommu_dev_data *dev_data;
	struct amd_iommu_pci_seg *pci_seg = iommu->pci_seg;

	dev_data = kzalloc(sizeof(*dev_data), GFP_KERNEL);
	if (!dev_data)
		return NULL;

	spin_lock_init(&dev_data->lock);
	dev_data->devid = devid;
	ratelimit_default_init(&dev_data->rs);

	llist_add(&dev_data->dev_data_list, &pci_seg->dev_data_list);
	return dev_data;
}

static struct iommu_dev_data *search_dev_data(struct amd_iommu *iommu, u16 devid)
{
	struct iommu_dev_data *dev_data;
	struct llist_node *node;
	struct amd_iommu_pci_seg *pci_seg = iommu->pci_seg;

	if (llist_empty(&pci_seg->dev_data_list))
		return NULL;

	node = pci_seg->dev_data_list.first;
	llist_for_each_entry(dev_data, node, dev_data_list) {
		if (dev_data->devid == devid)
			return dev_data;
	}

	return NULL;
}

static int clone_alias(struct pci_dev *pdev, u16 alias, void *data)
{
	struct amd_iommu *iommu;
	struct dev_table_entry *dev_table;
	u16 devid = pci_dev_id(pdev);

	if (devid == alias)
		return 0;

	iommu = rlookup_amd_iommu(&pdev->dev);
	if (!iommu)
		return 0;

	amd_iommu_set_rlookup_table(iommu, alias);
	dev_table = get_dev_table(iommu);
	memcpy(dev_table[alias].data,
	       dev_table[devid].data,
	       sizeof(dev_table[alias].data));

	return 0;
}

static void clone_aliases(struct amd_iommu *iommu, struct device *dev)
{
	struct pci_dev *pdev;

	if (!dev_is_pci(dev))
		return;
	pdev = to_pci_dev(dev);

	/*
	 * The IVRS alias stored in the alias table may not be
	 * part of the PCI DMA aliases if it's bus differs
	 * from the original device.
	 */
	clone_alias(pdev, iommu->pci_seg->alias_table[pci_dev_id(pdev)], NULL);

	pci_for_each_dma_alias(pdev, clone_alias, NULL);
}

static void setup_aliases(struct amd_iommu *iommu, struct device *dev)
{
	struct pci_dev *pdev = to_pci_dev(dev);
	struct amd_iommu_pci_seg *pci_seg = iommu->pci_seg;
	u16 ivrs_alias;

	/* For ACPI HID devices, there are no aliases */
	if (!dev_is_pci(dev))
		return;

	/*
	 * Add the IVRS alias to the pci aliases if it is on the same
	 * bus. The IVRS table may know about a quirk that we don't.
	 */
	ivrs_alias = pci_seg->alias_table[pci_dev_id(pdev)];
	if (ivrs_alias != pci_dev_id(pdev) &&
	    PCI_BUS_NUM(ivrs_alias) == pdev->bus->number)
		pci_add_dma_alias(pdev, ivrs_alias & 0xff, 1);

	clone_aliases(iommu, dev);
}

static struct iommu_dev_data *find_dev_data(struct amd_iommu *iommu, u16 devid)
{
	struct iommu_dev_data *dev_data;

	dev_data = search_dev_data(iommu, devid);

	if (dev_data == NULL) {
		dev_data = alloc_dev_data(iommu, devid);
		if (!dev_data)
			return NULL;

		if (translation_pre_enabled(iommu))
			dev_data->defer_attach = true;
	}

	return dev_data;
}

/*
* Find or create an IOMMU group for a acpihid device.
*/
static struct iommu_group *acpihid_device_group(struct device *dev)
{
	struct acpihid_map_entry *p, *entry = NULL;
	int devid;

	devid = get_acpihid_device_id(dev, &entry);
	if (devid < 0)
		return ERR_PTR(devid);

	list_for_each_entry(p, &acpihid_map, list) {
		if ((devid == p->devid) && p->group)
			entry->group = p->group;
	}

	if (!entry->group)
		entry->group = generic_device_group(dev);
	else
		iommu_group_ref_get(entry->group);

	return entry->group;
}

static inline bool pdev_pasid_supported(struct iommu_dev_data *dev_data)
{
	return (dev_data->flags & AMD_IOMMU_DEVICE_FLAG_PASID_SUP);
}

static u32 pdev_get_caps(struct pci_dev *pdev)
{
	int features;
	u32 flags = 0;

	if (pci_ats_supported(pdev))
		flags |= AMD_IOMMU_DEVICE_FLAG_ATS_SUP;

	if (pci_pri_supported(pdev))
		flags |= AMD_IOMMU_DEVICE_FLAG_PRI_SUP;
<<<<<<< HEAD

	features = pci_pasid_features(pdev);
	if (features >= 0) {
		flags |= AMD_IOMMU_DEVICE_FLAG_PASID_SUP;

=======

	features = pci_pasid_features(pdev);
	if (features >= 0) {
		flags |= AMD_IOMMU_DEVICE_FLAG_PASID_SUP;

>>>>>>> 2d5404ca
		if (features & PCI_PASID_CAP_EXEC)
			flags |= AMD_IOMMU_DEVICE_FLAG_EXEC_SUP;

		if (features & PCI_PASID_CAP_PRIV)
			flags |= AMD_IOMMU_DEVICE_FLAG_PRIV_SUP;
	}

	return flags;
}

static inline int pdev_enable_cap_ats(struct pci_dev *pdev)
{
	struct iommu_dev_data *dev_data = dev_iommu_priv_get(&pdev->dev);
	int ret = -EINVAL;

	if (dev_data->ats_enabled)
		return 0;

	if (amd_iommu_iotlb_sup &&
	    (dev_data->flags & AMD_IOMMU_DEVICE_FLAG_ATS_SUP)) {
		ret = pci_enable_ats(pdev, PAGE_SHIFT);
		if (!ret) {
			dev_data->ats_enabled = 1;
			dev_data->ats_qdep    = pci_ats_queue_depth(pdev);
		}
	}

	return ret;
}

static inline void pdev_disable_cap_ats(struct pci_dev *pdev)
{
	struct iommu_dev_data *dev_data = dev_iommu_priv_get(&pdev->dev);

	if (dev_data->ats_enabled) {
		pci_disable_ats(pdev);
		dev_data->ats_enabled = 0;
	}
}

<<<<<<< HEAD
int amd_iommu_pdev_enable_cap_pri(struct pci_dev *pdev)
=======
static inline int pdev_enable_cap_pri(struct pci_dev *pdev)
>>>>>>> 2d5404ca
{
	struct iommu_dev_data *dev_data = dev_iommu_priv_get(&pdev->dev);
	int ret = -EINVAL;

	if (dev_data->pri_enabled)
		return 0;

<<<<<<< HEAD
=======
	if (!dev_data->ats_enabled)
		return 0;

>>>>>>> 2d5404ca
	if (dev_data->flags & AMD_IOMMU_DEVICE_FLAG_PRI_SUP) {
		/*
		 * First reset the PRI state of the device.
		 * FIXME: Hardcode number of outstanding requests for now
		 */
		if (!pci_reset_pri(pdev) && !pci_enable_pri(pdev, 32)) {
			dev_data->pri_enabled = 1;
			dev_data->pri_tlp     = pci_prg_resp_pasid_required(pdev);

			ret = 0;
		}
	}

	return ret;
}

<<<<<<< HEAD
void amd_iommu_pdev_disable_cap_pri(struct pci_dev *pdev)
=======
static inline void pdev_disable_cap_pri(struct pci_dev *pdev)
>>>>>>> 2d5404ca
{
	struct iommu_dev_data *dev_data = dev_iommu_priv_get(&pdev->dev);

	if (dev_data->pri_enabled) {
		pci_disable_pri(pdev);
		dev_data->pri_enabled = 0;
	}
}

static inline int pdev_enable_cap_pasid(struct pci_dev *pdev)
{
	struct iommu_dev_data *dev_data = dev_iommu_priv_get(&pdev->dev);
	int ret = -EINVAL;

	if (dev_data->pasid_enabled)
		return 0;

	if (dev_data->flags & AMD_IOMMU_DEVICE_FLAG_PASID_SUP) {
		/* Only allow access to user-accessible pages */
		ret = pci_enable_pasid(pdev, 0);
		if (!ret)
			dev_data->pasid_enabled = 1;
	}

	return ret;
}

static inline void pdev_disable_cap_pasid(struct pci_dev *pdev)
{
	struct iommu_dev_data *dev_data = dev_iommu_priv_get(&pdev->dev);

	if (dev_data->pasid_enabled) {
		pci_disable_pasid(pdev);
		dev_data->pasid_enabled = 0;
	}
}

static void pdev_enable_caps(struct pci_dev *pdev)
{
	pdev_enable_cap_ats(pdev);
	pdev_enable_cap_pasid(pdev);
<<<<<<< HEAD
	amd_iommu_pdev_enable_cap_pri(pdev);

=======
	pdev_enable_cap_pri(pdev);
>>>>>>> 2d5404ca
}

static void pdev_disable_caps(struct pci_dev *pdev)
{
	pdev_disable_cap_ats(pdev);
	pdev_disable_cap_pasid(pdev);
<<<<<<< HEAD
	amd_iommu_pdev_disable_cap_pri(pdev);
=======
	pdev_disable_cap_pri(pdev);
>>>>>>> 2d5404ca
}

/*
 * This function checks if the driver got a valid device from the caller to
 * avoid dereferencing invalid pointers.
 */
static bool check_device(struct device *dev)
{
	struct amd_iommu_pci_seg *pci_seg;
	struct amd_iommu *iommu;
	int devid, sbdf;

	if (!dev)
		return false;

	sbdf = get_device_sbdf_id(dev);
	if (sbdf < 0)
		return false;
	devid = PCI_SBDF_TO_DEVID(sbdf);

	iommu = rlookup_amd_iommu(dev);
	if (!iommu)
		return false;

	/* Out of our scope? */
	pci_seg = iommu->pci_seg;
	if (devid > pci_seg->last_bdf)
		return false;

	return true;
}

static int iommu_init_device(struct amd_iommu *iommu, struct device *dev)
{
	struct iommu_dev_data *dev_data;
	int devid, sbdf;

	if (dev_iommu_priv_get(dev))
		return 0;

	sbdf = get_device_sbdf_id(dev);
	if (sbdf < 0)
		return sbdf;

	devid = PCI_SBDF_TO_DEVID(sbdf);
	dev_data = find_dev_data(iommu, devid);
	if (!dev_data)
		return -ENOMEM;

	dev_data->dev = dev;
	setup_aliases(iommu, dev);

	/*
	 * By default we use passthrough mode for IOMMUv2 capable device.
	 * But if amd_iommu=force_isolation is set (e.g. to debug DMA to
	 * invalid address), we ignore the capability for the device so
	 * it'll be forced to go into translation mode.
	 */
	if ((iommu_default_passthrough() || !amd_iommu_force_isolation) &&
	    dev_is_pci(dev) && amd_iommu_gt_ppr_supported()) {
		dev_data->flags = pdev_get_caps(to_pci_dev(dev));
	}

	dev_iommu_priv_set(dev, dev_data);

	return 0;
}

static void iommu_ignore_device(struct amd_iommu *iommu, struct device *dev)
{
	struct amd_iommu_pci_seg *pci_seg = iommu->pci_seg;
	struct dev_table_entry *dev_table = get_dev_table(iommu);
	int devid, sbdf;

	sbdf = get_device_sbdf_id(dev);
	if (sbdf < 0)
		return;

	devid = PCI_SBDF_TO_DEVID(sbdf);
	pci_seg->rlookup_table[devid] = NULL;
	memset(&dev_table[devid], 0, sizeof(struct dev_table_entry));

	setup_aliases(iommu, dev);
}

static void amd_iommu_uninit_device(struct device *dev)
{
	struct iommu_dev_data *dev_data;

	dev_data = dev_iommu_priv_get(dev);
	if (!dev_data)
		return;

	if (dev_data->domain)
		detach_device(dev);

	/*
	 * We keep dev_data around for unplugged devices and reuse it when the
	 * device is re-plugged - not doing so would introduce a ton of races.
	 */
}

/****************************************************************************
 *
 * Interrupt handling functions
 *
 ****************************************************************************/

static void dump_dte_entry(struct amd_iommu *iommu, u16 devid)
{
	int i;
	struct dev_table_entry *dev_table = get_dev_table(iommu);

	for (i = 0; i < 4; ++i)
		pr_err("DTE[%d]: %016llx\n", i, dev_table[devid].data[i]);
}

static void dump_command(unsigned long phys_addr)
{
	struct iommu_cmd *cmd = iommu_phys_to_virt(phys_addr);
	int i;

	for (i = 0; i < 4; ++i)
		pr_err("CMD[%d]: %08x\n", i, cmd->data[i]);
}

static void amd_iommu_report_rmp_hw_error(struct amd_iommu *iommu, volatile u32 *event)
{
	struct iommu_dev_data *dev_data = NULL;
	int devid, vmg_tag, flags;
	struct pci_dev *pdev;
	u64 spa;

	devid   = (event[0] >> EVENT_DEVID_SHIFT) & EVENT_DEVID_MASK;
	vmg_tag = (event[1]) & 0xFFFF;
	flags   = (event[1] >> EVENT_FLAGS_SHIFT) & EVENT_FLAGS_MASK;
	spa     = ((u64)event[3] << 32) | (event[2] & 0xFFFFFFF8);

	pdev = pci_get_domain_bus_and_slot(iommu->pci_seg->id, PCI_BUS_NUM(devid),
					   devid & 0xff);
	if (pdev)
		dev_data = dev_iommu_priv_get(&pdev->dev);

	if (dev_data) {
		if (__ratelimit(&dev_data->rs)) {
			pci_err(pdev, "Event logged [RMP_HW_ERROR vmg_tag=0x%04x, spa=0x%llx, flags=0x%04x]\n",
				vmg_tag, spa, flags);
		}
	} else {
		pr_err_ratelimited("Event logged [RMP_HW_ERROR device=%04x:%02x:%02x.%x, vmg_tag=0x%04x, spa=0x%llx, flags=0x%04x]\n",
			iommu->pci_seg->id, PCI_BUS_NUM(devid), PCI_SLOT(devid), PCI_FUNC(devid),
			vmg_tag, spa, flags);
	}

	if (pdev)
		pci_dev_put(pdev);
}

static void amd_iommu_report_rmp_fault(struct amd_iommu *iommu, volatile u32 *event)
{
	struct iommu_dev_data *dev_data = NULL;
	int devid, flags_rmp, vmg_tag, flags;
	struct pci_dev *pdev;
	u64 gpa;

	devid     = (event[0] >> EVENT_DEVID_SHIFT) & EVENT_DEVID_MASK;
	flags_rmp = (event[0] >> EVENT_FLAGS_SHIFT) & 0xFF;
	vmg_tag   = (event[1]) & 0xFFFF;
	flags     = (event[1] >> EVENT_FLAGS_SHIFT) & EVENT_FLAGS_MASK;
	gpa       = ((u64)event[3] << 32) | event[2];

	pdev = pci_get_domain_bus_and_slot(iommu->pci_seg->id, PCI_BUS_NUM(devid),
					   devid & 0xff);
	if (pdev)
		dev_data = dev_iommu_priv_get(&pdev->dev);

	if (dev_data) {
		if (__ratelimit(&dev_data->rs)) {
			pci_err(pdev, "Event logged [RMP_PAGE_FAULT vmg_tag=0x%04x, gpa=0x%llx, flags_rmp=0x%04x, flags=0x%04x]\n",
				vmg_tag, gpa, flags_rmp, flags);
		}
	} else {
		pr_err_ratelimited("Event logged [RMP_PAGE_FAULT device=%04x:%02x:%02x.%x, vmg_tag=0x%04x, gpa=0x%llx, flags_rmp=0x%04x, flags=0x%04x]\n",
			iommu->pci_seg->id, PCI_BUS_NUM(devid), PCI_SLOT(devid), PCI_FUNC(devid),
			vmg_tag, gpa, flags_rmp, flags);
	}

	if (pdev)
		pci_dev_put(pdev);
}

#define IS_IOMMU_MEM_TRANSACTION(flags)		\
	(((flags) & EVENT_FLAG_I) == 0)

#define IS_WRITE_REQUEST(flags)			\
	((flags) & EVENT_FLAG_RW)

static void amd_iommu_report_page_fault(struct amd_iommu *iommu,
					u16 devid, u16 domain_id,
					u64 address, int flags)
{
	struct iommu_dev_data *dev_data = NULL;
	struct pci_dev *pdev;

	pdev = pci_get_domain_bus_and_slot(iommu->pci_seg->id, PCI_BUS_NUM(devid),
					   devid & 0xff);
	if (pdev)
		dev_data = dev_iommu_priv_get(&pdev->dev);

	if (dev_data) {
		/*
		 * If this is a DMA fault (for which the I(nterrupt)
		 * bit will be unset), allow report_iommu_fault() to
		 * prevent logging it.
		 */
		if (IS_IOMMU_MEM_TRANSACTION(flags)) {
			/* Device not attached to domain properly */
			if (dev_data->domain == NULL) {
				pr_err_ratelimited("Event logged [Device not attached to domain properly]\n");
				pr_err_ratelimited("  device=%04x:%02x:%02x.%x domain=0x%04x\n",
						   iommu->pci_seg->id, PCI_BUS_NUM(devid), PCI_SLOT(devid),
						   PCI_FUNC(devid), domain_id);
				goto out;
			}

			if (!report_iommu_fault(&dev_data->domain->domain,
						&pdev->dev, address,
						IS_WRITE_REQUEST(flags) ?
							IOMMU_FAULT_WRITE :
							IOMMU_FAULT_READ))
				goto out;
		}

		if (__ratelimit(&dev_data->rs)) {
			pci_err(pdev, "Event logged [IO_PAGE_FAULT domain=0x%04x address=0x%llx flags=0x%04x]\n",
				domain_id, address, flags);
		}
	} else {
		pr_err_ratelimited("Event logged [IO_PAGE_FAULT device=%04x:%02x:%02x.%x domain=0x%04x address=0x%llx flags=0x%04x]\n",
			iommu->pci_seg->id, PCI_BUS_NUM(devid), PCI_SLOT(devid), PCI_FUNC(devid),
			domain_id, address, flags);
	}

out:
	if (pdev)
		pci_dev_put(pdev);
}

static void iommu_print_event(struct amd_iommu *iommu, void *__evt)
{
	struct device *dev = iommu->iommu.dev;
	int type, devid, flags, tag;
	volatile u32 *event = __evt;
	int count = 0;
	u64 address;
	u32 pasid;

retry:
	type    = (event[1] >> EVENT_TYPE_SHIFT)  & EVENT_TYPE_MASK;
	devid   = (event[0] >> EVENT_DEVID_SHIFT) & EVENT_DEVID_MASK;
	pasid   = (event[0] & EVENT_DOMID_MASK_HI) |
		  (event[1] & EVENT_DOMID_MASK_LO);
	flags   = (event[1] >> EVENT_FLAGS_SHIFT) & EVENT_FLAGS_MASK;
	address = (u64)(((u64)event[3]) << 32) | event[2];

	if (type == 0) {
		/* Did we hit the erratum? */
		if (++count == LOOP_TIMEOUT) {
			pr_err("No event written to event log\n");
			return;
		}
		udelay(1);
		goto retry;
	}

	if (type == EVENT_TYPE_IO_FAULT) {
		amd_iommu_report_page_fault(iommu, devid, pasid, address, flags);
		return;
	}

	switch (type) {
	case EVENT_TYPE_ILL_DEV:
		dev_err(dev, "Event logged [ILLEGAL_DEV_TABLE_ENTRY device=%04x:%02x:%02x.%x pasid=0x%05x address=0x%llx flags=0x%04x]\n",
			iommu->pci_seg->id, PCI_BUS_NUM(devid), PCI_SLOT(devid), PCI_FUNC(devid),
			pasid, address, flags);
		dump_dte_entry(iommu, devid);
		break;
	case EVENT_TYPE_DEV_TAB_ERR:
		dev_err(dev, "Event logged [DEV_TAB_HARDWARE_ERROR device=%04x:%02x:%02x.%x "
			"address=0x%llx flags=0x%04x]\n",
			iommu->pci_seg->id, PCI_BUS_NUM(devid), PCI_SLOT(devid), PCI_FUNC(devid),
			address, flags);
		break;
	case EVENT_TYPE_PAGE_TAB_ERR:
		dev_err(dev, "Event logged [PAGE_TAB_HARDWARE_ERROR device=%04x:%02x:%02x.%x pasid=0x%04x address=0x%llx flags=0x%04x]\n",
			iommu->pci_seg->id, PCI_BUS_NUM(devid), PCI_SLOT(devid), PCI_FUNC(devid),
			pasid, address, flags);
		break;
	case EVENT_TYPE_ILL_CMD:
		dev_err(dev, "Event logged [ILLEGAL_COMMAND_ERROR address=0x%llx]\n", address);
		dump_command(address);
		break;
	case EVENT_TYPE_CMD_HARD_ERR:
		dev_err(dev, "Event logged [COMMAND_HARDWARE_ERROR address=0x%llx flags=0x%04x]\n",
			address, flags);
		break;
	case EVENT_TYPE_IOTLB_INV_TO:
		dev_err(dev, "Event logged [IOTLB_INV_TIMEOUT device=%04x:%02x:%02x.%x address=0x%llx]\n",
			iommu->pci_seg->id, PCI_BUS_NUM(devid), PCI_SLOT(devid), PCI_FUNC(devid),
			address);
		break;
	case EVENT_TYPE_INV_DEV_REQ:
		dev_err(dev, "Event logged [INVALID_DEVICE_REQUEST device=%04x:%02x:%02x.%x pasid=0x%05x address=0x%llx flags=0x%04x]\n",
			iommu->pci_seg->id, PCI_BUS_NUM(devid), PCI_SLOT(devid), PCI_FUNC(devid),
			pasid, address, flags);
		break;
	case EVENT_TYPE_RMP_FAULT:
		amd_iommu_report_rmp_fault(iommu, event);
		break;
	case EVENT_TYPE_RMP_HW_ERR:
		amd_iommu_report_rmp_hw_error(iommu, event);
		break;
	case EVENT_TYPE_INV_PPR_REQ:
		pasid = PPR_PASID(*((u64 *)__evt));
		tag = event[1] & 0x03FF;
		dev_err(dev, "Event logged [INVALID_PPR_REQUEST device=%04x:%02x:%02x.%x pasid=0x%05x address=0x%llx flags=0x%04x tag=0x%03x]\n",
			iommu->pci_seg->id, PCI_BUS_NUM(devid), PCI_SLOT(devid), PCI_FUNC(devid),
			pasid, address, flags, tag);
		break;
	default:
		dev_err(dev, "Event logged [UNKNOWN event[0]=0x%08x event[1]=0x%08x event[2]=0x%08x event[3]=0x%08x\n",
			event[0], event[1], event[2], event[3]);
	}

	/*
	 * To detect the hardware errata 732 we need to clear the
	 * entry back to zero. This issue does not exist on SNP
	 * enabled system. Also this buffer is not writeable on
	 * SNP enabled system.
	 */
	if (!amd_iommu_snp_en)
		memset(__evt, 0, 4 * sizeof(u32));
}

static void iommu_poll_events(struct amd_iommu *iommu)
{
	u32 head, tail;

	head = readl(iommu->mmio_base + MMIO_EVT_HEAD_OFFSET);
	tail = readl(iommu->mmio_base + MMIO_EVT_TAIL_OFFSET);

	while (head != tail) {
		iommu_print_event(iommu, iommu->evt_buf + head);
<<<<<<< HEAD
		head = (head + EVENT_ENTRY_SIZE) % EVT_BUFFER_SIZE;
	}

	writel(head, iommu->mmio_base + MMIO_EVT_HEAD_OFFSET);
}

static void iommu_poll_ppr_log(struct amd_iommu *iommu)
{
	u32 head, tail;

	if (iommu->ppr_log == NULL)
		return;

	head = readl(iommu->mmio_base + MMIO_PPR_HEAD_OFFSET);
	tail = readl(iommu->mmio_base + MMIO_PPR_TAIL_OFFSET);

	while (head != tail) {
		volatile u64 *raw;
		u64 entry[2];
		int i;

		raw = (u64 *)(iommu->ppr_log + head);

		/*
		 * Hardware bug: Interrupt may arrive before the entry is
		 * written to memory. If this happens we need to wait for the
		 * entry to arrive.
		 */
		for (i = 0; i < LOOP_TIMEOUT; ++i) {
			if (PPR_REQ_TYPE(raw[0]) != 0)
				break;
			udelay(1);
		}

		/* Avoid memcpy function-call overhead */
		entry[0] = raw[0];
		entry[1] = raw[1];

		/*
		 * To detect the hardware errata 733 we need to clear the
		 * entry back to zero. This issue does not exist on SNP
		 * enabled system. Also this buffer is not writeable on
		 * SNP enabled system.
		 */
		if (!amd_iommu_snp_en)
			raw[0] = raw[1] = 0UL;

		/* Update head pointer of hardware ring-buffer */
		head = (head + PPR_ENTRY_SIZE) % PPR_LOG_SIZE;
		writel(head, iommu->mmio_base + MMIO_PPR_HEAD_OFFSET);

		/* TODO: PPR Handler will be added when we add IOPF support */

		/* Refresh ring-buffer information */
		head = readl(iommu->mmio_base + MMIO_PPR_HEAD_OFFSET);
		tail = readl(iommu->mmio_base + MMIO_PPR_TAIL_OFFSET);
=======

		/* Update head pointer of hardware ring-buffer */
		head = (head + EVENT_ENTRY_SIZE) % EVT_BUFFER_SIZE;
		writel(head, iommu->mmio_base + MMIO_EVT_HEAD_OFFSET);
>>>>>>> 2d5404ca
	}

}

#ifdef CONFIG_IRQ_REMAP
static int (*iommu_ga_log_notifier)(u32);

int amd_iommu_register_ga_log_notifier(int (*notifier)(u32))
{
	iommu_ga_log_notifier = notifier;

	return 0;
}
EXPORT_SYMBOL(amd_iommu_register_ga_log_notifier);

static void iommu_poll_ga_log(struct amd_iommu *iommu)
{
	u32 head, tail;

	if (iommu->ga_log == NULL)
		return;

	head = readl(iommu->mmio_base + MMIO_GA_HEAD_OFFSET);
	tail = readl(iommu->mmio_base + MMIO_GA_TAIL_OFFSET);

	while (head != tail) {
		volatile u64 *raw;
		u64 log_entry;

		raw = (u64 *)(iommu->ga_log + head);

		/* Avoid memcpy function-call overhead */
		log_entry = *raw;

		/* Update head pointer of hardware ring-buffer */
		head = (head + GA_ENTRY_SIZE) % GA_LOG_SIZE;
		writel(head, iommu->mmio_base + MMIO_GA_HEAD_OFFSET);

		/* Handle GA entry */
		switch (GA_REQ_TYPE(log_entry)) {
		case GA_GUEST_NR:
			if (!iommu_ga_log_notifier)
				break;

			pr_debug("%s: devid=%#x, ga_tag=%#x\n",
				 __func__, GA_DEVID(log_entry),
				 GA_TAG(log_entry));

			if (iommu_ga_log_notifier(GA_TAG(log_entry)) != 0)
				pr_err("GA log notifier failed.\n");
			break;
		default:
			break;
		}
	}
}

static void
amd_iommu_set_pci_msi_domain(struct device *dev, struct amd_iommu *iommu)
{
	if (!irq_remapping_enabled || !dev_is_pci(dev) ||
	    !pci_dev_has_default_msi_parent_domain(to_pci_dev(dev)))
		return;

	dev_set_msi_domain(dev, iommu->ir_domain);
}

#else /* CONFIG_IRQ_REMAP */
static inline void
amd_iommu_set_pci_msi_domain(struct device *dev, struct amd_iommu *iommu) { }
#endif /* !CONFIG_IRQ_REMAP */

static void amd_iommu_handle_irq(void *data, const char *evt_type,
				 u32 int_mask, u32 overflow_mask,
				 void (*int_handler)(struct amd_iommu *),
				 void (*overflow_handler)(struct amd_iommu *))
{
	struct amd_iommu *iommu = (struct amd_iommu *) data;
	u32 status = readl(iommu->mmio_base + MMIO_STATUS_OFFSET);
	u32 mask = int_mask | overflow_mask;

	while (status & mask) {
		/* Enable interrupt sources again */
		writel(mask, iommu->mmio_base + MMIO_STATUS_OFFSET);

		if (int_handler) {
			pr_devel("Processing IOMMU (ivhd%d) %s Log\n",
				 iommu->index, evt_type);
			int_handler(iommu);
		}

		if ((status & overflow_mask) && overflow_handler)
			overflow_handler(iommu);

		/*
		 * Hardware bug: ERBT1312
		 * When re-enabling interrupt (by writing 1
		 * to clear the bit), the hardware might also try to set
		 * the interrupt bit in the event status register.
		 * In this scenario, the bit will be set, and disable
		 * subsequent interrupts.
		 *
		 * Workaround: The IOMMU driver should read back the
		 * status register and check if the interrupt bits are cleared.
		 * If not, driver will need to go through the interrupt handler
		 * again and re-clear the bits
		 */
		status = readl(iommu->mmio_base + MMIO_STATUS_OFFSET);
	}
}

irqreturn_t amd_iommu_int_thread_evtlog(int irq, void *data)
{
	amd_iommu_handle_irq(data, "Evt", MMIO_STATUS_EVT_INT_MASK,
			     MMIO_STATUS_EVT_OVERFLOW_MASK,
			     iommu_poll_events, amd_iommu_restart_event_logging);

	return IRQ_HANDLED;
}

irqreturn_t amd_iommu_int_thread_pprlog(int irq, void *data)
{
	amd_iommu_handle_irq(data, "PPR", MMIO_STATUS_PPR_INT_MASK,
			     MMIO_STATUS_PPR_OVERFLOW_MASK,
<<<<<<< HEAD
			     iommu_poll_ppr_log, amd_iommu_restart_ppr_log);
=======
			     amd_iommu_poll_ppr_log, amd_iommu_restart_ppr_log);
>>>>>>> 2d5404ca

	return IRQ_HANDLED;
}

irqreturn_t amd_iommu_int_thread_galog(int irq, void *data)
{
#ifdef CONFIG_IRQ_REMAP
	amd_iommu_handle_irq(data, "GA", MMIO_STATUS_GALOG_INT_MASK,
			     MMIO_STATUS_GALOG_OVERFLOW_MASK,
			     iommu_poll_ga_log, amd_iommu_restart_ga_log);
#endif

	return IRQ_HANDLED;
}

irqreturn_t amd_iommu_int_thread(int irq, void *data)
{
	amd_iommu_int_thread_evtlog(irq, data);
	amd_iommu_int_thread_pprlog(irq, data);
	amd_iommu_int_thread_galog(irq, data);

	return IRQ_HANDLED;
}

irqreturn_t amd_iommu_int_handler(int irq, void *data)
{
	return IRQ_WAKE_THREAD;
}

/****************************************************************************
 *
 * IOMMU command queuing functions
 *
 ****************************************************************************/

static int wait_on_sem(struct amd_iommu *iommu, u64 data)
{
	int i = 0;

	while (*iommu->cmd_sem != data && i < LOOP_TIMEOUT) {
		udelay(1);
		i += 1;
	}

	if (i == LOOP_TIMEOUT) {
		pr_alert("Completion-Wait loop timed out\n");
		return -EIO;
	}

	return 0;
}

static void copy_cmd_to_buffer(struct amd_iommu *iommu,
			       struct iommu_cmd *cmd)
{
	u8 *target;
	u32 tail;

	/* Copy command to buffer */
	tail = iommu->cmd_buf_tail;
	target = iommu->cmd_buf + tail;
	memcpy(target, cmd, sizeof(*cmd));

	tail = (tail + sizeof(*cmd)) % CMD_BUFFER_SIZE;
	iommu->cmd_buf_tail = tail;

	/* Tell the IOMMU about it */
	writel(tail, iommu->mmio_base + MMIO_CMD_TAIL_OFFSET);
}

static void build_completion_wait(struct iommu_cmd *cmd,
				  struct amd_iommu *iommu,
				  u64 data)
{
	u64 paddr = iommu_virt_to_phys((void *)iommu->cmd_sem);

	memset(cmd, 0, sizeof(*cmd));
	cmd->data[0] = lower_32_bits(paddr) | CMD_COMPL_WAIT_STORE_MASK;
	cmd->data[1] = upper_32_bits(paddr);
	cmd->data[2] = lower_32_bits(data);
	cmd->data[3] = upper_32_bits(data);
	CMD_SET_TYPE(cmd, CMD_COMPL_WAIT);
}

static void build_inv_dte(struct iommu_cmd *cmd, u16 devid)
{
	memset(cmd, 0, sizeof(*cmd));
	cmd->data[0] = devid;
	CMD_SET_TYPE(cmd, CMD_INV_DEV_ENTRY);
}

/*
 * Builds an invalidation address which is suitable for one page or multiple
 * pages. Sets the size bit (S) as needed is more than one page is flushed.
 */
static inline u64 build_inv_address(u64 address, size_t size)
{
	u64 pages, end, msb_diff;

	pages = iommu_num_pages(address, size, PAGE_SIZE);

	if (pages == 1)
		return address & PAGE_MASK;

	end = address + size - 1;

	/*
	 * msb_diff would hold the index of the most significant bit that
	 * flipped between the start and end.
	 */
	msb_diff = fls64(end ^ address) - 1;

	/*
	 * Bits 63:52 are sign extended. If for some reason bit 51 is different
	 * between the start and the end, invalidate everything.
	 */
	if (unlikely(msb_diff > 51)) {
		address = CMD_INV_IOMMU_ALL_PAGES_ADDRESS;
	} else {
		/*
		 * The msb-bit must be clear on the address. Just set all the
		 * lower bits.
		 */
		address |= (1ull << msb_diff) - 1;
	}

	/* Clear bits 11:0 */
	address &= PAGE_MASK;

	/* Set the size bit - we flush more than one 4kb page */
	return address | CMD_INV_IOMMU_PAGES_SIZE_MASK;
}

static void build_inv_iommu_pages(struct iommu_cmd *cmd, u64 address,
				  size_t size, u16 domid,
				  ioasid_t pasid, bool gn)
{
	u64 inv_address = build_inv_address(address, size);

	memset(cmd, 0, sizeof(*cmd));

	cmd->data[1] |= domid;
	cmd->data[2]  = lower_32_bits(inv_address);
	cmd->data[3]  = upper_32_bits(inv_address);
	/* PDE bit - we want to flush everything, not only the PTEs */
	cmd->data[2] |= CMD_INV_IOMMU_PAGES_PDE_MASK;
	if (gn) {
		cmd->data[0] |= pasid;
		cmd->data[2] |= CMD_INV_IOMMU_PAGES_GN_MASK;
	}
	CMD_SET_TYPE(cmd, CMD_INV_IOMMU_PAGES);
}

static void build_inv_iotlb_pages(struct iommu_cmd *cmd, u16 devid, int qdep,
				  u64 address, size_t size,
				  ioasid_t pasid, bool gn)
{
	u64 inv_address = build_inv_address(address, size);

	memset(cmd, 0, sizeof(*cmd));

	cmd->data[0]  = devid;
	cmd->data[0] |= (qdep & 0xff) << 24;
	cmd->data[1]  = devid;
	cmd->data[2]  = lower_32_bits(inv_address);
	cmd->data[3]  = upper_32_bits(inv_address);
	if (gn) {
		cmd->data[0] |= ((pasid >> 8) & 0xff) << 16;
		cmd->data[1] |= (pasid & 0xff) << 16;
		cmd->data[2] |= CMD_INV_IOMMU_PAGES_GN_MASK;
	}

	CMD_SET_TYPE(cmd, CMD_INV_IOTLB_PAGES);
}

static void build_complete_ppr(struct iommu_cmd *cmd, u16 devid, u32 pasid,
			       int status, int tag, u8 gn)
{
	memset(cmd, 0, sizeof(*cmd));

	cmd->data[0]  = devid;
	if (gn) {
		cmd->data[1]  = pasid;
		cmd->data[2]  = CMD_INV_IOMMU_PAGES_GN_MASK;
	}
	cmd->data[3]  = tag & 0x1ff;
	cmd->data[3] |= (status & PPR_STATUS_MASK) << PPR_STATUS_SHIFT;

	CMD_SET_TYPE(cmd, CMD_COMPLETE_PPR);
}

static void build_inv_all(struct iommu_cmd *cmd)
{
	memset(cmd, 0, sizeof(*cmd));
	CMD_SET_TYPE(cmd, CMD_INV_ALL);
}

static void build_inv_irt(struct iommu_cmd *cmd, u16 devid)
{
	memset(cmd, 0, sizeof(*cmd));
	cmd->data[0] = devid;
	CMD_SET_TYPE(cmd, CMD_INV_IRT);
}

/*
 * Writes the command to the IOMMUs command buffer and informs the
 * hardware about the new command.
 */
static int __iommu_queue_command_sync(struct amd_iommu *iommu,
				      struct iommu_cmd *cmd,
				      bool sync)
{
	unsigned int count = 0;
	u32 left, next_tail;

	next_tail = (iommu->cmd_buf_tail + sizeof(*cmd)) % CMD_BUFFER_SIZE;
again:
	left      = (iommu->cmd_buf_head - next_tail) % CMD_BUFFER_SIZE;

	if (left <= 0x20) {
		/* Skip udelay() the first time around */
		if (count++) {
			if (count == LOOP_TIMEOUT) {
				pr_err("Command buffer timeout\n");
				return -EIO;
			}

			udelay(1);
		}

		/* Update head and recheck remaining space */
		iommu->cmd_buf_head = readl(iommu->mmio_base +
					    MMIO_CMD_HEAD_OFFSET);

		goto again;
	}

	copy_cmd_to_buffer(iommu, cmd);

	/* Do we need to make sure all commands are processed? */
	iommu->need_sync = sync;

	return 0;
}

static int iommu_queue_command_sync(struct amd_iommu *iommu,
				    struct iommu_cmd *cmd,
				    bool sync)
{
	unsigned long flags;
	int ret;

	raw_spin_lock_irqsave(&iommu->lock, flags);
	ret = __iommu_queue_command_sync(iommu, cmd, sync);
	raw_spin_unlock_irqrestore(&iommu->lock, flags);

	return ret;
}

static int iommu_queue_command(struct amd_iommu *iommu, struct iommu_cmd *cmd)
{
	return iommu_queue_command_sync(iommu, cmd, true);
}

/*
 * This function queues a completion wait command into the command
 * buffer of an IOMMU
 */
static int iommu_completion_wait(struct amd_iommu *iommu)
{
	struct iommu_cmd cmd;
	unsigned long flags;
	int ret;
	u64 data;

	if (!iommu->need_sync)
		return 0;

	data = atomic64_add_return(1, &iommu->cmd_sem_val);
	build_completion_wait(&cmd, iommu, data);

	raw_spin_lock_irqsave(&iommu->lock, flags);

	ret = __iommu_queue_command_sync(iommu, &cmd, false);
	if (ret)
		goto out_unlock;

	ret = wait_on_sem(iommu, data);

out_unlock:
	raw_spin_unlock_irqrestore(&iommu->lock, flags);

	return ret;
}

static void domain_flush_complete(struct protection_domain *domain)
{
	int i;

	for (i = 0; i < amd_iommu_get_num_iommus(); ++i) {
		if (domain && !domain->dev_iommu[i])
			continue;

		/*
		 * Devices of this domain are behind this IOMMU
		 * We need to wait for completion of all commands.
		 */
		iommu_completion_wait(amd_iommus[i]);
	}
}

static int iommu_flush_dte(struct amd_iommu *iommu, u16 devid)
{
	struct iommu_cmd cmd;

	build_inv_dte(&cmd, devid);

	return iommu_queue_command(iommu, &cmd);
}

static void amd_iommu_flush_dte_all(struct amd_iommu *iommu)
{
	u32 devid;
	u16 last_bdf = iommu->pci_seg->last_bdf;

	for (devid = 0; devid <= last_bdf; ++devid)
		iommu_flush_dte(iommu, devid);

	iommu_completion_wait(iommu);
}

/*
 * This function uses heavy locking and may disable irqs for some time. But
 * this is no issue because it is only called during resume.
 */
static void amd_iommu_flush_tlb_all(struct amd_iommu *iommu)
{
	u32 dom_id;
	u16 last_bdf = iommu->pci_seg->last_bdf;

	for (dom_id = 0; dom_id <= last_bdf; ++dom_id) {
		struct iommu_cmd cmd;
		build_inv_iommu_pages(&cmd, 0, CMD_INV_IOMMU_ALL_PAGES_ADDRESS,
				      dom_id, IOMMU_NO_PASID, false);
		iommu_queue_command(iommu, &cmd);
	}

	iommu_completion_wait(iommu);
}

static void amd_iommu_flush_tlb_domid(struct amd_iommu *iommu, u32 dom_id)
{
	struct iommu_cmd cmd;

	build_inv_iommu_pages(&cmd, 0, CMD_INV_IOMMU_ALL_PAGES_ADDRESS,
			      dom_id, IOMMU_NO_PASID, false);
	iommu_queue_command(iommu, &cmd);

	iommu_completion_wait(iommu);
}

static void amd_iommu_flush_all(struct amd_iommu *iommu)
{
	struct iommu_cmd cmd;

	build_inv_all(&cmd);

	iommu_queue_command(iommu, &cmd);
	iommu_completion_wait(iommu);
}

static void iommu_flush_irt(struct amd_iommu *iommu, u16 devid)
{
	struct iommu_cmd cmd;

	build_inv_irt(&cmd, devid);

	iommu_queue_command(iommu, &cmd);
}

static void amd_iommu_flush_irt_all(struct amd_iommu *iommu)
{
	u32 devid;
	u16 last_bdf = iommu->pci_seg->last_bdf;

	if (iommu->irtcachedis_enabled)
		return;

	for (devid = 0; devid <= last_bdf; devid++)
		iommu_flush_irt(iommu, devid);

	iommu_completion_wait(iommu);
}

void amd_iommu_flush_all_caches(struct amd_iommu *iommu)
{
	if (check_feature(FEATURE_IA)) {
		amd_iommu_flush_all(iommu);
	} else {
		amd_iommu_flush_dte_all(iommu);
		amd_iommu_flush_irt_all(iommu);
		amd_iommu_flush_tlb_all(iommu);
	}
}

/*
 * Command send function for flushing on-device TLB
 */
static int device_flush_iotlb(struct iommu_dev_data *dev_data, u64 address,
			      size_t size, ioasid_t pasid, bool gn)
{
	struct amd_iommu *iommu = get_amd_iommu_from_dev_data(dev_data);
	struct iommu_cmd cmd;
<<<<<<< HEAD
	int qdep;

	qdep     = dev_data->ats_qdep;
	iommu    = rlookup_amd_iommu(dev_data->dev);
	if (!iommu)
		return -EINVAL;
=======
	int qdep = dev_data->ats_qdep;
>>>>>>> 2d5404ca

	build_inv_iotlb_pages(&cmd, dev_data->devid, qdep, address,
			      size, pasid, gn);

	return iommu_queue_command(iommu, &cmd);
}

static int device_flush_dte_alias(struct pci_dev *pdev, u16 alias, void *data)
{
	struct amd_iommu *iommu = data;

	return iommu_flush_dte(iommu, alias);
}

/*
 * Command send function for invalidating a device table entry
 */
static int device_flush_dte(struct iommu_dev_data *dev_data)
{
	struct amd_iommu *iommu = get_amd_iommu_from_dev_data(dev_data);
	struct pci_dev *pdev = NULL;
	struct amd_iommu_pci_seg *pci_seg;
	u16 alias;
	int ret;

	if (dev_is_pci(dev_data->dev))
		pdev = to_pci_dev(dev_data->dev);

	if (pdev)
		ret = pci_for_each_dma_alias(pdev,
					     device_flush_dte_alias, iommu);
	else
		ret = iommu_flush_dte(iommu, dev_data->devid);
	if (ret)
		return ret;

	pci_seg = iommu->pci_seg;
	alias = pci_seg->alias_table[dev_data->devid];
	if (alias != dev_data->devid) {
		ret = iommu_flush_dte(iommu, alias);
		if (ret)
			return ret;
	}

<<<<<<< HEAD
	if (dev_data->ats_enabled)
		ret = device_flush_iotlb(dev_data, 0, ~0UL);
=======
	if (dev_data->ats_enabled) {
		/* Invalidate the entire contents of an IOTLB */
		ret = device_flush_iotlb(dev_data, 0, ~0UL,
					 IOMMU_NO_PASID, false);
	}
>>>>>>> 2d5404ca

	return ret;
}

static int domain_flush_pages_v2(struct protection_domain *pdom,
				 u64 address, size_t size)
{
	struct iommu_dev_data *dev_data;
	struct iommu_cmd cmd;
	int ret = 0;

	list_for_each_entry(dev_data, &pdom->dev_list, list) {
		struct amd_iommu *iommu = get_amd_iommu_from_dev(dev_data->dev);
		u16 domid = dev_data->gcr3_info.domid;

		build_inv_iommu_pages(&cmd, address, size,
				      domid, IOMMU_NO_PASID, true);

		ret |= iommu_queue_command(iommu, &cmd);
	}

	return ret;
}

static int domain_flush_pages_v1(struct protection_domain *pdom,
				 u64 address, size_t size)
{
	struct iommu_cmd cmd;
	int ret = 0, i;

	build_inv_iommu_pages(&cmd, address, size,
			      pdom->id, IOMMU_NO_PASID, false);

	for (i = 0; i < amd_iommu_get_num_iommus(); ++i) {
		if (!pdom->dev_iommu[i])
			continue;

		/*
		 * Devices of this domain are behind this IOMMU
		 * We need a TLB flush
		 */
		ret |= iommu_queue_command(amd_iommus[i], &cmd);
	}

	return ret;
}

/*
 * TLB invalidation function which is called from the mapping functions.
 * It flushes range of PTEs of the domain.
 */
static void __domain_flush_pages(struct protection_domain *domain,
				 u64 address, size_t size)
{
	struct iommu_dev_data *dev_data;
	int ret = 0;
	ioasid_t pasid = IOMMU_NO_PASID;
	bool gn = false;

	if (pdom_is_v2_pgtbl_mode(domain)) {
		gn = true;
		ret = domain_flush_pages_v2(domain, address, size);
	} else {
		ret = domain_flush_pages_v1(domain, address, size);
	}

	list_for_each_entry(dev_data, &domain->dev_list, list) {

		if (!dev_data->ats_enabled)
			continue;

		ret |= device_flush_iotlb(dev_data, address, size, pasid, gn);
	}

	WARN_ON(ret);
}

void amd_iommu_domain_flush_pages(struct protection_domain *domain,
				  u64 address, size_t size)
{
	if (likely(!amd_iommu_np_cache)) {
		__domain_flush_pages(domain, address, size);

		/* Wait until IOMMU TLB and all device IOTLB flushes are complete */
		domain_flush_complete(domain);

		return;
	}

	/*
	 * When NpCache is on, we infer that we run in a VM and use a vIOMMU.
	 * In such setups it is best to avoid flushes of ranges which are not
	 * naturally aligned, since it would lead to flushes of unmodified
	 * PTEs. Such flushes would require the hypervisor to do more work than
	 * necessary. Therefore, perform repeated flushes of aligned ranges
	 * until you cover the range. Each iteration flushes the smaller
	 * between the natural alignment of the address that we flush and the
	 * greatest naturally aligned region that fits in the range.
	 */
	while (size != 0) {
		int addr_alignment = __ffs(address);
		int size_alignment = __fls(size);
		int min_alignment;
		size_t flush_size;

		/*
		 * size is always non-zero, but address might be zero, causing
		 * addr_alignment to be negative. As the casting of the
		 * argument in __ffs(address) to long might trim the high bits
		 * of the address on x86-32, cast to long when doing the check.
		 */
		if (likely((unsigned long)address != 0))
			min_alignment = min(addr_alignment, size_alignment);
		else
			min_alignment = size_alignment;

		flush_size = 1ul << min_alignment;

		__domain_flush_pages(domain, address, flush_size);
		address += flush_size;
		size -= flush_size;
	}

	/* Wait until IOMMU TLB and all device IOTLB flushes are complete */
	domain_flush_complete(domain);
}

/* Flush the whole IO/TLB for a given protection domain - including PDE */
static void amd_iommu_domain_flush_all(struct protection_domain *domain)
{
	amd_iommu_domain_flush_pages(domain, 0,
				     CMD_INV_IOMMU_ALL_PAGES_ADDRESS);
}

void amd_iommu_dev_flush_pasid_pages(struct iommu_dev_data *dev_data,
				     ioasid_t pasid, u64 address, size_t size)
{
	struct iommu_cmd cmd;
	struct amd_iommu *iommu = get_amd_iommu_from_dev(dev_data->dev);

	build_inv_iommu_pages(&cmd, address, size,
			      dev_data->gcr3_info.domid, pasid, true);
	iommu_queue_command(iommu, &cmd);

	if (dev_data->ats_enabled)
		device_flush_iotlb(dev_data, address, size, pasid, true);

	iommu_completion_wait(iommu);
}

static void dev_flush_pasid_all(struct iommu_dev_data *dev_data,
				ioasid_t pasid)
{
	amd_iommu_dev_flush_pasid_pages(dev_data, pasid, 0,
					CMD_INV_IOMMU_ALL_PAGES_ADDRESS);
}

/* Flush the not present cache if it exists */
static void domain_flush_np_cache(struct protection_domain *domain,
		dma_addr_t iova, size_t size)
{
	if (unlikely(amd_iommu_np_cache)) {
		unsigned long flags;

		spin_lock_irqsave(&domain->lock, flags);
		amd_iommu_domain_flush_pages(domain, iova, size);
		spin_unlock_irqrestore(&domain->lock, flags);
	}
}


/*
 * This function flushes the DTEs for all devices in domain
 */
void amd_iommu_update_and_flush_device_table(struct protection_domain *domain)
{
	struct iommu_dev_data *dev_data;

	list_for_each_entry(dev_data, &domain->dev_list, list) {
		struct amd_iommu *iommu = rlookup_amd_iommu(dev_data->dev);

		set_dte_entry(iommu, dev_data);
		clone_aliases(iommu, dev_data->dev);
	}

	list_for_each_entry(dev_data, &domain->dev_list, list)
		device_flush_dte(dev_data);

	domain_flush_complete(domain);
}

void amd_iommu_domain_update(struct protection_domain *domain)
{
	/* Update device table */
	amd_iommu_update_and_flush_device_table(domain);

	/* Flush domain TLB(s) and wait for completion */
	amd_iommu_domain_flush_all(domain);
}

int amd_iommu_complete_ppr(struct device *dev, u32 pasid, int status, int tag)
{
	struct iommu_dev_data *dev_data;
	struct amd_iommu *iommu;
	struct iommu_cmd cmd;

	dev_data = dev_iommu_priv_get(dev);
	iommu    = get_amd_iommu_from_dev(dev);

	build_complete_ppr(&cmd, dev_data->devid, pasid, status,
			   tag, dev_data->pri_tlp);

	return iommu_queue_command(iommu, &cmd);
}

/****************************************************************************
 *
 * The next functions belong to the domain allocation. A domain is
 * allocated for every IOMMU as the default domain. If device isolation
 * is enabled, every device get its own domain. The most important thing
 * about domains is the page table mapping the DMA address space they
 * contain.
 *
 ****************************************************************************/

static u16 domain_id_alloc(void)
{
	unsigned long flags;
	int id;

	spin_lock_irqsave(&pd_bitmap_lock, flags);
	id = find_first_zero_bit(amd_iommu_pd_alloc_bitmap, MAX_DOMAIN_ID);
	BUG_ON(id == 0);
	if (id > 0 && id < MAX_DOMAIN_ID)
		__set_bit(id, amd_iommu_pd_alloc_bitmap);
	else
		id = 0;
	spin_unlock_irqrestore(&pd_bitmap_lock, flags);

	return id;
}

static void domain_id_free(int id)
{
	unsigned long flags;

	spin_lock_irqsave(&pd_bitmap_lock, flags);
	if (id > 0 && id < MAX_DOMAIN_ID)
		__clear_bit(id, amd_iommu_pd_alloc_bitmap);
	spin_unlock_irqrestore(&pd_bitmap_lock, flags);
}

static void free_gcr3_tbl_level1(u64 *tbl)
{
	u64 *ptr;
	int i;

	for (i = 0; i < 512; ++i) {
		if (!(tbl[i] & GCR3_VALID))
			continue;

		ptr = iommu_phys_to_virt(tbl[i] & PAGE_MASK);

		iommu_free_page(ptr);
	}
}

static void free_gcr3_tbl_level2(u64 *tbl)
{
	u64 *ptr;
	int i;

	for (i = 0; i < 512; ++i) {
		if (!(tbl[i] & GCR3_VALID))
			continue;

		ptr = iommu_phys_to_virt(tbl[i] & PAGE_MASK);

		free_gcr3_tbl_level1(ptr);
	}
}

static void free_gcr3_table(struct gcr3_tbl_info *gcr3_info)
{
	if (gcr3_info->glx == 2)
		free_gcr3_tbl_level2(gcr3_info->gcr3_tbl);
	else if (gcr3_info->glx == 1)
		free_gcr3_tbl_level1(gcr3_info->gcr3_tbl);
	else
		WARN_ON_ONCE(gcr3_info->glx != 0);

	gcr3_info->glx = 0;

	/* Free per device domain ID */
	domain_id_free(gcr3_info->domid);

	iommu_free_page(gcr3_info->gcr3_tbl);
	gcr3_info->gcr3_tbl = NULL;
}

/*
 * Number of GCR3 table levels required. Level must be 4-Kbyte
 * page and can contain up to 512 entries.
 */
static int get_gcr3_levels(int pasids)
{
	int levels;

	if (pasids == -1)
		return amd_iommu_max_glx_val;

	levels = get_count_order(pasids);

	return levels ? (DIV_ROUND_UP(levels, 9) - 1) : levels;
}

static int setup_gcr3_table(struct gcr3_tbl_info *gcr3_info,
			    struct amd_iommu *iommu, int pasids)
{
	int levels = get_gcr3_levels(pasids);
	int nid = iommu ? dev_to_node(&iommu->dev->dev) : NUMA_NO_NODE;

	if (levels > amd_iommu_max_glx_val)
		return -EINVAL;

	if (gcr3_info->gcr3_tbl)
		return -EBUSY;

	/* Allocate per device domain ID */
	gcr3_info->domid = domain_id_alloc();

	gcr3_info->gcr3_tbl = iommu_alloc_page_node(nid, GFP_ATOMIC);
	if (gcr3_info->gcr3_tbl == NULL) {
		domain_id_free(gcr3_info->domid);
		return -ENOMEM;
	}

	gcr3_info->glx = levels;

	return 0;
}

static u64 *__get_gcr3_pte(struct gcr3_tbl_info *gcr3_info,
			   ioasid_t pasid, bool alloc)
{
	int index;
	u64 *pte;
	u64 *root = gcr3_info->gcr3_tbl;
	int level = gcr3_info->glx;

	while (true) {

		index = (pasid >> (9 * level)) & 0x1ff;
		pte   = &root[index];

		if (level == 0)
			break;

		if (!(*pte & GCR3_VALID)) {
			if (!alloc)
				return NULL;

			root = (void *)get_zeroed_page(GFP_ATOMIC);
			if (root == NULL)
				return NULL;

			*pte = iommu_virt_to_phys(root) | GCR3_VALID;
		}

		root = iommu_phys_to_virt(*pte & PAGE_MASK);

		level -= 1;
	}

	return pte;
}

static int update_gcr3(struct iommu_dev_data *dev_data,
		       ioasid_t pasid, unsigned long gcr3, bool set)
{
	struct gcr3_tbl_info *gcr3_info = &dev_data->gcr3_info;
	u64 *pte;

	pte = __get_gcr3_pte(gcr3_info, pasid, true);
	if (pte == NULL)
		return -ENOMEM;

	if (set)
		*pte = (gcr3 & PAGE_MASK) | GCR3_VALID;
	else
		*pte = 0;

	dev_flush_pasid_all(dev_data, pasid);
	return 0;
}

int amd_iommu_set_gcr3(struct iommu_dev_data *dev_data, ioasid_t pasid,
		       unsigned long gcr3)
{
	struct gcr3_tbl_info *gcr3_info = &dev_data->gcr3_info;
	int ret;

	iommu_group_mutex_assert(dev_data->dev);

	ret = update_gcr3(dev_data, pasid, gcr3, true);
	if (ret)
		return ret;

	gcr3_info->pasid_cnt++;
	return ret;
}

int amd_iommu_clear_gcr3(struct iommu_dev_data *dev_data, ioasid_t pasid)
{
	struct gcr3_tbl_info *gcr3_info = &dev_data->gcr3_info;
	int ret;

	iommu_group_mutex_assert(dev_data->dev);

	ret = update_gcr3(dev_data, pasid, 0, false);
	if (ret)
		return ret;

	gcr3_info->pasid_cnt--;
	return ret;
}

<<<<<<< HEAD
/*
 * Number of GCR3 table levels required. Level must be 4-Kbyte
 * page and can contain up to 512 entries.
 */
static int get_gcr3_levels(int pasids)
{
	int levels;

	if (pasids == -1)
		return amd_iommu_max_glx_val;

	levels = get_count_order(pasids);

	return levels ? (DIV_ROUND_UP(levels, 9) - 1) : levels;
}

/* Note: This function expects iommu_domain->lock to be held prior calling the function. */
static int setup_gcr3_table(struct protection_domain *domain, int pasids)
{
	int levels = get_gcr3_levels(pasids);

	if (levels > amd_iommu_max_glx_val)
		return -EINVAL;

	domain->gcr3_tbl = alloc_pgtable_page(domain->nid, GFP_ATOMIC);
	if (domain->gcr3_tbl == NULL)
		return -ENOMEM;

	domain->glx      = levels;
	domain->flags   |= PD_IOMMUV2_MASK;

	amd_iommu_domain_update(domain);

	return 0;
}

static void set_dte_entry(struct amd_iommu *iommu, u16 devid,
			  struct protection_domain *domain, bool ats, bool ppr)
=======
static void set_dte_entry(struct amd_iommu *iommu,
			  struct iommu_dev_data *dev_data)
>>>>>>> 2d5404ca
{
	u64 pte_root = 0;
	u64 flags = 0;
	u32 old_domid;
	u16 devid = dev_data->devid;
	u16 domid;
	struct protection_domain *domain = dev_data->domain;
	struct dev_table_entry *dev_table = get_dev_table(iommu);
	struct gcr3_tbl_info *gcr3_info = &dev_data->gcr3_info;

	if (gcr3_info && gcr3_info->gcr3_tbl)
		domid = dev_data->gcr3_info.domid;
	else
		domid = domain->id;

	if (domain->iop.mode != PAGE_MODE_NONE)
		pte_root = iommu_virt_to_phys(domain->iop.root);

	pte_root |= (domain->iop.mode & DEV_ENTRY_MODE_MASK)
		    << DEV_ENTRY_MODE_SHIFT;

	pte_root |= DTE_FLAG_IR | DTE_FLAG_IW | DTE_FLAG_V;

	/*
	 * When SNP is enabled, Only set TV bit when IOMMU
	 * page translation is in use.
	 */
	if (!amd_iommu_snp_en || (domid != 0))
		pte_root |= DTE_FLAG_TV;

	flags = dev_table[devid].data[1];

	if (dev_data->ats_enabled)
		flags |= DTE_FLAG_IOTLB;

<<<<<<< HEAD
	if (ppr)
		pte_root |= 1ULL << DEV_ENTRY_PPR;

	if (domain->dirty_tracking)
		pte_root |= DTE_FLAG_HAD;
=======
	if (dev_data->ppr)
		pte_root |= 1ULL << DEV_ENTRY_PPR;
>>>>>>> 2d5404ca

	if (domain->dirty_tracking)
		pte_root |= DTE_FLAG_HAD;

	if (gcr3_info && gcr3_info->gcr3_tbl) {
		u64 gcr3 = iommu_virt_to_phys(gcr3_info->gcr3_tbl);
		u64 glx  = gcr3_info->glx;
		u64 tmp;

		pte_root |= DTE_FLAG_GV;
		pte_root |= (glx & DTE_GLX_MASK) << DTE_GLX_SHIFT;

		/* First mask out possible old values for GCR3 table */
		tmp = DTE_GCR3_VAL_B(~0ULL) << DTE_GCR3_SHIFT_B;
		flags    &= ~tmp;

		tmp = DTE_GCR3_VAL_C(~0ULL) << DTE_GCR3_SHIFT_C;
		flags    &= ~tmp;

		/* Encode GCR3 table into DTE */
		tmp = DTE_GCR3_VAL_A(gcr3) << DTE_GCR3_SHIFT_A;
		pte_root |= tmp;

		tmp = DTE_GCR3_VAL_B(gcr3) << DTE_GCR3_SHIFT_B;
		flags    |= tmp;

		tmp = DTE_GCR3_VAL_C(gcr3) << DTE_GCR3_SHIFT_C;
		flags    |= tmp;

		if (amd_iommu_gpt_level == PAGE_MODE_5_LEVEL) {
			dev_table[devid].data[2] |=
				((u64)GUEST_PGTABLE_5_LEVEL << DTE_GPT_LEVEL_SHIFT);
		}

		/* GIOV is supported with V2 page table mode only */
		if (pdom_is_v2_pgtbl_mode(domain))
			pte_root |= DTE_FLAG_GIOV;
	}

	flags &= ~DEV_DOMID_MASK;
	flags |= domid;

	old_domid = dev_table[devid].data[1] & DEV_DOMID_MASK;
	dev_table[devid].data[1]  = flags;
	dev_table[devid].data[0]  = pte_root;

	/*
	 * A kdump kernel might be replacing a domain ID that was copied from
	 * the previous kernel--if so, it needs to flush the translation cache
	 * entries for the old domain ID that is being overwritten
	 */
	if (old_domid) {
		amd_iommu_flush_tlb_domid(iommu, old_domid);
	}
}

static void clear_dte_entry(struct amd_iommu *iommu, u16 devid)
{
	struct dev_table_entry *dev_table = get_dev_table(iommu);

	/* remove entry from the device table seen by the hardware */
	dev_table[devid].data[0]  = DTE_FLAG_V;

	if (!amd_iommu_snp_en)
		dev_table[devid].data[0] |= DTE_FLAG_TV;

	dev_table[devid].data[1] &= DTE_FLAG_MASK;

	amd_iommu_apply_erratum_63(iommu, devid);
}

/* Update and flush DTE for the given device */
static void dev_update_dte(struct iommu_dev_data *dev_data, bool set)
{
	struct amd_iommu *iommu = get_amd_iommu_from_dev(dev_data->dev);

	if (set)
		set_dte_entry(iommu, dev_data);
	else
		clear_dte_entry(iommu, dev_data->devid);

	clone_aliases(iommu, dev_data->dev);
	device_flush_dte(dev_data);
	iommu_completion_wait(iommu);
}

/*
 * If domain is SVA capable then initialize GCR3 table. Also if domain is
 * in v2 page table mode then update GCR3[0].
 */
static int init_gcr3_table(struct iommu_dev_data *dev_data,
			   struct protection_domain *pdom)
{
	struct amd_iommu *iommu = get_amd_iommu_from_dev_data(dev_data);
	int max_pasids = dev_data->max_pasids;
	int ret = 0;

	 /*
	  * If domain is in pt mode then setup GCR3 table only if device
	  * is PASID capable
	  */
	if (pdom_is_in_pt_mode(pdom) && !pdev_pasid_supported(dev_data))
		return ret;

	/*
	 * By default, setup GCR3 table to support MAX PASIDs
	 * supported by the device/IOMMU.
	 */
	ret = setup_gcr3_table(&dev_data->gcr3_info, iommu,
			       max_pasids > 0 ?  max_pasids : 1);
	if (ret)
		return ret;

	/* Setup GCR3[0] only if domain is setup with v2 page table mode */
	if (!pdom_is_v2_pgtbl_mode(pdom))
		return ret;

	ret = update_gcr3(dev_data, 0, iommu_virt_to_phys(pdom->iop.pgd), true);
	if (ret)
		free_gcr3_table(&dev_data->gcr3_info);

	return ret;
}

static void destroy_gcr3_table(struct iommu_dev_data *dev_data,
			       struct protection_domain *pdom)
{
	struct gcr3_tbl_info *gcr3_info = &dev_data->gcr3_info;

	if (pdom_is_v2_pgtbl_mode(pdom))
		update_gcr3(dev_data, 0, 0, false);

	if (gcr3_info->gcr3_tbl == NULL)
		return;
<<<<<<< HEAD
	ats   = dev_data->ats_enabled;
=======

	free_gcr3_table(gcr3_info);
}

static int do_attach(struct iommu_dev_data *dev_data,
		     struct protection_domain *domain)
{
	struct amd_iommu *iommu = get_amd_iommu_from_dev_data(dev_data);
	struct io_pgtable_cfg *cfg = &domain->iop.pgtbl.cfg;
	int ret = 0;
>>>>>>> 2d5404ca

	/* Update data structures */
	dev_data->domain = domain;
	list_add(&dev_data->list, &domain->dev_list);

	/* Update NUMA Node ID */
	if (cfg->amd.nid == NUMA_NO_NODE)
		cfg->amd.nid = dev_to_node(dev_data->dev);

	/* Do reference counting */
	domain->dev_iommu[iommu->index] += 1;
	domain->dev_cnt                 += 1;

<<<<<<< HEAD
	/* Update device table */
	set_dte_entry(iommu, dev_data->devid, domain,
		      ats, dev_data->ppr);
	clone_aliases(iommu, dev_data->dev);
=======
	/* Setup GCR3 table */
	if (pdom_is_sva_capable(domain)) {
		ret = init_gcr3_table(dev_data, domain);
		if (ret)
			return ret;
	}
>>>>>>> 2d5404ca

	return ret;
}

static void do_detach(struct iommu_dev_data *dev_data)
{
	struct protection_domain *domain = dev_data->domain;
	struct amd_iommu *iommu = get_amd_iommu_from_dev_data(dev_data);

	/* Clear DTE and flush the entry */
	dev_update_dte(dev_data, false);

	/* Flush IOTLB and wait for the flushes to finish */
	amd_iommu_domain_flush_all(domain);

	/* Clear GCR3 table */
	if (pdom_is_sva_capable(domain))
		destroy_gcr3_table(dev_data, domain);

	/* Update data structures */
	dev_data->domain = NULL;
	list_del(&dev_data->list);

	/* decrease reference counters - needs to happen after the flushes */
	domain->dev_iommu[iommu->index] -= 1;
	domain->dev_cnt                 -= 1;
}

/*
 * If a device is not yet associated with a domain, this function makes the
 * device visible in the domain
 */
static int attach_device(struct device *dev,
			 struct protection_domain *domain)
{
	struct iommu_dev_data *dev_data;
	unsigned long flags;
	int ret = 0;

	spin_lock_irqsave(&domain->lock, flags);

	dev_data = dev_iommu_priv_get(dev);

	spin_lock(&dev_data->lock);

	if (dev_data->domain != NULL) {
		ret = -EBUSY;
		goto out;
	}

<<<<<<< HEAD
	if (dev_is_pci(dev))
		pdev_enable_caps(to_pci_dev(dev));

	do_attach(dev_data, domain);

	/*
	 * We might boot into a crash-kernel here. The crashed kernel
	 * left the caches in the IOMMU dirty. So we have to flush
	 * here to evict all dirty stuff.
	 */
	amd_iommu_domain_flush_tlb_pde(domain);

	amd_iommu_domain_flush_complete(domain);
=======
	ret = do_attach(dev_data, domain);
>>>>>>> 2d5404ca

out:
	spin_unlock(&dev_data->lock);

	spin_unlock_irqrestore(&domain->lock, flags);

	return ret;
}

/*
 * Removes a device from a protection domain (with devtable_lock held)
 */
static void detach_device(struct device *dev)
{
	struct iommu_dev_data *dev_data = dev_iommu_priv_get(dev);
	struct protection_domain *domain = dev_data->domain;
	struct amd_iommu *iommu = get_amd_iommu_from_dev_data(dev_data);
	unsigned long flags;
	bool ppr = dev_data->ppr;

	spin_lock_irqsave(&domain->lock, flags);

	spin_lock(&dev_data->lock);

	/*
	 * First check if the device is still attached. It might already
	 * be detached from its domain because the generic
	 * iommu_detach_group code detached it and we try again here in
	 * our alias handling.
	 */
	if (WARN_ON(!dev_data->domain))
		goto out;

<<<<<<< HEAD
	do_detach(dev_data);

	if (dev_is_pci(dev))
		pdev_disable_caps(to_pci_dev(dev));
=======
	if (ppr) {
		iopf_queue_flush_dev(dev);

		/* Updated here so that it gets reflected in DTE */
		dev_data->ppr = false;
	}

	do_detach(dev_data);
>>>>>>> 2d5404ca

out:
	spin_unlock(&dev_data->lock);

	spin_unlock_irqrestore(&domain->lock, flags);

	/* Remove IOPF handler */
	if (ppr)
		amd_iommu_iopf_remove_device(iommu, dev_data);

	if (dev_is_pci(dev))
		pdev_disable_caps(to_pci_dev(dev));

}

static struct iommu_device *amd_iommu_probe_device(struct device *dev)
{
	struct iommu_device *iommu_dev;
	struct amd_iommu *iommu;
	struct iommu_dev_data *dev_data;
	int ret;

	if (!check_device(dev))
		return ERR_PTR(-ENODEV);

	iommu = rlookup_amd_iommu(dev);
	if (!iommu)
		return ERR_PTR(-ENODEV);

	/* Not registered yet? */
	if (!iommu->iommu.ops)
		return ERR_PTR(-ENODEV);

	if (dev_iommu_priv_get(dev))
		return &iommu->iommu;

	ret = iommu_init_device(iommu, dev);
	if (ret) {
		dev_err(dev, "Failed to initialize - trying to proceed anyway\n");
		iommu_dev = ERR_PTR(ret);
		iommu_ignore_device(iommu, dev);
		goto out_err;
	}

	amd_iommu_set_pci_msi_domain(dev, iommu);
	iommu_dev = &iommu->iommu;

	/*
	 * If IOMMU and device supports PASID then it will contain max
	 * supported PASIDs, else it will be zero.
	 */
	dev_data = dev_iommu_priv_get(dev);
	if (amd_iommu_pasid_supported() && dev_is_pci(dev) &&
	    pdev_pasid_supported(dev_data)) {
		dev_data->max_pasids = min_t(u32, iommu->iommu.max_pasids,
					     pci_max_pasids(to_pci_dev(dev)));
	}

out_err:
	iommu_completion_wait(iommu);

	if (dev_is_pci(dev))
		pci_prepare_ats(to_pci_dev(dev), PAGE_SHIFT);

	return iommu_dev;
}

static void amd_iommu_release_device(struct device *dev)
{
	struct amd_iommu *iommu;

	if (!check_device(dev))
		return;

	iommu = rlookup_amd_iommu(dev);
	if (!iommu)
		return;

	amd_iommu_uninit_device(dev);
	iommu_completion_wait(iommu);
}

static struct iommu_group *amd_iommu_device_group(struct device *dev)
{
	if (dev_is_pci(dev))
		return pci_device_group(dev);

	return acpihid_device_group(dev);
}

/*****************************************************************************
 *
<<<<<<< HEAD
 * The next functions belong to the dma_ops mapping/unmapping code.
 *
 *****************************************************************************/

static void update_device_table(struct protection_domain *domain)
{
	struct iommu_dev_data *dev_data;

	list_for_each_entry(dev_data, &domain->dev_list, list) {
		struct amd_iommu *iommu = rlookup_amd_iommu(dev_data->dev);

		if (!iommu)
			continue;
		set_dte_entry(iommu, dev_data->devid, domain,
			      dev_data->ats_enabled, dev_data->ppr);
		clone_aliases(iommu, dev_data->dev);
	}
}

void amd_iommu_update_and_flush_device_table(struct protection_domain *domain)
{
	update_device_table(domain);
	domain_flush_devices(domain);
}

void amd_iommu_domain_update(struct protection_domain *domain)
{
	/* Update device table */
	amd_iommu_update_and_flush_device_table(domain);

	/* Flush domain TLB(s) and wait for completion */
	amd_iommu_domain_flush_tlb_pde(domain);
	amd_iommu_domain_flush_complete(domain);
}

/*****************************************************************************
 *
=======
>>>>>>> 2d5404ca
 * The following functions belong to the exported interface of AMD IOMMU
 *
 * This interface allows access to lower level functions of the IOMMU
 * like protection domain handling and assignement of devices to domains
 * which is not possible with the dma_ops interface.
 *
 *****************************************************************************/

static void cleanup_domain(struct protection_domain *domain)
{
	struct iommu_dev_data *entry;

	lockdep_assert_held(&domain->lock);

	if (!domain->dev_cnt)
		return;

	while (!list_empty(&domain->dev_list)) {
		entry = list_first_entry(&domain->dev_list,
					 struct iommu_dev_data, list);
		BUG_ON(!entry->domain);
		do_detach(entry);
	}
	WARN_ON(domain->dev_cnt != 0);
}

void protection_domain_free(struct protection_domain *domain)
{
<<<<<<< HEAD
	if (!domain)
		return;

	if (domain->iop.pgtbl_cfg.tlb)
		free_io_pgtable_ops(&domain->iop.iop.ops);

	if (domain->flags & PD_IOMMUV2_MASK)
		free_gcr3_table(domain);

	if (domain->iop.root)
		free_page((unsigned long)domain->iop.root);

	if (domain->id)
		domain_id_free(domain->id);

=======
	WARN_ON(!list_empty(&domain->dev_list));
	if (domain->domain.type & __IOMMU_DOMAIN_PAGING)
		free_io_pgtable_ops(&domain->iop.pgtbl.ops);
	domain_id_free(domain->id);
>>>>>>> 2d5404ca
	kfree(domain);
}

struct protection_domain *protection_domain_alloc(unsigned int type, int nid)
{
	struct io_pgtable_ops *pgtbl_ops;
	struct protection_domain *domain;
	int pgtable;

	domain = kzalloc(sizeof(*domain), GFP_KERNEL);
	if (!domain)
		return NULL;

<<<<<<< HEAD
	if (mode != PAGE_MODE_NONE) {
		pt_root = (void *)get_zeroed_page(GFP_KERNEL);
		if (!pt_root)
			return -ENOMEM;
	}

	amd_iommu_domain_set_pgtable(domain, pt_root, mode);

	return 0;
}

static int protection_domain_init_v2(struct protection_domain *domain)
{
	domain->flags |= PD_GIOV_MASK;

	domain->domain.pgsize_bitmap = AMD_IOMMU_PGSIZES_V2;

	if (setup_gcr3_table(domain, 1))
		return -ENOMEM;

	return 0;
}

static struct protection_domain *protection_domain_alloc(unsigned int type)
{
	struct io_pgtable_ops *pgtbl_ops;
	struct protection_domain *domain;
	int pgtable;
	int ret;

	domain = kzalloc(sizeof(*domain), GFP_KERNEL);
	if (!domain)
		return NULL;

	domain->id = domain_id_alloc();
	if (!domain->id)
		goto out_err;

	spin_lock_init(&domain->lock);
	INIT_LIST_HEAD(&domain->dev_list);
	domain->nid = NUMA_NO_NODE;
=======
	domain->id = domain_id_alloc();
	if (!domain->id)
		goto err_free;

	spin_lock_init(&domain->lock);
	INIT_LIST_HEAD(&domain->dev_list);
	INIT_LIST_HEAD(&domain->dev_data_list);
	domain->iop.pgtbl.cfg.amd.nid = nid;
>>>>>>> 2d5404ca

	switch (type) {
	/* No need to allocate io pgtable ops in passthrough mode */
	case IOMMU_DOMAIN_IDENTITY:
<<<<<<< HEAD
=======
	case IOMMU_DOMAIN_SVA:
>>>>>>> 2d5404ca
		return domain;
	case IOMMU_DOMAIN_DMA:
		pgtable = amd_iommu_pgtable;
		break;
	/*
	 * Force IOMMU v1 page table when allocating
	 * domain for pass-through devices.
	 */
	case IOMMU_DOMAIN_UNMANAGED:
		pgtable = AMD_IOMMU_V1;
		break;
	default:
<<<<<<< HEAD
		goto out_err;
=======
		goto err_id;
>>>>>>> 2d5404ca
	}

	switch (pgtable) {
	case AMD_IOMMU_V1:
<<<<<<< HEAD
		ret = protection_domain_init_v1(domain, DEFAULT_PGTABLE_LEVEL);
=======
		domain->pd_mode = PD_MODE_V1;
>>>>>>> 2d5404ca
		break;
	case AMD_IOMMU_V2:
		domain->pd_mode = PD_MODE_V2;
		break;
	default:
<<<<<<< HEAD
		ret = -EINVAL;
		break;
	}

	if (ret)
		goto out_err;

	pgtbl_ops = alloc_io_pgtable_ops(pgtable, &domain->iop.pgtbl_cfg, domain);
	if (!pgtbl_ops)
		goto out_err;

	return domain;
out_err:
	protection_domain_free(domain);
=======
		goto err_id;
	}

	pgtbl_ops =
		alloc_io_pgtable_ops(pgtable, &domain->iop.pgtbl.cfg, domain);
	if (!pgtbl_ops)
		goto err_id;

	return domain;
err_id:
	domain_id_free(domain->id);
err_free:
	kfree(domain);
>>>>>>> 2d5404ca
	return NULL;
}

static inline u64 dma_max_address(void)
{
	if (amd_iommu_pgtable == AMD_IOMMU_V1)
		return ~0ULL;

	/* V2 with 4/5 level page table */
	return ((1ULL << PM_LEVEL_SHIFT(amd_iommu_gpt_level)) - 1);
}

static bool amd_iommu_hd_support(struct amd_iommu *iommu)
{
	return iommu && (iommu->features & FEATURE_HDSUP);
}

static struct iommu_domain *do_iommu_domain_alloc(unsigned int type,
						  struct device *dev, u32 flags)
{
	bool dirty_tracking = flags & IOMMU_HWPT_ALLOC_DIRTY_TRACKING;
	struct protection_domain *domain;
	struct amd_iommu *iommu = NULL;

<<<<<<< HEAD
	if (dev) {
		iommu = rlookup_amd_iommu(dev);
		if (!iommu)
			return ERR_PTR(-ENODEV);
	}
=======
	if (dev)
		iommu = get_amd_iommu_from_dev(dev);
>>>>>>> 2d5404ca

	/*
	 * Since DTE[Mode]=0 is prohibited on SNP-enabled system,
	 * default to use IOMMU_DOMAIN_DMA[_FQ].
	 */
	if (amd_iommu_snp_en && (type == IOMMU_DOMAIN_IDENTITY))
		return ERR_PTR(-EINVAL);
<<<<<<< HEAD

	if (dirty_tracking && !amd_iommu_hd_support(iommu))
		return ERR_PTR(-EOPNOTSUPP);
=======
>>>>>>> 2d5404ca

	if (dirty_tracking && !amd_iommu_hd_support(iommu))
		return ERR_PTR(-EOPNOTSUPP);

	domain = protection_domain_alloc(type,
					 dev ? dev_to_node(dev) : NUMA_NO_NODE);
	if (!domain)
		return ERR_PTR(-ENOMEM);

	domain->domain.geometry.aperture_start = 0;
	domain->domain.geometry.aperture_end   = dma_max_address();
	domain->domain.geometry.force_aperture = true;
	domain->domain.pgsize_bitmap = domain->iop.pgtbl.cfg.pgsize_bitmap;

	if (iommu) {
		domain->domain.type = type;
		domain->domain.ops = iommu->iommu.ops->default_domain_ops;

		if (dirty_tracking)
			domain->domain.dirty_ops = &amd_dirty_ops;
	}

	if (iommu) {
		domain->domain.type = type;
		domain->domain.pgsize_bitmap = iommu->iommu.ops->pgsize_bitmap;
		domain->domain.ops = iommu->iommu.ops->default_domain_ops;

		if (dirty_tracking)
			domain->domain.dirty_ops = &amd_dirty_ops;
	}

	return &domain->domain;
}

static struct iommu_domain *amd_iommu_domain_alloc(unsigned int type)
<<<<<<< HEAD
{
	struct iommu_domain *domain;
=======
{
	struct iommu_domain *domain;

	domain = do_iommu_domain_alloc(type, NULL, 0);
	if (IS_ERR(domain))
		return NULL;

	return domain;
}

static struct iommu_domain *
amd_iommu_domain_alloc_user(struct device *dev, u32 flags,
			    struct iommu_domain *parent,
			    const struct iommu_user_data *user_data)

{
	unsigned int type = IOMMU_DOMAIN_UNMANAGED;

	if ((flags & ~IOMMU_HWPT_ALLOC_DIRTY_TRACKING) || parent || user_data)
		return ERR_PTR(-EOPNOTSUPP);

	return do_iommu_domain_alloc(type, dev, flags);
}

void amd_iommu_domain_free(struct iommu_domain *dom)
{
	struct protection_domain *domain;
	unsigned long flags;
>>>>>>> 2d5404ca

	domain = do_iommu_domain_alloc(type, NULL, 0);
	if (IS_ERR(domain))
		return NULL;

	return domain;
}

static struct iommu_domain *
amd_iommu_domain_alloc_user(struct device *dev, u32 flags,
			    struct iommu_domain *parent,
			    const struct iommu_user_data *user_data)

{
	unsigned int type = IOMMU_DOMAIN_UNMANAGED;

	if ((flags & ~IOMMU_HWPT_ALLOC_DIRTY_TRACKING) || parent || user_data)
		return ERR_PTR(-EOPNOTSUPP);

<<<<<<< HEAD
	return do_iommu_domain_alloc(type, dev, flags);
}

static void amd_iommu_domain_free(struct iommu_domain *dom)
{
	struct protection_domain *domain;
	unsigned long flags;
=======
	spin_lock_irqsave(&domain->lock, flags);
>>>>>>> 2d5404ca

	cleanup_domain(domain);

<<<<<<< HEAD
	domain = to_pdomain(dom);

	spin_lock_irqsave(&domain->lock, flags);

	cleanup_domain(domain);

=======
>>>>>>> 2d5404ca
	spin_unlock_irqrestore(&domain->lock, flags);

	protection_domain_free(domain);
}

static int blocked_domain_attach_device(struct iommu_domain *domain,
					struct device *dev)
{
	struct iommu_dev_data *dev_data = dev_iommu_priv_get(dev);

	if (dev_data->domain)
		detach_device(dev);

	/* Clear DTE and flush the entry */
	spin_lock(&dev_data->lock);
	dev_update_dte(dev_data, false);
	spin_unlock(&dev_data->lock);

	return 0;
}

static struct iommu_domain blocked_domain = {
	.type = IOMMU_DOMAIN_BLOCKED,
	.ops = &(const struct iommu_domain_ops) {
		.attach_dev     = blocked_domain_attach_device,
	}
};

static int amd_iommu_attach_device(struct iommu_domain *dom,
				   struct device *dev)
{
	struct iommu_dev_data *dev_data = dev_iommu_priv_get(dev);
	struct protection_domain *domain = to_pdomain(dom);
	struct amd_iommu *iommu = get_amd_iommu_from_dev(dev);
	struct pci_dev *pdev;
	int ret;

	/*
	 * Skip attach device to domain if new domain is same as
	 * devices current domain
	 */
	if (dev_data->domain == domain)
		return 0;

	dev_data->defer_attach = false;

	/*
	 * Restrict to devices with compatible IOMMU hardware support
	 * when enforcement of dirty tracking is enabled.
	 */
	if (dom->dirty_ops && !amd_iommu_hd_support(iommu))
		return -EINVAL;

	if (dev_data->domain)
		detach_device(dev);

	ret = attach_device(dev, domain);

#ifdef CONFIG_IRQ_REMAP
	if (AMD_IOMMU_GUEST_IR_VAPIC(amd_iommu_guest_ir)) {
		if (dom->type == IOMMU_DOMAIN_UNMANAGED)
			dev_data->use_vapic = 1;
		else
			dev_data->use_vapic = 0;
	}
#endif

	pdev = dev_is_pci(dev_data->dev) ? to_pci_dev(dev_data->dev) : NULL;
	if (pdev && pdom_is_sva_capable(domain)) {
		pdev_enable_caps(pdev);

		/*
		 * Device can continue to function even if IOPF
		 * enablement failed. Hence in error path just
		 * disable device PRI support.
		 */
		if (amd_iommu_iopf_add_device(iommu, dev_data))
			pdev_disable_cap_pri(pdev);
	} else if (pdev) {
		pdev_enable_cap_ats(pdev);
	}

	/* Update device table */
	dev_update_dte(dev_data, true);

	return ret;
}

static int amd_iommu_iotlb_sync_map(struct iommu_domain *dom,
				    unsigned long iova, size_t size)
{
	struct protection_domain *domain = to_pdomain(dom);
	struct io_pgtable_ops *ops = &domain->iop.pgtbl.ops;

	if (ops->map_pages)
		domain_flush_np_cache(domain, iova, size);
	return 0;
}

static int amd_iommu_map_pages(struct iommu_domain *dom, unsigned long iova,
			       phys_addr_t paddr, size_t pgsize, size_t pgcount,
			       int iommu_prot, gfp_t gfp, size_t *mapped)
{
	struct protection_domain *domain = to_pdomain(dom);
	struct io_pgtable_ops *ops = &domain->iop.pgtbl.ops;
	int prot = 0;
	int ret = -EINVAL;

	if ((domain->pd_mode == PD_MODE_V1) &&
	    (domain->iop.mode == PAGE_MODE_NONE))
		return -EINVAL;

	if (iommu_prot & IOMMU_READ)
		prot |= IOMMU_PROT_IR;
	if (iommu_prot & IOMMU_WRITE)
		prot |= IOMMU_PROT_IW;

	if (ops->map_pages) {
		ret = ops->map_pages(ops, iova, paddr, pgsize,
				     pgcount, prot, gfp, mapped);
	}

	return ret;
}

static void amd_iommu_iotlb_gather_add_page(struct iommu_domain *domain,
					    struct iommu_iotlb_gather *gather,
					    unsigned long iova, size_t size)
{
	/*
	 * AMD's IOMMU can flush as many pages as necessary in a single flush.
	 * Unless we run in a virtual machine, which can be inferred according
	 * to whether "non-present cache" is on, it is probably best to prefer
	 * (potentially) too extensive TLB flushing (i.e., more misses) over
	 * mutliple TLB flushes (i.e., more flushes). For virtual machines the
	 * hypervisor needs to synchronize the host IOMMU PTEs with those of
	 * the guest, and the trade-off is different: unnecessary TLB flushes
	 * should be avoided.
	 */
	if (amd_iommu_np_cache &&
	    iommu_iotlb_gather_is_disjoint(gather, iova, size))
		iommu_iotlb_sync(domain, gather);

	iommu_iotlb_gather_add_range(gather, iova, size);
}

static size_t amd_iommu_unmap_pages(struct iommu_domain *dom, unsigned long iova,
				    size_t pgsize, size_t pgcount,
				    struct iommu_iotlb_gather *gather)
{
	struct protection_domain *domain = to_pdomain(dom);
	struct io_pgtable_ops *ops = &domain->iop.pgtbl.ops;
	size_t r;

	if ((domain->pd_mode == PD_MODE_V1) &&
	    (domain->iop.mode == PAGE_MODE_NONE))
		return 0;

	r = (ops->unmap_pages) ? ops->unmap_pages(ops, iova, pgsize, pgcount, NULL) : 0;

	if (r)
		amd_iommu_iotlb_gather_add_page(dom, gather, iova, r);

	return r;
}

static phys_addr_t amd_iommu_iova_to_phys(struct iommu_domain *dom,
					  dma_addr_t iova)
{
	struct protection_domain *domain = to_pdomain(dom);
	struct io_pgtable_ops *ops = &domain->iop.pgtbl.ops;

	return ops->iova_to_phys(ops, iova);
}

static bool amd_iommu_capable(struct device *dev, enum iommu_cap cap)
{
	switch (cap) {
	case IOMMU_CAP_CACHE_COHERENCY:
		return true;
	case IOMMU_CAP_NOEXEC:
		return false;
	case IOMMU_CAP_PRE_BOOT_PROTECTION:
		return amdr_ivrs_remap_support;
	case IOMMU_CAP_ENFORCE_CACHE_COHERENCY:
		return true;
	case IOMMU_CAP_DEFERRED_FLUSH:
		return true;
	case IOMMU_CAP_DIRTY_TRACKING: {
<<<<<<< HEAD
		struct amd_iommu *iommu = rlookup_amd_iommu(dev);

		return amd_iommu_hd_support(iommu);
	}
	default:
		break;
	}

	return false;
}

static int amd_iommu_set_dirty_tracking(struct iommu_domain *domain,
					bool enable)
{
	struct protection_domain *pdomain = to_pdomain(domain);
	struct dev_table_entry *dev_table;
	struct iommu_dev_data *dev_data;
	bool domain_flush = false;
	struct amd_iommu *iommu;
	unsigned long flags;
	u64 pte_root;

	spin_lock_irqsave(&pdomain->lock, flags);
	if (!(pdomain->dirty_tracking ^ enable)) {
		spin_unlock_irqrestore(&pdomain->lock, flags);
		return 0;
	}

	list_for_each_entry(dev_data, &pdomain->dev_list, list) {
		iommu = rlookup_amd_iommu(dev_data->dev);
		if (!iommu)
			continue;

		dev_table = get_dev_table(iommu);
		pte_root = dev_table[dev_data->devid].data[0];

		pte_root = (enable ? pte_root | DTE_FLAG_HAD :
				     pte_root & ~DTE_FLAG_HAD);

		/* Flush device DTE */
		dev_table[dev_data->devid].data[0] = pte_root;
		device_flush_dte(dev_data);
		domain_flush = true;
	}

	/* Flush IOTLB to mark IOPTE dirty on the next translation(s) */
	if (domain_flush) {
		amd_iommu_domain_flush_tlb_pde(pdomain);
		amd_iommu_domain_flush_complete(pdomain);
	}
	pdomain->dirty_tracking = enable;
	spin_unlock_irqrestore(&pdomain->lock, flags);

	return 0;
}

static int amd_iommu_read_and_clear_dirty(struct iommu_domain *domain,
					  unsigned long iova, size_t size,
					  unsigned long flags,
					  struct iommu_dirty_bitmap *dirty)
{
	struct protection_domain *pdomain = to_pdomain(domain);
	struct io_pgtable_ops *ops = &pdomain->iop.iop.ops;
	unsigned long lflags;

	if (!ops || !ops->read_and_clear_dirty)
		return -EOPNOTSUPP;

	spin_lock_irqsave(&pdomain->lock, lflags);
	if (!pdomain->dirty_tracking && dirty->bitmap) {
		spin_unlock_irqrestore(&pdomain->lock, lflags);
		return -EINVAL;
	}
	spin_unlock_irqrestore(&pdomain->lock, lflags);

	return ops->read_and_clear_dirty(ops, iova, size, flags, dirty);
}

static void amd_iommu_get_resv_regions(struct device *dev,
				       struct list_head *head)
{
	struct iommu_resv_region *region;
	struct unity_map_entry *entry;
	struct amd_iommu *iommu;
	struct amd_iommu_pci_seg *pci_seg;
	int devid, sbdf;

	sbdf = get_device_sbdf_id(dev);
	if (sbdf < 0)
		return;

	devid = PCI_SBDF_TO_DEVID(sbdf);
	iommu = rlookup_amd_iommu(dev);
	if (!iommu)
		return;
	pci_seg = iommu->pci_seg;

	list_for_each_entry(entry, &pci_seg->unity_map, list) {
		int type, prot = 0;
		size_t length;

		if (devid < entry->devid_start || devid > entry->devid_end)
			continue;

		type   = IOMMU_RESV_DIRECT;
		length = entry->address_end - entry->address_start;
		if (entry->prot & IOMMU_PROT_IR)
			prot |= IOMMU_READ;
		if (entry->prot & IOMMU_PROT_IW)
			prot |= IOMMU_WRITE;
		if (entry->prot & IOMMU_UNITY_MAP_FLAG_EXCL_RANGE)
			/* Exclusion range */
			type = IOMMU_RESV_RESERVED;

		region = iommu_alloc_resv_region(entry->address_start,
						 length, prot, type,
						 GFP_KERNEL);
		if (!region) {
			dev_err(dev, "Out of memory allocating dm-regions\n");
			return;
		}
		list_add_tail(&region->list, head);
	}

	region = iommu_alloc_resv_region(MSI_RANGE_START,
					 MSI_RANGE_END - MSI_RANGE_START + 1,
					 0, IOMMU_RESV_MSI, GFP_KERNEL);
	if (!region)
		return;
	list_add_tail(&region->list, head);

	region = iommu_alloc_resv_region(HT_RANGE_START,
					 HT_RANGE_END - HT_RANGE_START + 1,
					 0, IOMMU_RESV_RESERVED, GFP_KERNEL);
	if (!region)
		return;
	list_add_tail(&region->list, head);
}

bool amd_iommu_is_attach_deferred(struct device *dev)
{
	struct iommu_dev_data *dev_data = dev_iommu_priv_get(dev);

	return dev_data->defer_attach;
}

static void amd_iommu_flush_iotlb_all(struct iommu_domain *domain)
{
	struct protection_domain *dom = to_pdomain(domain);
	unsigned long flags;

	spin_lock_irqsave(&dom->lock, flags);
	amd_iommu_domain_flush_tlb_pde(dom);
	amd_iommu_domain_flush_complete(dom);
	spin_unlock_irqrestore(&dom->lock, flags);
}

static void amd_iommu_iotlb_sync(struct iommu_domain *domain,
				 struct iommu_iotlb_gather *gather)
{
	struct protection_domain *dom = to_pdomain(domain);
	unsigned long flags;

	spin_lock_irqsave(&dom->lock, flags);
	domain_flush_pages(dom, gather->start, gather->end - gather->start + 1, 1);
	amd_iommu_domain_flush_complete(dom);
	spin_unlock_irqrestore(&dom->lock, flags);
}

static int amd_iommu_def_domain_type(struct device *dev)
{
	struct iommu_dev_data *dev_data;

	dev_data = dev_iommu_priv_get(dev);
	if (!dev_data)
		return 0;

	/* Always use DMA domain for untrusted device */
	if (dev_is_pci(dev) && to_pci_dev(dev)->untrusted)
		return IOMMU_DOMAIN_DMA;

	/*
	 * Do not identity map IOMMUv2 capable devices when:
	 *  - memory encryption is active, because some of those devices
	 *    (AMD GPUs) don't have the encryption bit in their DMA-mask
	 *    and require remapping.
	 *  - SNP is enabled, because it prohibits DTE[Mode]=0.
	 */
	if (pdev_pasid_supported(dev_data) &&
	    !cc_platform_has(CC_ATTR_MEM_ENCRYPT) &&
	    !amd_iommu_snp_en) {
		return IOMMU_DOMAIN_IDENTITY;
	}

	return 0;
}

static bool amd_iommu_enforce_cache_coherency(struct iommu_domain *domain)
{
	/* IOMMU_PTE_FC is always set */
	return true;
}

const struct iommu_dirty_ops amd_dirty_ops = {
	.set_dirty_tracking = amd_iommu_set_dirty_tracking,
	.read_and_clear_dirty = amd_iommu_read_and_clear_dirty,
};

const struct iommu_ops amd_iommu_ops = {
	.capable = amd_iommu_capable,
	.domain_alloc = amd_iommu_domain_alloc,
	.domain_alloc_user = amd_iommu_domain_alloc_user,
	.probe_device = amd_iommu_probe_device,
	.release_device = amd_iommu_release_device,
	.probe_finalize = amd_iommu_probe_finalize,
	.device_group = amd_iommu_device_group,
	.get_resv_regions = amd_iommu_get_resv_regions,
	.is_attach_deferred = amd_iommu_is_attach_deferred,
	.pgsize_bitmap	= AMD_IOMMU_PGSIZES,
	.def_domain_type = amd_iommu_def_domain_type,
	.default_domain_ops = &(const struct iommu_domain_ops) {
		.attach_dev	= amd_iommu_attach_device,
		.map_pages	= amd_iommu_map_pages,
		.unmap_pages	= amd_iommu_unmap_pages,
		.iotlb_sync_map	= amd_iommu_iotlb_sync_map,
		.iova_to_phys	= amd_iommu_iova_to_phys,
		.flush_iotlb_all = amd_iommu_flush_iotlb_all,
		.iotlb_sync	= amd_iommu_iotlb_sync,
		.free		= amd_iommu_domain_free,
		.enforce_cache_coherency = amd_iommu_enforce_cache_coherency,
	}
};

static int __flush_pasid(struct protection_domain *domain, u32 pasid,
			 u64 address, bool size)
{
	struct iommu_dev_data *dev_data;
	struct iommu_cmd cmd;
	int i, ret;

	if (!(domain->flags & PD_IOMMUV2_MASK))
		return -EINVAL;

	build_inv_iommu_pasid(&cmd, domain->id, pasid, address, size);

	/*
	 * IOMMU TLB needs to be flushed before Device TLB to
	 * prevent device TLB refill from IOMMU TLB
	 */
	for (i = 0; i < amd_iommu_get_num_iommus(); ++i) {
		if (domain->dev_iommu[i] == 0)
			continue;
=======
		struct amd_iommu *iommu = get_amd_iommu_from_dev(dev);
>>>>>>> 2d5404ca

		return amd_iommu_hd_support(iommu);
	}
<<<<<<< HEAD

	/* Wait until IOMMU TLB flushes are complete */
	amd_iommu_domain_flush_complete(domain);

	/* Now flush device TLBs */
	list_for_each_entry(dev_data, &domain->dev_list, list) {
		struct amd_iommu *iommu;
		int qdep;

		/*
		   There might be non-IOMMUv2 capable devices in an IOMMUv2
		 * domain.
		 */
		if (!dev_data->ats_enabled)
			continue;

		qdep  = dev_data->ats_qdep;
		iommu = rlookup_amd_iommu(dev_data->dev);
		if (!iommu)
			continue;
		build_inv_iotlb_pasid(&cmd, dev_data->devid, pasid,
				      qdep, address, size);

		ret = iommu_queue_command(iommu, &cmd);
		if (ret != 0)
			goto out;
	}

	/* Wait until all device TLBs are flushed */
	amd_iommu_domain_flush_complete(domain);

	ret = 0;

out:

	return ret;
}

static int __amd_iommu_flush_page(struct protection_domain *domain, u32 pasid,
				  u64 address)
{
	return __flush_pasid(domain, pasid, address, false);
}

int amd_iommu_flush_page(struct iommu_domain *dom, u32 pasid,
			 u64 address)
{
	struct protection_domain *domain = to_pdomain(dom);
	unsigned long flags;
	int ret;

	spin_lock_irqsave(&domain->lock, flags);
	ret = __amd_iommu_flush_page(domain, pasid, address);
	spin_unlock_irqrestore(&domain->lock, flags);

	return ret;
}

static int __amd_iommu_flush_tlb(struct protection_domain *domain, u32 pasid)
{
	return __flush_pasid(domain, pasid, CMD_INV_IOMMU_ALL_PAGES_ADDRESS,
			     true);
=======
	default:
		break;
	}

	return false;
>>>>>>> 2d5404ca
}

static int amd_iommu_set_dirty_tracking(struct iommu_domain *domain,
					bool enable)
{
	struct protection_domain *pdomain = to_pdomain(domain);
	struct dev_table_entry *dev_table;
	struct iommu_dev_data *dev_data;
	bool domain_flush = false;
	struct amd_iommu *iommu;
	unsigned long flags;
	u64 pte_root;

	spin_lock_irqsave(&pdomain->lock, flags);
	if (!(pdomain->dirty_tracking ^ enable)) {
		spin_unlock_irqrestore(&pdomain->lock, flags);
		return 0;
	}

<<<<<<< HEAD
	return ret;
}
=======
	list_for_each_entry(dev_data, &pdomain->dev_list, list) {
		iommu = get_amd_iommu_from_dev_data(dev_data);
>>>>>>> 2d5404ca

		dev_table = get_dev_table(iommu);
		pte_root = dev_table[dev_data->devid].data[0];

		pte_root = (enable ? pte_root | DTE_FLAG_HAD :
				     pte_root & ~DTE_FLAG_HAD);

		/* Flush device DTE */
		dev_table[dev_data->devid].data[0] = pte_root;
		device_flush_dte(dev_data);
		domain_flush = true;
	}

	/* Flush IOTLB to mark IOPTE dirty on the next translation(s) */
	if (domain_flush)
		amd_iommu_domain_flush_all(pdomain);

	pdomain->dirty_tracking = enable;
	spin_unlock_irqrestore(&pdomain->lock, flags);

	return 0;
}

static int amd_iommu_read_and_clear_dirty(struct iommu_domain *domain,
					  unsigned long iova, size_t size,
					  unsigned long flags,
					  struct iommu_dirty_bitmap *dirty)
{
	struct protection_domain *pdomain = to_pdomain(domain);
	struct io_pgtable_ops *ops = &pdomain->iop.pgtbl.ops;
	unsigned long lflags;

	if (!ops || !ops->read_and_clear_dirty)
		return -EOPNOTSUPP;

	spin_lock_irqsave(&pdomain->lock, lflags);
	if (!pdomain->dirty_tracking && dirty->bitmap) {
		spin_unlock_irqrestore(&pdomain->lock, lflags);
		return -EINVAL;
	}
	spin_unlock_irqrestore(&pdomain->lock, lflags);

	return ops->read_and_clear_dirty(ops, iova, size, flags, dirty);
}

static void amd_iommu_get_resv_regions(struct device *dev,
				       struct list_head *head)
{
	struct iommu_resv_region *region;
	struct unity_map_entry *entry;
	struct amd_iommu *iommu;
	struct amd_iommu_pci_seg *pci_seg;
	int devid, sbdf;

	sbdf = get_device_sbdf_id(dev);
	if (sbdf < 0)
		return;

	devid = PCI_SBDF_TO_DEVID(sbdf);
	iommu = get_amd_iommu_from_dev(dev);
	pci_seg = iommu->pci_seg;

	list_for_each_entry(entry, &pci_seg->unity_map, list) {
		int type, prot = 0;
		size_t length;

		if (devid < entry->devid_start || devid > entry->devid_end)
			continue;

		type   = IOMMU_RESV_DIRECT;
		length = entry->address_end - entry->address_start;
		if (entry->prot & IOMMU_PROT_IR)
			prot |= IOMMU_READ;
		if (entry->prot & IOMMU_PROT_IW)
			prot |= IOMMU_WRITE;
		if (entry->prot & IOMMU_UNITY_MAP_FLAG_EXCL_RANGE)
			/* Exclusion range */
			type = IOMMU_RESV_RESERVED;

		region = iommu_alloc_resv_region(entry->address_start,
						 length, prot, type,
						 GFP_KERNEL);
		if (!region) {
			dev_err(dev, "Out of memory allocating dm-regions\n");
			return;
		}
		list_add_tail(&region->list, head);
	}

	region = iommu_alloc_resv_region(MSI_RANGE_START,
					 MSI_RANGE_END - MSI_RANGE_START + 1,
					 0, IOMMU_RESV_MSI, GFP_KERNEL);
	if (!region)
		return;
	list_add_tail(&region->list, head);

	region = iommu_alloc_resv_region(HT_RANGE_START,
					 HT_RANGE_END - HT_RANGE_START + 1,
					 0, IOMMU_RESV_RESERVED, GFP_KERNEL);
	if (!region)
		return;
	list_add_tail(&region->list, head);
}

static bool amd_iommu_is_attach_deferred(struct device *dev)
{
	struct iommu_dev_data *dev_data = dev_iommu_priv_get(dev);

	return dev_data->defer_attach;
}

static void amd_iommu_flush_iotlb_all(struct iommu_domain *domain)
{
	struct protection_domain *dom = to_pdomain(domain);
	unsigned long flags;

	spin_lock_irqsave(&dom->lock, flags);
	amd_iommu_domain_flush_all(dom);
	spin_unlock_irqrestore(&dom->lock, flags);
}

static void amd_iommu_iotlb_sync(struct iommu_domain *domain,
				 struct iommu_iotlb_gather *gather)
{
	struct protection_domain *dom = to_pdomain(domain);
	unsigned long flags;

	spin_lock_irqsave(&dom->lock, flags);
	amd_iommu_domain_flush_pages(dom, gather->start,
				     gather->end - gather->start + 1);
	spin_unlock_irqrestore(&dom->lock, flags);
}

static int amd_iommu_def_domain_type(struct device *dev)
{
	struct iommu_dev_data *dev_data;

	dev_data = dev_iommu_priv_get(dev);
	if (!dev_data)
		return 0;

	/* Always use DMA domain for untrusted device */
	if (dev_is_pci(dev) && to_pci_dev(dev)->untrusted)
		return IOMMU_DOMAIN_DMA;

	/*
	 * Do not identity map IOMMUv2 capable devices when:
	 *  - memory encryption is active, because some of those devices
	 *    (AMD GPUs) don't have the encryption bit in their DMA-mask
	 *    and require remapping.
	 *  - SNP is enabled, because it prohibits DTE[Mode]=0.
	 */
	if (pdev_pasid_supported(dev_data) &&
	    !cc_platform_has(CC_ATTR_MEM_ENCRYPT) &&
	    !amd_iommu_snp_en) {
		return IOMMU_DOMAIN_IDENTITY;
	}

	return 0;
}
<<<<<<< HEAD
=======

static bool amd_iommu_enforce_cache_coherency(struct iommu_domain *domain)
{
	/* IOMMU_PTE_FC is always set */
	return true;
}

static const struct iommu_dirty_ops amd_dirty_ops = {
	.set_dirty_tracking = amd_iommu_set_dirty_tracking,
	.read_and_clear_dirty = amd_iommu_read_and_clear_dirty,
};

static int amd_iommu_dev_enable_feature(struct device *dev,
					enum iommu_dev_features feat)
{
	int ret = 0;

	switch (feat) {
	case IOMMU_DEV_FEAT_IOPF:
	case IOMMU_DEV_FEAT_SVA:
		break;
	default:
		ret = -EINVAL;
		break;
	}
	return ret;
}

static int amd_iommu_dev_disable_feature(struct device *dev,
					 enum iommu_dev_features feat)
{
	int ret = 0;

	switch (feat) {
	case IOMMU_DEV_FEAT_IOPF:
	case IOMMU_DEV_FEAT_SVA:
		break;
	default:
		ret = -EINVAL;
		break;
	}
	return ret;
}

const struct iommu_ops amd_iommu_ops = {
	.capable = amd_iommu_capable,
	.blocked_domain = &blocked_domain,
	.domain_alloc = amd_iommu_domain_alloc,
	.domain_alloc_user = amd_iommu_domain_alloc_user,
	.domain_alloc_sva = amd_iommu_domain_alloc_sva,
	.probe_device = amd_iommu_probe_device,
	.release_device = amd_iommu_release_device,
	.device_group = amd_iommu_device_group,
	.get_resv_regions = amd_iommu_get_resv_regions,
	.is_attach_deferred = amd_iommu_is_attach_deferred,
	.def_domain_type = amd_iommu_def_domain_type,
	.dev_enable_feat = amd_iommu_dev_enable_feature,
	.dev_disable_feat = amd_iommu_dev_disable_feature,
	.remove_dev_pasid = amd_iommu_remove_dev_pasid,
	.page_response = amd_iommu_page_response,
	.default_domain_ops = &(const struct iommu_domain_ops) {
		.attach_dev	= amd_iommu_attach_device,
		.map_pages	= amd_iommu_map_pages,
		.unmap_pages	= amd_iommu_unmap_pages,
		.iotlb_sync_map	= amd_iommu_iotlb_sync_map,
		.iova_to_phys	= amd_iommu_iova_to_phys,
		.flush_iotlb_all = amd_iommu_flush_iotlb_all,
		.iotlb_sync	= amd_iommu_iotlb_sync,
		.free		= amd_iommu_domain_free,
		.enforce_cache_coherency = amd_iommu_enforce_cache_coherency,
	}
};
>>>>>>> 2d5404ca

#ifdef CONFIG_IRQ_REMAP

/*****************************************************************************
 *
 * Interrupt Remapping Implementation
 *
 *****************************************************************************/

static struct irq_chip amd_ir_chip;
static DEFINE_SPINLOCK(iommu_table_lock);

static void iommu_flush_irt_and_complete(struct amd_iommu *iommu, u16 devid)
{
	int ret;
	u64 data;
	unsigned long flags;
	struct iommu_cmd cmd, cmd2;

	if (iommu->irtcachedis_enabled)
		return;

	build_inv_irt(&cmd, devid);
	data = atomic64_add_return(1, &iommu->cmd_sem_val);
	build_completion_wait(&cmd2, iommu, data);

	raw_spin_lock_irqsave(&iommu->lock, flags);
	ret = __iommu_queue_command_sync(iommu, &cmd, true);
	if (ret)
		goto out;
	ret = __iommu_queue_command_sync(iommu, &cmd2, false);
	if (ret)
		goto out;
	wait_on_sem(iommu, data);
out:
	raw_spin_unlock_irqrestore(&iommu->lock, flags);
}

static void set_dte_irq_entry(struct amd_iommu *iommu, u16 devid,
			      struct irq_remap_table *table)
{
	u64 dte;
	struct dev_table_entry *dev_table = get_dev_table(iommu);

	dte	= dev_table[devid].data[2];
	dte	&= ~DTE_IRQ_PHYS_ADDR_MASK;
	dte	|= iommu_virt_to_phys(table->table);
	dte	|= DTE_IRQ_REMAP_INTCTL;
	dte	|= DTE_INTTABLEN;
	dte	|= DTE_IRQ_REMAP_ENABLE;

	dev_table[devid].data[2] = dte;
}

static struct irq_remap_table *get_irq_table(struct amd_iommu *iommu, u16 devid)
{
	struct irq_remap_table *table;
	struct amd_iommu_pci_seg *pci_seg = iommu->pci_seg;

	if (WARN_ONCE(!pci_seg->rlookup_table[devid],
		      "%s: no iommu for devid %x:%x\n",
		      __func__, pci_seg->id, devid))
		return NULL;

	table = pci_seg->irq_lookup_table[devid];
	if (WARN_ONCE(!table, "%s: no table for devid %x:%x\n",
		      __func__, pci_seg->id, devid))
		return NULL;

	return table;
}

static struct irq_remap_table *__alloc_irq_table(void)
{
	struct irq_remap_table *table;

	table = kzalloc(sizeof(*table), GFP_KERNEL);
	if (!table)
		return NULL;

	table->table = kmem_cache_alloc(amd_iommu_irq_cache, GFP_KERNEL);
	if (!table->table) {
		kfree(table);
		return NULL;
	}
	raw_spin_lock_init(&table->lock);

	if (!AMD_IOMMU_GUEST_IR_GA(amd_iommu_guest_ir))
		memset(table->table, 0,
		       MAX_IRQS_PER_TABLE * sizeof(u32));
	else
		memset(table->table, 0,
		       (MAX_IRQS_PER_TABLE * (sizeof(u64) * 2)));
	return table;
}

static void set_remap_table_entry(struct amd_iommu *iommu, u16 devid,
				  struct irq_remap_table *table)
{
	struct amd_iommu_pci_seg *pci_seg = iommu->pci_seg;

	pci_seg->irq_lookup_table[devid] = table;
	set_dte_irq_entry(iommu, devid, table);
	iommu_flush_dte(iommu, devid);
}

static int set_remap_table_entry_alias(struct pci_dev *pdev, u16 alias,
				       void *data)
{
	struct irq_remap_table *table = data;
	struct amd_iommu_pci_seg *pci_seg;
	struct amd_iommu *iommu = rlookup_amd_iommu(&pdev->dev);

	if (!iommu)
		return -EINVAL;

	pci_seg = iommu->pci_seg;
	pci_seg->irq_lookup_table[alias] = table;
	set_dte_irq_entry(iommu, alias, table);
	iommu_flush_dte(pci_seg->rlookup_table[alias], alias);

	return 0;
}

static struct irq_remap_table *alloc_irq_table(struct amd_iommu *iommu,
					       u16 devid, struct pci_dev *pdev)
{
	struct irq_remap_table *table = NULL;
	struct irq_remap_table *new_table = NULL;
	struct amd_iommu_pci_seg *pci_seg;
	unsigned long flags;
	u16 alias;

	spin_lock_irqsave(&iommu_table_lock, flags);

	pci_seg = iommu->pci_seg;
	table = pci_seg->irq_lookup_table[devid];
	if (table)
		goto out_unlock;

	alias = pci_seg->alias_table[devid];
	table = pci_seg->irq_lookup_table[alias];
	if (table) {
		set_remap_table_entry(iommu, devid, table);
		goto out_wait;
	}
	spin_unlock_irqrestore(&iommu_table_lock, flags);

	/* Nothing there yet, allocate new irq remapping table */
	new_table = __alloc_irq_table();
	if (!new_table)
		return NULL;

	spin_lock_irqsave(&iommu_table_lock, flags);

	table = pci_seg->irq_lookup_table[devid];
	if (table)
		goto out_unlock;

	table = pci_seg->irq_lookup_table[alias];
	if (table) {
		set_remap_table_entry(iommu, devid, table);
		goto out_wait;
	}

	table = new_table;
	new_table = NULL;

	if (pdev)
		pci_for_each_dma_alias(pdev, set_remap_table_entry_alias,
				       table);
	else
		set_remap_table_entry(iommu, devid, table);

	if (devid != alias)
		set_remap_table_entry(iommu, alias, table);

out_wait:
	iommu_completion_wait(iommu);

out_unlock:
	spin_unlock_irqrestore(&iommu_table_lock, flags);

	if (new_table) {
		kmem_cache_free(amd_iommu_irq_cache, new_table->table);
		kfree(new_table);
	}
	return table;
}

static int alloc_irq_index(struct amd_iommu *iommu, u16 devid, int count,
			   bool align, struct pci_dev *pdev)
{
	struct irq_remap_table *table;
	int index, c, alignment = 1;
	unsigned long flags;

	table = alloc_irq_table(iommu, devid, pdev);
	if (!table)
		return -ENODEV;

	if (align)
		alignment = roundup_pow_of_two(count);

	raw_spin_lock_irqsave(&table->lock, flags);

	/* Scan table for free entries */
	for (index = ALIGN(table->min_index, alignment), c = 0;
	     index < MAX_IRQS_PER_TABLE;) {
		if (!iommu->irte_ops->is_allocated(table, index)) {
			c += 1;
		} else {
			c     = 0;
			index = ALIGN(index + 1, alignment);
			continue;
		}

		if (c == count)	{
			for (; c != 0; --c)
				iommu->irte_ops->set_allocated(table, index - c + 1);

			index -= count - 1;
			goto out;
		}

		index++;
	}

	index = -ENOSPC;

out:
	raw_spin_unlock_irqrestore(&table->lock, flags);

	return index;
}

<<<<<<< HEAD
static int modify_irte_ga(struct amd_iommu *iommu, u16 devid, int index,
			  struct irte_ga *irte)
=======
static int __modify_irte_ga(struct amd_iommu *iommu, u16 devid, int index,
			    struct irte_ga *irte)
>>>>>>> 2d5404ca
{
	struct irq_remap_table *table;
	struct irte_ga *entry;
	unsigned long flags;
	u128 old;

	table = get_irq_table(iommu, devid);
	if (!table)
		return -ENOMEM;

	raw_spin_lock_irqsave(&table->lock, flags);

	entry = (struct irte_ga *)table->table;
	entry = &entry[index];

	/*
	 * We use cmpxchg16 to atomically update the 128-bit IRTE,
	 * and it cannot be updated by the hardware or other processors
	 * behind us, so the return value of cmpxchg16 should be the
	 * same as the old value.
	 */
<<<<<<< HEAD
	WARN_ON(!ret);

	raw_spin_unlock_irqrestore(&table->lock, flags);

=======
	old = entry->irte;
	WARN_ON(!try_cmpxchg128(&entry->irte, &old, irte->irte));

	raw_spin_unlock_irqrestore(&table->lock, flags);

	return 0;
}

static int modify_irte_ga(struct amd_iommu *iommu, u16 devid, int index,
			  struct irte_ga *irte)
{
	bool ret;

	ret = __modify_irte_ga(iommu, devid, index, irte);
	if (ret)
		return ret;

>>>>>>> 2d5404ca
	iommu_flush_irt_and_complete(iommu, devid);

	return 0;
}

static int modify_irte(struct amd_iommu *iommu,
		       u16 devid, int index, union irte *irte)
{
	struct irq_remap_table *table;
	unsigned long flags;

	table = get_irq_table(iommu, devid);
	if (!table)
		return -ENOMEM;

	raw_spin_lock_irqsave(&table->lock, flags);
	table->table[index] = irte->val;
	raw_spin_unlock_irqrestore(&table->lock, flags);

	iommu_flush_irt_and_complete(iommu, devid);

	return 0;
}

static void free_irte(struct amd_iommu *iommu, u16 devid, int index)
{
	struct irq_remap_table *table;
	unsigned long flags;

	table = get_irq_table(iommu, devid);
	if (!table)
		return;

	raw_spin_lock_irqsave(&table->lock, flags);
	iommu->irte_ops->clear_allocated(table, index);
	raw_spin_unlock_irqrestore(&table->lock, flags);

	iommu_flush_irt_and_complete(iommu, devid);
}

static void irte_prepare(void *entry,
			 u32 delivery_mode, bool dest_mode,
			 u8 vector, u32 dest_apicid, int devid)
{
	union irte *irte = (union irte *) entry;

	irte->val                = 0;
	irte->fields.vector      = vector;
	irte->fields.int_type    = delivery_mode;
	irte->fields.destination = dest_apicid;
	irte->fields.dm          = dest_mode;
	irte->fields.valid       = 1;
}

static void irte_ga_prepare(void *entry,
			    u32 delivery_mode, bool dest_mode,
			    u8 vector, u32 dest_apicid, int devid)
{
	struct irte_ga *irte = (struct irte_ga *) entry;

	irte->lo.val                      = 0;
	irte->hi.val                      = 0;
	irte->lo.fields_remap.int_type    = delivery_mode;
	irte->lo.fields_remap.dm          = dest_mode;
	irte->hi.fields.vector            = vector;
	irte->lo.fields_remap.destination = APICID_TO_IRTE_DEST_LO(dest_apicid);
	irte->hi.fields.destination       = APICID_TO_IRTE_DEST_HI(dest_apicid);
	irte->lo.fields_remap.valid       = 1;
}

static void irte_activate(struct amd_iommu *iommu, void *entry, u16 devid, u16 index)
{
	union irte *irte = (union irte *) entry;

	irte->fields.valid = 1;
	modify_irte(iommu, devid, index, irte);
}

static void irte_ga_activate(struct amd_iommu *iommu, void *entry, u16 devid, u16 index)
{
	struct irte_ga *irte = (struct irte_ga *) entry;

	irte->lo.fields_remap.valid = 1;
	modify_irte_ga(iommu, devid, index, irte);
}

static void irte_deactivate(struct amd_iommu *iommu, void *entry, u16 devid, u16 index)
{
	union irte *irte = (union irte *) entry;

	irte->fields.valid = 0;
	modify_irte(iommu, devid, index, irte);
}

static void irte_ga_deactivate(struct amd_iommu *iommu, void *entry, u16 devid, u16 index)
{
	struct irte_ga *irte = (struct irte_ga *) entry;

	irte->lo.fields_remap.valid = 0;
	modify_irte_ga(iommu, devid, index, irte);
}

static void irte_set_affinity(struct amd_iommu *iommu, void *entry, u16 devid, u16 index,
			      u8 vector, u32 dest_apicid)
{
	union irte *irte = (union irte *) entry;

	irte->fields.vector = vector;
	irte->fields.destination = dest_apicid;
	modify_irte(iommu, devid, index, irte);
}

static void irte_ga_set_affinity(struct amd_iommu *iommu, void *entry, u16 devid, u16 index,
				 u8 vector, u32 dest_apicid)
{
	struct irte_ga *irte = (struct irte_ga *) entry;

	if (!irte->lo.fields_remap.guest_mode) {
		irte->hi.fields.vector = vector;
		irte->lo.fields_remap.destination =
					APICID_TO_IRTE_DEST_LO(dest_apicid);
		irte->hi.fields.destination =
					APICID_TO_IRTE_DEST_HI(dest_apicid);
		modify_irte_ga(iommu, devid, index, irte);
	}
}

#define IRTE_ALLOCATED (~1U)
static void irte_set_allocated(struct irq_remap_table *table, int index)
{
	table->table[index] = IRTE_ALLOCATED;
}

static void irte_ga_set_allocated(struct irq_remap_table *table, int index)
{
	struct irte_ga *ptr = (struct irte_ga *)table->table;
	struct irte_ga *irte = &ptr[index];

	memset(&irte->lo.val, 0, sizeof(u64));
	memset(&irte->hi.val, 0, sizeof(u64));
	irte->hi.fields.vector = 0xff;
}

static bool irte_is_allocated(struct irq_remap_table *table, int index)
{
	union irte *ptr = (union irte *)table->table;
	union irte *irte = &ptr[index];

	return irte->val != 0;
}

static bool irte_ga_is_allocated(struct irq_remap_table *table, int index)
{
	struct irte_ga *ptr = (struct irte_ga *)table->table;
	struct irte_ga *irte = &ptr[index];

	return irte->hi.fields.vector != 0;
}

static void irte_clear_allocated(struct irq_remap_table *table, int index)
{
	table->table[index] = 0;
}

static void irte_ga_clear_allocated(struct irq_remap_table *table, int index)
{
	struct irte_ga *ptr = (struct irte_ga *)table->table;
	struct irte_ga *irte = &ptr[index];

	memset(&irte->lo.val, 0, sizeof(u64));
	memset(&irte->hi.val, 0, sizeof(u64));
}

static int get_devid(struct irq_alloc_info *info)
{
	switch (info->type) {
	case X86_IRQ_ALLOC_TYPE_IOAPIC:
		return get_ioapic_devid(info->devid);
	case X86_IRQ_ALLOC_TYPE_HPET:
		return get_hpet_devid(info->devid);
	case X86_IRQ_ALLOC_TYPE_PCI_MSI:
	case X86_IRQ_ALLOC_TYPE_PCI_MSIX:
		return get_device_sbdf_id(msi_desc_to_dev(info->desc));
	default:
		WARN_ON_ONCE(1);
		return -1;
	}
}

struct irq_remap_ops amd_iommu_irq_ops = {
	.prepare		= amd_iommu_prepare,
	.enable			= amd_iommu_enable,
	.disable		= amd_iommu_disable,
	.reenable		= amd_iommu_reenable,
	.enable_faulting	= amd_iommu_enable_faulting,
};

static void fill_msi_msg(struct msi_msg *msg, u32 index)
{
	msg->data = index;
	msg->address_lo = 0;
	msg->arch_addr_lo.base_address = X86_MSI_BASE_ADDRESS_LOW;
	msg->address_hi = X86_MSI_BASE_ADDRESS_HIGH;
}

static void irq_remapping_prepare_irte(struct amd_ir_data *data,
				       struct irq_cfg *irq_cfg,
				       struct irq_alloc_info *info,
				       int devid, int index, int sub_handle)
{
	struct irq_2_irte *irte_info = &data->irq_2_irte;
	struct amd_iommu *iommu = data->iommu;

	if (!iommu)
		return;

	data->irq_2_irte.devid = devid;
	data->irq_2_irte.index = index + sub_handle;
	iommu->irte_ops->prepare(data->entry, APIC_DELIVERY_MODE_FIXED,
				 apic->dest_mode_logical, irq_cfg->vector,
				 irq_cfg->dest_apicid, devid);

	switch (info->type) {
	case X86_IRQ_ALLOC_TYPE_IOAPIC:
	case X86_IRQ_ALLOC_TYPE_HPET:
	case X86_IRQ_ALLOC_TYPE_PCI_MSI:
	case X86_IRQ_ALLOC_TYPE_PCI_MSIX:
		fill_msi_msg(&data->msi_entry, irte_info->index);
		break;

	default:
		BUG_ON(1);
		break;
	}
}

struct amd_irte_ops irte_32_ops = {
	.prepare = irte_prepare,
	.activate = irte_activate,
	.deactivate = irte_deactivate,
	.set_affinity = irte_set_affinity,
	.set_allocated = irte_set_allocated,
	.is_allocated = irte_is_allocated,
	.clear_allocated = irte_clear_allocated,
};

struct amd_irte_ops irte_128_ops = {
	.prepare = irte_ga_prepare,
	.activate = irte_ga_activate,
	.deactivate = irte_ga_deactivate,
	.set_affinity = irte_ga_set_affinity,
	.set_allocated = irte_ga_set_allocated,
	.is_allocated = irte_ga_is_allocated,
	.clear_allocated = irte_ga_clear_allocated,
};

static int irq_remapping_alloc(struct irq_domain *domain, unsigned int virq,
			       unsigned int nr_irqs, void *arg)
{
	struct irq_alloc_info *info = arg;
	struct irq_data *irq_data;
	struct amd_ir_data *data = NULL;
	struct amd_iommu *iommu;
	struct irq_cfg *cfg;
	int i, ret, devid, seg, sbdf;
	int index;

	if (!info)
		return -EINVAL;
	if (nr_irqs > 1 && info->type != X86_IRQ_ALLOC_TYPE_PCI_MSI)
		return -EINVAL;

	sbdf = get_devid(info);
	if (sbdf < 0)
		return -EINVAL;

	seg = PCI_SBDF_TO_SEGID(sbdf);
	devid = PCI_SBDF_TO_DEVID(sbdf);
	iommu = __rlookup_amd_iommu(seg, devid);
	if (!iommu)
		return -EINVAL;

	ret = irq_domain_alloc_irqs_parent(domain, virq, nr_irqs, arg);
	if (ret < 0)
		return ret;

	if (info->type == X86_IRQ_ALLOC_TYPE_IOAPIC) {
		struct irq_remap_table *table;

		table = alloc_irq_table(iommu, devid, NULL);
		if (table) {
			if (!table->min_index) {
				/*
				 * Keep the first 32 indexes free for IOAPIC
				 * interrupts.
				 */
				table->min_index = 32;
				for (i = 0; i < 32; ++i)
					iommu->irte_ops->set_allocated(table, i);
			}
			WARN_ON(table->min_index != 32);
			index = info->ioapic.pin;
		} else {
			index = -ENOMEM;
		}
	} else if (info->type == X86_IRQ_ALLOC_TYPE_PCI_MSI ||
		   info->type == X86_IRQ_ALLOC_TYPE_PCI_MSIX) {
		bool align = (info->type == X86_IRQ_ALLOC_TYPE_PCI_MSI);

		index = alloc_irq_index(iommu, devid, nr_irqs, align,
					msi_desc_to_pci_dev(info->desc));
	} else {
		index = alloc_irq_index(iommu, devid, nr_irqs, false, NULL);
	}

	if (index < 0) {
		pr_warn("Failed to allocate IRTE\n");
		ret = index;
		goto out_free_parent;
	}

	for (i = 0; i < nr_irqs; i++) {
		irq_data = irq_domain_get_irq_data(domain, virq + i);
		cfg = irq_data ? irqd_cfg(irq_data) : NULL;
		if (!cfg) {
			ret = -EINVAL;
			goto out_free_data;
		}

		ret = -ENOMEM;
		data = kzalloc(sizeof(*data), GFP_KERNEL);
		if (!data)
			goto out_free_data;

		if (!AMD_IOMMU_GUEST_IR_GA(amd_iommu_guest_ir))
			data->entry = kzalloc(sizeof(union irte), GFP_KERNEL);
		else
			data->entry = kzalloc(sizeof(struct irte_ga),
						     GFP_KERNEL);
		if (!data->entry) {
			kfree(data);
			goto out_free_data;
		}

		data->iommu = iommu;
		irq_data->hwirq = (devid << 16) + i;
		irq_data->chip_data = data;
		irq_data->chip = &amd_ir_chip;
		irq_remapping_prepare_irte(data, cfg, info, devid, index, i);
		irq_set_status_flags(virq + i, IRQ_MOVE_PCNTXT);
	}

	return 0;

out_free_data:
	for (i--; i >= 0; i--) {
		irq_data = irq_domain_get_irq_data(domain, virq + i);
		if (irq_data)
			kfree(irq_data->chip_data);
	}
	for (i = 0; i < nr_irqs; i++)
		free_irte(iommu, devid, index + i);
out_free_parent:
	irq_domain_free_irqs_common(domain, virq, nr_irqs);
	return ret;
}

static void irq_remapping_free(struct irq_domain *domain, unsigned int virq,
			       unsigned int nr_irqs)
{
	struct irq_2_irte *irte_info;
	struct irq_data *irq_data;
	struct amd_ir_data *data;
	int i;

	for (i = 0; i < nr_irqs; i++) {
		irq_data = irq_domain_get_irq_data(domain, virq  + i);
		if (irq_data && irq_data->chip_data) {
			data = irq_data->chip_data;
			irte_info = &data->irq_2_irte;
			free_irte(data->iommu, irte_info->devid, irte_info->index);
			kfree(data->entry);
			kfree(data);
		}
	}
	irq_domain_free_irqs_common(domain, virq, nr_irqs);
}

static void amd_ir_update_irte(struct irq_data *irqd, struct amd_iommu *iommu,
			       struct amd_ir_data *ir_data,
			       struct irq_2_irte *irte_info,
			       struct irq_cfg *cfg);

static int irq_remapping_activate(struct irq_domain *domain,
				  struct irq_data *irq_data, bool reserve)
{
	struct amd_ir_data *data = irq_data->chip_data;
	struct irq_2_irte *irte_info = &data->irq_2_irte;
	struct amd_iommu *iommu = data->iommu;
	struct irq_cfg *cfg = irqd_cfg(irq_data);

	if (!iommu)
		return 0;

	iommu->irte_ops->activate(iommu, data->entry, irte_info->devid,
				  irte_info->index);
	amd_ir_update_irte(irq_data, iommu, data, irte_info, cfg);
	return 0;
}

static void irq_remapping_deactivate(struct irq_domain *domain,
				     struct irq_data *irq_data)
{
	struct amd_ir_data *data = irq_data->chip_data;
	struct irq_2_irte *irte_info = &data->irq_2_irte;
	struct amd_iommu *iommu = data->iommu;

	if (iommu)
		iommu->irte_ops->deactivate(iommu, data->entry, irte_info->devid,
					    irte_info->index);
}

static int irq_remapping_select(struct irq_domain *d, struct irq_fwspec *fwspec,
				enum irq_domain_bus_token bus_token)
{
	struct amd_iommu *iommu;
	int devid = -1;

	if (!amd_iommu_irq_remap)
		return 0;

	if (x86_fwspec_is_ioapic(fwspec))
		devid = get_ioapic_devid(fwspec->param[0]);
	else if (x86_fwspec_is_hpet(fwspec))
		devid = get_hpet_devid(fwspec->param[0]);

	if (devid < 0)
		return 0;
	iommu = __rlookup_amd_iommu((devid >> 16), (devid & 0xffff));

	return iommu && iommu->ir_domain == d;
}

static const struct irq_domain_ops amd_ir_domain_ops = {
	.select = irq_remapping_select,
	.alloc = irq_remapping_alloc,
	.free = irq_remapping_free,
	.activate = irq_remapping_activate,
	.deactivate = irq_remapping_deactivate,
};

int amd_iommu_activate_guest_mode(void *data)
{
	struct amd_ir_data *ir_data = (struct amd_ir_data *)data;
	struct irte_ga *entry = (struct irte_ga *) ir_data->entry;
	u64 valid;

	if (!AMD_IOMMU_GUEST_IR_VAPIC(amd_iommu_guest_ir) || !entry)
		return 0;

	valid = entry->lo.fields_vapic.valid;

	entry->lo.val = 0;
	entry->hi.val = 0;

	entry->lo.fields_vapic.valid       = valid;
	entry->lo.fields_vapic.guest_mode  = 1;
	entry->lo.fields_vapic.ga_log_intr = 1;
	entry->hi.fields.ga_root_ptr       = ir_data->ga_root_ptr;
	entry->hi.fields.vector            = ir_data->ga_vector;
	entry->lo.fields_vapic.ga_tag      = ir_data->ga_tag;

	return modify_irte_ga(ir_data->iommu, ir_data->irq_2_irte.devid,
			      ir_data->irq_2_irte.index, entry);
}
EXPORT_SYMBOL(amd_iommu_activate_guest_mode);

int amd_iommu_deactivate_guest_mode(void *data)
{
	struct amd_ir_data *ir_data = (struct amd_ir_data *)data;
	struct irte_ga *entry = (struct irte_ga *) ir_data->entry;
	struct irq_cfg *cfg = ir_data->cfg;
	u64 valid;

	if (!AMD_IOMMU_GUEST_IR_VAPIC(amd_iommu_guest_ir) ||
	    !entry || !entry->lo.fields_vapic.guest_mode)
		return 0;

	valid = entry->lo.fields_remap.valid;

	entry->lo.val = 0;
	entry->hi.val = 0;

	entry->lo.fields_remap.valid       = valid;
	entry->lo.fields_remap.dm          = apic->dest_mode_logical;
	entry->lo.fields_remap.int_type    = APIC_DELIVERY_MODE_FIXED;
	entry->hi.fields.vector            = cfg->vector;
	entry->lo.fields_remap.destination =
				APICID_TO_IRTE_DEST_LO(cfg->dest_apicid);
	entry->hi.fields.destination =
				APICID_TO_IRTE_DEST_HI(cfg->dest_apicid);

	return modify_irte_ga(ir_data->iommu, ir_data->irq_2_irte.devid,
			      ir_data->irq_2_irte.index, entry);
}
EXPORT_SYMBOL(amd_iommu_deactivate_guest_mode);

static int amd_ir_set_vcpu_affinity(struct irq_data *data, void *vcpu_info)
{
	int ret;
	struct amd_iommu_pi_data *pi_data = vcpu_info;
	struct vcpu_data *vcpu_pi_info = pi_data->vcpu_data;
	struct amd_ir_data *ir_data = data->chip_data;
	struct irq_2_irte *irte_info = &ir_data->irq_2_irte;
	struct iommu_dev_data *dev_data;

	if (ir_data->iommu == NULL)
		return -EINVAL;

	dev_data = search_dev_data(ir_data->iommu, irte_info->devid);

	/* Note:
	 * This device has never been set up for guest mode.
	 * we should not modify the IRTE
	 */
	if (!dev_data || !dev_data->use_vapic)
		return 0;

	ir_data->cfg = irqd_cfg(data);
	pi_data->ir_data = ir_data;

	/* Note:
	 * SVM tries to set up for VAPIC mode, but we are in
	 * legacy mode. So, we force legacy mode instead.
	 */
	if (!AMD_IOMMU_GUEST_IR_VAPIC(amd_iommu_guest_ir)) {
		pr_debug("%s: Fall back to using intr legacy remap\n",
			 __func__);
		pi_data->is_guest_mode = false;
	}

	pi_data->prev_ga_tag = ir_data->cached_ga_tag;
	if (pi_data->is_guest_mode) {
		ir_data->ga_root_ptr = (pi_data->base >> 12);
		ir_data->ga_vector = vcpu_pi_info->vector;
		ir_data->ga_tag = pi_data->ga_tag;
		ret = amd_iommu_activate_guest_mode(ir_data);
		if (!ret)
			ir_data->cached_ga_tag = pi_data->ga_tag;
	} else {
		ret = amd_iommu_deactivate_guest_mode(ir_data);

		/*
		 * This communicates the ga_tag back to the caller
		 * so that it can do all the necessary clean up.
		 */
		if (!ret)
			ir_data->cached_ga_tag = 0;
	}

	return ret;
}


static void amd_ir_update_irte(struct irq_data *irqd, struct amd_iommu *iommu,
			       struct amd_ir_data *ir_data,
			       struct irq_2_irte *irte_info,
			       struct irq_cfg *cfg)
{

	/*
	 * Atomically updates the IRTE with the new destination, vector
	 * and flushes the interrupt entry cache.
	 */
	iommu->irte_ops->set_affinity(iommu, ir_data->entry, irte_info->devid,
				      irte_info->index, cfg->vector,
				      cfg->dest_apicid);
}

static int amd_ir_set_affinity(struct irq_data *data,
			       const struct cpumask *mask, bool force)
{
	struct amd_ir_data *ir_data = data->chip_data;
	struct irq_2_irte *irte_info = &ir_data->irq_2_irte;
	struct irq_cfg *cfg = irqd_cfg(data);
	struct irq_data *parent = data->parent_data;
	struct amd_iommu *iommu = ir_data->iommu;
	int ret;

	if (!iommu)
		return -ENODEV;

	ret = parent->chip->irq_set_affinity(parent, mask, force);
	if (ret < 0 || ret == IRQ_SET_MASK_OK_DONE)
		return ret;

	amd_ir_update_irte(data, iommu, ir_data, irte_info, cfg);
	/*
	 * After this point, all the interrupts will start arriving
	 * at the new destination. So, time to cleanup the previous
	 * vector allocation.
	 */
	vector_schedule_cleanup(cfg);

	return IRQ_SET_MASK_OK_DONE;
}

static void ir_compose_msi_msg(struct irq_data *irq_data, struct msi_msg *msg)
{
	struct amd_ir_data *ir_data = irq_data->chip_data;

	*msg = ir_data->msi_entry;
}

static struct irq_chip amd_ir_chip = {
	.name			= "AMD-IR",
	.irq_ack		= apic_ack_irq,
	.irq_set_affinity	= amd_ir_set_affinity,
	.irq_set_vcpu_affinity	= amd_ir_set_vcpu_affinity,
	.irq_compose_msi_msg	= ir_compose_msi_msg,
};

static const struct msi_parent_ops amdvi_msi_parent_ops = {
	.supported_flags	= X86_VECTOR_MSI_FLAGS_SUPPORTED | MSI_FLAG_MULTI_PCI_MSI,
	.prefix			= "IR-",
	.init_dev_msi_info	= msi_parent_init_dev_msi_info,
};

int amd_iommu_create_irq_domain(struct amd_iommu *iommu)
{
	struct fwnode_handle *fn;

	fn = irq_domain_alloc_named_id_fwnode("AMD-IR", iommu->index);
	if (!fn)
		return -ENOMEM;
	iommu->ir_domain = irq_domain_create_hierarchy(arch_get_ir_parent_domain(), 0, 0,
						       fn, &amd_ir_domain_ops, iommu);
	if (!iommu->ir_domain) {
		irq_domain_free_fwnode(fn);
		return -ENOMEM;
	}

	irq_domain_update_bus_token(iommu->ir_domain,  DOMAIN_BUS_AMDVI);
	iommu->ir_domain->flags |= IRQ_DOMAIN_FLAG_MSI_PARENT |
				   IRQ_DOMAIN_FLAG_ISOLATED_MSI;
	iommu->ir_domain->msi_parent_ops = &amdvi_msi_parent_ops;

	return 0;
}

int amd_iommu_update_ga(int cpu, bool is_run, void *data)
{
	struct amd_ir_data *ir_data = (struct amd_ir_data *)data;
	struct irte_ga *entry = (struct irte_ga *) ir_data->entry;

	if (!AMD_IOMMU_GUEST_IR_VAPIC(amd_iommu_guest_ir) ||
	    !entry || !entry->lo.fields_vapic.guest_mode)
		return 0;

	if (!ir_data->iommu)
		return -ENODEV;

	if (cpu >= 0) {
		entry->lo.fields_vapic.destination =
					APICID_TO_IRTE_DEST_LO(cpu);
		entry->hi.fields.destination =
					APICID_TO_IRTE_DEST_HI(cpu);
	}
	entry->lo.fields_vapic.is_run = is_run;

<<<<<<< HEAD
	return modify_irte_ga(ir_data->iommu, ir_data->irq_2_irte.devid,
			      ir_data->irq_2_irte.index, entry);
=======
	return __modify_irte_ga(ir_data->iommu, ir_data->irq_2_irte.devid,
				ir_data->irq_2_irte.index, entry);
>>>>>>> 2d5404ca
}
EXPORT_SYMBOL(amd_iommu_update_ga);
#endif<|MERGE_RESOLUTION|>--- conflicted
+++ resolved
@@ -46,13 +46,6 @@
 
 #define CMD_SET_TYPE(cmd, t) ((cmd)->data[1] |= ((t) << 28))
 
-<<<<<<< HEAD
-/* IO virtual address start page frame number */
-#define IOVA_START_PFN		(1)
-#define IOVA_PFN(addr)		((addr) >> PAGE_SHIFT)
-
-=======
->>>>>>> 2d5404ca
 /* Reserved IOVA ranges */
 #define MSI_RANGE_START		(0xfee00000)
 #define MSI_RANGE_END		(0xfeefffff)
@@ -66,11 +59,7 @@
 LIST_HEAD(acpihid_map);
 
 const struct iommu_ops amd_iommu_ops;
-<<<<<<< HEAD
-const struct iommu_dirty_ops amd_dirty_ops;
-=======
 static const struct iommu_dirty_ops amd_dirty_ops;
->>>>>>> 2d5404ca
 
 int amd_iommu_max_glx_val = -1;
 
@@ -84,12 +73,9 @@
 struct kmem_cache *amd_iommu_irq_cache;
 
 static void detach_device(struct device *dev);
-<<<<<<< HEAD
-=======
 
 static void set_dte_entry(struct amd_iommu *iommu,
 			  struct iommu_dev_data *dev_data);
->>>>>>> 2d5404ca
 
 /****************************************************************************
  *
@@ -362,19 +348,11 @@
 
 	if (pci_pri_supported(pdev))
 		flags |= AMD_IOMMU_DEVICE_FLAG_PRI_SUP;
-<<<<<<< HEAD
 
 	features = pci_pasid_features(pdev);
 	if (features >= 0) {
 		flags |= AMD_IOMMU_DEVICE_FLAG_PASID_SUP;
 
-=======
-
-	features = pci_pasid_features(pdev);
-	if (features >= 0) {
-		flags |= AMD_IOMMU_DEVICE_FLAG_PASID_SUP;
-
->>>>>>> 2d5404ca
 		if (features & PCI_PASID_CAP_EXEC)
 			flags |= AMD_IOMMU_DEVICE_FLAG_EXEC_SUP;
 
@@ -415,11 +393,7 @@
 	}
 }
 
-<<<<<<< HEAD
-int amd_iommu_pdev_enable_cap_pri(struct pci_dev *pdev)
-=======
 static inline int pdev_enable_cap_pri(struct pci_dev *pdev)
->>>>>>> 2d5404ca
 {
 	struct iommu_dev_data *dev_data = dev_iommu_priv_get(&pdev->dev);
 	int ret = -EINVAL;
@@ -427,12 +401,9 @@
 	if (dev_data->pri_enabled)
 		return 0;
 
-<<<<<<< HEAD
-=======
 	if (!dev_data->ats_enabled)
 		return 0;
 
->>>>>>> 2d5404ca
 	if (dev_data->flags & AMD_IOMMU_DEVICE_FLAG_PRI_SUP) {
 		/*
 		 * First reset the PRI state of the device.
@@ -449,11 +420,7 @@
 	return ret;
 }
 
-<<<<<<< HEAD
-void amd_iommu_pdev_disable_cap_pri(struct pci_dev *pdev)
-=======
 static inline void pdev_disable_cap_pri(struct pci_dev *pdev)
->>>>>>> 2d5404ca
 {
 	struct iommu_dev_data *dev_data = dev_iommu_priv_get(&pdev->dev);
 
@@ -495,23 +462,14 @@
 {
 	pdev_enable_cap_ats(pdev);
 	pdev_enable_cap_pasid(pdev);
-<<<<<<< HEAD
-	amd_iommu_pdev_enable_cap_pri(pdev);
-
-=======
 	pdev_enable_cap_pri(pdev);
->>>>>>> 2d5404ca
 }
 
 static void pdev_disable_caps(struct pci_dev *pdev)
 {
 	pdev_disable_cap_ats(pdev);
 	pdev_disable_cap_pasid(pdev);
-<<<<<<< HEAD
-	amd_iommu_pdev_disable_cap_pri(pdev);
-=======
 	pdev_disable_cap_pri(pdev);
->>>>>>> 2d5404ca
 }
 
 /*
@@ -865,69 +823,10 @@
 
 	while (head != tail) {
 		iommu_print_event(iommu, iommu->evt_buf + head);
-<<<<<<< HEAD
-		head = (head + EVENT_ENTRY_SIZE) % EVT_BUFFER_SIZE;
-	}
-
-	writel(head, iommu->mmio_base + MMIO_EVT_HEAD_OFFSET);
-}
-
-static void iommu_poll_ppr_log(struct amd_iommu *iommu)
-{
-	u32 head, tail;
-
-	if (iommu->ppr_log == NULL)
-		return;
-
-	head = readl(iommu->mmio_base + MMIO_PPR_HEAD_OFFSET);
-	tail = readl(iommu->mmio_base + MMIO_PPR_TAIL_OFFSET);
-
-	while (head != tail) {
-		volatile u64 *raw;
-		u64 entry[2];
-		int i;
-
-		raw = (u64 *)(iommu->ppr_log + head);
-
-		/*
-		 * Hardware bug: Interrupt may arrive before the entry is
-		 * written to memory. If this happens we need to wait for the
-		 * entry to arrive.
-		 */
-		for (i = 0; i < LOOP_TIMEOUT; ++i) {
-			if (PPR_REQ_TYPE(raw[0]) != 0)
-				break;
-			udelay(1);
-		}
-
-		/* Avoid memcpy function-call overhead */
-		entry[0] = raw[0];
-		entry[1] = raw[1];
-
-		/*
-		 * To detect the hardware errata 733 we need to clear the
-		 * entry back to zero. This issue does not exist on SNP
-		 * enabled system. Also this buffer is not writeable on
-		 * SNP enabled system.
-		 */
-		if (!amd_iommu_snp_en)
-			raw[0] = raw[1] = 0UL;
-
-		/* Update head pointer of hardware ring-buffer */
-		head = (head + PPR_ENTRY_SIZE) % PPR_LOG_SIZE;
-		writel(head, iommu->mmio_base + MMIO_PPR_HEAD_OFFSET);
-
-		/* TODO: PPR Handler will be added when we add IOPF support */
-
-		/* Refresh ring-buffer information */
-		head = readl(iommu->mmio_base + MMIO_PPR_HEAD_OFFSET);
-		tail = readl(iommu->mmio_base + MMIO_PPR_TAIL_OFFSET);
-=======
 
 		/* Update head pointer of hardware ring-buffer */
 		head = (head + EVENT_ENTRY_SIZE) % EVT_BUFFER_SIZE;
 		writel(head, iommu->mmio_base + MMIO_EVT_HEAD_OFFSET);
->>>>>>> 2d5404ca
 	}
 
 }
@@ -1052,11 +951,7 @@
 {
 	amd_iommu_handle_irq(data, "PPR", MMIO_STATUS_PPR_INT_MASK,
 			     MMIO_STATUS_PPR_OVERFLOW_MASK,
-<<<<<<< HEAD
-			     iommu_poll_ppr_log, amd_iommu_restart_ppr_log);
-=======
 			     amd_iommu_poll_ppr_log, amd_iommu_restart_ppr_log);
->>>>>>> 2d5404ca
 
 	return IRQ_HANDLED;
 }
@@ -1470,16 +1365,7 @@
 {
 	struct amd_iommu *iommu = get_amd_iommu_from_dev_data(dev_data);
 	struct iommu_cmd cmd;
-<<<<<<< HEAD
-	int qdep;
-
-	qdep     = dev_data->ats_qdep;
-	iommu    = rlookup_amd_iommu(dev_data->dev);
-	if (!iommu)
-		return -EINVAL;
-=======
 	int qdep = dev_data->ats_qdep;
->>>>>>> 2d5404ca
 
 	build_inv_iotlb_pages(&cmd, dev_data->devid, qdep, address,
 			      size, pasid, gn);
@@ -1524,16 +1410,11 @@
 			return ret;
 	}
 
-<<<<<<< HEAD
-	if (dev_data->ats_enabled)
-		ret = device_flush_iotlb(dev_data, 0, ~0UL);
-=======
 	if (dev_data->ats_enabled) {
 		/* Invalidate the entire contents of an IOTLB */
 		ret = device_flush_iotlb(dev_data, 0, ~0UL,
 					 IOMMU_NO_PASID, false);
 	}
->>>>>>> 2d5404ca
 
 	return ret;
 }
@@ -1961,49 +1842,8 @@
 	return ret;
 }
 
-<<<<<<< HEAD
-/*
- * Number of GCR3 table levels required. Level must be 4-Kbyte
- * page and can contain up to 512 entries.
- */
-static int get_gcr3_levels(int pasids)
-{
-	int levels;
-
-	if (pasids == -1)
-		return amd_iommu_max_glx_val;
-
-	levels = get_count_order(pasids);
-
-	return levels ? (DIV_ROUND_UP(levels, 9) - 1) : levels;
-}
-
-/* Note: This function expects iommu_domain->lock to be held prior calling the function. */
-static int setup_gcr3_table(struct protection_domain *domain, int pasids)
-{
-	int levels = get_gcr3_levels(pasids);
-
-	if (levels > amd_iommu_max_glx_val)
-		return -EINVAL;
-
-	domain->gcr3_tbl = alloc_pgtable_page(domain->nid, GFP_ATOMIC);
-	if (domain->gcr3_tbl == NULL)
-		return -ENOMEM;
-
-	domain->glx      = levels;
-	domain->flags   |= PD_IOMMUV2_MASK;
-
-	amd_iommu_domain_update(domain);
-
-	return 0;
-}
-
-static void set_dte_entry(struct amd_iommu *iommu, u16 devid,
-			  struct protection_domain *domain, bool ats, bool ppr)
-=======
 static void set_dte_entry(struct amd_iommu *iommu,
 			  struct iommu_dev_data *dev_data)
->>>>>>> 2d5404ca
 {
 	u64 pte_root = 0;
 	u64 flags = 0;
@@ -2039,16 +1879,8 @@
 	if (dev_data->ats_enabled)
 		flags |= DTE_FLAG_IOTLB;
 
-<<<<<<< HEAD
-	if (ppr)
-		pte_root |= 1ULL << DEV_ENTRY_PPR;
-
-	if (domain->dirty_tracking)
-		pte_root |= DTE_FLAG_HAD;
-=======
 	if (dev_data->ppr)
 		pte_root |= 1ULL << DEV_ENTRY_PPR;
->>>>>>> 2d5404ca
 
 	if (domain->dirty_tracking)
 		pte_root |= DTE_FLAG_HAD;
@@ -2183,9 +2015,6 @@
 
 	if (gcr3_info->gcr3_tbl == NULL)
 		return;
-<<<<<<< HEAD
-	ats   = dev_data->ats_enabled;
-=======
 
 	free_gcr3_table(gcr3_info);
 }
@@ -2196,7 +2025,6 @@
 	struct amd_iommu *iommu = get_amd_iommu_from_dev_data(dev_data);
 	struct io_pgtable_cfg *cfg = &domain->iop.pgtbl.cfg;
 	int ret = 0;
->>>>>>> 2d5404ca
 
 	/* Update data structures */
 	dev_data->domain = domain;
@@ -2210,19 +2038,12 @@
 	domain->dev_iommu[iommu->index] += 1;
 	domain->dev_cnt                 += 1;
 
-<<<<<<< HEAD
-	/* Update device table */
-	set_dte_entry(iommu, dev_data->devid, domain,
-		      ats, dev_data->ppr);
-	clone_aliases(iommu, dev_data->dev);
-=======
 	/* Setup GCR3 table */
 	if (pdom_is_sva_capable(domain)) {
 		ret = init_gcr3_table(dev_data, domain);
 		if (ret)
 			return ret;
 	}
->>>>>>> 2d5404ca
 
 	return ret;
 }
@@ -2273,23 +2094,7 @@
 		goto out;
 	}
 
-<<<<<<< HEAD
-	if (dev_is_pci(dev))
-		pdev_enable_caps(to_pci_dev(dev));
-
-	do_attach(dev_data, domain);
-
-	/*
-	 * We might boot into a crash-kernel here. The crashed kernel
-	 * left the caches in the IOMMU dirty. So we have to flush
-	 * here to evict all dirty stuff.
-	 */
-	amd_iommu_domain_flush_tlb_pde(domain);
-
-	amd_iommu_domain_flush_complete(domain);
-=======
 	ret = do_attach(dev_data, domain);
->>>>>>> 2d5404ca
 
 out:
 	spin_unlock(&dev_data->lock);
@@ -2323,12 +2128,6 @@
 	if (WARN_ON(!dev_data->domain))
 		goto out;
 
-<<<<<<< HEAD
-	do_detach(dev_data);
-
-	if (dev_is_pci(dev))
-		pdev_disable_caps(to_pci_dev(dev));
-=======
 	if (ppr) {
 		iopf_queue_flush_dev(dev);
 
@@ -2337,7 +2136,6 @@
 	}
 
 	do_detach(dev_data);
->>>>>>> 2d5404ca
 
 out:
 	spin_unlock(&dev_data->lock);
@@ -2430,46 +2228,6 @@
 
 /*****************************************************************************
  *
-<<<<<<< HEAD
- * The next functions belong to the dma_ops mapping/unmapping code.
- *
- *****************************************************************************/
-
-static void update_device_table(struct protection_domain *domain)
-{
-	struct iommu_dev_data *dev_data;
-
-	list_for_each_entry(dev_data, &domain->dev_list, list) {
-		struct amd_iommu *iommu = rlookup_amd_iommu(dev_data->dev);
-
-		if (!iommu)
-			continue;
-		set_dte_entry(iommu, dev_data->devid, domain,
-			      dev_data->ats_enabled, dev_data->ppr);
-		clone_aliases(iommu, dev_data->dev);
-	}
-}
-
-void amd_iommu_update_and_flush_device_table(struct protection_domain *domain)
-{
-	update_device_table(domain);
-	domain_flush_devices(domain);
-}
-
-void amd_iommu_domain_update(struct protection_domain *domain)
-{
-	/* Update device table */
-	amd_iommu_update_and_flush_device_table(domain);
-
-	/* Flush domain TLB(s) and wait for completion */
-	amd_iommu_domain_flush_tlb_pde(domain);
-	amd_iommu_domain_flush_complete(domain);
-}
-
-/*****************************************************************************
- *
-=======
->>>>>>> 2d5404ca
  * The following functions belong to the exported interface of AMD IOMMU
  *
  * This interface allows access to lower level functions of the IOMMU
@@ -2498,28 +2256,10 @@
 
 void protection_domain_free(struct protection_domain *domain)
 {
-<<<<<<< HEAD
-	if (!domain)
-		return;
-
-	if (domain->iop.pgtbl_cfg.tlb)
-		free_io_pgtable_ops(&domain->iop.iop.ops);
-
-	if (domain->flags & PD_IOMMUV2_MASK)
-		free_gcr3_table(domain);
-
-	if (domain->iop.root)
-		free_page((unsigned long)domain->iop.root);
-
-	if (domain->id)
-		domain_id_free(domain->id);
-
-=======
 	WARN_ON(!list_empty(&domain->dev_list));
 	if (domain->domain.type & __IOMMU_DOMAIN_PAGING)
 		free_io_pgtable_ops(&domain->iop.pgtbl.ops);
 	domain_id_free(domain->id);
->>>>>>> 2d5404ca
 	kfree(domain);
 }
 
@@ -2533,49 +2273,6 @@
 	if (!domain)
 		return NULL;
 
-<<<<<<< HEAD
-	if (mode != PAGE_MODE_NONE) {
-		pt_root = (void *)get_zeroed_page(GFP_KERNEL);
-		if (!pt_root)
-			return -ENOMEM;
-	}
-
-	amd_iommu_domain_set_pgtable(domain, pt_root, mode);
-
-	return 0;
-}
-
-static int protection_domain_init_v2(struct protection_domain *domain)
-{
-	domain->flags |= PD_GIOV_MASK;
-
-	domain->domain.pgsize_bitmap = AMD_IOMMU_PGSIZES_V2;
-
-	if (setup_gcr3_table(domain, 1))
-		return -ENOMEM;
-
-	return 0;
-}
-
-static struct protection_domain *protection_domain_alloc(unsigned int type)
-{
-	struct io_pgtable_ops *pgtbl_ops;
-	struct protection_domain *domain;
-	int pgtable;
-	int ret;
-
-	domain = kzalloc(sizeof(*domain), GFP_KERNEL);
-	if (!domain)
-		return NULL;
-
-	domain->id = domain_id_alloc();
-	if (!domain->id)
-		goto out_err;
-
-	spin_lock_init(&domain->lock);
-	INIT_LIST_HEAD(&domain->dev_list);
-	domain->nid = NUMA_NO_NODE;
-=======
 	domain->id = domain_id_alloc();
 	if (!domain->id)
 		goto err_free;
@@ -2584,15 +2281,11 @@
 	INIT_LIST_HEAD(&domain->dev_list);
 	INIT_LIST_HEAD(&domain->dev_data_list);
 	domain->iop.pgtbl.cfg.amd.nid = nid;
->>>>>>> 2d5404ca
 
 	switch (type) {
 	/* No need to allocate io pgtable ops in passthrough mode */
 	case IOMMU_DOMAIN_IDENTITY:
-<<<<<<< HEAD
-=======
 	case IOMMU_DOMAIN_SVA:
->>>>>>> 2d5404ca
 		return domain;
 	case IOMMU_DOMAIN_DMA:
 		pgtable = amd_iommu_pgtable;
@@ -2605,41 +2298,17 @@
 		pgtable = AMD_IOMMU_V1;
 		break;
 	default:
-<<<<<<< HEAD
-		goto out_err;
-=======
 		goto err_id;
->>>>>>> 2d5404ca
 	}
 
 	switch (pgtable) {
 	case AMD_IOMMU_V1:
-<<<<<<< HEAD
-		ret = protection_domain_init_v1(domain, DEFAULT_PGTABLE_LEVEL);
-=======
 		domain->pd_mode = PD_MODE_V1;
->>>>>>> 2d5404ca
 		break;
 	case AMD_IOMMU_V2:
 		domain->pd_mode = PD_MODE_V2;
 		break;
 	default:
-<<<<<<< HEAD
-		ret = -EINVAL;
-		break;
-	}
-
-	if (ret)
-		goto out_err;
-
-	pgtbl_ops = alloc_io_pgtable_ops(pgtable, &domain->iop.pgtbl_cfg, domain);
-	if (!pgtbl_ops)
-		goto out_err;
-
-	return domain;
-out_err:
-	protection_domain_free(domain);
-=======
 		goto err_id;
 	}
 
@@ -2653,7 +2322,6 @@
 	domain_id_free(domain->id);
 err_free:
 	kfree(domain);
->>>>>>> 2d5404ca
 	return NULL;
 }
 
@@ -2678,16 +2346,8 @@
 	struct protection_domain *domain;
 	struct amd_iommu *iommu = NULL;
 
-<<<<<<< HEAD
-	if (dev) {
-		iommu = rlookup_amd_iommu(dev);
-		if (!iommu)
-			return ERR_PTR(-ENODEV);
-	}
-=======
 	if (dev)
 		iommu = get_amd_iommu_from_dev(dev);
->>>>>>> 2d5404ca
 
 	/*
 	 * Since DTE[Mode]=0 is prohibited on SNP-enabled system,
@@ -2695,12 +2355,6 @@
 	 */
 	if (amd_iommu_snp_en && (type == IOMMU_DOMAIN_IDENTITY))
 		return ERR_PTR(-EINVAL);
-<<<<<<< HEAD
-
-	if (dirty_tracking && !amd_iommu_hd_support(iommu))
-		return ERR_PTR(-EOPNOTSUPP);
-=======
->>>>>>> 2d5404ca
 
 	if (dirty_tracking && !amd_iommu_hd_support(iommu))
 		return ERR_PTR(-EOPNOTSUPP);
@@ -2723,23 +2377,10 @@
 			domain->domain.dirty_ops = &amd_dirty_ops;
 	}
 
-	if (iommu) {
-		domain->domain.type = type;
-		domain->domain.pgsize_bitmap = iommu->iommu.ops->pgsize_bitmap;
-		domain->domain.ops = iommu->iommu.ops->default_domain_ops;
-
-		if (dirty_tracking)
-			domain->domain.dirty_ops = &amd_dirty_ops;
-	}
-
 	return &domain->domain;
 }
 
 static struct iommu_domain *amd_iommu_domain_alloc(unsigned int type)
-<<<<<<< HEAD
-{
-	struct iommu_domain *domain;
-=======
 {
 	struct iommu_domain *domain;
 
@@ -2768,49 +2409,13 @@
 {
 	struct protection_domain *domain;
 	unsigned long flags;
->>>>>>> 2d5404ca
-
-	domain = do_iommu_domain_alloc(type, NULL, 0);
-	if (IS_ERR(domain))
-		return NULL;
-
-	return domain;
-}
-
-static struct iommu_domain *
-amd_iommu_domain_alloc_user(struct device *dev, u32 flags,
-			    struct iommu_domain *parent,
-			    const struct iommu_user_data *user_data)
-
-{
-	unsigned int type = IOMMU_DOMAIN_UNMANAGED;
-
-	if ((flags & ~IOMMU_HWPT_ALLOC_DIRTY_TRACKING) || parent || user_data)
-		return ERR_PTR(-EOPNOTSUPP);
-
-<<<<<<< HEAD
-	return do_iommu_domain_alloc(type, dev, flags);
-}
-
-static void amd_iommu_domain_free(struct iommu_domain *dom)
-{
-	struct protection_domain *domain;
-	unsigned long flags;
-=======
+
+	domain = to_pdomain(dom);
+
 	spin_lock_irqsave(&domain->lock, flags);
->>>>>>> 2d5404ca
 
 	cleanup_domain(domain);
 
-<<<<<<< HEAD
-	domain = to_pdomain(dom);
-
-	spin_lock_irqsave(&domain->lock, flags);
-
-	cleanup_domain(domain);
-
-=======
->>>>>>> 2d5404ca
 	spin_unlock_irqrestore(&domain->lock, flags);
 
 	protection_domain_free(domain);
@@ -3000,8 +2605,7 @@
 	case IOMMU_CAP_DEFERRED_FLUSH:
 		return true;
 	case IOMMU_CAP_DIRTY_TRACKING: {
-<<<<<<< HEAD
-		struct amd_iommu *iommu = rlookup_amd_iommu(dev);
+		struct amd_iommu *iommu = get_amd_iommu_from_dev(dev);
 
 		return amd_iommu_hd_support(iommu);
 	}
@@ -3030,9 +2634,7 @@
 	}
 
 	list_for_each_entry(dev_data, &pdomain->dev_list, list) {
-		iommu = rlookup_amd_iommu(dev_data->dev);
-		if (!iommu)
-			continue;
+		iommu = get_amd_iommu_from_dev_data(dev_data);
 
 		dev_table = get_dev_table(iommu);
 		pte_root = dev_table[dev_data->devid].data[0];
@@ -3047,10 +2649,9 @@
 	}
 
 	/* Flush IOTLB to mark IOPTE dirty on the next translation(s) */
-	if (domain_flush) {
-		amd_iommu_domain_flush_tlb_pde(pdomain);
-		amd_iommu_domain_flush_complete(pdomain);
-	}
+	if (domain_flush)
+		amd_iommu_domain_flush_all(pdomain);
+
 	pdomain->dirty_tracking = enable;
 	spin_unlock_irqrestore(&pdomain->lock, flags);
 
@@ -3063,7 +2664,7 @@
 					  struct iommu_dirty_bitmap *dirty)
 {
 	struct protection_domain *pdomain = to_pdomain(domain);
-	struct io_pgtable_ops *ops = &pdomain->iop.iop.ops;
+	struct io_pgtable_ops *ops = &pdomain->iop.pgtbl.ops;
 	unsigned long lflags;
 
 	if (!ops || !ops->read_and_clear_dirty)
@@ -3093,9 +2694,7 @@
 		return;
 
 	devid = PCI_SBDF_TO_DEVID(sbdf);
-	iommu = rlookup_amd_iommu(dev);
-	if (!iommu)
-		return;
+	iommu = get_amd_iommu_from_dev(dev);
 	pci_seg = iommu->pci_seg;
 
 	list_for_each_entry(entry, &pci_seg->unity_map, list) {
@@ -3140,7 +2739,7 @@
 	list_add_tail(&region->list, head);
 }
 
-bool amd_iommu_is_attach_deferred(struct device *dev)
+static bool amd_iommu_is_attach_deferred(struct device *dev)
 {
 	struct iommu_dev_data *dev_data = dev_iommu_priv_get(dev);
 
@@ -3153,8 +2752,7 @@
 	unsigned long flags;
 
 	spin_lock_irqsave(&dom->lock, flags);
-	amd_iommu_domain_flush_tlb_pde(dom);
-	amd_iommu_domain_flush_complete(dom);
+	amd_iommu_domain_flush_all(dom);
 	spin_unlock_irqrestore(&dom->lock, flags);
 }
 
@@ -3165,8 +2763,8 @@
 	unsigned long flags;
 
 	spin_lock_irqsave(&dom->lock, flags);
-	domain_flush_pages(dom, gather->start, gather->end - gather->start + 1, 1);
-	amd_iommu_domain_flush_complete(dom);
+	amd_iommu_domain_flush_pages(dom, gather->start,
+				     gather->end - gather->start + 1);
 	spin_unlock_irqrestore(&dom->lock, flags);
 }
 
@@ -3197,326 +2795,6 @@
 
 	return 0;
 }
-
-static bool amd_iommu_enforce_cache_coherency(struct iommu_domain *domain)
-{
-	/* IOMMU_PTE_FC is always set */
-	return true;
-}
-
-const struct iommu_dirty_ops amd_dirty_ops = {
-	.set_dirty_tracking = amd_iommu_set_dirty_tracking,
-	.read_and_clear_dirty = amd_iommu_read_and_clear_dirty,
-};
-
-const struct iommu_ops amd_iommu_ops = {
-	.capable = amd_iommu_capable,
-	.domain_alloc = amd_iommu_domain_alloc,
-	.domain_alloc_user = amd_iommu_domain_alloc_user,
-	.probe_device = amd_iommu_probe_device,
-	.release_device = amd_iommu_release_device,
-	.probe_finalize = amd_iommu_probe_finalize,
-	.device_group = amd_iommu_device_group,
-	.get_resv_regions = amd_iommu_get_resv_regions,
-	.is_attach_deferred = amd_iommu_is_attach_deferred,
-	.pgsize_bitmap	= AMD_IOMMU_PGSIZES,
-	.def_domain_type = amd_iommu_def_domain_type,
-	.default_domain_ops = &(const struct iommu_domain_ops) {
-		.attach_dev	= amd_iommu_attach_device,
-		.map_pages	= amd_iommu_map_pages,
-		.unmap_pages	= amd_iommu_unmap_pages,
-		.iotlb_sync_map	= amd_iommu_iotlb_sync_map,
-		.iova_to_phys	= amd_iommu_iova_to_phys,
-		.flush_iotlb_all = amd_iommu_flush_iotlb_all,
-		.iotlb_sync	= amd_iommu_iotlb_sync,
-		.free		= amd_iommu_domain_free,
-		.enforce_cache_coherency = amd_iommu_enforce_cache_coherency,
-	}
-};
-
-static int __flush_pasid(struct protection_domain *domain, u32 pasid,
-			 u64 address, bool size)
-{
-	struct iommu_dev_data *dev_data;
-	struct iommu_cmd cmd;
-	int i, ret;
-
-	if (!(domain->flags & PD_IOMMUV2_MASK))
-		return -EINVAL;
-
-	build_inv_iommu_pasid(&cmd, domain->id, pasid, address, size);
-
-	/*
-	 * IOMMU TLB needs to be flushed before Device TLB to
-	 * prevent device TLB refill from IOMMU TLB
-	 */
-	for (i = 0; i < amd_iommu_get_num_iommus(); ++i) {
-		if (domain->dev_iommu[i] == 0)
-			continue;
-=======
-		struct amd_iommu *iommu = get_amd_iommu_from_dev(dev);
->>>>>>> 2d5404ca
-
-		return amd_iommu_hd_support(iommu);
-	}
-<<<<<<< HEAD
-
-	/* Wait until IOMMU TLB flushes are complete */
-	amd_iommu_domain_flush_complete(domain);
-
-	/* Now flush device TLBs */
-	list_for_each_entry(dev_data, &domain->dev_list, list) {
-		struct amd_iommu *iommu;
-		int qdep;
-
-		/*
-		   There might be non-IOMMUv2 capable devices in an IOMMUv2
-		 * domain.
-		 */
-		if (!dev_data->ats_enabled)
-			continue;
-
-		qdep  = dev_data->ats_qdep;
-		iommu = rlookup_amd_iommu(dev_data->dev);
-		if (!iommu)
-			continue;
-		build_inv_iotlb_pasid(&cmd, dev_data->devid, pasid,
-				      qdep, address, size);
-
-		ret = iommu_queue_command(iommu, &cmd);
-		if (ret != 0)
-			goto out;
-	}
-
-	/* Wait until all device TLBs are flushed */
-	amd_iommu_domain_flush_complete(domain);
-
-	ret = 0;
-
-out:
-
-	return ret;
-}
-
-static int __amd_iommu_flush_page(struct protection_domain *domain, u32 pasid,
-				  u64 address)
-{
-	return __flush_pasid(domain, pasid, address, false);
-}
-
-int amd_iommu_flush_page(struct iommu_domain *dom, u32 pasid,
-			 u64 address)
-{
-	struct protection_domain *domain = to_pdomain(dom);
-	unsigned long flags;
-	int ret;
-
-	spin_lock_irqsave(&domain->lock, flags);
-	ret = __amd_iommu_flush_page(domain, pasid, address);
-	spin_unlock_irqrestore(&domain->lock, flags);
-
-	return ret;
-}
-
-static int __amd_iommu_flush_tlb(struct protection_domain *domain, u32 pasid)
-{
-	return __flush_pasid(domain, pasid, CMD_INV_IOMMU_ALL_PAGES_ADDRESS,
-			     true);
-=======
-	default:
-		break;
-	}
-
-	return false;
->>>>>>> 2d5404ca
-}
-
-static int amd_iommu_set_dirty_tracking(struct iommu_domain *domain,
-					bool enable)
-{
-	struct protection_domain *pdomain = to_pdomain(domain);
-	struct dev_table_entry *dev_table;
-	struct iommu_dev_data *dev_data;
-	bool domain_flush = false;
-	struct amd_iommu *iommu;
-	unsigned long flags;
-	u64 pte_root;
-
-	spin_lock_irqsave(&pdomain->lock, flags);
-	if (!(pdomain->dirty_tracking ^ enable)) {
-		spin_unlock_irqrestore(&pdomain->lock, flags);
-		return 0;
-	}
-
-<<<<<<< HEAD
-	return ret;
-}
-=======
-	list_for_each_entry(dev_data, &pdomain->dev_list, list) {
-		iommu = get_amd_iommu_from_dev_data(dev_data);
->>>>>>> 2d5404ca
-
-		dev_table = get_dev_table(iommu);
-		pte_root = dev_table[dev_data->devid].data[0];
-
-		pte_root = (enable ? pte_root | DTE_FLAG_HAD :
-				     pte_root & ~DTE_FLAG_HAD);
-
-		/* Flush device DTE */
-		dev_table[dev_data->devid].data[0] = pte_root;
-		device_flush_dte(dev_data);
-		domain_flush = true;
-	}
-
-	/* Flush IOTLB to mark IOPTE dirty on the next translation(s) */
-	if (domain_flush)
-		amd_iommu_domain_flush_all(pdomain);
-
-	pdomain->dirty_tracking = enable;
-	spin_unlock_irqrestore(&pdomain->lock, flags);
-
-	return 0;
-}
-
-static int amd_iommu_read_and_clear_dirty(struct iommu_domain *domain,
-					  unsigned long iova, size_t size,
-					  unsigned long flags,
-					  struct iommu_dirty_bitmap *dirty)
-{
-	struct protection_domain *pdomain = to_pdomain(domain);
-	struct io_pgtable_ops *ops = &pdomain->iop.pgtbl.ops;
-	unsigned long lflags;
-
-	if (!ops || !ops->read_and_clear_dirty)
-		return -EOPNOTSUPP;
-
-	spin_lock_irqsave(&pdomain->lock, lflags);
-	if (!pdomain->dirty_tracking && dirty->bitmap) {
-		spin_unlock_irqrestore(&pdomain->lock, lflags);
-		return -EINVAL;
-	}
-	spin_unlock_irqrestore(&pdomain->lock, lflags);
-
-	return ops->read_and_clear_dirty(ops, iova, size, flags, dirty);
-}
-
-static void amd_iommu_get_resv_regions(struct device *dev,
-				       struct list_head *head)
-{
-	struct iommu_resv_region *region;
-	struct unity_map_entry *entry;
-	struct amd_iommu *iommu;
-	struct amd_iommu_pci_seg *pci_seg;
-	int devid, sbdf;
-
-	sbdf = get_device_sbdf_id(dev);
-	if (sbdf < 0)
-		return;
-
-	devid = PCI_SBDF_TO_DEVID(sbdf);
-	iommu = get_amd_iommu_from_dev(dev);
-	pci_seg = iommu->pci_seg;
-
-	list_for_each_entry(entry, &pci_seg->unity_map, list) {
-		int type, prot = 0;
-		size_t length;
-
-		if (devid < entry->devid_start || devid > entry->devid_end)
-			continue;
-
-		type   = IOMMU_RESV_DIRECT;
-		length = entry->address_end - entry->address_start;
-		if (entry->prot & IOMMU_PROT_IR)
-			prot |= IOMMU_READ;
-		if (entry->prot & IOMMU_PROT_IW)
-			prot |= IOMMU_WRITE;
-		if (entry->prot & IOMMU_UNITY_MAP_FLAG_EXCL_RANGE)
-			/* Exclusion range */
-			type = IOMMU_RESV_RESERVED;
-
-		region = iommu_alloc_resv_region(entry->address_start,
-						 length, prot, type,
-						 GFP_KERNEL);
-		if (!region) {
-			dev_err(dev, "Out of memory allocating dm-regions\n");
-			return;
-		}
-		list_add_tail(&region->list, head);
-	}
-
-	region = iommu_alloc_resv_region(MSI_RANGE_START,
-					 MSI_RANGE_END - MSI_RANGE_START + 1,
-					 0, IOMMU_RESV_MSI, GFP_KERNEL);
-	if (!region)
-		return;
-	list_add_tail(&region->list, head);
-
-	region = iommu_alloc_resv_region(HT_RANGE_START,
-					 HT_RANGE_END - HT_RANGE_START + 1,
-					 0, IOMMU_RESV_RESERVED, GFP_KERNEL);
-	if (!region)
-		return;
-	list_add_tail(&region->list, head);
-}
-
-static bool amd_iommu_is_attach_deferred(struct device *dev)
-{
-	struct iommu_dev_data *dev_data = dev_iommu_priv_get(dev);
-
-	return dev_data->defer_attach;
-}
-
-static void amd_iommu_flush_iotlb_all(struct iommu_domain *domain)
-{
-	struct protection_domain *dom = to_pdomain(domain);
-	unsigned long flags;
-
-	spin_lock_irqsave(&dom->lock, flags);
-	amd_iommu_domain_flush_all(dom);
-	spin_unlock_irqrestore(&dom->lock, flags);
-}
-
-static void amd_iommu_iotlb_sync(struct iommu_domain *domain,
-				 struct iommu_iotlb_gather *gather)
-{
-	struct protection_domain *dom = to_pdomain(domain);
-	unsigned long flags;
-
-	spin_lock_irqsave(&dom->lock, flags);
-	amd_iommu_domain_flush_pages(dom, gather->start,
-				     gather->end - gather->start + 1);
-	spin_unlock_irqrestore(&dom->lock, flags);
-}
-
-static int amd_iommu_def_domain_type(struct device *dev)
-{
-	struct iommu_dev_data *dev_data;
-
-	dev_data = dev_iommu_priv_get(dev);
-	if (!dev_data)
-		return 0;
-
-	/* Always use DMA domain for untrusted device */
-	if (dev_is_pci(dev) && to_pci_dev(dev)->untrusted)
-		return IOMMU_DOMAIN_DMA;
-
-	/*
-	 * Do not identity map IOMMUv2 capable devices when:
-	 *  - memory encryption is active, because some of those devices
-	 *    (AMD GPUs) don't have the encryption bit in their DMA-mask
-	 *    and require remapping.
-	 *  - SNP is enabled, because it prohibits DTE[Mode]=0.
-	 */
-	if (pdev_pasid_supported(dev_data) &&
-	    !cc_platform_has(CC_ATTR_MEM_ENCRYPT) &&
-	    !amd_iommu_snp_en) {
-		return IOMMU_DOMAIN_IDENTITY;
-	}
-
-	return 0;
-}
-<<<<<<< HEAD
-=======
 
 static bool amd_iommu_enforce_cache_coherency(struct iommu_domain *domain)
 {
@@ -3589,7 +2867,6 @@
 		.enforce_cache_coherency = amd_iommu_enforce_cache_coherency,
 	}
 };
->>>>>>> 2d5404ca
 
 #ifdef CONFIG_IRQ_REMAP
 
@@ -3826,13 +3103,8 @@
 	return index;
 }
 
-<<<<<<< HEAD
-static int modify_irte_ga(struct amd_iommu *iommu, u16 devid, int index,
-			  struct irte_ga *irte)
-=======
 static int __modify_irte_ga(struct amd_iommu *iommu, u16 devid, int index,
 			    struct irte_ga *irte)
->>>>>>> 2d5404ca
 {
 	struct irq_remap_table *table;
 	struct irte_ga *entry;
@@ -3854,12 +3126,6 @@
 	 * behind us, so the return value of cmpxchg16 should be the
 	 * same as the old value.
 	 */
-<<<<<<< HEAD
-	WARN_ON(!ret);
-
-	raw_spin_unlock_irqrestore(&table->lock, flags);
-
-=======
 	old = entry->irte;
 	WARN_ON(!try_cmpxchg128(&entry->irte, &old, irte->irte));
 
@@ -3877,7 +3143,6 @@
 	if (ret)
 		return ret;
 
->>>>>>> 2d5404ca
 	iommu_flush_irt_and_complete(iommu, devid);
 
 	return 0;
@@ -4548,13 +3813,8 @@
 	}
 	entry->lo.fields_vapic.is_run = is_run;
 
-<<<<<<< HEAD
-	return modify_irte_ga(ir_data->iommu, ir_data->irq_2_irte.devid,
-			      ir_data->irq_2_irte.index, entry);
-=======
 	return __modify_irte_ga(ir_data->iommu, ir_data->irq_2_irte.devid,
 				ir_data->irq_2_irte.index, entry);
->>>>>>> 2d5404ca
 }
 EXPORT_SYMBOL(amd_iommu_update_ga);
 #endif