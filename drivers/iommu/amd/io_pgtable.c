--- conflicted
+++ resolved
@@ -537,35 +537,18 @@
 
 	free_sub_pt(pgtable->root, pgtable->mode, &freelist);
 	iommu_put_pages_list(&freelist);
-<<<<<<< HEAD
-
-	/* Update data structure */
-	amd_iommu_domain_clr_pt_root(dom);
-
-	/* Make changes visible to IOMMUs */
-	amd_iommu_domain_update(dom);
-=======
->>>>>>> f87ebcb6
 }
 
 static struct io_pgtable *v1_alloc_pgtable(struct io_pgtable_cfg *cfg, void *cookie)
 {
 	struct amd_io_pgtable *pgtable = io_pgtable_cfg_to_data(cfg);
 
-<<<<<<< HEAD
-	pgtable->root = iommu_alloc_page(GFP_KERNEL);
-=======
 	pgtable->root = iommu_alloc_page_node(cfg->amd.nid, GFP_KERNEL);
->>>>>>> f87ebcb6
 	if (!pgtable->root)
 		return NULL;
 	pgtable->mode = PAGE_MODE_3_LEVEL;
 
-<<<<<<< HEAD
-	cfg->pgsize_bitmap  = AMD_IOMMU_PGSIZES;
-=======
 	cfg->pgsize_bitmap  = amd_iommu_pgsize_bitmap;
->>>>>>> f87ebcb6
 	cfg->ias            = IOMMU_IN_ADDR_BIT_SIZE;
 	cfg->oas            = IOMMU_OUT_ADDR_BIT_SIZE;
 
