--- conflicted
+++ resolved
@@ -543,17 +543,6 @@
 {
 	struct amd_io_pgtable *pgtable = io_pgtable_cfg_to_data(cfg);
 
-<<<<<<< HEAD
-	cfg->pgsize_bitmap  = AMD_IOMMU_PGSIZES;
-	cfg->ias            = IOMMU_IN_ADDR_BIT_SIZE;
-	cfg->oas            = IOMMU_OUT_ADDR_BIT_SIZE;
-	cfg->tlb            = &v1_flush_ops;
-
-	pgtable->iop.ops.map_pages    = iommu_v1_map_pages;
-	pgtable->iop.ops.unmap_pages  = iommu_v1_unmap_pages;
-	pgtable->iop.ops.iova_to_phys = iommu_v1_iova_to_phys;
-	pgtable->iop.ops.read_and_clear_dirty = iommu_v1_read_and_clear_dirty;
-=======
 	pgtable->root = iommu_alloc_page_node(cfg->amd.nid, GFP_KERNEL);
 	if (!pgtable->root)
 		return NULL;
@@ -567,7 +556,6 @@
 	pgtable->pgtbl.ops.unmap_pages  = iommu_v1_unmap_pages;
 	pgtable->pgtbl.ops.iova_to_phys = iommu_v1_iova_to_phys;
 	pgtable->pgtbl.ops.read_and_clear_dirty = iommu_v1_read_and_clear_dirty;
->>>>>>> 2d5404ca
 
 	return &pgtable->pgtbl;
 }
