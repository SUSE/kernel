--- conflicted
+++ resolved
@@ -96,30 +96,16 @@
 #define FEATURE_GA		BIT_ULL(7)
 #define FEATURE_HE		BIT_ULL(8)
 #define FEATURE_PC		BIT_ULL(9)
-<<<<<<< HEAD
-#define FEATURE_GATS_SHIFT	(12)
-#define FEATURE_GATS_MASK	(3ULL)
-#define FEATURE_GAM_VAPIC	BIT_ULL(21)
-=======
 #define FEATURE_GATS		GENMASK_ULL(13, 12)
 #define FEATURE_GLX		GENMASK_ULL(15, 14)
 #define FEATURE_GAM_VAPIC	BIT_ULL(21)
 #define FEATURE_PASMAX		GENMASK_ULL(36, 32)
->>>>>>> 2d5404ca
 #define FEATURE_GIOSUP		BIT_ULL(48)
 #define FEATURE_HASUP		BIT_ULL(49)
 #define FEATURE_EPHSUP		BIT_ULL(50)
 #define FEATURE_HDSUP		BIT_ULL(52)
 #define FEATURE_SNP		BIT_ULL(63)
 
-<<<<<<< HEAD
-#define FEATURE_PASID_SHIFT	32
-#define FEATURE_PASID_MASK	(0x1fULL << FEATURE_PASID_SHIFT)
-
-#define FEATURE_GLXVAL_SHIFT	14
-#define FEATURE_GLXVAL_MASK	(0x03ULL << FEATURE_GLXVAL_SHIFT)
-=======
->>>>>>> 2d5404ca
 
 /* Extended Feature 2 Bits */
 #define FEATURE_SNPAVICSUP	GENMASK_ULL(7, 5)
@@ -474,18 +460,6 @@
 
 #define MAX_DOMAIN_ID 65536
 
-<<<<<<< HEAD
-/* Protection domain flags */
-#define PD_DMA_OPS_MASK		BIT(0) /* domain used for dma_ops */
-#define PD_DEFAULT_MASK		BIT(1) /* domain is a default dma_ops
-					      domain for an IOMMU */
-#define PD_PASSTHROUGH_MASK	BIT(2) /* domain has no page
-					      translation */
-#define PD_IOMMUV2_MASK		BIT(3) /* domain has gcr3 table */
-#define PD_GIOV_MASK		BIT(4) /* domain enable GIOV support */
-
-=======
->>>>>>> 2d5404ca
 /* Timeout stuff */
 #define LOOP_TIMEOUT		100000
 #define MMIO_STATUS_TIMEOUT	2000000
@@ -536,22 +510,11 @@
 	list_for_each_entry((iommu), &amd_iommu_list, list)
 #define for_each_iommu_safe(iommu, next) \
 	list_for_each_entry_safe((iommu), (next), &amd_iommu_list, list)
-<<<<<<< HEAD
-
-#define APERTURE_RANGE_SHIFT	27	/* 128 MB */
-#define APERTURE_RANGE_SIZE	(1ULL << APERTURE_RANGE_SHIFT)
-#define APERTURE_RANGE_PAGES	(APERTURE_RANGE_SIZE >> PAGE_SHIFT)
-#define APERTURE_MAX_RANGES	32	/* allows 4GB of DMA address space */
-#define APERTURE_RANGE_INDEX(a)	((a) >> APERTURE_RANGE_SHIFT)
-#define APERTURE_PAGE_INDEX(a)	(((a) >> 21) & 0x3fULL)
-
-=======
 /* Making iterating over protection_domain->dev_data_list easier */
 #define for_each_pdom_dev_data(pdom_dev_data, pdom) \
 	list_for_each_entry(pdom_dev_data, &pdom->dev_data_list, list)
 #define for_each_pdom_dev_data_safe(pdom_dev_data, next, pdom) \
 	list_for_each_entry_safe((pdom_dev_data), (next), &pdom->dev_data_list, list)
->>>>>>> 2d5404ca
 
 struct amd_iommu;
 struct iommu_domain;
@@ -613,14 +576,7 @@
 	struct amd_io_pgtable iop;
 	spinlock_t lock;	/* mostly used to lock the page table*/
 	u16 id;			/* the domain id written to the device table */
-<<<<<<< HEAD
-	int glx;		/* Number of levels for GCR3 table */
-	int nid;		/* Node ID */
-	u64 *gcr3_tbl;		/* Guest CR3 table */
-	unsigned long flags;	/* flags to find out type of domain */
-=======
 	enum protection_domain_mode pd_mode; /* Track page table type */
->>>>>>> 2d5404ca
 	bool dirty_tracking;	/* dirty tracking is enabled in the domain */
 	unsigned dev_cnt;	/* devices assigned to this domain */
 	unsigned dev_iommu[MAX_IOMMUS]; /* per-IOMMU reference count */
@@ -884,10 +840,7 @@
 	struct device *dev;
 	u16 devid;			  /* PCI Device ID */
 
-<<<<<<< HEAD
-=======
 	u32 max_pasids;			  /* Max supported PASIDs */
->>>>>>> 2d5404ca
 	u32 flags;			  /* Holds AMD_IOMMU_DEVICE_FLAG_<*> */
 	int ats_qdep;
 	u8 ats_enabled  :1;		  /* ATS state */
@@ -970,15 +923,6 @@
 /* Global EFR and EFR2 registers */
 extern u64 amd_iommu_efr;
 extern u64 amd_iommu_efr2;
-<<<<<<< HEAD
-
-/*
- * This function flushes all internal caches of
- * the IOMMU used by this driver.
- */
-void iommu_flush_all_caches(struct amd_iommu *iommu);
-=======
->>>>>>> 2d5404ca
 
 static inline int get_ioapic_devid(int id)
 {
