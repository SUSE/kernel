--- conflicted
+++ resolved
@@ -468,11 +468,8 @@
 /* Interrupt remapping feature used? */
 extern bool amd_iommu_irq_remap;
 
-<<<<<<< HEAD
-=======
 extern const struct iommu_ops amd_iommu_ops;
 
->>>>>>> eb3cdb58
 /* IVRS indicates that pre-boot remapping was enabled */
 extern bool amdr_ivrs_remap_support;
 
