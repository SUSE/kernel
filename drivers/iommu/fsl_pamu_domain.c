--- conflicted
+++ resolved
@@ -457,11 +457,6 @@
 	.attach_dev	= fsl_pamu_attach_device,
 	.detach_dev	= fsl_pamu_detach_device,
 	.iova_to_phys	= fsl_pamu_iova_to_phys,
-<<<<<<< HEAD
-	.domain_set_attr = fsl_pamu_set_domain_attr,
-	.domain_get_attr = fsl_pamu_get_domain_attr,
-=======
->>>>>>> 7d2a07b7
 	.probe_device	= fsl_pamu_probe_device,
 	.release_device	= fsl_pamu_release_device,
 	.device_group   = fsl_pamu_device_group,
