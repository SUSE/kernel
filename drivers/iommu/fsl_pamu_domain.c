// SPDX-License-Identifier: GPL-2.0-only
/*
 *
 * Copyright (C) 2013 Freescale Semiconductor, Inc.
 * Author: Varun Sethi <varun.sethi@freescale.com>
 */

#define pr_fmt(fmt)    "fsl-pamu-domain: %s: " fmt, __func__

#include "fsl_pamu_domain.h"

#include <linux/platform_device.h>
#include <sysdev/fsl_pci.h>

/*
 * Global spinlock that needs to be held while
 * configuring PAMU.
 */
static DEFINE_SPINLOCK(iommu_lock);

static struct kmem_cache *fsl_pamu_domain_cache;
static struct kmem_cache *iommu_devinfo_cache;
static DEFINE_SPINLOCK(device_domain_lock);

struct iommu_device pamu_iommu;	/* IOMMU core code handle */

static struct fsl_dma_domain *to_fsl_dma_domain(struct iommu_domain *dom)
{
	return container_of(dom, struct fsl_dma_domain, iommu_domain);
}

static int __init iommu_init_mempool(void)
{
	fsl_pamu_domain_cache = kmem_cache_create("fsl_pamu_domain",
						  sizeof(struct fsl_dma_domain),
						  0,
						  SLAB_HWCACHE_ALIGN,
						  NULL);
	if (!fsl_pamu_domain_cache) {
		pr_debug("Couldn't create fsl iommu_domain cache\n");
		return -ENOMEM;
	}

	iommu_devinfo_cache = kmem_cache_create("iommu_devinfo",
						sizeof(struct device_domain_info),
						0,
						SLAB_HWCACHE_ALIGN,
						NULL);
	if (!iommu_devinfo_cache) {
		pr_debug("Couldn't create devinfo cache\n");
		kmem_cache_destroy(fsl_pamu_domain_cache);
		return -ENOMEM;
	}

	return 0;
}

static int update_liodn_stash(int liodn, struct fsl_dma_domain *dma_domain,
			      u32 val)
{
	int ret = 0;
	unsigned long flags;

	spin_lock_irqsave(&iommu_lock, flags);
	ret = pamu_update_paace_stash(liodn, val);
	if (ret) {
		pr_debug("Failed to update SPAACE for liodn %d\n ", liodn);
		spin_unlock_irqrestore(&iommu_lock, flags);
		return ret;
	}

	spin_unlock_irqrestore(&iommu_lock, flags);

	return ret;
}

/* Set the geometry parameters for a LIODN */
static int pamu_set_liodn(struct fsl_dma_domain *dma_domain, struct device *dev,
			  int liodn)
{
	u32 omi_index = ~(u32)0;
	unsigned long flags;
	int ret;

	/*
	 * Configure the omi_index at the geometry setup time.
	 * This is a static value which depends on the type of
	 * device and would not change thereafter.
	 */
	get_ome_index(&omi_index, dev);

	spin_lock_irqsave(&iommu_lock, flags);
	ret = pamu_disable_liodn(liodn);
	if (ret)
		goto out_unlock;
	ret = pamu_config_ppaace(liodn, omi_index, dma_domain->stash_id, 0);
	if (ret)
		goto out_unlock;
	ret = pamu_config_ppaace(liodn, ~(u32)0, dma_domain->stash_id,
				 PAACE_AP_PERMS_QUERY | PAACE_AP_PERMS_UPDATE);
out_unlock:
	spin_unlock_irqrestore(&iommu_lock, flags);
	if (ret) {
		pr_debug("PAACE configuration failed for liodn %d\n",
			 liodn);
	}
	return ret;
}

static void remove_device_ref(struct device_domain_info *info)
{
	unsigned long flags;

	list_del(&info->link);
	spin_lock_irqsave(&iommu_lock, flags);
	pamu_disable_liodn(info->liodn);
	spin_unlock_irqrestore(&iommu_lock, flags);
	spin_lock_irqsave(&device_domain_lock, flags);
	dev_iommu_priv_set(info->dev, NULL);
	kmem_cache_free(iommu_devinfo_cache, info);
	spin_unlock_irqrestore(&device_domain_lock, flags);
}

static void detach_device(struct device *dev, struct fsl_dma_domain *dma_domain)
{
	struct device_domain_info *info, *tmp;
	unsigned long flags;

	spin_lock_irqsave(&dma_domain->domain_lock, flags);
	/* Remove the device from the domain device list */
	list_for_each_entry_safe(info, tmp, &dma_domain->devices, link) {
		if (!dev || (info->dev == dev))
			remove_device_ref(info);
	}
	spin_unlock_irqrestore(&dma_domain->domain_lock, flags);
}

static void attach_device(struct fsl_dma_domain *dma_domain, int liodn, struct device *dev)
{
	struct device_domain_info *info, *old_domain_info;
	unsigned long flags;

	spin_lock_irqsave(&device_domain_lock, flags);
	/*
	 * Check here if the device is already attached to domain or not.
	 * If the device is already attached to a domain detach it.
	 */
	old_domain_info = dev_iommu_priv_get(dev);
	if (old_domain_info && old_domain_info->domain != dma_domain) {
		spin_unlock_irqrestore(&device_domain_lock, flags);
		detach_device(dev, old_domain_info->domain);
		spin_lock_irqsave(&device_domain_lock, flags);
	}

	info = kmem_cache_zalloc(iommu_devinfo_cache, GFP_ATOMIC);

	info->dev = dev;
	info->liodn = liodn;
	info->domain = dma_domain;

	list_add(&info->link, &dma_domain->devices);
	/*
	 * In case of devices with multiple LIODNs just store
	 * the info for the first LIODN as all
	 * LIODNs share the same domain
	 */
	if (!dev_iommu_priv_get(dev))
		dev_iommu_priv_set(dev, info);
	spin_unlock_irqrestore(&device_domain_lock, flags);
}

static phys_addr_t fsl_pamu_iova_to_phys(struct iommu_domain *domain,
					 dma_addr_t iova)
{
	if (iova < domain->geometry.aperture_start ||
	    iova > domain->geometry.aperture_end)
		return 0;
	return iova;
}

static bool fsl_pamu_capable(struct device *dev, enum iommu_cap cap)
{
	return cap == IOMMU_CAP_CACHE_COHERENCY;
}

static void fsl_pamu_domain_free(struct iommu_domain *domain)
{
	struct fsl_dma_domain *dma_domain = to_fsl_dma_domain(domain);

	/* remove all the devices from the device list */
	detach_device(NULL, dma_domain);
	kmem_cache_free(fsl_pamu_domain_cache, dma_domain);
}

static struct iommu_domain *fsl_pamu_domain_alloc(unsigned type)
{
	struct fsl_dma_domain *dma_domain;

	/*
	 * FIXME: This isn't creating an unmanaged domain since the
	 * default_domain_ops do not have any map/unmap function it doesn't meet
	 * the requirements for __IOMMU_DOMAIN_PAGING. The only purpose seems to
	 * allow drivers/soc/fsl/qbman/qman_portal.c to do
	 * fsl_pamu_configure_l1_stash()
	 */
	if (type != IOMMU_DOMAIN_UNMANAGED)
		return NULL;

	dma_domain = kmem_cache_zalloc(fsl_pamu_domain_cache, GFP_KERNEL);
	if (!dma_domain)
		return NULL;

	dma_domain->stash_id = ~(u32)0;
	INIT_LIST_HEAD(&dma_domain->devices);
	spin_lock_init(&dma_domain->domain_lock);

	/* default geometry 64 GB i.e. maximum system address */
	dma_domain->iommu_domain. geometry.aperture_start = 0;
	dma_domain->iommu_domain.geometry.aperture_end = (1ULL << 36) - 1;
	dma_domain->iommu_domain.geometry.force_aperture = true;

	return &dma_domain->iommu_domain;
}

/* Update stash destination for all LIODNs associated with the domain */
static int update_domain_stash(struct fsl_dma_domain *dma_domain, u32 val)
{
	struct device_domain_info *info;
	int ret = 0;

	list_for_each_entry(info, &dma_domain->devices, link) {
		ret = update_liodn_stash(info->liodn, dma_domain, val);
		if (ret)
			break;
	}

	return ret;
}

static int fsl_pamu_attach_device(struct iommu_domain *domain,
				  struct device *dev)
{
	struct fsl_dma_domain *dma_domain = to_fsl_dma_domain(domain);
	unsigned long flags;
	int len, ret = 0, i;
	const u32 *liodn;
	struct pci_dev *pdev = NULL;
	struct pci_controller *pci_ctl;

	/*
	 * Use LIODN of the PCI controller while attaching a
	 * PCI device.
	 */
	if (dev_is_pci(dev)) {
		pdev = to_pci_dev(dev);
		pci_ctl = pci_bus_to_host(pdev->bus);
		/*
		 * make dev point to pci controller device
		 * so we can get the LIODN programmed by
		 * u-boot.
		 */
		dev = pci_ctl->parent;
	}

	liodn = of_get_property(dev->of_node, "fsl,liodn", &len);
	if (!liodn) {
		pr_debug("missing fsl,liodn property at %pOF\n", dev->of_node);
		return -ENODEV;
	}

	spin_lock_irqsave(&dma_domain->domain_lock, flags);
	for (i = 0; i < len / sizeof(u32); i++) {
		/* Ensure that LIODN value is valid */
		if (liodn[i] >= PAACE_NUMBER_ENTRIES) {
			pr_debug("Invalid liodn %d, attach device failed for %pOF\n",
				 liodn[i], dev->of_node);
			ret = -ENODEV;
			break;
		}

		attach_device(dma_domain, liodn[i], dev);
		ret = pamu_set_liodn(dma_domain, dev, liodn[i]);
		if (ret)
			break;
		ret = pamu_enable_liodn(liodn[i]);
		if (ret)
			break;
	}
	spin_unlock_irqrestore(&dma_domain->domain_lock, flags);
	return ret;
}

/*
 * FIXME: fsl/pamu is completely broken in terms of how it works with the iommu
 * API. Immediately after probe the HW is left in an IDENTITY translation and
 * the driver provides a non-working UNMANAGED domain that it can switch over
 * to. However it cannot switch back to an IDENTITY translation, instead it
 * switches to what looks like BLOCKING.
 */
static int fsl_pamu_platform_attach(struct iommu_domain *platform_domain,
				    struct device *dev)
{
	struct iommu_domain *domain = iommu_get_domain_for_dev(dev);
	struct fsl_dma_domain *dma_domain;
	const u32 *prop;
	int len;
	struct pci_dev *pdev = NULL;
	struct pci_controller *pci_ctl;

	/*
	 * Hack to keep things working as they always have, only leaving an
	 * UNMANAGED domain makes it BLOCKING.
	 */
	if (domain == platform_domain || !domain ||
	    domain->type != IOMMU_DOMAIN_UNMANAGED)
		return 0;

	dma_domain = to_fsl_dma_domain(domain);

	/*
	 * Use LIODN of the PCI controller while detaching a
	 * PCI device.
	 */
	if (dev_is_pci(dev)) {
		pdev = to_pci_dev(dev);
		pci_ctl = pci_bus_to_host(pdev->bus);
		/*
		 * make dev point to pci controller device
		 * so we can get the LIODN programmed by
		 * u-boot.
		 */
		dev = pci_ctl->parent;
	}

	prop = of_get_property(dev->of_node, "fsl,liodn", &len);
	if (prop)
		detach_device(dev, dma_domain);
	else
		pr_debug("missing fsl,liodn property at %pOF\n", dev->of_node);
	return 0;
}

static struct iommu_domain_ops fsl_pamu_platform_ops = {
	.attach_dev = fsl_pamu_platform_attach,
};

static struct iommu_domain fsl_pamu_platform_domain = {
	.type = IOMMU_DOMAIN_PLATFORM,
	.ops = &fsl_pamu_platform_ops,
};

/* Set the domain stash attribute */
int fsl_pamu_configure_l1_stash(struct iommu_domain *domain, u32 cpu)
{
	struct fsl_dma_domain *dma_domain = to_fsl_dma_domain(domain);
	unsigned long flags;
	int ret;

	spin_lock_irqsave(&dma_domain->domain_lock, flags);
	dma_domain->stash_id = get_stash_id(PAMU_ATTR_CACHE_L1, cpu);
	if (dma_domain->stash_id == ~(u32)0) {
		pr_debug("Invalid stash attributes\n");
		spin_unlock_irqrestore(&dma_domain->domain_lock, flags);
		return -EINVAL;
	}
	ret = update_domain_stash(dma_domain, dma_domain->stash_id);
	spin_unlock_irqrestore(&dma_domain->domain_lock, flags);

	return ret;
}

static  bool check_pci_ctl_endpt_part(struct pci_controller *pci_ctl)
{
	u32 version;

	/* Check the PCI controller version number by readding BRR1 register */
	version = in_be32(pci_ctl->cfg_addr + (PCI_FSL_BRR1 >> 2));
	version &= PCI_FSL_BRR1_VER;
	/* If PCI controller version is >= 0x204 we can partition endpoints */
	return version >= 0x204;
}

static struct iommu_group *fsl_pamu_device_group(struct device *dev)
{
	struct iommu_group *group;
	struct pci_dev *pdev;

	/*
	 * For platform devices we allocate a separate group for each of the
	 * devices.
	 */
	if (!dev_is_pci(dev))
		return generic_device_group(dev);
<<<<<<< HEAD

	/*
	 * We can partition PCIe devices so assign device group to the device
	 */
	pdev = to_pci_dev(dev);
	if (check_pci_ctl_endpt_part(pci_bus_to_host(pdev->bus)))
		return pci_device_group(&pdev->dev);

	/*
	 * All devices connected to the controller will share the same device
	 * group.
	 *
	 * Due to ordering between fsl_pamu_init() and fsl_pci_init() it is
	 * guaranteed that the pci_ctl->parent platform_device will have the
	 * iommu driver bound and will already have a group set. So we just
	 * re-use this group as the group for every device in the hose.
	 */
	group = iommu_group_get(pci_bus_to_host(pdev->bus)->parent);
	if (WARN_ON(!group))
		return ERR_PTR(-EINVAL);
	return group;
}

static struct iommu_device *fsl_pamu_probe_device(struct device *dev)
{
	int len;

	/*
	 * uboot must fill the fsl,liodn for platform devices to be supported by
	 * the iommu.
	 */
	if (!dev_is_pci(dev) &&
	    !of_get_property(dev->of_node, "fsl,liodn", &len))
		return ERR_PTR(-ENODEV);

=======

	/*
	 * We can partition PCIe devices so assign device group to the device
	 */
	pdev = to_pci_dev(dev);
	if (check_pci_ctl_endpt_part(pci_bus_to_host(pdev->bus)))
		return pci_device_group(&pdev->dev);

	/*
	 * All devices connected to the controller will share the same device
	 * group.
	 *
	 * Due to ordering between fsl_pamu_init() and fsl_pci_init() it is
	 * guaranteed that the pci_ctl->parent platform_device will have the
	 * iommu driver bound and will already have a group set. So we just
	 * re-use this group as the group for every device in the hose.
	 */
	group = iommu_group_get(pci_bus_to_host(pdev->bus)->parent);
	if (WARN_ON(!group))
		return ERR_PTR(-EINVAL);
	return group;
}

static struct iommu_device *fsl_pamu_probe_device(struct device *dev)
{
	/*
	 * uboot must fill the fsl,liodn for platform devices to be supported by
	 * the iommu.
	 */
	if (!dev_is_pci(dev) &&
	    !of_property_present(dev->of_node, "fsl,liodn"))
		return ERR_PTR(-ENODEV);

>>>>>>> 2d5404ca
	return &pamu_iommu;
}

static const struct iommu_ops fsl_pamu_ops = {
	.default_domain = &fsl_pamu_platform_domain,
	.capable	= fsl_pamu_capable,
	.domain_alloc	= fsl_pamu_domain_alloc,
	.probe_device	= fsl_pamu_probe_device,
	.device_group   = fsl_pamu_device_group,
	.default_domain_ops = &(const struct iommu_domain_ops) {
		.attach_dev	= fsl_pamu_attach_device,
		.iova_to_phys	= fsl_pamu_iova_to_phys,
		.free		= fsl_pamu_domain_free,
	}
};

int __init pamu_domain_init(void)
{
	int ret = 0;

	ret = iommu_init_mempool();
	if (ret)
		return ret;

	ret = iommu_device_sysfs_add(&pamu_iommu, NULL, NULL, "iommu0");
	if (ret)
		return ret;

	ret = iommu_device_register(&pamu_iommu, &fsl_pamu_ops, NULL);
	if (ret) {
		iommu_device_sysfs_remove(&pamu_iommu);
		pr_err("Can't register iommu device\n");
	}

	return ret;
}<|MERGE_RESOLUTION|>--- conflicted
+++ resolved
@@ -391,7 +391,6 @@
 	 */
 	if (!dev_is_pci(dev))
 		return generic_device_group(dev);
-<<<<<<< HEAD
 
 	/*
 	 * We can partition PCIe devices so assign device group to the device
@@ -417,42 +416,6 @@
 
 static struct iommu_device *fsl_pamu_probe_device(struct device *dev)
 {
-	int len;
-
-	/*
-	 * uboot must fill the fsl,liodn for platform devices to be supported by
-	 * the iommu.
-	 */
-	if (!dev_is_pci(dev) &&
-	    !of_get_property(dev->of_node, "fsl,liodn", &len))
-		return ERR_PTR(-ENODEV);
-
-=======
-
-	/*
-	 * We can partition PCIe devices so assign device group to the device
-	 */
-	pdev = to_pci_dev(dev);
-	if (check_pci_ctl_endpt_part(pci_bus_to_host(pdev->bus)))
-		return pci_device_group(&pdev->dev);
-
-	/*
-	 * All devices connected to the controller will share the same device
-	 * group.
-	 *
-	 * Due to ordering between fsl_pamu_init() and fsl_pci_init() it is
-	 * guaranteed that the pci_ctl->parent platform_device will have the
-	 * iommu driver bound and will already have a group set. So we just
-	 * re-use this group as the group for every device in the hose.
-	 */
-	group = iommu_group_get(pci_bus_to_host(pdev->bus)->parent);
-	if (WARN_ON(!group))
-		return ERR_PTR(-EINVAL);
-	return group;
-}
-
-static struct iommu_device *fsl_pamu_probe_device(struct device *dev)
-{
 	/*
 	 * uboot must fill the fsl,liodn for platform devices to be supported by
 	 * the iommu.
@@ -461,7 +424,6 @@
 	    !of_property_present(dev->of_node, "fsl,liodn"))
 		return ERR_PTR(-ENODEV);
 
->>>>>>> 2d5404ca
 	return &pamu_iommu;
 }
 
