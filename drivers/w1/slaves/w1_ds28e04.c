--- conflicted
+++ resolved
@@ -349,17 +349,10 @@
 			      const char *buf, size_t count)
 {
 	int err = kstrtobool(buf, &w1_enable_crccheck);
-<<<<<<< HEAD
 
 	if (err)
 		return err;
 
-=======
-
-	if (err)
-		return err;
-
->>>>>>> eb3cdb58
 	return count;
 }
 
