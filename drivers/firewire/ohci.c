--- conflicted
+++ resolved
@@ -2026,12 +2026,6 @@
 	if (event & OHCI1394_busReset)
 		reg_write(ohci, OHCI1394_IntMaskClear, OHCI1394_busReset);
 
-<<<<<<< HEAD
-	if (event & OHCI1394_selfIDComplete)
-		queue_work(selfid_workqueue, &ohci->bus_reset_work);
-
-=======
->>>>>>> b35fc656
 	if (event & OHCI1394_RQPkt)
 		queue_work(ohci->card.async_wq, &ohci->ar_request_ctx.work);
 
