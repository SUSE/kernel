--- conflicted
+++ resolved
@@ -59,10 +59,7 @@
 #include <linux/slab.h>
 #include <linux/sysctl.h>
 #include <linux/moduleparam.h>
-<<<<<<< HEAD
-=======
 #include <linux/jiffies.h>
->>>>>>> eb3cdb58
 
 #include <asm/page.h>
 #include <asm/tlb.h>
@@ -83,11 +80,6 @@
 
 static uint __read_mostly balloon_boot_timeout = 180;
 module_param(balloon_boot_timeout, uint, 0444);
-<<<<<<< HEAD
-
-static int xen_hotplug_unpopulated;
-=======
->>>>>>> eb3cdb58
 
 #ifdef CONFIG_XEN_BALLOON_MEMORY_HOTPLUG
 static int xen_hotplug_unpopulated;
@@ -748,12 +740,6 @@
 		return PTR_ERR(task);
 	}
 
-	task = kthread_run(balloon_thread, NULL, "xen-balloon");
-	if (IS_ERR(task)) {
-		pr_err("xen-balloon thread could not be started, ballooning will not work!\n");
-		return PTR_ERR(task);
-	}
-
 	/* Init the xen-balloon driver. */
 	xen_balloon_init();
 
@@ -783,11 +769,7 @@
 		if (balloon_state == BP_ECANCELED) {
 			pr_warn_once("Initial ballooning failed, %ld pages need to be freed.\n",
 				     -credit);
-<<<<<<< HEAD
-			if (jiffies - last_changed >= HZ * balloon_boot_timeout)
-=======
 			if (time_is_before_eq_jiffies(last_changed + HZ * balloon_boot_timeout))
->>>>>>> eb3cdb58
 				panic("Initial ballooning failed!\n");
 		}
 
