--- conflicted
+++ resolved
@@ -789,18 +789,6 @@
 	WARN_ON(info->refcnt > 0);
 
 	queue_rcu_work(system_wq, &info->rwork);
-<<<<<<< HEAD
-}
-
-static void xen_evtchn_close(evtchn_port_t port)
-{
-	struct evtchn_close close;
-
-	close.port = port;
-	if (HYPERVISOR_event_channel_op(EVTCHNOP_close, &close) != 0)
-		BUG();
-=======
->>>>>>> 2d5404ca
 }
 
 /* Not called for lateeoi events. */
@@ -968,10 +956,7 @@
 static void __unbind_from_irq(struct irq_info *info, unsigned int irq)
 {
 	evtchn_port_t evtchn;
-<<<<<<< HEAD
-=======
 	bool close_evtchn = false;
->>>>>>> 2d5404ca
 
 	if (!info) {
 		xen_irq_free_desc(irq);
@@ -990,12 +975,9 @@
 		unsigned int cpu = info->cpu;
 		struct xenbus_device *dev;
 
-<<<<<<< HEAD
-=======
 		if (!info->is_static)
 			close_evtchn = true;
 
->>>>>>> 2d5404ca
 		switch (info->type) {
 		case IRQT_VIRQ:
 			per_cpu(virq_to_irq, cpu)[virq_from_irq(info)] = -1;
@@ -1015,12 +997,8 @@
 
 		xen_irq_info_cleanup(info);
 
-<<<<<<< HEAD
-		xen_evtchn_close(evtchn);
-=======
 		if (close_evtchn)
 			xen_evtchn_close(evtchn);
->>>>>>> 2d5404ca
 	}
 
 	xen_free_irq(info);
@@ -1076,11 +1054,7 @@
 		goto out;
 	}
 
-<<<<<<< HEAD
-	pirq_query_unmask(info->irq);
-=======
 	pirq_query_unmask(info);
->>>>>>> 2d5404ca
 	/* We try to use the handler with the appropriate semantic for the
 	 * type of interrupt: if the interrupt is an edge triggered
 	 * interrupt we use handle_edge_irq.
