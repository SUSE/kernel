--- conflicted
+++ resolved
@@ -4,7 +4,6 @@
  * Copyright (C) 2005 Rusty Russell, IBM Corporation
  * Copyright (C) 2005 Mike Wray, Hewlett-Packard
  * Copyright (C) 2005, 2006 XenSource Ltd
- * Copyright (C) 2007 Solarflare Communications, Inc.
  *
  * This program is free software; you can redistribute it and/or
  * modify it under the terms of the GNU General Public License version 2
@@ -33,18 +32,17 @@
 
 #define DPRINTK(fmt, args...)				\
 	pr_debug("xenbus_probe (%s:%d) " fmt ".\n",	\
-		 __FUNCTION__, __LINE__, ##args)
+		 __func__, __LINE__, ##args)
 
 #include <linux/kernel.h>
-#include <linux/version.h>
 #include <linux/err.h>
 #include <linux/string.h>
 #include <linux/ctype.h>
 #include <linux/fcntl.h>
 #include <linux/mm.h>
-#include <linux/sched.h>
 #include <linux/proc_fs.h>
 #include <linux/notifier.h>
+#include <linux/kthread.h>
 #include <linux/mutex.h>
 #include <linux/io.h>
 #include <linux/slab.h>
@@ -52,16 +50,6 @@
 
 #include <asm/page.h>
 #include <asm/pgtable.h>
-#if defined(CONFIG_XEN) || defined(MODULE)
-#include <asm/hypervisor.h>
-#include <xen/xenbus.h>
-#include <xen/xen_proc.h>
-#include <xen/evtchn.h>
-#include <xen/features.h>
-#include <xen/gnttab.h>
-
-#define PARAVIRT_EXPORT_SYMBOL(sym) __typeof__(sym) sym
-#else
 #include <asm/xen/hypervisor.h>
 
 #include <xen/xen.h>
@@ -69,39 +57,21 @@
 #include <xen/events.h>
 #include <xen/page.h>
 
-#define PARAVIRT_EXPORT_SYMBOL EXPORT_SYMBOL_GPL
-#endif
-
-#ifndef CONFIG_XEN
 #include <xen/hvm.h>
-#endif
 
 #include "xenbus_comms.h"
 #include "xenbus_probe.h"
 
-#ifdef HAVE_XEN_PLATFORM_COMPAT_H
-#include <xen/platform-compat.h>
-#endif
 
 int xen_store_evtchn;
-PARAVIRT_EXPORT_SYMBOL(xen_store_evtchn);
+EXPORT_SYMBOL_GPL(xen_store_evtchn);
 
 struct xenstore_domain_interface *xen_store_interface;
-PARAVIRT_EXPORT_SYMBOL(xen_store_interface);
+EXPORT_SYMBOL_GPL(xen_store_interface);
 
 static unsigned long xen_store_mfn;
 
-extern struct mutex xenwatch_mutex;
-
-static
-#ifdef CONFIG_XEN_UNPRIVILEGED_GUEST
-__initdata
-#endif
-BLOCKING_NOTIFIER_HEAD(xenstore_chain);
-
-#if defined(CONFIG_XEN) || defined(MODULE)
-static void wait_for_devices(struct xenbus_driver *xendrv);
-#endif
+static BLOCKING_NOTIFIER_HEAD(xenstore_chain);
 
 /* If something in array of ids matches this device, return it. */
 static const struct xenbus_device_id *
@@ -123,7 +93,7 @@
 
 	return match_device(drv->ids, to_xenbus_device(_dev)) != NULL;
 }
-PARAVIRT_EXPORT_SYMBOL(xenbus_match);
+EXPORT_SYMBOL_GPL(xenbus_match);
 
 
 static void free_otherend_details(struct xenbus_device *dev)
@@ -140,6 +110,29 @@
 		kfree(dev->otherend_watch.node);
 		dev->otherend_watch.node = NULL;
 	}
+}
+
+
+static int talk_to_otherend(struct xenbus_device *dev)
+{
+	struct xenbus_driver *drv = to_xenbus_driver(dev->dev.driver);
+
+	free_otherend_watch(dev);
+	free_otherend_details(dev);
+
+	return drv->read_otherend_details(dev);
+}
+
+
+
+static int watch_otherend(struct xenbus_device *dev)
+{
+	struct xen_bus_type *bus =
+		container_of(dev->dev.bus, struct xen_bus_type, bus);
+
+	return xenbus_watch_pathfmt(dev, &dev->otherend_watch,
+				    bus->otherend_changed,
+				    "%s/%s", dev->otherend, "state");
 }
 
 
@@ -168,22 +161,11 @@
 
 	return 0;
 }
-PARAVIRT_EXPORT_SYMBOL(xenbus_read_otherend_details);
-
-#if defined(CONFIG_XEN) || defined(MODULE)
-
-static int read_backend_details(struct xenbus_device *xendev)
-{
-	return xenbus_read_otherend_details(xendev, "backend-id", "backend");
-}
-
-static void otherend_changed(struct xenbus_watch *watch,
-			     const char **vec, unsigned int len)
-#else /* !CONFIG_XEN && !MODULE */
+EXPORT_SYMBOL_GPL(xenbus_read_otherend_details);
+
 void xenbus_otherend_changed(struct xenbus_watch *watch,
 			     const char **vec, unsigned int len,
 			     int ignore_on_shutdown)
-#endif /* CONFIG_XEN || MODULE */
 {
 	struct xenbus_device *dev =
 		container_of(watch, struct xenbus_device, otherend_watch);
@@ -195,69 +177,31 @@
 	if (!dev->otherend ||
 	    strncmp(dev->otherend, vec[XS_WATCH_PATH],
 		    strlen(dev->otherend))) {
-		dev_dbg(&dev->dev, "Ignoring watch at %s", vec[XS_WATCH_PATH]);
+		dev_dbg(&dev->dev, "Ignoring watch at %s\n",
+			vec[XS_WATCH_PATH]);
 		return;
 	}
 
 	state = xenbus_read_driver_state(dev->otherend);
 
-	dev_dbg(&dev->dev, "state is %d (%s), %s, %s",
+	dev_dbg(&dev->dev, "state is %d, (%s), %s, %s\n",
 		state, xenbus_strstate(state), dev->otherend_watch.node,
 		vec[XS_WATCH_PATH]);
 
-#if LINUX_VERSION_CODE >= KERNEL_VERSION(2,6,16)
 	/*
 	 * Ignore xenbus transitions during shutdown. This prevents us doing
 	 * work that can fail e.g., when the rootfs is gone.
 	 */
 	if (system_state > SYSTEM_RUNNING) {
-		/* If we're frontend, drive the state machine to Closed. */
-		/* This should cause the backend to release our resources. */
-# if defined(CONFIG_XEN) || defined(MODULE)
-		const struct xen_bus_type *bus =
-			container_of(dev->dev.bus, struct xen_bus_type, bus);
-		int ignore_on_shutdown = (bus->levels == 2);
-# endif
-
 		if (ignore_on_shutdown && (state == XenbusStateClosing))
 			xenbus_frontend_closed(dev);
 		return;
 	}
-#endif
 
 	if (drv->otherend_changed)
 		drv->otherend_changed(dev, state);
 }
-PARAVIRT_EXPORT_SYMBOL(xenbus_otherend_changed);
-
-
-static int talk_to_otherend(struct xenbus_device *dev)
-{
-	struct xenbus_driver *drv = to_xenbus_driver(dev->dev.driver);
-
-	free_otherend_watch(dev);
-	free_otherend_details(dev);
-
-	return drv->read_otherend_details(dev);
-}
-
-
-
-static int watch_otherend(struct xenbus_device *dev)
-{
-#if defined(CONFIG_XEN) || defined(MODULE)
-	return xenbus_watch_path2(dev, dev->otherend, "state",
-				  &dev->otherend_watch, otherend_changed);
-#else
-	struct xen_bus_type *bus =
-		container_of(dev->dev.bus, struct xen_bus_type, bus);
-
-	return xenbus_watch_pathfmt(dev, &dev->otherend_watch,
-				    bus->otherend_changed,
-				    "%s/%s", dev->otherend, "state");
-#endif
-}
-
+EXPORT_SYMBOL_GPL(xenbus_otherend_changed);
 
 int xenbus_dev_probe(struct device *_dev)
 {
@@ -281,9 +225,8 @@
 
 	err = talk_to_otherend(dev);
 	if (err) {
-		dev_warn(&dev->dev,
-		         "xenbus_probe: talk_to_otherend on %s failed.\n",
-		         dev->nodename);
+		dev_warn(&dev->dev, "talk_to_otherend on %s failed.\n",
+			 dev->nodename);
 		return err;
 	}
 
@@ -293,9 +236,8 @@
 
 	err = watch_otherend(dev);
 	if (err) {
-		dev_warn(&dev->dev,
-		         "xenbus_probe: watch_otherend on %s failed.\n",
-		         dev->nodename);
+		dev_warn(&dev->dev, "watch_otherend on %s failed.\n",
+		       dev->nodename);
 		return err;
 	}
 
@@ -303,13 +245,9 @@
 fail:
 	xenbus_dev_error(dev, err, "xenbus_dev_probe on %s", dev->nodename);
 	xenbus_switch_state(dev, XenbusStateClosed);
-#if defined(CONFIG_XEN) || defined(MODULE)
-	return -ENODEV;
-#else
 	return err;
-#endif
-}
-PARAVIRT_EXPORT_SYMBOL(xenbus_dev_probe);
+}
+EXPORT_SYMBOL_GPL(xenbus_dev_probe);
 
 int xenbus_dev_remove(struct device *_dev)
 {
@@ -327,7 +265,7 @@
 	xenbus_switch_state(dev, XenbusStateClosed);
 	return 0;
 }
-PARAVIRT_EXPORT_SYMBOL(xenbus_dev_remove);
+EXPORT_SYMBOL_GPL(xenbus_dev_remove);
 
 void xenbus_dev_shutdown(struct device *_dev)
 {
@@ -336,64 +274,35 @@
 
 	DPRINTK("%s", dev->nodename);
 
-/* Commented out since xenstored stubdom is now minios based not linux based
-#define XENSTORE_DOMAIN_SHARES_THIS_KERNEL
-*/
-#ifndef XENSTORE_DOMAIN_SHARES_THIS_KERNEL
-	if (is_initial_xendomain())
-#endif
-		return;
-
 	get_device(&dev->dev);
 	if (dev->state != XenbusStateConnected) {
-		dev_info(&dev->dev, "%s: %s: %s != Connected, skipping\n", __FUNCTION__,
-		         dev->nodename, xenbus_strstate(dev->state));
+		printk(KERN_INFO "%s: %s: %s != Connected, skipping\n", __func__,
+		       dev->nodename, xenbus_strstate(dev->state));
 		goto out;
 	}
 	xenbus_switch_state(dev, XenbusStateClosing);
-
-	if (!strcmp(dev->devicetype, "vfb"))
-		goto out;
-
 	timeout = wait_for_completion_timeout(&dev->down, timeout);
 	if (!timeout)
-		dev_info(&dev->dev, "%s: %s timeout closing device\n",
-		         __FUNCTION__, dev->nodename);
+		printk(KERN_INFO "%s: %s timeout closing device\n",
+		       __func__, dev->nodename);
  out:
 	put_device(&dev->dev);
 }
-PARAVIRT_EXPORT_SYMBOL(xenbus_dev_shutdown);
+EXPORT_SYMBOL_GPL(xenbus_dev_shutdown);
 
 int xenbus_register_driver_common(struct xenbus_driver *drv,
 				  struct xen_bus_type *bus,
 				  struct module *owner,
 				  const char *mod_name)
 {
-	int ret;
-
-	if (bus->error)
-		return bus->error;
-
 	drv->driver.name = drv->name;
 	drv->driver.bus = &bus->bus;
-#if LINUX_VERSION_CODE >= KERNEL_VERSION(2,6,10)
 	drv->driver.owner = owner;
-#endif
-#if LINUX_VERSION_CODE >= KERNEL_VERSION(2,6,21)
 	drv->driver.mod_name = mod_name;
-#endif
-#if LINUX_VERSION_CODE < KERNEL_VERSION(2,6,16)
-	drv->driver.probe = xenbus_dev_probe;
-	drv->driver.remove = xenbus_dev_remove;
-	drv->driver.shutdown = xenbus_dev_shutdown;
-#endif
-
-	mutex_lock(&xenwatch_mutex);
-	ret = driver_register(&drv->driver);
-	mutex_unlock(&xenwatch_mutex);
-	return ret;
-}
-PARAVIRT_EXPORT_SYMBOL(xenbus_register_driver_common);
+
+	return driver_register(&drv->driver);
+}
+EXPORT_SYMBOL_GPL(xenbus_register_driver_common);
 
 void xenbus_unregister_driver(struct xenbus_driver *drv)
 {
@@ -470,28 +379,19 @@
 }
 
 static ssize_t nodename_show(struct device *dev,
-#if LINUX_VERSION_CODE >= KERNEL_VERSION(2,6,13)
-			     struct device_attribute *attr,
-#endif
-			     char *buf)
+			     struct device_attribute *attr, char *buf)
 {
 	return sprintf(buf, "%s\n", to_xenbus_device(dev)->nodename);
 }
 
 static ssize_t devtype_show(struct device *dev,
-#if LINUX_VERSION_CODE >= KERNEL_VERSION(2,6,13)
-			    struct device_attribute *attr,
-#endif
-			    char *buf)
+			    struct device_attribute *attr, char *buf)
 {
 	return sprintf(buf, "%s\n", to_xenbus_device(dev)->devicetype);
 }
 
 static ssize_t modalias_show(struct device *dev,
-#if LINUX_VERSION_CODE >= KERNEL_VERSION(2,6,13)
-			     struct device_attribute *attr,
-#endif
-			     char *buf)
+			     struct device_attribute *attr, char *buf)
 {
 	return sprintf(buf, "%s:%s\n", dev->bus->name,
 		       to_xenbus_device(dev)->devicetype);
@@ -503,12 +403,13 @@
 	__ATTR_RO(modalias),
 	__ATTR_NULL
 };
-PARAVIRT_EXPORT_SYMBOL(xenbus_dev_attrs);
+EXPORT_SYMBOL_GPL(xenbus_dev_attrs);
 
 int xenbus_probe_node(struct xen_bus_type *bus,
 		      const char *type,
 		      const char *nodename)
 {
+	char devname[XEN_BUS_ID_SIZE];
 	int err;
 	struct xenbus_device *xendev;
 	size_t stringlen;
@@ -516,9 +417,6 @@
 
 	enum xenbus_state state = xenbus_read_driver_state(nodename);
 
-	if (bus->error)
-		return bus->error;
-
 	if (state != XenbusStateInitialising) {
 		/* Device is not new, so ignore it.  This can happen if a
 		   device is going away after switching to Closed.  */
@@ -543,25 +441,14 @@
 	xendev->devicetype = tmpstring;
 	init_completion(&xendev->down);
 
-#if defined(CONFIG_XEN) || defined(MODULE)
-	xendev->dev.parent = &bus->dev;
-#endif
 	xendev->dev.bus = &bus->bus;
 	xendev->dev.release = xenbus_dev_release;
 
-#if LINUX_VERSION_CODE >= KERNEL_VERSION(2,6,26)
-	{
-		char devname[XEN_BUS_ID_SIZE];
-
-		err = bus->get_bus_id(devname, xendev->nodename);
-		if (!err)
-			dev_set_name(&xendev->dev, devname);
-	}
-#else
-	err = bus->get_bus_id(xendev->dev.bus_id, xendev->nodename);
-#endif
+	err = bus->get_bus_id(devname, xendev->nodename);
 	if (err)
 		goto fail;
+
+	dev_set_name(&xendev->dev, devname);
 
 	/* Register with generic device framework. */
 	err = device_register(&xendev->dev);
@@ -573,115 +460,7 @@
 	kfree(xendev);
 	return err;
 }
-PARAVIRT_EXPORT_SYMBOL(xenbus_probe_node);
-
-#if defined(CONFIG_XEN) || defined(MODULE)
-
-/* device/<type>/<id> => <type>-<id> */
-static int frontend_bus_id(char bus_id[XEN_BUS_ID_SIZE], const char *nodename)
-{
-	nodename = strchr(nodename, '/');
-	if (!nodename || strlen(nodename + 1) >= XEN_BUS_ID_SIZE) {
-		pr_warning("XENBUS: bad frontend %s\n", nodename);
-		return -EINVAL;
-	}
-
-	strlcpy(bus_id, nodename + 1, XEN_BUS_ID_SIZE);
-	if (!strchr(bus_id, '/')) {
-		pr_warning("XENBUS: bus_id %s no slash\n", bus_id);
-		return -EINVAL;
-	}
-	*strchr(bus_id, '/') = '-';
-	return 0;
-}
-
-/* device/<typename>/<name> */
-static int xenbus_probe_frontend(struct xen_bus_type *bus, const char *type,
-				 const char *name)
-{
-	char *nodename;
-	int err;
-
-	if (!strcmp(type, "console"))
-		return 0;
-
-	nodename = kasprintf(GFP_KERNEL, "%s/%s/%s", bus->root, type, name);
-	if (!nodename)
-		return -ENOMEM;
-
-	DPRINTK("%s", nodename);
-
-	err = xenbus_probe_node(bus, type, nodename);
-	kfree(nodename);
-	return err;
-}
-
-#if LINUX_VERSION_CODE >= KERNEL_VERSION(2,6,16)
-static int xenbus_uevent_frontend(struct device *dev, struct kobj_uevent_env *env)
-{
-	struct xenbus_device *xdev;
-
-	if (dev == NULL)
-		return -ENODEV;
-	xdev = to_xenbus_device(dev);
-	if (xdev == NULL)
-		return -ENODEV;
-
-	/* stuff we want to pass to /sbin/hotplug */
-	if (add_uevent_var(env, "XENBUS_TYPE=%s", xdev->devicetype) ||
-	    add_uevent_var(env, "XENBUS_PATH=%s", xdev->nodename) ||
-	    add_uevent_var(env, "MODALIAS=xen:%s", xdev->devicetype))
-		return -ENOMEM;
-
-	return 0;
-}
-#endif
-
-/* Bus type for frontend drivers. */
-static struct xen_bus_type xenbus_frontend = {
-	.root = "device",
-	.levels = 2, 		/* device/type/<id> */
-	.get_bus_id = frontend_bus_id,
-	.probe = xenbus_probe_frontend,
-	.error = -ENODEV,
-	.bus = {
-		.name      = "xen",
-		.match     = xenbus_match,
-#if LINUX_VERSION_CODE >= KERNEL_VERSION(2,6,16)
-		.probe     = xenbus_dev_probe,
-		.remove    = xenbus_dev_remove,
-		.shutdown  = xenbus_dev_shutdown,
-		.uevent    = xenbus_uevent_frontend,
-#endif
-#if LINUX_VERSION_CODE >= KERNEL_VERSION(2,6,29)
-		.dev_attrs = xenbus_dev_attrs,
-#endif
-	},
-	.dev = {
-		.init_name = "xen",
-	},
-};
-
-int __xenbus_register_frontend(struct xenbus_driver *drv,
-			       struct module *owner, const char *mod_name)
-{
-	int ret;
-
-	drv->read_otherend_details = read_backend_details;
-
-	ret = xenbus_register_driver_common(drv, &xenbus_frontend,
-					    owner, mod_name);
-	if (ret)
-		return ret;
-
-	/* If this driver is loaded as a module wait for devices to attach. */
-	wait_for_devices(drv);
-
-	return 0;
-}
-EXPORT_SYMBOL_GPL(__xenbus_register_frontend);
-
-#endif
+EXPORT_SYMBOL_GPL(xenbus_probe_node);
 
 static int xenbus_probe_device_type(struct xen_bus_type *bus, const char *type)
 {
@@ -710,9 +489,6 @@
 	char **dir;
 	unsigned int i, dir_n;
 
-	if (bus->error)
-		return bus->error;
-
 	dir = xenbus_directory(XBT_NIL, bus->root, "", &dir_n);
 	if (IS_ERR(dir))
 		return PTR_ERR(dir);
@@ -726,7 +502,7 @@
 	kfree(dir);
 	return err;
 }
-PARAVIRT_EXPORT_SYMBOL(xenbus_probe_devices);
+EXPORT_SYMBOL_GPL(xenbus_probe_devices);
 
 static unsigned int char_count(const char *str, char c)
 {
@@ -758,7 +534,7 @@
 	char type[XEN_BUS_ID_SIZE];
 	const char *p, *root;
 
-	if (bus->error || char_count(node, '/') < 2)
+	if (char_count(node, '/') < 2)
 		return;
 
 	exists = xenbus_exists(XBT_NIL, node, "");
@@ -787,27 +563,9 @@
 
 	kfree(root);
 }
-PARAVIRT_EXPORT_SYMBOL(xenbus_dev_changed);
-
-#if defined(CONFIG_XEN) || defined(MODULE)
-static void frontend_changed(struct xenbus_watch *watch,
-			     const char **vec, unsigned int len)
-{
-	DPRINTK("");
-
-	xenbus_dev_changed(vec[XS_WATCH_PATH], &xenbus_frontend);
-}
-
-/* We watch for devices appearing and vanishing. */
-static struct xenbus_watch fe_watch = {
-	.node = "device",
-	.callback = frontend_changed,
-};
-
-static int suspend_dev(struct device *dev, void *data)
-#else
+EXPORT_SYMBOL_GPL(xenbus_dev_changed);
+
 int xenbus_dev_suspend(struct device *dev)
-#endif
 {
 	int err = 0;
 	struct xenbus_driver *drv;
@@ -822,37 +580,13 @@
 	if (drv->suspend)
 		err = drv->suspend(xdev);
 	if (err)
-		pr_warning("xenbus: suspend %s failed: %i\n",
-			   dev_name(dev), err);
-	return 0;
-}
-PARAVIRT_EXPORT_SYMBOL(xenbus_dev_suspend);
-
-#if defined(CONFIG_XEN) || defined(MODULE)
-static int suspend_cancel_dev(struct device *dev, void *data)
-{
-	int err = 0;
-	struct xenbus_driver *drv;
-	struct xenbus_device *xdev;
-
-	DPRINTK("");
-
-	if (dev->driver == NULL)
-		return 0;
-	drv = to_xenbus_driver(dev->driver);
-	xdev = container_of(dev, struct xenbus_device, dev);
-	if (drv->suspend_cancel)
-		err = drv->suspend_cancel(xdev);
-	if (err)
-		pr_warning("xenbus: suspend_cancel %s failed: %i\n",
-			   dev_name(dev), err);
-	return 0;
-}
-
-static int resume_dev(struct device *dev, void *data)
-#else
+		printk(KERN_WARNING
+		       "xenbus: suspend %s failed: %i\n", dev_name(dev), err);
+	return 0;
+}
+EXPORT_SYMBOL_GPL(xenbus_dev_suspend);
+
 int xenbus_dev_resume(struct device *dev)
-#endif
 {
 	int err;
 	struct xenbus_driver *drv;
@@ -866,8 +600,9 @@
 	drv = to_xenbus_driver(dev->driver);
 	err = talk_to_otherend(xdev);
 	if (err) {
-		pr_warning("xenbus: resume (talk_to_otherend) %s failed: %i\n",
-			   dev_name(dev), err);
+		printk(KERN_WARNING
+		       "xenbus: resume (talk_to_otherend) %s failed: %i\n",
+		       dev_name(dev), err);
 		return err;
 	}
 
@@ -876,84 +611,48 @@
 	if (drv->resume) {
 		err = drv->resume(xdev);
 		if (err) {
-			pr_warning("xenbus: resume %s failed: %i\n",
-				   dev_name(dev), err);
+			printk(KERN_WARNING
+			       "xenbus: resume %s failed: %i\n",
+			       dev_name(dev), err);
 			return err;
 		}
 	}
 
 	err = watch_otherend(xdev);
 	if (err) {
-		pr_warning("xenbus_probe: resume (watch_otherend) %s failed:"
-			   " %d\n", dev_name(dev), err);
+		printk(KERN_WARNING
+		       "xenbus_probe: resume (watch_otherend) %s failed: "
+		       "%d.\n", dev_name(dev), err);
 		return err;
 	}
 
 	return 0;
 }
-PARAVIRT_EXPORT_SYMBOL(xenbus_dev_resume);
-
-#if !defined(CONFIG_XEN) && !defined(MODULE)
+EXPORT_SYMBOL_GPL(xenbus_dev_resume);
+
 int xenbus_dev_cancel(struct device *dev)
 {
 	/* Do nothing */
 	DPRINTK("cancel");
 	return 0;
 }
-PARAVIRT_EXPORT_SYMBOL(xenbus_dev_cancel);
-#else
-void xenbus_suspend(void)
-{
-	DPRINTK("");
-
-	if (!xenbus_frontend.error)
-		bus_for_each_dev(&xenbus_frontend.bus, NULL, NULL, suspend_dev);
-	xenbus_backend_suspend(suspend_dev);
-	xs_suspend();
-}
-
-void xenbus_resume(void)
-{
-	xb_init_comms();
-	xs_resume();
-	if (!xenbus_frontend.error)
-		bus_for_each_dev(&xenbus_frontend.bus, NULL, NULL, resume_dev);
-	xenbus_backend_resume(resume_dev);
-}
-
-void xenbus_suspend_cancel(void)
-{
-	xs_suspend_cancel();
-	if (!xenbus_frontend.error)
-		bus_for_each_dev(&xenbus_frontend.bus, NULL, NULL, suspend_cancel_dev);
-	xenbus_backend_resume(suspend_cancel_dev);
-}
-#endif
+EXPORT_SYMBOL_GPL(xenbus_dev_cancel);
 
 /* A flag to determine if xenstored is 'ready' (i.e. has started) */
-<<<<<<< HEAD
-atomic_t xenbus_xsd_state = ATOMIC_INIT(XENBUS_XSD_UNCOMMITTED);
-=======
 int xenstored_ready;
->>>>>>> 1ea6b8f4
-
-
-int
-#ifdef CONFIG_XEN
-__init
-#endif
-register_xenstore_notifier(struct notifier_block *nb)
+
+
+int register_xenstore_notifier(struct notifier_block *nb)
 {
 	int ret = 0;
 
-	if (is_xenstored_ready())
+	if (xenstored_ready > 0)
 		ret = nb->notifier_call(nb, 0, NULL);
 	else
 		blocking_notifier_chain_register(&xenstore_chain, nb);
 
 	return ret;
 }
-#ifndef CONFIG_XEN
 EXPORT_SYMBOL_GPL(register_xenstore_notifier);
 
 void unregister_xenstore_notifier(struct notifier_block *nb)
@@ -961,157 +660,16 @@
 	blocking_notifier_chain_unregister(&xenstore_chain, nb);
 }
 EXPORT_SYMBOL_GPL(unregister_xenstore_notifier);
-#endif
-
-#ifndef CONFIG_XEN
-static DECLARE_WAIT_QUEUE_HEAD(backend_state_wq);
-static int backend_state;
-
-static void xenbus_reset_backend_state_changed(struct xenbus_watch *w,
-					const char **v, unsigned int l)
-{
-	if (xenbus_scanf(XBT_NIL, v[XS_WATCH_PATH], "", "%i", &backend_state) != 1)
-		backend_state = XenbusStateUnknown;
-	printk(KERN_DEBUG "XENBUS: backend %s %s\n",
-			v[XS_WATCH_PATH], xenbus_strstate(backend_state));
-	wake_up(&backend_state_wq);
-}
-
-static void xenbus_reset_wait_for_backend(char *be, int expected)
-{
-	long timeout;
-	timeout = wait_event_interruptible_timeout(backend_state_wq,
-			backend_state == expected, 5 * HZ);
-	if (timeout <= 0)
-		pr_info("XENBUS: backend %s timed out.\n", be);
-}
-
-/*
- * Reset frontend if it is in Connected or Closed state.
- * Wait for backend to catch up.
- * State Connected happens during kdump, Closed after kexec.
- */
-static void xenbus_reset_frontend(char *fe, char *be, int be_state)
-{
-	struct xenbus_watch be_watch;
-
-	printk(KERN_DEBUG "XENBUS: backend %s %s\n",
-			be, xenbus_strstate(be_state));
-
-	memset(&be_watch, 0, sizeof(be_watch));
-	be_watch.node = kasprintf(GFP_NOIO | __GFP_HIGH, "%s/state", be);
-	if (!be_watch.node)
-		return;
-
-	be_watch.callback = xenbus_reset_backend_state_changed;
-	backend_state = XenbusStateUnknown;
-
-	pr_info("XENBUS: triggering reconnect on %s\n", be);
-	register_xenbus_watch(&be_watch);
-
-	/* fall through to forward backend to state XenbusStateInitialising */
-	switch (be_state) {
-	case XenbusStateConnected:
-		xenbus_printf(XBT_NIL, fe, "state", "%d", XenbusStateClosing);
-		xenbus_reset_wait_for_backend(be, XenbusStateClosing);
-
-	case XenbusStateClosing:
-		xenbus_printf(XBT_NIL, fe, "state", "%d", XenbusStateClosed);
-		xenbus_reset_wait_for_backend(be, XenbusStateClosed);
-
-	case XenbusStateClosed:
-		xenbus_printf(XBT_NIL, fe, "state", "%d", XenbusStateInitialising);
-		xenbus_reset_wait_for_backend(be, XenbusStateInitWait);
-	}
-
-	unregister_xenbus_watch(&be_watch);
-	pr_info("XENBUS: reconnect done on %s\n", be);
-	kfree(be_watch.node);
-}
-
-static void xenbus_check_frontend(char *class, char *dev)
-{
-	int be_state, fe_state, err;
-	char *backend, *frontend;
-
-	frontend = kasprintf(GFP_NOIO | __GFP_HIGH, "device/%s/%s", class, dev);
-	if (!frontend)
-		return;
-
-	err = xenbus_scanf(XBT_NIL, frontend, "state", "%i", &fe_state);
-	if (err != 1)
-		goto out;
-
-	switch (fe_state) {
-	case XenbusStateConnected:
-	case XenbusStateClosed:
-		printk(KERN_DEBUG "XENBUS: frontend %s %s\n",
-				frontend, xenbus_strstate(fe_state));
-		backend = xenbus_read(XBT_NIL, frontend, "backend", NULL);
-		if (!backend || IS_ERR(backend))
-			goto out;
-		err = xenbus_scanf(XBT_NIL, backend, "state", "%i", &be_state);
-		if (err == 1)
-			xenbus_reset_frontend(frontend, backend, be_state);
-		kfree(backend);
-		break;
-	default:
-		break;
-	}
-out:
-	kfree(frontend);
-}
-
-static void xenbus_reset_state(void)
-{
-	char **devclass, **dev;
-	int devclass_n, dev_n;
-	int i, j;
-
-	devclass = xenbus_directory(XBT_NIL, "device", "", &devclass_n);
-	if (IS_ERR(devclass))
-		return;
-
-	for (i = 0; i < devclass_n; i++) {
-		dev = xenbus_directory(XBT_NIL, "device", devclass[i], &dev_n);
-		if (IS_ERR(dev))
-			continue;
-		for (j = 0; j < dev_n; j++)
-			xenbus_check_frontend(devclass[i], dev[j]);
-		kfree(dev);
-	}
-	kfree(devclass);
-}
-#endif
-
-void
-#if defined(CONFIG_XEN_UNPRIVILEGED_GUEST)
-__init
-#elif defined(MODULE)
-__devinit
-#endif
-xenbus_probe(struct work_struct *unused)
-{
-	BUG_ON(!is_xenstored_ready());
-
-#ifndef CONFIG_XEN
-	/* reset devices in Connected or Closed state */
-	xenbus_reset_state();
-#endif
-
-#if defined(CONFIG_XEN) || defined(MODULE)
-	/* Enumerate devices in xenstore and watch for changes. */
-	xenbus_probe_devices(&xenbus_frontend);
-	register_xenbus_watch(&fe_watch);
-	xenbus_backend_probe_and_watch();
-#endif
+
+void xenbus_probe(struct work_struct *unused)
+{
+	xenstored_ready = 1;
 
 	/* Notify others that xenstore is up */
 	blocking_notifier_call_chain(&xenstore_chain, 0, NULL);
 }
-PARAVIRT_EXPORT_SYMBOL(xenbus_probe);
-
-#if !defined(CONFIG_XEN) && !defined(MODULE)
+EXPORT_SYMBOL_GPL(xenbus_probe);
+
 static int __init xenbus_probe_initcall(void)
 {
 	if (!xen_domain())
@@ -1125,134 +683,11 @@
 }
 
 device_initcall(xenbus_probe_initcall);
-#endif
-
-#ifdef CONFIG_XEN_PRIVILEGED_GUEST
-#ifdef CONFIG_PROC_FS
-static struct file_operations xsd_kva_fops;
-static struct proc_dir_entry *xsd_kva_intf;
-static struct proc_dir_entry *xsd_port_intf;
-
-static int xsd_kva_mmap(struct file *file, struct vm_area_struct *vma)
-{
-	size_t size = vma->vm_end - vma->vm_start;
-	int old;
-	int rc;
-
-	old = atomic_cmpxchg(&xenbus_xsd_state,
-	                   XENBUS_XSD_UNCOMMITTED,
-	                   XENBUS_XSD_LOCAL_INIT);
-	switch (old) {
-		case XENBUS_XSD_UNCOMMITTED:
-			rc = xb_init_comms();
-			if (rc != 0)
-				return rc;
-			break;
-
-		case XENBUS_XSD_FOREIGN_INIT:
-		case XENBUS_XSD_FOREIGN_READY:
-			return -EBUSY;
-
-		case XENBUS_XSD_LOCAL_INIT:
-		case XENBUS_XSD_LOCAL_READY:
-		default:
-			break;
-	}
-
-	if ((size > PAGE_SIZE) || (vma->vm_pgoff != 0))
-		return -EINVAL;
-
-	if (remap_pfn_range(vma, vma->vm_start, mfn_to_pfn(xen_store_mfn),
-			    size, vma->vm_page_prot))
-		return -EAGAIN;
-
-	return 0;
-}
-
-<<<<<<< HEAD
-static int xsd_kva_read(char *page, char **start, off_t off,
-			int count, int *eof, void *data)
-{
-	int len;
-
-	len  = sprintf(page, "0x%p", xen_store_interface);
-	*eof = 1;
-	return len;
-}
-
-static int xsd_port_read(char *page, char **start, off_t off,
-			 int count, int *eof, void *data)
-{
-	int len;
-
-	len  = sprintf(page, "%d", xen_store_evtchn);
-	*eof = 1;
-	return len;
-}
-#endif
-
-#ifdef CONFIG_XEN_XENBUS_DEV
-int xenbus_conn(domid_t remote_dom, grant_ref_t *grant_ref,
-		evtchn_port_t *local_port)
-{
-	struct evtchn_alloc_unbound alloc_unbound;
-	int rc, rc2;
-
-	BUG_ON(atomic_read(&xenbus_xsd_state) != XENBUS_XSD_FOREIGN_INIT);
-	BUG_ON(!is_initial_xendomain());
-
-	remove_xen_proc_entry("xsd_kva");
-	remove_xen_proc_entry("xsd_port");
-
-	rc = close_evtchn(xen_store_evtchn);
-	if (rc != 0)
-		goto fail0;
-
-	alloc_unbound.dom = DOMID_SELF;
-	alloc_unbound.remote_dom = remote_dom;
-	rc = HYPERVISOR_event_channel_op(EVTCHNOP_alloc_unbound,
-	                                 &alloc_unbound);
-	if (rc != 0)
-		goto fail0;
-	*local_port = xen_store_evtchn = alloc_unbound.port;
-
-	/* keep the old page (xen_store_mfn, xen_store_interface) */
-	rc = gnttab_grant_foreign_access(remote_dom, xen_store_mfn,
-	                                 GTF_permit_access);
-	if (rc < 0)
-		goto fail1;
-	*grant_ref = rc;
-
-	rc = xb_init_comms();
-	if (rc != 0)
-		goto fail1;
-
-	return 0;
-
-fail1:
-	rc2 = close_evtchn(xen_store_evtchn);
-	if (rc2 != 0)
-		pr_warning("XENBUS: Error freeing xenstore event channel:"
-			   " %d\n", rc2);
-fail0:
-	xen_store_evtchn = -1;
-	return rc;
-}
-#endif
-#endif /* CONFIG_XEN_PRIVILEGED_GUEST */
-
-#ifndef MODULE
-static int __init
-#else
-int __devinit
-#endif
-xenbus_init(void)
-=======
+
 /* Set up event channel for xenstored which is run as a local process
  * (this is normally used only in dom0)
  */
 static int __init xenstored_local_init(void)
->>>>>>> 1ea6b8f4
 {
 	int err = 0;
 	unsigned long page = 0;
@@ -1263,30 +698,6 @@
 	if (!page)
 		goto out_err;
 
-<<<<<<< HEAD
-	if (!is_running_on_xen())
-		return -ENODEV;
-
-#if defined(CONFIG_XEN) || defined(MODULE)
-	/* Register ourselves with the kernel bus subsystem */
-	xenbus_frontend.error = bus_register(&xenbus_frontend.bus);
-	if (xenbus_frontend.error)
-		pr_warning("XENBUS: Error registering frontend bus: %i\n",
-			   xenbus_frontend.error);
-	xenbus_backend_bus_register();
-#endif
-
-	/*
-	 * Domain0 doesn't have a store_evtchn or store_mfn yet.
-	 */
-	if (is_initial_xendomain()) {
-		struct evtchn_alloc_unbound alloc_unbound;
-
-		/* Allocate Xenstore page */
-		page = get_zeroed_page(GFP_KERNEL);
-		if (!page)
-			return -ENOMEM;
-=======
 	xen_store_mfn = xen_start_info->store_mfn =
 		pfn_to_mfn(virt_to_phys((void *)page) >>
 			   PAGE_SHIFT);
@@ -1299,22 +710,11 @@
 					  &alloc_unbound);
 	if (err == -ENOSYS)
 		goto out_err;
->>>>>>> 1ea6b8f4
 
 	BUG_ON(err);
 	xen_store_evtchn = xen_start_info->store_evtchn =
 		alloc_unbound.port;
 
-<<<<<<< HEAD
-		/* Next allocate a local port which xenstored can bind to */
-		alloc_unbound.dom        = DOMID_SELF;
-		alloc_unbound.remote_dom = DOMID_SELF;
-
-		err = HYPERVISOR_event_channel_op(EVTCHNOP_alloc_unbound,
-						  &alloc_unbound);
-		if (err == -ENOSYS)
-			goto err;
-=======
 	return 0;
 
  out_err:
@@ -1322,64 +722,11 @@
 		free_page(page);
 	return err;
 }
->>>>>>> 1ea6b8f4
 
 static int __init xenbus_init(void)
 {
 	int err = 0;
 
-<<<<<<< HEAD
-#if defined(CONFIG_PROC_FS) && defined(CONFIG_XEN_PRIVILEGED_GUEST)
-		/* And finally publish the above info in /proc/xen */
-		xsd_kva_intf = create_xen_proc_entry("xsd_kva", 0600);
-		if (xsd_kva_intf) {
-			memcpy(&xsd_kva_fops, xsd_kva_intf->proc_fops,
-			       sizeof(xsd_kva_fops));
-			xsd_kva_fops.mmap = xsd_kva_mmap;
-			xsd_kva_intf->proc_fops = &xsd_kva_fops;
-			xsd_kva_intf->read_proc = xsd_kva_read;
-		}
-		xsd_port_intf = create_xen_proc_entry("xsd_port", 0400);
-		if (xsd_port_intf)
-			xsd_port_intf->read_proc = xsd_port_read;
-#endif
-		xen_store_interface = mfn_to_virt(xen_store_mfn);
-	} else {
-#if !defined(CONFIG_XEN) && !defined(MODULE)
-		if (xen_hvm_domain()) {
-#endif
-#ifndef CONFIG_XEN
-			uint64_t v = 0;
-
-			err = hvm_get_parameter(HVM_PARAM_STORE_EVTCHN, &v);
-			if (err)
-				goto err;
-			xen_store_evtchn = (int)v;
-			err = hvm_get_parameter(HVM_PARAM_STORE_PFN, &v);
-			if (err)
-				goto err;
-			xen_store_mfn = (unsigned long)v;
-			xen_store_interface = ioremap(xen_store_mfn << PAGE_SHIFT,
-						      PAGE_SIZE);
-#endif
-#if !defined(CONFIG_XEN) && !defined(MODULE)
-		} else {
-#endif
-#ifndef MODULE
-			xen_store_evtchn = xen_start_info->store_evtchn;
-			xen_store_mfn = xen_start_info->store_mfn;
-			xen_store_interface = mfn_to_virt(xen_store_mfn);
-#endif
-#if !defined(CONFIG_XEN) && !defined(MODULE)
-		}
-#endif
-		atomic_set(&xenbus_xsd_state, XENBUS_XSD_FOREIGN_READY);
-
-		/* Initialize the shared memory rings to talk to xenstored */
-		err = xb_init_comms();
-		if (err)
-			goto err;
-=======
 	if (!xen_domain())
 		return -ENODEV;
 
@@ -1405,38 +752,17 @@
 				goto out_error;
 		}
 		xen_store_interface = mfn_to_virt(xen_store_mfn);
->>>>>>> 1ea6b8f4
-	}
-
-#if defined(CONFIG_XEN) || defined(MODULE)
-	xenbus_dev_init();
-#endif
+	}
 
 	/* Initialize the interface to xenstore. */
 	err = xs_init();
 	if (err) {
-		pr_warning("XENBUS: Error initializing xenstore comms: %i\n",
-			   err);
-		goto err;
-	}
-
-#if defined(CONFIG_XEN) || defined(MODULE)
-	/* Register ourselves with the kernel device subsystem */
-	if (!xenbus_frontend.error) {
-		xenbus_frontend.error = device_register(&xenbus_frontend.dev);
-		if (xenbus_frontend.error) {
-			bus_unregister(&xenbus_frontend.bus);
-			pr_warning("XENBUS: Error registering frontend device:"
-				   " %d\n", xenbus_frontend.error);
-		}
-	}
-	xenbus_backend_device_register();
-
-	if (!is_initial_xendomain())
-		xenbus_probe(NULL);
-#endif
-
-#if defined(CONFIG_XEN_COMPAT_XENFS) && !defined(MODULE)
+		printk(KERN_WARNING
+		       "XENBUS: Error initializing xenstore comms: %i\n", err);
+		goto out_error;
+	}
+
+#ifdef CONFIG_XEN_COMPAT_XENFS
 	/*
 	 * Create xenfs mountpoint in /proc for compatibility with
 	 * utilities that expect to find "xenbus" under "/proc/xen".
@@ -1444,170 +770,10 @@
 	proc_mkdir("xen", NULL);
 #endif
 
-<<<<<<< HEAD
-	return 0;
-
- err:
-	/*
-	 * Do not unregister the xenbus front/backend buses here. The buses
-	 * must exist because front/backend drivers will use them when they are
-	 * registered.
-	 */
-
-	if (page != 0)
-		free_page(page);
-
-=======
 out_error:
->>>>>>> 1ea6b8f4
 	return err;
 }
 
-#ifndef MODULE
 postcore_initcall(xenbus_init);
-#ifdef CONFIG_XEN
-MODULE_LICENSE("Dual BSD/GPL");
-#else
-MODULE_LICENSE("GPL");
-#endif
-#endif
-
-#if defined(CONFIG_XEN) || defined(MODULE)
-
-static int is_device_connecting(struct device *dev, void *data)
-{
-	struct xenbus_device *xendev = to_xenbus_device(dev);
-	struct device_driver *drv = data;
-	struct xenbus_driver *xendrv;
-
-	/*
-	 * A device with no driver will never connect. We care only about
-	 * devices which should currently be in the process of connecting.
-	 */
-	if (!dev->driver)
-		return 0;
-
-	/* Is this search limited to a particular driver? */
-	if (drv && (dev->driver != drv))
-		return 0;
-
-	xendrv = to_xenbus_driver(dev->driver);
-	return (xendev->state < XenbusStateConnected ||
-		(xendev->state == XenbusStateConnected &&
-		 xendrv->is_ready && !xendrv->is_ready(xendev)));
-}
-
-static int exists_connecting_device(struct device_driver *drv)
-{
-	if (xenbus_frontend.error)
-		return xenbus_frontend.error;
-	return bus_for_each_dev(&xenbus_frontend.bus, NULL, drv,
-				is_device_connecting);
-}
-
-static int print_device_status(struct device *dev, void *data)
-{
-	struct xenbus_device *xendev = to_xenbus_device(dev);
-	struct device_driver *drv = data;
-	struct xenbus_driver *xendrv;
-
-	/* Is this operation limited to a particular driver? */
-	if (drv && (dev->driver != drv))
-		return 0;
-
-	if (!dev->driver) {
-		/* Information only: is this too noisy? */
-		pr_info("XENBUS: Device with no driver: %s\n",
-			xendev->nodename);
-		return 0;
-	}
-
-	if (xendev->state < XenbusStateConnected) {
-		enum xenbus_state rstate = XenbusStateUnknown;
-		if (xendev->otherend)
-			rstate = xenbus_read_driver_state(xendev->otherend);
-		pr_warning("XENBUS: Timeout connecting to device: %s"
-			   " (local state %d, remote state %d)\n",
-			   xendev->nodename, xendev->state, rstate);
-	}
-
-	xendrv = to_xenbus_driver(dev->driver);
-	if (xendrv->is_ready && !xendrv->is_ready(xendev))
-		pr_warning("XENBUS: Device not ready: %s\n",
-			   xendev->nodename);
-
-	return 0;
-}
-
-/* We only wait for device setup after most initcalls have run. */
-static int ready_to_wait_for_devices;
-
-/*
- * On a 5-minute timeout, wait for all devices currently configured.  We need
- * to do this to guarantee that the filesystems and / or network devices
- * needed for boot are available, before we can allow the boot to proceed.
- *
- * This needs to be on a late_initcall, to happen after the frontend device
- * drivers have been initialised, but before the root fs is mounted.
- *
- * A possible improvement here would be to have the tools add a per-device
- * flag to the store entry, indicating whether it is needed at boot time.
- * This would allow people who knew what they were doing to accelerate their
- * boot slightly, but of course needs tools or manual intervention to set up
- * those flags correctly.
- */
-static void wait_for_devices(struct xenbus_driver *xendrv)
-{
-	unsigned long start = jiffies;
-	struct device_driver *drv = xendrv ? &xendrv->driver : NULL;
-	unsigned int seconds_waited = 0;
-
-	if (!ready_to_wait_for_devices || !is_running_on_xen())
-		return;
-
-	while (exists_connecting_device(drv)) {
-		if (time_after(jiffies, start + (seconds_waited+5)*HZ)) {
-			if (!seconds_waited)
-				pr_warning("XENBUS: Waiting for "
-					   "devices to initialise: ");
-			seconds_waited += 5;
-			printk("%us...", 300 - seconds_waited);
-			if (seconds_waited == 300)
-				break;
-		}
-
-		schedule_timeout_interruptible(HZ/10);
-	}
-
-	if (seconds_waited)
-		printk("\n");
-
-	bus_for_each_dev(&xenbus_frontend.bus, NULL, drv,
-			 print_device_status);
-}
-
-#ifndef MODULE
-static int __init boot_wait_for_devices(void)
-{
-#if !defined(CONFIG_XEN) && !defined(MODULE)
-	if (xen_hvm_domain() && !xen_platform_pci_unplug)
-		return -ENODEV;
-#endif
-
-	if (!xenbus_frontend.error) {
-		ready_to_wait_for_devices = 1;
-		wait_for_devices(NULL);
-	}
-	return 0;
-}
-
-late_initcall(boot_wait_for_devices);
-#endif
-
-int xenbus_for_each_frontend(void *arg, int (*fn)(struct device *, void *))
-{
-	return bus_for_each_dev(&xenbus_frontend.bus, NULL, arg, fn);
-}
-EXPORT_SYMBOL_GPL(xenbus_for_each_frontend);
-
-#endif /* CONFIG_XEN || MODULE */+
+MODULE_LICENSE("GPL");