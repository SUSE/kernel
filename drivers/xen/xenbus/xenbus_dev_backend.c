--- conflicted
+++ resolved
@@ -7,13 +7,8 @@
 #include <linux/capability.h>
 
 #include <xen/xen.h>
-#ifdef CONFIG_PARAVIRT_XEN
 #include <xen/page.h>
-<<<<<<< HEAD
-#endif
-=======
 #include <xen/xenbus.h>
->>>>>>> 485802a6
 #include <xen/xenbus_dev.h>
 #include <xen/grant_table.h>
 #include <xen/events.h>
@@ -105,7 +100,7 @@
 		return -EINVAL;
 
 	if (remap_pfn_range(vma, vma->vm_start,
-			    PFN_DOWN(__pa(xen_store_interface)),
+			    virt_to_pfn(xen_store_interface),
 			    size, vma->vm_page_prot))
 		return -EAGAIN;
 
