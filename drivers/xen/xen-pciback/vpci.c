// SPDX-License-Identifier: GPL-2.0
/*
 * PCI Backend - Provides a Virtual PCI bus (with real devices)
 *               to the frontend
 *
 *   Author: Ryan Wilson <hap9@epoch.ncsc.mil>
 */

#define pr_fmt(fmt) KBUILD_MODNAME ": " fmt
#define dev_fmt pr_fmt

#include <linux/list.h>
#include <linux/slab.h>
#include <linux/pci.h>
#include <linux/mutex.h>
#include "pciback.h"

#define PCI_SLOT_MAX 32

struct vpci_dev_data {
	/* Access to dev_list must be protected by lock */
	struct list_head dev_list[PCI_SLOT_MAX];
	struct mutex lock;
};

static inline struct list_head *list_first(struct list_head *head)
{
	return head->next;
}

static struct pci_dev *__xen_pcibk_get_pci_dev(struct xen_pcibk_device *pdev,
					       unsigned int domain,
					       unsigned int bus,
					       unsigned int devfn)
{
	struct pci_dev_entry *entry;
	struct pci_dev *dev = NULL;
	struct vpci_dev_data *vpci_dev = pdev->pci_dev_data;

	if (domain != 0 || bus != 0)
		return NULL;

	if (PCI_SLOT(devfn) < PCI_SLOT_MAX) {
		mutex_lock(&vpci_dev->lock);

		list_for_each_entry(entry,
				    &vpci_dev->dev_list[PCI_SLOT(devfn)],
				    list) {
			if (PCI_FUNC(entry->dev->devfn) == PCI_FUNC(devfn)) {
				dev = entry->dev;
				break;
			}
		}

		mutex_unlock(&vpci_dev->lock);
	}
	return dev;
}

static inline int match_slot(struct pci_dev *l, struct pci_dev *r)
{
	if (pci_domain_nr(l->bus) == pci_domain_nr(r->bus)
	    && l->bus == r->bus && PCI_SLOT(l->devfn) == PCI_SLOT(r->devfn))
		return 1;

	return 0;
}

static int __xen_pcibk_add_pci_dev(struct xen_pcibk_device *pdev,
				   struct pci_dev *dev, int devid,
				   publish_pci_dev_cb publish_cb)
{
	int err = 0, slot, func = PCI_FUNC(dev->devfn);
	struct pci_dev_entry *t, *dev_entry;
	struct vpci_dev_data *vpci_dev = pdev->pci_dev_data;

	if ((dev->class >> 24) == PCI_BASE_CLASS_BRIDGE) {
		err = -EFAULT;
		xenbus_dev_fatal(pdev->xdev, err,
				 "Can't export bridges on the virtual PCI bus");
		goto out;
	}

	dev_entry = kmalloc(sizeof(*dev_entry), GFP_KERNEL);
	if (!dev_entry) {
		err = -ENOMEM;
		xenbus_dev_fatal(pdev->xdev, err,
				 "Error adding entry to virtual PCI bus");
		goto out;
	}

	dev_entry->dev = dev;

	mutex_lock(&vpci_dev->lock);

	/*
	 * Keep multi-function devices together on the virtual PCI bus, except
	 * that we want to keep virtual functions at func 0 on their own. They
	 * aren't multi-function devices and hence their presence at func 0
	 * may cause guests to not scan the other functions.
	 */
	if (!dev->is_virtfn || func) {
		for (slot = 0; slot < PCI_SLOT_MAX; slot++) {
			if (list_empty(&vpci_dev->dev_list[slot]))
				continue;

			t = list_entry(list_first(&vpci_dev->dev_list[slot]),
				       struct pci_dev_entry, list);
			if (t->dev->is_virtfn && !PCI_FUNC(t->dev->devfn))
				continue;

			if (match_slot(dev, t->dev)) {
<<<<<<< HEAD
				pr_info("vpci: %s: assign to virtual slot %d func %d\n",
					pci_name(dev), slot,
					func);
=======
				dev_info(&dev->dev, "vpci: assign to virtual slot %d func %d\n",
					 slot, func);
>>>>>>> 7d2a07b7
				list_add_tail(&dev_entry->list,
					      &vpci_dev->dev_list[slot]);
				goto unlock;
			}
		}
	}

	/* Assign to a new slot on the virtual PCI bus */
	for (slot = 0; slot < PCI_SLOT_MAX; slot++) {
		if (list_empty(&vpci_dev->dev_list[slot])) {
			dev_info(&dev->dev, "vpci: assign to virtual slot %d\n",
				 slot);
			list_add_tail(&dev_entry->list,
				      &vpci_dev->dev_list[slot]);
			goto unlock;
		}
	}

	err = -ENOMEM;
	xenbus_dev_fatal(pdev->xdev, err,
			 "No more space on root virtual PCI bus");

unlock:
	mutex_unlock(&vpci_dev->lock);

	/* Publish this device. */
	if (!err)
		err = publish_cb(pdev, 0, 0, PCI_DEVFN(slot, func), devid);
	else
		kfree(dev_entry);

out:
	return err;
}

static void __xen_pcibk_release_pci_dev(struct xen_pcibk_device *pdev,
					struct pci_dev *dev, bool lock)
{
	int slot;
	struct vpci_dev_data *vpci_dev = pdev->pci_dev_data;
	struct pci_dev *found_dev = NULL;

	mutex_lock(&vpci_dev->lock);

	for (slot = 0; slot < PCI_SLOT_MAX; slot++) {
		struct pci_dev_entry *e;

		list_for_each_entry(e, &vpci_dev->dev_list[slot], list) {
			if (e->dev == dev) {
				list_del(&e->list);
				found_dev = e->dev;
				kfree(e);
				goto out;
			}
		}
	}

out:
	mutex_unlock(&vpci_dev->lock);

	if (found_dev) {
		if (lock)
			device_lock(&found_dev->dev);
		pcistub_put_pci_dev(found_dev);
		if (lock)
			device_unlock(&found_dev->dev);
	}
}

static int __xen_pcibk_init_devices(struct xen_pcibk_device *pdev)
{
	int slot;
	struct vpci_dev_data *vpci_dev;

	vpci_dev = kmalloc(sizeof(*vpci_dev), GFP_KERNEL);
	if (!vpci_dev)
		return -ENOMEM;

	mutex_init(&vpci_dev->lock);

	for (slot = 0; slot < PCI_SLOT_MAX; slot++)
		INIT_LIST_HEAD(&vpci_dev->dev_list[slot]);

	pdev->pci_dev_data = vpci_dev;

	return 0;
}

static int __xen_pcibk_publish_pci_roots(struct xen_pcibk_device *pdev,
					 publish_pci_root_cb publish_cb)
{
	/* The Virtual PCI bus has only one root */
	return publish_cb(pdev, 0, 0);
}

static void __xen_pcibk_release_devices(struct xen_pcibk_device *pdev)
{
	int slot;
	struct vpci_dev_data *vpci_dev = pdev->pci_dev_data;

	for (slot = 0; slot < PCI_SLOT_MAX; slot++) {
		struct pci_dev_entry *e, *tmp;
		list_for_each_entry_safe(e, tmp, &vpci_dev->dev_list[slot],
					 list) {
			struct pci_dev *dev = e->dev;
			list_del(&e->list);
			device_lock(&dev->dev);
			pcistub_put_pci_dev(dev);
			device_unlock(&dev->dev);
			kfree(e);
		}
	}

	kfree(vpci_dev);
	pdev->pci_dev_data = NULL;
}

static int __xen_pcibk_get_pcifront_dev(struct pci_dev *pcidev,
					struct xen_pcibk_device *pdev,
					unsigned int *domain, unsigned int *bus,
					unsigned int *devfn)
{
	struct pci_dev_entry *entry;
	struct vpci_dev_data *vpci_dev = pdev->pci_dev_data;
	int found = 0, slot;

	mutex_lock(&vpci_dev->lock);
	for (slot = 0; slot < PCI_SLOT_MAX; slot++) {
		list_for_each_entry(entry,
			    &vpci_dev->dev_list[slot],
			    list) {
			if (entry->dev == pcidev) {
				found = 1;
				*domain = 0;
				*bus = 0;
				*devfn = PCI_DEVFN(slot,
					 PCI_FUNC(pcidev->devfn));
			}
		}
	}
	mutex_unlock(&vpci_dev->lock);
	return found;
}

const struct xen_pcibk_backend xen_pcibk_vpci_backend = {
	.name		= "vpci",
	.init		= __xen_pcibk_init_devices,
	.free		= __xen_pcibk_release_devices,
	.find		= __xen_pcibk_get_pcifront_dev,
	.publish	= __xen_pcibk_publish_pci_roots,
	.release	= __xen_pcibk_release_pci_dev,
	.add		= __xen_pcibk_add_pci_dev,
	.get		= __xen_pcibk_get_pci_dev,
};<|MERGE_RESOLUTION|>--- conflicted
+++ resolved
@@ -110,14 +110,8 @@
 				continue;
 
 			if (match_slot(dev, t->dev)) {
-<<<<<<< HEAD
-				pr_info("vpci: %s: assign to virtual slot %d func %d\n",
-					pci_name(dev), slot,
-					func);
-=======
 				dev_info(&dev->dev, "vpci: assign to virtual slot %d func %d\n",
 					 slot, func);
->>>>>>> 7d2a07b7
 				list_add_tail(&dev_entry->list,
 					      &vpci_dev->dev_list[slot]);
 				goto unlock;
