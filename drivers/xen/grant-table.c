--- conflicted
+++ resolved
@@ -149,20 +149,6 @@
 	/*
 	 * Read the frame number related to a given grant reference.
 	 */
-<<<<<<< HEAD
-	unsigned long (*end_foreign_transfer_ref)(grant_ref_t ref);
-	/*
-	 * Query the status of a grant entry. Ref parameter is reference of
-	 * queried grant entry, return value is the status of queried entry.
-	 * Detailed status(writing/reading) can be gotten from the return value
-	 * by bit operations.
-	 */
-	int (*query_foreign_access)(grant_ref_t ref);
-	/*
-	 * Read the frame number related to a given grant reference.
-	 */
-=======
->>>>>>> eb3cdb58
 	unsigned long (*read_frame)(grant_ref_t ref);
 };
 
@@ -439,25 +425,6 @@
 }
 EXPORT_SYMBOL_GPL(gnttab_grant_foreign_access);
 
-<<<<<<< HEAD
-static int gnttab_query_foreign_access_v1(grant_ref_t ref)
-{
-	return gnttab_shared.v1[ref].flags & (GTF_reading|GTF_writing);
-}
-
-static int gnttab_query_foreign_access_v2(grant_ref_t ref)
-{
-	return grstatus[ref] & (GTF_reading|GTF_writing);
-}
-
-int gnttab_query_foreign_access(grant_ref_t ref)
-{
-	return gnttab_interface->query_foreign_access(ref);
-}
-EXPORT_SYMBOL_GPL(gnttab_query_foreign_access);
-
-=======
->>>>>>> eb3cdb58
 static int gnttab_end_foreign_access_ref_v1(grant_ref_t ref)
 {
 	u16 flags, nflags;
@@ -555,12 +522,6 @@
 		list_del(&entry->list);
 		spin_unlock_irqrestore(&gnttab_list_lock, flags);
 		if (_gnttab_end_foreign_access_ref(entry->ref)) {
-<<<<<<< HEAD
-			put_free_entry(entry->ref);
-			pr_debug("freeing g.e. %#x (pfn %#lx)\n",
-				 entry->ref, page_to_pfn(entry->page));
-			put_page(entry->page);
-=======
 			uint64_t ret = atomic64_dec_return(&deferred_count);
 
 			put_free_entry(entry->ref);
@@ -569,7 +530,6 @@
 				 (unsigned long long)ret);
 			put_page(entry->page);
 			freed++;
->>>>>>> eb3cdb58
 			kfree(entry);
 			entry = NULL;
 		} else {
@@ -596,19 +556,7 @@
 {
 	struct deferred_entry *entry;
 	gfp_t gfp = (in_atomic() || irqs_disabled()) ? GFP_ATOMIC : GFP_KERNEL;
-<<<<<<< HEAD
-	const char *what = KERN_WARNING "leaking";
-=======
 	uint64_t leaked, deferred;
-
-	entry = kmalloc(sizeof(*entry), gfp);
-	if (!page) {
-		unsigned long gfn = gnttab_interface->read_frame(ref);
-
-		page = pfn_to_page(gfn_to_pfn(gfn));
-		get_page(page);
-	}
->>>>>>> eb3cdb58
 
 	entry = kmalloc(sizeof(*entry), gfp);
 	if (!page) {
@@ -631,77 +579,6 @@
 			add_timer(&deferred_timer);
 		}
 		spin_unlock_irqrestore(&gnttab_list_lock, flags);
-<<<<<<< HEAD
-		what = KERN_DEBUG "deferring";
-	}
-	printk("%s g.e. %#x (pfn %#lx)\n",
-	       what, ref, page ? page_to_pfn(page) : -1);
-}
-
-int gnttab_try_end_foreign_access(grant_ref_t ref)
-{
-	int ret = _gnttab_end_foreign_access_ref(ref);
-
-	if (ret)
-		put_free_entry(ref);
-
-	return ret;
-}
-EXPORT_SYMBOL_GPL(gnttab_try_end_foreign_access);
-
-void gnttab_end_foreign_access(grant_ref_t ref, unsigned long page)
-{
-	if (gnttab_try_end_foreign_access(ref)) {
-		if (page != 0)
-			put_page(virt_to_page(page));
-	} else
-		gnttab_add_deferred(ref, page ? virt_to_page(page) : NULL);
-}
-EXPORT_SYMBOL_GPL(gnttab_end_foreign_access);
-
-int gnttab_grant_foreign_transfer(domid_t domid, unsigned long pfn)
-{
-	int ref;
-
-	ref = get_free_entries(1);
-	if (unlikely(ref < 0))
-		return -ENOSPC;
-	gnttab_grant_foreign_transfer_ref(ref, domid, pfn);
-
-	return ref;
-}
-EXPORT_SYMBOL_GPL(gnttab_grant_foreign_transfer);
-
-void gnttab_grant_foreign_transfer_ref(grant_ref_t ref, domid_t domid,
-				       unsigned long pfn)
-{
-	gnttab_interface->update_entry(ref, domid, pfn, GTF_accept_transfer);
-}
-EXPORT_SYMBOL_GPL(gnttab_grant_foreign_transfer_ref);
-
-static unsigned long gnttab_end_foreign_transfer_ref_v1(grant_ref_t ref)
-{
-	unsigned long frame;
-	u16           flags;
-	u16          *pflags;
-
-	pflags = &gnttab_shared.v1[ref].flags;
-
-	/*
-	 * If a transfer is not even yet started, try to reclaim the grant
-	 * reference and return failure (== 0).
-	 */
-	while (!((flags = *pflags) & GTF_transfer_committed)) {
-		if (sync_cmpxchg(pflags, flags, 0) == flags)
-			return 0;
-		cpu_relax();
-	}
-
-	/* If a transfer is in progress then wait until it is completed. */
-	while (!(flags & GTF_transfer_completed)) {
-		flags = *pflags;
-		cpu_relax();
-=======
 		deferred = atomic64_inc_return(&deferred_count);
 		leaked = atomic64_read(&leaked_count);
 		pr_debug("deferring g.e. %#x (pfn %#lx) (total deferred %llu, total leaked %llu)\n",
@@ -711,7 +588,6 @@
 		leaked = atomic64_inc_return(&leaked_count);
 		pr_warn("leaking g.e. %#x (pfn %#lx) (total deferred %llu, total leaked %llu)\n",
 			ref, page ? page_to_pfn(page) : -1, deferred, leaked);
->>>>>>> eb3cdb58
 	}
 }
 
@@ -1634,11 +1510,6 @@
 	.unmap_frames			= gnttab_unmap_frames_v1,
 	.update_entry			= gnttab_update_entry_v1,
 	.end_foreign_access_ref		= gnttab_end_foreign_access_ref_v1,
-<<<<<<< HEAD
-	.end_foreign_transfer_ref	= gnttab_end_foreign_transfer_ref_v1,
-	.query_foreign_access		= gnttab_query_foreign_access_v1,
-=======
->>>>>>> eb3cdb58
 	.read_frame			= gnttab_read_frame_v1,
 };
 
@@ -1650,11 +1521,6 @@
 	.unmap_frames			= gnttab_unmap_frames_v2,
 	.update_entry			= gnttab_update_entry_v2,
 	.end_foreign_access_ref		= gnttab_end_foreign_access_ref_v2,
-<<<<<<< HEAD
-	.end_foreign_transfer_ref	= gnttab_end_foreign_transfer_ref_v2,
-	.query_foreign_access		= gnttab_query_foreign_access_v2,
-=======
->>>>>>> eb3cdb58
 	.read_frame			= gnttab_read_frame_v2,
 };
 
