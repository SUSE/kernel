/******************************************************************************
 * gntdev.c
 *
 * Device for accessing (in user-space) pages that have been granted by other
 * domains.
 *
 * Copyright (c) 2006-2007, D G Murray.
 *           (c) 2009 Gerd Hoffmann <kraxel@redhat.com>
 *           (c) 2018 Oleksandr Andrushchenko, EPAM Systems Inc.
 *
 * This program is distributed in the hope that it will be useful,
 * but WITHOUT ANY WARRANTY; without even the implied warranty of
 * MERCHANTABILITY or FITNESS FOR A PARTICULAR PURPOSE.  See the
 * GNU General Public License for more details.
 *
 * You should have received a copy of the GNU General Public License
 * along with this program; if not, write to the Free Software
 * Foundation, Inc., 59 Temple Place, Suite 330, Boston, MA  02111-1307  USA
 */

#undef DEBUG

#define pr_fmt(fmt) "xen:" KBUILD_MODNAME ": " fmt

#include <linux/dma-mapping.h>
#include <linux/module.h>
#include <linux/kernel.h>
#include <linux/init.h>
#include <linux/miscdevice.h>
#include <linux/fs.h>
#include <linux/uaccess.h>
#include <linux/sched.h>
#include <linux/sched/mm.h>
#include <linux/spinlock.h>
#include <linux/slab.h>
#include <linux/highmem.h>
#include <linux/refcount.h>
#include <linux/workqueue.h>

#include <xen/xen.h>
#include <xen/grant_table.h>
#include <xen/balloon.h>
#include <xen/gntdev.h>
#include <xen/events.h>
#include <xen/page.h>
#include <asm/xen/hypervisor.h>
#include <asm/xen/hypercall.h>

#include "gntdev-common.h"
#ifdef CONFIG_XEN_GNTDEV_DMABUF
#include "gntdev-dmabuf.h"
#endif

MODULE_LICENSE("GPL");
MODULE_AUTHOR("Derek G. Murray <Derek.Murray@cl.cam.ac.uk>, "
	      "Gerd Hoffmann <kraxel@redhat.com>");
MODULE_DESCRIPTION("User-space granted page access driver");

static unsigned int limit = 64*1024;
module_param(limit, uint, 0644);
MODULE_PARM_DESC(limit,
	"Maximum number of grants that may be mapped by one mapping request");

/* True in PV mode, false otherwise */
static int use_ptemod;

static void unmap_grant_pages(struct gntdev_grant_map *map,
			      int offset, int pages);

static struct miscdevice gntdev_miscdev;

/* ------------------------------------------------------------------ */

bool gntdev_test_page_count(unsigned int count)
{
	return !count || count > limit;
}

static void gntdev_print_maps(struct gntdev_priv *priv,
			      char *text, int text_index)
{
#ifdef DEBUG
	struct gntdev_grant_map *map;

	pr_debug("%s: maps list (priv %p)\n", __func__, priv);
	list_for_each_entry(map, &priv->maps, next)
		pr_debug("  index %2d, count %2d %s\n",
		       map->index, map->count,
		       map->index == text_index && text ? text : "");
#endif
}

static void gntdev_free_map(struct gntdev_grant_map *map)
{
	if (map == NULL)
		return;

#ifdef CONFIG_XEN_GRANT_DMA_ALLOC
	if (map->dma_vaddr) {
		struct gnttab_dma_alloc_args args;

		args.dev = map->dma_dev;
		args.coherent = !!(map->dma_flags & GNTDEV_DMA_FLAG_COHERENT);
		args.nr_pages = map->count;
		args.pages = map->pages;
		args.frames = map->frames;
		args.vaddr = map->dma_vaddr;
		args.dev_bus_addr = map->dma_bus_addr;

		gnttab_dma_free_pages(&args);
	} else
#endif
	if (map->pages)
		gnttab_free_pages(map->count, map->pages);

#ifdef CONFIG_XEN_GRANT_DMA_ALLOC
	kvfree(map->frames);
#endif
	kvfree(map->pages);
	kvfree(map->grants);
	kvfree(map->map_ops);
	kvfree(map->unmap_ops);
	kvfree(map->kmap_ops);
	kvfree(map->kunmap_ops);
	kvfree(map->being_removed);
	kfree(map);
}

struct gntdev_grant_map *gntdev_alloc_map(struct gntdev_priv *priv, int count,
					  int dma_flags)
{
	struct gntdev_grant_map *add;
	int i;

	add = kzalloc(sizeof(*add), GFP_KERNEL);
	if (NULL == add)
		return NULL;

	add->grants    = kvmalloc_array(count, sizeof(add->grants[0]),
					GFP_KERNEL);
	add->map_ops   = kvmalloc_array(count, sizeof(add->map_ops[0]),
					GFP_KERNEL);
	add->unmap_ops = kvmalloc_array(count, sizeof(add->unmap_ops[0]),
					GFP_KERNEL);
	add->pages     = kvcalloc(count, sizeof(add->pages[0]), GFP_KERNEL);
	add->being_removed =
		kvcalloc(count, sizeof(add->being_removed[0]), GFP_KERNEL);
	if (NULL == add->grants    ||
	    NULL == add->map_ops   ||
	    NULL == add->unmap_ops ||
	    NULL == add->pages     ||
	    NULL == add->being_removed)
		goto err;
	if (use_ptemod) {
		add->kmap_ops   = kvmalloc_array(count, sizeof(add->kmap_ops[0]),
						 GFP_KERNEL);
		add->kunmap_ops = kvmalloc_array(count, sizeof(add->kunmap_ops[0]),
						 GFP_KERNEL);
		if (NULL == add->kmap_ops || NULL == add->kunmap_ops)
			goto err;
	}

#ifdef CONFIG_XEN_GRANT_DMA_ALLOC
	add->dma_flags = dma_flags;

	/*
	 * Check if this mapping is requested to be backed
	 * by a DMA buffer.
	 */
	if (dma_flags & (GNTDEV_DMA_FLAG_WC | GNTDEV_DMA_FLAG_COHERENT)) {
		struct gnttab_dma_alloc_args args;

		add->frames = kvcalloc(count, sizeof(add->frames[0]),
				       GFP_KERNEL);
		if (!add->frames)
			goto err;

		/* Remember the device, so we can free DMA memory. */
		add->dma_dev = priv->dma_dev;

		args.dev = priv->dma_dev;
		args.coherent = !!(dma_flags & GNTDEV_DMA_FLAG_COHERENT);
		args.nr_pages = count;
		args.pages = add->pages;
		args.frames = add->frames;

		if (gnttab_dma_alloc_pages(&args))
			goto err;

		add->dma_vaddr = args.vaddr;
		add->dma_bus_addr = args.dev_bus_addr;
	} else
#endif
	if (gnttab_alloc_pages(count, add->pages))
		goto err;

	for (i = 0; i < count; i++) {
		add->grants[i].domid = DOMID_INVALID;
		add->grants[i].ref = INVALID_GRANT_REF;
		add->map_ops[i].handle = INVALID_GRANT_HANDLE;
		add->unmap_ops[i].handle = INVALID_GRANT_HANDLE;
		if (use_ptemod) {
			add->kmap_ops[i].handle = INVALID_GRANT_HANDLE;
			add->kunmap_ops[i].handle = INVALID_GRANT_HANDLE;
		}
	}

	add->index = 0;
	add->count = count;
	refcount_set(&add->users, 1);

	return add;

err:
	gntdev_free_map(add);
	return NULL;
}

void gntdev_add_map(struct gntdev_priv *priv, struct gntdev_grant_map *add)
{
	struct gntdev_grant_map *map;

	list_for_each_entry(map, &priv->maps, next) {
		if (add->index + add->count < map->index) {
			list_add_tail(&add->next, &map->next);
			goto done;
		}
		add->index = map->index + map->count;
	}
	list_add_tail(&add->next, &priv->maps);

done:
	gntdev_print_maps(priv, "[new]", add->index);
}

static struct gntdev_grant_map *gntdev_find_map_index(struct gntdev_priv *priv,
						      int index, int count)
{
	struct gntdev_grant_map *map;

	list_for_each_entry(map, &priv->maps, next) {
		if (map->index != index)
			continue;
		if (count && map->count != count)
			continue;
		return map;
	}
	return NULL;
}

void gntdev_put_map(struct gntdev_priv *priv, struct gntdev_grant_map *map)
{
	if (!map)
		return;

	if (!refcount_dec_and_test(&map->users))
		return;

	if (map->pages && !use_ptemod) {
		/*
		 * Increment the reference count.  This ensures that the
		 * subsequent call to unmap_grant_pages() will not wind up
		 * re-entering itself.  It *can* wind up calling
		 * gntdev_put_map() recursively, but such calls will be with a
		 * reference count greater than 1, so they will return before
		 * this code is reached.  The recursion depth is thus limited to
		 * 1.  Do NOT use refcount_inc() here, as it will detect that
		 * the reference count is zero and WARN().
		 */
		refcount_set(&map->users, 1);

		/*
		 * Unmap the grants.  This may or may not be asynchronous, so it
		 * is possible that the reference count is 1 on return, but it
		 * could also be greater than 1.
		 */
		unmap_grant_pages(map, 0, map->count);

		/* Check if the memory now needs to be freed */
		if (!refcount_dec_and_test(&map->users))
			return;

		/*
		 * All pages have been returned to the hypervisor, so free the
		 * map.
		 */
	}

	if (use_ptemod && map->notifier_init)
		mmu_interval_notifier_remove(&map->notifier);

	if (map->notify.flags & UNMAP_NOTIFY_SEND_EVENT) {
		notify_remote_via_evtchn(map->notify.event);
		evtchn_put(map->notify.event);
	}
	gntdev_free_map(map);
}

/* ------------------------------------------------------------------ */

static int find_grant_ptes(pte_t *pte, unsigned long addr, void *data)
{
	struct gntdev_grant_map *map = data;
	unsigned int pgnr = (addr - map->pages_vm_start) >> PAGE_SHIFT;
<<<<<<< HEAD
	int flags = map->flags | GNTMAP_application_map | GNTMAP_contains_pte;
=======
	int flags = map->flags | GNTMAP_application_map | GNTMAP_contains_pte |
		    (1 << _GNTMAP_guest_avail0);
>>>>>>> eb3cdb58
	u64 pte_maddr;

	BUG_ON(pgnr >= map->count);
	pte_maddr = arbitrary_virt_to_machine(pte).maddr;

	gnttab_set_map_op(&map->map_ops[pgnr], pte_maddr, flags,
			  map->grants[pgnr].ref,
			  map->grants[pgnr].domid);
	gnttab_set_unmap_op(&map->unmap_ops[pgnr], pte_maddr, flags,
			    INVALID_GRANT_HANDLE);
	return 0;
}

int gntdev_map_grant_pages(struct gntdev_grant_map *map)
{
	size_t alloced = 0;
	int i, err = 0;

	if (!use_ptemod) {
		/* Note: it could already be mapped */
		if (map->map_ops[0].handle != INVALID_GRANT_HANDLE)
			return 0;
		for (i = 0; i < map->count; i++) {
			unsigned long addr = (unsigned long)
				pfn_to_kaddr(page_to_pfn(map->pages[i]));
			gnttab_set_map_op(&map->map_ops[i], addr, map->flags,
				map->grants[i].ref,
				map->grants[i].domid);
			gnttab_set_unmap_op(&map->unmap_ops[i], addr,
				map->flags, INVALID_GRANT_HANDLE);
		}
	} else {
		/*
		 * Setup the map_ops corresponding to the pte entries pointing
		 * to the kernel linear addresses of the struct pages.
		 * These ptes are completely different from the user ptes dealt
		 * with find_grant_ptes.
		 * Note that GNTMAP_device_map isn't needed here: The
		 * dev_bus_addr output field gets consumed only from ->map_ops,
		 * and by not requesting it when mapping we also avoid needing
		 * to mirror dev_bus_addr into ->unmap_ops (and holding an extra
		 * reference to the page in the hypervisor).
		 */
		unsigned int flags = (map->flags & ~GNTMAP_device_map) |
				     GNTMAP_host_map;

		for (i = 0; i < map->count; i++) {
			unsigned long address = (unsigned long)
				pfn_to_kaddr(page_to_pfn(map->pages[i]));
			BUG_ON(PageHighMem(map->pages[i]));

			gnttab_set_map_op(&map->kmap_ops[i], address, flags,
				map->grants[i].ref,
				map->grants[i].domid);
			gnttab_set_unmap_op(&map->kunmap_ops[i], address,
				flags, INVALID_GRANT_HANDLE);
		}
	}

	pr_debug("map %d+%d\n", map->index, map->count);
	err = gnttab_map_refs(map->map_ops, map->kmap_ops, map->pages,
			map->count);

	for (i = 0; i < map->count; i++) {
		if (map->map_ops[i].status == GNTST_okay) {
			map->unmap_ops[i].handle = map->map_ops[i].handle;
			alloced++;
		} else if (!err)
			err = -EINVAL;

		if (map->flags & GNTMAP_device_map)
			map->unmap_ops[i].dev_bus_addr = map->map_ops[i].dev_bus_addr;

		if (use_ptemod) {
			if (map->kmap_ops[i].status == GNTST_okay) {
				alloced++;
				map->kunmap_ops[i].handle = map->kmap_ops[i].handle;
			} else if (!err)
				err = -EINVAL;
		}
	}
	atomic_add(alloced, &map->live_grants);
	return err;
}

static void __unmap_grant_pages_done(int result,
		struct gntab_unmap_queue_data *data)
{
	unsigned int i;
	struct gntdev_grant_map *map = data->data;
	unsigned int offset = data->unmap_ops - map->unmap_ops;
	int successful_unmaps = 0;
	int live_grants;

	for (i = 0; i < data->count; i++) {
		if (map->unmap_ops[offset + i].status == GNTST_okay &&
		    map->unmap_ops[offset + i].handle != INVALID_GRANT_HANDLE)
			successful_unmaps++;

		WARN_ON(map->unmap_ops[offset + i].status != GNTST_okay &&
			map->unmap_ops[offset + i].handle != INVALID_GRANT_HANDLE);
		pr_debug("unmap handle=%d st=%d\n",
			map->unmap_ops[offset+i].handle,
			map->unmap_ops[offset+i].status);
		map->unmap_ops[offset+i].handle = INVALID_GRANT_HANDLE;
		if (use_ptemod) {
			if (map->kunmap_ops[offset + i].status == GNTST_okay &&
			    map->kunmap_ops[offset + i].handle != INVALID_GRANT_HANDLE)
				successful_unmaps++;

			WARN_ON(map->kunmap_ops[offset + i].status != GNTST_okay &&
				map->kunmap_ops[offset + i].handle != INVALID_GRANT_HANDLE);
			pr_debug("kunmap handle=%u st=%d\n",
				 map->kunmap_ops[offset+i].handle,
				 map->kunmap_ops[offset+i].status);
			map->kunmap_ops[offset+i].handle = INVALID_GRANT_HANDLE;
		}
	}

	/*
	 * Decrease the live-grant counter.  This must happen after the loop to
	 * prevent premature reuse of the grants by gnttab_mmap().
	 */
	live_grants = atomic_sub_return(successful_unmaps, &map->live_grants);
	if (WARN_ON(live_grants < 0))
		pr_err("%s: live_grants became negative (%d) after unmapping %d pages!\n",
		       __func__, live_grants, successful_unmaps);

	/* Release reference taken by __unmap_grant_pages */
	gntdev_put_map(NULL, map);
}

static void __unmap_grant_pages(struct gntdev_grant_map *map, int offset,
			       int pages)
{
	if (map->notify.flags & UNMAP_NOTIFY_CLEAR_BYTE) {
		int pgno = (map->notify.addr >> PAGE_SHIFT);

		if (pgno >= offset && pgno < offset + pages) {
			/* No need for kmap, pages are in lowmem */
			uint8_t *tmp = pfn_to_kaddr(page_to_pfn(map->pages[pgno]));

			tmp[map->notify.addr & (PAGE_SIZE-1)] = 0;
			map->notify.flags &= ~UNMAP_NOTIFY_CLEAR_BYTE;
		}
	}

	map->unmap_data.unmap_ops = map->unmap_ops + offset;
	map->unmap_data.kunmap_ops = use_ptemod ? map->kunmap_ops + offset : NULL;
	map->unmap_data.pages = map->pages + offset;
	map->unmap_data.count = pages;
	map->unmap_data.done = __unmap_grant_pages_done;
	map->unmap_data.data = map;
	refcount_inc(&map->users); /* to keep map alive during async call below */

	gnttab_unmap_refs_async(&map->unmap_data);
}

static void unmap_grant_pages(struct gntdev_grant_map *map, int offset,
			      int pages)
{
	int range;

	if (atomic_read(&map->live_grants) == 0)
		return; /* Nothing to do */

	pr_debug("unmap %d+%d [%d+%d]\n", map->index, map->count, offset, pages);

	/* It is possible the requested range will have a "hole" where we
	 * already unmapped some of the grants. Only unmap valid ranges.
	 */
	while (pages) {
		while (pages && map->being_removed[offset]) {
			offset++;
			pages--;
		}
		range = 0;
		while (range < pages) {
			if (map->being_removed[offset + range])
				break;
			map->being_removed[offset + range] = true;
			range++;
		}
		if (range)
			__unmap_grant_pages(map, offset, range);
		offset += range;
		pages -= range;
	}
}

/* ------------------------------------------------------------------ */

static void gntdev_vma_open(struct vm_area_struct *vma)
{
	struct gntdev_grant_map *map = vma->vm_private_data;

	pr_debug("gntdev_vma_open %p\n", vma);
	refcount_inc(&map->users);
}

static void gntdev_vma_close(struct vm_area_struct *vma)
{
	struct gntdev_grant_map *map = vma->vm_private_data;
	struct file *file = vma->vm_file;
	struct gntdev_priv *priv = file->private_data;

	pr_debug("gntdev_vma_close %p\n", vma);

	vma->vm_private_data = NULL;
	gntdev_put_map(priv, map);
}

static struct page *gntdev_vma_find_special_page(struct vm_area_struct *vma,
						 unsigned long addr)
{
	struct gntdev_grant_map *map = vma->vm_private_data;

	return map->pages[(addr - map->pages_vm_start) >> PAGE_SHIFT];
}

static const struct vm_operations_struct gntdev_vmops = {
	.open = gntdev_vma_open,
	.close = gntdev_vma_close,
	.find_special_page = gntdev_vma_find_special_page,
};

/* ------------------------------------------------------------------ */

static bool gntdev_invalidate(struct mmu_interval_notifier *mn,
			      const struct mmu_notifier_range *range,
			      unsigned long cur_seq)
{
	struct gntdev_grant_map *map =
		container_of(mn, struct gntdev_grant_map, notifier);
	unsigned long mstart, mend;
	unsigned long map_start, map_end;

	if (!mmu_notifier_range_blockable(range))
		return false;

	map_start = map->pages_vm_start;
	map_end = map->pages_vm_start + (map->count << PAGE_SHIFT);

	/*
	 * If the VMA is split or otherwise changed the notifier is not
	 * updated, but we don't want to process VA's outside the modified
	 * VMA. FIXME: It would be much more understandable to just prevent
	 * modifying the VMA in the first place.
	 */
	if (map_start >= range->end || map_end <= range->start)
		return true;

	mstart = max(range->start, map_start);
	mend = min(range->end, map_end);
	pr_debug("map %d+%d (%lx %lx), range %lx %lx, mrange %lx %lx\n",
		 map->index, map->count, map_start, map_end,
		 range->start, range->end, mstart, mend);
	unmap_grant_pages(map, (mstart - map_start) >> PAGE_SHIFT,
			  (mend - mstart) >> PAGE_SHIFT);

	return true;
}

static const struct mmu_interval_notifier_ops gntdev_mmu_ops = {
	.invalidate = gntdev_invalidate,
};

/* ------------------------------------------------------------------ */

static int gntdev_open(struct inode *inode, struct file *flip)
{
	struct gntdev_priv *priv;

	priv = kzalloc(sizeof(*priv), GFP_KERNEL);
	if (!priv)
		return -ENOMEM;

	INIT_LIST_HEAD(&priv->maps);
	mutex_init(&priv->lock);

#ifdef CONFIG_XEN_GNTDEV_DMABUF
	priv->dmabuf_priv = gntdev_dmabuf_init(flip);
	if (IS_ERR(priv->dmabuf_priv)) {
		int ret = PTR_ERR(priv->dmabuf_priv);

		kfree(priv);
		return ret;
	}
#endif

	flip->private_data = priv;
#ifdef CONFIG_XEN_GRANT_DMA_ALLOC
	priv->dma_dev = gntdev_miscdev.this_device;
	dma_coerce_mask_and_coherent(priv->dma_dev, DMA_BIT_MASK(64));
#endif
	pr_debug("priv %p\n", priv);

	return 0;
}

static int gntdev_release(struct inode *inode, struct file *flip)
{
	struct gntdev_priv *priv = flip->private_data;
	struct gntdev_grant_map *map;

	pr_debug("priv %p\n", priv);

	mutex_lock(&priv->lock);
	while (!list_empty(&priv->maps)) {
		map = list_entry(priv->maps.next,
				 struct gntdev_grant_map, next);
		list_del(&map->next);
		gntdev_put_map(NULL /* already removed */, map);
	}
	mutex_unlock(&priv->lock);

#ifdef CONFIG_XEN_GNTDEV_DMABUF
	gntdev_dmabuf_fini(priv->dmabuf_priv);
#endif

	kfree(priv);
	return 0;
}

static long gntdev_ioctl_map_grant_ref(struct gntdev_priv *priv,
				       struct ioctl_gntdev_map_grant_ref __user *u)
{
	struct ioctl_gntdev_map_grant_ref op;
	struct gntdev_grant_map *map;
	int err;

	if (copy_from_user(&op, u, sizeof(op)) != 0)
		return -EFAULT;
	pr_debug("priv %p, add %d\n", priv, op.count);
	if (unlikely(gntdev_test_page_count(op.count)))
		return -EINVAL;

	err = -ENOMEM;
	map = gntdev_alloc_map(priv, op.count, 0 /* This is not a dma-buf. */);
	if (!map)
		return err;

	if (copy_from_user(map->grants, &u->refs,
			   sizeof(map->grants[0]) * op.count) != 0) {
		gntdev_put_map(NULL, map);
		return -EFAULT;
	}

	mutex_lock(&priv->lock);
	gntdev_add_map(priv, map);
	op.index = map->index << PAGE_SHIFT;
	mutex_unlock(&priv->lock);

	if (copy_to_user(u, &op, sizeof(op)) != 0)
		return -EFAULT;

	return 0;
}

static long gntdev_ioctl_unmap_grant_ref(struct gntdev_priv *priv,
					 struct ioctl_gntdev_unmap_grant_ref __user *u)
{
	struct ioctl_gntdev_unmap_grant_ref op;
	struct gntdev_grant_map *map;
	int err = -ENOENT;

	if (copy_from_user(&op, u, sizeof(op)) != 0)
		return -EFAULT;
	pr_debug("priv %p, del %d+%d\n", priv, (int)op.index, (int)op.count);

	mutex_lock(&priv->lock);
	map = gntdev_find_map_index(priv, op.index >> PAGE_SHIFT, op.count);
	if (map) {
		list_del(&map->next);
		err = 0;
	}
	mutex_unlock(&priv->lock);
	if (map)
		gntdev_put_map(priv, map);
	return err;
}

static long gntdev_ioctl_get_offset_for_vaddr(struct gntdev_priv *priv,
					      struct ioctl_gntdev_get_offset_for_vaddr __user *u)
{
	struct ioctl_gntdev_get_offset_for_vaddr op;
	struct vm_area_struct *vma;
	struct gntdev_grant_map *map;
	int rv = -EINVAL;

	if (copy_from_user(&op, u, sizeof(op)) != 0)
		return -EFAULT;
	pr_debug("priv %p, offset for vaddr %lx\n", priv, (unsigned long)op.vaddr);

	mmap_read_lock(current->mm);
	vma = find_vma(current->mm, op.vaddr);
	if (!vma || vma->vm_ops != &gntdev_vmops)
		goto out_unlock;

	map = vma->vm_private_data;
	if (!map)
		goto out_unlock;

	op.offset = map->index << PAGE_SHIFT;
	op.count = map->count;
	rv = 0;

 out_unlock:
	mmap_read_unlock(current->mm);

	if (rv == 0 && copy_to_user(u, &op, sizeof(op)) != 0)
		return -EFAULT;
	return rv;
}

static long gntdev_ioctl_notify(struct gntdev_priv *priv, void __user *u)
{
	struct ioctl_gntdev_unmap_notify op;
	struct gntdev_grant_map *map;
	int rc;
	int out_flags;
	evtchn_port_t out_event;

	if (copy_from_user(&op, u, sizeof(op)))
		return -EFAULT;

	if (op.action & ~(UNMAP_NOTIFY_CLEAR_BYTE|UNMAP_NOTIFY_SEND_EVENT))
		return -EINVAL;

	/* We need to grab a reference to the event channel we are going to use
	 * to send the notify before releasing the reference we may already have
	 * (if someone has called this ioctl twice). This is required so that
	 * it is possible to change the clear_byte part of the notification
	 * without disturbing the event channel part, which may now be the last
	 * reference to that event channel.
	 */
	if (op.action & UNMAP_NOTIFY_SEND_EVENT) {
		if (evtchn_get(op.event_channel_port))
			return -EINVAL;
	}

	out_flags = op.action;
	out_event = op.event_channel_port;

	mutex_lock(&priv->lock);

	list_for_each_entry(map, &priv->maps, next) {
		uint64_t begin = map->index << PAGE_SHIFT;
		uint64_t end = (map->index + map->count) << PAGE_SHIFT;
		if (op.index >= begin && op.index < end)
			goto found;
	}
	rc = -ENOENT;
	goto unlock_out;

 found:
	if ((op.action & UNMAP_NOTIFY_CLEAR_BYTE) &&
			(map->flags & GNTMAP_readonly)) {
		rc = -EINVAL;
		goto unlock_out;
	}

	out_flags = map->notify.flags;
	out_event = map->notify.event;

	map->notify.flags = op.action;
	map->notify.addr = op.index - (map->index << PAGE_SHIFT);
	map->notify.event = op.event_channel_port;

	rc = 0;

 unlock_out:
	mutex_unlock(&priv->lock);

	/* Drop the reference to the event channel we did not save in the map */
	if (out_flags & UNMAP_NOTIFY_SEND_EVENT)
		evtchn_put(out_event);

	return rc;
}

#define GNTDEV_COPY_BATCH 16

struct gntdev_copy_batch {
	struct gnttab_copy ops[GNTDEV_COPY_BATCH];
	struct page *pages[GNTDEV_COPY_BATCH];
	s16 __user *status[GNTDEV_COPY_BATCH];
	unsigned int nr_ops;
	unsigned int nr_pages;
	bool writeable;
};

static int gntdev_get_page(struct gntdev_copy_batch *batch, void __user *virt,
				unsigned long *gfn)
{
	unsigned long addr = (unsigned long)virt;
	struct page *page;
	unsigned long xen_pfn;
	int ret;

	ret = pin_user_pages_fast(addr, 1, batch->writeable ? FOLL_WRITE : 0, &page);
	if (ret < 0)
		return ret;

	batch->pages[batch->nr_pages++] = page;

	xen_pfn = page_to_xen_pfn(page) + XEN_PFN_DOWN(addr & ~PAGE_MASK);
	*gfn = pfn_to_gfn(xen_pfn);

	return 0;
}

static void gntdev_put_pages(struct gntdev_copy_batch *batch)
{
	unpin_user_pages_dirty_lock(batch->pages, batch->nr_pages, batch->writeable);
	batch->nr_pages = 0;
	batch->writeable = false;
}

static int gntdev_copy(struct gntdev_copy_batch *batch)
{
	unsigned int i;

	gnttab_batch_copy(batch->ops, batch->nr_ops);
	gntdev_put_pages(batch);

	/*
	 * For each completed op, update the status if the op failed
	 * and all previous ops for the segment were successful.
	 */
	for (i = 0; i < batch->nr_ops; i++) {
		s16 status = batch->ops[i].status;
		s16 old_status;

		if (status == GNTST_okay)
			continue;

		if (__get_user(old_status, batch->status[i]))
			return -EFAULT;

		if (old_status != GNTST_okay)
			continue;

		if (__put_user(status, batch->status[i]))
			return -EFAULT;
	}

	batch->nr_ops = 0;
	return 0;
}

static int gntdev_grant_copy_seg(struct gntdev_copy_batch *batch,
				 struct gntdev_grant_copy_segment *seg,
				 s16 __user *status)
{
	uint16_t copied = 0;

	/*
	 * Disallow local -> local copies since there is only space in
	 * batch->pages for one page per-op and this would be a very
	 * expensive memcpy().
	 */
	if (!(seg->flags & (GNTCOPY_source_gref | GNTCOPY_dest_gref)))
		return -EINVAL;

	/* Can't cross page if source/dest is a grant ref. */
	if (seg->flags & GNTCOPY_source_gref) {
		if (seg->source.foreign.offset + seg->len > XEN_PAGE_SIZE)
			return -EINVAL;
	}
	if (seg->flags & GNTCOPY_dest_gref) {
		if (seg->dest.foreign.offset + seg->len > XEN_PAGE_SIZE)
			return -EINVAL;
	}

	if (put_user(GNTST_okay, status))
		return -EFAULT;

	while (copied < seg->len) {
		struct gnttab_copy *op;
		void __user *virt;
		size_t len, off;
		unsigned long gfn;
		int ret;

		if (batch->nr_ops >= GNTDEV_COPY_BATCH) {
			ret = gntdev_copy(batch);
			if (ret < 0)
				return ret;
		}

		len = seg->len - copied;

		op = &batch->ops[batch->nr_ops];
		op->flags = 0;

		if (seg->flags & GNTCOPY_source_gref) {
			op->source.u.ref = seg->source.foreign.ref;
			op->source.domid = seg->source.foreign.domid;
			op->source.offset = seg->source.foreign.offset + copied;
			op->flags |= GNTCOPY_source_gref;
		} else {
			virt = seg->source.virt + copied;
			off = (unsigned long)virt & ~XEN_PAGE_MASK;
			len = min(len, (size_t)XEN_PAGE_SIZE - off);
			batch->writeable = false;

			ret = gntdev_get_page(batch, virt, &gfn);
			if (ret < 0)
				return ret;

			op->source.u.gmfn = gfn;
			op->source.domid = DOMID_SELF;
			op->source.offset = off;
		}

		if (seg->flags & GNTCOPY_dest_gref) {
			op->dest.u.ref = seg->dest.foreign.ref;
			op->dest.domid = seg->dest.foreign.domid;
			op->dest.offset = seg->dest.foreign.offset + copied;
			op->flags |= GNTCOPY_dest_gref;
		} else {
			virt = seg->dest.virt + copied;
			off = (unsigned long)virt & ~XEN_PAGE_MASK;
			len = min(len, (size_t)XEN_PAGE_SIZE - off);
			batch->writeable = true;

			ret = gntdev_get_page(batch, virt, &gfn);
			if (ret < 0)
				return ret;

			op->dest.u.gmfn = gfn;
			op->dest.domid = DOMID_SELF;
			op->dest.offset = off;
		}

		op->len = len;
		copied += len;

		batch->status[batch->nr_ops] = status;
		batch->nr_ops++;
	}

	return 0;
}

static long gntdev_ioctl_grant_copy(struct gntdev_priv *priv, void __user *u)
{
	struct ioctl_gntdev_grant_copy copy;
	struct gntdev_copy_batch batch;
	unsigned int i;
	int ret = 0;

	if (copy_from_user(&copy, u, sizeof(copy)))
		return -EFAULT;

	batch.nr_ops = 0;
	batch.nr_pages = 0;

	for (i = 0; i < copy.count; i++) {
		struct gntdev_grant_copy_segment seg;

		if (copy_from_user(&seg, &copy.segments[i], sizeof(seg))) {
			ret = -EFAULT;
			goto out;
		}

		ret = gntdev_grant_copy_seg(&batch, &seg, &copy.segments[i].status);
		if (ret < 0)
			goto out;

		cond_resched();
	}
	if (batch.nr_ops)
		ret = gntdev_copy(&batch);
	return ret;

  out:
	gntdev_put_pages(&batch);
	return ret;
}

static long gntdev_ioctl(struct file *flip,
			 unsigned int cmd, unsigned long arg)
{
	struct gntdev_priv *priv = flip->private_data;
	void __user *ptr = (void __user *)arg;

	switch (cmd) {
	case IOCTL_GNTDEV_MAP_GRANT_REF:
		return gntdev_ioctl_map_grant_ref(priv, ptr);

	case IOCTL_GNTDEV_UNMAP_GRANT_REF:
		return gntdev_ioctl_unmap_grant_ref(priv, ptr);

	case IOCTL_GNTDEV_GET_OFFSET_FOR_VADDR:
		return gntdev_ioctl_get_offset_for_vaddr(priv, ptr);

	case IOCTL_GNTDEV_SET_UNMAP_NOTIFY:
		return gntdev_ioctl_notify(priv, ptr);

	case IOCTL_GNTDEV_GRANT_COPY:
		return gntdev_ioctl_grant_copy(priv, ptr);

#ifdef CONFIG_XEN_GNTDEV_DMABUF
	case IOCTL_GNTDEV_DMABUF_EXP_FROM_REFS:
		return gntdev_ioctl_dmabuf_exp_from_refs(priv, use_ptemod, ptr);

	case IOCTL_GNTDEV_DMABUF_EXP_WAIT_RELEASED:
		return gntdev_ioctl_dmabuf_exp_wait_released(priv, ptr);

	case IOCTL_GNTDEV_DMABUF_IMP_TO_REFS:
		return gntdev_ioctl_dmabuf_imp_to_refs(priv, ptr);

	case IOCTL_GNTDEV_DMABUF_IMP_RELEASE:
		return gntdev_ioctl_dmabuf_imp_release(priv, ptr);
#endif

	default:
		pr_debug("priv %p, unknown cmd %x\n", priv, cmd);
		return -ENOIOCTLCMD;
	}

	return 0;
}

static int gntdev_mmap(struct file *flip, struct vm_area_struct *vma)
{
	struct gntdev_priv *priv = flip->private_data;
	int index = vma->vm_pgoff;
	int count = vma_pages(vma);
	struct gntdev_grant_map *map;
	int err = -EINVAL;

	if ((vma->vm_flags & VM_WRITE) && !(vma->vm_flags & VM_SHARED))
		return -EINVAL;

	pr_debug("map %d+%d at %lx (pgoff %lx)\n",
		 index, count, vma->vm_start, vma->vm_pgoff);

	mutex_lock(&priv->lock);
	map = gntdev_find_map_index(priv, index, count);
	if (!map)
		goto unlock_out;
	if (!atomic_add_unless(&map->in_use, 1, 1))
		goto unlock_out;

	refcount_inc(&map->users);

	vma->vm_ops = &gntdev_vmops;

	vm_flags_set(vma, VM_DONTEXPAND | VM_DONTDUMP | VM_MIXEDMAP);

	if (use_ptemod)
		vm_flags_set(vma, VM_DONTCOPY);

	vma->vm_private_data = map;
	if (map->flags) {
		if ((vma->vm_flags & VM_WRITE) &&
				(map->flags & GNTMAP_readonly))
			goto out_unlock_put;
	} else {
		map->flags = GNTMAP_host_map;
		if (!(vma->vm_flags & VM_WRITE))
			map->flags |= GNTMAP_readonly;
	}

	map->pages_vm_start = vma->vm_start;

	if (use_ptemod) {
		err = mmu_interval_notifier_insert_locked(
			&map->notifier, vma->vm_mm, vma->vm_start,
			vma->vm_end - vma->vm_start, &gntdev_mmu_ops);
		if (err)
			goto out_unlock_put;

		map->notifier_init = true;
	}
	mutex_unlock(&priv->lock);

	if (use_ptemod) {
		/*
		 * gntdev takes the address of the PTE in find_grant_ptes() and
		 * passes it to the hypervisor in gntdev_map_grant_pages(). The
		 * purpose of the notifier is to prevent the hypervisor pointer
		 * to the PTE from going stale.
		 *
		 * Since this vma's mappings can't be touched without the
		 * mmap_lock, and we are holding it now, there is no need for
		 * the notifier_range locking pattern.
		 */
		mmu_interval_read_begin(&map->notifier);

		err = apply_to_page_range(vma->vm_mm, vma->vm_start,
					  vma->vm_end - vma->vm_start,
					  find_grant_ptes, map);
		if (err) {
			pr_warn("find_grant_ptes() failure.\n");
			goto out_put_map;
		}
	}

	err = gntdev_map_grant_pages(map);
	if (err)
		goto out_put_map;

	if (!use_ptemod) {
		err = vm_map_pages_zero(vma, map->pages, map->count);
		if (err)
			goto out_put_map;
	}

	return 0;

unlock_out:
	mutex_unlock(&priv->lock);
	return err;

out_unlock_put:
	mutex_unlock(&priv->lock);
out_put_map:
	if (use_ptemod)
		unmap_grant_pages(map, 0, map->count);
	gntdev_put_map(priv, map);
	return err;
}

static const struct file_operations gntdev_fops = {
	.owner = THIS_MODULE,
	.open = gntdev_open,
	.release = gntdev_release,
	.mmap = gntdev_mmap,
	.unlocked_ioctl = gntdev_ioctl
};

static struct miscdevice gntdev_miscdev = {
	.minor        = MISC_DYNAMIC_MINOR,
	.name         = "xen/gntdev",
	.fops         = &gntdev_fops,
};

/* ------------------------------------------------------------------ */

static int __init gntdev_init(void)
{
	int err;

	if (!xen_domain())
		return -ENODEV;

	use_ptemod = !xen_feature(XENFEAT_auto_translated_physmap);

	err = misc_register(&gntdev_miscdev);
	if (err != 0) {
		pr_err("Could not register gntdev device\n");
		return err;
	}
	return 0;
}

static void __exit gntdev_exit(void)
{
	misc_deregister(&gntdev_miscdev);
}

module_init(gntdev_init);
module_exit(gntdev_exit);

/* ------------------------------------------------------------------ */<|MERGE_RESOLUTION|>--- conflicted
+++ resolved
@@ -302,12 +302,8 @@
 {
 	struct gntdev_grant_map *map = data;
 	unsigned int pgnr = (addr - map->pages_vm_start) >> PAGE_SHIFT;
-<<<<<<< HEAD
-	int flags = map->flags | GNTMAP_application_map | GNTMAP_contains_pte;
-=======
 	int flags = map->flags | GNTMAP_application_map | GNTMAP_contains_pte |
 		    (1 << _GNTMAP_guest_avail0);
->>>>>>> eb3cdb58
 	u64 pte_maddr;
 
 	BUG_ON(pgnr >= map->count);
