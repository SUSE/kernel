// SPDX-License-Identifier: GPL-2.0-or-later
/*
 * (c) 2017 Stefano Stabellini <stefano@aporeto.com>
 */

#include <linux/module.h>
#include <linux/net.h>
#include <linux/socket.h>

#include <net/sock.h>

#include <xen/events.h>
#include <xen/grant_table.h>
#include <xen/xen.h>
#include <xen/xenbus.h>
#include <xen/interface/io/pvcalls.h>

#include "pvcalls-front.h"

#define PVCALLS_INVALID_ID UINT_MAX
#define PVCALLS_RING_ORDER XENBUS_MAX_RING_GRANT_ORDER
#define PVCALLS_NR_RSP_PER_RING __CONST_RING_SIZE(xen_pvcalls, XEN_PAGE_SIZE)
#define PVCALLS_FRONT_MAX_SPIN 5000

static struct proto pvcalls_proto = {
	.name	= "PVCalls",
	.owner	= THIS_MODULE,
	.obj_size = sizeof(struct sock),
};

struct pvcalls_bedata {
	struct xen_pvcalls_front_ring ring;
	grant_ref_t ref;
	int irq;

	struct list_head socket_mappings;
	spinlock_t socket_lock;

	wait_queue_head_t inflight_req;
	struct xen_pvcalls_response rsp[PVCALLS_NR_RSP_PER_RING];
};
/* Only one front/back connection supported. */
static struct xenbus_device *pvcalls_front_dev;
static atomic_t pvcalls_refcount;

/* first increment refcount, then proceed */
#define pvcalls_enter() {               \
	atomic_inc(&pvcalls_refcount);      \
}

/* first complete other operations, then decrement refcount */
#define pvcalls_exit() {                \
	atomic_dec(&pvcalls_refcount);      \
}

struct sock_mapping {
	bool active_socket;
	struct list_head list;
	struct socket *sock;
	atomic_t refcount;
	union {
		struct {
			int irq;
			grant_ref_t ref;
			struct pvcalls_data_intf *ring;
			struct pvcalls_data data;
			struct mutex in_mutex;
			struct mutex out_mutex;

			wait_queue_head_t inflight_conn_req;
		} active;
		struct {
		/*
		 * Socket status, needs to be 64-bit aligned due to the
		 * test_and_* functions which have this requirement on arm64.
		 */
#define PVCALLS_STATUS_UNINITALIZED  0
#define PVCALLS_STATUS_BIND          1
#define PVCALLS_STATUS_LISTEN        2
			uint8_t status __attribute__((aligned(8)));
		/*
		 * Internal state-machine flags.
		 * Only one accept operation can be inflight for a socket.
		 * Only one poll operation can be inflight for a given socket.
		 * flags needs to be 64-bit aligned due to the test_and_*
		 * functions which have this requirement on arm64.
		 */
#define PVCALLS_FLAG_ACCEPT_INFLIGHT 0
#define PVCALLS_FLAG_POLL_INFLIGHT   1
#define PVCALLS_FLAG_POLL_RET        2
			uint8_t flags __attribute__((aligned(8)));
			uint32_t inflight_req_id;
			struct sock_mapping *accept_map;
			wait_queue_head_t inflight_accept_req;
		} passive;
	};
};

static inline struct sock_mapping *pvcalls_enter_sock(struct socket *sock)
{
	struct sock_mapping *map;

	if (!pvcalls_front_dev ||
		dev_get_drvdata(&pvcalls_front_dev->dev) == NULL)
		return ERR_PTR(-ENOTCONN);

	map = (struct sock_mapping *)sock->sk->sk_send_head;
	if (map == NULL)
		return ERR_PTR(-ENOTSOCK);

	pvcalls_enter();
	atomic_inc(&map->refcount);
	return map;
}

static inline void pvcalls_exit_sock(struct socket *sock)
{
	struct sock_mapping *map;

	map = (struct sock_mapping *)sock->sk->sk_send_head;
	atomic_dec(&map->refcount);
	pvcalls_exit();
}

static inline int get_request(struct pvcalls_bedata *bedata, int *req_id)
{
	*req_id = bedata->ring.req_prod_pvt & (RING_SIZE(&bedata->ring) - 1);
	if (RING_FULL(&bedata->ring) ||
	    bedata->rsp[*req_id].req_id != PVCALLS_INVALID_ID)
		return -EAGAIN;
	return 0;
}

static bool pvcalls_front_write_todo(struct sock_mapping *map)
{
	struct pvcalls_data_intf *intf = map->active.ring;
	RING_IDX cons, prod, size = XEN_FLEX_RING_SIZE(PVCALLS_RING_ORDER);
	int32_t error;

	error = intf->out_error;
	if (error == -ENOTCONN)
		return false;
	if (error != 0)
		return true;

	cons = intf->out_cons;
	prod = intf->out_prod;
	return !!(size - pvcalls_queued(prod, cons, size));
}

static bool pvcalls_front_read_todo(struct sock_mapping *map)
{
	struct pvcalls_data_intf *intf = map->active.ring;
	RING_IDX cons, prod;
	int32_t error;

	cons = intf->in_cons;
	prod = intf->in_prod;
	error = intf->in_error;
	return (error != 0 ||
		pvcalls_queued(prod, cons,
			       XEN_FLEX_RING_SIZE(PVCALLS_RING_ORDER)) != 0);
}

static irqreturn_t pvcalls_front_event_handler(int irq, void *dev_id)
{
	struct xenbus_device *dev = dev_id;
	struct pvcalls_bedata *bedata;
	struct xen_pvcalls_response *rsp;
	uint8_t *src, *dst;
	int req_id = 0, more = 0, done = 0;

	if (dev == NULL)
		return IRQ_HANDLED;

	pvcalls_enter();
	bedata = dev_get_drvdata(&dev->dev);
	if (bedata == NULL) {
		pvcalls_exit();
		return IRQ_HANDLED;
	}

again:
	while (RING_HAS_UNCONSUMED_RESPONSES(&bedata->ring)) {
		rsp = RING_GET_RESPONSE(&bedata->ring, bedata->ring.rsp_cons);

		req_id = rsp->req_id;
		if (rsp->cmd == PVCALLS_POLL) {
			struct sock_mapping *map = (struct sock_mapping *)(uintptr_t)
						   rsp->u.poll.id;

			clear_bit(PVCALLS_FLAG_POLL_INFLIGHT,
				  (void *)&map->passive.flags);
			/*
			 * clear INFLIGHT, then set RET. It pairs with
			 * the checks at the beginning of
			 * pvcalls_front_poll_passive.
			 */
			smp_wmb();
			set_bit(PVCALLS_FLAG_POLL_RET,
				(void *)&map->passive.flags);
		} else {
			dst = (uint8_t *)&bedata->rsp[req_id] +
			      sizeof(rsp->req_id);
			src = (uint8_t *)rsp + sizeof(rsp->req_id);
			memcpy(dst, src, sizeof(*rsp) - sizeof(rsp->req_id));
			/*
			 * First copy the rest of the data, then req_id. It is
			 * paired with the barrier when accessing bedata->rsp.
			 */
			smp_wmb();
			bedata->rsp[req_id].req_id = req_id;
		}

		done = 1;
		bedata->ring.rsp_cons++;
	}

	RING_FINAL_CHECK_FOR_RESPONSES(&bedata->ring, more);
	if (more)
		goto again;
	if (done)
		wake_up(&bedata->inflight_req);
	pvcalls_exit();
	return IRQ_HANDLED;
}

static void free_active_ring(struct sock_mapping *map);

static void pvcalls_front_destroy_active(struct pvcalls_bedata *bedata,
					 struct sock_mapping *map)
{
	int i;

	unbind_from_irqhandler(map->active.irq, map);

	if (bedata) {
		spin_lock(&bedata->socket_lock);
		if (!list_empty(&map->list))
			list_del_init(&map->list);
		spin_unlock(&bedata->socket_lock);
	}

	for (i = 0; i < (1 << PVCALLS_RING_ORDER); i++)
<<<<<<< HEAD
		gnttab_end_foreign_access(map->active.ring->ref[i], 0);
	gnttab_end_foreign_access(map->active.ref, 0);
	free_page((unsigned long)map->active.ring);
=======
		gnttab_end_foreign_access(map->active.ring->ref[i], NULL);
	gnttab_end_foreign_access(map->active.ref, NULL);
	free_active_ring(map);
}

static void pvcalls_front_free_map(struct pvcalls_bedata *bedata,
				   struct sock_mapping *map)
{
	pvcalls_front_destroy_active(bedata, map);
>>>>>>> eb3cdb58

	kfree(map);
}

static irqreturn_t pvcalls_front_conn_handler(int irq, void *sock_map)
{
	struct sock_mapping *map = sock_map;

	if (map == NULL)
		return IRQ_HANDLED;

	wake_up_interruptible(&map->active.inflight_conn_req);

	return IRQ_HANDLED;
}

int pvcalls_front_socket(struct socket *sock)
{
	struct pvcalls_bedata *bedata;
	struct sock_mapping *map = NULL;
	struct xen_pvcalls_request *req;
	int notify, req_id, ret;

	/*
	 * PVCalls only supports domain AF_INET,
	 * type SOCK_STREAM and protocol 0 sockets for now.
	 *
	 * Check socket type here, AF_INET and protocol checks are done
	 * by the caller.
	 */
	if (sock->type != SOCK_STREAM)
		return -EOPNOTSUPP;

	pvcalls_enter();
	if (!pvcalls_front_dev) {
		pvcalls_exit();
		return -EACCES;
	}
	bedata = dev_get_drvdata(&pvcalls_front_dev->dev);

	map = kzalloc(sizeof(*map), GFP_KERNEL);
	if (map == NULL) {
		pvcalls_exit();
		return -ENOMEM;
	}

	spin_lock(&bedata->socket_lock);

	ret = get_request(bedata, &req_id);
	if (ret < 0) {
		kfree(map);
		spin_unlock(&bedata->socket_lock);
		pvcalls_exit();
		return ret;
	}

	/*
	 * sock->sk->sk_send_head is not used for ip sockets: reuse the
	 * field to store a pointer to the struct sock_mapping
	 * corresponding to the socket. This way, we can easily get the
	 * struct sock_mapping from the struct socket.
	 */
	sock->sk->sk_send_head = (void *)map;
	list_add_tail(&map->list, &bedata->socket_mappings);

	req = RING_GET_REQUEST(&bedata->ring, req_id);
	req->req_id = req_id;
	req->cmd = PVCALLS_SOCKET;
	req->u.socket.id = (uintptr_t) map;
	req->u.socket.domain = AF_INET;
	req->u.socket.type = SOCK_STREAM;
	req->u.socket.protocol = IPPROTO_IP;

	bedata->ring.req_prod_pvt++;
	RING_PUSH_REQUESTS_AND_CHECK_NOTIFY(&bedata->ring, notify);
	spin_unlock(&bedata->socket_lock);
	if (notify)
		notify_remote_via_irq(bedata->irq);

	wait_event(bedata->inflight_req,
		   READ_ONCE(bedata->rsp[req_id].req_id) == req_id);

	/* read req_id, then the content */
	smp_rmb();
	ret = bedata->rsp[req_id].ret;
	bedata->rsp[req_id].req_id = PVCALLS_INVALID_ID;

	pvcalls_exit();
	return ret;
}

static void free_active_ring(struct sock_mapping *map)
{
	if (!map->active.ring)
		return;

	free_pages_exact(map->active.data.in,
			 PAGE_SIZE << map->active.ring->ring_order);
	free_page((unsigned long)map->active.ring);
}

static int alloc_active_ring(struct sock_mapping *map)
{
	void *bytes;

	map->active.ring = (struct pvcalls_data_intf *)
		get_zeroed_page(GFP_KERNEL);
	if (!map->active.ring)
		goto out;

	map->active.ring->ring_order = PVCALLS_RING_ORDER;
	bytes = alloc_pages_exact(PAGE_SIZE << PVCALLS_RING_ORDER,
				  GFP_KERNEL | __GFP_ZERO);
	if (!bytes)
		goto out;

	map->active.data.in = bytes;
	map->active.data.out = bytes +
		XEN_FLEX_RING_SIZE(PVCALLS_RING_ORDER);

	return 0;

out:
	free_active_ring(map);
	return -ENOMEM;
}

static int create_active(struct sock_mapping *map, evtchn_port_t *evtchn)
{
	void *bytes;
	int ret, irq = -1, i;

	*evtchn = 0;
	init_waitqueue_head(&map->active.inflight_conn_req);

	bytes = map->active.data.in;
	for (i = 0; i < (1 << PVCALLS_RING_ORDER); i++)
		map->active.ring->ref[i] = gnttab_grant_foreign_access(
			pvcalls_front_dev->otherend_id,
			pfn_to_gfn(virt_to_pfn(bytes) + i), 0);

	map->active.ref = gnttab_grant_foreign_access(
		pvcalls_front_dev->otherend_id,
		pfn_to_gfn(virt_to_pfn((void *)map->active.ring)), 0);

	ret = xenbus_alloc_evtchn(pvcalls_front_dev, evtchn);
	if (ret)
		goto out_error;
	irq = bind_evtchn_to_irqhandler(*evtchn, pvcalls_front_conn_handler,
					0, "pvcalls-frontend", map);
	if (irq < 0) {
		ret = irq;
		goto out_error;
	}

	map->active.irq = irq;
	map->active_socket = true;
	mutex_init(&map->active.in_mutex);
	mutex_init(&map->active.out_mutex);

	return 0;

out_error:
	if (*evtchn > 0)
		xenbus_free_evtchn(pvcalls_front_dev, *evtchn);
	return ret;
}

int pvcalls_front_connect(struct socket *sock, struct sockaddr *addr,
				int addr_len, int flags)
{
	struct pvcalls_bedata *bedata;
	struct sock_mapping *map = NULL;
	struct xen_pvcalls_request *req;
	int notify, req_id, ret;
	evtchn_port_t evtchn;

	if (addr->sa_family != AF_INET || sock->type != SOCK_STREAM)
		return -EOPNOTSUPP;

	map = pvcalls_enter_sock(sock);
	if (IS_ERR(map))
		return PTR_ERR(map);

	bedata = dev_get_drvdata(&pvcalls_front_dev->dev);
	ret = alloc_active_ring(map);
	if (ret < 0) {
		pvcalls_exit_sock(sock);
		return ret;
	}
	ret = create_active(map, &evtchn);
	if (ret < 0) {
		free_active_ring(map);
		pvcalls_exit_sock(sock);
		return ret;
	}

	spin_lock(&bedata->socket_lock);
	ret = get_request(bedata, &req_id);
	if (ret < 0) {
		spin_unlock(&bedata->socket_lock);
		pvcalls_front_destroy_active(NULL, map);
		pvcalls_exit_sock(sock);
		return ret;
	}

	req = RING_GET_REQUEST(&bedata->ring, req_id);
	req->req_id = req_id;
	req->cmd = PVCALLS_CONNECT;
	req->u.connect.id = (uintptr_t)map;
	req->u.connect.len = addr_len;
	req->u.connect.flags = flags;
	req->u.connect.ref = map->active.ref;
	req->u.connect.evtchn = evtchn;
	memcpy(req->u.connect.addr, addr, sizeof(*addr));

	map->sock = sock;

	bedata->ring.req_prod_pvt++;
	RING_PUSH_REQUESTS_AND_CHECK_NOTIFY(&bedata->ring, notify);
	spin_unlock(&bedata->socket_lock);

	if (notify)
		notify_remote_via_irq(bedata->irq);

	wait_event(bedata->inflight_req,
		   READ_ONCE(bedata->rsp[req_id].req_id) == req_id);

	/* read req_id, then the content */
	smp_rmb();
	ret = bedata->rsp[req_id].ret;
	bedata->rsp[req_id].req_id = PVCALLS_INVALID_ID;
	pvcalls_exit_sock(sock);
	return ret;
}

static int __write_ring(struct pvcalls_data_intf *intf,
			struct pvcalls_data *data,
			struct iov_iter *msg_iter,
			int len)
{
	RING_IDX cons, prod, size, masked_prod, masked_cons;
	RING_IDX array_size = XEN_FLEX_RING_SIZE(PVCALLS_RING_ORDER);
	int32_t error;

	error = intf->out_error;
	if (error < 0)
		return error;
	cons = intf->out_cons;
	prod = intf->out_prod;
	/* read indexes before continuing */
	virt_mb();

	size = pvcalls_queued(prod, cons, array_size);
	if (size > array_size)
		return -EINVAL;
	if (size == array_size)
		return 0;
	if (len > array_size - size)
		len = array_size - size;

	masked_prod = pvcalls_mask(prod, array_size);
	masked_cons = pvcalls_mask(cons, array_size);

	if (masked_prod < masked_cons) {
		len = copy_from_iter(data->out + masked_prod, len, msg_iter);
	} else {
		if (len > array_size - masked_prod) {
			int ret = copy_from_iter(data->out + masked_prod,
				       array_size - masked_prod, msg_iter);
			if (ret != array_size - masked_prod) {
				len = ret;
				goto out;
			}
			len = ret + copy_from_iter(data->out, len - ret, msg_iter);
		} else {
			len = copy_from_iter(data->out + masked_prod, len, msg_iter);
		}
	}
out:
	/* write to ring before updating pointer */
	virt_wmb();
	intf->out_prod += len;

	return len;
}

int pvcalls_front_sendmsg(struct socket *sock, struct msghdr *msg,
			  size_t len)
{
	struct sock_mapping *map;
	int sent, tot_sent = 0;
	int count = 0, flags;

	flags = msg->msg_flags;
	if (flags & (MSG_CONFIRM|MSG_DONTROUTE|MSG_EOR|MSG_OOB))
		return -EOPNOTSUPP;

	map = pvcalls_enter_sock(sock);
	if (IS_ERR(map))
		return PTR_ERR(map);

	mutex_lock(&map->active.out_mutex);
	if ((flags & MSG_DONTWAIT) && !pvcalls_front_write_todo(map)) {
		mutex_unlock(&map->active.out_mutex);
		pvcalls_exit_sock(sock);
		return -EAGAIN;
	}
	if (len > INT_MAX)
		len = INT_MAX;

again:
	count++;
	sent = __write_ring(map->active.ring,
			    &map->active.data, &msg->msg_iter,
			    len);
	if (sent > 0) {
		len -= sent;
		tot_sent += sent;
		notify_remote_via_irq(map->active.irq);
	}
	if (sent >= 0 && len > 0 && count < PVCALLS_FRONT_MAX_SPIN)
		goto again;
	if (sent < 0)
		tot_sent = sent;

	mutex_unlock(&map->active.out_mutex);
	pvcalls_exit_sock(sock);
	return tot_sent;
}

static int __read_ring(struct pvcalls_data_intf *intf,
		       struct pvcalls_data *data,
		       struct iov_iter *msg_iter,
		       size_t len, int flags)
{
	RING_IDX cons, prod, size, masked_prod, masked_cons;
	RING_IDX array_size = XEN_FLEX_RING_SIZE(PVCALLS_RING_ORDER);
	int32_t error;

	cons = intf->in_cons;
	prod = intf->in_prod;
	error = intf->in_error;
	/* get pointers before reading from the ring */
	virt_rmb();

	size = pvcalls_queued(prod, cons, array_size);
	masked_prod = pvcalls_mask(prod, array_size);
	masked_cons = pvcalls_mask(cons, array_size);

	if (size == 0)
		return error ?: size;

	if (len > size)
		len = size;

	if (masked_prod > masked_cons) {
		len = copy_to_iter(data->in + masked_cons, len, msg_iter);
	} else {
		if (len > (array_size - masked_cons)) {
			int ret = copy_to_iter(data->in + masked_cons,
				     array_size - masked_cons, msg_iter);
			if (ret != array_size - masked_cons) {
				len = ret;
				goto out;
			}
			len = ret + copy_to_iter(data->in, len - ret, msg_iter);
		} else {
			len = copy_to_iter(data->in + masked_cons, len, msg_iter);
		}
	}
out:
	/* read data from the ring before increasing the index */
	virt_mb();
	if (!(flags & MSG_PEEK))
		intf->in_cons += len;

	return len;
}

int pvcalls_front_recvmsg(struct socket *sock, struct msghdr *msg, size_t len,
		     int flags)
{
	int ret;
	struct sock_mapping *map;

	if (flags & (MSG_CMSG_CLOEXEC|MSG_ERRQUEUE|MSG_OOB|MSG_TRUNC))
		return -EOPNOTSUPP;

	map = pvcalls_enter_sock(sock);
	if (IS_ERR(map))
		return PTR_ERR(map);

	mutex_lock(&map->active.in_mutex);
	if (len > XEN_FLEX_RING_SIZE(PVCALLS_RING_ORDER))
		len = XEN_FLEX_RING_SIZE(PVCALLS_RING_ORDER);

	while (!(flags & MSG_DONTWAIT) && !pvcalls_front_read_todo(map)) {
		wait_event_interruptible(map->active.inflight_conn_req,
					 pvcalls_front_read_todo(map));
	}
	ret = __read_ring(map->active.ring, &map->active.data,
			  &msg->msg_iter, len, flags);

	if (ret > 0)
		notify_remote_via_irq(map->active.irq);
	if (ret == 0)
		ret = (flags & MSG_DONTWAIT) ? -EAGAIN : 0;
	if (ret == -ENOTCONN)
		ret = 0;

	mutex_unlock(&map->active.in_mutex);
	pvcalls_exit_sock(sock);
	return ret;
}

int pvcalls_front_bind(struct socket *sock, struct sockaddr *addr, int addr_len)
{
	struct pvcalls_bedata *bedata;
	struct sock_mapping *map = NULL;
	struct xen_pvcalls_request *req;
	int notify, req_id, ret;

	if (addr->sa_family != AF_INET || sock->type != SOCK_STREAM)
		return -EOPNOTSUPP;

	map = pvcalls_enter_sock(sock);
	if (IS_ERR(map))
		return PTR_ERR(map);
	bedata = dev_get_drvdata(&pvcalls_front_dev->dev);

	spin_lock(&bedata->socket_lock);
	ret = get_request(bedata, &req_id);
	if (ret < 0) {
		spin_unlock(&bedata->socket_lock);
		pvcalls_exit_sock(sock);
		return ret;
	}
	req = RING_GET_REQUEST(&bedata->ring, req_id);
	req->req_id = req_id;
	map->sock = sock;
	req->cmd = PVCALLS_BIND;
	req->u.bind.id = (uintptr_t)map;
	memcpy(req->u.bind.addr, addr, sizeof(*addr));
	req->u.bind.len = addr_len;

	init_waitqueue_head(&map->passive.inflight_accept_req);

	map->active_socket = false;

	bedata->ring.req_prod_pvt++;
	RING_PUSH_REQUESTS_AND_CHECK_NOTIFY(&bedata->ring, notify);
	spin_unlock(&bedata->socket_lock);
	if (notify)
		notify_remote_via_irq(bedata->irq);

	wait_event(bedata->inflight_req,
		   READ_ONCE(bedata->rsp[req_id].req_id) == req_id);

	/* read req_id, then the content */
	smp_rmb();
	ret = bedata->rsp[req_id].ret;
	bedata->rsp[req_id].req_id = PVCALLS_INVALID_ID;

	map->passive.status = PVCALLS_STATUS_BIND;
	pvcalls_exit_sock(sock);
	return 0;
}

int pvcalls_front_listen(struct socket *sock, int backlog)
{
	struct pvcalls_bedata *bedata;
	struct sock_mapping *map;
	struct xen_pvcalls_request *req;
	int notify, req_id, ret;

	map = pvcalls_enter_sock(sock);
	if (IS_ERR(map))
		return PTR_ERR(map);
	bedata = dev_get_drvdata(&pvcalls_front_dev->dev);

	if (map->passive.status != PVCALLS_STATUS_BIND) {
		pvcalls_exit_sock(sock);
		return -EOPNOTSUPP;
	}

	spin_lock(&bedata->socket_lock);
	ret = get_request(bedata, &req_id);
	if (ret < 0) {
		spin_unlock(&bedata->socket_lock);
		pvcalls_exit_sock(sock);
		return ret;
	}
	req = RING_GET_REQUEST(&bedata->ring, req_id);
	req->req_id = req_id;
	req->cmd = PVCALLS_LISTEN;
	req->u.listen.id = (uintptr_t) map;
	req->u.listen.backlog = backlog;

	bedata->ring.req_prod_pvt++;
	RING_PUSH_REQUESTS_AND_CHECK_NOTIFY(&bedata->ring, notify);
	spin_unlock(&bedata->socket_lock);
	if (notify)
		notify_remote_via_irq(bedata->irq);

	wait_event(bedata->inflight_req,
		   READ_ONCE(bedata->rsp[req_id].req_id) == req_id);

	/* read req_id, then the content */
	smp_rmb();
	ret = bedata->rsp[req_id].ret;
	bedata->rsp[req_id].req_id = PVCALLS_INVALID_ID;

	map->passive.status = PVCALLS_STATUS_LISTEN;
	pvcalls_exit_sock(sock);
	return ret;
}

int pvcalls_front_accept(struct socket *sock, struct socket *newsock, int flags)
{
	struct pvcalls_bedata *bedata;
	struct sock_mapping *map;
	struct sock_mapping *map2 = NULL;
	struct xen_pvcalls_request *req;
	int notify, req_id, ret, nonblock;
	evtchn_port_t evtchn;

	map = pvcalls_enter_sock(sock);
	if (IS_ERR(map))
		return PTR_ERR(map);
	bedata = dev_get_drvdata(&pvcalls_front_dev->dev);

	if (map->passive.status != PVCALLS_STATUS_LISTEN) {
		pvcalls_exit_sock(sock);
		return -EINVAL;
	}

	nonblock = flags & SOCK_NONBLOCK;
	/*
	 * Backend only supports 1 inflight accept request, will return
	 * errors for the others
	 */
	if (test_and_set_bit(PVCALLS_FLAG_ACCEPT_INFLIGHT,
			     (void *)&map->passive.flags)) {
		req_id = READ_ONCE(map->passive.inflight_req_id);
		if (req_id != PVCALLS_INVALID_ID &&
		    READ_ONCE(bedata->rsp[req_id].req_id) == req_id) {
			map2 = map->passive.accept_map;
			goto received;
		}
		if (nonblock) {
			pvcalls_exit_sock(sock);
			return -EAGAIN;
		}
		if (wait_event_interruptible(map->passive.inflight_accept_req,
			!test_and_set_bit(PVCALLS_FLAG_ACCEPT_INFLIGHT,
					  (void *)&map->passive.flags))) {
			pvcalls_exit_sock(sock);
			return -EINTR;
		}
	}

	map2 = kzalloc(sizeof(*map2), GFP_KERNEL);
	if (map2 == NULL) {
		clear_bit(PVCALLS_FLAG_ACCEPT_INFLIGHT,
			  (void *)&map->passive.flags);
		pvcalls_exit_sock(sock);
		return -ENOMEM;
	}
	ret = alloc_active_ring(map2);
	if (ret < 0) {
		clear_bit(PVCALLS_FLAG_ACCEPT_INFLIGHT,
				(void *)&map->passive.flags);
		kfree(map2);
		pvcalls_exit_sock(sock);
		return ret;
	}
	ret = create_active(map2, &evtchn);
	if (ret < 0) {
		free_active_ring(map2);
		kfree(map2);
		clear_bit(PVCALLS_FLAG_ACCEPT_INFLIGHT,
			  (void *)&map->passive.flags);
		pvcalls_exit_sock(sock);
		return ret;
	}

	spin_lock(&bedata->socket_lock);
	ret = get_request(bedata, &req_id);
	if (ret < 0) {
		clear_bit(PVCALLS_FLAG_ACCEPT_INFLIGHT,
			  (void *)&map->passive.flags);
		spin_unlock(&bedata->socket_lock);
		pvcalls_front_free_map(bedata, map2);
		pvcalls_exit_sock(sock);
		return ret;
	}

	list_add_tail(&map2->list, &bedata->socket_mappings);

	req = RING_GET_REQUEST(&bedata->ring, req_id);
	req->req_id = req_id;
	req->cmd = PVCALLS_ACCEPT;
	req->u.accept.id = (uintptr_t) map;
	req->u.accept.ref = map2->active.ref;
	req->u.accept.id_new = (uintptr_t) map2;
	req->u.accept.evtchn = evtchn;
	map->passive.accept_map = map2;

	bedata->ring.req_prod_pvt++;
	RING_PUSH_REQUESTS_AND_CHECK_NOTIFY(&bedata->ring, notify);
	spin_unlock(&bedata->socket_lock);
	if (notify)
		notify_remote_via_irq(bedata->irq);
	/* We could check if we have received a response before returning. */
	if (nonblock) {
		WRITE_ONCE(map->passive.inflight_req_id, req_id);
		pvcalls_exit_sock(sock);
		return -EAGAIN;
	}

	if (wait_event_interruptible(bedata->inflight_req,
		READ_ONCE(bedata->rsp[req_id].req_id) == req_id)) {
		pvcalls_exit_sock(sock);
		return -EINTR;
	}
	/* read req_id, then the content */
	smp_rmb();

received:
	map2->sock = newsock;
	newsock->sk = sk_alloc(sock_net(sock->sk), PF_INET, GFP_KERNEL, &pvcalls_proto, false);
	if (!newsock->sk) {
		bedata->rsp[req_id].req_id = PVCALLS_INVALID_ID;
		map->passive.inflight_req_id = PVCALLS_INVALID_ID;
		clear_bit(PVCALLS_FLAG_ACCEPT_INFLIGHT,
			  (void *)&map->passive.flags);
		pvcalls_front_free_map(bedata, map2);
		pvcalls_exit_sock(sock);
		return -ENOMEM;
	}
	newsock->sk->sk_send_head = (void *)map2;

	ret = bedata->rsp[req_id].ret;
	bedata->rsp[req_id].req_id = PVCALLS_INVALID_ID;
	map->passive.inflight_req_id = PVCALLS_INVALID_ID;

	clear_bit(PVCALLS_FLAG_ACCEPT_INFLIGHT, (void *)&map->passive.flags);
	wake_up(&map->passive.inflight_accept_req);

	pvcalls_exit_sock(sock);
	return ret;
}

static __poll_t pvcalls_front_poll_passive(struct file *file,
					       struct pvcalls_bedata *bedata,
					       struct sock_mapping *map,
					       poll_table *wait)
{
	int notify, req_id, ret;
	struct xen_pvcalls_request *req;

	if (test_bit(PVCALLS_FLAG_ACCEPT_INFLIGHT,
		     (void *)&map->passive.flags)) {
		uint32_t req_id = READ_ONCE(map->passive.inflight_req_id);

		if (req_id != PVCALLS_INVALID_ID &&
		    READ_ONCE(bedata->rsp[req_id].req_id) == req_id)
			return EPOLLIN | EPOLLRDNORM;

		poll_wait(file, &map->passive.inflight_accept_req, wait);
		return 0;
	}

	if (test_and_clear_bit(PVCALLS_FLAG_POLL_RET,
			       (void *)&map->passive.flags))
		return EPOLLIN | EPOLLRDNORM;

	/*
	 * First check RET, then INFLIGHT. No barriers necessary to
	 * ensure execution ordering because of the conditional
	 * instructions creating control dependencies.
	 */

	if (test_and_set_bit(PVCALLS_FLAG_POLL_INFLIGHT,
			     (void *)&map->passive.flags)) {
		poll_wait(file, &bedata->inflight_req, wait);
		return 0;
	}

	spin_lock(&bedata->socket_lock);
	ret = get_request(bedata, &req_id);
	if (ret < 0) {
		spin_unlock(&bedata->socket_lock);
		return ret;
	}
	req = RING_GET_REQUEST(&bedata->ring, req_id);
	req->req_id = req_id;
	req->cmd = PVCALLS_POLL;
	req->u.poll.id = (uintptr_t) map;

	bedata->ring.req_prod_pvt++;
	RING_PUSH_REQUESTS_AND_CHECK_NOTIFY(&bedata->ring, notify);
	spin_unlock(&bedata->socket_lock);
	if (notify)
		notify_remote_via_irq(bedata->irq);

	poll_wait(file, &bedata->inflight_req, wait);
	return 0;
}

static __poll_t pvcalls_front_poll_active(struct file *file,
					      struct pvcalls_bedata *bedata,
					      struct sock_mapping *map,
					      poll_table *wait)
{
	__poll_t mask = 0;
	int32_t in_error, out_error;
	struct pvcalls_data_intf *intf = map->active.ring;

	out_error = intf->out_error;
	in_error = intf->in_error;

	poll_wait(file, &map->active.inflight_conn_req, wait);
	if (pvcalls_front_write_todo(map))
		mask |= EPOLLOUT | EPOLLWRNORM;
	if (pvcalls_front_read_todo(map))
		mask |= EPOLLIN | EPOLLRDNORM;
	if (in_error != 0 || out_error != 0)
		mask |= EPOLLERR;

	return mask;
}

__poll_t pvcalls_front_poll(struct file *file, struct socket *sock,
			       poll_table *wait)
{
	struct pvcalls_bedata *bedata;
	struct sock_mapping *map;
	__poll_t ret;

	map = pvcalls_enter_sock(sock);
	if (IS_ERR(map))
		return EPOLLNVAL;
	bedata = dev_get_drvdata(&pvcalls_front_dev->dev);

	if (map->active_socket)
		ret = pvcalls_front_poll_active(file, bedata, map, wait);
	else
		ret = pvcalls_front_poll_passive(file, bedata, map, wait);
	pvcalls_exit_sock(sock);
	return ret;
}

int pvcalls_front_release(struct socket *sock)
{
	struct pvcalls_bedata *bedata;
	struct sock_mapping *map;
	int req_id, notify, ret;
	struct xen_pvcalls_request *req;

	if (sock->sk == NULL)
		return 0;

	map = pvcalls_enter_sock(sock);
	if (IS_ERR(map)) {
		if (PTR_ERR(map) == -ENOTCONN)
			return -EIO;
		else
			return 0;
	}
	bedata = dev_get_drvdata(&pvcalls_front_dev->dev);

	spin_lock(&bedata->socket_lock);
	ret = get_request(bedata, &req_id);
	if (ret < 0) {
		spin_unlock(&bedata->socket_lock);
		pvcalls_exit_sock(sock);
		return ret;
	}
	sock->sk->sk_send_head = NULL;

	req = RING_GET_REQUEST(&bedata->ring, req_id);
	req->req_id = req_id;
	req->cmd = PVCALLS_RELEASE;
	req->u.release.id = (uintptr_t)map;

	bedata->ring.req_prod_pvt++;
	RING_PUSH_REQUESTS_AND_CHECK_NOTIFY(&bedata->ring, notify);
	spin_unlock(&bedata->socket_lock);
	if (notify)
		notify_remote_via_irq(bedata->irq);

	wait_event(bedata->inflight_req,
		   READ_ONCE(bedata->rsp[req_id].req_id) == req_id);

	if (map->active_socket) {
		/*
		 * Set in_error and wake up inflight_conn_req to force
		 * recvmsg waiters to exit.
		 */
		map->active.ring->in_error = -EBADF;
		wake_up_interruptible(&map->active.inflight_conn_req);

		/*
		 * We need to make sure that sendmsg/recvmsg on this socket have
		 * not started before we've cleared sk_send_head here. The
		 * easiest way to guarantee this is to see that no pvcalls
		 * (other than us) is in progress on this socket.
		 */
		while (atomic_read(&map->refcount) > 1)
			cpu_relax();

		pvcalls_front_free_map(bedata, map);
	} else {
		wake_up(&bedata->inflight_req);
		wake_up(&map->passive.inflight_accept_req);

		while (atomic_read(&map->refcount) > 1)
			cpu_relax();

		spin_lock(&bedata->socket_lock);
		list_del(&map->list);
		spin_unlock(&bedata->socket_lock);
		if (READ_ONCE(map->passive.inflight_req_id) != PVCALLS_INVALID_ID &&
			READ_ONCE(map->passive.inflight_req_id) != 0) {
			pvcalls_front_free_map(bedata,
					       map->passive.accept_map);
		}
		kfree(map);
	}
	WRITE_ONCE(bedata->rsp[req_id].req_id, PVCALLS_INVALID_ID);

	pvcalls_exit();
	return 0;
}

static const struct xenbus_device_id pvcalls_front_ids[] = {
	{ "pvcalls" },
	{ "" }
};

static void pvcalls_front_remove(struct xenbus_device *dev)
{
	struct pvcalls_bedata *bedata;
	struct sock_mapping *map = NULL, *n;

	bedata = dev_get_drvdata(&pvcalls_front_dev->dev);
	dev_set_drvdata(&dev->dev, NULL);
	pvcalls_front_dev = NULL;
	if (bedata->irq >= 0)
		unbind_from_irqhandler(bedata->irq, dev);

	list_for_each_entry_safe(map, n, &bedata->socket_mappings, list) {
		map->sock->sk->sk_send_head = NULL;
		if (map->active_socket) {
			map->active.ring->in_error = -EBADF;
			wake_up_interruptible(&map->active.inflight_conn_req);
		}
	}

	smp_mb();
	while (atomic_read(&pvcalls_refcount) > 0)
		cpu_relax();
	list_for_each_entry_safe(map, n, &bedata->socket_mappings, list) {
		if (map->active_socket) {
			/* No need to lock, refcount is 0 */
			pvcalls_front_free_map(bedata, map);
		} else {
			list_del(&map->list);
			kfree(map);
		}
	}
	if (bedata->ref != -1)
<<<<<<< HEAD
		gnttab_end_foreign_access(bedata->ref, 0);
=======
		gnttab_end_foreign_access(bedata->ref, NULL);
>>>>>>> eb3cdb58
	kfree(bedata->ring.sring);
	kfree(bedata);
	xenbus_switch_state(dev, XenbusStateClosed);
}

static int pvcalls_front_probe(struct xenbus_device *dev,
			  const struct xenbus_device_id *id)
{
	int ret = -ENOMEM, i;
	evtchn_port_t evtchn;
	unsigned int max_page_order, function_calls, len;
	char *versions;
	grant_ref_t gref_head = 0;
	struct xenbus_transaction xbt;
	struct pvcalls_bedata *bedata = NULL;
	struct xen_pvcalls_sring *sring;

	if (pvcalls_front_dev != NULL) {
		dev_err(&dev->dev, "only one PV Calls connection supported\n");
		return -EINVAL;
	}

	versions = xenbus_read(XBT_NIL, dev->otherend, "versions", &len);
	if (IS_ERR(versions))
		return PTR_ERR(versions);
	if (!len)
		return -EINVAL;
	if (strcmp(versions, "1")) {
		kfree(versions);
		return -EINVAL;
	}
	kfree(versions);
	max_page_order = xenbus_read_unsigned(dev->otherend,
					      "max-page-order", 0);
	if (max_page_order < PVCALLS_RING_ORDER)
		return -ENODEV;
	function_calls = xenbus_read_unsigned(dev->otherend,
					      "function-calls", 0);
	/* See XENBUS_FUNCTIONS_CALLS in pvcalls.h */
	if (function_calls != 1)
		return -ENODEV;
	pr_info("%s max-page-order is %u\n", __func__, max_page_order);

	bedata = kzalloc(sizeof(struct pvcalls_bedata), GFP_KERNEL);
	if (!bedata)
		return -ENOMEM;

	dev_set_drvdata(&dev->dev, bedata);
	pvcalls_front_dev = dev;
	init_waitqueue_head(&bedata->inflight_req);
	INIT_LIST_HEAD(&bedata->socket_mappings);
	spin_lock_init(&bedata->socket_lock);
	bedata->irq = -1;
	bedata->ref = -1;

	for (i = 0; i < PVCALLS_NR_RSP_PER_RING; i++)
		bedata->rsp[i].req_id = PVCALLS_INVALID_ID;

	sring = (struct xen_pvcalls_sring *) __get_free_page(GFP_KERNEL |
							     __GFP_ZERO);
	if (!sring)
		goto error;
	SHARED_RING_INIT(sring);
	FRONT_RING_INIT(&bedata->ring, sring, XEN_PAGE_SIZE);

	ret = xenbus_alloc_evtchn(dev, &evtchn);
	if (ret)
		goto error;

	bedata->irq = bind_evtchn_to_irqhandler(evtchn,
						pvcalls_front_event_handler,
						0, "pvcalls-frontend", dev);
	if (bedata->irq < 0) {
		ret = bedata->irq;
		goto error;
	}

	ret = gnttab_alloc_grant_references(1, &gref_head);
	if (ret < 0)
		goto error;
	ret = gnttab_claim_grant_reference(&gref_head);
	if (ret < 0)
		goto error;
	bedata->ref = ret;
	gnttab_grant_foreign_access_ref(bedata->ref, dev->otherend_id,
					virt_to_gfn((void *)sring), 0);

 again:
	ret = xenbus_transaction_start(&xbt);
	if (ret) {
		xenbus_dev_fatal(dev, ret, "starting transaction");
		goto error;
	}
	ret = xenbus_printf(xbt, dev->nodename, "version", "%u", 1);
	if (ret)
		goto error_xenbus;
	ret = xenbus_printf(xbt, dev->nodename, "ring-ref", "%d", bedata->ref);
	if (ret)
		goto error_xenbus;
	ret = xenbus_printf(xbt, dev->nodename, "port", "%u",
			    evtchn);
	if (ret)
		goto error_xenbus;
	ret = xenbus_transaction_end(xbt, 0);
	if (ret) {
		if (ret == -EAGAIN)
			goto again;
		xenbus_dev_fatal(dev, ret, "completing transaction");
		goto error;
	}
	xenbus_switch_state(dev, XenbusStateInitialised);

	return 0;

 error_xenbus:
	xenbus_transaction_end(xbt, 1);
	xenbus_dev_fatal(dev, ret, "writing xenstore");
 error:
	pvcalls_front_remove(dev);
	return ret;
}

static void pvcalls_front_changed(struct xenbus_device *dev,
			    enum xenbus_state backend_state)
{
	switch (backend_state) {
	case XenbusStateReconfiguring:
	case XenbusStateReconfigured:
	case XenbusStateInitialising:
	case XenbusStateInitialised:
	case XenbusStateUnknown:
		break;

	case XenbusStateInitWait:
		break;

	case XenbusStateConnected:
		xenbus_switch_state(dev, XenbusStateConnected);
		break;

	case XenbusStateClosed:
		if (dev->state == XenbusStateClosed)
			break;
		/* Missed the backend's CLOSING state */
		fallthrough;
	case XenbusStateClosing:
		xenbus_frontend_closed(dev);
		break;
	}
}

static struct xenbus_driver pvcalls_front_driver = {
	.ids = pvcalls_front_ids,
	.probe = pvcalls_front_probe,
	.remove = pvcalls_front_remove,
	.otherend_changed = pvcalls_front_changed,
	.not_essential = true,
};

static int __init pvcalls_frontend_init(void)
{
	if (!xen_domain())
		return -ENODEV;

	pr_info("Initialising Xen pvcalls frontend driver\n");

	return xenbus_register_frontend(&pvcalls_front_driver);
}

module_init(pvcalls_frontend_init);

MODULE_DESCRIPTION("Xen PV Calls frontend driver");
MODULE_AUTHOR("Stefano Stabellini <sstabellini@kernel.org>");
MODULE_LICENSE("GPL");<|MERGE_RESOLUTION|>--- conflicted
+++ resolved
@@ -242,11 +242,6 @@
 	}
 
 	for (i = 0; i < (1 << PVCALLS_RING_ORDER); i++)
-<<<<<<< HEAD
-		gnttab_end_foreign_access(map->active.ring->ref[i], 0);
-	gnttab_end_foreign_access(map->active.ref, 0);
-	free_page((unsigned long)map->active.ring);
-=======
 		gnttab_end_foreign_access(map->active.ring->ref[i], NULL);
 	gnttab_end_foreign_access(map->active.ref, NULL);
 	free_active_ring(map);
@@ -256,7 +251,6 @@
 				   struct sock_mapping *map)
 {
 	pvcalls_front_destroy_active(bedata, map);
->>>>>>> eb3cdb58
 
 	kfree(map);
 }
@@ -1131,11 +1125,7 @@
 		}
 	}
 	if (bedata->ref != -1)
-<<<<<<< HEAD
-		gnttab_end_foreign_access(bedata->ref, 0);
-=======
 		gnttab_end_foreign_access(bedata->ref, NULL);
->>>>>>> eb3cdb58
 	kfree(bedata->ring.sring);
 	kfree(bedata);
 	xenbus_switch_state(dev, XenbusStateClosed);
