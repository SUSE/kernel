--- conflicted
+++ resolved
@@ -103,10 +103,7 @@
 	return 0;
 }
 
-<<<<<<< HEAD
-=======
 #ifdef CONFIG_X86
->>>>>>> eb3cdb58
 int xen_swiotlb_fixup(void *buf, unsigned long nslabs)
 {
 	int rc;
