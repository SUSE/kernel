--- conflicted
+++ resolved
@@ -456,7 +456,6 @@
 		if (hv_root_partition) {
 			outputarg = (void **)this_cpu_ptr(hyperv_pcpu_output_arg);
 			*outputarg = (char *)mem + HV_HYP_PAGE_SIZE;
-<<<<<<< HEAD
 		}
 
 		if (!ms_hyperv.paravisor_present &&
@@ -470,21 +469,6 @@
 			memset(mem, 0x00, pgcount * HV_HYP_PAGE_SIZE);
 		}
 
-=======
-		}
-
-		if (!ms_hyperv.paravisor_present &&
-		    (hv_isolation_type_snp() || hv_isolation_type_tdx())) {
-			ret = set_memory_decrypted((unsigned long)mem, pgcount);
-			if (ret) {
-				/* It may be unsafe to free 'mem' */
-				return ret;
-			}
-
-			memset(mem, 0x00, pgcount * HV_HYP_PAGE_SIZE);
-		}
-
->>>>>>> 2d5404ca
 		/*
 		 * In a fully enlightened TDX/SNP VM with more than 64 VPs, if
 		 * hyperv_pcpu_input_arg is not NULL, set_memory_decrypted() ->
