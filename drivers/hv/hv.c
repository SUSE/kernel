// SPDX-License-Identifier: GPL-2.0-only
/*
 * Copyright (c) 2009, Microsoft Corporation.
 *
 * Authors:
 *   Haiyang Zhang <haiyangz@microsoft.com>
 *   Hank Janssen  <hjanssen@microsoft.com>
 */
#define pr_fmt(fmt) KBUILD_MODNAME ": " fmt

#include <linux/io.h>
#include <linux/kernel.h>
#include <linux/mm.h>
#include <linux/slab.h>
#include <linux/vmalloc.h>
#include <linux/hyperv.h>
#include <linux/random.h>
#include <linux/clockchips.h>
#include <linux/delay.h>
#include <linux/interrupt.h>
#include <clocksource/hyperv_timer.h>
#include <asm/mshyperv.h>
#include "hyperv_vmbus.h"

/* The one and only */
struct hv_context hv_context;

/*
 * hv_init - Main initialization routine.
 *
 * This routine must be called before any other routines in here are called
 */
int hv_init(void)
{
	hv_context.cpu_context = alloc_percpu(struct hv_per_cpu_context);
	if (!hv_context.cpu_context)
		return -ENOMEM;
	return 0;
}

/*
 * hv_post_message - Post a message using the hypervisor message IPC.
 *
 * This involves a hypercall.
 */
int hv_post_message(union hv_connection_id connection_id,
		  enum hv_message_type message_type,
		  void *payload, size_t payload_size)
{
	struct hv_input_post_message *aligned_msg;
	unsigned long flags;
	u64 status;

	if (payload_size > HV_MESSAGE_PAYLOAD_BYTE_COUNT)
		return -EMSGSIZE;

	local_irq_save(flags);

	aligned_msg = *this_cpu_ptr(hyperv_pcpu_input_arg);
	aligned_msg->connectionid = connection_id;
	aligned_msg->reserved = 0;
	aligned_msg->message_type = message_type;
	aligned_msg->payload_size = payload_size;
	memcpy((void *)aligned_msg->payload, payload, payload_size);

	if (hv_isolation_type_snp())
		status = hv_ghcb_hypercall(HVCALL_POST_MESSAGE,
				(void *)aligned_msg, NULL,
				sizeof(*aligned_msg));
	else
		status = hv_do_hypercall(HVCALL_POST_MESSAGE,
				aligned_msg, NULL);

	local_irq_restore(flags);

	return hv_result(status);
}

int hv_synic_alloc(void)
{
	int cpu;
	struct hv_per_cpu_context *hv_cpu;

	/*
	 * First, zero all per-cpu memory areas so hv_synic_free() can
	 * detect what memory has been allocated and cleanup properly
	 * after any failures.
	 */
	for_each_present_cpu(cpu) {
		hv_cpu = per_cpu_ptr(hv_context.cpu_context, cpu);
		memset(hv_cpu, 0, sizeof(*hv_cpu));
	}

	hv_context.hv_numa_map = kcalloc(nr_node_ids, sizeof(struct cpumask),
					 GFP_KERNEL);
	if (hv_context.hv_numa_map == NULL) {
		pr_err("Unable to allocate NUMA map\n");
		goto err;
	}

	for_each_present_cpu(cpu) {
		hv_cpu = per_cpu_ptr(hv_context.cpu_context, cpu);

		tasklet_init(&hv_cpu->msg_dpc,
			     vmbus_on_msg_dpc, (unsigned long) hv_cpu);

		/*
		 * Synic message and event pages are allocated by paravisor.
		 * Skip these pages allocation here.
		 */
<<<<<<< HEAD
		if (!hv_isolation_type_snp()) {
=======
		if (!hv_isolation_type_snp() && !hv_root_partition) {
>>>>>>> eb3cdb58
			hv_cpu->synic_message_page =
				(void *)get_zeroed_page(GFP_ATOMIC);
			if (hv_cpu->synic_message_page == NULL) {
				pr_err("Unable to allocate SYNIC message page\n");
				goto err;
			}
<<<<<<< HEAD

			hv_cpu->synic_event_page =
				(void *)get_zeroed_page(GFP_ATOMIC);
			if (hv_cpu->synic_event_page == NULL) {
				pr_err("Unable to allocate SYNIC event page\n");
				goto err;
			}
		}
=======
>>>>>>> eb3cdb58

			hv_cpu->synic_event_page =
				(void *)get_zeroed_page(GFP_ATOMIC);
			if (hv_cpu->synic_event_page == NULL) {
				pr_err("Unable to allocate SYNIC event page\n");
				goto err;
			}
		}
	}

	return 0;
err:
	/*
	 * Any memory allocations that succeeded will be freed when
	 * the caller cleans up by calling hv_synic_free()
	 */
	return -ENOMEM;
}


void hv_synic_free(void)
{
	int cpu;

	for_each_present_cpu(cpu) {
		struct hv_per_cpu_context *hv_cpu
			= per_cpu_ptr(hv_context.cpu_context, cpu);

		free_page((unsigned long)hv_cpu->synic_event_page);
		free_page((unsigned long)hv_cpu->synic_message_page);
	}

	kfree(hv_context.hv_numa_map);
}

/*
 * hv_synic_init - Initialize the Synthetic Interrupt Controller.
 *
 * If it is already initialized by another entity (ie x2v shim), we need to
 * retrieve the initialized message and event pages.  Otherwise, we create and
 * initialize the message and event pages.
 */
void hv_synic_enable_regs(unsigned int cpu)
{
	struct hv_per_cpu_context *hv_cpu
		= per_cpu_ptr(hv_context.cpu_context, cpu);
	union hv_synic_simp simp;
	union hv_synic_siefp siefp;
	union hv_synic_sint shared_sint;
	union hv_synic_scontrol sctrl;

	/* Setup the Synic's message page */
	simp.as_uint64 = hv_get_register(HV_REGISTER_SIMP);
	simp.simp_enabled = 1;

<<<<<<< HEAD
	if (hv_isolation_type_snp()) {
		hv_cpu->synic_message_page
			= memremap(simp.base_simp_gpa << HV_HYP_PAGE_SHIFT,
				   HV_HYP_PAGE_SIZE, MEMREMAP_WB);
		if (!hv_cpu->synic_message_page)
			pr_err("Fail to map syinc message page.\n");
=======
	if (hv_isolation_type_snp() || hv_root_partition) {
		/* Mask out vTOM bit. ioremap_cache() maps decrypted */
		u64 base = (simp.base_simp_gpa << HV_HYP_PAGE_SHIFT) &
				~ms_hyperv.shared_gpa_boundary;
		hv_cpu->synic_message_page
			= (void *)ioremap_cache(base, HV_HYP_PAGE_SIZE);
		if (!hv_cpu->synic_message_page)
			pr_err("Fail to map synic message page.\n");
>>>>>>> eb3cdb58
	} else {
		simp.base_simp_gpa = virt_to_phys(hv_cpu->synic_message_page)
			>> HV_HYP_PAGE_SHIFT;
	}

	hv_set_register(HV_REGISTER_SIMP, simp.as_uint64);

	/* Setup the Synic's event page */
	siefp.as_uint64 = hv_get_register(HV_REGISTER_SIEFP);
	siefp.siefp_enabled = 1;

<<<<<<< HEAD
	if (hv_isolation_type_snp()) {
		hv_cpu->synic_event_page =
			memremap(siefp.base_siefp_gpa << HV_HYP_PAGE_SHIFT,
				 HV_HYP_PAGE_SIZE, MEMREMAP_WB);

		if (!hv_cpu->synic_event_page)
			pr_err("Fail to map syinc event page.\n");
=======
	if (hv_isolation_type_snp() || hv_root_partition) {
		/* Mask out vTOM bit. ioremap_cache() maps decrypted */
		u64 base = (siefp.base_siefp_gpa << HV_HYP_PAGE_SHIFT) &
				~ms_hyperv.shared_gpa_boundary;
		hv_cpu->synic_event_page
			= (void *)ioremap_cache(base, HV_HYP_PAGE_SIZE);
		if (!hv_cpu->synic_event_page)
			pr_err("Fail to map synic event page.\n");
>>>>>>> eb3cdb58
	} else {
		siefp.base_siefp_gpa = virt_to_phys(hv_cpu->synic_event_page)
			>> HV_HYP_PAGE_SHIFT;
	}

	hv_set_register(HV_REGISTER_SIEFP, siefp.as_uint64);

	/* Setup the shared SINT. */
	if (vmbus_irq != -1)
		enable_percpu_irq(vmbus_irq, 0);
	shared_sint.as_uint64 = hv_get_register(HV_REGISTER_SINT0 +
					VMBUS_MESSAGE_SINT);

	shared_sint.vector = vmbus_interrupt;
	shared_sint.masked = false;

	/*
	 * On architectures where Hyper-V doesn't support AEOI (e.g., ARM64),
	 * it doesn't provide a recommendation flag and AEOI must be disabled.
	 */
#ifdef HV_DEPRECATING_AEOI_RECOMMENDED
	shared_sint.auto_eoi =
			!(ms_hyperv.hints & HV_DEPRECATING_AEOI_RECOMMENDED);
#else
	shared_sint.auto_eoi = 0;
#endif
	hv_set_register(HV_REGISTER_SINT0 + VMBUS_MESSAGE_SINT,
				shared_sint.as_uint64);

	/* Enable the global synic bit */
	sctrl.as_uint64 = hv_get_register(HV_REGISTER_SCONTROL);
	sctrl.enable = 1;

	hv_set_register(HV_REGISTER_SCONTROL, sctrl.as_uint64);
}

int hv_synic_init(unsigned int cpu)
{
	hv_synic_enable_regs(cpu);

	hv_stimer_legacy_init(cpu, VMBUS_MESSAGE_SINT);

	return 0;
}

/*
 * hv_synic_cleanup - Cleanup routine for hv_synic_init().
 */
void hv_synic_disable_regs(unsigned int cpu)
{
	struct hv_per_cpu_context *hv_cpu
		= per_cpu_ptr(hv_context.cpu_context, cpu);
	union hv_synic_sint shared_sint;
	union hv_synic_simp simp;
	union hv_synic_siefp siefp;
	union hv_synic_scontrol sctrl;

	shared_sint.as_uint64 = hv_get_register(HV_REGISTER_SINT0 +
					VMBUS_MESSAGE_SINT);

	shared_sint.masked = 1;

	/* Need to correctly cleanup in the case of SMP!!! */
	/* Disable the interrupt */
	hv_set_register(HV_REGISTER_SINT0 + VMBUS_MESSAGE_SINT,
				shared_sint.as_uint64);

	simp.as_uint64 = hv_get_register(HV_REGISTER_SIMP);
	/*
	 * In Isolation VM, sim and sief pages are allocated by
	 * paravisor. These pages also will be used by kdump
	 * kernel. So just reset enable bit here and keep page
	 * addresses.
	 */
	simp.simp_enabled = 0;
<<<<<<< HEAD
	if (hv_isolation_type_snp())
		memunmap(hv_cpu->synic_message_page);
	else
		simp.base_simp_gpa = 0;
=======
	if (hv_isolation_type_snp() || hv_root_partition) {
		iounmap(hv_cpu->synic_message_page);
		hv_cpu->synic_message_page = NULL;
	} else {
		simp.base_simp_gpa = 0;
	}
>>>>>>> eb3cdb58

	hv_set_register(HV_REGISTER_SIMP, simp.as_uint64);

	siefp.as_uint64 = hv_get_register(HV_REGISTER_SIEFP);
	siefp.siefp_enabled = 0;

<<<<<<< HEAD
	if (hv_isolation_type_snp())
		memunmap(hv_cpu->synic_event_page);
	else
		siefp.base_siefp_gpa = 0;
=======
	if (hv_isolation_type_snp() || hv_root_partition) {
		iounmap(hv_cpu->synic_event_page);
		hv_cpu->synic_event_page = NULL;
	} else {
		siefp.base_siefp_gpa = 0;
	}
>>>>>>> eb3cdb58

	hv_set_register(HV_REGISTER_SIEFP, siefp.as_uint64);

	/* Disable the global synic bit */
	sctrl.as_uint64 = hv_get_register(HV_REGISTER_SCONTROL);
	sctrl.enable = 0;
	hv_set_register(HV_REGISTER_SCONTROL, sctrl.as_uint64);

	if (vmbus_irq != -1)
		disable_percpu_irq(vmbus_irq);
}

#define HV_MAX_TRIES 3
/*
 * Scan the event flags page of 'this' CPU looking for any bit that is set.  If we find one
 * bit set, then wait for a few milliseconds.  Repeat these steps for a maximum of 3 times.
 * Return 'true', if there is still any set bit after this operation; 'false', otherwise.
 *
 * If a bit is set, that means there is a pending channel interrupt.  The expectation is
 * that the normal interrupt handling mechanism will find and process the channel interrupt
 * "very soon", and in the process clear the bit.
 */
static bool hv_synic_event_pending(void)
{
	struct hv_per_cpu_context *hv_cpu = this_cpu_ptr(hv_context.cpu_context);
	union hv_synic_event_flags *event =
		(union hv_synic_event_flags *)hv_cpu->synic_event_page + VMBUS_MESSAGE_SINT;
	unsigned long *recv_int_page = event->flags; /* assumes VMBus version >= VERSION_WIN8 */
	bool pending;
	u32 relid;
	int tries = 0;

retry:
	pending = false;
	for_each_set_bit(relid, recv_int_page, HV_EVENT_FLAGS_COUNT) {
		/* Special case - VMBus channel protocol messages */
		if (relid == 0)
			continue;
		pending = true;
		break;
	}
	if (pending && tries++ < HV_MAX_TRIES) {
		usleep_range(10000, 20000);
		goto retry;
	}
	return pending;
}

int hv_synic_cleanup(unsigned int cpu)
{
	struct vmbus_channel *channel, *sc;
	bool channel_found = false;

	if (vmbus_connection.conn_state != CONNECTED)
		goto always_cleanup;

	/*
	 * Hyper-V does not provide a way to change the connect CPU once
	 * it is set; we must prevent the connect CPU from going offline
	 * while the VM is running normally. But in the panic or kexec()
	 * path where the vmbus is already disconnected, the CPU must be
	 * allowed to shut down.
	 */
	if (cpu == VMBUS_CONNECT_CPU)
		return -EBUSY;

	/*
	 * Search for channels which are bound to the CPU we're about to
	 * cleanup.  In case we find one and vmbus is still connected, we
	 * fail; this will effectively prevent CPU offlining.
	 *
	 * TODO: Re-bind the channels to different CPUs.
	 */
	mutex_lock(&vmbus_connection.channel_mutex);
	list_for_each_entry(channel, &vmbus_connection.chn_list, listentry) {
		if (channel->target_cpu == cpu) {
			channel_found = true;
			break;
		}
		list_for_each_entry(sc, &channel->sc_list, sc_list) {
			if (sc->target_cpu == cpu) {
				channel_found = true;
				break;
			}
		}
		if (channel_found)
			break;
	}
	mutex_unlock(&vmbus_connection.channel_mutex);

	if (channel_found)
		return -EBUSY;

	/*
	 * channel_found == false means that any channels that were previously
	 * assigned to the CPU have been reassigned elsewhere with a call of
	 * vmbus_send_modifychannel().  Scan the event flags page looking for
	 * bits that are set and waiting with a timeout for vmbus_chan_sched()
	 * to process such bits.  If bits are still set after this operation
	 * and VMBus is connected, fail the CPU offlining operation.
	 */
	if (vmbus_proto_version >= VERSION_WIN10_V4_1 && hv_synic_event_pending())
		return -EBUSY;

always_cleanup:
	hv_stimer_legacy_cleanup(cpu);

	hv_synic_disable_regs(cpu);

	return 0;
}<|MERGE_RESOLUTION|>--- conflicted
+++ resolved
@@ -108,18 +108,13 @@
 		 * Synic message and event pages are allocated by paravisor.
 		 * Skip these pages allocation here.
 		 */
-<<<<<<< HEAD
-		if (!hv_isolation_type_snp()) {
-=======
 		if (!hv_isolation_type_snp() && !hv_root_partition) {
->>>>>>> eb3cdb58
 			hv_cpu->synic_message_page =
 				(void *)get_zeroed_page(GFP_ATOMIC);
 			if (hv_cpu->synic_message_page == NULL) {
 				pr_err("Unable to allocate SYNIC message page\n");
 				goto err;
 			}
-<<<<<<< HEAD
 
 			hv_cpu->synic_event_page =
 				(void *)get_zeroed_page(GFP_ATOMIC);
@@ -128,16 +123,6 @@
 				goto err;
 			}
 		}
-=======
->>>>>>> eb3cdb58
-
-			hv_cpu->synic_event_page =
-				(void *)get_zeroed_page(GFP_ATOMIC);
-			if (hv_cpu->synic_event_page == NULL) {
-				pr_err("Unable to allocate SYNIC event page\n");
-				goto err;
-			}
-		}
 	}
 
 	return 0;
@@ -185,14 +170,6 @@
 	simp.as_uint64 = hv_get_register(HV_REGISTER_SIMP);
 	simp.simp_enabled = 1;
 
-<<<<<<< HEAD
-	if (hv_isolation_type_snp()) {
-		hv_cpu->synic_message_page
-			= memremap(simp.base_simp_gpa << HV_HYP_PAGE_SHIFT,
-				   HV_HYP_PAGE_SIZE, MEMREMAP_WB);
-		if (!hv_cpu->synic_message_page)
-			pr_err("Fail to map syinc message page.\n");
-=======
 	if (hv_isolation_type_snp() || hv_root_partition) {
 		/* Mask out vTOM bit. ioremap_cache() maps decrypted */
 		u64 base = (simp.base_simp_gpa << HV_HYP_PAGE_SHIFT) &
@@ -201,7 +178,6 @@
 			= (void *)ioremap_cache(base, HV_HYP_PAGE_SIZE);
 		if (!hv_cpu->synic_message_page)
 			pr_err("Fail to map synic message page.\n");
->>>>>>> eb3cdb58
 	} else {
 		simp.base_simp_gpa = virt_to_phys(hv_cpu->synic_message_page)
 			>> HV_HYP_PAGE_SHIFT;
@@ -213,15 +189,6 @@
 	siefp.as_uint64 = hv_get_register(HV_REGISTER_SIEFP);
 	siefp.siefp_enabled = 1;
 
-<<<<<<< HEAD
-	if (hv_isolation_type_snp()) {
-		hv_cpu->synic_event_page =
-			memremap(siefp.base_siefp_gpa << HV_HYP_PAGE_SHIFT,
-				 HV_HYP_PAGE_SIZE, MEMREMAP_WB);
-
-		if (!hv_cpu->synic_event_page)
-			pr_err("Fail to map syinc event page.\n");
-=======
 	if (hv_isolation_type_snp() || hv_root_partition) {
 		/* Mask out vTOM bit. ioremap_cache() maps decrypted */
 		u64 base = (siefp.base_siefp_gpa << HV_HYP_PAGE_SHIFT) &
@@ -230,7 +197,6 @@
 			= (void *)ioremap_cache(base, HV_HYP_PAGE_SIZE);
 		if (!hv_cpu->synic_event_page)
 			pr_err("Fail to map synic event page.\n");
->>>>>>> eb3cdb58
 	} else {
 		siefp.base_siefp_gpa = virt_to_phys(hv_cpu->synic_event_page)
 			>> HV_HYP_PAGE_SHIFT;
@@ -306,38 +272,24 @@
 	 * addresses.
 	 */
 	simp.simp_enabled = 0;
-<<<<<<< HEAD
-	if (hv_isolation_type_snp())
-		memunmap(hv_cpu->synic_message_page);
-	else
-		simp.base_simp_gpa = 0;
-=======
 	if (hv_isolation_type_snp() || hv_root_partition) {
 		iounmap(hv_cpu->synic_message_page);
 		hv_cpu->synic_message_page = NULL;
 	} else {
 		simp.base_simp_gpa = 0;
 	}
->>>>>>> eb3cdb58
 
 	hv_set_register(HV_REGISTER_SIMP, simp.as_uint64);
 
 	siefp.as_uint64 = hv_get_register(HV_REGISTER_SIEFP);
 	siefp.siefp_enabled = 0;
 
-<<<<<<< HEAD
-	if (hv_isolation_type_snp())
-		memunmap(hv_cpu->synic_event_page);
-	else
-		siefp.base_siefp_gpa = 0;
-=======
 	if (hv_isolation_type_snp() || hv_root_partition) {
 		iounmap(hv_cpu->synic_event_page);
 		hv_cpu->synic_event_page = NULL;
 	} else {
 		siefp.base_siefp_gpa = 0;
 	}
->>>>>>> eb3cdb58
 
 	hv_set_register(HV_REGISTER_SIEFP, siefp.as_uint64);
 
