--- conflicted
+++ resolved
@@ -220,12 +220,6 @@
 	shared_sint.as_uint64 = hv_get_register(HV_REGISTER_SINT0 +
 					VMBUS_MESSAGE_SINT);
 
-<<<<<<< HEAD
-	shared_sint.vector = hv_get_vector();
-	shared_sint.masked = false;
-	shared_sint.auto_eoi = hv_recommend_using_aeoi();
-	hv_set_synint_state(VMBUS_MESSAGE_SINT, shared_sint.as_uint64);
-=======
 	shared_sint.vector = vmbus_interrupt;
 	shared_sint.masked = false;
 
@@ -241,29 +235,18 @@
 #endif
 	hv_set_register(HV_REGISTER_SINT0 + VMBUS_MESSAGE_SINT,
 				shared_sint.as_uint64);
->>>>>>> 7d2a07b7
 
 	/* Enable the global synic bit */
 	sctrl.as_uint64 = hv_get_register(HV_REGISTER_SCONTROL);
 	sctrl.enable = 1;
 
-<<<<<<< HEAD
-	hv_set_synic_state(sctrl.as_uint64);
+	hv_set_register(HV_REGISTER_SCONTROL, sctrl.as_uint64);
 }
 
 int hv_synic_init(unsigned int cpu)
 {
 	hv_synic_enable_regs(cpu);
 
-=======
-	hv_set_register(HV_REGISTER_SCONTROL, sctrl.as_uint64);
-}
-
-int hv_synic_init(unsigned int cpu)
-{
-	hv_synic_enable_regs(cpu);
-
->>>>>>> 7d2a07b7
 	hv_stimer_legacy_init(cpu, VMBUS_MESSAGE_SINT);
 
 	return 0;
@@ -279,37 +262,13 @@
 	union hv_synic_siefp siefp;
 	union hv_synic_scontrol sctrl;
 
-<<<<<<< HEAD
-	hv_get_synint_state(VMBUS_MESSAGE_SINT, shared_sint.as_uint64);
-=======
 	shared_sint.as_uint64 = hv_get_register(HV_REGISTER_SINT0 +
 					VMBUS_MESSAGE_SINT);
->>>>>>> 7d2a07b7
 
 	shared_sint.masked = 1;
 
 	/* Need to correctly cleanup in the case of SMP!!! */
 	/* Disable the interrupt */
-<<<<<<< HEAD
-	hv_set_synint_state(VMBUS_MESSAGE_SINT, shared_sint.as_uint64);
-
-	hv_get_simp(simp.as_uint64);
-	simp.simp_enabled = 0;
-	simp.base_simp_gpa = 0;
-
-	hv_set_simp(simp.as_uint64);
-
-	hv_get_siefp(siefp.as_uint64);
-	siefp.siefp_enabled = 0;
-	siefp.base_siefp_gpa = 0;
-
-	hv_set_siefp(siefp.as_uint64);
-
-	/* Disable the global synic bit */
-	hv_get_synic_state(sctrl.as_uint64);
-	sctrl.enable = 0;
-	hv_set_synic_state(sctrl.as_uint64);
-=======
 	hv_set_register(HV_REGISTER_SINT0 + VMBUS_MESSAGE_SINT,
 				shared_sint.as_uint64);
 
@@ -368,7 +327,6 @@
 		goto retry;
 	}
 	return pending;
->>>>>>> 7d2a07b7
 }
 
 int hv_synic_cleanup(unsigned int cpu)
@@ -376,12 +334,9 @@
 	struct vmbus_channel *channel, *sc;
 	bool channel_found = false;
 
-<<<<<<< HEAD
-=======
 	if (vmbus_connection.conn_state != CONNECTED)
 		goto always_cleanup;
 
->>>>>>> 7d2a07b7
 	/*
 	 * Hyper-V does not provide a way to change the connect CPU once
 	 * it is set; we must prevent the connect CPU from going offline
@@ -389,12 +344,7 @@
 	 * path where the vmbus is already disconnected, the CPU must be
 	 * allowed to shut down.
 	 */
-<<<<<<< HEAD
-	if (cpu == VMBUS_CONNECT_CPU &&
-	    vmbus_connection.conn_state == CONNECTED)
-=======
 	if (cpu == VMBUS_CONNECT_CPU)
->>>>>>> 7d2a07b7
 		return -EBUSY;
 
 	/*
@@ -424,8 +374,6 @@
 	if (channel_found)
 		return -EBUSY;
 
-<<<<<<< HEAD
-=======
 	/*
 	 * channel_found == false means that any channels that were previously
 	 * assigned to the CPU have been reassigned elsewhere with a call of
@@ -438,7 +386,6 @@
 		return -EBUSY;
 
 always_cleanup:
->>>>>>> 7d2a07b7
 	hv_stimer_legacy_cleanup(cpu);
 
 	hv_synic_disable_regs(cpu);
