--- conflicted
+++ resolved
@@ -4,19 +4,11 @@
 
 config HYPERV
 	tristate "Microsoft Hyper-V client drivers"
-<<<<<<< HEAD
-	depends on ACPI && ((X86 && X86_LOCAL_APIC && HYPERVISOR_GUEST) \
-		|| (ARM64 && !CPU_BIG_ENDIAN))
-	select PARAVIRT
-	select X86_HV_CALLBACK_VECTOR if X86
-	select VMAP_PFN
-=======
 	depends on (X86 && X86_LOCAL_APIC && HYPERVISOR_GUEST) \
 		|| (ACPI && ARM64 && !CPU_BIG_ENDIAN)
 	select PARAVIRT
 	select X86_HV_CALLBACK_VECTOR if X86
 	select OF_EARLY_FLATTREE if OF
->>>>>>> eb3cdb58
 	help
 	  Select this option to run Linux as a Hyper-V client operating
 	  system.
