// SPDX-License-Identifier: GPL-2.0-only
/*
 * An implementation of file copy service.
 *
 * Copyright (C) 2014, Microsoft, Inc.
 *
 * Author : K. Y. Srinivasan <ksrinivasan@novell.com>
 */

#define pr_fmt(fmt) KBUILD_MODNAME ": " fmt

#include <linux/nls.h>
#include <linux/workqueue.h>
#include <linux/hyperv.h>
#include <linux/sched.h>
#include <asm/hyperv-tlfs.h>

#include "hyperv_vmbus.h"
#include "hv_utils_transport.h"

#define WIN8_SRV_MAJOR		1
#define WIN8_SRV_MINOR		1
#define WIN8_SRV_VERSION	(WIN8_SRV_MAJOR << 16 | WIN8_SRV_MINOR)

#define FCOPY_VER_COUNT 1
static const int fcopy_versions[] = {
	WIN8_SRV_VERSION
};

#define FW_VER_COUNT 1
static const int fw_versions[] = {
	UTIL_FW_VERSION
};

/*
 * Global state maintained for transaction that is being processed.
 * For a class of integration services, including the "file copy service",
 * the specified protocol is a "request/response" protocol which means that
 * there can only be single outstanding transaction from the host at any
 * given point in time. We use this to simplify memory management in this
 * driver - we cache and process only one message at a time.
 *
 * While the request/response protocol is guaranteed by the host, we further
 * ensure this by serializing packet processing in this driver - we do not
 * read additional packets from the VMBUs until the current packet is fully
 * handled.
 */

static struct {
	int state;   /* hvutil_device_state */
	int recv_len; /* number of bytes received. */
	struct hv_fcopy_hdr  *fcopy_msg; /* current message */
	struct vmbus_channel *recv_channel; /* chn we got the request */
	u64 recv_req_id; /* request ID. */
} fcopy_transaction;

static void fcopy_respond_to_host(int error);
static void fcopy_send_data(struct work_struct *dummy);
static void fcopy_timeout_func(struct work_struct *dummy);
static DECLARE_DELAYED_WORK(fcopy_timeout_work, fcopy_timeout_func);
static DECLARE_WORK(fcopy_send_work, fcopy_send_data);
static const char fcopy_devname[] = "vmbus/hv_fcopy";
static u8 *recv_buffer;
static struct hvutil_transport *hvt;
/*
 * This state maintains the version number registered by the daemon.
 */
static int dm_reg_value;

static void fcopy_poll_wrapper(void *channel)
{
	/* Transaction is finished, reset the state here to avoid races. */
	fcopy_transaction.state = HVUTIL_READY;
	tasklet_schedule(&((struct vmbus_channel *)channel)->callback_event);
}

static void fcopy_timeout_func(struct work_struct *dummy)
{
	/*
	 * If the timer fires, the user-mode component has not responded;
	 * process the pending transaction.
	 */
	fcopy_respond_to_host(HV_E_FAIL);
	hv_poll_channel(fcopy_transaction.recv_channel, fcopy_poll_wrapper);
}

static void fcopy_register_done(void)
{
	pr_debug("FCP: userspace daemon registered\n");
	hv_poll_channel(fcopy_transaction.recv_channel, fcopy_poll_wrapper);
}

static int fcopy_handle_handshake(u32 version)
{
	u32 our_ver = FCOPY_CURRENT_VERSION;

	switch (version) {
	case FCOPY_VERSION_0:
		/* Daemon doesn't expect us to reply */
		dm_reg_value = version;
		break;
	case FCOPY_VERSION_1:
		/* Daemon expects us to reply with our own version */
		if (hvutil_transport_send(hvt, &our_ver, sizeof(our_ver),
		    fcopy_register_done))
			return -EFAULT;
		dm_reg_value = version;
		break;
	default:
		/*
		 * For now we will fail the registration.
		 * If and when we have multiple versions to
		 * deal with, we will be backward compatible.
		 * We will add this code when needed.
		 */
		return -EINVAL;
	}
	pr_debug("FCP: userspace daemon ver. %d connected\n", version);
	return 0;
}

static void fcopy_send_data(struct work_struct *dummy)
{
	struct hv_start_fcopy *smsg_out = NULL;
	int operation = fcopy_transaction.fcopy_msg->operation;
	struct hv_start_fcopy *smsg_in;
	void *out_src;
	int rc, out_len;

	/*
	 * The  strings sent from the host are encoded in
	 * in utf16; convert it to utf8 strings.
	 * The host assures us that the utf16 strings will not exceed
	 * the max lengths specified. We will however, reserve room
	 * for the string terminating character - in the utf16s_utf8s()
	 * function we limit the size of the buffer where the converted
	 * string is placed to W_MAX_PATH -1 to guarantee
	 * that the strings can be properly terminated!
	 */

	switch (operation) {
	case START_FILE_COPY:
		out_len = sizeof(struct hv_start_fcopy);
		smsg_out = kzalloc(sizeof(*smsg_out), GFP_KERNEL);
		if (!smsg_out)
			return;

		smsg_out->hdr.operation = operation;
		smsg_in = (struct hv_start_fcopy *)fcopy_transaction.fcopy_msg;

		utf16s_to_utf8s((wchar_t *)smsg_in->file_name, W_MAX_PATH,
				UTF16_LITTLE_ENDIAN,
				(__u8 *)&smsg_out->file_name, W_MAX_PATH - 1);

		utf16s_to_utf8s((wchar_t *)smsg_in->path_name, W_MAX_PATH,
				UTF16_LITTLE_ENDIAN,
				(__u8 *)&smsg_out->path_name, W_MAX_PATH - 1);

		smsg_out->copy_flags = smsg_in->copy_flags;
		smsg_out->file_size = smsg_in->file_size;
		out_src = smsg_out;
		break;

	case WRITE_TO_FILE:
		out_src = fcopy_transaction.fcopy_msg;
		out_len = sizeof(struct hv_do_fcopy);
		break;
	default:
		out_src = fcopy_transaction.fcopy_msg;
		out_len = fcopy_transaction.recv_len;
		break;
	}

	fcopy_transaction.state = HVUTIL_USERSPACE_REQ;
	rc = hvutil_transport_send(hvt, out_src, out_len, NULL);
	if (rc) {
		pr_debug("FCP: failed to communicate to the daemon: %d\n", rc);
		if (cancel_delayed_work_sync(&fcopy_timeout_work)) {
			fcopy_respond_to_host(HV_E_FAIL);
			fcopy_transaction.state = HVUTIL_READY;
		}
	}
	kfree(smsg_out);
}

/*
 * Send a response back to the host.
 */

static void
fcopy_respond_to_host(int error)
{
	struct icmsg_hdr *icmsghdr;
	u32 buf_len;
	struct vmbus_channel *channel;
	u64 req_id;

	/*
	 * Copy the global state for completing the transaction. Note that
	 * only one transaction can be active at a time. This is guaranteed
	 * by the file copy protocol implemented by the host. Furthermore,
	 * the "transaction active" state we maintain ensures that there can
	 * only be one active transaction at a time.
	 */

	buf_len = fcopy_transaction.recv_len;
	channel = fcopy_transaction.recv_channel;
	req_id = fcopy_transaction.recv_req_id;

	icmsghdr = (struct icmsg_hdr *)
			&recv_buffer[sizeof(struct vmbuspipe_hdr)];

	if (channel->onchannel_callback == NULL)
		/*
		 * We have raced with util driver being unloaded;
		 * silently return.
		 */
		return;

	icmsghdr->status = error;
	icmsghdr->icflags = ICMSGHDRFLAG_TRANSACTION | ICMSGHDRFLAG_RESPONSE;
	vmbus_sendpacket(channel, recv_buffer, buf_len, req_id,
				VM_PKT_DATA_INBAND, 0);
}

void hv_fcopy_onchannelcallback(void *context)
{
	struct vmbus_channel *channel = context;
	u32 recvlen;
	u64 requestid;
	struct hv_fcopy_hdr *fcopy_msg;
	struct icmsg_hdr *icmsghdr;
	int fcopy_srv_version;

	if (fcopy_transaction.state > HVUTIL_READY)
		return;

<<<<<<< HEAD
	vmbus_recvpacket(channel, recv_buffer, HV_HYP_PAGE_SIZE * 2, &recvlen,
			 &requestid);
	if (recvlen <= 0)
=======
	if (vmbus_recvpacket(channel, recv_buffer, HV_HYP_PAGE_SIZE * 2, &recvlen, &requestid)) {
		pr_err_ratelimited("Fcopy request received. Could not read into recv buf\n");
>>>>>>> 7d2a07b7
		return;
	}

	if (!recvlen)
		return;

	/* Ensure recvlen is big enough to read header data */
	if (recvlen < ICMSG_HDR) {
		pr_err_ratelimited("Fcopy request received. Packet length too small: %d\n",
				   recvlen);
		return;
	}

	icmsghdr = (struct icmsg_hdr *)&recv_buffer[
			sizeof(struct vmbuspipe_hdr)];

	if (icmsghdr->icmsgtype == ICMSGTYPE_NEGOTIATE) {
		if (vmbus_prep_negotiate_resp(icmsghdr,
				recv_buffer, recvlen,
				fw_versions, FW_VER_COUNT,
				fcopy_versions, FCOPY_VER_COUNT,
				NULL, &fcopy_srv_version)) {

			pr_info("FCopy IC version %d.%d\n",
				fcopy_srv_version >> 16,
				fcopy_srv_version & 0xFFFF);
		}
	} else if (icmsghdr->icmsgtype == ICMSGTYPE_FCOPY) {
		/* Ensure recvlen is big enough to contain hv_fcopy_hdr */
		if (recvlen < ICMSG_HDR + sizeof(struct hv_fcopy_hdr)) {
			pr_err_ratelimited("Invalid Fcopy hdr. Packet length too small: %u\n",
					   recvlen);
			return;
		}
		fcopy_msg = (struct hv_fcopy_hdr *)&recv_buffer[ICMSG_HDR];

		/*
		 * Stash away this global state for completing the
		 * transaction; note transactions are serialized.
		 */

		fcopy_transaction.recv_len = recvlen;
		fcopy_transaction.recv_req_id = requestid;
		fcopy_transaction.fcopy_msg = fcopy_msg;

		if (fcopy_transaction.state < HVUTIL_READY) {
			/* Userspace is not registered yet */
			fcopy_respond_to_host(HV_E_FAIL);
			return;
		}
		fcopy_transaction.state = HVUTIL_HOSTMSG_RECEIVED;

		/*
		 * Send the information to the user-level daemon.
		 */
		schedule_work(&fcopy_send_work);
		schedule_delayed_work(&fcopy_timeout_work,
				      HV_UTIL_TIMEOUT * HZ);
		return;
	} else {
		pr_err_ratelimited("Fcopy request received. Invalid msg type: %d\n",
				   icmsghdr->icmsgtype);
		return;
	}
	icmsghdr->icflags = ICMSGHDRFLAG_TRANSACTION | ICMSGHDRFLAG_RESPONSE;
	vmbus_sendpacket(channel, recv_buffer, recvlen, requestid,
			VM_PKT_DATA_INBAND, 0);
}

/* Callback when data is received from userspace */
static int fcopy_on_msg(void *msg, int len)
{
	int *val = (int *)msg;

	if (len != sizeof(int))
		return -EINVAL;

	if (fcopy_transaction.state == HVUTIL_DEVICE_INIT)
		return fcopy_handle_handshake(*val);

	if (fcopy_transaction.state != HVUTIL_USERSPACE_REQ)
		return -EINVAL;

	/*
	 * Complete the transaction by forwarding the result
	 * to the host. But first, cancel the timeout.
	 */
	if (cancel_delayed_work_sync(&fcopy_timeout_work)) {
		fcopy_transaction.state = HVUTIL_USERSPACE_RECV;
		fcopy_respond_to_host(*val);
		hv_poll_channel(fcopy_transaction.recv_channel,
				fcopy_poll_wrapper);
	}

	return 0;
}

static void fcopy_on_reset(void)
{
	/*
	 * The daemon has exited; reset the state.
	 */
	fcopy_transaction.state = HVUTIL_DEVICE_INIT;

	if (cancel_delayed_work_sync(&fcopy_timeout_work))
		fcopy_respond_to_host(HV_E_FAIL);
}

int hv_fcopy_init(struct hv_util_service *srv)
{
	recv_buffer = srv->recv_buffer;
	fcopy_transaction.recv_channel = srv->channel;
	fcopy_transaction.recv_channel->max_pkt_size = HV_HYP_PAGE_SIZE * 2;

	/*
	 * When this driver loads, the user level daemon that
	 * processes the host requests may not yet be running.
	 * Defer processing channel callbacks until the daemon
	 * has registered.
	 */
	fcopy_transaction.state = HVUTIL_DEVICE_INIT;

	hvt = hvutil_transport_init(fcopy_devname, 0, 0,
				    fcopy_on_msg, fcopy_on_reset);
	if (!hvt)
		return -EFAULT;

	return 0;
}

static void hv_fcopy_cancel_work(void)
{
	cancel_delayed_work_sync(&fcopy_timeout_work);
	cancel_work_sync(&fcopy_send_work);
}

int hv_fcopy_pre_suspend(void)
{
	struct vmbus_channel *channel = fcopy_transaction.recv_channel;
	struct hv_fcopy_hdr *fcopy_msg;

	/*
	 * Fake a CANCEL_FCOPY message for the user space daemon in case the
	 * daemon is in the middle of copying some file. It doesn't matter if
	 * there is already a message pending to be delivered to the user
	 * space since we force fcopy_transaction.state to be HVUTIL_READY, so
	 * the user space daemon's write() will fail with EINVAL (see
	 * fcopy_on_msg()), and the daemon will reset the device by closing
	 * and re-opening it.
	 */
	fcopy_msg = kzalloc(sizeof(*fcopy_msg), GFP_KERNEL);
	if (!fcopy_msg)
		return -ENOMEM;

	tasklet_disable(&channel->callback_event);

	fcopy_msg->operation = CANCEL_FCOPY;

	hv_fcopy_cancel_work();

	/* We don't care about the return value. */
	hvutil_transport_send(hvt, fcopy_msg, sizeof(*fcopy_msg), NULL);

	kfree(fcopy_msg);

	fcopy_transaction.state = HVUTIL_READY;

	/* tasklet_enable() will be called in hv_fcopy_pre_resume(). */
	return 0;
}

int hv_fcopy_pre_resume(void)
{
	struct vmbus_channel *channel = fcopy_transaction.recv_channel;

	tasklet_enable(&channel->callback_event);

	return 0;
}

void hv_fcopy_deinit(void)
{
	fcopy_transaction.state = HVUTIL_DEVICE_DYING;

	hv_fcopy_cancel_work();

	hvutil_transport_destroy(hvt);
}<|MERGE_RESOLUTION|>--- conflicted
+++ resolved
@@ -235,14 +235,8 @@
 	if (fcopy_transaction.state > HVUTIL_READY)
 		return;
 
-<<<<<<< HEAD
-	vmbus_recvpacket(channel, recv_buffer, HV_HYP_PAGE_SIZE * 2, &recvlen,
-			 &requestid);
-	if (recvlen <= 0)
-=======
 	if (vmbus_recvpacket(channel, recv_buffer, HV_HYP_PAGE_SIZE * 2, &recvlen, &requestid)) {
 		pr_err_ratelimited("Fcopy request received. Could not read into recv buf\n");
->>>>>>> 7d2a07b7
 		return;
 	}
 
