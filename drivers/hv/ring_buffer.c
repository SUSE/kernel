// SPDX-License-Identifier: GPL-2.0-only
/*
 *
 * Copyright (c) 2009, Microsoft Corporation.
 *
 * Authors:
 *   Haiyang Zhang <haiyangz@microsoft.com>
 *   Hank Janssen  <hjanssen@microsoft.com>
 *   K. Y. Srinivasan <kys@microsoft.com>
 */
#define pr_fmt(fmt) KBUILD_MODNAME ": " fmt

#include <linux/kernel.h>
#include <linux/mm.h>
#include <linux/hyperv.h>
#include <linux/uio.h>
#include <linux/vmalloc.h>
#include <linux/slab.h>
#include <linux/prefetch.h>
#include <linux/io.h>
#include <asm/mshyperv.h>

#include "hyperv_vmbus.h"

#define VMBUS_PKT_TRAILER	8

/*
 * When we write to the ring buffer, check if the host needs to
 * be signaled. Here is the details of this protocol:
 *
 *	1. The host guarantees that while it is draining the
 *	   ring buffer, it will set the interrupt_mask to
 *	   indicate it does not need to be interrupted when
 *	   new data is placed.
 *
 *	2. The host guarantees that it will completely drain
 *	   the ring buffer before exiting the read loop. Further,
 *	   once the ring buffer is empty, it will clear the
 *	   interrupt_mask and re-check to see if new data has
 *	   arrived.
 *
 * KYS: Oct. 30, 2016:
 * It looks like Windows hosts have logic to deal with DOS attacks that
 * can be triggered if it receives interrupts when it is not expecting
 * the interrupt. The host expects interrupts only when the ring
 * transitions from empty to non-empty (or full to non full on the guest
 * to host ring).
 * So, base the signaling decision solely on the ring state until the
 * host logic is fixed.
 */

static void hv_signal_on_write(u32 old_write, struct vmbus_channel *channel)
{
	struct hv_ring_buffer_info *rbi = &channel->outbound;

	virt_mb();
	if (READ_ONCE(rbi->ring_buffer->interrupt_mask))
		return;

	/* check interrupt_mask before read_index */
	virt_rmb();
	/*
	 * This is the only case we need to signal when the
	 * ring transitions from being empty to non-empty.
	 */
	if (old_write == READ_ONCE(rbi->ring_buffer->read_index)) {
		++channel->intr_out_empty;
		vmbus_setevent(channel);
	}
}

/* Get the next write location for the specified ring buffer. */
static inline u32
hv_get_next_write_location(struct hv_ring_buffer_info *ring_info)
{
	u32 next = ring_info->ring_buffer->write_index;

	return next;
}

/* Set the next write location for the specified ring buffer. */
static inline void
hv_set_next_write_location(struct hv_ring_buffer_info *ring_info,
		     u32 next_write_location)
{
	ring_info->ring_buffer->write_index = next_write_location;
}

/* Get the size of the ring buffer. */
static inline u32
hv_get_ring_buffersize(const struct hv_ring_buffer_info *ring_info)
{
	return ring_info->ring_datasize;
}

/* Get the read and write indices as u64 of the specified ring buffer. */
static inline u64
hv_get_ring_bufferindices(struct hv_ring_buffer_info *ring_info)
{
	return (u64)ring_info->ring_buffer->write_index << 32;
}

/*
 * Helper routine to copy from source to ring buffer.
 * Assume there is enough room. Handles wrap-around in dest case only!!
 */
static u32 hv_copyto_ringbuffer(
	struct hv_ring_buffer_info	*ring_info,
	u32				start_write_offset,
	const void			*src,
	u32				srclen)
{
	void *ring_buffer = hv_get_ring_buffer(ring_info);
	u32 ring_buffer_size = hv_get_ring_buffersize(ring_info);

	memcpy(ring_buffer + start_write_offset, src, srclen);

	start_write_offset += srclen;
	if (start_write_offset >= ring_buffer_size)
		start_write_offset -= ring_buffer_size;

	return start_write_offset;
}

/*
 *
 * hv_get_ringbuffer_availbytes()
 *
 * Get number of bytes available to read and to write to
 * for the specified ring buffer
 */
static void
hv_get_ringbuffer_availbytes(const struct hv_ring_buffer_info *rbi,
			     u32 *read, u32 *write)
{
	u32 read_loc, write_loc, dsize;

	/* Capture the read/write indices before they changed */
	read_loc = READ_ONCE(rbi->ring_buffer->read_index);
	write_loc = READ_ONCE(rbi->ring_buffer->write_index);
	dsize = rbi->ring_datasize;

	*write = write_loc >= read_loc ? dsize - (write_loc - read_loc) :
		read_loc - write_loc;
	*read = dsize - *write;
}

/* Get various debug metrics for the specified ring buffer. */
int hv_ringbuffer_get_debuginfo(struct hv_ring_buffer_info *ring_info,
				struct hv_ring_buffer_debug_info *debug_info)
{
	u32 bytes_avail_towrite;
	u32 bytes_avail_toread;

	mutex_lock(&ring_info->ring_buffer_mutex);

	if (!ring_info->ring_buffer) {
		mutex_unlock(&ring_info->ring_buffer_mutex);
		return -EINVAL;
	}

	hv_get_ringbuffer_availbytes(ring_info,
				     &bytes_avail_toread,
				     &bytes_avail_towrite);
	debug_info->bytes_avail_toread = bytes_avail_toread;
	debug_info->bytes_avail_towrite = bytes_avail_towrite;
	debug_info->current_read_index = ring_info->ring_buffer->read_index;
	debug_info->current_write_index = ring_info->ring_buffer->write_index;
	debug_info->current_interrupt_mask
		= ring_info->ring_buffer->interrupt_mask;
	mutex_unlock(&ring_info->ring_buffer_mutex);

	return 0;
}
EXPORT_SYMBOL_GPL(hv_ringbuffer_get_debuginfo);

/* Initialize a channel's ring buffer info mutex locks */
void hv_ringbuffer_pre_init(struct vmbus_channel *channel)
{
	mutex_init(&channel->inbound.ring_buffer_mutex);
	mutex_init(&channel->outbound.ring_buffer_mutex);
}

/* Initialize the ring buffer. */
int hv_ringbuffer_init(struct hv_ring_buffer_info *ring_info,
		       struct page *pages, u32 page_cnt, u32 max_pkt_size)
{
	struct page **pages_wraparound;
<<<<<<< HEAD
	unsigned long *pfns_wraparound;
	u64 pfn;
=======
>>>>>>> eb3cdb58
	int i;

	BUILD_BUG_ON((sizeof(struct hv_ring_buffer) != PAGE_SIZE));

	/*
	 * First page holds struct hv_ring_buffer, do wraparound mapping for
	 * the rest.
	 */
<<<<<<< HEAD
	if (hv_isolation_type_snp()) {
		pfn = page_to_pfn(pages) +
			PFN_DOWN(ms_hyperv.shared_gpa_boundary);

		pfns_wraparound = kcalloc(page_cnt * 2 - 1,
			sizeof(unsigned long), GFP_KERNEL);
		if (!pfns_wraparound)
			return -ENOMEM;

		pfns_wraparound[0] = pfn;
		for (i = 0; i < 2 * (page_cnt - 1); i++)
			pfns_wraparound[i + 1] = pfn + i % (page_cnt - 1) + 1;

		ring_info->ring_buffer = (struct hv_ring_buffer *)
			vmap_pfn(pfns_wraparound, page_cnt * 2 - 1,
				 PAGE_KERNEL);
		kfree(pfns_wraparound);

		if (!ring_info->ring_buffer)
			return -ENOMEM;

		/* Zero ring buffer after setting memory host visibility. */
		memset(ring_info->ring_buffer, 0x00, PAGE_SIZE * page_cnt);
	} else {
		pages_wraparound = kcalloc(page_cnt * 2 - 1,
					   sizeof(struct page *),
					   GFP_KERNEL);
		if (!pages_wraparound)
			return -ENOMEM;

		pages_wraparound[0] = pages;
		for (i = 0; i < 2 * (page_cnt - 1); i++)
			pages_wraparound[i + 1] =
				&pages[i % (page_cnt - 1) + 1];

		ring_info->ring_buffer = (struct hv_ring_buffer *)
			vmap(pages_wraparound, page_cnt * 2 - 1, VM_MAP,
				PAGE_KERNEL);

		kfree(pages_wraparound);
		if (!ring_info->ring_buffer)
			return -ENOMEM;
	}

=======
	pages_wraparound = kcalloc(page_cnt * 2 - 1,
				   sizeof(struct page *),
				   GFP_KERNEL);
	if (!pages_wraparound)
		return -ENOMEM;

	pages_wraparound[0] = pages;
	for (i = 0; i < 2 * (page_cnt - 1); i++)
		pages_wraparound[i + 1] =
			&pages[i % (page_cnt - 1) + 1];

	ring_info->ring_buffer = (struct hv_ring_buffer *)
		vmap(pages_wraparound, page_cnt * 2 - 1, VM_MAP,
			pgprot_decrypted(PAGE_KERNEL));

	kfree(pages_wraparound);
	if (!ring_info->ring_buffer)
		return -ENOMEM;
>>>>>>> eb3cdb58

	/*
	 * Ensure the header page is zero'ed since
	 * encryption status may have changed.
	 */
	memset(ring_info->ring_buffer, 0, HV_HYP_PAGE_SIZE);

	ring_info->ring_buffer->read_index =
		ring_info->ring_buffer->write_index = 0;

	/* Set the feature bit for enabling flow control. */
	ring_info->ring_buffer->feature_bits.value = 1;

	ring_info->ring_size = page_cnt << PAGE_SHIFT;
	ring_info->ring_size_div10_reciprocal =
		reciprocal_value(ring_info->ring_size / 10);
	ring_info->ring_datasize = ring_info->ring_size -
		sizeof(struct hv_ring_buffer);
	ring_info->priv_read_index = 0;

	/* Initialize buffer that holds copies of incoming packets */
	if (max_pkt_size) {
		ring_info->pkt_buffer = kzalloc(max_pkt_size, GFP_KERNEL);
		if (!ring_info->pkt_buffer)
			return -ENOMEM;
		ring_info->pkt_buffer_size = max_pkt_size;
	}

	spin_lock_init(&ring_info->ring_lock);

	return 0;
}

/* Cleanup the ring buffer. */
void hv_ringbuffer_cleanup(struct hv_ring_buffer_info *ring_info)
{
	mutex_lock(&ring_info->ring_buffer_mutex);
	vunmap(ring_info->ring_buffer);
	ring_info->ring_buffer = NULL;
	mutex_unlock(&ring_info->ring_buffer_mutex);

	kfree(ring_info->pkt_buffer);
	ring_info->pkt_buffer = NULL;
	ring_info->pkt_buffer_size = 0;
}

/*
 * Check if the ring buffer spinlock is available to take or not; used on
 * atomic contexts, like panic path (see the Hyper-V framebuffer driver).
 */

bool hv_ringbuffer_spinlock_busy(struct vmbus_channel *channel)
{
	struct hv_ring_buffer_info *rinfo = &channel->outbound;

	return spin_is_locked(&rinfo->ring_lock);
}
EXPORT_SYMBOL_GPL(hv_ringbuffer_spinlock_busy);

/* Write to the ring buffer. */
int hv_ringbuffer_write(struct vmbus_channel *channel,
			const struct kvec *kv_list, u32 kv_count,
			u64 requestid, u64 *trans_id)
{
	int i;
	u32 bytes_avail_towrite;
	u32 totalbytes_towrite = sizeof(u64);
	u32 next_write_location;
	u32 old_write;
	u64 prev_indices;
	unsigned long flags;
	struct hv_ring_buffer_info *outring_info = &channel->outbound;
	struct vmpacket_descriptor *desc = kv_list[0].iov_base;
	u64 __trans_id, rqst_id = VMBUS_NO_RQSTOR;

	if (channel->rescind)
		return -ENODEV;

	for (i = 0; i < kv_count; i++)
		totalbytes_towrite += kv_list[i].iov_len;

	spin_lock_irqsave(&outring_info->ring_lock, flags);

	bytes_avail_towrite = hv_get_bytes_to_write(outring_info);

	/*
	 * If there is only room for the packet, assume it is full.
	 * Otherwise, the next time around, we think the ring buffer
	 * is empty since the read index == write index.
	 */
	if (bytes_avail_towrite <= totalbytes_towrite) {
		++channel->out_full_total;

		if (!channel->out_full_flag) {
			++channel->out_full_first;
			channel->out_full_flag = true;
		}

		spin_unlock_irqrestore(&outring_info->ring_lock, flags);
		return -EAGAIN;
	}

	channel->out_full_flag = false;

	/* Write to the ring buffer */
	next_write_location = hv_get_next_write_location(outring_info);

	old_write = next_write_location;

	for (i = 0; i < kv_count; i++) {
		next_write_location = hv_copyto_ringbuffer(outring_info,
						     next_write_location,
						     kv_list[i].iov_base,
						     kv_list[i].iov_len);
	}

	/*
	 * Allocate the request ID after the data has been copied into the
	 * ring buffer.  Once this request ID is allocated, the completion
	 * path could find the data and free it.
	 */

	if (desc->flags == VMBUS_DATA_PACKET_FLAG_COMPLETION_REQUESTED) {
		if (channel->next_request_id_callback != NULL) {
			rqst_id = channel->next_request_id_callback(channel, requestid);
			if (rqst_id == VMBUS_RQST_ERROR) {
				spin_unlock_irqrestore(&outring_info->ring_lock, flags);
				return -EAGAIN;
			}
		}
	}
	desc = hv_get_ring_buffer(outring_info) + old_write;
	__trans_id = (rqst_id == VMBUS_NO_RQSTOR) ? requestid : rqst_id;
	/*
	 * Ensure the compiler doesn't generate code that reads the value of
	 * the transaction ID from the ring buffer, which is shared with the
	 * Hyper-V host and subject to being changed at any time.
	 */
	WRITE_ONCE(desc->trans_id, __trans_id);
	if (trans_id)
		*trans_id = __trans_id;

	/* Set previous packet start */
	prev_indices = hv_get_ring_bufferindices(outring_info);

	next_write_location = hv_copyto_ringbuffer(outring_info,
					     next_write_location,
					     &prev_indices,
					     sizeof(u64));

	/* Issue a full memory barrier before updating the write index */
	virt_mb();

	/* Now, update the write location */
	hv_set_next_write_location(outring_info, next_write_location);


	spin_unlock_irqrestore(&outring_info->ring_lock, flags);

	hv_signal_on_write(old_write, channel);

	if (channel->rescind) {
		if (rqst_id != VMBUS_NO_RQSTOR) {
			/* Reclaim request ID to avoid leak of IDs */
			if (channel->request_addr_callback != NULL)
				channel->request_addr_callback(channel, rqst_id);
		}
		return -ENODEV;
	}

	return 0;
}

int hv_ringbuffer_read(struct vmbus_channel *channel,
		       void *buffer, u32 buflen, u32 *buffer_actual_len,
		       u64 *requestid, bool raw)
{
	struct vmpacket_descriptor *desc;
	u32 packetlen, offset;

	if (unlikely(buflen == 0))
		return -EINVAL;

	*buffer_actual_len = 0;
	*requestid = 0;

	/* Make sure there is something to read */
	desc = hv_pkt_iter_first(channel);
	if (desc == NULL) {
		/*
		 * No error is set when there is even no header, drivers are
		 * supposed to analyze buffer_actual_len.
		 */
		return 0;
	}

	offset = raw ? 0 : (desc->offset8 << 3);
	packetlen = (desc->len8 << 3) - offset;
	*buffer_actual_len = packetlen;
	*requestid = desc->trans_id;

	if (unlikely(packetlen > buflen))
		return -ENOBUFS;

	/* since ring is double mapped, only one copy is necessary */
	memcpy(buffer, (const char *)desc + offset, packetlen);

	/* Advance ring index to next packet descriptor */
	__hv_pkt_iter_next(channel, desc);

	/* Notify host of update */
	hv_pkt_iter_close(channel);

	return 0;
}

/*
 * Determine number of bytes available in ring buffer after
 * the current iterator (priv_read_index) location.
 *
 * This is similar to hv_get_bytes_to_read but with private
 * read index instead.
 */
static u32 hv_pkt_iter_avail(const struct hv_ring_buffer_info *rbi)
{
	u32 priv_read_loc = rbi->priv_read_index;
	u32 write_loc;

	/*
	 * The Hyper-V host writes the packet data, then uses
	 * store_release() to update the write_index.  Use load_acquire()
	 * here to prevent loads of the packet data from being re-ordered
	 * before the read of the write_index and potentially getting
	 * stale data.
	 */
	write_loc = virt_load_acquire(&rbi->ring_buffer->write_index);

	if (write_loc >= priv_read_loc)
		return write_loc - priv_read_loc;
	else
		return (rbi->ring_datasize - priv_read_loc) + write_loc;
}

/*
 * Get first vmbus packet from ring buffer after read_index
 *
 * If ring buffer is empty, returns NULL and no other action needed.
 */
struct vmpacket_descriptor *hv_pkt_iter_first(struct vmbus_channel *channel)
{
	struct hv_ring_buffer_info *rbi = &channel->inbound;
	struct vmpacket_descriptor *desc, *desc_copy;
	u32 bytes_avail, pkt_len, pkt_offset;

	hv_debug_delay_test(channel, MESSAGE_DELAY);

	bytes_avail = hv_pkt_iter_avail(rbi);
	if (bytes_avail < sizeof(struct vmpacket_descriptor))
		return NULL;
	bytes_avail = min(rbi->pkt_buffer_size, bytes_avail);

	desc = (struct vmpacket_descriptor *)(hv_get_ring_buffer(rbi) + rbi->priv_read_index);

	/*
	 * Ensure the compiler does not use references to incoming Hyper-V values (which
	 * could change at any moment) when reading local variables later in the code
	 */
	pkt_len = READ_ONCE(desc->len8) << 3;
	pkt_offset = READ_ONCE(desc->offset8) << 3;

	/*
	 * If pkt_len is invalid, set it to the smaller of hv_pkt_iter_avail() and
	 * rbi->pkt_buffer_size
	 */
	if (pkt_len < sizeof(struct vmpacket_descriptor) || pkt_len > bytes_avail)
		pkt_len = bytes_avail;

	/*
	 * If pkt_offset is invalid, arbitrarily set it to
	 * the size of vmpacket_descriptor
	 */
	if (pkt_offset < sizeof(struct vmpacket_descriptor) || pkt_offset > pkt_len)
		pkt_offset = sizeof(struct vmpacket_descriptor);

	/* Copy the Hyper-V packet out of the ring buffer */
	desc_copy = (struct vmpacket_descriptor *)rbi->pkt_buffer;
	memcpy(desc_copy, desc, pkt_len);

	/*
	 * Hyper-V could still change len8 and offset8 after the earlier read.
	 * Ensure that desc_copy has legal values for len8 and offset8 that
	 * are consistent with the copy we just made
	 */
	desc_copy->len8 = pkt_len >> 3;
	desc_copy->offset8 = pkt_offset >> 3;

	return desc_copy;
}
EXPORT_SYMBOL_GPL(hv_pkt_iter_first);

/*
 * Get next vmbus packet from ring buffer.
 *
 * Advances the current location (priv_read_index) and checks for more
 * data. If the end of the ring buffer is reached, then return NULL.
 */
struct vmpacket_descriptor *
__hv_pkt_iter_next(struct vmbus_channel *channel,
		   const struct vmpacket_descriptor *desc)
{
	struct hv_ring_buffer_info *rbi = &channel->inbound;
	u32 packetlen = desc->len8 << 3;
	u32 dsize = rbi->ring_datasize;

	hv_debug_delay_test(channel, MESSAGE_DELAY);
	/* bump offset to next potential packet */
	rbi->priv_read_index += packetlen + VMBUS_PKT_TRAILER;
	if (rbi->priv_read_index >= dsize)
		rbi->priv_read_index -= dsize;

	/* more data? */
	return hv_pkt_iter_first(channel);
}
EXPORT_SYMBOL_GPL(__hv_pkt_iter_next);

/* How many bytes were read in this iterator cycle */
static u32 hv_pkt_iter_bytes_read(const struct hv_ring_buffer_info *rbi,
					u32 start_read_index)
{
	if (rbi->priv_read_index >= start_read_index)
		return rbi->priv_read_index - start_read_index;
	else
		return rbi->ring_datasize - start_read_index +
			rbi->priv_read_index;
}

/*
 * Update host ring buffer after iterating over packets. If the host has
 * stopped queuing new entries because it found the ring buffer full, and
 * sufficient space is being freed up, signal the host. But be careful to
 * only signal the host when necessary, both for performance reasons and
 * because Hyper-V protects itself by throttling guests that signal
 * inappropriately.
 *
 * Determining when to signal is tricky. There are three key data inputs
 * that must be handled in this order to avoid race conditions:
 *
 * 1. Update the read_index
 * 2. Read the pending_send_sz
 * 3. Read the current write_index
 *
 * The interrupt_mask is not used to determine when to signal. The
 * interrupt_mask is used only on the guest->host ring buffer when
 * sending requests to the host. The host does not use it on the host->
 * guest ring buffer to indicate whether it should be signaled.
 */
void hv_pkt_iter_close(struct vmbus_channel *channel)
{
	struct hv_ring_buffer_info *rbi = &channel->inbound;
	u32 curr_write_sz, pending_sz, bytes_read, start_read_index;

	/*
	 * Make sure all reads are done before we update the read index since
	 * the writer may start writing to the read area once the read index
	 * is updated.
	 */
	virt_rmb();
	start_read_index = rbi->ring_buffer->read_index;
	rbi->ring_buffer->read_index = rbi->priv_read_index;

	/*
	 * Older versions of Hyper-V (before WS2102 and Win8) do not
	 * implement pending_send_sz and simply poll if the host->guest
	 * ring buffer is full.  No signaling is needed or expected.
	 */
	if (!rbi->ring_buffer->feature_bits.feat_pending_send_sz)
		return;

	/*
	 * Issue a full memory barrier before making the signaling decision.
	 * If reading pending_send_sz were to be reordered and happen
	 * before we commit the new read_index, a race could occur.  If the
	 * host were to set the pending_send_sz after we have sampled
	 * pending_send_sz, and the ring buffer blocks before we commit the
	 * read index, we could miss sending the interrupt. Issue a full
	 * memory barrier to address this.
	 */
	virt_mb();

	/*
	 * If the pending_send_sz is zero, then the ring buffer is not
	 * blocked and there is no need to signal.  This is far by the
	 * most common case, so exit quickly for best performance.
	 */
	pending_sz = READ_ONCE(rbi->ring_buffer->pending_send_sz);
	if (!pending_sz)
		return;

	/*
	 * Ensure the read of write_index in hv_get_bytes_to_write()
	 * happens after the read of pending_send_sz.
	 */
	virt_rmb();
	curr_write_sz = hv_get_bytes_to_write(rbi);
	bytes_read = hv_pkt_iter_bytes_read(rbi, start_read_index);

	/*
	 * We want to signal the host only if we're transitioning
	 * from a "not enough free space" state to a "enough free
	 * space" state.  For example, it's possible that this function
	 * could run and free up enough space to signal the host, and then
	 * run again and free up additional space before the host has a
	 * chance to clear the pending_send_sz.  The 2nd invocation would
	 * be a null transition from "enough free space" to "enough free
	 * space", which doesn't warrant a signal.
	 *
	 * Exactly filling the ring buffer is treated as "not enough
	 * space". The ring buffer always must have at least one byte
	 * empty so the empty and full conditions are distinguishable.
	 * hv_get_bytes_to_write() doesn't fully tell the truth in
	 * this regard.
	 *
	 * So first check if we were in the "enough free space" state
	 * before we began the iteration. If so, the host was not
	 * blocked, and there's no need to signal.
	 */
	if (curr_write_sz - bytes_read > pending_sz)
		return;

	/*
	 * Similarly, if the new state is "not enough space", then
	 * there's no need to signal.
	 */
	if (curr_write_sz <= pending_sz)
		return;

	++channel->intr_in_full;
	vmbus_setevent(channel);
}
EXPORT_SYMBOL_GPL(hv_pkt_iter_close);<|MERGE_RESOLUTION|>--- conflicted
+++ resolved
@@ -186,11 +186,6 @@
 		       struct page *pages, u32 page_cnt, u32 max_pkt_size)
 {
 	struct page **pages_wraparound;
-<<<<<<< HEAD
-	unsigned long *pfns_wraparound;
-	u64 pfn;
-=======
->>>>>>> eb3cdb58
 	int i;
 
 	BUILD_BUG_ON((sizeof(struct hv_ring_buffer) != PAGE_SIZE));
@@ -199,52 +194,6 @@
 	 * First page holds struct hv_ring_buffer, do wraparound mapping for
 	 * the rest.
 	 */
-<<<<<<< HEAD
-	if (hv_isolation_type_snp()) {
-		pfn = page_to_pfn(pages) +
-			PFN_DOWN(ms_hyperv.shared_gpa_boundary);
-
-		pfns_wraparound = kcalloc(page_cnt * 2 - 1,
-			sizeof(unsigned long), GFP_KERNEL);
-		if (!pfns_wraparound)
-			return -ENOMEM;
-
-		pfns_wraparound[0] = pfn;
-		for (i = 0; i < 2 * (page_cnt - 1); i++)
-			pfns_wraparound[i + 1] = pfn + i % (page_cnt - 1) + 1;
-
-		ring_info->ring_buffer = (struct hv_ring_buffer *)
-			vmap_pfn(pfns_wraparound, page_cnt * 2 - 1,
-				 PAGE_KERNEL);
-		kfree(pfns_wraparound);
-
-		if (!ring_info->ring_buffer)
-			return -ENOMEM;
-
-		/* Zero ring buffer after setting memory host visibility. */
-		memset(ring_info->ring_buffer, 0x00, PAGE_SIZE * page_cnt);
-	} else {
-		pages_wraparound = kcalloc(page_cnt * 2 - 1,
-					   sizeof(struct page *),
-					   GFP_KERNEL);
-		if (!pages_wraparound)
-			return -ENOMEM;
-
-		pages_wraparound[0] = pages;
-		for (i = 0; i < 2 * (page_cnt - 1); i++)
-			pages_wraparound[i + 1] =
-				&pages[i % (page_cnt - 1) + 1];
-
-		ring_info->ring_buffer = (struct hv_ring_buffer *)
-			vmap(pages_wraparound, page_cnt * 2 - 1, VM_MAP,
-				PAGE_KERNEL);
-
-		kfree(pages_wraparound);
-		if (!ring_info->ring_buffer)
-			return -ENOMEM;
-	}
-
-=======
 	pages_wraparound = kcalloc(page_cnt * 2 - 1,
 				   sizeof(struct page *),
 				   GFP_KERNEL);
@@ -263,7 +212,6 @@
 	kfree(pages_wraparound);
 	if (!ring_info->ring_buffer)
 		return -ENOMEM;
->>>>>>> eb3cdb58
 
 	/*
 	 * Ensure the header page is zero'ed since
