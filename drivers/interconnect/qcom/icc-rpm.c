// SPDX-License-Identifier: GPL-2.0
/*
 * Copyright (C) 2020 Linaro Ltd
 */

#include <linux/device.h>
#include <linux/interconnect-provider.h>
#include <linux/io.h>
#include <linux/module.h>
#include <linux/of.h>
#include <linux/of_platform.h>
#include <linux/platform_device.h>
#include <linux/regmap.h>
#include <linux/slab.h>

#include "icc-common.h"
#include "icc-rpm.h"

/* QNOC QoS */
#define QNOC_QOS_MCTL_LOWn_ADDR(n)	(0x8 + (n * 0x1000))
#define QNOC_QOS_MCTL_DFLT_PRIO_MASK	0x70
#define QNOC_QOS_MCTL_DFLT_PRIO_SHIFT	4
#define QNOC_QOS_MCTL_URGFWD_EN_MASK	0x8
#define QNOC_QOS_MCTL_URGFWD_EN_SHIFT	3

/* BIMC QoS */
#define M_BKE_REG_BASE(n)		(0x300 + (0x4000 * n))
#define M_BKE_EN_ADDR(n)		(M_BKE_REG_BASE(n))
#define M_BKE_HEALTH_CFG_ADDR(i, n)	(M_BKE_REG_BASE(n) + 0x40 + (0x4 * i))

#define M_BKE_HEALTH_CFG_LIMITCMDS_MASK	0x80000000
#define M_BKE_HEALTH_CFG_AREQPRIO_MASK	0x300
#define M_BKE_HEALTH_CFG_PRIOLVL_MASK	0x3
#define M_BKE_HEALTH_CFG_AREQPRIO_SHIFT	0x8
#define M_BKE_HEALTH_CFG_LIMITCMDS_SHIFT 0x1f

#define M_BKE_EN_EN_BMASK		0x1

/* NoC QoS */
#define NOC_QOS_PRIORITYn_ADDR(n)	(0x8 + (n * 0x1000))
#define NOC_QOS_PRIORITY_P1_MASK	0xc
#define NOC_QOS_PRIORITY_P0_MASK	0x3
#define NOC_QOS_PRIORITY_P1_SHIFT	0x2

#define NOC_QOS_MODEn_ADDR(n)		(0xc + (n * 0x1000))
#define NOC_QOS_MODEn_MASK		0x3

#define NOC_QOS_MODE_FIXED_VAL		0x0
#define NOC_QOS_MODE_BYPASS_VAL		0x2

#define ICC_BUS_CLK_MIN_RATE		19200ULL /* kHz */

static int qcom_icc_set_qnoc_qos(struct icc_node *src)
{
	struct icc_provider *provider = src->provider;
	struct qcom_icc_provider *qp = to_qcom_provider(provider);
	struct qcom_icc_node *qn = src->data;
	struct qcom_icc_qos *qos = &qn->qos;
	int rc;

	rc = regmap_update_bits(qp->regmap,
			qp->qos_offset + QNOC_QOS_MCTL_LOWn_ADDR(qos->qos_port),
			QNOC_QOS_MCTL_DFLT_PRIO_MASK,
			qos->areq_prio << QNOC_QOS_MCTL_DFLT_PRIO_SHIFT);
	if (rc)
		return rc;

	return regmap_update_bits(qp->regmap,
			qp->qos_offset + QNOC_QOS_MCTL_LOWn_ADDR(qos->qos_port),
			QNOC_QOS_MCTL_URGFWD_EN_MASK,
			!!qos->urg_fwd_en << QNOC_QOS_MCTL_URGFWD_EN_SHIFT);
}

static int qcom_icc_bimc_set_qos_health(struct qcom_icc_provider *qp,
					struct qcom_icc_qos *qos,
					int regnum)
{
	u32 val;
	u32 mask;

	val = qos->prio_level;
	mask = M_BKE_HEALTH_CFG_PRIOLVL_MASK;

	val |= qos->areq_prio << M_BKE_HEALTH_CFG_AREQPRIO_SHIFT;
	mask |= M_BKE_HEALTH_CFG_AREQPRIO_MASK;

	/* LIMITCMDS is not present on M_BKE_HEALTH_3 */
	if (regnum != 3) {
		val |= qos->limit_commands << M_BKE_HEALTH_CFG_LIMITCMDS_SHIFT;
		mask |= M_BKE_HEALTH_CFG_LIMITCMDS_MASK;
	}

	return regmap_update_bits(qp->regmap,
				  qp->qos_offset + M_BKE_HEALTH_CFG_ADDR(regnum, qos->qos_port),
				  mask, val);
}

static int qcom_icc_set_bimc_qos(struct icc_node *src)
{
	struct qcom_icc_provider *qp;
	struct qcom_icc_node *qn;
	struct icc_provider *provider;
	u32 mode = NOC_QOS_MODE_BYPASS;
	u32 val = 0;
	int i, rc = 0;

	qn = src->data;
	provider = src->provider;
	qp = to_qcom_provider(provider);

	if (qn->qos.qos_mode != NOC_QOS_MODE_INVALID)
		mode = qn->qos.qos_mode;

	/* QoS Priority: The QoS Health parameters are getting considered
	 * only if we are NOT in Bypass Mode.
	 */
	if (mode != NOC_QOS_MODE_BYPASS) {
		for (i = 3; i >= 0; i--) {
			rc = qcom_icc_bimc_set_qos_health(qp,
							  &qn->qos, i);
			if (rc)
				return rc;
		}

		/* Set BKE_EN to 1 when Fixed, Regulator or Limiter Mode */
		val = 1;
	}

	return regmap_update_bits(qp->regmap,
				  qp->qos_offset + M_BKE_EN_ADDR(qn->qos.qos_port),
				  M_BKE_EN_EN_BMASK, val);
}

static int qcom_icc_noc_set_qos_priority(struct qcom_icc_provider *qp,
					 struct qcom_icc_qos *qos)
{
	u32 val;
	int rc;

	/* Must be updated one at a time, P1 first, P0 last */
	val = qos->areq_prio << NOC_QOS_PRIORITY_P1_SHIFT;
	rc = regmap_update_bits(qp->regmap,
				qp->qos_offset + NOC_QOS_PRIORITYn_ADDR(qos->qos_port),
				NOC_QOS_PRIORITY_P1_MASK, val);
	if (rc)
		return rc;

	return regmap_update_bits(qp->regmap,
				  qp->qos_offset + NOC_QOS_PRIORITYn_ADDR(qos->qos_port),
				  NOC_QOS_PRIORITY_P0_MASK, qos->prio_level);
}

static int qcom_icc_set_noc_qos(struct icc_node *src)
{
	struct qcom_icc_provider *qp;
	struct qcom_icc_node *qn;
	struct icc_provider *provider;
	u32 mode = NOC_QOS_MODE_BYPASS_VAL;
	int rc = 0;

	qn = src->data;
	provider = src->provider;
	qp = to_qcom_provider(provider);

	if (qn->qos.qos_port < 0) {
		dev_dbg(src->provider->dev,
			"NoC QoS: Skipping %s: vote aggregated on parent.\n",
			qn->name);
		return 0;
	}

	if (qn->qos.qos_mode == NOC_QOS_MODE_FIXED) {
		dev_dbg(src->provider->dev, "NoC QoS: %s: Set Fixed mode\n", qn->name);
		mode = NOC_QOS_MODE_FIXED_VAL;
		rc = qcom_icc_noc_set_qos_priority(qp, &qn->qos);
		if (rc)
			return rc;
	} else if (qn->qos.qos_mode == NOC_QOS_MODE_BYPASS) {
		dev_dbg(src->provider->dev, "NoC QoS: %s: Set Bypass mode\n", qn->name);
		mode = NOC_QOS_MODE_BYPASS_VAL;
	} else {
		/* How did we get here? */
	}

	return regmap_update_bits(qp->regmap,
				  qp->qos_offset + NOC_QOS_MODEn_ADDR(qn->qos.qos_port),
				  NOC_QOS_MODEn_MASK, mode);
}

static int qcom_icc_qos_set(struct icc_node *node)
{
	struct qcom_icc_provider *qp = to_qcom_provider(node->provider);
	struct qcom_icc_node *qn = node->data;

	dev_dbg(node->provider->dev, "Setting QoS for %s\n", qn->name);

	switch (qp->type) {
	case QCOM_ICC_BIMC:
		return qcom_icc_set_bimc_qos(node);
	case QCOM_ICC_QNOC:
		return qcom_icc_set_qnoc_qos(node);
	default:
		return qcom_icc_set_noc_qos(node);
	}
}

static int qcom_icc_rpm_set(struct qcom_icc_node *qn, u64 *bw)
{
	int ret, rpm_ctx = 0;
	u64 bw_bps;

	if (qn->qos.ap_owned)
		return 0;

	for (rpm_ctx = 0; rpm_ctx < QCOM_SMD_RPM_STATE_NUM; rpm_ctx++) {
		bw_bps = icc_units_to_bps(bw[rpm_ctx]);

		if (qn->mas_rpm_id != -1) {
			ret = qcom_icc_rpm_smd_send(rpm_ctx,
						    RPM_BUS_MASTER_REQ,
						    qn->mas_rpm_id,
						    bw_bps);
			if (ret) {
				pr_err("qcom_icc_rpm_smd_send mas %d error %d\n",
				qn->mas_rpm_id, ret);
				return ret;
			}
		}

		if (qn->slv_rpm_id != -1) {
			ret = qcom_icc_rpm_smd_send(rpm_ctx,
						    RPM_BUS_SLAVE_REQ,
						    qn->slv_rpm_id,
						    bw_bps);
			if (ret) {
				pr_err("qcom_icc_rpm_smd_send slv %d error %d\n",
				qn->slv_rpm_id, ret);
				return ret;
			}
		}
	}

	return 0;
}

/**
 * qcom_icc_pre_bw_aggregate - cleans up values before re-aggregate requests
 * @node: icc node to operate on
 */
static void qcom_icc_pre_bw_aggregate(struct icc_node *node)
{
	struct qcom_icc_node *qn;
	size_t i;

	qn = node->data;
	for (i = 0; i < QCOM_SMD_RPM_STATE_NUM; i++) {
		qn->sum_avg[i] = 0;
		qn->max_peak[i] = 0;
	}
}

/**
 * qcom_icc_bw_aggregate - aggregate bw for buckets indicated by tag
 * @node: node to aggregate
 * @tag: tag to indicate which buckets to aggregate
 * @avg_bw: new bw to sum aggregate
 * @peak_bw: new bw to max aggregate
 * @agg_avg: existing aggregate avg bw val
 * @agg_peak: existing aggregate peak bw val
 */
static int qcom_icc_bw_aggregate(struct icc_node *node, u32 tag, u32 avg_bw,
				 u32 peak_bw, u32 *agg_avg, u32 *agg_peak)
{
	size_t i;
	struct qcom_icc_node *qn;

	qn = node->data;

	if (!tag)
		tag = RPM_ALWAYS_TAG;

	for (i = 0; i < QCOM_SMD_RPM_STATE_NUM; i++) {
		if (tag & BIT(i)) {
			qn->sum_avg[i] += avg_bw;
			qn->max_peak[i] = max_t(u32, qn->max_peak[i], peak_bw);
		}
	}

	*agg_avg += avg_bw;
	*agg_peak = max_t(u32, *agg_peak, peak_bw);
	return 0;
}

static u64 qcom_icc_calc_rate(struct qcom_icc_provider *qp, struct qcom_icc_node *qn, int ctx)
{
	u64 agg_avg_rate, agg_peak_rate, agg_rate;

	if (qn->channels)
		agg_avg_rate = div_u64(qn->sum_avg[ctx], qn->channels);
	else
		agg_avg_rate = qn->sum_avg[ctx];

	if (qn->ab_coeff) {
		agg_avg_rate = agg_avg_rate * qn->ab_coeff;
		agg_avg_rate = div_u64(agg_avg_rate, 100);
	}

	if (qn->ib_coeff) {
		agg_peak_rate = qn->max_peak[ctx] * 100;
		agg_peak_rate = div_u64(agg_peak_rate, qn->ib_coeff);
	} else {
		agg_peak_rate = qn->max_peak[ctx];
	}

	agg_rate = max_t(u64, agg_avg_rate, agg_peak_rate);

	return div_u64(agg_rate, qn->buswidth);
}

/**
 * qcom_icc_bus_aggregate - calculate bus clock rates by traversing all nodes
 * @provider: generic interconnect provider
 * @agg_clk_rate: array containing the aggregated clock rates in kHz
 */
static void qcom_icc_bus_aggregate(struct icc_provider *provider, u64 *agg_clk_rate)
{
	struct qcom_icc_provider *qp = to_qcom_provider(provider);
	struct qcom_icc_node *qn;
	struct icc_node *node;
	int ctx;

	/*
	 * Iterate nodes on the provider, aggregate bandwidth requests for
	 * every bucket and convert them into bus clock rates.
	 */
	list_for_each_entry(node, &provider->nodes, node_list) {
		qn = node->data;
		for (ctx = 0; ctx < QCOM_SMD_RPM_STATE_NUM; ctx++) {
			agg_clk_rate[ctx] = max_t(u64, agg_clk_rate[ctx],
						  qcom_icc_calc_rate(qp, qn, ctx));
		}
	}
}

static int qcom_icc_set(struct icc_node *src, struct icc_node *dst)
{
	struct qcom_icc_node *src_qn = NULL, *dst_qn = NULL;
	u64 agg_clk_rate[QCOM_SMD_RPM_STATE_NUM] = { 0 };
	struct icc_provider *provider;
	struct qcom_icc_provider *qp;
	u64 active_rate, sleep_rate;
	int ret;

	src_qn = src->data;
	if (dst)
		dst_qn = dst->data;
	provider = src->provider;
	qp = to_qcom_provider(provider);

	qcom_icc_bus_aggregate(provider, agg_clk_rate);
	active_rate = agg_clk_rate[QCOM_SMD_RPM_ACTIVE_STATE];
	sleep_rate = agg_clk_rate[QCOM_SMD_RPM_SLEEP_STATE];

	ret = qcom_icc_rpm_set(src_qn, src_qn->sum_avg);
	if (ret)
		return ret;

	if (dst_qn) {
		ret = qcom_icc_rpm_set(dst_qn, dst_qn->sum_avg);
		if (ret)
			return ret;
	}

<<<<<<< HEAD
	for (i = 0; i < qp->num_bus_clks; i++) {
		/*
		 * Use WAKE bucket for active clock, otherwise, use SLEEP bucket
		 * for other clocks.  If a platform doesn't set interconnect
		 * path tags, by default use sleep bucket for all clocks.
		 *
		 * Note, AMC bucket is not supported yet.
		 */
		if (!strcmp(qp->bus_clks[i].id, "bus_a"))
			bucket = QCOM_ICC_BUCKET_WAKE;
		else
			bucket = QCOM_ICC_BUCKET_SLEEP;

		rate = icc_units_to_bps(max(agg_avg[bucket], agg_peak[bucket]));
		do_div(rate, src_qn->buswidth);
		rate = min_t(u64, rate, LONG_MAX);

		if (qp->bus_clk_rate[i] == rate)
			continue;

		ret = clk_set_rate(qp->bus_clks[i].clk, rate);
		if (ret) {
			pr_err("%s clk_set_rate error: %d\n",
			       qp->bus_clks[i].id, ret);
=======
	/* Some providers don't have a bus clock to scale */
	if (!qp->bus_clk_desc && !qp->bus_clk)
		return 0;

	/*
	 * Downstream checks whether the requested rate is zero, but it makes little sense
	 * to vote for a value that's below the lower threshold, so let's not do so.
	 */
	if (qp->keep_alive)
		active_rate = max(ICC_BUS_CLK_MIN_RATE, active_rate);

	/* Some providers have a non-RPM-owned bus clock - convert kHz->Hz for the CCF */
	if (qp->bus_clk) {
		active_rate = max_t(u64, active_rate, sleep_rate);
		/* ARM32 caps clk_set_rate arg to u32.. Nothing we can do about that! */
		active_rate = min_t(u64, 1000ULL * active_rate, ULONG_MAX);
		return clk_set_rate(qp->bus_clk, active_rate);
	}

	/* RPM only accepts <=INT_MAX rates */
	active_rate = min_t(u64, active_rate, INT_MAX);
	sleep_rate = min_t(u64, sleep_rate, INT_MAX);

	if (active_rate != qp->bus_clk_rate[QCOM_SMD_RPM_ACTIVE_STATE]) {
		ret = qcom_icc_rpm_set_bus_rate(qp->bus_clk_desc, QCOM_SMD_RPM_ACTIVE_STATE,
						active_rate);
		if (ret)
>>>>>>> 2d5404ca
			return ret;

		/* Cache the rate after we've successfully commited it to RPM */
		qp->bus_clk_rate[QCOM_SMD_RPM_ACTIVE_STATE] = active_rate;
	}

	if (sleep_rate != qp->bus_clk_rate[QCOM_SMD_RPM_SLEEP_STATE]) {
		ret = qcom_icc_rpm_set_bus_rate(qp->bus_clk_desc, QCOM_SMD_RPM_SLEEP_STATE,
						sleep_rate);
		if (ret)
			return ret;

		/* Cache the rate after we've successfully commited it to RPM */
		qp->bus_clk_rate[QCOM_SMD_RPM_SLEEP_STATE] = sleep_rate;
	}

	/* Handle the node-specific clock */
	if (!src_qn->bus_clk_desc)
		return 0;

	active_rate = qcom_icc_calc_rate(qp, src_qn, QCOM_SMD_RPM_ACTIVE_STATE);
	sleep_rate = qcom_icc_calc_rate(qp, src_qn, QCOM_SMD_RPM_SLEEP_STATE);

	if (active_rate != src_qn->bus_clk_rate[QCOM_SMD_RPM_ACTIVE_STATE]) {
		ret = qcom_icc_rpm_set_bus_rate(src_qn->bus_clk_desc, QCOM_SMD_RPM_ACTIVE_STATE,
						active_rate);
		if (ret)
			return ret;

		/* Cache the rate after we've successfully committed it to RPM */
		src_qn->bus_clk_rate[QCOM_SMD_RPM_ACTIVE_STATE] = active_rate;
	}

	if (sleep_rate != src_qn->bus_clk_rate[QCOM_SMD_RPM_SLEEP_STATE]) {
		ret = qcom_icc_rpm_set_bus_rate(src_qn->bus_clk_desc, QCOM_SMD_RPM_SLEEP_STATE,
						sleep_rate);
		if (ret)
			return ret;

		/* Cache the rate after we've successfully committed it to RPM */
		src_qn->bus_clk_rate[QCOM_SMD_RPM_SLEEP_STATE] = sleep_rate;
	}

	return 0;
}

int qnoc_probe(struct platform_device *pdev)
{
	struct device *dev = &pdev->dev;
	const struct qcom_icc_desc *desc;
	struct icc_onecell_data *data;
	struct icc_provider *provider;
	struct qcom_icc_node * const *qnodes;
	struct qcom_icc_provider *qp;
	struct icc_node *node;
	size_t num_nodes, i;
	const char * const *cds = NULL;
	int cd_num;
	int ret;

	/* wait for the RPM proxy */
	if (!qcom_icc_rpm_smd_available())
		return -EPROBE_DEFER;

	desc = of_device_get_match_data(dev);
	if (!desc)
		return -EINVAL;

	qnodes = desc->nodes;
	num_nodes = desc->num_nodes;

	if (desc->num_intf_clocks) {
		cds = desc->intf_clocks;
		cd_num = desc->num_intf_clocks;
	} else {
		/* 0 intf clocks is perfectly fine */
		cd_num = 0;
	}

	qp = devm_kzalloc(dev, sizeof(*qp), GFP_KERNEL);
	if (!qp)
		return -ENOMEM;

	qp->intf_clks = devm_kcalloc(dev, cd_num, sizeof(*qp->intf_clks), GFP_KERNEL);
	if (!qp->intf_clks)
		return -ENOMEM;

	if (desc->bus_clk_desc) {
		qp->bus_clk_desc = devm_kzalloc(dev, sizeof(*qp->bus_clk_desc),
						GFP_KERNEL);
		if (!qp->bus_clk_desc)
			return -ENOMEM;

		qp->bus_clk_desc = desc->bus_clk_desc;
	} else {
		/* Some older SoCs may have a single non-RPM-owned bus clock. */
		qp->bus_clk = devm_clk_get_optional(dev, "bus");
		if (IS_ERR(qp->bus_clk))
			return PTR_ERR(qp->bus_clk);
	}

	data = devm_kzalloc(dev, struct_size(data, nodes, num_nodes),
			    GFP_KERNEL);
	if (!data)
		return -ENOMEM;

	qp->num_intf_clks = cd_num;
	for (i = 0; i < cd_num; i++)
<<<<<<< HEAD
		qp->bus_clks[i].id = cds[i];
	qp->num_bus_clks = cd_num;
=======
		qp->intf_clks[i].id = cds[i];
>>>>>>> 2d5404ca

	qp->keep_alive = desc->keep_alive;
	qp->type = desc->type;
	qp->qos_offset = desc->qos_offset;

	if (desc->regmap_cfg) {
		struct resource *res;
		void __iomem *mmio;

		res = platform_get_resource(pdev, IORESOURCE_MEM, 0);
		if (!res) {
			/* Try parent's regmap */
			qp->regmap = dev_get_regmap(dev->parent, NULL);
			if (qp->regmap)
				goto regmap_done;
			return -ENODEV;
		}

		mmio = devm_ioremap_resource(dev, res);
		if (IS_ERR(mmio))
			return PTR_ERR(mmio);

		qp->regmap = devm_regmap_init_mmio(dev, mmio, desc->regmap_cfg);
		if (IS_ERR(qp->regmap)) {
			dev_err(dev, "Cannot regmap interconnect bus resource\n");
			return PTR_ERR(qp->regmap);
		}
	}

regmap_done:
<<<<<<< HEAD
	ret = devm_clk_bulk_get(dev, qp->num_bus_clks, qp->bus_clks);
	if (ret)
		return ret;

	ret = clk_bulk_prepare_enable(qp->num_bus_clks, qp->bus_clks);
=======
	ret = clk_prepare_enable(qp->bus_clk);
	if (ret)
		return ret;

	ret = devm_clk_bulk_get(dev, qp->num_intf_clks, qp->intf_clks);
>>>>>>> 2d5404ca
	if (ret)
		goto err_disable_unprepare_clk;

	provider = &qp->provider;
	provider->dev = dev;
	provider->set = qcom_icc_set;
	provider->pre_aggregate = qcom_icc_pre_bw_aggregate;
	provider->aggregate = qcom_icc_bw_aggregate;
	provider->xlate_extended = qcom_icc_xlate_extended;
	provider->data = data;

	icc_provider_init(provider);

	/* If this fails, bus accesses will crash the platform! */
	ret = clk_bulk_prepare_enable(qp->num_intf_clks, qp->intf_clks);
	if (ret)
		goto err_disable_unprepare_clk;

	for (i = 0; i < num_nodes; i++) {
		size_t j;

		if (!qnodes[i]->ab_coeff)
			qnodes[i]->ab_coeff = qp->ab_coeff;

		if (!qnodes[i]->ib_coeff)
			qnodes[i]->ib_coeff = qp->ib_coeff;

		node = icc_node_create(qnodes[i]->id);
		if (IS_ERR(node)) {
			clk_bulk_disable_unprepare(qp->num_intf_clks,
						   qp->intf_clks);
			ret = PTR_ERR(node);
			goto err_remove_nodes;
		}

		node->name = qnodes[i]->name;
		node->data = qnodes[i];
		icc_node_add(node, provider);

		for (j = 0; j < qnodes[i]->num_links; j++)
			icc_link_create(node, qnodes[i]->links[j]);

		/* Set QoS registers (we only need to do it once, generally) */
		if (qnodes[i]->qos.ap_owned &&
		    qnodes[i]->qos.qos_mode != NOC_QOS_MODE_INVALID) {
			ret = qcom_icc_qos_set(node);
			if (ret) {
				clk_bulk_disable_unprepare(qp->num_intf_clks,
							   qp->intf_clks);
				goto err_remove_nodes;
			}
		}

		data->nodes[i] = node;
	}
	data->num_nodes = num_nodes;

	clk_bulk_disable_unprepare(qp->num_intf_clks, qp->intf_clks);

	ret = icc_provider_register(provider);
	if (ret)
		goto err_remove_nodes;

	platform_set_drvdata(pdev, qp);

	/* Populate child NoC devices if any */
	if (of_get_child_count(dev->of_node) > 0) {
		ret = of_platform_populate(dev->of_node, NULL, NULL, dev);
		if (ret)
			goto err_deregister_provider;
	}

	return 0;

err_deregister_provider:
	icc_provider_deregister(provider);
err_remove_nodes:
	icc_nodes_remove(provider);
<<<<<<< HEAD
	clk_bulk_disable_unprepare(qp->num_bus_clks, qp->bus_clks);
=======
err_disable_unprepare_clk:
	clk_disable_unprepare(qp->bus_clk);
>>>>>>> 2d5404ca

	return ret;
}
EXPORT_SYMBOL(qnoc_probe);

void qnoc_remove(struct platform_device *pdev)
{
	struct qcom_icc_provider *qp = platform_get_drvdata(pdev);

	icc_provider_deregister(&qp->provider);
	icc_nodes_remove(&qp->provider);
<<<<<<< HEAD
	clk_bulk_disable_unprepare(qp->num_bus_clks, qp->bus_clks);

	return 0;
=======
	clk_disable_unprepare(qp->bus_clk);
>>>>>>> 2d5404ca
}
EXPORT_SYMBOL(qnoc_remove);<|MERGE_RESOLUTION|>--- conflicted
+++ resolved
@@ -371,32 +371,6 @@
 			return ret;
 	}
 
-<<<<<<< HEAD
-	for (i = 0; i < qp->num_bus_clks; i++) {
-		/*
-		 * Use WAKE bucket for active clock, otherwise, use SLEEP bucket
-		 * for other clocks.  If a platform doesn't set interconnect
-		 * path tags, by default use sleep bucket for all clocks.
-		 *
-		 * Note, AMC bucket is not supported yet.
-		 */
-		if (!strcmp(qp->bus_clks[i].id, "bus_a"))
-			bucket = QCOM_ICC_BUCKET_WAKE;
-		else
-			bucket = QCOM_ICC_BUCKET_SLEEP;
-
-		rate = icc_units_to_bps(max(agg_avg[bucket], agg_peak[bucket]));
-		do_div(rate, src_qn->buswidth);
-		rate = min_t(u64, rate, LONG_MAX);
-
-		if (qp->bus_clk_rate[i] == rate)
-			continue;
-
-		ret = clk_set_rate(qp->bus_clks[i].clk, rate);
-		if (ret) {
-			pr_err("%s clk_set_rate error: %d\n",
-			       qp->bus_clks[i].id, ret);
-=======
 	/* Some providers don't have a bus clock to scale */
 	if (!qp->bus_clk_desc && !qp->bus_clk)
 		return 0;
@@ -424,7 +398,6 @@
 		ret = qcom_icc_rpm_set_bus_rate(qp->bus_clk_desc, QCOM_SMD_RPM_ACTIVE_STATE,
 						active_rate);
 		if (ret)
->>>>>>> 2d5404ca
 			return ret;
 
 		/* Cache the rate after we've successfully commited it to RPM */
@@ -533,12 +506,7 @@
 
 	qp->num_intf_clks = cd_num;
 	for (i = 0; i < cd_num; i++)
-<<<<<<< HEAD
-		qp->bus_clks[i].id = cds[i];
-	qp->num_bus_clks = cd_num;
-=======
 		qp->intf_clks[i].id = cds[i];
->>>>>>> 2d5404ca
 
 	qp->keep_alive = desc->keep_alive;
 	qp->type = desc->type;
@@ -569,19 +537,11 @@
 	}
 
 regmap_done:
-<<<<<<< HEAD
-	ret = devm_clk_bulk_get(dev, qp->num_bus_clks, qp->bus_clks);
-	if (ret)
-		return ret;
-
-	ret = clk_bulk_prepare_enable(qp->num_bus_clks, qp->bus_clks);
-=======
 	ret = clk_prepare_enable(qp->bus_clk);
 	if (ret)
 		return ret;
 
 	ret = devm_clk_bulk_get(dev, qp->num_intf_clks, qp->intf_clks);
->>>>>>> 2d5404ca
 	if (ret)
 		goto err_disable_unprepare_clk;
 
@@ -660,12 +620,8 @@
 	icc_provider_deregister(provider);
 err_remove_nodes:
 	icc_nodes_remove(provider);
-<<<<<<< HEAD
-	clk_bulk_disable_unprepare(qp->num_bus_clks, qp->bus_clks);
-=======
 err_disable_unprepare_clk:
 	clk_disable_unprepare(qp->bus_clk);
->>>>>>> 2d5404ca
 
 	return ret;
 }
@@ -677,12 +633,6 @@
 
 	icc_provider_deregister(&qp->provider);
 	icc_nodes_remove(&qp->provider);
-<<<<<<< HEAD
-	clk_bulk_disable_unprepare(qp->num_bus_clks, qp->bus_clks);
-
-	return 0;
-=======
 	clk_disable_unprepare(qp->bus_clk);
->>>>>>> 2d5404ca
 }
 EXPORT_SYMBOL(qnoc_remove);