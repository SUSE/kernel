// SPDX-License-Identifier: GPL-2.0
/*
 * Copyright (C) 2020 Linaro Ltd
 */

#include <linux/clk.h>
#include <linux/device.h>
#include <linux/interconnect-provider.h>
#include <linux/io.h>
#include <linux/module.h>
#include <linux/of_device.h>
#include <linux/of_platform.h>
#include <linux/platform_device.h>
#include <linux/regmap.h>
#include <linux/slab.h>

#include "smd-rpm.h"
#include "icc-common.h"
#include "icc-rpm.h"

/* QNOC QoS */
#define QNOC_QOS_MCTL_LOWn_ADDR(n)	(0x8 + (n * 0x1000))
#define QNOC_QOS_MCTL_DFLT_PRIO_MASK	0x70
#define QNOC_QOS_MCTL_DFLT_PRIO_SHIFT	4
#define QNOC_QOS_MCTL_URGFWD_EN_MASK	0x8
#define QNOC_QOS_MCTL_URGFWD_EN_SHIFT	3

/* BIMC QoS */
#define M_BKE_REG_BASE(n)		(0x300 + (0x4000 * n))
#define M_BKE_EN_ADDR(n)		(M_BKE_REG_BASE(n))
#define M_BKE_HEALTH_CFG_ADDR(i, n)	(M_BKE_REG_BASE(n) + 0x40 + (0x4 * i))

#define M_BKE_HEALTH_CFG_LIMITCMDS_MASK	0x80000000
#define M_BKE_HEALTH_CFG_AREQPRIO_MASK	0x300
#define M_BKE_HEALTH_CFG_PRIOLVL_MASK	0x3
#define M_BKE_HEALTH_CFG_AREQPRIO_SHIFT	0x8
#define M_BKE_HEALTH_CFG_LIMITCMDS_SHIFT 0x1f

#define M_BKE_EN_EN_BMASK		0x1

/* NoC QoS */
#define NOC_QOS_PRIORITYn_ADDR(n)	(0x8 + (n * 0x1000))
#define NOC_QOS_PRIORITY_P1_MASK	0xc
#define NOC_QOS_PRIORITY_P0_MASK	0x3
#define NOC_QOS_PRIORITY_P1_SHIFT	0x2

#define NOC_QOS_MODEn_ADDR(n)		(0xc + (n * 0x1000))
#define NOC_QOS_MODEn_MASK		0x3

#define NOC_QOS_MODE_FIXED_VAL		0x0
#define NOC_QOS_MODE_BYPASS_VAL		0x2

static int qcom_icc_set_qnoc_qos(struct icc_node *src, u64 max_bw)
{
	struct icc_provider *provider = src->provider;
	struct qcom_icc_provider *qp = to_qcom_provider(provider);
	struct qcom_icc_node *qn = src->data;
	struct qcom_icc_qos *qos = &qn->qos;
	int rc;

	rc = regmap_update_bits(qp->regmap,
			qp->qos_offset + QNOC_QOS_MCTL_LOWn_ADDR(qos->qos_port),
			QNOC_QOS_MCTL_DFLT_PRIO_MASK,
			qos->areq_prio << QNOC_QOS_MCTL_DFLT_PRIO_SHIFT);
	if (rc)
		return rc;

	return regmap_update_bits(qp->regmap,
			qp->qos_offset + QNOC_QOS_MCTL_LOWn_ADDR(qos->qos_port),
			QNOC_QOS_MCTL_URGFWD_EN_MASK,
			!!qos->urg_fwd_en << QNOC_QOS_MCTL_URGFWD_EN_SHIFT);
}

static int qcom_icc_bimc_set_qos_health(struct qcom_icc_provider *qp,
					struct qcom_icc_qos *qos,
					int regnum)
{
	u32 val;
	u32 mask;

	val = qos->prio_level;
	mask = M_BKE_HEALTH_CFG_PRIOLVL_MASK;

	val |= qos->areq_prio << M_BKE_HEALTH_CFG_AREQPRIO_SHIFT;
	mask |= M_BKE_HEALTH_CFG_AREQPRIO_MASK;

	/* LIMITCMDS is not present on M_BKE_HEALTH_3 */
	if (regnum != 3) {
		val |= qos->limit_commands << M_BKE_HEALTH_CFG_LIMITCMDS_SHIFT;
		mask |= M_BKE_HEALTH_CFG_LIMITCMDS_MASK;
	}

	return regmap_update_bits(qp->regmap,
				  qp->qos_offset + M_BKE_HEALTH_CFG_ADDR(regnum, qos->qos_port),
				  mask, val);
}

static int qcom_icc_set_bimc_qos(struct icc_node *src, u64 max_bw)
{
	struct qcom_icc_provider *qp;
	struct qcom_icc_node *qn;
	struct icc_provider *provider;
	u32 mode = NOC_QOS_MODE_BYPASS;
	u32 val = 0;
	int i, rc = 0;

	qn = src->data;
	provider = src->provider;
	qp = to_qcom_provider(provider);

	if (qn->qos.qos_mode != NOC_QOS_MODE_INVALID)
		mode = qn->qos.qos_mode;

	/* QoS Priority: The QoS Health parameters are getting considered
	 * only if we are NOT in Bypass Mode.
	 */
	if (mode != NOC_QOS_MODE_BYPASS) {
		for (i = 3; i >= 0; i--) {
			rc = qcom_icc_bimc_set_qos_health(qp,
							  &qn->qos, i);
			if (rc)
				return rc;
		}

		/* Set BKE_EN to 1 when Fixed, Regulator or Limiter Mode */
		val = 1;
	}

	return regmap_update_bits(qp->regmap,
				  qp->qos_offset + M_BKE_EN_ADDR(qn->qos.qos_port),
				  M_BKE_EN_EN_BMASK, val);
}

static int qcom_icc_noc_set_qos_priority(struct qcom_icc_provider *qp,
					 struct qcom_icc_qos *qos)
{
	u32 val;
	int rc;

	/* Must be updated one at a time, P1 first, P0 last */
	val = qos->areq_prio << NOC_QOS_PRIORITY_P1_SHIFT;
	rc = regmap_update_bits(qp->regmap,
				qp->qos_offset + NOC_QOS_PRIORITYn_ADDR(qos->qos_port),
				NOC_QOS_PRIORITY_P1_MASK, val);
	if (rc)
		return rc;

	return regmap_update_bits(qp->regmap,
				  qp->qos_offset + NOC_QOS_PRIORITYn_ADDR(qos->qos_port),
				  NOC_QOS_PRIORITY_P0_MASK, qos->prio_level);
}

static int qcom_icc_set_noc_qos(struct icc_node *src, u64 max_bw)
{
	struct qcom_icc_provider *qp;
	struct qcom_icc_node *qn;
	struct icc_provider *provider;
	u32 mode = NOC_QOS_MODE_BYPASS_VAL;
	int rc = 0;

	qn = src->data;
	provider = src->provider;
	qp = to_qcom_provider(provider);

	if (qn->qos.qos_port < 0) {
		dev_dbg(src->provider->dev,
			"NoC QoS: Skipping %s: vote aggregated on parent.\n",
			qn->name);
		return 0;
	}

	if (qn->qos.qos_mode == NOC_QOS_MODE_FIXED) {
		dev_dbg(src->provider->dev, "NoC QoS: %s: Set Fixed mode\n", qn->name);
		mode = NOC_QOS_MODE_FIXED_VAL;
		rc = qcom_icc_noc_set_qos_priority(qp, &qn->qos);
		if (rc)
			return rc;
	} else if (qn->qos.qos_mode == NOC_QOS_MODE_BYPASS) {
		dev_dbg(src->provider->dev, "NoC QoS: %s: Set Bypass mode\n", qn->name);
		mode = NOC_QOS_MODE_BYPASS_VAL;
	} else {
		/* How did we get here? */
	}

	return regmap_update_bits(qp->regmap,
				  qp->qos_offset + NOC_QOS_MODEn_ADDR(qn->qos.qos_port),
				  NOC_QOS_MODEn_MASK, mode);
}

static int qcom_icc_qos_set(struct icc_node *node, u64 sum_bw)
{
	struct qcom_icc_provider *qp = to_qcom_provider(node->provider);
	struct qcom_icc_node *qn = node->data;

	dev_dbg(node->provider->dev, "Setting QoS for %s\n", qn->name);

	switch (qp->type) {
	case QCOM_ICC_BIMC:
		return qcom_icc_set_bimc_qos(node, sum_bw);
	case QCOM_ICC_QNOC:
		return qcom_icc_set_qnoc_qos(node, sum_bw);
	default:
		return qcom_icc_set_noc_qos(node, sum_bw);
	}
}

static int qcom_icc_rpm_set(int mas_rpm_id, int slv_rpm_id, u64 sum_bw)
{
	int ret = 0;

	if (mas_rpm_id != -1) {
		ret = qcom_icc_rpm_smd_send(QCOM_SMD_RPM_ACTIVE_STATE,
					    RPM_BUS_MASTER_REQ,
					    mas_rpm_id,
					    sum_bw);
		if (ret) {
			pr_err("qcom_icc_rpm_smd_send mas %d error %d\n",
			       mas_rpm_id, ret);
			return ret;
		}
	}

	if (slv_rpm_id != -1) {
		ret = qcom_icc_rpm_smd_send(QCOM_SMD_RPM_ACTIVE_STATE,
					    RPM_BUS_SLAVE_REQ,
					    slv_rpm_id,
					    sum_bw);
		if (ret) {
			pr_err("qcom_icc_rpm_smd_send slv %d error %d\n",
			       slv_rpm_id, ret);
			return ret;
		}
	}

	return ret;
}

<<<<<<< HEAD
	do_div(rate, qn->buswidth);
	rate = min_t(u64, rate, LONG_MAX);
=======
static int __qcom_icc_set(struct icc_node *n, struct qcom_icc_node *qn,
			  u64 sum_bw)
{
	int ret;
>>>>>>> eb3cdb58

	if (!qn->qos.ap_owned) {
		/* send bandwidth request message to the RPM processor */
		ret = qcom_icc_rpm_set(qn->mas_rpm_id, qn->slv_rpm_id, sum_bw);
		if (ret)
			return ret;
	} else if (qn->qos.qos_mode != NOC_QOS_MODE_INVALID) {
		/* set bandwidth directly from the AP */
		ret = qcom_icc_qos_set(n, sum_bw);
		if (ret)
			return ret;
	}

	return 0;
}

/**
 * qcom_icc_pre_bw_aggregate - cleans up values before re-aggregate requests
 * @node: icc node to operate on
 */
static void qcom_icc_pre_bw_aggregate(struct icc_node *node)
{
	struct qcom_icc_node *qn;
	size_t i;

	qn = node->data;
	for (i = 0; i < QCOM_ICC_NUM_BUCKETS; i++) {
		qn->sum_avg[i] = 0;
		qn->max_peak[i] = 0;
	}
}

/**
 * qcom_icc_bw_aggregate - aggregate bw for buckets indicated by tag
 * @node: node to aggregate
 * @tag: tag to indicate which buckets to aggregate
 * @avg_bw: new bw to sum aggregate
 * @peak_bw: new bw to max aggregate
 * @agg_avg: existing aggregate avg bw val
 * @agg_peak: existing aggregate peak bw val
 */
static int qcom_icc_bw_aggregate(struct icc_node *node, u32 tag, u32 avg_bw,
				 u32 peak_bw, u32 *agg_avg, u32 *agg_peak)
{
	size_t i;
	struct qcom_icc_node *qn;

	qn = node->data;

	if (!tag)
		tag = QCOM_ICC_TAG_ALWAYS;

	for (i = 0; i < QCOM_ICC_NUM_BUCKETS; i++) {
		if (tag & BIT(i)) {
			qn->sum_avg[i] += avg_bw;
			qn->max_peak[i] = max_t(u32, qn->max_peak[i], peak_bw);
		}
	}

	*agg_avg += avg_bw;
	*agg_peak = max_t(u32, *agg_peak, peak_bw);
	return 0;
}

/**
 * qcom_icc_bus_aggregate - aggregate bandwidth by traversing all nodes
 * @provider: generic interconnect provider
 * @agg_avg: an array for aggregated average bandwidth of buckets
 * @agg_peak: an array for aggregated peak bandwidth of buckets
 * @max_agg_avg: pointer to max value of aggregated average bandwidth
 */
static void qcom_icc_bus_aggregate(struct icc_provider *provider,
				   u64 *agg_avg, u64 *agg_peak,
				   u64 *max_agg_avg)
{
	struct icc_node *node;
	struct qcom_icc_node *qn;
	u64 sum_avg[QCOM_ICC_NUM_BUCKETS];
	int i;

	/* Initialise aggregate values */
	for (i = 0; i < QCOM_ICC_NUM_BUCKETS; i++) {
		agg_avg[i] = 0;
		agg_peak[i] = 0;
	}

	*max_agg_avg = 0;

	/*
	 * Iterate nodes on the interconnect and aggregate bandwidth
	 * requests for every bucket.
	 */
	list_for_each_entry(node, &provider->nodes, node_list) {
		qn = node->data;
		for (i = 0; i < QCOM_ICC_NUM_BUCKETS; i++) {
			if (qn->channels)
				sum_avg[i] = div_u64(qn->sum_avg[i], qn->channels);
			else
				sum_avg[i] = qn->sum_avg[i];
			agg_avg[i] += sum_avg[i];
			agg_peak[i] = max_t(u64, agg_peak[i], qn->max_peak[i]);
		}
	}

	/* Find maximum values across all buckets */
	for (i = 0; i < QCOM_ICC_NUM_BUCKETS; i++)
		*max_agg_avg = max_t(u64, *max_agg_avg, agg_avg[i]);
}

static int qcom_icc_set(struct icc_node *src, struct icc_node *dst)
{
	struct qcom_icc_provider *qp;
	struct qcom_icc_node *src_qn = NULL, *dst_qn = NULL;
	struct icc_provider *provider;
	u64 sum_bw;
	u64 rate;
	u64 agg_avg[QCOM_ICC_NUM_BUCKETS], agg_peak[QCOM_ICC_NUM_BUCKETS];
	u64 max_agg_avg;
	int ret, i;
	int bucket;

	src_qn = src->data;
	if (dst)
		dst_qn = dst->data;
	provider = src->provider;
	qp = to_qcom_provider(provider);

	qcom_icc_bus_aggregate(provider, agg_avg, agg_peak, &max_agg_avg);

	sum_bw = icc_units_to_bps(max_agg_avg);

	ret = __qcom_icc_set(src, src_qn, sum_bw);
	if (ret)
		return ret;
	if (dst_qn) {
		ret = __qcom_icc_set(dst, dst_qn, sum_bw);
		if (ret)
			return ret;
	}

	for (i = 0; i < qp->num_bus_clks; i++) {
		/*
		 * Use WAKE bucket for active clock, otherwise, use SLEEP bucket
		 * for other clocks.  If a platform doesn't set interconnect
		 * path tags, by default use sleep bucket for all clocks.
		 *
		 * Note, AMC bucket is not supported yet.
		 */
		if (!strcmp(qp->bus_clks[i].id, "bus_a"))
			bucket = QCOM_ICC_BUCKET_WAKE;
		else
			bucket = QCOM_ICC_BUCKET_SLEEP;

		rate = icc_units_to_bps(max(agg_avg[bucket], agg_peak[bucket]));
		do_div(rate, src_qn->buswidth);
		rate = min_t(u64, rate, LONG_MAX);

		if (qp->bus_clk_rate[i] == rate)
			continue;

		ret = clk_set_rate(qp->bus_clks[i].clk, rate);
		if (ret) {
			pr_err("%s clk_set_rate error: %d\n",
			       qp->bus_clks[i].id, ret);
			return ret;
		}
		qp->bus_clk_rate[i] = rate;
	}

	return 0;
}

static const char * const bus_clocks[] = {
	"bus", "bus_a",
};

int qnoc_probe(struct platform_device *pdev)
{
	struct device *dev = &pdev->dev;
	const struct qcom_icc_desc *desc;
	struct icc_onecell_data *data;
	struct icc_provider *provider;
	struct qcom_icc_node * const *qnodes;
	struct qcom_icc_provider *qp;
	struct icc_node *node;
	size_t num_nodes, i;
	const char * const *cds;
	int cd_num;
	int ret;

	/* wait for the RPM proxy */
	if (!qcom_icc_rpm_smd_available())
		return -EPROBE_DEFER;

	desc = of_device_get_match_data(dev);
	if (!desc)
		return -EINVAL;

	qnodes = desc->nodes;
	num_nodes = desc->num_nodes;

	if (desc->num_clocks) {
		cds = desc->clocks;
		cd_num = desc->num_clocks;
	} else {
		cds = bus_clocks;
		cd_num = ARRAY_SIZE(bus_clocks);
	}

	qp = devm_kzalloc(dev, struct_size(qp, bus_clks, cd_num), GFP_KERNEL);
	if (!qp)
		return -ENOMEM;

	qp->bus_clk_rate = devm_kcalloc(dev, cd_num, sizeof(*qp->bus_clk_rate),
					GFP_KERNEL);
	if (!qp->bus_clk_rate)
		return -ENOMEM;

	data = devm_kzalloc(dev, struct_size(data, nodes, num_nodes),
			    GFP_KERNEL);
	if (!data)
		return -ENOMEM;

	for (i = 0; i < cd_num; i++)
		qp->bus_clks[i].id = cds[i];
	qp->num_bus_clks = cd_num;

	qp->type = desc->type;
	qp->qos_offset = desc->qos_offset;

	if (desc->regmap_cfg) {
		struct resource *res;
		void __iomem *mmio;

		res = platform_get_resource(pdev, IORESOURCE_MEM, 0);
		if (!res) {
			/* Try parent's regmap */
			qp->regmap = dev_get_regmap(dev->parent, NULL);
			if (qp->regmap)
				goto regmap_done;
			return -ENODEV;
		}

		mmio = devm_ioremap_resource(dev, res);
		if (IS_ERR(mmio))
			return PTR_ERR(mmio);

		qp->regmap = devm_regmap_init_mmio(dev, mmio, desc->regmap_cfg);
		if (IS_ERR(qp->regmap)) {
			dev_err(dev, "Cannot regmap interconnect bus resource\n");
			return PTR_ERR(qp->regmap);
		}
	}

regmap_done:
	ret = devm_clk_bulk_get(dev, qp->num_bus_clks, qp->bus_clks);
	if (ret)
		return ret;

	ret = clk_bulk_prepare_enable(qp->num_bus_clks, qp->bus_clks);
	if (ret)
		return ret;

	provider = &qp->provider;
	provider->dev = dev;
	provider->set = qcom_icc_set;
	provider->pre_aggregate = qcom_icc_pre_bw_aggregate;
	provider->aggregate = qcom_icc_bw_aggregate;
	provider->xlate_extended = qcom_icc_xlate_extended;
	provider->data = data;

	icc_provider_init(provider);

	for (i = 0; i < num_nodes; i++) {
		size_t j;

		node = icc_node_create(qnodes[i]->id);
		if (IS_ERR(node)) {
			ret = PTR_ERR(node);
			goto err_remove_nodes;
		}

		node->name = qnodes[i]->name;
		node->data = qnodes[i];
		icc_node_add(node, provider);

		for (j = 0; j < qnodes[i]->num_links; j++)
			icc_link_create(node, qnodes[i]->links[j]);

		data->nodes[i] = node;
	}
	data->num_nodes = num_nodes;

	ret = icc_provider_register(provider);
	if (ret)
		goto err_remove_nodes;

	platform_set_drvdata(pdev, qp);

	/* Populate child NoC devices if any */
	if (of_get_child_count(dev->of_node) > 0) {
		ret = of_platform_populate(dev->of_node, NULL, NULL, dev);
		if (ret)
			goto err_deregister_provider;
	}

	return 0;

err_deregister_provider:
	icc_provider_deregister(provider);
err_remove_nodes:
	icc_nodes_remove(provider);
	clk_bulk_disable_unprepare(qp->num_bus_clks, qp->bus_clks);

	return ret;
}
EXPORT_SYMBOL(qnoc_probe);

int qnoc_remove(struct platform_device *pdev)
{
	struct qcom_icc_provider *qp = platform_get_drvdata(pdev);

	icc_provider_deregister(&qp->provider);
	icc_nodes_remove(&qp->provider);
	clk_bulk_disable_unprepare(qp->num_bus_clks, qp->bus_clks);

	return 0;
}
EXPORT_SYMBOL(qnoc_remove);<|MERGE_RESOLUTION|>--- conflicted
+++ resolved
@@ -235,15 +235,10 @@
 	return ret;
 }
 
-<<<<<<< HEAD
-	do_div(rate, qn->buswidth);
-	rate = min_t(u64, rate, LONG_MAX);
-=======
 static int __qcom_icc_set(struct icc_node *n, struct qcom_icc_node *qn,
 			  u64 sum_bw)
 {
 	int ret;
->>>>>>> eb3cdb58
 
 	if (!qn->qos.ap_owned) {
 		/* send bandwidth request message to the RPM processor */
