// SPDX-License-Identifier: GPL-2.0-only
/*
 * Copyright (c) 2021, The Linux Foundation. All rights reserved.
 * Copyright (c) 2022, Qualcomm Innovation Center, Inc. All rights reserved.
 * Copyright (c) 2022, Linaro Limited
 *
 */

#include <linux/device.h>
#include <linux/interconnect.h>
#include <linux/interconnect-provider.h>
#include <linux/module.h>
#include <linux/mod_devicetable.h>
#include <linux/platform_device.h>
#include <linux/property.h>
#include <dt-bindings/interconnect/qcom,sm8550-rpmh.h>

#include "bcm-voter.h"
#include "icc-common.h"
#include "icc-rpmh.h"
#include "sm8550.h"

static struct qcom_icc_node qhm_qspi = {
	.name = "qhm_qspi",
	.id = SM8550_MASTER_QSPI_0,
	.channels = 1,
	.buswidth = 4,
	.num_links = 1,
	.links = { SM8550_SLAVE_A1NOC_SNOC },
};

static struct qcom_icc_node qhm_qup1 = {
	.name = "qhm_qup1",
	.id = SM8550_MASTER_QUP_1,
	.channels = 1,
	.buswidth = 4,
	.num_links = 1,
	.links = { SM8550_SLAVE_A1NOC_SNOC },
};

static struct qcom_icc_node xm_sdc4 = {
	.name = "xm_sdc4",
	.id = SM8550_MASTER_SDCC_4,
	.channels = 1,
	.buswidth = 8,
	.num_links = 1,
	.links = { SM8550_SLAVE_A1NOC_SNOC },
};

static struct qcom_icc_node xm_ufs_mem = {
	.name = "xm_ufs_mem",
	.id = SM8550_MASTER_UFS_MEM,
	.channels = 1,
	.buswidth = 16,
	.num_links = 1,
	.links = { SM8550_SLAVE_A1NOC_SNOC },
};

static struct qcom_icc_node xm_usb3_0 = {
	.name = "xm_usb3_0",
	.id = SM8550_MASTER_USB3_0,
	.channels = 1,
	.buswidth = 8,
	.num_links = 1,
	.links = { SM8550_SLAVE_A1NOC_SNOC },
};

static struct qcom_icc_node qhm_qdss_bam = {
	.name = "qhm_qdss_bam",
	.id = SM8550_MASTER_QDSS_BAM,
	.channels = 1,
	.buswidth = 4,
	.num_links = 1,
	.links = { SM8550_SLAVE_A2NOC_SNOC },
};

static struct qcom_icc_node qhm_qup2 = {
	.name = "qhm_qup2",
	.id = SM8550_MASTER_QUP_2,
	.channels = 1,
	.buswidth = 4,
	.num_links = 1,
	.links = { SM8550_SLAVE_A2NOC_SNOC },
};

static struct qcom_icc_node qxm_crypto = {
	.name = "qxm_crypto",
	.id = SM8550_MASTER_CRYPTO,
	.channels = 1,
	.buswidth = 8,
	.num_links = 1,
	.links = { SM8550_SLAVE_A2NOC_SNOC },
};

static struct qcom_icc_node qxm_ipa = {
	.name = "qxm_ipa",
	.id = SM8550_MASTER_IPA,
	.channels = 1,
	.buswidth = 8,
	.num_links = 1,
	.links = { SM8550_SLAVE_A2NOC_SNOC },
};

static struct qcom_icc_node qxm_sp = {
	.name = "qxm_sp",
	.id = SM8550_MASTER_SP,
	.channels = 1,
	.buswidth = 8,
	.num_links = 1,
	.links = { SM8550_SLAVE_A2NOC_SNOC },
};

static struct qcom_icc_node xm_qdss_etr_0 = {
	.name = "xm_qdss_etr_0",
	.id = SM8550_MASTER_QDSS_ETR,
	.channels = 1,
	.buswidth = 8,
	.num_links = 1,
	.links = { SM8550_SLAVE_A2NOC_SNOC },
};

static struct qcom_icc_node xm_qdss_etr_1 = {
	.name = "xm_qdss_etr_1",
	.id = SM8550_MASTER_QDSS_ETR_1,
	.channels = 1,
	.buswidth = 8,
	.num_links = 1,
	.links = { SM8550_SLAVE_A2NOC_SNOC },
};

static struct qcom_icc_node xm_sdc2 = {
	.name = "xm_sdc2",
	.id = SM8550_MASTER_SDCC_2,
	.channels = 1,
	.buswidth = 8,
	.num_links = 1,
	.links = { SM8550_SLAVE_A2NOC_SNOC },
};

static struct qcom_icc_node qup0_core_master = {
	.name = "qup0_core_master",
	.id = SM8550_MASTER_QUP_CORE_0,
	.channels = 1,
	.buswidth = 4,
	.num_links = 1,
	.links = { SM8550_SLAVE_QUP_CORE_0 },
};

static struct qcom_icc_node qup1_core_master = {
	.name = "qup1_core_master",
	.id = SM8550_MASTER_QUP_CORE_1,
	.channels = 1,
	.buswidth = 4,
	.num_links = 1,
	.links = { SM8550_SLAVE_QUP_CORE_1 },
};

static struct qcom_icc_node qup2_core_master = {
	.name = "qup2_core_master",
	.id = SM8550_MASTER_QUP_CORE_2,
	.channels = 1,
	.buswidth = 4,
	.num_links = 1,
	.links = { SM8550_SLAVE_QUP_CORE_2 },
};

static struct qcom_icc_node qsm_cfg = {
	.name = "qsm_cfg",
	.id = SM8550_MASTER_CNOC_CFG,
	.channels = 1,
	.buswidth = 4,
	.num_links = 44,
	.links = { SM8550_SLAVE_AHB2PHY_SOUTH, SM8550_SLAVE_AHB2PHY_NORTH,
		   SM8550_SLAVE_APPSS, SM8550_SLAVE_CAMERA_CFG,
		   SM8550_SLAVE_CLK_CTL, SM8550_SLAVE_RBCPR_CX_CFG,
		   SM8550_SLAVE_RBCPR_MMCX_CFG, SM8550_SLAVE_RBCPR_MXA_CFG,
		   SM8550_SLAVE_RBCPR_MXC_CFG, SM8550_SLAVE_CPR_NSPCX,
		   SM8550_SLAVE_CRYPTO_0_CFG, SM8550_SLAVE_CX_RDPM,
		   SM8550_SLAVE_DISPLAY_CFG, SM8550_SLAVE_GFX3D_CFG,
		   SM8550_SLAVE_I2C, SM8550_SLAVE_IMEM_CFG,
		   SM8550_SLAVE_IPA_CFG, SM8550_SLAVE_IPC_ROUTER_CFG,
		   SM8550_SLAVE_CNOC_MSS, SM8550_SLAVE_MX_RDPM,
		   SM8550_SLAVE_PCIE_0_CFG, SM8550_SLAVE_PCIE_1_CFG,
		   SM8550_SLAVE_PDM, SM8550_SLAVE_PIMEM_CFG,
		   SM8550_SLAVE_PRNG, SM8550_SLAVE_QDSS_CFG,
		   SM8550_SLAVE_QSPI_0, SM8550_SLAVE_QUP_1,
		   SM8550_SLAVE_QUP_2, SM8550_SLAVE_SDCC_2,
		   SM8550_SLAVE_SDCC_4, SM8550_SLAVE_SPSS_CFG,
		   SM8550_SLAVE_TCSR, SM8550_SLAVE_TLMM,
		   SM8550_SLAVE_UFS_MEM_CFG, SM8550_SLAVE_USB3_0,
		   SM8550_SLAVE_VENUS_CFG, SM8550_SLAVE_VSENSE_CTRL_CFG,
		   SM8550_SLAVE_LPASS_QTB_CFG, SM8550_SLAVE_CNOC_MNOC_CFG,
		   SM8550_SLAVE_NSP_QTB_CFG, SM8550_SLAVE_PCIE_ANOC_CFG,
		   SM8550_SLAVE_QDSS_STM, SM8550_SLAVE_TCU },
};

static struct qcom_icc_node qnm_gemnoc_cnoc = {
	.name = "qnm_gemnoc_cnoc",
	.id = SM8550_MASTER_GEM_NOC_CNOC,
	.channels = 1,
	.buswidth = 16,
	.num_links = 6,
	.links = { SM8550_SLAVE_AOSS, SM8550_SLAVE_TME_CFG,
		   SM8550_SLAVE_CNOC_CFG, SM8550_SLAVE_DDRSS_CFG,
		   SM8550_SLAVE_BOOT_IMEM, SM8550_SLAVE_IMEM },
};

static struct qcom_icc_node qnm_gemnoc_pcie = {
	.name = "qnm_gemnoc_pcie",
	.id = SM8550_MASTER_GEM_NOC_PCIE_SNOC,
	.channels = 1,
	.buswidth = 8,
	.num_links = 2,
	.links = { SM8550_SLAVE_PCIE_0, SM8550_SLAVE_PCIE_1 },
};

static struct qcom_icc_node alm_gpu_tcu = {
	.name = "alm_gpu_tcu",
	.id = SM8550_MASTER_GPU_TCU,
	.channels = 1,
	.buswidth = 8,
	.num_links = 2,
	.links = { SM8550_SLAVE_GEM_NOC_CNOC, SM8550_SLAVE_LLCC },
};

static struct qcom_icc_node alm_sys_tcu = {
	.name = "alm_sys_tcu",
	.id = SM8550_MASTER_SYS_TCU,
	.channels = 1,
	.buswidth = 8,
	.num_links = 2,
	.links = { SM8550_SLAVE_GEM_NOC_CNOC, SM8550_SLAVE_LLCC },
};

static struct qcom_icc_node chm_apps = {
	.name = "chm_apps",
	.id = SM8550_MASTER_APPSS_PROC,
	.channels = 3,
	.buswidth = 32,
	.num_links = 3,
	.links = { SM8550_SLAVE_GEM_NOC_CNOC, SM8550_SLAVE_LLCC,
		   SM8550_SLAVE_MEM_NOC_PCIE_SNOC },
};

static struct qcom_icc_node qnm_gpu = {
	.name = "qnm_gpu",
	.id = SM8550_MASTER_GFX3D,
	.channels = 2,
	.buswidth = 32,
	.num_links = 2,
	.links = { SM8550_SLAVE_GEM_NOC_CNOC, SM8550_SLAVE_LLCC },
};

static struct qcom_icc_node qnm_lpass_gemnoc = {
	.name = "qnm_lpass_gemnoc",
	.id = SM8550_MASTER_LPASS_GEM_NOC,
	.channels = 1,
	.buswidth = 16,
	.num_links = 3,
	.links = { SM8550_SLAVE_GEM_NOC_CNOC, SM8550_SLAVE_LLCC,
		   SM8550_SLAVE_MEM_NOC_PCIE_SNOC },
};

static struct qcom_icc_node qnm_mdsp = {
	.name = "qnm_mdsp",
	.id = SM8550_MASTER_MSS_PROC,
	.channels = 1,
	.buswidth = 16,
	.num_links = 3,
	.links = { SM8550_SLAVE_GEM_NOC_CNOC, SM8550_SLAVE_LLCC,
		   SM8550_SLAVE_MEM_NOC_PCIE_SNOC },
};

static struct qcom_icc_node qnm_mnoc_hf = {
	.name = "qnm_mnoc_hf",
	.id = SM8550_MASTER_MNOC_HF_MEM_NOC,
	.channels = 2,
	.buswidth = 32,
	.num_links = 2,
	.links = { SM8550_SLAVE_GEM_NOC_CNOC, SM8550_SLAVE_LLCC },
};

static struct qcom_icc_node qnm_mnoc_sf = {
	.name = "qnm_mnoc_sf",
	.id = SM8550_MASTER_MNOC_SF_MEM_NOC,
	.channels = 2,
	.buswidth = 32,
	.num_links = 2,
	.links = { SM8550_SLAVE_GEM_NOC_CNOC, SM8550_SLAVE_LLCC },
};

static struct qcom_icc_node qnm_nsp_gemnoc = {
	.name = "qnm_nsp_gemnoc",
	.id = SM8550_MASTER_COMPUTE_NOC,
	.channels = 2,
	.buswidth = 32,
	.num_links = 2,
	.links = { SM8550_SLAVE_GEM_NOC_CNOC, SM8550_SLAVE_LLCC },
};

static struct qcom_icc_node qnm_pcie = {
	.name = "qnm_pcie",
	.id = SM8550_MASTER_ANOC_PCIE_GEM_NOC,
	.channels = 1,
	.buswidth = 16,
	.num_links = 2,
	.links = { SM8550_SLAVE_GEM_NOC_CNOC, SM8550_SLAVE_LLCC },
};

static struct qcom_icc_node qnm_snoc_gc = {
	.name = "qnm_snoc_gc",
	.id = SM8550_MASTER_SNOC_GC_MEM_NOC,
	.channels = 1,
	.buswidth = 8,
	.num_links = 1,
	.links = { SM8550_SLAVE_LLCC },
};

static struct qcom_icc_node qnm_snoc_sf = {
	.name = "qnm_snoc_sf",
	.id = SM8550_MASTER_SNOC_SF_MEM_NOC,
	.channels = 1,
	.buswidth = 16,
	.num_links = 3,
	.links = { SM8550_SLAVE_GEM_NOC_CNOC, SM8550_SLAVE_LLCC,
		   SM8550_SLAVE_MEM_NOC_PCIE_SNOC },
};

static struct qcom_icc_node qnm_lpiaon_noc = {
	.name = "qnm_lpiaon_noc",
	.id = SM8550_MASTER_LPIAON_NOC,
	.channels = 1,
	.buswidth = 16,
	.num_links = 1,
	.links = { SM8550_SLAVE_LPASS_GEM_NOC },
};

static struct qcom_icc_node qnm_lpass_lpinoc = {
	.name = "qnm_lpass_lpinoc",
	.id = SM8550_MASTER_LPASS_LPINOC,
	.channels = 1,
	.buswidth = 16,
	.num_links = 1,
	.links = { SM8550_SLAVE_LPIAON_NOC_LPASS_AG_NOC },
};

static struct qcom_icc_node qxm_lpinoc_dsp_axim = {
	.name = "qxm_lpinoc_dsp_axim",
	.id = SM8550_MASTER_LPASS_PROC,
	.channels = 1,
	.buswidth = 16,
	.num_links = 1,
	.links = { SM8550_SLAVE_LPICX_NOC_LPIAON_NOC },
};

static struct qcom_icc_node llcc_mc = {
	.name = "llcc_mc",
	.id = SM8550_MASTER_LLCC,
	.channels = 4,
	.buswidth = 4,
	.num_links = 1,
	.links = { SM8550_SLAVE_EBI1 },
};

static struct qcom_icc_node qnm_camnoc_hf = {
	.name = "qnm_camnoc_hf",
	.id = SM8550_MASTER_CAMNOC_HF,
	.channels = 2,
	.buswidth = 32,
	.num_links = 1,
	.links = { SM8550_SLAVE_MNOC_HF_MEM_NOC },
};

static struct qcom_icc_node qnm_camnoc_icp = {
	.name = "qnm_camnoc_icp",
	.id = SM8550_MASTER_CAMNOC_ICP,
	.channels = 1,
	.buswidth = 8,
	.num_links = 1,
	.links = { SM8550_SLAVE_MNOC_SF_MEM_NOC },
};

static struct qcom_icc_node qnm_camnoc_sf = {
	.name = "qnm_camnoc_sf",
	.id = SM8550_MASTER_CAMNOC_SF,
	.channels = 2,
	.buswidth = 32,
	.num_links = 1,
	.links = { SM8550_SLAVE_MNOC_SF_MEM_NOC },
};

static struct qcom_icc_node qnm_mdp = {
	.name = "qnm_mdp",
	.id = SM8550_MASTER_MDP,
	.channels = 2,
	.buswidth = 32,
	.num_links = 1,
	.links = { SM8550_SLAVE_MNOC_HF_MEM_NOC },
};

static struct qcom_icc_node qnm_vapss_hcp = {
	.name = "qnm_vapss_hcp",
	.id = SM8550_MASTER_CDSP_HCP,
	.channels = 1,
	.buswidth = 32,
	.num_links = 1,
	.links = { SM8550_SLAVE_MNOC_SF_MEM_NOC },
};

static struct qcom_icc_node qnm_video = {
	.name = "qnm_video",
	.id = SM8550_MASTER_VIDEO,
	.channels = 2,
	.buswidth = 32,
	.num_links = 1,
	.links = { SM8550_SLAVE_MNOC_SF_MEM_NOC },
};

static struct qcom_icc_node qnm_video_cv_cpu = {
	.name = "qnm_video_cv_cpu",
	.id = SM8550_MASTER_VIDEO_CV_PROC,
	.channels = 1,
	.buswidth = 8,
	.num_links = 1,
	.links = { SM8550_SLAVE_MNOC_SF_MEM_NOC },
};

static struct qcom_icc_node qnm_video_cvp = {
	.name = "qnm_video_cvp",
	.id = SM8550_MASTER_VIDEO_PROC,
	.channels = 1,
	.buswidth = 32,
	.num_links = 1,
	.links = { SM8550_SLAVE_MNOC_SF_MEM_NOC },
};

static struct qcom_icc_node qnm_video_v_cpu = {
	.name = "qnm_video_v_cpu",
	.id = SM8550_MASTER_VIDEO_V_PROC,
	.channels = 1,
	.buswidth = 8,
	.num_links = 1,
	.links = { SM8550_SLAVE_MNOC_SF_MEM_NOC },
};

static struct qcom_icc_node qsm_mnoc_cfg = {
	.name = "qsm_mnoc_cfg",
	.id = SM8550_MASTER_CNOC_MNOC_CFG,
	.channels = 1,
	.buswidth = 4,
	.num_links = 1,
	.links = { SM8550_SLAVE_SERVICE_MNOC },
};

static struct qcom_icc_node qxm_nsp = {
	.name = "qxm_nsp",
	.id = SM8550_MASTER_CDSP_PROC,
	.channels = 2,
	.buswidth = 32,
	.num_links = 1,
	.links = { SM8550_SLAVE_CDSP_MEM_NOC },
};

static struct qcom_icc_node qsm_pcie_anoc_cfg = {
	.name = "qsm_pcie_anoc_cfg",
	.id = SM8550_MASTER_PCIE_ANOC_CFG,
	.channels = 1,
	.buswidth = 4,
	.num_links = 1,
	.links = { SM8550_SLAVE_SERVICE_PCIE_ANOC },
};

static struct qcom_icc_node xm_pcie3_0 = {
	.name = "xm_pcie3_0",
	.id = SM8550_MASTER_PCIE_0,
	.channels = 1,
	.buswidth = 8,
	.num_links = 1,
	.links = { SM8550_SLAVE_ANOC_PCIE_GEM_NOC },
};

static struct qcom_icc_node xm_pcie3_1 = {
	.name = "xm_pcie3_1",
	.id = SM8550_MASTER_PCIE_1,
	.channels = 1,
	.buswidth = 16,
	.num_links = 1,
	.links = { SM8550_SLAVE_ANOC_PCIE_GEM_NOC },
};

static struct qcom_icc_node qhm_gic = {
	.name = "qhm_gic",
	.id = SM8550_MASTER_GIC_AHB,
	.channels = 1,
	.buswidth = 4,
	.num_links = 1,
	.links = { SM8550_SLAVE_SNOC_GEM_NOC_SF },
};

static struct qcom_icc_node qnm_aggre1_noc = {
	.name = "qnm_aggre1_noc",
	.id = SM8550_MASTER_A1NOC_SNOC,
	.channels = 1,
	.buswidth = 16,
	.num_links = 1,
	.links = { SM8550_SLAVE_SNOC_GEM_NOC_SF },
};

static struct qcom_icc_node qnm_aggre2_noc = {
	.name = "qnm_aggre2_noc",
	.id = SM8550_MASTER_A2NOC_SNOC,
	.channels = 1,
	.buswidth = 16,
	.num_links = 1,
	.links = { SM8550_SLAVE_SNOC_GEM_NOC_SF },
};

static struct qcom_icc_node xm_gic = {
	.name = "xm_gic",
	.id = SM8550_MASTER_GIC,
	.channels = 1,
	.buswidth = 8,
	.num_links = 1,
	.links = { SM8550_SLAVE_SNOC_GEM_NOC_GC },
};

static struct qcom_icc_node qns_a1noc_snoc = {
	.name = "qns_a1noc_snoc",
	.id = SM8550_SLAVE_A1NOC_SNOC,
	.channels = 1,
	.buswidth = 16,
	.num_links = 1,
	.links = { SM8550_MASTER_A1NOC_SNOC },
};

static struct qcom_icc_node qns_a2noc_snoc = {
	.name = "qns_a2noc_snoc",
	.id = SM8550_SLAVE_A2NOC_SNOC,
	.channels = 1,
	.buswidth = 16,
	.num_links = 1,
	.links = { SM8550_MASTER_A2NOC_SNOC },
};

static struct qcom_icc_node qup0_core_slave = {
	.name = "qup0_core_slave",
	.id = SM8550_SLAVE_QUP_CORE_0,
	.channels = 1,
	.buswidth = 4,
	.num_links = 0,
};

static struct qcom_icc_node qup1_core_slave = {
	.name = "qup1_core_slave",
	.id = SM8550_SLAVE_QUP_CORE_1,
	.channels = 1,
	.buswidth = 4,
	.num_links = 0,
};

static struct qcom_icc_node qup2_core_slave = {
	.name = "qup2_core_slave",
	.id = SM8550_SLAVE_QUP_CORE_2,
	.channels = 1,
	.buswidth = 4,
	.num_links = 0,
};

static struct qcom_icc_node qhs_ahb2phy0 = {
	.name = "qhs_ahb2phy0",
	.id = SM8550_SLAVE_AHB2PHY_SOUTH,
	.channels = 1,
	.buswidth = 4,
	.num_links = 0,
};

static struct qcom_icc_node qhs_ahb2phy1 = {
	.name = "qhs_ahb2phy1",
	.id = SM8550_SLAVE_AHB2PHY_NORTH,
	.channels = 1,
	.buswidth = 4,
	.num_links = 0,
};

static struct qcom_icc_node qhs_apss = {
	.name = "qhs_apss",
	.id = SM8550_SLAVE_APPSS,
	.channels = 1,
	.buswidth = 8,
	.num_links = 0,
};

static struct qcom_icc_node qhs_camera_cfg = {
	.name = "qhs_camera_cfg",
	.id = SM8550_SLAVE_CAMERA_CFG,
	.channels = 1,
	.buswidth = 4,
	.num_links = 0,
};

static struct qcom_icc_node qhs_clk_ctl = {
	.name = "qhs_clk_ctl",
	.id = SM8550_SLAVE_CLK_CTL,
	.channels = 1,
	.buswidth = 4,
	.num_links = 0,
};

static struct qcom_icc_node qhs_cpr_cx = {
	.name = "qhs_cpr_cx",
	.id = SM8550_SLAVE_RBCPR_CX_CFG,
	.channels = 1,
	.buswidth = 4,
	.num_links = 0,
};

static struct qcom_icc_node qhs_cpr_mmcx = {
	.name = "qhs_cpr_mmcx",
	.id = SM8550_SLAVE_RBCPR_MMCX_CFG,
	.channels = 1,
	.buswidth = 4,
	.num_links = 0,
};

static struct qcom_icc_node qhs_cpr_mxa = {
	.name = "qhs_cpr_mxa",
	.id = SM8550_SLAVE_RBCPR_MXA_CFG,
	.channels = 1,
	.buswidth = 4,
	.num_links = 0,
};

static struct qcom_icc_node qhs_cpr_mxc = {
	.name = "qhs_cpr_mxc",
	.id = SM8550_SLAVE_RBCPR_MXC_CFG,
	.channels = 1,
	.buswidth = 4,
	.num_links = 0,
};

static struct qcom_icc_node qhs_cpr_nspcx = {
	.name = "qhs_cpr_nspcx",
	.id = SM8550_SLAVE_CPR_NSPCX,
	.channels = 1,
	.buswidth = 4,
	.num_links = 0,
};

static struct qcom_icc_node qhs_crypto0_cfg = {
	.name = "qhs_crypto0_cfg",
	.id = SM8550_SLAVE_CRYPTO_0_CFG,
	.channels = 1,
	.buswidth = 4,
	.num_links = 0,
};

static struct qcom_icc_node qhs_cx_rdpm = {
	.name = "qhs_cx_rdpm",
	.id = SM8550_SLAVE_CX_RDPM,
	.channels = 1,
	.buswidth = 4,
	.num_links = 0,
};

static struct qcom_icc_node qhs_display_cfg = {
	.name = "qhs_display_cfg",
	.id = SM8550_SLAVE_DISPLAY_CFG,
	.channels = 1,
	.buswidth = 4,
	.num_links = 0,
};

static struct qcom_icc_node qhs_gpuss_cfg = {
	.name = "qhs_gpuss_cfg",
	.id = SM8550_SLAVE_GFX3D_CFG,
	.channels = 1,
	.buswidth = 8,
	.num_links = 0,
};

static struct qcom_icc_node qhs_i2c = {
	.name = "qhs_i2c",
	.id = SM8550_SLAVE_I2C,
	.channels = 1,
	.buswidth = 4,
	.num_links = 0,
};

static struct qcom_icc_node qhs_imem_cfg = {
	.name = "qhs_imem_cfg",
	.id = SM8550_SLAVE_IMEM_CFG,
	.channels = 1,
	.buswidth = 4,
	.num_links = 0,
};

static struct qcom_icc_node qhs_ipa = {
	.name = "qhs_ipa",
	.id = SM8550_SLAVE_IPA_CFG,
	.channels = 1,
	.buswidth = 4,
	.num_links = 0,
};

static struct qcom_icc_node qhs_ipc_router = {
	.name = "qhs_ipc_router",
	.id = SM8550_SLAVE_IPC_ROUTER_CFG,
	.channels = 1,
	.buswidth = 4,
	.num_links = 0,
};

static struct qcom_icc_node qhs_mss_cfg = {
	.name = "qhs_mss_cfg",
	.id = SM8550_SLAVE_CNOC_MSS,
	.channels = 1,
	.buswidth = 4,
	.num_links = 0,
};

static struct qcom_icc_node qhs_mx_rdpm = {
	.name = "qhs_mx_rdpm",
	.id = SM8550_SLAVE_MX_RDPM,
	.channels = 1,
	.buswidth = 4,
	.num_links = 0,
};

static struct qcom_icc_node qhs_pcie0_cfg = {
	.name = "qhs_pcie0_cfg",
	.id = SM8550_SLAVE_PCIE_0_CFG,
	.channels = 1,
	.buswidth = 4,
	.num_links = 0,
};

static struct qcom_icc_node qhs_pcie1_cfg = {
	.name = "qhs_pcie1_cfg",
	.id = SM8550_SLAVE_PCIE_1_CFG,
	.channels = 1,
	.buswidth = 4,
	.num_links = 0,
};

static struct qcom_icc_node qhs_pdm = {
	.name = "qhs_pdm",
	.id = SM8550_SLAVE_PDM,
	.channels = 1,
	.buswidth = 4,
	.num_links = 0,
};

static struct qcom_icc_node qhs_pimem_cfg = {
	.name = "qhs_pimem_cfg",
	.id = SM8550_SLAVE_PIMEM_CFG,
	.channels = 1,
	.buswidth = 4,
	.num_links = 0,
};

static struct qcom_icc_node qhs_prng = {
	.name = "qhs_prng",
	.id = SM8550_SLAVE_PRNG,
	.channels = 1,
	.buswidth = 4,
	.num_links = 0,
};

static struct qcom_icc_node qhs_qdss_cfg = {
	.name = "qhs_qdss_cfg",
	.id = SM8550_SLAVE_QDSS_CFG,
	.channels = 1,
	.buswidth = 4,
	.num_links = 0,
};

static struct qcom_icc_node qhs_qspi = {
	.name = "qhs_qspi",
	.id = SM8550_SLAVE_QSPI_0,
	.channels = 1,
	.buswidth = 4,
	.num_links = 0,
};

static struct qcom_icc_node qhs_qup1 = {
	.name = "qhs_qup1",
	.id = SM8550_SLAVE_QUP_1,
	.channels = 1,
	.buswidth = 4,
	.num_links = 0,
};

static struct qcom_icc_node qhs_qup2 = {
	.name = "qhs_qup2",
	.id = SM8550_SLAVE_QUP_2,
	.channels = 1,
	.buswidth = 4,
	.num_links = 0,
};

static struct qcom_icc_node qhs_sdc2 = {
	.name = "qhs_sdc2",
	.id = SM8550_SLAVE_SDCC_2,
	.channels = 1,
	.buswidth = 4,
	.num_links = 0,
};

static struct qcom_icc_node qhs_sdc4 = {
	.name = "qhs_sdc4",
	.id = SM8550_SLAVE_SDCC_4,
	.channels = 1,
	.buswidth = 4,
	.num_links = 0,
};

static struct qcom_icc_node qhs_spss_cfg = {
	.name = "qhs_spss_cfg",
	.id = SM8550_SLAVE_SPSS_CFG,
	.channels = 1,
	.buswidth = 4,
	.num_links = 0,
};

static struct qcom_icc_node qhs_tcsr = {
	.name = "qhs_tcsr",
	.id = SM8550_SLAVE_TCSR,
	.channels = 1,
	.buswidth = 4,
	.num_links = 0,
};

static struct qcom_icc_node qhs_tlmm = {
	.name = "qhs_tlmm",
	.id = SM8550_SLAVE_TLMM,
	.channels = 1,
	.buswidth = 4,
	.num_links = 0,
};

static struct qcom_icc_node qhs_ufs_mem_cfg = {
	.name = "qhs_ufs_mem_cfg",
	.id = SM8550_SLAVE_UFS_MEM_CFG,
	.channels = 1,
	.buswidth = 4,
	.num_links = 0,
};

static struct qcom_icc_node qhs_usb3_0 = {
	.name = "qhs_usb3_0",
	.id = SM8550_SLAVE_USB3_0,
	.channels = 1,
	.buswidth = 4,
	.num_links = 0,
};

static struct qcom_icc_node qhs_venus_cfg = {
	.name = "qhs_venus_cfg",
	.id = SM8550_SLAVE_VENUS_CFG,
	.channels = 1,
	.buswidth = 4,
	.num_links = 0,
};

static struct qcom_icc_node qhs_vsense_ctrl_cfg = {
	.name = "qhs_vsense_ctrl_cfg",
	.id = SM8550_SLAVE_VSENSE_CTRL_CFG,
	.channels = 1,
	.buswidth = 4,
	.num_links = 0,
};

static struct qcom_icc_node qss_lpass_qtb_cfg = {
	.name = "qss_lpass_qtb_cfg",
	.id = SM8550_SLAVE_LPASS_QTB_CFG,
	.channels = 1,
	.buswidth = 4,
	.num_links = 0,
};

static struct qcom_icc_node qss_mnoc_cfg = {
	.name = "qss_mnoc_cfg",
	.id = SM8550_SLAVE_CNOC_MNOC_CFG,
	.channels = 1,
	.buswidth = 4,
	.num_links = 1,
	.links = { SM8550_MASTER_CNOC_MNOC_CFG },
};

static struct qcom_icc_node qss_nsp_qtb_cfg = {
	.name = "qss_nsp_qtb_cfg",
	.id = SM8550_SLAVE_NSP_QTB_CFG,
	.channels = 1,
	.buswidth = 4,
	.num_links = 0,
};

static struct qcom_icc_node qss_pcie_anoc_cfg = {
	.name = "qss_pcie_anoc_cfg",
	.id = SM8550_SLAVE_PCIE_ANOC_CFG,
	.channels = 1,
	.buswidth = 4,
	.num_links = 1,
	.links = { SM8550_MASTER_PCIE_ANOC_CFG },
};

static struct qcom_icc_node xs_qdss_stm = {
	.name = "xs_qdss_stm",
	.id = SM8550_SLAVE_QDSS_STM,
	.channels = 1,
	.buswidth = 4,
	.num_links = 0,
};

static struct qcom_icc_node xs_sys_tcu_cfg = {
	.name = "xs_sys_tcu_cfg",
	.id = SM8550_SLAVE_TCU,
	.channels = 1,
	.buswidth = 8,
	.num_links = 0,
};

static struct qcom_icc_node qhs_aoss = {
	.name = "qhs_aoss",
	.id = SM8550_SLAVE_AOSS,
	.channels = 1,
	.buswidth = 4,
	.num_links = 0,
};

static struct qcom_icc_node qhs_tme_cfg = {
	.name = "qhs_tme_cfg",
	.id = SM8550_SLAVE_TME_CFG,
	.channels = 1,
	.buswidth = 4,
	.num_links = 0,
};

static struct qcom_icc_node qss_cfg = {
	.name = "qss_cfg",
	.id = SM8550_SLAVE_CNOC_CFG,
	.channels = 1,
	.buswidth = 4,
	.num_links = 1,
	.links = { SM8550_MASTER_CNOC_CFG },
};

static struct qcom_icc_node qss_ddrss_cfg = {
	.name = "qss_ddrss_cfg",
	.id = SM8550_SLAVE_DDRSS_CFG,
	.channels = 1,
	.buswidth = 4,
	.num_links = 0,
};

static struct qcom_icc_node qxs_boot_imem = {
	.name = "qxs_boot_imem",
	.id = SM8550_SLAVE_BOOT_IMEM,
	.channels = 1,
	.buswidth = 8,
	.num_links = 0,
};

static struct qcom_icc_node qxs_imem = {
	.name = "qxs_imem",
	.id = SM8550_SLAVE_IMEM,
	.channels = 1,
	.buswidth = 8,
	.num_links = 0,
};

static struct qcom_icc_node xs_pcie_0 = {
	.name = "xs_pcie_0",
	.id = SM8550_SLAVE_PCIE_0,
	.channels = 1,
	.buswidth = 8,
	.num_links = 0,
};

static struct qcom_icc_node xs_pcie_1 = {
	.name = "xs_pcie_1",
	.id = SM8550_SLAVE_PCIE_1,
	.channels = 1,
	.buswidth = 16,
	.num_links = 0,
};

static struct qcom_icc_node qns_gem_noc_cnoc = {
	.name = "qns_gem_noc_cnoc",
	.id = SM8550_SLAVE_GEM_NOC_CNOC,
	.channels = 1,
	.buswidth = 16,
	.num_links = 1,
	.links = { SM8550_MASTER_GEM_NOC_CNOC },
};

static struct qcom_icc_node qns_llcc = {
	.name = "qns_llcc",
	.id = SM8550_SLAVE_LLCC,
	.channels = 4,
	.buswidth = 16,
	.num_links = 1,
	.links = { SM8550_MASTER_LLCC },
};

static struct qcom_icc_node qns_pcie = {
	.name = "qns_pcie",
	.id = SM8550_SLAVE_MEM_NOC_PCIE_SNOC,
	.channels = 1,
	.buswidth = 8,
	.num_links = 1,
	.links = { SM8550_MASTER_GEM_NOC_PCIE_SNOC },
};

static struct qcom_icc_node qns_lpass_ag_noc_gemnoc = {
	.name = "qns_lpass_ag_noc_gemnoc",
	.id = SM8550_SLAVE_LPASS_GEM_NOC,
	.channels = 1,
	.buswidth = 16,
	.num_links = 1,
	.links = { SM8550_MASTER_LPASS_GEM_NOC },
};

static struct qcom_icc_node qns_lpass_aggnoc = {
	.name = "qns_lpass_aggnoc",
	.id = SM8550_SLAVE_LPIAON_NOC_LPASS_AG_NOC,
	.channels = 1,
	.buswidth = 16,
	.num_links = 1,
	.links = { SM8550_MASTER_LPIAON_NOC },
};

static struct qcom_icc_node qns_lpi_aon_noc = {
	.name = "qns_lpi_aon_noc",
	.id = SM8550_SLAVE_LPICX_NOC_LPIAON_NOC,
	.channels = 1,
	.buswidth = 16,
	.num_links = 1,
	.links = { SM8550_MASTER_LPASS_LPINOC },
};

static struct qcom_icc_node ebi = {
	.name = "ebi",
	.id = SM8550_SLAVE_EBI1,
	.channels = 4,
	.buswidth = 4,
	.num_links = 0,
};

static struct qcom_icc_node qns_mem_noc_hf = {
	.name = "qns_mem_noc_hf",
	.id = SM8550_SLAVE_MNOC_HF_MEM_NOC,
	.channels = 2,
	.buswidth = 32,
	.num_links = 1,
	.links = { SM8550_MASTER_MNOC_HF_MEM_NOC },
};

static struct qcom_icc_node qns_mem_noc_sf = {
	.name = "qns_mem_noc_sf",
	.id = SM8550_SLAVE_MNOC_SF_MEM_NOC,
	.channels = 2,
	.buswidth = 32,
	.num_links = 1,
	.links = { SM8550_MASTER_MNOC_SF_MEM_NOC },
};

static struct qcom_icc_node srvc_mnoc = {
	.name = "srvc_mnoc",
	.id = SM8550_SLAVE_SERVICE_MNOC,
	.channels = 1,
	.buswidth = 4,
	.num_links = 0,
};

static struct qcom_icc_node qns_nsp_gemnoc = {
	.name = "qns_nsp_gemnoc",
	.id = SM8550_SLAVE_CDSP_MEM_NOC,
	.channels = 2,
	.buswidth = 32,
	.num_links = 1,
	.links = { SM8550_MASTER_COMPUTE_NOC },
};

static struct qcom_icc_node qns_pcie_mem_noc = {
	.name = "qns_pcie_mem_noc",
	.id = SM8550_SLAVE_ANOC_PCIE_GEM_NOC,
	.channels = 1,
	.buswidth = 16,
	.num_links = 1,
	.links = { SM8550_MASTER_ANOC_PCIE_GEM_NOC },
};

static struct qcom_icc_node srvc_pcie_aggre_noc = {
	.name = "srvc_pcie_aggre_noc",
	.id = SM8550_SLAVE_SERVICE_PCIE_ANOC,
	.channels = 1,
	.buswidth = 4,
	.num_links = 0,
};

static struct qcom_icc_node qns_gemnoc_gc = {
	.name = "qns_gemnoc_gc",
	.id = SM8550_SLAVE_SNOC_GEM_NOC_GC,
	.channels = 1,
	.buswidth = 8,
	.num_links = 1,
	.links = { SM8550_MASTER_SNOC_GC_MEM_NOC },
};

static struct qcom_icc_node qns_gemnoc_sf = {
	.name = "qns_gemnoc_sf",
	.id = SM8550_SLAVE_SNOC_GEM_NOC_SF,
	.channels = 1,
	.buswidth = 16,
	.num_links = 1,
	.links = { SM8550_MASTER_SNOC_SF_MEM_NOC },
};

static struct qcom_icc_bcm bcm_acv = {
	.name = "ACV",
	.enable_mask = 0x8,
	.num_nodes = 1,
	.nodes = { &ebi },
};

static struct qcom_icc_bcm bcm_ce0 = {
	.name = "CE0",
	.num_nodes = 1,
	.nodes = { &qxm_crypto },
};

static struct qcom_icc_bcm bcm_cn0 = {
	.name = "CN0",
	.enable_mask = 0x1,
	.keepalive = true,
	.num_nodes = 54,
	.nodes = { &qsm_cfg, &qhs_ahb2phy0,
		   &qhs_ahb2phy1, &qhs_apss,
		   &qhs_camera_cfg, &qhs_clk_ctl,
		   &qhs_cpr_cx, &qhs_cpr_mmcx,
		   &qhs_cpr_mxa, &qhs_cpr_mxc,
		   &qhs_cpr_nspcx, &qhs_crypto0_cfg,
		   &qhs_cx_rdpm, &qhs_gpuss_cfg,
		   &qhs_i2c, &qhs_imem_cfg,
		   &qhs_ipa, &qhs_ipc_router,
		   &qhs_mss_cfg, &qhs_mx_rdpm,
		   &qhs_pcie0_cfg, &qhs_pcie1_cfg,
		   &qhs_pdm, &qhs_pimem_cfg,
		   &qhs_prng, &qhs_qdss_cfg,
		   &qhs_qspi, &qhs_qup1,
		   &qhs_qup2, &qhs_sdc2,
		   &qhs_sdc4, &qhs_spss_cfg,
		   &qhs_tcsr, &qhs_tlmm,
		   &qhs_ufs_mem_cfg, &qhs_usb3_0,
		   &qhs_venus_cfg, &qhs_vsense_ctrl_cfg,
		   &qss_lpass_qtb_cfg, &qss_mnoc_cfg,
		   &qss_nsp_qtb_cfg, &qss_pcie_anoc_cfg,
		   &xs_qdss_stm, &xs_sys_tcu_cfg,
		   &qnm_gemnoc_cnoc, &qnm_gemnoc_pcie,
		   &qhs_aoss, &qhs_tme_cfg,
		   &qss_cfg, &qss_ddrss_cfg,
		   &qxs_boot_imem, &qxs_imem,
		   &xs_pcie_0, &xs_pcie_1 },
};

static struct qcom_icc_bcm bcm_cn1 = {
	.name = "CN1",
	.num_nodes = 1,
	.nodes = { &qhs_display_cfg },
};

static struct qcom_icc_bcm bcm_co0 = {
	.name = "CO0",
	.enable_mask = 0x1,
	.num_nodes = 2,
	.nodes = { &qxm_nsp, &qns_nsp_gemnoc },
};

static struct qcom_icc_bcm bcm_lp0 = {
	.name = "LP0",
	.num_nodes = 2,
	.nodes = { &qnm_lpass_lpinoc, &qns_lpass_aggnoc },
};

static struct qcom_icc_bcm bcm_mc0 = {
	.name = "MC0",
	.keepalive = true,
	.num_nodes = 1,
	.nodes = { &ebi },
};

static struct qcom_icc_bcm bcm_mm0 = {
	.name = "MM0",
	.num_nodes = 1,
	.nodes = { &qns_mem_noc_hf },
};

static struct qcom_icc_bcm bcm_mm1 = {
	.name = "MM1",
	.enable_mask = 0x1,
	.num_nodes = 8,
	.nodes = { &qnm_camnoc_hf, &qnm_camnoc_icp,
		   &qnm_camnoc_sf, &qnm_vapss_hcp,
		   &qnm_video_cv_cpu, &qnm_video_cvp,
		   &qnm_video_v_cpu, &qns_mem_noc_sf },
};

static struct qcom_icc_bcm bcm_qup0 = {
	.name = "QUP0",
	.keepalive = true,
	.vote_scale = 1,
	.num_nodes = 1,
	.nodes = { &qup0_core_slave },
};

static struct qcom_icc_bcm bcm_qup1 = {
	.name = "QUP1",
	.keepalive = true,
	.vote_scale = 1,
	.num_nodes = 1,
	.nodes = { &qup1_core_slave },
};

static struct qcom_icc_bcm bcm_qup2 = {
	.name = "QUP2",
	.keepalive = true,
	.vote_scale = 1,
	.num_nodes = 1,
	.nodes = { &qup2_core_slave },
};

static struct qcom_icc_bcm bcm_sh0 = {
	.name = "SH0",
	.keepalive = true,
	.num_nodes = 1,
	.nodes = { &qns_llcc },
};

static struct qcom_icc_bcm bcm_sh1 = {
	.name = "SH1",
	.enable_mask = 0x1,
	.num_nodes = 13,
	.nodes = { &alm_gpu_tcu, &alm_sys_tcu,
		   &chm_apps, &qnm_gpu,
		   &qnm_mdsp, &qnm_mnoc_hf,
		   &qnm_mnoc_sf, &qnm_nsp_gemnoc,
		   &qnm_pcie, &qnm_snoc_gc,
		   &qnm_snoc_sf, &qns_gem_noc_cnoc,
		   &qns_pcie },
};

static struct qcom_icc_bcm bcm_sn0 = {
	.name = "SN0",
	.keepalive = true,
	.num_nodes = 1,
	.nodes = { &qns_gemnoc_sf },
};

static struct qcom_icc_bcm bcm_sn1 = {
	.name = "SN1",
	.enable_mask = 0x1,
	.num_nodes = 3,
	.nodes = { &qhm_gic, &xm_gic,
		   &qns_gemnoc_gc },
};

static struct qcom_icc_bcm bcm_sn2 = {
	.name = "SN2",
	.num_nodes = 1,
	.nodes = { &qnm_aggre1_noc },
};

static struct qcom_icc_bcm bcm_sn3 = {
	.name = "SN3",
	.num_nodes = 1,
	.nodes = { &qnm_aggre2_noc },
};

static struct qcom_icc_bcm bcm_sn7 = {
	.name = "SN7",
	.num_nodes = 1,
	.nodes = { &qns_pcie_mem_noc },
};

<<<<<<< HEAD
static struct qcom_icc_bcm bcm_acv_disp = {
	.name = "ACV",
	.enable_mask = 0x1,
	.num_nodes = 1,
	.nodes = { &ebi_disp },
};

static struct qcom_icc_bcm bcm_mc0_disp = {
	.name = "MC0",
	.num_nodes = 1,
	.nodes = { &ebi_disp },
};

static struct qcom_icc_bcm bcm_mm0_disp = {
	.name = "MM0",
	.num_nodes = 1,
	.nodes = { &qns_mem_noc_hf_disp },
};

static struct qcom_icc_bcm bcm_sh0_disp = {
	.name = "SH0",
	.num_nodes = 1,
	.nodes = { &qns_llcc_disp },
};

static struct qcom_icc_bcm bcm_sh1_disp = {
	.name = "SH1",
	.enable_mask = 0x1,
	.num_nodes = 2,
	.nodes = { &qnm_mnoc_hf_disp, &qnm_pcie_disp },
};

static struct qcom_icc_bcm bcm_acv_cam_ife_0 = {
	.name = "ACV",
	.enable_mask = 0x0,
	.num_nodes = 1,
	.nodes = { &ebi_cam_ife_0 },
};

static struct qcom_icc_bcm bcm_mc0_cam_ife_0 = {
	.name = "MC0",
	.num_nodes = 1,
	.nodes = { &ebi_cam_ife_0 },
};

static struct qcom_icc_bcm bcm_mm0_cam_ife_0 = {
	.name = "MM0",
	.num_nodes = 1,
	.nodes = { &qns_mem_noc_hf_cam_ife_0 },
};

static struct qcom_icc_bcm bcm_mm1_cam_ife_0 = {
	.name = "MM1",
	.enable_mask = 0x1,
	.num_nodes = 4,
	.nodes = { &qnm_camnoc_hf_cam_ife_0, &qnm_camnoc_icp_cam_ife_0,
		   &qnm_camnoc_sf_cam_ife_0, &qns_mem_noc_sf_cam_ife_0 },
};

static struct qcom_icc_bcm bcm_sh0_cam_ife_0 = {
	.name = "SH0",
	.num_nodes = 1,
	.nodes = { &qns_llcc_cam_ife_0 },
};

static struct qcom_icc_bcm bcm_sh1_cam_ife_0 = {
	.name = "SH1",
	.enable_mask = 0x1,
	.num_nodes = 3,
	.nodes = { &qnm_mnoc_hf_cam_ife_0, &qnm_mnoc_sf_cam_ife_0,
		   &qnm_pcie_cam_ife_0 },
};

static struct qcom_icc_bcm bcm_acv_cam_ife_1 = {
	.name = "ACV",
	.enable_mask = 0x0,
	.num_nodes = 1,
	.nodes = { &ebi_cam_ife_1 },
};

static struct qcom_icc_bcm bcm_mc0_cam_ife_1 = {
	.name = "MC0",
	.num_nodes = 1,
	.nodes = { &ebi_cam_ife_1 },
};

static struct qcom_icc_bcm bcm_mm0_cam_ife_1 = {
	.name = "MM0",
	.num_nodes = 1,
	.nodes = { &qns_mem_noc_hf_cam_ife_1 },
};

static struct qcom_icc_bcm bcm_mm1_cam_ife_1 = {
	.name = "MM1",
	.enable_mask = 0x1,
	.num_nodes = 4,
	.nodes = { &qnm_camnoc_hf_cam_ife_1, &qnm_camnoc_icp_cam_ife_1,
		   &qnm_camnoc_sf_cam_ife_1, &qns_mem_noc_sf_cam_ife_1 },
};

static struct qcom_icc_bcm bcm_sh0_cam_ife_1 = {
	.name = "SH0",
	.num_nodes = 1,
	.nodes = { &qns_llcc_cam_ife_1 },
};

static struct qcom_icc_bcm bcm_sh1_cam_ife_1 = {
	.name = "SH1",
	.enable_mask = 0x1,
	.num_nodes = 3,
	.nodes = { &qnm_mnoc_hf_cam_ife_1, &qnm_mnoc_sf_cam_ife_1,
		   &qnm_pcie_cam_ife_1 },
};

static struct qcom_icc_bcm bcm_acv_cam_ife_2 = {
	.name = "ACV",
	.enable_mask = 0x0,
	.num_nodes = 1,
	.nodes = { &ebi_cam_ife_2 },
};

static struct qcom_icc_bcm bcm_mc0_cam_ife_2 = {
	.name = "MC0",
	.num_nodes = 1,
	.nodes = { &ebi_cam_ife_2 },
};

static struct qcom_icc_bcm bcm_mm0_cam_ife_2 = {
	.name = "MM0",
	.num_nodes = 1,
	.nodes = { &qns_mem_noc_hf_cam_ife_2 },
};

static struct qcom_icc_bcm bcm_mm1_cam_ife_2 = {
	.name = "MM1",
	.enable_mask = 0x1,
	.num_nodes = 4,
	.nodes = { &qnm_camnoc_hf_cam_ife_2, &qnm_camnoc_icp_cam_ife_2,
		   &qnm_camnoc_sf_cam_ife_2, &qns_mem_noc_sf_cam_ife_2 },
};

static struct qcom_icc_bcm bcm_sh0_cam_ife_2 = {
	.name = "SH0",
	.num_nodes = 1,
	.nodes = { &qns_llcc_cam_ife_2 },
};

static struct qcom_icc_bcm bcm_sh1_cam_ife_2 = {
	.name = "SH1",
	.enable_mask = 0x1,
	.num_nodes = 3,
	.nodes = { &qnm_mnoc_hf_cam_ife_2, &qnm_mnoc_sf_cam_ife_2,
		   &qnm_pcie_cam_ife_2 },
};

=======
>>>>>>> 2d5404ca
static struct qcom_icc_bcm * const aggre1_noc_bcms[] = {
};

static struct qcom_icc_node * const aggre1_noc_nodes[] = {
	[MASTER_QSPI_0] = &qhm_qspi,
	[MASTER_QUP_1] = &qhm_qup1,
	[MASTER_SDCC_4] = &xm_sdc4,
	[MASTER_UFS_MEM] = &xm_ufs_mem,
	[MASTER_USB3_0] = &xm_usb3_0,
	[SLAVE_A1NOC_SNOC] = &qns_a1noc_snoc,
};

static const struct qcom_icc_desc sm8550_aggre1_noc = {
	.nodes = aggre1_noc_nodes,
	.num_nodes = ARRAY_SIZE(aggre1_noc_nodes),
	.bcms = aggre1_noc_bcms,
	.num_bcms = ARRAY_SIZE(aggre1_noc_bcms),
};

static struct qcom_icc_bcm * const aggre2_noc_bcms[] = {
	&bcm_ce0,
};

static struct qcom_icc_node * const aggre2_noc_nodes[] = {
	[MASTER_QDSS_BAM] = &qhm_qdss_bam,
	[MASTER_QUP_2] = &qhm_qup2,
	[MASTER_CRYPTO] = &qxm_crypto,
	[MASTER_IPA] = &qxm_ipa,
	[MASTER_SP] = &qxm_sp,
	[MASTER_QDSS_ETR] = &xm_qdss_etr_0,
	[MASTER_QDSS_ETR_1] = &xm_qdss_etr_1,
	[MASTER_SDCC_2] = &xm_sdc2,
	[SLAVE_A2NOC_SNOC] = &qns_a2noc_snoc,
};

static const struct qcom_icc_desc sm8550_aggre2_noc = {
	.nodes = aggre2_noc_nodes,
	.num_nodes = ARRAY_SIZE(aggre2_noc_nodes),
	.bcms = aggre2_noc_bcms,
	.num_bcms = ARRAY_SIZE(aggre2_noc_bcms),
};

static struct qcom_icc_bcm * const clk_virt_bcms[] = {
	&bcm_qup0,
	&bcm_qup1,
	&bcm_qup2,
};

static struct qcom_icc_node * const clk_virt_nodes[] = {
	[MASTER_QUP_CORE_0] = &qup0_core_master,
	[MASTER_QUP_CORE_1] = &qup1_core_master,
	[MASTER_QUP_CORE_2] = &qup2_core_master,
	[SLAVE_QUP_CORE_0] = &qup0_core_slave,
	[SLAVE_QUP_CORE_1] = &qup1_core_slave,
	[SLAVE_QUP_CORE_2] = &qup2_core_slave,
};

static const struct qcom_icc_desc sm8550_clk_virt = {
	.nodes = clk_virt_nodes,
	.num_nodes = ARRAY_SIZE(clk_virt_nodes),
	.bcms = clk_virt_bcms,
	.num_bcms = ARRAY_SIZE(clk_virt_bcms),
};

static struct qcom_icc_bcm * const config_noc_bcms[] = {
	&bcm_cn0,
	&bcm_cn1,
};

static struct qcom_icc_node * const config_noc_nodes[] = {
	[MASTER_CNOC_CFG] = &qsm_cfg,
	[SLAVE_AHB2PHY_SOUTH] = &qhs_ahb2phy0,
	[SLAVE_AHB2PHY_NORTH] = &qhs_ahb2phy1,
	[SLAVE_APPSS] = &qhs_apss,
	[SLAVE_CAMERA_CFG] = &qhs_camera_cfg,
	[SLAVE_CLK_CTL] = &qhs_clk_ctl,
	[SLAVE_RBCPR_CX_CFG] = &qhs_cpr_cx,
	[SLAVE_RBCPR_MMCX_CFG] = &qhs_cpr_mmcx,
	[SLAVE_RBCPR_MXA_CFG] = &qhs_cpr_mxa,
	[SLAVE_RBCPR_MXC_CFG] = &qhs_cpr_mxc,
	[SLAVE_CPR_NSPCX] = &qhs_cpr_nspcx,
	[SLAVE_CRYPTO_0_CFG] = &qhs_crypto0_cfg,
	[SLAVE_CX_RDPM] = &qhs_cx_rdpm,
	[SLAVE_DISPLAY_CFG] = &qhs_display_cfg,
	[SLAVE_GFX3D_CFG] = &qhs_gpuss_cfg,
	[SLAVE_I2C] = &qhs_i2c,
	[SLAVE_IMEM_CFG] = &qhs_imem_cfg,
	[SLAVE_IPA_CFG] = &qhs_ipa,
	[SLAVE_IPC_ROUTER_CFG] = &qhs_ipc_router,
	[SLAVE_CNOC_MSS] = &qhs_mss_cfg,
	[SLAVE_MX_RDPM] = &qhs_mx_rdpm,
	[SLAVE_PCIE_0_CFG] = &qhs_pcie0_cfg,
	[SLAVE_PCIE_1_CFG] = &qhs_pcie1_cfg,
	[SLAVE_PDM] = &qhs_pdm,
	[SLAVE_PIMEM_CFG] = &qhs_pimem_cfg,
	[SLAVE_PRNG] = &qhs_prng,
	[SLAVE_QDSS_CFG] = &qhs_qdss_cfg,
	[SLAVE_QSPI_0] = &qhs_qspi,
	[SLAVE_QUP_1] = &qhs_qup1,
	[SLAVE_QUP_2] = &qhs_qup2,
	[SLAVE_SDCC_2] = &qhs_sdc2,
	[SLAVE_SDCC_4] = &qhs_sdc4,
	[SLAVE_SPSS_CFG] = &qhs_spss_cfg,
	[SLAVE_TCSR] = &qhs_tcsr,
	[SLAVE_TLMM] = &qhs_tlmm,
	[SLAVE_UFS_MEM_CFG] = &qhs_ufs_mem_cfg,
	[SLAVE_USB3_0] = &qhs_usb3_0,
	[SLAVE_VENUS_CFG] = &qhs_venus_cfg,
	[SLAVE_VSENSE_CTRL_CFG] = &qhs_vsense_ctrl_cfg,
	[SLAVE_LPASS_QTB_CFG] = &qss_lpass_qtb_cfg,
	[SLAVE_CNOC_MNOC_CFG] = &qss_mnoc_cfg,
	[SLAVE_NSP_QTB_CFG] = &qss_nsp_qtb_cfg,
	[SLAVE_PCIE_ANOC_CFG] = &qss_pcie_anoc_cfg,
	[SLAVE_QDSS_STM] = &xs_qdss_stm,
	[SLAVE_TCU] = &xs_sys_tcu_cfg,
};

static const struct qcom_icc_desc sm8550_config_noc = {
	.nodes = config_noc_nodes,
	.num_nodes = ARRAY_SIZE(config_noc_nodes),
	.bcms = config_noc_bcms,
	.num_bcms = ARRAY_SIZE(config_noc_bcms),
};

static struct qcom_icc_bcm * const cnoc_main_bcms[] = {
	&bcm_cn0,
};

static struct qcom_icc_node * const cnoc_main_nodes[] = {
	[MASTER_GEM_NOC_CNOC] = &qnm_gemnoc_cnoc,
	[MASTER_GEM_NOC_PCIE_SNOC] = &qnm_gemnoc_pcie,
	[SLAVE_AOSS] = &qhs_aoss,
	[SLAVE_TME_CFG] = &qhs_tme_cfg,
	[SLAVE_CNOC_CFG] = &qss_cfg,
	[SLAVE_DDRSS_CFG] = &qss_ddrss_cfg,
	[SLAVE_BOOT_IMEM] = &qxs_boot_imem,
	[SLAVE_IMEM] = &qxs_imem,
	[SLAVE_PCIE_0] = &xs_pcie_0,
	[SLAVE_PCIE_1] = &xs_pcie_1,
};

static const struct qcom_icc_desc sm8550_cnoc_main = {
	.nodes = cnoc_main_nodes,
	.num_nodes = ARRAY_SIZE(cnoc_main_nodes),
	.bcms = cnoc_main_bcms,
	.num_bcms = ARRAY_SIZE(cnoc_main_bcms),
};

static struct qcom_icc_bcm * const gem_noc_bcms[] = {
	&bcm_sh0,
	&bcm_sh1,
};

static struct qcom_icc_node * const gem_noc_nodes[] = {
	[MASTER_GPU_TCU] = &alm_gpu_tcu,
	[MASTER_SYS_TCU] = &alm_sys_tcu,
	[MASTER_APPSS_PROC] = &chm_apps,
	[MASTER_GFX3D] = &qnm_gpu,
	[MASTER_LPASS_GEM_NOC] = &qnm_lpass_gemnoc,
	[MASTER_MSS_PROC] = &qnm_mdsp,
	[MASTER_MNOC_HF_MEM_NOC] = &qnm_mnoc_hf,
	[MASTER_MNOC_SF_MEM_NOC] = &qnm_mnoc_sf,
	[MASTER_COMPUTE_NOC] = &qnm_nsp_gemnoc,
	[MASTER_ANOC_PCIE_GEM_NOC] = &qnm_pcie,
	[MASTER_SNOC_GC_MEM_NOC] = &qnm_snoc_gc,
	[MASTER_SNOC_SF_MEM_NOC] = &qnm_snoc_sf,
	[SLAVE_GEM_NOC_CNOC] = &qns_gem_noc_cnoc,
	[SLAVE_LLCC] = &qns_llcc,
	[SLAVE_MEM_NOC_PCIE_SNOC] = &qns_pcie,
};

static const struct qcom_icc_desc sm8550_gem_noc = {
	.nodes = gem_noc_nodes,
	.num_nodes = ARRAY_SIZE(gem_noc_nodes),
	.bcms = gem_noc_bcms,
	.num_bcms = ARRAY_SIZE(gem_noc_bcms),
};

static struct qcom_icc_bcm * const lpass_ag_noc_bcms[] = {
};

static struct qcom_icc_node * const lpass_ag_noc_nodes[] = {
	[MASTER_LPIAON_NOC] = &qnm_lpiaon_noc,
	[SLAVE_LPASS_GEM_NOC] = &qns_lpass_ag_noc_gemnoc,
};

static const struct qcom_icc_desc sm8550_lpass_ag_noc = {
	.nodes = lpass_ag_noc_nodes,
	.num_nodes = ARRAY_SIZE(lpass_ag_noc_nodes),
	.bcms = lpass_ag_noc_bcms,
	.num_bcms = ARRAY_SIZE(lpass_ag_noc_bcms),
};

static struct qcom_icc_bcm * const lpass_lpiaon_noc_bcms[] = {
	&bcm_lp0,
};

static struct qcom_icc_node * const lpass_lpiaon_noc_nodes[] = {
	[MASTER_LPASS_LPINOC] = &qnm_lpass_lpinoc,
	[SLAVE_LPIAON_NOC_LPASS_AG_NOC] = &qns_lpass_aggnoc,
};

static const struct qcom_icc_desc sm8550_lpass_lpiaon_noc = {
	.nodes = lpass_lpiaon_noc_nodes,
	.num_nodes = ARRAY_SIZE(lpass_lpiaon_noc_nodes),
	.bcms = lpass_lpiaon_noc_bcms,
	.num_bcms = ARRAY_SIZE(lpass_lpiaon_noc_bcms),
};

static struct qcom_icc_bcm * const lpass_lpicx_noc_bcms[] = {
};

static struct qcom_icc_node * const lpass_lpicx_noc_nodes[] = {
	[MASTER_LPASS_PROC] = &qxm_lpinoc_dsp_axim,
	[SLAVE_LPICX_NOC_LPIAON_NOC] = &qns_lpi_aon_noc,
};

static const struct qcom_icc_desc sm8550_lpass_lpicx_noc = {
	.nodes = lpass_lpicx_noc_nodes,
	.num_nodes = ARRAY_SIZE(lpass_lpicx_noc_nodes),
	.bcms = lpass_lpicx_noc_bcms,
	.num_bcms = ARRAY_SIZE(lpass_lpicx_noc_bcms),
};

static struct qcom_icc_bcm * const mc_virt_bcms[] = {
	&bcm_acv,
	&bcm_mc0,
};

static struct qcom_icc_node * const mc_virt_nodes[] = {
	[MASTER_LLCC] = &llcc_mc,
	[SLAVE_EBI1] = &ebi,
};

static const struct qcom_icc_desc sm8550_mc_virt = {
	.nodes = mc_virt_nodes,
	.num_nodes = ARRAY_SIZE(mc_virt_nodes),
	.bcms = mc_virt_bcms,
	.num_bcms = ARRAY_SIZE(mc_virt_bcms),
};

static struct qcom_icc_bcm * const mmss_noc_bcms[] = {
	&bcm_mm0,
	&bcm_mm1,
};

static struct qcom_icc_node * const mmss_noc_nodes[] = {
	[MASTER_CAMNOC_HF] = &qnm_camnoc_hf,
	[MASTER_CAMNOC_ICP] = &qnm_camnoc_icp,
	[MASTER_CAMNOC_SF] = &qnm_camnoc_sf,
	[MASTER_MDP] = &qnm_mdp,
	[MASTER_CDSP_HCP] = &qnm_vapss_hcp,
	[MASTER_VIDEO] = &qnm_video,
	[MASTER_VIDEO_CV_PROC] = &qnm_video_cv_cpu,
	[MASTER_VIDEO_PROC] = &qnm_video_cvp,
	[MASTER_VIDEO_V_PROC] = &qnm_video_v_cpu,
	[MASTER_CNOC_MNOC_CFG] = &qsm_mnoc_cfg,
	[SLAVE_MNOC_HF_MEM_NOC] = &qns_mem_noc_hf,
	[SLAVE_MNOC_SF_MEM_NOC] = &qns_mem_noc_sf,
	[SLAVE_SERVICE_MNOC] = &srvc_mnoc,
};

static const struct qcom_icc_desc sm8550_mmss_noc = {
	.nodes = mmss_noc_nodes,
	.num_nodes = ARRAY_SIZE(mmss_noc_nodes),
	.bcms = mmss_noc_bcms,
	.num_bcms = ARRAY_SIZE(mmss_noc_bcms),
};

static struct qcom_icc_bcm * const nsp_noc_bcms[] = {
	&bcm_co0,
};

static struct qcom_icc_node * const nsp_noc_nodes[] = {
	[MASTER_CDSP_PROC] = &qxm_nsp,
	[SLAVE_CDSP_MEM_NOC] = &qns_nsp_gemnoc,
};

static const struct qcom_icc_desc sm8550_nsp_noc = {
	.nodes = nsp_noc_nodes,
	.num_nodes = ARRAY_SIZE(nsp_noc_nodes),
	.bcms = nsp_noc_bcms,
	.num_bcms = ARRAY_SIZE(nsp_noc_bcms),
};

static struct qcom_icc_bcm * const pcie_anoc_bcms[] = {
	&bcm_sn7,
};

static struct qcom_icc_node * const pcie_anoc_nodes[] = {
	[MASTER_PCIE_ANOC_CFG] = &qsm_pcie_anoc_cfg,
	[MASTER_PCIE_0] = &xm_pcie3_0,
	[MASTER_PCIE_1] = &xm_pcie3_1,
	[SLAVE_ANOC_PCIE_GEM_NOC] = &qns_pcie_mem_noc,
	[SLAVE_SERVICE_PCIE_ANOC] = &srvc_pcie_aggre_noc,
};

static const struct qcom_icc_desc sm8550_pcie_anoc = {
	.nodes = pcie_anoc_nodes,
	.num_nodes = ARRAY_SIZE(pcie_anoc_nodes),
	.bcms = pcie_anoc_bcms,
	.num_bcms = ARRAY_SIZE(pcie_anoc_bcms),
};

static struct qcom_icc_bcm * const system_noc_bcms[] = {
	&bcm_sn0,
	&bcm_sn1,
	&bcm_sn2,
	&bcm_sn3,
};

static struct qcom_icc_node * const system_noc_nodes[] = {
	[MASTER_GIC_AHB] = &qhm_gic,
	[MASTER_A1NOC_SNOC] = &qnm_aggre1_noc,
	[MASTER_A2NOC_SNOC] = &qnm_aggre2_noc,
	[MASTER_GIC] = &xm_gic,
	[SLAVE_SNOC_GEM_NOC_GC] = &qns_gemnoc_gc,
	[SLAVE_SNOC_GEM_NOC_SF] = &qns_gemnoc_sf,
};

static const struct qcom_icc_desc sm8550_system_noc = {
	.nodes = system_noc_nodes,
	.num_nodes = ARRAY_SIZE(system_noc_nodes),
	.bcms = system_noc_bcms,
	.num_bcms = ARRAY_SIZE(system_noc_bcms),
};

static const struct of_device_id qnoc_of_match[] = {
	{ .compatible = "qcom,sm8550-aggre1-noc",
	  .data = &sm8550_aggre1_noc},
	{ .compatible = "qcom,sm8550-aggre2-noc",
	  .data = &sm8550_aggre2_noc},
	{ .compatible = "qcom,sm8550-clk-virt",
	  .data = &sm8550_clk_virt},
	{ .compatible = "qcom,sm8550-config-noc",
	  .data = &sm8550_config_noc},
	{ .compatible = "qcom,sm8550-cnoc-main",
	  .data = &sm8550_cnoc_main},
	{ .compatible = "qcom,sm8550-gem-noc",
	  .data = &sm8550_gem_noc},
	{ .compatible = "qcom,sm8550-lpass-ag-noc",
	  .data = &sm8550_lpass_ag_noc},
	{ .compatible = "qcom,sm8550-lpass-lpiaon-noc",
	  .data = &sm8550_lpass_lpiaon_noc},
	{ .compatible = "qcom,sm8550-lpass-lpicx-noc",
	  .data = &sm8550_lpass_lpicx_noc},
	{ .compatible = "qcom,sm8550-mc-virt",
	  .data = &sm8550_mc_virt},
	{ .compatible = "qcom,sm8550-mmss-noc",
	  .data = &sm8550_mmss_noc},
	{ .compatible = "qcom,sm8550-nsp-noc",
	  .data = &sm8550_nsp_noc},
	{ .compatible = "qcom,sm8550-pcie-anoc",
	  .data = &sm8550_pcie_anoc},
	{ .compatible = "qcom,sm8550-system-noc",
	  .data = &sm8550_system_noc},
	{ }
};
MODULE_DEVICE_TABLE(of, qnoc_of_match);

static struct platform_driver qnoc_driver = {
	.probe = qcom_icc_rpmh_probe,
	.remove_new = qcom_icc_rpmh_remove,
	.driver = {
		.name = "qnoc-sm8550",
		.of_match_table = qnoc_of_match,
		.sync_state = icc_sync_state,
	},
};

static int __init qnoc_driver_init(void)
{
	return platform_driver_register(&qnoc_driver);
}
core_initcall(qnoc_driver_init);

static void __exit qnoc_driver_exit(void)
{
	platform_driver_unregister(&qnoc_driver);
}
module_exit(qnoc_driver_exit);

MODULE_DESCRIPTION("sm8550 NoC driver");
MODULE_LICENSE("GPL");<|MERGE_RESOLUTION|>--- conflicted
+++ resolved
@@ -1283,164 +1283,6 @@
 	.nodes = { &qns_pcie_mem_noc },
 };
 
-<<<<<<< HEAD
-static struct qcom_icc_bcm bcm_acv_disp = {
-	.name = "ACV",
-	.enable_mask = 0x1,
-	.num_nodes = 1,
-	.nodes = { &ebi_disp },
-};
-
-static struct qcom_icc_bcm bcm_mc0_disp = {
-	.name = "MC0",
-	.num_nodes = 1,
-	.nodes = { &ebi_disp },
-};
-
-static struct qcom_icc_bcm bcm_mm0_disp = {
-	.name = "MM0",
-	.num_nodes = 1,
-	.nodes = { &qns_mem_noc_hf_disp },
-};
-
-static struct qcom_icc_bcm bcm_sh0_disp = {
-	.name = "SH0",
-	.num_nodes = 1,
-	.nodes = { &qns_llcc_disp },
-};
-
-static struct qcom_icc_bcm bcm_sh1_disp = {
-	.name = "SH1",
-	.enable_mask = 0x1,
-	.num_nodes = 2,
-	.nodes = { &qnm_mnoc_hf_disp, &qnm_pcie_disp },
-};
-
-static struct qcom_icc_bcm bcm_acv_cam_ife_0 = {
-	.name = "ACV",
-	.enable_mask = 0x0,
-	.num_nodes = 1,
-	.nodes = { &ebi_cam_ife_0 },
-};
-
-static struct qcom_icc_bcm bcm_mc0_cam_ife_0 = {
-	.name = "MC0",
-	.num_nodes = 1,
-	.nodes = { &ebi_cam_ife_0 },
-};
-
-static struct qcom_icc_bcm bcm_mm0_cam_ife_0 = {
-	.name = "MM0",
-	.num_nodes = 1,
-	.nodes = { &qns_mem_noc_hf_cam_ife_0 },
-};
-
-static struct qcom_icc_bcm bcm_mm1_cam_ife_0 = {
-	.name = "MM1",
-	.enable_mask = 0x1,
-	.num_nodes = 4,
-	.nodes = { &qnm_camnoc_hf_cam_ife_0, &qnm_camnoc_icp_cam_ife_0,
-		   &qnm_camnoc_sf_cam_ife_0, &qns_mem_noc_sf_cam_ife_0 },
-};
-
-static struct qcom_icc_bcm bcm_sh0_cam_ife_0 = {
-	.name = "SH0",
-	.num_nodes = 1,
-	.nodes = { &qns_llcc_cam_ife_0 },
-};
-
-static struct qcom_icc_bcm bcm_sh1_cam_ife_0 = {
-	.name = "SH1",
-	.enable_mask = 0x1,
-	.num_nodes = 3,
-	.nodes = { &qnm_mnoc_hf_cam_ife_0, &qnm_mnoc_sf_cam_ife_0,
-		   &qnm_pcie_cam_ife_0 },
-};
-
-static struct qcom_icc_bcm bcm_acv_cam_ife_1 = {
-	.name = "ACV",
-	.enable_mask = 0x0,
-	.num_nodes = 1,
-	.nodes = { &ebi_cam_ife_1 },
-};
-
-static struct qcom_icc_bcm bcm_mc0_cam_ife_1 = {
-	.name = "MC0",
-	.num_nodes = 1,
-	.nodes = { &ebi_cam_ife_1 },
-};
-
-static struct qcom_icc_bcm bcm_mm0_cam_ife_1 = {
-	.name = "MM0",
-	.num_nodes = 1,
-	.nodes = { &qns_mem_noc_hf_cam_ife_1 },
-};
-
-static struct qcom_icc_bcm bcm_mm1_cam_ife_1 = {
-	.name = "MM1",
-	.enable_mask = 0x1,
-	.num_nodes = 4,
-	.nodes = { &qnm_camnoc_hf_cam_ife_1, &qnm_camnoc_icp_cam_ife_1,
-		   &qnm_camnoc_sf_cam_ife_1, &qns_mem_noc_sf_cam_ife_1 },
-};
-
-static struct qcom_icc_bcm bcm_sh0_cam_ife_1 = {
-	.name = "SH0",
-	.num_nodes = 1,
-	.nodes = { &qns_llcc_cam_ife_1 },
-};
-
-static struct qcom_icc_bcm bcm_sh1_cam_ife_1 = {
-	.name = "SH1",
-	.enable_mask = 0x1,
-	.num_nodes = 3,
-	.nodes = { &qnm_mnoc_hf_cam_ife_1, &qnm_mnoc_sf_cam_ife_1,
-		   &qnm_pcie_cam_ife_1 },
-};
-
-static struct qcom_icc_bcm bcm_acv_cam_ife_2 = {
-	.name = "ACV",
-	.enable_mask = 0x0,
-	.num_nodes = 1,
-	.nodes = { &ebi_cam_ife_2 },
-};
-
-static struct qcom_icc_bcm bcm_mc0_cam_ife_2 = {
-	.name = "MC0",
-	.num_nodes = 1,
-	.nodes = { &ebi_cam_ife_2 },
-};
-
-static struct qcom_icc_bcm bcm_mm0_cam_ife_2 = {
-	.name = "MM0",
-	.num_nodes = 1,
-	.nodes = { &qns_mem_noc_hf_cam_ife_2 },
-};
-
-static struct qcom_icc_bcm bcm_mm1_cam_ife_2 = {
-	.name = "MM1",
-	.enable_mask = 0x1,
-	.num_nodes = 4,
-	.nodes = { &qnm_camnoc_hf_cam_ife_2, &qnm_camnoc_icp_cam_ife_2,
-		   &qnm_camnoc_sf_cam_ife_2, &qns_mem_noc_sf_cam_ife_2 },
-};
-
-static struct qcom_icc_bcm bcm_sh0_cam_ife_2 = {
-	.name = "SH0",
-	.num_nodes = 1,
-	.nodes = { &qns_llcc_cam_ife_2 },
-};
-
-static struct qcom_icc_bcm bcm_sh1_cam_ife_2 = {
-	.name = "SH1",
-	.enable_mask = 0x1,
-	.num_nodes = 3,
-	.nodes = { &qnm_mnoc_hf_cam_ife_2, &qnm_mnoc_sf_cam_ife_2,
-		   &qnm_pcie_cam_ife_2 },
-};
-
-=======
->>>>>>> 2d5404ca
 static struct qcom_icc_bcm * const aggre1_noc_bcms[] = {
 };
 
