# SPDX-License-Identifier: GPL-2.0
<<<<<<< HEAD
vfio_virqfd-y := virqfd.o

vfio-y += vfio_main.o

=======
>>>>>>> eb3cdb58
obj-$(CONFIG_VFIO) += vfio.o

vfio-y += vfio_main.o \
	  group.o \
	  iova_bitmap.o
vfio-$(CONFIG_IOMMUFD) += iommufd.o
vfio-$(CONFIG_VFIO_CONTAINER) += container.o
vfio-$(CONFIG_VFIO_VIRQFD) += virqfd.o

obj-$(CONFIG_VFIO_IOMMU_TYPE1) += vfio_iommu_type1.o
obj-$(CONFIG_VFIO_IOMMU_SPAPR_TCE) += vfio_iommu_spapr_tce.o
obj-$(CONFIG_VFIO_PCI) += pci/
obj-$(CONFIG_VFIO_PLATFORM) += platform/
obj-$(CONFIG_VFIO_MDEV) += mdev/
obj-$(CONFIG_VFIO_FSL_MC) += fsl-mc/<|MERGE_RESOLUTION|>--- conflicted
+++ resolved
@@ -1,11 +1,4 @@
 # SPDX-License-Identifier: GPL-2.0
-<<<<<<< HEAD
-vfio_virqfd-y := virqfd.o
-
-vfio-y += vfio_main.o
-
-=======
->>>>>>> eb3cdb58
 obj-$(CONFIG_VFIO) += vfio.o
 
 vfio-y += vfio_main.o \
