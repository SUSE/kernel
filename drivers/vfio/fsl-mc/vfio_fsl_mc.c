--- conflicted
+++ resolved
@@ -104,15 +104,6 @@
 	int ret;
 
 	vfio_fsl_mc_regions_cleanup(vdev);
-<<<<<<< HEAD
-
-	/* reset the device before cleaning up the interrupts */
-	ret = vfio_fsl_mc_reset_device(vdev);
-
-	if (WARN_ON(ret))
-		dev_warn(&mc_cont->dev,
-			 "VFIO_FLS_MC: reset device has failed (%d)\n", ret);
-=======
 
 	/* reset the device before cleaning up the interrupts */
 	ret = vfio_fsl_mc_reset_device(vdev);
@@ -120,7 +111,6 @@
 	if (ret)
 		dev_warn(&mc_cont->dev,
 			 "VFIO_FSL_MC: reset device has failed (%d)\n", ret);
->>>>>>> eb3cdb58
 
 	vfio_fsl_mc_irqs_cleanup(vdev);
 
@@ -428,20 +418,7 @@
 	return vfio_fsl_mc_mmap_mmio(vdev->regions[index], vma);
 }
 
-<<<<<<< HEAD
-static const struct vfio_device_ops vfio_fsl_mc_ops = {
-	.name		= "vfio-fsl-mc",
-	.open_device	= vfio_fsl_mc_open_device,
-	.close_device	= vfio_fsl_mc_close_device,
-	.ioctl		= vfio_fsl_mc_ioctl,
-	.read		= vfio_fsl_mc_read,
-	.write		= vfio_fsl_mc_write,
-	.mmap		= vfio_fsl_mc_mmap,
-};
-
-=======
 static const struct vfio_device_ops vfio_fsl_mc_ops;
->>>>>>> eb3cdb58
 static int vfio_fsl_mc_bus_notifier(struct notifier_block *nb,
 				    unsigned long action, void *data)
 {
@@ -534,43 +511,20 @@
 
 static int vfio_fsl_mc_init_dev(struct vfio_device *core_vdev)
 {
-<<<<<<< HEAD
-	struct vfio_fsl_mc_device *vdev;
-	struct device *dev = &mc_dev->dev;
-	int ret;
-
-	vdev = kzalloc(sizeof(*vdev), GFP_KERNEL);
-	if (!vdev)
-		return -ENOMEM;
-
-	vfio_init_group_dev(&vdev->vdev, dev, &vfio_fsl_mc_ops);
-=======
 	struct vfio_fsl_mc_device *vdev =
 		container_of(core_vdev, struct vfio_fsl_mc_device, vdev);
 	struct fsl_mc_device *mc_dev = to_fsl_mc_device(core_vdev->dev);
 	int ret;
 
->>>>>>> eb3cdb58
 	vdev->mc_dev = mc_dev;
 	mutex_init(&vdev->igate);
 
 	if (is_fsl_mc_bus_dprc(mc_dev))
-<<<<<<< HEAD
-		ret = vfio_assign_device_set(&vdev->vdev, &mc_dev->dev);
-	else
-		ret = vfio_assign_device_set(&vdev->vdev, mc_dev->dev.parent);
-	if (ret)
-		goto out_uninit;
-=======
 		ret = vfio_assign_device_set(core_vdev, &mc_dev->dev);
 	else
 		ret = vfio_assign_device_set(core_vdev, mc_dev->dev.parent);
->>>>>>> eb3cdb58
 
 	if (ret)
-<<<<<<< HEAD
-		goto out_uninit;
-=======
 		return ret;
 
 	/* device_set is released by vfio core if @init fails */
@@ -587,7 +541,6 @@
 				 &vfio_fsl_mc_ops);
 	if (IS_ERR(vdev))
 		return PTR_ERR(vdev);
->>>>>>> eb3cdb58
 
 	ret = vfio_register_group_dev(&vdev->vdev);
 	if (ret) {
@@ -603,16 +556,8 @@
 
 out_group_dev:
 	vfio_unregister_group_dev(&vdev->vdev);
-<<<<<<< HEAD
-out_device:
-	vfio_fsl_uninit_device(vdev);
-out_uninit:
-	vfio_uninit_group_dev(&vdev->vdev);
-	kfree(vdev);
-=======
 out_put_vdev:
 	vfio_put_device(&vdev->vdev);
->>>>>>> eb3cdb58
 	return ret;
 }
 
@@ -632,13 +577,7 @@
 
 	vfio_unregister_group_dev(&vdev->vdev);
 	dprc_remove_devices(mc_dev, NULL, 0);
-<<<<<<< HEAD
-	vfio_fsl_uninit_device(vdev);
-	vfio_uninit_group_dev(&vdev->vdev);
-	kfree(vdev);
-=======
 	vfio_put_device(&vdev->vdev);
->>>>>>> eb3cdb58
 	return 0;
 }
 
