--- conflicted
+++ resolved
@@ -37,11 +37,6 @@
 #include <linux/vfio.h>
 #include <linux/workqueue.h>
 #include <linux/notifier.h>
-<<<<<<< HEAD
-#include <linux/dma-iommu.h>
-#include <linux/irqdomain.h>
-=======
->>>>>>> eb3cdb58
 #include "vfio.h"
 
 #define DRIVER_VERSION  "0.2"
@@ -79,10 +74,6 @@
 	bool			v2;
 	bool			nesting;
 	bool			dirty_page_tracking;
-<<<<<<< HEAD
-	bool			container_open;
-=======
->>>>>>> eb3cdb58
 	struct list_head	emulated_iommu_groups;
 };
 
@@ -121,10 +112,6 @@
 struct vfio_iommu_group {
 	struct iommu_group	*iommu_group;
 	struct list_head	next;
-<<<<<<< HEAD
-	bool			mdev_group;
-=======
->>>>>>> eb3cdb58
 	bool			pinned_page_dirty_scope;
 };
 
@@ -615,64 +602,6 @@
 	return ret;
 }
 
-<<<<<<< HEAD
-static int vfio_wait(struct vfio_iommu *iommu)
-{
-	DEFINE_WAIT(wait);
-
-	prepare_to_wait(&iommu->vaddr_wait, &wait, TASK_KILLABLE);
-	mutex_unlock(&iommu->lock);
-	schedule();
-	mutex_lock(&iommu->lock);
-	finish_wait(&iommu->vaddr_wait, &wait);
-	if (kthread_should_stop() || !iommu->container_open ||
-	    fatal_signal_pending(current)) {
-		return -EFAULT;
-	}
-	return WAITED;
-}
-
-/*
- * Find dma struct and wait for its vaddr to be valid.  iommu lock is dropped
- * if the task waits, but is re-locked on return.  Return result in *dma_p.
- * Return 0 on success with no waiting, WAITED on success if waited, and -errno
- * on error.
- */
-static int vfio_find_dma_valid(struct vfio_iommu *iommu, dma_addr_t start,
-			       size_t size, struct vfio_dma **dma_p)
-{
-	int ret = 0;
-
-	do {
-		*dma_p = vfio_find_dma(iommu, start, size);
-		if (!*dma_p)
-			return -EINVAL;
-		else if (!(*dma_p)->vaddr_invalid)
-			return ret;
-		else
-			ret = vfio_wait(iommu);
-	} while (ret == WAITED);
-
-	return ret;
-}
-
-/*
- * Wait for all vaddr in the dma_list to become valid.  iommu lock is dropped
- * if the task waits, but is re-locked on return.  Return 0 on success with no
- * waiting, WAITED on success if waited, and -errno on error.
- */
-static int vfio_wait_all_valid(struct vfio_iommu *iommu)
-{
-	int ret = 0;
-
-	while (iommu->vaddr_invalid_count && ret >= 0)
-		ret = vfio_wait(iommu);
-
-	return ret;
-}
-
-=======
->>>>>>> eb3cdb58
 /*
  * Attempt to pin pages.  We really don't want to track all the pfns and
  * the iommu can only map chunks of consecutive pfns anyway, so get the
@@ -883,27 +812,10 @@
 
 	mutex_lock(&iommu->lock);
 
-<<<<<<< HEAD
-	/*
-	 * Wait for all necessary vaddr's to be valid so they can be used in
-	 * the main loop without dropping the lock, to avoid racing vs unmap.
-	 */
-again:
-	if (iommu->vaddr_invalid_count) {
-		for (i = 0; i < npage; i++) {
-			iova = user_iova + PAGE_SIZE * i;
-			ret = vfio_find_dma_valid(iommu, iova, PAGE_SIZE, &dma);
-			if (ret < 0)
-				goto pin_done;
-			if (ret == WAITED)
-				goto again;
-		}
-=======
 	if (WARN_ONCE(iommu->vaddr_invalid_count,
 		      "vfio_pin_pages not allowed with VFIO_UPDATE_VADDR\n")) {
 		ret = -EBUSY;
 		goto pin_done;
->>>>>>> eb3cdb58
 	}
 
 	/* Fail if no dma_umap notifier is registered */
@@ -921,10 +833,7 @@
 
 	for (i = 0; i < npage; i++) {
 		unsigned long phys_pfn;
-<<<<<<< HEAD
-=======
 		dma_addr_t iova;
->>>>>>> eb3cdb58
 		struct vfio_pfn *vpfn;
 
 		iova = user_iova + PAGE_SIZE * i;
@@ -951,14 +860,11 @@
 		if (ret)
 			goto pin_unwind;
 
-<<<<<<< HEAD
-=======
 		if (!pfn_valid(phys_pfn)) {
 			ret = -EINVAL;
 			goto pin_unwind;
 		}
 
->>>>>>> eb3cdb58
 		ret = vfio_add_to_pfn_list(dma, iova, phys_pfn);
 		if (ret) {
 			if (put_pfn(phys_pfn, dma->prot) && do_accounting)
@@ -1526,12 +1432,8 @@
 
 	list_for_each_entry(d, &iommu->domain_list, next) {
 		ret = iommu_map(d->domain, iova, (phys_addr_t)pfn << PAGE_SHIFT,
-<<<<<<< HEAD
-				npage << PAGE_SHIFT, prot | IOMMU_CACHE);
-=======
 				npage << PAGE_SHIFT, prot | IOMMU_CACHE,
 				GFP_KERNEL);
->>>>>>> eb3cdb58
 		if (ret)
 			goto unwind;
 
@@ -1844,13 +1746,8 @@
 				size = npage << PAGE_SHIFT;
 			}
 
-<<<<<<< HEAD
-			ret = iommu_map(domain->domain, iova, phys,
-					size, dma->prot | IOMMU_CACHE);
-=======
 			ret = iommu_map(domain->domain, iova, phys, size,
 					dma->prot | IOMMU_CACHE, GFP_KERNEL);
->>>>>>> eb3cdb58
 			if (ret) {
 				if (!dma->iommu_mapped) {
 					vfio_unpin_pages_remote(dma, iova,
@@ -1939,17 +1836,10 @@
 	if (!pages)
 		return;
 
-<<<<<<< HEAD
-	ret = iommu_map(domain->domain, 0, page_to_phys(pages), PAGE_SIZE * 2,
-			IOMMU_READ | IOMMU_WRITE | IOMMU_CACHE);
-	if (!ret) {
-		size_t unmapped = iommu_unmap(domain->domain, 0, PAGE_SIZE);
-=======
 	list_for_each_entry(region, regions, list) {
 		start = ALIGN(region->start, PAGE_SIZE * 2);
 		if (start >= region->end || (region->end - start < PAGE_SIZE * 2))
 			continue;
->>>>>>> eb3cdb58
 
 		ret = iommu_map(domain->domain, start, page_to_phys(pages), PAGE_SIZE * 2,
 				IOMMU_READ | IOMMU_WRITE | IOMMU_CACHE, GFP_KERNEL);
@@ -2025,84 +1915,6 @@
 	return ret;
 }
 
-<<<<<<< HEAD
-static int vfio_mdev_attach_domain(struct device *dev, void *data)
-{
-	struct mdev_device *mdev = to_mdev_device(dev);
-	struct iommu_domain *domain = data;
-	struct device *iommu_device;
-
-	iommu_device = mdev_get_iommu_device(mdev);
-	if (iommu_device)
-		return iommu_attach_device(domain, iommu_device);
-
-	return -EINVAL;
-}
-
-static int vfio_mdev_detach_domain(struct device *dev, void *data)
-{
-	struct mdev_device *mdev = to_mdev_device(dev);
-	struct iommu_domain *domain = data;
-	struct device *iommu_device;
-
-	iommu_device = mdev_get_iommu_device(mdev);
-	if (iommu_device)
-		iommu_detach_device(domain, iommu_device);
-
-	return 0;
-}
-
-static int vfio_iommu_attach_group(struct vfio_domain *domain,
-				   struct vfio_iommu_group *group)
-{
-	if (group->mdev_group)
-		return iommu_group_for_each_dev(group->iommu_group,
-						domain->domain,
-						vfio_mdev_attach_domain);
-	else
-		return iommu_attach_group(domain->domain, group->iommu_group);
-}
-
-static void vfio_iommu_detach_group(struct vfio_domain *domain,
-				    struct vfio_iommu_group *group)
-{
-	if (group->mdev_group)
-		iommu_group_for_each_dev(group->iommu_group, domain->domain,
-					 vfio_mdev_detach_domain);
-	else
-		iommu_detach_group(domain->domain, group->iommu_group);
-}
-
-static bool vfio_bus_is_mdev(struct bus_type *bus)
-{
-	struct bus_type *mdev_bus;
-	bool ret = false;
-
-	mdev_bus = symbol_get(mdev_bus_type);
-	if (mdev_bus) {
-		ret = (bus == mdev_bus);
-		symbol_put(mdev_bus_type);
-	}
-
-	return ret;
-}
-
-static int vfio_mdev_iommu_device(struct device *dev, void *data)
-{
-	struct mdev_device *mdev = to_mdev_device(dev);
-	struct device **old = data, *new;
-
-	new = mdev_get_iommu_device(mdev);
-	if (!new || (*old && *old != new))
-		return -EINVAL;
-
-	*old = new;
-
-	return 0;
-}
-
-=======
->>>>>>> eb3cdb58
 /*
  * This is a helper function to insert an address range to iova list.
  * The list is initially created with a single entry corresponding to
@@ -2326,15 +2138,6 @@
 	list_splice_tail(iova_copy, iova);
 }
 
-<<<<<<< HEAD
-/* Redundantly walks non-present capabilities to simplify caller */
-static int vfio_iommu_device_capable(struct device *dev, void *data)
-{
-	return device_iommu_capable(dev, (enum iommu_cap)data);
-}
-
-=======
->>>>>>> eb3cdb58
 static int vfio_iommu_domain_alloc(struct device *dev, void *data)
 {
 	struct iommu_domain **domain = data;
@@ -2349,20 +2152,12 @@
 	struct vfio_iommu *iommu = iommu_data;
 	struct vfio_iommu_group *group;
 	struct vfio_domain *domain, *d;
-<<<<<<< HEAD
-	bool resv_msi, msi_remap;
-=======
 	bool resv_msi;
->>>>>>> eb3cdb58
 	phys_addr_t resv_msi_base = 0;
 	struct iommu_domain_geometry *geo;
 	LIST_HEAD(iova_copy);
 	LIST_HEAD(group_resv_regions);
-<<<<<<< HEAD
-	int ret = -EINVAL;
-=======
 	int ret = -EBUSY;
->>>>>>> eb3cdb58
 
 	mutex_lock(&iommu->lock);
 
@@ -2371,10 +2166,7 @@
 		goto out_unlock;
 
 	/* Check for duplicates */
-<<<<<<< HEAD
-=======
 	ret = -EINVAL;
->>>>>>> eb3cdb58
 	if (vfio_iommu_find_iommu_group(iommu, iommu_group))
 		goto out_unlock;
 
@@ -2385,28 +2177,6 @@
 	group->iommu_group = iommu_group;
 
 	if (type == VFIO_EMULATED_IOMMU) {
-<<<<<<< HEAD
-		struct bus_type *bus = NULL;
-
-		ret = iommu_group_for_each_dev(iommu_group, &bus, vfio_bus_type);
-
-		if (!ret && vfio_bus_is_mdev(bus)) {
-			struct device *iommu_device = NULL;
-
-			group->mdev_group = true;
-
-			/* Determine the isolation type */
-			ret = iommu_group_for_each_dev(iommu_group,
-						       &iommu_device,
-						       vfio_mdev_iommu_device);
-			if (!ret && iommu_device) {
-				iommu_group = iommu_device->iommu_group;
-				goto mdev_iommu_device;
-			}
-		}
-
-=======
->>>>>>> eb3cdb58
 		list_add(&group->next, &iommu->emulated_iommu_groups);
 		/*
 		 * An emulated IOMMU group cannot dirty memory directly, it can
@@ -2419,11 +2189,6 @@
 		goto out_unlock;
 	}
 
-<<<<<<< HEAD
-mdev_iommu_device:
-
-=======
->>>>>>> eb3cdb58
 	ret = -ENOMEM;
 	domain = kzalloc(sizeof(*domain), GFP_KERNEL);
 	if (!domain)
@@ -2490,16 +2255,8 @@
 	INIT_LIST_HEAD(&domain->group_list);
 	list_add(&group->next, &domain->group_list);
 
-<<<<<<< HEAD
-	msi_remap = irq_domain_check_msi_remap() ||
-		    iommu_group_for_each_dev(iommu_group, (void *)IOMMU_CAP_INTR_REMAP,
-					     vfio_iommu_device_capable);
-
-	if (!allow_unsafe_interrupts && !msi_remap) {
-=======
 	if (!allow_unsafe_interrupts &&
 	    !iommu_group_has_isolated_msi(iommu_group)) {
->>>>>>> eb3cdb58
 		pr_warn("%s: No interrupt remapping support.  Use the module param \"allow_unsafe_interrupts\" to enable VFIO IOMMU support on this platform\n",
 		       __func__);
 		ret = -EPERM;
@@ -2527,14 +2284,9 @@
 		if (d->domain->ops == domain->domain->ops &&
 		    d->enforce_cache_coherency ==
 			    domain->enforce_cache_coherency) {
-<<<<<<< HEAD
-			vfio_iommu_detach_group(domain, group);
-			if (!vfio_iommu_attach_group(d, group)) {
-=======
 			iommu_detach_group(domain->domain, group->iommu_group);
 			if (!iommu_attach_group(d->domain,
 						group->iommu_group)) {
->>>>>>> eb3cdb58
 				list_add(&group->next, &d->group_list);
 				iommu_domain_free(domain->domain);
 				kfree(domain);
@@ -2817,10 +2569,6 @@
 	mutex_init(&iommu->lock);
 	mutex_init(&iommu->device_list_lock);
 	INIT_LIST_HEAD(&iommu->device_list);
-<<<<<<< HEAD
-	init_waitqueue_head(&iommu->vaddr_wait);
-=======
->>>>>>> eb3cdb58
 	iommu->pgsize_bitmap = PAGE_MASK;
 	INIT_LIST_HEAD(&iommu->emulated_iommu_groups);
 
@@ -2833,11 +2581,7 @@
 
 	list_for_each_entry_safe(group, group_tmp,
 				 &domain->group_list, next) {
-<<<<<<< HEAD
-		vfio_iommu_detach_group(domain, group);
-=======
 		iommu_detach_group(domain->domain, group->iommu_group);
->>>>>>> eb3cdb58
 		list_del(&group->next);
 		kfree(group);
 	}
