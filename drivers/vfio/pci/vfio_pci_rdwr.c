// SPDX-License-Identifier: GPL-2.0-only
/*
 * VFIO PCI I/O Port & MMIO access
 *
 * Copyright (C) 2012 Red Hat, Inc.  All rights reserved.
 *     Author: Alex Williamson <alex.williamson@redhat.com>
 *
 * Derived from original vfio:
 * Copyright 2010 Cisco Systems, Inc.  All rights reserved.
 * Author: Tom Lyon, pugs@cisco.com
 */

#include <linux/fs.h>
#include <linux/pci.h>
#include <linux/uaccess.h>
#include <linux/io.h>
#include <linux/vfio.h>
#include <linux/vgaarb.h>

<<<<<<< HEAD
#include <linux/vfio_pci_core.h>
=======
#include "vfio_pci_priv.h"
>>>>>>> eb3cdb58

#ifdef __LITTLE_ENDIAN
#define vfio_ioread64	ioread64
#define vfio_iowrite64	iowrite64
#define vfio_ioread32	ioread32
#define vfio_iowrite32	iowrite32
#define vfio_ioread16	ioread16
#define vfio_iowrite16	iowrite16
#else
#define vfio_ioread64	ioread64be
#define vfio_iowrite64	iowrite64be
#define vfio_ioread32	ioread32be
#define vfio_iowrite32	iowrite32be
#define vfio_ioread16	ioread16be
#define vfio_iowrite16	iowrite16be
#endif
#define vfio_ioread8	ioread8
#define vfio_iowrite8	iowrite8

#define VFIO_IOWRITE(size) \
static int vfio_pci_iowrite##size(struct vfio_pci_core_device *vdev,		\
			bool test_mem, u##size val, void __iomem *io)	\
{									\
	if (test_mem) {							\
		down_read(&vdev->memory_lock);				\
		if (!__vfio_pci_memory_enabled(vdev)) {			\
			up_read(&vdev->memory_lock);			\
			return -EIO;					\
		}							\
	}								\
									\
	vfio_iowrite##size(val, io);					\
									\
	if (test_mem)							\
		up_read(&vdev->memory_lock);				\
									\
	return 0;							\
}

VFIO_IOWRITE(8)
VFIO_IOWRITE(16)
VFIO_IOWRITE(32)
#ifdef iowrite64
VFIO_IOWRITE(64)
#endif

#define VFIO_IOREAD(size) \
static int vfio_pci_ioread##size(struct vfio_pci_core_device *vdev,		\
			bool test_mem, u##size *val, void __iomem *io)	\
{									\
	if (test_mem) {							\
		down_read(&vdev->memory_lock);				\
		if (!__vfio_pci_memory_enabled(vdev)) {			\
			up_read(&vdev->memory_lock);			\
			return -EIO;					\
		}							\
	}								\
									\
	*val = vfio_ioread##size(io);					\
									\
	if (test_mem)							\
		up_read(&vdev->memory_lock);				\
									\
	return 0;							\
}

VFIO_IOREAD(8)
VFIO_IOREAD(16)
VFIO_IOREAD(32)

/*
 * Read or write from an __iomem region (MMIO or I/O port) with an excluded
 * range which is inaccessible.  The excluded range drops writes and fills
 * reads with -1.  This is intended for handling MSI-X vector tables and
 * leftover space for ROM BARs.
 */
static ssize_t do_io_rw(struct vfio_pci_core_device *vdev, bool test_mem,
			void __iomem *io, char __user *buf,
			loff_t off, size_t count, size_t x_start,
			size_t x_end, bool iswrite)
{
	ssize_t done = 0;
	int ret;

	while (count) {
		size_t fillable, filled;

		if (off < x_start)
			fillable = min(count, (size_t)(x_start - off));
		else if (off >= x_end)
			fillable = count;
		else
			fillable = 0;

		if (fillable >= 4 && !(off % 4)) {
			u32 val;

			if (iswrite) {
				if (copy_from_user(&val, buf, 4))
					return -EFAULT;

				ret = vfio_pci_iowrite32(vdev, test_mem,
							 val, io + off);
				if (ret)
					return ret;
			} else {
				ret = vfio_pci_ioread32(vdev, test_mem,
							&val, io + off);
				if (ret)
					return ret;

				if (copy_to_user(buf, &val, 4))
					return -EFAULT;
			}

			filled = 4;
		} else if (fillable >= 2 && !(off % 2)) {
			u16 val;

			if (iswrite) {
				if (copy_from_user(&val, buf, 2))
					return -EFAULT;

				ret = vfio_pci_iowrite16(vdev, test_mem,
							 val, io + off);
				if (ret)
					return ret;
			} else {
				ret = vfio_pci_ioread16(vdev, test_mem,
							&val, io + off);
				if (ret)
					return ret;

				if (copy_to_user(buf, &val, 2))
					return -EFAULT;
			}

			filled = 2;
		} else if (fillable) {
			u8 val;

			if (iswrite) {
				if (copy_from_user(&val, buf, 1))
					return -EFAULT;

				ret = vfio_pci_iowrite8(vdev, test_mem,
							val, io + off);
				if (ret)
					return ret;
			} else {
				ret = vfio_pci_ioread8(vdev, test_mem,
						       &val, io + off);
				if (ret)
					return ret;

				if (copy_to_user(buf, &val, 1))
					return -EFAULT;
			}

			filled = 1;
		} else {
			/* Fill reads with -1, drop writes */
			filled = min(count, (size_t)(x_end - off));
			if (!iswrite) {
				u8 val = 0xFF;
				size_t i;

				for (i = 0; i < filled; i++)
					if (copy_to_user(buf + i, &val, 1))
						return -EFAULT;
			}
		}

		count -= filled;
		done += filled;
		off += filled;
		buf += filled;
	}

	return done;
}

static int vfio_pci_setup_barmap(struct vfio_pci_core_device *vdev, int bar)
{
	struct pci_dev *pdev = vdev->pdev;
	int ret;
	void __iomem *io;

	if (vdev->barmap[bar])
		return 0;

	ret = pci_request_selected_regions(pdev, 1 << bar, "vfio");
	if (ret)
		return ret;

	io = pci_iomap(pdev, bar, 0);
	if (!io) {
		pci_release_selected_regions(pdev, 1 << bar);
		return -ENOMEM;
	}

	vdev->barmap[bar] = io;

	return 0;
}

ssize_t vfio_pci_bar_rw(struct vfio_pci_core_device *vdev, char __user *buf,
			size_t count, loff_t *ppos, bool iswrite)
{
	struct pci_dev *pdev = vdev->pdev;
	loff_t pos = *ppos & VFIO_PCI_OFFSET_MASK;
	int bar = VFIO_PCI_OFFSET_TO_INDEX(*ppos);
	size_t x_start = 0, x_end = 0;
	resource_size_t end;
	void __iomem *io;
	struct resource *res = &vdev->pdev->resource[bar];
	ssize_t done;

	if (pci_resource_start(pdev, bar))
		end = pci_resource_len(pdev, bar);
	else if (bar == PCI_ROM_RESOURCE &&
		 pdev->resource[bar].flags & IORESOURCE_ROM_SHADOW)
		end = 0x20000;
	else
		return -EINVAL;

	if (pos >= end)
		return -EINVAL;

	count = min(count, (size_t)(end - pos));

	if (bar == PCI_ROM_RESOURCE) {
		/*
		 * The ROM can fill less space than the BAR, so we start the
		 * excluded range at the end of the actual ROM.  This makes
		 * filling large ROM BARs much faster.
		 */
		io = pci_map_rom(pdev, &x_start);
		if (!io) {
			done = -ENOMEM;
			goto out;
		}
		x_end = end;
	} else {
		int ret = vfio_pci_setup_barmap(vdev, bar);
		if (ret) {
			done = ret;
			goto out;
		}

		io = vdev->barmap[bar];
	}

	if (bar == vdev->msix_bar) {
		x_start = vdev->msix_offset;
		x_end = vdev->msix_offset + vdev->msix_size;
	}

	done = do_io_rw(vdev, res->flags & IORESOURCE_MEM, io, buf, pos,
			count, x_start, x_end, iswrite);

	if (done >= 0)
		*ppos += done;

	if (bar == PCI_ROM_RESOURCE)
		pci_unmap_rom(pdev, io);
out:
	return done;
}

#ifdef CONFIG_VFIO_PCI_VGA
ssize_t vfio_pci_vga_rw(struct vfio_pci_core_device *vdev, char __user *buf,
			       size_t count, loff_t *ppos, bool iswrite)
{
	int ret;
	loff_t off, pos = *ppos & VFIO_PCI_OFFSET_MASK;
	void __iomem *iomem = NULL;
	unsigned int rsrc;
	bool is_ioport;
	ssize_t done;

	if (!vdev->has_vga)
		return -EINVAL;

	if (pos > 0xbfffful)
		return -EINVAL;

	switch ((u32)pos) {
	case 0xa0000 ... 0xbffff:
		count = min(count, (size_t)(0xc0000 - pos));
		iomem = ioremap(0xa0000, 0xbffff - 0xa0000 + 1);
		off = pos - 0xa0000;
		rsrc = VGA_RSRC_LEGACY_MEM;
		is_ioport = false;
		break;
	case 0x3b0 ... 0x3bb:
		count = min(count, (size_t)(0x3bc - pos));
		iomem = ioport_map(0x3b0, 0x3bb - 0x3b0 + 1);
		off = pos - 0x3b0;
		rsrc = VGA_RSRC_LEGACY_IO;
		is_ioport = true;
		break;
	case 0x3c0 ... 0x3df:
		count = min(count, (size_t)(0x3e0 - pos));
		iomem = ioport_map(0x3c0, 0x3df - 0x3c0 + 1);
		off = pos - 0x3c0;
		rsrc = VGA_RSRC_LEGACY_IO;
		is_ioport = true;
		break;
	default:
		return -EINVAL;
	}

	if (!iomem)
		return -ENOMEM;

	ret = vga_get_interruptible(vdev->pdev, rsrc);
	if (ret) {
		is_ioport ? ioport_unmap(iomem) : iounmap(iomem);
		return ret;
	}

	/*
	 * VGA MMIO is a legacy, non-BAR resource that hopefully allows
	 * probing, so we don't currently worry about access in relation
	 * to the memory enable bit in the command register.
	 */
	done = do_io_rw(vdev, false, iomem, buf, off, count, 0, 0, iswrite);

	vga_put(vdev->pdev, rsrc);

	is_ioport ? ioport_unmap(iomem) : iounmap(iomem);

	if (done >= 0)
		*ppos += done;

	return done;
}
#endif

static void vfio_pci_ioeventfd_do_write(struct vfio_pci_ioeventfd *ioeventfd,
					bool test_mem)
{
	switch (ioeventfd->count) {
	case 1:
		vfio_pci_iowrite8(ioeventfd->vdev, test_mem,
				  ioeventfd->data, ioeventfd->addr);
		break;
	case 2:
		vfio_pci_iowrite16(ioeventfd->vdev, test_mem,
				   ioeventfd->data, ioeventfd->addr);
		break;
	case 4:
		vfio_pci_iowrite32(ioeventfd->vdev, test_mem,
				   ioeventfd->data, ioeventfd->addr);
		break;
#ifdef iowrite64
	case 8:
		vfio_pci_iowrite64(ioeventfd->vdev, test_mem,
				   ioeventfd->data, ioeventfd->addr);
		break;
#endif
	}
}

static int vfio_pci_ioeventfd_handler(void *opaque, void *unused)
{
	struct vfio_pci_ioeventfd *ioeventfd = opaque;
	struct vfio_pci_core_device *vdev = ioeventfd->vdev;

	if (ioeventfd->test_mem) {
		if (!down_read_trylock(&vdev->memory_lock))
			return 1; /* Lock contended, use thread */
		if (!__vfio_pci_memory_enabled(vdev)) {
			up_read(&vdev->memory_lock);
			return 0;
		}
	}

	vfio_pci_ioeventfd_do_write(ioeventfd, false);

	if (ioeventfd->test_mem)
		up_read(&vdev->memory_lock);

	return 0;
}

static void vfio_pci_ioeventfd_thread(void *opaque, void *unused)
{
	struct vfio_pci_ioeventfd *ioeventfd = opaque;

	vfio_pci_ioeventfd_do_write(ioeventfd, ioeventfd->test_mem);
}

<<<<<<< HEAD
long vfio_pci_ioeventfd(struct vfio_pci_core_device *vdev, loff_t offset,
			uint64_t data, int count, int fd)
=======
int vfio_pci_ioeventfd(struct vfio_pci_core_device *vdev, loff_t offset,
		       uint64_t data, int count, int fd)
>>>>>>> eb3cdb58
{
	struct pci_dev *pdev = vdev->pdev;
	loff_t pos = offset & VFIO_PCI_OFFSET_MASK;
	int ret, bar = VFIO_PCI_OFFSET_TO_INDEX(offset);
	struct vfio_pci_ioeventfd *ioeventfd;

	/* Only support ioeventfds into BARs */
	if (bar > VFIO_PCI_BAR5_REGION_INDEX)
		return -EINVAL;

	if (pos + count > pci_resource_len(pdev, bar))
		return -EINVAL;

	/* Disallow ioeventfds working around MSI-X table writes */
	if (bar == vdev->msix_bar &&
	    !(pos + count <= vdev->msix_offset ||
	      pos >= vdev->msix_offset + vdev->msix_size))
		return -EINVAL;

#ifndef iowrite64
	if (count == 8)
		return -EINVAL;
#endif

	ret = vfio_pci_setup_barmap(vdev, bar);
	if (ret)
		return ret;

	mutex_lock(&vdev->ioeventfds_lock);

	list_for_each_entry(ioeventfd, &vdev->ioeventfds_list, next) {
		if (ioeventfd->pos == pos && ioeventfd->bar == bar &&
		    ioeventfd->data == data && ioeventfd->count == count) {
			if (fd == -1) {
				vfio_virqfd_disable(&ioeventfd->virqfd);
				list_del(&ioeventfd->next);
				vdev->ioeventfds_nr--;
				kfree(ioeventfd);
				ret = 0;
			} else
				ret = -EEXIST;

			goto out_unlock;
		}
	}

	if (fd < 0) {
		ret = -ENODEV;
		goto out_unlock;
	}

	if (vdev->ioeventfds_nr >= VFIO_PCI_IOEVENTFD_MAX) {
		ret = -ENOSPC;
		goto out_unlock;
	}

	ioeventfd = kzalloc(sizeof(*ioeventfd), GFP_KERNEL_ACCOUNT);
	if (!ioeventfd) {
		ret = -ENOMEM;
		goto out_unlock;
	}

	ioeventfd->vdev = vdev;
	ioeventfd->addr = vdev->barmap[bar] + pos;
	ioeventfd->data = data;
	ioeventfd->pos = pos;
	ioeventfd->bar = bar;
	ioeventfd->count = count;
	ioeventfd->test_mem = vdev->pdev->resource[bar].flags & IORESOURCE_MEM;

	ret = vfio_virqfd_enable(ioeventfd, vfio_pci_ioeventfd_handler,
				 vfio_pci_ioeventfd_thread, NULL,
				 &ioeventfd->virqfd, fd);
	if (ret) {
		kfree(ioeventfd);
		goto out_unlock;
	}

	list_add(&ioeventfd->next, &vdev->ioeventfds_list);
	vdev->ioeventfds_nr++;

out_unlock:
	mutex_unlock(&vdev->ioeventfds_lock);

	return ret;
}<|MERGE_RESOLUTION|>--- conflicted
+++ resolved
@@ -17,11 +17,7 @@
 #include <linux/vfio.h>
 #include <linux/vgaarb.h>
 
-<<<<<<< HEAD
-#include <linux/vfio_pci_core.h>
-=======
 #include "vfio_pci_priv.h"
->>>>>>> eb3cdb58
 
 #ifdef __LITTLE_ENDIAN
 #define vfio_ioread64	ioread64
@@ -416,13 +412,8 @@
 	vfio_pci_ioeventfd_do_write(ioeventfd, ioeventfd->test_mem);
 }
 
-<<<<<<< HEAD
-long vfio_pci_ioeventfd(struct vfio_pci_core_device *vdev, loff_t offset,
-			uint64_t data, int count, int fd)
-=======
 int vfio_pci_ioeventfd(struct vfio_pci_core_device *vdev, loff_t offset,
 		       uint64_t data, int count, int fd)
->>>>>>> eb3cdb58
 {
 	struct pci_dev *pdev = vdev->pdev;
 	loff_t pos = offset & VFIO_PCI_OFFSET_MASK;
