// SPDX-License-Identifier: GPL-2.0-only
/*
 * VFIO ZPCI devices support
 *
 * Copyright (C) IBM Corp. 2020.  All rights reserved.
 *	Author(s): Pierre Morel <pmorel@linux.ibm.com>
 *                 Matthew Rosato <mjrosato@linux.ibm.com>
 */
#include <linux/io.h>
#include <linux/pci.h>
#include <linux/uaccess.h>
#include <linux/vfio.h>
#include <linux/vfio_zdev.h>
#include <linux/kvm_host.h>
#include <asm/pci_clp.h>
#include <asm/pci_io.h>

<<<<<<< HEAD
#include <linux/vfio_pci_core.h>
=======
#include "vfio_pci_priv.h"
>>>>>>> eb3cdb58

/*
 * Add the Base PCI Function information to the device info region.
 */
static int zpci_base_cap(struct zpci_dev *zdev, struct vfio_info_cap *caps)
{
	struct vfio_device_info_cap_zpci_base cap = {
		.header.id = VFIO_DEVICE_INFO_CAP_ZPCI_BASE,
		.header.version = 2,
		.start_dma = zdev->start_dma,
		.end_dma = zdev->end_dma,
		.pchid = zdev->pchid,
		.vfn = zdev->vfn,
		.fmb_length = zdev->fmb_length,
		.pft = zdev->pft,
		.gid = zdev->pfgid,
		.fh = zdev->fh
	};

	return vfio_info_add_capability(caps, &cap.header, sizeof(cap));
}

/*
 * Add the Base PCI Function Group information to the device info region.
 */
static int zpci_group_cap(struct zpci_dev *zdev, struct vfio_info_cap *caps)
{
	struct vfio_device_info_cap_zpci_group cap = {
		.header.id = VFIO_DEVICE_INFO_CAP_ZPCI_GROUP,
		.header.version = 2,
		.dasm = zdev->dma_mask,
		.msi_addr = zdev->msi_addr,
		.flags = VFIO_DEVICE_INFO_ZPCI_FLAG_REFRESH,
		.mui = zdev->fmb_update,
		.noi = zdev->max_msi,
		.maxstbl = ZPCI_MAX_WRITE_SIZE,
		.version = zdev->version,
		.reserved = 0,
		.imaxstbl = zdev->maxstbl
	};

	return vfio_info_add_capability(caps, &cap.header, sizeof(cap));
}

/*
 * Add the device utility string to the device info region.
 */
static int zpci_util_cap(struct zpci_dev *zdev, struct vfio_info_cap *caps)
{
	struct vfio_device_info_cap_zpci_util *cap;
	int cap_size = sizeof(*cap) + CLP_UTIL_STR_LEN;
	int ret;

	cap = kmalloc(cap_size, GFP_KERNEL);
	if (!cap)
		return -ENOMEM;

	cap->header.id = VFIO_DEVICE_INFO_CAP_ZPCI_UTIL;
	cap->header.version = 1;
	cap->size = CLP_UTIL_STR_LEN;
	memcpy(cap->util_str, zdev->util_str, cap->size);

	ret = vfio_info_add_capability(caps, &cap->header, cap_size);

	kfree(cap);

	return ret;
}

/*
 * Add the function path string to the device info region.
 */
static int zpci_pfip_cap(struct zpci_dev *zdev, struct vfio_info_cap *caps)
{
	struct vfio_device_info_cap_zpci_pfip *cap;
	int cap_size = sizeof(*cap) + CLP_PFIP_NR_SEGMENTS;
	int ret;

	cap = kmalloc(cap_size, GFP_KERNEL);
	if (!cap)
		return -ENOMEM;

	cap->header.id = VFIO_DEVICE_INFO_CAP_ZPCI_PFIP;
	cap->header.version = 1;
	cap->size = CLP_PFIP_NR_SEGMENTS;
	memcpy(cap->pfip, zdev->pfip, cap->size);

	ret = vfio_info_add_capability(caps, &cap->header, cap_size);

	kfree(cap);

	return ret;
}

/*
 * Add all supported capabilities to the VFIO_DEVICE_GET_INFO capability chain.
 */
int vfio_pci_info_zdev_add_caps(struct vfio_pci_core_device *vdev,
				struct vfio_info_cap *caps)
{
	struct zpci_dev *zdev = to_zpci(vdev->pdev);
	int ret;

	if (!zdev)
		return -ENODEV;

	ret = zpci_base_cap(zdev, caps);
	if (ret)
		return ret;

	ret = zpci_group_cap(zdev, caps);
	if (ret)
		return ret;

	if (zdev->util_str_avail) {
		ret = zpci_util_cap(zdev, caps);
		if (ret)
			return ret;
	}

	ret = zpci_pfip_cap(zdev, caps);

	return ret;
}

int vfio_pci_zdev_open_device(struct vfio_pci_core_device *vdev)
{
	struct zpci_dev *zdev = to_zpci(vdev->pdev);

	if (!zdev)
		return -ENODEV;

	if (!vdev->vdev.kvm)
		return 0;

	if (zpci_kvm_hook.kvm_register)
		return zpci_kvm_hook.kvm_register(zdev, vdev->vdev.kvm);

	return -ENOENT;
}

void vfio_pci_zdev_close_device(struct vfio_pci_core_device *vdev)
{
	struct zpci_dev *zdev = to_zpci(vdev->pdev);

	if (!zdev || !vdev->vdev.kvm)
		return;

	if (zpci_kvm_hook.kvm_unregister)
		zpci_kvm_hook.kvm_unregister(zdev);
}<|MERGE_RESOLUTION|>--- conflicted
+++ resolved
@@ -15,11 +15,7 @@
 #include <asm/pci_clp.h>
 #include <asm/pci_io.h>
 
-<<<<<<< HEAD
-#include <linux/vfio_pci_core.h>
-=======
 #include "vfio_pci_priv.h"
->>>>>>> eb3cdb58
 
 /*
  * Add the Base PCI Function information to the device info region.
