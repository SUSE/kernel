// SPDX-License-Identifier: GPL-2.0-only
/*
 * Copyright (C) 2012 Red Hat, Inc.  All rights reserved.
 *     Author: Alex Williamson <alex.williamson@redhat.com>
 *
 * Derived from original vfio:
 * Copyright 2010 Cisco Systems, Inc.  All rights reserved.
 * Author: Tom Lyon, pugs@cisco.com
 */

#define pr_fmt(fmt) KBUILD_MODNAME ": " fmt

#include <linux/aperture.h>
#include <linux/device.h>
#include <linux/eventfd.h>
#include <linux/file.h>
#include <linux/interrupt.h>
#include <linux/iommu.h>
#include <linux/module.h>
#include <linux/mutex.h>
#include <linux/notifier.h>
#include <linux/pci.h>
#include <linux/pm_runtime.h>
#include <linux/slab.h>
#include <linux/types.h>
#include <linux/uaccess.h>
#include <linux/vgaarb.h>
#include <linux/nospec.h>
#include <linux/sched/mm.h>
#include <linux/iommufd.h>
#if IS_ENABLED(CONFIG_EEH)
#include <asm/eeh.h>
#endif

#include "vfio_pci_priv.h"

#define DRIVER_AUTHOR   "Alex Williamson <alex.williamson@redhat.com>"
#define DRIVER_DESC "core driver for VFIO based PCI devices"

static bool nointxmask;
static bool disable_vga;
static bool disable_idle_d3;

/* List of PF's that vfio_pci_core_sriov_configure() has been called on */
static DEFINE_MUTEX(vfio_pci_sriov_pfs_mutex);
static LIST_HEAD(vfio_pci_sriov_pfs);

struct vfio_pci_dummy_resource {
	struct resource		resource;
	int			index;
	struct list_head	res_next;
};

struct vfio_pci_vf_token {
	struct mutex		lock;
	uuid_t			uuid;
	int			users;
};

struct vfio_pci_mmap_vma {
	struct vm_area_struct	*vma;
	struct list_head	vma_next;
};

static inline bool vfio_vga_disabled(void)
{
#ifdef CONFIG_VFIO_PCI_VGA
	return disable_vga;
#else
	return true;
#endif
}

/*
 * Our VGA arbiter participation is limited since we don't know anything
 * about the device itself.  However, if the device is the only VGA device
 * downstream of a bridge and VFIO VGA support is disabled, then we can
 * safely return legacy VGA IO and memory as not decoded since the user
 * has no way to get to it and routing can be disabled externally at the
 * bridge.
 */
static unsigned int vfio_pci_set_decode(struct pci_dev *pdev, bool single_vga)
{
	struct pci_dev *tmp = NULL;
	unsigned char max_busnr;
	unsigned int decodes;

	if (single_vga || !vfio_vga_disabled() || pci_is_root_bus(pdev->bus))
		return VGA_RSRC_NORMAL_IO | VGA_RSRC_NORMAL_MEM |
		       VGA_RSRC_LEGACY_IO | VGA_RSRC_LEGACY_MEM;

	max_busnr = pci_bus_max_busnr(pdev->bus);
	decodes = VGA_RSRC_NORMAL_IO | VGA_RSRC_NORMAL_MEM;

	while ((tmp = pci_get_class(PCI_CLASS_DISPLAY_VGA << 8, tmp)) != NULL) {
		if (tmp == pdev ||
		    pci_domain_nr(tmp->bus) != pci_domain_nr(pdev->bus) ||
		    pci_is_root_bus(tmp->bus))
			continue;

		if (tmp->bus->number >= pdev->bus->number &&
		    tmp->bus->number <= max_busnr) {
			pci_dev_put(tmp);
			decodes |= VGA_RSRC_LEGACY_IO | VGA_RSRC_LEGACY_MEM;
			break;
		}
	}

	return decodes;
}

static void vfio_pci_probe_mmaps(struct vfio_pci_core_device *vdev)
{
	struct resource *res;
	int i;
	struct vfio_pci_dummy_resource *dummy_res;

	for (i = 0; i < PCI_STD_NUM_BARS; i++) {
		int bar = i + PCI_STD_RESOURCES;

		res = &vdev->pdev->resource[bar];

		if (!IS_ENABLED(CONFIG_VFIO_PCI_MMAP))
			goto no_mmap;

		if (!(res->flags & IORESOURCE_MEM))
			goto no_mmap;

		/*
		 * The PCI core shouldn't set up a resource with a
		 * type but zero size. But there may be bugs that
		 * cause us to do that.
		 */
		if (!resource_size(res))
			goto no_mmap;

		if (resource_size(res) >= PAGE_SIZE) {
			vdev->bar_mmap_supported[bar] = true;
			continue;
		}

		if (!(res->start & ~PAGE_MASK)) {
			/*
			 * Add a dummy resource to reserve the remainder
			 * of the exclusive page in case that hot-add
			 * device's bar is assigned into it.
			 */
			dummy_res =
				kzalloc(sizeof(*dummy_res), GFP_KERNEL_ACCOUNT);
			if (dummy_res == NULL)
				goto no_mmap;

			dummy_res->resource.name = "vfio sub-page reserved";
			dummy_res->resource.start = res->end + 1;
			dummy_res->resource.end = res->start + PAGE_SIZE - 1;
			dummy_res->resource.flags = res->flags;
			if (request_resource(res->parent,
						&dummy_res->resource)) {
				kfree(dummy_res);
				goto no_mmap;
			}
			dummy_res->index = bar;
			list_add(&dummy_res->res_next,
					&vdev->dummy_resources_list);
			vdev->bar_mmap_supported[bar] = true;
			continue;
		}
		/*
		 * Here we don't handle the case when the BAR is not page
		 * aligned because we can't expect the BAR will be
		 * assigned into the same location in a page in guest
		 * when we passthrough the BAR. And it's hard to access
		 * this BAR in userspace because we have no way to get
		 * the BAR's location in a page.
		 */
no_mmap:
		vdev->bar_mmap_supported[bar] = false;
	}
}

struct vfio_pci_group_info;
static void vfio_pci_dev_set_try_reset(struct vfio_device_set *dev_set);
static int vfio_pci_dev_set_hot_reset(struct vfio_device_set *dev_set,
				      struct vfio_pci_group_info *groups,
				      struct iommufd_ctx *iommufd_ctx);

/*
 * INTx masking requires the ability to disable INTx signaling via PCI_COMMAND
 * _and_ the ability detect when the device is asserting INTx via PCI_STATUS.
 * If a device implements the former but not the latter we would typically
 * expect broken_intx_masking be set and require an exclusive interrupt.
 * However since we do have control of the device's ability to assert INTx,
 * we can instead pretend that the device does not implement INTx, virtualizing
 * the pin register to report zero and maintaining DisINTx set on the host.
 */
static bool vfio_pci_nointx(struct pci_dev *pdev)
{
	switch (pdev->vendor) {
	case PCI_VENDOR_ID_INTEL:
		switch (pdev->device) {
		/* All i40e (XL710/X710/XXV710) 10/20/25/40GbE NICs */
		case 0x1572:
		case 0x1574:
		case 0x1580 ... 0x1581:
		case 0x1583 ... 0x158b:
		case 0x37d0 ... 0x37d2:
		/* X550 */
		case 0x1563:
			return true;
		default:
			return false;
		}
	}

	return false;
}

static void vfio_pci_probe_power_state(struct vfio_pci_core_device *vdev)
{
	struct pci_dev *pdev = vdev->pdev;
	u16 pmcsr;

	if (!pdev->pm_cap)
		return;

	pci_read_config_word(pdev, pdev->pm_cap + PCI_PM_CTRL, &pmcsr);

	vdev->needs_pm_restore = !(pmcsr & PCI_PM_CTRL_NO_SOFT_RESET);
}

/*
 * pci_set_power_state() wrapper handling devices which perform a soft reset on
 * D3->D0 transition.  Save state prior to D0/1/2->D3, stash it on the vdev,
 * restore when returned to D0.  Saved separately from pci_saved_state for use
 * by PM capability emulation and separately from pci_dev internal saved state
 * to avoid it being overwritten and consumed around other resets.
 */
int vfio_pci_set_power_state(struct vfio_pci_core_device *vdev, pci_power_t state)
{
	struct pci_dev *pdev = vdev->pdev;
	bool needs_restore = false, needs_save = false;
	int ret;

	/* Prevent changing power state for PFs with VFs enabled */
	if (pci_num_vf(pdev) && state > PCI_D0)
		return -EBUSY;

	if (vdev->needs_pm_restore) {
		if (pdev->current_state < PCI_D3hot && state >= PCI_D3hot) {
			pci_save_state(pdev);
			needs_save = true;
		}

		if (pdev->current_state >= PCI_D3hot && state <= PCI_D0)
			needs_restore = true;
	}

	ret = pci_set_power_state(pdev, state);

	if (!ret) {
		/* D3 might be unsupported via quirk, skip unless in D3 */
		if (needs_save && pdev->current_state >= PCI_D3hot) {
			/*
			 * The current PCI state will be saved locally in
			 * 'pm_save' during the D3hot transition. When the
			 * device state is changed to D0 again with the current
			 * function, then pci_store_saved_state() will restore
			 * the state and will free the memory pointed by
			 * 'pm_save'. There are few cases where the PCI power
			 * state can be changed to D0 without the involvement
			 * of the driver. For these cases, free the earlier
			 * allocated memory first before overwriting 'pm_save'
			 * to prevent the memory leak.
			 */
			kfree(vdev->pm_save);
			vdev->pm_save = pci_store_saved_state(pdev);
		} else if (needs_restore) {
			pci_load_and_free_saved_state(pdev, &vdev->pm_save);
			pci_restore_state(pdev);
		}
	}

	return ret;
}

static int vfio_pci_runtime_pm_entry(struct vfio_pci_core_device *vdev,
				     struct eventfd_ctx *efdctx)
{
	/*
	 * The vdev power related flags are protected with 'memory_lock'
	 * semaphore.
	 */
	vfio_pci_zap_and_down_write_memory_lock(vdev);
	if (vdev->pm_runtime_engaged) {
		up_write(&vdev->memory_lock);
		return -EINVAL;
	}

	vdev->pm_runtime_engaged = true;
	vdev->pm_wake_eventfd_ctx = efdctx;
	pm_runtime_put_noidle(&vdev->pdev->dev);
	up_write(&vdev->memory_lock);

	return 0;
}

static int vfio_pci_core_pm_entry(struct vfio_device *device, u32 flags,
				  void __user *arg, size_t argsz)
{
	struct vfio_pci_core_device *vdev =
		container_of(device, struct vfio_pci_core_device, vdev);
	int ret;

	ret = vfio_check_feature(flags, argsz, VFIO_DEVICE_FEATURE_SET, 0);
	if (ret != 1)
		return ret;

	/*
	 * Inside vfio_pci_runtime_pm_entry(), only the runtime PM usage count
	 * will be decremented. The pm_runtime_put() will be invoked again
	 * while returning from the ioctl and then the device can go into
	 * runtime suspended state.
	 */
	return vfio_pci_runtime_pm_entry(vdev, NULL);
}

static int vfio_pci_core_pm_entry_with_wakeup(
	struct vfio_device *device, u32 flags,
	struct vfio_device_low_power_entry_with_wakeup __user *arg,
	size_t argsz)
{
	struct vfio_pci_core_device *vdev =
		container_of(device, struct vfio_pci_core_device, vdev);
	struct vfio_device_low_power_entry_with_wakeup entry;
	struct eventfd_ctx *efdctx;
	int ret;

	ret = vfio_check_feature(flags, argsz, VFIO_DEVICE_FEATURE_SET,
				 sizeof(entry));
	if (ret != 1)
		return ret;

	if (copy_from_user(&entry, arg, sizeof(entry)))
		return -EFAULT;

	if (entry.wakeup_eventfd < 0)
		return -EINVAL;

	efdctx = eventfd_ctx_fdget(entry.wakeup_eventfd);
	if (IS_ERR(efdctx))
		return PTR_ERR(efdctx);

	ret = vfio_pci_runtime_pm_entry(vdev, efdctx);
	if (ret)
		eventfd_ctx_put(efdctx);

	return ret;
}

static void __vfio_pci_runtime_pm_exit(struct vfio_pci_core_device *vdev)
{
	if (vdev->pm_runtime_engaged) {
		vdev->pm_runtime_engaged = false;
		pm_runtime_get_noresume(&vdev->pdev->dev);

		if (vdev->pm_wake_eventfd_ctx) {
			eventfd_ctx_put(vdev->pm_wake_eventfd_ctx);
			vdev->pm_wake_eventfd_ctx = NULL;
		}
	}
}

static void vfio_pci_runtime_pm_exit(struct vfio_pci_core_device *vdev)
{
	/*
	 * The vdev power related flags are protected with 'memory_lock'
	 * semaphore.
	 */
	down_write(&vdev->memory_lock);
	__vfio_pci_runtime_pm_exit(vdev);
	up_write(&vdev->memory_lock);
}

static int vfio_pci_core_pm_exit(struct vfio_device *device, u32 flags,
				 void __user *arg, size_t argsz)
{
	struct vfio_pci_core_device *vdev =
		container_of(device, struct vfio_pci_core_device, vdev);
	int ret;

	ret = vfio_check_feature(flags, argsz, VFIO_DEVICE_FEATURE_SET, 0);
	if (ret != 1)
		return ret;

	/*
	 * The device is always in the active state here due to pm wrappers
	 * around ioctls. If the device had entered a low power state and
	 * pm_wake_eventfd_ctx is valid, vfio_pci_core_runtime_resume() has
	 * already signaled the eventfd and exited low power mode itself.
	 * pm_runtime_engaged protects the redundant call here.
	 */
	vfio_pci_runtime_pm_exit(vdev);
	return 0;
}

#ifdef CONFIG_PM
static int vfio_pci_core_runtime_suspend(struct device *dev)
{
	struct vfio_pci_core_device *vdev = dev_get_drvdata(dev);

	down_write(&vdev->memory_lock);
	/*
	 * The user can move the device into D3hot state before invoking
	 * power management IOCTL. Move the device into D0 state here and then
	 * the pci-driver core runtime PM suspend function will move the device
	 * into the low power state. Also, for the devices which have
	 * NoSoftRst-, it will help in restoring the original state
	 * (saved locally in 'vdev->pm_save').
	 */
	vfio_pci_set_power_state(vdev, PCI_D0);
	up_write(&vdev->memory_lock);

	/*
	 * If INTx is enabled, then mask INTx before going into the runtime
	 * suspended state and unmask the same in the runtime resume.
	 * If INTx has already been masked by the user, then
	 * vfio_pci_intx_mask() will return false and in that case, INTx
	 * should not be unmasked in the runtime resume.
	 */
	vdev->pm_intx_masked = ((vdev->irq_type == VFIO_PCI_INTX_IRQ_INDEX) &&
				vfio_pci_intx_mask(vdev));

	return 0;
}

static int vfio_pci_core_runtime_resume(struct device *dev)
{
	struct vfio_pci_core_device *vdev = dev_get_drvdata(dev);

	/*
	 * Resume with a pm_wake_eventfd_ctx signals the eventfd and exit
	 * low power mode.
	 */
	down_write(&vdev->memory_lock);
	if (vdev->pm_wake_eventfd_ctx) {
		eventfd_signal(vdev->pm_wake_eventfd_ctx);
		__vfio_pci_runtime_pm_exit(vdev);
	}
	up_write(&vdev->memory_lock);

	if (vdev->pm_intx_masked)
		vfio_pci_intx_unmask(vdev);

	return 0;
}
#endif /* CONFIG_PM */

/*
 * The pci-driver core runtime PM routines always save the device state
 * before going into suspended state. If the device is going into low power
 * state with only with runtime PM ops, then no explicit handling is needed
 * for the devices which have NoSoftRst-.
 */
static const struct dev_pm_ops vfio_pci_core_pm_ops = {
	SET_RUNTIME_PM_OPS(vfio_pci_core_runtime_suspend,
			   vfio_pci_core_runtime_resume,
			   NULL)
};

int vfio_pci_core_enable(struct vfio_pci_core_device *vdev)
{
	struct pci_dev *pdev = vdev->pdev;
	int ret;
	u16 cmd;
	u8 msix_pos;

	if (!disable_idle_d3) {
		ret = pm_runtime_resume_and_get(&pdev->dev);
		if (ret < 0)
			return ret;
	}

	/* Don't allow our initial saved state to include busmaster */
	pci_clear_master(pdev);

	ret = pci_enable_device(pdev);
	if (ret)
		goto out_power;

	/* If reset fails because of the device lock, fail this path entirely */
	ret = pci_try_reset_function(pdev);
	if (ret == -EAGAIN)
		goto out_disable_device;

	vdev->reset_works = !ret;
	pci_save_state(pdev);
	vdev->pci_saved_state = pci_store_saved_state(pdev);
	if (!vdev->pci_saved_state)
		pci_dbg(pdev, "%s: Couldn't store saved state\n", __func__);

	if (likely(!nointxmask)) {
		if (vfio_pci_nointx(pdev)) {
			pci_info(pdev, "Masking broken INTx support\n");
			vdev->nointx = true;
			pci_intx(pdev, 0);
		} else
			vdev->pci_2_3 = pci_intx_mask_supported(pdev);
	}

	pci_read_config_word(pdev, PCI_COMMAND, &cmd);
	if (vdev->pci_2_3 && (cmd & PCI_COMMAND_INTX_DISABLE)) {
		cmd &= ~PCI_COMMAND_INTX_DISABLE;
		pci_write_config_word(pdev, PCI_COMMAND, cmd);
	}

	ret = vfio_pci_zdev_open_device(vdev);
	if (ret)
		goto out_free_state;

	ret = vfio_config_init(vdev);
	if (ret)
		goto out_free_zdev;

	msix_pos = pdev->msix_cap;
	if (msix_pos) {
		u16 flags;
		u32 table;

		pci_read_config_word(pdev, msix_pos + PCI_MSIX_FLAGS, &flags);
		pci_read_config_dword(pdev, msix_pos + PCI_MSIX_TABLE, &table);

		vdev->msix_bar = table & PCI_MSIX_TABLE_BIR;
		vdev->msix_offset = table & PCI_MSIX_TABLE_OFFSET;
		vdev->msix_size = ((flags & PCI_MSIX_FLAGS_QSIZE) + 1) * 16;
		vdev->has_dyn_msix = pci_msix_can_alloc_dyn(pdev);
	} else {
		vdev->msix_bar = 0xFF;
		vdev->has_dyn_msix = false;
	}

	if (!vfio_vga_disabled() && vfio_pci_is_vga(pdev))
		vdev->has_vga = true;


	return 0;

out_free_zdev:
	vfio_pci_zdev_close_device(vdev);
out_free_state:
	kfree(vdev->pci_saved_state);
	vdev->pci_saved_state = NULL;
out_disable_device:
	pci_disable_device(pdev);
out_power:
	if (!disable_idle_d3)
		pm_runtime_put(&pdev->dev);
	return ret;
}
EXPORT_SYMBOL_GPL(vfio_pci_core_enable);

void vfio_pci_core_disable(struct vfio_pci_core_device *vdev)
{
	struct pci_dev *pdev = vdev->pdev;
	struct vfio_pci_dummy_resource *dummy_res, *tmp;
	struct vfio_pci_ioeventfd *ioeventfd, *ioeventfd_tmp;
	int i, bar;

	/* For needs_reset */
	lockdep_assert_held(&vdev->vdev.dev_set->lock);

	/*
	 * This function can be invoked while the power state is non-D0.
	 * This non-D0 power state can be with or without runtime PM.
	 * vfio_pci_runtime_pm_exit() will internally increment the usage
	 * count corresponding to pm_runtime_put() called during low power
	 * feature entry and then pm_runtime_resume() will wake up the device,
	 * if the device has already gone into the suspended state. Otherwise,
	 * the vfio_pci_set_power_state() will change the device power state
	 * to D0.
	 */
	vfio_pci_runtime_pm_exit(vdev);
	pm_runtime_resume(&pdev->dev);

	/*
	 * This function calls __pci_reset_function_locked() which internally
	 * can use pci_pm_reset() for the function reset. pci_pm_reset() will
	 * fail if the power state is non-D0. Also, for the devices which
	 * have NoSoftRst-, the reset function can cause the PCI config space
	 * reset without restoring the original state (saved locally in
	 * 'vdev->pm_save').
	 */
	vfio_pci_set_power_state(vdev, PCI_D0);

	/* Stop the device from further DMA */
	pci_clear_master(pdev);

	vfio_pci_set_irqs_ioctl(vdev, VFIO_IRQ_SET_DATA_NONE |
				VFIO_IRQ_SET_ACTION_TRIGGER,
				vdev->irq_type, 0, 0, NULL);

	/* Device closed, don't need mutex here */
	list_for_each_entry_safe(ioeventfd, ioeventfd_tmp,
				 &vdev->ioeventfds_list, next) {
		vfio_virqfd_disable(&ioeventfd->virqfd);
		list_del(&ioeventfd->next);
		kfree(ioeventfd);
	}
	vdev->ioeventfds_nr = 0;

	vdev->virq_disabled = false;

	for (i = 0; i < vdev->num_regions; i++)
		vdev->region[i].ops->release(vdev, &vdev->region[i]);

	vdev->num_regions = 0;
	kfree(vdev->region);
	vdev->region = NULL; /* don't krealloc a freed pointer */

	vfio_config_free(vdev);

	for (i = 0; i < PCI_STD_NUM_BARS; i++) {
		bar = i + PCI_STD_RESOURCES;
		if (!vdev->barmap[bar])
			continue;
		pci_iounmap(pdev, vdev->barmap[bar]);
		pci_release_selected_regions(pdev, 1 << bar);
		vdev->barmap[bar] = NULL;
	}

	list_for_each_entry_safe(dummy_res, tmp,
				 &vdev->dummy_resources_list, res_next) {
		list_del(&dummy_res->res_next);
		release_resource(&dummy_res->resource);
		kfree(dummy_res);
	}

	vdev->needs_reset = true;

	vfio_pci_zdev_close_device(vdev);

	/*
	 * If we have saved state, restore it.  If we can reset the device,
	 * even better.  Resetting with current state seems better than
	 * nothing, but saving and restoring current state without reset
	 * is just busy work.
	 */
	if (pci_load_and_free_saved_state(pdev, &vdev->pci_saved_state)) {
		pci_info(pdev, "%s: Couldn't reload saved state\n", __func__);

		if (!vdev->reset_works)
			goto out;

		pci_save_state(pdev);
	}

	/*
	 * Disable INTx and MSI, presumably to avoid spurious interrupts
	 * during reset.  Stolen from pci_reset_function()
	 */
	pci_write_config_word(pdev, PCI_COMMAND, PCI_COMMAND_INTX_DISABLE);

	/*
	 * Try to get the locks ourselves to prevent a deadlock. The
	 * success of this is dependent on being able to lock the device,
	 * which is not always possible.
	 * We can not use the "try" reset interface here, which will
	 * overwrite the previously restored configuration information.
	 */
	if (vdev->reset_works && pci_dev_trylock(pdev)) {
		if (!__pci_reset_function_locked(pdev))
			vdev->needs_reset = false;
		pci_dev_unlock(pdev);
	}

	pci_restore_state(pdev);
out:
	pci_disable_device(pdev);

	vfio_pci_dev_set_try_reset(vdev->vdev.dev_set);

	/* Put the pm-runtime usage counter acquired during enable */
	if (!disable_idle_d3)
		pm_runtime_put(&pdev->dev);
}
EXPORT_SYMBOL_GPL(vfio_pci_core_disable);

void vfio_pci_core_close_device(struct vfio_device *core_vdev)
{
	struct vfio_pci_core_device *vdev =
		container_of(core_vdev, struct vfio_pci_core_device, vdev);

	if (vdev->sriov_pf_core_dev) {
		mutex_lock(&vdev->sriov_pf_core_dev->vf_token->lock);
		WARN_ON(!vdev->sriov_pf_core_dev->vf_token->users);
		vdev->sriov_pf_core_dev->vf_token->users--;
		mutex_unlock(&vdev->sriov_pf_core_dev->vf_token->lock);
	}
#if IS_ENABLED(CONFIG_EEH)
	eeh_dev_release(vdev->pdev);
#endif
	vfio_pci_core_disable(vdev);

	mutex_lock(&vdev->igate);
	if (vdev->err_trigger) {
		eventfd_ctx_put(vdev->err_trigger);
		vdev->err_trigger = NULL;
	}
	if (vdev->req_trigger) {
		eventfd_ctx_put(vdev->req_trigger);
		vdev->req_trigger = NULL;
	}
	mutex_unlock(&vdev->igate);
}
EXPORT_SYMBOL_GPL(vfio_pci_core_close_device);

void vfio_pci_core_finish_enable(struct vfio_pci_core_device *vdev)
{
	vfio_pci_probe_mmaps(vdev);
#if IS_ENABLED(CONFIG_EEH)
	eeh_dev_open(vdev->pdev);
#endif

	if (vdev->sriov_pf_core_dev) {
		mutex_lock(&vdev->sriov_pf_core_dev->vf_token->lock);
		vdev->sriov_pf_core_dev->vf_token->users++;
		mutex_unlock(&vdev->sriov_pf_core_dev->vf_token->lock);
	}
}
EXPORT_SYMBOL_GPL(vfio_pci_core_finish_enable);

static int vfio_pci_get_irq_count(struct vfio_pci_core_device *vdev, int irq_type)
{
	if (irq_type == VFIO_PCI_INTX_IRQ_INDEX) {
		u8 pin;

		if (!IS_ENABLED(CONFIG_VFIO_PCI_INTX) ||
		    vdev->nointx || vdev->pdev->is_virtfn)
			return 0;

		pci_read_config_byte(vdev->pdev, PCI_INTERRUPT_PIN, &pin);

		return pin ? 1 : 0;
	} else if (irq_type == VFIO_PCI_MSI_IRQ_INDEX) {
		u8 pos;
		u16 flags;

		pos = vdev->pdev->msi_cap;
		if (pos) {
			pci_read_config_word(vdev->pdev,
					     pos + PCI_MSI_FLAGS, &flags);
			return 1 << ((flags & PCI_MSI_FLAGS_QMASK) >> 1);
		}
	} else if (irq_type == VFIO_PCI_MSIX_IRQ_INDEX) {
		u8 pos;
		u16 flags;

		pos = vdev->pdev->msix_cap;
		if (pos) {
			pci_read_config_word(vdev->pdev,
					     pos + PCI_MSIX_FLAGS, &flags);

			return (flags & PCI_MSIX_FLAGS_QSIZE) + 1;
		}
	} else if (irq_type == VFIO_PCI_ERR_IRQ_INDEX) {
		if (pci_is_pcie(vdev->pdev))
			return 1;
	} else if (irq_type == VFIO_PCI_REQ_IRQ_INDEX) {
		return 1;
	}

	return 0;
}

static int vfio_pci_count_devs(struct pci_dev *pdev, void *data)
{
	(*(int *)data)++;
	return 0;
}

struct vfio_pci_fill_info {
	struct vfio_device *vdev;
	struct vfio_pci_dependent_device *devices;
	int nr_devices;
	u32 count;
	u32 flags;
};

static int vfio_pci_fill_devs(struct pci_dev *pdev, void *data)
{
	struct vfio_pci_dependent_device *info;
	struct vfio_pci_fill_info *fill = data;

	/* The topology changed since we counted devices */
	if (fill->count >= fill->nr_devices)
		return -EAGAIN;

	info = &fill->devices[fill->count++];
	info->segment = pci_domain_nr(pdev->bus);
	info->bus = pdev->bus->number;
	info->devfn = pdev->devfn;

	if (fill->flags & VFIO_PCI_HOT_RESET_FLAG_DEV_ID) {
		struct iommufd_ctx *iommufd = vfio_iommufd_device_ictx(fill->vdev);
		struct vfio_device_set *dev_set = fill->vdev->dev_set;
		struct vfio_device *vdev;

		/*
		 * hot-reset requires all affected devices be represented in
		 * the dev_set.
		 */
		vdev = vfio_find_device_in_devset(dev_set, &pdev->dev);
		if (!vdev) {
			info->devid = VFIO_PCI_DEVID_NOT_OWNED;
		} else {
			int id = vfio_iommufd_get_dev_id(vdev, iommufd);

			if (id > 0)
				info->devid = id;
			else if (id == -ENOENT)
				info->devid = VFIO_PCI_DEVID_OWNED;
			else
				info->devid = VFIO_PCI_DEVID_NOT_OWNED;
		}
		/* If devid is VFIO_PCI_DEVID_NOT_OWNED, clear owned flag. */
		if (info->devid == VFIO_PCI_DEVID_NOT_OWNED)
			fill->flags &= ~VFIO_PCI_HOT_RESET_FLAG_DEV_ID_OWNED;
	} else {
		struct iommu_group *iommu_group;

		iommu_group = iommu_group_get(&pdev->dev);
		if (!iommu_group)
			return -EPERM; /* Cannot reset non-isolated devices */

		info->group_id = iommu_group_id(iommu_group);
		iommu_group_put(iommu_group);
	}

	return 0;
}

struct vfio_pci_group_info {
	int count;
	struct file **files;
};

static bool vfio_pci_dev_below_slot(struct pci_dev *pdev, struct pci_slot *slot)
{
	for (; pdev; pdev = pdev->bus->self)
		if (pdev->bus == slot->bus)
			return (pdev->slot == slot);
	return false;
}

struct vfio_pci_walk_info {
	int (*fn)(struct pci_dev *pdev, void *data);
	void *data;
	struct pci_dev *pdev;
	bool slot;
	int ret;
};

static int vfio_pci_walk_wrapper(struct pci_dev *pdev, void *data)
{
	struct vfio_pci_walk_info *walk = data;

	if (!walk->slot || vfio_pci_dev_below_slot(pdev, walk->pdev->slot))
		walk->ret = walk->fn(pdev, walk->data);

	return walk->ret;
}

static int vfio_pci_for_each_slot_or_bus(struct pci_dev *pdev,
					 int (*fn)(struct pci_dev *,
						   void *data), void *data,
					 bool slot)
{
	struct vfio_pci_walk_info walk = {
		.fn = fn, .data = data, .pdev = pdev, .slot = slot, .ret = 0,
	};

	pci_walk_bus(pdev->bus, vfio_pci_walk_wrapper, &walk);

	return walk.ret;
}

static int msix_mmappable_cap(struct vfio_pci_core_device *vdev,
			      struct vfio_info_cap *caps)
{
	struct vfio_info_cap_header header = {
		.id = VFIO_REGION_INFO_CAP_MSIX_MAPPABLE,
		.version = 1
	};

	return vfio_info_add_capability(caps, &header, sizeof(header));
}

int vfio_pci_core_register_dev_region(struct vfio_pci_core_device *vdev,
				      unsigned int type, unsigned int subtype,
				      const struct vfio_pci_regops *ops,
				      size_t size, u32 flags, void *data)
{
	struct vfio_pci_region *region;

	region = krealloc(vdev->region,
			  (vdev->num_regions + 1) * sizeof(*region),
			  GFP_KERNEL_ACCOUNT);
	if (!region)
		return -ENOMEM;

	vdev->region = region;
	vdev->region[vdev->num_regions].type = type;
	vdev->region[vdev->num_regions].subtype = subtype;
	vdev->region[vdev->num_regions].ops = ops;
	vdev->region[vdev->num_regions].size = size;
	vdev->region[vdev->num_regions].flags = flags;
	vdev->region[vdev->num_regions].data = data;

	vdev->num_regions++;

	return 0;
}
EXPORT_SYMBOL_GPL(vfio_pci_core_register_dev_region);

static int vfio_pci_info_atomic_cap(struct vfio_pci_core_device *vdev,
				    struct vfio_info_cap *caps)
{
	struct vfio_device_info_cap_pci_atomic_comp cap = {
		.header.id = VFIO_DEVICE_INFO_CAP_PCI_ATOMIC_COMP,
		.header.version = 1
	};
	struct pci_dev *pdev = pci_physfn(vdev->pdev);
	u32 devcap2;

	pcie_capability_read_dword(pdev, PCI_EXP_DEVCAP2, &devcap2);

	if ((devcap2 & PCI_EXP_DEVCAP2_ATOMIC_COMP32) &&
	    !pci_enable_atomic_ops_to_root(pdev, PCI_EXP_DEVCAP2_ATOMIC_COMP32))
		cap.flags |= VFIO_PCI_ATOMIC_COMP32;

	if ((devcap2 & PCI_EXP_DEVCAP2_ATOMIC_COMP64) &&
	    !pci_enable_atomic_ops_to_root(pdev, PCI_EXP_DEVCAP2_ATOMIC_COMP64))
		cap.flags |= VFIO_PCI_ATOMIC_COMP64;

	if ((devcap2 & PCI_EXP_DEVCAP2_ATOMIC_COMP128) &&
	    !pci_enable_atomic_ops_to_root(pdev,
					   PCI_EXP_DEVCAP2_ATOMIC_COMP128))
		cap.flags |= VFIO_PCI_ATOMIC_COMP128;

	if (!cap.flags)
		return -ENODEV;

	return vfio_info_add_capability(caps, &cap.header, sizeof(cap));
}

static int vfio_pci_ioctl_get_info(struct vfio_pci_core_device *vdev,
				   struct vfio_device_info __user *arg)
{
	unsigned long minsz = offsetofend(struct vfio_device_info, num_irqs);
	struct vfio_device_info info = {};
	struct vfio_info_cap caps = { .buf = NULL, .size = 0 };
	int ret;

	if (copy_from_user(&info, arg, minsz))
		return -EFAULT;

	if (info.argsz < minsz)
		return -EINVAL;

	minsz = min_t(size_t, info.argsz, sizeof(info));

	info.flags = VFIO_DEVICE_FLAGS_PCI;

	if (vdev->reset_works)
		info.flags |= VFIO_DEVICE_FLAGS_RESET;

	info.num_regions = VFIO_PCI_NUM_REGIONS + vdev->num_regions;
	info.num_irqs = VFIO_PCI_NUM_IRQS;

	ret = vfio_pci_info_zdev_add_caps(vdev, &caps);
	if (ret && ret != -ENODEV) {
		pci_warn(vdev->pdev,
			 "Failed to setup zPCI info capabilities\n");
		return ret;
	}

	ret = vfio_pci_info_atomic_cap(vdev, &caps);
	if (ret && ret != -ENODEV) {
		pci_warn(vdev->pdev,
			 "Failed to setup AtomicOps info capability\n");
		return ret;
	}

	if (caps.size) {
		info.flags |= VFIO_DEVICE_FLAGS_CAPS;
		if (info.argsz < sizeof(info) + caps.size) {
			info.argsz = sizeof(info) + caps.size;
		} else {
			vfio_info_cap_shift(&caps, sizeof(info));
			if (copy_to_user(arg + 1, caps.buf, caps.size)) {
				kfree(caps.buf);
				return -EFAULT;
			}
			info.cap_offset = sizeof(*arg);
		}

		kfree(caps.buf);
	}

	return copy_to_user(arg, &info, minsz) ? -EFAULT : 0;
}

static int vfio_pci_ioctl_get_region_info(struct vfio_pci_core_device *vdev,
					  struct vfio_region_info __user *arg)
{
	unsigned long minsz = offsetofend(struct vfio_region_info, offset);
	struct pci_dev *pdev = vdev->pdev;
	struct vfio_region_info info;
	struct vfio_info_cap caps = { .buf = NULL, .size = 0 };
	int i, ret;

	if (copy_from_user(&info, arg, minsz))
		return -EFAULT;

	if (info.argsz < minsz)
		return -EINVAL;

	switch (info.index) {
	case VFIO_PCI_CONFIG_REGION_INDEX:
		info.offset = VFIO_PCI_INDEX_TO_OFFSET(info.index);
		info.size = pdev->cfg_size;
		info.flags = VFIO_REGION_INFO_FLAG_READ |
			     VFIO_REGION_INFO_FLAG_WRITE;
		break;
	case VFIO_PCI_BAR0_REGION_INDEX ... VFIO_PCI_BAR5_REGION_INDEX:
		info.offset = VFIO_PCI_INDEX_TO_OFFSET(info.index);
		info.size = pci_resource_len(pdev, info.index);
		if (!info.size) {
			info.flags = 0;
			break;
		}

		info.flags = VFIO_REGION_INFO_FLAG_READ |
			     VFIO_REGION_INFO_FLAG_WRITE;
		if (vdev->bar_mmap_supported[info.index]) {
			info.flags |= VFIO_REGION_INFO_FLAG_MMAP;
			if (info.index == vdev->msix_bar) {
				ret = msix_mmappable_cap(vdev, &caps);
				if (ret)
					return ret;
			}
		}

		break;
	case VFIO_PCI_ROM_REGION_INDEX: {
		void __iomem *io;
		size_t size;
		u16 cmd;

		info.offset = VFIO_PCI_INDEX_TO_OFFSET(info.index);
		info.flags = 0;

		/* Report the BAR size, not the ROM size */
		info.size = pci_resource_len(pdev, info.index);
		if (!info.size) {
			/* Shadow ROMs appear as PCI option ROMs */
			if (pdev->resource[PCI_ROM_RESOURCE].flags &
			    IORESOURCE_ROM_SHADOW)
				info.size = 0x20000;
			else
				break;
		}

		/*
		 * Is it really there?  Enable memory decode for implicit access
		 * in pci_map_rom().
		 */
		cmd = vfio_pci_memory_lock_and_enable(vdev);
		io = pci_map_rom(pdev, &size);
		if (io) {
			info.flags = VFIO_REGION_INFO_FLAG_READ;
			pci_unmap_rom(pdev, io);
		} else {
			info.size = 0;
		}
		vfio_pci_memory_unlock_and_restore(vdev, cmd);

		break;
	}
	case VFIO_PCI_VGA_REGION_INDEX:
		if (!vdev->has_vga)
			return -EINVAL;

		info.offset = VFIO_PCI_INDEX_TO_OFFSET(info.index);
		info.size = 0xc0000;
		info.flags = VFIO_REGION_INFO_FLAG_READ |
			     VFIO_REGION_INFO_FLAG_WRITE;

		break;
	default: {
		struct vfio_region_info_cap_type cap_type = {
			.header.id = VFIO_REGION_INFO_CAP_TYPE,
			.header.version = 1
		};

		if (info.index >= VFIO_PCI_NUM_REGIONS + vdev->num_regions)
			return -EINVAL;
		info.index = array_index_nospec(
			info.index, VFIO_PCI_NUM_REGIONS + vdev->num_regions);

		i = info.index - VFIO_PCI_NUM_REGIONS;

		info.offset = VFIO_PCI_INDEX_TO_OFFSET(info.index);
		info.size = vdev->region[i].size;
		info.flags = vdev->region[i].flags;

		cap_type.type = vdev->region[i].type;
		cap_type.subtype = vdev->region[i].subtype;

		ret = vfio_info_add_capability(&caps, &cap_type.header,
					       sizeof(cap_type));
		if (ret)
			return ret;

		if (vdev->region[i].ops->add_capability) {
			ret = vdev->region[i].ops->add_capability(
				vdev, &vdev->region[i], &caps);
			if (ret)
				return ret;
		}
	}
	}

	if (caps.size) {
		info.flags |= VFIO_REGION_INFO_FLAG_CAPS;
		if (info.argsz < sizeof(info) + caps.size) {
			info.argsz = sizeof(info) + caps.size;
			info.cap_offset = 0;
		} else {
			vfio_info_cap_shift(&caps, sizeof(info));
			if (copy_to_user(arg + 1, caps.buf, caps.size)) {
				kfree(caps.buf);
				return -EFAULT;
			}
			info.cap_offset = sizeof(*arg);
		}

		kfree(caps.buf);
	}

	return copy_to_user(arg, &info, minsz) ? -EFAULT : 0;
}

static int vfio_pci_ioctl_get_irq_info(struct vfio_pci_core_device *vdev,
				       struct vfio_irq_info __user *arg)
{
	unsigned long minsz = offsetofend(struct vfio_irq_info, count);
	struct vfio_irq_info info;

	if (copy_from_user(&info, arg, minsz))
		return -EFAULT;

	if (info.argsz < minsz || info.index >= VFIO_PCI_NUM_IRQS)
		return -EINVAL;

	switch (info.index) {
	case VFIO_PCI_INTX_IRQ_INDEX ... VFIO_PCI_MSIX_IRQ_INDEX:
	case VFIO_PCI_REQ_IRQ_INDEX:
		break;
	case VFIO_PCI_ERR_IRQ_INDEX:
		if (pci_is_pcie(vdev->pdev))
			break;
		fallthrough;
	default:
		return -EINVAL;
	}

	info.flags = VFIO_IRQ_INFO_EVENTFD;

	info.count = vfio_pci_get_irq_count(vdev, info.index);

	if (info.index == VFIO_PCI_INTX_IRQ_INDEX)
		info.flags |=
			(VFIO_IRQ_INFO_MASKABLE | VFIO_IRQ_INFO_AUTOMASKED);
	else if (info.index != VFIO_PCI_MSIX_IRQ_INDEX || !vdev->has_dyn_msix)
		info.flags |= VFIO_IRQ_INFO_NORESIZE;

	return copy_to_user(arg, &info, minsz) ? -EFAULT : 0;
}

static int vfio_pci_ioctl_set_irqs(struct vfio_pci_core_device *vdev,
				   struct vfio_irq_set __user *arg)
{
	unsigned long minsz = offsetofend(struct vfio_irq_set, count);
	struct vfio_irq_set hdr;
	u8 *data = NULL;
	int max, ret = 0;
	size_t data_size = 0;

	if (copy_from_user(&hdr, arg, minsz))
		return -EFAULT;

	max = vfio_pci_get_irq_count(vdev, hdr.index);

	ret = vfio_set_irqs_validate_and_prepare(&hdr, max, VFIO_PCI_NUM_IRQS,
						 &data_size);
	if (ret)
		return ret;

	if (data_size) {
		data = memdup_user(&arg->data, data_size);
		if (IS_ERR(data))
			return PTR_ERR(data);
	}

	mutex_lock(&vdev->igate);

	ret = vfio_pci_set_irqs_ioctl(vdev, hdr.flags, hdr.index, hdr.start,
				      hdr.count, data);

	mutex_unlock(&vdev->igate);
	kfree(data);

	return ret;
}

static int vfio_pci_ioctl_reset(struct vfio_pci_core_device *vdev,
				void __user *arg)
{
	int ret;

	if (!vdev->reset_works)
		return -EINVAL;

	vfio_pci_zap_and_down_write_memory_lock(vdev);

	/*
	 * This function can be invoked while the power state is non-D0. If
	 * pci_try_reset_function() has been called while the power state is
	 * non-D0, then pci_try_reset_function() will internally set the power
	 * state to D0 without vfio driver involvement. For the devices which
	 * have NoSoftRst-, the reset function can cause the PCI config space
	 * reset without restoring the original state (saved locally in
	 * 'vdev->pm_save').
	 */
	vfio_pci_set_power_state(vdev, PCI_D0);

	ret = pci_try_reset_function(vdev->pdev);
	up_write(&vdev->memory_lock);

	return ret;
}

static int vfio_pci_ioctl_get_pci_hot_reset_info(
	struct vfio_pci_core_device *vdev,
	struct vfio_pci_hot_reset_info __user *arg)
{
	unsigned long minsz =
		offsetofend(struct vfio_pci_hot_reset_info, count);
	struct vfio_pci_dependent_device *devices = NULL;
	struct vfio_pci_hot_reset_info hdr;
	struct vfio_pci_fill_info fill = {};
	bool slot = false;
<<<<<<< HEAD
	int ret, count;
=======
	int ret, count = 0;
>>>>>>> 5f59ab93

	if (copy_from_user(&hdr, arg, minsz))
		return -EFAULT;

	if (hdr.argsz < minsz)
		return -EINVAL;

	hdr.flags = 0;

	/* Can we do a slot or bus reset or neither? */
	if (!pci_probe_reset_slot(vdev->pdev->slot))
		slot = true;
	else if (pci_probe_reset_bus(vdev->pdev->bus))
		return -ENODEV;

	ret = vfio_pci_for_each_slot_or_bus(vdev->pdev, vfio_pci_count_devs,
					    &count, slot);
	if (ret)
		return ret;

<<<<<<< HEAD
=======
	if (WARN_ON(!count)) /* Should always be at least one */
		return -ERANGE;

>>>>>>> 5f59ab93
	if (count > (hdr.argsz - sizeof(hdr)) / sizeof(*devices)) {
		hdr.count = count;
		ret = -ENOSPC;
		goto header;
	}

	devices = kcalloc(count, sizeof(*devices), GFP_KERNEL);
	if (!devices)
		return -ENOMEM;

	fill.devices = devices;
	fill.nr_devices = count;
	fill.vdev = &vdev->vdev;

	if (vfio_device_cdev_opened(&vdev->vdev))
		fill.flags |= VFIO_PCI_HOT_RESET_FLAG_DEV_ID |
			     VFIO_PCI_HOT_RESET_FLAG_DEV_ID_OWNED;

	mutex_lock(&vdev->vdev.dev_set->lock);
	ret = vfio_pci_for_each_slot_or_bus(vdev->pdev, vfio_pci_fill_devs,
					    &fill, slot);
	mutex_unlock(&vdev->vdev.dev_set->lock);
	if (ret)
		goto out;

	if (copy_to_user(arg->devices, devices,
			 sizeof(*devices) * fill.count)) {
		ret = -EFAULT;
		goto out;
	}

	hdr.count = fill.count;
	hdr.flags = fill.flags;

header:
	if (copy_to_user(arg, &hdr, minsz))
		ret = -EFAULT;
out:
	kfree(devices);
	return ret;
}

static int
vfio_pci_ioctl_pci_hot_reset_groups(struct vfio_pci_core_device *vdev,
				    int array_count, bool slot,
				    struct vfio_pci_hot_reset __user *arg)
{
	int32_t *group_fds;
	struct file **files;
	struct vfio_pci_group_info info;
	int file_idx, count = 0, ret = 0;

	/*
	 * We can't let userspace give us an arbitrarily large buffer to copy,
	 * so verify how many we think there could be.  Note groups can have
	 * multiple devices so one group per device is the max.
	 */
	ret = vfio_pci_for_each_slot_or_bus(vdev->pdev, vfio_pci_count_devs,
					    &count, slot);
	if (ret)
		return ret;

	if (array_count > count)
		return -EINVAL;

	group_fds = kcalloc(array_count, sizeof(*group_fds), GFP_KERNEL);
	files = kcalloc(array_count, sizeof(*files), GFP_KERNEL);
	if (!group_fds || !files) {
		kfree(group_fds);
		kfree(files);
		return -ENOMEM;
	}

	if (copy_from_user(group_fds, arg->group_fds,
			   array_count * sizeof(*group_fds))) {
		kfree(group_fds);
		kfree(files);
		return -EFAULT;
	}

	/*
	 * Get the group file for each fd to ensure the group is held across
	 * the reset
	 */
	for (file_idx = 0; file_idx < array_count; file_idx++) {
		struct file *file = fget(group_fds[file_idx]);

		if (!file) {
			ret = -EBADF;
			break;
		}

		/* Ensure the FD is a vfio group FD.*/
		if (!vfio_file_is_group(file)) {
			fput(file);
			ret = -EINVAL;
			break;
		}

		files[file_idx] = file;
	}

	kfree(group_fds);

	/* release reference to groups on error */
	if (ret)
		goto hot_reset_release;

	info.count = array_count;
	info.files = files;

	ret = vfio_pci_dev_set_hot_reset(vdev->vdev.dev_set, &info, NULL);

hot_reset_release:
	for (file_idx--; file_idx >= 0; file_idx--)
		fput(files[file_idx]);

	kfree(files);
	return ret;
}

static int vfio_pci_ioctl_pci_hot_reset(struct vfio_pci_core_device *vdev,
					struct vfio_pci_hot_reset __user *arg)
{
	unsigned long minsz = offsetofend(struct vfio_pci_hot_reset, count);
	struct vfio_pci_hot_reset hdr;
	bool slot = false;

	if (copy_from_user(&hdr, arg, minsz))
		return -EFAULT;

	if (hdr.argsz < minsz || hdr.flags)
		return -EINVAL;

	/* zero-length array is only for cdev opened devices */
	if (!!hdr.count == vfio_device_cdev_opened(&vdev->vdev))
		return -EINVAL;

	/* Can we do a slot or bus reset or neither? */
	if (!pci_probe_reset_slot(vdev->pdev->slot))
		slot = true;
	else if (pci_probe_reset_bus(vdev->pdev->bus))
		return -ENODEV;

	if (hdr.count)
		return vfio_pci_ioctl_pci_hot_reset_groups(vdev, hdr.count, slot, arg);

	return vfio_pci_dev_set_hot_reset(vdev->vdev.dev_set, NULL,
					  vfio_iommufd_device_ictx(&vdev->vdev));
}

static int vfio_pci_ioctl_ioeventfd(struct vfio_pci_core_device *vdev,
				    struct vfio_device_ioeventfd __user *arg)
{
	unsigned long minsz = offsetofend(struct vfio_device_ioeventfd, fd);
	struct vfio_device_ioeventfd ioeventfd;
	int count;

	if (copy_from_user(&ioeventfd, arg, minsz))
		return -EFAULT;

	if (ioeventfd.argsz < minsz)
		return -EINVAL;

	if (ioeventfd.flags & ~VFIO_DEVICE_IOEVENTFD_SIZE_MASK)
		return -EINVAL;

	count = ioeventfd.flags & VFIO_DEVICE_IOEVENTFD_SIZE_MASK;

	if (hweight8(count) != 1 || ioeventfd.fd < -1)
		return -EINVAL;

	return vfio_pci_ioeventfd(vdev, ioeventfd.offset, ioeventfd.data, count,
				  ioeventfd.fd);
}

long vfio_pci_core_ioctl(struct vfio_device *core_vdev, unsigned int cmd,
			 unsigned long arg)
{
	struct vfio_pci_core_device *vdev =
		container_of(core_vdev, struct vfio_pci_core_device, vdev);
	void __user *uarg = (void __user *)arg;

	switch (cmd) {
	case VFIO_DEVICE_GET_INFO:
		return vfio_pci_ioctl_get_info(vdev, uarg);
	case VFIO_DEVICE_GET_IRQ_INFO:
		return vfio_pci_ioctl_get_irq_info(vdev, uarg);
	case VFIO_DEVICE_GET_PCI_HOT_RESET_INFO:
		return vfio_pci_ioctl_get_pci_hot_reset_info(vdev, uarg);
	case VFIO_DEVICE_GET_REGION_INFO:
		return vfio_pci_ioctl_get_region_info(vdev, uarg);
	case VFIO_DEVICE_IOEVENTFD:
		return vfio_pci_ioctl_ioeventfd(vdev, uarg);
	case VFIO_DEVICE_PCI_HOT_RESET:
		return vfio_pci_ioctl_pci_hot_reset(vdev, uarg);
	case VFIO_DEVICE_RESET:
		return vfio_pci_ioctl_reset(vdev, uarg);
	case VFIO_DEVICE_SET_IRQS:
		return vfio_pci_ioctl_set_irqs(vdev, uarg);
	default:
		return -ENOTTY;
	}
}
EXPORT_SYMBOL_GPL(vfio_pci_core_ioctl);

static int vfio_pci_core_feature_token(struct vfio_device *device, u32 flags,
				       uuid_t __user *arg, size_t argsz)
{
	struct vfio_pci_core_device *vdev =
		container_of(device, struct vfio_pci_core_device, vdev);
	uuid_t uuid;
	int ret;

	if (!vdev->vf_token)
		return -ENOTTY;
	/*
	 * We do not support GET of the VF Token UUID as this could
	 * expose the token of the previous device user.
	 */
	ret = vfio_check_feature(flags, argsz, VFIO_DEVICE_FEATURE_SET,
				 sizeof(uuid));
	if (ret != 1)
		return ret;

	if (copy_from_user(&uuid, arg, sizeof(uuid)))
		return -EFAULT;

	mutex_lock(&vdev->vf_token->lock);
	uuid_copy(&vdev->vf_token->uuid, &uuid);
	mutex_unlock(&vdev->vf_token->lock);
	return 0;
}

int vfio_pci_core_ioctl_feature(struct vfio_device *device, u32 flags,
				void __user *arg, size_t argsz)
{
	switch (flags & VFIO_DEVICE_FEATURE_MASK) {
	case VFIO_DEVICE_FEATURE_LOW_POWER_ENTRY:
		return vfio_pci_core_pm_entry(device, flags, arg, argsz);
	case VFIO_DEVICE_FEATURE_LOW_POWER_ENTRY_WITH_WAKEUP:
		return vfio_pci_core_pm_entry_with_wakeup(device, flags,
							  arg, argsz);
	case VFIO_DEVICE_FEATURE_LOW_POWER_EXIT:
		return vfio_pci_core_pm_exit(device, flags, arg, argsz);
	case VFIO_DEVICE_FEATURE_PCI_VF_TOKEN:
		return vfio_pci_core_feature_token(device, flags, arg, argsz);
	default:
		return -ENOTTY;
	}
}
EXPORT_SYMBOL_GPL(vfio_pci_core_ioctl_feature);

static ssize_t vfio_pci_rw(struct vfio_pci_core_device *vdev, char __user *buf,
			   size_t count, loff_t *ppos, bool iswrite)
{
	unsigned int index = VFIO_PCI_OFFSET_TO_INDEX(*ppos);
	int ret;

	if (index >= VFIO_PCI_NUM_REGIONS + vdev->num_regions)
		return -EINVAL;

	ret = pm_runtime_resume_and_get(&vdev->pdev->dev);
	if (ret) {
		pci_info_ratelimited(vdev->pdev, "runtime resume failed %d\n",
				     ret);
		return -EIO;
	}

	switch (index) {
	case VFIO_PCI_CONFIG_REGION_INDEX:
		ret = vfio_pci_config_rw(vdev, buf, count, ppos, iswrite);
		break;

	case VFIO_PCI_ROM_REGION_INDEX:
		if (iswrite)
			ret = -EINVAL;
		else
			ret = vfio_pci_bar_rw(vdev, buf, count, ppos, false);
		break;

	case VFIO_PCI_BAR0_REGION_INDEX ... VFIO_PCI_BAR5_REGION_INDEX:
		ret = vfio_pci_bar_rw(vdev, buf, count, ppos, iswrite);
		break;

	case VFIO_PCI_VGA_REGION_INDEX:
		ret = vfio_pci_vga_rw(vdev, buf, count, ppos, iswrite);
		break;

	default:
		index -= VFIO_PCI_NUM_REGIONS;
		ret = vdev->region[index].ops->rw(vdev, buf,
						   count, ppos, iswrite);
		break;
	}

	pm_runtime_put(&vdev->pdev->dev);
	return ret;
}

ssize_t vfio_pci_core_read(struct vfio_device *core_vdev, char __user *buf,
		size_t count, loff_t *ppos)
{
	struct vfio_pci_core_device *vdev =
		container_of(core_vdev, struct vfio_pci_core_device, vdev);

	if (!count)
		return 0;

	return vfio_pci_rw(vdev, buf, count, ppos, false);
}
EXPORT_SYMBOL_GPL(vfio_pci_core_read);

ssize_t vfio_pci_core_write(struct vfio_device *core_vdev, const char __user *buf,
		size_t count, loff_t *ppos)
{
	struct vfio_pci_core_device *vdev =
		container_of(core_vdev, struct vfio_pci_core_device, vdev);

	if (!count)
		return 0;

	return vfio_pci_rw(vdev, (char __user *)buf, count, ppos, true);
}
EXPORT_SYMBOL_GPL(vfio_pci_core_write);

static void vfio_pci_zap_bars(struct vfio_pci_core_device *vdev)
{
	struct vfio_device *core_vdev = &vdev->vdev;
	loff_t start = VFIO_PCI_INDEX_TO_OFFSET(VFIO_PCI_BAR0_REGION_INDEX);
	loff_t end = VFIO_PCI_INDEX_TO_OFFSET(VFIO_PCI_ROM_REGION_INDEX);
	loff_t len = end - start;

	unmap_mapping_range(core_vdev->inode->i_mapping, start, len, true);
}

void vfio_pci_zap_and_down_write_memory_lock(struct vfio_pci_core_device *vdev)
{
	down_write(&vdev->memory_lock);
	vfio_pci_zap_bars(vdev);
}

u16 vfio_pci_memory_lock_and_enable(struct vfio_pci_core_device *vdev)
{
	u16 cmd;

	down_write(&vdev->memory_lock);
	pci_read_config_word(vdev->pdev, PCI_COMMAND, &cmd);
	if (!(cmd & PCI_COMMAND_MEMORY))
		pci_write_config_word(vdev->pdev, PCI_COMMAND,
				      cmd | PCI_COMMAND_MEMORY);

	return cmd;
}

void vfio_pci_memory_unlock_and_restore(struct vfio_pci_core_device *vdev, u16 cmd)
{
	pci_write_config_word(vdev->pdev, PCI_COMMAND, cmd);
	up_write(&vdev->memory_lock);
}

static unsigned long vma_to_pfn(struct vm_area_struct *vma)
{
	struct vfio_pci_core_device *vdev = vma->vm_private_data;
	int index = vma->vm_pgoff >> (VFIO_PCI_OFFSET_SHIFT - PAGE_SHIFT);
	u64 pgoff;

	pgoff = vma->vm_pgoff &
		((1U << (VFIO_PCI_OFFSET_SHIFT - PAGE_SHIFT)) - 1);

	return (pci_resource_start(vdev->pdev, index) >> PAGE_SHIFT) + pgoff;
}

static vm_fault_t vfio_pci_mmap_fault(struct vm_fault *vmf)
{
	struct vm_area_struct *vma = vmf->vma;
	struct vfio_pci_core_device *vdev = vma->vm_private_data;
	unsigned long pfn, pgoff = vmf->pgoff - vma->vm_pgoff;
	unsigned long addr = vma->vm_start;
	vm_fault_t ret = VM_FAULT_SIGBUS;

	pfn = vma_to_pfn(vma);

	down_read(&vdev->memory_lock);

	if (vdev->pm_runtime_engaged || !__vfio_pci_memory_enabled(vdev))
		goto out_unlock;

	ret = vmf_insert_pfn(vma, vmf->address, pfn + pgoff);
	if (ret & VM_FAULT_ERROR)
		goto out_unlock;

	/*
	 * Pre-fault the remainder of the vma, abort further insertions and
	 * supress error if fault is encountered during pre-fault.
	 */
	for (; addr < vma->vm_end; addr += PAGE_SIZE, pfn++) {
		if (addr == vmf->address)
			continue;

		if (vmf_insert_pfn(vma, addr, pfn) & VM_FAULT_ERROR)
			break;
	}

out_unlock:
	up_read(&vdev->memory_lock);

	return ret;
}

static const struct vm_operations_struct vfio_pci_mmap_ops = {
	.fault = vfio_pci_mmap_fault,
};

int vfio_pci_core_mmap(struct vfio_device *core_vdev, struct vm_area_struct *vma)
{
	struct vfio_pci_core_device *vdev =
		container_of(core_vdev, struct vfio_pci_core_device, vdev);
	struct pci_dev *pdev = vdev->pdev;
	unsigned int index;
	u64 phys_len, req_len, pgoff, req_start;
	int ret;

	index = vma->vm_pgoff >> (VFIO_PCI_OFFSET_SHIFT - PAGE_SHIFT);

	if (index >= VFIO_PCI_NUM_REGIONS + vdev->num_regions)
		return -EINVAL;
	if (vma->vm_end < vma->vm_start)
		return -EINVAL;
	if ((vma->vm_flags & VM_SHARED) == 0)
		return -EINVAL;
	if (index >= VFIO_PCI_NUM_REGIONS) {
		int regnum = index - VFIO_PCI_NUM_REGIONS;
		struct vfio_pci_region *region = vdev->region + regnum;

		if (region->ops && region->ops->mmap &&
		    (region->flags & VFIO_REGION_INFO_FLAG_MMAP))
			return region->ops->mmap(vdev, region, vma);
		return -EINVAL;
	}
	if (index >= VFIO_PCI_ROM_REGION_INDEX)
		return -EINVAL;
	if (!vdev->bar_mmap_supported[index])
		return -EINVAL;

	phys_len = PAGE_ALIGN(pci_resource_len(pdev, index));
	req_len = vma->vm_end - vma->vm_start;
	pgoff = vma->vm_pgoff &
		((1U << (VFIO_PCI_OFFSET_SHIFT - PAGE_SHIFT)) - 1);
	req_start = pgoff << PAGE_SHIFT;

	if (req_start + req_len > phys_len)
		return -EINVAL;

	/*
	 * Even though we don't make use of the barmap for the mmap,
	 * we need to request the region and the barmap tracks that.
	 */
	if (!vdev->barmap[index]) {
		ret = pci_request_selected_regions(pdev,
						   1 << index, "vfio-pci");
		if (ret)
			return ret;

		vdev->barmap[index] = pci_iomap(pdev, index, 0);
		if (!vdev->barmap[index]) {
			pci_release_selected_regions(pdev, 1 << index);
			return -ENOMEM;
		}
	}

	vma->vm_private_data = vdev;
	vma->vm_page_prot = pgprot_noncached(vma->vm_page_prot);
	vma->vm_page_prot = pgprot_decrypted(vma->vm_page_prot);

	/*
	 * Set vm_flags now, they should not be changed in the fault handler.
	 * We want the same flags and page protection (decrypted above) as
	 * io_remap_pfn_range() would set.
	 *
	 * VM_ALLOW_ANY_UNCACHED: The VMA flag is implemented for ARM64,
	 * allowing KVM stage 2 device mapping attributes to use Normal-NC
	 * rather than DEVICE_nGnRE, which allows guest mappings
	 * supporting write-combining attributes (WC). ARM does not
	 * architecturally guarantee this is safe, and indeed some MMIO
	 * regions like the GICv2 VCPU interface can trigger uncontained
	 * faults if Normal-NC is used.
	 *
	 * To safely use VFIO in KVM the platform must guarantee full
	 * safety in the guest where no action taken against a MMIO
	 * mapping can trigger an uncontained failure. The assumption is
	 * that most VFIO PCI platforms support this for both mapping types,
	 * at least in common flows, based on some expectations of how
	 * PCI IP is integrated. Hence VM_ALLOW_ANY_UNCACHED is set in
	 * the VMA flags.
	 */
	vm_flags_set(vma, VM_ALLOW_ANY_UNCACHED | VM_IO | VM_PFNMAP |
			VM_DONTEXPAND | VM_DONTDUMP);
	vma->vm_ops = &vfio_pci_mmap_ops;

	return 0;
}
EXPORT_SYMBOL_GPL(vfio_pci_core_mmap);

void vfio_pci_core_request(struct vfio_device *core_vdev, unsigned int count)
{
	struct vfio_pci_core_device *vdev =
		container_of(core_vdev, struct vfio_pci_core_device, vdev);
	struct pci_dev *pdev = vdev->pdev;

	mutex_lock(&vdev->igate);

	if (vdev->req_trigger) {
		if (!(count % 10))
			pci_notice_ratelimited(pdev,
				"Relaying device request to user (#%u)\n",
				count);
		eventfd_signal(vdev->req_trigger);
	} else if (count == 0) {
		pci_warn(pdev,
			"No device request channel registered, blocked until released by user\n");
	}

	mutex_unlock(&vdev->igate);
}
EXPORT_SYMBOL_GPL(vfio_pci_core_request);

static int vfio_pci_validate_vf_token(struct vfio_pci_core_device *vdev,
				      bool vf_token, uuid_t *uuid)
{
	/*
	 * There's always some degree of trust or collaboration between SR-IOV
	 * PF and VFs, even if just that the PF hosts the SR-IOV capability and
	 * can disrupt VFs with a reset, but often the PF has more explicit
	 * access to deny service to the VF or access data passed through the
	 * VF.  We therefore require an opt-in via a shared VF token (UUID) to
	 * represent this trust.  This both prevents that a VF driver might
	 * assume the PF driver is a trusted, in-kernel driver, and also that
	 * a PF driver might be replaced with a rogue driver, unknown to in-use
	 * VF drivers.
	 *
	 * Therefore when presented with a VF, if the PF is a vfio device and
	 * it is bound to the vfio-pci driver, the user needs to provide a VF
	 * token to access the device, in the form of appending a vf_token to
	 * the device name, for example:
	 *
	 * "0000:04:10.0 vf_token=bd8d9d2b-5a5f-4f5a-a211-f591514ba1f3"
	 *
	 * When presented with a PF which has VFs in use, the user must also
	 * provide the current VF token to prove collaboration with existing
	 * VF users.  If VFs are not in use, the VF token provided for the PF
	 * device will act to set the VF token.
	 *
	 * If the VF token is provided but unused, an error is generated.
	 */
	if (vdev->pdev->is_virtfn) {
		struct vfio_pci_core_device *pf_vdev = vdev->sriov_pf_core_dev;
		bool match;

		if (!pf_vdev) {
			if (!vf_token)
				return 0; /* PF is not vfio-pci, no VF token */

			pci_info_ratelimited(vdev->pdev,
				"VF token incorrectly provided, PF not bound to vfio-pci\n");
			return -EINVAL;
		}

		if (!vf_token) {
			pci_info_ratelimited(vdev->pdev,
				"VF token required to access device\n");
			return -EACCES;
		}

		mutex_lock(&pf_vdev->vf_token->lock);
		match = uuid_equal(uuid, &pf_vdev->vf_token->uuid);
		mutex_unlock(&pf_vdev->vf_token->lock);

		if (!match) {
			pci_info_ratelimited(vdev->pdev,
				"Incorrect VF token provided for device\n");
			return -EACCES;
		}
	} else if (vdev->vf_token) {
		mutex_lock(&vdev->vf_token->lock);
		if (vdev->vf_token->users) {
			if (!vf_token) {
				mutex_unlock(&vdev->vf_token->lock);
				pci_info_ratelimited(vdev->pdev,
					"VF token required to access device\n");
				return -EACCES;
			}

			if (!uuid_equal(uuid, &vdev->vf_token->uuid)) {
				mutex_unlock(&vdev->vf_token->lock);
				pci_info_ratelimited(vdev->pdev,
					"Incorrect VF token provided for device\n");
				return -EACCES;
			}
		} else if (vf_token) {
			uuid_copy(&vdev->vf_token->uuid, uuid);
		}

		mutex_unlock(&vdev->vf_token->lock);
	} else if (vf_token) {
		pci_info_ratelimited(vdev->pdev,
			"VF token incorrectly provided, not a PF or VF\n");
		return -EINVAL;
	}

	return 0;
}

#define VF_TOKEN_ARG "vf_token="

int vfio_pci_core_match(struct vfio_device *core_vdev, char *buf)
{
	struct vfio_pci_core_device *vdev =
		container_of(core_vdev, struct vfio_pci_core_device, vdev);
	bool vf_token = false;
	uuid_t uuid;
	int ret;

	if (strncmp(pci_name(vdev->pdev), buf, strlen(pci_name(vdev->pdev))))
		return 0; /* No match */

	if (strlen(buf) > strlen(pci_name(vdev->pdev))) {
		buf += strlen(pci_name(vdev->pdev));

		if (*buf != ' ')
			return 0; /* No match: non-whitespace after name */

		while (*buf) {
			if (*buf == ' ') {
				buf++;
				continue;
			}

			if (!vf_token && !strncmp(buf, VF_TOKEN_ARG,
						  strlen(VF_TOKEN_ARG))) {
				buf += strlen(VF_TOKEN_ARG);

				if (strlen(buf) < UUID_STRING_LEN)
					return -EINVAL;

				ret = uuid_parse(buf, &uuid);
				if (ret)
					return ret;

				vf_token = true;
				buf += UUID_STRING_LEN;
			} else {
				/* Unknown/duplicate option */
				return -EINVAL;
			}
		}
	}

	ret = vfio_pci_validate_vf_token(vdev, vf_token, &uuid);
	if (ret)
		return ret;

	return 1; /* Match */
}
EXPORT_SYMBOL_GPL(vfio_pci_core_match);

static int vfio_pci_bus_notifier(struct notifier_block *nb,
				 unsigned long action, void *data)
{
	struct vfio_pci_core_device *vdev = container_of(nb,
						    struct vfio_pci_core_device, nb);
	struct device *dev = data;
	struct pci_dev *pdev = to_pci_dev(dev);
	struct pci_dev *physfn = pci_physfn(pdev);

	if (action == BUS_NOTIFY_ADD_DEVICE &&
	    pdev->is_virtfn && physfn == vdev->pdev) {
		pci_info(vdev->pdev, "Captured SR-IOV VF %s driver_override\n",
			 pci_name(pdev));
		pdev->driver_override = kasprintf(GFP_KERNEL, "%s",
						  vdev->vdev.ops->name);
		WARN_ON(!pdev->driver_override);
	} else if (action == BUS_NOTIFY_BOUND_DRIVER &&
		   pdev->is_virtfn && physfn == vdev->pdev) {
		struct pci_driver *drv = pci_dev_driver(pdev);

		if (drv && drv != pci_dev_driver(vdev->pdev))
			pci_warn(vdev->pdev,
				 "VF %s bound to driver %s while PF bound to driver %s\n",
				 pci_name(pdev), drv->name,
				 pci_dev_driver(vdev->pdev)->name);
	}

	return 0;
}

static int vfio_pci_vf_init(struct vfio_pci_core_device *vdev)
{
	struct pci_dev *pdev = vdev->pdev;
	struct vfio_pci_core_device *cur;
	struct pci_dev *physfn;
	int ret;

	if (pdev->is_virtfn) {
		/*
		 * If this VF was created by our vfio_pci_core_sriov_configure()
		 * then we can find the PF vfio_pci_core_device now, and due to
		 * the locking in pci_disable_sriov() it cannot change until
		 * this VF device driver is removed.
		 */
		physfn = pci_physfn(vdev->pdev);
		mutex_lock(&vfio_pci_sriov_pfs_mutex);
		list_for_each_entry(cur, &vfio_pci_sriov_pfs, sriov_pfs_item) {
			if (cur->pdev == physfn) {
				vdev->sriov_pf_core_dev = cur;
				break;
			}
		}
		mutex_unlock(&vfio_pci_sriov_pfs_mutex);
		return 0;
	}

	/* Not a SRIOV PF */
	if (!pdev->is_physfn)
		return 0;

	vdev->vf_token = kzalloc(sizeof(*vdev->vf_token), GFP_KERNEL);
	if (!vdev->vf_token)
		return -ENOMEM;

	mutex_init(&vdev->vf_token->lock);
	uuid_gen(&vdev->vf_token->uuid);

	vdev->nb.notifier_call = vfio_pci_bus_notifier;
	ret = bus_register_notifier(&pci_bus_type, &vdev->nb);
	if (ret) {
		kfree(vdev->vf_token);
		return ret;
	}
	return 0;
}

static void vfio_pci_vf_uninit(struct vfio_pci_core_device *vdev)
{
	if (!vdev->vf_token)
		return;

	bus_unregister_notifier(&pci_bus_type, &vdev->nb);
	WARN_ON(vdev->vf_token->users);
	mutex_destroy(&vdev->vf_token->lock);
	kfree(vdev->vf_token);
}

static int vfio_pci_vga_init(struct vfio_pci_core_device *vdev)
{
	struct pci_dev *pdev = vdev->pdev;
	int ret;

	if (!vfio_pci_is_vga(pdev))
		return 0;

	ret = aperture_remove_conflicting_pci_devices(pdev, vdev->vdev.ops->name);
	if (ret)
		return ret;

	ret = vga_client_register(pdev, vfio_pci_set_decode);
	if (ret)
		return ret;
	vga_set_legacy_decoding(pdev, vfio_pci_set_decode(pdev, false));
	return 0;
}

static void vfio_pci_vga_uninit(struct vfio_pci_core_device *vdev)
{
	struct pci_dev *pdev = vdev->pdev;

	if (!vfio_pci_is_vga(pdev))
		return;
	vga_client_unregister(pdev);
	vga_set_legacy_decoding(pdev, VGA_RSRC_NORMAL_IO | VGA_RSRC_NORMAL_MEM |
					      VGA_RSRC_LEGACY_IO |
					      VGA_RSRC_LEGACY_MEM);
}

int vfio_pci_core_init_dev(struct vfio_device *core_vdev)
{
	struct vfio_pci_core_device *vdev =
		container_of(core_vdev, struct vfio_pci_core_device, vdev);

	vdev->pdev = to_pci_dev(core_vdev->dev);
	vdev->irq_type = VFIO_PCI_NUM_IRQS;
	mutex_init(&vdev->igate);
	spin_lock_init(&vdev->irqlock);
	mutex_init(&vdev->ioeventfds_lock);
	INIT_LIST_HEAD(&vdev->dummy_resources_list);
	INIT_LIST_HEAD(&vdev->ioeventfds_list);
	INIT_LIST_HEAD(&vdev->sriov_pfs_item);
	init_rwsem(&vdev->memory_lock);
	xa_init(&vdev->ctx);

	return 0;
}
EXPORT_SYMBOL_GPL(vfio_pci_core_init_dev);

void vfio_pci_core_release_dev(struct vfio_device *core_vdev)
{
	struct vfio_pci_core_device *vdev =
		container_of(core_vdev, struct vfio_pci_core_device, vdev);

	mutex_destroy(&vdev->igate);
	mutex_destroy(&vdev->ioeventfds_lock);
	kfree(vdev->region);
	kfree(vdev->pm_save);
}
EXPORT_SYMBOL_GPL(vfio_pci_core_release_dev);

int vfio_pci_core_register_device(struct vfio_pci_core_device *vdev)
{
	struct pci_dev *pdev = vdev->pdev;
	struct device *dev = &pdev->dev;
	int ret;

	/* Drivers must set the vfio_pci_core_device to their drvdata */
	if (WARN_ON(vdev != dev_get_drvdata(dev)))
		return -EINVAL;

	if (pdev->hdr_type != PCI_HEADER_TYPE_NORMAL)
		return -EINVAL;

	if (vdev->vdev.mig_ops) {
		if (!(vdev->vdev.mig_ops->migration_get_state &&
		      vdev->vdev.mig_ops->migration_set_state &&
		      vdev->vdev.mig_ops->migration_get_data_size) ||
		    !(vdev->vdev.migration_flags & VFIO_MIGRATION_STOP_COPY))
			return -EINVAL;
	}

	if (vdev->vdev.log_ops && !(vdev->vdev.log_ops->log_start &&
	    vdev->vdev.log_ops->log_stop &&
	    vdev->vdev.log_ops->log_read_and_clear))
		return -EINVAL;

	/*
	 * Prevent binding to PFs with VFs enabled, the VFs might be in use
	 * by the host or other users.  We cannot capture the VFs if they
	 * already exist, nor can we track VF users.  Disabling SR-IOV here
	 * would initiate removing the VFs, which would unbind the driver,
	 * which is prone to blocking if that VF is also in use by vfio-pci.
	 * Just reject these PFs and let the user sort it out.
	 */
	if (pci_num_vf(pdev)) {
		pci_warn(pdev, "Cannot bind to PF with SR-IOV enabled\n");
		return -EBUSY;
	}

	if (pci_is_root_bus(pdev->bus)) {
		ret = vfio_assign_device_set(&vdev->vdev, vdev);
	} else if (!pci_probe_reset_slot(pdev->slot)) {
		ret = vfio_assign_device_set(&vdev->vdev, pdev->slot);
	} else {
		/*
		 * If there is no slot reset support for this device, the whole
		 * bus needs to be grouped together to support bus-wide resets.
		 */
		ret = vfio_assign_device_set(&vdev->vdev, pdev->bus);
	}

	if (ret)
		return ret;
	ret = vfio_pci_vf_init(vdev);
	if (ret)
		return ret;
	ret = vfio_pci_vga_init(vdev);
	if (ret)
		goto out_vf;

	vfio_pci_probe_power_state(vdev);

	/*
	 * pci-core sets the device power state to an unknown value at
	 * bootup and after being removed from a driver.  The only
	 * transition it allows from this unknown state is to D0, which
	 * typically happens when a driver calls pci_enable_device().
	 * We're not ready to enable the device yet, but we do want to
	 * be able to get to D3.  Therefore first do a D0 transition
	 * before enabling runtime PM.
	 */
	vfio_pci_set_power_state(vdev, PCI_D0);

	dev->driver->pm = &vfio_pci_core_pm_ops;
	pm_runtime_allow(dev);
	if (!disable_idle_d3)
		pm_runtime_put(dev);

	ret = vfio_register_group_dev(&vdev->vdev);
	if (ret)
		goto out_power;
	return 0;

out_power:
	if (!disable_idle_d3)
		pm_runtime_get_noresume(dev);

	pm_runtime_forbid(dev);
out_vf:
	vfio_pci_vf_uninit(vdev);
	return ret;
}
EXPORT_SYMBOL_GPL(vfio_pci_core_register_device);

void vfio_pci_core_unregister_device(struct vfio_pci_core_device *vdev)
{
	vfio_pci_core_sriov_configure(vdev, 0);

	vfio_unregister_group_dev(&vdev->vdev);

	vfio_pci_vf_uninit(vdev);
	vfio_pci_vga_uninit(vdev);

	if (!disable_idle_d3)
		pm_runtime_get_noresume(&vdev->pdev->dev);

	pm_runtime_forbid(&vdev->pdev->dev);
}
EXPORT_SYMBOL_GPL(vfio_pci_core_unregister_device);

pci_ers_result_t vfio_pci_core_aer_err_detected(struct pci_dev *pdev,
						pci_channel_state_t state)
{
	struct vfio_pci_core_device *vdev = dev_get_drvdata(&pdev->dev);

	mutex_lock(&vdev->igate);

	if (vdev->err_trigger)
		eventfd_signal(vdev->err_trigger);

	mutex_unlock(&vdev->igate);

	return PCI_ERS_RESULT_CAN_RECOVER;
}
EXPORT_SYMBOL_GPL(vfio_pci_core_aer_err_detected);

int vfio_pci_core_sriov_configure(struct vfio_pci_core_device *vdev,
				  int nr_virtfn)
{
	struct pci_dev *pdev = vdev->pdev;
	int ret = 0;

	device_lock_assert(&pdev->dev);

	if (nr_virtfn) {
		mutex_lock(&vfio_pci_sriov_pfs_mutex);
		/*
		 * The thread that adds the vdev to the list is the only thread
		 * that gets to call pci_enable_sriov() and we will only allow
		 * it to be called once without going through
		 * pci_disable_sriov()
		 */
		if (!list_empty(&vdev->sriov_pfs_item)) {
			ret = -EINVAL;
			goto out_unlock;
		}
		list_add_tail(&vdev->sriov_pfs_item, &vfio_pci_sriov_pfs);
		mutex_unlock(&vfio_pci_sriov_pfs_mutex);

		/*
		 * The PF power state should always be higher than the VF power
		 * state. The PF can be in low power state either with runtime
		 * power management (when there is no user) or PCI_PM_CTRL
		 * register write by the user. If PF is in the low power state,
		 * then change the power state to D0 first before enabling
		 * SR-IOV. Also, this function can be called at any time, and
		 * userspace PCI_PM_CTRL write can race against this code path,
		 * so protect the same with 'memory_lock'.
		 */
		ret = pm_runtime_resume_and_get(&pdev->dev);
		if (ret)
			goto out_del;

		down_write(&vdev->memory_lock);
		vfio_pci_set_power_state(vdev, PCI_D0);
		ret = pci_enable_sriov(pdev, nr_virtfn);
		up_write(&vdev->memory_lock);
		if (ret) {
			pm_runtime_put(&pdev->dev);
			goto out_del;
		}
		return nr_virtfn;
	}

	if (pci_num_vf(pdev)) {
		pci_disable_sriov(pdev);
		pm_runtime_put(&pdev->dev);
	}

out_del:
	mutex_lock(&vfio_pci_sriov_pfs_mutex);
	list_del_init(&vdev->sriov_pfs_item);
out_unlock:
	mutex_unlock(&vfio_pci_sriov_pfs_mutex);
	return ret;
}
EXPORT_SYMBOL_GPL(vfio_pci_core_sriov_configure);

const struct pci_error_handlers vfio_pci_core_err_handlers = {
	.error_detected = vfio_pci_core_aer_err_detected,
};
EXPORT_SYMBOL_GPL(vfio_pci_core_err_handlers);

static bool vfio_dev_in_groups(struct vfio_device *vdev,
			       struct vfio_pci_group_info *groups)
{
	unsigned int i;

	if (!groups)
		return false;

	for (i = 0; i < groups->count; i++)
		if (vfio_file_has_dev(groups->files[i], vdev))
			return true;
	return false;
}

static int vfio_pci_is_device_in_set(struct pci_dev *pdev, void *data)
{
	struct vfio_device_set *dev_set = data;

	return vfio_find_device_in_devset(dev_set, &pdev->dev) ? 0 : -ENODEV;
}

/*
 * vfio-core considers a group to be viable and will create a vfio_device even
 * if some devices are bound to drivers like pci-stub or pcieport. Here we
 * require all PCI devices to be inside our dev_set since that ensures they stay
 * put and that every driver controlling the device can co-ordinate with the
 * device reset.
 *
 * Returns the pci_dev to pass to pci_reset_bus() if every PCI device to be
 * reset is inside the dev_set, and pci_reset_bus() can succeed. NULL otherwise.
 */
static struct pci_dev *
vfio_pci_dev_set_resettable(struct vfio_device_set *dev_set)
{
	struct pci_dev *pdev;

	lockdep_assert_held(&dev_set->lock);

	/*
	 * By definition all PCI devices in the dev_set share the same PCI
	 * reset, so any pci_dev will have the same outcomes for
	 * pci_probe_reset_*() and pci_reset_bus().
	 */
	pdev = list_first_entry(&dev_set->device_list,
				struct vfio_pci_core_device,
				vdev.dev_set_list)->pdev;

	/* pci_reset_bus() is supported */
	if (pci_probe_reset_slot(pdev->slot) && pci_probe_reset_bus(pdev->bus))
		return NULL;

	if (vfio_pci_for_each_slot_or_bus(pdev, vfio_pci_is_device_in_set,
					  dev_set,
					  !pci_probe_reset_slot(pdev->slot)))
		return NULL;
	return pdev;
}

static int vfio_pci_dev_set_pm_runtime_get(struct vfio_device_set *dev_set)
{
	struct vfio_pci_core_device *cur;
	int ret;

	list_for_each_entry(cur, &dev_set->device_list, vdev.dev_set_list) {
		ret = pm_runtime_resume_and_get(&cur->pdev->dev);
		if (ret)
			goto unwind;
	}

	return 0;

unwind:
	list_for_each_entry_continue_reverse(cur, &dev_set->device_list,
					     vdev.dev_set_list)
		pm_runtime_put(&cur->pdev->dev);

	return ret;
}

static int vfio_pci_dev_set_hot_reset(struct vfio_device_set *dev_set,
				      struct vfio_pci_group_info *groups,
				      struct iommufd_ctx *iommufd_ctx)
{
	struct vfio_pci_core_device *vdev;
	struct pci_dev *pdev;
	int ret;

	mutex_lock(&dev_set->lock);

	pdev = vfio_pci_dev_set_resettable(dev_set);
	if (!pdev) {
		ret = -EINVAL;
		goto err_unlock;
	}

	/*
	 * Some of the devices in the dev_set can be in the runtime suspended
	 * state. Increment the usage count for all the devices in the dev_set
	 * before reset and decrement the same after reset.
	 */
	ret = vfio_pci_dev_set_pm_runtime_get(dev_set);
	if (ret)
		goto err_unlock;

	list_for_each_entry(vdev, &dev_set->device_list, vdev.dev_set_list) {
		bool owned;

		/*
		 * Test whether all the affected devices can be reset by the
		 * user.
		 *
		 * If called from a group opened device and the user provides
		 * a set of groups, all the devices in the dev_set should be
		 * contained by the set of groups provided by the user.
		 *
		 * If called from a cdev opened device and the user provides
		 * a zero-length array, all the devices in the dev_set must
		 * be bound to the same iommufd_ctx as the input iommufd_ctx.
		 * If there is any device that has not been bound to any
		 * iommufd_ctx yet, check if its iommu_group has any device
		 * bound to the input iommufd_ctx.  Such devices can be
		 * considered owned by the input iommufd_ctx as the device
		 * cannot be owned by another iommufd_ctx when its iommu_group
		 * is owned.
		 *
		 * Otherwise, reset is not allowed.
		 */
		if (iommufd_ctx) {
			int devid = vfio_iommufd_get_dev_id(&vdev->vdev,
							    iommufd_ctx);

			owned = (devid > 0 || devid == -ENOENT);
		} else {
			owned = vfio_dev_in_groups(&vdev->vdev, groups);
		}

		if (!owned) {
			ret = -EINVAL;
			break;
		}

		/*
		 * Take the memory write lock for each device and zap BAR
		 * mappings to prevent the user accessing the device while in
		 * reset.  Locking multiple devices is prone to deadlock,
		 * runaway and unwind if we hit contention.
		 */
		if (!down_write_trylock(&vdev->memory_lock)) {
			ret = -EBUSY;
			break;
		}

		vfio_pci_zap_bars(vdev);
	}

	if (!list_entry_is_head(vdev,
				&dev_set->device_list, vdev.dev_set_list)) {
		vdev = list_prev_entry(vdev, vdev.dev_set_list);
		goto err_undo;
	}

	/*
	 * The pci_reset_bus() will reset all the devices in the bus.
	 * The power state can be non-D0 for some of the devices in the bus.
	 * For these devices, the pci_reset_bus() will internally set
	 * the power state to D0 without vfio driver involvement.
	 * For the devices which have NoSoftRst-, the reset function can
	 * cause the PCI config space reset without restoring the original
	 * state (saved locally in 'vdev->pm_save').
	 */
	list_for_each_entry(vdev, &dev_set->device_list, vdev.dev_set_list)
		vfio_pci_set_power_state(vdev, PCI_D0);

	ret = pci_reset_bus(pdev);

	vdev = list_last_entry(&dev_set->device_list,
			       struct vfio_pci_core_device, vdev.dev_set_list);

err_undo:
	list_for_each_entry_from_reverse(vdev, &dev_set->device_list,
					 vdev.dev_set_list)
		up_write(&vdev->memory_lock);

	list_for_each_entry(vdev, &dev_set->device_list, vdev.dev_set_list)
		pm_runtime_put(&vdev->pdev->dev);

err_unlock:
	mutex_unlock(&dev_set->lock);
	return ret;
}

static bool vfio_pci_dev_set_needs_reset(struct vfio_device_set *dev_set)
{
	struct vfio_pci_core_device *cur;
	bool needs_reset = false;

	/* No other VFIO device in the set can be open. */
	if (vfio_device_set_open_count(dev_set) > 1)
		return false;

	list_for_each_entry(cur, &dev_set->device_list, vdev.dev_set_list)
		needs_reset |= cur->needs_reset;
	return needs_reset;
}

/*
 * If a bus or slot reset is available for the provided dev_set and:
 *  - All of the devices affected by that bus or slot reset are unused
 *  - At least one of the affected devices is marked dirty via
 *    needs_reset (such as by lack of FLR support)
 * Then attempt to perform that bus or slot reset.
 */
static void vfio_pci_dev_set_try_reset(struct vfio_device_set *dev_set)
{
	struct vfio_pci_core_device *cur;
	struct pci_dev *pdev;
	bool reset_done = false;

	if (!vfio_pci_dev_set_needs_reset(dev_set))
		return;

	pdev = vfio_pci_dev_set_resettable(dev_set);
	if (!pdev)
		return;

	/*
	 * Some of the devices in the bus can be in the runtime suspended
	 * state. Increment the usage count for all the devices in the dev_set
	 * before reset and decrement the same after reset.
	 */
	if (!disable_idle_d3 && vfio_pci_dev_set_pm_runtime_get(dev_set))
		return;

	if (!pci_reset_bus(pdev))
		reset_done = true;

	list_for_each_entry(cur, &dev_set->device_list, vdev.dev_set_list) {
		if (reset_done)
			cur->needs_reset = false;

		if (!disable_idle_d3)
			pm_runtime_put(&cur->pdev->dev);
	}
}

void vfio_pci_core_set_params(bool is_nointxmask, bool is_disable_vga,
			      bool is_disable_idle_d3)
{
	nointxmask = is_nointxmask;
	disable_vga = is_disable_vga;
	disable_idle_d3 = is_disable_idle_d3;
}
EXPORT_SYMBOL_GPL(vfio_pci_core_set_params);

static void vfio_pci_core_cleanup(void)
{
	vfio_pci_uninit_perm_bits();
}

static int __init vfio_pci_core_init(void)
{
	/* Allocate shared config space permission data used by all devices */
	return vfio_pci_init_perm_bits();
}

module_init(vfio_pci_core_init);
module_exit(vfio_pci_core_cleanup);

MODULE_LICENSE("GPL v2");
MODULE_AUTHOR(DRIVER_AUTHOR);
MODULE_DESCRIPTION(DRIVER_DESC);<|MERGE_RESOLUTION|>--- conflicted
+++ resolved
@@ -1260,11 +1260,7 @@
 	struct vfio_pci_hot_reset_info hdr;
 	struct vfio_pci_fill_info fill = {};
 	bool slot = false;
-<<<<<<< HEAD
-	int ret, count;
-=======
 	int ret, count = 0;
->>>>>>> 5f59ab93
 
 	if (copy_from_user(&hdr, arg, minsz))
 		return -EFAULT;
@@ -1285,12 +1281,9 @@
 	if (ret)
 		return ret;
 
-<<<<<<< HEAD
-=======
 	if (WARN_ON(!count)) /* Should always be at least one */
 		return -ERANGE;
 
->>>>>>> 5f59ab93
 	if (count > (hdr.argsz - sizeof(hdr)) / sizeof(*devices)) {
 		hdr.count = count;
 		ret = -ENOSPC;
