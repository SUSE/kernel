// SPDX-License-Identifier: GPL-2.0-only
/*
 * VFIO PCI Intel Graphics support
 *
 * Copyright (C) 2016 Red Hat, Inc.  All rights reserved.
 *	Author: Alex Williamson <alex.williamson@redhat.com>
 *
 * Register a device specific region through which to provide read-only
 * access to the Intel IGD opregion.  The register defining the opregion
 * address is also virtualized to prevent user modification.
 */

#include <linux/io.h>
#include <linux/pci.h>
#include <linux/uaccess.h>
#include <linux/vfio.h>

<<<<<<< HEAD
#include <linux/vfio_pci_core.h>
=======
#include "vfio_pci_priv.h"
>>>>>>> eb3cdb58

#define OPREGION_SIGNATURE	"IntelGraphicsMem"
#define OPREGION_SIZE		(8 * 1024)
#define OPREGION_PCI_ADDR	0xfc

#define OPREGION_RVDA		0x3ba
#define OPREGION_RVDS		0x3c2
#define OPREGION_VERSION	0x16

struct igd_opregion_vbt {
	void *opregion;
	void *vbt_ex;
};

/**
 * igd_opregion_shift_copy() - Copy OpRegion to user buffer and shift position.
 * @dst: User buffer ptr to copy to.
 * @off: Offset to user buffer ptr. Increased by bytes on return.
 * @src: Source buffer to copy from.
 * @pos: Increased by bytes on return.
 * @remaining: Decreased by bytes on return.
 * @bytes: Bytes to copy and adjust off, pos and remaining.
 *
 * Copy OpRegion to offset from specific source ptr and shift the offset.
 *
 * Return: 0 on success, -EFAULT otherwise.
 *
 */
static inline unsigned long igd_opregion_shift_copy(char __user *dst,
						    loff_t *off,
						    void *src,
						    loff_t *pos,
						    size_t *remaining,
						    size_t bytes)
{
	if (copy_to_user(dst + (*off), src, bytes))
		return -EFAULT;

	*off += bytes;
	*pos += bytes;
	*remaining -= bytes;

	return 0;
}

static ssize_t vfio_pci_igd_rw(struct vfio_pci_core_device *vdev,
			       char __user *buf, size_t count, loff_t *ppos,
			       bool iswrite)
{
	unsigned int i = VFIO_PCI_OFFSET_TO_INDEX(*ppos) - VFIO_PCI_NUM_REGIONS;
	struct igd_opregion_vbt *opregionvbt = vdev->region[i].data;
	loff_t pos = *ppos & VFIO_PCI_OFFSET_MASK, off = 0;
	size_t remaining;

	if (pos >= vdev->region[i].size || iswrite)
		return -EINVAL;

	count = min_t(size_t, count, vdev->region[i].size - pos);
	remaining = count;

	/* Copy until OpRegion version */
	if (remaining && pos < OPREGION_VERSION) {
		size_t bytes = min_t(size_t, remaining, OPREGION_VERSION - pos);

		if (igd_opregion_shift_copy(buf, &off,
					    opregionvbt->opregion + pos, &pos,
					    &remaining, bytes))
			return -EFAULT;
	}

	/* Copy patched (if necessary) OpRegion version */
	if (remaining && pos < OPREGION_VERSION + sizeof(__le16)) {
		size_t bytes = min_t(size_t, remaining,
				     OPREGION_VERSION + sizeof(__le16) - pos);
		__le16 version = *(__le16 *)(opregionvbt->opregion +
					     OPREGION_VERSION);

		/* Patch to 2.1 if OpRegion 2.0 has extended VBT */
		if (le16_to_cpu(version) == 0x0200 && opregionvbt->vbt_ex)
			version = cpu_to_le16(0x0201);

		if (igd_opregion_shift_copy(buf, &off,
					    (u8 *)&version +
					    (pos - OPREGION_VERSION),
					    &pos, &remaining, bytes))
			return -EFAULT;
	}

	/* Copy until RVDA */
	if (remaining && pos < OPREGION_RVDA) {
		size_t bytes = min_t(size_t, remaining, OPREGION_RVDA - pos);

		if (igd_opregion_shift_copy(buf, &off,
					    opregionvbt->opregion + pos, &pos,
					    &remaining, bytes))
			return -EFAULT;
	}

	/* Copy modified (if necessary) RVDA */
	if (remaining && pos < OPREGION_RVDA + sizeof(__le64)) {
		size_t bytes = min_t(size_t, remaining,
				     OPREGION_RVDA + sizeof(__le64) - pos);
		__le64 rvda = cpu_to_le64(opregionvbt->vbt_ex ?
					  OPREGION_SIZE : 0);

		if (igd_opregion_shift_copy(buf, &off,
					    (u8 *)&rvda + (pos - OPREGION_RVDA),
					    &pos, &remaining, bytes))
			return -EFAULT;
	}

	/* Copy the rest of OpRegion */
	if (remaining && pos < OPREGION_SIZE) {
		size_t bytes = min_t(size_t, remaining, OPREGION_SIZE - pos);

		if (igd_opregion_shift_copy(buf, &off,
					    opregionvbt->opregion + pos, &pos,
					    &remaining, bytes))
			return -EFAULT;
	}

	/* Copy extended VBT if exists */
	if (remaining &&
	    copy_to_user(buf + off, opregionvbt->vbt_ex + (pos - OPREGION_SIZE),
			 remaining))
		return -EFAULT;

	*ppos += count;

	return count;
}

static void vfio_pci_igd_release(struct vfio_pci_core_device *vdev,
				 struct vfio_pci_region *region)
{
	struct igd_opregion_vbt *opregionvbt = region->data;

	if (opregionvbt->vbt_ex)
		memunmap(opregionvbt->vbt_ex);

	memunmap(opregionvbt->opregion);
	kfree(opregionvbt);
}

static const struct vfio_pci_regops vfio_pci_igd_regops = {
	.rw		= vfio_pci_igd_rw,
	.release	= vfio_pci_igd_release,
};

static int vfio_pci_igd_opregion_init(struct vfio_pci_core_device *vdev)
{
	__le32 *dwordp = (__le32 *)(vdev->vconfig + OPREGION_PCI_ADDR);
	u32 addr, size;
	struct igd_opregion_vbt *opregionvbt;
	int ret;
	u16 version;

	ret = pci_read_config_dword(vdev->pdev, OPREGION_PCI_ADDR, &addr);
	if (ret)
		return ret;

	if (!addr || !(~addr))
		return -ENODEV;

<<<<<<< HEAD
	opregionvbt = kzalloc(sizeof(*opregionvbt), GFP_KERNEL);
=======
	opregionvbt = kzalloc(sizeof(*opregionvbt), GFP_KERNEL_ACCOUNT);
>>>>>>> eb3cdb58
	if (!opregionvbt)
		return -ENOMEM;

	opregionvbt->opregion = memremap(addr, OPREGION_SIZE, MEMREMAP_WB);
	if (!opregionvbt->opregion) {
		kfree(opregionvbt);
		return -ENOMEM;
	}

	if (memcmp(opregionvbt->opregion, OPREGION_SIGNATURE, 16)) {
		memunmap(opregionvbt->opregion);
		kfree(opregionvbt);
		return -EINVAL;
	}

	size = le32_to_cpu(*(__le32 *)(opregionvbt->opregion + 16));
	if (!size) {
		memunmap(opregionvbt->opregion);
		kfree(opregionvbt);
		return -EINVAL;
	}

	size *= 1024; /* In KB */

	/*
	 * OpRegion and VBT:
	 * When VBT data doesn't exceed 6KB, it's stored in Mailbox #4.
	 * When VBT data exceeds 6KB size, Mailbox #4 is no longer large enough
	 * to hold the VBT data, the Extended VBT region is introduced since
	 * OpRegion 2.0 to hold the VBT data. Since OpRegion 2.0, RVDA/RVDS are
	 * introduced to define the extended VBT data location and size.
	 * OpRegion 2.0: RVDA defines the absolute physical address of the
	 *   extended VBT data, RVDS defines the VBT data size.
	 * OpRegion 2.1 and above: RVDA defines the relative address of the
	 *   extended VBT data to OpRegion base, RVDS defines the VBT data size.
	 *
	 * Due to the RVDA definition diff in OpRegion VBT (also the only diff
	 * between 2.0 and 2.1), exposing OpRegion and VBT as a contiguous range
	 * for OpRegion 2.0 and above makes it possible to support the
	 * non-contiguous VBT through a single vfio region. From r/w ops view,
	 * only contiguous VBT after OpRegion with version 2.1+ is exposed,
	 * regardless the host OpRegion is 2.0 or non-contiguous 2.1+. The r/w
	 * ops will on-the-fly shift the actural offset into VBT so that data at
	 * correct position can be returned to the requester.
	 */
	version = le16_to_cpu(*(__le16 *)(opregionvbt->opregion +
					  OPREGION_VERSION));
	if (version >= 0x0200) {
		u64 rvda = le64_to_cpu(*(__le64 *)(opregionvbt->opregion +
						   OPREGION_RVDA));
		u32 rvds = le32_to_cpu(*(__le32 *)(opregionvbt->opregion +
						   OPREGION_RVDS));

		/* The extended VBT is valid only when RVDA/RVDS are non-zero */
		if (rvda && rvds) {
			size += rvds;

			/*
			 * Extended VBT location by RVDA:
			 * Absolute physical addr for 2.0.
			 * Relative addr to OpRegion header for 2.1+.
			 */
			if (version == 0x0200)
				addr = rvda;
			else
				addr += rvda;

			opregionvbt->vbt_ex = memremap(addr, rvds, MEMREMAP_WB);
			if (!opregionvbt->vbt_ex) {
				memunmap(opregionvbt->opregion);
				kfree(opregionvbt);
				return -ENOMEM;
			}
		}
	}

<<<<<<< HEAD
	ret = vfio_pci_register_dev_region(vdev,
=======
	ret = vfio_pci_core_register_dev_region(vdev,
>>>>>>> eb3cdb58
		PCI_VENDOR_ID_INTEL | VFIO_REGION_TYPE_PCI_VENDOR_TYPE,
		VFIO_REGION_SUBTYPE_INTEL_IGD_OPREGION, &vfio_pci_igd_regops,
		size, VFIO_REGION_INFO_FLAG_READ, opregionvbt);
	if (ret) {
		if (opregionvbt->vbt_ex)
			memunmap(opregionvbt->vbt_ex);

		memunmap(opregionvbt->opregion);
		kfree(opregionvbt);
		return ret;
	}

	/* Fill vconfig with the hw value and virtualize register */
	*dwordp = cpu_to_le32(addr);
	memset(vdev->pci_config_map + OPREGION_PCI_ADDR,
	       PCI_CAP_ID_INVALID_VIRT, 4);

	return ret;
}

static ssize_t vfio_pci_igd_cfg_rw(struct vfio_pci_core_device *vdev,
				   char __user *buf, size_t count, loff_t *ppos,
				   bool iswrite)
{
	unsigned int i = VFIO_PCI_OFFSET_TO_INDEX(*ppos) - VFIO_PCI_NUM_REGIONS;
	struct pci_dev *pdev = vdev->region[i].data;
	loff_t pos = *ppos & VFIO_PCI_OFFSET_MASK;
	size_t size;
	int ret;

	if (pos >= vdev->region[i].size || iswrite)
		return -EINVAL;

	size = count = min(count, (size_t)(vdev->region[i].size - pos));

	if ((pos & 1) && size) {
		u8 val;

		ret = pci_user_read_config_byte(pdev, pos, &val);
		if (ret)
			return ret;

		if (copy_to_user(buf + count - size, &val, 1))
			return -EFAULT;

		pos++;
		size--;
	}

	if ((pos & 3) && size > 2) {
		u16 val;
		__le16 lval;

		ret = pci_user_read_config_word(pdev, pos, &val);
		if (ret)
			return ret;

		lval = cpu_to_le16(val);
		if (copy_to_user(buf + count - size, &lval, 2))
			return -EFAULT;

		pos += 2;
		size -= 2;
	}

	while (size > 3) {
		u32 val;
		__le32 lval;

		ret = pci_user_read_config_dword(pdev, pos, &val);
		if (ret)
			return ret;

		lval = cpu_to_le32(val);
		if (copy_to_user(buf + count - size, &lval, 4))
			return -EFAULT;

		pos += 4;
		size -= 4;
	}

	while (size >= 2) {
		u16 val;
		__le16 lval;

		ret = pci_user_read_config_word(pdev, pos, &val);
		if (ret)
			return ret;

		lval = cpu_to_le16(val);
		if (copy_to_user(buf + count - size, &lval, 2))
			return -EFAULT;

		pos += 2;
		size -= 2;
	}

	while (size) {
		u8 val;

		ret = pci_user_read_config_byte(pdev, pos, &val);
		if (ret)
			return ret;

		if (copy_to_user(buf + count - size, &val, 1))
			return -EFAULT;

		pos++;
		size--;
	}

	*ppos += count;

	return count;
}

static void vfio_pci_igd_cfg_release(struct vfio_pci_core_device *vdev,
				     struct vfio_pci_region *region)
{
	struct pci_dev *pdev = region->data;

	pci_dev_put(pdev);
}

static const struct vfio_pci_regops vfio_pci_igd_cfg_regops = {
	.rw		= vfio_pci_igd_cfg_rw,
	.release	= vfio_pci_igd_cfg_release,
};

static int vfio_pci_igd_cfg_init(struct vfio_pci_core_device *vdev)
{
	struct pci_dev *host_bridge, *lpc_bridge;
	int ret;

	host_bridge = pci_get_domain_bus_and_slot(0, 0, PCI_DEVFN(0, 0));
	if (!host_bridge)
		return -ENODEV;

	if (host_bridge->vendor != PCI_VENDOR_ID_INTEL ||
	    host_bridge->class != (PCI_CLASS_BRIDGE_HOST << 8)) {
		pci_dev_put(host_bridge);
		return -EINVAL;
	}

	ret = vfio_pci_core_register_dev_region(vdev,
		PCI_VENDOR_ID_INTEL | VFIO_REGION_TYPE_PCI_VENDOR_TYPE,
		VFIO_REGION_SUBTYPE_INTEL_IGD_HOST_CFG,
		&vfio_pci_igd_cfg_regops, host_bridge->cfg_size,
		VFIO_REGION_INFO_FLAG_READ, host_bridge);
	if (ret) {
		pci_dev_put(host_bridge);
		return ret;
	}

	lpc_bridge = pci_get_domain_bus_and_slot(0, 0, PCI_DEVFN(0x1f, 0));
	if (!lpc_bridge)
		return -ENODEV;

	if (lpc_bridge->vendor != PCI_VENDOR_ID_INTEL ||
	    lpc_bridge->class != (PCI_CLASS_BRIDGE_ISA << 8)) {
		pci_dev_put(lpc_bridge);
		return -EINVAL;
	}

	ret = vfio_pci_core_register_dev_region(vdev,
		PCI_VENDOR_ID_INTEL | VFIO_REGION_TYPE_PCI_VENDOR_TYPE,
		VFIO_REGION_SUBTYPE_INTEL_IGD_LPC_CFG,
		&vfio_pci_igd_cfg_regops, lpc_bridge->cfg_size,
		VFIO_REGION_INFO_FLAG_READ, lpc_bridge);
	if (ret) {
		pci_dev_put(lpc_bridge);
		return ret;
	}

	return 0;
}

int vfio_pci_igd_init(struct vfio_pci_core_device *vdev)
{
	int ret;

	ret = vfio_pci_igd_opregion_init(vdev);
	if (ret)
		return ret;

	ret = vfio_pci_igd_cfg_init(vdev);
	if (ret)
		return ret;

	return 0;
}<|MERGE_RESOLUTION|>--- conflicted
+++ resolved
@@ -15,11 +15,7 @@
 #include <linux/uaccess.h>
 #include <linux/vfio.h>
 
-<<<<<<< HEAD
-#include <linux/vfio_pci_core.h>
-=======
 #include "vfio_pci_priv.h"
->>>>>>> eb3cdb58
 
 #define OPREGION_SIGNATURE	"IntelGraphicsMem"
 #define OPREGION_SIZE		(8 * 1024)
@@ -184,11 +180,7 @@
 	if (!addr || !(~addr))
 		return -ENODEV;
 
-<<<<<<< HEAD
-	opregionvbt = kzalloc(sizeof(*opregionvbt), GFP_KERNEL);
-=======
 	opregionvbt = kzalloc(sizeof(*opregionvbt), GFP_KERNEL_ACCOUNT);
->>>>>>> eb3cdb58
 	if (!opregionvbt)
 		return -ENOMEM;
 
@@ -265,11 +257,7 @@
 		}
 	}
 
-<<<<<<< HEAD
-	ret = vfio_pci_register_dev_region(vdev,
-=======
 	ret = vfio_pci_core_register_dev_region(vdev,
->>>>>>> eb3cdb58
 		PCI_VENDOR_ID_INTEL | VFIO_REGION_TYPE_PCI_VENDOR_TYPE,
 		VFIO_REGION_SUBTYPE_INTEL_IGD_OPREGION, &vfio_pci_igd_regops,
 		size, VFIO_REGION_INFO_FLAG_READ, opregionvbt);
