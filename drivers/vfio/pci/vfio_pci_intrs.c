--- conflicted
+++ resolved
@@ -90,24 +90,11 @@
 	struct vfio_pci_core_device *vdev = opaque;
 
 	if (likely(is_intx(vdev) && !vdev->virq_disabled)) {
-<<<<<<< HEAD
-		struct vfio_pci_irq_ctx *ctx;
-		struct eventfd_ctx *trigger;
-
-		ctx = vfio_irq_ctx_get(vdev, 0);
-		if (WARN_ON_ONCE(!ctx))
-			return;
-
-		trigger = READ_ONCE(ctx->trigger);
-		if (likely(trigger))
-			eventfd_signal(trigger, 1);
-=======
 		struct vfio_pci_irq_ctx *ctx = data;
 		struct eventfd_ctx *trigger = READ_ONCE(ctx->trigger);
 
 		if (likely(trigger))
 			eventfd_signal(trigger);
->>>>>>> 2d5404ca
 	}
 }
 
@@ -179,11 +166,7 @@
 {
 	struct vfio_pci_core_device *vdev = opaque;
 	struct pci_dev *pdev = vdev->pdev;
-<<<<<<< HEAD
-	struct vfio_pci_irq_ctx *ctx;
-=======
 	struct vfio_pci_irq_ctx *ctx = data;
->>>>>>> 2d5404ca
 	unsigned long flags;
 	int ret = 0;
 
@@ -199,13 +182,6 @@
 		goto out_unlock;
 	}
 
-<<<<<<< HEAD
-	ctx = vfio_irq_ctx_get(vdev, 0);
-	if (WARN_ON_ONCE(!ctx))
-		goto out_unlock;
-
-=======
->>>>>>> 2d5404ca
 	if (ctx->masked && !vdev->virq_disabled) {
 		/*
 		 * A pending interrupt here would immediately trigger,
@@ -246,19 +222,10 @@
 
 static irqreturn_t vfio_intx_handler(int irq, void *dev_id)
 {
-<<<<<<< HEAD
-	struct vfio_pci_core_device *vdev = dev_id;
-	struct vfio_pci_irq_ctx *ctx;
-=======
 	struct vfio_pci_irq_ctx *ctx = dev_id;
 	struct vfio_pci_core_device *vdev = ctx->vdev;
->>>>>>> 2d5404ca
 	unsigned long flags;
 	int ret = IRQ_NONE;
-
-	ctx = vfio_irq_ctx_get(vdev, 0);
-	if (WARN_ON_ONCE(!ctx))
-		return ret;
 
 	spin_lock_irqsave(&vdev->irqlock, flags);
 
@@ -307,10 +274,7 @@
 
 	ctx->name = name;
 	ctx->trigger = trigger;
-<<<<<<< HEAD
-=======
 	ctx->vdev = vdev;
->>>>>>> 2d5404ca
 
 	/*
 	 * Fill the initial masked state based on virq_disabled.  After
@@ -341,11 +305,7 @@
 	vdev->irq_type = VFIO_PCI_INTX_IRQ_INDEX;
 
 	ret = request_irq(pdev->irq, vfio_intx_handler,
-<<<<<<< HEAD
-			  irqflags, ctx->name, vdev);
-=======
 			  irqflags, ctx->name, ctx);
->>>>>>> 2d5404ca
 	if (ret) {
 		vdev->irq_type = VFIO_PCI_NUM_IRQS;
 		kfree(name);
@@ -391,11 +351,7 @@
 	if (ctx) {
 		vfio_virqfd_disable(&ctx->unmask);
 		vfio_virqfd_disable(&ctx->mask);
-<<<<<<< HEAD
-		free_irq(pdev->irq, vdev);
-=======
 		free_irq(pdev->irq, ctx);
->>>>>>> 2d5404ca
 		if (ctx->trigger)
 			eventfd_ctx_put(ctx->trigger);
 		kfree(ctx->name);
@@ -477,7 +433,6 @@
 	cmd = vfio_pci_memory_lock_and_enable(vdev);
 	map = pci_msix_alloc_irq_at(pdev, vector, NULL);
 	vfio_pci_memory_unlock_and_restore(vdev, cmd);
-<<<<<<< HEAD
 
 	return map.index < 0 ? map.index : map.virq;
 }
@@ -493,23 +448,6 @@
 
 	ctx = vfio_irq_ctx_get(vdev, vector);
 
-=======
-
-	return map.index < 0 ? map.index : map.virq;
-}
-
-static int vfio_msi_set_vector_signal(struct vfio_pci_core_device *vdev,
-				      unsigned int vector, int fd, bool msix)
-{
-	struct pci_dev *pdev = vdev->pdev;
-	struct vfio_pci_irq_ctx *ctx;
-	struct eventfd_ctx *trigger;
-	int irq = -EINVAL, ret;
-	u16 cmd;
-
-	ctx = vfio_irq_ctx_get(vdev, vector);
-
->>>>>>> 2d5404ca
 	if (ctx) {
 		irq_bypass_unregister_producer(&ctx->producer);
 		irq = pci_irq_vector(pdev, vector);
@@ -661,11 +599,7 @@
 		if (fd >= 0)
 			return vfio_virqfd_enable((void *) vdev,
 						  vfio_pci_intx_unmask_handler,
-<<<<<<< HEAD
-						  vfio_send_intx_eventfd, NULL,
-=======
 						  vfio_send_intx_eventfd, ctx,
->>>>>>> 2d5404ca
 						  &ctx->unmask, fd);
 
 		vfio_virqfd_disable(&ctx->unmask);
@@ -784,19 +718,11 @@
 		if (!ctx)
 			continue;
 		if (flags & VFIO_IRQ_SET_DATA_NONE) {
-<<<<<<< HEAD
-			eventfd_signal(ctx->trigger, 1);
-		} else if (flags & VFIO_IRQ_SET_DATA_BOOL) {
-			uint8_t *bools = data;
-			if (bools[i - start])
-				eventfd_signal(ctx->trigger, 1);
-=======
 			eventfd_signal(ctx->trigger);
 		} else if (flags & VFIO_IRQ_SET_DATA_BOOL) {
 			uint8_t *bools = data;
 			if (bools[i - start])
 				eventfd_signal(ctx->trigger);
->>>>>>> 2d5404ca
 		}
 	}
 	return 0;
