--- conflicted
+++ resolved
@@ -20,9 +20,6 @@
 #include <linux/wait.h>
 #include <linux/slab.h>
 
-<<<<<<< HEAD
-#include <linux/vfio_pci_core.h>
-=======
 #include "vfio_pci_priv.h"
 
 struct vfio_pci_irq_ctx {
@@ -50,7 +47,6 @@
 		 vdev->irq_type == VFIO_PCI_MSI_IRQ_INDEX ||
 		 vdev->irq_type == VFIO_PCI_MSIX_IRQ_INDEX);
 }
->>>>>>> eb3cdb58
 
 /*
  * INTx
@@ -63,12 +59,8 @@
 		eventfd_signal(vdev->ctx[0].trigger, 1);
 }
 
-<<<<<<< HEAD
-void vfio_pci_intx_mask(struct vfio_pci_core_device *vdev)
-=======
 /* Returns true if the INTx vfio_pci_irq_ctx.masked value is changed. */
 bool vfio_pci_intx_mask(struct vfio_pci_core_device *vdev)
->>>>>>> eb3cdb58
 {
 	struct pci_dev *pdev = vdev->pdev;
 	unsigned long flags;
