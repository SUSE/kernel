--- conflicted
+++ resolved
@@ -26,11 +26,7 @@
 #include <linux/vfio.h>
 #include <linux/slab.h>
 
-<<<<<<< HEAD
-#include <linux/vfio_pci_core.h>
-=======
 #include "vfio_pci_priv.h"
->>>>>>> eb3cdb58
 
 /* Fake capability ID for standard config space */
 #define PCI_CAP_ID_BASIC	0
