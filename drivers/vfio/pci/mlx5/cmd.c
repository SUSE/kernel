--- conflicted
+++ resolved
@@ -273,9 +273,6 @@
 	init_completion(&mvdev->tracker_comp);
 	if (MLX5_CAP_GEN(mvdev->mdev, adv_virtualization))
 		mvdev->core_device.vdev.log_ops = log_ops;
-
-	if (MLX5_CAP_GEN_2(mvdev->mdev, migration_in_chunks))
-		mvdev->chunk_mode = 1;
 
 	if (MLX5_CAP_GEN_2(mvdev->mdev, migration_in_chunks))
 		mvdev->chunk_mode = 1;
@@ -668,11 +665,7 @@
 
 err:
 	/* The error flow can't run from an interrupt context */
-<<<<<<< HEAD
-	if (status == -EREMOTEIO)
-=======
 	if (status == -EREMOTEIO) {
->>>>>>> 2d5404ca
 		status = MLX5_GET(save_vhca_state_out, async_data->out, status);
 		/* Failed in FW, print cmd out failure details */
 		mlx5_cmd_out_err(migf->mvdev->mdev, MLX5_CMD_OP_SAVE_VHCA_STATE, 0,
@@ -725,35 +718,13 @@
 
 	async_data = &migf->async_data;
 	async_data->buf = buf;
-<<<<<<< HEAD
-	async_data->stop_copy_chunk = !track;
-=======
 	async_data->stop_copy_chunk = (!track && !pre_copy_cleanup);
->>>>>>> 2d5404ca
 	async_data->out = kvzalloc(out_size, GFP_KERNEL);
 	if (!async_data->out) {
 		err = -ENOMEM;
 		goto err_out;
 	}
 
-<<<<<<< HEAD
-	if (MLX5VF_PRE_COPY_SUPP(mvdev)) {
-		if (async_data->stop_copy_chunk) {
-			u8 header_idx = buf->stop_copy_chunk_num ?
-				buf->stop_copy_chunk_num - 1 : 0;
-
-			header_buf = migf->buf_header[header_idx];
-			migf->buf_header[header_idx] = NULL;
-		}
-
-		if (!header_buf) {
-			header_buf = mlx5vf_get_data_buffer(migf,
-				sizeof(struct mlx5_vf_migration_header), DMA_NONE);
-			if (IS_ERR(header_buf)) {
-				err = PTR_ERR(header_buf);
-				goto err_free;
-			}
-=======
 	if (async_data->stop_copy_chunk) {
 		u8 header_idx = buf->stop_copy_chunk_num ?
 			buf->stop_copy_chunk_num - 1 : 0;
@@ -768,7 +739,6 @@
 		if (IS_ERR(header_buf)) {
 			err = PTR_ERR(header_buf);
 			goto err_free;
->>>>>>> 2d5404ca
 		}
 	}
 
