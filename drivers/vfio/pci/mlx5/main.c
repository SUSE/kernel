// SPDX-License-Identifier: GPL-2.0-only
/*
 * Copyright (c) 2021-2022, NVIDIA CORPORATION & AFFILIATES. All rights reserved
 */

#include <linux/device.h>
#include <linux/eventfd.h>
#include <linux/file.h>
#include <linux/interrupt.h>
#include <linux/iommu.h>
#include <linux/module.h>
#include <linux/mutex.h>
#include <linux/notifier.h>
#include <linux/pci.h>
#include <linux/pm_runtime.h>
#include <linux/types.h>
#include <linux/uaccess.h>
#include <linux/vfio.h>
#include <linux/sched/mm.h>
#include <linux/anon_inodes.h>

#include "cmd.h"

/* Device specification max LOAD size */
#define MAX_LOAD_SIZE (BIT_ULL(__mlx5_bit_sz(load_vhca_state_in, size)) - 1)

#define MAX_CHUNK_SIZE SZ_8M

static struct mlx5vf_pci_core_device *mlx5vf_drvdata(struct pci_dev *pdev)
{
	struct vfio_pci_core_device *core_device = dev_get_drvdata(&pdev->dev);

	return container_of(core_device, struct mlx5vf_pci_core_device,
			    core_device);
}

struct page *
mlx5vf_get_migration_page(struct mlx5_vhca_data_buffer *buf,
			  unsigned long offset)
{
	unsigned long cur_offset = 0;
	struct scatterlist *sg;
	unsigned int i;

	/* All accesses are sequential */
	if (offset < buf->last_offset || !buf->last_offset_sg) {
		buf->last_offset = 0;
		buf->last_offset_sg = buf->table.sgt.sgl;
		buf->sg_last_entry = 0;
	}

	cur_offset = buf->last_offset;

	for_each_sg(buf->last_offset_sg, sg,
			buf->table.sgt.orig_nents - buf->sg_last_entry, i) {
		if (offset < sg->length + cur_offset) {
			buf->last_offset_sg = sg;
			buf->sg_last_entry += i;
			buf->last_offset = cur_offset;
			return nth_page(sg_page(sg),
					(offset - cur_offset) / PAGE_SIZE);
		}
		cur_offset += sg->length;
	}
	return NULL;
}

static void mlx5vf_disable_fd(struct mlx5_vf_migration_file *migf)
{
	mutex_lock(&migf->lock);
	migf->state = MLX5_MIGF_STATE_ERROR;
	migf->filp->f_pos = 0;
	mutex_unlock(&migf->lock);
}

static int mlx5vf_release_file(struct inode *inode, struct file *filp)
{
	struct mlx5_vf_migration_file *migf = filp->private_data;

	mlx5vf_disable_fd(migf);
	mutex_destroy(&migf->lock);
	kfree(migf);
	return 0;
}

static struct mlx5_vhca_data_buffer *
mlx5vf_get_data_buff_from_pos(struct mlx5_vf_migration_file *migf, loff_t pos,
			      bool *end_of_data)
{
	struct mlx5_vhca_data_buffer *buf;
	bool found = false;

	*end_of_data = false;
	spin_lock_irq(&migf->list_lock);
	if (list_empty(&migf->buf_list)) {
		*end_of_data = true;
		goto end;
	}

	buf = list_first_entry(&migf->buf_list, struct mlx5_vhca_data_buffer,
			       buf_elm);
	if (pos >= buf->start_pos &&
	    pos < buf->start_pos + buf->length) {
		found = true;
		goto end;
	}

	/*
	 * As we use a stream based FD we may expect having the data always
	 * on first chunk
	 */
	migf->state = MLX5_MIGF_STATE_ERROR;

end:
	spin_unlock_irq(&migf->list_lock);
	return found ? buf : NULL;
}

static void mlx5vf_buf_read_done(struct mlx5_vhca_data_buffer *vhca_buf)
{
	struct mlx5_vf_migration_file *migf = vhca_buf->migf;

	if (vhca_buf->stop_copy_chunk_num) {
		bool is_header = vhca_buf->dma_dir == DMA_NONE;
		u8 chunk_num = vhca_buf->stop_copy_chunk_num;
		size_t next_required_umem_size = 0;

		if (is_header)
			migf->buf_header[chunk_num - 1] = vhca_buf;
		else
			migf->buf[chunk_num - 1] = vhca_buf;

		spin_lock_irq(&migf->list_lock);
		list_del_init(&vhca_buf->buf_elm);
		if (!is_header) {
			next_required_umem_size =
				migf->next_required_umem_size;
			migf->next_required_umem_size = 0;
			migf->num_ready_chunks--;
		}
		spin_unlock_irq(&migf->list_lock);
		if (next_required_umem_size)
			mlx5vf_mig_file_set_save_work(migf, chunk_num,
						      next_required_umem_size);
		return;
	}

	spin_lock_irq(&migf->list_lock);
	list_del_init(&vhca_buf->buf_elm);
	list_add_tail(&vhca_buf->buf_elm, &vhca_buf->migf->avail_list);
	spin_unlock_irq(&migf->list_lock);
}

static ssize_t mlx5vf_buf_read(struct mlx5_vhca_data_buffer *vhca_buf,
			       char __user **buf, size_t *len, loff_t *pos)
{
	unsigned long offset;
	ssize_t done = 0;
	size_t copy_len;

	copy_len = min_t(size_t,
			 vhca_buf->start_pos + vhca_buf->length - *pos, *len);
	while (copy_len) {
		size_t page_offset;
		struct page *page;
		size_t page_len;
		u8 *from_buff;
		int ret;

		offset = *pos - vhca_buf->start_pos;
		page_offset = offset % PAGE_SIZE;
		offset -= page_offset;
		page = mlx5vf_get_migration_page(vhca_buf, offset);
		if (!page)
			return -EINVAL;
		page_len = min_t(size_t, copy_len, PAGE_SIZE - page_offset);
		from_buff = kmap_local_page(page);
		ret = copy_to_user(*buf, from_buff + page_offset, page_len);
		kunmap_local(from_buff);
		if (ret)
			return -EFAULT;
		*pos += page_len;
		*len -= page_len;
		*buf += page_len;
		done += page_len;
		copy_len -= page_len;
	}

	if (*pos >= vhca_buf->start_pos + vhca_buf->length)
		mlx5vf_buf_read_done(vhca_buf);

	return done;
}

static ssize_t mlx5vf_save_read(struct file *filp, char __user *buf, size_t len,
			       loff_t *pos)
{
	struct mlx5_vf_migration_file *migf = filp->private_data;
	struct mlx5_vhca_data_buffer *vhca_buf;
	bool first_loop_call = true;
	bool end_of_data;
	ssize_t done = 0;

	if (pos)
		return -ESPIPE;
	pos = &filp->f_pos;

	if (!(filp->f_flags & O_NONBLOCK)) {
		if (wait_event_interruptible(migf->poll_wait,
				!list_empty(&migf->buf_list) ||
				migf->state == MLX5_MIGF_STATE_ERROR ||
				migf->state == MLX5_MIGF_STATE_PRE_COPY_ERROR ||
				migf->state == MLX5_MIGF_STATE_PRE_COPY ||
				migf->state == MLX5_MIGF_STATE_COMPLETE))
			return -ERESTARTSYS;
	}

	mutex_lock(&migf->lock);
	if (migf->state == MLX5_MIGF_STATE_ERROR) {
		done = -ENODEV;
		goto out_unlock;
	}

	while (len) {
		ssize_t count;

		vhca_buf = mlx5vf_get_data_buff_from_pos(migf, *pos,
							 &end_of_data);
		if (first_loop_call) {
			first_loop_call = false;
			/* Temporary end of file as part of PRE_COPY */
			if (end_of_data && (migf->state == MLX5_MIGF_STATE_PRE_COPY ||
				migf->state == MLX5_MIGF_STATE_PRE_COPY_ERROR)) {
				done = -ENOMSG;
				goto out_unlock;
			}

			if (end_of_data && migf->state != MLX5_MIGF_STATE_COMPLETE) {
				if (filp->f_flags & O_NONBLOCK) {
					done = -EAGAIN;
					goto out_unlock;
				}
			}
		}

		if (end_of_data)
			goto out_unlock;

		if (!vhca_buf) {
			done = -EINVAL;
			goto out_unlock;
		}

		count = mlx5vf_buf_read(vhca_buf, &buf, &len, pos);
		if (count < 0) {
			done = count;
			goto out_unlock;
		}
		done += count;
	}

out_unlock:
	mutex_unlock(&migf->lock);
	return done;
}

static __poll_t mlx5vf_save_poll(struct file *filp,
				 struct poll_table_struct *wait)
{
	struct mlx5_vf_migration_file *migf = filp->private_data;
	__poll_t pollflags = 0;

	poll_wait(filp, &migf->poll_wait, wait);

	mutex_lock(&migf->lock);
	if (migf->state == MLX5_MIGF_STATE_ERROR)
		pollflags = EPOLLIN | EPOLLRDNORM | EPOLLRDHUP;
	else if (!list_empty(&migf->buf_list) ||
		 migf->state == MLX5_MIGF_STATE_COMPLETE)
		pollflags = EPOLLIN | EPOLLRDNORM;
	mutex_unlock(&migf->lock);

	return pollflags;
}

/*
 * FD is exposed and user can use it after receiving an error.
 * Mark migf in error, and wake the user.
 */
static void mlx5vf_mark_err(struct mlx5_vf_migration_file *migf)
{
	migf->state = MLX5_MIGF_STATE_ERROR;
	wake_up_interruptible(&migf->poll_wait);
}

void mlx5vf_mig_file_set_save_work(struct mlx5_vf_migration_file *migf,
				   u8 chunk_num, size_t next_required_umem_size)
{
	migf->save_data[chunk_num - 1].next_required_umem_size =
			next_required_umem_size;
	migf->save_data[chunk_num - 1].migf = migf;
	get_file(migf->filp);
	queue_work(migf->mvdev->cb_wq,
		   &migf->save_data[chunk_num - 1].work);
}

static struct mlx5_vhca_data_buffer *
mlx5vf_mig_file_get_stop_copy_buf(struct mlx5_vf_migration_file *migf,
				  u8 index, size_t required_length)
{
	struct mlx5_vhca_data_buffer *buf = migf->buf[index];
	u8 chunk_num;

	WARN_ON(!buf);
	chunk_num = buf->stop_copy_chunk_num;
	buf->migf->buf[index] = NULL;
	/* Checking whether the pre-allocated buffer can fit */
	if (buf->allocated_length >= required_length)
		return buf;

	mlx5vf_put_data_buffer(buf);
	buf = mlx5vf_get_data_buffer(buf->migf, required_length,
				     DMA_FROM_DEVICE);
	if (IS_ERR(buf))
		return buf;

	buf->stop_copy_chunk_num = chunk_num;
	return buf;
}

static void mlx5vf_mig_file_save_work(struct work_struct *_work)
{
	struct mlx5vf_save_work_data *save_data = container_of(_work,
		struct mlx5vf_save_work_data, work);
	struct mlx5_vf_migration_file *migf = save_data->migf;
	struct mlx5vf_pci_core_device *mvdev = migf->mvdev;
	struct mlx5_vhca_data_buffer *buf;

	mutex_lock(&mvdev->state_mutex);
	if (migf->state == MLX5_MIGF_STATE_ERROR)
		goto end;

	buf = mlx5vf_mig_file_get_stop_copy_buf(migf,
				save_data->chunk_num - 1,
				save_data->next_required_umem_size);
	if (IS_ERR(buf))
		goto err;

	if (mlx5vf_cmd_save_vhca_state(mvdev, migf, buf, true, false))
		goto err_save;

	goto end;

err_save:
	mlx5vf_put_data_buffer(buf);
err:
	mlx5vf_mark_err(migf);
end:
	mlx5vf_state_mutex_unlock(mvdev);
	fput(migf->filp);
}

static int mlx5vf_add_stop_copy_header(struct mlx5_vf_migration_file *migf,
				       bool track)
{
	size_t size = sizeof(struct mlx5_vf_migration_header) +
		sizeof(struct mlx5_vf_migration_tag_stop_copy_data);
	struct mlx5_vf_migration_tag_stop_copy_data data = {};
	struct mlx5_vhca_data_buffer *header_buf = NULL;
	struct mlx5_vf_migration_header header = {};
	unsigned long flags;
	struct page *page;
	u8 *to_buff;
	int ret;

	header_buf = mlx5vf_get_data_buffer(migf, size, DMA_NONE);
	if (IS_ERR(header_buf))
		return PTR_ERR(header_buf);

	header.record_size = cpu_to_le64(sizeof(data));
	header.flags = cpu_to_le32(MLX5_MIGF_HEADER_FLAGS_TAG_OPTIONAL);
	header.tag = cpu_to_le32(MLX5_MIGF_HEADER_TAG_STOP_COPY_SIZE);
	page = mlx5vf_get_migration_page(header_buf, 0);
	if (!page) {
		ret = -EINVAL;
		goto err;
	}
	to_buff = kmap_local_page(page);
	memcpy(to_buff, &header, sizeof(header));
	header_buf->length = sizeof(header);
	data.stop_copy_size = cpu_to_le64(migf->buf[0]->allocated_length);
	memcpy(to_buff + sizeof(header), &data, sizeof(data));
	header_buf->length += sizeof(data);
	kunmap_local(to_buff);
	header_buf->start_pos = header_buf->migf->max_pos;
	migf->max_pos += header_buf->length;
	spin_lock_irqsave(&migf->list_lock, flags);
	list_add_tail(&header_buf->buf_elm, &migf->buf_list);
	spin_unlock_irqrestore(&migf->list_lock, flags);
	if (track)
		migf->pre_copy_initial_bytes = size;
	return 0;
err:
	mlx5vf_put_data_buffer(header_buf);
	return ret;
}

static int mlx5vf_prep_stop_copy(struct mlx5vf_pci_core_device *mvdev,
				 struct mlx5_vf_migration_file *migf,
				 size_t state_size, u64 full_size,
				 bool track)
{
	struct mlx5_vhca_data_buffer *buf;
	size_t inc_state_size;
	int num_chunks;
	int ret;
	int i;

	if (mvdev->chunk_mode) {
		size_t chunk_size = min_t(size_t, MAX_CHUNK_SIZE, full_size);

		/* from firmware perspective at least 'state_size' buffer should be set */
		inc_state_size = max(state_size, chunk_size);
	} else {
		if (track) {
			/* let's be ready for stop_copy size that might grow by 10 percents */
			if (check_add_overflow(state_size, state_size / 10, &inc_state_size))
				inc_state_size = state_size;
		} else {
			inc_state_size = state_size;
		}
	}

	/* let's not overflow the device specification max SAVE size */
	inc_state_size = min_t(size_t, inc_state_size,
		(BIT_ULL(__mlx5_bit_sz(save_vhca_state_in, size)) - PAGE_SIZE));

	num_chunks = mvdev->chunk_mode ? MAX_NUM_CHUNKS : 1;
	for (i = 0; i < num_chunks; i++) {
		buf = mlx5vf_get_data_buffer(migf, inc_state_size, DMA_FROM_DEVICE);
		if (IS_ERR(buf)) {
			ret = PTR_ERR(buf);
			goto err;
		}

		migf->buf[i] = buf;
		buf = mlx5vf_get_data_buffer(migf,
				sizeof(struct mlx5_vf_migration_header), DMA_NONE);
		if (IS_ERR(buf)) {
			ret = PTR_ERR(buf);
			goto err;
		}
		migf->buf_header[i] = buf;
		if (mvdev->chunk_mode) {
			migf->buf[i]->stop_copy_chunk_num = i + 1;
			migf->buf_header[i]->stop_copy_chunk_num = i + 1;
			INIT_WORK(&migf->save_data[i].work,
				  mlx5vf_mig_file_save_work);
			migf->save_data[i].chunk_num = i + 1;
		}
	}

	ret = mlx5vf_add_stop_copy_header(migf, track);
	if (ret)
		goto err;
	return 0;

err:
	for (i = 0; i < num_chunks; i++) {
		if (migf->buf[i]) {
			mlx5vf_put_data_buffer(migf->buf[i]);
			migf->buf[i] = NULL;
		}
		if (migf->buf_header[i]) {
			mlx5vf_put_data_buffer(migf->buf_header[i]);
			migf->buf_header[i] = NULL;
		}
	}

	return ret;
}

static long mlx5vf_precopy_ioctl(struct file *filp, unsigned int cmd,
				 unsigned long arg)
{
	struct mlx5_vf_migration_file *migf = filp->private_data;
	struct mlx5vf_pci_core_device *mvdev = migf->mvdev;
	struct mlx5_vhca_data_buffer *buf;
	struct vfio_precopy_info info = {};
	loff_t *pos = &filp->f_pos;
	unsigned long minsz;
	size_t inc_length = 0;
	bool end_of_data = false;
	int ret;

	if (cmd != VFIO_MIG_GET_PRECOPY_INFO)
		return -ENOTTY;

	minsz = offsetofend(struct vfio_precopy_info, dirty_bytes);

	if (copy_from_user(&info, (void __user *)arg, minsz))
		return -EFAULT;

	if (info.argsz < minsz)
		return -EINVAL;

	mutex_lock(&mvdev->state_mutex);
	if (mvdev->mig_state != VFIO_DEVICE_STATE_PRE_COPY &&
	    mvdev->mig_state != VFIO_DEVICE_STATE_PRE_COPY_P2P) {
		ret = -EINVAL;
		goto err_state_unlock;
	}

	/*
	 * We can't issue a SAVE command when the device is suspended, so as
	 * part of VFIO_DEVICE_STATE_PRE_COPY_P2P no reason to query for extra
	 * bytes that can't be read.
	 */
	if (mvdev->mig_state == VFIO_DEVICE_STATE_PRE_COPY) {
		/*
		 * Once the query returns it's guaranteed that there is no
		 * active SAVE command.
		 * As so, the other code below is safe with the proper locks.
		 */
		ret = mlx5vf_cmd_query_vhca_migration_state(mvdev, &inc_length,
							    NULL, MLX5VF_QUERY_INC);
		if (ret)
			goto err_state_unlock;
	}

	mutex_lock(&migf->lock);
	if (migf->state == MLX5_MIGF_STATE_ERROR) {
		ret = -ENODEV;
		goto err_migf_unlock;
	}

	if (migf->pre_copy_initial_bytes > *pos) {
		info.initial_bytes = migf->pre_copy_initial_bytes - *pos;
	} else {
		info.dirty_bytes = migf->max_pos - *pos;
		if (!info.dirty_bytes)
			end_of_data = true;
		info.dirty_bytes += inc_length;
	}

	if (!end_of_data || !inc_length) {
		mutex_unlock(&migf->lock);
		goto done;
	}

	mutex_unlock(&migf->lock);
	/*
	 * We finished transferring the current state and the device has a
	 * dirty state, save a new state to be ready for.
	 */
	buf = mlx5vf_get_data_buffer(migf, inc_length, DMA_FROM_DEVICE);
	if (IS_ERR(buf)) {
		ret = PTR_ERR(buf);
		mlx5vf_mark_err(migf);
		goto err_state_unlock;
	}

	ret = mlx5vf_cmd_save_vhca_state(mvdev, migf, buf, true, true);
	if (ret) {
		mlx5vf_mark_err(migf);
		mlx5vf_put_data_buffer(buf);
		goto err_state_unlock;
	}

done:
	mlx5vf_state_mutex_unlock(mvdev);
	if (copy_to_user((void __user *)arg, &info, minsz))
		return -EFAULT;
	return 0;

err_migf_unlock:
	mutex_unlock(&migf->lock);
err_state_unlock:
	mlx5vf_state_mutex_unlock(mvdev);
	return ret;
}

static const struct file_operations mlx5vf_save_fops = {
	.owner = THIS_MODULE,
	.read = mlx5vf_save_read,
	.poll = mlx5vf_save_poll,
	.unlocked_ioctl = mlx5vf_precopy_ioctl,
	.compat_ioctl = compat_ptr_ioctl,
	.release = mlx5vf_release_file,
};

static int mlx5vf_pci_save_device_inc_data(struct mlx5vf_pci_core_device *mvdev)
{
	struct mlx5_vf_migration_file *migf = mvdev->saving_migf;
	struct mlx5_vhca_data_buffer *buf;
	size_t length;
	int ret;

	if (migf->state == MLX5_MIGF_STATE_ERROR)
		return -ENODEV;

	ret = mlx5vf_cmd_query_vhca_migration_state(mvdev, &length, NULL,
				MLX5VF_QUERY_INC | MLX5VF_QUERY_FINAL);
	if (ret)
		goto err;

	buf = mlx5vf_mig_file_get_stop_copy_buf(migf, 0, length);
	if (IS_ERR(buf)) {
		ret = PTR_ERR(buf);
		goto err;
	}

	ret = mlx5vf_cmd_save_vhca_state(mvdev, migf, buf, true, false);
	if (ret)
		goto err_save;

	return 0;

err_save:
	mlx5vf_put_data_buffer(buf);
err:
	mlx5vf_mark_err(migf);
	return ret;
}

static struct mlx5_vf_migration_file *
mlx5vf_pci_save_device_data(struct mlx5vf_pci_core_device *mvdev, bool track)
{
	struct mlx5_vf_migration_file *migf;
	struct mlx5_vhca_data_buffer *buf;
	size_t length;
	u64 full_size;
	int ret;

	migf = kzalloc(sizeof(*migf), GFP_KERNEL_ACCOUNT);
	if (!migf)
		return ERR_PTR(-ENOMEM);

	migf->filp = anon_inode_getfile("mlx5vf_mig", &mlx5vf_save_fops, migf,
					O_RDONLY);
	if (IS_ERR(migf->filp)) {
		ret = PTR_ERR(migf->filp);
		goto end;
	}

	migf->mvdev = mvdev;
	ret = mlx5vf_cmd_alloc_pd(migf);
	if (ret)
		goto out_free;

	stream_open(migf->filp->f_inode, migf->filp);
	mutex_init(&migf->lock);
	init_waitqueue_head(&migf->poll_wait);
	init_completion(&migf->save_comp);
	/*
	 * save_comp is being used as a binary semaphore built from
	 * a completion. A normal mutex cannot be used because the lock is
	 * passed between kernel threads and lockdep can't model this.
	 */
	complete(&migf->save_comp);
	mlx5_cmd_init_async_ctx(mvdev->mdev, &migf->async_ctx);
	INIT_WORK(&migf->async_data.work, mlx5vf_mig_file_cleanup_cb);
	INIT_LIST_HEAD(&migf->buf_list);
	INIT_LIST_HEAD(&migf->avail_list);
	spin_lock_init(&migf->list_lock);
	ret = mlx5vf_cmd_query_vhca_migration_state(mvdev, &length, &full_size, 0);
	if (ret)
		goto out_pd;

	ret = mlx5vf_prep_stop_copy(mvdev, migf, length, full_size, track);
	if (ret)
		goto out_pd;

	if (track) {
		/* leave the allocated buffer ready for the stop-copy phase */
		buf = mlx5vf_alloc_data_buffer(migf,
			migf->buf[0]->allocated_length, DMA_FROM_DEVICE);
		if (IS_ERR(buf)) {
			ret = PTR_ERR(buf);
			goto out_pd;
		}
	} else {
		buf = migf->buf[0];
		migf->buf[0] = NULL;
	}

	ret = mlx5vf_cmd_save_vhca_state(mvdev, migf, buf, false, track);
	if (ret)
		goto out_save;
	return migf;
out_save:
	mlx5vf_free_data_buffer(buf);
out_pd:
	mlx5fv_cmd_clean_migf_resources(migf);
out_free:
	fput(migf->filp);
end:
	kfree(migf);
	return ERR_PTR(ret);
}

static int
mlx5vf_append_page_to_mig_buf(struct mlx5_vhca_data_buffer *vhca_buf,
			      const char __user **buf, size_t *len,
			      loff_t *pos, ssize_t *done)
{
	unsigned long offset;
	size_t page_offset;
	struct page *page;
	size_t page_len;
	u8 *to_buff;
	int ret;

	offset = *pos - vhca_buf->start_pos;
	page_offset = offset % PAGE_SIZE;

	page = mlx5vf_get_migration_page(vhca_buf, offset - page_offset);
	if (!page)
		return -EINVAL;
	page_len = min_t(size_t, *len, PAGE_SIZE - page_offset);
	to_buff = kmap_local_page(page);
	ret = copy_from_user(to_buff + page_offset, *buf, page_len);
	kunmap_local(to_buff);
	if (ret)
		return -EFAULT;

	*pos += page_len;
	*done += page_len;
	*buf += page_len;
	*len -= page_len;
	vhca_buf->length += page_len;
	return 0;
}

static ssize_t
mlx5vf_resume_read_image(struct mlx5_vf_migration_file *migf,
			 struct mlx5_vhca_data_buffer *vhca_buf,
			 size_t image_size, const char __user **buf,
			 size_t *len, loff_t *pos, ssize_t *done,
			 bool *has_work)
{
	size_t copy_len, to_copy;
	int ret;

	to_copy = min_t(size_t, *len, image_size - vhca_buf->length);
	copy_len = to_copy;
	while (to_copy) {
		ret = mlx5vf_append_page_to_mig_buf(vhca_buf, buf, &to_copy, pos,
						    done);
		if (ret)
			return ret;
	}

	*len -= copy_len;
	if (vhca_buf->length == image_size) {
		migf->load_state = MLX5_VF_LOAD_STATE_LOAD_IMAGE;
		migf->max_pos += image_size;
		*has_work = true;
	}

	return 0;
}

static int
mlx5vf_resume_read_header_data(struct mlx5_vf_migration_file *migf,
			       struct mlx5_vhca_data_buffer *vhca_buf,
			       const char __user **buf, size_t *len,
			       loff_t *pos, ssize_t *done)
{
	size_t copy_len, to_copy;
	size_t required_data;
	u8 *to_buff;
	int ret;

	required_data = migf->record_size - vhca_buf->length;
	to_copy = min_t(size_t, *len, required_data);
	copy_len = to_copy;
	while (to_copy) {
		ret = mlx5vf_append_page_to_mig_buf(vhca_buf, buf, &to_copy, pos,
						    done);
		if (ret)
			return ret;
	}

	*len -= copy_len;
	if (vhca_buf->length == migf->record_size) {
		switch (migf->record_tag) {
		case MLX5_MIGF_HEADER_TAG_STOP_COPY_SIZE:
		{
			struct page *page;

			page = mlx5vf_get_migration_page(vhca_buf, 0);
			if (!page)
				return -EINVAL;
			to_buff = kmap_local_page(page);
			migf->stop_copy_prep_size = min_t(u64,
				le64_to_cpup((__le64 *)to_buff), MAX_LOAD_SIZE);
			kunmap_local(to_buff);
			break;
		}
		default:
			/* Optional tag */
			break;
		}

		migf->load_state = MLX5_VF_LOAD_STATE_READ_HEADER;
		migf->max_pos += migf->record_size;
		vhca_buf->length = 0;
	}

	return 0;
}

static int
mlx5vf_resume_read_header(struct mlx5_vf_migration_file *migf,
			  struct mlx5_vhca_data_buffer *vhca_buf,
			  const char __user **buf,
			  size_t *len, loff_t *pos,
			  ssize_t *done, bool *has_work)
{
	struct page *page;
	size_t copy_len;
	u8 *to_buff;
	int ret;

	copy_len = min_t(size_t, *len,
		sizeof(struct mlx5_vf_migration_header) - vhca_buf->length);
	page = mlx5vf_get_migration_page(vhca_buf, 0);
	if (!page)
		return -EINVAL;
	to_buff = kmap_local_page(page);
	ret = copy_from_user(to_buff + vhca_buf->length, *buf, copy_len);
	if (ret) {
		ret = -EFAULT;
		goto end;
	}

	*buf += copy_len;
	*pos += copy_len;
	*done += copy_len;
	*len -= copy_len;
	vhca_buf->length += copy_len;
	if (vhca_buf->length == sizeof(struct mlx5_vf_migration_header)) {
		u64 record_size;
		u32 flags;

		record_size = le64_to_cpup((__le64 *)to_buff);
		if (record_size > MAX_LOAD_SIZE) {
			ret = -ENOMEM;
			goto end;
		}

		migf->record_size = record_size;
		flags = le32_to_cpup((__le32 *)(to_buff +
			    offsetof(struct mlx5_vf_migration_header, flags)));
		migf->record_tag = le32_to_cpup((__le32 *)(to_buff +
			    offsetof(struct mlx5_vf_migration_header, tag)));
		switch (migf->record_tag) {
		case MLX5_MIGF_HEADER_TAG_FW_DATA:
			migf->load_state = MLX5_VF_LOAD_STATE_PREP_IMAGE;
			break;
		case MLX5_MIGF_HEADER_TAG_STOP_COPY_SIZE:
			migf->load_state = MLX5_VF_LOAD_STATE_PREP_HEADER_DATA;
			break;
		default:
			if (!(flags & MLX5_MIGF_HEADER_FLAGS_TAG_OPTIONAL)) {
				ret = -EOPNOTSUPP;
				goto end;
			}
			/* We may read and skip this optional record data */
			migf->load_state = MLX5_VF_LOAD_STATE_PREP_HEADER_DATA;
		}

		migf->max_pos += vhca_buf->length;
		vhca_buf->length = 0;
		*has_work = true;
	}
end:
	kunmap_local(to_buff);
	return ret;
}

static ssize_t mlx5vf_resume_write(struct file *filp, const char __user *buf,
				   size_t len, loff_t *pos)
{
	struct mlx5_vf_migration_file *migf = filp->private_data;
	struct mlx5_vhca_data_buffer *vhca_buf = migf->buf[0];
	struct mlx5_vhca_data_buffer *vhca_buf_header = migf->buf_header[0];
	loff_t requested_length;
	bool has_work = false;
	ssize_t done = 0;
	int ret = 0;

	if (pos)
		return -ESPIPE;
	pos = &filp->f_pos;

	if (*pos < 0 ||
	    check_add_overflow((loff_t)len, *pos, &requested_length))
		return -EINVAL;

	mutex_lock(&migf->mvdev->state_mutex);
	mutex_lock(&migf->lock);
	if (migf->state == MLX5_MIGF_STATE_ERROR) {
		ret = -ENODEV;
		goto out_unlock;
	}

	while (len || has_work) {
		has_work = false;
		switch (migf->load_state) {
		case MLX5_VF_LOAD_STATE_READ_HEADER:
			ret = mlx5vf_resume_read_header(migf, vhca_buf_header,
							&buf, &len, pos,
							&done, &has_work);
			if (ret)
				goto out_unlock;
			break;
		case MLX5_VF_LOAD_STATE_PREP_HEADER_DATA:
			if (vhca_buf_header->allocated_length < migf->record_size) {
				mlx5vf_free_data_buffer(vhca_buf_header);

				migf->buf_header[0] = mlx5vf_alloc_data_buffer(migf,
						migf->record_size, DMA_NONE);
				if (IS_ERR(migf->buf_header[0])) {
					ret = PTR_ERR(migf->buf_header[0]);
					migf->buf_header[0] = NULL;
					goto out_unlock;
				}

				vhca_buf_header = migf->buf_header[0];
			}

			vhca_buf_header->start_pos = migf->max_pos;
			migf->load_state = MLX5_VF_LOAD_STATE_READ_HEADER_DATA;
			break;
		case MLX5_VF_LOAD_STATE_READ_HEADER_DATA:
			ret = mlx5vf_resume_read_header_data(migf, vhca_buf_header,
							&buf, &len, pos, &done);
			if (ret)
				goto out_unlock;
			break;
		case MLX5_VF_LOAD_STATE_PREP_IMAGE:
		{
			u64 size = max(migf->record_size,
				       migf->stop_copy_prep_size);

			if (vhca_buf->allocated_length < size) {
				mlx5vf_free_data_buffer(vhca_buf);

				migf->buf[0] = mlx5vf_alloc_data_buffer(migf,
							size, DMA_TO_DEVICE);
				if (IS_ERR(migf->buf[0])) {
					ret = PTR_ERR(migf->buf[0]);
					migf->buf[0] = NULL;
					goto out_unlock;
				}

				vhca_buf = migf->buf[0];
			}

			vhca_buf->start_pos = migf->max_pos;
			migf->load_state = MLX5_VF_LOAD_STATE_READ_IMAGE;
			break;
		}
		case MLX5_VF_LOAD_STATE_READ_IMAGE:
			ret = mlx5vf_resume_read_image(migf, vhca_buf,
						migf->record_size,
						&buf, &len, pos, &done, &has_work);
			if (ret)
				goto out_unlock;
			break;
		case MLX5_VF_LOAD_STATE_LOAD_IMAGE:
			ret = mlx5vf_cmd_load_vhca_state(migf->mvdev, migf, vhca_buf);
			if (ret)
				goto out_unlock;
			migf->load_state = MLX5_VF_LOAD_STATE_READ_HEADER;

			/* prep header buf for next image */
			vhca_buf_header->length = 0;
			/* prep data buf for next image */
			vhca_buf->length = 0;

			break;
		default:
			break;
		}
	}

out_unlock:
	if (ret)
		migf->state = MLX5_MIGF_STATE_ERROR;
	mutex_unlock(&migf->lock);
	mlx5vf_state_mutex_unlock(migf->mvdev);
	return ret ? ret : done;
}

static const struct file_operations mlx5vf_resume_fops = {
	.owner = THIS_MODULE,
	.write = mlx5vf_resume_write,
	.release = mlx5vf_release_file,
};

static struct mlx5_vf_migration_file *
mlx5vf_pci_resume_device_data(struct mlx5vf_pci_core_device *mvdev)
{
	struct mlx5_vf_migration_file *migf;
	struct mlx5_vhca_data_buffer *buf;
	int ret;

	migf = kzalloc(sizeof(*migf), GFP_KERNEL_ACCOUNT);
	if (!migf)
		return ERR_PTR(-ENOMEM);

	migf->filp = anon_inode_getfile("mlx5vf_mig", &mlx5vf_resume_fops, migf,
					O_WRONLY);
	if (IS_ERR(migf->filp)) {
		ret = PTR_ERR(migf->filp);
		goto end;
	}

	migf->mvdev = mvdev;
	ret = mlx5vf_cmd_alloc_pd(migf);
	if (ret)
		goto out_free;

	buf = mlx5vf_alloc_data_buffer(migf, 0, DMA_TO_DEVICE);
	if (IS_ERR(buf)) {
		ret = PTR_ERR(buf);
		goto out_pd;
	}

	migf->buf[0] = buf;
<<<<<<< HEAD
	if (MLX5VF_PRE_COPY_SUPP(mvdev)) {
		buf = mlx5vf_alloc_data_buffer(migf,
			sizeof(struct mlx5_vf_migration_header), DMA_NONE);
		if (IS_ERR(buf)) {
			ret = PTR_ERR(buf);
			goto out_buf;
		}

		migf->buf_header[0] = buf;
		migf->load_state = MLX5_VF_LOAD_STATE_READ_HEADER;
	} else {
		/* Initial state will be to read the image */
		migf->load_state = MLX5_VF_LOAD_STATE_READ_IMAGE_NO_HEADER;
=======
	buf = mlx5vf_alloc_data_buffer(migf,
		sizeof(struct mlx5_vf_migration_header), DMA_NONE);
	if (IS_ERR(buf)) {
		ret = PTR_ERR(buf);
		goto out_buf;
>>>>>>> 2d5404ca
	}

	migf->buf_header[0] = buf;
	migf->load_state = MLX5_VF_LOAD_STATE_READ_HEADER;

	stream_open(migf->filp->f_inode, migf->filp);
	mutex_init(&migf->lock);
	INIT_LIST_HEAD(&migf->buf_list);
	INIT_LIST_HEAD(&migf->avail_list);
	spin_lock_init(&migf->list_lock);
	return migf;
out_buf:
	mlx5vf_free_data_buffer(migf->buf[0]);
out_pd:
	mlx5vf_cmd_dealloc_pd(migf);
out_free:
	fput(migf->filp);
end:
	kfree(migf);
	return ERR_PTR(ret);
}

void mlx5vf_disable_fds(struct mlx5vf_pci_core_device *mvdev,
			enum mlx5_vf_migf_state *last_save_state)
{
	if (mvdev->resuming_migf) {
		mlx5vf_disable_fd(mvdev->resuming_migf);
		mlx5fv_cmd_clean_migf_resources(mvdev->resuming_migf);
		fput(mvdev->resuming_migf->filp);
		mvdev->resuming_migf = NULL;
	}
	if (mvdev->saving_migf) {
		mlx5_cmd_cleanup_async_ctx(&mvdev->saving_migf->async_ctx);
		cancel_work_sync(&mvdev->saving_migf->async_data.work);
		if (last_save_state)
			*last_save_state = mvdev->saving_migf->state;
		mlx5vf_disable_fd(mvdev->saving_migf);
		wake_up_interruptible(&mvdev->saving_migf->poll_wait);
		mlx5fv_cmd_clean_migf_resources(mvdev->saving_migf);
		fput(mvdev->saving_migf->filp);
		mvdev->saving_migf = NULL;
	}
}

static struct file *
mlx5vf_pci_step_device_state_locked(struct mlx5vf_pci_core_device *mvdev,
				    u32 new)
{
	u32 cur = mvdev->mig_state;
	int ret;

	if (cur == VFIO_DEVICE_STATE_RUNNING_P2P && new == VFIO_DEVICE_STATE_STOP) {
		ret = mlx5vf_cmd_suspend_vhca(mvdev,
			MLX5_SUSPEND_VHCA_IN_OP_MOD_SUSPEND_RESPONDER);
		if (ret)
			return ERR_PTR(ret);
		return NULL;
	}

	if (cur == VFIO_DEVICE_STATE_STOP && new == VFIO_DEVICE_STATE_RUNNING_P2P) {
		ret = mlx5vf_cmd_resume_vhca(mvdev,
			MLX5_RESUME_VHCA_IN_OP_MOD_RESUME_RESPONDER);
		if (ret)
			return ERR_PTR(ret);
		return NULL;
	}

	if ((cur == VFIO_DEVICE_STATE_RUNNING && new == VFIO_DEVICE_STATE_RUNNING_P2P) ||
	    (cur == VFIO_DEVICE_STATE_PRE_COPY && new == VFIO_DEVICE_STATE_PRE_COPY_P2P)) {
		ret = mlx5vf_cmd_suspend_vhca(mvdev,
			MLX5_SUSPEND_VHCA_IN_OP_MOD_SUSPEND_INITIATOR);
		if (ret)
			return ERR_PTR(ret);
		return NULL;
	}

	if ((cur == VFIO_DEVICE_STATE_RUNNING_P2P && new == VFIO_DEVICE_STATE_RUNNING) ||
	    (cur == VFIO_DEVICE_STATE_PRE_COPY_P2P && new == VFIO_DEVICE_STATE_PRE_COPY)) {
		ret = mlx5vf_cmd_resume_vhca(mvdev,
			MLX5_RESUME_VHCA_IN_OP_MOD_RESUME_INITIATOR);
		if (ret)
			return ERR_PTR(ret);
		return NULL;
	}

	if (cur == VFIO_DEVICE_STATE_STOP && new == VFIO_DEVICE_STATE_STOP_COPY) {
		struct mlx5_vf_migration_file *migf;

		migf = mlx5vf_pci_save_device_data(mvdev, false);
		if (IS_ERR(migf))
			return ERR_CAST(migf);
		get_file(migf->filp);
		mvdev->saving_migf = migf;
		return migf->filp;
	}

	if (cur == VFIO_DEVICE_STATE_STOP_COPY && new == VFIO_DEVICE_STATE_STOP) {
		mlx5vf_disable_fds(mvdev, NULL);
		return NULL;
	}

	if ((cur == VFIO_DEVICE_STATE_PRE_COPY && new == VFIO_DEVICE_STATE_RUNNING) ||
	    (cur == VFIO_DEVICE_STATE_PRE_COPY_P2P &&
	     new == VFIO_DEVICE_STATE_RUNNING_P2P)) {
		struct mlx5_vf_migration_file *migf = mvdev->saving_migf;
		struct mlx5_vhca_data_buffer *buf;
		enum mlx5_vf_migf_state state;
		size_t size;

		ret = mlx5vf_cmd_query_vhca_migration_state(mvdev, &size, NULL,
					MLX5VF_QUERY_INC | MLX5VF_QUERY_CLEANUP);
		if (ret)
			return ERR_PTR(ret);
		buf = mlx5vf_get_data_buffer(migf, size, DMA_FROM_DEVICE);
		if (IS_ERR(buf))
			return ERR_CAST(buf);
		/* pre_copy cleanup */
		ret = mlx5vf_cmd_save_vhca_state(mvdev, migf, buf, false, false);
		if (ret) {
			mlx5vf_put_data_buffer(buf);
			return ERR_PTR(ret);
		}
		mlx5vf_disable_fds(mvdev, &state);
		return (state != MLX5_MIGF_STATE_ERROR) ? NULL : ERR_PTR(-EIO);
	}

	if (cur == VFIO_DEVICE_STATE_STOP && new == VFIO_DEVICE_STATE_RESUMING) {
		struct mlx5_vf_migration_file *migf;

		migf = mlx5vf_pci_resume_device_data(mvdev);
		if (IS_ERR(migf))
			return ERR_CAST(migf);
		get_file(migf->filp);
		mvdev->resuming_migf = migf;
		return migf->filp;
	}

	if (cur == VFIO_DEVICE_STATE_RESUMING && new == VFIO_DEVICE_STATE_STOP) {
<<<<<<< HEAD
		if (!MLX5VF_PRE_COPY_SUPP(mvdev)) {
			ret = mlx5vf_cmd_load_vhca_state(mvdev,
							 mvdev->resuming_migf,
							 mvdev->resuming_migf->buf[0]);
			if (ret)
				return ERR_PTR(ret);
		}
		mlx5vf_disable_fds(mvdev);
=======
		mlx5vf_disable_fds(mvdev, NULL);
>>>>>>> 2d5404ca
		return NULL;
	}

	if ((cur == VFIO_DEVICE_STATE_RUNNING && new == VFIO_DEVICE_STATE_PRE_COPY) ||
	    (cur == VFIO_DEVICE_STATE_RUNNING_P2P &&
	     new == VFIO_DEVICE_STATE_PRE_COPY_P2P)) {
		struct mlx5_vf_migration_file *migf;

		migf = mlx5vf_pci_save_device_data(mvdev, true);
		if (IS_ERR(migf))
			return ERR_CAST(migf);
		get_file(migf->filp);
		mvdev->saving_migf = migf;
		return migf->filp;
	}

	if (cur == VFIO_DEVICE_STATE_PRE_COPY_P2P && new == VFIO_DEVICE_STATE_STOP_COPY) {
		ret = mlx5vf_cmd_suspend_vhca(mvdev,
			MLX5_SUSPEND_VHCA_IN_OP_MOD_SUSPEND_RESPONDER);
		if (ret)
			return ERR_PTR(ret);
		ret = mlx5vf_pci_save_device_inc_data(mvdev);
		return ret ? ERR_PTR(ret) : NULL;
	}

	/*
	 * vfio_mig_get_next_state() does not use arcs other than the above
	 */
	WARN_ON(true);
	return ERR_PTR(-EINVAL);
}

/*
 * This function is called in all state_mutex unlock cases to
 * handle a 'deferred_reset' if exists.
 */
void mlx5vf_state_mutex_unlock(struct mlx5vf_pci_core_device *mvdev)
{
again:
	spin_lock(&mvdev->reset_lock);
	if (mvdev->deferred_reset) {
		mvdev->deferred_reset = false;
		spin_unlock(&mvdev->reset_lock);
		mvdev->mig_state = VFIO_DEVICE_STATE_RUNNING;
		mlx5vf_disable_fds(mvdev, NULL);
		goto again;
	}
	mutex_unlock(&mvdev->state_mutex);
	spin_unlock(&mvdev->reset_lock);
}

static struct file *
mlx5vf_pci_set_device_state(struct vfio_device *vdev,
			    enum vfio_device_mig_state new_state)
{
	struct mlx5vf_pci_core_device *mvdev = container_of(
		vdev, struct mlx5vf_pci_core_device, core_device.vdev);
	enum vfio_device_mig_state next_state;
	struct file *res = NULL;
	int ret;

	mutex_lock(&mvdev->state_mutex);
	while (new_state != mvdev->mig_state) {
		ret = vfio_mig_get_next_state(vdev, mvdev->mig_state,
					      new_state, &next_state);
		if (ret) {
			res = ERR_PTR(ret);
			break;
		}
		res = mlx5vf_pci_step_device_state_locked(mvdev, next_state);
		if (IS_ERR(res))
			break;
		mvdev->mig_state = next_state;
		if (WARN_ON(res && new_state != mvdev->mig_state)) {
			fput(res);
			res = ERR_PTR(-EINVAL);
			break;
		}
	}
	mlx5vf_state_mutex_unlock(mvdev);
	return res;
}

static int mlx5vf_pci_get_data_size(struct vfio_device *vdev,
				    unsigned long *stop_copy_length)
{
	struct mlx5vf_pci_core_device *mvdev = container_of(
		vdev, struct mlx5vf_pci_core_device, core_device.vdev);
	size_t state_size;
	u64 total_size;
	int ret;

	mutex_lock(&mvdev->state_mutex);
	ret = mlx5vf_cmd_query_vhca_migration_state(mvdev, &state_size,
						    &total_size, 0);
	if (!ret)
		*stop_copy_length = total_size;
	mlx5vf_state_mutex_unlock(mvdev);
	return ret;
}

static int mlx5vf_pci_get_device_state(struct vfio_device *vdev,
				       enum vfio_device_mig_state *curr_state)
{
	struct mlx5vf_pci_core_device *mvdev = container_of(
		vdev, struct mlx5vf_pci_core_device, core_device.vdev);

	mutex_lock(&mvdev->state_mutex);
	*curr_state = mvdev->mig_state;
	mlx5vf_state_mutex_unlock(mvdev);
	return 0;
}

static void mlx5vf_pci_aer_reset_done(struct pci_dev *pdev)
{
	struct mlx5vf_pci_core_device *mvdev = mlx5vf_drvdata(pdev);

	if (!mvdev->migrate_cap)
		return;

	/*
	 * As the higher VFIO layers are holding locks across reset and using
	 * those same locks with the mm_lock we need to prevent ABBA deadlock
	 * with the state_mutex and mm_lock.
	 * In case the state_mutex was taken already we defer the cleanup work
	 * to the unlock flow of the other running context.
	 */
	spin_lock(&mvdev->reset_lock);
	mvdev->deferred_reset = true;
	if (!mutex_trylock(&mvdev->state_mutex)) {
		spin_unlock(&mvdev->reset_lock);
		return;
	}
	spin_unlock(&mvdev->reset_lock);
	mlx5vf_state_mutex_unlock(mvdev);
}

static int mlx5vf_pci_open_device(struct vfio_device *core_vdev)
{
	struct mlx5vf_pci_core_device *mvdev = container_of(
		core_vdev, struct mlx5vf_pci_core_device, core_device.vdev);
	struct vfio_pci_core_device *vdev = &mvdev->core_device;
	int ret;

	ret = vfio_pci_core_enable(vdev);
	if (ret)
		return ret;

	if (mvdev->migrate_cap)
		mvdev->mig_state = VFIO_DEVICE_STATE_RUNNING;
	vfio_pci_core_finish_enable(vdev);
	return 0;
}

static void mlx5vf_pci_close_device(struct vfio_device *core_vdev)
{
	struct mlx5vf_pci_core_device *mvdev = container_of(
		core_vdev, struct mlx5vf_pci_core_device, core_device.vdev);

	mlx5vf_cmd_close_migratable(mvdev);
	vfio_pci_core_close_device(core_vdev);
}

static const struct vfio_migration_ops mlx5vf_pci_mig_ops = {
	.migration_set_state = mlx5vf_pci_set_device_state,
	.migration_get_state = mlx5vf_pci_get_device_state,
	.migration_get_data_size = mlx5vf_pci_get_data_size,
};

static const struct vfio_log_ops mlx5vf_pci_log_ops = {
	.log_start = mlx5vf_start_page_tracker,
	.log_stop = mlx5vf_stop_page_tracker,
	.log_read_and_clear = mlx5vf_tracker_read_and_clear,
};

static int mlx5vf_pci_init_dev(struct vfio_device *core_vdev)
{
	struct mlx5vf_pci_core_device *mvdev = container_of(core_vdev,
			struct mlx5vf_pci_core_device, core_device.vdev);
	int ret;

	ret = vfio_pci_core_init_dev(core_vdev);
	if (ret)
		return ret;

	mlx5vf_cmd_set_migratable(mvdev, &mlx5vf_pci_mig_ops,
				  &mlx5vf_pci_log_ops);

	return 0;
}

static void mlx5vf_pci_release_dev(struct vfio_device *core_vdev)
{
	struct mlx5vf_pci_core_device *mvdev = container_of(core_vdev,
			struct mlx5vf_pci_core_device, core_device.vdev);

	mlx5vf_cmd_remove_migratable(mvdev);
	vfio_pci_core_release_dev(core_vdev);
}

static const struct vfio_device_ops mlx5vf_pci_ops = {
	.name = "mlx5-vfio-pci",
	.init = mlx5vf_pci_init_dev,
	.release = mlx5vf_pci_release_dev,
	.open_device = mlx5vf_pci_open_device,
	.close_device = mlx5vf_pci_close_device,
	.ioctl = vfio_pci_core_ioctl,
	.device_feature = vfio_pci_core_ioctl_feature,
	.read = vfio_pci_core_read,
	.write = vfio_pci_core_write,
	.mmap = vfio_pci_core_mmap,
	.request = vfio_pci_core_request,
	.match = vfio_pci_core_match,
	.bind_iommufd = vfio_iommufd_physical_bind,
	.unbind_iommufd = vfio_iommufd_physical_unbind,
	.attach_ioas = vfio_iommufd_physical_attach_ioas,
	.detach_ioas = vfio_iommufd_physical_detach_ioas,
};

static int mlx5vf_pci_probe(struct pci_dev *pdev,
			    const struct pci_device_id *id)
{
	struct mlx5vf_pci_core_device *mvdev;
	int ret;

	mvdev = vfio_alloc_device(mlx5vf_pci_core_device, core_device.vdev,
				  &pdev->dev, &mlx5vf_pci_ops);
	if (IS_ERR(mvdev))
		return PTR_ERR(mvdev);

	dev_set_drvdata(&pdev->dev, &mvdev->core_device);
	ret = vfio_pci_core_register_device(&mvdev->core_device);
	if (ret)
		goto out_put_vdev;
	return 0;

out_put_vdev:
	vfio_put_device(&mvdev->core_device.vdev);
	return ret;
}

static void mlx5vf_pci_remove(struct pci_dev *pdev)
{
	struct mlx5vf_pci_core_device *mvdev = mlx5vf_drvdata(pdev);

	vfio_pci_core_unregister_device(&mvdev->core_device);
	vfio_put_device(&mvdev->core_device.vdev);
}

static const struct pci_device_id mlx5vf_pci_table[] = {
	{ PCI_DRIVER_OVERRIDE_DEVICE_VFIO(PCI_VENDOR_ID_MELLANOX, 0x101e) }, /* ConnectX Family mlx5Gen Virtual Function */
	{}
};

MODULE_DEVICE_TABLE(pci, mlx5vf_pci_table);

static const struct pci_error_handlers mlx5vf_err_handlers = {
	.reset_done = mlx5vf_pci_aer_reset_done,
	.error_detected = vfio_pci_core_aer_err_detected,
};

static struct pci_driver mlx5vf_pci_driver = {
	.name = KBUILD_MODNAME,
	.id_table = mlx5vf_pci_table,
	.probe = mlx5vf_pci_probe,
	.remove = mlx5vf_pci_remove,
	.err_handler = &mlx5vf_err_handlers,
	.driver_managed_dma = true,
};

module_pci_driver(mlx5vf_pci_driver);

MODULE_IMPORT_NS(IOMMUFD);
MODULE_LICENSE("GPL");
MODULE_AUTHOR("Max Gurtovoy <mgurtovoy@nvidia.com>");
MODULE_AUTHOR("Yishai Hadas <yishaih@nvidia.com>");
MODULE_DESCRIPTION(
	"MLX5 VFIO PCI - User Level meta-driver for MLX5 device family");<|MERGE_RESOLUTION|>--- conflicted
+++ resolved
@@ -1031,27 +1031,11 @@
 	}
 
 	migf->buf[0] = buf;
-<<<<<<< HEAD
-	if (MLX5VF_PRE_COPY_SUPP(mvdev)) {
-		buf = mlx5vf_alloc_data_buffer(migf,
-			sizeof(struct mlx5_vf_migration_header), DMA_NONE);
-		if (IS_ERR(buf)) {
-			ret = PTR_ERR(buf);
-			goto out_buf;
-		}
-
-		migf->buf_header[0] = buf;
-		migf->load_state = MLX5_VF_LOAD_STATE_READ_HEADER;
-	} else {
-		/* Initial state will be to read the image */
-		migf->load_state = MLX5_VF_LOAD_STATE_READ_IMAGE_NO_HEADER;
-=======
 	buf = mlx5vf_alloc_data_buffer(migf,
 		sizeof(struct mlx5_vf_migration_header), DMA_NONE);
 	if (IS_ERR(buf)) {
 		ret = PTR_ERR(buf);
 		goto out_buf;
->>>>>>> 2d5404ca
 	}
 
 	migf->buf_header[0] = buf;
@@ -1190,18 +1174,7 @@
 	}
 
 	if (cur == VFIO_DEVICE_STATE_RESUMING && new == VFIO_DEVICE_STATE_STOP) {
-<<<<<<< HEAD
-		if (!MLX5VF_PRE_COPY_SUPP(mvdev)) {
-			ret = mlx5vf_cmd_load_vhca_state(mvdev,
-							 mvdev->resuming_migf,
-							 mvdev->resuming_migf->buf[0]);
-			if (ret)
-				return ERR_PTR(ret);
-		}
-		mlx5vf_disable_fds(mvdev);
-=======
 		mlx5vf_disable_fds(mvdev, NULL);
->>>>>>> 2d5404ca
 		return NULL;
 	}
 
