--- conflicted
+++ resolved
@@ -423,20 +423,13 @@
 		}
 	}
 
-<<<<<<< HEAD
-=======
 	vfio_device_debugfs_exit(device);
->>>>>>> 2d5404ca
 	/* Balances vfio_device_set_group in register path */
 	vfio_device_remove_group(device);
 }
 EXPORT_SYMBOL_GPL(vfio_unregister_group_dev);
 
-<<<<<<< HEAD
-#ifdef CONFIG_HAVE_KVM
-=======
 #if IS_ENABLED(CONFIG_KVM)
->>>>>>> 2d5404ca
 void vfio_device_get_kvm_safe(struct vfio_device *device, struct kvm *kvm)
 {
 	void (*pfn)(struct kvm *kvm);
@@ -496,7 +489,6 @@
 
 struct vfio_device_file *
 vfio_allocate_device_file(struct vfio_device *device)
-<<<<<<< HEAD
 {
 	struct vfio_device_file *df;
 
@@ -512,23 +504,6 @@
 
 static int vfio_df_device_first_open(struct vfio_device_file *df)
 {
-=======
-{
-	struct vfio_device_file *df;
-
-	df = kzalloc(sizeof(*df), GFP_KERNEL_ACCOUNT);
-	if (!df)
-		return ERR_PTR(-ENOMEM);
-
-	df->device = device;
-	spin_lock_init(&df->kvm_ref_lock);
-
-	return df;
-}
-
-static int vfio_df_device_first_open(struct vfio_device_file *df)
-{
->>>>>>> 2d5404ca
 	struct vfio_device *device = df->device;
 	struct iommufd_ctx *iommufd = df->iommufd;
 	int ret;
@@ -1747,10 +1722,7 @@
 	if (ret)
 		goto err_alloc_dev_chrdev;
 
-<<<<<<< HEAD
-=======
 	vfio_debugfs_create_root();
->>>>>>> 2d5404ca
 	pr_info(DRIVER_DESC " version: " DRIVER_VERSION "\n");
 	return 0;
 
