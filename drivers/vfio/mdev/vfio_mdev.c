--- conflicted
+++ resolved
@@ -86,17 +86,10 @@
 	return parent->ops->mmap(mdev, vma);
 }
 
-<<<<<<< HEAD
-static void vfio_mdev_request(void *device_data, unsigned int count)
-{
-	struct mdev_device *mdev = device_data;
-	struct mdev_parent *parent = mdev->parent;
-=======
 static void vfio_mdev_request(struct vfio_device *core_vdev, unsigned int count)
 {
 	struct mdev_device *mdev = to_mdev_device(core_vdev->dev);
 	struct mdev_parent *parent = mdev->type->parent;
->>>>>>> 7d2a07b7
 
 	if (parent->ops->request)
 		parent->ops->request(mdev, count);
