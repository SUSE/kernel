--- conflicted
+++ resolved
@@ -1,14 +1,4 @@
 # SPDX-License-Identifier: GPL-2.0-only
 
 config VFIO_MDEV
-<<<<<<< HEAD
-	tristate "Mediated device driver framework"
-	default n
-	help
-	  Provides a framework to virtualize devices.
-	  See Documentation/driver-api/vfio-mediated-device.rst for more details.
-
-	  If you don't know what do here, say N.
-=======
-	tristate
->>>>>>> eb3cdb58
+	tristate