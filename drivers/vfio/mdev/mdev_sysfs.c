--- conflicted
+++ resolved
@@ -168,12 +168,6 @@
 
 static int mdev_type_add(struct mdev_parent *parent, struct mdev_type *type)
 {
-<<<<<<< HEAD
-	struct mdev_type *type;
-	struct attribute_group *group =
-		parent->mdev_driver->supported_type_groups[type_group_id];
-=======
->>>>>>> eb3cdb58
 	int ret;
 
 	type->kobj.kset = parent->mdev_types_kset;
@@ -205,55 +199,18 @@
 
 static void mdev_type_remove(struct mdev_type *type)
 {
-<<<<<<< HEAD
-	struct attribute_group *group =
-		type->parent->mdev_driver->supported_type_groups[type->type_group_id];
-
-	sysfs_remove_files(&type->kobj,
-			   (const struct attribute **)group->attrs);
-=======
->>>>>>> eb3cdb58
 	kobject_put(type->devices_kobj);
 	kobject_del(&type->kobj);
 	kobject_put(&type->kobj);
 }
 
-<<<<<<< HEAD
-static int add_mdev_supported_type_groups(struct mdev_parent *parent)
-{
-	int i;
-
-	for (i = 0; parent->mdev_driver->supported_type_groups[i]; i++) {
-		struct mdev_type *type;
-
-		type = add_mdev_supported_type(parent, i);
-		if (IS_ERR(type)) {
-			struct mdev_type *ltype, *tmp;
-
-			list_for_each_entry_safe(ltype, tmp, &parent->type_list,
-						  next) {
-				list_del(&ltype->next);
-				remove_mdev_supported_type(ltype);
-			}
-			return PTR_ERR(type);
-		}
-		list_add(&type->next, &parent->type_list);
-	}
-	return 0;
-}
-
-=======
->>>>>>> eb3cdb58
 /* mdev sysfs functions */
 void parent_remove_sysfs_files(struct mdev_parent *parent)
 {
 	int i;
 
-<<<<<<< HEAD
-=======
 	for (i = 0; i < parent->nr_types; i++)
 		mdev_type_remove(parent->types[i]);
->>>>>>> eb3cdb58
 	kset_unregister(parent->mdev_types_kset);
 }
 
@@ -266,19 +223,11 @@
 	if (!parent->mdev_types_kset)
 		return -ENOMEM;
 
-<<<<<<< HEAD
-	INIT_LIST_HEAD(&parent->type_list);
-
-	ret = add_mdev_supported_type_groups(parent);
-	if (ret)
-		goto create_err;
-=======
 	for (i = 0; i < parent->nr_types; i++) {
 		ret = mdev_type_add(parent, parent->types[i]);
 		if (ret)
 			goto out_err;
 	}
->>>>>>> eb3cdb58
 	return 0;
 
 out_err:
