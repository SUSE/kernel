--- conflicted
+++ resolved
@@ -122,29 +122,12 @@
 			queue_delayed_work(system_long_wq, &tu->worker,
 					   msecs_to_jiffies(10 * tu->regs[TU_REG_DELAY]));
 		}
-<<<<<<< HEAD
 
 		/*
 		 * Reset reg_idx to avoid that work gets queued again in case of
 		 * STOP after a following read message. But do not clear TU regs
 		 * here because we still need them in the workqueue!
 		 */
-		tu->reg_idx = 0;
-		break;
-
-	case I2C_SLAVE_WRITE_REQUESTED:
-		if (test_bit(TU_FLAG_IN_PROCESS, &tu->flags))
-			return -EBUSY;
-
-		memset(tu->regs, 0, TU_NUM_REGS);
-=======
-
-		/*
-		 * Reset reg_idx to avoid that work gets queued again in case of
-		 * STOP after a following read message. But do not clear TU regs
-		 * here because we still need them in the workqueue!
-		 */
->>>>>>> 2d5404ca
 		tu->reg_idx = 0;
 		break;
 
