--- conflicted
+++ resolved
@@ -615,28 +615,6 @@
 	client->irq = 0;
 	if (client->flags & I2C_CLIENT_HOST_NOTIFY)
 		pm_runtime_put(&client->adapter->dev);
-<<<<<<< HEAD
-}
-
-#ifdef CONFIG_PM_SLEEP
-static int i2c_resume_early(struct device *dev)
-{
-	struct i2c_client *client = i2c_verify_client(dev);
-	int err;
-
-	if (!client)
-		return 0;
-
-	if (pm_runtime_status_suspended(&client->dev) &&
-		client->adapter->bus_regulator) {
-		err = regulator_enable(client->adapter->bus_regulator);
-		if (err)
-			return err;
-	}
-
-	return pm_generic_resume_early(&client->dev);
-=======
->>>>>>> eb3cdb58
 }
 
 static void i2c_device_shutdown(struct device *dev)
