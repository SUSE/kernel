// SPDX-License-Identifier: GPL-2.0-or-later
/*
    Copyright (c) 1998 - 2002  Frodo Looijaard <frodol@dds.nl>,
    Philip Edelbrock <phil@netroedge.com>, and Mark D. Studebaker
    <mdsxyz123@yahoo.com>
    Copyright (C) 2007 - 2014  Jean Delvare <jdelvare@suse.de>
    Copyright (C) 2010         Intel Corporation,
                               David Woodhouse <dwmw2@infradead.org>

*/

/*
 * Supports the following Intel I/O Controller Hubs (ICH):
 *
 *					I/O			Block	I2C
 *					region	SMBus	Block	proc.	block
 * Chip name			PCI ID	size	PEC	buffer	call	read
 * ---------------------------------------------------------------------------
 * 82801AA (ICH)		0x2413	16	no	no	no	no
 * 82801AB (ICH0)		0x2423	16	no	no	no	no
 * 82801BA (ICH2)		0x2443	16	no	no	no	no
 * 82801CA (ICH3)		0x2483	32	soft	no	no	no
 * 82801DB (ICH4)		0x24c3	32	hard	yes	no	no
 * 82801E (ICH5)		0x24d3	32	hard	yes	yes	yes
 * 6300ESB			0x25a4	32	hard	yes	yes	yes
 * 82801F (ICH6)		0x266a	32	hard	yes	yes	yes
 * 6310ESB/6320ESB		0x269b	32	hard	yes	yes	yes
 * 82801G (ICH7)		0x27da	32	hard	yes	yes	yes
 * 82801H (ICH8)		0x283e	32	hard	yes	yes	yes
 * 82801I (ICH9)		0x2930	32	hard	yes	yes	yes
 * EP80579 (Tolapai)		0x5032	32	hard	yes	yes	yes
 * ICH10			0x3a30	32	hard	yes	yes	yes
 * ICH10			0x3a60	32	hard	yes	yes	yes
 * 5/3400 Series (PCH)		0x3b30	32	hard	yes	yes	yes
 * 6 Series (PCH)		0x1c22	32	hard	yes	yes	yes
 * Patsburg (PCH)		0x1d22	32	hard	yes	yes	yes
 * Patsburg (PCH) IDF		0x1d70	32	hard	yes	yes	yes
 * Patsburg (PCH) IDF		0x1d71	32	hard	yes	yes	yes
 * Patsburg (PCH) IDF		0x1d72	32	hard	yes	yes	yes
 * DH89xxCC (PCH)		0x2330	32	hard	yes	yes	yes
 * Panther Point (PCH)		0x1e22	32	hard	yes	yes	yes
 * Lynx Point (PCH)		0x8c22	32	hard	yes	yes	yes
 * Lynx Point-LP (PCH)		0x9c22	32	hard	yes	yes	yes
 * Avoton (SOC)			0x1f3c	32	hard	yes	yes	yes
 * Wellsburg (PCH)		0x8d22	32	hard	yes	yes	yes
 * Wellsburg (PCH) MS		0x8d7d	32	hard	yes	yes	yes
 * Wellsburg (PCH) MS		0x8d7e	32	hard	yes	yes	yes
 * Wellsburg (PCH) MS		0x8d7f	32	hard	yes	yes	yes
 * Coleto Creek (PCH)		0x23b0	32	hard	yes	yes	yes
 * Wildcat Point (PCH)		0x8ca2	32	hard	yes	yes	yes
 * Wildcat Point-LP (PCH)	0x9ca2	32	hard	yes	yes	yes
 * BayTrail (SOC)		0x0f12	32	hard	yes	yes	yes
 * Braswell (SOC)		0x2292	32	hard	yes	yes	yes
 * Sunrise Point-H (PCH) 	0xa123  32	hard	yes	yes	yes
 * Sunrise Point-LP (PCH)	0x9d23	32	hard	yes	yes	yes
 * DNV (SOC)			0x19df	32	hard	yes	yes	yes
 * Emmitsburg (PCH)		0x1bc9	32	hard	yes	yes	yes
 * Broxton (SOC)		0x5ad4	32	hard	yes	yes	yes
 * Lewisburg (PCH)		0xa1a3	32	hard	yes	yes	yes
 * Lewisburg Supersku (PCH)	0xa223	32	hard	yes	yes	yes
 * Kaby Lake PCH-H (PCH)	0xa2a3	32	hard	yes	yes	yes
 * Gemini Lake (SOC)		0x31d4	32	hard	yes	yes	yes
 * Cannon Lake-H (PCH)		0xa323	32	hard	yes	yes	yes
 * Cannon Lake-LP (PCH)		0x9da3	32	hard	yes	yes	yes
 * Cedar Fork (PCH)		0x18df	32	hard	yes	yes	yes
 * Ice Lake-LP (PCH)		0x34a3	32	hard	yes	yes	yes
 * Ice Lake-N (PCH)		0x38a3	32	hard	yes	yes	yes
 * Comet Lake (PCH)		0x02a3	32	hard	yes	yes	yes
 * Comet Lake-H (PCH)		0x06a3	32	hard	yes	yes	yes
 * Elkhart Lake (PCH)		0x4b23	32	hard	yes	yes	yes
 * Tiger Lake-LP (PCH)		0xa0a3	32	hard	yes	yes	yes
 * Tiger Lake-H (PCH)		0x43a3	32	hard	yes	yes	yes
 * Jasper Lake (SOC)		0x4da3	32	hard	yes	yes	yes
 * Comet Lake-V (PCH)		0xa3a3	32	hard	yes	yes	yes
 * Alder Lake-S (PCH)		0x7aa3	32	hard	yes	yes	yes
 * Alder Lake-P (PCH)		0x51a3	32	hard	yes	yes	yes
 * Alder Lake-M (PCH)		0x54a3	32	hard	yes	yes	yes
 * Raptor Lake-S (PCH)		0x7a23	32	hard	yes	yes	yes
 * Meteor Lake-P (SOC)		0x7e22	32	hard	yes	yes	yes
 *
 * Features supported by this driver:
 * Software PEC				no
 * Hardware PEC				yes
 * Block buffer				yes
 * Block process call transaction	yes
 * I2C block read transaction		yes (doesn't use the block buffer)
 * Slave mode				no
 * SMBus Host Notify			yes
 * Interrupt processing			yes
 *
 * See the file Documentation/i2c/busses/i2c-i801.rst for details.
 */

#define DRV_NAME	"i801_smbus"

#include <linux/interrupt.h>
#include <linux/module.h>
#include <linux/pci.h>
#include <linux/kernel.h>
#include <linux/stddef.h>
#include <linux/delay.h>
#include <linux/ioport.h>
#include <linux/init.h>
#include <linux/i2c.h>
#include <linux/i2c-smbus.h>
#include <linux/acpi.h>
#include <linux/io.h>
#include <linux/dmi.h>
#include <linux/slab.h>
#include <linux/string.h>
#include <linux/completion.h>
#include <linux/err.h>
#include <linux/platform_device.h>
#include <linux/platform_data/itco_wdt.h>
#include <linux/pm_runtime.h>

#if IS_ENABLED(CONFIG_I2C_MUX_GPIO) && defined CONFIG_DMI
#include <linux/gpio/machine.h>
#include <linux/platform_data/i2c-mux-gpio.h>
#endif

/* I801 SMBus address offsets */
#define SMBHSTSTS(p)	(0 + (p)->smba)
#define SMBHSTCNT(p)	(2 + (p)->smba)
#define SMBHSTCMD(p)	(3 + (p)->smba)
#define SMBHSTADD(p)	(4 + (p)->smba)
#define SMBHSTDAT0(p)	(5 + (p)->smba)
#define SMBHSTDAT1(p)	(6 + (p)->smba)
#define SMBBLKDAT(p)	(7 + (p)->smba)
#define SMBPEC(p)	(8 + (p)->smba)		/* ICH3 and later */
#define SMBAUXSTS(p)	(12 + (p)->smba)	/* ICH4 and later */
#define SMBAUXCTL(p)	(13 + (p)->smba)	/* ICH4 and later */
#define SMBSLVSTS(p)	(16 + (p)->smba)	/* ICH3 and later */
#define SMBSLVCMD(p)	(17 + (p)->smba)	/* ICH3 and later */
#define SMBNTFDADD(p)	(20 + (p)->smba)	/* ICH3 and later */

/* PCI Address Constants */
#define SMBBAR		4
#define SMBHSTCFG	0x040
#define TCOBASE		0x050
#define TCOCTL		0x054

#define SBREG_BAR		0x10
#define SBREG_SMBCTRL		0xc6000c
#define SBREG_SMBCTRL_DNV	0xcf000c

/* Host configuration bits for SMBHSTCFG */
#define SMBHSTCFG_HST_EN	BIT(0)
#define SMBHSTCFG_SMB_SMI_EN	BIT(1)
#define SMBHSTCFG_I2C_EN	BIT(2)
#define SMBHSTCFG_SPD_WD	BIT(4)

/* TCO configuration bits for TCOCTL */
#define TCOCTL_EN		BIT(8)

/* Auxiliary status register bits, ICH4+ only */
#define SMBAUXSTS_CRCE		BIT(0)
#define SMBAUXSTS_STCO		BIT(1)

/* Auxiliary control register bits, ICH4+ only */
#define SMBAUXCTL_CRC		BIT(0)
#define SMBAUXCTL_E32B		BIT(1)

/* I801 command constants */
#define I801_QUICK		0x00
#define I801_BYTE		0x04
#define I801_BYTE_DATA		0x08
#define I801_WORD_DATA		0x0C
#define I801_PROC_CALL		0x10	/* unimplemented */
#define I801_BLOCK_DATA		0x14
#define I801_I2C_BLOCK_DATA	0x18	/* ICH5 and later */
#define I801_BLOCK_PROC_CALL	0x1C

/* I801 Host Control register bits */
#define SMBHSTCNT_INTREN	BIT(0)
#define SMBHSTCNT_KILL		BIT(1)
#define SMBHSTCNT_LAST_BYTE	BIT(5)
#define SMBHSTCNT_START		BIT(6)
#define SMBHSTCNT_PEC_EN	BIT(7)	/* ICH3 and later */

/* I801 Hosts Status register bits */
#define SMBHSTSTS_BYTE_DONE	BIT(7)
#define SMBHSTSTS_INUSE_STS	BIT(6)
#define SMBHSTSTS_SMBALERT_STS	BIT(5)
#define SMBHSTSTS_FAILED	BIT(4)
#define SMBHSTSTS_BUS_ERR	BIT(3)
#define SMBHSTSTS_DEV_ERR	BIT(2)
#define SMBHSTSTS_INTR		BIT(1)
#define SMBHSTSTS_HOST_BUSY	BIT(0)

/* Host Notify Status register bits */
#define SMBSLVSTS_HST_NTFY_STS	BIT(0)

/* Host Notify Command register bits */
#define SMBSLVCMD_HST_NTFY_INTREN	BIT(0)

#define STATUS_ERROR_FLAGS	(SMBHSTSTS_FAILED | SMBHSTSTS_BUS_ERR | \
				 SMBHSTSTS_DEV_ERR)

#define STATUS_FLAGS		(SMBHSTSTS_BYTE_DONE | SMBHSTSTS_INTR | \
				 STATUS_ERROR_FLAGS)

/* Older devices have their ID defined in <linux/pci_ids.h> */
#define PCI_DEVICE_ID_INTEL_COMETLAKE_SMBUS		0x02a3
#define PCI_DEVICE_ID_INTEL_COMETLAKE_H_SMBUS		0x06a3
#define PCI_DEVICE_ID_INTEL_BAYTRAIL_SMBUS		0x0f12
#define PCI_DEVICE_ID_INTEL_CDF_SMBUS			0x18df
#define PCI_DEVICE_ID_INTEL_DNV_SMBUS			0x19df
#define PCI_DEVICE_ID_INTEL_EBG_SMBUS			0x1bc9
#define PCI_DEVICE_ID_INTEL_COUGARPOINT_SMBUS		0x1c22
#define PCI_DEVICE_ID_INTEL_PATSBURG_SMBUS		0x1d22
/* Patsburg also has three 'Integrated Device Function' SMBus controllers */
#define PCI_DEVICE_ID_INTEL_PATSBURG_SMBUS_IDF0		0x1d70
#define PCI_DEVICE_ID_INTEL_PATSBURG_SMBUS_IDF1		0x1d71
#define PCI_DEVICE_ID_INTEL_PATSBURG_SMBUS_IDF2		0x1d72
#define PCI_DEVICE_ID_INTEL_PANTHERPOINT_SMBUS		0x1e22
#define PCI_DEVICE_ID_INTEL_AVOTON_SMBUS		0x1f3c
#define PCI_DEVICE_ID_INTEL_BRASWELL_SMBUS		0x2292
#define PCI_DEVICE_ID_INTEL_DH89XXCC_SMBUS		0x2330
#define PCI_DEVICE_ID_INTEL_COLETOCREEK_SMBUS		0x23b0
#define PCI_DEVICE_ID_INTEL_GEMINILAKE_SMBUS		0x31d4
#define PCI_DEVICE_ID_INTEL_ICELAKE_LP_SMBUS		0x34a3
#define PCI_DEVICE_ID_INTEL_ICELAKE_N_SMBUS		0x38a3
#define PCI_DEVICE_ID_INTEL_5_3400_SERIES_SMBUS		0x3b30
#define PCI_DEVICE_ID_INTEL_TIGERLAKE_H_SMBUS		0x43a3
#define PCI_DEVICE_ID_INTEL_ELKHART_LAKE_SMBUS		0x4b23
#define PCI_DEVICE_ID_INTEL_JASPER_LAKE_SMBUS		0x4da3
#define PCI_DEVICE_ID_INTEL_ALDER_LAKE_P_SMBUS		0x51a3
#define PCI_DEVICE_ID_INTEL_ALDER_LAKE_M_SMBUS		0x54a3
#define PCI_DEVICE_ID_INTEL_BROXTON_SMBUS		0x5ad4
#define PCI_DEVICE_ID_INTEL_RAPTOR_LAKE_S_SMBUS		0x7a23
#define PCI_DEVICE_ID_INTEL_ALDER_LAKE_S_SMBUS		0x7aa3
#define PCI_DEVICE_ID_INTEL_METEOR_LAKE_P_SMBUS		0x7e22
#define PCI_DEVICE_ID_INTEL_LYNXPOINT_SMBUS		0x8c22
#define PCI_DEVICE_ID_INTEL_WILDCATPOINT_SMBUS		0x8ca2
#define PCI_DEVICE_ID_INTEL_WELLSBURG_SMBUS		0x8d22
#define PCI_DEVICE_ID_INTEL_WELLSBURG_SMBUS_MS0		0x8d7d
#define PCI_DEVICE_ID_INTEL_WELLSBURG_SMBUS_MS1		0x8d7e
#define PCI_DEVICE_ID_INTEL_WELLSBURG_SMBUS_MS2		0x8d7f
#define PCI_DEVICE_ID_INTEL_LYNXPOINT_LP_SMBUS		0x9c22
#define PCI_DEVICE_ID_INTEL_WILDCATPOINT_LP_SMBUS	0x9ca2
#define PCI_DEVICE_ID_INTEL_SUNRISEPOINT_LP_SMBUS	0x9d23
#define PCI_DEVICE_ID_INTEL_CANNONLAKE_LP_SMBUS		0x9da3
#define PCI_DEVICE_ID_INTEL_TIGERLAKE_LP_SMBUS		0xa0a3
#define PCI_DEVICE_ID_INTEL_SUNRISEPOINT_H_SMBUS	0xa123
#define PCI_DEVICE_ID_INTEL_LEWISBURG_SMBUS		0xa1a3
#define PCI_DEVICE_ID_INTEL_LEWISBURG_SSKU_SMBUS	0xa223
#define PCI_DEVICE_ID_INTEL_KABYLAKE_PCH_H_SMBUS	0xa2a3
#define PCI_DEVICE_ID_INTEL_CANNONLAKE_H_SMBUS		0xa323
#define PCI_DEVICE_ID_INTEL_COMETLAKE_V_SMBUS		0xa3a3

struct i801_mux_config {
	char *gpio_chip;
	unsigned values[3];
	int n_values;
	unsigned classes[3];
	unsigned gpios[2];		/* Relative to gpio_chip->base */
	int n_gpios;
};

struct i801_priv {
	struct i2c_adapter adapter;
	unsigned long smba;
	unsigned char original_hstcfg;
	unsigned char original_slvcmd;
	struct pci_dev *pci_dev;
	unsigned int features;

	/* isr processing */
	struct completion done;
	u8 status;

	/* Command state used by isr for byte-by-byte block transactions */
	u8 cmd;
	bool is_read;
	int count;
	int len;
	u8 *data;

#if IS_ENABLED(CONFIG_I2C_MUX_GPIO) && defined CONFIG_DMI
	const struct i801_mux_config *mux_drvdata;
	struct platform_device *mux_pdev;
	struct gpiod_lookup_table *lookup;
#endif
	struct platform_device *tco_pdev;

	/*
	 * If set to true the host controller registers are reserved for
	 * ACPI AML use. Protected by acpi_lock.
	 */
	bool acpi_reserved;
	struct mutex acpi_lock;
};

#define FEATURE_SMBUS_PEC	BIT(0)
#define FEATURE_BLOCK_BUFFER	BIT(1)
#define FEATURE_BLOCK_PROC	BIT(2)
#define FEATURE_I2C_BLOCK_READ	BIT(3)
#define FEATURE_IRQ		BIT(4)
#define FEATURE_HOST_NOTIFY	BIT(5)
/* Not really a feature, but it's convenient to handle it as such */
#define FEATURE_IDF		BIT(15)
#define FEATURE_TCO_SPT		BIT(16)
#define FEATURE_TCO_CNL		BIT(17)

static const char *i801_feature_names[] = {
	"SMBus PEC",
	"Block buffer",
	"Block process call",
	"I2C block read",
	"Interrupt",
	"SMBus Host Notify",
};

static unsigned int disable_features;
module_param(disable_features, uint, S_IRUGO | S_IWUSR);
MODULE_PARM_DESC(disable_features, "Disable selected driver features:\n"
	"\t\t  0x01  disable SMBus PEC\n"
	"\t\t  0x02  disable the block buffer\n"
	"\t\t  0x08  disable the I2C block read functionality\n"
	"\t\t  0x10  don't use interrupts\n"
	"\t\t  0x20  disable SMBus Host Notify ");

/* Make sure the SMBus host is ready to start transmitting.
   Return 0 if it is, -EBUSY if it is not. */
static int i801_check_pre(struct i801_priv *priv)
{
	int status;

	status = inb_p(SMBHSTSTS(priv));
	if (status & SMBHSTSTS_HOST_BUSY) {
		dev_err(&priv->pci_dev->dev, "SMBus is busy, can't use it!\n");
		return -EBUSY;
	}

	status &= STATUS_FLAGS;
	if (status) {
		dev_dbg(&priv->pci_dev->dev, "Clearing status flags (%02x)\n",
			status);
		outb_p(status, SMBHSTSTS(priv));
		status = inb_p(SMBHSTSTS(priv)) & STATUS_FLAGS;
		if (status) {
			dev_err(&priv->pci_dev->dev,
				"Failed clearing status flags (%02x)\n",
				status);
			return -EBUSY;
		}
	}

	/*
	 * Clear CRC status if needed.
	 * During normal operation, i801_check_post() takes care
	 * of it after every operation.  We do it here only in case
	 * the hardware was already in this state when the driver
	 * started.
	 */
	if (priv->features & FEATURE_SMBUS_PEC) {
		status = inb_p(SMBAUXSTS(priv)) & SMBAUXSTS_CRCE;
		if (status) {
			dev_dbg(&priv->pci_dev->dev,
				"Clearing aux status flags (%02x)\n", status);
			outb_p(status, SMBAUXSTS(priv));
			status = inb_p(SMBAUXSTS(priv)) & SMBAUXSTS_CRCE;
			if (status) {
				dev_err(&priv->pci_dev->dev,
					"Failed clearing aux status flags (%02x)\n",
					status);
				return -EBUSY;
			}
		}
	}

	return 0;
}

/*
 * Convert the status register to an error code, and clear it.
 * Note that status only contains the bits we want to clear, not the
 * actual register value.
 */
static int i801_check_post(struct i801_priv *priv, int status)
{
	int result = 0;

	/*
	 * If the SMBus is still busy, we give up
	 * Note: This timeout condition only happens when using polling
	 * transactions.  For interrupt operation, NAK/timeout is indicated by
	 * DEV_ERR.
	 */
	if (unlikely(status < 0)) {
		dev_err(&priv->pci_dev->dev, "Transaction timeout\n");
		/* try to stop the current command */
		dev_dbg(&priv->pci_dev->dev, "Terminating the current operation\n");
		outb_p(SMBHSTCNT_KILL, SMBHSTCNT(priv));
		usleep_range(1000, 2000);
		outb_p(0, SMBHSTCNT(priv));

		/* Check if it worked */
		status = inb_p(SMBHSTSTS(priv));
		if ((status & SMBHSTSTS_HOST_BUSY) ||
		    !(status & SMBHSTSTS_FAILED))
			dev_err(&priv->pci_dev->dev,
				"Failed terminating the transaction\n");
		outb_p(STATUS_FLAGS, SMBHSTSTS(priv));
		return -ETIMEDOUT;
	}

	if (status & SMBHSTSTS_FAILED) {
		result = -EIO;
		dev_err(&priv->pci_dev->dev, "Transaction failed\n");
	}
	if (status & SMBHSTSTS_DEV_ERR) {
		/*
		 * This may be a PEC error, check and clear it.
		 *
		 * AUXSTS is handled differently from HSTSTS.
		 * For HSTSTS, i801_isr() or i801_wait_intr()
		 * has already cleared the error bits in hardware,
		 * and we are passed a copy of the original value
		 * in "status".
		 * For AUXSTS, the hardware register is left
		 * for us to handle here.
		 * This is asymmetric, slightly iffy, but safe,
		 * since all this code is serialized and the CRCE
		 * bit is harmless as long as it's cleared before
		 * the next operation.
		 */
		if ((priv->features & FEATURE_SMBUS_PEC) &&
		    (inb_p(SMBAUXSTS(priv)) & SMBAUXSTS_CRCE)) {
			outb_p(SMBAUXSTS_CRCE, SMBAUXSTS(priv));
			result = -EBADMSG;
			dev_dbg(&priv->pci_dev->dev, "PEC error\n");
		} else {
			result = -ENXIO;
			dev_dbg(&priv->pci_dev->dev, "No response\n");
		}
	}
	if (status & SMBHSTSTS_BUS_ERR) {
		result = -EAGAIN;
		dev_dbg(&priv->pci_dev->dev, "Lost arbitration\n");
	}

	/* Clear status flags except BYTE_DONE, to be cleared by caller */
	outb_p(status, SMBHSTSTS(priv));

	return result;
}

/* Wait for BUSY being cleared and either INTR or an error flag being set */
static int i801_wait_intr(struct i801_priv *priv)
{
	unsigned long timeout = jiffies + priv->adapter.timeout;
	int status, busy;

	do {
		usleep_range(250, 500);
		status = inb_p(SMBHSTSTS(priv));
		busy = status & SMBHSTSTS_HOST_BUSY;
		status &= STATUS_ERROR_FLAGS | SMBHSTSTS_INTR;
		if (!busy && status)
			return status;
	} while (time_is_after_eq_jiffies(timeout));

	return -ETIMEDOUT;
}

/* Wait for either BYTE_DONE or an error flag being set */
static int i801_wait_byte_done(struct i801_priv *priv)
{
	unsigned long timeout = jiffies + priv->adapter.timeout;
	int status;

	do {
		usleep_range(250, 500);
		status = inb_p(SMBHSTSTS(priv));
		if (status & (STATUS_ERROR_FLAGS | SMBHSTSTS_BYTE_DONE))
			return status & STATUS_ERROR_FLAGS;
	} while (time_is_after_eq_jiffies(timeout));

	return -ETIMEDOUT;
}

static int i801_transaction(struct i801_priv *priv, int xact)
{
	int status;
	unsigned long result;
	const struct i2c_adapter *adap = &priv->adapter;

	status = i801_check_pre(priv);
	if (status < 0)
		return status;

	if (priv->features & FEATURE_IRQ) {
		reinit_completion(&priv->done);
		outb_p(xact | SMBHSTCNT_INTREN | SMBHSTCNT_START,
		       SMBHSTCNT(priv));
		result = wait_for_completion_timeout(&priv->done, adap->timeout);
		return i801_check_post(priv, result ? priv->status : -ETIMEDOUT);
	}

	/* the current contents of SMBHSTCNT can be overwritten, since PEC,
	 * SMBSCMD are passed in xact */
	outb_p(xact | SMBHSTCNT_START, SMBHSTCNT(priv));

	status = i801_wait_intr(priv);
	return i801_check_post(priv, status);
}

static int i801_block_transaction_by_block(struct i801_priv *priv,
					   union i2c_smbus_data *data,
					   char read_write, int command,
					   int hwpec)
{
	int i, len;
	int status;
	int xact = hwpec ? SMBHSTCNT_PEC_EN : 0;

	switch (command) {
	case I2C_SMBUS_BLOCK_PROC_CALL:
		xact |= I801_BLOCK_PROC_CALL;
		break;
	case I2C_SMBUS_BLOCK_DATA:
		xact |= I801_BLOCK_DATA;
		break;
	default:
		return -EOPNOTSUPP;
	}

<<<<<<< HEAD
	/* Use 32-byte buffer to process this transaction */
	if (read_write == I2C_SMBUS_WRITE) {
		len = data->block[0];
		outb_p(len, SMBHSTDAT0(priv));
		inb_p(SMBHSTCNT(priv)); /* reset the data buffer index */
=======
	/* Set block buffer mode */
	outb_p(inb_p(SMBAUXCTL(priv)) | SMBAUXCTL_E32B, SMBAUXCTL(priv));

	if (read_write == I2C_SMBUS_WRITE) {
		len = data->block[0];
		outb_p(len, SMBHSTDAT0(priv));
		inb_p(SMBHSTCNT(priv));	/* reset the data buffer index */
>>>>>>> a016b06d
		for (i = 0; i < len; i++)
			outb_p(data->block[i+1], SMBBLKDAT(priv));
	}

	status = i801_transaction(priv, xact);
	if (status)
		return status;

	if (read_write == I2C_SMBUS_READ ||
	    command == I2C_SMBUS_BLOCK_PROC_CALL) {
		len = inb_p(SMBHSTDAT0(priv));
		if (len < 1 || len > I2C_SMBUS_BLOCK_MAX)
			return -EPROTO;

		data->block[0] = len;
		inb_p(SMBHSTCNT(priv));	/* reset the data buffer index */
		for (i = 0; i < len; i++)
			data->block[i + 1] = inb_p(SMBBLKDAT(priv));
	}
	return 0;
}

static void i801_isr_byte_done(struct i801_priv *priv)
{
	if (priv->is_read) {
		/* For SMBus block reads, length is received with first byte */
		if (((priv->cmd & 0x1c) == I801_BLOCK_DATA) &&
		    (priv->count == 0)) {
			priv->len = inb_p(SMBHSTDAT0(priv));
			if (priv->len < 1 || priv->len > I2C_SMBUS_BLOCK_MAX) {
				dev_err(&priv->pci_dev->dev,
					"Illegal SMBus block read size %d\n",
					priv->len);
				/* FIXME: Recover */
				priv->len = I2C_SMBUS_BLOCK_MAX;
			} else {
				dev_dbg(&priv->pci_dev->dev,
					"SMBus block read size is %d\n",
					priv->len);
			}
			priv->data[-1] = priv->len;
		}

		/* Read next byte */
		if (priv->count < priv->len)
			priv->data[priv->count++] = inb(SMBBLKDAT(priv));
		else
			dev_dbg(&priv->pci_dev->dev,
				"Discarding extra byte on block read\n");

		/* Set LAST_BYTE for last byte of read transaction */
		if (priv->count == priv->len - 1)
			outb_p(priv->cmd | SMBHSTCNT_LAST_BYTE,
			       SMBHSTCNT(priv));
	} else if (priv->count < priv->len - 1) {
		/* Write next byte, except for IRQ after last byte */
		outb_p(priv->data[++priv->count], SMBBLKDAT(priv));
	}

	/* Clear BYTE_DONE to continue with next byte */
	outb_p(SMBHSTSTS_BYTE_DONE, SMBHSTSTS(priv));
}

static irqreturn_t i801_host_notify_isr(struct i801_priv *priv)
{
	unsigned short addr;

	addr = inb_p(SMBNTFDADD(priv)) >> 1;

	/*
	 * With the tested platforms, reading SMBNTFDDAT (22 + (p)->smba)
	 * always returns 0. Our current implementation doesn't provide
	 * data, so we just ignore it.
	 */
	i2c_handle_smbus_host_notify(&priv->adapter, addr);

	/* clear Host Notify bit and return */
	outb_p(SMBSLVSTS_HST_NTFY_STS, SMBSLVSTS(priv));
	return IRQ_HANDLED;
}

/*
 * There are three kinds of interrupts:
 *
 * 1) i801 signals transaction completion with one of these interrupts:
 *      INTR - Success
 *      DEV_ERR - Invalid command, NAK or communication timeout
 *      BUS_ERR - SMI# transaction collision
 *      FAILED - transaction was canceled due to a KILL request
 *    When any of these occur, update ->status and signal completion.
 *    ->status must be cleared before kicking off the next transaction.
 *
 * 2) For byte-by-byte (I2C read/write) transactions, one BYTE_DONE interrupt
 *    occurs for each byte of a byte-by-byte to prepare the next byte.
 *
 * 3) Host Notify interrupts
 */
static irqreturn_t i801_isr(int irq, void *dev_id)
{
	struct i801_priv *priv = dev_id;
	u16 pcists;
	u8 status;

	/* Confirm this is our interrupt */
	pci_read_config_word(priv->pci_dev, PCI_STATUS, &pcists);
	if (!(pcists & PCI_STATUS_INTERRUPT))
		return IRQ_NONE;

	if (priv->features & FEATURE_HOST_NOTIFY) {
		status = inb_p(SMBSLVSTS(priv));
		if (status & SMBSLVSTS_HST_NTFY_STS)
			return i801_host_notify_isr(priv);
	}

	status = inb_p(SMBHSTSTS(priv));
	if (status & SMBHSTSTS_BYTE_DONE)
		i801_isr_byte_done(priv);

	/*
	 * Clear irq sources and report transaction result.
	 * ->status must be cleared before the next transaction is started.
	 */
	status &= SMBHSTSTS_INTR | STATUS_ERROR_FLAGS;
	if (status) {
		outb_p(status, SMBHSTSTS(priv));
		priv->status = status;
		complete(&priv->done);
	}

	return IRQ_HANDLED;
}

/*
 * For "byte-by-byte" block transactions:
 *   I2C write uses cmd=I801_BLOCK_DATA, I2C_EN=1
 *   I2C read uses cmd=I801_I2C_BLOCK_DATA
 */
static int i801_block_transaction_byte_by_byte(struct i801_priv *priv,
					       union i2c_smbus_data *data,
					       char read_write, int command,
					       int hwpec)
{
	int i, len;
	int smbcmd;
	int status;
	unsigned long result;
	const struct i2c_adapter *adap = &priv->adapter;

	if (command == I2C_SMBUS_BLOCK_PROC_CALL)
		return -EOPNOTSUPP;

	status = i801_check_pre(priv);
	if (status < 0)
		return status;

	len = data->block[0];

	if (read_write == I2C_SMBUS_WRITE) {
		outb_p(len, SMBHSTDAT0(priv));
		outb_p(data->block[1], SMBBLKDAT(priv));
	}

	if (command == I2C_SMBUS_I2C_BLOCK_DATA &&
	    read_write == I2C_SMBUS_READ)
		smbcmd = I801_I2C_BLOCK_DATA;
	else
		smbcmd = I801_BLOCK_DATA;

	if (priv->features & FEATURE_IRQ) {
		priv->is_read = (read_write == I2C_SMBUS_READ);
		if (len == 1 && priv->is_read)
			smbcmd |= SMBHSTCNT_LAST_BYTE;
		priv->cmd = smbcmd | SMBHSTCNT_INTREN;
		priv->len = len;
		priv->count = 0;
		priv->data = &data->block[1];

		reinit_completion(&priv->done);
		outb_p(priv->cmd | SMBHSTCNT_START, SMBHSTCNT(priv));
		result = wait_for_completion_timeout(&priv->done, adap->timeout);
		return i801_check_post(priv, result ? priv->status : -ETIMEDOUT);
	}

	if (len == 1 && read_write == I2C_SMBUS_READ)
		smbcmd |= SMBHSTCNT_LAST_BYTE;
	outb_p(smbcmd | SMBHSTCNT_START, SMBHSTCNT(priv));

	for (i = 1; i <= len; i++) {
		status = i801_wait_byte_done(priv);
		if (status)
			goto exit;

		if (i == 1 && read_write == I2C_SMBUS_READ
		 && command != I2C_SMBUS_I2C_BLOCK_DATA) {
			len = inb_p(SMBHSTDAT0(priv));
			if (len < 1 || len > I2C_SMBUS_BLOCK_MAX) {
				dev_err(&priv->pci_dev->dev,
					"Illegal SMBus block read size %d\n",
					len);
				/* Recover */
				while (inb_p(SMBHSTSTS(priv)) &
				       SMBHSTSTS_HOST_BUSY)
					outb_p(SMBHSTSTS_BYTE_DONE,
					       SMBHSTSTS(priv));
				outb_p(SMBHSTSTS_INTR, SMBHSTSTS(priv));
				return -EPROTO;
			}
			data->block[0] = len;
		}

		if (read_write == I2C_SMBUS_READ) {
			data->block[i] = inb_p(SMBBLKDAT(priv));
			if (i == len - 1)
				outb_p(smbcmd | SMBHSTCNT_LAST_BYTE, SMBHSTCNT(priv));
		}

		if (read_write == I2C_SMBUS_WRITE && i+1 <= len)
			outb_p(data->block[i+1], SMBBLKDAT(priv));

		/* signals SMBBLKDAT ready */
		outb_p(SMBHSTSTS_BYTE_DONE, SMBHSTSTS(priv));
	}

	status = i801_wait_intr(priv);
exit:
	return i801_check_post(priv, status);
}

/* Block transaction function */
static int i801_block_transaction(struct i801_priv *priv,
				  union i2c_smbus_data *data, char read_write,
				  int command, int hwpec)
{
	int result = 0;
	unsigned char hostc;

	if (read_write == I2C_SMBUS_READ && command == I2C_SMBUS_BLOCK_DATA)
		data->block[0] = I2C_SMBUS_BLOCK_MAX;
	else if (data->block[0] < 1 || data->block[0] > I2C_SMBUS_BLOCK_MAX)
		return -EPROTO;

	if (command == I2C_SMBUS_I2C_BLOCK_DATA) {
		if (read_write == I2C_SMBUS_WRITE) {
			/* set I2C_EN bit in configuration register */
			pci_read_config_byte(priv->pci_dev, SMBHSTCFG, &hostc);
			pci_write_config_byte(priv->pci_dev, SMBHSTCFG,
					      hostc | SMBHSTCFG_I2C_EN);
		} else if (!(priv->features & FEATURE_I2C_BLOCK_READ)) {
			dev_err(&priv->pci_dev->dev,
				"I2C block read is unsupported!\n");
			return -EOPNOTSUPP;
		}
	}

	/* Experience has shown that the block buffer can only be used for
	   SMBus (not I2C) block transactions, even though the datasheet
	   doesn't mention this limitation. */
	if ((priv->features & FEATURE_BLOCK_BUFFER) &&
	    command != I2C_SMBUS_I2C_BLOCK_DATA)
		result = i801_block_transaction_by_block(priv, data,
							 read_write,
							 command, hwpec);
	else
		result = i801_block_transaction_byte_by_byte(priv, data,
							     read_write,
							     command, hwpec);

	if (command == I2C_SMBUS_I2C_BLOCK_DATA
	 && read_write == I2C_SMBUS_WRITE) {
		/* restore saved configuration register value */
		pci_write_config_byte(priv->pci_dev, SMBHSTCFG, hostc);
	}
	return result;
}

/* Return negative errno on error. */
static s32 i801_access(struct i2c_adapter *adap, u16 addr,
		       unsigned short flags, char read_write, u8 command,
		       int size, union i2c_smbus_data *data)
{
	int hwpec;
	int block = 0;
	int ret = 0, xact = 0;
	struct i801_priv *priv = i2c_get_adapdata(adap);

	mutex_lock(&priv->acpi_lock);
	if (priv->acpi_reserved) {
		mutex_unlock(&priv->acpi_lock);
		return -EBUSY;
	}

	pm_runtime_get_sync(&priv->pci_dev->dev);

	hwpec = (priv->features & FEATURE_SMBUS_PEC) && (flags & I2C_CLIENT_PEC)
		&& size != I2C_SMBUS_QUICK
		&& size != I2C_SMBUS_I2C_BLOCK_DATA;

	switch (size) {
	case I2C_SMBUS_QUICK:
		outb_p(((addr & 0x7f) << 1) | (read_write & 0x01),
		       SMBHSTADD(priv));
		xact = I801_QUICK;
		break;
	case I2C_SMBUS_BYTE:
		outb_p(((addr & 0x7f) << 1) | (read_write & 0x01),
		       SMBHSTADD(priv));
		if (read_write == I2C_SMBUS_WRITE)
			outb_p(command, SMBHSTCMD(priv));
		xact = I801_BYTE;
		break;
	case I2C_SMBUS_BYTE_DATA:
		outb_p(((addr & 0x7f) << 1) | (read_write & 0x01),
		       SMBHSTADD(priv));
		outb_p(command, SMBHSTCMD(priv));
		if (read_write == I2C_SMBUS_WRITE)
			outb_p(data->byte, SMBHSTDAT0(priv));
		xact = I801_BYTE_DATA;
		break;
	case I2C_SMBUS_WORD_DATA:
		outb_p(((addr & 0x7f) << 1) | (read_write & 0x01),
		       SMBHSTADD(priv));
		outb_p(command, SMBHSTCMD(priv));
		if (read_write == I2C_SMBUS_WRITE) {
			outb_p(data->word & 0xff, SMBHSTDAT0(priv));
			outb_p((data->word & 0xff00) >> 8, SMBHSTDAT1(priv));
		}
		xact = I801_WORD_DATA;
		break;
	case I2C_SMBUS_BLOCK_DATA:
		outb_p(((addr & 0x7f) << 1) | (read_write & 0x01),
		       SMBHSTADD(priv));
		outb_p(command, SMBHSTCMD(priv));
		block = 1;
		break;
	case I2C_SMBUS_I2C_BLOCK_DATA:
		/*
		 * NB: page 240 of ICH5 datasheet shows that the R/#W
		 * bit should be cleared here, even when reading.
		 * However if SPD Write Disable is set (Lynx Point and later),
		 * the read will fail if we don't set the R/#W bit.
		 */
		outb_p(((addr & 0x7f) << 1) |
		       ((priv->original_hstcfg & SMBHSTCFG_SPD_WD) ?
			(read_write & 0x01) : 0),
		       SMBHSTADD(priv));
		if (read_write == I2C_SMBUS_READ) {
			/* NB: page 240 of ICH5 datasheet also shows
			 * that DATA1 is the cmd field when reading */
			outb_p(command, SMBHSTDAT1(priv));
		} else
			outb_p(command, SMBHSTCMD(priv));
		block = 1;
		break;
	case I2C_SMBUS_BLOCK_PROC_CALL:
		/*
		 * Bit 0 of the slave address register always indicate a write
		 * command.
		 */
		outb_p((addr & 0x7f) << 1, SMBHSTADD(priv));
		outb_p(command, SMBHSTCMD(priv));
		block = 1;
		break;
	default:
		dev_err(&priv->pci_dev->dev, "Unsupported transaction %d\n",
			size);
		ret = -EOPNOTSUPP;
		goto out;
	}

	if (hwpec)	/* enable/disable hardware PEC */
		outb_p(inb_p(SMBAUXCTL(priv)) | SMBAUXCTL_CRC, SMBAUXCTL(priv));
	else
		outb_p(inb_p(SMBAUXCTL(priv)) & (~SMBAUXCTL_CRC),
		       SMBAUXCTL(priv));

	if (block)
		ret = i801_block_transaction(priv, data, read_write, size,
					     hwpec);
	else
		ret = i801_transaction(priv, xact);

	/* Some BIOSes don't like it when PEC is enabled at reboot or resume
	   time, so we forcibly disable it after every transaction. Turn off
	   E32B for the same reason. */
	if (hwpec || block)
		outb_p(inb_p(SMBAUXCTL(priv)) &
		       ~(SMBAUXCTL_CRC | SMBAUXCTL_E32B), SMBAUXCTL(priv));

	if (block)
		goto out;
	if (ret)
		goto out;
	if ((read_write == I2C_SMBUS_WRITE) || (xact == I801_QUICK))
		goto out;

	switch (xact & 0x7f) {
	case I801_BYTE:	/* Result put in SMBHSTDAT0 */
	case I801_BYTE_DATA:
		data->byte = inb_p(SMBHSTDAT0(priv));
		break;
	case I801_WORD_DATA:
		data->word = inb_p(SMBHSTDAT0(priv)) +
			     (inb_p(SMBHSTDAT1(priv)) << 8);
		break;
	}

out:
	/* Unlock the SMBus device for use by BIOS/ACPI */
	outb_p(SMBHSTSTS_INUSE_STS, SMBHSTSTS(priv));

	pm_runtime_mark_last_busy(&priv->pci_dev->dev);
	pm_runtime_put_autosuspend(&priv->pci_dev->dev);
	mutex_unlock(&priv->acpi_lock);
	return ret;
}


static u32 i801_func(struct i2c_adapter *adapter)
{
	struct i801_priv *priv = i2c_get_adapdata(adapter);

	return I2C_FUNC_SMBUS_QUICK | I2C_FUNC_SMBUS_BYTE |
	       I2C_FUNC_SMBUS_BYTE_DATA | I2C_FUNC_SMBUS_WORD_DATA |
	       I2C_FUNC_SMBUS_BLOCK_DATA | I2C_FUNC_SMBUS_WRITE_I2C_BLOCK |
	       ((priv->features & FEATURE_SMBUS_PEC) ? I2C_FUNC_SMBUS_PEC : 0) |
	       ((priv->features & FEATURE_BLOCK_PROC) ?
		I2C_FUNC_SMBUS_BLOCK_PROC_CALL : 0) |
	       ((priv->features & FEATURE_I2C_BLOCK_READ) ?
		I2C_FUNC_SMBUS_READ_I2C_BLOCK : 0) |
	       ((priv->features & FEATURE_HOST_NOTIFY) ?
		I2C_FUNC_SMBUS_HOST_NOTIFY : 0);
}

static void i801_enable_host_notify(struct i2c_adapter *adapter)
{
	struct i801_priv *priv = i2c_get_adapdata(adapter);

	if (!(priv->features & FEATURE_HOST_NOTIFY))
		return;

	if (!(SMBSLVCMD_HST_NTFY_INTREN & priv->original_slvcmd))
		outb_p(SMBSLVCMD_HST_NTFY_INTREN | priv->original_slvcmd,
		       SMBSLVCMD(priv));

	/* clear Host Notify bit to allow a new notification */
	outb_p(SMBSLVSTS_HST_NTFY_STS, SMBSLVSTS(priv));
}

static void i801_disable_host_notify(struct i801_priv *priv)
{
	if (!(priv->features & FEATURE_HOST_NOTIFY))
		return;

	outb_p(priv->original_slvcmd, SMBSLVCMD(priv));
}

static const struct i2c_algorithm smbus_algorithm = {
	.smbus_xfer	= i801_access,
	.functionality	= i801_func,
};

#define FEATURES_ICH5	(FEATURE_BLOCK_PROC | FEATURE_I2C_BLOCK_READ	| \
			 FEATURE_IRQ | FEATURE_SMBUS_PEC		| \
			 FEATURE_BLOCK_BUFFER | FEATURE_HOST_NOTIFY)
#define FEATURES_ICH4	(FEATURE_SMBUS_PEC | FEATURE_BLOCK_BUFFER | \
			 FEATURE_HOST_NOTIFY)

static const struct pci_device_id i801_ids[] = {
	{ PCI_DEVICE_DATA(INTEL, 82801AA_3,		0)				 },
	{ PCI_DEVICE_DATA(INTEL, 82801AB_3,		0)				 },
	{ PCI_DEVICE_DATA(INTEL, 82801BA_2,		0)				 },
	{ PCI_DEVICE_DATA(INTEL, 82801CA_3,		FEATURE_HOST_NOTIFY)		 },
	{ PCI_DEVICE_DATA(INTEL, 82801DB_3,		FEATURES_ICH4)			 },
	{ PCI_DEVICE_DATA(INTEL, 82801EB_3,		FEATURES_ICH5)			 },
	{ PCI_DEVICE_DATA(INTEL, ESB_4,			FEATURES_ICH5)			 },
	{ PCI_DEVICE_DATA(INTEL, ICH6_16,		FEATURES_ICH5)			 },
	{ PCI_DEVICE_DATA(INTEL, ICH7_17,		FEATURES_ICH5)			 },
	{ PCI_DEVICE_DATA(INTEL, ESB2_17,		FEATURES_ICH5)			 },
	{ PCI_DEVICE_DATA(INTEL, ICH8_5,		FEATURES_ICH5)			 },
	{ PCI_DEVICE_DATA(INTEL, ICH9_6,		FEATURES_ICH5)			 },
	{ PCI_DEVICE_DATA(INTEL, EP80579_1,		FEATURES_ICH5)			 },
	{ PCI_DEVICE_DATA(INTEL, ICH10_4,		FEATURES_ICH5)			 },
	{ PCI_DEVICE_DATA(INTEL, ICH10_5,		FEATURES_ICH5)			 },
	{ PCI_DEVICE_DATA(INTEL, 5_3400_SERIES_SMBUS,	FEATURES_ICH5)			 },
	{ PCI_DEVICE_DATA(INTEL, COUGARPOINT_SMBUS,	FEATURES_ICH5)			 },
	{ PCI_DEVICE_DATA(INTEL, PATSBURG_SMBUS,	FEATURES_ICH5)			 },
	{ PCI_DEVICE_DATA(INTEL, PATSBURG_SMBUS_IDF0,	FEATURES_ICH5 | FEATURE_IDF)	 },
	{ PCI_DEVICE_DATA(INTEL, PATSBURG_SMBUS_IDF1,	FEATURES_ICH5 | FEATURE_IDF)	 },
	{ PCI_DEVICE_DATA(INTEL, PATSBURG_SMBUS_IDF2,	FEATURES_ICH5 | FEATURE_IDF)	 },
	{ PCI_DEVICE_DATA(INTEL, DH89XXCC_SMBUS,	FEATURES_ICH5)			 },
	{ PCI_DEVICE_DATA(INTEL, PANTHERPOINT_SMBUS,	FEATURES_ICH5)			 },
	{ PCI_DEVICE_DATA(INTEL, LYNXPOINT_SMBUS,	FEATURES_ICH5)			 },
	{ PCI_DEVICE_DATA(INTEL, LYNXPOINT_LP_SMBUS,	FEATURES_ICH5)			 },
	{ PCI_DEVICE_DATA(INTEL, AVOTON_SMBUS,		FEATURES_ICH5)			 },
	{ PCI_DEVICE_DATA(INTEL, WELLSBURG_SMBUS,	FEATURES_ICH5)			 },
	{ PCI_DEVICE_DATA(INTEL, WELLSBURG_SMBUS_MS0,	FEATURES_ICH5 | FEATURE_IDF)	 },
	{ PCI_DEVICE_DATA(INTEL, WELLSBURG_SMBUS_MS1,	FEATURES_ICH5 | FEATURE_IDF)	 },
	{ PCI_DEVICE_DATA(INTEL, WELLSBURG_SMBUS_MS2,	FEATURES_ICH5 | FEATURE_IDF)	 },
	{ PCI_DEVICE_DATA(INTEL, COLETOCREEK_SMBUS,	FEATURES_ICH5)			 },
	{ PCI_DEVICE_DATA(INTEL, GEMINILAKE_SMBUS,	FEATURES_ICH5)			 },
	{ PCI_DEVICE_DATA(INTEL, WILDCATPOINT_SMBUS,	FEATURES_ICH5)			 },
	{ PCI_DEVICE_DATA(INTEL, WILDCATPOINT_LP_SMBUS,	FEATURES_ICH5)			 },
	{ PCI_DEVICE_DATA(INTEL, BAYTRAIL_SMBUS,	FEATURES_ICH5)			 },
	{ PCI_DEVICE_DATA(INTEL, BRASWELL_SMBUS,	FEATURES_ICH5)			 },
	{ PCI_DEVICE_DATA(INTEL, SUNRISEPOINT_H_SMBUS,	FEATURES_ICH5 | FEATURE_TCO_SPT) },
	{ PCI_DEVICE_DATA(INTEL, SUNRISEPOINT_LP_SMBUS,	FEATURES_ICH5 | FEATURE_TCO_SPT) },
	{ PCI_DEVICE_DATA(INTEL, CDF_SMBUS,		FEATURES_ICH5 | FEATURE_TCO_CNL) },
	{ PCI_DEVICE_DATA(INTEL, DNV_SMBUS,		FEATURES_ICH5 | FEATURE_TCO_SPT) },
	{ PCI_DEVICE_DATA(INTEL, EBG_SMBUS,		FEATURES_ICH5 | FEATURE_TCO_CNL) },
	{ PCI_DEVICE_DATA(INTEL, BROXTON_SMBUS,		FEATURES_ICH5)			 },
	{ PCI_DEVICE_DATA(INTEL, LEWISBURG_SMBUS,	FEATURES_ICH5 | FEATURE_TCO_SPT) },
	{ PCI_DEVICE_DATA(INTEL, LEWISBURG_SSKU_SMBUS,	FEATURES_ICH5 | FEATURE_TCO_SPT) },
	{ PCI_DEVICE_DATA(INTEL, KABYLAKE_PCH_H_SMBUS,	FEATURES_ICH5 | FEATURE_TCO_SPT) },
	{ PCI_DEVICE_DATA(INTEL, CANNONLAKE_H_SMBUS,	FEATURES_ICH5 | FEATURE_TCO_CNL) },
	{ PCI_DEVICE_DATA(INTEL, CANNONLAKE_LP_SMBUS,	FEATURES_ICH5 | FEATURE_TCO_CNL) },
	{ PCI_DEVICE_DATA(INTEL, ICELAKE_LP_SMBUS,	FEATURES_ICH5 | FEATURE_TCO_CNL) },
	{ PCI_DEVICE_DATA(INTEL, ICELAKE_N_SMBUS,	FEATURES_ICH5 | FEATURE_TCO_CNL) },
	{ PCI_DEVICE_DATA(INTEL, COMETLAKE_SMBUS,	FEATURES_ICH5 | FEATURE_TCO_CNL) },
	{ PCI_DEVICE_DATA(INTEL, COMETLAKE_H_SMBUS,	FEATURES_ICH5 | FEATURE_TCO_CNL) },
	{ PCI_DEVICE_DATA(INTEL, COMETLAKE_V_SMBUS,	FEATURES_ICH5 | FEATURE_TCO_SPT) },
	{ PCI_DEVICE_DATA(INTEL, ELKHART_LAKE_SMBUS,	FEATURES_ICH5 | FEATURE_TCO_CNL) },
	{ PCI_DEVICE_DATA(INTEL, TIGERLAKE_LP_SMBUS,	FEATURES_ICH5 | FEATURE_TCO_CNL) },
	{ PCI_DEVICE_DATA(INTEL, TIGERLAKE_H_SMBUS,	FEATURES_ICH5 | FEATURE_TCO_CNL) },
	{ PCI_DEVICE_DATA(INTEL, JASPER_LAKE_SMBUS,	FEATURES_ICH5 | FEATURE_TCO_CNL) },
	{ PCI_DEVICE_DATA(INTEL, ALDER_LAKE_S_SMBUS,	FEATURES_ICH5 | FEATURE_TCO_CNL) },
	{ PCI_DEVICE_DATA(INTEL, ALDER_LAKE_P_SMBUS,	FEATURES_ICH5 | FEATURE_TCO_CNL) },
	{ PCI_DEVICE_DATA(INTEL, ALDER_LAKE_M_SMBUS,	FEATURES_ICH5 | FEATURE_TCO_CNL) },
	{ PCI_DEVICE_DATA(INTEL, RAPTOR_LAKE_S_SMBUS,	FEATURES_ICH5 | FEATURE_TCO_CNL) },
	{ PCI_DEVICE_DATA(INTEL, METEOR_LAKE_P_SMBUS,	FEATURES_ICH5 | FEATURE_TCO_CNL) },
	{ 0, }
};

MODULE_DEVICE_TABLE(pci, i801_ids);

#if defined CONFIG_X86 && defined CONFIG_DMI
static unsigned char apanel_addr;

/* Scan the system ROM for the signature "FJKEYINF" */
static __init const void __iomem *bios_signature(const void __iomem *bios)
{
	ssize_t offset;
	const unsigned char signature[] = "FJKEYINF";

	for (offset = 0; offset < 0x10000; offset += 0x10) {
		if (check_signature(bios + offset, signature,
				    sizeof(signature)-1))
			return bios + offset;
	}
	return NULL;
}

static void __init input_apanel_init(void)
{
	void __iomem *bios;
	const void __iomem *p;

	bios = ioremap(0xF0000, 0x10000); /* Can't fail */
	p = bios_signature(bios);
	if (p) {
		/* just use the first address */
		apanel_addr = readb(p + 8 + 3) >> 1;
	}
	iounmap(bios);
}

struct dmi_onboard_device_info {
	const char *name;
	u8 type;
	unsigned short i2c_addr;
	const char *i2c_type;
};

static const struct dmi_onboard_device_info dmi_devices[] = {
	{ "Syleus", DMI_DEV_TYPE_OTHER, 0x73, "fscsyl" },
	{ "Hermes", DMI_DEV_TYPE_OTHER, 0x73, "fscher" },
	{ "Hades",  DMI_DEV_TYPE_OTHER, 0x73, "fschds" },
};

static void dmi_check_onboard_device(u8 type, const char *name,
				     struct i2c_adapter *adap)
{
	int i;
	struct i2c_board_info info;

	for (i = 0; i < ARRAY_SIZE(dmi_devices); i++) {
		/* & ~0x80, ignore enabled/disabled bit */
		if ((type & ~0x80) != dmi_devices[i].type)
			continue;
		if (strcasecmp(name, dmi_devices[i].name))
			continue;

		memset(&info, 0, sizeof(struct i2c_board_info));
		info.addr = dmi_devices[i].i2c_addr;
		strlcpy(info.type, dmi_devices[i].i2c_type, I2C_NAME_SIZE);
		i2c_new_client_device(adap, &info);
		break;
	}
}

/* We use our own function to check for onboard devices instead of
   dmi_find_device() as some buggy BIOS's have the devices we are interested
   in marked as disabled */
static void dmi_check_onboard_devices(const struct dmi_header *dm, void *adap)
{
	int i, count;

	if (dm->type != 10)
		return;

	count = (dm->length - sizeof(struct dmi_header)) / 2;
	for (i = 0; i < count; i++) {
		const u8 *d = (char *)(dm + 1) + (i * 2);
		const char *name = ((char *) dm) + dm->length;
		u8 type = d[0];
		u8 s = d[1];

		if (!s)
			continue;
		s--;
		while (s > 0 && name[0]) {
			name += strlen(name) + 1;
			s--;
		}
		if (name[0] == 0) /* Bogus string reference */
			continue;

		dmi_check_onboard_device(type, name, adap);
	}
}

/* NOTE: Keep this list in sync with drivers/platform/x86/dell-smo8800.c */
static const char *const acpi_smo8800_ids[] = {
	"SMO8800",
	"SMO8801",
	"SMO8810",
	"SMO8811",
	"SMO8820",
	"SMO8821",
	"SMO8830",
	"SMO8831",
};

static acpi_status check_acpi_smo88xx_device(acpi_handle obj_handle,
					     u32 nesting_level,
					     void *context,
					     void **return_value)
{
	struct acpi_device_info *info;
	acpi_status status;
	char *hid;
	int i;

	status = acpi_get_object_info(obj_handle, &info);
	if (ACPI_FAILURE(status))
		return AE_OK;

	if (!(info->valid & ACPI_VALID_HID))
		goto smo88xx_not_found;

	hid = info->hardware_id.string;
	if (!hid)
		goto smo88xx_not_found;

	i = match_string(acpi_smo8800_ids, ARRAY_SIZE(acpi_smo8800_ids), hid);
	if (i < 0)
		goto smo88xx_not_found;

	kfree(info);

	*((bool *)return_value) = true;
	return AE_CTRL_TERMINATE;

smo88xx_not_found:
	kfree(info);
	return AE_OK;
}

static bool is_dell_system_with_lis3lv02d(void)
{
	bool found;
	const char *vendor;

	vendor = dmi_get_system_info(DMI_SYS_VENDOR);
	if (!vendor || strcmp(vendor, "Dell Inc."))
		return false;

	/*
	 * Check that ACPI device SMO88xx is present and is functioning.
	 * Function acpi_get_devices() already filters all ACPI devices
	 * which are not present or are not functioning.
	 * ACPI device SMO88xx represents our ST microelectronics lis3lv02d
	 * accelerometer but unfortunately ACPI does not provide any other
	 * information (like I2C address).
	 */
	found = false;
	acpi_get_devices(NULL, check_acpi_smo88xx_device, NULL,
			 (void **)&found);

	return found;
}

/*
 * Accelerometer's I2C address is not specified in DMI nor ACPI,
 * so it is needed to define mapping table based on DMI product names.
 */
static const struct {
	const char *dmi_product_name;
	unsigned short i2c_addr;
} dell_lis3lv02d_devices[] = {
	/*
	 * Dell platform team told us that these Latitude devices have
	 * ST microelectronics accelerometer at I2C address 0x29.
	 */
	{ "Latitude E5250",     0x29 },
	{ "Latitude E5450",     0x29 },
	{ "Latitude E5550",     0x29 },
	{ "Latitude E6440",     0x29 },
	{ "Latitude E6440 ATG", 0x29 },
	{ "Latitude E6540",     0x29 },
	/*
	 * Additional individual entries were added after verification.
	 */
	{ "Latitude 5480",      0x29 },
	{ "Vostro V131",        0x1d },
	{ "Vostro 5568",        0x29 },
};

static void register_dell_lis3lv02d_i2c_device(struct i801_priv *priv)
{
	struct i2c_board_info info;
	const char *dmi_product_name;
	int i;

	dmi_product_name = dmi_get_system_info(DMI_PRODUCT_NAME);
	for (i = 0; i < ARRAY_SIZE(dell_lis3lv02d_devices); ++i) {
		if (strcmp(dmi_product_name,
			   dell_lis3lv02d_devices[i].dmi_product_name) == 0)
			break;
	}

	if (i == ARRAY_SIZE(dell_lis3lv02d_devices)) {
		dev_warn(&priv->pci_dev->dev,
			 "Accelerometer lis3lv02d is present on SMBus but its"
			 " address is unknown, skipping registration\n");
		return;
	}

	memset(&info, 0, sizeof(struct i2c_board_info));
	info.addr = dell_lis3lv02d_devices[i].i2c_addr;
	strlcpy(info.type, "lis3lv02d", I2C_NAME_SIZE);
	i2c_new_client_device(&priv->adapter, &info);
}

/* Register optional slaves */
static void i801_probe_optional_slaves(struct i801_priv *priv)
{
	/* Only register slaves on main SMBus channel */
	if (priv->features & FEATURE_IDF)
		return;

	if (apanel_addr) {
		struct i2c_board_info info = {
			.addr = apanel_addr,
			.type = "fujitsu_apanel",
		};

		i2c_new_client_device(&priv->adapter, &info);
	}

	if (dmi_name_in_vendors("FUJITSU"))
		dmi_walk(dmi_check_onboard_devices, &priv->adapter);

	if (is_dell_system_with_lis3lv02d())
		register_dell_lis3lv02d_i2c_device(priv);

	/* Instantiate SPD EEPROMs unless the SMBus is multiplexed */
#if IS_ENABLED(CONFIG_I2C_MUX_GPIO)
	if (!priv->mux_drvdata)
#endif
		i2c_register_spd(&priv->adapter);
}
#else
static void __init input_apanel_init(void) {}
static void i801_probe_optional_slaves(struct i801_priv *priv) {}
#endif	/* CONFIG_X86 && CONFIG_DMI */

#if IS_ENABLED(CONFIG_I2C_MUX_GPIO) && defined CONFIG_DMI
static struct i801_mux_config i801_mux_config_asus_z8_d12 = {
	.gpio_chip = "gpio_ich",
	.values = { 0x02, 0x03 },
	.n_values = 2,
	.classes = { I2C_CLASS_SPD, I2C_CLASS_SPD },
	.gpios = { 52, 53 },
	.n_gpios = 2,
};

static struct i801_mux_config i801_mux_config_asus_z8_d18 = {
	.gpio_chip = "gpio_ich",
	.values = { 0x02, 0x03, 0x01 },
	.n_values = 3,
	.classes = { I2C_CLASS_SPD, I2C_CLASS_SPD, I2C_CLASS_SPD },
	.gpios = { 52, 53 },
	.n_gpios = 2,
};

static const struct dmi_system_id mux_dmi_table[] = {
	{
		.matches = {
			DMI_MATCH(DMI_BOARD_VENDOR, "ASUSTeK Computer INC."),
			DMI_MATCH(DMI_BOARD_NAME, "Z8NA-D6(C)"),
		},
		.driver_data = &i801_mux_config_asus_z8_d12,
	},
	{
		.matches = {
			DMI_MATCH(DMI_BOARD_VENDOR, "ASUSTeK Computer INC."),
			DMI_MATCH(DMI_BOARD_NAME, "Z8P(N)E-D12(X)"),
		},
		.driver_data = &i801_mux_config_asus_z8_d12,
	},
	{
		.matches = {
			DMI_MATCH(DMI_BOARD_VENDOR, "ASUSTeK Computer INC."),
			DMI_MATCH(DMI_BOARD_NAME, "Z8NH-D12"),
		},
		.driver_data = &i801_mux_config_asus_z8_d12,
	},
	{
		.matches = {
			DMI_MATCH(DMI_BOARD_VENDOR, "ASUSTeK Computer INC."),
			DMI_MATCH(DMI_BOARD_NAME, "Z8PH-D12/IFB"),
		},
		.driver_data = &i801_mux_config_asus_z8_d12,
	},
	{
		.matches = {
			DMI_MATCH(DMI_BOARD_VENDOR, "ASUSTeK Computer INC."),
			DMI_MATCH(DMI_BOARD_NAME, "Z8NR-D12"),
		},
		.driver_data = &i801_mux_config_asus_z8_d12,
	},
	{
		.matches = {
			DMI_MATCH(DMI_BOARD_VENDOR, "ASUSTeK Computer INC."),
			DMI_MATCH(DMI_BOARD_NAME, "Z8P(N)H-D12"),
		},
		.driver_data = &i801_mux_config_asus_z8_d12,
	},
	{
		.matches = {
			DMI_MATCH(DMI_BOARD_VENDOR, "ASUSTeK Computer INC."),
			DMI_MATCH(DMI_BOARD_NAME, "Z8PG-D18"),
		},
		.driver_data = &i801_mux_config_asus_z8_d18,
	},
	{
		.matches = {
			DMI_MATCH(DMI_BOARD_VENDOR, "ASUSTeK Computer INC."),
			DMI_MATCH(DMI_BOARD_NAME, "Z8PE-D18"),
		},
		.driver_data = &i801_mux_config_asus_z8_d18,
	},
	{
		.matches = {
			DMI_MATCH(DMI_BOARD_VENDOR, "ASUSTeK Computer INC."),
			DMI_MATCH(DMI_BOARD_NAME, "Z8PS-D12"),
		},
		.driver_data = &i801_mux_config_asus_z8_d12,
	},
	{ }
};

/* Setup multiplexing if needed */
static int i801_add_mux(struct i801_priv *priv)
{
	struct device *dev = &priv->adapter.dev;
	const struct i801_mux_config *mux_config;
	struct i2c_mux_gpio_platform_data gpio_data;
	struct gpiod_lookup_table *lookup;
	int i;

	if (!priv->mux_drvdata)
		return 0;
	mux_config = priv->mux_drvdata;

	/* Prepare the platform data */
	memset(&gpio_data, 0, sizeof(struct i2c_mux_gpio_platform_data));
	gpio_data.parent = priv->adapter.nr;
	gpio_data.values = mux_config->values;
	gpio_data.n_values = mux_config->n_values;
	gpio_data.classes = mux_config->classes;
	gpio_data.idle = I2C_MUX_GPIO_NO_IDLE;

	/* Register GPIO descriptor lookup table */
	lookup = devm_kzalloc(dev,
			      struct_size(lookup, table, mux_config->n_gpios + 1),
			      GFP_KERNEL);
	if (!lookup)
		return -ENOMEM;
	lookup->dev_id = "i2c-mux-gpio";
	for (i = 0; i < mux_config->n_gpios; i++) {
		lookup->table[i] = (struct gpiod_lookup)
			GPIO_LOOKUP(mux_config->gpio_chip,
				    mux_config->gpios[i], "mux", 0);
	}
	gpiod_add_lookup_table(lookup);
	priv->lookup = lookup;

	/*
	 * Register the mux device, we use PLATFORM_DEVID_NONE here
	 * because since we are referring to the GPIO chip by name we are
	 * anyways in deep trouble if there is more than one of these
	 * devices, and there should likely only be one platform controller
	 * hub.
	 */
	priv->mux_pdev = platform_device_register_data(dev, "i2c-mux-gpio",
				PLATFORM_DEVID_NONE, &gpio_data,
				sizeof(struct i2c_mux_gpio_platform_data));
	if (IS_ERR(priv->mux_pdev)) {
		gpiod_remove_lookup_table(lookup);
		dev_err(dev, "Failed to register i2c-mux-gpio device\n");
	}

	return PTR_ERR_OR_ZERO(priv->mux_pdev);
}

static void i801_del_mux(struct i801_priv *priv)
{
	platform_device_unregister(priv->mux_pdev);
	gpiod_remove_lookup_table(priv->lookup);
}

static unsigned int i801_get_adapter_class(struct i801_priv *priv)
{
	const struct dmi_system_id *id;
	const struct i801_mux_config *mux_config;
	unsigned int class = I2C_CLASS_HWMON | I2C_CLASS_SPD;
	int i;

	id = dmi_first_match(mux_dmi_table);
	if (id) {
		/* Remove branch classes from trunk */
		mux_config = id->driver_data;
		for (i = 0; i < mux_config->n_values; i++)
			class &= ~mux_config->classes[i];

		/* Remember for later */
		priv->mux_drvdata = mux_config;
	}

	return class;
}
#else
static inline int i801_add_mux(struct i801_priv *priv) { return 0; }
static inline void i801_del_mux(struct i801_priv *priv) { }

static inline unsigned int i801_get_adapter_class(struct i801_priv *priv)
{
	return I2C_CLASS_HWMON | I2C_CLASS_SPD;
}
#endif

static const struct itco_wdt_platform_data spt_tco_platform_data = {
	.name = "Intel PCH",
	.version = 4,
};

static DEFINE_SPINLOCK(p2sb_spinlock);

static struct platform_device *
i801_add_tco_spt(struct i801_priv *priv, struct pci_dev *pci_dev,
		 struct resource *tco_res)
{
	struct resource *res;
	unsigned int devfn;
	u64 base64_addr;
	u32 base_addr;
	u8 hidden;

	/*
	 * We must access the NO_REBOOT bit over the Primary to Sideband
	 * bridge (P2SB). The BIOS prevents the P2SB device from being
	 * enumerated by the PCI subsystem, so we need to unhide/hide it
	 * to lookup the P2SB BAR.
	 */
	spin_lock(&p2sb_spinlock);

	devfn = PCI_DEVFN(PCI_SLOT(pci_dev->devfn), 1);

	/* Unhide the P2SB device, if it is hidden */
	pci_bus_read_config_byte(pci_dev->bus, devfn, 0xe1, &hidden);
	if (hidden)
		pci_bus_write_config_byte(pci_dev->bus, devfn, 0xe1, 0x0);

	pci_bus_read_config_dword(pci_dev->bus, devfn, SBREG_BAR, &base_addr);
	base64_addr = base_addr & 0xfffffff0;

	pci_bus_read_config_dword(pci_dev->bus, devfn, SBREG_BAR + 0x4, &base_addr);
	base64_addr |= (u64)base_addr << 32;

	/* Hide the P2SB device, if it was hidden before */
	if (hidden)
		pci_bus_write_config_byte(pci_dev->bus, devfn, 0xe1, hidden);
	spin_unlock(&p2sb_spinlock);

	res = &tco_res[1];
	if (pci_dev->device == PCI_DEVICE_ID_INTEL_DNV_SMBUS)
		res->start = (resource_size_t)base64_addr + SBREG_SMBCTRL_DNV;
	else
		res->start = (resource_size_t)base64_addr + SBREG_SMBCTRL;

	res->end = res->start + 3;
	res->flags = IORESOURCE_MEM;

	return platform_device_register_resndata(&pci_dev->dev, "iTCO_wdt", -1,
					tco_res, 2, &spt_tco_platform_data,
					sizeof(spt_tco_platform_data));
}

static const struct itco_wdt_platform_data cnl_tco_platform_data = {
	.name = "Intel PCH",
	.version = 6,
};

static struct platform_device *
i801_add_tco_cnl(struct i801_priv *priv, struct pci_dev *pci_dev,
		 struct resource *tco_res)
{
	return platform_device_register_resndata(&pci_dev->dev,
			"iTCO_wdt", -1, tco_res, 1, &cnl_tco_platform_data,
			sizeof(cnl_tco_platform_data));
}

static void i801_add_tco(struct i801_priv *priv)
{
	struct pci_dev *pci_dev = priv->pci_dev;
	struct resource tco_res[2], *res;
	u32 tco_base, tco_ctl;

	/* If we have ACPI based watchdog use that instead */
	if (acpi_has_watchdog())
		return;

	if (!(priv->features & (FEATURE_TCO_SPT | FEATURE_TCO_CNL)))
		return;

	pci_read_config_dword(pci_dev, TCOBASE, &tco_base);
	pci_read_config_dword(pci_dev, TCOCTL, &tco_ctl);
	if (!(tco_ctl & TCOCTL_EN))
		return;

	memset(tco_res, 0, sizeof(tco_res));
	/*
	 * Always populate the main iTCO IO resource here. The second entry
	 * for NO_REBOOT MMIO is filled by the SPT specific function.
	 */
	res = &tco_res[0];
	res->start = tco_base & ~1;
	res->end = res->start + 32 - 1;
	res->flags = IORESOURCE_IO;

	if (priv->features & FEATURE_TCO_CNL)
		priv->tco_pdev = i801_add_tco_cnl(priv, pci_dev, tco_res);
	else
		priv->tco_pdev = i801_add_tco_spt(priv, pci_dev, tco_res);

	if (IS_ERR(priv->tco_pdev))
		dev_warn(&pci_dev->dev, "failed to create iTCO device\n");
}

#ifdef CONFIG_ACPI
static bool i801_acpi_is_smbus_ioport(const struct i801_priv *priv,
				      acpi_physical_address address)
{
	return address >= priv->smba &&
	       address <= pci_resource_end(priv->pci_dev, SMBBAR);
}

static acpi_status
i801_acpi_io_handler(u32 function, acpi_physical_address address, u32 bits,
		     u64 *value, void *handler_context, void *region_context)
{
	struct i801_priv *priv = handler_context;
	struct pci_dev *pdev = priv->pci_dev;
	acpi_status status;

	/*
	 * Once BIOS AML code touches the OpRegion we warn and inhibit any
	 * further access from the driver itself. This device is now owned
	 * by the system firmware.
	 */
	mutex_lock(&priv->acpi_lock);

	if (!priv->acpi_reserved && i801_acpi_is_smbus_ioport(priv, address)) {
		priv->acpi_reserved = true;

		dev_warn(&pdev->dev, "BIOS is accessing SMBus registers\n");
		dev_warn(&pdev->dev, "Driver SMBus register access inhibited\n");

		/*
		 * BIOS is accessing the host controller so prevent it from
		 * suspending automatically from now on.
		 */
		pm_runtime_get_sync(&pdev->dev);
	}

	if ((function & ACPI_IO_MASK) == ACPI_READ)
		status = acpi_os_read_port(address, (u32 *)value, bits);
	else
		status = acpi_os_write_port(address, (u32)*value, bits);

	mutex_unlock(&priv->acpi_lock);

	return status;
}

static int i801_acpi_probe(struct i801_priv *priv)
{
	struct acpi_device *adev;
	acpi_status status;

	adev = ACPI_COMPANION(&priv->pci_dev->dev);
	if (adev) {
		status = acpi_install_address_space_handler(adev->handle,
				ACPI_ADR_SPACE_SYSTEM_IO, i801_acpi_io_handler,
				NULL, priv);
		if (ACPI_SUCCESS(status))
			return 0;
	}

	return acpi_check_resource_conflict(&priv->pci_dev->resource[SMBBAR]);
}

static void i801_acpi_remove(struct i801_priv *priv)
{
	struct acpi_device *adev;

	adev = ACPI_COMPANION(&priv->pci_dev->dev);
	if (!adev)
		return;

	acpi_remove_address_space_handler(adev->handle,
		ACPI_ADR_SPACE_SYSTEM_IO, i801_acpi_io_handler);

	mutex_lock(&priv->acpi_lock);
	if (priv->acpi_reserved)
		pm_runtime_put(&priv->pci_dev->dev);
	mutex_unlock(&priv->acpi_lock);
}
#else
static inline int i801_acpi_probe(struct i801_priv *priv) { return 0; }
static inline void i801_acpi_remove(struct i801_priv *priv) { }
#endif

static void i801_setup_hstcfg(struct i801_priv *priv)
{
	unsigned char hstcfg = priv->original_hstcfg;

	hstcfg &= ~SMBHSTCFG_I2C_EN;	/* SMBus timing */
	hstcfg |= SMBHSTCFG_HST_EN;
	pci_write_config_byte(priv->pci_dev, SMBHSTCFG, hstcfg);
}

static int i801_probe(struct pci_dev *dev, const struct pci_device_id *id)
{
	int err, i;
	struct i801_priv *priv;

	priv = devm_kzalloc(&dev->dev, sizeof(*priv), GFP_KERNEL);
	if (!priv)
		return -ENOMEM;

	i2c_set_adapdata(&priv->adapter, priv);
	priv->adapter.owner = THIS_MODULE;
	priv->adapter.class = i801_get_adapter_class(priv);
	priv->adapter.algo = &smbus_algorithm;
	priv->adapter.dev.parent = &dev->dev;
	ACPI_COMPANION_SET(&priv->adapter.dev, ACPI_COMPANION(&dev->dev));
	priv->adapter.retries = 3;
	mutex_init(&priv->acpi_lock);

	priv->pci_dev = dev;
	priv->features = id->driver_data;

	/* Disable features on user request */
	for (i = 0; i < ARRAY_SIZE(i801_feature_names); i++) {
		if (priv->features & disable_features & (1 << i))
			dev_notice(&dev->dev, "%s disabled by user\n",
				   i801_feature_names[i]);
	}
	priv->features &= ~disable_features;

	err = pcim_enable_device(dev);
	if (err) {
		dev_err(&dev->dev, "Failed to enable SMBus PCI device (%d)\n",
			err);
		return err;
	}
	pcim_pin_device(dev);

	/* Determine the address of the SMBus area */
	priv->smba = pci_resource_start(dev, SMBBAR);
	if (!priv->smba) {
		dev_err(&dev->dev,
			"SMBus base address uninitialized, upgrade BIOS\n");
		return -ENODEV;
	}

	if (i801_acpi_probe(priv))
		return -ENODEV;

	err = pcim_iomap_regions(dev, 1 << SMBBAR, DRV_NAME);
	if (err) {
		dev_err(&dev->dev,
			"Failed to request SMBus region 0x%lx-0x%Lx\n",
			priv->smba,
			(unsigned long long)pci_resource_end(dev, SMBBAR));
		i801_acpi_remove(priv);
		return err;
	}

	pci_read_config_byte(priv->pci_dev, SMBHSTCFG, &priv->original_hstcfg);
	i801_setup_hstcfg(priv);
	if (!(priv->original_hstcfg & SMBHSTCFG_HST_EN))
		dev_info(&dev->dev, "Enabling SMBus device\n");

	if (priv->original_hstcfg & SMBHSTCFG_SMB_SMI_EN) {
		dev_dbg(&dev->dev, "SMBus using interrupt SMI#\n");
		/* Disable SMBus interrupt feature if SMBus using SMI# */
		priv->features &= ~FEATURE_IRQ;
	}
	if (priv->original_hstcfg & SMBHSTCFG_SPD_WD)
		dev_info(&dev->dev, "SPD Write Disable is set\n");

	/* Clear special mode bits */
	if (priv->features & (FEATURE_SMBUS_PEC | FEATURE_BLOCK_BUFFER))
		outb_p(inb_p(SMBAUXCTL(priv)) &
		       ~(SMBAUXCTL_CRC | SMBAUXCTL_E32B), SMBAUXCTL(priv));

	/* Remember original Host Notify setting */
	if (priv->features & FEATURE_HOST_NOTIFY)
		priv->original_slvcmd = inb_p(SMBSLVCMD(priv));

	/* Default timeout in interrupt mode: 200 ms */
	priv->adapter.timeout = HZ / 5;

	if (dev->irq == IRQ_NOTCONNECTED)
		priv->features &= ~FEATURE_IRQ;

	if (priv->features & FEATURE_IRQ) {
		u16 pcictl, pcists;

		/* Complain if an interrupt is already pending */
		pci_read_config_word(priv->pci_dev, PCI_STATUS, &pcists);
		if (pcists & PCI_STATUS_INTERRUPT)
			dev_warn(&dev->dev, "An interrupt is pending!\n");

		/* Check if interrupts have been disabled */
		pci_read_config_word(priv->pci_dev, PCI_COMMAND, &pcictl);
		if (pcictl & PCI_COMMAND_INTX_DISABLE) {
			dev_info(&dev->dev, "Interrupts are disabled\n");
			priv->features &= ~FEATURE_IRQ;
		}
	}

	if (priv->features & FEATURE_IRQ) {
		init_completion(&priv->done);

		err = devm_request_irq(&dev->dev, dev->irq, i801_isr,
				       IRQF_SHARED, DRV_NAME, priv);
		if (err) {
			dev_err(&dev->dev, "Failed to allocate irq %d: %d\n",
				dev->irq, err);
			priv->features &= ~FEATURE_IRQ;
		}
	}
	dev_info(&dev->dev, "SMBus using %s\n",
		 priv->features & FEATURE_IRQ ? "PCI interrupt" : "polling");

	i801_add_tco(priv);

	snprintf(priv->adapter.name, sizeof(priv->adapter.name),
		"SMBus I801 adapter at %04lx", priv->smba);
	err = i2c_add_adapter(&priv->adapter);
	if (err) {
		platform_device_unregister(priv->tco_pdev);
		i801_acpi_remove(priv);
		return err;
	}

	i801_enable_host_notify(&priv->adapter);

	i801_probe_optional_slaves(priv);
	/* We ignore errors - multiplexing is optional */
	i801_add_mux(priv);

	pci_set_drvdata(dev, priv);

	dev_pm_set_driver_flags(&dev->dev, DPM_FLAG_NO_DIRECT_COMPLETE);
	pm_runtime_set_autosuspend_delay(&dev->dev, 1000);
	pm_runtime_use_autosuspend(&dev->dev);
	pm_runtime_put_autosuspend(&dev->dev);
	pm_runtime_allow(&dev->dev);

	return 0;
}

static void i801_remove(struct pci_dev *dev)
{
	struct i801_priv *priv = pci_get_drvdata(dev);

	pm_runtime_forbid(&dev->dev);
	pm_runtime_get_noresume(&dev->dev);

	i801_disable_host_notify(priv);
	i801_del_mux(priv);
	i2c_del_adapter(&priv->adapter);
	i801_acpi_remove(priv);
	pci_write_config_byte(dev, SMBHSTCFG, priv->original_hstcfg);

	platform_device_unregister(priv->tco_pdev);

	/*
	 * do not call pci_disable_device(dev) since it can cause hard hangs on
	 * some systems during power-off (eg. Fujitsu-Siemens Lifebook E8010)
	 */
}

static void i801_shutdown(struct pci_dev *dev)
{
	struct i801_priv *priv = pci_get_drvdata(dev);

	/* Restore config registers to avoid hard hang on some systems */
	i801_disable_host_notify(priv);
	pci_write_config_byte(dev, SMBHSTCFG, priv->original_hstcfg);
}

#ifdef CONFIG_PM_SLEEP
static int i801_suspend(struct device *dev)
{
	struct i801_priv *priv = dev_get_drvdata(dev);

	pci_write_config_byte(priv->pci_dev, SMBHSTCFG, priv->original_hstcfg);
	return 0;
}

static int i801_resume(struct device *dev)
{
	struct i801_priv *priv = dev_get_drvdata(dev);

	i801_setup_hstcfg(priv);
	i801_enable_host_notify(&priv->adapter);

	return 0;
}
#endif

static SIMPLE_DEV_PM_OPS(i801_pm_ops, i801_suspend, i801_resume);

static struct pci_driver i801_driver = {
	.name		= DRV_NAME,
	.id_table	= i801_ids,
	.probe		= i801_probe,
	.remove		= i801_remove,
	.shutdown	= i801_shutdown,
	.driver		= {
		.pm	= &i801_pm_ops,
	},
};

static int __init i2c_i801_init(void)
{
	if (dmi_name_in_vendors("FUJITSU"))
		input_apanel_init();
	return pci_register_driver(&i801_driver);
}

static void __exit i2c_i801_exit(void)
{
	pci_unregister_driver(&i801_driver);
}

MODULE_AUTHOR("Mark D. Studebaker <mdsxyz123@yahoo.com>");
MODULE_AUTHOR("Jean Delvare <jdelvare@suse.de>");
MODULE_DESCRIPTION("I801 SMBus driver");
MODULE_LICENSE("GPL");

module_init(i2c_i801_init);
module_exit(i2c_i801_exit);<|MERGE_RESOLUTION|>--- conflicted
+++ resolved
@@ -527,13 +527,6 @@
 		return -EOPNOTSUPP;
 	}
 
-<<<<<<< HEAD
-	/* Use 32-byte buffer to process this transaction */
-	if (read_write == I2C_SMBUS_WRITE) {
-		len = data->block[0];
-		outb_p(len, SMBHSTDAT0(priv));
-		inb_p(SMBHSTCNT(priv)); /* reset the data buffer index */
-=======
 	/* Set block buffer mode */
 	outb_p(inb_p(SMBAUXCTL(priv)) | SMBAUXCTL_E32B, SMBAUXCTL(priv));
 
@@ -541,7 +534,6 @@
 		len = data->block[0];
 		outb_p(len, SMBHSTDAT0(priv));
 		inb_p(SMBHSTCNT(priv));	/* reset the data buffer index */
->>>>>>> a016b06d
 		for (i = 0; i < len; i++)
 			outb_p(data->block[i+1], SMBBLKDAT(priv));
 	}
