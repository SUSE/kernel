// SPDX-License-Identifier: GPL-2.0-or-later
/*
    Copyright (c) 1998 - 2002  Frodo Looijaard <frodol@dds.nl>,
    Philip Edelbrock <phil@netroedge.com>, and Mark D. Studebaker
    <mdsxyz123@yahoo.com>
    Copyright (C) 2007 - 2014  Jean Delvare <jdelvare@suse.de>
    Copyright (C) 2010         Intel Corporation,
                               David Woodhouse <dwmw2@infradead.org>

*/

/*
 * Supports the following Intel I/O Controller Hubs (ICH):
 *
 *					I/O			Block	I2C
 *					region	SMBus	Block	proc.	block
 * Chip name			PCI ID	size	PEC	buffer	call	read
 * ---------------------------------------------------------------------------
 * 82801AA (ICH)		0x2413	16	no	no	no	no
 * 82801AB (ICH0)		0x2423	16	no	no	no	no
 * 82801BA (ICH2)		0x2443	16	no	no	no	no
 * 82801CA (ICH3)		0x2483	32	soft	no	no	no
 * 82801DB (ICH4)		0x24c3	32	hard	yes	no	no
 * 82801E (ICH5)		0x24d3	32	hard	yes	yes	yes
 * 6300ESB			0x25a4	32	hard	yes	yes	yes
 * 82801F (ICH6)		0x266a	32	hard	yes	yes	yes
 * 6310ESB/6320ESB		0x269b	32	hard	yes	yes	yes
 * 82801G (ICH7)		0x27da	32	hard	yes	yes	yes
 * 82801H (ICH8)		0x283e	32	hard	yes	yes	yes
 * 82801I (ICH9)		0x2930	32	hard	yes	yes	yes
 * EP80579 (Tolapai)		0x5032	32	hard	yes	yes	yes
 * ICH10			0x3a30	32	hard	yes	yes	yes
 * ICH10			0x3a60	32	hard	yes	yes	yes
 * 5/3400 Series (PCH)		0x3b30	32	hard	yes	yes	yes
 * 6 Series (PCH)		0x1c22	32	hard	yes	yes	yes
 * Patsburg (PCH)		0x1d22	32	hard	yes	yes	yes
 * Patsburg (PCH) IDF		0x1d70	32	hard	yes	yes	yes
 * Patsburg (PCH) IDF		0x1d71	32	hard	yes	yes	yes
 * Patsburg (PCH) IDF		0x1d72	32	hard	yes	yes	yes
 * DH89xxCC (PCH)		0x2330	32	hard	yes	yes	yes
 * Panther Point (PCH)		0x1e22	32	hard	yes	yes	yes
 * Lynx Point (PCH)		0x8c22	32	hard	yes	yes	yes
 * Lynx Point-LP (PCH)		0x9c22	32	hard	yes	yes	yes
 * Avoton (SOC)			0x1f3c	32	hard	yes	yes	yes
 * Wellsburg (PCH)		0x8d22	32	hard	yes	yes	yes
 * Wellsburg (PCH) MS		0x8d7d	32	hard	yes	yes	yes
 * Wellsburg (PCH) MS		0x8d7e	32	hard	yes	yes	yes
 * Wellsburg (PCH) MS		0x8d7f	32	hard	yes	yes	yes
 * Coleto Creek (PCH)		0x23b0	32	hard	yes	yes	yes
 * Wildcat Point (PCH)		0x8ca2	32	hard	yes	yes	yes
 * Wildcat Point-LP (PCH)	0x9ca2	32	hard	yes	yes	yes
 * BayTrail (SOC)		0x0f12	32	hard	yes	yes	yes
 * Braswell (SOC)		0x2292	32	hard	yes	yes	yes
 * Sunrise Point-H (PCH) 	0xa123  32	hard	yes	yes	yes
 * Sunrise Point-LP (PCH)	0x9d23	32	hard	yes	yes	yes
 * DNV (SOC)			0x19df	32	hard	yes	yes	yes
 * Emmitsburg (PCH)		0x1bc9	32	hard	yes	yes	yes
 * Broxton (SOC)		0x5ad4	32	hard	yes	yes	yes
 * Lewisburg (PCH)		0xa1a3	32	hard	yes	yes	yes
 * Lewisburg Supersku (PCH)	0xa223	32	hard	yes	yes	yes
 * Kaby Lake PCH-H (PCH)	0xa2a3	32	hard	yes	yes	yes
 * Gemini Lake (SOC)		0x31d4	32	hard	yes	yes	yes
 * Cannon Lake-H (PCH)		0xa323	32	hard	yes	yes	yes
 * Cannon Lake-LP (PCH)		0x9da3	32	hard	yes	yes	yes
 * Cedar Fork (PCH)		0x18df	32	hard	yes	yes	yes
 * Ice Lake-LP (PCH)		0x34a3	32	hard	yes	yes	yes
 * Ice Lake-N (PCH)		0x38a3	32	hard	yes	yes	yes
 * Comet Lake (PCH)		0x02a3	32	hard	yes	yes	yes
 * Comet Lake-H (PCH)		0x06a3	32	hard	yes	yes	yes
 * Elkhart Lake (PCH)		0x4b23	32	hard	yes	yes	yes
 * Tiger Lake-LP (PCH)		0xa0a3	32	hard	yes	yes	yes
 * Tiger Lake-H (PCH)		0x43a3	32	hard	yes	yes	yes
 * Jasper Lake (SOC)		0x4da3	32	hard	yes	yes	yes
 * Comet Lake-V (PCH)		0xa3a3	32	hard	yes	yes	yes
 * Alder Lake-S (PCH)		0x7aa3	32	hard	yes	yes	yes
 * Alder Lake-P (PCH)		0x51a3	32	hard	yes	yes	yes
 * Alder Lake-M (PCH)		0x54a3	32	hard	yes	yes	yes
 * Raptor Lake-S (PCH)		0x7a23	32	hard	yes	yes	yes
 * Meteor Lake-P (SOC)		0x7e22	32	hard	yes	yes	yes
 * Meteor Lake SoC-S (SOC)	0xae22	32	hard	yes	yes	yes
 * Meteor Lake PCH-S (PCH)	0x7f23	32	hard	yes	yes	yes
 * Birch Stream (SOC)		0x5796	32	hard	yes	yes	yes
 * Arrow Lake-H (SOC)		0x7722	32	hard	yes	yes	yes
<<<<<<< HEAD
=======
 * Panther Lake-H (SOC)		0xe322	32	hard	yes	yes	yes
 * Panther Lake-P (SOC)		0xe422	32	hard	yes	yes	yes
>>>>>>> 5014622f
 *
 * Features supported by this driver:
 * Software PEC				no
 * Hardware PEC				yes
 * Block buffer				yes
 * Block process call transaction	yes
 * I2C block read transaction		yes (doesn't use the block buffer)
 * Slave mode				no
 * SMBus Host Notify			yes
 * Interrupt processing			yes
 *
 * See the file Documentation/i2c/busses/i2c-i801.rst for details.
 */

#define DRV_NAME	"i801_smbus"

#include <linux/interrupt.h>
#include <linux/module.h>
#include <linux/pci.h>
#include <linux/kernel.h>
#include <linux/stddef.h>
#include <linux/delay.h>
#include <linux/ioport.h>
#include <linux/init.h>
#include <linux/i2c.h>
#include <linux/i2c-mux.h>
#include <linux/i2c-smbus.h>
#include <linux/acpi.h>
#include <linux/io.h>
#include <linux/dmi.h>
#include <linux/slab.h>
#include <linux/string.h>
#include <linux/completion.h>
#include <linux/err.h>
#include <linux/platform_device.h>
#include <linux/platform_data/itco_wdt.h>
#include <linux/platform_data/x86/p2sb.h>
#include <linux/pm_runtime.h>
#include <linux/mutex.h>

#ifdef CONFIG_I2C_I801_MUX
#include <linux/gpio/machine.h>
#include <linux/platform_data/i2c-mux-gpio.h>
#endif

/* I801 SMBus address offsets */
#define SMBHSTSTS(p)	(0 + (p)->smba)
#define SMBHSTCNT(p)	(2 + (p)->smba)
#define SMBHSTCMD(p)	(3 + (p)->smba)
#define SMBHSTADD(p)	(4 + (p)->smba)
#define SMBHSTDAT0(p)	(5 + (p)->smba)
#define SMBHSTDAT1(p)	(6 + (p)->smba)
#define SMBBLKDAT(p)	(7 + (p)->smba)
#define SMBPEC(p)	(8 + (p)->smba)		/* ICH3 and later */
#define SMBAUXSTS(p)	(12 + (p)->smba)	/* ICH4 and later */
#define SMBAUXCTL(p)	(13 + (p)->smba)	/* ICH4 and later */
#define SMBSLVSTS(p)	(16 + (p)->smba)	/* ICH3 and later */
#define SMBSLVCMD(p)	(17 + (p)->smba)	/* ICH3 and later */
#define SMBNTFDADD(p)	(20 + (p)->smba)	/* ICH3 and later */

/* PCI Address Constants */
#define SMBBAR		4
#define SMBHSTCFG	0x040
#define TCOBASE		0x050
#define TCOCTL		0x054

#define SBREG_SMBCTRL		0xc6000c
#define SBREG_SMBCTRL_DNV	0xcf000c

/* Host configuration bits for SMBHSTCFG */
#define SMBHSTCFG_HST_EN	BIT(0)
#define SMBHSTCFG_SMB_SMI_EN	BIT(1)
#define SMBHSTCFG_I2C_EN	BIT(2)
#define SMBHSTCFG_SPD_WD	BIT(4)

/* TCO configuration bits for TCOCTL */
#define TCOCTL_EN		BIT(8)

/* Auxiliary status register bits, ICH4+ only */
#define SMBAUXSTS_CRCE		BIT(0)
#define SMBAUXSTS_STCO		BIT(1)

/* Auxiliary control register bits, ICH4+ only */
#define SMBAUXCTL_CRC		BIT(0)
#define SMBAUXCTL_E32B		BIT(1)

/* I801 command constants */
#define I801_QUICK		0x00
#define I801_BYTE		0x04
#define I801_BYTE_DATA		0x08
#define I801_WORD_DATA		0x0C
#define I801_PROC_CALL		0x10
#define I801_BLOCK_DATA		0x14
#define I801_I2C_BLOCK_DATA	0x18	/* ICH5 and later */
#define I801_BLOCK_PROC_CALL	0x1C

/* I801 Host Control register bits */
#define SMBHSTCNT_INTREN	BIT(0)
#define SMBHSTCNT_KILL		BIT(1)
#define SMBHSTCNT_LAST_BYTE	BIT(5)
#define SMBHSTCNT_START		BIT(6)
#define SMBHSTCNT_PEC_EN	BIT(7)	/* ICH3 and later */

/* I801 Hosts Status register bits */
#define SMBHSTSTS_BYTE_DONE	BIT(7)
#define SMBHSTSTS_INUSE_STS	BIT(6)
#define SMBHSTSTS_SMBALERT_STS	BIT(5)
#define SMBHSTSTS_FAILED	BIT(4)
#define SMBHSTSTS_BUS_ERR	BIT(3)
#define SMBHSTSTS_DEV_ERR	BIT(2)
#define SMBHSTSTS_INTR		BIT(1)
#define SMBHSTSTS_HOST_BUSY	BIT(0)

/* Host Notify Status register bits */
#define SMBSLVSTS_HST_NTFY_STS	BIT(0)

/* Host Notify Command register bits */
#define SMBSLVCMD_SMBALERT_DISABLE	BIT(2)
#define SMBSLVCMD_HST_NTFY_INTREN	BIT(0)

#define STATUS_ERROR_FLAGS	(SMBHSTSTS_FAILED | SMBHSTSTS_BUS_ERR | \
				 SMBHSTSTS_DEV_ERR)

#define STATUS_FLAGS		(SMBHSTSTS_BYTE_DONE | SMBHSTSTS_INTR | \
				 STATUS_ERROR_FLAGS)

#define SMBUS_LEN_SENTINEL (I2C_SMBUS_BLOCK_MAX + 1)

/* Older devices have their ID defined in <linux/pci_ids.h> */
#define PCI_DEVICE_ID_INTEL_COMETLAKE_SMBUS		0x02a3
#define PCI_DEVICE_ID_INTEL_COMETLAKE_H_SMBUS		0x06a3
#define PCI_DEVICE_ID_INTEL_BAYTRAIL_SMBUS		0x0f12
#define PCI_DEVICE_ID_INTEL_CDF_SMBUS			0x18df
#define PCI_DEVICE_ID_INTEL_DNV_SMBUS			0x19df
#define PCI_DEVICE_ID_INTEL_EBG_SMBUS			0x1bc9
#define PCI_DEVICE_ID_INTEL_COUGARPOINT_SMBUS		0x1c22
#define PCI_DEVICE_ID_INTEL_PATSBURG_SMBUS		0x1d22
/* Patsburg also has three 'Integrated Device Function' SMBus controllers */
#define PCI_DEVICE_ID_INTEL_PATSBURG_SMBUS_IDF0		0x1d70
#define PCI_DEVICE_ID_INTEL_PATSBURG_SMBUS_IDF1		0x1d71
#define PCI_DEVICE_ID_INTEL_PATSBURG_SMBUS_IDF2		0x1d72
#define PCI_DEVICE_ID_INTEL_PANTHERPOINT_SMBUS		0x1e22
#define PCI_DEVICE_ID_INTEL_AVOTON_SMBUS		0x1f3c
#define PCI_DEVICE_ID_INTEL_BRASWELL_SMBUS		0x2292
#define PCI_DEVICE_ID_INTEL_DH89XXCC_SMBUS		0x2330
#define PCI_DEVICE_ID_INTEL_COLETOCREEK_SMBUS		0x23b0
#define PCI_DEVICE_ID_INTEL_GEMINILAKE_SMBUS		0x31d4
#define PCI_DEVICE_ID_INTEL_ICELAKE_LP_SMBUS		0x34a3
#define PCI_DEVICE_ID_INTEL_ICELAKE_N_SMBUS		0x38a3
#define PCI_DEVICE_ID_INTEL_5_3400_SERIES_SMBUS		0x3b30
#define PCI_DEVICE_ID_INTEL_TIGERLAKE_H_SMBUS		0x43a3
#define PCI_DEVICE_ID_INTEL_ELKHART_LAKE_SMBUS		0x4b23
#define PCI_DEVICE_ID_INTEL_JASPER_LAKE_SMBUS		0x4da3
#define PCI_DEVICE_ID_INTEL_ALDER_LAKE_P_SMBUS		0x51a3
#define PCI_DEVICE_ID_INTEL_ALDER_LAKE_M_SMBUS		0x54a3
#define PCI_DEVICE_ID_INTEL_BIRCH_STREAM_SMBUS		0x5796
#define PCI_DEVICE_ID_INTEL_BROXTON_SMBUS		0x5ad4
#define PCI_DEVICE_ID_INTEL_ARROW_LAKE_H_SMBUS		0x7722
#define PCI_DEVICE_ID_INTEL_RAPTOR_LAKE_S_SMBUS		0x7a23
#define PCI_DEVICE_ID_INTEL_ALDER_LAKE_S_SMBUS		0x7aa3
#define PCI_DEVICE_ID_INTEL_METEOR_LAKE_P_SMBUS		0x7e22
#define PCI_DEVICE_ID_INTEL_METEOR_LAKE_PCH_S_SMBUS	0x7f23
#define PCI_DEVICE_ID_INTEL_LYNXPOINT_SMBUS		0x8c22
#define PCI_DEVICE_ID_INTEL_WILDCATPOINT_SMBUS		0x8ca2
#define PCI_DEVICE_ID_INTEL_WELLSBURG_SMBUS		0x8d22
#define PCI_DEVICE_ID_INTEL_WELLSBURG_SMBUS_MS0		0x8d7d
#define PCI_DEVICE_ID_INTEL_WELLSBURG_SMBUS_MS1		0x8d7e
#define PCI_DEVICE_ID_INTEL_WELLSBURG_SMBUS_MS2		0x8d7f
#define PCI_DEVICE_ID_INTEL_LYNXPOINT_LP_SMBUS		0x9c22
#define PCI_DEVICE_ID_INTEL_WILDCATPOINT_LP_SMBUS	0x9ca2
#define PCI_DEVICE_ID_INTEL_SUNRISEPOINT_LP_SMBUS	0x9d23
#define PCI_DEVICE_ID_INTEL_CANNONLAKE_LP_SMBUS		0x9da3
#define PCI_DEVICE_ID_INTEL_TIGERLAKE_LP_SMBUS		0xa0a3
#define PCI_DEVICE_ID_INTEL_SUNRISEPOINT_H_SMBUS	0xa123
#define PCI_DEVICE_ID_INTEL_LEWISBURG_SMBUS		0xa1a3
#define PCI_DEVICE_ID_INTEL_LEWISBURG_SSKU_SMBUS	0xa223
#define PCI_DEVICE_ID_INTEL_KABYLAKE_PCH_H_SMBUS	0xa2a3
#define PCI_DEVICE_ID_INTEL_CANNONLAKE_H_SMBUS		0xa323
#define PCI_DEVICE_ID_INTEL_COMETLAKE_V_SMBUS		0xa3a3
#define PCI_DEVICE_ID_INTEL_METEOR_LAKE_SOC_S_SMBUS	0xae22
#define PCI_DEVICE_ID_INTEL_PANTHER_LAKE_H_SMBUS	0xe322
#define PCI_DEVICE_ID_INTEL_PANTHER_LAKE_P_SMBUS	0xe422

struct i801_mux_config {
	char *gpio_chip;
	unsigned values[3];
	int n_values;
	unsigned gpios[2];		/* Relative to gpio_chip->base */
	int n_gpios;
};

struct i801_priv {
	struct i2c_adapter adapter;
	unsigned long smba;
	unsigned char original_hstcfg;
	unsigned char original_hstcnt;
	unsigned char original_slvcmd;
	struct pci_dev *pci_dev;
	unsigned int features;

	/* isr processing */
	struct completion done;
	u8 status;

	/* Command state used by isr for byte-by-byte block transactions */
	u8 cmd;
	bool is_read;
	int count;
	int len;
	u8 *data;

#ifdef CONFIG_I2C_I801_MUX
	struct platform_device *mux_pdev;
	struct gpiod_lookup_table *lookup;
	struct notifier_block mux_notifier_block;
#endif
	struct platform_device *tco_pdev;

	/*
	 * If set to true the host controller registers are reserved for
	 * ACPI AML use. Protected by acpi_lock.
	 */
	bool acpi_reserved;
	struct mutex acpi_lock;
};

#define FEATURE_SMBUS_PEC	BIT(0)
#define FEATURE_BLOCK_BUFFER	BIT(1)
#define FEATURE_BLOCK_PROC	BIT(2)
#define FEATURE_I2C_BLOCK_READ	BIT(3)
#define FEATURE_IRQ		BIT(4)
#define FEATURE_HOST_NOTIFY	BIT(5)
/* Not really a feature, but it's convenient to handle it as such */
#define FEATURE_IDF		BIT(15)
#define FEATURE_TCO_SPT		BIT(16)
#define FEATURE_TCO_CNL		BIT(17)

static const char *i801_feature_names[] = {
	"SMBus PEC",
	"Block buffer",
	"Block process call",
	"I2C block read",
	"Interrupt",
	"SMBus Host Notify",
};

static unsigned int disable_features;
module_param(disable_features, uint, S_IRUGO | S_IWUSR);
MODULE_PARM_DESC(disable_features, "Disable selected driver features:\n"
	"\t\t  0x01  disable SMBus PEC\n"
	"\t\t  0x02  disable the block buffer\n"
	"\t\t  0x08  disable the I2C block read functionality\n"
	"\t\t  0x10  don't use interrupts\n"
	"\t\t  0x20  disable SMBus Host Notify ");

static int i801_get_block_len(struct i801_priv *priv)
{
	u8 len = inb_p(SMBHSTDAT0(priv));

	if (len < 1 || len > I2C_SMBUS_BLOCK_MAX) {
		pci_err(priv->pci_dev, "Illegal SMBus block read size %u\n", len);
		return -EPROTO;
	}

	return len;
}

static int i801_check_and_clear_pec_error(struct i801_priv *priv)
{
	u8 status;

	if (!(priv->features & FEATURE_SMBUS_PEC))
		return 0;

	status = inb_p(SMBAUXSTS(priv)) & SMBAUXSTS_CRCE;
	if (status) {
		outb_p(status, SMBAUXSTS(priv));
		return -EBADMSG;
	}

	return 0;
}

/* Make sure the SMBus host is ready to start transmitting.
   Return 0 if it is, -EBUSY if it is not. */
static int i801_check_pre(struct i801_priv *priv)
{
	int status, result;

	status = inb_p(SMBHSTSTS(priv));
	if (status & SMBHSTSTS_HOST_BUSY) {
		pci_err(priv->pci_dev, "SMBus is busy, can't use it!\n");
		return -EBUSY;
	}

	status &= STATUS_FLAGS;
	if (status) {
		pci_dbg(priv->pci_dev, "Clearing status flags (%02x)\n", status);
		outb_p(status, SMBHSTSTS(priv));
	}

	/*
	 * Clear CRC status if needed.
	 * During normal operation, i801_check_post() takes care
	 * of it after every operation.  We do it here only in case
	 * the hardware was already in this state when the driver
	 * started.
	 */
	result = i801_check_and_clear_pec_error(priv);
	if (result)
		pci_dbg(priv->pci_dev, "Clearing aux status flag CRCE\n");

	return 0;
}

static int i801_check_post(struct i801_priv *priv, int status)
{
	int result = 0;

	/*
	 * If the SMBus is still busy, we give up
	 */
	if (unlikely(status < 0)) {
		dev_err(&priv->pci_dev->dev, "Transaction timeout\n");
		/* try to stop the current command */
		dev_dbg(&priv->pci_dev->dev, "Terminating the current operation\n");
		outb_p(SMBHSTCNT_KILL, SMBHSTCNT(priv));
		usleep_range(1000, 2000);
		outb_p(0, SMBHSTCNT(priv));

		/* Check if it worked */
		status = inb_p(SMBHSTSTS(priv));
		if ((status & SMBHSTSTS_HOST_BUSY) ||
		    !(status & SMBHSTSTS_FAILED))
			dev_err(&priv->pci_dev->dev,
				"Failed terminating the transaction\n");
		return -ETIMEDOUT;
	}

	if (status & SMBHSTSTS_FAILED) {
		result = -EIO;
		dev_err(&priv->pci_dev->dev, "Transaction failed\n");
	}
	if (status & SMBHSTSTS_DEV_ERR) {
		/*
		 * This may be a PEC error, check and clear it.
		 *
		 * AUXSTS is handled differently from HSTSTS.
		 * For HSTSTS, i801_isr() or i801_wait_intr()
		 * has already cleared the error bits in hardware,
		 * and we are passed a copy of the original value
		 * in "status".
		 * For AUXSTS, the hardware register is left
		 * for us to handle here.
		 * This is asymmetric, slightly iffy, but safe,
		 * since all this code is serialized and the CRCE
		 * bit is harmless as long as it's cleared before
		 * the next operation.
		 */
		result = i801_check_and_clear_pec_error(priv);
		if (result) {
			pci_dbg(priv->pci_dev, "PEC error\n");
		} else {
			result = -ENXIO;
			pci_dbg(priv->pci_dev, "No response\n");
		}
	}
	if (status & SMBHSTSTS_BUS_ERR) {
		result = -EAGAIN;
		dev_dbg(&priv->pci_dev->dev, "Lost arbitration\n");
	}

	return result;
}

/* Wait for BUSY being cleared and either INTR or an error flag being set */
static int i801_wait_intr(struct i801_priv *priv)
{
	unsigned long timeout = jiffies + priv->adapter.timeout;
	int status, busy;

	do {
		usleep_range(250, 500);
		status = inb_p(SMBHSTSTS(priv));
		busy = status & SMBHSTSTS_HOST_BUSY;
		status &= STATUS_ERROR_FLAGS | SMBHSTSTS_INTR;
		if (!busy && status)
			return status & STATUS_ERROR_FLAGS;
	} while (time_is_after_eq_jiffies(timeout));

	return -ETIMEDOUT;
}

/* Wait for either BYTE_DONE or an error flag being set */
static int i801_wait_byte_done(struct i801_priv *priv)
{
	unsigned long timeout = jiffies + priv->adapter.timeout;
	int status;

	do {
		usleep_range(250, 500);
		status = inb_p(SMBHSTSTS(priv));
		if (status & (STATUS_ERROR_FLAGS | SMBHSTSTS_BYTE_DONE))
			return status & STATUS_ERROR_FLAGS;
	} while (time_is_after_eq_jiffies(timeout));

	return -ETIMEDOUT;
}

static int i801_transaction(struct i801_priv *priv, int xact)
{
	unsigned long result;
	const struct i2c_adapter *adap = &priv->adapter;

	if (priv->features & FEATURE_IRQ) {
		reinit_completion(&priv->done);
		outb_p(xact | SMBHSTCNT_INTREN | SMBHSTCNT_START,
		       SMBHSTCNT(priv));
		result = wait_for_completion_timeout(&priv->done, adap->timeout);
		return result ? priv->status : -ETIMEDOUT;
	}

	outb_p(xact | SMBHSTCNT_START, SMBHSTCNT(priv));

	return i801_wait_intr(priv);
}

static int i801_block_transaction_by_block(struct i801_priv *priv,
					   union i2c_smbus_data *data,
					   char read_write, int command)
{
	int i, len, status, xact;

	switch (command) {
	case I2C_SMBUS_BLOCK_PROC_CALL:
		xact = I801_BLOCK_PROC_CALL;
		break;
	case I2C_SMBUS_BLOCK_DATA:
		xact = I801_BLOCK_DATA;
		break;
	default:
		return -EOPNOTSUPP;
	}

	/* Set block buffer mode */
	outb_p(inb_p(SMBAUXCTL(priv)) | SMBAUXCTL_E32B, SMBAUXCTL(priv));

	if (read_write == I2C_SMBUS_WRITE) {
		len = data->block[0];
		outb_p(len, SMBHSTDAT0(priv));
		inb_p(SMBHSTCNT(priv));	/* reset the data buffer index */
		for (i = 0; i < len; i++)
			outb_p(data->block[i+1], SMBBLKDAT(priv));
	}

	status = i801_transaction(priv, xact);
	if (status)
		goto out;

	if (read_write == I2C_SMBUS_READ ||
	    command == I2C_SMBUS_BLOCK_PROC_CALL) {
		len = i801_get_block_len(priv);
		if (len < 0) {
			status = len;
			goto out;
		}

		data->block[0] = len;
		inb_p(SMBHSTCNT(priv));	/* reset the data buffer index */
		for (i = 0; i < len; i++)
			data->block[i + 1] = inb_p(SMBBLKDAT(priv));
	}
out:
	outb_p(inb_p(SMBAUXCTL(priv)) & ~SMBAUXCTL_E32B, SMBAUXCTL(priv));
	return status;
}

static void i801_isr_byte_done(struct i801_priv *priv)
{
	if (priv->is_read) {
		/*
		 * At transfer start i801_smbus_block_transaction() marks
		 * the block length as invalid. Check for this sentinel value
		 * and read the block length from SMBHSTDAT0.
		 */
		if (priv->len == SMBUS_LEN_SENTINEL) {
			priv->len = i801_get_block_len(priv);
			if (priv->len < 0)
				/* FIXME: Recover */
				priv->len = I2C_SMBUS_BLOCK_MAX;

			priv->data[-1] = priv->len;
		}

		/* Read next byte */
		if (priv->count < priv->len)
			priv->data[priv->count++] = inb(SMBBLKDAT(priv));
		else
			dev_dbg(&priv->pci_dev->dev,
				"Discarding extra byte on block read\n");

		/* Set LAST_BYTE for last byte of read transaction */
		if (priv->count == priv->len - 1)
			outb_p(priv->cmd | SMBHSTCNT_LAST_BYTE,
			       SMBHSTCNT(priv));
	} else if (priv->count < priv->len - 1) {
		/* Write next byte, except for IRQ after last byte */
		outb_p(priv->data[++priv->count], SMBBLKDAT(priv));
	}
}

static irqreturn_t i801_host_notify_isr(struct i801_priv *priv)
{
	unsigned short addr;

	addr = inb_p(SMBNTFDADD(priv)) >> 1;

	/*
	 * With the tested platforms, reading SMBNTFDDAT (22 + (p)->smba)
	 * always returns 0. Our current implementation doesn't provide
	 * data, so we just ignore it.
	 */
	i2c_handle_smbus_host_notify(&priv->adapter, addr);

	/* clear Host Notify bit and return */
	outb_p(SMBSLVSTS_HST_NTFY_STS, SMBSLVSTS(priv));
	return IRQ_HANDLED;
}

/*
 * There are three kinds of interrupts:
 *
 * 1) i801 signals transaction completion with one of these interrupts:
 *      INTR - Success
 *      DEV_ERR - Invalid command, NAK or communication timeout
 *      BUS_ERR - SMI# transaction collision
 *      FAILED - transaction was canceled due to a KILL request
 *    When any of these occur, update ->status and signal completion.
 *
 * 2) For byte-by-byte (I2C read/write) transactions, one BYTE_DONE interrupt
 *    occurs for each byte of a byte-by-byte to prepare the next byte.
 *
 * 3) Host Notify interrupts
 */
static irqreturn_t i801_isr(int irq, void *dev_id)
{
	struct i801_priv *priv = dev_id;
	u16 pcists;
	u8 status;

	/* Confirm this is our interrupt */
	pci_read_config_word(priv->pci_dev, PCI_STATUS, &pcists);
	if (!(pcists & PCI_STATUS_INTERRUPT))
		return IRQ_NONE;

	if (priv->features & FEATURE_HOST_NOTIFY) {
		status = inb_p(SMBSLVSTS(priv));
		if (status & SMBSLVSTS_HST_NTFY_STS)
			return i801_host_notify_isr(priv);
	}

	status = inb_p(SMBHSTSTS(priv));
	if ((status & (SMBHSTSTS_BYTE_DONE | STATUS_ERROR_FLAGS)) == SMBHSTSTS_BYTE_DONE)
		i801_isr_byte_done(priv);

	/*
	 * Clear IRQ sources: SMB_ALERT status is set after signal assertion
	 * independently of the interrupt generation being blocked or not
	 * so clear it always when the status is set.
	 */
	status &= STATUS_FLAGS | SMBHSTSTS_SMBALERT_STS;
	outb_p(status, SMBHSTSTS(priv));

	status &= STATUS_ERROR_FLAGS | SMBHSTSTS_INTR;
	if (status) {
		priv->status = status & STATUS_ERROR_FLAGS;
		complete(&priv->done);
	}

	return IRQ_HANDLED;
}

/*
 * For "byte-by-byte" block transactions:
 *   I2C write uses cmd=I801_BLOCK_DATA, I2C_EN=1
 *   I2C read uses cmd=I801_I2C_BLOCK_DATA
 */
static int i801_block_transaction_byte_by_byte(struct i801_priv *priv,
					       union i2c_smbus_data *data,
					       char read_write, int command)
{
	int i, len;
	int smbcmd;
	int status;
	unsigned long result;
	const struct i2c_adapter *adap = &priv->adapter;

	if (command == I2C_SMBUS_BLOCK_PROC_CALL)
		return -EOPNOTSUPP;

	len = data->block[0];

	if (read_write == I2C_SMBUS_WRITE) {
		outb_p(len, SMBHSTDAT0(priv));
		outb_p(data->block[1], SMBBLKDAT(priv));
	}

	if (command == I2C_SMBUS_I2C_BLOCK_DATA &&
	    read_write == I2C_SMBUS_READ)
		smbcmd = I801_I2C_BLOCK_DATA;
	else
		smbcmd = I801_BLOCK_DATA;

	if (priv->features & FEATURE_IRQ) {
		priv->is_read = (read_write == I2C_SMBUS_READ);
		if (len == 1 && priv->is_read)
			smbcmd |= SMBHSTCNT_LAST_BYTE;
		priv->cmd = smbcmd | SMBHSTCNT_INTREN;
		priv->len = len;
		priv->count = 0;
		priv->data = &data->block[1];

		reinit_completion(&priv->done);
		outb_p(priv->cmd | SMBHSTCNT_START, SMBHSTCNT(priv));
		result = wait_for_completion_timeout(&priv->done, adap->timeout);
		return result ? priv->status : -ETIMEDOUT;
	}

	if (len == 1 && read_write == I2C_SMBUS_READ)
		smbcmd |= SMBHSTCNT_LAST_BYTE;
	outb_p(smbcmd | SMBHSTCNT_START, SMBHSTCNT(priv));

	for (i = 1; i <= len; i++) {
		status = i801_wait_byte_done(priv);
		if (status)
			return status;

		/*
		 * At transfer start i801_smbus_block_transaction() marks
		 * the block length as invalid. Check for this sentinel value
		 * and read the block length from SMBHSTDAT0.
		 */
		if (len == SMBUS_LEN_SENTINEL) {
			len = i801_get_block_len(priv);
			if (len < 0) {
				/* Recover */
				while (inb_p(SMBHSTSTS(priv)) &
				       SMBHSTSTS_HOST_BUSY)
					outb_p(SMBHSTSTS_BYTE_DONE,
					       SMBHSTSTS(priv));
				outb_p(SMBHSTSTS_INTR, SMBHSTSTS(priv));
				return -EPROTO;
			}
			data->block[0] = len;
		}

		if (read_write == I2C_SMBUS_READ) {
			data->block[i] = inb_p(SMBBLKDAT(priv));
			if (i == len - 1)
				outb_p(smbcmd | SMBHSTCNT_LAST_BYTE, SMBHSTCNT(priv));
		}

		if (read_write == I2C_SMBUS_WRITE && i+1 <= len)
			outb_p(data->block[i+1], SMBBLKDAT(priv));

		/* signals SMBBLKDAT ready */
		outb_p(SMBHSTSTS_BYTE_DONE, SMBHSTSTS(priv));
	}

	return i801_wait_intr(priv);
}

static void i801_set_hstadd(struct i801_priv *priv, u8 addr, char read_write)
{
	outb_p((addr << 1) | (read_write & 0x01), SMBHSTADD(priv));
}

/* Single value transaction function */
static int i801_simple_transaction(struct i801_priv *priv, union i2c_smbus_data *data,
				   u8 addr, u8 hstcmd, char read_write, int command)
{
	int xact, ret;

	switch (command) {
	case I2C_SMBUS_QUICK:
		i801_set_hstadd(priv, addr, read_write);
		xact = I801_QUICK;
		break;
	case I2C_SMBUS_BYTE:
		i801_set_hstadd(priv, addr, read_write);
		if (read_write == I2C_SMBUS_WRITE)
			outb_p(hstcmd, SMBHSTCMD(priv));
		xact = I801_BYTE;
		break;
	case I2C_SMBUS_BYTE_DATA:
		i801_set_hstadd(priv, addr, read_write);
		if (read_write == I2C_SMBUS_WRITE)
			outb_p(data->byte, SMBHSTDAT0(priv));
		outb_p(hstcmd, SMBHSTCMD(priv));
		xact = I801_BYTE_DATA;
		break;
	case I2C_SMBUS_WORD_DATA:
		i801_set_hstadd(priv, addr, read_write);
		if (read_write == I2C_SMBUS_WRITE) {
			outb_p(data->word & 0xff, SMBHSTDAT0(priv));
			outb_p((data->word & 0xff00) >> 8, SMBHSTDAT1(priv));
		}
		outb_p(hstcmd, SMBHSTCMD(priv));
		xact = I801_WORD_DATA;
		break;
	case I2C_SMBUS_PROC_CALL:
		i801_set_hstadd(priv, addr, I2C_SMBUS_WRITE);
		outb_p(data->word & 0xff, SMBHSTDAT0(priv));
		outb_p((data->word & 0xff00) >> 8, SMBHSTDAT1(priv));
		outb_p(hstcmd, SMBHSTCMD(priv));
		read_write = I2C_SMBUS_READ;
		xact = I801_PROC_CALL;
		break;
	default:
		pci_err(priv->pci_dev, "Unsupported transaction %d\n", command);
		return -EOPNOTSUPP;
	}

	ret = i801_transaction(priv, xact);
	if (ret || read_write == I2C_SMBUS_WRITE)
		return ret;

	switch (command) {
	case I2C_SMBUS_BYTE:
	case I2C_SMBUS_BYTE_DATA:
		data->byte = inb_p(SMBHSTDAT0(priv));
		break;
	case I2C_SMBUS_WORD_DATA:
	case I2C_SMBUS_PROC_CALL:
		data->word = inb_p(SMBHSTDAT0(priv)) +
			     (inb_p(SMBHSTDAT1(priv)) << 8);
		break;
	}

	return 0;
}

static int i801_smbus_block_transaction(struct i801_priv *priv, union i2c_smbus_data *data,
					u8 addr, u8 hstcmd, char read_write, int command)
{
	if (read_write == I2C_SMBUS_READ && command == I2C_SMBUS_BLOCK_DATA)
		/* Mark block length as invalid */
		data->block[0] = SMBUS_LEN_SENTINEL;
	else if (data->block[0] < 1 || data->block[0] > I2C_SMBUS_BLOCK_MAX)
		return -EPROTO;

	if (command == I2C_SMBUS_BLOCK_PROC_CALL)
		/* Needs to be flagged as write transaction */
		i801_set_hstadd(priv, addr, I2C_SMBUS_WRITE);
	else
		i801_set_hstadd(priv, addr, read_write);
	outb_p(hstcmd, SMBHSTCMD(priv));

	if (priv->features & FEATURE_BLOCK_BUFFER)
		return i801_block_transaction_by_block(priv, data, read_write, command);
	else
		return i801_block_transaction_byte_by_byte(priv, data, read_write, command);
}

static int i801_i2c_block_transaction(struct i801_priv *priv, union i2c_smbus_data *data,
				      u8 addr, u8 hstcmd, char read_write, int command)
{
	int result;
	u8 hostc;

	if (data->block[0] < 1 || data->block[0] > I2C_SMBUS_BLOCK_MAX)
		return -EPROTO;
	/*
	 * NB: page 240 of ICH5 datasheet shows that the R/#W bit should be cleared here,
	 * even when reading. However if SPD Write Disable is set (Lynx Point and later),
	 * the read will fail if we don't set the R/#W bit.
	 */
	i801_set_hstadd(priv, addr,
			priv->original_hstcfg & SMBHSTCFG_SPD_WD ? read_write : I2C_SMBUS_WRITE);

	/* NB: page 240 of ICH5 datasheet shows that DATA1 is the cmd field when reading */
	if (read_write == I2C_SMBUS_READ)
		outb_p(hstcmd, SMBHSTDAT1(priv));
	else
		outb_p(hstcmd, SMBHSTCMD(priv));

	if (read_write == I2C_SMBUS_WRITE) {
		/* set I2C_EN bit in configuration register */
		pci_read_config_byte(priv->pci_dev, SMBHSTCFG, &hostc);
		pci_write_config_byte(priv->pci_dev, SMBHSTCFG, hostc | SMBHSTCFG_I2C_EN);
	} else if (!(priv->features & FEATURE_I2C_BLOCK_READ)) {
		pci_err(priv->pci_dev, "I2C block read is unsupported!\n");
		return -EOPNOTSUPP;
	}

	/* Block buffer isn't supported for I2C block transactions */
	result = i801_block_transaction_byte_by_byte(priv, data, read_write, command);

	/* restore saved configuration register value */
	if (read_write == I2C_SMBUS_WRITE)
		pci_write_config_byte(priv->pci_dev, SMBHSTCFG, hostc);

	return result;
}

/* Return negative errno on error. */
static s32 i801_access(struct i2c_adapter *adap, u16 addr,
		       unsigned short flags, char read_write, u8 command,
		       int size, union i2c_smbus_data *data)
{
	int hwpec, ret;
	struct i801_priv *priv = i2c_get_adapdata(adap);

	mutex_lock(&priv->acpi_lock);
	if (priv->acpi_reserved) {
		mutex_unlock(&priv->acpi_lock);
		return -EBUSY;
	}

	pm_runtime_get_sync(&priv->pci_dev->dev);

	ret = i801_check_pre(priv);
	if (ret)
		goto out;

	hwpec = (priv->features & FEATURE_SMBUS_PEC) && (flags & I2C_CLIENT_PEC)
		&& size != I2C_SMBUS_QUICK
		&& size != I2C_SMBUS_I2C_BLOCK_DATA;

	if (hwpec)	/* enable/disable hardware PEC */
		outb_p(inb_p(SMBAUXCTL(priv)) | SMBAUXCTL_CRC, SMBAUXCTL(priv));
	else
		outb_p(inb_p(SMBAUXCTL(priv)) & (~SMBAUXCTL_CRC),
		       SMBAUXCTL(priv));

	if (size == I2C_SMBUS_BLOCK_DATA || size == I2C_SMBUS_BLOCK_PROC_CALL)
		ret = i801_smbus_block_transaction(priv, data, addr, command, read_write, size);
	else if (size == I2C_SMBUS_I2C_BLOCK_DATA)
		ret = i801_i2c_block_transaction(priv, data, addr, command, read_write, size);
	else
		ret = i801_simple_transaction(priv, data, addr, command, read_write, size);

	ret = i801_check_post(priv, ret);

	/* Some BIOSes don't like it when PEC is enabled at reboot or resume
	 * time, so we forcibly disable it after every transaction.
	 */
	if (hwpec)
		outb_p(inb_p(SMBAUXCTL(priv)) & ~SMBAUXCTL_CRC, SMBAUXCTL(priv));
out:
	/*
	 * Unlock the SMBus device for use by BIOS/ACPI,
	 * and clear status flags if not done already.
	 */
	outb_p(SMBHSTSTS_INUSE_STS | STATUS_FLAGS, SMBHSTSTS(priv));

	pm_runtime_mark_last_busy(&priv->pci_dev->dev);
	pm_runtime_put_autosuspend(&priv->pci_dev->dev);
	mutex_unlock(&priv->acpi_lock);
	return ret;
}


static u32 i801_func(struct i2c_adapter *adapter)
{
	struct i801_priv *priv = i2c_get_adapdata(adapter);

	return I2C_FUNC_SMBUS_QUICK | I2C_FUNC_SMBUS_BYTE |
	       I2C_FUNC_SMBUS_BYTE_DATA | I2C_FUNC_SMBUS_WORD_DATA |
	       I2C_FUNC_SMBUS_PROC_CALL |
	       I2C_FUNC_SMBUS_BLOCK_DATA | I2C_FUNC_SMBUS_WRITE_I2C_BLOCK |
	       ((priv->features & FEATURE_SMBUS_PEC) ? I2C_FUNC_SMBUS_PEC : 0) |
	       ((priv->features & FEATURE_BLOCK_PROC) ?
		I2C_FUNC_SMBUS_BLOCK_PROC_CALL : 0) |
	       ((priv->features & FEATURE_I2C_BLOCK_READ) ?
		I2C_FUNC_SMBUS_READ_I2C_BLOCK : 0) |
	       ((priv->features & FEATURE_HOST_NOTIFY) ?
		I2C_FUNC_SMBUS_HOST_NOTIFY : 0);
}

static void i801_enable_host_notify(struct i2c_adapter *adapter)
{
	struct i801_priv *priv = i2c_get_adapdata(adapter);

	if (!(priv->features & FEATURE_HOST_NOTIFY))
		return;

	/*
	 * Enable host notify interrupt and block the generation of interrupt
	 * from the SMB_ALERT signal because the driver does not support
	 * SMBus Alert.
	 */
	outb_p(SMBSLVCMD_HST_NTFY_INTREN | SMBSLVCMD_SMBALERT_DISABLE |
	       priv->original_slvcmd, SMBSLVCMD(priv));

	/* clear Host Notify bit to allow a new notification */
	outb_p(SMBSLVSTS_HST_NTFY_STS, SMBSLVSTS(priv));
}

static void i801_disable_host_notify(struct i801_priv *priv)
{
	if (!(priv->features & FEATURE_HOST_NOTIFY))
		return;

	outb_p(priv->original_slvcmd, SMBSLVCMD(priv));
}

static const struct i2c_algorithm smbus_algorithm = {
	.smbus_xfer	= i801_access,
	.functionality	= i801_func,
};

#define FEATURES_ICH5	(FEATURE_BLOCK_PROC | FEATURE_I2C_BLOCK_READ	| \
			 FEATURE_IRQ | FEATURE_SMBUS_PEC		| \
			 FEATURE_BLOCK_BUFFER | FEATURE_HOST_NOTIFY)
#define FEATURES_ICH4	(FEATURE_SMBUS_PEC | FEATURE_BLOCK_BUFFER | \
			 FEATURE_HOST_NOTIFY)

static const struct pci_device_id i801_ids[] = {
	{ PCI_DEVICE_DATA(INTEL, 82801AA_3,			0)				 },
	{ PCI_DEVICE_DATA(INTEL, 82801AB_3,			0)				 },
	{ PCI_DEVICE_DATA(INTEL, 82801BA_2,			0)				 },
	{ PCI_DEVICE_DATA(INTEL, 82801CA_3,			FEATURE_HOST_NOTIFY)		 },
	{ PCI_DEVICE_DATA(INTEL, 82801DB_3,			FEATURES_ICH4)			 },
	{ PCI_DEVICE_DATA(INTEL, 82801EB_3,			FEATURES_ICH5)			 },
	{ PCI_DEVICE_DATA(INTEL, ESB_4,				FEATURES_ICH5)			 },
	{ PCI_DEVICE_DATA(INTEL, ICH6_16,			FEATURES_ICH5)			 },
	{ PCI_DEVICE_DATA(INTEL, ICH7_17,			FEATURES_ICH5)			 },
	{ PCI_DEVICE_DATA(INTEL, ESB2_17,			FEATURES_ICH5)			 },
	{ PCI_DEVICE_DATA(INTEL, ICH8_5,			FEATURES_ICH5)			 },
	{ PCI_DEVICE_DATA(INTEL, ICH9_6,			FEATURES_ICH5)			 },
	{ PCI_DEVICE_DATA(INTEL, EP80579_1,			FEATURES_ICH5)			 },
	{ PCI_DEVICE_DATA(INTEL, ICH10_4,			FEATURES_ICH5)			 },
	{ PCI_DEVICE_DATA(INTEL, ICH10_5,			FEATURES_ICH5)			 },
	{ PCI_DEVICE_DATA(INTEL, 5_3400_SERIES_SMBUS,		FEATURES_ICH5)			 },
	{ PCI_DEVICE_DATA(INTEL, COUGARPOINT_SMBUS,		FEATURES_ICH5)			 },
	{ PCI_DEVICE_DATA(INTEL, PATSBURG_SMBUS,		FEATURES_ICH5)			 },
	{ PCI_DEVICE_DATA(INTEL, PATSBURG_SMBUS_IDF0,		FEATURES_ICH5 | FEATURE_IDF)	 },
	{ PCI_DEVICE_DATA(INTEL, PATSBURG_SMBUS_IDF1,		FEATURES_ICH5 | FEATURE_IDF)	 },
	{ PCI_DEVICE_DATA(INTEL, PATSBURG_SMBUS_IDF2,		FEATURES_ICH5 | FEATURE_IDF)	 },
	{ PCI_DEVICE_DATA(INTEL, DH89XXCC_SMBUS,		FEATURES_ICH5)			 },
	{ PCI_DEVICE_DATA(INTEL, PANTHERPOINT_SMBUS,		FEATURES_ICH5)			 },
	{ PCI_DEVICE_DATA(INTEL, LYNXPOINT_SMBUS,		FEATURES_ICH5)			 },
	{ PCI_DEVICE_DATA(INTEL, LYNXPOINT_LP_SMBUS,		FEATURES_ICH5)			 },
	{ PCI_DEVICE_DATA(INTEL, AVOTON_SMBUS,			FEATURES_ICH5)			 },
	{ PCI_DEVICE_DATA(INTEL, WELLSBURG_SMBUS,		FEATURES_ICH5)			 },
	{ PCI_DEVICE_DATA(INTEL, WELLSBURG_SMBUS_MS0,		FEATURES_ICH5 | FEATURE_IDF)	 },
	{ PCI_DEVICE_DATA(INTEL, WELLSBURG_SMBUS_MS1,		FEATURES_ICH5 | FEATURE_IDF)	 },
	{ PCI_DEVICE_DATA(INTEL, WELLSBURG_SMBUS_MS2,		FEATURES_ICH5 | FEATURE_IDF)	 },
	{ PCI_DEVICE_DATA(INTEL, COLETOCREEK_SMBUS,		FEATURES_ICH5)			 },
	{ PCI_DEVICE_DATA(INTEL, GEMINILAKE_SMBUS,		FEATURES_ICH5)			 },
	{ PCI_DEVICE_DATA(INTEL, WILDCATPOINT_SMBUS,		FEATURES_ICH5)			 },
	{ PCI_DEVICE_DATA(INTEL, WILDCATPOINT_LP_SMBUS,		FEATURES_ICH5)			 },
	{ PCI_DEVICE_DATA(INTEL, BAYTRAIL_SMBUS,		FEATURES_ICH5)			 },
	{ PCI_DEVICE_DATA(INTEL, BRASWELL_SMBUS,		FEATURES_ICH5)			 },
	{ PCI_DEVICE_DATA(INTEL, SUNRISEPOINT_H_SMBUS,		FEATURES_ICH5 | FEATURE_TCO_SPT) },
	{ PCI_DEVICE_DATA(INTEL, SUNRISEPOINT_LP_SMBUS,		FEATURES_ICH5 | FEATURE_TCO_SPT) },
	{ PCI_DEVICE_DATA(INTEL, CDF_SMBUS,			FEATURES_ICH5 | FEATURE_TCO_CNL) },
	{ PCI_DEVICE_DATA(INTEL, DNV_SMBUS,			FEATURES_ICH5 | FEATURE_TCO_SPT) },
	{ PCI_DEVICE_DATA(INTEL, EBG_SMBUS,			FEATURES_ICH5 | FEATURE_TCO_CNL) },
	{ PCI_DEVICE_DATA(INTEL, BROXTON_SMBUS,			FEATURES_ICH5)			 },
	{ PCI_DEVICE_DATA(INTEL, LEWISBURG_SMBUS,		FEATURES_ICH5 | FEATURE_TCO_SPT) },
	{ PCI_DEVICE_DATA(INTEL, LEWISBURG_SSKU_SMBUS,		FEATURES_ICH5 | FEATURE_TCO_SPT) },
	{ PCI_DEVICE_DATA(INTEL, KABYLAKE_PCH_H_SMBUS,		FEATURES_ICH5 | FEATURE_TCO_SPT) },
	{ PCI_DEVICE_DATA(INTEL, CANNONLAKE_H_SMBUS,		FEATURES_ICH5 | FEATURE_TCO_CNL) },
	{ PCI_DEVICE_DATA(INTEL, CANNONLAKE_LP_SMBUS,		FEATURES_ICH5 | FEATURE_TCO_CNL) },
	{ PCI_DEVICE_DATA(INTEL, ICELAKE_LP_SMBUS,		FEATURES_ICH5 | FEATURE_TCO_CNL) },
	{ PCI_DEVICE_DATA(INTEL, ICELAKE_N_SMBUS,		FEATURES_ICH5 | FEATURE_TCO_CNL) },
	{ PCI_DEVICE_DATA(INTEL, COMETLAKE_SMBUS,		FEATURES_ICH5 | FEATURE_TCO_CNL) },
	{ PCI_DEVICE_DATA(INTEL, COMETLAKE_H_SMBUS,		FEATURES_ICH5 | FEATURE_TCO_CNL) },
	{ PCI_DEVICE_DATA(INTEL, COMETLAKE_V_SMBUS,		FEATURES_ICH5 | FEATURE_TCO_SPT) },
	{ PCI_DEVICE_DATA(INTEL, ELKHART_LAKE_SMBUS,		FEATURES_ICH5 | FEATURE_TCO_CNL) },
	{ PCI_DEVICE_DATA(INTEL, TIGERLAKE_LP_SMBUS,		FEATURES_ICH5 | FEATURE_TCO_CNL) },
	{ PCI_DEVICE_DATA(INTEL, TIGERLAKE_H_SMBUS,		FEATURES_ICH5 | FEATURE_TCO_CNL) },
	{ PCI_DEVICE_DATA(INTEL, JASPER_LAKE_SMBUS,		FEATURES_ICH5 | FEATURE_TCO_CNL) },
	{ PCI_DEVICE_DATA(INTEL, ALDER_LAKE_S_SMBUS,		FEATURES_ICH5 | FEATURE_TCO_CNL) },
	{ PCI_DEVICE_DATA(INTEL, ALDER_LAKE_P_SMBUS,		FEATURES_ICH5 | FEATURE_TCO_CNL) },
	{ PCI_DEVICE_DATA(INTEL, ALDER_LAKE_M_SMBUS,		FEATURES_ICH5 | FEATURE_TCO_CNL) },
	{ PCI_DEVICE_DATA(INTEL, RAPTOR_LAKE_S_SMBUS,		FEATURES_ICH5 | FEATURE_TCO_CNL) },
	{ PCI_DEVICE_DATA(INTEL, METEOR_LAKE_P_SMBUS,		FEATURES_ICH5 | FEATURE_TCO_CNL) },
	{ PCI_DEVICE_DATA(INTEL, METEOR_LAKE_SOC_S_SMBUS,	FEATURES_ICH5 | FEATURE_TCO_CNL) },
	{ PCI_DEVICE_DATA(INTEL, METEOR_LAKE_PCH_S_SMBUS,	FEATURES_ICH5 | FEATURE_TCO_CNL) },
	{ PCI_DEVICE_DATA(INTEL, BIRCH_STREAM_SMBUS,		FEATURES_ICH5 | FEATURE_TCO_CNL) },
	{ PCI_DEVICE_DATA(INTEL, ARROW_LAKE_H_SMBUS,		FEATURES_ICH5 | FEATURE_TCO_CNL) },
<<<<<<< HEAD
=======
	{ PCI_DEVICE_DATA(INTEL, PANTHER_LAKE_H_SMBUS,		FEATURES_ICH5 | FEATURE_TCO_CNL) },
	{ PCI_DEVICE_DATA(INTEL, PANTHER_LAKE_P_SMBUS,		FEATURES_ICH5 | FEATURE_TCO_CNL) },
>>>>>>> 5014622f
	{ 0, }
};

MODULE_DEVICE_TABLE(pci, i801_ids);

#if defined CONFIG_X86 && defined CONFIG_DMI
static unsigned char apanel_addr __ro_after_init;

/* Scan the system ROM for the signature "FJKEYINF" */
static __init const void __iomem *bios_signature(const void __iomem *bios)
{
	ssize_t offset;
	const unsigned char signature[] = "FJKEYINF";

	for (offset = 0; offset < 0x10000; offset += 0x10) {
		if (check_signature(bios + offset, signature,
				    sizeof(signature)-1))
			return bios + offset;
	}
	return NULL;
}

static void __init input_apanel_init(void)
{
	void __iomem *bios;
	const void __iomem *p;

	bios = ioremap(0xF0000, 0x10000); /* Can't fail */
	p = bios_signature(bios);
	if (p) {
		/* just use the first address */
		apanel_addr = readb(p + 8 + 3) >> 1;
	}
	iounmap(bios);
}

struct dmi_onboard_device_info {
	const char *name;
	u8 type;
	unsigned short i2c_addr;
	const char *i2c_type;
};

static const struct dmi_onboard_device_info dmi_devices[] = {
	{ "Syleus", DMI_DEV_TYPE_OTHER, 0x73, "fscsyl" },
	{ "Hermes", DMI_DEV_TYPE_OTHER, 0x73, "fscher" },
	{ "Hades",  DMI_DEV_TYPE_OTHER, 0x73, "fschds" },
};

static void dmi_check_onboard_device(u8 type, const char *name,
				     struct i2c_adapter *adap)
{
	int i;
	struct i2c_board_info info;

	for (i = 0; i < ARRAY_SIZE(dmi_devices); i++) {
		/* & ~0x80, ignore enabled/disabled bit */
		if ((type & ~0x80) != dmi_devices[i].type)
			continue;
		if (strcasecmp(name, dmi_devices[i].name))
			continue;

		memset(&info, 0, sizeof(struct i2c_board_info));
		info.addr = dmi_devices[i].i2c_addr;
		strscpy(info.type, dmi_devices[i].i2c_type, I2C_NAME_SIZE);
		i2c_new_client_device(adap, &info);
		break;
	}
}

/* We use our own function to check for onboard devices instead of
   dmi_find_device() as some buggy BIOS's have the devices we are interested
   in marked as disabled */
static void dmi_check_onboard_devices(const struct dmi_header *dm, void *adap)
{
	int i, count;

	if (dm->type != 10)
		return;

	count = (dm->length - sizeof(struct dmi_header)) / 2;
	for (i = 0; i < count; i++) {
		const u8 *d = (char *)(dm + 1) + (i * 2);
		const char *name = ((char *) dm) + dm->length;
		u8 type = d[0];
		u8 s = d[1];

		if (!s)
			continue;
		s--;
		while (s > 0 && name[0]) {
			name += strlen(name) + 1;
			s--;
		}
		if (name[0] == 0) /* Bogus string reference */
			continue;

		dmi_check_onboard_device(type, name, adap);
	}
}

/* NOTE: Keep this list in sync with drivers/platform/x86/dell-smo8800.c */
static const char *const acpi_smo8800_ids[] = {
	"SMO8800",
	"SMO8801",
	"SMO8810",
	"SMO8811",
	"SMO8820",
	"SMO8821",
	"SMO8830",
	"SMO8831",
};

static acpi_status check_acpi_smo88xx_device(acpi_handle obj_handle,
					     u32 nesting_level,
					     void *context,
					     void **return_value)
{
	struct acpi_device_info *info;
	acpi_status status;
	char *hid;
	int i;

	status = acpi_get_object_info(obj_handle, &info);
	if (ACPI_FAILURE(status))
		return AE_OK;

	if (!(info->valid & ACPI_VALID_HID))
		goto smo88xx_not_found;

	hid = info->hardware_id.string;
	if (!hid)
		goto smo88xx_not_found;

	i = match_string(acpi_smo8800_ids, ARRAY_SIZE(acpi_smo8800_ids), hid);
	if (i < 0)
		goto smo88xx_not_found;

	kfree(info);

	*return_value = NULL;
	return AE_CTRL_TERMINATE;

smo88xx_not_found:
	kfree(info);
	return AE_OK;
}

static bool is_dell_system_with_lis3lv02d(void)
{
	void *err = ERR_PTR(-ENOENT);

	if (!dmi_match(DMI_SYS_VENDOR, "Dell Inc."))
		return false;

	/*
	 * Check that ACPI device SMO88xx is present and is functioning.
	 * Function acpi_get_devices() already filters all ACPI devices
	 * which are not present or are not functioning.
	 * ACPI device SMO88xx represents our ST microelectronics lis3lv02d
	 * accelerometer but unfortunately ACPI does not provide any other
	 * information (like I2C address).
	 */
	acpi_get_devices(NULL, check_acpi_smo88xx_device, NULL, &err);

	return !IS_ERR(err);
}

/*
 * Accelerometer's I2C address is not specified in DMI nor ACPI,
 * so it is needed to define mapping table based on DMI product names.
 */
static const struct {
	const char *dmi_product_name;
	unsigned short i2c_addr;
} dell_lis3lv02d_devices[] = {
	/*
	 * Dell platform team told us that these Latitude devices have
	 * ST microelectronics accelerometer at I2C address 0x29.
	 */
	{ "Latitude E5250",     0x29 },
	{ "Latitude E5450",     0x29 },
	{ "Latitude E5550",     0x29 },
	{ "Latitude E6440",     0x29 },
	{ "Latitude E6440 ATG", 0x29 },
	{ "Latitude E6540",     0x29 },
	/*
	 * Additional individual entries were added after verification.
	 */
	{ "Latitude 5480",      0x29 },
	{ "Precision 3540",     0x29 },
	{ "Vostro V131",        0x1d },
	{ "Vostro 5568",        0x29 },
	{ "XPS 15 7590",        0x29 },
};

static void register_dell_lis3lv02d_i2c_device(struct i801_priv *priv)
{
	struct i2c_board_info info;
	const char *dmi_product_name;
	int i;

	dmi_product_name = dmi_get_system_info(DMI_PRODUCT_NAME);
	for (i = 0; i < ARRAY_SIZE(dell_lis3lv02d_devices); ++i) {
		if (strcmp(dmi_product_name,
			   dell_lis3lv02d_devices[i].dmi_product_name) == 0)
			break;
	}

	if (i == ARRAY_SIZE(dell_lis3lv02d_devices)) {
		dev_warn(&priv->pci_dev->dev,
			 "Accelerometer lis3lv02d is present on SMBus but its"
			 " address is unknown, skipping registration\n");
		return;
	}

	memset(&info, 0, sizeof(struct i2c_board_info));
	info.addr = dell_lis3lv02d_devices[i].i2c_addr;
	strscpy(info.type, "lis3lv02d", I2C_NAME_SIZE);
	i2c_new_client_device(&priv->adapter, &info);
}

/* Register optional slaves */
static void i801_probe_optional_slaves(struct i801_priv *priv)
{
	/* Only register slaves on main SMBus channel */
	if (priv->features & FEATURE_IDF)
		return;

	if (apanel_addr) {
		struct i2c_board_info info = {
			.addr = apanel_addr,
			.type = "fujitsu_apanel",
		};

		i2c_new_client_device(&priv->adapter, &info);
	}

	if (dmi_name_in_vendors("FUJITSU"))
		dmi_walk(dmi_check_onboard_devices, &priv->adapter);

	if (is_dell_system_with_lis3lv02d())
		register_dell_lis3lv02d_i2c_device(priv);

	/* Instantiate SPD EEPROMs unless the SMBus is multiplexed */
#ifdef CONFIG_I2C_I801_MUX
	if (!priv->mux_pdev)
#endif
		i2c_register_spd(&priv->adapter);
}
#else
static void __init input_apanel_init(void) {}
static void i801_probe_optional_slaves(struct i801_priv *priv) {}
#endif	/* CONFIG_X86 && CONFIG_DMI */

#ifdef CONFIG_I2C_I801_MUX
static struct i801_mux_config i801_mux_config_asus_z8_d12 = {
	.gpio_chip = "gpio_ich",
	.values = { 0x02, 0x03 },
	.n_values = 2,
	.gpios = { 52, 53 },
	.n_gpios = 2,
};

static struct i801_mux_config i801_mux_config_asus_z8_d18 = {
	.gpio_chip = "gpio_ich",
	.values = { 0x02, 0x03, 0x01 },
	.n_values = 3,
	.gpios = { 52, 53 },
	.n_gpios = 2,
};

static const struct dmi_system_id mux_dmi_table[] = {
	{
		.matches = {
			DMI_MATCH(DMI_BOARD_VENDOR, "ASUSTeK Computer INC."),
			DMI_MATCH(DMI_BOARD_NAME, "Z8NA-D6(C)"),
		},
		.driver_data = &i801_mux_config_asus_z8_d12,
	},
	{
		.matches = {
			DMI_MATCH(DMI_BOARD_VENDOR, "ASUSTeK Computer INC."),
			DMI_MATCH(DMI_BOARD_NAME, "Z8P(N)E-D12(X)"),
		},
		.driver_data = &i801_mux_config_asus_z8_d12,
	},
	{
		.matches = {
			DMI_MATCH(DMI_BOARD_VENDOR, "ASUSTeK Computer INC."),
			DMI_MATCH(DMI_BOARD_NAME, "Z8NH-D12"),
		},
		.driver_data = &i801_mux_config_asus_z8_d12,
	},
	{
		.matches = {
			DMI_MATCH(DMI_BOARD_VENDOR, "ASUSTeK Computer INC."),
			DMI_MATCH(DMI_BOARD_NAME, "Z8PH-D12/IFB"),
		},
		.driver_data = &i801_mux_config_asus_z8_d12,
	},
	{
		.matches = {
			DMI_MATCH(DMI_BOARD_VENDOR, "ASUSTeK Computer INC."),
			DMI_MATCH(DMI_BOARD_NAME, "Z8NR-D12"),
		},
		.driver_data = &i801_mux_config_asus_z8_d12,
	},
	{
		.matches = {
			DMI_MATCH(DMI_BOARD_VENDOR, "ASUSTeK Computer INC."),
			DMI_MATCH(DMI_BOARD_NAME, "Z8P(N)H-D12"),
		},
		.driver_data = &i801_mux_config_asus_z8_d12,
	},
	{
		.matches = {
			DMI_MATCH(DMI_BOARD_VENDOR, "ASUSTeK Computer INC."),
			DMI_MATCH(DMI_BOARD_NAME, "Z8PG-D18"),
		},
		.driver_data = &i801_mux_config_asus_z8_d18,
	},
	{
		.matches = {
			DMI_MATCH(DMI_BOARD_VENDOR, "ASUSTeK Computer INC."),
			DMI_MATCH(DMI_BOARD_NAME, "Z8PE-D18"),
		},
		.driver_data = &i801_mux_config_asus_z8_d18,
	},
	{
		.matches = {
			DMI_MATCH(DMI_BOARD_VENDOR, "ASUSTeK Computer INC."),
			DMI_MATCH(DMI_BOARD_NAME, "Z8PS-D12"),
		},
		.driver_data = &i801_mux_config_asus_z8_d12,
	},
	{ }
};

static int i801_notifier_call(struct notifier_block *nb, unsigned long action,
			      void *data)
{
	struct i801_priv *priv = container_of(nb, struct i801_priv, mux_notifier_block);
	struct device *dev = data;

	if (action != BUS_NOTIFY_ADD_DEVICE ||
	    dev->type != &i2c_adapter_type ||
	    i2c_root_adapter(dev) != &priv->adapter)
		return NOTIFY_DONE;

	/* Call i2c_register_spd for muxed child segments */
	i2c_register_spd(to_i2c_adapter(dev));

	return NOTIFY_OK;
}

/* Setup multiplexing if needed */
static void i801_add_mux(struct i801_priv *priv)
{
	struct device *dev = &priv->adapter.dev;
	const struct i801_mux_config *mux_config;
	struct i2c_mux_gpio_platform_data gpio_data;
	struct gpiod_lookup_table *lookup;
	const struct dmi_system_id *id;
	int i;

	id = dmi_first_match(mux_dmi_table);
	if (!id)
		return;

	mux_config = id->driver_data;

	/* Prepare the platform data */
	memset(&gpio_data, 0, sizeof(struct i2c_mux_gpio_platform_data));
	gpio_data.parent = priv->adapter.nr;
	gpio_data.values = mux_config->values;
	gpio_data.n_values = mux_config->n_values;
	gpio_data.idle = I2C_MUX_GPIO_NO_IDLE;

	/* Register GPIO descriptor lookup table */
	lookup = devm_kzalloc(dev,
			      struct_size(lookup, table, mux_config->n_gpios + 1),
			      GFP_KERNEL);
	if (!lookup)
		return;
	lookup->dev_id = "i2c-mux-gpio";
	for (i = 0; i < mux_config->n_gpios; i++)
		lookup->table[i] = GPIO_LOOKUP(mux_config->gpio_chip,
					       mux_config->gpios[i], "mux", 0);
	gpiod_add_lookup_table(lookup);

	priv->mux_notifier_block.notifier_call = i801_notifier_call;
	if (bus_register_notifier(&i2c_bus_type, &priv->mux_notifier_block))
		return;
	/*
	 * Register the mux device, we use PLATFORM_DEVID_NONE here
	 * because since we are referring to the GPIO chip by name we are
	 * anyways in deep trouble if there is more than one of these
	 * devices, and there should likely only be one platform controller
	 * hub.
	 */
	priv->mux_pdev = platform_device_register_data(dev, "i2c-mux-gpio",
				PLATFORM_DEVID_NONE, &gpio_data,
				sizeof(struct i2c_mux_gpio_platform_data));
	if (IS_ERR(priv->mux_pdev)) {
		gpiod_remove_lookup_table(lookup);
		devm_kfree(dev, lookup);
		dev_err(dev, "Failed to register i2c-mux-gpio device\n");
	} else {
		priv->lookup = lookup;
	}
}

static void i801_del_mux(struct i801_priv *priv)
{
	bus_unregister_notifier(&i2c_bus_type, &priv->mux_notifier_block);
	platform_device_unregister(priv->mux_pdev);
	gpiod_remove_lookup_table(priv->lookup);
}
#else
static inline void i801_add_mux(struct i801_priv *priv) { }
static inline void i801_del_mux(struct i801_priv *priv) { }
#endif

static struct platform_device *
i801_add_tco_spt(struct pci_dev *pci_dev, struct resource *tco_res)
{
	static const struct itco_wdt_platform_data pldata = {
		.name = "Intel PCH",
		.version = 4,
	};
	struct resource *res;
	int ret;

	/*
	 * We must access the NO_REBOOT bit over the Primary to Sideband
	 * (P2SB) bridge.
	 */

	res = &tco_res[1];
	ret = p2sb_bar(pci_dev->bus, 0, res);
	if (ret)
		return ERR_PTR(ret);

	if (pci_dev->device == PCI_DEVICE_ID_INTEL_DNV_SMBUS)
		res->start += SBREG_SMBCTRL_DNV;
	else
		res->start += SBREG_SMBCTRL;

	res->end = res->start + 3;

	return platform_device_register_resndata(&pci_dev->dev, "iTCO_wdt", -1,
					tco_res, 2, &pldata, sizeof(pldata));
}

static struct platform_device *
i801_add_tco_cnl(struct pci_dev *pci_dev, struct resource *tco_res)
{
	static const struct itco_wdt_platform_data pldata = {
		.name = "Intel PCH",
		.version = 6,
	};

	return platform_device_register_resndata(&pci_dev->dev, "iTCO_wdt", -1,
						 tco_res, 1, &pldata, sizeof(pldata));
}

static void i801_add_tco(struct i801_priv *priv)
{
	struct pci_dev *pci_dev = priv->pci_dev;
	struct resource tco_res[2], *res;
	u32 tco_base, tco_ctl;

	/* If we have ACPI based watchdog use that instead */
	if (acpi_has_watchdog())
		return;

	if (!(priv->features & (FEATURE_TCO_SPT | FEATURE_TCO_CNL)))
		return;

	pci_read_config_dword(pci_dev, TCOBASE, &tco_base);
	pci_read_config_dword(pci_dev, TCOCTL, &tco_ctl);
	if (!(tco_ctl & TCOCTL_EN))
		return;

	memset(tco_res, 0, sizeof(tco_res));
	/*
	 * Always populate the main iTCO IO resource here. The second entry
	 * for NO_REBOOT MMIO is filled by the SPT specific function.
	 */
	res = &tco_res[0];
	res->start = tco_base & ~1;
	res->end = res->start + 32 - 1;
	res->flags = IORESOURCE_IO;

	if (priv->features & FEATURE_TCO_CNL)
		priv->tco_pdev = i801_add_tco_cnl(pci_dev, tco_res);
	else
		priv->tco_pdev = i801_add_tco_spt(pci_dev, tco_res);

	if (IS_ERR(priv->tco_pdev))
		dev_warn(&pci_dev->dev, "failed to create iTCO device\n");
}

#ifdef CONFIG_ACPI
static bool i801_acpi_is_smbus_ioport(const struct i801_priv *priv,
				      acpi_physical_address address)
{
	return address >= priv->smba &&
	       address <= pci_resource_end(priv->pci_dev, SMBBAR);
}

static acpi_status
i801_acpi_io_handler(u32 function, acpi_physical_address address, u32 bits,
		     u64 *value, void *handler_context, void *region_context)
{
	struct i801_priv *priv = handler_context;
	struct pci_dev *pdev = priv->pci_dev;
	acpi_status status;

	/*
	 * Once BIOS AML code touches the OpRegion we warn and inhibit any
	 * further access from the driver itself. This device is now owned
	 * by the system firmware.
	 */
	mutex_lock(&priv->acpi_lock);

	if (!priv->acpi_reserved && i801_acpi_is_smbus_ioport(priv, address)) {
		priv->acpi_reserved = true;

		dev_warn(&pdev->dev, "BIOS is accessing SMBus registers\n");
		dev_warn(&pdev->dev, "Driver SMBus register access inhibited\n");

		/*
		 * BIOS is accessing the host controller so prevent it from
		 * suspending automatically from now on.
		 */
		pm_runtime_get_sync(&pdev->dev);
	}

	if ((function & ACPI_IO_MASK) == ACPI_READ)
		status = acpi_os_read_port(address, (u32 *)value, bits);
	else
		status = acpi_os_write_port(address, (u32)*value, bits);

	mutex_unlock(&priv->acpi_lock);

	return status;
}

static int i801_acpi_probe(struct i801_priv *priv)
{
	acpi_handle ah = ACPI_HANDLE(&priv->pci_dev->dev);
	acpi_status status;

	status = acpi_install_address_space_handler(ah, ACPI_ADR_SPACE_SYSTEM_IO,
						    i801_acpi_io_handler, NULL, priv);
	if (ACPI_SUCCESS(status))
		return 0;

	return acpi_check_resource_conflict(&priv->pci_dev->resource[SMBBAR]);
}

static void i801_acpi_remove(struct i801_priv *priv)
{
	acpi_handle ah = ACPI_HANDLE(&priv->pci_dev->dev);

	acpi_remove_address_space_handler(ah, ACPI_ADR_SPACE_SYSTEM_IO, i801_acpi_io_handler);
}
#else
static inline int i801_acpi_probe(struct i801_priv *priv) { return 0; }
static inline void i801_acpi_remove(struct i801_priv *priv) { }
#endif

static void i801_setup_hstcfg(struct i801_priv *priv)
{
	unsigned char hstcfg = priv->original_hstcfg;

	hstcfg &= ~SMBHSTCFG_I2C_EN;	/* SMBus timing */
	hstcfg |= SMBHSTCFG_HST_EN;
	pci_write_config_byte(priv->pci_dev, SMBHSTCFG, hstcfg);
}

static void i801_restore_regs(struct i801_priv *priv)
{
	outb_p(priv->original_hstcnt, SMBHSTCNT(priv));
	pci_write_config_byte(priv->pci_dev, SMBHSTCFG, priv->original_hstcfg);
}

static int i801_probe(struct pci_dev *dev, const struct pci_device_id *id)
{
	int err, i;
	struct i801_priv *priv;

	priv = devm_kzalloc(&dev->dev, sizeof(*priv), GFP_KERNEL);
	if (!priv)
		return -ENOMEM;

	i2c_set_adapdata(&priv->adapter, priv);
	priv->adapter.owner = THIS_MODULE;
	priv->adapter.class = I2C_CLASS_HWMON;
	priv->adapter.algo = &smbus_algorithm;
	priv->adapter.dev.parent = &dev->dev;
	ACPI_COMPANION_SET(&priv->adapter.dev, ACPI_COMPANION(&dev->dev));
	priv->adapter.retries = 3;
	mutex_init(&priv->acpi_lock);

	priv->pci_dev = dev;
	priv->features = id->driver_data;

	/* Disable features on user request */
	for (i = 0; i < ARRAY_SIZE(i801_feature_names); i++) {
		if (priv->features & disable_features & (1 << i))
			dev_notice(&dev->dev, "%s disabled by user\n",
				   i801_feature_names[i]);
	}
	priv->features &= ~disable_features;

	/* The block process call uses block buffer mode */
	if (!(priv->features & FEATURE_BLOCK_BUFFER))
		priv->features &= ~FEATURE_BLOCK_PROC;

	err = pcim_enable_device(dev);
	if (err) {
		dev_err(&dev->dev, "Failed to enable SMBus PCI device (%d)\n",
			err);
		return err;
	}
	pcim_pin_device(dev);

	/* Determine the address of the SMBus area */
	priv->smba = pci_resource_start(dev, SMBBAR);
	if (!priv->smba) {
		dev_err(&dev->dev,
			"SMBus base address uninitialized, upgrade BIOS\n");
		return -ENODEV;
	}

	if (i801_acpi_probe(priv))
		return -ENODEV;

	err = pcim_iomap_regions(dev, 1 << SMBBAR, DRV_NAME);
	if (err) {
		dev_err(&dev->dev,
			"Failed to request SMBus region 0x%lx-0x%Lx\n",
			priv->smba,
			(unsigned long long)pci_resource_end(dev, SMBBAR));
		i801_acpi_remove(priv);
		return err;
	}

	pci_read_config_byte(priv->pci_dev, SMBHSTCFG, &priv->original_hstcfg);
	i801_setup_hstcfg(priv);
	if (!(priv->original_hstcfg & SMBHSTCFG_HST_EN))
		dev_info(&dev->dev, "Enabling SMBus device\n");

	if (priv->original_hstcfg & SMBHSTCFG_SMB_SMI_EN) {
		dev_dbg(&dev->dev, "SMBus using interrupt SMI#\n");
		/* Disable SMBus interrupt feature if SMBus using SMI# */
		priv->features &= ~FEATURE_IRQ;
	}
	if (priv->original_hstcfg & SMBHSTCFG_SPD_WD)
		dev_info(&dev->dev, "SPD Write Disable is set\n");

	/* Clear special mode bits */
	if (priv->features & (FEATURE_SMBUS_PEC | FEATURE_BLOCK_BUFFER))
		outb_p(inb_p(SMBAUXCTL(priv)) &
		       ~(SMBAUXCTL_CRC | SMBAUXCTL_E32B), SMBAUXCTL(priv));

	/* Default timeout in interrupt mode: 200 ms */
	priv->adapter.timeout = HZ / 5;

	if (dev->irq == IRQ_NOTCONNECTED)
		priv->features &= ~FEATURE_IRQ;

	if (priv->features & FEATURE_IRQ) {
		u16 pcists;

		/* Complain if an interrupt is already pending */
		pci_read_config_word(priv->pci_dev, PCI_STATUS, &pcists);
		if (pcists & PCI_STATUS_INTERRUPT)
			dev_warn(&dev->dev, "An interrupt is pending!\n");
	}

	if (priv->features & FEATURE_IRQ) {
		init_completion(&priv->done);

		err = devm_request_irq(&dev->dev, dev->irq, i801_isr,
				       IRQF_SHARED, DRV_NAME, priv);
		if (err) {
			dev_err(&dev->dev, "Failed to allocate irq %d: %d\n",
				dev->irq, err);
			priv->features &= ~FEATURE_IRQ;
		}
	}
	dev_info(&dev->dev, "SMBus using %s\n",
		 priv->features & FEATURE_IRQ ? "PCI interrupt" : "polling");

	/* Host notification uses an interrupt */
	if (!(priv->features & FEATURE_IRQ))
		priv->features &= ~FEATURE_HOST_NOTIFY;

	/* Remember original Interrupt and Host Notify settings */
	priv->original_hstcnt = inb_p(SMBHSTCNT(priv)) & ~SMBHSTCNT_KILL;
	if (priv->features & FEATURE_HOST_NOTIFY)
		priv->original_slvcmd = inb_p(SMBSLVCMD(priv));

	i801_add_tco(priv);

	/*
	 * adapter.name is used by platform code to find the main I801 adapter
	 * to instantiante i2c_clients, do not change.
	 */
	snprintf(priv->adapter.name, sizeof(priv->adapter.name),
		 "SMBus %s adapter at %04lx",
		 (priv->features & FEATURE_IDF) ? "I801 IDF" : "I801",
		 priv->smba);

	err = i2c_add_adapter(&priv->adapter);
	if (err) {
		platform_device_unregister(priv->tco_pdev);
		i801_acpi_remove(priv);
		i801_restore_regs(priv);
		return err;
	}

	i801_enable_host_notify(&priv->adapter);

	/* We ignore errors - multiplexing is optional */
	i801_add_mux(priv);
	i801_probe_optional_slaves(priv);

	pci_set_drvdata(dev, priv);

	dev_pm_set_driver_flags(&dev->dev, DPM_FLAG_NO_DIRECT_COMPLETE);
	pm_runtime_set_autosuspend_delay(&dev->dev, 1000);
	pm_runtime_use_autosuspend(&dev->dev);
	pm_runtime_put_autosuspend(&dev->dev);
	pm_runtime_allow(&dev->dev);

	return 0;
}

static void i801_remove(struct pci_dev *dev)
{
	struct i801_priv *priv = pci_get_drvdata(dev);

	i801_disable_host_notify(priv);
	i801_del_mux(priv);
	i2c_del_adapter(&priv->adapter);
	i801_acpi_remove(priv);

	platform_device_unregister(priv->tco_pdev);

	/* if acpi_reserved is set then usage_count is incremented already */
	if (!priv->acpi_reserved)
		pm_runtime_get_noresume(&dev->dev);

	i801_restore_regs(priv);

	/*
	 * do not call pci_disable_device(dev) since it can cause hard hangs on
	 * some systems during power-off (eg. Fujitsu-Siemens Lifebook E8010)
	 */
}

static void i801_shutdown(struct pci_dev *dev)
{
	struct i801_priv *priv = pci_get_drvdata(dev);

	i801_disable_host_notify(priv);
	/* Restore config registers to avoid hard hang on some systems */
	i801_restore_regs(priv);
}

static int i801_suspend(struct device *dev)
{
	struct i801_priv *priv = dev_get_drvdata(dev);

	i801_restore_regs(priv);

	return 0;
}

static int i801_resume(struct device *dev)
{
	struct i801_priv *priv = dev_get_drvdata(dev);

	i801_setup_hstcfg(priv);
	i801_enable_host_notify(&priv->adapter);

	return 0;
}

static DEFINE_SIMPLE_DEV_PM_OPS(i801_pm_ops, i801_suspend, i801_resume);

static struct pci_driver i801_driver = {
	.name		= DRV_NAME,
	.id_table	= i801_ids,
	.probe		= i801_probe,
	.remove		= i801_remove,
	.shutdown	= i801_shutdown,
	.driver		= {
		.pm	= pm_sleep_ptr(&i801_pm_ops),
		.probe_type = PROBE_PREFER_ASYNCHRONOUS,
	},
};

static int __init i2c_i801_init(void)
{
	if (dmi_name_in_vendors("FUJITSU"))
		input_apanel_init();
	return pci_register_driver(&i801_driver);
}

static void __exit i2c_i801_exit(void)
{
	pci_unregister_driver(&i801_driver);
}

MODULE_AUTHOR("Mark D. Studebaker <mdsxyz123@yahoo.com>");
MODULE_AUTHOR("Jean Delvare <jdelvare@suse.de>");
MODULE_DESCRIPTION("I801 SMBus driver");
MODULE_LICENSE("GPL");

module_init(i2c_i801_init);
module_exit(i2c_i801_exit);<|MERGE_RESOLUTION|>--- conflicted
+++ resolved
@@ -81,11 +81,8 @@
  * Meteor Lake PCH-S (PCH)	0x7f23	32	hard	yes	yes	yes
  * Birch Stream (SOC)		0x5796	32	hard	yes	yes	yes
  * Arrow Lake-H (SOC)		0x7722	32	hard	yes	yes	yes
-<<<<<<< HEAD
-=======
  * Panther Lake-H (SOC)		0xe322	32	hard	yes	yes	yes
  * Panther Lake-P (SOC)		0xe422	32	hard	yes	yes	yes
->>>>>>> 5014622f
  *
  * Features supported by this driver:
  * Software PEC				no
@@ -1070,11 +1067,8 @@
 	{ PCI_DEVICE_DATA(INTEL, METEOR_LAKE_PCH_S_SMBUS,	FEATURES_ICH5 | FEATURE_TCO_CNL) },
 	{ PCI_DEVICE_DATA(INTEL, BIRCH_STREAM_SMBUS,		FEATURES_ICH5 | FEATURE_TCO_CNL) },
 	{ PCI_DEVICE_DATA(INTEL, ARROW_LAKE_H_SMBUS,		FEATURES_ICH5 | FEATURE_TCO_CNL) },
-<<<<<<< HEAD
-=======
 	{ PCI_DEVICE_DATA(INTEL, PANTHER_LAKE_H_SMBUS,		FEATURES_ICH5 | FEATURE_TCO_CNL) },
 	{ PCI_DEVICE_DATA(INTEL, PANTHER_LAKE_P_SMBUS,		FEATURES_ICH5 | FEATURE_TCO_CNL) },
->>>>>>> 5014622f
 	{ 0, }
 };
 
