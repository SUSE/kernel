--- conflicted
+++ resolved
@@ -1836,10 +1836,7 @@
 	struct i801_priv *priv = dev_get_drvdata(dev);
 
 	i801_restore_regs(priv);
-<<<<<<< HEAD
-
-=======
->>>>>>> 8e91a90a
+
 	return 0;
 }
 
