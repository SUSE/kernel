--- conflicted
+++ resolved
@@ -307,12 +307,7 @@
 static u32 rtl9300_i2c_func(struct i2c_adapter *a)
 {
 	return I2C_FUNC_SMBUS_BYTE | I2C_FUNC_SMBUS_BYTE_DATA |
-<<<<<<< HEAD
-	       I2C_FUNC_SMBUS_WORD_DATA | I2C_FUNC_SMBUS_BLOCK_DATA |
-	       I2C_FUNC_SMBUS_I2C_BLOCK;
-=======
 	       I2C_FUNC_SMBUS_WORD_DATA | I2C_FUNC_SMBUS_BLOCK_DATA;
->>>>>>> 3476aa7d
 }
 
 static const struct i2c_algorithm rtl9300_i2c_algo = {
