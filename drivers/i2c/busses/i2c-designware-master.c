--- conflicted
+++ resolved
@@ -736,11 +736,7 @@
 		 * the HW active).
 		 */
 		regmap_write(dev->map, DW_IC_INTR_MASK, 0);
-<<<<<<< HEAD
-		return 0;
-=======
 		return IRQ_HANDLED;
->>>>>>> eb3cdb58
 	}
 
 	if (stat & DW_IC_INTR_TX_ABRT) {
