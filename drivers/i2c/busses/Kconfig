# SPDX-License-Identifier: GPL-2.0-only
#
# Sensor device configuration
#

menu "I2C Hardware Bus support"
	depends on HAS_IOMEM

comment "PC SMBus host controller drivers"
	depends on PCI

config I2C_CCGX_UCSI
	tristate
	help
	  A common module to provide an API to instantiate UCSI device
	  for Cypress CCGx Type-C controller. Individual bus drivers
	  need to select this one on demand.

config I2C_ALI1535
	tristate "ALI 1535"
	depends on PCI && HAS_IOPORT
	help
	  If you say yes to this option, support will be included for the SMB
	  Host controller on Acer Labs Inc. (ALI) M1535 South Bridges.  The SMB
	  controller is part of the 7101 device, which is an ACPI-compliant
	  Power Management Unit (PMU).

	  This driver can also be built as a module.  If so, the module
	  will be called i2c-ali1535.

config I2C_ALI1563
	tristate "ALI 1563"
	depends on PCI && HAS_IOPORT
	help
	  If you say yes to this option, support will be included for the SMB
	  Host controller on Acer Labs Inc. (ALI) M1563 South Bridges.  The SMB
	  controller is part of the 7101 device, which is an ACPI-compliant
	  Power Management Unit (PMU).

	  This driver can also be built as a module.  If so, the module
	  will be called i2c-ali1563.

config I2C_ALI15X3
	tristate "ALI 15x3"
	depends on PCI && HAS_IOPORT
	help
	  If you say yes to this option, support will be included for the
	  Acer Labs Inc. (ALI) M1514 and M1543 motherboard I2C interfaces.

	  This driver can also be built as a module.  If so, the module
	  will be called i2c-ali15x3.

config I2C_AMD756
	tristate "AMD 756/766/768/8111 and nVidia nForce"
	depends on PCI && HAS_IOPORT
	help
	  If you say yes to this option, support will be included for the AMD
	  756/766/768 mainboard I2C interfaces.  The driver also includes
	  support for the first (SMBus 1.0) I2C interface of the AMD 8111 and
	  the nVidia nForce I2C interface.

	  This driver can also be built as a module.  If so, the module
	  will be called i2c-amd756.

config I2C_AMD756_S4882
	tristate "SMBus multiplexing on the Tyan S4882"
	depends on I2C_AMD756 && X86
	help
	  Enabling this option will add specific SMBus support for the Tyan
	  S4882 motherboard.  On this 4-CPU board, the SMBus is multiplexed
	  over 8 different channels, where the various memory module EEPROMs
	  and temperature sensors live.  Saying yes here will give you access
	  to these in addition to the trunk.

	  This driver can also be built as a module.  If so, the module
	  will be called i2c-amd756-s4882.

config I2C_AMD8111
	tristate "AMD 8111"
	depends on PCI && HAS_IOPORT
	help
	  If you say yes to this option, support will be included for the
	  second (SMBus 2.0) AMD 8111 mainboard I2C interface.

	  This driver can also be built as a module.  If so, the module
	  will be called i2c-amd8111.

config I2C_AMD_MP2
	tristate "AMD MP2 PCIe"
	depends on PCI && ACPI
	help
	  If you say yes to this option, support will be included for the AMD
	  MP2 PCIe I2C adapter.

	  This driver can also be built as modules.  If so, the modules will
	  be called i2c-amd-mp2-pci and i2c-amd-mp2-plat.

config I2C_HIX5HD2
	tristate "Hix5hd2 high-speed I2C driver"
	depends on ARCH_HISI || ARCH_HIX5HD2 || COMPILE_TEST
	help
	  Say Y here to include support for the high-speed I2C controller
	  used in HiSilicon hix5hd2 SoCs.

	  This driver can also be built as a module. If so, the module
	  will be called i2c-hix5hd2.

config I2C_I801
	tristate "Intel 82801 (ICH/PCH)"
	depends on PCI && HAS_IOPORT
	select P2SB if X86
	select CHECK_SIGNATURE if X86 && DMI
	select I2C_SMBUS
	help
	  If you say yes to this option, support will be included for the Intel
	  801 family of mainboard I2C interfaces.  Specifically, the following
	  versions of the chipset are supported:
	    82801AA
	    82801AB
	    82801BA
	    82801CA/CAM
	    82801DB
	    82801EB/ER (ICH5/ICH5R)
	    6300ESB
	    ICH6
	    ICH7
	    ESB2
	    ICH8
	    ICH9
	    EP80579 (Tolapai)
	    ICH10
	    5/3400 Series (PCH)
	    6 Series (PCH)
	    Patsburg (PCH)
	    DH89xxCC (PCH)
	    Panther Point (PCH)
	    Lynx Point (PCH)
	    Avoton (SOC)
	    Wellsburg (PCH)
	    Coleto Creek (PCH)
	    Wildcat Point (PCH)
	    BayTrail (SOC)
	    Braswell (SOC)
	    Sunrise Point (PCH)
	    Kaby Lake (PCH)
	    DNV (SOC)
	    Broxton (SOC)
	    Lewisburg (PCH)
	    Gemini Lake (SOC)
	    Cannon Lake (PCH)
	    Cedar Fork (PCH)
	    Ice Lake (PCH)
	    Comet Lake (PCH)
	    Elkhart Lake (PCH)
	    Tiger Lake (PCH)
	    Jasper Lake (SOC)
	    Emmitsburg (PCH)
	    Alder Lake (PCH)
	    Raptor Lake (PCH)
	    Meteor Lake (SOC and PCH)
	    Birch Stream (SOC)
<<<<<<< HEAD
=======
	    Arrow Lake (SOC)
>>>>>>> 2d5404ca

	  This driver can also be built as a module.  If so, the module
	  will be called i2c-i801.

config I2C_I801_MUX
	def_bool I2C_I801
	depends on DMI && I2C_MUX_GPIO
	depends on !(I2C_I801=y && I2C_MUX=m)
	help
	  Optional support for multiplexed SMBUS on certain systems with
	  more than 8 memory slots.

config I2C_ISCH
	tristate "Intel SCH SMBus 1.0"
	depends on PCI && HAS_IOPORT
	select LPC_SCH
	help
	  Say Y here if you want to use SMBus controller on the Intel SCH
	  based systems.

	  This driver can also be built as a module. If so, the module
	  will be called i2c-isch.

config I2C_ISMT
	tristate "Intel iSMT SMBus Controller"
	depends on PCI && X86
	help
	  If you say yes to this option, support will be included for the Intel
	  iSMT SMBus host controller interface.

	  This driver can also be built as a module.  If so, the module will be
	  called i2c-ismt.

config I2C_PIIX4
	tristate "Intel PIIX4 and compatible (ATI/AMD/Serverworks/Broadcom/SMSC)"
	depends on PCI && HAS_IOPORT
	select I2C_SMBUS
	help
	  If you say yes to this option, support will be included for the Intel
	  PIIX4 family of mainboard I2C interfaces.  Specifically, the following
	  versions of the chipset are supported (note that Serverworks is part
	  of Broadcom):
	    Intel PIIX4
	    Intel 440MX
	    ATI IXP200
	    ATI IXP300
	    ATI IXP400
	    ATI SB600
	    ATI SB700/SP5100
	    ATI SB800
	    AMD Hudson-2
	    AMD ML
	    AMD CZ
	    Hygon CZ
	    Serverworks OSB4
	    Serverworks CSB5
	    Serverworks CSB6
	    Serverworks HT-1000
	    Serverworks HT-1100
	    SMSC Victory66

	  Some AMD chipsets contain two PIIX4-compatible SMBus
	  controllers. This driver will attempt to use both controllers
	  on the SB700/SP5100, if they have been initialized by the BIOS.

	  This driver can also be built as a module.  If so, the module
	  will be called i2c-piix4.

config I2C_CHT_WC
	tristate "Intel Cherry Trail Whiskey Cove PMIC smbus controller"
	depends on INTEL_SOC_PMIC_CHTWC
	help
	  If you say yes to this option, support will be included for the
	  SMBus controller found in the Intel Cherry Trail Whiskey Cove PMIC
	  found on some Intel Cherry Trail systems.

	  Note this controller is hooked up to a TI bq24292i charger-IC,
	  combined with a FUSB302 Type-C port-controller as such it is advised
	  to also select CONFIG_TYPEC_FUSB302=m.

config I2C_NFORCE2
	tristate "Nvidia nForce2, nForce3 and nForce4"
	depends on PCI && HAS_IOPORT
	help
	  If you say yes to this option, support will be included for the Nvidia
	  nForce2, nForce3 and nForce4 families of mainboard I2C interfaces.

	  This driver can also be built as a module.  If so, the module
	  will be called i2c-nforce2.

config I2C_NFORCE2_S4985
	tristate "SMBus multiplexing on the Tyan S4985"
	depends on I2C_NFORCE2 && X86
	help
	  Enabling this option will add specific SMBus support for the Tyan
	  S4985 motherboard.  On this 4-CPU board, the SMBus is multiplexed
	  over 4 different channels, where the various memory module EEPROMs
	  live.  Saying yes here will give you access to these in addition
	  to the trunk.

	  This driver can also be built as a module.  If so, the module
	  will be called i2c-nforce2-s4985.

config I2C_NVIDIA_GPU
	tristate "NVIDIA GPU I2C controller"
	depends on PCI
	select I2C_CCGX_UCSI
	help
	  If you say yes to this option, support will be included for the
	  NVIDIA GPU I2C controller which is used to communicate with the GPU's
	  Type-C controller. This driver can also be built as a module called
	  i2c-nvidia-gpu.

config I2C_SIS5595
	tristate "SiS 5595"
	depends on PCI && HAS_IOPORT
	help
	  If you say yes to this option, support will be included for the
	  SiS5595 SMBus (a subset of I2C) interface.

	  This driver can also be built as a module.  If so, the module
	  will be called i2c-sis5595.

config I2C_SIS630
	tristate "SiS 630/730/964"
	depends on PCI && HAS_IOPORT
	help
	  If you say yes to this option, support will be included for the
	  SiS630, SiS730 and SiS964 SMBus (a subset of I2C) interface.

	  This driver can also be built as a module.  If so, the module
	  will be called i2c-sis630.

config I2C_SIS96X
	tristate "SiS 96x"
	depends on PCI && HAS_IOPORT
	help
	  If you say yes to this option, support will be included for the SiS
	  96x SMBus (a subset of I2C) interfaces.  Specifically, the following
	  chipsets are supported:
	    645/961
	    645DX/961
	    645DX/962
	    648/961
	    650/961
	    735
	    745

	  This driver can also be built as a module.  If so, the module
	  will be called i2c-sis96x.

config I2C_VIA
	tristate "VIA VT82C586B"
	depends on PCI && HAS_IOPORT
	select I2C_ALGOBIT
	help
	  If you say yes to this option, support will be included for the VIA
	  82C586B I2C interface

	  This driver can also be built as a module.  If so, the module
	  will be called i2c-via.

config I2C_VIAPRO
	tristate "VIA VT82C596/82C686/82xx and CX700/VX8xx/VX900"
	depends on PCI && HAS_IOPORT
	help
	  If you say yes to this option, support will be included for the VIA
	  VT82C596 and later SMBus interface.  Specifically, the following
	  chipsets are supported:
	    VT82C596A/B
	    VT82C686A/B
	    VT8231
	    VT8233/A
	    VT8235
	    VT8237R/A/S
	    VT8251
	    CX700
	    VX800/VX820
	    VX855/VX875
	    VX900

	  This driver can also be built as a module.  If so, the module
	  will be called i2c-viapro.

if ACPI

config I2C_ZHAOXIN
	tristate "Zhaoxin I2C Interface"
	depends on PCI || COMPILE_TEST
	help
	  If you say yes to this option, support will be included for the
	  ZHAOXIN I2C interface

	  This driver can also be built as a module. If so, the module
	  will be called i2c-zhaoxin.

comment "ACPI drivers"

config I2C_SCMI
	tristate "SMBus Control Method Interface"
	help
	  This driver supports the SMBus Control Method Interface. It needs the
	  BIOS to declare ACPI control methods as described in the SMBus Control
	  Method Interface specification.

	  To compile this driver as a module, choose M here:
	  the module will be called i2c-scmi.

endif # ACPI

comment "Mac SMBus host controller drivers"
	depends on PPC_CHRP || PPC_PMAC

config I2C_HYDRA
	tristate "CHRP Apple Hydra Mac I/O I2C interface"
	depends on PCI && PPC_CHRP
	select I2C_ALGOBIT
	help
	  This supports the use of the I2C interface in the Apple Hydra Mac
	  I/O chip on some CHRP machines (e.g. the LongTrail).  Say Y if you
	  have such a machine.

	  This support is also available as a module.  If so, the module
	  will be called i2c-hydra.

config I2C_POWERMAC
	tristate "Powermac I2C interface"
	depends on PPC_PMAC
	default y
	help
	  This exposes the various PowerMac i2c interfaces to the linux i2c
	  layer and to userland. It is used by various drivers on the PowerMac
	  platform, and should generally be enabled.

	  This support is also available as a module.  If so, the module
	  will be called i2c-powermac.

comment "I2C system bus drivers (mostly embedded / system-on-chip)"

config I2C_ALTERA
	tristate "Altera Soft IP I2C"
	depends on ARCH_INTEL_SOCFPGA || NIOS2 || COMPILE_TEST
	depends on OF
	help
	  If you say yes to this option, support will be included for the
	  Altera Soft IP I2C interfaces on SoCFPGA and Nios2 architectures.

	  This driver can also be built as a module.  If so, the module
	  will be called i2c-altera.

config I2C_ASPEED
	tristate "Aspeed I2C Controller"
	depends on ARCH_ASPEED || COMPILE_TEST
	help
	  If you say yes to this option, support will be included for the
	  Aspeed I2C controller.

	  This driver can also be built as a module.  If so, the module
	  will be called i2c-aspeed.

config I2C_AT91
	tristate "Atmel AT91 I2C Two-Wire interface (TWI)"
	depends on ARCH_AT91 || COMPILE_TEST
	help
	  This supports the use of the I2C interface on Atmel AT91
	  processors.

	  A serious problem is that there is no documented way to issue
	  repeated START conditions for more than two messages, as needed
	  to support combined I2C messages.  Use the i2c-gpio driver
	  unless your system can cope with this limitation.

	  Caution! at91rm9200, at91sam9261, at91sam9260, at91sam9263 devices
	  don't have clock stretching in transmission mode. For that reason,
	  you can encounter underrun issues causing premature stop sendings if
	  the latency to fill the transmission register is too long. If you
	  are facing this situation, use the i2c-gpio driver.

config I2C_AT91_SLAVE_EXPERIMENTAL
	tristate "Microchip AT91 I2C experimental slave mode"
	depends on I2C_AT91
	select I2C_SLAVE
	help
	  If you say yes to this option, support for the slave mode will be
	  added. Caution: do not use it for production. This feature has not
	  been tested in a heavy way, help wanted.
	  There are known bugs:
	    - It can hang, on a SAMA5D4, after several transfers.
	    - There are some mismtaches with a SAMA5D4 as slave and a SAMA5D2 as
	    master.

config I2C_AU1550
	tristate "Au1550/Au1200/Au1300 SMBus interface"
	depends on MIPS_ALCHEMY
	help
	  If you say yes to this option, support will be included for the
	  Au1550/Au1200/Au1300 SMBus interface.

	  This driver can also be built as a module.  If so, the module
	  will be called i2c-au1550.

config I2C_AXXIA
	tristate "Axxia I2C controller"
	depends on ARCH_AXXIA || COMPILE_TEST
	default ARCH_AXXIA
	select I2C_SLAVE
	help
	  Say yes if you want to support the I2C bus on Axxia platforms.

	  Please note that this controller is limited to transfers of maximum
	  255 bytes in length. Any attempt to to a larger transfer will return
	  an error.

config I2C_BCM2835
	tristate "Broadcom BCM2835 I2C controller"
	depends on ARCH_BCM2835 || ARCH_BRCMSTB || COMPILE_TEST
	depends on COMMON_CLK
	help
	  If you say yes to this option, support will be included for the
	  BCM2835 I2C controller.

	  If you don't know what to do here, say N.

	  This support is also available as a module.  If so, the module
	  will be called i2c-bcm2835.

config I2C_BCM_IPROC
	tristate "Broadcom iProc I2C controller"
	depends on ARCH_BCM_IPROC || COMPILE_TEST
	default ARCH_BCM_IPROC
	select I2C_SLAVE
	help
	  If you say yes to this option, support will be included for the
	  Broadcom iProc I2C controller.

	  If you don't know what to do here, say N.

config I2C_BCM_KONA
	tristate "BCM Kona I2C adapter"
	depends on ARCH_BCM_MOBILE || COMPILE_TEST
	default y if ARCH_BCM_MOBILE
	help
	  If you say yes to this option, support will be included for the
	  I2C interface on the Broadcom Kona family of processors.

	  If you do not need KONA I2C interface, say N.

config I2C_BRCMSTB
	tristate "BRCM Settop/DSL I2C controller"
	depends on ARCH_BCM2835 || ARCH_BCMBCA || ARCH_BRCMSTB || \
		   BMIPS_GENERIC || COMPILE_TEST
	default y
	help
	  If you say yes to this option, support will be included for the
	  I2C interface on the Broadcom Settop/DSL SoCs.

	  If you do not need I2C interface, say N.

config I2C_CADENCE
	tristate "Cadence I2C Controller"
	depends on ARCH_ZYNQ || ARM64 || XTENSA || RISCV || COMPILE_TEST
	help
	  Say yes here to select Cadence I2C Host Controller. This controller is
	  e.g. used by Xilinx Zynq.

config I2C_CBUS_GPIO
	tristate "CBUS I2C driver"
	depends on GPIOLIB || COMPILE_TEST
	help
	  Support for CBUS access using I2C API. Mostly relevant for Nokia
	  Internet Tablets (770, N800 and N810).

	  This driver can also be built as a module.  If so, the module
	  will be called i2c-cbus-gpio.

config I2C_CPM
	tristate "Freescale CPM1 or CPM2 (MPC8xx/826x)"
	depends on CPM1 || CPM2
	help
	  This supports the use of the I2C interface on Freescale
	  processors with CPM1 or CPM2.

	  This driver can also be built as a module.  If so, the module
	  will be called i2c-cpm.

config I2C_DAVINCI
	tristate "DaVinci I2C driver"
	depends on ARCH_DAVINCI || ARCH_KEYSTONE || COMPILE_TEST
	help
	  Support for TI DaVinci I2C controller driver.

	  This driver can also be built as a module.  If so, the module
	  will be called i2c-davinci.

	  Please note that this driver might be needed to bring up other
	  devices such as DaVinci NIC.
	  For details please see http://www.ti.com/davinci

config I2C_DESIGNWARE_CORE
	tristate "Synopsys DesignWare I2C adapter"
	select REGMAP
	help
	  This option enables support for the Synopsys DesignWare I2C adapter.
	  This driver includes support for the I2C host on the Synopsys
	  Designware I2C adapter.

	  To compile the driver as a module, choose M here: the module will be
	  called i2c-designware-core.

if I2C_DESIGNWARE_CORE

config I2C_DESIGNWARE_SLAVE
	bool "Synopsys DesignWare Slave"
	select I2C_SLAVE
	help
	  If you say yes to this option, support will be included for the
	  Synopsys DesignWare I2C slave adapter.

config I2C_DESIGNWARE_PLATFORM
	tristate "Synopsys DesignWare Platform driver"
	depends on (ACPI && COMMON_CLK) || !ACPI
	select MFD_SYSCON if MIPS_BAIKAL_T1
	default I2C_DESIGNWARE_CORE
	help
	  If you say yes to this option, support will be included for the
	  Synopsys DesignWare I2C adapters on the platform bus.

	  This driver can also be built as a module.  If so, the module
	  will be called i2c-designware-platform.

config I2C_DESIGNWARE_AMDPSP
	bool "AMD PSP I2C semaphore support"
	depends on ACPI
	depends on CRYPTO_DEV_SP_PSP
	depends on PCI
	depends on I2C_DESIGNWARE_PLATFORM
	depends on (I2C_DESIGNWARE_PLATFORM=y && CRYPTO_DEV_CCP_DD=y) || \
		   (I2C_DESIGNWARE_PLATFORM=m && CRYPTO_DEV_CCP_DD)
	help
	  This driver enables managed host access to the selected I2C bus shared
	  between AMD CPU and AMD PSP.

	  You should say Y if running on an AMD system equipped with the PSP.

config I2C_DESIGNWARE_BAYTRAIL
	bool "Intel Baytrail I2C semaphore support"
	depends on ACPI
	depends on I2C_DESIGNWARE_PLATFORM
	depends on (I2C_DESIGNWARE_PLATFORM=m && IOSF_MBI) || \
		   (I2C_DESIGNWARE_PLATFORM=y && IOSF_MBI=y)
	help
	  This driver enables managed host access to the PMIC I2C bus on select
	  Intel BayTrail platforms using the X-Powers AXP288 PMIC. It allows
	  the host to request uninterrupted access to the PMIC's I2C bus from
	  the platform firmware controlling it. You should say Y if running on
	  a BayTrail system using the AXP288.

config I2C_DESIGNWARE_PCI
	tristate "Synopsys DesignWare PCI driver"
	depends on PCI
	select I2C_CCGX_UCSI
	help
	  If you say yes to this option, support will be included for the
	  Synopsys DesignWare I2C adapters on the PCI bus. Only master mode is
	  supported.

	  This driver can also be built as a module.  If so, the module
	  will be called i2c-designware-pci.

endif

config I2C_DIGICOLOR
	tristate "Conexant Digicolor I2C driver"
	depends on ARCH_DIGICOLOR || COMPILE_TEST
	help
	  Support for Conexant Digicolor SoCs (CX92755) I2C controller driver.

	  This driver can also be built as a module.  If so, the module
	  will be called i2c-digicolor.

config I2C_EG20T
	tristate "Intel EG20T PCH/LAPIS Semicon IOH(ML7213/ML7223/ML7831) I2C"
	depends on PCI && (X86_32 || MIPS || COMPILE_TEST)
	help
	  This driver is for PCH(Platform controller Hub) I2C of EG20T which
	  is an IOH(Input/Output Hub) for x86 embedded processor.
	  This driver can access PCH I2C bus device.

	  This driver also can be used for LAPIS Semiconductor IOH(Input/
	  Output Hub), ML7213, ML7223 and ML7831.
	  ML7213 IOH is for IVI(In-Vehicle Infotainment) use, ML7223 IOH is
	  for MP(Media Phone) use and ML7831 IOH is for general purpose use.
	  ML7213/ML7223/ML7831 is companion chip for Intel Atom E6xx series.
	  ML7213/ML7223/ML7831 is completely compatible for Intel EG20T PCH.

config I2C_EMEV2
	tristate "EMMA Mobile series I2C adapter"
	depends on HAVE_CLK
	select I2C_SLAVE
	help
	  If you say yes to this option, support will be included for the
	  I2C interface on the Renesas Electronics EM/EV family of processors.

config I2C_EXYNOS5
	tristate "Exynos high-speed I2C driver"
	depends on OF
	depends on ARCH_EXYNOS || COMPILE_TEST
	default y if ARCH_EXYNOS
	help
	  High-speed I2C controller on Samsung Exynos5 and newer Samsung SoCs:
	  Exynos5250, Exynos5260, Exynos5410, Exynos542x, Exynos5800,
	  Exynos5433, Exynos7, Exynos850 and ExynosAutoV9.
	  Choose Y here only if you build for such Samsung SoC.

config I2C_GPIO
	tristate "GPIO-based bitbanging I2C"
	depends on GPIOLIB || COMPILE_TEST
	select I2C_ALGOBIT
	help
	  This is a very simple bitbanging I2C driver utilizing the
	  arch-neutral GPIO API to control the SCL and SDA lines.

config I2C_GPIO_FAULT_INJECTOR
	bool "GPIO-based fault injector"
	depends on I2C_GPIO
	help
	  This adds some functionality to the i2c-gpio driver which can inject
	  faults to an I2C bus, so another bus master can be stress-tested.
	  This is for debugging. If unsure, say 'no'.

config I2C_GXP
	tristate "GXP I2C Interface"
	depends on ARCH_HPE_GXP || COMPILE_TEST
	help
	  This enables support for GXP I2C interface. The I2C engines can be
	  either I2C master or I2C slaves.

config I2C_HIGHLANDER
	tristate "Highlander FPGA SMBus interface"
	depends on SH_HIGHLANDER || COMPILE_TEST
	help
	  If you say yes to this option, support will be included for
	  the SMBus interface located in the FPGA on various Highlander
	  boards, particularly the R0P7780LC0011RL and R0P7785LC0011RL
	  FPGAs. This is wholly unrelated to the SoC I2C.

	  This driver can also be built as a module.  If so, the module
	  will be called i2c-highlander.

config I2C_HISI
	tristate "HiSilicon I2C controller"
	depends on ARM64 || COMPILE_TEST
	help
	  Say Y here if you want to have Hisilicon I2C controller support
	  available on the Kunpeng Server.

	  This driver can also be built as a module. If so, the module
	  will be called i2c-hisi.

config I2C_IBM_IIC
	tristate "IBM PPC 4xx on-chip I2C interface"
	depends on 4xx
	help
	  Say Y here if you want to use IIC peripheral found on
	  embedded IBM PPC 4xx based systems.

	  This driver can also be built as a module.  If so, the module
	  will be called i2c-ibm_iic.

config I2C_IMG
	tristate "Imagination Technologies I2C SCB Controller"
	depends on MIPS || COMPILE_TEST
	help
	  Say Y here if you want to use the IMG I2C SCB controller,
	  available on the TZ1090 and other IMG SoCs.

	  This driver can also be built as a module.  If so, the module
	  will be called i2c-img-scb.

config I2C_IMX
	tristate "IMX I2C interface"
	depends on ARCH_MXC || ARCH_LAYERSCAPE || COLDFIRE || COMPILE_TEST
	select I2C_SLAVE
	help
	  Say Y here if you want to use the IIC bus controller on
	  the Freescale i.MX/MXC, Layerscape or ColdFire processors.

	  This driver can also be built as a module.  If so, the module
	  will be called i2c-imx.

config I2C_IMX_LPI2C
	tristate "IMX Low Power I2C interface"
	depends on ARCH_MXC || COMPILE_TEST
	help
	  Say Y here if you want to use the Low Power IIC bus controller
	  on the Freescale i.MX processors.

	  This driver can also be built as a module. If so, the module
	  will be called i2c-imx-lpi2c.

config I2C_IOP3XX
	tristate "Intel IXP4xx on-chip I2C interface"
	depends on ARCH_IXP4XX || COMPILE_TEST
	help
	  Say Y here if you want to use the IIC bus controller on
	  the Intel IXP4xx Network Processors.

	  This driver can also be built as a module.  If so, the module
	  will be called i2c-iop3xx.

config I2C_JZ4780
	tristate "JZ4780 I2C controller interface support"
	depends on MIPS || COMPILE_TEST
	help
	 If you say yes to this option, support will be included for the
	 Ingenic JZ4780 I2C controller.

	 If you don't know what to do here, say N.

config I2C_KEBA
	tristate "KEBA I2C controller support"
	depends on HAS_IOMEM
	depends on KEBA_CP500 || COMPILE_TEST
	select AUXILIARY_BUS
	help
	  This driver supports the I2C controller found in KEBA system FPGA
	  devices.

	  This driver can also be built as a module. If so, the module
	  will be called i2c-keba.

config I2C_KEMPLD
	tristate "Kontron COM I2C Controller"
	depends on MFD_KEMPLD
	help
	  This enables support for the I2C bus interface on some Kontron ETX
	  and COMexpress (ETXexpress) modules.

	  This driver can also be built as a module. If so, the module
	  will be called i2c-kempld.

config I2C_LPC2K
	tristate "I2C bus support for NXP LPC2K/LPC178x/18xx/43xx"
	depends on OF && (ARCH_LPC18XX || COMPILE_TEST)
	help
	  This driver supports the I2C interface found several NXP
	  devices including LPC2xxx, LPC178x/7x and LPC18xx/43xx.

	  This driver can also be built as a module.  If so, the module
	  will be called i2c-lpc2k.

config I2C_LS2X
	tristate "Loongson LS2X I2C adapter"
	depends on MACH_LOONGSON64 || COMPILE_TEST
	help
	  If you say yes to this option, support will be included for the
	  I2C interface on the Loongson-2K SoCs and Loongson LS7A bridge
	  chip.

	  This driver can also be built as a module. If so, the module
	  will be called i2c-ls2x.

config I2C_MLXBF
        tristate "Mellanox BlueField I2C controller"
        depends on MELLANOX_PLATFORM && ARM64
	depends on ACPI
	select I2C_SLAVE
        help
          Enabling this option will add I2C SMBus support for Mellanox BlueField
          system.

          This driver can also be built as a module. If so, the module will be
          called i2c-mlxbf.

          This driver implements an I2C SMBus host controller and enables both
          master and slave functions.

config I2C_MESON
	tristate "Amlogic Meson I2C controller"
	depends on ARCH_MESON || COMPILE_TEST
	depends on COMMON_CLK
	help
	  If you say yes to this option, support will be included for the
	  I2C interface on the Amlogic Meson family of SoCs.

config I2C_MICROCHIP_CORE
	tristate "Microchip FPGA I2C controller"
	depends on ARCH_MICROCHIP_POLARFIRE || COMPILE_TEST
	depends on OF
	help
	  If you say yes to this option, support will be included for the
	  I2C interface on Microchip FPGAs.

	  This driver can also be built as a module. If so, the module will be
	  called i2c-microchip-core.

config I2C_MPC
	tristate "MPC107/824x/85xx/512x/52xx/83xx/86xx"
	depends on PPC
	help
	  If you say yes to this option, support will be included for the
	  built-in I2C interface on the MPC107, Tsi107, MPC512x, MPC52xx,
	  MPC8240, MPC8245, MPC83xx, MPC85xx and MPC8641 family processors.

	  This driver can also be built as a module.  If so, the module
	  will be called i2c-mpc.

config I2C_MT65XX
	tristate "MediaTek I2C adapter"
	depends on ARCH_MEDIATEK || COMPILE_TEST
	help
	  This selects the MediaTek(R) Integrated Inter Circuit bus driver
	  for MT65xx and MT81xx.
	  If you want to use MediaTek(R) I2C interface, say Y or M here.
	  If unsure, say N.

config I2C_MT7621
	tristate "MT7621/MT7628 I2C Controller"
	depends on (RALINK && (SOC_MT7620 || SOC_MT7621)) || ARCH_AIROHA || COMPILE_TEST
	help
	  Say Y here to include support for I2C controller in the
	  MediaTek MT7621/MT7628 SoCs.

config I2C_MV64XXX
	tristate "Marvell mv64xxx I2C Controller"
	depends on PLAT_ORION || ARCH_SUNXI || ARCH_MVEBU || COMPILE_TEST
	help
	  If you say yes to this option, support will be included for the
	  built-in I2C interface on the Marvell 64xxx line of host bridges.
	  This driver is also used for Allwinner SoCs I2C controllers.

	  This driver can also be built as a module.  If so, the module
	  will be called i2c-mv64xxx.

config I2C_MXS
	tristate "Freescale i.MX28 I2C interface"
	depends on SOC_IMX28 || COMPILE_TEST
	select STMP_DEVICE
	help
	  Say Y here if you want to use the I2C bus controller on
	  the Freescale i.MX28 processors.

	  This driver can also be built as a module.  If so, the module
	  will be called i2c-mxs.

config I2C_NOMADIK
	tristate "ST-Ericsson Nomadik/Ux500 I2C Controller"
	depends on ARM_AMBA
	help
	  If you say yes to this option, support will be included for the
	  I2C interface from ST-Ericsson's Nomadik and Ux500 architectures,
	  as well as the STA2X11 PCIe I/O HUB.

config I2C_NPCM
	tristate "Nuvoton I2C Controller"
	depends on ARCH_NPCM || COMPILE_TEST
	help
	  If you say yes to this option, support will be included for the
	  Nuvoton I2C controller, which is available on the NPCM BMC
	  controllers.
	  Driver can also support slave mode (select I2C_SLAVE).

config I2C_OCORES
	tristate "OpenCores I2C Controller"
	help
	  If you say yes to this option, support will be included for the
	  OpenCores I2C controller. For details see
	  http://www.opencores.org/projects.cgi/web/i2c/overview

	  This driver can also be built as a module.  If so, the module
	  will be called i2c-ocores.

config I2C_OMAP
	tristate "OMAP I2C adapter"
	depends on ARCH_OMAP || ARCH_K3 || COMPILE_TEST
	default MACH_OMAP_OSK
	help
	  If you say yes to this option, support will be included for the
	  I2C interface on the Texas Instruments OMAP1/2 family of processors.
	  Like OMAP1510/1610/1710/5912 and OMAP242x.
	  For details see http://www.ti.com/omap.

config I2C_OWL
	tristate "Actions Semiconductor Owl I2C Controller"
	depends on ARCH_ACTIONS || COMPILE_TEST
	help
	  Say Y here if you want to use the I2C bus controller on
	  the Actions Semiconductor Owl SoC's.

config I2C_PASEMI
	tristate "PA Semi SMBus interface"
	depends on PPC_PASEMI && PCI
	help
	  Supports the PA Semi PWRficient on-chip SMBus interfaces.

config I2C_APPLE
	tristate "Apple SMBus platform driver"
	depends on !I2C_PASEMI
	depends on ARCH_APPLE || COMPILE_TEST
	default ARCH_APPLE
	help
	  Say Y here if you want to use the I2C controller present on Apple
	  Silicon chips such as the M1.

	  This driver can also be built as a module. If so, the module
	  will be called i2c-apple.

config I2C_PCA_PLATFORM
	tristate "PCA9564/PCA9665 as platform device"
	select I2C_ALGOPCA
	help
	  This driver supports a memory mapped Philips PCA9564/PCA9665
	  parallel bus to I2C bus controller.

	  This driver can also be built as a module.  If so, the module
	  will be called i2c-pca-platform.

config I2C_PNX
	tristate "I2C bus support for Philips PNX and NXP LPC targets"
	depends on ARCH_LPC32XX || COMPILE_TEST
	help
	  This driver supports the Philips IP3204 I2C IP block master and/or
	  slave controller

	  This driver can also be built as a module.  If so, the module
	  will be called i2c-pnx.

config I2C_PXA
	tristate "Intel PXA2XX I2C adapter"
	depends on ARCH_PXA || ARCH_MMP || ARCH_MVEBU || (X86_32 && PCI && OF) || COMPILE_TEST
	help
	  If you have devices in the PXA I2C bus, say yes to this option.
	  This driver can also be built as a module.  If so, the module
	  will be called i2c-pxa.

config I2C_PXA_PCI
	def_bool I2C_PXA && X86_32 && PCI && OF

config I2C_PXA_SLAVE
	bool "Intel PXA2XX I2C Slave comms support"
	depends on I2C_PXA && !X86_32
	select I2C_SLAVE
	help
	  Support I2C slave mode communications on the PXA I2C bus.  This
	  is necessary for systems where the PXA may be a target on the
	  I2C bus.

config I2C_QCOM_CCI
	tristate "Qualcomm Camera Control Interface"
	depends on ARCH_QCOM || COMPILE_TEST
	help
	  If you say yes to this option, support will be included for the
	  built-in camera control interface on the Qualcomm SoCs.

	  This driver can also be built as a module.  If so, the module
	  will be called i2c-qcom-cci.

config I2C_QCOM_GENI
	tristate "Qualcomm Technologies Inc.'s GENI based I2C controller"
	depends on ARCH_QCOM || COMPILE_TEST
	depends on QCOM_GENI_SE
	help
	  This driver supports GENI serial engine based I2C controller in
	  master mode on the Qualcomm Technologies Inc.'s SoCs. If you say
	  yes to this option, support will be included for the built-in I2C
	  interface on the Qualcomm Technologies Inc.'s SoCs.

	  This driver can also be built as a module.  If so, the module
	  will be called i2c-qcom-geni.

config I2C_QUP
	tristate "Qualcomm QUP based I2C controller"
	depends on ARCH_QCOM || COMPILE_TEST
	help
	  If you say yes to this option, support will be included for the
	  built-in I2C interface on the Qualcomm SoCs.

	  This driver can also be built as a module.  If so, the module
	  will be called i2c-qup.

config I2C_RIIC
	tristate "Renesas RIIC adapter"
	depends on ARCH_RENESAS || COMPILE_TEST
	help
	  If you say yes to this option, support will be included for the
	  Renesas RIIC I2C interface.

	  This driver can also be built as a module.  If so, the module
	  will be called i2c-riic.

config I2C_RK3X
	tristate "Rockchip RK3xxx I2C adapter"
	depends on OF && COMMON_CLK
	help
	  Say Y here to include support for the I2C adapter in Rockchip RK3xxx
	  SoCs.

	  This driver can also be built as a module. If so, the module will
	  be called i2c-rk3x.

config I2C_RZV2M
	tristate "Renesas RZ/V2M adapter"
	depends on ARCH_RENESAS || COMPILE_TEST
	help
	  If you say yes to this option, support will be included for the
	  Renesas RZ/V2M I2C interface.

	  This driver can also be built as a module.  If so, the module
	  will be called i2c-rzv2m.

config I2C_S3C2410
	tristate "S3C/Exynos I2C Driver"
	depends on ARCH_EXYNOS || ARCH_S3C64XX || ARCH_S5PV210 || COMPILE_TEST
	help
	  Say Y here to include support for I2C controller in the
	  Samsung SoCs (S3C, S5Pv210, Exynos).

config I2C_SH7760
	tristate "Renesas SH7760 I2C Controller"
	depends on CPU_SUBTYPE_SH7760
	help
	  This driver supports the 2 I2C interfaces on the Renesas SH7760.

	  This driver can also be built as a module.  If so, the module
	  will be called i2c-sh7760.

config I2C_SH_MOBILE
	tristate "SuperH Mobile I2C Controller"
	depends on ARCH_SHMOBILE || ARCH_RENESAS || COMPILE_TEST
	help
	  If you say yes to this option, support will be included for the
	  built-in I2C interface on the Renesas SH-Mobile processor.

	  This driver can also be built as a module.  If so, the module
	  will be called i2c-sh_mobile.

config I2C_SIMTEC
	tristate "Simtec Generic I2C interface"
	select I2C_ALGOBIT
	help
	  If you say yes to this option, support will be included for
	  the Simtec Generic I2C interface. This driver is for the
	  simple I2C bus used on newer Simtec products for general
	  I2C, such as DDC on the Simtec BBD2016A.

	  This driver can also be built as a module. If so, the module
	  will be called i2c-simtec.

config I2C_SPRD
	tristate "Spreadtrum I2C interface"
	depends on I2C=y && (ARCH_SPRD || COMPILE_TEST)
	depends on COMMON_CLK
	help
	  If you say yes to this option, support will be included for the
	  Spreadtrum I2C interface.

config I2C_ST
	tristate "STMicroelectronics SSC I2C support"
	depends on ARCH_STI || COMPILE_TEST
	help
	  Enable this option to add support for STMicroelectronics SoCs
	  hardware SSC (Synchronous Serial Controller) as an I2C controller.

	  This driver can also be built as module. If so, the module
	  will be called i2c-st.

config I2C_STM32F4
	tristate "STMicroelectronics STM32F4 I2C support"
	depends on ARCH_STM32 || COMPILE_TEST
	help
	  Enable this option to add support for STM32 I2C controller embedded
	  in STM32F4 SoCs.

	  This driver can also be built as module. If so, the module
	  will be called i2c-stm32f4.

config I2C_STM32F7
	tristate "STMicroelectronics STM32F7 I2C support"
	depends on ARCH_STM32 || COMPILE_TEST
	select I2C_SLAVE
	select I2C_SMBUS
	help
	  Enable this option to add support for STM32 I2C controller embedded
	  in STM32F7 SoCs.

	  This driver can also be built as module. If so, the module
	  will be called i2c-stm32f7.

config I2C_SUN6I_P2WI
	tristate "Allwinner sun6i internal P2WI controller"
	depends on RESET_CONTROLLER
	depends on MACH_SUN6I || COMPILE_TEST
	help
	  If you say yes to this option, support will be included for the
	  P2WI (Push/Pull 2 Wire Interface) controller embedded in some sunxi
	  SOCs.
	  The P2WI looks like an SMBus controller (which supports only byte
	  accesses), except that it only supports one slave device.
	  This interface is used to connect to specific PMIC devices (like the
	  AXP221).

config I2C_SYNQUACER
	tristate "Socionext SynQuacer I2C controller"
	depends on ARCH_SYNQUACER || COMPILE_TEST
	help
	  Say Y here to include support for the I2C controller used in some
	  Fujitsu and Socionext SoCs.

	  This driver can also be built as a module. If so, the module
	  will be called i2c-synquacer.

config I2C_TEGRA
	tristate "NVIDIA Tegra internal I2C controller"
	depends on ARCH_TEGRA || (COMPILE_TEST && (ARC || ARM || ARM64 || M68K || RISCV || SUPERH || SPARC))
	# COMPILE_TEST needs architectures with readsX()/writesX() primitives
	help
	  If you say yes to this option, support will be included for the
	  I2C controller embedded in NVIDIA Tegra SOCs

config I2C_TEGRA_BPMP
	tristate "NVIDIA Tegra BPMP I2C controller"
	depends on TEGRA_BPMP || COMPILE_TEST
	default y if TEGRA_BPMP
	help
	  If you say yes to this option, support will be included for the I2C
	  controller embedded in NVIDIA Tegra SoCs accessed via the BPMP.

	  This I2C driver is a 'virtual' I2C driver. The real driver is part
	  of the BPMP firmware, and this driver merely communicates with that
	  real driver.

config I2C_UNIPHIER
	tristate "UniPhier FIFO-less I2C controller"
	depends on ARCH_UNIPHIER || COMPILE_TEST
	help
	  If you say yes to this option, support will be included for
	  the UniPhier FIFO-less I2C interface embedded in PH1-LD4, PH1-sLD8,
	  or older UniPhier SoCs.

config I2C_UNIPHIER_F
	tristate "UniPhier FIFO-builtin I2C controller"
	depends on ARCH_UNIPHIER || COMPILE_TEST
	help
	  If you say yes to this option, support will be included for
	  the UniPhier FIFO-builtin I2C interface embedded in PH1-Pro4,
	  PH1-Pro5, or newer UniPhier SoCs.

config I2C_VERSATILE
	tristate "ARM Versatile/Realview I2C bus support"
	depends on ARCH_MPS2 || ARCH_VERSATILE || ARCH_REALVIEW || ARCH_VEXPRESS || COMPILE_TEST
	select I2C_ALGOBIT
	help
	  Say yes if you want to support the I2C serial bus on ARMs Versatile
	  range of platforms.

	  This driver can also be built as a module.  If so, the module
	  will be called i2c-versatile.

config I2C_WMT
	tristate "Wondermedia WM8xxx SoC I2C bus support"
	depends on ARCH_VT8500 || COMPILE_TEST
	help
	  Say yes if you want to support the I2C bus on Wondermedia 8xxx-series
	  SoCs.

	  This driver can also be built as a module. If so, the module will be
	  called i2c-wmt.

config I2C_OCTEON
	tristate "Cavium OCTEON I2C bus support"
	depends on CAVIUM_OCTEON_SOC
	help
	  Say yes if you want to support the I2C serial bus on Cavium
	  OCTEON SOC.

	  This driver can also be built as a module.  If so, the module
	  will be called i2c-octeon.

config I2C_THUNDERX
	tristate "Cavium ThunderX I2C bus support"
	depends on 64BIT && PCI && (ARM64 || COMPILE_TEST)
	select I2C_SMBUS
	help
	  Say yes if you want to support the I2C serial bus on Cavium
	  ThunderX SOC.

	  This driver can also be built as a module.  If so, the module
	  will be called i2c-thunderx.

config I2C_XILINX
	tristate "Xilinx I2C Controller"
	depends on HAS_IOMEM
	help
	  If you say yes to this option, support will be included for the
	  Xilinx I2C controller.

	  This driver can also be built as a module.  If so, the module
	  will be called xilinx_i2c.

config I2C_XLP9XX
	tristate "Cavium ThunderX2 I2C support"
	depends on ARCH_THUNDER2 || COMPILE_TEST
	help
	  This driver enables support for the on-chip I2C interface of
	  the Cavium ThunderX2 processors. (Originally on Netlogic XLP SoCs.)

	  This driver can also be built as a module.  If so, the module will
	  be called i2c-xlp9xx.

config I2C_RCAR
	tristate "Renesas R-Car I2C Controller"
	depends on ARCH_RENESAS || COMPILE_TEST
	select I2C_SLAVE
	select I2C_SMBUS
	select RESET_CONTROLLER if ARCH_RCAR_GEN3 || ARCH_RCAR_GEN4
	help
	  If you say yes to this option, support will be included for the
	  R-Car I2C controller.

	  This driver can also be built as a module.  If so, the module
	  will be called i2c-rcar.

comment "External I2C/SMBus adapter drivers"

config I2C_DIOLAN_U2C
	tristate "Diolan U2C-12 USB adapter"
	depends on USB
	help
	  If you say yes to this option, support will be included for Diolan
	  U2C-12, a USB to I2C interface.

	  This driver can also be built as a module.  If so, the module
	  will be called i2c-diolan-u2c.

config I2C_DLN2
	tristate "Diolan DLN-2 USB I2C adapter"
	depends on MFD_DLN2
	help
	 If you say yes to this option, support will be included for Diolan
	 DLN2, a USB to I2C interface.

	 This driver can also be built as a module.  If so, the module
	 will be called i2c-dln2.

config I2C_LJCA
	tristate "I2C functionality of Intel La Jolla Cove Adapter"
	depends on USB_LJCA
	default USB_LJCA
	help
	  If you say yes to this option, I2C functionality support of Intel
	  La Jolla Cove Adapter (LJCA) will be included.

	  This driver can also be built as a module.  If so, the module
	  will be called i2c-ljca.

config I2C_CP2615
	tristate "Silicon Labs CP2615 USB sound card and I2C adapter"
	depends on USB
	help
	  If you say yes to this option, support will be included for Silicon
	  Labs CP2615's I2C interface.

	  This driver can also be built as a module.  If so, the module
	  will be called i2c-cp2615.

config I2C_PARPORT
	tristate "Parallel port adapter"
	depends on PARPORT
	select I2C_ALGOBIT
	select I2C_SMBUS
	help
	  This supports parallel port I2C adapters such as the ones made by
	  Philips or Velleman, Analog Devices evaluation boards, and more.
	  Basically any adapter using the parallel port as an I2C bus with
	  no extra chipset is supported by this driver, or could be. Please
	  read the file Documentation/i2c/busses/i2c-parport.rst for details.

	  This support is also available as a module.  If so, the module
	  will be called i2c-parport.

config I2C_PCI1XXXX
	tristate "PCI1XXXX I2C Host Adapter"
	depends on PCI
	help
	  If you say yes to this option, support will be included for
	  Microchip PCI1XXXX's I2C interface.

	  This driver can also be built as a module. If so, the module will
	  be called i2c-mchp-pci1xxxx.

config I2C_ROBOTFUZZ_OSIF
	tristate "RobotFuzz Open Source InterFace USB adapter"
	depends on USB
	help
	  If you say yes to this option, support will be included for the
	  RobotFuzz Open Source InterFace USB to I2C interface.

	  This driver can also be built as a module.  If so, the module
	  will be called i2c-osif.

config I2C_TAOS_EVM
	tristate "TAOS evaluation module"
	depends on TTY
	select SERIO
	select SERIO_SERPORT
	help
	  This supports TAOS evaluation modules on serial port. In order to
	  use this driver, you will need the inputattach tool, which is part
	  of the input-utils package.

	  If unsure, say N.

	  This support is also available as a module.  If so, the module
	  will be called i2c-taos-evm.

config I2C_TINY_USB
	tristate "Tiny-USB adapter"
	depends on USB
	help
	  If you say yes to this option, support will be included for the
	  i2c-tiny-usb, a simple do-it-yourself USB to I2C interface. See
	  http://www.harbaum.org/till/i2c_tiny_usb for hardware details.

	  This driver can also be built as a module.  If so, the module
	  will be called i2c-tiny-usb.

config I2C_VIPERBOARD
	tristate "Viperboard I2C master support"
	depends on MFD_VIPERBOARD && USB
	help
	  Say yes here to access the I2C part of the Nano River
	  Technologies Viperboard as I2C master.
	  See viperboard API specification and Nano
	  River Tech's viperboard.h for detailed meaning
	  of the module parameters.

comment "Other I2C/SMBus bus drivers"

config I2C_ACORN
	tristate "Acorn IOC/IOMD I2C bus support"
	depends on ARCH_ACORN
	default y
	select I2C_ALGOBIT
	help
	  Say yes if you want to support the I2C bus on Acorn platforms.

	  If you don't know, say Y.

config I2C_ELEKTOR
	tristate "Elektor ISA card"
	depends on ISA && HAS_IOPORT_MAP && BROKEN_ON_SMP
	select I2C_ALGOPCF
	help
	  This supports the PCF8584 ISA bus I2C adapter.  Say Y if you own
	  such an adapter.

	  This support is also available as a module.  If so, the module
	  will be called i2c-elektor.

config I2C_ICY
	tristate "ICY Zorro card"
	depends on ZORRO
	select I2C_ALGOPCF
	help
	  This supports the PCF8584 Zorro bus I2C adapter, known as ICY.
	  Say Y if you own such an adapter.

	  This support is also available as a module.  If so, the module
	  will be called i2c-icy.

	  If you have a 2019 edition board with an LTC2990 sensor at address
	  0x4c, loading the module 'ltc2990' is sufficient to enable it.

config I2C_MLXCPLD
	tristate "Mellanox I2C driver"
	depends on X86_64 || (ARM64 && ACPI) || COMPILE_TEST
	depends on HAS_IOPORT
	help
	  This exposes the Mellanox platform I2C busses to the linux I2C layer
	  for X86 and ARM64/ACPI based systems.
	  Controller is implemented as CPLD logic.

	  This driver can also be built as a module. If so, the module will be
	  called as i2c-mlxcpld.

config I2C_PCA_ISA
	tristate "PCA9564/PCA9665 on an ISA bus"
	depends on ISA
	select I2C_ALGOPCA
	help
	  This driver supports ISA boards using the Philips PCA9564/PCA9665
	  parallel bus to I2C bus controller.

	  This driver can also be built as a module.  If so, the module
	  will be called i2c-pca-isa.

	  This device is almost undetectable and using this driver on a
	  system which doesn't have this device will result in long
	  delays when I2C/SMBus chip drivers are loaded (e.g. at boot
	  time).  If unsure, say N.

config I2C_SIBYTE
	tristate "SiByte SMBus interface"
	depends on SIBYTE_SB1xxx_SOC
	help
	  Supports the SiByte SOC on-chip I2C interfaces (2 channels).

config I2C_CROS_EC_TUNNEL
	tristate "ChromeOS EC tunnel I2C bus"
	depends on CROS_EC
	help
	  If you say yes here you get an I2C bus that will tunnel i2c commands
	  through to the other side of the ChromeOS EC to the i2c bus
	  connected there. This will work whatever the interface used to
	  talk to the EC (SPI, I2C or LPC).

config I2C_XGENE_SLIMPRO
	tristate "APM X-Gene SoC I2C SLIMpro devices support"
	depends on ARCH_XGENE && MAILBOX
	help
	  Enable I2C bus access using the APM X-Gene SoC SLIMpro
	  co-processor. The I2C device access the I2C bus via the X-Gene
	  to SLIMpro (On chip coprocessor) mailbox mechanism.
	  If unsure, say N.

config SCx200_ACB
	tristate "Geode ACCESS.bus support"
	depends on X86_32 && PCI
	help
	  Enable the use of the ACCESS.bus controllers on the Geode SCx200 and
	  SC1100 processors and the CS5535 and CS5536 Geode companion devices.

	  If you don't know what to do here, say N.

	  This support is also available as a module.  If so, the module
	  will be called scx200_acb.

config I2C_OPAL
	tristate "IBM OPAL I2C driver"
	depends on PPC_POWERNV
	default y
	help
	  This exposes the PowerNV platform i2c busses to the linux i2c layer,
	  the driver is based on the OPAL interfaces.

	  This driver can also be built as a module. If so, the module will be
	  called as i2c-opal.

config I2C_FSI
	tristate "FSI I2C driver"
	depends on FSI
	help
	  Driver for FSI bus attached I2C masters. These are I2C masters that
	  are connected to the system over an FSI bus, instead of the more
	  common PCI or MMIO interface.

	  This driver can also be built as a module. If so, the module will be
	  called as i2c-fsi.

config I2C_VIRTIO
        tristate "Virtio I2C Adapter"
        select VIRTIO
        help
          If you say yes to this option, support will be included for the virtio
          I2C adapter driver. The hardware can be emulated by any device model
          software according to the virtio protocol.

          This driver can also be built as a module. If so, the module
          will be called i2c-virtio.

endmenu<|MERGE_RESOLUTION|>--- conflicted
+++ resolved
@@ -159,10 +159,7 @@
 	    Raptor Lake (PCH)
 	    Meteor Lake (SOC and PCH)
 	    Birch Stream (SOC)
-<<<<<<< HEAD
-=======
 	    Arrow Lake (SOC)
->>>>>>> 2d5404ca
 
 	  This driver can also be built as a module.  If so, the module
 	  will be called i2c-i801.
