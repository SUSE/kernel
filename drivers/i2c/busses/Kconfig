--- conflicted
+++ resolved
@@ -160,10 +160,7 @@
 	    Meteor Lake (SOC and PCH)
 	    Birch Stream (SOC)
 	    Arrow Lake (SOC)
-<<<<<<< HEAD
-=======
 	    Panther Lake (SOC)
->>>>>>> 5014622f
 
 	  This driver can also be built as a module.  If so, the module
 	  will be called i2c-i801.
