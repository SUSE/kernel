--- conflicted
+++ resolved
@@ -1804,11 +1804,7 @@
 	 * VI I2C device shouldn't be marked as IRQ-safe because VI I2C won't
 	 * be used for atomic transfers. ACPI device is not IRQ safe also.
 	 */
-<<<<<<< HEAD
-	if (!i2c_dev->is_vi && !has_acpi_companion(i2c_dev->dev))
-=======
 	if (!IS_VI(i2c_dev) && !has_acpi_companion(i2c_dev->dev))
->>>>>>> 2d5404ca
 		pm_runtime_irq_safe(i2c_dev->dev);
 
 	pm_runtime_enable(i2c_dev->dev);
