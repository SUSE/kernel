--- conflicted
+++ resolved
@@ -223,8 +223,6 @@
 	[OFFSET_MULTI_DMA] = 0x8c,
 	[OFFSET_SCL_MIS_COMP_POINT] = 0x90,
 	[OFFSET_DEBUGSTAT] = 0xe4,
-<<<<<<< HEAD
-=======
 	[OFFSET_DEBUGCTRL] = 0xe8,
 	[OFFSET_FIFO_STAT] = 0xf4,
 	[OFFSET_FIFO_THRESH] = 0xf8,
@@ -254,7 +252,6 @@
 	[OFFSET_SCL_MIS_COMP_POINT] = 0x90,
 	[OFFSET_SLAVE_ADDR] = 0x94,
 	[OFFSET_DEBUGSTAT] = 0xe4,
->>>>>>> eb3cdb58
 	[OFFSET_DEBUGCTRL] = 0xe8,
 	[OFFSET_FIFO_STAT] = 0xf4,
 	[OFFSET_FIFO_THRESH] = 0xf8,
