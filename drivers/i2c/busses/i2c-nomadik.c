--- conflicted
+++ resolved
@@ -1078,53 +1078,15 @@
 	struct i2c_vendor_data *vendor = id->data;
 	u32 max_fifo_threshold = (vendor->fifodepth / 2) - 1;
 
-<<<<<<< HEAD
-	dev = devm_kzalloc(&adev->dev, sizeof(*dev), GFP_KERNEL);
-	if (!dev)
-		return -ENOMEM;
-
-	dev->vendor = vendor;
-	dev->adev = adev;
-	nmk_i2c_of_probe(np, dev);
-
-	if (dev->tft > max_fifo_threshold) {
-		dev_warn(&adev->dev, "requested TX FIFO threshold %u, adjusted down to %u\n",
-			 dev->tft, max_fifo_threshold);
-		dev->tft = max_fifo_threshold;
-	}
-=======
 	priv = devm_kzalloc(dev, sizeof(*priv), GFP_KERNEL);
 	if (!priv)
 		return -ENOMEM;
->>>>>>> 2d5404ca
 
 	priv->vendor = vendor;
 	priv->adev = adev;
 	priv->has_32b_bus = false;
 	nmk_i2c_of_probe(np, priv);
 
-<<<<<<< HEAD
-	amba_set_drvdata(adev, dev);
-
-	dev->virtbase = devm_ioremap(&adev->dev, adev->res.start,
-				resource_size(&adev->res));
-	if (!dev->virtbase)
-		return -ENOMEM;
-
-	dev->irq = adev->irq[0];
-	ret = devm_request_irq(&adev->dev, dev->irq, i2c_irq_handler, 0,
-				DRIVER_NAME, dev);
-	if (ret) {
-		dev_err(&adev->dev, "cannot claim the irq %d\n", dev->irq);
-		return ret;
-	}
-
-	dev->clk = devm_clk_get_enabled(&adev->dev, NULL);
-	if (IS_ERR(dev->clk)) {
-		dev_err(&adev->dev, "could enable i2c clock\n");
-		return PTR_ERR(dev->clk);
-	}
-=======
 	if (of_device_is_compatible(np, "mobileye,eyeq5-i2c")) {
 		ret = nmk_i2c_eyeq5_probe(priv);
 		if (ret)
@@ -1156,7 +1118,6 @@
 	if (ret)
 		return dev_err_probe(dev, ret,
 				     "cannot claim the irq %d\n", priv->irq);
->>>>>>> 2d5404ca
 
 	priv->clk = devm_clk_get_enabled(dev, NULL);
 	if (IS_ERR(priv->clk))
@@ -1192,22 +1153,14 @@
 
 static void nmk_i2c_remove(struct amba_device *adev)
 {
-<<<<<<< HEAD
-	struct nmk_i2c_dev *dev = amba_get_drvdata(adev);
-=======
 	struct nmk_i2c_dev *priv = amba_get_drvdata(adev);
->>>>>>> 2d5404ca
 
 	i2c_del_adapter(&priv->adap);
 	flush_i2c_fifo(priv);
 	disable_all_interrupts(priv);
 	clear_all_interrupts(priv);
 	/* disable the controller */
-<<<<<<< HEAD
-	i2c_clr_bit(dev->virtbase + I2C_CR, I2C_CR_PE);
-=======
 	i2c_clr_bit(priv->virtbase + I2C_CR, I2C_CR_PE);
->>>>>>> 2d5404ca
 }
 
 static struct i2c_vendor_data vendor_stn8815 = {
