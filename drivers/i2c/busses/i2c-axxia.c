--- conflicted
+++ resolved
@@ -327,18 +327,12 @@
 	} else if (status & MST_STATUS_SNS) {
 		/* Transfer done */
 		i2c_int_disable(idev, ~MST_STATUS_TSS);
-<<<<<<< HEAD
-		if (i2c_m_rd(idev->msg) && idev->msg_xfrd < idev->msg->len)
-			axxia_i2c_empty_rx_fifo(idev);
-		complete(&idev->msg_complete);
-=======
 		if (i2c_m_rd(idev->msg_r) && idev->msg_xfrd_r < idev->msg_r->len)
 			axxia_i2c_empty_rx_fifo(idev);
 		complete(&idev->msg_complete);
 	} else if (status & MST_STATUS_SS) {
 		/* Auto/Sequence transfer done */
 		complete(&idev->msg_complete);
->>>>>>> 8ccc0d69
 	} else if (status & MST_STATUS_TSS) {
 		/* Transfer timeout */
 		idev->msg_err = -ETIMEDOUT;
