// SPDX-License-Identifier: GPL-2.0
/*
 * This is a combined i2c adapter and algorithm driver for the
 * MPC107/Tsi107 PowerPC northbridge and processors that include
 * the same I2C unit (8240, 8245, 85xx).
 *
 * Copyright (C) 2003-2004 Humboldt Solutions Ltd, adrian@humboldt.co.uk
 * Copyright (C) 2021 Allied Telesis Labs
 */

#include <linux/kernel.h>
#include <linux/module.h>
#include <linux/sched/signal.h>
#include <linux/of_address.h>
#include <linux/of_irq.h>
#include <linux/of_platform.h>
#include <linux/property.h>
#include <linux/slab.h>

#include <linux/clk.h>
#include <linux/io.h>
#include <linux/iopoll.h>
#include <linux/fsl_devices.h>
#include <linux/i2c.h>
#include <linux/interrupt.h>
#include <linux/delay.h>

#include <asm/mpc52xx.h>
#include <asm/mpc85xx.h>
#include <sysdev/fsl_soc.h>

#define DRV_NAME "mpc-i2c"

#define MPC_I2C_CLOCK_LEGACY   0
#define MPC_I2C_CLOCK_PRESERVE (~0U)

#define MPC_I2C_FDR   0x04
#define MPC_I2C_CR    0x08
#define MPC_I2C_SR    0x0c
#define MPC_I2C_DR    0x10
#define MPC_I2C_DFSRR 0x14

#define CCR_MEN  0x80
#define CCR_MIEN 0x40
#define CCR_MSTA 0x20
#define CCR_MTX  0x10
#define CCR_TXAK 0x08
#define CCR_RSTA 0x04
#define CCR_RSVD 0x02

#define CSR_MCF  0x80
#define CSR_MAAS 0x40
#define CSR_MBB  0x20
#define CSR_MAL  0x10
#define CSR_SRW  0x04
#define CSR_MIF  0x02
#define CSR_RXAK 0x01

enum mpc_i2c_action {
	MPC_I2C_ACTION_START = 1,
	MPC_I2C_ACTION_RESTART,
	MPC_I2C_ACTION_READ_BEGIN,
	MPC_I2C_ACTION_READ_BYTE,
	MPC_I2C_ACTION_WRITE,
	MPC_I2C_ACTION_STOP,

	__MPC_I2C_ACTION_CNT
};

static const char * const action_str[] = {
	"invalid",
	"start",
	"restart",
	"read begin",
	"read",
	"write",
	"stop",
};

static_assert(ARRAY_SIZE(action_str) == __MPC_I2C_ACTION_CNT);

struct mpc_i2c {
	struct device *dev;
	void __iomem *base;
	u32 interrupt;
	wait_queue_head_t waitq;
	spinlock_t lock;
	struct i2c_adapter adap;
	int irq;
	u32 real_clk;
	u8 fdr, dfsrr;
	struct clk *clk_per;
<<<<<<< HEAD
=======
	u32 cntl_bits;
	enum mpc_i2c_action action;
	struct i2c_msg *msgs;
	int num_msgs;
	int curr_msg;
	u32 byte_posn;
	u32 block;
	int rc;
	int expect_rxack;
>>>>>>> 07fa30c8
	bool has_errata_A004447;
};

struct mpc_i2c_divider {
	u16 divider;
	u16 fdr;	/* including dfsrr */
};

struct mpc_i2c_data {
	void (*setup)(struct device_node *node, struct mpc_i2c *i2c, u32 clock);
};

static inline void writeccr(struct mpc_i2c *i2c, u32 x)
{
	writeb(x, i2c->base + MPC_I2C_CR);
}

/* Sometimes 9th clock pulse isn't generated, and slave doesn't release
 * the bus, because it wants to send ACK.
 * Following sequence of enabling/disabling and sending start/stop generates
 * the 9 pulses, so it's all OK.
 */
static void mpc_i2c_fixup(struct mpc_i2c *i2c)
{
	int k;
	u32 delay_val = 1000000 / i2c->real_clk + 1;

	if (delay_val < 2)
		delay_val = 2;

	for (k = 9; k; k--) {
		writeccr(i2c, 0);
		writeccr(i2c, CCR_MSTA | CCR_MTX | CCR_MEN);
		readb(i2c->base + MPC_I2C_DR);
		writeccr(i2c, CCR_MEN);
		udelay(delay_val << 1);
	}
}

static int i2c_mpc_wait_sr(struct mpc_i2c *i2c, int mask)
{
	void __iomem *addr = i2c->base + MPC_I2C_SR;
	u8 val;

	return readb_poll_timeout(addr, val, val & mask, 0, 100);
}

/*
 * Workaround for Erratum A004447. From the P2040CE Rev Q
 *
 * 1.  Set up the frequency divider and sampling rate.
 * 2.  I2CCR - a0h
 * 3.  Poll for I2CSR[MBB] to get set.
 * 4.  If I2CSR[MAL] is set (an indication that SDA is stuck low), then go to
 *     step 5. If MAL is not set, then go to step 13.
 * 5.  I2CCR - 00h
 * 6.  I2CCR - 22h
 * 7.  I2CCR - a2h
 * 8.  Poll for I2CSR[MBB] to get set.
 * 9.  Issue read to I2CDR.
 * 10. Poll for I2CSR[MIF] to be set.
 * 11. I2CCR - 82h
 * 12. Workaround complete. Skip the next steps.
 * 13. Issue read to I2CDR.
 * 14. Poll for I2CSR[MIF] to be set.
 * 15. I2CCR - 80h
 */
static void mpc_i2c_fixup_A004447(struct mpc_i2c *i2c)
{
	int ret;
	u32 val;

	writeccr(i2c, CCR_MEN | CCR_MSTA);
	ret = i2c_mpc_wait_sr(i2c, CSR_MBB);
	if (ret) {
		dev_err(i2c->dev, "timeout waiting for CSR_MBB\n");
		return;
	}

	val = readb(i2c->base + MPC_I2C_SR);

	if (val & CSR_MAL) {
		writeccr(i2c, 0x00);
		writeccr(i2c, CCR_MSTA | CCR_RSVD);
		writeccr(i2c, CCR_MEN | CCR_MSTA | CCR_RSVD);
		ret = i2c_mpc_wait_sr(i2c, CSR_MBB);
		if (ret) {
			dev_err(i2c->dev, "timeout waiting for CSR_MBB\n");
			return;
		}
		val = readb(i2c->base + MPC_I2C_DR);
		ret = i2c_mpc_wait_sr(i2c, CSR_MIF);
		if (ret) {
			dev_err(i2c->dev, "timeout waiting for CSR_MIF\n");
			return;
		}
		writeccr(i2c, CCR_MEN | CCR_RSVD);
	} else {
		val = readb(i2c->base + MPC_I2C_DR);
		ret = i2c_mpc_wait_sr(i2c, CSR_MIF);
		if (ret) {
			dev_err(i2c->dev, "timeout waiting for CSR_MIF\n");
			return;
		}
		writeccr(i2c, CCR_MEN);
	}
}

static int i2c_mpc_wait_sr(struct mpc_i2c *i2c, int mask)
{
	void __iomem *addr = i2c->base + MPC_I2C_SR;
	u8 val;

	return readb_poll_timeout(addr, val, val & mask, 0, 100);
}

/*
 * Workaround for Erratum A004447. From the P2040CE Rev Q
 *
 * 1.  Set up the frequency divider and sampling rate.
 * 2.  I2CCR - a0h
 * 3.  Poll for I2CSR[MBB] to get set.
 * 4.  If I2CSR[MAL] is set (an indication that SDA is stuck low), then go to
 *     step 5. If MAL is not set, then go to step 13.
 * 5.  I2CCR - 00h
 * 6.  I2CCR - 22h
 * 7.  I2CCR - a2h
 * 8.  Poll for I2CSR[MBB] to get set.
 * 9.  Issue read to I2CDR.
 * 10. Poll for I2CSR[MIF] to be set.
 * 11. I2CCR - 82h
 * 12. Workaround complete. Skip the next steps.
 * 13. Issue read to I2CDR.
 * 14. Poll for I2CSR[MIF] to be set.
 * 15. I2CCR - 80h
 */
static void mpc_i2c_fixup_A004447(struct mpc_i2c *i2c)
{
	int ret;
	u32 val;

	writeccr(i2c, CCR_MEN | CCR_MSTA);
	ret = i2c_mpc_wait_sr(i2c, CSR_MBB);
	if (ret) {
		dev_err(i2c->dev, "timeout waiting for CSR_MBB\n");
		return;
	}

	val = readb(i2c->base + MPC_I2C_SR);

	if (val & CSR_MAL) {
		writeccr(i2c, 0x00);
		writeccr(i2c, CCR_MSTA | CCR_RSVD);
		writeccr(i2c, CCR_MEN | CCR_MSTA | CCR_RSVD);
		ret = i2c_mpc_wait_sr(i2c, CSR_MBB);
		if (ret) {
			dev_err(i2c->dev, "timeout waiting for CSR_MBB\n");
			return;
		}
		val = readb(i2c->base + MPC_I2C_DR);
		ret = i2c_mpc_wait_sr(i2c, CSR_MIF);
		if (ret) {
			dev_err(i2c->dev, "timeout waiting for CSR_MIF\n");
			return;
		}
		writeccr(i2c, CCR_MEN | CCR_RSVD);
	} else {
		val = readb(i2c->base + MPC_I2C_DR);
		ret = i2c_mpc_wait_sr(i2c, CSR_MIF);
		if (ret) {
			dev_err(i2c->dev, "timeout waiting for CSR_MIF\n");
			return;
		}
		writeccr(i2c, CCR_MEN);
	}
}

#if defined(CONFIG_PPC_MPC52xx) || defined(CONFIG_PPC_MPC512x)
static const struct mpc_i2c_divider mpc_i2c_dividers_52xx[] = {
	{20, 0x20}, {22, 0x21}, {24, 0x22}, {26, 0x23},
	{28, 0x24}, {30, 0x01}, {32, 0x25}, {34, 0x02},
	{36, 0x26}, {40, 0x27}, {44, 0x04}, {48, 0x28},
	{52, 0x63}, {56, 0x29}, {60, 0x41}, {64, 0x2a},
	{68, 0x07}, {72, 0x2b}, {80, 0x2c}, {88, 0x09},
	{96, 0x2d}, {104, 0x0a}, {112, 0x2e}, {120, 0x81},
	{128, 0x2f}, {136, 0x47}, {144, 0x0c}, {160, 0x30},
	{176, 0x49}, {192, 0x31}, {208, 0x4a}, {224, 0x32},
	{240, 0x0f}, {256, 0x33}, {272, 0x87}, {288, 0x10},
	{320, 0x34}, {352, 0x89}, {384, 0x35}, {416, 0x8a},
	{448, 0x36}, {480, 0x13}, {512, 0x37}, {576, 0x14},
	{640, 0x38}, {768, 0x39}, {896, 0x3a}, {960, 0x17},
	{1024, 0x3b}, {1152, 0x18}, {1280, 0x3c}, {1536, 0x3d},
	{1792, 0x3e}, {1920, 0x1b}, {2048, 0x3f}, {2304, 0x1c},
	{2560, 0x1d}, {3072, 0x1e}, {3584, 0x7e}, {3840, 0x1f},
	{4096, 0x7f}, {4608, 0x5c}, {5120, 0x5d}, {6144, 0x5e},
	{7168, 0xbe}, {7680, 0x5f}, {8192, 0xbf}, {9216, 0x9c},
	{10240, 0x9d}, {12288, 0x9e}, {15360, 0x9f}
};

static int mpc_i2c_get_fdr_52xx(struct device_node *node, u32 clock,
					  u32 *real_clk)
{
	const struct mpc_i2c_divider *div = NULL;
	unsigned int pvr = mfspr(SPRN_PVR);
	u32 divider;
	int i;

	if (clock == MPC_I2C_CLOCK_LEGACY) {
		/* see below - default fdr = 0x3f -> div = 2048 */
		*real_clk = mpc5xxx_get_bus_frequency(node) / 2048;
		return -EINVAL;
	}

	/* Determine divider value */
	divider = mpc5xxx_get_bus_frequency(node) / clock;

	/*
	 * We want to choose an FDR/DFSR that generates an I2C bus speed that
	 * is equal to or lower than the requested speed.
	 */
	for (i = 0; i < ARRAY_SIZE(mpc_i2c_dividers_52xx); i++) {
		div = &mpc_i2c_dividers_52xx[i];
		/* Old MPC5200 rev A CPUs do not support the high bits */
		if (div->fdr & 0xc0 && pvr == 0x80822011)
			continue;
		if (div->divider >= divider)
			break;
	}

	*real_clk = mpc5xxx_get_bus_frequency(node) / div->divider;
	return (int)div->fdr;
}

static void mpc_i2c_setup_52xx(struct device_node *node,
					 struct mpc_i2c *i2c,
					 u32 clock)
{
	int ret, fdr;

	if (clock == MPC_I2C_CLOCK_PRESERVE) {
		dev_dbg(i2c->dev, "using fdr %d\n",
			readb(i2c->base + MPC_I2C_FDR));
		return;
	}

	ret = mpc_i2c_get_fdr_52xx(node, clock, &i2c->real_clk);
	fdr = (ret >= 0) ? ret : 0x3f; /* backward compatibility */

	writeb(fdr & 0xff, i2c->base + MPC_I2C_FDR);

	if (ret >= 0)
		dev_info(i2c->dev, "clock %u Hz (fdr=%d)\n", i2c->real_clk,
			 fdr);
}
#else /* !(CONFIG_PPC_MPC52xx || CONFIG_PPC_MPC512x) */
static void mpc_i2c_setup_52xx(struct device_node *node,
					 struct mpc_i2c *i2c,
					 u32 clock)
{
}
#endif /* CONFIG_PPC_MPC52xx || CONFIG_PPC_MPC512x */

#ifdef CONFIG_PPC_MPC512x
static void mpc_i2c_setup_512x(struct device_node *node,
					 struct mpc_i2c *i2c,
					 u32 clock)
{
	struct device_node *node_ctrl;
	void __iomem *ctrl;
	const u32 *pval;
	u32 idx;

	/* Enable I2C interrupts for mpc5121 */
	node_ctrl = of_find_compatible_node(NULL, NULL,
					    "fsl,mpc5121-i2c-ctrl");
	if (node_ctrl) {
		ctrl = of_iomap(node_ctrl, 0);
		if (ctrl) {
			/* Interrupt enable bits for i2c-0/1/2: bit 24/26/28 */
			pval = of_get_property(node, "reg", NULL);
			idx = (*pval & 0xff) / 0x20;
			setbits32(ctrl, 1 << (24 + idx * 2));
			iounmap(ctrl);
		}
		of_node_put(node_ctrl);
	}

	/* The clock setup for the 52xx works also fine for the 512x */
	mpc_i2c_setup_52xx(node, i2c, clock);
}
#else /* CONFIG_PPC_MPC512x */
static void mpc_i2c_setup_512x(struct device_node *node,
					 struct mpc_i2c *i2c,
					 u32 clock)
{
}
#endif /* CONFIG_PPC_MPC512x */

#ifdef CONFIG_FSL_SOC
static const struct mpc_i2c_divider mpc_i2c_dividers_8xxx[] = {
	{160, 0x0120}, {192, 0x0121}, {224, 0x0122}, {256, 0x0123},
	{288, 0x0100}, {320, 0x0101}, {352, 0x0601}, {384, 0x0102},
	{416, 0x0602}, {448, 0x0126}, {480, 0x0103}, {512, 0x0127},
	{544, 0x0b03}, {576, 0x0104}, {608, 0x1603}, {640, 0x0105},
	{672, 0x2003}, {704, 0x0b05}, {736, 0x2b03}, {768, 0x0106},
	{800, 0x3603}, {832, 0x0b06}, {896, 0x012a}, {960, 0x0107},
	{1024, 0x012b}, {1088, 0x1607}, {1152, 0x0108}, {1216, 0x2b07},
	{1280, 0x0109}, {1408, 0x1609}, {1536, 0x010a}, {1664, 0x160a},
	{1792, 0x012e}, {1920, 0x010b}, {2048, 0x012f}, {2176, 0x2b0b},
	{2304, 0x010c}, {2560, 0x010d}, {2816, 0x2b0d}, {3072, 0x010e},
	{3328, 0x2b0e}, {3584, 0x0132}, {3840, 0x010f}, {4096, 0x0133},
	{4608, 0x0110}, {5120, 0x0111}, {6144, 0x0112}, {7168, 0x0136},
	{7680, 0x0113}, {8192, 0x0137}, {9216, 0x0114}, {10240, 0x0115},
	{12288, 0x0116}, {14336, 0x013a}, {15360, 0x0117}, {16384, 0x013b},
	{18432, 0x0118}, {20480, 0x0119}, {24576, 0x011a}, {28672, 0x013e},
	{30720, 0x011b}, {32768, 0x013f}, {36864, 0x011c}, {40960, 0x011d},
	{49152, 0x011e}, {61440, 0x011f}
};

static u32 mpc_i2c_get_sec_cfg_8xxx(void)
{
	struct device_node *node;
	u32 __iomem *reg;
	u32 val = 0;

	node = of_find_node_by_name(NULL, "global-utilities");
	if (node) {
		const u32 *prop = of_get_property(node, "reg", NULL);
		if (prop) {
			/*
			 * Map and check POR Device Status Register 2
			 * (PORDEVSR2) at 0xE0014. Note than while MPC8533
			 * and MPC8544 indicate SEC frequency ratio
			 * configuration as bit 26 in PORDEVSR2, other MPC8xxx
			 * parts may store it differently or may not have it
			 * at all.
			 */
			reg = ioremap(get_immrbase() + *prop + 0x14, 0x4);
			if (!reg)
				printk(KERN_ERR
				       "Error: couldn't map PORDEVSR2\n");
			else
				val = in_be32(reg) & 0x00000020; /* sec-cfg */
			iounmap(reg);
		}
	}
	of_node_put(node);

	return val;
}

static u32 mpc_i2c_get_prescaler_8xxx(void)
{
	/*
	 * According to the AN2919 all MPC824x have prescaler 1, while MPC83xx
	 * may have prescaler 1, 2, or 3, depending on the power-on
	 * configuration.
	 */
	u32 prescaler = 1;

	/* mpc85xx */
	if (pvr_version_is(PVR_VER_E500V1) || pvr_version_is(PVR_VER_E500V2)
		|| pvr_version_is(PVR_VER_E500MC)
		|| pvr_version_is(PVR_VER_E5500)
		|| pvr_version_is(PVR_VER_E6500)) {
		unsigned int svr = mfspr(SPRN_SVR);

		if ((SVR_SOC_VER(svr) == SVR_8540)
			|| (SVR_SOC_VER(svr) == SVR_8541)
			|| (SVR_SOC_VER(svr) == SVR_8560)
			|| (SVR_SOC_VER(svr) == SVR_8555)
			|| (SVR_SOC_VER(svr) == SVR_8610))
			/* the above 85xx SoCs have prescaler 1 */
			prescaler = 1;
		else if ((SVR_SOC_VER(svr) == SVR_8533)
			|| (SVR_SOC_VER(svr) == SVR_8544))
			/* the above 85xx SoCs have prescaler 3 or 2 */
			prescaler = mpc_i2c_get_sec_cfg_8xxx() ? 3 : 2;
		else
			/* all the other 85xx have prescaler 2 */
			prescaler = 2;
	}

	return prescaler;
}

static int mpc_i2c_get_fdr_8xxx(struct device_node *node, u32 clock,
					  u32 *real_clk)
{
	const struct mpc_i2c_divider *div = NULL;
	u32 prescaler = mpc_i2c_get_prescaler_8xxx();
	u32 divider;
	int i;

	if (clock == MPC_I2C_CLOCK_LEGACY) {
		/* see below - default fdr = 0x1031 -> div = 16 * 3072 */
		*real_clk = fsl_get_sys_freq() / prescaler / (16 * 3072);
		return -EINVAL;
	}

	divider = fsl_get_sys_freq() / clock / prescaler;

	pr_debug("I2C: src_clock=%d clock=%d divider=%d\n",
		 fsl_get_sys_freq(), clock, divider);

	/*
	 * We want to choose an FDR/DFSR that generates an I2C bus speed that
	 * is equal to or lower than the requested speed.
	 */
	for (i = 0; i < ARRAY_SIZE(mpc_i2c_dividers_8xxx); i++) {
		div = &mpc_i2c_dividers_8xxx[i];
		if (div->divider >= divider)
			break;
	}

	*real_clk = fsl_get_sys_freq() / prescaler / div->divider;
	return (int)div->fdr;
}

static void mpc_i2c_setup_8xxx(struct device_node *node,
					 struct mpc_i2c *i2c,
					 u32 clock)
{
	int ret, fdr;

	if (clock == MPC_I2C_CLOCK_PRESERVE) {
		dev_dbg(i2c->dev, "using dfsrr %d, fdr %d\n",
			readb(i2c->base + MPC_I2C_DFSRR),
			readb(i2c->base + MPC_I2C_FDR));
		return;
	}

	ret = mpc_i2c_get_fdr_8xxx(node, clock, &i2c->real_clk);
	fdr = (ret >= 0) ? ret : 0x1031; /* backward compatibility */

	writeb(fdr & 0xff, i2c->base + MPC_I2C_FDR);
	writeb((fdr >> 8) & 0xff, i2c->base + MPC_I2C_DFSRR);

	if (ret >= 0)
		dev_info(i2c->dev, "clock %d Hz (dfsrr=%d fdr=%d)\n",
			 i2c->real_clk, fdr >> 8, fdr & 0xff);
}

#else /* !CONFIG_FSL_SOC */
static void mpc_i2c_setup_8xxx(struct device_node *node,
					 struct mpc_i2c *i2c,
					 u32 clock)
{
}
#endif /* CONFIG_FSL_SOC */

static void mpc_i2c_finish(struct mpc_i2c *i2c, int rc)
{
	i2c->rc = rc;
	i2c->block = 0;
	i2c->cntl_bits = CCR_MEN;
	writeccr(i2c, i2c->cntl_bits);
	wake_up(&i2c->waitq);
}

static void mpc_i2c_do_action(struct mpc_i2c *i2c)
{
	struct i2c_msg *msg = &i2c->msgs[i2c->curr_msg];
	int dir = 0;
	int recv_len = 0;
	u8 byte;

	dev_dbg(i2c->dev, "action = %s\n", action_str[i2c->action]);

	i2c->cntl_bits &= ~(CCR_RSTA | CCR_MTX | CCR_TXAK);

	if (msg->flags & I2C_M_RD)
		dir = 1;
	if (msg->flags & I2C_M_RECV_LEN)
		recv_len = 1;

	switch (i2c->action) {
	case MPC_I2C_ACTION_RESTART:
		i2c->cntl_bits |= CCR_RSTA;
		fallthrough;

	case MPC_I2C_ACTION_START:
		i2c->cntl_bits |= CCR_MSTA | CCR_MTX;
		writeccr(i2c, i2c->cntl_bits);
		writeb((msg->addr << 1) | dir, i2c->base + MPC_I2C_DR);
		i2c->expect_rxack = 1;
		i2c->action = dir ? MPC_I2C_ACTION_READ_BEGIN : MPC_I2C_ACTION_WRITE;
		break;

	case MPC_I2C_ACTION_READ_BEGIN:
		if (msg->len) {
			if (msg->len == 1 && !(msg->flags & I2C_M_RECV_LEN))
				i2c->cntl_bits |= CCR_TXAK;

			writeccr(i2c, i2c->cntl_bits);
			/* Dummy read */
			readb(i2c->base + MPC_I2C_DR);
		}
		i2c->action = MPC_I2C_ACTION_READ_BYTE;
		break;

	case MPC_I2C_ACTION_READ_BYTE:
		if (i2c->byte_posn || !recv_len) {
			/* Generate Tx ACK on next to last byte */
			if (i2c->byte_posn == msg->len - 2)
				i2c->cntl_bits |= CCR_TXAK;
			/* Do not generate stop on last byte */
			if (i2c->byte_posn == msg->len - 1)
				i2c->cntl_bits |= CCR_MTX;

			writeccr(i2c, i2c->cntl_bits);
		}

		byte = readb(i2c->base + MPC_I2C_DR);

		if (i2c->byte_posn == 0 && recv_len) {
			if (byte == 0 || byte > I2C_SMBUS_BLOCK_MAX) {
				mpc_i2c_finish(i2c, -EPROTO);
				return;
			}
			msg->len += byte;
			/*
			 * For block reads, generate Tx ACK here if data length
			 * is 1 byte (total length is 2 bytes).
			 */
			if (msg->len == 2) {
				i2c->cntl_bits |= CCR_TXAK;
				writeccr(i2c, i2c->cntl_bits);
			}
		}

		dev_dbg(i2c->dev, "%s %02x\n", action_str[i2c->action], byte);
		msg->buf[i2c->byte_posn++] = byte;
		break;

	case MPC_I2C_ACTION_WRITE:
		dev_dbg(i2c->dev, "%s %02x\n", action_str[i2c->action],
			msg->buf[i2c->byte_posn]);
		writeb(msg->buf[i2c->byte_posn++], i2c->base + MPC_I2C_DR);
		i2c->expect_rxack = 1;
		break;

	case MPC_I2C_ACTION_STOP:
		mpc_i2c_finish(i2c, 0);
		break;

	default:
		WARN(1, "Unexpected action %d\n", i2c->action);
		break;
	}

	if (msg->len == i2c->byte_posn) {
		i2c->curr_msg++;
		i2c->byte_posn = 0;

		if (i2c->curr_msg == i2c->num_msgs) {
			i2c->action = MPC_I2C_ACTION_STOP;
			/*
			 * We don't get another interrupt on read so
			 * finish the transfer now
			 */
			if (dir)
				mpc_i2c_finish(i2c, 0);
		} else {
			i2c->action = MPC_I2C_ACTION_RESTART;
		}
	}
}

static void mpc_i2c_do_intr(struct mpc_i2c *i2c, u8 status)
{
	spin_lock(&i2c->lock);

	if (!(status & CSR_MCF)) {
		dev_dbg(i2c->dev, "unfinished\n");
		mpc_i2c_finish(i2c, -EIO);
		goto out;
	}

	if (status & CSR_MAL) {
		dev_dbg(i2c->dev, "arbitration lost\n");
		mpc_i2c_finish(i2c, -EAGAIN);
		goto out;
	}

	if (i2c->expect_rxack && (status & CSR_RXAK)) {
		dev_dbg(i2c->dev, "no Rx ACK\n");
		mpc_i2c_finish(i2c, -ENXIO);
		goto out;
	}
	i2c->expect_rxack = 0;

	mpc_i2c_do_action(i2c);

out:
	spin_unlock(&i2c->lock);
}

static irqreturn_t mpc_i2c_isr(int irq, void *dev_id)
{
	struct mpc_i2c *i2c = dev_id;
	u8 status;

	status = readb(i2c->base + MPC_I2C_SR);
	if (status & CSR_MIF) {
		writeb(0, i2c->base + MPC_I2C_SR);
		mpc_i2c_do_intr(i2c, status);
		return IRQ_HANDLED;
	}
	return IRQ_NONE;
}

static int mpc_i2c_wait_for_completion(struct mpc_i2c *i2c)
{
	long time_left;

	time_left = wait_event_timeout(i2c->waitq, !i2c->block, i2c->adap.timeout);
	if (!time_left)
		return -ETIMEDOUT;
	if (time_left < 0)
		return time_left;

	return 0;
}

static int mpc_i2c_execute_msg(struct mpc_i2c *i2c)
{
	unsigned long orig_jiffies;
	unsigned long flags;
	int ret;

	spin_lock_irqsave(&i2c->lock, flags);

	i2c->curr_msg = 0;
	i2c->rc = 0;
	i2c->byte_posn = 0;
	i2c->block = 1;
	i2c->action = MPC_I2C_ACTION_START;

<<<<<<< HEAD
			dev_dbg(i2c->dev, "timeout\n");
			if ((status & (CSR_MCF | CSR_MBB | CSR_RXAK)) != 0) {
				writeb(status & ~CSR_MAL,
				       i2c->base + MPC_I2C_SR);
				i2c_recover_bus(&i2c->adap);
			}
			return -EIO;
		}
		schedule();
	}
=======
	i2c->cntl_bits = CCR_MEN | CCR_MIEN;
	writeb(0, i2c->base + MPC_I2C_SR);
	writeccr(i2c, i2c->cntl_bits);

	mpc_i2c_do_action(i2c);

	spin_unlock_irqrestore(&i2c->lock, flags);

	ret = mpc_i2c_wait_for_completion(i2c);
	if (ret)
		i2c->rc = ret;

	if (i2c->rc == -EIO || i2c->rc == -EAGAIN || i2c->rc == -ETIMEDOUT)
		i2c_recover_bus(&i2c->adap);
>>>>>>> 07fa30c8

	orig_jiffies = jiffies;
	/* Wait until STOP is seen, allow up to 1 s */
	while (readb(i2c->base + MPC_I2C_SR) & CSR_MBB) {
		if (time_after(jiffies, orig_jiffies + HZ)) {
			u8 status = readb(i2c->base + MPC_I2C_SR);

			dev_dbg(i2c->dev, "timeout\n");
			if ((status & (CSR_MCF | CSR_MBB | CSR_RXAK)) != 0) {
				writeb(status & ~CSR_MAL,
				       i2c->base + MPC_I2C_SR);
				i2c_recover_bus(&i2c->adap);
			}
			return -EIO;
		}
		cond_resched();
	}

	return i2c->rc;
}

static int mpc_xfer(struct i2c_adapter *adap, struct i2c_msg *msgs, int num)
{
	int rc, ret = num;
	struct mpc_i2c *i2c = i2c_get_adapdata(adap);
	int i;

	dev_dbg(i2c->dev, "num = %d\n", num);
	for (i = 0; i < num; i++)
		dev_dbg(i2c->dev, "  addr = %02x, flags = %02x, len = %d, %*ph\n",
			msgs[i].addr, msgs[i].flags, msgs[i].len,
			msgs[i].flags & I2C_M_RD ? 0 : msgs[i].len,
			msgs[i].buf);

	WARN_ON(i2c->msgs != NULL);
	i2c->msgs = msgs;
	i2c->num_msgs = num;

	rc = mpc_i2c_execute_msg(i2c);
	if (rc < 0)
		ret = rc;

	i2c->num_msgs = 0;
	i2c->msgs = NULL;

	return ret;
}

static u32 mpc_functionality(struct i2c_adapter *adap)
{
	return I2C_FUNC_I2C | I2C_FUNC_SMBUS_EMUL
	  | I2C_FUNC_SMBUS_READ_BLOCK_DATA | I2C_FUNC_SMBUS_BLOCK_PROC_CALL;
}

static int fsl_i2c_bus_recovery(struct i2c_adapter *adap)
{
	struct mpc_i2c *i2c = i2c_get_adapdata(adap);

	if (i2c->has_errata_A004447)
		mpc_i2c_fixup_A004447(i2c);
	else
		mpc_i2c_fixup(i2c);

	return 0;
}

static const struct i2c_algorithm mpc_algo = {
	.master_xfer = mpc_xfer,
	.functionality = mpc_functionality,
};

static struct i2c_adapter mpc_ops = {
	.owner = THIS_MODULE,
	.algo = &mpc_algo,
	.timeout = HZ,
};

static struct i2c_bus_recovery_info fsl_i2c_recovery_info = {
	.recover_bus = fsl_i2c_bus_recovery,
};

<<<<<<< HEAD
static const struct of_device_id mpc_i2c_of_match[];
=======
>>>>>>> 07fa30c8
static int fsl_i2c_probe(struct platform_device *op)
{
	const struct mpc_i2c_data *data;
	struct mpc_i2c *i2c;
	const u32 *prop;
	u32 clock = MPC_I2C_CLOCK_LEGACY;
	int result = 0;
	int plen;
	struct clk *clk;
	int err;

	i2c = devm_kzalloc(&op->dev, sizeof(*i2c), GFP_KERNEL);
	if (!i2c)
		return -ENOMEM;

	i2c->dev = &op->dev; /* for debug and error output */

	init_waitqueue_head(&i2c->waitq);
	spin_lock_init(&i2c->lock);

	i2c->base = devm_platform_ioremap_resource(op, 0);
	if (IS_ERR(i2c->base))
		return PTR_ERR(i2c->base);

	i2c->irq = platform_get_irq(op, 0);
	if (i2c->irq < 0)
		return i2c->irq;

	result = devm_request_irq(&op->dev, i2c->irq, mpc_i2c_isr,
			IRQF_SHARED, "i2c-mpc", i2c);
	if (result < 0) {
		dev_err(i2c->dev, "failed to attach interrupt\n");
		return result;
	}

	/*
	 * enable clock for the I2C peripheral (non fatal),
	 * keep a reference upon successful allocation
	 */
	clk = devm_clk_get_optional(&op->dev, NULL);
	if (IS_ERR(clk))
		return PTR_ERR(clk);

	err = clk_prepare_enable(clk);
	if (err) {
		dev_err(&op->dev, "failed to enable clock\n");
		return err;
	}

	i2c->clk_per = clk;

	if (of_property_read_bool(op->dev.of_node, "fsl,preserve-clocking")) {
		clock = MPC_I2C_CLOCK_PRESERVE;
	} else {
		prop = of_get_property(op->dev.of_node, "clock-frequency",
					&plen);
		if (prop && plen == sizeof(u32))
			clock = *prop;
	}

	data = device_get_match_data(&op->dev);
	if (data) {
		data->setup(op->dev.of_node, i2c, clock);
	} else {
		/* Backwards compatibility */
		if (of_get_property(op->dev.of_node, "dfsrr", NULL))
			mpc_i2c_setup_8xxx(op->dev.of_node, i2c, clock);
	}

	prop = of_get_property(op->dev.of_node, "fsl,timeout", &plen);
	if (prop && plen == sizeof(u32)) {
		mpc_ops.timeout = *prop * HZ / 1000000;
		if (mpc_ops.timeout < 5)
			mpc_ops.timeout = 5;
	}
	dev_info(i2c->dev, "timeout %u us\n", mpc_ops.timeout * 1000000 / HZ);

<<<<<<< HEAD
	platform_set_drvdata(op, i2c);
=======
>>>>>>> 07fa30c8
	if (of_property_read_bool(op->dev.of_node, "fsl,i2c-erratum-a004447"))
		i2c->has_errata_A004447 = true;

	i2c->adap = mpc_ops;
	scnprintf(i2c->adap.name, sizeof(i2c->adap.name),
		  "MPC adapter (%s)", of_node_full_name(op->dev.of_node));
	i2c->adap.dev.parent = &op->dev;
	i2c->adap.nr = op->id;
	i2c->adap.dev.of_node = of_node_get(op->dev.of_node);
	i2c->adap.bus_recovery_info = &fsl_i2c_recovery_info;
<<<<<<< HEAD
=======
	platform_set_drvdata(op, i2c);
	i2c_set_adapdata(&i2c->adap, i2c);
>>>>>>> 07fa30c8

	result = i2c_add_numbered_adapter(&i2c->adap);
	if (result)
		goto fail_add;

	return 0;

 fail_add:
	clk_disable_unprepare(i2c->clk_per);

	return result;
};

static int fsl_i2c_remove(struct platform_device *op)
{
	struct mpc_i2c *i2c = platform_get_drvdata(op);

	i2c_del_adapter(&i2c->adap);

	clk_disable_unprepare(i2c->clk_per);

	return 0;
};

static int __maybe_unused mpc_i2c_suspend(struct device *dev)
{
	struct mpc_i2c *i2c = dev_get_drvdata(dev);

	i2c->fdr = readb(i2c->base + MPC_I2C_FDR);
	i2c->dfsrr = readb(i2c->base + MPC_I2C_DFSRR);

	return 0;
}

static int __maybe_unused mpc_i2c_resume(struct device *dev)
{
	struct mpc_i2c *i2c = dev_get_drvdata(dev);

	writeb(i2c->fdr, i2c->base + MPC_I2C_FDR);
	writeb(i2c->dfsrr, i2c->base + MPC_I2C_DFSRR);

	return 0;
}
static SIMPLE_DEV_PM_OPS(mpc_i2c_pm_ops, mpc_i2c_suspend, mpc_i2c_resume);

static const struct mpc_i2c_data mpc_i2c_data_512x = {
	.setup = mpc_i2c_setup_512x,
};

static const struct mpc_i2c_data mpc_i2c_data_52xx = {
	.setup = mpc_i2c_setup_52xx,
};

static const struct mpc_i2c_data mpc_i2c_data_8313 = {
	.setup = mpc_i2c_setup_8xxx,
};

static const struct mpc_i2c_data mpc_i2c_data_8543 = {
	.setup = mpc_i2c_setup_8xxx,
};

static const struct mpc_i2c_data mpc_i2c_data_8544 = {
	.setup = mpc_i2c_setup_8xxx,
};

static const struct of_device_id mpc_i2c_of_match[] = {
	{.compatible = "mpc5200-i2c", .data = &mpc_i2c_data_52xx, },
	{.compatible = "fsl,mpc5200b-i2c", .data = &mpc_i2c_data_52xx, },
	{.compatible = "fsl,mpc5200-i2c", .data = &mpc_i2c_data_52xx, },
	{.compatible = "fsl,mpc5121-i2c", .data = &mpc_i2c_data_512x, },
	{.compatible = "fsl,mpc8313-i2c", .data = &mpc_i2c_data_8313, },
	{.compatible = "fsl,mpc8543-i2c", .data = &mpc_i2c_data_8543, },
	{.compatible = "fsl,mpc8544-i2c", .data = &mpc_i2c_data_8544, },
	/* Backward compatibility */
	{.compatible = "fsl-i2c", },
	{},
};
MODULE_DEVICE_TABLE(of, mpc_i2c_of_match);

/* Structure for a device driver */
static struct platform_driver mpc_i2c_driver = {
	.probe		= fsl_i2c_probe,
	.remove		= fsl_i2c_remove,
	.driver = {
		.name = DRV_NAME,
		.of_match_table = mpc_i2c_of_match,
		.pm = &mpc_i2c_pm_ops,
	},
};

module_platform_driver(mpc_i2c_driver);

MODULE_AUTHOR("Adrian Cox <adrian@humboldt.co.uk>");
MODULE_DESCRIPTION("I2C-Bus adapter for MPC107 bridge and "
		   "MPC824x/83xx/85xx/86xx/512x/52xx processors");
MODULE_LICENSE("GPL");<|MERGE_RESOLUTION|>--- conflicted
+++ resolved
@@ -90,8 +90,6 @@
 	u32 real_clk;
 	u8 fdr, dfsrr;
 	struct clk *clk_per;
-<<<<<<< HEAD
-=======
 	u32 cntl_bits;
 	enum mpc_i2c_action action;
 	struct i2c_msg *msgs;
@@ -101,7 +99,6 @@
 	u32 block;
 	int rc;
 	int expect_rxack;
->>>>>>> 07fa30c8
 	bool has_errata_A004447;
 };
 
@@ -210,75 +207,6 @@
 	}
 }
 
-static int i2c_mpc_wait_sr(struct mpc_i2c *i2c, int mask)
-{
-	void __iomem *addr = i2c->base + MPC_I2C_SR;
-	u8 val;
-
-	return readb_poll_timeout(addr, val, val & mask, 0, 100);
-}
-
-/*
- * Workaround for Erratum A004447. From the P2040CE Rev Q
- *
- * 1.  Set up the frequency divider and sampling rate.
- * 2.  I2CCR - a0h
- * 3.  Poll for I2CSR[MBB] to get set.
- * 4.  If I2CSR[MAL] is set (an indication that SDA is stuck low), then go to
- *     step 5. If MAL is not set, then go to step 13.
- * 5.  I2CCR - 00h
- * 6.  I2CCR - 22h
- * 7.  I2CCR - a2h
- * 8.  Poll for I2CSR[MBB] to get set.
- * 9.  Issue read to I2CDR.
- * 10. Poll for I2CSR[MIF] to be set.
- * 11. I2CCR - 82h
- * 12. Workaround complete. Skip the next steps.
- * 13. Issue read to I2CDR.
- * 14. Poll for I2CSR[MIF] to be set.
- * 15. I2CCR - 80h
- */
-static void mpc_i2c_fixup_A004447(struct mpc_i2c *i2c)
-{
-	int ret;
-	u32 val;
-
-	writeccr(i2c, CCR_MEN | CCR_MSTA);
-	ret = i2c_mpc_wait_sr(i2c, CSR_MBB);
-	if (ret) {
-		dev_err(i2c->dev, "timeout waiting for CSR_MBB\n");
-		return;
-	}
-
-	val = readb(i2c->base + MPC_I2C_SR);
-
-	if (val & CSR_MAL) {
-		writeccr(i2c, 0x00);
-		writeccr(i2c, CCR_MSTA | CCR_RSVD);
-		writeccr(i2c, CCR_MEN | CCR_MSTA | CCR_RSVD);
-		ret = i2c_mpc_wait_sr(i2c, CSR_MBB);
-		if (ret) {
-			dev_err(i2c->dev, "timeout waiting for CSR_MBB\n");
-			return;
-		}
-		val = readb(i2c->base + MPC_I2C_DR);
-		ret = i2c_mpc_wait_sr(i2c, CSR_MIF);
-		if (ret) {
-			dev_err(i2c->dev, "timeout waiting for CSR_MIF\n");
-			return;
-		}
-		writeccr(i2c, CCR_MEN | CCR_RSVD);
-	} else {
-		val = readb(i2c->base + MPC_I2C_DR);
-		ret = i2c_mpc_wait_sr(i2c, CSR_MIF);
-		if (ret) {
-			dev_err(i2c->dev, "timeout waiting for CSR_MIF\n");
-			return;
-		}
-		writeccr(i2c, CCR_MEN);
-	}
-}
-
 #if defined(CONFIG_PPC_MPC52xx) || defined(CONFIG_PPC_MPC512x)
 static const struct mpc_i2c_divider mpc_i2c_dividers_52xx[] = {
 	{20, 0x20}, {22, 0x21}, {24, 0x22}, {26, 0x23},
@@ -741,18 +669,6 @@
 	i2c->block = 1;
 	i2c->action = MPC_I2C_ACTION_START;
 
-<<<<<<< HEAD
-			dev_dbg(i2c->dev, "timeout\n");
-			if ((status & (CSR_MCF | CSR_MBB | CSR_RXAK)) != 0) {
-				writeb(status & ~CSR_MAL,
-				       i2c->base + MPC_I2C_SR);
-				i2c_recover_bus(&i2c->adap);
-			}
-			return -EIO;
-		}
-		schedule();
-	}
-=======
 	i2c->cntl_bits = CCR_MEN | CCR_MIEN;
 	writeb(0, i2c->base + MPC_I2C_SR);
 	writeccr(i2c, i2c->cntl_bits);
@@ -767,7 +683,6 @@
 
 	if (i2c->rc == -EIO || i2c->rc == -EAGAIN || i2c->rc == -ETIMEDOUT)
 		i2c_recover_bus(&i2c->adap);
->>>>>>> 07fa30c8
 
 	orig_jiffies = jiffies;
 	/* Wait until STOP is seen, allow up to 1 s */
@@ -849,10 +764,6 @@
 	.recover_bus = fsl_i2c_bus_recovery,
 };
 
-<<<<<<< HEAD
-static const struct of_device_id mpc_i2c_of_match[];
-=======
->>>>>>> 07fa30c8
 static int fsl_i2c_probe(struct platform_device *op)
 {
 	const struct mpc_i2c_data *data;
@@ -930,10 +841,6 @@
 	}
 	dev_info(i2c->dev, "timeout %u us\n", mpc_ops.timeout * 1000000 / HZ);
 
-<<<<<<< HEAD
-	platform_set_drvdata(op, i2c);
-=======
->>>>>>> 07fa30c8
 	if (of_property_read_bool(op->dev.of_node, "fsl,i2c-erratum-a004447"))
 		i2c->has_errata_A004447 = true;
 
@@ -944,11 +851,8 @@
 	i2c->adap.nr = op->id;
 	i2c->adap.dev.of_node = of_node_get(op->dev.of_node);
 	i2c->adap.bus_recovery_info = &fsl_i2c_recovery_info;
-<<<<<<< HEAD
-=======
 	platform_set_drvdata(op, i2c);
 	i2c_set_adapdata(&i2c->adap, i2c);
->>>>>>> 07fa30c8
 
 	result = i2c_add_numbered_adapter(&i2c->adap);
 	if (result)
