--- conflicted
+++ resolved
@@ -115,25 +115,6 @@
 #define NPCM_I2CADDR9			0x15
 #define NPCM_I2CADDR6			0x16
 #define NPCM_I2CADDR10			0x17
-<<<<<<< HEAD
-
-#if IS_ENABLED(CONFIG_I2C_SLAVE)
-/*
- * npcm_i2caddr array:
- * The module supports having multiple own slave addresses.
- * Since the addr regs are sprinkled all over the address space,
- * use this array to get the address or each register.
- */
-#define I2C_NUM_OWN_ADDR 2
-#define I2C_NUM_OWN_ADDR_SUPPORTED 2
-
-static const int npcm_i2caddr[I2C_NUM_OWN_ADDR] = {
-	NPCM_I2CADDR1, NPCM_I2CADDR2,
-};
-#endif
-
-=======
->>>>>>> eb3cdb58
 #define NPCM_I2CCTL4			0x1A
 #define NPCM_I2CCTL5			0x1B
 #define NPCM_I2CSCLLT			0x1C /* SCL Low Time */
@@ -959,11 +940,7 @@
 		} else {
 			i2c_slave_event(bus->slave, I2C_SLAVE_READ_PROCESSED, &value);
 		}
-<<<<<<< HEAD
-		ind = (bus->slv_wr_ind + bus->slv_wr_size) % I2C_HW_FIFO_SIZE;
-=======
 		ind = (bus->slv_wr_ind + bus->slv_wr_size) & (bus->data->fifo_size - 1);
->>>>>>> eb3cdb58
 		bus->slv_wr_buf[ind] = value;
 		bus->slv_wr_size++;
 	}
@@ -2235,11 +2212,7 @@
 	 * It cannot be cleared without resetting the module.
 	 */
 	else if (bus->cmd_err &&
-<<<<<<< HEAD
-		 (NPCM_I2CRXF_CTL_LAST_PEC & ioread8(bus->reg + NPCM_I2CRXF_CTL)))
-=======
 		 (bus->data->rxf_ctl_last_pec & ioread8(bus->reg + NPCM_I2CRXF_CTL)))
->>>>>>> eb3cdb58
 		npcm_i2c_reset(bus);
 
 	/* After any xfer, successful or not, stall and EOB must be disabled */
