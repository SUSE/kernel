/*
 * cpuidle.c - core cpuidle infrastructure
 *
 * (C) 2006-2007 Venkatesh Pallipadi <venkatesh.pallipadi@intel.com>
 *               Shaohua Li <shaohua.li@intel.com>
 *               Adam Belay <abelay@novell.com>
 *
 * This code is licenced under the GPL.
 */

#include <linux/clockchips.h>
#include <linux/kernel.h>
#include <linux/mutex.h>
#include <linux/sched.h>
#include <linux/sched/clock.h>
#include <linux/notifier.h>
#include <linux/pm_qos.h>
#include <linux/cpu.h>
#include <linux/cpuidle.h>
#include <linux/ktime.h>
#include <linux/hrtimer.h>
#include <linux/module.h>
#include <linux/suspend.h>
#include <linux/tick.h>
#include <trace/events/power.h>

#include "cpuidle.h"

DEFINE_PER_CPU(struct cpuidle_device *, cpuidle_devices);
DEFINE_PER_CPU(struct cpuidle_device, cpuidle_dev);

DEFINE_MUTEX(cpuidle_lock);
LIST_HEAD(cpuidle_detected_devices);

static int enabled_devices;
static int off __read_mostly;
static int initialized __read_mostly;

int cpuidle_disabled(void)
{
	return off;
}
void disable_cpuidle(void)
{
	off = 1;
}

bool cpuidle_not_available(struct cpuidle_driver *drv,
			   struct cpuidle_device *dev)
{
	return off || !initialized || !drv || !dev || !dev->enabled;
}

/**
 * cpuidle_play_dead - cpu off-lining
 *
 * Returns in case of an error or no driver
 */
int cpuidle_play_dead(void)
{
	struct cpuidle_device *dev = __this_cpu_read(cpuidle_devices);
	struct cpuidle_driver *drv = cpuidle_get_cpu_driver(dev);
	int i;

	if (!drv)
		return -ENODEV;

	/* Find lowest-power state that supports long-term idle */
	for (i = drv->state_count - 1; i >= 0; i--)
		if (drv->states[i].enter_dead)
			return drv->states[i].enter_dead(dev, i);

	return -ENODEV;
}

static int find_deepest_state(struct cpuidle_driver *drv,
			      struct cpuidle_device *dev,
			      unsigned int max_latency,
			      unsigned int forbidden_flags,
			      bool s2idle)
{
	unsigned int latency_req = 0;
	int i, ret = 0;

	for (i = 1; i < drv->state_count; i++) {
		struct cpuidle_state *s = &drv->states[i];

		if (dev->states_usage[i].disable ||
		    s->exit_latency <= latency_req ||
		    s->exit_latency > max_latency ||
		    (s->flags & forbidden_flags) ||
		    (s2idle && !s->enter_s2idle))
			continue;

		latency_req = s->exit_latency;
		ret = i;
	}
	return ret;
}

/**
 * cpuidle_use_deepest_state - Set/clear governor override flag.
 * @enable: New value of the flag.
 *
 * Set/unset the current CPU to use the deepest idle state (override governors
 * going forward if set).
 */
void cpuidle_use_deepest_state(bool enable)
{
	struct cpuidle_device *dev;

	preempt_disable();
	dev = cpuidle_get_device();
	if (dev)
		dev->use_deepest_state = enable;
	preempt_enable();
}

/**
 * cpuidle_find_deepest_state - Find the deepest available idle state.
 * @drv: cpuidle driver for the given CPU.
 * @dev: cpuidle device for the given CPU.
 */
int cpuidle_find_deepest_state(struct cpuidle_driver *drv,
			       struct cpuidle_device *dev)
{
	return find_deepest_state(drv, dev, UINT_MAX, 0, false);
}

#ifdef CONFIG_SUSPEND
static void enter_s2idle_proper(struct cpuidle_driver *drv,
				struct cpuidle_device *dev, int index)
{
	ktime_t time_start, time_end;

	time_start = ns_to_ktime(local_clock());

	/*
	 * trace_suspend_resume() called by tick_freeze() for the last CPU
	 * executing it contains RCU usage regarded as invalid in the idle
	 * context, so tell RCU about that.
	 */
	RCU_NONIDLE(tick_freeze());
	/*
	 * The state used here cannot be a "coupled" one, because the "coupled"
	 * cpuidle mechanism enables interrupts and doing that with timekeeping
	 * suspended is generally unsafe.
	 */
	stop_critical_timings();
	drv->states[index].enter_s2idle(dev, drv, index);
	WARN_ON(!irqs_disabled());
	/*
	 * timekeeping_resume() that will be called by tick_unfreeze() for the
	 * first CPU executing it calls functions containing RCU read-side
	 * critical sections, so tell RCU about that.
	 */
	RCU_NONIDLE(tick_unfreeze());
	start_critical_timings();

	time_end = ns_to_ktime(local_clock());

	dev->states_usage[index].s2idle_time += ktime_us_delta(time_end, time_start);
	dev->states_usage[index].s2idle_usage++;
}

/**
 * cpuidle_enter_s2idle - Enter an idle state suitable for suspend-to-idle.
 * @drv: cpuidle driver for the given CPU.
 * @dev: cpuidle device for the given CPU.
 *
 * If there are states with the ->enter_s2idle callback, find the deepest of
 * them and enter it with frozen tick.
 */
int cpuidle_enter_s2idle(struct cpuidle_driver *drv, struct cpuidle_device *dev)
{
	int index;

	/*
	 * Find the deepest state with ->enter_s2idle present, which guarantees
	 * that interrupts won't be enabled when it exits and allows the tick to
	 * be frozen safely.
	 */
	index = find_deepest_state(drv, dev, UINT_MAX, 0, true);
	if (index > 0)
		enter_s2idle_proper(drv, dev, index);

	return index;
}
#endif /* CONFIG_SUSPEND */

/**
 * cpuidle_enter_state - enter the state and update stats
 * @dev: cpuidle device for this cpu
 * @drv: cpuidle driver for this cpu
 * @index: index into the states table in @drv of the state to enter
 */
int cpuidle_enter_state(struct cpuidle_device *dev, struct cpuidle_driver *drv,
			int index)
{
	int entered_state;

	struct cpuidle_state *target_state = &drv->states[index];
	bool broadcast = !!(target_state->flags & CPUIDLE_FLAG_TIMER_STOP);
	ktime_t time_start, time_end;

	/*
	 * Tell the time framework to switch to a broadcast timer because our
	 * local timer will be shut down.  If a local timer is used from another
	 * CPU as a broadcast timer, this call may fail if it is not available.
	 */
	if (broadcast && tick_broadcast_enter()) {
		index = find_deepest_state(drv, dev, target_state->exit_latency,
					   CPUIDLE_FLAG_TIMER_STOP, false);
		if (index < 0) {
			default_idle_call();
			return -EBUSY;
		}
		target_state = &drv->states[index];
		broadcast = false;
	}

	/* Take note of the planned idle state. */
	sched_idle_set_state(target_state);

	trace_cpu_idle_rcuidle(index, dev->cpu);
	time_start = ns_to_ktime(local_clock());

	stop_critical_timings();
	entered_state = target_state->enter(dev, drv, index);
	start_critical_timings();

	sched_clock_idle_wakeup_event();
	time_end = ns_to_ktime(local_clock());
	trace_cpu_idle_rcuidle(PWR_EVENT_EXIT, dev->cpu);

	/* The cpu is no longer idle or about to enter idle. */
	sched_idle_set_state(NULL);

	if (broadcast) {
		if (WARN_ON_ONCE(!irqs_disabled()))
			local_irq_disable();

		tick_broadcast_exit();
	}

	if (!cpuidle_state_is_coupled(drv, index))
		local_irq_enable();

	if (entered_state >= 0) {
		s64 diff, delay = drv->states[entered_state].exit_latency;
		int i;

		/*
		 * Update cpuidle counters
		 * This can be moved to within driver enter routine,
		 * but that results in multiple copies of same code.
		 */
		diff = ktime_us_delta(time_end, time_start);
		if (diff > INT_MAX)
			diff = INT_MAX;

		dev->last_residency = (int)diff;
		dev->states_usage[entered_state].time += dev->last_residency;
		dev->states_usage[entered_state].usage++;

		if (diff < drv->states[entered_state].target_residency) {
			for (i = entered_state - 1; i >= 0; i--) {
				if (dev->states_usage[i].disable)
					continue;

				/* Shallower states are enabled, so update. */
				dev->states_usage[entered_state].above++;
				break;
			}
		} else if (diff > delay) {
			for (i = entered_state + 1; i < drv->state_count; i++) {
				if (dev->states_usage[i].disable)
					continue;

				/*
				 * Update if a deeper state would have been a
				 * better match for the observed idle duration.
				 */
				if (diff - delay >= drv->states[i].target_residency)
					dev->states_usage[entered_state].below++;

				break;
			}
		}
	} else {
		dev->last_residency = 0;
	}

	return entered_state;
}

/**
 * cpuidle_select - ask the cpuidle framework to choose an idle state
 *
 * @drv: the cpuidle driver
 * @dev: the cpuidle device
 * @stop_tick: indication on whether or not to stop the tick
 *
 * Returns the index of the idle state.  The return value must not be negative.
 *
 * The memory location pointed to by @stop_tick is expected to be written the
 * 'false' boolean value if the scheduler tick should not be stopped before
 * entering the returned state.
 */
int cpuidle_select(struct cpuidle_driver *drv, struct cpuidle_device *dev,
		   bool *stop_tick)
{
	return cpuidle_curr_governor->select(drv, dev, stop_tick);
}

/**
 * cpuidle_enter - enter into the specified idle state
 *
 * @drv:   the cpuidle driver tied with the cpu
 * @dev:   the cpuidle device
 * @index: the index in the idle state table
 *
 * Returns the index in the idle state, < 0 in case of error.
 * The error code depends on the backend driver
 */
int cpuidle_enter(struct cpuidle_driver *drv, struct cpuidle_device *dev,
		  int index)
{
	int ret = 0;

	/*
	 * Store the next hrtimer, which becomes either next tick or the next
	 * timer event, whatever expires first. Additionally, to make this data
	 * useful for consumers outside cpuidle, we rely on that the governor's
	 * ->select() callback have decided, whether to stop the tick or not.
	 */
	WRITE_ONCE(dev->next_hrtimer, tick_nohz_get_next_hrtimer());

	if (cpuidle_state_is_coupled(drv, index))
		ret = cpuidle_enter_state_coupled(dev, drv, index);
	else
		ret = cpuidle_enter_state(dev, drv, index);

	WRITE_ONCE(dev->next_hrtimer, 0);
	return ret;
}

/**
 * cpuidle_reflect - tell the underlying governor what was the state
 * we were in
 *
 * @dev  : the cpuidle device
 * @index: the index in the idle state table
 *
 */
void cpuidle_reflect(struct cpuidle_device *dev, int index)
{
	if (cpuidle_curr_governor->reflect && index >= 0)
		cpuidle_curr_governor->reflect(dev, index);
}

#define MIN_POLL_TIME (30 * NSEC_PER_USEC)

/**
 * cpuidle_poll_time - return amount of time to poll for,
 * governors can override dev->poll_limit_ns if necessary
 *
 * @drv:   the cpuidle driver tied with the cpu
 * @dev:   the cpuidle device
 *
 */
u64 cpuidle_poll_time(struct cpuidle_driver *drv,
		      struct cpuidle_device *dev)
{
	int i;
	u64 limit_ns, max_limit;

	if (dev->poll_limit_ns)
		return dev->poll_limit_ns;

	limit_ns = TICK_NSEC;
	max_limit = 0;
	for (i = 1; i < drv->state_count; i++) {
<<<<<<< HEAD
		if (dev->states_usage[i].disable)
=======
		u64 state_limit;

		if (drv->states[i].disabled || dev->states_usage[i].disable)
>>>>>>> 47c51c17
			continue;

		state_limit = (u64)drv->states[i].target_residency * NSEC_PER_USEC;
		if (limit_ns == TICK_NSEC)
			limit_ns = state_limit;
		max_limit = state_limit;
	}

	dev->poll_limit_ns = max_t(u64, MIN_POLL_TIME, limit_ns);

	/*
	 * If the deepest state is below the minimum, assume that c-states
	 * are limited by the driver or kernel command line and that latency
	 * is a concern. In this case, poll for longer periods;
	 */
	if (max_limit < MIN_POLL_TIME) {
		pr_info("cpuidle deepest latency of %llu below min %llu, idling based on tick\n",
			max_limit, (u64)MIN_POLL_TIME);
		dev->poll_limit_ns = TICK_NSEC;
	}

	pr_info("cpuidle polling time = %llu ns\n", dev->poll_limit_ns);

	return dev->poll_limit_ns;
}

/**
 * cpuidle_install_idle_handler - installs the cpuidle idle loop handler
 */
void cpuidle_install_idle_handler(void)
{
	if (enabled_devices) {
		/* Make sure all changes finished before we switch to new idle */
		smp_wmb();
		initialized = 1;
	}
}

/**
 * cpuidle_uninstall_idle_handler - uninstalls the cpuidle idle loop handler
 */
void cpuidle_uninstall_idle_handler(void)
{
	if (enabled_devices) {
		initialized = 0;
		wake_up_all_idle_cpus();
	}

	/*
	 * Make sure external observers (such as the scheduler)
	 * are done looking at pointed idle states.
	 */
	synchronize_rcu();
}

/**
 * cpuidle_pause_and_lock - temporarily disables CPUIDLE
 */
void cpuidle_pause_and_lock(void)
{
	mutex_lock(&cpuidle_lock);
	cpuidle_uninstall_idle_handler();
}

EXPORT_SYMBOL_GPL(cpuidle_pause_and_lock);

/**
 * cpuidle_resume_and_unlock - resumes CPUIDLE operation
 */
void cpuidle_resume_and_unlock(void)
{
	cpuidle_install_idle_handler();
	mutex_unlock(&cpuidle_lock);
}

EXPORT_SYMBOL_GPL(cpuidle_resume_and_unlock);

/* Currently used in suspend/resume path to suspend cpuidle */
void cpuidle_pause(void)
{
	mutex_lock(&cpuidle_lock);
	cpuidle_uninstall_idle_handler();
	mutex_unlock(&cpuidle_lock);
}

/* Currently used in suspend/resume path to resume cpuidle */
void cpuidle_resume(void)
{
	mutex_lock(&cpuidle_lock);
	cpuidle_install_idle_handler();
	mutex_unlock(&cpuidle_lock);
}

/**
 * cpuidle_enable_device - enables idle PM for a CPU
 * @dev: the CPU
 *
 * This function must be called between cpuidle_pause_and_lock and
 * cpuidle_resume_and_unlock when used externally.
 */
int cpuidle_enable_device(struct cpuidle_device *dev)
{
	int ret;
	struct cpuidle_driver *drv;

	if (!dev)
		return -EINVAL;

	if (dev->enabled)
		return 0;

	if (!cpuidle_curr_governor)
		return -EIO;

	drv = cpuidle_get_cpu_driver(dev);

	if (!drv)
		return -EIO;

	if (!dev->registered)
		return -EINVAL;

	ret = cpuidle_add_device_sysfs(dev);
	if (ret)
		return ret;

	if (cpuidle_curr_governor->enable) {
		ret = cpuidle_curr_governor->enable(drv, dev);
		if (ret)
			goto fail_sysfs;
	}

	smp_wmb();

	dev->enabled = 1;

	enabled_devices++;
	return 0;

fail_sysfs:
	cpuidle_remove_device_sysfs(dev);

	return ret;
}

EXPORT_SYMBOL_GPL(cpuidle_enable_device);

/**
 * cpuidle_disable_device - disables idle PM for a CPU
 * @dev: the CPU
 *
 * This function must be called between cpuidle_pause_and_lock and
 * cpuidle_resume_and_unlock when used externally.
 */
void cpuidle_disable_device(struct cpuidle_device *dev)
{
	struct cpuidle_driver *drv = cpuidle_get_cpu_driver(dev);

	if (!dev || !dev->enabled)
		return;

	if (!drv || !cpuidle_curr_governor)
		return;

	dev->enabled = 0;

	if (cpuidle_curr_governor->disable)
		cpuidle_curr_governor->disable(drv, dev);

	cpuidle_remove_device_sysfs(dev);
	enabled_devices--;
}

EXPORT_SYMBOL_GPL(cpuidle_disable_device);

static void __cpuidle_unregister_device(struct cpuidle_device *dev)
{
	struct cpuidle_driver *drv = cpuidle_get_cpu_driver(dev);

	list_del(&dev->device_list);
	per_cpu(cpuidle_devices, dev->cpu) = NULL;
	module_put(drv->owner);

	dev->registered = 0;
}

static void __cpuidle_device_init(struct cpuidle_device *dev)
{
	memset(dev->states_usage, 0, sizeof(dev->states_usage));
	dev->last_residency = 0;
	dev->next_hrtimer = 0;
}

/**
 * __cpuidle_register_device - internal register function called before register
 * and enable routines
 * @dev: the cpu
 *
 * cpuidle_lock mutex must be held before this is called
 */
static int __cpuidle_register_device(struct cpuidle_device *dev)
{
	struct cpuidle_driver *drv = cpuidle_get_cpu_driver(dev);
	int i, ret;

	if (!try_module_get(drv->owner))
		return -EINVAL;

	for (i = 0; i < drv->state_count; i++) {
		if (drv->states[i].flags & CPUIDLE_FLAG_UNUSABLE)
			dev->states_usage[i].disable |= CPUIDLE_STATE_DISABLED_BY_DRIVER;

		if (drv->states[i].flags & CPUIDLE_FLAG_OFF)
			dev->states_usage[i].disable |= CPUIDLE_STATE_DISABLED_BY_USER;
	}

	per_cpu(cpuidle_devices, dev->cpu) = dev;
	list_add(&dev->device_list, &cpuidle_detected_devices);

	ret = cpuidle_coupled_register_device(dev);
	if (ret)
		__cpuidle_unregister_device(dev);
	else
		dev->registered = 1;

	return ret;
}

/**
 * cpuidle_register_device - registers a CPU's idle PM feature
 * @dev: the cpu
 */
int cpuidle_register_device(struct cpuidle_device *dev)
{
	int ret = -EBUSY;

	if (!dev)
		return -EINVAL;

	mutex_lock(&cpuidle_lock);

	if (dev->registered)
		goto out_unlock;

	__cpuidle_device_init(dev);

	ret = __cpuidle_register_device(dev);
	if (ret)
		goto out_unlock;

	ret = cpuidle_add_sysfs(dev);
	if (ret)
		goto out_unregister;

	ret = cpuidle_enable_device(dev);
	if (ret)
		goto out_sysfs;

	cpuidle_install_idle_handler();

out_unlock:
	mutex_unlock(&cpuidle_lock);

	return ret;

out_sysfs:
	cpuidle_remove_sysfs(dev);
out_unregister:
	__cpuidle_unregister_device(dev);
	goto out_unlock;
}

EXPORT_SYMBOL_GPL(cpuidle_register_device);

/**
 * cpuidle_unregister_device - unregisters a CPU's idle PM feature
 * @dev: the cpu
 */
void cpuidle_unregister_device(struct cpuidle_device *dev)
{
	if (!dev || dev->registered == 0)
		return;

	cpuidle_pause_and_lock();

	cpuidle_disable_device(dev);

	cpuidle_remove_sysfs(dev);

	__cpuidle_unregister_device(dev);

	cpuidle_coupled_unregister_device(dev);

	cpuidle_resume_and_unlock();
}

EXPORT_SYMBOL_GPL(cpuidle_unregister_device);

/**
 * cpuidle_unregister: unregister a driver and the devices. This function
 * can be used only if the driver has been previously registered through
 * the cpuidle_register function.
 *
 * @drv: a valid pointer to a struct cpuidle_driver
 */
void cpuidle_unregister(struct cpuidle_driver *drv)
{
	int cpu;
	struct cpuidle_device *device;

	for_each_cpu(cpu, drv->cpumask) {
		device = &per_cpu(cpuidle_dev, cpu);
		cpuidle_unregister_device(device);
	}

	cpuidle_unregister_driver(drv);
}
EXPORT_SYMBOL_GPL(cpuidle_unregister);

/**
 * cpuidle_register: registers the driver and the cpu devices with the
 * coupled_cpus passed as parameter. This function is used for all common
 * initialization pattern there are in the arch specific drivers. The
 * devices is globally defined in this file.
 *
 * @drv         : a valid pointer to a struct cpuidle_driver
 * @coupled_cpus: a cpumask for the coupled states
 *
 * Returns 0 on success, < 0 otherwise
 */
int cpuidle_register(struct cpuidle_driver *drv,
		     const struct cpumask *const coupled_cpus)
{
	int ret, cpu;
	struct cpuidle_device *device;

	ret = cpuidle_register_driver(drv);
	if (ret) {
		pr_err("failed to register cpuidle driver\n");
		return ret;
	}

	for_each_cpu(cpu, drv->cpumask) {
		device = &per_cpu(cpuidle_dev, cpu);
		device->cpu = cpu;

#ifdef CONFIG_ARCH_NEEDS_CPU_IDLE_COUPLED
		/*
		 * On multiplatform for ARM, the coupled idle states could be
		 * enabled in the kernel even if the cpuidle driver does not
		 * use it. Note, coupled_cpus is a struct copy.
		 */
		if (coupled_cpus)
			device->coupled_cpus = *coupled_cpus;
#endif
		ret = cpuidle_register_device(device);
		if (!ret)
			continue;

		pr_err("Failed to register cpuidle device for cpu%d\n", cpu);

		cpuidle_unregister(drv);
		break;
	}

	return ret;
}
EXPORT_SYMBOL_GPL(cpuidle_register);

#ifdef CONFIG_SMP

/*
 * This function gets called when a part of the kernel has a new latency
 * requirement.  This means we need to get all processors out of their C-state,
 * and then recalculate a new suitable C-state. Just do a cross-cpu IPI; that
 * wakes them all right up.
 */
static int cpuidle_latency_notify(struct notifier_block *b,
		unsigned long l, void *v)
{
	wake_up_all_idle_cpus();
	return NOTIFY_OK;
}

static struct notifier_block cpuidle_latency_notifier = {
	.notifier_call = cpuidle_latency_notify,
};

static inline void latency_notifier_init(struct notifier_block *n)
{
	pm_qos_add_notifier(PM_QOS_CPU_DMA_LATENCY, n);
}

#else /* CONFIG_SMP */

#define latency_notifier_init(x) do { } while (0)

#endif /* CONFIG_SMP */

/**
 * cpuidle_init - core initializer
 */
static int __init cpuidle_init(void)
{
	int ret;

	if (cpuidle_disabled())
		return -ENODEV;

	ret = cpuidle_add_interface(cpu_subsys.dev_root);
	if (ret)
		return ret;

	latency_notifier_init(&cpuidle_latency_notifier);

	return 0;
}

module_param(off, int, 0444);
module_param_string(governor, param_governor, CPUIDLE_NAME_LEN, 0444);
core_initcall(cpuidle_init);<|MERGE_RESOLUTION|>--- conflicted
+++ resolved
@@ -381,13 +381,9 @@
 	limit_ns = TICK_NSEC;
 	max_limit = 0;
 	for (i = 1; i < drv->state_count; i++) {
-<<<<<<< HEAD
+		u64 state_limit;
+
 		if (dev->states_usage[i].disable)
-=======
-		u64 state_limit;
-
-		if (drv->states[i].disabled || dev->states_usage[i].disable)
->>>>>>> 47c51c17
 			continue;
 
 		state_limit = (u64)drv->states[i].target_residency * NSEC_PER_USEC;
