/*
 * cpuidle.c - core cpuidle infrastructure
 *
 * (C) 2006-2007 Venkatesh Pallipadi <venkatesh.pallipadi@intel.com>
 *               Shaohua Li <shaohua.li@intel.com>
 *               Adam Belay <abelay@novell.com>
 *
 * This code is licenced under the GPL.
 */

#include <linux/clockchips.h>
#include <linux/kernel.h>
#include <linux/mutex.h>
#include <linux/sched.h>
#include <linux/sched/clock.h>
#include <linux/notifier.h>
#include <linux/pm_qos.h>
#include <linux/cpu.h>
#include <linux/cpuidle.h>
#include <linux/ktime.h>
#include <linux/hrtimer.h>
#include <linux/module.h>
#include <linux/suspend.h>
#include <linux/tick.h>
#include <linux/mmu_context.h>
#include <trace/events/power.h>

#include "cpuidle.h"

DEFINE_PER_CPU(struct cpuidle_device *, cpuidle_devices);
DEFINE_PER_CPU(struct cpuidle_device, cpuidle_dev);

DEFINE_MUTEX(cpuidle_lock);
LIST_HEAD(cpuidle_detected_devices);

static int enabled_devices;
static int off __read_mostly;
static int initialized __read_mostly;

int cpuidle_disabled(void)
{
	return off;
}
void disable_cpuidle(void)
{
	off = 1;
}

bool cpuidle_not_available(struct cpuidle_driver *drv,
			   struct cpuidle_device *dev)
{
	return off || !initialized || !drv || !dev || !dev->enabled;
}

/**
 * cpuidle_play_dead - cpu off-lining
 *
 * Returns in case of an error or no driver
 */
int cpuidle_play_dead(void)
{
	struct cpuidle_device *dev = __this_cpu_read(cpuidle_devices);
	struct cpuidle_driver *drv = cpuidle_get_cpu_driver(dev);
	int i;

	if (!drv)
		return -ENODEV;

	/* Find lowest-power state that supports long-term idle */
	for (i = drv->state_count - 1; i >= 0; i--)
		if (drv->states[i].enter_dead)
			return drv->states[i].enter_dead(dev, i);

	return -ENODEV;
}

static int find_deepest_state(struct cpuidle_driver *drv,
			      struct cpuidle_device *dev,
			      u64 max_latency_ns,
			      unsigned int forbidden_flags,
			      bool s2idle)
{
	u64 latency_req = 0;
	int i, ret = 0;

	for (i = 1; i < drv->state_count; i++) {
		struct cpuidle_state *s = &drv->states[i];

		if (dev->states_usage[i].disable ||
<<<<<<< HEAD
		    s->exit_latency <= latency_req ||
		    s->exit_latency > max_latency ||
=======
		    s->exit_latency_ns <= latency_req ||
		    s->exit_latency_ns > max_latency_ns ||
>>>>>>> 7d2a07b7
		    (s->flags & forbidden_flags) ||
		    (s2idle && !s->enter_s2idle))
			continue;

		latency_req = s->exit_latency_ns;
		ret = i;
	}
	return ret;
}

/**
 * cpuidle_use_deepest_state - Set/unset governor override mode.
 * @latency_limit_ns: Idle state exit latency limit (or no override if 0).
 *
 * If @latency_limit_ns is nonzero, set the current CPU to use the deepest idle
 * state with exit latency within @latency_limit_ns (override governors going
 * forward), or do not override governors if it is zero.
 */
void cpuidle_use_deepest_state(u64 latency_limit_ns)
{
	struct cpuidle_device *dev;

	preempt_disable();
	dev = cpuidle_get_device();
	if (dev)
		dev->forced_idle_latency_limit_ns = latency_limit_ns;
	preempt_enable();
}

/**
 * cpuidle_find_deepest_state - Find the deepest available idle state.
 * @drv: cpuidle driver for the given CPU.
 * @dev: cpuidle device for the given CPU.
 * @latency_limit_ns: Idle state exit latency limit
 *
 * Return: the index of the deepest available idle state.
 */
int cpuidle_find_deepest_state(struct cpuidle_driver *drv,
			       struct cpuidle_device *dev,
			       u64 latency_limit_ns)
{
	return find_deepest_state(drv, dev, latency_limit_ns, 0, false);
}

#ifdef CONFIG_SUSPEND
static void enter_s2idle_proper(struct cpuidle_driver *drv,
				struct cpuidle_device *dev, int index)
{
	ktime_t time_start, time_end;
	struct cpuidle_state *target_state = &drv->states[index];

	time_start = ns_to_ktime(local_clock());

	tick_freeze();
	/*
	 * The state used here cannot be a "coupled" one, because the "coupled"
	 * cpuidle mechanism enables interrupts and doing that with timekeeping
	 * suspended is generally unsafe.
	 */
	stop_critical_timings();
	if (!(target_state->flags & CPUIDLE_FLAG_RCU_IDLE))
		rcu_idle_enter();
	target_state->enter_s2idle(dev, drv, index);
	if (WARN_ON_ONCE(!irqs_disabled()))
		local_irq_disable();
	if (!(target_state->flags & CPUIDLE_FLAG_RCU_IDLE))
		rcu_idle_exit();
	tick_unfreeze();
	start_critical_timings();

	time_end = ns_to_ktime(local_clock());

	dev->states_usage[index].s2idle_time += ktime_us_delta(time_end, time_start);
	dev->states_usage[index].s2idle_usage++;
}

/**
 * cpuidle_enter_s2idle - Enter an idle state suitable for suspend-to-idle.
 * @drv: cpuidle driver for the given CPU.
 * @dev: cpuidle device for the given CPU.
 *
 * If there are states with the ->enter_s2idle callback, find the deepest of
 * them and enter it with frozen tick.
 */
int cpuidle_enter_s2idle(struct cpuidle_driver *drv, struct cpuidle_device *dev)
{
	int index;

	/*
	 * Find the deepest state with ->enter_s2idle present, which guarantees
	 * that interrupts won't be enabled when it exits and allows the tick to
	 * be frozen safely.
	 */
	index = find_deepest_state(drv, dev, U64_MAX, 0, true);
	if (index > 0) {
		enter_s2idle_proper(drv, dev, index);
		local_irq_enable();
	}
	return index;
}
#endif /* CONFIG_SUSPEND */

/**
 * cpuidle_enter_state - enter the state and update stats
 * @dev: cpuidle device for this cpu
 * @drv: cpuidle driver for this cpu
 * @index: index into the states table in @drv of the state to enter
 */
int cpuidle_enter_state(struct cpuidle_device *dev, struct cpuidle_driver *drv,
			int index)
{
	int entered_state;

	struct cpuidle_state *target_state = &drv->states[index];
	bool broadcast = !!(target_state->flags & CPUIDLE_FLAG_TIMER_STOP);
	ktime_t time_start, time_end;

	/*
	 * Tell the time framework to switch to a broadcast timer because our
	 * local timer will be shut down.  If a local timer is used from another
	 * CPU as a broadcast timer, this call may fail if it is not available.
	 */
	if (broadcast && tick_broadcast_enter()) {
		index = find_deepest_state(drv, dev, target_state->exit_latency_ns,
					   CPUIDLE_FLAG_TIMER_STOP, false);
		if (index < 0) {
			default_idle_call();
			return -EBUSY;
		}
		target_state = &drv->states[index];
		broadcast = false;
	}

	if (target_state->flags & CPUIDLE_FLAG_TLB_FLUSHED)
		leave_mm(dev->cpu);

	/* Take note of the planned idle state. */
	sched_idle_set_state(target_state);

	trace_cpu_idle(index, dev->cpu);
	time_start = ns_to_ktime(local_clock());

	stop_critical_timings();
	if (!(target_state->flags & CPUIDLE_FLAG_RCU_IDLE))
		rcu_idle_enter();
	entered_state = target_state->enter(dev, drv, index);
	if (!(target_state->flags & CPUIDLE_FLAG_RCU_IDLE))
		rcu_idle_exit();
	start_critical_timings();

	sched_clock_idle_wakeup_event();
	time_end = ns_to_ktime(local_clock());
	trace_cpu_idle(PWR_EVENT_EXIT, dev->cpu);

	/* The cpu is no longer idle or about to enter idle. */
	sched_idle_set_state(NULL);

	if (broadcast) {
		if (WARN_ON_ONCE(!irqs_disabled()))
			local_irq_disable();

		tick_broadcast_exit();
	}

	if (!cpuidle_state_is_coupled(drv, index))
		local_irq_enable();

	if (entered_state >= 0) {
		s64 diff, delay = drv->states[entered_state].exit_latency_ns;
		int i;

		/*
		 * Update cpuidle counters
		 * This can be moved to within driver enter routine,
		 * but that results in multiple copies of same code.
		 */
		diff = ktime_sub(time_end, time_start);

		dev->last_residency_ns = diff;
		dev->states_usage[entered_state].time_ns += diff;
		dev->states_usage[entered_state].usage++;

		if (diff < drv->states[entered_state].target_residency_ns) {
			for (i = entered_state - 1; i >= 0; i--) {
				if (dev->states_usage[i].disable)
					continue;

				/* Shallower states are enabled, so update. */
				dev->states_usage[entered_state].above++;
				break;
			}
		} else if (diff > delay) {
			for (i = entered_state + 1; i < drv->state_count; i++) {
				if (dev->states_usage[i].disable)
					continue;

				/*
				 * Update if a deeper state would have been a
				 * better match for the observed idle duration.
				 */
				if (diff - delay >= drv->states[i].target_residency_ns)
					dev->states_usage[entered_state].below++;

				break;
			}
		}
	} else {
		dev->last_residency_ns = 0;
		dev->states_usage[index].rejected++;
	}

	return entered_state;
}

/**
 * cpuidle_select - ask the cpuidle framework to choose an idle state
 *
 * @drv: the cpuidle driver
 * @dev: the cpuidle device
 * @stop_tick: indication on whether or not to stop the tick
 *
 * Returns the index of the idle state.  The return value must not be negative.
 *
 * The memory location pointed to by @stop_tick is expected to be written the
 * 'false' boolean value if the scheduler tick should not be stopped before
 * entering the returned state.
 */
int cpuidle_select(struct cpuidle_driver *drv, struct cpuidle_device *dev,
		   bool *stop_tick)
{
	return cpuidle_curr_governor->select(drv, dev, stop_tick);
}

/**
 * cpuidle_enter - enter into the specified idle state
 *
 * @drv:   the cpuidle driver tied with the cpu
 * @dev:   the cpuidle device
 * @index: the index in the idle state table
 *
 * Returns the index in the idle state, < 0 in case of error.
 * The error code depends on the backend driver
 */
int cpuidle_enter(struct cpuidle_driver *drv, struct cpuidle_device *dev,
		  int index)
{
	int ret = 0;

	/*
	 * Store the next hrtimer, which becomes either next tick or the next
	 * timer event, whatever expires first. Additionally, to make this data
	 * useful for consumers outside cpuidle, we rely on that the governor's
	 * ->select() callback have decided, whether to stop the tick or not.
	 */
	WRITE_ONCE(dev->next_hrtimer, tick_nohz_get_next_hrtimer());

	if (cpuidle_state_is_coupled(drv, index))
		ret = cpuidle_enter_state_coupled(dev, drv, index);
	else
		ret = cpuidle_enter_state(dev, drv, index);

	WRITE_ONCE(dev->next_hrtimer, 0);
	return ret;
}

/**
 * cpuidle_reflect - tell the underlying governor what was the state
 * we were in
 *
 * @dev  : the cpuidle device
 * @index: the index in the idle state table
 *
 */
void cpuidle_reflect(struct cpuidle_device *dev, int index)
{
	if (cpuidle_curr_governor->reflect && index >= 0)
		cpuidle_curr_governor->reflect(dev, index);
}

<<<<<<< HEAD
#define MIN_POLL_TIME (30 * NSEC_PER_USEC)
=======
/*
 * Min polling interval of 10usec is a guess. It is assuming that
 * for most users, the time for a single ping-pong workload like
 * perf bench pipe would generally complete within 10usec but
 * this is hardware dependant. Actual time can be estimated with
 *
 * perf bench sched pipe -l 10000
 *
 * Run multiple times to avoid cpufreq effects.
 */
#define CPUIDLE_POLL_MIN 10000
#define CPUIDLE_POLL_MAX (TICK_NSEC / 16)
>>>>>>> 7d2a07b7

/**
 * cpuidle_poll_time - return amount of time to poll for,
 * governors can override dev->poll_limit_ns if necessary
 *
 * @drv:   the cpuidle driver tied with the cpu
 * @dev:   the cpuidle device
 *
 */
u64 cpuidle_poll_time(struct cpuidle_driver *drv,
		      struct cpuidle_device *dev)
{
	int i;
<<<<<<< HEAD
	u64 limit_ns, max_limit;
=======
	u64 limit_ns;

	BUILD_BUG_ON(CPUIDLE_POLL_MIN > CPUIDLE_POLL_MAX);
>>>>>>> 7d2a07b7

	if (dev->poll_limit_ns)
		return dev->poll_limit_ns;

<<<<<<< HEAD
	limit_ns = TICK_NSEC;
	max_limit = 0;
=======
	limit_ns = CPUIDLE_POLL_MAX;
>>>>>>> 7d2a07b7
	for (i = 1; i < drv->state_count; i++) {
		u64 state_limit;

		if (dev->states_usage[i].disable)
			continue;

<<<<<<< HEAD
		state_limit = (u64)drv->states[i].target_residency * NSEC_PER_USEC;
		if (limit_ns == TICK_NSEC)
			limit_ns = state_limit;
		max_limit = state_limit;
	}

	dev->poll_limit_ns = max_t(u64, MIN_POLL_TIME, limit_ns);

	/*
	 * If the deepest state is below the minimum, assume that c-states
	 * are limited by the driver or kernel command line and that latency
	 * is a concern. In this case, poll for longer periods;
	 */
	if (max_limit < MIN_POLL_TIME) {
		pr_info("cpuidle deepest latency of %llu below min %llu, idling based on tick\n",
			max_limit, (u64)MIN_POLL_TIME);
		dev->poll_limit_ns = TICK_NSEC;
	}

	pr_info("cpuidle polling time = %llu ns\n", dev->poll_limit_ns);
=======
		state_limit = drv->states[i].target_residency_ns;
		if (state_limit < CPUIDLE_POLL_MIN)
			continue;

		limit_ns = min_t(u64, state_limit, CPUIDLE_POLL_MAX);
		break;
	}

	dev->poll_limit_ns = limit_ns;
>>>>>>> 7d2a07b7

	return dev->poll_limit_ns;
}

/**
 * cpuidle_install_idle_handler - installs the cpuidle idle loop handler
 */
void cpuidle_install_idle_handler(void)
{
	if (enabled_devices) {
		/* Make sure all changes finished before we switch to new idle */
		smp_wmb();
		initialized = 1;
	}
}

/**
 * cpuidle_uninstall_idle_handler - uninstalls the cpuidle idle loop handler
 */
void cpuidle_uninstall_idle_handler(void)
{
	if (enabled_devices) {
		initialized = 0;
		wake_up_all_idle_cpus();
	}

	/*
	 * Make sure external observers (such as the scheduler)
	 * are done looking at pointed idle states.
	 */
	synchronize_rcu();
}

/**
 * cpuidle_pause_and_lock - temporarily disables CPUIDLE
 */
void cpuidle_pause_and_lock(void)
{
	mutex_lock(&cpuidle_lock);
	cpuidle_uninstall_idle_handler();
}

EXPORT_SYMBOL_GPL(cpuidle_pause_and_lock);

/**
 * cpuidle_resume_and_unlock - resumes CPUIDLE operation
 */
void cpuidle_resume_and_unlock(void)
{
	cpuidle_install_idle_handler();
	mutex_unlock(&cpuidle_lock);
}

EXPORT_SYMBOL_GPL(cpuidle_resume_and_unlock);

/* Currently used in suspend/resume path to suspend cpuidle */
void cpuidle_pause(void)
{
	mutex_lock(&cpuidle_lock);
	cpuidle_uninstall_idle_handler();
	mutex_unlock(&cpuidle_lock);
}

/* Currently used in suspend/resume path to resume cpuidle */
void cpuidle_resume(void)
{
	mutex_lock(&cpuidle_lock);
	cpuidle_install_idle_handler();
	mutex_unlock(&cpuidle_lock);
}

/**
 * cpuidle_enable_device - enables idle PM for a CPU
 * @dev: the CPU
 *
 * This function must be called between cpuidle_pause_and_lock and
 * cpuidle_resume_and_unlock when used externally.
 */
int cpuidle_enable_device(struct cpuidle_device *dev)
{
	int ret;
	struct cpuidle_driver *drv;

	if (!dev)
		return -EINVAL;

	if (dev->enabled)
		return 0;

	if (!cpuidle_curr_governor)
		return -EIO;

	drv = cpuidle_get_cpu_driver(dev);

	if (!drv)
		return -EIO;

	if (!dev->registered)
		return -EINVAL;

	ret = cpuidle_add_device_sysfs(dev);
	if (ret)
		return ret;

	if (cpuidle_curr_governor->enable) {
		ret = cpuidle_curr_governor->enable(drv, dev);
		if (ret)
			goto fail_sysfs;
	}

	smp_wmb();

	dev->enabled = 1;

	enabled_devices++;
	return 0;

fail_sysfs:
	cpuidle_remove_device_sysfs(dev);

	return ret;
}

EXPORT_SYMBOL_GPL(cpuidle_enable_device);

/**
 * cpuidle_disable_device - disables idle PM for a CPU
 * @dev: the CPU
 *
 * This function must be called between cpuidle_pause_and_lock and
 * cpuidle_resume_and_unlock when used externally.
 */
void cpuidle_disable_device(struct cpuidle_device *dev)
{
	struct cpuidle_driver *drv = cpuidle_get_cpu_driver(dev);

	if (!dev || !dev->enabled)
		return;

	if (!drv || !cpuidle_curr_governor)
		return;

	dev->enabled = 0;

	if (cpuidle_curr_governor->disable)
		cpuidle_curr_governor->disable(drv, dev);

	cpuidle_remove_device_sysfs(dev);
	enabled_devices--;
}

EXPORT_SYMBOL_GPL(cpuidle_disable_device);

static void __cpuidle_unregister_device(struct cpuidle_device *dev)
{
	struct cpuidle_driver *drv = cpuidle_get_cpu_driver(dev);

	list_del(&dev->device_list);
	per_cpu(cpuidle_devices, dev->cpu) = NULL;
	module_put(drv->owner);

	dev->registered = 0;
}

static void __cpuidle_device_init(struct cpuidle_device *dev)
{
	memset(dev->states_usage, 0, sizeof(dev->states_usage));
	dev->last_residency_ns = 0;
	dev->next_hrtimer = 0;
}

/**
 * __cpuidle_register_device - internal register function called before register
 * and enable routines
 * @dev: the cpu
 *
 * cpuidle_lock mutex must be held before this is called
 */
static int __cpuidle_register_device(struct cpuidle_device *dev)
{
	struct cpuidle_driver *drv = cpuidle_get_cpu_driver(dev);
	int i, ret;

	if (!try_module_get(drv->owner))
		return -EINVAL;

	for (i = 0; i < drv->state_count; i++) {
		if (drv->states[i].flags & CPUIDLE_FLAG_UNUSABLE)
			dev->states_usage[i].disable |= CPUIDLE_STATE_DISABLED_BY_DRIVER;

		if (drv->states[i].flags & CPUIDLE_FLAG_OFF)
			dev->states_usage[i].disable |= CPUIDLE_STATE_DISABLED_BY_USER;
	}

	per_cpu(cpuidle_devices, dev->cpu) = dev;
	list_add(&dev->device_list, &cpuidle_detected_devices);

	ret = cpuidle_coupled_register_device(dev);
	if (ret)
		__cpuidle_unregister_device(dev);
	else
		dev->registered = 1;

	return ret;
}

/**
 * cpuidle_register_device - registers a CPU's idle PM feature
 * @dev: the cpu
 */
int cpuidle_register_device(struct cpuidle_device *dev)
{
	int ret = -EBUSY;

	if (!dev)
		return -EINVAL;

	mutex_lock(&cpuidle_lock);

	if (dev->registered)
		goto out_unlock;

	__cpuidle_device_init(dev);

	ret = __cpuidle_register_device(dev);
	if (ret)
		goto out_unlock;

	ret = cpuidle_add_sysfs(dev);
	if (ret)
		goto out_unregister;

	ret = cpuidle_enable_device(dev);
	if (ret)
		goto out_sysfs;

	cpuidle_install_idle_handler();

out_unlock:
	mutex_unlock(&cpuidle_lock);

	return ret;

out_sysfs:
	cpuidle_remove_sysfs(dev);
out_unregister:
	__cpuidle_unregister_device(dev);
	goto out_unlock;
}

EXPORT_SYMBOL_GPL(cpuidle_register_device);

/**
 * cpuidle_unregister_device - unregisters a CPU's idle PM feature
 * @dev: the cpu
 */
void cpuidle_unregister_device(struct cpuidle_device *dev)
{
	if (!dev || dev->registered == 0)
		return;

	cpuidle_pause_and_lock();

	cpuidle_disable_device(dev);

	cpuidle_remove_sysfs(dev);

	__cpuidle_unregister_device(dev);

	cpuidle_coupled_unregister_device(dev);

	cpuidle_resume_and_unlock();
}

EXPORT_SYMBOL_GPL(cpuidle_unregister_device);

/**
 * cpuidle_unregister: unregister a driver and the devices. This function
 * can be used only if the driver has been previously registered through
 * the cpuidle_register function.
 *
 * @drv: a valid pointer to a struct cpuidle_driver
 */
void cpuidle_unregister(struct cpuidle_driver *drv)
{
	int cpu;
	struct cpuidle_device *device;

	for_each_cpu(cpu, drv->cpumask) {
		device = &per_cpu(cpuidle_dev, cpu);
		cpuidle_unregister_device(device);
	}

	cpuidle_unregister_driver(drv);
}
EXPORT_SYMBOL_GPL(cpuidle_unregister);

/**
 * cpuidle_register: registers the driver and the cpu devices with the
 * coupled_cpus passed as parameter. This function is used for all common
 * initialization pattern there are in the arch specific drivers. The
 * devices is globally defined in this file.
 *
 * @drv         : a valid pointer to a struct cpuidle_driver
 * @coupled_cpus: a cpumask for the coupled states
 *
 * Returns 0 on success, < 0 otherwise
 */
int cpuidle_register(struct cpuidle_driver *drv,
		     const struct cpumask *const coupled_cpus)
{
	int ret, cpu;
	struct cpuidle_device *device;

	ret = cpuidle_register_driver(drv);
	if (ret) {
		pr_err("failed to register cpuidle driver\n");
		return ret;
	}

	for_each_cpu(cpu, drv->cpumask) {
		device = &per_cpu(cpuidle_dev, cpu);
		device->cpu = cpu;

#ifdef CONFIG_ARCH_NEEDS_CPU_IDLE_COUPLED
		/*
		 * On multiplatform for ARM, the coupled idle states could be
		 * enabled in the kernel even if the cpuidle driver does not
		 * use it. Note, coupled_cpus is a struct copy.
		 */
		if (coupled_cpus)
			device->coupled_cpus = *coupled_cpus;
#endif
		ret = cpuidle_register_device(device);
		if (!ret)
			continue;

		pr_err("Failed to register cpuidle device for cpu%d\n", cpu);

		cpuidle_unregister(drv);
		break;
	}

	return ret;
}
EXPORT_SYMBOL_GPL(cpuidle_register);

/**
 * cpuidle_init - core initializer
 */
static int __init cpuidle_init(void)
{
	if (cpuidle_disabled())
		return -ENODEV;

	return cpuidle_add_interface(cpu_subsys.dev_root);
}

module_param(off, int, 0444);
module_param_string(governor, param_governor, CPUIDLE_NAME_LEN, 0444);
core_initcall(cpuidle_init);<|MERGE_RESOLUTION|>--- conflicted
+++ resolved
@@ -87,13 +87,8 @@
 		struct cpuidle_state *s = &drv->states[i];
 
 		if (dev->states_usage[i].disable ||
-<<<<<<< HEAD
-		    s->exit_latency <= latency_req ||
-		    s->exit_latency > max_latency ||
-=======
 		    s->exit_latency_ns <= latency_req ||
 		    s->exit_latency_ns > max_latency_ns ||
->>>>>>> 7d2a07b7
 		    (s->flags & forbidden_flags) ||
 		    (s2idle && !s->enter_s2idle))
 			continue;
@@ -373,9 +368,6 @@
 		cpuidle_curr_governor->reflect(dev, index);
 }
 
-<<<<<<< HEAD
-#define MIN_POLL_TIME (30 * NSEC_PER_USEC)
-=======
 /*
  * Min polling interval of 10usec is a guess. It is assuming that
  * for most users, the time for a single ping-pong workload like
@@ -388,7 +380,6 @@
  */
 #define CPUIDLE_POLL_MIN 10000
 #define CPUIDLE_POLL_MAX (TICK_NSEC / 16)
->>>>>>> 7d2a07b7
 
 /**
  * cpuidle_poll_time - return amount of time to poll for,
@@ -402,51 +393,20 @@
 		      struct cpuidle_device *dev)
 {
 	int i;
-<<<<<<< HEAD
-	u64 limit_ns, max_limit;
-=======
 	u64 limit_ns;
 
 	BUILD_BUG_ON(CPUIDLE_POLL_MIN > CPUIDLE_POLL_MAX);
->>>>>>> 7d2a07b7
 
 	if (dev->poll_limit_ns)
 		return dev->poll_limit_ns;
 
-<<<<<<< HEAD
-	limit_ns = TICK_NSEC;
-	max_limit = 0;
-=======
 	limit_ns = CPUIDLE_POLL_MAX;
->>>>>>> 7d2a07b7
 	for (i = 1; i < drv->state_count; i++) {
 		u64 state_limit;
 
 		if (dev->states_usage[i].disable)
 			continue;
 
-<<<<<<< HEAD
-		state_limit = (u64)drv->states[i].target_residency * NSEC_PER_USEC;
-		if (limit_ns == TICK_NSEC)
-			limit_ns = state_limit;
-		max_limit = state_limit;
-	}
-
-	dev->poll_limit_ns = max_t(u64, MIN_POLL_TIME, limit_ns);
-
-	/*
-	 * If the deepest state is below the minimum, assume that c-states
-	 * are limited by the driver or kernel command line and that latency
-	 * is a concern. In this case, poll for longer periods;
-	 */
-	if (max_limit < MIN_POLL_TIME) {
-		pr_info("cpuidle deepest latency of %llu below min %llu, idling based on tick\n",
-			max_limit, (u64)MIN_POLL_TIME);
-		dev->poll_limit_ns = TICK_NSEC;
-	}
-
-	pr_info("cpuidle polling time = %llu ns\n", dev->poll_limit_ns);
-=======
 		state_limit = drv->states[i].target_residency_ns;
 		if (state_limit < CPUIDLE_POLL_MIN)
 			continue;
@@ -456,7 +416,6 @@
 	}
 
 	dev->poll_limit_ns = limit_ns;
->>>>>>> 7d2a07b7
 
 	return dev->poll_limit_ns;
 }
