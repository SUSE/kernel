--- conflicted
+++ resolved
@@ -188,126 +188,6 @@
 
 	cpuidle_set_statedata(state, NULL);
 
-	snprintf(state->name, CPUIDLE_NAME_LEN, "C0");
-	snprintf(state->desc, CPUIDLE_DESC_LEN, "CPUIDLE CORE POLL IDLE");
-	state->exit_latency = 0;
-	state->target_residency = 0;
-	state->power_usage = -1;
-	state->flags = CPUIDLE_FLAG_POLL;
-	state->enter = poll_idle;
-}
-#else
-static void poll_idle_init(struct cpuidle_device *dev) {}
-#endif /* CONFIG_ARCH_HAS_CPU_RELAX */
-
-/**
- * cpuidle_enable_device - enables idle PM for a CPU
- * @dev: the CPU
- *
- * This function must be called between cpuidle_pause_and_lock and
- * cpuidle_resume_and_unlock when used externally.
- */
-int cpuidle_enable_device(struct cpuidle_device *dev)
-{
-	int ret, i;
-
-	if (dev->enabled)
-		return 0;
-	if (!cpuidle_get_driver() || !cpuidle_curr_governor)
-		return -EIO;
-	if (!dev->state_count)
-		return -EINVAL;
-
-	if (dev->registered == 0) {
-		ret = __cpuidle_register_device(dev);
-		if (ret)
-			return ret;
-	}
-
-	poll_idle_init(dev);
-
-	if ((ret = cpuidle_add_state_sysfs(dev)))
-		return ret;
-
-	if (cpuidle_curr_governor->enable &&
-	    (ret = cpuidle_curr_governor->enable(dev)))
-		goto fail_sysfs;
-
-	for (i = 0; i < dev->state_count; i++) {
-		dev->states[i].usage = 0;
-		dev->states[i].time = 0;
-	}
-	dev->last_residency = 0;
-	dev->last_state = NULL;
-
-	smp_wmb();
-
-	dev->enabled = 1;
-
-	enabled_devices++;
-	return 0;
-
-fail_sysfs:
-	cpuidle_remove_state_sysfs(dev);
-
-	return ret;
-}
-
-EXPORT_SYMBOL_GPL(cpuidle_enable_device);
-
-/**
- * cpuidle_disable_device - disables idle PM for a CPU
- * @dev: the CPU
- *
- * This function must be called between cpuidle_pause_and_lock and
- * cpuidle_resume_and_unlock when used externally.
- */
-void cpuidle_disable_device(struct cpuidle_device *dev)
-{
-	if (!dev->enabled)
-		return;
-	if (!cpuidle_get_driver() || !cpuidle_curr_governor)
-		return;
-
-	dev->enabled = 0;
-
-	if (cpuidle_curr_governor->disable)
-		cpuidle_curr_governor->disable(dev);
-
-	cpuidle_remove_state_sysfs(dev);
-	enabled_devices--;
-}
-
-EXPORT_SYMBOL_GPL(cpuidle_disable_device);
-
-<<<<<<< HEAD
-#ifdef CONFIG_ARCH_HAS_CPU_RELAX
-static int poll_idle(struct cpuidle_device *dev, struct cpuidle_state *st)
-{
-	ktime_t	t1, t2;
-	s64 diff;
-	int ret;
-
-	t1 = ktime_get();
-	local_irq_enable();
-	while (!need_resched())
-		cpu_relax();
-
-	t2 = ktime_get();
-	diff = ktime_to_us(ktime_sub(t2, t1));
-	if (diff > INT_MAX)
-		diff = INT_MAX;
-
-	ret = (int) diff;
-	return ret;
-}
-
-static void poll_idle_init(struct cpuidle_device *dev)
-{
-	struct cpuidle_state *state = &dev->states[0];
-
-	cpuidle_set_statedata(state, NULL);
-
 	snprintf(state->name, CPUIDLE_NAME_LEN, "POLL");
 	snprintf(state->desc, CPUIDLE_DESC_LEN, "CPUIDLE CORE POLL IDLE");
 	state->exit_latency = 0;
@@ -320,8 +200,86 @@
 static void poll_idle_init(struct cpuidle_device *dev) {}
 #endif /* CONFIG_ARCH_HAS_CPU_RELAX */
 
-=======
->>>>>>> 638a1894
+/**
+ * cpuidle_enable_device - enables idle PM for a CPU
+ * @dev: the CPU
+ *
+ * This function must be called between cpuidle_pause_and_lock and
+ * cpuidle_resume_and_unlock when used externally.
+ */
+int cpuidle_enable_device(struct cpuidle_device *dev)
+{
+	int ret, i;
+
+	if (dev->enabled)
+		return 0;
+	if (!cpuidle_get_driver() || !cpuidle_curr_governor)
+		return -EIO;
+	if (!dev->state_count)
+		return -EINVAL;
+
+	if (dev->registered == 0) {
+		ret = __cpuidle_register_device(dev);
+		if (ret)
+			return ret;
+	}
+
+	poll_idle_init(dev);
+
+	if ((ret = cpuidle_add_state_sysfs(dev)))
+		return ret;
+
+	if (cpuidle_curr_governor->enable &&
+	    (ret = cpuidle_curr_governor->enable(dev)))
+		goto fail_sysfs;
+
+	for (i = 0; i < dev->state_count; i++) {
+		dev->states[i].usage = 0;
+		dev->states[i].time = 0;
+	}
+	dev->last_residency = 0;
+	dev->last_state = NULL;
+
+	smp_wmb();
+
+	dev->enabled = 1;
+
+	enabled_devices++;
+	return 0;
+
+fail_sysfs:
+	cpuidle_remove_state_sysfs(dev);
+
+	return ret;
+}
+
+EXPORT_SYMBOL_GPL(cpuidle_enable_device);
+
+/**
+ * cpuidle_disable_device - disables idle PM for a CPU
+ * @dev: the CPU
+ *
+ * This function must be called between cpuidle_pause_and_lock and
+ * cpuidle_resume_and_unlock when used externally.
+ */
+void cpuidle_disable_device(struct cpuidle_device *dev)
+{
+	if (!dev->enabled)
+		return;
+	if (!cpuidle_get_driver() || !cpuidle_curr_governor)
+		return;
+
+	dev->enabled = 0;
+
+	if (cpuidle_curr_governor->disable)
+		cpuidle_curr_governor->disable(dev);
+
+	cpuidle_remove_state_sysfs(dev);
+	enabled_devices--;
+}
+
+EXPORT_SYMBOL_GPL(cpuidle_disable_device);
+
 /**
  * __cpuidle_register_device - internal register function called before register
  * and enable routines
