--- conflicted
+++ resolved
@@ -142,10 +142,6 @@
 static int psci_cpuidle_domain_probe(struct platform_device *pdev)
 {
 	struct device_node *np = pdev->dev.of_node;
-<<<<<<< HEAD
-	struct device_node *node;
-=======
->>>>>>> 2d5404ca
 	bool use_osi = psci_has_osi_support();
 	int ret = 0, pd_count = 0;
 
@@ -161,15 +157,8 @@
 			continue;
 
 		ret = psci_pd_init(node, use_osi);
-<<<<<<< HEAD
-		if (ret) {
-			of_node_put(node);
-			goto exit;
-		}
-=======
 		if (ret)
 			goto exit;
->>>>>>> 2d5404ca
 
 		pd_count++;
 	}
