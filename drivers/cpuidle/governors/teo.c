// SPDX-License-Identifier: GPL-2.0
/*
 * Timer events oriented CPU idle governor
 *
 * Copyright (C) 2018 - 2021 Intel Corporation
 * Author: Rafael J. Wysocki <rafael.j.wysocki@intel.com>
 */

/**
 * DOC: teo-description
 *
 * The idea of this governor is based on the observation that on many systems
 * timer events are two or more orders of magnitude more frequent than any
 * other interrupts, so they are likely to be the most significant cause of CPU
 * wakeups from idle states.  Moreover, information about what happened in the
 * (relatively recent) past can be used to estimate whether or not the deepest
 * idle state with target residency within the (known) time till the closest
 * timer event, referred to as the sleep length, is likely to be suitable for
 * the upcoming CPU idle period and, if not, then which of the shallower idle
 * states to choose instead of it.
 *
 * Of course, non-timer wakeup sources are more important in some use cases
 * which can be covered by taking a few most recent idle time intervals of the
 * CPU into account.  However, even in that context it is not necessary to
 * consider idle duration values greater than the sleep length, because the
 * closest timer will ultimately wake up the CPU anyway unless it is woken up
 * earlier.
 *
 * Thus this governor estimates whether or not the prospective idle duration of
 * a CPU is likely to be significantly shorter than the sleep length and selects
 * an idle state for it accordingly.
 *
 * The computations carried out by this governor are based on using bins whose
 * boundaries are aligned with the target residency parameter values of the CPU
 * idle states provided by the %CPUIdle driver in the ascending order.  That is,
 * the first bin spans from 0 up to, but not including, the target residency of
 * the second idle state (idle state 1), the second bin spans from the target
 * residency of idle state 1 up to, but not including, the target residency of
 * idle state 2, the third bin spans from the target residency of idle state 2
 * up to, but not including, the target residency of idle state 3 and so on.
 * The last bin spans from the target residency of the deepest idle state
 * supplied by the driver to infinity.
 *
 * Two metrics called "hits" and "intercepts" are associated with each bin.
 * They are updated every time before selecting an idle state for the given CPU
 * in accordance with what happened last time.
 *
 * The "hits" metric reflects the relative frequency of situations in which the
 * sleep length and the idle duration measured after CPU wakeup fall into the
 * same bin (that is, the CPU appears to wake up "on time" relative to the sleep
 * length).  In turn, the "intercepts" metric reflects the relative frequency of
 * situations in which the measured idle duration is so much shorter than the
 * sleep length that the bin it falls into corresponds to an idle state
 * shallower than the one whose bin is fallen into by the sleep length (these
 * situations are referred to as "intercepts" below).
 *
 * In order to select an idle state for a CPU, the governor takes the following
 * steps (modulo the possible latency constraint that must be taken into account
 * too):
 *
 * 1. Find the deepest CPU idle state whose target residency does not exceed
 *    the current sleep length (the candidate idle state) and compute 2 sums as
 *    follows:
 *
 *    - The sum of the "hits" and "intercepts" metrics for the candidate state
 *      and all of the deeper idle states (it represents the cases in which the
 *      CPU was idle long enough to avoid being intercepted if the sleep length
 *      had been equal to the current one).
 *
 *    - The sum of the "intercepts" metrics for all of the idle states shallower
 *      than the candidate one (it represents the cases in which the CPU was not
 *      idle long enough to avoid being intercepted if the sleep length had been
 *      equal to the current one).
 *
 * 2. If the second sum is greater than the first one the CPU is likely to wake
 *    up early, so look for an alternative idle state to select.
 *
 *    - Traverse the idle states shallower than the candidate one in the
 *      descending order.
 *
 *    - For each of them compute the sum of the "intercepts" metrics over all
 *      of the idle states between it and the candidate one (including the
 *      former and excluding the latter).
 *
 *    - If each of these sums that needs to be taken into account (because the
 *      check related to it has indicated that the CPU is likely to wake up
 *      early) is greater than a half of the corresponding sum computed in step
 *      1 (which means that the target residency of the state in question had
 *      not exceeded the idle duration in over a half of the relevant cases),
 *      select the given idle state instead of the candidate one.
 *
 * 3. By default, select the candidate state.
 */

#include <linux/cpuidle.h>
#include <linux/jiffies.h>
#include <linux/kernel.h>
#include <linux/sched/clock.h>
#include <linux/tick.h>

#include "gov.h"

/*
 * The PULSE value is added to metrics when they grow and the DECAY_SHIFT value
 * is used for decreasing metrics on a regular basis.
 */
#define PULSE		1024
#define DECAY_SHIFT	3

/**
 * struct teo_bin - Metrics used by the TEO cpuidle governor.
 * @intercepts: The "intercepts" metric.
 * @hits: The "hits" metric.
 */
struct teo_bin {
	unsigned int intercepts;
	unsigned int hits;
};

/**
 * struct teo_cpu - CPU data used by the TEO cpuidle governor.
 * @time_span_ns: Time between idle state selection and post-wakeup update.
 * @sleep_length_ns: Time till the closest timer event (at the selection time).
 * @state_bins: Idle state data bins for this CPU.
 * @total: Grand total of the "intercepts" and "hits" metrics for all bins.
 * @tick_hits: Number of "hits" after TICK_NSEC.
 */
struct teo_cpu {
	s64 time_span_ns;
	s64 sleep_length_ns;
	struct teo_bin state_bins[CPUIDLE_STATE_MAX];
	unsigned int total;
	unsigned int tick_hits;
};

static DEFINE_PER_CPU(struct teo_cpu, teo_cpus);

/**
 * teo_update - Update CPU metrics after wakeup.
 * @drv: cpuidle driver containing state data.
 * @dev: Target CPU.
 */
static void teo_update(struct cpuidle_driver *drv, struct cpuidle_device *dev)
{
	struct teo_cpu *cpu_data = per_cpu_ptr(&teo_cpus, dev->cpu);
	int i, idx_timer = 0, idx_duration = 0;
	s64 target_residency_ns;
	u64 measured_ns;

	if (cpu_data->time_span_ns >= cpu_data->sleep_length_ns) {
		/*
		 * One of the safety nets has triggered or the wakeup was close
		 * enough to the closest timer event expected at the idle state
		 * selection time to be discarded.
		 */
		measured_ns = U64_MAX;
	} else {
		u64 lat_ns = drv->states[dev->last_state_idx].exit_latency_ns;

		/*
		 * The computations below are to determine whether or not the
		 * (saved) time till the next timer event and the measured idle
		 * duration fall into the same "bin", so use last_residency_ns
		 * for that instead of time_span_ns which includes the cpuidle
		 * overhead.
		 */
		measured_ns = dev->last_residency_ns;
		/*
		 * The delay between the wakeup and the first instruction
		 * executed by the CPU is not likely to be worst-case every
		 * time, so take 1/2 of the exit latency as a very rough
		 * approximation of the average of it.
		 */
		if (measured_ns >= lat_ns)
			measured_ns -= lat_ns / 2;
		else
			measured_ns /= 2;
	}

	cpu_data->total = 0;

	/*
	 * Decay the "hits" and "intercepts" metrics for all of the bins and
	 * find the bins that the sleep length and the measured idle duration
	 * fall into.
	 */
	for (i = 0; i < drv->state_count; i++) {
		struct teo_bin *bin = &cpu_data->state_bins[i];

		bin->hits -= bin->hits >> DECAY_SHIFT;
		bin->intercepts -= bin->intercepts >> DECAY_SHIFT;

		cpu_data->total += bin->hits + bin->intercepts;

		target_residency_ns = drv->states[i].target_residency_ns;

		if (target_residency_ns <= cpu_data->sleep_length_ns) {
			idx_timer = i;
			if (target_residency_ns <= measured_ns)
				idx_duration = i;
		}
	}

	/*
	 * If the deepest state's target residency is below the tick length,
	 * make a record of it to help teo_select() decide whether or not
	 * to stop the tick.  This effectively adds an extra hits-only bin
	 * beyond the last state-related one.
	 */
	if (target_residency_ns < TICK_NSEC) {
		cpu_data->tick_hits -= cpu_data->tick_hits >> DECAY_SHIFT;

		cpu_data->total += cpu_data->tick_hits;

		if (TICK_NSEC <= cpu_data->sleep_length_ns) {
			idx_timer = drv->state_count;
			if (TICK_NSEC <= measured_ns) {
				cpu_data->tick_hits += PULSE;
				goto end;
			}
		}
	}

	/*
	 * If the measured idle duration falls into the same bin as the sleep
	 * length, this is a "hit", so update the "hits" metric for that bin.
	 * Otherwise, update the "intercepts" metric for the bin fallen into by
	 * the measured idle duration.
	 */
	if (idx_timer == idx_duration)
		cpu_data->state_bins[idx_timer].hits += PULSE;
	else
		cpu_data->state_bins[idx_duration].intercepts += PULSE;

end:
	cpu_data->total += PULSE;
}

static bool teo_state_ok(int i, struct cpuidle_driver *drv)
{
	return !tick_nohz_tick_stopped() ||
		drv->states[i].target_residency_ns >= TICK_NSEC;
}

/**
 * teo_find_shallower_state - Find shallower idle state matching given duration.
 * @drv: cpuidle driver containing state data.
 * @dev: Target CPU.
 * @state_idx: Index of the capping idle state.
 * @duration_ns: Idle duration value to match.
 * @no_poll: Don't consider polling states.
 */
static int teo_find_shallower_state(struct cpuidle_driver *drv,
				    struct cpuidle_device *dev, int state_idx,
				    s64 duration_ns, bool no_poll)
{
	int i;

	for (i = state_idx - 1; i >= 0; i--) {
		if (dev->states_usage[i].disable ||
				(no_poll && drv->states[i].flags & CPUIDLE_FLAG_POLLING))
			continue;

		state_idx = i;
		if (drv->states[i].target_residency_ns <= duration_ns)
			break;
	}
	return state_idx;
}

/**
 * teo_select - Selects the next idle state to enter.
 * @drv: cpuidle driver containing state data.
 * @dev: Target CPU.
 * @stop_tick: Indication on whether or not to stop the scheduler tick.
 */
static int teo_select(struct cpuidle_driver *drv, struct cpuidle_device *dev,
		      bool *stop_tick)
{
	struct teo_cpu *cpu_data = per_cpu_ptr(&teo_cpus, dev->cpu);
	s64 latency_req = cpuidle_governor_latency_req(dev->cpu);
	ktime_t delta_tick = TICK_NSEC / 2;
	unsigned int tick_intercept_sum = 0;
	unsigned int idx_intercept_sum = 0;
	unsigned int intercept_sum = 0;
	unsigned int idx_hit_sum = 0;
	unsigned int hit_sum = 0;
	int constraint_idx = 0;
	int idx0 = 0, idx = -1;
	int prev_intercept_idx;
	s64 duration_ns;
	int i;

	if (dev->last_state_idx >= 0) {
		teo_update(drv, dev);
		dev->last_state_idx = -1;
	}

	cpu_data->time_span_ns = local_clock();
	/*
	 * Set the expected sleep length to infinity in case of an early
	 * return.
	 */
	cpu_data->sleep_length_ns = KTIME_MAX;

	/* Check if there is any choice in the first place. */
	if (drv->state_count < 2) {
		idx = 0;
		goto out_tick;
	}

<<<<<<< HEAD
	cpu_data->utilized = teo_cpu_is_utilized(dev->cpu, cpu_data);
	/*
	 * If the CPU is being utilized over the threshold and there are only 2
	 * states to choose from, the metrics need not be considered, so choose
	 * the shallowest non-polling state and exit.
	 */
	if (drv->state_count < 3 && cpu_data->utilized) {
		/* The CPU is utilized, so assume a short idle duration. */
		duration_ns = teo_middle_of_bin(0, drv);
		/*
		 * If state 0 is enabled and it is not a polling one, select it
		 * right away unless the scheduler tick has been stopped, in
		 * which case care needs to be taken to leave the CPU in a deep
		 * enough state in case it is not woken up any time soon after
		 * all.  If state 1 is disabled, though, state 0 must be used
		 * anyway.
		 */
		if ((!idx && !(drv->states[0].flags & CPUIDLE_FLAG_POLLING) &&
		    teo_time_ok(duration_ns)) || dev->states_usage[1].disable)
			idx = 0;
		else /* Assume that state 1 is not a polling one and use it. */
			idx = 1;

		goto end;
	}
=======
	if (!dev->states_usage[0].disable)
		idx = 0;
>>>>>>> 2d5404ca

	/* Compute the sums of metrics for early wakeup pattern detection. */
	for (i = 1; i < drv->state_count; i++) {
		struct teo_bin *prev_bin = &cpu_data->state_bins[i-1];
		struct cpuidle_state *s = &drv->states[i];

		/*
		 * Update the sums of idle state mertics for all of the states
		 * shallower than the current one.
		 */
		intercept_sum += prev_bin->intercepts;
		hit_sum += prev_bin->hits;

		if (dev->states_usage[i].disable)
			continue;

		if (idx < 0)
			idx0 = i; /* first enabled state */

		idx = i;

		if (s->exit_latency_ns <= latency_req)
			constraint_idx = i;

		/* Save the sums for the current state. */
		idx_intercept_sum = intercept_sum;
		idx_hit_sum = hit_sum;
	}

	/* Avoid unnecessary overhead. */
	if (idx < 0) {
		idx = 0; /* No states enabled, must use 0. */
		goto out_tick;
	}

	if (idx == idx0) {
		/*
		 * Only one idle state is enabled, so use it, but do not
		 * allow the tick to be stopped it is shallow enough.
		 */
		duration_ns = drv->states[idx].target_residency_ns;
		goto end;
	}

	tick_intercept_sum = intercept_sum +
			cpu_data->state_bins[drv->state_count-1].intercepts;

	/*
	 * If the sum of the intercepts metric for all of the idle states
	 * shallower than the current candidate one (idx) is greater than the
	 * sum of the intercepts and hits metrics for the candidate state and
	 * all of the deeper states a shallower idle state is likely to be a
	 * better choice.
	 */
	prev_intercept_idx = idx;
	if (2 * idx_intercept_sum > cpu_data->total - idx_hit_sum) {
		int first_suitable_idx = idx;

		/*
		 * Look for the deepest idle state whose target residency had
		 * not exceeded the idle duration in over a half of the relevant
		 * cases in the past.
		 *
		 * Take the possible duration limitation present if the tick
		 * has been stopped already into account.
		 */
		intercept_sum = 0;

		for (i = idx - 1; i >= 0; i--) {
			struct teo_bin *bin = &cpu_data->state_bins[i];

			intercept_sum += bin->intercepts;

			if (2 * intercept_sum > idx_intercept_sum) {
				/*
				 * Use the current state unless it is too
				 * shallow or disabled, in which case take the
				 * first enabled state that is deep enough.
				 */
				if (teo_state_ok(i, drv) &&
				    !dev->states_usage[i].disable)
					idx = i;
				else
					idx = first_suitable_idx;

				break;
			}

			if (dev->states_usage[i].disable)
				continue;

			if (!teo_state_ok(i, drv)) {
				/*
				 * The current state is too shallow, but if an
				 * alternative candidate state has been found,
				 * it may still turn out to be a better choice.
				 */
				if (first_suitable_idx != idx)
					continue;

				break;
			}

			first_suitable_idx = i;
		}
	}
	if (!idx && prev_intercept_idx) {
		/*
		 * We have to query the sleep length here otherwise we don't
		 * know after wakeup if our guess was correct.
		 */
		duration_ns = tick_nohz_get_sleep_length(&delta_tick);
		cpu_data->sleep_length_ns = duration_ns;
		goto out_tick;
	}

	/*
	 * If there is a latency constraint, it may be necessary to select an
	 * idle state shallower than the current candidate one.
	 */
	if (idx > constraint_idx)
		idx = constraint_idx;

	/*
<<<<<<< HEAD
	 * If the CPU is being utilized over the threshold, choose a shallower
	 * non-polling state to improve latency, unless the scheduler tick has
	 * been stopped already and the shallower state's target residency is
	 * not sufficiently large.
	 */
	if (cpu_data->utilized) {
		s64 span_ns;

		i = teo_find_shallower_state(drv, dev, idx, duration_ns, true);
		span_ns = teo_middle_of_bin(i, drv);
		if (teo_time_ok(span_ns)) {
			idx = i;
			duration_ns = span_ns;
		}
	}
=======
	 * Skip the timers check if state 0 is the current candidate one,
	 * because an immediate non-timer wakeup is expected in that case.
	 */
	if (!idx)
		goto out_tick;
>>>>>>> 2d5404ca

	/*
	 * If state 0 is a polling one, check if the target residency of
	 * the current candidate state is low enough and skip the timers
	 * check in that case too.
	 */
	if ((drv->states[0].flags & CPUIDLE_FLAG_POLLING) &&
	    drv->states[idx].target_residency_ns < RESIDENCY_THRESHOLD_NS)
		goto out_tick;

	duration_ns = tick_nohz_get_sleep_length(&delta_tick);
	cpu_data->sleep_length_ns = duration_ns;

	/*
	 * If the closest expected timer is before the target residency of the
	 * candidate state, a shallower one needs to be found.
	 */
	if (drv->states[idx].target_residency_ns > duration_ns) {
		i = teo_find_shallower_state(drv, dev, idx, duration_ns, false);
		if (teo_state_ok(i, drv))
			idx = i;
	}

	/*
	 * If the selected state's target residency is below the tick length
	 * and intercepts occurring before the tick length are the majority of
	 * total wakeup events, do not stop the tick.
	 */
	if (drv->states[idx].target_residency_ns < TICK_NSEC &&
	    tick_intercept_sum > cpu_data->total / 2 + cpu_data->total / 8)
		duration_ns = TICK_NSEC / 2;

end:
	/*
	 * Allow the tick to be stopped unless the selected state is a polling
	 * one or the expected idle duration is shorter than the tick period
	 * length.
	 */
	if ((!(drv->states[idx].flags & CPUIDLE_FLAG_POLLING) &&
	    duration_ns >= TICK_NSEC) || tick_nohz_tick_stopped())
		return idx;

	/*
	 * The tick is not going to be stopped, so if the target residency of
	 * the state to be returned is not within the time till the closest
	 * timer including the tick, try to correct that.
	 */
	if (idx > idx0 &&
	    drv->states[idx].target_residency_ns > delta_tick)
		idx = teo_find_shallower_state(drv, dev, idx, delta_tick, false);

out_tick:
	*stop_tick = false;
	return idx;
}

/**
 * teo_reflect - Note that governor data for the CPU need to be updated.
 * @dev: Target CPU.
 * @state: Entered state.
 */
static void teo_reflect(struct cpuidle_device *dev, int state)
{
	struct teo_cpu *cpu_data = per_cpu_ptr(&teo_cpus, dev->cpu);

	dev->last_state_idx = state;
	/*
	 * If the wakeup was not "natural", but triggered by one of the safety
	 * nets, assume that the CPU might have been idle for the entire sleep
	 * length time.
	 */
	if (dev->poll_time_limit ||
	    (tick_nohz_idle_got_tick() && cpu_data->sleep_length_ns > TICK_NSEC)) {
		dev->poll_time_limit = false;
		cpu_data->time_span_ns = cpu_data->sleep_length_ns;
	} else {
		cpu_data->time_span_ns = local_clock() - cpu_data->time_span_ns;
	}
}

/**
 * teo_enable_device - Initialize the governor's data for the target CPU.
 * @drv: cpuidle driver (not used).
 * @dev: Target CPU.
 */
static int teo_enable_device(struct cpuidle_driver *drv,
			     struct cpuidle_device *dev)
{
	struct teo_cpu *cpu_data = per_cpu_ptr(&teo_cpus, dev->cpu);

	memset(cpu_data, 0, sizeof(*cpu_data));

	return 0;
}

static struct cpuidle_governor teo_governor = {
	.name =		"teo",
	.rating =	19,
	.enable =	teo_enable_device,
	.select =	teo_select,
	.reflect =	teo_reflect,
};

static int __init teo_governor_init(void)
{
	return cpuidle_register_governor(&teo_governor);
}

postcore_initcall(teo_governor_init);<|MERGE_RESOLUTION|>--- conflicted
+++ resolved
@@ -309,36 +309,8 @@
 		goto out_tick;
 	}
 
-<<<<<<< HEAD
-	cpu_data->utilized = teo_cpu_is_utilized(dev->cpu, cpu_data);
-	/*
-	 * If the CPU is being utilized over the threshold and there are only 2
-	 * states to choose from, the metrics need not be considered, so choose
-	 * the shallowest non-polling state and exit.
-	 */
-	if (drv->state_count < 3 && cpu_data->utilized) {
-		/* The CPU is utilized, so assume a short idle duration. */
-		duration_ns = teo_middle_of_bin(0, drv);
-		/*
-		 * If state 0 is enabled and it is not a polling one, select it
-		 * right away unless the scheduler tick has been stopped, in
-		 * which case care needs to be taken to leave the CPU in a deep
-		 * enough state in case it is not woken up any time soon after
-		 * all.  If state 1 is disabled, though, state 0 must be used
-		 * anyway.
-		 */
-		if ((!idx && !(drv->states[0].flags & CPUIDLE_FLAG_POLLING) &&
-		    teo_time_ok(duration_ns)) || dev->states_usage[1].disable)
-			idx = 0;
-		else /* Assume that state 1 is not a polling one and use it. */
-			idx = 1;
-
-		goto end;
-	}
-=======
 	if (!dev->states_usage[0].disable)
 		idx = 0;
->>>>>>> 2d5404ca
 
 	/* Compute the sums of metrics for early wakeup pattern detection. */
 	for (i = 1; i < drv->state_count; i++) {
@@ -463,29 +435,11 @@
 		idx = constraint_idx;
 
 	/*
-<<<<<<< HEAD
-	 * If the CPU is being utilized over the threshold, choose a shallower
-	 * non-polling state to improve latency, unless the scheduler tick has
-	 * been stopped already and the shallower state's target residency is
-	 * not sufficiently large.
-	 */
-	if (cpu_data->utilized) {
-		s64 span_ns;
-
-		i = teo_find_shallower_state(drv, dev, idx, duration_ns, true);
-		span_ns = teo_middle_of_bin(i, drv);
-		if (teo_time_ok(span_ns)) {
-			idx = i;
-			duration_ns = span_ns;
-		}
-	}
-=======
 	 * Skip the timers check if state 0 is the current candidate one,
 	 * because an immediate non-timer wakeup is expected in that case.
 	 */
 	if (!idx)
 		goto out_tick;
->>>>>>> 2d5404ca
 
 	/*
 	 * If state 0 is a polling one, check if the target residency of
