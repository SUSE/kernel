// SPDX-License-Identifier: GPL-2.0
/*
 * Microchip PolarFire SoC (MPFS) system controller/mailbox controller driver
 *
 * Copyright (c) 2020-2022 Microchip Corporation. All rights reserved.
 *
 * Author: Conor Dooley <conor.dooley@microchip.com>
 *
 */

#include <linux/io.h>
#include <linux/err.h>
#include <linux/init.h>
#include <linux/module.h>
#include <linux/kernel.h>
#include <linux/interrupt.h>
#include <linux/platform_device.h>
#include <linux/mailbox_controller.h>
#include <soc/microchip/mpfs.h>

#define SERVICES_CR_OFFSET		0x50u
#define SERVICES_SR_OFFSET		0x54u
#define MAILBOX_REG_OFFSET		0x800u
#define MSS_SYS_MAILBOX_DATA_OFFSET	0u
#define SCB_MASK_WIDTH			16u

/* SCBCTRL service control register */

#define SCB_CTRL_REQ (0)
#define SCB_CTRL_REQ_MASK BIT(SCB_CTRL_REQ)

#define SCB_CTRL_BUSY (1)
#define SCB_CTRL_BUSY_MASK BIT(SCB_CTRL_BUSY)

#define SCB_CTRL_ABORT (2)
#define SCB_CTRL_ABORT_MASK BIT(SCB_CTRL_ABORT)

#define SCB_CTRL_NOTIFY (3)
#define SCB_CTRL_NOTIFY_MASK BIT(SCB_CTRL_NOTIFY)

#define SCB_CTRL_POS (16)
#define SCB_CTRL_MASK GENMASK(SCB_CTRL_POS + SCB_MASK_WIDTH - 1, SCB_CTRL_POS)

/* SCBCTRL service status register */

#define SCB_STATUS_REQ (0)
#define SCB_STATUS_REQ_MASK BIT(SCB_STATUS_REQ)

#define SCB_STATUS_BUSY (1)
#define SCB_STATUS_BUSY_MASK BIT(SCB_STATUS_BUSY)

#define SCB_STATUS_ABORT (2)
#define SCB_STATUS_ABORT_MASK BIT(SCB_STATUS_ABORT)

#define SCB_STATUS_NOTIFY (3)
#define SCB_STATUS_NOTIFY_MASK BIT(SCB_STATUS_NOTIFY)

#define SCB_STATUS_POS (16)
#define SCB_STATUS_MASK GENMASK(SCB_STATUS_POS + SCB_MASK_WIDTH - 1, SCB_STATUS_POS)

struct mpfs_mbox {
	struct mbox_controller controller;
	struct device *dev;
	int irq;
	void __iomem *ctrl_base;
	void __iomem *mbox_base;
	void __iomem *int_reg;
	struct mbox_chan chans[1];
	struct mpfs_mss_response *response;
	u16 resp_offset;
};

static bool mpfs_mbox_busy(struct mpfs_mbox *mbox)
{
	u32 status;

	status = readl_relaxed(mbox->ctrl_base + SERVICES_SR_OFFSET);

	return status & SCB_STATUS_BUSY_MASK;
}

static bool mpfs_mbox_last_tx_done(struct mbox_chan *chan)
{
	struct mpfs_mbox *mbox = (struct mpfs_mbox *)chan->con_priv;
	struct mpfs_mss_response *response = mbox->response;
	u32 val;

	if (mpfs_mbox_busy(mbox))
		return false;

	/*
	 * The service status is stored in bits 31:16 of the SERVICES_SR
	 * register & is only valid when the system controller is not busy.
	 * Failed services are intended to generated interrupts, but in reality
	 * this does not happen, so the status must be checked here.
	 */
	val = readl_relaxed(mbox->ctrl_base + SERVICES_SR_OFFSET);
	response->resp_status = (val & SCB_STATUS_MASK) >> SCB_STATUS_POS;

	return true;
}

static int mpfs_mbox_send_data(struct mbox_chan *chan, void *data)
{
	struct mpfs_mbox *mbox = (struct mpfs_mbox *)chan->con_priv;
	struct mpfs_mss_msg *msg = data;
	u32 tx_trigger;
	u16 opt_sel;
	u32 val = 0u;

	mbox->response = msg->response;
	mbox->resp_offset = msg->resp_offset;

	if (mpfs_mbox_busy(mbox))
		return -EBUSY;

	if (msg->cmd_data_size) {
		u32 index;
		u8 extra_bits = msg->cmd_data_size & 3;
		u32 *word_buf = (u32 *)msg->cmd_data;

		for (index = 0; index < (msg->cmd_data_size / 4); index++)
			writel_relaxed(word_buf[index],
				       mbox->mbox_base + msg->mbox_offset + index * 0x4);
		if (extra_bits) {
			u8 i;
			u8 byte_off = ALIGN_DOWN(msg->cmd_data_size, 4);
			u8 *byte_buf = msg->cmd_data + byte_off;

			val = readl_relaxed(mbox->mbox_base + msg->mbox_offset + index * 0x4);

			for (i = 0u; i < extra_bits; i++) {
				val &= ~(0xffu << (i * 8u));
				val |= (byte_buf[i] << (i * 8u));
			}

			writel_relaxed(val, mbox->mbox_base + msg->mbox_offset + index * 0x4);
		}
	}

	opt_sel = ((msg->mbox_offset << 7u) | (msg->cmd_opcode & 0x7fu));

	tx_trigger = (opt_sel << SCB_CTRL_POS) & SCB_CTRL_MASK;
	tx_trigger |= SCB_CTRL_REQ_MASK | SCB_STATUS_NOTIFY_MASK;
	writel_relaxed(tx_trigger, mbox->ctrl_base + SERVICES_CR_OFFSET);

	return 0;
}

static void mpfs_mbox_rx_data(struct mbox_chan *chan)
{
	struct mpfs_mbox *mbox = (struct mpfs_mbox *)chan->con_priv;
	struct mpfs_mss_response *response = mbox->response;
	u16 num_words = ALIGN((response->resp_size), (4)) / 4U;
	u32 i, status;

	if (!response->resp_msg) {
		dev_err(mbox->dev, "failed to assign memory for response %d\n", -ENOMEM);
		return;
	}

	/*
<<<<<<< HEAD
	 * The status is stored in bits 31:16 of the SERVICES_SR register.
	 * It is only valid when BUSY == 0.
=======
>>>>>>> eb3cdb58
	 * We should *never* get an interrupt while the controller is
	 * still in the busy state. If we do, something has gone badly
	 * wrong & the content of the mailbox would not be valid.
	 */
	if (mpfs_mbox_busy(mbox)) {
		dev_err(mbox->dev, "got an interrupt but system controller is busy\n");
		response->resp_status = 0xDEAD;
		return;
	}

<<<<<<< HEAD
	status = readl_relaxed(mbox->ctrl_base + SERVICES_SR_OFFSET);

	/*
	 * If the status of the individual servers is non-zero, the service has
	 * failed. The contents of the mailbox at this point are not be valid,
	 * so don't bother reading them. Set the status so that the driver
	 * implementing the service can handle the result.
	 */
	response->resp_status = (status & SCB_STATUS_MASK) >> SCB_STATUS_POS;
	if (response->resp_status)
		return;

	if (!mpfs_mbox_busy(mbox)) {
		for (i = 0; i < num_words; i++) {
			response->resp_msg[i] =
				readl_relaxed(mbox->mbox_base
					      + mbox->resp_offset + i * 0x4);
		}
=======
	for (i = 0; i < num_words; i++) {
		response->resp_msg[i] =
			readl_relaxed(mbox->mbox_base
				      + mbox->resp_offset + i * 0x4);
>>>>>>> eb3cdb58
	}

	mbox_chan_received_data(chan, response);
}

static irqreturn_t mpfs_mbox_inbox_isr(int irq, void *data)
{
	struct mbox_chan *chan = data;
	struct mpfs_mbox *mbox = (struct mpfs_mbox *)chan->con_priv;

	writel_relaxed(0, mbox->int_reg);

	mpfs_mbox_rx_data(chan);

	return IRQ_HANDLED;
}

static int mpfs_mbox_startup(struct mbox_chan *chan)
{
	struct mpfs_mbox *mbox = (struct mpfs_mbox *)chan->con_priv;
	int ret = 0;

	if (!mbox)
		return -EINVAL;

	ret = devm_request_irq(mbox->dev, mbox->irq, mpfs_mbox_inbox_isr, 0, "mpfs-mailbox", chan);
	if (ret)
		dev_err(mbox->dev, "failed to register mailbox interrupt:%d\n", ret);

	return ret;
}

static void mpfs_mbox_shutdown(struct mbox_chan *chan)
{
	struct mpfs_mbox *mbox = (struct mpfs_mbox *)chan->con_priv;

	devm_free_irq(mbox->dev, mbox->irq, chan);
}

static const struct mbox_chan_ops mpfs_mbox_ops = {
	.send_data = mpfs_mbox_send_data,
	.startup = mpfs_mbox_startup,
	.shutdown = mpfs_mbox_shutdown,
	.last_tx_done = mpfs_mbox_last_tx_done,
};

static int mpfs_mbox_probe(struct platform_device *pdev)
{
	struct mpfs_mbox *mbox;
	struct resource *regs;
	int ret;

	mbox = devm_kzalloc(&pdev->dev, sizeof(*mbox), GFP_KERNEL);
	if (!mbox)
		return -ENOMEM;

	mbox->ctrl_base = devm_platform_get_and_ioremap_resource(pdev, 0, &regs);
	if (IS_ERR(mbox->ctrl_base))
		return PTR_ERR(mbox->ctrl_base);

	mbox->int_reg = devm_platform_get_and_ioremap_resource(pdev, 1, &regs);
	if (IS_ERR(mbox->int_reg))
		return PTR_ERR(mbox->int_reg);

	mbox->mbox_base = devm_platform_get_and_ioremap_resource(pdev, 2, &regs);
	if (IS_ERR(mbox->mbox_base)) // account for the old dt-binding w/ 2 regs
		mbox->mbox_base = mbox->ctrl_base + MAILBOX_REG_OFFSET;

	mbox->irq = platform_get_irq(pdev, 0);
	if (mbox->irq < 0)
		return mbox->irq;

	mbox->dev = &pdev->dev;

	mbox->chans[0].con_priv = mbox;
	mbox->controller.dev = mbox->dev;
	mbox->controller.num_chans = 1;
	mbox->controller.chans = mbox->chans;
	mbox->controller.ops = &mpfs_mbox_ops;
	mbox->controller.txdone_poll = true;
	mbox->controller.txpoll_period = 10u;

	ret = devm_mbox_controller_register(&pdev->dev, &mbox->controller);
	if (ret) {
		dev_err(&pdev->dev, "Registering MPFS mailbox controller failed\n");
		return ret;
	}
	dev_info(&pdev->dev, "Registered MPFS mailbox controller driver\n");

	return 0;
}

static const struct of_device_id mpfs_mbox_of_match[] = {
	{.compatible = "microchip,mpfs-mailbox", },
	{},
};
MODULE_DEVICE_TABLE(of, mpfs_mbox_of_match);

static struct platform_driver mpfs_mbox_driver = {
	.driver = {
		.name = "mpfs-mailbox",
		.of_match_table = mpfs_mbox_of_match,
	},
	.probe = mpfs_mbox_probe,
};
module_platform_driver(mpfs_mbox_driver);

MODULE_LICENSE("GPL v2");
MODULE_AUTHOR("Conor Dooley <conor.dooley@microchip.com>");
MODULE_DESCRIPTION("MPFS mailbox controller driver");<|MERGE_RESOLUTION|>--- conflicted
+++ resolved
@@ -152,7 +152,7 @@
 	struct mpfs_mbox *mbox = (struct mpfs_mbox *)chan->con_priv;
 	struct mpfs_mss_response *response = mbox->response;
 	u16 num_words = ALIGN((response->resp_size), (4)) / 4U;
-	u32 i, status;
+	u32 i;
 
 	if (!response->resp_msg) {
 		dev_err(mbox->dev, "failed to assign memory for response %d\n", -ENOMEM);
@@ -160,11 +160,6 @@
 	}
 
 	/*
-<<<<<<< HEAD
-	 * The status is stored in bits 31:16 of the SERVICES_SR register.
-	 * It is only valid when BUSY == 0.
-=======
->>>>>>> eb3cdb58
 	 * We should *never* get an interrupt while the controller is
 	 * still in the busy state. If we do, something has gone badly
 	 * wrong & the content of the mailbox would not be valid.
@@ -175,31 +170,10 @@
 		return;
 	}
 
-<<<<<<< HEAD
-	status = readl_relaxed(mbox->ctrl_base + SERVICES_SR_OFFSET);
-
-	/*
-	 * If the status of the individual servers is non-zero, the service has
-	 * failed. The contents of the mailbox at this point are not be valid,
-	 * so don't bother reading them. Set the status so that the driver
-	 * implementing the service can handle the result.
-	 */
-	response->resp_status = (status & SCB_STATUS_MASK) >> SCB_STATUS_POS;
-	if (response->resp_status)
-		return;
-
-	if (!mpfs_mbox_busy(mbox)) {
-		for (i = 0; i < num_words; i++) {
-			response->resp_msg[i] =
-				readl_relaxed(mbox->mbox_base
-					      + mbox->resp_offset + i * 0x4);
-		}
-=======
 	for (i = 0; i < num_words; i++) {
 		response->resp_msg[i] =
 			readl_relaxed(mbox->mbox_base
 				      + mbox->resp_offset + i * 0x4);
->>>>>>> eb3cdb58
 	}
 
 	mbox_chan_received_data(chan, response);
