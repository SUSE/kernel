--- conflicted
+++ resolved
@@ -330,20 +330,8 @@
 	if (!pcc_mbox_cmd_complete_check(pchan))
 		return IRQ_NONE;
 
-<<<<<<< HEAD
-	ret = pcc_chan_reg_read(&pchan->error, &val);
-	if (ret)
-		return IRQ_NONE;
-	val &= pchan->error.status_mask;
-	if (val) {
-		val &= ~pchan->error.status_mask;
-		pcc_chan_reg_write(&pchan->error, val);
-		return IRQ_NONE;
-	}
-=======
 	if (pcc_mbox_error_check_and_clear(pchan))
 		return IRQ_NONE;
->>>>>>> e747403a
 
 	/*
 	 * Clear this flag after updating interrupt ack register and just
@@ -354,11 +342,7 @@
 	pchan->chan_in_use = false;
 	mbox_chan_received_data(chan, NULL);
 
-<<<<<<< HEAD
-	check_and_ack(pchan, chan);
-=======
 	pcc_chan_acknowledge(pchan);
->>>>>>> e747403a
 
 	return IRQ_HANDLED;
 }
