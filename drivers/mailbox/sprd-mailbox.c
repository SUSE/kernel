--- conflicted
+++ resolved
@@ -253,8 +253,6 @@
 		val = readl(priv->outbox_base + SPRD_MBOX_IRQ_MSK);
 		val &= ~SPRD_OUTBOX_FIFO_NOT_EMPTY_IRQ;
 		writel(val, priv->outbox_base + SPRD_MBOX_IRQ_MSK);
-<<<<<<< HEAD
-=======
 
 		/* Enable supplementary outbox as the fundamental one */
 		if (priv->supp_base) {
@@ -263,7 +261,6 @@
 			val &= ~SPRD_OUTBOX_FIFO_NOT_EMPTY_IRQ;
 			writel(val, priv->supp_base + SPRD_MBOX_IRQ_MSK);
 		}
->>>>>>> 07fa30c8
 	}
 	mutex_unlock(&priv->lock);
 
@@ -279,13 +276,10 @@
 		/* Disable inbox & outbox interrupt */
 		writel(SPRD_INBOX_FIFO_IRQ_MASK, priv->inbox_base + SPRD_MBOX_IRQ_MSK);
 		writel(SPRD_OUTBOX_FIFO_IRQ_MASK, priv->outbox_base + SPRD_MBOX_IRQ_MSK);
-<<<<<<< HEAD
-=======
 
 		if (priv->supp_base)
 			writel(SPRD_OUTBOX_FIFO_IRQ_MASK,
 			       priv->supp_base + SPRD_MBOX_IRQ_MSK);
->>>>>>> 07fa30c8
 	}
 	mutex_unlock(&priv->lock);
 }
