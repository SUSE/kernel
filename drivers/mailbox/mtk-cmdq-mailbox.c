--- conflicted
+++ resolved
@@ -197,11 +197,7 @@
 				prev_task->pkt->cmd_buf_size, DMA_TO_DEVICE);
 	prev_task_base[CMDQ_NUM_CMD(prev_task->pkt) - 1] =
 		(u64)CMDQ_JUMP_BY_PA << 32 |
-<<<<<<< HEAD
-		(task->pa_base >> task->cmdq->shift_pa);
-=======
 		(task->pa_base >> task->cmdq->pdata->shift);
->>>>>>> eb3cdb58
 	dma_sync_single_for_device(dev, prev_task->pa_base,
 				   prev_task->pkt->cmd_buf_size, DMA_TO_DEVICE);
 
