// SPDX-License-Identifier: GPL-2.0
/*
 * CDX bus driver.
 *
 * Copyright (C) 2022-2023, Advanced Micro Devices, Inc.
 */

/*
 * Architecture Overview
 * =====================
 * CDX is a Hardware Architecture designed for AMD FPGA devices. It
 * consists of sophisticated mechanism for interaction between FPGA,
 * Firmware and the APUs (Application CPUs).
 *
 * Firmware resides on RPU (Realtime CPUs) which interacts with
 * the FPGA program manager and the APUs. The RPU provides memory-mapped
 * interface (RPU if) which is used to communicate with APUs.
 *
 * The diagram below shows an overview of the CDX architecture:
 *
 *          +--------------------------------------+
 *          |    Application CPUs (APU)            |
 *          |                                      |
 *          |                    CDX device drivers|
 *          |     Linux OS                |        |
 *          |                        CDX bus       |
 *          |                             |        |
 *          |                     CDX controller   |
 *          |                             |        |
 *          +-----------------------------|--------+
 *                                        | (discover, config,
 *                                        |  reset, rescan)
 *                                        |
 *          +------------------------| RPU if |----+
 *          |                             |        |
 *          |                             V        |
 *          |          Realtime CPUs (RPU)         |
 *          |                                      |
 *          +--------------------------------------+
 *                                |
 *          +---------------------|----------------+
 *          |  FPGA               |                |
 *          |      +-----------------------+       |
 *          |      |           |           |       |
 *          | +-------+    +-------+   +-------+   |
 *          | | dev 1 |    | dev 2 |   | dev 3 |   |
 *          | +-------+    +-------+   +-------+   |
 *          +--------------------------------------+
 *
 * The RPU firmware extracts the device information from the loaded FPGA
 * image and implements a mechanism that allows the APU drivers to
 * enumerate such devices (device personality and resource details) via
 * a dedicated communication channel. RPU mediates operations such as
 * discover, reset and rescan of the FPGA devices for the APU. This is
 * done using memory mapped interface provided by the RPU to APU.
 */

#include <linux/init.h>
#include <linux/irqdomain.h>
#include <linux/kernel.h>
#include <linux/of.h>
#include <linux/of_device.h>
#include <linux/of_platform.h>
#include <linux/platform_device.h>
#include <linux/slab.h>
#include <linux/mm.h>
#include <linux/idr.h>
#include <linux/cdx/cdx_bus.h>
#include <linux/iommu.h>
#include <linux/dma-map-ops.h>
<<<<<<< HEAD
=======
#include <linux/debugfs.h>
>>>>>>> 2d5404ca
#include "cdx.h"

/* Default DMA mask for devices on a CDX bus */
#define CDX_DEFAULT_DMA_MASK	(~0ULL)
#define MAX_CDX_CONTROLLERS 16

/* IDA for CDX controllers registered with the CDX bus */
static DEFINE_IDA(cdx_controller_ida);
/* Lock to protect controller ops */
static DEFINE_MUTEX(cdx_controller_lock);
/* Debugfs dir for cdx bus */
static struct dentry *cdx_debugfs_dir;

static char *compat_node_name = "xlnx,versal-net-cdx";

static void cdx_destroy_res_attr(struct cdx_device *cdx_dev, int num);

/**
 * cdx_dev_reset - Reset a CDX device
 * @dev: CDX device
 *
 * Return: -errno on failure, 0 on success.
 */
int cdx_dev_reset(struct device *dev)
{
	struct cdx_device *cdx_dev = to_cdx_device(dev);
	struct cdx_controller *cdx = cdx_dev->cdx;
	struct cdx_device_config dev_config = {0};
	struct cdx_driver *cdx_drv;
	int ret;

	cdx_drv = to_cdx_driver(dev->driver);
	/* Notify driver that device is being reset */
	if (cdx_drv && cdx_drv->reset_prepare)
		cdx_drv->reset_prepare(cdx_dev);

	dev_config.type = CDX_DEV_RESET_CONF;
	ret = cdx->ops->dev_configure(cdx, cdx_dev->bus_num,
				      cdx_dev->dev_num, &dev_config);
	if (ret)
		dev_err(dev, "cdx device reset failed\n");

	/* Notify driver that device reset is complete */
	if (cdx_drv && cdx_drv->reset_done)
		cdx_drv->reset_done(cdx_dev);

	return ret;
}
EXPORT_SYMBOL_GPL(cdx_dev_reset);

/**
 * reset_cdx_device - Reset a CDX device
 * @dev: CDX device
 * @data: This is always passed as NULL, and is not used in this API,
 *    but is required here as the device_for_each_child() API expects
 *    the passed function to have this as an argument.
 *
 * Return: -errno on failure, 0 on success.
 */
static int reset_cdx_device(struct device *dev, void *data)
{
	return cdx_dev_reset(dev);
}

/**
 * cdx_unregister_device - Unregister a CDX device
 * @dev: CDX device
 * @data: This is always passed as NULL, and is not used in this API,
 *	  but is required here as the bus_for_each_dev() API expects
 *	  the passed function (cdx_unregister_device) to have this
 *	  as an argument.
 *
 * Return: 0 on success.
 */
static int cdx_unregister_device(struct device *dev,
				 void *data)
{
	struct cdx_device *cdx_dev = to_cdx_device(dev);
	struct cdx_controller *cdx = cdx_dev->cdx;

	if (cdx_dev->is_bus) {
		device_for_each_child(dev, NULL, cdx_unregister_device);
		if (cdx_dev->enabled && cdx->ops->bus_disable)
			cdx->ops->bus_disable(cdx, cdx_dev->bus_num);
	} else {
		cdx_destroy_res_attr(cdx_dev, MAX_CDX_DEV_RESOURCES);
		debugfs_remove_recursive(cdx_dev->debugfs_dir);
		kfree(cdx_dev->driver_override);
		cdx_dev->driver_override = NULL;
	}

	/*
	 * Do not free cdx_dev here as it would be freed in
	 * cdx_device_release() called from within put_device().
	 */
	device_del(&cdx_dev->dev);
	put_device(&cdx_dev->dev);

	return 0;
}

static void cdx_unregister_devices(struct bus_type *bus)
{
	/* Reset all the devices attached to cdx bus */
	bus_for_each_dev(bus, NULL, NULL, cdx_unregister_device);
}

/**
 * cdx_match_one_device - Tell if a CDX device structure has a matching
 *			  CDX device id structure
 * @id: single CDX device id structure to match
 * @dev: the CDX device structure to match against
 *
 * Return: matching cdx_device_id structure or NULL if there is no match.
 */
static inline const struct cdx_device_id *
cdx_match_one_device(const struct cdx_device_id *id,
		     const struct cdx_device *dev)
{
	/* Use vendor ID and device ID for matching */
	if ((id->vendor == CDX_ANY_ID || id->vendor == dev->vendor) &&
	    (id->device == CDX_ANY_ID || id->device == dev->device) &&
	    (id->subvendor == CDX_ANY_ID || id->subvendor == dev->subsystem_vendor) &&
	    (id->subdevice == CDX_ANY_ID || id->subdevice == dev->subsystem_device) &&
	    !((id->class ^ dev->class) & id->class_mask))
		return id;
	return NULL;
}

/**
 * cdx_match_id - See if a CDX device matches a given cdx_id table
 * @ids: array of CDX device ID structures to search in
 * @dev: the CDX device structure to match against.
 *
 * Used by a driver to check whether a CDX device is in its list of
 * supported devices. Returns the matching cdx_device_id structure or
 * NULL if there is no match.
 *
 * Return: matching cdx_device_id structure or NULL if there is no match.
 */
static inline const struct cdx_device_id *
cdx_match_id(const struct cdx_device_id *ids, struct cdx_device *dev)
{
	if (ids) {
		while (ids->vendor || ids->device) {
			if (cdx_match_one_device(ids, dev))
				return ids;
			ids++;
		}
	}
	return NULL;
}

int cdx_set_master(struct cdx_device *cdx_dev)
{
	struct cdx_controller *cdx = cdx_dev->cdx;
	struct cdx_device_config dev_config;
	int ret = -EOPNOTSUPP;

	dev_config.type = CDX_DEV_BUS_MASTER_CONF;
	dev_config.bus_master_enable = true;
	if (cdx->ops->dev_configure)
		ret = cdx->ops->dev_configure(cdx, cdx_dev->bus_num,
					      cdx_dev->dev_num, &dev_config);

	return ret;
}
EXPORT_SYMBOL_GPL(cdx_set_master);

int cdx_clear_master(struct cdx_device *cdx_dev)
{
	struct cdx_controller *cdx = cdx_dev->cdx;
	struct cdx_device_config dev_config;
	int ret = -EOPNOTSUPP;

	dev_config.type = CDX_DEV_BUS_MASTER_CONF;
	dev_config.bus_master_enable = false;
	if (cdx->ops->dev_configure)
		ret = cdx->ops->dev_configure(cdx, cdx_dev->bus_num,
					      cdx_dev->dev_num, &dev_config);

	return ret;
}
EXPORT_SYMBOL_GPL(cdx_clear_master);

/**
 * cdx_bus_match - device to driver matching callback
 * @dev: the cdx device to match against
 * @drv: the device driver to search for matching cdx device
 * structures
 *
 * Return: true on success, false otherwise.
 */
static int cdx_bus_match(struct device *dev, const struct device_driver *drv)
{
	struct cdx_device *cdx_dev = to_cdx_device(dev);
	const struct cdx_driver *cdx_drv = to_cdx_driver(drv);
	const struct cdx_device_id *found_id = NULL;
	const struct cdx_device_id *ids;

	if (cdx_dev->is_bus)
		return false;

	ids = cdx_drv->match_id_table;

	/* When driver_override is set, only bind to the matching driver */
	if (cdx_dev->driver_override && strcmp(cdx_dev->driver_override, drv->name))
		return false;

	found_id = cdx_match_id(ids, cdx_dev);
	if (!found_id)
		return false;

	do {
		/*
		 * In case override_only was set, enforce driver_override
		 * matching.
		 */
		if (!found_id->override_only)
			return true;
		if (cdx_dev->driver_override)
			return true;

		ids = found_id + 1;
		found_id = cdx_match_id(ids, cdx_dev);
	} while (found_id);

	return false;
}

static int cdx_probe(struct device *dev)
{
	struct cdx_driver *cdx_drv = to_cdx_driver(dev->driver);
	struct cdx_device *cdx_dev = to_cdx_device(dev);
	struct cdx_controller *cdx = cdx_dev->cdx;
	int error;

	/*
	 * Setup MSI device data so that generic MSI alloc/free can
	 * be used by the device driver.
	 */
	if (cdx->msi_domain) {
		error = msi_setup_device_data(&cdx_dev->dev);
		if (error)
			return error;
	}

	error = cdx_drv->probe(cdx_dev);
	if (error) {
		dev_err_probe(dev, error, "%s failed\n", __func__);
		return error;
	}

	return 0;
}

static void cdx_remove(struct device *dev)
{
	struct cdx_driver *cdx_drv = to_cdx_driver(dev->driver);
	struct cdx_device *cdx_dev = to_cdx_device(dev);

	if (cdx_drv && cdx_drv->remove)
		cdx_drv->remove(cdx_dev);
}

static void cdx_shutdown(struct device *dev)
{
	struct cdx_driver *cdx_drv = to_cdx_driver(dev->driver);
	struct cdx_device *cdx_dev = to_cdx_device(dev);

	if (cdx_drv && cdx_drv->shutdown)
		cdx_drv->shutdown(cdx_dev);
}

static int cdx_dma_configure(struct device *dev)
{
	struct cdx_driver *cdx_drv = to_cdx_driver(dev->driver);
	struct cdx_device *cdx_dev = to_cdx_device(dev);
	struct cdx_controller *cdx = cdx_dev->cdx;
	u32 input_id = cdx_dev->req_id;
	int ret;

	ret = of_dma_configure_id(dev, cdx->dev->of_node, 0, &input_id);
	if (ret && ret != -EPROBE_DEFER) {
		dev_err(dev, "of_dma_configure_id() failed\n");
		return ret;
	}

	if (!ret && !cdx_drv->driver_managed_dma) {
		ret = iommu_device_use_default_domain(dev);
		if (ret)
			arch_teardown_dma_ops(dev);
	}

	return 0;
}

static void cdx_dma_cleanup(struct device *dev)
{
	struct cdx_driver *cdx_drv = to_cdx_driver(dev->driver);

	if (!cdx_drv->driver_managed_dma)
		iommu_device_unuse_default_domain(dev);
}

/* show configuration fields */
#define cdx_config_attr(field, format_string)	\
static ssize_t	\
field##_show(struct device *dev, struct device_attribute *attr, char *buf)	\
{	\
	struct cdx_device *cdx_dev = to_cdx_device(dev);	\
	return sysfs_emit(buf, format_string, cdx_dev->field);	\
}	\
static DEVICE_ATTR_RO(field)

cdx_config_attr(vendor, "0x%04x\n");
cdx_config_attr(device, "0x%04x\n");
cdx_config_attr(subsystem_vendor, "0x%04x\n");
cdx_config_attr(subsystem_device, "0x%04x\n");
cdx_config_attr(revision, "0x%02x\n");
cdx_config_attr(class, "0x%06x\n");

static ssize_t remove_store(struct device *dev,
			    struct device_attribute *attr,
			    const char *buf, size_t count)
{
	bool val;

	if (kstrtobool(buf, &val) < 0)
		return -EINVAL;

	if (!val)
		return -EINVAL;

	if (device_remove_file_self(dev, attr)) {
		int ret;

		ret = cdx_unregister_device(dev, NULL);
		if (ret)
			return ret;
	}

	return count;
}
static DEVICE_ATTR_WO(remove);

static ssize_t reset_store(struct device *dev, struct device_attribute *attr,
			   const char *buf, size_t count)
{
	struct cdx_device *cdx_dev = to_cdx_device(dev);
	bool val;
	int ret;

	if (kstrtobool(buf, &val) < 0)
		return -EINVAL;

	if (!val)
		return -EINVAL;

	if (cdx_dev->is_bus)
		/* Reset all the devices attached to cdx bus */
		ret = device_for_each_child(dev, NULL, reset_cdx_device);
	else
		ret = cdx_dev_reset(dev);

	return ret < 0 ? ret : count;
}
static DEVICE_ATTR_WO(reset);

static ssize_t modalias_show(struct device *dev, struct device_attribute *attr,
			     char *buf)
{
	struct cdx_device *cdx_dev = to_cdx_device(dev);

	return sprintf(buf, "cdx:v%04Xd%04Xsv%04Xsd%04Xc%06X\n", cdx_dev->vendor,
			cdx_dev->device, cdx_dev->subsystem_vendor, cdx_dev->subsystem_device,
			cdx_dev->class);
}
static DEVICE_ATTR_RO(modalias);

static ssize_t driver_override_store(struct device *dev,
				     struct device_attribute *attr,
				     const char *buf, size_t count)
{
	struct cdx_device *cdx_dev = to_cdx_device(dev);
	int ret;

	if (WARN_ON(dev->bus != &cdx_bus_type))
		return -EINVAL;

	ret = driver_set_override(dev, &cdx_dev->driver_override, buf, count);
	if (ret)
		return ret;

	return count;
}

static ssize_t driver_override_show(struct device *dev,
				    struct device_attribute *attr, char *buf)
{
	struct cdx_device *cdx_dev = to_cdx_device(dev);

	return sysfs_emit(buf, "%s\n", cdx_dev->driver_override);
}
static DEVICE_ATTR_RW(driver_override);

static ssize_t enable_store(struct device *dev, struct device_attribute *attr,
			    const char *buf, size_t count)
{
	struct cdx_device *cdx_dev = to_cdx_device(dev);
	struct cdx_controller *cdx = cdx_dev->cdx;
	bool enable;
	int ret;

	if (kstrtobool(buf, &enable) < 0)
		return -EINVAL;

	if (enable == cdx_dev->enabled)
		return count;

	if (enable && cdx->ops->bus_enable)
		ret = cdx->ops->bus_enable(cdx, cdx_dev->bus_num);
	else if (!enable && cdx->ops->bus_disable)
		ret = cdx->ops->bus_disable(cdx, cdx_dev->bus_num);
	else
		ret = -EOPNOTSUPP;

	if (!ret)
		cdx_dev->enabled = enable;

	return ret < 0 ? ret : count;
}

static ssize_t enable_show(struct device *dev, struct device_attribute *attr, char *buf)
{
	struct cdx_device *cdx_dev = to_cdx_device(dev);

	return sysfs_emit(buf, "%u\n", cdx_dev->enabled);
}
static DEVICE_ATTR_RW(enable);

static umode_t cdx_dev_attrs_are_visible(struct kobject *kobj, struct attribute *a, int n)
{
	struct device *dev = kobj_to_dev(kobj);
	struct cdx_device *cdx_dev;

	cdx_dev = to_cdx_device(dev);
	if (!cdx_dev->is_bus)
		return a->mode;

	return 0;
}

static umode_t cdx_bus_attrs_are_visible(struct kobject *kobj, struct attribute *a, int n)
{
	struct device *dev = kobj_to_dev(kobj);
	struct cdx_device *cdx_dev;

	cdx_dev = to_cdx_device(dev);
	if (cdx_dev->is_bus)
		return a->mode;

	return 0;
}

static struct attribute *cdx_dev_attrs[] = {
	&dev_attr_remove.attr,
	&dev_attr_reset.attr,
	&dev_attr_vendor.attr,
	&dev_attr_device.attr,
	&dev_attr_subsystem_vendor.attr,
	&dev_attr_subsystem_device.attr,
	&dev_attr_class.attr,
	&dev_attr_revision.attr,
	&dev_attr_modalias.attr,
	&dev_attr_driver_override.attr,
	NULL,
};

static const struct attribute_group cdx_dev_group = {
	.attrs = cdx_dev_attrs,
	.is_visible = cdx_dev_attrs_are_visible,
};

static struct attribute *cdx_bus_dev_attrs[] = {
	&dev_attr_enable.attr,
	&dev_attr_reset.attr,
	NULL,
};

static const struct attribute_group cdx_bus_dev_group = {
	.attrs = cdx_bus_dev_attrs,
	.is_visible = cdx_bus_attrs_are_visible,
};

static const struct attribute_group *cdx_dev_groups[] = {
	&cdx_dev_group,
	&cdx_bus_dev_group,
	NULL,
};

static int cdx_debug_resource_show(struct seq_file *s, void *data)
{
	struct cdx_device *cdx_dev = s->private;
	int i;

	for (i = 0; i < MAX_CDX_DEV_RESOURCES; i++) {
		struct resource *res =  &cdx_dev->res[i];

		seq_printf(s, "%pr\n", res);
	}

	return 0;
}
DEFINE_SHOW_ATTRIBUTE(cdx_debug_resource);

static void cdx_device_debugfs_init(struct cdx_device *cdx_dev)
{
	cdx_dev->debugfs_dir = debugfs_create_dir(dev_name(&cdx_dev->dev), cdx_debugfs_dir);
	if (IS_ERR(cdx_dev->debugfs_dir))
		return;

	debugfs_create_file("resource", 0444, cdx_dev->debugfs_dir, cdx_dev,
			    &cdx_debug_resource_fops);
}

static ssize_t rescan_store(const struct bus_type *bus,
			    const char *buf, size_t count)
{
	struct cdx_controller *cdx;
	struct platform_device *pd;
	struct device_node *np;
	bool val;

	if (kstrtobool(buf, &val) < 0)
		return -EINVAL;

	if (!val)
		return -EINVAL;

	mutex_lock(&cdx_controller_lock);

	/* Unregister all the devices on the bus */
	cdx_unregister_devices(&cdx_bus_type);

	/* Rescan all the devices */
	for_each_compatible_node(np, NULL, compat_node_name) {
		pd = of_find_device_by_node(np);
		if (!pd) {
			of_node_put(np);
			count = -EINVAL;
			goto unlock;
		}

		cdx = platform_get_drvdata(pd);
		if (cdx && cdx->controller_registered && cdx->ops->scan)
			cdx->ops->scan(cdx);

		put_device(&pd->dev);
	}

unlock:
	mutex_unlock(&cdx_controller_lock);

	return count;
}
static BUS_ATTR_WO(rescan);

static struct attribute *cdx_bus_attrs[] = {
	&bus_attr_rescan.attr,
	NULL,
};
ATTRIBUTE_GROUPS(cdx_bus);

struct bus_type cdx_bus_type = {
	.name		= "cdx",
	.match		= cdx_bus_match,
	.probe		= cdx_probe,
	.remove		= cdx_remove,
	.shutdown	= cdx_shutdown,
	.dma_configure	= cdx_dma_configure,
	.dma_cleanup	= cdx_dma_cleanup,
	.bus_groups	= cdx_bus_groups,
	.dev_groups	= cdx_dev_groups,
};
EXPORT_SYMBOL_GPL(cdx_bus_type);

int __cdx_driver_register(struct cdx_driver *cdx_driver,
			  struct module *owner)
{
	int error;

	cdx_driver->driver.owner = owner;
	cdx_driver->driver.bus = &cdx_bus_type;

	error = driver_register(&cdx_driver->driver);
	if (error) {
		pr_err("driver_register() failed for %s: %d\n",
		       cdx_driver->driver.name, error);
		return error;
	}

	return 0;
}
EXPORT_SYMBOL_GPL(__cdx_driver_register);

void cdx_driver_unregister(struct cdx_driver *cdx_driver)
{
	driver_unregister(&cdx_driver->driver);
}
EXPORT_SYMBOL_GPL(cdx_driver_unregister);

static void cdx_device_release(struct device *dev)
{
	struct cdx_device *cdx_dev = to_cdx_device(dev);

	kfree(cdx_dev);
}

static const struct vm_operations_struct cdx_phys_vm_ops = {
#ifdef CONFIG_HAVE_IOREMAP_PROT
	.access = generic_access_phys,
#endif
};

/**
 * cdx_mmap_resource - map a CDX resource into user memory space
 * @fp: File pointer. Not used in this function, but required where
 *      this API is registered as a callback.
 * @kobj: kobject for mapping
 * @attr: struct bin_attribute for the file being mapped
 * @vma: struct vm_area_struct passed into the mmap
 *
 * Use the regular CDX mapping routines to map a CDX resource into userspace.
 *
 * Return: true on success, false otherwise.
 */
static int cdx_mmap_resource(struct file *fp, struct kobject *kobj,
			     struct bin_attribute *attr,
			     struct vm_area_struct *vma)
{
	struct cdx_device *cdx_dev = to_cdx_device(kobj_to_dev(kobj));
	int num = (unsigned long)attr->private;
	struct resource *res;
	unsigned long size;

	res = &cdx_dev->res[num];
	if (iomem_is_exclusive(res->start))
		return -EINVAL;

	/* Make sure the caller is mapping a valid resource for this device */
	size = ((cdx_resource_len(cdx_dev, num) - 1) >> PAGE_SHIFT) + 1;
	if (vma->vm_pgoff + vma_pages(vma) > size)
		return -EINVAL;

	/*
	 * Map memory region and vm->vm_pgoff is expected to be an
	 * offset within that region.
	 */
	vma->vm_page_prot = pgprot_device(vma->vm_page_prot);
	vma->vm_pgoff += (cdx_resource_start(cdx_dev, num) >> PAGE_SHIFT);
	vma->vm_ops = &cdx_phys_vm_ops;
	return io_remap_pfn_range(vma, vma->vm_start, vma->vm_pgoff,
				  vma->vm_end - vma->vm_start,
				  vma->vm_page_prot);
}

static void cdx_destroy_res_attr(struct cdx_device *cdx_dev, int num)
{
	int i;

	/* removing the bin attributes */
	for (i = 0; i < num; i++) {
		struct bin_attribute *res_attr;

		res_attr = cdx_dev->res_attr[i];
		if (res_attr) {
			sysfs_remove_bin_file(&cdx_dev->dev.kobj, res_attr);
			kfree(res_attr);
		}
	}
}

#define CDX_RES_ATTR_NAME_LEN	10
static int cdx_create_res_attr(struct cdx_device *cdx_dev, int num)
{
	struct bin_attribute *res_attr;
	char *res_attr_name;
	int ret;

	res_attr = kzalloc(sizeof(*res_attr) + CDX_RES_ATTR_NAME_LEN, GFP_ATOMIC);
	if (!res_attr)
		return -ENOMEM;

	res_attr_name = (char *)(res_attr + 1);

	sysfs_bin_attr_init(res_attr);

	cdx_dev->res_attr[num] = res_attr;
	sprintf(res_attr_name, "resource%d", num);

	res_attr->mmap = cdx_mmap_resource;
	res_attr->attr.name = res_attr_name;
	res_attr->attr.mode = 0600;
	res_attr->size = cdx_resource_len(cdx_dev, num);
	res_attr->private = (void *)(unsigned long)num;
	ret = sysfs_create_bin_file(&cdx_dev->dev.kobj, res_attr);
	if (ret)
		kfree(res_attr);

	return ret;
}

int cdx_device_add(struct cdx_dev_params *dev_params)
{
	struct cdx_controller *cdx = dev_params->cdx;
	struct cdx_device *cdx_dev;
	int ret, i;

	cdx_dev = kzalloc(sizeof(*cdx_dev), GFP_KERNEL);
	if (!cdx_dev)
		return -ENOMEM;

	/* Populate resource */
	memcpy(cdx_dev->res, dev_params->res, sizeof(struct resource) *
		dev_params->res_count);
	cdx_dev->res_count = dev_params->res_count;

	/* Populate CDX dev params */
	cdx_dev->req_id = dev_params->req_id;
	cdx_dev->msi_dev_id = dev_params->msi_dev_id;
	cdx_dev->vendor = dev_params->vendor;
	cdx_dev->device = dev_params->device;
	cdx_dev->subsystem_vendor = dev_params->subsys_vendor;
	cdx_dev->subsystem_device = dev_params->subsys_device;
	cdx_dev->class = dev_params->class;
	cdx_dev->revision = dev_params->revision;
	cdx_dev->bus_num = dev_params->bus_num;
	cdx_dev->dev_num = dev_params->dev_num;
	cdx_dev->cdx = dev_params->cdx;
	cdx_dev->dma_mask = CDX_DEFAULT_DMA_MASK;

	/* Initialize generic device */
	device_initialize(&cdx_dev->dev);
	cdx_dev->dev.parent = dev_params->parent;
	cdx_dev->dev.bus = &cdx_bus_type;
	cdx_dev->dev.dma_mask = &cdx_dev->dma_mask;
	cdx_dev->dev.release = cdx_device_release;
	cdx_dev->msi_write_pending = false;
	mutex_init(&cdx_dev->irqchip_lock);

	/* Set Name */
	dev_set_name(&cdx_dev->dev, "cdx-%02x:%02x",
		     ((cdx->id << CDX_CONTROLLER_ID_SHIFT) | (cdx_dev->bus_num & CDX_BUS_NUM_MASK)),
		     cdx_dev->dev_num);

	if (cdx->msi_domain) {
		cdx_dev->num_msi = dev_params->num_msi;
		dev_set_msi_domain(&cdx_dev->dev, cdx->msi_domain);
	}

	ret = device_add(&cdx_dev->dev);
	if (ret) {
		dev_err(&cdx_dev->dev,
			"cdx device add failed: %d", ret);
		goto fail;
	}

	/* Create resource<N> attributes */
	for (i = 0; i < MAX_CDX_DEV_RESOURCES; i++) {
		if (cdx_resource_flags(cdx_dev, i) & IORESOURCE_MEM) {
			/* skip empty resources */
			if (!cdx_resource_len(cdx_dev, i))
				continue;

			ret = cdx_create_res_attr(cdx_dev, i);
			if (ret != 0) {
				dev_err(&cdx_dev->dev,
					"cdx device resource<%d> file creation failed: %d", i, ret);
				goto resource_create_fail;
			}
		}
	}

	cdx_device_debugfs_init(cdx_dev);

	return 0;
resource_create_fail:
	cdx_destroy_res_attr(cdx_dev, i);
	device_del(&cdx_dev->dev);
fail:
	/*
	 * Do not free cdx_dev here as it would be freed in
	 * cdx_device_release() called from put_device().
	 */
	put_device(&cdx_dev->dev);

	return ret;
}
EXPORT_SYMBOL_NS_GPL(cdx_device_add, CDX_BUS_CONTROLLER);

struct device *cdx_bus_add(struct cdx_controller *cdx, u8 bus_num)
{
	struct cdx_device *cdx_dev;
	int ret;

	cdx_dev = kzalloc(sizeof(*cdx_dev), GFP_KERNEL);
	if (!cdx_dev)
		return NULL;

	device_initialize(&cdx_dev->dev);
	cdx_dev->cdx = cdx;

	cdx_dev->dev.parent = cdx->dev;
	cdx_dev->dev.bus = &cdx_bus_type;
	cdx_dev->dev.release = cdx_device_release;
	cdx_dev->is_bus = true;
	cdx_dev->bus_num = bus_num;

	dev_set_name(&cdx_dev->dev, "cdx-%02x",
		     ((cdx->id << CDX_CONTROLLER_ID_SHIFT) | (bus_num & CDX_BUS_NUM_MASK)));

	ret = device_add(&cdx_dev->dev);
	if (ret) {
		dev_err(&cdx_dev->dev, "cdx bus device add failed: %d\n", ret);
		goto device_add_fail;
	}

	if (cdx->ops->bus_enable) {
		ret = cdx->ops->bus_enable(cdx, bus_num);
		if (ret && ret != -EALREADY) {
			dev_err(cdx->dev, "cdx bus enable failed: %d\n", ret);
			goto bus_enable_fail;
		}
	}

	cdx_dev->enabled = true;
	return &cdx_dev->dev;

bus_enable_fail:
	device_del(&cdx_dev->dev);
device_add_fail:
	put_device(&cdx_dev->dev);

	return NULL;
}
EXPORT_SYMBOL_NS_GPL(cdx_bus_add, CDX_BUS_CONTROLLER);

int cdx_register_controller(struct cdx_controller *cdx)
{
	int ret;

	ret = ida_alloc_range(&cdx_controller_ida, 0,  MAX_CDX_CONTROLLERS - 1, GFP_KERNEL);
	if (ret < 0) {
		dev_err(cdx->dev,
			"No free index available. Maximum controllers already registered\n");
		cdx->id = (u8)MAX_CDX_CONTROLLERS;
		return ret;
	}

	mutex_lock(&cdx_controller_lock);
	cdx->id = ret;

	/* Scan all the devices */
	if (cdx->ops->scan)
		cdx->ops->scan(cdx);
	cdx->controller_registered = true;
	mutex_unlock(&cdx_controller_lock);

	return 0;
}
EXPORT_SYMBOL_NS_GPL(cdx_register_controller, CDX_BUS_CONTROLLER);

void cdx_unregister_controller(struct cdx_controller *cdx)
{
	if (cdx->id >= MAX_CDX_CONTROLLERS)
		return;

	mutex_lock(&cdx_controller_lock);

	cdx->controller_registered = false;
	device_for_each_child(cdx->dev, NULL, cdx_unregister_device);
	ida_free(&cdx_controller_ida, cdx->id);

	mutex_unlock(&cdx_controller_lock);
}
EXPORT_SYMBOL_NS_GPL(cdx_unregister_controller, CDX_BUS_CONTROLLER);

static int __init cdx_bus_init(void)
{
	int ret;

	ret = bus_register(&cdx_bus_type);
	if (!ret)
		cdx_debugfs_dir = debugfs_create_dir(cdx_bus_type.name, NULL);

	return ret;
}
postcore_initcall(cdx_bus_init);<|MERGE_RESOLUTION|>--- conflicted
+++ resolved
@@ -68,10 +68,7 @@
 #include <linux/cdx/cdx_bus.h>
 #include <linux/iommu.h>
 #include <linux/dma-map-ops.h>
-<<<<<<< HEAD
-=======
 #include <linux/debugfs.h>
->>>>>>> 2d5404ca
 #include "cdx.h"
 
 /* Default DMA mask for devices on a CDX bus */
