--- conflicted
+++ resolved
@@ -247,8 +247,6 @@
 {
 	return cdx_mcdi_ctrl_flag_set(cdx, bus_num, dev_num, enable,
 			MC_CMD_CDX_DEVICE_CONTROL_SET_IN_BUS_MASTER_ENABLE_LBN);
-<<<<<<< HEAD
-=======
 }
 
 int cdx_mcdi_msi_enable(struct cdx_mcdi *cdx, u8 bus_num,
@@ -256,5 +254,4 @@
 {
 	return cdx_mcdi_ctrl_flag_set(cdx, bus_num, dev_num, enable,
 			MC_CMD_CDX_DEVICE_CONTROL_SET_IN_MSI_ENABLE_LBN);
->>>>>>> 2d5404ca
 }