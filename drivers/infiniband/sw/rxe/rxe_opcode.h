--- conflicted
+++ resolved
@@ -86,11 +86,8 @@
 
 	RXE_LOOPBACK_MASK	= BIT(NUM_HDR_TYPES + 12),
 
-<<<<<<< HEAD
-=======
 	RXE_ATOMIC_WRITE_MASK   = BIT(NUM_HDR_TYPES + 14),
 
->>>>>>> eb3cdb58
 	RXE_READ_OR_ATOMIC_MASK	= (RXE_READ_MASK | RXE_ATOMIC_MASK),
 	RXE_WRITE_OR_SEND_MASK	= (RXE_WRITE_MASK | RXE_SEND_MASK),
 	RXE_READ_OR_WRITE_MASK	= (RXE_READ_MASK | RXE_WRITE_MASK),
