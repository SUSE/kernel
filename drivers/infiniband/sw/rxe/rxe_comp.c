--- conflicted
+++ resolved
@@ -129,24 +129,9 @@
 
 void rxe_comp_queue_pkt(struct rxe_qp *qp, struct sk_buff *skb)
 {
-<<<<<<< HEAD
-	int must_sched;
-
-	must_sched = skb_queue_len(&qp->resp_pkts) > 0;
-	if (must_sched != 0)
-		rxe_counter_inc(SKB_TO_PKT(skb)->rxe, RXE_CNT_COMPLETER_SCHED);
-
-	skb_queue_tail(&qp->resp_pkts, skb);
-
-	if (must_sched)
-		rxe_sched_task(&qp->comp.task);
-	else
-		rxe_run_task(&qp->comp.task);
-=======
 	rxe_counter_inc(SKB_TO_PKT(skb)->rxe, RXE_CNT_SENDER_SCHED);
 	skb_queue_tail(&qp->resp_pkts, skb);
 	rxe_sched_task(&qp->send_task);
->>>>>>> 2d5404ca
 }
 
 static inline enum comp_state get_wqe(struct rxe_qp *qp,
