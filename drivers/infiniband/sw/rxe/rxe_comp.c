// SPDX-License-Identifier: GPL-2.0 OR Linux-OpenIB
/*
 * Copyright (c) 2016 Mellanox Technologies Ltd. All rights reserved.
 * Copyright (c) 2015 System Fabric Works, Inc. All rights reserved.
 */

#include <linux/skbuff.h>

#include "rxe.h"
#include "rxe_loc.h"
#include "rxe_queue.h"
#include "rxe_task.h"

enum comp_state {
	COMPST_GET_ACK,
	COMPST_GET_WQE,
	COMPST_COMP_WQE,
	COMPST_COMP_ACK,
	COMPST_CHECK_PSN,
	COMPST_CHECK_ACK,
	COMPST_READ,
	COMPST_ATOMIC,
	COMPST_WRITE_SEND,
	COMPST_UPDATE_COMP,
	COMPST_ERROR_RETRY,
	COMPST_RNR_RETRY,
	COMPST_ERROR,
	COMPST_EXIT, /* We have an issue, and we want to rerun the completer */
	COMPST_DONE, /* The completer finished successflly */
};

static char *comp_state_name[] =  {
	[COMPST_GET_ACK]		= "GET ACK",
	[COMPST_GET_WQE]		= "GET WQE",
	[COMPST_COMP_WQE]		= "COMP WQE",
	[COMPST_COMP_ACK]		= "COMP ACK",
	[COMPST_CHECK_PSN]		= "CHECK PSN",
	[COMPST_CHECK_ACK]		= "CHECK ACK",
	[COMPST_READ]			= "READ",
	[COMPST_ATOMIC]			= "ATOMIC",
	[COMPST_WRITE_SEND]		= "WRITE/SEND",
	[COMPST_UPDATE_COMP]		= "UPDATE COMP",
	[COMPST_ERROR_RETRY]		= "ERROR RETRY",
	[COMPST_RNR_RETRY]		= "RNR RETRY",
	[COMPST_ERROR]			= "ERROR",
	[COMPST_EXIT]			= "EXIT",
	[COMPST_DONE]			= "DONE",
};

static unsigned long rnrnak_usec[32] = {
	[IB_RNR_TIMER_655_36] = 655360,
	[IB_RNR_TIMER_000_01] = 10,
	[IB_RNR_TIMER_000_02] = 20,
	[IB_RNR_TIMER_000_03] = 30,
	[IB_RNR_TIMER_000_04] = 40,
	[IB_RNR_TIMER_000_06] = 60,
	[IB_RNR_TIMER_000_08] = 80,
	[IB_RNR_TIMER_000_12] = 120,
	[IB_RNR_TIMER_000_16] = 160,
	[IB_RNR_TIMER_000_24] = 240,
	[IB_RNR_TIMER_000_32] = 320,
	[IB_RNR_TIMER_000_48] = 480,
	[IB_RNR_TIMER_000_64] = 640,
	[IB_RNR_TIMER_000_96] = 960,
	[IB_RNR_TIMER_001_28] = 1280,
	[IB_RNR_TIMER_001_92] = 1920,
	[IB_RNR_TIMER_002_56] = 2560,
	[IB_RNR_TIMER_003_84] = 3840,
	[IB_RNR_TIMER_005_12] = 5120,
	[IB_RNR_TIMER_007_68] = 7680,
	[IB_RNR_TIMER_010_24] = 10240,
	[IB_RNR_TIMER_015_36] = 15360,
	[IB_RNR_TIMER_020_48] = 20480,
	[IB_RNR_TIMER_030_72] = 30720,
	[IB_RNR_TIMER_040_96] = 40960,
	[IB_RNR_TIMER_061_44] = 61410,
	[IB_RNR_TIMER_081_92] = 81920,
	[IB_RNR_TIMER_122_88] = 122880,
	[IB_RNR_TIMER_163_84] = 163840,
	[IB_RNR_TIMER_245_76] = 245760,
	[IB_RNR_TIMER_327_68] = 327680,
	[IB_RNR_TIMER_491_52] = 491520,
};

static inline unsigned long rnrnak_jiffies(u8 timeout)
{
	return max_t(unsigned long,
		usecs_to_jiffies(rnrnak_usec[timeout]), 1);
}

static enum ib_wc_opcode wr_to_wc_opcode(enum ib_wr_opcode opcode)
{
	switch (opcode) {
	case IB_WR_RDMA_WRITE:			return IB_WC_RDMA_WRITE;
	case IB_WR_RDMA_WRITE_WITH_IMM:		return IB_WC_RDMA_WRITE;
	case IB_WR_SEND:			return IB_WC_SEND;
	case IB_WR_SEND_WITH_IMM:		return IB_WC_SEND;
	case IB_WR_RDMA_READ:			return IB_WC_RDMA_READ;
	case IB_WR_ATOMIC_CMP_AND_SWP:		return IB_WC_COMP_SWAP;
	case IB_WR_ATOMIC_FETCH_AND_ADD:	return IB_WC_FETCH_ADD;
	case IB_WR_LSO:				return IB_WC_LSO;
	case IB_WR_SEND_WITH_INV:		return IB_WC_SEND;
	case IB_WR_RDMA_READ_WITH_INV:		return IB_WC_RDMA_READ;
	case IB_WR_LOCAL_INV:			return IB_WC_LOCAL_INV;
	case IB_WR_REG_MR:			return IB_WC_REG_MR;
	case IB_WR_BIND_MW:			return IB_WC_BIND_MW;
	case IB_WR_ATOMIC_WRITE:		return IB_WC_ATOMIC_WRITE;
	case IB_WR_FLUSH:			return IB_WC_FLUSH;

	default:
		return 0xff;
	}
}

void retransmit_timer(struct timer_list *t)
{
	struct rxe_qp *qp = from_timer(qp, t, retrans_timer);
	unsigned long flags;

	rxe_dbg_qp(qp, "retransmit timer fired\n");

<<<<<<< HEAD
	pr_debug("%s: fired for qp#%d\n", __func__, qp->elem.index);

=======
	spin_lock_irqsave(&qp->state_lock, flags);
>>>>>>> eb3cdb58
	if (qp->valid) {
		qp->comp.timeout = 1;
		rxe_sched_task(&qp->comp.task);
	}
	spin_unlock_irqrestore(&qp->state_lock, flags);
}

void rxe_comp_queue_pkt(struct rxe_qp *qp, struct sk_buff *skb)
{
	int must_sched;

	skb_queue_tail(&qp->resp_pkts, skb);

	must_sched = skb_queue_len(&qp->resp_pkts) > 1;
	if (must_sched != 0)
		rxe_counter_inc(SKB_TO_PKT(skb)->rxe, RXE_CNT_COMPLETER_SCHED);

	if (must_sched)
		rxe_sched_task(&qp->comp.task);
	else
		rxe_run_task(&qp->comp.task);
}

static inline enum comp_state get_wqe(struct rxe_qp *qp,
				      struct rxe_pkt_info *pkt,
				      struct rxe_send_wqe **wqe_p)
{
	struct rxe_send_wqe *wqe;

	/* we come here whether or not we found a response packet to see if
	 * there are any posted WQEs
	 */
	wqe = queue_head(qp->sq.queue, QUEUE_TYPE_FROM_CLIENT);
	*wqe_p = wqe;

	/* no WQE or requester has not started it yet */
	if (!wqe || wqe->state == wqe_state_posted)
		return pkt ? COMPST_DONE : COMPST_EXIT;

	/* WQE does not require an ack */
	if (wqe->state == wqe_state_done)
		return COMPST_COMP_WQE;

	/* WQE caused an error */
	if (wqe->state == wqe_state_error)
		return COMPST_ERROR;

	/* we have a WQE, if we also have an ack check its PSN */
	return pkt ? COMPST_CHECK_PSN : COMPST_EXIT;
}

static inline void reset_retry_counters(struct rxe_qp *qp)
{
	qp->comp.retry_cnt = qp->attr.retry_cnt;
	qp->comp.rnr_retry = qp->attr.rnr_retry;
	qp->comp.started_retry = 0;
}

static inline enum comp_state check_psn(struct rxe_qp *qp,
					struct rxe_pkt_info *pkt,
					struct rxe_send_wqe *wqe)
{
	s32 diff;

	/* check to see if response is past the oldest WQE. if it is, complete
	 * send/write or error read/atomic
	 */
	diff = psn_compare(pkt->psn, wqe->last_psn);
	if (diff > 0) {
		if (wqe->state == wqe_state_pending) {
			if (wqe->mask & WR_ATOMIC_OR_READ_MASK)
				return COMPST_ERROR_RETRY;

			reset_retry_counters(qp);
			return COMPST_COMP_WQE;
		} else {
			return COMPST_DONE;
		}
	}

	/* compare response packet to expected response */
	diff = psn_compare(pkt->psn, qp->comp.psn);
	if (diff < 0) {
		/* response is most likely a retried packet if it matches an
		 * uncompleted WQE go complete it else ignore it
		 */
		if (pkt->psn == wqe->last_psn)
			return COMPST_COMP_ACK;
		else if (pkt->opcode == IB_OPCODE_RC_ACKNOWLEDGE &&
			 (qp->comp.opcode == IB_OPCODE_RC_RDMA_READ_RESPONSE_FIRST ||
			  qp->comp.opcode == IB_OPCODE_RC_RDMA_READ_RESPONSE_MIDDLE))
			return COMPST_CHECK_ACK;
		else
			return COMPST_DONE;
	} else if ((diff > 0) && (wqe->mask & WR_ATOMIC_OR_READ_MASK)) {
		return COMPST_DONE;
	} else {
		return COMPST_CHECK_ACK;
	}
}

static inline enum comp_state check_ack(struct rxe_qp *qp,
					struct rxe_pkt_info *pkt,
					struct rxe_send_wqe *wqe)
{
	unsigned int mask = pkt->mask;
	u8 syn;
	struct rxe_dev *rxe = to_rdev(qp->ibqp.device);

	/* Check the sequence only */
	switch (qp->comp.opcode) {
	case -1:
		/* Will catch all *_ONLY cases. */
		if (!(mask & RXE_START_MASK))
			return COMPST_ERROR;

		break;

	case IB_OPCODE_RC_RDMA_READ_RESPONSE_FIRST:
	case IB_OPCODE_RC_RDMA_READ_RESPONSE_MIDDLE:
		/* Check NAK code to handle a remote error */
		if (pkt->opcode == IB_OPCODE_RC_ACKNOWLEDGE)
			break;

		if (pkt->opcode != IB_OPCODE_RC_RDMA_READ_RESPONSE_MIDDLE &&
		    pkt->opcode != IB_OPCODE_RC_RDMA_READ_RESPONSE_LAST) {
			/* read retries of partial data may restart from
			 * read response first or response only.
			 */
			if ((pkt->psn == wqe->first_psn &&
			     pkt->opcode ==
			     IB_OPCODE_RC_RDMA_READ_RESPONSE_FIRST) ||
			    (wqe->first_psn == wqe->last_psn &&
			     pkt->opcode ==
			     IB_OPCODE_RC_RDMA_READ_RESPONSE_ONLY))
				break;

			return COMPST_ERROR;
		}
		break;
	default:
		WARN_ON_ONCE(1);
	}

	/* Check operation validity. */
	switch (pkt->opcode) {
	case IB_OPCODE_RC_RDMA_READ_RESPONSE_FIRST:
	case IB_OPCODE_RC_RDMA_READ_RESPONSE_LAST:
	case IB_OPCODE_RC_RDMA_READ_RESPONSE_ONLY:
		syn = aeth_syn(pkt);

		if ((syn & AETH_TYPE_MASK) != AETH_ACK)
			return COMPST_ERROR;

		if (wqe->wr.opcode == IB_WR_ATOMIC_WRITE)
			return COMPST_WRITE_SEND;

		fallthrough;
		/* (IB_OPCODE_RC_RDMA_READ_RESPONSE_MIDDLE doesn't have an AETH)
		 */
	case IB_OPCODE_RC_RDMA_READ_RESPONSE_MIDDLE:
		if (wqe->wr.opcode != IB_WR_RDMA_READ &&
		    wqe->wr.opcode != IB_WR_RDMA_READ_WITH_INV &&
		    wqe->wr.opcode != IB_WR_FLUSH) {
			wqe->status = IB_WC_FATAL_ERR;
			return COMPST_ERROR;
		}
		reset_retry_counters(qp);
		return COMPST_READ;

	case IB_OPCODE_RC_ATOMIC_ACKNOWLEDGE:
		syn = aeth_syn(pkt);

		if ((syn & AETH_TYPE_MASK) != AETH_ACK)
			return COMPST_ERROR;

		if (wqe->wr.opcode != IB_WR_ATOMIC_CMP_AND_SWP &&
		    wqe->wr.opcode != IB_WR_ATOMIC_FETCH_AND_ADD)
			return COMPST_ERROR;
		reset_retry_counters(qp);
		return COMPST_ATOMIC;

	case IB_OPCODE_RC_ACKNOWLEDGE:
		syn = aeth_syn(pkt);
		switch (syn & AETH_TYPE_MASK) {
		case AETH_ACK:
			reset_retry_counters(qp);
			return COMPST_WRITE_SEND;

		case AETH_RNR_NAK:
			rxe_counter_inc(rxe, RXE_CNT_RCV_RNR);
			return COMPST_RNR_RETRY;

		case AETH_NAK:
			switch (syn) {
			case AETH_NAK_PSN_SEQ_ERROR:
				/* a nak implicitly acks all packets with psns
				 * before
				 */
				if (psn_compare(pkt->psn, qp->comp.psn) > 0) {
					rxe_counter_inc(rxe,
							RXE_CNT_RCV_SEQ_ERR);
					qp->comp.psn = pkt->psn;
					if (qp->req.wait_psn) {
						qp->req.wait_psn = 0;
						rxe_sched_task(&qp->req.task);
					}
				}
				return COMPST_ERROR_RETRY;

			case AETH_NAK_INVALID_REQ:
				wqe->status = IB_WC_REM_INV_REQ_ERR;
				return COMPST_ERROR;

			case AETH_NAK_REM_ACC_ERR:
				wqe->status = IB_WC_REM_ACCESS_ERR;
				return COMPST_ERROR;

			case AETH_NAK_REM_OP_ERR:
				wqe->status = IB_WC_REM_OP_ERR;
				return COMPST_ERROR;

			default:
				rxe_dbg_qp(qp, "unexpected nak %x\n", syn);
				wqe->status = IB_WC_REM_OP_ERR;
				return COMPST_ERROR;
			}

		default:
			return COMPST_ERROR;
		}
		break;

	default:
		rxe_dbg_qp(qp, "unexpected opcode\n");
	}

	return COMPST_ERROR;
}

static inline enum comp_state do_read(struct rxe_qp *qp,
				      struct rxe_pkt_info *pkt,
				      struct rxe_send_wqe *wqe)
{
	int ret;

	ret = copy_data(qp->pd, IB_ACCESS_LOCAL_WRITE,
			&wqe->dma, payload_addr(pkt),
			payload_size(pkt), RXE_TO_MR_OBJ);
	if (ret) {
		wqe->status = IB_WC_LOC_PROT_ERR;
		return COMPST_ERROR;
	}

	if (wqe->dma.resid == 0 && (pkt->mask & RXE_END_MASK))
		return COMPST_COMP_ACK;

	return COMPST_UPDATE_COMP;
}

static inline enum comp_state do_atomic(struct rxe_qp *qp,
					struct rxe_pkt_info *pkt,
					struct rxe_send_wqe *wqe)
{
	int ret;

	u64 atomic_orig = atmack_orig(pkt);

	ret = copy_data(qp->pd, IB_ACCESS_LOCAL_WRITE,
			&wqe->dma, &atomic_orig,
			sizeof(u64), RXE_TO_MR_OBJ);
	if (ret) {
		wqe->status = IB_WC_LOC_PROT_ERR;
		return COMPST_ERROR;
	}

	return COMPST_COMP_ACK;
}

static void make_send_cqe(struct rxe_qp *qp, struct rxe_send_wqe *wqe,
			  struct rxe_cqe *cqe)
{
	struct ib_wc *wc = &cqe->ibwc;
	struct ib_uverbs_wc *uwc = &cqe->uibwc;

	memset(cqe, 0, sizeof(*cqe));

	if (!qp->is_user) {
		wc->wr_id = wqe->wr.wr_id;
		wc->status = wqe->status;
		wc->qp = &qp->ibqp;
	} else {
		uwc->wr_id = wqe->wr.wr_id;
		uwc->status = wqe->status;
		uwc->qp_num = qp->ibqp.qp_num;
	}

	if (wqe->status == IB_WC_SUCCESS) {
		if (!qp->is_user) {
			wc->opcode = wr_to_wc_opcode(wqe->wr.opcode);
			if (wqe->wr.opcode == IB_WR_RDMA_WRITE_WITH_IMM ||
			    wqe->wr.opcode == IB_WR_SEND_WITH_IMM)
				wc->wc_flags = IB_WC_WITH_IMM;
			wc->byte_len = wqe->dma.length;
		} else {
			uwc->opcode = wr_to_wc_opcode(wqe->wr.opcode);
			if (wqe->wr.opcode == IB_WR_RDMA_WRITE_WITH_IMM ||
			    wqe->wr.opcode == IB_WR_SEND_WITH_IMM)
				uwc->wc_flags = IB_WC_WITH_IMM;
			uwc->byte_len = wqe->dma.length;
		}
<<<<<<< HEAD
=======
	} else {
		if (wqe->status != IB_WC_WR_FLUSH_ERR)
			rxe_err_qp(qp, "non-flush error status = %d",
				wqe->status);
>>>>>>> eb3cdb58
	}
}

/*
 * IBA Spec. Section 10.7.3.1 SIGNALED COMPLETIONS
 * ---------8<---------8<-------------
 * ...Note that if a completion error occurs, a Work Completion
 * will always be generated, even if the signaling
 * indicator requests an Unsignaled Completion.
 * ---------8<---------8<-------------
 */
static void do_complete(struct rxe_qp *qp, struct rxe_send_wqe *wqe)
{
	struct rxe_dev *rxe = to_rdev(qp->ibqp.device);
	struct rxe_cqe cqe;
	bool post;

	/* do we need to post a completion */
	post = ((qp->sq_sig_type == IB_SIGNAL_ALL_WR) ||
			(wqe->wr.send_flags & IB_SEND_SIGNALED) ||
			wqe->status != IB_WC_SUCCESS);

	if (post)
		make_send_cqe(qp, wqe, &cqe);

	queue_advance_consumer(qp->sq.queue, QUEUE_TYPE_FROM_CLIENT);

	if (post)
		rxe_cq_post(qp->scq, &cqe, 0);

	if (wqe->wr.opcode == IB_WR_SEND ||
	    wqe->wr.opcode == IB_WR_SEND_WITH_IMM ||
	    wqe->wr.opcode == IB_WR_SEND_WITH_INV)
		rxe_counter_inc(rxe, RXE_CNT_RDMA_SEND);

	/*
	 * we completed something so let req run again
	 * if it is trying to fence
	 */
	if (qp->req.wait_fence) {
		qp->req.wait_fence = 0;
		rxe_sched_task(&qp->req.task);
	}
}

static void comp_check_sq_drain_done(struct rxe_qp *qp)
{
<<<<<<< HEAD
	if (wqe->has_rd_atomic) {
		wqe->has_rd_atomic = 0;
		atomic_inc(&qp->req.rd_atomic);
		if (qp->req.need_rd_atomic) {
			qp->comp.timeout_retry = 0;
			qp->req.need_rd_atomic = 0;
			rxe_run_task(&qp->req.task, 0);
		}
	}

	if (unlikely(qp->req.state == QP_STATE_DRAIN)) {
		/* state_lock used by requester & completer */
		spin_lock_bh(&qp->state_lock);
		if ((qp->req.state == QP_STATE_DRAIN) &&
		    (qp->comp.psn == qp->req.psn)) {
			qp->req.state = QP_STATE_DRAINED;
			spin_unlock_bh(&qp->state_lock);
=======
	unsigned long flags;

	spin_lock_irqsave(&qp->state_lock, flags);
	if (unlikely(qp_state(qp) == IB_QPS_SQD)) {
		if (qp->attr.sq_draining && qp->comp.psn == qp->req.psn) {
			qp->attr.sq_draining = 0;
			spin_unlock_irqrestore(&qp->state_lock, flags);
>>>>>>> eb3cdb58

			if (qp->ibqp.event_handler) {
				struct ib_event ev;

				ev.device = qp->ibqp.device;
				ev.element.qp = &qp->ibqp;
				ev.event = IB_EVENT_SQ_DRAINED;
				qp->ibqp.event_handler(&ev,
					qp->ibqp.qp_context);
			}
<<<<<<< HEAD
		} else {
			spin_unlock_bh(&qp->state_lock);
=======
			return;
		}
	}
	spin_unlock_irqrestore(&qp->state_lock, flags);
}

static inline enum comp_state complete_ack(struct rxe_qp *qp,
					   struct rxe_pkt_info *pkt,
					   struct rxe_send_wqe *wqe)
{
	if (wqe->has_rd_atomic) {
		wqe->has_rd_atomic = 0;
		atomic_inc(&qp->req.rd_atomic);
		if (qp->req.need_rd_atomic) {
			qp->comp.timeout_retry = 0;
			qp->req.need_rd_atomic = 0;
			rxe_sched_task(&qp->req.task);
>>>>>>> eb3cdb58
		}
	}

	comp_check_sq_drain_done(qp);

	do_complete(qp, wqe);

	if (psn_compare(pkt->psn, qp->comp.psn) >= 0)
		return COMPST_UPDATE_COMP;
	else
		return COMPST_DONE;
}

static inline enum comp_state complete_wqe(struct rxe_qp *qp,
					   struct rxe_pkt_info *pkt,
					   struct rxe_send_wqe *wqe)
{
	if (pkt && wqe->state == wqe_state_pending) {
		if (psn_compare(wqe->last_psn, qp->comp.psn) >= 0) {
			qp->comp.psn = (wqe->last_psn + 1) & BTH_PSN_MASK;
			qp->comp.opcode = -1;
		}

		if (qp->req.wait_psn) {
			qp->req.wait_psn = 0;
			rxe_sched_task(&qp->req.task);
		}
	}

	do_complete(qp, wqe);

	return COMPST_GET_WQE;
}

/* drain incoming response packet queue */
static void drain_resp_pkts(struct rxe_qp *qp)
{
	struct sk_buff *skb;

	while ((skb = skb_dequeue(&qp->resp_pkts))) {
		rxe_put(qp);
		kfree_skb(skb);
		ib_device_put(qp->ibqp.device);
	}
}

/* complete send wqe with flush error */
static int flush_send_wqe(struct rxe_qp *qp, struct rxe_send_wqe *wqe)
{
	struct rxe_cqe cqe = {};
	struct ib_wc *wc = &cqe.ibwc;
	struct ib_uverbs_wc *uwc = &cqe.uibwc;
	int err;

	if (qp->is_user) {
		uwc->wr_id = wqe->wr.wr_id;
		uwc->status = IB_WC_WR_FLUSH_ERR;
		uwc->qp_num = qp->ibqp.qp_num;
	} else {
		wc->wr_id = wqe->wr.wr_id;
		wc->status = IB_WC_WR_FLUSH_ERR;
		wc->qp = &qp->ibqp;
	}

	err = rxe_cq_post(qp->scq, &cqe, 0);
	if (err)
		rxe_dbg_cq(qp->scq, "post cq failed, err = %d", err);

	return err;
}

/* drain and optionally complete the send queue
 * if unable to complete a wqe, i.e. cq is full, stop
 * completing and flush the remaining wqes
 */
static void flush_send_queue(struct rxe_qp *qp, bool notify)
{
	struct rxe_send_wqe *wqe;
	struct rxe_queue *q = qp->sq.queue;
	int err;

	while ((wqe = queue_head(q, q->type))) {
		if (notify) {
<<<<<<< HEAD
			wqe->status = IB_WC_WR_FLUSH_ERR;
			do_complete(qp, wqe);
		} else {
			queue_advance_consumer(q, q->type);
=======
			err = flush_send_wqe(qp, wqe);
			if (err)
				notify = 0;
>>>>>>> eb3cdb58
		}
		queue_advance_consumer(q, q->type);
	}
}

static void free_pkt(struct rxe_pkt_info *pkt)
{
	struct sk_buff *skb = PKT_TO_SKB(pkt);
	struct rxe_qp *qp = pkt->qp;
	struct ib_device *dev = qp->ibqp.device;

	kfree_skb(skb);
	rxe_put(qp);
	ib_device_put(dev);
}

/* reset the retry timer if
 * - QP is type RC
 * - there is a packet sent by the requester that
 *   might be acked (we still might get spurious
 *   timeouts but try to keep them as few as possible)
 * - the timeout parameter is set
 * - the QP is alive
 */
static void reset_retry_timer(struct rxe_qp *qp)
{
	unsigned long flags;

	if (qp_type(qp) == IB_QPT_RC && qp->qp_timeout_jiffies) {
		spin_lock_irqsave(&qp->state_lock, flags);
		if (qp_state(qp) >= IB_QPS_RTS &&
		    psn_compare(qp->req.psn, qp->comp.psn) > 0)
			mod_timer(&qp->retrans_timer,
				  jiffies + qp->qp_timeout_jiffies);
		spin_unlock_irqrestore(&qp->state_lock, flags);
	}
}

int rxe_completer(struct rxe_qp *qp)
{
	struct rxe_dev *rxe = to_rdev(qp->ibqp.device);
	struct rxe_send_wqe *wqe = NULL;
	struct sk_buff *skb = NULL;
	struct rxe_pkt_info *pkt = NULL;
	enum comp_state state;
	int ret;
<<<<<<< HEAD

	if (!rxe_get(qp))
		return -EAGAIN;

	if (!qp->valid || qp->comp.state == QP_STATE_ERROR ||
	    qp->comp.state == QP_STATE_RESET) {
		rxe_drain_resp_pkts(qp, qp->valid &&
				    qp->comp.state == QP_STATE_ERROR);
=======
	unsigned long flags;

	spin_lock_irqsave(&qp->state_lock, flags);
	if (!qp->valid || qp_state(qp) == IB_QPS_ERR ||
			  qp_state(qp) == IB_QPS_RESET) {
		bool notify = qp->valid && (qp_state(qp) == IB_QPS_ERR);

		drain_resp_pkts(qp);
		flush_send_queue(qp, notify);
		spin_unlock_irqrestore(&qp->state_lock, flags);
>>>>>>> eb3cdb58
		goto exit;
	}
	spin_unlock_irqrestore(&qp->state_lock, flags);

	if (qp->comp.timeout) {
		qp->comp.timeout_retry = 1;
		qp->comp.timeout = 0;
	} else {
		qp->comp.timeout_retry = 0;
	}

	if (qp->req.need_retry)
		goto exit;

	state = COMPST_GET_ACK;

	while (1) {
		rxe_dbg_qp(qp, "state = %s\n", comp_state_name[state]);
		switch (state) {
		case COMPST_GET_ACK:
			skb = skb_dequeue(&qp->resp_pkts);
			if (skb) {
				pkt = SKB_TO_PKT(skb);
				qp->comp.timeout_retry = 0;
			}
			state = COMPST_GET_WQE;
			break;

		case COMPST_GET_WQE:
			state = get_wqe(qp, pkt, &wqe);
			break;

		case COMPST_CHECK_PSN:
			state = check_psn(qp, pkt, wqe);
			break;

		case COMPST_CHECK_ACK:
			state = check_ack(qp, pkt, wqe);
			break;

		case COMPST_READ:
			state = do_read(qp, pkt, wqe);
			break;

		case COMPST_ATOMIC:
			state = do_atomic(qp, pkt, wqe);
			break;

		case COMPST_WRITE_SEND:
			if (wqe->state == wqe_state_pending &&
			    wqe->last_psn == pkt->psn)
				state = COMPST_COMP_ACK;
			else
				state = COMPST_UPDATE_COMP;
			break;

		case COMPST_COMP_ACK:
			state = complete_ack(qp, pkt, wqe);
			break;

		case COMPST_COMP_WQE:
			state = complete_wqe(qp, pkt, wqe);
			break;

		case COMPST_UPDATE_COMP:
			if (pkt->mask & RXE_END_MASK)
				qp->comp.opcode = -1;
			else
				qp->comp.opcode = pkt->opcode;

			if (psn_compare(pkt->psn, qp->comp.psn) >= 0)
				qp->comp.psn = (pkt->psn + 1) & BTH_PSN_MASK;

			if (qp->req.wait_psn) {
				qp->req.wait_psn = 0;
				rxe_sched_task(&qp->req.task);
			}

			state = COMPST_DONE;
			break;

		case COMPST_DONE:
			goto done;

		case COMPST_EXIT:
			if (qp->comp.timeout_retry && wqe) {
				state = COMPST_ERROR_RETRY;
				break;
			}

<<<<<<< HEAD
			/* re reset the timeout counter if
			 * (1) QP is type RC
			 * (2) the QP is alive
			 * (3) there is a packet sent by the requester that
			 *     might be acked (we still might get spurious
			 *     timeouts but try to keep them as few as possible)
			 * (4) the timeout parameter is set
			 */
			if ((qp_type(qp) == IB_QPT_RC) &&
			    (qp->req.state == QP_STATE_READY) &&
			    (psn_compare(qp->req.psn, qp->comp.psn) > 0) &&
			    qp->qp_timeout_jiffies)
				mod_timer(&qp->retrans_timer,
					  jiffies + qp->qp_timeout_jiffies);
=======
			reset_retry_timer(qp);
>>>>>>> eb3cdb58
			goto exit;

		case COMPST_ERROR_RETRY:
			/* we come here if the retry timer fired and we did
			 * not receive a response packet. try to retry the send
			 * queue if that makes sense and the limits have not
			 * been exceeded. remember that some timeouts are
			 * spurious since we do not reset the timer but kick
			 * it down the road or let it expire
			 */

			/* there is nothing to retry in this case */
			if (!wqe || (wqe->state == wqe_state_posted))
				goto exit;

			/* if we've started a retry, don't start another
			 * retry sequence, unless this is a timeout.
			 */
			if (qp->comp.started_retry &&
			    !qp->comp.timeout_retry)
				goto done;

			if (qp->comp.retry_cnt > 0) {
				if (qp->comp.retry_cnt != 7)
					qp->comp.retry_cnt--;

				/* no point in retrying if we have already
				 * seen the last ack that the requester could
				 * have caused
				 */
				if (psn_compare(qp->req.psn,
						qp->comp.psn) > 0) {
					/* tell the requester to retry the
					 * send queue next time around
					 */
					rxe_counter_inc(rxe,
							RXE_CNT_COMP_RETRY);
					qp->req.need_retry = 1;
					qp->comp.started_retry = 1;
					rxe_sched_task(&qp->req.task);
				}
				goto done;

			} else {
				rxe_counter_inc(rxe, RXE_CNT_RETRY_EXCEEDED);
				wqe->status = IB_WC_RETRY_EXC_ERR;
				state = COMPST_ERROR;
			}
			break;

		case COMPST_RNR_RETRY:
			/* we come here if we received an RNR NAK */
			if (qp->comp.rnr_retry > 0) {
				if (qp->comp.rnr_retry != 7)
					qp->comp.rnr_retry--;

				/* don't start a retry flow until the
				 * rnr timer has fired
				 */
				qp->req.wait_for_rnr_timer = 1;
<<<<<<< HEAD
				pr_debug("qp#%d set rnr nak timer\n",
					 qp_num(qp));
=======
				rxe_dbg_qp(qp, "set rnr nak timer\n");
				// TODO who protects from destroy_qp??
>>>>>>> eb3cdb58
				mod_timer(&qp->rnr_nak_timer,
					  jiffies + rnrnak_jiffies(aeth_syn(pkt)
						& ~AETH_TYPE_MASK));
				goto exit;
			} else {
				rxe_counter_inc(rxe,
						RXE_CNT_RNR_RETRY_EXCEEDED);
				wqe->status = IB_WC_RNR_RETRY_EXC_ERR;
				state = COMPST_ERROR;
			}
			break;

		case COMPST_ERROR:
			WARN_ON_ONCE(wqe->status == IB_WC_SUCCESS);
			do_complete(qp, wqe);
			rxe_qp_error(qp);
			goto exit;
		}
	}

	/* A non-zero return value will cause rxe_do_task to
	 * exit its loop and end the tasklet. A zero return
	 * will continue looping and return to rxe_completer
	 */
done:
	ret = 0;
	goto out;
exit:
	ret = -EAGAIN;
out:
	if (pkt)
		free_pkt(pkt);
<<<<<<< HEAD
	rxe_put(qp);

=======
>>>>>>> eb3cdb58
	return ret;
}<|MERGE_RESOLUTION|>--- conflicted
+++ resolved
@@ -119,12 +119,7 @@
 
 	rxe_dbg_qp(qp, "retransmit timer fired\n");
 
-<<<<<<< HEAD
-	pr_debug("%s: fired for qp#%d\n", __func__, qp->elem.index);
-
-=======
 	spin_lock_irqsave(&qp->state_lock, flags);
->>>>>>> eb3cdb58
 	if (qp->valid) {
 		qp->comp.timeout = 1;
 		rxe_sched_task(&qp->comp.task);
@@ -436,13 +431,10 @@
 				uwc->wc_flags = IB_WC_WITH_IMM;
 			uwc->byte_len = wqe->dma.length;
 		}
-<<<<<<< HEAD
-=======
 	} else {
 		if (wqe->status != IB_WC_WR_FLUSH_ERR)
 			rxe_err_qp(qp, "non-flush error status = %d",
 				wqe->status);
->>>>>>> eb3cdb58
 	}
 }
 
@@ -490,25 +482,6 @@
 
 static void comp_check_sq_drain_done(struct rxe_qp *qp)
 {
-<<<<<<< HEAD
-	if (wqe->has_rd_atomic) {
-		wqe->has_rd_atomic = 0;
-		atomic_inc(&qp->req.rd_atomic);
-		if (qp->req.need_rd_atomic) {
-			qp->comp.timeout_retry = 0;
-			qp->req.need_rd_atomic = 0;
-			rxe_run_task(&qp->req.task, 0);
-		}
-	}
-
-	if (unlikely(qp->req.state == QP_STATE_DRAIN)) {
-		/* state_lock used by requester & completer */
-		spin_lock_bh(&qp->state_lock);
-		if ((qp->req.state == QP_STATE_DRAIN) &&
-		    (qp->comp.psn == qp->req.psn)) {
-			qp->req.state = QP_STATE_DRAINED;
-			spin_unlock_bh(&qp->state_lock);
-=======
 	unsigned long flags;
 
 	spin_lock_irqsave(&qp->state_lock, flags);
@@ -516,7 +489,6 @@
 		if (qp->attr.sq_draining && qp->comp.psn == qp->req.psn) {
 			qp->attr.sq_draining = 0;
 			spin_unlock_irqrestore(&qp->state_lock, flags);
->>>>>>> eb3cdb58
 
 			if (qp->ibqp.event_handler) {
 				struct ib_event ev;
@@ -527,10 +499,6 @@
 				qp->ibqp.event_handler(&ev,
 					qp->ibqp.qp_context);
 			}
-<<<<<<< HEAD
-		} else {
-			spin_unlock_bh(&qp->state_lock);
-=======
 			return;
 		}
 	}
@@ -548,7 +516,6 @@
 			qp->comp.timeout_retry = 0;
 			qp->req.need_rd_atomic = 0;
 			rxe_sched_task(&qp->req.task);
->>>>>>> eb3cdb58
 		}
 	}
 
@@ -632,16 +599,9 @@
 
 	while ((wqe = queue_head(q, q->type))) {
 		if (notify) {
-<<<<<<< HEAD
-			wqe->status = IB_WC_WR_FLUSH_ERR;
-			do_complete(qp, wqe);
-		} else {
-			queue_advance_consumer(q, q->type);
-=======
 			err = flush_send_wqe(qp, wqe);
 			if (err)
 				notify = 0;
->>>>>>> eb3cdb58
 		}
 		queue_advance_consumer(q, q->type);
 	}
@@ -688,16 +648,6 @@
 	struct rxe_pkt_info *pkt = NULL;
 	enum comp_state state;
 	int ret;
-<<<<<<< HEAD
-
-	if (!rxe_get(qp))
-		return -EAGAIN;
-
-	if (!qp->valid || qp->comp.state == QP_STATE_ERROR ||
-	    qp->comp.state == QP_STATE_RESET) {
-		rxe_drain_resp_pkts(qp, qp->valid &&
-				    qp->comp.state == QP_STATE_ERROR);
-=======
 	unsigned long flags;
 
 	spin_lock_irqsave(&qp->state_lock, flags);
@@ -708,7 +658,6 @@
 		drain_resp_pkts(qp);
 		flush_send_queue(qp, notify);
 		spin_unlock_irqrestore(&qp->state_lock, flags);
->>>>>>> eb3cdb58
 		goto exit;
 	}
 	spin_unlock_irqrestore(&qp->state_lock, flags);
@@ -799,24 +748,7 @@
 				break;
 			}
 
-<<<<<<< HEAD
-			/* re reset the timeout counter if
-			 * (1) QP is type RC
-			 * (2) the QP is alive
-			 * (3) there is a packet sent by the requester that
-			 *     might be acked (we still might get spurious
-			 *     timeouts but try to keep them as few as possible)
-			 * (4) the timeout parameter is set
-			 */
-			if ((qp_type(qp) == IB_QPT_RC) &&
-			    (qp->req.state == QP_STATE_READY) &&
-			    (psn_compare(qp->req.psn, qp->comp.psn) > 0) &&
-			    qp->qp_timeout_jiffies)
-				mod_timer(&qp->retrans_timer,
-					  jiffies + qp->qp_timeout_jiffies);
-=======
 			reset_retry_timer(qp);
->>>>>>> eb3cdb58
 			goto exit;
 
 		case COMPST_ERROR_RETRY:
@@ -877,13 +809,8 @@
 				 * rnr timer has fired
 				 */
 				qp->req.wait_for_rnr_timer = 1;
-<<<<<<< HEAD
-				pr_debug("qp#%d set rnr nak timer\n",
-					 qp_num(qp));
-=======
 				rxe_dbg_qp(qp, "set rnr nak timer\n");
 				// TODO who protects from destroy_qp??
->>>>>>> eb3cdb58
 				mod_timer(&qp->rnr_nak_timer,
 					  jiffies + rnrnak_jiffies(aeth_syn(pkt)
 						& ~AETH_TYPE_MASK));
@@ -916,10 +843,5 @@
 out:
 	if (pkt)
 		free_pkt(pkt);
-<<<<<<< HEAD
-	rxe_put(qp);
-
-=======
->>>>>>> eb3cdb58
 	return ret;
 }