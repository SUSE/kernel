--- conflicted
+++ resolved
@@ -150,20 +150,12 @@
 		/* only new user provider or kernel client */
 		ah = rxe_pool_get_index(&pkt->rxe->ah_pool, ah_num);
 		if (!ah) {
-<<<<<<< HEAD
-			pr_warn("Unable to find AH matching ah_num\n");
-=======
 			rxe_dbg_qp(pkt->qp, "Unable to find AH matching ah_num\n");
->>>>>>> eb3cdb58
 			return NULL;
 		}
 
 		if (rxe_ah_pd(ah) != pkt->qp->pd) {
-<<<<<<< HEAD
-			pr_warn("PDs don't match for AH and QP\n");
-=======
 			rxe_dbg_qp(pkt->qp, "PDs don't match for AH and QP\n");
->>>>>>> eb3cdb58
 			rxe_put(ah);
 			return NULL;
 		}
