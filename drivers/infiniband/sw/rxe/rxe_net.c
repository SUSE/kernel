// SPDX-License-Identifier: GPL-2.0 OR Linux-OpenIB
/*
 * Copyright (c) 2016 Mellanox Technologies Ltd. All rights reserved.
 * Copyright (c) 2015 System Fabric Works, Inc. All rights reserved.
 */

#include <linux/skbuff.h>
#include <linux/if_arp.h>
#include <linux/netdevice.h>
#include <linux/if.h>
#include <linux/if_vlan.h>
#include <net/udp_tunnel.h>
#include <net/sch_generic.h>
#include <linux/netfilter.h>
#include <rdma/ib_addr.h>

#include "rxe.h"
#include "rxe_net.h"
#include "rxe_loc.h"

static struct rxe_recv_sockets recv_sockets;

static struct dst_entry *rxe_find_route4(struct rxe_qp *qp,
					 struct net_device *ndev,
					 struct in_addr *saddr,
					 struct in_addr *daddr)
{
	struct rtable *rt;
	struct flowi4 fl = { { 0 } };

	memset(&fl, 0, sizeof(fl));
	fl.flowi4_oif = ndev->ifindex;
	memcpy(&fl.saddr, saddr, sizeof(*saddr));
	memcpy(&fl.daddr, daddr, sizeof(*daddr));
	fl.flowi4_proto = IPPROTO_UDP;

	rt = ip_route_output_key(&init_net, &fl);
	if (IS_ERR(rt)) {
		rxe_dbg_qp(qp, "no route to %pI4\n", &daddr->s_addr);
		return NULL;
	}

	return &rt->dst;
}

#if IS_ENABLED(CONFIG_IPV6)
static struct dst_entry *rxe_find_route6(struct rxe_qp *qp,
					 struct net_device *ndev,
					 struct in6_addr *saddr,
					 struct in6_addr *daddr)
{
	struct dst_entry *ndst;
	struct flowi6 fl6 = { { 0 } };

	memset(&fl6, 0, sizeof(fl6));
	fl6.flowi6_oif = ndev->ifindex;
	memcpy(&fl6.saddr, saddr, sizeof(*saddr));
	memcpy(&fl6.daddr, daddr, sizeof(*daddr));
	fl6.flowi6_proto = IPPROTO_UDP;

	ndst = ipv6_stub->ipv6_dst_lookup_flow(sock_net(recv_sockets.sk6->sk),
					       recv_sockets.sk6->sk, &fl6,
					       NULL);
	if (IS_ERR(ndst)) {
		rxe_dbg_qp(qp, "no route to %pI6\n", daddr);
		return NULL;
	}

	if (unlikely(ndst->error)) {
		rxe_dbg_qp(qp, "no route to %pI6\n", daddr);
		goto put;
	}

	return ndst;
put:
	dst_release(ndst);
	return NULL;
}

#else

static struct dst_entry *rxe_find_route6(struct rxe_qp *qp,
					 struct net_device *ndev,
					 struct in6_addr *saddr,
					 struct in6_addr *daddr)
{
	return NULL;
}

#endif

static struct dst_entry *rxe_find_route(struct net_device *ndev,
					struct rxe_qp *qp,
					struct rxe_av *av)
{
	struct dst_entry *dst = NULL;

	if (qp_type(qp) == IB_QPT_RC)
		dst = sk_dst_get(qp->sk->sk);

	if (!dst || !dst_check(dst, qp->dst_cookie)) {
		if (dst)
			dst_release(dst);

		if (av->network_type == RXE_NETWORK_TYPE_IPV4) {
			struct in_addr *saddr;
			struct in_addr *daddr;

			saddr = &av->sgid_addr._sockaddr_in.sin_addr;
			daddr = &av->dgid_addr._sockaddr_in.sin_addr;
			dst = rxe_find_route4(qp, ndev, saddr, daddr);
		} else if (av->network_type == RXE_NETWORK_TYPE_IPV6) {
			struct in6_addr *saddr6;
			struct in6_addr *daddr6;

			saddr6 = &av->sgid_addr._sockaddr_in6.sin6_addr;
			daddr6 = &av->dgid_addr._sockaddr_in6.sin6_addr;
			dst = rxe_find_route6(qp, ndev, saddr6, daddr6);
#if IS_ENABLED(CONFIG_IPV6)
			if (dst)
				qp->dst_cookie =
					rt6_get_cookie((struct rt6_info *)dst);
#endif
		}

		if (dst && (qp_type(qp) == IB_QPT_RC)) {
			dst_hold(dst);
			sk_dst_set(qp->sk->sk, dst);
		}
	}
	return dst;
}

static int rxe_udp_encap_recv(struct sock *sk, struct sk_buff *skb)
{
	struct udphdr *udph;
	struct rxe_dev *rxe;
	struct net_device *ndev = skb->dev;
	struct rxe_pkt_info *pkt = SKB_TO_PKT(skb);

	/* takes a reference on rxe->ib_dev
	 * drop when skb is freed
	 */
	rxe = rxe_get_dev_from_net(ndev);
	if (!rxe && is_vlan_dev(ndev))
		rxe = rxe_get_dev_from_net(vlan_dev_real_dev(ndev));
	if (!rxe)
		goto drop;

	if (skb_linearize(skb)) {
		ib_device_put(&rxe->ib_dev);
		goto drop;
	}

	udph = udp_hdr(skb);
	pkt->rxe = rxe;
	pkt->port_num = 1;
	pkt->hdr = (u8 *)(udph + 1);
	pkt->mask = RXE_GRH_MASK;
	pkt->paylen = be16_to_cpu(udph->len) - sizeof(*udph);

	/* remove udp header */
	skb_pull(skb, sizeof(struct udphdr));

	rxe_rcv(skb);

	return 0;
drop:
	kfree_skb(skb);

	return 0;
}

static struct socket *rxe_setup_udp_tunnel(struct net *net, __be16 port,
					   bool ipv6)
{
	int err;
	struct socket *sock;
	struct udp_port_cfg udp_cfg = { };
	struct udp_tunnel_sock_cfg tnl_cfg = { };

	if (ipv6) {
		udp_cfg.family = AF_INET6;
		udp_cfg.ipv6_v6only = 1;
	} else {
		udp_cfg.family = AF_INET;
	}

	udp_cfg.local_udp_port = port;

	/* Create UDP socket */
	err = udp_sock_create(net, &udp_cfg, &sock);
	if (err < 0)
		return ERR_PTR(err);

	tnl_cfg.encap_type = 1;
	tnl_cfg.encap_rcv = rxe_udp_encap_recv;

	/* Setup UDP tunnel */
	setup_udp_tunnel_sock(net, sock, &tnl_cfg);

	return sock;
}

static void rxe_release_udp_tunnel(struct socket *sk)
{
	if (sk)
		udp_tunnel_sock_release(sk);
}

static void prepare_udp_hdr(struct sk_buff *skb, __be16 src_port,
			    __be16 dst_port)
{
	struct udphdr *udph;

	__skb_push(skb, sizeof(*udph));
	skb_reset_transport_header(skb);
	udph = udp_hdr(skb);

	udph->dest = dst_port;
	udph->source = src_port;
	udph->len = htons(skb->len);
	udph->check = 0;
}

static void prepare_ipv4_hdr(struct dst_entry *dst, struct sk_buff *skb,
			     __be32 saddr, __be32 daddr, __u8 proto,
			     __u8 tos, __u8 ttl, __be16 df, bool xnet)
{
	struct iphdr *iph;

	skb_scrub_packet(skb, xnet);

	skb_clear_hash(skb);
	skb_dst_set(skb, dst_clone(dst));
	memset(IPCB(skb), 0, sizeof(*IPCB(skb)));

	skb_push(skb, sizeof(struct iphdr));
	skb_reset_network_header(skb);

	iph = ip_hdr(skb);

	iph->version	=	IPVERSION;
	iph->ihl	=	sizeof(struct iphdr) >> 2;
	iph->tot_len	=	htons(skb->len);
	iph->frag_off	=	df;
	iph->protocol	=	proto;
	iph->tos	=	tos;
	iph->daddr	=	daddr;
	iph->saddr	=	saddr;
	iph->ttl	=	ttl;
	__ip_select_ident(dev_net(dst->dev), iph,
			  skb_shinfo(skb)->gso_segs ?: 1);
}

static void prepare_ipv6_hdr(struct dst_entry *dst, struct sk_buff *skb,
			     struct in6_addr *saddr, struct in6_addr *daddr,
			     __u8 proto, __u8 prio, __u8 ttl)
{
	struct ipv6hdr *ip6h;

	memset(&(IPCB(skb)->opt), 0, sizeof(IPCB(skb)->opt));
	IPCB(skb)->flags &= ~(IPSKB_XFRM_TUNNEL_SIZE | IPSKB_XFRM_TRANSFORMED
			    | IPSKB_REROUTED);
	skb_dst_set(skb, dst_clone(dst));

	__skb_push(skb, sizeof(*ip6h));
	skb_reset_network_header(skb);
	ip6h		  = ipv6_hdr(skb);
	ip6_flow_hdr(ip6h, prio, htonl(0));
	ip6h->payload_len = htons(skb->len);
	ip6h->nexthdr     = proto;
	ip6h->hop_limit   = ttl;
	ip6h->daddr	  = *daddr;
	ip6h->saddr	  = *saddr;
	ip6h->payload_len = htons(skb->len - sizeof(*ip6h));
}

static int prepare4(struct rxe_av *av, struct rxe_pkt_info *pkt,
		    struct sk_buff *skb)
{
	struct rxe_qp *qp = pkt->qp;
	struct dst_entry *dst;
	bool xnet = false;
	__be16 df = htons(IP_DF);
	struct in_addr *saddr = &av->sgid_addr._sockaddr_in.sin_addr;
	struct in_addr *daddr = &av->dgid_addr._sockaddr_in.sin_addr;

	dst = rxe_find_route(skb->dev, qp, av);
	if (!dst) {
		rxe_dbg_qp(qp, "Host not reachable\n");
		return -EHOSTUNREACH;
	}

	prepare_udp_hdr(skb, cpu_to_be16(qp->src_port),
			cpu_to_be16(ROCE_V2_UDP_DPORT));

	prepare_ipv4_hdr(dst, skb, saddr->s_addr, daddr->s_addr, IPPROTO_UDP,
			 av->grh.traffic_class, av->grh.hop_limit, df, xnet);

	dst_release(dst);
	return 0;
}

static int prepare6(struct rxe_av *av, struct rxe_pkt_info *pkt,
		    struct sk_buff *skb)
{
	struct rxe_qp *qp = pkt->qp;
	struct dst_entry *dst;
	struct in6_addr *saddr = &av->sgid_addr._sockaddr_in6.sin6_addr;
	struct in6_addr *daddr = &av->dgid_addr._sockaddr_in6.sin6_addr;

	dst = rxe_find_route(skb->dev, qp, av);
	if (!dst) {
		rxe_dbg_qp(qp, "Host not reachable\n");
		return -EHOSTUNREACH;
	}

	prepare_udp_hdr(skb, cpu_to_be16(qp->src_port),
			cpu_to_be16(ROCE_V2_UDP_DPORT));

	prepare_ipv6_hdr(dst, skb, saddr, daddr, IPPROTO_UDP,
			 av->grh.traffic_class,
			 av->grh.hop_limit);

	dst_release(dst);
	return 0;
}

int rxe_prepare(struct rxe_av *av, struct rxe_pkt_info *pkt,
		struct sk_buff *skb)
{
	int err = 0;

	if (skb->protocol == htons(ETH_P_IP))
		err = prepare4(av, pkt, skb);
	else if (skb->protocol == htons(ETH_P_IPV6))
		err = prepare6(av, pkt, skb);

	if (ether_addr_equal(skb->dev->dev_addr, av->dmac))
		pkt->mask |= RXE_LOOPBACK_MASK;

	return err;
}

static void rxe_skb_tx_dtor(struct sk_buff *skb)
{
	struct net_device *ndev = skb->dev;
	struct rxe_dev *rxe;
	unsigned int qp_index;
	struct rxe_qp *qp;
	int skb_out;

	rxe = rxe_get_dev_from_net(ndev);
	if (!rxe && is_vlan_dev(ndev))
		rxe = rxe_get_dev_from_net(vlan_dev_real_dev(ndev));
	if (WARN_ON(!rxe))
		return;

	qp_index = (int)(uintptr_t)skb->sk->sk_user_data;
	if (!qp_index)
		return;

	qp = rxe_pool_get_index(&rxe->qp_pool, qp_index);
	if (!qp)
		goto put_dev;

	skb_out = atomic_dec_return(&qp->skb_out);
	if (qp->need_req_skb && skb_out < RXE_INFLIGHT_SKBS_PER_QP_LOW)
		rxe_sched_task(&qp->send_task);

	rxe_put(qp);
put_dev:
	ib_device_put(&rxe->ib_dev);
	sock_put(skb->sk);
}

static int rxe_send(struct sk_buff *skb, struct rxe_pkt_info *pkt)
{
	int err;
	struct sock *sk = pkt->qp->sk->sk;

	sock_hold(sk);
	skb->sk = sk;
	skb->destructor = rxe_skb_tx_dtor;
	atomic_inc(&pkt->qp->skb_out);

	if (skb->protocol == htons(ETH_P_IP))
		err = ip_local_out(dev_net(skb_dst(skb)->dev), skb->sk, skb);
	else
		err = ip6_local_out(dev_net(skb_dst(skb)->dev), skb->sk, skb);

	return err;
}

/* fix up a send packet to match the packets
 * received from UDP before looping them back
 */
static int rxe_loopback(struct sk_buff *skb, struct rxe_pkt_info *pkt)
{
	struct sock *sk = pkt->qp->sk->sk;

	memcpy(SKB_TO_PKT(skb), pkt, sizeof(*pkt));

	sock_hold(sk);
	skb->sk = sk;
	skb->destructor = rxe_skb_tx_dtor;
	atomic_inc(&pkt->qp->skb_out);

	if (skb->protocol == htons(ETH_P_IP))
		skb_pull(skb, sizeof(struct iphdr));
	else
		skb_pull(skb, sizeof(struct ipv6hdr));

	if (WARN_ON(!ib_device_try_get(&pkt->rxe->ib_dev))) {
		kfree_skb(skb);
		return -EIO;
	}

	/* remove udp header */
	skb_pull(skb, sizeof(struct udphdr));

	rxe_rcv(skb);

	return 0;
}

int rxe_xmit_packet(struct rxe_qp *qp, struct rxe_pkt_info *pkt,
		    struct sk_buff *skb)
{
	int err;
	int is_request = pkt->mask & RXE_REQ_MASK;
	struct rxe_dev *rxe = to_rdev(qp->ibqp.device);
	unsigned long flags;

	spin_lock_irqsave(&qp->state_lock, flags);
	if ((is_request && (qp_state(qp) < IB_QPS_RTS)) ||
	    (!is_request && (qp_state(qp) < IB_QPS_RTR))) {
		spin_unlock_irqrestore(&qp->state_lock, flags);
		rxe_dbg_qp(qp, "Packet dropped. QP is not in ready state\n");
		goto drop;
	}
	spin_unlock_irqrestore(&qp->state_lock, flags);

	rxe_icrc_generate(skb, pkt);

	if (pkt->mask & RXE_LOOPBACK_MASK)
		err = rxe_loopback(skb, pkt);
	else
		err = rxe_send(skb, pkt);
	if (err) {
		rxe_counter_inc(rxe, RXE_CNT_SEND_ERR);
		return err;
	}

	rxe_counter_inc(rxe, RXE_CNT_SENT_PKTS);
	goto done;

drop:
	kfree_skb(skb);
	err = 0;
done:
	return err;
}

struct sk_buff *rxe_init_packet(struct rxe_dev *rxe, struct rxe_av *av,
				int paylen, struct rxe_pkt_info *pkt)
{
	unsigned int hdr_len;
	struct sk_buff *skb = NULL;
	struct net_device *ndev;
	const struct ib_gid_attr *attr;
	const int port_num = 1;

	attr = rdma_get_gid_attr(&rxe->ib_dev, port_num, av->grh.sgid_index);
	if (IS_ERR(attr))
		return NULL;

	if (av->network_type == RXE_NETWORK_TYPE_IPV4)
		hdr_len = ETH_HLEN + sizeof(struct udphdr) +
			sizeof(struct iphdr);
	else
		hdr_len = ETH_HLEN + sizeof(struct udphdr) +
			sizeof(struct ipv6hdr);

	rcu_read_lock();
	ndev = rdma_read_gid_attr_ndev_rcu(attr);
	if (IS_ERR(ndev)) {
		rcu_read_unlock();
		goto out;
	}
	skb = alloc_skb(paylen + hdr_len + LL_RESERVED_SPACE(ndev),
			GFP_ATOMIC);

	if (unlikely(!skb)) {
		rcu_read_unlock();
		goto out;
	}

	skb_reserve(skb, hdr_len + LL_RESERVED_SPACE(ndev));

	/* FIXME: hold reference to this netdev until life of this skb. */
	skb->dev	= ndev;
	rcu_read_unlock();

	if (av->network_type == RXE_NETWORK_TYPE_IPV4)
		skb->protocol = htons(ETH_P_IP);
	else
		skb->protocol = htons(ETH_P_IPV6);

	pkt->rxe	= rxe;
	pkt->port_num	= port_num;
	pkt->hdr	= skb_put(skb, paylen);
	pkt->mask	|= RXE_GRH_MASK;

out:
	rdma_put_gid_attr(attr);
	return skb;
}

/*
 * this is required by rxe_cfg to match rxe devices in
 * /sys/class/infiniband up with their underlying ethernet devices
 */
const char *rxe_parent_name(struct rxe_dev *rxe, unsigned int port_num)
{
	struct net_device *ndev;
	char *ndev_name;

	ndev = rxe_ib_device_get_netdev(&rxe->ib_dev);
	if (!ndev)
		return NULL;
	ndev_name = ndev->name;
	dev_put(ndev);

	return ndev_name;
}

int rxe_net_add(const char *ibdev_name, struct net_device *ndev)
{
	int err;
	struct rxe_dev *rxe = NULL;

	rxe = ib_alloc_device(rxe_dev, ib_dev);
	if (!rxe)
		return -ENOMEM;

<<<<<<< HEAD
	rxe->ndev = ndev;
	ib_mark_name_assigned_by_user(&rxe->ib_dev);

	err = rxe_add(rxe, ndev->mtu, ibdev_name);
=======
	err = rxe_add(rxe, ndev->mtu, ibdev_name, ndev);
>>>>>>> 6d3d7f74
	if (err) {
		ib_dealloc_device(&rxe->ib_dev);
		return err;
	}

	return 0;
}

static void rxe_port_event(struct rxe_dev *rxe,
			   enum ib_event_type event)
{
	struct ib_event ev;

	ev.device = &rxe->ib_dev;
	ev.element.port_num = 1;
	ev.event = event;

	ib_dispatch_event(&ev);
}

/* Caller must hold net_info_lock */
void rxe_port_up(struct rxe_dev *rxe)
{
	struct rxe_port *port;

	port = &rxe->port;
	port->attr.state = IB_PORT_ACTIVE;

	rxe_port_event(rxe, IB_EVENT_PORT_ACTIVE);
	dev_info(&rxe->ib_dev.dev, "set active\n");
}

/* Caller must hold net_info_lock */
void rxe_port_down(struct rxe_dev *rxe)
{
	struct rxe_port *port;

	port = &rxe->port;
	port->attr.state = IB_PORT_DOWN;

	rxe_port_event(rxe, IB_EVENT_PORT_ERR);
	rxe_counter_inc(rxe, RXE_CNT_LINK_DOWNED);
	dev_info(&rxe->ib_dev.dev, "set down\n");
}

void rxe_set_port_state(struct rxe_dev *rxe)
{
	struct net_device *ndev;

	ndev = rxe_ib_device_get_netdev(&rxe->ib_dev);
	if (!ndev)
		return;

	if (netif_running(ndev) && netif_carrier_ok(ndev))
		rxe_port_up(rxe);
	else
		rxe_port_down(rxe);

	dev_put(ndev);
}

static int rxe_notify(struct notifier_block *not_blk,
		      unsigned long event,
		      void *arg)
{
	struct net_device *ndev = netdev_notifier_info_to_dev(arg);
	struct rxe_dev *rxe = rxe_get_dev_from_net(ndev);

	if (!rxe)
		return NOTIFY_OK;

	switch (event) {
	case NETDEV_UNREGISTER:
		ib_unregister_device_queued(&rxe->ib_dev);
		break;
	case NETDEV_UP:
		rxe_port_up(rxe);
		break;
	case NETDEV_DOWN:
		rxe_port_down(rxe);
		break;
	case NETDEV_CHANGEMTU:
		rxe_dbg_dev(rxe, "%s changed mtu to %d\n", ndev->name, ndev->mtu);
		rxe_set_mtu(rxe, ndev->mtu);
		break;
	case NETDEV_CHANGE:
		rxe_set_port_state(rxe);
		break;
	case NETDEV_REBOOT:
	case NETDEV_GOING_DOWN:
	case NETDEV_CHANGEADDR:
	case NETDEV_CHANGENAME:
	case NETDEV_FEAT_CHANGE:
	default:
		rxe_dbg_dev(rxe, "ignoring netdev event = %ld for %s\n",
			event, ndev->name);
		break;
	}

	ib_device_put(&rxe->ib_dev);
	return NOTIFY_OK;
}

static struct notifier_block rxe_net_notifier = {
	.notifier_call = rxe_notify,
};

static int rxe_net_ipv4_init(void)
{
	recv_sockets.sk4 = rxe_setup_udp_tunnel(&init_net,
				htons(ROCE_V2_UDP_DPORT), false);
	if (IS_ERR(recv_sockets.sk4)) {
		recv_sockets.sk4 = NULL;
		pr_err("Failed to create IPv4 UDP tunnel\n");
		return -1;
	}

	return 0;
}

static int rxe_net_ipv6_init(void)
{
#if IS_ENABLED(CONFIG_IPV6)

	recv_sockets.sk6 = rxe_setup_udp_tunnel(&init_net,
						htons(ROCE_V2_UDP_DPORT), true);
	if (PTR_ERR(recv_sockets.sk6) == -EAFNOSUPPORT) {
		recv_sockets.sk6 = NULL;
		pr_warn("IPv6 is not supported, can not create a UDPv6 socket\n");
		return 0;
	}

	if (IS_ERR(recv_sockets.sk6)) {
		recv_sockets.sk6 = NULL;
		pr_err("Failed to create IPv6 UDP tunnel\n");
		return -1;
	}
#endif
	return 0;
}

void rxe_net_exit(void)
{
	rxe_release_udp_tunnel(recv_sockets.sk6);
	rxe_release_udp_tunnel(recv_sockets.sk4);
	unregister_netdevice_notifier(&rxe_net_notifier);
}

int rxe_net_init(void)
{
	int err;

	recv_sockets.sk6 = NULL;

	err = rxe_net_ipv4_init();
	if (err)
		return err;
	err = rxe_net_ipv6_init();
	if (err)
		goto err_out;
	err = register_netdevice_notifier(&rxe_net_notifier);
	if (err) {
		pr_err("Failed to register netdev notifier\n");
		goto err_out;
	}
	return 0;
err_out:
	rxe_net_exit();
	return err;
}<|MERGE_RESOLUTION|>--- conflicted
+++ resolved
@@ -545,14 +545,9 @@
 	if (!rxe)
 		return -ENOMEM;
 
-<<<<<<< HEAD
-	rxe->ndev = ndev;
 	ib_mark_name_assigned_by_user(&rxe->ib_dev);
 
-	err = rxe_add(rxe, ndev->mtu, ibdev_name);
-=======
 	err = rxe_add(rxe, ndev->mtu, ibdev_name, ndev);
->>>>>>> 6d3d7f74
 	if (err) {
 		ib_dealloc_device(&rxe->ib_dev);
 		return err;
