/* SPDX-License-Identifier: GPL-2.0 OR Linux-OpenIB */
/*
 * Copyright (c) 2016 Mellanox Technologies Ltd. All rights reserved.
 * Copyright (c) 2015 System Fabric Works, Inc. All rights reserved.
 */

#ifndef RXE_VERBS_H
#define RXE_VERBS_H

#include <linux/interrupt.h>
#include <linux/workqueue.h>
#include "rxe_pool.h"
#include "rxe_task.h"
#include "rxe_hw_counters.h"

static inline int pkey_match(u16 key1, u16 key2)
{
	return (((key1 & 0x7fff) != 0) &&
		((key1 & 0x7fff) == (key2 & 0x7fff)) &&
		((key1 & 0x8000) || (key2 & 0x8000))) ? 1 : 0;
}

/* Return >0 if psn_a > psn_b
 *	   0 if psn_a == psn_b
 *	  <0 if psn_a < psn_b
 */
static inline int psn_compare(u32 psn_a, u32 psn_b)
{
	s32 diff;

	diff = (psn_a - psn_b) << 8;
	return diff;
}

struct rxe_ucontext {
	struct ib_ucontext ibuc;
	struct rxe_pool_elem	elem;
};

struct rxe_pd {
	struct ib_pd            ibpd;
	struct rxe_pool_elem	elem;
};

struct rxe_ah {
	struct ib_ah		ibah;
	struct rxe_pool_elem	elem;
	struct rxe_av		av;
	bool			is_user;
	int			ah_num;
};

struct rxe_cqe {
	union {
		struct ib_wc		ibwc;
		struct ib_uverbs_wc	uibwc;
	};
};

struct rxe_cq {
	struct ib_cq		ibcq;
	struct rxe_pool_elem	elem;
	struct rxe_queue	*queue;
	spinlock_t		cq_lock;
	u8			notify;
	bool			is_user;
<<<<<<< HEAD
	struct tasklet_struct	comp_task;
	atomic_t		num_wq;
=======
>>>>>>> 0c7946f5
};

enum wqe_state {
	wqe_state_posted,
	wqe_state_processing,
	wqe_state_pending,
	wqe_state_done,
	wqe_state_error,
};

struct rxe_sq {
	int			max_wr;
	int			max_sge;
	int			max_inline;
	spinlock_t		sq_lock; /* guard queue */
	struct rxe_queue	*queue;
};

struct rxe_rq {
	int			max_wr;
	int			max_sge;
	spinlock_t		producer_lock; /* guard queue producer */
	spinlock_t		consumer_lock; /* guard queue consumer */
	struct rxe_queue	*queue;
};

struct rxe_srq {
	struct ib_srq		ibsrq;
	struct rxe_pool_elem	elem;
	struct rxe_pd		*pd;
	struct rxe_rq		rq;
	u32			srq_num;

	int			limit;
	int			error;
};

enum rxe_qp_state {
	QP_STATE_RESET,
	QP_STATE_INIT,
	QP_STATE_READY,
	QP_STATE_DRAIN,		/* req only */
	QP_STATE_DRAINED,	/* req only */
	QP_STATE_ERROR
};

struct rxe_req_info {
	enum rxe_qp_state	state;
	int			wqe_index;
	u32			psn;
	int			opcode;
	atomic_t		rd_atomic;
	int			wait_fence;
	int			need_rd_atomic;
	int			wait_psn;
	int			need_retry;
	int			wait_for_rnr_timer;
	int			noack_pkts;
	struct rxe_task		task;
};

struct rxe_comp_info {
	enum rxe_qp_state	state;
	u32			psn;
	int			opcode;
	int			timeout;
	int			timeout_retry;
	int			started_retry;
	u32			retry_cnt;
	u32			rnr_retry;
	struct rxe_task		task;
};

enum rdatm_res_state {
	rdatm_res_state_next,
	rdatm_res_state_new,
	rdatm_res_state_replay,
};

struct resp_res {
	int			type;
	int			replay;
	u32			first_psn;
	u32			last_psn;
	u32			cur_psn;
	enum rdatm_res_state	state;

	union {
		struct {
			u64		orig_val;
		} atomic;
		struct {
			u64		va_org;
			u32		rkey;
			u32		length;
			u64		va;
			u32		resid;
		} read;
	};
};

struct rxe_resp_info {
	enum rxe_qp_state	state;
	u32			msn;
	u32			psn;
	u32			ack_psn;
	int			opcode;
	int			drop_msg;
	int			goto_error;
	int			sent_psn_nak;
	enum ib_wc_status	status;
	u8			aeth_syndrome;

	/* Receive only */
	struct rxe_recv_wqe	*wqe;

	/* RDMA read / atomic only */
	u64			va;
	u64			offset;
	struct rxe_mr		*mr;
	u32			resid;
	u32			rkey;
	u32			length;

	/* SRQ only */
	struct {
		struct rxe_recv_wqe	wqe;
		struct ib_sge		sge[RXE_MAX_SGE];
	} srq_wqe;

	/* Responder resources. It's a circular list where the oldest
	 * resource is dropped first.
	 */
	struct resp_res		*resources;
	unsigned int		res_head;
	unsigned int		res_tail;
	struct resp_res		*res;
	struct rxe_task		task;
};

struct rxe_qp {
	struct ib_qp		ibqp;
	struct rxe_pool_elem	elem;
	struct ib_qp_attr	attr;
	unsigned int		valid;
	unsigned int		mtu;
	bool			is_user;

	struct rxe_pd		*pd;
	struct rxe_srq		*srq;
	struct rxe_cq		*scq;
	struct rxe_cq		*rcq;

	enum ib_sig_type	sq_sig_type;

	struct rxe_sq		sq;
	struct rxe_rq		rq;

	struct socket		*sk;
	u32			dst_cookie;
	u16			src_port;

	struct rxe_av		pri_av;
	struct rxe_av		alt_av;

	atomic_t		mcg_num;

	struct sk_buff_head	req_pkts;
	struct sk_buff_head	resp_pkts;

	struct rxe_req_info	req;
	struct rxe_comp_info	comp;
	struct rxe_resp_info	resp;

	atomic_t		ssn;
	atomic_t		skb_out;
	int			need_req_skb;

	/* Timer for retranmitting packet when ACKs have been lost. RC
	 * only. The requester sets it when it is not already
	 * started. The responder resets it whenever an ack is
	 * received.
	 */
	struct timer_list retrans_timer;
	u64 qp_timeout_jiffies;

	/* Timer for handling RNR NAKS. */
	struct timer_list rnr_nak_timer;

	spinlock_t		state_lock; /* guard requester and completer */

	struct execute_work	cleanup_work;
};

enum rxe_mr_state {
	RXE_MR_STATE_INVALID,
	RXE_MR_STATE_FREE,
	RXE_MR_STATE_VALID,
};

enum rxe_mr_copy_dir {
	RXE_TO_MR_OBJ,
	RXE_FROM_MR_OBJ,
};

enum rxe_mr_lookup_type {
	RXE_LOOKUP_LOCAL,
	RXE_LOOKUP_REMOTE,
};

#define RXE_BUF_PER_MAP		(PAGE_SIZE / sizeof(struct rxe_phys_buf))

struct rxe_phys_buf {
	u64      addr;
	u64      size;
};

struct rxe_map {
	struct rxe_phys_buf	buf[RXE_BUF_PER_MAP];
};

static inline int rkey_is_mw(u32 rkey)
{
	u32 index = rkey >> 8;

	return (index >= RXE_MIN_MW_INDEX) && (index <= RXE_MAX_MW_INDEX);
}

struct rxe_mr {
	struct rxe_pool_elem	elem;
	struct ib_mr		ibmr;

	struct ib_umem		*umem;

	u32			lkey;
	u32			rkey;
	enum rxe_mr_state	state;
	enum ib_mr_type		type;
	u32			offset;
	int			access;

	int			page_shift;
	int			page_mask;
	int			map_shift;
	int			map_mask;

	u32			num_buf;
	u32			nbuf;

	u32			max_buf;
	u32			num_map;

	atomic_t		num_mw;

	struct rxe_map		**map;
};

enum rxe_mw_state {
	RXE_MW_STATE_INVALID	= RXE_MR_STATE_INVALID,
	RXE_MW_STATE_FREE	= RXE_MR_STATE_FREE,
	RXE_MW_STATE_VALID	= RXE_MR_STATE_VALID,
};

struct rxe_mw {
	struct ib_mw		ibmw;
	struct rxe_pool_elem	elem;
	spinlock_t		lock;
	enum rxe_mw_state	state;
	struct rxe_qp		*qp; /* Type 2 only */
	struct rxe_mr		*mr;
	u32			rkey;
	int			access;
	u64			addr;
	u64			length;
};

struct rxe_mcg {
	struct rb_node		node;
	struct kref		ref_cnt;
	struct rxe_dev		*rxe;
	struct list_head	qp_list;
	union ib_gid		mgid;
	atomic_t		qp_num;
	u32			qkey;
	u16			pkey;
};

struct rxe_mca {
	struct list_head	qp_list;
	struct rxe_qp		*qp;
};

struct rxe_port {
	struct ib_port_attr	attr;
	__be64			port_guid;
	__be64			subnet_prefix;
	spinlock_t		port_lock; /* guard port */
	unsigned int		mtu_cap;
	/* special QPs */
	u32			qp_gsi_index;
};

struct rxe_dev {
	struct ib_device	ib_dev;
	struct ib_device_attr	attr;
	int			max_ucontext;
	int			max_inline_data;
	struct mutex	usdev_lock;

	struct net_device	*ndev;

	struct rxe_pool		uc_pool;
	struct rxe_pool		pd_pool;
	struct rxe_pool		ah_pool;
	struct rxe_pool		srq_pool;
	struct rxe_pool		qp_pool;
	struct rxe_pool		cq_pool;
	struct rxe_pool		mr_pool;
	struct rxe_pool		mw_pool;

	/* multicast support */
	spinlock_t		mcg_lock;
	struct rb_root		mcg_tree;
	atomic_t		mcg_num;
	atomic_t		mcg_attach;

	spinlock_t		pending_lock; /* guard pending_mmaps */
	struct list_head	pending_mmaps;

	spinlock_t		mmap_offset_lock; /* guard mmap_offset */
	u64			mmap_offset;

	atomic64_t		stats_counters[RXE_NUM_OF_COUNTERS];

	struct rxe_port		port;
	struct crypto_shash	*tfm;
};

static inline void rxe_counter_inc(struct rxe_dev *rxe, enum rxe_counters index)
{
	atomic64_inc(&rxe->stats_counters[index]);
}

static inline struct rxe_dev *to_rdev(struct ib_device *dev)
{
	return dev ? container_of(dev, struct rxe_dev, ib_dev) : NULL;
}

static inline struct rxe_ucontext *to_ruc(struct ib_ucontext *uc)
{
	return uc ? container_of(uc, struct rxe_ucontext, ibuc) : NULL;
}

static inline struct rxe_pd *to_rpd(struct ib_pd *pd)
{
	return pd ? container_of(pd, struct rxe_pd, ibpd) : NULL;
}

static inline struct rxe_ah *to_rah(struct ib_ah *ah)
{
	return ah ? container_of(ah, struct rxe_ah, ibah) : NULL;
}

static inline struct rxe_srq *to_rsrq(struct ib_srq *srq)
{
	return srq ? container_of(srq, struct rxe_srq, ibsrq) : NULL;
}

static inline struct rxe_qp *to_rqp(struct ib_qp *qp)
{
	return qp ? container_of(qp, struct rxe_qp, ibqp) : NULL;
}

static inline struct rxe_cq *to_rcq(struct ib_cq *cq)
{
	return cq ? container_of(cq, struct rxe_cq, ibcq) : NULL;
}

static inline struct rxe_mr *to_rmr(struct ib_mr *mr)
{
	return mr ? container_of(mr, struct rxe_mr, ibmr) : NULL;
}

static inline struct rxe_mw *to_rmw(struct ib_mw *mw)
{
	return mw ? container_of(mw, struct rxe_mw, ibmw) : NULL;
}

static inline struct rxe_pd *rxe_ah_pd(struct rxe_ah *ah)
{
	return to_rpd(ah->ibah.pd);
}

static inline struct rxe_pd *mr_pd(struct rxe_mr *mr)
{
	return to_rpd(mr->ibmr.pd);
}

static inline struct rxe_pd *rxe_mw_pd(struct rxe_mw *mw)
{
	return to_rpd(mw->ibmw.pd);
}

int rxe_register_device(struct rxe_dev *rxe, const char *ibdev_name);

#endif /* RXE_VERBS_H */<|MERGE_RESOLUTION|>--- conflicted
+++ resolved
@@ -64,11 +64,7 @@
 	spinlock_t		cq_lock;
 	u8			notify;
 	bool			is_user;
-<<<<<<< HEAD
-	struct tasklet_struct	comp_task;
 	atomic_t		num_wq;
-=======
->>>>>>> 0c7946f5
 };
 
 enum wqe_state {
