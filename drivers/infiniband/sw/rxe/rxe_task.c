--- conflicted
+++ resolved
@@ -94,12 +94,7 @@
 	task->ret = ret;
 }
 
-<<<<<<< HEAD
-int rxe_init_task(struct rxe_task *task,
-		  void *arg, int (*func)(void *), char *name)
-=======
 int rxe_init_task(struct rxe_task *task, void *arg, int (*func)(void *))
->>>>>>> 469b9200
 {
 	task->arg	= arg;
 	task->func	= func;
