// SPDX-License-Identifier: GPL-2.0 OR Linux-OpenIB
/*
 * Copyright (c) 2016 Mellanox Technologies Ltd. All rights reserved.
 * Copyright (c) 2015 System Fabric Works, Inc. All rights reserved.
 */

#include "rxe.h"

<<<<<<< HEAD
#include "rxe.h"
=======
/* Check if task is idle i.e. not running, not scheduled in
 * tasklet queue and not draining. If so move to busy to
 * reserve a slot in do_task() by setting to busy and taking
 * a qp reference to cover the gap from now until the task finishes.
 * state will move out of busy if task returns a non zero value
 * in do_task(). If state is already busy it is raised to armed
 * to indicate to do_task that additional pass should be made
 * over the task.
 * Context: caller should hold task->lock.
 * Returns: true if state transitioned from idle to busy else false.
 */
static bool __reserve_if_idle(struct rxe_task *task)
{
	WARN_ON(rxe_read(task->qp) <= 0);

	if (task->tasklet.state & BIT(TASKLET_STATE_SCHED))
		return false;
>>>>>>> eb3cdb58

	if (task->state == TASK_STATE_IDLE) {
		rxe_get(task->qp);
		task->state = TASK_STATE_BUSY;
		task->num_sched++;
		return true;
	}

	if (task->state == TASK_STATE_BUSY)
		task->state = TASK_STATE_ARMED;

	return false;
}

/* check if task is idle or drained and not currently
 * scheduled in the tasklet queue. This routine is
 * called by rxe_cleanup_task or rxe_disable_task to
 * see if the queue is empty.
 * Context: caller should hold task->lock.
 * Returns true if done else false.
 */
static bool __is_done(struct rxe_task *task)
{
	if (task->tasklet.state & BIT(TASKLET_STATE_SCHED))
		return false;

	if (task->state == TASK_STATE_IDLE ||
	    task->state == TASK_STATE_DRAINED) {
		return true;
	}

	return false;
}

/* a locked version of __is_done */
static bool is_done(struct rxe_task *task)
{
	unsigned long flags;
	int done;

	spin_lock_irqsave(&task->lock, flags);
	done = __is_done(task);
	spin_unlock_irqrestore(&task->lock, flags);

	return done;
}

/* do_task is a wrapper for the three tasks (requester,
 * completer, responder) and calls them in a loop until
 * they return a non-zero value. It is called either
 * directly by rxe_run_task or indirectly if rxe_sched_task
 * schedules the task. They must call __reserve_if_idle to
 * move the task to busy before calling or scheduling.
 * The task can also be moved to drained or invalid
 * by calls to rxe-cleanup_task or rxe_disable_task.
 * In that case tasks which get here are not executed but
 * just flushed. The tasks are designed to look to see if
 * there is work to do and do part of it before returning
 * here with a return value of zero until all the work
 * has been consumed then it retuens a non-zero value.
 * The number of times the task can be run is limited by
 * max iterations so one task cannot hold the cpu forever.
 */
static void do_task(struct tasklet_struct *t)
{
	int cont;
	int ret;
	struct rxe_task *task = from_tasklet(task, t, tasklet);
<<<<<<< HEAD
	unsigned int iterations = RXE_MAX_ITERATIONS;

	spin_lock_bh(&task->state_lock);
	switch (task->state) {
	case TASK_STATE_START:
		task->state = TASK_STATE_BUSY;
		spin_unlock_bh(&task->state_lock);
		break;

	case TASK_STATE_BUSY:
		task->state = TASK_STATE_ARMED;
		fallthrough;
	case TASK_STATE_ARMED:
		spin_unlock_bh(&task->state_lock);
		return;

	default:
		spin_unlock_bh(&task->state_lock);
		pr_warn("%s failed with bad state %d\n", __func__, task->state);
=======
	unsigned int iterations;
	unsigned long flags;
	int resched = 0;

	WARN_ON(rxe_read(task->qp) <= 0);

	spin_lock_irqsave(&task->lock, flags);
	if (task->state >= TASK_STATE_DRAINED) {
		rxe_put(task->qp);
		task->num_done++;
		spin_unlock_irqrestore(&task->lock, flags);
>>>>>>> eb3cdb58
		return;
	}
	spin_unlock_irqrestore(&task->lock, flags);

	do {
		iterations = RXE_MAX_ITERATIONS;
		cont = 0;

<<<<<<< HEAD
		spin_lock_bh(&task->state_lock);
		switch (task->state) {
		case TASK_STATE_BUSY:
			if (ret) {
				task->state = TASK_STATE_START;
			} else if (iterations--) {
				cont = 1;
			} else {
				/* reschedule the tasklet and exit
				 * the loop to give up the cpu
				 */
				tasklet_schedule(&task->tasklet);
				task->state = TASK_STATE_START;
=======
		do {
			ret = task->func(task->qp);
		} while (ret == 0 && iterations-- > 0);

		spin_lock_irqsave(&task->lock, flags);
		switch (task->state) {
		case TASK_STATE_BUSY:
			if (ret) {
				task->state = TASK_STATE_IDLE;
			} else {
				/* This can happen if the client
				 * can add work faster than the
				 * tasklet can finish it.
				 * Reschedule the tasklet and exit
				 * the loop to give up the cpu
				 */
				task->state = TASK_STATE_IDLE;
				resched = 1;
>>>>>>> eb3cdb58
			}
			break;

		/* someone tried to run the task since the last time we called
		 * func, so we will call one more time regardless of the
		 * return value
		 */
		case TASK_STATE_ARMED:
			task->state = TASK_STATE_BUSY;
			cont = 1;
			break;

		case TASK_STATE_DRAINING:
			if (ret)
				task->state = TASK_STATE_DRAINED;
			else
				cont = 1;
			break;

		default:
			WARN_ON(1);
			rxe_info_qp(task->qp, "unexpected task state = %d", task->state);
		}

		if (!cont) {
			task->num_done++;
			if (WARN_ON(task->num_done != task->num_sched))
				rxe_err_qp(task->qp, "%ld tasks scheduled, %ld tasks done",
					   task->num_sched, task->num_done);
		}
<<<<<<< HEAD
		spin_unlock_bh(&task->state_lock);
=======
		spin_unlock_irqrestore(&task->lock, flags);
>>>>>>> eb3cdb58
	} while (cont);

	task->ret = ret;

	if (resched)
		rxe_sched_task(task);

	rxe_put(task->qp);
}

<<<<<<< HEAD
int rxe_init_task(struct rxe_task *task, void *arg, int (*func)(void *))
{
	task->arg	= arg;
	task->func	= func;
	task->destroyed	= false;
=======
int rxe_init_task(struct rxe_task *task, struct rxe_qp *qp,
		  int (*func)(struct rxe_qp *))
{
	WARN_ON(rxe_read(qp) <= 0);

	task->qp = qp;
	task->func = func;
>>>>>>> eb3cdb58

	tasklet_setup(&task->tasklet, do_task);

	task->state = TASK_STATE_IDLE;
	spin_lock_init(&task->lock);

	return 0;
}

/* rxe_cleanup_task is only called from rxe_do_qp_cleanup in
 * process context. The qp is already completed with no
 * remaining references. Once the queue is drained the
 * task is moved to invalid and returns. The qp cleanup
 * code then calls the task functions directly without
 * using the task struct to drain any late arriving packets
 * or work requests.
 */
void rxe_cleanup_task(struct rxe_task *task)
{
<<<<<<< HEAD
	bool idle;
=======
	unsigned long flags;
>>>>>>> eb3cdb58

	spin_lock_irqsave(&task->lock, flags);
	if (!__is_done(task) && task->state < TASK_STATE_DRAINED) {
		task->state = TASK_STATE_DRAINING;
	} else {
		task->state = TASK_STATE_INVALID;
		spin_unlock_irqrestore(&task->lock, flags);
		return;
	}
	spin_unlock_irqrestore(&task->lock, flags);

<<<<<<< HEAD
	do {
		spin_lock_bh(&task->state_lock);
		idle = (task->state == TASK_STATE_START);
		spin_unlock_bh(&task->state_lock);
	} while (!idle);
=======
	/* now the task cannot be scheduled or run just wait
	 * for the previously scheduled tasks to finish.
	 */
	while (!is_done(task))
		cond_resched();
>>>>>>> eb3cdb58

	tasklet_kill(&task->tasklet);

	spin_lock_irqsave(&task->lock, flags);
	task->state = TASK_STATE_INVALID;
	spin_unlock_irqrestore(&task->lock, flags);
}

/* run the task inline if it is currently idle
 * cannot call do_task holding the lock
 */
void rxe_run_task(struct rxe_task *task)
{
	unsigned long flags;
	int run;

	WARN_ON(rxe_read(task->qp) <= 0);

	spin_lock_irqsave(&task->lock, flags);
	run = __reserve_if_idle(task);
	spin_unlock_irqrestore(&task->lock, flags);

	if (run)
		do_task(&task->tasklet);
}

/* schedule the task to run later as a tasklet.
 * the tasklet)schedule call can be called holding
 * the lock.
 */
void rxe_sched_task(struct rxe_task *task)
{
	unsigned long flags;

	WARN_ON(rxe_read(task->qp) <= 0);

	spin_lock_irqsave(&task->lock, flags);
	if (__reserve_if_idle(task))
		tasklet_schedule(&task->tasklet);
	spin_unlock_irqrestore(&task->lock, flags);
}

/* rxe_disable/enable_task are only called from
 * rxe_modify_qp in process context. Task is moved
 * to the drained state by do_task.
 */
void rxe_disable_task(struct rxe_task *task)
{
	unsigned long flags;

	WARN_ON(rxe_read(task->qp) <= 0);

	spin_lock_irqsave(&task->lock, flags);
	if (!__is_done(task) && task->state < TASK_STATE_DRAINED) {
		task->state = TASK_STATE_DRAINING;
	} else {
		task->state = TASK_STATE_DRAINED;
		spin_unlock_irqrestore(&task->lock, flags);
		return;
	}
	spin_unlock_irqrestore(&task->lock, flags);

	while (!is_done(task))
		cond_resched();

	tasklet_disable(&task->tasklet);
}

void rxe_enable_task(struct rxe_task *task)
{
	unsigned long flags;

	WARN_ON(rxe_read(task->qp) <= 0);

	spin_lock_irqsave(&task->lock, flags);
	if (task->state == TASK_STATE_INVALID) {
		spin_unlock_irqrestore(&task->lock, flags);
		return;
	}
	task->state = TASK_STATE_IDLE;
	tasklet_enable(&task->tasklet);
	spin_unlock_irqrestore(&task->lock, flags);
}<|MERGE_RESOLUTION|>--- conflicted
+++ resolved
@@ -6,9 +6,6 @@
 
 #include "rxe.h"
 
-<<<<<<< HEAD
-#include "rxe.h"
-=======
 /* Check if task is idle i.e. not running, not scheduled in
  * tasklet queue and not draining. If so move to busy to
  * reserve a slot in do_task() by setting to busy and taking
@@ -26,7 +23,6 @@
 
 	if (task->tasklet.state & BIT(TASKLET_STATE_SCHED))
 		return false;
->>>>>>> eb3cdb58
 
 	if (task->state == TASK_STATE_IDLE) {
 		rxe_get(task->qp);
@@ -95,27 +91,6 @@
 	int cont;
 	int ret;
 	struct rxe_task *task = from_tasklet(task, t, tasklet);
-<<<<<<< HEAD
-	unsigned int iterations = RXE_MAX_ITERATIONS;
-
-	spin_lock_bh(&task->state_lock);
-	switch (task->state) {
-	case TASK_STATE_START:
-		task->state = TASK_STATE_BUSY;
-		spin_unlock_bh(&task->state_lock);
-		break;
-
-	case TASK_STATE_BUSY:
-		task->state = TASK_STATE_ARMED;
-		fallthrough;
-	case TASK_STATE_ARMED:
-		spin_unlock_bh(&task->state_lock);
-		return;
-
-	default:
-		spin_unlock_bh(&task->state_lock);
-		pr_warn("%s failed with bad state %d\n", __func__, task->state);
-=======
 	unsigned int iterations;
 	unsigned long flags;
 	int resched = 0;
@@ -127,7 +102,6 @@
 		rxe_put(task->qp);
 		task->num_done++;
 		spin_unlock_irqrestore(&task->lock, flags);
->>>>>>> eb3cdb58
 		return;
 	}
 	spin_unlock_irqrestore(&task->lock, flags);
@@ -136,21 +110,6 @@
 		iterations = RXE_MAX_ITERATIONS;
 		cont = 0;
 
-<<<<<<< HEAD
-		spin_lock_bh(&task->state_lock);
-		switch (task->state) {
-		case TASK_STATE_BUSY:
-			if (ret) {
-				task->state = TASK_STATE_START;
-			} else if (iterations--) {
-				cont = 1;
-			} else {
-				/* reschedule the tasklet and exit
-				 * the loop to give up the cpu
-				 */
-				tasklet_schedule(&task->tasklet);
-				task->state = TASK_STATE_START;
-=======
 		do {
 			ret = task->func(task->qp);
 		} while (ret == 0 && iterations-- > 0);
@@ -169,7 +128,6 @@
 				 */
 				task->state = TASK_STATE_IDLE;
 				resched = 1;
->>>>>>> eb3cdb58
 			}
 			break;
 
@@ -200,11 +158,7 @@
 				rxe_err_qp(task->qp, "%ld tasks scheduled, %ld tasks done",
 					   task->num_sched, task->num_done);
 		}
-<<<<<<< HEAD
-		spin_unlock_bh(&task->state_lock);
-=======
-		spin_unlock_irqrestore(&task->lock, flags);
->>>>>>> eb3cdb58
+		spin_unlock_irqrestore(&task->lock, flags);
 	} while (cont);
 
 	task->ret = ret;
@@ -215,13 +169,6 @@
 	rxe_put(task->qp);
 }
 
-<<<<<<< HEAD
-int rxe_init_task(struct rxe_task *task, void *arg, int (*func)(void *))
-{
-	task->arg	= arg;
-	task->func	= func;
-	task->destroyed	= false;
-=======
 int rxe_init_task(struct rxe_task *task, struct rxe_qp *qp,
 		  int (*func)(struct rxe_qp *))
 {
@@ -229,7 +176,6 @@
 
 	task->qp = qp;
 	task->func = func;
->>>>>>> eb3cdb58
 
 	tasklet_setup(&task->tasklet, do_task);
 
@@ -249,11 +195,7 @@
  */
 void rxe_cleanup_task(struct rxe_task *task)
 {
-<<<<<<< HEAD
-	bool idle;
-=======
-	unsigned long flags;
->>>>>>> eb3cdb58
+	unsigned long flags;
 
 	spin_lock_irqsave(&task->lock, flags);
 	if (!__is_done(task) && task->state < TASK_STATE_DRAINED) {
@@ -265,19 +207,11 @@
 	}
 	spin_unlock_irqrestore(&task->lock, flags);
 
-<<<<<<< HEAD
-	do {
-		spin_lock_bh(&task->state_lock);
-		idle = (task->state == TASK_STATE_START);
-		spin_unlock_bh(&task->state_lock);
-	} while (!idle);
-=======
 	/* now the task cannot be scheduled or run just wait
 	 * for the previously scheduled tasks to finish.
 	 */
 	while (!is_done(task))
 		cond_resched();
->>>>>>> eb3cdb58
 
 	tasklet_kill(&task->tasklet);
 
