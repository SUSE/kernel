--- conflicted
+++ resolved
@@ -905,16 +905,7 @@
 
 	/* kickoff processing of any posted wqes */
 	if (good)
-<<<<<<< HEAD
-		rxe_sched_task(&qp->req.task);
-
-	spin_lock_irqsave(&qp->state_lock, flags);
-	if (qp_state(qp) == IB_QPS_ERR)
-		rxe_sched_task(&qp->comp.task);
-	spin_unlock_irqrestore(&qp->state_lock, flags);
-=======
 		rxe_sched_task(&qp->send_task);
->>>>>>> 2d5404ca
 
 	return err;
 }
@@ -1268,11 +1259,7 @@
 	int err, cleanup_err;
 
 	if (access & ~RXE_ACCESS_SUPPORTED_MR) {
-<<<<<<< HEAD
-		rxe_err_pd(pd, "access = %#x not supported (%#x)", access,
-=======
 		rxe_err_pd(pd, "access = %#x not supported (%#x)\n", access,
->>>>>>> 2d5404ca
 				RXE_ACCESS_SUPPORTED_MR);
 		return ERR_PTR(-EOPNOTSUPP);
 	}
@@ -1323,11 +1310,7 @@
 	 * rereg_pd and rereg_access
 	 */
 	if (flags & ~RXE_MR_REREG_SUPPORTED) {
-<<<<<<< HEAD
-		rxe_err_mr(mr, "flags = %#x not supported", flags);
-=======
 		rxe_err_mr(mr, "flags = %#x not supported\n", flags);
->>>>>>> 2d5404ca
 		return ERR_PTR(-EOPNOTSUPP);
 	}
 
@@ -1339,11 +1322,7 @@
 
 	if (flags & IB_MR_REREG_ACCESS) {
 		if (access & ~RXE_ACCESS_SUPPORTED_MR) {
-<<<<<<< HEAD
-			rxe_err_mr(mr, "access = %#x not supported", access);
-=======
 			rxe_err_mr(mr, "access = %#x not supported\n", access);
->>>>>>> 2d5404ca
 			return ERR_PTR(-EOPNOTSUPP);
 		}
 		mr->access = access;
