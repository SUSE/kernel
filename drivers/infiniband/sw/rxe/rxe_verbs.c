// SPDX-License-Identifier: GPL-2.0 OR Linux-OpenIB
/*
 * Copyright (c) 2016 Mellanox Technologies Ltd. All rights reserved.
 * Copyright (c) 2015 System Fabric Works, Inc. All rights reserved.
 */

#include <linux/dma-mapping.h>
#include <net/addrconf.h>
#include <rdma/uverbs_ioctl.h>

#include "rxe.h"
#include "rxe_queue.h"
#include "rxe_hw_counters.h"

static int rxe_query_device(struct ib_device *dev,
			    struct ib_device_attr *attr,
			    struct ib_udata *uhw)
{
	struct rxe_dev *rxe = to_rdev(dev);

	if (uhw->inlen || uhw->outlen)
		return -EINVAL;

	*attr = rxe->attr;
	return 0;
}

static int rxe_query_port(struct ib_device *dev,
			  u32 port_num, struct ib_port_attr *attr)
{
	struct rxe_dev *rxe = to_rdev(dev);
	int rc;

	/* *attr being zeroed by the caller, avoid zeroing it here */
	*attr = rxe->port.attr;

	mutex_lock(&rxe->usdev_lock);
	rc = ib_get_eth_speed(dev, port_num, &attr->active_speed,
			      &attr->active_width);

	if (attr->state == IB_PORT_ACTIVE)
		attr->phys_state = IB_PORT_PHYS_STATE_LINK_UP;
	else if (dev_get_flags(rxe->ndev) & IFF_UP)
		attr->phys_state = IB_PORT_PHYS_STATE_POLLING;
	else
		attr->phys_state = IB_PORT_PHYS_STATE_DISABLED;

	mutex_unlock(&rxe->usdev_lock);

	return rc;
}

static int rxe_query_pkey(struct ib_device *device,
			  u32 port_num, u16 index, u16 *pkey)
{
	if (index > 0)
		return -EINVAL;

	*pkey = IB_DEFAULT_PKEY_FULL;
	return 0;
}

static int rxe_modify_device(struct ib_device *dev,
			     int mask, struct ib_device_modify *attr)
{
	struct rxe_dev *rxe = to_rdev(dev);

	if (mask & ~(IB_DEVICE_MODIFY_SYS_IMAGE_GUID |
		     IB_DEVICE_MODIFY_NODE_DESC))
		return -EOPNOTSUPP;

	if (mask & IB_DEVICE_MODIFY_SYS_IMAGE_GUID)
		rxe->attr.sys_image_guid = cpu_to_be64(attr->sys_image_guid);

	if (mask & IB_DEVICE_MODIFY_NODE_DESC) {
		memcpy(rxe->ib_dev.node_desc,
		       attr->node_desc, sizeof(rxe->ib_dev.node_desc));
	}

	return 0;
}

static int rxe_modify_port(struct ib_device *dev,
			   u32 port_num, int mask, struct ib_port_modify *attr)
{
	struct rxe_dev *rxe = to_rdev(dev);
	struct rxe_port *port;

	port = &rxe->port;

	port->attr.port_cap_flags |= attr->set_port_cap_mask;
	port->attr.port_cap_flags &= ~attr->clr_port_cap_mask;

	if (mask & IB_PORT_RESET_QKEY_CNTR)
		port->attr.qkey_viol_cntr = 0;

	return 0;
}

static enum rdma_link_layer rxe_get_link_layer(struct ib_device *dev,
					       u32 port_num)
{
	return IB_LINK_LAYER_ETHERNET;
}

static int rxe_alloc_ucontext(struct ib_ucontext *ibuc, struct ib_udata *udata)
{
	struct rxe_dev *rxe = to_rdev(ibuc->device);
	struct rxe_ucontext *uc = to_ruc(ibuc);

	return rxe_add_to_pool(&rxe->uc_pool, uc);
}

static void rxe_dealloc_ucontext(struct ib_ucontext *ibuc)
{
	struct rxe_ucontext *uc = to_ruc(ibuc);

	rxe_cleanup(uc);
}

static int rxe_port_immutable(struct ib_device *dev, u32 port_num,
			      struct ib_port_immutable *immutable)
{
	int err;
	struct ib_port_attr attr;

	immutable->core_cap_flags = RDMA_CORE_PORT_IBA_ROCE_UDP_ENCAP;

	err = ib_query_port(dev, port_num, &attr);
	if (err)
		return err;

	immutable->pkey_tbl_len = attr.pkey_tbl_len;
	immutable->gid_tbl_len = attr.gid_tbl_len;
	immutable->max_mad_size = IB_MGMT_MAD_SIZE;

	return 0;
}

static int rxe_alloc_pd(struct ib_pd *ibpd, struct ib_udata *udata)
{
	struct rxe_dev *rxe = to_rdev(ibpd->device);
	struct rxe_pd *pd = to_rpd(ibpd);

	return rxe_add_to_pool(&rxe->pd_pool, pd);
}

static int rxe_dealloc_pd(struct ib_pd *ibpd, struct ib_udata *udata)
{
	struct rxe_pd *pd = to_rpd(ibpd);

	rxe_cleanup(pd);
	return 0;
}

static int rxe_create_ah(struct ib_ah *ibah,
			 struct rdma_ah_init_attr *init_attr,
			 struct ib_udata *udata)

{
	struct rxe_dev *rxe = to_rdev(ibah->device);
	struct rxe_ah *ah = to_rah(ibah);
	struct rxe_create_ah_resp __user *uresp = NULL;
	int err;

	if (udata) {
		/* test if new user provider */
		if (udata->outlen >= sizeof(*uresp))
			uresp = udata->outbuf;
		ah->is_user = true;
	} else {
		ah->is_user = false;
	}

	err = rxe_av_chk_attr(rxe, init_attr->ah_attr);
	if (err)
		return err;

	err = rxe_add_to_pool_ah(&rxe->ah_pool, ah,
			init_attr->flags & RDMA_CREATE_AH_SLEEPABLE);
	if (err)
		return err;

	/* create index > 0 */
	ah->ah_num = ah->elem.index;

	if (uresp) {
		/* only if new user provider */
		err = copy_to_user(&uresp->ah_num, &ah->ah_num,
					 sizeof(uresp->ah_num));
		if (err) {
			rxe_cleanup(ah);
			return -EFAULT;
		}
	} else if (ah->is_user) {
		/* only if old user provider */
		ah->ah_num = 0;
	}

	rxe_init_av(init_attr->ah_attr, &ah->av);
	rxe_finalize(ah);

	return 0;
}

static int rxe_modify_ah(struct ib_ah *ibah, struct rdma_ah_attr *attr)
{
	int err;
	struct rxe_dev *rxe = to_rdev(ibah->device);
	struct rxe_ah *ah = to_rah(ibah);

	err = rxe_av_chk_attr(rxe, attr);
	if (err)
		return err;

	rxe_init_av(attr, &ah->av);
	return 0;
}

static int rxe_query_ah(struct ib_ah *ibah, struct rdma_ah_attr *attr)
{
	struct rxe_ah *ah = to_rah(ibah);

	memset(attr, 0, sizeof(*attr));
	attr->type = ibah->type;
	rxe_av_to_attr(&ah->av, attr);
	return 0;
}

static int rxe_destroy_ah(struct ib_ah *ibah, u32 flags)
{
	struct rxe_ah *ah = to_rah(ibah);

	rxe_cleanup_ah(ah, flags & RDMA_DESTROY_AH_SLEEPABLE);

	return 0;
}

static int post_one_recv(struct rxe_rq *rq, const struct ib_recv_wr *ibwr)
{
	int err;
	int i;
	u32 length;
	struct rxe_recv_wqe *recv_wqe;
	int num_sge = ibwr->num_sge;
	int full;

	full = queue_full(rq->queue, QUEUE_TYPE_FROM_ULP);
	if (unlikely(full)) {
		err = -ENOMEM;
		goto err1;
	}

	if (unlikely(num_sge > rq->max_sge)) {
		err = -EINVAL;
		goto err1;
	}

	length = 0;
	for (i = 0; i < num_sge; i++)
		length += ibwr->sg_list[i].length;

	recv_wqe = queue_producer_addr(rq->queue, QUEUE_TYPE_FROM_ULP);
	recv_wqe->wr_id = ibwr->wr_id;

	memcpy(recv_wqe->dma.sge, ibwr->sg_list,
	       num_sge * sizeof(struct ib_sge));

	recv_wqe->dma.length		= length;
	recv_wqe->dma.resid		= length;
	recv_wqe->dma.num_sge		= num_sge;
	recv_wqe->dma.cur_sge		= 0;
	recv_wqe->dma.sge_offset	= 0;

	queue_advance_producer(rq->queue, QUEUE_TYPE_FROM_ULP);

	return 0;

err1:
	return err;
}

static int rxe_create_srq(struct ib_srq *ibsrq, struct ib_srq_init_attr *init,
			  struct ib_udata *udata)
{
	int err;
	struct rxe_dev *rxe = to_rdev(ibsrq->device);
	struct rxe_pd *pd = to_rpd(ibsrq->pd);
	struct rxe_srq *srq = to_rsrq(ibsrq);
	struct rxe_create_srq_resp __user *uresp = NULL;

	if (udata) {
		if (udata->outlen < sizeof(*uresp))
			return -EINVAL;
		uresp = udata->outbuf;
	}

	if (init->srq_type != IB_SRQT_BASIC)
		return -EOPNOTSUPP;

	err = rxe_srq_chk_init(rxe, init);
	if (err)
		return err;

	err = rxe_add_to_pool(&rxe->srq_pool, srq);
	if (err)
		return err;

	rxe_get(pd);
	srq->pd = pd;

	err = rxe_srq_from_init(rxe, srq, init, udata, uresp);
	if (err)
		goto err_cleanup;

	return 0;

err_cleanup:
	rxe_cleanup(srq);

	return err;
}

static int rxe_modify_srq(struct ib_srq *ibsrq, struct ib_srq_attr *attr,
			  enum ib_srq_attr_mask mask,
			  struct ib_udata *udata)
{
	int err;
	struct rxe_srq *srq = to_rsrq(ibsrq);
	struct rxe_dev *rxe = to_rdev(ibsrq->device);
	struct rxe_modify_srq_cmd ucmd = {};

	if (udata) {
		if (udata->inlen < sizeof(ucmd))
			return -EINVAL;

		err = ib_copy_from_udata(&ucmd, udata, sizeof(ucmd));
		if (err)
			return err;
	}

	err = rxe_srq_chk_attr(rxe, srq, attr, mask);
	if (err)
		return err;

	err = rxe_srq_from_attr(rxe, srq, attr, mask, &ucmd, udata);
	if (err)
		return err;
	return 0;
}

static int rxe_query_srq(struct ib_srq *ibsrq, struct ib_srq_attr *attr)
{
	struct rxe_srq *srq = to_rsrq(ibsrq);

	if (srq->error)
		return -EINVAL;

	attr->max_wr = srq->rq.queue->buf->index_mask;
	attr->max_sge = srq->rq.max_sge;
	attr->srq_limit = srq->limit;
	return 0;
}

static int rxe_destroy_srq(struct ib_srq *ibsrq, struct ib_udata *udata)
{
	struct rxe_srq *srq = to_rsrq(ibsrq);

	rxe_cleanup(srq);
	return 0;
}

static int rxe_post_srq_recv(struct ib_srq *ibsrq, const struct ib_recv_wr *wr,
			     const struct ib_recv_wr **bad_wr)
{
	int err = 0;
	struct rxe_srq *srq = to_rsrq(ibsrq);
	unsigned long flags;

	spin_lock_irqsave(&srq->rq.producer_lock, flags);

	while (wr) {
		err = post_one_recv(&srq->rq, wr);
		if (unlikely(err))
			break;
		wr = wr->next;
	}

	spin_unlock_irqrestore(&srq->rq.producer_lock, flags);

	if (err)
		*bad_wr = wr;

	return err;
}

static int rxe_create_qp(struct ib_qp *ibqp, struct ib_qp_init_attr *init,
			 struct ib_udata *udata)
{
	int err;
	struct rxe_dev *rxe = to_rdev(ibqp->device);
	struct rxe_pd *pd = to_rpd(ibqp->pd);
	struct rxe_qp *qp = to_rqp(ibqp);
	struct rxe_create_qp_resp __user *uresp = NULL;

	if (udata) {
		if (udata->outlen < sizeof(*uresp))
			return -EINVAL;
		uresp = udata->outbuf;
	}

	if (init->create_flags)
		return -EOPNOTSUPP;

	err = rxe_qp_chk_init(rxe, init);
	if (err)
		return err;

	if (udata) {
		if (udata->inlen)
			return -EINVAL;

		qp->is_user = true;
	} else {
		qp->is_user = false;
	}

	err = rxe_add_to_pool(&rxe->qp_pool, qp);
	if (err)
		return err;

	err = rxe_qp_from_init(rxe, qp, pd, init, uresp, ibqp->pd, udata);
	if (err)
		goto qp_init;

	rxe_finalize(qp);
	return 0;

qp_init:
	rxe_cleanup(qp);
	return err;
}

static int rxe_modify_qp(struct ib_qp *ibqp, struct ib_qp_attr *attr,
			 int mask, struct ib_udata *udata)
{
	int err;
	struct rxe_dev *rxe = to_rdev(ibqp->device);
	struct rxe_qp *qp = to_rqp(ibqp);

	if (mask & ~IB_QP_ATTR_STANDARD_BITS)
		return -EOPNOTSUPP;

	err = rxe_qp_chk_attr(rxe, qp, attr, mask);
	if (err)
		goto err1;

	err = rxe_qp_from_attr(qp, attr, mask, udata);
	if (err)
		goto err1;

	if ((mask & IB_QP_AV) && (attr->ah_attr.ah_flags & IB_AH_GRH))
		qp->src_port = rdma_get_udp_sport(attr->ah_attr.grh.flow_label,
						  qp->ibqp.qp_num,
						  qp->attr.dest_qp_num);

	return 0;

err1:
	return err;
}

static int rxe_query_qp(struct ib_qp *ibqp, struct ib_qp_attr *attr,
			int mask, struct ib_qp_init_attr *init)
{
	struct rxe_qp *qp = to_rqp(ibqp);

	rxe_qp_to_init(qp, init);
	rxe_qp_to_attr(qp, attr, mask);

	return 0;
}

static int rxe_destroy_qp(struct ib_qp *ibqp, struct ib_udata *udata)
{
	struct rxe_qp *qp = to_rqp(ibqp);
	int ret;

	ret = rxe_qp_chk_destroy(qp);
	if (ret)
		return ret;

	rxe_cleanup(qp);
	return 0;
}

static int validate_send_wr(struct rxe_qp *qp, const struct ib_send_wr *ibwr,
			    unsigned int mask, unsigned int length)
{
	int num_sge = ibwr->num_sge;
	struct rxe_sq *sq = &qp->sq;

	if (unlikely(num_sge > sq->max_sge))
		goto err1;

	if (unlikely(mask & WR_ATOMIC_MASK)) {
		if (length < 8)
			goto err1;

		if (atomic_wr(ibwr)->remote_addr & 0x7)
			goto err1;
	}

	if (unlikely((ibwr->send_flags & IB_SEND_INLINE) &&
		     (length > sq->max_inline)))
		goto err1;

	return 0;

err1:
	return -EINVAL;
}

static void init_send_wr(struct rxe_qp *qp, struct rxe_send_wr *wr,
			 const struct ib_send_wr *ibwr)
{
	wr->wr_id = ibwr->wr_id;
	wr->opcode = ibwr->opcode;
	wr->send_flags = ibwr->send_flags;

	if (qp_type(qp) == IB_QPT_UD ||
	    qp_type(qp) == IB_QPT_GSI) {
		struct ib_ah *ibah = ud_wr(ibwr)->ah;

		wr->wr.ud.remote_qpn = ud_wr(ibwr)->remote_qpn;
		wr->wr.ud.remote_qkey = ud_wr(ibwr)->remote_qkey;
		wr->wr.ud.ah_num = to_rah(ibah)->ah_num;
		if (qp_type(qp) == IB_QPT_GSI)
			wr->wr.ud.pkey_index = ud_wr(ibwr)->pkey_index;
		if (wr->opcode == IB_WR_SEND_WITH_IMM)
			wr->ex.imm_data = ibwr->ex.imm_data;
	} else {
		switch (wr->opcode) {
		case IB_WR_RDMA_WRITE_WITH_IMM:
			wr->ex.imm_data = ibwr->ex.imm_data;
			fallthrough;
		case IB_WR_RDMA_READ:
		case IB_WR_RDMA_WRITE:
			wr->wr.rdma.remote_addr = rdma_wr(ibwr)->remote_addr;
			wr->wr.rdma.rkey	= rdma_wr(ibwr)->rkey;
			break;
		case IB_WR_SEND_WITH_IMM:
			wr->ex.imm_data = ibwr->ex.imm_data;
			break;
		case IB_WR_SEND_WITH_INV:
			wr->ex.invalidate_rkey = ibwr->ex.invalidate_rkey;
			break;
		case IB_WR_ATOMIC_CMP_AND_SWP:
		case IB_WR_ATOMIC_FETCH_AND_ADD:
			wr->wr.atomic.remote_addr =
				atomic_wr(ibwr)->remote_addr;
			wr->wr.atomic.compare_add =
				atomic_wr(ibwr)->compare_add;
			wr->wr.atomic.swap = atomic_wr(ibwr)->swap;
			wr->wr.atomic.rkey = atomic_wr(ibwr)->rkey;
			break;
		case IB_WR_LOCAL_INV:
			wr->ex.invalidate_rkey = ibwr->ex.invalidate_rkey;
		break;
		case IB_WR_REG_MR:
			wr->wr.reg.mr = reg_wr(ibwr)->mr;
			wr->wr.reg.key = reg_wr(ibwr)->key;
			wr->wr.reg.access = reg_wr(ibwr)->access;
		break;
		default:
			break;
		}
	}
}

static void copy_inline_data_to_wqe(struct rxe_send_wqe *wqe,
				    const struct ib_send_wr *ibwr)
{
	struct ib_sge *sge = ibwr->sg_list;
	u8 *p = wqe->dma.inline_data;
	int i;

	for (i = 0; i < ibwr->num_sge; i++, sge++) {
		memcpy(p, (void *)(uintptr_t)sge->addr, sge->length);
		p += sge->length;
	}
}

static void init_send_wqe(struct rxe_qp *qp, const struct ib_send_wr *ibwr,
			 unsigned int mask, unsigned int length,
			 struct rxe_send_wqe *wqe)
{
	int num_sge = ibwr->num_sge;

	init_send_wr(qp, &wqe->wr, ibwr);

	/* local operation */
	if (unlikely(mask & WR_LOCAL_OP_MASK)) {
		wqe->mask = mask;
		wqe->state = wqe_state_posted;
		return;
	}

	if (unlikely(ibwr->send_flags & IB_SEND_INLINE))
		copy_inline_data_to_wqe(wqe, ibwr);
	else
		memcpy(wqe->dma.sge, ibwr->sg_list,
		       num_sge * sizeof(struct ib_sge));

	wqe->iova = mask & WR_ATOMIC_MASK ? atomic_wr(ibwr)->remote_addr :
		mask & WR_READ_OR_WRITE_MASK ? rdma_wr(ibwr)->remote_addr : 0;
	wqe->mask		= mask;
	wqe->dma.length		= length;
	wqe->dma.resid		= length;
	wqe->dma.num_sge	= num_sge;
	wqe->dma.cur_sge	= 0;
	wqe->dma.sge_offset	= 0;
	wqe->state		= wqe_state_posted;
	wqe->ssn		= atomic_add_return(1, &qp->ssn);
}

static int post_one_send(struct rxe_qp *qp, const struct ib_send_wr *ibwr,
			 unsigned int mask, u32 length)
{
	int err;
	struct rxe_sq *sq = &qp->sq;
	struct rxe_send_wqe *send_wqe;
	unsigned long flags;
	int full;

	err = validate_send_wr(qp, ibwr, mask, length);
	if (err)
		return err;

	spin_lock_irqsave(&qp->sq.sq_lock, flags);

	full = queue_full(sq->queue, QUEUE_TYPE_FROM_ULP);

	if (unlikely(full)) {
		spin_unlock_irqrestore(&qp->sq.sq_lock, flags);
		return -ENOMEM;
	}

	send_wqe = queue_producer_addr(sq->queue, QUEUE_TYPE_FROM_ULP);
	init_send_wqe(qp, ibwr, mask, length, send_wqe);

	queue_advance_producer(sq->queue, QUEUE_TYPE_FROM_ULP);

	spin_unlock_irqrestore(&qp->sq.sq_lock, flags);

	return 0;
}

static int rxe_post_send_kernel(struct rxe_qp *qp, const struct ib_send_wr *wr,
				const struct ib_send_wr **bad_wr)
{
	int err = 0;
	unsigned int mask;
	unsigned int length = 0;
	int i;
	struct ib_send_wr *next;

	while (wr) {
		mask = wr_opcode_mask(wr->opcode, qp);
		if (unlikely(!mask)) {
			err = -EINVAL;
			*bad_wr = wr;
			break;
		}

		if (unlikely((wr->send_flags & IB_SEND_INLINE) &&
			     !(mask & WR_INLINE_MASK))) {
			err = -EINVAL;
			*bad_wr = wr;
			break;
		}

		next = wr->next;

		length = 0;
		for (i = 0; i < wr->num_sge; i++)
			length += wr->sg_list[i].length;

		err = post_one_send(qp, wr, mask, length);

		if (err) {
			*bad_wr = wr;
			break;
		}
		wr = next;
	}

	rxe_run_task(&qp->req.task, 1);
	if (unlikely(qp->req.state == QP_STATE_ERROR))
		rxe_run_task(&qp->comp.task, 1);

	return err;
}

static int rxe_post_send(struct ib_qp *ibqp, const struct ib_send_wr *wr,
			 const struct ib_send_wr **bad_wr)
{
	struct rxe_qp *qp = to_rqp(ibqp);

	if (unlikely(!qp->valid)) {
		*bad_wr = wr;
		return -EINVAL;
	}

	if (unlikely(qp->req.state < QP_STATE_READY)) {
		*bad_wr = wr;
		return -EINVAL;
	}

	if (qp->is_user) {
		/* Utilize process context to do protocol processing */
		rxe_run_task(&qp->req.task, 0);
		return 0;
	} else
		return rxe_post_send_kernel(qp, wr, bad_wr);
}

static int rxe_post_recv(struct ib_qp *ibqp, const struct ib_recv_wr *wr,
			 const struct ib_recv_wr **bad_wr)
{
	int err = 0;
	struct rxe_qp *qp = to_rqp(ibqp);
	struct rxe_rq *rq = &qp->rq;
	unsigned long flags;

	if (unlikely((qp_state(qp) < IB_QPS_INIT) || !qp->valid)) {
		*bad_wr = wr;
		err = -EINVAL;
		goto err1;
	}

	if (unlikely(qp->srq)) {
		*bad_wr = wr;
		err = -EINVAL;
		goto err1;
	}

	spin_lock_irqsave(&rq->producer_lock, flags);

	while (wr) {
		err = post_one_recv(rq, wr);
		if (unlikely(err)) {
			*bad_wr = wr;
			break;
		}
		wr = wr->next;
	}

	spin_unlock_irqrestore(&rq->producer_lock, flags);

	if (qp->resp.state == QP_STATE_ERROR)
		rxe_run_task(&qp->resp.task, 1);

err1:
	return err;
}

static int rxe_create_cq(struct ib_cq *ibcq, const struct ib_cq_init_attr *attr,
			 struct ib_udata *udata)
{
	int err;
	struct ib_device *dev = ibcq->device;
	struct rxe_dev *rxe = to_rdev(dev);
	struct rxe_cq *cq = to_rcq(ibcq);
	struct rxe_create_cq_resp __user *uresp = NULL;

	if (udata) {
		if (udata->outlen < sizeof(*uresp))
			return -EINVAL;
		uresp = udata->outbuf;
	}

	if (attr->flags)
		return -EOPNOTSUPP;

	err = rxe_cq_chk_attr(rxe, NULL, attr->cqe, attr->comp_vector);
	if (err)
		return err;

	err = rxe_cq_from_init(rxe, cq, attr->cqe, attr->comp_vector, udata,
			       uresp);
	if (err)
		return err;

	return rxe_add_to_pool(&rxe->cq_pool, cq);
}

static int rxe_destroy_cq(struct ib_cq *ibcq, struct ib_udata *udata)
{
	struct rxe_cq *cq = to_rcq(ibcq);

<<<<<<< HEAD
	/* See IBA C11-17: The CI shall return an error if this Verb is
	 * invoked while a Work Queue is still associated with the CQ.
	 */
	if (atomic_read(&cq->num_wq))
		return -EINVAL;

	rxe_cq_disable(cq);

	rxe_cleanup(cq);
=======
	rxe_drop_ref(cq);
>>>>>>> 0c7946f5
	return 0;
}

static int rxe_resize_cq(struct ib_cq *ibcq, int cqe, struct ib_udata *udata)
{
	int err;
	struct rxe_cq *cq = to_rcq(ibcq);
	struct rxe_dev *rxe = to_rdev(ibcq->device);
	struct rxe_resize_cq_resp __user *uresp = NULL;

	if (udata) {
		if (udata->outlen < sizeof(*uresp))
			return -EINVAL;
		uresp = udata->outbuf;
	}

	err = rxe_cq_chk_attr(rxe, cq, cqe, 0);
	if (err)
		goto err1;

	err = rxe_cq_resize_queue(cq, cqe, uresp, udata);
	if (err)
		goto err1;

	return 0;

err1:
	return err;
}

static int rxe_poll_cq(struct ib_cq *ibcq, int num_entries, struct ib_wc *wc)
{
	int i;
	struct rxe_cq *cq = to_rcq(ibcq);
	struct rxe_cqe *cqe;
	unsigned long flags;

	spin_lock_irqsave(&cq->cq_lock, flags);
	for (i = 0; i < num_entries; i++) {
		cqe = queue_head(cq->queue, QUEUE_TYPE_TO_ULP);
		if (!cqe)
			break;

		memcpy(wc++, &cqe->ibwc, sizeof(*wc));
		queue_advance_consumer(cq->queue, QUEUE_TYPE_TO_ULP);
	}
	spin_unlock_irqrestore(&cq->cq_lock, flags);

	return i;
}

static int rxe_peek_cq(struct ib_cq *ibcq, int wc_cnt)
{
	struct rxe_cq *cq = to_rcq(ibcq);
	int count;

	count = queue_count(cq->queue, QUEUE_TYPE_TO_ULP);

	return (count > wc_cnt) ? wc_cnt : count;
}

static int rxe_req_notify_cq(struct ib_cq *ibcq, enum ib_cq_notify_flags flags)
{
	struct rxe_cq *cq = to_rcq(ibcq);
	int ret = 0;
	int empty;
	unsigned long irq_flags;

	spin_lock_irqsave(&cq->cq_lock, irq_flags);
	if (cq->notify != IB_CQ_NEXT_COMP)
		cq->notify = flags & IB_CQ_SOLICITED_MASK;

	empty = queue_empty(cq->queue, QUEUE_TYPE_TO_ULP);

	if ((flags & IB_CQ_REPORT_MISSED_EVENTS) && !empty)
		ret = 1;

	spin_unlock_irqrestore(&cq->cq_lock, irq_flags);

	return ret;
}

static struct ib_mr *rxe_get_dma_mr(struct ib_pd *ibpd, int access)
{
	struct rxe_dev *rxe = to_rdev(ibpd->device);
	struct rxe_pd *pd = to_rpd(ibpd);
	struct rxe_mr *mr;

	mr = rxe_alloc(&rxe->mr_pool);
	if (!mr)
		return ERR_PTR(-ENOMEM);

	rxe_get(pd);
	mr->ibmr.pd = ibpd;

	rxe_mr_init_dma(access, mr);
	rxe_finalize(mr);

	return &mr->ibmr;
}

static struct ib_mr *rxe_reg_user_mr(struct ib_pd *ibpd,
				     u64 start,
				     u64 length,
				     u64 iova,
				     int access, struct ib_udata *udata)
{
	int err;
	struct rxe_dev *rxe = to_rdev(ibpd->device);
	struct rxe_pd *pd = to_rpd(ibpd);
	struct rxe_mr *mr;

	mr = rxe_alloc(&rxe->mr_pool);
	if (!mr) {
		err = -ENOMEM;
		goto err2;
	}


	rxe_get(pd);
	mr->ibmr.pd = ibpd;

	err = rxe_mr_init_user(rxe, start, length, iova, access, mr);
	if (err)
		goto err3;

	rxe_finalize(mr);

	return &mr->ibmr;

err3:
	rxe_cleanup(mr);
err2:
	return ERR_PTR(err);
}

static struct ib_mr *rxe_alloc_mr(struct ib_pd *ibpd, enum ib_mr_type mr_type,
				  u32 max_num_sg)
{
	struct rxe_dev *rxe = to_rdev(ibpd->device);
	struct rxe_pd *pd = to_rpd(ibpd);
	struct rxe_mr *mr;
	int err;

	if (mr_type != IB_MR_TYPE_MEM_REG)
		return ERR_PTR(-EINVAL);

	mr = rxe_alloc(&rxe->mr_pool);
	if (!mr) {
		err = -ENOMEM;
		goto err1;
	}

	rxe_get(pd);
	mr->ibmr.pd = ibpd;

	err = rxe_mr_init_fast(max_num_sg, mr);
	if (err)
		goto err2;

	rxe_finalize(mr);

	return &mr->ibmr;

err2:
	rxe_cleanup(mr);
err1:
	return ERR_PTR(err);
}

static int rxe_set_page(struct ib_mr *ibmr, u64 addr)
{
	struct rxe_mr *mr = to_rmr(ibmr);
	struct rxe_map *map;
	struct rxe_phys_buf *buf;

	if (unlikely(mr->nbuf == mr->num_buf))
		return -ENOMEM;

	map = mr->map[mr->nbuf / RXE_BUF_PER_MAP];
	buf = &map->buf[mr->nbuf % RXE_BUF_PER_MAP];

	buf->addr = addr;
	buf->size = ibmr->page_size;
	mr->nbuf++;

	return 0;
}

static int rxe_map_mr_sg(struct ib_mr *ibmr, struct scatterlist *sg,
			 int sg_nents, unsigned int *sg_offset)
{
	struct rxe_mr *mr = to_rmr(ibmr);
	int n;

	mr->nbuf = 0;

	n = ib_sg_to_pages(ibmr, sg, sg_nents, sg_offset, rxe_set_page);

	mr->page_shift = ilog2(ibmr->page_size);
	mr->page_mask = ibmr->page_size - 1;
	mr->offset = ibmr->iova & mr->page_mask;

	return n;
}

static ssize_t parent_show(struct device *device,
			   struct device_attribute *attr, char *buf)
{
	struct rxe_dev *rxe =
		rdma_device_to_drv_device(device, struct rxe_dev, ib_dev);

	return sysfs_emit(buf, "%s\n", rxe_parent_name(rxe, 1));
}

static DEVICE_ATTR_RO(parent);

static struct attribute *rxe_dev_attributes[] = {
	&dev_attr_parent.attr,
	NULL
};

static const struct attribute_group rxe_attr_group = {
	.attrs = rxe_dev_attributes,
};

static int rxe_enable_driver(struct ib_device *ib_dev)
{
	struct rxe_dev *rxe = container_of(ib_dev, struct rxe_dev, ib_dev);

	rxe_set_port_state(rxe);
	dev_info(&rxe->ib_dev.dev, "added %s\n", netdev_name(rxe->ndev));
	return 0;
}

static const struct ib_device_ops rxe_dev_ops = {
	.owner = THIS_MODULE,
	.driver_id = RDMA_DRIVER_RXE,
	.uverbs_abi_ver = RXE_UVERBS_ABI_VERSION,

	.alloc_hw_port_stats = rxe_ib_alloc_hw_port_stats,
	.alloc_mr = rxe_alloc_mr,
	.alloc_mw = rxe_alloc_mw,
	.alloc_pd = rxe_alloc_pd,
	.alloc_ucontext = rxe_alloc_ucontext,
	.attach_mcast = rxe_attach_mcast,
	.create_ah = rxe_create_ah,
	.create_cq = rxe_create_cq,
	.create_qp = rxe_create_qp,
	.create_srq = rxe_create_srq,
	.create_user_ah = rxe_create_ah,
	.dealloc_driver = rxe_dealloc,
	.dealloc_mw = rxe_dealloc_mw,
	.dealloc_pd = rxe_dealloc_pd,
	.dealloc_ucontext = rxe_dealloc_ucontext,
	.dereg_mr = rxe_dereg_mr,
	.destroy_ah = rxe_destroy_ah,
	.destroy_cq = rxe_destroy_cq,
	.destroy_qp = rxe_destroy_qp,
	.destroy_srq = rxe_destroy_srq,
	.detach_mcast = rxe_detach_mcast,
	.device_group = &rxe_attr_group,
	.enable_driver = rxe_enable_driver,
	.get_dma_mr = rxe_get_dma_mr,
	.get_hw_stats = rxe_ib_get_hw_stats,
	.get_link_layer = rxe_get_link_layer,
	.get_port_immutable = rxe_port_immutable,
	.map_mr_sg = rxe_map_mr_sg,
	.mmap = rxe_mmap,
	.modify_ah = rxe_modify_ah,
	.modify_device = rxe_modify_device,
	.modify_port = rxe_modify_port,
	.modify_qp = rxe_modify_qp,
	.modify_srq = rxe_modify_srq,
	.peek_cq = rxe_peek_cq,
	.poll_cq = rxe_poll_cq,
	.post_recv = rxe_post_recv,
	.post_send = rxe_post_send,
	.post_srq_recv = rxe_post_srq_recv,
	.query_ah = rxe_query_ah,
	.query_device = rxe_query_device,
	.query_pkey = rxe_query_pkey,
	.query_port = rxe_query_port,
	.query_qp = rxe_query_qp,
	.query_srq = rxe_query_srq,
	.reg_user_mr = rxe_reg_user_mr,
	.req_notify_cq = rxe_req_notify_cq,
	.resize_cq = rxe_resize_cq,

	INIT_RDMA_OBJ_SIZE(ib_ah, rxe_ah, ibah),
	INIT_RDMA_OBJ_SIZE(ib_cq, rxe_cq, ibcq),
	INIT_RDMA_OBJ_SIZE(ib_pd, rxe_pd, ibpd),
	INIT_RDMA_OBJ_SIZE(ib_qp, rxe_qp, ibqp),
	INIT_RDMA_OBJ_SIZE(ib_srq, rxe_srq, ibsrq),
	INIT_RDMA_OBJ_SIZE(ib_ucontext, rxe_ucontext, ibuc),
	INIT_RDMA_OBJ_SIZE(ib_mw, rxe_mw, ibmw),
};

int rxe_register_device(struct rxe_dev *rxe, const char *ibdev_name)
{
	int err;
	struct ib_device *dev = &rxe->ib_dev;

	strscpy(dev->node_desc, "rxe", sizeof(dev->node_desc));

	dev->node_type = RDMA_NODE_IB_CA;
	dev->phys_port_cnt = 1;
	dev->num_comp_vectors = num_possible_cpus();
	dev->local_dma_lkey = 0;
	addrconf_addr_eui48((unsigned char *)&dev->node_guid,
			    rxe->ndev->dev_addr);

	dev->uverbs_cmd_mask |= BIT_ULL(IB_USER_VERBS_CMD_POST_SEND) |
				BIT_ULL(IB_USER_VERBS_CMD_REQ_NOTIFY_CQ);

	ib_set_device_ops(dev, &rxe_dev_ops);
	err = ib_device_set_netdev(&rxe->ib_dev, rxe->ndev, 1);
	if (err)
		return err;

	err = rxe_icrc_init(rxe);
	if (err)
		return err;

	err = ib_register_device(dev, ibdev_name, NULL);
	if (err)
		pr_warn("%s failed with error %d\n", __func__, err);

	/*
	 * Note that rxe may be invalid at this point if another thread
	 * unregistered it.
	 */
	return err;
}<|MERGE_RESOLUTION|>--- conflicted
+++ resolved
@@ -799,19 +799,13 @@
 {
 	struct rxe_cq *cq = to_rcq(ibcq);
 
-<<<<<<< HEAD
 	/* See IBA C11-17: The CI shall return an error if this Verb is
 	 * invoked while a Work Queue is still associated with the CQ.
 	 */
 	if (atomic_read(&cq->num_wq))
 		return -EINVAL;
 
-	rxe_cq_disable(cq);
-
 	rxe_cleanup(cq);
-=======
-	rxe_drop_ref(cq);
->>>>>>> 0c7946f5
 	return 0;
 }
 
