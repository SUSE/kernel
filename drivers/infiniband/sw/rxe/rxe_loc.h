/* SPDX-License-Identifier: GPL-2.0 OR Linux-OpenIB */
/*
 * Copyright (c) 2016 Mellanox Technologies Ltd. All rights reserved.
 * Copyright (c) 2015 System Fabric Works, Inc. All rights reserved.
 */

#ifndef RXE_LOC_H
#define RXE_LOC_H

/* rxe_av.c */
void rxe_init_av(struct rdma_ah_attr *attr, struct rxe_av *av);
int rxe_av_chk_attr(struct rxe_qp *qp, struct rdma_ah_attr *attr);
int rxe_ah_chk_attr(struct rxe_ah *ah, struct rdma_ah_attr *attr);
void rxe_av_from_attr(u8 port_num, struct rxe_av *av,
		     struct rdma_ah_attr *attr);
void rxe_av_to_attr(struct rxe_av *av, struct rdma_ah_attr *attr);
void rxe_av_fill_ip_info(struct rxe_av *av, struct rdma_ah_attr *attr);
<<<<<<< HEAD

=======
>>>>>>> eb3cdb58
struct rxe_av *rxe_get_av(struct rxe_pkt_info *pkt, struct rxe_ah **ahp);

/* rxe_cq.c */
int rxe_cq_chk_attr(struct rxe_dev *rxe, struct rxe_cq *cq,
		    int cqe, int comp_vector);

int rxe_cq_from_init(struct rxe_dev *rxe, struct rxe_cq *cq, int cqe,
		     int comp_vector, struct ib_udata *udata,
		     struct rxe_create_cq_resp __user *uresp);

int rxe_cq_resize_queue(struct rxe_cq *cq, int new_cqe,
			struct rxe_resize_cq_resp __user *uresp,
			struct ib_udata *udata);

int rxe_cq_post(struct rxe_cq *cq, struct rxe_cqe *cqe, int solicited);


void rxe_cq_cleanup(struct rxe_pool_elem *elem);

/* rxe_mcast.c */
struct rxe_mcg *rxe_lookup_mcg(struct rxe_dev *rxe, union ib_gid *mgid);
int rxe_attach_mcast(struct ib_qp *ibqp, union ib_gid *mgid, u16 mlid);
int rxe_detach_mcast(struct ib_qp *ibqp, union ib_gid *mgid, u16 mlid);
void rxe_cleanup_mcg(struct kref *kref);

/* rxe_mmap.c */
struct rxe_mmap_info {
	struct list_head	pending_mmaps;
	struct ib_ucontext	*context;
	struct kref		ref;
	void			*obj;

	struct mminfo info;
};

void rxe_mmap_release(struct kref *ref);

struct rxe_mmap_info *rxe_create_mmap_info(struct rxe_dev *dev, u32 size,
					   struct ib_udata *udata, void *obj);

int rxe_mmap(struct ib_ucontext *context, struct vm_area_struct *vma);

/* rxe_mr.c */
u8 rxe_get_next_key(u32 last_key);
void rxe_mr_init_dma(int access, struct rxe_mr *mr);
int rxe_mr_init_user(struct rxe_dev *rxe, u64 start, u64 length, u64 iova,
		     int access, struct rxe_mr *mr);
int rxe_mr_init_fast(int max_pages, struct rxe_mr *mr);
<<<<<<< HEAD
int rxe_mr_copy(struct rxe_mr *mr, u64 iova, void *addr, int length,
		enum rxe_mr_copy_dir dir);
int copy_data(struct rxe_pd *pd, int access, struct rxe_dma_info *dma,
	      void *addr, int length, enum rxe_mr_copy_dir dir);
void *iova_to_vaddr(struct rxe_mr *mr, u64 iova, int length);
=======
int rxe_flush_pmem_iova(struct rxe_mr *mr, u64 iova, unsigned int length);
int rxe_mr_copy(struct rxe_mr *mr, u64 iova, void *addr,
		unsigned int length, enum rxe_mr_copy_dir dir);
int copy_data(struct rxe_pd *pd, int access, struct rxe_dma_info *dma,
	      void *addr, int length, enum rxe_mr_copy_dir dir);
int rxe_map_mr_sg(struct ib_mr *ibmr, struct scatterlist *sg,
		  int sg_nents, unsigned int *sg_offset);
int rxe_mr_do_atomic_op(struct rxe_mr *mr, u64 iova, int opcode,
			u64 compare, u64 swap_add, u64 *orig_val);
int rxe_mr_do_atomic_write(struct rxe_mr *mr, u64 iova, u64 value);
>>>>>>> eb3cdb58
struct rxe_mr *lookup_mr(struct rxe_pd *pd, int access, u32 key,
			 enum rxe_mr_lookup_type type);
int mr_check_range(struct rxe_mr *mr, u64 iova, size_t length);
int advance_dma_data(struct rxe_dma_info *dma, unsigned int length);
int rxe_invalidate_mr(struct rxe_qp *qp, u32 key);
int rxe_reg_fast_mr(struct rxe_qp *qp, struct rxe_send_wqe *wqe);
<<<<<<< HEAD
int rxe_dereg_mr(struct ib_mr *ibmr, struct ib_udata *udata);
=======
>>>>>>> eb3cdb58
void rxe_mr_cleanup(struct rxe_pool_elem *elem);

/* rxe_mw.c */
int rxe_alloc_mw(struct ib_mw *ibmw, struct ib_udata *udata);
int rxe_dealloc_mw(struct ib_mw *ibmw);
int rxe_bind_mw(struct rxe_qp *qp, struct rxe_send_wqe *wqe);
int rxe_invalidate_mw(struct rxe_qp *qp, u32 rkey);
struct rxe_mw *rxe_lookup_mw(struct rxe_qp *qp, int access, u32 rkey);
void rxe_mw_cleanup(struct rxe_pool_elem *elem);

/* rxe_net.c */
struct sk_buff *rxe_init_packet(struct rxe_dev *rxe, struct rxe_av *av,
				int paylen, struct rxe_pkt_info *pkt);
int rxe_prepare(struct rxe_av *av, struct rxe_pkt_info *pkt,
		struct sk_buff *skb);
int rxe_xmit_packet(struct rxe_qp *qp, struct rxe_pkt_info *pkt,
		    struct sk_buff *skb);
const char *rxe_parent_name(struct rxe_dev *rxe, unsigned int port_num);

/* rxe_qp.c */
int rxe_qp_chk_init(struct rxe_dev *rxe, struct ib_qp_init_attr *init);
int rxe_qp_from_init(struct rxe_dev *rxe, struct rxe_qp *qp, struct rxe_pd *pd,
		     struct ib_qp_init_attr *init,
		     struct rxe_create_qp_resp __user *uresp,
		     struct ib_pd *ibpd, struct ib_udata *udata);
int rxe_qp_to_init(struct rxe_qp *qp, struct ib_qp_init_attr *init);
int rxe_qp_chk_attr(struct rxe_dev *rxe, struct rxe_qp *qp,
		    struct ib_qp_attr *attr, int mask);
int rxe_qp_from_attr(struct rxe_qp *qp, struct ib_qp_attr *attr,
		     int mask, struct ib_udata *udata);
int rxe_qp_to_attr(struct rxe_qp *qp, struct ib_qp_attr *attr, int mask);
void rxe_qp_error(struct rxe_qp *qp);
int rxe_qp_chk_destroy(struct rxe_qp *qp);
void rxe_qp_cleanup(struct rxe_pool_elem *elem);

static inline int qp_num(struct rxe_qp *qp)
{
	return qp->ibqp.qp_num;
}

static inline enum ib_qp_type qp_type(struct rxe_qp *qp)
{
	return qp->ibqp.qp_type;
}

static inline enum ib_qp_state qp_state(struct rxe_qp *qp)
{
	return qp->attr.qp_state;
}

static inline int qp_mtu(struct rxe_qp *qp)
{
	if (qp->ibqp.qp_type == IB_QPT_RC || qp->ibqp.qp_type == IB_QPT_UC)
		return qp->attr.path_mtu;
	else
		return IB_MTU_4096;
}

static inline int rcv_wqe_size(int max_sge)
{
	return sizeof(struct rxe_recv_wqe) +
		max_sge * sizeof(struct ib_sge);
}

void free_rd_atomic_resource(struct resp_res *res);

static inline void rxe_advance_resp_resource(struct rxe_qp *qp)
{
	qp->resp.res_head++;
	if (unlikely(qp->resp.res_head == qp->attr.max_dest_rd_atomic))
		qp->resp.res_head = 0;
}

void retransmit_timer(struct timer_list *t);
void rnr_nak_timer(struct timer_list *t);

/* rxe_srq.c */
int rxe_srq_chk_init(struct rxe_dev *rxe, struct ib_srq_init_attr *init);
int rxe_srq_from_init(struct rxe_dev *rxe, struct rxe_srq *srq,
		      struct ib_srq_init_attr *init, struct ib_udata *udata,
		      struct rxe_create_srq_resp __user *uresp);
int rxe_srq_chk_attr(struct rxe_dev *rxe, struct rxe_srq *srq,
		     struct ib_srq_attr *attr, enum ib_srq_attr_mask mask);
int rxe_srq_from_attr(struct rxe_dev *rxe, struct rxe_srq *srq,
		      struct ib_srq_attr *attr, enum ib_srq_attr_mask mask,
		      struct rxe_modify_srq_cmd *ucmd, struct ib_udata *udata);
void rxe_srq_cleanup(struct rxe_pool_elem *elem);

void rxe_dealloc(struct ib_device *ib_dev);

int rxe_completer(struct rxe_qp *qp);
int rxe_requester(struct rxe_qp *qp);
int rxe_responder(struct rxe_qp *qp);

/* rxe_icrc.c */
int rxe_icrc_init(struct rxe_dev *rxe);
int rxe_icrc_check(struct sk_buff *skb, struct rxe_pkt_info *pkt);
void rxe_icrc_generate(struct sk_buff *skb, struct rxe_pkt_info *pkt);

void rxe_resp_queue_pkt(struct rxe_qp *qp, struct sk_buff *skb);

void rxe_comp_queue_pkt(struct rxe_qp *qp, struct sk_buff *skb);

static inline unsigned int wr_opcode_mask(int opcode, struct rxe_qp *qp)
{
	return rxe_wr_opcode_info[opcode].mask[qp->ibqp.qp_type];
}

#endif /* RXE_LOC_H */<|MERGE_RESOLUTION|>--- conflicted
+++ resolved
@@ -15,10 +15,6 @@
 		     struct rdma_ah_attr *attr);
 void rxe_av_to_attr(struct rxe_av *av, struct rdma_ah_attr *attr);
 void rxe_av_fill_ip_info(struct rxe_av *av, struct rdma_ah_attr *attr);
-<<<<<<< HEAD
-
-=======
->>>>>>> eb3cdb58
 struct rxe_av *rxe_get_av(struct rxe_pkt_info *pkt, struct rxe_ah **ahp);
 
 /* rxe_cq.c */
@@ -35,6 +31,7 @@
 
 int rxe_cq_post(struct rxe_cq *cq, struct rxe_cqe *cqe, int solicited);
 
+void rxe_cq_disable(struct rxe_cq *cq);
 
 void rxe_cq_cleanup(struct rxe_pool_elem *elem);
 
@@ -67,13 +64,6 @@
 int rxe_mr_init_user(struct rxe_dev *rxe, u64 start, u64 length, u64 iova,
 		     int access, struct rxe_mr *mr);
 int rxe_mr_init_fast(int max_pages, struct rxe_mr *mr);
-<<<<<<< HEAD
-int rxe_mr_copy(struct rxe_mr *mr, u64 iova, void *addr, int length,
-		enum rxe_mr_copy_dir dir);
-int copy_data(struct rxe_pd *pd, int access, struct rxe_dma_info *dma,
-	      void *addr, int length, enum rxe_mr_copy_dir dir);
-void *iova_to_vaddr(struct rxe_mr *mr, u64 iova, int length);
-=======
 int rxe_flush_pmem_iova(struct rxe_mr *mr, u64 iova, unsigned int length);
 int rxe_mr_copy(struct rxe_mr *mr, u64 iova, void *addr,
 		unsigned int length, enum rxe_mr_copy_dir dir);
@@ -84,17 +74,12 @@
 int rxe_mr_do_atomic_op(struct rxe_mr *mr, u64 iova, int opcode,
 			u64 compare, u64 swap_add, u64 *orig_val);
 int rxe_mr_do_atomic_write(struct rxe_mr *mr, u64 iova, u64 value);
->>>>>>> eb3cdb58
 struct rxe_mr *lookup_mr(struct rxe_pd *pd, int access, u32 key,
 			 enum rxe_mr_lookup_type type);
 int mr_check_range(struct rxe_mr *mr, u64 iova, size_t length);
 int advance_dma_data(struct rxe_dma_info *dma, unsigned int length);
 int rxe_invalidate_mr(struct rxe_qp *qp, u32 key);
 int rxe_reg_fast_mr(struct rxe_qp *qp, struct rxe_send_wqe *wqe);
-<<<<<<< HEAD
-int rxe_dereg_mr(struct ib_mr *ibmr, struct ib_udata *udata);
-=======
->>>>>>> eb3cdb58
 void rxe_mr_cleanup(struct rxe_pool_elem *elem);
 
 /* rxe_mw.c */
