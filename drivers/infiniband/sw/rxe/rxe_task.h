/* SPDX-License-Identifier: GPL-2.0 OR Linux-OpenIB */
/*
 * Copyright (c) 2016 Mellanox Technologies Ltd. All rights reserved.
 * Copyright (c) 2015 System Fabric Works, Inc. All rights reserved.
 */

#ifndef RXE_TASK_H
#define RXE_TASK_H

enum {
	TASK_STATE_START	= 0,
	TASK_STATE_BUSY		= 1,
	TASK_STATE_ARMED	= 2,
};

/*
 * data structure to describe a 'task' which is a short
 * function that returns 0 as long as it needs to be
 * called again.
 */
struct rxe_task {
	struct tasklet_struct	tasklet;
	int			state;
	spinlock_t		state_lock; /* spinlock for task state */
	void			*arg;
	int			(*func)(void *arg);
	int			ret;
	bool			destroyed;
};

/*
 * init rxe_task structure
 *	arg  => parameter to pass to fcn
 *	func => function to call until it returns != 0
 */
<<<<<<< HEAD
int rxe_init_task(struct rxe_task *task,
		  void *arg, int (*func)(void *), char *name);
=======
int rxe_init_task(struct rxe_task *task, void *arg, int (*func)(void *));
>>>>>>> 469b9200

/* cleanup task */
void rxe_cleanup_task(struct rxe_task *task);

/*
 * raw call to func in loop without any checking
 * can call when tasklets are disabled
 */
int __rxe_do_task(struct rxe_task *task);

/*
 * common function called by any of the main tasklets
 * If there is any chance that there is additional
 * work to do someone must reschedule the task before
 * leaving
 */
void rxe_do_task(struct tasklet_struct *t);

/* run a task, else schedule it to run as a tasklet, The decision
 * to run or schedule tasklet is based on the parameter sched.
 */
void rxe_run_task(struct rxe_task *task, int sched);

/* keep a task from scheduling */
void rxe_disable_task(struct rxe_task *task);

/* allow task to run */
void rxe_enable_task(struct rxe_task *task);

#endif /* RXE_TASK_H */<|MERGE_RESOLUTION|>--- conflicted
+++ resolved
@@ -33,12 +33,7 @@
  *	arg  => parameter to pass to fcn
  *	func => function to call until it returns != 0
  */
-<<<<<<< HEAD
-int rxe_init_task(struct rxe_task *task,
-		  void *arg, int (*func)(void *), char *name);
-=======
 int rxe_init_task(struct rxe_task *task, void *arg, int (*func)(void *));
->>>>>>> 469b9200
 
 /* cleanup task */
 void rxe_cleanup_task(struct rxe_task *task);
