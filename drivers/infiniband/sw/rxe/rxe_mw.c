// SPDX-License-Identifier: GPL-2.0 OR Linux-OpenIB
/*
 * Copyright (c) 2020 Hewlett Packard Enterprise, Inc. All rights reserved.
 */

/*
 * The rdma_rxe driver supports type 1 or type 2B memory windows.
 * Type 1 MWs are created by ibv_alloc_mw() verbs calls and bound by
 * ibv_bind_mw() calls. Type 2 MWs are also created by ibv_alloc_mw()
 * but bound by bind_mw work requests. The ibv_bind_mw() call is converted
 * by libibverbs to a bind_mw work request.
 */

#include "rxe.h"

int rxe_alloc_mw(struct ib_mw *ibmw, struct ib_udata *udata)
{
	struct rxe_mw *mw = to_rmw(ibmw);
	struct rxe_pd *pd = to_rpd(ibmw->pd);
	struct rxe_dev *rxe = to_rdev(ibmw->device);
	int ret;

	rxe_get(pd);

	ret = rxe_add_to_pool(&rxe->mw_pool, mw);
	if (ret) {
		rxe_put(pd);
		return ret;
	}

	mw->rkey = ibmw->rkey = (mw->elem.index << 8) | rxe_get_next_key(-1);
	mw->state = (mw->ibmw.type == IB_MW_TYPE_2) ?
			RXE_MW_STATE_FREE : RXE_MW_STATE_VALID;
	spin_lock_init(&mw->lock);

	rxe_finalize(mw);

	return 0;
}

int rxe_dealloc_mw(struct ib_mw *ibmw)
{
	struct rxe_mw *mw = to_rmw(ibmw);

	rxe_cleanup(mw);

	return 0;
}

static int rxe_check_bind_mw(struct rxe_qp *qp, struct rxe_send_wqe *wqe,
			 struct rxe_mw *mw, struct rxe_mr *mr, int access)
{
	if (mw->ibmw.type == IB_MW_TYPE_1) {
		if (unlikely(mw->state != RXE_MW_STATE_VALID)) {
			rxe_dbg_mw(mw,
				"attempt to bind a type 1 MW not in the valid state\n");
			return -EINVAL;
		}

		/* o10-36.2.2 */
		if (unlikely((access & IB_ZERO_BASED))) {
<<<<<<< HEAD
			pr_err_once("attempt to bind a zero based type 1 MW\n");
=======
			rxe_dbg_mw(mw, "attempt to bind a zero based type 1 MW\n");
>>>>>>> eb3cdb58
			return -EINVAL;
		}
	}

	if (mw->ibmw.type == IB_MW_TYPE_2) {
		/* o10-37.2.30 */
		if (unlikely(mw->state != RXE_MW_STATE_FREE)) {
			rxe_dbg_mw(mw,
				"attempt to bind a type 2 MW not in the free state\n");
			return -EINVAL;
		}

		/* C10-72 */
		if (unlikely(qp->pd != to_rpd(mw->ibmw.pd))) {
			rxe_dbg_mw(mw,
				"attempt to bind type 2 MW with qp with different PD\n");
			return -EINVAL;
		}

		/* o10-37.2.40 */
		if (unlikely(!mr || wqe->wr.wr.mw.length == 0)) {
			rxe_dbg_mw(mw,
				"attempt to invalidate type 2 MW by binding with NULL or zero length MR\n");
			return -EINVAL;
		}
	}

	/* remaining checks only apply to a nonzero MR */
	if (!mr)
		return 0;

	if (unlikely(mr->access & IB_ZERO_BASED)) {
		rxe_dbg_mw(mw, "attempt to bind MW to zero based MR\n");
		return -EINVAL;
	}

	/* C10-73 */
	if (unlikely(!(mr->access & IB_ACCESS_MW_BIND))) {
		rxe_dbg_mw(mw,
			"attempt to bind an MW to an MR without bind access\n");
		return -EINVAL;
	}

	/* C10-74 */
	if (unlikely((access &
		      (IB_ACCESS_REMOTE_WRITE | IB_ACCESS_REMOTE_ATOMIC)) &&
		     !(mr->access & IB_ACCESS_LOCAL_WRITE))) {
<<<<<<< HEAD
		pr_err_once(
=======
		rxe_dbg_mw(mw,
>>>>>>> eb3cdb58
			"attempt to bind an Writable MW to an MR without local write access\n");
		return -EINVAL;
	}

	/* C10-75 */
	if (access & IB_ZERO_BASED) {
		if (unlikely(wqe->wr.wr.mw.length > mr->ibmr.length)) {
<<<<<<< HEAD
			pr_err_once(
=======
			rxe_dbg_mw(mw,
>>>>>>> eb3cdb58
				"attempt to bind a ZB MW outside of the MR\n");
			return -EINVAL;
		}
	} else {
		if (unlikely((wqe->wr.wr.mw.addr < mr->ibmr.iova) ||
			     ((wqe->wr.wr.mw.addr + wqe->wr.wr.mw.length) >
			      (mr->ibmr.iova + mr->ibmr.length)))) {
<<<<<<< HEAD
			pr_err_once(
=======
			rxe_dbg_mw(mw,
>>>>>>> eb3cdb58
				"attempt to bind a VA MW outside of the MR\n");
			return -EINVAL;
		}
	}

	return 0;
}

static void rxe_do_bind_mw(struct rxe_qp *qp, struct rxe_send_wqe *wqe,
		      struct rxe_mw *mw, struct rxe_mr *mr, int access)
{
	u32 key = wqe->wr.wr.mw.rkey & 0xff;

	mw->rkey = (mw->rkey & ~0xff) | key;
	mw->access = access;
	mw->state = RXE_MW_STATE_VALID;
	mw->addr = wqe->wr.wr.mw.addr;
	mw->length = wqe->wr.wr.mw.length;

	if (mw->mr) {
		rxe_put(mw->mr);
		atomic_dec(&mw->mr->num_mw);
		mw->mr = NULL;
	}

	if (mw->length) {
		mw->mr = mr;
		atomic_inc(&mr->num_mw);
		rxe_get(mr);
	}

	if (mw->ibmw.type == IB_MW_TYPE_2) {
		rxe_get(qp);
		mw->qp = qp;
	}
}

int rxe_bind_mw(struct rxe_qp *qp, struct rxe_send_wqe *wqe)
{
	int ret;
	struct rxe_mw *mw;
	struct rxe_mr *mr;
	struct rxe_dev *rxe = to_rdev(qp->ibqp.device);
	u32 mw_rkey = wqe->wr.wr.mw.mw_rkey;
	u32 mr_lkey = wqe->wr.wr.mw.mr_lkey;
	int access = wqe->wr.wr.mw.access;

	mw = rxe_pool_get_index(&rxe->mw_pool, mw_rkey >> 8);
	if (unlikely(!mw)) {
		ret = -EINVAL;
		goto err;
	}

	if (unlikely(mw->rkey != mw_rkey)) {
		ret = -EINVAL;
		goto err_drop_mw;
	}

	if (likely(wqe->wr.wr.mw.length)) {
		mr = rxe_pool_get_index(&rxe->mr_pool, mr_lkey >> 8);
		if (unlikely(!mr)) {
			ret = -EINVAL;
			goto err_drop_mw;
		}

		if (unlikely(mr->lkey != mr_lkey)) {
			ret = -EINVAL;
			goto err_drop_mr;
		}
	} else {
		mr = NULL;
	}

	spin_lock_bh(&mw->lock);

	ret = rxe_check_bind_mw(qp, wqe, mw, mr, access);
	if (ret)
		goto err_unlock;

	rxe_do_bind_mw(qp, wqe, mw, mr, access);
err_unlock:
	spin_unlock_bh(&mw->lock);
err_drop_mr:
	if (mr)
		rxe_put(mr);
err_drop_mw:
	rxe_put(mw);
err:
	return ret;
}

static int rxe_check_invalidate_mw(struct rxe_qp *qp, struct rxe_mw *mw)
{
	if (unlikely(mw->state == RXE_MW_STATE_INVALID))
		return -EINVAL;

	/* o10-37.2.26 */
	if (unlikely(mw->ibmw.type == IB_MW_TYPE_1))
		return -EINVAL;

	return 0;
}

static void rxe_do_invalidate_mw(struct rxe_mw *mw)
{
	struct rxe_qp *qp;
	struct rxe_mr *mr;

	/* valid type 2 MW will always have a QP pointer */
	qp = mw->qp;
	mw->qp = NULL;
	rxe_put(qp);

	/* valid type 2 MW will always have an MR pointer */
	mr = mw->mr;
	mw->mr = NULL;
	atomic_dec(&mr->num_mw);
	rxe_put(mr);

	mw->access = 0;
	mw->addr = 0;
	mw->length = 0;
	mw->state = RXE_MW_STATE_FREE;
}

int rxe_invalidate_mw(struct rxe_qp *qp, u32 rkey)
{
	struct rxe_dev *rxe = to_rdev(qp->ibqp.device);
	struct rxe_mw *mw;
	int ret;

	mw = rxe_pool_get_index(&rxe->mw_pool, rkey >> 8);
	if (!mw) {
		ret = -EINVAL;
		goto err;
	}

	if (rkey != mw->rkey) {
		ret = -EINVAL;
		goto err_drop_ref;
	}

	spin_lock_bh(&mw->lock);

	ret = rxe_check_invalidate_mw(qp, mw);
	if (ret)
		goto err_unlock;

	rxe_do_invalidate_mw(mw);
err_unlock:
	spin_unlock_bh(&mw->lock);
err_drop_ref:
	rxe_put(mw);
err:
	return ret;
}

struct rxe_mw *rxe_lookup_mw(struct rxe_qp *qp, int access, u32 rkey)
{
	struct rxe_dev *rxe = to_rdev(qp->ibqp.device);
	struct rxe_pd *pd = to_rpd(qp->ibqp.pd);
	struct rxe_mw *mw;
	int index = rkey >> 8;

	mw = rxe_pool_get_index(&rxe->mw_pool, index);
	if (!mw)
		return NULL;

	if (unlikely((mw->rkey != rkey) || rxe_mw_pd(mw) != pd ||
		     (mw->ibmw.type == IB_MW_TYPE_2 && mw->qp != qp) ||
		     (mw->length == 0) || ((access & mw->access) != access) ||
		     mw->state != RXE_MW_STATE_VALID)) {
		rxe_put(mw);
		return NULL;
	}

	return mw;
}

void rxe_mw_cleanup(struct rxe_pool_elem *elem)
{
	struct rxe_mw *mw = container_of(elem, typeof(*mw), elem);
	struct rxe_pd *pd = to_rpd(mw->ibmw.pd);

	rxe_put(pd);

	if (mw->mr) {
		struct rxe_mr *mr = mw->mr;

		mw->mr = NULL;
		atomic_dec(&mr->num_mw);
		rxe_put(mr);
	}

	if (mw->qp) {
		struct rxe_qp *qp = mw->qp;

		mw->qp = NULL;
		rxe_put(qp);
	}

	mw->access = 0;
	mw->addr = 0;
	mw->length = 0;
	mw->state = RXE_MW_STATE_INVALID;
}<|MERGE_RESOLUTION|>--- conflicted
+++ resolved
@@ -59,11 +59,7 @@
 
 		/* o10-36.2.2 */
 		if (unlikely((access & IB_ZERO_BASED))) {
-<<<<<<< HEAD
-			pr_err_once("attempt to bind a zero based type 1 MW\n");
-=======
 			rxe_dbg_mw(mw, "attempt to bind a zero based type 1 MW\n");
->>>>>>> eb3cdb58
 			return -EINVAL;
 		}
 	}
@@ -111,11 +107,7 @@
 	if (unlikely((access &
 		      (IB_ACCESS_REMOTE_WRITE | IB_ACCESS_REMOTE_ATOMIC)) &&
 		     !(mr->access & IB_ACCESS_LOCAL_WRITE))) {
-<<<<<<< HEAD
-		pr_err_once(
-=======
 		rxe_dbg_mw(mw,
->>>>>>> eb3cdb58
 			"attempt to bind an Writable MW to an MR without local write access\n");
 		return -EINVAL;
 	}
@@ -123,11 +115,7 @@
 	/* C10-75 */
 	if (access & IB_ZERO_BASED) {
 		if (unlikely(wqe->wr.wr.mw.length > mr->ibmr.length)) {
-<<<<<<< HEAD
-			pr_err_once(
-=======
-			rxe_dbg_mw(mw,
->>>>>>> eb3cdb58
+			rxe_dbg_mw(mw,
 				"attempt to bind a ZB MW outside of the MR\n");
 			return -EINVAL;
 		}
@@ -135,11 +123,7 @@
 		if (unlikely((wqe->wr.wr.mw.addr < mr->ibmr.iova) ||
 			     ((wqe->wr.wr.mw.addr + wqe->wr.wr.mw.length) >
 			      (mr->ibmr.iova + mr->ibmr.length)))) {
-<<<<<<< HEAD
-			pr_err_once(
-=======
-			rxe_dbg_mw(mw,
->>>>>>> eb3cdb58
+			rxe_dbg_mw(mw,
 				"attempt to bind a VA MW outside of the MR\n");
 			return -EINVAL;
 		}
