--- conflicted
+++ resolved
@@ -10,44 +10,6 @@
 #include "rxe_loc.h"
 #include "rxe_queue.h"
 
-<<<<<<< HEAD
-enum resp_states {
-	RESPST_NONE,
-	RESPST_GET_REQ,
-	RESPST_CHK_PSN,
-	RESPST_CHK_OP_SEQ,
-	RESPST_CHK_OP_VALID,
-	RESPST_CHK_RESOURCE,
-	RESPST_CHK_LENGTH,
-	RESPST_CHK_RKEY,
-	RESPST_EXECUTE,
-	RESPST_READ_REPLY,
-	RESPST_ATOMIC_REPLY,
-	RESPST_COMPLETE,
-	RESPST_ACKNOWLEDGE,
-	RESPST_CLEANUP,
-	RESPST_DUPLICATE_REQUEST,
-	RESPST_ERR_MALFORMED_WQE,
-	RESPST_ERR_UNSUPPORTED_OPCODE,
-	RESPST_ERR_MISALIGNED_ATOMIC,
-	RESPST_ERR_PSN_OUT_OF_SEQ,
-	RESPST_ERR_MISSING_OPCODE_FIRST,
-	RESPST_ERR_MISSING_OPCODE_LAST_C,
-	RESPST_ERR_MISSING_OPCODE_LAST_D1E,
-	RESPST_ERR_TOO_MANY_RDMA_ATM_REQ,
-	RESPST_ERR_RNR,
-	RESPST_ERR_RKEY_VIOLATION,
-	RESPST_ERR_INVALIDATE_RKEY,
-	RESPST_ERR_LENGTH,
-	RESPST_ERR_CQ_OVERFLOW,
-	RESPST_ERROR,
-	RESPST_RESET,
-	RESPST_DONE,
-	RESPST_EXIT,
-};
-
-=======
->>>>>>> eb3cdb58
 static char *resp_state_name[] = {
 	[RESPST_NONE]				= "NONE",
 	[RESPST_GET_REQ]			= "GET_REQ",
@@ -60,11 +22,8 @@
 	[RESPST_EXECUTE]			= "EXECUTE",
 	[RESPST_READ_REPLY]			= "READ_REPLY",
 	[RESPST_ATOMIC_REPLY]			= "ATOMIC_REPLY",
-<<<<<<< HEAD
-=======
 	[RESPST_ATOMIC_WRITE_REPLY]		= "ATOMIC_WRITE_REPLY",
 	[RESPST_PROCESS_FLUSH]			= "PROCESS_FLUSH",
->>>>>>> eb3cdb58
 	[RESPST_COMPLETE]			= "COMPLETE",
 	[RESPST_ACKNOWLEDGE]			= "ACKNOWLEDGE",
 	[RESPST_CLEANUP]			= "CLEANUP",
@@ -109,20 +68,6 @@
 {
 	struct sk_buff *skb;
 
-<<<<<<< HEAD
-	if (qp->resp.state == QP_STATE_ERROR) {
-		while ((skb = skb_dequeue(&qp->req_pkts))) {
-			rxe_put(qp);
-			kfree_skb(skb);
-			ib_device_put(qp->ibqp.device);
-		}
-
-		/* go drain recv wr queue */
-		return RESPST_CHK_RESOURCE;
-	}
-
-=======
->>>>>>> eb3cdb58
 	skb = skb_peek(&qp->req_pkts);
 	if (!skb)
 		return RESPST_EXIT;
@@ -345,11 +290,7 @@
 	/* don't trust user space data */
 	if (unlikely(wqe->dma.num_sge > srq->rq.max_sge)) {
 		spin_unlock_irqrestore(&srq->rq.consumer_lock, flags);
-<<<<<<< HEAD
-		pr_warn("%s: invalid num_sge in SRQ entry\n", __func__);
-=======
 		rxe_dbg_qp(qp, "invalid num_sge in SRQ entry\n");
->>>>>>> eb3cdb58
 		return RESPST_ERR_MALFORMED_WQE;
 	}
 	size = sizeof(*wqe) + wqe->dma.num_sge*sizeof(struct rxe_sge);
@@ -381,29 +322,7 @@
 {
 	struct rxe_srq *srq = qp->srq;
 
-<<<<<<< HEAD
-	if (qp->resp.state == QP_STATE_ERROR) {
-		if (qp->resp.wqe) {
-			qp->resp.status = IB_WC_WR_FLUSH_ERR;
-			return RESPST_COMPLETE;
-		} else if (!srq) {
-			qp->resp.wqe = queue_head(qp->rq.queue,
-					QUEUE_TYPE_FROM_CLIENT);
-			if (qp->resp.wqe) {
-				qp->resp.status = IB_WC_WR_FLUSH_ERR;
-				return RESPST_COMPLETE;
-			} else {
-				return RESPST_EXIT;
-			}
-		} else {
-			return RESPST_EXIT;
-		}
-	}
-
-	if (pkt->mask & RXE_READ_OR_ATOMIC_MASK) {
-=======
 	if (pkt->mask & (RXE_READ_OR_ATOMIC_MASK | RXE_ATOMIC_WRITE_MASK)) {
->>>>>>> eb3cdb58
 		/* it is the requesters job to not send
 		 * too many read/atomic ops, we just
 		 * recycle the responder resource queue
@@ -513,25 +432,12 @@
 	u32 pktlen;
 	int mtu = qp->mtu;
 	enum resp_states state;
-<<<<<<< HEAD
-	int access;
-
-	if (pkt->mask & RXE_READ_OR_WRITE_MASK) {
-		if (pkt->mask & RXE_RETH_MASK) {
-			qp->resp.va = reth_va(pkt);
-			qp->resp.offset = 0;
-			qp->resp.rkey = reth_rkey(pkt);
-			qp->resp.resid = reth_len(pkt);
-			qp->resp.length = reth_len(pkt);
-		}
-=======
 	int access = 0;
 
 	if (pkt->mask & (RXE_READ_OR_WRITE_MASK | RXE_ATOMIC_WRITE_MASK)) {
 		if (pkt->mask & RXE_RETH_MASK)
 			qp_resp_from_reth(qp, pkt);
 
->>>>>>> eb3cdb58
 		access = (pkt->mask & RXE_READ_MASK) ? IB_ACCESS_REMOTE_READ
 						     : IB_ACCESS_REMOTE_WRITE;
 	} else if (pkt->mask & RXE_FLUSH_MASK) {
@@ -551,19 +457,12 @@
 		return RESPST_EXECUTE;
 	}
 
-<<<<<<< HEAD
-	/* A zero-byte op is not required to set an addr or rkey. See C9-88 */
-	if ((pkt->mask & RXE_READ_OR_WRITE_MASK) &&
-	    (pkt->mask & RXE_RETH_MASK) &&
-	    reth_len(pkt) == 0) {
-=======
 	/* A zero-byte read or write op is not required to
 	 * set an addr or rkey. See C9-88
 	 */
 	if ((pkt->mask & RXE_READ_OR_WRITE_MASK) &&
 	    (pkt->mask & RXE_RETH_MASK) && reth_len(pkt) == 0) {
 		qp->resp.mr = NULL;
->>>>>>> eb3cdb58
 		return RESPST_EXECUTE;
 	}
 
@@ -575,12 +474,7 @@
 	if (rkey_is_mw(rkey)) {
 		mw = rxe_lookup_mw(qp, access, rkey);
 		if (!mw) {
-<<<<<<< HEAD
-			pr_debug("%s: no MW matches rkey %#x\n",
-					__func__, rkey);
-=======
 			rxe_dbg_qp(qp, "no MW matches rkey %#x\n", rkey);
->>>>>>> eb3cdb58
 			state = RESPST_ERR_RKEY_VIOLATION;
 			goto err;
 		}
@@ -601,12 +495,7 @@
 	} else {
 		mr = lookup_mr(qp->pd, access, rkey, RXE_LOOKUP_REMOTE);
 		if (!mr) {
-<<<<<<< HEAD
-			pr_debug("%s: no MR matches rkey %#x\n",
-					__func__, rkey);
-=======
 			rxe_dbg_qp(qp, "no MR matches rkey %#x\n", rkey);
->>>>>>> eb3cdb58
 			state = RESPST_ERR_RKEY_VIOLATION;
 			goto err;
 		}
@@ -727,92 +616,27 @@
 		res->state = rdatm_res_state_new;
 		break;
 	case RXE_ATOMIC_MASK:
-<<<<<<< HEAD
-=======
 	case RXE_ATOMIC_WRITE_MASK:
->>>>>>> eb3cdb58
 		res->first_psn = pkt->psn;
 		res->last_psn = pkt->psn;
 		res->cur_psn = pkt->psn;
 		break;
-<<<<<<< HEAD
-=======
 	case RXE_FLUSH_MASK:
 		res->flush.va = qp->resp.va + qp->resp.offset;
 		res->flush.length = qp->resp.length;
 		res->flush.type = feth_plt(pkt);
 		res->flush.level = feth_sel(pkt);
->>>>>>> eb3cdb58
 	}
 
 	return res;
 }
-<<<<<<< HEAD
-
-/* Guarantee atomicity of atomic operations at the machine level. */
-static DEFINE_SPINLOCK(atomic_ops_lock);
-
-static enum resp_states atomic_reply(struct rxe_qp *qp,
-					 struct rxe_pkt_info *pkt)
-=======
 
 static enum resp_states process_flush(struct rxe_qp *qp,
 				       struct rxe_pkt_info *pkt)
->>>>>>> eb3cdb58
 {
 	u64 length, start;
 	struct rxe_mr *mr = qp->resp.mr;
 	struct resp_res *res = qp->resp.res;
-<<<<<<< HEAD
-	u64 value;
-
-	if (!res) {
-		res = rxe_prepare_res(qp, pkt, RXE_ATOMIC_MASK);
-		qp->resp.res = res;
-	}
-
-	if (!res->replay) {
-		if (mr->state != RXE_MR_STATE_VALID) {
-			ret = RESPST_ERR_RKEY_VIOLATION;
-			goto out;
-		}
-
-		vaddr = iova_to_vaddr(mr, qp->resp.va + qp->resp.offset,
-					sizeof(u64));
-
-		/* check vaddr is 8 bytes aligned. */
-		if (!vaddr || (uintptr_t)vaddr & 7) {
-			ret = RESPST_ERR_MISALIGNED_ATOMIC;
-			goto out;
-		}
-
-		spin_lock_bh(&atomic_ops_lock);
-		res->atomic.orig_val = value = *vaddr;
-
-		if (pkt->opcode == IB_OPCODE_RC_COMPARE_SWAP) {
-			if (value == atmeth_comp(pkt))
-				value = atmeth_swap_add(pkt);
-		} else {
-			value += atmeth_swap_add(pkt);
-		}
-
-		*vaddr = value;
-		spin_unlock_bh(&atomic_ops_lock);
-
-		qp->resp.msn++;
-
-		/* next expected psn, read handles this separately */
-		qp->resp.psn = (pkt->psn + 1) & BTH_PSN_MASK;
-		qp->resp.ack_psn = qp->resp.psn;
-
-		qp->resp.opcode = pkt->opcode;
-		qp->resp.status = IB_WC_SUCCESS;
-	}
-
-	ret = RESPST_ACKNOWLEDGE;
-out:
-	return ret;
-=======
 
 	/* oA19-14, oA19-15 */
 	if (res && res->replay)
@@ -923,7 +747,6 @@
 	qp->resp.status = IB_WC_SUCCESS;
 
 	return RESPST_ACKNOWLEDGE;
->>>>>>> eb3cdb58
 }
 
 static struct sk_buff *prepare_ack_packet(struct rxe_qp *qp,
@@ -1050,15 +873,11 @@
 	}
 
 	if (res->state == rdatm_res_state_new) {
-<<<<<<< HEAD
-		if (!res->replay) {
-=======
 		if (!res->replay || qp->resp.length == 0) {
 			/* if length == 0 mr will be NULL (is ok)
 			 * otherwise qp->resp.mr holds a ref on mr
 			 * which we transfer to mr and drop below.
 			 */
->>>>>>> eb3cdb58
 			mr = qp->resp.mr;
 			qp->resp.mr = NULL;
 		} else {
@@ -1072,13 +891,10 @@
 		else
 			opcode = IB_OPCODE_RC_RDMA_READ_RESPONSE_FIRST;
 	} else {
-<<<<<<< HEAD
-=======
 		/* re-lookup mr from rkey on all later packets.
 		 * length will be non-zero. This can fail if someone
 		 * modifies or destroys the mr since the first packet.
 		 */
->>>>>>> eb3cdb58
 		mr = rxe_recheck_mr(qp, res->read.rkey);
 		if (!mr)
 			return RESPST_ERR_RKEY_VIOLATION;
@@ -1096,30 +912,16 @@
 	skb = prepare_ack_packet(qp, &ack_pkt, opcode, payload,
 				 res->cur_psn, AETH_ACK_UNLIMITED);
 	if (!skb) {
-<<<<<<< HEAD
-		if (mr)
-			rxe_put(mr);
-		return RESPST_ERR_RNR;
-=======
 		state = RESPST_ERR_RNR;
 		goto err_out;
->>>>>>> eb3cdb58
 	}
 
 	err = rxe_mr_copy(mr, res->read.va, payload_addr(&ack_pkt),
 			  payload, RXE_FROM_MR_OBJ);
-<<<<<<< HEAD
-	if (mr)
-		rxe_put(mr);
-	if (err) {
-		kfree_skb(skb);
-		return RESPST_ERR_RKEY_VIOLATION;
-=======
 	if (err) {
 		kfree_skb(skb);
 		state = RESPST_ERR_RKEY_VIOLATION;
 		goto err_out;
->>>>>>> eb3cdb58
 	}
 
 	if (bth_pad(&ack_pkt)) {
@@ -1130,15 +932,10 @@
 
 	/* rxe_xmit_packet always consumes the skb */
 	err = rxe_xmit_packet(qp, &ack_pkt, skb);
-<<<<<<< HEAD
-	if (err)
-		return RESPST_ERR_RNR;
-=======
 	if (err) {
 		state = RESPST_ERR_RNR;
 		goto err_out;
 	}
->>>>>>> eb3cdb58
 
 	res->read.va += payload;
 	res->read.resid -= payload;
@@ -1207,13 +1004,10 @@
 		return RESPST_READ_REPLY;
 	} else if (pkt->mask & RXE_ATOMIC_MASK) {
 		return RESPST_ATOMIC_REPLY;
-<<<<<<< HEAD
-=======
 	} else if (pkt->mask & RXE_ATOMIC_WRITE_MASK) {
 		return RESPST_ATOMIC_WRITE_REPLY;
 	} else if (pkt->mask & RXE_FLUSH_MASK) {
 		return RESPST_PROCESS_FLUSH;
->>>>>>> eb3cdb58
 	} else {
 		/* Unreachable */
 		WARN_ON_ONCE(1);
@@ -1374,11 +1168,7 @@
 
 	err = rxe_xmit_packet(qp, &ack_pkt, skb);
 	if (err)
-<<<<<<< HEAD
-		pr_err_ratelimited("Failed sending %s\n", msg);
-=======
 		rxe_dbg_qp(qp, "Failed sending %s\n", msg);
->>>>>>> eb3cdb58
 
 	return err;
 }
@@ -1388,14 +1178,6 @@
 	return send_common_ack(qp, syndrome, psn,
 			IB_OPCODE_RC_ACKNOWLEDGE, "ACK");
 }
-<<<<<<< HEAD
-
-static int send_atomic_ack(struct rxe_qp *qp, u8 syndrome, u32 psn)
-{
-	int ret = send_common_ack(qp, syndrome, psn,
-			IB_OPCODE_RC_ATOMIC_ACKNOWLEDGE, "ATOMIC ACK");
-
-=======
 
 static int send_atomic_ack(struct rxe_qp *qp, u8 syndrome, u32 psn)
 {
@@ -1415,7 +1197,6 @@
 			IB_OPCODE_RC_RDMA_READ_RESPONSE_ONLY,
 			"RDMA READ response of length zero ACK");
 
->>>>>>> eb3cdb58
 	/* have to clear this since it is used to trigger
 	 * long read replies
 	 */
@@ -1433,11 +1214,8 @@
 		send_ack(qp, qp->resp.aeth_syndrome, pkt->psn);
 	else if (pkt->mask & RXE_ATOMIC_MASK)
 		send_atomic_ack(qp, AETH_ACK_UNLIMITED, pkt->psn);
-<<<<<<< HEAD
-=======
 	else if (pkt->mask & (RXE_FLUSH_MASK | RXE_ATOMIC_WRITE_MASK))
 		send_read_response_ack(qp, AETH_ACK_UNLIMITED, pkt->psn);
->>>>>>> eb3cdb58
 	else if (bth_ack(pkt))
 		send_ack(qp, AETH_ACK_UNLIMITED, pkt->psn);
 
@@ -1565,13 +1343,9 @@
 			res->replay = 1;
 			res->cur_psn = pkt->psn;
 			qp->resp.res = res;
-<<<<<<< HEAD
-			rc = RESPST_ATOMIC_REPLY;
-=======
 			rc = pkt->mask & RXE_ATOMIC_MASK ?
 					RESPST_ATOMIC_REPLY :
 					RESPST_ATOMIC_WRITE_REPLY;
->>>>>>> eb3cdb58
 			goto out;
 		}
 
@@ -1678,10 +1452,6 @@
 	if (qp->srq)
 		return;
 
-<<<<<<< HEAD
-	while (!qp->srq && q && queue_head(q, q->type))
-		queue_advance_consumer(q, q->type);
-=======
 	while ((wqe = queue_head(q, q->type))) {
 		if (notify) {
 			err = flush_recv_wqe(qp, wqe);
@@ -1692,7 +1462,6 @@
 	}
 
 	qp->resp.wqe = NULL;
->>>>>>> eb3cdb58
 }
 
 int rxe_responder(struct rxe_qp *qp)
@@ -1701,26 +1470,6 @@
 	enum resp_states state;
 	struct rxe_pkt_info *pkt = NULL;
 	int ret;
-<<<<<<< HEAD
-
-	if (!rxe_get(qp))
-		return -EAGAIN;
-
-	qp->resp.aeth_syndrome = AETH_ACK_UNLIMITED;
-
-	if (!qp->valid)
-		goto exit;
-
-	switch (qp->resp.state) {
-	case QP_STATE_RESET:
-		state = RESPST_RESET;
-		break;
-
-	default:
-		state = RESPST_GET_REQ;
-		break;
-	}
-=======
 	unsigned long flags;
 
 	spin_lock_irqsave(&qp->state_lock, flags);
@@ -1738,7 +1487,6 @@
 	qp->resp.aeth_syndrome = AETH_ACK_UNLIMITED;
 
 	state = RESPST_GET_REQ;
->>>>>>> eb3cdb58
 
 	while (1) {
 		rxe_dbg_qp(qp, "state = %s\n", resp_state_name[state]);
@@ -1776,15 +1524,12 @@
 		case RESPST_ATOMIC_REPLY:
 			state = atomic_reply(qp, pkt);
 			break;
-<<<<<<< HEAD
-=======
 		case RESPST_ATOMIC_WRITE_REPLY:
 			state = atomic_write_reply(qp, pkt);
 			break;
 		case RESPST_PROCESS_FLUSH:
 			state = process_flush(qp, pkt);
 			break;
->>>>>>> eb3cdb58
 		case RESPST_ACKNOWLEDGE:
 			state = acknowledge(qp, pkt);
 			break;
@@ -1902,11 +1647,7 @@
 
 		case RESPST_ERROR:
 			qp->resp.goto_error = 0;
-<<<<<<< HEAD
-			pr_debug("qp#%d moved to error state\n", qp_num(qp));
-=======
 			rxe_dbg_qp(qp, "moved to error state\n");
->>>>>>> eb3cdb58
 			rxe_qp_error(qp);
 			goto exit;
 
@@ -1925,9 +1666,5 @@
 exit:
 	ret = -EAGAIN;
 out:
-<<<<<<< HEAD
-	rxe_put(qp);
-=======
->>>>>>> eb3cdb58
 	return ret;
 }