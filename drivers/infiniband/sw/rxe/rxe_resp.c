--- conflicted
+++ resolved
@@ -466,14 +466,9 @@
 		if (mw->access & IB_ZERO_BASED)
 			qp->resp.offset = mw->addr;
 
-<<<<<<< HEAD
+		rxe_get(mr);
 		rxe_put(mw);
-		rxe_get(mr);
-=======
-		rxe_add_ref(mr);
-		rxe_drop_ref(mw);
 		mw = NULL;
->>>>>>> 469b9200
 	} else {
 		mr = lookup_mr(qp->pd, access, rkey, RXE_LOOKUP_REMOTE);
 		if (!mr) {
