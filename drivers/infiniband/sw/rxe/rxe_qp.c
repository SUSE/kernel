// SPDX-License-Identifier: GPL-2.0 OR Linux-OpenIB
/*
 * Copyright (c) 2016 Mellanox Technologies Ltd. All rights reserved.
 * Copyright (c) 2015 System Fabric Works, Inc. All rights reserved.
 */

#include <linux/skbuff.h>
#include <linux/delay.h>
#include <linux/sched.h>
#include <linux/vmalloc.h>
#include <rdma/uverbs_ioctl.h>

#include "rxe.h"
#include "rxe_loc.h"
#include "rxe_queue.h"
#include "rxe_task.h"

static int rxe_qp_chk_cap(struct rxe_dev *rxe, struct ib_qp_cap *cap,
			  int has_srq)
{
	if (cap->max_send_wr > rxe->attr.max_qp_wr) {
		pr_debug("invalid send wr = %u > %d\n",
			 cap->max_send_wr, rxe->attr.max_qp_wr);
		goto err1;
	}

	if (cap->max_send_sge > rxe->attr.max_send_sge) {
		pr_debug("invalid send sge = %u > %d\n",
			 cap->max_send_sge, rxe->attr.max_send_sge);
		goto err1;
	}

	if (!has_srq) {
		if (cap->max_recv_wr > rxe->attr.max_qp_wr) {
			pr_debug("invalid recv wr = %u > %d\n",
				 cap->max_recv_wr, rxe->attr.max_qp_wr);
			goto err1;
		}

		if (cap->max_recv_sge > rxe->attr.max_recv_sge) {
			pr_debug("invalid recv sge = %u > %d\n",
				 cap->max_recv_sge, rxe->attr.max_recv_sge);
			goto err1;
		}
	}

	if (cap->max_inline_data > rxe->max_inline_data) {
		pr_debug("invalid max inline data = %u > %d\n",
			 cap->max_inline_data, rxe->max_inline_data);
		goto err1;
	}

	return 0;

err1:
	return -EINVAL;
}

int rxe_qp_chk_init(struct rxe_dev *rxe, struct ib_qp_init_attr *init)
{
	struct ib_qp_cap *cap = &init->cap;
	struct rxe_port *port;
	int port_num = init->port_num;

	switch (init->qp_type) {
	case IB_QPT_GSI:
	case IB_QPT_RC:
	case IB_QPT_UC:
	case IB_QPT_UD:
		break;
	default:
		return -EOPNOTSUPP;
	}

	if (!init->recv_cq || !init->send_cq) {
		pr_debug("missing cq\n");
		goto err1;
	}

	if (rxe_qp_chk_cap(rxe, cap, !!init->srq))
		goto err1;

	if (init->qp_type == IB_QPT_GSI) {
		if (!rdma_is_port_valid(&rxe->ib_dev, port_num)) {
			pr_debug("invalid port = %d\n", port_num);
			goto err1;
		}

		port = &rxe->port;

		if (init->qp_type == IB_QPT_GSI && port->qp_gsi_index) {
			pr_debug("GSI QP exists for port %d\n", port_num);
			goto err1;
		}
	}

	return 0;

err1:
	return -EINVAL;
}

static int alloc_rd_atomic_resources(struct rxe_qp *qp, unsigned int n)
{
	qp->resp.res_head = 0;
	qp->resp.res_tail = 0;
	qp->resp.resources = kcalloc(n, sizeof(struct resp_res), GFP_KERNEL);

	if (!qp->resp.resources)
		return -ENOMEM;

	return 0;
}

static void free_rd_atomic_resources(struct rxe_qp *qp)
{
	if (qp->resp.resources) {
		int i;

		for (i = 0; i < qp->attr.max_dest_rd_atomic; i++) {
			struct resp_res *res = &qp->resp.resources[i];

			free_rd_atomic_resource(res);
		}
		kfree(qp->resp.resources);
		qp->resp.resources = NULL;
	}
}

void free_rd_atomic_resource(struct resp_res *res)
{
	res->type = 0;
}

static void cleanup_rd_atomic_resources(struct rxe_qp *qp)
{
	int i;
	struct resp_res *res;

	if (qp->resp.resources) {
		for (i = 0; i < qp->attr.max_dest_rd_atomic; i++) {
			res = &qp->resp.resources[i];
			free_rd_atomic_resource(res);
		}
	}
}

static void rxe_qp_init_misc(struct rxe_dev *rxe, struct rxe_qp *qp,
			     struct ib_qp_init_attr *init)
{
	struct rxe_port *port;
	u32 qpn;

	qp->sq_sig_type		= init->sq_sig_type;
	qp->attr.path_mtu	= 1;
	qp->mtu			= ib_mtu_enum_to_int(qp->attr.path_mtu);

	qpn			= qp->elem.index;
	port			= &rxe->port;

	switch (init->qp_type) {
	case IB_QPT_GSI:
		qp->ibqp.qp_num		= 1;
		port->qp_gsi_index	= qpn;
		qp->attr.port_num	= init->port_num;
		break;

	default:
		qp->ibqp.qp_num		= qpn;
		break;
	}

	spin_lock_init(&qp->state_lock);

	spin_lock_init(&qp->req.task.state_lock);
	spin_lock_init(&qp->resp.task.state_lock);
	spin_lock_init(&qp->comp.task.state_lock);

	spin_lock_init(&qp->sq.sq_lock);
	spin_lock_init(&qp->rq.producer_lock);
	spin_lock_init(&qp->rq.consumer_lock);

	skb_queue_head_init(&qp->req_pkts);
	skb_queue_head_init(&qp->resp_pkts);

	atomic_set(&qp->ssn, 0);
	atomic_set(&qp->skb_out, 0);
}

static int rxe_qp_init_req(struct rxe_dev *rxe, struct rxe_qp *qp,
			   struct ib_qp_init_attr *init, struct ib_udata *udata,
			   struct rxe_create_qp_resp __user *uresp)
{
	int err;
	int wqe_size;
	enum queue_type type;

	err = sock_create_kern(&init_net, AF_INET, SOCK_DGRAM, 0, &qp->sk);
	if (err < 0)
		return err;
	qp->sk->sk->sk_user_data = qp;

	/* pick a source UDP port number for this QP based on
	 * the source QPN. this spreads traffic for different QPs
	 * across different NIC RX queues (while using a single
	 * flow for a given QP to maintain packet order).
	 * the port number must be in the Dynamic Ports range
	 * (0xc000 - 0xffff).
	 */
	qp->src_port = RXE_ROCE_V2_SPORT + (hash_32(qp_num(qp), 14) & 0x3fff);
	qp->sq.max_wr		= init->cap.max_send_wr;

	/* These caps are limited by rxe_qp_chk_cap() done by the caller */
	wqe_size = max_t(int, init->cap.max_send_sge * sizeof(struct ib_sge),
			 init->cap.max_inline_data);
	qp->sq.max_sge = init->cap.max_send_sge =
		wqe_size / sizeof(struct ib_sge);
	qp->sq.max_inline = init->cap.max_inline_data = wqe_size;
	wqe_size += sizeof(struct rxe_send_wqe);

	type = QUEUE_TYPE_FROM_CLIENT;
	qp->sq.queue = rxe_queue_init(rxe, &qp->sq.max_wr,
				wqe_size, type);
	if (!qp->sq.queue)
		return -ENOMEM;

	err = do_mmap_info(rxe, uresp ? &uresp->sq_mi : NULL, udata,
			   qp->sq.queue->buf, qp->sq.queue->buf_size,
			   &qp->sq.queue->ip);

	if (err) {
		vfree(qp->sq.queue->buf);
		kfree(qp->sq.queue);
		qp->sq.queue = NULL;
		return err;
	}

	qp->req.wqe_index = queue_get_producer(qp->sq.queue,
					       QUEUE_TYPE_FROM_CLIENT);

	qp->req.state		= QP_STATE_RESET;
	qp->comp.state		= QP_STATE_RESET;
	qp->req.opcode		= -1;
	qp->comp.opcode		= -1;

<<<<<<< HEAD
	skb_queue_head_init(&qp->req_pkts);

	rxe_init_task(&qp->req.task, qp,
		      rxe_requester, "req");
	rxe_init_task(&qp->comp.task, qp,
		      rxe_completer, "comp");
=======
	rxe_init_task(&qp->req.task, qp, rxe_requester);
	rxe_init_task(&qp->comp.task, qp, rxe_completer);
>>>>>>> 469b9200

	qp->qp_timeout_jiffies = 0; /* Can't be set for UD/UC in modify_qp */
	if (init->qp_type == IB_QPT_RC) {
		timer_setup(&qp->rnr_nak_timer, rnr_nak_timer, 0);
		timer_setup(&qp->retrans_timer, retransmit_timer, 0);
	}
	return 0;
}

static int rxe_qp_init_resp(struct rxe_dev *rxe, struct rxe_qp *qp,
			    struct ib_qp_init_attr *init,
			    struct ib_udata *udata,
			    struct rxe_create_qp_resp __user *uresp)
{
	int err;
	int wqe_size;
	enum queue_type type;

	if (!qp->srq) {
		qp->rq.max_wr		= init->cap.max_recv_wr;
		qp->rq.max_sge		= init->cap.max_recv_sge;

		wqe_size = rcv_wqe_size(qp->rq.max_sge);

		pr_debug("qp#%d max_wr = %d, max_sge = %d, wqe_size = %d\n",
			 qp_num(qp), qp->rq.max_wr, qp->rq.max_sge, wqe_size);

		type = QUEUE_TYPE_FROM_CLIENT;
		qp->rq.queue = rxe_queue_init(rxe, &qp->rq.max_wr,
					wqe_size, type);
		if (!qp->rq.queue)
			return -ENOMEM;

		err = do_mmap_info(rxe, uresp ? &uresp->rq_mi : NULL, udata,
				   qp->rq.queue->buf, qp->rq.queue->buf_size,
				   &qp->rq.queue->ip);
		if (err) {
			vfree(qp->rq.queue->buf);
			kfree(qp->rq.queue);
			qp->rq.queue = NULL;
			return err;
		}
	}

<<<<<<< HEAD
	skb_queue_head_init(&qp->resp_pkts);

	rxe_init_task(&qp->resp.task, qp,
		      rxe_responder, "resp");
=======
	rxe_init_task(&qp->resp.task, qp, rxe_responder);
>>>>>>> 469b9200

	qp->resp.opcode		= OPCODE_NONE;
	qp->resp.msn		= 0;
	qp->resp.state		= QP_STATE_RESET;

	return 0;
}

/* called by the create qp verb */
int rxe_qp_from_init(struct rxe_dev *rxe, struct rxe_qp *qp, struct rxe_pd *pd,
		     struct ib_qp_init_attr *init,
		     struct rxe_create_qp_resp __user *uresp,
		     struct ib_pd *ibpd,
		     struct ib_udata *udata)
{
	int err;
	struct rxe_cq *rcq = to_rcq(init->recv_cq);
	struct rxe_cq *scq = to_rcq(init->send_cq);
	struct rxe_srq *srq = init->srq ? to_rsrq(init->srq) : NULL;

	rxe_get(pd);
	rxe_get(rcq);
	rxe_get(scq);
	if (srq)
		rxe_get(srq);

	qp->pd			= pd;
	qp->rcq			= rcq;
	qp->scq			= scq;
	qp->srq			= srq;

	atomic_inc(&rcq->num_wq);
	atomic_inc(&scq->num_wq);

	rxe_qp_init_misc(rxe, qp, init);

	err = rxe_qp_init_req(rxe, qp, init, udata, uresp);
	if (err)
		goto err1;

	err = rxe_qp_init_resp(rxe, qp, init, udata, uresp);
	if (err)
		goto err2;

	qp->attr.qp_state = IB_QPS_RESET;
	qp->valid = 1;

	return 0;

err2:
	rxe_queue_cleanup(qp->sq.queue);
	qp->sq.queue = NULL;
err1:
	atomic_dec(&rcq->num_wq);
	atomic_dec(&scq->num_wq);

	qp->pd = NULL;
	qp->rcq = NULL;
	qp->scq = NULL;
	qp->srq = NULL;

	if (srq)
		rxe_put(srq);
	rxe_put(scq);
	rxe_put(rcq);
	rxe_put(pd);

	return err;
}

/* called by the query qp verb */
int rxe_qp_to_init(struct rxe_qp *qp, struct ib_qp_init_attr *init)
{
	init->event_handler		= qp->ibqp.event_handler;
	init->qp_context		= qp->ibqp.qp_context;
	init->send_cq			= qp->ibqp.send_cq;
	init->recv_cq			= qp->ibqp.recv_cq;
	init->srq			= qp->ibqp.srq;

	init->cap.max_send_wr		= qp->sq.max_wr;
	init->cap.max_send_sge		= qp->sq.max_sge;
	init->cap.max_inline_data	= qp->sq.max_inline;

	if (!qp->srq) {
		init->cap.max_recv_wr		= qp->rq.max_wr;
		init->cap.max_recv_sge		= qp->rq.max_sge;
	}

	init->sq_sig_type		= qp->sq_sig_type;

	init->qp_type			= qp->ibqp.qp_type;
	init->port_num			= 1;

	return 0;
}

/* called by the modify qp verb, this routine checks all the parameters before
 * making any changes
 */
int rxe_qp_chk_attr(struct rxe_dev *rxe, struct rxe_qp *qp,
		    struct ib_qp_attr *attr, int mask)
{
	enum ib_qp_state cur_state = (mask & IB_QP_CUR_STATE) ?
					attr->cur_qp_state : qp->attr.qp_state;
	enum ib_qp_state new_state = (mask & IB_QP_STATE) ?
					attr->qp_state : cur_state;

	if (!ib_modify_qp_is_ok(cur_state, new_state, qp_type(qp), mask)) {
		pr_debug("invalid mask or state for qp\n");
		goto err1;
	}

	if (mask & IB_QP_STATE) {
		if (cur_state == IB_QPS_SQD) {
			if (qp->req.state == QP_STATE_DRAIN &&
			    new_state != IB_QPS_ERR)
				goto err1;
		}
	}

	if (mask & IB_QP_PORT) {
		if (!rdma_is_port_valid(&rxe->ib_dev, attr->port_num)) {
			pr_debug("invalid port %d\n", attr->port_num);
			goto err1;
		}
	}

	if (mask & IB_QP_CAP && rxe_qp_chk_cap(rxe, &attr->cap, !!qp->srq))
		goto err1;

	if (mask & IB_QP_AV && rxe_av_chk_attr(rxe, &attr->ah_attr))
		goto err1;

	if (mask & IB_QP_ALT_PATH) {
		if (rxe_av_chk_attr(rxe, &attr->alt_ah_attr))
			goto err1;
		if (!rdma_is_port_valid(&rxe->ib_dev, attr->alt_port_num))  {
			pr_debug("invalid alt port %d\n", attr->alt_port_num);
			goto err1;
		}
		if (attr->alt_timeout > 31) {
			pr_debug("invalid QP alt timeout %d > 31\n",
				 attr->alt_timeout);
			goto err1;
		}
	}

	if (mask & IB_QP_PATH_MTU) {
		struct rxe_port *port = &rxe->port;

		enum ib_mtu max_mtu = port->attr.max_mtu;
		enum ib_mtu mtu = attr->path_mtu;

		if (mtu > max_mtu) {
			pr_debug("invalid mtu (%d) > (%d)\n",
				 ib_mtu_enum_to_int(mtu),
				 ib_mtu_enum_to_int(max_mtu));
			goto err1;
		}
	}

	if (mask & IB_QP_MAX_QP_RD_ATOMIC) {
		if (attr->max_rd_atomic > rxe->attr.max_qp_rd_atom) {
			pr_debug("invalid max_rd_atomic %d > %d\n",
				 attr->max_rd_atomic,
				 rxe->attr.max_qp_rd_atom);
			goto err1;
		}
	}

	if (mask & IB_QP_TIMEOUT) {
		if (attr->timeout > 31) {
			pr_debug("invalid QP timeout %d > 31\n", attr->timeout);
			goto err1;
		}
	}

	return 0;

err1:
	return -EINVAL;
}

/* move the qp to the reset state */
static void rxe_qp_reset(struct rxe_qp *qp)
{
	/* stop tasks from running */
	rxe_disable_task(&qp->resp.task);

	/* stop request/comp */
	if (qp->sq.queue) {
		if (qp_type(qp) == IB_QPT_RC)
			rxe_disable_task(&qp->comp.task);
		rxe_disable_task(&qp->req.task);
	}

	/* move qp to the reset state */
	qp->req.state = QP_STATE_RESET;
	qp->comp.state = QP_STATE_RESET;
	qp->resp.state = QP_STATE_RESET;

	/* let state machines reset themselves drain work and packet queues
	 * etc.
	 */
	__rxe_do_task(&qp->resp.task);

	if (qp->sq.queue) {
		__rxe_do_task(&qp->comp.task);
		__rxe_do_task(&qp->req.task);
		rxe_queue_reset(qp->sq.queue);
	}

	/* cleanup attributes */
	atomic_set(&qp->ssn, 0);
	qp->req.opcode = -1;
	qp->req.need_retry = 0;
	qp->req.wait_for_rnr_timer = 0;
	qp->req.noack_pkts = 0;
	qp->resp.msn = 0;
	qp->resp.opcode = -1;
	qp->resp.drop_msg = 0;
	qp->resp.goto_error = 0;
	qp->resp.sent_psn_nak = 0;

	if (qp->resp.mr) {
		rxe_put(qp->resp.mr);
		qp->resp.mr = NULL;
	}

	cleanup_rd_atomic_resources(qp);

	/* reenable tasks */
	rxe_enable_task(&qp->resp.task);

	if (qp->sq.queue) {
		if (qp_type(qp) == IB_QPT_RC)
			rxe_enable_task(&qp->comp.task);

		rxe_enable_task(&qp->req.task);
	}
}

/* drain the send queue */
static void rxe_qp_drain(struct rxe_qp *qp)
{
	if (qp->sq.queue) {
		if (qp->req.state != QP_STATE_DRAINED) {
			qp->req.state = QP_STATE_DRAIN;
			if (qp_type(qp) == IB_QPT_RC)
				rxe_run_task(&qp->comp.task, 1);
			else
				__rxe_do_task(&qp->comp.task);
			rxe_run_task(&qp->req.task, 1);
		}
	}
}

/* move the qp to the error state */
void rxe_qp_error(struct rxe_qp *qp)
{
	qp->req.state = QP_STATE_ERROR;
	qp->resp.state = QP_STATE_ERROR;
	qp->comp.state = QP_STATE_ERROR;
	qp->attr.qp_state = IB_QPS_ERR;

	/* drain work and packet queues */
	rxe_run_task(&qp->resp.task, 1);

	if (qp_type(qp) == IB_QPT_RC)
		rxe_run_task(&qp->comp.task, 1);
	else
		__rxe_do_task(&qp->comp.task);
	rxe_run_task(&qp->req.task, 1);
}

/* called by the modify qp verb */
int rxe_qp_from_attr(struct rxe_qp *qp, struct ib_qp_attr *attr, int mask,
		     struct ib_udata *udata)
{
	int err;

	if (mask & IB_QP_MAX_QP_RD_ATOMIC) {
		int max_rd_atomic = attr->max_rd_atomic ?
			roundup_pow_of_two(attr->max_rd_atomic) : 0;

		qp->attr.max_rd_atomic = max_rd_atomic;
		atomic_set(&qp->req.rd_atomic, max_rd_atomic);
	}

	if (mask & IB_QP_MAX_DEST_RD_ATOMIC) {
		int max_dest_rd_atomic = attr->max_dest_rd_atomic ?
			roundup_pow_of_two(attr->max_dest_rd_atomic) : 0;

		qp->attr.max_dest_rd_atomic = max_dest_rd_atomic;

		free_rd_atomic_resources(qp);

		err = alloc_rd_atomic_resources(qp, max_dest_rd_atomic);
		if (err)
			return err;
	}

	if (mask & IB_QP_CUR_STATE)
		qp->attr.cur_qp_state = attr->qp_state;

	if (mask & IB_QP_EN_SQD_ASYNC_NOTIFY)
		qp->attr.en_sqd_async_notify = attr->en_sqd_async_notify;

	if (mask & IB_QP_ACCESS_FLAGS)
		qp->attr.qp_access_flags = attr->qp_access_flags;

	if (mask & IB_QP_PKEY_INDEX)
		qp->attr.pkey_index = attr->pkey_index;

	if (mask & IB_QP_PORT)
		qp->attr.port_num = attr->port_num;

	if (mask & IB_QP_QKEY)
		qp->attr.qkey = attr->qkey;

	if (mask & IB_QP_AV)
		rxe_init_av(&attr->ah_attr, &qp->pri_av);

	if (mask & IB_QP_ALT_PATH) {
		rxe_init_av(&attr->alt_ah_attr, &qp->alt_av);
		qp->attr.alt_port_num = attr->alt_port_num;
		qp->attr.alt_pkey_index = attr->alt_pkey_index;
		qp->attr.alt_timeout = attr->alt_timeout;
	}

	if (mask & IB_QP_PATH_MTU) {
		qp->attr.path_mtu = attr->path_mtu;
		qp->mtu = ib_mtu_enum_to_int(attr->path_mtu);
	}

	if (mask & IB_QP_TIMEOUT) {
		qp->attr.timeout = attr->timeout;
		if (attr->timeout == 0) {
			qp->qp_timeout_jiffies = 0;
		} else {
			/* According to the spec, timeout = 4.096 * 2 ^ attr->timeout [us] */
			int j = nsecs_to_jiffies(4096ULL << attr->timeout);

			qp->qp_timeout_jiffies = j ? j : 1;
		}
	}

	if (mask & IB_QP_RETRY_CNT) {
		qp->attr.retry_cnt = attr->retry_cnt;
		qp->comp.retry_cnt = attr->retry_cnt;
		pr_debug("qp#%d set retry count = %d\n", qp_num(qp),
			 attr->retry_cnt);
	}

	if (mask & IB_QP_RNR_RETRY) {
		qp->attr.rnr_retry = attr->rnr_retry;
		qp->comp.rnr_retry = attr->rnr_retry;
		pr_debug("qp#%d set rnr retry count = %d\n", qp_num(qp),
			 attr->rnr_retry);
	}

	if (mask & IB_QP_RQ_PSN) {
		qp->attr.rq_psn = (attr->rq_psn & BTH_PSN_MASK);
		qp->resp.psn = qp->attr.rq_psn;
		pr_debug("qp#%d set resp psn = 0x%x\n", qp_num(qp),
			 qp->resp.psn);
	}

	if (mask & IB_QP_MIN_RNR_TIMER) {
		qp->attr.min_rnr_timer = attr->min_rnr_timer;
		pr_debug("qp#%d set min rnr timer = 0x%x\n", qp_num(qp),
			 attr->min_rnr_timer);
	}

	if (mask & IB_QP_SQ_PSN) {
		qp->attr.sq_psn = (attr->sq_psn & BTH_PSN_MASK);
		qp->req.psn = qp->attr.sq_psn;
		qp->comp.psn = qp->attr.sq_psn;
		pr_debug("qp#%d set req psn = 0x%x\n", qp_num(qp), qp->req.psn);
	}

	if (mask & IB_QP_PATH_MIG_STATE)
		qp->attr.path_mig_state = attr->path_mig_state;

	if (mask & IB_QP_DEST_QPN)
		qp->attr.dest_qp_num = attr->dest_qp_num;

	if (mask & IB_QP_STATE) {
		qp->attr.qp_state = attr->qp_state;

		switch (attr->qp_state) {
		case IB_QPS_RESET:
			pr_debug("qp#%d state -> RESET\n", qp_num(qp));
			rxe_qp_reset(qp);
			break;

		case IB_QPS_INIT:
			pr_debug("qp#%d state -> INIT\n", qp_num(qp));
			qp->req.state = QP_STATE_INIT;
			qp->resp.state = QP_STATE_INIT;
			qp->comp.state = QP_STATE_INIT;
			break;

		case IB_QPS_RTR:
			pr_debug("qp#%d state -> RTR\n", qp_num(qp));
			qp->resp.state = QP_STATE_READY;
			break;

		case IB_QPS_RTS:
			pr_debug("qp#%d state -> RTS\n", qp_num(qp));
			qp->req.state = QP_STATE_READY;
			qp->comp.state = QP_STATE_READY;
			break;

		case IB_QPS_SQD:
			pr_debug("qp#%d state -> SQD\n", qp_num(qp));
			rxe_qp_drain(qp);
			break;

		case IB_QPS_SQE:
			pr_warn("qp#%d state -> SQE !!?\n", qp_num(qp));
			/* Not possible from modify_qp. */
			break;

		case IB_QPS_ERR:
			pr_debug("qp#%d state -> ERR\n", qp_num(qp));
			rxe_qp_error(qp);
			break;
		}
	}

	return 0;
}

/* called by the query qp verb */
int rxe_qp_to_attr(struct rxe_qp *qp, struct ib_qp_attr *attr, int mask)
{
	*attr = qp->attr;

	attr->rq_psn				= qp->resp.psn;
	attr->sq_psn				= qp->req.psn;

	attr->cap.max_send_wr			= qp->sq.max_wr;
	attr->cap.max_send_sge			= qp->sq.max_sge;
	attr->cap.max_inline_data		= qp->sq.max_inline;

	if (!qp->srq) {
		attr->cap.max_recv_wr		= qp->rq.max_wr;
		attr->cap.max_recv_sge		= qp->rq.max_sge;
	}

	rxe_av_to_attr(&qp->pri_av, &attr->ah_attr);
	rxe_av_to_attr(&qp->alt_av, &attr->alt_ah_attr);

	if (qp->req.state == QP_STATE_DRAIN) {
		attr->sq_draining = 1;
		/* applications that get this state
		 * typically spin on it. yield the
		 * processor
		 */
		cond_resched();
	} else {
		attr->sq_draining = 0;
	}

	pr_debug("attr->sq_draining = %d\n", attr->sq_draining);

	return 0;
}

int rxe_qp_chk_destroy(struct rxe_qp *qp)
{
	/* See IBA o10-2.2.3
	 * An attempt to destroy a QP while attached to a mcast group
	 * will fail immediately.
	 */
	if (atomic_read(&qp->mcg_num)) {
		pr_debug("Attempt to destroy QP while attached to multicast group\n");
		return -EBUSY;
	}

	return 0;
}

/* called when the last reference to the qp is dropped */
static void rxe_qp_do_cleanup(struct work_struct *work)
{
	struct rxe_qp *qp = container_of(work, typeof(*qp), cleanup_work.work);

	qp->valid = 0;
	qp->qp_timeout_jiffies = 0;
	if (qp->resp.task.func)
		rxe_cleanup_task(&qp->resp.task);

	if (qp_type(qp) == IB_QPT_RC) {
		del_timer_sync(&qp->retrans_timer);
		del_timer_sync(&qp->rnr_nak_timer);
	}


	if (qp->req.task.func)
		rxe_cleanup_task(&qp->req.task);

	if (qp->comp.task.func)
		rxe_cleanup_task(&qp->comp.task);

	/* flush out any receive wr's or pending requests */
	if (qp->req.task.func)
		__rxe_do_task(&qp->req.task);

	if (qp->sq.queue) {
		__rxe_do_task(&qp->comp.task);
		__rxe_do_task(&qp->req.task);
	}

	if (qp->sq.queue)
		rxe_queue_cleanup(qp->sq.queue);

	if (qp->srq)
		rxe_put(qp->srq);

	if (qp->rq.queue)
		rxe_queue_cleanup(qp->rq.queue);

	if (qp->scq) {
		atomic_dec(&qp->scq->num_wq);
		rxe_put(qp->scq);
	}

	if (qp->rcq) {
		atomic_dec(&qp->rcq->num_wq);
		rxe_put(qp->rcq);
	}

	if (qp->pd)
		rxe_put(qp->pd);

	if (qp->resp.mr)
		rxe_put(qp->resp.mr);

	free_rd_atomic_resources(qp);

	if (qp->sk) {
		if (qp_type(qp) == IB_QPT_RC)
			sk_dst_reset(qp->sk->sk);

		kernel_sock_shutdown(qp->sk, SHUT_RDWR);
		sock_release(qp->sk);
	}
}

/* called when the last reference to the qp is dropped */
void rxe_qp_cleanup(struct rxe_pool_elem *elem)
{
	struct rxe_qp *qp = container_of(elem, typeof(*qp), elem);

	execute_in_process_context(rxe_qp_do_cleanup, &qp->cleanup_work);
}<|MERGE_RESOLUTION|>--- conflicted
+++ resolved
@@ -243,17 +243,8 @@
 	qp->req.opcode		= -1;
 	qp->comp.opcode		= -1;
 
-<<<<<<< HEAD
-	skb_queue_head_init(&qp->req_pkts);
-
-	rxe_init_task(&qp->req.task, qp,
-		      rxe_requester, "req");
-	rxe_init_task(&qp->comp.task, qp,
-		      rxe_completer, "comp");
-=======
 	rxe_init_task(&qp->req.task, qp, rxe_requester);
 	rxe_init_task(&qp->comp.task, qp, rxe_completer);
->>>>>>> 469b9200
 
 	qp->qp_timeout_jiffies = 0; /* Can't be set for UD/UC in modify_qp */
 	if (init->qp_type == IB_QPT_RC) {
@@ -298,14 +289,7 @@
 		}
 	}
 
-<<<<<<< HEAD
-	skb_queue_head_init(&qp->resp_pkts);
-
-	rxe_init_task(&qp->resp.task, qp,
-		      rxe_responder, "resp");
-=======
 	rxe_init_task(&qp->resp.task, qp, rxe_responder);
->>>>>>> 469b9200
 
 	qp->resp.opcode		= OPCODE_NONE;
 	qp->resp.msn		= 0;
