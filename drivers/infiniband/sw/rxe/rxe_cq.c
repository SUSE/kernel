// SPDX-License-Identifier: GPL-2.0 OR Linux-OpenIB
/*
 * Copyright (c) 2016 Mellanox Technologies Ltd. All rights reserved.
 * Copyright (c) 2015 System Fabric Works, Inc. All rights reserved.
 */
#include <linux/vmalloc.h>
#include "rxe.h"
#include "rxe_loc.h"
#include "rxe_queue.h"

int rxe_cq_chk_attr(struct rxe_dev *rxe, struct rxe_cq *cq,
		    int cqe, int comp_vector)
{
	int count;

	if (cqe <= 0) {
		rxe_dbg_dev(rxe, "cqe(%d) <= 0\n", cqe);
		goto err1;
	}

	if (cqe > rxe->attr.max_cqe) {
<<<<<<< HEAD
		pr_debug("cqe(%d) > max_cqe(%d)\n",
=======
		rxe_dbg_dev(rxe, "cqe(%d) > max_cqe(%d)\n",
>>>>>>> eb3cdb58
				cqe, rxe->attr.max_cqe);
		goto err1;
	}

	if (cq) {
		count = queue_count(cq->queue, QUEUE_TYPE_TO_CLIENT);
		if (cqe < count) {
<<<<<<< HEAD
			pr_debug("cqe(%d) < current # elements in queue (%d)",
=======
			rxe_dbg_cq(cq, "cqe(%d) < current # elements in queue (%d)",
>>>>>>> eb3cdb58
					cqe, count);
			goto err1;
		}
	}

	return 0;

err1:
	return -EINVAL;
}

int rxe_cq_from_init(struct rxe_dev *rxe, struct rxe_cq *cq, int cqe,
		     int comp_vector, struct ib_udata *udata,
		     struct rxe_create_cq_resp __user *uresp)
{
	int err;
	enum queue_type type;

	type = QUEUE_TYPE_TO_CLIENT;
	cq->queue = rxe_queue_init(rxe, &cqe,
			sizeof(struct rxe_cqe), type);
	if (!cq->queue) {
		rxe_dbg_dev(rxe, "unable to create cq\n");
		return -ENOMEM;
	}

	err = do_mmap_info(rxe, uresp ? &uresp->mi : NULL, udata,
			   cq->queue->buf, cq->queue->buf_size, &cq->queue->ip);
	if (err) {
		vfree(cq->queue->buf);
		kfree(cq->queue);
		return err;
	}

	cq->is_user = uresp;

	spin_lock_init(&cq->cq_lock);
	cq->ibcq.cqe = cqe;
	return 0;
}

int rxe_cq_resize_queue(struct rxe_cq *cq, int cqe,
			struct rxe_resize_cq_resp __user *uresp,
			struct ib_udata *udata)
{
	int err;

	err = rxe_queue_resize(cq->queue, (unsigned int *)&cqe,
			       sizeof(struct rxe_cqe), udata,
			       uresp ? &uresp->mi : NULL, NULL, &cq->cq_lock);
	if (!err)
		cq->ibcq.cqe = cqe;

	return err;
}

/* caller holds reference to cq */
int rxe_cq_post(struct rxe_cq *cq, struct rxe_cqe *cqe, int solicited)
{
	struct ib_event ev;
	int full;
	void *addr;
	unsigned long flags;

	spin_lock_irqsave(&cq->cq_lock, flags);

	full = queue_full(cq->queue, QUEUE_TYPE_TO_CLIENT);
	if (unlikely(full)) {
		rxe_err_cq(cq, "queue full");
		spin_unlock_irqrestore(&cq->cq_lock, flags);
		if (cq->ibcq.event_handler) {
			ev.device = cq->ibcq.device;
			ev.element.cq = &cq->ibcq;
			ev.event = IB_EVENT_CQ_ERR;
			cq->ibcq.event_handler(&ev, cq->ibcq.cq_context);
		}

		return -EBUSY;
	}

	addr = queue_producer_addr(cq->queue, QUEUE_TYPE_TO_CLIENT);
	memcpy(addr, cqe, sizeof(*cqe));

	queue_advance_producer(cq->queue, QUEUE_TYPE_TO_CLIENT);

	if ((cq->notify == IB_CQ_NEXT_COMP) ||
	    (cq->notify == IB_CQ_SOLICITED && solicited)) {
		cq->notify = 0;

		cq->ibcq.comp_handler(&cq->ibcq, cq->ibcq.cq_context);
	}

	spin_unlock_irqrestore(&cq->cq_lock, flags);

	return 0;
}

void rxe_cq_cleanup(struct rxe_pool_elem *elem)
{
	struct rxe_cq *cq = container_of(elem, typeof(*cq), elem);

	if (cq->queue)
		rxe_queue_cleanup(cq->queue);
}<|MERGE_RESOLUTION|>--- conflicted
+++ resolved
@@ -19,11 +19,7 @@
 	}
 
 	if (cqe > rxe->attr.max_cqe) {
-<<<<<<< HEAD
-		pr_debug("cqe(%d) > max_cqe(%d)\n",
-=======
 		rxe_dbg_dev(rxe, "cqe(%d) > max_cqe(%d)\n",
->>>>>>> eb3cdb58
 				cqe, rxe->attr.max_cqe);
 		goto err1;
 	}
@@ -31,11 +27,7 @@
 	if (cq) {
 		count = queue_count(cq->queue, QUEUE_TYPE_TO_CLIENT);
 		if (cqe < count) {
-<<<<<<< HEAD
-			pr_debug("cqe(%d) < current # elements in queue (%d)",
-=======
 			rxe_dbg_cq(cq, "cqe(%d) < current # elements in queue (%d)",
->>>>>>> eb3cdb58
 					cqe, count);
 			goto err1;
 		}
