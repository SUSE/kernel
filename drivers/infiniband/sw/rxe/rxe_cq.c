// SPDX-License-Identifier: GPL-2.0 OR Linux-OpenIB
/*
 * Copyright (c) 2016 Mellanox Technologies Ltd. All rights reserved.
 * Copyright (c) 2015 System Fabric Works, Inc. All rights reserved.
 */
#include <linux/vmalloc.h>
#include "rxe.h"
#include "rxe_loc.h"
#include "rxe_queue.h"

int rxe_cq_chk_attr(struct rxe_dev *rxe, struct rxe_cq *cq,
		    int cqe, int comp_vector)
{
	int count;

	if (cqe <= 0) {
		pr_warn("cqe(%d) <= 0\n", cqe);
		goto err1;
	}

	if (cqe > rxe->attr.max_cqe) {
		pr_debug("cqe(%d) > max_cqe(%d)\n",
				cqe, rxe->attr.max_cqe);
		goto err1;
	}

	if (cq) {
		count = queue_count(cq->queue, QUEUE_TYPE_TO_CLIENT);
		if (cqe < count) {
			pr_debug("cqe(%d) < current # elements in queue (%d)",
					cqe, count);
			goto err1;
		}
	}

	return 0;

err1:
	return -EINVAL;
}

int rxe_cq_from_init(struct rxe_dev *rxe, struct rxe_cq *cq, int cqe,
		     int comp_vector, struct ib_udata *udata,
		     struct rxe_create_cq_resp __user *uresp)
{
	int err;
	enum queue_type type;

	type = QUEUE_TYPE_TO_CLIENT;
	cq->queue = rxe_queue_init(rxe, &cqe,
			sizeof(struct rxe_cqe), type);
	if (!cq->queue) {
		pr_warn("unable to create cq\n");
		return -ENOMEM;
	}

	err = do_mmap_info(rxe, uresp ? &uresp->mi : NULL, udata,
			   cq->queue->buf, cq->queue->buf_size, &cq->queue->ip);
	if (err) {
		vfree(cq->queue->buf);
		kfree(cq->queue);
		return err;
	}

	cq->is_user = uresp;

	spin_lock_init(&cq->cq_lock);
	cq->ibcq.cqe = cqe;
	return 0;
}

int rxe_cq_resize_queue(struct rxe_cq *cq, int cqe,
			struct rxe_resize_cq_resp __user *uresp,
			struct ib_udata *udata)
{
	int err;

	err = rxe_queue_resize(cq->queue, (unsigned int *)&cqe,
			       sizeof(struct rxe_cqe), udata,
			       uresp ? &uresp->mi : NULL, NULL, &cq->cq_lock);
	if (!err)
		cq->ibcq.cqe = cqe;

	return err;
}

/* caller holds reference to cq */
int rxe_cq_post(struct rxe_cq *cq, struct rxe_cqe *cqe, int solicited)
{
	struct ib_event ev;
	int full;
	void *addr;
	unsigned long flags;

	spin_lock_irqsave(&cq->cq_lock, flags);

	full = queue_full(cq->queue, QUEUE_TYPE_TO_CLIENT);
	if (unlikely(full)) {
		spin_unlock_irqrestore(&cq->cq_lock, flags);
		if (cq->ibcq.event_handler) {
			ev.device = cq->ibcq.device;
			ev.element.cq = &cq->ibcq;
			ev.event = IB_EVENT_CQ_ERR;
			cq->ibcq.event_handler(&ev, cq->ibcq.cq_context);
		}

		return -EBUSY;
	}

	addr = queue_producer_addr(cq->queue, QUEUE_TYPE_TO_CLIENT);
	memcpy(addr, cqe, sizeof(*cqe));

	queue_advance_producer(cq->queue, QUEUE_TYPE_TO_CLIENT);

	spin_unlock_irqrestore(&cq->cq_lock, flags);

	if ((cq->notify == IB_CQ_NEXT_COMP) ||
	    (cq->notify == IB_CQ_SOLICITED && solicited)) {
		cq->notify = 0;

		cq->ibcq.comp_handler(&cq->ibcq, cq->ibcq.cq_context);
	}

	return 0;
}

<<<<<<< HEAD
void rxe_cq_disable(struct rxe_cq *cq)
{
	unsigned long flags;

	spin_lock_irqsave(&cq->cq_lock, flags);
	cq->is_dying = true;
	spin_unlock_irqrestore(&cq->cq_lock, flags);
}

void rxe_cq_cleanup(struct rxe_pool_elem *elem)
=======
void rxe_cq_cleanup(struct rxe_pool_entry *arg)
>>>>>>> 0c7946f5
{
	struct rxe_cq *cq = container_of(elem, typeof(*cq), elem);

	if (cq->queue)
		rxe_queue_cleanup(cq->queue);
}<|MERGE_RESOLUTION|>--- conflicted
+++ resolved
@@ -124,20 +124,7 @@
 	return 0;
 }
 
-<<<<<<< HEAD
-void rxe_cq_disable(struct rxe_cq *cq)
-{
-	unsigned long flags;
-
-	spin_lock_irqsave(&cq->cq_lock, flags);
-	cq->is_dying = true;
-	spin_unlock_irqrestore(&cq->cq_lock, flags);
-}
-
 void rxe_cq_cleanup(struct rxe_pool_elem *elem)
-=======
-void rxe_cq_cleanup(struct rxe_pool_entry *arg)
->>>>>>> 0c7946f5
 {
 	struct rxe_cq *cq = container_of(elem, typeof(*cq), elem);
 
