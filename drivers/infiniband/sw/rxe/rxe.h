/* SPDX-License-Identifier: GPL-2.0 OR Linux-OpenIB */
/*
 * Copyright (c) 2016 Mellanox Technologies Ltd. All rights reserved.
 * Copyright (c) 2015 System Fabric Works, Inc. All rights reserved.
 */

#ifndef RXE_H
#define RXE_H

#ifdef pr_fmt
#undef pr_fmt
#endif
#define pr_fmt(fmt) KBUILD_MODNAME ": " fmt

#include <linux/skbuff.h>

#include <rdma/ib_verbs.h>
#include <rdma/ib_user_verbs.h>
#include <rdma/ib_pack.h>
#include <rdma/ib_smi.h>
#include <rdma/ib_umem.h>
#include <rdma/ib_cache.h>
#include <rdma/ib_addr.h>
#include <crypto/hash.h>

#include "rxe_net.h"
#include "rxe_opcode.h"
#include "rxe_hdr.h"
#include "rxe_param.h"
#include "rxe_verbs.h"
#include "rxe_loc.h"

/*
 * Version 1 and Version 2 are identical on 64 bit machines, but on 32 bit
 * machines Version 2 has a different struct layout.
 */
#define RXE_UVERBS_ABI_VERSION		2

#define RXE_ROCE_V2_SPORT		(0xc000)

<<<<<<< HEAD
=======
#define rxe_dbg(fmt, ...) pr_debug("%s: " fmt "\n", __func__, ##__VA_ARGS__)
#define rxe_dbg_dev(rxe, fmt, ...) ibdev_dbg(&(rxe)->ib_dev,		\
		"%s: " fmt, __func__, ##__VA_ARGS__)
#define rxe_dbg_uc(uc, fmt, ...) ibdev_dbg((uc)->ibuc.device,		\
		"uc#%d %s: " fmt, (uc)->elem.index, __func__, ##__VA_ARGS__)
#define rxe_dbg_pd(pd, fmt, ...) ibdev_dbg((pd)->ibpd.device,		\
		"pd#%d %s: " fmt, (pd)->elem.index, __func__, ##__VA_ARGS__)
#define rxe_dbg_ah(ah, fmt, ...) ibdev_dbg((ah)->ibah.device,		\
		"ah#%d %s: " fmt, (ah)->elem.index, __func__, ##__VA_ARGS__)
#define rxe_dbg_srq(srq, fmt, ...) ibdev_dbg((srq)->ibsrq.device,	\
		"srq#%d %s: " fmt, (srq)->elem.index, __func__, ##__VA_ARGS__)
#define rxe_dbg_qp(qp, fmt, ...) ibdev_dbg((qp)->ibqp.device,		\
		"qp#%d %s: " fmt, (qp)->elem.index, __func__, ##__VA_ARGS__)
#define rxe_dbg_cq(cq, fmt, ...) ibdev_dbg((cq)->ibcq.device,		\
		"cq#%d %s: " fmt, (cq)->elem.index, __func__, ##__VA_ARGS__)
#define rxe_dbg_mr(mr, fmt, ...) ibdev_dbg((mr)->ibmr.device,		\
		"mr#%d %s:  " fmt, (mr)->elem.index, __func__, ##__VA_ARGS__)
#define rxe_dbg_mw(mw, fmt, ...) ibdev_dbg((mw)->ibmw.device,		\
		"mw#%d %s:  " fmt, (mw)->elem.index, __func__, ##__VA_ARGS__)

#define rxe_err(fmt, ...) pr_err_ratelimited("%s: " fmt "\n", __func__, \
					##__VA_ARGS__)
#define rxe_err_dev(rxe, fmt, ...) ibdev_err_ratelimited(&(rxe)->ib_dev, \
		"%s: " fmt, __func__, ##__VA_ARGS__)
#define rxe_err_uc(uc, fmt, ...) ibdev_err_ratelimited((uc)->ibuc.device, \
		"uc#%d %s: " fmt, (uc)->elem.index, __func__, ##__VA_ARGS__)
#define rxe_err_pd(pd, fmt, ...) ibdev_err_ratelimited((pd)->ibpd.device, \
		"pd#%d %s: " fmt, (pd)->elem.index, __func__, ##__VA_ARGS__)
#define rxe_err_ah(ah, fmt, ...) ibdev_err_ratelimited((ah)->ibah.device, \
		"ah#%d %s: " fmt, (ah)->elem.index, __func__, ##__VA_ARGS__)
#define rxe_err_srq(srq, fmt, ...) ibdev_err_ratelimited((srq)->ibsrq.device, \
		"srq#%d %s: " fmt, (srq)->elem.index, __func__, ##__VA_ARGS__)
#define rxe_err_qp(qp, fmt, ...) ibdev_err_ratelimited((qp)->ibqp.device, \
		"qp#%d %s: " fmt, (qp)->elem.index, __func__, ##__VA_ARGS__)
#define rxe_err_cq(cq, fmt, ...) ibdev_err_ratelimited((cq)->ibcq.device, \
		"cq#%d %s: " fmt, (cq)->elem.index, __func__, ##__VA_ARGS__)
#define rxe_err_mr(mr, fmt, ...) ibdev_err_ratelimited((mr)->ibmr.device, \
		"mr#%d %s:  " fmt, (mr)->elem.index, __func__, ##__VA_ARGS__)
#define rxe_err_mw(mw, fmt, ...) ibdev_err_ratelimited((mw)->ibmw.device, \
		"mw#%d %s:  " fmt, (mw)->elem.index, __func__, ##__VA_ARGS__)

#define rxe_info(fmt, ...) pr_info_ratelimited("%s: " fmt "\n", __func__, \
					##__VA_ARGS__)
#define rxe_info_dev(rxe, fmt, ...) ibdev_info_ratelimited(&(rxe)->ib_dev, \
		"%s: " fmt, __func__, ##__VA_ARGS__)
#define rxe_info_uc(uc, fmt, ...) ibdev_info_ratelimited((uc)->ibuc.device, \
		"uc#%d %s: " fmt, (uc)->elem.index, __func__, ##__VA_ARGS__)
#define rxe_info_pd(pd, fmt, ...) ibdev_info_ratelimited((pd)->ibpd.device, \
		"pd#%d %s: " fmt, (pd)->elem.index, __func__, ##__VA_ARGS__)
#define rxe_info_ah(ah, fmt, ...) ibdev_info_ratelimited((ah)->ibah.device, \
		"ah#%d %s: " fmt, (ah)->elem.index, __func__, ##__VA_ARGS__)
#define rxe_info_srq(srq, fmt, ...) ibdev_info_ratelimited((srq)->ibsrq.device, \
		"srq#%d %s: " fmt, (srq)->elem.index, __func__, ##__VA_ARGS__)
#define rxe_info_qp(qp, fmt, ...) ibdev_info_ratelimited((qp)->ibqp.device, \
		"qp#%d %s: " fmt, (qp)->elem.index, __func__, ##__VA_ARGS__)
#define rxe_info_cq(cq, fmt, ...) ibdev_info_ratelimited((cq)->ibcq.device, \
		"cq#%d %s: " fmt, (cq)->elem.index, __func__, ##__VA_ARGS__)
#define rxe_info_mr(mr, fmt, ...) ibdev_info_ratelimited((mr)->ibmr.device, \
		"mr#%d %s:  " fmt, (mr)->elem.index, __func__, ##__VA_ARGS__)
#define rxe_info_mw(mw, fmt, ...) ibdev_info_ratelimited((mw)->ibmw.device, \
		"mw#%d %s:  " fmt, (mw)->elem.index, __func__, ##__VA_ARGS__)

/* responder states */
enum resp_states {
	RESPST_NONE,
	RESPST_GET_REQ,
	RESPST_CHK_PSN,
	RESPST_CHK_OP_SEQ,
	RESPST_CHK_OP_VALID,
	RESPST_CHK_RESOURCE,
	RESPST_CHK_LENGTH,
	RESPST_CHK_RKEY,
	RESPST_EXECUTE,
	RESPST_READ_REPLY,
	RESPST_ATOMIC_REPLY,
	RESPST_ATOMIC_WRITE_REPLY,
	RESPST_PROCESS_FLUSH,
	RESPST_COMPLETE,
	RESPST_ACKNOWLEDGE,
	RESPST_CLEANUP,
	RESPST_DUPLICATE_REQUEST,
	RESPST_ERR_MALFORMED_WQE,
	RESPST_ERR_UNSUPPORTED_OPCODE,
	RESPST_ERR_MISALIGNED_ATOMIC,
	RESPST_ERR_PSN_OUT_OF_SEQ,
	RESPST_ERR_MISSING_OPCODE_FIRST,
	RESPST_ERR_MISSING_OPCODE_LAST_C,
	RESPST_ERR_MISSING_OPCODE_LAST_D1E,
	RESPST_ERR_TOO_MANY_RDMA_ATM_REQ,
	RESPST_ERR_RNR,
	RESPST_ERR_RKEY_VIOLATION,
	RESPST_ERR_INVALIDATE_RKEY,
	RESPST_ERR_LENGTH,
	RESPST_ERR_CQ_OVERFLOW,
	RESPST_ERROR,
	RESPST_DONE,
	RESPST_EXIT,
};

>>>>>>> eb3cdb58
void rxe_set_mtu(struct rxe_dev *rxe, unsigned int dev_mtu);

int rxe_add(struct rxe_dev *rxe, unsigned int mtu, const char *ibdev_name);

void rxe_rcv(struct sk_buff *skb);

/* The caller must do a matching ib_device_put(&dev->ib_dev) */
static inline struct rxe_dev *rxe_get_dev_from_net(struct net_device *ndev)
{
	struct ib_device *ibdev =
		ib_device_get_by_netdev(ndev, RDMA_DRIVER_RXE);

	if (!ibdev)
		return NULL;
	return container_of(ibdev, struct rxe_dev, ib_dev);
}

void rxe_port_up(struct rxe_dev *rxe);
void rxe_port_down(struct rxe_dev *rxe);
void rxe_set_port_state(struct rxe_dev *rxe);

#endif /* RXE_H */<|MERGE_RESOLUTION|>--- conflicted
+++ resolved
@@ -38,8 +38,6 @@
 
 #define RXE_ROCE_V2_SPORT		(0xc000)
 
-<<<<<<< HEAD
-=======
 #define rxe_dbg(fmt, ...) pr_debug("%s: " fmt "\n", __func__, ##__VA_ARGS__)
 #define rxe_dbg_dev(rxe, fmt, ...) ibdev_dbg(&(rxe)->ib_dev,		\
 		"%s: " fmt, __func__, ##__VA_ARGS__)
@@ -139,7 +137,6 @@
 	RESPST_EXIT,
 };
 
->>>>>>> eb3cdb58
 void rxe_set_mtu(struct rxe_dev *rxe, unsigned int dev_mtu);
 
 int rxe_add(struct rxe_dev *rxe, unsigned int mtu, const char *ibdev_name);
