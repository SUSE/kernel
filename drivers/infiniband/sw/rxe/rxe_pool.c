// SPDX-License-Identifier: GPL-2.0 OR Linux-OpenIB
/*
 * Copyright (c) 2016 Mellanox Technologies Ltd. All rights reserved.
 * Copyright (c) 2015 System Fabric Works, Inc. All rights reserved.
 */

#include "rxe.h"

#define RXE_POOL_TIMEOUT	(200)
#define RXE_POOL_ALIGN		(16)

static const struct rxe_type_info {
	const char *name;
	size_t size;
	size_t elem_offset;
	void (*cleanup)(struct rxe_pool_elem *elem);
	u32 min_index;
	u32 max_index;
	u32 max_elem;
} rxe_type_info[RXE_NUM_TYPES] = {
	[RXE_TYPE_UC] = {
		.name		= "uc",
		.size		= sizeof(struct rxe_ucontext),
		.elem_offset	= offsetof(struct rxe_ucontext, elem),
		.min_index	= 1,
		.max_index	= RXE_MAX_UCONTEXT,
		.max_elem	= RXE_MAX_UCONTEXT,
	},
	[RXE_TYPE_PD] = {
		.name		= "pd",
		.size		= sizeof(struct rxe_pd),
		.elem_offset	= offsetof(struct rxe_pd, elem),
		.min_index	= 1,
		.max_index	= RXE_MAX_PD,
		.max_elem	= RXE_MAX_PD,
	},
	[RXE_TYPE_AH] = {
		.name		= "ah",
		.size		= sizeof(struct rxe_ah),
		.elem_offset	= offsetof(struct rxe_ah, elem),
		.min_index	= RXE_MIN_AH_INDEX,
		.max_index	= RXE_MAX_AH_INDEX,
		.max_elem	= RXE_MAX_AH,
	},
	[RXE_TYPE_SRQ] = {
		.name		= "srq",
		.size		= sizeof(struct rxe_srq),
		.elem_offset	= offsetof(struct rxe_srq, elem),
		.cleanup	= rxe_srq_cleanup,
		.min_index	= RXE_MIN_SRQ_INDEX,
		.max_index	= RXE_MAX_SRQ_INDEX,
		.max_elem	= RXE_MAX_SRQ,
	},
	[RXE_TYPE_QP] = {
		.name		= "qp",
		.size		= sizeof(struct rxe_qp),
		.elem_offset	= offsetof(struct rxe_qp, elem),
		.cleanup	= rxe_qp_cleanup,
		.min_index	= RXE_MIN_QP_INDEX,
		.max_index	= RXE_MAX_QP_INDEX,
		.max_elem	= RXE_MAX_QP,
	},
	[RXE_TYPE_CQ] = {
		.name		= "cq",
		.size		= sizeof(struct rxe_cq),
		.elem_offset	= offsetof(struct rxe_cq, elem),
		.cleanup	= rxe_cq_cleanup,
		.min_index	= 1,
		.max_index	= RXE_MAX_CQ,
		.max_elem	= RXE_MAX_CQ,
	},
	[RXE_TYPE_MR] = {
		.name		= "mr",
		.size		= sizeof(struct rxe_mr),
		.elem_offset	= offsetof(struct rxe_mr, elem),
		.cleanup	= rxe_mr_cleanup,
		.min_index	= RXE_MIN_MR_INDEX,
		.max_index	= RXE_MAX_MR_INDEX,
		.max_elem	= RXE_MAX_MR,
	},
	[RXE_TYPE_MW] = {
		.name		= "mw",
		.size		= sizeof(struct rxe_mw),
		.elem_offset	= offsetof(struct rxe_mw, elem),
		.cleanup	= rxe_mw_cleanup,
		.min_index	= RXE_MIN_MW_INDEX,
		.max_index	= RXE_MAX_MW_INDEX,
		.max_elem	= RXE_MAX_MW,
	},
};

void rxe_pool_init(struct rxe_dev *rxe, struct rxe_pool *pool,
		   enum rxe_elem_type type)
{
	const struct rxe_type_info *info = &rxe_type_info[type];

	memset(pool, 0, sizeof(*pool));

	pool->rxe		= rxe;
	pool->name		= info->name;
	pool->type		= type;
	pool->max_elem		= info->max_elem;
	pool->elem_size		= ALIGN(info->size, RXE_POOL_ALIGN);
	pool->elem_offset	= info->elem_offset;
	pool->cleanup		= info->cleanup;

	atomic_set(&pool->num_elem, 0);

	xa_init_flags(&pool->xa, XA_FLAGS_ALLOC);
	pool->limit.min = info->min_index;
	pool->limit.max = info->max_index;
}

void rxe_pool_cleanup(struct rxe_pool *pool)
{
	WARN_ON(!xa_empty(&pool->xa));
}

<<<<<<< HEAD
void *rxe_alloc(struct rxe_pool *pool)
{
	struct rxe_pool_elem *elem;
	void *obj;
	int err;

	if (WARN_ON(!(pool->type == RXE_TYPE_MR)))
		return NULL;

	if (atomic_inc_return(&pool->num_elem) > pool->max_elem)
		goto err_cnt;

	obj = kzalloc(pool->elem_size, GFP_KERNEL);
	if (!obj)
		goto err_cnt;

	elem = (struct rxe_pool_elem *)((u8 *)obj + pool->elem_offset);

	elem->pool = pool;
	elem->obj = obj;
	kref_init(&elem->ref_cnt);
	init_completion(&elem->complete);

	/* allocate index in array but leave pointer as NULL so it
	 * can't be looked up until rxe_finalize() is called
	 */
	err = xa_alloc_cyclic(&pool->xa, &elem->index, NULL, pool->limit,
			      &pool->next, GFP_KERNEL);
	if (err < 0)
		goto err_free;
=======
int __rxe_add_to_pool(struct rxe_pool *pool, struct rxe_pool_elem *elem,
				bool sleepable)
{
	int err;
	gfp_t gfp_flags;

	if (atomic_inc_return(&pool->num_elem) > pool->max_elem)
		goto err_cnt;

	elem->pool = pool;
	elem->obj = (u8 *)elem - pool->elem_offset;
	kref_init(&elem->ref_cnt);
	init_completion(&elem->complete);
>>>>>>> eb3cdb58

	/* AH objects are unique in that the create_ah verb
	 * can be called in atomic context. If the create_ah
	 * call is not sleepable use GFP_ATOMIC.
	 */
	gfp_flags = sleepable ? GFP_KERNEL : GFP_ATOMIC;

<<<<<<< HEAD
err_free:
	kfree(obj);
=======
	if (sleepable)
		might_sleep();
	err = xa_alloc_cyclic(&pool->xa, &elem->index, NULL, pool->limit,
			      &pool->next, gfp_flags);
	if (err < 0)
		goto err_cnt;

	return 0;

>>>>>>> eb3cdb58
err_cnt:
	atomic_dec(&pool->num_elem);
	return -EINVAL;
}

<<<<<<< HEAD
int __rxe_add_to_pool(struct rxe_pool *pool, struct rxe_pool_elem *elem,
				bool sleepable)
{
	int err;
	gfp_t gfp_flags;

	if (WARN_ON(pool->type == RXE_TYPE_MR))
		return -EINVAL;

	if (atomic_inc_return(&pool->num_elem) > pool->max_elem)
		goto err_cnt;

	elem->pool = pool;
	elem->obj = (u8 *)elem - pool->elem_offset;
	kref_init(&elem->ref_cnt);
	init_completion(&elem->complete);

	/* AH objects are unique in that the create_ah verb
	 * can be called in atomic context. If the create_ah
	 * call is not sleepable use GFP_ATOMIC.
	 */
	gfp_flags = sleepable ? GFP_KERNEL : GFP_ATOMIC;

	if (sleepable)
		might_sleep();
	err = xa_alloc_cyclic(&pool->xa, &elem->index, NULL, pool->limit,
			      &pool->next, gfp_flags);
	if (err < 0)
		goto err_cnt;

	return 0;

err_cnt:
	atomic_dec(&pool->num_elem);
	return -EINVAL;
}

void *rxe_pool_get_index(struct rxe_pool *pool, u32 index)
{
	struct rxe_pool_elem *elem;
	struct xarray *xa = &pool->xa;
	void *obj;

	rcu_read_lock();
	elem = xa_load(xa, index);
	if (elem && kref_get_unless_zero(&elem->ref_cnt))
		obj = elem->obj;
	else
		obj = NULL;
	rcu_read_unlock();
=======
void *rxe_pool_get_index(struct rxe_pool *pool, u32 index)
{
	struct rxe_pool_elem *elem;
	struct xarray *xa = &pool->xa;
	void *obj;

	rcu_read_lock();
	elem = xa_load(xa, index);
	if (elem && kref_get_unless_zero(&elem->ref_cnt))
		obj = elem->obj;
	else
		obj = NULL;
	rcu_read_unlock();

	return obj;
}

static void rxe_elem_release(struct kref *kref)
{
	struct rxe_pool_elem *elem = container_of(kref, typeof(*elem), ref_cnt);

	complete(&elem->complete);
}

int __rxe_cleanup(struct rxe_pool_elem *elem, bool sleepable)
{
	struct rxe_pool *pool = elem->pool;
	struct xarray *xa = &pool->xa;
	static int timeout = RXE_POOL_TIMEOUT;
	int ret, err = 0;
	void *xa_ret;

	if (sleepable)
		might_sleep();

	/* erase xarray entry to prevent looking up
	 * the pool elem from its index
	 */
	xa_ret = xa_erase(xa, elem->index);
	WARN_ON(xa_err(xa_ret));

	/* if this is the last call to rxe_put complete the
	 * object. It is safe to touch obj->elem after this since
	 * it is freed below
	 */
	__rxe_put(elem);

	/* wait until all references to the object have been
	 * dropped before final object specific cleanup and
	 * return to rdma-core
	 */
	if (sleepable) {
		if (!completion_done(&elem->complete) && timeout) {
			ret = wait_for_completion_timeout(&elem->complete,
					timeout);

			/* Shouldn't happen. There are still references to
			 * the object but, rather than deadlock, free the
			 * object or pass back to rdma-core.
			 */
			if (WARN_ON(!ret))
				err = -EINVAL;
		}
	} else {
		unsigned long until = jiffies + timeout;

		/* AH objects are unique in that the destroy_ah verb
		 * can be called in atomic context. This delay
		 * replaces the wait_for_completion call above
		 * when the destroy_ah call is not sleepable
		 */
		while (!completion_done(&elem->complete) &&
				time_before(jiffies, until))
			mdelay(1);

		if (WARN_ON(!completion_done(&elem->complete)))
			err = -EINVAL;
	}
>>>>>>> eb3cdb58

	return obj;
}

<<<<<<< HEAD
static void rxe_elem_release(struct kref *kref)
{
	struct rxe_pool_elem *elem = container_of(kref, typeof(*elem), ref_cnt);

	complete(&elem->complete);
}

int __rxe_cleanup(struct rxe_pool_elem *elem, bool sleepable)
{
	struct rxe_pool *pool = elem->pool;
	struct xarray *xa = &pool->xa;
	static int timeout = RXE_POOL_TIMEOUT;
	int ret, err = 0;
	void *xa_ret;

	if (sleepable)
		might_sleep();

	/* erase xarray entry to prevent looking up
	 * the pool elem from its index
	 */
	xa_ret = xa_erase(xa, elem->index);
	WARN_ON(xa_err(xa_ret));

	/* if this is the last call to rxe_put complete the
	 * object. It is safe to touch obj->elem after this since
	 * it is freed below
	 */
	__rxe_put(elem);

	/* wait until all references to the object have been
	 * dropped before final object specific cleanup and
	 * return to rdma-core
	 */
	if (sleepable) {
		if (!completion_done(&elem->complete) && timeout) {
			ret = wait_for_completion_timeout(&elem->complete,
					timeout);

			/* Shouldn't happen. There are still references to
			 * the object but, rather than deadlock, free the
			 * object or pass back to rdma-core.
			 */
			if (WARN_ON(!ret))
				err = -EINVAL;
		}
	} else {
		unsigned long until = jiffies + timeout;

		/* AH objects are unique in that the destroy_ah verb
		 * can be called in atomic context. This delay
		 * replaces the wait_for_completion call above
		 * when the destroy_ah call is not sleepable
		 */
		while (!completion_done(&elem->complete) &&
				time_before(jiffies, until))
			mdelay(1);

		if (WARN_ON(!completion_done(&elem->complete)))
			err = -EINVAL;
	}

	if (pool->cleanup)
		pool->cleanup(elem);

	if (pool->type == RXE_TYPE_MR)
		kfree_rcu(elem->obj);

	atomic_dec(&pool->num_elem);

	return err;
}

int __rxe_get(struct rxe_pool_elem *elem)
{
	return kref_get_unless_zero(&elem->ref_cnt);
}

int __rxe_put(struct rxe_pool_elem *elem)
{
	return kref_put(&elem->ref_cnt, rxe_elem_release);
}

void __rxe_finalize(struct rxe_pool_elem *elem)
{
	void *xa_ret;

=======
	atomic_dec(&pool->num_elem);

	return err;
}

int __rxe_get(struct rxe_pool_elem *elem)
{
	return kref_get_unless_zero(&elem->ref_cnt);
}

int __rxe_put(struct rxe_pool_elem *elem)
{
	return kref_put(&elem->ref_cnt, rxe_elem_release);
}

void __rxe_finalize(struct rxe_pool_elem *elem)
{
	void *xa_ret;

>>>>>>> eb3cdb58
	xa_ret = xa_store(&elem->pool->xa, elem->index, elem, GFP_KERNEL);
	WARN_ON(xa_err(xa_ret));
}<|MERGE_RESOLUTION|>--- conflicted
+++ resolved
@@ -116,38 +116,6 @@
 	WARN_ON(!xa_empty(&pool->xa));
 }
 
-<<<<<<< HEAD
-void *rxe_alloc(struct rxe_pool *pool)
-{
-	struct rxe_pool_elem *elem;
-	void *obj;
-	int err;
-
-	if (WARN_ON(!(pool->type == RXE_TYPE_MR)))
-		return NULL;
-
-	if (atomic_inc_return(&pool->num_elem) > pool->max_elem)
-		goto err_cnt;
-
-	obj = kzalloc(pool->elem_size, GFP_KERNEL);
-	if (!obj)
-		goto err_cnt;
-
-	elem = (struct rxe_pool_elem *)((u8 *)obj + pool->elem_offset);
-
-	elem->pool = pool;
-	elem->obj = obj;
-	kref_init(&elem->ref_cnt);
-	init_completion(&elem->complete);
-
-	/* allocate index in array but leave pointer as NULL so it
-	 * can't be looked up until rxe_finalize() is called
-	 */
-	err = xa_alloc_cyclic(&pool->xa, &elem->index, NULL, pool->limit,
-			      &pool->next, GFP_KERNEL);
-	if (err < 0)
-		goto err_free;
-=======
 int __rxe_add_to_pool(struct rxe_pool *pool, struct rxe_pool_elem *elem,
 				bool sleepable)
 {
@@ -161,7 +129,6 @@
 	elem->obj = (u8 *)elem - pool->elem_offset;
 	kref_init(&elem->ref_cnt);
 	init_completion(&elem->complete);
->>>>>>> eb3cdb58
 
 	/* AH objects are unique in that the create_ah verb
 	 * can be called in atomic context. If the create_ah
@@ -169,10 +136,6 @@
 	 */
 	gfp_flags = sleepable ? GFP_KERNEL : GFP_ATOMIC;
 
-<<<<<<< HEAD
-err_free:
-	kfree(obj);
-=======
 	if (sleepable)
 		might_sleep();
 	err = xa_alloc_cyclic(&pool->xa, &elem->index, NULL, pool->limit,
@@ -182,64 +145,11 @@
 
 	return 0;
 
->>>>>>> eb3cdb58
 err_cnt:
 	atomic_dec(&pool->num_elem);
 	return -EINVAL;
 }
 
-<<<<<<< HEAD
-int __rxe_add_to_pool(struct rxe_pool *pool, struct rxe_pool_elem *elem,
-				bool sleepable)
-{
-	int err;
-	gfp_t gfp_flags;
-
-	if (WARN_ON(pool->type == RXE_TYPE_MR))
-		return -EINVAL;
-
-	if (atomic_inc_return(&pool->num_elem) > pool->max_elem)
-		goto err_cnt;
-
-	elem->pool = pool;
-	elem->obj = (u8 *)elem - pool->elem_offset;
-	kref_init(&elem->ref_cnt);
-	init_completion(&elem->complete);
-
-	/* AH objects are unique in that the create_ah verb
-	 * can be called in atomic context. If the create_ah
-	 * call is not sleepable use GFP_ATOMIC.
-	 */
-	gfp_flags = sleepable ? GFP_KERNEL : GFP_ATOMIC;
-
-	if (sleepable)
-		might_sleep();
-	err = xa_alloc_cyclic(&pool->xa, &elem->index, NULL, pool->limit,
-			      &pool->next, gfp_flags);
-	if (err < 0)
-		goto err_cnt;
-
-	return 0;
-
-err_cnt:
-	atomic_dec(&pool->num_elem);
-	return -EINVAL;
-}
-
-void *rxe_pool_get_index(struct rxe_pool *pool, u32 index)
-{
-	struct rxe_pool_elem *elem;
-	struct xarray *xa = &pool->xa;
-	void *obj;
-
-	rcu_read_lock();
-	elem = xa_load(xa, index);
-	if (elem && kref_get_unless_zero(&elem->ref_cnt))
-		obj = elem->obj;
-	else
-		obj = NULL;
-	rcu_read_unlock();
-=======
 void *rxe_pool_get_index(struct rxe_pool *pool, u32 index)
 {
 	struct rxe_pool_elem *elem;
@@ -318,80 +228,10 @@
 		if (WARN_ON(!completion_done(&elem->complete)))
 			err = -EINVAL;
 	}
->>>>>>> eb3cdb58
-
-	return obj;
-}
-
-<<<<<<< HEAD
-static void rxe_elem_release(struct kref *kref)
-{
-	struct rxe_pool_elem *elem = container_of(kref, typeof(*elem), ref_cnt);
-
-	complete(&elem->complete);
-}
-
-int __rxe_cleanup(struct rxe_pool_elem *elem, bool sleepable)
-{
-	struct rxe_pool *pool = elem->pool;
-	struct xarray *xa = &pool->xa;
-	static int timeout = RXE_POOL_TIMEOUT;
-	int ret, err = 0;
-	void *xa_ret;
-
-	if (sleepable)
-		might_sleep();
-
-	/* erase xarray entry to prevent looking up
-	 * the pool elem from its index
-	 */
-	xa_ret = xa_erase(xa, elem->index);
-	WARN_ON(xa_err(xa_ret));
-
-	/* if this is the last call to rxe_put complete the
-	 * object. It is safe to touch obj->elem after this since
-	 * it is freed below
-	 */
-	__rxe_put(elem);
-
-	/* wait until all references to the object have been
-	 * dropped before final object specific cleanup and
-	 * return to rdma-core
-	 */
-	if (sleepable) {
-		if (!completion_done(&elem->complete) && timeout) {
-			ret = wait_for_completion_timeout(&elem->complete,
-					timeout);
-
-			/* Shouldn't happen. There are still references to
-			 * the object but, rather than deadlock, free the
-			 * object or pass back to rdma-core.
-			 */
-			if (WARN_ON(!ret))
-				err = -EINVAL;
-		}
-	} else {
-		unsigned long until = jiffies + timeout;
-
-		/* AH objects are unique in that the destroy_ah verb
-		 * can be called in atomic context. This delay
-		 * replaces the wait_for_completion call above
-		 * when the destroy_ah call is not sleepable
-		 */
-		while (!completion_done(&elem->complete) &&
-				time_before(jiffies, until))
-			mdelay(1);
-
-		if (WARN_ON(!completion_done(&elem->complete)))
-			err = -EINVAL;
-	}
 
 	if (pool->cleanup)
 		pool->cleanup(elem);
 
-	if (pool->type == RXE_TYPE_MR)
-		kfree_rcu(elem->obj);
-
 	atomic_dec(&pool->num_elem);
 
 	return err;
@@ -411,27 +251,6 @@
 {
 	void *xa_ret;
 
-=======
-	atomic_dec(&pool->num_elem);
-
-	return err;
-}
-
-int __rxe_get(struct rxe_pool_elem *elem)
-{
-	return kref_get_unless_zero(&elem->ref_cnt);
-}
-
-int __rxe_put(struct rxe_pool_elem *elem)
-{
-	return kref_put(&elem->ref_cnt, rxe_elem_release);
-}
-
-void __rxe_finalize(struct rxe_pool_elem *elem)
-{
-	void *xa_ret;
-
->>>>>>> eb3cdb58
 	xa_ret = xa_store(&elem->pool->xa, elem->index, elem, GFP_KERNEL);
 	WARN_ON(xa_err(xa_ret));
 }