// SPDX-License-Identifier: GPL-2.0 OR Linux-OpenIB
/*
 * Copyright (c) 2016 Mellanox Technologies Ltd. All rights reserved.
 * Copyright (c) 2015 System Fabric Works, Inc. All rights reserved.
 */

#include <linux/vmalloc.h>
#include "rxe.h"
#include "rxe_queue.h"

int rxe_srq_chk_init(struct rxe_dev *rxe, struct ib_srq_init_attr *init)
{
	struct ib_srq_attr *attr = &init->attr;

	if (attr->max_wr > rxe->attr.max_srq_wr) {
<<<<<<< HEAD
		pr_warn("max_wr(%d) > max_srq_wr(%d)\n",
=======
		rxe_dbg_dev(rxe, "max_wr(%d) > max_srq_wr(%d)\n",
>>>>>>> eb3cdb58
			attr->max_wr, rxe->attr.max_srq_wr);
		goto err1;
	}

	if (attr->max_wr <= 0) {
<<<<<<< HEAD
		pr_warn("max_wr(%d) <= 0\n", attr->max_wr);
=======
		rxe_dbg_dev(rxe, "max_wr(%d) <= 0\n", attr->max_wr);
>>>>>>> eb3cdb58
		goto err1;
	}

	if (attr->max_wr < RXE_MIN_SRQ_WR)
		attr->max_wr = RXE_MIN_SRQ_WR;

	if (attr->max_sge > rxe->attr.max_srq_sge) {
<<<<<<< HEAD
		pr_warn("max_sge(%d) > max_srq_sge(%d)\n",
=======
		rxe_dbg_dev(rxe, "max_sge(%d) > max_srq_sge(%d)\n",
>>>>>>> eb3cdb58
			attr->max_sge, rxe->attr.max_srq_sge);
		goto err1;
	}

	if (attr->max_sge < RXE_MIN_SRQ_SGE)
		attr->max_sge = RXE_MIN_SRQ_SGE;

	return 0;

err1:
	return -EINVAL;
}

int rxe_srq_from_init(struct rxe_dev *rxe, struct rxe_srq *srq,
		      struct ib_srq_init_attr *init, struct ib_udata *udata,
		      struct rxe_create_srq_resp __user *uresp)
{
	int err;
	int srq_wqe_size;
	struct rxe_queue *q;
	enum queue_type type;

	srq->ibsrq.event_handler	= init->event_handler;
	srq->ibsrq.srq_context		= init->srq_context;
	srq->limit		= init->attr.srq_limit;
	srq->srq_num		= srq->elem.index;
	srq->rq.max_wr		= init->attr.max_wr;
	srq->rq.max_sge		= init->attr.max_sge;

	srq_wqe_size		= rcv_wqe_size(srq->rq.max_sge);

	spin_lock_init(&srq->rq.producer_lock);
	spin_lock_init(&srq->rq.consumer_lock);

	type = QUEUE_TYPE_FROM_CLIENT;
	q = rxe_queue_init(rxe, &srq->rq.max_wr, srq_wqe_size, type);
	if (!q) {
		rxe_dbg_srq(srq, "Unable to allocate queue\n");
		return -ENOMEM;
	}

	srq->rq.queue = q;

	err = do_mmap_info(rxe, uresp ? &uresp->mi : NULL, udata, q->buf,
			   q->buf_size, &q->ip);
	if (err) {
		vfree(q->buf);
		kfree(q);
		return err;
	}

	if (uresp) {
		if (copy_to_user(&uresp->srq_num, &srq->srq_num,
				 sizeof(uresp->srq_num))) {
			rxe_queue_cleanup(q);
			return -EFAULT;
		}
	}

	return 0;
}

int rxe_srq_chk_attr(struct rxe_dev *rxe, struct rxe_srq *srq,
		     struct ib_srq_attr *attr, enum ib_srq_attr_mask mask)
{
	if (srq->error) {
<<<<<<< HEAD
		pr_warn("srq in error state\n");
=======
		rxe_dbg_srq(srq, "in error state\n");
>>>>>>> eb3cdb58
		goto err1;
	}

	if (mask & IB_SRQ_MAX_WR) {
		if (attr->max_wr > rxe->attr.max_srq_wr) {
<<<<<<< HEAD
			pr_warn("max_wr(%d) > max_srq_wr(%d)\n",
=======
			rxe_dbg_srq(srq, "max_wr(%d) > max_srq_wr(%d)\n",
>>>>>>> eb3cdb58
				attr->max_wr, rxe->attr.max_srq_wr);
			goto err1;
		}

		if (attr->max_wr <= 0) {
<<<<<<< HEAD
			pr_warn("max_wr(%d) <= 0\n", attr->max_wr);
=======
			rxe_dbg_srq(srq, "max_wr(%d) <= 0\n", attr->max_wr);
>>>>>>> eb3cdb58
			goto err1;
		}

		if (srq->limit && (attr->max_wr < srq->limit)) {
<<<<<<< HEAD
			pr_warn("max_wr (%d) < srq->limit (%d)\n",
=======
			rxe_dbg_srq(srq, "max_wr (%d) < srq->limit (%d)\n",
>>>>>>> eb3cdb58
				attr->max_wr, srq->limit);
			goto err1;
		}

		if (attr->max_wr < RXE_MIN_SRQ_WR)
			attr->max_wr = RXE_MIN_SRQ_WR;
	}

	if (mask & IB_SRQ_LIMIT) {
		if (attr->srq_limit > rxe->attr.max_srq_wr) {
<<<<<<< HEAD
			pr_warn("srq_limit(%d) > max_srq_wr(%d)\n",
=======
			rxe_dbg_srq(srq, "srq_limit(%d) > max_srq_wr(%d)\n",
>>>>>>> eb3cdb58
				attr->srq_limit, rxe->attr.max_srq_wr);
			goto err1;
		}

		if (attr->srq_limit > srq->rq.queue->buf->index_mask) {
<<<<<<< HEAD
			pr_warn("srq_limit (%d) > cur limit(%d)\n",
=======
			rxe_dbg_srq(srq, "srq_limit (%d) > cur limit(%d)\n",
>>>>>>> eb3cdb58
				attr->srq_limit,
				srq->rq.queue->buf->index_mask);
			goto err1;
		}
	}

	return 0;

err1:
	return -EINVAL;
}

int rxe_srq_from_attr(struct rxe_dev *rxe, struct rxe_srq *srq,
		      struct ib_srq_attr *attr, enum ib_srq_attr_mask mask,
		      struct rxe_modify_srq_cmd *ucmd, struct ib_udata *udata)
{
	int err;
	struct rxe_queue *q = srq->rq.queue;
	struct mminfo __user *mi = NULL;

	if (mask & IB_SRQ_MAX_WR) {
		/*
		 * This is completely screwed up, the response is supposed to
		 * be in the outbuf not like this.
		 */
		mi = u64_to_user_ptr(ucmd->mmap_info_addr);

		err = rxe_queue_resize(q, &attr->max_wr,
				       rcv_wqe_size(srq->rq.max_sge), udata, mi,
				       &srq->rq.producer_lock,
				       &srq->rq.consumer_lock);
		if (err)
			goto err2;
	}

	if (mask & IB_SRQ_LIMIT)
		srq->limit = attr->srq_limit;

	return 0;

err2:
	rxe_queue_cleanup(q);
	srq->rq.queue = NULL;
	return err;
}

void rxe_srq_cleanup(struct rxe_pool_elem *elem)
{
	struct rxe_srq *srq = container_of(elem, typeof(*srq), elem);

	if (srq->pd)
		rxe_put(srq->pd);

	if (srq->rq.queue)
		rxe_queue_cleanup(srq->rq.queue);
}<|MERGE_RESOLUTION|>--- conflicted
+++ resolved
@@ -13,21 +13,13 @@
 	struct ib_srq_attr *attr = &init->attr;
 
 	if (attr->max_wr > rxe->attr.max_srq_wr) {
-<<<<<<< HEAD
-		pr_warn("max_wr(%d) > max_srq_wr(%d)\n",
-=======
 		rxe_dbg_dev(rxe, "max_wr(%d) > max_srq_wr(%d)\n",
->>>>>>> eb3cdb58
 			attr->max_wr, rxe->attr.max_srq_wr);
 		goto err1;
 	}
 
 	if (attr->max_wr <= 0) {
-<<<<<<< HEAD
-		pr_warn("max_wr(%d) <= 0\n", attr->max_wr);
-=======
 		rxe_dbg_dev(rxe, "max_wr(%d) <= 0\n", attr->max_wr);
->>>>>>> eb3cdb58
 		goto err1;
 	}
 
@@ -35,11 +27,7 @@
 		attr->max_wr = RXE_MIN_SRQ_WR;
 
 	if (attr->max_sge > rxe->attr.max_srq_sge) {
-<<<<<<< HEAD
-		pr_warn("max_sge(%d) > max_srq_sge(%d)\n",
-=======
 		rxe_dbg_dev(rxe, "max_sge(%d) > max_srq_sge(%d)\n",
->>>>>>> eb3cdb58
 			attr->max_sge, rxe->attr.max_srq_sge);
 		goto err1;
 	}
@@ -106,40 +94,24 @@
 		     struct ib_srq_attr *attr, enum ib_srq_attr_mask mask)
 {
 	if (srq->error) {
-<<<<<<< HEAD
-		pr_warn("srq in error state\n");
-=======
 		rxe_dbg_srq(srq, "in error state\n");
->>>>>>> eb3cdb58
 		goto err1;
 	}
 
 	if (mask & IB_SRQ_MAX_WR) {
 		if (attr->max_wr > rxe->attr.max_srq_wr) {
-<<<<<<< HEAD
-			pr_warn("max_wr(%d) > max_srq_wr(%d)\n",
-=======
 			rxe_dbg_srq(srq, "max_wr(%d) > max_srq_wr(%d)\n",
->>>>>>> eb3cdb58
 				attr->max_wr, rxe->attr.max_srq_wr);
 			goto err1;
 		}
 
 		if (attr->max_wr <= 0) {
-<<<<<<< HEAD
-			pr_warn("max_wr(%d) <= 0\n", attr->max_wr);
-=======
 			rxe_dbg_srq(srq, "max_wr(%d) <= 0\n", attr->max_wr);
->>>>>>> eb3cdb58
 			goto err1;
 		}
 
 		if (srq->limit && (attr->max_wr < srq->limit)) {
-<<<<<<< HEAD
-			pr_warn("max_wr (%d) < srq->limit (%d)\n",
-=======
 			rxe_dbg_srq(srq, "max_wr (%d) < srq->limit (%d)\n",
->>>>>>> eb3cdb58
 				attr->max_wr, srq->limit);
 			goto err1;
 		}
@@ -150,21 +122,13 @@
 
 	if (mask & IB_SRQ_LIMIT) {
 		if (attr->srq_limit > rxe->attr.max_srq_wr) {
-<<<<<<< HEAD
-			pr_warn("srq_limit(%d) > max_srq_wr(%d)\n",
-=======
 			rxe_dbg_srq(srq, "srq_limit(%d) > max_srq_wr(%d)\n",
->>>>>>> eb3cdb58
 				attr->srq_limit, rxe->attr.max_srq_wr);
 			goto err1;
 		}
 
 		if (attr->srq_limit > srq->rq.queue->buf->index_mask) {
-<<<<<<< HEAD
-			pr_warn("srq_limit (%d) > cur limit(%d)\n",
-=======
 			rxe_dbg_srq(srq, "srq_limit (%d) > cur limit(%d)\n",
->>>>>>> eb3cdb58
 				attr->srq_limit,
 				srq->rq.queue->buf->index_mask);
 			goto err1;
