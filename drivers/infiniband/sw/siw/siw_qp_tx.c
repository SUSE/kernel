// SPDX-License-Identifier: GPL-2.0 OR BSD-3-Clause

/* Authors: Bernard Metzler <bmt@zurich.ibm.com> */
/* Copyright (c) 2008-2019, IBM Corporation */

#include <linux/errno.h>
#include <linux/types.h>
#include <linux/net.h>
#include <linux/scatterlist.h>
#include <linux/highmem.h>
#include <net/tcp.h>

#include <rdma/iw_cm.h>
#include <rdma/ib_verbs.h>
#include <rdma/ib_user_verbs.h>

#include "siw.h"
#include "siw_verbs.h"
#include "siw_mem.h"

#define MAX_HDR_INLINE					\
	(((uint32_t)(sizeof(struct siw_rreq_pkt) -	\
		     sizeof(struct iwarp_send))) & 0xF8)

static struct page *siw_get_pblpage(struct siw_mem *mem, u64 addr, int *idx)
{
	struct siw_pbl *pbl = mem->pbl;
	u64 offset = addr - mem->va;
	dma_addr_t paddr = siw_pbl_get_buffer(pbl, offset, NULL, idx);

	if (paddr)
		return ib_virt_dma_to_page(paddr);

	return NULL;
}

static struct page *siw_get_page(struct siw_mem *mem, struct siw_sge *sge,
				 unsigned long offset, int *pbl_idx)
{
	if (!mem->is_pbl)
		return siw_get_upage(mem->umem, sge->laddr + offset);
	else
		return siw_get_pblpage(mem, sge->laddr + offset, pbl_idx);
}

/*
 * Copy short payload at provided destination payload address
 */
static int siw_try_1seg(struct siw_iwarp_tx *c_tx, void *paddr)
{
	struct siw_wqe *wqe = &c_tx->wqe_active;
	struct siw_sge *sge = &wqe->sqe.sge[0];
	u32 bytes = sge->length;

	if (bytes > MAX_HDR_INLINE || wqe->sqe.num_sge != 1)
		return MAX_HDR_INLINE + 1;

	if (!bytes)
		return 0;

	if (tx_flags(wqe) & SIW_WQE_INLINE) {
		memcpy(paddr, &wqe->sqe.sge[1], bytes);
	} else {
		struct siw_mem *mem = wqe->mem[0];

		if (!mem->mem_obj) {
			/* Kernel client using kva */
			memcpy(paddr, ib_virt_dma_to_ptr(sge->laddr), bytes);
		} else if (c_tx->in_syscall) {
			if (copy_from_user(paddr, u64_to_user_ptr(sge->laddr),
					   bytes))
				return -EFAULT;
		} else {
			unsigned int off = sge->laddr & ~PAGE_MASK;
			struct page *p;
			char *buffer;
			int pbl_idx = 0;

			p = siw_get_page(mem, sge, 0, &pbl_idx);
			if (unlikely(!p))
				return -EFAULT;

			buffer = kmap_local_page(p);

			if (likely(PAGE_SIZE - off >= bytes)) {
				memcpy(paddr, buffer + off, bytes);
			} else {
				unsigned long part = bytes - (PAGE_SIZE - off);

				memcpy(paddr, buffer + off, part);
				kunmap_local(buffer);

				p = siw_get_page(mem, sge, part, &pbl_idx);
				if (unlikely(!p))
					return -EFAULT;

				buffer = kmap_local_page(p);
				memcpy(paddr + part, buffer, bytes - part);
			}
			kunmap_local(buffer);
		}
	}
	return (int)bytes;
}

#define PKT_FRAGMENTED 1
#define PKT_COMPLETE 0

/*
 * siw_qp_prepare_tx()
 *
 * Prepare tx state for sending out one fpdu. Builds complete pkt
 * if no user data or only immediate data are present.
 *
 * returns PKT_COMPLETE if complete pkt built, PKT_FRAGMENTED otherwise.
 */
static int siw_qp_prepare_tx(struct siw_iwarp_tx *c_tx)
{
	struct siw_wqe *wqe = &c_tx->wqe_active;
	char *crc = NULL;
	int data = 0;

	switch (tx_type(wqe)) {
	case SIW_OP_READ:
	case SIW_OP_READ_LOCAL_INV:
		memcpy(&c_tx->pkt.ctrl,
		       &iwarp_pktinfo[RDMAP_RDMA_READ_REQ].ctrl,
		       sizeof(struct iwarp_ctrl));

		c_tx->pkt.rreq.rsvd = 0;
		c_tx->pkt.rreq.ddp_qn = htonl(RDMAP_UNTAGGED_QN_RDMA_READ);
		c_tx->pkt.rreq.ddp_msn =
			htonl(++c_tx->ddp_msn[RDMAP_UNTAGGED_QN_RDMA_READ]);
		c_tx->pkt.rreq.ddp_mo = 0;
		c_tx->pkt.rreq.sink_stag = htonl(wqe->sqe.sge[0].lkey);
		c_tx->pkt.rreq.sink_to =
			cpu_to_be64(wqe->sqe.sge[0].laddr);
		c_tx->pkt.rreq.source_stag = htonl(wqe->sqe.rkey);
		c_tx->pkt.rreq.source_to = cpu_to_be64(wqe->sqe.raddr);
		c_tx->pkt.rreq.read_size = htonl(wqe->sqe.sge[0].length);

		c_tx->ctrl_len = sizeof(struct iwarp_rdma_rreq);
		crc = (char *)&c_tx->pkt.rreq_pkt.crc;
		break;

	case SIW_OP_SEND:
		if (tx_flags(wqe) & SIW_WQE_SOLICITED)
			memcpy(&c_tx->pkt.ctrl,
			       &iwarp_pktinfo[RDMAP_SEND_SE].ctrl,
			       sizeof(struct iwarp_ctrl));
		else
			memcpy(&c_tx->pkt.ctrl, &iwarp_pktinfo[RDMAP_SEND].ctrl,
			       sizeof(struct iwarp_ctrl));

		c_tx->pkt.send.ddp_qn = RDMAP_UNTAGGED_QN_SEND;
		c_tx->pkt.send.ddp_msn =
			htonl(++c_tx->ddp_msn[RDMAP_UNTAGGED_QN_SEND]);
		c_tx->pkt.send.ddp_mo = 0;

		c_tx->pkt.send_inv.inval_stag = 0;

		c_tx->ctrl_len = sizeof(struct iwarp_send);

		crc = (char *)&c_tx->pkt.send_pkt.crc;
		data = siw_try_1seg(c_tx, crc);
		break;

	case SIW_OP_SEND_REMOTE_INV:
		if (tx_flags(wqe) & SIW_WQE_SOLICITED)
			memcpy(&c_tx->pkt.ctrl,
			       &iwarp_pktinfo[RDMAP_SEND_SE_INVAL].ctrl,
			       sizeof(struct iwarp_ctrl));
		else
			memcpy(&c_tx->pkt.ctrl,
			       &iwarp_pktinfo[RDMAP_SEND_INVAL].ctrl,
			       sizeof(struct iwarp_ctrl));

		c_tx->pkt.send.ddp_qn = RDMAP_UNTAGGED_QN_SEND;
		c_tx->pkt.send.ddp_msn =
			htonl(++c_tx->ddp_msn[RDMAP_UNTAGGED_QN_SEND]);
		c_tx->pkt.send.ddp_mo = 0;

		c_tx->pkt.send_inv.inval_stag = cpu_to_be32(wqe->sqe.rkey);

		c_tx->ctrl_len = sizeof(struct iwarp_send_inv);

		crc = (char *)&c_tx->pkt.send_pkt.crc;
		data = siw_try_1seg(c_tx, crc);
		break;

	case SIW_OP_WRITE:
		memcpy(&c_tx->pkt.ctrl, &iwarp_pktinfo[RDMAP_RDMA_WRITE].ctrl,
		       sizeof(struct iwarp_ctrl));

		c_tx->pkt.rwrite.sink_stag = htonl(wqe->sqe.rkey);
		c_tx->pkt.rwrite.sink_to = cpu_to_be64(wqe->sqe.raddr);
		c_tx->ctrl_len = sizeof(struct iwarp_rdma_write);

		crc = (char *)&c_tx->pkt.write_pkt.crc;
		data = siw_try_1seg(c_tx, crc);
		break;

	case SIW_OP_READ_RESPONSE:
		memcpy(&c_tx->pkt.ctrl,
		       &iwarp_pktinfo[RDMAP_RDMA_READ_RESP].ctrl,
		       sizeof(struct iwarp_ctrl));

		/* NBO */
		c_tx->pkt.rresp.sink_stag = cpu_to_be32(wqe->sqe.rkey);
		c_tx->pkt.rresp.sink_to = cpu_to_be64(wqe->sqe.raddr);

		c_tx->ctrl_len = sizeof(struct iwarp_rdma_rresp);

		crc = (char *)&c_tx->pkt.write_pkt.crc;
		data = siw_try_1seg(c_tx, crc);
		break;

	default:
		siw_dbg_qp(tx_qp(c_tx), "stale wqe type %d\n", tx_type(wqe));
		return -EOPNOTSUPP;
	}
	if (unlikely(data < 0))
		return data;

	c_tx->ctrl_sent = 0;

	if (data <= MAX_HDR_INLINE) {
		if (data) {
			wqe->processed = data;

			c_tx->pkt.ctrl.mpa_len =
				htons(c_tx->ctrl_len + data - MPA_HDR_SIZE);

			/* Add pad, if needed */
			data += -(int)data & 0x3;
			/* advance CRC location after payload */
			crc += data;
			c_tx->ctrl_len += data;

			if (!(c_tx->pkt.ctrl.ddp_rdmap_ctrl & DDP_FLAG_TAGGED))
				c_tx->pkt.c_untagged.ddp_mo = 0;
			else
				c_tx->pkt.c_tagged.ddp_to =
					cpu_to_be64(wqe->sqe.raddr);
		}

		*(u32 *)crc = 0;
		/*
		 * Do complete CRC if enabled and short packet
		 */
		if (c_tx->mpa_crc_hd &&
		    crypto_shash_digest(c_tx->mpa_crc_hd, (u8 *)&c_tx->pkt,
					c_tx->ctrl_len, (u8 *)crc) != 0)
			return -EINVAL;
		c_tx->ctrl_len += MPA_CRC_SIZE;

		return PKT_COMPLETE;
	}
	c_tx->ctrl_len += MPA_CRC_SIZE;
	c_tx->sge_idx = 0;
	c_tx->sge_off = 0;
	c_tx->pbl_idx = 0;

	/*
	 * Allow direct sending out of user buffer if WR is non signalled
	 * and payload is over threshold.
	 * Per RDMA verbs, the application should not change the send buffer
	 * until the work completed. In iWarp, work completion is only
	 * local delivery to TCP. TCP may reuse the buffer for
	 * retransmission. Changing unsent data also breaks the CRC,
	 * if applied.
	 */
	if (c_tx->zcopy_tx && wqe->bytes >= SENDPAGE_THRESH &&
	    !(tx_flags(wqe) & SIW_WQE_SIGNALLED))
		c_tx->use_sendpage = 1;
	else
		c_tx->use_sendpage = 0;

	return PKT_FRAGMENTED;
}

/*
 * Send out one complete control type FPDU, or header of FPDU carrying
 * data. Used for fixed sized packets like Read.Requests or zero length
 * SENDs, WRITEs, READ.Responses, or header only.
 */
static int siw_tx_ctrl(struct siw_iwarp_tx *c_tx, struct socket *s,
			      int flags)
{
	struct msghdr msg = { .msg_flags = flags };
	struct kvec iov = { .iov_base =
				    (char *)&c_tx->pkt.ctrl + c_tx->ctrl_sent,
			    .iov_len = c_tx->ctrl_len - c_tx->ctrl_sent };

	int rv = kernel_sendmsg(s, &msg, &iov, 1, iov.iov_len);

	if (rv >= 0) {
		c_tx->ctrl_sent += rv;

		if (c_tx->ctrl_sent == c_tx->ctrl_len)
			rv = 0;
		else
			rv = -EAGAIN;
	}
	return rv;
}

/*
 * 0copy TCP transmit interface: Use MSG_SPLICE_PAGES.
 *
 * Using sendpage to push page by page appears to be less efficient
 * than using sendmsg, even if data are copied.
 *
 * A general performance limitation might be the extra four bytes
 * trailer checksum segment to be pushed after user data.
 */
static int siw_tcp_sendpages(struct socket *s, struct page **page, int offset,
			     size_t size)
{
	struct bio_vec bvec;
	struct msghdr msg = {
		.msg_flags = (MSG_MORE | MSG_DONTWAIT | MSG_SPLICE_PAGES),
	};
	struct sock *sk = s->sk;
	int i = 0, rv = 0, sent = 0;

	while (size) {
		size_t bytes = min_t(size_t, PAGE_SIZE - offset, size);

		if (size + offset <= PAGE_SIZE)
			msg.msg_flags &= ~MSG_MORE;

		tcp_rate_check_app_limited(sk);
<<<<<<< HEAD
=======
		if (!sendpage_ok(page[i]))
			msg.msg_flags &= ~MSG_SPLICE_PAGES;
>>>>>>> 2d5404ca
		bvec_set_page(&bvec, page[i], bytes, offset);
		iov_iter_bvec(&msg.msg_iter, ITER_SOURCE, &bvec, 1, size);

try_page_again:
		lock_sock(sk);
		rv = tcp_sendmsg_locked(sk, &msg, size);
		release_sock(sk);

		if (rv > 0) {
			size -= rv;
			sent += rv;
			if (rv != bytes) {
				offset += rv;
				bytes -= rv;
				goto try_page_again;
			}
			offset = 0;
		} else {
			if (rv == -EAGAIN || rv == 0)
				break;
			return rv;
		}
		i++;
	}
	return sent;
}

/*
 * siw_0copy_tx()
 *
 * Pushes list of pages to TCP socket. If pages from multiple
 * SGE's, all referenced pages of each SGE are pushed in one
 * shot.
 */
static int siw_0copy_tx(struct socket *s, struct page **page,
			struct siw_sge *sge, unsigned int offset,
			unsigned int size)
{
	int i = 0, sent = 0, rv;
	int sge_bytes = min(sge->length - offset, size);

	offset = (sge->laddr + offset) & ~PAGE_MASK;

	while (sent != size) {
		rv = siw_tcp_sendpages(s, &page[i], offset, sge_bytes);
		if (rv >= 0) {
			sent += rv;
			if (size == sent || sge_bytes > rv)
				break;

			i += PAGE_ALIGN(sge_bytes + offset) >> PAGE_SHIFT;
			sge++;
			sge_bytes = min(sge->length, size - sent);
			offset = sge->laddr & ~PAGE_MASK;
		} else {
			sent = rv;
			break;
		}
	}
	return sent;
}

#define MAX_TRAILER (MPA_CRC_SIZE + 4)

static void siw_unmap_pages(struct kvec *iov, unsigned long kmap_mask, int len)
{
	int i;

	/*
	 * Work backwards through the array to honor the kmap_local_page()
	 * ordering requirements.
	 */
	for (i = (len-1); i >= 0; i--) {
		if (kmap_mask & BIT(i)) {
			unsigned long addr = (unsigned long)iov[i].iov_base;

			kunmap_local((void *)(addr & PAGE_MASK));
		}
	}
}

/*
 * siw_tx_hdt() tries to push a complete packet to TCP where all
 * packet fragments are referenced by the elements of one iovec.
 * For the data portion, each involved page must be referenced by
 * one extra element. All sge's data can be non-aligned to page
 * boundaries. Two more elements are referencing iWARP header
 * and trailer:
 * MAX_ARRAY = 64KB/PAGE_SIZE + 1 + (2 * (SIW_MAX_SGE - 1) + HDR + TRL
 */
#define MAX_ARRAY ((0xffff / PAGE_SIZE) + 1 + (2 * (SIW_MAX_SGE - 1) + 2))

/*
 * Write out iov referencing hdr, data and trailer of current FPDU.
 * Update transmit state dependent on write return status
 */
static int siw_tx_hdt(struct siw_iwarp_tx *c_tx, struct socket *s)
{
	struct siw_wqe *wqe = &c_tx->wqe_active;
	struct siw_sge *sge = &wqe->sqe.sge[c_tx->sge_idx];
	struct kvec iov[MAX_ARRAY];
	struct page *page_array[MAX_ARRAY];
	struct msghdr msg = { .msg_flags = MSG_DONTWAIT | MSG_EOR };

	int seg = 0, do_crc = c_tx->do_crc, is_kva = 0, rv;
	unsigned int data_len = c_tx->bytes_unsent, hdr_len = 0, trl_len = 0,
		     sge_off = c_tx->sge_off, sge_idx = c_tx->sge_idx,
		     pbl_idx = c_tx->pbl_idx;
	unsigned long kmap_mask = 0L;

	if (c_tx->state == SIW_SEND_HDR) {
		if (c_tx->use_sendpage) {
			rv = siw_tx_ctrl(c_tx, s, MSG_DONTWAIT | MSG_MORE);
			if (rv)
				goto done;

			c_tx->state = SIW_SEND_DATA;
		} else {
			iov[0].iov_base =
				(char *)&c_tx->pkt.ctrl + c_tx->ctrl_sent;
			iov[0].iov_len = hdr_len =
				c_tx->ctrl_len - c_tx->ctrl_sent;
			seg = 1;
		}
	}

	wqe->processed += data_len;

	while (data_len) { /* walk the list of SGE's */
		unsigned int sge_len = min(sge->length - sge_off, data_len);
		unsigned int fp_off = (sge->laddr + sge_off) & ~PAGE_MASK;
		struct siw_mem *mem;

		if (!(tx_flags(wqe) & SIW_WQE_INLINE)) {
			mem = wqe->mem[sge_idx];
			is_kva = mem->mem_obj == NULL ? 1 : 0;
		} else {
			is_kva = 1;
		}
		if (is_kva && !c_tx->use_sendpage) {
			/*
			 * tx from kernel virtual address: either inline data
			 * or memory region with assigned kernel buffer
			 */
			iov[seg].iov_base =
				ib_virt_dma_to_ptr(sge->laddr + sge_off);
			iov[seg].iov_len = sge_len;

			if (do_crc)
				crypto_shash_update(c_tx->mpa_crc_hd,
						    iov[seg].iov_base,
						    sge_len);
			sge_off += sge_len;
			data_len -= sge_len;
			seg++;
			goto sge_done;
		}

		while (sge_len) {
			size_t plen = min((int)PAGE_SIZE - fp_off, sge_len);
			void *kaddr;

			if (!is_kva) {
				struct page *p;

				p = siw_get_page(mem, sge, sge_off, &pbl_idx);
				if (unlikely(!p)) {
					siw_unmap_pages(iov, kmap_mask, seg);
					wqe->processed -= c_tx->bytes_unsent;
					rv = -EFAULT;
					goto done_crc;
				}
				page_array[seg] = p;

				if (!c_tx->use_sendpage) {
					void *kaddr = kmap_local_page(p);

					/* Remember for later kunmap() */
					kmap_mask |= BIT(seg);
					iov[seg].iov_base = kaddr + fp_off;
					iov[seg].iov_len = plen;

					if (do_crc)
						crypto_shash_update(
							c_tx->mpa_crc_hd,
							iov[seg].iov_base,
							plen);
				} else if (do_crc) {
					kaddr = kmap_local_page(p);
					crypto_shash_update(c_tx->mpa_crc_hd,
							    kaddr + fp_off,
							    plen);
					kunmap_local(kaddr);
				}
			} else {
				/*
				 * Cast to an uintptr_t to preserve all 64 bits
				 * in sge->laddr.
				 */
				u64 va = sge->laddr + sge_off;

				page_array[seg] = ib_virt_dma_to_page(va);
				if (do_crc)
					crypto_shash_update(
						c_tx->mpa_crc_hd,
						ib_virt_dma_to_ptr(va),
						plen);
			}

			sge_len -= plen;
			sge_off += plen;
			data_len -= plen;
			fp_off = 0;

			if (++seg >= (int)MAX_ARRAY) {
				siw_dbg_qp(tx_qp(c_tx), "to many fragments\n");
				siw_unmap_pages(iov, kmap_mask, seg-1);
				wqe->processed -= c_tx->bytes_unsent;
				rv = -EMSGSIZE;
				goto done_crc;
			}
		}
sge_done:
		/* Update SGE variables at end of SGE */
		if (sge_off == sge->length &&
		    (data_len != 0 || wqe->processed < wqe->bytes)) {
			sge_idx++;
			sge++;
			sge_off = 0;
		}
	}
	/* trailer */
	if (likely(c_tx->state != SIW_SEND_TRAILER)) {
		iov[seg].iov_base = &c_tx->trailer.pad[4 - c_tx->pad];
		iov[seg].iov_len = trl_len = MAX_TRAILER - (4 - c_tx->pad);
	} else {
		iov[seg].iov_base = &c_tx->trailer.pad[c_tx->ctrl_sent];
		iov[seg].iov_len = trl_len = MAX_TRAILER - c_tx->ctrl_sent;
	}

	if (c_tx->pad) {
		*(u32 *)c_tx->trailer.pad = 0;
		if (do_crc)
			crypto_shash_update(c_tx->mpa_crc_hd,
				(u8 *)&c_tx->trailer.crc - c_tx->pad,
				c_tx->pad);
	}
	if (!c_tx->mpa_crc_hd)
		c_tx->trailer.crc = 0;
	else if (do_crc)
		crypto_shash_final(c_tx->mpa_crc_hd, (u8 *)&c_tx->trailer.crc);

	data_len = c_tx->bytes_unsent;

	if (c_tx->use_sendpage) {
		rv = siw_0copy_tx(s, page_array, &wqe->sqe.sge[c_tx->sge_idx],
				  c_tx->sge_off, data_len);
		if (rv == data_len) {
			rv = kernel_sendmsg(s, &msg, &iov[seg], 1, trl_len);
			if (rv > 0)
				rv += data_len;
			else
				rv = data_len;
		}
	} else {
		rv = kernel_sendmsg(s, &msg, iov, seg + 1,
				    hdr_len + data_len + trl_len);
		siw_unmap_pages(iov, kmap_mask, seg);
	}
	if (rv < (int)hdr_len) {
		/* Not even complete hdr pushed or negative rv */
		wqe->processed -= data_len;
		if (rv >= 0) {
			c_tx->ctrl_sent += rv;
			rv = -EAGAIN;
		}
		goto done_crc;
	}
	rv -= hdr_len;

	if (rv >= (int)data_len) {
		/* all user data pushed to TCP or no data to push */
		if (data_len > 0 && wqe->processed < wqe->bytes) {
			/* Save the current state for next tx */
			c_tx->sge_idx = sge_idx;
			c_tx->sge_off = sge_off;
			c_tx->pbl_idx = pbl_idx;
		}
		rv -= data_len;

		if (rv == trl_len) /* all pushed */
			rv = 0;
		else {
			c_tx->state = SIW_SEND_TRAILER;
			c_tx->ctrl_len = MAX_TRAILER;
			c_tx->ctrl_sent = rv + 4 - c_tx->pad;
			c_tx->bytes_unsent = 0;
			rv = -EAGAIN;
		}

	} else if (data_len > 0) {
		/* Maybe some user data pushed to TCP */
		c_tx->state = SIW_SEND_DATA;
		wqe->processed -= data_len - rv;

		if (rv) {
			/*
			 * Some bytes out. Recompute tx state based
			 * on old state and bytes pushed
			 */
			unsigned int sge_unsent;

			c_tx->bytes_unsent -= rv;
			sge = &wqe->sqe.sge[c_tx->sge_idx];
			sge_unsent = sge->length - c_tx->sge_off;

			while (sge_unsent <= rv) {
				rv -= sge_unsent;
				c_tx->sge_idx++;
				c_tx->sge_off = 0;
				sge++;
				sge_unsent = sge->length;
			}
			c_tx->sge_off += rv;
		}
		rv = -EAGAIN;
	}
done_crc:
	c_tx->do_crc = 0;
done:
	return rv;
}

static void siw_update_tcpseg(struct siw_iwarp_tx *c_tx,
				     struct socket *s)
{
	struct tcp_sock *tp = tcp_sk(s->sk);

	if (tp->gso_segs) {
		if (c_tx->gso_seg_limit == 0)
			c_tx->tcp_seglen = tp->mss_cache * tp->gso_segs;
		else
			c_tx->tcp_seglen =
				tp->mss_cache *
				min_t(u16, c_tx->gso_seg_limit, tp->gso_segs);
	} else {
		c_tx->tcp_seglen = tp->mss_cache;
	}
	/* Loopback may give odd numbers */
	c_tx->tcp_seglen &= 0xfffffff8;
}

/*
 * siw_prepare_fpdu()
 *
 * Prepares transmit context to send out one FPDU if FPDU will contain
 * user data and user data are not immediate data.
 * Computes maximum FPDU length to fill up TCP MSS if possible.
 *
 * @qp:		QP from which to transmit
 * @wqe:	Current WQE causing transmission
 *
 * TODO: Take into account real available sendspace on socket
 *       to avoid header misalignment due to send pausing within
 *       fpdu transmission
 */
static void siw_prepare_fpdu(struct siw_qp *qp, struct siw_wqe *wqe)
{
	struct siw_iwarp_tx *c_tx = &qp->tx_ctx;
	int data_len;

	c_tx->ctrl_len =
		iwarp_pktinfo[__rdmap_get_opcode(&c_tx->pkt.ctrl)].hdr_len;
	c_tx->ctrl_sent = 0;

	/*
	 * Update target buffer offset if any
	 */
	if (!(c_tx->pkt.ctrl.ddp_rdmap_ctrl & DDP_FLAG_TAGGED))
		/* Untagged message */
		c_tx->pkt.c_untagged.ddp_mo = cpu_to_be32(wqe->processed);
	else /* Tagged message */
		c_tx->pkt.c_tagged.ddp_to =
			cpu_to_be64(wqe->sqe.raddr + wqe->processed);

	data_len = wqe->bytes - wqe->processed;
	if (data_len + c_tx->ctrl_len + MPA_CRC_SIZE > c_tx->tcp_seglen) {
		/* Trim DDP payload to fit into current TCP segment */
		data_len = c_tx->tcp_seglen - (c_tx->ctrl_len + MPA_CRC_SIZE);
		c_tx->pkt.ctrl.ddp_rdmap_ctrl &= ~DDP_FLAG_LAST;
		c_tx->pad = 0;
	} else {
		c_tx->pkt.ctrl.ddp_rdmap_ctrl |= DDP_FLAG_LAST;
		c_tx->pad = -data_len & 0x3;
	}
	c_tx->bytes_unsent = data_len;

	c_tx->pkt.ctrl.mpa_len =
		htons(c_tx->ctrl_len + data_len - MPA_HDR_SIZE);

	/*
	 * Init MPA CRC computation
	 */
	if (c_tx->mpa_crc_hd) {
		crypto_shash_init(c_tx->mpa_crc_hd);
		crypto_shash_update(c_tx->mpa_crc_hd, (u8 *)&c_tx->pkt,
				    c_tx->ctrl_len);
		c_tx->do_crc = 1;
	}
}

/*
 * siw_check_sgl_tx()
 *
 * Check permissions for a list of SGE's (SGL).
 * A successful check will have all memory referenced
 * for transmission resolved and assigned to the WQE.
 *
 * @pd:		Protection Domain SGL should belong to
 * @wqe:	WQE to be checked
 * @perms:	requested access permissions
 *
 */

static int siw_check_sgl_tx(struct ib_pd *pd, struct siw_wqe *wqe,
			    enum ib_access_flags perms)
{
	struct siw_sge *sge = &wqe->sqe.sge[0];
	int i, len, num_sge = wqe->sqe.num_sge;

	if (unlikely(num_sge > SIW_MAX_SGE))
		return -EINVAL;

	for (i = 0, len = 0; num_sge; num_sge--, i++, sge++) {
		/*
		 * rdma verbs: do not check stag for a zero length sge
		 */
		if (sge->length) {
			int rv = siw_check_sge(pd, sge, &wqe->mem[i], perms, 0,
					       sge->length);

			if (unlikely(rv != E_ACCESS_OK))
				return rv;
		}
		len += sge->length;
	}
	return len;
}

/*
 * siw_qp_sq_proc_tx()
 *
 * Process one WQE which needs transmission on the wire.
 */
static int siw_qp_sq_proc_tx(struct siw_qp *qp, struct siw_wqe *wqe)
{
	struct siw_iwarp_tx *c_tx = &qp->tx_ctx;
	struct socket *s = qp->attrs.sk;
	int rv = 0, burst_len = qp->tx_ctx.burst;
	enum rdmap_ecode ecode = RDMAP_ECODE_CATASTROPHIC_STREAM;

	if (unlikely(wqe->wr_status == SIW_WR_IDLE))
		return 0;

	if (!burst_len)
		burst_len = SQ_USER_MAXBURST;

	if (wqe->wr_status == SIW_WR_QUEUED) {
		if (!(wqe->sqe.flags & SIW_WQE_INLINE)) {
			if (tx_type(wqe) == SIW_OP_READ_RESPONSE)
				wqe->sqe.num_sge = 1;

			if (tx_type(wqe) != SIW_OP_READ &&
			    tx_type(wqe) != SIW_OP_READ_LOCAL_INV) {
				/*
				 * Reference memory to be tx'd w/o checking
				 * access for LOCAL_READ permission, since
				 * not defined in RDMA core.
				 */
				rv = siw_check_sgl_tx(qp->pd, wqe, 0);
				if (rv < 0) {
					if (tx_type(wqe) ==
					    SIW_OP_READ_RESPONSE)
						ecode = siw_rdmap_error(-rv);
					rv = -EINVAL;
					goto tx_error;
				}
				wqe->bytes = rv;
			} else {
				wqe->bytes = 0;
			}
		} else {
			wqe->bytes = wqe->sqe.sge[0].length;
			if (!rdma_is_kernel_res(&qp->base_qp.res)) {
				if (wqe->bytes > SIW_MAX_INLINE) {
					rv = -EINVAL;
					goto tx_error;
				}
				wqe->sqe.sge[0].laddr =
					(u64)(uintptr_t)&wqe->sqe.sge[1];
			}
		}
		wqe->wr_status = SIW_WR_INPROGRESS;
		wqe->processed = 0;

		siw_update_tcpseg(c_tx, s);

		rv = siw_qp_prepare_tx(c_tx);
		if (rv == PKT_FRAGMENTED) {
			c_tx->state = SIW_SEND_HDR;
			siw_prepare_fpdu(qp, wqe);
		} else if (rv == PKT_COMPLETE) {
			c_tx->state = SIW_SEND_SHORT_FPDU;
		} else {
			goto tx_error;
		}
	}

next_segment:
	siw_dbg_qp(qp, "wr type %d, state %d, data %u, sent %u, id %llx\n",
		   tx_type(wqe), wqe->wr_status, wqe->bytes, wqe->processed,
		   wqe->sqe.id);

	if (--burst_len == 0) {
		rv = -EINPROGRESS;
		goto tx_done;
	}
	if (c_tx->state == SIW_SEND_SHORT_FPDU) {
		enum siw_opcode tx_type = tx_type(wqe);
		unsigned int msg_flags;

		if (siw_sq_empty(qp) || !siw_tcp_nagle || burst_len == 1)
			/*
			 * End current TCP segment, if SQ runs empty,
			 * or siw_tcp_nagle is not set, or we bail out
			 * soon due to no burst credit left.
			 */
			msg_flags = MSG_DONTWAIT;
		else
			msg_flags = MSG_DONTWAIT | MSG_MORE;

		rv = siw_tx_ctrl(c_tx, s, msg_flags);

		if (!rv && tx_type != SIW_OP_READ &&
		    tx_type != SIW_OP_READ_LOCAL_INV)
			wqe->processed = wqe->bytes;

		goto tx_done;

	} else {
		rv = siw_tx_hdt(c_tx, s);
	}
	if (!rv) {
		/*
		 * One segment sent. Processing completed if last
		 * segment, Do next segment otherwise.
		 */
		if (unlikely(c_tx->tx_suspend)) {
			/*
			 * Verbs, 6.4.: Try stopping sending after a full
			 * DDP segment if the connection goes down
			 * (== peer halfclose)
			 */
			rv = -ECONNABORTED;
			goto tx_done;
		}
		if (c_tx->pkt.ctrl.ddp_rdmap_ctrl & DDP_FLAG_LAST) {
			siw_dbg_qp(qp, "WQE completed\n");
			goto tx_done;
		}
		c_tx->state = SIW_SEND_HDR;

		siw_update_tcpseg(c_tx, s);

		siw_prepare_fpdu(qp, wqe);
		goto next_segment;
	}
tx_done:
	qp->tx_ctx.burst = burst_len;
	return rv;

tx_error:
	if (ecode != RDMAP_ECODE_CATASTROPHIC_STREAM)
		siw_init_terminate(qp, TERM_ERROR_LAYER_RDMAP,
				   RDMAP_ETYPE_REMOTE_PROTECTION, ecode, 1);
	else
		siw_init_terminate(qp, TERM_ERROR_LAYER_RDMAP,
				   RDMAP_ETYPE_CATASTROPHIC,
				   RDMAP_ECODE_UNSPECIFIED, 1);
	return rv;
}

static int siw_fastreg_mr(struct ib_pd *pd, struct siw_sqe *sqe)
{
	struct ib_mr *base_mr = (struct ib_mr *)(uintptr_t)sqe->base_mr;
	struct siw_device *sdev = to_siw_dev(pd->device);
	struct siw_mem *mem;
	int rv = 0;

	siw_dbg_pd(pd, "STag 0x%08x\n", sqe->rkey);

	if (unlikely(!base_mr)) {
		pr_warn("siw: fastreg: STag 0x%08x unknown\n", sqe->rkey);
		return -EINVAL;
	}

	if (unlikely(base_mr->rkey >> 8 != sqe->rkey  >> 8)) {
		pr_warn("siw: fastreg: STag 0x%08x: bad MR\n", sqe->rkey);
		return -EINVAL;
	}

	mem = siw_mem_id2obj(sdev, sqe->rkey  >> 8);
	if (unlikely(!mem)) {
		pr_warn("siw: fastreg: STag 0x%08x unknown\n", sqe->rkey);
		return -EINVAL;
	}

	if (unlikely(mem->pd != pd)) {
		pr_warn("siw: fastreg: PD mismatch\n");
		rv = -EINVAL;
		goto out;
	}
	if (unlikely(mem->stag_valid)) {
		pr_warn("siw: fastreg: STag 0x%08x already valid\n", sqe->rkey);
		rv = -EINVAL;
		goto out;
	}
	/* Refresh STag since user may have changed key part */
	mem->stag = sqe->rkey;
	mem->perms = sqe->access;

	siw_dbg_mem(mem, "STag 0x%08x now valid\n", sqe->rkey);
	mem->va = base_mr->iova;
	mem->stag_valid = 1;
out:
	siw_mem_put(mem);
	return rv;
}

static int siw_qp_sq_proc_local(struct siw_qp *qp, struct siw_wqe *wqe)
{
	int rv;

	switch (tx_type(wqe)) {
	case SIW_OP_REG_MR:
		rv = siw_fastreg_mr(qp->pd, &wqe->sqe);
		break;

	case SIW_OP_INVAL_STAG:
		rv = siw_invalidate_stag(qp->pd, wqe->sqe.rkey);
		break;

	default:
		rv = -EINVAL;
	}
	return rv;
}

/*
 * siw_qp_sq_process()
 *
 * Core TX path routine for RDMAP/DDP/MPA using a TCP kernel socket.
 * Sends RDMAP payload for the current SQ WR @wqe of @qp in one or more
 * MPA FPDUs, each containing a DDP segment.
 *
 * SQ processing may occur in user context as a result of posting
 * new WQE's or from siw_tx_thread context. Processing in
 * user context is limited to non-kernel verbs users.
 *
 * SQ processing may get paused anytime, possibly in the middle of a WR
 * or FPDU, if insufficient send space is available. SQ processing
 * gets resumed from siw_tx_thread, if send space becomes available again.
 *
 * Must be called with the QP state read-locked.
 *
 * Note:
 * An outbound RREQ can be satisfied by the corresponding RRESP
 * _before_ it gets assigned to the ORQ. This happens regularly
 * in RDMA READ via loopback case. Since both outbound RREQ and
 * inbound RRESP can be handled by the same CPU, locking the ORQ
 * is dead-lock prone and thus not an option. With that, the
 * RREQ gets assigned to the ORQ _before_ being sent - see
 * siw_activate_tx() - and pulled back in case of send failure.
 */
int siw_qp_sq_process(struct siw_qp *qp)
{
	struct siw_wqe *wqe = tx_wqe(qp);
	enum siw_opcode tx_type;
	unsigned long flags;
	int rv = 0;

	siw_dbg_qp(qp, "enter for type %d\n", tx_type(wqe));

next_wqe:
	/*
	 * Stop QP processing if SQ state changed
	 */
	if (unlikely(qp->tx_ctx.tx_suspend)) {
		siw_dbg_qp(qp, "tx suspended\n");
		goto done;
	}
	tx_type = tx_type(wqe);

	if (tx_type <= SIW_OP_READ_RESPONSE)
		rv = siw_qp_sq_proc_tx(qp, wqe);
	else
		rv = siw_qp_sq_proc_local(qp, wqe);

	if (!rv) {
		/*
		 * WQE processing done
		 */
		switch (tx_type) {
		case SIW_OP_SEND:
		case SIW_OP_SEND_REMOTE_INV:
		case SIW_OP_WRITE:
			siw_wqe_put_mem(wqe, tx_type);
			fallthrough;

		case SIW_OP_INVAL_STAG:
		case SIW_OP_REG_MR:
			if (tx_flags(wqe) & SIW_WQE_SIGNALLED)
				siw_sqe_complete(qp, &wqe->sqe, wqe->bytes,
						 SIW_WC_SUCCESS);
			break;

		case SIW_OP_READ:
		case SIW_OP_READ_LOCAL_INV:
			/*
			 * already enqueued to ORQ queue
			 */
			break;

		case SIW_OP_READ_RESPONSE:
			siw_wqe_put_mem(wqe, tx_type);
			break;

		default:
			WARN(1, "undefined WQE type %d\n", tx_type);
			rv = -EINVAL;
			goto done;
		}

		spin_lock_irqsave(&qp->sq_lock, flags);
		wqe->wr_status = SIW_WR_IDLE;
		rv = siw_activate_tx(qp);
		spin_unlock_irqrestore(&qp->sq_lock, flags);

		if (rv <= 0)
			goto done;

		goto next_wqe;

	} else if (rv == -EAGAIN) {
		siw_dbg_qp(qp, "sq paused: hd/tr %d of %d, data %d\n",
			   qp->tx_ctx.ctrl_sent, qp->tx_ctx.ctrl_len,
			   qp->tx_ctx.bytes_unsent);
		rv = 0;
		goto done;
	} else if (rv == -EINPROGRESS) {
		rv = siw_sq_start(qp);
		goto done;
	} else {
		/*
		 * WQE processing failed.
		 * Verbs 8.3.2:
		 * o It turns any WQE into a signalled WQE.
		 * o Local catastrophic error must be surfaced
		 * o QP must be moved into Terminate state: done by code
		 *   doing socket state change processing
		 *
		 * o TODO: Termination message must be sent.
		 * o TODO: Implement more precise work completion errors,
		 *         see enum ib_wc_status in ib_verbs.h
		 */
		siw_dbg_qp(qp, "wqe type %d processing failed: %d\n",
			   tx_type(wqe), rv);

		spin_lock_irqsave(&qp->sq_lock, flags);
		/*
		 * RREQ may have already been completed by inbound RRESP!
		 */
		if ((tx_type == SIW_OP_READ ||
		     tx_type == SIW_OP_READ_LOCAL_INV) && qp->attrs.orq_size) {
			/* Cleanup pending entry in ORQ */
			qp->orq_put--;
			qp->orq[qp->orq_put % qp->attrs.orq_size].flags = 0;
		}
		spin_unlock_irqrestore(&qp->sq_lock, flags);
		/*
		 * immediately suspends further TX processing
		 */
		if (!qp->tx_ctx.tx_suspend)
			siw_qp_cm_drop(qp, 0);

		switch (tx_type) {
		case SIW_OP_SEND:
		case SIW_OP_SEND_REMOTE_INV:
		case SIW_OP_SEND_WITH_IMM:
		case SIW_OP_WRITE:
		case SIW_OP_READ:
		case SIW_OP_READ_LOCAL_INV:
			siw_wqe_put_mem(wqe, tx_type);
			fallthrough;

		case SIW_OP_INVAL_STAG:
		case SIW_OP_REG_MR:
			siw_sqe_complete(qp, &wqe->sqe, wqe->bytes,
					 SIW_WC_LOC_QP_OP_ERR);

			siw_qp_event(qp, IB_EVENT_QP_FATAL);

			break;

		case SIW_OP_READ_RESPONSE:
			siw_dbg_qp(qp, "proc. read.response failed: %d\n", rv);

			siw_qp_event(qp, IB_EVENT_QP_REQ_ERR);

			siw_wqe_put_mem(wqe, SIW_OP_READ_RESPONSE);

			break;

		default:
			WARN(1, "undefined WQE type %d\n", tx_type);
			rv = -EINVAL;
		}
		wqe->wr_status = SIW_WR_IDLE;
	}
done:
	return rv;
}

static void siw_sq_resume(struct siw_qp *qp)
{
	if (down_read_trylock(&qp->state_lock)) {
		if (likely(qp->attrs.state == SIW_QP_STATE_RTS &&
			   !qp->tx_ctx.tx_suspend)) {
			int rv = siw_qp_sq_process(qp);

			up_read(&qp->state_lock);

			if (unlikely(rv < 0)) {
				siw_dbg_qp(qp, "SQ task failed: err %d\n", rv);

				if (!qp->tx_ctx.tx_suspend)
					siw_qp_cm_drop(qp, 0);
			}
		} else {
			up_read(&qp->state_lock);
		}
	} else {
		siw_dbg_qp(qp, "Resume SQ while QP locked\n");
	}
	siw_qp_put(qp);
}

struct tx_task_t {
	struct llist_head active;
	wait_queue_head_t waiting;
};

static DEFINE_PER_CPU(struct tx_task_t, siw_tx_task_g);

int siw_create_tx_threads(void)
{
	int cpu, assigned = 0;

	for_each_online_cpu(cpu) {
		struct tx_task_t *tx_task;

		/* Skip HT cores */
		if (cpu % cpumask_weight(topology_sibling_cpumask(cpu)))
			continue;

		tx_task = &per_cpu(siw_tx_task_g, cpu);
		init_llist_head(&tx_task->active);
		init_waitqueue_head(&tx_task->waiting);

		siw_tx_thread[cpu] =
			kthread_run_on_cpu(siw_run_sq,
					   (unsigned long *)(long)cpu,
					   cpu, "siw_tx/%u");
		if (IS_ERR(siw_tx_thread[cpu])) {
			siw_tx_thread[cpu] = NULL;
			continue;
		}
		assigned++;
	}
	return assigned;
}

void siw_stop_tx_threads(void)
{
	int cpu;

	for_each_possible_cpu(cpu) {
		if (siw_tx_thread[cpu]) {
			kthread_stop(siw_tx_thread[cpu]);
			wake_up(&per_cpu(siw_tx_task_g, cpu).waiting);
			siw_tx_thread[cpu] = NULL;
		}
	}
}

int siw_run_sq(void *data)
{
	const int nr_cpu = (unsigned int)(long)data;
	struct llist_node *active;
	struct siw_qp *qp;
	struct tx_task_t *tx_task = &per_cpu(siw_tx_task_g, nr_cpu);

	while (1) {
		struct llist_node *fifo_list = NULL;

		wait_event_interruptible(tx_task->waiting,
					 !llist_empty(&tx_task->active) ||
						 kthread_should_stop());

		if (kthread_should_stop())
			break;

		active = llist_del_all(&tx_task->active);
		/*
		 * llist_del_all returns a list with newest entry first.
		 * Re-order list for fairness among QP's.
		 */
		fifo_list = llist_reverse_order(active);
		while (fifo_list) {
			qp = container_of(fifo_list, struct siw_qp, tx_list);
			fifo_list = llist_next(fifo_list);
			qp->tx_list.next = NULL;

			siw_sq_resume(qp);
		}
	}
	active = llist_del_all(&tx_task->active);
	if (active) {
		llist_for_each_entry(qp, active, tx_list) {
			qp->tx_list.next = NULL;
			siw_sq_resume(qp);
		}
	}
	return 0;
}

int siw_sq_start(struct siw_qp *qp)
{
	if (tx_wqe(qp)->wr_status == SIW_WR_IDLE)
		return 0;

	if (unlikely(!cpu_online(qp->tx_cpu))) {
		siw_put_tx_cpu(qp->tx_cpu);
		qp->tx_cpu = siw_get_tx_cpu(qp->sdev);
		if (qp->tx_cpu < 0) {
			pr_warn("siw: no tx cpu available\n");

			return -EIO;
		}
	}
	siw_qp_get(qp);

	llist_add(&qp->tx_list, &per_cpu(siw_tx_task_g, qp->tx_cpu).active);

	wake_up(&per_cpu(siw_tx_task_g, qp->tx_cpu).waiting);

	return 0;
}<|MERGE_RESOLUTION|>--- conflicted
+++ resolved
@@ -331,11 +331,8 @@
 			msg.msg_flags &= ~MSG_MORE;
 
 		tcp_rate_check_app_limited(sk);
-<<<<<<< HEAD
-=======
 		if (!sendpage_ok(page[i]))
 			msg.msg_flags &= ~MSG_SPLICE_PAGES;
->>>>>>> 2d5404ca
 		bvec_set_page(&bvec, page[i], bytes, offset);
 		iov_iter_bvec(&msg.msg_iter, ITER_SOURCE, &bvec, 1, size);
 
