--- conflicted
+++ resolved
@@ -64,13 +64,8 @@
 	inode->i_uid = GLOBAL_ROOT_UID;
 	inode->i_gid = GLOBAL_ROOT_GID;
 	inode->i_blocks = 0;
-<<<<<<< HEAD
-	inode->i_atime = inode_set_ctime_current(inode);
-	inode->i_mtime = inode->i_atime;
-=======
 	simple_inode_init_ts(inode);
 	
->>>>>>> 2d5404ca
 	inode->i_private = data;
 	if (S_ISDIR(mode)) {
 		inode->i_op = &simple_dir_inode_operations;
