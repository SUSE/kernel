--- conflicted
+++ resolved
@@ -2469,11 +2469,7 @@
 	}
 
 	if (!is_t4(adapter_type)) {
-<<<<<<< HEAD
-		u32 isn = (prandom_u32() & ~7UL) - 1;
-=======
 		u32 isn = (get_random_u32() & ~7UL) - 1;
->>>>>>> eb3cdb58
 
 		skb = get_skb(skb, roundup(sizeof(*rpl5), 16), GFP_KERNEL);
 		rpl5 = __skb_put_zero(skb, roundup(sizeof(*rpl5), 16));
