--- conflicted
+++ resolved
@@ -1,10 +1,6 @@
 // SPDX-License-Identifier: GPL-2.0 OR Linux-OpenIB
 /*
-<<<<<<< HEAD
- * Copyright 2018-2021 Amazon.com, Inc. or its affiliates. All rights reserved.
-=======
  * Copyright 2018-2023 Amazon.com, Inc. or its affiliates. All rights reserved.
->>>>>>> eb3cdb58
  */
 
 #include <linux/dma-buf.h>
@@ -254,15 +250,12 @@
 		if (EFA_DEV_CAP(dev, RNR_RETRY))
 			resp.device_caps |= EFA_QUERY_DEVICE_CAPS_RNR_RETRY;
 
-<<<<<<< HEAD
-=======
 		if (EFA_DEV_CAP(dev, DATA_POLLING_128))
 			resp.device_caps |= EFA_QUERY_DEVICE_CAPS_DATA_POLLING_128;
 
 		if (EFA_DEV_CAP(dev, RDMA_WRITE))
 			resp.device_caps |= EFA_QUERY_DEVICE_CAPS_RDMA_WRITE;
 
->>>>>>> eb3cdb58
 		if (dev->neqs)
 			resp.device_caps |= EFA_QUERY_DEVICE_CAPS_CQ_NOTIFICATIONS;
 
@@ -1157,10 +1150,7 @@
 	params.dma_addr = cq->dma_addr;
 	params.entry_size_in_bytes = cmd.cq_entry_size;
 	params.num_sub_cqs = cmd.num_sub_cqs;
-<<<<<<< HEAD
-=======
 	params.set_src_addr = set_src_addr;
->>>>>>> eb3cdb58
 	if (cmd.flags & EFA_CREATE_CQ_WITH_COMPLETION_CHANNEL) {
 		cq->eq = efa_vec2eq(dev, attr->comp_vector);
 		params.eqn = cq->eq->eeq.eqn;
@@ -1693,7 +1683,6 @@
 	if (err)
 		goto err_release;
 
-<<<<<<< HEAD
 	return &mr->ibmr;
 
 err_release:
@@ -1734,48 +1723,6 @@
 	return &mr->ibmr;
 
 err_release:
-=======
-	return &mr->ibmr;
-
-err_release:
-	ib_umem_release(mr->umem);
-err_free:
-	kfree(mr);
-err_out:
-	atomic64_inc(&dev->stats.reg_mr_err);
-	return ERR_PTR(err);
-}
-
-struct ib_mr *efa_reg_mr(struct ib_pd *ibpd, u64 start, u64 length,
-			 u64 virt_addr, int access_flags,
-			 struct ib_udata *udata)
-{
-	struct efa_dev *dev = to_edev(ibpd->device);
-	struct efa_mr *mr;
-	int err;
-
-	mr = efa_alloc_mr(ibpd, access_flags, udata);
-	if (IS_ERR(mr)) {
-		err = PTR_ERR(mr);
-		goto err_out;
-	}
-
-	mr->umem = ib_umem_get(ibpd->device, start, length, access_flags);
-	if (IS_ERR(mr->umem)) {
-		err = PTR_ERR(mr->umem);
-		ibdev_dbg(&dev->ibdev,
-			  "Failed to pin and map user space memory[%d]\n", err);
-		goto err_free;
-	}
-
-	err = efa_register_mr(ibpd, mr, start, length, virt_addr, access_flags);
-	if (err)
-		goto err_release;
-
-	return &mr->ibmr;
-
-err_release:
->>>>>>> eb3cdb58
 	ib_umem_release(mr->umem);
 err_free:
 	kfree(mr);
