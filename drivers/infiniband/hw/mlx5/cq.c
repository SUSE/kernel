--- conflicted
+++ resolved
@@ -334,16 +334,8 @@
 	}
 
 	wc->vendor_err = cqe->vendor_err_synd;
-<<<<<<< HEAD
-	if (dump) {
-		mlx5_ib_warn(dev, "WC error: %d, Message: %s\n", wc->status,
-			     ib_wc_status_msg(wc->status));
-		dump_cqe(dev, cqe);
-	}
-=======
 	if (dump)
 		dump_cqe(dev, cqe, wc, dump);
->>>>>>> eb3cdb58
 }
 
 static void handle_atomics(struct mlx5_ib_qp *qp, struct mlx5_cqe64 *cqe64,
