// SPDX-License-Identifier: GPL-2.0 OR Linux-OpenIB
/*
 * Copyright (c) 2013-2020, Mellanox Technologies inc. All rights reserved.
 * Copyright (c) 2020, Intel Corporation. All rights reserved.
 */

#include <linux/debugfs.h>
#include <linux/highmem.h>
#include <linux/module.h>
#include <linux/init.h>
#include <linux/errno.h>
#include <linux/pci.h>
#include <linux/dma-mapping.h>
#include <linux/slab.h>
#include <linux/bitmap.h>
#include <linux/sched.h>
#include <linux/sched/mm.h>
#include <linux/sched/task.h>
#include <linux/delay.h>
#include <rdma/ib_user_verbs.h>
#include <rdma/ib_addr.h>
#include <rdma/ib_cache.h>
#include <linux/mlx5/port.h>
#include <linux/mlx5/vport.h>
#include <linux/mlx5/fs.h>
#include <linux/mlx5/eswitch.h>
#include <linux/list.h>
#include <rdma/ib_smi.h>
#include <rdma/ib_umem_odp.h>
#include <rdma/lag.h>
#include <linux/in.h>
#include <linux/etherdevice.h>
#include "mlx5_ib.h"
#include "ib_rep.h"
#include "cmd.h"
#include "devx.h"
#include "dm.h"
#include "fs.h"
#include "srq.h"
#include "qp.h"
#include "wr.h"
#include "restrack.h"
#include "counters.h"
#include "umr.h"
#include <rdma/uverbs_std_types.h>
#include <rdma/uverbs_ioctl.h>
#include <rdma/mlx5_user_ioctl_verbs.h>
#include <rdma/mlx5_user_ioctl_cmds.h>

#define UVERBS_MODULE_NAME mlx5_ib
#include <rdma/uverbs_named_ioctl.h>

MODULE_AUTHOR("Eli Cohen <eli@mellanox.com>");
MODULE_DESCRIPTION("Mellanox 5th generation network adapters (ConnectX series) IB driver");
MODULE_LICENSE("Dual BSD/GPL");

static int ipoib_enhanced = 1;
module_param(ipoib_enhanced, int, 0444);
MODULE_PARM_DESC(ipoib_enhanced, "Enable IPoIB enhanced for capable devices (default = 1) (0-1)");

struct mlx5_ib_event_work {
	struct work_struct	work;
	union {
		struct mlx5_ib_dev	      *dev;
		struct mlx5_ib_multiport_info *mpi;
	};
	bool			is_slave;
	unsigned int		event;
	void			*param;
};

enum {
	MLX5_ATOMIC_SIZE_QP_8BYTES = 1 << 3,
};

static struct workqueue_struct *mlx5_ib_event_wq;
static LIST_HEAD(mlx5_ib_unaffiliated_port_list);
static LIST_HEAD(mlx5_ib_dev_list);
/*
 * This mutex should be held when accessing either of the above lists
 */
static DEFINE_MUTEX(mlx5_ib_multiport_mutex);

struct mlx5_ib_dev *mlx5_ib_get_ibdev_from_mpi(struct mlx5_ib_multiport_info *mpi)
{
	struct mlx5_ib_dev *dev;

	mutex_lock(&mlx5_ib_multiport_mutex);
	dev = mpi->ibdev;
	mutex_unlock(&mlx5_ib_multiport_mutex);
	return dev;
}

static enum rdma_link_layer
mlx5_port_type_cap_to_rdma_ll(int port_type_cap)
{
	switch (port_type_cap) {
	case MLX5_CAP_PORT_TYPE_IB:
		return IB_LINK_LAYER_INFINIBAND;
	case MLX5_CAP_PORT_TYPE_ETH:
		return IB_LINK_LAYER_ETHERNET;
	default:
		return IB_LINK_LAYER_UNSPECIFIED;
	}
}

static enum rdma_link_layer
mlx5_ib_port_link_layer(struct ib_device *device, u32 port_num)
{
	struct mlx5_ib_dev *dev = to_mdev(device);
	int port_type_cap = MLX5_CAP_GEN(dev->mdev, port_type);

	return mlx5_port_type_cap_to_rdma_ll(port_type_cap);
}

static int get_port_state(struct ib_device *ibdev,
			  u32 port_num,
			  enum ib_port_state *state)
{
	struct ib_port_attr attr;
	int ret;

	memset(&attr, 0, sizeof(attr));
	ret = ibdev->ops.query_port(ibdev, port_num, &attr);
	if (!ret)
		*state = attr.state;
	return ret;
}

static struct mlx5_roce *mlx5_get_rep_roce(struct mlx5_ib_dev *dev,
					   struct net_device *ndev,
					   struct net_device *upper,
					   u32 *port_num)
{
	struct net_device *rep_ndev;
	struct mlx5_ib_port *port;
	int i;

	for (i = 0; i < dev->num_ports; i++) {
		port  = &dev->port[i];
		if (!port->rep)
			continue;

		if (upper == ndev && port->rep->vport == MLX5_VPORT_UPLINK) {
			*port_num = i + 1;
			return &port->roce;
		}

		if (upper && port->rep->vport == MLX5_VPORT_UPLINK)
			continue;

		read_lock(&port->roce.netdev_lock);
		rep_ndev = mlx5_ib_get_rep_netdev(port->rep->esw,
						  port->rep->vport);
		if (rep_ndev == ndev) {
			read_unlock(&port->roce.netdev_lock);
			*port_num = i + 1;
			return &port->roce;
		}
		read_unlock(&port->roce.netdev_lock);
	}

	return NULL;
}

static int mlx5_netdev_event(struct notifier_block *this,
			     unsigned long event, void *ptr)
{
	struct mlx5_roce *roce = container_of(this, struct mlx5_roce, nb);
	struct net_device *ndev = netdev_notifier_info_to_dev(ptr);
	u32 port_num = roce->native_port_num;
	struct mlx5_core_dev *mdev;
	struct mlx5_ib_dev *ibdev;

	ibdev = roce->dev;
	mdev = mlx5_ib_get_native_port_mdev(ibdev, port_num, NULL);
	if (!mdev)
		return NOTIFY_DONE;

	switch (event) {
	case NETDEV_REGISTER:
		/* Should already be registered during the load */
		if (ibdev->is_rep)
			break;
		write_lock(&roce->netdev_lock);
		if (ndev->dev.parent == mdev->device)
			roce->netdev = ndev;
		write_unlock(&roce->netdev_lock);
		break;

	case NETDEV_UNREGISTER:
		/* In case of reps, ib device goes away before the netdevs */
		write_lock(&roce->netdev_lock);
		if (roce->netdev == ndev)
			roce->netdev = NULL;
		write_unlock(&roce->netdev_lock);
		break;

	case NETDEV_CHANGE:
	case NETDEV_UP:
	case NETDEV_DOWN: {
		struct net_device *lag_ndev = mlx5_lag_get_roce_netdev(mdev);
		struct net_device *upper = NULL;

		if (lag_ndev) {
			upper = netdev_master_upper_dev_get(lag_ndev);
			dev_put(lag_ndev);
		}

		if (ibdev->is_rep)
			roce = mlx5_get_rep_roce(ibdev, ndev, upper, &port_num);
		if (!roce)
			return NOTIFY_DONE;
		if ((upper == ndev ||
		     ((!upper || ibdev->is_rep) && ndev == roce->netdev)) &&
		    ibdev->ib_active) {
			struct ib_event ibev = { };
			enum ib_port_state port_state;

			if (get_port_state(&ibdev->ib_dev, port_num,
					   &port_state))
				goto done;

			if (roce->last_port_state == port_state)
				goto done;

			roce->last_port_state = port_state;
			ibev.device = &ibdev->ib_dev;
			if (port_state == IB_PORT_DOWN)
				ibev.event = IB_EVENT_PORT_ERR;
			else if (port_state == IB_PORT_ACTIVE)
				ibev.event = IB_EVENT_PORT_ACTIVE;
			else
				goto done;

			ibev.element.port_num = port_num;
			ib_dispatch_event(&ibev);
		}
		break;
	}

	default:
		break;
	}
done:
	mlx5_ib_put_native_port_mdev(ibdev, port_num);
	return NOTIFY_DONE;
}

static struct net_device *mlx5_ib_get_netdev(struct ib_device *device,
					     u32 port_num)
{
	struct mlx5_ib_dev *ibdev = to_mdev(device);
	struct net_device *ndev;
	struct mlx5_core_dev *mdev;

	mdev = mlx5_ib_get_native_port_mdev(ibdev, port_num, NULL);
	if (!mdev)
		return NULL;

	ndev = mlx5_lag_get_roce_netdev(mdev);
	if (ndev)
		goto out;

	/* Ensure ndev does not disappear before we invoke dev_hold()
	 */
	read_lock(&ibdev->port[port_num - 1].roce.netdev_lock);
	ndev = ibdev->port[port_num - 1].roce.netdev;
	if (ndev)
		dev_hold(ndev);
	read_unlock(&ibdev->port[port_num - 1].roce.netdev_lock);

out:
	mlx5_ib_put_native_port_mdev(ibdev, port_num);
	return ndev;
}

struct mlx5_core_dev *mlx5_ib_get_native_port_mdev(struct mlx5_ib_dev *ibdev,
						   u32 ib_port_num,
						   u32 *native_port_num)
{
	enum rdma_link_layer ll = mlx5_ib_port_link_layer(&ibdev->ib_dev,
							  ib_port_num);
	struct mlx5_core_dev *mdev = NULL;
	struct mlx5_ib_multiport_info *mpi;
	struct mlx5_ib_port *port;

	if (!mlx5_core_mp_enabled(ibdev->mdev) ||
	    ll != IB_LINK_LAYER_ETHERNET) {
		if (native_port_num)
			*native_port_num = ib_port_num;
		return ibdev->mdev;
	}

	if (native_port_num)
		*native_port_num = 1;

	port = &ibdev->port[ib_port_num - 1];
	spin_lock(&port->mp.mpi_lock);
	mpi = ibdev->port[ib_port_num - 1].mp.mpi;
	if (mpi && !mpi->unaffiliate) {
		mdev = mpi->mdev;
		/* If it's the master no need to refcount, it'll exist
		 * as long as the ib_dev exists.
		 */
		if (!mpi->is_master)
			mpi->mdev_refcnt++;
	}
	spin_unlock(&port->mp.mpi_lock);

	return mdev;
}

void mlx5_ib_put_native_port_mdev(struct mlx5_ib_dev *ibdev, u32 port_num)
{
	enum rdma_link_layer ll = mlx5_ib_port_link_layer(&ibdev->ib_dev,
							  port_num);
	struct mlx5_ib_multiport_info *mpi;
	struct mlx5_ib_port *port;

	if (!mlx5_core_mp_enabled(ibdev->mdev) || ll != IB_LINK_LAYER_ETHERNET)
		return;

	port = &ibdev->port[port_num - 1];

	spin_lock(&port->mp.mpi_lock);
	mpi = ibdev->port[port_num - 1].mp.mpi;
	if (mpi->is_master)
		goto out;

	mpi->mdev_refcnt--;
	if (mpi->unaffiliate)
		complete(&mpi->unref_comp);
out:
	spin_unlock(&port->mp.mpi_lock);
}

static int translate_eth_legacy_proto_oper(u32 eth_proto_oper,
					   u16 *active_speed, u8 *active_width)
{
	switch (eth_proto_oper) {
	case MLX5E_PROT_MASK(MLX5E_1000BASE_CX_SGMII):
	case MLX5E_PROT_MASK(MLX5E_1000BASE_KX):
	case MLX5E_PROT_MASK(MLX5E_100BASE_TX):
	case MLX5E_PROT_MASK(MLX5E_1000BASE_T):
		*active_width = IB_WIDTH_1X;
		*active_speed = IB_SPEED_SDR;
		break;
	case MLX5E_PROT_MASK(MLX5E_10GBASE_T):
	case MLX5E_PROT_MASK(MLX5E_10GBASE_CX4):
	case MLX5E_PROT_MASK(MLX5E_10GBASE_KX4):
	case MLX5E_PROT_MASK(MLX5E_10GBASE_KR):
	case MLX5E_PROT_MASK(MLX5E_10GBASE_CR):
	case MLX5E_PROT_MASK(MLX5E_10GBASE_SR):
	case MLX5E_PROT_MASK(MLX5E_10GBASE_ER):
		*active_width = IB_WIDTH_1X;
		*active_speed = IB_SPEED_QDR;
		break;
	case MLX5E_PROT_MASK(MLX5E_25GBASE_CR):
	case MLX5E_PROT_MASK(MLX5E_25GBASE_KR):
	case MLX5E_PROT_MASK(MLX5E_25GBASE_SR):
		*active_width = IB_WIDTH_1X;
		*active_speed = IB_SPEED_EDR;
		break;
	case MLX5E_PROT_MASK(MLX5E_40GBASE_CR4):
	case MLX5E_PROT_MASK(MLX5E_40GBASE_KR4):
	case MLX5E_PROT_MASK(MLX5E_40GBASE_SR4):
	case MLX5E_PROT_MASK(MLX5E_40GBASE_LR4):
		*active_width = IB_WIDTH_4X;
		*active_speed = IB_SPEED_QDR;
		break;
	case MLX5E_PROT_MASK(MLX5E_50GBASE_CR2):
	case MLX5E_PROT_MASK(MLX5E_50GBASE_KR2):
	case MLX5E_PROT_MASK(MLX5E_50GBASE_SR2):
		*active_width = IB_WIDTH_1X;
		*active_speed = IB_SPEED_HDR;
		break;
	case MLX5E_PROT_MASK(MLX5E_56GBASE_R4):
		*active_width = IB_WIDTH_4X;
		*active_speed = IB_SPEED_FDR;
		break;
	case MLX5E_PROT_MASK(MLX5E_100GBASE_CR4):
	case MLX5E_PROT_MASK(MLX5E_100GBASE_SR4):
	case MLX5E_PROT_MASK(MLX5E_100GBASE_KR4):
	case MLX5E_PROT_MASK(MLX5E_100GBASE_LR4):
		*active_width = IB_WIDTH_4X;
		*active_speed = IB_SPEED_EDR;
		break;
	default:
		return -EINVAL;
	}

	return 0;
}

static int translate_eth_ext_proto_oper(u32 eth_proto_oper, u16 *active_speed,
					u8 *active_width)
{
	switch (eth_proto_oper) {
	case MLX5E_PROT_MASK(MLX5E_SGMII_100M):
	case MLX5E_PROT_MASK(MLX5E_1000BASE_X_SGMII):
		*active_width = IB_WIDTH_1X;
		*active_speed = IB_SPEED_SDR;
		break;
	case MLX5E_PROT_MASK(MLX5E_5GBASE_R):
		*active_width = IB_WIDTH_1X;
		*active_speed = IB_SPEED_DDR;
		break;
	case MLX5E_PROT_MASK(MLX5E_10GBASE_XFI_XAUI_1):
		*active_width = IB_WIDTH_1X;
		*active_speed = IB_SPEED_QDR;
		break;
	case MLX5E_PROT_MASK(MLX5E_40GBASE_XLAUI_4_XLPPI_4):
		*active_width = IB_WIDTH_4X;
		*active_speed = IB_SPEED_QDR;
		break;
	case MLX5E_PROT_MASK(MLX5E_25GAUI_1_25GBASE_CR_KR):
		*active_width = IB_WIDTH_1X;
		*active_speed = IB_SPEED_EDR;
		break;
	case MLX5E_PROT_MASK(MLX5E_50GAUI_2_LAUI_2_50GBASE_CR2_KR2):
		*active_width = IB_WIDTH_2X;
		*active_speed = IB_SPEED_EDR;
		break;
	case MLX5E_PROT_MASK(MLX5E_50GAUI_1_LAUI_1_50GBASE_CR_KR):
		*active_width = IB_WIDTH_1X;
		*active_speed = IB_SPEED_HDR;
		break;
	case MLX5E_PROT_MASK(MLX5E_CAUI_4_100GBASE_CR4_KR4):
		*active_width = IB_WIDTH_4X;
		*active_speed = IB_SPEED_EDR;
		break;
	case MLX5E_PROT_MASK(MLX5E_100GAUI_2_100GBASE_CR2_KR2):
		*active_width = IB_WIDTH_2X;
		*active_speed = IB_SPEED_HDR;
		break;
	case MLX5E_PROT_MASK(MLX5E_100GAUI_1_100GBASE_CR_KR):
		*active_width = IB_WIDTH_1X;
		*active_speed = IB_SPEED_NDR;
		break;
	case MLX5E_PROT_MASK(MLX5E_200GAUI_4_200GBASE_CR4_KR4):
		*active_width = IB_WIDTH_4X;
		*active_speed = IB_SPEED_HDR;
		break;
	case MLX5E_PROT_MASK(MLX5E_200GAUI_2_200GBASE_CR2_KR2):
		*active_width = IB_WIDTH_2X;
		*active_speed = IB_SPEED_NDR;
		break;
	case MLX5E_PROT_MASK(MLX5E_400GAUI_8):
		*active_width = IB_WIDTH_8X;
		*active_speed = IB_SPEED_HDR;
		break;
	case MLX5E_PROT_MASK(MLX5E_400GAUI_4_400GBASE_CR4_KR4):
		*active_width = IB_WIDTH_4X;
		*active_speed = IB_SPEED_NDR;
		break;
	default:
		return -EINVAL;
	}

	return 0;
}

static int translate_eth_proto_oper(u32 eth_proto_oper, u16 *active_speed,
				    u8 *active_width, bool ext)
{
	return ext ?
		translate_eth_ext_proto_oper(eth_proto_oper, active_speed,
					     active_width) :
		translate_eth_legacy_proto_oper(eth_proto_oper, active_speed,
						active_width);
}

static int mlx5_query_port_roce(struct ib_device *device, u32 port_num,
				struct ib_port_attr *props)
{
	struct mlx5_ib_dev *dev = to_mdev(device);
	u32 out[MLX5_ST_SZ_DW(ptys_reg)] = {0};
	struct mlx5_core_dev *mdev;
	struct net_device *ndev, *upper;
	enum ib_mtu ndev_ib_mtu;
	bool put_mdev = true;
	u32 eth_prot_oper;
	u32 mdev_port_num;
	bool ext;
	int err;

	mdev = mlx5_ib_get_native_port_mdev(dev, port_num, &mdev_port_num);
	if (!mdev) {
		/* This means the port isn't affiliated yet. Get the
		 * info for the master port instead.
		 */
		put_mdev = false;
		mdev = dev->mdev;
		mdev_port_num = 1;
		port_num = 1;
	}

	/* Possible bad flows are checked before filling out props so in case
	 * of an error it will still be zeroed out.
	 * Use native port in case of reps
	 */
	if (dev->is_rep)
		err = mlx5_query_port_ptys(mdev, out, sizeof(out), MLX5_PTYS_EN,
					   1);
	else
		err = mlx5_query_port_ptys(mdev, out, sizeof(out), MLX5_PTYS_EN,
					   mdev_port_num);
	if (err)
		goto out;
	ext = !!MLX5_GET_ETH_PROTO(ptys_reg, out, true, eth_proto_capability);
	eth_prot_oper = MLX5_GET_ETH_PROTO(ptys_reg, out, ext, eth_proto_oper);

	props->active_width     = IB_WIDTH_4X;
	props->active_speed     = IB_SPEED_QDR;

	translate_eth_proto_oper(eth_prot_oper, &props->active_speed,
				 &props->active_width, ext);

	if (!dev->is_rep && dev->mdev->roce.roce_en) {
		u16 qkey_viol_cntr;

		props->port_cap_flags |= IB_PORT_CM_SUP;
		props->ip_gids = true;
		props->gid_tbl_len = MLX5_CAP_ROCE(dev->mdev,
						   roce_address_table_size);
		mlx5_query_nic_vport_qkey_viol_cntr(mdev, &qkey_viol_cntr);
		props->qkey_viol_cntr = qkey_viol_cntr;
	}
	props->max_mtu          = IB_MTU_4096;
	props->max_msg_sz       = 1 << MLX5_CAP_GEN(dev->mdev, log_max_msg);
	props->pkey_tbl_len     = 1;
	props->state            = IB_PORT_DOWN;
	props->phys_state       = IB_PORT_PHYS_STATE_DISABLED;

	/* If this is a stub query for an unaffiliated port stop here */
	if (!put_mdev)
		goto out;

	ndev = mlx5_ib_get_netdev(device, port_num);
	if (!ndev)
		goto out;

	if (dev->lag_active) {
		rcu_read_lock();
		upper = netdev_master_upper_dev_get_rcu(ndev);
		if (upper) {
			dev_put(ndev);
			ndev = upper;
			dev_hold(ndev);
		}
		rcu_read_unlock();
	}

	if (netif_running(ndev) && netif_carrier_ok(ndev)) {
		props->state      = IB_PORT_ACTIVE;
		props->phys_state = IB_PORT_PHYS_STATE_LINK_UP;
	}

	ndev_ib_mtu = iboe_get_mtu(ndev->mtu);

	dev_put(ndev);

	props->active_mtu	= min(props->max_mtu, ndev_ib_mtu);
out:
	if (put_mdev)
		mlx5_ib_put_native_port_mdev(dev, port_num);
	return err;
}

static int set_roce_addr(struct mlx5_ib_dev *dev, u32 port_num,
			 unsigned int index, const union ib_gid *gid,
			 const struct ib_gid_attr *attr)
{
	enum ib_gid_type gid_type;
	u16 vlan_id = 0xffff;
	u8 roce_version = 0;
	u8 roce_l3_type = 0;
	u8 mac[ETH_ALEN];
	int ret;

	gid_type = attr->gid_type;
	if (gid) {
		ret = rdma_read_gid_l2_fields(attr, &vlan_id, &mac[0]);
		if (ret)
			return ret;
	}

	switch (gid_type) {
	case IB_GID_TYPE_ROCE:
		roce_version = MLX5_ROCE_VERSION_1;
		break;
	case IB_GID_TYPE_ROCE_UDP_ENCAP:
		roce_version = MLX5_ROCE_VERSION_2;
		if (gid && ipv6_addr_v4mapped((void *)gid))
			roce_l3_type = MLX5_ROCE_L3_TYPE_IPV4;
		else
			roce_l3_type = MLX5_ROCE_L3_TYPE_IPV6;
		break;

	default:
		mlx5_ib_warn(dev, "Unexpected GID type %u\n", gid_type);
	}

	return mlx5_core_roce_gid_set(dev->mdev, index, roce_version,
				      roce_l3_type, gid->raw, mac,
				      vlan_id < VLAN_CFI_MASK, vlan_id,
				      port_num);
}

static int mlx5_ib_add_gid(const struct ib_gid_attr *attr,
			   __always_unused void **context)
{
	return set_roce_addr(to_mdev(attr->device), attr->port_num,
			     attr->index, &attr->gid, attr);
}

static int mlx5_ib_del_gid(const struct ib_gid_attr *attr,
			   __always_unused void **context)
{
	return set_roce_addr(to_mdev(attr->device), attr->port_num,
			     attr->index, NULL, attr);
}

__be16 mlx5_get_roce_udp_sport_min(const struct mlx5_ib_dev *dev,
				   const struct ib_gid_attr *attr)
{
	if (attr->gid_type != IB_GID_TYPE_ROCE_UDP_ENCAP)
		return 0;

	return cpu_to_be16(MLX5_CAP_ROCE(dev->mdev, r_roce_min_src_udp_port));
}

static int mlx5_use_mad_ifc(struct mlx5_ib_dev *dev)
{
	if (MLX5_CAP_GEN(dev->mdev, port_type) == MLX5_CAP_PORT_TYPE_IB)
		return !MLX5_CAP_GEN(dev->mdev, ib_virt);
	return 0;
}

enum {
	MLX5_VPORT_ACCESS_METHOD_MAD,
	MLX5_VPORT_ACCESS_METHOD_HCA,
	MLX5_VPORT_ACCESS_METHOD_NIC,
};

static int mlx5_get_vport_access_method(struct ib_device *ibdev)
{
	if (mlx5_use_mad_ifc(to_mdev(ibdev)))
		return MLX5_VPORT_ACCESS_METHOD_MAD;

	if (mlx5_ib_port_link_layer(ibdev, 1) ==
	    IB_LINK_LAYER_ETHERNET)
		return MLX5_VPORT_ACCESS_METHOD_NIC;

	return MLX5_VPORT_ACCESS_METHOD_HCA;
}

static void get_atomic_caps(struct mlx5_ib_dev *dev,
			    u8 atomic_size_qp,
			    struct ib_device_attr *props)
{
	u8 tmp;
	u8 atomic_operations = MLX5_CAP_ATOMIC(dev->mdev, atomic_operations);
	u8 atomic_req_8B_endianness_mode =
		MLX5_CAP_ATOMIC(dev->mdev, atomic_req_8B_endianness_mode);

	/* Check if HW supports 8 bytes standard atomic operations and capable
	 * of host endianness respond
	 */
	tmp = MLX5_ATOMIC_OPS_CMP_SWAP | MLX5_ATOMIC_OPS_FETCH_ADD;
	if (((atomic_operations & tmp) == tmp) &&
	    (atomic_size_qp & MLX5_ATOMIC_SIZE_QP_8BYTES) &&
	    (atomic_req_8B_endianness_mode)) {
		props->atomic_cap = IB_ATOMIC_HCA;
	} else {
		props->atomic_cap = IB_ATOMIC_NONE;
	}
}

static void get_atomic_caps_qp(struct mlx5_ib_dev *dev,
			       struct ib_device_attr *props)
{
	u8 atomic_size_qp = MLX5_CAP_ATOMIC(dev->mdev, atomic_size_qp);

	get_atomic_caps(dev, atomic_size_qp, props);
}

static int mlx5_query_system_image_guid(struct ib_device *ibdev,
					__be64 *sys_image_guid)
{
	struct mlx5_ib_dev *dev = to_mdev(ibdev);
	struct mlx5_core_dev *mdev = dev->mdev;
	u64 tmp;
	int err;

	switch (mlx5_get_vport_access_method(ibdev)) {
	case MLX5_VPORT_ACCESS_METHOD_MAD:
		return mlx5_query_mad_ifc_system_image_guid(ibdev,
							    sys_image_guid);

	case MLX5_VPORT_ACCESS_METHOD_HCA:
		err = mlx5_query_hca_vport_system_image_guid(mdev, &tmp);
		break;

	case MLX5_VPORT_ACCESS_METHOD_NIC:
		err = mlx5_query_nic_vport_system_image_guid(mdev, &tmp);
		break;

	default:
		return -EINVAL;
	}

	if (!err)
		*sys_image_guid = cpu_to_be64(tmp);

	return err;

}

static int mlx5_query_max_pkeys(struct ib_device *ibdev,
				u16 *max_pkeys)
{
	struct mlx5_ib_dev *dev = to_mdev(ibdev);
	struct mlx5_core_dev *mdev = dev->mdev;

	switch (mlx5_get_vport_access_method(ibdev)) {
	case MLX5_VPORT_ACCESS_METHOD_MAD:
		return mlx5_query_mad_ifc_max_pkeys(ibdev, max_pkeys);

	case MLX5_VPORT_ACCESS_METHOD_HCA:
	case MLX5_VPORT_ACCESS_METHOD_NIC:
		*max_pkeys = mlx5_to_sw_pkey_sz(MLX5_CAP_GEN(mdev,
						pkey_table_size));
		return 0;

	default:
		return -EINVAL;
	}
}

static int mlx5_query_vendor_id(struct ib_device *ibdev,
				u32 *vendor_id)
{
	struct mlx5_ib_dev *dev = to_mdev(ibdev);

	switch (mlx5_get_vport_access_method(ibdev)) {
	case MLX5_VPORT_ACCESS_METHOD_MAD:
		return mlx5_query_mad_ifc_vendor_id(ibdev, vendor_id);

	case MLX5_VPORT_ACCESS_METHOD_HCA:
	case MLX5_VPORT_ACCESS_METHOD_NIC:
		return mlx5_core_query_vendor_id(dev->mdev, vendor_id);

	default:
		return -EINVAL;
	}
}

static int mlx5_query_node_guid(struct mlx5_ib_dev *dev,
				__be64 *node_guid)
{
	u64 tmp;
	int err;

	switch (mlx5_get_vport_access_method(&dev->ib_dev)) {
	case MLX5_VPORT_ACCESS_METHOD_MAD:
		return mlx5_query_mad_ifc_node_guid(dev, node_guid);

	case MLX5_VPORT_ACCESS_METHOD_HCA:
		err = mlx5_query_hca_vport_node_guid(dev->mdev, &tmp);
		break;

	case MLX5_VPORT_ACCESS_METHOD_NIC:
		err = mlx5_query_nic_vport_node_guid(dev->mdev, &tmp);
		break;

	default:
		return -EINVAL;
	}

	if (!err)
		*node_guid = cpu_to_be64(tmp);

	return err;
}

struct mlx5_reg_node_desc {
	u8	desc[IB_DEVICE_NODE_DESC_MAX];
};

static int mlx5_query_node_desc(struct mlx5_ib_dev *dev, char *node_desc)
{
	struct mlx5_reg_node_desc in;

	if (mlx5_use_mad_ifc(dev))
		return mlx5_query_mad_ifc_node_desc(dev, node_desc);

	memset(&in, 0, sizeof(in));

	return mlx5_core_access_reg(dev->mdev, &in, sizeof(in), node_desc,
				    sizeof(struct mlx5_reg_node_desc),
				    MLX5_REG_NODE_DESC, 0, 0);
}

static int mlx5_ib_query_device(struct ib_device *ibdev,
				struct ib_device_attr *props,
				struct ib_udata *uhw)
{
	size_t uhw_outlen = (uhw) ? uhw->outlen : 0;
	struct mlx5_ib_dev *dev = to_mdev(ibdev);
	struct mlx5_core_dev *mdev = dev->mdev;
	int err = -ENOMEM;
	int max_sq_desc;
	int max_rq_sg;
	int max_sq_sg;
	u64 min_page_size = 1ull << MLX5_CAP_GEN(mdev, log_pg_sz);
	bool raw_support = !mlx5_core_mp_enabled(mdev);
	struct mlx5_ib_query_device_resp resp = {};
	size_t resp_len;
	u64 max_tso;

	resp_len = sizeof(resp.comp_mask) + sizeof(resp.response_length);
	if (uhw_outlen && uhw_outlen < resp_len)
		return -EINVAL;

	resp.response_length = resp_len;

	if (uhw && uhw->inlen && !ib_is_udata_cleared(uhw, 0, uhw->inlen))
		return -EINVAL;

	memset(props, 0, sizeof(*props));
	err = mlx5_query_system_image_guid(ibdev,
					   &props->sys_image_guid);
	if (err)
		return err;

	props->max_pkeys = dev->pkey_table_len;

	err = mlx5_query_vendor_id(ibdev, &props->vendor_id);
	if (err)
		return err;

	props->fw_ver = ((u64)fw_rev_maj(dev->mdev) << 32) |
		(fw_rev_min(dev->mdev) << 16) |
		fw_rev_sub(dev->mdev);
	props->device_cap_flags    = IB_DEVICE_CHANGE_PHY_PORT |
		IB_DEVICE_PORT_ACTIVE_EVENT		|
		IB_DEVICE_SYS_IMAGE_GUID		|
		IB_DEVICE_RC_RNR_NAK_GEN;

	if (MLX5_CAP_GEN(mdev, pkv))
		props->device_cap_flags |= IB_DEVICE_BAD_PKEY_CNTR;
	if (MLX5_CAP_GEN(mdev, qkv))
		props->device_cap_flags |= IB_DEVICE_BAD_QKEY_CNTR;
	if (MLX5_CAP_GEN(mdev, apm))
		props->device_cap_flags |= IB_DEVICE_AUTO_PATH_MIG;
	if (MLX5_CAP_GEN(mdev, xrc))
		props->device_cap_flags |= IB_DEVICE_XRC;
	if (MLX5_CAP_GEN(mdev, imaicl)) {
		props->device_cap_flags |= IB_DEVICE_MEM_WINDOW |
					   IB_DEVICE_MEM_WINDOW_TYPE_2B;
		props->max_mw = 1 << MLX5_CAP_GEN(mdev, log_max_mkey);
		/* We support 'Gappy' memory registration too */
		props->kernel_cap_flags |= IBK_SG_GAPS_REG;
	}
	/* IB_WR_REG_MR always requires changing the entity size with UMR */
	if (!MLX5_CAP_GEN(dev->mdev, umr_modify_entity_size_disabled))
		props->device_cap_flags |= IB_DEVICE_MEM_MGT_EXTENSIONS;
	if (MLX5_CAP_GEN(mdev, sho)) {
		props->kernel_cap_flags |= IBK_INTEGRITY_HANDOVER;
		/* At this stage no support for signature handover */
		props->sig_prot_cap = IB_PROT_T10DIF_TYPE_1 |
				      IB_PROT_T10DIF_TYPE_2 |
				      IB_PROT_T10DIF_TYPE_3;
		props->sig_guard_cap = IB_GUARD_T10DIF_CRC |
				       IB_GUARD_T10DIF_CSUM;
	}
	if (MLX5_CAP_GEN(mdev, block_lb_mc))
		props->kernel_cap_flags |= IBK_BLOCK_MULTICAST_LOOPBACK;

	if (MLX5_CAP_GEN(dev->mdev, eth_net_offloads) && raw_support) {
		if (MLX5_CAP_ETH(mdev, csum_cap)) {
			/* Legacy bit to support old userspace libraries */
			props->device_cap_flags |= IB_DEVICE_RAW_IP_CSUM;
			props->raw_packet_caps |= IB_RAW_PACKET_CAP_IP_CSUM;
		}

		if (MLX5_CAP_ETH(dev->mdev, vlan_cap))
			props->raw_packet_caps |=
				IB_RAW_PACKET_CAP_CVLAN_STRIPPING;

		if (offsetofend(typeof(resp), tso_caps) <= uhw_outlen) {
			max_tso = MLX5_CAP_ETH(mdev, max_lso_cap);
			if (max_tso) {
				resp.tso_caps.max_tso = 1 << max_tso;
				resp.tso_caps.supported_qpts |=
					1 << IB_QPT_RAW_PACKET;
				resp.response_length += sizeof(resp.tso_caps);
			}
		}

		if (offsetofend(typeof(resp), rss_caps) <= uhw_outlen) {
			resp.rss_caps.rx_hash_function =
						MLX5_RX_HASH_FUNC_TOEPLITZ;
			resp.rss_caps.rx_hash_fields_mask =
						MLX5_RX_HASH_SRC_IPV4 |
						MLX5_RX_HASH_DST_IPV4 |
						MLX5_RX_HASH_SRC_IPV6 |
						MLX5_RX_HASH_DST_IPV6 |
						MLX5_RX_HASH_SRC_PORT_TCP |
						MLX5_RX_HASH_DST_PORT_TCP |
						MLX5_RX_HASH_SRC_PORT_UDP |
						MLX5_RX_HASH_DST_PORT_UDP |
						MLX5_RX_HASH_INNER;
			resp.response_length += sizeof(resp.rss_caps);
		}
	} else {
		if (offsetofend(typeof(resp), tso_caps) <= uhw_outlen)
			resp.response_length += sizeof(resp.tso_caps);
		if (offsetofend(typeof(resp), rss_caps) <= uhw_outlen)
			resp.response_length += sizeof(resp.rss_caps);
	}

	if (MLX5_CAP_GEN(mdev, ipoib_basic_offloads)) {
		props->device_cap_flags |= IB_DEVICE_UD_IP_CSUM;
		props->kernel_cap_flags |= IBK_UD_TSO;
	}

	if (MLX5_CAP_GEN(dev->mdev, rq_delay_drop) &&
	    MLX5_CAP_GEN(dev->mdev, general_notification_event) &&
	    raw_support)
		props->raw_packet_caps |= IB_RAW_PACKET_CAP_DELAY_DROP;

	if (MLX5_CAP_GEN(mdev, ipoib_enhanced_offloads) &&
	    MLX5_CAP_IPOIB_ENHANCED(mdev, csum_cap))
		props->device_cap_flags |= IB_DEVICE_UD_IP_CSUM;

	if (MLX5_CAP_GEN(dev->mdev, eth_net_offloads) &&
	    MLX5_CAP_ETH(dev->mdev, scatter_fcs) &&
	    raw_support) {
		/* Legacy bit to support old userspace libraries */
		props->device_cap_flags |= IB_DEVICE_RAW_SCATTER_FCS;
		props->raw_packet_caps |= IB_RAW_PACKET_CAP_SCATTER_FCS;
	}

	if (MLX5_CAP_DEV_MEM(mdev, memic)) {
		props->max_dm_size =
			MLX5_CAP_DEV_MEM(mdev, max_memic_size);
	}

	if (mlx5_get_flow_namespace(dev->mdev, MLX5_FLOW_NAMESPACE_BYPASS))
		props->device_cap_flags |= IB_DEVICE_MANAGED_FLOW_STEERING;

	if (MLX5_CAP_GEN(mdev, end_pad))
		props->device_cap_flags |= IB_DEVICE_PCI_WRITE_END_PADDING;

	props->vendor_part_id	   = mdev->pdev->device;
	props->hw_ver		   = mdev->pdev->revision;

	props->max_mr_size	   = ~0ull;
	props->page_size_cap	   = ~(min_page_size - 1);
	props->max_qp		   = 1 << MLX5_CAP_GEN(mdev, log_max_qp);
	props->max_qp_wr	   = 1 << MLX5_CAP_GEN(mdev, log_max_qp_sz);
	max_rq_sg =  MLX5_CAP_GEN(mdev, max_wqe_sz_rq) /
		     sizeof(struct mlx5_wqe_data_seg);
	max_sq_desc = min_t(int, MLX5_CAP_GEN(mdev, max_wqe_sz_sq), 512);
	max_sq_sg = (max_sq_desc - sizeof(struct mlx5_wqe_ctrl_seg) -
		     sizeof(struct mlx5_wqe_raddr_seg)) /
		sizeof(struct mlx5_wqe_data_seg);
	props->max_send_sge = max_sq_sg;
	props->max_recv_sge = max_rq_sg;
	props->max_sge_rd	   = MLX5_MAX_SGE_RD;
	props->max_cq		   = 1 << MLX5_CAP_GEN(mdev, log_max_cq);
	props->max_cqe = (1 << MLX5_CAP_GEN(mdev, log_max_cq_sz)) - 1;
	props->max_mr		   = 1 << MLX5_CAP_GEN(mdev, log_max_mkey);
	props->max_pd		   = 1 << MLX5_CAP_GEN(mdev, log_max_pd);
	props->max_qp_rd_atom	   = 1 << MLX5_CAP_GEN(mdev, log_max_ra_req_qp);
	props->max_qp_init_rd_atom = 1 << MLX5_CAP_GEN(mdev, log_max_ra_res_qp);
	props->max_srq		   = 1 << MLX5_CAP_GEN(mdev, log_max_srq);
	props->max_srq_wr = (1 << MLX5_CAP_GEN(mdev, log_max_srq_sz)) - 1;
	props->local_ca_ack_delay  = MLX5_CAP_GEN(mdev, local_ca_ack_delay);
	props->max_res_rd_atom	   = props->max_qp_rd_atom * props->max_qp;
	props->max_srq_sge	   = max_rq_sg - 1;
	props->max_fast_reg_page_list_len =
		1 << MLX5_CAP_GEN(mdev, log_max_klm_list_size);
	props->max_pi_fast_reg_page_list_len =
		props->max_fast_reg_page_list_len / 2;
	props->max_sgl_rd =
		MLX5_CAP_GEN(mdev, max_sgl_for_optimized_performance);
	get_atomic_caps_qp(dev, props);
	props->masked_atomic_cap   = IB_ATOMIC_NONE;
	props->max_mcast_grp	   = 1 << MLX5_CAP_GEN(mdev, log_max_mcg);
	props->max_mcast_qp_attach = MLX5_CAP_GEN(mdev, max_qp_mcg);
	props->max_total_mcast_qp_attach = props->max_mcast_qp_attach *
					   props->max_mcast_grp;
	props->max_ah = INT_MAX;
	props->hca_core_clock = MLX5_CAP_GEN(mdev, device_frequency_khz);
	props->timestamp_mask = 0x7FFFFFFFFFFFFFFFULL;

	if (IS_ENABLED(CONFIG_INFINIBAND_ON_DEMAND_PAGING)) {
		if (dev->odp_caps.general_caps & IB_ODP_SUPPORT)
			props->kernel_cap_flags |= IBK_ON_DEMAND_PAGING;
		props->odp_caps = dev->odp_caps;
		if (!uhw) {
			/* ODP for kernel QPs is not implemented for receive
			 * WQEs and SRQ WQEs
			 */
			props->odp_caps.per_transport_caps.rc_odp_caps &=
				~(IB_ODP_SUPPORT_READ |
				  IB_ODP_SUPPORT_SRQ_RECV);
			props->odp_caps.per_transport_caps.uc_odp_caps &=
				~(IB_ODP_SUPPORT_READ |
				  IB_ODP_SUPPORT_SRQ_RECV);
			props->odp_caps.per_transport_caps.ud_odp_caps &=
				~(IB_ODP_SUPPORT_READ |
				  IB_ODP_SUPPORT_SRQ_RECV);
			props->odp_caps.per_transport_caps.xrc_odp_caps &=
				~(IB_ODP_SUPPORT_READ |
				  IB_ODP_SUPPORT_SRQ_RECV);
		}
	}

	if (mlx5_core_is_vf(mdev))
		props->kernel_cap_flags |= IBK_VIRTUAL_FUNCTION;

	if (mlx5_ib_port_link_layer(ibdev, 1) ==
	    IB_LINK_LAYER_ETHERNET && raw_support) {
		props->rss_caps.max_rwq_indirection_tables =
			1 << MLX5_CAP_GEN(dev->mdev, log_max_rqt);
		props->rss_caps.max_rwq_indirection_table_size =
			1 << MLX5_CAP_GEN(dev->mdev, log_max_rqt_size);
		props->rss_caps.supported_qpts = 1 << IB_QPT_RAW_PACKET;
		props->max_wq_type_rq =
			1 << MLX5_CAP_GEN(dev->mdev, log_max_rq);
	}

	if (MLX5_CAP_GEN(mdev, tag_matching)) {
		props->tm_caps.max_num_tags =
			(1 << MLX5_CAP_GEN(mdev, log_tag_matching_list_sz)) - 1;
		props->tm_caps.max_ops =
			1 << MLX5_CAP_GEN(mdev, log_max_qp_sz);
		props->tm_caps.max_sge = MLX5_TM_MAX_SGE;
	}

	if (MLX5_CAP_GEN(mdev, tag_matching) &&
	    MLX5_CAP_GEN(mdev, rndv_offload_rc)) {
		props->tm_caps.flags = IB_TM_CAP_RNDV_RC;
		props->tm_caps.max_rndv_hdr_size = MLX5_TM_MAX_RNDV_MSG_SIZE;
	}

	if (MLX5_CAP_GEN(dev->mdev, cq_moderation)) {
		props->cq_caps.max_cq_moderation_count =
						MLX5_MAX_CQ_COUNT;
		props->cq_caps.max_cq_moderation_period =
						MLX5_MAX_CQ_PERIOD;
	}

	if (offsetofend(typeof(resp), cqe_comp_caps) <= uhw_outlen) {
		resp.response_length += sizeof(resp.cqe_comp_caps);

		if (MLX5_CAP_GEN(dev->mdev, cqe_compression)) {
			resp.cqe_comp_caps.max_num =
				MLX5_CAP_GEN(dev->mdev,
					     cqe_compression_max_num);

			resp.cqe_comp_caps.supported_format =
				MLX5_IB_CQE_RES_FORMAT_HASH |
				MLX5_IB_CQE_RES_FORMAT_CSUM;

			if (MLX5_CAP_GEN(dev->mdev, mini_cqe_resp_stride_index))
				resp.cqe_comp_caps.supported_format |=
					MLX5_IB_CQE_RES_FORMAT_CSUM_STRIDX;
		}
	}

	if (offsetofend(typeof(resp), packet_pacing_caps) <= uhw_outlen &&
	    raw_support) {
		if (MLX5_CAP_QOS(mdev, packet_pacing) &&
		    MLX5_CAP_GEN(mdev, qos)) {
			resp.packet_pacing_caps.qp_rate_limit_max =
				MLX5_CAP_QOS(mdev, packet_pacing_max_rate);
			resp.packet_pacing_caps.qp_rate_limit_min =
				MLX5_CAP_QOS(mdev, packet_pacing_min_rate);
			resp.packet_pacing_caps.supported_qpts |=
				1 << IB_QPT_RAW_PACKET;
			if (MLX5_CAP_QOS(mdev, packet_pacing_burst_bound) &&
			    MLX5_CAP_QOS(mdev, packet_pacing_typical_size))
				resp.packet_pacing_caps.cap_flags |=
					MLX5_IB_PP_SUPPORT_BURST;
		}
		resp.response_length += sizeof(resp.packet_pacing_caps);
	}

	if (offsetofend(typeof(resp), mlx5_ib_support_multi_pkt_send_wqes) <=
	    uhw_outlen) {
		if (MLX5_CAP_ETH(mdev, multi_pkt_send_wqe))
			resp.mlx5_ib_support_multi_pkt_send_wqes =
				MLX5_IB_ALLOW_MPW;

		if (MLX5_CAP_ETH(mdev, enhanced_multi_pkt_send_wqe))
			resp.mlx5_ib_support_multi_pkt_send_wqes |=
				MLX5_IB_SUPPORT_EMPW;

		resp.response_length +=
			sizeof(resp.mlx5_ib_support_multi_pkt_send_wqes);
	}

	if (offsetofend(typeof(resp), flags) <= uhw_outlen) {
		resp.response_length += sizeof(resp.flags);

		if (MLX5_CAP_GEN(mdev, cqe_compression_128))
			resp.flags |=
				MLX5_IB_QUERY_DEV_RESP_FLAGS_CQE_128B_COMP;

		if (MLX5_CAP_GEN(mdev, cqe_128_always))
			resp.flags |= MLX5_IB_QUERY_DEV_RESP_FLAGS_CQE_128B_PAD;
		if (MLX5_CAP_GEN(mdev, qp_packet_based))
			resp.flags |=
				MLX5_IB_QUERY_DEV_RESP_PACKET_BASED_CREDIT_MODE;

		resp.flags |= MLX5_IB_QUERY_DEV_RESP_FLAGS_SCAT2CQE_DCT;
	}

	if (offsetofend(typeof(resp), sw_parsing_caps) <= uhw_outlen) {
		resp.response_length += sizeof(resp.sw_parsing_caps);
		if (MLX5_CAP_ETH(mdev, swp)) {
			resp.sw_parsing_caps.sw_parsing_offloads |=
				MLX5_IB_SW_PARSING;

			if (MLX5_CAP_ETH(mdev, swp_csum))
				resp.sw_parsing_caps.sw_parsing_offloads |=
					MLX5_IB_SW_PARSING_CSUM;

			if (MLX5_CAP_ETH(mdev, swp_lso))
				resp.sw_parsing_caps.sw_parsing_offloads |=
					MLX5_IB_SW_PARSING_LSO;

			if (resp.sw_parsing_caps.sw_parsing_offloads)
				resp.sw_parsing_caps.supported_qpts =
					BIT(IB_QPT_RAW_PACKET);
		}
	}

	if (offsetofend(typeof(resp), striding_rq_caps) <= uhw_outlen &&
	    raw_support) {
		resp.response_length += sizeof(resp.striding_rq_caps);
		if (MLX5_CAP_GEN(mdev, striding_rq)) {
			resp.striding_rq_caps.min_single_stride_log_num_of_bytes =
				MLX5_MIN_SINGLE_STRIDE_LOG_NUM_BYTES;
			resp.striding_rq_caps.max_single_stride_log_num_of_bytes =
				MLX5_MAX_SINGLE_STRIDE_LOG_NUM_BYTES;
			if (MLX5_CAP_GEN(dev->mdev, ext_stride_num_range))
				resp.striding_rq_caps
					.min_single_wqe_log_num_of_strides =
					MLX5_EXT_MIN_SINGLE_WQE_LOG_NUM_STRIDES;
			else
				resp.striding_rq_caps
					.min_single_wqe_log_num_of_strides =
					MLX5_MIN_SINGLE_WQE_LOG_NUM_STRIDES;
			resp.striding_rq_caps.max_single_wqe_log_num_of_strides =
				MLX5_MAX_SINGLE_WQE_LOG_NUM_STRIDES;
			resp.striding_rq_caps.supported_qpts =
				BIT(IB_QPT_RAW_PACKET);
		}
	}

	if (offsetofend(typeof(resp), tunnel_offloads_caps) <= uhw_outlen) {
		resp.response_length += sizeof(resp.tunnel_offloads_caps);
		if (MLX5_CAP_ETH(mdev, tunnel_stateless_vxlan))
			resp.tunnel_offloads_caps |=
				MLX5_IB_TUNNELED_OFFLOADS_VXLAN;
		if (MLX5_CAP_ETH(mdev, tunnel_stateless_geneve_rx))
			resp.tunnel_offloads_caps |=
				MLX5_IB_TUNNELED_OFFLOADS_GENEVE;
		if (MLX5_CAP_ETH(mdev, tunnel_stateless_gre))
			resp.tunnel_offloads_caps |=
				MLX5_IB_TUNNELED_OFFLOADS_GRE;
		if (MLX5_CAP_ETH(mdev, tunnel_stateless_mpls_over_gre))
			resp.tunnel_offloads_caps |=
				MLX5_IB_TUNNELED_OFFLOADS_MPLS_GRE;
		if (MLX5_CAP_ETH(mdev, tunnel_stateless_mpls_over_udp))
			resp.tunnel_offloads_caps |=
				MLX5_IB_TUNNELED_OFFLOADS_MPLS_UDP;
	}

	if (offsetofend(typeof(resp), dci_streams_caps) <= uhw_outlen) {
		resp.response_length += sizeof(resp.dci_streams_caps);

		resp.dci_streams_caps.max_log_num_concurent =
			MLX5_CAP_GEN(mdev, log_max_dci_stream_channels);

		resp.dci_streams_caps.max_log_num_errored =
			MLX5_CAP_GEN(mdev, log_max_dci_errored_streams);
	}

	if (uhw_outlen) {
		err = ib_copy_to_udata(uhw, &resp, resp.response_length);

		if (err)
			return err;
	}

	return 0;
}

static void translate_active_width(struct ib_device *ibdev, u16 active_width,
				   u8 *ib_width)
{
	struct mlx5_ib_dev *dev = to_mdev(ibdev);

	if (active_width & MLX5_PTYS_WIDTH_1X)
		*ib_width = IB_WIDTH_1X;
	else if (active_width & MLX5_PTYS_WIDTH_2X)
		*ib_width = IB_WIDTH_2X;
	else if (active_width & MLX5_PTYS_WIDTH_4X)
		*ib_width = IB_WIDTH_4X;
	else if (active_width & MLX5_PTYS_WIDTH_8X)
		*ib_width = IB_WIDTH_8X;
	else if (active_width & MLX5_PTYS_WIDTH_12X)
		*ib_width = IB_WIDTH_12X;
	else {
		mlx5_ib_dbg(dev, "Invalid active_width %d, setting width to default value: 4x\n",
			    active_width);
		*ib_width = IB_WIDTH_4X;
	}

	return;
}

static int mlx5_mtu_to_ib_mtu(int mtu)
{
	switch (mtu) {
	case 256: return 1;
	case 512: return 2;
	case 1024: return 3;
	case 2048: return 4;
	case 4096: return 5;
	default:
		pr_warn("invalid mtu\n");
		return -1;
	}
}

enum ib_max_vl_num {
	__IB_MAX_VL_0		= 1,
	__IB_MAX_VL_0_1		= 2,
	__IB_MAX_VL_0_3		= 3,
	__IB_MAX_VL_0_7		= 4,
	__IB_MAX_VL_0_14	= 5,
};

enum mlx5_vl_hw_cap {
	MLX5_VL_HW_0	= 1,
	MLX5_VL_HW_0_1	= 2,
	MLX5_VL_HW_0_2	= 3,
	MLX5_VL_HW_0_3	= 4,
	MLX5_VL_HW_0_4	= 5,
	MLX5_VL_HW_0_5	= 6,
	MLX5_VL_HW_0_6	= 7,
	MLX5_VL_HW_0_7	= 8,
	MLX5_VL_HW_0_14	= 15
};

static int translate_max_vl_num(struct ib_device *ibdev, u8 vl_hw_cap,
				u8 *max_vl_num)
{
	switch (vl_hw_cap) {
	case MLX5_VL_HW_0:
		*max_vl_num = __IB_MAX_VL_0;
		break;
	case MLX5_VL_HW_0_1:
		*max_vl_num = __IB_MAX_VL_0_1;
		break;
	case MLX5_VL_HW_0_3:
		*max_vl_num = __IB_MAX_VL_0_3;
		break;
	case MLX5_VL_HW_0_7:
		*max_vl_num = __IB_MAX_VL_0_7;
		break;
	case MLX5_VL_HW_0_14:
		*max_vl_num = __IB_MAX_VL_0_14;
		break;

	default:
		return -EINVAL;
	}

	return 0;
}

static int mlx5_query_hca_port(struct ib_device *ibdev, u32 port,
			       struct ib_port_attr *props)
{
	struct mlx5_ib_dev *dev = to_mdev(ibdev);
	struct mlx5_core_dev *mdev = dev->mdev;
	struct mlx5_hca_vport_context *rep;
	u16 max_mtu;
	u16 oper_mtu;
	int err;
	u16 ib_link_width_oper;
	u8 vl_hw_cap;

	rep = kzalloc(sizeof(*rep), GFP_KERNEL);
	if (!rep) {
		err = -ENOMEM;
		goto out;
	}

	/* props being zeroed by the caller, avoid zeroing it here */

	err = mlx5_query_hca_vport_context(mdev, 0, port, 0, rep);
	if (err)
		goto out;

	props->lid		= rep->lid;
	props->lmc		= rep->lmc;
	props->sm_lid		= rep->sm_lid;
	props->sm_sl		= rep->sm_sl;
	props->state		= rep->vport_state;
	props->phys_state	= rep->port_physical_state;
	props->port_cap_flags	= rep->cap_mask1;
	props->gid_tbl_len	= mlx5_get_gid_table_len(MLX5_CAP_GEN(mdev, gid_table_size));
	props->max_msg_sz	= 1 << MLX5_CAP_GEN(mdev, log_max_msg);
	props->pkey_tbl_len	= mlx5_to_sw_pkey_sz(MLX5_CAP_GEN(mdev, pkey_table_size));
	props->bad_pkey_cntr	= rep->pkey_violation_counter;
	props->qkey_viol_cntr	= rep->qkey_violation_counter;
	props->subnet_timeout	= rep->subnet_timeout;
	props->init_type_reply	= rep->init_type_reply;

	if (props->port_cap_flags & IB_PORT_CAP_MASK2_SUP)
		props->port_cap_flags2 = rep->cap_mask2;

	err = mlx5_query_ib_port_oper(mdev, &ib_link_width_oper,
				      &props->active_speed, port);
	if (err)
		goto out;

	translate_active_width(ibdev, ib_link_width_oper, &props->active_width);

	mlx5_query_port_max_mtu(mdev, &max_mtu, port);

	props->max_mtu = mlx5_mtu_to_ib_mtu(max_mtu);

	mlx5_query_port_oper_mtu(mdev, &oper_mtu, port);

	props->active_mtu = mlx5_mtu_to_ib_mtu(oper_mtu);

	err = mlx5_query_port_vl_hw_cap(mdev, &vl_hw_cap, port);
	if (err)
		goto out;

	err = translate_max_vl_num(ibdev, vl_hw_cap,
				   &props->max_vl_num);
out:
	kfree(rep);
	return err;
}

int mlx5_ib_query_port(struct ib_device *ibdev, u32 port,
		       struct ib_port_attr *props)
{
	unsigned int count;
	int ret;

	switch (mlx5_get_vport_access_method(ibdev)) {
	case MLX5_VPORT_ACCESS_METHOD_MAD:
		ret = mlx5_query_mad_ifc_port(ibdev, port, props);
		break;

	case MLX5_VPORT_ACCESS_METHOD_HCA:
		ret = mlx5_query_hca_port(ibdev, port, props);
		break;

	case MLX5_VPORT_ACCESS_METHOD_NIC:
		ret = mlx5_query_port_roce(ibdev, port, props);
		break;

	default:
		ret = -EINVAL;
	}

	if (!ret && props) {
		struct mlx5_ib_dev *dev = to_mdev(ibdev);
		struct mlx5_core_dev *mdev;
		bool put_mdev = true;

		mdev = mlx5_ib_get_native_port_mdev(dev, port, NULL);
		if (!mdev) {
			/* If the port isn't affiliated yet query the master.
			 * The master and slave will have the same values.
			 */
			mdev = dev->mdev;
			port = 1;
			put_mdev = false;
		}
		count = mlx5_core_reserved_gids_count(mdev);
		if (put_mdev)
			mlx5_ib_put_native_port_mdev(dev, port);
		props->gid_tbl_len -= count;
	}
	return ret;
}

static int mlx5_ib_rep_query_port(struct ib_device *ibdev, u32 port,
				  struct ib_port_attr *props)
{
	return mlx5_query_port_roce(ibdev, port, props);
}

static int mlx5_ib_rep_query_pkey(struct ib_device *ibdev, u32 port, u16 index,
				  u16 *pkey)
{
	/* Default special Pkey for representor device port as per the
	 * IB specification 1.3 section 10.9.1.2.
	 */
	*pkey = 0xffff;
	return 0;
}

static int mlx5_ib_query_gid(struct ib_device *ibdev, u32 port, int index,
			     union ib_gid *gid)
{
	struct mlx5_ib_dev *dev = to_mdev(ibdev);
	struct mlx5_core_dev *mdev = dev->mdev;

	switch (mlx5_get_vport_access_method(ibdev)) {
	case MLX5_VPORT_ACCESS_METHOD_MAD:
		return mlx5_query_mad_ifc_gids(ibdev, port, index, gid);

	case MLX5_VPORT_ACCESS_METHOD_HCA:
		return mlx5_query_hca_vport_gid(mdev, 0, port, 0, index, gid);

	default:
		return -EINVAL;
	}

}

static int mlx5_query_hca_nic_pkey(struct ib_device *ibdev, u32 port,
				   u16 index, u16 *pkey)
{
	struct mlx5_ib_dev *dev = to_mdev(ibdev);
	struct mlx5_core_dev *mdev;
	bool put_mdev = true;
	u32 mdev_port_num;
	int err;

	mdev = mlx5_ib_get_native_port_mdev(dev, port, &mdev_port_num);
	if (!mdev) {
		/* The port isn't affiliated yet, get the PKey from the master
		 * port. For RoCE the PKey tables will be the same.
		 */
		put_mdev = false;
		mdev = dev->mdev;
		mdev_port_num = 1;
	}

	err = mlx5_query_hca_vport_pkey(mdev, 0, mdev_port_num, 0,
					index, pkey);
	if (put_mdev)
		mlx5_ib_put_native_port_mdev(dev, port);

	return err;
}

static int mlx5_ib_query_pkey(struct ib_device *ibdev, u32 port, u16 index,
			      u16 *pkey)
{
	switch (mlx5_get_vport_access_method(ibdev)) {
	case MLX5_VPORT_ACCESS_METHOD_MAD:
		return mlx5_query_mad_ifc_pkey(ibdev, port, index, pkey);

	case MLX5_VPORT_ACCESS_METHOD_HCA:
	case MLX5_VPORT_ACCESS_METHOD_NIC:
		return mlx5_query_hca_nic_pkey(ibdev, port, index, pkey);
	default:
		return -EINVAL;
	}
}

static int mlx5_ib_modify_device(struct ib_device *ibdev, int mask,
				 struct ib_device_modify *props)
{
	struct mlx5_ib_dev *dev = to_mdev(ibdev);
	struct mlx5_reg_node_desc in;
	struct mlx5_reg_node_desc out;
	int err;

	if (mask & ~IB_DEVICE_MODIFY_NODE_DESC)
		return -EOPNOTSUPP;

	if (!(mask & IB_DEVICE_MODIFY_NODE_DESC))
		return 0;

	/*
	 * If possible, pass node desc to FW, so it can generate
	 * a 144 trap.  If cmd fails, just ignore.
	 */
	memcpy(&in, props->node_desc, IB_DEVICE_NODE_DESC_MAX);
	err = mlx5_core_access_reg(dev->mdev, &in, sizeof(in), &out,
				   sizeof(out), MLX5_REG_NODE_DESC, 0, 1);
	if (err)
		return err;

	memcpy(ibdev->node_desc, props->node_desc, IB_DEVICE_NODE_DESC_MAX);

	return err;
}

static int set_port_caps_atomic(struct mlx5_ib_dev *dev, u32 port_num, u32 mask,
				u32 value)
{
	struct mlx5_hca_vport_context ctx = {};
	struct mlx5_core_dev *mdev;
	u32 mdev_port_num;
	int err;

	mdev = mlx5_ib_get_native_port_mdev(dev, port_num, &mdev_port_num);
	if (!mdev)
		return -ENODEV;

	err = mlx5_query_hca_vport_context(mdev, 0, mdev_port_num, 0, &ctx);
	if (err)
		goto out;

	if (~ctx.cap_mask1_perm & mask) {
		mlx5_ib_warn(dev, "trying to change bitmask 0x%X but change supported 0x%X\n",
			     mask, ctx.cap_mask1_perm);
		err = -EINVAL;
		goto out;
	}

	ctx.cap_mask1 = value;
	ctx.cap_mask1_perm = mask;
	err = mlx5_core_modify_hca_vport_context(mdev, 0, mdev_port_num,
						 0, &ctx);

out:
	mlx5_ib_put_native_port_mdev(dev, port_num);

	return err;
}

static int mlx5_ib_modify_port(struct ib_device *ibdev, u32 port, int mask,
			       struct ib_port_modify *props)
{
	struct mlx5_ib_dev *dev = to_mdev(ibdev);
	struct ib_port_attr attr;
	u32 tmp;
	int err;
	u32 change_mask;
	u32 value;
	bool is_ib = (mlx5_ib_port_link_layer(ibdev, port) ==
		      IB_LINK_LAYER_INFINIBAND);

	/* CM layer calls ib_modify_port() regardless of the link layer. For
	 * Ethernet ports, qkey violation and Port capabilities are meaningless.
	 */
	if (!is_ib)
		return 0;

	if (MLX5_CAP_GEN(dev->mdev, ib_virt) && is_ib) {
		change_mask = props->clr_port_cap_mask | props->set_port_cap_mask;
		value = ~props->clr_port_cap_mask | props->set_port_cap_mask;
		return set_port_caps_atomic(dev, port, change_mask, value);
	}

	mutex_lock(&dev->cap_mask_mutex);

	err = ib_query_port(ibdev, port, &attr);
	if (err)
		goto out;

	tmp = (attr.port_cap_flags | props->set_port_cap_mask) &
		~props->clr_port_cap_mask;

	err = mlx5_set_port_caps(dev->mdev, port, tmp);

out:
	mutex_unlock(&dev->cap_mask_mutex);
	return err;
}

static void print_lib_caps(struct mlx5_ib_dev *dev, u64 caps)
{
	mlx5_ib_dbg(dev, "MLX5_LIB_CAP_4K_UAR = %s\n",
		    caps & MLX5_LIB_CAP_4K_UAR ? "y" : "n");
}

static u16 calc_dynamic_bfregs(int uars_per_sys_page)
{
	/* Large page with non 4k uar support might limit the dynamic size */
	if (uars_per_sys_page == 1  && PAGE_SIZE > 4096)
		return MLX5_MIN_DYN_BFREGS;

	return MLX5_MAX_DYN_BFREGS;
}

static int calc_total_bfregs(struct mlx5_ib_dev *dev, bool lib_uar_4k,
			     struct mlx5_ib_alloc_ucontext_req_v2 *req,
			     struct mlx5_bfreg_info *bfregi)
{
	int uars_per_sys_page;
	int bfregs_per_sys_page;
	int ref_bfregs = req->total_num_bfregs;

	if (req->total_num_bfregs == 0)
		return -EINVAL;

	BUILD_BUG_ON(MLX5_MAX_BFREGS % MLX5_NON_FP_BFREGS_IN_PAGE);
	BUILD_BUG_ON(MLX5_MAX_BFREGS < MLX5_NON_FP_BFREGS_IN_PAGE);

	if (req->total_num_bfregs > MLX5_MAX_BFREGS)
		return -ENOMEM;

	uars_per_sys_page = get_uars_per_sys_page(dev, lib_uar_4k);
	bfregs_per_sys_page = uars_per_sys_page * MLX5_NON_FP_BFREGS_PER_UAR;
	/* This holds the required static allocation asked by the user */
	req->total_num_bfregs = ALIGN(req->total_num_bfregs, bfregs_per_sys_page);
	if (req->num_low_latency_bfregs > req->total_num_bfregs - 1)
		return -EINVAL;

	bfregi->num_static_sys_pages = req->total_num_bfregs / bfregs_per_sys_page;
	bfregi->num_dyn_bfregs = ALIGN(calc_dynamic_bfregs(uars_per_sys_page), bfregs_per_sys_page);
	bfregi->total_num_bfregs = req->total_num_bfregs + bfregi->num_dyn_bfregs;
	bfregi->num_sys_pages = bfregi->total_num_bfregs / bfregs_per_sys_page;

	mlx5_ib_dbg(dev, "uar_4k: fw support %s, lib support %s, user requested %d bfregs, allocated %d, total bfregs %d, using %d sys pages\n",
		    MLX5_CAP_GEN(dev->mdev, uar_4k) ? "yes" : "no",
		    lib_uar_4k ? "yes" : "no", ref_bfregs,
		    req->total_num_bfregs, bfregi->total_num_bfregs,
		    bfregi->num_sys_pages);

	return 0;
}

static int allocate_uars(struct mlx5_ib_dev *dev, struct mlx5_ib_ucontext *context)
{
	struct mlx5_bfreg_info *bfregi;
	int err;
	int i;

	bfregi = &context->bfregi;
	for (i = 0; i < bfregi->num_static_sys_pages; i++) {
		err = mlx5_cmd_uar_alloc(dev->mdev, &bfregi->sys_pages[i],
					 context->devx_uid);
		if (err)
			goto error;

		mlx5_ib_dbg(dev, "allocated uar %d\n", bfregi->sys_pages[i]);
	}

	for (i = bfregi->num_static_sys_pages; i < bfregi->num_sys_pages; i++)
		bfregi->sys_pages[i] = MLX5_IB_INVALID_UAR_INDEX;

	return 0;

error:
	for (--i; i >= 0; i--)
		if (mlx5_cmd_uar_dealloc(dev->mdev, bfregi->sys_pages[i],
					 context->devx_uid))
			mlx5_ib_warn(dev, "failed to free uar %d\n", i);

	return err;
}

static void deallocate_uars(struct mlx5_ib_dev *dev,
			    struct mlx5_ib_ucontext *context)
{
	struct mlx5_bfreg_info *bfregi;
	int i;

	bfregi = &context->bfregi;
	for (i = 0; i < bfregi->num_sys_pages; i++)
		if (i < bfregi->num_static_sys_pages ||
		    bfregi->sys_pages[i] != MLX5_IB_INVALID_UAR_INDEX)
			mlx5_cmd_uar_dealloc(dev->mdev, bfregi->sys_pages[i],
					     context->devx_uid);
}

int mlx5_ib_enable_lb(struct mlx5_ib_dev *dev, bool td, bool qp)
{
	int err = 0;

	mutex_lock(&dev->lb.mutex);
	if (td)
		dev->lb.user_td++;
	if (qp)
		dev->lb.qps++;

	if (dev->lb.user_td == 2 ||
	    dev->lb.qps == 1) {
		if (!dev->lb.enabled) {
			err = mlx5_nic_vport_update_local_lb(dev->mdev, true);
			dev->lb.enabled = true;
		}
	}

	mutex_unlock(&dev->lb.mutex);

	return err;
}

void mlx5_ib_disable_lb(struct mlx5_ib_dev *dev, bool td, bool qp)
{
	mutex_lock(&dev->lb.mutex);
	if (td)
		dev->lb.user_td--;
	if (qp)
		dev->lb.qps--;

	if (dev->lb.user_td == 1 &&
	    dev->lb.qps == 0) {
		if (dev->lb.enabled) {
			mlx5_nic_vport_update_local_lb(dev->mdev, false);
			dev->lb.enabled = false;
		}
	}

	mutex_unlock(&dev->lb.mutex);
}

static int mlx5_ib_alloc_transport_domain(struct mlx5_ib_dev *dev, u32 *tdn,
					  u16 uid)
{
	int err;

	if (!MLX5_CAP_GEN(dev->mdev, log_max_transport_domain))
		return 0;

	err = mlx5_cmd_alloc_transport_domain(dev->mdev, tdn, uid);
	if (err)
		return err;

	if ((MLX5_CAP_GEN(dev->mdev, port_type) != MLX5_CAP_PORT_TYPE_ETH) ||
	    (!MLX5_CAP_GEN(dev->mdev, disable_local_lb_uc) &&
	     !MLX5_CAP_GEN(dev->mdev, disable_local_lb_mc)))
		return err;

	return mlx5_ib_enable_lb(dev, true, false);
}

static void mlx5_ib_dealloc_transport_domain(struct mlx5_ib_dev *dev, u32 tdn,
					     u16 uid)
{
	if (!MLX5_CAP_GEN(dev->mdev, log_max_transport_domain))
		return;

	mlx5_cmd_dealloc_transport_domain(dev->mdev, tdn, uid);

	if ((MLX5_CAP_GEN(dev->mdev, port_type) != MLX5_CAP_PORT_TYPE_ETH) ||
	    (!MLX5_CAP_GEN(dev->mdev, disable_local_lb_uc) &&
	     !MLX5_CAP_GEN(dev->mdev, disable_local_lb_mc)))
		return;

	mlx5_ib_disable_lb(dev, true, false);
}

static int set_ucontext_resp(struct ib_ucontext *uctx,
			     struct mlx5_ib_alloc_ucontext_resp *resp)
{
	struct ib_device *ibdev = uctx->device;
	struct mlx5_ib_dev *dev = to_mdev(ibdev);
	struct mlx5_ib_ucontext *context = to_mucontext(uctx);
	struct mlx5_bfreg_info *bfregi = &context->bfregi;

	if (MLX5_CAP_GEN(dev->mdev, dump_fill_mkey)) {
		resp->dump_fill_mkey = dev->mkeys.dump_fill_mkey;
		resp->comp_mask |=
			MLX5_IB_ALLOC_UCONTEXT_RESP_MASK_DUMP_FILL_MKEY;
	}

	resp->qp_tab_size = 1 << MLX5_CAP_GEN(dev->mdev, log_max_qp);
	if (dev->wc_support)
		resp->bf_reg_size = 1 << MLX5_CAP_GEN(dev->mdev,
						      log_bf_reg_size);
	resp->cache_line_size = cache_line_size();
	resp->max_sq_desc_sz = MLX5_CAP_GEN(dev->mdev, max_wqe_sz_sq);
	resp->max_rq_desc_sz = MLX5_CAP_GEN(dev->mdev, max_wqe_sz_rq);
	resp->max_send_wqebb = 1 << MLX5_CAP_GEN(dev->mdev, log_max_qp_sz);
	resp->max_recv_wr = 1 << MLX5_CAP_GEN(dev->mdev, log_max_qp_sz);
	resp->max_srq_recv_wr = 1 << MLX5_CAP_GEN(dev->mdev, log_max_srq_sz);
	resp->cqe_version = context->cqe_version;
	resp->log_uar_size = MLX5_CAP_GEN(dev->mdev, uar_4k) ?
				MLX5_ADAPTER_PAGE_SHIFT : PAGE_SHIFT;
	resp->num_uars_per_page = MLX5_CAP_GEN(dev->mdev, uar_4k) ?
					MLX5_CAP_GEN(dev->mdev,
						     num_of_uars_per_page) : 1;
	resp->tot_bfregs = bfregi->lib_uar_dyn ? 0 :
			bfregi->total_num_bfregs - bfregi->num_dyn_bfregs;
	resp->num_ports = dev->num_ports;
	resp->cmds_supp_uhw |= MLX5_USER_CMDS_SUPP_UHW_QUERY_DEVICE |
				      MLX5_USER_CMDS_SUPP_UHW_CREATE_AH;

	if (mlx5_ib_port_link_layer(ibdev, 1) == IB_LINK_LAYER_ETHERNET) {
		mlx5_query_min_inline(dev->mdev, &resp->eth_min_inline);
		resp->eth_min_inline++;
	}

	if (dev->mdev->clock_info)
		resp->clock_info_versions = BIT(MLX5_IB_CLOCK_INFO_V1);

	/*
	 * We don't want to expose information from the PCI bar that is located
	 * after 4096 bytes, so if the arch only supports larger pages, let's
	 * pretend we don't support reading the HCA's core clock. This is also
	 * forced by mmap function.
	 */
	if (PAGE_SIZE <= 4096) {
		resp->comp_mask |=
			MLX5_IB_ALLOC_UCONTEXT_RESP_MASK_CORE_CLOCK_OFFSET;
		resp->hca_core_clock_offset =
			offsetof(struct mlx5_init_seg,
				 internal_timer_h) % PAGE_SIZE;
	}

	if (MLX5_CAP_GEN(dev->mdev, ece_support))
		resp->comp_mask |= MLX5_IB_ALLOC_UCONTEXT_RESP_MASK_ECE;

	if (rt_supported(MLX5_CAP_GEN(dev->mdev, sq_ts_format)) &&
	    rt_supported(MLX5_CAP_GEN(dev->mdev, rq_ts_format)) &&
	    rt_supported(MLX5_CAP_ROCE(dev->mdev, qp_ts_format)))
		resp->comp_mask |=
			MLX5_IB_ALLOC_UCONTEXT_RESP_MASK_REAL_TIME_TS;

	resp->num_dyn_bfregs = bfregi->num_dyn_bfregs;

	if (MLX5_CAP_GEN(dev->mdev, drain_sigerr))
		resp->comp_mask |= MLX5_IB_ALLOC_UCONTEXT_RESP_MASK_SQD2RTS;

	resp->comp_mask |=
		MLX5_IB_ALLOC_UCONTEXT_RESP_MASK_MKEY_UPDATE_TAG;

	return 0;
}

static int mlx5_ib_alloc_ucontext(struct ib_ucontext *uctx,
				  struct ib_udata *udata)
{
	struct ib_device *ibdev = uctx->device;
	struct mlx5_ib_dev *dev = to_mdev(ibdev);
	struct mlx5_ib_alloc_ucontext_req_v2 req = {};
	struct mlx5_ib_alloc_ucontext_resp resp = {};
	struct mlx5_ib_ucontext *context = to_mucontext(uctx);
	struct mlx5_bfreg_info *bfregi;
	int ver;
	int err;
	size_t min_req_v2 = offsetof(struct mlx5_ib_alloc_ucontext_req_v2,
				     max_cqe_version);
	bool lib_uar_4k;
	bool lib_uar_dyn;

	if (!dev->ib_active)
		return -EAGAIN;

	if (udata->inlen == sizeof(struct mlx5_ib_alloc_ucontext_req))
		ver = 0;
	else if (udata->inlen >= min_req_v2)
		ver = 2;
	else
		return -EINVAL;

	err = ib_copy_from_udata(&req, udata, min(udata->inlen, sizeof(req)));
	if (err)
		return err;

	if (req.flags & ~MLX5_IB_ALLOC_UCTX_DEVX)
		return -EOPNOTSUPP;

	if (req.comp_mask || req.reserved0 || req.reserved1 || req.reserved2)
		return -EOPNOTSUPP;

	req.total_num_bfregs = ALIGN(req.total_num_bfregs,
				    MLX5_NON_FP_BFREGS_PER_UAR);
	if (req.num_low_latency_bfregs > req.total_num_bfregs - 1)
		return -EINVAL;

	if (req.flags & MLX5_IB_ALLOC_UCTX_DEVX) {
		err = mlx5_ib_devx_create(dev, true);
		if (err < 0)
			goto out_ctx;
		context->devx_uid = err;
	}

	lib_uar_4k = req.lib_caps & MLX5_LIB_CAP_4K_UAR;
	lib_uar_dyn = req.lib_caps & MLX5_LIB_CAP_DYN_UAR;
	bfregi = &context->bfregi;

	if (lib_uar_dyn) {
		bfregi->lib_uar_dyn = lib_uar_dyn;
		goto uar_done;
	}

	/* updates req->total_num_bfregs */
	err = calc_total_bfregs(dev, lib_uar_4k, &req, bfregi);
	if (err)
		goto out_devx;

	mutex_init(&bfregi->lock);
	bfregi->lib_uar_4k = lib_uar_4k;
	bfregi->count = kcalloc(bfregi->total_num_bfregs, sizeof(*bfregi->count),
				GFP_KERNEL);
	if (!bfregi->count) {
		err = -ENOMEM;
		goto out_devx;
	}

	bfregi->sys_pages = kcalloc(bfregi->num_sys_pages,
				    sizeof(*bfregi->sys_pages),
				    GFP_KERNEL);
	if (!bfregi->sys_pages) {
		err = -ENOMEM;
		goto out_count;
	}

	err = allocate_uars(dev, context);
	if (err)
		goto out_sys_pages;

uar_done:
	err = mlx5_ib_alloc_transport_domain(dev, &context->tdn,
					     context->devx_uid);
	if (err)
		goto out_uars;

	INIT_LIST_HEAD(&context->db_page_list);
	mutex_init(&context->db_page_mutex);

	context->cqe_version = min_t(__u8,
				 (__u8)MLX5_CAP_GEN(dev->mdev, cqe_version),
				 req.max_cqe_version);

	err = set_ucontext_resp(uctx, &resp);
	if (err)
		goto out_mdev;

	resp.response_length = min(udata->outlen, sizeof(resp));
	err = ib_copy_to_udata(udata, &resp, resp.response_length);
	if (err)
		goto out_mdev;

	bfregi->ver = ver;
	bfregi->num_low_latency_bfregs = req.num_low_latency_bfregs;
	context->lib_caps = req.lib_caps;
	print_lib_caps(dev, context->lib_caps);

	if (mlx5_ib_lag_should_assign_affinity(dev)) {
		u32 port = mlx5_core_native_port_num(dev->mdev) - 1;

		atomic_set(&context->tx_port_affinity,
			   atomic_add_return(
				   1, &dev->port[port].roce.tx_port_affinity));
	}

	return 0;

out_mdev:
	mlx5_ib_dealloc_transport_domain(dev, context->tdn, context->devx_uid);

out_uars:
	deallocate_uars(dev, context);

out_sys_pages:
	kfree(bfregi->sys_pages);

out_count:
	kfree(bfregi->count);

out_devx:
	if (req.flags & MLX5_IB_ALLOC_UCTX_DEVX)
		mlx5_ib_devx_destroy(dev, context->devx_uid);

out_ctx:
	return err;
}

static int mlx5_ib_query_ucontext(struct ib_ucontext *ibcontext,
				  struct uverbs_attr_bundle *attrs)
{
	struct mlx5_ib_alloc_ucontext_resp uctx_resp = {};
	int ret;

	ret = set_ucontext_resp(ibcontext, &uctx_resp);
	if (ret)
		return ret;

	uctx_resp.response_length =
		min_t(size_t,
		      uverbs_attr_get_len(attrs,
				MLX5_IB_ATTR_QUERY_CONTEXT_RESP_UCTX),
		      sizeof(uctx_resp));

	ret = uverbs_copy_to_struct_or_zero(attrs,
					MLX5_IB_ATTR_QUERY_CONTEXT_RESP_UCTX,
					&uctx_resp,
					sizeof(uctx_resp));
	return ret;
}

static void mlx5_ib_dealloc_ucontext(struct ib_ucontext *ibcontext)
{
	struct mlx5_ib_ucontext *context = to_mucontext(ibcontext);
	struct mlx5_ib_dev *dev = to_mdev(ibcontext->device);
	struct mlx5_bfreg_info *bfregi;

	bfregi = &context->bfregi;
	mlx5_ib_dealloc_transport_domain(dev, context->tdn, context->devx_uid);

	deallocate_uars(dev, context);
	kfree(bfregi->sys_pages);
	kfree(bfregi->count);

	if (context->devx_uid)
		mlx5_ib_devx_destroy(dev, context->devx_uid);
}

static phys_addr_t uar_index2pfn(struct mlx5_ib_dev *dev,
				 int uar_idx)
{
	int fw_uars_per_page;

	fw_uars_per_page = MLX5_CAP_GEN(dev->mdev, uar_4k) ? MLX5_UARS_IN_PAGE : 1;

	return (dev->mdev->bar_addr >> PAGE_SHIFT) + uar_idx / fw_uars_per_page;
}

static u64 uar_index2paddress(struct mlx5_ib_dev *dev,
				 int uar_idx)
{
	unsigned int fw_uars_per_page;

	fw_uars_per_page = MLX5_CAP_GEN(dev->mdev, uar_4k) ?
				MLX5_UARS_IN_PAGE : 1;

	return (dev->mdev->bar_addr + (uar_idx / fw_uars_per_page) * PAGE_SIZE);
}

static int get_command(unsigned long offset)
{
	return (offset >> MLX5_IB_MMAP_CMD_SHIFT) & MLX5_IB_MMAP_CMD_MASK;
}

static int get_arg(unsigned long offset)
{
	return offset & ((1 << MLX5_IB_MMAP_CMD_SHIFT) - 1);
}

static int get_index(unsigned long offset)
{
	return get_arg(offset);
}

/* Index resides in an extra byte to enable larger values than 255 */
static int get_extended_index(unsigned long offset)
{
	return get_arg(offset) | ((offset >> 16) & 0xff) << 8;
}


static void mlx5_ib_disassociate_ucontext(struct ib_ucontext *ibcontext)
{
}

static inline char *mmap_cmd2str(enum mlx5_ib_mmap_cmd cmd)
{
	switch (cmd) {
	case MLX5_IB_MMAP_WC_PAGE:
		return "WC";
	case MLX5_IB_MMAP_REGULAR_PAGE:
		return "best effort WC";
	case MLX5_IB_MMAP_NC_PAGE:
		return "NC";
	case MLX5_IB_MMAP_DEVICE_MEM:
		return "Device Memory";
	default:
		return NULL;
	}
}

static int mlx5_ib_mmap_clock_info_page(struct mlx5_ib_dev *dev,
					struct vm_area_struct *vma,
					struct mlx5_ib_ucontext *context)
{
	if ((vma->vm_end - vma->vm_start != PAGE_SIZE) ||
	    !(vma->vm_flags & VM_SHARED))
		return -EINVAL;

	if (get_index(vma->vm_pgoff) != MLX5_IB_CLOCK_INFO_V1)
		return -EOPNOTSUPP;

	if (vma->vm_flags & (VM_WRITE | VM_EXEC))
		return -EPERM;
	vm_flags_clear(vma, VM_MAYWRITE);

	if (!dev->mdev->clock_info)
		return -EOPNOTSUPP;

	return vm_insert_page(vma, vma->vm_start,
			      virt_to_page(dev->mdev->clock_info));
}

static void mlx5_ib_mmap_free(struct rdma_user_mmap_entry *entry)
{
	struct mlx5_user_mmap_entry *mentry = to_mmmap(entry);
	struct mlx5_ib_dev *dev = to_mdev(entry->ucontext->device);
	struct mlx5_var_table *var_table = &dev->var_table;
	struct mlx5_ib_ucontext *context = to_mucontext(entry->ucontext);

	switch (mentry->mmap_flag) {
	case MLX5_IB_MMAP_TYPE_MEMIC:
	case MLX5_IB_MMAP_TYPE_MEMIC_OP:
		mlx5_ib_dm_mmap_free(dev, mentry);
		break;
	case MLX5_IB_MMAP_TYPE_VAR:
		mutex_lock(&var_table->bitmap_lock);
		clear_bit(mentry->page_idx, var_table->bitmap);
		mutex_unlock(&var_table->bitmap_lock);
		kfree(mentry);
		break;
	case MLX5_IB_MMAP_TYPE_UAR_WC:
	case MLX5_IB_MMAP_TYPE_UAR_NC:
		mlx5_cmd_uar_dealloc(dev->mdev, mentry->page_idx,
				     context->devx_uid);
		kfree(mentry);
		break;
	default:
		WARN_ON(true);
	}
}

static int uar_mmap(struct mlx5_ib_dev *dev, enum mlx5_ib_mmap_cmd cmd,
		    struct vm_area_struct *vma,
		    struct mlx5_ib_ucontext *context)
{
	struct mlx5_bfreg_info *bfregi = &context->bfregi;
	int err;
	unsigned long idx;
	phys_addr_t pfn;
	pgprot_t prot;
	u32 bfreg_dyn_idx = 0;
	u32 uar_index;
	int dyn_uar = (cmd == MLX5_IB_MMAP_ALLOC_WC);
	int max_valid_idx = dyn_uar ? bfregi->num_sys_pages :
				bfregi->num_static_sys_pages;

	if (bfregi->lib_uar_dyn)
		return -EINVAL;

	if (vma->vm_end - vma->vm_start != PAGE_SIZE)
		return -EINVAL;

	if (dyn_uar)
		idx = get_extended_index(vma->vm_pgoff) + bfregi->num_static_sys_pages;
	else
		idx = get_index(vma->vm_pgoff);

	if (idx >= max_valid_idx) {
		mlx5_ib_warn(dev, "invalid uar index %lu, max=%d\n",
			     idx, max_valid_idx);
		return -EINVAL;
	}

	switch (cmd) {
	case MLX5_IB_MMAP_WC_PAGE:
	case MLX5_IB_MMAP_ALLOC_WC:
	case MLX5_IB_MMAP_REGULAR_PAGE:
		/* For MLX5_IB_MMAP_REGULAR_PAGE do the best effort to get WC */
		prot = pgprot_writecombine(vma->vm_page_prot);
		break;
	case MLX5_IB_MMAP_NC_PAGE:
		prot = pgprot_noncached(vma->vm_page_prot);
		break;
	default:
		return -EINVAL;
	}

	if (dyn_uar) {
		int uars_per_page;

		uars_per_page = get_uars_per_sys_page(dev, bfregi->lib_uar_4k);
		bfreg_dyn_idx = idx * (uars_per_page * MLX5_NON_FP_BFREGS_PER_UAR);
		if (bfreg_dyn_idx >= bfregi->total_num_bfregs) {
			mlx5_ib_warn(dev, "invalid bfreg_dyn_idx %u, max=%u\n",
				     bfreg_dyn_idx, bfregi->total_num_bfregs);
			return -EINVAL;
		}

		mutex_lock(&bfregi->lock);
		/* Fail if uar already allocated, first bfreg index of each
		 * page holds its count.
		 */
		if (bfregi->count[bfreg_dyn_idx]) {
			mlx5_ib_warn(dev, "wrong offset, idx %lu is busy, bfregn=%u\n", idx, bfreg_dyn_idx);
			mutex_unlock(&bfregi->lock);
			return -EINVAL;
		}

		bfregi->count[bfreg_dyn_idx]++;
		mutex_unlock(&bfregi->lock);

		err = mlx5_cmd_uar_alloc(dev->mdev, &uar_index,
					 context->devx_uid);
		if (err) {
			mlx5_ib_warn(dev, "UAR alloc failed\n");
			goto free_bfreg;
		}
	} else {
		uar_index = bfregi->sys_pages[idx];
	}

	pfn = uar_index2pfn(dev, uar_index);
	mlx5_ib_dbg(dev, "uar idx 0x%lx, pfn %pa\n", idx, &pfn);

	err = rdma_user_mmap_io(&context->ibucontext, vma, pfn, PAGE_SIZE,
				prot, NULL);
	if (err) {
		mlx5_ib_err(dev,
			    "rdma_user_mmap_io failed with error=%d, mmap_cmd=%s\n",
			    err, mmap_cmd2str(cmd));
		goto err;
	}

	if (dyn_uar)
		bfregi->sys_pages[idx] = uar_index;
	return 0;

err:
	if (!dyn_uar)
		return err;

	mlx5_cmd_uar_dealloc(dev->mdev, idx, context->devx_uid);

free_bfreg:
	mlx5_ib_free_bfreg(dev, bfregi, bfreg_dyn_idx);

	return err;
}

static unsigned long mlx5_vma_to_pgoff(struct vm_area_struct *vma)
{
	unsigned long idx;
	u8 command;

	command = get_command(vma->vm_pgoff);
	idx = get_extended_index(vma->vm_pgoff);

	return (command << 16 | idx);
}

static int mlx5_ib_mmap_offset(struct mlx5_ib_dev *dev,
			       struct vm_area_struct *vma,
			       struct ib_ucontext *ucontext)
{
	struct mlx5_user_mmap_entry *mentry;
	struct rdma_user_mmap_entry *entry;
	unsigned long pgoff;
	pgprot_t prot;
	phys_addr_t pfn;
	int ret;

	pgoff = mlx5_vma_to_pgoff(vma);
	entry = rdma_user_mmap_entry_get_pgoff(ucontext, pgoff);
	if (!entry)
		return -EINVAL;

	mentry = to_mmmap(entry);
	pfn = (mentry->address >> PAGE_SHIFT);
	if (mentry->mmap_flag == MLX5_IB_MMAP_TYPE_VAR ||
	    mentry->mmap_flag == MLX5_IB_MMAP_TYPE_UAR_NC)
		prot = pgprot_noncached(vma->vm_page_prot);
	else
		prot = pgprot_writecombine(vma->vm_page_prot);
	ret = rdma_user_mmap_io(ucontext, vma, pfn,
				entry->npages * PAGE_SIZE,
				prot,
				entry);
	rdma_user_mmap_entry_put(&mentry->rdma_entry);
	return ret;
}

static u64 mlx5_entry_to_mmap_offset(struct mlx5_user_mmap_entry *entry)
{
	u64 cmd = (entry->rdma_entry.start_pgoff >> 16) & 0xFFFF;
	u64 index = entry->rdma_entry.start_pgoff & 0xFFFF;

	return (((index >> 8) << 16) | (cmd << MLX5_IB_MMAP_CMD_SHIFT) |
		(index & 0xFF)) << PAGE_SHIFT;
}

static int mlx5_ib_mmap(struct ib_ucontext *ibcontext, struct vm_area_struct *vma)
{
	struct mlx5_ib_ucontext *context = to_mucontext(ibcontext);
	struct mlx5_ib_dev *dev = to_mdev(ibcontext->device);
	unsigned long command;
	phys_addr_t pfn;

	command = get_command(vma->vm_pgoff);
	switch (command) {
	case MLX5_IB_MMAP_WC_PAGE:
	case MLX5_IB_MMAP_ALLOC_WC:
		if (!dev->wc_support)
			return -EPERM;
		fallthrough;
	case MLX5_IB_MMAP_NC_PAGE:
	case MLX5_IB_MMAP_REGULAR_PAGE:
		return uar_mmap(dev, command, vma, context);

	case MLX5_IB_MMAP_GET_CONTIGUOUS_PAGES:
		return -ENOSYS;

	case MLX5_IB_MMAP_CORE_CLOCK:
		if (vma->vm_end - vma->vm_start != PAGE_SIZE)
			return -EINVAL;

		if (vma->vm_flags & VM_WRITE)
			return -EPERM;
		vm_flags_clear(vma, VM_MAYWRITE);

		/* Don't expose to user-space information it shouldn't have */
		if (PAGE_SIZE > 4096)
			return -EOPNOTSUPP;

		pfn = (dev->mdev->iseg_base +
		       offsetof(struct mlx5_init_seg, internal_timer_h)) >>
			PAGE_SHIFT;
		return rdma_user_mmap_io(&context->ibucontext, vma, pfn,
					 PAGE_SIZE,
					 pgprot_noncached(vma->vm_page_prot),
					 NULL);
	case MLX5_IB_MMAP_CLOCK_INFO:
		return mlx5_ib_mmap_clock_info_page(dev, vma, context);

	default:
		return mlx5_ib_mmap_offset(dev, vma, ibcontext);
	}

	return 0;
}

static int mlx5_ib_alloc_pd(struct ib_pd *ibpd, struct ib_udata *udata)
{
	struct mlx5_ib_pd *pd = to_mpd(ibpd);
	struct ib_device *ibdev = ibpd->device;
	struct mlx5_ib_alloc_pd_resp resp;
	int err;
	u32 out[MLX5_ST_SZ_DW(alloc_pd_out)] = {};
	u32 in[MLX5_ST_SZ_DW(alloc_pd_in)] = {};
	u16 uid = 0;
	struct mlx5_ib_ucontext *context = rdma_udata_to_drv_context(
		udata, struct mlx5_ib_ucontext, ibucontext);

	uid = context ? context->devx_uid : 0;
	MLX5_SET(alloc_pd_in, in, opcode, MLX5_CMD_OP_ALLOC_PD);
	MLX5_SET(alloc_pd_in, in, uid, uid);
	err = mlx5_cmd_exec_inout(to_mdev(ibdev)->mdev, alloc_pd, in, out);
	if (err)
		return err;

	pd->pdn = MLX5_GET(alloc_pd_out, out, pd);
	pd->uid = uid;
	if (udata) {
		resp.pdn = pd->pdn;
		if (ib_copy_to_udata(udata, &resp, sizeof(resp))) {
			mlx5_cmd_dealloc_pd(to_mdev(ibdev)->mdev, pd->pdn, uid);
			return -EFAULT;
		}
	}

	return 0;
}

static int mlx5_ib_dealloc_pd(struct ib_pd *pd, struct ib_udata *udata)
{
	struct mlx5_ib_dev *mdev = to_mdev(pd->device);
	struct mlx5_ib_pd *mpd = to_mpd(pd);

	return mlx5_cmd_dealloc_pd(mdev->mdev, mpd->pdn, mpd->uid);
}

static int mlx5_ib_mcg_attach(struct ib_qp *ibqp, union ib_gid *gid, u16 lid)
{
	struct mlx5_ib_dev *dev = to_mdev(ibqp->device);
	struct mlx5_ib_qp *mqp = to_mqp(ibqp);
	int err;
	u16 uid;

	uid = ibqp->pd ?
		to_mpd(ibqp->pd)->uid : 0;

	if (mqp->flags & IB_QP_CREATE_SOURCE_QPN) {
		mlx5_ib_dbg(dev, "Attaching a multi cast group to underlay QP is not supported\n");
		return -EOPNOTSUPP;
	}

	err = mlx5_cmd_attach_mcg(dev->mdev, gid, ibqp->qp_num, uid);
	if (err)
		mlx5_ib_warn(dev, "failed attaching QPN 0x%x, MGID %pI6\n",
			     ibqp->qp_num, gid->raw);

	return err;
}

static int mlx5_ib_mcg_detach(struct ib_qp *ibqp, union ib_gid *gid, u16 lid)
{
	struct mlx5_ib_dev *dev = to_mdev(ibqp->device);
	int err;
	u16 uid;

	uid = ibqp->pd ?
		to_mpd(ibqp->pd)->uid : 0;
	err = mlx5_cmd_detach_mcg(dev->mdev, gid, ibqp->qp_num, uid);
	if (err)
		mlx5_ib_warn(dev, "failed detaching QPN 0x%x, MGID %pI6\n",
			     ibqp->qp_num, gid->raw);

	return err;
}

static int init_node_data(struct mlx5_ib_dev *dev)
{
	int err;

	err = mlx5_query_node_desc(dev, dev->ib_dev.node_desc);
	if (err)
		return err;

	dev->mdev->rev_id = dev->mdev->pdev->revision;

	return mlx5_query_node_guid(dev, &dev->ib_dev.node_guid);
}

static ssize_t fw_pages_show(struct device *device,
			     struct device_attribute *attr, char *buf)
{
	struct mlx5_ib_dev *dev =
		rdma_device_to_drv_device(device, struct mlx5_ib_dev, ib_dev);

	return sysfs_emit(buf, "%d\n", dev->mdev->priv.fw_pages);
}
static DEVICE_ATTR_RO(fw_pages);

static ssize_t reg_pages_show(struct device *device,
			      struct device_attribute *attr, char *buf)
{
	struct mlx5_ib_dev *dev =
		rdma_device_to_drv_device(device, struct mlx5_ib_dev, ib_dev);

	return sysfs_emit(buf, "%d\n", atomic_read(&dev->mdev->priv.reg_pages));
}
static DEVICE_ATTR_RO(reg_pages);

static ssize_t hca_type_show(struct device *device,
			     struct device_attribute *attr, char *buf)
{
	struct mlx5_ib_dev *dev =
		rdma_device_to_drv_device(device, struct mlx5_ib_dev, ib_dev);

	return sysfs_emit(buf, "MT%d\n", dev->mdev->pdev->device);
}
static DEVICE_ATTR_RO(hca_type);

static ssize_t hw_rev_show(struct device *device,
			   struct device_attribute *attr, char *buf)
{
	struct mlx5_ib_dev *dev =
		rdma_device_to_drv_device(device, struct mlx5_ib_dev, ib_dev);

	return sysfs_emit(buf, "%x\n", dev->mdev->rev_id);
}
static DEVICE_ATTR_RO(hw_rev);

static ssize_t board_id_show(struct device *device,
			     struct device_attribute *attr, char *buf)
{
	struct mlx5_ib_dev *dev =
		rdma_device_to_drv_device(device, struct mlx5_ib_dev, ib_dev);

	return sysfs_emit(buf, "%.*s\n", MLX5_BOARD_ID_LEN,
			  dev->mdev->board_id);
}
static DEVICE_ATTR_RO(board_id);

static struct attribute *mlx5_class_attributes[] = {
	&dev_attr_hw_rev.attr,
	&dev_attr_hca_type.attr,
	&dev_attr_board_id.attr,
	&dev_attr_fw_pages.attr,
	&dev_attr_reg_pages.attr,
	NULL,
};

static const struct attribute_group mlx5_attr_group = {
	.attrs = mlx5_class_attributes,
};

static void pkey_change_handler(struct work_struct *work)
{
	struct mlx5_ib_port_resources *ports =
		container_of(work, struct mlx5_ib_port_resources,
			     pkey_change_work);

	if (!ports->gsi)
		/*
		 * We got this event before device was fully configured
		 * and MAD registration code wasn't called/finished yet.
		 */
		return;

	mlx5_ib_gsi_pkey_change(ports->gsi);
}

static void mlx5_ib_handle_internal_error(struct mlx5_ib_dev *ibdev)
{
	struct mlx5_ib_qp *mqp;
	struct mlx5_ib_cq *send_mcq, *recv_mcq;
	struct mlx5_core_cq *mcq;
	struct list_head cq_armed_list;
	unsigned long flags_qp;
	unsigned long flags_cq;
	unsigned long flags;

	INIT_LIST_HEAD(&cq_armed_list);

	/* Go over qp list reside on that ibdev, sync with create/destroy qp.*/
	spin_lock_irqsave(&ibdev->reset_flow_resource_lock, flags);
	list_for_each_entry(mqp, &ibdev->qp_list, qps_list) {
		spin_lock_irqsave(&mqp->sq.lock, flags_qp);
		if (mqp->sq.tail != mqp->sq.head) {
			send_mcq = to_mcq(mqp->ibqp.send_cq);
			spin_lock_irqsave(&send_mcq->lock, flags_cq);
			if (send_mcq->mcq.comp &&
			    mqp->ibqp.send_cq->comp_handler) {
				if (!send_mcq->mcq.reset_notify_added) {
					send_mcq->mcq.reset_notify_added = 1;
					list_add_tail(&send_mcq->mcq.reset_notify,
						      &cq_armed_list);
				}
			}
			spin_unlock_irqrestore(&send_mcq->lock, flags_cq);
		}
		spin_unlock_irqrestore(&mqp->sq.lock, flags_qp);
		spin_lock_irqsave(&mqp->rq.lock, flags_qp);
		/* no handling is needed for SRQ */
		if (!mqp->ibqp.srq) {
			if (mqp->rq.tail != mqp->rq.head) {
				recv_mcq = to_mcq(mqp->ibqp.recv_cq);
				spin_lock_irqsave(&recv_mcq->lock, flags_cq);
				if (recv_mcq->mcq.comp &&
				    mqp->ibqp.recv_cq->comp_handler) {
					if (!recv_mcq->mcq.reset_notify_added) {
						recv_mcq->mcq.reset_notify_added = 1;
						list_add_tail(&recv_mcq->mcq.reset_notify,
							      &cq_armed_list);
					}
				}
				spin_unlock_irqrestore(&recv_mcq->lock,
						       flags_cq);
			}
		}
		spin_unlock_irqrestore(&mqp->rq.lock, flags_qp);
	}
	/*At that point all inflight post send were put to be executed as of we
	 * lock/unlock above locks Now need to arm all involved CQs.
	 */
	list_for_each_entry(mcq, &cq_armed_list, reset_notify) {
		mcq->comp(mcq, NULL);
	}
	spin_unlock_irqrestore(&ibdev->reset_flow_resource_lock, flags);
}

static void delay_drop_handler(struct work_struct *work)
{
	int err;
	struct mlx5_ib_delay_drop *delay_drop =
		container_of(work, struct mlx5_ib_delay_drop,
			     delay_drop_work);

	atomic_inc(&delay_drop->events_cnt);

	mutex_lock(&delay_drop->lock);
	err = mlx5_core_set_delay_drop(delay_drop->dev, delay_drop->timeout);
	if (err) {
		mlx5_ib_warn(delay_drop->dev, "Failed to set delay drop, timeout=%u\n",
			     delay_drop->timeout);
		delay_drop->activate = false;
	}
	mutex_unlock(&delay_drop->lock);
}

static void handle_general_event(struct mlx5_ib_dev *ibdev, struct mlx5_eqe *eqe,
				 struct ib_event *ibev)
{
	u32 port = (eqe->data.port.port >> 4) & 0xf;

	switch (eqe->sub_type) {
	case MLX5_GENERAL_SUBTYPE_DELAY_DROP_TIMEOUT:
		if (mlx5_ib_port_link_layer(&ibdev->ib_dev, port) ==
					    IB_LINK_LAYER_ETHERNET)
			schedule_work(&ibdev->delay_drop.delay_drop_work);
		break;
	default: /* do nothing */
		return;
	}
}

static int handle_port_change(struct mlx5_ib_dev *ibdev, struct mlx5_eqe *eqe,
			      struct ib_event *ibev)
{
	u32 port = (eqe->data.port.port >> 4) & 0xf;

	ibev->element.port_num = port;

	switch (eqe->sub_type) {
	case MLX5_PORT_CHANGE_SUBTYPE_ACTIVE:
	case MLX5_PORT_CHANGE_SUBTYPE_DOWN:
	case MLX5_PORT_CHANGE_SUBTYPE_INITIALIZED:
		/* In RoCE, port up/down events are handled in
		 * mlx5_netdev_event().
		 */
		if (mlx5_ib_port_link_layer(&ibdev->ib_dev, port) ==
					    IB_LINK_LAYER_ETHERNET)
			return -EINVAL;

		ibev->event = (eqe->sub_type == MLX5_PORT_CHANGE_SUBTYPE_ACTIVE) ?
				IB_EVENT_PORT_ACTIVE : IB_EVENT_PORT_ERR;
		break;

	case MLX5_PORT_CHANGE_SUBTYPE_LID:
		ibev->event = IB_EVENT_LID_CHANGE;
		break;

	case MLX5_PORT_CHANGE_SUBTYPE_PKEY:
		ibev->event = IB_EVENT_PKEY_CHANGE;
		schedule_work(&ibdev->devr.ports[port - 1].pkey_change_work);
		break;

	case MLX5_PORT_CHANGE_SUBTYPE_GUID:
		ibev->event = IB_EVENT_GID_CHANGE;
		break;

	case MLX5_PORT_CHANGE_SUBTYPE_CLIENT_REREG:
		ibev->event = IB_EVENT_CLIENT_REREGISTER;
		break;
	default:
		return -EINVAL;
	}

	return 0;
}

static void mlx5_ib_handle_event(struct work_struct *_work)
{
	struct mlx5_ib_event_work *work =
		container_of(_work, struct mlx5_ib_event_work, work);
	struct mlx5_ib_dev *ibdev;
	struct ib_event ibev;
	bool fatal = false;

	if (work->is_slave) {
		ibdev = mlx5_ib_get_ibdev_from_mpi(work->mpi);
		if (!ibdev)
			goto out;
	} else {
		ibdev = work->dev;
	}

	switch (work->event) {
	case MLX5_DEV_EVENT_SYS_ERROR:
		ibev.event = IB_EVENT_DEVICE_FATAL;
		mlx5_ib_handle_internal_error(ibdev);
		ibev.element.port_num  = (u8)(unsigned long)work->param;
		fatal = true;
		break;
	case MLX5_EVENT_TYPE_PORT_CHANGE:
		if (handle_port_change(ibdev, work->param, &ibev))
			goto out;
		break;
	case MLX5_EVENT_TYPE_GENERAL_EVENT:
		handle_general_event(ibdev, work->param, &ibev);
		fallthrough;
	default:
		goto out;
	}

	ibev.device = &ibdev->ib_dev;

	if (!rdma_is_port_valid(&ibdev->ib_dev, ibev.element.port_num)) {
		mlx5_ib_warn(ibdev, "warning: event on port %d\n",  ibev.element.port_num);
		goto out;
	}

	if (ibdev->ib_active)
		ib_dispatch_event(&ibev);

	if (fatal)
		ibdev->ib_active = false;
out:
	kfree(work);
}

static int mlx5_ib_event(struct notifier_block *nb,
			 unsigned long event, void *param)
{
	struct mlx5_ib_event_work *work;

	work = kmalloc(sizeof(*work), GFP_ATOMIC);
	if (!work)
		return NOTIFY_DONE;

	INIT_WORK(&work->work, mlx5_ib_handle_event);
	work->dev = container_of(nb, struct mlx5_ib_dev, mdev_events);
	work->is_slave = false;
	work->param = param;
	work->event = event;

	queue_work(mlx5_ib_event_wq, &work->work);

	return NOTIFY_OK;
}

static int mlx5_ib_event_slave_port(struct notifier_block *nb,
				    unsigned long event, void *param)
{
	struct mlx5_ib_event_work *work;

	work = kmalloc(sizeof(*work), GFP_ATOMIC);
	if (!work)
		return NOTIFY_DONE;

	INIT_WORK(&work->work, mlx5_ib_handle_event);
	work->mpi = container_of(nb, struct mlx5_ib_multiport_info, mdev_events);
	work->is_slave = true;
	work->param = param;
	work->event = event;
	queue_work(mlx5_ib_event_wq, &work->work);

	return NOTIFY_OK;
}

static int set_has_smi_cap(struct mlx5_ib_dev *dev)
{
	struct mlx5_hca_vport_context vport_ctx;
	int err;
	int port;

	if (MLX5_CAP_GEN(dev->mdev, port_type) != MLX5_CAP_PORT_TYPE_IB)
		return 0;

	for (port = 1; port <= dev->num_ports; port++) {
		if (!MLX5_CAP_GEN(dev->mdev, ib_virt)) {
			dev->port_caps[port - 1].has_smi = true;
			continue;
<<<<<<< HEAD
		}
		err = mlx5_query_hca_vport_context(dev->mdev, 0, port, 0,
						   &vport_ctx);
		if (err) {
			mlx5_ib_err(dev, "query_hca_vport_context for port=%d failed %d\n",
				    port, err);
			return err;
		}
=======
		}
		err = mlx5_query_hca_vport_context(dev->mdev, 0, port, 0,
						   &vport_ctx);
		if (err) {
			mlx5_ib_err(dev, "query_hca_vport_context for port=%d failed %d\n",
				    port, err);
			return err;
		}
>>>>>>> eb3cdb58
		dev->port_caps[port - 1].has_smi = vport_ctx.has_smi;
	}

	return 0;
}

static void get_ext_port_caps(struct mlx5_ib_dev *dev)
{
	unsigned int port;

	rdma_for_each_port (&dev->ib_dev, port)
		mlx5_query_ext_port_caps(dev, port);
}

static u8 mlx5_get_umr_fence(u8 umr_fence_cap)
{
	switch (umr_fence_cap) {
	case MLX5_CAP_UMR_FENCE_NONE:
		return MLX5_FENCE_MODE_NONE;
	case MLX5_CAP_UMR_FENCE_SMALL:
		return MLX5_FENCE_MODE_INITIATOR_SMALL;
	default:
		return MLX5_FENCE_MODE_STRONG_ORDERING;
	}
}

static int mlx5_ib_dev_res_init(struct mlx5_ib_dev *dev)
{
	struct mlx5_ib_resources *devr = &dev->devr;
	struct ib_srq_init_attr attr;
	struct ib_device *ibdev;
	struct ib_cq_init_attr cq_attr = {.cqe = 1};
	int port;
	int ret = 0;

	ibdev = &dev->ib_dev;

	if (!MLX5_CAP_GEN(dev->mdev, xrc))
		return -EOPNOTSUPP;

	devr->p0 = ib_alloc_pd(ibdev, 0);
	if (IS_ERR(devr->p0))
		return PTR_ERR(devr->p0);

	devr->c0 = ib_create_cq(ibdev, NULL, NULL, NULL, &cq_attr);
	if (IS_ERR(devr->c0)) {
		ret = PTR_ERR(devr->c0);
		goto error1;
	}

	ret = mlx5_cmd_xrcd_alloc(dev->mdev, &devr->xrcdn0, 0);
	if (ret)
		goto error2;

	ret = mlx5_cmd_xrcd_alloc(dev->mdev, &devr->xrcdn1, 0);
	if (ret)
		goto error3;

	memset(&attr, 0, sizeof(attr));
	attr.attr.max_sge = 1;
	attr.attr.max_wr = 1;
	attr.srq_type = IB_SRQT_XRC;
	attr.ext.cq = devr->c0;

	devr->s0 = ib_create_srq(devr->p0, &attr);
	if (IS_ERR(devr->s0)) {
		ret = PTR_ERR(devr->s0);
		goto err_create;
	}

	memset(&attr, 0, sizeof(attr));
	attr.attr.max_sge = 1;
	attr.attr.max_wr = 1;
	attr.srq_type = IB_SRQT_BASIC;

	devr->s1 = ib_create_srq(devr->p0, &attr);
	if (IS_ERR(devr->s1)) {
		ret = PTR_ERR(devr->s1);
		goto error6;
	}

	for (port = 0; port < ARRAY_SIZE(devr->ports); ++port)
		INIT_WORK(&devr->ports[port].pkey_change_work,
			  pkey_change_handler);

	return 0;

error6:
	ib_destroy_srq(devr->s0);
err_create:
	mlx5_cmd_xrcd_dealloc(dev->mdev, devr->xrcdn1, 0);
error3:
	mlx5_cmd_xrcd_dealloc(dev->mdev, devr->xrcdn0, 0);
error2:
	ib_destroy_cq(devr->c0);
error1:
	ib_dealloc_pd(devr->p0);
	return ret;
}

static void mlx5_ib_dev_res_cleanup(struct mlx5_ib_dev *dev)
{
	struct mlx5_ib_resources *devr = &dev->devr;
	int port;

	/*
	 * Make sure no change P_Key work items are still executing.
	 *
	 * At this stage, the mlx5_ib_event should be unregistered
	 * and it ensures that no new works are added.
	 */
	for (port = 0; port < ARRAY_SIZE(devr->ports); ++port)
		cancel_work_sync(&devr->ports[port].pkey_change_work);

	ib_destroy_srq(devr->s1);
	ib_destroy_srq(devr->s0);
	mlx5_cmd_xrcd_dealloc(dev->mdev, devr->xrcdn1, 0);
	mlx5_cmd_xrcd_dealloc(dev->mdev, devr->xrcdn0, 0);
	ib_destroy_cq(devr->c0);
	ib_dealloc_pd(devr->p0);
}

static u32 get_core_cap_flags(struct ib_device *ibdev,
			      struct mlx5_hca_vport_context *rep)
{
	struct mlx5_ib_dev *dev = to_mdev(ibdev);
	enum rdma_link_layer ll = mlx5_ib_port_link_layer(ibdev, 1);
	u8 l3_type_cap = MLX5_CAP_ROCE(dev->mdev, l3_type);
	u8 roce_version_cap = MLX5_CAP_ROCE(dev->mdev, roce_version);
	bool raw_support = !mlx5_core_mp_enabled(dev->mdev);
	u32 ret = 0;

	if (rep->grh_required)
		ret |= RDMA_CORE_CAP_IB_GRH_REQUIRED;

	if (ll == IB_LINK_LAYER_INFINIBAND)
		return ret | RDMA_CORE_PORT_IBA_IB;

	if (raw_support)
		ret |= RDMA_CORE_PORT_RAW_PACKET;

	if (!(l3_type_cap & MLX5_ROCE_L3_TYPE_IPV4_CAP))
		return ret;

	if (!(l3_type_cap & MLX5_ROCE_L3_TYPE_IPV6_CAP))
		return ret;

	if (roce_version_cap & MLX5_ROCE_VERSION_1_CAP)
		ret |= RDMA_CORE_PORT_IBA_ROCE;

	if (roce_version_cap & MLX5_ROCE_VERSION_2_CAP)
		ret |= RDMA_CORE_PORT_IBA_ROCE_UDP_ENCAP;

	return ret;
}

static int mlx5_port_immutable(struct ib_device *ibdev, u32 port_num,
			       struct ib_port_immutable *immutable)
{
	struct ib_port_attr attr;
	struct mlx5_ib_dev *dev = to_mdev(ibdev);
	enum rdma_link_layer ll = mlx5_ib_port_link_layer(ibdev, port_num);
	struct mlx5_hca_vport_context rep = {0};
	int err;

	err = ib_query_port(ibdev, port_num, &attr);
	if (err)
		return err;

	if (ll == IB_LINK_LAYER_INFINIBAND) {
		err = mlx5_query_hca_vport_context(dev->mdev, 0, port_num, 0,
						   &rep);
		if (err)
			return err;
	}

	immutable->pkey_tbl_len = attr.pkey_tbl_len;
	immutable->gid_tbl_len = attr.gid_tbl_len;
	immutable->core_cap_flags = get_core_cap_flags(ibdev, &rep);
	immutable->max_mad_size = IB_MGMT_MAD_SIZE;

	return 0;
}

static int mlx5_port_rep_immutable(struct ib_device *ibdev, u32 port_num,
				   struct ib_port_immutable *immutable)
{
	struct ib_port_attr attr;
	int err;

	immutable->core_cap_flags = RDMA_CORE_PORT_RAW_PACKET;

	err = ib_query_port(ibdev, port_num, &attr);
	if (err)
		return err;

	immutable->pkey_tbl_len = attr.pkey_tbl_len;
	immutable->gid_tbl_len = attr.gid_tbl_len;
	immutable->core_cap_flags = RDMA_CORE_PORT_RAW_PACKET;

	return 0;
}

static void get_dev_fw_str(struct ib_device *ibdev, char *str)
{
	struct mlx5_ib_dev *dev =
		container_of(ibdev, struct mlx5_ib_dev, ib_dev);
	snprintf(str, IB_FW_VERSION_NAME_MAX, "%d.%d.%04d",
		 fw_rev_maj(dev->mdev), fw_rev_min(dev->mdev),
		 fw_rev_sub(dev->mdev));
}

static int mlx5_eth_lag_init(struct mlx5_ib_dev *dev)
{
	struct mlx5_core_dev *mdev = dev->mdev;
	struct mlx5_flow_namespace *ns = mlx5_get_flow_namespace(mdev,
								 MLX5_FLOW_NAMESPACE_LAG);
	struct mlx5_flow_table *ft;
	int err;

	if (!ns || !mlx5_lag_is_active(mdev))
		return 0;

	err = mlx5_cmd_create_vport_lag(mdev);
	if (err)
		return err;

	ft = mlx5_create_lag_demux_flow_table(ns, 0, 0);
	if (IS_ERR(ft)) {
		err = PTR_ERR(ft);
		goto err_destroy_vport_lag;
	}

	dev->flow_db->lag_demux_ft = ft;
	dev->lag_ports = mlx5_lag_get_num_ports(mdev);
	dev->lag_active = true;
	return 0;

err_destroy_vport_lag:
	mlx5_cmd_destroy_vport_lag(mdev);
	return err;
}

static void mlx5_eth_lag_cleanup(struct mlx5_ib_dev *dev)
{
	struct mlx5_core_dev *mdev = dev->mdev;

	if (dev->lag_active) {
		dev->lag_active = false;

		mlx5_destroy_flow_table(dev->flow_db->lag_demux_ft);
		dev->flow_db->lag_demux_ft = NULL;

		mlx5_cmd_destroy_vport_lag(mdev);
	}
}

static void mlx5_netdev_notifier_register(struct mlx5_roce *roce,
					  struct net_device *netdev)
{
	int err;

	if (roce->tracking_netdev)
		return;
	roce->tracking_netdev = netdev;
	roce->nb.notifier_call = mlx5_netdev_event;
	err = register_netdevice_notifier_dev_net(netdev, &roce->nb, &roce->nn);
	WARN_ON(err);
}

static void mlx5_netdev_notifier_unregister(struct mlx5_roce *roce)
{
	if (!roce->tracking_netdev)
		return;
	unregister_netdevice_notifier_dev_net(roce->tracking_netdev, &roce->nb,
					      &roce->nn);
	roce->tracking_netdev = NULL;
}

static int mlx5e_mdev_notifier_event(struct notifier_block *nb,
				     unsigned long event, void *data)
{
	struct mlx5_roce *roce = container_of(nb, struct mlx5_roce, mdev_nb);
	struct net_device *netdev = data;

	switch (event) {
	case MLX5_DRIVER_EVENT_UPLINK_NETDEV:
		if (netdev)
			mlx5_netdev_notifier_register(roce, netdev);
		else
			mlx5_netdev_notifier_unregister(roce);
		break;
	default:
		return NOTIFY_DONE;
	}

	return NOTIFY_OK;
}

static void mlx5_mdev_netdev_track(struct mlx5_ib_dev *dev, u32 port_num)
{
	struct mlx5_roce *roce = &dev->port[port_num].roce;

	roce->mdev_nb.notifier_call = mlx5e_mdev_notifier_event;
	mlx5_blocking_notifier_register(dev->mdev, &roce->mdev_nb);
	mlx5_core_uplink_netdev_event_replay(dev->mdev);
}

static void mlx5_mdev_netdev_untrack(struct mlx5_ib_dev *dev, u32 port_num)
{
	struct mlx5_roce *roce = &dev->port[port_num].roce;

	mlx5_blocking_notifier_unregister(dev->mdev, &roce->mdev_nb);
	mlx5_netdev_notifier_unregister(roce);
}

static int mlx5_enable_eth(struct mlx5_ib_dev *dev)
{
	int err;

	if (!dev->is_rep && dev->profile != &raw_eth_profile) {
		err = mlx5_nic_vport_enable_roce(dev->mdev);
		if (err)
			return err;
	}

	err = mlx5_eth_lag_init(dev);
	if (err)
		goto err_disable_roce;

	return 0;

err_disable_roce:
	if (!dev->is_rep && dev->profile != &raw_eth_profile)
		mlx5_nic_vport_disable_roce(dev->mdev);

	return err;
}

static void mlx5_disable_eth(struct mlx5_ib_dev *dev)
{
	mlx5_eth_lag_cleanup(dev);
	if (!dev->is_rep && dev->profile != &raw_eth_profile)
		mlx5_nic_vport_disable_roce(dev->mdev);
}

static int mlx5_ib_rn_get_params(struct ib_device *device, u32 port_num,
				 enum rdma_netdev_t type,
				 struct rdma_netdev_alloc_params *params)
{
	if (type != RDMA_NETDEV_IPOIB)
		return -EOPNOTSUPP;

	return mlx5_rdma_rn_get_params(to_mdev(device)->mdev, device, params);
}

static ssize_t delay_drop_timeout_read(struct file *filp, char __user *buf,
				       size_t count, loff_t *pos)
{
	struct mlx5_ib_delay_drop *delay_drop = filp->private_data;
	char lbuf[20];
	int len;

	len = snprintf(lbuf, sizeof(lbuf), "%u\n", delay_drop->timeout);
	return simple_read_from_buffer(buf, count, pos, lbuf, len);
}

static ssize_t delay_drop_timeout_write(struct file *filp, const char __user *buf,
					size_t count, loff_t *pos)
{
	struct mlx5_ib_delay_drop *delay_drop = filp->private_data;
	u32 timeout;
	u32 var;

	if (kstrtouint_from_user(buf, count, 0, &var))
		return -EFAULT;

	timeout = min_t(u32, roundup(var, 100), MLX5_MAX_DELAY_DROP_TIMEOUT_MS *
			1000);
	if (timeout != var)
		mlx5_ib_dbg(delay_drop->dev, "Round delay drop timeout to %u usec\n",
			    timeout);

	delay_drop->timeout = timeout;

	return count;
}

static const struct file_operations fops_delay_drop_timeout = {
	.owner	= THIS_MODULE,
	.open	= simple_open,
	.write	= delay_drop_timeout_write,
	.read	= delay_drop_timeout_read,
};

static void mlx5_ib_unbind_slave_port(struct mlx5_ib_dev *ibdev,
				      struct mlx5_ib_multiport_info *mpi)
{
	u32 port_num = mlx5_core_native_port_num(mpi->mdev) - 1;
	struct mlx5_ib_port *port = &ibdev->port[port_num];
	int comps;
	int err;
	int i;

	lockdep_assert_held(&mlx5_ib_multiport_mutex);

	mlx5_ib_cleanup_cong_debugfs(ibdev, port_num);

	spin_lock(&port->mp.mpi_lock);
	if (!mpi->ibdev) {
		spin_unlock(&port->mp.mpi_lock);
		return;
	}

	mpi->ibdev = NULL;

	spin_unlock(&port->mp.mpi_lock);
	if (mpi->mdev_events.notifier_call)
		mlx5_notifier_unregister(mpi->mdev, &mpi->mdev_events);
	mpi->mdev_events.notifier_call = NULL;
	mlx5_mdev_netdev_untrack(ibdev, port_num);
	spin_lock(&port->mp.mpi_lock);

	comps = mpi->mdev_refcnt;
	if (comps) {
		mpi->unaffiliate = true;
		init_completion(&mpi->unref_comp);
		spin_unlock(&port->mp.mpi_lock);

		for (i = 0; i < comps; i++)
			wait_for_completion(&mpi->unref_comp);

		spin_lock(&port->mp.mpi_lock);
		mpi->unaffiliate = false;
	}

	port->mp.mpi = NULL;

	spin_unlock(&port->mp.mpi_lock);

	err = mlx5_nic_vport_unaffiliate_multiport(mpi->mdev);

	mlx5_ib_dbg(ibdev, "unaffiliated port %u\n", port_num + 1);
	/* Log an error, still needed to cleanup the pointers and add
	 * it back to the list.
	 */
	if (err)
		mlx5_ib_err(ibdev, "Failed to unaffiliate port %u\n",
			    port_num + 1);

	ibdev->port[port_num].roce.last_port_state = IB_PORT_DOWN;
}

static bool mlx5_ib_bind_slave_port(struct mlx5_ib_dev *ibdev,
				    struct mlx5_ib_multiport_info *mpi)
{
	u32 port_num = mlx5_core_native_port_num(mpi->mdev) - 1;
	int err;

	lockdep_assert_held(&mlx5_ib_multiport_mutex);

	spin_lock(&ibdev->port[port_num].mp.mpi_lock);
	if (ibdev->port[port_num].mp.mpi) {
		mlx5_ib_dbg(ibdev, "port %u already affiliated.\n",
			    port_num + 1);
		spin_unlock(&ibdev->port[port_num].mp.mpi_lock);
		return false;
	}

	ibdev->port[port_num].mp.mpi = mpi;
	mpi->ibdev = ibdev;
	mpi->mdev_events.notifier_call = NULL;
	spin_unlock(&ibdev->port[port_num].mp.mpi_lock);

	err = mlx5_nic_vport_affiliate_multiport(ibdev->mdev, mpi->mdev);
	if (err)
		goto unbind;

	mlx5_mdev_netdev_track(ibdev, port_num);

	mpi->mdev_events.notifier_call = mlx5_ib_event_slave_port;
	mlx5_notifier_register(mpi->mdev, &mpi->mdev_events);

	mlx5_ib_init_cong_debugfs(ibdev, port_num);

	return true;

unbind:
	mlx5_ib_unbind_slave_port(ibdev, mpi);
	return false;
}

static int mlx5_ib_init_multiport_master(struct mlx5_ib_dev *dev)
{
	u32 port_num = mlx5_core_native_port_num(dev->mdev) - 1;
	enum rdma_link_layer ll = mlx5_ib_port_link_layer(&dev->ib_dev,
							  port_num + 1);
	struct mlx5_ib_multiport_info *mpi;
	int err;
	u32 i;

	if (!mlx5_core_is_mp_master(dev->mdev) || ll != IB_LINK_LAYER_ETHERNET)
		return 0;

	err = mlx5_query_nic_vport_system_image_guid(dev->mdev,
						     &dev->sys_image_guid);
	if (err)
		return err;

	err = mlx5_nic_vport_enable_roce(dev->mdev);
	if (err)
		return err;

	mutex_lock(&mlx5_ib_multiport_mutex);
	for (i = 0; i < dev->num_ports; i++) {
		bool bound = false;

		/* build a stub multiport info struct for the native port. */
		if (i == port_num) {
			mpi = kzalloc(sizeof(*mpi), GFP_KERNEL);
			if (!mpi) {
				mutex_unlock(&mlx5_ib_multiport_mutex);
				mlx5_nic_vport_disable_roce(dev->mdev);
				return -ENOMEM;
			}

			mpi->is_master = true;
			mpi->mdev = dev->mdev;
			mpi->sys_image_guid = dev->sys_image_guid;
			dev->port[i].mp.mpi = mpi;
			mpi->ibdev = dev;
			mpi = NULL;
			continue;
		}

		list_for_each_entry(mpi, &mlx5_ib_unaffiliated_port_list,
				    list) {
			if (dev->sys_image_guid == mpi->sys_image_guid &&
			    (mlx5_core_native_port_num(mpi->mdev) - 1) == i) {
				bound = mlx5_ib_bind_slave_port(dev, mpi);
			}

			if (bound) {
				dev_dbg(mpi->mdev->device,
					"removing port from unaffiliated list.\n");
				mlx5_ib_dbg(dev, "port %d bound\n", i + 1);
				list_del(&mpi->list);
				break;
			}
		}
		if (!bound)
			mlx5_ib_dbg(dev, "no free port found for port %d\n",
				    i + 1);
	}

	list_add_tail(&dev->ib_dev_list, &mlx5_ib_dev_list);
	mutex_unlock(&mlx5_ib_multiport_mutex);
	return err;
}

static void mlx5_ib_cleanup_multiport_master(struct mlx5_ib_dev *dev)
{
	u32 port_num = mlx5_core_native_port_num(dev->mdev) - 1;
	enum rdma_link_layer ll = mlx5_ib_port_link_layer(&dev->ib_dev,
							  port_num + 1);
	u32 i;

	if (!mlx5_core_is_mp_master(dev->mdev) || ll != IB_LINK_LAYER_ETHERNET)
		return;

	mutex_lock(&mlx5_ib_multiport_mutex);
	for (i = 0; i < dev->num_ports; i++) {
		if (dev->port[i].mp.mpi) {
			/* Destroy the native port stub */
			if (i == port_num) {
				kfree(dev->port[i].mp.mpi);
				dev->port[i].mp.mpi = NULL;
			} else {
				mlx5_ib_dbg(dev, "unbinding port_num: %u\n",
					    i + 1);
				list_add_tail(&dev->port[i].mp.mpi->list,
					      &mlx5_ib_unaffiliated_port_list);
				mlx5_ib_unbind_slave_port(dev,
							  dev->port[i].mp.mpi);
			}
		}
	}

	mlx5_ib_dbg(dev, "removing from devlist\n");
	list_del(&dev->ib_dev_list);
	mutex_unlock(&mlx5_ib_multiport_mutex);

	mlx5_nic_vport_disable_roce(dev->mdev);
}

static int mmap_obj_cleanup(struct ib_uobject *uobject,
			    enum rdma_remove_reason why,
			    struct uverbs_attr_bundle *attrs)
{
	struct mlx5_user_mmap_entry *obj = uobject->object;

	rdma_user_mmap_entry_remove(&obj->rdma_entry);
	return 0;
}

static int mlx5_rdma_user_mmap_entry_insert(struct mlx5_ib_ucontext *c,
					    struct mlx5_user_mmap_entry *entry,
					    size_t length)
{
	return rdma_user_mmap_entry_insert_range(
		&c->ibucontext, &entry->rdma_entry, length,
		(MLX5_IB_MMAP_OFFSET_START << 16),
		((MLX5_IB_MMAP_OFFSET_END << 16) + (1UL << 16) - 1));
}

static struct mlx5_user_mmap_entry *
alloc_var_entry(struct mlx5_ib_ucontext *c)
{
	struct mlx5_user_mmap_entry *entry;
	struct mlx5_var_table *var_table;
	u32 page_idx;
	int err;

	var_table = &to_mdev(c->ibucontext.device)->var_table;
	entry = kzalloc(sizeof(*entry), GFP_KERNEL);
	if (!entry)
		return ERR_PTR(-ENOMEM);

	mutex_lock(&var_table->bitmap_lock);
	page_idx = find_first_zero_bit(var_table->bitmap,
				       var_table->num_var_hw_entries);
	if (page_idx >= var_table->num_var_hw_entries) {
		err = -ENOSPC;
		mutex_unlock(&var_table->bitmap_lock);
		goto end;
	}

	set_bit(page_idx, var_table->bitmap);
	mutex_unlock(&var_table->bitmap_lock);

	entry->address = var_table->hw_start_addr +
				(page_idx * var_table->stride_size);
	entry->page_idx = page_idx;
	entry->mmap_flag = MLX5_IB_MMAP_TYPE_VAR;

	err = mlx5_rdma_user_mmap_entry_insert(c, entry,
					       var_table->stride_size);
	if (err)
		goto err_insert;

	return entry;

err_insert:
	mutex_lock(&var_table->bitmap_lock);
	clear_bit(page_idx, var_table->bitmap);
	mutex_unlock(&var_table->bitmap_lock);
end:
	kfree(entry);
	return ERR_PTR(err);
}

static int UVERBS_HANDLER(MLX5_IB_METHOD_VAR_OBJ_ALLOC)(
	struct uverbs_attr_bundle *attrs)
{
	struct ib_uobject *uobj = uverbs_attr_get_uobject(
		attrs, MLX5_IB_ATTR_VAR_OBJ_ALLOC_HANDLE);
	struct mlx5_ib_ucontext *c;
	struct mlx5_user_mmap_entry *entry;
	u64 mmap_offset;
	u32 length;
	int err;

	c = to_mucontext(ib_uverbs_get_ucontext(attrs));
	if (IS_ERR(c))
		return PTR_ERR(c);

	entry = alloc_var_entry(c);
	if (IS_ERR(entry))
		return PTR_ERR(entry);

	mmap_offset = mlx5_entry_to_mmap_offset(entry);
	length = entry->rdma_entry.npages * PAGE_SIZE;
	uobj->object = entry;
	uverbs_finalize_uobj_create(attrs, MLX5_IB_ATTR_VAR_OBJ_ALLOC_HANDLE);

	err = uverbs_copy_to(attrs, MLX5_IB_ATTR_VAR_OBJ_ALLOC_MMAP_OFFSET,
			     &mmap_offset, sizeof(mmap_offset));
	if (err)
		return err;

	err = uverbs_copy_to(attrs, MLX5_IB_ATTR_VAR_OBJ_ALLOC_PAGE_ID,
			     &entry->page_idx, sizeof(entry->page_idx));
	if (err)
		return err;

	err = uverbs_copy_to(attrs, MLX5_IB_ATTR_VAR_OBJ_ALLOC_MMAP_LENGTH,
			     &length, sizeof(length));
	return err;
}

DECLARE_UVERBS_NAMED_METHOD(
	MLX5_IB_METHOD_VAR_OBJ_ALLOC,
	UVERBS_ATTR_IDR(MLX5_IB_ATTR_VAR_OBJ_ALLOC_HANDLE,
			MLX5_IB_OBJECT_VAR,
			UVERBS_ACCESS_NEW,
			UA_MANDATORY),
	UVERBS_ATTR_PTR_OUT(MLX5_IB_ATTR_VAR_OBJ_ALLOC_PAGE_ID,
			   UVERBS_ATTR_TYPE(u32),
			   UA_MANDATORY),
	UVERBS_ATTR_PTR_OUT(MLX5_IB_ATTR_VAR_OBJ_ALLOC_MMAP_LENGTH,
			   UVERBS_ATTR_TYPE(u32),
			   UA_MANDATORY),
	UVERBS_ATTR_PTR_OUT(MLX5_IB_ATTR_VAR_OBJ_ALLOC_MMAP_OFFSET,
			    UVERBS_ATTR_TYPE(u64),
			    UA_MANDATORY));

DECLARE_UVERBS_NAMED_METHOD_DESTROY(
	MLX5_IB_METHOD_VAR_OBJ_DESTROY,
	UVERBS_ATTR_IDR(MLX5_IB_ATTR_VAR_OBJ_DESTROY_HANDLE,
			MLX5_IB_OBJECT_VAR,
			UVERBS_ACCESS_DESTROY,
			UA_MANDATORY));

DECLARE_UVERBS_NAMED_OBJECT(MLX5_IB_OBJECT_VAR,
			    UVERBS_TYPE_ALLOC_IDR(mmap_obj_cleanup),
			    &UVERBS_METHOD(MLX5_IB_METHOD_VAR_OBJ_ALLOC),
			    &UVERBS_METHOD(MLX5_IB_METHOD_VAR_OBJ_DESTROY));

static bool var_is_supported(struct ib_device *device)
{
	struct mlx5_ib_dev *dev = to_mdev(device);

	return (MLX5_CAP_GEN_64(dev->mdev, general_obj_types) &
			MLX5_GENERAL_OBJ_TYPES_CAP_VIRTIO_NET_Q);
}

static struct mlx5_user_mmap_entry *
alloc_uar_entry(struct mlx5_ib_ucontext *c,
		enum mlx5_ib_uapi_uar_alloc_type alloc_type)
{
	struct mlx5_user_mmap_entry *entry;
	struct mlx5_ib_dev *dev;
	u32 uar_index;
	int err;

	entry = kzalloc(sizeof(*entry), GFP_KERNEL);
	if (!entry)
		return ERR_PTR(-ENOMEM);

	dev = to_mdev(c->ibucontext.device);
	err = mlx5_cmd_uar_alloc(dev->mdev, &uar_index, c->devx_uid);
	if (err)
		goto end;

	entry->page_idx = uar_index;
	entry->address = uar_index2paddress(dev, uar_index);
	if (alloc_type == MLX5_IB_UAPI_UAR_ALLOC_TYPE_BF)
		entry->mmap_flag = MLX5_IB_MMAP_TYPE_UAR_WC;
	else
		entry->mmap_flag = MLX5_IB_MMAP_TYPE_UAR_NC;

	err = mlx5_rdma_user_mmap_entry_insert(c, entry, PAGE_SIZE);
	if (err)
		goto err_insert;

	return entry;

err_insert:
	mlx5_cmd_uar_dealloc(dev->mdev, uar_index, c->devx_uid);
end:
	kfree(entry);
	return ERR_PTR(err);
}

static int UVERBS_HANDLER(MLX5_IB_METHOD_UAR_OBJ_ALLOC)(
	struct uverbs_attr_bundle *attrs)
{
	struct ib_uobject *uobj = uverbs_attr_get_uobject(
		attrs, MLX5_IB_ATTR_UAR_OBJ_ALLOC_HANDLE);
	enum mlx5_ib_uapi_uar_alloc_type alloc_type;
	struct mlx5_ib_ucontext *c;
	struct mlx5_user_mmap_entry *entry;
	u64 mmap_offset;
	u32 length;
	int err;

	c = to_mucontext(ib_uverbs_get_ucontext(attrs));
	if (IS_ERR(c))
		return PTR_ERR(c);

	err = uverbs_get_const(&alloc_type, attrs,
			       MLX5_IB_ATTR_UAR_OBJ_ALLOC_TYPE);
	if (err)
		return err;

	if (alloc_type != MLX5_IB_UAPI_UAR_ALLOC_TYPE_BF &&
	    alloc_type != MLX5_IB_UAPI_UAR_ALLOC_TYPE_NC)
		return -EOPNOTSUPP;

	if (!to_mdev(c->ibucontext.device)->wc_support &&
	    alloc_type == MLX5_IB_UAPI_UAR_ALLOC_TYPE_BF)
		return -EOPNOTSUPP;

	entry = alloc_uar_entry(c, alloc_type);
	if (IS_ERR(entry))
		return PTR_ERR(entry);

	mmap_offset = mlx5_entry_to_mmap_offset(entry);
	length = entry->rdma_entry.npages * PAGE_SIZE;
	uobj->object = entry;
	uverbs_finalize_uobj_create(attrs, MLX5_IB_ATTR_UAR_OBJ_ALLOC_HANDLE);

	err = uverbs_copy_to(attrs, MLX5_IB_ATTR_UAR_OBJ_ALLOC_MMAP_OFFSET,
			     &mmap_offset, sizeof(mmap_offset));
	if (err)
		return err;

	err = uverbs_copy_to(attrs, MLX5_IB_ATTR_UAR_OBJ_ALLOC_PAGE_ID,
			     &entry->page_idx, sizeof(entry->page_idx));
	if (err)
		return err;

	err = uverbs_copy_to(attrs, MLX5_IB_ATTR_UAR_OBJ_ALLOC_MMAP_LENGTH,
			     &length, sizeof(length));
	return err;
}

DECLARE_UVERBS_NAMED_METHOD(
	MLX5_IB_METHOD_UAR_OBJ_ALLOC,
	UVERBS_ATTR_IDR(MLX5_IB_ATTR_UAR_OBJ_ALLOC_HANDLE,
			MLX5_IB_OBJECT_UAR,
			UVERBS_ACCESS_NEW,
			UA_MANDATORY),
	UVERBS_ATTR_CONST_IN(MLX5_IB_ATTR_UAR_OBJ_ALLOC_TYPE,
			     enum mlx5_ib_uapi_uar_alloc_type,
			     UA_MANDATORY),
	UVERBS_ATTR_PTR_OUT(MLX5_IB_ATTR_UAR_OBJ_ALLOC_PAGE_ID,
			   UVERBS_ATTR_TYPE(u32),
			   UA_MANDATORY),
	UVERBS_ATTR_PTR_OUT(MLX5_IB_ATTR_UAR_OBJ_ALLOC_MMAP_LENGTH,
			   UVERBS_ATTR_TYPE(u32),
			   UA_MANDATORY),
	UVERBS_ATTR_PTR_OUT(MLX5_IB_ATTR_UAR_OBJ_ALLOC_MMAP_OFFSET,
			    UVERBS_ATTR_TYPE(u64),
			    UA_MANDATORY));

DECLARE_UVERBS_NAMED_METHOD_DESTROY(
	MLX5_IB_METHOD_UAR_OBJ_DESTROY,
	UVERBS_ATTR_IDR(MLX5_IB_ATTR_UAR_OBJ_DESTROY_HANDLE,
			MLX5_IB_OBJECT_UAR,
			UVERBS_ACCESS_DESTROY,
			UA_MANDATORY));

DECLARE_UVERBS_NAMED_OBJECT(MLX5_IB_OBJECT_UAR,
			    UVERBS_TYPE_ALLOC_IDR(mmap_obj_cleanup),
			    &UVERBS_METHOD(MLX5_IB_METHOD_UAR_OBJ_ALLOC),
			    &UVERBS_METHOD(MLX5_IB_METHOD_UAR_OBJ_DESTROY));

ADD_UVERBS_ATTRIBUTES_SIMPLE(
	mlx5_ib_query_context,
	UVERBS_OBJECT_DEVICE,
	UVERBS_METHOD_QUERY_CONTEXT,
	UVERBS_ATTR_PTR_OUT(
		MLX5_IB_ATTR_QUERY_CONTEXT_RESP_UCTX,
		UVERBS_ATTR_STRUCT(struct mlx5_ib_alloc_ucontext_resp,
				   dump_fill_mkey),
		UA_MANDATORY));

static const struct uapi_definition mlx5_ib_defs[] = {
	UAPI_DEF_CHAIN(mlx5_ib_devx_defs),
	UAPI_DEF_CHAIN(mlx5_ib_flow_defs),
	UAPI_DEF_CHAIN(mlx5_ib_qos_defs),
	UAPI_DEF_CHAIN(mlx5_ib_std_types_defs),
	UAPI_DEF_CHAIN(mlx5_ib_dm_defs),

	UAPI_DEF_CHAIN_OBJ_TREE(UVERBS_OBJECT_DEVICE, &mlx5_ib_query_context),
	UAPI_DEF_CHAIN_OBJ_TREE_NAMED(MLX5_IB_OBJECT_VAR,
				UAPI_DEF_IS_OBJ_SUPPORTED(var_is_supported)),
	UAPI_DEF_CHAIN_OBJ_TREE_NAMED(MLX5_IB_OBJECT_UAR),
	{}
};

static void mlx5_ib_stage_init_cleanup(struct mlx5_ib_dev *dev)
{
	mlx5_ib_cleanup_multiport_master(dev);
	WARN_ON(!xa_empty(&dev->odp_mkeys));
	mutex_destroy(&dev->cap_mask_mutex);
	WARN_ON(!xa_empty(&dev->sig_mrs));
	WARN_ON(!bitmap_empty(dev->dm.memic_alloc_pages, MLX5_MAX_MEMIC_PAGES));
}

static int mlx5_ib_stage_init_init(struct mlx5_ib_dev *dev)
{
	struct mlx5_core_dev *mdev = dev->mdev;
	int err;
	int i;

	dev->ib_dev.node_type = RDMA_NODE_IB_CA;
	dev->ib_dev.local_dma_lkey = 0 /* not supported for now */;
	dev->ib_dev.phys_port_cnt = dev->num_ports;
	dev->ib_dev.dev.parent = mdev->device;
	dev->ib_dev.lag_flags = RDMA_LAG_FLAGS_HASH_ALL_SLAVES;

	for (i = 0; i < dev->num_ports; i++) {
		spin_lock_init(&dev->port[i].mp.mpi_lock);
		rwlock_init(&dev->port[i].roce.netdev_lock);
		dev->port[i].roce.dev = dev;
		dev->port[i].roce.native_port_num = i + 1;
		dev->port[i].roce.last_port_state = IB_PORT_DOWN;
	}

	err = mlx5r_cmd_query_special_mkeys(dev);
	if (err)
		return err;

	err = mlx5_ib_init_multiport_master(dev);
	if (err)
		return err;

	err = set_has_smi_cap(dev);
	if (err)
		goto err_mp;

	err = mlx5_query_max_pkeys(&dev->ib_dev, &dev->pkey_table_len);
	if (err)
		goto err_mp;

	if (mlx5_use_mad_ifc(dev))
		get_ext_port_caps(dev);

	dev->ib_dev.num_comp_vectors    = mlx5_comp_vectors_count(mdev);

	mutex_init(&dev->cap_mask_mutex);
	INIT_LIST_HEAD(&dev->qp_list);
	spin_lock_init(&dev->reset_flow_resource_lock);
	xa_init(&dev->odp_mkeys);
	xa_init(&dev->sig_mrs);
	atomic_set(&dev->mkey_var, 0);

	spin_lock_init(&dev->dm.lock);
	dev->dm.dev = mdev;
	return 0;

err_mp:
	mlx5_ib_cleanup_multiport_master(dev);
	return err;
}

static int mlx5_ib_enable_driver(struct ib_device *dev)
{
	struct mlx5_ib_dev *mdev = to_mdev(dev);
	int ret;

	ret = mlx5_ib_test_wc(mdev);
	mlx5_ib_dbg(mdev, "Write-Combining %s",
		    mdev->wc_support ? "supported" : "not supported");

	return ret;
}

static const struct ib_device_ops mlx5_ib_dev_ops = {
	.owner = THIS_MODULE,
	.driver_id = RDMA_DRIVER_MLX5,
	.uverbs_abi_ver	= MLX5_IB_UVERBS_ABI_VERSION,

	.add_gid = mlx5_ib_add_gid,
	.alloc_mr = mlx5_ib_alloc_mr,
	.alloc_mr_integrity = mlx5_ib_alloc_mr_integrity,
	.alloc_pd = mlx5_ib_alloc_pd,
	.alloc_ucontext = mlx5_ib_alloc_ucontext,
	.attach_mcast = mlx5_ib_mcg_attach,
	.check_mr_status = mlx5_ib_check_mr_status,
	.create_ah = mlx5_ib_create_ah,
	.create_cq = mlx5_ib_create_cq,
	.create_qp = mlx5_ib_create_qp,
	.create_srq = mlx5_ib_create_srq,
	.create_user_ah = mlx5_ib_create_ah,
	.dealloc_pd = mlx5_ib_dealloc_pd,
	.dealloc_ucontext = mlx5_ib_dealloc_ucontext,
	.del_gid = mlx5_ib_del_gid,
	.dereg_mr = mlx5_ib_dereg_mr,
	.destroy_ah = mlx5_ib_destroy_ah,
	.destroy_cq = mlx5_ib_destroy_cq,
	.destroy_qp = mlx5_ib_destroy_qp,
	.destroy_srq = mlx5_ib_destroy_srq,
	.detach_mcast = mlx5_ib_mcg_detach,
	.disassociate_ucontext = mlx5_ib_disassociate_ucontext,
	.drain_rq = mlx5_ib_drain_rq,
	.drain_sq = mlx5_ib_drain_sq,
	.device_group = &mlx5_attr_group,
	.enable_driver = mlx5_ib_enable_driver,
	.get_dev_fw_str = get_dev_fw_str,
	.get_dma_mr = mlx5_ib_get_dma_mr,
	.get_link_layer = mlx5_ib_port_link_layer,
	.map_mr_sg = mlx5_ib_map_mr_sg,
	.map_mr_sg_pi = mlx5_ib_map_mr_sg_pi,
	.mmap = mlx5_ib_mmap,
	.mmap_free = mlx5_ib_mmap_free,
	.modify_cq = mlx5_ib_modify_cq,
	.modify_device = mlx5_ib_modify_device,
	.modify_port = mlx5_ib_modify_port,
	.modify_qp = mlx5_ib_modify_qp,
	.modify_srq = mlx5_ib_modify_srq,
	.poll_cq = mlx5_ib_poll_cq,
	.post_recv = mlx5_ib_post_recv_nodrain,
	.post_send = mlx5_ib_post_send_nodrain,
	.post_srq_recv = mlx5_ib_post_srq_recv,
	.process_mad = mlx5_ib_process_mad,
	.query_ah = mlx5_ib_query_ah,
	.query_device = mlx5_ib_query_device,
	.query_gid = mlx5_ib_query_gid,
	.query_pkey = mlx5_ib_query_pkey,
	.query_qp = mlx5_ib_query_qp,
	.query_srq = mlx5_ib_query_srq,
	.query_ucontext = mlx5_ib_query_ucontext,
	.reg_user_mr = mlx5_ib_reg_user_mr,
	.reg_user_mr_dmabuf = mlx5_ib_reg_user_mr_dmabuf,
	.req_notify_cq = mlx5_ib_arm_cq,
	.rereg_user_mr = mlx5_ib_rereg_user_mr,
	.resize_cq = mlx5_ib_resize_cq,

	INIT_RDMA_OBJ_SIZE(ib_ah, mlx5_ib_ah, ibah),
	INIT_RDMA_OBJ_SIZE(ib_counters, mlx5_ib_mcounters, ibcntrs),
	INIT_RDMA_OBJ_SIZE(ib_cq, mlx5_ib_cq, ibcq),
	INIT_RDMA_OBJ_SIZE(ib_pd, mlx5_ib_pd, ibpd),
	INIT_RDMA_OBJ_SIZE(ib_qp, mlx5_ib_qp, ibqp),
	INIT_RDMA_OBJ_SIZE(ib_srq, mlx5_ib_srq, ibsrq),
	INIT_RDMA_OBJ_SIZE(ib_ucontext, mlx5_ib_ucontext, ibucontext),
};

static const struct ib_device_ops mlx5_ib_dev_ipoib_enhanced_ops = {
	.rdma_netdev_get_params = mlx5_ib_rn_get_params,
};

static const struct ib_device_ops mlx5_ib_dev_sriov_ops = {
	.get_vf_config = mlx5_ib_get_vf_config,
	.get_vf_guid = mlx5_ib_get_vf_guid,
	.get_vf_stats = mlx5_ib_get_vf_stats,
	.set_vf_guid = mlx5_ib_set_vf_guid,
	.set_vf_link_state = mlx5_ib_set_vf_link_state,
};

static const struct ib_device_ops mlx5_ib_dev_mw_ops = {
	.alloc_mw = mlx5_ib_alloc_mw,
	.dealloc_mw = mlx5_ib_dealloc_mw,

	INIT_RDMA_OBJ_SIZE(ib_mw, mlx5_ib_mw, ibmw),
};

static const struct ib_device_ops mlx5_ib_dev_xrc_ops = {
	.alloc_xrcd = mlx5_ib_alloc_xrcd,
	.dealloc_xrcd = mlx5_ib_dealloc_xrcd,

	INIT_RDMA_OBJ_SIZE(ib_xrcd, mlx5_ib_xrcd, ibxrcd),
};

static int mlx5_ib_init_var_table(struct mlx5_ib_dev *dev)
{
	struct mlx5_core_dev *mdev = dev->mdev;
	struct mlx5_var_table *var_table = &dev->var_table;
	u8 log_doorbell_bar_size;
	u8 log_doorbell_stride;
	u64 bar_size;

	log_doorbell_bar_size = MLX5_CAP_DEV_VDPA_EMULATION(mdev,
					log_doorbell_bar_size);
	log_doorbell_stride = MLX5_CAP_DEV_VDPA_EMULATION(mdev,
					log_doorbell_stride);
	var_table->hw_start_addr = dev->mdev->bar_addr +
				MLX5_CAP64_DEV_VDPA_EMULATION(mdev,
					doorbell_bar_offset);
	bar_size = (1ULL << log_doorbell_bar_size) * 4096;
	var_table->stride_size = 1ULL << log_doorbell_stride;
	var_table->num_var_hw_entries = div_u64(bar_size,
						var_table->stride_size);
	mutex_init(&var_table->bitmap_lock);
	var_table->bitmap = bitmap_zalloc(var_table->num_var_hw_entries,
					  GFP_KERNEL);
	return (var_table->bitmap) ? 0 : -ENOMEM;
}

static void mlx5_ib_stage_caps_cleanup(struct mlx5_ib_dev *dev)
{
	bitmap_free(dev->var_table.bitmap);
}

static int mlx5_ib_stage_caps_init(struct mlx5_ib_dev *dev)
{
	struct mlx5_core_dev *mdev = dev->mdev;
	int err;

	if (MLX5_CAP_GEN(mdev, ipoib_enhanced_offloads) &&
		ipoib_enhanced &&
	    IS_ENABLED(CONFIG_MLX5_CORE_IPOIB))
		ib_set_device_ops(&dev->ib_dev,
				  &mlx5_ib_dev_ipoib_enhanced_ops);

	if (mlx5_core_is_pf(mdev))
		ib_set_device_ops(&dev->ib_dev, &mlx5_ib_dev_sriov_ops);

	dev->umr_fence = mlx5_get_umr_fence(MLX5_CAP_GEN(mdev, umr_fence));

	if (MLX5_CAP_GEN(mdev, imaicl))
		ib_set_device_ops(&dev->ib_dev, &mlx5_ib_dev_mw_ops);

	if (MLX5_CAP_GEN(mdev, xrc))
		ib_set_device_ops(&dev->ib_dev, &mlx5_ib_dev_xrc_ops);

	if (MLX5_CAP_DEV_MEM(mdev, memic) ||
	    MLX5_CAP_GEN_64(dev->mdev, general_obj_types) &
	    MLX5_GENERAL_OBJ_TYPES_CAP_SW_ICM)
		ib_set_device_ops(&dev->ib_dev, &mlx5_ib_dev_dm_ops);

	ib_set_device_ops(&dev->ib_dev, &mlx5_ib_dev_ops);

	if (IS_ENABLED(CONFIG_INFINIBAND_USER_ACCESS))
		dev->ib_dev.driver_def = mlx5_ib_defs;

	err = init_node_data(dev);
	if (err)
		return err;

	if ((MLX5_CAP_GEN(dev->mdev, port_type) == MLX5_CAP_PORT_TYPE_ETH) &&
	    (MLX5_CAP_GEN(dev->mdev, disable_local_lb_uc) ||
	     MLX5_CAP_GEN(dev->mdev, disable_local_lb_mc)))
		mutex_init(&dev->lb.mutex);

	if (MLX5_CAP_GEN_64(dev->mdev, general_obj_types) &
			MLX5_GENERAL_OBJ_TYPES_CAP_VIRTIO_NET_Q) {
		err = mlx5_ib_init_var_table(dev);
		if (err)
			return err;
	}

	dev->ib_dev.use_cq_dim = true;

	return 0;
}

static const struct ib_device_ops mlx5_ib_dev_port_ops = {
	.get_port_immutable = mlx5_port_immutable,
	.query_port = mlx5_ib_query_port,
};

static int mlx5_ib_stage_non_default_cb(struct mlx5_ib_dev *dev)
{
	ib_set_device_ops(&dev->ib_dev, &mlx5_ib_dev_port_ops);
	return 0;
}

static const struct ib_device_ops mlx5_ib_dev_port_rep_ops = {
	.get_port_immutable = mlx5_port_rep_immutable,
	.query_port = mlx5_ib_rep_query_port,
	.query_pkey = mlx5_ib_rep_query_pkey,
};

static int mlx5_ib_stage_raw_eth_non_default_cb(struct mlx5_ib_dev *dev)
{
	ib_set_device_ops(&dev->ib_dev, &mlx5_ib_dev_port_rep_ops);
	return 0;
}

static const struct ib_device_ops mlx5_ib_dev_common_roce_ops = {
	.create_rwq_ind_table = mlx5_ib_create_rwq_ind_table,
	.create_wq = mlx5_ib_create_wq,
	.destroy_rwq_ind_table = mlx5_ib_destroy_rwq_ind_table,
	.destroy_wq = mlx5_ib_destroy_wq,
	.get_netdev = mlx5_ib_get_netdev,
	.modify_wq = mlx5_ib_modify_wq,

	INIT_RDMA_OBJ_SIZE(ib_rwq_ind_table, mlx5_ib_rwq_ind_table,
			   ib_rwq_ind_tbl),
};

static int mlx5_ib_roce_init(struct mlx5_ib_dev *dev)
{
	struct mlx5_core_dev *mdev = dev->mdev;
	enum rdma_link_layer ll;
	int port_type_cap;
	u32 port_num = 0;
	int err;

	port_type_cap = MLX5_CAP_GEN(mdev, port_type);
	ll = mlx5_port_type_cap_to_rdma_ll(port_type_cap);

	if (ll == IB_LINK_LAYER_ETHERNET) {
		ib_set_device_ops(&dev->ib_dev, &mlx5_ib_dev_common_roce_ops);

		port_num = mlx5_core_native_port_num(dev->mdev) - 1;

		/* Register only for native ports */
<<<<<<< HEAD
		err = mlx5_add_netdev_notifier(dev, port_num);
		if (err)
			return err;
=======
		mlx5_mdev_netdev_track(dev, port_num);
>>>>>>> eb3cdb58

		err = mlx5_enable_eth(dev);
		if (err)
			goto cleanup;
	}

	return 0;
cleanup:
	mlx5_mdev_netdev_untrack(dev, port_num);
	return err;
}

static void mlx5_ib_roce_cleanup(struct mlx5_ib_dev *dev)
{
	struct mlx5_core_dev *mdev = dev->mdev;
	enum rdma_link_layer ll;
	int port_type_cap;
	u32 port_num;

	port_type_cap = MLX5_CAP_GEN(mdev, port_type);
	ll = mlx5_port_type_cap_to_rdma_ll(port_type_cap);

	if (ll == IB_LINK_LAYER_ETHERNET) {
		mlx5_disable_eth(dev);

		port_num = mlx5_core_native_port_num(dev->mdev) - 1;
		mlx5_mdev_netdev_untrack(dev, port_num);
	}
}

static int mlx5_ib_stage_cong_debugfs_init(struct mlx5_ib_dev *dev)
{
	mlx5_ib_init_cong_debugfs(dev,
				  mlx5_core_native_port_num(dev->mdev) - 1);
	return 0;
}

static void mlx5_ib_stage_cong_debugfs_cleanup(struct mlx5_ib_dev *dev)
{
	mlx5_ib_cleanup_cong_debugfs(dev,
				     mlx5_core_native_port_num(dev->mdev) - 1);
}

static int mlx5_ib_stage_uar_init(struct mlx5_ib_dev *dev)
{
	dev->mdev->priv.uar = mlx5_get_uars_page(dev->mdev);
	return PTR_ERR_OR_ZERO(dev->mdev->priv.uar);
}

static void mlx5_ib_stage_uar_cleanup(struct mlx5_ib_dev *dev)
{
	mlx5_put_uars_page(dev->mdev, dev->mdev->priv.uar);
}

static int mlx5_ib_stage_bfrag_init(struct mlx5_ib_dev *dev)
{
	int err;

	err = mlx5_alloc_bfreg(dev->mdev, &dev->bfreg, false, false);
	if (err)
		return err;

	err = mlx5_alloc_bfreg(dev->mdev, &dev->fp_bfreg, false, true);
	if (err)
		mlx5_free_bfreg(dev->mdev, &dev->bfreg);

	return err;
}

static void mlx5_ib_stage_bfrag_cleanup(struct mlx5_ib_dev *dev)
{
	mlx5_free_bfreg(dev->mdev, &dev->fp_bfreg);
	mlx5_free_bfreg(dev->mdev, &dev->bfreg);
}

static int mlx5_ib_stage_ib_reg_init(struct mlx5_ib_dev *dev)
{
	const char *name;

	if (!mlx5_lag_is_active(dev->mdev))
		name = "mlx5_%d";
	else
		name = "mlx5_bond_%d";
	return ib_register_device(&dev->ib_dev, name, &dev->mdev->pdev->dev);
}

static void mlx5_ib_stage_pre_ib_reg_umr_cleanup(struct mlx5_ib_dev *dev)
{
<<<<<<< HEAD
	int err;

	err = mlx5_mkey_cache_cleanup(dev);
	if (err)
		mlx5_ib_warn(dev, "mr cache cleanup failed\n");

=======
	mlx5_mkey_cache_cleanup(dev);
>>>>>>> eb3cdb58
	mlx5r_umr_resource_cleanup(dev);
}

static void mlx5_ib_stage_ib_reg_cleanup(struct mlx5_ib_dev *dev)
{
	ib_unregister_device(&dev->ib_dev);
}

static int mlx5_ib_stage_post_ib_reg_umr_init(struct mlx5_ib_dev *dev)
{
	int ret;

	ret = mlx5r_umr_resource_init(dev);
	if (ret)
		return ret;

	ret = mlx5_mkey_cache_init(dev);
	if (ret) {
		mlx5_ib_warn(dev, "mr cache init failed %d\n", ret);
		mlx5r_umr_resource_cleanup(dev);
	}
	return ret;
}

static int mlx5_ib_stage_delay_drop_init(struct mlx5_ib_dev *dev)
{
	struct dentry *root;

	if (!(dev->ib_dev.attrs.raw_packet_caps & IB_RAW_PACKET_CAP_DELAY_DROP))
		return 0;

	mutex_init(&dev->delay_drop.lock);
	dev->delay_drop.dev = dev;
	dev->delay_drop.activate = false;
	dev->delay_drop.timeout = MLX5_MAX_DELAY_DROP_TIMEOUT_MS * 1000;
	INIT_WORK(&dev->delay_drop.delay_drop_work, delay_drop_handler);
	atomic_set(&dev->delay_drop.rqs_cnt, 0);
	atomic_set(&dev->delay_drop.events_cnt, 0);

	if (!mlx5_debugfs_root)
		return 0;

	root = debugfs_create_dir("delay_drop", mlx5_debugfs_get_dev_root(dev->mdev));
	dev->delay_drop.dir_debugfs = root;

	debugfs_create_atomic_t("num_timeout_events", 0400, root,
				&dev->delay_drop.events_cnt);
	debugfs_create_atomic_t("num_rqs", 0400, root,
				&dev->delay_drop.rqs_cnt);
	debugfs_create_file("timeout", 0600, root, &dev->delay_drop,
			    &fops_delay_drop_timeout);
	return 0;
}

static void mlx5_ib_stage_delay_drop_cleanup(struct mlx5_ib_dev *dev)
{
	if (!(dev->ib_dev.attrs.raw_packet_caps & IB_RAW_PACKET_CAP_DELAY_DROP))
		return;

	cancel_work_sync(&dev->delay_drop.delay_drop_work);
	if (!dev->delay_drop.dir_debugfs)
		return;

	debugfs_remove_recursive(dev->delay_drop.dir_debugfs);
	dev->delay_drop.dir_debugfs = NULL;
}

static int mlx5_ib_stage_dev_notifier_init(struct mlx5_ib_dev *dev)
{
	dev->mdev_events.notifier_call = mlx5_ib_event;
	mlx5_notifier_register(dev->mdev, &dev->mdev_events);
	return 0;
}

static void mlx5_ib_stage_dev_notifier_cleanup(struct mlx5_ib_dev *dev)
{
	mlx5_notifier_unregister(dev->mdev, &dev->mdev_events);
}

void __mlx5_ib_remove(struct mlx5_ib_dev *dev,
		      const struct mlx5_ib_profile *profile,
		      int stage)
{
	dev->ib_active = false;

	/* Number of stages to cleanup */
	while (stage) {
		stage--;
		if (profile->stage[stage].cleanup)
			profile->stage[stage].cleanup(dev);
	}

	kfree(dev->port);
	ib_dealloc_device(&dev->ib_dev);
}

int __mlx5_ib_add(struct mlx5_ib_dev *dev,
		  const struct mlx5_ib_profile *profile)
{
	int err;
	int i;

	dev->profile = profile;

	for (i = 0; i < MLX5_IB_STAGE_MAX; i++) {
		if (profile->stage[i].init) {
			err = profile->stage[i].init(dev);
			if (err)
				goto err_out;
		}
	}

	dev->ib_active = true;
	return 0;

err_out:
	/* Clean up stages which were initialized */
	while (i) {
		i--;
		if (profile->stage[i].cleanup)
			profile->stage[i].cleanup(dev);
	}
	return -ENOMEM;
}

static const struct mlx5_ib_profile pf_profile = {
	STAGE_CREATE(MLX5_IB_STAGE_INIT,
		     mlx5_ib_stage_init_init,
		     mlx5_ib_stage_init_cleanup),
	STAGE_CREATE(MLX5_IB_STAGE_FS,
		     mlx5_ib_fs_init,
		     mlx5_ib_fs_cleanup),
	STAGE_CREATE(MLX5_IB_STAGE_CAPS,
		     mlx5_ib_stage_caps_init,
		     mlx5_ib_stage_caps_cleanup),
	STAGE_CREATE(MLX5_IB_STAGE_NON_DEFAULT_CB,
		     mlx5_ib_stage_non_default_cb,
		     NULL),
	STAGE_CREATE(MLX5_IB_STAGE_ROCE,
		     mlx5_ib_roce_init,
		     mlx5_ib_roce_cleanup),
	STAGE_CREATE(MLX5_IB_STAGE_QP,
		     mlx5_init_qp_table,
		     mlx5_cleanup_qp_table),
	STAGE_CREATE(MLX5_IB_STAGE_SRQ,
		     mlx5_init_srq_table,
		     mlx5_cleanup_srq_table),
	STAGE_CREATE(MLX5_IB_STAGE_DEVICE_RESOURCES,
		     mlx5_ib_dev_res_init,
		     mlx5_ib_dev_res_cleanup),
	STAGE_CREATE(MLX5_IB_STAGE_DEVICE_NOTIFIER,
		     mlx5_ib_stage_dev_notifier_init,
		     mlx5_ib_stage_dev_notifier_cleanup),
	STAGE_CREATE(MLX5_IB_STAGE_ODP,
		     mlx5_ib_odp_init_one,
		     mlx5_ib_odp_cleanup_one),
	STAGE_CREATE(MLX5_IB_STAGE_COUNTERS,
		     mlx5_ib_counters_init,
		     mlx5_ib_counters_cleanup),
	STAGE_CREATE(MLX5_IB_STAGE_CONG_DEBUGFS,
		     mlx5_ib_stage_cong_debugfs_init,
		     mlx5_ib_stage_cong_debugfs_cleanup),
	STAGE_CREATE(MLX5_IB_STAGE_UAR,
		     mlx5_ib_stage_uar_init,
		     mlx5_ib_stage_uar_cleanup),
	STAGE_CREATE(MLX5_IB_STAGE_BFREG,
		     mlx5_ib_stage_bfrag_init,
		     mlx5_ib_stage_bfrag_cleanup),
	STAGE_CREATE(MLX5_IB_STAGE_PRE_IB_REG_UMR,
		     NULL,
		     mlx5_ib_stage_pre_ib_reg_umr_cleanup),
	STAGE_CREATE(MLX5_IB_STAGE_WHITELIST_UID,
		     mlx5_ib_devx_init,
		     mlx5_ib_devx_cleanup),
	STAGE_CREATE(MLX5_IB_STAGE_IB_REG,
		     mlx5_ib_stage_ib_reg_init,
		     mlx5_ib_stage_ib_reg_cleanup),
	STAGE_CREATE(MLX5_IB_STAGE_POST_IB_REG_UMR,
		     mlx5_ib_stage_post_ib_reg_umr_init,
		     NULL),
	STAGE_CREATE(MLX5_IB_STAGE_DELAY_DROP,
		     mlx5_ib_stage_delay_drop_init,
		     mlx5_ib_stage_delay_drop_cleanup),
	STAGE_CREATE(MLX5_IB_STAGE_RESTRACK,
		     mlx5_ib_restrack_init,
		     NULL),
};

const struct mlx5_ib_profile raw_eth_profile = {
	STAGE_CREATE(MLX5_IB_STAGE_INIT,
		     mlx5_ib_stage_init_init,
		     mlx5_ib_stage_init_cleanup),
	STAGE_CREATE(MLX5_IB_STAGE_FS,
		     mlx5_ib_fs_init,
		     mlx5_ib_fs_cleanup),
	STAGE_CREATE(MLX5_IB_STAGE_CAPS,
		     mlx5_ib_stage_caps_init,
		     mlx5_ib_stage_caps_cleanup),
	STAGE_CREATE(MLX5_IB_STAGE_NON_DEFAULT_CB,
		     mlx5_ib_stage_raw_eth_non_default_cb,
		     NULL),
	STAGE_CREATE(MLX5_IB_STAGE_ROCE,
		     mlx5_ib_roce_init,
		     mlx5_ib_roce_cleanup),
	STAGE_CREATE(MLX5_IB_STAGE_QP,
		     mlx5_init_qp_table,
		     mlx5_cleanup_qp_table),
	STAGE_CREATE(MLX5_IB_STAGE_SRQ,
		     mlx5_init_srq_table,
		     mlx5_cleanup_srq_table),
	STAGE_CREATE(MLX5_IB_STAGE_DEVICE_RESOURCES,
		     mlx5_ib_dev_res_init,
		     mlx5_ib_dev_res_cleanup),
	STAGE_CREATE(MLX5_IB_STAGE_DEVICE_NOTIFIER,
		     mlx5_ib_stage_dev_notifier_init,
		     mlx5_ib_stage_dev_notifier_cleanup),
	STAGE_CREATE(MLX5_IB_STAGE_COUNTERS,
		     mlx5_ib_counters_init,
		     mlx5_ib_counters_cleanup),
	STAGE_CREATE(MLX5_IB_STAGE_CONG_DEBUGFS,
		     mlx5_ib_stage_cong_debugfs_init,
		     mlx5_ib_stage_cong_debugfs_cleanup),
	STAGE_CREATE(MLX5_IB_STAGE_UAR,
		     mlx5_ib_stage_uar_init,
		     mlx5_ib_stage_uar_cleanup),
	STAGE_CREATE(MLX5_IB_STAGE_BFREG,
		     mlx5_ib_stage_bfrag_init,
		     mlx5_ib_stage_bfrag_cleanup),
	STAGE_CREATE(MLX5_IB_STAGE_PRE_IB_REG_UMR,
		     NULL,
		     mlx5_ib_stage_pre_ib_reg_umr_cleanup),
	STAGE_CREATE(MLX5_IB_STAGE_WHITELIST_UID,
		     mlx5_ib_devx_init,
		     mlx5_ib_devx_cleanup),
	STAGE_CREATE(MLX5_IB_STAGE_IB_REG,
		     mlx5_ib_stage_ib_reg_init,
		     mlx5_ib_stage_ib_reg_cleanup),
	STAGE_CREATE(MLX5_IB_STAGE_POST_IB_REG_UMR,
		     mlx5_ib_stage_post_ib_reg_umr_init,
		     NULL),
	STAGE_CREATE(MLX5_IB_STAGE_DELAY_DROP,
		     mlx5_ib_stage_delay_drop_init,
		     mlx5_ib_stage_delay_drop_cleanup),
	STAGE_CREATE(MLX5_IB_STAGE_RESTRACK,
		     mlx5_ib_restrack_init,
		     NULL),
};

static int mlx5r_mp_probe(struct auxiliary_device *adev,
			  const struct auxiliary_device_id *id)
{
	struct mlx5_adev *idev = container_of(adev, struct mlx5_adev, adev);
	struct mlx5_core_dev *mdev = idev->mdev;
	struct mlx5_ib_multiport_info *mpi;
	struct mlx5_ib_dev *dev;
	bool bound = false;
	int err;

	mpi = kzalloc(sizeof(*mpi), GFP_KERNEL);
	if (!mpi)
		return -ENOMEM;

	mpi->mdev = mdev;
	err = mlx5_query_nic_vport_system_image_guid(mdev,
						     &mpi->sys_image_guid);
	if (err) {
		kfree(mpi);
		return err;
	}

	mutex_lock(&mlx5_ib_multiport_mutex);
	list_for_each_entry(dev, &mlx5_ib_dev_list, ib_dev_list) {
		if (dev->sys_image_guid == mpi->sys_image_guid)
			bound = mlx5_ib_bind_slave_port(dev, mpi);

		if (bound) {
			rdma_roce_rescan_device(&dev->ib_dev);
			mpi->ibdev->ib_active = true;
			break;
		}
	}

	if (!bound) {
		list_add_tail(&mpi->list, &mlx5_ib_unaffiliated_port_list);
		dev_dbg(mdev->device,
			"no suitable IB device found to bind to, added to unaffiliated list.\n");
	}
	mutex_unlock(&mlx5_ib_multiport_mutex);

	auxiliary_set_drvdata(adev, mpi);
	return 0;
}

static void mlx5r_mp_remove(struct auxiliary_device *adev)
{
	struct mlx5_ib_multiport_info *mpi;

	mpi = auxiliary_get_drvdata(adev);
	mutex_lock(&mlx5_ib_multiport_mutex);
	if (mpi->ibdev)
		mlx5_ib_unbind_slave_port(mpi->ibdev, mpi);
	else
		list_del(&mpi->list);
	mutex_unlock(&mlx5_ib_multiport_mutex);
	kfree(mpi);
}

static int mlx5r_probe(struct auxiliary_device *adev,
		       const struct auxiliary_device_id *id)
{
	struct mlx5_adev *idev = container_of(adev, struct mlx5_adev, adev);
	struct mlx5_core_dev *mdev = idev->mdev;
	const struct mlx5_ib_profile *profile;
	int port_type_cap, num_ports, ret;
	enum rdma_link_layer ll;
	struct mlx5_ib_dev *dev;

	port_type_cap = MLX5_CAP_GEN(mdev, port_type);
	ll = mlx5_port_type_cap_to_rdma_ll(port_type_cap);

	num_ports = max(MLX5_CAP_GEN(mdev, num_ports),
			MLX5_CAP_GEN(mdev, num_vhca_ports));
	dev = ib_alloc_device(mlx5_ib_dev, ib_dev);
	if (!dev)
		return -ENOMEM;
	dev->port = kcalloc(num_ports, sizeof(*dev->port),
			     GFP_KERNEL);
	if (!dev->port) {
		ib_dealloc_device(&dev->ib_dev);
		return -ENOMEM;
	}

	dev->mdev = mdev;
	dev->num_ports = num_ports;

	if (ll == IB_LINK_LAYER_ETHERNET && !mlx5_get_roce_state(mdev))
		profile = &raw_eth_profile;
	else
		profile = &pf_profile;

	ret = __mlx5_ib_add(dev, profile);
	if (ret) {
		kfree(dev->port);
		ib_dealloc_device(&dev->ib_dev);
		return ret;
	}

	auxiliary_set_drvdata(adev, dev);
	return 0;
}

static void mlx5r_remove(struct auxiliary_device *adev)
{
	struct mlx5_ib_dev *dev;

	dev = auxiliary_get_drvdata(adev);
	__mlx5_ib_remove(dev, dev->profile, MLX5_IB_STAGE_MAX);
}

static const struct auxiliary_device_id mlx5r_mp_id_table[] = {
	{ .name = MLX5_ADEV_NAME ".multiport", },
	{},
};

static const struct auxiliary_device_id mlx5r_id_table[] = {
	{ .name = MLX5_ADEV_NAME ".rdma", },
	{},
};

MODULE_DEVICE_TABLE(auxiliary, mlx5r_mp_id_table);
MODULE_DEVICE_TABLE(auxiliary, mlx5r_id_table);

static struct auxiliary_driver mlx5r_mp_driver = {
	.name = "multiport",
	.probe = mlx5r_mp_probe,
	.remove = mlx5r_mp_remove,
	.id_table = mlx5r_mp_id_table,
};

static struct auxiliary_driver mlx5r_driver = {
	.name = "rdma",
	.probe = mlx5r_probe,
	.remove = mlx5r_remove,
	.id_table = mlx5r_id_table,
};

static int __init mlx5_ib_init(void)
{
	int ret;

	xlt_emergency_page = (void *)__get_free_page(GFP_KERNEL);
	if (!xlt_emergency_page)
		return -ENOMEM;

	mlx5_ib_event_wq = alloc_ordered_workqueue("mlx5_ib_event_wq", 0);
	if (!mlx5_ib_event_wq) {
		free_page((unsigned long)xlt_emergency_page);
		return -ENOMEM;
	}

	ret = mlx5_ib_qp_event_init();
	if (ret)
		goto qp_event_err;

	mlx5_ib_odp_init();
	ret = mlx5r_rep_init();
	if (ret)
		goto rep_err;
	ret = auxiliary_driver_register(&mlx5r_mp_driver);
	if (ret)
		goto mp_err;
	ret = auxiliary_driver_register(&mlx5r_driver);
	if (ret)
		goto drv_err;
	return 0;

drv_err:
	auxiliary_driver_unregister(&mlx5r_mp_driver);
mp_err:
	mlx5r_rep_cleanup();
rep_err:
	mlx5_ib_qp_event_cleanup();
qp_event_err:
	destroy_workqueue(mlx5_ib_event_wq);
	free_page((unsigned long)xlt_emergency_page);
	return ret;
}

static void __exit mlx5_ib_cleanup(void)
{
	auxiliary_driver_unregister(&mlx5r_driver);
	auxiliary_driver_unregister(&mlx5r_mp_driver);
	mlx5r_rep_cleanup();

	mlx5_ib_qp_event_cleanup();
	destroy_workqueue(mlx5_ib_event_wq);
	free_page((unsigned long)xlt_emergency_page);
}

module_init(mlx5_ib_init);
module_exit(mlx5_ib_cleanup);<|MERGE_RESOLUTION|>--- conflicted
+++ resolved
@@ -54,10 +54,6 @@
 MODULE_DESCRIPTION("Mellanox 5th generation network adapters (ConnectX series) IB driver");
 MODULE_LICENSE("Dual BSD/GPL");
 
-static int ipoib_enhanced = 1;
-module_param(ipoib_enhanced, int, 0444);
-MODULE_PARM_DESC(ipoib_enhanced, "Enable IPoIB enhanced for capable devices (default = 1) (0-1)");
-
 struct mlx5_ib_event_work {
 	struct work_struct	work;
 	union {
@@ -2751,7 +2747,6 @@
 		if (!MLX5_CAP_GEN(dev->mdev, ib_virt)) {
 			dev->port_caps[port - 1].has_smi = true;
 			continue;
-<<<<<<< HEAD
 		}
 		err = mlx5_query_hca_vport_context(dev->mdev, 0, port, 0,
 						   &vport_ctx);
@@ -2760,16 +2755,6 @@
 				    port, err);
 			return err;
 		}
-=======
-		}
-		err = mlx5_query_hca_vport_context(dev->mdev, 0, port, 0,
-						   &vport_ctx);
-		if (err) {
-			mlx5_ib_err(dev, "query_hca_vport_context for port=%d failed %d\n",
-				    port, err);
-			return err;
-		}
->>>>>>> eb3cdb58
 		dev->port_caps[port - 1].has_smi = vport_ctx.has_smi;
 	}
 
@@ -3862,7 +3847,6 @@
 	int err;
 
 	if (MLX5_CAP_GEN(mdev, ipoib_enhanced_offloads) &&
-		ipoib_enhanced &&
 	    IS_ENABLED(CONFIG_MLX5_CORE_IPOIB))
 		ib_set_device_ops(&dev->ib_dev,
 				  &mlx5_ib_dev_ipoib_enhanced_ops);
@@ -3961,13 +3945,7 @@
 		port_num = mlx5_core_native_port_num(dev->mdev) - 1;
 
 		/* Register only for native ports */
-<<<<<<< HEAD
-		err = mlx5_add_netdev_notifier(dev, port_num);
-		if (err)
-			return err;
-=======
 		mlx5_mdev_netdev_track(dev, port_num);
->>>>>>> eb3cdb58
 
 		err = mlx5_enable_eth(dev);
 		if (err)
@@ -4056,16 +4034,7 @@
 
 static void mlx5_ib_stage_pre_ib_reg_umr_cleanup(struct mlx5_ib_dev *dev)
 {
-<<<<<<< HEAD
-	int err;
-
-	err = mlx5_mkey_cache_cleanup(dev);
-	if (err)
-		mlx5_ib_warn(dev, "mr cache cleanup failed\n");
-
-=======
 	mlx5_mkey_cache_cleanup(dev);
->>>>>>> eb3cdb58
 	mlx5r_umr_resource_cleanup(dev);
 }
 
