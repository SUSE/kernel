// SPDX-License-Identifier: GPL-2.0 OR Linux-OpenIB
/*
 * Copyright (c) 2013-2018, Mellanox Technologies inc.  All rights reserved.
 */

#include <linux/module.h>
#include <linux/mlx5/qp.h>
#include <linux/slab.h>
#include <rdma/ib_umem.h>
#include <rdma/ib_user_verbs.h>
#include "mlx5_ib.h"
#include "srq.h"

static void *get_wqe(struct mlx5_ib_srq *srq, int n)
{
	return mlx5_frag_buf_get_wqe(&srq->fbc, n);
}

static void mlx5_ib_srq_event(struct mlx5_core_srq *srq, enum mlx5_event type)
{
	struct ib_event event;
	struct ib_srq *ibsrq = &to_mibsrq(srq)->ibsrq;

	if (ibsrq->event_handler) {
		event.device      = ibsrq->device;
		event.element.srq = ibsrq;
		switch (type) {
		case MLX5_EVENT_TYPE_SRQ_RQ_LIMIT:
			event.event = IB_EVENT_SRQ_LIMIT_REACHED;
			break;
		case MLX5_EVENT_TYPE_SRQ_CATAS_ERROR:
			event.event = IB_EVENT_SRQ_ERR;
			break;
		default:
			pr_warn("mlx5_ib: Unexpected event type %d on SRQ %06x\n",
				type, srq->srqn);
			return;
		}

		ibsrq->event_handler(&event, ibsrq->srq_context);
	}
}

static int create_srq_user(struct ib_pd *pd, struct mlx5_ib_srq *srq,
			   struct mlx5_srq_attr *in,
			   struct ib_udata *udata, int buf_size)
{
	struct mlx5_ib_dev *dev = to_mdev(pd->device);
	struct mlx5_ib_create_srq ucmd = {};
	struct mlx5_ib_ucontext *ucontext = rdma_udata_to_drv_context(
		udata, struct mlx5_ib_ucontext, ibucontext);
	size_t ucmdlen;
	int err;
	u32 uidx = MLX5_IB_DEFAULT_UIDX;

	ucmdlen = min(udata->inlen, sizeof(ucmd));

	if (ib_copy_from_udata(&ucmd, udata, ucmdlen)) {
		mlx5_ib_dbg(dev, "failed copy udata\n");
		return -EFAULT;
	}

	if (ucmd.reserved0 || ucmd.reserved1)
		return -EINVAL;

	if (udata->inlen > sizeof(ucmd) &&
	    !ib_is_udata_cleared(udata, sizeof(ucmd),
				 udata->inlen - sizeof(ucmd)))
		return -EINVAL;

	if (in->type != IB_SRQT_BASIC) {
		err = get_srq_user_index(ucontext, &ucmd, udata->inlen, &uidx);
		if (err)
			return err;
	}

	srq->wq_sig = !!(ucmd.flags & MLX5_SRQ_FLAG_SIGNATURE);

	srq->umem = ib_umem_get(pd->device, ucmd.buf_addr, buf_size, 0);
	if (IS_ERR(srq->umem)) {
		mlx5_ib_dbg(dev, "failed umem get, size %d\n", buf_size);
		err = PTR_ERR(srq->umem);
		return err;
	}
	in->umem = srq->umem;

<<<<<<< HEAD
	mlx5_ib_cont_pages(srq->umem, ucmd.buf_addr, 0, &npages,
			   &page_shift, &ncont, NULL);
	err = mlx5_ib_get_buf_offset(ucmd.buf_addr, page_shift,
				     &offset);
	if (err) {
		mlx5_ib_warn(dev, "bad offset\n");
		goto err_umem;
	}

	in->pas = kvcalloc(ncont, sizeof(*in->pas), GFP_KERNEL);
	if (!in->pas) {
		err = -ENOMEM;
		goto err_umem;
	}

	mlx5_ib_populate_pas(dev, srq->umem, page_shift, in->pas, 0);

=======
>>>>>>> 7d2a07b7
	err = mlx5_ib_db_map_user(ucontext, ucmd.db_addr, &srq->db);
	if (err) {
		mlx5_ib_dbg(dev, "map doorbell failed\n");
		goto err_umem;
	}

	in->uid = (in->type != IB_SRQT_XRC) ?  to_mpd(pd)->uid : 0;
	if (MLX5_CAP_GEN(dev->mdev, cqe_version) == MLX5_CQE_VERSION_V1 &&
	    in->type != IB_SRQT_BASIC)
		in->user_index = uidx;

	return 0;

err_umem:
	ib_umem_release(srq->umem);

	return err;
}

static int create_srq_kernel(struct mlx5_ib_dev *dev, struct mlx5_ib_srq *srq,
			     struct mlx5_srq_attr *in, int buf_size)
{
	int err;
	int i;
	struct mlx5_wqe_srq_next_seg *next;

	err = mlx5_db_alloc(dev->mdev, &srq->db);
	if (err) {
		mlx5_ib_warn(dev, "alloc dbell rec failed\n");
		return err;
	}

	if (mlx5_frag_buf_alloc_node(dev->mdev, buf_size, &srq->buf,
				     dev->mdev->priv.numa_node)) {
		mlx5_ib_dbg(dev, "buf alloc failed\n");
		err = -ENOMEM;
		goto err_db;
	}

	mlx5_init_fbc(srq->buf.frags, srq->msrq.wqe_shift, ilog2(srq->msrq.max),
		      &srq->fbc);

	srq->head    = 0;
	srq->tail    = srq->msrq.max - 1;
	srq->wqe_ctr = 0;

	for (i = 0; i < srq->msrq.max; i++) {
		next = get_wqe(srq, i);
		next->next_wqe_index =
			cpu_to_be16((i + 1) & (srq->msrq.max - 1));
	}

	mlx5_ib_dbg(dev, "srq->buf.page_shift = %d\n", srq->buf.page_shift);
	in->pas = kvcalloc(srq->buf.npages, sizeof(*in->pas), GFP_KERNEL);
	if (!in->pas) {
		err = -ENOMEM;
		goto err_buf;
	}
	mlx5_fill_page_frag_array(&srq->buf, in->pas);

	srq->wrid = kvmalloc_array(srq->msrq.max, sizeof(u64), GFP_KERNEL);
	if (!srq->wrid) {
		err = -ENOMEM;
		goto err_in;
	}
	srq->wq_sig = 0;

	in->log_page_size = srq->buf.page_shift - MLX5_ADAPTER_PAGE_SHIFT;
	if (MLX5_CAP_GEN(dev->mdev, cqe_version) == MLX5_CQE_VERSION_V1 &&
	    in->type != IB_SRQT_BASIC)
		in->user_index = MLX5_IB_DEFAULT_UIDX;

	return 0;

err_in:
	kvfree(in->pas);

err_buf:
	mlx5_frag_buf_free(dev->mdev, &srq->buf);

err_db:
	mlx5_db_free(dev->mdev, &srq->db);
	return err;
}

static void destroy_srq_user(struct ib_pd *pd, struct mlx5_ib_srq *srq,
			     struct ib_udata *udata)
{
	mlx5_ib_db_unmap_user(
		rdma_udata_to_drv_context(
			udata,
			struct mlx5_ib_ucontext,
			ibucontext),
		&srq->db);
	ib_umem_release(srq->umem);
}


static void destroy_srq_kernel(struct mlx5_ib_dev *dev, struct mlx5_ib_srq *srq)
{
	kvfree(srq->wrid);
	mlx5_frag_buf_free(dev->mdev, &srq->buf);
	mlx5_db_free(dev->mdev, &srq->db);
}

int mlx5_ib_create_srq(struct ib_srq *ib_srq,
		       struct ib_srq_init_attr *init_attr,
		       struct ib_udata *udata)
{
	struct mlx5_ib_dev *dev = to_mdev(ib_srq->device);
	struct mlx5_ib_srq *srq = to_msrq(ib_srq);
	size_t desc_size;
	size_t buf_size;
	int err;
	struct mlx5_srq_attr in = {};
	__u32 max_srq_wqes = 1 << MLX5_CAP_GEN(dev->mdev, log_max_srq_sz);

	if (init_attr->srq_type != IB_SRQT_BASIC &&
	    init_attr->srq_type != IB_SRQT_XRC &&
	    init_attr->srq_type != IB_SRQT_TM)
		return -EOPNOTSUPP;

	/* Sanity check SRQ size before proceeding */
	if (init_attr->attr.max_wr >= max_srq_wqes) {
		mlx5_ib_dbg(dev, "max_wr %d, cap %d\n",
			    init_attr->attr.max_wr,
			    max_srq_wqes);
		return -EINVAL;
	}

	mutex_init(&srq->mutex);
	spin_lock_init(&srq->lock);
	srq->msrq.max    = roundup_pow_of_two(init_attr->attr.max_wr + 1);
	srq->msrq.max_gs = init_attr->attr.max_sge;

	desc_size = sizeof(struct mlx5_wqe_srq_next_seg) +
		    srq->msrq.max_gs * sizeof(struct mlx5_wqe_data_seg);
	if (desc_size == 0 || srq->msrq.max_gs > desc_size)
		return -EINVAL;

	desc_size = roundup_pow_of_two(desc_size);
	desc_size = max_t(size_t, 32, desc_size);
	if (desc_size < sizeof(struct mlx5_wqe_srq_next_seg))
		return -EINVAL;

	srq->msrq.max_avail_gather = (desc_size - sizeof(struct mlx5_wqe_srq_next_seg)) /
		sizeof(struct mlx5_wqe_data_seg);
	srq->msrq.wqe_shift = ilog2(desc_size);
	buf_size = srq->msrq.max * desc_size;
	if (buf_size < desc_size)
		return -EINVAL;

	in.type = init_attr->srq_type;

	if (udata)
		err = create_srq_user(ib_srq->pd, srq, &in, udata, buf_size);
	else
		err = create_srq_kernel(dev, srq, &in, buf_size);

	if (err) {
		mlx5_ib_warn(dev, "create srq %s failed, err %d\n",
			     udata ? "user" : "kernel", err);
		return err;
	}

	in.log_size = ilog2(srq->msrq.max);
	in.wqe_shift = srq->msrq.wqe_shift - 4;
	if (srq->wq_sig)
		in.flags |= MLX5_SRQ_FLAG_WQ_SIG;

	if (init_attr->srq_type == IB_SRQT_XRC && init_attr->ext.xrc.xrcd)
		in.xrcd = to_mxrcd(init_attr->ext.xrc.xrcd)->xrcdn;
	else
		in.xrcd = dev->devr.xrcdn0;

	if (init_attr->srq_type == IB_SRQT_TM) {
		in.tm_log_list_size =
			ilog2(init_attr->ext.tag_matching.max_num_tags) + 1;
		if (in.tm_log_list_size >
		    MLX5_CAP_GEN(dev->mdev, log_tag_matching_list_sz)) {
			mlx5_ib_dbg(dev, "TM SRQ max_num_tags exceeding limit\n");
			err = -EINVAL;
			goto err_usr_kern_srq;
		}
		in.flags |= MLX5_SRQ_FLAG_RNDV;
	}

	if (ib_srq_has_cq(init_attr->srq_type))
		in.cqn = to_mcq(init_attr->ext.cq)->mcq.cqn;
	else
		in.cqn = to_mcq(dev->devr.c0)->mcq.cqn;

	in.pd = to_mpd(ib_srq->pd)->pdn;
	in.db_record = srq->db.dma;
	err = mlx5_cmd_create_srq(dev, &srq->msrq, &in);
	kvfree(in.pas);
	if (err) {
		mlx5_ib_dbg(dev, "create SRQ failed, err %d\n", err);
		goto err_usr_kern_srq;
	}

	mlx5_ib_dbg(dev, "create SRQ with srqn 0x%x\n", srq->msrq.srqn);

	srq->msrq.event = mlx5_ib_srq_event;
	srq->ibsrq.ext.xrc.srq_num = srq->msrq.srqn;

	if (udata) {
		struct mlx5_ib_create_srq_resp resp = {
			.srqn = srq->msrq.srqn,
		};

		if (ib_copy_to_udata(udata, &resp, min(udata->outlen,
				     sizeof(resp)))) {
			mlx5_ib_dbg(dev, "copy to user failed\n");
			err = -EFAULT;
			goto err_core;
		}
	}

	init_attr->attr.max_wr = srq->msrq.max - 1;

	return 0;

err_core:
	mlx5_cmd_destroy_srq(dev, &srq->msrq);

err_usr_kern_srq:
	if (udata)
		destroy_srq_user(ib_srq->pd, srq, udata);
	else
		destroy_srq_kernel(dev, srq);

	return err;
}

int mlx5_ib_modify_srq(struct ib_srq *ibsrq, struct ib_srq_attr *attr,
		       enum ib_srq_attr_mask attr_mask, struct ib_udata *udata)
{
	struct mlx5_ib_dev *dev = to_mdev(ibsrq->device);
	struct mlx5_ib_srq *srq = to_msrq(ibsrq);
	int ret;

	/* We don't support resizing SRQs yet */
	if (attr_mask & IB_SRQ_MAX_WR)
		return -EINVAL;

	if (attr_mask & IB_SRQ_LIMIT) {
		if (attr->srq_limit >= srq->msrq.max)
			return -EINVAL;

		mutex_lock(&srq->mutex);
		ret = mlx5_cmd_arm_srq(dev, &srq->msrq, attr->srq_limit, 1);
		mutex_unlock(&srq->mutex);

		if (ret)
			return ret;
	}

	return 0;
}

int mlx5_ib_query_srq(struct ib_srq *ibsrq, struct ib_srq_attr *srq_attr)
{
	struct mlx5_ib_dev *dev = to_mdev(ibsrq->device);
	struct mlx5_ib_srq *srq = to_msrq(ibsrq);
	int ret;
	struct mlx5_srq_attr *out;

	out = kzalloc(sizeof(*out), GFP_KERNEL);
	if (!out)
		return -ENOMEM;

	ret = mlx5_cmd_query_srq(dev, &srq->msrq, out);
	if (ret)
		goto out_box;

	srq_attr->srq_limit = out->lwm;
	srq_attr->max_wr    = srq->msrq.max - 1;
	srq_attr->max_sge   = srq->msrq.max_gs;

out_box:
	kfree(out);
	return ret;
}

int mlx5_ib_destroy_srq(struct ib_srq *srq, struct ib_udata *udata)
{
	struct mlx5_ib_dev *dev = to_mdev(srq->device);
	struct mlx5_ib_srq *msrq = to_msrq(srq);
	int ret;

	ret = mlx5_cmd_destroy_srq(dev, &msrq->msrq);
	if (ret)
		return ret;

	if (udata)
		destroy_srq_user(srq->pd, msrq, udata);
	else
		destroy_srq_kernel(dev, msrq);
	return 0;
}

void mlx5_ib_free_srq_wqe(struct mlx5_ib_srq *srq, int wqe_index)
{
	struct mlx5_wqe_srq_next_seg *next;

	/* always called with interrupts disabled. */
	spin_lock(&srq->lock);

	next = get_wqe(srq, srq->tail);
	next->next_wqe_index = cpu_to_be16(wqe_index);
	srq->tail = wqe_index;

	spin_unlock(&srq->lock);
}

int mlx5_ib_post_srq_recv(struct ib_srq *ibsrq, const struct ib_recv_wr *wr,
			  const struct ib_recv_wr **bad_wr)
{
	struct mlx5_ib_srq *srq = to_msrq(ibsrq);
	struct mlx5_wqe_srq_next_seg *next;
	struct mlx5_wqe_data_seg *scat;
	struct mlx5_ib_dev *dev = to_mdev(ibsrq->device);
	struct mlx5_core_dev *mdev = dev->mdev;
	unsigned long flags;
	int err = 0;
	int nreq;
	int i;

	spin_lock_irqsave(&srq->lock, flags);

	if (mdev->state == MLX5_DEVICE_STATE_INTERNAL_ERROR) {
		err = -EIO;
		*bad_wr = wr;
		goto out;
	}

	for (nreq = 0; wr; nreq++, wr = wr->next) {
		if (unlikely(wr->num_sge > srq->msrq.max_gs)) {
			err = -EINVAL;
			*bad_wr = wr;
			break;
		}

		if (unlikely(srq->head == srq->tail)) {
			err = -ENOMEM;
			*bad_wr = wr;
			break;
		}

		srq->wrid[srq->head] = wr->wr_id;

		next      = get_wqe(srq, srq->head);
		srq->head = be16_to_cpu(next->next_wqe_index);
		scat      = (struct mlx5_wqe_data_seg *)(next + 1);

		for (i = 0; i < wr->num_sge; i++) {
			scat[i].byte_count = cpu_to_be32(wr->sg_list[i].length);
			scat[i].lkey       = cpu_to_be32(wr->sg_list[i].lkey);
			scat[i].addr       = cpu_to_be64(wr->sg_list[i].addr);
		}

		if (i < srq->msrq.max_avail_gather) {
			scat[i].byte_count = 0;
			scat[i].lkey       = cpu_to_be32(MLX5_INVALID_LKEY);
			scat[i].addr       = 0;
		}
	}

	if (likely(nreq)) {
		srq->wqe_ctr += nreq;

		/* Make sure that descriptors are written before
		 * doorbell record.
		 */
		wmb();

		*srq->db.db = cpu_to_be32(srq->wqe_ctr);
	}
out:
	spin_unlock_irqrestore(&srq->lock, flags);

	return err;
}<|MERGE_RESOLUTION|>--- conflicted
+++ resolved
@@ -84,26 +84,6 @@
 	}
 	in->umem = srq->umem;
 
-<<<<<<< HEAD
-	mlx5_ib_cont_pages(srq->umem, ucmd.buf_addr, 0, &npages,
-			   &page_shift, &ncont, NULL);
-	err = mlx5_ib_get_buf_offset(ucmd.buf_addr, page_shift,
-				     &offset);
-	if (err) {
-		mlx5_ib_warn(dev, "bad offset\n");
-		goto err_umem;
-	}
-
-	in->pas = kvcalloc(ncont, sizeof(*in->pas), GFP_KERNEL);
-	if (!in->pas) {
-		err = -ENOMEM;
-		goto err_umem;
-	}
-
-	mlx5_ib_populate_pas(dev, srq->umem, page_shift, in->pas, 0);
-
-=======
->>>>>>> 7d2a07b7
 	err = mlx5_ib_db_map_user(ucontext, ucmd.db_addr, &srq->db);
 	if (err) {
 		mlx5_ib_dbg(dev, "map doorbell failed\n");
