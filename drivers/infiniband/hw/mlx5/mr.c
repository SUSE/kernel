/*
 * Copyright (c) 2013-2015, Mellanox Technologies. All rights reserved.
 * Copyright (c) 2020, Intel Corporation. All rights reserved.
 *
 * This software is available to you under a choice of one of two
 * licenses.  You may choose to be licensed under the terms of the GNU
 * General Public License (GPL) Version 2, available from the file
 * COPYING in the main directory of this source tree, or the
 * OpenIB.org BSD license below:
 *
 *     Redistribution and use in source and binary forms, with or
 *     without modification, are permitted provided that the following
 *     conditions are met:
 *
 *      - Redistributions of source code must retain the above
 *        copyright notice, this list of conditions and the following
 *        disclaimer.
 *
 *      - Redistributions in binary form must reproduce the above
 *        copyright notice, this list of conditions and the following
 *        disclaimer in the documentation and/or other materials
 *        provided with the distribution.
 *
 * THE SOFTWARE IS PROVIDED "AS IS", WITHOUT WARRANTY OF ANY KIND,
 * EXPRESS OR IMPLIED, INCLUDING BUT NOT LIMITED TO THE WARRANTIES OF
 * MERCHANTABILITY, FITNESS FOR A PARTICULAR PURPOSE AND
 * NONINFRINGEMENT. IN NO EVENT SHALL THE AUTHORS OR COPYRIGHT HOLDERS
 * BE LIABLE FOR ANY CLAIM, DAMAGES OR OTHER LIABILITY, WHETHER IN AN
 * ACTION OF CONTRACT, TORT OR OTHERWISE, ARISING FROM, OUT OF OR IN
 * CONNECTION WITH THE SOFTWARE OR THE USE OR OTHER DEALINGS IN THE
 * SOFTWARE.
 */


#include <linux/kref.h>
#include <linux/random.h>
#include <linux/debugfs.h>
#include <linux/export.h>
#include <linux/delay.h>
#include <linux/dma-buf.h>
#include <linux/dma-resv.h>
#include <rdma/ib_umem_odp.h>
#include "dm.h"
#include "mlx5_ib.h"
#include "umr.h"
#include "data_direct.h"

enum {
	MAX_PENDING_REG_MR = 8,
};

#define MLX5_MR_CACHE_PERSISTENT_ENTRY_MIN_DESCS 4
#define MLX5_UMR_ALIGN 2048

static void
create_mkey_callback(int status, struct mlx5_async_work *context);
static struct mlx5_ib_mr *reg_create(struct ib_pd *pd, struct ib_umem *umem,
				     u64 iova, int access_flags,
				     unsigned int page_size, bool populate,
				     int access_mode);
static int __mlx5_ib_dereg_mr(struct ib_mr *ibmr);

static void set_mkc_access_pd_addr_fields(void *mkc, int acc, u64 start_addr,
					  struct ib_pd *pd)
{
	struct mlx5_ib_dev *dev = to_mdev(pd->device);

	MLX5_SET(mkc, mkc, a, !!(acc & IB_ACCESS_REMOTE_ATOMIC));
	MLX5_SET(mkc, mkc, rw, !!(acc & IB_ACCESS_REMOTE_WRITE));
	MLX5_SET(mkc, mkc, rr, !!(acc & IB_ACCESS_REMOTE_READ));
	MLX5_SET(mkc, mkc, lw, !!(acc & IB_ACCESS_LOCAL_WRITE));
	MLX5_SET(mkc, mkc, lr, 1);

	if (acc & IB_ACCESS_RELAXED_ORDERING) {
		if (MLX5_CAP_GEN(dev->mdev, relaxed_ordering_write))
			MLX5_SET(mkc, mkc, relaxed_ordering_write, 1);

		if (MLX5_CAP_GEN(dev->mdev, relaxed_ordering_read) ||
		    (MLX5_CAP_GEN(dev->mdev,
				  relaxed_ordering_read_pci_enabled) &&
		     pcie_relaxed_ordering_enabled(dev->mdev->pdev)))
			MLX5_SET(mkc, mkc, relaxed_ordering_read, 1);
	}

	MLX5_SET(mkc, mkc, pd, to_mpd(pd)->pdn);
	MLX5_SET(mkc, mkc, qpn, 0xffffff);
	MLX5_SET64(mkc, mkc, start_addr, start_addr);
}

static void assign_mkey_variant(struct mlx5_ib_dev *dev, u32 *mkey, u32 *in)
{
	u8 key = atomic_inc_return(&dev->mkey_var);
	void *mkc;

	mkc = MLX5_ADDR_OF(create_mkey_in, in, memory_key_mkey_entry);
	MLX5_SET(mkc, mkc, mkey_7_0, key);
	*mkey = key;
}

static int mlx5_ib_create_mkey(struct mlx5_ib_dev *dev,
			       struct mlx5_ib_mkey *mkey, u32 *in, int inlen)
{
	int ret;

	assign_mkey_variant(dev, &mkey->key, in);
	ret = mlx5_core_create_mkey(dev->mdev, &mkey->key, in, inlen);
	if (!ret)
		init_waitqueue_head(&mkey->wait);

	return ret;
}

static int mlx5_ib_create_mkey_cb(struct mlx5r_async_create_mkey *async_create)
{
	struct mlx5_ib_dev *dev = async_create->ent->dev;
	size_t inlen = MLX5_ST_SZ_BYTES(create_mkey_in);
	size_t outlen = MLX5_ST_SZ_BYTES(create_mkey_out);

	MLX5_SET(create_mkey_in, async_create->in, opcode,
		 MLX5_CMD_OP_CREATE_MKEY);
	assign_mkey_variant(dev, &async_create->mkey, async_create->in);
	return mlx5_cmd_exec_cb(&dev->async_ctx, async_create->in, inlen,
				async_create->out, outlen, create_mkey_callback,
				&async_create->cb_work);
}

static int mkey_cache_max_order(struct mlx5_ib_dev *dev);
static void queue_adjust_cache_locked(struct mlx5_cache_ent *ent);

static int destroy_mkey(struct mlx5_ib_dev *dev, struct mlx5_ib_mr *mr)
{
	WARN_ON(xa_load(&dev->odp_mkeys, mlx5_base_mkey(mr->mmkey.key)));

	return mlx5_core_destroy_mkey(dev->mdev, mr->mmkey.key);
}

static void create_mkey_warn(struct mlx5_ib_dev *dev, int status, void *out)
{
	if (status == -ENXIO) /* core driver is not available */
		return;

	mlx5_ib_warn(dev, "async reg mr failed. status %d\n", status);
	if (status != -EREMOTEIO) /* driver specific failure */
		return;

	/* Failed in FW, print cmd out failure details */
	mlx5_cmd_out_err(dev->mdev, MLX5_CMD_OP_CREATE_MKEY, 0, out);
}

static int push_mkey_locked(struct mlx5_cache_ent *ent, u32 mkey)
{
	unsigned long tmp = ent->mkeys_queue.ci % NUM_MKEYS_PER_PAGE;
	struct mlx5_mkeys_page *page;

	lockdep_assert_held(&ent->mkeys_queue.lock);
	if (ent->mkeys_queue.ci >=
	    ent->mkeys_queue.num_pages * NUM_MKEYS_PER_PAGE) {
		page = kzalloc(sizeof(*page), GFP_ATOMIC);
		if (!page)
			return -ENOMEM;
		ent->mkeys_queue.num_pages++;
		list_add_tail(&page->list, &ent->mkeys_queue.pages_list);
	} else {
		page = list_last_entry(&ent->mkeys_queue.pages_list,
				       struct mlx5_mkeys_page, list);
	}

	page->mkeys[tmp] = mkey;
	ent->mkeys_queue.ci++;
	return 0;
}

static int pop_mkey_locked(struct mlx5_cache_ent *ent)
{
	unsigned long tmp = (ent->mkeys_queue.ci - 1) % NUM_MKEYS_PER_PAGE;
	struct mlx5_mkeys_page *last_page;
	u32 mkey;

	lockdep_assert_held(&ent->mkeys_queue.lock);
	last_page = list_last_entry(&ent->mkeys_queue.pages_list,
				    struct mlx5_mkeys_page, list);
	mkey = last_page->mkeys[tmp];
	last_page->mkeys[tmp] = 0;
	ent->mkeys_queue.ci--;
	if (ent->mkeys_queue.num_pages > 1 && !tmp) {
		list_del(&last_page->list);
		ent->mkeys_queue.num_pages--;
		kfree(last_page);
	}
	return mkey;
}

static void create_mkey_callback(int status, struct mlx5_async_work *context)
{
	struct mlx5r_async_create_mkey *mkey_out =
		container_of(context, struct mlx5r_async_create_mkey, cb_work);
	struct mlx5_cache_ent *ent = mkey_out->ent;
	struct mlx5_ib_dev *dev = ent->dev;
	unsigned long flags;

	if (status) {
		create_mkey_warn(dev, status, mkey_out->out);
		kfree(mkey_out);
		spin_lock_irqsave(&ent->mkeys_queue.lock, flags);
		ent->pending--;
		WRITE_ONCE(dev->fill_delay, 1);
		spin_unlock_irqrestore(&ent->mkeys_queue.lock, flags);
		mod_timer(&dev->delay_timer, jiffies + HZ);
		return;
	}

	mkey_out->mkey |= mlx5_idx_to_mkey(
		MLX5_GET(create_mkey_out, mkey_out->out, mkey_index));
	WRITE_ONCE(dev->cache.last_add, jiffies);

	spin_lock_irqsave(&ent->mkeys_queue.lock, flags);
	push_mkey_locked(ent, mkey_out->mkey);
	ent->pending--;
	/* If we are doing fill_to_high_water then keep going. */
	queue_adjust_cache_locked(ent);
	spin_unlock_irqrestore(&ent->mkeys_queue.lock, flags);
	kfree(mkey_out);
}

static int get_mkc_octo_size(unsigned int access_mode, unsigned int ndescs)
{
	int ret = 0;

	switch (access_mode) {
	case MLX5_MKC_ACCESS_MODE_MTT:
		ret = DIV_ROUND_UP(ndescs, MLX5_IB_UMR_OCTOWORD /
						   sizeof(struct mlx5_mtt));
		break;
	case MLX5_MKC_ACCESS_MODE_KSM:
		ret = DIV_ROUND_UP(ndescs, MLX5_IB_UMR_OCTOWORD /
						   sizeof(struct mlx5_klm));
		break;
	default:
		WARN_ON(1);
	}
	return ret;
}

static void set_cache_mkc(struct mlx5_cache_ent *ent, void *mkc)
{
	set_mkc_access_pd_addr_fields(mkc, ent->rb_key.access_flags, 0,
				      ent->dev->umrc.pd);
	MLX5_SET(mkc, mkc, free, 1);
	MLX5_SET(mkc, mkc, umr_en, 1);
	MLX5_SET(mkc, mkc, access_mode_1_0, ent->rb_key.access_mode & 0x3);
	MLX5_SET(mkc, mkc, access_mode_4_2,
		(ent->rb_key.access_mode >> 2) & 0x7);
	MLX5_SET(mkc, mkc, ma_translation_mode, !!ent->rb_key.ats);

	MLX5_SET(mkc, mkc, translations_octword_size,
		 get_mkc_octo_size(ent->rb_key.access_mode,
				   ent->rb_key.ndescs));
	MLX5_SET(mkc, mkc, log_page_size, PAGE_SHIFT);
}

/* Asynchronously schedule new MRs to be populated in the cache. */
static int add_keys(struct mlx5_cache_ent *ent, unsigned int num)
{
	struct mlx5r_async_create_mkey *async_create;
	void *mkc;
	int err = 0;
	int i;

	for (i = 0; i < num; i++) {
		async_create = kzalloc(sizeof(struct mlx5r_async_create_mkey),
				       GFP_KERNEL);
		if (!async_create)
			return -ENOMEM;
		mkc = MLX5_ADDR_OF(create_mkey_in, async_create->in,
				   memory_key_mkey_entry);
		set_cache_mkc(ent, mkc);
		async_create->ent = ent;

		spin_lock_irq(&ent->mkeys_queue.lock);
		if (ent->pending >= MAX_PENDING_REG_MR) {
			err = -EAGAIN;
			goto free_async_create;
		}
		ent->pending++;
		spin_unlock_irq(&ent->mkeys_queue.lock);

		err = mlx5_ib_create_mkey_cb(async_create);
		if (err) {
			mlx5_ib_warn(ent->dev, "create mkey failed %d\n", err);
			goto err_create_mkey;
		}
	}

	return 0;

err_create_mkey:
	spin_lock_irq(&ent->mkeys_queue.lock);
	ent->pending--;
free_async_create:
	spin_unlock_irq(&ent->mkeys_queue.lock);
	kfree(async_create);
	return err;
}

/* Synchronously create a MR in the cache */
static int create_cache_mkey(struct mlx5_cache_ent *ent, u32 *mkey)
{
	size_t inlen = MLX5_ST_SZ_BYTES(create_mkey_in);
	void *mkc;
	u32 *in;
	int err;

	in = kzalloc(inlen, GFP_KERNEL);
	if (!in)
		return -ENOMEM;
	mkc = MLX5_ADDR_OF(create_mkey_in, in, memory_key_mkey_entry);
	set_cache_mkc(ent, mkc);

	err = mlx5_core_create_mkey(ent->dev->mdev, mkey, in, inlen);
	if (err)
		goto free_in;

	WRITE_ONCE(ent->dev->cache.last_add, jiffies);
free_in:
	kfree(in);
	return err;
}

static void remove_cache_mr_locked(struct mlx5_cache_ent *ent)
{
	u32 mkey;

	lockdep_assert_held(&ent->mkeys_queue.lock);
	if (!ent->mkeys_queue.ci)
		return;
	mkey = pop_mkey_locked(ent);
	spin_unlock_irq(&ent->mkeys_queue.lock);
	mlx5_core_destroy_mkey(ent->dev->mdev, mkey);
	spin_lock_irq(&ent->mkeys_queue.lock);
}

static int resize_available_mrs(struct mlx5_cache_ent *ent, unsigned int target,
				bool limit_fill)
	__acquires(&ent->mkeys_queue.lock) __releases(&ent->mkeys_queue.lock)
{
	int err;

	lockdep_assert_held(&ent->mkeys_queue.lock);

	while (true) {
		if (limit_fill)
			target = ent->limit * 2;
		if (target == ent->pending + ent->mkeys_queue.ci)
			return 0;
		if (target > ent->pending + ent->mkeys_queue.ci) {
			u32 todo = target - (ent->pending + ent->mkeys_queue.ci);

			spin_unlock_irq(&ent->mkeys_queue.lock);
			err = add_keys(ent, todo);
			if (err == -EAGAIN)
				usleep_range(3000, 5000);
			spin_lock_irq(&ent->mkeys_queue.lock);
			if (err) {
				if (err != -EAGAIN)
					return err;
			} else
				return 0;
		} else {
			remove_cache_mr_locked(ent);
		}
	}
}

static ssize_t size_write(struct file *filp, const char __user *buf,
			  size_t count, loff_t *pos)
{
	struct mlx5_cache_ent *ent = filp->private_data;
	u32 target;
	int err;

	err = kstrtou32_from_user(buf, count, 0, &target);
	if (err)
		return err;

	/*
	 * Target is the new value of total_mrs the user requests, however we
	 * cannot free MRs that are in use. Compute the target value for stored
	 * mkeys.
	 */
	spin_lock_irq(&ent->mkeys_queue.lock);
	if (target < ent->in_use) {
		err = -EINVAL;
		goto err_unlock;
	}
	target = target - ent->in_use;
	if (target < ent->limit || target > ent->limit*2) {
		err = -EINVAL;
		goto err_unlock;
	}
	err = resize_available_mrs(ent, target, false);
	if (err)
		goto err_unlock;
	spin_unlock_irq(&ent->mkeys_queue.lock);

	return count;

err_unlock:
	spin_unlock_irq(&ent->mkeys_queue.lock);
	return err;
}

static ssize_t size_read(struct file *filp, char __user *buf, size_t count,
			 loff_t *pos)
{
	struct mlx5_cache_ent *ent = filp->private_data;
	char lbuf[20];
	int err;

	err = snprintf(lbuf, sizeof(lbuf), "%ld\n",
		       ent->mkeys_queue.ci + ent->in_use);
	if (err < 0)
		return err;

	return simple_read_from_buffer(buf, count, pos, lbuf, err);
}

static const struct file_operations size_fops = {
	.owner	= THIS_MODULE,
	.open	= simple_open,
	.write	= size_write,
	.read	= size_read,
};

static ssize_t limit_write(struct file *filp, const char __user *buf,
			   size_t count, loff_t *pos)
{
	struct mlx5_cache_ent *ent = filp->private_data;
	u32 var;
	int err;

	err = kstrtou32_from_user(buf, count, 0, &var);
	if (err)
		return err;

	/*
	 * Upon set we immediately fill the cache to high water mark implied by
	 * the limit.
	 */
	spin_lock_irq(&ent->mkeys_queue.lock);
	ent->limit = var;
	err = resize_available_mrs(ent, 0, true);
	spin_unlock_irq(&ent->mkeys_queue.lock);
	if (err)
		return err;
	return count;
}

static ssize_t limit_read(struct file *filp, char __user *buf, size_t count,
			  loff_t *pos)
{
	struct mlx5_cache_ent *ent = filp->private_data;
	char lbuf[20];
	int err;

	err = snprintf(lbuf, sizeof(lbuf), "%d\n", ent->limit);
	if (err < 0)
		return err;

	return simple_read_from_buffer(buf, count, pos, lbuf, err);
}

static const struct file_operations limit_fops = {
	.owner	= THIS_MODULE,
	.open	= simple_open,
	.write	= limit_write,
	.read	= limit_read,
};

static bool someone_adding(struct mlx5_mkey_cache *cache)
{
	struct mlx5_cache_ent *ent;
	struct rb_node *node;
	bool ret;

	mutex_lock(&cache->rb_lock);
	for (node = rb_first(&cache->rb_root); node; node = rb_next(node)) {
		ent = rb_entry(node, struct mlx5_cache_ent, node);
		spin_lock_irq(&ent->mkeys_queue.lock);
		ret = ent->mkeys_queue.ci < ent->limit;
		spin_unlock_irq(&ent->mkeys_queue.lock);
		if (ret) {
			mutex_unlock(&cache->rb_lock);
			return true;
		}
	}
	mutex_unlock(&cache->rb_lock);
	return false;
}

/*
 * Check if the bucket is outside the high/low water mark and schedule an async
 * update. The cache refill has hysteresis, once the low water mark is hit it is
 * refilled up to the high mark.
 */
static void queue_adjust_cache_locked(struct mlx5_cache_ent *ent)
{
	lockdep_assert_held(&ent->mkeys_queue.lock);

	if (ent->disabled || READ_ONCE(ent->dev->fill_delay) || ent->is_tmp)
		return;
	if (ent->mkeys_queue.ci < ent->limit) {
		ent->fill_to_high_water = true;
		mod_delayed_work(ent->dev->cache.wq, &ent->dwork, 0);
	} else if (ent->fill_to_high_water &&
		   ent->mkeys_queue.ci + ent->pending < 2 * ent->limit) {
		/*
		 * Once we start populating due to hitting a low water mark
		 * continue until we pass the high water mark.
		 */
		mod_delayed_work(ent->dev->cache.wq, &ent->dwork, 0);
	} else if (ent->mkeys_queue.ci == 2 * ent->limit) {
		ent->fill_to_high_water = false;
	} else if (ent->mkeys_queue.ci > 2 * ent->limit) {
		/* Queue deletion of excess entries */
		ent->fill_to_high_water = false;
		if (ent->pending)
			queue_delayed_work(ent->dev->cache.wq, &ent->dwork,
					   msecs_to_jiffies(1000));
		else
			mod_delayed_work(ent->dev->cache.wq, &ent->dwork, 0);
	}
}

static void clean_keys(struct mlx5_ib_dev *dev, struct mlx5_cache_ent *ent)
{
	u32 mkey;

	spin_lock_irq(&ent->mkeys_queue.lock);
	while (ent->mkeys_queue.ci) {
		mkey = pop_mkey_locked(ent);
		spin_unlock_irq(&ent->mkeys_queue.lock);
		mlx5_core_destroy_mkey(dev->mdev, mkey);
		spin_lock_irq(&ent->mkeys_queue.lock);
	}
	ent->tmp_cleanup_scheduled = false;
	spin_unlock_irq(&ent->mkeys_queue.lock);
}

static void __cache_work_func(struct mlx5_cache_ent *ent)
{
	struct mlx5_ib_dev *dev = ent->dev;
	struct mlx5_mkey_cache *cache = &dev->cache;
	int err;

	spin_lock_irq(&ent->mkeys_queue.lock);
	if (ent->disabled)
		goto out;

	if (ent->fill_to_high_water &&
	    ent->mkeys_queue.ci + ent->pending < 2 * ent->limit &&
	    !READ_ONCE(dev->fill_delay)) {
		spin_unlock_irq(&ent->mkeys_queue.lock);
		err = add_keys(ent, 1);
		spin_lock_irq(&ent->mkeys_queue.lock);
		if (ent->disabled)
			goto out;
		if (err) {
			/*
			 * EAGAIN only happens if there are pending MRs, so we
			 * will be rescheduled when storing them. The only
			 * failure path here is ENOMEM.
			 */
			if (err != -EAGAIN) {
				mlx5_ib_warn(
					dev,
					"add keys command failed, err %d\n",
					err);
				queue_delayed_work(cache->wq, &ent->dwork,
						   msecs_to_jiffies(1000));
			}
		}
	} else if (ent->mkeys_queue.ci > 2 * ent->limit) {
		bool need_delay;

		/*
		 * The remove_cache_mr() logic is performed as garbage
		 * collection task. Such task is intended to be run when no
		 * other active processes are running.
		 *
		 * The need_resched() will return TRUE if there are user tasks
		 * to be activated in near future.
		 *
		 * In such case, we don't execute remove_cache_mr() and postpone
		 * the garbage collection work to try to run in next cycle, in
		 * order to free CPU resources to other tasks.
		 */
		spin_unlock_irq(&ent->mkeys_queue.lock);
		need_delay = need_resched() || someone_adding(cache) ||
			     !time_after(jiffies,
					 READ_ONCE(cache->last_add) + 300 * HZ);
		spin_lock_irq(&ent->mkeys_queue.lock);
		if (ent->disabled)
			goto out;
		if (need_delay) {
			queue_delayed_work(cache->wq, &ent->dwork, 300 * HZ);
			goto out;
		}
		remove_cache_mr_locked(ent);
		queue_adjust_cache_locked(ent);
	}
out:
	spin_unlock_irq(&ent->mkeys_queue.lock);
}

static void delayed_cache_work_func(struct work_struct *work)
{
	struct mlx5_cache_ent *ent;

	ent = container_of(work, struct mlx5_cache_ent, dwork.work);
	/* temp entries are never filled, only cleaned */
	if (ent->is_tmp)
		clean_keys(ent->dev, ent);
	else
		__cache_work_func(ent);
}

static int cache_ent_key_cmp(struct mlx5r_cache_rb_key key1,
			     struct mlx5r_cache_rb_key key2)
{
	int res;

	res = key1.ats - key2.ats;
	if (res)
		return res;

	res = key1.access_mode - key2.access_mode;
	if (res)
		return res;

	res = key1.access_flags - key2.access_flags;
	if (res)
		return res;

	/*
	 * keep ndescs the last in the compare table since the find function
	 * searches for an exact match on all properties and only closest
	 * match in size.
	 */
	return key1.ndescs - key2.ndescs;
}

static int mlx5_cache_ent_insert(struct mlx5_mkey_cache *cache,
				 struct mlx5_cache_ent *ent)
{
	struct rb_node **new = &cache->rb_root.rb_node, *parent = NULL;
	struct mlx5_cache_ent *cur;
	int cmp;

	/* Figure out where to put new node */
	while (*new) {
		cur = rb_entry(*new, struct mlx5_cache_ent, node);
		parent = *new;
		cmp = cache_ent_key_cmp(cur->rb_key, ent->rb_key);
		if (cmp > 0)
			new = &((*new)->rb_left);
		if (cmp < 0)
			new = &((*new)->rb_right);
		if (cmp == 0)
			return -EEXIST;
	}

	/* Add new node and rebalance tree. */
	rb_link_node(&ent->node, parent, new);
	rb_insert_color(&ent->node, &cache->rb_root);

	return 0;
}

static struct mlx5_cache_ent *
mkey_cache_ent_from_rb_key(struct mlx5_ib_dev *dev,
			   struct mlx5r_cache_rb_key rb_key)
{
	struct rb_node *node = dev->cache.rb_root.rb_node;
	struct mlx5_cache_ent *cur, *smallest = NULL;
	u64 ndescs_limit;
	int cmp;

	/*
	 * Find the smallest ent with order >= requested_order.
	 */
	while (node) {
		cur = rb_entry(node, struct mlx5_cache_ent, node);
		cmp = cache_ent_key_cmp(cur->rb_key, rb_key);
		if (cmp > 0) {
			smallest = cur;
			node = node->rb_left;
		}
		if (cmp < 0)
			node = node->rb_right;
		if (cmp == 0)
			return cur;
	}

	/*
	 * Limit the usage of mkeys larger than twice the required size while
	 * also allowing the usage of smallest cache entry for small MRs.
	 */
	ndescs_limit = max_t(u64, rb_key.ndescs * 2,
			     MLX5_MR_CACHE_PERSISTENT_ENTRY_MIN_DESCS);

	return (smallest &&
		smallest->rb_key.access_mode == rb_key.access_mode &&
		smallest->rb_key.access_flags == rb_key.access_flags &&
		smallest->rb_key.ats == rb_key.ats &&
		smallest->rb_key.ndescs <= ndescs_limit) ?
		       smallest :
		       NULL;
}

static struct mlx5_ib_mr *_mlx5_mr_cache_alloc(struct mlx5_ib_dev *dev,
					struct mlx5_cache_ent *ent,
					int access_flags)
{
	struct mlx5_ib_mr *mr;
	int err;

	mr = kzalloc(sizeof(*mr), GFP_KERNEL);
	if (!mr)
		return ERR_PTR(-ENOMEM);

	spin_lock_irq(&ent->mkeys_queue.lock);
	ent->in_use++;

	if (!ent->mkeys_queue.ci) {
		queue_adjust_cache_locked(ent);
		ent->miss++;
		spin_unlock_irq(&ent->mkeys_queue.lock);
		err = create_cache_mkey(ent, &mr->mmkey.key);
		if (err) {
			spin_lock_irq(&ent->mkeys_queue.lock);
			ent->in_use--;
			spin_unlock_irq(&ent->mkeys_queue.lock);
			kfree(mr);
			return ERR_PTR(err);
		}
	} else {
		mr->mmkey.key = pop_mkey_locked(ent);
		queue_adjust_cache_locked(ent);
		spin_unlock_irq(&ent->mkeys_queue.lock);
	}
	mr->mmkey.cache_ent = ent;
	mr->mmkey.type = MLX5_MKEY_MR;
	mr->mmkey.rb_key = ent->rb_key;
	mr->mmkey.cacheable = true;
	init_waitqueue_head(&mr->mmkey.wait);
	return mr;
}

static int get_unchangeable_access_flags(struct mlx5_ib_dev *dev,
					 int access_flags)
{
	int ret = 0;

	if ((access_flags & IB_ACCESS_REMOTE_ATOMIC) &&
	    MLX5_CAP_GEN(dev->mdev, atomic) &&
	    MLX5_CAP_GEN(dev->mdev, umr_modify_atomic_disabled))
		ret |= IB_ACCESS_REMOTE_ATOMIC;

	if ((access_flags & IB_ACCESS_RELAXED_ORDERING) &&
	    MLX5_CAP_GEN(dev->mdev, relaxed_ordering_write) &&
	    !MLX5_CAP_GEN(dev->mdev, relaxed_ordering_write_umr))
		ret |= IB_ACCESS_RELAXED_ORDERING;

	if ((access_flags & IB_ACCESS_RELAXED_ORDERING) &&
	    (MLX5_CAP_GEN(dev->mdev, relaxed_ordering_read) ||
	     MLX5_CAP_GEN(dev->mdev, relaxed_ordering_read_pci_enabled)) &&
	    !MLX5_CAP_GEN(dev->mdev, relaxed_ordering_read_umr))
		ret |= IB_ACCESS_RELAXED_ORDERING;

	return ret;
}

struct mlx5_ib_mr *mlx5_mr_cache_alloc(struct mlx5_ib_dev *dev,
				       int access_flags, int access_mode,
				       int ndescs)
{
	struct mlx5r_cache_rb_key rb_key = {
		.ndescs = ndescs,
		.access_mode = access_mode,
		.access_flags = get_unchangeable_access_flags(dev, access_flags)
	};
	struct mlx5_cache_ent *ent = mkey_cache_ent_from_rb_key(dev, rb_key);

	if (!ent)
		return ERR_PTR(-EOPNOTSUPP);

	return _mlx5_mr_cache_alloc(dev, ent, access_flags);
}

static void mlx5_mkey_cache_debugfs_cleanup(struct mlx5_ib_dev *dev)
{
	if (!mlx5_debugfs_root || dev->is_rep)
		return;

	debugfs_remove_recursive(dev->cache.fs_root);
	dev->cache.fs_root = NULL;
}

static void mlx5_mkey_cache_debugfs_add_ent(struct mlx5_ib_dev *dev,
					    struct mlx5_cache_ent *ent)
{
	int order = order_base_2(ent->rb_key.ndescs);
	struct dentry *dir;

	if (!mlx5_debugfs_root || dev->is_rep)
		return;

	if (ent->rb_key.access_mode == MLX5_MKC_ACCESS_MODE_KSM)
		order = MLX5_IMR_KSM_CACHE_ENTRY + 2;

	sprintf(ent->name, "%d", order);
	dir = debugfs_create_dir(ent->name, dev->cache.fs_root);
	debugfs_create_file("size", 0600, dir, ent, &size_fops);
	debugfs_create_file("limit", 0600, dir, ent, &limit_fops);
	debugfs_create_ulong("cur", 0400, dir, &ent->mkeys_queue.ci);
	debugfs_create_u32("miss", 0600, dir, &ent->miss);
}

static void mlx5_mkey_cache_debugfs_init(struct mlx5_ib_dev *dev)
{
	struct dentry *dbg_root = mlx5_debugfs_get_dev_root(dev->mdev);
	struct mlx5_mkey_cache *cache = &dev->cache;

	if (!mlx5_debugfs_root || dev->is_rep)
		return;

	cache->fs_root = debugfs_create_dir("mr_cache", dbg_root);
}

static void delay_time_func(struct timer_list *t)
{
	struct mlx5_ib_dev *dev = from_timer(dev, t, delay_timer);

	WRITE_ONCE(dev->fill_delay, 0);
}

static int mlx5r_mkeys_init(struct mlx5_cache_ent *ent)
{
	struct mlx5_mkeys_page *page;

	page = kzalloc(sizeof(*page), GFP_KERNEL);
	if (!page)
		return -ENOMEM;
	INIT_LIST_HEAD(&ent->mkeys_queue.pages_list);
	spin_lock_init(&ent->mkeys_queue.lock);
	list_add_tail(&page->list, &ent->mkeys_queue.pages_list);
	ent->mkeys_queue.num_pages++;
	return 0;
}

static void mlx5r_mkeys_uninit(struct mlx5_cache_ent *ent)
{
	struct mlx5_mkeys_page *page;

	WARN_ON(ent->mkeys_queue.ci || ent->mkeys_queue.num_pages > 1);
	page = list_last_entry(&ent->mkeys_queue.pages_list,
			       struct mlx5_mkeys_page, list);
	list_del(&page->list);
	kfree(page);
}

struct mlx5_cache_ent *
mlx5r_cache_create_ent_locked(struct mlx5_ib_dev *dev,
			      struct mlx5r_cache_rb_key rb_key,
			      bool persistent_entry)
{
	struct mlx5_cache_ent *ent;
	int order;
	int ret;

	ent = kzalloc(sizeof(*ent), GFP_KERNEL);
	if (!ent)
		return ERR_PTR(-ENOMEM);

	ret = mlx5r_mkeys_init(ent);
	if (ret)
		goto mkeys_err;
	ent->rb_key = rb_key;
	ent->dev = dev;
	ent->is_tmp = !persistent_entry;

	INIT_DELAYED_WORK(&ent->dwork, delayed_cache_work_func);

	ret = mlx5_cache_ent_insert(&dev->cache, ent);
	if (ret)
		goto ent_insert_err;

	if (persistent_entry) {
		if (rb_key.access_mode == MLX5_MKC_ACCESS_MODE_KSM)
			order = MLX5_IMR_KSM_CACHE_ENTRY;
		else
			order = order_base_2(rb_key.ndescs) - 2;

		if ((dev->mdev->profile.mask & MLX5_PROF_MASK_MR_CACHE) &&
		    !dev->is_rep && mlx5_core_is_pf(dev->mdev) &&
		    mlx5r_umr_can_load_pas(dev, 0))
			ent->limit = dev->mdev->profile.mr_cache[order].limit;
		else
			ent->limit = 0;

		mlx5_mkey_cache_debugfs_add_ent(dev, ent);
	}

	return ent;
ent_insert_err:
	mlx5r_mkeys_uninit(ent);
mkeys_err:
	kfree(ent);
	return ERR_PTR(ret);
}

int mlx5_mkey_cache_init(struct mlx5_ib_dev *dev)
{
	struct mlx5_mkey_cache *cache = &dev->cache;
	struct rb_root *root = &dev->cache.rb_root;
	struct mlx5r_cache_rb_key rb_key = {
		.access_mode = MLX5_MKC_ACCESS_MODE_MTT,
	};
	struct mlx5_cache_ent *ent;
	struct rb_node *node;
	int ret;
	int i;

	mutex_init(&dev->slow_path_mutex);
	mutex_init(&dev->cache.rb_lock);
	dev->cache.rb_root = RB_ROOT;
	cache->wq = alloc_ordered_workqueue("mkey_cache", WQ_MEM_RECLAIM);
	if (!cache->wq) {
		mlx5_ib_warn(dev, "failed to create work queue\n");
		return -ENOMEM;
	}

	mlx5_cmd_init_async_ctx(dev->mdev, &dev->async_ctx);
	timer_setup(&dev->delay_timer, delay_time_func, 0);
	mlx5_mkey_cache_debugfs_init(dev);
	mutex_lock(&cache->rb_lock);
	for (i = 0; i <= mkey_cache_max_order(dev); i++) {
		rb_key.ndescs = MLX5_MR_CACHE_PERSISTENT_ENTRY_MIN_DESCS << i;
		ent = mlx5r_cache_create_ent_locked(dev, rb_key, true);
		if (IS_ERR(ent)) {
			ret = PTR_ERR(ent);
			goto err;
		}
	}

	ret = mlx5_odp_init_mkey_cache(dev);
	if (ret)
		goto err;

	mutex_unlock(&cache->rb_lock);
	for (node = rb_first(root); node; node = rb_next(node)) {
		ent = rb_entry(node, struct mlx5_cache_ent, node);
		spin_lock_irq(&ent->mkeys_queue.lock);
		queue_adjust_cache_locked(ent);
		spin_unlock_irq(&ent->mkeys_queue.lock);
	}

	return 0;

err:
	mutex_unlock(&cache->rb_lock);
	mlx5_mkey_cache_debugfs_cleanup(dev);
	mlx5_ib_warn(dev, "failed to create mkey cache entry\n");
	return ret;
}

void mlx5_mkey_cache_cleanup(struct mlx5_ib_dev *dev)
{
	struct rb_root *root = &dev->cache.rb_root;
	struct mlx5_cache_ent *ent;
	struct rb_node *node;

	if (!dev->cache.wq)
		return;

	mutex_lock(&dev->cache.rb_lock);
	for (node = rb_first(root); node; node = rb_next(node)) {
		ent = rb_entry(node, struct mlx5_cache_ent, node);
		spin_lock_irq(&ent->mkeys_queue.lock);
		ent->disabled = true;
		spin_unlock_irq(&ent->mkeys_queue.lock);
		cancel_delayed_work(&ent->dwork);
	}
	mutex_unlock(&dev->cache.rb_lock);

	/*
	 * After all entries are disabled and will not reschedule on WQ,
	 * flush it and all async commands.
	 */
	flush_workqueue(dev->cache.wq);

	mlx5_mkey_cache_debugfs_cleanup(dev);
	mlx5_cmd_cleanup_async_ctx(&dev->async_ctx);

	/* At this point all entries are disabled and have no concurrent work. */
	mutex_lock(&dev->cache.rb_lock);
	node = rb_first(root);
	while (node) {
		ent = rb_entry(node, struct mlx5_cache_ent, node);
		node = rb_next(node);
		clean_keys(dev, ent);
		rb_erase(&ent->node, root);
		mlx5r_mkeys_uninit(ent);
		kfree(ent);
	}
	mutex_unlock(&dev->cache.rb_lock);

	destroy_workqueue(dev->cache.wq);
	del_timer_sync(&dev->delay_timer);
}

struct ib_mr *mlx5_ib_get_dma_mr(struct ib_pd *pd, int acc)
{
	struct mlx5_ib_dev *dev = to_mdev(pd->device);
	int inlen = MLX5_ST_SZ_BYTES(create_mkey_in);
	struct mlx5_ib_mr *mr;
	void *mkc;
	u32 *in;
	int err;

	mr = kzalloc(sizeof(*mr), GFP_KERNEL);
	if (!mr)
		return ERR_PTR(-ENOMEM);

	in = kzalloc(inlen, GFP_KERNEL);
	if (!in) {
		err = -ENOMEM;
		goto err_free;
	}

	mkc = MLX5_ADDR_OF(create_mkey_in, in, memory_key_mkey_entry);

	MLX5_SET(mkc, mkc, access_mode_1_0, MLX5_MKC_ACCESS_MODE_PA);
	MLX5_SET(mkc, mkc, length64, 1);
	set_mkc_access_pd_addr_fields(mkc, acc | IB_ACCESS_RELAXED_ORDERING, 0,
				      pd);
	MLX5_SET(mkc, mkc, ma_translation_mode, MLX5_CAP_GEN(dev->mdev, ats));

	err = mlx5_ib_create_mkey(dev, &mr->mmkey, in, inlen);
	if (err)
		goto err_in;

	kfree(in);
	mr->mmkey.type = MLX5_MKEY_MR;
	mr->ibmr.lkey = mr->mmkey.key;
	mr->ibmr.rkey = mr->mmkey.key;
	mr->umem = NULL;

	return &mr->ibmr;

err_in:
	kfree(in);

err_free:
	kfree(mr);

	return ERR_PTR(err);
}

static int get_octo_len(u64 addr, u64 len, int page_shift)
{
	u64 page_size = 1ULL << page_shift;
	u64 offset;
	int npages;

	offset = addr & (page_size - 1);
	npages = ALIGN(len + offset, page_size) >> page_shift;
	return (npages + 1) / 2;
}

static int mkey_cache_max_order(struct mlx5_ib_dev *dev)
{
	if (MLX5_CAP_GEN(dev->mdev, umr_extended_translation_offset))
		return MKEY_CACHE_LAST_STD_ENTRY;
	return MLX5_MAX_UMR_SHIFT;
}

static void set_mr_fields(struct mlx5_ib_dev *dev, struct mlx5_ib_mr *mr,
			  u64 length, int access_flags, u64 iova)
{
	mr->ibmr.lkey = mr->mmkey.key;
	mr->ibmr.rkey = mr->mmkey.key;
	mr->ibmr.length = length;
	mr->ibmr.device = &dev->ib_dev;
	mr->ibmr.iova = iova;
	mr->access_flags = access_flags;
}

static unsigned int mlx5_umem_dmabuf_default_pgsz(struct ib_umem *umem,
						  u64 iova)
{
	/*
	 * The alignment of iova has already been checked upon entering
	 * UVERBS_METHOD_REG_DMABUF_MR
	 */
	umem->iova = iova;
	return PAGE_SIZE;
}

static struct mlx5_ib_mr *alloc_cacheable_mr(struct ib_pd *pd,
					     struct ib_umem *umem, u64 iova,
					     int access_flags, int access_mode)
{
	struct mlx5_ib_dev *dev = to_mdev(pd->device);
	struct mlx5r_cache_rb_key rb_key = {};
	struct mlx5_cache_ent *ent;
	struct mlx5_ib_mr *mr;
	unsigned int page_size;

	if (umem->is_dmabuf)
		page_size = mlx5_umem_dmabuf_default_pgsz(umem, iova);
	else
		page_size = mlx5_umem_mkc_find_best_pgsz(dev, umem, iova);
	if (WARN_ON(!page_size))
		return ERR_PTR(-EINVAL);

	rb_key.access_mode = access_mode;
	rb_key.ndescs = ib_umem_num_dma_blocks(umem, page_size);
	rb_key.ats = mlx5_umem_needs_ats(dev, umem, access_flags);
	rb_key.access_flags = get_unchangeable_access_flags(dev, access_flags);
	ent = mkey_cache_ent_from_rb_key(dev, rb_key);
	/*
	 * If the MR can't come from the cache then synchronously create an uncached
	 * one.
	 */
	if (!ent) {
		mutex_lock(&dev->slow_path_mutex);
		mr = reg_create(pd, umem, iova, access_flags, page_size, false, access_mode);
		mutex_unlock(&dev->slow_path_mutex);
		if (IS_ERR(mr))
			return mr;
		mr->mmkey.rb_key = rb_key;
		mr->mmkey.cacheable = true;
		return mr;
	}

	mr = _mlx5_mr_cache_alloc(dev, ent, access_flags);
	if (IS_ERR(mr))
		return mr;

	mr->ibmr.pd = pd;
	mr->umem = umem;
	mr->page_shift = order_base_2(page_size);
	set_mr_fields(dev, mr, umem->length, access_flags, iova);

	return mr;
}

static struct ib_mr *
reg_create_crossing_vhca_mr(struct ib_pd *pd, u64 iova, u64 length, int access_flags,
			    u32 crossed_lkey)
{
	struct mlx5_ib_dev *dev = to_mdev(pd->device);
	int access_mode = MLX5_MKC_ACCESS_MODE_CROSSING;
	struct mlx5_ib_mr *mr;
	void *mkc;
	int inlen;
	u32 *in;
	int err;

	if (!MLX5_CAP_GEN(dev->mdev, crossing_vhca_mkey))
		return ERR_PTR(-EOPNOTSUPP);

	mr = kzalloc(sizeof(*mr), GFP_KERNEL);
	if (!mr)
		return ERR_PTR(-ENOMEM);

	inlen = MLX5_ST_SZ_BYTES(create_mkey_in);
	in = kvzalloc(inlen, GFP_KERNEL);
	if (!in) {
		err = -ENOMEM;
		goto err_1;
	}

	mkc = MLX5_ADDR_OF(create_mkey_in, in, memory_key_mkey_entry);
	MLX5_SET(mkc, mkc, crossing_target_vhca_id,
		 MLX5_CAP_GEN(dev->mdev, vhca_id));
	MLX5_SET(mkc, mkc, translations_octword_size, crossed_lkey);
	MLX5_SET(mkc, mkc, access_mode_1_0, access_mode & 0x3);
	MLX5_SET(mkc, mkc, access_mode_4_2, (access_mode >> 2) & 0x7);

	/* for this crossing mkey IOVA should be 0 and len should be IOVA + len */
	set_mkc_access_pd_addr_fields(mkc, access_flags, 0, pd);
	MLX5_SET64(mkc, mkc, len, iova + length);

	MLX5_SET(mkc, mkc, free, 0);
	MLX5_SET(mkc, mkc, umr_en, 0);
	err = mlx5_ib_create_mkey(dev, &mr->mmkey, in, inlen);
	if (err)
		goto err_2;

	mr->mmkey.type = MLX5_MKEY_MR;
	set_mr_fields(dev, mr, length, access_flags, iova);
	mr->ibmr.pd = pd;
	kvfree(in);
	mlx5_ib_dbg(dev, "crossing mkey = 0x%x\n", mr->mmkey.key);

	return &mr->ibmr;
err_2:
	kvfree(in);
err_1:
	kfree(mr);
	return ERR_PTR(err);
}

/*
 * If ibmr is NULL it will be allocated by reg_create.
 * Else, the given ibmr will be used.
 */
static struct mlx5_ib_mr *reg_create(struct ib_pd *pd, struct ib_umem *umem,
				     u64 iova, int access_flags,
				     unsigned int page_size, bool populate,
				     int access_mode)
{
	struct mlx5_ib_dev *dev = to_mdev(pd->device);
	struct mlx5_ib_mr *mr;
	__be64 *pas;
	void *mkc;
	int inlen;
	u32 *in;
	int err;
	bool pg_cap = !!(MLX5_CAP_GEN(dev->mdev, pg)) &&
		(access_mode == MLX5_MKC_ACCESS_MODE_MTT);
	bool ksm_mode = (access_mode == MLX5_MKC_ACCESS_MODE_KSM);

	if (!page_size)
		return ERR_PTR(-EINVAL);
	mr = kzalloc(sizeof(*mr), GFP_KERNEL);
	if (!mr)
		return ERR_PTR(-ENOMEM);

	mr->ibmr.pd = pd;
	mr->access_flags = access_flags;
	mr->page_shift = order_base_2(page_size);

	inlen = MLX5_ST_SZ_BYTES(create_mkey_in);
	if (populate)
		inlen += sizeof(*pas) *
			 roundup(ib_umem_num_dma_blocks(umem, page_size), 2);
	in = kvzalloc(inlen, GFP_KERNEL);
	if (!in) {
		err = -ENOMEM;
		goto err_1;
	}
	pas = (__be64 *)MLX5_ADDR_OF(create_mkey_in, in, klm_pas_mtt);
	if (populate) {
		if (WARN_ON(access_flags & IB_ACCESS_ON_DEMAND || ksm_mode)) {
			err = -EINVAL;
			goto err_2;
		}
		mlx5_ib_populate_pas(umem, 1UL << mr->page_shift, pas,
				     pg_cap ? MLX5_IB_MTT_PRESENT : 0);
	}

	/* The pg_access bit allows setting the access flags
	 * in the page list submitted with the command.
	 */
	MLX5_SET(create_mkey_in, in, pg_access, !!(pg_cap));

	mkc = MLX5_ADDR_OF(create_mkey_in, in, memory_key_mkey_entry);
	set_mkc_access_pd_addr_fields(mkc, access_flags, iova,
				      populate ? pd : dev->umrc.pd);
	/* In case a data direct flow, overwrite the pdn field by its internal kernel PD */
	if (umem->is_dmabuf && ksm_mode)
		MLX5_SET(mkc, mkc, pd, dev->ddr.pdn);

	MLX5_SET(mkc, mkc, free, !populate);
	MLX5_SET(mkc, mkc, access_mode_1_0, access_mode);
	MLX5_SET(mkc, mkc, umr_en, 1);

	MLX5_SET64(mkc, mkc, len, umem->length);
	MLX5_SET(mkc, mkc, bsf_octword_size, 0);
	if (ksm_mode)
		MLX5_SET(mkc, mkc, translations_octword_size,
			 get_octo_len(iova, umem->length, mr->page_shift) * 2);
	else
		MLX5_SET(mkc, mkc, translations_octword_size,
			 get_octo_len(iova, umem->length, mr->page_shift));
	MLX5_SET(mkc, mkc, log_page_size, mr->page_shift);
	if (mlx5_umem_needs_ats(dev, umem, access_flags))
		MLX5_SET(mkc, mkc, ma_translation_mode, 1);
	if (populate) {
		MLX5_SET(create_mkey_in, in, translations_octword_actual_size,
			 get_octo_len(iova, umem->length, mr->page_shift));
	}

	err = mlx5_ib_create_mkey(dev, &mr->mmkey, in, inlen);
	if (err) {
		mlx5_ib_warn(dev, "create mkey failed\n");
		goto err_2;
	}
	mr->mmkey.type = MLX5_MKEY_MR;
	mr->mmkey.ndescs = get_octo_len(iova, umem->length, mr->page_shift);
	mr->umem = umem;
	set_mr_fields(dev, mr, umem->length, access_flags, iova);
	kvfree(in);

	mlx5_ib_dbg(dev, "mkey = 0x%x\n", mr->mmkey.key);

	return mr;

err_2:
	kvfree(in);
err_1:
	kfree(mr);
	return ERR_PTR(err);
}

static struct ib_mr *mlx5_ib_get_dm_mr(struct ib_pd *pd, u64 start_addr,
				       u64 length, int acc, int mode)
{
	struct mlx5_ib_dev *dev = to_mdev(pd->device);
	int inlen = MLX5_ST_SZ_BYTES(create_mkey_in);
	struct mlx5_ib_mr *mr;
	void *mkc;
	u32 *in;
	int err;

	mr = kzalloc(sizeof(*mr), GFP_KERNEL);
	if (!mr)
		return ERR_PTR(-ENOMEM);

	in = kzalloc(inlen, GFP_KERNEL);
	if (!in) {
		err = -ENOMEM;
		goto err_free;
	}

	mkc = MLX5_ADDR_OF(create_mkey_in, in, memory_key_mkey_entry);

	MLX5_SET(mkc, mkc, access_mode_1_0, mode & 0x3);
	MLX5_SET(mkc, mkc, access_mode_4_2, (mode >> 2) & 0x7);
	MLX5_SET64(mkc, mkc, len, length);
	set_mkc_access_pd_addr_fields(mkc, acc, start_addr, pd);

	err = mlx5_ib_create_mkey(dev, &mr->mmkey, in, inlen);
	if (err)
		goto err_in;

	kfree(in);

	set_mr_fields(dev, mr, length, acc, start_addr);

	return &mr->ibmr;

err_in:
	kfree(in);

err_free:
	kfree(mr);

	return ERR_PTR(err);
}

int mlx5_ib_advise_mr(struct ib_pd *pd,
		      enum ib_uverbs_advise_mr_advice advice,
		      u32 flags,
		      struct ib_sge *sg_list,
		      u32 num_sge,
		      struct uverbs_attr_bundle *attrs)
{
	if (advice != IB_UVERBS_ADVISE_MR_ADVICE_PREFETCH &&
	    advice != IB_UVERBS_ADVISE_MR_ADVICE_PREFETCH_WRITE &&
	    advice != IB_UVERBS_ADVISE_MR_ADVICE_PREFETCH_NO_FAULT)
		return -EOPNOTSUPP;

	return mlx5_ib_advise_mr_prefetch(pd, advice, flags,
					 sg_list, num_sge);
}

struct ib_mr *mlx5_ib_reg_dm_mr(struct ib_pd *pd, struct ib_dm *dm,
				struct ib_dm_mr_attr *attr,
				struct uverbs_attr_bundle *attrs)
{
	struct mlx5_ib_dm *mdm = to_mdm(dm);
	struct mlx5_core_dev *dev = to_mdev(dm->device)->mdev;
	u64 start_addr = mdm->dev_addr + attr->offset;
	int mode;

	switch (mdm->type) {
	case MLX5_IB_UAPI_DM_TYPE_MEMIC:
		if (attr->access_flags & ~MLX5_IB_DM_MEMIC_ALLOWED_ACCESS)
			return ERR_PTR(-EINVAL);

		mode = MLX5_MKC_ACCESS_MODE_MEMIC;
		start_addr -= pci_resource_start(dev->pdev, 0);
		break;
	case MLX5_IB_UAPI_DM_TYPE_STEERING_SW_ICM:
	case MLX5_IB_UAPI_DM_TYPE_HEADER_MODIFY_SW_ICM:
	case MLX5_IB_UAPI_DM_TYPE_HEADER_MODIFY_PATTERN_SW_ICM:
	case MLX5_IB_UAPI_DM_TYPE_ENCAP_SW_ICM:
		if (attr->access_flags & ~MLX5_IB_DM_SW_ICM_ALLOWED_ACCESS)
			return ERR_PTR(-EINVAL);

		mode = MLX5_MKC_ACCESS_MODE_SW_ICM;
		break;
	default:
		return ERR_PTR(-EINVAL);
	}

	return mlx5_ib_get_dm_mr(pd, start_addr, attr->length,
				 attr->access_flags, mode);
}

static struct ib_mr *create_real_mr(struct ib_pd *pd, struct ib_umem *umem,
				    u64 iova, int access_flags)
{
	struct mlx5_ib_dev *dev = to_mdev(pd->device);
	struct mlx5_ib_mr *mr = NULL;
	bool xlt_with_umr;
	int err;

	xlt_with_umr = mlx5r_umr_can_load_pas(dev, umem->length);
	if (xlt_with_umr) {
		mr = alloc_cacheable_mr(pd, umem, iova, access_flags,
					MLX5_MKC_ACCESS_MODE_MTT);
	} else {
		unsigned int page_size =
			mlx5_umem_mkc_find_best_pgsz(dev, umem, iova);

		mutex_lock(&dev->slow_path_mutex);
		mr = reg_create(pd, umem, iova, access_flags, page_size,
				true, MLX5_MKC_ACCESS_MODE_MTT);
		mutex_unlock(&dev->slow_path_mutex);
	}
	if (IS_ERR(mr)) {
		ib_umem_release(umem);
		return ERR_CAST(mr);
	}

	mlx5_ib_dbg(dev, "mkey 0x%x\n", mr->mmkey.key);

	atomic_add(ib_umem_num_pages(umem), &dev->mdev->priv.reg_pages);

	if (xlt_with_umr) {
		/*
		 * If the MR was created with reg_create then it will be
		 * configured properly but left disabled. It is safe to go ahead
		 * and configure it again via UMR while enabling it.
		 */
		err = mlx5r_umr_update_mr_pas(mr, MLX5_IB_UPD_XLT_ENABLE);
		if (err) {
			mlx5_ib_dereg_mr(&mr->ibmr, NULL);
			return ERR_PTR(err);
		}
	}
	return &mr->ibmr;
}

static struct ib_mr *create_user_odp_mr(struct ib_pd *pd, u64 start, u64 length,
					u64 iova, int access_flags,
					struct ib_udata *udata)
{
	struct mlx5_ib_dev *dev = to_mdev(pd->device);
	struct ib_umem_odp *odp;
	struct mlx5_ib_mr *mr;
	int err;

	if (!IS_ENABLED(CONFIG_INFINIBAND_ON_DEMAND_PAGING))
		return ERR_PTR(-EOPNOTSUPP);

	err = mlx5r_odp_create_eq(dev, &dev->odp_pf_eq);
	if (err)
		return ERR_PTR(err);
	if (!start && length == U64_MAX) {
		if (iova != 0)
			return ERR_PTR(-EINVAL);
		if (!(dev->odp_caps.general_caps & IB_ODP_SUPPORT_IMPLICIT))
			return ERR_PTR(-EINVAL);

		mr = mlx5_ib_alloc_implicit_mr(to_mpd(pd), access_flags);
		if (IS_ERR(mr))
			return ERR_CAST(mr);
		return &mr->ibmr;
	}

	/* ODP requires xlt update via umr to work. */
	if (!mlx5r_umr_can_load_pas(dev, length))
		return ERR_PTR(-EINVAL);

	odp = ib_umem_odp_get(&dev->ib_dev, start, length, access_flags,
			      &mlx5_mn_ops);
	if (IS_ERR(odp))
		return ERR_CAST(odp);

	mr = alloc_cacheable_mr(pd, &odp->umem, iova, access_flags,
				MLX5_MKC_ACCESS_MODE_MTT);
	if (IS_ERR(mr)) {
		ib_umem_release(&odp->umem);
		return ERR_CAST(mr);
	}
	xa_init(&mr->implicit_children);

	odp->private = mr;
	err = mlx5r_store_odp_mkey(dev, &mr->mmkey);
	if (err)
		goto err_dereg_mr;

	err = mlx5_ib_init_odp_mr(mr);
	if (err)
		goto err_dereg_mr;
	return &mr->ibmr;

err_dereg_mr:
	mlx5_ib_dereg_mr(&mr->ibmr, NULL);
	return ERR_PTR(err);
}

struct ib_mr *mlx5_ib_reg_user_mr(struct ib_pd *pd, u64 start, u64 length,
				  u64 iova, int access_flags,
				  struct ib_udata *udata)
{
	struct mlx5_ib_dev *dev = to_mdev(pd->device);
	struct ib_umem *umem;
	int err;

	if (!IS_ENABLED(CONFIG_INFINIBAND_USER_MEM))
		return ERR_PTR(-EOPNOTSUPP);

	mlx5_ib_dbg(dev, "start 0x%llx, iova 0x%llx, length 0x%llx, access_flags 0x%x\n",
		    start, iova, length, access_flags);

	err = mlx5r_umr_resource_init(dev);
	if (err)
		return ERR_PTR(err);

	if (access_flags & IB_ACCESS_ON_DEMAND)
		return create_user_odp_mr(pd, start, length, iova, access_flags,
					  udata);
	umem = ib_umem_get(&dev->ib_dev, start, length, access_flags);
	if (IS_ERR(umem))
		return ERR_CAST(umem);
	return create_real_mr(pd, umem, iova, access_flags);
}

static void mlx5_ib_dmabuf_invalidate_cb(struct dma_buf_attachment *attach)
{
	struct ib_umem_dmabuf *umem_dmabuf = attach->importer_priv;
	struct mlx5_ib_mr *mr = umem_dmabuf->private;

	dma_resv_assert_held(umem_dmabuf->attach->dmabuf->resv);

	if (!umem_dmabuf->sgt)
		return;

	mlx5r_umr_update_mr_pas(mr, MLX5_IB_UPD_XLT_ZAP);
	ib_umem_dmabuf_unmap_pages(umem_dmabuf);
}

static struct dma_buf_attach_ops mlx5_ib_dmabuf_attach_ops = {
	.allow_peer2peer = 1,
	.move_notify = mlx5_ib_dmabuf_invalidate_cb,
};

static struct ib_mr *
reg_user_mr_dmabuf(struct ib_pd *pd, struct device *dma_device,
		   u64 offset, u64 length, u64 virt_addr,
		   int fd, int access_flags, int access_mode)
{
	bool pinned_mode = (access_mode == MLX5_MKC_ACCESS_MODE_KSM);
	struct mlx5_ib_dev *dev = to_mdev(pd->device);
	struct mlx5_ib_mr *mr = NULL;
	struct ib_umem_dmabuf *umem_dmabuf;
	int err;

	err = mlx5r_umr_resource_init(dev);
	if (err)
		return ERR_PTR(err);

	if (!pinned_mode)
		umem_dmabuf = ib_umem_dmabuf_get(&dev->ib_dev,
						 offset, length, fd,
						 access_flags,
						 &mlx5_ib_dmabuf_attach_ops);
	else
		umem_dmabuf = ib_umem_dmabuf_get_pinned_with_dma_device(&dev->ib_dev,
				dma_device, offset, length,
				fd, access_flags);

	if (IS_ERR(umem_dmabuf)) {
		mlx5_ib_dbg(dev, "umem_dmabuf get failed (%ld)\n",
			    PTR_ERR(umem_dmabuf));
		return ERR_CAST(umem_dmabuf);
	}

	mr = alloc_cacheable_mr(pd, &umem_dmabuf->umem, virt_addr,
				access_flags, access_mode);
	if (IS_ERR(mr)) {
		ib_umem_release(&umem_dmabuf->umem);
		return ERR_CAST(mr);
	}

	mlx5_ib_dbg(dev, "mkey 0x%x\n", mr->mmkey.key);

	atomic_add(ib_umem_num_pages(mr->umem), &dev->mdev->priv.reg_pages);
	umem_dmabuf->private = mr;
	if (!pinned_mode) {
		err = mlx5r_store_odp_mkey(dev, &mr->mmkey);
		if (err)
			goto err_dereg_mr;
	} else {
		mr->data_direct = true;
	}

	err = mlx5_ib_init_dmabuf_mr(mr);
	if (err)
		goto err_dereg_mr;
	return &mr->ibmr;

err_dereg_mr:
	__mlx5_ib_dereg_mr(&mr->ibmr);
	return ERR_PTR(err);
}

static struct ib_mr *
reg_user_mr_dmabuf_by_data_direct(struct ib_pd *pd, u64 offset,
				  u64 length, u64 virt_addr,
				  int fd, int access_flags)
{
	struct mlx5_ib_dev *dev = to_mdev(pd->device);
	struct mlx5_data_direct_dev *data_direct_dev;
	struct ib_mr *crossing_mr;
	struct ib_mr *crossed_mr;
	int ret = 0;

	/* As of HW behaviour the IOVA must be page aligned in KSM mode */
	if (!PAGE_ALIGNED(virt_addr) || (access_flags & IB_ACCESS_ON_DEMAND))
		return ERR_PTR(-EOPNOTSUPP);

	mutex_lock(&dev->data_direct_lock);
	data_direct_dev = dev->data_direct_dev;
	if (!data_direct_dev) {
		ret = -EINVAL;
		goto end;
	}

	/* The device's 'data direct mkey' was created without RO flags to
	 * simplify things and allow for a single mkey per device.
	 * Since RO is not a must, mask it out accordingly.
	 */
	access_flags &= ~IB_ACCESS_RELAXED_ORDERING;
	crossed_mr = reg_user_mr_dmabuf(pd, &data_direct_dev->pdev->dev,
					offset, length, virt_addr, fd,
					access_flags, MLX5_MKC_ACCESS_MODE_KSM);
	if (IS_ERR(crossed_mr)) {
		ret = PTR_ERR(crossed_mr);
		goto end;
	}

	mutex_lock(&dev->slow_path_mutex);
	crossing_mr = reg_create_crossing_vhca_mr(pd, virt_addr, length, access_flags,
						  crossed_mr->lkey);
	mutex_unlock(&dev->slow_path_mutex);
	if (IS_ERR(crossing_mr)) {
		__mlx5_ib_dereg_mr(crossed_mr);
		ret = PTR_ERR(crossing_mr);
		goto end;
	}

	list_add_tail(&to_mmr(crossed_mr)->dd_node, &dev->data_direct_mr_list);
	to_mmr(crossing_mr)->dd_crossed_mr = to_mmr(crossed_mr);
	to_mmr(crossing_mr)->data_direct = true;
end:
	mutex_unlock(&dev->data_direct_lock);
	return ret ? ERR_PTR(ret) : crossing_mr;
}

struct ib_mr *mlx5_ib_reg_user_mr_dmabuf(struct ib_pd *pd, u64 offset,
					 u64 length, u64 virt_addr,
					 int fd, int access_flags,
					 struct uverbs_attr_bundle *attrs)
{
	struct mlx5_ib_dev *dev = to_mdev(pd->device);
	int mlx5_access_flags = 0;
	int err;

	if (!IS_ENABLED(CONFIG_INFINIBAND_USER_MEM) ||
	    !IS_ENABLED(CONFIG_INFINIBAND_ON_DEMAND_PAGING))
		return ERR_PTR(-EOPNOTSUPP);

	if (uverbs_attr_is_valid(attrs, MLX5_IB_ATTR_REG_DMABUF_MR_ACCESS_FLAGS)) {
		err = uverbs_get_flags32(&mlx5_access_flags, attrs,
					 MLX5_IB_ATTR_REG_DMABUF_MR_ACCESS_FLAGS,
					 MLX5_IB_UAPI_REG_DMABUF_ACCESS_DATA_DIRECT);
		if (err)
			return ERR_PTR(err);
	}

	mlx5_ib_dbg(dev,
		    "offset 0x%llx, virt_addr 0x%llx, length 0x%llx, fd %d, access_flags 0x%x, mlx5_access_flags 0x%x\n",
		    offset, virt_addr, length, fd, access_flags, mlx5_access_flags);

	/* dmabuf requires xlt update via umr to work. */
	if (!mlx5r_umr_can_load_pas(dev, length))
		return ERR_PTR(-EINVAL);

	if (mlx5_access_flags & MLX5_IB_UAPI_REG_DMABUF_ACCESS_DATA_DIRECT)
		return reg_user_mr_dmabuf_by_data_direct(pd, offset, length, virt_addr,
							 fd, access_flags);

	return reg_user_mr_dmabuf(pd, pd->device->dma_device,
				  offset, length, virt_addr,
				  fd, access_flags, MLX5_MKC_ACCESS_MODE_MTT);
}

/*
 * True if the change in access flags can be done via UMR, only some access
 * flags can be updated.
 */
static bool can_use_umr_rereg_access(struct mlx5_ib_dev *dev,
				     unsigned int current_access_flags,
				     unsigned int target_access_flags)
{
	unsigned int diffs = current_access_flags ^ target_access_flags;

	if (diffs & ~(IB_ACCESS_LOCAL_WRITE | IB_ACCESS_REMOTE_WRITE |
		      IB_ACCESS_REMOTE_READ | IB_ACCESS_RELAXED_ORDERING |
		      IB_ACCESS_REMOTE_ATOMIC))
		return false;
	return mlx5r_umr_can_reconfig(dev, current_access_flags,
				      target_access_flags);
}

static bool can_use_umr_rereg_pas(struct mlx5_ib_mr *mr,
				  struct ib_umem *new_umem,
				  int new_access_flags, u64 iova,
				  unsigned long *page_size)
{
	struct mlx5_ib_dev *dev = to_mdev(mr->ibmr.device);

	/* We only track the allocated sizes of MRs from the cache */
	if (!mr->mmkey.cache_ent)
		return false;
	if (!mlx5r_umr_can_load_pas(dev, new_umem->length))
		return false;

	*page_size = mlx5_umem_mkc_find_best_pgsz(dev, new_umem, iova);
	if (WARN_ON(!*page_size))
		return false;
	return (mr->mmkey.cache_ent->rb_key.ndescs) >=
	       ib_umem_num_dma_blocks(new_umem, *page_size);
}

static int umr_rereg_pas(struct mlx5_ib_mr *mr, struct ib_pd *pd,
			 int access_flags, int flags, struct ib_umem *new_umem,
			 u64 iova, unsigned long page_size)
{
	struct mlx5_ib_dev *dev = to_mdev(mr->ibmr.device);
	int upd_flags = MLX5_IB_UPD_XLT_ADDR | MLX5_IB_UPD_XLT_ENABLE;
	struct ib_umem *old_umem = mr->umem;
	int err;

	/*
	 * To keep everything simple the MR is revoked before we start to mess
	 * with it. This ensure the change is atomic relative to any use of the
	 * MR.
	 */
	err = mlx5r_umr_revoke_mr(mr);
	if (err)
		return err;

	if (flags & IB_MR_REREG_PD) {
		mr->ibmr.pd = pd;
		upd_flags |= MLX5_IB_UPD_XLT_PD;
	}
	if (flags & IB_MR_REREG_ACCESS) {
		mr->access_flags = access_flags;
		upd_flags |= MLX5_IB_UPD_XLT_ACCESS;
	}

	mr->ibmr.iova = iova;
	mr->ibmr.length = new_umem->length;
	mr->page_shift = order_base_2(page_size);
	mr->umem = new_umem;
	err = mlx5r_umr_update_mr_pas(mr, upd_flags);
	if (err) {
		/*
		 * The MR is revoked at this point so there is no issue to free
		 * new_umem.
		 */
		mr->umem = old_umem;
		return err;
	}

	atomic_sub(ib_umem_num_pages(old_umem), &dev->mdev->priv.reg_pages);
	ib_umem_release(old_umem);
	atomic_add(ib_umem_num_pages(new_umem), &dev->mdev->priv.reg_pages);
	return 0;
}

struct ib_mr *mlx5_ib_rereg_user_mr(struct ib_mr *ib_mr, int flags, u64 start,
				    u64 length, u64 iova, int new_access_flags,
				    struct ib_pd *new_pd,
				    struct ib_udata *udata)
{
	struct mlx5_ib_dev *dev = to_mdev(ib_mr->device);
	struct mlx5_ib_mr *mr = to_mmr(ib_mr);
	int err;

	if (!IS_ENABLED(CONFIG_INFINIBAND_USER_MEM) || mr->data_direct)
		return ERR_PTR(-EOPNOTSUPP);

	mlx5_ib_dbg(
		dev,
		"start 0x%llx, iova 0x%llx, length 0x%llx, access_flags 0x%x\n",
		start, iova, length, new_access_flags);

	if (flags & ~(IB_MR_REREG_TRANS | IB_MR_REREG_PD | IB_MR_REREG_ACCESS))
		return ERR_PTR(-EOPNOTSUPP);

	if (!(flags & IB_MR_REREG_ACCESS))
		new_access_flags = mr->access_flags;
	if (!(flags & IB_MR_REREG_PD))
		new_pd = ib_mr->pd;

	if (!(flags & IB_MR_REREG_TRANS)) {
		struct ib_umem *umem;

		/* Fast path for PD/access change */
		if (can_use_umr_rereg_access(dev, mr->access_flags,
					     new_access_flags)) {
			err = mlx5r_umr_rereg_pd_access(mr, new_pd,
							new_access_flags);
			if (err)
				return ERR_PTR(err);
			return NULL;
		}
		/* DM or ODP MR's don't have a normal umem so we can't re-use it */
		if (!mr->umem || is_odp_mr(mr) || is_dmabuf_mr(mr))
			goto recreate;

		/*
		 * Only one active MR can refer to a umem at one time, revoke
		 * the old MR before assigning the umem to the new one.
		 */
		err = mlx5r_umr_revoke_mr(mr);
		if (err)
			return ERR_PTR(err);
		umem = mr->umem;
		mr->umem = NULL;
		atomic_sub(ib_umem_num_pages(umem), &dev->mdev->priv.reg_pages);

		return create_real_mr(new_pd, umem, mr->ibmr.iova,
				      new_access_flags);
	}

	/*
	 * DM doesn't have a PAS list so we can't re-use it, odp/dmabuf does
	 * but the logic around releasing the umem is different
	 */
	if (!mr->umem || is_odp_mr(mr) || is_dmabuf_mr(mr))
		goto recreate;

	if (!(new_access_flags & IB_ACCESS_ON_DEMAND) &&
	    can_use_umr_rereg_access(dev, mr->access_flags, new_access_flags)) {
		struct ib_umem *new_umem;
		unsigned long page_size;

		new_umem = ib_umem_get(&dev->ib_dev, start, length,
				       new_access_flags);
		if (IS_ERR(new_umem))
			return ERR_CAST(new_umem);

		/* Fast path for PAS change */
		if (can_use_umr_rereg_pas(mr, new_umem, new_access_flags, iova,
					  &page_size)) {
			err = umr_rereg_pas(mr, new_pd, new_access_flags, flags,
					    new_umem, iova, page_size);
			if (err) {
				ib_umem_release(new_umem);
				return ERR_PTR(err);
			}
			return NULL;
		}
		return create_real_mr(new_pd, new_umem, iova, new_access_flags);
	}

	/*
	 * Everything else has no state we can preserve, just create a new MR
	 * from scratch
	 */
recreate:
	return mlx5_ib_reg_user_mr(new_pd, start, length, iova,
				   new_access_flags, udata);
}

static int
mlx5_alloc_priv_descs(struct ib_device *device,
		      struct mlx5_ib_mr *mr,
		      int ndescs,
		      int desc_size)
{
	struct mlx5_ib_dev *dev = to_mdev(device);
	struct device *ddev = &dev->mdev->pdev->dev;
	int size = ndescs * desc_size;
	int add_size;
	int ret;

	add_size = max_t(int, MLX5_UMR_ALIGN - ARCH_KMALLOC_MINALIGN, 0);
	if (is_power_of_2(MLX5_UMR_ALIGN) && add_size) {
		int end = max_t(int, MLX5_UMR_ALIGN, roundup_pow_of_two(size));

		add_size = min_t(int, end - size, add_size);
	}

	mr->descs_alloc = kzalloc(size + add_size, GFP_KERNEL);
	if (!mr->descs_alloc)
		return -ENOMEM;

	mr->descs = PTR_ALIGN(mr->descs_alloc, MLX5_UMR_ALIGN);

	mr->desc_map = dma_map_single(ddev, mr->descs, size, DMA_TO_DEVICE);
	if (dma_mapping_error(ddev, mr->desc_map)) {
		ret = -ENOMEM;
		goto err;
	}

	return 0;
err:
	kfree(mr->descs_alloc);

	return ret;
}

static void
mlx5_free_priv_descs(struct mlx5_ib_mr *mr)
{
	if (!mr->umem && !mr->data_direct && mr->descs) {
		struct ib_device *device = mr->ibmr.device;
		int size = mr->max_descs * mr->desc_size;
		struct mlx5_ib_dev *dev = to_mdev(device);

		dma_unmap_single(&dev->mdev->pdev->dev, mr->desc_map, size,
				 DMA_TO_DEVICE);
		kfree(mr->descs_alloc);
		mr->descs = NULL;
	}
}

static int cache_ent_find_and_store(struct mlx5_ib_dev *dev,
				    struct mlx5_ib_mr *mr)
{
	struct mlx5_mkey_cache *cache = &dev->cache;
	struct mlx5_cache_ent *ent;
	int ret;

	if (mr->mmkey.cache_ent) {
		spin_lock_irq(&mr->mmkey.cache_ent->mkeys_queue.lock);
		mr->mmkey.cache_ent->in_use--;
		goto end;
	}

	mutex_lock(&cache->rb_lock);
	ent = mkey_cache_ent_from_rb_key(dev, mr->mmkey.rb_key);
	if (ent) {
		if (ent->rb_key.ndescs == mr->mmkey.rb_key.ndescs) {
			if (ent->disabled) {
				mutex_unlock(&cache->rb_lock);
				return -EOPNOTSUPP;
			}
			mr->mmkey.cache_ent = ent;
			spin_lock_irq(&mr->mmkey.cache_ent->mkeys_queue.lock);
			mutex_unlock(&cache->rb_lock);
			goto end;
		}
	}

	ent = mlx5r_cache_create_ent_locked(dev, mr->mmkey.rb_key, false);
	mutex_unlock(&cache->rb_lock);
	if (IS_ERR(ent))
		return PTR_ERR(ent);

	mr->mmkey.cache_ent = ent;
	spin_lock_irq(&mr->mmkey.cache_ent->mkeys_queue.lock);

end:
	ret = push_mkey_locked(mr->mmkey.cache_ent, mr->mmkey.key);
	spin_unlock_irq(&mr->mmkey.cache_ent->mkeys_queue.lock);
	return ret;
}

<<<<<<< HEAD
=======
static int mlx5_ib_revoke_data_direct_mr(struct mlx5_ib_mr *mr)
{
	struct mlx5_ib_dev *dev = to_mdev(mr->ibmr.device);
	struct ib_umem_dmabuf *umem_dmabuf = to_ib_umem_dmabuf(mr->umem);
	int err;

	lockdep_assert_held(&dev->data_direct_lock);
	mr->revoked = true;
	err = mlx5r_umr_revoke_mr(mr);
	if (WARN_ON(err))
		return err;

	ib_umem_dmabuf_revoke(umem_dmabuf);
	return 0;
}

void mlx5_ib_revoke_data_direct_mrs(struct mlx5_ib_dev *dev)
{
	struct mlx5_ib_mr *mr, *next;

	lockdep_assert_held(&dev->data_direct_lock);

	list_for_each_entry_safe(mr, next, &dev->data_direct_mr_list, dd_node) {
		list_del(&mr->dd_node);
		mlx5_ib_revoke_data_direct_mr(mr);
	}
}

>>>>>>> 2d5404ca
static int mlx5_revoke_mr(struct mlx5_ib_mr *mr)
{
	struct mlx5_ib_dev *dev = to_mdev(mr->ibmr.device);
	struct mlx5_cache_ent *ent = mr->mmkey.cache_ent;

	if (mr->mmkey.cacheable && !mlx5r_umr_revoke_mr(mr) && !cache_ent_find_and_store(dev, mr)) {
		ent = mr->mmkey.cache_ent;
		/* upon storing to a clean temp entry - schedule its cleanup */
		spin_lock_irq(&ent->mkeys_queue.lock);
		if (ent->is_tmp && !ent->tmp_cleanup_scheduled) {
			mod_delayed_work(ent->dev->cache.wq, &ent->dwork,
					 msecs_to_jiffies(30 * 1000));
			ent->tmp_cleanup_scheduled = true;
		}
		spin_unlock_irq(&ent->mkeys_queue.lock);
		return 0;
	}

	if (ent) {
		spin_lock_irq(&ent->mkeys_queue.lock);
		ent->in_use--;
		mr->mmkey.cache_ent = NULL;
		spin_unlock_irq(&ent->mkeys_queue.lock);
	}
	return destroy_mkey(dev, mr);
}

<<<<<<< HEAD
int mlx5_ib_dereg_mr(struct ib_mr *ibmr, struct ib_udata *udata)
=======
static int __mlx5_ib_dereg_mr(struct ib_mr *ibmr)
>>>>>>> 2d5404ca
{
	struct mlx5_ib_mr *mr = to_mmr(ibmr);
	struct mlx5_ib_dev *dev = to_mdev(ibmr->device);
	int rc;

	/*
	 * Any async use of the mr must hold the refcount, once the refcount
	 * goes to zero no other thread, such as ODP page faults, prefetch, any
	 * UMR activity, etc can touch the mkey. Thus it is safe to destroy it.
	 */
	if (IS_ENABLED(CONFIG_INFINIBAND_ON_DEMAND_PAGING) &&
	    refcount_read(&mr->mmkey.usecount) != 0 &&
	    xa_erase(&mr_to_mdev(mr)->odp_mkeys, mlx5_base_mkey(mr->mmkey.key)))
		mlx5r_deref_wait_odp_mkey(&mr->mmkey);

	if (ibmr->type == IB_MR_TYPE_INTEGRITY) {
		xa_cmpxchg(&dev->sig_mrs, mlx5_base_mkey(mr->mmkey.key),
			   mr->sig, NULL, GFP_KERNEL);

		if (mr->mtt_mr) {
			rc = mlx5_ib_dereg_mr(&mr->mtt_mr->ibmr, NULL);
			if (rc)
				return rc;
			mr->mtt_mr = NULL;
		}
		if (mr->klm_mr) {
			rc = mlx5_ib_dereg_mr(&mr->klm_mr->ibmr, NULL);
			if (rc)
				return rc;
			mr->klm_mr = NULL;
		}

		if (mlx5_core_destroy_psv(dev->mdev,
					  mr->sig->psv_memory.psv_idx))
			mlx5_ib_warn(dev, "failed to destroy mem psv %d\n",
				     mr->sig->psv_memory.psv_idx);
		if (mlx5_core_destroy_psv(dev->mdev, mr->sig->psv_wire.psv_idx))
			mlx5_ib_warn(dev, "failed to destroy wire psv %d\n",
				     mr->sig->psv_wire.psv_idx);
		kfree(mr->sig);
		mr->sig = NULL;
	}

	/* Stop DMA */
	rc = mlx5_revoke_mr(mr);
	if (rc)
		return rc;

	if (mr->umem) {
		bool is_odp = is_odp_mr(mr);

		if (!is_odp)
			atomic_sub(ib_umem_num_pages(mr->umem),
				   &dev->mdev->priv.reg_pages);
		ib_umem_release(mr->umem);
		if (is_odp)
			mlx5_ib_free_odp_mr(mr);
	}

	if (!mr->mmkey.cache_ent)
		mlx5_free_priv_descs(mr);

	kfree(mr);
	return 0;
}

static int dereg_crossing_data_direct_mr(struct mlx5_ib_dev *dev,
					struct mlx5_ib_mr *mr)
{
	struct mlx5_ib_mr *dd_crossed_mr = mr->dd_crossed_mr;
	int ret;

	ret = __mlx5_ib_dereg_mr(&mr->ibmr);
	if (ret)
		return ret;

	mutex_lock(&dev->data_direct_lock);
	if (!dd_crossed_mr->revoked)
		list_del(&dd_crossed_mr->dd_node);

	ret = __mlx5_ib_dereg_mr(&dd_crossed_mr->ibmr);
	mutex_unlock(&dev->data_direct_lock);
	return ret;
}

int mlx5_ib_dereg_mr(struct ib_mr *ibmr, struct ib_udata *udata)
{
	struct mlx5_ib_mr *mr = to_mmr(ibmr);
	struct mlx5_ib_dev *dev = to_mdev(ibmr->device);

	if (mr->data_direct)
		return dereg_crossing_data_direct_mr(dev, mr);

	return __mlx5_ib_dereg_mr(ibmr);
}

static void mlx5_set_umr_free_mkey(struct ib_pd *pd, u32 *in, int ndescs,
				   int access_mode, int page_shift)
{
	struct mlx5_ib_dev *dev = to_mdev(pd->device);
	void *mkc;

	mkc = MLX5_ADDR_OF(create_mkey_in, in, memory_key_mkey_entry);

	/* This is only used from the kernel, so setting the PD is OK. */
	set_mkc_access_pd_addr_fields(mkc, IB_ACCESS_RELAXED_ORDERING, 0, pd);
	MLX5_SET(mkc, mkc, free, 1);
	MLX5_SET(mkc, mkc, translations_octword_size, ndescs);
	MLX5_SET(mkc, mkc, access_mode_1_0, access_mode & 0x3);
	MLX5_SET(mkc, mkc, access_mode_4_2, (access_mode >> 2) & 0x7);
	MLX5_SET(mkc, mkc, umr_en, 1);
	MLX5_SET(mkc, mkc, log_page_size, page_shift);
	if (access_mode == MLX5_MKC_ACCESS_MODE_PA ||
	    access_mode == MLX5_MKC_ACCESS_MODE_MTT)
		MLX5_SET(mkc, mkc, ma_translation_mode, MLX5_CAP_GEN(dev->mdev, ats));
}

static int _mlx5_alloc_mkey_descs(struct ib_pd *pd, struct mlx5_ib_mr *mr,
				  int ndescs, int desc_size, int page_shift,
				  int access_mode, u32 *in, int inlen)
{
	struct mlx5_ib_dev *dev = to_mdev(pd->device);
	int err;

	mr->access_mode = access_mode;
	mr->desc_size = desc_size;
	mr->max_descs = ndescs;

	err = mlx5_alloc_priv_descs(pd->device, mr, ndescs, desc_size);
	if (err)
		return err;

	mlx5_set_umr_free_mkey(pd, in, ndescs, access_mode, page_shift);

	err = mlx5_ib_create_mkey(dev, &mr->mmkey, in, inlen);
	if (err)
		goto err_free_descs;

	mr->mmkey.type = MLX5_MKEY_MR;
	mr->ibmr.lkey = mr->mmkey.key;
	mr->ibmr.rkey = mr->mmkey.key;

	return 0;

err_free_descs:
	mlx5_free_priv_descs(mr);
	return err;
}

static struct mlx5_ib_mr *mlx5_ib_alloc_pi_mr(struct ib_pd *pd,
				u32 max_num_sg, u32 max_num_meta_sg,
				int desc_size, int access_mode)
{
	int inlen = MLX5_ST_SZ_BYTES(create_mkey_in);
	int ndescs = ALIGN(max_num_sg + max_num_meta_sg, 4);
	int page_shift = 0;
	struct mlx5_ib_mr *mr;
	u32 *in;
	int err;

	mr = kzalloc(sizeof(*mr), GFP_KERNEL);
	if (!mr)
		return ERR_PTR(-ENOMEM);

	mr->ibmr.pd = pd;
	mr->ibmr.device = pd->device;

	in = kzalloc(inlen, GFP_KERNEL);
	if (!in) {
		err = -ENOMEM;
		goto err_free;
	}

	if (access_mode == MLX5_MKC_ACCESS_MODE_MTT)
		page_shift = PAGE_SHIFT;

	err = _mlx5_alloc_mkey_descs(pd, mr, ndescs, desc_size, page_shift,
				     access_mode, in, inlen);
	if (err)
		goto err_free_in;

	mr->umem = NULL;
	kfree(in);

	return mr;

err_free_in:
	kfree(in);
err_free:
	kfree(mr);
	return ERR_PTR(err);
}

static int mlx5_alloc_mem_reg_descs(struct ib_pd *pd, struct mlx5_ib_mr *mr,
				    int ndescs, u32 *in, int inlen)
{
	return _mlx5_alloc_mkey_descs(pd, mr, ndescs, sizeof(struct mlx5_mtt),
				      PAGE_SHIFT, MLX5_MKC_ACCESS_MODE_MTT, in,
				      inlen);
}

static int mlx5_alloc_sg_gaps_descs(struct ib_pd *pd, struct mlx5_ib_mr *mr,
				    int ndescs, u32 *in, int inlen)
{
	return _mlx5_alloc_mkey_descs(pd, mr, ndescs, sizeof(struct mlx5_klm),
				      0, MLX5_MKC_ACCESS_MODE_KLMS, in, inlen);
}

static int mlx5_alloc_integrity_descs(struct ib_pd *pd, struct mlx5_ib_mr *mr,
				      int max_num_sg, int max_num_meta_sg,
				      u32 *in, int inlen)
{
	struct mlx5_ib_dev *dev = to_mdev(pd->device);
	u32 psv_index[2];
	void *mkc;
	int err;

	mr->sig = kzalloc(sizeof(*mr->sig), GFP_KERNEL);
	if (!mr->sig)
		return -ENOMEM;

	/* create mem & wire PSVs */
	err = mlx5_core_create_psv(dev->mdev, to_mpd(pd)->pdn, 2, psv_index);
	if (err)
		goto err_free_sig;

	mr->sig->psv_memory.psv_idx = psv_index[0];
	mr->sig->psv_wire.psv_idx = psv_index[1];

	mr->sig->sig_status_checked = true;
	mr->sig->sig_err_exists = false;
	/* Next UMR, Arm SIGERR */
	++mr->sig->sigerr_count;
	mr->klm_mr = mlx5_ib_alloc_pi_mr(pd, max_num_sg, max_num_meta_sg,
					 sizeof(struct mlx5_klm),
					 MLX5_MKC_ACCESS_MODE_KLMS);
	if (IS_ERR(mr->klm_mr)) {
		err = PTR_ERR(mr->klm_mr);
		goto err_destroy_psv;
	}
	mr->mtt_mr = mlx5_ib_alloc_pi_mr(pd, max_num_sg, max_num_meta_sg,
					 sizeof(struct mlx5_mtt),
					 MLX5_MKC_ACCESS_MODE_MTT);
	if (IS_ERR(mr->mtt_mr)) {
		err = PTR_ERR(mr->mtt_mr);
		goto err_free_klm_mr;
	}

	/* Set bsf descriptors for mkey */
	mkc = MLX5_ADDR_OF(create_mkey_in, in, memory_key_mkey_entry);
	MLX5_SET(mkc, mkc, bsf_en, 1);
	MLX5_SET(mkc, mkc, bsf_octword_size, MLX5_MKEY_BSF_OCTO_SIZE);

	err = _mlx5_alloc_mkey_descs(pd, mr, 4, sizeof(struct mlx5_klm), 0,
				     MLX5_MKC_ACCESS_MODE_KLMS, in, inlen);
	if (err)
		goto err_free_mtt_mr;

	err = xa_err(xa_store(&dev->sig_mrs, mlx5_base_mkey(mr->mmkey.key),
			      mr->sig, GFP_KERNEL));
	if (err)
		goto err_free_descs;
	return 0;

err_free_descs:
	destroy_mkey(dev, mr);
	mlx5_free_priv_descs(mr);
err_free_mtt_mr:
	mlx5_ib_dereg_mr(&mr->mtt_mr->ibmr, NULL);
	mr->mtt_mr = NULL;
err_free_klm_mr:
	mlx5_ib_dereg_mr(&mr->klm_mr->ibmr, NULL);
	mr->klm_mr = NULL;
err_destroy_psv:
	if (mlx5_core_destroy_psv(dev->mdev, mr->sig->psv_memory.psv_idx))
		mlx5_ib_warn(dev, "failed to destroy mem psv %d\n",
			     mr->sig->psv_memory.psv_idx);
	if (mlx5_core_destroy_psv(dev->mdev, mr->sig->psv_wire.psv_idx))
		mlx5_ib_warn(dev, "failed to destroy wire psv %d\n",
			     mr->sig->psv_wire.psv_idx);
err_free_sig:
	kfree(mr->sig);

	return err;
}

static struct ib_mr *__mlx5_ib_alloc_mr(struct ib_pd *pd,
					enum ib_mr_type mr_type, u32 max_num_sg,
					u32 max_num_meta_sg)
{
	struct mlx5_ib_dev *dev = to_mdev(pd->device);
	int inlen = MLX5_ST_SZ_BYTES(create_mkey_in);
	int ndescs = ALIGN(max_num_sg, 4);
	struct mlx5_ib_mr *mr;
	u32 *in;
	int err;

	mr = kzalloc(sizeof(*mr), GFP_KERNEL);
	if (!mr)
		return ERR_PTR(-ENOMEM);

	in = kzalloc(inlen, GFP_KERNEL);
	if (!in) {
		err = -ENOMEM;
		goto err_free;
	}

	mr->ibmr.device = pd->device;
	mr->umem = NULL;

	switch (mr_type) {
	case IB_MR_TYPE_MEM_REG:
		err = mlx5_alloc_mem_reg_descs(pd, mr, ndescs, in, inlen);
		break;
	case IB_MR_TYPE_SG_GAPS:
		err = mlx5_alloc_sg_gaps_descs(pd, mr, ndescs, in, inlen);
		break;
	case IB_MR_TYPE_INTEGRITY:
		err = mlx5_alloc_integrity_descs(pd, mr, max_num_sg,
						 max_num_meta_sg, in, inlen);
		break;
	default:
		mlx5_ib_warn(dev, "Invalid mr type %d\n", mr_type);
		err = -EINVAL;
	}

	if (err)
		goto err_free_in;

	kfree(in);

	return &mr->ibmr;

err_free_in:
	kfree(in);
err_free:
	kfree(mr);
	return ERR_PTR(err);
}

struct ib_mr *mlx5_ib_alloc_mr(struct ib_pd *pd, enum ib_mr_type mr_type,
			       u32 max_num_sg)
{
	return __mlx5_ib_alloc_mr(pd, mr_type, max_num_sg, 0);
}

struct ib_mr *mlx5_ib_alloc_mr_integrity(struct ib_pd *pd,
					 u32 max_num_sg, u32 max_num_meta_sg)
{
	return __mlx5_ib_alloc_mr(pd, IB_MR_TYPE_INTEGRITY, max_num_sg,
				  max_num_meta_sg);
}

int mlx5_ib_alloc_mw(struct ib_mw *ibmw, struct ib_udata *udata)
{
	struct mlx5_ib_dev *dev = to_mdev(ibmw->device);
	int inlen = MLX5_ST_SZ_BYTES(create_mkey_in);
	struct mlx5_ib_mw *mw = to_mmw(ibmw);
	unsigned int ndescs;
	u32 *in = NULL;
	void *mkc;
	int err;
	struct mlx5_ib_alloc_mw req = {};
	struct {
		__u32	comp_mask;
		__u32	response_length;
	} resp = {};

	err = ib_copy_from_udata(&req, udata, min(udata->inlen, sizeof(req)));
	if (err)
		return err;

	if (req.comp_mask || req.reserved1 || req.reserved2)
		return -EOPNOTSUPP;

	if (udata->inlen > sizeof(req) &&
	    !ib_is_udata_cleared(udata, sizeof(req),
				 udata->inlen - sizeof(req)))
		return -EOPNOTSUPP;

	ndescs = req.num_klms ? roundup(req.num_klms, 4) : roundup(1, 4);

	in = kzalloc(inlen, GFP_KERNEL);
	if (!in)
		return -ENOMEM;

	mkc = MLX5_ADDR_OF(create_mkey_in, in, memory_key_mkey_entry);

	MLX5_SET(mkc, mkc, free, 1);
	MLX5_SET(mkc, mkc, translations_octword_size, ndescs);
	MLX5_SET(mkc, mkc, pd, to_mpd(ibmw->pd)->pdn);
	MLX5_SET(mkc, mkc, umr_en, 1);
	MLX5_SET(mkc, mkc, lr, 1);
	MLX5_SET(mkc, mkc, access_mode_1_0, MLX5_MKC_ACCESS_MODE_KLMS);
	MLX5_SET(mkc, mkc, en_rinval, !!((ibmw->type == IB_MW_TYPE_2)));
	MLX5_SET(mkc, mkc, qpn, 0xffffff);

	err = mlx5_ib_create_mkey(dev, &mw->mmkey, in, inlen);
	if (err)
		goto free;

	mw->mmkey.type = MLX5_MKEY_MW;
	ibmw->rkey = mw->mmkey.key;
	mw->mmkey.ndescs = ndescs;

	resp.response_length =
		min(offsetofend(typeof(resp), response_length), udata->outlen);
	if (resp.response_length) {
		err = ib_copy_to_udata(udata, &resp, resp.response_length);
		if (err)
			goto free_mkey;
	}

	if (IS_ENABLED(CONFIG_INFINIBAND_ON_DEMAND_PAGING)) {
		err = mlx5r_store_odp_mkey(dev, &mw->mmkey);
		if (err)
			goto free_mkey;
	}

	kfree(in);
	return 0;

free_mkey:
	mlx5_core_destroy_mkey(dev->mdev, mw->mmkey.key);
free:
	kfree(in);
	return err;
}

int mlx5_ib_dealloc_mw(struct ib_mw *mw)
{
	struct mlx5_ib_dev *dev = to_mdev(mw->device);
	struct mlx5_ib_mw *mmw = to_mmw(mw);

	if (IS_ENABLED(CONFIG_INFINIBAND_ON_DEMAND_PAGING) &&
	    xa_erase(&dev->odp_mkeys, mlx5_base_mkey(mmw->mmkey.key)))
		/*
		 * pagefault_single_data_segment() may be accessing mmw
		 * if the user bound an ODP MR to this MW.
		 */
		mlx5r_deref_wait_odp_mkey(&mmw->mmkey);

	return mlx5_core_destroy_mkey(dev->mdev, mmw->mmkey.key);
}

int mlx5_ib_check_mr_status(struct ib_mr *ibmr, u32 check_mask,
			    struct ib_mr_status *mr_status)
{
	struct mlx5_ib_mr *mmr = to_mmr(ibmr);
	int ret = 0;

	if (check_mask & ~IB_MR_CHECK_SIG_STATUS) {
		pr_err("Invalid status check mask\n");
		ret = -EINVAL;
		goto done;
	}

	mr_status->fail_status = 0;
	if (check_mask & IB_MR_CHECK_SIG_STATUS) {
		if (!mmr->sig) {
			ret = -EINVAL;
			pr_err("signature status check requested on a non-signature enabled MR\n");
			goto done;
		}

		mmr->sig->sig_status_checked = true;
		if (!mmr->sig->sig_err_exists)
			goto done;

		if (ibmr->lkey == mmr->sig->err_item.key)
			memcpy(&mr_status->sig_err, &mmr->sig->err_item,
			       sizeof(mr_status->sig_err));
		else {
			mr_status->sig_err.err_type = IB_SIG_BAD_GUARD;
			mr_status->sig_err.sig_err_offset = 0;
			mr_status->sig_err.key = mmr->sig->err_item.key;
		}

		mmr->sig->sig_err_exists = false;
		mr_status->fail_status |= IB_MR_CHECK_SIG_STATUS;
	}

done:
	return ret;
}

static int
mlx5_ib_map_pa_mr_sg_pi(struct ib_mr *ibmr, struct scatterlist *data_sg,
			int data_sg_nents, unsigned int *data_sg_offset,
			struct scatterlist *meta_sg, int meta_sg_nents,
			unsigned int *meta_sg_offset)
{
	struct mlx5_ib_mr *mr = to_mmr(ibmr);
	unsigned int sg_offset = 0;
	int n = 0;

	mr->meta_length = 0;
	if (data_sg_nents == 1) {
		n++;
		mr->mmkey.ndescs = 1;
		if (data_sg_offset)
			sg_offset = *data_sg_offset;
		mr->data_length = sg_dma_len(data_sg) - sg_offset;
		mr->data_iova = sg_dma_address(data_sg) + sg_offset;
		if (meta_sg_nents == 1) {
			n++;
			mr->meta_ndescs = 1;
			if (meta_sg_offset)
				sg_offset = *meta_sg_offset;
			else
				sg_offset = 0;
			mr->meta_length = sg_dma_len(meta_sg) - sg_offset;
			mr->pi_iova = sg_dma_address(meta_sg) + sg_offset;
		}
		ibmr->length = mr->data_length + mr->meta_length;
	}

	return n;
}

static int
mlx5_ib_sg_to_klms(struct mlx5_ib_mr *mr,
		   struct scatterlist *sgl,
		   unsigned short sg_nents,
		   unsigned int *sg_offset_p,
		   struct scatterlist *meta_sgl,
		   unsigned short meta_sg_nents,
		   unsigned int *meta_sg_offset_p)
{
	struct scatterlist *sg = sgl;
	struct mlx5_klm *klms = mr->descs;
	unsigned int sg_offset = sg_offset_p ? *sg_offset_p : 0;
	u32 lkey = mr->ibmr.pd->local_dma_lkey;
	int i, j = 0;

	mr->ibmr.iova = sg_dma_address(sg) + sg_offset;
	mr->ibmr.length = 0;

	for_each_sg(sgl, sg, sg_nents, i) {
		if (unlikely(i >= mr->max_descs))
			break;
		klms[i].va = cpu_to_be64(sg_dma_address(sg) + sg_offset);
		klms[i].bcount = cpu_to_be32(sg_dma_len(sg) - sg_offset);
		klms[i].key = cpu_to_be32(lkey);
		mr->ibmr.length += sg_dma_len(sg) - sg_offset;

		sg_offset = 0;
	}

	if (sg_offset_p)
		*sg_offset_p = sg_offset;

	mr->mmkey.ndescs = i;
	mr->data_length = mr->ibmr.length;

	if (meta_sg_nents) {
		sg = meta_sgl;
		sg_offset = meta_sg_offset_p ? *meta_sg_offset_p : 0;
		for_each_sg(meta_sgl, sg, meta_sg_nents, j) {
			if (unlikely(i + j >= mr->max_descs))
				break;
			klms[i + j].va = cpu_to_be64(sg_dma_address(sg) +
						     sg_offset);
			klms[i + j].bcount = cpu_to_be32(sg_dma_len(sg) -
							 sg_offset);
			klms[i + j].key = cpu_to_be32(lkey);
			mr->ibmr.length += sg_dma_len(sg) - sg_offset;

			sg_offset = 0;
		}
		if (meta_sg_offset_p)
			*meta_sg_offset_p = sg_offset;

		mr->meta_ndescs = j;
		mr->meta_length = mr->ibmr.length - mr->data_length;
	}

	return i + j;
}

static int mlx5_set_page(struct ib_mr *ibmr, u64 addr)
{
	struct mlx5_ib_mr *mr = to_mmr(ibmr);
	__be64 *descs;

	if (unlikely(mr->mmkey.ndescs == mr->max_descs))
		return -ENOMEM;

	descs = mr->descs;
	descs[mr->mmkey.ndescs++] = cpu_to_be64(addr | MLX5_EN_RD | MLX5_EN_WR);

	return 0;
}

static int mlx5_set_page_pi(struct ib_mr *ibmr, u64 addr)
{
	struct mlx5_ib_mr *mr = to_mmr(ibmr);
	__be64 *descs;

	if (unlikely(mr->mmkey.ndescs + mr->meta_ndescs == mr->max_descs))
		return -ENOMEM;

	descs = mr->descs;
	descs[mr->mmkey.ndescs + mr->meta_ndescs++] =
		cpu_to_be64(addr | MLX5_EN_RD | MLX5_EN_WR);

	return 0;
}

static int
mlx5_ib_map_mtt_mr_sg_pi(struct ib_mr *ibmr, struct scatterlist *data_sg,
			 int data_sg_nents, unsigned int *data_sg_offset,
			 struct scatterlist *meta_sg, int meta_sg_nents,
			 unsigned int *meta_sg_offset)
{
	struct mlx5_ib_mr *mr = to_mmr(ibmr);
	struct mlx5_ib_mr *pi_mr = mr->mtt_mr;
	int n;

	pi_mr->mmkey.ndescs = 0;
	pi_mr->meta_ndescs = 0;
	pi_mr->meta_length = 0;

	ib_dma_sync_single_for_cpu(ibmr->device, pi_mr->desc_map,
				   pi_mr->desc_size * pi_mr->max_descs,
				   DMA_TO_DEVICE);

	pi_mr->ibmr.page_size = ibmr->page_size;
	n = ib_sg_to_pages(&pi_mr->ibmr, data_sg, data_sg_nents, data_sg_offset,
			   mlx5_set_page);
	if (n != data_sg_nents)
		return n;

	pi_mr->data_iova = pi_mr->ibmr.iova;
	pi_mr->data_length = pi_mr->ibmr.length;
	pi_mr->ibmr.length = pi_mr->data_length;
	ibmr->length = pi_mr->data_length;

	if (meta_sg_nents) {
		u64 page_mask = ~((u64)ibmr->page_size - 1);
		u64 iova = pi_mr->data_iova;

		n += ib_sg_to_pages(&pi_mr->ibmr, meta_sg, meta_sg_nents,
				    meta_sg_offset, mlx5_set_page_pi);

		pi_mr->meta_length = pi_mr->ibmr.length;
		/*
		 * PI address for the HW is the offset of the metadata address
		 * relative to the first data page address.
		 * It equals to first data page address + size of data pages +
		 * metadata offset at the first metadata page
		 */
		pi_mr->pi_iova = (iova & page_mask) +
				 pi_mr->mmkey.ndescs * ibmr->page_size +
				 (pi_mr->ibmr.iova & ~page_mask);
		/*
		 * In order to use one MTT MR for data and metadata, we register
		 * also the gaps between the end of the data and the start of
		 * the metadata (the sig MR will verify that the HW will access
		 * to right addresses). This mapping is safe because we use
		 * internal mkey for the registration.
		 */
		pi_mr->ibmr.length = pi_mr->pi_iova + pi_mr->meta_length - iova;
		pi_mr->ibmr.iova = iova;
		ibmr->length += pi_mr->meta_length;
	}

	ib_dma_sync_single_for_device(ibmr->device, pi_mr->desc_map,
				      pi_mr->desc_size * pi_mr->max_descs,
				      DMA_TO_DEVICE);

	return n;
}

static int
mlx5_ib_map_klm_mr_sg_pi(struct ib_mr *ibmr, struct scatterlist *data_sg,
			 int data_sg_nents, unsigned int *data_sg_offset,
			 struct scatterlist *meta_sg, int meta_sg_nents,
			 unsigned int *meta_sg_offset)
{
	struct mlx5_ib_mr *mr = to_mmr(ibmr);
	struct mlx5_ib_mr *pi_mr = mr->klm_mr;
	int n;

	pi_mr->mmkey.ndescs = 0;
	pi_mr->meta_ndescs = 0;
	pi_mr->meta_length = 0;

	ib_dma_sync_single_for_cpu(ibmr->device, pi_mr->desc_map,
				   pi_mr->desc_size * pi_mr->max_descs,
				   DMA_TO_DEVICE);

	n = mlx5_ib_sg_to_klms(pi_mr, data_sg, data_sg_nents, data_sg_offset,
			       meta_sg, meta_sg_nents, meta_sg_offset);

	ib_dma_sync_single_for_device(ibmr->device, pi_mr->desc_map,
				      pi_mr->desc_size * pi_mr->max_descs,
				      DMA_TO_DEVICE);

	/* This is zero-based memory region */
	pi_mr->data_iova = 0;
	pi_mr->ibmr.iova = 0;
	pi_mr->pi_iova = pi_mr->data_length;
	ibmr->length = pi_mr->ibmr.length;

	return n;
}

int mlx5_ib_map_mr_sg_pi(struct ib_mr *ibmr, struct scatterlist *data_sg,
			 int data_sg_nents, unsigned int *data_sg_offset,
			 struct scatterlist *meta_sg, int meta_sg_nents,
			 unsigned int *meta_sg_offset)
{
	struct mlx5_ib_mr *mr = to_mmr(ibmr);
	struct mlx5_ib_mr *pi_mr = NULL;
	int n;

	WARN_ON(ibmr->type != IB_MR_TYPE_INTEGRITY);

	mr->mmkey.ndescs = 0;
	mr->data_length = 0;
	mr->data_iova = 0;
	mr->meta_ndescs = 0;
	mr->pi_iova = 0;
	/*
	 * As a performance optimization, if possible, there is no need to
	 * perform UMR operation to register the data/metadata buffers.
	 * First try to map the sg lists to PA descriptors with local_dma_lkey.
	 * Fallback to UMR only in case of a failure.
	 */
	n = mlx5_ib_map_pa_mr_sg_pi(ibmr, data_sg, data_sg_nents,
				    data_sg_offset, meta_sg, meta_sg_nents,
				    meta_sg_offset);
	if (n == data_sg_nents + meta_sg_nents)
		goto out;
	/*
	 * As a performance optimization, if possible, there is no need to map
	 * the sg lists to KLM descriptors. First try to map the sg lists to MTT
	 * descriptors and fallback to KLM only in case of a failure.
	 * It's more efficient for the HW to work with MTT descriptors
	 * (especially in high load).
	 * Use KLM (indirect access) only if it's mandatory.
	 */
	pi_mr = mr->mtt_mr;
	n = mlx5_ib_map_mtt_mr_sg_pi(ibmr, data_sg, data_sg_nents,
				     data_sg_offset, meta_sg, meta_sg_nents,
				     meta_sg_offset);
	if (n == data_sg_nents + meta_sg_nents)
		goto out;

	pi_mr = mr->klm_mr;
	n = mlx5_ib_map_klm_mr_sg_pi(ibmr, data_sg, data_sg_nents,
				     data_sg_offset, meta_sg, meta_sg_nents,
				     meta_sg_offset);
	if (unlikely(n != data_sg_nents + meta_sg_nents))
		return -ENOMEM;

out:
	/* This is zero-based memory region */
	ibmr->iova = 0;
	mr->pi_mr = pi_mr;
	if (pi_mr)
		ibmr->sig_attrs->meta_length = pi_mr->meta_length;
	else
		ibmr->sig_attrs->meta_length = mr->meta_length;

	return 0;
}

int mlx5_ib_map_mr_sg(struct ib_mr *ibmr, struct scatterlist *sg, int sg_nents,
		      unsigned int *sg_offset)
{
	struct mlx5_ib_mr *mr = to_mmr(ibmr);
	int n;

	mr->mmkey.ndescs = 0;

	ib_dma_sync_single_for_cpu(ibmr->device, mr->desc_map,
				   mr->desc_size * mr->max_descs,
				   DMA_TO_DEVICE);

	if (mr->access_mode == MLX5_MKC_ACCESS_MODE_KLMS)
		n = mlx5_ib_sg_to_klms(mr, sg, sg_nents, sg_offset, NULL, 0,
				       NULL);
	else
		n = ib_sg_to_pages(ibmr, sg, sg_nents, sg_offset,
				mlx5_set_page);

	ib_dma_sync_single_for_device(ibmr->device, mr->desc_map,
				      mr->desc_size * mr->max_descs,
				      DMA_TO_DEVICE);

	return n;
}<|MERGE_RESOLUTION|>--- conflicted
+++ resolved
@@ -1989,8 +1989,6 @@
 	return ret;
 }
 
-<<<<<<< HEAD
-=======
 static int mlx5_ib_revoke_data_direct_mr(struct mlx5_ib_mr *mr)
 {
 	struct mlx5_ib_dev *dev = to_mdev(mr->ibmr.device);
@@ -2019,7 +2017,6 @@
 	}
 }
 
->>>>>>> 2d5404ca
 static int mlx5_revoke_mr(struct mlx5_ib_mr *mr)
 {
 	struct mlx5_ib_dev *dev = to_mdev(mr->ibmr.device);
@@ -2047,11 +2044,7 @@
 	return destroy_mkey(dev, mr);
 }
 
-<<<<<<< HEAD
-int mlx5_ib_dereg_mr(struct ib_mr *ibmr, struct ib_udata *udata)
-=======
 static int __mlx5_ib_dereg_mr(struct ib_mr *ibmr)
->>>>>>> 2d5404ca
 {
 	struct mlx5_ib_mr *mr = to_mmr(ibmr);
 	struct mlx5_ib_dev *dev = to_mdev(ibmr->device);
