/*
 * Copyright (c) 2013-2015, Mellanox Technologies. All rights reserved.
 *
 * This software is available to you under a choice of one of two
 * licenses.  You may choose to be licensed under the terms of the GNU
 * General Public License (GPL) Version 2, available from the file
 * COPYING in the main directory of this source tree, or the
 * OpenIB.org BSD license below:
 *
 *     Redistribution and use in source and binary forms, with or
 *     without modification, are permitted provided that the following
 *     conditions are met:
 *
 *      - Redistributions of source code must retain the above
 *        copyright notice, this list of conditions and the following
 *        disclaimer.
 *
 *      - Redistributions in binary form must reproduce the above
 *        copyright notice, this list of conditions and the following
 *        disclaimer in the documentation and/or other materials
 *        provided with the distribution.
 *
 * THE SOFTWARE IS PROVIDED "AS IS", WITHOUT WARRANTY OF ANY KIND,
 * EXPRESS OR IMPLIED, INCLUDING BUT NOT LIMITED TO THE WARRANTIES OF
 * MERCHANTABILITY, FITNESS FOR A PARTICULAR PURPOSE AND
 * NONINFRINGEMENT. IN NO EVENT SHALL THE AUTHORS OR COPYRIGHT HOLDERS
 * BE LIABLE FOR ANY CLAIM, DAMAGES OR OTHER LIABILITY, WHETHER IN AN
 * ACTION OF CONTRACT, TORT OR OTHERWISE, ARISING FROM, OUT OF OR IN
 * CONNECTION WITH THE SOFTWARE OR THE USE OR OTHER DEALINGS IN THE
 * SOFTWARE.
 */


#include <linux/kref.h>
#include <linux/random.h>
#include <linux/debugfs.h>
#include <linux/export.h>
#include <linux/delay.h>
#include <rdma/ib_umem.h>
#include <rdma/ib_umem_odp.h>
#include <rdma/ib_verbs.h>
#include "mlx5_ib.h"

enum {
	MAX_PENDING_REG_MR = 8,
};

#define MLX5_UMR_ALIGN 2048

<<<<<<< HEAD
static int clean_mr(struct mlx5_ib_mr *mr);
static int max_umr_order(struct mlx5_ib_dev *dev);
static int use_umr(struct mlx5_ib_dev *dev, int order);
=======
static int clean_mr(struct mlx5_ib_dev *dev, struct mlx5_ib_mr *mr);
static int dereg_mr(struct mlx5_ib_dev *dev, struct mlx5_ib_mr *mr);
static int mr_cache_max_order(struct mlx5_ib_dev *dev);
>>>>>>> ef03de22
static int unreg_umr(struct mlx5_ib_dev *dev, struct mlx5_ib_mr *mr);

static int destroy_mkey(struct mlx5_ib_dev *dev, struct mlx5_ib_mr *mr)
{
	int err = mlx5_core_destroy_mkey(dev->mdev, &mr->mmkey);

#ifdef CONFIG_INFINIBAND_ON_DEMAND_PAGING
	/* Wait until all page fault handlers using the mr complete. */
	synchronize_srcu(&dev->mr_srcu);
#endif

	return err;
}

static int order2idx(struct mlx5_ib_dev *dev, int order)
{
	struct mlx5_mr_cache *cache = &dev->cache;

	if (order < cache->ent[0].order)
		return 0;
	else
		return order - cache->ent[0].order;
}

static bool use_umr_mtt_update(struct mlx5_ib_mr *mr, u64 start, u64 length)
{
	return ((u64)1 << mr->order) * MLX5_ADAPTER_PAGE_SIZE >=
		length + (start & (MLX5_ADAPTER_PAGE_SIZE - 1));
}

#ifdef CONFIG_INFINIBAND_ON_DEMAND_PAGING
static void update_odp_mr(struct mlx5_ib_mr *mr)
{
	if (mr->umem->odp_data) {
		/*
		 * This barrier prevents the compiler from moving the
		 * setting of umem->odp_data->private to point to our
		 * MR, before reg_umr finished, to ensure that the MR
		 * initialization have finished before starting to
		 * handle invalidations.
		 */
		smp_wmb();
		mr->umem->odp_data->private = mr;
		/*
		 * Make sure we will see the new
		 * umem->odp_data->private value in the invalidation
		 * routines, before we can get page faults on the
		 * MR. Page faults can happen once we put the MR in
		 * the tree, below this line. Without the barrier,
		 * there can be a fault handling and an invalidation
		 * before umem->odp_data->private == mr is visible to
		 * the invalidation handler.
		 */
		smp_wmb();
	}
}
#endif

static void reg_mr_callback(int status, void *context)
{
	struct mlx5_ib_mr *mr = context;
	struct mlx5_ib_dev *dev = mr->dev;
	struct mlx5_mr_cache *cache = &dev->cache;
	int c = order2idx(dev, mr->order);
	struct mlx5_cache_ent *ent = &cache->ent[c];
	u8 key;
	unsigned long flags;
	struct mlx5_mkey_table *table = &dev->mdev->priv.mkey_table;
	int err;

	spin_lock_irqsave(&ent->lock, flags);
	ent->pending--;
	spin_unlock_irqrestore(&ent->lock, flags);
	if (status) {
		mlx5_ib_warn(dev, "async reg mr failed. status %d\n", status);
		kfree(mr);
		dev->fill_delay = 1;
		mod_timer(&dev->delay_timer, jiffies + HZ);
		return;
	}

	mr->mmkey.type = MLX5_MKEY_MR;
	spin_lock_irqsave(&dev->mdev->priv.mkey_lock, flags);
	key = dev->mdev->priv.mkey_key++;
	spin_unlock_irqrestore(&dev->mdev->priv.mkey_lock, flags);
	mr->mmkey.key = mlx5_idx_to_mkey(MLX5_GET(create_mkey_out, mr->out, mkey_index)) | key;

	cache->last_add = jiffies;

	spin_lock_irqsave(&ent->lock, flags);
	list_add_tail(&mr->list, &ent->head);
	ent->cur++;
	ent->size++;
	spin_unlock_irqrestore(&ent->lock, flags);

	write_lock_irqsave(&table->lock, flags);
	err = radix_tree_insert(&table->tree, mlx5_base_mkey(mr->mmkey.key),
				&mr->mmkey);
	if (err)
		pr_err("Error inserting to mkey tree. 0x%x\n", -err);
	write_unlock_irqrestore(&table->lock, flags);

	if (!completion_done(&ent->compl))
		complete(&ent->compl);
}

static int add_keys(struct mlx5_ib_dev *dev, int c, int num)
{
	struct mlx5_mr_cache *cache = &dev->cache;
	struct mlx5_cache_ent *ent = &cache->ent[c];
	int inlen = MLX5_ST_SZ_BYTES(create_mkey_in);
	struct mlx5_ib_mr *mr;
	void *mkc;
	u32 *in;
	int err = 0;
	int i;

	in = kzalloc(inlen, GFP_KERNEL);
	if (!in)
		return -ENOMEM;

	mkc = MLX5_ADDR_OF(create_mkey_in, in, memory_key_mkey_entry);
	for (i = 0; i < num; i++) {
		if (ent->pending >= MAX_PENDING_REG_MR) {
			err = -EAGAIN;
			break;
		}

		mr = kzalloc(sizeof(*mr), GFP_KERNEL);
		if (!mr) {
			err = -ENOMEM;
			break;
		}
		mr->order = ent->order;
		mr->allocated_from_cache = 1;
		mr->dev = dev;

		MLX5_SET(mkc, mkc, free, 1);
		MLX5_SET(mkc, mkc, umr_en, 1);
		MLX5_SET(mkc, mkc, access_mode, ent->access_mode);

		MLX5_SET(mkc, mkc, qpn, 0xffffff);
		MLX5_SET(mkc, mkc, translations_octword_size, ent->xlt);
		MLX5_SET(mkc, mkc, log_page_size, ent->page);

		spin_lock_irq(&ent->lock);
		ent->pending++;
		spin_unlock_irq(&ent->lock);
		err = mlx5_core_create_mkey_cb(dev->mdev, &mr->mmkey,
					       in, inlen,
					       mr->out, sizeof(mr->out),
					       reg_mr_callback, mr);
		if (err) {
			spin_lock_irq(&ent->lock);
			ent->pending--;
			spin_unlock_irq(&ent->lock);
			mlx5_ib_warn(dev, "create mkey failed %d\n", err);
			kfree(mr);
			break;
		}
	}

	kfree(in);
	return err;
}

static void remove_keys(struct mlx5_ib_dev *dev, int c, int num)
{
	struct mlx5_mr_cache *cache = &dev->cache;
	struct mlx5_cache_ent *ent = &cache->ent[c];
	struct mlx5_ib_mr *mr;
	int err;
	int i;

	for (i = 0; i < num; i++) {
		spin_lock_irq(&ent->lock);
		if (list_empty(&ent->head)) {
			spin_unlock_irq(&ent->lock);
			return;
		}
		mr = list_first_entry(&ent->head, struct mlx5_ib_mr, list);
		list_del(&mr->list);
		ent->cur--;
		ent->size--;
		spin_unlock_irq(&ent->lock);
		err = destroy_mkey(dev, mr);
		if (err)
			mlx5_ib_warn(dev, "failed destroy mkey\n");
		else
			kfree(mr);
	}
}

static ssize_t size_write(struct file *filp, const char __user *buf,
			  size_t count, loff_t *pos)
{
	struct mlx5_cache_ent *ent = filp->private_data;
	struct mlx5_ib_dev *dev = ent->dev;
	char lbuf[20];
	u32 var;
	int err;
	int c;

	if (copy_from_user(lbuf, buf, sizeof(lbuf)))
		return -EFAULT;

	c = order2idx(dev, ent->order);
	lbuf[sizeof(lbuf) - 1] = 0;

	if (sscanf(lbuf, "%u", &var) != 1)
		return -EINVAL;

	if (var < ent->limit)
		return -EINVAL;

	if (var > ent->size) {
		do {
			err = add_keys(dev, c, var - ent->size);
			if (err && err != -EAGAIN)
				return err;

			usleep_range(3000, 5000);
		} while (err);
	} else if (var < ent->size) {
		remove_keys(dev, c, ent->size - var);
	}

	return count;
}

static ssize_t size_read(struct file *filp, char __user *buf, size_t count,
			 loff_t *pos)
{
	struct mlx5_cache_ent *ent = filp->private_data;
	char lbuf[20];
	int err;

	if (*pos)
		return 0;

	err = snprintf(lbuf, sizeof(lbuf), "%d\n", ent->size);
	if (err < 0)
		return err;

	if (copy_to_user(buf, lbuf, err))
		return -EFAULT;

	*pos += err;

	return err;
}

static const struct file_operations size_fops = {
	.owner	= THIS_MODULE,
	.open	= simple_open,
	.write	= size_write,
	.read	= size_read,
};

static ssize_t limit_write(struct file *filp, const char __user *buf,
			   size_t count, loff_t *pos)
{
	struct mlx5_cache_ent *ent = filp->private_data;
	struct mlx5_ib_dev *dev = ent->dev;
	char lbuf[20];
	u32 var;
	int err;
	int c;

	if (copy_from_user(lbuf, buf, sizeof(lbuf)))
		return -EFAULT;

	c = order2idx(dev, ent->order);
	lbuf[sizeof(lbuf) - 1] = 0;

	if (sscanf(lbuf, "%u", &var) != 1)
		return -EINVAL;

	if (var > ent->size)
		return -EINVAL;

	ent->limit = var;

	if (ent->cur < ent->limit) {
		err = add_keys(dev, c, 2 * ent->limit - ent->cur);
		if (err)
			return err;
	}

	return count;
}

static ssize_t limit_read(struct file *filp, char __user *buf, size_t count,
			  loff_t *pos)
{
	struct mlx5_cache_ent *ent = filp->private_data;
	char lbuf[20];
	int err;

	if (*pos)
		return 0;

	err = snprintf(lbuf, sizeof(lbuf), "%d\n", ent->limit);
	if (err < 0)
		return err;

	if (copy_to_user(buf, lbuf, err))
		return -EFAULT;

	*pos += err;

	return err;
}

static const struct file_operations limit_fops = {
	.owner	= THIS_MODULE,
	.open	= simple_open,
	.write	= limit_write,
	.read	= limit_read,
};

static int someone_adding(struct mlx5_mr_cache *cache)
{
	int i;

	for (i = 0; i < MAX_MR_CACHE_ENTRIES; i++) {
		if (cache->ent[i].cur < cache->ent[i].limit)
			return 1;
	}

	return 0;
}

static void __cache_work_func(struct mlx5_cache_ent *ent)
{
	struct mlx5_ib_dev *dev = ent->dev;
	struct mlx5_mr_cache *cache = &dev->cache;
	int i = order2idx(dev, ent->order);
	int err;

	if (cache->stopped)
		return;

	ent = &dev->cache.ent[i];
	if (ent->cur < 2 * ent->limit && !dev->fill_delay) {
		err = add_keys(dev, i, 1);
		if (ent->cur < 2 * ent->limit) {
			if (err == -EAGAIN) {
				mlx5_ib_dbg(dev, "returned eagain, order %d\n",
					    i + 2);
				queue_delayed_work(cache->wq, &ent->dwork,
						   msecs_to_jiffies(3));
			} else if (err) {
				mlx5_ib_warn(dev, "command failed order %d, err %d\n",
					     i + 2, err);
				queue_delayed_work(cache->wq, &ent->dwork,
						   msecs_to_jiffies(1000));
			} else {
				queue_work(cache->wq, &ent->work);
			}
		}
	} else if (ent->cur > 2 * ent->limit) {
		/*
		 * The remove_keys() logic is performed as garbage collection
		 * task. Such task is intended to be run when no other active
		 * processes are running.
		 *
		 * The need_resched() will return TRUE if there are user tasks
		 * to be activated in near future.
		 *
		 * In such case, we don't execute remove_keys() and postpone
		 * the garbage collection work to try to run in next cycle,
		 * in order to free CPU resources to other tasks.
		 */
		if (!need_resched() && !someone_adding(cache) &&
		    time_after(jiffies, cache->last_add + 300 * HZ)) {
			remove_keys(dev, i, 1);
			if (ent->cur > ent->limit)
				queue_work(cache->wq, &ent->work);
		} else {
			queue_delayed_work(cache->wq, &ent->dwork, 300 * HZ);
		}
	}
}

static void delayed_cache_work_func(struct work_struct *work)
{
	struct mlx5_cache_ent *ent;

	ent = container_of(work, struct mlx5_cache_ent, dwork.work);
	__cache_work_func(ent);
}

static void cache_work_func(struct work_struct *work)
{
	struct mlx5_cache_ent *ent;

	ent = container_of(work, struct mlx5_cache_ent, work);
	__cache_work_func(ent);
}

struct mlx5_ib_mr *mlx5_mr_cache_alloc(struct mlx5_ib_dev *dev, int entry)
{
	struct mlx5_mr_cache *cache = &dev->cache;
	struct mlx5_cache_ent *ent;
	struct mlx5_ib_mr *mr;
	int err;

	if (entry < 0 || entry >= MAX_MR_CACHE_ENTRIES) {
		mlx5_ib_err(dev, "cache entry %d is out of range\n", entry);
		return NULL;
	}

	ent = &cache->ent[entry];
	while (1) {
		spin_lock_irq(&ent->lock);
		if (list_empty(&ent->head)) {
			spin_unlock_irq(&ent->lock);

			err = add_keys(dev, entry, 1);
			if (err && err != -EAGAIN)
				return ERR_PTR(err);

			wait_for_completion(&ent->compl);
		} else {
			mr = list_first_entry(&ent->head, struct mlx5_ib_mr,
					      list);
			list_del(&mr->list);
			ent->cur--;
			spin_unlock_irq(&ent->lock);
			if (ent->cur < ent->limit)
				queue_work(cache->wq, &ent->work);
			return mr;
		}
	}
}

static struct mlx5_ib_mr *alloc_cached_mr(struct mlx5_ib_dev *dev, int order)
{
	struct mlx5_mr_cache *cache = &dev->cache;
	struct mlx5_ib_mr *mr = NULL;
	struct mlx5_cache_ent *ent;
	int last_umr_cache_entry;
	int c;
	int i;

	c = order2idx(dev, order);
<<<<<<< HEAD
	last_umr_cache_entry = order2idx(dev, max_umr_order(dev));
=======
	last_umr_cache_entry = order2idx(dev, mr_cache_max_order(dev));
>>>>>>> ef03de22
	if (c < 0 || c > last_umr_cache_entry) {
		mlx5_ib_warn(dev, "order %d, cache index %d\n", order, c);
		return NULL;
	}

	for (i = c; i <= last_umr_cache_entry; i++) {
		ent = &cache->ent[i];

		mlx5_ib_dbg(dev, "order %d, cache index %d\n", ent->order, i);

		spin_lock_irq(&ent->lock);
		if (!list_empty(&ent->head)) {
			mr = list_first_entry(&ent->head, struct mlx5_ib_mr,
					      list);
			list_del(&mr->list);
			ent->cur--;
			spin_unlock_irq(&ent->lock);
			if (ent->cur < ent->limit)
				queue_work(cache->wq, &ent->work);
			break;
		}
		spin_unlock_irq(&ent->lock);

		queue_work(cache->wq, &ent->work);
	}

	if (!mr)
		cache->ent[c].miss++;

	return mr;
}

void mlx5_mr_cache_free(struct mlx5_ib_dev *dev, struct mlx5_ib_mr *mr)
{
	struct mlx5_mr_cache *cache = &dev->cache;
	struct mlx5_cache_ent *ent;
	int shrink = 0;
	int c;

	c = order2idx(dev, mr->order);
	if (c < 0 || c >= MAX_MR_CACHE_ENTRIES) {
		mlx5_ib_warn(dev, "order %d, cache index %d\n", mr->order, c);
		return;
	}

	if (unreg_umr(dev, mr))
		return;

	ent = &cache->ent[c];
	spin_lock_irq(&ent->lock);
	list_add_tail(&mr->list, &ent->head);
	ent->cur++;
	if (ent->cur > 2 * ent->limit)
		shrink = 1;
	spin_unlock_irq(&ent->lock);

	if (shrink)
		queue_work(cache->wq, &ent->work);
}

static void clean_keys(struct mlx5_ib_dev *dev, int c)
{
	struct mlx5_mr_cache *cache = &dev->cache;
	struct mlx5_cache_ent *ent = &cache->ent[c];
	struct mlx5_ib_mr *mr;
	int err;

	cancel_delayed_work(&ent->dwork);
	while (1) {
		spin_lock_irq(&ent->lock);
		if (list_empty(&ent->head)) {
			spin_unlock_irq(&ent->lock);
			return;
		}
		mr = list_first_entry(&ent->head, struct mlx5_ib_mr, list);
		list_del(&mr->list);
		ent->cur--;
		ent->size--;
		spin_unlock_irq(&ent->lock);
		err = destroy_mkey(dev, mr);
		if (err)
			mlx5_ib_warn(dev, "failed destroy mkey\n");
		else
			kfree(mr);
	}
}

static void mlx5_mr_cache_debugfs_cleanup(struct mlx5_ib_dev *dev)
{
	if (!mlx5_debugfs_root)
		return;

	debugfs_remove_recursive(dev->cache.root);
	dev->cache.root = NULL;
}

static int mlx5_mr_cache_debugfs_init(struct mlx5_ib_dev *dev)
{
	struct mlx5_mr_cache *cache = &dev->cache;
	struct mlx5_cache_ent *ent;
	int i;

	if (!mlx5_debugfs_root)
		return 0;

	cache->root = debugfs_create_dir("mr_cache", dev->mdev->priv.dbg_root);
	if (!cache->root)
		return -ENOMEM;

	for (i = 0; i < MAX_MR_CACHE_ENTRIES; i++) {
		ent = &cache->ent[i];
		sprintf(ent->name, "%d", ent->order);
		ent->dir = debugfs_create_dir(ent->name,  cache->root);
		if (!ent->dir)
			goto err;

		ent->fsize = debugfs_create_file("size", 0600, ent->dir, ent,
						 &size_fops);
		if (!ent->fsize)
			goto err;

		ent->flimit = debugfs_create_file("limit", 0600, ent->dir, ent,
						  &limit_fops);
		if (!ent->flimit)
			goto err;

		ent->fcur = debugfs_create_u32("cur", 0400, ent->dir,
					       &ent->cur);
		if (!ent->fcur)
			goto err;

		ent->fmiss = debugfs_create_u32("miss", 0600, ent->dir,
						&ent->miss);
		if (!ent->fmiss)
			goto err;
	}

	return 0;
err:
	mlx5_mr_cache_debugfs_cleanup(dev);

	return -ENOMEM;
}

static void delay_time_func(unsigned long ctx)
{
	struct mlx5_ib_dev *dev = (struct mlx5_ib_dev *)ctx;

	dev->fill_delay = 0;
}

int mlx5_mr_cache_init(struct mlx5_ib_dev *dev)
{
	struct mlx5_mr_cache *cache = &dev->cache;
	struct mlx5_cache_ent *ent;
	int err;
	int i;

	mutex_init(&dev->slow_path_mutex);
	cache->wq = alloc_ordered_workqueue("mkey_cache", WQ_MEM_RECLAIM);
	if (!cache->wq) {
		mlx5_ib_warn(dev, "failed to create work queue\n");
		return -ENOMEM;
	}

	setup_timer(&dev->delay_timer, delay_time_func, (unsigned long)dev);
	for (i = 0; i < MAX_MR_CACHE_ENTRIES; i++) {
		ent = &cache->ent[i];
		INIT_LIST_HEAD(&ent->head);
		spin_lock_init(&ent->lock);
		ent->order = i + 2;
		ent->dev = dev;
		ent->limit = 0;

		init_completion(&ent->compl);
		INIT_WORK(&ent->work, cache_work_func);
		INIT_DELAYED_WORK(&ent->dwork, delayed_cache_work_func);
		queue_work(cache->wq, &ent->work);

		if (i > MR_CACHE_LAST_STD_ENTRY) {
			mlx5_odp_init_mr_cache_entry(ent);
			continue;
		}

		if (ent->order > mr_cache_max_order(dev))
			continue;

		ent->page = PAGE_SHIFT;
		ent->xlt = (1 << ent->order) * sizeof(struct mlx5_mtt) /
			   MLX5_IB_UMR_OCTOWORD;
		ent->access_mode = MLX5_MKC_ACCESS_MODE_MTT;
		if ((dev->mdev->profile->mask & MLX5_PROF_MASK_MR_CACHE) &&
		    mlx5_core_is_pf(dev->mdev))
			ent->limit = dev->mdev->profile->mr_cache[i].limit;
		else
			ent->limit = 0;
	}

	err = mlx5_mr_cache_debugfs_init(dev);
	if (err)
		mlx5_ib_warn(dev, "cache debugfs failure\n");

	/*
	 * We don't want to fail driver if debugfs failed to initialize,
	 * so we are not forwarding error to the user.
	 */

	return 0;
}

static void wait_for_async_commands(struct mlx5_ib_dev *dev)
{
	struct mlx5_mr_cache *cache = &dev->cache;
	struct mlx5_cache_ent *ent;
	int total = 0;
	int i;
	int j;

	for (i = 0; i < MAX_MR_CACHE_ENTRIES; i++) {
		ent = &cache->ent[i];
		for (j = 0 ; j < 1000; j++) {
			if (!ent->pending)
				break;
			msleep(50);
		}
	}
	for (i = 0; i < MAX_MR_CACHE_ENTRIES; i++) {
		ent = &cache->ent[i];
		total += ent->pending;
	}

	if (total)
		mlx5_ib_warn(dev, "aborted while there are %d pending mr requests\n", total);
	else
		mlx5_ib_warn(dev, "done with all pending requests\n");
}

int mlx5_mr_cache_cleanup(struct mlx5_ib_dev *dev)
{
	int i;

	dev->cache.stopped = 1;
	flush_workqueue(dev->cache.wq);

	mlx5_mr_cache_debugfs_cleanup(dev);

	for (i = 0; i < MAX_MR_CACHE_ENTRIES; i++)
		clean_keys(dev, i);

	destroy_workqueue(dev->cache.wq);
	wait_for_async_commands(dev);
	del_timer_sync(&dev->delay_timer);

	return 0;
}

struct ib_mr *mlx5_ib_get_dma_mr(struct ib_pd *pd, int acc)
{
	struct mlx5_ib_dev *dev = to_mdev(pd->device);
	int inlen = MLX5_ST_SZ_BYTES(create_mkey_in);
	struct mlx5_core_dev *mdev = dev->mdev;
	struct mlx5_ib_mr *mr;
	void *mkc;
	u32 *in;
	int err;

	mr = kzalloc(sizeof(*mr), GFP_KERNEL);
	if (!mr)
		return ERR_PTR(-ENOMEM);

	in = kzalloc(inlen, GFP_KERNEL);
	if (!in) {
		err = -ENOMEM;
		goto err_free;
	}

	mkc = MLX5_ADDR_OF(create_mkey_in, in, memory_key_mkey_entry);

	MLX5_SET(mkc, mkc, access_mode, MLX5_MKC_ACCESS_MODE_PA);
	MLX5_SET(mkc, mkc, a, !!(acc & IB_ACCESS_REMOTE_ATOMIC));
	MLX5_SET(mkc, mkc, rw, !!(acc & IB_ACCESS_REMOTE_WRITE));
	MLX5_SET(mkc, mkc, rr, !!(acc & IB_ACCESS_REMOTE_READ));
	MLX5_SET(mkc, mkc, lw, !!(acc & IB_ACCESS_LOCAL_WRITE));
	MLX5_SET(mkc, mkc, lr, 1);

	MLX5_SET(mkc, mkc, length64, 1);
	MLX5_SET(mkc, mkc, pd, to_mpd(pd)->pdn);
	MLX5_SET(mkc, mkc, qpn, 0xffffff);
	MLX5_SET64(mkc, mkc, start_addr, 0);

	err = mlx5_core_create_mkey(mdev, &mr->mmkey, in, inlen);
	if (err)
		goto err_in;

	kfree(in);
	mr->mmkey.type = MLX5_MKEY_MR;
	mr->ibmr.lkey = mr->mmkey.key;
	mr->ibmr.rkey = mr->mmkey.key;
	mr->umem = NULL;

	return &mr->ibmr;

err_in:
	kfree(in);

err_free:
	kfree(mr);

	return ERR_PTR(err);
}

static int get_octo_len(u64 addr, u64 len, int page_shift)
{
	u64 page_size = 1ULL << page_shift;
	u64 offset;
	int npages;

	offset = addr & (page_size - 1);
	npages = ALIGN(len + offset, page_size) >> page_shift;
	return (npages + 1) / 2;
}

<<<<<<< HEAD
static int max_umr_order(struct mlx5_ib_dev *dev)
{
	if (MLX5_CAP_GEN(dev->mdev, umr_extended_translation_offset))
		return MAX_UMR_CACHE_ENTRY + 2;
	return MLX5_MAX_UMR_SHIFT;
}

static int use_umr(struct mlx5_ib_dev *dev, int order)
{
	return order <= max_umr_order(dev);
=======
static int mr_cache_max_order(struct mlx5_ib_dev *dev)
{
	if (MLX5_CAP_GEN(dev->mdev, umr_extended_translation_offset))
		return MR_CACHE_LAST_STD_ENTRY + 2;
	return MLX5_MAX_UMR_SHIFT;
>>>>>>> ef03de22
}

static int mr_umem_get(struct ib_pd *pd, u64 start, u64 length,
		       int access_flags, struct ib_umem **umem,
		       int *npages, int *page_shift, int *ncont,
		       int *order)
{
	struct mlx5_ib_dev *dev = to_mdev(pd->device);
	int err;

	*umem = ib_umem_get(pd->uobject->context, start, length,
			    access_flags, 0);
	err = PTR_ERR_OR_ZERO(*umem);
	if (err < 0) {
		mlx5_ib_err(dev, "umem get failed (%d)\n", err);
		return err;
	}

	mlx5_ib_cont_pages(*umem, start, MLX5_MKEY_PAGE_SHIFT_MASK, npages,
			   page_shift, ncont, order);
	if (!*npages) {
		mlx5_ib_warn(dev, "avoid zero region\n");
		ib_umem_release(*umem);
		return -EINVAL;
	}

	mlx5_ib_dbg(dev, "npages %d, ncont %d, order %d, page_shift %d\n",
		    *npages, *ncont, *order, *page_shift);

	return 0;
}

static void mlx5_ib_umr_done(struct ib_cq *cq, struct ib_wc *wc)
{
	struct mlx5_ib_umr_context *context =
		container_of(wc->wr_cqe, struct mlx5_ib_umr_context, cqe);

	context->status = wc->status;
	complete(&context->done);
}

static inline void mlx5_ib_init_umr_context(struct mlx5_ib_umr_context *context)
{
	context->cqe.done = mlx5_ib_umr_done;
	context->status = -1;
	init_completion(&context->done);
}

static int mlx5_ib_post_send_wait(struct mlx5_ib_dev *dev,
				  struct mlx5_umr_wr *umrwr)
{
	struct umr_common *umrc = &dev->umrc;
	struct ib_send_wr *bad;
	int err;
	struct mlx5_ib_umr_context umr_context;

	mlx5_ib_init_umr_context(&umr_context);
	umrwr->wr.wr_cqe = &umr_context.cqe;

	down(&umrc->sem);
	err = ib_post_send(umrc->qp, &umrwr->wr, &bad);
	if (err) {
		mlx5_ib_warn(dev, "UMR post send failed, err %d\n", err);
	} else {
		wait_for_completion(&umr_context.done);
		if (umr_context.status != IB_WC_SUCCESS) {
			mlx5_ib_warn(dev, "reg umr failed (%u)\n",
				     umr_context.status);
			err = -EFAULT;
		}
	}
	up(&umrc->sem);
	return err;
}

static struct mlx5_ib_mr *alloc_mr_from_cache(
				  struct ib_pd *pd, struct ib_umem *umem,
				  u64 virt_addr, u64 len, int npages,
				  int page_shift, int order, int access_flags)
{
	struct mlx5_ib_dev *dev = to_mdev(pd->device);
	struct mlx5_ib_mr *mr;
	int err = 0;
	int i;

	for (i = 0; i < 1; i++) {
		mr = alloc_cached_mr(dev, order);
		if (mr)
			break;

		err = add_keys(dev, order2idx(dev, order), 1);
		if (err && err != -EAGAIN) {
			mlx5_ib_warn(dev, "add_keys failed, err %d\n", err);
			break;
		}
	}

	if (!mr)
		return ERR_PTR(-EAGAIN);

	mr->ibmr.pd = pd;
	mr->umem = umem;
	mr->access_flags = access_flags;
	mr->desc_size = sizeof(struct mlx5_mtt);
	mr->mmkey.iova = virt_addr;
	mr->mmkey.size = len;
	mr->mmkey.pd = to_mpd(pd)->pdn;

	return mr;
}

static inline int populate_xlt(struct mlx5_ib_mr *mr, int idx, int npages,
			       void *xlt, int page_shift, size_t size,
			       int flags)
{
	struct mlx5_ib_dev *dev = mr->dev;
	struct ib_umem *umem = mr->umem;
	if (flags & MLX5_IB_UPD_XLT_INDIRECT) {
		mlx5_odp_populate_klm(xlt, idx, npages, mr, flags);
		return npages;
	}

	npages = min_t(size_t, npages, ib_umem_num_pages(umem) - idx);

	if (!(flags & MLX5_IB_UPD_XLT_ZAP)) {
		__mlx5_ib_populate_pas(dev, umem, page_shift,
				       idx, npages, xlt,
				       MLX5_IB_MTT_PRESENT);
		/* Clear padding after the pages
		 * brought from the umem.
		 */
		memset(xlt + (npages * sizeof(struct mlx5_mtt)), 0,
		       size - npages * sizeof(struct mlx5_mtt));
	}

	return npages;
}

#define MLX5_MAX_UMR_CHUNK ((1 << (MLX5_MAX_UMR_SHIFT + 4)) - \
			    MLX5_UMR_MTT_ALIGNMENT)
#define MLX5_SPARE_UMR_CHUNK 0x10000

int mlx5_ib_update_xlt(struct mlx5_ib_mr *mr, u64 idx, int npages,
		       int page_shift, int flags)
{
	struct mlx5_ib_dev *dev = mr->dev;
	struct device *ddev = dev->ib_dev.dev.parent;
	struct mlx5_ib_ucontext *uctx = NULL;
	int size;
	void *xlt;
	dma_addr_t dma;
	struct mlx5_umr_wr wr;
	struct ib_sge sg;
	int err = 0;
	int desc_size = (flags & MLX5_IB_UPD_XLT_INDIRECT)
			       ? sizeof(struct mlx5_klm)
			       : sizeof(struct mlx5_mtt);
	const int page_align = MLX5_UMR_MTT_ALIGNMENT / desc_size;
	const int page_mask = page_align - 1;
	size_t pages_mapped = 0;
	size_t pages_to_map = 0;
	size_t pages_iter = 0;
	gfp_t gfp;

	/* UMR copies MTTs in units of MLX5_UMR_MTT_ALIGNMENT bytes,
	 * so we need to align the offset and length accordingly
	 */
	if (idx & page_mask) {
		npages += idx & page_mask;
		idx &= ~page_mask;
	}

	gfp = flags & MLX5_IB_UPD_XLT_ATOMIC ? GFP_ATOMIC : GFP_KERNEL;
	gfp |= __GFP_ZERO | __GFP_NOWARN;

	pages_to_map = ALIGN(npages, page_align);
	size = desc_size * pages_to_map;
	size = min_t(int, size, MLX5_MAX_UMR_CHUNK);

	xlt = (void *)__get_free_pages(gfp, get_order(size));
	if (!xlt && size > MLX5_SPARE_UMR_CHUNK) {
		mlx5_ib_dbg(dev, "Failed to allocate %d bytes of order %d. fallback to spare UMR allocation od %d bytes\n",
			    size, get_order(size), MLX5_SPARE_UMR_CHUNK);

		size = MLX5_SPARE_UMR_CHUNK;
		xlt = (void *)__get_free_pages(gfp, get_order(size));
	}

	if (!xlt) {
		uctx = to_mucontext(mr->ibmr.pd->uobject->context);
		mlx5_ib_warn(dev, "Using XLT emergency buffer\n");
		size = PAGE_SIZE;
		xlt = (void *)uctx->upd_xlt_page;
		mutex_lock(&uctx->upd_xlt_page_mutex);
		memset(xlt, 0, size);
	}
	pages_iter = size / desc_size;
	dma = dma_map_single(ddev, xlt, size, DMA_TO_DEVICE);
	if (dma_mapping_error(ddev, dma)) {
		mlx5_ib_err(dev, "unable to map DMA during XLT update.\n");
		err = -ENOMEM;
		goto free_xlt;
	}

	sg.addr = dma;
	sg.lkey = dev->umrc.pd->local_dma_lkey;

	memset(&wr, 0, sizeof(wr));
	wr.wr.send_flags = MLX5_IB_SEND_UMR_UPDATE_XLT;
	if (!(flags & MLX5_IB_UPD_XLT_ENABLE))
		wr.wr.send_flags |= MLX5_IB_SEND_UMR_FAIL_IF_FREE;
	wr.wr.sg_list = &sg;
	wr.wr.num_sge = 1;
	wr.wr.opcode = MLX5_IB_WR_UMR;

	wr.pd = mr->ibmr.pd;
	wr.mkey = mr->mmkey.key;
	wr.length = mr->mmkey.size;
	wr.virt_addr = mr->mmkey.iova;
	wr.access_flags = mr->access_flags;
	wr.page_shift = page_shift;

	for (pages_mapped = 0;
	     pages_mapped < pages_to_map && !err;
	     pages_mapped += pages_iter, idx += pages_iter) {
		npages = min_t(int, pages_iter, pages_to_map - pages_mapped);
		dma_sync_single_for_cpu(ddev, dma, size, DMA_TO_DEVICE);
		npages = populate_xlt(mr, idx, npages, xlt,
				      page_shift, size, flags);

		dma_sync_single_for_device(ddev, dma, size, DMA_TO_DEVICE);

		sg.length = ALIGN(npages * desc_size,
				  MLX5_UMR_MTT_ALIGNMENT);

		if (pages_mapped + pages_iter >= pages_to_map) {
			if (flags & MLX5_IB_UPD_XLT_ENABLE)
				wr.wr.send_flags |=
					MLX5_IB_SEND_UMR_ENABLE_MR |
					MLX5_IB_SEND_UMR_UPDATE_PD_ACCESS |
					MLX5_IB_SEND_UMR_UPDATE_TRANSLATION;
			if (flags & MLX5_IB_UPD_XLT_PD ||
			    flags & MLX5_IB_UPD_XLT_ACCESS)
				wr.wr.send_flags |=
					MLX5_IB_SEND_UMR_UPDATE_PD_ACCESS;
			if (flags & MLX5_IB_UPD_XLT_ADDR)
				wr.wr.send_flags |=
					MLX5_IB_SEND_UMR_UPDATE_TRANSLATION;
		}

		wr.offset = idx * desc_size;
		wr.xlt_size = sg.length;

		err = mlx5_ib_post_send_wait(dev, &wr);
	}
	dma_unmap_single(ddev, dma, size, DMA_TO_DEVICE);

free_xlt:
	if (uctx)
		mutex_unlock(&uctx->upd_xlt_page_mutex);
	else
		free_pages((unsigned long)xlt, get_order(size));

	return err;
}

/*
 * If ibmr is NULL it will be allocated by reg_create.
 * Else, the given ibmr will be used.
 */
static struct mlx5_ib_mr *reg_create(struct ib_mr *ibmr, struct ib_pd *pd,
				     u64 virt_addr, u64 length,
				     struct ib_umem *umem, int npages,
				     int page_shift, int access_flags,
				     bool populate)
{
	struct mlx5_ib_dev *dev = to_mdev(pd->device);
	struct mlx5_ib_mr *mr;
	__be64 *pas;
	void *mkc;
	int inlen;
	u32 *in;
	int err;
	bool pg_cap = !!(MLX5_CAP_GEN(dev->mdev, pg));

	mr = ibmr ? to_mmr(ibmr) : kzalloc(sizeof(*mr), GFP_KERNEL);
	if (!mr)
		return ERR_PTR(-ENOMEM);

	mr->ibmr.pd = pd;
	mr->access_flags = access_flags;

	inlen = MLX5_ST_SZ_BYTES(create_mkey_in);
	if (populate)
		inlen += sizeof(*pas) * roundup(npages, 2);
	in = kvzalloc(inlen, GFP_KERNEL);
	if (!in) {
		err = -ENOMEM;
		goto err_1;
	}
	pas = (__be64 *)MLX5_ADDR_OF(create_mkey_in, in, klm_pas_mtt);
	if (populate && !(access_flags & IB_ACCESS_ON_DEMAND))
		mlx5_ib_populate_pas(dev, umem, page_shift, pas,
				     pg_cap ? MLX5_IB_MTT_PRESENT : 0);

	/* The pg_access bit allows setting the access flags
	 * in the page list submitted with the command. */
	MLX5_SET(create_mkey_in, in, pg_access, !!(pg_cap));

	mkc = MLX5_ADDR_OF(create_mkey_in, in, memory_key_mkey_entry);
	MLX5_SET(mkc, mkc, free, !populate);
	MLX5_SET(mkc, mkc, access_mode, MLX5_MKC_ACCESS_MODE_MTT);
	MLX5_SET(mkc, mkc, a, !!(access_flags & IB_ACCESS_REMOTE_ATOMIC));
	MLX5_SET(mkc, mkc, rw, !!(access_flags & IB_ACCESS_REMOTE_WRITE));
	MLX5_SET(mkc, mkc, rr, !!(access_flags & IB_ACCESS_REMOTE_READ));
	MLX5_SET(mkc, mkc, lw, !!(access_flags & IB_ACCESS_LOCAL_WRITE));
	MLX5_SET(mkc, mkc, lr, 1);
	MLX5_SET(mkc, mkc, umr_en, 1);

	MLX5_SET64(mkc, mkc, start_addr, virt_addr);
	MLX5_SET64(mkc, mkc, len, length);
	MLX5_SET(mkc, mkc, pd, to_mpd(pd)->pdn);
	MLX5_SET(mkc, mkc, bsf_octword_size, 0);
	MLX5_SET(mkc, mkc, translations_octword_size,
		 get_octo_len(virt_addr, length, page_shift));
	MLX5_SET(mkc, mkc, log_page_size, page_shift);
	MLX5_SET(mkc, mkc, qpn, 0xffffff);
	if (populate) {
		MLX5_SET(create_mkey_in, in, translations_octword_actual_size,
			 get_octo_len(virt_addr, length, page_shift));
	}

	err = mlx5_core_create_mkey(dev->mdev, &mr->mmkey, in, inlen);
	if (err) {
		mlx5_ib_warn(dev, "create mkey failed\n");
		goto err_2;
	}
	mr->mmkey.type = MLX5_MKEY_MR;
	mr->desc_size = sizeof(struct mlx5_mtt);
	mr->dev = dev;
	kvfree(in);

	mlx5_ib_dbg(dev, "mkey = 0x%x\n", mr->mmkey.key);

	return mr;

err_2:
	kvfree(in);

err_1:
	if (!ibmr)
		kfree(mr);

	return ERR_PTR(err);
}

static void set_mr_fileds(struct mlx5_ib_dev *dev, struct mlx5_ib_mr *mr,
			  int npages, u64 length, int access_flags)
{
	mr->npages = npages;
	atomic_add(npages, &dev->mdev->priv.reg_pages);
	mr->ibmr.lkey = mr->mmkey.key;
	mr->ibmr.rkey = mr->mmkey.key;
	mr->ibmr.length = length;
	mr->access_flags = access_flags;
}

struct ib_mr *mlx5_ib_reg_user_mr(struct ib_pd *pd, u64 start, u64 length,
				  u64 virt_addr, int access_flags,
				  struct ib_udata *udata)
{
	struct mlx5_ib_dev *dev = to_mdev(pd->device);
	struct mlx5_ib_mr *mr = NULL;
	struct ib_umem *umem;
	int page_shift;
	int npages;
	int ncont;
	int order;
	int err;
	bool use_umr = true;

	mlx5_ib_dbg(dev, "start 0x%llx, virt_addr 0x%llx, length 0x%llx, access_flags 0x%x\n",
		    start, virt_addr, length, access_flags);

#ifdef CONFIG_INFINIBAND_ON_DEMAND_PAGING
	if (!start && length == U64_MAX) {
		if (!(access_flags & IB_ACCESS_ON_DEMAND) ||
		    !(dev->odp_caps.general_caps & IB_ODP_SUPPORT_IMPLICIT))
			return ERR_PTR(-EINVAL);

		mr = mlx5_ib_alloc_implicit_mr(to_mpd(pd), access_flags);
		return &mr->ibmr;
	}
#endif

	err = mr_umem_get(pd, start, length, access_flags, &umem, &npages,
			   &page_shift, &ncont, &order);

	if (err < 0)
		return ERR_PTR(err);

	if (order <= mr_cache_max_order(dev)) {
		mr = alloc_mr_from_cache(pd, umem, virt_addr, length, ncont,
					 page_shift, order, access_flags);
		if (PTR_ERR(mr) == -EAGAIN) {
			mlx5_ib_dbg(dev, "cache empty for order %d", order);
			mr = NULL;
		}
	} else if (!MLX5_CAP_GEN(dev->mdev, umr_extended_translation_offset)) {
		if (access_flags & IB_ACCESS_ON_DEMAND) {
			err = -EINVAL;
			pr_err("Got MR registration for ODP MR > 512MB, not supported for Connect-IB");
			goto error;
		}
		use_umr = false;
	}

	if (!mr) {
		mutex_lock(&dev->slow_path_mutex);
		mr = reg_create(NULL, pd, virt_addr, length, umem, ncont,
				page_shift, access_flags, !use_umr);
		mutex_unlock(&dev->slow_path_mutex);
	}

	if (IS_ERR(mr)) {
		err = PTR_ERR(mr);
		goto error;
	}

	mlx5_ib_dbg(dev, "mkey 0x%x\n", mr->mmkey.key);

	mr->umem = umem;
	set_mr_fileds(dev, mr, npages, length, access_flags);

#ifdef CONFIG_INFINIBAND_ON_DEMAND_PAGING
	update_odp_mr(mr);
#endif

	if (use_umr) {
		int update_xlt_flags = MLX5_IB_UPD_XLT_ENABLE;

		if (access_flags & IB_ACCESS_ON_DEMAND)
			update_xlt_flags |= MLX5_IB_UPD_XLT_ZAP;

		err = mlx5_ib_update_xlt(mr, 0, ncont, page_shift,
					 update_xlt_flags);

		if (err) {
			dereg_mr(dev, mr);
			return ERR_PTR(err);
		}
	}

	mr->live = 1;
	return &mr->ibmr;
error:
	ib_umem_release(umem);
	return ERR_PTR(err);
}

static int unreg_umr(struct mlx5_ib_dev *dev, struct mlx5_ib_mr *mr)
{
	struct mlx5_core_dev *mdev = dev->mdev;
	struct mlx5_umr_wr umrwr = {};

	if (mdev->state == MLX5_DEVICE_STATE_INTERNAL_ERROR)
		return 0;

	umrwr.wr.send_flags = MLX5_IB_SEND_UMR_DISABLE_MR |
			      MLX5_IB_SEND_UMR_FAIL_IF_FREE;
	umrwr.wr.opcode = MLX5_IB_WR_UMR;
	umrwr.mkey = mr->mmkey.key;

	return mlx5_ib_post_send_wait(dev, &umrwr);
}

static int rereg_umr(struct ib_pd *pd, struct mlx5_ib_mr *mr,
		     int access_flags, int flags)
{
	struct mlx5_ib_dev *dev = to_mdev(pd->device);
	struct mlx5_umr_wr umrwr = {};
	int err;

	umrwr.wr.send_flags = MLX5_IB_SEND_UMR_FAIL_IF_FREE;

	umrwr.wr.opcode = MLX5_IB_WR_UMR;
	umrwr.mkey = mr->mmkey.key;

	if (flags & IB_MR_REREG_PD || flags & IB_MR_REREG_ACCESS) {
		umrwr.pd = pd;
		umrwr.access_flags = access_flags;
		umrwr.wr.send_flags |= MLX5_IB_SEND_UMR_UPDATE_PD_ACCESS;
	}

	err = mlx5_ib_post_send_wait(dev, &umrwr);

	return err;
}

int mlx5_ib_rereg_user_mr(struct ib_mr *ib_mr, int flags, u64 start,
			  u64 length, u64 virt_addr, int new_access_flags,
			  struct ib_pd *new_pd, struct ib_udata *udata)
{
	struct mlx5_ib_dev *dev = to_mdev(ib_mr->device);
	struct mlx5_ib_mr *mr = to_mmr(ib_mr);
	struct ib_pd *pd = (flags & IB_MR_REREG_PD) ? new_pd : ib_mr->pd;
	int access_flags = flags & IB_MR_REREG_ACCESS ?
			    new_access_flags :
			    mr->access_flags;
	u64 addr = (flags & IB_MR_REREG_TRANS) ? virt_addr : mr->umem->address;
	u64 len = (flags & IB_MR_REREG_TRANS) ? length : mr->umem->length;
	int page_shift = 0;
	int upd_flags = 0;
	int npages = 0;
	int ncont = 0;
	int order = 0;
	int err;

	mlx5_ib_dbg(dev, "start 0x%llx, virt_addr 0x%llx, length 0x%llx, access_flags 0x%x\n",
		    start, virt_addr, length, access_flags);

	atomic_sub(mr->npages, &dev->mdev->priv.reg_pages);

	if (flags != IB_MR_REREG_PD) {
		/*
		 * Replace umem. This needs to be done whether or not UMR is
		 * used.
		 */
		flags |= IB_MR_REREG_TRANS;
		ib_umem_release(mr->umem);
		err = mr_umem_get(pd, addr, len, access_flags, &mr->umem,
				  &npages, &page_shift, &ncont, &order);
		if (err < 0) {
			clean_mr(dev, mr);
			return err;
		}
	}

	if (flags & IB_MR_REREG_TRANS && !use_umr_mtt_update(mr, addr, len)) {
		/*
		 * UMR can't be used - MKey needs to be replaced.
		 */
		if (mr->allocated_from_cache) {
			err = unreg_umr(dev, mr);
			if (err)
				mlx5_ib_warn(dev, "Failed to unregister MR\n");
		} else {
			err = destroy_mkey(dev, mr);
			if (err)
				mlx5_ib_warn(dev, "Failed to destroy MKey\n");
		}
		if (err)
			return err;

		mr = reg_create(ib_mr, pd, addr, len, mr->umem, ncont,
				page_shift, access_flags, true);

		if (IS_ERR(mr))
			return PTR_ERR(mr);

		mr->allocated_from_cache = 0;
		mr->live = 1;
	} else {
		/*
		 * Send a UMR WQE
		 */
		mr->ibmr.pd = pd;
		mr->access_flags = access_flags;
		mr->mmkey.iova = addr;
		mr->mmkey.size = len;
		mr->mmkey.pd = to_mpd(pd)->pdn;

		if (flags & IB_MR_REREG_TRANS) {
			upd_flags = MLX5_IB_UPD_XLT_ADDR;
			if (flags & IB_MR_REREG_PD)
				upd_flags |= MLX5_IB_UPD_XLT_PD;
			if (flags & IB_MR_REREG_ACCESS)
				upd_flags |= MLX5_IB_UPD_XLT_ACCESS;
			err = mlx5_ib_update_xlt(mr, 0, npages, page_shift,
						 upd_flags);
		} else {
			err = rereg_umr(pd, mr, access_flags, flags);
		}

		if (err) {
			mlx5_ib_warn(dev, "Failed to rereg UMR\n");
			ib_umem_release(mr->umem);
			clean_mr(dev, mr);
			return err;
		}
	}

	set_mr_fileds(dev, mr, npages, len, access_flags);

#ifdef CONFIG_INFINIBAND_ON_DEMAND_PAGING
	update_odp_mr(mr);
#endif
	return 0;
}

static int
mlx5_alloc_priv_descs(struct ib_device *device,
		      struct mlx5_ib_mr *mr,
		      int ndescs,
		      int desc_size)
{
	int size = ndescs * desc_size;
	int add_size;
	int ret;

	add_size = max_t(int, MLX5_UMR_ALIGN - ARCH_KMALLOC_MINALIGN, 0);

	mr->descs_alloc = kzalloc(size + add_size, GFP_KERNEL);
	if (!mr->descs_alloc)
		return -ENOMEM;

	mr->descs = PTR_ALIGN(mr->descs_alloc, MLX5_UMR_ALIGN);

	mr->desc_map = dma_map_single(device->dev.parent, mr->descs,
				      size, DMA_TO_DEVICE);
	if (dma_mapping_error(device->dev.parent, mr->desc_map)) {
		ret = -ENOMEM;
		goto err;
	}

	return 0;
err:
	kfree(mr->descs_alloc);

	return ret;
}

static void
mlx5_free_priv_descs(struct mlx5_ib_mr *mr)
{
	if (mr->descs) {
		struct ib_device *device = mr->ibmr.device;
		int size = mr->max_descs * mr->desc_size;

		dma_unmap_single(device->dev.parent, mr->desc_map,
				 size, DMA_TO_DEVICE);
		kfree(mr->descs_alloc);
		mr->descs = NULL;
	}
}

static int clean_mr(struct mlx5_ib_dev *dev, struct mlx5_ib_mr *mr)
{
	int allocated_from_cache = mr->allocated_from_cache;
	int err;

	if (mr->sig) {
		if (mlx5_core_destroy_psv(dev->mdev,
					  mr->sig->psv_memory.psv_idx))
			mlx5_ib_warn(dev, "failed to destroy mem psv %d\n",
				     mr->sig->psv_memory.psv_idx);
		if (mlx5_core_destroy_psv(dev->mdev,
					  mr->sig->psv_wire.psv_idx))
			mlx5_ib_warn(dev, "failed to destroy wire psv %d\n",
				     mr->sig->psv_wire.psv_idx);
		kfree(mr->sig);
		mr->sig = NULL;
	}

	mlx5_free_priv_descs(mr);

	if (!allocated_from_cache) {
		u32 key = mr->mmkey.key;

		err = destroy_mkey(dev, mr);
		kfree(mr);
		if (err) {
			mlx5_ib_warn(dev, "failed to destroy mkey 0x%x (%d)\n",
				     key, err);
			return err;
		}
	} else {
		mlx5_mr_cache_free(dev, mr);
	}

	return 0;
}

static int dereg_mr(struct mlx5_ib_dev *dev, struct mlx5_ib_mr *mr)
{
	int npages = mr->npages;
	struct ib_umem *umem = mr->umem;

#ifdef CONFIG_INFINIBAND_ON_DEMAND_PAGING
	if (umem && umem->odp_data) {
		/* Prevent new page faults from succeeding */
		mr->live = 0;
		/* Wait for all running page-fault handlers to finish. */
		synchronize_srcu(&dev->mr_srcu);
		/* Destroy all page mappings */
		if (umem->odp_data->page_list)
			mlx5_ib_invalidate_range(umem, ib_umem_start(umem),
						 ib_umem_end(umem));
		else
			mlx5_ib_free_implicit_mr(mr);
		/*
		 * We kill the umem before the MR for ODP,
		 * so that there will not be any invalidations in
		 * flight, looking at the *mr struct.
		 */
		ib_umem_release(umem);
		atomic_sub(npages, &dev->mdev->priv.reg_pages);

		/* Avoid double-freeing the umem. */
		umem = NULL;
	}
#endif

	clean_mr(dev, mr);

	if (umem) {
		ib_umem_release(umem);
		atomic_sub(npages, &dev->mdev->priv.reg_pages);
	}

	return 0;
}

int mlx5_ib_dereg_mr(struct ib_mr *ibmr)
{
	struct mlx5_ib_dev *dev = to_mdev(ibmr->device);
	struct mlx5_ib_mr *mr = to_mmr(ibmr);

	return dereg_mr(dev, mr);
}

struct ib_mr *mlx5_ib_alloc_mr(struct ib_pd *pd,
			       enum ib_mr_type mr_type,
			       u32 max_num_sg)
{
	struct mlx5_ib_dev *dev = to_mdev(pd->device);
	int inlen = MLX5_ST_SZ_BYTES(create_mkey_in);
	int ndescs = ALIGN(max_num_sg, 4);
	struct mlx5_ib_mr *mr;
	void *mkc;
	u32 *in;
	int err;

	mr = kzalloc(sizeof(*mr), GFP_KERNEL);
	if (!mr)
		return ERR_PTR(-ENOMEM);

	in = kzalloc(inlen, GFP_KERNEL);
	if (!in) {
		err = -ENOMEM;
		goto err_free;
	}

	mkc = MLX5_ADDR_OF(create_mkey_in, in, memory_key_mkey_entry);
	MLX5_SET(mkc, mkc, free, 1);
	MLX5_SET(mkc, mkc, translations_octword_size, ndescs);
	MLX5_SET(mkc, mkc, qpn, 0xffffff);
	MLX5_SET(mkc, mkc, pd, to_mpd(pd)->pdn);

	if (mr_type == IB_MR_TYPE_MEM_REG) {
		mr->access_mode = MLX5_MKC_ACCESS_MODE_MTT;
		MLX5_SET(mkc, mkc, log_page_size, PAGE_SHIFT);
		err = mlx5_alloc_priv_descs(pd->device, mr,
					    ndescs, sizeof(struct mlx5_mtt));
		if (err)
			goto err_free_in;

		mr->desc_size = sizeof(struct mlx5_mtt);
		mr->max_descs = ndescs;
	} else if (mr_type == IB_MR_TYPE_SG_GAPS) {
		mr->access_mode = MLX5_MKC_ACCESS_MODE_KLMS;

		err = mlx5_alloc_priv_descs(pd->device, mr,
					    ndescs, sizeof(struct mlx5_klm));
		if (err)
			goto err_free_in;
		mr->desc_size = sizeof(struct mlx5_klm);
		mr->max_descs = ndescs;
	} else if (mr_type == IB_MR_TYPE_SIGNATURE) {
		u32 psv_index[2];

		MLX5_SET(mkc, mkc, bsf_en, 1);
		MLX5_SET(mkc, mkc, bsf_octword_size, MLX5_MKEY_BSF_OCTO_SIZE);
		mr->sig = kzalloc(sizeof(*mr->sig), GFP_KERNEL);
		if (!mr->sig) {
			err = -ENOMEM;
			goto err_free_in;
		}

		/* create mem & wire PSVs */
		err = mlx5_core_create_psv(dev->mdev, to_mpd(pd)->pdn,
					   2, psv_index);
		if (err)
			goto err_free_sig;

		mr->access_mode = MLX5_MKC_ACCESS_MODE_KLMS;
		mr->sig->psv_memory.psv_idx = psv_index[0];
		mr->sig->psv_wire.psv_idx = psv_index[1];

		mr->sig->sig_status_checked = true;
		mr->sig->sig_err_exists = false;
		/* Next UMR, Arm SIGERR */
		++mr->sig->sigerr_count;
	} else {
		mlx5_ib_warn(dev, "Invalid mr type %d\n", mr_type);
		err = -EINVAL;
		goto err_free_in;
	}

	MLX5_SET(mkc, mkc, access_mode, mr->access_mode);
	MLX5_SET(mkc, mkc, umr_en, 1);

	err = mlx5_core_create_mkey(dev->mdev, &mr->mmkey, in, inlen);
	if (err)
		goto err_destroy_psv;

	mr->mmkey.type = MLX5_MKEY_MR;
	mr->ibmr.lkey = mr->mmkey.key;
	mr->ibmr.rkey = mr->mmkey.key;
	mr->umem = NULL;
	kfree(in);

	return &mr->ibmr;

err_destroy_psv:
	if (mr->sig) {
		if (mlx5_core_destroy_psv(dev->mdev,
					  mr->sig->psv_memory.psv_idx))
			mlx5_ib_warn(dev, "failed to destroy mem psv %d\n",
				     mr->sig->psv_memory.psv_idx);
		if (mlx5_core_destroy_psv(dev->mdev,
					  mr->sig->psv_wire.psv_idx))
			mlx5_ib_warn(dev, "failed to destroy wire psv %d\n",
				     mr->sig->psv_wire.psv_idx);
	}
	mlx5_free_priv_descs(mr);
err_free_sig:
	kfree(mr->sig);
err_free_in:
	kfree(in);
err_free:
	kfree(mr);
	return ERR_PTR(err);
}

struct ib_mw *mlx5_ib_alloc_mw(struct ib_pd *pd, enum ib_mw_type type,
			       struct ib_udata *udata)
{
	struct mlx5_ib_dev *dev = to_mdev(pd->device);
	int inlen = MLX5_ST_SZ_BYTES(create_mkey_in);
	struct mlx5_ib_mw *mw = NULL;
	u32 *in = NULL;
	void *mkc;
	int ndescs;
	int err;
	struct mlx5_ib_alloc_mw req = {};
	struct {
		__u32	comp_mask;
		__u32	response_length;
	} resp = {};

	err = ib_copy_from_udata(&req, udata, min(udata->inlen, sizeof(req)));
	if (err)
		return ERR_PTR(err);

	if (req.comp_mask || req.reserved1 || req.reserved2)
		return ERR_PTR(-EOPNOTSUPP);

	if (udata->inlen > sizeof(req) &&
	    !ib_is_udata_cleared(udata, sizeof(req),
				 udata->inlen - sizeof(req)))
		return ERR_PTR(-EOPNOTSUPP);

	ndescs = req.num_klms ? roundup(req.num_klms, 4) : roundup(1, 4);

	mw = kzalloc(sizeof(*mw), GFP_KERNEL);
	in = kzalloc(inlen, GFP_KERNEL);
	if (!mw || !in) {
		err = -ENOMEM;
		goto free;
	}

	mkc = MLX5_ADDR_OF(create_mkey_in, in, memory_key_mkey_entry);

	MLX5_SET(mkc, mkc, free, 1);
	MLX5_SET(mkc, mkc, translations_octword_size, ndescs);
	MLX5_SET(mkc, mkc, pd, to_mpd(pd)->pdn);
	MLX5_SET(mkc, mkc, umr_en, 1);
	MLX5_SET(mkc, mkc, lr, 1);
	MLX5_SET(mkc, mkc, access_mode, MLX5_MKC_ACCESS_MODE_KLMS);
	MLX5_SET(mkc, mkc, en_rinval, !!((type == IB_MW_TYPE_2)));
	MLX5_SET(mkc, mkc, qpn, 0xffffff);

	err = mlx5_core_create_mkey(dev->mdev, &mw->mmkey, in, inlen);
	if (err)
		goto free;

	mw->mmkey.type = MLX5_MKEY_MW;
	mw->ibmw.rkey = mw->mmkey.key;
	mw->ndescs = ndescs;

	resp.response_length = min(offsetof(typeof(resp), response_length) +
				   sizeof(resp.response_length), udata->outlen);
	if (resp.response_length) {
		err = ib_copy_to_udata(udata, &resp, resp.response_length);
		if (err) {
			mlx5_core_destroy_mkey(dev->mdev, &mw->mmkey);
			goto free;
		}
	}

	kfree(in);
	return &mw->ibmw;

free:
	kfree(mw);
	kfree(in);
	return ERR_PTR(err);
}

int mlx5_ib_dealloc_mw(struct ib_mw *mw)
{
	struct mlx5_ib_mw *mmw = to_mmw(mw);
	int err;

	err =  mlx5_core_destroy_mkey((to_mdev(mw->device))->mdev,
				      &mmw->mmkey);
	if (!err)
		kfree(mmw);
	return err;
}

int mlx5_ib_check_mr_status(struct ib_mr *ibmr, u32 check_mask,
			    struct ib_mr_status *mr_status)
{
	struct mlx5_ib_mr *mmr = to_mmr(ibmr);
	int ret = 0;

	if (check_mask & ~IB_MR_CHECK_SIG_STATUS) {
		pr_err("Invalid status check mask\n");
		ret = -EINVAL;
		goto done;
	}

	mr_status->fail_status = 0;
	if (check_mask & IB_MR_CHECK_SIG_STATUS) {
		if (!mmr->sig) {
			ret = -EINVAL;
			pr_err("signature status check requested on a non-signature enabled MR\n");
			goto done;
		}

		mmr->sig->sig_status_checked = true;
		if (!mmr->sig->sig_err_exists)
			goto done;

		if (ibmr->lkey == mmr->sig->err_item.key)
			memcpy(&mr_status->sig_err, &mmr->sig->err_item,
			       sizeof(mr_status->sig_err));
		else {
			mr_status->sig_err.err_type = IB_SIG_BAD_GUARD;
			mr_status->sig_err.sig_err_offset = 0;
			mr_status->sig_err.key = mmr->sig->err_item.key;
		}

		mmr->sig->sig_err_exists = false;
		mr_status->fail_status |= IB_MR_CHECK_SIG_STATUS;
	}

done:
	return ret;
}

static int
mlx5_ib_sg_to_klms(struct mlx5_ib_mr *mr,
		   struct scatterlist *sgl,
		   unsigned short sg_nents,
		   unsigned int *sg_offset_p)
{
	struct scatterlist *sg = sgl;
	struct mlx5_klm *klms = mr->descs;
	unsigned int sg_offset = sg_offset_p ? *sg_offset_p : 0;
	u32 lkey = mr->ibmr.pd->local_dma_lkey;
	int i;

	mr->ibmr.iova = sg_dma_address(sg) + sg_offset;
	mr->ibmr.length = 0;
	mr->ndescs = sg_nents;

	for_each_sg(sgl, sg, sg_nents, i) {
		if (unlikely(i >= mr->max_descs))
			break;
		klms[i].va = cpu_to_be64(sg_dma_address(sg) + sg_offset);
		klms[i].bcount = cpu_to_be32(sg_dma_len(sg) - sg_offset);
		klms[i].key = cpu_to_be32(lkey);
		mr->ibmr.length += sg_dma_len(sg) - sg_offset;

		sg_offset = 0;
	}

	if (sg_offset_p)
		*sg_offset_p = sg_offset;

	return i;
}

static int mlx5_set_page(struct ib_mr *ibmr, u64 addr)
{
	struct mlx5_ib_mr *mr = to_mmr(ibmr);
	__be64 *descs;

	if (unlikely(mr->ndescs == mr->max_descs))
		return -ENOMEM;

	descs = mr->descs;
	descs[mr->ndescs++] = cpu_to_be64(addr | MLX5_EN_RD | MLX5_EN_WR);

	return 0;
}

int mlx5_ib_map_mr_sg(struct ib_mr *ibmr, struct scatterlist *sg, int sg_nents,
		      unsigned int *sg_offset)
{
	struct mlx5_ib_mr *mr = to_mmr(ibmr);
	int n;

	mr->ndescs = 0;

	ib_dma_sync_single_for_cpu(ibmr->device, mr->desc_map,
				   mr->desc_size * mr->max_descs,
				   DMA_TO_DEVICE);

	if (mr->access_mode == MLX5_MKC_ACCESS_MODE_KLMS)
		n = mlx5_ib_sg_to_klms(mr, sg, sg_nents, sg_offset);
	else
		n = ib_sg_to_pages(ibmr, sg, sg_nents, sg_offset,
				mlx5_set_page);

	ib_dma_sync_single_for_device(ibmr->device, mr->desc_map,
				      mr->desc_size * mr->max_descs,
				      DMA_TO_DEVICE);

	return n;
}<|MERGE_RESOLUTION|>--- conflicted
+++ resolved
@@ -47,15 +47,9 @@
 
 #define MLX5_UMR_ALIGN 2048
 
-<<<<<<< HEAD
-static int clean_mr(struct mlx5_ib_mr *mr);
-static int max_umr_order(struct mlx5_ib_dev *dev);
-static int use_umr(struct mlx5_ib_dev *dev, int order);
-=======
 static int clean_mr(struct mlx5_ib_dev *dev, struct mlx5_ib_mr *mr);
 static int dereg_mr(struct mlx5_ib_dev *dev, struct mlx5_ib_mr *mr);
 static int mr_cache_max_order(struct mlx5_ib_dev *dev);
->>>>>>> ef03de22
 static int unreg_umr(struct mlx5_ib_dev *dev, struct mlx5_ib_mr *mr);
 
 static int destroy_mkey(struct mlx5_ib_dev *dev, struct mlx5_ib_mr *mr)
@@ -503,11 +497,7 @@
 	int i;
 
 	c = order2idx(dev, order);
-<<<<<<< HEAD
-	last_umr_cache_entry = order2idx(dev, max_umr_order(dev));
-=======
 	last_umr_cache_entry = order2idx(dev, mr_cache_max_order(dev));
->>>>>>> ef03de22
 	if (c < 0 || c > last_umr_cache_entry) {
 		mlx5_ib_warn(dev, "order %d, cache index %d\n", order, c);
 		return NULL;
@@ -830,24 +820,11 @@
 	return (npages + 1) / 2;
 }
 
-<<<<<<< HEAD
-static int max_umr_order(struct mlx5_ib_dev *dev)
-{
-	if (MLX5_CAP_GEN(dev->mdev, umr_extended_translation_offset))
-		return MAX_UMR_CACHE_ENTRY + 2;
-	return MLX5_MAX_UMR_SHIFT;
-}
-
-static int use_umr(struct mlx5_ib_dev *dev, int order)
-{
-	return order <= max_umr_order(dev);
-=======
 static int mr_cache_max_order(struct mlx5_ib_dev *dev)
 {
 	if (MLX5_CAP_GEN(dev->mdev, umr_extended_translation_offset))
 		return MR_CACHE_LAST_STD_ENTRY + 2;
 	return MLX5_MAX_UMR_SHIFT;
->>>>>>> ef03de22
 }
 
 static int mr_umem_get(struct ib_pd *pd, u64 start, u64 length,
