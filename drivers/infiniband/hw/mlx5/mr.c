--- conflicted
+++ resolved
@@ -2000,7 +2000,6 @@
 	return ret;
 }
 
-<<<<<<< HEAD
 static int mlx5_ib_revoke_data_direct_mr(struct mlx5_ib_mr *mr)
 {
 	struct mlx5_ib_dev *dev = to_mdev(mr->ibmr.device);
@@ -2029,10 +2028,7 @@
 	}
 }
 
-static int mlx5_revoke_mr(struct mlx5_ib_mr *mr)
-=======
 static int mlx5_umr_revoke_mr_with_lock(struct mlx5_ib_mr *mr)
->>>>>>> 15dd10ee
 {
 	bool is_odp_dma_buf = is_dmabuf_mr(mr) &&
 			      !to_ib_umem_dmabuf(mr->umem)->pinned;
