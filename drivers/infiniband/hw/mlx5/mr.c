/*
 * Copyright (c) 2013-2015, Mellanox Technologies. All rights reserved.
 * Copyright (c) 2020, Intel Corporation. All rights reserved.
 *
 * This software is available to you under a choice of one of two
 * licenses.  You may choose to be licensed under the terms of the GNU
 * General Public License (GPL) Version 2, available from the file
 * COPYING in the main directory of this source tree, or the
 * OpenIB.org BSD license below:
 *
 *     Redistribution and use in source and binary forms, with or
 *     without modification, are permitted provided that the following
 *     conditions are met:
 *
 *      - Redistributions of source code must retain the above
 *        copyright notice, this list of conditions and the following
 *        disclaimer.
 *
 *      - Redistributions in binary form must reproduce the above
 *        copyright notice, this list of conditions and the following
 *        disclaimer in the documentation and/or other materials
 *        provided with the distribution.
 *
 * THE SOFTWARE IS PROVIDED "AS IS", WITHOUT WARRANTY OF ANY KIND,
 * EXPRESS OR IMPLIED, INCLUDING BUT NOT LIMITED TO THE WARRANTIES OF
 * MERCHANTABILITY, FITNESS FOR A PARTICULAR PURPOSE AND
 * NONINFRINGEMENT. IN NO EVENT SHALL THE AUTHORS OR COPYRIGHT HOLDERS
 * BE LIABLE FOR ANY CLAIM, DAMAGES OR OTHER LIABILITY, WHETHER IN AN
 * ACTION OF CONTRACT, TORT OR OTHERWISE, ARISING FROM, OUT OF OR IN
 * CONNECTION WITH THE SOFTWARE OR THE USE OR OTHER DEALINGS IN THE
 * SOFTWARE.
 */


#include <linux/kref.h>
#include <linux/random.h>
#include <linux/debugfs.h>
#include <linux/export.h>
#include <linux/delay.h>
#include <linux/dma-buf.h>
#include <linux/dma-resv.h>
#include <rdma/ib_umem_odp.h>
#include "dm.h"
#include "mlx5_ib.h"
#include "umr.h"
#include "data_direct.h"

enum {
	MAX_PENDING_REG_MR = 8,
};

#define MLX5_MR_CACHE_PERSISTENT_ENTRY_MIN_DESCS 4
#define MLX5_UMR_ALIGN 2048

static void
create_mkey_callback(int status, struct mlx5_async_work *context);
static struct mlx5_ib_mr *reg_create(struct ib_pd *pd, struct ib_umem *umem,
				     u64 iova, int access_flags,
				     unsigned int page_size, bool populate,
				     int access_mode);
static int __mlx5_ib_dereg_mr(struct ib_mr *ibmr);

static void set_mkc_access_pd_addr_fields(void *mkc, int acc, u64 start_addr,
					  struct ib_pd *pd)
{
	struct mlx5_ib_dev *dev = to_mdev(pd->device);

	MLX5_SET(mkc, mkc, a, !!(acc & IB_ACCESS_REMOTE_ATOMIC));
	MLX5_SET(mkc, mkc, rw, !!(acc & IB_ACCESS_REMOTE_WRITE));
	MLX5_SET(mkc, mkc, rr, !!(acc & IB_ACCESS_REMOTE_READ));
	MLX5_SET(mkc, mkc, lw, !!(acc & IB_ACCESS_LOCAL_WRITE));
	MLX5_SET(mkc, mkc, lr, 1);

	if (acc & IB_ACCESS_RELAXED_ORDERING) {
		if (MLX5_CAP_GEN(dev->mdev, relaxed_ordering_write))
			MLX5_SET(mkc, mkc, relaxed_ordering_write, 1);

		if (MLX5_CAP_GEN(dev->mdev, relaxed_ordering_read) ||
		    (MLX5_CAP_GEN(dev->mdev,
				  relaxed_ordering_read_pci_enabled) &&
		     pcie_relaxed_ordering_enabled(dev->mdev->pdev)))
			MLX5_SET(mkc, mkc, relaxed_ordering_read, 1);
	}

	MLX5_SET(mkc, mkc, pd, to_mpd(pd)->pdn);
	MLX5_SET(mkc, mkc, qpn, 0xffffff);
	MLX5_SET64(mkc, mkc, start_addr, start_addr);
}

static void assign_mkey_variant(struct mlx5_ib_dev *dev, u32 *mkey, u32 *in)
{
	u8 key = atomic_inc_return(&dev->mkey_var);
	void *mkc;

	mkc = MLX5_ADDR_OF(create_mkey_in, in, memory_key_mkey_entry);
	MLX5_SET(mkc, mkc, mkey_7_0, key);
	*mkey = key;
}

static int mlx5_ib_create_mkey(struct mlx5_ib_dev *dev,
			       struct mlx5_ib_mkey *mkey, u32 *in, int inlen)
{
	int ret;

	assign_mkey_variant(dev, &mkey->key, in);
	ret = mlx5_core_create_mkey(dev->mdev, &mkey->key, in, inlen);
	if (!ret)
		init_waitqueue_head(&mkey->wait);

	return ret;
}

static int mlx5_ib_create_mkey_cb(struct mlx5r_async_create_mkey *async_create)
{
	struct mlx5_ib_dev *dev = async_create->ent->dev;
	size_t inlen = MLX5_ST_SZ_BYTES(create_mkey_in);
	size_t outlen = MLX5_ST_SZ_BYTES(create_mkey_out);

	MLX5_SET(create_mkey_in, async_create->in, opcode,
		 MLX5_CMD_OP_CREATE_MKEY);
	assign_mkey_variant(dev, &async_create->mkey, async_create->in);
	return mlx5_cmd_exec_cb(&dev->async_ctx, async_create->in, inlen,
				async_create->out, outlen, create_mkey_callback,
				&async_create->cb_work);
}

static int mkey_cache_max_order(struct mlx5_ib_dev *dev);
static void queue_adjust_cache_locked(struct mlx5_cache_ent *ent);

static int destroy_mkey(struct mlx5_ib_dev *dev, struct mlx5_ib_mr *mr)
{
	WARN_ON(xa_load(&dev->odp_mkeys, mlx5_base_mkey(mr->mmkey.key)));

	return mlx5_core_destroy_mkey(dev->mdev, mr->mmkey.key);
}

static void create_mkey_warn(struct mlx5_ib_dev *dev, int status, void *out)
{
	if (status == -ENXIO) /* core driver is not available */
		return;

	mlx5_ib_warn(dev, "async reg mr failed. status %d\n", status);
	if (status != -EREMOTEIO) /* driver specific failure */
		return;

	/* Failed in FW, print cmd out failure details */
	mlx5_cmd_out_err(dev->mdev, MLX5_CMD_OP_CREATE_MKEY, 0, out);
}

static int push_mkey_locked(struct mlx5_cache_ent *ent, u32 mkey)
{
	unsigned long tmp = ent->mkeys_queue.ci % NUM_MKEYS_PER_PAGE;
	struct mlx5_mkeys_page *page;

	lockdep_assert_held(&ent->mkeys_queue.lock);
	if (ent->mkeys_queue.ci >=
	    ent->mkeys_queue.num_pages * NUM_MKEYS_PER_PAGE) {
		page = kzalloc(sizeof(*page), GFP_ATOMIC);
		if (!page)
			return -ENOMEM;
		ent->mkeys_queue.num_pages++;
		list_add_tail(&page->list, &ent->mkeys_queue.pages_list);
	} else {
		page = list_last_entry(&ent->mkeys_queue.pages_list,
				       struct mlx5_mkeys_page, list);
	}

	page->mkeys[tmp] = mkey;
	ent->mkeys_queue.ci++;
	return 0;
}

static int pop_mkey_locked(struct mlx5_cache_ent *ent)
{
	unsigned long tmp = (ent->mkeys_queue.ci - 1) % NUM_MKEYS_PER_PAGE;
	struct mlx5_mkeys_page *last_page;
	u32 mkey;

	lockdep_assert_held(&ent->mkeys_queue.lock);
	last_page = list_last_entry(&ent->mkeys_queue.pages_list,
				    struct mlx5_mkeys_page, list);
	mkey = last_page->mkeys[tmp];
	last_page->mkeys[tmp] = 0;
	ent->mkeys_queue.ci--;
	if (ent->mkeys_queue.num_pages > 1 && !tmp) {
		list_del(&last_page->list);
		ent->mkeys_queue.num_pages--;
		kfree(last_page);
	}
	return mkey;
}

static void create_mkey_callback(int status, struct mlx5_async_work *context)
{
	struct mlx5r_async_create_mkey *mkey_out =
		container_of(context, struct mlx5r_async_create_mkey, cb_work);
	struct mlx5_cache_ent *ent = mkey_out->ent;
	struct mlx5_ib_dev *dev = ent->dev;
	unsigned long flags;

	if (status) {
		create_mkey_warn(dev, status, mkey_out->out);
		kfree(mkey_out);
		spin_lock_irqsave(&ent->mkeys_queue.lock, flags);
		ent->pending--;
		WRITE_ONCE(dev->fill_delay, 1);
		spin_unlock_irqrestore(&ent->mkeys_queue.lock, flags);
		mod_timer(&dev->delay_timer, jiffies + HZ);
		return;
	}

	mkey_out->mkey |= mlx5_idx_to_mkey(
		MLX5_GET(create_mkey_out, mkey_out->out, mkey_index));
	WRITE_ONCE(dev->cache.last_add, jiffies);

	spin_lock_irqsave(&ent->mkeys_queue.lock, flags);
	push_mkey_locked(ent, mkey_out->mkey);
	ent->pending--;
	/* If we are doing fill_to_high_water then keep going. */
	queue_adjust_cache_locked(ent);
	spin_unlock_irqrestore(&ent->mkeys_queue.lock, flags);
	kfree(mkey_out);
}

static int get_mkc_octo_size(unsigned int access_mode, unsigned int ndescs)
{
	int ret = 0;

	switch (access_mode) {
	case MLX5_MKC_ACCESS_MODE_MTT:
		ret = DIV_ROUND_UP(ndescs, MLX5_IB_UMR_OCTOWORD /
						   sizeof(struct mlx5_mtt));
		break;
	case MLX5_MKC_ACCESS_MODE_KSM:
		ret = DIV_ROUND_UP(ndescs, MLX5_IB_UMR_OCTOWORD /
						   sizeof(struct mlx5_klm));
		break;
	default:
		WARN_ON(1);
	}
	return ret;
}

static void set_cache_mkc(struct mlx5_cache_ent *ent, void *mkc)
{
	set_mkc_access_pd_addr_fields(mkc, ent->rb_key.access_flags, 0,
				      ent->dev->umrc.pd);
	MLX5_SET(mkc, mkc, free, 1);
	MLX5_SET(mkc, mkc, umr_en, 1);
	MLX5_SET(mkc, mkc, access_mode_1_0, ent->rb_key.access_mode & 0x3);
	MLX5_SET(mkc, mkc, access_mode_4_2,
		(ent->rb_key.access_mode >> 2) & 0x7);
	MLX5_SET(mkc, mkc, ma_translation_mode, !!ent->rb_key.ats);

	MLX5_SET(mkc, mkc, translations_octword_size,
		 get_mkc_octo_size(ent->rb_key.access_mode,
				   ent->rb_key.ndescs));
	MLX5_SET(mkc, mkc, log_page_size, PAGE_SHIFT);
}

/* Asynchronously schedule new MRs to be populated in the cache. */
static int add_keys(struct mlx5_cache_ent *ent, unsigned int num)
{
	struct mlx5r_async_create_mkey *async_create;
	void *mkc;
	int err = 0;
	int i;

	for (i = 0; i < num; i++) {
		async_create = kzalloc(sizeof(struct mlx5r_async_create_mkey),
				       GFP_KERNEL);
		if (!async_create)
			return -ENOMEM;
		mkc = MLX5_ADDR_OF(create_mkey_in, async_create->in,
				   memory_key_mkey_entry);
		set_cache_mkc(ent, mkc);
		async_create->ent = ent;

		spin_lock_irq(&ent->mkeys_queue.lock);
		if (ent->pending >= MAX_PENDING_REG_MR) {
			err = -EAGAIN;
			goto free_async_create;
		}
		ent->pending++;
		spin_unlock_irq(&ent->mkeys_queue.lock);

		err = mlx5_ib_create_mkey_cb(async_create);
		if (err) {
			mlx5_ib_warn(ent->dev, "create mkey failed %d\n", err);
			goto err_create_mkey;
		}
	}

	return 0;

err_create_mkey:
	spin_lock_irq(&ent->mkeys_queue.lock);
	ent->pending--;
free_async_create:
	spin_unlock_irq(&ent->mkeys_queue.lock);
	kfree(async_create);
	return err;
}

/* Synchronously create a MR in the cache */
static int create_cache_mkey(struct mlx5_cache_ent *ent, u32 *mkey)
{
	size_t inlen = MLX5_ST_SZ_BYTES(create_mkey_in);
	void *mkc;
	u32 *in;
	int err;

	in = kzalloc(inlen, GFP_KERNEL);
	if (!in)
		return -ENOMEM;
	mkc = MLX5_ADDR_OF(create_mkey_in, in, memory_key_mkey_entry);
	set_cache_mkc(ent, mkc);

	err = mlx5_core_create_mkey(ent->dev->mdev, mkey, in, inlen);
	if (err)
		goto free_in;

	WRITE_ONCE(ent->dev->cache.last_add, jiffies);
free_in:
	kfree(in);
	return err;
}

static void remove_cache_mr_locked(struct mlx5_cache_ent *ent)
{
	u32 mkey;

	lockdep_assert_held(&ent->mkeys_queue.lock);
	if (!ent->mkeys_queue.ci)
		return;
	mkey = pop_mkey_locked(ent);
	spin_unlock_irq(&ent->mkeys_queue.lock);
	mlx5_core_destroy_mkey(ent->dev->mdev, mkey);
	spin_lock_irq(&ent->mkeys_queue.lock);
}

static int resize_available_mrs(struct mlx5_cache_ent *ent, unsigned int target,
				bool limit_fill)
	__acquires(&ent->mkeys_queue.lock) __releases(&ent->mkeys_queue.lock)
{
	int err;

	lockdep_assert_held(&ent->mkeys_queue.lock);

	while (true) {
		if (limit_fill)
			target = ent->limit * 2;
		if (target == ent->pending + ent->mkeys_queue.ci)
			return 0;
		if (target > ent->pending + ent->mkeys_queue.ci) {
			u32 todo = target - (ent->pending + ent->mkeys_queue.ci);

			spin_unlock_irq(&ent->mkeys_queue.lock);
			err = add_keys(ent, todo);
			if (err == -EAGAIN)
				usleep_range(3000, 5000);
			spin_lock_irq(&ent->mkeys_queue.lock);
			if (err) {
				if (err != -EAGAIN)
					return err;
			} else
				return 0;
		} else {
			remove_cache_mr_locked(ent);
		}
	}
}

static ssize_t size_write(struct file *filp, const char __user *buf,
			  size_t count, loff_t *pos)
{
	struct mlx5_cache_ent *ent = filp->private_data;
	u32 target;
	int err;

	err = kstrtou32_from_user(buf, count, 0, &target);
	if (err)
		return err;

	/*
	 * Target is the new value of total_mrs the user requests, however we
	 * cannot free MRs that are in use. Compute the target value for stored
	 * mkeys.
	 */
	spin_lock_irq(&ent->mkeys_queue.lock);
	if (target < ent->in_use) {
		err = -EINVAL;
		goto err_unlock;
	}
	target = target - ent->in_use;
	if (target < ent->limit || target > ent->limit*2) {
		err = -EINVAL;
		goto err_unlock;
	}
	err = resize_available_mrs(ent, target, false);
	if (err)
		goto err_unlock;
	spin_unlock_irq(&ent->mkeys_queue.lock);

	return count;

err_unlock:
	spin_unlock_irq(&ent->mkeys_queue.lock);
	return err;
}

static ssize_t size_read(struct file *filp, char __user *buf, size_t count,
			 loff_t *pos)
{
	struct mlx5_cache_ent *ent = filp->private_data;
	char lbuf[20];
	int err;

	err = snprintf(lbuf, sizeof(lbuf), "%ld\n",
		       ent->mkeys_queue.ci + ent->in_use);
	if (err < 0)
		return err;

	return simple_read_from_buffer(buf, count, pos, lbuf, err);
}

static const struct file_operations size_fops = {
	.owner	= THIS_MODULE,
	.open	= simple_open,
	.write	= size_write,
	.read	= size_read,
};

static ssize_t limit_write(struct file *filp, const char __user *buf,
			   size_t count, loff_t *pos)
{
	struct mlx5_cache_ent *ent = filp->private_data;
	u32 var;
	int err;

	err = kstrtou32_from_user(buf, count, 0, &var);
	if (err)
		return err;

	/*
	 * Upon set we immediately fill the cache to high water mark implied by
	 * the limit.
	 */
	spin_lock_irq(&ent->mkeys_queue.lock);
	ent->limit = var;
	err = resize_available_mrs(ent, 0, true);
	spin_unlock_irq(&ent->mkeys_queue.lock);
	if (err)
		return err;
	return count;
}

static ssize_t limit_read(struct file *filp, char __user *buf, size_t count,
			  loff_t *pos)
{
	struct mlx5_cache_ent *ent = filp->private_data;
	char lbuf[20];
	int err;

	err = snprintf(lbuf, sizeof(lbuf), "%d\n", ent->limit);
	if (err < 0)
		return err;

	return simple_read_from_buffer(buf, count, pos, lbuf, err);
}

static const struct file_operations limit_fops = {
	.owner	= THIS_MODULE,
	.open	= simple_open,
	.write	= limit_write,
	.read	= limit_read,
};

static bool someone_adding(struct mlx5_mkey_cache *cache)
{
	struct mlx5_cache_ent *ent;
	struct rb_node *node;
	bool ret;

	mutex_lock(&cache->rb_lock);
	for (node = rb_first(&cache->rb_root); node; node = rb_next(node)) {
		ent = rb_entry(node, struct mlx5_cache_ent, node);
		spin_lock_irq(&ent->mkeys_queue.lock);
		ret = ent->mkeys_queue.ci < ent->limit;
		spin_unlock_irq(&ent->mkeys_queue.lock);
		if (ret) {
			mutex_unlock(&cache->rb_lock);
			return true;
		}
	}
	mutex_unlock(&cache->rb_lock);
	return false;
}

/*
 * Check if the bucket is outside the high/low water mark and schedule an async
 * update. The cache refill has hysteresis, once the low water mark is hit it is
 * refilled up to the high mark.
 */
static void queue_adjust_cache_locked(struct mlx5_cache_ent *ent)
{
	lockdep_assert_held(&ent->mkeys_queue.lock);

	if (ent->disabled || READ_ONCE(ent->dev->fill_delay) || ent->is_tmp)
		return;
	if (ent->mkeys_queue.ci < ent->limit) {
		ent->fill_to_high_water = true;
		mod_delayed_work(ent->dev->cache.wq, &ent->dwork, 0);
	} else if (ent->fill_to_high_water &&
		   ent->mkeys_queue.ci + ent->pending < 2 * ent->limit) {
		/*
		 * Once we start populating due to hitting a low water mark
		 * continue until we pass the high water mark.
		 */
		mod_delayed_work(ent->dev->cache.wq, &ent->dwork, 0);
	} else if (ent->mkeys_queue.ci == 2 * ent->limit) {
		ent->fill_to_high_water = false;
	} else if (ent->mkeys_queue.ci > 2 * ent->limit) {
		/* Queue deletion of excess entries */
		ent->fill_to_high_water = false;
		if (ent->pending)
			queue_delayed_work(ent->dev->cache.wq, &ent->dwork,
					   msecs_to_jiffies(1000));
		else
			mod_delayed_work(ent->dev->cache.wq, &ent->dwork, 0);
	}
}

static void clean_keys(struct mlx5_ib_dev *dev, struct mlx5_cache_ent *ent)
{
	u32 mkey;

	spin_lock_irq(&ent->mkeys_queue.lock);
	while (ent->mkeys_queue.ci) {
		mkey = pop_mkey_locked(ent);
		spin_unlock_irq(&ent->mkeys_queue.lock);
		mlx5_core_destroy_mkey(dev->mdev, mkey);
		spin_lock_irq(&ent->mkeys_queue.lock);
	}
	ent->tmp_cleanup_scheduled = false;
	spin_unlock_irq(&ent->mkeys_queue.lock);
}

static void __cache_work_func(struct mlx5_cache_ent *ent)
{
	struct mlx5_ib_dev *dev = ent->dev;
	struct mlx5_mkey_cache *cache = &dev->cache;
	int err;

	spin_lock_irq(&ent->mkeys_queue.lock);
	if (ent->disabled)
		goto out;

	if (ent->fill_to_high_water &&
	    ent->mkeys_queue.ci + ent->pending < 2 * ent->limit &&
	    !READ_ONCE(dev->fill_delay)) {
		spin_unlock_irq(&ent->mkeys_queue.lock);
		err = add_keys(ent, 1);
		spin_lock_irq(&ent->mkeys_queue.lock);
		if (ent->disabled)
			goto out;
		if (err) {
			/*
			 * EAGAIN only happens if there are pending MRs, so we
			 * will be rescheduled when storing them. The only
			 * failure path here is ENOMEM.
			 */
			if (err != -EAGAIN) {
				mlx5_ib_warn(
					dev,
					"add keys command failed, err %d\n",
					err);
				queue_delayed_work(cache->wq, &ent->dwork,
						   msecs_to_jiffies(1000));
			}
		}
	} else if (ent->mkeys_queue.ci > 2 * ent->limit) {
		bool need_delay;

		/*
		 * The remove_cache_mr() logic is performed as garbage
		 * collection task. Such task is intended to be run when no
		 * other active processes are running.
		 *
		 * The need_resched() will return TRUE if there are user tasks
		 * to be activated in near future.
		 *
		 * In such case, we don't execute remove_cache_mr() and postpone
		 * the garbage collection work to try to run in next cycle, in
		 * order to free CPU resources to other tasks.
		 */
		spin_unlock_irq(&ent->mkeys_queue.lock);
		need_delay = need_resched() || someone_adding(cache) ||
			     !time_after(jiffies,
					 READ_ONCE(cache->last_add) + 300 * HZ);
		spin_lock_irq(&ent->mkeys_queue.lock);
		if (ent->disabled)
			goto out;
		if (need_delay) {
			queue_delayed_work(cache->wq, &ent->dwork, 300 * HZ);
			goto out;
		}
		remove_cache_mr_locked(ent);
		queue_adjust_cache_locked(ent);
	}
out:
	spin_unlock_irq(&ent->mkeys_queue.lock);
}

static void delayed_cache_work_func(struct work_struct *work)
{
	struct mlx5_cache_ent *ent;

	ent = container_of(work, struct mlx5_cache_ent, dwork.work);
	/* temp entries are never filled, only cleaned */
	if (ent->is_tmp)
		clean_keys(ent->dev, ent);
	else
		__cache_work_func(ent);
}

static int cache_ent_key_cmp(struct mlx5r_cache_rb_key key1,
			     struct mlx5r_cache_rb_key key2)
{
	int res;

	res = key1.ats - key2.ats;
	if (res)
		return res;

	res = key1.access_mode - key2.access_mode;
	if (res)
		return res;

	res = key1.access_flags - key2.access_flags;
	if (res)
		return res;

	/*
	 * keep ndescs the last in the compare table since the find function
	 * searches for an exact match on all properties and only closest
	 * match in size.
	 */
	return key1.ndescs - key2.ndescs;
}

static int mlx5_cache_ent_insert(struct mlx5_mkey_cache *cache,
				 struct mlx5_cache_ent *ent)
{
	struct rb_node **new = &cache->rb_root.rb_node, *parent = NULL;
	struct mlx5_cache_ent *cur;
	int cmp;

	/* Figure out where to put new node */
	while (*new) {
		cur = rb_entry(*new, struct mlx5_cache_ent, node);
		parent = *new;
		cmp = cache_ent_key_cmp(cur->rb_key, ent->rb_key);
		if (cmp > 0)
			new = &((*new)->rb_left);
		if (cmp < 0)
			new = &((*new)->rb_right);
		if (cmp == 0)
			return -EEXIST;
	}

	/* Add new node and rebalance tree. */
	rb_link_node(&ent->node, parent, new);
	rb_insert_color(&ent->node, &cache->rb_root);

	return 0;
}

static struct mlx5_cache_ent *
mkey_cache_ent_from_rb_key(struct mlx5_ib_dev *dev,
			   struct mlx5r_cache_rb_key rb_key)
{
	struct rb_node *node = dev->cache.rb_root.rb_node;
	struct mlx5_cache_ent *cur, *smallest = NULL;
	u64 ndescs_limit;
	int cmp;

	/*
	 * Find the smallest ent with order >= requested_order.
	 */
	while (node) {
		cur = rb_entry(node, struct mlx5_cache_ent, node);
		cmp = cache_ent_key_cmp(cur->rb_key, rb_key);
		if (cmp > 0) {
			smallest = cur;
			node = node->rb_left;
		}
		if (cmp < 0)
			node = node->rb_right;
		if (cmp == 0)
			return cur;
	}

	/*
	 * Limit the usage of mkeys larger than twice the required size while
	 * also allowing the usage of smallest cache entry for small MRs.
	 */
	ndescs_limit = max_t(u64, rb_key.ndescs * 2,
			     MLX5_MR_CACHE_PERSISTENT_ENTRY_MIN_DESCS);

	return (smallest &&
		smallest->rb_key.access_mode == rb_key.access_mode &&
		smallest->rb_key.access_flags == rb_key.access_flags &&
		smallest->rb_key.ats == rb_key.ats &&
		smallest->rb_key.ndescs <= ndescs_limit) ?
		       smallest :
		       NULL;
}

static struct mlx5_ib_mr *_mlx5_mr_cache_alloc(struct mlx5_ib_dev *dev,
					struct mlx5_cache_ent *ent,
					int access_flags)
{
	struct mlx5_ib_mr *mr;
	int err;

	mr = kzalloc(sizeof(*mr), GFP_KERNEL);
	if (!mr)
		return ERR_PTR(-ENOMEM);

	spin_lock_irq(&ent->mkeys_queue.lock);
	ent->in_use++;

	if (!ent->mkeys_queue.ci) {
		queue_adjust_cache_locked(ent);
		ent->miss++;
		spin_unlock_irq(&ent->mkeys_queue.lock);
		err = create_cache_mkey(ent, &mr->mmkey.key);
		if (err) {
			spin_lock_irq(&ent->mkeys_queue.lock);
			ent->in_use--;
			spin_unlock_irq(&ent->mkeys_queue.lock);
			kfree(mr);
			return ERR_PTR(err);
		}
	} else {
		mr->mmkey.key = pop_mkey_locked(ent);
		queue_adjust_cache_locked(ent);
		spin_unlock_irq(&ent->mkeys_queue.lock);
	}
	mr->mmkey.cache_ent = ent;
	mr->mmkey.type = MLX5_MKEY_MR;
	mr->mmkey.rb_key = ent->rb_key;
	mr->mmkey.cacheable = true;
	init_waitqueue_head(&mr->mmkey.wait);
	return mr;
}

static int get_unchangeable_access_flags(struct mlx5_ib_dev *dev,
					 int access_flags)
{
	int ret = 0;

	if ((access_flags & IB_ACCESS_REMOTE_ATOMIC) &&
	    MLX5_CAP_GEN(dev->mdev, atomic) &&
	    MLX5_CAP_GEN(dev->mdev, umr_modify_atomic_disabled))
		ret |= IB_ACCESS_REMOTE_ATOMIC;

	if ((access_flags & IB_ACCESS_RELAXED_ORDERING) &&
	    MLX5_CAP_GEN(dev->mdev, relaxed_ordering_write) &&
	    !MLX5_CAP_GEN(dev->mdev, relaxed_ordering_write_umr))
		ret |= IB_ACCESS_RELAXED_ORDERING;

	if ((access_flags & IB_ACCESS_RELAXED_ORDERING) &&
	    (MLX5_CAP_GEN(dev->mdev, relaxed_ordering_read) ||
	     MLX5_CAP_GEN(dev->mdev, relaxed_ordering_read_pci_enabled)) &&
	    !MLX5_CAP_GEN(dev->mdev, relaxed_ordering_read_umr))
		ret |= IB_ACCESS_RELAXED_ORDERING;

	return ret;
}

struct mlx5_ib_mr *mlx5_mr_cache_alloc(struct mlx5_ib_dev *dev,
				       int access_flags, int access_mode,
				       int ndescs)
{
	struct mlx5r_cache_rb_key rb_key = {
		.ndescs = ndescs,
		.access_mode = access_mode,
		.access_flags = get_unchangeable_access_flags(dev, access_flags)
	};
	struct mlx5_cache_ent *ent = mkey_cache_ent_from_rb_key(dev, rb_key);

	if (!ent)
		return ERR_PTR(-EOPNOTSUPP);

	return _mlx5_mr_cache_alloc(dev, ent, access_flags);
}

static void mlx5_mkey_cache_debugfs_cleanup(struct mlx5_ib_dev *dev)
{
	if (!mlx5_debugfs_root || dev->is_rep)
		return;

	debugfs_remove_recursive(dev->cache.fs_root);
	dev->cache.fs_root = NULL;
}

static void mlx5_mkey_cache_debugfs_add_ent(struct mlx5_ib_dev *dev,
					    struct mlx5_cache_ent *ent)
{
	int order = order_base_2(ent->rb_key.ndescs);
	struct dentry *dir;

	if (!mlx5_debugfs_root || dev->is_rep)
		return;

	if (ent->rb_key.access_mode == MLX5_MKC_ACCESS_MODE_KSM)
		order = MLX5_IMR_KSM_CACHE_ENTRY + 2;

	sprintf(ent->name, "%d", order);
	dir = debugfs_create_dir(ent->name, dev->cache.fs_root);
	debugfs_create_file("size", 0600, dir, ent, &size_fops);
	debugfs_create_file("limit", 0600, dir, ent, &limit_fops);
	debugfs_create_ulong("cur", 0400, dir, &ent->mkeys_queue.ci);
	debugfs_create_u32("miss", 0600, dir, &ent->miss);
}

static void mlx5_mkey_cache_debugfs_init(struct mlx5_ib_dev *dev)
{
	struct dentry *dbg_root = mlx5_debugfs_get_dev_root(dev->mdev);
	struct mlx5_mkey_cache *cache = &dev->cache;

	if (!mlx5_debugfs_root || dev->is_rep)
		return;

	cache->fs_root = debugfs_create_dir("mr_cache", dbg_root);
}

static void delay_time_func(struct timer_list *t)
{
	struct mlx5_ib_dev *dev = from_timer(dev, t, delay_timer);

	WRITE_ONCE(dev->fill_delay, 0);
}

static int mlx5r_mkeys_init(struct mlx5_cache_ent *ent)
{
	struct mlx5_mkeys_page *page;

	page = kzalloc(sizeof(*page), GFP_KERNEL);
	if (!page)
		return -ENOMEM;
	INIT_LIST_HEAD(&ent->mkeys_queue.pages_list);
	spin_lock_init(&ent->mkeys_queue.lock);
	list_add_tail(&page->list, &ent->mkeys_queue.pages_list);
	ent->mkeys_queue.num_pages++;
	return 0;
}

static void mlx5r_mkeys_uninit(struct mlx5_cache_ent *ent)
{
	struct mlx5_mkeys_page *page;

	WARN_ON(ent->mkeys_queue.ci || ent->mkeys_queue.num_pages > 1);
	page = list_last_entry(&ent->mkeys_queue.pages_list,
			       struct mlx5_mkeys_page, list);
	list_del(&page->list);
	kfree(page);
}

struct mlx5_cache_ent *
mlx5r_cache_create_ent_locked(struct mlx5_ib_dev *dev,
			      struct mlx5r_cache_rb_key rb_key,
			      bool persistent_entry)
{
	struct mlx5_cache_ent *ent;
	int order;
	int ret;

	ent = kzalloc(sizeof(*ent), GFP_KERNEL);
	if (!ent)
		return ERR_PTR(-ENOMEM);

	ret = mlx5r_mkeys_init(ent);
	if (ret)
		goto mkeys_err;
	ent->rb_key = rb_key;
	ent->dev = dev;
	ent->is_tmp = !persistent_entry;

	INIT_DELAYED_WORK(&ent->dwork, delayed_cache_work_func);

	ret = mlx5_cache_ent_insert(&dev->cache, ent);
	if (ret)
		goto ent_insert_err;

	if (persistent_entry) {
		if (rb_key.access_mode == MLX5_MKC_ACCESS_MODE_KSM)
			order = MLX5_IMR_KSM_CACHE_ENTRY;
		else
			order = order_base_2(rb_key.ndescs) - 2;

		if ((dev->mdev->profile.mask & MLX5_PROF_MASK_MR_CACHE) &&
		    !dev->is_rep && mlx5_core_is_pf(dev->mdev) &&
		    mlx5r_umr_can_load_pas(dev, 0))
			ent->limit = dev->mdev->profile.mr_cache[order].limit;
		else
			ent->limit = 0;

		mlx5_mkey_cache_debugfs_add_ent(dev, ent);
	}

	return ent;
ent_insert_err:
	mlx5r_mkeys_uninit(ent);
mkeys_err:
	kfree(ent);
	return ERR_PTR(ret);
}

int mlx5_mkey_cache_init(struct mlx5_ib_dev *dev)
{
	struct mlx5_mkey_cache *cache = &dev->cache;
	struct rb_root *root = &dev->cache.rb_root;
	struct mlx5r_cache_rb_key rb_key = {
		.access_mode = MLX5_MKC_ACCESS_MODE_MTT,
	};
	struct mlx5_cache_ent *ent;
	struct rb_node *node;
	int ret;
	int i;

	mutex_init(&dev->slow_path_mutex);
	mutex_init(&dev->cache.rb_lock);
	dev->cache.rb_root = RB_ROOT;
	cache->wq = alloc_ordered_workqueue("mkey_cache", WQ_MEM_RECLAIM);
	if (!cache->wq) {
		mlx5_ib_warn(dev, "failed to create work queue\n");
		return -ENOMEM;
	}

	mlx5_cmd_init_async_ctx(dev->mdev, &dev->async_ctx);
	timer_setup(&dev->delay_timer, delay_time_func, 0);
	mlx5_mkey_cache_debugfs_init(dev);
	mutex_lock(&cache->rb_lock);
	for (i = 0; i <= mkey_cache_max_order(dev); i++) {
		rb_key.ndescs = MLX5_MR_CACHE_PERSISTENT_ENTRY_MIN_DESCS << i;
		ent = mlx5r_cache_create_ent_locked(dev, rb_key, true);
		if (IS_ERR(ent)) {
			ret = PTR_ERR(ent);
			goto err;
		}
	}

	ret = mlx5_odp_init_mkey_cache(dev);
	if (ret)
		goto err;

	mutex_unlock(&cache->rb_lock);
	for (node = rb_first(root); node; node = rb_next(node)) {
		ent = rb_entry(node, struct mlx5_cache_ent, node);
		spin_lock_irq(&ent->mkeys_queue.lock);
		queue_adjust_cache_locked(ent);
		spin_unlock_irq(&ent->mkeys_queue.lock);
	}

	return 0;

err:
	mutex_unlock(&cache->rb_lock);
	mlx5_mkey_cache_debugfs_cleanup(dev);
	mlx5_ib_warn(dev, "failed to create mkey cache entry\n");
	return ret;
}

void mlx5_mkey_cache_cleanup(struct mlx5_ib_dev *dev)
{
	struct rb_root *root = &dev->cache.rb_root;
	struct mlx5_cache_ent *ent;
	struct rb_node *node;

	if (!dev->cache.wq)
		return;

	mutex_lock(&dev->cache.rb_lock);
	for (node = rb_first(root); node; node = rb_next(node)) {
		ent = rb_entry(node, struct mlx5_cache_ent, node);
		spin_lock_irq(&ent->mkeys_queue.lock);
		ent->disabled = true;
		spin_unlock_irq(&ent->mkeys_queue.lock);
		cancel_delayed_work(&ent->dwork);
	}
	mutex_unlock(&dev->cache.rb_lock);

	/*
	 * After all entries are disabled and will not reschedule on WQ,
	 * flush it and all async commands.
	 */
	flush_workqueue(dev->cache.wq);

	mlx5_mkey_cache_debugfs_cleanup(dev);
	mlx5_cmd_cleanup_async_ctx(&dev->async_ctx);

	/* At this point all entries are disabled and have no concurrent work. */
	mutex_lock(&dev->cache.rb_lock);
	node = rb_first(root);
	while (node) {
		ent = rb_entry(node, struct mlx5_cache_ent, node);
		node = rb_next(node);
		clean_keys(dev, ent);
		rb_erase(&ent->node, root);
		mlx5r_mkeys_uninit(ent);
		kfree(ent);
	}
	mutex_unlock(&dev->cache.rb_lock);

	destroy_workqueue(dev->cache.wq);
	del_timer_sync(&dev->delay_timer);
}

struct ib_mr *mlx5_ib_get_dma_mr(struct ib_pd *pd, int acc)
{
	struct mlx5_ib_dev *dev = to_mdev(pd->device);
	int inlen = MLX5_ST_SZ_BYTES(create_mkey_in);
	struct mlx5_ib_mr *mr;
	void *mkc;
	u32 *in;
	int err;

	mr = kzalloc(sizeof(*mr), GFP_KERNEL);
	if (!mr)
		return ERR_PTR(-ENOMEM);

	in = kzalloc(inlen, GFP_KERNEL);
	if (!in) {
		err = -ENOMEM;
		goto err_free;
	}

	mkc = MLX5_ADDR_OF(create_mkey_in, in, memory_key_mkey_entry);

	MLX5_SET(mkc, mkc, access_mode_1_0, MLX5_MKC_ACCESS_MODE_PA);
	MLX5_SET(mkc, mkc, length64, 1);
	set_mkc_access_pd_addr_fields(mkc, acc | IB_ACCESS_RELAXED_ORDERING, 0,
				      pd);
	MLX5_SET(mkc, mkc, ma_translation_mode, MLX5_CAP_GEN(dev->mdev, ats));

	err = mlx5_ib_create_mkey(dev, &mr->mmkey, in, inlen);
	if (err)
		goto err_in;

	kfree(in);
	mr->mmkey.type = MLX5_MKEY_MR;
	mr->ibmr.lkey = mr->mmkey.key;
	mr->ibmr.rkey = mr->mmkey.key;
	mr->umem = NULL;

	return &mr->ibmr;

err_in:
	kfree(in);

err_free:
	kfree(mr);

	return ERR_PTR(err);
}

static int get_octo_len(u64 addr, u64 len, int page_shift)
{
	u64 page_size = 1ULL << page_shift;
	u64 offset;
	int npages;

	offset = addr & (page_size - 1);
	npages = ALIGN(len + offset, page_size) >> page_shift;
	return (npages + 1) / 2;
}

static int mkey_cache_max_order(struct mlx5_ib_dev *dev)
{
	if (MLX5_CAP_GEN(dev->mdev, umr_extended_translation_offset))
		return MKEY_CACHE_LAST_STD_ENTRY;
	return MLX5_MAX_UMR_SHIFT;
}

static void set_mr_fields(struct mlx5_ib_dev *dev, struct mlx5_ib_mr *mr,
			  u64 length, int access_flags, u64 iova)
{
	mr->ibmr.lkey = mr->mmkey.key;
	mr->ibmr.rkey = mr->mmkey.key;
	mr->ibmr.length = length;
	mr->ibmr.device = &dev->ib_dev;
	mr->ibmr.iova = iova;
	mr->access_flags = access_flags;
}

static unsigned int mlx5_umem_dmabuf_default_pgsz(struct ib_umem *umem,
						  u64 iova)
{
	/*
	 * The alignment of iova has already been checked upon entering
	 * UVERBS_METHOD_REG_DMABUF_MR
	 */
	umem->iova = iova;
	return PAGE_SIZE;
}

static struct mlx5_ib_mr *alloc_cacheable_mr(struct ib_pd *pd,
					     struct ib_umem *umem, u64 iova,
					     int access_flags, int access_mode)
{
	struct mlx5_ib_dev *dev = to_mdev(pd->device);
	struct mlx5r_cache_rb_key rb_key = {};
	struct mlx5_cache_ent *ent;
	struct mlx5_ib_mr *mr;
	unsigned int page_size;

	if (umem->is_dmabuf)
		page_size = mlx5_umem_dmabuf_default_pgsz(umem, iova);
	else
		page_size = mlx5_umem_mkc_find_best_pgsz(dev, umem, iova);
	if (WARN_ON(!page_size))
		return ERR_PTR(-EINVAL);

	rb_key.access_mode = access_mode;
	rb_key.ndescs = ib_umem_num_dma_blocks(umem, page_size);
	rb_key.ats = mlx5_umem_needs_ats(dev, umem, access_flags);
	rb_key.access_flags = get_unchangeable_access_flags(dev, access_flags);
	ent = mkey_cache_ent_from_rb_key(dev, rb_key);
	/*
	 * If the MR can't come from the cache then synchronously create an uncached
	 * one.
	 */
	if (!ent) {
		mutex_lock(&dev->slow_path_mutex);
		mr = reg_create(pd, umem, iova, access_flags, page_size, false, access_mode);
		mutex_unlock(&dev->slow_path_mutex);
		if (IS_ERR(mr))
			return mr;
		mr->mmkey.rb_key = rb_key;
		mr->mmkey.cacheable = true;
		return mr;
	}

	mr = _mlx5_mr_cache_alloc(dev, ent, access_flags);
	if (IS_ERR(mr))
		return mr;

	mr->ibmr.pd = pd;
	mr->umem = umem;
	mr->page_shift = order_base_2(page_size);
	set_mr_fields(dev, mr, umem->length, access_flags, iova);

	return mr;
}

static struct ib_mr *
reg_create_crossing_vhca_mr(struct ib_pd *pd, u64 iova, u64 length, int access_flags,
			    u32 crossed_lkey)
{
	struct mlx5_ib_dev *dev = to_mdev(pd->device);
	int access_mode = MLX5_MKC_ACCESS_MODE_CROSSING;
	struct mlx5_ib_mr *mr;
	void *mkc;
	int inlen;
	u32 *in;
	int err;

	if (!MLX5_CAP_GEN(dev->mdev, crossing_vhca_mkey))
		return ERR_PTR(-EOPNOTSUPP);

	mr = kzalloc(sizeof(*mr), GFP_KERNEL);
	if (!mr)
		return ERR_PTR(-ENOMEM);

	inlen = MLX5_ST_SZ_BYTES(create_mkey_in);
	in = kvzalloc(inlen, GFP_KERNEL);
	if (!in) {
		err = -ENOMEM;
		goto err_1;
	}

	mkc = MLX5_ADDR_OF(create_mkey_in, in, memory_key_mkey_entry);
	MLX5_SET(mkc, mkc, crossing_target_vhca_id,
		 MLX5_CAP_GEN(dev->mdev, vhca_id));
	MLX5_SET(mkc, mkc, translations_octword_size, crossed_lkey);
	MLX5_SET(mkc, mkc, access_mode_1_0, access_mode & 0x3);
	MLX5_SET(mkc, mkc, access_mode_4_2, (access_mode >> 2) & 0x7);

	/* for this crossing mkey IOVA should be 0 and len should be IOVA + len */
	set_mkc_access_pd_addr_fields(mkc, access_flags, 0, pd);
	MLX5_SET64(mkc, mkc, len, iova + length);

	MLX5_SET(mkc, mkc, free, 0);
	MLX5_SET(mkc, mkc, umr_en, 0);
	err = mlx5_ib_create_mkey(dev, &mr->mmkey, in, inlen);
	if (err)
		goto err_2;

	mr->mmkey.type = MLX5_MKEY_MR;
	set_mr_fields(dev, mr, length, access_flags, iova);
	mr->ibmr.pd = pd;
	kvfree(in);
	mlx5_ib_dbg(dev, "crossing mkey = 0x%x\n", mr->mmkey.key);

	return &mr->ibmr;
err_2:
	kvfree(in);
err_1:
	kfree(mr);
	return ERR_PTR(err);
}

/*
 * If ibmr is NULL it will be allocated by reg_create.
 * Else, the given ibmr will be used.
 */
static struct mlx5_ib_mr *reg_create(struct ib_pd *pd, struct ib_umem *umem,
				     u64 iova, int access_flags,
				     unsigned int page_size, bool populate,
				     int access_mode)
{
	struct mlx5_ib_dev *dev = to_mdev(pd->device);
	struct mlx5_ib_mr *mr;
	__be64 *pas;
	void *mkc;
	int inlen;
	u32 *in;
	int err;
	bool pg_cap = !!(MLX5_CAP_GEN(dev->mdev, pg)) &&
		(access_mode == MLX5_MKC_ACCESS_MODE_MTT);
	bool ksm_mode = (access_mode == MLX5_MKC_ACCESS_MODE_KSM);

	if (!page_size)
		return ERR_PTR(-EINVAL);
	mr = kzalloc(sizeof(*mr), GFP_KERNEL);
	if (!mr)
		return ERR_PTR(-ENOMEM);

	mr->ibmr.pd = pd;
	mr->access_flags = access_flags;
	mr->page_shift = order_base_2(page_size);

	inlen = MLX5_ST_SZ_BYTES(create_mkey_in);
	if (populate)
		inlen += sizeof(*pas) *
			 roundup(ib_umem_num_dma_blocks(umem, page_size), 2);
	in = kvzalloc(inlen, GFP_KERNEL);
	if (!in) {
		err = -ENOMEM;
		goto err_1;
	}
	pas = (__be64 *)MLX5_ADDR_OF(create_mkey_in, in, klm_pas_mtt);
	if (populate) {
		if (WARN_ON(access_flags & IB_ACCESS_ON_DEMAND || ksm_mode)) {
			err = -EINVAL;
			goto err_2;
		}
		mlx5_ib_populate_pas(umem, 1UL << mr->page_shift, pas,
				     pg_cap ? MLX5_IB_MTT_PRESENT : 0);
	}

	/* The pg_access bit allows setting the access flags
	 * in the page list submitted with the command.
	 */
	MLX5_SET(create_mkey_in, in, pg_access, !!(pg_cap));

	mkc = MLX5_ADDR_OF(create_mkey_in, in, memory_key_mkey_entry);
	set_mkc_access_pd_addr_fields(mkc, access_flags, iova,
				      populate ? pd : dev->umrc.pd);
	/* In case a data direct flow, overwrite the pdn field by its internal kernel PD */
	if (umem->is_dmabuf && ksm_mode)
		MLX5_SET(mkc, mkc, pd, dev->ddr.pdn);

	MLX5_SET(mkc, mkc, free, !populate);
	MLX5_SET(mkc, mkc, access_mode_1_0, access_mode);
	MLX5_SET(mkc, mkc, umr_en, 1);

	MLX5_SET64(mkc, mkc, len, umem->length);
	MLX5_SET(mkc, mkc, bsf_octword_size, 0);
	if (ksm_mode)
		MLX5_SET(mkc, mkc, translations_octword_size,
			 get_octo_len(iova, umem->length, mr->page_shift) * 2);
	else
		MLX5_SET(mkc, mkc, translations_octword_size,
			 get_octo_len(iova, umem->length, mr->page_shift));
	MLX5_SET(mkc, mkc, log_page_size, mr->page_shift);
	if (mlx5_umem_needs_ats(dev, umem, access_flags))
		MLX5_SET(mkc, mkc, ma_translation_mode, 1);
	if (populate) {
		MLX5_SET(create_mkey_in, in, translations_octword_actual_size,
			 get_octo_len(iova, umem->length, mr->page_shift));
	}

	err = mlx5_ib_create_mkey(dev, &mr->mmkey, in, inlen);
	if (err) {
		mlx5_ib_warn(dev, "create mkey failed\n");
		goto err_2;
	}
	mr->mmkey.type = MLX5_MKEY_MR;
	mr->mmkey.ndescs = get_octo_len(iova, umem->length, mr->page_shift);
	mr->umem = umem;
	set_mr_fields(dev, mr, umem->length, access_flags, iova);
	kvfree(in);

	mlx5_ib_dbg(dev, "mkey = 0x%x\n", mr->mmkey.key);

	return mr;

err_2:
	kvfree(in);
err_1:
	kfree(mr);
	return ERR_PTR(err);
}

static struct ib_mr *mlx5_ib_get_dm_mr(struct ib_pd *pd, u64 start_addr,
				       u64 length, int acc, int mode)
{
	struct mlx5_ib_dev *dev = to_mdev(pd->device);
	int inlen = MLX5_ST_SZ_BYTES(create_mkey_in);
	struct mlx5_ib_mr *mr;
	void *mkc;
	u32 *in;
	int err;

	mr = kzalloc(sizeof(*mr), GFP_KERNEL);
	if (!mr)
		return ERR_PTR(-ENOMEM);

	in = kzalloc(inlen, GFP_KERNEL);
	if (!in) {
		err = -ENOMEM;
		goto err_free;
	}

	mkc = MLX5_ADDR_OF(create_mkey_in, in, memory_key_mkey_entry);

	MLX5_SET(mkc, mkc, access_mode_1_0, mode & 0x3);
	MLX5_SET(mkc, mkc, access_mode_4_2, (mode >> 2) & 0x7);
	MLX5_SET64(mkc, mkc, len, length);
	set_mkc_access_pd_addr_fields(mkc, acc, start_addr, pd);

	err = mlx5_ib_create_mkey(dev, &mr->mmkey, in, inlen);
	if (err)
		goto err_in;

	kfree(in);

	set_mr_fields(dev, mr, length, acc, start_addr);

	return &mr->ibmr;

err_in:
	kfree(in);

err_free:
	kfree(mr);

	return ERR_PTR(err);
}

int mlx5_ib_advise_mr(struct ib_pd *pd,
		      enum ib_uverbs_advise_mr_advice advice,
		      u32 flags,
		      struct ib_sge *sg_list,
		      u32 num_sge,
		      struct uverbs_attr_bundle *attrs)
{
	if (advice != IB_UVERBS_ADVISE_MR_ADVICE_PREFETCH &&
	    advice != IB_UVERBS_ADVISE_MR_ADVICE_PREFETCH_WRITE &&
	    advice != IB_UVERBS_ADVISE_MR_ADVICE_PREFETCH_NO_FAULT)
		return -EOPNOTSUPP;

	return mlx5_ib_advise_mr_prefetch(pd, advice, flags,
					 sg_list, num_sge);
}

struct ib_mr *mlx5_ib_reg_dm_mr(struct ib_pd *pd, struct ib_dm *dm,
				struct ib_dm_mr_attr *attr,
				struct uverbs_attr_bundle *attrs)
{
	struct mlx5_ib_dm *mdm = to_mdm(dm);
	struct mlx5_core_dev *dev = to_mdev(dm->device)->mdev;
	u64 start_addr = mdm->dev_addr + attr->offset;
	int mode;

	switch (mdm->type) {
	case MLX5_IB_UAPI_DM_TYPE_MEMIC:
		if (attr->access_flags & ~MLX5_IB_DM_MEMIC_ALLOWED_ACCESS)
			return ERR_PTR(-EINVAL);

		mode = MLX5_MKC_ACCESS_MODE_MEMIC;
		start_addr -= pci_resource_start(dev->pdev, 0);
		break;
	case MLX5_IB_UAPI_DM_TYPE_STEERING_SW_ICM:
	case MLX5_IB_UAPI_DM_TYPE_HEADER_MODIFY_SW_ICM:
	case MLX5_IB_UAPI_DM_TYPE_HEADER_MODIFY_PATTERN_SW_ICM:
	case MLX5_IB_UAPI_DM_TYPE_ENCAP_SW_ICM:
		if (attr->access_flags & ~MLX5_IB_DM_SW_ICM_ALLOWED_ACCESS)
			return ERR_PTR(-EINVAL);

		mode = MLX5_MKC_ACCESS_MODE_SW_ICM;
		break;
	default:
		return ERR_PTR(-EINVAL);
	}

	return mlx5_ib_get_dm_mr(pd, start_addr, attr->length,
				 attr->access_flags, mode);
}

static struct ib_mr *create_real_mr(struct ib_pd *pd, struct ib_umem *umem,
				    u64 iova, int access_flags)
{
	struct mlx5_ib_dev *dev = to_mdev(pd->device);
	struct mlx5_ib_mr *mr = NULL;
	bool xlt_with_umr;
	int err;

	xlt_with_umr = mlx5r_umr_can_load_pas(dev, umem->length);
	if (xlt_with_umr) {
		mr = alloc_cacheable_mr(pd, umem, iova, access_flags,
					MLX5_MKC_ACCESS_MODE_MTT);
	} else {
		unsigned int page_size =
			mlx5_umem_mkc_find_best_pgsz(dev, umem, iova);

		mutex_lock(&dev->slow_path_mutex);
		mr = reg_create(pd, umem, iova, access_flags, page_size,
				true, MLX5_MKC_ACCESS_MODE_MTT);
		mutex_unlock(&dev->slow_path_mutex);
	}
	if (IS_ERR(mr)) {
		ib_umem_release(umem);
		return ERR_CAST(mr);
	}

	mlx5_ib_dbg(dev, "mkey 0x%x\n", mr->mmkey.key);

	atomic_add(ib_umem_num_pages(umem), &dev->mdev->priv.reg_pages);

	if (xlt_with_umr) {
		/*
		 * If the MR was created with reg_create then it will be
		 * configured properly but left disabled. It is safe to go ahead
		 * and configure it again via UMR while enabling it.
		 */
		err = mlx5r_umr_update_mr_pas(mr, MLX5_IB_UPD_XLT_ENABLE);
		if (err) {
			mlx5_ib_dereg_mr(&mr->ibmr, NULL);
			return ERR_PTR(err);
		}
	}
	return &mr->ibmr;
}

static struct ib_mr *create_user_odp_mr(struct ib_pd *pd, u64 start, u64 length,
					u64 iova, int access_flags,
					struct ib_udata *udata)
{
	struct mlx5_ib_dev *dev = to_mdev(pd->device);
	struct ib_umem_odp *odp;
	struct mlx5_ib_mr *mr;
	int err;

	if (!IS_ENABLED(CONFIG_INFINIBAND_ON_DEMAND_PAGING))
		return ERR_PTR(-EOPNOTSUPP);

	err = mlx5r_odp_create_eq(dev, &dev->odp_pf_eq);
	if (err)
		return ERR_PTR(err);
	if (!start && length == U64_MAX) {
		if (iova != 0)
			return ERR_PTR(-EINVAL);
		if (!(dev->odp_caps.general_caps & IB_ODP_SUPPORT_IMPLICIT))
			return ERR_PTR(-EINVAL);

		mr = mlx5_ib_alloc_implicit_mr(to_mpd(pd), access_flags);
		if (IS_ERR(mr))
			return ERR_CAST(mr);
		return &mr->ibmr;
	}

	/* ODP requires xlt update via umr to work. */
	if (!mlx5r_umr_can_load_pas(dev, length))
		return ERR_PTR(-EINVAL);

	odp = ib_umem_odp_get(&dev->ib_dev, start, length, access_flags,
			      &mlx5_mn_ops);
	if (IS_ERR(odp))
		return ERR_CAST(odp);

	mr = alloc_cacheable_mr(pd, &odp->umem, iova, access_flags,
				MLX5_MKC_ACCESS_MODE_MTT);
	if (IS_ERR(mr)) {
		ib_umem_release(&odp->umem);
		return ERR_CAST(mr);
	}
	xa_init(&mr->implicit_children);

	odp->private = mr;
	err = mlx5r_store_odp_mkey(dev, &mr->mmkey);
	if (err)
		goto err_dereg_mr;

	err = mlx5_ib_init_odp_mr(mr);
	if (err)
		goto err_dereg_mr;
	return &mr->ibmr;

err_dereg_mr:
	mlx5_ib_dereg_mr(&mr->ibmr, NULL);
	return ERR_PTR(err);
}

struct ib_mr *mlx5_ib_reg_user_mr(struct ib_pd *pd, u64 start, u64 length,
				  u64 iova, int access_flags,
				  struct ib_udata *udata)
{
	struct mlx5_ib_dev *dev = to_mdev(pd->device);
	struct ib_umem *umem;
	int err;

	if (!IS_ENABLED(CONFIG_INFINIBAND_USER_MEM))
		return ERR_PTR(-EOPNOTSUPP);

	mlx5_ib_dbg(dev, "start 0x%llx, iova 0x%llx, length 0x%llx, access_flags 0x%x\n",
		    start, iova, length, access_flags);

	err = mlx5r_umr_resource_init(dev);
	if (err)
		return ERR_PTR(err);

	if (access_flags & IB_ACCESS_ON_DEMAND)
		return create_user_odp_mr(pd, start, length, iova, access_flags,
					  udata);
	umem = ib_umem_get(&dev->ib_dev, start, length, access_flags);
	if (IS_ERR(umem))
		return ERR_CAST(umem);
	return create_real_mr(pd, umem, iova, access_flags);
}

static void mlx5_ib_dmabuf_invalidate_cb(struct dma_buf_attachment *attach)
{
	struct ib_umem_dmabuf *umem_dmabuf = attach->importer_priv;
	struct mlx5_ib_mr *mr = umem_dmabuf->private;

	dma_resv_assert_held(umem_dmabuf->attach->dmabuf->resv);

	if (!umem_dmabuf->sgt || !mr)
		return;

	mlx5r_umr_update_mr_pas(mr, MLX5_IB_UPD_XLT_ZAP);
	ib_umem_dmabuf_unmap_pages(umem_dmabuf);
}

static struct dma_buf_attach_ops mlx5_ib_dmabuf_attach_ops = {
	.allow_peer2peer = 1,
	.move_notify = mlx5_ib_dmabuf_invalidate_cb,
};

static struct ib_mr *
reg_user_mr_dmabuf(struct ib_pd *pd, struct device *dma_device,
		   u64 offset, u64 length, u64 virt_addr,
		   int fd, int access_flags, int access_mode)
{
	bool pinned_mode = (access_mode == MLX5_MKC_ACCESS_MODE_KSM);
	struct mlx5_ib_dev *dev = to_mdev(pd->device);
	struct mlx5_ib_mr *mr = NULL;
	struct ib_umem_dmabuf *umem_dmabuf;
	int err;

	err = mlx5r_umr_resource_init(dev);
	if (err)
		return ERR_PTR(err);

	if (!pinned_mode)
		umem_dmabuf = ib_umem_dmabuf_get(&dev->ib_dev,
						 offset, length, fd,
						 access_flags,
						 &mlx5_ib_dmabuf_attach_ops);
	else
		umem_dmabuf = ib_umem_dmabuf_get_pinned_with_dma_device(&dev->ib_dev,
				dma_device, offset, length,
				fd, access_flags);

	if (IS_ERR(umem_dmabuf)) {
		mlx5_ib_dbg(dev, "umem_dmabuf get failed (%ld)\n",
			    PTR_ERR(umem_dmabuf));
		return ERR_CAST(umem_dmabuf);
	}

	mr = alloc_cacheable_mr(pd, &umem_dmabuf->umem, virt_addr,
				access_flags, access_mode);
	if (IS_ERR(mr)) {
		ib_umem_release(&umem_dmabuf->umem);
		return ERR_CAST(mr);
	}

	mlx5_ib_dbg(dev, "mkey 0x%x\n", mr->mmkey.key);

	atomic_add(ib_umem_num_pages(mr->umem), &dev->mdev->priv.reg_pages);
	umem_dmabuf->private = mr;
	if (!pinned_mode) {
		err = mlx5r_store_odp_mkey(dev, &mr->mmkey);
		if (err)
			goto err_dereg_mr;
	} else {
		mr->data_direct = true;
	}

	err = mlx5_ib_init_dmabuf_mr(mr);
	if (err)
		goto err_dereg_mr;
	return &mr->ibmr;

err_dereg_mr:
	__mlx5_ib_dereg_mr(&mr->ibmr);
	return ERR_PTR(err);
}

static struct ib_mr *
reg_user_mr_dmabuf_by_data_direct(struct ib_pd *pd, u64 offset,
				  u64 length, u64 virt_addr,
				  int fd, int access_flags)
{
	struct mlx5_ib_dev *dev = to_mdev(pd->device);
	struct mlx5_data_direct_dev *data_direct_dev;
	struct ib_mr *crossing_mr;
	struct ib_mr *crossed_mr;
	int ret = 0;

	/* As of HW behaviour the IOVA must be page aligned in KSM mode */
	if (!PAGE_ALIGNED(virt_addr) || (access_flags & IB_ACCESS_ON_DEMAND))
		return ERR_PTR(-EOPNOTSUPP);

	mutex_lock(&dev->data_direct_lock);
	data_direct_dev = dev->data_direct_dev;
	if (!data_direct_dev) {
		ret = -EINVAL;
		goto end;
	}

	/* The device's 'data direct mkey' was created without RO flags to
	 * simplify things and allow for a single mkey per device.
	 * Since RO is not a must, mask it out accordingly.
	 */
	access_flags &= ~IB_ACCESS_RELAXED_ORDERING;
	crossed_mr = reg_user_mr_dmabuf(pd, &data_direct_dev->pdev->dev,
					offset, length, virt_addr, fd,
					access_flags, MLX5_MKC_ACCESS_MODE_KSM);
	if (IS_ERR(crossed_mr)) {
		ret = PTR_ERR(crossed_mr);
		goto end;
	}

	mutex_lock(&dev->slow_path_mutex);
	crossing_mr = reg_create_crossing_vhca_mr(pd, virt_addr, length, access_flags,
						  crossed_mr->lkey);
	mutex_unlock(&dev->slow_path_mutex);
	if (IS_ERR(crossing_mr)) {
		__mlx5_ib_dereg_mr(crossed_mr);
		ret = PTR_ERR(crossing_mr);
		goto end;
	}

	list_add_tail(&to_mmr(crossed_mr)->dd_node, &dev->data_direct_mr_list);
	to_mmr(crossing_mr)->dd_crossed_mr = to_mmr(crossed_mr);
	to_mmr(crossing_mr)->data_direct = true;
end:
	mutex_unlock(&dev->data_direct_lock);
	return ret ? ERR_PTR(ret) : crossing_mr;
}

struct ib_mr *mlx5_ib_reg_user_mr_dmabuf(struct ib_pd *pd, u64 offset,
					 u64 length, u64 virt_addr,
					 int fd, int access_flags,
					 struct uverbs_attr_bundle *attrs)
{
	struct mlx5_ib_dev *dev = to_mdev(pd->device);
	int mlx5_access_flags = 0;
	int err;

	if (!IS_ENABLED(CONFIG_INFINIBAND_USER_MEM) ||
	    !IS_ENABLED(CONFIG_INFINIBAND_ON_DEMAND_PAGING))
		return ERR_PTR(-EOPNOTSUPP);

	if (uverbs_attr_is_valid(attrs, MLX5_IB_ATTR_REG_DMABUF_MR_ACCESS_FLAGS)) {
		err = uverbs_get_flags32(&mlx5_access_flags, attrs,
					 MLX5_IB_ATTR_REG_DMABUF_MR_ACCESS_FLAGS,
					 MLX5_IB_UAPI_REG_DMABUF_ACCESS_DATA_DIRECT);
		if (err)
			return ERR_PTR(err);
	}

	mlx5_ib_dbg(dev,
		    "offset 0x%llx, virt_addr 0x%llx, length 0x%llx, fd %d, access_flags 0x%x, mlx5_access_flags 0x%x\n",
		    offset, virt_addr, length, fd, access_flags, mlx5_access_flags);

	/* dmabuf requires xlt update via umr to work. */
	if (!mlx5r_umr_can_load_pas(dev, length))
		return ERR_PTR(-EINVAL);

	if (mlx5_access_flags & MLX5_IB_UAPI_REG_DMABUF_ACCESS_DATA_DIRECT)
		return reg_user_mr_dmabuf_by_data_direct(pd, offset, length, virt_addr,
							 fd, access_flags);

	return reg_user_mr_dmabuf(pd, pd->device->dma_device,
				  offset, length, virt_addr,
				  fd, access_flags, MLX5_MKC_ACCESS_MODE_MTT);
}

/*
 * True if the change in access flags can be done via UMR, only some access
 * flags can be updated.
 */
static bool can_use_umr_rereg_access(struct mlx5_ib_dev *dev,
				     unsigned int current_access_flags,
				     unsigned int target_access_flags)
{
	unsigned int diffs = current_access_flags ^ target_access_flags;

	if (diffs & ~(IB_ACCESS_LOCAL_WRITE | IB_ACCESS_REMOTE_WRITE |
		      IB_ACCESS_REMOTE_READ | IB_ACCESS_RELAXED_ORDERING |
		      IB_ACCESS_REMOTE_ATOMIC))
		return false;
	return mlx5r_umr_can_reconfig(dev, current_access_flags,
				      target_access_flags);
}

static bool can_use_umr_rereg_pas(struct mlx5_ib_mr *mr,
				  struct ib_umem *new_umem,
				  int new_access_flags, u64 iova,
				  unsigned long *page_size)
{
	struct mlx5_ib_dev *dev = to_mdev(mr->ibmr.device);

	/* We only track the allocated sizes of MRs from the cache */
	if (!mr->mmkey.cache_ent)
		return false;
	if (!mlx5r_umr_can_load_pas(dev, new_umem->length))
		return false;

	*page_size = mlx5_umem_mkc_find_best_pgsz(dev, new_umem, iova);
	if (WARN_ON(!*page_size))
		return false;
	return (mr->mmkey.cache_ent->rb_key.ndescs) >=
	       ib_umem_num_dma_blocks(new_umem, *page_size);
}

static int umr_rereg_pas(struct mlx5_ib_mr *mr, struct ib_pd *pd,
			 int access_flags, int flags, struct ib_umem *new_umem,
			 u64 iova, unsigned long page_size)
{
	struct mlx5_ib_dev *dev = to_mdev(mr->ibmr.device);
	int upd_flags = MLX5_IB_UPD_XLT_ADDR | MLX5_IB_UPD_XLT_ENABLE;
	struct ib_umem *old_umem = mr->umem;
	int err;

	/*
	 * To keep everything simple the MR is revoked before we start to mess
	 * with it. This ensure the change is atomic relative to any use of the
	 * MR.
	 */
	err = mlx5r_umr_revoke_mr(mr);
	if (err)
		return err;

	if (flags & IB_MR_REREG_PD) {
		mr->ibmr.pd = pd;
		upd_flags |= MLX5_IB_UPD_XLT_PD;
	}
	if (flags & IB_MR_REREG_ACCESS) {
		mr->access_flags = access_flags;
		upd_flags |= MLX5_IB_UPD_XLT_ACCESS;
	}

	mr->ibmr.iova = iova;
	mr->ibmr.length = new_umem->length;
	mr->page_shift = order_base_2(page_size);
	mr->umem = new_umem;
	err = mlx5r_umr_update_mr_pas(mr, upd_flags);
	if (err) {
		/*
		 * The MR is revoked at this point so there is no issue to free
		 * new_umem.
		 */
		mr->umem = old_umem;
		return err;
	}

	atomic_sub(ib_umem_num_pages(old_umem), &dev->mdev->priv.reg_pages);
	ib_umem_release(old_umem);
	atomic_add(ib_umem_num_pages(new_umem), &dev->mdev->priv.reg_pages);
	return 0;
}

struct ib_mr *mlx5_ib_rereg_user_mr(struct ib_mr *ib_mr, int flags, u64 start,
				    u64 length, u64 iova, int new_access_flags,
				    struct ib_pd *new_pd,
				    struct ib_udata *udata)
{
	struct mlx5_ib_dev *dev = to_mdev(ib_mr->device);
	struct mlx5_ib_mr *mr = to_mmr(ib_mr);
	int err;

	if (!IS_ENABLED(CONFIG_INFINIBAND_USER_MEM) || mr->data_direct)
		return ERR_PTR(-EOPNOTSUPP);

	mlx5_ib_dbg(
		dev,
		"start 0x%llx, iova 0x%llx, length 0x%llx, access_flags 0x%x\n",
		start, iova, length, new_access_flags);

	if (flags & ~(IB_MR_REREG_TRANS | IB_MR_REREG_PD | IB_MR_REREG_ACCESS))
		return ERR_PTR(-EOPNOTSUPP);

	if (!(flags & IB_MR_REREG_ACCESS))
		new_access_flags = mr->access_flags;
	if (!(flags & IB_MR_REREG_PD))
		new_pd = ib_mr->pd;

	if (!(flags & IB_MR_REREG_TRANS)) {
		struct ib_umem *umem;

		/* Fast path for PD/access change */
		if (can_use_umr_rereg_access(dev, mr->access_flags,
					     new_access_flags)) {
			err = mlx5r_umr_rereg_pd_access(mr, new_pd,
							new_access_flags);
			if (err)
				return ERR_PTR(err);
			return NULL;
		}
		/* DM or ODP MR's don't have a normal umem so we can't re-use it */
		if (!mr->umem || is_odp_mr(mr) || is_dmabuf_mr(mr))
			goto recreate;

		/*
		 * Only one active MR can refer to a umem at one time, revoke
		 * the old MR before assigning the umem to the new one.
		 */
		err = mlx5r_umr_revoke_mr(mr);
		if (err)
			return ERR_PTR(err);
		umem = mr->umem;
		mr->umem = NULL;
		atomic_sub(ib_umem_num_pages(umem), &dev->mdev->priv.reg_pages);

		return create_real_mr(new_pd, umem, mr->ibmr.iova,
				      new_access_flags);
	}

	/*
	 * DM doesn't have a PAS list so we can't re-use it, odp/dmabuf does
	 * but the logic around releasing the umem is different
	 */
	if (!mr->umem || is_odp_mr(mr) || is_dmabuf_mr(mr))
		goto recreate;

	if (!(new_access_flags & IB_ACCESS_ON_DEMAND) &&
	    can_use_umr_rereg_access(dev, mr->access_flags, new_access_flags)) {
		struct ib_umem *new_umem;
		unsigned long page_size;

		new_umem = ib_umem_get(&dev->ib_dev, start, length,
				       new_access_flags);
		if (IS_ERR(new_umem))
			return ERR_CAST(new_umem);

		/* Fast path for PAS change */
		if (can_use_umr_rereg_pas(mr, new_umem, new_access_flags, iova,
					  &page_size)) {
			err = umr_rereg_pas(mr, new_pd, new_access_flags, flags,
					    new_umem, iova, page_size);
			if (err) {
				ib_umem_release(new_umem);
				return ERR_PTR(err);
			}
			return NULL;
		}
		return create_real_mr(new_pd, new_umem, iova, new_access_flags);
	}

	/*
	 * Everything else has no state we can preserve, just create a new MR
	 * from scratch
	 */
recreate:
	return mlx5_ib_reg_user_mr(new_pd, start, length, iova,
				   new_access_flags, udata);
}

static int
mlx5_alloc_priv_descs(struct ib_device *device,
		      struct mlx5_ib_mr *mr,
		      int ndescs,
		      int desc_size)
{
	struct mlx5_ib_dev *dev = to_mdev(device);
	struct device *ddev = &dev->mdev->pdev->dev;
	int size = ndescs * desc_size;
	int add_size;
	int ret;

	add_size = max_t(int, MLX5_UMR_ALIGN - ARCH_KMALLOC_MINALIGN, 0);
	if (is_power_of_2(MLX5_UMR_ALIGN) && add_size) {
		int end = max_t(int, MLX5_UMR_ALIGN, roundup_pow_of_two(size));

		add_size = min_t(int, end - size, add_size);
	}

	mr->descs_alloc = kzalloc(size + add_size, GFP_KERNEL);
	if (!mr->descs_alloc)
		return -ENOMEM;

	mr->descs = PTR_ALIGN(mr->descs_alloc, MLX5_UMR_ALIGN);

	mr->desc_map = dma_map_single(ddev, mr->descs, size, DMA_TO_DEVICE);
	if (dma_mapping_error(ddev, mr->desc_map)) {
		ret = -ENOMEM;
		goto err;
	}

	return 0;
err:
	kfree(mr->descs_alloc);

	return ret;
}

static void
mlx5_free_priv_descs(struct mlx5_ib_mr *mr)
{
<<<<<<< HEAD
	if (!mr->umem && !mr->data_direct && mr->descs) {
=======
	if (!mr->umem &&
	    mr->ibmr.type != IB_MR_TYPE_DM && mr->descs) {
>>>>>>> 0b8fcc61
		struct ib_device *device = mr->ibmr.device;
		int size = mr->max_descs * mr->desc_size;
		struct mlx5_ib_dev *dev = to_mdev(device);

		dma_unmap_single(&dev->mdev->pdev->dev, mr->desc_map, size,
				 DMA_TO_DEVICE);
		kfree(mr->descs_alloc);
		mr->descs = NULL;
	}
}

static int cache_ent_find_and_store(struct mlx5_ib_dev *dev,
				    struct mlx5_ib_mr *mr)
{
	struct mlx5_mkey_cache *cache = &dev->cache;
	struct mlx5_cache_ent *ent;
	int ret;

	if (mr->mmkey.cache_ent) {
		spin_lock_irq(&mr->mmkey.cache_ent->mkeys_queue.lock);
		mr->mmkey.cache_ent->in_use--;
		goto end;
	}

	mutex_lock(&cache->rb_lock);
	ent = mkey_cache_ent_from_rb_key(dev, mr->mmkey.rb_key);
	if (ent) {
		if (ent->rb_key.ndescs == mr->mmkey.rb_key.ndescs) {
			if (ent->disabled) {
				mutex_unlock(&cache->rb_lock);
				return -EOPNOTSUPP;
			}
			mr->mmkey.cache_ent = ent;
			spin_lock_irq(&mr->mmkey.cache_ent->mkeys_queue.lock);
			mutex_unlock(&cache->rb_lock);
			goto end;
		}
	}

	ent = mlx5r_cache_create_ent_locked(dev, mr->mmkey.rb_key, false);
	mutex_unlock(&cache->rb_lock);
	if (IS_ERR(ent))
		return PTR_ERR(ent);

	mr->mmkey.cache_ent = ent;
	spin_lock_irq(&mr->mmkey.cache_ent->mkeys_queue.lock);

end:
	ret = push_mkey_locked(mr->mmkey.cache_ent, mr->mmkey.key);
	spin_unlock_irq(&mr->mmkey.cache_ent->mkeys_queue.lock);
	return ret;
}

static int mlx5_ib_revoke_data_direct_mr(struct mlx5_ib_mr *mr)
{
	struct mlx5_ib_dev *dev = to_mdev(mr->ibmr.device);
	struct ib_umem_dmabuf *umem_dmabuf = to_ib_umem_dmabuf(mr->umem);
	int err;

	lockdep_assert_held(&dev->data_direct_lock);
	mr->revoked = true;
	err = mlx5r_umr_revoke_mr(mr);
	if (WARN_ON(err))
		return err;

	ib_umem_dmabuf_revoke(umem_dmabuf);
	return 0;
}

void mlx5_ib_revoke_data_direct_mrs(struct mlx5_ib_dev *dev)
{
	struct mlx5_ib_mr *mr, *next;

	lockdep_assert_held(&dev->data_direct_lock);

	list_for_each_entry_safe(mr, next, &dev->data_direct_mr_list, dd_node) {
		list_del(&mr->dd_node);
		mlx5_ib_revoke_data_direct_mr(mr);
	}
}

static int mlx5_revoke_mr(struct mlx5_ib_mr *mr)
{
	struct mlx5_ib_dev *dev = to_mdev(mr->ibmr.device);
	struct mlx5_cache_ent *ent = mr->mmkey.cache_ent;
	bool is_odp = is_odp_mr(mr);
	bool is_odp_dma_buf = is_dmabuf_mr(mr) &&
			!to_ib_umem_dmabuf(mr->umem)->pinned;
	int ret = 0;

	if (is_odp)
		mutex_lock(&to_ib_umem_odp(mr->umem)->umem_mutex);

	if (is_odp_dma_buf)
		dma_resv_lock(to_ib_umem_dmabuf(mr->umem)->attach->dmabuf->resv, NULL);

	if (mr->mmkey.cacheable && !mlx5r_umr_revoke_mr(mr) && !cache_ent_find_and_store(dev, mr)) {
		ent = mr->mmkey.cache_ent;
		/* upon storing to a clean temp entry - schedule its cleanup */
		spin_lock_irq(&ent->mkeys_queue.lock);
		if (ent->is_tmp && !ent->tmp_cleanup_scheduled) {
			mod_delayed_work(ent->dev->cache.wq, &ent->dwork,
					 msecs_to_jiffies(30 * 1000));
			ent->tmp_cleanup_scheduled = true;
		}
		spin_unlock_irq(&ent->mkeys_queue.lock);
		goto out;
	}

	if (ent) {
		spin_lock_irq(&ent->mkeys_queue.lock);
		ent->in_use--;
		mr->mmkey.cache_ent = NULL;
		spin_unlock_irq(&ent->mkeys_queue.lock);
	}
	ret = destroy_mkey(dev, mr);
out:
	if (is_odp) {
		if (!ret)
			to_ib_umem_odp(mr->umem)->private = NULL;
		mutex_unlock(&to_ib_umem_odp(mr->umem)->umem_mutex);
	}

	if (is_odp_dma_buf) {
		if (!ret)
			to_ib_umem_dmabuf(mr->umem)->private = NULL;
		dma_resv_unlock(to_ib_umem_dmabuf(mr->umem)->attach->dmabuf->resv);
	}

	return ret;
}

static int __mlx5_ib_dereg_mr(struct ib_mr *ibmr)
{
	struct mlx5_ib_mr *mr = to_mmr(ibmr);
	struct mlx5_ib_dev *dev = to_mdev(ibmr->device);
	int rc;

	/*
	 * Any async use of the mr must hold the refcount, once the refcount
	 * goes to zero no other thread, such as ODP page faults, prefetch, any
	 * UMR activity, etc can touch the mkey. Thus it is safe to destroy it.
	 */
	if (IS_ENABLED(CONFIG_INFINIBAND_ON_DEMAND_PAGING) &&
	    refcount_read(&mr->mmkey.usecount) != 0 &&
	    xa_erase(&mr_to_mdev(mr)->odp_mkeys, mlx5_base_mkey(mr->mmkey.key)))
		mlx5r_deref_wait_odp_mkey(&mr->mmkey);

	if (ibmr->type == IB_MR_TYPE_INTEGRITY) {
		xa_cmpxchg(&dev->sig_mrs, mlx5_base_mkey(mr->mmkey.key),
			   mr->sig, NULL, GFP_KERNEL);

		if (mr->mtt_mr) {
			rc = mlx5_ib_dereg_mr(&mr->mtt_mr->ibmr, NULL);
			if (rc)
				return rc;
			mr->mtt_mr = NULL;
		}
		if (mr->klm_mr) {
			rc = mlx5_ib_dereg_mr(&mr->klm_mr->ibmr, NULL);
			if (rc)
				return rc;
			mr->klm_mr = NULL;
		}

		if (mlx5_core_destroy_psv(dev->mdev,
					  mr->sig->psv_memory.psv_idx))
			mlx5_ib_warn(dev, "failed to destroy mem psv %d\n",
				     mr->sig->psv_memory.psv_idx);
		if (mlx5_core_destroy_psv(dev->mdev, mr->sig->psv_wire.psv_idx))
			mlx5_ib_warn(dev, "failed to destroy wire psv %d\n",
				     mr->sig->psv_wire.psv_idx);
		kfree(mr->sig);
		mr->sig = NULL;
	}

	/* Stop DMA */
	rc = mlx5_revoke_mr(mr);
	if (rc)
		return rc;

	if (mr->umem) {
		bool is_odp = is_odp_mr(mr);

		if (!is_odp)
			atomic_sub(ib_umem_num_pages(mr->umem),
				   &dev->mdev->priv.reg_pages);
		ib_umem_release(mr->umem);
		if (is_odp)
			mlx5_ib_free_odp_mr(mr);
	}

	if (!mr->mmkey.cache_ent)
		mlx5_free_priv_descs(mr);

	kfree(mr);
	return 0;
}

static int dereg_crossing_data_direct_mr(struct mlx5_ib_dev *dev,
					struct mlx5_ib_mr *mr)
{
	struct mlx5_ib_mr *dd_crossed_mr = mr->dd_crossed_mr;
	int ret;

	ret = __mlx5_ib_dereg_mr(&mr->ibmr);
	if (ret)
		return ret;

	mutex_lock(&dev->data_direct_lock);
	if (!dd_crossed_mr->revoked)
		list_del(&dd_crossed_mr->dd_node);

	ret = __mlx5_ib_dereg_mr(&dd_crossed_mr->ibmr);
	mutex_unlock(&dev->data_direct_lock);
	return ret;
}

int mlx5_ib_dereg_mr(struct ib_mr *ibmr, struct ib_udata *udata)
{
	struct mlx5_ib_mr *mr = to_mmr(ibmr);
	struct mlx5_ib_dev *dev = to_mdev(ibmr->device);

	if (mr->data_direct)
		return dereg_crossing_data_direct_mr(dev, mr);

	return __mlx5_ib_dereg_mr(ibmr);
}

static void mlx5_set_umr_free_mkey(struct ib_pd *pd, u32 *in, int ndescs,
				   int access_mode, int page_shift)
{
	struct mlx5_ib_dev *dev = to_mdev(pd->device);
	void *mkc;

	mkc = MLX5_ADDR_OF(create_mkey_in, in, memory_key_mkey_entry);

	/* This is only used from the kernel, so setting the PD is OK. */
	set_mkc_access_pd_addr_fields(mkc, IB_ACCESS_RELAXED_ORDERING, 0, pd);
	MLX5_SET(mkc, mkc, free, 1);
	MLX5_SET(mkc, mkc, translations_octword_size, ndescs);
	MLX5_SET(mkc, mkc, access_mode_1_0, access_mode & 0x3);
	MLX5_SET(mkc, mkc, access_mode_4_2, (access_mode >> 2) & 0x7);
	MLX5_SET(mkc, mkc, umr_en, 1);
	MLX5_SET(mkc, mkc, log_page_size, page_shift);
	if (access_mode == MLX5_MKC_ACCESS_MODE_PA ||
	    access_mode == MLX5_MKC_ACCESS_MODE_MTT)
		MLX5_SET(mkc, mkc, ma_translation_mode, MLX5_CAP_GEN(dev->mdev, ats));
}

static int _mlx5_alloc_mkey_descs(struct ib_pd *pd, struct mlx5_ib_mr *mr,
				  int ndescs, int desc_size, int page_shift,
				  int access_mode, u32 *in, int inlen)
{
	struct mlx5_ib_dev *dev = to_mdev(pd->device);
	int err;

	mr->access_mode = access_mode;
	mr->desc_size = desc_size;
	mr->max_descs = ndescs;

	err = mlx5_alloc_priv_descs(pd->device, mr, ndescs, desc_size);
	if (err)
		return err;

	mlx5_set_umr_free_mkey(pd, in, ndescs, access_mode, page_shift);

	err = mlx5_ib_create_mkey(dev, &mr->mmkey, in, inlen);
	if (err)
		goto err_free_descs;

	mr->mmkey.type = MLX5_MKEY_MR;
	mr->ibmr.lkey = mr->mmkey.key;
	mr->ibmr.rkey = mr->mmkey.key;

	return 0;

err_free_descs:
	mlx5_free_priv_descs(mr);
	return err;
}

static struct mlx5_ib_mr *mlx5_ib_alloc_pi_mr(struct ib_pd *pd,
				u32 max_num_sg, u32 max_num_meta_sg,
				int desc_size, int access_mode)
{
	int inlen = MLX5_ST_SZ_BYTES(create_mkey_in);
	int ndescs = ALIGN(max_num_sg + max_num_meta_sg, 4);
	int page_shift = 0;
	struct mlx5_ib_mr *mr;
	u32 *in;
	int err;

	mr = kzalloc(sizeof(*mr), GFP_KERNEL);
	if (!mr)
		return ERR_PTR(-ENOMEM);

	mr->ibmr.pd = pd;
	mr->ibmr.device = pd->device;

	in = kzalloc(inlen, GFP_KERNEL);
	if (!in) {
		err = -ENOMEM;
		goto err_free;
	}

	if (access_mode == MLX5_MKC_ACCESS_MODE_MTT)
		page_shift = PAGE_SHIFT;

	err = _mlx5_alloc_mkey_descs(pd, mr, ndescs, desc_size, page_shift,
				     access_mode, in, inlen);
	if (err)
		goto err_free_in;

	mr->umem = NULL;
	kfree(in);

	return mr;

err_free_in:
	kfree(in);
err_free:
	kfree(mr);
	return ERR_PTR(err);
}

static int mlx5_alloc_mem_reg_descs(struct ib_pd *pd, struct mlx5_ib_mr *mr,
				    int ndescs, u32 *in, int inlen)
{
	return _mlx5_alloc_mkey_descs(pd, mr, ndescs, sizeof(struct mlx5_mtt),
				      PAGE_SHIFT, MLX5_MKC_ACCESS_MODE_MTT, in,
				      inlen);
}

static int mlx5_alloc_sg_gaps_descs(struct ib_pd *pd, struct mlx5_ib_mr *mr,
				    int ndescs, u32 *in, int inlen)
{
	return _mlx5_alloc_mkey_descs(pd, mr, ndescs, sizeof(struct mlx5_klm),
				      0, MLX5_MKC_ACCESS_MODE_KLMS, in, inlen);
}

static int mlx5_alloc_integrity_descs(struct ib_pd *pd, struct mlx5_ib_mr *mr,
				      int max_num_sg, int max_num_meta_sg,
				      u32 *in, int inlen)
{
	struct mlx5_ib_dev *dev = to_mdev(pd->device);
	u32 psv_index[2];
	void *mkc;
	int err;

	mr->sig = kzalloc(sizeof(*mr->sig), GFP_KERNEL);
	if (!mr->sig)
		return -ENOMEM;

	/* create mem & wire PSVs */
	err = mlx5_core_create_psv(dev->mdev, to_mpd(pd)->pdn, 2, psv_index);
	if (err)
		goto err_free_sig;

	mr->sig->psv_memory.psv_idx = psv_index[0];
	mr->sig->psv_wire.psv_idx = psv_index[1];

	mr->sig->sig_status_checked = true;
	mr->sig->sig_err_exists = false;
	/* Next UMR, Arm SIGERR */
	++mr->sig->sigerr_count;
	mr->klm_mr = mlx5_ib_alloc_pi_mr(pd, max_num_sg, max_num_meta_sg,
					 sizeof(struct mlx5_klm),
					 MLX5_MKC_ACCESS_MODE_KLMS);
	if (IS_ERR(mr->klm_mr)) {
		err = PTR_ERR(mr->klm_mr);
		goto err_destroy_psv;
	}
	mr->mtt_mr = mlx5_ib_alloc_pi_mr(pd, max_num_sg, max_num_meta_sg,
					 sizeof(struct mlx5_mtt),
					 MLX5_MKC_ACCESS_MODE_MTT);
	if (IS_ERR(mr->mtt_mr)) {
		err = PTR_ERR(mr->mtt_mr);
		goto err_free_klm_mr;
	}

	/* Set bsf descriptors for mkey */
	mkc = MLX5_ADDR_OF(create_mkey_in, in, memory_key_mkey_entry);
	MLX5_SET(mkc, mkc, bsf_en, 1);
	MLX5_SET(mkc, mkc, bsf_octword_size, MLX5_MKEY_BSF_OCTO_SIZE);

	err = _mlx5_alloc_mkey_descs(pd, mr, 4, sizeof(struct mlx5_klm), 0,
				     MLX5_MKC_ACCESS_MODE_KLMS, in, inlen);
	if (err)
		goto err_free_mtt_mr;

	err = xa_err(xa_store(&dev->sig_mrs, mlx5_base_mkey(mr->mmkey.key),
			      mr->sig, GFP_KERNEL));
	if (err)
		goto err_free_descs;
	return 0;

err_free_descs:
	destroy_mkey(dev, mr);
	mlx5_free_priv_descs(mr);
err_free_mtt_mr:
	mlx5_ib_dereg_mr(&mr->mtt_mr->ibmr, NULL);
	mr->mtt_mr = NULL;
err_free_klm_mr:
	mlx5_ib_dereg_mr(&mr->klm_mr->ibmr, NULL);
	mr->klm_mr = NULL;
err_destroy_psv:
	if (mlx5_core_destroy_psv(dev->mdev, mr->sig->psv_memory.psv_idx))
		mlx5_ib_warn(dev, "failed to destroy mem psv %d\n",
			     mr->sig->psv_memory.psv_idx);
	if (mlx5_core_destroy_psv(dev->mdev, mr->sig->psv_wire.psv_idx))
		mlx5_ib_warn(dev, "failed to destroy wire psv %d\n",
			     mr->sig->psv_wire.psv_idx);
err_free_sig:
	kfree(mr->sig);

	return err;
}

static struct ib_mr *__mlx5_ib_alloc_mr(struct ib_pd *pd,
					enum ib_mr_type mr_type, u32 max_num_sg,
					u32 max_num_meta_sg)
{
	struct mlx5_ib_dev *dev = to_mdev(pd->device);
	int inlen = MLX5_ST_SZ_BYTES(create_mkey_in);
	int ndescs = ALIGN(max_num_sg, 4);
	struct mlx5_ib_mr *mr;
	u32 *in;
	int err;

	mr = kzalloc(sizeof(*mr), GFP_KERNEL);
	if (!mr)
		return ERR_PTR(-ENOMEM);

	in = kzalloc(inlen, GFP_KERNEL);
	if (!in) {
		err = -ENOMEM;
		goto err_free;
	}

	mr->ibmr.device = pd->device;
	mr->umem = NULL;

	switch (mr_type) {
	case IB_MR_TYPE_MEM_REG:
		err = mlx5_alloc_mem_reg_descs(pd, mr, ndescs, in, inlen);
		break;
	case IB_MR_TYPE_SG_GAPS:
		err = mlx5_alloc_sg_gaps_descs(pd, mr, ndescs, in, inlen);
		break;
	case IB_MR_TYPE_INTEGRITY:
		err = mlx5_alloc_integrity_descs(pd, mr, max_num_sg,
						 max_num_meta_sg, in, inlen);
		break;
	default:
		mlx5_ib_warn(dev, "Invalid mr type %d\n", mr_type);
		err = -EINVAL;
	}

	if (err)
		goto err_free_in;

	kfree(in);

	return &mr->ibmr;

err_free_in:
	kfree(in);
err_free:
	kfree(mr);
	return ERR_PTR(err);
}

struct ib_mr *mlx5_ib_alloc_mr(struct ib_pd *pd, enum ib_mr_type mr_type,
			       u32 max_num_sg)
{
	return __mlx5_ib_alloc_mr(pd, mr_type, max_num_sg, 0);
}

struct ib_mr *mlx5_ib_alloc_mr_integrity(struct ib_pd *pd,
					 u32 max_num_sg, u32 max_num_meta_sg)
{
	return __mlx5_ib_alloc_mr(pd, IB_MR_TYPE_INTEGRITY, max_num_sg,
				  max_num_meta_sg);
}

int mlx5_ib_alloc_mw(struct ib_mw *ibmw, struct ib_udata *udata)
{
	struct mlx5_ib_dev *dev = to_mdev(ibmw->device);
	int inlen = MLX5_ST_SZ_BYTES(create_mkey_in);
	struct mlx5_ib_mw *mw = to_mmw(ibmw);
	unsigned int ndescs;
	u32 *in = NULL;
	void *mkc;
	int err;
	struct mlx5_ib_alloc_mw req = {};
	struct {
		__u32	comp_mask;
		__u32	response_length;
	} resp = {};

	err = ib_copy_from_udata(&req, udata, min(udata->inlen, sizeof(req)));
	if (err)
		return err;

	if (req.comp_mask || req.reserved1 || req.reserved2)
		return -EOPNOTSUPP;

	if (udata->inlen > sizeof(req) &&
	    !ib_is_udata_cleared(udata, sizeof(req),
				 udata->inlen - sizeof(req)))
		return -EOPNOTSUPP;

	ndescs = req.num_klms ? roundup(req.num_klms, 4) : roundup(1, 4);

	in = kzalloc(inlen, GFP_KERNEL);
	if (!in)
		return -ENOMEM;

	mkc = MLX5_ADDR_OF(create_mkey_in, in, memory_key_mkey_entry);

	MLX5_SET(mkc, mkc, free, 1);
	MLX5_SET(mkc, mkc, translations_octword_size, ndescs);
	MLX5_SET(mkc, mkc, pd, to_mpd(ibmw->pd)->pdn);
	MLX5_SET(mkc, mkc, umr_en, 1);
	MLX5_SET(mkc, mkc, lr, 1);
	MLX5_SET(mkc, mkc, access_mode_1_0, MLX5_MKC_ACCESS_MODE_KLMS);
	MLX5_SET(mkc, mkc, en_rinval, !!((ibmw->type == IB_MW_TYPE_2)));
	MLX5_SET(mkc, mkc, qpn, 0xffffff);

	err = mlx5_ib_create_mkey(dev, &mw->mmkey, in, inlen);
	if (err)
		goto free;

	mw->mmkey.type = MLX5_MKEY_MW;
	ibmw->rkey = mw->mmkey.key;
	mw->mmkey.ndescs = ndescs;

	resp.response_length =
		min(offsetofend(typeof(resp), response_length), udata->outlen);
	if (resp.response_length) {
		err = ib_copy_to_udata(udata, &resp, resp.response_length);
		if (err)
			goto free_mkey;
	}

	if (IS_ENABLED(CONFIG_INFINIBAND_ON_DEMAND_PAGING)) {
		err = mlx5r_store_odp_mkey(dev, &mw->mmkey);
		if (err)
			goto free_mkey;
	}

	kfree(in);
	return 0;

free_mkey:
	mlx5_core_destroy_mkey(dev->mdev, mw->mmkey.key);
free:
	kfree(in);
	return err;
}

int mlx5_ib_dealloc_mw(struct ib_mw *mw)
{
	struct mlx5_ib_dev *dev = to_mdev(mw->device);
	struct mlx5_ib_mw *mmw = to_mmw(mw);

	if (IS_ENABLED(CONFIG_INFINIBAND_ON_DEMAND_PAGING) &&
	    xa_erase(&dev->odp_mkeys, mlx5_base_mkey(mmw->mmkey.key)))
		/*
		 * pagefault_single_data_segment() may be accessing mmw
		 * if the user bound an ODP MR to this MW.
		 */
		mlx5r_deref_wait_odp_mkey(&mmw->mmkey);

	return mlx5_core_destroy_mkey(dev->mdev, mmw->mmkey.key);
}

int mlx5_ib_check_mr_status(struct ib_mr *ibmr, u32 check_mask,
			    struct ib_mr_status *mr_status)
{
	struct mlx5_ib_mr *mmr = to_mmr(ibmr);
	int ret = 0;

	if (check_mask & ~IB_MR_CHECK_SIG_STATUS) {
		pr_err("Invalid status check mask\n");
		ret = -EINVAL;
		goto done;
	}

	mr_status->fail_status = 0;
	if (check_mask & IB_MR_CHECK_SIG_STATUS) {
		if (!mmr->sig) {
			ret = -EINVAL;
			pr_err("signature status check requested on a non-signature enabled MR\n");
			goto done;
		}

		mmr->sig->sig_status_checked = true;
		if (!mmr->sig->sig_err_exists)
			goto done;

		if (ibmr->lkey == mmr->sig->err_item.key)
			memcpy(&mr_status->sig_err, &mmr->sig->err_item,
			       sizeof(mr_status->sig_err));
		else {
			mr_status->sig_err.err_type = IB_SIG_BAD_GUARD;
			mr_status->sig_err.sig_err_offset = 0;
			mr_status->sig_err.key = mmr->sig->err_item.key;
		}

		mmr->sig->sig_err_exists = false;
		mr_status->fail_status |= IB_MR_CHECK_SIG_STATUS;
	}

done:
	return ret;
}

static int
mlx5_ib_map_pa_mr_sg_pi(struct ib_mr *ibmr, struct scatterlist *data_sg,
			int data_sg_nents, unsigned int *data_sg_offset,
			struct scatterlist *meta_sg, int meta_sg_nents,
			unsigned int *meta_sg_offset)
{
	struct mlx5_ib_mr *mr = to_mmr(ibmr);
	unsigned int sg_offset = 0;
	int n = 0;

	mr->meta_length = 0;
	if (data_sg_nents == 1) {
		n++;
		mr->mmkey.ndescs = 1;
		if (data_sg_offset)
			sg_offset = *data_sg_offset;
		mr->data_length = sg_dma_len(data_sg) - sg_offset;
		mr->data_iova = sg_dma_address(data_sg) + sg_offset;
		if (meta_sg_nents == 1) {
			n++;
			mr->meta_ndescs = 1;
			if (meta_sg_offset)
				sg_offset = *meta_sg_offset;
			else
				sg_offset = 0;
			mr->meta_length = sg_dma_len(meta_sg) - sg_offset;
			mr->pi_iova = sg_dma_address(meta_sg) + sg_offset;
		}
		ibmr->length = mr->data_length + mr->meta_length;
	}

	return n;
}

static int
mlx5_ib_sg_to_klms(struct mlx5_ib_mr *mr,
		   struct scatterlist *sgl,
		   unsigned short sg_nents,
		   unsigned int *sg_offset_p,
		   struct scatterlist *meta_sgl,
		   unsigned short meta_sg_nents,
		   unsigned int *meta_sg_offset_p)
{
	struct scatterlist *sg = sgl;
	struct mlx5_klm *klms = mr->descs;
	unsigned int sg_offset = sg_offset_p ? *sg_offset_p : 0;
	u32 lkey = mr->ibmr.pd->local_dma_lkey;
	int i, j = 0;

	mr->ibmr.iova = sg_dma_address(sg) + sg_offset;
	mr->ibmr.length = 0;

	for_each_sg(sgl, sg, sg_nents, i) {
		if (unlikely(i >= mr->max_descs))
			break;
		klms[i].va = cpu_to_be64(sg_dma_address(sg) + sg_offset);
		klms[i].bcount = cpu_to_be32(sg_dma_len(sg) - sg_offset);
		klms[i].key = cpu_to_be32(lkey);
		mr->ibmr.length += sg_dma_len(sg) - sg_offset;

		sg_offset = 0;
	}

	if (sg_offset_p)
		*sg_offset_p = sg_offset;

	mr->mmkey.ndescs = i;
	mr->data_length = mr->ibmr.length;

	if (meta_sg_nents) {
		sg = meta_sgl;
		sg_offset = meta_sg_offset_p ? *meta_sg_offset_p : 0;
		for_each_sg(meta_sgl, sg, meta_sg_nents, j) {
			if (unlikely(i + j >= mr->max_descs))
				break;
			klms[i + j].va = cpu_to_be64(sg_dma_address(sg) +
						     sg_offset);
			klms[i + j].bcount = cpu_to_be32(sg_dma_len(sg) -
							 sg_offset);
			klms[i + j].key = cpu_to_be32(lkey);
			mr->ibmr.length += sg_dma_len(sg) - sg_offset;

			sg_offset = 0;
		}
		if (meta_sg_offset_p)
			*meta_sg_offset_p = sg_offset;

		mr->meta_ndescs = j;
		mr->meta_length = mr->ibmr.length - mr->data_length;
	}

	return i + j;
}

static int mlx5_set_page(struct ib_mr *ibmr, u64 addr)
{
	struct mlx5_ib_mr *mr = to_mmr(ibmr);
	__be64 *descs;

	if (unlikely(mr->mmkey.ndescs == mr->max_descs))
		return -ENOMEM;

	descs = mr->descs;
	descs[mr->mmkey.ndescs++] = cpu_to_be64(addr | MLX5_EN_RD | MLX5_EN_WR);

	return 0;
}

static int mlx5_set_page_pi(struct ib_mr *ibmr, u64 addr)
{
	struct mlx5_ib_mr *mr = to_mmr(ibmr);
	__be64 *descs;

	if (unlikely(mr->mmkey.ndescs + mr->meta_ndescs == mr->max_descs))
		return -ENOMEM;

	descs = mr->descs;
	descs[mr->mmkey.ndescs + mr->meta_ndescs++] =
		cpu_to_be64(addr | MLX5_EN_RD | MLX5_EN_WR);

	return 0;
}

static int
mlx5_ib_map_mtt_mr_sg_pi(struct ib_mr *ibmr, struct scatterlist *data_sg,
			 int data_sg_nents, unsigned int *data_sg_offset,
			 struct scatterlist *meta_sg, int meta_sg_nents,
			 unsigned int *meta_sg_offset)
{
	struct mlx5_ib_mr *mr = to_mmr(ibmr);
	struct mlx5_ib_mr *pi_mr = mr->mtt_mr;
	int n;

	pi_mr->mmkey.ndescs = 0;
	pi_mr->meta_ndescs = 0;
	pi_mr->meta_length = 0;

	ib_dma_sync_single_for_cpu(ibmr->device, pi_mr->desc_map,
				   pi_mr->desc_size * pi_mr->max_descs,
				   DMA_TO_DEVICE);

	pi_mr->ibmr.page_size = ibmr->page_size;
	n = ib_sg_to_pages(&pi_mr->ibmr, data_sg, data_sg_nents, data_sg_offset,
			   mlx5_set_page);
	if (n != data_sg_nents)
		return n;

	pi_mr->data_iova = pi_mr->ibmr.iova;
	pi_mr->data_length = pi_mr->ibmr.length;
	pi_mr->ibmr.length = pi_mr->data_length;
	ibmr->length = pi_mr->data_length;

	if (meta_sg_nents) {
		u64 page_mask = ~((u64)ibmr->page_size - 1);
		u64 iova = pi_mr->data_iova;

		n += ib_sg_to_pages(&pi_mr->ibmr, meta_sg, meta_sg_nents,
				    meta_sg_offset, mlx5_set_page_pi);

		pi_mr->meta_length = pi_mr->ibmr.length;
		/*
		 * PI address for the HW is the offset of the metadata address
		 * relative to the first data page address.
		 * It equals to first data page address + size of data pages +
		 * metadata offset at the first metadata page
		 */
		pi_mr->pi_iova = (iova & page_mask) +
				 pi_mr->mmkey.ndescs * ibmr->page_size +
				 (pi_mr->ibmr.iova & ~page_mask);
		/*
		 * In order to use one MTT MR for data and metadata, we register
		 * also the gaps between the end of the data and the start of
		 * the metadata (the sig MR will verify that the HW will access
		 * to right addresses). This mapping is safe because we use
		 * internal mkey for the registration.
		 */
		pi_mr->ibmr.length = pi_mr->pi_iova + pi_mr->meta_length - iova;
		pi_mr->ibmr.iova = iova;
		ibmr->length += pi_mr->meta_length;
	}

	ib_dma_sync_single_for_device(ibmr->device, pi_mr->desc_map,
				      pi_mr->desc_size * pi_mr->max_descs,
				      DMA_TO_DEVICE);

	return n;
}

static int
mlx5_ib_map_klm_mr_sg_pi(struct ib_mr *ibmr, struct scatterlist *data_sg,
			 int data_sg_nents, unsigned int *data_sg_offset,
			 struct scatterlist *meta_sg, int meta_sg_nents,
			 unsigned int *meta_sg_offset)
{
	struct mlx5_ib_mr *mr = to_mmr(ibmr);
	struct mlx5_ib_mr *pi_mr = mr->klm_mr;
	int n;

	pi_mr->mmkey.ndescs = 0;
	pi_mr->meta_ndescs = 0;
	pi_mr->meta_length = 0;

	ib_dma_sync_single_for_cpu(ibmr->device, pi_mr->desc_map,
				   pi_mr->desc_size * pi_mr->max_descs,
				   DMA_TO_DEVICE);

	n = mlx5_ib_sg_to_klms(pi_mr, data_sg, data_sg_nents, data_sg_offset,
			       meta_sg, meta_sg_nents, meta_sg_offset);

	ib_dma_sync_single_for_device(ibmr->device, pi_mr->desc_map,
				      pi_mr->desc_size * pi_mr->max_descs,
				      DMA_TO_DEVICE);

	/* This is zero-based memory region */
	pi_mr->data_iova = 0;
	pi_mr->ibmr.iova = 0;
	pi_mr->pi_iova = pi_mr->data_length;
	ibmr->length = pi_mr->ibmr.length;

	return n;
}

int mlx5_ib_map_mr_sg_pi(struct ib_mr *ibmr, struct scatterlist *data_sg,
			 int data_sg_nents, unsigned int *data_sg_offset,
			 struct scatterlist *meta_sg, int meta_sg_nents,
			 unsigned int *meta_sg_offset)
{
	struct mlx5_ib_mr *mr = to_mmr(ibmr);
	struct mlx5_ib_mr *pi_mr = NULL;
	int n;

	WARN_ON(ibmr->type != IB_MR_TYPE_INTEGRITY);

	mr->mmkey.ndescs = 0;
	mr->data_length = 0;
	mr->data_iova = 0;
	mr->meta_ndescs = 0;
	mr->pi_iova = 0;
	/*
	 * As a performance optimization, if possible, there is no need to
	 * perform UMR operation to register the data/metadata buffers.
	 * First try to map the sg lists to PA descriptors with local_dma_lkey.
	 * Fallback to UMR only in case of a failure.
	 */
	n = mlx5_ib_map_pa_mr_sg_pi(ibmr, data_sg, data_sg_nents,
				    data_sg_offset, meta_sg, meta_sg_nents,
				    meta_sg_offset);
	if (n == data_sg_nents + meta_sg_nents)
		goto out;
	/*
	 * As a performance optimization, if possible, there is no need to map
	 * the sg lists to KLM descriptors. First try to map the sg lists to MTT
	 * descriptors and fallback to KLM only in case of a failure.
	 * It's more efficient for the HW to work with MTT descriptors
	 * (especially in high load).
	 * Use KLM (indirect access) only if it's mandatory.
	 */
	pi_mr = mr->mtt_mr;
	n = mlx5_ib_map_mtt_mr_sg_pi(ibmr, data_sg, data_sg_nents,
				     data_sg_offset, meta_sg, meta_sg_nents,
				     meta_sg_offset);
	if (n == data_sg_nents + meta_sg_nents)
		goto out;

	pi_mr = mr->klm_mr;
	n = mlx5_ib_map_klm_mr_sg_pi(ibmr, data_sg, data_sg_nents,
				     data_sg_offset, meta_sg, meta_sg_nents,
				     meta_sg_offset);
	if (unlikely(n != data_sg_nents + meta_sg_nents))
		return -ENOMEM;

out:
	/* This is zero-based memory region */
	ibmr->iova = 0;
	mr->pi_mr = pi_mr;
	if (pi_mr)
		ibmr->sig_attrs->meta_length = pi_mr->meta_length;
	else
		ibmr->sig_attrs->meta_length = mr->meta_length;

	return 0;
}

int mlx5_ib_map_mr_sg(struct ib_mr *ibmr, struct scatterlist *sg, int sg_nents,
		      unsigned int *sg_offset)
{
	struct mlx5_ib_mr *mr = to_mmr(ibmr);
	int n;

	mr->mmkey.ndescs = 0;

	ib_dma_sync_single_for_cpu(ibmr->device, mr->desc_map,
				   mr->desc_size * mr->max_descs,
				   DMA_TO_DEVICE);

	if (mr->access_mode == MLX5_MKC_ACCESS_MODE_KLMS)
		n = mlx5_ib_sg_to_klms(mr, sg, sg_nents, sg_offset, NULL, 0,
				       NULL);
	else
		n = ib_sg_to_pages(ibmr, sg, sg_nents, sg_offset,
				mlx5_set_page);

	ib_dma_sync_single_for_device(ibmr->device, mr->desc_map,
				      mr->desc_size * mr->max_descs,
				      DMA_TO_DEVICE);

	return n;
}<|MERGE_RESOLUTION|>--- conflicted
+++ resolved
@@ -1935,12 +1935,8 @@
 static void
 mlx5_free_priv_descs(struct mlx5_ib_mr *mr)
 {
-<<<<<<< HEAD
-	if (!mr->umem && !mr->data_direct && mr->descs) {
-=======
-	if (!mr->umem &&
+	if (!mr->umem && !mr->data_direct &&
 	    mr->ibmr.type != IB_MR_TYPE_DM && mr->descs) {
->>>>>>> 0b8fcc61
 		struct ib_device *device = mr->ibmr.device;
 		int size = mr->max_descs * mr->desc_size;
 		struct mlx5_ib_dev *dev = to_mdev(device);
