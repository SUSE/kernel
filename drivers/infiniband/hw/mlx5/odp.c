/*
 * Copyright (c) 2013-2015, Mellanox Technologies. All rights reserved.
 *
 * This software is available to you under a choice of one of two
 * licenses.  You may choose to be licensed under the terms of the GNU
 * General Public License (GPL) Version 2, available from the file
 * COPYING in the main directory of this source tree, or the
 * OpenIB.org BSD license below:
 *
 *     Redistribution and use in source and binary forms, with or
 *     without modification, are permitted provided that the following
 *     conditions are met:
 *
 *      - Redistributions of source code must retain the above
 *        copyright notice, this list of conditions and the following
 *        disclaimer.
 *
 *      - Redistributions in binary form must reproduce the above
 *        copyright notice, this list of conditions and the following
 *        disclaimer in the documentation and/or other materials
 *        provided with the distribution.
 *
 * THE SOFTWARE IS PROVIDED "AS IS", WITHOUT WARRANTY OF ANY KIND,
 * EXPRESS OR IMPLIED, INCLUDING BUT NOT LIMITED TO THE WARRANTIES OF
 * MERCHANTABILITY, FITNESS FOR A PARTICULAR PURPOSE AND
 * NONINFRINGEMENT. IN NO EVENT SHALL THE AUTHORS OR COPYRIGHT HOLDERS
 * BE LIABLE FOR ANY CLAIM, DAMAGES OR OTHER LIABILITY, WHETHER IN AN
 * ACTION OF CONTRACT, TORT OR OTHERWISE, ARISING FROM, OUT OF OR IN
 * CONNECTION WITH THE SOFTWARE OR THE USE OR OTHER DEALINGS IN THE
 * SOFTWARE.
 */

#include <rdma/ib_umem_odp.h>
#include <linux/kernel.h>
#include <linux/dma-buf.h>
#include <linux/dma-resv.h>

#include "mlx5_ib.h"
#include "cmd.h"
#include "umr.h"
#include "qp.h"

#include <linux/mlx5/eq.h>

/* Contains the details of a pagefault. */
struct mlx5_pagefault {
	u32			bytes_committed;
	u64			token;
	u8			event_subtype;
	u8			type;
	union {
		/* Initiator or send message responder pagefault details. */
		struct {
			/* Received packet size, only valid for responders. */
			u32	packet_size;
			/*
			 * Number of resource holding WQE, depends on type.
			 */
			u32	wq_num;
			/*
			 * WQE index. Refers to either the send queue or
			 * receive queue, according to event_subtype.
			 */
			u16	wqe_index;
		} wqe;
		/* RDMA responder pagefault details */
		struct {
			u32	r_key;
			/*
			 * Received packet size, minimal size page fault
			 * resolution required for forward progress.
			 */
			u32	packet_size;
			u32	rdma_op_len;
			u64	rdma_va;
		} rdma;
		struct {
			u64	va;
			u32	mkey;
			u32	fault_byte_count;
			u32     prefetch_before_byte_count;
			u32     prefetch_after_byte_count;
			u8	flags;
		} memory;
	};

	struct mlx5_ib_pf_eq	*eq;
	struct work_struct	work;
};

#define MAX_PREFETCH_LEN (4*1024*1024U)

/* Timeout in ms to wait for an active mmu notifier to complete when handling
 * a pagefault. */
#define MMU_NOTIFIER_TIMEOUT 1000

#define MLX5_IMR_MTT_BITS (30 - PAGE_SHIFT)
#define MLX5_IMR_MTT_SHIFT (MLX5_IMR_MTT_BITS + PAGE_SHIFT)
#define MLX5_IMR_MTT_ENTRIES BIT_ULL(MLX5_IMR_MTT_BITS)
#define MLX5_IMR_MTT_SIZE BIT_ULL(MLX5_IMR_MTT_SHIFT)
#define MLX5_IMR_MTT_MASK (~(MLX5_IMR_MTT_SIZE - 1))

#define MLX5_KSM_PAGE_SHIFT MLX5_IMR_MTT_SHIFT

static u64 mlx5_imr_ksm_entries;

static void populate_klm(struct mlx5_klm *pklm, size_t idx, size_t nentries,
			struct mlx5_ib_mr *imr, int flags)
{
	struct mlx5_core_dev *dev = mr_to_mdev(imr)->mdev;
	struct mlx5_klm *end = pklm + nentries;
	int step = MLX5_CAP_ODP(dev, mem_page_fault) ? MLX5_IMR_MTT_SIZE : 0;
	__be32 key = MLX5_CAP_ODP(dev, mem_page_fault) ?
			     cpu_to_be32(imr->null_mmkey.key) :
			     mr_to_mdev(imr)->mkeys.null_mkey;
	u64 va =
		MLX5_CAP_ODP(dev, mem_page_fault) ? idx * MLX5_IMR_MTT_SIZE : 0;

	if (flags & MLX5_IB_UPD_XLT_ZAP) {
		for (; pklm != end; pklm++, idx++, va += step) {
			pklm->bcount = cpu_to_be32(MLX5_IMR_MTT_SIZE);
			pklm->key = key;
			pklm->va = cpu_to_be64(va);
		}
		return;
	}

	/*
	 * The locking here is pretty subtle. Ideally the implicit_children
	 * xarray would be protected by the umem_mutex, however that is not
	 * possible. Instead this uses a weaker update-then-lock pattern:
	 *
	 *    xa_store()
	 *    mutex_lock(umem_mutex)
	 *     mlx5r_umr_update_xlt()
	 *    mutex_unlock(umem_mutex)
	 *    destroy lkey
	 *
	 * ie any change the xarray must be followed by the locked update_xlt
	 * before destroying.
	 *
	 * The umem_mutex provides the acquire/release semantic needed to make
	 * the xa_store() visible to a racing thread.
	 */
	lockdep_assert_held(&to_ib_umem_odp(imr->umem)->umem_mutex);

	for (; pklm != end; pklm++, idx++, va += step) {
		struct mlx5_ib_mr *mtt = xa_load(&imr->implicit_children, idx);

		pklm->bcount = cpu_to_be32(MLX5_IMR_MTT_SIZE);
		if (mtt) {
			pklm->key = cpu_to_be32(mtt->ibmr.lkey);
			pklm->va = cpu_to_be64(idx * MLX5_IMR_MTT_SIZE);
		} else {
			pklm->key = key;
			pklm->va = cpu_to_be64(va);
		}
	}
}

static u64 umem_dma_to_mtt(dma_addr_t umem_dma)
{
	u64 mtt_entry = umem_dma & ODP_DMA_ADDR_MASK;

	if (umem_dma & ODP_READ_ALLOWED_BIT)
		mtt_entry |= MLX5_IB_MTT_READ;
	if (umem_dma & ODP_WRITE_ALLOWED_BIT)
		mtt_entry |= MLX5_IB_MTT_WRITE;

	return mtt_entry;
}

static void populate_mtt(__be64 *pas, size_t idx, size_t nentries,
			 struct mlx5_ib_mr *mr, int flags)
{
	struct ib_umem_odp *odp = to_ib_umem_odp(mr->umem);
	dma_addr_t pa;
	size_t i;

	if (flags & MLX5_IB_UPD_XLT_ZAP)
		return;

	for (i = 0; i < nentries; i++) {
		pa = odp->dma_list[idx + i];
		pas[i] = cpu_to_be64(umem_dma_to_mtt(pa));
	}
}

void mlx5_odp_populate_xlt(void *xlt, size_t idx, size_t nentries,
			   struct mlx5_ib_mr *mr, int flags)
{
	if (flags & MLX5_IB_UPD_XLT_INDIRECT) {
		populate_klm(xlt, idx, nentries, mr, flags);
	} else {
		populate_mtt(xlt, idx, nentries, mr, flags);
	}
}

/*
 * This must be called after the mr has been removed from implicit_children.
 * NOTE: The MR does not necessarily have to be
 * empty here, parallel page faults could have raced with the free process and
 * added pages to it.
 */
static void free_implicit_child_mr_work(struct work_struct *work)
{
	struct mlx5_ib_mr *mr =
		container_of(work, struct mlx5_ib_mr, odp_destroy.work);
	struct mlx5_ib_mr *imr = mr->parent;
	struct ib_umem_odp *odp_imr = to_ib_umem_odp(imr->umem);
	struct ib_umem_odp *odp = to_ib_umem_odp(mr->umem);

	mlx5r_deref_wait_odp_mkey(&mr->mmkey);

	mutex_lock(&odp_imr->umem_mutex);
	mlx5r_umr_update_xlt(mr->parent,
			     ib_umem_start(odp) >> MLX5_IMR_MTT_SHIFT, 1, 0,
			     MLX5_IB_UPD_XLT_INDIRECT | MLX5_IB_UPD_XLT_ATOMIC);
	mutex_unlock(&odp_imr->umem_mutex);
	mlx5_ib_dereg_mr(&mr->ibmr, NULL);

	mlx5r_deref_odp_mkey(&imr->mmkey);
}

static void destroy_unused_implicit_child_mr(struct mlx5_ib_mr *mr)
{
	struct ib_umem_odp *odp = to_ib_umem_odp(mr->umem);
	unsigned long idx = ib_umem_start(odp) >> MLX5_IMR_MTT_SHIFT;
	struct mlx5_ib_mr *imr = mr->parent;

	/*
	 * If userspace is racing freeing the parent implicit ODP MR then we can
	 * loose the race with parent destruction. In this case
	 * mlx5_ib_free_odp_mr() will free everything in the implicit_children
	 * xarray so NOP is fine. This child MR cannot be destroyed here because
	 * we are under its umem_mutex.
	 */
	if (!refcount_inc_not_zero(&imr->mmkey.usecount))
		return;

	xa_lock(&imr->implicit_children);
	if (__xa_cmpxchg(&imr->implicit_children, idx, mr, NULL, GFP_KERNEL) !=
	    mr) {
		xa_unlock(&imr->implicit_children);
		mlx5r_deref_odp_mkey(&imr->mmkey);
		return;
	}

	if (MLX5_CAP_ODP(mr_to_mdev(mr)->mdev, mem_page_fault))
		__xa_erase(&mr_to_mdev(mr)->odp_mkeys,
			   mlx5_base_mkey(mr->mmkey.key));
	xa_unlock(&imr->implicit_children);

	/* Freeing a MR is a sleeping operation, so bounce to a work queue */
	INIT_WORK(&mr->odp_destroy.work, free_implicit_child_mr_work);
	queue_work(system_unbound_wq, &mr->odp_destroy.work);
}

static bool mlx5_ib_invalidate_range(struct mmu_interval_notifier *mni,
				     const struct mmu_notifier_range *range,
				     unsigned long cur_seq)
{
	struct ib_umem_odp *umem_odp =
		container_of(mni, struct ib_umem_odp, notifier);
	struct mlx5_ib_mr *mr;
	const u64 umr_block_mask = MLX5_UMR_MTT_NUM_ENTRIES_ALIGNMENT - 1;
	u64 idx = 0, blk_start_idx = 0;
	u64 invalidations = 0;
	unsigned long start;
	unsigned long end;
	int in_block = 0;
	u64 addr;

	if (!mmu_notifier_range_blockable(range))
		return false;

	mutex_lock(&umem_odp->umem_mutex);
	mmu_interval_set_seq(mni, cur_seq);
	/*
	 * If npages is zero then umem_odp->private may not be setup yet. This
	 * does not complete until after the first page is mapped for DMA.
	 */
	if (!umem_odp->npages)
		goto out;
	mr = umem_odp->private;
	if (!mr)
		goto out;

	start = max_t(u64, ib_umem_start(umem_odp), range->start);
	end = min_t(u64, ib_umem_end(umem_odp), range->end);

	/*
	 * Iteration one - zap the HW's MTTs. The notifiers_count ensures that
	 * while we are doing the invalidation, no page fault will attempt to
	 * overwrite the same MTTs.  Concurent invalidations might race us,
	 * but they will write 0s as well, so no difference in the end result.
	 */
	for (addr = start; addr < end; addr += BIT(umem_odp->page_shift)) {
		idx = (addr - ib_umem_start(umem_odp)) >> umem_odp->page_shift;
		/*
		 * Strive to write the MTTs in chunks, but avoid overwriting
		 * non-existing MTTs. The huristic here can be improved to
		 * estimate the cost of another UMR vs. the cost of bigger
		 * UMR.
		 */
		if (umem_odp->dma_list[idx] &
		    (ODP_READ_ALLOWED_BIT | ODP_WRITE_ALLOWED_BIT)) {
			if (!in_block) {
				blk_start_idx = idx;
				in_block = 1;
			}

			/* Count page invalidations */
			invalidations += idx - blk_start_idx + 1;
		} else {
			u64 umr_offset = idx & umr_block_mask;

			if (in_block && umr_offset == 0) {
				mlx5r_umr_update_xlt(mr, blk_start_idx,
						     idx - blk_start_idx, 0,
						     MLX5_IB_UPD_XLT_ZAP |
						     MLX5_IB_UPD_XLT_ATOMIC);
				in_block = 0;
			}
		}
	}
	if (in_block)
		mlx5r_umr_update_xlt(mr, blk_start_idx,
				     idx - blk_start_idx + 1, 0,
				     MLX5_IB_UPD_XLT_ZAP |
				     MLX5_IB_UPD_XLT_ATOMIC);

	mlx5_update_odp_stats_with_handled(mr, invalidations, invalidations);

	/*
	 * We are now sure that the device will not access the
	 * memory. We can safely unmap it, and mark it as dirty if
	 * needed.
	 */

	ib_umem_odp_unmap_dma_pages(umem_odp, start, end);

	if (unlikely(!umem_odp->npages && mr->parent))
		destroy_unused_implicit_child_mr(mr);
out:
	mutex_unlock(&umem_odp->umem_mutex);
	return true;
}

const struct mmu_interval_notifier_ops mlx5_mn_ops = {
	.invalidate = mlx5_ib_invalidate_range,
};

static void internal_fill_odp_caps(struct mlx5_ib_dev *dev)
{
	struct ib_odp_caps *caps = &dev->odp_caps;

	memset(caps, 0, sizeof(*caps));

	if (!MLX5_CAP_GEN(dev->mdev, pg) || !mlx5r_umr_can_load_pas(dev, 0))
		return;

	caps->general_caps = IB_ODP_SUPPORT;

	if (MLX5_CAP_GEN(dev->mdev, umr_extended_translation_offset))
		dev->odp_max_size = U64_MAX;
	else
		dev->odp_max_size = BIT_ULL(MLX5_MAX_UMR_SHIFT + PAGE_SHIFT);

	if (MLX5_CAP_ODP_SCHEME(dev->mdev, ud_odp_caps.send))
		caps->per_transport_caps.ud_odp_caps |= IB_ODP_SUPPORT_SEND;

	if (MLX5_CAP_ODP_SCHEME(dev->mdev, ud_odp_caps.srq_receive))
		caps->per_transport_caps.ud_odp_caps |= IB_ODP_SUPPORT_SRQ_RECV;

	if (MLX5_CAP_ODP_SCHEME(dev->mdev, rc_odp_caps.send))
		caps->per_transport_caps.rc_odp_caps |= IB_ODP_SUPPORT_SEND;

	if (MLX5_CAP_ODP_SCHEME(dev->mdev, rc_odp_caps.receive))
		caps->per_transport_caps.rc_odp_caps |= IB_ODP_SUPPORT_RECV;

	if (MLX5_CAP_ODP_SCHEME(dev->mdev, rc_odp_caps.write))
		caps->per_transport_caps.rc_odp_caps |= IB_ODP_SUPPORT_WRITE;

	if (MLX5_CAP_ODP_SCHEME(dev->mdev, rc_odp_caps.read))
		caps->per_transport_caps.rc_odp_caps |= IB_ODP_SUPPORT_READ;

	if (MLX5_CAP_ODP_SCHEME(dev->mdev, rc_odp_caps.atomic))
		caps->per_transport_caps.rc_odp_caps |= IB_ODP_SUPPORT_ATOMIC;

	if (MLX5_CAP_ODP_SCHEME(dev->mdev, rc_odp_caps.srq_receive))
		caps->per_transport_caps.rc_odp_caps |= IB_ODP_SUPPORT_SRQ_RECV;

	if (MLX5_CAP_ODP_SCHEME(dev->mdev, xrc_odp_caps.send))
		caps->per_transport_caps.xrc_odp_caps |= IB_ODP_SUPPORT_SEND;

	if (MLX5_CAP_ODP_SCHEME(dev->mdev, xrc_odp_caps.receive))
		caps->per_transport_caps.xrc_odp_caps |= IB_ODP_SUPPORT_RECV;

	if (MLX5_CAP_ODP_SCHEME(dev->mdev, xrc_odp_caps.write))
		caps->per_transport_caps.xrc_odp_caps |= IB_ODP_SUPPORT_WRITE;

	if (MLX5_CAP_ODP_SCHEME(dev->mdev, xrc_odp_caps.read))
		caps->per_transport_caps.xrc_odp_caps |= IB_ODP_SUPPORT_READ;

	if (MLX5_CAP_ODP_SCHEME(dev->mdev, xrc_odp_caps.atomic))
		caps->per_transport_caps.xrc_odp_caps |= IB_ODP_SUPPORT_ATOMIC;

	if (MLX5_CAP_ODP_SCHEME(dev->mdev, xrc_odp_caps.srq_receive))
		caps->per_transport_caps.xrc_odp_caps |= IB_ODP_SUPPORT_SRQ_RECV;

	if (MLX5_CAP_GEN(dev->mdev, fixed_buffer_size) &&
	    MLX5_CAP_GEN(dev->mdev, null_mkey) &&
	    MLX5_CAP_GEN(dev->mdev, umr_extended_translation_offset) &&
	    !MLX5_CAP_GEN(dev->mdev, umr_indirect_mkey_disabled))
		caps->general_caps |= IB_ODP_SUPPORT_IMPLICIT;
}

static void mlx5_ib_page_fault_resume(struct mlx5_ib_dev *dev,
				      struct mlx5_pagefault *pfault,
				      int error)
{
	int wq_num = pfault->event_subtype == MLX5_PFAULT_SUBTYPE_WQE ?
		     pfault->wqe.wq_num : pfault->token;
	u32 in[MLX5_ST_SZ_DW(page_fault_resume_in)] = {};
	void *info;
	int err;

	MLX5_SET(page_fault_resume_in, in, opcode, MLX5_CMD_OP_PAGE_FAULT_RESUME);

	if (pfault->event_subtype == MLX5_PFAULT_SUBTYPE_MEMORY) {
		info = MLX5_ADDR_OF(page_fault_resume_in, in,
				    page_fault_info.mem_page_fault_info);
		MLX5_SET(mem_page_fault_info, info, fault_token_31_0,
			 pfault->token & 0xffffffff);
		MLX5_SET(mem_page_fault_info, info, fault_token_47_32,
			 (pfault->token >> 32) & 0xffff);
		MLX5_SET(mem_page_fault_info, info, error, !!error);
	} else {
		info = MLX5_ADDR_OF(page_fault_resume_in, in,
				    page_fault_info.trans_page_fault_info);
		MLX5_SET(trans_page_fault_info, info, page_fault_type,
			 pfault->type);
		MLX5_SET(trans_page_fault_info, info, fault_token,
			 pfault->token);
		MLX5_SET(trans_page_fault_info, info, wq_number, wq_num);
		MLX5_SET(trans_page_fault_info, info, error, !!error);
	}

	err = mlx5_cmd_exec_in(dev->mdev, page_fault_resume, in);
	if (err)
		mlx5_ib_err(dev, "Failed to resolve the page fault on WQ 0x%x err %d\n",
			    wq_num, err);
}

static struct mlx5_ib_mr *implicit_get_child_mr(struct mlx5_ib_mr *imr,
						unsigned long idx)
{
	struct mlx5_ib_dev *dev = mr_to_mdev(imr);
	struct ib_umem_odp *odp;
	struct mlx5_ib_mr *mr;
	struct mlx5_ib_mr *ret;
	int err;

	odp = ib_umem_odp_alloc_child(to_ib_umem_odp(imr->umem),
				      idx * MLX5_IMR_MTT_SIZE,
				      MLX5_IMR_MTT_SIZE, &mlx5_mn_ops);
	if (IS_ERR(odp))
		return ERR_CAST(odp);

	mr = mlx5_mr_cache_alloc(dev, imr->access_flags,
				 MLX5_MKC_ACCESS_MODE_MTT,
				 MLX5_IMR_MTT_ENTRIES);
	if (IS_ERR(mr)) {
		ib_umem_odp_release(odp);
		return mr;
	}

	mr->access_flags = imr->access_flags;
	mr->ibmr.pd = imr->ibmr.pd;
	mr->ibmr.device = &mr_to_mdev(imr)->ib_dev;
	mr->umem = &odp->umem;
	mr->ibmr.lkey = mr->mmkey.key;
	mr->ibmr.rkey = mr->mmkey.key;
	mr->ibmr.iova = idx * MLX5_IMR_MTT_SIZE;
	mr->parent = imr;
	odp->private = mr;

	/*
	 * First refcount is owned by the xarray and second refconut
	 * is returned to the caller.
	 */
	refcount_set(&mr->mmkey.usecount, 2);

	err = mlx5r_umr_update_xlt(mr, 0,
				   MLX5_IMR_MTT_ENTRIES,
				   PAGE_SHIFT,
				   MLX5_IB_UPD_XLT_ZAP |
				   MLX5_IB_UPD_XLT_ENABLE);
	if (err) {
		ret = ERR_PTR(err);
		goto out_mr;
	}

	xa_lock(&imr->implicit_children);
	ret = __xa_cmpxchg(&imr->implicit_children, idx, NULL, mr,
			   GFP_KERNEL);
	if (unlikely(ret)) {
		if (xa_is_err(ret)) {
			ret = ERR_PTR(xa_err(ret));
			goto out_lock;
		}
		/*
		 * Another thread beat us to creating the child mr, use
		 * theirs.
		 */
		refcount_inc(&ret->mmkey.usecount);
		goto out_lock;
	}

	if (MLX5_CAP_ODP(dev->mdev, mem_page_fault)) {
		ret = __xa_store(&dev->odp_mkeys, mlx5_base_mkey(mr->mmkey.key),
				 &mr->mmkey, GFP_KERNEL);
		if (xa_is_err(ret)) {
			ret = ERR_PTR(xa_err(ret));
			__xa_erase(&imr->implicit_children, idx);
			goto out_lock;
		}
		mr->mmkey.type = MLX5_MKEY_IMPLICIT_CHILD;
	}
	xa_unlock(&imr->implicit_children);
	mlx5_ib_dbg(mr_to_mdev(imr), "key %x mr %p\n", mr->mmkey.key, mr);
	return mr;

out_lock:
	xa_unlock(&imr->implicit_children);
out_mr:
	mlx5_ib_dereg_mr(&mr->ibmr, NULL);
	return ret;
}

/*
 * When using memory scheme ODP, implicit MRs can't use the reserved null mkey
 * and each implicit MR needs to assign a private null mkey to get the page
 * faults on.
 * The null mkey is created with the properties to enable getting the page
 * fault for every time it is accessed and having all relevant access flags.
 */
static int alloc_implicit_mr_null_mkey(struct mlx5_ib_dev *dev,
				       struct mlx5_ib_mr *imr,
				       struct mlx5_ib_pd *pd)
{
	size_t inlen = MLX5_ST_SZ_BYTES(create_mkey_in) + 64;
	void *mkc;
	u32 *in;
	int err;

	in = kzalloc(inlen, GFP_KERNEL);
	if (!in)
		return -ENOMEM;

	MLX5_SET(create_mkey_in, in, translations_octword_actual_size, 4);
	MLX5_SET(create_mkey_in, in, pg_access, 1);

	mkc = MLX5_ADDR_OF(create_mkey_in, in, memory_key_mkey_entry);
	MLX5_SET(mkc, mkc, a, 1);
	MLX5_SET(mkc, mkc, rw, 1);
	MLX5_SET(mkc, mkc, rr, 1);
	MLX5_SET(mkc, mkc, lw, 1);
	MLX5_SET(mkc, mkc, lr, 1);
	MLX5_SET(mkc, mkc, free, 0);
	MLX5_SET(mkc, mkc, umr_en, 0);
	MLX5_SET(mkc, mkc, access_mode_1_0, MLX5_MKC_ACCESS_MODE_MTT);

	MLX5_SET(mkc, mkc, translations_octword_size, 4);
	MLX5_SET(mkc, mkc, log_page_size, 61);
	MLX5_SET(mkc, mkc, length64, 1);
	MLX5_SET(mkc, mkc, pd, pd->pdn);
	MLX5_SET64(mkc, mkc, start_addr, 0);
	MLX5_SET(mkc, mkc, qpn, 0xffffff);

	err = mlx5_core_create_mkey(dev->mdev, &imr->null_mmkey.key, in, inlen);
	if (err)
		goto free_in;

	imr->null_mmkey.type = MLX5_MKEY_NULL;

free_in:
	kfree(in);
	return err;
}

struct mlx5_ib_mr *mlx5_ib_alloc_implicit_mr(struct mlx5_ib_pd *pd,
					     int access_flags)
{
	struct mlx5_ib_dev *dev = to_mdev(pd->ibpd.device);
	struct ib_umem_odp *umem_odp;
	struct mlx5_ib_mr *imr;
	int err;

	if (!mlx5r_umr_can_load_pas(dev, MLX5_IMR_MTT_ENTRIES * PAGE_SIZE))
		return ERR_PTR(-EOPNOTSUPP);

	umem_odp = ib_umem_odp_alloc_implicit(&dev->ib_dev, access_flags);
	if (IS_ERR(umem_odp))
		return ERR_CAST(umem_odp);

	imr = mlx5_mr_cache_alloc(dev, access_flags, MLX5_MKC_ACCESS_MODE_KSM,
				  mlx5_imr_ksm_entries);
	if (IS_ERR(imr)) {
		ib_umem_odp_release(umem_odp);
		return imr;
	}

	imr->access_flags = access_flags;
	imr->ibmr.pd = &pd->ibpd;
	imr->ibmr.iova = 0;
	imr->umem = &umem_odp->umem;
	imr->ibmr.lkey = imr->mmkey.key;
	imr->ibmr.rkey = imr->mmkey.key;
	imr->ibmr.device = &dev->ib_dev;
	imr->is_odp_implicit = true;
	xa_init(&imr->implicit_children);

	if (MLX5_CAP_ODP(dev->mdev, mem_page_fault)) {
		err = alloc_implicit_mr_null_mkey(dev, imr, pd);
		if (err)
			goto out_mr;

		err = mlx5r_store_odp_mkey(dev, &imr->null_mmkey);
		if (err)
			goto out_mr;
	}

	err = mlx5r_umr_update_xlt(imr, 0,
				   mlx5_imr_ksm_entries,
				   MLX5_KSM_PAGE_SHIFT,
				   MLX5_IB_UPD_XLT_INDIRECT |
				   MLX5_IB_UPD_XLT_ZAP |
				   MLX5_IB_UPD_XLT_ENABLE);
	if (err)
		goto out_mr;

	err = mlx5r_store_odp_mkey(dev, &imr->mmkey);
	if (err)
		goto out_mr;

	mlx5_ib_dbg(dev, "key %x mr %p\n", imr->mmkey.key, imr);
	return imr;
out_mr:
	mlx5_ib_err(dev, "Failed to register MKEY %d\n", err);
	mlx5_ib_dereg_mr(&imr->ibmr, NULL);
	return ERR_PTR(err);
}

void mlx5_ib_free_odp_mr(struct mlx5_ib_mr *mr)
{
	struct mlx5_ib_mr *mtt;
	unsigned long idx;

	/*
	 * If this is an implicit MR it is already invalidated so we can just
	 * delete the children mkeys.
	 */
	xa_for_each(&mr->implicit_children, idx, mtt) {
		xa_erase(&mr->implicit_children, idx);
		mlx5_ib_dereg_mr(&mtt->ibmr, NULL);
	}

	if (mr->null_mmkey.key) {
		xa_erase(&mr_to_mdev(mr)->odp_mkeys,
			 mlx5_base_mkey(mr->null_mmkey.key));

		mlx5_core_destroy_mkey(mr_to_mdev(mr)->mdev,
				       mr->null_mmkey.key);
	}
}

#define MLX5_PF_FLAGS_DOWNGRADE BIT(1)
#define MLX5_PF_FLAGS_SNAPSHOT BIT(2)
#define MLX5_PF_FLAGS_ENABLE BIT(3)
static int pagefault_real_mr(struct mlx5_ib_mr *mr, struct ib_umem_odp *odp,
			     u64 user_va, size_t bcnt, u32 *bytes_mapped,
			     u32 flags)
{
	int page_shift, ret, np;
	bool downgrade = flags & MLX5_PF_FLAGS_DOWNGRADE;
	u64 access_mask;
	u64 start_idx;
	bool fault = !(flags & MLX5_PF_FLAGS_SNAPSHOT);
	u32 xlt_flags = MLX5_IB_UPD_XLT_ATOMIC;

	if (flags & MLX5_PF_FLAGS_ENABLE)
		xlt_flags |= MLX5_IB_UPD_XLT_ENABLE;

	page_shift = odp->page_shift;
	start_idx = (user_va - ib_umem_start(odp)) >> page_shift;
	access_mask = ODP_READ_ALLOWED_BIT;

	if (odp->umem.writable && !downgrade)
		access_mask |= ODP_WRITE_ALLOWED_BIT;

	np = ib_umem_odp_map_dma_and_lock(odp, user_va, bcnt, access_mask, fault);
	if (np < 0)
		return np;

	/*
	 * No need to check whether the MTTs really belong to this MR, since
	 * ib_umem_odp_map_dma_and_lock already checks this.
	 */
	ret = mlx5r_umr_update_xlt(mr, start_idx, np, page_shift, xlt_flags);
	mutex_unlock(&odp->umem_mutex);

	if (ret < 0) {
		if (ret != -EAGAIN)
			mlx5_ib_err(mr_to_mdev(mr),
				    "Failed to update mkey page tables\n");
		goto out;
	}

	if (bytes_mapped) {
		u32 new_mappings = (np << page_shift) -
			(user_va - round_down(user_va, 1 << page_shift));

		*bytes_mapped += min_t(u32, new_mappings, bcnt);
	}

	return np << (page_shift - PAGE_SHIFT);

out:
	return ret;
}

static int pagefault_implicit_mr(struct mlx5_ib_mr *imr,
				 struct ib_umem_odp *odp_imr, u64 user_va,
				 size_t bcnt, u32 *bytes_mapped, u32 flags)
{
	unsigned long end_idx = (user_va + bcnt - 1) >> MLX5_IMR_MTT_SHIFT;
	unsigned long upd_start_idx = end_idx + 1;
	unsigned long upd_len = 0;
	unsigned long npages = 0;
	int err;
	int ret;

	if (unlikely(user_va >= mlx5_imr_ksm_entries * MLX5_IMR_MTT_SIZE ||
		     mlx5_imr_ksm_entries * MLX5_IMR_MTT_SIZE - user_va < bcnt))
		return -EFAULT;

	/* Fault each child mr that intersects with our interval. */
	while (bcnt) {
		unsigned long idx = user_va >> MLX5_IMR_MTT_SHIFT;
		struct ib_umem_odp *umem_odp;
		struct mlx5_ib_mr *mtt;
		u64 len;

		xa_lock(&imr->implicit_children);
		mtt = xa_load(&imr->implicit_children, idx);
		if (unlikely(!mtt)) {
			xa_unlock(&imr->implicit_children);
			mtt = implicit_get_child_mr(imr, idx);
			if (IS_ERR(mtt)) {
				ret = PTR_ERR(mtt);
				goto out;
			}
			upd_start_idx = min(upd_start_idx, idx);
			upd_len = idx - upd_start_idx + 1;
		} else {
			refcount_inc(&mtt->mmkey.usecount);
			xa_unlock(&imr->implicit_children);
		}

		umem_odp = to_ib_umem_odp(mtt->umem);
		len = min_t(u64, user_va + bcnt, ib_umem_end(umem_odp)) -
		      user_va;

		ret = pagefault_real_mr(mtt, umem_odp, user_va, len,
					bytes_mapped, flags);

		mlx5r_deref_odp_mkey(&mtt->mmkey);

		if (ret < 0)
			goto out;
		user_va += len;
		bcnt -= len;
		npages += ret;
	}

	ret = npages;

	/*
	 * Any time the implicit_children are changed we must perform an
	 * update of the xlt before exiting to ensure the HW and the
	 * implicit_children remains synchronized.
	 */
out:
	if (likely(!upd_len))
		return ret;

	/*
	 * Notice this is not strictly ordered right, the KSM is updated after
	 * the implicit_children is updated, so a parallel page fault could
	 * see a MR that is not yet visible in the KSM.  This is similar to a
	 * parallel page fault seeing a MR that is being concurrently removed
	 * from the KSM. Both of these improbable situations are resolved
	 * safely by resuming the HW and then taking another page fault. The
	 * next pagefault handler will see the new information.
	 */
	mutex_lock(&odp_imr->umem_mutex);
	err = mlx5r_umr_update_xlt(imr, upd_start_idx, upd_len, 0,
				   MLX5_IB_UPD_XLT_INDIRECT |
					  MLX5_IB_UPD_XLT_ATOMIC);
	mutex_unlock(&odp_imr->umem_mutex);
	if (err) {
		mlx5_ib_err(mr_to_mdev(imr), "Failed to update PAS\n");
		return err;
	}
	return ret;
}

static int pagefault_dmabuf_mr(struct mlx5_ib_mr *mr, size_t bcnt,
			       u32 *bytes_mapped, u32 flags)
{
	struct ib_umem_dmabuf *umem_dmabuf = to_ib_umem_dmabuf(mr->umem);
	u32 xlt_flags = 0;
	int err;
	unsigned long page_size;

	if (flags & MLX5_PF_FLAGS_ENABLE)
		xlt_flags |= MLX5_IB_UPD_XLT_ENABLE;

	dma_resv_lock(umem_dmabuf->attach->dmabuf->resv, NULL);
	err = ib_umem_dmabuf_map_pages(umem_dmabuf);
	if (err) {
		dma_resv_unlock(umem_dmabuf->attach->dmabuf->resv);
		return err;
	}

	page_size = mlx5_umem_dmabuf_find_best_pgsz(umem_dmabuf);
	if (!page_size) {
		ib_umem_dmabuf_unmap_pages(umem_dmabuf);
		err = -EINVAL;
	} else {
		if (mr->data_direct)
			err = mlx5r_umr_update_data_direct_ksm_pas(mr, xlt_flags);
		else
			err = mlx5r_umr_update_mr_pas(mr, xlt_flags);
	}
	dma_resv_unlock(umem_dmabuf->attach->dmabuf->resv);

	if (err)
		return err;

	if (bytes_mapped)
		*bytes_mapped += bcnt;

	return ib_umem_num_pages(mr->umem);
}

/*
 * Returns:
 *  -EFAULT: The io_virt->bcnt is not within the MR, it covers pages that are
 *           not accessible, or the MR is no longer valid.
 *  -EAGAIN/-ENOMEM: The operation should be retried
 *
 *  -EINVAL/others: General internal malfunction
 *  >0: Number of pages mapped
 */
static int pagefault_mr(struct mlx5_ib_mr *mr, u64 io_virt, size_t bcnt,
			u32 *bytes_mapped, u32 flags, bool permissive_fault)
{
	struct ib_umem_odp *odp = to_ib_umem_odp(mr->umem);

	if (unlikely(io_virt < mr->ibmr.iova) && !permissive_fault)
		return -EFAULT;

	if (mr->umem->is_dmabuf)
		return pagefault_dmabuf_mr(mr, bcnt, bytes_mapped, flags);

	if (!odp->is_implicit_odp) {
		u64 offset = io_virt < mr->ibmr.iova ? 0 : io_virt - mr->ibmr.iova;
		u64 user_va;

		if (check_add_overflow(offset, (u64)odp->umem.address,
				       &user_va))
			return -EFAULT;

		if (permissive_fault) {
			if (user_va < ib_umem_start(odp))
				user_va = ib_umem_start(odp);
			if ((user_va + bcnt) > ib_umem_end(odp))
				bcnt = ib_umem_end(odp) - user_va;
		} else if (unlikely(user_va >= ib_umem_end(odp) ||
				    ib_umem_end(odp) - user_va < bcnt))
			return -EFAULT;
		return pagefault_real_mr(mr, odp, user_va, bcnt, bytes_mapped,
					 flags);
	}
	return pagefault_implicit_mr(mr, odp, io_virt, bcnt, bytes_mapped,
				     flags);
}

int mlx5_ib_init_odp_mr(struct mlx5_ib_mr *mr)
{
	int ret;

	ret = pagefault_real_mr(mr, to_ib_umem_odp(mr->umem), mr->umem->address,
				mr->umem->length, NULL,
				MLX5_PF_FLAGS_SNAPSHOT | MLX5_PF_FLAGS_ENABLE);
	return ret >= 0 ? 0 : ret;
}

int mlx5_ib_init_dmabuf_mr(struct mlx5_ib_mr *mr)
{
	int ret;

	ret = pagefault_dmabuf_mr(mr, mr->umem->length, NULL,
				  MLX5_PF_FLAGS_ENABLE);

	return ret >= 0 ? 0 : ret;
}

struct pf_frame {
	struct pf_frame *next;
	u32 key;
	u64 io_virt;
	size_t bcnt;
	int depth;
};

static bool mkey_is_eq(struct mlx5_ib_mkey *mmkey, u32 key)
{
	if (!mmkey)
		return false;
	if (mmkey->type == MLX5_MKEY_MW ||
	    mmkey->type == MLX5_MKEY_INDIRECT_DEVX)
		return mlx5_base_mkey(mmkey->key) == mlx5_base_mkey(key);
	return mmkey->key == key;
}

static struct mlx5_ib_mkey *find_odp_mkey(struct mlx5_ib_dev *dev, u32 key)
{
	struct mlx5_ib_mkey *mmkey;

	xa_lock(&dev->odp_mkeys);
	mmkey = xa_load(&dev->odp_mkeys, mlx5_base_mkey(key));
	if (!mmkey) {
		mmkey = ERR_PTR(-ENOENT);
		goto out;
	}
	if (!mkey_is_eq(mmkey, key)) {
		mmkey = ERR_PTR(-EFAULT);
		goto out;
	}
	refcount_inc(&mmkey->usecount);
out:
	xa_unlock(&dev->odp_mkeys);

	return mmkey;
}

/*
 * Handle a single data segment in a page-fault WQE or RDMA region.
 *
 * Returns zero on success. The caller may continue to the next data segment.
 * Can return the following error codes:
 * -EAGAIN to designate a temporary error. The caller will abort handling the
 *  page fault and resolve it.
 * -EFAULT when there's an error mapping the requested pages. The caller will
 *  abort the page fault handling.
 */
static int pagefault_single_data_segment(struct mlx5_ib_dev *dev,
					 struct ib_pd *pd, u32 key,
					 u64 io_virt, size_t bcnt,
					 u32 *bytes_committed,
					 u32 *bytes_mapped)
{
	int ret, i, outlen, cur_outlen = 0, depth = 0, pages_in_range;
	struct pf_frame *head = NULL, *frame;
	struct mlx5_ib_mkey *mmkey;
	struct mlx5_ib_mr *mr;
	struct mlx5_klm *pklm;
	u32 *out = NULL;
	size_t offset;

	io_virt += *bytes_committed;
	bcnt -= *bytes_committed;
next_mr:
	mmkey = find_odp_mkey(dev, key);
	if (IS_ERR(mmkey)) {
		ret = PTR_ERR(mmkey);
		if (ret == -ENOENT) {
			mlx5_ib_dbg(
				dev,
				"skipping non ODP MR (lkey=0x%06x) in page fault handler.\n",
				key);
			if (bytes_mapped)
				*bytes_mapped += bcnt;
			/*
			 * The user could specify a SGL with multiple lkeys and
			 * only some of them are ODP. Treat the non-ODP ones as
			 * fully faulted.
			 */
			ret = 0;
		}
		goto end;
	}

	switch (mmkey->type) {
	case MLX5_MKEY_MR:
		mr = container_of(mmkey, struct mlx5_ib_mr, mmkey);

		pages_in_range = (ALIGN(io_virt + bcnt, PAGE_SIZE) -
				  (io_virt & PAGE_MASK)) >>
				 PAGE_SHIFT;
		ret = pagefault_mr(mr, io_virt, bcnt, bytes_mapped, 0, false);
		if (ret < 0)
			goto end;

		mlx5_update_odp_stats_with_handled(mr, faults, ret);

		if (ret < pages_in_range) {
			ret = -EFAULT;
			goto end;
		}

<<<<<<< HEAD
		if (ret < pages_in_range) {
			ret = -EFAULT;
			goto end;
		}

=======
>>>>>>> 69730cac
		ret = 0;
		break;

	case MLX5_MKEY_MW:
	case MLX5_MKEY_INDIRECT_DEVX:
		if (depth >= MLX5_CAP_GEN(dev->mdev, max_indirection)) {
			mlx5_ib_dbg(dev, "indirection level exceeded\n");
			ret = -EFAULT;
			goto end;
		}

		outlen = MLX5_ST_SZ_BYTES(query_mkey_out) +
			sizeof(*pklm) * (mmkey->ndescs - 2);

		if (outlen > cur_outlen) {
			kfree(out);
			out = kzalloc(outlen, GFP_KERNEL);
			if (!out) {
				ret = -ENOMEM;
				goto end;
			}
			cur_outlen = outlen;
		}

		pklm = (struct mlx5_klm *)MLX5_ADDR_OF(query_mkey_out, out,
						       bsf0_klm0_pas_mtt0_1);

		ret = mlx5_core_query_mkey(dev->mdev, mmkey->key, out, outlen);
		if (ret)
			goto end;

		offset = io_virt - MLX5_GET64(query_mkey_out, out,
					      memory_key_mkey_entry.start_addr);

		for (i = 0; bcnt && i < mmkey->ndescs; i++, pklm++) {
			if (offset >= be32_to_cpu(pklm->bcount)) {
				offset -= be32_to_cpu(pklm->bcount);
				continue;
			}

			frame = kzalloc(sizeof(*frame), GFP_KERNEL);
			if (!frame) {
				ret = -ENOMEM;
				goto end;
			}

			frame->key = be32_to_cpu(pklm->key);
			frame->io_virt = be64_to_cpu(pklm->va) + offset;
			frame->bcnt = min_t(size_t, bcnt,
					    be32_to_cpu(pklm->bcount) - offset);
			frame->depth = depth + 1;
			frame->next = head;
			head = frame;

			bcnt -= frame->bcnt;
			offset = 0;
		}
		break;

	default:
		mlx5_ib_dbg(dev, "wrong mkey type %d\n", mmkey->type);
		ret = -EFAULT;
		goto end;
	}

	if (head) {
		frame = head;
		head = frame->next;

		key = frame->key;
		io_virt = frame->io_virt;
		bcnt = frame->bcnt;
		depth = frame->depth;
		kfree(frame);

		mlx5r_deref_odp_mkey(mmkey);
		goto next_mr;
	}

end:
	if (!IS_ERR(mmkey))
		mlx5r_deref_odp_mkey(mmkey);
	while (head) {
		frame = head;
		head = frame->next;
		kfree(frame);
	}
	kfree(out);

	*bytes_committed = 0;
	return ret;
}

/*
 * Parse a series of data segments for page fault handling.
 *
 * @dev:  Pointer to mlx5 IB device
 * @pfault: contains page fault information.
 * @wqe: points at the first data segment in the WQE.
 * @wqe_end: points after the end of the WQE.
 * @bytes_mapped: receives the number of bytes that the function was able to
 *                map. This allows the caller to decide intelligently whether
 *                enough memory was mapped to resolve the page fault
 *                successfully (e.g. enough for the next MTU, or the entire
 *                WQE).
 * @total_wqe_bytes: receives the total data size of this WQE in bytes (minus
 *                   the committed bytes).
 * @receive_queue: receive WQE end of sg list
 *
 * Returns zero for success or a negative error code.
 */
static int pagefault_data_segments(struct mlx5_ib_dev *dev,
				   struct mlx5_pagefault *pfault,
				   void *wqe,
				   void *wqe_end, u32 *bytes_mapped,
				   u32 *total_wqe_bytes, bool receive_queue)
{
	int ret = 0;
	u64 io_virt;
	__be32 key;
	u32 byte_count;
	size_t bcnt;
	int inline_segment;

	if (bytes_mapped)
		*bytes_mapped = 0;
	if (total_wqe_bytes)
		*total_wqe_bytes = 0;

	while (wqe < wqe_end) {
		struct mlx5_wqe_data_seg *dseg = wqe;

		io_virt = be64_to_cpu(dseg->addr);
		key = dseg->lkey;
		byte_count = be32_to_cpu(dseg->byte_count);
		inline_segment = !!(byte_count &  MLX5_INLINE_SEG);
		bcnt	       = byte_count & ~MLX5_INLINE_SEG;

		if (inline_segment) {
			bcnt = bcnt & MLX5_WQE_INLINE_SEG_BYTE_COUNT_MASK;
			wqe += ALIGN(sizeof(struct mlx5_wqe_inline_seg) + bcnt,
				     16);
		} else {
			wqe += sizeof(*dseg);
		}

		/* receive WQE end of sg list. */
		if (receive_queue && bcnt == 0 &&
		    key == dev->mkeys.terminate_scatter_list_mkey &&
		    io_virt == 0)
			break;

		if (!inline_segment && total_wqe_bytes) {
			*total_wqe_bytes += bcnt - min_t(size_t, bcnt,
					pfault->bytes_committed);
		}

		/* A zero length data segment designates a length of 2GB. */
		if (bcnt == 0)
			bcnt = 1U << 31;

		if (inline_segment || bcnt <= pfault->bytes_committed) {
			pfault->bytes_committed -=
				min_t(size_t, bcnt,
				      pfault->bytes_committed);
			continue;
		}

		ret = pagefault_single_data_segment(dev, NULL, be32_to_cpu(key),
						    io_virt, bcnt,
						    &pfault->bytes_committed,
						    bytes_mapped);
		if (ret < 0)
			break;
	}

	return ret;
}

/*
 * Parse initiator WQE. Advances the wqe pointer to point at the
 * scatter-gather list, and set wqe_end to the end of the WQE.
 */
static int mlx5_ib_mr_initiator_pfault_handler(
	struct mlx5_ib_dev *dev, struct mlx5_pagefault *pfault,
	struct mlx5_ib_qp *qp, void **wqe, void **wqe_end, int wqe_length)
{
	struct mlx5_wqe_ctrl_seg *ctrl = *wqe;
	u16 wqe_index = pfault->wqe.wqe_index;
	struct mlx5_base_av *av;
	unsigned ds, opcode;
	u32 qpn = qp->trans_qp.base.mqp.qpn;

	ds = be32_to_cpu(ctrl->qpn_ds) & MLX5_WQE_CTRL_DS_MASK;
	if (ds * MLX5_WQE_DS_UNITS > wqe_length) {
		mlx5_ib_err(dev, "Unable to read the complete WQE. ds = 0x%x, ret = 0x%x\n",
			    ds, wqe_length);
		return -EFAULT;
	}

	if (ds == 0) {
		mlx5_ib_err(dev, "Got WQE with zero DS. wqe_index=%x, qpn=%x\n",
			    wqe_index, qpn);
		return -EFAULT;
	}

	*wqe_end = *wqe + ds * MLX5_WQE_DS_UNITS;
	*wqe += sizeof(*ctrl);

	opcode = be32_to_cpu(ctrl->opmod_idx_opcode) &
		 MLX5_WQE_CTRL_OPCODE_MASK;

	if (qp->type == IB_QPT_XRC_INI)
		*wqe += sizeof(struct mlx5_wqe_xrc_seg);

	if (qp->type == IB_QPT_UD || qp->type == MLX5_IB_QPT_DCI) {
		av = *wqe;
		if (av->dqp_dct & cpu_to_be32(MLX5_EXTENDED_UD_AV))
			*wqe += sizeof(struct mlx5_av);
		else
			*wqe += sizeof(struct mlx5_base_av);
	}

	switch (opcode) {
	case MLX5_OPCODE_RDMA_WRITE:
	case MLX5_OPCODE_RDMA_WRITE_IMM:
	case MLX5_OPCODE_RDMA_READ:
		*wqe += sizeof(struct mlx5_wqe_raddr_seg);
		break;
	case MLX5_OPCODE_ATOMIC_CS:
	case MLX5_OPCODE_ATOMIC_FA:
		*wqe += sizeof(struct mlx5_wqe_raddr_seg);
		*wqe += sizeof(struct mlx5_wqe_atomic_seg);
		break;
	}

	return 0;
}

/*
 * Parse responder WQE and set wqe_end to the end of the WQE.
 */
static int mlx5_ib_mr_responder_pfault_handler_srq(struct mlx5_ib_dev *dev,
						   struct mlx5_ib_srq *srq,
						   void **wqe, void **wqe_end,
						   int wqe_length)
{
	int wqe_size = 1 << srq->msrq.wqe_shift;

	if (wqe_size > wqe_length) {
		mlx5_ib_err(dev, "Couldn't read all of the receive WQE's content\n");
		return -EFAULT;
	}

	*wqe_end = *wqe + wqe_size;
	*wqe += sizeof(struct mlx5_wqe_srq_next_seg);

	return 0;
}

static int mlx5_ib_mr_responder_pfault_handler_rq(struct mlx5_ib_dev *dev,
						  struct mlx5_ib_qp *qp,
						  void *wqe, void **wqe_end,
						  int wqe_length)
{
	struct mlx5_ib_wq *wq = &qp->rq;
	int wqe_size = 1 << wq->wqe_shift;

	if (qp->flags_en & MLX5_QP_FLAG_SIGNATURE) {
		mlx5_ib_err(dev, "ODP fault with WQE signatures is not supported\n");
		return -EFAULT;
	}

	if (wqe_size > wqe_length) {
		mlx5_ib_err(dev, "Couldn't read all of the receive WQE's content\n");
		return -EFAULT;
	}

	*wqe_end = wqe + wqe_size;

	return 0;
}

static inline struct mlx5_core_rsc_common *odp_get_rsc(struct mlx5_ib_dev *dev,
						       u32 wq_num, int pf_type)
{
	struct mlx5_core_rsc_common *common = NULL;
	struct mlx5_core_srq *srq;

	switch (pf_type) {
	case MLX5_WQE_PF_TYPE_RMP:
		srq = mlx5_cmd_get_srq(dev, wq_num);
		if (srq)
			common = &srq->common;
		break;
	case MLX5_WQE_PF_TYPE_REQ_SEND_OR_WRITE:
	case MLX5_WQE_PF_TYPE_RESP:
	case MLX5_WQE_PF_TYPE_REQ_READ_OR_ATOMIC:
		common = mlx5_core_res_hold(dev, wq_num, MLX5_RES_QP);
		break;
	default:
		break;
	}

	return common;
}

static inline struct mlx5_ib_qp *res_to_qp(struct mlx5_core_rsc_common *res)
{
	struct mlx5_core_qp *mqp = (struct mlx5_core_qp *)res;

	return to_mibqp(mqp);
}

static inline struct mlx5_ib_srq *res_to_srq(struct mlx5_core_rsc_common *res)
{
	struct mlx5_core_srq *msrq =
		container_of(res, struct mlx5_core_srq, common);

	return to_mibsrq(msrq);
}

static void mlx5_ib_mr_wqe_pfault_handler(struct mlx5_ib_dev *dev,
					  struct mlx5_pagefault *pfault)
{
	bool sq = pfault->type & MLX5_PFAULT_REQUESTOR;
	u16 wqe_index = pfault->wqe.wqe_index;
	void *wqe, *wqe_start = NULL, *wqe_end = NULL;
	u32 bytes_mapped, total_wqe_bytes;
	struct mlx5_core_rsc_common *res;
	int resume_with_error = 1;
	struct mlx5_ib_qp *qp;
	size_t bytes_copied;
	int ret = 0;

	res = odp_get_rsc(dev, pfault->wqe.wq_num, pfault->type);
	if (!res) {
		mlx5_ib_dbg(dev, "wqe page fault for missing resource %d\n", pfault->wqe.wq_num);
		return;
	}

	if (res->res != MLX5_RES_QP && res->res != MLX5_RES_SRQ &&
	    res->res != MLX5_RES_XSRQ) {
		mlx5_ib_err(dev, "wqe page fault for unsupported type %d\n",
			    pfault->type);
		goto resolve_page_fault;
	}

	wqe_start = (void *)__get_free_page(GFP_KERNEL);
	if (!wqe_start) {
		mlx5_ib_err(dev, "Error allocating memory for IO page fault handling.\n");
		goto resolve_page_fault;
	}

	wqe = wqe_start;
	qp = (res->res == MLX5_RES_QP) ? res_to_qp(res) : NULL;
	if (qp && sq) {
		ret = mlx5_ib_read_wqe_sq(qp, wqe_index, wqe, PAGE_SIZE,
					  &bytes_copied);
		if (ret)
			goto read_user;
		ret = mlx5_ib_mr_initiator_pfault_handler(
			dev, pfault, qp, &wqe, &wqe_end, bytes_copied);
	} else if (qp && !sq) {
		ret = mlx5_ib_read_wqe_rq(qp, wqe_index, wqe, PAGE_SIZE,
					  &bytes_copied);
		if (ret)
			goto read_user;
		ret = mlx5_ib_mr_responder_pfault_handler_rq(
			dev, qp, wqe, &wqe_end, bytes_copied);
	} else if (!qp) {
		struct mlx5_ib_srq *srq = res_to_srq(res);

		ret = mlx5_ib_read_wqe_srq(srq, wqe_index, wqe, PAGE_SIZE,
					   &bytes_copied);
		if (ret)
			goto read_user;
		ret = mlx5_ib_mr_responder_pfault_handler_srq(
			dev, srq, &wqe, &wqe_end, bytes_copied);
	}

	if (ret < 0 || wqe >= wqe_end)
		goto resolve_page_fault;

	ret = pagefault_data_segments(dev, pfault, wqe, wqe_end, &bytes_mapped,
				      &total_wqe_bytes, !sq);
	if (ret == -EAGAIN)
		goto out;

	if (ret < 0 || total_wqe_bytes > bytes_mapped)
		goto resolve_page_fault;

out:
	ret = 0;
	resume_with_error = 0;

read_user:
	if (ret)
		mlx5_ib_err(
			dev,
			"Failed reading a WQE following page fault, error %d, wqe_index %x, qpn %llx\n",
			ret, wqe_index, pfault->token);

resolve_page_fault:
	mlx5_ib_page_fault_resume(dev, pfault, resume_with_error);
	mlx5_ib_dbg(dev, "PAGE FAULT completed. QP 0x%x resume_with_error=%d, type: 0x%x\n",
		    pfault->wqe.wq_num, resume_with_error,
		    pfault->type);
	mlx5_core_res_put(res);
	free_page((unsigned long)wqe_start);
}

static void mlx5_ib_mr_rdma_pfault_handler(struct mlx5_ib_dev *dev,
					   struct mlx5_pagefault *pfault)
{
	u64 address;
	u32 length;
	u32 prefetch_len = pfault->bytes_committed;
	int prefetch_activated = 0;
	u32 rkey = pfault->rdma.r_key;
	int ret;

	/* The RDMA responder handler handles the page fault in two parts.
	 * First it brings the necessary pages for the current packet
	 * (and uses the pfault context), and then (after resuming the QP)
	 * prefetches more pages. The second operation cannot use the pfault
	 * context and therefore uses the dummy_pfault context allocated on
	 * the stack */
	pfault->rdma.rdma_va += pfault->bytes_committed;
	pfault->rdma.rdma_op_len -= min(pfault->bytes_committed,
					 pfault->rdma.rdma_op_len);
	pfault->bytes_committed = 0;

	address = pfault->rdma.rdma_va;
	length  = pfault->rdma.rdma_op_len;

	/* For some operations, the hardware cannot tell the exact message
	 * length, and in those cases it reports zero. Use prefetch
	 * logic. */
	if (length == 0) {
		prefetch_activated = 1;
		length = pfault->rdma.packet_size;
		prefetch_len = min(MAX_PREFETCH_LEN, prefetch_len);
	}

	ret = pagefault_single_data_segment(dev, NULL, rkey, address, length,
					    &pfault->bytes_committed, NULL);
	if (ret == -EAGAIN) {
		/* We're racing with an invalidation, don't prefetch */
		prefetch_activated = 0;
	} else if (ret < 0) {
		mlx5_ib_page_fault_resume(dev, pfault, 1);
		if (ret != -ENOENT)
			mlx5_ib_dbg(dev, "PAGE FAULT error %d. QP 0x%llx, type: 0x%x\n",
				    ret, pfault->token, pfault->type);
		return;
	}

	mlx5_ib_page_fault_resume(dev, pfault, 0);
	mlx5_ib_dbg(dev, "PAGE FAULT completed. QP 0x%llx, type: 0x%x, prefetch_activated: %d\n",
		    pfault->token, pfault->type,
		    prefetch_activated);

	/* At this point, there might be a new pagefault already arriving in
	 * the eq, switch to the dummy pagefault for the rest of the
	 * processing. We're still OK with the objects being alive as the
	 * work-queue is being fenced. */

	if (prefetch_activated) {
		u32 bytes_committed = 0;

		ret = pagefault_single_data_segment(dev, NULL, rkey, address,
						    prefetch_len,
						    &bytes_committed, NULL);
		if (ret < 0 && ret != -EAGAIN) {
			mlx5_ib_dbg(dev, "Prefetch failed. ret: %d, QP 0x%llx, address: 0x%.16llx, length = 0x%.16x\n",
				    ret, pfault->token, address, prefetch_len);
		}
	}
}

#define MLX5_MEMORY_PAGE_FAULT_FLAGS_LAST BIT(7)
static void mlx5_ib_mr_memory_pfault_handler(struct mlx5_ib_dev *dev,
					     struct mlx5_pagefault *pfault)
{
	u64 prefetch_va =
		pfault->memory.va - pfault->memory.prefetch_before_byte_count;
	size_t prefetch_size = pfault->memory.prefetch_before_byte_count +
			       pfault->memory.fault_byte_count +
			       pfault->memory.prefetch_after_byte_count;
	struct mlx5_ib_mkey *mmkey;
	struct mlx5_ib_mr *mr, *child_mr;
	int ret = 0;

	mmkey = find_odp_mkey(dev, pfault->memory.mkey);
	if (IS_ERR(mmkey))
		goto err;

	switch (mmkey->type) {
	case MLX5_MKEY_IMPLICIT_CHILD:
		child_mr = container_of(mmkey, struct mlx5_ib_mr, mmkey);
		mr = child_mr->parent;
		break;
	case MLX5_MKEY_NULL:
		mr = container_of(mmkey, struct mlx5_ib_mr, null_mmkey);
		break;
	default:
		mr = container_of(mmkey, struct mlx5_ib_mr, mmkey);
		break;
	}

	/* If prefetch fails, handle only demanded page fault */
	ret = pagefault_mr(mr, prefetch_va, prefetch_size, NULL, 0, true);
	if (ret < 0) {
		ret = pagefault_mr(mr, pfault->memory.va,
				   pfault->memory.fault_byte_count, NULL, 0,
				   true);
		if (ret < 0)
			goto err;
	}

	mlx5_update_odp_stats_with_handled(mr, faults, ret);
	mlx5r_deref_odp_mkey(mmkey);

	if (pfault->memory.flags & MLX5_MEMORY_PAGE_FAULT_FLAGS_LAST)
		mlx5_ib_page_fault_resume(dev, pfault, 0);

	mlx5_ib_dbg(
		dev,
		"PAGE FAULT completed %s. token 0x%llx, mkey: 0x%x, va: 0x%llx, byte_count: 0x%x\n",
		pfault->memory.flags & MLX5_MEMORY_PAGE_FAULT_FLAGS_LAST ?
			"" :
			"without resume cmd",
		pfault->token, pfault->memory.mkey, pfault->memory.va,
		pfault->memory.fault_byte_count);

	return;

err:
	if (!IS_ERR(mmkey))
		mlx5r_deref_odp_mkey(mmkey);
	mlx5_ib_page_fault_resume(dev, pfault, 1);
	mlx5_ib_dbg(
		dev,
		"PAGE FAULT error. token 0x%llx, mkey: 0x%x, va: 0x%llx, byte_count: 0x%x, err: %d\n",
		pfault->token, pfault->memory.mkey, pfault->memory.va,
		pfault->memory.fault_byte_count, ret);
}

static void mlx5_ib_pfault(struct mlx5_ib_dev *dev, struct mlx5_pagefault *pfault)
{
	u8 event_subtype = pfault->event_subtype;

	switch (event_subtype) {
	case MLX5_PFAULT_SUBTYPE_WQE:
		mlx5_ib_mr_wqe_pfault_handler(dev, pfault);
		break;
	case MLX5_PFAULT_SUBTYPE_RDMA:
		mlx5_ib_mr_rdma_pfault_handler(dev, pfault);
		break;
	case MLX5_PFAULT_SUBTYPE_MEMORY:
		mlx5_ib_mr_memory_pfault_handler(dev, pfault);
		break;
	default:
		mlx5_ib_err(dev, "Invalid page fault event subtype: 0x%x\n",
			    event_subtype);
		mlx5_ib_page_fault_resume(dev, pfault, 1);
	}
}

static void mlx5_ib_eqe_pf_action(struct work_struct *work)
{
	struct mlx5_pagefault *pfault = container_of(work,
						     struct mlx5_pagefault,
						     work);
	struct mlx5_ib_pf_eq *eq = pfault->eq;

	mlx5_ib_pfault(eq->dev, pfault);
	mempool_free(pfault, eq->pool);
}

#define MEMORY_SCHEME_PAGE_FAULT_GRANULARITY 4096
static void mlx5_ib_eq_pf_process(struct mlx5_ib_pf_eq *eq)
{
	struct mlx5_eqe_page_fault *pf_eqe;
	struct mlx5_pagefault *pfault;
	struct mlx5_eqe *eqe;
	int cc = 0;

	while ((eqe = mlx5_eq_get_eqe(eq->core, cc))) {
		pfault = mempool_alloc(eq->pool, GFP_ATOMIC);
		if (!pfault) {
			schedule_work(&eq->work);
			break;
		}

		pf_eqe = &eqe->data.page_fault;
		pfault->event_subtype = eqe->sub_type;

		switch (eqe->sub_type) {
		case MLX5_PFAULT_SUBTYPE_RDMA:
			/* RDMA based event */
			pfault->bytes_committed =
				be32_to_cpu(pf_eqe->rdma.bytes_committed);
			pfault->type =
				be32_to_cpu(pf_eqe->rdma.pftype_token) >> 24;
			pfault->token =
				be32_to_cpu(pf_eqe->rdma.pftype_token) &
				MLX5_24BIT_MASK;
			pfault->rdma.r_key =
				be32_to_cpu(pf_eqe->rdma.r_key);
			pfault->rdma.packet_size =
				be16_to_cpu(pf_eqe->rdma.packet_length);
			pfault->rdma.rdma_op_len =
				be32_to_cpu(pf_eqe->rdma.rdma_op_len);
			pfault->rdma.rdma_va =
				be64_to_cpu(pf_eqe->rdma.rdma_va);
			mlx5_ib_dbg(
				eq->dev,
				"PAGE_FAULT: subtype: 0x%02x, bytes_committed: 0x%06x, type:0x%x, token: 0x%06llx, r_key: 0x%08x\n",
				eqe->sub_type, pfault->bytes_committed,
				pfault->type, pfault->token,
				pfault->rdma.r_key);
			mlx5_ib_dbg(eq->dev,
				    "PAGE_FAULT: rdma_op_len: 0x%08x, rdma_va: 0x%016llx\n",
				    pfault->rdma.rdma_op_len,
				    pfault->rdma.rdma_va);
			break;

		case MLX5_PFAULT_SUBTYPE_WQE:
			/* WQE based event */
			pfault->bytes_committed =
				be32_to_cpu(pf_eqe->wqe.bytes_committed);
			pfault->type =
				(be32_to_cpu(pf_eqe->wqe.pftype_wq) >> 24) & 0x7;
			pfault->token =
				be32_to_cpu(pf_eqe->wqe.token);
			pfault->wqe.wq_num =
				be32_to_cpu(pf_eqe->wqe.pftype_wq) &
				MLX5_24BIT_MASK;
			pfault->wqe.wqe_index =
				be16_to_cpu(pf_eqe->wqe.wqe_index);
			pfault->wqe.packet_size =
				be16_to_cpu(pf_eqe->wqe.packet_length);
			mlx5_ib_dbg(
				eq->dev,
				"PAGE_FAULT: subtype: 0x%02x, bytes_committed: 0x%06x, type:0x%x, token: 0x%06llx, wq_num: 0x%06x, wqe_index: 0x%04x\n",
				eqe->sub_type, pfault->bytes_committed,
				pfault->type, pfault->token, pfault->wqe.wq_num,
				pfault->wqe.wqe_index);
			break;

		case MLX5_PFAULT_SUBTYPE_MEMORY:
			/* Memory based event */
			pfault->bytes_committed = 0;
			pfault->token =
				be32_to_cpu(pf_eqe->memory.token31_0) |
				((u64)be16_to_cpu(pf_eqe->memory.token47_32)
				 << 32);
			pfault->memory.va = be64_to_cpu(pf_eqe->memory.va);
			pfault->memory.mkey = be32_to_cpu(pf_eqe->memory.mkey);
			pfault->memory.fault_byte_count = (be32_to_cpu(
				pf_eqe->memory.demand_fault_pages) >> 12) *
				MEMORY_SCHEME_PAGE_FAULT_GRANULARITY;
			pfault->memory.prefetch_before_byte_count =
				be16_to_cpu(
					pf_eqe->memory.pre_demand_fault_pages) *
				MEMORY_SCHEME_PAGE_FAULT_GRANULARITY;
			pfault->memory.prefetch_after_byte_count =
				be16_to_cpu(
					pf_eqe->memory.post_demand_fault_pages) *
				MEMORY_SCHEME_PAGE_FAULT_GRANULARITY;
			pfault->memory.flags = pf_eqe->memory.flags;
			mlx5_ib_dbg(
				eq->dev,
				"PAGE_FAULT: subtype: 0x%02x, token: 0x%06llx, mkey: 0x%06x, fault_byte_count: 0x%06x, va: 0x%016llx, flags: 0x%02x\n",
				eqe->sub_type, pfault->token,
				pfault->memory.mkey,
				pfault->memory.fault_byte_count,
				pfault->memory.va, pfault->memory.flags);
			mlx5_ib_dbg(
				eq->dev,
				"PAGE_FAULT: prefetch size: before: 0x%06x, after 0x%06x\n",
				pfault->memory.prefetch_before_byte_count,
				pfault->memory.prefetch_after_byte_count);
			break;

		default:
			mlx5_ib_warn(eq->dev,
				     "Unsupported page fault event sub-type: 0x%02hhx\n",
				     eqe->sub_type);
			/* Unsupported page faults should still be
			 * resolved by the page fault handler
			 */
		}

		pfault->eq = eq;
		INIT_WORK(&pfault->work, mlx5_ib_eqe_pf_action);
		queue_work(eq->wq, &pfault->work);

		cc = mlx5_eq_update_cc(eq->core, ++cc);
	}

	mlx5_eq_update_ci(eq->core, cc, 1);
}

static int mlx5_ib_eq_pf_int(struct notifier_block *nb, unsigned long type,
			     void *data)
{
	struct mlx5_ib_pf_eq *eq =
		container_of(nb, struct mlx5_ib_pf_eq, irq_nb);
	unsigned long flags;

	if (spin_trylock_irqsave(&eq->lock, flags)) {
		mlx5_ib_eq_pf_process(eq);
		spin_unlock_irqrestore(&eq->lock, flags);
	} else {
		schedule_work(&eq->work);
	}

	return IRQ_HANDLED;
}

/* mempool_refill() was proposed but unfortunately wasn't accepted
 * http://lkml.iu.edu/hypermail/linux/kernel/1512.1/05073.html
 * Cheap workaround.
 */
static void mempool_refill(mempool_t *pool)
{
	while (pool->curr_nr < pool->min_nr)
		mempool_free(mempool_alloc(pool, GFP_KERNEL), pool);
}

static void mlx5_ib_eq_pf_action(struct work_struct *work)
{
	struct mlx5_ib_pf_eq *eq =
		container_of(work, struct mlx5_ib_pf_eq, work);

	mempool_refill(eq->pool);

	spin_lock_irq(&eq->lock);
	mlx5_ib_eq_pf_process(eq);
	spin_unlock_irq(&eq->lock);
}

enum {
	MLX5_IB_NUM_PF_EQE	= 0x1000,
	MLX5_IB_NUM_PF_DRAIN	= 64,
};

int mlx5r_odp_create_eq(struct mlx5_ib_dev *dev, struct mlx5_ib_pf_eq *eq)
{
	struct mlx5_eq_param param = {};
	int err = 0;

	mutex_lock(&dev->odp_eq_mutex);
	if (eq->core)
		goto unlock;
	INIT_WORK(&eq->work, mlx5_ib_eq_pf_action);
	spin_lock_init(&eq->lock);
	eq->dev = dev;

	eq->pool = mempool_create_kmalloc_pool(MLX5_IB_NUM_PF_DRAIN,
					       sizeof(struct mlx5_pagefault));
	if (!eq->pool) {
		err = -ENOMEM;
		goto unlock;
	}

	eq->wq = alloc_workqueue("mlx5_ib_page_fault",
				 WQ_HIGHPRI | WQ_UNBOUND | WQ_MEM_RECLAIM,
				 MLX5_NUM_CMD_EQE);
	if (!eq->wq) {
		err = -ENOMEM;
		goto err_mempool;
	}

	eq->irq_nb.notifier_call = mlx5_ib_eq_pf_int;
	param = (struct mlx5_eq_param) {
		.nent = MLX5_IB_NUM_PF_EQE,
	};
	param.mask[0] = 1ull << MLX5_EVENT_TYPE_PAGE_FAULT;
	eq->core = mlx5_eq_create_generic(dev->mdev, &param);
	if (IS_ERR(eq->core)) {
		err = PTR_ERR(eq->core);
		goto err_wq;
	}
	err = mlx5_eq_enable(dev->mdev, eq->core, &eq->irq_nb);
	if (err) {
		mlx5_ib_err(dev, "failed to enable odp EQ %d\n", err);
		goto err_eq;
	}

	mutex_unlock(&dev->odp_eq_mutex);
	return 0;
err_eq:
	mlx5_eq_destroy_generic(dev->mdev, eq->core);
err_wq:
	eq->core = NULL;
	destroy_workqueue(eq->wq);
err_mempool:
	mempool_destroy(eq->pool);
unlock:
	mutex_unlock(&dev->odp_eq_mutex);
	return err;
}

static int
mlx5_ib_odp_destroy_eq(struct mlx5_ib_dev *dev, struct mlx5_ib_pf_eq *eq)
{
	int err;

	if (!eq->core)
		return 0;
	mlx5_eq_disable(dev->mdev, eq->core, &eq->irq_nb);
	err = mlx5_eq_destroy_generic(dev->mdev, eq->core);
	cancel_work_sync(&eq->work);
	destroy_workqueue(eq->wq);
	mempool_destroy(eq->pool);

	return err;
}

int mlx5_odp_init_mkey_cache(struct mlx5_ib_dev *dev)
{
	struct mlx5r_cache_rb_key rb_key = {
		.access_mode = MLX5_MKC_ACCESS_MODE_KSM,
		.ndescs = mlx5_imr_ksm_entries,
	};
	struct mlx5_cache_ent *ent;

	if (!(dev->odp_caps.general_caps & IB_ODP_SUPPORT_IMPLICIT))
		return 0;

	ent = mlx5r_cache_create_ent_locked(dev, rb_key, true);
	if (IS_ERR(ent))
		return PTR_ERR(ent);

	return 0;
}

static const struct ib_device_ops mlx5_ib_dev_odp_ops = {
	.advise_mr = mlx5_ib_advise_mr,
};

int mlx5_ib_odp_init_one(struct mlx5_ib_dev *dev)
{
	internal_fill_odp_caps(dev);

	if (!(dev->odp_caps.general_caps & IB_ODP_SUPPORT))
		return 0;

	ib_set_device_ops(&dev->ib_dev, &mlx5_ib_dev_odp_ops);

	mutex_init(&dev->odp_eq_mutex);
	return 0;
}

void mlx5_ib_odp_cleanup_one(struct mlx5_ib_dev *dev)
{
	if (!(dev->odp_caps.general_caps & IB_ODP_SUPPORT))
		return;

	mlx5_ib_odp_destroy_eq(dev, &dev->odp_pf_eq);
}

int mlx5_ib_odp_init(void)
{
	mlx5_imr_ksm_entries = BIT_ULL(get_order(TASK_SIZE) -
				       MLX5_IMR_MTT_BITS);

	return 0;
}

struct prefetch_mr_work {
	struct work_struct work;
	u32 pf_flags;
	u32 num_sge;
	struct {
		u64 io_virt;
		struct mlx5_ib_mr *mr;
		size_t length;
	} frags[];
};

static void destroy_prefetch_work(struct prefetch_mr_work *work)
{
	u32 i;

	for (i = 0; i < work->num_sge; ++i)
		mlx5r_deref_odp_mkey(&work->frags[i].mr->mmkey);

	kvfree(work);
}

static struct mlx5_ib_mr *
get_prefetchable_mr(struct ib_pd *pd, enum ib_uverbs_advise_mr_advice advice,
		    u32 lkey)
{
	struct mlx5_ib_dev *dev = to_mdev(pd->device);
	struct mlx5_ib_mr *mr = NULL;
	struct mlx5_ib_mkey *mmkey;

	xa_lock(&dev->odp_mkeys);
	mmkey = xa_load(&dev->odp_mkeys, mlx5_base_mkey(lkey));
	if (!mmkey || mmkey->key != lkey) {
		mr = ERR_PTR(-ENOENT);
		goto end;
	}
	if (mmkey->type != MLX5_MKEY_MR) {
		mr = ERR_PTR(-EINVAL);
		goto end;
	}

	mr = container_of(mmkey, struct mlx5_ib_mr, mmkey);

	if (mr->ibmr.pd != pd) {
		mr = ERR_PTR(-EPERM);
		goto end;
	}

	/* prefetch with write-access must be supported by the MR */
	if (advice == IB_UVERBS_ADVISE_MR_ADVICE_PREFETCH_WRITE &&
	    !mr->umem->writable) {
		mr = ERR_PTR(-EPERM);
		goto end;
	}

	refcount_inc(&mmkey->usecount);
end:
	xa_unlock(&dev->odp_mkeys);
	return mr;
}

static void mlx5_ib_prefetch_mr_work(struct work_struct *w)
{
	struct prefetch_mr_work *work =
		container_of(w, struct prefetch_mr_work, work);
	u32 bytes_mapped = 0;
	int ret;
	u32 i;

	/* We rely on IB/core that work is executed if we have num_sge != 0 only. */
	WARN_ON(!work->num_sge);
	for (i = 0; i < work->num_sge; ++i) {
		ret = pagefault_mr(work->frags[i].mr, work->frags[i].io_virt,
				   work->frags[i].length, &bytes_mapped,
				   work->pf_flags, false);
		if (ret <= 0)
			continue;
		mlx5_update_odp_stats(work->frags[i].mr, prefetch, ret);
	}

	destroy_prefetch_work(work);
}

static int init_prefetch_work(struct ib_pd *pd,
			       enum ib_uverbs_advise_mr_advice advice,
			       u32 pf_flags, struct prefetch_mr_work *work,
			       struct ib_sge *sg_list, u32 num_sge)
{
	u32 i;

	INIT_WORK(&work->work, mlx5_ib_prefetch_mr_work);
	work->pf_flags = pf_flags;

	for (i = 0; i < num_sge; ++i) {
		struct mlx5_ib_mr *mr;

		mr = get_prefetchable_mr(pd, advice, sg_list[i].lkey);
		if (IS_ERR(mr)) {
			work->num_sge = i;
			return PTR_ERR(mr);
		}
		work->frags[i].io_virt = sg_list[i].addr;
		work->frags[i].length = sg_list[i].length;
		work->frags[i].mr = mr;
	}
	work->num_sge = num_sge;
	return 0;
}

static int mlx5_ib_prefetch_sg_list(struct ib_pd *pd,
				    enum ib_uverbs_advise_mr_advice advice,
				    u32 pf_flags, struct ib_sge *sg_list,
				    u32 num_sge)
{
	u32 bytes_mapped = 0;
	int ret = 0;
	u32 i;

	for (i = 0; i < num_sge; ++i) {
		struct mlx5_ib_mr *mr;

		mr = get_prefetchable_mr(pd, advice, sg_list[i].lkey);
		if (IS_ERR(mr))
			return PTR_ERR(mr);
		ret = pagefault_mr(mr, sg_list[i].addr, sg_list[i].length,
				   &bytes_mapped, pf_flags, false);
		if (ret < 0) {
			mlx5r_deref_odp_mkey(&mr->mmkey);
			return ret;
		}
		mlx5_update_odp_stats(mr, prefetch, ret);
		mlx5r_deref_odp_mkey(&mr->mmkey);
	}

	return 0;
}

int mlx5_ib_advise_mr_prefetch(struct ib_pd *pd,
			       enum ib_uverbs_advise_mr_advice advice,
			       u32 flags, struct ib_sge *sg_list, u32 num_sge)
{
	u32 pf_flags = 0;
	struct prefetch_mr_work *work;
	int rc;

	if (advice == IB_UVERBS_ADVISE_MR_ADVICE_PREFETCH)
		pf_flags |= MLX5_PF_FLAGS_DOWNGRADE;

	if (advice == IB_UVERBS_ADVISE_MR_ADVICE_PREFETCH_NO_FAULT)
		pf_flags |= MLX5_PF_FLAGS_SNAPSHOT;

	if (flags & IB_UVERBS_ADVISE_MR_FLAG_FLUSH)
		return mlx5_ib_prefetch_sg_list(pd, advice, pf_flags, sg_list,
						num_sge);

	work = kvzalloc(struct_size(work, frags, num_sge), GFP_KERNEL);
	if (!work)
		return -ENOMEM;

	rc = init_prefetch_work(pd, advice, pf_flags, work, sg_list, num_sge);
	if (rc) {
		destroy_prefetch_work(work);
		return rc;
	}
	queue_work(system_unbound_wq, &work->work);
	return 0;
}<|MERGE_RESOLUTION|>--- conflicted
+++ resolved
@@ -1023,14 +1023,6 @@
 			goto end;
 		}
 
-<<<<<<< HEAD
-		if (ret < pages_in_range) {
-			ret = -EFAULT;
-			goto end;
-		}
-
-=======
->>>>>>> 69730cac
 		ret = 0;
 		break;
 
