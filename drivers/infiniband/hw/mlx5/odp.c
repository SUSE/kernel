/*
 * Copyright (c) 2013-2015, Mellanox Technologies. All rights reserved.
 *
 * This software is available to you under a choice of one of two
 * licenses.  You may choose to be licensed under the terms of the GNU
 * General Public License (GPL) Version 2, available from the file
 * COPYING in the main directory of this source tree, or the
 * OpenIB.org BSD license below:
 *
 *     Redistribution and use in source and binary forms, with or
 *     without modification, are permitted provided that the following
 *     conditions are met:
 *
 *      - Redistributions of source code must retain the above
 *        copyright notice, this list of conditions and the following
 *        disclaimer.
 *
 *      - Redistributions in binary form must reproduce the above
 *        copyright notice, this list of conditions and the following
 *        disclaimer in the documentation and/or other materials
 *        provided with the distribution.
 *
 * THE SOFTWARE IS PROVIDED "AS IS", WITHOUT WARRANTY OF ANY KIND,
 * EXPRESS OR IMPLIED, INCLUDING BUT NOT LIMITED TO THE WARRANTIES OF
 * MERCHANTABILITY, FITNESS FOR A PARTICULAR PURPOSE AND
 * NONINFRINGEMENT. IN NO EVENT SHALL THE AUTHORS OR COPYRIGHT HOLDERS
 * BE LIABLE FOR ANY CLAIM, DAMAGES OR OTHER LIABILITY, WHETHER IN AN
 * ACTION OF CONTRACT, TORT OR OTHERWISE, ARISING FROM, OUT OF OR IN
 * CONNECTION WITH THE SOFTWARE OR THE USE OR OTHER DEALINGS IN THE
 * SOFTWARE.
 */

#include <rdma/ib_umem_odp.h>
#include <linux/kernel.h>
#include <linux/dma-buf.h>
#include <linux/dma-resv.h>

#include "mlx5_ib.h"
#include "cmd.h"
#include "umr.h"
#include "qp.h"

#include <linux/mlx5/eq.h>

/* Contains the details of a pagefault. */
struct mlx5_pagefault {
	u32			bytes_committed;
	u64			token;
	u8			event_subtype;
	u8			type;
	union {
		/* Initiator or send message responder pagefault details. */
		struct {
			/* Received packet size, only valid for responders. */
			u32	packet_size;
			/*
			 * Number of resource holding WQE, depends on type.
			 */
			u32	wq_num;
			/*
			 * WQE index. Refers to either the send queue or
			 * receive queue, according to event_subtype.
			 */
			u16	wqe_index;
		} wqe;
		/* RDMA responder pagefault details */
		struct {
			u32	r_key;
			/*
			 * Received packet size, minimal size page fault
			 * resolution required for forward progress.
			 */
			u32	packet_size;
			u32	rdma_op_len;
			u64	rdma_va;
		} rdma;
		struct {
			u64	va;
			u32	mkey;
			u32	fault_byte_count;
			u32     prefetch_before_byte_count;
			u32     prefetch_after_byte_count;
			u8	flags;
		} memory;
	};

	struct mlx5_ib_pf_eq	*eq;
	struct work_struct	work;
};

#define MAX_PREFETCH_LEN (4*1024*1024U)

/* Timeout in ms to wait for an active mmu notifier to complete when handling
 * a pagefault. */
#define MMU_NOTIFIER_TIMEOUT 1000

#define MLX5_IMR_MTT_BITS (30 - PAGE_SHIFT)
#define MLX5_IMR_MTT_SHIFT (MLX5_IMR_MTT_BITS + PAGE_SHIFT)
#define MLX5_IMR_MTT_ENTRIES BIT_ULL(MLX5_IMR_MTT_BITS)
#define MLX5_IMR_MTT_SIZE BIT_ULL(MLX5_IMR_MTT_SHIFT)
#define MLX5_IMR_MTT_MASK (~(MLX5_IMR_MTT_SIZE - 1))

#define MLX5_KSM_PAGE_SHIFT MLX5_IMR_MTT_SHIFT

static u64 mlx5_imr_ksm_entries;

static void populate_klm(struct mlx5_klm *pklm, size_t idx, size_t nentries,
			struct mlx5_ib_mr *imr, int flags)
{
	struct mlx5_core_dev *dev = mr_to_mdev(imr)->mdev;
	struct mlx5_klm *end = pklm + nentries;
	int step = MLX5_CAP_ODP(dev, mem_page_fault) ? MLX5_IMR_MTT_SIZE : 0;
	__be32 key = MLX5_CAP_ODP(dev, mem_page_fault) ?
			     cpu_to_be32(imr->null_mmkey.key) :
			     mr_to_mdev(imr)->mkeys.null_mkey;
	u64 va =
		MLX5_CAP_ODP(dev, mem_page_fault) ? idx * MLX5_IMR_MTT_SIZE : 0;

	if (flags & MLX5_IB_UPD_XLT_ZAP) {
		for (; pklm != end; pklm++, idx++, va += step) {
			pklm->bcount = cpu_to_be32(MLX5_IMR_MTT_SIZE);
			pklm->key = key;
			pklm->va = cpu_to_be64(va);
		}
		return;
	}

	/*
	 * The locking here is pretty subtle. Ideally the implicit_children
	 * xarray would be protected by the umem_mutex, however that is not
	 * possible. Instead this uses a weaker update-then-lock pattern:
	 *
	 *    xa_store()
	 *    mutex_lock(umem_mutex)
	 *     mlx5r_umr_update_xlt()
	 *    mutex_unlock(umem_mutex)
	 *    destroy lkey
	 *
	 * ie any change the xarray must be followed by the locked update_xlt
	 * before destroying.
	 *
	 * The umem_mutex provides the acquire/release semantic needed to make
	 * the xa_store() visible to a racing thread.
	 */
	lockdep_assert_held(&to_ib_umem_odp(imr->umem)->umem_mutex);

	for (; pklm != end; pklm++, idx++, va += step) {
		struct mlx5_ib_mr *mtt = xa_load(&imr->implicit_children, idx);

		pklm->bcount = cpu_to_be32(MLX5_IMR_MTT_SIZE);
		if (mtt) {
			pklm->key = cpu_to_be32(mtt->ibmr.lkey);
			pklm->va = cpu_to_be64(idx * MLX5_IMR_MTT_SIZE);
		} else {
			pklm->key = key;
			pklm->va = cpu_to_be64(va);
		}
	}
}

static u64 umem_dma_to_mtt(dma_addr_t umem_dma)
{
	u64 mtt_entry = umem_dma & ODP_DMA_ADDR_MASK;

	if (umem_dma & ODP_READ_ALLOWED_BIT)
		mtt_entry |= MLX5_IB_MTT_READ;
	if (umem_dma & ODP_WRITE_ALLOWED_BIT)
		mtt_entry |= MLX5_IB_MTT_WRITE;

	return mtt_entry;
}

static void populate_mtt(__be64 *pas, size_t idx, size_t nentries,
			 struct mlx5_ib_mr *mr, int flags)
{
	struct ib_umem_odp *odp = to_ib_umem_odp(mr->umem);
	dma_addr_t pa;
	size_t i;

	if (flags & MLX5_IB_UPD_XLT_ZAP)
		return;

	for (i = 0; i < nentries; i++) {
		pa = odp->dma_list[idx + i];
		pas[i] = cpu_to_be64(umem_dma_to_mtt(pa));
	}
}

void mlx5_odp_populate_xlt(void *xlt, size_t idx, size_t nentries,
			   struct mlx5_ib_mr *mr, int flags)
{
	if (flags & MLX5_IB_UPD_XLT_INDIRECT) {
		populate_klm(xlt, idx, nentries, mr, flags);
	} else {
		populate_mtt(xlt, idx, nentries, mr, flags);
	}
}

/*
 * This must be called after the mr has been removed from implicit_children.
 * NOTE: The MR does not necessarily have to be
 * empty here, parallel page faults could have raced with the free process and
 * added pages to it.
 */
static void free_implicit_child_mr_work(struct work_struct *work)
{
	struct mlx5_ib_mr *mr =
		container_of(work, struct mlx5_ib_mr, odp_destroy.work);
	struct mlx5_ib_mr *imr = mr->parent;
	struct ib_umem_odp *odp_imr = to_ib_umem_odp(imr->umem);
	struct ib_umem_odp *odp = to_ib_umem_odp(mr->umem);

	mlx5r_deref_wait_odp_mkey(&mr->mmkey);

	mutex_lock(&odp_imr->umem_mutex);
	mlx5r_umr_update_xlt(mr->parent,
			     ib_umem_start(odp) >> MLX5_IMR_MTT_SHIFT, 1, 0,
			     MLX5_IB_UPD_XLT_INDIRECT | MLX5_IB_UPD_XLT_ATOMIC);
	mutex_unlock(&odp_imr->umem_mutex);
	mlx5_ib_dereg_mr(&mr->ibmr, NULL);

	mlx5r_deref_odp_mkey(&imr->mmkey);
}

static void destroy_unused_implicit_child_mr(struct mlx5_ib_mr *mr)
{
	struct ib_umem_odp *odp = to_ib_umem_odp(mr->umem);
	unsigned long idx = ib_umem_start(odp) >> MLX5_IMR_MTT_SHIFT;
	struct mlx5_ib_mr *imr = mr->parent;

	/*
	 * If userspace is racing freeing the parent implicit ODP MR then we can
	 * loose the race with parent destruction. In this case
	 * mlx5_ib_free_odp_mr() will free everything in the implicit_children
	 * xarray so NOP is fine. This child MR cannot be destroyed here because
	 * we are under its umem_mutex.
	 */
	if (!refcount_inc_not_zero(&imr->mmkey.usecount))
		return;

<<<<<<< HEAD
	xa_erase(&imr->implicit_children, idx);
	if (MLX5_CAP_ODP(mr_to_mdev(mr)->mdev, mem_page_fault))
		xa_erase(&mr_to_mdev(mr)->odp_mkeys,
			 mlx5_base_mkey(mr->mmkey.key));
=======
	xa_lock(&imr->implicit_children);
	if (__xa_cmpxchg(&imr->implicit_children, idx, mr, NULL, GFP_KERNEL) !=
	    mr) {
		xa_unlock(&imr->implicit_children);
		return;
	}

	xa_unlock(&imr->implicit_children);
>>>>>>> c7b01d2d

	/* Freeing a MR is a sleeping operation, so bounce to a work queue */
	INIT_WORK(&mr->odp_destroy.work, free_implicit_child_mr_work);
	queue_work(system_unbound_wq, &mr->odp_destroy.work);
}

static bool mlx5_ib_invalidate_range(struct mmu_interval_notifier *mni,
				     const struct mmu_notifier_range *range,
				     unsigned long cur_seq)
{
	struct ib_umem_odp *umem_odp =
		container_of(mni, struct ib_umem_odp, notifier);
	struct mlx5_ib_mr *mr;
	const u64 umr_block_mask = MLX5_UMR_MTT_NUM_ENTRIES_ALIGNMENT - 1;
	u64 idx = 0, blk_start_idx = 0;
	u64 invalidations = 0;
	unsigned long start;
	unsigned long end;
	int in_block = 0;
	u64 addr;

	if (!mmu_notifier_range_blockable(range))
		return false;

	mutex_lock(&umem_odp->umem_mutex);
	mmu_interval_set_seq(mni, cur_seq);
	/*
	 * If npages is zero then umem_odp->private may not be setup yet. This
	 * does not complete until after the first page is mapped for DMA.
	 */
	if (!umem_odp->npages)
		goto out;
	mr = umem_odp->private;
	if (!mr)
		goto out;

	start = max_t(u64, ib_umem_start(umem_odp), range->start);
	end = min_t(u64, ib_umem_end(umem_odp), range->end);

	/*
	 * Iteration one - zap the HW's MTTs. The notifiers_count ensures that
	 * while we are doing the invalidation, no page fault will attempt to
	 * overwrite the same MTTs.  Concurent invalidations might race us,
	 * but they will write 0s as well, so no difference in the end result.
	 */
	for (addr = start; addr < end; addr += BIT(umem_odp->page_shift)) {
		idx = (addr - ib_umem_start(umem_odp)) >> umem_odp->page_shift;
		/*
		 * Strive to write the MTTs in chunks, but avoid overwriting
		 * non-existing MTTs. The huristic here can be improved to
		 * estimate the cost of another UMR vs. the cost of bigger
		 * UMR.
		 */
		if (umem_odp->dma_list[idx] &
		    (ODP_READ_ALLOWED_BIT | ODP_WRITE_ALLOWED_BIT)) {
			if (!in_block) {
				blk_start_idx = idx;
				in_block = 1;
			}

			/* Count page invalidations */
			invalidations += idx - blk_start_idx + 1;
		} else {
			u64 umr_offset = idx & umr_block_mask;

			if (in_block && umr_offset == 0) {
				mlx5r_umr_update_xlt(mr, blk_start_idx,
						     idx - blk_start_idx, 0,
						     MLX5_IB_UPD_XLT_ZAP |
						     MLX5_IB_UPD_XLT_ATOMIC);
				in_block = 0;
			}
		}
	}
	if (in_block)
		mlx5r_umr_update_xlt(mr, blk_start_idx,
				     idx - blk_start_idx + 1, 0,
				     MLX5_IB_UPD_XLT_ZAP |
				     MLX5_IB_UPD_XLT_ATOMIC);

	mlx5_update_odp_stats(mr, invalidations, invalidations);

	/*
	 * We are now sure that the device will not access the
	 * memory. We can safely unmap it, and mark it as dirty if
	 * needed.
	 */

	ib_umem_odp_unmap_dma_pages(umem_odp, start, end);

	if (unlikely(!umem_odp->npages && mr->parent))
		destroy_unused_implicit_child_mr(mr);
out:
	mutex_unlock(&umem_odp->umem_mutex);
	return true;
}

const struct mmu_interval_notifier_ops mlx5_mn_ops = {
	.invalidate = mlx5_ib_invalidate_range,
};

static void internal_fill_odp_caps(struct mlx5_ib_dev *dev)
{
	struct ib_odp_caps *caps = &dev->odp_caps;

	memset(caps, 0, sizeof(*caps));

	if (!MLX5_CAP_GEN(dev->mdev, pg) || !mlx5r_umr_can_load_pas(dev, 0))
		return;

	caps->general_caps = IB_ODP_SUPPORT;

	if (MLX5_CAP_GEN(dev->mdev, umr_extended_translation_offset))
		dev->odp_max_size = U64_MAX;
	else
		dev->odp_max_size = BIT_ULL(MLX5_MAX_UMR_SHIFT + PAGE_SHIFT);

	if (MLX5_CAP_ODP_SCHEME(dev->mdev, ud_odp_caps.send))
		caps->per_transport_caps.ud_odp_caps |= IB_ODP_SUPPORT_SEND;

	if (MLX5_CAP_ODP_SCHEME(dev->mdev, ud_odp_caps.srq_receive))
		caps->per_transport_caps.ud_odp_caps |= IB_ODP_SUPPORT_SRQ_RECV;

	if (MLX5_CAP_ODP_SCHEME(dev->mdev, rc_odp_caps.send))
		caps->per_transport_caps.rc_odp_caps |= IB_ODP_SUPPORT_SEND;

	if (MLX5_CAP_ODP_SCHEME(dev->mdev, rc_odp_caps.receive))
		caps->per_transport_caps.rc_odp_caps |= IB_ODP_SUPPORT_RECV;

	if (MLX5_CAP_ODP_SCHEME(dev->mdev, rc_odp_caps.write))
		caps->per_transport_caps.rc_odp_caps |= IB_ODP_SUPPORT_WRITE;

	if (MLX5_CAP_ODP_SCHEME(dev->mdev, rc_odp_caps.read))
		caps->per_transport_caps.rc_odp_caps |= IB_ODP_SUPPORT_READ;

	if (MLX5_CAP_ODP_SCHEME(dev->mdev, rc_odp_caps.atomic))
		caps->per_transport_caps.rc_odp_caps |= IB_ODP_SUPPORT_ATOMIC;

	if (MLX5_CAP_ODP_SCHEME(dev->mdev, rc_odp_caps.srq_receive))
		caps->per_transport_caps.rc_odp_caps |= IB_ODP_SUPPORT_SRQ_RECV;

	if (MLX5_CAP_ODP_SCHEME(dev->mdev, xrc_odp_caps.send))
		caps->per_transport_caps.xrc_odp_caps |= IB_ODP_SUPPORT_SEND;

	if (MLX5_CAP_ODP_SCHEME(dev->mdev, xrc_odp_caps.receive))
		caps->per_transport_caps.xrc_odp_caps |= IB_ODP_SUPPORT_RECV;

	if (MLX5_CAP_ODP_SCHEME(dev->mdev, xrc_odp_caps.write))
		caps->per_transport_caps.xrc_odp_caps |= IB_ODP_SUPPORT_WRITE;

	if (MLX5_CAP_ODP_SCHEME(dev->mdev, xrc_odp_caps.read))
		caps->per_transport_caps.xrc_odp_caps |= IB_ODP_SUPPORT_READ;

	if (MLX5_CAP_ODP_SCHEME(dev->mdev, xrc_odp_caps.atomic))
		caps->per_transport_caps.xrc_odp_caps |= IB_ODP_SUPPORT_ATOMIC;

	if (MLX5_CAP_ODP_SCHEME(dev->mdev, xrc_odp_caps.srq_receive))
		caps->per_transport_caps.xrc_odp_caps |= IB_ODP_SUPPORT_SRQ_RECV;

	if (MLX5_CAP_GEN(dev->mdev, fixed_buffer_size) &&
	    MLX5_CAP_GEN(dev->mdev, null_mkey) &&
	    MLX5_CAP_GEN(dev->mdev, umr_extended_translation_offset) &&
	    !MLX5_CAP_GEN(dev->mdev, umr_indirect_mkey_disabled))
		caps->general_caps |= IB_ODP_SUPPORT_IMPLICIT;
}

static void mlx5_ib_page_fault_resume(struct mlx5_ib_dev *dev,
				      struct mlx5_pagefault *pfault,
				      int error)
{
	int wq_num = pfault->event_subtype == MLX5_PFAULT_SUBTYPE_WQE ?
		     pfault->wqe.wq_num : pfault->token;
	u32 in[MLX5_ST_SZ_DW(page_fault_resume_in)] = {};
	void *info;
	int err;

	MLX5_SET(page_fault_resume_in, in, opcode, MLX5_CMD_OP_PAGE_FAULT_RESUME);

	if (pfault->event_subtype == MLX5_PFAULT_SUBTYPE_MEMORY) {
		info = MLX5_ADDR_OF(page_fault_resume_in, in,
				    page_fault_info.mem_page_fault_info);
		MLX5_SET(mem_page_fault_info, info, fault_token_31_0,
			 pfault->token & 0xffffffff);
		MLX5_SET(mem_page_fault_info, info, fault_token_47_32,
			 (pfault->token >> 32) & 0xffff);
		MLX5_SET(mem_page_fault_info, info, error, !!error);
	} else {
		info = MLX5_ADDR_OF(page_fault_resume_in, in,
				    page_fault_info.trans_page_fault_info);
		MLX5_SET(trans_page_fault_info, info, page_fault_type,
			 pfault->type);
		MLX5_SET(trans_page_fault_info, info, fault_token,
			 pfault->token);
		MLX5_SET(trans_page_fault_info, info, wq_number, wq_num);
		MLX5_SET(trans_page_fault_info, info, error, !!error);
	}

	err = mlx5_cmd_exec_in(dev->mdev, page_fault_resume, in);
	if (err)
		mlx5_ib_err(dev, "Failed to resolve the page fault on WQ 0x%x err %d\n",
			    wq_num, err);
}

static struct mlx5_ib_mr *implicit_get_child_mr(struct mlx5_ib_mr *imr,
						unsigned long idx)
{
	struct mlx5_ib_dev *dev = mr_to_mdev(imr);
	struct ib_umem_odp *odp;
	struct mlx5_ib_mr *mr;
	struct mlx5_ib_mr *ret;
	int err;

	odp = ib_umem_odp_alloc_child(to_ib_umem_odp(imr->umem),
				      idx * MLX5_IMR_MTT_SIZE,
				      MLX5_IMR_MTT_SIZE, &mlx5_mn_ops);
	if (IS_ERR(odp))
		return ERR_CAST(odp);

	mr = mlx5_mr_cache_alloc(dev, imr->access_flags,
				 MLX5_MKC_ACCESS_MODE_MTT,
				 MLX5_IMR_MTT_ENTRIES);
	if (IS_ERR(mr)) {
		ib_umem_odp_release(odp);
		return mr;
	}

	mr->access_flags = imr->access_flags;
	mr->ibmr.pd = imr->ibmr.pd;
	mr->ibmr.device = &mr_to_mdev(imr)->ib_dev;
	mr->umem = &odp->umem;
	mr->ibmr.lkey = mr->mmkey.key;
	mr->ibmr.rkey = mr->mmkey.key;
	mr->ibmr.iova = idx * MLX5_IMR_MTT_SIZE;
	mr->parent = imr;
	odp->private = mr;

	/*
	 * First refcount is owned by the xarray and second refconut
	 * is returned to the caller.
	 */
	refcount_set(&mr->mmkey.usecount, 2);

	err = mlx5r_umr_update_xlt(mr, 0,
				   MLX5_IMR_MTT_ENTRIES,
				   PAGE_SHIFT,
				   MLX5_IB_UPD_XLT_ZAP |
				   MLX5_IB_UPD_XLT_ENABLE);
	if (err) {
		ret = ERR_PTR(err);
		goto out_mr;
	}

	xa_lock(&imr->implicit_children);
	ret = __xa_cmpxchg(&imr->implicit_children, idx, NULL, mr,
			   GFP_KERNEL);
	if (unlikely(ret)) {
		if (xa_is_err(ret)) {
			ret = ERR_PTR(xa_err(ret));
			goto out_lock;
		}
		/*
		 * Another thread beat us to creating the child mr, use
		 * theirs.
		 */
		refcount_inc(&ret->mmkey.usecount);
		goto out_lock;
	}
	xa_unlock(&imr->implicit_children);

	if (MLX5_CAP_ODP(dev->mdev, mem_page_fault)) {
		ret = xa_store(&dev->odp_mkeys, mlx5_base_mkey(mr->mmkey.key),
			       &mr->mmkey, GFP_KERNEL);
		if (xa_is_err(ret)) {
			ret = ERR_PTR(xa_err(ret));
			xa_erase(&imr->implicit_children, idx);
			goto out_mr;
		}
		mr->mmkey.type = MLX5_MKEY_IMPLICIT_CHILD;
	}
	mlx5_ib_dbg(mr_to_mdev(imr), "key %x mr %p\n", mr->mmkey.key, mr);
	return mr;

out_lock:
	xa_unlock(&imr->implicit_children);
out_mr:
	mlx5_ib_dereg_mr(&mr->ibmr, NULL);
	return ret;
}

/*
 * When using memory scheme ODP, implicit MRs can't use the reserved null mkey
 * and each implicit MR needs to assign a private null mkey to get the page
 * faults on.
 * The null mkey is created with the properties to enable getting the page
 * fault for every time it is accessed and having all relevant access flags.
 */
static int alloc_implicit_mr_null_mkey(struct mlx5_ib_dev *dev,
				       struct mlx5_ib_mr *imr,
				       struct mlx5_ib_pd *pd)
{
	size_t inlen = MLX5_ST_SZ_BYTES(create_mkey_in) + 64;
	void *mkc;
	u32 *in;
	int err;

	in = kzalloc(inlen, GFP_KERNEL);
	if (!in)
		return -ENOMEM;

	MLX5_SET(create_mkey_in, in, translations_octword_actual_size, 4);
	MLX5_SET(create_mkey_in, in, pg_access, 1);

	mkc = MLX5_ADDR_OF(create_mkey_in, in, memory_key_mkey_entry);
	MLX5_SET(mkc, mkc, a, 1);
	MLX5_SET(mkc, mkc, rw, 1);
	MLX5_SET(mkc, mkc, rr, 1);
	MLX5_SET(mkc, mkc, lw, 1);
	MLX5_SET(mkc, mkc, lr, 1);
	MLX5_SET(mkc, mkc, free, 0);
	MLX5_SET(mkc, mkc, umr_en, 0);
	MLX5_SET(mkc, mkc, access_mode_1_0, MLX5_MKC_ACCESS_MODE_MTT);

	MLX5_SET(mkc, mkc, translations_octword_size, 4);
	MLX5_SET(mkc, mkc, log_page_size, 61);
	MLX5_SET(mkc, mkc, length64, 1);
	MLX5_SET(mkc, mkc, pd, pd->pdn);
	MLX5_SET64(mkc, mkc, start_addr, 0);
	MLX5_SET(mkc, mkc, qpn, 0xffffff);

	err = mlx5_core_create_mkey(dev->mdev, &imr->null_mmkey.key, in, inlen);
	if (err)
		goto free_in;

	imr->null_mmkey.type = MLX5_MKEY_NULL;

free_in:
	kfree(in);
	return err;
}

struct mlx5_ib_mr *mlx5_ib_alloc_implicit_mr(struct mlx5_ib_pd *pd,
					     int access_flags)
{
	struct mlx5_ib_dev *dev = to_mdev(pd->ibpd.device);
	struct ib_umem_odp *umem_odp;
	struct mlx5_ib_mr *imr;
	int err;

	if (!mlx5r_umr_can_load_pas(dev, MLX5_IMR_MTT_ENTRIES * PAGE_SIZE))
		return ERR_PTR(-EOPNOTSUPP);

	umem_odp = ib_umem_odp_alloc_implicit(&dev->ib_dev, access_flags);
	if (IS_ERR(umem_odp))
		return ERR_CAST(umem_odp);

	imr = mlx5_mr_cache_alloc(dev, access_flags, MLX5_MKC_ACCESS_MODE_KSM,
				  mlx5_imr_ksm_entries);
	if (IS_ERR(imr)) {
		ib_umem_odp_release(umem_odp);
		return imr;
	}

	imr->access_flags = access_flags;
	imr->ibmr.pd = &pd->ibpd;
	imr->ibmr.iova = 0;
	imr->umem = &umem_odp->umem;
	imr->ibmr.lkey = imr->mmkey.key;
	imr->ibmr.rkey = imr->mmkey.key;
	imr->ibmr.device = &dev->ib_dev;
	imr->is_odp_implicit = true;
	xa_init(&imr->implicit_children);

	if (MLX5_CAP_ODP(dev->mdev, mem_page_fault)) {
		err = alloc_implicit_mr_null_mkey(dev, imr, pd);
		if (err)
			goto out_mr;

		err = mlx5r_store_odp_mkey(dev, &imr->null_mmkey);
		if (err)
			goto out_mr;
	}

	err = mlx5r_umr_update_xlt(imr, 0,
				   mlx5_imr_ksm_entries,
				   MLX5_KSM_PAGE_SHIFT,
				   MLX5_IB_UPD_XLT_INDIRECT |
				   MLX5_IB_UPD_XLT_ZAP |
				   MLX5_IB_UPD_XLT_ENABLE);
	if (err)
		goto out_mr;

	err = mlx5r_store_odp_mkey(dev, &imr->mmkey);
	if (err)
		goto out_mr;

	mlx5_ib_dbg(dev, "key %x mr %p\n", imr->mmkey.key, imr);
	return imr;
out_mr:
	mlx5_ib_err(dev, "Failed to register MKEY %d\n", err);
	mlx5_ib_dereg_mr(&imr->ibmr, NULL);
	return ERR_PTR(err);
}

void mlx5_ib_free_odp_mr(struct mlx5_ib_mr *mr)
{
	struct mlx5_ib_mr *mtt;
	unsigned long idx;

	/*
	 * If this is an implicit MR it is already invalidated so we can just
	 * delete the children mkeys.
	 */
	xa_for_each(&mr->implicit_children, idx, mtt) {
		xa_erase(&mr->implicit_children, idx);
		mlx5_ib_dereg_mr(&mtt->ibmr, NULL);
	}

	if (mr->null_mmkey.key) {
		xa_erase(&mr_to_mdev(mr)->odp_mkeys,
			 mlx5_base_mkey(mr->null_mmkey.key));

		mlx5_core_destroy_mkey(mr_to_mdev(mr)->mdev,
				       mr->null_mmkey.key);
	}
}

#define MLX5_PF_FLAGS_DOWNGRADE BIT(1)
#define MLX5_PF_FLAGS_SNAPSHOT BIT(2)
#define MLX5_PF_FLAGS_ENABLE BIT(3)
static int pagefault_real_mr(struct mlx5_ib_mr *mr, struct ib_umem_odp *odp,
			     u64 user_va, size_t bcnt, u32 *bytes_mapped,
			     u32 flags)
{
	int page_shift, ret, np;
	bool downgrade = flags & MLX5_PF_FLAGS_DOWNGRADE;
	u64 access_mask;
	u64 start_idx;
	bool fault = !(flags & MLX5_PF_FLAGS_SNAPSHOT);
	u32 xlt_flags = MLX5_IB_UPD_XLT_ATOMIC;

	if (flags & MLX5_PF_FLAGS_ENABLE)
		xlt_flags |= MLX5_IB_UPD_XLT_ENABLE;

	page_shift = odp->page_shift;
	start_idx = (user_va - ib_umem_start(odp)) >> page_shift;
	access_mask = ODP_READ_ALLOWED_BIT;

	if (odp->umem.writable && !downgrade)
		access_mask |= ODP_WRITE_ALLOWED_BIT;

	np = ib_umem_odp_map_dma_and_lock(odp, user_va, bcnt, access_mask, fault);
	if (np < 0)
		return np;

	/*
	 * No need to check whether the MTTs really belong to this MR, since
	 * ib_umem_odp_map_dma_and_lock already checks this.
	 */
	ret = mlx5r_umr_update_xlt(mr, start_idx, np, page_shift, xlt_flags);
	mutex_unlock(&odp->umem_mutex);

	if (ret < 0) {
		if (ret != -EAGAIN)
			mlx5_ib_err(mr_to_mdev(mr),
				    "Failed to update mkey page tables\n");
		goto out;
	}

	if (bytes_mapped) {
		u32 new_mappings = (np << page_shift) -
			(user_va - round_down(user_va, 1 << page_shift));

		*bytes_mapped += min_t(u32, new_mappings, bcnt);
	}

	return np << (page_shift - PAGE_SHIFT);

out:
	return ret;
}

static int pagefault_implicit_mr(struct mlx5_ib_mr *imr,
				 struct ib_umem_odp *odp_imr, u64 user_va,
				 size_t bcnt, u32 *bytes_mapped, u32 flags)
{
	unsigned long end_idx = (user_va + bcnt - 1) >> MLX5_IMR_MTT_SHIFT;
	unsigned long upd_start_idx = end_idx + 1;
	unsigned long upd_len = 0;
	unsigned long npages = 0;
	int err;
	int ret;

	if (unlikely(user_va >= mlx5_imr_ksm_entries * MLX5_IMR_MTT_SIZE ||
		     mlx5_imr_ksm_entries * MLX5_IMR_MTT_SIZE - user_va < bcnt))
		return -EFAULT;

	/* Fault each child mr that intersects with our interval. */
	while (bcnt) {
		unsigned long idx = user_va >> MLX5_IMR_MTT_SHIFT;
		struct ib_umem_odp *umem_odp;
		struct mlx5_ib_mr *mtt;
		u64 len;

		xa_lock(&imr->implicit_children);
		mtt = xa_load(&imr->implicit_children, idx);
		if (unlikely(!mtt)) {
			xa_unlock(&imr->implicit_children);
			mtt = implicit_get_child_mr(imr, idx);
			if (IS_ERR(mtt)) {
				ret = PTR_ERR(mtt);
				goto out;
			}
			upd_start_idx = min(upd_start_idx, idx);
			upd_len = idx - upd_start_idx + 1;
		} else {
			refcount_inc(&mtt->mmkey.usecount);
			xa_unlock(&imr->implicit_children);
		}

		umem_odp = to_ib_umem_odp(mtt->umem);
		len = min_t(u64, user_va + bcnt, ib_umem_end(umem_odp)) -
		      user_va;

		ret = pagefault_real_mr(mtt, umem_odp, user_va, len,
					bytes_mapped, flags);

		mlx5r_deref_odp_mkey(&mtt->mmkey);

		if (ret < 0)
			goto out;
		user_va += len;
		bcnt -= len;
		npages += ret;
	}

	ret = npages;

	/*
	 * Any time the implicit_children are changed we must perform an
	 * update of the xlt before exiting to ensure the HW and the
	 * implicit_children remains synchronized.
	 */
out:
	if (likely(!upd_len))
		return ret;

	/*
	 * Notice this is not strictly ordered right, the KSM is updated after
	 * the implicit_children is updated, so a parallel page fault could
	 * see a MR that is not yet visible in the KSM.  This is similar to a
	 * parallel page fault seeing a MR that is being concurrently removed
	 * from the KSM. Both of these improbable situations are resolved
	 * safely by resuming the HW and then taking another page fault. The
	 * next pagefault handler will see the new information.
	 */
	mutex_lock(&odp_imr->umem_mutex);
	err = mlx5r_umr_update_xlt(imr, upd_start_idx, upd_len, 0,
				   MLX5_IB_UPD_XLT_INDIRECT |
					  MLX5_IB_UPD_XLT_ATOMIC);
	mutex_unlock(&odp_imr->umem_mutex);
	if (err) {
		mlx5_ib_err(mr_to_mdev(imr), "Failed to update PAS\n");
		return err;
	}
	return ret;
}

static int pagefault_dmabuf_mr(struct mlx5_ib_mr *mr, size_t bcnt,
			       u32 *bytes_mapped, u32 flags)
{
	struct ib_umem_dmabuf *umem_dmabuf = to_ib_umem_dmabuf(mr->umem);
	u32 xlt_flags = 0;
	int err;
	unsigned long page_size;

	if (flags & MLX5_PF_FLAGS_ENABLE)
		xlt_flags |= MLX5_IB_UPD_XLT_ENABLE;

	dma_resv_lock(umem_dmabuf->attach->dmabuf->resv, NULL);
	err = ib_umem_dmabuf_map_pages(umem_dmabuf);
	if (err) {
		dma_resv_unlock(umem_dmabuf->attach->dmabuf->resv);
		return err;
	}

	page_size = mlx5_umem_dmabuf_find_best_pgsz(umem_dmabuf);
	if (!page_size) {
		ib_umem_dmabuf_unmap_pages(umem_dmabuf);
		err = -EINVAL;
	} else {
		if (mr->data_direct)
			err = mlx5r_umr_update_data_direct_ksm_pas(mr, xlt_flags);
		else
			err = mlx5r_umr_update_mr_pas(mr, xlt_flags);
	}
	dma_resv_unlock(umem_dmabuf->attach->dmabuf->resv);

	if (err)
		return err;

	if (bytes_mapped)
		*bytes_mapped += bcnt;

	return ib_umem_num_pages(mr->umem);
}

/*
 * Returns:
 *  -EFAULT: The io_virt->bcnt is not within the MR, it covers pages that are
 *           not accessible, or the MR is no longer valid.
 *  -EAGAIN/-ENOMEM: The operation should be retried
 *
 *  -EINVAL/others: General internal malfunction
 *  >0: Number of pages mapped
 */
static int pagefault_mr(struct mlx5_ib_mr *mr, u64 io_virt, size_t bcnt,
			u32 *bytes_mapped, u32 flags, bool permissive_fault)
{
	struct ib_umem_odp *odp = to_ib_umem_odp(mr->umem);

	if (unlikely(io_virt < mr->ibmr.iova) && !permissive_fault)
		return -EFAULT;

	if (mr->umem->is_dmabuf)
		return pagefault_dmabuf_mr(mr, bcnt, bytes_mapped, flags);

	if (!odp->is_implicit_odp) {
		u64 offset = io_virt < mr->ibmr.iova ? 0 : io_virt - mr->ibmr.iova;
		u64 user_va;

		if (check_add_overflow(offset, (u64)odp->umem.address,
				       &user_va))
			return -EFAULT;

		if (permissive_fault) {
			if (user_va < ib_umem_start(odp))
				user_va = ib_umem_start(odp);
			if ((user_va + bcnt) > ib_umem_end(odp))
				bcnt = ib_umem_end(odp) - user_va;
		} else if (unlikely(user_va >= ib_umem_end(odp) ||
				    ib_umem_end(odp) - user_va < bcnt))
			return -EFAULT;
		return pagefault_real_mr(mr, odp, user_va, bcnt, bytes_mapped,
					 flags);
	}
	return pagefault_implicit_mr(mr, odp, io_virt, bcnt, bytes_mapped,
				     flags);
}

int mlx5_ib_init_odp_mr(struct mlx5_ib_mr *mr)
{
	int ret;

	ret = pagefault_real_mr(mr, to_ib_umem_odp(mr->umem), mr->umem->address,
				mr->umem->length, NULL,
				MLX5_PF_FLAGS_SNAPSHOT | MLX5_PF_FLAGS_ENABLE);
	return ret >= 0 ? 0 : ret;
}

int mlx5_ib_init_dmabuf_mr(struct mlx5_ib_mr *mr)
{
	int ret;

	ret = pagefault_dmabuf_mr(mr, mr->umem->length, NULL,
				  MLX5_PF_FLAGS_ENABLE);

	return ret >= 0 ? 0 : ret;
}

struct pf_frame {
	struct pf_frame *next;
	u32 key;
	u64 io_virt;
	size_t bcnt;
	int depth;
};

static bool mkey_is_eq(struct mlx5_ib_mkey *mmkey, u32 key)
{
	if (!mmkey)
		return false;
	if (mmkey->type == MLX5_MKEY_MW ||
	    mmkey->type == MLX5_MKEY_INDIRECT_DEVX)
		return mlx5_base_mkey(mmkey->key) == mlx5_base_mkey(key);
	return mmkey->key == key;
}

static struct mlx5_ib_mkey *find_odp_mkey(struct mlx5_ib_dev *dev, u32 key)
{
	struct mlx5_ib_mkey *mmkey;

	xa_lock(&dev->odp_mkeys);
	mmkey = xa_load(&dev->odp_mkeys, mlx5_base_mkey(key));
	if (!mmkey) {
		mmkey = ERR_PTR(-ENOENT);
		goto out;
	}
	if (!mkey_is_eq(mmkey, key)) {
		mmkey = ERR_PTR(-EFAULT);
		goto out;
	}
	refcount_inc(&mmkey->usecount);
out:
	xa_unlock(&dev->odp_mkeys);

	return mmkey;
}

/*
 * Handle a single data segment in a page-fault WQE or RDMA region.
 *
 * Returns zero on success. The caller may continue to the next data segment.
 * Can return the following error codes:
 * -EAGAIN to designate a temporary error. The caller will abort handling the
 *  page fault and resolve it.
 * -EFAULT when there's an error mapping the requested pages. The caller will
 *  abort the page fault handling.
 */
static int pagefault_single_data_segment(struct mlx5_ib_dev *dev,
					 struct ib_pd *pd, u32 key,
					 u64 io_virt, size_t bcnt,
					 u32 *bytes_committed,
					 u32 *bytes_mapped)
{
	int ret, i, outlen, cur_outlen = 0, depth = 0, pages_in_range;
	struct pf_frame *head = NULL, *frame;
	struct mlx5_ib_mkey *mmkey;
	struct mlx5_ib_mr *mr;
	struct mlx5_klm *pklm;
	u32 *out = NULL;
	size_t offset;

	io_virt += *bytes_committed;
	bcnt -= *bytes_committed;
next_mr:
	mmkey = find_odp_mkey(dev, key);
	if (IS_ERR(mmkey)) {
		ret = PTR_ERR(mmkey);
		if (ret == -ENOENT) {
			mlx5_ib_dbg(
				dev,
				"skipping non ODP MR (lkey=0x%06x) in page fault handler.\n",
				key);
			if (bytes_mapped)
				*bytes_mapped += bcnt;
			/*
			 * The user could specify a SGL with multiple lkeys and
			 * only some of them are ODP. Treat the non-ODP ones as
			 * fully faulted.
			 */
			ret = 0;
		}
		goto end;
	}

	switch (mmkey->type) {
	case MLX5_MKEY_MR:
		mr = container_of(mmkey, struct mlx5_ib_mr, mmkey);

		pages_in_range = (ALIGN(io_virt + bcnt, PAGE_SIZE) -
				  (io_virt & PAGE_MASK)) >>
				 PAGE_SHIFT;
		ret = pagefault_mr(mr, io_virt, bcnt, bytes_mapped, 0, false);
		if (ret < 0)
			goto end;

		mlx5_update_odp_stats(mr, faults, ret);

		if (ret < pages_in_range) {
			ret = -EFAULT;
			goto end;
		}

		ret = 0;
		break;

	case MLX5_MKEY_MW:
	case MLX5_MKEY_INDIRECT_DEVX:
		if (depth >= MLX5_CAP_GEN(dev->mdev, max_indirection)) {
			mlx5_ib_dbg(dev, "indirection level exceeded\n");
			ret = -EFAULT;
			goto end;
		}

		outlen = MLX5_ST_SZ_BYTES(query_mkey_out) +
			sizeof(*pklm) * (mmkey->ndescs - 2);

		if (outlen > cur_outlen) {
			kfree(out);
			out = kzalloc(outlen, GFP_KERNEL);
			if (!out) {
				ret = -ENOMEM;
				goto end;
			}
			cur_outlen = outlen;
		}

		pklm = (struct mlx5_klm *)MLX5_ADDR_OF(query_mkey_out, out,
						       bsf0_klm0_pas_mtt0_1);

		ret = mlx5_core_query_mkey(dev->mdev, mmkey->key, out, outlen);
		if (ret)
			goto end;

		offset = io_virt - MLX5_GET64(query_mkey_out, out,
					      memory_key_mkey_entry.start_addr);

		for (i = 0; bcnt && i < mmkey->ndescs; i++, pklm++) {
			if (offset >= be32_to_cpu(pklm->bcount)) {
				offset -= be32_to_cpu(pklm->bcount);
				continue;
			}

			frame = kzalloc(sizeof(*frame), GFP_KERNEL);
			if (!frame) {
				ret = -ENOMEM;
				goto end;
			}

			frame->key = be32_to_cpu(pklm->key);
			frame->io_virt = be64_to_cpu(pklm->va) + offset;
			frame->bcnt = min_t(size_t, bcnt,
					    be32_to_cpu(pklm->bcount) - offset);
			frame->depth = depth + 1;
			frame->next = head;
			head = frame;

			bcnt -= frame->bcnt;
			offset = 0;
		}
		break;

	default:
		mlx5_ib_dbg(dev, "wrong mkey type %d\n", mmkey->type);
		ret = -EFAULT;
		goto end;
	}

	if (head) {
		frame = head;
		head = frame->next;

		key = frame->key;
		io_virt = frame->io_virt;
		bcnt = frame->bcnt;
		depth = frame->depth;
		kfree(frame);

		mlx5r_deref_odp_mkey(mmkey);
		goto next_mr;
	}

end:
	if (!IS_ERR(mmkey))
		mlx5r_deref_odp_mkey(mmkey);
	while (head) {
		frame = head;
		head = frame->next;
		kfree(frame);
	}
	kfree(out);

	*bytes_committed = 0;
	return ret;
}

/*
 * Parse a series of data segments for page fault handling.
 *
 * @dev:  Pointer to mlx5 IB device
 * @pfault: contains page fault information.
 * @wqe: points at the first data segment in the WQE.
 * @wqe_end: points after the end of the WQE.
 * @bytes_mapped: receives the number of bytes that the function was able to
 *                map. This allows the caller to decide intelligently whether
 *                enough memory was mapped to resolve the page fault
 *                successfully (e.g. enough for the next MTU, or the entire
 *                WQE).
 * @total_wqe_bytes: receives the total data size of this WQE in bytes (minus
 *                   the committed bytes).
 * @receive_queue: receive WQE end of sg list
 *
 * Returns zero for success or a negative error code.
 */
static int pagefault_data_segments(struct mlx5_ib_dev *dev,
				   struct mlx5_pagefault *pfault,
				   void *wqe,
				   void *wqe_end, u32 *bytes_mapped,
				   u32 *total_wqe_bytes, bool receive_queue)
{
	int ret = 0;
	u64 io_virt;
	__be32 key;
	u32 byte_count;
	size_t bcnt;
	int inline_segment;

	if (bytes_mapped)
		*bytes_mapped = 0;
	if (total_wqe_bytes)
		*total_wqe_bytes = 0;

	while (wqe < wqe_end) {
		struct mlx5_wqe_data_seg *dseg = wqe;

		io_virt = be64_to_cpu(dseg->addr);
		key = dseg->lkey;
		byte_count = be32_to_cpu(dseg->byte_count);
		inline_segment = !!(byte_count &  MLX5_INLINE_SEG);
		bcnt	       = byte_count & ~MLX5_INLINE_SEG;

		if (inline_segment) {
			bcnt = bcnt & MLX5_WQE_INLINE_SEG_BYTE_COUNT_MASK;
			wqe += ALIGN(sizeof(struct mlx5_wqe_inline_seg) + bcnt,
				     16);
		} else {
			wqe += sizeof(*dseg);
		}

		/* receive WQE end of sg list. */
		if (receive_queue && bcnt == 0 &&
		    key == dev->mkeys.terminate_scatter_list_mkey &&
		    io_virt == 0)
			break;

		if (!inline_segment && total_wqe_bytes) {
			*total_wqe_bytes += bcnt - min_t(size_t, bcnt,
					pfault->bytes_committed);
		}

		/* A zero length data segment designates a length of 2GB. */
		if (bcnt == 0)
			bcnt = 1U << 31;

		if (inline_segment || bcnt <= pfault->bytes_committed) {
			pfault->bytes_committed -=
				min_t(size_t, bcnt,
				      pfault->bytes_committed);
			continue;
		}

		ret = pagefault_single_data_segment(dev, NULL, be32_to_cpu(key),
						    io_virt, bcnt,
						    &pfault->bytes_committed,
						    bytes_mapped);
		if (ret < 0)
			break;
	}

	return ret;
}

/*
 * Parse initiator WQE. Advances the wqe pointer to point at the
 * scatter-gather list, and set wqe_end to the end of the WQE.
 */
static int mlx5_ib_mr_initiator_pfault_handler(
	struct mlx5_ib_dev *dev, struct mlx5_pagefault *pfault,
	struct mlx5_ib_qp *qp, void **wqe, void **wqe_end, int wqe_length)
{
	struct mlx5_wqe_ctrl_seg *ctrl = *wqe;
	u16 wqe_index = pfault->wqe.wqe_index;
	struct mlx5_base_av *av;
	unsigned ds, opcode;
	u32 qpn = qp->trans_qp.base.mqp.qpn;

	ds = be32_to_cpu(ctrl->qpn_ds) & MLX5_WQE_CTRL_DS_MASK;
	if (ds * MLX5_WQE_DS_UNITS > wqe_length) {
		mlx5_ib_err(dev, "Unable to read the complete WQE. ds = 0x%x, ret = 0x%x\n",
			    ds, wqe_length);
		return -EFAULT;
	}

	if (ds == 0) {
		mlx5_ib_err(dev, "Got WQE with zero DS. wqe_index=%x, qpn=%x\n",
			    wqe_index, qpn);
		return -EFAULT;
	}

	*wqe_end = *wqe + ds * MLX5_WQE_DS_UNITS;
	*wqe += sizeof(*ctrl);

	opcode = be32_to_cpu(ctrl->opmod_idx_opcode) &
		 MLX5_WQE_CTRL_OPCODE_MASK;

	if (qp->type == IB_QPT_XRC_INI)
		*wqe += sizeof(struct mlx5_wqe_xrc_seg);

	if (qp->type == IB_QPT_UD || qp->type == MLX5_IB_QPT_DCI) {
		av = *wqe;
		if (av->dqp_dct & cpu_to_be32(MLX5_EXTENDED_UD_AV))
			*wqe += sizeof(struct mlx5_av);
		else
			*wqe += sizeof(struct mlx5_base_av);
	}

	switch (opcode) {
	case MLX5_OPCODE_RDMA_WRITE:
	case MLX5_OPCODE_RDMA_WRITE_IMM:
	case MLX5_OPCODE_RDMA_READ:
		*wqe += sizeof(struct mlx5_wqe_raddr_seg);
		break;
	case MLX5_OPCODE_ATOMIC_CS:
	case MLX5_OPCODE_ATOMIC_FA:
		*wqe += sizeof(struct mlx5_wqe_raddr_seg);
		*wqe += sizeof(struct mlx5_wqe_atomic_seg);
		break;
	}

	return 0;
}

/*
 * Parse responder WQE and set wqe_end to the end of the WQE.
 */
static int mlx5_ib_mr_responder_pfault_handler_srq(struct mlx5_ib_dev *dev,
						   struct mlx5_ib_srq *srq,
						   void **wqe, void **wqe_end,
						   int wqe_length)
{
	int wqe_size = 1 << srq->msrq.wqe_shift;

	if (wqe_size > wqe_length) {
		mlx5_ib_err(dev, "Couldn't read all of the receive WQE's content\n");
		return -EFAULT;
	}

	*wqe_end = *wqe + wqe_size;
	*wqe += sizeof(struct mlx5_wqe_srq_next_seg);

	return 0;
}

static int mlx5_ib_mr_responder_pfault_handler_rq(struct mlx5_ib_dev *dev,
						  struct mlx5_ib_qp *qp,
						  void *wqe, void **wqe_end,
						  int wqe_length)
{
	struct mlx5_ib_wq *wq = &qp->rq;
	int wqe_size = 1 << wq->wqe_shift;

	if (qp->flags_en & MLX5_QP_FLAG_SIGNATURE) {
		mlx5_ib_err(dev, "ODP fault with WQE signatures is not supported\n");
		return -EFAULT;
	}

	if (wqe_size > wqe_length) {
		mlx5_ib_err(dev, "Couldn't read all of the receive WQE's content\n");
		return -EFAULT;
	}

	*wqe_end = wqe + wqe_size;

	return 0;
}

static inline struct mlx5_core_rsc_common *odp_get_rsc(struct mlx5_ib_dev *dev,
						       u32 wq_num, int pf_type)
{
	struct mlx5_core_rsc_common *common = NULL;
	struct mlx5_core_srq *srq;

	switch (pf_type) {
	case MLX5_WQE_PF_TYPE_RMP:
		srq = mlx5_cmd_get_srq(dev, wq_num);
		if (srq)
			common = &srq->common;
		break;
	case MLX5_WQE_PF_TYPE_REQ_SEND_OR_WRITE:
	case MLX5_WQE_PF_TYPE_RESP:
	case MLX5_WQE_PF_TYPE_REQ_READ_OR_ATOMIC:
		common = mlx5_core_res_hold(dev, wq_num, MLX5_RES_QP);
		break;
	default:
		break;
	}

	return common;
}

static inline struct mlx5_ib_qp *res_to_qp(struct mlx5_core_rsc_common *res)
{
	struct mlx5_core_qp *mqp = (struct mlx5_core_qp *)res;

	return to_mibqp(mqp);
}

static inline struct mlx5_ib_srq *res_to_srq(struct mlx5_core_rsc_common *res)
{
	struct mlx5_core_srq *msrq =
		container_of(res, struct mlx5_core_srq, common);

	return to_mibsrq(msrq);
}

static void mlx5_ib_mr_wqe_pfault_handler(struct mlx5_ib_dev *dev,
					  struct mlx5_pagefault *pfault)
{
	bool sq = pfault->type & MLX5_PFAULT_REQUESTOR;
	u16 wqe_index = pfault->wqe.wqe_index;
	void *wqe, *wqe_start = NULL, *wqe_end = NULL;
	u32 bytes_mapped, total_wqe_bytes;
	struct mlx5_core_rsc_common *res;
	int resume_with_error = 1;
	struct mlx5_ib_qp *qp;
	size_t bytes_copied;
	int ret = 0;

	res = odp_get_rsc(dev, pfault->wqe.wq_num, pfault->type);
	if (!res) {
		mlx5_ib_dbg(dev, "wqe page fault for missing resource %d\n", pfault->wqe.wq_num);
		return;
	}

	if (res->res != MLX5_RES_QP && res->res != MLX5_RES_SRQ &&
	    res->res != MLX5_RES_XSRQ) {
		mlx5_ib_err(dev, "wqe page fault for unsupported type %d\n",
			    pfault->type);
		goto resolve_page_fault;
	}

	wqe_start = (void *)__get_free_page(GFP_KERNEL);
	if (!wqe_start) {
		mlx5_ib_err(dev, "Error allocating memory for IO page fault handling.\n");
		goto resolve_page_fault;
	}

	wqe = wqe_start;
	qp = (res->res == MLX5_RES_QP) ? res_to_qp(res) : NULL;
	if (qp && sq) {
		ret = mlx5_ib_read_wqe_sq(qp, wqe_index, wqe, PAGE_SIZE,
					  &bytes_copied);
		if (ret)
			goto read_user;
		ret = mlx5_ib_mr_initiator_pfault_handler(
			dev, pfault, qp, &wqe, &wqe_end, bytes_copied);
	} else if (qp && !sq) {
		ret = mlx5_ib_read_wqe_rq(qp, wqe_index, wqe, PAGE_SIZE,
					  &bytes_copied);
		if (ret)
			goto read_user;
		ret = mlx5_ib_mr_responder_pfault_handler_rq(
			dev, qp, wqe, &wqe_end, bytes_copied);
	} else if (!qp) {
		struct mlx5_ib_srq *srq = res_to_srq(res);

		ret = mlx5_ib_read_wqe_srq(srq, wqe_index, wqe, PAGE_SIZE,
					   &bytes_copied);
		if (ret)
			goto read_user;
		ret = mlx5_ib_mr_responder_pfault_handler_srq(
			dev, srq, &wqe, &wqe_end, bytes_copied);
	}

	if (ret < 0 || wqe >= wqe_end)
		goto resolve_page_fault;

	ret = pagefault_data_segments(dev, pfault, wqe, wqe_end, &bytes_mapped,
				      &total_wqe_bytes, !sq);
	if (ret == -EAGAIN)
		goto out;

	if (ret < 0 || total_wqe_bytes > bytes_mapped)
		goto resolve_page_fault;

out:
	ret = 0;
	resume_with_error = 0;

read_user:
	if (ret)
		mlx5_ib_err(
			dev,
			"Failed reading a WQE following page fault, error %d, wqe_index %x, qpn %llx\n",
			ret, wqe_index, pfault->token);

resolve_page_fault:
	mlx5_ib_page_fault_resume(dev, pfault, resume_with_error);
	mlx5_ib_dbg(dev, "PAGE FAULT completed. QP 0x%x resume_with_error=%d, type: 0x%x\n",
		    pfault->wqe.wq_num, resume_with_error,
		    pfault->type);
	mlx5_core_res_put(res);
	free_page((unsigned long)wqe_start);
}

static void mlx5_ib_mr_rdma_pfault_handler(struct mlx5_ib_dev *dev,
					   struct mlx5_pagefault *pfault)
{
	u64 address;
	u32 length;
	u32 prefetch_len = pfault->bytes_committed;
	int prefetch_activated = 0;
	u32 rkey = pfault->rdma.r_key;
	int ret;

	/* The RDMA responder handler handles the page fault in two parts.
	 * First it brings the necessary pages for the current packet
	 * (and uses the pfault context), and then (after resuming the QP)
	 * prefetches more pages. The second operation cannot use the pfault
	 * context and therefore uses the dummy_pfault context allocated on
	 * the stack */
	pfault->rdma.rdma_va += pfault->bytes_committed;
	pfault->rdma.rdma_op_len -= min(pfault->bytes_committed,
					 pfault->rdma.rdma_op_len);
	pfault->bytes_committed = 0;

	address = pfault->rdma.rdma_va;
	length  = pfault->rdma.rdma_op_len;

	/* For some operations, the hardware cannot tell the exact message
	 * length, and in those cases it reports zero. Use prefetch
	 * logic. */
	if (length == 0) {
		prefetch_activated = 1;
		length = pfault->rdma.packet_size;
		prefetch_len = min(MAX_PREFETCH_LEN, prefetch_len);
	}

	ret = pagefault_single_data_segment(dev, NULL, rkey, address, length,
					    &pfault->bytes_committed, NULL);
	if (ret == -EAGAIN) {
		/* We're racing with an invalidation, don't prefetch */
		prefetch_activated = 0;
	} else if (ret < 0) {
		mlx5_ib_page_fault_resume(dev, pfault, 1);
		if (ret != -ENOENT)
			mlx5_ib_dbg(dev, "PAGE FAULT error %d. QP 0x%llx, type: 0x%x\n",
				    ret, pfault->token, pfault->type);
		return;
	}

	mlx5_ib_page_fault_resume(dev, pfault, 0);
	mlx5_ib_dbg(dev, "PAGE FAULT completed. QP 0x%llx, type: 0x%x, prefetch_activated: %d\n",
		    pfault->token, pfault->type,
		    prefetch_activated);

	/* At this point, there might be a new pagefault already arriving in
	 * the eq, switch to the dummy pagefault for the rest of the
	 * processing. We're still OK with the objects being alive as the
	 * work-queue is being fenced. */

	if (prefetch_activated) {
		u32 bytes_committed = 0;

		ret = pagefault_single_data_segment(dev, NULL, rkey, address,
						    prefetch_len,
						    &bytes_committed, NULL);
		if (ret < 0 && ret != -EAGAIN) {
			mlx5_ib_dbg(dev, "Prefetch failed. ret: %d, QP 0x%llx, address: 0x%.16llx, length = 0x%.16x\n",
				    ret, pfault->token, address, prefetch_len);
		}
	}
}

#define MLX5_MEMORY_PAGE_FAULT_FLAGS_LAST BIT(7)
static void mlx5_ib_mr_memory_pfault_handler(struct mlx5_ib_dev *dev,
					     struct mlx5_pagefault *pfault)
{
	u64 prefetch_va =
		pfault->memory.va - pfault->memory.prefetch_before_byte_count;
	size_t prefetch_size = pfault->memory.prefetch_before_byte_count +
			       pfault->memory.fault_byte_count +
			       pfault->memory.prefetch_after_byte_count;
	struct mlx5_ib_mkey *mmkey;
	struct mlx5_ib_mr *mr, *child_mr;
	int ret = 0;

	mmkey = find_odp_mkey(dev, pfault->memory.mkey);
	if (IS_ERR(mmkey))
		goto err;

	switch (mmkey->type) {
	case MLX5_MKEY_IMPLICIT_CHILD:
		child_mr = container_of(mmkey, struct mlx5_ib_mr, mmkey);
		mr = child_mr->parent;
		break;
	case MLX5_MKEY_NULL:
		mr = container_of(mmkey, struct mlx5_ib_mr, null_mmkey);
		break;
	default:
		mr = container_of(mmkey, struct mlx5_ib_mr, mmkey);
		break;
	}

	/* If prefetch fails, handle only demanded page fault */
	ret = pagefault_mr(mr, prefetch_va, prefetch_size, NULL, 0, true);
	if (ret < 0) {
		ret = pagefault_mr(mr, pfault->memory.va,
				   pfault->memory.fault_byte_count, NULL, 0,
				   true);
		if (ret < 0)
			goto err;
	}

	mlx5_update_odp_stats(mr, faults, ret);
	mlx5r_deref_odp_mkey(mmkey);

	if (pfault->memory.flags & MLX5_MEMORY_PAGE_FAULT_FLAGS_LAST)
		mlx5_ib_page_fault_resume(dev, pfault, 0);

	mlx5_ib_dbg(
		dev,
		"PAGE FAULT completed %s. token 0x%llx, mkey: 0x%x, va: 0x%llx, byte_count: 0x%x\n",
		pfault->memory.flags & MLX5_MEMORY_PAGE_FAULT_FLAGS_LAST ?
			"" :
			"without resume cmd",
		pfault->token, pfault->memory.mkey, pfault->memory.va,
		pfault->memory.fault_byte_count);

	return;

err:
	if (!IS_ERR(mmkey))
		mlx5r_deref_odp_mkey(mmkey);
	mlx5_ib_page_fault_resume(dev, pfault, 1);
	mlx5_ib_dbg(
		dev,
		"PAGE FAULT error. token 0x%llx, mkey: 0x%x, va: 0x%llx, byte_count: 0x%x, err: %d\n",
		pfault->token, pfault->memory.mkey, pfault->memory.va,
		pfault->memory.fault_byte_count, ret);
}

static void mlx5_ib_pfault(struct mlx5_ib_dev *dev, struct mlx5_pagefault *pfault)
{
	u8 event_subtype = pfault->event_subtype;

	switch (event_subtype) {
	case MLX5_PFAULT_SUBTYPE_WQE:
		mlx5_ib_mr_wqe_pfault_handler(dev, pfault);
		break;
	case MLX5_PFAULT_SUBTYPE_RDMA:
		mlx5_ib_mr_rdma_pfault_handler(dev, pfault);
		break;
	case MLX5_PFAULT_SUBTYPE_MEMORY:
		mlx5_ib_mr_memory_pfault_handler(dev, pfault);
		break;
	default:
		mlx5_ib_err(dev, "Invalid page fault event subtype: 0x%x\n",
			    event_subtype);
		mlx5_ib_page_fault_resume(dev, pfault, 1);
	}
}

static void mlx5_ib_eqe_pf_action(struct work_struct *work)
{
	struct mlx5_pagefault *pfault = container_of(work,
						     struct mlx5_pagefault,
						     work);
	struct mlx5_ib_pf_eq *eq = pfault->eq;

	mlx5_ib_pfault(eq->dev, pfault);
	mempool_free(pfault, eq->pool);
}

#define MEMORY_SCHEME_PAGE_FAULT_GRANULARITY 4096
static void mlx5_ib_eq_pf_process(struct mlx5_ib_pf_eq *eq)
{
	struct mlx5_eqe_page_fault *pf_eqe;
	struct mlx5_pagefault *pfault;
	struct mlx5_eqe *eqe;
	int cc = 0;

	while ((eqe = mlx5_eq_get_eqe(eq->core, cc))) {
		pfault = mempool_alloc(eq->pool, GFP_ATOMIC);
		if (!pfault) {
			schedule_work(&eq->work);
			break;
		}

		pf_eqe = &eqe->data.page_fault;
		pfault->event_subtype = eqe->sub_type;

		switch (eqe->sub_type) {
		case MLX5_PFAULT_SUBTYPE_RDMA:
			/* RDMA based event */
			pfault->bytes_committed =
				be32_to_cpu(pf_eqe->rdma.bytes_committed);
			pfault->type =
				be32_to_cpu(pf_eqe->rdma.pftype_token) >> 24;
			pfault->token =
				be32_to_cpu(pf_eqe->rdma.pftype_token) &
				MLX5_24BIT_MASK;
			pfault->rdma.r_key =
				be32_to_cpu(pf_eqe->rdma.r_key);
			pfault->rdma.packet_size =
				be16_to_cpu(pf_eqe->rdma.packet_length);
			pfault->rdma.rdma_op_len =
				be32_to_cpu(pf_eqe->rdma.rdma_op_len);
			pfault->rdma.rdma_va =
				be64_to_cpu(pf_eqe->rdma.rdma_va);
			mlx5_ib_dbg(
				eq->dev,
				"PAGE_FAULT: subtype: 0x%02x, bytes_committed: 0x%06x, type:0x%x, token: 0x%06llx, r_key: 0x%08x\n",
				eqe->sub_type, pfault->bytes_committed,
				pfault->type, pfault->token,
				pfault->rdma.r_key);
			mlx5_ib_dbg(eq->dev,
				    "PAGE_FAULT: rdma_op_len: 0x%08x, rdma_va: 0x%016llx\n",
				    pfault->rdma.rdma_op_len,
				    pfault->rdma.rdma_va);
			break;

		case MLX5_PFAULT_SUBTYPE_WQE:
			/* WQE based event */
			pfault->bytes_committed =
				be32_to_cpu(pf_eqe->wqe.bytes_committed);
			pfault->type =
				(be32_to_cpu(pf_eqe->wqe.pftype_wq) >> 24) & 0x7;
			pfault->token =
				be32_to_cpu(pf_eqe->wqe.token);
			pfault->wqe.wq_num =
				be32_to_cpu(pf_eqe->wqe.pftype_wq) &
				MLX5_24BIT_MASK;
			pfault->wqe.wqe_index =
				be16_to_cpu(pf_eqe->wqe.wqe_index);
			pfault->wqe.packet_size =
				be16_to_cpu(pf_eqe->wqe.packet_length);
			mlx5_ib_dbg(
				eq->dev,
				"PAGE_FAULT: subtype: 0x%02x, bytes_committed: 0x%06x, type:0x%x, token: 0x%06llx, wq_num: 0x%06x, wqe_index: 0x%04x\n",
				eqe->sub_type, pfault->bytes_committed,
				pfault->type, pfault->token, pfault->wqe.wq_num,
				pfault->wqe.wqe_index);
			break;

		case MLX5_PFAULT_SUBTYPE_MEMORY:
			/* Memory based event */
			pfault->bytes_committed = 0;
			pfault->token =
				be32_to_cpu(pf_eqe->memory.token31_0) |
				((u64)be16_to_cpu(pf_eqe->memory.token47_32)
				 << 32);
			pfault->memory.va = be64_to_cpu(pf_eqe->memory.va);
			pfault->memory.mkey = be32_to_cpu(pf_eqe->memory.mkey);
			pfault->memory.fault_byte_count = (be32_to_cpu(
				pf_eqe->memory.demand_fault_pages) >> 12) *
				MEMORY_SCHEME_PAGE_FAULT_GRANULARITY;
			pfault->memory.prefetch_before_byte_count =
				be16_to_cpu(
					pf_eqe->memory.pre_demand_fault_pages) *
				MEMORY_SCHEME_PAGE_FAULT_GRANULARITY;
			pfault->memory.prefetch_after_byte_count =
				be16_to_cpu(
					pf_eqe->memory.post_demand_fault_pages) *
				MEMORY_SCHEME_PAGE_FAULT_GRANULARITY;
			pfault->memory.flags = pf_eqe->memory.flags;
			mlx5_ib_dbg(
				eq->dev,
				"PAGE_FAULT: subtype: 0x%02x, token: 0x%06llx, mkey: 0x%06x, fault_byte_count: 0x%06x, va: 0x%016llx, flags: 0x%02x\n",
				eqe->sub_type, pfault->token,
				pfault->memory.mkey,
				pfault->memory.fault_byte_count,
				pfault->memory.va, pfault->memory.flags);
			mlx5_ib_dbg(
				eq->dev,
				"PAGE_FAULT: prefetch size: before: 0x%06x, after 0x%06x\n",
				pfault->memory.prefetch_before_byte_count,
				pfault->memory.prefetch_after_byte_count);
			break;

		default:
			mlx5_ib_warn(eq->dev,
				     "Unsupported page fault event sub-type: 0x%02hhx\n",
				     eqe->sub_type);
			/* Unsupported page faults should still be
			 * resolved by the page fault handler
			 */
		}

		pfault->eq = eq;
		INIT_WORK(&pfault->work, mlx5_ib_eqe_pf_action);
		queue_work(eq->wq, &pfault->work);

		cc = mlx5_eq_update_cc(eq->core, ++cc);
	}

	mlx5_eq_update_ci(eq->core, cc, 1);
}

static int mlx5_ib_eq_pf_int(struct notifier_block *nb, unsigned long type,
			     void *data)
{
	struct mlx5_ib_pf_eq *eq =
		container_of(nb, struct mlx5_ib_pf_eq, irq_nb);
	unsigned long flags;

	if (spin_trylock_irqsave(&eq->lock, flags)) {
		mlx5_ib_eq_pf_process(eq);
		spin_unlock_irqrestore(&eq->lock, flags);
	} else {
		schedule_work(&eq->work);
	}

	return IRQ_HANDLED;
}

/* mempool_refill() was proposed but unfortunately wasn't accepted
 * http://lkml.iu.edu/hypermail/linux/kernel/1512.1/05073.html
 * Cheap workaround.
 */
static void mempool_refill(mempool_t *pool)
{
	while (pool->curr_nr < pool->min_nr)
		mempool_free(mempool_alloc(pool, GFP_KERNEL), pool);
}

static void mlx5_ib_eq_pf_action(struct work_struct *work)
{
	struct mlx5_ib_pf_eq *eq =
		container_of(work, struct mlx5_ib_pf_eq, work);

	mempool_refill(eq->pool);

	spin_lock_irq(&eq->lock);
	mlx5_ib_eq_pf_process(eq);
	spin_unlock_irq(&eq->lock);
}

enum {
	MLX5_IB_NUM_PF_EQE	= 0x1000,
	MLX5_IB_NUM_PF_DRAIN	= 64,
};

int mlx5r_odp_create_eq(struct mlx5_ib_dev *dev, struct mlx5_ib_pf_eq *eq)
{
	struct mlx5_eq_param param = {};
	int err = 0;

	mutex_lock(&dev->odp_eq_mutex);
	if (eq->core)
		goto unlock;
	INIT_WORK(&eq->work, mlx5_ib_eq_pf_action);
	spin_lock_init(&eq->lock);
	eq->dev = dev;

	eq->pool = mempool_create_kmalloc_pool(MLX5_IB_NUM_PF_DRAIN,
					       sizeof(struct mlx5_pagefault));
	if (!eq->pool) {
		err = -ENOMEM;
		goto unlock;
	}

	eq->wq = alloc_workqueue("mlx5_ib_page_fault",
				 WQ_HIGHPRI | WQ_UNBOUND | WQ_MEM_RECLAIM,
				 MLX5_NUM_CMD_EQE);
	if (!eq->wq) {
		err = -ENOMEM;
		goto err_mempool;
	}

	eq->irq_nb.notifier_call = mlx5_ib_eq_pf_int;
	param = (struct mlx5_eq_param) {
		.nent = MLX5_IB_NUM_PF_EQE,
	};
	param.mask[0] = 1ull << MLX5_EVENT_TYPE_PAGE_FAULT;
	eq->core = mlx5_eq_create_generic(dev->mdev, &param);
	if (IS_ERR(eq->core)) {
		err = PTR_ERR(eq->core);
		goto err_wq;
	}
	err = mlx5_eq_enable(dev->mdev, eq->core, &eq->irq_nb);
	if (err) {
		mlx5_ib_err(dev, "failed to enable odp EQ %d\n", err);
		goto err_eq;
	}

	mutex_unlock(&dev->odp_eq_mutex);
	return 0;
err_eq:
	mlx5_eq_destroy_generic(dev->mdev, eq->core);
err_wq:
	eq->core = NULL;
	destroy_workqueue(eq->wq);
err_mempool:
	mempool_destroy(eq->pool);
unlock:
	mutex_unlock(&dev->odp_eq_mutex);
	return err;
}

static int
mlx5_ib_odp_destroy_eq(struct mlx5_ib_dev *dev, struct mlx5_ib_pf_eq *eq)
{
	int err;

	if (!eq->core)
		return 0;
	mlx5_eq_disable(dev->mdev, eq->core, &eq->irq_nb);
	err = mlx5_eq_destroy_generic(dev->mdev, eq->core);
	cancel_work_sync(&eq->work);
	destroy_workqueue(eq->wq);
	mempool_destroy(eq->pool);

	return err;
}

int mlx5_odp_init_mkey_cache(struct mlx5_ib_dev *dev)
{
	struct mlx5r_cache_rb_key rb_key = {
		.access_mode = MLX5_MKC_ACCESS_MODE_KSM,
		.ndescs = mlx5_imr_ksm_entries,
	};
	struct mlx5_cache_ent *ent;

	if (!(dev->odp_caps.general_caps & IB_ODP_SUPPORT_IMPLICIT))
		return 0;

	ent = mlx5r_cache_create_ent_locked(dev, rb_key, true);
	if (IS_ERR(ent))
		return PTR_ERR(ent);

	return 0;
}

static const struct ib_device_ops mlx5_ib_dev_odp_ops = {
	.advise_mr = mlx5_ib_advise_mr,
};

int mlx5_ib_odp_init_one(struct mlx5_ib_dev *dev)
{
	internal_fill_odp_caps(dev);

	if (!(dev->odp_caps.general_caps & IB_ODP_SUPPORT))
		return 0;

	ib_set_device_ops(&dev->ib_dev, &mlx5_ib_dev_odp_ops);

	mutex_init(&dev->odp_eq_mutex);
	return 0;
}

void mlx5_ib_odp_cleanup_one(struct mlx5_ib_dev *dev)
{
	if (!(dev->odp_caps.general_caps & IB_ODP_SUPPORT))
		return;

	mlx5_ib_odp_destroy_eq(dev, &dev->odp_pf_eq);
}

int mlx5_ib_odp_init(void)
{
	mlx5_imr_ksm_entries = BIT_ULL(get_order(TASK_SIZE) -
				       MLX5_IMR_MTT_BITS);

	return 0;
}

struct prefetch_mr_work {
	struct work_struct work;
	u32 pf_flags;
	u32 num_sge;
	struct {
		u64 io_virt;
		struct mlx5_ib_mr *mr;
		size_t length;
	} frags[];
};

static void destroy_prefetch_work(struct prefetch_mr_work *work)
{
	u32 i;

	for (i = 0; i < work->num_sge; ++i)
		mlx5r_deref_odp_mkey(&work->frags[i].mr->mmkey);

	kvfree(work);
}

static struct mlx5_ib_mr *
get_prefetchable_mr(struct ib_pd *pd, enum ib_uverbs_advise_mr_advice advice,
		    u32 lkey)
{
	struct mlx5_ib_dev *dev = to_mdev(pd->device);
	struct mlx5_ib_mr *mr = NULL;
	struct mlx5_ib_mkey *mmkey;

	xa_lock(&dev->odp_mkeys);
	mmkey = xa_load(&dev->odp_mkeys, mlx5_base_mkey(lkey));
	if (!mmkey || mmkey->key != lkey) {
		mr = ERR_PTR(-ENOENT);
		goto end;
	}
	if (mmkey->type != MLX5_MKEY_MR) {
		mr = ERR_PTR(-EINVAL);
		goto end;
	}

	mr = container_of(mmkey, struct mlx5_ib_mr, mmkey);

	if (mr->ibmr.pd != pd) {
		mr = ERR_PTR(-EPERM);
		goto end;
	}

	/* prefetch with write-access must be supported by the MR */
	if (advice == IB_UVERBS_ADVISE_MR_ADVICE_PREFETCH_WRITE &&
	    !mr->umem->writable) {
		mr = ERR_PTR(-EPERM);
		goto end;
	}

	refcount_inc(&mmkey->usecount);
end:
	xa_unlock(&dev->odp_mkeys);
	return mr;
}

static void mlx5_ib_prefetch_mr_work(struct work_struct *w)
{
	struct prefetch_mr_work *work =
		container_of(w, struct prefetch_mr_work, work);
	u32 bytes_mapped = 0;
	int ret;
	u32 i;

	/* We rely on IB/core that work is executed if we have num_sge != 0 only. */
	WARN_ON(!work->num_sge);
	for (i = 0; i < work->num_sge; ++i) {
		ret = pagefault_mr(work->frags[i].mr, work->frags[i].io_virt,
				   work->frags[i].length, &bytes_mapped,
				   work->pf_flags, false);
		if (ret <= 0)
			continue;
		mlx5_update_odp_stats(work->frags[i].mr, prefetch, ret);
	}

	destroy_prefetch_work(work);
}

static int init_prefetch_work(struct ib_pd *pd,
			       enum ib_uverbs_advise_mr_advice advice,
			       u32 pf_flags, struct prefetch_mr_work *work,
			       struct ib_sge *sg_list, u32 num_sge)
{
	u32 i;

	INIT_WORK(&work->work, mlx5_ib_prefetch_mr_work);
	work->pf_flags = pf_flags;

	for (i = 0; i < num_sge; ++i) {
		struct mlx5_ib_mr *mr;

		mr = get_prefetchable_mr(pd, advice, sg_list[i].lkey);
		if (IS_ERR(mr)) {
			work->num_sge = i;
			return PTR_ERR(mr);
		}
		work->frags[i].io_virt = sg_list[i].addr;
		work->frags[i].length = sg_list[i].length;
		work->frags[i].mr = mr;
	}
	work->num_sge = num_sge;
	return 0;
}

static int mlx5_ib_prefetch_sg_list(struct ib_pd *pd,
				    enum ib_uverbs_advise_mr_advice advice,
				    u32 pf_flags, struct ib_sge *sg_list,
				    u32 num_sge)
{
	u32 bytes_mapped = 0;
	int ret = 0;
	u32 i;

	for (i = 0; i < num_sge; ++i) {
		struct mlx5_ib_mr *mr;

		mr = get_prefetchable_mr(pd, advice, sg_list[i].lkey);
		if (IS_ERR(mr))
			return PTR_ERR(mr);
		ret = pagefault_mr(mr, sg_list[i].addr, sg_list[i].length,
				   &bytes_mapped, pf_flags, false);
		if (ret < 0) {
			mlx5r_deref_odp_mkey(&mr->mmkey);
			return ret;
		}
		mlx5_update_odp_stats(mr, prefetch, ret);
		mlx5r_deref_odp_mkey(&mr->mmkey);
	}

	return 0;
}

int mlx5_ib_advise_mr_prefetch(struct ib_pd *pd,
			       enum ib_uverbs_advise_mr_advice advice,
			       u32 flags, struct ib_sge *sg_list, u32 num_sge)
{
	u32 pf_flags = 0;
	struct prefetch_mr_work *work;
	int rc;

	if (advice == IB_UVERBS_ADVISE_MR_ADVICE_PREFETCH)
		pf_flags |= MLX5_PF_FLAGS_DOWNGRADE;

	if (advice == IB_UVERBS_ADVISE_MR_ADVICE_PREFETCH_NO_FAULT)
		pf_flags |= MLX5_PF_FLAGS_SNAPSHOT;

	if (flags & IB_UVERBS_ADVISE_MR_FLAG_FLUSH)
		return mlx5_ib_prefetch_sg_list(pd, advice, pf_flags, sg_list,
						num_sge);

	work = kvzalloc(struct_size(work, frags, num_sge), GFP_KERNEL);
	if (!work)
		return -ENOMEM;

	rc = init_prefetch_work(pd, advice, pf_flags, work, sg_list, num_sge);
	if (rc) {
		destroy_prefetch_work(work);
		return rc;
	}
	queue_work(system_unbound_wq, &work->work);
	return 0;
}<|MERGE_RESOLUTION|>--- conflicted
+++ resolved
@@ -238,12 +238,6 @@
 	if (!refcount_inc_not_zero(&imr->mmkey.usecount))
 		return;
 
-<<<<<<< HEAD
-	xa_erase(&imr->implicit_children, idx);
-	if (MLX5_CAP_ODP(mr_to_mdev(mr)->mdev, mem_page_fault))
-		xa_erase(&mr_to_mdev(mr)->odp_mkeys,
-			 mlx5_base_mkey(mr->mmkey.key));
-=======
 	xa_lock(&imr->implicit_children);
 	if (__xa_cmpxchg(&imr->implicit_children, idx, mr, NULL, GFP_KERNEL) !=
 	    mr) {
@@ -251,8 +245,10 @@
 		return;
 	}
 
+	if (MLX5_CAP_ODP(mr_to_mdev(mr)->mdev, mem_page_fault))
+		__xa_erase(&mr_to_mdev(mr)->odp_mkeys,
+			   mlx5_base_mkey(mr->mmkey.key));
 	xa_unlock(&imr->implicit_children);
->>>>>>> c7b01d2d
 
 	/* Freeing a MR is a sleeping operation, so bounce to a work queue */
 	INIT_WORK(&mr->odp_destroy.work, free_implicit_child_mr_work);
@@ -520,18 +516,18 @@
 		refcount_inc(&ret->mmkey.usecount);
 		goto out_lock;
 	}
-	xa_unlock(&imr->implicit_children);
 
 	if (MLX5_CAP_ODP(dev->mdev, mem_page_fault)) {
-		ret = xa_store(&dev->odp_mkeys, mlx5_base_mkey(mr->mmkey.key),
-			       &mr->mmkey, GFP_KERNEL);
+		ret = __xa_store(&dev->odp_mkeys, mlx5_base_mkey(mr->mmkey.key),
+				 &mr->mmkey, GFP_KERNEL);
 		if (xa_is_err(ret)) {
 			ret = ERR_PTR(xa_err(ret));
-			xa_erase(&imr->implicit_children, idx);
-			goto out_mr;
+			__xa_erase(&imr->implicit_children, idx);
+			goto out_lock;
 		}
 		mr->mmkey.type = MLX5_MKEY_IMPLICIT_CHILD;
 	}
+	xa_unlock(&imr->implicit_children);
 	mlx5_ib_dbg(mr_to_mdev(imr), "key %x mr %p\n", mr->mmkey.key, mr);
 	return mr;
 
