--- conflicted
+++ resolved
@@ -417,14 +417,9 @@
 	if (IS_ERR(odp))
 		return ERR_CAST(odp);
 
-<<<<<<< HEAD
-	mr = mlx5_mr_cache_alloc(dev, &dev->cache.ent[MLX5_IMR_MTT_CACHE_ENTRY],
-				 imr->access_flags);
-=======
 	mr = mlx5_mr_cache_alloc(dev, imr->access_flags,
 				 MLX5_MKC_ACCESS_MODE_MTT,
 				 MLX5_IMR_MTT_ENTRIES);
->>>>>>> eb3cdb58
 	if (IS_ERR(mr)) {
 		ib_umem_odp_release(odp);
 		return mr;
@@ -498,14 +493,8 @@
 	if (IS_ERR(umem_odp))
 		return ERR_CAST(umem_odp);
 
-<<<<<<< HEAD
-	imr = mlx5_mr_cache_alloc(dev,
-				  &dev->cache.ent[MLX5_IMR_KSM_CACHE_ENTRY],
-				  access_flags);
-=======
 	imr = mlx5_mr_cache_alloc(dev, access_flags, MLX5_MKC_ACCESS_MODE_KSM,
 				  mlx5_imr_ksm_entries);
->>>>>>> eb3cdb58
 	if (IS_ERR(imr)) {
 		ib_umem_odp_release(umem_odp);
 		return imr;
@@ -1599,11 +1588,7 @@
 	return err;
 }
 
-<<<<<<< HEAD
-void mlx5_odp_init_mkey_cache_entry(struct mlx5_cache_ent *ent)
-=======
 int mlx5_odp_init_mkey_cache(struct mlx5_ib_dev *dev)
->>>>>>> eb3cdb58
 {
 	struct mlx5r_cache_rb_key rb_key = {
 		.access_mode = MLX5_MKC_ACCESS_MODE_KSM,
@@ -1611,23 +1596,6 @@
 	};
 	struct mlx5_cache_ent *ent;
 
-<<<<<<< HEAD
-	switch (ent->order - 2) {
-	case MLX5_IMR_MTT_CACHE_ENTRY:
-		ent->page = PAGE_SHIFT;
-		ent->ndescs = MLX5_IMR_MTT_ENTRIES;
-		ent->access_mode = MLX5_MKC_ACCESS_MODE_MTT;
-		ent->limit = 0;
-		break;
-
-	case MLX5_IMR_KSM_CACHE_ENTRY:
-		ent->page = MLX5_KSM_PAGE_SHIFT;
-		ent->ndescs = mlx5_imr_ksm_entries;
-		ent->access_mode = MLX5_MKC_ACCESS_MODE_KSM;
-		ent->limit = 0;
-		break;
-	}
-=======
 	if (!(dev->odp_caps.general_caps & IB_ODP_SUPPORT_IMPLICIT))
 		return 0;
 
@@ -1636,7 +1604,6 @@
 		return PTR_ERR(ent);
 
 	return 0;
->>>>>>> eb3cdb58
 }
 
 static const struct ib_device_ops mlx5_ib_dev_odp_ops = {
