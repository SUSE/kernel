/*
 * Copyright (c) 2013-2015, Mellanox Technologies. All rights reserved.
 *
 * This software is available to you under a choice of one of two
 * licenses.  You may choose to be licensed under the terms of the GNU
 * General Public License (GPL) Version 2, available from the file
 * COPYING in the main directory of this source tree, or the
 * OpenIB.org BSD license below:
 *
 *     Redistribution and use in source and binary forms, with or
 *     without modification, are permitted provided that the following
 *     conditions are met:
 *
 *      - Redistributions of source code must retain the above
 *        copyright notice, this list of conditions and the following
 *        disclaimer.
 *
 *      - Redistributions in binary form must reproduce the above
 *        copyright notice, this list of conditions and the following
 *        disclaimer in the documentation and/or other materials
 *        provided with the distribution.
 *
 * THE SOFTWARE IS PROVIDED "AS IS", WITHOUT WARRANTY OF ANY KIND,
 * EXPRESS OR IMPLIED, INCLUDING BUT NOT LIMITED TO THE WARRANTIES OF
 * MERCHANTABILITY, FITNESS FOR A PARTICULAR PURPOSE AND
 * NONINFRINGEMENT. IN NO EVENT SHALL THE AUTHORS OR COPYRIGHT HOLDERS
 * BE LIABLE FOR ANY CLAIM, DAMAGES OR OTHER LIABILITY, WHETHER IN AN
 * ACTION OF CONTRACT, TORT OR OTHERWISE, ARISING FROM, OUT OF OR IN
 * CONNECTION WITH THE SOFTWARE OR THE USE OR OTHER DEALINGS IN THE
 * SOFTWARE.
 */

#include "mlx5_ib.h"

static __be16 mlx5_ah_get_udp_sport(const struct mlx5_ib_dev *dev,
				  const struct rdma_ah_attr *ah_attr)
{
	enum ib_gid_type gid_type = ah_attr->grh.sgid_attr->gid_type;
	__be16 sport;

	if ((gid_type == IB_GID_TYPE_ROCE_UDP_ENCAP) &&
	    (rdma_ah_get_ah_flags(ah_attr) & IB_AH_GRH) &&
	    (ah_attr->grh.flow_label & IB_GRH_FLOWLABEL_MASK))
		sport = cpu_to_be16(
			rdma_flow_label_to_udp_sport(ah_attr->grh.flow_label));
	else
		sport = mlx5_get_roce_udp_sport_min(dev,
						    ah_attr->grh.sgid_attr);

	return sport;
}

static int create_ib_ah(struct mlx5_ib_dev *dev, struct mlx5_ib_ah *ah,
			 struct rdma_ah_init_attr *init_attr)
{
	struct rdma_ah_attr *ah_attr = init_attr->ah_attr;
	enum ib_gid_type gid_type;
	int rate_val;

	if (rdma_ah_get_ah_flags(ah_attr) & IB_AH_GRH) {
		const struct ib_global_route *grh = rdma_ah_read_grh(ah_attr);

		memcpy(ah->av.rgid, &grh->dgid, 16);
		ah->av.grh_gid_fl = cpu_to_be32(grh->flow_label |
						(1 << 30) |
						grh->sgid_index << 20);
		ah->av.hop_limit = grh->hop_limit;
		ah->av.tclass = grh->traffic_class;
	}

<<<<<<< HEAD
	ah->av.stat_rate_sl =
		(mlx5r_ib_rate(dev, rdma_ah_get_static_rate(ah_attr)) << 4);
=======
	rate_val = mlx5r_ib_rate(dev, rdma_ah_get_static_rate(ah_attr));
	if (rate_val < 0)
		return rate_val;
	ah->av.stat_rate_sl = rate_val << 4;
>>>>>>> 69730cac

	if (ah_attr->type == RDMA_AH_ATTR_TYPE_ROCE) {
		if (init_attr->xmit_slave)
			ah->xmit_port =
				mlx5_lag_get_slave_port(dev->mdev,
							init_attr->xmit_slave);
		gid_type = ah_attr->grh.sgid_attr->gid_type;

		memcpy(ah->av.rmac, ah_attr->roce.dmac,
		       sizeof(ah_attr->roce.dmac));
		ah->av.udp_sport = mlx5_ah_get_udp_sport(dev, ah_attr);
		ah->av.stat_rate_sl |= (rdma_ah_get_sl(ah_attr) & 0x7) << 1;
		if (gid_type == IB_GID_TYPE_ROCE_UDP_ENCAP)
#define MLX5_ECN_ENABLED BIT(1)
			ah->av.tclass |= MLX5_ECN_ENABLED;
	} else {
		ah->av.rlid = cpu_to_be16(rdma_ah_get_dlid(ah_attr));
		ah->av.fl_mlid = rdma_ah_get_path_bits(ah_attr) & 0x7f;
		ah->av.stat_rate_sl |= (rdma_ah_get_sl(ah_attr) & 0xf);
	}

	return 0;
}

int mlx5_ib_create_ah(struct ib_ah *ibah, struct rdma_ah_init_attr *init_attr,
		      struct ib_udata *udata)

{
	struct rdma_ah_attr *ah_attr = init_attr->ah_attr;
	struct mlx5_ib_ah *ah = to_mah(ibah);
	struct mlx5_ib_dev *dev = to_mdev(ibah->device);
	enum rdma_ah_attr_type ah_type = ah_attr->type;

	if ((ah_type == RDMA_AH_ATTR_TYPE_ROCE) &&
	    !(rdma_ah_get_ah_flags(ah_attr) & IB_AH_GRH))
		return -EINVAL;

	if (ah_type == RDMA_AH_ATTR_TYPE_ROCE && udata) {
		int err;
		struct mlx5_ib_create_ah_resp resp = {};
		u32 min_resp_len =
			offsetofend(struct mlx5_ib_create_ah_resp, dmac);

		if (udata->outlen < min_resp_len)
			return -EINVAL;

		resp.response_length = min_resp_len;

		memcpy(resp.dmac, ah_attr->roce.dmac, ETH_ALEN);
		err = ib_copy_to_udata(udata, &resp, resp.response_length);
		if (err)
			return err;
	}

	return create_ib_ah(dev, ah, init_attr);
}

int mlx5_ib_query_ah(struct ib_ah *ibah, struct rdma_ah_attr *ah_attr)
{
	struct mlx5_ib_ah *ah = to_mah(ibah);
	u32 tmp;

	memset(ah_attr, 0, sizeof(*ah_attr));
	ah_attr->type = ibah->type;

	tmp = be32_to_cpu(ah->av.grh_gid_fl);
	if (tmp & (1 << 30)) {
		rdma_ah_set_grh(ah_attr, NULL,
				tmp & 0xfffff,
				(tmp >> 20) & 0xff,
				ah->av.hop_limit,
				ah->av.tclass);
		rdma_ah_set_dgid_raw(ah_attr, ah->av.rgid);
	}
	rdma_ah_set_dlid(ah_attr, be16_to_cpu(ah->av.rlid));
	rdma_ah_set_static_rate(ah_attr, ah->av.stat_rate_sl >> 4);
	rdma_ah_set_sl(ah_attr, ah->av.stat_rate_sl & 0xf);

	return 0;
}<|MERGE_RESOLUTION|>--- conflicted
+++ resolved
@@ -68,15 +68,10 @@
 		ah->av.tclass = grh->traffic_class;
 	}
 
-<<<<<<< HEAD
-	ah->av.stat_rate_sl =
-		(mlx5r_ib_rate(dev, rdma_ah_get_static_rate(ah_attr)) << 4);
-=======
 	rate_val = mlx5r_ib_rate(dev, rdma_ah_get_static_rate(ah_attr));
 	if (rate_val < 0)
 		return rate_val;
 	ah->av.stat_rate_sl = rate_val << 4;
->>>>>>> 69730cac
 
 	if (ah_attr->type == RDMA_AH_ATTR_TYPE_ROCE) {
 		if (init_attr->xmit_slave)
