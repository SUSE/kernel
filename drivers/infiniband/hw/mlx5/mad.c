/*
 * Copyright (c) 2013-2015, Mellanox Technologies. All rights reserved.
 *
 * This software is available to you under a choice of one of two
 * licenses.  You may choose to be licensed under the terms of the GNU
 * General Public License (GPL) Version 2, available from the file
 * COPYING in the main directory of this source tree, or the
 * OpenIB.org BSD license below:
 *
 *     Redistribution and use in source and binary forms, with or
 *     without modification, are permitted provided that the following
 *     conditions are met:
 *
 *      - Redistributions of source code must retain the above
 *        copyright notice, this list of conditions and the following
 *        disclaimer.
 *
 *      - Redistributions in binary form must reproduce the above
 *        copyright notice, this list of conditions and the following
 *        disclaimer in the documentation and/or other materials
 *        provided with the distribution.
 *
 * THE SOFTWARE IS PROVIDED "AS IS", WITHOUT WARRANTY OF ANY KIND,
 * EXPRESS OR IMPLIED, INCLUDING BUT NOT LIMITED TO THE WARRANTIES OF
 * MERCHANTABILITY, FITNESS FOR A PARTICULAR PURPOSE AND
 * NONINFRINGEMENT. IN NO EVENT SHALL THE AUTHORS OR COPYRIGHT HOLDERS
 * BE LIABLE FOR ANY CLAIM, DAMAGES OR OTHER LIABILITY, WHETHER IN AN
 * ACTION OF CONTRACT, TORT OR OTHERWISE, ARISING FROM, OUT OF OR IN
 * CONNECTION WITH THE SOFTWARE OR THE USE OR OTHER DEALINGS IN THE
 * SOFTWARE.
 */

#include <linux/mlx5/vport.h>
#include <rdma/ib_mad.h>
#include <rdma/ib_smi.h>
#include <rdma/ib_pma.h>
#include "mlx5_ib.h"
#include "cmd.h"

enum {
	MLX5_IB_VENDOR_CLASS1 = 0x9,
	MLX5_IB_VENDOR_CLASS2 = 0xa
};

static bool can_do_mad_ifc(struct mlx5_ib_dev *dev, u32 port_num,
			   struct ib_mad *in_mad)
{
	if (in_mad->mad_hdr.mgmt_class != IB_MGMT_CLASS_SUBN_LID_ROUTED &&
	    in_mad->mad_hdr.mgmt_class != IB_MGMT_CLASS_SUBN_DIRECTED_ROUTE)
		return true;
	return dev->port_caps[port_num - 1].has_smi;
}

static int mlx5_MAD_IFC(struct mlx5_ib_dev *dev, int ignore_mkey,
			int ignore_bkey, u32 port, const struct ib_wc *in_wc,
			const struct ib_grh *in_grh, const void *in_mad,
			void *response_mad)
{
	u8 op_modifier = 0;

	if (!can_do_mad_ifc(dev, port, (struct ib_mad *)in_mad))
		return -EPERM;

	/* Key check traps can't be generated unless we have in_wc to
	 * tell us where to send the trap.
	 */
	if (ignore_mkey || !in_wc)
		op_modifier |= 0x1;
	if (ignore_bkey || !in_wc)
		op_modifier |= 0x2;

	return mlx5_cmd_mad_ifc(dev, in_mad, response_mad, op_modifier,
				port);
}

static void pma_cnt_ext_assign(struct ib_pma_portcounters_ext *pma_cnt_ext,
			       void *out)
{
#define MLX5_SUM_CNT(p, cntr1, cntr2)	\
	(MLX5_GET64(query_vport_counter_out, p, cntr1) + \
	MLX5_GET64(query_vport_counter_out, p, cntr2))

	pma_cnt_ext->port_xmit_data =
		cpu_to_be64(MLX5_SUM_CNT(out, transmitted_ib_unicast.octets,
					 transmitted_ib_multicast.octets) >> 2);
	pma_cnt_ext->port_rcv_data =
		cpu_to_be64(MLX5_SUM_CNT(out, received_ib_unicast.octets,
					 received_ib_multicast.octets) >> 2);
	pma_cnt_ext->port_xmit_packets =
		cpu_to_be64(MLX5_SUM_CNT(out, transmitted_ib_unicast.packets,
					 transmitted_ib_multicast.packets));
	pma_cnt_ext->port_rcv_packets =
		cpu_to_be64(MLX5_SUM_CNT(out, received_ib_unicast.packets,
					 received_ib_multicast.packets));
	pma_cnt_ext->port_unicast_xmit_packets =
		MLX5_GET64_BE(query_vport_counter_out,
			      out, transmitted_ib_unicast.packets);
	pma_cnt_ext->port_unicast_rcv_packets =
		MLX5_GET64_BE(query_vport_counter_out,
			      out, received_ib_unicast.packets);
	pma_cnt_ext->port_multicast_xmit_packets =
		MLX5_GET64_BE(query_vport_counter_out,
			      out, transmitted_ib_multicast.packets);
	pma_cnt_ext->port_multicast_rcv_packets =
		MLX5_GET64_BE(query_vport_counter_out,
			      out, received_ib_multicast.packets);
}

static void pma_cnt_assign(struct ib_pma_portcounters *pma_cnt,
			   void *out)
{
	/* Traffic counters will be reported in
	 * their 64bit form via ib_pma_portcounters_ext by default.
	 */
	void *out_pma = MLX5_ADDR_OF(ppcnt_reg, out,
				     counter_set);

#define MLX5_ASSIGN_PMA_CNTR(counter_var, counter_name)	{		\
	counter_var = MLX5_GET_BE(typeof(counter_var),			\
				  ib_port_cntrs_grp_data_layout,	\
				  out_pma, counter_name);		\
	}

	MLX5_ASSIGN_PMA_CNTR(pma_cnt->symbol_error_counter,
			     symbol_error_counter);
	MLX5_ASSIGN_PMA_CNTR(pma_cnt->link_error_recovery_counter,
			     link_error_recovery_counter);
	MLX5_ASSIGN_PMA_CNTR(pma_cnt->link_downed_counter,
			     link_downed_counter);
	MLX5_ASSIGN_PMA_CNTR(pma_cnt->port_rcv_errors,
			     port_rcv_errors);
	MLX5_ASSIGN_PMA_CNTR(pma_cnt->port_rcv_remphys_errors,
			     port_rcv_remote_physical_errors);
	MLX5_ASSIGN_PMA_CNTR(pma_cnt->port_rcv_switch_relay_errors,
			     port_rcv_switch_relay_errors);
	MLX5_ASSIGN_PMA_CNTR(pma_cnt->port_xmit_discards,
			     port_xmit_discards);
	MLX5_ASSIGN_PMA_CNTR(pma_cnt->port_xmit_constraint_errors,
			     port_xmit_constraint_errors);
	MLX5_ASSIGN_PMA_CNTR(pma_cnt->port_xmit_wait,
			     port_xmit_wait);
	MLX5_ASSIGN_PMA_CNTR(pma_cnt->port_rcv_constraint_errors,
			     port_rcv_constraint_errors);
	MLX5_ASSIGN_PMA_CNTR(pma_cnt->link_overrun_errors,
			     link_overrun_errors);
	MLX5_ASSIGN_PMA_CNTR(pma_cnt->vl15_dropped,
			     vl_15_dropped);
}

static void pma_cnt_ext_assign_ppcnt(struct ib_pma_portcounters_ext *cnt_ext,
				     void *out)
{
	void *out_pma = MLX5_ADDR_OF(ppcnt_reg, out,
				     counter_set);

#define MLX5_GET_EXT_CNTR(counter_name)			\
	MLX5_GET64(ib_ext_port_cntrs_grp_data_layout,	\
		   out_pma, counter_name##_high)

	cnt_ext->port_xmit_data =
		cpu_to_be64(MLX5_GET_EXT_CNTR(port_xmit_data) >> 2);
	cnt_ext->port_rcv_data =
		cpu_to_be64(MLX5_GET_EXT_CNTR(port_rcv_data) >> 2);

	cnt_ext->port_xmit_packets =
		cpu_to_be64(MLX5_GET_EXT_CNTR(port_xmit_pkts));
	cnt_ext->port_rcv_packets =
		cpu_to_be64(MLX5_GET_EXT_CNTR(port_rcv_pkts));

	cnt_ext->port_unicast_xmit_packets =
		cpu_to_be64(MLX5_GET_EXT_CNTR(port_unicast_xmit_pkts));
	cnt_ext->port_unicast_rcv_packets =
		cpu_to_be64(MLX5_GET_EXT_CNTR(port_unicast_rcv_pkts));

	cnt_ext->port_multicast_xmit_packets =
		cpu_to_be64(MLX5_GET_EXT_CNTR(port_multicast_xmit_pkts));
	cnt_ext->port_multicast_rcv_packets =
		cpu_to_be64(MLX5_GET_EXT_CNTR(port_multicast_rcv_pkts));
}

static int query_ib_ppcnt(struct mlx5_core_dev *dev, u8 port_num, u8 plane_num,
			  void *out, size_t sz, bool ext)
{
	u32 *in;
	int err;

	in  = kvzalloc(sz, GFP_KERNEL);
	if (!in) {
		err = -ENOMEM;
		return err;
	}

	MLX5_SET(ppcnt_reg, in, local_port, port_num);
	MLX5_SET(ppcnt_reg, in, plane_ind, plane_num);

	if (ext)
		MLX5_SET(ppcnt_reg, in, grp,
			 MLX5_INFINIBAND_EXTENDED_PORT_COUNTERS_GROUP);
	else
		MLX5_SET(ppcnt_reg, in, grp,
			 MLX5_INFINIBAND_PORT_COUNTERS_GROUP);
	err = mlx5_core_access_reg(dev, in, sz, out,
				   sz, MLX5_REG_PPCNT, 0, 0);

	kvfree(in);
	return err;
}

static int process_pma_cmd(struct mlx5_ib_dev *dev, u32 port_num,
			   const struct ib_mad *in_mad, struct ib_mad *out_mad)
{
	struct mlx5_core_dev *mdev;
	bool native_port = true;
	u32 mdev_port_num;
	void *out_cnt;
	int err;

	mdev = mlx5_ib_get_native_port_mdev(dev, port_num, &mdev_port_num);
	if (!mdev) {
		/* Fail to get the native port, likely due to 2nd port is still
		 * unaffiliated. In such case default to 1st port and attached
		 * PF device.
		 */
		native_port = false;
		mdev = dev->mdev;
		mdev_port_num = 1;
	}
	if (MLX5_CAP_GEN(dev->mdev, num_ports) == 1 &&
<<<<<<< HEAD
	    !mlx5_core_mp_enabled(mdev)) {
=======
	    !mlx5_core_mp_enabled(mdev) &&
	    dev->ib_dev.type != RDMA_DEVICE_TYPE_SMI) {
>>>>>>> 2d5404ca
		/* set local port to one for Function-Per-Port HCA. */
		mdev = dev->mdev;
		mdev_port_num = 1;
	}

	/* Declaring support of extended counters */
	if (in_mad->mad_hdr.attr_id == IB_PMA_CLASS_PORT_INFO) {
		struct ib_class_port_info cpi = {};

		cpi.capability_mask = IB_PMA_CLASS_CAP_EXT_WIDTH;
		memcpy((out_mad->data + 40), &cpi, sizeof(cpi));
		err = IB_MAD_RESULT_SUCCESS | IB_MAD_RESULT_REPLY;
		goto done;
	}

	if (in_mad->mad_hdr.attr_id == IB_PMA_PORT_COUNTERS_EXT) {
		struct ib_pma_portcounters_ext *pma_cnt_ext =
			(struct ib_pma_portcounters_ext *)(out_mad->data + 40);
		int sz = max(MLX5_ST_SZ_BYTES(query_vport_counter_out),
			     MLX5_ST_SZ_BYTES(ppcnt_reg));

		out_cnt = kvzalloc(sz, GFP_KERNEL);
		if (!out_cnt) {
			err = IB_MAD_RESULT_FAILURE;
			goto done;
		}

		if (dev->ib_dev.type == RDMA_DEVICE_TYPE_SMI) {
			err = query_ib_ppcnt(mdev, mdev_port_num,
					     port_num, out_cnt, sz, 1);
			if (!err)
				pma_cnt_ext_assign_ppcnt(pma_cnt_ext, out_cnt);
		} else {
			err = mlx5_core_query_vport_counter(mdev, 0, 0,
							    mdev_port_num,
							    out_cnt);
			if (!err)
				pma_cnt_ext_assign(pma_cnt_ext, out_cnt);
		}
	} else {
		struct ib_pma_portcounters *pma_cnt =
			(struct ib_pma_portcounters *)(out_mad->data + 40);
		int sz = MLX5_ST_SZ_BYTES(ppcnt_reg);

		out_cnt = kvzalloc(sz, GFP_KERNEL);
		if (!out_cnt) {
			err = IB_MAD_RESULT_FAILURE;
			goto done;
		}

		err = query_ib_ppcnt(mdev, mdev_port_num, 0, out_cnt, sz, 0);
		if (!err)
			pma_cnt_assign(pma_cnt, out_cnt);
	}
	kvfree(out_cnt);
	err = err ? IB_MAD_RESULT_FAILURE :
		    IB_MAD_RESULT_SUCCESS | IB_MAD_RESULT_REPLY;
done:
	if (native_port)
		mlx5_ib_put_native_port_mdev(dev, port_num);
	return err;
}

int mlx5_ib_process_mad(struct ib_device *ibdev, int mad_flags, u32 port_num,
			const struct ib_wc *in_wc, const struct ib_grh *in_grh,
			const struct ib_mad *in, struct ib_mad *out,
			size_t *out_mad_size, u16 *out_mad_pkey_index)
{
	struct mlx5_ib_dev *dev = to_mdev(ibdev);
	u8 mgmt_class = in->mad_hdr.mgmt_class;
	u8 method = in->mad_hdr.method;
	u16 slid;
	int err;

	slid = in_wc ? ib_lid_cpu16(in_wc->slid) :
		       be16_to_cpu(IB_LID_PERMISSIVE);

	if (method == IB_MGMT_METHOD_TRAP && !slid)
		return IB_MAD_RESULT_SUCCESS | IB_MAD_RESULT_CONSUMED;

	switch (mgmt_class) {
	case IB_MGMT_CLASS_SUBN_LID_ROUTED:
	case IB_MGMT_CLASS_SUBN_DIRECTED_ROUTE: {
		if (method != IB_MGMT_METHOD_GET &&
		    method != IB_MGMT_METHOD_SET &&
		    method != IB_MGMT_METHOD_TRAP_REPRESS)
			return IB_MAD_RESULT_SUCCESS;

		/* Don't process SMInfo queries -- the SMA can't handle them.
		 */
		if (in->mad_hdr.attr_id == IB_SMP_ATTR_SM_INFO)
			return IB_MAD_RESULT_SUCCESS;
	} break;
	case IB_MGMT_CLASS_PERF_MGMT:
		if (MLX5_CAP_GEN(dev->mdev, vport_counters) &&
		    method == IB_MGMT_METHOD_GET)
			return process_pma_cmd(dev, port_num, in, out);
		fallthrough;
	case MLX5_IB_VENDOR_CLASS1:
	case MLX5_IB_VENDOR_CLASS2:
	case IB_MGMT_CLASS_CONG_MGMT: {
		if (method != IB_MGMT_METHOD_GET &&
		    method != IB_MGMT_METHOD_SET)
			return IB_MAD_RESULT_SUCCESS;
	} break;
	default:
		return IB_MAD_RESULT_SUCCESS;
	}

	err = mlx5_MAD_IFC(to_mdev(ibdev), mad_flags & IB_MAD_IGNORE_MKEY,
			   mad_flags & IB_MAD_IGNORE_BKEY, port_num, in_wc,
			   in_grh, in, out);
	if (err)
		return IB_MAD_RESULT_FAILURE;

	/* set return bit in status of directed route responses */
	if (mgmt_class == IB_MGMT_CLASS_SUBN_DIRECTED_ROUTE)
		out->mad_hdr.status |= cpu_to_be16(1 << 15);

	if (method == IB_MGMT_METHOD_TRAP_REPRESS)
		/* no response for trap repress */
		return IB_MAD_RESULT_SUCCESS | IB_MAD_RESULT_CONSUMED;

	return IB_MAD_RESULT_SUCCESS | IB_MAD_RESULT_REPLY;
}

int mlx5_query_ext_port_caps(struct mlx5_ib_dev *dev, unsigned int port)
{
	struct ib_smp *in_mad;
	struct ib_smp *out_mad;
	int err = -ENOMEM;
	u16 packet_error;

	in_mad  = kzalloc(sizeof(*in_mad), GFP_KERNEL);
	out_mad = kmalloc(sizeof(*out_mad), GFP_KERNEL);
	if (!in_mad || !out_mad)
		goto out;

	ib_init_query_mad(in_mad);
	in_mad->attr_id = MLX5_ATTR_EXTENDED_PORT_INFO;
	in_mad->attr_mod = cpu_to_be32(port);

	err = mlx5_MAD_IFC(dev, 1, 1, 1, NULL, NULL, in_mad, out_mad);

	packet_error = be16_to_cpu(out_mad->status);

	dev->port_caps[port - 1].ext_port_cap = (!err && !packet_error) ?
		MLX_EXT_PORT_CAP_FLAG_EXTENDED_PORT_INFO : 0;

out:
	kfree(in_mad);
	kfree(out_mad);
	return err;
}

static int mlx5_query_mad_ifc_smp_attr_node_info(struct ib_device *ibdev,
						 struct ib_smp *out_mad)
{
	struct ib_smp *in_mad;
	int err;

	in_mad = kzalloc(sizeof(*in_mad), GFP_KERNEL);
	if (!in_mad)
		return -ENOMEM;

	ib_init_query_mad(in_mad);
	in_mad->attr_id = IB_SMP_ATTR_NODE_INFO;

	err = mlx5_MAD_IFC(to_mdev(ibdev), 1, 1, 1, NULL, NULL, in_mad,
			   out_mad);

	kfree(in_mad);
	return err;
}

int mlx5_query_mad_ifc_system_image_guid(struct ib_device *ibdev,
					 __be64 *sys_image_guid)
{
	struct ib_smp *out_mad;
	int err;

	out_mad = kmalloc(sizeof(*out_mad), GFP_KERNEL);
	if (!out_mad)
		return -ENOMEM;

	err = mlx5_query_mad_ifc_smp_attr_node_info(ibdev, out_mad);
	if (err)
		goto out;

	memcpy(sys_image_guid, out_mad->data + 4, 8);

out:
	kfree(out_mad);

	return err;
}

int mlx5_query_mad_ifc_max_pkeys(struct ib_device *ibdev,
				 u16 *max_pkeys)
{
	struct ib_smp *out_mad;
	int err;

	out_mad = kmalloc(sizeof(*out_mad), GFP_KERNEL);
	if (!out_mad)
		return -ENOMEM;

	err = mlx5_query_mad_ifc_smp_attr_node_info(ibdev, out_mad);
	if (err)
		goto out;

	*max_pkeys = be16_to_cpup((__be16 *)(out_mad->data + 28));

out:
	kfree(out_mad);

	return err;
}

int mlx5_query_mad_ifc_vendor_id(struct ib_device *ibdev,
				 u32 *vendor_id)
{
	struct ib_smp *out_mad;
	int err;

	out_mad = kmalloc(sizeof(*out_mad), GFP_KERNEL);
	if (!out_mad)
		return -ENOMEM;

	err = mlx5_query_mad_ifc_smp_attr_node_info(ibdev, out_mad);
	if (err)
		goto out;

	*vendor_id = be32_to_cpup((__be32 *)(out_mad->data + 36)) & 0xffff;

out:
	kfree(out_mad);

	return err;
}

int mlx5_query_mad_ifc_node_desc(struct mlx5_ib_dev *dev, char *node_desc)
{
	struct ib_smp *in_mad;
	struct ib_smp *out_mad;
	int err = -ENOMEM;

	in_mad  = kzalloc(sizeof(*in_mad), GFP_KERNEL);
	out_mad = kmalloc(sizeof(*out_mad), GFP_KERNEL);
	if (!in_mad || !out_mad)
		goto out;

	ib_init_query_mad(in_mad);
	in_mad->attr_id = IB_SMP_ATTR_NODE_DESC;

	err = mlx5_MAD_IFC(dev, 1, 1, 1, NULL, NULL, in_mad, out_mad);
	if (err)
		goto out;

	memcpy(node_desc, out_mad->data, IB_DEVICE_NODE_DESC_MAX);
out:
	kfree(in_mad);
	kfree(out_mad);
	return err;
}

int mlx5_query_mad_ifc_node_guid(struct mlx5_ib_dev *dev, __be64 *node_guid)
{
	struct ib_smp *in_mad;
	struct ib_smp *out_mad;
	int err = -ENOMEM;

	in_mad  = kzalloc(sizeof(*in_mad), GFP_KERNEL);
	out_mad = kmalloc(sizeof(*out_mad), GFP_KERNEL);
	if (!in_mad || !out_mad)
		goto out;

	ib_init_query_mad(in_mad);
	in_mad->attr_id = IB_SMP_ATTR_NODE_INFO;

	err = mlx5_MAD_IFC(dev, 1, 1, 1, NULL, NULL, in_mad, out_mad);
	if (err)
		goto out;

	memcpy(node_guid, out_mad->data + 12, 8);
out:
	kfree(in_mad);
	kfree(out_mad);
	return err;
}

int mlx5_query_mad_ifc_pkey(struct ib_device *ibdev, u32 port, u16 index,
			    u16 *pkey)
{
	struct ib_smp *in_mad;
	struct ib_smp *out_mad;
	int err = -ENOMEM;

	in_mad  = kzalloc(sizeof(*in_mad), GFP_KERNEL);
	out_mad = kmalloc(sizeof(*out_mad), GFP_KERNEL);
	if (!in_mad || !out_mad)
		goto out;

	ib_init_query_mad(in_mad);
	in_mad->attr_id  = IB_SMP_ATTR_PKEY_TABLE;
	in_mad->attr_mod = cpu_to_be32(index / 32);

	err = mlx5_MAD_IFC(to_mdev(ibdev), 1, 1, port, NULL, NULL, in_mad,
			   out_mad);
	if (err)
		goto out;

	*pkey = be16_to_cpu(((__be16 *)out_mad->data)[index % 32]);

out:
	kfree(in_mad);
	kfree(out_mad);
	return err;
}

int mlx5_query_mad_ifc_gids(struct ib_device *ibdev, u32 port, int index,
			    union ib_gid *gid)
{
	struct ib_smp *in_mad;
	struct ib_smp *out_mad;
	int err = -ENOMEM;

	in_mad  = kzalloc(sizeof(*in_mad), GFP_KERNEL);
	out_mad = kmalloc(sizeof(*out_mad), GFP_KERNEL);
	if (!in_mad || !out_mad)
		goto out;

	ib_init_query_mad(in_mad);
	in_mad->attr_id  = IB_SMP_ATTR_PORT_INFO;
	in_mad->attr_mod = cpu_to_be32(port);

	err = mlx5_MAD_IFC(to_mdev(ibdev), 1, 1, port, NULL, NULL, in_mad,
			   out_mad);
	if (err)
		goto out;

	memcpy(gid->raw, out_mad->data + 8, 8);

	ib_init_query_mad(in_mad);
	in_mad->attr_id  = IB_SMP_ATTR_GUID_INFO;
	in_mad->attr_mod = cpu_to_be32(index / 8);

	err = mlx5_MAD_IFC(to_mdev(ibdev), 1, 1, port, NULL, NULL, in_mad,
			   out_mad);
	if (err)
		goto out;

	memcpy(gid->raw + 8, out_mad->data + (index % 8) * 8, 8);

out:
	kfree(in_mad);
	kfree(out_mad);
	return err;
}

int mlx5_query_mad_ifc_port(struct ib_device *ibdev, u32 port,
			    struct ib_port_attr *props)
{
	struct mlx5_ib_dev *dev = to_mdev(ibdev);
	struct mlx5_core_dev *mdev = dev->mdev;
	struct ib_smp *in_mad;
	struct ib_smp *out_mad;
	int ext_active_speed;
	int err = -ENOMEM;

	in_mad  = kzalloc(sizeof(*in_mad), GFP_KERNEL);
	out_mad = kmalloc(sizeof(*out_mad), GFP_KERNEL);
	if (!in_mad || !out_mad)
		goto out;

	/* props being zeroed by the caller, avoid zeroing it here */

	ib_init_query_mad(in_mad);
	in_mad->attr_id  = IB_SMP_ATTR_PORT_INFO;
	in_mad->attr_mod = cpu_to_be32(port);

	err = mlx5_MAD_IFC(dev, 1, 1, port, NULL, NULL, in_mad, out_mad);
	if (err) {
		mlx5_ib_warn(dev, "err %d\n", err);
		goto out;
	}

	props->lid		= be16_to_cpup((__be16 *)(out_mad->data + 16));
	props->lmc		= out_mad->data[34] & 0x7;
	props->sm_lid		= be16_to_cpup((__be16 *)(out_mad->data + 18));
	props->sm_sl		= out_mad->data[36] & 0xf;
	props->state		= out_mad->data[32] & 0xf;
	props->phys_state	= out_mad->data[33] >> 4;
	props->port_cap_flags	= be32_to_cpup((__be32 *)(out_mad->data + 20));
	props->gid_tbl_len	= out_mad->data[50];
	props->max_msg_sz	= 1 << MLX5_CAP_GEN(mdev, log_max_msg);
	props->pkey_tbl_len	= dev->pkey_table_len;
	props->bad_pkey_cntr	= be16_to_cpup((__be16 *)(out_mad->data + 46));
	props->qkey_viol_cntr	= be16_to_cpup((__be16 *)(out_mad->data + 48));
	props->active_width	= out_mad->data[31] & 0xf;
	props->active_speed	= out_mad->data[35] >> 4;
	props->max_mtu		= out_mad->data[41] & 0xf;
	props->active_mtu	= out_mad->data[36] >> 4;
	props->subnet_timeout	= out_mad->data[51] & 0x1f;
	props->max_vl_num	= out_mad->data[37] >> 4;
	props->init_type_reply	= out_mad->data[41] >> 4;

	if (props->port_cap_flags & IB_PORT_CAP_MASK2_SUP) {
		props->port_cap_flags2 =
			be16_to_cpup((__be16 *)(out_mad->data + 60));

		if (props->port_cap_flags2 & IB_PORT_LINK_WIDTH_2X_SUP)
			props->active_width = out_mad->data[31] & 0x1f;
	}

	/* Check if extended speeds (EDR/FDR/...) are supported */
	if (props->port_cap_flags & IB_PORT_EXTENDED_SPEEDS_SUP) {
		ext_active_speed = out_mad->data[62] >> 4;

		switch (ext_active_speed) {
		case 1:
			props->active_speed = 16; /* FDR */
			break;
		case 2:
			props->active_speed = 32; /* EDR */
			break;
		case 4:
			if (props->port_cap_flags & IB_PORT_CAP_MASK2_SUP &&
			    props->port_cap_flags2 & IB_PORT_LINK_SPEED_HDR_SUP)
				props->active_speed = IB_SPEED_HDR;
			break;
		case 8:
			if (props->port_cap_flags & IB_PORT_CAP_MASK2_SUP &&
			    props->port_cap_flags2 & IB_PORT_LINK_SPEED_NDR_SUP)
				props->active_speed = IB_SPEED_NDR;
			break;
		}
	}

	/* Check if extended speeds 2 (XDR/...) are supported */
	if (props->port_cap_flags & IB_PORT_CAP_MASK2_SUP &&
	    props->port_cap_flags2 & IB_PORT_EXTENDED_SPEEDS2_SUP) {
		ext_active_speed = (out_mad->data[56] >> 4) & 0x6;

		switch (ext_active_speed) {
		case 2:
			if (props->port_cap_flags2 & IB_PORT_LINK_SPEED_XDR_SUP)
				props->active_speed = IB_SPEED_XDR;
			break;
		}
	}

	/* If reported active speed is QDR, check if is FDR-10 */
	if (props->active_speed == 4) {
		if (dev->port_caps[port - 1].ext_port_cap &
		    MLX_EXT_PORT_CAP_FLAG_EXTENDED_PORT_INFO) {
			ib_init_query_mad(in_mad);
			in_mad->attr_id = MLX5_ATTR_EXTENDED_PORT_INFO;
			in_mad->attr_mod = cpu_to_be32(port);

			err = mlx5_MAD_IFC(dev, 1, 1, port,
					   NULL, NULL, in_mad, out_mad);
			if (err)
				goto out;

			/* Checking LinkSpeedActive for FDR-10 */
			if (out_mad->data[15] & 0x1)
				props->active_speed = 8;
		}
	}

out:
	kfree(in_mad);
	kfree(out_mad);

	return err;
}<|MERGE_RESOLUTION|>--- conflicted
+++ resolved
@@ -226,12 +226,8 @@
 		mdev_port_num = 1;
 	}
 	if (MLX5_CAP_GEN(dev->mdev, num_ports) == 1 &&
-<<<<<<< HEAD
-	    !mlx5_core_mp_enabled(mdev)) {
-=======
 	    !mlx5_core_mp_enabled(mdev) &&
 	    dev->ib_dev.type != RDMA_DEVICE_TYPE_SMI) {
->>>>>>> 2d5404ca
 		/* set local port to one for Function-Per-Port HCA. */
 		mdev = dev->mdev;
 		mdev_port_num = 1;
