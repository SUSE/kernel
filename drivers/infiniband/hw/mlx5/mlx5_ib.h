/* SPDX-License-Identifier: GPL-2.0 OR Linux-OpenIB */
/*
 * Copyright (c) 2013-2020, Mellanox Technologies inc. All rights reserved.
 * Copyright (c) 2020, Intel Corporation. All rights reserved.
 */

#ifndef MLX5_IB_H
#define MLX5_IB_H

#include <linux/kernel.h>
#include <linux/sched.h>
#include <rdma/ib_verbs.h>
#include <rdma/ib_umem.h>
#include <rdma/ib_smi.h>
#include <linux/mlx5/driver.h>
#include <linux/mlx5/cq.h>
#include <linux/mlx5/fs.h>
#include <linux/mlx5/qp.h>
#include <linux/types.h>
#include <linux/mlx5/transobj.h>
#include <rdma/ib_user_verbs.h>
#include <rdma/mlx5-abi.h>
#include <rdma/uverbs_ioctl.h>
#include <rdma/mlx5_user_ioctl_cmds.h>
#include <rdma/mlx5_user_ioctl_verbs.h>

#include "srq.h"
#include "qp.h"
#include "macsec.h"

#define mlx5_ib_dbg(_dev, format, arg...)                                      \
	dev_dbg(&(_dev)->ib_dev.dev, "%s:%d:(pid %d): " format, __func__,      \
		__LINE__, current->pid, ##arg)

#define mlx5_ib_err(_dev, format, arg...)                                      \
	dev_err(&(_dev)->ib_dev.dev, "%s:%d:(pid %d): " format, __func__,      \
		__LINE__, current->pid, ##arg)

#define mlx5_ib_warn(_dev, format, arg...)                                     \
	dev_warn(&(_dev)->ib_dev.dev, "%s:%d:(pid %d): " format, __func__,     \
		 __LINE__, current->pid, ##arg)

#define mlx5_ib_log(lvl, _dev, format, arg...)                                 \
	dev_printk(lvl, &(_dev)->ib_dev.dev,  "%s:%d:(pid %d): " format,       \
		   __func__, __LINE__, current->pid, ##arg)

#define MLX5_IB_DEFAULT_UIDX 0xffffff
#define MLX5_USER_ASSIGNED_UIDX_MASK __mlx5_mask(qpc, user_index)

static __always_inline unsigned long
__mlx5_log_page_size_to_bitmap(unsigned int log_pgsz_bits,
			       unsigned int pgsz_shift)
{
	unsigned int largest_pg_shift =
		min_t(unsigned long, (1ULL << log_pgsz_bits) - 1 + pgsz_shift,
		      BITS_PER_LONG - 1);

	/*
	 * Despite a command allowing it, the device does not support lower than
	 * 4k page size.
	 */
	pgsz_shift = max_t(unsigned int, MLX5_ADAPTER_PAGE_SHIFT, pgsz_shift);
	return GENMASK(largest_pg_shift, pgsz_shift);
}

static __always_inline unsigned long
__mlx5_page_offset_to_bitmask(unsigned int page_offset_bits,
			      unsigned int offset_shift)
{
	unsigned int largest_offset_shift =
		min_t(unsigned long, page_offset_bits - 1 + offset_shift,
		      BITS_PER_LONG - 1);

	return GENMASK(largest_offset_shift, offset_shift);
}

/*
 * QP/CQ/WQ/etc type commands take a page offset that satisifies:
 *   page_offset_quantized * (page_size/scale) = page_offset
 * Which restricts allowed page sizes to ones that satisify the above.
 */
unsigned long __mlx5_umem_find_best_quantized_pgoff(
	struct ib_umem *umem, unsigned long pgsz_bitmap,
	unsigned int page_offset_bits, u64 pgoff_bitmask, unsigned int scale,
	unsigned int *page_offset_quantized);
#define mlx5_umem_find_best_quantized_pgoff(umem, typ, log_pgsz_fld,           \
					    pgsz_shift, page_offset_fld,       \
					    scale, page_offset_quantized)      \
	__mlx5_umem_find_best_quantized_pgoff(                                 \
		umem,                                                          \
		__mlx5_log_page_size_to_bitmap(                                \
			__mlx5_bit_sz(typ, log_pgsz_fld), pgsz_shift),         \
		__mlx5_bit_sz(typ, page_offset_fld),                           \
		GENMASK(31, order_base_2(scale)), scale,                       \
		page_offset_quantized)

#define mlx5_umem_find_best_cq_quantized_pgoff(umem, typ, log_pgsz_fld,        \
					       pgsz_shift, page_offset_fld,    \
					       scale, page_offset_quantized)   \
	__mlx5_umem_find_best_quantized_pgoff(                                 \
		umem,                                                          \
		__mlx5_log_page_size_to_bitmap(                                \
			__mlx5_bit_sz(typ, log_pgsz_fld), pgsz_shift),         \
		__mlx5_bit_sz(typ, page_offset_fld), 0, scale,                 \
		page_offset_quantized)

static inline unsigned long
mlx5_umem_dmabuf_find_best_pgsz(struct ib_umem_dmabuf *umem_dmabuf)
{
	/*
	 * mkeys used for dmabuf are fixed at PAGE_SIZE because we must be able
	 * to hold any sgl after a move operation. Ideally the mkc page size
	 * could be changed at runtime to be optimal, but right now the driver
	 * cannot do that.
	 */
	return ib_umem_find_best_pgsz(&umem_dmabuf->umem, PAGE_SIZE,
				      umem_dmabuf->umem.iova);
}

enum {
	MLX5_IB_MMAP_OFFSET_START = 9,
	MLX5_IB_MMAP_OFFSET_END = 255,
};

enum {
	MLX5_IB_MMAP_CMD_SHIFT	= 8,
	MLX5_IB_MMAP_CMD_MASK	= 0xff,
};

enum {
	MLX5_RES_SCAT_DATA32_CQE	= 0x1,
	MLX5_RES_SCAT_DATA64_CQE	= 0x2,
	MLX5_REQ_SCAT_DATA32_CQE	= 0x11,
	MLX5_REQ_SCAT_DATA64_CQE	= 0x22,
};

enum mlx5_ib_mad_ifc_flags {
	MLX5_MAD_IFC_IGNORE_MKEY	= 1,
	MLX5_MAD_IFC_IGNORE_BKEY	= 2,
	MLX5_MAD_IFC_NET_VIEW		= 4,
};

enum {
	MLX5_CROSS_CHANNEL_BFREG         = 0,
};

enum {
	MLX5_CQE_VERSION_V0,
	MLX5_CQE_VERSION_V1,
};

enum {
	MLX5_TM_MAX_RNDV_MSG_SIZE	= 64,
	MLX5_TM_MAX_SGE			= 1,
};

enum {
	MLX5_IB_INVALID_UAR_INDEX	= BIT(31),
	MLX5_IB_INVALID_BFREG		= BIT(31),
};

enum {
	MLX5_MAX_MEMIC_PAGES = 0x100,
	MLX5_MEMIC_ALLOC_SIZE_MASK = 0x3f,
};

enum {
	MLX5_MEMIC_BASE_ALIGN	= 6,
	MLX5_MEMIC_BASE_SIZE	= 1 << MLX5_MEMIC_BASE_ALIGN,
};

enum mlx5_ib_mmap_type {
	MLX5_IB_MMAP_TYPE_MEMIC = 1,
	MLX5_IB_MMAP_TYPE_VAR = 2,
	MLX5_IB_MMAP_TYPE_UAR_WC = 3,
	MLX5_IB_MMAP_TYPE_UAR_NC = 4,
	MLX5_IB_MMAP_TYPE_MEMIC_OP = 5,
};

struct mlx5_bfreg_info {
	u32 *sys_pages;
	int num_low_latency_bfregs;
	unsigned int *count;

	/*
	 * protect bfreg allocation data structs
	 */
	struct mutex lock;
	u32 ver;
	u8 lib_uar_4k : 1;
	u8 lib_uar_dyn : 1;
	u32 num_sys_pages;
	u32 num_static_sys_pages;
	u32 total_num_bfregs;
	u32 num_dyn_bfregs;
};

struct mlx5_ib_ucontext {
	struct ib_ucontext	ibucontext;
	struct list_head	db_page_list;

	/* protect doorbell record alloc/free
	 */
	struct mutex		db_page_mutex;
	struct mlx5_bfreg_info	bfregi;
	u8			cqe_version;
	/* Transport Domain number */
	u32			tdn;

	u64			lib_caps;
	u16			devx_uid;
	/* For RoCE LAG TX affinity */
	atomic_t		tx_port_affinity;
};

static inline struct mlx5_ib_ucontext *to_mucontext(struct ib_ucontext *ibucontext)
{
	return container_of(ibucontext, struct mlx5_ib_ucontext, ibucontext);
}

struct mlx5_ib_pd {
	struct ib_pd		ibpd;
	u32			pdn;
	u16			uid;
};

enum {
	MLX5_IB_FLOW_ACTION_MODIFY_HEADER,
	MLX5_IB_FLOW_ACTION_PACKET_REFORMAT,
	MLX5_IB_FLOW_ACTION_DECAP,
};

#define MLX5_IB_FLOW_MCAST_PRIO		(MLX5_BY_PASS_NUM_PRIOS - 1)
#define MLX5_IB_FLOW_LAST_PRIO		(MLX5_BY_PASS_NUM_REGULAR_PRIOS - 1)
#if (MLX5_IB_FLOW_LAST_PRIO <= 0)
#error "Invalid number of bypass priorities"
#endif
#define MLX5_IB_FLOW_LEFTOVERS_PRIO	(MLX5_IB_FLOW_MCAST_PRIO + 1)

#define MLX5_IB_NUM_FLOW_FT		(MLX5_IB_FLOW_LEFTOVERS_PRIO + 1)
#define MLX5_IB_NUM_SNIFFER_FTS		2
#define MLX5_IB_NUM_EGRESS_FTS		1
#define MLX5_IB_NUM_FDB_FTS		MLX5_BY_PASS_NUM_REGULAR_PRIOS

struct mlx5_ib_anchor {
	struct mlx5_flow_table *ft;
	struct mlx5_flow_group *fg_goto_table;
	struct mlx5_flow_group *fg_drop;
	struct mlx5_flow_handle *rule_goto_table;
	struct mlx5_flow_handle *rule_drop;
	unsigned int rule_goto_table_ref;
};

struct mlx5_ib_flow_prio {
	struct mlx5_flow_table		*flow_table;
	struct mlx5_ib_anchor		anchor;
	unsigned int			refcount;
};

struct mlx5_ib_flow_handler {
	struct list_head		list;
	struct ib_flow			ibflow;
	struct mlx5_ib_flow_prio	*prio;
	struct mlx5_flow_handle		*rule;
	struct ib_counters		*ibcounters;
	struct mlx5_ib_dev		*dev;
	struct mlx5_ib_flow_matcher	*flow_matcher;
};

struct mlx5_ib_flow_matcher {
	struct mlx5_ib_match_params matcher_mask;
	int			mask_len;
	enum mlx5_ib_flow_type	flow_type;
	enum mlx5_flow_namespace_type ns_type;
	u16			priority;
	struct mlx5_core_dev	*mdev;
	atomic_t		usecnt;
	u8			match_criteria_enable;
};

struct mlx5_ib_steering_anchor {
	struct mlx5_ib_flow_prio *ft_prio;
	struct mlx5_ib_dev *dev;
	atomic_t usecnt;
};

struct mlx5_ib_pp {
	u16 index;
	struct mlx5_core_dev *mdev;
};

enum mlx5_ib_optional_counter_type {
	MLX5_IB_OPCOUNTER_CC_RX_CE_PKTS,
	MLX5_IB_OPCOUNTER_CC_RX_CNP_PKTS,
	MLX5_IB_OPCOUNTER_CC_TX_CNP_PKTS,

	MLX5_IB_OPCOUNTER_MAX,
};

struct mlx5_ib_flow_db {
	struct mlx5_ib_flow_prio	prios[MLX5_IB_NUM_FLOW_FT];
	struct mlx5_ib_flow_prio	egress_prios[MLX5_IB_NUM_FLOW_FT];
	struct mlx5_ib_flow_prio	sniffer[MLX5_IB_NUM_SNIFFER_FTS];
	struct mlx5_ib_flow_prio	egress[MLX5_IB_NUM_EGRESS_FTS];
	struct mlx5_ib_flow_prio	fdb[MLX5_IB_NUM_FDB_FTS];
	struct mlx5_ib_flow_prio	rdma_rx[MLX5_IB_NUM_FLOW_FT];
	struct mlx5_ib_flow_prio	rdma_tx[MLX5_IB_NUM_FLOW_FT];
	struct mlx5_ib_flow_prio	opfcs[MLX5_IB_OPCOUNTER_MAX];
	struct mlx5_flow_table		*lag_demux_ft;
	/* Protect flow steering bypass flow tables
	 * when add/del flow rules.
	 * only single add/removal of flow steering rule could be done
	 * simultaneously.
	 */
	struct mutex			lock;
};

/* Use macros here so that don't have to duplicate
 * enum ib_qp_type for low-level driver
 */

#define MLX5_IB_QPT_REG_UMR	IB_QPT_RESERVED1
/*
 * IB_QPT_GSI creates the software wrapper around GSI, and MLX5_IB_QPT_HW_GSI
 * creates the actual hardware QP.
 */
#define MLX5_IB_QPT_HW_GSI	IB_QPT_RESERVED2
#define MLX5_IB_QPT_DCI		IB_QPT_RESERVED3
#define MLX5_IB_QPT_DCT		IB_QPT_RESERVED4
#define MLX5_IB_WR_UMR		IB_WR_RESERVED1

#define MLX5_IB_UPD_XLT_ZAP	      BIT(0)
#define MLX5_IB_UPD_XLT_ENABLE	      BIT(1)
#define MLX5_IB_UPD_XLT_ATOMIC	      BIT(2)
#define MLX5_IB_UPD_XLT_ADDR	      BIT(3)
#define MLX5_IB_UPD_XLT_PD	      BIT(4)
#define MLX5_IB_UPD_XLT_ACCESS	      BIT(5)
#define MLX5_IB_UPD_XLT_INDIRECT      BIT(6)

/* Private QP creation flags to be passed in ib_qp_init_attr.create_flags.
 *
 * These flags are intended for internal use by the mlx5_ib driver, and they
 * rely on the range reserved for that use in the ib_qp_create_flags enum.
 */
#define MLX5_IB_QP_CREATE_SQPN_QP1	IB_QP_CREATE_RESERVED_START

struct wr_list {
	u16	opcode;
	u16	next;
};

enum mlx5_ib_rq_flags {
	MLX5_IB_RQ_CVLAN_STRIPPING	= 1 << 0,
	MLX5_IB_RQ_PCI_WRITE_END_PADDING	= 1 << 1,
};

struct mlx5_ib_wq {
	struct mlx5_frag_buf_ctrl fbc;
	u64		       *wrid;
	u32		       *wr_data;
	struct wr_list	       *w_list;
	unsigned	       *wqe_head;
	u16		        unsig_count;

	/* serialize post to the work queue
	 */
	spinlock_t		lock;
	int			wqe_cnt;
	int			max_post;
	int			max_gs;
	int			offset;
	int			wqe_shift;
	unsigned		head;
	unsigned		tail;
	u16			cur_post;
	u16			last_poll;
	void			*cur_edge;
};

enum mlx5_ib_wq_flags {
	MLX5_IB_WQ_FLAGS_DELAY_DROP = 0x1,
	MLX5_IB_WQ_FLAGS_STRIDING_RQ = 0x2,
};

#define MLX5_MIN_SINGLE_WQE_LOG_NUM_STRIDES 9
#define MLX5_MAX_SINGLE_WQE_LOG_NUM_STRIDES 16
#define MLX5_MIN_SINGLE_STRIDE_LOG_NUM_BYTES 6
#define MLX5_MAX_SINGLE_STRIDE_LOG_NUM_BYTES 13
#define MLX5_EXT_MIN_SINGLE_WQE_LOG_NUM_STRIDES 3

struct mlx5_ib_rwq {
	struct ib_wq		ibwq;
	struct mlx5_core_qp	core_qp;
	u32			rq_num_pas;
	u32			log_rq_stride;
	u32			log_rq_size;
	u32			rq_page_offset;
	u32			log_page_size;
	u32			log_num_strides;
	u32			two_byte_shift_en;
	u32			single_stride_log_num_of_bytes;
	struct ib_umem		*umem;
	size_t			buf_size;
	unsigned int		page_shift;
	struct mlx5_db		db;
	u32			user_index;
	u32			wqe_count;
	u32			wqe_shift;
	int			wq_sig;
	u32			create_flags; /* Use enum mlx5_ib_wq_flags */
};

struct mlx5_ib_rwq_ind_table {
	struct ib_rwq_ind_table ib_rwq_ind_tbl;
	u32			rqtn;
	u16			uid;
};

struct mlx5_ib_ubuffer {
	struct ib_umem	       *umem;
	int			buf_size;
	u64			buf_addr;
};

struct mlx5_ib_qp_base {
	struct mlx5_ib_qp	*container_mibqp;
	struct mlx5_core_qp	mqp;
	struct mlx5_ib_ubuffer	ubuffer;
};

struct mlx5_ib_qp_trans {
	struct mlx5_ib_qp_base	base;
	u16			xrcdn;
	u32			alt_port;
	u8			atomic_rd_en;
	u8			resp_depth;
};

struct mlx5_ib_rss_qp {
	u32	tirn;
};

struct mlx5_ib_rq {
	struct mlx5_ib_qp_base base;
	struct mlx5_ib_wq	*rq;
	struct mlx5_ib_ubuffer	ubuffer;
	struct mlx5_db		*doorbell;
	u32			tirn;
	u8			state;
	u32			flags;
};

struct mlx5_ib_sq {
	struct mlx5_ib_qp_base base;
	struct mlx5_ib_wq	*sq;
	struct mlx5_ib_ubuffer  ubuffer;
	struct mlx5_db		*doorbell;
	struct mlx5_flow_handle	*flow_rule;
	u32			tisn;
	u8			state;
};

struct mlx5_ib_raw_packet_qp {
	struct mlx5_ib_sq sq;
	struct mlx5_ib_rq rq;
};

struct mlx5_bf {
	int			buf_size;
	unsigned long		offset;
	struct mlx5_sq_bfreg   *bfreg;
};

struct mlx5_ib_dct {
	struct mlx5_core_dct    mdct;
	u32                     *in;
};

struct mlx5_ib_gsi_qp {
	struct ib_qp *rx_qp;
	u32 port_num;
	struct ib_qp_cap cap;
	struct ib_cq *cq;
	struct mlx5_ib_gsi_wr *outstanding_wrs;
	u32 outstanding_pi, outstanding_ci;
	int num_qps;
	/* Protects access to the tx_qps. Post send operations synchronize
	 * with tx_qp creation in setup_qp(). Also protects the
	 * outstanding_wrs array and indices.
	 */
	spinlock_t lock;
	struct ib_qp **tx_qps;
};

struct mlx5_ib_qp {
	struct ib_qp		ibqp;
	union {
		struct mlx5_ib_qp_trans trans_qp;
		struct mlx5_ib_raw_packet_qp raw_packet_qp;
		struct mlx5_ib_rss_qp rss_qp;
		struct mlx5_ib_dct dct;
		struct mlx5_ib_gsi_qp gsi;
	};
	struct mlx5_frag_buf	buf;

	struct mlx5_db		db;
	struct mlx5_ib_wq	rq;

	u8			sq_signal_bits;
	u8			next_fence;
	struct mlx5_ib_wq	sq;

	/* serialize qp state modifications
	 */
	struct mutex		mutex;
	/* cached variant of create_flags from struct ib_qp_init_attr */
	u32			flags;
	u32			port;
	u8			state;
	int			max_inline_data;
	struct mlx5_bf	        bf;
	u8			has_rq:1;
	u8			is_rss:1;

	/* only for user space QPs. For kernel
	 * we have it from the bf object
	 */
	int			bfregn;

	struct list_head	qps_list;
	struct list_head	cq_recv_list;
	struct list_head	cq_send_list;
	struct mlx5_rate_limit	rl;
	u32                     underlay_qpn;
	u32			flags_en;
	/*
	 * IB/core doesn't store low-level QP types, so
	 * store both MLX and IBTA types in the field below.
	 */
	enum ib_qp_type		type;
	/* A flag to indicate if there's a new counter is configured
	 * but not take effective
	 */
	u32                     counter_pending;
	u16			gsi_lag_port;
};

struct mlx5_ib_cq_buf {
	struct mlx5_frag_buf_ctrl fbc;
	struct mlx5_frag_buf    frag_buf;
	struct ib_umem		*umem;
	int			cqe_size;
	int			nent;
};

enum mlx5_ib_cq_pr_flags {
	MLX5_IB_CQ_PR_FLAGS_CQE_128_PAD	= 1 << 0,
	MLX5_IB_CQ_PR_FLAGS_REAL_TIME_TS = 1 << 1,
};

struct mlx5_ib_cq {
	struct ib_cq		ibcq;
	struct mlx5_core_cq	mcq;
	struct mlx5_ib_cq_buf	buf;
	struct mlx5_db		db;

	/* serialize access to the CQ
	 */
	spinlock_t		lock;

	/* protect resize cq
	 */
	struct mutex		resize_mutex;
	struct mlx5_ib_cq_buf  *resize_buf;
	struct ib_umem	       *resize_umem;
	int			cqe_size;
	struct list_head	list_send_qp;
	struct list_head	list_recv_qp;
	u32			create_flags;
	struct list_head	wc_list;
	enum ib_cq_notify_flags notify_flags;
	struct work_struct	notify_work;
	u16			private_flags; /* Use mlx5_ib_cq_pr_flags */
};

struct mlx5_ib_wc {
	struct ib_wc wc;
	struct list_head list;
};

struct mlx5_ib_srq {
	struct ib_srq		ibsrq;
	struct mlx5_core_srq	msrq;
	struct mlx5_frag_buf	buf;
	struct mlx5_db		db;
	struct mlx5_frag_buf_ctrl fbc;
	u64		       *wrid;
	/* protect SRQ hanlding
	 */
	spinlock_t		lock;
	int			head;
	int			tail;
	u16			wqe_ctr;
	struct ib_umem	       *umem;
	/* serialize arming a SRQ
	 */
	struct mutex		mutex;
	int			wq_sig;
};

struct mlx5_ib_xrcd {
	struct ib_xrcd		ibxrcd;
	u32			xrcdn;
};

enum mlx5_ib_mtt_access_flags {
	MLX5_IB_MTT_READ  = (1 << 0),
	MLX5_IB_MTT_WRITE = (1 << 1),
};

struct mlx5_user_mmap_entry {
	struct rdma_user_mmap_entry rdma_entry;
	u8 mmap_flag;
	u64 address;
	u32 page_idx;
};

enum mlx5_mkey_type {
	MLX5_MKEY_MR = 1,
	MLX5_MKEY_MW,
	MLX5_MKEY_INDIRECT_DEVX,
	MLX5_MKEY_NULL,
	MLX5_MKEY_IMPLICIT_CHILD,
};

struct mlx5r_cache_rb_key {
	u8 ats:1;
	unsigned int access_mode;
	unsigned int access_flags;
	unsigned int ndescs;
};

struct mlx5_ib_mkey {
	u32 key;
	enum mlx5_mkey_type type;
	unsigned int ndescs;
	struct wait_queue_head wait;
	refcount_t usecount;
	/* Cacheable user Mkey must hold either a rb_key or a cache_ent. */
	struct mlx5r_cache_rb_key rb_key;
	struct mlx5_cache_ent *cache_ent;
	u8 cacheable : 1;
};

#define MLX5_IB_MTT_PRESENT (MLX5_IB_MTT_READ | MLX5_IB_MTT_WRITE)

#define MLX5_IB_DM_MEMIC_ALLOWED_ACCESS (IB_ACCESS_LOCAL_WRITE   |\
					 IB_ACCESS_REMOTE_WRITE  |\
					 IB_ACCESS_REMOTE_READ   |\
					 IB_ACCESS_REMOTE_ATOMIC |\
					 IB_ZERO_BASED)

#define MLX5_IB_DM_SW_ICM_ALLOWED_ACCESS (IB_ACCESS_LOCAL_WRITE   |\
					  IB_ACCESS_REMOTE_WRITE  |\
					  IB_ACCESS_REMOTE_READ   |\
					  IB_ZERO_BASED)

#define mlx5_update_odp_stats(mr, counter_name, value)		\
	atomic64_add(value, &((mr)->odp_stats.counter_name))

struct mlx5_ib_mr {
	struct ib_mr ibmr;
	struct mlx5_ib_mkey mmkey;

	struct ib_umem *umem;
	/* The mr is data direct related */
	u8 data_direct :1;

	union {
		/* Used only by kernel MRs (umem == NULL) */
		struct {
			void *descs;
			void *descs_alloc;
			dma_addr_t desc_map;
			int max_descs;
			int desc_size;
			int access_mode;

			/* For Kernel IB_MR_TYPE_INTEGRITY */
			struct mlx5_core_sig_ctx *sig;
			struct mlx5_ib_mr *pi_mr;
			struct mlx5_ib_mr *klm_mr;
			struct mlx5_ib_mr *mtt_mr;
			u64 data_iova;
			u64 pi_iova;
			int meta_ndescs;
			int meta_length;
			int data_length;
		};

		/* Used only by User MRs (umem != NULL) */
		struct {
			unsigned int page_shift;
			/* Current access_flags */
			int access_flags;

			/* For User ODP */
			struct mlx5_ib_mr *parent;
			struct xarray implicit_children;
			union {
				struct work_struct work;
			} odp_destroy;
			struct ib_odp_counters odp_stats;
			bool is_odp_implicit;
			/* The affilated data direct crossed mr */
			struct mlx5_ib_mr *dd_crossed_mr;
			struct list_head dd_node;
			u8 revoked :1;
			struct mlx5_ib_mkey null_mmkey;
		};
	};
};

static inline bool is_odp_mr(struct mlx5_ib_mr *mr)
{
	return IS_ENABLED(CONFIG_INFINIBAND_ON_DEMAND_PAGING) && mr->umem &&
	       mr->umem->is_odp;
}

static inline bool is_dmabuf_mr(struct mlx5_ib_mr *mr)
{
	return IS_ENABLED(CONFIG_INFINIBAND_ON_DEMAND_PAGING) && mr->umem &&
	       mr->umem->is_dmabuf;
}

struct mlx5_ib_mw {
	struct ib_mw		ibmw;
	struct mlx5_ib_mkey	mmkey;
};

struct mlx5_ib_umr_context {
	struct ib_cqe		cqe;
	enum ib_wc_status	status;
	struct completion	done;
};

enum {
	MLX5_UMR_STATE_UNINIT,
	MLX5_UMR_STATE_ACTIVE,
	MLX5_UMR_STATE_RECOVER,
	MLX5_UMR_STATE_ERR,
};

struct umr_common {
	struct ib_pd	*pd;
	struct ib_cq	*cq;
	struct ib_qp	*qp;
	/* Protects from UMR QP overflow
	 */
	struct semaphore	sem;
	/* Protects from using UMR while the UMR is not active
	 */
	struct mutex lock;
	unsigned int state;
	/* Protects from repeat UMR QP creation */
	struct mutex init_lock;
};

#define NUM_MKEYS_PER_PAGE \
	((PAGE_SIZE - sizeof(struct list_head)) / sizeof(u32))

struct mlx5_mkeys_page {
	u32 mkeys[NUM_MKEYS_PER_PAGE];
	struct list_head list;
};
static_assert(sizeof(struct mlx5_mkeys_page) == PAGE_SIZE);

struct mlx5_mkeys_queue {
	struct list_head pages_list;
	u32 num_pages;
	unsigned long ci;
	spinlock_t lock; /* sync list ops */
};

#define NUM_MKEYS_PER_PAGE \
	((PAGE_SIZE - sizeof(struct list_head)) / sizeof(u32))

struct mlx5_mkeys_page {
	u32 mkeys[NUM_MKEYS_PER_PAGE];
	struct list_head list;
};
static_assert(sizeof(struct mlx5_mkeys_page) == PAGE_SIZE);

struct mlx5_mkeys_queue {
	struct list_head pages_list;
	u32 num_pages;
	unsigned long ci;
	spinlock_t lock; /* sync list ops */
};

struct mlx5_cache_ent {
	struct mlx5_mkeys_queue	mkeys_queue;
	u32			pending;

	char                    name[4];

	struct rb_node		node;
	struct mlx5r_cache_rb_key rb_key;

	u8 is_tmp:1;
	u8 disabled:1;
	u8 fill_to_high_water:1;
	u8 tmp_cleanup_scheduled:1;

	/*
	 * - limit is the low water mark for stored mkeys, 2* limit is the
	 *   upper water mark.
	 */
	u32 in_use;
	u32 limit;

	/* Statistics */
	u32                     miss;

	struct mlx5_ib_dev     *dev;
	struct delayed_work	dwork;
};

struct mlx5r_async_create_mkey {
	union {
		u32 in[MLX5_ST_SZ_BYTES(create_mkey_in)];
		u32 out[MLX5_ST_SZ_DW(create_mkey_out)];
	};
	struct mlx5_async_work cb_work;
	struct mlx5_cache_ent *ent;
	u32 mkey;
};

struct mlx5_mkey_cache {
	struct workqueue_struct *wq;
	struct rb_root		rb_root;
	struct mutex		rb_lock;
	struct dentry		*fs_root;
	unsigned long		last_add;
};

struct mlx5_ib_port_resources {
	struct mlx5_ib_gsi_qp *gsi;
	struct work_struct pkey_change_work;
};

struct mlx5_data_direct_resources {
	u32 pdn;
	u32 mkey;
};

struct mlx5_ib_resources {
	struct ib_cq	*c0;
	struct mutex cq_lock;
	u32 xrcdn0;
	u32 xrcdn1;
	struct ib_pd	*p0;
	struct ib_srq	*s0;
	struct ib_srq	*s1;
	struct mutex srq_lock;
	struct mlx5_ib_port_resources ports[2];
};

#define MAX_OPFC_RULES 2

struct mlx5_ib_op_fc {
	struct mlx5_fc *fc;
	struct mlx5_flow_handle *rule[MAX_OPFC_RULES];
};

struct mlx5_ib_counters {
	struct rdma_stat_desc *descs;
	size_t *offsets;
	u32 num_q_counters;
	u32 num_cong_counters;
	u32 num_ext_ppcnt_counters;
	u32 num_op_counters;
	u16 set_id;
	struct mlx5_ib_op_fc opfcs[MLX5_IB_OPCOUNTER_MAX];
};

int mlx5_ib_fs_add_op_fc(struct mlx5_ib_dev *dev, u32 port_num,
			 struct mlx5_ib_op_fc *opfc,
			 enum mlx5_ib_optional_counter_type type);

void mlx5_ib_fs_remove_op_fc(struct mlx5_ib_dev *dev,
			     struct mlx5_ib_op_fc *opfc,
			     enum mlx5_ib_optional_counter_type type);

struct mlx5_ib_multiport_info;

struct mlx5_ib_multiport {
	struct mlx5_ib_multiport_info *mpi;
	/* To be held when accessing the multiport info */
	spinlock_t mpi_lock;
};

struct mlx5_roce {
	/* Protect mlx5_ib_get_netdev from invoking dev_hold() with a NULL
	 * netdev pointer
	 */
	struct notifier_block	nb;
	struct netdev_net_notifier nn;
	struct notifier_block	mdev_nb;
	struct net_device	*tracking_netdev;
	atomic_t		tx_port_affinity;
	enum ib_port_state last_port_state;
	struct mlx5_ib_dev	*dev;
	u32			native_port_num;
};

struct mlx5_ib_port {
	struct mlx5_ib_counters cnts;
	struct mlx5_ib_multiport mp;
	struct mlx5_ib_dbg_cc_params *dbg_cc_params;
	struct mlx5_roce roce;
	struct mlx5_eswitch_rep		*rep;
#ifdef CONFIG_MLX5_MACSEC
	struct mlx5_reserved_gids *reserved_gids;
#endif
};

struct mlx5_ib_dbg_param {
	int			offset;
	struct mlx5_ib_dev	*dev;
	struct dentry		*dentry;
	u32			port_num;
};

enum mlx5_ib_dbg_cc_types {
	MLX5_IB_DBG_CC_RP_CLAMP_TGT_RATE,
	MLX5_IB_DBG_CC_RP_CLAMP_TGT_RATE_ATI,
	MLX5_IB_DBG_CC_RP_TIME_RESET,
	MLX5_IB_DBG_CC_RP_BYTE_RESET,
	MLX5_IB_DBG_CC_RP_THRESHOLD,
	MLX5_IB_DBG_CC_RP_AI_RATE,
	MLX5_IB_DBG_CC_RP_MAX_RATE,
	MLX5_IB_DBG_CC_RP_HAI_RATE,
	MLX5_IB_DBG_CC_RP_MIN_DEC_FAC,
	MLX5_IB_DBG_CC_RP_MIN_RATE,
	MLX5_IB_DBG_CC_RP_RATE_TO_SET_ON_FIRST_CNP,
	MLX5_IB_DBG_CC_RP_DCE_TCP_G,
	MLX5_IB_DBG_CC_RP_DCE_TCP_RTT,
	MLX5_IB_DBG_CC_RP_RATE_REDUCE_MONITOR_PERIOD,
	MLX5_IB_DBG_CC_RP_INITIAL_ALPHA_VALUE,
	MLX5_IB_DBG_CC_RP_GD,
	MLX5_IB_DBG_CC_NP_MIN_TIME_BETWEEN_CNPS,
	MLX5_IB_DBG_CC_NP_CNP_DSCP,
	MLX5_IB_DBG_CC_NP_CNP_PRIO_MODE,
	MLX5_IB_DBG_CC_NP_CNP_PRIO,
	MLX5_IB_DBG_CC_GENERAL_RTT_RESP_DSCP_VALID,
	MLX5_IB_DBG_CC_GENERAL_RTT_RESP_DSCP,
	MLX5_IB_DBG_CC_MAX,
};

struct mlx5_ib_dbg_cc_params {
	struct dentry			*root;
	struct mlx5_ib_dbg_param	params[MLX5_IB_DBG_CC_MAX];
};

enum {
	MLX5_MAX_DELAY_DROP_TIMEOUT_MS = 100,
};

struct mlx5_ib_delay_drop {
	struct mlx5_ib_dev     *dev;
	struct work_struct	delay_drop_work;
	/* serialize setting of delay drop */
	struct mutex		lock;
	u32			timeout;
	bool			activate;
	atomic_t		events_cnt;
	atomic_t		rqs_cnt;
	struct dentry		*dir_debugfs;
};

enum mlx5_ib_stages {
	MLX5_IB_STAGE_INIT,
	MLX5_IB_STAGE_FS,
	MLX5_IB_STAGE_CAPS,
	MLX5_IB_STAGE_NON_DEFAULT_CB,
	MLX5_IB_STAGE_ROCE,
	MLX5_IB_STAGE_QP,
	MLX5_IB_STAGE_SRQ,
	MLX5_IB_STAGE_DEVICE_RESOURCES,
	MLX5_IB_STAGE_DEVICE_NOTIFIER,
	MLX5_IB_STAGE_ODP,
	MLX5_IB_STAGE_COUNTERS,
	MLX5_IB_STAGE_CONG_DEBUGFS,
	MLX5_IB_STAGE_UAR,
	MLX5_IB_STAGE_BFREG,
	MLX5_IB_STAGE_PRE_IB_REG_UMR,
	MLX5_IB_STAGE_WHITELIST_UID,
	MLX5_IB_STAGE_IB_REG,
	MLX5_IB_STAGE_POST_IB_REG_UMR,
	MLX5_IB_STAGE_DELAY_DROP,
	MLX5_IB_STAGE_RESTRACK,
	MLX5_IB_STAGE_MAX,
};

struct mlx5_ib_stage {
	int (*init)(struct mlx5_ib_dev *dev);
	void (*cleanup)(struct mlx5_ib_dev *dev);
};

#define STAGE_CREATE(_stage, _init, _cleanup) \
	.stage[_stage] = {.init = _init, .cleanup = _cleanup}

struct mlx5_ib_profile {
	struct mlx5_ib_stage stage[MLX5_IB_STAGE_MAX];
};

struct mlx5_ib_multiport_info {
	struct list_head list;
	struct mlx5_ib_dev *ibdev;
	struct mlx5_core_dev *mdev;
	struct notifier_block mdev_events;
	struct completion unref_comp;
	u64 sys_image_guid;
	u32 mdev_refcnt;
	bool is_master;
	bool unaffiliate;
};

struct mlx5_ib_flow_action {
	struct ib_flow_action		ib_action;
	union {
		struct {
			u64			    ib_flags;
			struct mlx5_accel_esp_xfrm *ctx;
		} esp_aes_gcm;
		struct {
			struct mlx5_ib_dev *dev;
			u32 sub_type;
			union {
				struct mlx5_modify_hdr *modify_hdr;
				struct mlx5_pkt_reformat *pkt_reformat;
			};
		} flow_action_raw;
	};
};

struct mlx5_dm {
	struct mlx5_core_dev *dev;
	/* This lock is used to protect the access to the shared
	 * allocation map when concurrent requests by different
	 * processes are handled.
	 */
	spinlock_t lock;
	DECLARE_BITMAP(memic_alloc_pages, MLX5_MAX_MEMIC_PAGES);
};

struct mlx5_read_counters_attr {
	struct mlx5_fc *hw_cntrs_hndl;
	u64 *out;
	u32 flags;
};

enum mlx5_ib_counters_type {
	MLX5_IB_COUNTERS_FLOW,
};

struct mlx5_ib_mcounters {
	struct ib_counters ibcntrs;
	enum mlx5_ib_counters_type type;
	/* number of counters supported for this counters type */
	u32 counters_num;
	struct mlx5_fc *hw_cntrs_hndl;
	/* read function for this counters type */
	int (*read_counters)(struct ib_device *ibdev,
			     struct mlx5_read_counters_attr *read_attr);
	/* max index set as part of create_flow */
	u32 cntrs_max_index;
	/* number of counters data entries (<description,index> pair) */
	u32 ncounters;
	/* counters data array for descriptions and indexes */
	struct mlx5_ib_flow_counters_desc *counters_data;
	/* protects access to mcounters internal data */
	struct mutex mcntrs_mutex;
};

static inline struct mlx5_ib_mcounters *
to_mcounters(struct ib_counters *ibcntrs)
{
	return container_of(ibcntrs, struct mlx5_ib_mcounters, ibcntrs);
}

int parse_flow_flow_action(struct mlx5_ib_flow_action *maction,
			   bool is_egress,
			   struct mlx5_flow_act *action);
struct mlx5_ib_lb_state {
	/* protect the user_td */
	struct mutex		mutex;
	u32			user_td;
	int			qps;
	bool			enabled;
};

struct mlx5_ib_pf_eq {
	struct notifier_block irq_nb;
	struct mlx5_ib_dev *dev;
	struct mlx5_eq *core;
	struct work_struct work;
	spinlock_t lock; /* Pagefaults spinlock */
	struct workqueue_struct *wq;
	mempool_t *pool;
};

struct mlx5_devx_event_table {
	struct mlx5_nb devx_nb;
	/* serialize updating the event_xa */
	struct mutex event_xa_lock;
	struct xarray event_xa;
};

struct mlx5_var_table {
	/* serialize updating the bitmap */
	struct mutex bitmap_lock;
	unsigned long *bitmap;
	u64 hw_start_addr;
	u32 stride_size;
	u64 num_var_hw_entries;
};

struct mlx5_port_caps {
	bool has_smi;
	u8 ext_port_cap;
};


struct mlx5_special_mkeys {
	u32 dump_fill_mkey;
	__be32 null_mkey;
	__be32 terminate_scatter_list_mkey;
};

struct mlx5_macsec {
	struct mutex lock; /* Protects mlx5_macsec internal contexts */
	struct list_head macsec_devices_list;
	struct notifier_block blocking_events_nb;
};

struct mlx5_ib_dev {
	struct ib_device		ib_dev;
	struct mlx5_core_dev		*mdev;
	struct mlx5_data_direct_dev	*data_direct_dev;
	/* protect accessing data_direct_dev */
	struct mutex			data_direct_lock;
	struct notifier_block		mdev_events;
	struct notifier_block           lag_events;
	int				num_ports;
	/* serialize update of capability mask
	 */
	struct mutex			cap_mask_mutex;
	u8				ib_active:1;
	u8				is_rep:1;
	u8				lag_active:1;
	u8				fill_delay;
	struct umr_common		umrc;
	/* sync used page count stats
	 */
	struct mlx5_ib_resources	devr;

	atomic_t			mkey_var;
	struct mlx5_mkey_cache		cache;
	struct timer_list		delay_timer;
	/* Prevents soft lock on massive reg MRs */
	struct mutex			slow_path_mutex;
	struct ib_odp_caps	odp_caps;
	u64			odp_max_size;
	struct mutex		odp_eq_mutex;
	struct mlx5_ib_pf_eq	odp_pf_eq;

	struct xarray		odp_mkeys;

	struct mlx5_ib_flow_db	*flow_db;
	/* protect resources needed as part of reset flow */
	spinlock_t		reset_flow_resource_lock;
	struct list_head	qp_list;
	struct list_head data_direct_mr_list;
	/* Array with num_ports elements */
	struct mlx5_ib_port	*port;
	struct mlx5_sq_bfreg	bfreg;
	struct mlx5_sq_bfreg	fp_bfreg;
	struct mlx5_ib_delay_drop	delay_drop;
	const struct mlx5_ib_profile	*profile;

	struct mlx5_ib_lb_state		lb;
	u8			umr_fence;
	struct list_head	ib_dev_list;
	u64			sys_image_guid;
	struct mlx5_dm		dm;
	u16			devx_whitelist_uid;
	struct mlx5_srq_table   srq_table;
	struct mlx5_qp_table    qp_table;
	struct mlx5_async_ctx   async_ctx;
	struct mlx5_devx_event_table devx_event_table;
	struct mlx5_var_table var_table;

	struct xarray sig_mrs;
	struct mlx5_port_caps port_caps[MLX5_MAX_PORTS];
	u16 pkey_table_len;
	u8 lag_ports;
	struct mlx5_special_mkeys mkeys;
<<<<<<< HEAD
=======
	struct mlx5_data_direct_resources ddr;
>>>>>>> 2d5404ca

#ifdef CONFIG_MLX5_MACSEC
	struct mlx5_macsec macsec;
#endif
<<<<<<< HEAD
=======

	u8 num_plane;
	struct mlx5_ib_dev *smi_dev;
	const char *sub_dev_name;
>>>>>>> 2d5404ca
};

static inline struct mlx5_ib_cq *to_mibcq(struct mlx5_core_cq *mcq)
{
	return container_of(mcq, struct mlx5_ib_cq, mcq);
}

static inline struct mlx5_ib_xrcd *to_mxrcd(struct ib_xrcd *ibxrcd)
{
	return container_of(ibxrcd, struct mlx5_ib_xrcd, ibxrcd);
}

static inline struct mlx5_ib_dev *to_mdev(struct ib_device *ibdev)
{
	return container_of(ibdev, struct mlx5_ib_dev, ib_dev);
}

static inline struct mlx5_ib_dev *mr_to_mdev(struct mlx5_ib_mr *mr)
{
	return to_mdev(mr->ibmr.device);
}

static inline struct mlx5_ib_dev *mlx5_udata_to_mdev(struct ib_udata *udata)
{
	struct mlx5_ib_ucontext *context = rdma_udata_to_drv_context(
		udata, struct mlx5_ib_ucontext, ibucontext);

	return to_mdev(context->ibucontext.device);
}

static inline struct mlx5_ib_cq *to_mcq(struct ib_cq *ibcq)
{
	return container_of(ibcq, struct mlx5_ib_cq, ibcq);
}

static inline struct mlx5_ib_qp *to_mibqp(struct mlx5_core_qp *mqp)
{
	return container_of(mqp, struct mlx5_ib_qp_base, mqp)->container_mibqp;
}

static inline struct mlx5_ib_rwq *to_mibrwq(struct mlx5_core_qp *core_qp)
{
	return container_of(core_qp, struct mlx5_ib_rwq, core_qp);
}

static inline struct mlx5_ib_pd *to_mpd(struct ib_pd *ibpd)
{
	return container_of(ibpd, struct mlx5_ib_pd, ibpd);
}

static inline struct mlx5_ib_srq *to_msrq(struct ib_srq *ibsrq)
{
	return container_of(ibsrq, struct mlx5_ib_srq, ibsrq);
}

static inline struct mlx5_ib_qp *to_mqp(struct ib_qp *ibqp)
{
	return container_of(ibqp, struct mlx5_ib_qp, ibqp);
}

static inline struct mlx5_ib_rwq *to_mrwq(struct ib_wq *ibwq)
{
	return container_of(ibwq, struct mlx5_ib_rwq, ibwq);
}

static inline struct mlx5_ib_rwq_ind_table *to_mrwq_ind_table(struct ib_rwq_ind_table *ib_rwq_ind_tbl)
{
	return container_of(ib_rwq_ind_tbl, struct mlx5_ib_rwq_ind_table, ib_rwq_ind_tbl);
}

static inline struct mlx5_ib_srq *to_mibsrq(struct mlx5_core_srq *msrq)
{
	return container_of(msrq, struct mlx5_ib_srq, msrq);
}

static inline struct mlx5_ib_mr *to_mmr(struct ib_mr *ibmr)
{
	return container_of(ibmr, struct mlx5_ib_mr, ibmr);
}

static inline struct mlx5_ib_mw *to_mmw(struct ib_mw *ibmw)
{
	return container_of(ibmw, struct mlx5_ib_mw, ibmw);
}

static inline struct mlx5_ib_flow_action *
to_mflow_act(struct ib_flow_action *ibact)
{
	return container_of(ibact, struct mlx5_ib_flow_action, ib_action);
}

static inline struct mlx5_user_mmap_entry *
to_mmmap(struct rdma_user_mmap_entry *rdma_entry)
{
	return container_of(rdma_entry,
		struct mlx5_user_mmap_entry, rdma_entry);
}

int mlx5_ib_dev_res_cq_init(struct mlx5_ib_dev *dev);
int mlx5_ib_dev_res_srq_init(struct mlx5_ib_dev *dev);
int mlx5_ib_db_map_user(struct mlx5_ib_ucontext *context, unsigned long virt,
			struct mlx5_db *db);
void mlx5_ib_db_unmap_user(struct mlx5_ib_ucontext *context, struct mlx5_db *db);
void __mlx5_ib_cq_clean(struct mlx5_ib_cq *cq, u32 qpn, struct mlx5_ib_srq *srq);
void mlx5_ib_cq_clean(struct mlx5_ib_cq *cq, u32 qpn, struct mlx5_ib_srq *srq);
void mlx5_ib_free_srq_wqe(struct mlx5_ib_srq *srq, int wqe_index);
int mlx5_ib_create_ah(struct ib_ah *ah, struct rdma_ah_init_attr *init_attr,
		      struct ib_udata *udata);
int mlx5_ib_query_ah(struct ib_ah *ibah, struct rdma_ah_attr *ah_attr);
static inline int mlx5_ib_destroy_ah(struct ib_ah *ah, u32 flags)
{
	return 0;
}
int mlx5_ib_create_srq(struct ib_srq *srq, struct ib_srq_init_attr *init_attr,
		       struct ib_udata *udata);
int mlx5_ib_modify_srq(struct ib_srq *ibsrq, struct ib_srq_attr *attr,
		       enum ib_srq_attr_mask attr_mask, struct ib_udata *udata);
int mlx5_ib_query_srq(struct ib_srq *ibsrq, struct ib_srq_attr *srq_attr);
int mlx5_ib_destroy_srq(struct ib_srq *srq, struct ib_udata *udata);
int mlx5_ib_post_srq_recv(struct ib_srq *ibsrq, const struct ib_recv_wr *wr,
			  const struct ib_recv_wr **bad_wr);
int mlx5_ib_enable_lb(struct mlx5_ib_dev *dev, bool td, bool qp);
void mlx5_ib_disable_lb(struct mlx5_ib_dev *dev, bool td, bool qp);
int mlx5_ib_create_qp(struct ib_qp *qp, struct ib_qp_init_attr *init_attr,
		      struct ib_udata *udata);
int mlx5_ib_modify_qp(struct ib_qp *ibqp, struct ib_qp_attr *attr,
		      int attr_mask, struct ib_udata *udata);
int mlx5_ib_query_qp(struct ib_qp *ibqp, struct ib_qp_attr *qp_attr, int qp_attr_mask,
		     struct ib_qp_init_attr *qp_init_attr);
int mlx5_ib_destroy_qp(struct ib_qp *qp, struct ib_udata *udata);
void mlx5_ib_drain_sq(struct ib_qp *qp);
void mlx5_ib_drain_rq(struct ib_qp *qp);
int mlx5_ib_read_wqe_sq(struct mlx5_ib_qp *qp, int wqe_index, void *buffer,
			size_t buflen, size_t *bc);
int mlx5_ib_read_wqe_rq(struct mlx5_ib_qp *qp, int wqe_index, void *buffer,
			size_t buflen, size_t *bc);
int mlx5_ib_read_wqe_srq(struct mlx5_ib_srq *srq, int wqe_index, void *buffer,
			 size_t buflen, size_t *bc);
int mlx5_ib_create_cq(struct ib_cq *ibcq, const struct ib_cq_init_attr *attr,
		      struct uverbs_attr_bundle *attrs);
int mlx5_ib_destroy_cq(struct ib_cq *cq, struct ib_udata *udata);
int mlx5_ib_poll_cq(struct ib_cq *ibcq, int num_entries, struct ib_wc *wc);
int mlx5_ib_arm_cq(struct ib_cq *ibcq, enum ib_cq_notify_flags flags);
int mlx5_ib_modify_cq(struct ib_cq *cq, u16 cq_count, u16 cq_period);
int mlx5_ib_resize_cq(struct ib_cq *ibcq, int entries, struct ib_udata *udata);
struct ib_mr *mlx5_ib_get_dma_mr(struct ib_pd *pd, int acc);
struct ib_mr *mlx5_ib_reg_user_mr(struct ib_pd *pd, u64 start, u64 length,
				  u64 virt_addr, int access_flags,
				  struct ib_udata *udata);
struct ib_mr *mlx5_ib_reg_user_mr_dmabuf(struct ib_pd *pd, u64 start,
					 u64 length, u64 virt_addr,
					 int fd, int access_flags,
					 struct uverbs_attr_bundle *attrs);
int mlx5_ib_advise_mr(struct ib_pd *pd,
		      enum ib_uverbs_advise_mr_advice advice,
		      u32 flags,
		      struct ib_sge *sg_list,
		      u32 num_sge,
		      struct uverbs_attr_bundle *attrs);
int mlx5_ib_alloc_mw(struct ib_mw *mw, struct ib_udata *udata);
int mlx5_ib_dealloc_mw(struct ib_mw *mw);
struct mlx5_ib_mr *mlx5_ib_alloc_implicit_mr(struct mlx5_ib_pd *pd,
					     int access_flags);
void mlx5_ib_free_odp_mr(struct mlx5_ib_mr *mr);
struct ib_mr *mlx5_ib_rereg_user_mr(struct ib_mr *ib_mr, int flags, u64 start,
				    u64 length, u64 virt_addr, int access_flags,
				    struct ib_pd *pd, struct ib_udata *udata);
int mlx5_ib_dereg_mr(struct ib_mr *ibmr, struct ib_udata *udata);
struct ib_mr *mlx5_ib_alloc_mr(struct ib_pd *pd, enum ib_mr_type mr_type,
			       u32 max_num_sg);
struct ib_mr *mlx5_ib_alloc_mr_integrity(struct ib_pd *pd,
					 u32 max_num_sg,
					 u32 max_num_meta_sg);
int mlx5_ib_map_mr_sg(struct ib_mr *ibmr, struct scatterlist *sg, int sg_nents,
		      unsigned int *sg_offset);
int mlx5_ib_map_mr_sg_pi(struct ib_mr *ibmr, struct scatterlist *data_sg,
			 int data_sg_nents, unsigned int *data_sg_offset,
			 struct scatterlist *meta_sg, int meta_sg_nents,
			 unsigned int *meta_sg_offset);
int mlx5_ib_process_mad(struct ib_device *ibdev, int mad_flags, u32 port_num,
			const struct ib_wc *in_wc, const struct ib_grh *in_grh,
			const struct ib_mad *in, struct ib_mad *out,
			size_t *out_mad_size, u16 *out_mad_pkey_index);
int mlx5_ib_alloc_xrcd(struct ib_xrcd *xrcd, struct ib_udata *udata);
int mlx5_ib_dealloc_xrcd(struct ib_xrcd *xrcd, struct ib_udata *udata);
int mlx5_query_ext_port_caps(struct mlx5_ib_dev *dev, unsigned int port);
int mlx5_query_mad_ifc_system_image_guid(struct ib_device *ibdev,
					 __be64 *sys_image_guid);
int mlx5_query_mad_ifc_max_pkeys(struct ib_device *ibdev,
				 u16 *max_pkeys);
int mlx5_query_mad_ifc_vendor_id(struct ib_device *ibdev,
				 u32 *vendor_id);
int mlx5_query_mad_ifc_node_desc(struct mlx5_ib_dev *dev, char *node_desc);
int mlx5_query_mad_ifc_node_guid(struct mlx5_ib_dev *dev, __be64 *node_guid);
int mlx5_query_mad_ifc_pkey(struct ib_device *ibdev, u32 port, u16 index,
			    u16 *pkey);
int mlx5_query_mad_ifc_gids(struct ib_device *ibdev, u32 port, int index,
			    union ib_gid *gid);
int mlx5_query_mad_ifc_port(struct ib_device *ibdev, u32 port,
			    struct ib_port_attr *props);
int mlx5_ib_query_port(struct ib_device *ibdev, u32 port,
		       struct ib_port_attr *props);
void mlx5_ib_populate_pas(struct ib_umem *umem, size_t page_size, __be64 *pas,
			  u64 access_flags);
int mlx5_ib_get_cqe_size(struct ib_cq *ibcq);
int mlx5_mkey_cache_init(struct mlx5_ib_dev *dev);
void mlx5_mkey_cache_cleanup(struct mlx5_ib_dev *dev);
struct mlx5_cache_ent *
mlx5r_cache_create_ent_locked(struct mlx5_ib_dev *dev,
			      struct mlx5r_cache_rb_key rb_key,
			      bool persistent_entry);

struct mlx5_ib_mr *mlx5_mr_cache_alloc(struct mlx5_ib_dev *dev,
				       int access_flags, int access_mode,
				       int ndescs);

int mlx5_ib_check_mr_status(struct ib_mr *ibmr, u32 check_mask,
			    struct ib_mr_status *mr_status);
struct ib_wq *mlx5_ib_create_wq(struct ib_pd *pd,
				struct ib_wq_init_attr *init_attr,
				struct ib_udata *udata);
int mlx5_ib_destroy_wq(struct ib_wq *wq, struct ib_udata *udata);
int mlx5_ib_modify_wq(struct ib_wq *wq, struct ib_wq_attr *wq_attr,
		      u32 wq_attr_mask, struct ib_udata *udata);
int mlx5_ib_create_rwq_ind_table(struct ib_rwq_ind_table *ib_rwq_ind_table,
				 struct ib_rwq_ind_table_init_attr *init_attr,
				 struct ib_udata *udata);
int mlx5_ib_destroy_rwq_ind_table(struct ib_rwq_ind_table *wq_ind_table);
struct ib_mr *mlx5_ib_reg_dm_mr(struct ib_pd *pd, struct ib_dm *dm,
				struct ib_dm_mr_attr *attr,
				struct uverbs_attr_bundle *attrs);
void mlx5_ib_data_direct_bind(struct mlx5_ib_dev *ibdev,
			      struct mlx5_data_direct_dev *dev);
void mlx5_ib_data_direct_unbind(struct mlx5_ib_dev *ibdev);
void mlx5_ib_revoke_data_direct_mrs(struct mlx5_ib_dev *dev);

#ifdef CONFIG_INFINIBAND_ON_DEMAND_PAGING
int mlx5_ib_odp_init_one(struct mlx5_ib_dev *ibdev);
int mlx5r_odp_create_eq(struct mlx5_ib_dev *dev, struct mlx5_ib_pf_eq *eq);
void mlx5_ib_odp_cleanup_one(struct mlx5_ib_dev *ibdev);
int __init mlx5_ib_odp_init(void);
void mlx5_ib_odp_cleanup(void);
int mlx5_odp_init_mkey_cache(struct mlx5_ib_dev *dev);
void mlx5_odp_populate_xlt(void *xlt, size_t idx, size_t nentries,
			   struct mlx5_ib_mr *mr, int flags);

int mlx5_ib_advise_mr_prefetch(struct ib_pd *pd,
			       enum ib_uverbs_advise_mr_advice advice,
			       u32 flags, struct ib_sge *sg_list, u32 num_sge);
int mlx5_ib_init_odp_mr(struct mlx5_ib_mr *mr);
int mlx5_ib_init_dmabuf_mr(struct mlx5_ib_mr *mr);
#else /* CONFIG_INFINIBAND_ON_DEMAND_PAGING */
static inline int mlx5_ib_odp_init_one(struct mlx5_ib_dev *ibdev) { return 0; }
static inline int mlx5r_odp_create_eq(struct mlx5_ib_dev *dev,
				      struct mlx5_ib_pf_eq *eq)
{
	return 0;
}
static inline void mlx5_ib_odp_cleanup_one(struct mlx5_ib_dev *ibdev) {}
static inline int mlx5_ib_odp_init(void) { return 0; }
static inline void mlx5_ib_odp_cleanup(void)				    {}
static inline int mlx5_odp_init_mkey_cache(struct mlx5_ib_dev *dev)
{
	return 0;
}
static inline void mlx5_odp_populate_xlt(void *xlt, size_t idx, size_t nentries,
					 struct mlx5_ib_mr *mr, int flags) {}

static inline int
mlx5_ib_advise_mr_prefetch(struct ib_pd *pd,
			   enum ib_uverbs_advise_mr_advice advice, u32 flags,
			   struct ib_sge *sg_list, u32 num_sge)
{
	return -EOPNOTSUPP;
}
static inline int mlx5_ib_init_odp_mr(struct mlx5_ib_mr *mr)
{
	return -EOPNOTSUPP;
}
static inline int mlx5_ib_init_dmabuf_mr(struct mlx5_ib_mr *mr)
{
	return -EOPNOTSUPP;
}
#endif /* CONFIG_INFINIBAND_ON_DEMAND_PAGING */

extern const struct mmu_interval_notifier_ops mlx5_mn_ops;

/* Needed for rep profile */
void __mlx5_ib_remove(struct mlx5_ib_dev *dev,
		      const struct mlx5_ib_profile *profile,
		      int stage);
int __mlx5_ib_add(struct mlx5_ib_dev *dev,
		  const struct mlx5_ib_profile *profile);

int mlx5_ib_get_vf_config(struct ib_device *device, int vf,
			  u32 port, struct ifla_vf_info *info);
int mlx5_ib_set_vf_link_state(struct ib_device *device, int vf,
			      u32 port, int state);
int mlx5_ib_get_vf_stats(struct ib_device *device, int vf,
			 u32 port, struct ifla_vf_stats *stats);
int mlx5_ib_get_vf_guid(struct ib_device *device, int vf, u32 port,
			struct ifla_vf_guid *node_guid,
			struct ifla_vf_guid *port_guid);
int mlx5_ib_set_vf_guid(struct ib_device *device, int vf, u32 port,
			u64 guid, int type);

__be16 mlx5_get_roce_udp_sport_min(const struct mlx5_ib_dev *dev,
				   const struct ib_gid_attr *attr);

void mlx5_ib_cleanup_cong_debugfs(struct mlx5_ib_dev *dev, u32 port_num);
void mlx5_ib_init_cong_debugfs(struct mlx5_ib_dev *dev, u32 port_num);

/* GSI QP helper functions */
int mlx5_ib_create_gsi(struct ib_pd *pd, struct mlx5_ib_qp *mqp,
		       struct ib_qp_init_attr *attr);
int mlx5_ib_destroy_gsi(struct mlx5_ib_qp *mqp);
int mlx5_ib_gsi_modify_qp(struct ib_qp *qp, struct ib_qp_attr *attr,
			  int attr_mask);
int mlx5_ib_gsi_query_qp(struct ib_qp *qp, struct ib_qp_attr *qp_attr,
			 int qp_attr_mask,
			 struct ib_qp_init_attr *qp_init_attr);
int mlx5_ib_gsi_post_send(struct ib_qp *qp, const struct ib_send_wr *wr,
			  const struct ib_send_wr **bad_wr);
int mlx5_ib_gsi_post_recv(struct ib_qp *qp, const struct ib_recv_wr *wr,
			  const struct ib_recv_wr **bad_wr);
void mlx5_ib_gsi_pkey_change(struct mlx5_ib_gsi_qp *gsi);

int mlx5_ib_generate_wc(struct ib_cq *ibcq, struct ib_wc *wc);

void mlx5_ib_free_bfreg(struct mlx5_ib_dev *dev, struct mlx5_bfreg_info *bfregi,
			int bfregn);
struct mlx5_ib_dev *mlx5_ib_get_ibdev_from_mpi(struct mlx5_ib_multiport_info *mpi);
struct mlx5_core_dev *mlx5_ib_get_native_port_mdev(struct mlx5_ib_dev *dev,
						   u32 ib_port_num,
						   u32 *native_port_num);
void mlx5_ib_put_native_port_mdev(struct mlx5_ib_dev *dev,
				  u32 port_num);

extern const struct uapi_definition mlx5_ib_devx_defs[];
extern const struct uapi_definition mlx5_ib_flow_defs[];
extern const struct uapi_definition mlx5_ib_qos_defs[];
extern const struct uapi_definition mlx5_ib_std_types_defs[];
extern const struct uapi_definition mlx5_ib_create_cq_defs[];

static inline int is_qp1(enum ib_qp_type qp_type)
{
	return qp_type == MLX5_IB_QPT_HW_GSI || qp_type == IB_QPT_GSI;
}

static inline u32 check_cq_create_flags(u32 flags)
{
	/*
	 * It returns non-zero value for unsupported CQ
	 * create flags, otherwise it returns zero.
	 */
	return (flags & ~(IB_UVERBS_CQ_FLAGS_IGNORE_OVERRUN |
			  IB_UVERBS_CQ_FLAGS_TIMESTAMP_COMPLETION));
}

static inline int verify_assign_uidx(u8 cqe_version, u32 cmd_uidx,
				     u32 *user_index)
{
	if (cqe_version) {
		if ((cmd_uidx == MLX5_IB_DEFAULT_UIDX) ||
		    (cmd_uidx & ~MLX5_USER_ASSIGNED_UIDX_MASK))
			return -EINVAL;
		*user_index = cmd_uidx;
	} else {
		*user_index = MLX5_IB_DEFAULT_UIDX;
	}

	return 0;
}

static inline int get_qp_user_index(struct mlx5_ib_ucontext *ucontext,
				    struct mlx5_ib_create_qp *ucmd,
				    int inlen,
				    u32 *user_index)
{
	u8 cqe_version = ucontext->cqe_version;

	if ((offsetofend(typeof(*ucmd), uidx) <= inlen) && !cqe_version &&
	    (ucmd->uidx == MLX5_IB_DEFAULT_UIDX))
		return 0;

	if ((offsetofend(typeof(*ucmd), uidx) <= inlen) != !!cqe_version)
		return -EINVAL;

	return verify_assign_uidx(cqe_version, ucmd->uidx, user_index);
}

static inline int get_srq_user_index(struct mlx5_ib_ucontext *ucontext,
				     struct mlx5_ib_create_srq *ucmd,
				     int inlen,
				     u32 *user_index)
{
	u8 cqe_version = ucontext->cqe_version;

	if ((offsetofend(typeof(*ucmd), uidx) <= inlen) && !cqe_version &&
	    (ucmd->uidx == MLX5_IB_DEFAULT_UIDX))
		return 0;

	if ((offsetofend(typeof(*ucmd), uidx) <= inlen) != !!cqe_version)
		return -EINVAL;

	return verify_assign_uidx(cqe_version, ucmd->uidx, user_index);
}

static inline int get_uars_per_sys_page(struct mlx5_ib_dev *dev, bool lib_support)
{
	return lib_support && MLX5_CAP_GEN(dev->mdev, uar_4k) ?
				MLX5_UARS_IN_PAGE : 1;
}

extern void *xlt_emergency_page;

int bfregn_to_uar_index(struct mlx5_ib_dev *dev,
			struct mlx5_bfreg_info *bfregi, u32 bfregn,
			bool dyn_bfreg);

static inline int mlx5r_store_odp_mkey(struct mlx5_ib_dev *dev,
				       struct mlx5_ib_mkey *mmkey)
{
	refcount_set(&mmkey->usecount, 1);

	return xa_err(xa_store(&dev->odp_mkeys, mlx5_base_mkey(mmkey->key),
			       mmkey, GFP_KERNEL));
}

/* deref an mkey that can participate in ODP flow */
static inline void mlx5r_deref_odp_mkey(struct mlx5_ib_mkey *mmkey)
{
	if (refcount_dec_and_test(&mmkey->usecount))
		wake_up(&mmkey->wait);
}

/* deref an mkey that can participate in ODP flow and wait for relese */
static inline void mlx5r_deref_wait_odp_mkey(struct mlx5_ib_mkey *mmkey)
{
	mlx5r_deref_odp_mkey(mmkey);
	wait_event(mmkey->wait, refcount_read(&mmkey->usecount) == 0);
}

static inline bool mlx5_ib_lag_should_assign_affinity(struct mlx5_ib_dev *dev)
{
	/*
	 * If the driver is in hash mode and the port_select_flow_table_bypass cap
	 * is supported, it means that the driver no longer needs to assign the port
	 * affinity by default. If a user wants to set the port affinity explicitly,
	 * the user has a dedicated API to do that, so there is no need to assign
	 * the port affinity by default.
	 */
	if (dev->lag_active &&
	    mlx5_lag_mode_is_hash(dev->mdev) &&
	    MLX5_CAP_PORT_SELECTION(dev->mdev, port_select_flow_table_bypass))
		return 0;

	if (mlx5_lag_is_lacp_owner(dev->mdev) && !dev->lag_active)
		return 0;

	return dev->lag_active ||
		(MLX5_CAP_GEN(dev->mdev, num_lag_ports) > 1 &&
		 MLX5_CAP_GEN(dev->mdev, lag_tx_port_affinity));
}

static inline bool rt_supported(int ts_cap)
{
	return ts_cap == MLX5_TIMESTAMP_FORMAT_CAP_REAL_TIME ||
	       ts_cap == MLX5_TIMESTAMP_FORMAT_CAP_FREE_RUNNING_AND_REAL_TIME;
}

/*
 * PCI Peer to Peer is a trainwreck. If no switch is present then things
 * sometimes work, depending on the pci_distance_p2p logic for excluding broken
 * root complexes. However if a switch is present in the path, then things get
 * really ugly depending on how the switch is setup. This table assumes that the
 * root complex is strict and is validating that all req/reps are matches
 * perfectly - so any scenario where it sees only half the transaction is a
 * failure.
 *
 * CR/RR/DT  ATS RO P2P
 * 00X       X   X  OK
 * 010       X   X  fails (request is routed to root but root never sees comp)
 * 011       0   X  fails (request is routed to root but root never sees comp)
 * 011       1   X  OK
 * 10X       X   1  OK
 * 101       X   0  fails (completion is routed to root but root didn't see req)
 * 110       X   0  SLOW
 * 111       0   0  SLOW
 * 111       1   0  fails (completion is routed to root but root didn't see req)
 * 111       1   1  OK
 *
 * Unfortunately we cannot reliably know if a switch is present or what the
 * CR/RR/DT ACS settings are, as in a VM that is all hidden. Assume that
 * CR/RR/DT is 111 if the ATS cap is enabled and follow the last three rows.
 *
 * For now assume if the umem is a dma_buf then it is P2P.
 */
static inline bool mlx5_umem_needs_ats(struct mlx5_ib_dev *dev,
				       struct ib_umem *umem, int access_flags)
{
	if (!MLX5_CAP_GEN(dev->mdev, ats) || !umem->is_dmabuf)
		return false;
	return access_flags & IB_ACCESS_RELAXED_ORDERING;
}

int set_roce_addr(struct mlx5_ib_dev *dev, u32 port_num,
		  unsigned int index, const union ib_gid *gid,
		  const struct ib_gid_attr *attr);
<<<<<<< HEAD
=======

static inline u32 smi_to_native_portnum(struct mlx5_ib_dev *dev, u32 port)
{
	return (port - 1) / dev->num_ports + 1;
}

/*
 * For mkc users, instead of a page_offset the command has a start_iova which
 * specifies both the page_offset and the on-the-wire IOVA
 */
static __always_inline unsigned long
mlx5_umem_mkc_find_best_pgsz(struct mlx5_ib_dev *dev, struct ib_umem *umem,
			     u64 iova)
{
	int page_size_bits =
		MLX5_CAP_GEN_2(dev->mdev, umr_log_entity_size_5) ? 6 : 5;
	unsigned long bitmap =
		__mlx5_log_page_size_to_bitmap(page_size_bits, 0);

	return ib_umem_find_best_pgsz(umem, bitmap, iova);
}

>>>>>>> 2d5404ca
#endif /* MLX5_IB_H */<|MERGE_RESOLUTION|>--- conflicted
+++ resolved
@@ -764,22 +764,6 @@
 	unsigned int state;
 	/* Protects from repeat UMR QP creation */
 	struct mutex init_lock;
-};
-
-#define NUM_MKEYS_PER_PAGE \
-	((PAGE_SIZE - sizeof(struct list_head)) / sizeof(u32))
-
-struct mlx5_mkeys_page {
-	u32 mkeys[NUM_MKEYS_PER_PAGE];
-	struct list_head list;
-};
-static_assert(sizeof(struct mlx5_mkeys_page) == PAGE_SIZE);
-
-struct mlx5_mkeys_queue {
-	struct list_head pages_list;
-	u32 num_pages;
-	unsigned long ci;
-	spinlock_t lock; /* sync list ops */
 };
 
 #define NUM_MKEYS_PER_PAGE \
@@ -1207,21 +1191,15 @@
 	u16 pkey_table_len;
 	u8 lag_ports;
 	struct mlx5_special_mkeys mkeys;
-<<<<<<< HEAD
-=======
 	struct mlx5_data_direct_resources ddr;
->>>>>>> 2d5404ca
 
 #ifdef CONFIG_MLX5_MACSEC
 	struct mlx5_macsec macsec;
 #endif
-<<<<<<< HEAD
-=======
 
 	u8 num_plane;
 	struct mlx5_ib_dev *smi_dev;
 	const char *sub_dev_name;
->>>>>>> 2d5404ca
 };
 
 static inline struct mlx5_ib_cq *to_mibcq(struct mlx5_core_cq *mcq)
@@ -1731,8 +1709,6 @@
 int set_roce_addr(struct mlx5_ib_dev *dev, u32 port_num,
 		  unsigned int index, const union ib_gid *gid,
 		  const struct ib_gid_attr *attr);
-<<<<<<< HEAD
-=======
 
 static inline u32 smi_to_native_portnum(struct mlx5_ib_dev *dev, u32 port)
 {
@@ -1755,5 +1731,4 @@
 	return ib_umem_find_best_pgsz(umem, bitmap, iova);
 }
 
->>>>>>> 2d5404ca
 #endif /* MLX5_IB_H */