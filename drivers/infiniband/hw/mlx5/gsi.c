--- conflicted
+++ resolved
@@ -90,13 +90,8 @@
 {
 	struct mlx5_ib_dev *dev = to_mdev(pd->device);
 	struct mlx5_ib_gsi_qp *gsi;
-<<<<<<< HEAD
-	struct ib_qp_init_attr hw_init_attr = *init_attr;
-	const u8 port_num = init_attr->port_num;
-=======
 	struct ib_qp_init_attr hw_init_attr = *attr;
 	const u8 port_num = attr->port_num;
->>>>>>> 7d2a07b7
 	int num_qps = 0;
 	int ret;
 
