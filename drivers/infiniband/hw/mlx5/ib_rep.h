/* SPDX-License-Identifier: GPL-2.0 OR Linux-OpenIB */
/*
 * Copyright (c) 2018 Mellanox Technologies. All rights reserved.
 */

#ifndef __MLX5_IB_REP_H__
#define __MLX5_IB_REP_H__

#include <linux/mlx5/eswitch.h>
#include "mlx5_ib.h"

extern const struct mlx5_ib_profile raw_eth_profile;

#ifdef CONFIG_MLX5_ESWITCH
<<<<<<< HEAD
u8 mlx5_ib_eswitch_mode(struct mlx5_eswitch *esw);
struct mlx5_ib_dev *mlx5_ib_get_rep_ibdev(struct mlx5_eswitch *esw,
					  u16 vport_num);
struct mlx5_ib_dev *mlx5_ib_get_uplink_ibdev(struct mlx5_eswitch *esw);
struct mlx5_eswitch_rep *mlx5_ib_vport_rep(struct mlx5_eswitch *esw,
					   u16 vport_num);
void mlx5_ib_register_vport_reps(struct mlx5_core_dev *mdev);
void mlx5_ib_unregister_vport_reps(struct mlx5_core_dev *mdev);
=======
int mlx5r_rep_init(void);
void mlx5r_rep_cleanup(void);
>>>>>>> 7d2a07b7
struct mlx5_flow_handle *create_flow_rule_vport_sq(struct mlx5_ib_dev *dev,
						   struct mlx5_ib_sq *sq,
						   u32 port);
struct net_device *mlx5_ib_get_rep_netdev(struct mlx5_eswitch *esw,
					  u16 vport_num);
#else /* CONFIG_MLX5_ESWITCH */
static inline int mlx5r_rep_init(void) { return 0; }
static inline void mlx5r_rep_cleanup(void) {}
static inline
struct mlx5_flow_handle *create_flow_rule_vport_sq(struct mlx5_ib_dev *dev,
						   struct mlx5_ib_sq *sq,
						   u32 port)
{
	return NULL;
}

static inline
struct net_device *mlx5_ib_get_rep_netdev(struct mlx5_eswitch *esw,
					  u16 vport_num)
{
	return NULL;
}
#endif
#endif /* __MLX5_IB_REP_H__ */<|MERGE_RESOLUTION|>--- conflicted
+++ resolved
@@ -12,19 +12,8 @@
 extern const struct mlx5_ib_profile raw_eth_profile;
 
 #ifdef CONFIG_MLX5_ESWITCH
-<<<<<<< HEAD
-u8 mlx5_ib_eswitch_mode(struct mlx5_eswitch *esw);
-struct mlx5_ib_dev *mlx5_ib_get_rep_ibdev(struct mlx5_eswitch *esw,
-					  u16 vport_num);
-struct mlx5_ib_dev *mlx5_ib_get_uplink_ibdev(struct mlx5_eswitch *esw);
-struct mlx5_eswitch_rep *mlx5_ib_vport_rep(struct mlx5_eswitch *esw,
-					   u16 vport_num);
-void mlx5_ib_register_vport_reps(struct mlx5_core_dev *mdev);
-void mlx5_ib_unregister_vport_reps(struct mlx5_core_dev *mdev);
-=======
 int mlx5r_rep_init(void);
 void mlx5r_rep_cleanup(void);
->>>>>>> 7d2a07b7
 struct mlx5_flow_handle *create_flow_rule_vport_sq(struct mlx5_ib_dev *dev,
 						   struct mlx5_ib_sq *sq,
 						   u32 port);
