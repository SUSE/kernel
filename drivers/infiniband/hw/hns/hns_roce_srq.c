--- conflicted
+++ resolved
@@ -84,23 +84,10 @@
 static int hns_roce_create_srqc(struct hns_roce_dev *hr_dev,
 				struct hns_roce_srq *srq)
 {
-<<<<<<< HEAD
-	struct hns_roce_srq_table *srq_table = &hr_dev->srq_table;
-	struct hns_roce_ida *srq_ida = &hr_dev->srq_table.srq_ida;
-=======
->>>>>>> eb3cdb58
 	struct ib_device *ibdev = &hr_dev->ib_dev;
 	struct hns_roce_cmd_mailbox *mailbox;
 	int ret;
-	int id;
-
-<<<<<<< HEAD
-	id = ida_alloc_range(&srq_ida->ida, srq_ida->min, srq_ida->max,
-			     GFP_KERNEL);
-	if (id < 0) {
-		ibdev_err(ibdev, "failed to alloc srq(%d).\n", id);
-		return -ENOMEM;
-=======
+
 	mailbox = hns_roce_alloc_cmd_mailbox(hr_dev);
 	if (IS_ERR(mailbox)) {
 		ibdev_err(ibdev, "failed to alloc mailbox for SRQC.\n");
@@ -111,9 +98,7 @@
 	if (ret) {
 		ibdev_err(ibdev, "failed to write SRQC.\n");
 		goto err_mbox;
->>>>>>> eb3cdb58
-	}
-	srq->srqn = (unsigned long)id;
+	}
 
 	ret = hns_roce_create_hw_ctx(hr_dev, mailbox, HNS_ROCE_CMD_CREATE_SRQ,
 				     srq->srqn);
@@ -153,11 +138,6 @@
 	xa_erase(&srq_table->xa, srq->srqn);
 err_put:
 	hns_roce_table_put(hr_dev, &srq_table->table, srq->srqn);
-<<<<<<< HEAD
-err_out:
-	ida_free(&srq_ida->ida, id);
-=======
->>>>>>> eb3cdb58
 
 	return ret;
 }
@@ -180,10 +160,6 @@
 	wait_for_completion(&srq->free);
 
 	hns_roce_table_put(hr_dev, &srq_table->table, srq->srqn);
-<<<<<<< HEAD
-	ida_free(&srq_table->srq_ida.ida, (int)srq->srqn);
-=======
->>>>>>> eb3cdb58
 }
 
 static int alloc_srq_idx(struct hns_roce_dev *hr_dev, struct hns_roce_srq *srq,
