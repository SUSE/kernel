/*
 * Copyright (c) 2016 Hisilicon Limited.
 * Copyright (c) 2007, 2008 Mellanox Technologies. All rights reserved.
 *
 * This software is available to you under a choice of one of two
 * licenses.  You may choose to be licensed under the terms of the GNU
 * General Public License (GPL) Version 2, available from the file
 * COPYING in the main directory of this source tree, or the
 * OpenIB.org BSD license below:
 *
 *     Redistribution and use in source and binary forms, with or
 *     without modification, are permitted provided that the following
 *     conditions are met:
 *
 *      - Redistributions of source code must retain the above
 *        copyright notice, this list of conditions and the following
 *        disclaimer.
 *
 *      - Redistributions in binary form must reproduce the above
 *        copyright notice, this list of conditions and the following
 *        disclaimer in the documentation and/or other materials
 *        provided with the distribution.
 *
 * THE SOFTWARE IS PROVIDED "AS IS", WITHOUT WARRANTY OF ANY KIND,
 * EXPRESS OR IMPLIED, INCLUDING BUT NOT LIMITED TO THE WARRANTIES OF
 * MERCHANTABILITY, FITNESS FOR A PARTICULAR PURPOSE AND
 * NONINFRINGEMENT. IN NO EVENT SHALL THE AUTHORS OR COPYRIGHT HOLDERS
 * BE LIABLE FOR ANY CLAIM, DAMAGES OR OTHER LIABILITY, WHETHER IN AN
 * ACTION OF CONTRACT, TORT OR OTHERWISE, ARISING FROM, OUT OF OR IN
 * CONNECTION WITH THE SOFTWARE OR THE USE OR OTHER DEALINGS IN THE
 * SOFTWARE.
 */

#include <linux/pci.h>
#include <rdma/ib_addr.h>
#include <rdma/ib_umem.h>
#include <rdma/uverbs_ioctl.h>
#include "hns_roce_common.h"
#include "hns_roce_device.h"
#include "hns_roce_hem.h"

static void flush_work_handle(struct work_struct *work)
{
	struct hns_roce_work *flush_work = container_of(work,
					struct hns_roce_work, work);
	struct hns_roce_qp *hr_qp = container_of(flush_work,
					struct hns_roce_qp, flush_work);
	struct device *dev = flush_work->hr_dev->dev;
	struct ib_qp_attr attr;
	int attr_mask;
	int ret;

	attr_mask = IB_QP_STATE;
	attr.qp_state = IB_QPS_ERR;

	if (test_and_clear_bit(HNS_ROCE_FLUSH_FLAG, &hr_qp->flush_flag)) {
		ret = hns_roce_modify_qp(&hr_qp->ibqp, &attr, attr_mask, NULL);
		if (ret)
			dev_err(dev, "modify QP to error state failed(%d) during CQE flush\n",
				ret);
	}

	/*
	 * make sure we signal QP destroy leg that flush QP was completed
	 * so that it can safely proceed ahead now and destroy QP
	 */
	if (refcount_dec_and_test(&hr_qp->refcount))
		complete(&hr_qp->free);
}

void init_flush_work(struct hns_roce_dev *hr_dev, struct hns_roce_qp *hr_qp)
{
	struct hns_roce_work *flush_work = &hr_qp->flush_work;

	flush_work->hr_dev = hr_dev;
	INIT_WORK(&flush_work->work, flush_work_handle);
	refcount_inc(&hr_qp->refcount);
	queue_work(hr_dev->irq_workq, &flush_work->work);
}

void flush_cqe(struct hns_roce_dev *dev, struct hns_roce_qp *qp)
{
	/*
	 * Hip08 hardware cannot flush the WQEs in SQ/RQ if the QP state
	 * gets into errored mode. Hence, as a workaround to this
	 * hardware limitation, driver needs to assist in flushing. But
	 * the flushing operation uses mailbox to convey the QP state to
	 * the hardware and which can sleep due to the mutex protection
	 * around the mailbox calls. Hence, use the deferred flush for
	 * now.
	 */
	if (!test_and_set_bit(HNS_ROCE_FLUSH_FLAG, &qp->flush_flag))
		init_flush_work(dev, qp);
}

void hns_roce_qp_event(struct hns_roce_dev *hr_dev, u32 qpn, int event_type)
{
	struct device *dev = hr_dev->dev;
	struct hns_roce_qp *qp;

	xa_lock(&hr_dev->qp_table_xa);
	qp = __hns_roce_qp_lookup(hr_dev, qpn);
	if (qp)
		refcount_inc(&qp->refcount);
	xa_unlock(&hr_dev->qp_table_xa);

	if (!qp) {
		dev_warn(dev, "async event for bogus QP %08x\n", qpn);
		return;
	}

	if (event_type == HNS_ROCE_EVENT_TYPE_WQ_CATAS_ERROR ||
	    event_type == HNS_ROCE_EVENT_TYPE_INV_REQ_LOCAL_WQ_ERROR ||
	    event_type == HNS_ROCE_EVENT_TYPE_LOCAL_WQ_ACCESS_ERROR ||
	    event_type == HNS_ROCE_EVENT_TYPE_XRCD_VIOLATION ||
	    event_type == HNS_ROCE_EVENT_TYPE_INVALID_XRCETH) {
		qp->state = IB_QPS_ERR;

		flush_cqe(hr_dev, qp);
	}

	qp->event(qp, (enum hns_roce_event)event_type);

	if (refcount_dec_and_test(&qp->refcount))
		complete(&qp->free);
}

static void hns_roce_ib_qp_event(struct hns_roce_qp *hr_qp,
				 enum hns_roce_event type)
{
	struct ib_qp *ibqp = &hr_qp->ibqp;
	struct ib_event event;

	if (ibqp->event_handler) {
		event.device = ibqp->device;
		event.element.qp = ibqp;
		switch (type) {
		case HNS_ROCE_EVENT_TYPE_PATH_MIG:
			event.event = IB_EVENT_PATH_MIG;
			break;
		case HNS_ROCE_EVENT_TYPE_COMM_EST:
			event.event = IB_EVENT_COMM_EST;
			break;
		case HNS_ROCE_EVENT_TYPE_SQ_DRAINED:
			event.event = IB_EVENT_SQ_DRAINED;
			break;
		case HNS_ROCE_EVENT_TYPE_SRQ_LAST_WQE_REACH:
			event.event = IB_EVENT_QP_LAST_WQE_REACHED;
			break;
		case HNS_ROCE_EVENT_TYPE_WQ_CATAS_ERROR:
			event.event = IB_EVENT_QP_FATAL;
			break;
		case HNS_ROCE_EVENT_TYPE_PATH_MIG_FAILED:
			event.event = IB_EVENT_PATH_MIG_ERR;
			break;
		case HNS_ROCE_EVENT_TYPE_INV_REQ_LOCAL_WQ_ERROR:
			event.event = IB_EVENT_QP_REQ_ERR;
			break;
		case HNS_ROCE_EVENT_TYPE_LOCAL_WQ_ACCESS_ERROR:
		case HNS_ROCE_EVENT_TYPE_XRCD_VIOLATION:
		case HNS_ROCE_EVENT_TYPE_INVALID_XRCETH:
			event.event = IB_EVENT_QP_ACCESS_ERR;
			break;
		default:
			dev_dbg(ibqp->device->dev.parent, "roce_ib: Unexpected event type %d on QP %06lx\n",
				type, hr_qp->qpn);
			return;
		}
		ibqp->event_handler(&event, ibqp->qp_context);
	}
}

static u8 get_least_load_bankid_for_qp(struct hns_roce_bank *bank)
{
	u32 least_load = bank[0].inuse;
	u8 bankid = 0;
	u32 bankcnt;
	u8 i;

	for (i = 1; i < HNS_ROCE_QP_BANK_NUM; i++) {
		bankcnt = bank[i].inuse;
		if (bankcnt < least_load) {
			least_load = bankcnt;
			bankid = i;
		}
	}

	return bankid;
}

static int alloc_qpn_with_bankid(struct hns_roce_bank *bank, u8 bankid,
				 unsigned long *qpn)
{
	int id;

	id = ida_alloc_range(&bank->ida, bank->next, bank->max, GFP_KERNEL);
	if (id < 0) {
		id = ida_alloc_range(&bank->ida, bank->min, bank->max,
				     GFP_KERNEL);
		if (id < 0)
			return id;
	}

	/* the QPN should keep increasing until the max value is reached. */
	bank->next = (id + 1) > bank->max ? bank->min : id + 1;

	/* the lower 3 bits is bankid */
	*qpn = (id << 3) | bankid;

	return 0;
}
static int alloc_qpn(struct hns_roce_dev *hr_dev, struct hns_roce_qp *hr_qp)
{
	struct hns_roce_qp_table *qp_table = &hr_dev->qp_table;
	unsigned long num = 0;
	u8 bankid;
	int ret;

	if (hr_qp->ibqp.qp_type == IB_QPT_GSI) {
		num = 1;
	} else {
		mutex_lock(&qp_table->bank_mutex);
		bankid = get_least_load_bankid_for_qp(qp_table->bank);

		ret = alloc_qpn_with_bankid(&qp_table->bank[bankid], bankid,
					    &num);
		if (ret) {
			ibdev_err(&hr_dev->ib_dev,
				  "failed to alloc QPN, ret = %d\n", ret);
			mutex_unlock(&qp_table->bank_mutex);
			return ret;
		}

		qp_table->bank[bankid].inuse++;
		mutex_unlock(&qp_table->bank_mutex);
	}

	hr_qp->qpn = num;

	return 0;
}

static void add_qp_to_list(struct hns_roce_dev *hr_dev,
			   struct hns_roce_qp *hr_qp,
			   struct ib_cq *send_cq, struct ib_cq *recv_cq)
{
	struct hns_roce_cq *hr_send_cq, *hr_recv_cq;
	unsigned long flags;

	hr_send_cq = send_cq ? to_hr_cq(send_cq) : NULL;
	hr_recv_cq = recv_cq ? to_hr_cq(recv_cq) : NULL;

	spin_lock_irqsave(&hr_dev->qp_list_lock, flags);
	hns_roce_lock_cqs(hr_send_cq, hr_recv_cq);

	list_add_tail(&hr_qp->node, &hr_dev->qp_list);
	if (hr_send_cq)
		list_add_tail(&hr_qp->sq_node, &hr_send_cq->sq_list);
	if (hr_recv_cq)
		list_add_tail(&hr_qp->rq_node, &hr_recv_cq->rq_list);

	hns_roce_unlock_cqs(hr_send_cq, hr_recv_cq);
	spin_unlock_irqrestore(&hr_dev->qp_list_lock, flags);
}

static int hns_roce_qp_store(struct hns_roce_dev *hr_dev,
			     struct hns_roce_qp *hr_qp,
			     struct ib_qp_init_attr *init_attr)
{
	struct xarray *xa = &hr_dev->qp_table_xa;
	int ret;

	if (!hr_qp->qpn)
		return -EINVAL;

	ret = xa_err(xa_store_irq(xa, hr_qp->qpn, hr_qp, GFP_KERNEL));
	if (ret)
		dev_err(hr_dev->dev, "failed to xa store for QPC\n");
	else
		/* add QP to device's QP list for softwc */
		add_qp_to_list(hr_dev, hr_qp, init_attr->send_cq,
			       init_attr->recv_cq);

	return ret;
}

static int alloc_qpc(struct hns_roce_dev *hr_dev, struct hns_roce_qp *hr_qp)
{
	struct hns_roce_qp_table *qp_table = &hr_dev->qp_table;
	struct device *dev = hr_dev->dev;
	int ret;

	if (!hr_qp->qpn)
		return -EINVAL;

	/* Alloc memory for QPC */
	ret = hns_roce_table_get(hr_dev, &qp_table->qp_table, hr_qp->qpn);
	if (ret) {
		dev_err(dev, "failed to get QPC table\n");
		goto err_out;
	}

	/* Alloc memory for IRRL */
	ret = hns_roce_table_get(hr_dev, &qp_table->irrl_table, hr_qp->qpn);
	if (ret) {
		dev_err(dev, "failed to get IRRL table\n");
		goto err_put_qp;
	}

	if (hr_dev->caps.trrl_entry_sz) {
		/* Alloc memory for TRRL */
		ret = hns_roce_table_get(hr_dev, &qp_table->trrl_table,
					 hr_qp->qpn);
		if (ret) {
			dev_err(dev, "failed to get TRRL table\n");
			goto err_put_irrl;
		}
	}

	if (hr_dev->caps.flags & HNS_ROCE_CAP_FLAG_QP_FLOW_CTRL) {
		/* Alloc memory for SCC CTX */
		ret = hns_roce_table_get(hr_dev, &qp_table->sccc_table,
					 hr_qp->qpn);
		if (ret) {
			dev_err(dev, "failed to get SCC CTX table\n");
			goto err_put_trrl;
		}
	}

	return 0;

err_put_trrl:
	if (hr_dev->caps.trrl_entry_sz)
		hns_roce_table_put(hr_dev, &qp_table->trrl_table, hr_qp->qpn);

err_put_irrl:
	hns_roce_table_put(hr_dev, &qp_table->irrl_table, hr_qp->qpn);

err_put_qp:
	hns_roce_table_put(hr_dev, &qp_table->qp_table, hr_qp->qpn);

err_out:
	return ret;
}

static void qp_user_mmap_entry_remove(struct hns_roce_qp *hr_qp)
{
	rdma_user_mmap_entry_remove(&hr_qp->dwqe_mmap_entry->rdma_entry);
}

void hns_roce_qp_remove(struct hns_roce_dev *hr_dev, struct hns_roce_qp *hr_qp)
{
	struct xarray *xa = &hr_dev->qp_table_xa;
	unsigned long flags;

	list_del(&hr_qp->node);

	if (hr_qp->ibqp.qp_type != IB_QPT_XRC_TGT)
		list_del(&hr_qp->sq_node);

	if (hr_qp->ibqp.qp_type != IB_QPT_XRC_INI &&
	    hr_qp->ibqp.qp_type != IB_QPT_XRC_TGT)
		list_del(&hr_qp->rq_node);

	xa_lock_irqsave(xa, flags);
	__xa_erase(xa, hr_qp->qpn);
	xa_unlock_irqrestore(xa, flags);
}

static void free_qpc(struct hns_roce_dev *hr_dev, struct hns_roce_qp *hr_qp)
{
	struct hns_roce_qp_table *qp_table = &hr_dev->qp_table;

	if (hr_dev->caps.trrl_entry_sz)
		hns_roce_table_put(hr_dev, &qp_table->trrl_table, hr_qp->qpn);
	hns_roce_table_put(hr_dev, &qp_table->irrl_table, hr_qp->qpn);
}

static inline u8 get_qp_bankid(unsigned long qpn)
{
	/* The lower 3 bits of QPN are used to hash to different banks */
	return (u8)(qpn & GENMASK(2, 0));
}

static void free_qpn(struct hns_roce_dev *hr_dev, struct hns_roce_qp *hr_qp)
{
	u8 bankid;

	if (hr_qp->ibqp.qp_type == IB_QPT_GSI)
		return;

	if (hr_qp->qpn < hr_dev->caps.reserved_qps)
		return;

	bankid = get_qp_bankid(hr_qp->qpn);

	ida_free(&hr_dev->qp_table.bank[bankid].ida, hr_qp->qpn >> 3);

	mutex_lock(&hr_dev->qp_table.bank_mutex);
	hr_dev->qp_table.bank[bankid].inuse--;
	mutex_unlock(&hr_dev->qp_table.bank_mutex);
}

static u32 proc_rq_sge(struct hns_roce_dev *dev, struct hns_roce_qp *hr_qp,
		       bool user)
{
	u32 max_sge = dev->caps.max_rq_sg;

	if (dev->pci_dev->revision >= PCI_REVISION_ID_HIP09)
		return max_sge;

	/* Reserve SGEs only for HIP08 in kernel; The userspace driver will
	 * calculate number of max_sge with reserved SGEs when allocating wqe
	 * buf, so there is no need to do this again in kernel. But the number
	 * may exceed the capacity of SGEs recorded in the firmware, so the
	 * kernel driver should just adapt the value accordingly.
	 */
	if (user)
		max_sge = roundup_pow_of_two(max_sge + 1);
	else
		hr_qp->rq.rsv_sge = 1;

	return max_sge;
}

static int set_rq_size(struct hns_roce_dev *hr_dev, struct ib_qp_cap *cap,
		       struct hns_roce_qp *hr_qp, int has_rq, bool user)
{
	u32 max_sge = proc_rq_sge(hr_dev, hr_qp, user);
	u32 cnt;

	/* If srq exist, set zero for relative number of rq */
	if (!has_rq) {
		hr_qp->rq.wqe_cnt = 0;
		hr_qp->rq.max_gs = 0;
		cap->max_recv_wr = 0;
		cap->max_recv_sge = 0;

		return 0;
	}

	/* Check the validity of QP support capacity */
	if (!cap->max_recv_wr || cap->max_recv_wr > hr_dev->caps.max_wqes ||
	    cap->max_recv_sge > max_sge) {
		ibdev_err(&hr_dev->ib_dev,
			  "RQ config error, depth = %u, sge = %u\n",
			  cap->max_recv_wr, cap->max_recv_sge);
		return -EINVAL;
	}

	cnt = roundup_pow_of_two(max(cap->max_recv_wr, hr_dev->caps.min_wqes));
	if (cnt > hr_dev->caps.max_wqes) {
		ibdev_err(&hr_dev->ib_dev, "rq depth %u too large\n",
			  cap->max_recv_wr);
		return -EINVAL;
	}

	hr_qp->rq.max_gs = roundup_pow_of_two(max(1U, cap->max_recv_sge) +
					      hr_qp->rq.rsv_sge);

	hr_qp->rq.wqe_shift = ilog2(hr_dev->caps.max_rq_desc_sz *
				    hr_qp->rq.max_gs);

	hr_qp->rq.wqe_cnt = cnt;

	cap->max_recv_wr = cnt;
	cap->max_recv_sge = hr_qp->rq.max_gs - hr_qp->rq.rsv_sge;

	return 0;
}

static u32 get_max_inline_data(struct hns_roce_dev *hr_dev,
			       struct ib_qp_cap *cap)
{
	if (cap->max_inline_data) {
		cap->max_inline_data = roundup_pow_of_two(cap->max_inline_data);
		return min(cap->max_inline_data,
			   hr_dev->caps.max_sq_inline);
	}

	return 0;
}

static void update_inline_data(struct hns_roce_qp *hr_qp,
			       struct ib_qp_cap *cap)
{
	u32 sge_num = hr_qp->sq.ext_sge_cnt;

	if (hr_qp->config & HNS_ROCE_EXSGE_FLAGS) {
		if (!(hr_qp->ibqp.qp_type == IB_QPT_GSI ||
		      hr_qp->ibqp.qp_type == IB_QPT_UD))
			sge_num = max((u32)HNS_ROCE_SGE_IN_WQE, sge_num);

		cap->max_inline_data = max(cap->max_inline_data,
					   sge_num * HNS_ROCE_SGE_SIZE);
	}

	hr_qp->max_inline_data = cap->max_inline_data;
}

static u32 get_sge_num_from_max_send_sge(bool is_ud_or_gsi,
					 u32 max_send_sge)
{
	unsigned int std_sge_num;
	unsigned int min_sge;

	std_sge_num = is_ud_or_gsi ? 0 : HNS_ROCE_SGE_IN_WQE;
	min_sge = is_ud_or_gsi ? 1 : 0;
	return max_send_sge > std_sge_num ? (max_send_sge - std_sge_num) :
				min_sge;
}

static unsigned int get_sge_num_from_max_inl_data(bool is_ud_or_gsi,
						  u32 max_inline_data)
{
	unsigned int inline_sge;

	inline_sge = roundup_pow_of_two(max_inline_data) / HNS_ROCE_SGE_SIZE;

	/*
	 * if max_inline_data less than
	 * HNS_ROCE_SGE_IN_WQE * HNS_ROCE_SGE_SIZE,
	 * In addition to ud's mode, no need to extend sge.
	 */
	if (!is_ud_or_gsi && inline_sge <= HNS_ROCE_SGE_IN_WQE)
		inline_sge = 0;

	return inline_sge;
}

static void set_ext_sge_param(struct hns_roce_dev *hr_dev, u32 sq_wqe_cnt,
			      struct hns_roce_qp *hr_qp, struct ib_qp_cap *cap)
{
	bool is_ud_or_gsi = (hr_qp->ibqp.qp_type == IB_QPT_GSI ||
				hr_qp->ibqp.qp_type == IB_QPT_UD);
	unsigned int std_sge_num;
	u32 inline_ext_sge = 0;
	u32 ext_wqe_sge_cnt;
	u32 total_sge_cnt;

	cap->max_inline_data = get_max_inline_data(hr_dev, cap);

	hr_qp->sge.sge_shift = HNS_ROCE_SGE_SHIFT;
	std_sge_num = is_ud_or_gsi ? 0 : HNS_ROCE_SGE_IN_WQE;
	ext_wqe_sge_cnt = get_sge_num_from_max_send_sge(is_ud_or_gsi,
							cap->max_send_sge);

	if (hr_qp->config & HNS_ROCE_EXSGE_FLAGS) {
		inline_ext_sge = max(ext_wqe_sge_cnt,
				     get_sge_num_from_max_inl_data(is_ud_or_gsi,
							 cap->max_inline_data));
		hr_qp->sq.ext_sge_cnt = inline_ext_sge ?
					roundup_pow_of_two(inline_ext_sge) : 0;

		hr_qp->sq.max_gs = max(1U, (hr_qp->sq.ext_sge_cnt + std_sge_num));
		hr_qp->sq.max_gs = min(hr_qp->sq.max_gs, hr_dev->caps.max_sq_sg);

		ext_wqe_sge_cnt = hr_qp->sq.ext_sge_cnt;
	} else {
		hr_qp->sq.max_gs = max(1U, cap->max_send_sge);
		hr_qp->sq.max_gs = min(hr_qp->sq.max_gs, hr_dev->caps.max_sq_sg);
		hr_qp->sq.ext_sge_cnt = hr_qp->sq.max_gs;
	}

	/* If the number of extended sge is not zero, they MUST use the
	 * space of HNS_HW_PAGE_SIZE at least.
	 */
	if (ext_wqe_sge_cnt) {
		total_sge_cnt = roundup_pow_of_two(sq_wqe_cnt * ext_wqe_sge_cnt);
		hr_qp->sge.sge_cnt = max(total_sge_cnt,
				(u32)HNS_HW_PAGE_SIZE / HNS_ROCE_SGE_SIZE);
	}

	update_inline_data(hr_qp, cap);
}

static int check_sq_size_with_integrity(struct hns_roce_dev *hr_dev,
					struct ib_qp_cap *cap,
					struct hns_roce_ib_create_qp *ucmd)
{
	u32 roundup_sq_stride = roundup_pow_of_two(hr_dev->caps.max_sq_desc_sz);
	u8 max_sq_stride = ilog2(roundup_sq_stride);

	/* Sanity check SQ size before proceeding */
	if (ucmd->log_sq_stride > max_sq_stride ||
	    ucmd->log_sq_stride < HNS_ROCE_IB_MIN_SQ_STRIDE) {
		ibdev_err(&hr_dev->ib_dev, "failed to check SQ stride size.\n");
		return -EINVAL;
	}

	if (cap->max_send_sge > hr_dev->caps.max_sq_sg) {
		ibdev_err(&hr_dev->ib_dev, "failed to check SQ SGE size %u.\n",
			  cap->max_send_sge);
		return -EINVAL;
	}

	return 0;
}

static int set_user_sq_size(struct hns_roce_dev *hr_dev,
			    struct ib_qp_cap *cap, struct hns_roce_qp *hr_qp,
			    struct hns_roce_ib_create_qp *ucmd)
{
	struct ib_device *ibdev = &hr_dev->ib_dev;
	u32 cnt = 0;
	int ret;

	if (check_shl_overflow(1, ucmd->log_sq_bb_count, &cnt) ||
	    cnt > hr_dev->caps.max_wqes)
		return -EINVAL;

	ret = check_sq_size_with_integrity(hr_dev, cap, ucmd);
	if (ret) {
		ibdev_err(ibdev, "failed to check user SQ size, ret = %d.\n",
			  ret);
		return ret;
	}

	set_ext_sge_param(hr_dev, cnt, hr_qp, cap);

	hr_qp->sq.wqe_shift = ucmd->log_sq_stride;
	hr_qp->sq.wqe_cnt = cnt;
	cap->max_send_sge = hr_qp->sq.max_gs;

	return 0;
}

static int set_wqe_buf_attr(struct hns_roce_dev *hr_dev,
			    struct hns_roce_qp *hr_qp,
			    struct hns_roce_buf_attr *buf_attr)
{
	int buf_size;
	int idx = 0;

	hr_qp->buff_size = 0;

	/* SQ WQE */
	hr_qp->sq.offset = 0;
	buf_size = to_hr_hem_entries_size(hr_qp->sq.wqe_cnt,
					  hr_qp->sq.wqe_shift);
	if (buf_size > 0 && idx < ARRAY_SIZE(buf_attr->region)) {
		buf_attr->region[idx].size = buf_size;
		buf_attr->region[idx].hopnum = hr_dev->caps.wqe_sq_hop_num;
		idx++;
		hr_qp->buff_size += buf_size;
	}

	/* extend SGE WQE in SQ */
	hr_qp->sge.offset = hr_qp->buff_size;
	buf_size = to_hr_hem_entries_size(hr_qp->sge.sge_cnt,
					  hr_qp->sge.sge_shift);
	if (buf_size > 0 && idx < ARRAY_SIZE(buf_attr->region)) {
		buf_attr->region[idx].size = buf_size;
		buf_attr->region[idx].hopnum = hr_dev->caps.wqe_sge_hop_num;
		idx++;
		hr_qp->buff_size += buf_size;
	}

	/* RQ WQE */
	hr_qp->rq.offset = hr_qp->buff_size;
	buf_size = to_hr_hem_entries_size(hr_qp->rq.wqe_cnt,
					  hr_qp->rq.wqe_shift);
	if (buf_size > 0 && idx < ARRAY_SIZE(buf_attr->region)) {
		buf_attr->region[idx].size = buf_size;
		buf_attr->region[idx].hopnum = hr_dev->caps.wqe_rq_hop_num;
		idx++;
		hr_qp->buff_size += buf_size;
	}

	if (hr_qp->buff_size < 1)
		return -EINVAL;

	buf_attr->page_shift = HNS_HW_PAGE_SHIFT + hr_dev->caps.mtt_buf_pg_sz;
	buf_attr->region_count = idx;

	return 0;
}

static int set_kernel_sq_size(struct hns_roce_dev *hr_dev,
			      struct ib_qp_cap *cap, struct hns_roce_qp *hr_qp)
{
	struct ib_device *ibdev = &hr_dev->ib_dev;
	u32 cnt;

	if (!cap->max_send_wr || cap->max_send_wr > hr_dev->caps.max_wqes ||
	    cap->max_send_sge > hr_dev->caps.max_sq_sg) {
		ibdev_err(ibdev, "failed to check SQ WR or SGE num.\n");
		return -EINVAL;
	}

	cnt = roundup_pow_of_two(max(cap->max_send_wr, hr_dev->caps.min_wqes));
	if (cnt > hr_dev->caps.max_wqes) {
		ibdev_err(ibdev, "failed to check WQE num, WQE num = %u.\n",
			  cnt);
		return -EINVAL;
	}

	hr_qp->sq.wqe_shift = ilog2(hr_dev->caps.max_sq_desc_sz);
	hr_qp->sq.wqe_cnt = cnt;

	set_ext_sge_param(hr_dev, cnt, hr_qp, cap);

	/* sync the parameters of kernel QP to user's configuration */
	cap->max_send_wr = cnt;
	cap->max_send_sge = hr_qp->sq.max_gs;

	return 0;
}

static int hns_roce_qp_has_sq(struct ib_qp_init_attr *attr)
{
	if (attr->qp_type == IB_QPT_XRC_TGT || !attr->cap.max_send_wr)
		return 0;

	return 1;
}

static int hns_roce_qp_has_rq(struct ib_qp_init_attr *attr)
{
	if (attr->qp_type == IB_QPT_XRC_INI ||
	    attr->qp_type == IB_QPT_XRC_TGT || attr->srq ||
	    !attr->cap.max_recv_wr)
		return 0;

	return 1;
}

<<<<<<< HEAD
static int alloc_rq_inline_buf(struct hns_roce_qp *hr_qp,
			       struct ib_qp_init_attr *init_attr)
{
	u32 max_recv_sge = init_attr->cap.max_recv_sge;
	u32 wqe_cnt = hr_qp->rq_inl_buf.wqe_cnt;
	struct hns_roce_rinl_wqe *wqe_list;
	int i;

	/* allocate recv inline buf */
	wqe_list = kcalloc(wqe_cnt, sizeof(struct hns_roce_rinl_wqe),
			   GFP_KERNEL);
	if (!wqe_list)
		goto err;

	/* Allocate a continuous buffer for all inline sge we need */
	wqe_list[0].sg_list = kcalloc(wqe_cnt, (max_recv_sge *
				      sizeof(struct hns_roce_rinl_sge)),
				      GFP_KERNEL);
	if (!wqe_list[0].sg_list)
		goto err_wqe_list;

	/* Assign buffers of sg_list to each inline wqe */
	for (i = 1; i < wqe_cnt; i++)
		wqe_list[i].sg_list = &wqe_list[0].sg_list[i * max_recv_sge];

	hr_qp->rq_inl_buf.wqe_list = wqe_list;

	return 0;

err_wqe_list:
	kfree(wqe_list);

err:
	return -ENOMEM;
}

static void free_rq_inline_buf(struct hns_roce_qp *hr_qp)
{
	if (hr_qp->rq_inl_buf.wqe_list)
		kfree(hr_qp->rq_inl_buf.wqe_list[0].sg_list);
	kfree(hr_qp->rq_inl_buf.wqe_list);
}

=======
>>>>>>> eb3cdb58
static int alloc_qp_buf(struct hns_roce_dev *hr_dev, struct hns_roce_qp *hr_qp,
			struct ib_qp_init_attr *init_attr,
			struct ib_udata *udata, unsigned long addr)
{
	struct ib_device *ibdev = &hr_dev->ib_dev;
	struct hns_roce_buf_attr buf_attr = {};
	int ret;

	ret = set_wqe_buf_attr(hr_dev, hr_qp, &buf_attr);
	if (ret) {
		ibdev_err(ibdev, "failed to split WQE buf, ret = %d.\n", ret);
		goto err_inline;
	}
	ret = hns_roce_mtr_create(hr_dev, &hr_qp->mtr, &buf_attr,
				  PAGE_SHIFT + hr_dev->caps.mtt_ba_pg_sz,
				  udata, addr);
	if (ret) {
		ibdev_err(ibdev, "failed to create WQE mtr, ret = %d.\n", ret);
		goto err_inline;
	}

	if (hr_dev->caps.flags & HNS_ROCE_CAP_FLAG_DIRECT_WQE)
		hr_qp->en_flags |= HNS_ROCE_QP_CAP_DIRECT_WQE;

	return 0;

err_inline:

	return ret;
}

static void free_qp_buf(struct hns_roce_dev *hr_dev, struct hns_roce_qp *hr_qp)
{
	hns_roce_mtr_destroy(hr_dev, &hr_qp->mtr);
}

static inline bool user_qp_has_sdb(struct hns_roce_dev *hr_dev,
				   struct ib_qp_init_attr *init_attr,
				   struct ib_udata *udata,
				   struct hns_roce_ib_create_qp_resp *resp,
				   struct hns_roce_ib_create_qp *ucmd)
{
	return ((hr_dev->caps.flags & HNS_ROCE_CAP_FLAG_QP_RECORD_DB) &&
		udata->outlen >= offsetofend(typeof(*resp), cap_flags) &&
		hns_roce_qp_has_sq(init_attr) &&
		udata->inlen >= offsetofend(typeof(*ucmd), sdb_addr));
}

static inline bool user_qp_has_rdb(struct hns_roce_dev *hr_dev,
				   struct ib_qp_init_attr *init_attr,
				   struct ib_udata *udata,
				   struct hns_roce_ib_create_qp_resp *resp)
{
	return ((hr_dev->caps.flags & HNS_ROCE_CAP_FLAG_QP_RECORD_DB) &&
		udata->outlen >= offsetofend(typeof(*resp), cap_flags) &&
		hns_roce_qp_has_rq(init_attr));
}

static inline bool kernel_qp_has_rdb(struct hns_roce_dev *hr_dev,
				     struct ib_qp_init_attr *init_attr)
{
	return ((hr_dev->caps.flags & HNS_ROCE_CAP_FLAG_QP_RECORD_DB) &&
		hns_roce_qp_has_rq(init_attr));
}

<<<<<<< HEAD
=======
static int qp_mmap_entry(struct hns_roce_qp *hr_qp,
			 struct hns_roce_dev *hr_dev,
			 struct ib_udata *udata,
			 struct hns_roce_ib_create_qp_resp *resp)
{
	struct hns_roce_ucontext *uctx =
		rdma_udata_to_drv_context(udata,
			struct hns_roce_ucontext, ibucontext);
	struct rdma_user_mmap_entry *rdma_entry;
	u64 address;

	address = hr_dev->dwqe_page + hr_qp->qpn * HNS_ROCE_DWQE_SIZE;

	hr_qp->dwqe_mmap_entry =
		hns_roce_user_mmap_entry_insert(&uctx->ibucontext, address,
						HNS_ROCE_DWQE_SIZE,
						HNS_ROCE_MMAP_TYPE_DWQE);

	if (!hr_qp->dwqe_mmap_entry) {
		ibdev_err(&hr_dev->ib_dev, "failed to get dwqe mmap entry.\n");
		return -ENOMEM;
	}

	rdma_entry = &hr_qp->dwqe_mmap_entry->rdma_entry;
	resp->dwqe_mmap_key = rdma_user_mmap_get_offset(rdma_entry);

	return 0;
}

>>>>>>> eb3cdb58
static int alloc_user_qp_db(struct hns_roce_dev *hr_dev,
			    struct hns_roce_qp *hr_qp,
			    struct ib_qp_init_attr *init_attr,
			    struct ib_udata *udata,
			    struct hns_roce_ib_create_qp *ucmd,
			    struct hns_roce_ib_create_qp_resp *resp)
{
	struct hns_roce_ucontext *uctx = rdma_udata_to_drv_context(udata,
		struct hns_roce_ucontext, ibucontext);
	struct ib_device *ibdev = &hr_dev->ib_dev;
	int ret;

	if (user_qp_has_sdb(hr_dev, init_attr, udata, resp, ucmd)) {
		ret = hns_roce_db_map_user(uctx, ucmd->sdb_addr, &hr_qp->sdb);
		if (ret) {
			ibdev_err(ibdev,
				  "failed to map user SQ doorbell, ret = %d.\n",
				  ret);
			goto err_out;
		}
		hr_qp->en_flags |= HNS_ROCE_QP_CAP_SQ_RECORD_DB;
	}

	if (user_qp_has_rdb(hr_dev, init_attr, udata, resp)) {
		ret = hns_roce_db_map_user(uctx, ucmd->db_addr, &hr_qp->rdb);
		if (ret) {
			ibdev_err(ibdev,
				  "failed to map user RQ doorbell, ret = %d.\n",
				  ret);
			goto err_sdb;
		}
		hr_qp->en_flags |= HNS_ROCE_QP_CAP_RQ_RECORD_DB;
	}

	return 0;

err_sdb:
	if (hr_qp->en_flags & HNS_ROCE_QP_CAP_SQ_RECORD_DB)
		hns_roce_db_unmap_user(uctx, &hr_qp->sdb);
err_out:
	return ret;
}

static int alloc_kernel_qp_db(struct hns_roce_dev *hr_dev,
			      struct hns_roce_qp *hr_qp,
			      struct ib_qp_init_attr *init_attr)
{
	struct ib_device *ibdev = &hr_dev->ib_dev;
	int ret;

	if (hr_dev->pci_dev->revision >= PCI_REVISION_ID_HIP09)
		hr_qp->sq.db_reg = hr_dev->mem_base +
				   HNS_ROCE_DWQE_SIZE * hr_qp->qpn;
	else
		hr_qp->sq.db_reg = hr_dev->reg_base + hr_dev->sdb_offset +
				   DB_REG_OFFSET * hr_dev->priv_uar.index;

	hr_qp->rq.db_reg = hr_dev->reg_base + hr_dev->odb_offset +
			   DB_REG_OFFSET * hr_dev->priv_uar.index;

	if (kernel_qp_has_rdb(hr_dev, init_attr)) {
		ret = hns_roce_alloc_db(hr_dev, &hr_qp->rdb, 0);
		if (ret) {
			ibdev_err(ibdev,
				  "failed to alloc kernel RQ doorbell, ret = %d.\n",
				  ret);
			return ret;
		}
		*hr_qp->rdb.db_record = 0;
		hr_qp->en_flags |= HNS_ROCE_QP_CAP_RQ_RECORD_DB;
	}

	return 0;
}

static int alloc_qp_db(struct hns_roce_dev *hr_dev, struct hns_roce_qp *hr_qp,
		       struct ib_qp_init_attr *init_attr,
		       struct ib_udata *udata,
		       struct hns_roce_ib_create_qp *ucmd,
		       struct hns_roce_ib_create_qp_resp *resp)
{
	int ret;

	if (hr_dev->caps.flags & HNS_ROCE_CAP_FLAG_SDI_MODE)
		hr_qp->en_flags |= HNS_ROCE_QP_CAP_OWNER_DB;

	if (udata) {
<<<<<<< HEAD
		ret = alloc_user_qp_db(hr_dev, hr_qp, init_attr, udata, ucmd,
				       resp);
		if (ret)
			return ret;
=======
		if (hr_qp->en_flags & HNS_ROCE_QP_CAP_DIRECT_WQE) {
			ret = qp_mmap_entry(hr_qp, hr_dev, udata, resp);
			if (ret)
				return ret;
		}

		ret = alloc_user_qp_db(hr_dev, hr_qp, init_attr, udata, ucmd,
				       resp);
		if (ret)
			goto err_remove_qp;
>>>>>>> eb3cdb58
	} else {
		ret = alloc_kernel_qp_db(hr_dev, hr_qp, init_attr);
		if (ret)
			return ret;
	}

	return 0;
<<<<<<< HEAD
=======

err_remove_qp:
	if (hr_qp->en_flags & HNS_ROCE_QP_CAP_DIRECT_WQE)
		qp_user_mmap_entry_remove(hr_qp);

	return ret;
>>>>>>> eb3cdb58
}

static void free_qp_db(struct hns_roce_dev *hr_dev, struct hns_roce_qp *hr_qp,
		       struct ib_udata *udata)
{
	struct hns_roce_ucontext *uctx = rdma_udata_to_drv_context(
		udata, struct hns_roce_ucontext, ibucontext);

	if (udata) {
		if (hr_qp->en_flags & HNS_ROCE_QP_CAP_RQ_RECORD_DB)
			hns_roce_db_unmap_user(uctx, &hr_qp->rdb);
		if (hr_qp->en_flags & HNS_ROCE_QP_CAP_SQ_RECORD_DB)
			hns_roce_db_unmap_user(uctx, &hr_qp->sdb);
		if (hr_qp->en_flags & HNS_ROCE_QP_CAP_DIRECT_WQE)
			qp_user_mmap_entry_remove(hr_qp);
	} else {
		if (hr_qp->en_flags & HNS_ROCE_QP_CAP_RQ_RECORD_DB)
			hns_roce_free_db(hr_dev, &hr_qp->rdb);
	}
}

static int alloc_kernel_wrid(struct hns_roce_dev *hr_dev,
			     struct hns_roce_qp *hr_qp)
{
	struct ib_device *ibdev = &hr_dev->ib_dev;
	u64 *sq_wrid = NULL;
	u64 *rq_wrid = NULL;
	int ret;

	sq_wrid = kcalloc(hr_qp->sq.wqe_cnt, sizeof(u64), GFP_KERNEL);
	if (ZERO_OR_NULL_PTR(sq_wrid)) {
		ibdev_err(ibdev, "failed to alloc SQ wrid.\n");
		return -ENOMEM;
	}

	if (hr_qp->rq.wqe_cnt) {
		rq_wrid = kcalloc(hr_qp->rq.wqe_cnt, sizeof(u64), GFP_KERNEL);
		if (ZERO_OR_NULL_PTR(rq_wrid)) {
			ibdev_err(ibdev, "failed to alloc RQ wrid.\n");
			ret = -ENOMEM;
			goto err_sq;
		}
	}

	hr_qp->sq.wrid = sq_wrid;
	hr_qp->rq.wrid = rq_wrid;
	return 0;
err_sq:
	kfree(sq_wrid);

	return ret;
}

static void free_kernel_wrid(struct hns_roce_qp *hr_qp)
{
	kfree(hr_qp->rq.wrid);
	kfree(hr_qp->sq.wrid);
}

static int set_qp_param(struct hns_roce_dev *hr_dev, struct hns_roce_qp *hr_qp,
			struct ib_qp_init_attr *init_attr,
			struct ib_udata *udata,
			struct hns_roce_ib_create_qp *ucmd)
{
	struct ib_device *ibdev = &hr_dev->ib_dev;
	struct hns_roce_ucontext *uctx;
	int ret;

<<<<<<< HEAD
	if (init_attr->cap.max_inline_data > hr_dev->caps.max_sq_inline)
		init_attr->cap.max_inline_data = hr_dev->caps.max_sq_inline;

	hr_qp->max_inline_data = init_attr->cap.max_inline_data;

=======
>>>>>>> eb3cdb58
	if (init_attr->sq_sig_type == IB_SIGNAL_ALL_WR)
		hr_qp->sq_signal_bits = IB_SIGNAL_ALL_WR;
	else
		hr_qp->sq_signal_bits = IB_SIGNAL_REQ_WR;

	ret = set_rq_size(hr_dev, &init_attr->cap, hr_qp,
			  hns_roce_qp_has_rq(init_attr), !!udata);
	if (ret) {
		ibdev_err(ibdev, "failed to set user RQ size, ret = %d.\n",
			  ret);
		return ret;
	}

	if (udata) {
		ret = ib_copy_from_udata(ucmd, udata,
					 min(udata->inlen, sizeof(*ucmd)));
		if (ret) {
			ibdev_err(ibdev,
				  "failed to copy QP ucmd, ret = %d\n", ret);
			return ret;
		}

		uctx = rdma_udata_to_drv_context(udata, struct hns_roce_ucontext,
						 ibucontext);
		hr_qp->config = uctx->config;
		ret = set_user_sq_size(hr_dev, &init_attr->cap, hr_qp, ucmd);
		if (ret)
			ibdev_err(ibdev,
				  "failed to set user SQ size, ret = %d.\n",
				  ret);
	} else {
		if (hr_dev->pci_dev->revision >= PCI_REVISION_ID_HIP09)
			hr_qp->config = HNS_ROCE_EXSGE_FLAGS;
		ret = set_kernel_sq_size(hr_dev, &init_attr->cap, hr_qp);
		if (ret)
			ibdev_err(ibdev,
				  "failed to set kernel SQ size, ret = %d.\n",
				  ret);
	}

	return ret;
}

static int hns_roce_create_qp_common(struct hns_roce_dev *hr_dev,
				     struct ib_pd *ib_pd,
				     struct ib_qp_init_attr *init_attr,
				     struct ib_udata *udata,
				     struct hns_roce_qp *hr_qp)
{
	struct hns_roce_ib_create_qp_resp resp = {};
	struct ib_device *ibdev = &hr_dev->ib_dev;
	struct hns_roce_ib_create_qp ucmd;
	int ret;

	mutex_init(&hr_qp->mutex);
	spin_lock_init(&hr_qp->sq.lock);
	spin_lock_init(&hr_qp->rq.lock);

	hr_qp->state = IB_QPS_RESET;
	hr_qp->flush_flag = 0;

	if (init_attr->create_flags)
		return -EOPNOTSUPP;

	ret = set_qp_param(hr_dev, hr_qp, init_attr, udata, &ucmd);
	if (ret) {
		ibdev_err(ibdev, "failed to set QP param, ret = %d.\n", ret);
		return ret;
	}

	if (!udata) {
		ret = alloc_kernel_wrid(hr_dev, hr_qp);
		if (ret) {
			ibdev_err(ibdev, "failed to alloc wrid, ret = %d.\n",
				  ret);
			return ret;
		}
	}

	ret = alloc_qp_buf(hr_dev, hr_qp, init_attr, udata, ucmd.buf_addr);
	if (ret) {
		ibdev_err(ibdev, "failed to alloc QP buffer, ret = %d.\n", ret);
		goto err_buf;
	}

	ret = alloc_qpn(hr_dev, hr_qp);
	if (ret) {
		ibdev_err(ibdev, "failed to alloc QPN, ret = %d.\n", ret);
		goto err_qpn;
	}

	ret = alloc_qp_db(hr_dev, hr_qp, init_attr, udata, &ucmd, &resp);
	if (ret) {
		ibdev_err(ibdev, "failed to alloc QP doorbell, ret = %d.\n",
			  ret);
		goto err_db;
	}

	ret = alloc_qpc(hr_dev, hr_qp);
	if (ret) {
		ibdev_err(ibdev, "failed to alloc QP context, ret = %d.\n",
			  ret);
		goto err_qpc;
	}

	ret = hns_roce_qp_store(hr_dev, hr_qp, init_attr);
	if (ret) {
		ibdev_err(ibdev, "failed to store QP, ret = %d.\n", ret);
		goto err_store;
	}

	if (udata) {
		resp.cap_flags = hr_qp->en_flags;
		ret = ib_copy_to_udata(udata, &resp,
				       min(udata->outlen, sizeof(resp)));
		if (ret) {
			ibdev_err(ibdev, "copy qp resp failed!\n");
			goto err_store;
		}
	}

	if (hr_dev->caps.flags & HNS_ROCE_CAP_FLAG_QP_FLOW_CTRL) {
		ret = hr_dev->hw->qp_flow_control_init(hr_dev, hr_qp);
		if (ret)
			goto err_flow_ctrl;
	}

	hr_qp->ibqp.qp_num = hr_qp->qpn;
	hr_qp->event = hns_roce_ib_qp_event;
	refcount_set(&hr_qp->refcount, 1);
	init_completion(&hr_qp->free);

	return 0;

err_flow_ctrl:
	hns_roce_qp_remove(hr_dev, hr_qp);
err_store:
	free_qpc(hr_dev, hr_qp);
err_qpc:
	free_qp_db(hr_dev, hr_qp, udata);
err_db:
	free_qpn(hr_dev, hr_qp);
err_qpn:
	free_qp_buf(hr_dev, hr_qp);
err_buf:
	free_kernel_wrid(hr_qp);
	return ret;
}

void hns_roce_qp_destroy(struct hns_roce_dev *hr_dev, struct hns_roce_qp *hr_qp,
			 struct ib_udata *udata)
{
	if (refcount_dec_and_test(&hr_qp->refcount))
		complete(&hr_qp->free);
	wait_for_completion(&hr_qp->free);

	free_qpc(hr_dev, hr_qp);
	free_qpn(hr_dev, hr_qp);
	free_qp_buf(hr_dev, hr_qp);
	free_kernel_wrid(hr_qp);
	free_qp_db(hr_dev, hr_qp, udata);
}

static int check_qp_type(struct hns_roce_dev *hr_dev, enum ib_qp_type type,
			 bool is_user)
{
	switch (type) {
	case IB_QPT_XRC_INI:
	case IB_QPT_XRC_TGT:
		if (!(hr_dev->caps.flags & HNS_ROCE_CAP_FLAG_XRC))
			goto out;
		break;
	case IB_QPT_UD:
		if (hr_dev->pci_dev->revision == PCI_REVISION_ID_HIP08 &&
		    is_user)
			goto out;
		break;
	case IB_QPT_RC:
	case IB_QPT_GSI:
		break;
	default:
		goto out;
	}

	return 0;

out:
	ibdev_err(&hr_dev->ib_dev, "not support QP type %d\n", type);

	return -EOPNOTSUPP;
}

int hns_roce_create_qp(struct ib_qp *qp, struct ib_qp_init_attr *init_attr,
		       struct ib_udata *udata)
{
	struct ib_device *ibdev = qp->device;
	struct hns_roce_dev *hr_dev = to_hr_dev(ibdev);
	struct hns_roce_qp *hr_qp = to_hr_qp(qp);
	struct ib_pd *pd = qp->pd;
	int ret;

	ret = check_qp_type(hr_dev, init_attr->qp_type, !!udata);
	if (ret)
		return ret;

	if (init_attr->qp_type == IB_QPT_XRC_TGT)
		hr_qp->xrcdn = to_hr_xrcd(init_attr->xrcd)->xrcdn;

	if (init_attr->qp_type == IB_QPT_GSI) {
		hr_qp->port = init_attr->port_num - 1;
		hr_qp->phy_port = hr_dev->iboe.phy_port[hr_qp->port];
	}

	ret = hns_roce_create_qp_common(hr_dev, pd, init_attr, udata, hr_qp);
	if (ret)
<<<<<<< HEAD
		ibdev_err(ibdev, "Create QP type 0x%x failed(%d)\n",
=======
		ibdev_err(ibdev, "create QP type 0x%x failed(%d)\n",
>>>>>>> eb3cdb58
			  init_attr->qp_type, ret);

	return ret;
}

int to_hr_qp_type(int qp_type)
{
	switch (qp_type) {
	case IB_QPT_RC:
		return SERV_TYPE_RC;
	case IB_QPT_UD:
	case IB_QPT_GSI:
		return SERV_TYPE_UD;
	case IB_QPT_XRC_INI:
	case IB_QPT_XRC_TGT:
		return SERV_TYPE_XRC;
	default:
		return -1;
	}
}

static int check_mtu_validate(struct hns_roce_dev *hr_dev,
			      struct hns_roce_qp *hr_qp,
			      struct ib_qp_attr *attr, int attr_mask)
{
	enum ib_mtu active_mtu;
	int p;

	p = attr_mask & IB_QP_PORT ? (attr->port_num - 1) : hr_qp->port;
	active_mtu = iboe_get_mtu(hr_dev->iboe.netdevs[p]->mtu);

	if ((hr_dev->caps.max_mtu >= IB_MTU_2048 &&
	    attr->path_mtu > hr_dev->caps.max_mtu) ||
	    attr->path_mtu < IB_MTU_256 || attr->path_mtu > active_mtu) {
		ibdev_err(&hr_dev->ib_dev,
			"attr path_mtu(%d)invalid while modify qp",
			attr->path_mtu);
		return -EINVAL;
	}

	return 0;
}

static int hns_roce_check_qp_attr(struct ib_qp *ibqp, struct ib_qp_attr *attr,
				  int attr_mask)
{
	struct hns_roce_dev *hr_dev = to_hr_dev(ibqp->device);
	struct hns_roce_qp *hr_qp = to_hr_qp(ibqp);
	int p;

	if ((attr_mask & IB_QP_PORT) &&
	    (attr->port_num == 0 || attr->port_num > hr_dev->caps.num_ports)) {
		ibdev_err(&hr_dev->ib_dev, "invalid attr, port_num = %u.\n",
			  attr->port_num);
		return -EINVAL;
	}

	if (attr_mask & IB_QP_PKEY_INDEX) {
		p = attr_mask & IB_QP_PORT ? (attr->port_num - 1) : hr_qp->port;
		if (attr->pkey_index >= hr_dev->caps.pkey_table_len[p]) {
			ibdev_err(&hr_dev->ib_dev,
				  "invalid attr, pkey_index = %u.\n",
				  attr->pkey_index);
			return -EINVAL;
		}
	}

	if (attr_mask & IB_QP_MAX_QP_RD_ATOMIC &&
	    attr->max_rd_atomic > hr_dev->caps.max_qp_init_rdma) {
		ibdev_err(&hr_dev->ib_dev,
			  "invalid attr, max_rd_atomic = %u.\n",
			  attr->max_rd_atomic);
		return -EINVAL;
	}

	if (attr_mask & IB_QP_MAX_DEST_RD_ATOMIC &&
	    attr->max_dest_rd_atomic > hr_dev->caps.max_qp_dest_rdma) {
		ibdev_err(&hr_dev->ib_dev,
			  "invalid attr, max_dest_rd_atomic = %u.\n",
			  attr->max_dest_rd_atomic);
		return -EINVAL;
	}

	if (attr_mask & IB_QP_PATH_MTU)
		return check_mtu_validate(hr_dev, hr_qp, attr, attr_mask);

	return 0;
}

int hns_roce_modify_qp(struct ib_qp *ibqp, struct ib_qp_attr *attr,
		       int attr_mask, struct ib_udata *udata)
{
	struct hns_roce_dev *hr_dev = to_hr_dev(ibqp->device);
	struct hns_roce_qp *hr_qp = to_hr_qp(ibqp);
	enum ib_qp_state cur_state, new_state;
	int ret = -EINVAL;

	mutex_lock(&hr_qp->mutex);

	if (attr_mask & IB_QP_CUR_STATE && attr->cur_qp_state != hr_qp->state)
		goto out;

	cur_state = hr_qp->state;
	new_state = attr_mask & IB_QP_STATE ? attr->qp_state : cur_state;

	if (ibqp->uobject &&
	    (attr_mask & IB_QP_STATE) && new_state == IB_QPS_ERR) {
		if (hr_qp->en_flags & HNS_ROCE_QP_CAP_SQ_RECORD_DB) {
			hr_qp->sq.head = *(int *)(hr_qp->sdb.virt_addr);

			if (hr_qp->en_flags & HNS_ROCE_QP_CAP_RQ_RECORD_DB)
				hr_qp->rq.head = *(int *)(hr_qp->rdb.virt_addr);
		} else {
			ibdev_warn(&hr_dev->ib_dev,
				  "flush cqe is not supported in userspace!\n");
			goto out;
		}
	}

	if (!ib_modify_qp_is_ok(cur_state, new_state, ibqp->qp_type,
				attr_mask)) {
		ibdev_err(&hr_dev->ib_dev, "ib_modify_qp_is_ok failed\n");
		goto out;
	}

	ret = hns_roce_check_qp_attr(ibqp, attr, attr_mask);
	if (ret)
		goto out;

	if (cur_state == new_state && cur_state == IB_QPS_RESET)
		goto out;

	ret = hr_dev->hw->modify_qp(ibqp, attr, attr_mask, cur_state,
				    new_state, udata);

out:
	mutex_unlock(&hr_qp->mutex);

	return ret;
}

void hns_roce_lock_cqs(struct hns_roce_cq *send_cq, struct hns_roce_cq *recv_cq)
		       __acquires(&send_cq->lock) __acquires(&recv_cq->lock)
{
	if (unlikely(send_cq == NULL && recv_cq == NULL)) {
		__acquire(&send_cq->lock);
		__acquire(&recv_cq->lock);
	} else if (unlikely(send_cq != NULL && recv_cq == NULL)) {
		spin_lock_irq(&send_cq->lock);
		__acquire(&recv_cq->lock);
	} else if (unlikely(send_cq == NULL && recv_cq != NULL)) {
		spin_lock_irq(&recv_cq->lock);
		__acquire(&send_cq->lock);
	} else if (send_cq == recv_cq) {
		spin_lock_irq(&send_cq->lock);
		__acquire(&recv_cq->lock);
	} else if (send_cq->cqn < recv_cq->cqn) {
		spin_lock_irq(&send_cq->lock);
		spin_lock_nested(&recv_cq->lock, SINGLE_DEPTH_NESTING);
	} else {
		spin_lock_irq(&recv_cq->lock);
		spin_lock_nested(&send_cq->lock, SINGLE_DEPTH_NESTING);
	}
}

void hns_roce_unlock_cqs(struct hns_roce_cq *send_cq,
			 struct hns_roce_cq *recv_cq) __releases(&send_cq->lock)
			 __releases(&recv_cq->lock)
{
	if (unlikely(send_cq == NULL && recv_cq == NULL)) {
		__release(&recv_cq->lock);
		__release(&send_cq->lock);
	} else if (unlikely(send_cq != NULL && recv_cq == NULL)) {
		__release(&recv_cq->lock);
		spin_unlock(&send_cq->lock);
	} else if (unlikely(send_cq == NULL && recv_cq != NULL)) {
		__release(&send_cq->lock);
		spin_unlock(&recv_cq->lock);
	} else if (send_cq == recv_cq) {
		__release(&recv_cq->lock);
		spin_unlock_irq(&send_cq->lock);
	} else if (send_cq->cqn < recv_cq->cqn) {
		spin_unlock(&recv_cq->lock);
		spin_unlock_irq(&send_cq->lock);
	} else {
		spin_unlock(&send_cq->lock);
		spin_unlock_irq(&recv_cq->lock);
	}
}

static inline void *get_wqe(struct hns_roce_qp *hr_qp, u32 offset)
{
	return hns_roce_buf_offset(hr_qp->mtr.kmem, offset);
}

void *hns_roce_get_recv_wqe(struct hns_roce_qp *hr_qp, unsigned int n)
{
	return get_wqe(hr_qp, hr_qp->rq.offset + (n << hr_qp->rq.wqe_shift));
}

void *hns_roce_get_send_wqe(struct hns_roce_qp *hr_qp, unsigned int n)
{
	return get_wqe(hr_qp, hr_qp->sq.offset + (n << hr_qp->sq.wqe_shift));
}

void *hns_roce_get_extend_sge(struct hns_roce_qp *hr_qp, unsigned int n)
{
	return get_wqe(hr_qp, hr_qp->sge.offset + (n << hr_qp->sge.sge_shift));
}

bool hns_roce_wq_overflow(struct hns_roce_wq *hr_wq, u32 nreq,
			  struct ib_cq *ib_cq)
{
	struct hns_roce_cq *hr_cq;
	u32 cur;

	cur = hr_wq->head - hr_wq->tail;
	if (likely(cur + nreq < hr_wq->wqe_cnt))
		return false;

	hr_cq = to_hr_cq(ib_cq);
	spin_lock(&hr_cq->lock);
	cur = hr_wq->head - hr_wq->tail;
	spin_unlock(&hr_cq->lock);

	return cur + nreq >= hr_wq->wqe_cnt;
}

int hns_roce_init_qp_table(struct hns_roce_dev *hr_dev)
{
	struct hns_roce_qp_table *qp_table = &hr_dev->qp_table;
	unsigned int reserved_from_bot;
	unsigned int i;

	qp_table->idx_table.spare_idx = kcalloc(hr_dev->caps.num_qps,
					sizeof(u32), GFP_KERNEL);
	if (!qp_table->idx_table.spare_idx)
		return -ENOMEM;

	mutex_init(&qp_table->scc_mutex);
	mutex_init(&qp_table->bank_mutex);
	xa_init(&hr_dev->qp_table_xa);

	reserved_from_bot = hr_dev->caps.reserved_qps;

	for (i = 0; i < reserved_from_bot; i++) {
		hr_dev->qp_table.bank[get_qp_bankid(i)].inuse++;
		hr_dev->qp_table.bank[get_qp_bankid(i)].min++;
	}

	for (i = 0; i < HNS_ROCE_QP_BANK_NUM; i++) {
		ida_init(&hr_dev->qp_table.bank[i].ida);
		hr_dev->qp_table.bank[i].max = hr_dev->caps.num_qps /
					       HNS_ROCE_QP_BANK_NUM - 1;
		hr_dev->qp_table.bank[i].next = hr_dev->qp_table.bank[i].min;
	}

	return 0;
}

void hns_roce_cleanup_qp_table(struct hns_roce_dev *hr_dev)
{
	int i;

	for (i = 0; i < HNS_ROCE_QP_BANK_NUM; i++)
		ida_destroy(&hr_dev->qp_table.bank[i].ida);
	kfree(hr_dev->qp_table.idx_table.spare_idx);
}<|MERGE_RESOLUTION|>--- conflicted
+++ resolved
@@ -725,52 +725,6 @@
 	return 1;
 }
 
-<<<<<<< HEAD
-static int alloc_rq_inline_buf(struct hns_roce_qp *hr_qp,
-			       struct ib_qp_init_attr *init_attr)
-{
-	u32 max_recv_sge = init_attr->cap.max_recv_sge;
-	u32 wqe_cnt = hr_qp->rq_inl_buf.wqe_cnt;
-	struct hns_roce_rinl_wqe *wqe_list;
-	int i;
-
-	/* allocate recv inline buf */
-	wqe_list = kcalloc(wqe_cnt, sizeof(struct hns_roce_rinl_wqe),
-			   GFP_KERNEL);
-	if (!wqe_list)
-		goto err;
-
-	/* Allocate a continuous buffer for all inline sge we need */
-	wqe_list[0].sg_list = kcalloc(wqe_cnt, (max_recv_sge *
-				      sizeof(struct hns_roce_rinl_sge)),
-				      GFP_KERNEL);
-	if (!wqe_list[0].sg_list)
-		goto err_wqe_list;
-
-	/* Assign buffers of sg_list to each inline wqe */
-	for (i = 1; i < wqe_cnt; i++)
-		wqe_list[i].sg_list = &wqe_list[0].sg_list[i * max_recv_sge];
-
-	hr_qp->rq_inl_buf.wqe_list = wqe_list;
-
-	return 0;
-
-err_wqe_list:
-	kfree(wqe_list);
-
-err:
-	return -ENOMEM;
-}
-
-static void free_rq_inline_buf(struct hns_roce_qp *hr_qp)
-{
-	if (hr_qp->rq_inl_buf.wqe_list)
-		kfree(hr_qp->rq_inl_buf.wqe_list[0].sg_list);
-	kfree(hr_qp->rq_inl_buf.wqe_list);
-}
-
-=======
->>>>>>> eb3cdb58
 static int alloc_qp_buf(struct hns_roce_dev *hr_dev, struct hns_roce_qp *hr_qp,
 			struct ib_qp_init_attr *init_attr,
 			struct ib_udata *udata, unsigned long addr)
@@ -836,8 +790,6 @@
 		hns_roce_qp_has_rq(init_attr));
 }
 
-<<<<<<< HEAD
-=======
 static int qp_mmap_entry(struct hns_roce_qp *hr_qp,
 			 struct hns_roce_dev *hr_dev,
 			 struct ib_udata *udata,
@@ -867,7 +819,6 @@
 	return 0;
 }
 
->>>>>>> eb3cdb58
 static int alloc_user_qp_db(struct hns_roce_dev *hr_dev,
 			    struct hns_roce_qp *hr_qp,
 			    struct ib_qp_init_attr *init_attr,
@@ -955,12 +906,6 @@
 		hr_qp->en_flags |= HNS_ROCE_QP_CAP_OWNER_DB;
 
 	if (udata) {
-<<<<<<< HEAD
-		ret = alloc_user_qp_db(hr_dev, hr_qp, init_attr, udata, ucmd,
-				       resp);
-		if (ret)
-			return ret;
-=======
 		if (hr_qp->en_flags & HNS_ROCE_QP_CAP_DIRECT_WQE) {
 			ret = qp_mmap_entry(hr_qp, hr_dev, udata, resp);
 			if (ret)
@@ -971,7 +916,6 @@
 				       resp);
 		if (ret)
 			goto err_remove_qp;
->>>>>>> eb3cdb58
 	} else {
 		ret = alloc_kernel_qp_db(hr_dev, hr_qp, init_attr);
 		if (ret)
@@ -979,15 +923,12 @@
 	}
 
 	return 0;
-<<<<<<< HEAD
-=======
 
 err_remove_qp:
 	if (hr_qp->en_flags & HNS_ROCE_QP_CAP_DIRECT_WQE)
 		qp_user_mmap_entry_remove(hr_qp);
 
 	return ret;
->>>>>>> eb3cdb58
 }
 
 static void free_qp_db(struct hns_roce_dev *hr_dev, struct hns_roce_qp *hr_qp,
@@ -1056,14 +997,6 @@
 	struct hns_roce_ucontext *uctx;
 	int ret;
 
-<<<<<<< HEAD
-	if (init_attr->cap.max_inline_data > hr_dev->caps.max_sq_inline)
-		init_attr->cap.max_inline_data = hr_dev->caps.max_sq_inline;
-
-	hr_qp->max_inline_data = init_attr->cap.max_inline_data;
-
-=======
->>>>>>> eb3cdb58
 	if (init_attr->sq_sig_type == IB_SIGNAL_ALL_WR)
 		hr_qp->sq_signal_bits = IB_SIGNAL_ALL_WR;
 	else
@@ -1279,11 +1212,7 @@
 
 	ret = hns_roce_create_qp_common(hr_dev, pd, init_attr, udata, hr_qp);
 	if (ret)
-<<<<<<< HEAD
-		ibdev_err(ibdev, "Create QP type 0x%x failed(%d)\n",
-=======
 		ibdev_err(ibdev, "create QP type 0x%x failed(%d)\n",
->>>>>>> eb3cdb58
 			  init_attr->qp_type, ret);
 
 	return ret;
