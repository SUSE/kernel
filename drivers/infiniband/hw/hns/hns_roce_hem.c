/*
 * Copyright (c) 2016 Hisilicon Limited.
 * Copyright (c) 2007, 2008 Mellanox Technologies. All rights reserved.
 *
 * This software is available to you under a choice of one of two
 * licenses.  You may choose to be licensed under the terms of the GNU
 * General Public License (GPL) Version 2, available from the file
 * COPYING in the main directory of this source tree, or the
 * OpenIB.org BSD license below:
 *
 *     Redistribution and use in source and binary forms, with or
 *     without modification, are permitted provided that the following
 *     conditions are met:
 *
 *      - Redistributions of source code must retain the above
 *        copyright notice, this list of conditions and the following
 *        disclaimer.
 *
 *      - Redistributions in binary form must reproduce the above
 *        copyright notice, this list of conditions and the following
 *        disclaimer in the documentation and/or other materials
 *        provided with the distribution.
 *
 * THE SOFTWARE IS PROVIDED "AS IS", WITHOUT WARRANTY OF ANY KIND,
 * EXPRESS OR IMPLIED, INCLUDING BUT NOT LIMITED TO THE WARRANTIES OF
 * MERCHANTABILITY, FITNESS FOR A PARTICULAR PURPOSE AND
 * NONINFRINGEMENT. IN NO EVENT SHALL THE AUTHORS OR COPYRIGHT HOLDERS
 * BE LIABLE FOR ANY CLAIM, DAMAGES OR OTHER LIABILITY, WHETHER IN AN
 * ACTION OF CONTRACT, TORT OR OTHERWISE, ARISING FROM, OUT OF OR IN
 * CONNECTION WITH THE SOFTWARE OR THE USE OR OTHER DEALINGS IN THE
 * SOFTWARE.
 */

#include "hns_roce_device.h"
#include "hns_roce_hem.h"
#include "hns_roce_common.h"

#define HEM_INDEX_BUF			BIT(0)
#define HEM_INDEX_L0			BIT(1)
#define HEM_INDEX_L1			BIT(2)
struct hns_roce_hem_index {
	u64 buf;
	u64 l0;
	u64 l1;
	u32 inited; /* indicate which index is available */
};

bool hns_roce_check_whether_mhop(struct hns_roce_dev *hr_dev, u32 type)
{
	int hop_num = 0;

	switch (type) {
	case HEM_TYPE_QPC:
		hop_num = hr_dev->caps.qpc_hop_num;
		break;
	case HEM_TYPE_MTPT:
		hop_num = hr_dev->caps.mpt_hop_num;
		break;
	case HEM_TYPE_CQC:
		hop_num = hr_dev->caps.cqc_hop_num;
		break;
	case HEM_TYPE_SRQC:
		hop_num = hr_dev->caps.srqc_hop_num;
		break;
	case HEM_TYPE_SCCC:
		hop_num = hr_dev->caps.sccc_hop_num;
		break;
	case HEM_TYPE_QPC_TIMER:
		hop_num = hr_dev->caps.qpc_timer_hop_num;
		break;
	case HEM_TYPE_CQC_TIMER:
		hop_num = hr_dev->caps.cqc_timer_hop_num;
		break;
	case HEM_TYPE_GMV:
		hop_num = hr_dev->caps.gmv_hop_num;
		break;
	default:
		return false;
	}

	return hop_num;
}

static bool hns_roce_check_hem_null(struct hns_roce_hem **hem, u64 hem_idx,
				    u32 bt_chunk_num, u64 hem_max_num)
{
	u64 start_idx = round_down(hem_idx, bt_chunk_num);
	u64 check_max_num = start_idx + bt_chunk_num;
	u64 i;

	for (i = start_idx; (i < check_max_num) && (i < hem_max_num); i++)
		if (i != hem_idx && hem[i])
			return false;

	return true;
}

static bool hns_roce_check_bt_null(u64 **bt, u64 ba_idx, u32 bt_chunk_num)
{
	u64 start_idx = round_down(ba_idx, bt_chunk_num);
	int i;

	for (i = 0; i < bt_chunk_num; i++)
		if (i != ba_idx && bt[start_idx + i])
			return false;

	return true;
}

static int hns_roce_get_bt_num(u32 table_type, u32 hop_num)
{
	if (check_whether_bt_num_3(table_type, hop_num))
		return 3;
	else if (check_whether_bt_num_2(table_type, hop_num))
		return 2;
	else if (check_whether_bt_num_1(table_type, hop_num))
		return 1;
	else
		return 0;
}

static int get_hem_table_config(struct hns_roce_dev *hr_dev,
				struct hns_roce_hem_mhop *mhop,
				u32 type)
{
	struct device *dev = hr_dev->dev;

	switch (type) {
	case HEM_TYPE_QPC:
		mhop->buf_chunk_size = 1 << (hr_dev->caps.qpc_buf_pg_sz
					     + PAGE_SHIFT);
		mhop->bt_chunk_size = 1 << (hr_dev->caps.qpc_ba_pg_sz
					     + PAGE_SHIFT);
		mhop->ba_l0_num = hr_dev->caps.qpc_bt_num;
		mhop->hop_num = hr_dev->caps.qpc_hop_num;
		break;
	case HEM_TYPE_MTPT:
		mhop->buf_chunk_size = 1 << (hr_dev->caps.mpt_buf_pg_sz
					     + PAGE_SHIFT);
		mhop->bt_chunk_size = 1 << (hr_dev->caps.mpt_ba_pg_sz
					     + PAGE_SHIFT);
		mhop->ba_l0_num = hr_dev->caps.mpt_bt_num;
		mhop->hop_num = hr_dev->caps.mpt_hop_num;
		break;
	case HEM_TYPE_CQC:
		mhop->buf_chunk_size = 1 << (hr_dev->caps.cqc_buf_pg_sz
					     + PAGE_SHIFT);
		mhop->bt_chunk_size = 1 << (hr_dev->caps.cqc_ba_pg_sz
					    + PAGE_SHIFT);
		mhop->ba_l0_num = hr_dev->caps.cqc_bt_num;
		mhop->hop_num = hr_dev->caps.cqc_hop_num;
		break;
	case HEM_TYPE_SCCC:
		mhop->buf_chunk_size = 1 << (hr_dev->caps.sccc_buf_pg_sz
					     + PAGE_SHIFT);
		mhop->bt_chunk_size = 1 << (hr_dev->caps.sccc_ba_pg_sz
					    + PAGE_SHIFT);
		mhop->ba_l0_num = hr_dev->caps.sccc_bt_num;
		mhop->hop_num = hr_dev->caps.sccc_hop_num;
		break;
	case HEM_TYPE_QPC_TIMER:
		mhop->buf_chunk_size = 1 << (hr_dev->caps.qpc_timer_buf_pg_sz
					     + PAGE_SHIFT);
		mhop->bt_chunk_size = 1 << (hr_dev->caps.qpc_timer_ba_pg_sz
					    + PAGE_SHIFT);
		mhop->ba_l0_num = hr_dev->caps.qpc_timer_bt_num;
		mhop->hop_num = hr_dev->caps.qpc_timer_hop_num;
		break;
	case HEM_TYPE_CQC_TIMER:
		mhop->buf_chunk_size = 1 << (hr_dev->caps.cqc_timer_buf_pg_sz
					     + PAGE_SHIFT);
		mhop->bt_chunk_size = 1 << (hr_dev->caps.cqc_timer_ba_pg_sz
					    + PAGE_SHIFT);
		mhop->ba_l0_num = hr_dev->caps.cqc_timer_bt_num;
		mhop->hop_num = hr_dev->caps.cqc_timer_hop_num;
		break;
	case HEM_TYPE_SRQC:
		mhop->buf_chunk_size = 1 << (hr_dev->caps.srqc_buf_pg_sz
					     + PAGE_SHIFT);
		mhop->bt_chunk_size = 1 << (hr_dev->caps.srqc_ba_pg_sz
					     + PAGE_SHIFT);
		mhop->ba_l0_num = hr_dev->caps.srqc_bt_num;
		mhop->hop_num = hr_dev->caps.srqc_hop_num;
		break;
	case HEM_TYPE_GMV:
		mhop->buf_chunk_size = 1 << (hr_dev->caps.gmv_buf_pg_sz +
					     PAGE_SHIFT);
		mhop->bt_chunk_size = 1 << (hr_dev->caps.gmv_ba_pg_sz +
					    PAGE_SHIFT);
		mhop->ba_l0_num = hr_dev->caps.gmv_bt_num;
		mhop->hop_num = hr_dev->caps.gmv_hop_num;
		break;
	default:
		dev_err(dev, "table %u not support multi-hop addressing!\n",
			type);
		return -EINVAL;
	}

	return 0;
}

int hns_roce_calc_hem_mhop(struct hns_roce_dev *hr_dev,
			   struct hns_roce_hem_table *table, unsigned long *obj,
			   struct hns_roce_hem_mhop *mhop)
{
	struct device *dev = hr_dev->dev;
	u32 chunk_ba_num;
	u32 chunk_size;
	u32 table_idx;
	u32 bt_num;

	if (get_hem_table_config(hr_dev, mhop, table->type))
		return -EINVAL;

	if (!obj)
		return 0;

	/*
	 * QPC/MTPT/CQC/SRQC/SCCC alloc hem for buffer pages.
	 * MTT/CQE alloc hem for bt pages.
	 */
	bt_num = hns_roce_get_bt_num(table->type, mhop->hop_num);
	chunk_ba_num = mhop->bt_chunk_size / BA_BYTE_LEN;
	chunk_size = table->type < HEM_TYPE_MTT ? mhop->buf_chunk_size :
			      mhop->bt_chunk_size;
	table_idx = *obj / (chunk_size / table->obj_size);
	switch (bt_num) {
	case 3:
		mhop->l2_idx = table_idx & (chunk_ba_num - 1);
		mhop->l1_idx = table_idx / chunk_ba_num & (chunk_ba_num - 1);
		mhop->l0_idx = (table_idx / chunk_ba_num) / chunk_ba_num;
		break;
	case 2:
		mhop->l1_idx = table_idx & (chunk_ba_num - 1);
		mhop->l0_idx = table_idx / chunk_ba_num;
		break;
	case 1:
		mhop->l0_idx = table_idx;
		break;
	default:
		dev_err(dev, "table %u not support hop_num = %u!\n",
			table->type, mhop->hop_num);
		return -EINVAL;
	}
	if (mhop->l0_idx >= mhop->ba_l0_num)
		mhop->l0_idx %= mhop->ba_l0_num;

	return 0;
}

static struct hns_roce_hem *hns_roce_alloc_hem(struct hns_roce_dev *hr_dev,
<<<<<<< HEAD
					       unsigned long hem_alloc_size,
					       gfp_t gfp_mask)
=======
					       int npages,
					       unsigned long hem_alloc_size)
>>>>>>> 3c9332cc
{
	struct hns_roce_hem *hem;
	int order;
	void *buf;


<<<<<<< HEAD
	order = get_order(hem_alloc_size);
	if (PAGE_SIZE << order != hem_alloc_size) {
		dev_err(hr_dev->dev, "invalid hem_alloc_size: %lu!\n",
			hem_alloc_size);
		return NULL;
	}

	hem = kmalloc(sizeof(*hem),
		      gfp_mask & ~(__GFP_HIGHMEM | __GFP_NOWARN));
=======
	hem = kmalloc(sizeof(*hem), GFP_KERNEL);
>>>>>>> 3c9332cc
	if (!hem)
		return NULL;

	buf = dma_alloc_coherent(hr_dev->dev, hem_alloc_size,
				 &hem->dma, gfp_mask);
	if (!buf)
		goto fail;

<<<<<<< HEAD
	hem->buf = buf;
	hem->size = hem_alloc_size;
=======
	while (npages > 0) {
		if (!chunk) {
			chunk = kmalloc(sizeof(*chunk), GFP_KERNEL);
			if (!chunk)
				goto fail;

			sg_init_table(chunk->mem, HNS_ROCE_HEM_CHUNK_LEN);
			chunk->npages = 0;
			chunk->nsg = 0;
			memset(chunk->buf, 0, sizeof(chunk->buf));
			list_add_tail(&chunk->list, &hem->chunk_list);
		}

		while (1 << order > npages)
			--order;

		/*
		 * Alloc memory one time. If failed, don't alloc small block
		 * memory, directly return fail.
		 */
		mem = &chunk->mem[chunk->npages];
		buf = dma_alloc_coherent(hr_dev->dev, PAGE_SIZE << order,
				&sg_dma_address(mem), GFP_KERNEL);
		if (!buf)
			goto fail;

		chunk->buf[chunk->npages] = buf;
		sg_dma_len(mem) = PAGE_SIZE << order;

		++chunk->npages;
		++chunk->nsg;
		npages -= 1 << order;
	}
>>>>>>> 3c9332cc

	return hem;

fail:
	kfree(hem);
	return NULL;
}

void hns_roce_free_hem(struct hns_roce_dev *hr_dev, struct hns_roce_hem *hem)
{
	if (!hem)
		return;

	dma_free_coherent(hr_dev->dev, hem->size, hem->buf, hem->dma);

	kfree(hem);
}

static int calc_hem_config(struct hns_roce_dev *hr_dev,
			   struct hns_roce_hem_table *table, unsigned long obj,
			   struct hns_roce_hem_mhop *mhop,
			   struct hns_roce_hem_index *index)
{
	struct device *dev = hr_dev->dev;
	unsigned long mhop_obj = obj;
	u32 l0_idx, l1_idx, l2_idx;
	u32 chunk_ba_num;
	u32 bt_num;
	int ret;

	ret = hns_roce_calc_hem_mhop(hr_dev, table, &mhop_obj, mhop);
	if (ret)
		return ret;

	l0_idx = mhop->l0_idx;
	l1_idx = mhop->l1_idx;
	l2_idx = mhop->l2_idx;
	chunk_ba_num = mhop->bt_chunk_size / BA_BYTE_LEN;
	bt_num = hns_roce_get_bt_num(table->type, mhop->hop_num);
	switch (bt_num) {
	case 3:
		index->l1 = l0_idx * chunk_ba_num + l1_idx;
		index->l0 = l0_idx;
		index->buf = l0_idx * chunk_ba_num * chunk_ba_num +
			     l1_idx * chunk_ba_num + l2_idx;
		break;
	case 2:
		index->l0 = l0_idx;
		index->buf = l0_idx * chunk_ba_num + l1_idx;
		break;
	case 1:
		index->buf = l0_idx;
		break;
	default:
		dev_err(dev, "table %u not support mhop.hop_num = %u!\n",
			table->type, mhop->hop_num);
		return -EINVAL;
	}

	if (unlikely(index->buf >= table->num_hem)) {
		dev_err(dev, "table %u exceed hem limt idx %llu, max %lu!\n",
			table->type, index->buf, table->num_hem);
		return -EINVAL;
	}

	return 0;
}

static void free_mhop_hem(struct hns_roce_dev *hr_dev,
			  struct hns_roce_hem_table *table,
			  struct hns_roce_hem_mhop *mhop,
			  struct hns_roce_hem_index *index)
{
	u32 bt_size = mhop->bt_chunk_size;
	struct device *dev = hr_dev->dev;

	if (index->inited & HEM_INDEX_BUF) {
		hns_roce_free_hem(hr_dev, table->hem[index->buf]);
		table->hem[index->buf] = NULL;
	}

	if (index->inited & HEM_INDEX_L1) {
		dma_free_coherent(dev, bt_size, table->bt_l1[index->l1],
				  table->bt_l1_dma_addr[index->l1]);
		table->bt_l1[index->l1] = NULL;
	}

	if (index->inited & HEM_INDEX_L0) {
		dma_free_coherent(dev, bt_size, table->bt_l0[index->l0],
				  table->bt_l0_dma_addr[index->l0]);
		table->bt_l0[index->l0] = NULL;
	}
}

static int alloc_mhop_hem(struct hns_roce_dev *hr_dev,
			  struct hns_roce_hem_table *table,
			  struct hns_roce_hem_mhop *mhop,
			  struct hns_roce_hem_index *index)
{
	u32 bt_size = mhop->bt_chunk_size;
	struct device *dev = hr_dev->dev;
<<<<<<< HEAD
	gfp_t flag;
=======
	struct hns_roce_hem_iter iter;
>>>>>>> 3c9332cc
	u64 bt_ba;
	u32 size;
	int ret;

	/* alloc L1 BA's chunk */
	if ((check_whether_bt_num_3(table->type, mhop->hop_num) ||
	     check_whether_bt_num_2(table->type, mhop->hop_num)) &&
	     !table->bt_l0[index->l0]) {
		table->bt_l0[index->l0] = dma_alloc_coherent(dev, bt_size,
					    &table->bt_l0_dma_addr[index->l0],
					    GFP_KERNEL);
		if (!table->bt_l0[index->l0]) {
			ret = -ENOMEM;
			goto out;
		}
		index->inited |= HEM_INDEX_L0;
	}

	/* alloc L2 BA's chunk */
	if (check_whether_bt_num_3(table->type, mhop->hop_num) &&
	    !table->bt_l1[index->l1])  {
		table->bt_l1[index->l1] = dma_alloc_coherent(dev, bt_size,
					    &table->bt_l1_dma_addr[index->l1],
					    GFP_KERNEL);
		if (!table->bt_l1[index->l1]) {
			ret = -ENOMEM;
			goto err_alloc_hem;
		}
		index->inited |= HEM_INDEX_L1;
		*(table->bt_l0[index->l0] + mhop->l1_idx) =
					       table->bt_l1_dma_addr[index->l1];
	}

	/*
	 * alloc buffer space chunk for QPC/MTPT/CQC/SRQC/SCCC.
	 * alloc bt space chunk for MTT/CQE.
	 */
	size = table->type < HEM_TYPE_MTT ? mhop->buf_chunk_size : bt_size;
<<<<<<< HEAD
	flag = GFP_KERNEL | __GFP_NOWARN;
	table->hem[index->buf] = hns_roce_alloc_hem(hr_dev, size, flag);
=======
	table->hem[index->buf] = hns_roce_alloc_hem(hr_dev, size >> PAGE_SHIFT,
						    size);
>>>>>>> 3c9332cc
	if (!table->hem[index->buf]) {
		ret = -ENOMEM;
		goto err_alloc_hem;
	}

	index->inited |= HEM_INDEX_BUF;
	bt_ba = table->hem[index->buf]->dma;

	if (table->type < HEM_TYPE_MTT) {
		if (mhop->hop_num == 2)
			*(table->bt_l1[index->l1] + mhop->l2_idx) = bt_ba;
		else if (mhop->hop_num == 1)
			*(table->bt_l0[index->l0] + mhop->l1_idx) = bt_ba;
	} else if (mhop->hop_num == 2) {
		*(table->bt_l0[index->l0] + mhop->l1_idx) = bt_ba;
	}

	return 0;
err_alloc_hem:
	free_mhop_hem(hr_dev, table, mhop, index);
out:
	return ret;
}

static int set_mhop_hem(struct hns_roce_dev *hr_dev,
			struct hns_roce_hem_table *table, unsigned long obj,
			struct hns_roce_hem_mhop *mhop,
			struct hns_roce_hem_index *index)
{
	struct device *dev = hr_dev->dev;
	u32 step_idx;
	int ret = 0;

	if (index->inited & HEM_INDEX_L0) {
		ret = hr_dev->hw->set_hem(hr_dev, table, obj, 0);
		if (ret) {
			dev_err(dev, "set HEM step 0 failed!\n");
			goto out;
		}
	}

	if (index->inited & HEM_INDEX_L1) {
		ret = hr_dev->hw->set_hem(hr_dev, table, obj, 1);
		if (ret) {
			dev_err(dev, "set HEM step 1 failed!\n");
			goto out;
		}
	}

	if (index->inited & HEM_INDEX_BUF) {
		if (mhop->hop_num == HNS_ROCE_HOP_NUM_0)
			step_idx = 0;
		else
			step_idx = mhop->hop_num;
		ret = hr_dev->hw->set_hem(hr_dev, table, obj, step_idx);
		if (ret)
			dev_err(dev, "set HEM step last failed!\n");
	}
out:
	return ret;
}

static int hns_roce_table_mhop_get(struct hns_roce_dev *hr_dev,
				   struct hns_roce_hem_table *table,
				   unsigned long obj)
{
	struct hns_roce_hem_index index = {};
	struct hns_roce_hem_mhop mhop = {};
	struct device *dev = hr_dev->dev;
	int ret;

	ret = calc_hem_config(hr_dev, table, obj, &mhop, &index);
	if (ret) {
		dev_err(dev, "calc hem config failed!\n");
		return ret;
	}

	mutex_lock(&table->mutex);
	if (table->hem[index.buf]) {
		refcount_inc(&table->hem[index.buf]->refcount);
		goto out;
	}

	ret = alloc_mhop_hem(hr_dev, table, &mhop, &index);
	if (ret) {
		dev_err(dev, "alloc mhop hem failed!\n");
		goto out;
	}

	/* set HEM base address to hardware */
	if (table->type < HEM_TYPE_MTT) {
		ret = set_mhop_hem(hr_dev, table, obj, &mhop, &index);
		if (ret) {
			dev_err(dev, "set HEM address to HW failed!\n");
			goto err_alloc;
		}
	}

	refcount_set(&table->hem[index.buf]->refcount, 1);
	goto out;

err_alloc:
	free_mhop_hem(hr_dev, table, &mhop, &index);
out:
	mutex_unlock(&table->mutex);
	return ret;
}

int hns_roce_table_get(struct hns_roce_dev *hr_dev,
		       struct hns_roce_hem_table *table, unsigned long obj)
{
	struct device *dev = hr_dev->dev;
	unsigned long i;
	int ret = 0;

	if (hns_roce_check_whether_mhop(hr_dev, table->type))
		return hns_roce_table_mhop_get(hr_dev, table, obj);

	i = obj / (table->table_chunk_size / table->obj_size);

	mutex_lock(&table->mutex);

	if (table->hem[i]) {
		refcount_inc(&table->hem[i]->refcount);
		goto out;
	}

	table->hem[i] = hns_roce_alloc_hem(hr_dev,
<<<<<<< HEAD
				       table->table_chunk_size,
				       GFP_KERNEL | __GFP_NOWARN);
=======
				       table->table_chunk_size >> PAGE_SHIFT,
				       table->table_chunk_size);
>>>>>>> 3c9332cc
	if (!table->hem[i]) {
		ret = -ENOMEM;
		goto out;
	}

	/* Set HEM base address(128K/page, pa) to Hardware */
	ret = hr_dev->hw->set_hem(hr_dev, table, obj, HEM_HOP_STEP_DIRECT);
	if (ret) {
		hns_roce_free_hem(hr_dev, table->hem[i]);
		table->hem[i] = NULL;
		dev_err(dev, "set HEM base address to HW failed, ret = %d.\n",
			ret);
		goto out;
	}

	refcount_set(&table->hem[i]->refcount, 1);
out:
	mutex_unlock(&table->mutex);
	return ret;
}

static void clear_mhop_hem(struct hns_roce_dev *hr_dev,
			   struct hns_roce_hem_table *table, unsigned long obj,
			   struct hns_roce_hem_mhop *mhop,
			   struct hns_roce_hem_index *index)
{
	struct device *dev = hr_dev->dev;
	u32 hop_num = mhop->hop_num;
	u32 chunk_ba_num;
	u32 step_idx;
	int ret;

	index->inited = HEM_INDEX_BUF;
	chunk_ba_num = mhop->bt_chunk_size / BA_BYTE_LEN;
	if (check_whether_bt_num_2(table->type, hop_num)) {
		if (hns_roce_check_hem_null(table->hem, index->buf,
					    chunk_ba_num, table->num_hem))
			index->inited |= HEM_INDEX_L0;
	} else if (check_whether_bt_num_3(table->type, hop_num)) {
		if (hns_roce_check_hem_null(table->hem, index->buf,
					    chunk_ba_num, table->num_hem)) {
			index->inited |= HEM_INDEX_L1;
			if (hns_roce_check_bt_null(table->bt_l1, index->l1,
						   chunk_ba_num))
				index->inited |= HEM_INDEX_L0;
		}
	}

	if (table->type < HEM_TYPE_MTT) {
		if (hop_num == HNS_ROCE_HOP_NUM_0)
			step_idx = 0;
		else
			step_idx = hop_num;

		ret = hr_dev->hw->clear_hem(hr_dev, table, obj, step_idx);
		if (ret)
			dev_warn(dev, "failed to clear hop%u HEM, ret = %d.\n",
				 hop_num, ret);

		if (index->inited & HEM_INDEX_L1) {
			ret = hr_dev->hw->clear_hem(hr_dev, table, obj, 1);
			if (ret)
				dev_warn(dev, "failed to clear HEM step 1, ret = %d.\n",
					 ret);
		}

		if (index->inited & HEM_INDEX_L0) {
			ret = hr_dev->hw->clear_hem(hr_dev, table, obj, 0);
			if (ret)
				dev_warn(dev, "failed to clear HEM step 0, ret = %d.\n",
					 ret);
		}
	}
}

static void hns_roce_table_mhop_put(struct hns_roce_dev *hr_dev,
				    struct hns_roce_hem_table *table,
				    unsigned long obj,
				    int check_refcount)
{
	struct hns_roce_hem_index index = {};
	struct hns_roce_hem_mhop mhop = {};
	struct device *dev = hr_dev->dev;
	int ret;

	ret = calc_hem_config(hr_dev, table, obj, &mhop, &index);
	if (ret) {
		dev_err(dev, "calc hem config failed!\n");
		return;
	}

	if (!check_refcount)
		mutex_lock(&table->mutex);
	else if (!refcount_dec_and_mutex_lock(&table->hem[index.buf]->refcount,
					      &table->mutex))
		return;

	clear_mhop_hem(hr_dev, table, obj, &mhop, &index);
	free_mhop_hem(hr_dev, table, &mhop, &index);

	mutex_unlock(&table->mutex);
}

void hns_roce_table_put(struct hns_roce_dev *hr_dev,
			struct hns_roce_hem_table *table, unsigned long obj)
{
	struct device *dev = hr_dev->dev;
	unsigned long i;
	int ret;

	if (hns_roce_check_whether_mhop(hr_dev, table->type)) {
		hns_roce_table_mhop_put(hr_dev, table, obj, 1);
		return;
	}

	i = obj / (table->table_chunk_size / table->obj_size);

	if (!refcount_dec_and_mutex_lock(&table->hem[i]->refcount,
					 &table->mutex))
		return;

	ret = hr_dev->hw->clear_hem(hr_dev, table, obj, HEM_HOP_STEP_DIRECT);
	if (ret)
		dev_warn_ratelimited(dev, "failed to clear HEM base address, ret = %d.\n",
				     ret);

	hns_roce_free_hem(hr_dev, table->hem[i]);
	table->hem[i] = NULL;

	mutex_unlock(&table->mutex);
}

void *hns_roce_table_find(struct hns_roce_dev *hr_dev,
			  struct hns_roce_hem_table *table,
			  unsigned long obj, dma_addr_t *dma_handle)
{
	struct hns_roce_hem_mhop mhop;
	struct hns_roce_hem *hem;
	unsigned long mhop_obj = obj;
	unsigned long obj_per_chunk;
	unsigned long idx_offset;
	int offset, dma_offset;
	void *addr = NULL;
	u32 hem_idx = 0;
	int i, j;

	mutex_lock(&table->mutex);

	if (!hns_roce_check_whether_mhop(hr_dev, table->type)) {
		obj_per_chunk = table->table_chunk_size / table->obj_size;
		hem = table->hem[obj / obj_per_chunk];
		idx_offset = obj % obj_per_chunk;
		dma_offset = offset = idx_offset * table->obj_size;
	} else {
		u32 seg_size = 64; /* 8 bytes per BA and 8 BA per segment */

		if (hns_roce_calc_hem_mhop(hr_dev, table, &mhop_obj, &mhop))
			goto out;
		/* mtt mhop */
		i = mhop.l0_idx;
		j = mhop.l1_idx;
		if (mhop.hop_num == 2)
			hem_idx = i * (mhop.bt_chunk_size / BA_BYTE_LEN) + j;
		else if (mhop.hop_num == 1 ||
			 mhop.hop_num == HNS_ROCE_HOP_NUM_0)
			hem_idx = i;

		hem = table->hem[hem_idx];
		dma_offset = offset = obj * seg_size % mhop.bt_chunk_size;
		if (mhop.hop_num == 2)
			dma_offset = offset = 0;
	}

	if (!hem)
		goto out;

	*dma_handle = hem->dma + dma_offset;
	addr = hem->buf + offset;

out:
	mutex_unlock(&table->mutex);
	return addr;
}

int hns_roce_init_hem_table(struct hns_roce_dev *hr_dev,
			    struct hns_roce_hem_table *table, u32 type,
			    unsigned long obj_size, unsigned long nobj)
{
	unsigned long obj_per_chunk;
	unsigned long num_hem;

	if (!hns_roce_check_whether_mhop(hr_dev, type)) {
		table->table_chunk_size = hr_dev->caps.chunk_sz;
		obj_per_chunk = table->table_chunk_size / obj_size;
		num_hem = DIV_ROUND_UP(nobj, obj_per_chunk);

		table->hem = kcalloc(num_hem, sizeof(*table->hem), GFP_KERNEL);
		if (!table->hem)
			return -ENOMEM;
	} else {
		struct hns_roce_hem_mhop mhop = {};
		unsigned long buf_chunk_size;
		unsigned long bt_chunk_size;
		unsigned long bt_chunk_num;
		unsigned long num_bt_l0;
		u32 hop_num;

		if (get_hem_table_config(hr_dev, &mhop, type))
			return -EINVAL;

		buf_chunk_size = mhop.buf_chunk_size;
		bt_chunk_size = mhop.bt_chunk_size;
		num_bt_l0 = mhop.ba_l0_num;
		hop_num = mhop.hop_num;

		obj_per_chunk = buf_chunk_size / obj_size;
		num_hem = DIV_ROUND_UP(nobj, obj_per_chunk);
		bt_chunk_num = bt_chunk_size / BA_BYTE_LEN;

		if (type >= HEM_TYPE_MTT)
			num_bt_l0 = bt_chunk_num;

		table->hem = kcalloc(num_hem, sizeof(*table->hem),
					 GFP_KERNEL);
		if (!table->hem)
			goto err_kcalloc_hem_buf;

		if (check_whether_bt_num_3(type, hop_num)) {
			unsigned long num_bt_l1;

			num_bt_l1 = DIV_ROUND_UP(num_hem, bt_chunk_num);
			table->bt_l1 = kcalloc(num_bt_l1,
					       sizeof(*table->bt_l1),
					       GFP_KERNEL);
			if (!table->bt_l1)
				goto err_kcalloc_bt_l1;

			table->bt_l1_dma_addr = kcalloc(num_bt_l1,
						 sizeof(*table->bt_l1_dma_addr),
						 GFP_KERNEL);

			if (!table->bt_l1_dma_addr)
				goto err_kcalloc_l1_dma;
		}

		if (check_whether_bt_num_2(type, hop_num) ||
			check_whether_bt_num_3(type, hop_num)) {
			table->bt_l0 = kcalloc(num_bt_l0, sizeof(*table->bt_l0),
					       GFP_KERNEL);
			if (!table->bt_l0)
				goto err_kcalloc_bt_l0;

			table->bt_l0_dma_addr = kcalloc(num_bt_l0,
						 sizeof(*table->bt_l0_dma_addr),
						 GFP_KERNEL);
			if (!table->bt_l0_dma_addr)
				goto err_kcalloc_l0_dma;
		}
	}

	table->type = type;
	table->num_hem = num_hem;
	table->obj_size = obj_size;
	mutex_init(&table->mutex);

	return 0;

err_kcalloc_l0_dma:
	kfree(table->bt_l0);
	table->bt_l0 = NULL;

err_kcalloc_bt_l0:
	kfree(table->bt_l1_dma_addr);
	table->bt_l1_dma_addr = NULL;

err_kcalloc_l1_dma:
	kfree(table->bt_l1);
	table->bt_l1 = NULL;

err_kcalloc_bt_l1:
	kfree(table->hem);
	table->hem = NULL;

err_kcalloc_hem_buf:
	return -ENOMEM;
}

static void hns_roce_cleanup_mhop_hem_table(struct hns_roce_dev *hr_dev,
					    struct hns_roce_hem_table *table)
{
	struct hns_roce_hem_mhop mhop;
	u32 buf_chunk_size;
	u64 obj;
	int i;

	if (hns_roce_calc_hem_mhop(hr_dev, table, NULL, &mhop))
		return;
	buf_chunk_size = table->type < HEM_TYPE_MTT ? mhop.buf_chunk_size :
					mhop.bt_chunk_size;

	for (i = 0; i < table->num_hem; ++i) {
		obj = i * buf_chunk_size / table->obj_size;
		if (table->hem[i])
			hns_roce_table_mhop_put(hr_dev, table, obj, 0);
	}

	kfree(table->hem);
	table->hem = NULL;
	kfree(table->bt_l1);
	table->bt_l1 = NULL;
	kfree(table->bt_l1_dma_addr);
	table->bt_l1_dma_addr = NULL;
	kfree(table->bt_l0);
	table->bt_l0 = NULL;
	kfree(table->bt_l0_dma_addr);
	table->bt_l0_dma_addr = NULL;
}

void hns_roce_cleanup_hem_table(struct hns_roce_dev *hr_dev,
				struct hns_roce_hem_table *table)
{
	struct device *dev = hr_dev->dev;
	unsigned long i;
	int obj;
	int ret;

	if (hns_roce_check_whether_mhop(hr_dev, table->type)) {
		hns_roce_cleanup_mhop_hem_table(hr_dev, table);
		mutex_destroy(&table->mutex);
		return;
	}

	for (i = 0; i < table->num_hem; ++i)
		if (table->hem[i]) {
			obj = i * table->table_chunk_size / table->obj_size;
			ret = hr_dev->hw->clear_hem(hr_dev, table, obj, 0);
			if (ret)
				dev_err(dev, "clear HEM base address failed, ret = %d.\n",
					ret);

			hns_roce_free_hem(hr_dev, table->hem[i]);
		}

	mutex_destroy(&table->mutex);
	kfree(table->hem);
}

void hns_roce_cleanup_hem(struct hns_roce_dev *hr_dev)
{
	if (hr_dev->caps.flags & HNS_ROCE_CAP_FLAG_SRQ)
		hns_roce_cleanup_hem_table(hr_dev,
					   &hr_dev->srq_table.table);
	hns_roce_cleanup_hem_table(hr_dev, &hr_dev->cq_table.table);
	if (hr_dev->caps.qpc_timer_entry_sz)
		hns_roce_cleanup_hem_table(hr_dev,
					   &hr_dev->qpc_timer_table);
	if (hr_dev->caps.cqc_timer_entry_sz)
		hns_roce_cleanup_hem_table(hr_dev,
					   &hr_dev->cqc_timer_table);
	if (hr_dev->caps.flags & HNS_ROCE_CAP_FLAG_QP_FLOW_CTRL)
		hns_roce_cleanup_hem_table(hr_dev,
					   &hr_dev->qp_table.sccc_table);
	if (hr_dev->caps.trrl_entry_sz)
		hns_roce_cleanup_hem_table(hr_dev,
					   &hr_dev->qp_table.trrl_table);

	if (hr_dev->caps.gmv_entry_sz)
		hns_roce_cleanup_hem_table(hr_dev, &hr_dev->gmv_table);

	hns_roce_cleanup_hem_table(hr_dev, &hr_dev->qp_table.irrl_table);
	hns_roce_cleanup_hem_table(hr_dev, &hr_dev->qp_table.qp_table);
	hns_roce_cleanup_hem_table(hr_dev, &hr_dev->mr_table.mtpt_table);
}

struct hns_roce_hem_item {
	struct list_head list; /* link all hems in the same bt level */
	struct list_head sibling; /* link all hems in last hop for mtt */
	void *addr;
	dma_addr_t dma_addr;
	size_t count; /* max ba numbers */
	int start; /* start buf offset in this hem */
	int end; /* end buf offset in this hem */
	bool exist_bt;
};

/* All HEM items are linked in a tree structure */
struct hns_roce_hem_head {
	struct list_head branch[HNS_ROCE_MAX_BT_REGION];
	struct list_head root;
	struct list_head leaf;
};

static struct hns_roce_hem_item *
hem_list_alloc_item(struct hns_roce_dev *hr_dev, int start, int end, int count,
		    bool exist_bt)
{
	struct hns_roce_hem_item *hem;

	hem = kzalloc(sizeof(*hem), GFP_KERNEL);
	if (!hem)
		return NULL;

	if (exist_bt) {
		hem->addr = dma_alloc_coherent(hr_dev->dev, count * BA_BYTE_LEN,
					       &hem->dma_addr, GFP_KERNEL);
		if (!hem->addr) {
			kfree(hem);
			return NULL;
		}
	}

	hem->exist_bt = exist_bt;
	hem->count = count;
	hem->start = start;
	hem->end = end;
	INIT_LIST_HEAD(&hem->list);
	INIT_LIST_HEAD(&hem->sibling);

	return hem;
}

static void hem_list_free_item(struct hns_roce_dev *hr_dev,
			       struct hns_roce_hem_item *hem)
{
	if (hem->exist_bt)
		dma_free_coherent(hr_dev->dev, hem->count * BA_BYTE_LEN,
				  hem->addr, hem->dma_addr);
	kfree(hem);
}

static void hem_list_free_all(struct hns_roce_dev *hr_dev,
			      struct list_head *head)
{
	struct hns_roce_hem_item *hem, *temp_hem;

	list_for_each_entry_safe(hem, temp_hem, head, list) {
		list_del(&hem->list);
		hem_list_free_item(hr_dev, hem);
	}
}

static void hem_list_link_bt(void *base_addr, u64 table_addr)
{
	*(u64 *)(base_addr) = table_addr;
}

/* assign L0 table address to hem from root bt */
static void hem_list_assign_bt(struct hns_roce_hem_item *hem, void *cpu_addr,
			       u64 phy_addr)
{
	hem->addr = cpu_addr;
	hem->dma_addr = (dma_addr_t)phy_addr;
}

static inline bool hem_list_page_is_in_range(struct hns_roce_hem_item *hem,
					     int offset)
{
	return (hem->start <= offset && offset <= hem->end);
}

static struct hns_roce_hem_item *hem_list_search_item(struct list_head *ba_list,
						      int page_offset)
{
	struct hns_roce_hem_item *hem, *temp_hem;
	struct hns_roce_hem_item *found = NULL;

	list_for_each_entry_safe(hem, temp_hem, ba_list, list) {
		if (hem_list_page_is_in_range(hem, page_offset)) {
			found = hem;
			break;
		}
	}

	return found;
}

static bool hem_list_is_bottom_bt(int hopnum, int bt_level)
{
	/*
	 * hopnum    base address table levels
	 * 0		L0(buf)
	 * 1		L0 -> buf
	 * 2		L0 -> L1 -> buf
	 * 3		L0 -> L1 -> L2 -> buf
	 */
	return bt_level >= (hopnum ? hopnum - 1 : hopnum);
}

/*
 * calc base address entries num
 * @hopnum: num of mutihop addressing
 * @bt_level: base address table level
 * @unit: ba entries per bt page
 */
static u64 hem_list_calc_ba_range(int hopnum, int bt_level, int unit)
{
	u64 step;
	int max;
	int i;

	if (hopnum <= bt_level)
		return 0;
	/*
	 * hopnum  bt_level   range
	 * 1	      0       unit
	 * ------------
	 * 2	      0       unit * unit
	 * 2	      1       unit
	 * ------------
	 * 3	      0       unit * unit * unit
	 * 3	      1       unit * unit
	 * 3	      2       unit
	 */
	step = 1;
	max = hopnum - bt_level;
	for (i = 0; i < max; i++)
		step = step * unit;

	return step;
}

/*
 * calc the root ba entries which could cover all regions
 * @regions: buf region array
 * @region_cnt: array size of @regions
 * @unit: ba entries per bt page
 */
int hns_roce_hem_list_calc_root_ba(const struct hns_roce_buf_region *regions,
				   int region_cnt, int unit)
{
	struct hns_roce_buf_region *r;
	int total = 0;
	u64 step;
	int i;

	for (i = 0; i < region_cnt; i++) {
		r = (struct hns_roce_buf_region *)&regions[i];
		/* when r->hopnum = 0, the region should not occupy root_ba. */
		if (!r->hopnum)
			continue;

		if (r->hopnum > 1) {
			step = hem_list_calc_ba_range(r->hopnum, 1, unit);
			if (step > 0)
				total += (r->count + step - 1) / step;
		} else {
			total += r->count;
		}
	}

	return total;
}

static int hem_list_alloc_mid_bt(struct hns_roce_dev *hr_dev,
				 const struct hns_roce_buf_region *r, int unit,
				 int offset, struct list_head *mid_bt,
				 struct list_head *btm_bt)
{
	struct hns_roce_hem_item *hem_ptrs[HNS_ROCE_MAX_BT_LEVEL] = { NULL };
	struct list_head temp_list[HNS_ROCE_MAX_BT_LEVEL];
	struct hns_roce_hem_item *cur, *pre;
	const int hopnum = r->hopnum;
	int start_aligned;
	int distance;
	int ret = 0;
	int max_ofs;
	int level;
	u64 step;
	int end;

	if (hopnum <= 1)
		return 0;

	if (hopnum > HNS_ROCE_MAX_BT_LEVEL) {
		dev_err(hr_dev->dev, "invalid hopnum %d!\n", hopnum);
		return -EINVAL;
	}

	if (offset < r->offset) {
		dev_err(hr_dev->dev, "invalid offset %d, min %u!\n",
			offset, r->offset);
		return -EINVAL;
	}

	distance = offset - r->offset;
	max_ofs = r->offset + r->count - 1;
	for (level = 0; level < hopnum; level++)
		INIT_LIST_HEAD(&temp_list[level]);

	/* config L1 bt to last bt and link them to corresponding parent */
	for (level = 1; level < hopnum; level++) {
		if (!hem_list_is_bottom_bt(hopnum, level)) {
			cur = hem_list_search_item(&mid_bt[level], offset);
			if (cur) {
				hem_ptrs[level] = cur;
				continue;
			}
		}

		step = hem_list_calc_ba_range(hopnum, level, unit);
		if (step < 1) {
			ret = -EINVAL;
			goto err_exit;
		}

		start_aligned = (distance / step) * step + r->offset;
		end = min_t(u64, start_aligned + step - 1, max_ofs);
		cur = hem_list_alloc_item(hr_dev, start_aligned, end, unit,
					  true);
		if (!cur) {
			ret = -ENOMEM;
			goto err_exit;
		}
		hem_ptrs[level] = cur;
		list_add(&cur->list, &temp_list[level]);
		if (hem_list_is_bottom_bt(hopnum, level))
			list_add(&cur->sibling, &temp_list[0]);

		/* link bt to parent bt */
		if (level > 1) {
			pre = hem_ptrs[level - 1];
			step = (cur->start - pre->start) / step * BA_BYTE_LEN;
			hem_list_link_bt(pre->addr + step, cur->dma_addr);
		}
	}

	list_splice(&temp_list[0], btm_bt);
	for (level = 1; level < hopnum; level++)
		list_splice(&temp_list[level], &mid_bt[level]);

	return 0;

err_exit:
	for (level = 1; level < hopnum; level++)
		hem_list_free_all(hr_dev, &temp_list[level]);

	return ret;
}

static struct hns_roce_hem_item *
alloc_root_hem(struct hns_roce_dev *hr_dev, int unit, int *max_ba_num,
	       const struct hns_roce_buf_region *regions, int region_cnt)
{
	const struct hns_roce_buf_region *r;
	struct hns_roce_hem_item *hem;
	int ba_num;
	int offset;

	ba_num = hns_roce_hem_list_calc_root_ba(regions, region_cnt, unit);
	if (ba_num < 1)
		return ERR_PTR(-ENOMEM);

	if (ba_num > unit)
		return ERR_PTR(-ENOBUFS);

	offset = regions[0].offset;
	/* indicate to last region */
	r = &regions[region_cnt - 1];
	hem = hem_list_alloc_item(hr_dev, offset, r->offset + r->count - 1,
				  ba_num, true);
	if (!hem)
		return ERR_PTR(-ENOMEM);

	*max_ba_num = ba_num;

	return hem;
}

static int alloc_fake_root_bt(struct hns_roce_dev *hr_dev, void *cpu_base,
			      u64 phy_base, const struct hns_roce_buf_region *r,
			      struct list_head *branch_head,
			      struct list_head *leaf_head)
{
	struct hns_roce_hem_item *hem;

	/* This is on the has_mtt branch, if r->hopnum
	 * is 0, there is no root_ba to reuse for the
	 * region's fake hem, so a dma_alloc request is
	 * necessary here.
	 */
	hem = hem_list_alloc_item(hr_dev, r->offset, r->offset + r->count - 1,
				  r->count, !r->hopnum);
	if (!hem)
		return -ENOMEM;

	/* The root_ba can be reused only when r->hopnum > 0. */
	if (r->hopnum)
		hem_list_assign_bt(hem, cpu_base, phy_base);
	list_add(&hem->list, branch_head);
	list_add(&hem->sibling, leaf_head);

	/* If r->hopnum == 0, 0 is returned,
	 * so that the root_bt entry is not occupied.
	 */
	return r->hopnum ? r->count : 0;
}

static int setup_middle_bt(struct hns_roce_dev *hr_dev, void *cpu_base,
			   int unit, const struct hns_roce_buf_region *r,
			   const struct list_head *branch_head)
{
	struct hns_roce_hem_item *hem, *temp_hem;
	int total = 0;
	int offset;
	u64 step;

	step = hem_list_calc_ba_range(r->hopnum, 1, unit);
	if (step < 1)
		return -EINVAL;

	/* if exist mid bt, link L1 to L0 */
	list_for_each_entry_safe(hem, temp_hem, branch_head, list) {
		offset = (hem->start - r->offset) / step * BA_BYTE_LEN;
		hem_list_link_bt(cpu_base + offset, hem->dma_addr);
		total++;
	}

	return total;
}

static int
setup_root_hem(struct hns_roce_dev *hr_dev, struct hns_roce_hem_list *hem_list,
	       int unit, int max_ba_num, struct hns_roce_hem_head *head,
	       const struct hns_roce_buf_region *regions, int region_cnt)
{
	const struct hns_roce_buf_region *r;
	struct hns_roce_hem_item *root_hem;
	void *cpu_base;
	u64 phy_base;
	int i, total;
	int ret;

	root_hem = list_first_entry(&head->root,
				    struct hns_roce_hem_item, list);
	if (!root_hem)
		return -ENOMEM;

	total = 0;
	for (i = 0; i < region_cnt && total <= max_ba_num; i++) {
		r = &regions[i];
		if (!r->count)
			continue;

		/* all regions's mid[x][0] shared the root_bt's trunk */
		cpu_base = root_hem->addr + total * BA_BYTE_LEN;
		phy_base = root_hem->dma_addr + total * BA_BYTE_LEN;

		/* if hopnum is 0 or 1, cut a new fake hem from the root bt
		 * which's address share to all regions.
		 */
		if (hem_list_is_bottom_bt(r->hopnum, 0))
			ret = alloc_fake_root_bt(hr_dev, cpu_base, phy_base, r,
						 &head->branch[i], &head->leaf);
		else
			ret = setup_middle_bt(hr_dev, cpu_base, unit, r,
					      &hem_list->mid_bt[i][1]);

		if (ret < 0)
			return ret;

		total += ret;
	}

	list_splice(&head->leaf, &hem_list->btm_bt);
	list_splice(&head->root, &hem_list->root_bt);
	for (i = 0; i < region_cnt; i++)
		list_splice(&head->branch[i], &hem_list->mid_bt[i][0]);

	return 0;
}

static int hem_list_alloc_root_bt(struct hns_roce_dev *hr_dev,
				  struct hns_roce_hem_list *hem_list, int unit,
				  const struct hns_roce_buf_region *regions,
				  int region_cnt)
{
	struct hns_roce_hem_item *root_hem;
	struct hns_roce_hem_head head;
	int max_ba_num;
	int ret;
	int i;

	root_hem = hem_list_search_item(&hem_list->root_bt, regions[0].offset);
	if (root_hem)
		return 0;

	max_ba_num = 0;
	root_hem = alloc_root_hem(hr_dev, unit, &max_ba_num, regions,
				  region_cnt);
	if (IS_ERR(root_hem))
		return PTR_ERR(root_hem);

	/* List head for storing all allocated HEM items */
	INIT_LIST_HEAD(&head.root);
	INIT_LIST_HEAD(&head.leaf);
	for (i = 0; i < region_cnt; i++)
		INIT_LIST_HEAD(&head.branch[i]);

	hem_list->root_ba = root_hem->dma_addr;
	list_add(&root_hem->list, &head.root);
	ret = setup_root_hem(hr_dev, hem_list, unit, max_ba_num, &head, regions,
			     region_cnt);
	if (ret) {
		for (i = 0; i < region_cnt; i++)
			hem_list_free_all(hr_dev, &head.branch[i]);

		hem_list_free_all(hr_dev, &head.root);
	}

	return ret;
}

/* This is the bottom bt pages number of a 100G MR on 4K OS, assuming
 * the bt page size is not expanded by cal_best_bt_pg_sz()
 */
#define RESCHED_LOOP_CNT_THRESHOLD_ON_4K 12800

/* construct the base address table and link them by address hop config */
int hns_roce_hem_list_request(struct hns_roce_dev *hr_dev,
			      struct hns_roce_hem_list *hem_list,
			      const struct hns_roce_buf_region *regions,
			      int region_cnt, unsigned int bt_pg_shift)
{
	const struct hns_roce_buf_region *r;
	int ofs, end;
	int loop;
	int unit;
	int ret;
	int i;

	if (region_cnt > HNS_ROCE_MAX_BT_REGION) {
		dev_err(hr_dev->dev, "invalid region region_cnt %d!\n",
			region_cnt);
		return -EINVAL;
	}

	unit = (1 << bt_pg_shift) / BA_BYTE_LEN;
	for (i = 0; i < region_cnt; i++) {
		r = &regions[i];
		if (!r->count)
			continue;

		end = r->offset + r->count;
		for (ofs = r->offset, loop = 1; ofs < end; ofs += unit, loop++) {
			if (!(loop % RESCHED_LOOP_CNT_THRESHOLD_ON_4K))
				cond_resched();

			ret = hem_list_alloc_mid_bt(hr_dev, r, unit, ofs,
						    hem_list->mid_bt[i],
						    &hem_list->btm_bt);
			if (ret) {
				dev_err(hr_dev->dev,
					"alloc hem trunk fail ret = %d!\n", ret);
				goto err_alloc;
			}
		}
	}

	ret = hem_list_alloc_root_bt(hr_dev, hem_list, unit, regions,
				     region_cnt);
	if (ret)
		dev_err(hr_dev->dev, "alloc hem root fail ret = %d!\n", ret);
	else
		return 0;

err_alloc:
	hns_roce_hem_list_release(hr_dev, hem_list);

	return ret;
}

void hns_roce_hem_list_release(struct hns_roce_dev *hr_dev,
			       struct hns_roce_hem_list *hem_list)
{
	int i, j;

	for (i = 0; i < HNS_ROCE_MAX_BT_REGION; i++)
		for (j = 0; j < HNS_ROCE_MAX_BT_LEVEL; j++)
			hem_list_free_all(hr_dev, &hem_list->mid_bt[i][j]);

	hem_list_free_all(hr_dev, &hem_list->root_bt);
	INIT_LIST_HEAD(&hem_list->btm_bt);
	hem_list->root_ba = 0;
}

void hns_roce_hem_list_init(struct hns_roce_hem_list *hem_list)
{
	int i, j;

	INIT_LIST_HEAD(&hem_list->root_bt);
	INIT_LIST_HEAD(&hem_list->btm_bt);
	for (i = 0; i < HNS_ROCE_MAX_BT_REGION; i++)
		for (j = 0; j < HNS_ROCE_MAX_BT_LEVEL; j++)
			INIT_LIST_HEAD(&hem_list->mid_bt[i][j]);
}

void *hns_roce_hem_list_find_mtt(struct hns_roce_dev *hr_dev,
				 struct hns_roce_hem_list *hem_list,
				 int offset, int *mtt_cnt)
{
	struct list_head *head = &hem_list->btm_bt;
	struct hns_roce_hem_item *hem, *temp_hem;
	void *cpu_base = NULL;
	int loop = 1;
	int nr = 0;

	list_for_each_entry_safe(hem, temp_hem, head, sibling) {
		if (!(loop % RESCHED_LOOP_CNT_THRESHOLD_ON_4K))
			cond_resched();
		loop++;

		if (hem_list_page_is_in_range(hem, offset)) {
			nr = offset - hem->start;
			cpu_base = hem->addr + nr * BA_BYTE_LEN;
			nr = hem->end + 1 - offset;
			break;
		}
	}

	if (mtt_cnt)
		*mtt_cnt = nr;

	return cpu_base;
}<|MERGE_RESOLUTION|>--- conflicted
+++ resolved
@@ -249,20 +249,12 @@
 }
 
 static struct hns_roce_hem *hns_roce_alloc_hem(struct hns_roce_dev *hr_dev,
-<<<<<<< HEAD
-					       unsigned long hem_alloc_size,
-					       gfp_t gfp_mask)
-=======
-					       int npages,
 					       unsigned long hem_alloc_size)
->>>>>>> 3c9332cc
 {
 	struct hns_roce_hem *hem;
 	int order;
 	void *buf;
 
-
-<<<<<<< HEAD
 	order = get_order(hem_alloc_size);
 	if (PAGE_SIZE << order != hem_alloc_size) {
 		dev_err(hr_dev->dev, "invalid hem_alloc_size: %lu!\n",
@@ -270,57 +262,17 @@
 		return NULL;
 	}
 
-	hem = kmalloc(sizeof(*hem),
-		      gfp_mask & ~(__GFP_HIGHMEM | __GFP_NOWARN));
-=======
 	hem = kmalloc(sizeof(*hem), GFP_KERNEL);
->>>>>>> 3c9332cc
 	if (!hem)
 		return NULL;
 
 	buf = dma_alloc_coherent(hr_dev->dev, hem_alloc_size,
-				 &hem->dma, gfp_mask);
+				 &hem->dma, GFP_KERNEL);
 	if (!buf)
 		goto fail;
 
-<<<<<<< HEAD
 	hem->buf = buf;
 	hem->size = hem_alloc_size;
-=======
-	while (npages > 0) {
-		if (!chunk) {
-			chunk = kmalloc(sizeof(*chunk), GFP_KERNEL);
-			if (!chunk)
-				goto fail;
-
-			sg_init_table(chunk->mem, HNS_ROCE_HEM_CHUNK_LEN);
-			chunk->npages = 0;
-			chunk->nsg = 0;
-			memset(chunk->buf, 0, sizeof(chunk->buf));
-			list_add_tail(&chunk->list, &hem->chunk_list);
-		}
-
-		while (1 << order > npages)
-			--order;
-
-		/*
-		 * Alloc memory one time. If failed, don't alloc small block
-		 * memory, directly return fail.
-		 */
-		mem = &chunk->mem[chunk->npages];
-		buf = dma_alloc_coherent(hr_dev->dev, PAGE_SIZE << order,
-				&sg_dma_address(mem), GFP_KERNEL);
-		if (!buf)
-			goto fail;
-
-		chunk->buf[chunk->npages] = buf;
-		sg_dma_len(mem) = PAGE_SIZE << order;
-
-		++chunk->npages;
-		++chunk->nsg;
-		npages -= 1 << order;
-	}
->>>>>>> 3c9332cc
 
 	return hem;
 
@@ -422,11 +374,6 @@
 {
 	u32 bt_size = mhop->bt_chunk_size;
 	struct device *dev = hr_dev->dev;
-<<<<<<< HEAD
-	gfp_t flag;
-=======
-	struct hns_roce_hem_iter iter;
->>>>>>> 3c9332cc
 	u64 bt_ba;
 	u32 size;
 	int ret;
@@ -465,13 +412,7 @@
 	 * alloc bt space chunk for MTT/CQE.
 	 */
 	size = table->type < HEM_TYPE_MTT ? mhop->buf_chunk_size : bt_size;
-<<<<<<< HEAD
-	flag = GFP_KERNEL | __GFP_NOWARN;
-	table->hem[index->buf] = hns_roce_alloc_hem(hr_dev, size, flag);
-=======
-	table->hem[index->buf] = hns_roce_alloc_hem(hr_dev, size >> PAGE_SHIFT,
-						    size);
->>>>>>> 3c9332cc
+	table->hem[index->buf] = hns_roce_alloc_hem(hr_dev, size);
 	if (!table->hem[index->buf]) {
 		ret = -ENOMEM;
 		goto err_alloc_hem;
@@ -599,14 +540,7 @@
 		goto out;
 	}
 
-	table->hem[i] = hns_roce_alloc_hem(hr_dev,
-<<<<<<< HEAD
-				       table->table_chunk_size,
-				       GFP_KERNEL | __GFP_NOWARN);
-=======
-				       table->table_chunk_size >> PAGE_SHIFT,
-				       table->table_chunk_size);
->>>>>>> 3c9332cc
+	table->hem[i] = hns_roce_alloc_hem(hr_dev, table->table_chunk_size);
 	if (!table->hem[i]) {
 		ret = -ENOMEM;
 		goto out;
