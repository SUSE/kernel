--- conflicted
+++ resolved
@@ -1234,13 +1234,9 @@
 	if (!hem)
 		return -ENOMEM;
 
-<<<<<<< HEAD
-	hem_list_assign_bt(hem, cpu_base, phy_base);
-=======
 	/* The root_ba can be reused only when r->hopnum > 0. */
 	if (r->hopnum)
 		hem_list_assign_bt(hr_dev, hem, cpu_base, phy_base);
->>>>>>> 68b0a1d7
 	list_add(&hem->list, branch_head);
 	list_add(&hem->sibling, leaf_head);
 
