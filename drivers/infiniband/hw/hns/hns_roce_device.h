--- conflicted
+++ resolved
@@ -845,12 +845,8 @@
 	u16		default_aeq_period;
 	u16		default_aeq_arm_st;
 	u16		default_ceq_arm_st;
-<<<<<<< HEAD
-	enum hns_roce_cong_type cong_type;
-=======
 	u8		cong_cap;
 	enum hns_roce_cong_type default_cong_type;
->>>>>>> b48d67c4
 };
 
 enum hns_roce_device_state {
