--- conflicted
+++ resolved
@@ -237,15 +237,12 @@
 	HNS_ROCE_RST_DIRECT_RETURN		= 0,
 };
 
-<<<<<<< HEAD
-=======
 enum {
 	CMD_RST_PRC_OTHERS,
 	CMD_RST_PRC_SUCCESS,
 	CMD_RST_PRC_EBUSY,
 };
 
->>>>>>> 1a03a6ab
 #define HNS_ROCE_CMD_SUCCESS			1
 
 #define HNS_ROCE_PORT_DOWN			0
@@ -950,10 +947,7 @@
 	spinlock_t		bt_cmd_lock;
 	bool			active;
 	bool			is_reset;
-<<<<<<< HEAD
-=======
 	bool			dis_db;
->>>>>>> 1a03a6ab
 	unsigned long		reset_cnt;
 	struct hns_roce_ib_iboe iboe;
 
