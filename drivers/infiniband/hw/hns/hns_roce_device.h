/*
 * Copyright (c) 2016 Hisilicon Limited.
 *
 * This software is available to you under a choice of one of two
 * licenses.  You may choose to be licensed under the terms of the GNU
 * General Public License (GPL) Version 2, available from the file
 * COPYING in the main directory of this source tree, or the
 * OpenIB.org BSD license below:
 *
 *     Redistribution and use in source and binary forms, with or
 *     without modification, are permitted provided that the following
 *     conditions are met:
 *
 *      - Redistributions of source code must retain the above
 *        copyright notice, this list of conditions and the following
 *        disclaimer.
 *
 *      - Redistributions in binary form must reproduce the above
 *        copyright notice, this list of conditions and the following
 *        disclaimer in the documentation and/or other materials
 *        provided with the distribution.
 *
 * THE SOFTWARE IS PROVIDED "AS IS", WITHOUT WARRANTY OF ANY KIND,
 * EXPRESS OR IMPLIED, INCLUDING BUT NOT LIMITED TO THE WARRANTIES OF
 * MERCHANTABILITY, FITNESS FOR A PARTICULAR PURPOSE AND
 * NONINFRINGEMENT. IN NO EVENT SHALL THE AUTHORS OR COPYRIGHT HOLDERS
 * BE LIABLE FOR ANY CLAIM, DAMAGES OR OTHER LIABILITY, WHETHER IN AN
 * ACTION OF CONTRACT, TORT OR OTHERWISE, ARISING FROM, OUT OF OR IN
 * CONNECTION WITH THE SOFTWARE OR THE USE OR OTHER DEALINGS IN THE
 * SOFTWARE.
 */

#ifndef _HNS_ROCE_DEVICE_H
#define _HNS_ROCE_DEVICE_H

#include <rdma/ib_verbs.h>
#include <rdma/hns-abi.h>
#include "hns_roce_debugfs.h"

#define PCI_REVISION_ID_HIP08			0x21
#define PCI_REVISION_ID_HIP09			0x30

#define HNS_ROCE_MAX_MSG_LEN			0x80000000

#define HNS_ROCE_IB_MIN_SQ_STRIDE		6

#define BA_BYTE_LEN				8

#define HNS_ROCE_MIN_CQE_NUM			0x40
#define HNS_ROCE_MIN_SRQ_WQE_NUM		1

#define HNS_ROCE_MAX_IRQ_NUM			128

#define HNS_ROCE_SGE_IN_WQE			2
#define HNS_ROCE_SGE_SHIFT			4

#define EQ_ENABLE				1
#define EQ_DISABLE				0

#define HNS_ROCE_CEQ				0
#define HNS_ROCE_AEQ				1

#define HNS_ROCE_CEQE_SIZE 0x4
#define HNS_ROCE_AEQE_SIZE 0x10

#define HNS_ROCE_V3_EQE_SIZE 0x40

#define HNS_ROCE_V2_CQE_SIZE 32
#define HNS_ROCE_V3_CQE_SIZE 64

#define HNS_ROCE_V2_QPC_SZ 256
#define HNS_ROCE_V3_QPC_SZ 512

#define HNS_ROCE_MAX_PORTS			6
#define HNS_ROCE_GID_SIZE			16
#define HNS_ROCE_SGE_SIZE			16
#define HNS_ROCE_DWQE_SIZE			65536

#define HNS_ROCE_HOP_NUM_0			0xff

#define MR_TYPE_MR				0x00
#define MR_TYPE_FRMR				0x01
#define MR_TYPE_DMA				0x03

#define HNS_ROCE_FRMR_MAX_PA			512
#define HNS_ROCE_FRMR_ALIGN_SIZE		128

#define PKEY_ID					0xffff
#define NODE_DESC_SIZE				64
#define DB_REG_OFFSET				0x1000

/* Configure to HW for PAGE_SIZE larger than 4KB */
#define PG_SHIFT_OFFSET				(PAGE_SHIFT - 12)

#define ATOMIC_WR_LEN				8

#define HNS_ROCE_IDX_QUE_ENTRY_SZ		4
#define SRQ_DB_REG				0x230

#define HNS_ROCE_QP_BANK_NUM 8
#define HNS_ROCE_CQ_BANK_NUM 4

#define CQ_BANKID_SHIFT 2
#define CQ_BANKID_MASK GENMASK(1, 0)

#define HNS_ROCE_MAX_CQ_COUNT 0xFFFF
#define HNS_ROCE_MAX_CQ_PERIOD 0xFFFF

enum {
	SERV_TYPE_RC,
	SERV_TYPE_UC,
	SERV_TYPE_RD,
	SERV_TYPE_UD,
	SERV_TYPE_XRC = 5,
};

enum hns_roce_event {
	HNS_ROCE_EVENT_TYPE_PATH_MIG                  = 0x01,
	HNS_ROCE_EVENT_TYPE_PATH_MIG_FAILED           = 0x02,
	HNS_ROCE_EVENT_TYPE_COMM_EST                  = 0x03,
	HNS_ROCE_EVENT_TYPE_SQ_DRAINED                = 0x04,
	HNS_ROCE_EVENT_TYPE_WQ_CATAS_ERROR            = 0x05,
	HNS_ROCE_EVENT_TYPE_INV_REQ_LOCAL_WQ_ERROR    = 0x06,
	HNS_ROCE_EVENT_TYPE_LOCAL_WQ_ACCESS_ERROR     = 0x07,
	HNS_ROCE_EVENT_TYPE_SRQ_LIMIT_REACH           = 0x08,
	HNS_ROCE_EVENT_TYPE_SRQ_LAST_WQE_REACH        = 0x09,
	HNS_ROCE_EVENT_TYPE_SRQ_CATAS_ERROR           = 0x0a,
	HNS_ROCE_EVENT_TYPE_CQ_ACCESS_ERROR           = 0x0b,
	HNS_ROCE_EVENT_TYPE_CQ_OVERFLOW               = 0x0c,
	HNS_ROCE_EVENT_TYPE_CQ_ID_INVALID             = 0x0d,
	HNS_ROCE_EVENT_TYPE_PORT_CHANGE               = 0x0f,
	/* 0x10 and 0x11 is unused in currently application case */
	HNS_ROCE_EVENT_TYPE_DB_OVERFLOW               = 0x12,
	HNS_ROCE_EVENT_TYPE_MB                        = 0x13,
	HNS_ROCE_EVENT_TYPE_FLR			      = 0x15,
	HNS_ROCE_EVENT_TYPE_XRCD_VIOLATION	      = 0x16,
	HNS_ROCE_EVENT_TYPE_INVALID_XRCETH	      = 0x17,
};

enum {
	HNS_ROCE_CAP_FLAG_REREG_MR		= BIT(0),
	HNS_ROCE_CAP_FLAG_ROCE_V1_V2		= BIT(1),
	HNS_ROCE_CAP_FLAG_RQ_INLINE		= BIT(2),
	HNS_ROCE_CAP_FLAG_CQ_RECORD_DB		= BIT(3),
	HNS_ROCE_CAP_FLAG_QP_RECORD_DB		= BIT(4),
	HNS_ROCE_CAP_FLAG_SRQ			= BIT(5),
	HNS_ROCE_CAP_FLAG_XRC			= BIT(6),
	HNS_ROCE_CAP_FLAG_MW			= BIT(7),
	HNS_ROCE_CAP_FLAG_FRMR                  = BIT(8),
	HNS_ROCE_CAP_FLAG_QP_FLOW_CTRL		= BIT(9),
	HNS_ROCE_CAP_FLAG_ATOMIC		= BIT(10),
	HNS_ROCE_CAP_FLAG_DIRECT_WQE		= BIT(12),
	HNS_ROCE_CAP_FLAG_SDI_MODE		= BIT(14),
	HNS_ROCE_CAP_FLAG_STASH			= BIT(17),
	HNS_ROCE_CAP_FLAG_CQE_INLINE		= BIT(19),
	HNS_ROCE_CAP_FLAG_SRQ_RECORD_DB         = BIT(22),
};

#define HNS_ROCE_DB_TYPE_COUNT			2
#define HNS_ROCE_DB_UNIT_SIZE			4

enum {
	HNS_ROCE_DB_PER_PAGE = PAGE_SIZE / 4
};

enum hns_roce_reset_stage {
	HNS_ROCE_STATE_NON_RST,
	HNS_ROCE_STATE_RST_BEF_DOWN,
	HNS_ROCE_STATE_RST_DOWN,
	HNS_ROCE_STATE_RST_UNINIT,
	HNS_ROCE_STATE_RST_INIT,
	HNS_ROCE_STATE_RST_INITED,
};

enum hns_roce_instance_state {
	HNS_ROCE_STATE_NON_INIT,
	HNS_ROCE_STATE_INIT,
	HNS_ROCE_STATE_INITED,
	HNS_ROCE_STATE_UNINIT,
};

enum {
	HNS_ROCE_RST_DIRECT_RETURN		= 0,
};

#define HNS_ROCE_CMD_SUCCESS			1

#define HNS_ROCE_MAX_HOP_NUM			3
/* The minimum page size is 4K for hardware */
#define HNS_HW_PAGE_SHIFT			12
#define HNS_HW_PAGE_SIZE			(1 << HNS_HW_PAGE_SHIFT)

#define HNS_HW_MAX_PAGE_SHIFT			27
#define HNS_HW_MAX_PAGE_SIZE			(1 << HNS_HW_MAX_PAGE_SHIFT)

struct hns_roce_uar {
	u64		pfn;
	unsigned long	index;
	unsigned long	logic_idx;
};

enum hns_roce_mmap_type {
	HNS_ROCE_MMAP_TYPE_DB = 1,
	HNS_ROCE_MMAP_TYPE_DWQE,
};

struct hns_user_mmap_entry {
	struct rdma_user_mmap_entry rdma_entry;
	enum hns_roce_mmap_type mmap_type;
	u64 address;
};

struct hns_roce_ucontext {
	struct ib_ucontext	ibucontext;
	struct hns_roce_uar	uar;
	struct list_head	page_list;
	struct mutex		page_mutex;
	struct hns_user_mmap_entry *db_mmap_entry;
	u32			config;
};

struct hns_roce_pd {
	struct ib_pd		ibpd;
	unsigned long		pdn;
};

struct hns_roce_xrcd {
	struct ib_xrcd ibxrcd;
	u32 xrcdn;
};

struct hns_roce_bitmap {
	/* Bitmap Traversal last a bit which is 1 */
	unsigned long		last;
	unsigned long		top;
	unsigned long		max;
	unsigned long		reserved_top;
	unsigned long		mask;
	spinlock_t		lock;
	unsigned long		*table;
};

struct hns_roce_ida {
	struct ida ida;
	u32 min; /* Lowest ID to allocate.  */
	u32 max; /* Highest ID to allocate. */
};

/* For Hardware Entry Memory */
struct hns_roce_hem_table {
	/* HEM type: 0 = qpc, 1 = mtt, 2 = cqc, 3 = srq, 4 = other */
	u32		type;
	/* HEM array elment num */
	unsigned long	num_hem;
	/* Single obj size */
	unsigned long	obj_size;
	unsigned long	table_chunk_size;
	struct mutex	mutex;
	struct hns_roce_hem **hem;
	u64		**bt_l1;
	dma_addr_t	*bt_l1_dma_addr;
	u64		**bt_l0;
	dma_addr_t	*bt_l0_dma_addr;
};

struct hns_roce_buf_region {
	u32 offset; /* page offset */
	u32 count; /* page count */
	int hopnum; /* addressing hop num */
};

#define HNS_ROCE_MAX_BT_REGION	3
#define HNS_ROCE_MAX_BT_LEVEL	3
struct hns_roce_hem_list {
	struct list_head root_bt;
	/* link all bt dma mem by hop config */
	struct list_head mid_bt[HNS_ROCE_MAX_BT_REGION][HNS_ROCE_MAX_BT_LEVEL];
	struct list_head btm_bt; /* link all bottom bt in @mid_bt */
	dma_addr_t root_ba; /* pointer to the root ba table */
};

enum mtr_type {
	MTR_DEFAULT = 0,
	MTR_PBL,
};

struct hns_roce_buf_attr {
	struct {
		size_t	size;  /* region size */
		int	hopnum; /* multi-hop addressing hop num */
	} region[HNS_ROCE_MAX_BT_REGION];
	unsigned int region_count; /* valid region count */
	unsigned int page_shift;  /* buffer page shift */
	unsigned int user_access; /* umem access flag */
	u64 iova;
	enum mtr_type type;
	bool mtt_only; /* only alloc buffer-required MTT memory */
	bool adaptive; /* adaptive for page_shift and hopnum */
};

struct hns_roce_hem_cfg {
	dma_addr_t	root_ba; /* root BA table's address */
	bool		is_direct; /* addressing without BA table */
	unsigned int	ba_pg_shift; /* BA table page shift */
	unsigned int	buf_pg_shift; /* buffer page shift */
	unsigned int	buf_pg_count;  /* buffer page count */
	struct hns_roce_buf_region region[HNS_ROCE_MAX_BT_REGION];
	unsigned int	region_count;
};

/* memory translate region */
struct hns_roce_mtr {
	struct hns_roce_hem_list hem_list; /* multi-hop addressing resource */
	struct ib_umem		*umem; /* user space buffer */
	struct hns_roce_buf	*kmem; /* kernel space buffer */
	struct hns_roce_hem_cfg  hem_cfg; /* config for hardware addressing */
};

struct hns_roce_mw {
	struct ib_mw		ibmw;
	u32			pdn;
	u32			rkey;
	int			enabled; /* MW's active status */
	u32			pbl_hop_num;
	u32			pbl_ba_pg_sz;
	u32			pbl_buf_pg_sz;
};

struct hns_roce_mr {
	struct ib_mr		ibmr;
	u64			iova; /* MR's virtual original addr */
	u64			size; /* Address range of MR */
	u32			key; /* Key of MR */
	u32			pd;   /* PD num of MR */
	u32			access; /* Access permission of MR */
	int			enabled; /* MR's active status */
	int			type; /* MR's register type */
	u32			pbl_hop_num; /* multi-hop number */
	struct hns_roce_mtr	pbl_mtr;
	u32			npages;
	dma_addr_t		*page_list;
};

struct hns_roce_mr_table {
	struct hns_roce_ida mtpt_ida;
	struct hns_roce_hem_table	mtpt_table;
};

struct hns_roce_wq {
	u64		*wrid;     /* Work request ID */
	spinlock_t	lock;
	u32		wqe_cnt;  /* WQE num */
	u32		max_gs;
	u32		rsv_sge;
	u32		offset;
	u32		wqe_shift; /* WQE size */
	u32		head;
	u32		tail;
	void __iomem	*db_reg;
	u32		ext_sge_cnt;
};

struct hns_roce_sge {
	unsigned int	sge_cnt; /* SGE num */
	u32		offset;
	u32		sge_shift; /* SGE size */
};

struct hns_roce_buf_list {
	void		*buf;
	dma_addr_t	map;
};

/*
 * %HNS_ROCE_BUF_DIRECT indicates that the all memory must be in a continuous
 * dma address range.
 *
 * %HNS_ROCE_BUF_NOSLEEP indicates that the caller cannot sleep.
 *
 * %HNS_ROCE_BUF_NOFAIL allocation only failed when allocated size is zero, even
 * the allocated size is smaller than the required size.
 */
enum {
	HNS_ROCE_BUF_DIRECT = BIT(0),
	HNS_ROCE_BUF_NOSLEEP = BIT(1),
	HNS_ROCE_BUF_NOFAIL = BIT(2),
};

struct hns_roce_buf {
	struct hns_roce_buf_list	*trunk_list;
	u32				ntrunks;
	u32				npages;
	unsigned int			trunk_shift;
	unsigned int			page_shift;
};

struct hns_roce_db_pgdir {
	struct list_head	list;
	DECLARE_BITMAP(order0, HNS_ROCE_DB_PER_PAGE);
	DECLARE_BITMAP(order1, HNS_ROCE_DB_PER_PAGE / HNS_ROCE_DB_TYPE_COUNT);
	unsigned long		*bits[HNS_ROCE_DB_TYPE_COUNT];
	u32			*page;
	dma_addr_t		db_dma;
};

struct hns_roce_user_db_page {
	struct list_head	list;
	struct ib_umem		*umem;
	unsigned long		user_virt;
	refcount_t		refcount;
};

struct hns_roce_db {
	u32		*db_record;
	union {
		struct hns_roce_db_pgdir *pgdir;
		struct hns_roce_user_db_page *user_page;
	} u;
	dma_addr_t	dma;
	void		*virt_addr;
	unsigned long	index;
	unsigned long	order;
};

struct hns_roce_cq {
	struct ib_cq			ib_cq;
	struct hns_roce_mtr		mtr;
	struct hns_roce_db		db;
	u32				flags;
	spinlock_t			lock;
	u32				cq_depth;
	u32				cons_index;
	u32				*set_ci_db;
	void __iomem			*db_reg;
	int				arm_sn;
	int				cqe_size;
	unsigned long			cqn;
	u32				vector;
	refcount_t			refcount;
	struct completion		free;
	struct list_head		sq_list; /* all qps on this send cq */
	struct list_head		rq_list; /* all qps on this recv cq */
	int				is_armed; /* cq is armed */
	struct list_head		node; /* all armed cqs are on a list */
};

struct hns_roce_idx_que {
	struct hns_roce_mtr		mtr;
	u32				entry_shift;
	unsigned long			*bitmap;
	u32				head;
	u32				tail;
};

struct hns_roce_srq {
	struct ib_srq		ibsrq;
	unsigned long		srqn;
	u32			wqe_cnt;
	int			max_gs;
	u32			rsv_sge;
	u32			wqe_shift;
	u32			cqn;
	u32			xrcdn;
	void __iomem		*db_reg;

	refcount_t		refcount;
	struct completion	free;

	struct hns_roce_mtr	buf_mtr;

	u64		       *wrid;
	struct hns_roce_idx_que idx_que;
	spinlock_t		lock;
	struct mutex		mutex;
	void (*event)(struct hns_roce_srq *srq, enum hns_roce_event event);
	struct hns_roce_db	rdb;
	u32			cap_flags;
};

struct hns_roce_uar_table {
	struct hns_roce_bitmap bitmap;
};

struct hns_roce_bank {
	struct ida ida;
	u32 inuse; /* Number of IDs allocated */
	u32 min; /* Lowest ID to allocate.  */
	u32 max; /* Highest ID to allocate. */
	u32 next; /* Next ID to allocate. */
};

struct hns_roce_idx_table {
	u32 *spare_idx;
	u32 head;
	u32 tail;
};

struct hns_roce_qp_table {
	struct hns_roce_hem_table	qp_table;
	struct hns_roce_hem_table	irrl_table;
	struct hns_roce_hem_table	trrl_table;
	struct hns_roce_hem_table	sccc_table;
	struct mutex			scc_mutex;
	struct hns_roce_bank bank[HNS_ROCE_QP_BANK_NUM];
	struct mutex bank_mutex;
	struct hns_roce_idx_table	idx_table;
};

struct hns_roce_cq_table {
	struct xarray			array;
	struct hns_roce_hem_table	table;
	struct hns_roce_bank bank[HNS_ROCE_CQ_BANK_NUM];
	struct mutex			bank_mutex;
};

struct hns_roce_srq_table {
	struct hns_roce_ida		srq_ida;
	struct xarray			xa;
	struct hns_roce_hem_table	table;
};

struct hns_roce_av {
	u8 port;
	u8 gid_index;
	u8 stat_rate;
	u8 hop_limit;
	u32 flowlabel;
	u16 udp_sport;
	u8 sl;
	u8 tclass;
	u8 dgid[HNS_ROCE_GID_SIZE];
	u8 mac[ETH_ALEN];
	u16 vlan_id;
	u8 vlan_en;
};

struct hns_roce_ah {
	struct ib_ah		ibah;
	struct hns_roce_av	av;
};

struct hns_roce_cmd_context {
	struct completion	done;
	int			result;
	int			next;
	u64			out_param;
	u16			token;
	u16			busy;
};

enum hns_roce_cmdq_state {
	HNS_ROCE_CMDQ_STATE_NORMAL,
	HNS_ROCE_CMDQ_STATE_FATAL_ERR,
};

struct hns_roce_cmdq {
	struct dma_pool		*pool;
	struct semaphore	poll_sem;
	/*
	 * Event mode: cmd register mutex protection,
	 * ensure to not exceed max_cmds and user use limit region
	 */
	struct semaphore	event_sem;
	int			max_cmds;
	spinlock_t		context_lock;
	int			free_head;
	struct hns_roce_cmd_context *context;
	/*
	 * Process whether use event mode, init default non-zero
	 * After the event queue of cmd event ready,
	 * can switch into event mode
	 * close device, switch into poll mode(non event mode)
	 */
	u8			use_events;
	enum hns_roce_cmdq_state state;
};

struct hns_roce_cmd_mailbox {
	void		       *buf;
	dma_addr_t		dma;
};

struct hns_roce_mbox_msg {
	u64 in_param;
	u64 out_param;
	u8 cmd;
	u32 tag;
	u16 token;
	u8 event_en;
};

struct hns_roce_dev;

enum {
	HNS_ROCE_FLUSH_FLAG = 0,
};

struct hns_roce_work {
	struct hns_roce_dev *hr_dev;
	struct work_struct work;
	int event_type;
	int sub_type;
	u32 queue_num;
};

enum hns_roce_cong_type {
	CONG_TYPE_DCQCN,
	CONG_TYPE_LDCP,
	CONG_TYPE_HC3,
	CONG_TYPE_DIP,
};

struct hns_roce_qp {
	struct ib_qp		ibqp;
	struct hns_roce_wq	rq;
	struct hns_roce_db	rdb;
	struct hns_roce_db	sdb;
	unsigned long		en_flags;
	enum ib_sig_type	sq_signal_bits;
	struct hns_roce_wq	sq;

	struct hns_roce_mtr	mtr;

	u32			buff_size;
	struct mutex		mutex;
	u8			port;
	u8			phy_port;
	u8			sl;
	u8			resp_depth;
	u8			state;
	u32                     atomic_rd_en;
	u32			qkey;
	void			(*event)(struct hns_roce_qp *qp,
					 enum hns_roce_event event_type);
	unsigned long		qpn;

	u32			xrcdn;

	refcount_t		refcount;
	struct completion	free;

	struct hns_roce_sge	sge;
	u32			next_sge;
	enum ib_mtu		path_mtu;
	u32			max_inline_data;
	u8			free_mr_en;

	/* 0: flush needed, 1: unneeded */
	unsigned long		flush_flag;
	struct hns_roce_work	flush_work;
	struct list_head	node; /* all qps are on a list */
	struct list_head	rq_node; /* all recv qps are on a list */
	struct list_head	sq_node; /* all send qps are on a list */
	struct hns_user_mmap_entry *dwqe_mmap_entry;
	u32			config;
	enum hns_roce_cong_type	cong_type;
<<<<<<< HEAD
=======
	u8			tc_mode;
	u8			priority;
>>>>>>> 2d5404ca
};

struct hns_roce_ib_iboe {
	spinlock_t		lock;
	struct net_device      *netdevs[HNS_ROCE_MAX_PORTS];
	struct notifier_block	nb;
	u8			phy_port[HNS_ROCE_MAX_PORTS];
};

struct hns_roce_ceqe {
	__le32	comp;
	__le32	rsv[15];
};

#define CEQE_FIELD_LOC(h, l) FIELD_LOC(struct hns_roce_ceqe, h, l)

#define CEQE_CQN CEQE_FIELD_LOC(23, 0)
#define CEQE_OWNER CEQE_FIELD_LOC(31, 31)

struct hns_roce_aeqe {
	__le32 asyn;
	union {
		struct {
			__le32 num;
			u32 rsv0;
			u32 rsv1;
		} queue_event;

		struct {
			__le64  out_param;
			__le16  token;
			u8	status;
			u8	rsv0;
		} __packed cmd;
	 } event;
	__le32 rsv[12];
};

#define AEQE_FIELD_LOC(h, l) FIELD_LOC(struct hns_roce_aeqe, h, l)

#define AEQE_EVENT_TYPE AEQE_FIELD_LOC(7, 0)
#define AEQE_SUB_TYPE AEQE_FIELD_LOC(15, 8)
#define AEQE_OWNER AEQE_FIELD_LOC(31, 31)
#define AEQE_EVENT_QUEUE_NUM AEQE_FIELD_LOC(55, 32)

struct hns_roce_eq {
	struct hns_roce_dev		*hr_dev;
	void __iomem			*db_reg;

	int				type_flag; /* Aeq:1 ceq:0 */
	int				eqn;
	u32				entries;
	int				eqe_size;
	int				irq;
	u32				cons_index;
	int				over_ignore;
	int				coalesce;
	int				arm_st;
	int				hop_num;
	struct hns_roce_mtr		mtr;
	u16				eq_max_cnt;
	u32				eq_period;
	int				shift;
	int				event_type;
	int				sub_type;
	struct work_struct		work;
};

struct hns_roce_eq_table {
	struct hns_roce_eq	*eq;
};

struct hns_roce_caps {
	u64		fw_ver;
	u8		num_ports;
	int		gid_table_len[HNS_ROCE_MAX_PORTS];
	int		pkey_table_len[HNS_ROCE_MAX_PORTS];
	int		local_ca_ack_delay;
	int		num_uars;
	u32		phy_num_uars;
	u32		max_sq_sg;
	u32		max_sq_inline;
	u32		max_rq_sg;
	u32		rsv0;
	u32		num_qps;
	u32		reserved_qps;
	u32		num_srqs;
	u32		max_wqes;
	u32		max_srq_wrs;
	u32		max_srq_sges;
	u32		max_sq_desc_sz;
	u32		max_rq_desc_sz;
	u32		rsv2;
	int		max_qp_init_rdma;
	int		max_qp_dest_rdma;
	u32		num_cqs;
	u32		max_cqes;
	u32		min_cqes;
	u32		min_wqes;
	u32		reserved_cqs;
	u32		reserved_srqs;
	int		num_aeq_vectors;
	int		num_comp_vectors;
	int		num_other_vectors;
	u32		num_mtpts;
	u32		rsv1;
	u32		num_srqwqe_segs;
	u32		num_idx_segs;
	int		reserved_mrws;
	int		reserved_uars;
	int		num_pds;
	int		reserved_pds;
	u32		num_xrcds;
	u32		reserved_xrcds;
	u32		mtt_entry_sz;
	u32		cqe_sz;
	u32		page_size_cap;
	u32		reserved_lkey;
	int		mtpt_entry_sz;
	int		qpc_sz;
	int		irrl_entry_sz;
	int		trrl_entry_sz;
	int		cqc_entry_sz;
	int		sccc_sz;
	int		qpc_timer_entry_sz;
	int		cqc_timer_entry_sz;
	int		srqc_entry_sz;
	int		idx_entry_sz;
	u32		pbl_ba_pg_sz;
	u32		pbl_buf_pg_sz;
	u32		pbl_hop_num;
	int		aeqe_depth;
	int		ceqe_depth;
	u32		aeqe_size;
	u32		ceqe_size;
	enum ib_mtu	max_mtu;
	u32		qpc_bt_num;
	u32		qpc_timer_bt_num;
	u32		srqc_bt_num;
	u32		cqc_bt_num;
	u32		cqc_timer_bt_num;
	u32		mpt_bt_num;
	u32		eqc_bt_num;
	u32		smac_bt_num;
	u32		sgid_bt_num;
	u32		sccc_bt_num;
	u32		gmv_bt_num;
	u32		qpc_ba_pg_sz;
	u32		qpc_buf_pg_sz;
	u32		qpc_hop_num;
	u32		srqc_ba_pg_sz;
	u32		srqc_buf_pg_sz;
	u32		srqc_hop_num;
	u32		cqc_ba_pg_sz;
	u32		cqc_buf_pg_sz;
	u32		cqc_hop_num;
	u32		mpt_ba_pg_sz;
	u32		mpt_buf_pg_sz;
	u32		mpt_hop_num;
	u32		mtt_ba_pg_sz;
	u32		mtt_buf_pg_sz;
	u32		mtt_hop_num;
	u32		wqe_sq_hop_num;
	u32		wqe_sge_hop_num;
	u32		wqe_rq_hop_num;
	u32		sccc_ba_pg_sz;
	u32		sccc_buf_pg_sz;
	u32		sccc_hop_num;
	u32		qpc_timer_ba_pg_sz;
	u32		qpc_timer_buf_pg_sz;
	u32		qpc_timer_hop_num;
	u32		cqc_timer_ba_pg_sz;
	u32		cqc_timer_buf_pg_sz;
	u32		cqc_timer_hop_num;
	u32		cqe_ba_pg_sz; /* page_size = 4K*(2^cqe_ba_pg_sz) */
	u32		cqe_buf_pg_sz;
	u32		cqe_hop_num;
	u32		srqwqe_ba_pg_sz;
	u32		srqwqe_buf_pg_sz;
	u32		srqwqe_hop_num;
	u32		idx_ba_pg_sz;
	u32		idx_buf_pg_sz;
	u32		idx_hop_num;
	u32		eqe_ba_pg_sz;
	u32		eqe_buf_pg_sz;
	u32		eqe_hop_num;
	u32		gmv_entry_num;
	u32		gmv_entry_sz;
	u32		gmv_ba_pg_sz;
	u32		gmv_buf_pg_sz;
	u32		gmv_hop_num;
	u32		sl_num;
	u32		llm_buf_pg_sz;
	u32		chunk_sz; /* chunk size in non multihop mode */
	u64		flags;
	u16		default_ceq_max_cnt;
	u16		default_ceq_period;
	u16		default_aeq_max_cnt;
	u16		default_aeq_period;
	u16		default_aeq_arm_st;
	u16		default_ceq_arm_st;
<<<<<<< HEAD
	enum hns_roce_cong_type cong_type;
=======
	u8		cong_cap;
	enum hns_roce_cong_type default_cong_type;
>>>>>>> 2d5404ca
};

enum hns_roce_device_state {
	HNS_ROCE_DEVICE_STATE_INITED,
	HNS_ROCE_DEVICE_STATE_RST_DOWN,
	HNS_ROCE_DEVICE_STATE_UNINIT,
};

enum hns_roce_hw_pkt_stat_index {
	HNS_ROCE_HW_RX_RC_PKT_CNT,
	HNS_ROCE_HW_RX_UC_PKT_CNT,
	HNS_ROCE_HW_RX_UD_PKT_CNT,
	HNS_ROCE_HW_RX_XRC_PKT_CNT,
	HNS_ROCE_HW_RX_PKT_CNT,
	HNS_ROCE_HW_RX_ERR_PKT_CNT,
	HNS_ROCE_HW_RX_CNP_PKT_CNT,
	HNS_ROCE_HW_TX_RC_PKT_CNT,
	HNS_ROCE_HW_TX_UC_PKT_CNT,
	HNS_ROCE_HW_TX_UD_PKT_CNT,
	HNS_ROCE_HW_TX_XRC_PKT_CNT,
	HNS_ROCE_HW_TX_PKT_CNT,
	HNS_ROCE_HW_TX_ERR_PKT_CNT,
	HNS_ROCE_HW_TX_CNP_PKT_CNT,
	HNS_ROCE_HW_TRP_GET_MPT_ERR_PKT_CNT,
	HNS_ROCE_HW_TRP_GET_IRRL_ERR_PKT_CNT,
	HNS_ROCE_HW_ECN_DB_CNT,
	HNS_ROCE_HW_RX_BUF_CNT,
	HNS_ROCE_HW_TRP_RX_SOF_CNT,
	HNS_ROCE_HW_CQ_CQE_CNT,
	HNS_ROCE_HW_CQ_POE_CNT,
	HNS_ROCE_HW_CQ_NOTIFY_CNT,
	HNS_ROCE_HW_CNT_TOTAL
};

enum hns_roce_sw_dfx_stat_index {
	HNS_ROCE_DFX_AEQE_CNT,
	HNS_ROCE_DFX_CEQE_CNT,
	HNS_ROCE_DFX_CMDS_CNT,
	HNS_ROCE_DFX_CMDS_ERR_CNT,
	HNS_ROCE_DFX_MBX_POSTED_CNT,
	HNS_ROCE_DFX_MBX_POLLED_CNT,
	HNS_ROCE_DFX_MBX_EVENT_CNT,
	HNS_ROCE_DFX_QP_CREATE_ERR_CNT,
	HNS_ROCE_DFX_QP_MODIFY_ERR_CNT,
	HNS_ROCE_DFX_CQ_CREATE_ERR_CNT,
	HNS_ROCE_DFX_CQ_MODIFY_ERR_CNT,
	HNS_ROCE_DFX_SRQ_CREATE_ERR_CNT,
	HNS_ROCE_DFX_SRQ_MODIFY_ERR_CNT,
	HNS_ROCE_DFX_XRCD_ALLOC_ERR_CNT,
	HNS_ROCE_DFX_MR_REG_ERR_CNT,
	HNS_ROCE_DFX_MR_REREG_ERR_CNT,
	HNS_ROCE_DFX_AH_CREATE_ERR_CNT,
	HNS_ROCE_DFX_MMAP_ERR_CNT,
	HNS_ROCE_DFX_UCTX_ALLOC_ERR_CNT,
	HNS_ROCE_DFX_CNT_TOTAL
};

struct hns_roce_hw {
	int (*cmq_init)(struct hns_roce_dev *hr_dev);
	void (*cmq_exit)(struct hns_roce_dev *hr_dev);
	int (*hw_profile)(struct hns_roce_dev *hr_dev);
	int (*hw_init)(struct hns_roce_dev *hr_dev);
	void (*hw_exit)(struct hns_roce_dev *hr_dev);
	int (*post_mbox)(struct hns_roce_dev *hr_dev,
			 struct hns_roce_mbox_msg *mbox_msg);
	int (*poll_mbox_done)(struct hns_roce_dev *hr_dev);
	bool (*chk_mbox_avail)(struct hns_roce_dev *hr_dev, bool *is_busy);
	int (*set_gid)(struct hns_roce_dev *hr_dev, int gid_index,
		       const union ib_gid *gid, const struct ib_gid_attr *attr);
	int (*set_mac)(struct hns_roce_dev *hr_dev, u8 phy_port,
		       const u8 *addr);
	int (*write_mtpt)(struct hns_roce_dev *hr_dev, void *mb_buf,
			  struct hns_roce_mr *mr);
	int (*rereg_write_mtpt)(struct hns_roce_dev *hr_dev,
				struct hns_roce_mr *mr, int flags,
				void *mb_buf);
	int (*frmr_write_mtpt)(void *mb_buf, struct hns_roce_mr *mr);
	int (*mw_write_mtpt)(void *mb_buf, struct hns_roce_mw *mw);
	void (*write_cqc)(struct hns_roce_dev *hr_dev,
			  struct hns_roce_cq *hr_cq, void *mb_buf, u64 *mtts,
			  dma_addr_t dma_handle);
	int (*set_hem)(struct hns_roce_dev *hr_dev,
		       struct hns_roce_hem_table *table, int obj, u32 step_idx);
	int (*clear_hem)(struct hns_roce_dev *hr_dev,
			 struct hns_roce_hem_table *table, int obj,
			 u32 step_idx);
	int (*modify_qp)(struct ib_qp *ibqp, const struct ib_qp_attr *attr,
			 int attr_mask, enum ib_qp_state cur_state,
			 enum ib_qp_state new_state, struct ib_udata *udata);
	int (*qp_flow_control_init)(struct hns_roce_dev *hr_dev,
			 struct hns_roce_qp *hr_qp);
	void (*dereg_mr)(struct hns_roce_dev *hr_dev);
	int (*init_eq)(struct hns_roce_dev *hr_dev);
	void (*cleanup_eq)(struct hns_roce_dev *hr_dev);
	int (*write_srqc)(struct hns_roce_srq *srq, void *mb_buf);
	int (*query_cqc)(struct hns_roce_dev *hr_dev, u32 cqn, void *buffer);
	int (*query_qpc)(struct hns_roce_dev *hr_dev, u32 qpn, void *buffer);
	int (*query_mpt)(struct hns_roce_dev *hr_dev, u32 key, void *buffer);
	int (*query_srqc)(struct hns_roce_dev *hr_dev, u32 srqn, void *buffer);
<<<<<<< HEAD
	int (*query_hw_counter)(struct hns_roce_dev *hr_dev,
				u64 *stats, u32 port, int *hw_counters);
=======
	int (*query_sccc)(struct hns_roce_dev *hr_dev, u32 qpn, void *buffer);
	int (*query_hw_counter)(struct hns_roce_dev *hr_dev,
				u64 *stats, u32 port, int *hw_counters);
	int (*get_dscp)(struct hns_roce_dev *hr_dev, u8 dscp,
			u8 *tc_mode, u8 *priority);
>>>>>>> 2d5404ca
	const struct ib_device_ops *hns_roce_dev_ops;
	const struct ib_device_ops *hns_roce_dev_srq_ops;
};

struct hns_roce_dev {
	struct ib_device	ib_dev;
	struct pci_dev		*pci_dev;
	struct device		*dev;
	struct hns_roce_uar     priv_uar;
	const char		*irq_names[HNS_ROCE_MAX_IRQ_NUM];
	spinlock_t		sm_lock;
	bool			active;
	bool			is_reset;
	bool			dis_db;
	unsigned long		reset_cnt;
	struct hns_roce_ib_iboe iboe;
	enum hns_roce_device_state state;
	struct list_head	qp_list; /* list of all qps on this dev */
	spinlock_t		qp_list_lock; /* protect qp_list */
	struct list_head	dip_list; /* list of all dest ips on this dev */
	spinlock_t		dip_list_lock; /* protect dip_list */

	struct list_head        pgdir_list;
	struct mutex            pgdir_mutex;
	int			irq[HNS_ROCE_MAX_IRQ_NUM];
	u8 __iomem		*reg_base;
	void __iomem		*mem_base;
	struct hns_roce_caps	caps;
	struct xarray		qp_table_xa;

	unsigned char	dev_addr[HNS_ROCE_MAX_PORTS][ETH_ALEN];
	u64			sys_image_guid;
	u32                     vendor_id;
	u32                     vendor_part_id;
	u32                     hw_rev;
	void __iomem            *priv_addr;

	struct hns_roce_cmdq	cmd;
	struct hns_roce_ida pd_ida;
	struct hns_roce_ida xrcd_ida;
	struct hns_roce_ida uar_ida;
	struct hns_roce_mr_table  mr_table;
	struct hns_roce_cq_table  cq_table;
	struct hns_roce_srq_table srq_table;
	struct hns_roce_qp_table  qp_table;
	struct hns_roce_eq_table  eq_table;
	struct hns_roce_hem_table  qpc_timer_table;
	struct hns_roce_hem_table  cqc_timer_table;
	/* GMV is the memory area that the driver allocates for the hardware
	 * to store SGID, SMAC and VLAN information.
	 */
	struct hns_roce_hem_table  gmv_table;

	int			cmd_mod;
	int			loop_idc;
	u32			sdb_offset;
	u32			odb_offset;
	const struct hns_roce_hw *hw;
	void			*priv;
	struct workqueue_struct *irq_workq;
	struct work_struct ecc_work;
	u32 func_num;
	u32 is_vf;
	u32 cong_algo_tmpl_id;
	u64 dwqe_page;
	struct hns_roce_dev_debugfs dbgfs;
	atomic64_t *dfx_cnt;
};

static inline struct hns_roce_dev *to_hr_dev(struct ib_device *ib_dev)
{
	return container_of(ib_dev, struct hns_roce_dev, ib_dev);
}

static inline struct hns_roce_ucontext
			*to_hr_ucontext(struct ib_ucontext *ibucontext)
{
	return container_of(ibucontext, struct hns_roce_ucontext, ibucontext);
}

static inline struct hns_roce_pd *to_hr_pd(struct ib_pd *ibpd)
{
	return container_of(ibpd, struct hns_roce_pd, ibpd);
}

static inline struct hns_roce_xrcd *to_hr_xrcd(struct ib_xrcd *ibxrcd)
{
	return container_of(ibxrcd, struct hns_roce_xrcd, ibxrcd);
}

static inline struct hns_roce_ah *to_hr_ah(struct ib_ah *ibah)
{
	return container_of(ibah, struct hns_roce_ah, ibah);
}

static inline struct hns_roce_mr *to_hr_mr(struct ib_mr *ibmr)
{
	return container_of(ibmr, struct hns_roce_mr, ibmr);
}

static inline struct hns_roce_mw *to_hr_mw(struct ib_mw *ibmw)
{
	return container_of(ibmw, struct hns_roce_mw, ibmw);
}

static inline struct hns_roce_qp *to_hr_qp(struct ib_qp *ibqp)
{
	return container_of(ibqp, struct hns_roce_qp, ibqp);
}

static inline struct hns_roce_cq *to_hr_cq(struct ib_cq *ib_cq)
{
	return container_of(ib_cq, struct hns_roce_cq, ib_cq);
}

static inline struct hns_roce_srq *to_hr_srq(struct ib_srq *ibsrq)
{
	return container_of(ibsrq, struct hns_roce_srq, ibsrq);
}

static inline struct hns_user_mmap_entry *
to_hns_mmap(struct rdma_user_mmap_entry *rdma_entry)
{
	return container_of(rdma_entry, struct hns_user_mmap_entry, rdma_entry);
}

static inline void hns_roce_write64_k(__le32 val[2], void __iomem *dest)
{
	writeq(*(u64 *)val, dest);
}

static inline struct hns_roce_qp
	*__hns_roce_qp_lookup(struct hns_roce_dev *hr_dev, u32 qpn)
{
	return xa_load(&hr_dev->qp_table_xa, qpn);
}

static inline void *hns_roce_buf_offset(struct hns_roce_buf *buf,
					unsigned int offset)
{
	return (char *)(buf->trunk_list[offset >> buf->trunk_shift].buf) +
			(offset & ((1 << buf->trunk_shift) - 1));
}

static inline dma_addr_t hns_roce_buf_dma_addr(struct hns_roce_buf *buf,
					       unsigned int offset)
{
	return buf->trunk_list[offset >> buf->trunk_shift].map +
			(offset & ((1 << buf->trunk_shift) - 1));
}

static inline dma_addr_t hns_roce_buf_page(struct hns_roce_buf *buf, u32 idx)
{
	return hns_roce_buf_dma_addr(buf, idx << buf->page_shift);
}

#define hr_hw_page_align(x)		ALIGN(x, 1 << HNS_HW_PAGE_SHIFT)

static inline u64 to_hr_hw_page_addr(u64 addr)
{
	return addr >> HNS_HW_PAGE_SHIFT;
}

static inline u32 to_hr_hw_page_shift(u32 page_shift)
{
	return page_shift - HNS_HW_PAGE_SHIFT;
}

static inline u32 to_hr_hem_hopnum(u32 hopnum, u32 count)
{
	if (count > 0)
		return hopnum == HNS_ROCE_HOP_NUM_0 ? 0 : hopnum;

	return 0;
}

static inline u32 to_hr_hem_entries_size(u32 count, u32 buf_shift)
{
	return hr_hw_page_align(count << buf_shift);
}

static inline u32 to_hr_hem_entries_count(u32 count, u32 buf_shift)
{
	return hr_hw_page_align(count << buf_shift) >> buf_shift;
}

static inline u32 to_hr_hem_entries_shift(u32 count, u32 buf_shift)
{
	if (!count)
		return 0;

	return ilog2(to_hr_hem_entries_count(count, buf_shift));
}

#define DSCP_SHIFT 2

static inline u8 get_tclass(const struct ib_global_route *grh)
{
	return grh->sgid_attr->gid_type == IB_GID_TYPE_ROCE_UDP_ENCAP ?
	       grh->traffic_class >> DSCP_SHIFT : grh->traffic_class;
}

void hns_roce_init_uar_table(struct hns_roce_dev *dev);
int hns_roce_uar_alloc(struct hns_roce_dev *dev, struct hns_roce_uar *uar);

int hns_roce_cmd_init(struct hns_roce_dev *hr_dev);
void hns_roce_cmd_cleanup(struct hns_roce_dev *hr_dev);
void hns_roce_cmd_event(struct hns_roce_dev *hr_dev, u16 token, u8 status,
			u64 out_param);
int hns_roce_cmd_use_events(struct hns_roce_dev *hr_dev);
void hns_roce_cmd_use_polling(struct hns_roce_dev *hr_dev);

/* hns roce hw need current block and next block addr from mtt */
#define MTT_MIN_COUNT	 2
static inline dma_addr_t hns_roce_get_mtr_ba(struct hns_roce_mtr *mtr)
{
	return mtr->hem_cfg.root_ba;
}

int hns_roce_mtr_find(struct hns_roce_dev *hr_dev, struct hns_roce_mtr *mtr,
		      u32 offset, u64 *mtt_buf, int mtt_max);
int hns_roce_mtr_create(struct hns_roce_dev *hr_dev, struct hns_roce_mtr *mtr,
			struct hns_roce_buf_attr *buf_attr,
			unsigned int page_shift, struct ib_udata *udata,
			unsigned long user_addr);
void hns_roce_mtr_destroy(struct hns_roce_dev *hr_dev,
			  struct hns_roce_mtr *mtr);
int hns_roce_mtr_map(struct hns_roce_dev *hr_dev, struct hns_roce_mtr *mtr,
		     dma_addr_t *pages, unsigned int page_cnt);

void hns_roce_init_pd_table(struct hns_roce_dev *hr_dev);
void hns_roce_init_mr_table(struct hns_roce_dev *hr_dev);
void hns_roce_init_cq_table(struct hns_roce_dev *hr_dev);
int hns_roce_init_qp_table(struct hns_roce_dev *hr_dev);
void hns_roce_init_srq_table(struct hns_roce_dev *hr_dev);
void hns_roce_init_xrcd_table(struct hns_roce_dev *hr_dev);

void hns_roce_cleanup_cq_table(struct hns_roce_dev *hr_dev);
void hns_roce_cleanup_qp_table(struct hns_roce_dev *hr_dev);

void hns_roce_cleanup_bitmap(struct hns_roce_dev *hr_dev);

int hns_roce_create_ah(struct ib_ah *ah, struct rdma_ah_init_attr *init_attr,
		       struct ib_udata *udata);
int hns_roce_query_ah(struct ib_ah *ibah, struct rdma_ah_attr *ah_attr);
static inline int hns_roce_destroy_ah(struct ib_ah *ah, u32 flags)
{
	return 0;
}

int hns_roce_alloc_pd(struct ib_pd *pd, struct ib_udata *udata);
int hns_roce_dealloc_pd(struct ib_pd *pd, struct ib_udata *udata);

struct ib_mr *hns_roce_get_dma_mr(struct ib_pd *pd, int acc);
struct ib_mr *hns_roce_reg_user_mr(struct ib_pd *pd, u64 start, u64 length,
				   u64 virt_addr, int access_flags,
				   struct ib_udata *udata);
struct ib_mr *hns_roce_rereg_user_mr(struct ib_mr *mr, int flags, u64 start,
				     u64 length, u64 virt_addr,
				     int mr_access_flags, struct ib_pd *pd,
				     struct ib_udata *udata);
struct ib_mr *hns_roce_alloc_mr(struct ib_pd *pd, enum ib_mr_type mr_type,
				u32 max_num_sg);
int hns_roce_map_mr_sg(struct ib_mr *ibmr, struct scatterlist *sg, int sg_nents,
		       unsigned int *sg_offset);
int hns_roce_dereg_mr(struct ib_mr *ibmr, struct ib_udata *udata);
unsigned long key_to_hw_index(u32 key);

int hns_roce_alloc_mw(struct ib_mw *mw, struct ib_udata *udata);
int hns_roce_dealloc_mw(struct ib_mw *ibmw);

void hns_roce_buf_free(struct hns_roce_dev *hr_dev, struct hns_roce_buf *buf);
struct hns_roce_buf *hns_roce_buf_alloc(struct hns_roce_dev *hr_dev, u32 size,
					u32 page_shift, u32 flags);

int hns_roce_get_kmem_bufs(struct hns_roce_dev *hr_dev, dma_addr_t *bufs,
			   int buf_cnt, struct hns_roce_buf *buf,
			   unsigned int page_shift);
int hns_roce_get_umem_bufs(dma_addr_t *bufs,
			   int buf_cnt, struct ib_umem *umem,
			   unsigned int page_shift);

int hns_roce_create_srq(struct ib_srq *srq,
			struct ib_srq_init_attr *srq_init_attr,
			struct ib_udata *udata);
int hns_roce_destroy_srq(struct ib_srq *ibsrq, struct ib_udata *udata);

int hns_roce_alloc_xrcd(struct ib_xrcd *ib_xrcd, struct ib_udata *udata);
int hns_roce_dealloc_xrcd(struct ib_xrcd *ib_xrcd, struct ib_udata *udata);

int hns_roce_create_qp(struct ib_qp *ib_qp, struct ib_qp_init_attr *init_attr,
		       struct ib_udata *udata);
int hns_roce_modify_qp(struct ib_qp *ibqp, struct ib_qp_attr *attr,
		       int attr_mask, struct ib_udata *udata);
void init_flush_work(struct hns_roce_dev *hr_dev, struct hns_roce_qp *hr_qp);
void *hns_roce_get_recv_wqe(struct hns_roce_qp *hr_qp, unsigned int n);
void *hns_roce_get_send_wqe(struct hns_roce_qp *hr_qp, unsigned int n);
void *hns_roce_get_extend_sge(struct hns_roce_qp *hr_qp, unsigned int n);
bool hns_roce_wq_overflow(struct hns_roce_wq *hr_wq, u32 nreq,
			  struct ib_cq *ib_cq);
void hns_roce_lock_cqs(struct hns_roce_cq *send_cq,
		       struct hns_roce_cq *recv_cq);
void hns_roce_unlock_cqs(struct hns_roce_cq *send_cq,
			 struct hns_roce_cq *recv_cq);
void hns_roce_qp_remove(struct hns_roce_dev *hr_dev, struct hns_roce_qp *hr_qp);
void hns_roce_qp_destroy(struct hns_roce_dev *hr_dev, struct hns_roce_qp *hr_qp,
			 struct ib_udata *udata);
__be32 send_ieth(const struct ib_send_wr *wr);
int to_hr_qp_type(int qp_type);

int hns_roce_create_cq(struct ib_cq *ib_cq, const struct ib_cq_init_attr *attr,
		       struct uverbs_attr_bundle *attrs);

int hns_roce_destroy_cq(struct ib_cq *ib_cq, struct ib_udata *udata);
int hns_roce_db_map_user(struct hns_roce_ucontext *context, unsigned long virt,
			 struct hns_roce_db *db);
void hns_roce_db_unmap_user(struct hns_roce_ucontext *context,
			    struct hns_roce_db *db);
int hns_roce_alloc_db(struct hns_roce_dev *hr_dev, struct hns_roce_db *db,
		      int order);
void hns_roce_free_db(struct hns_roce_dev *hr_dev, struct hns_roce_db *db);

void hns_roce_cq_completion(struct hns_roce_dev *hr_dev, u32 cqn);
void hns_roce_cq_event(struct hns_roce_dev *hr_dev, u32 cqn, int event_type);
void flush_cqe(struct hns_roce_dev *dev, struct hns_roce_qp *qp);
void hns_roce_qp_event(struct hns_roce_dev *hr_dev, u32 qpn, int event_type);
void hns_roce_srq_event(struct hns_roce_dev *hr_dev, u32 srqn, int event_type);
void hns_roce_handle_device_err(struct hns_roce_dev *hr_dev);
int hns_roce_init(struct hns_roce_dev *hr_dev);
void hns_roce_exit(struct hns_roce_dev *hr_dev);
int hns_roce_fill_res_cq_entry(struct sk_buff *msg, struct ib_cq *ib_cq);
int hns_roce_fill_res_cq_entry_raw(struct sk_buff *msg, struct ib_cq *ib_cq);
int hns_roce_fill_res_qp_entry(struct sk_buff *msg, struct ib_qp *ib_qp);
int hns_roce_fill_res_qp_entry_raw(struct sk_buff *msg, struct ib_qp *ib_qp);
int hns_roce_fill_res_mr_entry(struct sk_buff *msg, struct ib_mr *ib_mr);
int hns_roce_fill_res_mr_entry_raw(struct sk_buff *msg, struct ib_mr *ib_mr);
int hns_roce_fill_res_srq_entry(struct sk_buff *msg, struct ib_srq *ib_srq);
int hns_roce_fill_res_srq_entry_raw(struct sk_buff *msg, struct ib_srq *ib_srq);
struct hns_user_mmap_entry *
hns_roce_user_mmap_entry_insert(struct ib_ucontext *ucontext, u64 address,
				size_t length,
				enum hns_roce_mmap_type mmap_type);
bool check_sl_valid(struct hns_roce_dev *hr_dev, u8 sl);

#endif /* _HNS_ROCE_DEVICE_H */<|MERGE_RESOLUTION|>--- conflicted
+++ resolved
@@ -654,11 +654,8 @@
 	struct hns_user_mmap_entry *dwqe_mmap_entry;
 	u32			config;
 	enum hns_roce_cong_type	cong_type;
-<<<<<<< HEAD
-=======
 	u8			tc_mode;
 	u8			priority;
->>>>>>> 2d5404ca
 };
 
 struct hns_roce_ib_iboe {
@@ -860,12 +857,8 @@
 	u16		default_aeq_period;
 	u16		default_aeq_arm_st;
 	u16		default_ceq_arm_st;
-<<<<<<< HEAD
-	enum hns_roce_cong_type cong_type;
-=======
 	u8		cong_cap;
 	enum hns_roce_cong_type default_cong_type;
->>>>>>> 2d5404ca
 };
 
 enum hns_roce_device_state {
@@ -965,16 +958,11 @@
 	int (*query_qpc)(struct hns_roce_dev *hr_dev, u32 qpn, void *buffer);
 	int (*query_mpt)(struct hns_roce_dev *hr_dev, u32 key, void *buffer);
 	int (*query_srqc)(struct hns_roce_dev *hr_dev, u32 srqn, void *buffer);
-<<<<<<< HEAD
-	int (*query_hw_counter)(struct hns_roce_dev *hr_dev,
-				u64 *stats, u32 port, int *hw_counters);
-=======
 	int (*query_sccc)(struct hns_roce_dev *hr_dev, u32 qpn, void *buffer);
 	int (*query_hw_counter)(struct hns_roce_dev *hr_dev,
 				u64 *stats, u32 port, int *hw_counters);
 	int (*get_dscp)(struct hns_roce_dev *hr_dev, u8 dscp,
 			u8 *tc_mode, u8 *priority);
->>>>>>> 2d5404ca
 	const struct ib_device_ops *hns_roce_dev_ops;
 	const struct ib_device_ops *hns_roce_dev_srq_ops;
 };
