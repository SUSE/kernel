/*
 * Copyright (c) 2016-2017 Hisilicon Limited.
 *
 * This software is available to you under a choice of one of two
 * licenses.  You may choose to be licensed under the terms of the GNU
 * General Public License (GPL) Version 2, available from the file
 * COPYING in the main directory of this source tree, or the
 * OpenIB.org BSD license below:
 *
 *     Redistribution and use in source and binary forms, with or
 *     without modification, are permitted provided that the following
 *     conditions are met:
 *
 *      - Redistributions of source code must retain the above
 *        copyright notice, this list of conditions and the following
 *        disclaimer.
 *
 *      - Redistributions in binary form must reproduce the above
 *        copyright notice, this list of conditions and the following
 *        disclaimer in the documentation and/or other materials
 *        provided with the distribution.
 *
 * THE SOFTWARE IS PROVIDED "AS IS", WITHOUT WARRANTY OF ANY KIND,
 * EXPRESS OR IMPLIED, INCLUDING BUT NOT LIMITED TO THE WARRANTIES OF
 * MERCHANTABILITY, FITNESS FOR A PARTICULAR PURPOSE AND
 * NONINFRINGEMENT. IN NO EVENT SHALL THE AUTHORS OR COPYRIGHT HOLDERS
 * BE LIABLE FOR ANY CLAIM, DAMAGES OR OTHER LIABILITY, WHETHER IN AN
 * ACTION OF CONTRACT, TORT OR OTHERWISE, ARISING FROM, OUT OF OR IN
 * CONNECTION WITH THE SOFTWARE OR THE USE OR OTHER DEALINGS IN THE
 * SOFTWARE.
 */

#include <linux/acpi.h>
#include <linux/etherdevice.h>
#include <linux/interrupt.h>
#include <linux/iopoll.h>
#include <linux/kernel.h>
#include <linux/types.h>
#include <linux/workqueue.h>
#include <net/addrconf.h>
#include <rdma/ib_addr.h>
#include <rdma/ib_cache.h>
#include <rdma/ib_umem.h>
#include <rdma/uverbs_ioctl.h>

#include "hnae3.h"
#include "hns_roce_common.h"
#include "hns_roce_device.h"
#include "hns_roce_cmd.h"
#include "hns_roce_hem.h"
#include "hns_roce_hw_v2.h"

enum {
	CMD_RST_PRC_OTHERS,
	CMD_RST_PRC_SUCCESS,
	CMD_RST_PRC_EBUSY,
};

enum ecc_resource_type {
	ECC_RESOURCE_QPC,
	ECC_RESOURCE_CQC,
	ECC_RESOURCE_MPT,
	ECC_RESOURCE_SRQC,
	ECC_RESOURCE_GMV,
	ECC_RESOURCE_QPC_TIMER,
	ECC_RESOURCE_CQC_TIMER,
	ECC_RESOURCE_SCCC,
	ECC_RESOURCE_COUNT,
};

static const struct {
	const char *name;
	u8 read_bt0_op;
	u8 write_bt0_op;
} fmea_ram_res[] = {
	{ "ECC_RESOURCE_QPC",
	  HNS_ROCE_CMD_READ_QPC_BT0, HNS_ROCE_CMD_WRITE_QPC_BT0 },
	{ "ECC_RESOURCE_CQC",
	  HNS_ROCE_CMD_READ_CQC_BT0, HNS_ROCE_CMD_WRITE_CQC_BT0 },
	{ "ECC_RESOURCE_MPT",
	  HNS_ROCE_CMD_READ_MPT_BT0, HNS_ROCE_CMD_WRITE_MPT_BT0 },
	{ "ECC_RESOURCE_SRQC",
	  HNS_ROCE_CMD_READ_SRQC_BT0, HNS_ROCE_CMD_WRITE_SRQC_BT0 },
	/* ECC_RESOURCE_GMV is handled by cmdq, not mailbox */
	{ "ECC_RESOURCE_GMV",
	  0, 0 },
	{ "ECC_RESOURCE_QPC_TIMER",
	  HNS_ROCE_CMD_READ_QPC_TIMER_BT0, HNS_ROCE_CMD_WRITE_QPC_TIMER_BT0 },
	{ "ECC_RESOURCE_CQC_TIMER",
	  HNS_ROCE_CMD_READ_CQC_TIMER_BT0, HNS_ROCE_CMD_WRITE_CQC_TIMER_BT0 },
	{ "ECC_RESOURCE_SCCC",
	  HNS_ROCE_CMD_READ_SCCC_BT0, HNS_ROCE_CMD_WRITE_SCCC_BT0 },
};

static inline void set_data_seg_v2(struct hns_roce_v2_wqe_data_seg *dseg,
				   struct ib_sge *sg)
{
	dseg->lkey = cpu_to_le32(sg->lkey);
	dseg->addr = cpu_to_le64(sg->addr);
	dseg->len  = cpu_to_le32(sg->length);
}

/*
 * mapped-value = 1 + real-value
 * The hns wr opcode real value is start from 0, In order to distinguish between
 * initialized and uninitialized map values, we plus 1 to the actual value when
 * defining the mapping, so that the validity can be identified by checking the
 * mapped value is greater than 0.
 */
#define HR_OPC_MAP(ib_key, hr_key) \
		[IB_WR_ ## ib_key] = 1 + HNS_ROCE_V2_WQE_OP_ ## hr_key

static const u32 hns_roce_op_code[] = {
	HR_OPC_MAP(RDMA_WRITE,			RDMA_WRITE),
	HR_OPC_MAP(RDMA_WRITE_WITH_IMM,		RDMA_WRITE_WITH_IMM),
	HR_OPC_MAP(SEND,			SEND),
	HR_OPC_MAP(SEND_WITH_IMM,		SEND_WITH_IMM),
	HR_OPC_MAP(RDMA_READ,			RDMA_READ),
	HR_OPC_MAP(ATOMIC_CMP_AND_SWP,		ATOM_CMP_AND_SWAP),
	HR_OPC_MAP(ATOMIC_FETCH_AND_ADD,	ATOM_FETCH_AND_ADD),
	HR_OPC_MAP(SEND_WITH_INV,		SEND_WITH_INV),
	HR_OPC_MAP(MASKED_ATOMIC_CMP_AND_SWP,	ATOM_MSK_CMP_AND_SWAP),
	HR_OPC_MAP(MASKED_ATOMIC_FETCH_AND_ADD,	ATOM_MSK_FETCH_AND_ADD),
	HR_OPC_MAP(REG_MR,			FAST_REG_PMR),
};

static u32 to_hr_opcode(u32 ib_opcode)
{
	if (ib_opcode >= ARRAY_SIZE(hns_roce_op_code))
		return HNS_ROCE_V2_WQE_OP_MASK;

	return hns_roce_op_code[ib_opcode] ? hns_roce_op_code[ib_opcode] - 1 :
					     HNS_ROCE_V2_WQE_OP_MASK;
}

static void set_frmr_seg(struct hns_roce_v2_rc_send_wqe *rc_sq_wqe,
			 const struct ib_reg_wr *wr)
{
	struct hns_roce_wqe_frmr_seg *fseg =
		(void *)rc_sq_wqe + sizeof(struct hns_roce_v2_rc_send_wqe);
	struct hns_roce_mr *mr = to_hr_mr(wr->mr);
	u64 pbl_ba;

	/* use ib_access_flags */
	hr_reg_write_bool(fseg, FRMR_BIND_EN, wr->access & IB_ACCESS_MW_BIND);
	hr_reg_write_bool(fseg, FRMR_ATOMIC,
			  wr->access & IB_ACCESS_REMOTE_ATOMIC);
	hr_reg_write_bool(fseg, FRMR_RR, wr->access & IB_ACCESS_REMOTE_READ);
	hr_reg_write_bool(fseg, FRMR_RW, wr->access & IB_ACCESS_REMOTE_WRITE);
	hr_reg_write_bool(fseg, FRMR_LW, wr->access & IB_ACCESS_LOCAL_WRITE);

	/* Data structure reuse may lead to confusion */
	pbl_ba = mr->pbl_mtr.hem_cfg.root_ba;
	rc_sq_wqe->msg_len = cpu_to_le32(lower_32_bits(pbl_ba));
	rc_sq_wqe->inv_key = cpu_to_le32(upper_32_bits(pbl_ba));

	rc_sq_wqe->byte_16 = cpu_to_le32(wr->mr->length & 0xffffffff);
	rc_sq_wqe->byte_20 = cpu_to_le32(wr->mr->length >> 32);
	rc_sq_wqe->rkey = cpu_to_le32(wr->key);
	rc_sq_wqe->va = cpu_to_le64(wr->mr->iova);

	hr_reg_write(fseg, FRMR_PBL_SIZE, mr->npages);
	hr_reg_write(fseg, FRMR_PBL_BUF_PG_SZ,
		     to_hr_hw_page_shift(mr->pbl_mtr.hem_cfg.buf_pg_shift));
	hr_reg_clear(fseg, FRMR_BLK_MODE);
}

static void set_atomic_seg(const struct ib_send_wr *wr,
			   struct hns_roce_v2_rc_send_wqe *rc_sq_wqe,
			   unsigned int valid_num_sge)
{
	struct hns_roce_v2_wqe_data_seg *dseg =
		(void *)rc_sq_wqe + sizeof(struct hns_roce_v2_rc_send_wqe);
	struct hns_roce_wqe_atomic_seg *aseg =
		(void *)dseg + sizeof(struct hns_roce_v2_wqe_data_seg);

	set_data_seg_v2(dseg, wr->sg_list);

	if (wr->opcode == IB_WR_ATOMIC_CMP_AND_SWP) {
		aseg->fetchadd_swap_data = cpu_to_le64(atomic_wr(wr)->swap);
		aseg->cmp_data = cpu_to_le64(atomic_wr(wr)->compare_add);
	} else {
		aseg->fetchadd_swap_data =
			cpu_to_le64(atomic_wr(wr)->compare_add);
		aseg->cmp_data = 0;
	}

	hr_reg_write(rc_sq_wqe, RC_SEND_WQE_SGE_NUM, valid_num_sge);
}

static int fill_ext_sge_inl_data(struct hns_roce_qp *qp,
				 const struct ib_send_wr *wr,
				 unsigned int *sge_idx, u32 msg_len)
{
	struct ib_device *ibdev = &(to_hr_dev(qp->ibqp.device))->ib_dev;
	unsigned int left_len_in_pg;
	unsigned int idx = *sge_idx;
	unsigned int i = 0;
	unsigned int len;
	void *addr;
	void *dseg;

	if (msg_len > qp->sq.ext_sge_cnt * HNS_ROCE_SGE_SIZE) {
		ibdev_err(ibdev,
			  "no enough extended sge space for inline data.\n");
		return -EINVAL;
	}

	dseg = hns_roce_get_extend_sge(qp, idx & (qp->sge.sge_cnt - 1));
	left_len_in_pg = hr_hw_page_align((uintptr_t)dseg) - (uintptr_t)dseg;
	len = wr->sg_list[0].length;
	addr = (void *)(unsigned long)(wr->sg_list[0].addr);

	/* When copying data to extended sge space, the left length in page may
	 * not long enough for current user's sge. So the data should be
	 * splited into several parts, one in the first page, and the others in
	 * the subsequent pages.
	 */
	while (1) {
		if (len <= left_len_in_pg) {
			memcpy(dseg, addr, len);

			idx += len / HNS_ROCE_SGE_SIZE;

			i++;
			if (i >= wr->num_sge)
				break;

			left_len_in_pg -= len;
			len = wr->sg_list[i].length;
			addr = (void *)(unsigned long)(wr->sg_list[i].addr);
			dseg += len;
		} else {
			memcpy(dseg, addr, left_len_in_pg);

			len -= left_len_in_pg;
			addr += left_len_in_pg;
			idx += left_len_in_pg / HNS_ROCE_SGE_SIZE;
			dseg = hns_roce_get_extend_sge(qp,
						idx & (qp->sge.sge_cnt - 1));
			left_len_in_pg = 1 << HNS_HW_PAGE_SHIFT;
		}
	}

	*sge_idx = idx;

	return 0;
}

static void set_extend_sge(struct hns_roce_qp *qp, struct ib_sge *sge,
			   unsigned int *sge_ind, unsigned int cnt)
{
	struct hns_roce_v2_wqe_data_seg *dseg;
	unsigned int idx = *sge_ind;

	while (cnt > 0) {
		dseg = hns_roce_get_extend_sge(qp, idx & (qp->sge.sge_cnt - 1));
		if (likely(sge->length)) {
			set_data_seg_v2(dseg, sge);
			idx++;
			cnt--;
		}
		sge++;
	}

	*sge_ind = idx;
}

static bool check_inl_data_len(struct hns_roce_qp *qp, unsigned int len)
{
	struct hns_roce_dev *hr_dev = to_hr_dev(qp->ibqp.device);
	int mtu = ib_mtu_enum_to_int(qp->path_mtu);

	if (mtu < 0 || len > qp->max_inline_data || len > mtu) {
		ibdev_err(&hr_dev->ib_dev,
			  "invalid length of data, data len = %u, max inline len = %u, path mtu = %d.\n",
			  len, qp->max_inline_data, mtu);
		return false;
	}

	return true;
}

static int set_rc_inl(struct hns_roce_qp *qp, const struct ib_send_wr *wr,
		      struct hns_roce_v2_rc_send_wqe *rc_sq_wqe,
		      unsigned int *sge_idx)
{
	struct hns_roce_dev *hr_dev = to_hr_dev(qp->ibqp.device);
	u32 msg_len = le32_to_cpu(rc_sq_wqe->msg_len);
	struct ib_device *ibdev = &hr_dev->ib_dev;
	unsigned int curr_idx = *sge_idx;
	void *dseg = rc_sq_wqe;
	unsigned int i;
	int ret;

	if (unlikely(wr->opcode == IB_WR_RDMA_READ)) {
		ibdev_err(ibdev, "invalid inline parameters!\n");
		return -EINVAL;
	}

	if (!check_inl_data_len(qp, msg_len))
		return -EINVAL;

	dseg += sizeof(struct hns_roce_v2_rc_send_wqe);

	if (msg_len <= HNS_ROCE_V2_MAX_RC_INL_INN_SZ) {
		hr_reg_clear(rc_sq_wqe, RC_SEND_WQE_INL_TYPE);

		for (i = 0; i < wr->num_sge; i++) {
			memcpy(dseg, ((void *)wr->sg_list[i].addr),
			       wr->sg_list[i].length);
			dseg += wr->sg_list[i].length;
		}
	} else {
		hr_reg_enable(rc_sq_wqe, RC_SEND_WQE_INL_TYPE);

		ret = fill_ext_sge_inl_data(qp, wr, &curr_idx, msg_len);
		if (ret)
			return ret;

		hr_reg_write(rc_sq_wqe, RC_SEND_WQE_SGE_NUM, curr_idx - *sge_idx);
	}

	*sge_idx = curr_idx;

	return 0;
}

static int set_rwqe_data_seg(struct ib_qp *ibqp, const struct ib_send_wr *wr,
			     struct hns_roce_v2_rc_send_wqe *rc_sq_wqe,
			     unsigned int *sge_ind,
			     unsigned int valid_num_sge)
{
	struct hns_roce_v2_wqe_data_seg *dseg =
		(void *)rc_sq_wqe + sizeof(struct hns_roce_v2_rc_send_wqe);
	struct hns_roce_qp *qp = to_hr_qp(ibqp);
	int j = 0;
	int i;

	hr_reg_write(rc_sq_wqe, RC_SEND_WQE_MSG_START_SGE_IDX,
		     (*sge_ind) & (qp->sge.sge_cnt - 1));

	hr_reg_write(rc_sq_wqe, RC_SEND_WQE_INLINE,
		     !!(wr->send_flags & IB_SEND_INLINE));
	if (wr->send_flags & IB_SEND_INLINE)
		return set_rc_inl(qp, wr, rc_sq_wqe, sge_ind);

	if (valid_num_sge <= HNS_ROCE_SGE_IN_WQE) {
		for (i = 0; i < wr->num_sge; i++) {
			if (likely(wr->sg_list[i].length)) {
				set_data_seg_v2(dseg, wr->sg_list + i);
				dseg++;
			}
		}
	} else {
		for (i = 0; i < wr->num_sge && j < HNS_ROCE_SGE_IN_WQE; i++) {
			if (likely(wr->sg_list[i].length)) {
				set_data_seg_v2(dseg, wr->sg_list + i);
				dseg++;
				j++;
			}
		}

		set_extend_sge(qp, wr->sg_list + i, sge_ind,
			       valid_num_sge - HNS_ROCE_SGE_IN_WQE);
	}

	hr_reg_write(rc_sq_wqe, RC_SEND_WQE_SGE_NUM, valid_num_sge);

	return 0;
}

static int check_send_valid(struct hns_roce_dev *hr_dev,
			    struct hns_roce_qp *hr_qp)
{
	struct ib_device *ibdev = &hr_dev->ib_dev;

	if (unlikely(hr_qp->state == IB_QPS_RESET ||
		     hr_qp->state == IB_QPS_INIT ||
		     hr_qp->state == IB_QPS_RTR)) {
		ibdev_err(ibdev, "failed to post WQE, QP state %u!\n",
			  hr_qp->state);
		return -EINVAL;
	} else if (unlikely(hr_dev->state >= HNS_ROCE_DEVICE_STATE_RST_DOWN)) {
		ibdev_err(ibdev, "failed to post WQE, dev state %d!\n",
			  hr_dev->state);
		return -EIO;
	}

	return 0;
}

static unsigned int calc_wr_sge_num(const struct ib_send_wr *wr,
				    unsigned int *sge_len)
{
	unsigned int valid_num = 0;
	unsigned int len = 0;
	int i;

	for (i = 0; i < wr->num_sge; i++) {
		if (likely(wr->sg_list[i].length)) {
			len += wr->sg_list[i].length;
			valid_num++;
		}
	}

	*sge_len = len;
	return valid_num;
}

static __le32 get_immtdata(const struct ib_send_wr *wr)
{
	switch (wr->opcode) {
	case IB_WR_SEND_WITH_IMM:
	case IB_WR_RDMA_WRITE_WITH_IMM:
		return cpu_to_le32(be32_to_cpu(wr->ex.imm_data));
	default:
		return 0;
	}
}

static int set_ud_opcode(struct hns_roce_v2_ud_send_wqe *ud_sq_wqe,
			 const struct ib_send_wr *wr)
{
	u32 ib_op = wr->opcode;

	if (ib_op != IB_WR_SEND && ib_op != IB_WR_SEND_WITH_IMM)
		return -EINVAL;

	ud_sq_wqe->immtdata = get_immtdata(wr);

	hr_reg_write(ud_sq_wqe, UD_SEND_WQE_OPCODE, to_hr_opcode(ib_op));

	return 0;
}

static int fill_ud_av(struct hns_roce_v2_ud_send_wqe *ud_sq_wqe,
		      struct hns_roce_ah *ah)
{
	struct ib_device *ib_dev = ah->ibah.device;
	struct hns_roce_dev *hr_dev = to_hr_dev(ib_dev);

	hr_reg_write(ud_sq_wqe, UD_SEND_WQE_UDPSPN, ah->av.udp_sport);
	hr_reg_write(ud_sq_wqe, UD_SEND_WQE_HOPLIMIT, ah->av.hop_limit);
	hr_reg_write(ud_sq_wqe, UD_SEND_WQE_TCLASS, ah->av.tclass);
	hr_reg_write(ud_sq_wqe, UD_SEND_WQE_FLOW_LABEL, ah->av.flowlabel);
	hr_reg_write(ud_sq_wqe, UD_SEND_WQE_SL, ah->av.sl);

	ud_sq_wqe->sgid_index = ah->av.gid_index;

	memcpy(ud_sq_wqe->dmac, ah->av.mac, ETH_ALEN);
	memcpy(ud_sq_wqe->dgid, ah->av.dgid, GID_LEN_V2);

	if (hr_dev->pci_dev->revision >= PCI_REVISION_ID_HIP09)
		return 0;

	hr_reg_write(ud_sq_wqe, UD_SEND_WQE_VLAN_EN, ah->av.vlan_en);
	hr_reg_write(ud_sq_wqe, UD_SEND_WQE_VLAN, ah->av.vlan_id);

	return 0;
}

static inline int set_ud_wqe(struct hns_roce_qp *qp,
			     const struct ib_send_wr *wr,
			     void *wqe, unsigned int *sge_idx,
			     unsigned int owner_bit)
{
	struct hns_roce_ah *ah = to_hr_ah(ud_wr(wr)->ah);
	struct hns_roce_v2_ud_send_wqe *ud_sq_wqe = wqe;
	unsigned int curr_idx = *sge_idx;
	unsigned int valid_num_sge;
	u32 msg_len = 0;
	int ret;

	valid_num_sge = calc_wr_sge_num(wr, &msg_len);

	ret = set_ud_opcode(ud_sq_wqe, wr);
	if (WARN_ON(ret))
		return ret;

	ud_sq_wqe->msg_len = cpu_to_le32(msg_len);

	hr_reg_write(ud_sq_wqe, UD_SEND_WQE_CQE,
		     !!(wr->send_flags & IB_SEND_SIGNALED));
	hr_reg_write(ud_sq_wqe, UD_SEND_WQE_SE,
		     !!(wr->send_flags & IB_SEND_SOLICITED));

	hr_reg_write(ud_sq_wqe, UD_SEND_WQE_PD, to_hr_pd(qp->ibqp.pd)->pdn);
	hr_reg_write(ud_sq_wqe, UD_SEND_WQE_SGE_NUM, valid_num_sge);
	hr_reg_write(ud_sq_wqe, UD_SEND_WQE_MSG_START_SGE_IDX,
		     curr_idx & (qp->sge.sge_cnt - 1));

	ud_sq_wqe->qkey = cpu_to_le32(ud_wr(wr)->remote_qkey & 0x80000000 ?
			  qp->qkey : ud_wr(wr)->remote_qkey);
	hr_reg_write(ud_sq_wqe, UD_SEND_WQE_DQPN, ud_wr(wr)->remote_qpn);

	ret = fill_ud_av(ud_sq_wqe, ah);
	if (ret)
		return ret;

	qp->sl = to_hr_ah(ud_wr(wr)->ah)->av.sl;

	set_extend_sge(qp, wr->sg_list, &curr_idx, valid_num_sge);

	/*
	 * The pipeline can sequentially post all valid WQEs into WQ buffer,
	 * including new WQEs waiting for the doorbell to update the PI again.
	 * Therefore, the owner bit of WQE MUST be updated after all fields
	 * and extSGEs have been written into DDR instead of cache.
	 */
	if (qp->en_flags & HNS_ROCE_QP_CAP_OWNER_DB)
		dma_wmb();

	*sge_idx = curr_idx;
	hr_reg_write(ud_sq_wqe, UD_SEND_WQE_OWNER, owner_bit);

	return 0;
}

static int set_rc_opcode(struct hns_roce_dev *hr_dev,
			 struct hns_roce_v2_rc_send_wqe *rc_sq_wqe,
			 const struct ib_send_wr *wr)
{
	u32 ib_op = wr->opcode;
	int ret = 0;

	rc_sq_wqe->immtdata = get_immtdata(wr);

	switch (ib_op) {
	case IB_WR_RDMA_READ:
	case IB_WR_RDMA_WRITE:
	case IB_WR_RDMA_WRITE_WITH_IMM:
		rc_sq_wqe->rkey = cpu_to_le32(rdma_wr(wr)->rkey);
		rc_sq_wqe->va = cpu_to_le64(rdma_wr(wr)->remote_addr);
		break;
	case IB_WR_SEND:
	case IB_WR_SEND_WITH_IMM:
		break;
	case IB_WR_ATOMIC_CMP_AND_SWP:
	case IB_WR_ATOMIC_FETCH_AND_ADD:
		rc_sq_wqe->rkey = cpu_to_le32(atomic_wr(wr)->rkey);
		rc_sq_wqe->va = cpu_to_le64(atomic_wr(wr)->remote_addr);
		break;
	case IB_WR_REG_MR:
		if (hr_dev->pci_dev->revision >= PCI_REVISION_ID_HIP09)
			set_frmr_seg(rc_sq_wqe, reg_wr(wr));
		else
			ret = -EOPNOTSUPP;
		break;
	case IB_WR_SEND_WITH_INV:
		rc_sq_wqe->inv_key = cpu_to_le32(wr->ex.invalidate_rkey);
		break;
	default:
		ret = -EINVAL;
	}

	if (unlikely(ret))
		return ret;

	hr_reg_write(rc_sq_wqe, RC_SEND_WQE_OPCODE, to_hr_opcode(ib_op));

	return ret;
}

static inline int set_rc_wqe(struct hns_roce_qp *qp,
			     const struct ib_send_wr *wr,
			     void *wqe, unsigned int *sge_idx,
			     unsigned int owner_bit)
{
	struct hns_roce_dev *hr_dev = to_hr_dev(qp->ibqp.device);
	struct hns_roce_v2_rc_send_wqe *rc_sq_wqe = wqe;
	unsigned int curr_idx = *sge_idx;
	unsigned int valid_num_sge;
	u32 msg_len = 0;
	int ret;

	valid_num_sge = calc_wr_sge_num(wr, &msg_len);

	rc_sq_wqe->msg_len = cpu_to_le32(msg_len);

	ret = set_rc_opcode(hr_dev, rc_sq_wqe, wr);
	if (WARN_ON(ret))
		return ret;

	hr_reg_write(rc_sq_wqe, RC_SEND_WQE_FENCE,
		     (wr->send_flags & IB_SEND_FENCE) ? 1 : 0);

	hr_reg_write(rc_sq_wqe, RC_SEND_WQE_SE,
		     (wr->send_flags & IB_SEND_SOLICITED) ? 1 : 0);

	hr_reg_write(rc_sq_wqe, RC_SEND_WQE_CQE,
		     (wr->send_flags & IB_SEND_SIGNALED) ? 1 : 0);

	if (wr->opcode == IB_WR_ATOMIC_CMP_AND_SWP ||
	    wr->opcode == IB_WR_ATOMIC_FETCH_AND_ADD) {
		if (msg_len != ATOMIC_WR_LEN)
			return -EINVAL;
		set_atomic_seg(wr, rc_sq_wqe, valid_num_sge);
	} else if (wr->opcode != IB_WR_REG_MR) {
		ret = set_rwqe_data_seg(&qp->ibqp, wr, rc_sq_wqe,
					&curr_idx, valid_num_sge);
		if (ret)
			return ret;
	}

	/*
	 * The pipeline can sequentially post all valid WQEs into WQ buffer,
	 * including new WQEs waiting for the doorbell to update the PI again.
	 * Therefore, the owner bit of WQE MUST be updated after all fields
	 * and extSGEs have been written into DDR instead of cache.
	 */
	if (qp->en_flags & HNS_ROCE_QP_CAP_OWNER_DB)
		dma_wmb();

	*sge_idx = curr_idx;
	hr_reg_write(rc_sq_wqe, RC_SEND_WQE_OWNER, owner_bit);

	return ret;
}

static inline void update_sq_db(struct hns_roce_dev *hr_dev,
				struct hns_roce_qp *qp)
{
	if (unlikely(qp->state == IB_QPS_ERR)) {
		flush_cqe(hr_dev, qp);
	} else {
		struct hns_roce_v2_db sq_db = {};

		hr_reg_write(&sq_db, DB_TAG, qp->qpn);
		hr_reg_write(&sq_db, DB_CMD, HNS_ROCE_V2_SQ_DB);
		hr_reg_write(&sq_db, DB_PI, qp->sq.head);
		hr_reg_write(&sq_db, DB_SL, qp->sl);

		hns_roce_write64(hr_dev, (__le32 *)&sq_db, qp->sq.db_reg);
	}
}

static inline void update_rq_db(struct hns_roce_dev *hr_dev,
				struct hns_roce_qp *qp)
{
	if (unlikely(qp->state == IB_QPS_ERR)) {
		flush_cqe(hr_dev, qp);
	} else {
		if (likely(qp->en_flags & HNS_ROCE_QP_CAP_RQ_RECORD_DB)) {
			*qp->rdb.db_record =
					qp->rq.head & V2_DB_PRODUCER_IDX_M;
		} else {
			struct hns_roce_v2_db rq_db = {};

			hr_reg_write(&rq_db, DB_TAG, qp->qpn);
			hr_reg_write(&rq_db, DB_CMD, HNS_ROCE_V2_RQ_DB);
			hr_reg_write(&rq_db, DB_PI, qp->rq.head);

			hns_roce_write64(hr_dev, (__le32 *)&rq_db,
					 qp->rq.db_reg);
		}
	}
}

static void hns_roce_write512(struct hns_roce_dev *hr_dev, u64 *val,
			      u64 __iomem *dest)
{
#define HNS_ROCE_WRITE_TIMES 8
	struct hns_roce_v2_priv *priv = (struct hns_roce_v2_priv *)hr_dev->priv;
	struct hnae3_handle *handle = priv->handle;
	const struct hnae3_ae_ops *ops = handle->ae_algo->ops;
	int i;

	if (!hr_dev->dis_db && !ops->get_hw_reset_stat(handle))
		for (i = 0; i < HNS_ROCE_WRITE_TIMES; i++)
			writeq_relaxed(*(val + i), dest + i);
}

static void write_dwqe(struct hns_roce_dev *hr_dev, struct hns_roce_qp *qp,
		       void *wqe)
{
#define HNS_ROCE_SL_SHIFT 2
	struct hns_roce_v2_rc_send_wqe *rc_sq_wqe = wqe;

	/* All kinds of DirectWQE have the same header field layout */
	hr_reg_enable(rc_sq_wqe, RC_SEND_WQE_FLAG);
	hr_reg_write(rc_sq_wqe, RC_SEND_WQE_DB_SL_L, qp->sl);
	hr_reg_write(rc_sq_wqe, RC_SEND_WQE_DB_SL_H,
		     qp->sl >> HNS_ROCE_SL_SHIFT);
	hr_reg_write(rc_sq_wqe, RC_SEND_WQE_WQE_INDEX, qp->sq.head);

	hns_roce_write512(hr_dev, wqe, qp->sq.db_reg);
}

static int hns_roce_v2_post_send(struct ib_qp *ibqp,
				 const struct ib_send_wr *wr,
				 const struct ib_send_wr **bad_wr)
{
	struct hns_roce_dev *hr_dev = to_hr_dev(ibqp->device);
	struct ib_device *ibdev = &hr_dev->ib_dev;
	struct hns_roce_qp *qp = to_hr_qp(ibqp);
	unsigned long flags = 0;
	unsigned int owner_bit;
	unsigned int sge_idx;
	unsigned int wqe_idx;
	void *wqe = NULL;
	u32 nreq;
	int ret;

	spin_lock_irqsave(&qp->sq.lock, flags);

	ret = check_send_valid(hr_dev, qp);
	if (unlikely(ret)) {
		*bad_wr = wr;
		nreq = 0;
		goto out;
	}

	sge_idx = qp->next_sge;

	for (nreq = 0; wr; ++nreq, wr = wr->next) {
		if (hns_roce_wq_overflow(&qp->sq, nreq, qp->ibqp.send_cq)) {
			ret = -ENOMEM;
			*bad_wr = wr;
			goto out;
		}

		wqe_idx = (qp->sq.head + nreq) & (qp->sq.wqe_cnt - 1);

		if (unlikely(wr->num_sge > qp->sq.max_gs)) {
			ibdev_err(ibdev, "num_sge = %d > qp->sq.max_gs = %u.\n",
				  wr->num_sge, qp->sq.max_gs);
			ret = -EINVAL;
			*bad_wr = wr;
			goto out;
		}

		wqe = hns_roce_get_send_wqe(qp, wqe_idx);
		qp->sq.wrid[wqe_idx] = wr->wr_id;
		owner_bit =
		       ~(((qp->sq.head + nreq) >> ilog2(qp->sq.wqe_cnt)) & 0x1);

		/* Corresponding to the QP type, wqe process separately */
		if (ibqp->qp_type == IB_QPT_RC)
			ret = set_rc_wqe(qp, wr, wqe, &sge_idx, owner_bit);
		else
			ret = set_ud_wqe(qp, wr, wqe, &sge_idx, owner_bit);

		if (unlikely(ret)) {
			*bad_wr = wr;
			goto out;
		}
	}

out:
	if (likely(nreq)) {
		qp->sq.head += nreq;
		qp->next_sge = sge_idx;

		if (nreq == 1 && !ret &&
		    (qp->en_flags & HNS_ROCE_QP_CAP_DIRECT_WQE))
			write_dwqe(hr_dev, qp, wqe);
		else
			update_sq_db(hr_dev, qp);
	}

	spin_unlock_irqrestore(&qp->sq.lock, flags);

	return ret;
}

static int check_recv_valid(struct hns_roce_dev *hr_dev,
			    struct hns_roce_qp *hr_qp)
{
	if (unlikely(hr_dev->state >= HNS_ROCE_DEVICE_STATE_RST_DOWN))
		return -EIO;

	if (hr_qp->state == IB_QPS_RESET)
		return -EINVAL;

	return 0;
}

static void fill_recv_sge_to_wqe(const struct ib_recv_wr *wr, void *wqe,
				 u32 max_sge, bool rsv)
{
	struct hns_roce_v2_wqe_data_seg *dseg = wqe;
	u32 i, cnt;

	for (i = 0, cnt = 0; i < wr->num_sge; i++) {
		/* Skip zero-length sge */
		if (!wr->sg_list[i].length)
			continue;
		set_data_seg_v2(dseg + cnt, wr->sg_list + i);
		cnt++;
	}

	/* Fill a reserved sge to make hw stop reading remaining segments */
	if (rsv) {
		dseg[cnt].lkey = cpu_to_le32(HNS_ROCE_INVALID_LKEY);
		dseg[cnt].addr = 0;
		dseg[cnt].len = cpu_to_le32(HNS_ROCE_INVALID_SGE_LENGTH);
	} else {
		/* Clear remaining segments to make ROCEE ignore sges */
		if (cnt < max_sge)
			memset(dseg + cnt, 0,
			       (max_sge - cnt) * HNS_ROCE_SGE_SIZE);
	}
}

static void fill_rq_wqe(struct hns_roce_qp *hr_qp, const struct ib_recv_wr *wr,
			u32 wqe_idx, u32 max_sge)
{
	void *wqe = NULL;

	wqe = hns_roce_get_recv_wqe(hr_qp, wqe_idx);
	fill_recv_sge_to_wqe(wr, wqe, max_sge, hr_qp->rq.rsv_sge);
}

static int hns_roce_v2_post_recv(struct ib_qp *ibqp,
				 const struct ib_recv_wr *wr,
				 const struct ib_recv_wr **bad_wr)
{
	struct hns_roce_dev *hr_dev = to_hr_dev(ibqp->device);
	struct hns_roce_qp *hr_qp = to_hr_qp(ibqp);
	struct ib_device *ibdev = &hr_dev->ib_dev;
	u32 wqe_idx, nreq, max_sge;
	unsigned long flags;
	int ret;

	spin_lock_irqsave(&hr_qp->rq.lock, flags);

	ret = check_recv_valid(hr_dev, hr_qp);
	if (unlikely(ret)) {
		*bad_wr = wr;
		nreq = 0;
		goto out;
	}

	max_sge = hr_qp->rq.max_gs - hr_qp->rq.rsv_sge;
	for (nreq = 0; wr; ++nreq, wr = wr->next) {
		if (unlikely(hns_roce_wq_overflow(&hr_qp->rq, nreq,
						  hr_qp->ibqp.recv_cq))) {
			ret = -ENOMEM;
			*bad_wr = wr;
			goto out;
		}

		if (unlikely(wr->num_sge > max_sge)) {
			ibdev_err(ibdev, "num_sge = %d >= max_sge = %u.\n",
				  wr->num_sge, max_sge);
			ret = -EINVAL;
			*bad_wr = wr;
			goto out;
		}

		wqe_idx = (hr_qp->rq.head + nreq) & (hr_qp->rq.wqe_cnt - 1);
		fill_rq_wqe(hr_qp, wr, wqe_idx, max_sge);
		hr_qp->rq.wrid[wqe_idx] = wr->wr_id;
	}

out:
	if (likely(nreq)) {
		hr_qp->rq.head += nreq;

		update_rq_db(hr_dev, hr_qp);
	}
	spin_unlock_irqrestore(&hr_qp->rq.lock, flags);

	return ret;
}

static void *get_srq_wqe_buf(struct hns_roce_srq *srq, u32 n)
{
	return hns_roce_buf_offset(srq->buf_mtr.kmem, n << srq->wqe_shift);
}

static void *get_idx_buf(struct hns_roce_idx_que *idx_que, u32 n)
{
	return hns_roce_buf_offset(idx_que->mtr.kmem,
				   n << idx_que->entry_shift);
}

static void hns_roce_free_srq_wqe(struct hns_roce_srq *srq, u32 wqe_index)
{
	/* always called with interrupts disabled. */
	spin_lock(&srq->lock);

	bitmap_clear(srq->idx_que.bitmap, wqe_index, 1);
	srq->idx_que.tail++;

	spin_unlock(&srq->lock);
}

static int hns_roce_srqwq_overflow(struct hns_roce_srq *srq)
{
	struct hns_roce_idx_que *idx_que = &srq->idx_que;

	return idx_que->head - idx_que->tail >= srq->wqe_cnt;
}

static int check_post_srq_valid(struct hns_roce_srq *srq, u32 max_sge,
				const struct ib_recv_wr *wr)
{
	struct ib_device *ib_dev = srq->ibsrq.device;

	if (unlikely(wr->num_sge > max_sge)) {
		ibdev_err(ib_dev,
			  "failed to check sge, wr->num_sge = %d, max_sge = %u.\n",
			  wr->num_sge, max_sge);
		return -EINVAL;
	}

	if (unlikely(hns_roce_srqwq_overflow(srq))) {
		ibdev_err(ib_dev,
			  "failed to check srqwq status, srqwq is full.\n");
		return -ENOMEM;
	}

	return 0;
}

static int get_srq_wqe_idx(struct hns_roce_srq *srq, u32 *wqe_idx)
{
	struct hns_roce_idx_que *idx_que = &srq->idx_que;
	u32 pos;

	pos = find_first_zero_bit(idx_que->bitmap, srq->wqe_cnt);
	if (unlikely(pos == srq->wqe_cnt))
		return -ENOSPC;

	bitmap_set(idx_que->bitmap, pos, 1);
	*wqe_idx = pos;
	return 0;
}

static void fill_wqe_idx(struct hns_roce_srq *srq, unsigned int wqe_idx)
{
	struct hns_roce_idx_que *idx_que = &srq->idx_que;
	unsigned int head;
	__le32 *buf;

	head = idx_que->head & (srq->wqe_cnt - 1);

	buf = get_idx_buf(idx_que, head);
	*buf = cpu_to_le32(wqe_idx);

	idx_que->head++;
}

static void update_srq_db(struct hns_roce_srq *srq)
{
	struct hns_roce_dev *hr_dev = to_hr_dev(srq->ibsrq.device);
	struct hns_roce_v2_db db;

	hr_reg_write(&db, DB_TAG, srq->srqn);
	hr_reg_write(&db, DB_CMD, HNS_ROCE_V2_SRQ_DB);
	hr_reg_write(&db, DB_PI, srq->idx_que.head);

	hns_roce_write64(hr_dev, (__le32 *)&db, srq->db_reg);
}

static int hns_roce_v2_post_srq_recv(struct ib_srq *ibsrq,
				     const struct ib_recv_wr *wr,
				     const struct ib_recv_wr **bad_wr)
{
	struct hns_roce_srq *srq = to_hr_srq(ibsrq);
	unsigned long flags;
	int ret = 0;
	u32 max_sge;
	u32 wqe_idx;
	void *wqe;
	u32 nreq;

	spin_lock_irqsave(&srq->lock, flags);

	max_sge = srq->max_gs - srq->rsv_sge;
	for (nreq = 0; wr; ++nreq, wr = wr->next) {
		ret = check_post_srq_valid(srq, max_sge, wr);
		if (ret) {
			*bad_wr = wr;
			break;
		}

		ret = get_srq_wqe_idx(srq, &wqe_idx);
		if (unlikely(ret)) {
			*bad_wr = wr;
			break;
		}

		wqe = get_srq_wqe_buf(srq, wqe_idx);
		fill_recv_sge_to_wqe(wr, wqe, max_sge, srq->rsv_sge);
		fill_wqe_idx(srq, wqe_idx);
		srq->wrid[wqe_idx] = wr->wr_id;
	}

	if (likely(nreq)) {
		if (srq->cap_flags & HNS_ROCE_SRQ_CAP_RECORD_DB)
			*srq->rdb.db_record = srq->idx_que.head &
					      V2_DB_PRODUCER_IDX_M;
		else
			update_srq_db(srq);
	}

	spin_unlock_irqrestore(&srq->lock, flags);

	return ret;
}

static u32 hns_roce_v2_cmd_hw_reseted(struct hns_roce_dev *hr_dev,
				      unsigned long instance_stage,
				      unsigned long reset_stage)
{
	/* When hardware reset has been completed once or more, we should stop
	 * sending mailbox&cmq&doorbell to hardware. If now in .init_instance()
	 * function, we should exit with error. If now at HNAE3_INIT_CLIENT
	 * stage of soft reset process, we should exit with error, and then
	 * HNAE3_INIT_CLIENT related process can rollback the operation like
	 * notifing hardware to free resources, HNAE3_INIT_CLIENT related
	 * process will exit with error to notify NIC driver to reschedule soft
	 * reset process once again.
	 */
	hr_dev->is_reset = true;
	hr_dev->dis_db = true;

	if (reset_stage == HNS_ROCE_STATE_RST_INIT ||
	    instance_stage == HNS_ROCE_STATE_INIT)
		return CMD_RST_PRC_EBUSY;

	return CMD_RST_PRC_SUCCESS;
}

static u32 hns_roce_v2_cmd_hw_resetting(struct hns_roce_dev *hr_dev,
					unsigned long instance_stage,
					unsigned long reset_stage)
{
#define HW_RESET_TIMEOUT_US 1000000
#define HW_RESET_SLEEP_US 1000

	struct hns_roce_v2_priv *priv = hr_dev->priv;
	struct hnae3_handle *handle = priv->handle;
	const struct hnae3_ae_ops *ops = handle->ae_algo->ops;
	unsigned long val;
	int ret;

	/* When hardware reset is detected, we should stop sending mailbox&cmq&
	 * doorbell to hardware. If now in .init_instance() function, we should
	 * exit with error. If now at HNAE3_INIT_CLIENT stage of soft reset
	 * process, we should exit with error, and then HNAE3_INIT_CLIENT
	 * related process can rollback the operation like notifing hardware to
	 * free resources, HNAE3_INIT_CLIENT related process will exit with
	 * error to notify NIC driver to reschedule soft reset process once
	 * again.
	 */
	hr_dev->dis_db = true;

	ret = read_poll_timeout(ops->ae_dev_reset_cnt, val,
				val > hr_dev->reset_cnt, HW_RESET_SLEEP_US,
				HW_RESET_TIMEOUT_US, false, handle);
	if (!ret)
		hr_dev->is_reset = true;

	if (!hr_dev->is_reset || reset_stage == HNS_ROCE_STATE_RST_INIT ||
	    instance_stage == HNS_ROCE_STATE_INIT)
		return CMD_RST_PRC_EBUSY;

	return CMD_RST_PRC_SUCCESS;
}

static u32 hns_roce_v2_cmd_sw_resetting(struct hns_roce_dev *hr_dev)
{
	struct hns_roce_v2_priv *priv = hr_dev->priv;
	struct hnae3_handle *handle = priv->handle;
	const struct hnae3_ae_ops *ops = handle->ae_algo->ops;

	/* When software reset is detected at .init_instance() function, we
	 * should stop sending mailbox&cmq&doorbell to hardware, and exit
	 * with error.
	 */
	hr_dev->dis_db = true;
	if (ops->ae_dev_reset_cnt(handle) != hr_dev->reset_cnt)
		hr_dev->is_reset = true;

	return CMD_RST_PRC_EBUSY;
}

static u32 check_aedev_reset_status(struct hns_roce_dev *hr_dev,
				    struct hnae3_handle *handle)
{
	const struct hnae3_ae_ops *ops = handle->ae_algo->ops;
	unsigned long instance_stage; /* the current instance stage */
	unsigned long reset_stage; /* the current reset stage */
	unsigned long reset_cnt;
	bool sw_resetting;
	bool hw_resetting;

	/* Get information about reset from NIC driver or RoCE driver itself,
	 * the meaning of the following variables from NIC driver are described
	 * as below:
	 * reset_cnt -- The count value of completed hardware reset.
	 * hw_resetting -- Whether hardware device is resetting now.
	 * sw_resetting -- Whether NIC's software reset process is running now.
	 */
	instance_stage = handle->rinfo.instance_state;
	reset_stage = handle->rinfo.reset_state;
	reset_cnt = ops->ae_dev_reset_cnt(handle);
	if (reset_cnt != hr_dev->reset_cnt)
		return hns_roce_v2_cmd_hw_reseted(hr_dev, instance_stage,
						  reset_stage);

	hw_resetting = ops->get_cmdq_stat(handle);
	if (hw_resetting)
		return hns_roce_v2_cmd_hw_resetting(hr_dev, instance_stage,
						    reset_stage);

	sw_resetting = ops->ae_dev_resetting(handle);
	if (sw_resetting && instance_stage == HNS_ROCE_STATE_INIT)
		return hns_roce_v2_cmd_sw_resetting(hr_dev);

	return CMD_RST_PRC_OTHERS;
}

static bool check_device_is_in_reset(struct hns_roce_dev *hr_dev)
{
	struct hns_roce_v2_priv *priv = hr_dev->priv;
	struct hnae3_handle *handle = priv->handle;
	const struct hnae3_ae_ops *ops = handle->ae_algo->ops;

	if (hr_dev->reset_cnt != ops->ae_dev_reset_cnt(handle))
		return true;

	if (ops->get_hw_reset_stat(handle))
		return true;

	if (ops->ae_dev_resetting(handle))
		return true;

	return false;
}

static bool v2_chk_mbox_is_avail(struct hns_roce_dev *hr_dev, bool *busy)
{
	struct hns_roce_v2_priv *priv = hr_dev->priv;
	u32 status;

	if (hr_dev->is_reset)
		status = CMD_RST_PRC_SUCCESS;
	else
		status = check_aedev_reset_status(hr_dev, priv->handle);

	*busy = (status == CMD_RST_PRC_EBUSY);

	return status == CMD_RST_PRC_OTHERS;
}

static int hns_roce_alloc_cmq_desc(struct hns_roce_dev *hr_dev,
				   struct hns_roce_v2_cmq_ring *ring)
{
	int size = ring->desc_num * sizeof(struct hns_roce_cmq_desc);

	ring->desc = dma_alloc_coherent(hr_dev->dev, size,
					&ring->desc_dma_addr, GFP_KERNEL);
	if (!ring->desc)
		return -ENOMEM;

	return 0;
}

static void hns_roce_free_cmq_desc(struct hns_roce_dev *hr_dev,
				   struct hns_roce_v2_cmq_ring *ring)
{
	dma_free_coherent(hr_dev->dev,
			  ring->desc_num * sizeof(struct hns_roce_cmq_desc),
			  ring->desc, ring->desc_dma_addr);

	ring->desc_dma_addr = 0;
}

static int init_csq(struct hns_roce_dev *hr_dev,
		    struct hns_roce_v2_cmq_ring *csq)
{
	dma_addr_t dma;
	int ret;

	csq->desc_num = CMD_CSQ_DESC_NUM;
	spin_lock_init(&csq->lock);
	csq->flag = TYPE_CSQ;
	csq->head = 0;

	ret = hns_roce_alloc_cmq_desc(hr_dev, csq);
	if (ret)
		return ret;

	dma = csq->desc_dma_addr;
	roce_write(hr_dev, ROCEE_TX_CMQ_BASEADDR_L_REG, lower_32_bits(dma));
	roce_write(hr_dev, ROCEE_TX_CMQ_BASEADDR_H_REG, upper_32_bits(dma));
	roce_write(hr_dev, ROCEE_TX_CMQ_DEPTH_REG,
		   (u32)csq->desc_num >> HNS_ROCE_CMQ_DESC_NUM_S);

	/* Make sure to write CI first and then PI */
	roce_write(hr_dev, ROCEE_TX_CMQ_CI_REG, 0);
	roce_write(hr_dev, ROCEE_TX_CMQ_PI_REG, 0);

	return 0;
}

static int hns_roce_v2_cmq_init(struct hns_roce_dev *hr_dev)
{
	struct hns_roce_v2_priv *priv = hr_dev->priv;
	int ret;

	priv->cmq.tx_timeout = HNS_ROCE_CMQ_TX_TIMEOUT;

	ret = init_csq(hr_dev, &priv->cmq.csq);
	if (ret)
		dev_err(hr_dev->dev, "failed to init CSQ, ret = %d.\n", ret);

	return ret;
}

static void hns_roce_v2_cmq_exit(struct hns_roce_dev *hr_dev)
{
	struct hns_roce_v2_priv *priv = hr_dev->priv;

	hns_roce_free_cmq_desc(hr_dev, &priv->cmq.csq);
}

static void hns_roce_cmq_setup_basic_desc(struct hns_roce_cmq_desc *desc,
					  enum hns_roce_opcode_type opcode,
					  bool is_read)
{
	memset((void *)desc, 0, sizeof(struct hns_roce_cmq_desc));
	desc->opcode = cpu_to_le16(opcode);
	desc->flag = cpu_to_le16(HNS_ROCE_CMD_FLAG_IN);
	if (is_read)
		desc->flag |= cpu_to_le16(HNS_ROCE_CMD_FLAG_WR);
	else
		desc->flag &= cpu_to_le16(~HNS_ROCE_CMD_FLAG_WR);
}

static int hns_roce_cmq_csq_done(struct hns_roce_dev *hr_dev)
{
	u32 tail = roce_read(hr_dev, ROCEE_TX_CMQ_CI_REG);
	struct hns_roce_v2_priv *priv = hr_dev->priv;

	return tail == priv->cmq.csq.head;
}

static void update_cmdq_status(struct hns_roce_dev *hr_dev)
{
	struct hns_roce_v2_priv *priv = hr_dev->priv;
	struct hnae3_handle *handle = priv->handle;

	if (handle->rinfo.reset_state == HNS_ROCE_STATE_RST_INIT ||
	    handle->rinfo.instance_state == HNS_ROCE_STATE_INIT)
		hr_dev->cmd.state = HNS_ROCE_CMDQ_STATE_FATAL_ERR;
}

static int hns_roce_cmd_err_convert_errno(u16 desc_ret)
{
	struct hns_roce_cmd_errcode errcode_table[] = {
		{CMD_EXEC_SUCCESS, 0},
		{CMD_NO_AUTH, -EPERM},
		{CMD_NOT_EXIST, -EOPNOTSUPP},
		{CMD_CRQ_FULL, -EXFULL},
		{CMD_NEXT_ERR, -ENOSR},
		{CMD_NOT_EXEC, -ENOTBLK},
		{CMD_PARA_ERR, -EINVAL},
		{CMD_RESULT_ERR, -ERANGE},
		{CMD_TIMEOUT, -ETIME},
		{CMD_HILINK_ERR, -ENOLINK},
		{CMD_INFO_ILLEGAL, -ENXIO},
		{CMD_INVALID, -EBADR},
	};
	u16 i;

	for (i = 0; i < ARRAY_SIZE(errcode_table); i++)
		if (desc_ret == errcode_table[i].return_status)
			return errcode_table[i].errno;
	return -EIO;
}

static u32 hns_roce_cmdq_tx_timeout(u16 opcode, u32 tx_timeout)
{
	static const struct hns_roce_cmdq_tx_timeout_map cmdq_tx_timeout[] = {
		{HNS_ROCE_OPC_POST_MB, HNS_ROCE_OPC_POST_MB_TIMEOUT},
	};
	int i;

	for (i = 0; i < ARRAY_SIZE(cmdq_tx_timeout); i++)
		if (cmdq_tx_timeout[i].opcode == opcode)
			return cmdq_tx_timeout[i].tx_timeout;

	return tx_timeout;
}

static void hns_roce_wait_csq_done(struct hns_roce_dev *hr_dev, u16 opcode)
{
	struct hns_roce_v2_priv *priv = hr_dev->priv;
	u32 tx_timeout = hns_roce_cmdq_tx_timeout(opcode, priv->cmq.tx_timeout);
	u32 timeout = 0;

	do {
		if (hns_roce_cmq_csq_done(hr_dev))
			break;
		udelay(1);
	} while (++timeout < tx_timeout);
}

static int __hns_roce_cmq_send(struct hns_roce_dev *hr_dev,
			       struct hns_roce_cmq_desc *desc, int num)
{
	struct hns_roce_v2_priv *priv = hr_dev->priv;
	struct hns_roce_v2_cmq_ring *csq = &priv->cmq.csq;
	u16 desc_ret;
	u32 tail;
	int ret;
	int i;

	spin_lock_bh(&csq->lock);

	tail = csq->head;

	for (i = 0; i < num; i++) {
		csq->desc[csq->head++] = desc[i];
		if (csq->head == csq->desc_num)
			csq->head = 0;
	}

	/* Write to hardware */
	roce_write(hr_dev, ROCEE_TX_CMQ_PI_REG, csq->head);

	atomic64_inc(&hr_dev->dfx_cnt[HNS_ROCE_DFX_CMDS_CNT]);

	hns_roce_wait_csq_done(hr_dev, le16_to_cpu(desc->opcode));
	if (hns_roce_cmq_csq_done(hr_dev)) {
		ret = 0;
		for (i = 0; i < num; i++) {
			/* check the result of hardware write back */
			desc[i] = csq->desc[tail++];
			if (tail == csq->desc_num)
				tail = 0;

			desc_ret = le16_to_cpu(desc[i].retval);
			if (likely(desc_ret == CMD_EXEC_SUCCESS))
				continue;

			dev_err_ratelimited(hr_dev->dev,
					    "Cmdq IO error, opcode = 0x%x, return = 0x%x.\n",
					    desc->opcode, desc_ret);
			ret = hns_roce_cmd_err_convert_errno(desc_ret);
		}
	} else {
		/* FW/HW reset or incorrect number of desc */
		tail = roce_read(hr_dev, ROCEE_TX_CMQ_CI_REG);
		dev_warn(hr_dev->dev, "CMDQ move tail from %u to %u.\n",
			 csq->head, tail);
		csq->head = tail;

		update_cmdq_status(hr_dev);

		ret = -EAGAIN;
	}

	spin_unlock_bh(&csq->lock);

	if (ret)
		atomic64_inc(&hr_dev->dfx_cnt[HNS_ROCE_DFX_CMDS_ERR_CNT]);

	return ret;
}

static int hns_roce_cmq_send(struct hns_roce_dev *hr_dev,
			     struct hns_roce_cmq_desc *desc, int num)
{
	bool busy;
	int ret;

	if (hr_dev->cmd.state == HNS_ROCE_CMDQ_STATE_FATAL_ERR)
		return -EIO;

	if (!v2_chk_mbox_is_avail(hr_dev, &busy))
		return busy ? -EBUSY : 0;

	ret = __hns_roce_cmq_send(hr_dev, desc, num);
	if (ret) {
		if (!v2_chk_mbox_is_avail(hr_dev, &busy))
			return busy ? -EBUSY : 0;
	}

	return ret;
}

static int config_hem_ba_to_hw(struct hns_roce_dev *hr_dev,
			       dma_addr_t base_addr, u8 cmd, unsigned long tag)
{
	struct hns_roce_cmd_mailbox *mbox;
	int ret;

	mbox = hns_roce_alloc_cmd_mailbox(hr_dev);
	if (IS_ERR(mbox))
		return PTR_ERR(mbox);

	ret = hns_roce_cmd_mbox(hr_dev, base_addr, mbox->dma, cmd, tag);
	hns_roce_free_cmd_mailbox(hr_dev, mbox);
	return ret;
}

static int hns_roce_cmq_query_hw_info(struct hns_roce_dev *hr_dev)
{
	struct hns_roce_query_version *resp;
	struct hns_roce_cmq_desc desc;
	int ret;

	hns_roce_cmq_setup_basic_desc(&desc, HNS_ROCE_OPC_QUERY_HW_VER, true);
	ret = hns_roce_cmq_send(hr_dev, &desc, 1);
	if (ret)
		return ret;

	resp = (struct hns_roce_query_version *)desc.data;
	hr_dev->hw_rev = le16_to_cpu(resp->rocee_hw_version);
	hr_dev->vendor_id = hr_dev->pci_dev->vendor;

	return 0;
}

static void func_clr_hw_resetting_state(struct hns_roce_dev *hr_dev,
					struct hnae3_handle *handle)
{
	const struct hnae3_ae_ops *ops = handle->ae_algo->ops;
	unsigned long end;

	hr_dev->dis_db = true;

	dev_warn(hr_dev->dev,
		 "func clear is pending, device in resetting state.\n");
	end = HNS_ROCE_V2_HW_RST_TIMEOUT;
	while (end) {
		if (!ops->get_hw_reset_stat(handle)) {
			hr_dev->is_reset = true;
			dev_info(hr_dev->dev,
				 "func clear success after reset.\n");
			return;
		}
		msleep(HNS_ROCE_V2_HW_RST_COMPLETION_WAIT);
		end -= HNS_ROCE_V2_HW_RST_COMPLETION_WAIT;
	}

	dev_warn(hr_dev->dev, "func clear failed.\n");
}

static void func_clr_sw_resetting_state(struct hns_roce_dev *hr_dev,
					struct hnae3_handle *handle)
{
	const struct hnae3_ae_ops *ops = handle->ae_algo->ops;
	unsigned long end;

	hr_dev->dis_db = true;

	dev_warn(hr_dev->dev,
		 "func clear is pending, device in resetting state.\n");
	end = HNS_ROCE_V2_HW_RST_TIMEOUT;
	while (end) {
		if (ops->ae_dev_reset_cnt(handle) !=
		    hr_dev->reset_cnt) {
			hr_dev->is_reset = true;
			dev_info(hr_dev->dev,
				 "func clear success after sw reset\n");
			return;
		}
		msleep(HNS_ROCE_V2_HW_RST_COMPLETION_WAIT);
		end -= HNS_ROCE_V2_HW_RST_COMPLETION_WAIT;
	}

	dev_warn(hr_dev->dev, "func clear failed because of unfinished sw reset\n");
}

static void hns_roce_func_clr_rst_proc(struct hns_roce_dev *hr_dev, int retval,
				       int flag)
{
	struct hns_roce_v2_priv *priv = hr_dev->priv;
	struct hnae3_handle *handle = priv->handle;
	const struct hnae3_ae_ops *ops = handle->ae_algo->ops;

	if (ops->ae_dev_reset_cnt(handle) != hr_dev->reset_cnt) {
		hr_dev->dis_db = true;
		hr_dev->is_reset = true;
		dev_info(hr_dev->dev, "func clear success after reset.\n");
		return;
	}

	if (ops->get_hw_reset_stat(handle)) {
		func_clr_hw_resetting_state(hr_dev, handle);
		return;
	}

	if (ops->ae_dev_resetting(handle) &&
	    handle->rinfo.instance_state == HNS_ROCE_STATE_INIT) {
		func_clr_sw_resetting_state(hr_dev, handle);
		return;
	}

	if (retval && !flag)
		dev_warn(hr_dev->dev,
			 "func clear read failed, ret = %d.\n", retval);

	dev_warn(hr_dev->dev, "func clear failed.\n");
}

static void __hns_roce_function_clear(struct hns_roce_dev *hr_dev, int vf_id)
{
	bool fclr_write_fail_flag = false;
	struct hns_roce_func_clear *resp;
	struct hns_roce_cmq_desc desc;
	unsigned long end;
	int ret = 0;

	if (check_device_is_in_reset(hr_dev))
		goto out;

	hns_roce_cmq_setup_basic_desc(&desc, HNS_ROCE_OPC_FUNC_CLEAR, false);
	resp = (struct hns_roce_func_clear *)desc.data;
	resp->rst_funcid_en = cpu_to_le32(vf_id);

	ret = hns_roce_cmq_send(hr_dev, &desc, 1);
	if (ret) {
		fclr_write_fail_flag = true;
		dev_err(hr_dev->dev, "func clear write failed, ret = %d.\n",
			 ret);
		goto out;
	}

	msleep(HNS_ROCE_V2_READ_FUNC_CLEAR_FLAG_INTERVAL);
	end = HNS_ROCE_V2_FUNC_CLEAR_TIMEOUT_MSECS;
	while (end) {
		if (check_device_is_in_reset(hr_dev))
			goto out;
		msleep(HNS_ROCE_V2_READ_FUNC_CLEAR_FLAG_FAIL_WAIT);
		end -= HNS_ROCE_V2_READ_FUNC_CLEAR_FLAG_FAIL_WAIT;

		hns_roce_cmq_setup_basic_desc(&desc, HNS_ROCE_OPC_FUNC_CLEAR,
					      true);

		resp->rst_funcid_en = cpu_to_le32(vf_id);
		ret = hns_roce_cmq_send(hr_dev, &desc, 1);
		if (ret)
			continue;

		if (hr_reg_read(resp, FUNC_CLEAR_RST_FUN_DONE)) {
			if (vf_id == 0)
				hr_dev->is_reset = true;
			return;
		}
	}

out:
	hns_roce_func_clr_rst_proc(hr_dev, ret, fclr_write_fail_flag);
}

static int hns_roce_free_vf_resource(struct hns_roce_dev *hr_dev, int vf_id)
{
	enum hns_roce_opcode_type opcode = HNS_ROCE_OPC_ALLOC_VF_RES;
	struct hns_roce_cmq_desc desc[2];
	struct hns_roce_cmq_req *req_a;

	req_a = (struct hns_roce_cmq_req *)desc[0].data;
	hns_roce_cmq_setup_basic_desc(&desc[0], opcode, false);
	desc[0].flag |= cpu_to_le16(HNS_ROCE_CMD_FLAG_NEXT);
	hns_roce_cmq_setup_basic_desc(&desc[1], opcode, false);
	hr_reg_write(req_a, FUNC_RES_A_VF_ID, vf_id);

	return hns_roce_cmq_send(hr_dev, desc, 2);
}

static void hns_roce_function_clear(struct hns_roce_dev *hr_dev)
{
	int ret;
	int i;

	if (hr_dev->cmd.state == HNS_ROCE_CMDQ_STATE_FATAL_ERR)
		return;

	for (i = hr_dev->func_num - 1; i >= 0; i--) {
		__hns_roce_function_clear(hr_dev, i);

		if (i == 0)
			continue;

		ret = hns_roce_free_vf_resource(hr_dev, i);
		if (ret)
			ibdev_err(&hr_dev->ib_dev,
				  "failed to free vf resource, vf_id = %d, ret = %d.\n",
				  i, ret);
	}
}

static int hns_roce_clear_extdb_list_info(struct hns_roce_dev *hr_dev)
{
	struct hns_roce_cmq_desc desc;
	int ret;

	hns_roce_cmq_setup_basic_desc(&desc, HNS_ROCE_OPC_CLEAR_EXTDB_LIST_INFO,
				      false);
	ret = hns_roce_cmq_send(hr_dev, &desc, 1);
	if (ret)
		ibdev_err(&hr_dev->ib_dev,
			  "failed to clear extended doorbell info, ret = %d.\n",
			  ret);

	return ret;
}

static int hns_roce_query_fw_ver(struct hns_roce_dev *hr_dev)
{
	struct hns_roce_query_fw_info *resp;
	struct hns_roce_cmq_desc desc;
	int ret;

	hns_roce_cmq_setup_basic_desc(&desc, HNS_QUERY_FW_VER, true);
	ret = hns_roce_cmq_send(hr_dev, &desc, 1);
	if (ret)
		return ret;

	resp = (struct hns_roce_query_fw_info *)desc.data;
	hr_dev->caps.fw_ver = (u64)(le32_to_cpu(resp->fw_ver));

	return 0;
}

static int hns_roce_query_func_info(struct hns_roce_dev *hr_dev)
{
	struct hns_roce_cmq_desc desc;
	int ret;

	if (hr_dev->pci_dev->revision == PCI_REVISION_ID_HIP08) {
		hr_dev->func_num = 1;
		return 0;
	}

	hns_roce_cmq_setup_basic_desc(&desc, HNS_ROCE_OPC_QUERY_FUNC_INFO,
				      true);
	ret = hns_roce_cmq_send(hr_dev, &desc, 1);
	if (ret) {
		hr_dev->func_num = 1;
		return ret;
	}

	hr_dev->func_num = le32_to_cpu(desc.func_info.own_func_num);
	hr_dev->cong_algo_tmpl_id = le32_to_cpu(desc.func_info.own_mac_id);

	return 0;
}

static int hns_roce_hw_v2_query_counter(struct hns_roce_dev *hr_dev,
					u64 *stats, u32 port, int *num_counters)
{
#define CNT_PER_DESC 3
	struct hns_roce_cmq_desc *desc;
	int bd_idx, cnt_idx;
	__le64 *cnt_data;
	int desc_num;
	int ret;
	int i;

	if (port > hr_dev->caps.num_ports)
		return -EINVAL;

	desc_num = DIV_ROUND_UP(HNS_ROCE_HW_CNT_TOTAL, CNT_PER_DESC);
	desc = kcalloc(desc_num, sizeof(*desc), GFP_KERNEL);
	if (!desc)
		return -ENOMEM;

	for (i = 0; i < desc_num; i++) {
		hns_roce_cmq_setup_basic_desc(&desc[i],
					      HNS_ROCE_OPC_QUERY_COUNTER, true);
		if (i != desc_num - 1)
			desc[i].flag |= cpu_to_le16(HNS_ROCE_CMD_FLAG_NEXT);
	}

	ret = hns_roce_cmq_send(hr_dev, desc, desc_num);
	if (ret) {
		ibdev_err(&hr_dev->ib_dev,
			  "failed to get counter, ret = %d.\n", ret);
		goto err_out;
	}

	for (i = 0; i < HNS_ROCE_HW_CNT_TOTAL && i < *num_counters; i++) {
		bd_idx = i / CNT_PER_DESC;
		if (bd_idx != HNS_ROCE_HW_CNT_TOTAL / CNT_PER_DESC &&
		    !(desc[bd_idx].flag & cpu_to_le16(HNS_ROCE_CMD_FLAG_NEXT)))
			break;

		cnt_data = (__le64 *)&desc[bd_idx].data[0];
		cnt_idx = i % CNT_PER_DESC;
		stats[i] = le64_to_cpu(cnt_data[cnt_idx]);
	}
	*num_counters = i;

err_out:
	kfree(desc);
	return ret;
}

static int hns_roce_config_global_param(struct hns_roce_dev *hr_dev)
{
	struct hns_roce_cmq_desc desc;
	struct hns_roce_cmq_req *req = (struct hns_roce_cmq_req *)desc.data;
	u32 clock_cycles_of_1us;

	hns_roce_cmq_setup_basic_desc(&desc, HNS_ROCE_OPC_CFG_GLOBAL_PARAM,
				      false);

	if (hr_dev->pci_dev->revision == PCI_REVISION_ID_HIP08)
		clock_cycles_of_1us = HNS_ROCE_1NS_CFG;
	else
		clock_cycles_of_1us = HNS_ROCE_1US_CFG;

	hr_reg_write(req, CFG_GLOBAL_PARAM_1US_CYCLES, clock_cycles_of_1us);
	hr_reg_write(req, CFG_GLOBAL_PARAM_UDP_PORT, ROCE_V2_UDP_DPORT);

	return hns_roce_cmq_send(hr_dev, &desc, 1);
}

static int load_func_res_caps(struct hns_roce_dev *hr_dev, bool is_vf)
{
	struct hns_roce_cmq_desc desc[2];
	struct hns_roce_cmq_req *r_a = (struct hns_roce_cmq_req *)desc[0].data;
	struct hns_roce_cmq_req *r_b = (struct hns_roce_cmq_req *)desc[1].data;
	struct hns_roce_caps *caps = &hr_dev->caps;
	enum hns_roce_opcode_type opcode;
	u32 func_num;
	int ret;

	if (is_vf) {
		opcode = HNS_ROCE_OPC_QUERY_VF_RES;
		func_num = 1;
	} else {
		opcode = HNS_ROCE_OPC_QUERY_PF_RES;
		func_num = hr_dev->func_num;
	}

	hns_roce_cmq_setup_basic_desc(&desc[0], opcode, true);
	desc[0].flag |= cpu_to_le16(HNS_ROCE_CMD_FLAG_NEXT);
	hns_roce_cmq_setup_basic_desc(&desc[1], opcode, true);

	ret = hns_roce_cmq_send(hr_dev, desc, 2);
	if (ret)
		return ret;

	caps->qpc_bt_num = hr_reg_read(r_a, FUNC_RES_A_QPC_BT_NUM) / func_num;
	caps->srqc_bt_num = hr_reg_read(r_a, FUNC_RES_A_SRQC_BT_NUM) / func_num;
	caps->cqc_bt_num = hr_reg_read(r_a, FUNC_RES_A_CQC_BT_NUM) / func_num;
	caps->mpt_bt_num = hr_reg_read(r_a, FUNC_RES_A_MPT_BT_NUM) / func_num;
	caps->eqc_bt_num = hr_reg_read(r_a, FUNC_RES_A_EQC_BT_NUM) / func_num;
	caps->smac_bt_num = hr_reg_read(r_b, FUNC_RES_B_SMAC_NUM) / func_num;
	caps->sgid_bt_num = hr_reg_read(r_b, FUNC_RES_B_SGID_NUM) / func_num;
	caps->sccc_bt_num = hr_reg_read(r_b, FUNC_RES_B_SCCC_BT_NUM) / func_num;

	if (is_vf) {
		caps->sl_num = hr_reg_read(r_b, FUNC_RES_V_QID_NUM) / func_num;
		caps->gmv_bt_num = hr_reg_read(r_b, FUNC_RES_V_GMV_BT_NUM) /
					       func_num;
	} else {
		caps->sl_num = hr_reg_read(r_b, FUNC_RES_B_QID_NUM) / func_num;
		caps->gmv_bt_num = hr_reg_read(r_b, FUNC_RES_B_GMV_BT_NUM) /
					       func_num;
	}

	return 0;
}

static int load_pf_timer_res_caps(struct hns_roce_dev *hr_dev)
{
	struct hns_roce_cmq_desc desc;
	struct hns_roce_cmq_req *req = (struct hns_roce_cmq_req *)desc.data;
	struct hns_roce_caps *caps = &hr_dev->caps;
	int ret;

	hns_roce_cmq_setup_basic_desc(&desc, HNS_ROCE_OPC_QUERY_PF_TIMER_RES,
				      true);

	ret = hns_roce_cmq_send(hr_dev, &desc, 1);
	if (ret)
		return ret;

	caps->qpc_timer_bt_num = hr_reg_read(req, PF_TIMER_RES_QPC_ITEM_NUM);
	caps->cqc_timer_bt_num = hr_reg_read(req, PF_TIMER_RES_CQC_ITEM_NUM);

	return 0;
}

static int hns_roce_query_pf_resource(struct hns_roce_dev *hr_dev)
{
	struct device *dev = hr_dev->dev;
	int ret;

	ret = load_func_res_caps(hr_dev, false);
	if (ret) {
		dev_err(dev, "failed to load pf res caps, ret = %d.\n", ret);
		return ret;
	}

	ret = load_pf_timer_res_caps(hr_dev);
	if (ret)
		dev_err(dev, "failed to load pf timer resource, ret = %d.\n",
			ret);

	return ret;
}

static int hns_roce_query_vf_resource(struct hns_roce_dev *hr_dev)
{
	struct device *dev = hr_dev->dev;
	int ret;

	ret = load_func_res_caps(hr_dev, true);
	if (ret)
		dev_err(dev, "failed to load vf res caps, ret = %d.\n", ret);

	return ret;
}

static int __hns_roce_set_vf_switch_param(struct hns_roce_dev *hr_dev,
					  u32 vf_id)
{
	struct hns_roce_vf_switch *swt;
	struct hns_roce_cmq_desc desc;
	int ret;

	swt = (struct hns_roce_vf_switch *)desc.data;
	hns_roce_cmq_setup_basic_desc(&desc, HNS_SWITCH_PARAMETER_CFG, true);
	swt->rocee_sel |= cpu_to_le32(HNS_ICL_SWITCH_CMD_ROCEE_SEL);
	hr_reg_write(swt, VF_SWITCH_VF_ID, vf_id);
	ret = hns_roce_cmq_send(hr_dev, &desc, 1);
	if (ret)
		return ret;

	desc.flag = cpu_to_le16(HNS_ROCE_CMD_FLAG_IN);
	desc.flag &= cpu_to_le16(~HNS_ROCE_CMD_FLAG_WR);
	hr_reg_enable(swt, VF_SWITCH_ALW_LPBK);
	hr_reg_clear(swt, VF_SWITCH_ALW_LCL_LPBK);
	hr_reg_enable(swt, VF_SWITCH_ALW_DST_OVRD);

	return hns_roce_cmq_send(hr_dev, &desc, 1);
}

static int hns_roce_set_vf_switch_param(struct hns_roce_dev *hr_dev)
{
	u32 vf_id;
	int ret;

	for (vf_id = 0; vf_id < hr_dev->func_num; vf_id++) {
		ret = __hns_roce_set_vf_switch_param(hr_dev, vf_id);
		if (ret)
			return ret;
	}
	return 0;
}

static int config_vf_hem_resource(struct hns_roce_dev *hr_dev, int vf_id)
{
	struct hns_roce_cmq_desc desc[2];
	struct hns_roce_cmq_req *r_a = (struct hns_roce_cmq_req *)desc[0].data;
	struct hns_roce_cmq_req *r_b = (struct hns_roce_cmq_req *)desc[1].data;
	enum hns_roce_opcode_type opcode = HNS_ROCE_OPC_ALLOC_VF_RES;
	struct hns_roce_caps *caps = &hr_dev->caps;

	hns_roce_cmq_setup_basic_desc(&desc[0], opcode, false);
	desc[0].flag |= cpu_to_le16(HNS_ROCE_CMD_FLAG_NEXT);
	hns_roce_cmq_setup_basic_desc(&desc[1], opcode, false);

	hr_reg_write(r_a, FUNC_RES_A_VF_ID, vf_id);

	hr_reg_write(r_a, FUNC_RES_A_QPC_BT_NUM, caps->qpc_bt_num);
	hr_reg_write(r_a, FUNC_RES_A_QPC_BT_IDX, vf_id * caps->qpc_bt_num);
	hr_reg_write(r_a, FUNC_RES_A_SRQC_BT_NUM, caps->srqc_bt_num);
	hr_reg_write(r_a, FUNC_RES_A_SRQC_BT_IDX, vf_id * caps->srqc_bt_num);
	hr_reg_write(r_a, FUNC_RES_A_CQC_BT_NUM, caps->cqc_bt_num);
	hr_reg_write(r_a, FUNC_RES_A_CQC_BT_IDX, vf_id * caps->cqc_bt_num);
	hr_reg_write(r_a, FUNC_RES_A_MPT_BT_NUM, caps->mpt_bt_num);
	hr_reg_write(r_a, FUNC_RES_A_MPT_BT_IDX, vf_id * caps->mpt_bt_num);
	hr_reg_write(r_a, FUNC_RES_A_EQC_BT_NUM, caps->eqc_bt_num);
	hr_reg_write(r_a, FUNC_RES_A_EQC_BT_IDX, vf_id * caps->eqc_bt_num);
	hr_reg_write(r_b, FUNC_RES_V_QID_NUM, caps->sl_num);
	hr_reg_write(r_b, FUNC_RES_B_QID_IDX, vf_id * caps->sl_num);
	hr_reg_write(r_b, FUNC_RES_B_SCCC_BT_NUM, caps->sccc_bt_num);
	hr_reg_write(r_b, FUNC_RES_B_SCCC_BT_IDX, vf_id * caps->sccc_bt_num);

	if (hr_dev->pci_dev->revision >= PCI_REVISION_ID_HIP09) {
		hr_reg_write(r_b, FUNC_RES_V_GMV_BT_NUM, caps->gmv_bt_num);
		hr_reg_write(r_b, FUNC_RES_B_GMV_BT_IDX,
			     vf_id * caps->gmv_bt_num);
	} else {
		hr_reg_write(r_b, FUNC_RES_B_SGID_NUM, caps->sgid_bt_num);
		hr_reg_write(r_b, FUNC_RES_B_SGID_IDX,
			     vf_id * caps->sgid_bt_num);
		hr_reg_write(r_b, FUNC_RES_B_SMAC_NUM, caps->smac_bt_num);
		hr_reg_write(r_b, FUNC_RES_B_SMAC_IDX,
			     vf_id * caps->smac_bt_num);
	}

	return hns_roce_cmq_send(hr_dev, desc, 2);
}

static int hns_roce_alloc_vf_resource(struct hns_roce_dev *hr_dev)
{
	u32 func_num = max_t(u32, 1, hr_dev->func_num);
	u32 vf_id;
	int ret;

	for (vf_id = 0; vf_id < func_num; vf_id++) {
		ret = config_vf_hem_resource(hr_dev, vf_id);
		if (ret) {
			dev_err(hr_dev->dev,
				"failed to config vf-%u hem res, ret = %d.\n",
				vf_id, ret);
			return ret;
		}
	}

	return 0;
}

static int hns_roce_v2_set_bt(struct hns_roce_dev *hr_dev)
{
	struct hns_roce_cmq_desc desc;
	struct hns_roce_cmq_req *req = (struct hns_roce_cmq_req *)desc.data;
	struct hns_roce_caps *caps = &hr_dev->caps;

	hns_roce_cmq_setup_basic_desc(&desc, HNS_ROCE_OPC_CFG_BT_ATTR, false);

	hr_reg_write(req, CFG_BT_ATTR_QPC_BA_PGSZ,
		     caps->qpc_ba_pg_sz + PG_SHIFT_OFFSET);
	hr_reg_write(req, CFG_BT_ATTR_QPC_BUF_PGSZ,
		     caps->qpc_buf_pg_sz + PG_SHIFT_OFFSET);
	hr_reg_write(req, CFG_BT_ATTR_QPC_HOPNUM,
		     to_hr_hem_hopnum(caps->qpc_hop_num, caps->num_qps));

	hr_reg_write(req, CFG_BT_ATTR_SRQC_BA_PGSZ,
		     caps->srqc_ba_pg_sz + PG_SHIFT_OFFSET);
	hr_reg_write(req, CFG_BT_ATTR_SRQC_BUF_PGSZ,
		     caps->srqc_buf_pg_sz + PG_SHIFT_OFFSET);
	hr_reg_write(req, CFG_BT_ATTR_SRQC_HOPNUM,
		     to_hr_hem_hopnum(caps->srqc_hop_num, caps->num_srqs));

	hr_reg_write(req, CFG_BT_ATTR_CQC_BA_PGSZ,
		     caps->cqc_ba_pg_sz + PG_SHIFT_OFFSET);
	hr_reg_write(req, CFG_BT_ATTR_CQC_BUF_PGSZ,
		     caps->cqc_buf_pg_sz + PG_SHIFT_OFFSET);
	hr_reg_write(req, CFG_BT_ATTR_CQC_HOPNUM,
		     to_hr_hem_hopnum(caps->cqc_hop_num, caps->num_cqs));

	hr_reg_write(req, CFG_BT_ATTR_MPT_BA_PGSZ,
		     caps->mpt_ba_pg_sz + PG_SHIFT_OFFSET);
	hr_reg_write(req, CFG_BT_ATTR_MPT_BUF_PGSZ,
		     caps->mpt_buf_pg_sz + PG_SHIFT_OFFSET);
	hr_reg_write(req, CFG_BT_ATTR_MPT_HOPNUM,
		     to_hr_hem_hopnum(caps->mpt_hop_num, caps->num_mtpts));

	hr_reg_write(req, CFG_BT_ATTR_SCCC_BA_PGSZ,
		     caps->sccc_ba_pg_sz + PG_SHIFT_OFFSET);
	hr_reg_write(req, CFG_BT_ATTR_SCCC_BUF_PGSZ,
		     caps->sccc_buf_pg_sz + PG_SHIFT_OFFSET);
	hr_reg_write(req, CFG_BT_ATTR_SCCC_HOPNUM,
		     to_hr_hem_hopnum(caps->sccc_hop_num, caps->num_qps));

	return hns_roce_cmq_send(hr_dev, &desc, 1);
}

static void calc_pg_sz(u32 obj_num, u32 obj_size, u32 hop_num, u32 ctx_bt_num,
		       u32 *buf_page_size, u32 *bt_page_size, u32 hem_type)
{
	u64 obj_per_chunk;
	u64 bt_chunk_size = PAGE_SIZE;
	u64 buf_chunk_size = PAGE_SIZE;
	u64 obj_per_chunk_default = buf_chunk_size / obj_size;

	*buf_page_size = 0;
	*bt_page_size = 0;

	switch (hop_num) {
	case 3:
		obj_per_chunk = ctx_bt_num * (bt_chunk_size / BA_BYTE_LEN) *
				(bt_chunk_size / BA_BYTE_LEN) *
				(bt_chunk_size / BA_BYTE_LEN) *
				 obj_per_chunk_default;
		break;
	case 2:
		obj_per_chunk = ctx_bt_num * (bt_chunk_size / BA_BYTE_LEN) *
				(bt_chunk_size / BA_BYTE_LEN) *
				 obj_per_chunk_default;
		break;
	case 1:
		obj_per_chunk = ctx_bt_num * (bt_chunk_size / BA_BYTE_LEN) *
				obj_per_chunk_default;
		break;
	case HNS_ROCE_HOP_NUM_0:
		obj_per_chunk = ctx_bt_num * obj_per_chunk_default;
		break;
	default:
		pr_err("table %u not support hop_num = %u!\n", hem_type,
		       hop_num);
		return;
	}

	if (hem_type >= HEM_TYPE_MTT)
		*bt_page_size = ilog2(DIV_ROUND_UP(obj_num, obj_per_chunk));
	else
		*buf_page_size = ilog2(DIV_ROUND_UP(obj_num, obj_per_chunk));
}

static void set_hem_page_size(struct hns_roce_dev *hr_dev)
{
	struct hns_roce_caps *caps = &hr_dev->caps;

	/* EQ */
	caps->eqe_ba_pg_sz = 0;
	caps->eqe_buf_pg_sz = 0;

	/* Link Table */
	caps->llm_buf_pg_sz = 0;

	/* MR */
	caps->mpt_ba_pg_sz = 0;
	caps->mpt_buf_pg_sz = 0;
	caps->pbl_ba_pg_sz = HNS_ROCE_BA_PG_SZ_SUPPORTED_16K;
	caps->pbl_buf_pg_sz = 0;
	calc_pg_sz(caps->num_mtpts, caps->mtpt_entry_sz, caps->mpt_hop_num,
		   caps->mpt_bt_num, &caps->mpt_buf_pg_sz, &caps->mpt_ba_pg_sz,
		   HEM_TYPE_MTPT);

	/* QP */
	caps->qpc_ba_pg_sz = 0;
	caps->qpc_buf_pg_sz = 0;
	caps->qpc_timer_ba_pg_sz = 0;
	caps->qpc_timer_buf_pg_sz = 0;
	caps->sccc_ba_pg_sz = 0;
	caps->sccc_buf_pg_sz = 0;
	caps->mtt_ba_pg_sz = 0;
	caps->mtt_buf_pg_sz = 0;
	calc_pg_sz(caps->num_qps, caps->qpc_sz, caps->qpc_hop_num,
		   caps->qpc_bt_num, &caps->qpc_buf_pg_sz, &caps->qpc_ba_pg_sz,
		   HEM_TYPE_QPC);

	if (caps->flags & HNS_ROCE_CAP_FLAG_QP_FLOW_CTRL)
		calc_pg_sz(caps->num_qps, caps->sccc_sz, caps->sccc_hop_num,
			   caps->sccc_bt_num, &caps->sccc_buf_pg_sz,
			   &caps->sccc_ba_pg_sz, HEM_TYPE_SCCC);

	/* CQ */
	caps->cqc_ba_pg_sz = 0;
	caps->cqc_buf_pg_sz = 0;
	caps->cqc_timer_ba_pg_sz = 0;
	caps->cqc_timer_buf_pg_sz = 0;
	caps->cqe_ba_pg_sz = HNS_ROCE_BA_PG_SZ_SUPPORTED_256K;
	caps->cqe_buf_pg_sz = 0;
	calc_pg_sz(caps->num_cqs, caps->cqc_entry_sz, caps->cqc_hop_num,
		   caps->cqc_bt_num, &caps->cqc_buf_pg_sz, &caps->cqc_ba_pg_sz,
		   HEM_TYPE_CQC);
	calc_pg_sz(caps->max_cqes, caps->cqe_sz, caps->cqe_hop_num,
		   1, &caps->cqe_buf_pg_sz, &caps->cqe_ba_pg_sz, HEM_TYPE_CQE);

	/* SRQ */
	if (caps->flags & HNS_ROCE_CAP_FLAG_SRQ) {
		caps->srqc_ba_pg_sz = 0;
		caps->srqc_buf_pg_sz = 0;
		caps->srqwqe_ba_pg_sz = 0;
		caps->srqwqe_buf_pg_sz = 0;
		caps->idx_ba_pg_sz = 0;
		caps->idx_buf_pg_sz = 0;
		calc_pg_sz(caps->num_srqs, caps->srqc_entry_sz,
			   caps->srqc_hop_num, caps->srqc_bt_num,
			   &caps->srqc_buf_pg_sz, &caps->srqc_ba_pg_sz,
			   HEM_TYPE_SRQC);
		calc_pg_sz(caps->num_srqwqe_segs, caps->mtt_entry_sz,
			   caps->srqwqe_hop_num, 1, &caps->srqwqe_buf_pg_sz,
			   &caps->srqwqe_ba_pg_sz, HEM_TYPE_SRQWQE);
		calc_pg_sz(caps->num_idx_segs, caps->idx_entry_sz,
			   caps->idx_hop_num, 1, &caps->idx_buf_pg_sz,
			   &caps->idx_ba_pg_sz, HEM_TYPE_IDX);
	}

	/* GMV */
	caps->gmv_ba_pg_sz = 0;
	caps->gmv_buf_pg_sz = 0;
}

/* Apply all loaded caps before setting to hardware */
static void apply_func_caps(struct hns_roce_dev *hr_dev)
{
#define MAX_GID_TBL_LEN 256
	struct hns_roce_caps *caps = &hr_dev->caps;
	struct hns_roce_v2_priv *priv = hr_dev->priv;

	/* The following configurations don't need to be got from firmware. */
	caps->qpc_timer_entry_sz = HNS_ROCE_V2_QPC_TIMER_ENTRY_SZ;
	caps->cqc_timer_entry_sz = HNS_ROCE_V2_CQC_TIMER_ENTRY_SZ;
	caps->mtt_entry_sz = HNS_ROCE_V2_MTT_ENTRY_SZ;

	caps->pbl_hop_num = HNS_ROCE_PBL_HOP_NUM;
	caps->qpc_timer_hop_num = HNS_ROCE_HOP_NUM_0;
	caps->cqc_timer_hop_num = HNS_ROCE_HOP_NUM_0;

	caps->num_srqwqe_segs = HNS_ROCE_V2_MAX_SRQWQE_SEGS;
	caps->num_idx_segs = HNS_ROCE_V2_MAX_IDX_SEGS;

	if (!caps->num_comp_vectors)
		caps->num_comp_vectors =
			min_t(u32, caps->eqc_bt_num - HNS_ROCE_V2_AEQE_VEC_NUM,
				(u32)priv->handle->rinfo.num_vectors -
		(HNS_ROCE_V2_AEQE_VEC_NUM + HNS_ROCE_V2_ABNORMAL_VEC_NUM));

	if (hr_dev->pci_dev->revision >= PCI_REVISION_ID_HIP09) {
		caps->eqe_hop_num = HNS_ROCE_V3_EQE_HOP_NUM;
		caps->ceqe_size = HNS_ROCE_V3_EQE_SIZE;
		caps->aeqe_size = HNS_ROCE_V3_EQE_SIZE;

		/* The following configurations will be overwritten */
		caps->qpc_sz = HNS_ROCE_V3_QPC_SZ;
		caps->cqe_sz = HNS_ROCE_V3_CQE_SIZE;
		caps->sccc_sz = HNS_ROCE_V3_SCCC_SZ;

		/* The following configurations are not got from firmware */
		caps->gmv_entry_sz = HNS_ROCE_V3_GMV_ENTRY_SZ;

		caps->gmv_hop_num = HNS_ROCE_HOP_NUM_0;

		/* It's meaningless to support excessively large gid_table_len,
		 * as the type of sgid_index in kernel struct ib_global_route
		 * and userspace struct ibv_global_route are u8/uint8_t (0-255).
		 */
		caps->gid_table_len[0] = min_t(u32, MAX_GID_TBL_LEN,
					 caps->gmv_bt_num *
					 (HNS_HW_PAGE_SIZE / caps->gmv_entry_sz));

		caps->gmv_entry_num = caps->gmv_bt_num * (HNS_HW_PAGE_SIZE /
							  caps->gmv_entry_sz);
	} else {
		u32 func_num = max_t(u32, 1, hr_dev->func_num);

		caps->eqe_hop_num = HNS_ROCE_V2_EQE_HOP_NUM;
		caps->ceqe_size = HNS_ROCE_CEQE_SIZE;
		caps->aeqe_size = HNS_ROCE_AEQE_SIZE;
		caps->gid_table_len[0] /= func_num;
	}

	if (hr_dev->is_vf) {
		caps->default_aeq_arm_st = 0x3;
		caps->default_ceq_arm_st = 0x3;
		caps->default_ceq_max_cnt = 0x1;
		caps->default_ceq_period = 0x10;
		caps->default_aeq_max_cnt = 0x1;
		caps->default_aeq_period = 0x10;
	}

	set_hem_page_size(hr_dev);
}

static int hns_roce_query_caps(struct hns_roce_dev *hr_dev)
{
	struct hns_roce_cmq_desc desc[HNS_ROCE_QUERY_PF_CAPS_CMD_NUM];
	struct hns_roce_caps *caps = &hr_dev->caps;
	struct hns_roce_query_pf_caps_a *resp_a;
	struct hns_roce_query_pf_caps_b *resp_b;
	struct hns_roce_query_pf_caps_c *resp_c;
	struct hns_roce_query_pf_caps_d *resp_d;
	struct hns_roce_query_pf_caps_e *resp_e;
	enum hns_roce_opcode_type cmd;
	int ctx_hop_num;
	int pbl_hop_num;
	int ret;
	int i;

	cmd = hr_dev->is_vf ? HNS_ROCE_OPC_QUERY_VF_CAPS_NUM :
	      HNS_ROCE_OPC_QUERY_PF_CAPS_NUM;

	for (i = 0; i < HNS_ROCE_QUERY_PF_CAPS_CMD_NUM; i++) {
		hns_roce_cmq_setup_basic_desc(&desc[i], cmd, true);
		if (i < (HNS_ROCE_QUERY_PF_CAPS_CMD_NUM - 1))
			desc[i].flag |= cpu_to_le16(HNS_ROCE_CMD_FLAG_NEXT);
		else
			desc[i].flag &= ~cpu_to_le16(HNS_ROCE_CMD_FLAG_NEXT);
	}

	ret = hns_roce_cmq_send(hr_dev, desc, HNS_ROCE_QUERY_PF_CAPS_CMD_NUM);
	if (ret)
		return ret;

	resp_a = (struct hns_roce_query_pf_caps_a *)desc[0].data;
	resp_b = (struct hns_roce_query_pf_caps_b *)desc[1].data;
	resp_c = (struct hns_roce_query_pf_caps_c *)desc[2].data;
	resp_d = (struct hns_roce_query_pf_caps_d *)desc[3].data;
	resp_e = (struct hns_roce_query_pf_caps_e *)desc[4].data;

	caps->local_ca_ack_delay = resp_a->local_ca_ack_delay;
	caps->max_sq_sg = le16_to_cpu(resp_a->max_sq_sg);
	caps->max_sq_inline = le16_to_cpu(resp_a->max_sq_inline);
	caps->max_rq_sg = le16_to_cpu(resp_a->max_rq_sg);
	caps->max_rq_sg = roundup_pow_of_two(caps->max_rq_sg);
	caps->max_srq_sges = le16_to_cpu(resp_a->max_srq_sges);
	caps->max_srq_sges = roundup_pow_of_two(caps->max_srq_sges);
	caps->num_aeq_vectors = resp_a->num_aeq_vectors;
	caps->num_other_vectors = resp_a->num_other_vectors;
	caps->max_sq_desc_sz = resp_a->max_sq_desc_sz;
	caps->max_rq_desc_sz = resp_a->max_rq_desc_sz;

	caps->mtpt_entry_sz = resp_b->mtpt_entry_sz;
	caps->irrl_entry_sz = resp_b->irrl_entry_sz;
	caps->trrl_entry_sz = resp_b->trrl_entry_sz;
	caps->cqc_entry_sz = resp_b->cqc_entry_sz;
	caps->srqc_entry_sz = resp_b->srqc_entry_sz;
	caps->idx_entry_sz = resp_b->idx_entry_sz;
	caps->sccc_sz = resp_b->sccc_sz;
	caps->max_mtu = resp_b->max_mtu;
	caps->min_cqes = resp_b->min_cqes;
	caps->min_wqes = resp_b->min_wqes;
	caps->page_size_cap = le32_to_cpu(resp_b->page_size_cap);
	caps->pkey_table_len[0] = resp_b->pkey_table_len;
	caps->phy_num_uars = resp_b->phy_num_uars;
	ctx_hop_num = resp_b->ctx_hop_num;
	pbl_hop_num = resp_b->pbl_hop_num;

	caps->num_pds = 1 << hr_reg_read(resp_c, PF_CAPS_C_NUM_PDS);

	caps->flags = hr_reg_read(resp_c, PF_CAPS_C_CAP_FLAGS);
	caps->flags |= le16_to_cpu(resp_d->cap_flags_ex) <<
		       HNS_ROCE_CAP_FLAGS_EX_SHIFT;

	caps->num_cqs = 1 << hr_reg_read(resp_c, PF_CAPS_C_NUM_CQS);
	caps->gid_table_len[0] = hr_reg_read(resp_c, PF_CAPS_C_MAX_GID);
	caps->max_cqes = 1 << hr_reg_read(resp_c, PF_CAPS_C_CQ_DEPTH);
	caps->num_xrcds = 1 << hr_reg_read(resp_c, PF_CAPS_C_NUM_XRCDS);
	caps->num_mtpts = 1 << hr_reg_read(resp_c, PF_CAPS_C_NUM_MRWS);
	caps->num_qps = 1 << hr_reg_read(resp_c, PF_CAPS_C_NUM_QPS);
	caps->max_qp_init_rdma = hr_reg_read(resp_c, PF_CAPS_C_MAX_ORD);
	caps->max_qp_dest_rdma = caps->max_qp_init_rdma;
	caps->max_wqes = 1 << le16_to_cpu(resp_c->sq_depth);

	caps->num_srqs = 1 << hr_reg_read(resp_d, PF_CAPS_D_NUM_SRQS);
	caps->cong_cap = hr_reg_read(resp_d, PF_CAPS_D_CONG_CAP);
	caps->max_srq_wrs = 1 << le16_to_cpu(resp_d->srq_depth);
	caps->ceqe_depth = 1 << hr_reg_read(resp_d, PF_CAPS_D_CEQ_DEPTH);
	caps->num_comp_vectors = hr_reg_read(resp_d, PF_CAPS_D_NUM_CEQS);
	caps->aeqe_depth = 1 << hr_reg_read(resp_d, PF_CAPS_D_AEQ_DEPTH);
	caps->default_cong_type = hr_reg_read(resp_d, PF_CAPS_D_DEFAULT_ALG);
	caps->reserved_pds = hr_reg_read(resp_d, PF_CAPS_D_RSV_PDS);
	caps->num_uars = 1 << hr_reg_read(resp_d, PF_CAPS_D_NUM_UARS);
	caps->reserved_qps = hr_reg_read(resp_d, PF_CAPS_D_RSV_QPS);
	caps->reserved_uars = hr_reg_read(resp_d, PF_CAPS_D_RSV_UARS);

	caps->reserved_mrws = hr_reg_read(resp_e, PF_CAPS_E_RSV_MRWS);
	caps->chunk_sz = 1 << hr_reg_read(resp_e, PF_CAPS_E_CHUNK_SIZE_SHIFT);
	caps->reserved_cqs = hr_reg_read(resp_e, PF_CAPS_E_RSV_CQS);
	caps->reserved_xrcds = hr_reg_read(resp_e, PF_CAPS_E_RSV_XRCDS);
	caps->reserved_srqs = hr_reg_read(resp_e, PF_CAPS_E_RSV_SRQS);
	caps->reserved_lkey = hr_reg_read(resp_e, PF_CAPS_E_RSV_LKEYS);

	caps->qpc_hop_num = ctx_hop_num;
	caps->sccc_hop_num = ctx_hop_num;
	caps->srqc_hop_num = ctx_hop_num;
	caps->cqc_hop_num = ctx_hop_num;
	caps->mpt_hop_num = ctx_hop_num;
	caps->mtt_hop_num = pbl_hop_num;
	caps->cqe_hop_num = pbl_hop_num;
	caps->srqwqe_hop_num = pbl_hop_num;
	caps->idx_hop_num = pbl_hop_num;
	caps->wqe_sq_hop_num = hr_reg_read(resp_d, PF_CAPS_D_SQWQE_HOP_NUM);
	caps->wqe_sge_hop_num = hr_reg_read(resp_d, PF_CAPS_D_EX_SGE_HOP_NUM);
	caps->wqe_rq_hop_num = hr_reg_read(resp_d, PF_CAPS_D_RQWQE_HOP_NUM);

	if (!(caps->page_size_cap & PAGE_SIZE))
		caps->page_size_cap = HNS_ROCE_V2_PAGE_SIZE_SUPPORTED;

	if (!hr_dev->is_vf) {
		caps->cqe_sz = resp_a->cqe_sz;
		caps->qpc_sz = le16_to_cpu(resp_b->qpc_sz);
		caps->default_aeq_arm_st =
				hr_reg_read(resp_d, PF_CAPS_D_AEQ_ARM_ST);
		caps->default_ceq_arm_st =
				hr_reg_read(resp_d, PF_CAPS_D_CEQ_ARM_ST);
		caps->default_ceq_max_cnt = le16_to_cpu(resp_e->ceq_max_cnt);
		caps->default_ceq_period = le16_to_cpu(resp_e->ceq_period);
		caps->default_aeq_max_cnt = le16_to_cpu(resp_e->aeq_max_cnt);
		caps->default_aeq_period = le16_to_cpu(resp_e->aeq_period);
	}

	return 0;
}

static int config_hem_entry_size(struct hns_roce_dev *hr_dev, u32 type, u32 val)
{
	struct hns_roce_cmq_desc desc;
	struct hns_roce_cmq_req *req = (struct hns_roce_cmq_req *)desc.data;

	hns_roce_cmq_setup_basic_desc(&desc, HNS_ROCE_OPC_CFG_ENTRY_SIZE,
				      false);

	hr_reg_write(req, CFG_HEM_ENTRY_SIZE_TYPE, type);
	hr_reg_write(req, CFG_HEM_ENTRY_SIZE_VALUE, val);

	return hns_roce_cmq_send(hr_dev, &desc, 1);
}

static int hns_roce_config_entry_size(struct hns_roce_dev *hr_dev)
{
	struct hns_roce_caps *caps = &hr_dev->caps;
	int ret;

	if (hr_dev->pci_dev->revision == PCI_REVISION_ID_HIP08)
		return 0;

	ret = config_hem_entry_size(hr_dev, HNS_ROCE_CFG_QPC_SIZE,
				    caps->qpc_sz);
	if (ret) {
		dev_err(hr_dev->dev, "failed to cfg qpc sz, ret = %d.\n", ret);
		return ret;
	}

	ret = config_hem_entry_size(hr_dev, HNS_ROCE_CFG_SCCC_SIZE,
				    caps->sccc_sz);
	if (ret)
		dev_err(hr_dev->dev, "failed to cfg sccc sz, ret = %d.\n", ret);

	return ret;
}

static int hns_roce_v2_vf_profile(struct hns_roce_dev *hr_dev)
{
	struct device *dev = hr_dev->dev;
	int ret;

	hr_dev->func_num = 1;

	ret = hns_roce_query_caps(hr_dev);
	if (ret) {
		dev_err(dev, "failed to query VF caps, ret = %d.\n", ret);
		return ret;
	}

	ret = hns_roce_query_vf_resource(hr_dev);
	if (ret) {
		dev_err(dev, "failed to query VF resource, ret = %d.\n", ret);
		return ret;
	}

	apply_func_caps(hr_dev);

	ret = hns_roce_v2_set_bt(hr_dev);
	if (ret)
		dev_err(dev, "failed to config VF BA table, ret = %d.\n", ret);

	return ret;
}

static int hns_roce_v2_pf_profile(struct hns_roce_dev *hr_dev)
{
	struct device *dev = hr_dev->dev;
	int ret;

	ret = hns_roce_query_func_info(hr_dev);
	if (ret) {
		dev_err(dev, "failed to query func info, ret = %d.\n", ret);
		return ret;
	}

	ret = hns_roce_config_global_param(hr_dev);
	if (ret) {
		dev_err(dev, "failed to config global param, ret = %d.\n", ret);
		return ret;
	}

	ret = hns_roce_set_vf_switch_param(hr_dev);
	if (ret) {
		dev_err(dev, "failed to set switch param, ret = %d.\n", ret);
		return ret;
	}

	ret = hns_roce_query_caps(hr_dev);
	if (ret) {
		dev_err(dev, "failed to query PF caps, ret = %d.\n", ret);
		return ret;
	}

	ret = hns_roce_query_pf_resource(hr_dev);
	if (ret) {
		dev_err(dev, "failed to query pf resource, ret = %d.\n", ret);
		return ret;
	}

	apply_func_caps(hr_dev);

	ret = hns_roce_alloc_vf_resource(hr_dev);
	if (ret) {
		dev_err(dev, "failed to alloc vf resource, ret = %d.\n", ret);
		return ret;
	}

	ret = hns_roce_v2_set_bt(hr_dev);
	if (ret) {
		dev_err(dev, "failed to config BA table, ret = %d.\n", ret);
		return ret;
	}

	/* Configure the size of QPC, SCCC, etc. */
	return hns_roce_config_entry_size(hr_dev);
}

static int hns_roce_v2_profile(struct hns_roce_dev *hr_dev)
{
	struct device *dev = hr_dev->dev;
	int ret;

	ret = hns_roce_cmq_query_hw_info(hr_dev);
	if (ret) {
		dev_err(dev, "failed to query hardware info, ret = %d.\n", ret);
		return ret;
	}

	ret = hns_roce_query_fw_ver(hr_dev);
	if (ret) {
		dev_err(dev, "failed to query firmware info, ret = %d.\n", ret);
		return ret;
	}

	hr_dev->vendor_part_id = hr_dev->pci_dev->device;
	hr_dev->sys_image_guid = be64_to_cpu(hr_dev->ib_dev.node_guid);

	if (hr_dev->is_vf)
		return hns_roce_v2_vf_profile(hr_dev);
	else
		return hns_roce_v2_pf_profile(hr_dev);
}

static void config_llm_table(struct hns_roce_buf *data_buf, void *cfg_buf)
{
	u32 i, next_ptr, page_num;
	__le64 *entry = cfg_buf;
	dma_addr_t addr;
	u64 val;

	page_num = data_buf->npages;
	for (i = 0; i < page_num; i++) {
		addr = hns_roce_buf_page(data_buf, i);
		if (i == (page_num - 1))
			next_ptr = 0;
		else
			next_ptr = i + 1;

		val = HNS_ROCE_EXT_LLM_ENTRY(addr, (u64)next_ptr);
		entry[i] = cpu_to_le64(val);
	}
}

static int set_llm_cfg_to_hw(struct hns_roce_dev *hr_dev,
			     struct hns_roce_link_table *table)
{
	struct hns_roce_cmq_desc desc[2];
	struct hns_roce_cmq_req *r_a = (struct hns_roce_cmq_req *)desc[0].data;
	struct hns_roce_cmq_req *r_b = (struct hns_roce_cmq_req *)desc[1].data;
	struct hns_roce_buf *buf = table->buf;
	enum hns_roce_opcode_type opcode;
	dma_addr_t addr;

	opcode = HNS_ROCE_OPC_CFG_EXT_LLM;
	hns_roce_cmq_setup_basic_desc(&desc[0], opcode, false);
	desc[0].flag |= cpu_to_le16(HNS_ROCE_CMD_FLAG_NEXT);
	hns_roce_cmq_setup_basic_desc(&desc[1], opcode, false);

	hr_reg_write(r_a, CFG_LLM_A_BA_L, lower_32_bits(table->table.map));
	hr_reg_write(r_a, CFG_LLM_A_BA_H, upper_32_bits(table->table.map));
	hr_reg_write(r_a, CFG_LLM_A_DEPTH, buf->npages);
	hr_reg_write(r_a, CFG_LLM_A_PGSZ, to_hr_hw_page_shift(buf->page_shift));
	hr_reg_enable(r_a, CFG_LLM_A_INIT_EN);

	addr = to_hr_hw_page_addr(hns_roce_buf_page(buf, 0));
	hr_reg_write(r_a, CFG_LLM_A_HEAD_BA_L, lower_32_bits(addr));
	hr_reg_write(r_a, CFG_LLM_A_HEAD_BA_H, upper_32_bits(addr));
	hr_reg_write(r_a, CFG_LLM_A_HEAD_NXTPTR, 1);
	hr_reg_write(r_a, CFG_LLM_A_HEAD_PTR, 0);

	addr = to_hr_hw_page_addr(hns_roce_buf_page(buf, buf->npages - 1));
	hr_reg_write(r_b, CFG_LLM_B_TAIL_BA_L, lower_32_bits(addr));
	hr_reg_write(r_b, CFG_LLM_B_TAIL_BA_H, upper_32_bits(addr));
	hr_reg_write(r_b, CFG_LLM_B_TAIL_PTR, buf->npages - 1);

	return hns_roce_cmq_send(hr_dev, desc, 2);
}

static struct hns_roce_link_table *
alloc_link_table_buf(struct hns_roce_dev *hr_dev)
{
	u16 total_sl = hr_dev->caps.sl_num * hr_dev->func_num;
	struct hns_roce_v2_priv *priv = hr_dev->priv;
	struct hns_roce_link_table *link_tbl;
	u32 pg_shift, size, min_size;

	link_tbl = &priv->ext_llm;
	pg_shift = hr_dev->caps.llm_buf_pg_sz + PAGE_SHIFT;
	size = hr_dev->caps.num_qps * hr_dev->func_num *
	       HNS_ROCE_V2_EXT_LLM_ENTRY_SZ;
	min_size = HNS_ROCE_EXT_LLM_MIN_PAGES(total_sl) << pg_shift;

	/* Alloc data table */
	size = max(size, min_size);
	link_tbl->buf = hns_roce_buf_alloc(hr_dev, size, pg_shift, 0);
	if (IS_ERR(link_tbl->buf))
		return ERR_PTR(-ENOMEM);

	/* Alloc config table */
	size = link_tbl->buf->npages * sizeof(u64);
	link_tbl->table.buf = dma_alloc_coherent(hr_dev->dev, size,
						 &link_tbl->table.map,
						 GFP_KERNEL);
	if (!link_tbl->table.buf) {
		hns_roce_buf_free(hr_dev, link_tbl->buf);
		return ERR_PTR(-ENOMEM);
	}

	return link_tbl;
}

static void free_link_table_buf(struct hns_roce_dev *hr_dev,
				struct hns_roce_link_table *tbl)
{
	if (tbl->buf) {
		u32 size = tbl->buf->npages * sizeof(u64);

		dma_free_coherent(hr_dev->dev, size, tbl->table.buf,
				  tbl->table.map);
	}

	hns_roce_buf_free(hr_dev, tbl->buf);
}

static int hns_roce_init_link_table(struct hns_roce_dev *hr_dev)
{
	struct hns_roce_link_table *link_tbl;
	int ret;

	link_tbl = alloc_link_table_buf(hr_dev);
	if (IS_ERR(link_tbl))
		return -ENOMEM;

	if (WARN_ON(link_tbl->buf->npages > HNS_ROCE_V2_EXT_LLM_MAX_DEPTH)) {
		ret = -EINVAL;
		goto err_alloc;
	}

	config_llm_table(link_tbl->buf, link_tbl->table.buf);
	ret = set_llm_cfg_to_hw(hr_dev, link_tbl);
	if (ret)
		goto err_alloc;

	return 0;

err_alloc:
	free_link_table_buf(hr_dev, link_tbl);
	return ret;
}

static void hns_roce_free_link_table(struct hns_roce_dev *hr_dev)
{
	struct hns_roce_v2_priv *priv = hr_dev->priv;

	free_link_table_buf(hr_dev, &priv->ext_llm);
}

static void free_dip_list(struct hns_roce_dev *hr_dev)
{
	struct hns_roce_dip *hr_dip;
	struct hns_roce_dip *tmp;
	unsigned long flags;

	spin_lock_irqsave(&hr_dev->dip_list_lock, flags);

	list_for_each_entry_safe(hr_dip, tmp, &hr_dev->dip_list, node) {
		list_del(&hr_dip->node);
		kfree(hr_dip);
	}

	spin_unlock_irqrestore(&hr_dev->dip_list_lock, flags);
}

static struct ib_pd *free_mr_init_pd(struct hns_roce_dev *hr_dev)
{
	struct hns_roce_v2_priv *priv = hr_dev->priv;
	struct hns_roce_v2_free_mr *free_mr = &priv->free_mr;
	struct ib_device *ibdev = &hr_dev->ib_dev;
	struct hns_roce_pd *hr_pd;
	struct ib_pd *pd;

	hr_pd = kzalloc(sizeof(*hr_pd), GFP_KERNEL);
	if (ZERO_OR_NULL_PTR(hr_pd))
		return NULL;
	pd = &hr_pd->ibpd;
	pd->device = ibdev;

	if (hns_roce_alloc_pd(pd, NULL)) {
		ibdev_err(ibdev, "failed to create pd for free mr.\n");
		kfree(hr_pd);
		return NULL;
	}
	free_mr->rsv_pd = to_hr_pd(pd);
	free_mr->rsv_pd->ibpd.device = &hr_dev->ib_dev;
	free_mr->rsv_pd->ibpd.uobject = NULL;
	free_mr->rsv_pd->ibpd.__internal_mr = NULL;
	atomic_set(&free_mr->rsv_pd->ibpd.usecnt, 0);

	return pd;
}

static struct ib_cq *free_mr_init_cq(struct hns_roce_dev *hr_dev)
{
	struct hns_roce_v2_priv *priv = hr_dev->priv;
	struct hns_roce_v2_free_mr *free_mr = &priv->free_mr;
	struct ib_device *ibdev = &hr_dev->ib_dev;
	struct ib_cq_init_attr cq_init_attr = {};
	struct hns_roce_cq *hr_cq;
	struct ib_cq *cq;

	cq_init_attr.cqe = HNS_ROCE_FREE_MR_USED_CQE_NUM;

	hr_cq = kzalloc(sizeof(*hr_cq), GFP_KERNEL);
	if (ZERO_OR_NULL_PTR(hr_cq))
		return NULL;

	cq = &hr_cq->ib_cq;
	cq->device = ibdev;

	if (hns_roce_create_cq(cq, &cq_init_attr, NULL)) {
		ibdev_err(ibdev, "failed to create cq for free mr.\n");
		kfree(hr_cq);
		return NULL;
	}
	free_mr->rsv_cq = to_hr_cq(cq);
	free_mr->rsv_cq->ib_cq.device = &hr_dev->ib_dev;
	free_mr->rsv_cq->ib_cq.uobject = NULL;
	free_mr->rsv_cq->ib_cq.comp_handler = NULL;
	free_mr->rsv_cq->ib_cq.event_handler = NULL;
	free_mr->rsv_cq->ib_cq.cq_context = NULL;
	atomic_set(&free_mr->rsv_cq->ib_cq.usecnt, 0);

	return cq;
}

static int free_mr_init_qp(struct hns_roce_dev *hr_dev, struct ib_cq *cq,
			   struct ib_qp_init_attr *init_attr, int i)
{
	struct hns_roce_v2_priv *priv = hr_dev->priv;
	struct hns_roce_v2_free_mr *free_mr = &priv->free_mr;
	struct ib_device *ibdev = &hr_dev->ib_dev;
	struct hns_roce_qp *hr_qp;
	struct ib_qp *qp;
	int ret;

	hr_qp = kzalloc(sizeof(*hr_qp), GFP_KERNEL);
	if (ZERO_OR_NULL_PTR(hr_qp))
		return -ENOMEM;

	qp = &hr_qp->ibqp;
	qp->device = ibdev;

	ret = hns_roce_create_qp(qp, init_attr, NULL);
	if (ret) {
		ibdev_err(ibdev, "failed to create qp for free mr.\n");
		kfree(hr_qp);
		return ret;
	}

	free_mr->rsv_qp[i] = hr_qp;
	free_mr->rsv_qp[i]->ibqp.recv_cq = cq;
	free_mr->rsv_qp[i]->ibqp.send_cq = cq;

	return 0;
}

static void free_mr_exit(struct hns_roce_dev *hr_dev)
{
	struct hns_roce_v2_priv *priv = hr_dev->priv;
	struct hns_roce_v2_free_mr *free_mr = &priv->free_mr;
	struct ib_qp *qp;
	int i;

	for (i = 0; i < ARRAY_SIZE(free_mr->rsv_qp); i++) {
		if (free_mr->rsv_qp[i]) {
			qp = &free_mr->rsv_qp[i]->ibqp;
			hns_roce_v2_destroy_qp(qp, NULL);
			kfree(free_mr->rsv_qp[i]);
			free_mr->rsv_qp[i] = NULL;
		}
	}

	if (free_mr->rsv_cq) {
		hns_roce_destroy_cq(&free_mr->rsv_cq->ib_cq, NULL);
		kfree(free_mr->rsv_cq);
		free_mr->rsv_cq = NULL;
	}

	if (free_mr->rsv_pd) {
		hns_roce_dealloc_pd(&free_mr->rsv_pd->ibpd, NULL);
		kfree(free_mr->rsv_pd);
		free_mr->rsv_pd = NULL;
	}

	mutex_destroy(&free_mr->mutex);
}

static int free_mr_alloc_res(struct hns_roce_dev *hr_dev)
{
	struct hns_roce_v2_priv *priv = hr_dev->priv;
	struct hns_roce_v2_free_mr *free_mr = &priv->free_mr;
	struct ib_qp_init_attr qp_init_attr = {};
	struct ib_pd *pd;
	struct ib_cq *cq;
	int ret;
	int i;

	pd = free_mr_init_pd(hr_dev);
	if (!pd)
		return -ENOMEM;

	cq = free_mr_init_cq(hr_dev);
	if (!cq) {
		ret = -ENOMEM;
		goto create_failed_cq;
	}

	qp_init_attr.qp_type = IB_QPT_RC;
	qp_init_attr.sq_sig_type = IB_SIGNAL_ALL_WR;
	qp_init_attr.send_cq = cq;
	qp_init_attr.recv_cq = cq;
	for (i = 0; i < ARRAY_SIZE(free_mr->rsv_qp); i++) {
		qp_init_attr.cap.max_send_wr = HNS_ROCE_FREE_MR_USED_SQWQE_NUM;
		qp_init_attr.cap.max_send_sge = HNS_ROCE_FREE_MR_USED_SQSGE_NUM;
		qp_init_attr.cap.max_recv_wr = HNS_ROCE_FREE_MR_USED_RQWQE_NUM;
		qp_init_attr.cap.max_recv_sge = HNS_ROCE_FREE_MR_USED_RQSGE_NUM;

		ret = free_mr_init_qp(hr_dev, cq, &qp_init_attr, i);
		if (ret)
			goto create_failed_qp;
	}

	return 0;

create_failed_qp:
	for (i--; i >= 0; i--) {
		hns_roce_v2_destroy_qp(&free_mr->rsv_qp[i]->ibqp, NULL);
		kfree(free_mr->rsv_qp[i]);
	}
	hns_roce_destroy_cq(cq, NULL);
	kfree(cq);

create_failed_cq:
	hns_roce_dealloc_pd(pd, NULL);
	kfree(pd);

	return ret;
}

static int free_mr_modify_rsv_qp(struct hns_roce_dev *hr_dev,
				 struct ib_qp_attr *attr, int sl_num)
{
	struct hns_roce_v2_priv *priv = hr_dev->priv;
	struct hns_roce_v2_free_mr *free_mr = &priv->free_mr;
	struct ib_device *ibdev = &hr_dev->ib_dev;
	struct hns_roce_qp *hr_qp;
	int loopback;
	int mask;
	int ret;

	hr_qp = to_hr_qp(&free_mr->rsv_qp[sl_num]->ibqp);
	hr_qp->free_mr_en = 1;
	hr_qp->ibqp.device = ibdev;
	hr_qp->ibqp.qp_type = IB_QPT_RC;

	mask = IB_QP_STATE | IB_QP_PKEY_INDEX | IB_QP_PORT | IB_QP_ACCESS_FLAGS;
	attr->qp_state = IB_QPS_INIT;
	attr->port_num = 1;
	attr->qp_access_flags = IB_ACCESS_REMOTE_WRITE;
	ret = hr_dev->hw->modify_qp(&hr_qp->ibqp, attr, mask, IB_QPS_INIT,
				    IB_QPS_INIT, NULL);
	if (ret) {
		ibdev_err(ibdev, "failed to modify qp to init, ret = %d.\n",
			  ret);
		return ret;
	}

	loopback = hr_dev->loop_idc;
	/* Set qpc lbi = 1 incidate loopback IO */
	hr_dev->loop_idc = 1;

	mask = IB_QP_STATE | IB_QP_AV | IB_QP_PATH_MTU | IB_QP_DEST_QPN |
	       IB_QP_RQ_PSN | IB_QP_MAX_DEST_RD_ATOMIC | IB_QP_MIN_RNR_TIMER;
	attr->qp_state = IB_QPS_RTR;
	attr->ah_attr.type = RDMA_AH_ATTR_TYPE_ROCE;
	attr->path_mtu = IB_MTU_256;
	attr->dest_qp_num = hr_qp->qpn;
	attr->rq_psn = HNS_ROCE_FREE_MR_USED_PSN;

	rdma_ah_set_sl(&attr->ah_attr, (u8)sl_num);

	ret = hr_dev->hw->modify_qp(&hr_qp->ibqp, attr, mask, IB_QPS_INIT,
				    IB_QPS_RTR, NULL);
	hr_dev->loop_idc = loopback;
	if (ret) {
		ibdev_err(ibdev, "failed to modify qp to rtr, ret = %d.\n",
			  ret);
		return ret;
	}

	mask = IB_QP_STATE | IB_QP_SQ_PSN | IB_QP_RETRY_CNT | IB_QP_TIMEOUT |
	       IB_QP_RNR_RETRY | IB_QP_MAX_QP_RD_ATOMIC;
	attr->qp_state = IB_QPS_RTS;
	attr->sq_psn = HNS_ROCE_FREE_MR_USED_PSN;
	attr->retry_cnt = HNS_ROCE_FREE_MR_USED_QP_RETRY_CNT;
	attr->timeout = HNS_ROCE_FREE_MR_USED_QP_TIMEOUT;
	ret = hr_dev->hw->modify_qp(&hr_qp->ibqp, attr, mask, IB_QPS_RTR,
				    IB_QPS_RTS, NULL);
	if (ret)
		ibdev_err(ibdev, "failed to modify qp to rts, ret = %d.\n",
			  ret);

	return ret;
}

static int free_mr_modify_qp(struct hns_roce_dev *hr_dev)
{
	struct hns_roce_v2_priv *priv = hr_dev->priv;
	struct hns_roce_v2_free_mr *free_mr = &priv->free_mr;
	struct ib_qp_attr attr = {};
	int ret;
	int i;

	rdma_ah_set_grh(&attr.ah_attr, NULL, 0, 0, 1, 0);
	rdma_ah_set_static_rate(&attr.ah_attr, 3);
	rdma_ah_set_port_num(&attr.ah_attr, 1);

	for (i = 0; i < ARRAY_SIZE(free_mr->rsv_qp); i++) {
		ret = free_mr_modify_rsv_qp(hr_dev, &attr, i);
		if (ret)
			return ret;
	}

	return 0;
}

static int free_mr_init(struct hns_roce_dev *hr_dev)
{
	struct hns_roce_v2_priv *priv = hr_dev->priv;
	struct hns_roce_v2_free_mr *free_mr = &priv->free_mr;
	int ret;

	mutex_init(&free_mr->mutex);

	ret = free_mr_alloc_res(hr_dev);
	if (ret) {
		mutex_destroy(&free_mr->mutex);
		return ret;
	}

	ret = free_mr_modify_qp(hr_dev);
	if (ret)
		goto err_modify_qp;

	return 0;

err_modify_qp:
	free_mr_exit(hr_dev);

	return ret;
}

static int get_hem_table(struct hns_roce_dev *hr_dev)
{
	unsigned int qpc_count;
	unsigned int cqc_count;
	unsigned int gmv_count;
	int ret;
	int i;

	/* Alloc memory for source address table buffer space chunk */
	for (gmv_count = 0; gmv_count < hr_dev->caps.gmv_entry_num;
	     gmv_count++) {
		ret = hns_roce_table_get(hr_dev, &hr_dev->gmv_table, gmv_count);
		if (ret)
			goto err_gmv_failed;
	}

	if (hr_dev->is_vf)
		return 0;

	/* Alloc memory for QPC Timer buffer space chunk */
	for (qpc_count = 0; qpc_count < hr_dev->caps.qpc_timer_bt_num;
	     qpc_count++) {
		ret = hns_roce_table_get(hr_dev, &hr_dev->qpc_timer_table,
					 qpc_count);
		if (ret) {
			dev_err(hr_dev->dev, "QPC Timer get failed\n");
			goto err_qpc_timer_failed;
		}
	}

	/* Alloc memory for CQC Timer buffer space chunk */
	for (cqc_count = 0; cqc_count < hr_dev->caps.cqc_timer_bt_num;
	     cqc_count++) {
		ret = hns_roce_table_get(hr_dev, &hr_dev->cqc_timer_table,
					 cqc_count);
		if (ret) {
			dev_err(hr_dev->dev, "CQC Timer get failed\n");
			goto err_cqc_timer_failed;
		}
	}

	return 0;

err_cqc_timer_failed:
	for (i = 0; i < cqc_count; i++)
		hns_roce_table_put(hr_dev, &hr_dev->cqc_timer_table, i);

err_qpc_timer_failed:
	for (i = 0; i < qpc_count; i++)
		hns_roce_table_put(hr_dev, &hr_dev->qpc_timer_table, i);

err_gmv_failed:
	for (i = 0; i < gmv_count; i++)
		hns_roce_table_put(hr_dev, &hr_dev->gmv_table, i);

	return ret;
}

static void put_hem_table(struct hns_roce_dev *hr_dev)
{
	int i;

	for (i = 0; i < hr_dev->caps.gmv_entry_num; i++)
		hns_roce_table_put(hr_dev, &hr_dev->gmv_table, i);

	if (hr_dev->is_vf)
		return;

	for (i = 0; i < hr_dev->caps.qpc_timer_bt_num; i++)
		hns_roce_table_put(hr_dev, &hr_dev->qpc_timer_table, i);

	for (i = 0; i < hr_dev->caps.cqc_timer_bt_num; i++)
		hns_roce_table_put(hr_dev, &hr_dev->cqc_timer_table, i);
}

static int hns_roce_v2_init(struct hns_roce_dev *hr_dev)
{
	int ret;

	/* The hns ROCEE requires the extdb info to be cleared before using */
	ret = hns_roce_clear_extdb_list_info(hr_dev);
	if (ret)
		return ret;

	ret = get_hem_table(hr_dev);
	if (ret)
		return ret;

	if (hr_dev->is_vf)
		return 0;

	ret = hns_roce_init_link_table(hr_dev);
	if (ret) {
		dev_err(hr_dev->dev, "failed to init llm, ret = %d.\n", ret);
		goto err_llm_init_failed;
	}

	return 0;

err_llm_init_failed:
	put_hem_table(hr_dev);

	return ret;
}

static void hns_roce_v2_exit(struct hns_roce_dev *hr_dev)
{
	if (hr_dev->pci_dev->revision == PCI_REVISION_ID_HIP08)
		free_mr_exit(hr_dev);

	hns_roce_function_clear(hr_dev);

	if (!hr_dev->is_vf)
		hns_roce_free_link_table(hr_dev);

	if (hr_dev->pci_dev->revision == PCI_REVISION_ID_HIP09)
		free_dip_list(hr_dev);
}

static int hns_roce_mbox_post(struct hns_roce_dev *hr_dev,
			      struct hns_roce_mbox_msg *mbox_msg)
{
	struct hns_roce_cmq_desc desc;
	struct hns_roce_post_mbox *mb = (struct hns_roce_post_mbox *)desc.data;

	hns_roce_cmq_setup_basic_desc(&desc, HNS_ROCE_OPC_POST_MB, false);

	mb->in_param_l = cpu_to_le32(mbox_msg->in_param);
	mb->in_param_h = cpu_to_le32(mbox_msg->in_param >> 32);
	mb->out_param_l = cpu_to_le32(mbox_msg->out_param);
	mb->out_param_h = cpu_to_le32(mbox_msg->out_param >> 32);
	mb->cmd_tag = cpu_to_le32(mbox_msg->tag << 8 | mbox_msg->cmd);
	mb->token_event_en = cpu_to_le32(mbox_msg->event_en << 16 |
					 mbox_msg->token);

	return hns_roce_cmq_send(hr_dev, &desc, 1);
}

static int v2_wait_mbox_complete(struct hns_roce_dev *hr_dev, u32 timeout,
				 u8 *complete_status)
{
	struct hns_roce_mbox_status *mb_st;
	struct hns_roce_cmq_desc desc;
	unsigned long end;
	int ret = -EBUSY;
	u32 status;
	bool busy;

	mb_st = (struct hns_roce_mbox_status *)desc.data;
	end = msecs_to_jiffies(timeout) + jiffies;
	while (v2_chk_mbox_is_avail(hr_dev, &busy)) {
		if (hr_dev->cmd.state == HNS_ROCE_CMDQ_STATE_FATAL_ERR)
			return -EIO;

		status = 0;
		hns_roce_cmq_setup_basic_desc(&desc, HNS_ROCE_OPC_QUERY_MB_ST,
					      true);
		ret = __hns_roce_cmq_send(hr_dev, &desc, 1);
		if (!ret) {
			status = le32_to_cpu(mb_st->mb_status_hw_run);
			/* No pending message exists in ROCEE mbox. */
			if (!(status & MB_ST_HW_RUN_M))
				break;
		} else if (!v2_chk_mbox_is_avail(hr_dev, &busy)) {
			break;
		}

		if (time_after(jiffies, end)) {
			dev_err_ratelimited(hr_dev->dev,
					    "failed to wait mbox status 0x%x\n",
					    status);
			return -ETIMEDOUT;
		}

		cond_resched();
		ret = -EBUSY;
	}

	if (!ret) {
		*complete_status = (u8)(status & MB_ST_COMPLETE_M);
	} else if (!v2_chk_mbox_is_avail(hr_dev, &busy)) {
		/* Ignore all errors if the mbox is unavailable. */
		ret = 0;
		*complete_status = MB_ST_COMPLETE_M;
	}

	return ret;
}

static int v2_post_mbox(struct hns_roce_dev *hr_dev,
			struct hns_roce_mbox_msg *mbox_msg)
{
	u8 status = 0;
	int ret;

	/* Waiting for the mbox to be idle */
	ret = v2_wait_mbox_complete(hr_dev, HNS_ROCE_V2_GO_BIT_TIMEOUT_MSECS,
				    &status);
	if (unlikely(ret)) {
		dev_err_ratelimited(hr_dev->dev,
				    "failed to check post mbox status = 0x%x, ret = %d.\n",
				    status, ret);
		return ret;
	}

	/* Post new message to mbox */
	ret = hns_roce_mbox_post(hr_dev, mbox_msg);
	if (ret)
		dev_err_ratelimited(hr_dev->dev,
				    "failed to post mailbox, ret = %d.\n", ret);

	return ret;
}

static int v2_poll_mbox_done(struct hns_roce_dev *hr_dev)
{
	u8 status = 0;
	int ret;

	ret = v2_wait_mbox_complete(hr_dev, HNS_ROCE_CMD_TIMEOUT_MSECS,
				    &status);
	if (!ret) {
		if (status != MB_ST_COMPLETE_SUCC)
			return -EBUSY;
	} else {
		dev_err_ratelimited(hr_dev->dev,
				    "failed to check mbox status = 0x%x, ret = %d.\n",
				    status, ret);
	}

	return ret;
}

static void copy_gid(void *dest, const union ib_gid *gid)
{
#define GID_SIZE 4
	const union ib_gid *src = gid;
	__le32 (*p)[GID_SIZE] = dest;
	int i;

	if (!gid)
		src = &zgid;

	for (i = 0; i < GID_SIZE; i++)
		(*p)[i] = cpu_to_le32(*(u32 *)&src->raw[i * sizeof(u32)]);
}

static int config_sgid_table(struct hns_roce_dev *hr_dev,
			     int gid_index, const union ib_gid *gid,
			     enum hns_roce_sgid_type sgid_type)
{
	struct hns_roce_cmq_desc desc;
	struct hns_roce_cfg_sgid_tb *sgid_tb =
				    (struct hns_roce_cfg_sgid_tb *)desc.data;

	hns_roce_cmq_setup_basic_desc(&desc, HNS_ROCE_OPC_CFG_SGID_TB, false);

	hr_reg_write(sgid_tb, CFG_SGID_TB_TABLE_IDX, gid_index);
	hr_reg_write(sgid_tb, CFG_SGID_TB_VF_SGID_TYPE, sgid_type);

	copy_gid(&sgid_tb->vf_sgid_l, gid);

	return hns_roce_cmq_send(hr_dev, &desc, 1);
}

static int config_gmv_table(struct hns_roce_dev *hr_dev,
			    int gid_index, const union ib_gid *gid,
			    enum hns_roce_sgid_type sgid_type,
			    const struct ib_gid_attr *attr)
{
	struct hns_roce_cmq_desc desc[2];
	struct hns_roce_cfg_gmv_tb_a *tb_a =
				(struct hns_roce_cfg_gmv_tb_a *)desc[0].data;
	struct hns_roce_cfg_gmv_tb_b *tb_b =
				(struct hns_roce_cfg_gmv_tb_b *)desc[1].data;

	u16 vlan_id = VLAN_CFI_MASK;
	u8 mac[ETH_ALEN] = {};
	int ret;

	if (gid) {
		ret = rdma_read_gid_l2_fields(attr, &vlan_id, mac);
		if (ret)
			return ret;
	}

	hns_roce_cmq_setup_basic_desc(&desc[0], HNS_ROCE_OPC_CFG_GMV_TBL, false);
	desc[0].flag |= cpu_to_le16(HNS_ROCE_CMD_FLAG_NEXT);

	hns_roce_cmq_setup_basic_desc(&desc[1], HNS_ROCE_OPC_CFG_GMV_TBL, false);

	copy_gid(&tb_a->vf_sgid_l, gid);

	hr_reg_write(tb_a, GMV_TB_A_VF_SGID_TYPE, sgid_type);
	hr_reg_write(tb_a, GMV_TB_A_VF_VLAN_EN, vlan_id < VLAN_CFI_MASK);
	hr_reg_write(tb_a, GMV_TB_A_VF_VLAN_ID, vlan_id);

	tb_b->vf_smac_l = cpu_to_le32(*(u32 *)mac);

	hr_reg_write(tb_b, GMV_TB_B_SMAC_H, *(u16 *)&mac[4]);
	hr_reg_write(tb_b, GMV_TB_B_SGID_IDX, gid_index);

	return hns_roce_cmq_send(hr_dev, desc, 2);
}

static int hns_roce_v2_set_gid(struct hns_roce_dev *hr_dev, int gid_index,
			       const union ib_gid *gid,
			       const struct ib_gid_attr *attr)
{
	enum hns_roce_sgid_type sgid_type = GID_TYPE_FLAG_ROCE_V1;
	int ret;

	if (gid) {
		if (attr->gid_type == IB_GID_TYPE_ROCE_UDP_ENCAP) {
			if (ipv6_addr_v4mapped((void *)gid))
				sgid_type = GID_TYPE_FLAG_ROCE_V2_IPV4;
			else
				sgid_type = GID_TYPE_FLAG_ROCE_V2_IPV6;
		} else if (attr->gid_type == IB_GID_TYPE_ROCE) {
			sgid_type = GID_TYPE_FLAG_ROCE_V1;
		}
	}

	if (hr_dev->pci_dev->revision >= PCI_REVISION_ID_HIP09)
		ret = config_gmv_table(hr_dev, gid_index, gid, sgid_type, attr);
	else
		ret = config_sgid_table(hr_dev, gid_index, gid, sgid_type);

	if (ret)
		ibdev_err(&hr_dev->ib_dev, "failed to set gid, ret = %d!\n",
			  ret);

	return ret;
}

static int hns_roce_v2_set_mac(struct hns_roce_dev *hr_dev, u8 phy_port,
			       const u8 *addr)
{
	struct hns_roce_cmq_desc desc;
	struct hns_roce_cfg_smac_tb *smac_tb =
				    (struct hns_roce_cfg_smac_tb *)desc.data;
	u16 reg_smac_h;
	u32 reg_smac_l;

	hns_roce_cmq_setup_basic_desc(&desc, HNS_ROCE_OPC_CFG_SMAC_TB, false);

	reg_smac_l = *(u32 *)(&addr[0]);
	reg_smac_h = *(u16 *)(&addr[4]);

	hr_reg_write(smac_tb, CFG_SMAC_TB_IDX, phy_port);
	hr_reg_write(smac_tb, CFG_SMAC_TB_VF_SMAC_H, reg_smac_h);
	smac_tb->vf_smac_l = cpu_to_le32(reg_smac_l);

	return hns_roce_cmq_send(hr_dev, &desc, 1);
}

static int set_mtpt_pbl(struct hns_roce_dev *hr_dev,
			struct hns_roce_v2_mpt_entry *mpt_entry,
			struct hns_roce_mr *mr)
{
	u64 pages[HNS_ROCE_V2_MAX_INNER_MTPT_NUM] = { 0 };
	struct ib_device *ibdev = &hr_dev->ib_dev;
	dma_addr_t pbl_ba;
	int ret;
	int i;

	ret = hns_roce_mtr_find(hr_dev, &mr->pbl_mtr, 0, pages,
				min_t(int, ARRAY_SIZE(pages), mr->npages));
	if (ret) {
		ibdev_err(ibdev, "failed to find PBL mtr, ret = %d.\n", ret);
		return ret;
	}

	/* Aligned to the hardware address access unit */
	for (i = 0; i < ARRAY_SIZE(pages); i++)
		pages[i] >>= MPT_PBL_BUF_ADDR_S;

	pbl_ba = hns_roce_get_mtr_ba(&mr->pbl_mtr);

	mpt_entry->pbl_size = cpu_to_le32(mr->npages);
	mpt_entry->pbl_ba_l = cpu_to_le32(pbl_ba >> MPT_PBL_BA_ADDR_S);
	hr_reg_write(mpt_entry, MPT_PBL_BA_H,
		     upper_32_bits(pbl_ba >> MPT_PBL_BA_ADDR_S));

	mpt_entry->pa0_l = cpu_to_le32(lower_32_bits(pages[0]));
	hr_reg_write(mpt_entry, MPT_PA0_H, upper_32_bits(pages[0]));

	mpt_entry->pa1_l = cpu_to_le32(lower_32_bits(pages[1]));
	hr_reg_write(mpt_entry, MPT_PA1_H, upper_32_bits(pages[1]));
	hr_reg_write(mpt_entry, MPT_PBL_BUF_PG_SZ,
		     to_hr_hw_page_shift(mr->pbl_mtr.hem_cfg.buf_pg_shift));

	return 0;
}

static int hns_roce_v2_write_mtpt(struct hns_roce_dev *hr_dev,
				  void *mb_buf, struct hns_roce_mr *mr)
{
	struct hns_roce_v2_mpt_entry *mpt_entry;

	mpt_entry = mb_buf;
	memset(mpt_entry, 0, sizeof(*mpt_entry));

	hr_reg_write(mpt_entry, MPT_ST, V2_MPT_ST_VALID);
	hr_reg_write(mpt_entry, MPT_PD, mr->pd);

	hr_reg_write_bool(mpt_entry, MPT_BIND_EN,
			  mr->access & IB_ACCESS_MW_BIND);
	hr_reg_write_bool(mpt_entry, MPT_ATOMIC_EN,
			  mr->access & IB_ACCESS_REMOTE_ATOMIC);
	hr_reg_write_bool(mpt_entry, MPT_RR_EN,
			  mr->access & IB_ACCESS_REMOTE_READ);
	hr_reg_write_bool(mpt_entry, MPT_RW_EN,
			  mr->access & IB_ACCESS_REMOTE_WRITE);
	hr_reg_write_bool(mpt_entry, MPT_LW_EN,
			  mr->access & IB_ACCESS_LOCAL_WRITE);

	mpt_entry->len_l = cpu_to_le32(lower_32_bits(mr->size));
	mpt_entry->len_h = cpu_to_le32(upper_32_bits(mr->size));
	mpt_entry->lkey = cpu_to_le32(mr->key);
	mpt_entry->va_l = cpu_to_le32(lower_32_bits(mr->iova));
	mpt_entry->va_h = cpu_to_le32(upper_32_bits(mr->iova));

	if (mr->type != MR_TYPE_MR)
		hr_reg_enable(mpt_entry, MPT_PA);

	if (mr->type == MR_TYPE_DMA)
		return 0;

	if (mr->pbl_hop_num != HNS_ROCE_HOP_NUM_0)
		hr_reg_write(mpt_entry, MPT_PBL_HOP_NUM, mr->pbl_hop_num);

	hr_reg_write(mpt_entry, MPT_PBL_BA_PG_SZ,
		     to_hr_hw_page_shift(mr->pbl_mtr.hem_cfg.ba_pg_shift));
	hr_reg_enable(mpt_entry, MPT_INNER_PA_VLD);

	return set_mtpt_pbl(hr_dev, mpt_entry, mr);
}

static int hns_roce_v2_rereg_write_mtpt(struct hns_roce_dev *hr_dev,
					struct hns_roce_mr *mr, int flags,
					void *mb_buf)
{
	struct hns_roce_v2_mpt_entry *mpt_entry = mb_buf;
	u32 mr_access_flags = mr->access;
	int ret = 0;

	hr_reg_write(mpt_entry, MPT_ST, V2_MPT_ST_VALID);
	hr_reg_write(mpt_entry, MPT_PD, mr->pd);

	if (flags & IB_MR_REREG_ACCESS) {
		hr_reg_write(mpt_entry, MPT_BIND_EN,
			     (mr_access_flags & IB_ACCESS_MW_BIND ? 1 : 0));
		hr_reg_write(mpt_entry, MPT_ATOMIC_EN,
			     mr_access_flags & IB_ACCESS_REMOTE_ATOMIC ? 1 : 0);
		hr_reg_write(mpt_entry, MPT_RR_EN,
			     mr_access_flags & IB_ACCESS_REMOTE_READ ? 1 : 0);
		hr_reg_write(mpt_entry, MPT_RW_EN,
			     mr_access_flags & IB_ACCESS_REMOTE_WRITE ? 1 : 0);
		hr_reg_write(mpt_entry, MPT_LW_EN,
			     mr_access_flags & IB_ACCESS_LOCAL_WRITE ? 1 : 0);
	}

	if (flags & IB_MR_REREG_TRANS) {
		mpt_entry->va_l = cpu_to_le32(lower_32_bits(mr->iova));
		mpt_entry->va_h = cpu_to_le32(upper_32_bits(mr->iova));
		mpt_entry->len_l = cpu_to_le32(lower_32_bits(mr->size));
		mpt_entry->len_h = cpu_to_le32(upper_32_bits(mr->size));

		ret = set_mtpt_pbl(hr_dev, mpt_entry, mr);
	}

	return ret;
}

static int hns_roce_v2_frmr_write_mtpt(void *mb_buf, struct hns_roce_mr *mr)
{
	dma_addr_t pbl_ba = hns_roce_get_mtr_ba(&mr->pbl_mtr);
	struct hns_roce_v2_mpt_entry *mpt_entry;

	mpt_entry = mb_buf;
	memset(mpt_entry, 0, sizeof(*mpt_entry));

	hr_reg_write(mpt_entry, MPT_ST, V2_MPT_ST_FREE);
	hr_reg_write(mpt_entry, MPT_PD, mr->pd);

	hr_reg_enable(mpt_entry, MPT_RA_EN);
	hr_reg_enable(mpt_entry, MPT_R_INV_EN);

	hr_reg_enable(mpt_entry, MPT_FRE);
	hr_reg_clear(mpt_entry, MPT_MR_MW);
	hr_reg_enable(mpt_entry, MPT_BPD);
	hr_reg_clear(mpt_entry, MPT_PA);

	hr_reg_write(mpt_entry, MPT_PBL_HOP_NUM, 1);
	hr_reg_write(mpt_entry, MPT_PBL_BA_PG_SZ,
		     to_hr_hw_page_shift(mr->pbl_mtr.hem_cfg.ba_pg_shift));
	hr_reg_write(mpt_entry, MPT_PBL_BUF_PG_SZ,
		     to_hr_hw_page_shift(mr->pbl_mtr.hem_cfg.buf_pg_shift));

	mpt_entry->pbl_size = cpu_to_le32(mr->npages);

	mpt_entry->pbl_ba_l = cpu_to_le32(lower_32_bits(pbl_ba >>
							MPT_PBL_BA_ADDR_S));
	hr_reg_write(mpt_entry, MPT_PBL_BA_H,
		     upper_32_bits(pbl_ba >> MPT_PBL_BA_ADDR_S));

	return 0;
}

static int hns_roce_v2_mw_write_mtpt(void *mb_buf, struct hns_roce_mw *mw)
{
	struct hns_roce_v2_mpt_entry *mpt_entry;

	mpt_entry = mb_buf;
	memset(mpt_entry, 0, sizeof(*mpt_entry));

	hr_reg_write(mpt_entry, MPT_ST, V2_MPT_ST_FREE);
	hr_reg_write(mpt_entry, MPT_PD, mw->pdn);

	hr_reg_enable(mpt_entry, MPT_R_INV_EN);
	hr_reg_enable(mpt_entry, MPT_LW_EN);

	hr_reg_enable(mpt_entry, MPT_MR_MW);
	hr_reg_enable(mpt_entry, MPT_BPD);
	hr_reg_clear(mpt_entry, MPT_PA);
	hr_reg_write(mpt_entry, MPT_BQP,
		     mw->ibmw.type == IB_MW_TYPE_1 ? 0 : 1);

	mpt_entry->lkey = cpu_to_le32(mw->rkey);

	hr_reg_write(mpt_entry, MPT_PBL_HOP_NUM,
		     mw->pbl_hop_num == HNS_ROCE_HOP_NUM_0 ? 0 :
							     mw->pbl_hop_num);
	hr_reg_write(mpt_entry, MPT_PBL_BA_PG_SZ,
		     mw->pbl_ba_pg_sz + PG_SHIFT_OFFSET);
	hr_reg_write(mpt_entry, MPT_PBL_BUF_PG_SZ,
		     mw->pbl_buf_pg_sz + PG_SHIFT_OFFSET);

	return 0;
}

static int free_mr_post_send_lp_wqe(struct hns_roce_qp *hr_qp)
{
	struct hns_roce_dev *hr_dev = to_hr_dev(hr_qp->ibqp.device);
	struct ib_device *ibdev = &hr_dev->ib_dev;
	const struct ib_send_wr *bad_wr;
	struct ib_rdma_wr rdma_wr = {};
	struct ib_send_wr *send_wr;
	int ret;

	send_wr = &rdma_wr.wr;
	send_wr->opcode = IB_WR_RDMA_WRITE;

	ret = hns_roce_v2_post_send(&hr_qp->ibqp, send_wr, &bad_wr);
	if (ret) {
		ibdev_err(ibdev, "failed to post wqe for free mr, ret = %d.\n",
			  ret);
		return ret;
	}

	return 0;
}

static int hns_roce_v2_poll_cq(struct ib_cq *ibcq, int num_entries,
			       struct ib_wc *wc);

static void free_mr_send_cmd_to_hw(struct hns_roce_dev *hr_dev)
{
	struct hns_roce_v2_priv *priv = hr_dev->priv;
	struct hns_roce_v2_free_mr *free_mr = &priv->free_mr;
	struct ib_wc wc[ARRAY_SIZE(free_mr->rsv_qp)];
	struct ib_device *ibdev = &hr_dev->ib_dev;
	struct hns_roce_qp *hr_qp;
	unsigned long end;
	int cqe_cnt = 0;
	int npolled;
	int ret;
	int i;

	/*
	 * If the device initialization is not complete or in the uninstall
	 * process, then there is no need to execute free mr.
	 */
	if (priv->handle->rinfo.reset_state == HNS_ROCE_STATE_RST_INIT ||
	    priv->handle->rinfo.instance_state == HNS_ROCE_STATE_INIT ||
	    hr_dev->state == HNS_ROCE_DEVICE_STATE_UNINIT)
		return;

	mutex_lock(&free_mr->mutex);

	for (i = 0; i < ARRAY_SIZE(free_mr->rsv_qp); i++) {
		hr_qp = free_mr->rsv_qp[i];

		ret = free_mr_post_send_lp_wqe(hr_qp);
		if (ret) {
			ibdev_err(ibdev,
				  "failed to send wqe (qp:0x%lx) for free mr, ret = %d.\n",
				  hr_qp->qpn, ret);
			break;
		}

		cqe_cnt++;
	}

	end = msecs_to_jiffies(HNS_ROCE_V2_FREE_MR_TIMEOUT) + jiffies;
	while (cqe_cnt) {
		npolled = hns_roce_v2_poll_cq(&free_mr->rsv_cq->ib_cq, cqe_cnt, wc);
		if (npolled < 0) {
			ibdev_err(ibdev,
				  "failed to poll cqe for free mr, remain %d cqe.\n",
				  cqe_cnt);
			goto out;
		}

		if (time_after(jiffies, end)) {
			ibdev_err(ibdev,
				  "failed to poll cqe for free mr and timeout, remain %d cqe.\n",
				  cqe_cnt);
			goto out;
		}
		cqe_cnt -= npolled;
	}

out:
	mutex_unlock(&free_mr->mutex);
}

static void hns_roce_v2_dereg_mr(struct hns_roce_dev *hr_dev)
{
	if (hr_dev->pci_dev->revision == PCI_REVISION_ID_HIP08)
		free_mr_send_cmd_to_hw(hr_dev);
}

static void *get_cqe_v2(struct hns_roce_cq *hr_cq, int n)
{
	return hns_roce_buf_offset(hr_cq->mtr.kmem, n * hr_cq->cqe_size);
}

static void *get_sw_cqe_v2(struct hns_roce_cq *hr_cq, unsigned int n)
{
	struct hns_roce_v2_cqe *cqe = get_cqe_v2(hr_cq, n & hr_cq->ib_cq.cqe);

	/* Get cqe when Owner bit is Conversely with the MSB of cons_idx */
	return (hr_reg_read(cqe, CQE_OWNER) ^ !!(n & hr_cq->cq_depth)) ? cqe :
									 NULL;
}

static inline void update_cq_db(struct hns_roce_dev *hr_dev,
				struct hns_roce_cq *hr_cq)
{
	if (likely(hr_cq->flags & HNS_ROCE_CQ_FLAG_RECORD_DB)) {
		*hr_cq->set_ci_db = hr_cq->cons_index & V2_CQ_DB_CONS_IDX_M;
	} else {
		struct hns_roce_v2_db cq_db = {};

		hr_reg_write(&cq_db, DB_TAG, hr_cq->cqn);
		hr_reg_write(&cq_db, DB_CMD, HNS_ROCE_V2_CQ_DB);
		hr_reg_write(&cq_db, DB_CQ_CI, hr_cq->cons_index);
		hr_reg_write(&cq_db, DB_CQ_CMD_SN, 1);

		hns_roce_write64(hr_dev, (__le32 *)&cq_db, hr_cq->db_reg);
	}
}

static void __hns_roce_v2_cq_clean(struct hns_roce_cq *hr_cq, u32 qpn,
				   struct hns_roce_srq *srq)
{
	struct hns_roce_dev *hr_dev = to_hr_dev(hr_cq->ib_cq.device);
	struct hns_roce_v2_cqe *cqe, *dest;
	u32 prod_index;
	int nfreed = 0;
	int wqe_index;
	u8 owner_bit;

	for (prod_index = hr_cq->cons_index; get_sw_cqe_v2(hr_cq, prod_index);
	     ++prod_index) {
		if (prod_index > hr_cq->cons_index + hr_cq->ib_cq.cqe)
			break;
	}

	/*
	 * Now backwards through the CQ, removing CQ entries
	 * that match our QP by overwriting them with next entries.
	 */
	while ((int) --prod_index - (int) hr_cq->cons_index >= 0) {
		cqe = get_cqe_v2(hr_cq, prod_index & hr_cq->ib_cq.cqe);
		if (hr_reg_read(cqe, CQE_LCL_QPN) == qpn) {
			if (srq && hr_reg_read(cqe, CQE_S_R)) {
				wqe_index = hr_reg_read(cqe, CQE_WQE_IDX);
				hns_roce_free_srq_wqe(srq, wqe_index);
			}
			++nfreed;
		} else if (nfreed) {
			dest = get_cqe_v2(hr_cq, (prod_index + nfreed) &
					  hr_cq->ib_cq.cqe);
			owner_bit = hr_reg_read(dest, CQE_OWNER);
			memcpy(dest, cqe, hr_cq->cqe_size);
			hr_reg_write(dest, CQE_OWNER, owner_bit);
		}
	}

	if (nfreed) {
		hr_cq->cons_index += nfreed;
		update_cq_db(hr_dev, hr_cq);
	}
}

static void hns_roce_v2_cq_clean(struct hns_roce_cq *hr_cq, u32 qpn,
				 struct hns_roce_srq *srq)
{
	spin_lock_irq(&hr_cq->lock);
	__hns_roce_v2_cq_clean(hr_cq, qpn, srq);
	spin_unlock_irq(&hr_cq->lock);
}

static void hns_roce_v2_write_cqc(struct hns_roce_dev *hr_dev,
				  struct hns_roce_cq *hr_cq, void *mb_buf,
				  u64 *mtts, dma_addr_t dma_handle)
{
	struct hns_roce_v2_cq_context *cq_context;

	cq_context = mb_buf;
	memset(cq_context, 0, sizeof(*cq_context));

	hr_reg_write(cq_context, CQC_CQ_ST, V2_CQ_STATE_VALID);
	hr_reg_write(cq_context, CQC_ARM_ST, NO_ARMED);
	hr_reg_write(cq_context, CQC_SHIFT, ilog2(hr_cq->cq_depth));
	hr_reg_write(cq_context, CQC_CEQN, hr_cq->vector);
	hr_reg_write(cq_context, CQC_CQN, hr_cq->cqn);

	if (hr_cq->cqe_size == HNS_ROCE_V3_CQE_SIZE)
		hr_reg_write(cq_context, CQC_CQE_SIZE, CQE_SIZE_64B);

	if (hr_dev->caps.flags & HNS_ROCE_CAP_FLAG_STASH)
		hr_reg_enable(cq_context, CQC_STASH);

	hr_reg_write(cq_context, CQC_CQE_CUR_BLK_ADDR_L,
		     to_hr_hw_page_addr(mtts[0]));
	hr_reg_write(cq_context, CQC_CQE_CUR_BLK_ADDR_H,
		     upper_32_bits(to_hr_hw_page_addr(mtts[0])));
	hr_reg_write(cq_context, CQC_CQE_HOP_NUM, hr_dev->caps.cqe_hop_num ==
		     HNS_ROCE_HOP_NUM_0 ? 0 : hr_dev->caps.cqe_hop_num);
	hr_reg_write(cq_context, CQC_CQE_NEX_BLK_ADDR_L,
		     to_hr_hw_page_addr(mtts[1]));
	hr_reg_write(cq_context, CQC_CQE_NEX_BLK_ADDR_H,
		     upper_32_bits(to_hr_hw_page_addr(mtts[1])));
	hr_reg_write(cq_context, CQC_CQE_BAR_PG_SZ,
		     to_hr_hw_page_shift(hr_cq->mtr.hem_cfg.ba_pg_shift));
	hr_reg_write(cq_context, CQC_CQE_BUF_PG_SZ,
		     to_hr_hw_page_shift(hr_cq->mtr.hem_cfg.buf_pg_shift));
	hr_reg_write(cq_context, CQC_CQE_BA_L, dma_handle >> CQC_CQE_BA_L_S);
	hr_reg_write(cq_context, CQC_CQE_BA_H, dma_handle >> CQC_CQE_BA_H_S);
	hr_reg_write_bool(cq_context, CQC_DB_RECORD_EN,
			  hr_cq->flags & HNS_ROCE_CQ_FLAG_RECORD_DB);
	hr_reg_write(cq_context, CQC_CQE_DB_RECORD_ADDR_L,
		     ((u32)hr_cq->db.dma) >> 1);
	hr_reg_write(cq_context, CQC_CQE_DB_RECORD_ADDR_H,
		     hr_cq->db.dma >> CQC_CQE_DB_RECORD_ADDR_H_S);
	hr_reg_write(cq_context, CQC_CQ_MAX_CNT,
		     HNS_ROCE_V2_CQ_DEFAULT_BURST_NUM);
	hr_reg_write(cq_context, CQC_CQ_PERIOD,
		     HNS_ROCE_V2_CQ_DEFAULT_INTERVAL);
}

static int hns_roce_v2_req_notify_cq(struct ib_cq *ibcq,
				     enum ib_cq_notify_flags flags)
{
	struct hns_roce_dev *hr_dev = to_hr_dev(ibcq->device);
	struct hns_roce_cq *hr_cq = to_hr_cq(ibcq);
	struct hns_roce_v2_db cq_db = {};
	u32 notify_flag;

	/*
	 * flags = 0, then notify_flag : next
	 * flags = 1, then notify flag : solocited
	 */
	notify_flag = (flags & IB_CQ_SOLICITED_MASK) == IB_CQ_SOLICITED ?
		      V2_CQ_DB_REQ_NOT : V2_CQ_DB_REQ_NOT_SOL;

	hr_reg_write(&cq_db, DB_TAG, hr_cq->cqn);
	hr_reg_write(&cq_db, DB_CMD, HNS_ROCE_V2_CQ_DB_NOTIFY);
	hr_reg_write(&cq_db, DB_CQ_CI, hr_cq->cons_index);
	hr_reg_write(&cq_db, DB_CQ_CMD_SN, hr_cq->arm_sn);
	hr_reg_write(&cq_db, DB_CQ_NOTIFY, notify_flag);

	hns_roce_write64(hr_dev, (__le32 *)&cq_db, hr_cq->db_reg);

	return 0;
}

static int sw_comp(struct hns_roce_qp *hr_qp, struct hns_roce_wq *wq,
		   int num_entries, struct ib_wc *wc)
{
	unsigned int left;
	int npolled = 0;

	left = wq->head - wq->tail;
	if (left == 0)
		return 0;

	left = min_t(unsigned int, (unsigned int)num_entries, left);
	while (npolled < left) {
		wc->wr_id = wq->wrid[wq->tail & (wq->wqe_cnt - 1)];
		wc->status = IB_WC_WR_FLUSH_ERR;
		wc->vendor_err = 0;
		wc->qp = &hr_qp->ibqp;

		wq->tail++;
		wc++;
		npolled++;
	}

	return npolled;
}

static int hns_roce_v2_sw_poll_cq(struct hns_roce_cq *hr_cq, int num_entries,
				  struct ib_wc *wc)
{
	struct hns_roce_qp *hr_qp;
	int npolled = 0;

	list_for_each_entry(hr_qp, &hr_cq->sq_list, sq_node) {
		npolled += sw_comp(hr_qp, &hr_qp->sq,
				   num_entries - npolled, wc + npolled);
		if (npolled >= num_entries)
			goto out;
	}

	list_for_each_entry(hr_qp, &hr_cq->rq_list, rq_node) {
		npolled += sw_comp(hr_qp, &hr_qp->rq,
				   num_entries - npolled, wc + npolled);
		if (npolled >= num_entries)
			goto out;
	}

out:
	return npolled;
}

static void get_cqe_status(struct hns_roce_dev *hr_dev, struct hns_roce_qp *qp,
			   struct hns_roce_cq *cq, struct hns_roce_v2_cqe *cqe,
			   struct ib_wc *wc)
{
	static const struct {
		u32 cqe_status;
		enum ib_wc_status wc_status;
	} map[] = {
		{ HNS_ROCE_CQE_V2_SUCCESS, IB_WC_SUCCESS },
		{ HNS_ROCE_CQE_V2_LOCAL_LENGTH_ERR, IB_WC_LOC_LEN_ERR },
		{ HNS_ROCE_CQE_V2_LOCAL_QP_OP_ERR, IB_WC_LOC_QP_OP_ERR },
		{ HNS_ROCE_CQE_V2_LOCAL_PROT_ERR, IB_WC_LOC_PROT_ERR },
		{ HNS_ROCE_CQE_V2_WR_FLUSH_ERR, IB_WC_WR_FLUSH_ERR },
		{ HNS_ROCE_CQE_V2_MW_BIND_ERR, IB_WC_MW_BIND_ERR },
		{ HNS_ROCE_CQE_V2_BAD_RESP_ERR, IB_WC_BAD_RESP_ERR },
		{ HNS_ROCE_CQE_V2_LOCAL_ACCESS_ERR, IB_WC_LOC_ACCESS_ERR },
		{ HNS_ROCE_CQE_V2_REMOTE_INVAL_REQ_ERR, IB_WC_REM_INV_REQ_ERR },
		{ HNS_ROCE_CQE_V2_REMOTE_ACCESS_ERR, IB_WC_REM_ACCESS_ERR },
		{ HNS_ROCE_CQE_V2_REMOTE_OP_ERR, IB_WC_REM_OP_ERR },
		{ HNS_ROCE_CQE_V2_TRANSPORT_RETRY_EXC_ERR,
		  IB_WC_RETRY_EXC_ERR },
		{ HNS_ROCE_CQE_V2_RNR_RETRY_EXC_ERR, IB_WC_RNR_RETRY_EXC_ERR },
		{ HNS_ROCE_CQE_V2_REMOTE_ABORT_ERR, IB_WC_REM_ABORT_ERR },
		{ HNS_ROCE_CQE_V2_GENERAL_ERR, IB_WC_GENERAL_ERR}
	};

	u32 cqe_status = hr_reg_read(cqe, CQE_STATUS);
	int i;

	wc->status = IB_WC_GENERAL_ERR;
	for (i = 0; i < ARRAY_SIZE(map); i++)
		if (cqe_status == map[i].cqe_status) {
			wc->status = map[i].wc_status;
			break;
		}

	if (likely(wc->status == IB_WC_SUCCESS ||
		   wc->status == IB_WC_WR_FLUSH_ERR))
		return;

	ibdev_err_ratelimited(&hr_dev->ib_dev, "error cqe status 0x%x:\n",
			      cqe_status);
	print_hex_dump(KERN_DEBUG, "", DUMP_PREFIX_NONE, 16, 4, cqe,
		       cq->cqe_size, false);
	wc->vendor_err = hr_reg_read(cqe, CQE_SUB_STATUS);

	/*
	 * For hns ROCEE, GENERAL_ERR is an error type that is not defined in
	 * the standard protocol, the driver must ignore it and needn't to set
	 * the QP to an error state.
	 */
	if (cqe_status == HNS_ROCE_CQE_V2_GENERAL_ERR)
		return;

	flush_cqe(hr_dev, qp);
}

static int get_cur_qp(struct hns_roce_cq *hr_cq, struct hns_roce_v2_cqe *cqe,
		      struct hns_roce_qp **cur_qp)
{
	struct hns_roce_dev *hr_dev = to_hr_dev(hr_cq->ib_cq.device);
	struct hns_roce_qp *hr_qp = *cur_qp;
	u32 qpn;

	qpn = hr_reg_read(cqe, CQE_LCL_QPN);

	if (!hr_qp || qpn != hr_qp->qpn) {
		hr_qp = __hns_roce_qp_lookup(hr_dev, qpn);
		if (unlikely(!hr_qp)) {
			ibdev_err(&hr_dev->ib_dev,
				  "CQ %06lx with entry for unknown QPN %06x\n",
				  hr_cq->cqn, qpn);
			return -EINVAL;
		}
		*cur_qp = hr_qp;
	}

	return 0;
}

/*
 * mapped-value = 1 + real-value
 * The ib wc opcode's real value is start from 0, In order to distinguish
 * between initialized and uninitialized map values, we plus 1 to the actual
 * value when defining the mapping, so that the validity can be identified by
 * checking whether the mapped value is greater than 0.
 */
#define HR_WC_OP_MAP(hr_key, ib_key) \
		[HNS_ROCE_V2_WQE_OP_ ## hr_key] = 1 + IB_WC_ ## ib_key

static const u32 wc_send_op_map[] = {
	HR_WC_OP_MAP(SEND,			SEND),
	HR_WC_OP_MAP(SEND_WITH_INV,		SEND),
	HR_WC_OP_MAP(SEND_WITH_IMM,		SEND),
	HR_WC_OP_MAP(RDMA_READ,			RDMA_READ),
	HR_WC_OP_MAP(RDMA_WRITE,		RDMA_WRITE),
	HR_WC_OP_MAP(RDMA_WRITE_WITH_IMM,	RDMA_WRITE),
	HR_WC_OP_MAP(ATOM_CMP_AND_SWAP,		COMP_SWAP),
	HR_WC_OP_MAP(ATOM_FETCH_AND_ADD,	FETCH_ADD),
	HR_WC_OP_MAP(ATOM_MSK_CMP_AND_SWAP,	MASKED_COMP_SWAP),
	HR_WC_OP_MAP(ATOM_MSK_FETCH_AND_ADD,	MASKED_FETCH_ADD),
	HR_WC_OP_MAP(FAST_REG_PMR,		REG_MR),
	HR_WC_OP_MAP(BIND_MW,			REG_MR),
};

static int to_ib_wc_send_op(u32 hr_opcode)
{
	if (hr_opcode >= ARRAY_SIZE(wc_send_op_map))
		return -EINVAL;

	return wc_send_op_map[hr_opcode] ? wc_send_op_map[hr_opcode] - 1 :
					   -EINVAL;
}

static const u32 wc_recv_op_map[] = {
	HR_WC_OP_MAP(RDMA_WRITE_WITH_IMM,		WITH_IMM),
	HR_WC_OP_MAP(SEND,				RECV),
	HR_WC_OP_MAP(SEND_WITH_IMM,			WITH_IMM),
	HR_WC_OP_MAP(SEND_WITH_INV,			RECV),
};

static int to_ib_wc_recv_op(u32 hr_opcode)
{
	if (hr_opcode >= ARRAY_SIZE(wc_recv_op_map))
		return -EINVAL;

	return wc_recv_op_map[hr_opcode] ? wc_recv_op_map[hr_opcode] - 1 :
					   -EINVAL;
}

static void fill_send_wc(struct ib_wc *wc, struct hns_roce_v2_cqe *cqe)
{
	u32 hr_opcode;
	int ib_opcode;

	wc->wc_flags = 0;

	hr_opcode = hr_reg_read(cqe, CQE_OPCODE);
	switch (hr_opcode) {
	case HNS_ROCE_V2_WQE_OP_RDMA_READ:
		wc->byte_len = le32_to_cpu(cqe->byte_cnt);
		break;
	case HNS_ROCE_V2_WQE_OP_SEND_WITH_IMM:
	case HNS_ROCE_V2_WQE_OP_RDMA_WRITE_WITH_IMM:
		wc->wc_flags |= IB_WC_WITH_IMM;
		break;
	case HNS_ROCE_V2_WQE_OP_ATOM_CMP_AND_SWAP:
	case HNS_ROCE_V2_WQE_OP_ATOM_FETCH_AND_ADD:
	case HNS_ROCE_V2_WQE_OP_ATOM_MSK_CMP_AND_SWAP:
	case HNS_ROCE_V2_WQE_OP_ATOM_MSK_FETCH_AND_ADD:
		wc->byte_len  = 8;
		break;
	default:
		break;
	}

	ib_opcode = to_ib_wc_send_op(hr_opcode);
	if (ib_opcode < 0)
		wc->status = IB_WC_GENERAL_ERR;
	else
		wc->opcode = ib_opcode;
}

static int fill_recv_wc(struct ib_wc *wc, struct hns_roce_v2_cqe *cqe)
{
	u32 hr_opcode;
	int ib_opcode;

	wc->byte_len = le32_to_cpu(cqe->byte_cnt);

	hr_opcode = hr_reg_read(cqe, CQE_OPCODE);
	switch (hr_opcode) {
	case HNS_ROCE_V2_OPCODE_RDMA_WRITE_IMM:
	case HNS_ROCE_V2_OPCODE_SEND_WITH_IMM:
		wc->wc_flags = IB_WC_WITH_IMM;
		wc->ex.imm_data = cpu_to_be32(le32_to_cpu(cqe->immtdata));
		break;
	case HNS_ROCE_V2_OPCODE_SEND_WITH_INV:
		wc->wc_flags = IB_WC_WITH_INVALIDATE;
		wc->ex.invalidate_rkey = le32_to_cpu(cqe->rkey);
		break;
	default:
		wc->wc_flags = 0;
	}

	ib_opcode = to_ib_wc_recv_op(hr_opcode);
	if (ib_opcode < 0)
		wc->status = IB_WC_GENERAL_ERR;
	else
		wc->opcode = ib_opcode;

	wc->sl = hr_reg_read(cqe, CQE_SL);
	wc->src_qp = hr_reg_read(cqe, CQE_RMT_QPN);
	wc->slid = 0;
	wc->wc_flags |= hr_reg_read(cqe, CQE_GRH) ? IB_WC_GRH : 0;
	wc->port_num = hr_reg_read(cqe, CQE_PORTN);
	wc->pkey_index = 0;

	if (hr_reg_read(cqe, CQE_VID_VLD)) {
		wc->vlan_id = hr_reg_read(cqe, CQE_VID);
		wc->wc_flags |= IB_WC_WITH_VLAN;
	} else {
		wc->vlan_id = 0xffff;
	}

	wc->network_hdr_type = hr_reg_read(cqe, CQE_PORT_TYPE);

	return 0;
}

static int hns_roce_v2_poll_one(struct hns_roce_cq *hr_cq,
				struct hns_roce_qp **cur_qp, struct ib_wc *wc)
{
	struct hns_roce_dev *hr_dev = to_hr_dev(hr_cq->ib_cq.device);
	struct hns_roce_qp *qp = *cur_qp;
	struct hns_roce_srq *srq = NULL;
	struct hns_roce_v2_cqe *cqe;
	struct hns_roce_wq *wq;
	int is_send;
	u16 wqe_idx;
	int ret;

	cqe = get_sw_cqe_v2(hr_cq, hr_cq->cons_index);
	if (!cqe)
		return -EAGAIN;

	++hr_cq->cons_index;
	/* Memory barrier */
	rmb();

	ret = get_cur_qp(hr_cq, cqe, &qp);
	if (ret)
		return ret;

	wc->qp = &qp->ibqp;
	wc->vendor_err = 0;

	wqe_idx = hr_reg_read(cqe, CQE_WQE_IDX);

	is_send = !hr_reg_read(cqe, CQE_S_R);
	if (is_send) {
		wq = &qp->sq;

		/* If sg_signal_bit is set, tail pointer will be updated to
		 * the WQE corresponding to the current CQE.
		 */
		if (qp->sq_signal_bits)
			wq->tail += (wqe_idx - (u16)wq->tail) &
				    (wq->wqe_cnt - 1);

		wc->wr_id = wq->wrid[wq->tail & (wq->wqe_cnt - 1)];
		++wq->tail;

		fill_send_wc(wc, cqe);
	} else {
		if (qp->ibqp.srq) {
			srq = to_hr_srq(qp->ibqp.srq);
			wc->wr_id = srq->wrid[wqe_idx];
			hns_roce_free_srq_wqe(srq, wqe_idx);
		} else {
			wq = &qp->rq;
			wc->wr_id = wq->wrid[wq->tail & (wq->wqe_cnt - 1)];
			++wq->tail;
		}

		ret = fill_recv_wc(wc, cqe);
	}

	get_cqe_status(hr_dev, qp, hr_cq, cqe, wc);
	if (unlikely(wc->status != IB_WC_SUCCESS))
		return 0;

	return ret;
}

static int hns_roce_v2_poll_cq(struct ib_cq *ibcq, int num_entries,
			       struct ib_wc *wc)
{
	struct hns_roce_dev *hr_dev = to_hr_dev(ibcq->device);
	struct hns_roce_cq *hr_cq = to_hr_cq(ibcq);
	struct hns_roce_qp *cur_qp = NULL;
	unsigned long flags;
	int npolled;

	spin_lock_irqsave(&hr_cq->lock, flags);

	/*
	 * When the device starts to reset, the state is RST_DOWN. At this time,
	 * there may still be some valid CQEs in the hardware that are not
	 * polled. Therefore, it is not allowed to switch to the software mode
	 * immediately. When the state changes to UNINIT, CQE no longer exists
	 * in the hardware, and then switch to software mode.
	 */
	if (hr_dev->state == HNS_ROCE_DEVICE_STATE_UNINIT) {
		npolled = hns_roce_v2_sw_poll_cq(hr_cq, num_entries, wc);
		goto out;
	}

	for (npolled = 0; npolled < num_entries; ++npolled) {
		if (hns_roce_v2_poll_one(hr_cq, &cur_qp, wc + npolled))
			break;
	}

	if (npolled)
		update_cq_db(hr_dev, hr_cq);

out:
	spin_unlock_irqrestore(&hr_cq->lock, flags);

	return npolled;
}

static int get_op_for_set_hem(struct hns_roce_dev *hr_dev, u32 type,
			      u32 step_idx, u8 *mbox_cmd)
{
	u8 cmd;

	switch (type) {
	case HEM_TYPE_QPC:
		cmd = HNS_ROCE_CMD_WRITE_QPC_BT0;
		break;
	case HEM_TYPE_MTPT:
		cmd = HNS_ROCE_CMD_WRITE_MPT_BT0;
		break;
	case HEM_TYPE_CQC:
		cmd = HNS_ROCE_CMD_WRITE_CQC_BT0;
		break;
	case HEM_TYPE_SRQC:
		cmd = HNS_ROCE_CMD_WRITE_SRQC_BT0;
		break;
	case HEM_TYPE_SCCC:
		cmd = HNS_ROCE_CMD_WRITE_SCCC_BT0;
		break;
	case HEM_TYPE_QPC_TIMER:
		cmd = HNS_ROCE_CMD_WRITE_QPC_TIMER_BT0;
		break;
	case HEM_TYPE_CQC_TIMER:
		cmd = HNS_ROCE_CMD_WRITE_CQC_TIMER_BT0;
		break;
	default:
		dev_warn(hr_dev->dev, "failed to check hem type %u.\n", type);
		return -EINVAL;
	}

	*mbox_cmd = cmd + step_idx;

	return 0;
}

static int config_gmv_ba_to_hw(struct hns_roce_dev *hr_dev, unsigned long obj,
			       dma_addr_t base_addr)
{
	struct hns_roce_cmq_desc desc;
	struct hns_roce_cmq_req *req = (struct hns_roce_cmq_req *)desc.data;
	u32 idx = obj / (HNS_HW_PAGE_SIZE / hr_dev->caps.gmv_entry_sz);
	u64 addr = to_hr_hw_page_addr(base_addr);

	hns_roce_cmq_setup_basic_desc(&desc, HNS_ROCE_OPC_CFG_GMV_BT, false);

	hr_reg_write(req, CFG_GMV_BT_BA_L, lower_32_bits(addr));
	hr_reg_write(req, CFG_GMV_BT_BA_H, upper_32_bits(addr));
	hr_reg_write(req, CFG_GMV_BT_IDX, idx);

	return hns_roce_cmq_send(hr_dev, &desc, 1);
}

static int set_hem_to_hw(struct hns_roce_dev *hr_dev, int obj,
			 dma_addr_t base_addr, u32 hem_type, u32 step_idx)
{
	int ret;
	u8 cmd;

	if (unlikely(hem_type == HEM_TYPE_GMV))
		return config_gmv_ba_to_hw(hr_dev, obj, base_addr);

	if (unlikely(hem_type == HEM_TYPE_SCCC && step_idx))
		return 0;

	ret = get_op_for_set_hem(hr_dev, hem_type, step_idx, &cmd);
	if (ret < 0)
		return ret;

	return config_hem_ba_to_hw(hr_dev, base_addr, cmd, obj);
}

static int hns_roce_v2_set_hem(struct hns_roce_dev *hr_dev,
			       struct hns_roce_hem_table *table, int obj,
			       u32 step_idx)
{
	struct hns_roce_hem_mhop mhop;
	struct hns_roce_hem *hem;
	unsigned long mhop_obj = obj;
	int i, j, k;
	int ret = 0;
	u64 hem_idx = 0;
	u64 l1_idx = 0;
	u64 bt_ba = 0;
	u32 chunk_ba_num;
	u32 hop_num;

	if (!hns_roce_check_whether_mhop(hr_dev, table->type))
		return 0;

	hns_roce_calc_hem_mhop(hr_dev, table, &mhop_obj, &mhop);
	i = mhop.l0_idx;
	j = mhop.l1_idx;
	k = mhop.l2_idx;
	hop_num = mhop.hop_num;
	chunk_ba_num = mhop.bt_chunk_size / 8;

	if (hop_num == 2) {
		hem_idx = i * chunk_ba_num * chunk_ba_num + j * chunk_ba_num +
			  k;
		l1_idx = i * chunk_ba_num + j;
	} else if (hop_num == 1) {
		hem_idx = i * chunk_ba_num + j;
	} else if (hop_num == HNS_ROCE_HOP_NUM_0) {
		hem_idx = i;
	}

	if (table->type == HEM_TYPE_SCCC)
		obj = mhop.l0_idx;

	if (check_whether_last_step(hop_num, step_idx)) {
		hem = table->hem[hem_idx];

		ret = set_hem_to_hw(hr_dev, obj, hem->dma, table->type, step_idx);
	} else {
		if (step_idx == 0)
			bt_ba = table->bt_l0_dma_addr[i];
		else if (step_idx == 1 && hop_num == 2)
			bt_ba = table->bt_l1_dma_addr[l1_idx];

		ret = set_hem_to_hw(hr_dev, obj, bt_ba, table->type, step_idx);
	}

	return ret;
}

static int hns_roce_v2_clear_hem(struct hns_roce_dev *hr_dev,
				 struct hns_roce_hem_table *table,
				 int tag, u32 step_idx)
{
	struct hns_roce_cmd_mailbox *mailbox;
	struct device *dev = hr_dev->dev;
	u8 cmd = 0xff;
	int ret;

	if (!hns_roce_check_whether_mhop(hr_dev, table->type))
		return 0;

	switch (table->type) {
	case HEM_TYPE_QPC:
		cmd = HNS_ROCE_CMD_DESTROY_QPC_BT0;
		break;
	case HEM_TYPE_MTPT:
		cmd = HNS_ROCE_CMD_DESTROY_MPT_BT0;
		break;
	case HEM_TYPE_CQC:
		cmd = HNS_ROCE_CMD_DESTROY_CQC_BT0;
		break;
	case HEM_TYPE_SRQC:
		cmd = HNS_ROCE_CMD_DESTROY_SRQC_BT0;
		break;
	case HEM_TYPE_SCCC:
	case HEM_TYPE_QPC_TIMER:
	case HEM_TYPE_CQC_TIMER:
	case HEM_TYPE_GMV:
		return 0;
	default:
		dev_warn(dev, "table %u not to be destroyed by mailbox!\n",
			 table->type);
		return 0;
	}

	cmd += step_idx;

	mailbox = hns_roce_alloc_cmd_mailbox(hr_dev);
	if (IS_ERR(mailbox))
		return PTR_ERR(mailbox);

	ret = hns_roce_cmd_mbox(hr_dev, 0, mailbox->dma, cmd, tag);

	hns_roce_free_cmd_mailbox(hr_dev, mailbox);
	return ret;
}

static int hns_roce_v2_qp_modify(struct hns_roce_dev *hr_dev,
				 struct hns_roce_v2_qp_context *context,
				 struct hns_roce_v2_qp_context *qpc_mask,
				 struct hns_roce_qp *hr_qp)
{
	struct hns_roce_cmd_mailbox *mailbox;
	int qpc_size;
	int ret;

	mailbox = hns_roce_alloc_cmd_mailbox(hr_dev);
	if (IS_ERR(mailbox))
		return PTR_ERR(mailbox);

	/* The qpc size of HIP08 is only 256B, which is half of HIP09 */
	qpc_size = hr_dev->caps.qpc_sz;
	memcpy(mailbox->buf, context, qpc_size);
	memcpy(mailbox->buf + qpc_size, qpc_mask, qpc_size);

	ret = hns_roce_cmd_mbox(hr_dev, mailbox->dma, 0,
				HNS_ROCE_CMD_MODIFY_QPC, hr_qp->qpn);

	hns_roce_free_cmd_mailbox(hr_dev, mailbox);

	return ret;
}

static void set_access_flags(struct hns_roce_qp *hr_qp,
			     struct hns_roce_v2_qp_context *context,
			     struct hns_roce_v2_qp_context *qpc_mask,
			     const struct ib_qp_attr *attr, int attr_mask)
{
	u8 dest_rd_atomic;
	u32 access_flags;

	dest_rd_atomic = (attr_mask & IB_QP_MAX_DEST_RD_ATOMIC) ?
			 attr->max_dest_rd_atomic : hr_qp->resp_depth;

	access_flags = (attr_mask & IB_QP_ACCESS_FLAGS) ?
		       attr->qp_access_flags : hr_qp->atomic_rd_en;

	if (!dest_rd_atomic)
		access_flags &= IB_ACCESS_REMOTE_WRITE;

	hr_reg_write_bool(context, QPC_RRE,
			  access_flags & IB_ACCESS_REMOTE_READ);
	hr_reg_clear(qpc_mask, QPC_RRE);

	hr_reg_write_bool(context, QPC_RWE,
			  access_flags & IB_ACCESS_REMOTE_WRITE);
	hr_reg_clear(qpc_mask, QPC_RWE);

	hr_reg_write_bool(context, QPC_ATE,
			  access_flags & IB_ACCESS_REMOTE_ATOMIC);
	hr_reg_clear(qpc_mask, QPC_ATE);
	hr_reg_write_bool(context, QPC_EXT_ATE,
			  access_flags & IB_ACCESS_REMOTE_ATOMIC);
	hr_reg_clear(qpc_mask, QPC_EXT_ATE);
}

static void set_qpc_wqe_cnt(struct hns_roce_qp *hr_qp,
			    struct hns_roce_v2_qp_context *context)
{
	hr_reg_write(context, QPC_SGE_SHIFT,
		     to_hr_hem_entries_shift(hr_qp->sge.sge_cnt,
					     hr_qp->sge.sge_shift));

	hr_reg_write(context, QPC_SQ_SHIFT, ilog2(hr_qp->sq.wqe_cnt));

	hr_reg_write(context, QPC_RQ_SHIFT, ilog2(hr_qp->rq.wqe_cnt));
}

static inline int get_cqn(struct ib_cq *ib_cq)
{
	return ib_cq ? to_hr_cq(ib_cq)->cqn : 0;
}

static inline int get_pdn(struct ib_pd *ib_pd)
{
	return ib_pd ? to_hr_pd(ib_pd)->pdn : 0;
}

static void modify_qp_reset_to_init(struct ib_qp *ibqp,
				    struct hns_roce_v2_qp_context *context,
				    struct hns_roce_v2_qp_context *qpc_mask)
{
	struct hns_roce_dev *hr_dev = to_hr_dev(ibqp->device);
	struct hns_roce_qp *hr_qp = to_hr_qp(ibqp);

	/*
	 * In v2 engine, software pass context and context mask to hardware
	 * when modifying qp. If software need modify some fields in context,
	 * we should set all bits of the relevant fields in context mask to
	 * 0 at the same time, else set them to 0x1.
	 */
	hr_reg_write(context, QPC_TST, to_hr_qp_type(ibqp->qp_type));

	hr_reg_write(context, QPC_PD, get_pdn(ibqp->pd));

	hr_reg_write(context, QPC_RQWS, ilog2(hr_qp->rq.max_gs));

	set_qpc_wqe_cnt(hr_qp, context);

	/* No VLAN need to set 0xFFF */
	hr_reg_write(context, QPC_VLAN_ID, 0xfff);

	if (ibqp->qp_type == IB_QPT_XRC_TGT) {
		context->qkey_xrcd = cpu_to_le32(hr_qp->xrcdn);

		hr_reg_enable(context, QPC_XRC_QP_TYPE);
	}

	if (hr_qp->en_flags & HNS_ROCE_QP_CAP_RQ_RECORD_DB)
		hr_reg_enable(context, QPC_RQ_RECORD_EN);

	if (hr_qp->en_flags & HNS_ROCE_QP_CAP_OWNER_DB)
		hr_reg_enable(context, QPC_OWNER_MODE);

	hr_reg_write(context, QPC_RQ_DB_RECORD_ADDR_L,
		     lower_32_bits(hr_qp->rdb.dma) >> 1);
	hr_reg_write(context, QPC_RQ_DB_RECORD_ADDR_H,
		     upper_32_bits(hr_qp->rdb.dma));

	hr_reg_write(context, QPC_RX_CQN, get_cqn(ibqp->recv_cq));

	if (ibqp->srq) {
		hr_reg_enable(context, QPC_SRQ_EN);
		hr_reg_write(context, QPC_SRQN, to_hr_srq(ibqp->srq)->srqn);
	}

	hr_reg_enable(context, QPC_FRE);

	hr_reg_write(context, QPC_TX_CQN, get_cqn(ibqp->send_cq));

	if (hr_dev->caps.qpc_sz < HNS_ROCE_V3_QPC_SZ)
		return;

	if (hr_dev->caps.flags & HNS_ROCE_CAP_FLAG_STASH)
		hr_reg_enable(&context->ext, QPCEX_STASH);
}

static void modify_qp_init_to_init(struct ib_qp *ibqp,
				   struct hns_roce_v2_qp_context *context,
				   struct hns_roce_v2_qp_context *qpc_mask)
{
	/*
	 * In v2 engine, software pass context and context mask to hardware
	 * when modifying qp. If software need modify some fields in context,
	 * we should set all bits of the relevant fields in context mask to
	 * 0 at the same time, else set them to 0x1.
	 */
	hr_reg_write(context, QPC_TST, to_hr_qp_type(ibqp->qp_type));
	hr_reg_clear(qpc_mask, QPC_TST);

	hr_reg_write(context, QPC_PD, get_pdn(ibqp->pd));
	hr_reg_clear(qpc_mask, QPC_PD);

	hr_reg_write(context, QPC_RX_CQN, get_cqn(ibqp->recv_cq));
	hr_reg_clear(qpc_mask, QPC_RX_CQN);

	hr_reg_write(context, QPC_TX_CQN, get_cqn(ibqp->send_cq));
	hr_reg_clear(qpc_mask, QPC_TX_CQN);

	if (ibqp->srq) {
		hr_reg_enable(context, QPC_SRQ_EN);
		hr_reg_clear(qpc_mask, QPC_SRQ_EN);
		hr_reg_write(context, QPC_SRQN, to_hr_srq(ibqp->srq)->srqn);
		hr_reg_clear(qpc_mask, QPC_SRQN);
	}
}

static int config_qp_rq_buf(struct hns_roce_dev *hr_dev,
			    struct hns_roce_qp *hr_qp,
			    struct hns_roce_v2_qp_context *context,
			    struct hns_roce_v2_qp_context *qpc_mask)
{
	u64 mtts[MTT_MIN_COUNT] = { 0 };
	u64 wqe_sge_ba;
	int ret;

	/* Search qp buf's mtts */
	ret = hns_roce_mtr_find(hr_dev, &hr_qp->mtr, hr_qp->rq.offset, mtts,
				MTT_MIN_COUNT);
	if (hr_qp->rq.wqe_cnt && ret) {
		ibdev_err(&hr_dev->ib_dev,
			  "failed to find QP(0x%lx) RQ WQE buf, ret = %d.\n",
			  hr_qp->qpn, ret);
		return ret;
	}

	wqe_sge_ba = hns_roce_get_mtr_ba(&hr_qp->mtr);

	context->wqe_sge_ba = cpu_to_le32(wqe_sge_ba >> 3);
	qpc_mask->wqe_sge_ba = 0;

	/*
	 * In v2 engine, software pass context and context mask to hardware
	 * when modifying qp. If software need modify some fields in context,
	 * we should set all bits of the relevant fields in context mask to
	 * 0 at the same time, else set them to 0x1.
	 */
	hr_reg_write(context, QPC_WQE_SGE_BA_H, wqe_sge_ba >> (32 + 3));
	hr_reg_clear(qpc_mask, QPC_WQE_SGE_BA_H);

	hr_reg_write(context, QPC_SQ_HOP_NUM,
		     to_hr_hem_hopnum(hr_dev->caps.wqe_sq_hop_num,
				      hr_qp->sq.wqe_cnt));
	hr_reg_clear(qpc_mask, QPC_SQ_HOP_NUM);

	hr_reg_write(context, QPC_SGE_HOP_NUM,
		     to_hr_hem_hopnum(hr_dev->caps.wqe_sge_hop_num,
				      hr_qp->sge.sge_cnt));
	hr_reg_clear(qpc_mask, QPC_SGE_HOP_NUM);

	hr_reg_write(context, QPC_RQ_HOP_NUM,
		     to_hr_hem_hopnum(hr_dev->caps.wqe_rq_hop_num,
				      hr_qp->rq.wqe_cnt));

	hr_reg_clear(qpc_mask, QPC_RQ_HOP_NUM);

	hr_reg_write(context, QPC_WQE_SGE_BA_PG_SZ,
		     to_hr_hw_page_shift(hr_qp->mtr.hem_cfg.ba_pg_shift));
	hr_reg_clear(qpc_mask, QPC_WQE_SGE_BA_PG_SZ);

	hr_reg_write(context, QPC_WQE_SGE_BUF_PG_SZ,
		     to_hr_hw_page_shift(hr_qp->mtr.hem_cfg.buf_pg_shift));
	hr_reg_clear(qpc_mask, QPC_WQE_SGE_BUF_PG_SZ);

	context->rq_cur_blk_addr = cpu_to_le32(to_hr_hw_page_addr(mtts[0]));
	qpc_mask->rq_cur_blk_addr = 0;

	hr_reg_write(context, QPC_RQ_CUR_BLK_ADDR_H,
		     upper_32_bits(to_hr_hw_page_addr(mtts[0])));
	hr_reg_clear(qpc_mask, QPC_RQ_CUR_BLK_ADDR_H);

	if (hr_dev->pci_dev->revision == PCI_REVISION_ID_HIP08) {
		context->rq_nxt_blk_addr =
				cpu_to_le32(to_hr_hw_page_addr(mtts[1]));
		qpc_mask->rq_nxt_blk_addr = 0;
		hr_reg_write(context, QPC_RQ_NXT_BLK_ADDR_H,
			     upper_32_bits(to_hr_hw_page_addr(mtts[1])));
		hr_reg_clear(qpc_mask, QPC_RQ_NXT_BLK_ADDR_H);
	}

	return 0;
}

static int config_qp_sq_buf(struct hns_roce_dev *hr_dev,
			    struct hns_roce_qp *hr_qp,
			    struct hns_roce_v2_qp_context *context,
			    struct hns_roce_v2_qp_context *qpc_mask)
{
	struct ib_device *ibdev = &hr_dev->ib_dev;
	u64 sge_cur_blk = 0;
	u64 sq_cur_blk = 0;
	int ret;

	/* search qp buf's mtts */
	ret = hns_roce_mtr_find(hr_dev, &hr_qp->mtr, hr_qp->sq.offset,
				&sq_cur_blk, 1);
	if (ret) {
		ibdev_err(ibdev, "failed to find QP(0x%lx) SQ WQE buf, ret = %d.\n",
			  hr_qp->qpn, ret);
		return ret;
	}
	if (hr_qp->sge.sge_cnt > 0) {
		ret = hns_roce_mtr_find(hr_dev, &hr_qp->mtr,
					hr_qp->sge.offset, &sge_cur_blk, 1);
		if (ret) {
			ibdev_err(ibdev, "failed to find QP(0x%lx) SGE buf, ret = %d.\n",
				  hr_qp->qpn, ret);
			return ret;
		}
	}

	/*
	 * In v2 engine, software pass context and context mask to hardware
	 * when modifying qp. If software need modify some fields in context,
	 * we should set all bits of the relevant fields in context mask to
	 * 0 at the same time, else set them to 0x1.
	 */
	hr_reg_write(context, QPC_SQ_CUR_BLK_ADDR_L,
		     lower_32_bits(to_hr_hw_page_addr(sq_cur_blk)));
	hr_reg_write(context, QPC_SQ_CUR_BLK_ADDR_H,
		     upper_32_bits(to_hr_hw_page_addr(sq_cur_blk)));
	hr_reg_clear(qpc_mask, QPC_SQ_CUR_BLK_ADDR_L);
	hr_reg_clear(qpc_mask, QPC_SQ_CUR_BLK_ADDR_H);

	hr_reg_write(context, QPC_SQ_CUR_SGE_BLK_ADDR_L,
		     lower_32_bits(to_hr_hw_page_addr(sge_cur_blk)));
	hr_reg_write(context, QPC_SQ_CUR_SGE_BLK_ADDR_H,
		     upper_32_bits(to_hr_hw_page_addr(sge_cur_blk)));
	hr_reg_clear(qpc_mask, QPC_SQ_CUR_SGE_BLK_ADDR_L);
	hr_reg_clear(qpc_mask, QPC_SQ_CUR_SGE_BLK_ADDR_H);

	hr_reg_write(context, QPC_RX_SQ_CUR_BLK_ADDR_L,
		     lower_32_bits(to_hr_hw_page_addr(sq_cur_blk)));
	hr_reg_write(context, QPC_RX_SQ_CUR_BLK_ADDR_H,
		     upper_32_bits(to_hr_hw_page_addr(sq_cur_blk)));
	hr_reg_clear(qpc_mask, QPC_RX_SQ_CUR_BLK_ADDR_L);
	hr_reg_clear(qpc_mask, QPC_RX_SQ_CUR_BLK_ADDR_H);

	return 0;
}

static inline enum ib_mtu get_mtu(struct ib_qp *ibqp,
				  const struct ib_qp_attr *attr)
{
	if (ibqp->qp_type == IB_QPT_GSI || ibqp->qp_type == IB_QPT_UD)
		return IB_MTU_4096;

	return attr->path_mtu;
}

static int modify_qp_init_to_rtr(struct ib_qp *ibqp,
				 const struct ib_qp_attr *attr, int attr_mask,
				 struct hns_roce_v2_qp_context *context,
				 struct hns_roce_v2_qp_context *qpc_mask,
				 struct ib_udata *udata)
{
	struct hns_roce_ucontext *uctx = rdma_udata_to_drv_context(udata,
					  struct hns_roce_ucontext, ibucontext);
	struct hns_roce_dev *hr_dev = to_hr_dev(ibqp->device);
	struct hns_roce_qp *hr_qp = to_hr_qp(ibqp);
	struct ib_device *ibdev = &hr_dev->ib_dev;
	dma_addr_t trrl_ba;
	dma_addr_t irrl_ba;
	enum ib_mtu ib_mtu;
	const u8 *smac;
	u8 lp_pktn_ini;
	u64 *mtts;
	u8 *dmac;
	u32 port;
	int mtu;
	int ret;

	ret = config_qp_rq_buf(hr_dev, hr_qp, context, qpc_mask);
	if (ret) {
		ibdev_err(ibdev, "failed to config rq buf, ret = %d.\n", ret);
		return ret;
	}

	/* Search IRRL's mtts */
	mtts = hns_roce_table_find(hr_dev, &hr_dev->qp_table.irrl_table,
				   hr_qp->qpn, &irrl_ba);
	if (!mtts) {
		ibdev_err(ibdev, "failed to find qp irrl_table.\n");
		return -EINVAL;
	}

	/* Search TRRL's mtts */
	mtts = hns_roce_table_find(hr_dev, &hr_dev->qp_table.trrl_table,
				   hr_qp->qpn, &trrl_ba);
	if (!mtts) {
		ibdev_err(ibdev, "failed to find qp trrl_table.\n");
		return -EINVAL;
	}

	if (attr_mask & IB_QP_ALT_PATH) {
		ibdev_err(ibdev, "INIT2RTR attr_mask (0x%x) error.\n",
			  attr_mask);
		return -EINVAL;
	}

	hr_reg_write(context, QPC_TRRL_BA_L, trrl_ba >> QPC_TRRL_BA_L_S);
	hr_reg_clear(qpc_mask, QPC_TRRL_BA_L);
	context->trrl_ba = cpu_to_le32(trrl_ba >> QPC_TRRL_BA_M_S);
	qpc_mask->trrl_ba = 0;
	hr_reg_write(context, QPC_TRRL_BA_H, trrl_ba >> QPC_TRRL_BA_H_S);
	hr_reg_clear(qpc_mask, QPC_TRRL_BA_H);

	context->irrl_ba = cpu_to_le32(irrl_ba >> QPC_IRRL_BA_L_S);
	qpc_mask->irrl_ba = 0;
	hr_reg_write(context, QPC_IRRL_BA_H, irrl_ba >> QPC_IRRL_BA_H_S);
	hr_reg_clear(qpc_mask, QPC_IRRL_BA_H);

	hr_reg_enable(context, QPC_RMT_E2E);
	hr_reg_clear(qpc_mask, QPC_RMT_E2E);

	hr_reg_write(context, QPC_SIG_TYPE, hr_qp->sq_signal_bits);
	hr_reg_clear(qpc_mask, QPC_SIG_TYPE);

	port = (attr_mask & IB_QP_PORT) ? (attr->port_num - 1) : hr_qp->port;

	smac = (const u8 *)hr_dev->dev_addr[port];
	dmac = (u8 *)attr->ah_attr.roce.dmac;
	/* when dmac equals smac or loop_idc is 1, it should loopback */
	if (ether_addr_equal_unaligned(dmac, smac) ||
	    hr_dev->loop_idc == 0x1) {
		hr_reg_write(context, QPC_LBI, hr_dev->loop_idc);
		hr_reg_clear(qpc_mask, QPC_LBI);
	}

	if (attr_mask & IB_QP_DEST_QPN) {
		hr_reg_write(context, QPC_DQPN, attr->dest_qp_num);
		hr_reg_clear(qpc_mask, QPC_DQPN);
	}

	memcpy(&context->dmac, dmac, sizeof(u32));
	hr_reg_write(context, QPC_DMAC_H, *((u16 *)(&dmac[4])));
	qpc_mask->dmac = 0;
	hr_reg_clear(qpc_mask, QPC_DMAC_H);

	ib_mtu = get_mtu(ibqp, attr);
	hr_qp->path_mtu = ib_mtu;

	mtu = ib_mtu_enum_to_int(ib_mtu);
	if (WARN_ON(mtu <= 0))
		return -EINVAL;
#define MIN_LP_MSG_LEN 1024
	/* mtu * (2 ^ lp_pktn_ini) should be in the range of 1024 to mtu */
	lp_pktn_ini = ilog2(max(mtu, MIN_LP_MSG_LEN) / mtu);

	if (attr_mask & IB_QP_PATH_MTU) {
		hr_reg_write(context, QPC_MTU, ib_mtu);
		hr_reg_clear(qpc_mask, QPC_MTU);
	}

	hr_reg_write(context, QPC_LP_PKTN_INI, lp_pktn_ini);
	hr_reg_clear(qpc_mask, QPC_LP_PKTN_INI);

	/* ACK_REQ_FREQ should be larger than or equal to LP_PKTN_INI */
	hr_reg_write(context, QPC_ACK_REQ_FREQ, lp_pktn_ini);
	hr_reg_clear(qpc_mask, QPC_ACK_REQ_FREQ);

	hr_reg_clear(qpc_mask, QPC_RX_REQ_PSN_ERR);
	hr_reg_clear(qpc_mask, QPC_RX_REQ_MSN);
	hr_reg_clear(qpc_mask, QPC_RX_REQ_LAST_OPTYPE);

	context->rq_rnr_timer = 0;
	qpc_mask->rq_rnr_timer = 0;

	hr_reg_clear(qpc_mask, QPC_TRRL_HEAD_MAX);
	hr_reg_clear(qpc_mask, QPC_TRRL_TAIL_MAX);

#define MAX_LP_SGEN 3
	/* rocee send 2^lp_sgen_ini segs every time */
	hr_reg_write(context, QPC_LP_SGEN_INI, MAX_LP_SGEN);
	hr_reg_clear(qpc_mask, QPC_LP_SGEN_INI);

	if (udata && ibqp->qp_type == IB_QPT_RC &&
	    (uctx->config & HNS_ROCE_RQ_INLINE_FLAGS)) {
		hr_reg_write_bool(context, QPC_RQIE,
				  hr_dev->caps.flags &
				  HNS_ROCE_CAP_FLAG_RQ_INLINE);
		hr_reg_clear(qpc_mask, QPC_RQIE);
	}

	if (udata &&
	    (ibqp->qp_type == IB_QPT_RC || ibqp->qp_type == IB_QPT_XRC_TGT) &&
	    (uctx->config & HNS_ROCE_CQE_INLINE_FLAGS)) {
		hr_reg_write_bool(context, QPC_CQEIE,
				  hr_dev->caps.flags &
				  HNS_ROCE_CAP_FLAG_CQE_INLINE);
		hr_reg_clear(qpc_mask, QPC_CQEIE);

		hr_reg_write(context, QPC_CQEIS, 0);
		hr_reg_clear(qpc_mask, QPC_CQEIS);
	}

	return 0;
}

static int modify_qp_rtr_to_rts(struct ib_qp *ibqp, int attr_mask,
				struct hns_roce_v2_qp_context *context,
				struct hns_roce_v2_qp_context *qpc_mask)
{
	struct hns_roce_dev *hr_dev = to_hr_dev(ibqp->device);
	struct hns_roce_qp *hr_qp = to_hr_qp(ibqp);
	struct ib_device *ibdev = &hr_dev->ib_dev;
	int ret;

	/* Not support alternate path and path migration */
	if (attr_mask & (IB_QP_ALT_PATH | IB_QP_PATH_MIG_STATE)) {
		ibdev_err(ibdev, "RTR2RTS attr_mask (0x%x)error\n", attr_mask);
		return -EINVAL;
	}

	ret = config_qp_sq_buf(hr_dev, hr_qp, context, qpc_mask);
	if (ret) {
		ibdev_err(ibdev, "failed to config sq buf, ret = %d.\n", ret);
		return ret;
	}

	/*
	 * Set some fields in context to zero, Because the default values
	 * of all fields in context are zero, we need not set them to 0 again.
	 * but we should set the relevant fields of context mask to 0.
	 */
	hr_reg_clear(qpc_mask, QPC_IRRL_SGE_IDX);

	hr_reg_clear(qpc_mask, QPC_RX_ACK_MSN);

	hr_reg_clear(qpc_mask, QPC_ACK_LAST_OPTYPE);
	hr_reg_clear(qpc_mask, QPC_IRRL_PSN_VLD);
	hr_reg_clear(qpc_mask, QPC_IRRL_PSN);

	hr_reg_clear(qpc_mask, QPC_IRRL_TAIL_REAL);

	hr_reg_clear(qpc_mask, QPC_RETRY_MSG_MSN);

	hr_reg_clear(qpc_mask, QPC_RNR_RETRY_FLAG);

	hr_reg_clear(qpc_mask, QPC_CHECK_FLG);

	hr_reg_clear(qpc_mask, QPC_V2_IRRL_HEAD);

	return 0;
}

static int get_dip_ctx_idx(struct ib_qp *ibqp, const struct ib_qp_attr *attr,
			   u32 *dip_idx)
{
	const struct ib_global_route *grh = rdma_ah_read_grh(&attr->ah_attr);
	struct hns_roce_dev *hr_dev = to_hr_dev(ibqp->device);
	u32 *spare_idx = hr_dev->qp_table.idx_table.spare_idx;
	u32 *head =  &hr_dev->qp_table.idx_table.head;
	u32 *tail =  &hr_dev->qp_table.idx_table.tail;
	struct hns_roce_dip *hr_dip;
	unsigned long flags;
	int ret = 0;

	spin_lock_irqsave(&hr_dev->dip_list_lock, flags);

	spare_idx[*tail] = ibqp->qp_num;
	*tail = (*tail == hr_dev->caps.num_qps - 1) ? 0 : (*tail + 1);

	list_for_each_entry(hr_dip, &hr_dev->dip_list, node) {
		if (!memcmp(grh->dgid.raw, hr_dip->dgid, GID_LEN_V2)) {
			*dip_idx = hr_dip->dip_idx;
			goto out;
		}
	}

	/* If no dgid is found, a new dip and a mapping between dgid and
	 * dip_idx will be created.
	 */
	hr_dip = kzalloc(sizeof(*hr_dip), GFP_ATOMIC);
	if (!hr_dip) {
		ret = -ENOMEM;
		goto out;
	}

	memcpy(hr_dip->dgid, grh->dgid.raw, sizeof(grh->dgid.raw));
	hr_dip->dip_idx = *dip_idx = spare_idx[*head];
	*head = (*head == hr_dev->caps.num_qps - 1) ? 0 : (*head + 1);
	list_add_tail(&hr_dip->node, &hr_dev->dip_list);

out:
	spin_unlock_irqrestore(&hr_dev->dip_list_lock, flags);
	return ret;
}

enum {
	CONG_DCQCN,
	CONG_WINDOW,
};

enum {
	UNSUPPORT_CONG_LEVEL,
	SUPPORT_CONG_LEVEL,
};

enum {
	CONG_LDCP,
	CONG_HC3,
};

enum {
	DIP_INVALID,
	DIP_VALID,
};

enum {
	WND_LIMIT,
	WND_UNLIMIT,
};

static int check_cong_type(struct ib_qp *ibqp,
			   struct hns_roce_congestion_algorithm *cong_alg)
{
<<<<<<< HEAD
	struct hns_roce_dev *hr_dev = to_hr_dev(ibqp->device);
	struct hns_roce_qp *hr_qp = to_hr_qp(ibqp);

	if (ibqp->qp_type == IB_QPT_UD || ibqp->qp_type == IB_QPT_GSI)
		hr_qp->cong_type = CONG_TYPE_DCQCN;
	else
		hr_qp->cong_type = hr_dev->caps.cong_type;
=======
	struct hns_roce_qp *hr_qp = to_hr_qp(ibqp);
>>>>>>> 2d5404ca

	/* different congestion types match different configurations */
	switch (hr_qp->cong_type) {
	case CONG_TYPE_DCQCN:
		cong_alg->alg_sel = CONG_DCQCN;
		cong_alg->alg_sub_sel = UNSUPPORT_CONG_LEVEL;
		cong_alg->dip_vld = DIP_INVALID;
		cong_alg->wnd_mode_sel = WND_LIMIT;
		break;
	case CONG_TYPE_LDCP:
		cong_alg->alg_sel = CONG_WINDOW;
		cong_alg->alg_sub_sel = CONG_LDCP;
		cong_alg->dip_vld = DIP_INVALID;
		cong_alg->wnd_mode_sel = WND_UNLIMIT;
		break;
	case CONG_TYPE_HC3:
		cong_alg->alg_sel = CONG_WINDOW;
		cong_alg->alg_sub_sel = CONG_HC3;
		cong_alg->dip_vld = DIP_INVALID;
		cong_alg->wnd_mode_sel = WND_LIMIT;
		break;
	case CONG_TYPE_DIP:
		cong_alg->alg_sel = CONG_DCQCN;
		cong_alg->alg_sub_sel = UNSUPPORT_CONG_LEVEL;
		cong_alg->dip_vld = DIP_VALID;
		cong_alg->wnd_mode_sel = WND_LIMIT;
		break;
	default:
<<<<<<< HEAD
		ibdev_warn(&hr_dev->ib_dev,
			   "invalid type(%u) for congestion selection.\n",
			   hr_qp->cong_type);
=======
>>>>>>> 2d5404ca
		hr_qp->cong_type = CONG_TYPE_DCQCN;
		cong_alg->alg_sel = CONG_DCQCN;
		cong_alg->alg_sub_sel = UNSUPPORT_CONG_LEVEL;
		cong_alg->dip_vld = DIP_INVALID;
		cong_alg->wnd_mode_sel = WND_LIMIT;
		break;
	}

	return 0;
}

static int fill_cong_field(struct ib_qp *ibqp, const struct ib_qp_attr *attr,
			   struct hns_roce_v2_qp_context *context,
			   struct hns_roce_v2_qp_context *qpc_mask)
{
	const struct ib_global_route *grh = rdma_ah_read_grh(&attr->ah_attr);
	struct hns_roce_congestion_algorithm cong_field;
	struct ib_device *ibdev = ibqp->device;
	struct hns_roce_dev *hr_dev = to_hr_dev(ibdev);
	struct hns_roce_qp *hr_qp = to_hr_qp(ibqp);
	u32 dip_idx = 0;
	int ret;

	if (hr_dev->pci_dev->revision == PCI_REVISION_ID_HIP08 ||
	    grh->sgid_attr->gid_type == IB_GID_TYPE_ROCE)
		return 0;

	ret = check_cong_type(ibqp, &cong_field);
	if (ret)
		return ret;

	hr_reg_write(context, QPC_CONG_ALGO_TMPL_ID, hr_dev->cong_algo_tmpl_id +
		     hr_qp->cong_type * HNS_ROCE_CONG_SIZE);
	hr_reg_clear(qpc_mask, QPC_CONG_ALGO_TMPL_ID);
	hr_reg_write(&context->ext, QPCEX_CONG_ALG_SEL, cong_field.alg_sel);
	hr_reg_clear(&qpc_mask->ext, QPCEX_CONG_ALG_SEL);
	hr_reg_write(&context->ext, QPCEX_CONG_ALG_SUB_SEL,
		     cong_field.alg_sub_sel);
	hr_reg_clear(&qpc_mask->ext, QPCEX_CONG_ALG_SUB_SEL);
	hr_reg_write(&context->ext, QPCEX_DIP_CTX_IDX_VLD, cong_field.dip_vld);
	hr_reg_clear(&qpc_mask->ext, QPCEX_DIP_CTX_IDX_VLD);
	hr_reg_write(&context->ext, QPCEX_SQ_RQ_NOT_FORBID_EN,
		     cong_field.wnd_mode_sel);
	hr_reg_clear(&qpc_mask->ext, QPCEX_SQ_RQ_NOT_FORBID_EN);

	/* if dip is disabled, there is no need to set dip idx */
	if (cong_field.dip_vld == 0)
		return 0;

	ret = get_dip_ctx_idx(ibqp, attr, &dip_idx);
	if (ret) {
		ibdev_err(ibdev, "failed to fill cong field, ret = %d.\n", ret);
		return ret;
	}

	hr_reg_write(&context->ext, QPCEX_DIP_CTX_IDX, dip_idx);
	hr_reg_write(&qpc_mask->ext, QPCEX_DIP_CTX_IDX, 0);

	return 0;
}

static int hns_roce_hw_v2_get_dscp(struct hns_roce_dev *hr_dev, u8 dscp,
				   u8 *tc_mode, u8 *priority)
{
	struct hns_roce_v2_priv *priv = hr_dev->priv;
	struct hnae3_handle *handle = priv->handle;
	const struct hnae3_ae_ops *ops = handle->ae_algo->ops;

	if (!ops->get_dscp_prio)
		return -EOPNOTSUPP;

	return ops->get_dscp_prio(handle, dscp, tc_mode, priority);
}

bool check_sl_valid(struct hns_roce_dev *hr_dev, u8 sl)
{
	u32 max_sl;

	max_sl = min_t(u32, MAX_SERVICE_LEVEL, hr_dev->caps.sl_num - 1);
	if (unlikely(sl > max_sl)) {
		ibdev_err_ratelimited(&hr_dev->ib_dev,
				      "failed to set SL(%u). Shouldn't be larger than %u.\n",
				      sl, max_sl);
		return false;
	}

	return true;
}

static int hns_roce_set_sl(struct ib_qp *ibqp,
			   const struct ib_qp_attr *attr,
			   struct hns_roce_v2_qp_context *context,
			   struct hns_roce_v2_qp_context *qpc_mask)
{
	const struct ib_global_route *grh = rdma_ah_read_grh(&attr->ah_attr);
	struct hns_roce_dev *hr_dev = to_hr_dev(ibqp->device);
	struct hns_roce_qp *hr_qp = to_hr_qp(ibqp);
	struct ib_device *ibdev = &hr_dev->ib_dev;
	int ret;

	ret = hns_roce_hw_v2_get_dscp(hr_dev, get_tclass(&attr->ah_attr.grh),
				      &hr_qp->tc_mode, &hr_qp->priority);
	if (ret && ret != -EOPNOTSUPP &&
	    grh->sgid_attr->gid_type == IB_GID_TYPE_ROCE_UDP_ENCAP) {
		ibdev_err_ratelimited(ibdev,
				      "failed to get dscp, ret = %d.\n", ret);
		return ret;
	}

	if (hr_qp->tc_mode == HNAE3_TC_MAP_MODE_DSCP &&
	    grh->sgid_attr->gid_type == IB_GID_TYPE_ROCE_UDP_ENCAP)
		hr_qp->sl = hr_qp->priority;
	else
		hr_qp->sl = rdma_ah_get_sl(&attr->ah_attr);

	if (!check_sl_valid(hr_dev, hr_qp->sl))
		return -EINVAL;

	hr_reg_write(context, QPC_SL, hr_qp->sl);
	hr_reg_clear(qpc_mask, QPC_SL);

	return 0;
}

static int hns_roce_v2_set_path(struct ib_qp *ibqp,
				const struct ib_qp_attr *attr,
				int attr_mask,
				struct hns_roce_v2_qp_context *context,
				struct hns_roce_v2_qp_context *qpc_mask)
{
	const struct ib_global_route *grh = rdma_ah_read_grh(&attr->ah_attr);
	struct hns_roce_dev *hr_dev = to_hr_dev(ibqp->device);
	struct hns_roce_qp *hr_qp = to_hr_qp(ibqp);
	struct ib_device *ibdev = &hr_dev->ib_dev;
	const struct ib_gid_attr *gid_attr = NULL;
	u8 sl = rdma_ah_get_sl(&attr->ah_attr);
	int is_roce_protocol;
	u16 vlan_id = 0xffff;
	bool is_udp = false;
	u32 max_sl;
	u8 ib_port;
	u8 hr_port;
	int ret;

	max_sl = min_t(u32, MAX_SERVICE_LEVEL, hr_dev->caps.sl_num - 1);
	if (unlikely(sl > max_sl)) {
		ibdev_err_ratelimited(ibdev,
				      "failed to fill QPC, sl (%u) shouldn't be larger than %u.\n",
				      sl, max_sl);
		return -EINVAL;
	}

	/*
	 * If free_mr_en of qp is set, it means that this qp comes from
	 * free mr. This qp will perform the loopback operation.
	 * In the loopback scenario, only sl needs to be set.
	 */
	if (hr_qp->free_mr_en) {
<<<<<<< HEAD
=======
		if (!check_sl_valid(hr_dev, sl))
			return -EINVAL;
>>>>>>> 2d5404ca
		hr_reg_write(context, QPC_SL, sl);
		hr_reg_clear(qpc_mask, QPC_SL);
		hr_qp->sl = sl;
		return 0;
	}

	ib_port = (attr_mask & IB_QP_PORT) ? attr->port_num : hr_qp->port + 1;
	hr_port = ib_port - 1;
	is_roce_protocol = rdma_cap_eth_ah(&hr_dev->ib_dev, ib_port) &&
			   rdma_ah_get_ah_flags(&attr->ah_attr) & IB_AH_GRH;

	if (is_roce_protocol) {
		gid_attr = attr->ah_attr.grh.sgid_attr;
		ret = rdma_read_gid_l2_fields(gid_attr, &vlan_id, NULL);
		if (ret)
			return ret;

		is_udp = (gid_attr->gid_type == IB_GID_TYPE_ROCE_UDP_ENCAP);
	}

	/* Only HIP08 needs to set the vlan_en bits in QPC */
	if (vlan_id < VLAN_N_VID &&
	    hr_dev->pci_dev->revision == PCI_REVISION_ID_HIP08) {
		hr_reg_enable(context, QPC_RQ_VLAN_EN);
		hr_reg_clear(qpc_mask, QPC_RQ_VLAN_EN);
		hr_reg_enable(context, QPC_SQ_VLAN_EN);
		hr_reg_clear(qpc_mask, QPC_SQ_VLAN_EN);
	}

	hr_reg_write(context, QPC_VLAN_ID, vlan_id);
	hr_reg_clear(qpc_mask, QPC_VLAN_ID);

	if (grh->sgid_index >= hr_dev->caps.gid_table_len[hr_port]) {
		ibdev_err(ibdev, "sgid_index(%u) too large. max is %d\n",
			  grh->sgid_index, hr_dev->caps.gid_table_len[hr_port]);
		return -EINVAL;
	}

	if (attr->ah_attr.type != RDMA_AH_ATTR_TYPE_ROCE) {
		ibdev_err(ibdev, "ah attr is not RDMA roce type\n");
		return -EINVAL;
	}

	hr_reg_write(context, QPC_UDPSPN,
		     is_udp ? rdma_get_udp_sport(grh->flow_label, ibqp->qp_num,
						 attr->dest_qp_num) :
				    0);

	hr_reg_clear(qpc_mask, QPC_UDPSPN);

	hr_reg_write(context, QPC_GMV_IDX, grh->sgid_index);

	hr_reg_clear(qpc_mask, QPC_GMV_IDX);

	hr_reg_write(context, QPC_HOPLIMIT, grh->hop_limit);
	hr_reg_clear(qpc_mask, QPC_HOPLIMIT);

	ret = fill_cong_field(ibqp, attr, context, qpc_mask);
	if (ret)
		return ret;

	hr_reg_write(context, QPC_TC, get_tclass(&attr->ah_attr.grh));
	hr_reg_clear(qpc_mask, QPC_TC);

	hr_reg_write(context, QPC_FL, grh->flow_label);
	hr_reg_clear(qpc_mask, QPC_FL);
	memcpy(context->dgid, grh->dgid.raw, sizeof(grh->dgid.raw));
	memset(qpc_mask->dgid, 0, sizeof(grh->dgid.raw));

<<<<<<< HEAD
	hr_qp->sl = sl;
	hr_reg_write(context, QPC_SL, hr_qp->sl);
	hr_reg_clear(qpc_mask, QPC_SL);

	return 0;
=======
	return  hns_roce_set_sl(ibqp, attr, context, qpc_mask);
>>>>>>> 2d5404ca
}

static bool check_qp_state(enum ib_qp_state cur_state,
			   enum ib_qp_state new_state)
{
	static const bool sm[][IB_QPS_ERR + 1] = {
		[IB_QPS_RESET] = { [IB_QPS_RESET] = true,
				   [IB_QPS_INIT] = true },
		[IB_QPS_INIT] = { [IB_QPS_RESET] = true,
				  [IB_QPS_INIT] = true,
				  [IB_QPS_RTR] = true,
				  [IB_QPS_ERR] = true },
		[IB_QPS_RTR] = { [IB_QPS_RESET] = true,
				 [IB_QPS_RTS] = true,
				 [IB_QPS_ERR] = true },
		[IB_QPS_RTS] = { [IB_QPS_RESET] = true,
				 [IB_QPS_RTS] = true,
				 [IB_QPS_ERR] = true },
		[IB_QPS_SQD] = {},
		[IB_QPS_SQE] = {},
		[IB_QPS_ERR] = { [IB_QPS_RESET] = true,
				 [IB_QPS_ERR] = true }
	};

	return sm[cur_state][new_state];
}

static int hns_roce_v2_set_abs_fields(struct ib_qp *ibqp,
				      const struct ib_qp_attr *attr,
				      int attr_mask,
				      enum ib_qp_state cur_state,
				      enum ib_qp_state new_state,
				      struct hns_roce_v2_qp_context *context,
				      struct hns_roce_v2_qp_context *qpc_mask,
				      struct ib_udata *udata)
{
	struct hns_roce_dev *hr_dev = to_hr_dev(ibqp->device);
	int ret = 0;

	if (!check_qp_state(cur_state, new_state)) {
		ibdev_err(&hr_dev->ib_dev, "Illegal state for QP!\n");
		return -EINVAL;
	}

	if (cur_state == IB_QPS_RESET && new_state == IB_QPS_INIT) {
		memset(qpc_mask, 0, hr_dev->caps.qpc_sz);
		modify_qp_reset_to_init(ibqp, context, qpc_mask);
	} else if (cur_state == IB_QPS_INIT && new_state == IB_QPS_INIT) {
		modify_qp_init_to_init(ibqp, context, qpc_mask);
	} else if (cur_state == IB_QPS_INIT && new_state == IB_QPS_RTR) {
		ret = modify_qp_init_to_rtr(ibqp, attr, attr_mask, context,
					    qpc_mask, udata);
	} else if (cur_state == IB_QPS_RTR && new_state == IB_QPS_RTS) {
		ret = modify_qp_rtr_to_rts(ibqp, attr_mask, context, qpc_mask);
	}

	return ret;
}

static bool check_qp_timeout_cfg_range(struct hns_roce_dev *hr_dev, u8 *timeout)
{
#define QP_ACK_TIMEOUT_MAX_HIP08 20
#define QP_ACK_TIMEOUT_MAX 31

	if (hr_dev->pci_dev->revision == PCI_REVISION_ID_HIP08) {
		if (*timeout > QP_ACK_TIMEOUT_MAX_HIP08) {
			ibdev_warn(&hr_dev->ib_dev,
				   "local ACK timeout shall be 0 to 20.\n");
			return false;
		}
		*timeout += HNS_ROCE_V2_QP_ACK_TIMEOUT_OFS_HIP08;
	} else if (hr_dev->pci_dev->revision > PCI_REVISION_ID_HIP08) {
		if (*timeout > QP_ACK_TIMEOUT_MAX) {
			ibdev_warn(&hr_dev->ib_dev,
				   "local ACK timeout shall be 0 to 31.\n");
			return false;
		}
	}

	return true;
}

static int hns_roce_v2_set_opt_fields(struct ib_qp *ibqp,
				      const struct ib_qp_attr *attr,
				      int attr_mask,
				      struct hns_roce_v2_qp_context *context,
				      struct hns_roce_v2_qp_context *qpc_mask)
{
	struct hns_roce_dev *hr_dev = to_hr_dev(ibqp->device);
	struct hns_roce_qp *hr_qp = to_hr_qp(ibqp);
	int ret = 0;
	u8 timeout;

	if (attr_mask & IB_QP_AV) {
		ret = hns_roce_v2_set_path(ibqp, attr, attr_mask, context,
					   qpc_mask);
		if (ret)
			return ret;
	}

	if (attr_mask & IB_QP_TIMEOUT) {
		timeout = attr->timeout;
		if (check_qp_timeout_cfg_range(hr_dev, &timeout)) {
			hr_reg_write(context, QPC_AT, timeout);
			hr_reg_clear(qpc_mask, QPC_AT);
		}
	}

	if (attr_mask & IB_QP_RETRY_CNT) {
		hr_reg_write(context, QPC_RETRY_NUM_INIT, attr->retry_cnt);
		hr_reg_clear(qpc_mask, QPC_RETRY_NUM_INIT);

		hr_reg_write(context, QPC_RETRY_CNT, attr->retry_cnt);
		hr_reg_clear(qpc_mask, QPC_RETRY_CNT);
	}

	if (attr_mask & IB_QP_RNR_RETRY) {
		hr_reg_write(context, QPC_RNR_NUM_INIT, attr->rnr_retry);
		hr_reg_clear(qpc_mask, QPC_RNR_NUM_INIT);

		hr_reg_write(context, QPC_RNR_CNT, attr->rnr_retry);
		hr_reg_clear(qpc_mask, QPC_RNR_CNT);
	}

	if (attr_mask & IB_QP_SQ_PSN) {
		hr_reg_write(context, QPC_SQ_CUR_PSN, attr->sq_psn);
		hr_reg_clear(qpc_mask, QPC_SQ_CUR_PSN);

		hr_reg_write(context, QPC_SQ_MAX_PSN, attr->sq_psn);
		hr_reg_clear(qpc_mask, QPC_SQ_MAX_PSN);

		hr_reg_write(context, QPC_RETRY_MSG_PSN_L, attr->sq_psn);
		hr_reg_clear(qpc_mask, QPC_RETRY_MSG_PSN_L);

		hr_reg_write(context, QPC_RETRY_MSG_PSN_H,
			     attr->sq_psn >> RETRY_MSG_PSN_SHIFT);
		hr_reg_clear(qpc_mask, QPC_RETRY_MSG_PSN_H);

		hr_reg_write(context, QPC_RETRY_MSG_FPKT_PSN, attr->sq_psn);
		hr_reg_clear(qpc_mask, QPC_RETRY_MSG_FPKT_PSN);

		hr_reg_write(context, QPC_RX_ACK_EPSN, attr->sq_psn);
		hr_reg_clear(qpc_mask, QPC_RX_ACK_EPSN);
	}

	if ((attr_mask & IB_QP_MAX_DEST_RD_ATOMIC) &&
	     attr->max_dest_rd_atomic) {
		hr_reg_write(context, QPC_RR_MAX,
			     fls(attr->max_dest_rd_atomic - 1));
		hr_reg_clear(qpc_mask, QPC_RR_MAX);
	}

	if ((attr_mask & IB_QP_MAX_QP_RD_ATOMIC) && attr->max_rd_atomic) {
		hr_reg_write(context, QPC_SR_MAX, fls(attr->max_rd_atomic - 1));
		hr_reg_clear(qpc_mask, QPC_SR_MAX);
	}

	if (attr_mask & (IB_QP_ACCESS_FLAGS | IB_QP_MAX_DEST_RD_ATOMIC))
		set_access_flags(hr_qp, context, qpc_mask, attr, attr_mask);

	if (attr_mask & IB_QP_MIN_RNR_TIMER) {
		hr_reg_write(context, QPC_MIN_RNR_TIME,
			    hr_dev->pci_dev->revision == PCI_REVISION_ID_HIP08 ?
			    HNS_ROCE_RNR_TIMER_10NS : attr->min_rnr_timer);
		hr_reg_clear(qpc_mask, QPC_MIN_RNR_TIME);
	}

	if (attr_mask & IB_QP_RQ_PSN) {
		hr_reg_write(context, QPC_RX_REQ_EPSN, attr->rq_psn);
		hr_reg_clear(qpc_mask, QPC_RX_REQ_EPSN);

		hr_reg_write(context, QPC_RAQ_PSN, attr->rq_psn - 1);
		hr_reg_clear(qpc_mask, QPC_RAQ_PSN);
	}

	if (attr_mask & IB_QP_QKEY) {
		context->qkey_xrcd = cpu_to_le32(attr->qkey);
		qpc_mask->qkey_xrcd = 0;
		hr_qp->qkey = attr->qkey;
	}

	return ret;
}

static void hns_roce_v2_record_opt_fields(struct ib_qp *ibqp,
					  const struct ib_qp_attr *attr,
					  int attr_mask)
{
	struct hns_roce_dev *hr_dev = to_hr_dev(ibqp->device);
	struct hns_roce_qp *hr_qp = to_hr_qp(ibqp);

	if (attr_mask & IB_QP_ACCESS_FLAGS)
		hr_qp->atomic_rd_en = attr->qp_access_flags;

	if (attr_mask & IB_QP_MAX_DEST_RD_ATOMIC)
		hr_qp->resp_depth = attr->max_dest_rd_atomic;
	if (attr_mask & IB_QP_PORT) {
		hr_qp->port = attr->port_num - 1;
		hr_qp->phy_port = hr_dev->iboe.phy_port[hr_qp->port];
	}
}

static void clear_qp(struct hns_roce_qp *hr_qp)
{
	struct ib_qp *ibqp = &hr_qp->ibqp;

	if (ibqp->send_cq)
		hns_roce_v2_cq_clean(to_hr_cq(ibqp->send_cq),
				     hr_qp->qpn, NULL);

	if (ibqp->recv_cq  && ibqp->recv_cq != ibqp->send_cq)
		hns_roce_v2_cq_clean(to_hr_cq(ibqp->recv_cq),
				     hr_qp->qpn, ibqp->srq ?
				     to_hr_srq(ibqp->srq) : NULL);

	if (hr_qp->en_flags & HNS_ROCE_QP_CAP_RQ_RECORD_DB)
		*hr_qp->rdb.db_record = 0;

	hr_qp->rq.head = 0;
	hr_qp->rq.tail = 0;
	hr_qp->sq.head = 0;
	hr_qp->sq.tail = 0;
	hr_qp->next_sge = 0;
}

static void v2_set_flushed_fields(struct ib_qp *ibqp,
				  struct hns_roce_v2_qp_context *context,
				  struct hns_roce_v2_qp_context *qpc_mask)
{
	struct hns_roce_qp *hr_qp = to_hr_qp(ibqp);
	unsigned long sq_flag = 0;
	unsigned long rq_flag = 0;

	if (ibqp->qp_type == IB_QPT_XRC_TGT)
		return;

	spin_lock_irqsave(&hr_qp->sq.lock, sq_flag);
	hr_reg_write(context, QPC_SQ_PRODUCER_IDX, hr_qp->sq.head);
	hr_reg_clear(qpc_mask, QPC_SQ_PRODUCER_IDX);
	hr_qp->state = IB_QPS_ERR;
	spin_unlock_irqrestore(&hr_qp->sq.lock, sq_flag);

	if (ibqp->srq || ibqp->qp_type == IB_QPT_XRC_INI) /* no RQ */
		return;

	spin_lock_irqsave(&hr_qp->rq.lock, rq_flag);
	hr_reg_write(context, QPC_RQ_PRODUCER_IDX, hr_qp->rq.head);
	hr_reg_clear(qpc_mask, QPC_RQ_PRODUCER_IDX);
	spin_unlock_irqrestore(&hr_qp->rq.lock, rq_flag);
}

static int hns_roce_v2_modify_qp(struct ib_qp *ibqp,
				 const struct ib_qp_attr *attr,
				 int attr_mask, enum ib_qp_state cur_state,
				 enum ib_qp_state new_state, struct ib_udata *udata)
{
	struct hns_roce_dev *hr_dev = to_hr_dev(ibqp->device);
	struct hns_roce_qp *hr_qp = to_hr_qp(ibqp);
	struct hns_roce_v2_qp_context ctx[2];
	struct hns_roce_v2_qp_context *context = ctx;
	struct hns_roce_v2_qp_context *qpc_mask = ctx + 1;
	struct ib_device *ibdev = &hr_dev->ib_dev;
	int ret;

	if (attr_mask & ~IB_QP_ATTR_STANDARD_BITS)
		return -EOPNOTSUPP;

	/*
	 * In v2 engine, software pass context and context mask to hardware
	 * when modifying qp. If software need modify some fields in context,
	 * we should set all bits of the relevant fields in context mask to
	 * 0 at the same time, else set them to 0x1.
	 */
	memset(context, 0, hr_dev->caps.qpc_sz);
	memset(qpc_mask, 0xff, hr_dev->caps.qpc_sz);

	ret = hns_roce_v2_set_abs_fields(ibqp, attr, attr_mask, cur_state,
					 new_state, context, qpc_mask, udata);
	if (ret)
		goto out;

	/* When QP state is err, SQ and RQ WQE should be flushed */
	if (new_state == IB_QPS_ERR)
		v2_set_flushed_fields(ibqp, context, qpc_mask);

	/* Configure the optional fields */
	ret = hns_roce_v2_set_opt_fields(ibqp, attr, attr_mask, context,
					 qpc_mask);
	if (ret)
		goto out;

	hr_reg_write_bool(context, QPC_INV_CREDIT,
			  to_hr_qp_type(hr_qp->ibqp.qp_type) == SERV_TYPE_XRC ||
			  ibqp->srq);
	hr_reg_clear(qpc_mask, QPC_INV_CREDIT);

	/* Every status migrate must change state */
	hr_reg_write(context, QPC_QP_ST, new_state);
	hr_reg_clear(qpc_mask, QPC_QP_ST);

	/* SW pass context to HW */
	ret = hns_roce_v2_qp_modify(hr_dev, context, qpc_mask, hr_qp);
	if (ret) {
		ibdev_err(ibdev, "failed to modify QP, ret = %d.\n", ret);
		goto out;
	}

	hr_qp->state = new_state;

	hns_roce_v2_record_opt_fields(ibqp, attr, attr_mask);

	if (new_state == IB_QPS_RESET && !ibqp->uobject)
		clear_qp(hr_qp);

out:
	return ret;
}

static int to_ib_qp_st(enum hns_roce_v2_qp_state state)
{
	static const enum ib_qp_state map[] = {
		[HNS_ROCE_QP_ST_RST] = IB_QPS_RESET,
		[HNS_ROCE_QP_ST_INIT] = IB_QPS_INIT,
		[HNS_ROCE_QP_ST_RTR] = IB_QPS_RTR,
		[HNS_ROCE_QP_ST_RTS] = IB_QPS_RTS,
		[HNS_ROCE_QP_ST_SQD] = IB_QPS_SQD,
		[HNS_ROCE_QP_ST_SQER] = IB_QPS_SQE,
		[HNS_ROCE_QP_ST_ERR] = IB_QPS_ERR,
		[HNS_ROCE_QP_ST_SQ_DRAINING] = IB_QPS_SQD
	};

	return (state < ARRAY_SIZE(map)) ? map[state] : -1;
}

static int hns_roce_v2_query_qpc(struct hns_roce_dev *hr_dev, u32 qpn,
				 void *buffer)
{
	struct hns_roce_cmd_mailbox *mailbox;
	int ret;

	mailbox = hns_roce_alloc_cmd_mailbox(hr_dev);
	if (IS_ERR(mailbox))
		return PTR_ERR(mailbox);

	ret = hns_roce_cmd_mbox(hr_dev, 0, mailbox->dma, HNS_ROCE_CMD_QUERY_QPC,
				qpn);
	if (ret)
		goto out;

	memcpy(buffer, mailbox->buf, hr_dev->caps.qpc_sz);

out:
	hns_roce_free_cmd_mailbox(hr_dev, mailbox);
	return ret;
}

static int hns_roce_v2_query_srqc(struct hns_roce_dev *hr_dev, u32 srqn,
				 void *buffer)
{
	struct hns_roce_srq_context *context;
	struct hns_roce_cmd_mailbox *mailbox;
	int ret;

	mailbox = hns_roce_alloc_cmd_mailbox(hr_dev);
	if (IS_ERR(mailbox))
		return PTR_ERR(mailbox);

	context = mailbox->buf;
	ret = hns_roce_cmd_mbox(hr_dev, 0, mailbox->dma, HNS_ROCE_CMD_QUERY_SRQC,
				srqn);
	if (ret)
		goto out;

	memcpy(buffer, context, sizeof(*context));

out:
	hns_roce_free_cmd_mailbox(hr_dev, mailbox);
	return ret;
}

<<<<<<< HEAD
=======
static int hns_roce_v2_query_sccc(struct hns_roce_dev *hr_dev, u32 qpn,
				  void *buffer)
{
	struct hns_roce_v2_scc_context *context;
	struct hns_roce_cmd_mailbox *mailbox;
	int ret;

	mailbox = hns_roce_alloc_cmd_mailbox(hr_dev);
	if (IS_ERR(mailbox))
		return PTR_ERR(mailbox);

	ret = hns_roce_cmd_mbox(hr_dev, 0, mailbox->dma, HNS_ROCE_CMD_QUERY_SCCC,
				qpn);
	if (ret)
		goto out;

	context = mailbox->buf;
	memcpy(buffer, context, sizeof(*context));

out:
	hns_roce_free_cmd_mailbox(hr_dev, mailbox);
	return ret;
}

>>>>>>> 2d5404ca
static u8 get_qp_timeout_attr(struct hns_roce_dev *hr_dev,
			      struct hns_roce_v2_qp_context *context)
{
	u8 timeout;

	timeout = (u8)hr_reg_read(context, QPC_AT);
	if (hr_dev->pci_dev->revision == PCI_REVISION_ID_HIP08)
		timeout -= HNS_ROCE_V2_QP_ACK_TIMEOUT_OFS_HIP08;

	return timeout;
}

static int hns_roce_v2_query_qp(struct ib_qp *ibqp, struct ib_qp_attr *qp_attr,
				int qp_attr_mask,
				struct ib_qp_init_attr *qp_init_attr)
{
	struct hns_roce_dev *hr_dev = to_hr_dev(ibqp->device);
	struct hns_roce_qp *hr_qp = to_hr_qp(ibqp);
	struct hns_roce_v2_qp_context context = {};
	struct ib_device *ibdev = &hr_dev->ib_dev;
	int tmp_qp_state;
	int state;
	int ret;

	memset(qp_attr, 0, sizeof(*qp_attr));
	memset(qp_init_attr, 0, sizeof(*qp_init_attr));

	mutex_lock(&hr_qp->mutex);

	if (hr_qp->state == IB_QPS_RESET) {
		qp_attr->qp_state = IB_QPS_RESET;
		ret = 0;
		goto done;
	}

	ret = hns_roce_v2_query_qpc(hr_dev, hr_qp->qpn, &context);
	if (ret) {
		ibdev_err(ibdev, "failed to query QPC, ret = %d.\n", ret);
		ret = -EINVAL;
		goto out;
	}

	state = hr_reg_read(&context, QPC_QP_ST);
	tmp_qp_state = to_ib_qp_st((enum hns_roce_v2_qp_state)state);
	if (tmp_qp_state == -1) {
		ibdev_err(ibdev, "Illegal ib_qp_state\n");
		ret = -EINVAL;
		goto out;
	}
	hr_qp->state = (u8)tmp_qp_state;
	qp_attr->qp_state = (enum ib_qp_state)hr_qp->state;
	qp_attr->path_mtu = (enum ib_mtu)hr_reg_read(&context, QPC_MTU);
	qp_attr->path_mig_state = IB_MIG_ARMED;
	qp_attr->ah_attr.type = RDMA_AH_ATTR_TYPE_ROCE;
	if (hr_qp->ibqp.qp_type == IB_QPT_UD)
		qp_attr->qkey = le32_to_cpu(context.qkey_xrcd);

	qp_attr->rq_psn = hr_reg_read(&context, QPC_RX_REQ_EPSN);
	qp_attr->sq_psn = (u32)hr_reg_read(&context, QPC_SQ_CUR_PSN);
	qp_attr->dest_qp_num = hr_reg_read(&context, QPC_DQPN);
	qp_attr->qp_access_flags =
		((hr_reg_read(&context, QPC_RRE)) << V2_QP_RRE_S) |
		((hr_reg_read(&context, QPC_RWE)) << V2_QP_RWE_S) |
		((hr_reg_read(&context, QPC_ATE)) << V2_QP_ATE_S);

	if (hr_qp->ibqp.qp_type == IB_QPT_RC ||
	    hr_qp->ibqp.qp_type == IB_QPT_XRC_INI ||
	    hr_qp->ibqp.qp_type == IB_QPT_XRC_TGT) {
		struct ib_global_route *grh =
			rdma_ah_retrieve_grh(&qp_attr->ah_attr);

		rdma_ah_set_sl(&qp_attr->ah_attr,
			       hr_reg_read(&context, QPC_SL));
		rdma_ah_set_port_num(&qp_attr->ah_attr, hr_qp->port + 1);
		rdma_ah_set_ah_flags(&qp_attr->ah_attr, IB_AH_GRH);
		grh->flow_label = hr_reg_read(&context, QPC_FL);
		grh->sgid_index = hr_reg_read(&context, QPC_GMV_IDX);
		grh->hop_limit = hr_reg_read(&context, QPC_HOPLIMIT);
		grh->traffic_class = hr_reg_read(&context, QPC_TC);

		memcpy(grh->dgid.raw, context.dgid, sizeof(grh->dgid.raw));
	}

	qp_attr->port_num = hr_qp->port + 1;
	qp_attr->sq_draining = 0;
	qp_attr->max_rd_atomic = 1 << hr_reg_read(&context, QPC_SR_MAX);
	qp_attr->max_dest_rd_atomic = 1 << hr_reg_read(&context, QPC_RR_MAX);

	qp_attr->min_rnr_timer = (u8)hr_reg_read(&context, QPC_MIN_RNR_TIME);
	qp_attr->timeout = get_qp_timeout_attr(hr_dev, &context);
	qp_attr->retry_cnt = hr_reg_read(&context, QPC_RETRY_NUM_INIT);
	qp_attr->rnr_retry = hr_reg_read(&context, QPC_RNR_NUM_INIT);

done:
	qp_attr->cur_qp_state = qp_attr->qp_state;
	qp_attr->cap.max_recv_wr = hr_qp->rq.wqe_cnt;
	qp_attr->cap.max_recv_sge = hr_qp->rq.max_gs - hr_qp->rq.rsv_sge;
	qp_attr->cap.max_inline_data = hr_qp->max_inline_data;

	qp_attr->cap.max_send_wr = hr_qp->sq.wqe_cnt;
	qp_attr->cap.max_send_sge = hr_qp->sq.max_gs;

	qp_init_attr->qp_context = ibqp->qp_context;
	qp_init_attr->qp_type = ibqp->qp_type;
	qp_init_attr->recv_cq = ibqp->recv_cq;
	qp_init_attr->send_cq = ibqp->send_cq;
	qp_init_attr->srq = ibqp->srq;
	qp_init_attr->cap = qp_attr->cap;
	qp_init_attr->sq_sig_type = hr_qp->sq_signal_bits;

out:
	mutex_unlock(&hr_qp->mutex);
	return ret;
}

static inline int modify_qp_is_ok(struct hns_roce_qp *hr_qp)
{
	return ((hr_qp->ibqp.qp_type == IB_QPT_RC ||
		 hr_qp->ibqp.qp_type == IB_QPT_UD ||
		 hr_qp->ibqp.qp_type == IB_QPT_XRC_INI ||
		 hr_qp->ibqp.qp_type == IB_QPT_XRC_TGT) &&
		hr_qp->state != IB_QPS_RESET);
}

static int hns_roce_v2_destroy_qp_common(struct hns_roce_dev *hr_dev,
					 struct hns_roce_qp *hr_qp,
					 struct ib_udata *udata)
{
	struct ib_device *ibdev = &hr_dev->ib_dev;
	struct hns_roce_cq *send_cq, *recv_cq;
	unsigned long flags;
	int ret = 0;

	if (modify_qp_is_ok(hr_qp)) {
		/* Modify qp to reset before destroying qp */
		ret = hns_roce_v2_modify_qp(&hr_qp->ibqp, NULL, 0,
					    hr_qp->state, IB_QPS_RESET, udata);
		if (ret)
			ibdev_err(ibdev,
				  "failed to modify QP to RST, ret = %d.\n",
				  ret);
	}

	send_cq = hr_qp->ibqp.send_cq ? to_hr_cq(hr_qp->ibqp.send_cq) : NULL;
	recv_cq = hr_qp->ibqp.recv_cq ? to_hr_cq(hr_qp->ibqp.recv_cq) : NULL;

	spin_lock_irqsave(&hr_dev->qp_list_lock, flags);
	hns_roce_lock_cqs(send_cq, recv_cq);

	if (!udata) {
		if (recv_cq)
			__hns_roce_v2_cq_clean(recv_cq, hr_qp->qpn,
					       (hr_qp->ibqp.srq ?
						to_hr_srq(hr_qp->ibqp.srq) :
						NULL));

		if (send_cq && send_cq != recv_cq)
			__hns_roce_v2_cq_clean(send_cq, hr_qp->qpn, NULL);
	}

	hns_roce_qp_remove(hr_dev, hr_qp);

	hns_roce_unlock_cqs(send_cq, recv_cq);
	spin_unlock_irqrestore(&hr_dev->qp_list_lock, flags);

	return ret;
}

int hns_roce_v2_destroy_qp(struct ib_qp *ibqp, struct ib_udata *udata)
{
	struct hns_roce_dev *hr_dev = to_hr_dev(ibqp->device);
	struct hns_roce_qp *hr_qp = to_hr_qp(ibqp);
	int ret;

	ret = hns_roce_v2_destroy_qp_common(hr_dev, hr_qp, udata);
	if (ret)
		ibdev_err(&hr_dev->ib_dev,
			  "failed to destroy QP, QPN = 0x%06lx, ret = %d.\n",
			  hr_qp->qpn, ret);

	hns_roce_qp_destroy(hr_dev, hr_qp, udata);

	return 0;
}

static int hns_roce_v2_qp_flow_control_init(struct hns_roce_dev *hr_dev,
					    struct hns_roce_qp *hr_qp)
{
	struct ib_device *ibdev = &hr_dev->ib_dev;
	struct hns_roce_sccc_clr_done *resp;
	struct hns_roce_sccc_clr *clr;
	struct hns_roce_cmq_desc desc;
	int ret, i;

	if (hr_dev->pci_dev->revision >= PCI_REVISION_ID_HIP09)
		return 0;

	mutex_lock(&hr_dev->qp_table.scc_mutex);

	/* set scc ctx clear done flag */
	hns_roce_cmq_setup_basic_desc(&desc, HNS_ROCE_OPC_RESET_SCCC, false);
	ret =  hns_roce_cmq_send(hr_dev, &desc, 1);
	if (ret) {
		ibdev_err(ibdev, "failed to reset SCC ctx, ret = %d.\n", ret);
		goto out;
	}

	/* clear scc context */
	hns_roce_cmq_setup_basic_desc(&desc, HNS_ROCE_OPC_CLR_SCCC, false);
	clr = (struct hns_roce_sccc_clr *)desc.data;
	clr->qpn = cpu_to_le32(hr_qp->qpn);
	ret =  hns_roce_cmq_send(hr_dev, &desc, 1);
	if (ret) {
		ibdev_err(ibdev, "failed to clear SCC ctx, ret = %d.\n", ret);
		goto out;
	}

	/* query scc context clear is done or not */
	resp = (struct hns_roce_sccc_clr_done *)desc.data;
	for (i = 0; i <= HNS_ROCE_CMQ_SCC_CLR_DONE_CNT; i++) {
		hns_roce_cmq_setup_basic_desc(&desc,
					      HNS_ROCE_OPC_QUERY_SCCC, true);
		ret = hns_roce_cmq_send(hr_dev, &desc, 1);
		if (ret) {
			ibdev_err(ibdev, "failed to query clr cmq, ret = %d\n",
				  ret);
			goto out;
		}

		if (resp->clr_done)
			goto out;

		msleep(20);
	}

	ibdev_err(ibdev, "query SCC clr done flag overtime.\n");
	ret = -ETIMEDOUT;

out:
	mutex_unlock(&hr_dev->qp_table.scc_mutex);
	return ret;
}

#define DMA_IDX_SHIFT 3
#define DMA_WQE_SHIFT 3

static int hns_roce_v2_write_srqc_index_queue(struct hns_roce_srq *srq,
					      struct hns_roce_srq_context *ctx)
{
	struct hns_roce_idx_que *idx_que = &srq->idx_que;
	struct ib_device *ibdev = srq->ibsrq.device;
	struct hns_roce_dev *hr_dev = to_hr_dev(ibdev);
	u64 mtts_idx[MTT_MIN_COUNT] = {};
	dma_addr_t dma_handle_idx;
	int ret;

	/* Get physical address of idx que buf */
	ret = hns_roce_mtr_find(hr_dev, &idx_que->mtr, 0, mtts_idx,
				ARRAY_SIZE(mtts_idx));
	if (ret) {
		ibdev_err(ibdev, "failed to find mtr for SRQ idx, ret = %d.\n",
			  ret);
		return ret;
	}

	dma_handle_idx = hns_roce_get_mtr_ba(&idx_que->mtr);

	hr_reg_write(ctx, SRQC_IDX_HOP_NUM,
		     to_hr_hem_hopnum(hr_dev->caps.idx_hop_num, srq->wqe_cnt));

	hr_reg_write(ctx, SRQC_IDX_BT_BA_L, dma_handle_idx >> DMA_IDX_SHIFT);
	hr_reg_write(ctx, SRQC_IDX_BT_BA_H,
		     upper_32_bits(dma_handle_idx >> DMA_IDX_SHIFT));

	hr_reg_write(ctx, SRQC_IDX_BA_PG_SZ,
		     to_hr_hw_page_shift(idx_que->mtr.hem_cfg.ba_pg_shift));
	hr_reg_write(ctx, SRQC_IDX_BUF_PG_SZ,
		     to_hr_hw_page_shift(idx_que->mtr.hem_cfg.buf_pg_shift));

	hr_reg_write(ctx, SRQC_IDX_CUR_BLK_ADDR_L,
		     to_hr_hw_page_addr(mtts_idx[0]));
	hr_reg_write(ctx, SRQC_IDX_CUR_BLK_ADDR_H,
		     upper_32_bits(to_hr_hw_page_addr(mtts_idx[0])));

	hr_reg_write(ctx, SRQC_IDX_NXT_BLK_ADDR_L,
		     to_hr_hw_page_addr(mtts_idx[1]));
	hr_reg_write(ctx, SRQC_IDX_NXT_BLK_ADDR_H,
		     upper_32_bits(to_hr_hw_page_addr(mtts_idx[1])));

	return 0;
}

static int hns_roce_v2_write_srqc(struct hns_roce_srq *srq, void *mb_buf)
{
	struct ib_device *ibdev = srq->ibsrq.device;
	struct hns_roce_dev *hr_dev = to_hr_dev(ibdev);
	struct hns_roce_srq_context *ctx = mb_buf;
	u64 mtts_wqe[MTT_MIN_COUNT] = {};
	dma_addr_t dma_handle_wqe;
	int ret;

	memset(ctx, 0, sizeof(*ctx));

	/* Get the physical address of srq buf */
	ret = hns_roce_mtr_find(hr_dev, &srq->buf_mtr, 0, mtts_wqe,
				ARRAY_SIZE(mtts_wqe));
	if (ret) {
		ibdev_err(ibdev, "failed to find mtr for SRQ WQE, ret = %d.\n",
			  ret);
		return ret;
	}

	dma_handle_wqe = hns_roce_get_mtr_ba(&srq->buf_mtr);

	hr_reg_write(ctx, SRQC_SRQ_ST, 1);
	hr_reg_write_bool(ctx, SRQC_SRQ_TYPE,
			  srq->ibsrq.srq_type == IB_SRQT_XRC);
	hr_reg_write(ctx, SRQC_PD, to_hr_pd(srq->ibsrq.pd)->pdn);
	hr_reg_write(ctx, SRQC_SRQN, srq->srqn);
	hr_reg_write(ctx, SRQC_XRCD, srq->xrcdn);
	hr_reg_write(ctx, SRQC_XRC_CQN, srq->cqn);
	hr_reg_write(ctx, SRQC_SHIFT, ilog2(srq->wqe_cnt));
	hr_reg_write(ctx, SRQC_RQWS,
		     srq->max_gs <= 0 ? 0 : fls(srq->max_gs - 1));

	hr_reg_write(ctx, SRQC_WQE_HOP_NUM,
		     to_hr_hem_hopnum(hr_dev->caps.srqwqe_hop_num,
				      srq->wqe_cnt));

	hr_reg_write(ctx, SRQC_WQE_BT_BA_L, dma_handle_wqe >> DMA_WQE_SHIFT);
	hr_reg_write(ctx, SRQC_WQE_BT_BA_H,
		     upper_32_bits(dma_handle_wqe >> DMA_WQE_SHIFT));

	hr_reg_write(ctx, SRQC_WQE_BA_PG_SZ,
		     to_hr_hw_page_shift(srq->buf_mtr.hem_cfg.ba_pg_shift));
	hr_reg_write(ctx, SRQC_WQE_BUF_PG_SZ,
		     to_hr_hw_page_shift(srq->buf_mtr.hem_cfg.buf_pg_shift));

	if (srq->cap_flags & HNS_ROCE_SRQ_CAP_RECORD_DB) {
		hr_reg_enable(ctx, SRQC_DB_RECORD_EN);
		hr_reg_write(ctx, SRQC_DB_RECORD_ADDR_L,
			     lower_32_bits(srq->rdb.dma) >> 1);
		hr_reg_write(ctx, SRQC_DB_RECORD_ADDR_H,
			     upper_32_bits(srq->rdb.dma));
	}

	return hns_roce_v2_write_srqc_index_queue(srq, ctx);
}

static int hns_roce_v2_modify_srq(struct ib_srq *ibsrq,
				  struct ib_srq_attr *srq_attr,
				  enum ib_srq_attr_mask srq_attr_mask,
				  struct ib_udata *udata)
{
	struct hns_roce_dev *hr_dev = to_hr_dev(ibsrq->device);
	struct hns_roce_srq *srq = to_hr_srq(ibsrq);
	struct hns_roce_srq_context *srq_context;
	struct hns_roce_srq_context *srqc_mask;
	struct hns_roce_cmd_mailbox *mailbox;
	int ret = 0;

	/* Resizing SRQs is not supported yet */
	if (srq_attr_mask & IB_SRQ_MAX_WR) {
		ret = -EOPNOTSUPP;
		goto out;
	}

	if (srq_attr_mask & IB_SRQ_LIMIT) {
		if (srq_attr->srq_limit > srq->wqe_cnt) {
			ret = -EINVAL;
			goto out;
		}

		mailbox = hns_roce_alloc_cmd_mailbox(hr_dev);
		if (IS_ERR(mailbox)) {
			ret = PTR_ERR(mailbox);
			goto out;
		}

		srq_context = mailbox->buf;
		srqc_mask = (struct hns_roce_srq_context *)mailbox->buf + 1;

		memset(srqc_mask, 0xff, sizeof(*srqc_mask));

		hr_reg_write(srq_context, SRQC_LIMIT_WL, srq_attr->srq_limit);
		hr_reg_clear(srqc_mask, SRQC_LIMIT_WL);

		ret = hns_roce_cmd_mbox(hr_dev, mailbox->dma, 0,
					HNS_ROCE_CMD_MODIFY_SRQC, srq->srqn);
		hns_roce_free_cmd_mailbox(hr_dev, mailbox);
		if (ret)
			ibdev_err(&hr_dev->ib_dev,
				  "failed to handle cmd of modifying SRQ, ret = %d.\n",
				  ret);
	}

out:
	if (ret)
		atomic64_inc(&hr_dev->dfx_cnt[HNS_ROCE_DFX_SRQ_MODIFY_ERR_CNT]);

	return ret;
}

static int hns_roce_v2_query_srq(struct ib_srq *ibsrq, struct ib_srq_attr *attr)
{
	struct hns_roce_dev *hr_dev = to_hr_dev(ibsrq->device);
	struct hns_roce_srq *srq = to_hr_srq(ibsrq);
	struct hns_roce_srq_context *srq_context;
	struct hns_roce_cmd_mailbox *mailbox;
	int ret;

	mailbox = hns_roce_alloc_cmd_mailbox(hr_dev);
	if (IS_ERR(mailbox))
		return PTR_ERR(mailbox);

	srq_context = mailbox->buf;
	ret = hns_roce_cmd_mbox(hr_dev, 0, mailbox->dma,
				HNS_ROCE_CMD_QUERY_SRQC, srq->srqn);
	if (ret) {
		ibdev_err(&hr_dev->ib_dev,
			  "failed to process cmd of querying SRQ, ret = %d.\n",
			  ret);
		goto out;
	}

	attr->srq_limit = hr_reg_read(srq_context, SRQC_LIMIT_WL);
	attr->max_wr = srq->wqe_cnt;
	attr->max_sge = srq->max_gs - srq->rsv_sge;

out:
	hns_roce_free_cmd_mailbox(hr_dev, mailbox);
	return ret;
}

static int hns_roce_v2_modify_cq(struct ib_cq *cq, u16 cq_count, u16 cq_period)
{
	struct hns_roce_dev *hr_dev = to_hr_dev(cq->device);
	struct hns_roce_v2_cq_context *cq_context;
	struct hns_roce_cq *hr_cq = to_hr_cq(cq);
	struct hns_roce_v2_cq_context *cqc_mask;
	struct hns_roce_cmd_mailbox *mailbox;
	int ret;

	mailbox = hns_roce_alloc_cmd_mailbox(hr_dev);
	ret = PTR_ERR_OR_ZERO(mailbox);
	if (ret)
		goto err_out;

	cq_context = mailbox->buf;
	cqc_mask = (struct hns_roce_v2_cq_context *)mailbox->buf + 1;

	memset(cqc_mask, 0xff, sizeof(*cqc_mask));

	hr_reg_write(cq_context, CQC_CQ_MAX_CNT, cq_count);
	hr_reg_clear(cqc_mask, CQC_CQ_MAX_CNT);

	if (hr_dev->pci_dev->revision == PCI_REVISION_ID_HIP08) {
		if (cq_period * HNS_ROCE_CLOCK_ADJUST > USHRT_MAX) {
			dev_info(hr_dev->dev,
				 "cq_period(%u) reached the upper limit, adjusted to 65.\n",
				 cq_period);
			cq_period = HNS_ROCE_MAX_CQ_PERIOD_HIP08;
		}
		cq_period *= HNS_ROCE_CLOCK_ADJUST;
	}
	hr_reg_write(cq_context, CQC_CQ_PERIOD, cq_period);
	hr_reg_clear(cqc_mask, CQC_CQ_PERIOD);

	ret = hns_roce_cmd_mbox(hr_dev, mailbox->dma, 0,
				HNS_ROCE_CMD_MODIFY_CQC, hr_cq->cqn);
	hns_roce_free_cmd_mailbox(hr_dev, mailbox);
	if (ret)
		ibdev_err(&hr_dev->ib_dev,
			  "failed to process cmd when modifying CQ, ret = %d.\n",
			  ret);

err_out:
	if (ret)
		atomic64_inc(&hr_dev->dfx_cnt[HNS_ROCE_DFX_CQ_MODIFY_ERR_CNT]);

	return ret;
}

static int hns_roce_v2_query_cqc(struct hns_roce_dev *hr_dev, u32 cqn,
				 void *buffer)
{
	struct hns_roce_v2_cq_context *context;
	struct hns_roce_cmd_mailbox *mailbox;
	int ret;

	mailbox = hns_roce_alloc_cmd_mailbox(hr_dev);
	if (IS_ERR(mailbox))
		return PTR_ERR(mailbox);

	context = mailbox->buf;
	ret = hns_roce_cmd_mbox(hr_dev, 0, mailbox->dma,
				HNS_ROCE_CMD_QUERY_CQC, cqn);
	if (ret) {
		ibdev_err(&hr_dev->ib_dev,
			  "failed to process cmd when querying CQ, ret = %d.\n",
			  ret);
		goto err_mailbox;
	}

	memcpy(buffer, context, sizeof(*context));

err_mailbox:
	hns_roce_free_cmd_mailbox(hr_dev, mailbox);

	return ret;
}

static int hns_roce_v2_query_mpt(struct hns_roce_dev *hr_dev, u32 key,
				 void *buffer)
{
	struct hns_roce_v2_mpt_entry *context;
	struct hns_roce_cmd_mailbox *mailbox;
	int ret;

	mailbox = hns_roce_alloc_cmd_mailbox(hr_dev);
	if (IS_ERR(mailbox))
		return PTR_ERR(mailbox);

	context = mailbox->buf;
	ret = hns_roce_cmd_mbox(hr_dev, 0, mailbox->dma, HNS_ROCE_CMD_QUERY_MPT,
				key_to_hw_index(key));
	if (ret) {
		ibdev_err(&hr_dev->ib_dev,
			  "failed to process cmd when querying MPT, ret = %d.\n",
			  ret);
		goto err_mailbox;
	}

	memcpy(buffer, context, sizeof(*context));

err_mailbox:
	hns_roce_free_cmd_mailbox(hr_dev, mailbox);

	return ret;
}

static void hns_roce_irq_work_handle(struct work_struct *work)
{
	struct hns_roce_work *irq_work =
				container_of(work, struct hns_roce_work, work);
	struct ib_device *ibdev = &irq_work->hr_dev->ib_dev;

	switch (irq_work->event_type) {
	case HNS_ROCE_EVENT_TYPE_PATH_MIG:
		ibdev_info(ibdev, "path migrated succeeded.\n");
		break;
	case HNS_ROCE_EVENT_TYPE_PATH_MIG_FAILED:
		ibdev_warn(ibdev, "path migration failed.\n");
		break;
	case HNS_ROCE_EVENT_TYPE_COMM_EST:
		break;
	case HNS_ROCE_EVENT_TYPE_SQ_DRAINED:
		ibdev_dbg(ibdev, "send queue drained.\n");
		break;
	case HNS_ROCE_EVENT_TYPE_WQ_CATAS_ERROR:
		ibdev_err(ibdev, "local work queue 0x%x catast error, sub_event type is: %d\n",
			  irq_work->queue_num, irq_work->sub_type);
		break;
	case HNS_ROCE_EVENT_TYPE_INV_REQ_LOCAL_WQ_ERROR:
		ibdev_err(ibdev, "invalid request local work queue 0x%x error.\n",
			  irq_work->queue_num);
		break;
	case HNS_ROCE_EVENT_TYPE_LOCAL_WQ_ACCESS_ERROR:
		ibdev_err(ibdev, "local access violation work queue 0x%x error, sub_event type is: %d\n",
			  irq_work->queue_num, irq_work->sub_type);
		break;
	case HNS_ROCE_EVENT_TYPE_SRQ_LIMIT_REACH:
		ibdev_dbg(ibdev, "SRQ limit reach.\n");
		break;
	case HNS_ROCE_EVENT_TYPE_SRQ_LAST_WQE_REACH:
		ibdev_dbg(ibdev, "SRQ last wqe reach.\n");
		break;
	case HNS_ROCE_EVENT_TYPE_SRQ_CATAS_ERROR:
		ibdev_err(ibdev, "SRQ catas error.\n");
		break;
	case HNS_ROCE_EVENT_TYPE_CQ_ACCESS_ERROR:
		ibdev_err(ibdev, "CQ 0x%x access err.\n", irq_work->queue_num);
		break;
	case HNS_ROCE_EVENT_TYPE_CQ_OVERFLOW:
		ibdev_warn(ibdev, "CQ 0x%x overflow\n", irq_work->queue_num);
		break;
	case HNS_ROCE_EVENT_TYPE_DB_OVERFLOW:
		ibdev_warn(ibdev, "DB overflow.\n");
		break;
	case HNS_ROCE_EVENT_TYPE_FLR:
		ibdev_warn(ibdev, "function level reset.\n");
		break;
	case HNS_ROCE_EVENT_TYPE_XRCD_VIOLATION:
		ibdev_err(ibdev, "xrc domain violation error.\n");
		break;
	case HNS_ROCE_EVENT_TYPE_INVALID_XRCETH:
		ibdev_err(ibdev, "invalid xrceth error.\n");
		break;
	default:
		break;
	}

	kfree(irq_work);
}

static void hns_roce_v2_init_irq_work(struct hns_roce_dev *hr_dev,
				      struct hns_roce_eq *eq, u32 queue_num)
{
	struct hns_roce_work *irq_work;

	irq_work = kzalloc(sizeof(struct hns_roce_work), GFP_ATOMIC);
	if (!irq_work)
		return;

	INIT_WORK(&irq_work->work, hns_roce_irq_work_handle);
	irq_work->hr_dev = hr_dev;
	irq_work->event_type = eq->event_type;
	irq_work->sub_type = eq->sub_type;
	irq_work->queue_num = queue_num;
	queue_work(hr_dev->irq_workq, &irq_work->work);
}

static void update_eq_db(struct hns_roce_eq *eq)
{
	struct hns_roce_dev *hr_dev = eq->hr_dev;
	struct hns_roce_v2_db eq_db = {};

	if (eq->type_flag == HNS_ROCE_AEQ) {
		hr_reg_write(&eq_db, EQ_DB_CMD,
			     eq->arm_st == HNS_ROCE_V2_EQ_ALWAYS_ARMED ?
			     HNS_ROCE_EQ_DB_CMD_AEQ :
			     HNS_ROCE_EQ_DB_CMD_AEQ_ARMED);
	} else {
		hr_reg_write(&eq_db, EQ_DB_TAG, eq->eqn);

		hr_reg_write(&eq_db, EQ_DB_CMD,
			     eq->arm_st == HNS_ROCE_V2_EQ_ALWAYS_ARMED ?
			     HNS_ROCE_EQ_DB_CMD_CEQ :
			     HNS_ROCE_EQ_DB_CMD_CEQ_ARMED);
	}

	hr_reg_write(&eq_db, EQ_DB_CI, eq->cons_index);

	hns_roce_write64(hr_dev, (__le32 *)&eq_db, eq->db_reg);
}

static struct hns_roce_aeqe *next_aeqe_sw_v2(struct hns_roce_eq *eq)
{
	struct hns_roce_aeqe *aeqe;

	aeqe = hns_roce_buf_offset(eq->mtr.kmem,
				   (eq->cons_index & (eq->entries - 1)) *
				   eq->eqe_size);

	return (hr_reg_read(aeqe, AEQE_OWNER) ^
		!!(eq->cons_index & eq->entries)) ? aeqe : NULL;
}

static irqreturn_t hns_roce_v2_aeq_int(struct hns_roce_dev *hr_dev,
				       struct hns_roce_eq *eq)
{
	struct device *dev = hr_dev->dev;
	struct hns_roce_aeqe *aeqe = next_aeqe_sw_v2(eq);
	irqreturn_t aeqe_found = IRQ_NONE;
	int event_type;
	u32 queue_num;
	int sub_type;

	while (aeqe) {
		/* Make sure we read AEQ entry after we have checked the
		 * ownership bit
		 */
		dma_rmb();

		event_type = hr_reg_read(aeqe, AEQE_EVENT_TYPE);
		sub_type = hr_reg_read(aeqe, AEQE_SUB_TYPE);
		queue_num = hr_reg_read(aeqe, AEQE_EVENT_QUEUE_NUM);

		switch (event_type) {
		case HNS_ROCE_EVENT_TYPE_PATH_MIG:
		case HNS_ROCE_EVENT_TYPE_PATH_MIG_FAILED:
		case HNS_ROCE_EVENT_TYPE_COMM_EST:
		case HNS_ROCE_EVENT_TYPE_SQ_DRAINED:
		case HNS_ROCE_EVENT_TYPE_WQ_CATAS_ERROR:
		case HNS_ROCE_EVENT_TYPE_SRQ_LAST_WQE_REACH:
		case HNS_ROCE_EVENT_TYPE_INV_REQ_LOCAL_WQ_ERROR:
		case HNS_ROCE_EVENT_TYPE_LOCAL_WQ_ACCESS_ERROR:
		case HNS_ROCE_EVENT_TYPE_XRCD_VIOLATION:
		case HNS_ROCE_EVENT_TYPE_INVALID_XRCETH:
			hns_roce_qp_event(hr_dev, queue_num, event_type);
			break;
		case HNS_ROCE_EVENT_TYPE_SRQ_LIMIT_REACH:
		case HNS_ROCE_EVENT_TYPE_SRQ_CATAS_ERROR:
			hns_roce_srq_event(hr_dev, queue_num, event_type);
			break;
		case HNS_ROCE_EVENT_TYPE_CQ_ACCESS_ERROR:
		case HNS_ROCE_EVENT_TYPE_CQ_OVERFLOW:
			hns_roce_cq_event(hr_dev, queue_num, event_type);
			break;
		case HNS_ROCE_EVENT_TYPE_MB:
			hns_roce_cmd_event(hr_dev,
					le16_to_cpu(aeqe->event.cmd.token),
					aeqe->event.cmd.status,
					le64_to_cpu(aeqe->event.cmd.out_param));
			break;
		case HNS_ROCE_EVENT_TYPE_DB_OVERFLOW:
		case HNS_ROCE_EVENT_TYPE_FLR:
			break;
		default:
			dev_err(dev, "unhandled event %d on EQ %d at idx %u.\n",
				event_type, eq->eqn, eq->cons_index);
			break;
		}

		eq->event_type = event_type;
		eq->sub_type = sub_type;
		++eq->cons_index;
		aeqe_found = IRQ_HANDLED;

		atomic64_inc(&hr_dev->dfx_cnt[HNS_ROCE_DFX_AEQE_CNT]);

		hns_roce_v2_init_irq_work(hr_dev, eq, queue_num);

		aeqe = next_aeqe_sw_v2(eq);
	}

	update_eq_db(eq);

	return IRQ_RETVAL(aeqe_found);
}

static struct hns_roce_ceqe *next_ceqe_sw_v2(struct hns_roce_eq *eq)
{
	struct hns_roce_ceqe *ceqe;

	ceqe = hns_roce_buf_offset(eq->mtr.kmem,
				   (eq->cons_index & (eq->entries - 1)) *
				   eq->eqe_size);

	return (hr_reg_read(ceqe, CEQE_OWNER) ^
		!!(eq->cons_index & eq->entries)) ? ceqe : NULL;
}

static irqreturn_t hns_roce_v2_ceq_int(struct hns_roce_eq *eq)
{
<<<<<<< HEAD
	queue_work(eq->hr_dev->irq_workq, &eq->work);
=======
	queue_work(system_bh_wq, &eq->work);
>>>>>>> 2d5404ca

	return IRQ_HANDLED;
}

static irqreturn_t hns_roce_v2_msix_interrupt_eq(int irq, void *eq_ptr)
{
	struct hns_roce_eq *eq = eq_ptr;
	struct hns_roce_dev *hr_dev = eq->hr_dev;
	irqreturn_t int_work;

	if (eq->type_flag == HNS_ROCE_CEQ)
		/* Completion event interrupt */
		int_work = hns_roce_v2_ceq_int(eq);
	else
		/* Asynchronous event interrupt */
		int_work = hns_roce_v2_aeq_int(hr_dev, eq);

	return IRQ_RETVAL(int_work);
}

static irqreturn_t abnormal_interrupt_basic(struct hns_roce_dev *hr_dev,
					    u32 int_st)
{
	struct pci_dev *pdev = hr_dev->pci_dev;
	struct hnae3_ae_dev *ae_dev = pci_get_drvdata(pdev);
	const struct hnae3_ae_ops *ops = ae_dev->ops;
	enum hnae3_reset_type reset_type;
	irqreturn_t int_work = IRQ_NONE;
	u32 int_en;

	int_en = roce_read(hr_dev, ROCEE_VF_ABN_INT_EN_REG);

	if (int_st & BIT(HNS_ROCE_V2_VF_INT_ST_AEQ_OVERFLOW_S)) {
		dev_err(hr_dev->dev, "AEQ overflow!\n");

		roce_write(hr_dev, ROCEE_VF_ABN_INT_ST_REG,
			   1 << HNS_ROCE_V2_VF_INT_ST_AEQ_OVERFLOW_S);

		reset_type = hr_dev->is_vf ?
			     HNAE3_VF_FUNC_RESET : HNAE3_FUNC_RESET;

		/* Set reset level for reset_event() */
		if (ops->set_default_reset_request)
			ops->set_default_reset_request(ae_dev, reset_type);
		if (ops->reset_event)
			ops->reset_event(pdev, NULL);

		int_en |= 1 << HNS_ROCE_V2_VF_ABN_INT_EN_S;
		roce_write(hr_dev, ROCEE_VF_ABN_INT_EN_REG, int_en);

		int_work = IRQ_HANDLED;
	} else {
		dev_err(hr_dev->dev, "there is no basic abn irq found.\n");
	}

	return IRQ_RETVAL(int_work);
}

static int fmea_ram_ecc_query(struct hns_roce_dev *hr_dev,
			       struct fmea_ram_ecc *ecc_info)
{
	struct hns_roce_cmq_desc desc;
	struct hns_roce_cmq_req *req = (struct hns_roce_cmq_req *)desc.data;
	int ret;

	hns_roce_cmq_setup_basic_desc(&desc, HNS_ROCE_QUERY_RAM_ECC, true);
	ret = hns_roce_cmq_send(hr_dev, &desc, 1);
	if (ret)
		return ret;

	ecc_info->is_ecc_err = hr_reg_read(req, QUERY_RAM_ECC_1BIT_ERR);
	ecc_info->res_type = hr_reg_read(req, QUERY_RAM_ECC_RES_TYPE);
	ecc_info->index = hr_reg_read(req, QUERY_RAM_ECC_TAG);

	return 0;
}

static int fmea_recover_gmv(struct hns_roce_dev *hr_dev, u32 idx)
{
	struct hns_roce_cmq_desc desc;
	struct hns_roce_cmq_req *req = (struct hns_roce_cmq_req *)desc.data;
	u32 addr_upper;
	u32 addr_low;
	int ret;

	hns_roce_cmq_setup_basic_desc(&desc, HNS_ROCE_OPC_CFG_GMV_BT, true);
	hr_reg_write(req, CFG_GMV_BT_IDX, idx);

	ret = hns_roce_cmq_send(hr_dev, &desc, 1);
	if (ret) {
		dev_err(hr_dev->dev,
			"failed to execute cmd to read gmv, ret = %d.\n", ret);
		return ret;
	}

	addr_low =  hr_reg_read(req, CFG_GMV_BT_BA_L);
	addr_upper = hr_reg_read(req, CFG_GMV_BT_BA_H);

	hns_roce_cmq_setup_basic_desc(&desc, HNS_ROCE_OPC_CFG_GMV_BT, false);
	hr_reg_write(req, CFG_GMV_BT_BA_L, addr_low);
	hr_reg_write(req, CFG_GMV_BT_BA_H, addr_upper);
	hr_reg_write(req, CFG_GMV_BT_IDX, idx);

	return hns_roce_cmq_send(hr_dev, &desc, 1);
}

static u64 fmea_get_ram_res_addr(u32 res_type, __le64 *data)
{
	if (res_type == ECC_RESOURCE_QPC_TIMER ||
	    res_type == ECC_RESOURCE_CQC_TIMER ||
	    res_type == ECC_RESOURCE_SCCC)
		return le64_to_cpu(*data);

	return le64_to_cpu(*data) << HNS_HW_PAGE_SHIFT;
}

static int fmea_recover_others(struct hns_roce_dev *hr_dev, u32 res_type,
			       u32 index)
{
	u8 write_bt0_op = fmea_ram_res[res_type].write_bt0_op;
	u8 read_bt0_op = fmea_ram_res[res_type].read_bt0_op;
	struct hns_roce_cmd_mailbox *mailbox;
	u64 addr;
	int ret;

	mailbox = hns_roce_alloc_cmd_mailbox(hr_dev);
	if (IS_ERR(mailbox))
		return PTR_ERR(mailbox);

	ret = hns_roce_cmd_mbox(hr_dev, 0, mailbox->dma, read_bt0_op, index);
	if (ret) {
		dev_err(hr_dev->dev,
			"failed to execute cmd to read fmea ram, ret = %d.\n",
			ret);
		goto out;
	}

	addr = fmea_get_ram_res_addr(res_type, mailbox->buf);

	ret = hns_roce_cmd_mbox(hr_dev, addr, 0, write_bt0_op, index);
	if (ret)
		dev_err(hr_dev->dev,
			"failed to execute cmd to write fmea ram, ret = %d.\n",
			ret);

out:
	hns_roce_free_cmd_mailbox(hr_dev, mailbox);
	return ret;
}

static void fmea_ram_ecc_recover(struct hns_roce_dev *hr_dev,
				 struct fmea_ram_ecc *ecc_info)
{
	u32 res_type = ecc_info->res_type;
	u32 index = ecc_info->index;
	int ret;

	BUILD_BUG_ON(ARRAY_SIZE(fmea_ram_res) != ECC_RESOURCE_COUNT);

	if (res_type >= ECC_RESOURCE_COUNT) {
		dev_err(hr_dev->dev, "unsupported fmea ram ecc type %u.\n",
			res_type);
		return;
	}

	if (res_type == ECC_RESOURCE_GMV)
		ret = fmea_recover_gmv(hr_dev, index);
	else
		ret = fmea_recover_others(hr_dev, res_type, index);
	if (ret)
		dev_err(hr_dev->dev,
			"failed to recover %s, index = %u, ret = %d.\n",
			fmea_ram_res[res_type].name, index, ret);
}

static void fmea_ram_ecc_work(struct work_struct *ecc_work)
{
	struct hns_roce_dev *hr_dev =
		container_of(ecc_work, struct hns_roce_dev, ecc_work);
	struct fmea_ram_ecc ecc_info = {};

	if (fmea_ram_ecc_query(hr_dev, &ecc_info)) {
		dev_err(hr_dev->dev, "failed to query fmea ram ecc.\n");
		return;
	}

	if (!ecc_info.is_ecc_err) {
		dev_err(hr_dev->dev, "there is no fmea ram ecc err found.\n");
		return;
	}

	fmea_ram_ecc_recover(hr_dev, &ecc_info);
}

static irqreturn_t hns_roce_v2_msix_interrupt_abn(int irq, void *dev_id)
{
	struct hns_roce_dev *hr_dev = dev_id;
	irqreturn_t int_work = IRQ_NONE;
	u32 int_st;

	int_st = roce_read(hr_dev, ROCEE_VF_ABN_INT_ST_REG);

	if (int_st) {
		int_work = abnormal_interrupt_basic(hr_dev, int_st);
	} else if (hr_dev->pci_dev->revision >= PCI_REVISION_ID_HIP09) {
		queue_work(hr_dev->irq_workq, &hr_dev->ecc_work);
		int_work = IRQ_HANDLED;
	} else {
		dev_err(hr_dev->dev, "there is no abnormal irq found.\n");
	}

	return IRQ_RETVAL(int_work);
}

static void hns_roce_v2_int_mask_enable(struct hns_roce_dev *hr_dev,
					int eq_num, u32 enable_flag)
{
	int i;

	for (i = 0; i < eq_num; i++)
		roce_write(hr_dev, ROCEE_VF_EVENT_INT_EN_REG +
			   i * EQ_REG_OFFSET, enable_flag);

	roce_write(hr_dev, ROCEE_VF_ABN_INT_EN_REG, enable_flag);
	roce_write(hr_dev, ROCEE_VF_ABN_INT_CFG_REG, enable_flag);
}

static void free_eq_buf(struct hns_roce_dev *hr_dev, struct hns_roce_eq *eq)
{
	hns_roce_mtr_destroy(hr_dev, &eq->mtr);
}

static void hns_roce_v2_destroy_eqc(struct hns_roce_dev *hr_dev,
				    struct hns_roce_eq *eq)
{
	struct device *dev = hr_dev->dev;
	int eqn = eq->eqn;
	int ret;
	u8 cmd;

	if (eqn < hr_dev->caps.num_comp_vectors)
		cmd = HNS_ROCE_CMD_DESTROY_CEQC;
	else
		cmd = HNS_ROCE_CMD_DESTROY_AEQC;

	ret = hns_roce_destroy_hw_ctx(hr_dev, cmd, eqn & HNS_ROCE_V2_EQN_M);
	if (ret)
		dev_err(dev, "[mailbox cmd] destroy eqc(%d) failed.\n", eqn);

	free_eq_buf(hr_dev, eq);
}

static void init_eq_config(struct hns_roce_dev *hr_dev, struct hns_roce_eq *eq)
{
	eq->db_reg = hr_dev->reg_base + ROCEE_VF_EQ_DB_CFG0_REG;
	eq->cons_index = 0;
	eq->over_ignore = HNS_ROCE_V2_EQ_OVER_IGNORE_0;
	eq->coalesce = HNS_ROCE_V2_EQ_COALESCE_0;
	eq->arm_st = HNS_ROCE_V2_EQ_ALWAYS_ARMED;
	eq->shift = ilog2((unsigned int)eq->entries);
}

static int config_eqc(struct hns_roce_dev *hr_dev, struct hns_roce_eq *eq,
		      void *mb_buf)
{
	u64 eqe_ba[MTT_MIN_COUNT] = { 0 };
	struct hns_roce_eq_context *eqc;
	u64 bt_ba = 0;
	int ret;

	eqc = mb_buf;
	memset(eqc, 0, sizeof(struct hns_roce_eq_context));

	init_eq_config(hr_dev, eq);

	/* if not multi-hop, eqe buffer only use one trunk */
	ret = hns_roce_mtr_find(hr_dev, &eq->mtr, 0, eqe_ba,
				ARRAY_SIZE(eqe_ba));
	if (ret) {
		dev_err(hr_dev->dev, "failed to find EQE mtr, ret = %d\n", ret);
		return ret;
	}

	bt_ba = hns_roce_get_mtr_ba(&eq->mtr);

	hr_reg_write(eqc, EQC_EQ_ST, HNS_ROCE_V2_EQ_STATE_VALID);
	hr_reg_write(eqc, EQC_EQE_HOP_NUM, eq->hop_num);
	hr_reg_write(eqc, EQC_OVER_IGNORE, eq->over_ignore);
	hr_reg_write(eqc, EQC_COALESCE, eq->coalesce);
	hr_reg_write(eqc, EQC_ARM_ST, eq->arm_st);
	hr_reg_write(eqc, EQC_EQN, eq->eqn);
	hr_reg_write(eqc, EQC_EQE_CNT, HNS_ROCE_EQ_INIT_EQE_CNT);
	hr_reg_write(eqc, EQC_EQE_BA_PG_SZ,
		     to_hr_hw_page_shift(eq->mtr.hem_cfg.ba_pg_shift));
	hr_reg_write(eqc, EQC_EQE_BUF_PG_SZ,
		     to_hr_hw_page_shift(eq->mtr.hem_cfg.buf_pg_shift));
	hr_reg_write(eqc, EQC_EQ_PROD_INDX, HNS_ROCE_EQ_INIT_PROD_IDX);
	hr_reg_write(eqc, EQC_EQ_MAX_CNT, eq->eq_max_cnt);

	if (hr_dev->pci_dev->revision == PCI_REVISION_ID_HIP08) {
		if (eq->eq_period * HNS_ROCE_CLOCK_ADJUST > USHRT_MAX) {
			dev_info(hr_dev->dev, "eq_period(%u) reached the upper limit, adjusted to 65.\n",
				 eq->eq_period);
			eq->eq_period = HNS_ROCE_MAX_EQ_PERIOD;
		}
		eq->eq_period *= HNS_ROCE_CLOCK_ADJUST;
	}

	hr_reg_write(eqc, EQC_EQ_PERIOD, eq->eq_period);
	hr_reg_write(eqc, EQC_EQE_REPORT_TIMER, HNS_ROCE_EQ_INIT_REPORT_TIMER);
	hr_reg_write(eqc, EQC_EQE_BA_L, bt_ba >> 3);
	hr_reg_write(eqc, EQC_EQE_BA_H, bt_ba >> 35);
	hr_reg_write(eqc, EQC_SHIFT, eq->shift);
	hr_reg_write(eqc, EQC_MSI_INDX, HNS_ROCE_EQ_INIT_MSI_IDX);
	hr_reg_write(eqc, EQC_CUR_EQE_BA_L, eqe_ba[0] >> 12);
	hr_reg_write(eqc, EQC_CUR_EQE_BA_M, eqe_ba[0] >> 28);
	hr_reg_write(eqc, EQC_CUR_EQE_BA_H, eqe_ba[0] >> 60);
	hr_reg_write(eqc, EQC_EQ_CONS_INDX, HNS_ROCE_EQ_INIT_CONS_IDX);
	hr_reg_write(eqc, EQC_NEX_EQE_BA_L, eqe_ba[1] >> 12);
	hr_reg_write(eqc, EQC_NEX_EQE_BA_H, eqe_ba[1] >> 44);
	hr_reg_write(eqc, EQC_EQE_SIZE, eq->eqe_size == HNS_ROCE_V3_EQE_SIZE);

	return 0;
}

static int alloc_eq_buf(struct hns_roce_dev *hr_dev, struct hns_roce_eq *eq)
{
	struct hns_roce_buf_attr buf_attr = {};
	int err;

	if (hr_dev->caps.eqe_hop_num == HNS_ROCE_HOP_NUM_0)
		eq->hop_num = 0;
	else
		eq->hop_num = hr_dev->caps.eqe_hop_num;

	buf_attr.page_shift = hr_dev->caps.eqe_buf_pg_sz + PAGE_SHIFT;
	buf_attr.region[0].size = eq->entries * eq->eqe_size;
	buf_attr.region[0].hopnum = eq->hop_num;
	buf_attr.region_count = 1;

	err = hns_roce_mtr_create(hr_dev, &eq->mtr, &buf_attr,
				  hr_dev->caps.eqe_ba_pg_sz + PAGE_SHIFT, NULL,
				  0);
	if (err)
		dev_err(hr_dev->dev, "failed to alloc EQE mtr, err %d\n", err);

	return err;
}

static int hns_roce_v2_create_eq(struct hns_roce_dev *hr_dev,
				 struct hns_roce_eq *eq, u8 eq_cmd)
{
	struct hns_roce_cmd_mailbox *mailbox;
	int ret;

	/* Allocate mailbox memory */
	mailbox = hns_roce_alloc_cmd_mailbox(hr_dev);
	if (IS_ERR(mailbox))
		return PTR_ERR(mailbox);

	ret = alloc_eq_buf(hr_dev, eq);
	if (ret)
		goto free_cmd_mbox;

	ret = config_eqc(hr_dev, eq, mailbox->buf);
	if (ret)
		goto err_cmd_mbox;

	ret = hns_roce_create_hw_ctx(hr_dev, mailbox, eq_cmd, eq->eqn);
	if (ret) {
		dev_err(hr_dev->dev, "[mailbox cmd] create eqc failed.\n");
		goto err_cmd_mbox;
	}

	hns_roce_free_cmd_mailbox(hr_dev, mailbox);

	return 0;

err_cmd_mbox:
	free_eq_buf(hr_dev, eq);

free_cmd_mbox:
	hns_roce_free_cmd_mailbox(hr_dev, mailbox);

	return ret;
}

static void hns_roce_ceq_work(struct work_struct *work)
{
<<<<<<< HEAD
	struct hns_roce_eq *eq = container_of(work, struct hns_roce_eq, work);
=======
	struct hns_roce_eq *eq = from_work(eq, work, work);
>>>>>>> 2d5404ca
	struct hns_roce_ceqe *ceqe = next_ceqe_sw_v2(eq);
	struct hns_roce_dev *hr_dev = eq->hr_dev;
	int ceqe_num = 0;
	u32 cqn;

	while (ceqe && ceqe_num < hr_dev->caps.ceqe_depth) {
		/* Make sure we read CEQ entry after we have checked the
		 * ownership bit
		 */
		dma_rmb();

		cqn = hr_reg_read(ceqe, CEQE_CQN);

		hns_roce_cq_completion(hr_dev, cqn);

		++eq->cons_index;
		++ceqe_num;
		atomic64_inc(&hr_dev->dfx_cnt[HNS_ROCE_DFX_CEQE_CNT]);

		ceqe = next_ceqe_sw_v2(eq);
	}

	update_eq_db(eq);
}

static int __hns_roce_request_irq(struct hns_roce_dev *hr_dev, int irq_num,
				  int comp_num, int aeq_num, int other_num)
{
	struct hns_roce_eq_table *eq_table = &hr_dev->eq_table;
	int i, j;
	int ret;

	for (i = 0; i < irq_num; i++) {
		hr_dev->irq_names[i] = kzalloc(HNS_ROCE_INT_NAME_LEN,
					       GFP_KERNEL);
		if (!hr_dev->irq_names[i]) {
			ret = -ENOMEM;
			goto err_kzalloc_failed;
		}
	}

	/* irq contains: abnormal + AEQ + CEQ */
	for (j = 0; j < other_num; j++)
		snprintf((char *)hr_dev->irq_names[j], HNS_ROCE_INT_NAME_LEN,
			 "hns-%s-abn-%d", pci_name(hr_dev->pci_dev), j);

	for (j = other_num; j < (other_num + aeq_num); j++)
		snprintf((char *)hr_dev->irq_names[j], HNS_ROCE_INT_NAME_LEN,
			 "hns-%s-aeq-%d", pci_name(hr_dev->pci_dev), j - other_num);

	for (j = (other_num + aeq_num); j < irq_num; j++)
		snprintf((char *)hr_dev->irq_names[j], HNS_ROCE_INT_NAME_LEN,
			 "hns-%s-ceq-%d", pci_name(hr_dev->pci_dev),
			 j - other_num - aeq_num);

	for (j = 0; j < irq_num; j++) {
		if (j < other_num) {
			ret = request_irq(hr_dev->irq[j],
					  hns_roce_v2_msix_interrupt_abn,
					  0, hr_dev->irq_names[j], hr_dev);
		} else if (j < (other_num + comp_num)) {
			INIT_WORK(&eq_table->eq[j - other_num].work,
				  hns_roce_ceq_work);
			ret = request_irq(eq_table->eq[j - other_num].irq,
					  hns_roce_v2_msix_interrupt_eq,
					  0, hr_dev->irq_names[j + aeq_num],
					  &eq_table->eq[j - other_num]);
		} else {
			ret = request_irq(eq_table->eq[j - other_num].irq,
					  hns_roce_v2_msix_interrupt_eq,
					  0, hr_dev->irq_names[j - comp_num],
					  &eq_table->eq[j - other_num]);
		}

		if (ret) {
			dev_err(hr_dev->dev, "request irq error!\n");
			goto err_request_failed;
		}
	}

	return 0;

err_request_failed:
	for (j -= 1; j >= 0; j--) {
		if (j < other_num) {
			free_irq(hr_dev->irq[j], hr_dev);
			continue;
		}
		free_irq(eq_table->eq[j - other_num].irq,
			 &eq_table->eq[j - other_num]);
		if (j < other_num + comp_num)
			cancel_work_sync(&eq_table->eq[j - other_num].work);
	}

err_kzalloc_failed:
	for (i -= 1; i >= 0; i--)
		kfree(hr_dev->irq_names[i]);

	return ret;
}

static void __hns_roce_free_irq(struct hns_roce_dev *hr_dev)
{
	int irq_num;
	int eq_num;
	int i;

	eq_num = hr_dev->caps.num_comp_vectors + hr_dev->caps.num_aeq_vectors;
	irq_num = eq_num + hr_dev->caps.num_other_vectors;

	for (i = 0; i < hr_dev->caps.num_other_vectors; i++)
		free_irq(hr_dev->irq[i], hr_dev);

	for (i = 0; i < eq_num; i++) {
		free_irq(hr_dev->eq_table.eq[i].irq, &hr_dev->eq_table.eq[i]);
		if (i < hr_dev->caps.num_comp_vectors)
			cancel_work_sync(&hr_dev->eq_table.eq[i].work);
	}

	for (i = 0; i < irq_num; i++)
		kfree(hr_dev->irq_names[i]);
}

static int hns_roce_v2_init_eq_table(struct hns_roce_dev *hr_dev)
{
	struct hns_roce_eq_table *eq_table = &hr_dev->eq_table;
	struct device *dev = hr_dev->dev;
	struct hns_roce_eq *eq;
	int other_num;
	int comp_num;
	int aeq_num;
	int irq_num;
	int eq_num;
	u8 eq_cmd;
	int ret;
	int i;

	other_num = hr_dev->caps.num_other_vectors;
	comp_num = hr_dev->caps.num_comp_vectors;
	aeq_num = hr_dev->caps.num_aeq_vectors;

	eq_num = comp_num + aeq_num;
	irq_num = eq_num + other_num;

	eq_table->eq = kcalloc(eq_num, sizeof(*eq_table->eq), GFP_KERNEL);
	if (!eq_table->eq)
		return -ENOMEM;

	/* create eq */
	for (i = 0; i < eq_num; i++) {
		eq = &eq_table->eq[i];
		eq->hr_dev = hr_dev;
		eq->eqn = i;
		if (i < comp_num) {
			/* CEQ */
			eq_cmd = HNS_ROCE_CMD_CREATE_CEQC;
			eq->type_flag = HNS_ROCE_CEQ;
			eq->entries = hr_dev->caps.ceqe_depth;
			eq->eqe_size = hr_dev->caps.ceqe_size;
			eq->irq = hr_dev->irq[i + other_num + aeq_num];
			eq->eq_max_cnt = HNS_ROCE_CEQ_DEFAULT_BURST_NUM;
			eq->eq_period = HNS_ROCE_CEQ_DEFAULT_INTERVAL;
		} else {
			/* AEQ */
			eq_cmd = HNS_ROCE_CMD_CREATE_AEQC;
			eq->type_flag = HNS_ROCE_AEQ;
			eq->entries = hr_dev->caps.aeqe_depth;
			eq->eqe_size = hr_dev->caps.aeqe_size;
			eq->irq = hr_dev->irq[i - comp_num + other_num];
			eq->eq_max_cnt = HNS_ROCE_AEQ_DEFAULT_BURST_NUM;
			eq->eq_period = HNS_ROCE_AEQ_DEFAULT_INTERVAL;
		}

		ret = hns_roce_v2_create_eq(hr_dev, eq, eq_cmd);
		if (ret) {
			dev_err(dev, "failed to create eq.\n");
			goto err_create_eq_fail;
		}
	}

	INIT_WORK(&hr_dev->ecc_work, fmea_ram_ecc_work);

	hr_dev->irq_workq = alloc_ordered_workqueue("hns_roce_irq_workq", 0);
	if (!hr_dev->irq_workq) {
		dev_err(dev, "failed to create irq workqueue.\n");
		ret = -ENOMEM;
		goto err_create_eq_fail;
	}

	ret = __hns_roce_request_irq(hr_dev, irq_num, comp_num, aeq_num,
				     other_num);
	if (ret) {
		dev_err(dev, "failed to request irq.\n");
		goto err_request_irq_fail;
	}

	/* enable irq */
	hns_roce_v2_int_mask_enable(hr_dev, eq_num, EQ_ENABLE);

	return 0;

err_request_irq_fail:
	destroy_workqueue(hr_dev->irq_workq);

err_create_eq_fail:
	for (i -= 1; i >= 0; i--)
		hns_roce_v2_destroy_eqc(hr_dev, &eq_table->eq[i]);
	kfree(eq_table->eq);

	return ret;
}

static void hns_roce_v2_cleanup_eq_table(struct hns_roce_dev *hr_dev)
{
	struct hns_roce_eq_table *eq_table = &hr_dev->eq_table;
	int eq_num;
	int i;

	eq_num = hr_dev->caps.num_comp_vectors + hr_dev->caps.num_aeq_vectors;

	/* Disable irq */
	hns_roce_v2_int_mask_enable(hr_dev, eq_num, EQ_DISABLE);

	__hns_roce_free_irq(hr_dev);
	destroy_workqueue(hr_dev->irq_workq);

	for (i = 0; i < eq_num; i++)
		hns_roce_v2_destroy_eqc(hr_dev, &eq_table->eq[i]);

	kfree(eq_table->eq);
}

static const struct ib_device_ops hns_roce_v2_dev_ops = {
	.destroy_qp = hns_roce_v2_destroy_qp,
	.modify_cq = hns_roce_v2_modify_cq,
	.poll_cq = hns_roce_v2_poll_cq,
	.post_recv = hns_roce_v2_post_recv,
	.post_send = hns_roce_v2_post_send,
	.query_qp = hns_roce_v2_query_qp,
	.req_notify_cq = hns_roce_v2_req_notify_cq,
};

static const struct ib_device_ops hns_roce_v2_dev_srq_ops = {
	.modify_srq = hns_roce_v2_modify_srq,
	.post_srq_recv = hns_roce_v2_post_srq_recv,
	.query_srq = hns_roce_v2_query_srq,
};

static const struct hns_roce_hw hns_roce_hw_v2 = {
	.cmq_init = hns_roce_v2_cmq_init,
	.cmq_exit = hns_roce_v2_cmq_exit,
	.hw_profile = hns_roce_v2_profile,
	.hw_init = hns_roce_v2_init,
	.hw_exit = hns_roce_v2_exit,
	.post_mbox = v2_post_mbox,
	.poll_mbox_done = v2_poll_mbox_done,
	.chk_mbox_avail = v2_chk_mbox_is_avail,
	.set_gid = hns_roce_v2_set_gid,
	.set_mac = hns_roce_v2_set_mac,
	.write_mtpt = hns_roce_v2_write_mtpt,
	.rereg_write_mtpt = hns_roce_v2_rereg_write_mtpt,
	.frmr_write_mtpt = hns_roce_v2_frmr_write_mtpt,
	.mw_write_mtpt = hns_roce_v2_mw_write_mtpt,
	.write_cqc = hns_roce_v2_write_cqc,
	.set_hem = hns_roce_v2_set_hem,
	.clear_hem = hns_roce_v2_clear_hem,
	.modify_qp = hns_roce_v2_modify_qp,
	.dereg_mr = hns_roce_v2_dereg_mr,
	.qp_flow_control_init = hns_roce_v2_qp_flow_control_init,
	.init_eq = hns_roce_v2_init_eq_table,
	.cleanup_eq = hns_roce_v2_cleanup_eq_table,
	.write_srqc = hns_roce_v2_write_srqc,
	.query_cqc = hns_roce_v2_query_cqc,
	.query_qpc = hns_roce_v2_query_qpc,
	.query_mpt = hns_roce_v2_query_mpt,
	.query_srqc = hns_roce_v2_query_srqc,
<<<<<<< HEAD
	.query_hw_counter = hns_roce_hw_v2_query_counter,
=======
	.query_sccc = hns_roce_v2_query_sccc,
	.query_hw_counter = hns_roce_hw_v2_query_counter,
	.get_dscp = hns_roce_hw_v2_get_dscp,
>>>>>>> 2d5404ca
	.hns_roce_dev_ops = &hns_roce_v2_dev_ops,
	.hns_roce_dev_srq_ops = &hns_roce_v2_dev_srq_ops,
};

static const struct pci_device_id hns_roce_hw_v2_pci_tbl[] = {
	{PCI_VDEVICE(HUAWEI, HNAE3_DEV_ID_25GE_RDMA), 0},
	{PCI_VDEVICE(HUAWEI, HNAE3_DEV_ID_25GE_RDMA_MACSEC), 0},
	{PCI_VDEVICE(HUAWEI, HNAE3_DEV_ID_50GE_RDMA), 0},
	{PCI_VDEVICE(HUAWEI, HNAE3_DEV_ID_50GE_RDMA_MACSEC), 0},
	{PCI_VDEVICE(HUAWEI, HNAE3_DEV_ID_100G_RDMA_MACSEC), 0},
	{PCI_VDEVICE(HUAWEI, HNAE3_DEV_ID_200G_RDMA), 0},
	{PCI_VDEVICE(HUAWEI, HNAE3_DEV_ID_RDMA_DCB_PFC_VF),
	 HNAE3_DEV_SUPPORT_ROCE_DCB_BITS},
	/* required last entry */
	{0, }
};

MODULE_DEVICE_TABLE(pci, hns_roce_hw_v2_pci_tbl);

static void hns_roce_hw_v2_get_cfg(struct hns_roce_dev *hr_dev,
				  struct hnae3_handle *handle)
{
	struct hns_roce_v2_priv *priv = hr_dev->priv;
	const struct pci_device_id *id;
	int i;

	hr_dev->pci_dev = handle->pdev;
	id = pci_match_id(hns_roce_hw_v2_pci_tbl, hr_dev->pci_dev);
	hr_dev->is_vf = id->driver_data;
	hr_dev->dev = &handle->pdev->dev;
	hr_dev->hw = &hns_roce_hw_v2;
	hr_dev->sdb_offset = ROCEE_DB_SQ_L_0_REG;
	hr_dev->odb_offset = hr_dev->sdb_offset;

	/* Get info from NIC driver. */
	hr_dev->reg_base = handle->rinfo.roce_io_base;
	hr_dev->mem_base = handle->rinfo.roce_mem_base;
	hr_dev->caps.num_ports = 1;
	hr_dev->iboe.netdevs[0] = handle->rinfo.netdev;
	hr_dev->iboe.phy_port[0] = 0;

	addrconf_addr_eui48((u8 *)&hr_dev->ib_dev.node_guid,
			    hr_dev->iboe.netdevs[0]->dev_addr);

	for (i = 0; i < handle->rinfo.num_vectors; i++)
		hr_dev->irq[i] = pci_irq_vector(handle->pdev,
						i + handle->rinfo.base_vector);

	/* cmd issue mode: 0 is poll, 1 is event */
	hr_dev->cmd_mod = 1;
	hr_dev->loop_idc = 0;

	hr_dev->reset_cnt = handle->ae_algo->ops->ae_dev_reset_cnt(handle);
	priv->handle = handle;
}

static int __hns_roce_hw_v2_init_instance(struct hnae3_handle *handle)
{
	struct hns_roce_dev *hr_dev;
	int ret;

	hr_dev = ib_alloc_device(hns_roce_dev, ib_dev);
	if (!hr_dev)
		return -ENOMEM;

	hr_dev->priv = kzalloc(sizeof(struct hns_roce_v2_priv), GFP_KERNEL);
	if (!hr_dev->priv) {
		ret = -ENOMEM;
		goto error_failed_kzalloc;
	}

	hns_roce_hw_v2_get_cfg(hr_dev, handle);

	ret = hns_roce_init(hr_dev);
	if (ret) {
		dev_err(hr_dev->dev, "RoCE Engine init failed!\n");
		goto error_failed_roce_init;
	}

	if (hr_dev->pci_dev->revision == PCI_REVISION_ID_HIP08) {
		ret = free_mr_init(hr_dev);
		if (ret) {
			dev_err(hr_dev->dev, "failed to init free mr!\n");
			goto error_failed_free_mr_init;
		}
	}

	handle->priv = hr_dev;

	return 0;

error_failed_free_mr_init:
	hns_roce_exit(hr_dev);

error_failed_roce_init:
	kfree(hr_dev->priv);

error_failed_kzalloc:
	ib_dealloc_device(&hr_dev->ib_dev);

	return ret;
}

static void __hns_roce_hw_v2_uninit_instance(struct hnae3_handle *handle,
					   bool reset)
{
	struct hns_roce_dev *hr_dev = handle->priv;

	if (!hr_dev)
		return;

	handle->priv = NULL;

	hr_dev->state = HNS_ROCE_DEVICE_STATE_UNINIT;
	hns_roce_handle_device_err(hr_dev);

	hns_roce_exit(hr_dev);
	kfree(hr_dev->priv);
	ib_dealloc_device(&hr_dev->ib_dev);
}

static int hns_roce_hw_v2_init_instance(struct hnae3_handle *handle)
{
	const struct hnae3_ae_ops *ops = handle->ae_algo->ops;
	const struct pci_device_id *id;
	struct device *dev = &handle->pdev->dev;
	int ret;

	handle->rinfo.instance_state = HNS_ROCE_STATE_INIT;

	if (ops->ae_dev_resetting(handle) || ops->get_hw_reset_stat(handle)) {
		handle->rinfo.instance_state = HNS_ROCE_STATE_NON_INIT;
		goto reset_chk_err;
	}

	id = pci_match_id(hns_roce_hw_v2_pci_tbl, handle->pdev);
	if (!id)
		return 0;

	if (id->driver_data && handle->pdev->revision == PCI_REVISION_ID_HIP08)
		return 0;

	ret = __hns_roce_hw_v2_init_instance(handle);
	if (ret) {
		handle->rinfo.instance_state = HNS_ROCE_STATE_NON_INIT;
		dev_err(dev, "RoCE instance init failed! ret = %d\n", ret);
		if (ops->ae_dev_resetting(handle) ||
		    ops->get_hw_reset_stat(handle))
			goto reset_chk_err;
		else
			return ret;
	}

	handle->rinfo.instance_state = HNS_ROCE_STATE_INITED;

	return 0;

reset_chk_err:
	dev_err(dev, "Device is busy in resetting state.\n"
		     "please retry later.\n");

	return -EBUSY;
}

static void hns_roce_hw_v2_uninit_instance(struct hnae3_handle *handle,
					   bool reset)
{
	if (handle->rinfo.instance_state != HNS_ROCE_STATE_INITED)
		return;

	handle->rinfo.instance_state = HNS_ROCE_STATE_UNINIT;

	__hns_roce_hw_v2_uninit_instance(handle, reset);

	handle->rinfo.instance_state = HNS_ROCE_STATE_NON_INIT;
}
static int hns_roce_hw_v2_reset_notify_down(struct hnae3_handle *handle)
{
	struct hns_roce_dev *hr_dev;

	if (handle->rinfo.instance_state != HNS_ROCE_STATE_INITED) {
		set_bit(HNS_ROCE_RST_DIRECT_RETURN, &handle->rinfo.state);
		return 0;
	}

	handle->rinfo.reset_state = HNS_ROCE_STATE_RST_DOWN;
	clear_bit(HNS_ROCE_RST_DIRECT_RETURN, &handle->rinfo.state);

	hr_dev = handle->priv;
	if (!hr_dev)
		return 0;

	hr_dev->active = false;
	hr_dev->dis_db = true;
	hr_dev->state = HNS_ROCE_DEVICE_STATE_RST_DOWN;

	return 0;
}

static int hns_roce_hw_v2_reset_notify_init(struct hnae3_handle *handle)
{
	struct device *dev = &handle->pdev->dev;
	int ret;

	if (test_and_clear_bit(HNS_ROCE_RST_DIRECT_RETURN,
			       &handle->rinfo.state)) {
		handle->rinfo.reset_state = HNS_ROCE_STATE_RST_INITED;
		return 0;
	}

	handle->rinfo.reset_state = HNS_ROCE_STATE_RST_INIT;

	dev_info(&handle->pdev->dev, "In reset process RoCE client reinit.\n");
	ret = __hns_roce_hw_v2_init_instance(handle);
	if (ret) {
		/* when reset notify type is HNAE3_INIT_CLIENT In reset notify
		 * callback function, RoCE Engine reinitialize. If RoCE reinit
		 * failed, we should inform NIC driver.
		 */
		handle->priv = NULL;
		dev_err(dev, "In reset process RoCE reinit failed %d.\n", ret);
	} else {
		handle->rinfo.reset_state = HNS_ROCE_STATE_RST_INITED;
		dev_info(dev, "reset done, RoCE client reinit finished.\n");
	}

	return ret;
}

static int hns_roce_hw_v2_reset_notify_uninit(struct hnae3_handle *handle)
{
	if (test_bit(HNS_ROCE_RST_DIRECT_RETURN, &handle->rinfo.state))
		return 0;

	handle->rinfo.reset_state = HNS_ROCE_STATE_RST_UNINIT;
	dev_info(&handle->pdev->dev, "In reset process RoCE client uninit.\n");
	msleep(HNS_ROCE_V2_HW_RST_UNINT_DELAY);
	__hns_roce_hw_v2_uninit_instance(handle, false);

	return 0;
}

static int hns_roce_hw_v2_reset_notify(struct hnae3_handle *handle,
				       enum hnae3_reset_notify_type type)
{
	int ret = 0;

	switch (type) {
	case HNAE3_DOWN_CLIENT:
		ret = hns_roce_hw_v2_reset_notify_down(handle);
		break;
	case HNAE3_INIT_CLIENT:
		ret = hns_roce_hw_v2_reset_notify_init(handle);
		break;
	case HNAE3_UNINIT_CLIENT:
		ret = hns_roce_hw_v2_reset_notify_uninit(handle);
		break;
	default:
		break;
	}

	return ret;
}

static const struct hnae3_client_ops hns_roce_hw_v2_ops = {
	.init_instance = hns_roce_hw_v2_init_instance,
	.uninit_instance = hns_roce_hw_v2_uninit_instance,
	.reset_notify = hns_roce_hw_v2_reset_notify,
};

static struct hnae3_client hns_roce_hw_v2_client = {
	.name = "hns_roce_hw_v2",
	.type = HNAE3_CLIENT_ROCE,
	.ops = &hns_roce_hw_v2_ops,
};

static int __init hns_roce_hw_v2_init(void)
{
	hns_roce_init_debugfs();
	return hnae3_register_client(&hns_roce_hw_v2_client);
}

static void __exit hns_roce_hw_v2_exit(void)
{
	hnae3_unregister_client(&hns_roce_hw_v2_client);
	hns_roce_cleanup_debugfs();
}

module_init(hns_roce_hw_v2_init);
module_exit(hns_roce_hw_v2_exit);

MODULE_LICENSE("Dual BSD/GPL");
MODULE_AUTHOR("Wei Hu <xavier.huwei@huawei.com>");
MODULE_AUTHOR("Lijun Ou <oulijun@huawei.com>");
MODULE_AUTHOR("Shaobo Xu <xushaobo2@huawei.com>");
MODULE_DESCRIPTION("Hisilicon Hip08 Family RoCE Driver");<|MERGE_RESOLUTION|>--- conflicted
+++ resolved
@@ -4772,17 +4772,7 @@
 static int check_cong_type(struct ib_qp *ibqp,
 			   struct hns_roce_congestion_algorithm *cong_alg)
 {
-<<<<<<< HEAD
-	struct hns_roce_dev *hr_dev = to_hr_dev(ibqp->device);
 	struct hns_roce_qp *hr_qp = to_hr_qp(ibqp);
-
-	if (ibqp->qp_type == IB_QPT_UD || ibqp->qp_type == IB_QPT_GSI)
-		hr_qp->cong_type = CONG_TYPE_DCQCN;
-	else
-		hr_qp->cong_type = hr_dev->caps.cong_type;
-=======
-	struct hns_roce_qp *hr_qp = to_hr_qp(ibqp);
->>>>>>> 2d5404ca
 
 	/* different congestion types match different configurations */
 	switch (hr_qp->cong_type) {
@@ -4811,12 +4801,6 @@
 		cong_alg->wnd_mode_sel = WND_LIMIT;
 		break;
 	default:
-<<<<<<< HEAD
-		ibdev_warn(&hr_dev->ib_dev,
-			   "invalid type(%u) for congestion selection.\n",
-			   hr_qp->cong_type);
-=======
->>>>>>> 2d5404ca
 		hr_qp->cong_type = CONG_TYPE_DCQCN;
 		cong_alg->alg_sel = CONG_DCQCN;
 		cong_alg->alg_sub_sel = UNSUPPORT_CONG_LEVEL;
@@ -4956,18 +4940,9 @@
 	int is_roce_protocol;
 	u16 vlan_id = 0xffff;
 	bool is_udp = false;
-	u32 max_sl;
 	u8 ib_port;
 	u8 hr_port;
 	int ret;
-
-	max_sl = min_t(u32, MAX_SERVICE_LEVEL, hr_dev->caps.sl_num - 1);
-	if (unlikely(sl > max_sl)) {
-		ibdev_err_ratelimited(ibdev,
-				      "failed to fill QPC, sl (%u) shouldn't be larger than %u.\n",
-				      sl, max_sl);
-		return -EINVAL;
-	}
 
 	/*
 	 * If free_mr_en of qp is set, it means that this qp comes from
@@ -4975,11 +4950,8 @@
 	 * In the loopback scenario, only sl needs to be set.
 	 */
 	if (hr_qp->free_mr_en) {
-<<<<<<< HEAD
-=======
 		if (!check_sl_valid(hr_dev, sl))
 			return -EINVAL;
->>>>>>> 2d5404ca
 		hr_reg_write(context, QPC_SL, sl);
 		hr_reg_clear(qpc_mask, QPC_SL);
 		hr_qp->sl = sl;
@@ -5049,15 +5021,7 @@
 	memcpy(context->dgid, grh->dgid.raw, sizeof(grh->dgid.raw));
 	memset(qpc_mask->dgid, 0, sizeof(grh->dgid.raw));
 
-<<<<<<< HEAD
-	hr_qp->sl = sl;
-	hr_reg_write(context, QPC_SL, hr_qp->sl);
-	hr_reg_clear(qpc_mask, QPC_SL);
-
-	return 0;
-=======
 	return  hns_roce_set_sl(ibqp, attr, context, qpc_mask);
->>>>>>> 2d5404ca
 }
 
 static bool check_qp_state(enum ib_qp_state cur_state,
@@ -5438,8 +5402,6 @@
 	return ret;
 }
 
-<<<<<<< HEAD
-=======
 static int hns_roce_v2_query_sccc(struct hns_roce_dev *hr_dev, u32 qpn,
 				  void *buffer)
 {
@@ -5464,7 +5426,6 @@
 	return ret;
 }
 
->>>>>>> 2d5404ca
 static u8 get_qp_timeout_attr(struct hns_roce_dev *hr_dev,
 			      struct hns_roce_v2_qp_context *context)
 {
@@ -6210,11 +6171,7 @@
 
 static irqreturn_t hns_roce_v2_ceq_int(struct hns_roce_eq *eq)
 {
-<<<<<<< HEAD
-	queue_work(eq->hr_dev->irq_workq, &eq->work);
-=======
 	queue_work(system_bh_wq, &eq->work);
->>>>>>> 2d5404ca
 
 	return IRQ_HANDLED;
 }
@@ -6604,11 +6561,7 @@
 
 static void hns_roce_ceq_work(struct work_struct *work)
 {
-<<<<<<< HEAD
-	struct hns_roce_eq *eq = container_of(work, struct hns_roce_eq, work);
-=======
 	struct hns_roce_eq *eq = from_work(eq, work, work);
->>>>>>> 2d5404ca
 	struct hns_roce_ceqe *ceqe = next_ceqe_sw_v2(eq);
 	struct hns_roce_dev *hr_dev = eq->hr_dev;
 	int ceqe_num = 0;
@@ -6885,13 +6838,9 @@
 	.query_qpc = hns_roce_v2_query_qpc,
 	.query_mpt = hns_roce_v2_query_mpt,
 	.query_srqc = hns_roce_v2_query_srqc,
-<<<<<<< HEAD
-	.query_hw_counter = hns_roce_hw_v2_query_counter,
-=======
 	.query_sccc = hns_roce_v2_query_sccc,
 	.query_hw_counter = hns_roce_hw_v2_query_counter,
 	.get_dscp = hns_roce_hw_v2_get_dscp,
->>>>>>> 2d5404ca
 	.hns_roce_dev_ops = &hns_roce_v2_dev_ops,
 	.hns_roce_dev_srq_ops = &hns_roce_v2_dev_srq_ops,
 };
