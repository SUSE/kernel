--- conflicted
+++ resolved
@@ -185,17 +185,6 @@
 	}
 
 	hr_reg_write(rc_sq_wqe, RC_SEND_WQE_SGE_NUM, valid_num_sge);
-<<<<<<< HEAD
-}
-
-static unsigned int get_std_sge_num(struct hns_roce_qp *qp)
-{
-	if (qp->ibqp.qp_type == IB_QPT_GSI || qp->ibqp.qp_type == IB_QPT_UD)
-		return 0;
-
-	return HNS_ROCE_SGE_IN_WQE;
-=======
->>>>>>> eb3cdb58
 }
 
 static int fill_ext_sge_inl_data(struct hns_roce_qp *qp,
@@ -205,18 +194,12 @@
 	struct ib_device *ibdev = &(to_hr_dev(qp->ibqp.device))->ib_dev;
 	unsigned int left_len_in_pg;
 	unsigned int idx = *sge_idx;
-	unsigned int std_sge_num;
 	unsigned int i = 0;
 	unsigned int len;
 	void *addr;
 	void *dseg;
 
-<<<<<<< HEAD
-	std_sge_num = get_std_sge_num(qp);
-	if (msg_len > (qp->sq.max_gs - std_sge_num) * HNS_ROCE_SGE_SIZE) {
-=======
 	if (msg_len > qp->sq.ext_sge_cnt * HNS_ROCE_SGE_SIZE) {
->>>>>>> eb3cdb58
 		ibdev_err(ibdev,
 			  "no enough extended sge space for inline data.\n");
 		return -EINVAL;
@@ -1977,103 +1960,6 @@
 	return hns_roce_cmq_send(hr_dev, &desc, 1);
 }
 
-<<<<<<< HEAD
-/* Use default caps when hns_roce_query_pf_caps() failed or init VF profile */
-static void set_default_caps(struct hns_roce_dev *hr_dev)
-{
-	struct hns_roce_caps *caps = &hr_dev->caps;
-
-	caps->num_qps		= HNS_ROCE_V2_MAX_QP_NUM;
-	caps->max_wqes		= HNS_ROCE_V2_MAX_WQE_NUM;
-	caps->num_cqs		= HNS_ROCE_V2_MAX_CQ_NUM;
-	caps->num_srqs		= HNS_ROCE_V2_MAX_SRQ_NUM;
-	caps->min_cqes		= HNS_ROCE_MIN_CQE_NUM;
-	caps->max_cqes		= HNS_ROCE_V2_MAX_CQE_NUM;
-	caps->max_sq_sg		= HNS_ROCE_V2_MAX_SQ_SGE_NUM;
-	caps->max_extend_sg	= HNS_ROCE_V2_MAX_EXTEND_SGE_NUM;
-	caps->max_rq_sg		= HNS_ROCE_V2_MAX_RQ_SGE_NUM;
-
-	caps->num_uars		= HNS_ROCE_V2_UAR_NUM;
-	caps->phy_num_uars	= HNS_ROCE_V2_PHY_UAR_NUM;
-	caps->num_aeq_vectors	= HNS_ROCE_V2_AEQE_VEC_NUM;
-	caps->num_other_vectors = HNS_ROCE_V2_ABNORMAL_VEC_NUM;
-	caps->num_comp_vectors	= 0;
-
-	caps->num_mtpts		= HNS_ROCE_V2_MAX_MTPT_NUM;
-	caps->num_pds		= HNS_ROCE_V2_MAX_PD_NUM;
-	caps->qpc_timer_bt_num	= HNS_ROCE_V2_MAX_QPC_TIMER_BT_NUM;
-	caps->cqc_timer_bt_num	= HNS_ROCE_V2_MAX_CQC_TIMER_BT_NUM;
-
-	caps->max_qp_init_rdma	= HNS_ROCE_V2_MAX_QP_INIT_RDMA;
-	caps->max_qp_dest_rdma	= HNS_ROCE_V2_MAX_QP_DEST_RDMA;
-	caps->max_sq_desc_sz	= HNS_ROCE_V2_MAX_SQ_DESC_SZ;
-	caps->max_rq_desc_sz	= HNS_ROCE_V2_MAX_RQ_DESC_SZ;
-	caps->max_srq_desc_sz	= HNS_ROCE_V2_MAX_SRQ_DESC_SZ;
-	caps->irrl_entry_sz	= HNS_ROCE_V2_IRRL_ENTRY_SZ;
-	caps->trrl_entry_sz	= HNS_ROCE_V2_EXT_ATOMIC_TRRL_ENTRY_SZ;
-	caps->cqc_entry_sz	= HNS_ROCE_V2_CQC_ENTRY_SZ;
-	caps->srqc_entry_sz	= HNS_ROCE_V2_SRQC_ENTRY_SZ;
-	caps->mtpt_entry_sz	= HNS_ROCE_V2_MTPT_ENTRY_SZ;
-	caps->idx_entry_sz	= HNS_ROCE_V2_IDX_ENTRY_SZ;
-	caps->page_size_cap	= HNS_ROCE_V2_PAGE_SIZE_SUPPORTED;
-	caps->reserved_lkey	= 0;
-	caps->reserved_pds	= 0;
-	caps->reserved_mrws	= 1;
-	caps->reserved_uars	= 0;
-	caps->reserved_cqs	= 0;
-	caps->reserved_srqs	= 0;
-	caps->reserved_qps	= HNS_ROCE_V2_RSV_QPS;
-
-	caps->qpc_hop_num	= HNS_ROCE_CONTEXT_HOP_NUM;
-	caps->srqc_hop_num	= HNS_ROCE_CONTEXT_HOP_NUM;
-	caps->cqc_hop_num	= HNS_ROCE_CONTEXT_HOP_NUM;
-	caps->mpt_hop_num	= HNS_ROCE_CONTEXT_HOP_NUM;
-	caps->sccc_hop_num	= HNS_ROCE_SCCC_HOP_NUM;
-
-	caps->mtt_hop_num	= HNS_ROCE_MTT_HOP_NUM;
-	caps->wqe_sq_hop_num	= HNS_ROCE_SQWQE_HOP_NUM;
-	caps->wqe_sge_hop_num	= HNS_ROCE_EXT_SGE_HOP_NUM;
-	caps->wqe_rq_hop_num	= HNS_ROCE_RQWQE_HOP_NUM;
-	caps->cqe_hop_num	= HNS_ROCE_CQE_HOP_NUM;
-	caps->srqwqe_hop_num	= HNS_ROCE_SRQWQE_HOP_NUM;
-	caps->idx_hop_num	= HNS_ROCE_IDX_HOP_NUM;
-	caps->chunk_sz          = HNS_ROCE_V2_TABLE_CHUNK_SIZE;
-
-	caps->flags		= HNS_ROCE_CAP_FLAG_REREG_MR |
-				  HNS_ROCE_CAP_FLAG_ROCE_V1_V2 |
-				  HNS_ROCE_CAP_FLAG_CQ_RECORD_DB |
-				  HNS_ROCE_CAP_FLAG_QP_RECORD_DB;
-
-	caps->pkey_table_len[0] = 1;
-	caps->ceqe_depth	= HNS_ROCE_V2_COMP_EQE_NUM;
-	caps->aeqe_depth	= HNS_ROCE_V2_ASYNC_EQE_NUM;
-	caps->local_ca_ack_delay = 0;
-	caps->max_mtu = IB_MTU_4096;
-
-	caps->max_srq_wrs	= HNS_ROCE_V2_MAX_SRQ_WR;
-	caps->max_srq_sges	= HNS_ROCE_V2_MAX_SRQ_SGE;
-
-	caps->flags |= HNS_ROCE_CAP_FLAG_ATOMIC | HNS_ROCE_CAP_FLAG_MW |
-		       HNS_ROCE_CAP_FLAG_SRQ | HNS_ROCE_CAP_FLAG_FRMR |
-		       HNS_ROCE_CAP_FLAG_QP_FLOW_CTRL;
-
-	caps->gid_table_len[0] = HNS_ROCE_V2_GID_INDEX_NUM;
-
-	if (hr_dev->pci_dev->revision >= PCI_REVISION_ID_HIP09) {
-		caps->flags |= HNS_ROCE_CAP_FLAG_STASH;
-		caps->max_sq_inline = HNS_ROCE_V3_MAX_SQ_INLINE;
-	} else {
-		caps->max_sq_inline = HNS_ROCE_V2_MAX_SQ_INLINE;
-
-		/* The following configuration are only valid for HIP08 */
-		caps->qpc_sz = HNS_ROCE_V2_QPC_SZ;
-		caps->sccc_sz = HNS_ROCE_V2_SCCC_SZ;
-		caps->cqe_sz = HNS_ROCE_V2_CQE_SIZE;
-	}
-}
-
-=======
->>>>>>> eb3cdb58
 static void calc_pg_sz(u32 obj_num, u32 obj_size, u32 hop_num, u32 ctx_bt_num,
 		       u32 *buf_page_size, u32 *bt_page_size, u32 hem_type)
 {
@@ -2300,12 +2186,7 @@
 	caps->max_sq_inline = le16_to_cpu(resp_a->max_sq_inline);
 	caps->max_rq_sg = le16_to_cpu(resp_a->max_rq_sg);
 	caps->max_rq_sg = roundup_pow_of_two(caps->max_rq_sg);
-<<<<<<< HEAD
-	caps->max_extend_sg	     = le32_to_cpu(resp_a->max_extend_sg);
-	caps->max_srq_sges	     = le16_to_cpu(resp_a->max_srq_sges);
-=======
 	caps->max_srq_sges = le16_to_cpu(resp_a->max_srq_sges);
->>>>>>> eb3cdb58
 	caps->max_srq_sges = roundup_pow_of_two(caps->max_srq_sges);
 	caps->num_aeq_vectors = resp_a->num_aeq_vectors;
 	caps->num_other_vectors = resp_a->num_other_vectors;
@@ -2389,9 +2270,6 @@
 		caps->default_aeq_period = le16_to_cpu(resp_e->aeq_period);
 	}
 
-	if (!(caps->page_size_cap & PAGE_SIZE))
-		caps->page_size_cap = HNS_ROCE_V2_PAGE_SIZE_SUPPORTED;
-
 	return 0;
 }
 
@@ -3508,8 +3386,6 @@
 		     mw->pbl_buf_pg_sz + PG_SHIFT_OFFSET);
 
 	return 0;
-<<<<<<< HEAD
-=======
 }
 
 static int free_mr_post_send_lp_wqe(struct hns_roce_qp *hr_qp)
@@ -3602,7 +3478,6 @@
 {
 	if (hr_dev->pci_dev->revision == PCI_REVISION_ID_HIP08)
 		free_mr_send_cmd_to_hw(hr_dev);
->>>>>>> eb3cdb58
 }
 
 static void *get_cqe_v2(struct hns_roce_cq *hr_cq, int n)
@@ -5140,22 +5015,14 @@
 	if (hr_dev->pci_dev->revision == PCI_REVISION_ID_HIP08) {
 		if (*timeout > QP_ACK_TIMEOUT_MAX_HIP08) {
 			ibdev_warn(&hr_dev->ib_dev,
-<<<<<<< HEAD
-				   "Local ACK timeout shall be 0 to 20.\n");
-=======
 				   "local ACK timeout shall be 0 to 20.\n");
->>>>>>> eb3cdb58
 			return false;
 		}
 		*timeout += HNS_ROCE_V2_QP_ACK_TIMEOUT_OFS_HIP08;
 	} else if (hr_dev->pci_dev->revision > PCI_REVISION_ID_HIP08) {
 		if (*timeout > QP_ACK_TIMEOUT_MAX) {
 			ibdev_warn(&hr_dev->ib_dev,
-<<<<<<< HEAD
-				   "Local ACK timeout shall be 0 to 31.\n");
-=======
 				   "local ACK timeout shall be 0 to 31.\n");
->>>>>>> eb3cdb58
 			return false;
 		}
 	}
@@ -6211,11 +6078,6 @@
 	if (int_st & BIT(HNS_ROCE_V2_VF_INT_ST_AEQ_OVERFLOW_S)) {
 		dev_err(hr_dev->dev, "AEQ overflow!\n");
 
-<<<<<<< HEAD
-		dev_err(dev, "AEQ overflow!\n");
-
-=======
->>>>>>> eb3cdb58
 		roce_write(hr_dev, ROCEE_VF_ABN_INT_ST_REG,
 			   1 << HNS_ROCE_V2_VF_INT_ST_AEQ_OVERFLOW_S);
 
@@ -6704,7 +6566,8 @@
 		}
 	}
 
-<<<<<<< HEAD
+	INIT_WORK(&hr_dev->ecc_work, fmea_ram_ecc_work);
+
 	hr_dev->irq_workq = alloc_ordered_workqueue("hns_roce_irq_workq", 0);
 	if (!hr_dev->irq_workq) {
 		dev_err(dev, "failed to create irq workqueue.\n");
@@ -6721,32 +6584,9 @@
 
 	/* enable irq */
 	hns_roce_v2_int_mask_enable(hr_dev, eq_num, EQ_ENABLE);
-=======
-	INIT_WORK(&hr_dev->ecc_work, fmea_ram_ecc_work);
-
-	hr_dev->irq_workq = alloc_ordered_workqueue("hns_roce_irq_workq", 0);
-	if (!hr_dev->irq_workq) {
-		dev_err(dev, "failed to create irq workqueue.\n");
-		ret = -ENOMEM;
-		goto err_create_eq_fail;
-	}
->>>>>>> eb3cdb58
-
-	ret = __hns_roce_request_irq(hr_dev, irq_num, comp_num, aeq_num,
-				     other_num);
-	if (ret) {
-		dev_err(dev, "failed to request irq.\n");
-		goto err_request_irq_fail;
-	}
-
-<<<<<<< HEAD
-=======
-	/* enable irq */
-	hns_roce_v2_int_mask_enable(hr_dev, eq_num, EQ_ENABLE);
 
 	return 0;
 
->>>>>>> eb3cdb58
 err_request_irq_fail:
 	destroy_workqueue(hr_dev->irq_workq);
 
