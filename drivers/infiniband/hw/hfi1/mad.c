--- conflicted
+++ resolved
@@ -2732,11 +2732,7 @@
 	unsigned long vl;
 	size_t response_data_size;
 	u32 nports = be32_to_cpu(pmp->mad_hdr.attr_mod) >> 24;
-<<<<<<< HEAD
-	u8 port_num = req->port_num;
-=======
 	u32 port_num = req->port_num;
->>>>>>> 7d2a07b7
 	u8 num_vls = hweight64(vl_select_mask);
 	struct _vls_pctrs *vlinfo;
 	struct hfi1_ibport *ibp = to_iport(ibdev, port);
