--- conflicted
+++ resolved
@@ -746,13 +746,7 @@
 				goto free_txqs;
 		}
 
-<<<<<<< HEAD
-		netif_tx_napi_add(dev, &txq->napi,
-				  hfi1_ipoib_poll_tx_ring,
-				  NAPI_POLL_WEIGHT);
-=======
 		netif_napi_add_tx(dev, &txq->napi, hfi1_ipoib_poll_tx_ring);
->>>>>>> eb3cdb58
 	}
 
 	return 0;
