--- conflicted
+++ resolved
@@ -267,11 +267,8 @@
 
 	if (!HFI1_CAP_IS_KSET(SDMA))
 		return -EINVAL;
-<<<<<<< HEAD
-=======
 	if (!from->user_backed)
 		return -EINVAL;
->>>>>>> eb3cdb58
 	idx = srcu_read_lock(&fd->pq_srcu);
 	pq = srcu_dereference(fd->pq, &fd->pq_srcu);
 	if (!cq || !pq) {
