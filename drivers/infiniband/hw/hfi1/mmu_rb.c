/*
 * Copyright(c) 2020 Cornelis Networks, Inc.
 * Copyright(c) 2016 - 2017 Intel Corporation.
 *
 * This file is provided under a dual BSD/GPLv2 license.  When using or
 * redistributing this file, you may do so under either license.
 *
 * GPL LICENSE SUMMARY
 *
 * This program is free software; you can redistribute it and/or modify
 * it under the terms of version 2 of the GNU General Public License as
 * published by the Free Software Foundation.
 *
 * This program is distributed in the hope that it will be useful, but
 * WITHOUT ANY WARRANTY; without even the implied warranty of
 * MERCHANTABILITY or FITNESS FOR A PARTICULAR PURPOSE.  See the GNU
 * General Public License for more details.
 *
 * BSD LICENSE
 *
 * Redistribution and use in source and binary forms, with or without
 * modification, are permitted provided that the following conditions
 * are met:
 *
 *  - Redistributions of source code must retain the above copyright
 *    notice, this list of conditions and the following disclaimer.
 *  - Redistributions in binary form must reproduce the above copyright
 *    notice, this list of conditions and the following disclaimer in
 *    the documentation and/or other materials provided with the
 *    distribution.
 *  - Neither the name of Intel Corporation nor the names of its
 *    contributors may be used to endorse or promote products derived
 *    from this software without specific prior written permission.
 *
 * THIS SOFTWARE IS PROVIDED BY THE COPYRIGHT HOLDERS AND CONTRIBUTORS
 * "AS IS" AND ANY EXPRESS OR IMPLIED WARRANTIES, INCLUDING, BUT NOT
 * LIMITED TO, THE IMPLIED WARRANTIES OF MERCHANTABILITY AND FITNESS FOR
 * A PARTICULAR PURPOSE ARE DISCLAIMED. IN NO EVENT SHALL THE COPYRIGHT
 * OWNER OR CONTRIBUTORS BE LIABLE FOR ANY DIRECT, INDIRECT, INCIDENTAL,
 * SPECIAL, EXEMPLARY, OR CONSEQUENTIAL DAMAGES (INCLUDING, BUT NOT
 * LIMITED TO, PROCUREMENT OF SUBSTITUTE GOODS OR SERVICES; LOSS OF USE,
 * DATA, OR PROFITS; OR BUSINESS INTERRUPTION) HOWEVER CAUSED AND ON ANY
 * THEORY OF LIABILITY, WHETHER IN CONTRACT, STRICT LIABILITY, OR TORT
 * (INCLUDING NEGLIGENCE OR OTHERWISE) ARISING IN ANY WAY OUT OF THE USE
 * OF THIS SOFTWARE, EVEN IF ADVISED OF THE POSSIBILITY OF SUCH DAMAGE.
 *
 */
#include <linux/list.h>
#include <linux/rculist.h>
#include <linux/mmu_notifier.h>
#include <linux/interval_tree_generic.h>
#include <linux/sched/mm.h>

#include "mmu_rb.h"
#include "trace.h"

static unsigned long mmu_node_start(struct mmu_rb_node *);
static unsigned long mmu_node_last(struct mmu_rb_node *);
static int mmu_notifier_range_start(struct mmu_notifier *,
		const struct mmu_notifier_range *);
static struct mmu_rb_node *__mmu_rb_search(struct mmu_rb_handler *,
					   unsigned long, unsigned long);
static void do_remove(struct mmu_rb_handler *handler,
		      struct list_head *del_list);
static void handle_remove(struct work_struct *work);

static const struct mmu_notifier_ops mn_opts = {
	.invalidate_range_start = mmu_notifier_range_start,
};

INTERVAL_TREE_DEFINE(struct mmu_rb_node, node, unsigned long, __last,
		     mmu_node_start, mmu_node_last, static, __mmu_int_rb);

static unsigned long mmu_node_start(struct mmu_rb_node *node)
{
	return node->addr & PAGE_MASK;
}

static unsigned long mmu_node_last(struct mmu_rb_node *node)
{
	return PAGE_ALIGN(node->addr + node->len) - 1;
}

int hfi1_mmu_rb_register(void *ops_arg,
			 struct mmu_rb_ops *ops,
			 struct workqueue_struct *wq,
			 struct mmu_rb_handler **handler)
{
	struct mmu_rb_handler *h;
	int ret;

<<<<<<< HEAD
	h = kmalloc(sizeof(*h), GFP_KERNEL);
=======
	h = kzalloc(sizeof(*h), GFP_KERNEL);
>>>>>>> 7d2a07b7
	if (!h)
		return -ENOMEM;

	h->root = RB_ROOT_CACHED;
	h->ops = ops;
	h->ops_arg = ops_arg;
	INIT_HLIST_NODE(&h->mn.hlist);
	spin_lock_init(&h->lock);
	h->mn.ops = &mn_opts;
	INIT_WORK(&h->del_work, handle_remove);
	INIT_LIST_HEAD(&h->del_list);
	INIT_LIST_HEAD(&h->lru_list);
	h->wq = wq;

	ret = mmu_notifier_register(&h->mn, current->mm);
	if (ret) {
		kfree(h);
		return ret;
	}

	*handler = h;
	return 0;
}

void hfi1_mmu_rb_unregister(struct mmu_rb_handler *handler)
{
	struct mmu_rb_node *rbnode;
	struct rb_node *node;
	unsigned long flags;
	struct list_head del_list;

	/* Unregister first so we don't get any more notifications. */
	mmu_notifier_unregister(&handler->mn, handler->mn.mm);

	/*
	 * Make sure the wq delete handler is finished running.  It will not
	 * be triggered once the mmu notifiers are unregistered above.
	 */
	flush_work(&handler->del_work);

	INIT_LIST_HEAD(&del_list);

	spin_lock_irqsave(&handler->lock, flags);
	while ((node = rb_first_cached(&handler->root))) {
		rbnode = rb_entry(node, struct mmu_rb_node, node);
		rb_erase_cached(node, &handler->root);
		/* move from LRU list to delete list */
		list_move(&rbnode->list, &del_list);
	}
	spin_unlock_irqrestore(&handler->lock, flags);

	do_remove(handler, &del_list);

	kfree(handler);
}

int hfi1_mmu_rb_insert(struct mmu_rb_handler *handler,
		       struct mmu_rb_node *mnode)
{
	struct mmu_rb_node *node;
	unsigned long flags;
	int ret = 0;

	trace_hfi1_mmu_rb_insert(mnode->addr, mnode->len);

	if (current->mm != handler->mn.mm)
		return -EPERM;

	spin_lock_irqsave(&handler->lock, flags);
	node = __mmu_rb_search(handler, mnode->addr, mnode->len);
	if (node) {
		ret = -EINVAL;
		goto unlock;
	}
	__mmu_int_rb_insert(mnode, &handler->root);
	list_add(&mnode->list, &handler->lru_list);

	ret = handler->ops->insert(handler->ops_arg, mnode);
	if (ret) {
		__mmu_int_rb_remove(mnode, &handler->root);
		list_del(&mnode->list); /* remove from LRU list */
	}
	mnode->handler = handler;
unlock:
	spin_unlock_irqrestore(&handler->lock, flags);
	return ret;
}

/* Caller must hold handler lock */
static struct mmu_rb_node *__mmu_rb_search(struct mmu_rb_handler *handler,
					   unsigned long addr,
					   unsigned long len)
{
	struct mmu_rb_node *node = NULL;

	trace_hfi1_mmu_rb_search(addr, len);
	if (!handler->ops->filter) {
		node = __mmu_int_rb_iter_first(&handler->root, addr,
					       (addr + len) - 1);
	} else {
		for (node = __mmu_int_rb_iter_first(&handler->root, addr,
						    (addr + len) - 1);
		     node;
		     node = __mmu_int_rb_iter_next(node, addr,
						   (addr + len) - 1)) {
			if (handler->ops->filter(node, addr, len))
				return node;
		}
	}
	return node;
}

bool hfi1_mmu_rb_remove_unless_exact(struct mmu_rb_handler *handler,
				     unsigned long addr, unsigned long len,
				     struct mmu_rb_node **rb_node)
{
	struct mmu_rb_node *node;
	unsigned long flags;
	bool ret = false;

	if (current->mm != handler->mn.mm)
		return ret;

	spin_lock_irqsave(&handler->lock, flags);
	node = __mmu_rb_search(handler, addr, len);
	if (node) {
		if (node->addr == addr && node->len == len)
			goto unlock;
		__mmu_int_rb_remove(node, &handler->root);
		list_del(&node->list); /* remove from LRU list */
		ret = true;
	}
unlock:
	spin_unlock_irqrestore(&handler->lock, flags);
	*rb_node = node;
	return ret;
}

void hfi1_mmu_rb_evict(struct mmu_rb_handler *handler, void *evict_arg)
{
	struct mmu_rb_node *rbnode, *ptr;
	struct list_head del_list;
	unsigned long flags;
	bool stop = false;

	if (current->mm != handler->mn.mm)
		return;

	INIT_LIST_HEAD(&del_list);

	spin_lock_irqsave(&handler->lock, flags);
	list_for_each_entry_safe_reverse(rbnode, ptr, &handler->lru_list,
					 list) {
		if (handler->ops->evict(handler->ops_arg, rbnode, evict_arg,
					&stop)) {
			__mmu_int_rb_remove(rbnode, &handler->root);
			/* move from LRU list to delete list */
			list_move(&rbnode->list, &del_list);
		}
		if (stop)
			break;
	}
	spin_unlock_irqrestore(&handler->lock, flags);

	while (!list_empty(&del_list)) {
		rbnode = list_first_entry(&del_list, struct mmu_rb_node, list);
		list_del(&rbnode->list);
		handler->ops->remove(handler->ops_arg, rbnode);
	}
}

/*
 * It is up to the caller to ensure that this function does not race with the
 * mmu invalidate notifier which may be calling the users remove callback on
 * 'node'.
 */
void hfi1_mmu_rb_remove(struct mmu_rb_handler *handler,
			struct mmu_rb_node *node)
{
	unsigned long flags;

	if (current->mm != handler->mn.mm)
		return;

	/* Validity of handler and node pointers has been checked by caller. */
	trace_hfi1_mmu_rb_remove(node->addr, node->len);
	spin_lock_irqsave(&handler->lock, flags);
	__mmu_int_rb_remove(node, &handler->root);
	list_del(&node->list); /* remove from LRU list */
	spin_unlock_irqrestore(&handler->lock, flags);

	handler->ops->remove(handler->ops_arg, node);
}

static int mmu_notifier_range_start(struct mmu_notifier *mn,
		const struct mmu_notifier_range *range)
{
	struct mmu_rb_handler *handler =
		container_of(mn, struct mmu_rb_handler, mn);
	struct rb_root_cached *root = &handler->root;
	struct mmu_rb_node *node, *ptr = NULL;
	unsigned long flags;
	bool added = false;

	spin_lock_irqsave(&handler->lock, flags);
	for (node = __mmu_int_rb_iter_first(root, range->start, range->end-1);
	     node; node = ptr) {
		/* Guard against node removal. */
		ptr = __mmu_int_rb_iter_next(node, range->start,
					     range->end - 1);
		trace_hfi1_mmu_mem_invalidate(node->addr, node->len);
		if (handler->ops->invalidate(handler->ops_arg, node)) {
			__mmu_int_rb_remove(node, root);
			/* move from LRU list to delete list */
			list_move(&node->list, &handler->del_list);
			added = true;
		}
	}
	spin_unlock_irqrestore(&handler->lock, flags);

	if (added)
		queue_work(handler->wq, &handler->del_work);

	return 0;
}

/*
 * Call the remove function for the given handler and the list.  This
 * is expected to be called with a delete list extracted from handler.
 * The caller should not be holding the handler lock.
 */
static void do_remove(struct mmu_rb_handler *handler,
		      struct list_head *del_list)
{
	struct mmu_rb_node *node;

	while (!list_empty(del_list)) {
		node = list_first_entry(del_list, struct mmu_rb_node, list);
		list_del(&node->list);
		handler->ops->remove(handler->ops_arg, node);
	}
}

/*
 * Work queue function to remove all nodes that have been queued up to
 * be removed.  The key feature is that mm->mmap_lock is not being held
 * and the remove callback can sleep while taking it, if needed.
 */
static void handle_remove(struct work_struct *work)
{
	struct mmu_rb_handler *handler = container_of(work,
						struct mmu_rb_handler,
						del_work);
	struct list_head del_list;
	unsigned long flags;

	/* remove anything that is queued to get removed */
	spin_lock_irqsave(&handler->lock, flags);
	list_replace_init(&handler->del_list, &del_list);
	spin_unlock_irqrestore(&handler->lock, flags);

	do_remove(handler, &del_list);
}<|MERGE_RESOLUTION|>--- conflicted
+++ resolved
@@ -89,11 +89,7 @@
 	struct mmu_rb_handler *h;
 	int ret;
 
-<<<<<<< HEAD
-	h = kmalloc(sizeof(*h), GFP_KERNEL);
-=======
 	h = kzalloc(sizeof(*h), GFP_KERNEL);
->>>>>>> 7d2a07b7
 	if (!h)
 		return -ENOMEM;
 
