--- conflicted
+++ resolved
@@ -1,11 +1,7 @@
 # SPDX-License-Identifier: GPL-2.0-only
 config INFINIBAND_HFI1
 	tristate "Cornelis OPX Gen1 support"
-<<<<<<< HEAD
-	depends on X86_64 && INFINIBAND_RDMAVT && I2C
-=======
 	depends on X86_64 && INFINIBAND_RDMAVT && I2C && !UML
->>>>>>> eb3cdb58
 	select MMU_NOTIFIER
 	select CRC32
 	select I2C_ALGOBIT
