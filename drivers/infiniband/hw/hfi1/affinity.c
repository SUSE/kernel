--- conflicted
+++ resolved
@@ -955,38 +955,6 @@
 static void find_hw_thread_mask(uint hw_thread_no, cpumask_var_t hw_thread_mask,
 				struct hfi1_affinity_node_list *affinity)
 {
-<<<<<<< HEAD
-	int possible, curr_cpu, i;
-	uint num_cores_per_socket;
-
-	cpumask_copy(hw_thread_mask, &affinity->proc.mask);
-
-	if (affinity->num_core_siblings == 0)
-		return;
-
-	num_cores_per_socket = node_affinity.num_online_cpus /
-					affinity->num_core_siblings /
-						node_affinity.num_online_nodes;
-
-	/* Removing other siblings not needed for now */
-	possible = cpumask_weight(hw_thread_mask);
-	curr_cpu = cpumask_first(hw_thread_mask);
-	for (i = 0;
-	     i < num_cores_per_socket * node_affinity.num_online_nodes;
-	     i++)
-		curr_cpu = cpumask_next(curr_cpu, hw_thread_mask);
-
-	for (; i < possible; i++) {
-		cpumask_clear_cpu(curr_cpu, hw_thread_mask);
-		curr_cpu = cpumask_next(curr_cpu, hw_thread_mask);
-	}
-
-	/* Identifying correct HW threads within physical cores */
-	cpumask_shift_left(hw_thread_mask, hw_thread_mask,
-			   num_cores_per_socket *
-			   node_affinity.num_online_nodes *
-			   hw_thread_no);
-=======
 	int curr_cpu;
 	uint num_cores;
 
@@ -1004,7 +972,6 @@
 
 	/* Identifying correct HW threads within physical cores */
 	cpumask_shift_left(hw_thread_mask, hw_thread_mask, num_cores * hw_thread_no);
->>>>>>> 3476aa7d
 }
 
 int hfi1_get_proc_affinity(int node)
