--- conflicted
+++ resolved
@@ -811,19 +811,10 @@
 	}
 
 	/* Enable 64-Bit DMA */
-<<<<<<< HEAD
-	if (dma_set_mask_and_coherent(&pdev->dev, DMA_BIT_MASK(64)) != 0) {
-		ret = dma_set_mask(&pdev->dev, DMA_BIT_MASK(32));
-		if (ret != 0) {
-			dev_err(&pdev->dev, "dma_set_mask failed\n");
-			goto err_free_resource;
-		}
-=======
 	ret = dma_set_mask_and_coherent(&pdev->dev, DMA_BIT_MASK(64));
 	if (ret) {
 		dev_err(&pdev->dev, "dma_set_mask failed\n");
 		goto err_free_resource;
->>>>>>> eb3cdb58
 	}
 	dma_set_max_seg_size(&pdev->dev, UINT_MAX);
 	pci_set_master(pdev);
