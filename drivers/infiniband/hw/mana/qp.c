// SPDX-License-Identifier: GPL-2.0-only
/*
 * Copyright (c) 2022, Microsoft Corporation. All rights reserved.
 */

#include "mana_ib.h"

static int mana_ib_cfg_vport_steering(struct mana_ib_dev *dev,
				      struct net_device *ndev,
				      mana_handle_t default_rxobj,
				      mana_handle_t ind_table[],
				      u32 log_ind_tbl_size, u32 rx_hash_key_len,
				      u8 *rx_hash_key)
{
	struct mana_port_context *mpc = netdev_priv(ndev);
	struct mana_cfg_rx_steer_req_v2 *req;
	struct mana_cfg_rx_steer_resp resp = {};
	struct gdma_context *gc;
	u32 req_buf_size;
	int i, err;

<<<<<<< HEAD
	gc = dev->gdma_dev->gdma_context;
	mdev = &gc->mana;
=======
	gc = mdev_to_gc(dev);
>>>>>>> 2d5404ca

	req_buf_size = struct_size(req, indir_tab, MANA_INDIRECT_TABLE_DEF_SIZE);
	req = kzalloc(req_buf_size, GFP_KERNEL);
	if (!req)
		return -ENOMEM;

	mana_gd_init_req_hdr(&req->hdr, MANA_CONFIG_VPORT_RX, req_buf_size,
			     sizeof(resp));

	req->hdr.req.msg_version = GDMA_MESSAGE_V2;

	req->vport = mpc->port_handle;
	req->rx_enable = 1;
	req->update_default_rxobj = 1;
	req->default_rxobj = default_rxobj;
	req->hdr.dev_id = gc->mana.dev_id;

	/* If there are more than 1 entries in indirection table, enable RSS */
	if (log_ind_tbl_size)
		req->rss_enable = true;

	req->num_indir_entries = MANA_INDIRECT_TABLE_DEF_SIZE;
	req->indir_tab_offset = offsetof(struct mana_cfg_rx_steer_req_v2,
					 indir_tab);
	req->update_indir_tab = true;
	req->cqe_coalescing_enable = 1;

	/* The ind table passed to the hardware must have
	 * MANA_INDIRECT_TABLE_DEF_SIZE entries. Adjust the verb
	 * ind_table to MANA_INDIRECT_TABLE_SIZE if required
	 */
	ibdev_dbg(&dev->ib_dev, "ind table size %u\n", 1 << log_ind_tbl_size);
	for (i = 0; i < MANA_INDIRECT_TABLE_DEF_SIZE; i++) {
		req->indir_tab[i] = ind_table[i % (1 << log_ind_tbl_size)];
		ibdev_dbg(&dev->ib_dev, "index %u handle 0x%llx\n", i,
			  req->indir_tab[i]);
	}

	req->update_hashkey = true;
	if (rx_hash_key_len)
		memcpy(req->hashkey, rx_hash_key, rx_hash_key_len);
	else
		netdev_rss_key_fill(req->hashkey, MANA_HASH_KEY_SIZE);

	ibdev_dbg(&dev->ib_dev, "vport handle %llu default_rxobj 0x%llx\n",
		  req->vport, default_rxobj);

	err = mana_gd_send_request(gc, req_buf_size, req, sizeof(resp), &resp);
	if (err) {
		netdev_err(ndev, "Failed to configure vPort RX: %d\n", err);
		goto out;
	}

	if (resp.hdr.status) {
		netdev_err(ndev, "vPort RX configuration failed: 0x%x\n",
			   resp.hdr.status);
		err = -EPROTO;
		goto out;
	}

	netdev_info(ndev, "Configured steering vPort %llu log_entries %u\n",
		    mpc->port_handle, log_ind_tbl_size);

out:
	kfree(req);
	return err;
}

static int mana_ib_create_qp_rss(struct ib_qp *ibqp, struct ib_pd *pd,
				 struct ib_qp_init_attr *attr,
				 struct ib_udata *udata)
{
	struct mana_ib_qp *qp = container_of(ibqp, struct mana_ib_qp, ibqp);
	struct mana_ib_dev *mdev =
		container_of(pd->device, struct mana_ib_dev, ib_dev);
	struct ib_rwq_ind_table *ind_tbl = attr->rwq_ind_tbl;
	struct mana_ib_create_qp_rss_resp resp = {};
	struct mana_ib_create_qp_rss ucmd = {};
<<<<<<< HEAD
	struct gdma_queue **gdma_cq_allocated;
	mana_handle_t *mana_ind_table;
	struct mana_port_context *mpc;
	struct gdma_queue *gdma_cq;
	unsigned int ind_tbl_size;
	struct mana_context *mc;
=======
	mana_handle_t *mana_ind_table;
	struct mana_port_context *mpc;
	unsigned int ind_tbl_size;
>>>>>>> 2d5404ca
	struct net_device *ndev;
	struct gdma_context *gc;
	struct mana_ib_cq *cq;
	struct mana_ib_wq *wq;
<<<<<<< HEAD
	struct gdma_dev *gd;
=======
>>>>>>> 2d5404ca
	struct mana_eq *eq;
	struct ib_cq *ibcq;
	struct ib_wq *ibwq;
	int i = 0;
	u32 port;
	int ret;

<<<<<<< HEAD
	gc = mdev->gdma_dev->gdma_context;
	gd = &gc->mana;
	mc = gd->driver_data;

=======
>>>>>>> 2d5404ca
	if (!udata || udata->inlen < sizeof(ucmd))
		return -EINVAL;

	ret = ib_copy_from_udata(&ucmd, udata, min(sizeof(ucmd), udata->inlen));
	if (ret) {
		ibdev_dbg(&mdev->ib_dev,
			  "Failed copy from udata for create rss-qp, err %d\n",
			  ret);
		return ret;
	}

	if (attr->cap.max_recv_wr > mdev->adapter_caps.max_qp_wr) {
		ibdev_dbg(&mdev->ib_dev,
			  "Requested max_recv_wr %d exceeding limit\n",
			  attr->cap.max_recv_wr);
		return -EINVAL;
	}

	if (attr->cap.max_recv_sge > MAX_RX_WQE_SGL_ENTRIES) {
		ibdev_dbg(&mdev->ib_dev,
			  "Requested max_recv_sge %d exceeding limit\n",
			  attr->cap.max_recv_sge);
		return -EINVAL;
	}

	ind_tbl_size = 1 << ind_tbl->log_ind_tbl_size;
	if (ind_tbl_size > MANA_INDIRECT_TABLE_DEF_SIZE) {
		ibdev_dbg(&mdev->ib_dev,
			  "Indirect table size %d exceeding limit\n",
			  ind_tbl_size);
		return -EINVAL;
	}

	if (ucmd.rx_hash_function != MANA_IB_RX_HASH_FUNC_TOEPLITZ) {
		ibdev_dbg(&mdev->ib_dev,
			  "RX Hash function is not supported, %d\n",
			  ucmd.rx_hash_function);
		return -EINVAL;
	}

	/* IB ports start with 1, MANA start with 0 */
	port = ucmd.port;
	ndev = mana_ib_get_netdev(pd->device, port);
	if (!ndev) {
		ibdev_dbg(&mdev->ib_dev, "Invalid port %u in creating qp\n",
			  port);
		return -EINVAL;
	}
	mpc = netdev_priv(ndev);

	ibdev_dbg(&mdev->ib_dev, "rx_hash_function %d port %d\n",
		  ucmd.rx_hash_function, port);

	mana_ind_table = kcalloc(ind_tbl_size, sizeof(mana_handle_t),
				 GFP_KERNEL);
	if (!mana_ind_table) {
		ret = -ENOMEM;
		goto fail;
	}

	gdma_cq_allocated = kcalloc(ind_tbl_size, sizeof(*gdma_cq_allocated),
				    GFP_KERNEL);
	if (!gdma_cq_allocated) {
		ret = -ENOMEM;
		goto fail;
	}

	qp->port = port;

	for (i = 0; i < ind_tbl_size; i++) {
		struct mana_obj_spec wq_spec = {};
		struct mana_obj_spec cq_spec = {};

		ibwq = ind_tbl->ind_tbl[i];
		wq = container_of(ibwq, struct mana_ib_wq, ibwq);

		ibcq = ibwq->cq;
		cq = container_of(ibcq, struct mana_ib_cq, ibcq);

		wq_spec.gdma_region = wq->queue.gdma_region;
		wq_spec.queue_size = wq->wq_buf_size;

		cq_spec.gdma_region = cq->queue.gdma_region;
		cq_spec.queue_size = cq->cqe * COMP_ENTRY_SIZE;
		cq_spec.modr_ctx_id = 0;
<<<<<<< HEAD
		eq = &mc->eqs[cq->comp_vector % gc->max_num_queues];
=======
		eq = &mpc->ac->eqs[cq->comp_vector];
>>>>>>> 2d5404ca
		cq_spec.attached_eq = eq->eq->id;

		ret = mana_create_wq_obj(mpc, mpc->port_handle, GDMA_RQ,
					 &wq_spec, &cq_spec, &wq->rx_object);
		if (ret) {
			/* Do cleanup starting with index i-1 */
			i--;
			goto fail;
		}

		/* The GDMA regions are now owned by the WQ object */
		wq->queue.gdma_region = GDMA_INVALID_DMA_REGION;
		cq->queue.gdma_region = GDMA_INVALID_DMA_REGION;

		wq->queue.id = wq_spec.queue_index;
		cq->queue.id = cq_spec.queue_index;

		ibdev_dbg(&mdev->ib_dev,
			  "rx_object 0x%llx wq id %llu cq id %llu\n",
			  wq->rx_object, wq->queue.id, cq->queue.id);

		resp.entries[i].cqid = cq->queue.id;
		resp.entries[i].wqid = wq->queue.id;

		mana_ind_table[i] = wq->rx_object;

		/* Create CQ table entry */
<<<<<<< HEAD
		WARN_ON(gc->cq_table[cq->id]);
		gdma_cq = kzalloc(sizeof(*gdma_cq), GFP_KERNEL);
		if (!gdma_cq) {
			ret = -ENOMEM;
			goto fail;
		}
		gdma_cq_allocated[i] = gdma_cq;

		gdma_cq->cq.context = cq;
		gdma_cq->type = GDMA_CQ;
		gdma_cq->cq.callback = mana_ib_cq_handler;
		gdma_cq->id = cq->id;
		gc->cq_table[cq->id] = gdma_cq;
=======
		ret = mana_ib_install_cq_cb(mdev, cq);
		if (ret)
			goto fail;
>>>>>>> 2d5404ca
	}
	resp.num_entries = i;

	ret = mana_ib_cfg_vport_steering(mdev, ndev, wq->rx_object,
					 mana_ind_table,
					 ind_tbl->log_ind_tbl_size,
					 ucmd.rx_hash_key_len,
					 ucmd.rx_hash_key);
	if (ret)
		goto fail;

	ret = ib_copy_to_udata(udata, &resp, sizeof(resp));
	if (ret) {
		ibdev_dbg(&mdev->ib_dev,
			  "Failed to copy to udata create rss-qp, %d\n",
			  ret);
		goto fail;
	}

	kfree(gdma_cq_allocated);
	kfree(mana_ind_table);

	return 0;

fail:
	while (i-- > 0) {
		ibwq = ind_tbl->ind_tbl[i];
		ibcq = ibwq->cq;
		wq = container_of(ibwq, struct mana_ib_wq, ibwq);
		cq = container_of(ibcq, struct mana_ib_cq, ibcq);

<<<<<<< HEAD
		gc->cq_table[cq->id] = NULL;
		kfree(gdma_cq_allocated[i]);

=======
		mana_ib_remove_cq_cb(mdev, cq);
>>>>>>> 2d5404ca
		mana_destroy_wq_obj(mpc, GDMA_RQ, wq->rx_object);
	}

	kfree(gdma_cq_allocated);
	kfree(mana_ind_table);

	return ret;
}

static int mana_ib_create_qp_raw(struct ib_qp *ibqp, struct ib_pd *ibpd,
				 struct ib_qp_init_attr *attr,
				 struct ib_udata *udata)
{
	struct mana_ib_pd *pd = container_of(ibpd, struct mana_ib_pd, ibpd);
	struct mana_ib_qp *qp = container_of(ibqp, struct mana_ib_qp, ibqp);
	struct mana_ib_dev *mdev =
		container_of(ibpd->device, struct mana_ib_dev, ib_dev);
	struct mana_ib_cq *send_cq =
		container_of(attr->send_cq, struct mana_ib_cq, ibcq);
	struct mana_ib_ucontext *mana_ucontext =
		rdma_udata_to_drv_context(udata, struct mana_ib_ucontext,
					  ibucontext);
	struct gdma_dev *gd = &mdev->gdma_dev->gdma_context->mana;
	struct mana_ib_create_qp_resp resp = {};
	struct mana_ib_create_qp ucmd = {};
	struct gdma_queue *gdma_cq = NULL;
	struct mana_obj_spec wq_spec = {};
	struct mana_obj_spec cq_spec = {};
	struct mana_port_context *mpc;
	struct net_device *ndev;
<<<<<<< HEAD
	struct ib_umem *umem;
=======
>>>>>>> 2d5404ca
	struct mana_eq *eq;
	int eq_vec;
	u32 port;
	int err;
<<<<<<< HEAD

	mc = gd->driver_data;
=======
>>>>>>> 2d5404ca

	if (!mana_ucontext || udata->inlen < sizeof(ucmd))
		return -EINVAL;

	err = ib_copy_from_udata(&ucmd, udata, min(sizeof(ucmd), udata->inlen));
	if (err) {
		ibdev_dbg(&mdev->ib_dev,
			  "Failed to copy from udata create qp-raw, %d\n", err);
		return err;
	}

<<<<<<< HEAD
	/* IB ports start with 1, MANA Ethernet ports start with 0 */
	port = ucmd.port;
	if (port < 1 || port > mc->num_ports)
		return -EINVAL;

=======
>>>>>>> 2d5404ca
	if (attr->cap.max_send_wr > mdev->adapter_caps.max_qp_wr) {
		ibdev_dbg(&mdev->ib_dev,
			  "Requested max_send_wr %d exceeding limit\n",
			  attr->cap.max_send_wr);
		return -EINVAL;
	}

	if (attr->cap.max_send_sge > MAX_TX_WQE_SGL_ENTRIES) {
		ibdev_dbg(&mdev->ib_dev,
			  "Requested max_send_sge %d exceeding limit\n",
			  attr->cap.max_send_sge);
		return -EINVAL;
	}

	port = ucmd.port;
	ndev = mana_ib_get_netdev(ibpd->device, port);
	if (!ndev) {
		ibdev_dbg(&mdev->ib_dev, "Invalid port %u in creating qp\n",
			  port);
		return -EINVAL;
	}
	mpc = netdev_priv(ndev);
	ibdev_dbg(&mdev->ib_dev, "port %u ndev %p mpc %p\n", port, ndev, mpc);

	err = mana_ib_cfg_vport(mdev, port, pd, mana_ucontext->doorbell);
	if (err)
		return -ENODEV;

	qp->port = port;

	ibdev_dbg(&mdev->ib_dev, "ucmd sq_buf_addr 0x%llx port %u\n",
		  ucmd.sq_buf_addr, ucmd.port);

<<<<<<< HEAD
	umem = ib_umem_get(ibpd->device, ucmd.sq_buf_addr, ucmd.sq_buf_size,
			   IB_ACCESS_LOCAL_WRITE);
	if (IS_ERR(umem)) {
		err = PTR_ERR(umem);
		ibdev_dbg(&mdev->ib_dev,
			  "Failed to get umem for create qp-raw, err %d\n",
			  err);
		goto err_free_vport;
	}
	qp->sq_umem = umem;

	err = mana_ib_create_zero_offset_dma_region(mdev, qp->sq_umem,
						    &qp->sq_gdma_region);
=======
	err = mana_ib_create_queue(mdev, ucmd.sq_buf_addr, ucmd.sq_buf_size, &qp->raw_sq);
>>>>>>> 2d5404ca
	if (err) {
		ibdev_dbg(&mdev->ib_dev,
			  "Failed to create queue for create qp-raw, err %d\n", err);
		goto err_free_vport;
	}

<<<<<<< HEAD
	ibdev_dbg(&mdev->ib_dev,
		  "create_dma_region ret %d gdma_region 0x%llx\n",
		  err, qp->sq_gdma_region);

=======
>>>>>>> 2d5404ca
	/* Create a WQ on the same port handle used by the Ethernet */
	wq_spec.gdma_region = qp->raw_sq.gdma_region;
	wq_spec.queue_size = ucmd.sq_buf_size;

	cq_spec.gdma_region = send_cq->queue.gdma_region;
	cq_spec.queue_size = send_cq->cqe * COMP_ENTRY_SIZE;
	cq_spec.modr_ctx_id = 0;
<<<<<<< HEAD
	eq_vec = send_cq->comp_vector % gd->gdma_context->max_num_queues;
	eq = &mc->eqs[eq_vec];
=======
	eq_vec = send_cq->comp_vector;
	eq = &mpc->ac->eqs[eq_vec];
>>>>>>> 2d5404ca
	cq_spec.attached_eq = eq->eq->id;

	err = mana_create_wq_obj(mpc, mpc->port_handle, GDMA_SQ, &wq_spec,
				 &cq_spec, &qp->qp_handle);
	if (err) {
		ibdev_dbg(&mdev->ib_dev,
			  "Failed to create wq for create raw-qp, err %d\n",
			  err);
		goto err_destroy_queue;
	}

	/* The GDMA regions are now owned by the WQ object */
	qp->raw_sq.gdma_region = GDMA_INVALID_DMA_REGION;
	send_cq->queue.gdma_region = GDMA_INVALID_DMA_REGION;

	qp->raw_sq.id = wq_spec.queue_index;
	send_cq->queue.id = cq_spec.queue_index;

	/* Create CQ table entry */
	err = mana_ib_install_cq_cb(mdev, send_cq);
	if (err)
		goto err_destroy_wq_obj;

	/* Create CQ table entry */
	WARN_ON(gd->gdma_context->cq_table[send_cq->id]);
	gdma_cq = kzalloc(sizeof(*gdma_cq), GFP_KERNEL);
	if (!gdma_cq) {
		err = -ENOMEM;
		goto err_destroy_wq_obj;
	}

	gdma_cq->cq.context = send_cq;
	gdma_cq->type = GDMA_CQ;
	gdma_cq->cq.callback = mana_ib_cq_handler;
	gdma_cq->id = send_cq->id;
	gd->gdma_context->cq_table[send_cq->id] = gdma_cq;

	ibdev_dbg(&mdev->ib_dev,
		  "qp->qp_handle 0x%llx sq id %llu cq id %llu\n",
		  qp->qp_handle, qp->raw_sq.id, send_cq->queue.id);

	resp.sqid = qp->raw_sq.id;
	resp.cqid = send_cq->queue.id;
	resp.tx_vp_offset = pd->tx_vp_offset;

	err = ib_copy_to_udata(udata, &resp, sizeof(resp));
	if (err) {
		ibdev_dbg(&mdev->ib_dev,
			  "Failed copy udata for create qp-raw, %d\n",
			  err);
<<<<<<< HEAD
		goto err_release_gdma_cq;
=======
		goto err_remove_cq_cb;
>>>>>>> 2d5404ca
	}

	return 0;

<<<<<<< HEAD
err_release_gdma_cq:
	kfree(gdma_cq);
	gd->gdma_context->cq_table[send_cq->id] = NULL;

err_destroy_wq_obj:
	mana_destroy_wq_obj(mpc, GDMA_SQ, qp->tx_object);
=======
err_remove_cq_cb:
	mana_ib_remove_cq_cb(mdev, send_cq);
>>>>>>> 2d5404ca

err_destroy_wq_obj:
	mana_destroy_wq_obj(mpc, GDMA_SQ, qp->qp_handle);

err_destroy_queue:
	mana_ib_destroy_queue(mdev, &qp->raw_sq);

err_free_vport:
	mana_ib_uncfg_vport(mdev, pd, port);

	return err;
}

static int mana_table_store_qp(struct mana_ib_dev *mdev, struct mana_ib_qp *qp)
{
	refcount_set(&qp->refcount, 1);
	init_completion(&qp->free);
	return xa_insert_irq(&mdev->qp_table_wq, qp->ibqp.qp_num, qp,
			     GFP_KERNEL);
}

static void mana_table_remove_qp(struct mana_ib_dev *mdev,
				 struct mana_ib_qp *qp)
{
	xa_erase_irq(&mdev->qp_table_wq, qp->ibqp.qp_num);
	mana_put_qp_ref(qp);
	wait_for_completion(&qp->free);
}

static int mana_ib_create_rc_qp(struct ib_qp *ibqp, struct ib_pd *ibpd,
				struct ib_qp_init_attr *attr, struct ib_udata *udata)
{
	struct mana_ib_dev *mdev = container_of(ibpd->device, struct mana_ib_dev, ib_dev);
	struct mana_ib_qp *qp = container_of(ibqp, struct mana_ib_qp, ibqp);
	struct mana_ib_create_rc_qp_resp resp = {};
	struct mana_ib_ucontext *mana_ucontext;
	struct mana_ib_create_rc_qp ucmd = {};
	int i, err, j;
	u64 flags = 0;
	u32 doorbell;

	if (!udata || udata->inlen < sizeof(ucmd))
		return -EINVAL;

	mana_ucontext = rdma_udata_to_drv_context(udata, struct mana_ib_ucontext, ibucontext);
	doorbell = mana_ucontext->doorbell;
	flags = MANA_RC_FLAG_NO_FMR;
	err = ib_copy_from_udata(&ucmd, udata, min(sizeof(ucmd), udata->inlen));
	if (err) {
		ibdev_dbg(&mdev->ib_dev, "Failed to copy from udata, %d\n", err);
		return err;
	}

	for (i = 0, j = 0; i < MANA_RC_QUEUE_TYPE_MAX; ++i) {
		/* skip FMR for user-level RC QPs */
		if (i == MANA_RC_SEND_QUEUE_FMR) {
			qp->rc_qp.queues[i].id = INVALID_QUEUE_ID;
			qp->rc_qp.queues[i].gdma_region = GDMA_INVALID_DMA_REGION;
			continue;
		}
		err = mana_ib_create_queue(mdev, ucmd.queue_buf[j], ucmd.queue_size[j],
					   &qp->rc_qp.queues[i]);
		if (err) {
			ibdev_err(&mdev->ib_dev, "Failed to create queue %d, err %d\n", i, err);
			goto destroy_queues;
		}
		j++;
	}

	err = mana_ib_gd_create_rc_qp(mdev, qp, attr, doorbell, flags);
	if (err) {
		ibdev_err(&mdev->ib_dev, "Failed to create rc qp  %d\n", err);
		goto destroy_queues;
	}
	qp->ibqp.qp_num = qp->rc_qp.queues[MANA_RC_RECV_QUEUE_RESPONDER].id;
	qp->port = attr->port_num;

	if (udata) {
		for (i = 0, j = 0; i < MANA_RC_QUEUE_TYPE_MAX; ++i) {
			if (i == MANA_RC_SEND_QUEUE_FMR)
				continue;
			resp.queue_id[j] = qp->rc_qp.queues[i].id;
			j++;
		}
		err = ib_copy_to_udata(udata, &resp, min(sizeof(resp), udata->outlen));
		if (err) {
			ibdev_dbg(&mdev->ib_dev, "Failed to copy to udata, %d\n", err);
			goto destroy_qp;
		}
	}

	err = mana_table_store_qp(mdev, qp);
	if (err)
		goto destroy_qp;

	return 0;

destroy_qp:
	mana_ib_gd_destroy_rc_qp(mdev, qp);
destroy_queues:
	while (i-- > 0)
		mana_ib_destroy_queue(mdev, &qp->rc_qp.queues[i]);
	return err;
}

int mana_ib_create_qp(struct ib_qp *ibqp, struct ib_qp_init_attr *attr,
		      struct ib_udata *udata)
{
	switch (attr->qp_type) {
	case IB_QPT_RAW_PACKET:
		/* When rwq_ind_tbl is used, it's for creating WQs for RSS */
		if (attr->rwq_ind_tbl)
			return mana_ib_create_qp_rss(ibqp, ibqp->pd, attr,
						     udata);

		return mana_ib_create_qp_raw(ibqp, ibqp->pd, attr, udata);
	case IB_QPT_RC:
		return mana_ib_create_rc_qp(ibqp, ibqp->pd, attr, udata);
	default:
		ibdev_dbg(ibqp->device, "Creating QP type %u not supported\n",
			  attr->qp_type);
	}

	return -EINVAL;
}

static int mana_ib_gd_modify_qp(struct ib_qp *ibqp, struct ib_qp_attr *attr,
				int attr_mask, struct ib_udata *udata)
{
	struct mana_ib_dev *mdev = container_of(ibqp->device, struct mana_ib_dev, ib_dev);
	struct mana_ib_qp *qp = container_of(ibqp, struct mana_ib_qp, ibqp);
	struct mana_rnic_set_qp_state_resp resp = {};
	struct mana_rnic_set_qp_state_req req = {};
	struct gdma_context *gc = mdev_to_gc(mdev);
	struct mana_port_context *mpc;
	struct net_device *ndev;
	int err;

	mana_gd_init_req_hdr(&req.hdr, MANA_IB_SET_QP_STATE, sizeof(req), sizeof(resp));
	req.hdr.dev_id = gc->mana_ib.dev_id;
	req.adapter = mdev->adapter_handle;
	req.qp_handle = qp->qp_handle;
	req.qp_state = attr->qp_state;
	req.attr_mask = attr_mask;
	req.path_mtu = attr->path_mtu;
	req.rq_psn = attr->rq_psn;
	req.sq_psn = attr->sq_psn;
	req.dest_qpn = attr->dest_qp_num;
	req.max_dest_rd_atomic = attr->max_dest_rd_atomic;
	req.retry_cnt = attr->retry_cnt;
	req.rnr_retry = attr->rnr_retry;
	req.min_rnr_timer = attr->min_rnr_timer;
	if (attr_mask & IB_QP_AV) {
		ndev = mana_ib_get_netdev(&mdev->ib_dev, ibqp->port);
		if (!ndev) {
			ibdev_dbg(&mdev->ib_dev, "Invalid port %u in QP %u\n",
				  ibqp->port, ibqp->qp_num);
			return -EINVAL;
		}
		mpc = netdev_priv(ndev);
		copy_in_reverse(req.ah_attr.src_mac, mpc->mac_addr, ETH_ALEN);
		copy_in_reverse(req.ah_attr.dest_mac, attr->ah_attr.roce.dmac, ETH_ALEN);
		copy_in_reverse(req.ah_attr.src_addr, attr->ah_attr.grh.sgid_attr->gid.raw,
				sizeof(union ib_gid));
		copy_in_reverse(req.ah_attr.dest_addr, attr->ah_attr.grh.dgid.raw,
				sizeof(union ib_gid));
		if (rdma_gid_attr_network_type(attr->ah_attr.grh.sgid_attr) == RDMA_NETWORK_IPV4) {
			req.ah_attr.src_addr_type = SGID_TYPE_IPV4;
			req.ah_attr.dest_addr_type = SGID_TYPE_IPV4;
		} else {
			req.ah_attr.src_addr_type = SGID_TYPE_IPV6;
			req.ah_attr.dest_addr_type = SGID_TYPE_IPV6;
		}
		req.ah_attr.dest_port = ROCE_V2_UDP_DPORT;
		req.ah_attr.src_port = rdma_get_udp_sport(attr->ah_attr.grh.flow_label,
							  ibqp->qp_num, attr->dest_qp_num);
		req.ah_attr.traffic_class = attr->ah_attr.grh.traffic_class;
		req.ah_attr.hop_limit = attr->ah_attr.grh.hop_limit;
	}

	err = mana_gd_send_request(gc, sizeof(req), &req, sizeof(resp), &resp);
	if (err) {
		ibdev_err(&mdev->ib_dev, "Failed modify qp err %d", err);
		return err;
	}

	return 0;
}

int mana_ib_modify_qp(struct ib_qp *ibqp, struct ib_qp_attr *attr,
		      int attr_mask, struct ib_udata *udata)
{
	switch (ibqp->qp_type) {
	case IB_QPT_RC:
		return mana_ib_gd_modify_qp(ibqp, attr, attr_mask, udata);
	default:
		ibdev_dbg(ibqp->device, "Modify QP type %u not supported", ibqp->qp_type);
		return -EOPNOTSUPP;
	}
}

static int mana_ib_destroy_qp_rss(struct mana_ib_qp *qp,
				  struct ib_rwq_ind_table *ind_tbl,
				  struct ib_udata *udata)
{
	struct mana_ib_dev *mdev =
		container_of(qp->ibqp.device, struct mana_ib_dev, ib_dev);
<<<<<<< HEAD
	struct gdma_dev *gd = &mdev->gdma_dev->gdma_context->mana;
=======
>>>>>>> 2d5404ca
	struct mana_port_context *mpc;
	struct net_device *ndev;
	struct mana_ib_wq *wq;
	struct ib_wq *ibwq;
	int i;

	ndev = mana_ib_get_netdev(qp->ibqp.device, qp->port);
	mpc = netdev_priv(ndev);

	for (i = 0; i < (1 << ind_tbl->log_ind_tbl_size); i++) {
		ibwq = ind_tbl->ind_tbl[i];
		wq = container_of(ibwq, struct mana_ib_wq, ibwq);
		ibdev_dbg(&mdev->ib_dev, "destroying wq->rx_object %llu\n",
			  wq->rx_object);
		mana_destroy_wq_obj(mpc, GDMA_RQ, wq->rx_object);
	}

	return 0;
}

static int mana_ib_destroy_qp_raw(struct mana_ib_qp *qp, struct ib_udata *udata)
{
	struct mana_ib_dev *mdev =
		container_of(qp->ibqp.device, struct mana_ib_dev, ib_dev);
<<<<<<< HEAD
	struct gdma_dev *gd = &mdev->gdma_dev->gdma_context->mana;
=======
>>>>>>> 2d5404ca
	struct ib_pd *ibpd = qp->ibqp.pd;
	struct mana_port_context *mpc;
	struct net_device *ndev;
	struct mana_ib_pd *pd;

	ndev = mana_ib_get_netdev(qp->ibqp.device, qp->port);
	mpc = netdev_priv(ndev);
	pd = container_of(ibpd, struct mana_ib_pd, ibpd);

	mana_destroy_wq_obj(mpc, GDMA_SQ, qp->qp_handle);

	mana_ib_destroy_queue(mdev, &qp->raw_sq);

	mana_ib_uncfg_vport(mdev, pd, qp->port);

	return 0;
}

static int mana_ib_destroy_rc_qp(struct mana_ib_qp *qp, struct ib_udata *udata)
{
	struct mana_ib_dev *mdev =
		container_of(qp->ibqp.device, struct mana_ib_dev, ib_dev);
	int i;

	mana_table_remove_qp(mdev, qp);

	/* Ignore return code as there is not much we can do about it.
	 * The error message is printed inside.
	 */
	mana_ib_gd_destroy_rc_qp(mdev, qp);
	for (i = 0; i < MANA_RC_QUEUE_TYPE_MAX; ++i)
		mana_ib_destroy_queue(mdev, &qp->rc_qp.queues[i]);

	return 0;
}

int mana_ib_destroy_qp(struct ib_qp *ibqp, struct ib_udata *udata)
{
	struct mana_ib_qp *qp = container_of(ibqp, struct mana_ib_qp, ibqp);

	switch (ibqp->qp_type) {
	case IB_QPT_RAW_PACKET:
		if (ibqp->rwq_ind_tbl)
			return mana_ib_destroy_qp_rss(qp, ibqp->rwq_ind_tbl,
						      udata);

		return mana_ib_destroy_qp_raw(qp, udata);
	case IB_QPT_RC:
		return mana_ib_destroy_rc_qp(qp, udata);
	default:
		ibdev_dbg(ibqp->device, "Unexpected QP type %u\n",
			  ibqp->qp_type);
	}

	return -ENOENT;
}<|MERGE_RESOLUTION|>--- conflicted
+++ resolved
@@ -19,12 +19,7 @@
 	u32 req_buf_size;
 	int i, err;
 
-<<<<<<< HEAD
-	gc = dev->gdma_dev->gdma_context;
-	mdev = &gc->mana;
-=======
 	gc = mdev_to_gc(dev);
->>>>>>> 2d5404ca
 
 	req_buf_size = struct_size(req, indir_tab, MANA_INDIRECT_TABLE_DEF_SIZE);
 	req = kzalloc(req_buf_size, GFP_KERNEL);
@@ -103,26 +98,12 @@
 	struct ib_rwq_ind_table *ind_tbl = attr->rwq_ind_tbl;
 	struct mana_ib_create_qp_rss_resp resp = {};
 	struct mana_ib_create_qp_rss ucmd = {};
-<<<<<<< HEAD
-	struct gdma_queue **gdma_cq_allocated;
-	mana_handle_t *mana_ind_table;
-	struct mana_port_context *mpc;
-	struct gdma_queue *gdma_cq;
-	unsigned int ind_tbl_size;
-	struct mana_context *mc;
-=======
 	mana_handle_t *mana_ind_table;
 	struct mana_port_context *mpc;
 	unsigned int ind_tbl_size;
->>>>>>> 2d5404ca
 	struct net_device *ndev;
-	struct gdma_context *gc;
 	struct mana_ib_cq *cq;
 	struct mana_ib_wq *wq;
-<<<<<<< HEAD
-	struct gdma_dev *gd;
-=======
->>>>>>> 2d5404ca
 	struct mana_eq *eq;
 	struct ib_cq *ibcq;
 	struct ib_wq *ibwq;
@@ -130,13 +111,6 @@
 	u32 port;
 	int ret;
 
-<<<<<<< HEAD
-	gc = mdev->gdma_dev->gdma_context;
-	gd = &gc->mana;
-	mc = gd->driver_data;
-
-=======
->>>>>>> 2d5404ca
 	if (!udata || udata->inlen < sizeof(ucmd))
 		return -EINVAL;
 
@@ -197,13 +171,6 @@
 		goto fail;
 	}
 
-	gdma_cq_allocated = kcalloc(ind_tbl_size, sizeof(*gdma_cq_allocated),
-				    GFP_KERNEL);
-	if (!gdma_cq_allocated) {
-		ret = -ENOMEM;
-		goto fail;
-	}
-
 	qp->port = port;
 
 	for (i = 0; i < ind_tbl_size; i++) {
@@ -222,11 +189,7 @@
 		cq_spec.gdma_region = cq->queue.gdma_region;
 		cq_spec.queue_size = cq->cqe * COMP_ENTRY_SIZE;
 		cq_spec.modr_ctx_id = 0;
-<<<<<<< HEAD
-		eq = &mc->eqs[cq->comp_vector % gc->max_num_queues];
-=======
 		eq = &mpc->ac->eqs[cq->comp_vector];
->>>>>>> 2d5404ca
 		cq_spec.attached_eq = eq->eq->id;
 
 		ret = mana_create_wq_obj(mpc, mpc->port_handle, GDMA_RQ,
@@ -254,25 +217,9 @@
 		mana_ind_table[i] = wq->rx_object;
 
 		/* Create CQ table entry */
-<<<<<<< HEAD
-		WARN_ON(gc->cq_table[cq->id]);
-		gdma_cq = kzalloc(sizeof(*gdma_cq), GFP_KERNEL);
-		if (!gdma_cq) {
-			ret = -ENOMEM;
-			goto fail;
-		}
-		gdma_cq_allocated[i] = gdma_cq;
-
-		gdma_cq->cq.context = cq;
-		gdma_cq->type = GDMA_CQ;
-		gdma_cq->cq.callback = mana_ib_cq_handler;
-		gdma_cq->id = cq->id;
-		gc->cq_table[cq->id] = gdma_cq;
-=======
 		ret = mana_ib_install_cq_cb(mdev, cq);
 		if (ret)
 			goto fail;
->>>>>>> 2d5404ca
 	}
 	resp.num_entries = i;
 
@@ -292,7 +239,6 @@
 		goto fail;
 	}
 
-	kfree(gdma_cq_allocated);
 	kfree(mana_ind_table);
 
 	return 0;
@@ -304,17 +250,10 @@
 		wq = container_of(ibwq, struct mana_ib_wq, ibwq);
 		cq = container_of(ibcq, struct mana_ib_cq, ibcq);
 
-<<<<<<< HEAD
-		gc->cq_table[cq->id] = NULL;
-		kfree(gdma_cq_allocated[i]);
-
-=======
 		mana_ib_remove_cq_cb(mdev, cq);
->>>>>>> 2d5404ca
 		mana_destroy_wq_obj(mpc, GDMA_RQ, wq->rx_object);
 	}
 
-	kfree(gdma_cq_allocated);
 	kfree(mana_ind_table);
 
 	return ret;
@@ -333,27 +272,16 @@
 	struct mana_ib_ucontext *mana_ucontext =
 		rdma_udata_to_drv_context(udata, struct mana_ib_ucontext,
 					  ibucontext);
-	struct gdma_dev *gd = &mdev->gdma_dev->gdma_context->mana;
 	struct mana_ib_create_qp_resp resp = {};
 	struct mana_ib_create_qp ucmd = {};
-	struct gdma_queue *gdma_cq = NULL;
 	struct mana_obj_spec wq_spec = {};
 	struct mana_obj_spec cq_spec = {};
 	struct mana_port_context *mpc;
 	struct net_device *ndev;
-<<<<<<< HEAD
-	struct ib_umem *umem;
-=======
->>>>>>> 2d5404ca
 	struct mana_eq *eq;
 	int eq_vec;
 	u32 port;
 	int err;
-<<<<<<< HEAD
-
-	mc = gd->driver_data;
-=======
->>>>>>> 2d5404ca
 
 	if (!mana_ucontext || udata->inlen < sizeof(ucmd))
 		return -EINVAL;
@@ -365,14 +293,6 @@
 		return err;
 	}
 
-<<<<<<< HEAD
-	/* IB ports start with 1, MANA Ethernet ports start with 0 */
-	port = ucmd.port;
-	if (port < 1 || port > mc->num_ports)
-		return -EINVAL;
-
-=======
->>>>>>> 2d5404ca
 	if (attr->cap.max_send_wr > mdev->adapter_caps.max_qp_wr) {
 		ibdev_dbg(&mdev->ib_dev,
 			  "Requested max_send_wr %d exceeding limit\n",
@@ -406,36 +326,13 @@
 	ibdev_dbg(&mdev->ib_dev, "ucmd sq_buf_addr 0x%llx port %u\n",
 		  ucmd.sq_buf_addr, ucmd.port);
 
-<<<<<<< HEAD
-	umem = ib_umem_get(ibpd->device, ucmd.sq_buf_addr, ucmd.sq_buf_size,
-			   IB_ACCESS_LOCAL_WRITE);
-	if (IS_ERR(umem)) {
-		err = PTR_ERR(umem);
-		ibdev_dbg(&mdev->ib_dev,
-			  "Failed to get umem for create qp-raw, err %d\n",
-			  err);
-		goto err_free_vport;
-	}
-	qp->sq_umem = umem;
-
-	err = mana_ib_create_zero_offset_dma_region(mdev, qp->sq_umem,
-						    &qp->sq_gdma_region);
-=======
 	err = mana_ib_create_queue(mdev, ucmd.sq_buf_addr, ucmd.sq_buf_size, &qp->raw_sq);
->>>>>>> 2d5404ca
 	if (err) {
 		ibdev_dbg(&mdev->ib_dev,
 			  "Failed to create queue for create qp-raw, err %d\n", err);
 		goto err_free_vport;
 	}
 
-<<<<<<< HEAD
-	ibdev_dbg(&mdev->ib_dev,
-		  "create_dma_region ret %d gdma_region 0x%llx\n",
-		  err, qp->sq_gdma_region);
-
-=======
->>>>>>> 2d5404ca
 	/* Create a WQ on the same port handle used by the Ethernet */
 	wq_spec.gdma_region = qp->raw_sq.gdma_region;
 	wq_spec.queue_size = ucmd.sq_buf_size;
@@ -443,13 +340,8 @@
 	cq_spec.gdma_region = send_cq->queue.gdma_region;
 	cq_spec.queue_size = send_cq->cqe * COMP_ENTRY_SIZE;
 	cq_spec.modr_ctx_id = 0;
-<<<<<<< HEAD
-	eq_vec = send_cq->comp_vector % gd->gdma_context->max_num_queues;
-	eq = &mc->eqs[eq_vec];
-=======
 	eq_vec = send_cq->comp_vector;
 	eq = &mpc->ac->eqs[eq_vec];
->>>>>>> 2d5404ca
 	cq_spec.attached_eq = eq->eq->id;
 
 	err = mana_create_wq_obj(mpc, mpc->port_handle, GDMA_SQ, &wq_spec,
@@ -473,20 +365,6 @@
 	if (err)
 		goto err_destroy_wq_obj;
 
-	/* Create CQ table entry */
-	WARN_ON(gd->gdma_context->cq_table[send_cq->id]);
-	gdma_cq = kzalloc(sizeof(*gdma_cq), GFP_KERNEL);
-	if (!gdma_cq) {
-		err = -ENOMEM;
-		goto err_destroy_wq_obj;
-	}
-
-	gdma_cq->cq.context = send_cq;
-	gdma_cq->type = GDMA_CQ;
-	gdma_cq->cq.callback = mana_ib_cq_handler;
-	gdma_cq->id = send_cq->id;
-	gd->gdma_context->cq_table[send_cq->id] = gdma_cq;
-
 	ibdev_dbg(&mdev->ib_dev,
 		  "qp->qp_handle 0x%llx sq id %llu cq id %llu\n",
 		  qp->qp_handle, qp->raw_sq.id, send_cq->queue.id);
@@ -500,26 +378,13 @@
 		ibdev_dbg(&mdev->ib_dev,
 			  "Failed copy udata for create qp-raw, %d\n",
 			  err);
-<<<<<<< HEAD
-		goto err_release_gdma_cq;
-=======
 		goto err_remove_cq_cb;
->>>>>>> 2d5404ca
 	}
 
 	return 0;
 
-<<<<<<< HEAD
-err_release_gdma_cq:
-	kfree(gdma_cq);
-	gd->gdma_context->cq_table[send_cq->id] = NULL;
-
-err_destroy_wq_obj:
-	mana_destroy_wq_obj(mpc, GDMA_SQ, qp->tx_object);
-=======
 err_remove_cq_cb:
 	mana_ib_remove_cq_cb(mdev, send_cq);
->>>>>>> 2d5404ca
 
 err_destroy_wq_obj:
 	mana_destroy_wq_obj(mpc, GDMA_SQ, qp->qp_handle);
@@ -727,10 +592,6 @@
 {
 	struct mana_ib_dev *mdev =
 		container_of(qp->ibqp.device, struct mana_ib_dev, ib_dev);
-<<<<<<< HEAD
-	struct gdma_dev *gd = &mdev->gdma_dev->gdma_context->mana;
-=======
->>>>>>> 2d5404ca
 	struct mana_port_context *mpc;
 	struct net_device *ndev;
 	struct mana_ib_wq *wq;
@@ -755,10 +616,6 @@
 {
 	struct mana_ib_dev *mdev =
 		container_of(qp->ibqp.device, struct mana_ib_dev, ib_dev);
-<<<<<<< HEAD
-	struct gdma_dev *gd = &mdev->gdma_dev->gdma_context->mana;
-=======
->>>>>>> 2d5404ca
 	struct ib_pd *ibpd = qp->ibqp.pd;
 	struct mana_port_context *mpc;
 	struct net_device *ndev;
