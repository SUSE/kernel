--- conflicted
+++ resolved
@@ -8,10 +8,6 @@
 void mana_ib_uncfg_vport(struct mana_ib_dev *dev, struct mana_ib_pd *pd,
 			 u32 port)
 {
-<<<<<<< HEAD
-	struct gdma_dev *gd = &dev->gdma_dev->gdma_context->mana;
-=======
->>>>>>> 2d5404ca
 	struct mana_port_context *mpc;
 	struct net_device *ndev;
 
@@ -32,10 +28,6 @@
 int mana_ib_cfg_vport(struct mana_ib_dev *dev, u32 port, struct mana_ib_pd *pd,
 		      u32 doorbell_id)
 {
-<<<<<<< HEAD
-	struct gdma_dev *mdev = &dev->gdma_dev->gdma_context->mana;
-=======
->>>>>>> 2d5404ca
 	struct mana_port_context *mpc;
 	struct net_device *ndev;
 	int err;
@@ -363,10 +355,6 @@
 	size_t max_pgs_create_cmd;
 	struct gdma_context *gc;
 	size_t num_pages_total;
-<<<<<<< HEAD
-	struct gdma_dev *mdev;
-=======
->>>>>>> 2d5404ca
 	unsigned int tail = 0;
 	u64 *page_addr_list;
 	void *request_buf;
@@ -559,16 +547,6 @@
 	struct mana_ib_dev *dev = container_of(ibdev,
 			struct mana_ib_dev, ib_dev);
 
-<<<<<<< HEAD
-	props->max_qp = dev->adapter_caps.max_qp_count;
-	props->max_qp_wr = dev->adapter_caps.max_qp_wr;
-	props->max_cq = dev->adapter_caps.max_cq_count;
-	props->max_cqe = dev->adapter_caps.max_qp_wr;
-	props->max_mr = dev->adapter_caps.max_mr_count;
-	props->max_mr_size = MANA_IB_MAX_MR_SIZE;
-	props->max_send_sge = dev->adapter_caps.max_send_sge_count;
-	props->max_recv_sge = dev->adapter_caps.max_recv_sge_count;
-=======
 	memset(props, 0, sizeof(*props));
 	props->max_mr_size = MANA_IB_MAX_MR_SIZE;
 	props->page_size_cap = PAGE_SZ_BM;
@@ -590,7 +568,6 @@
 	props->max_ah = INT_MAX;
 	props->max_pkeys = 1;
 	props->local_ca_ack_delay = MANA_CA_ACK_DELAY;
->>>>>>> 2d5404ca
 
 	return 0;
 }
@@ -660,11 +637,7 @@
 	req.hdr.resp.msg_version = GDMA_MESSAGE_V3;
 	req.hdr.dev_id = dev->gdma_dev->dev_id;
 
-<<<<<<< HEAD
-	err = mana_gd_send_request(dev->gdma_dev->gdma_context, sizeof(req),
-=======
 	err = mana_gd_send_request(mdev_to_gc(dev), sizeof(req),
->>>>>>> 2d5404ca
 				   &req, sizeof(resp), &resp);
 
 	if (err) {
@@ -692,8 +665,6 @@
 	caps->max_recv_sge_count = resp.max_recv_sge_count;
 
 	return 0;
-<<<<<<< HEAD
-=======
 }
 
 static void
@@ -1015,5 +986,4 @@
 		return err;
 	}
 	return 0;
->>>>>>> 2d5404ca
 }