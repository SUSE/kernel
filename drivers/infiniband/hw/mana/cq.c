// SPDX-License-Identifier: GPL-2.0-only
/*
 * Copyright (c) 2022, Microsoft Corporation. All rights reserved.
 */

#include "mana_ib.h"

int mana_ib_create_cq(struct ib_cq *ibcq, const struct ib_cq_init_attr *attr,
		      struct ib_udata *udata)
{
	struct mana_ib_cq *cq = container_of(ibcq, struct mana_ib_cq, ibcq);
	struct mana_ib_create_cq_resp resp = {};
	struct mana_ib_ucontext *mana_ucontext;
	struct ib_device *ibdev = ibcq->device;
	struct mana_ib_create_cq ucmd = {};
	struct mana_ib_dev *mdev;
	bool is_rnic_cq;
	u32 doorbell;
	int err;

	mdev = container_of(ibdev, struct mana_ib_dev, ib_dev);

	cq->comp_vector = attr->comp_vector % ibdev->num_comp_vectors;
	cq->cq_handle = INVALID_MANA_HANDLE;

	if (udata->inlen < offsetof(struct mana_ib_create_cq, flags))
		return -EINVAL;

	err = ib_copy_from_udata(&ucmd, udata, min(sizeof(ucmd), udata->inlen));
	if (err) {
		ibdev_dbg(ibdev,
			  "Failed to copy from udata for create cq, %d\n", err);
		return err;
	}

	is_rnic_cq = !!(ucmd.flags & MANA_IB_CREATE_RNIC_CQ);

	if (!is_rnic_cq && attr->cqe > mdev->adapter_caps.max_qp_wr) {
		ibdev_dbg(ibdev, "CQE %d exceeding limit\n", attr->cqe);
		return -EINVAL;
	}

	cq->cqe = attr->cqe;
	err = mana_ib_create_queue(mdev, ucmd.buf_addr, cq->cqe * COMP_ENTRY_SIZE, &cq->queue);
	if (err) {
		ibdev_dbg(ibdev, "Failed to create queue for create cq, %d\n", err);
		return err;
<<<<<<< HEAD
	}

	return 0;
=======
	}

	mana_ucontext = rdma_udata_to_drv_context(udata, struct mana_ib_ucontext,
						  ibucontext);
	doorbell = mana_ucontext->doorbell;

	if (is_rnic_cq) {
		err = mana_ib_gd_create_cq(mdev, cq, doorbell);
		if (err) {
			ibdev_dbg(ibdev, "Failed to create RNIC cq, %d\n", err);
			goto err_destroy_queue;
		}

		err = mana_ib_install_cq_cb(mdev, cq);
		if (err) {
			ibdev_dbg(ibdev, "Failed to install cq callback, %d\n", err);
			goto err_destroy_rnic_cq;
		}
	}

	resp.cqid = cq->queue.id;
	err = ib_copy_to_udata(udata, &resp, min(sizeof(resp), udata->outlen));
	if (err) {
		ibdev_dbg(&mdev->ib_dev, "Failed to copy to udata, %d\n", err);
		goto err_remove_cq_cb;
	}

	return 0;

err_remove_cq_cb:
	mana_ib_remove_cq_cb(mdev, cq);
err_destroy_rnic_cq:
	mana_ib_gd_destroy_cq(mdev, cq);
err_destroy_queue:
	mana_ib_destroy_queue(mdev, &cq->queue);

	return err;
>>>>>>> 5f59ab93
}

int mana_ib_destroy_cq(struct ib_cq *ibcq, struct ib_udata *udata)
{
	struct mana_ib_cq *cq = container_of(ibcq, struct mana_ib_cq, ibcq);
	struct ib_device *ibdev = ibcq->device;
	struct mana_ib_dev *mdev;
<<<<<<< HEAD
	struct gdma_context *gc;
=======
>>>>>>> 5f59ab93

	mdev = container_of(ibdev, struct mana_ib_dev, ib_dev);

<<<<<<< HEAD
	if (cq->queue.id != INVALID_QUEUE_ID) {
		kfree(gc->cq_table[cq->queue.id]);
		gc->cq_table[cq->queue.id] = NULL;
	}

=======
	mana_ib_remove_cq_cb(mdev, cq);

	/* Ignore return code as there is not much we can do about it.
	 * The error message is printed inside.
	 */
	mana_ib_gd_destroy_cq(mdev, cq);

>>>>>>> 5f59ab93
	mana_ib_destroy_queue(mdev, &cq->queue);

	return 0;
}

static void mana_ib_cq_handler(void *ctx, struct gdma_queue *gdma_cq)
{
	struct mana_ib_cq *cq = ctx;

	if (cq->ibcq.comp_handler)
		cq->ibcq.comp_handler(&cq->ibcq, cq->ibcq.cq_context);
}

int mana_ib_install_cq_cb(struct mana_ib_dev *mdev, struct mana_ib_cq *cq)
{
	struct gdma_context *gc = mdev_to_gc(mdev);
	struct gdma_queue *gdma_cq;

	if (cq->queue.id >= gc->max_num_cqs)
		return -EINVAL;
	/* Create CQ table entry */
	WARN_ON(gc->cq_table[cq->queue.id]);
	gdma_cq = kzalloc(sizeof(*gdma_cq), GFP_KERNEL);
	if (!gdma_cq)
		return -ENOMEM;

	gdma_cq->cq.context = cq;
	gdma_cq->type = GDMA_CQ;
	gdma_cq->cq.callback = mana_ib_cq_handler;
	gdma_cq->id = cq->queue.id;
	gc->cq_table[cq->queue.id] = gdma_cq;
	return 0;
}

void mana_ib_remove_cq_cb(struct mana_ib_dev *mdev, struct mana_ib_cq *cq)
{
	struct gdma_context *gc = mdev_to_gc(mdev);

	if (cq->queue.id >= gc->max_num_cqs || cq->queue.id == INVALID_QUEUE_ID)
		return;

	kfree(gc->cq_table[cq->queue.id]);
	gc->cq_table[cq->queue.id] = NULL;
}<|MERGE_RESOLUTION|>--- conflicted
+++ resolved
@@ -45,11 +45,6 @@
 	if (err) {
 		ibdev_dbg(ibdev, "Failed to create queue for create cq, %d\n", err);
 		return err;
-<<<<<<< HEAD
-	}
-
-	return 0;
-=======
 	}
 
 	mana_ucontext = rdma_udata_to_drv_context(udata, struct mana_ib_ucontext,
@@ -87,7 +82,6 @@
 	mana_ib_destroy_queue(mdev, &cq->queue);
 
 	return err;
->>>>>>> 5f59ab93
 }
 
 int mana_ib_destroy_cq(struct ib_cq *ibcq, struct ib_udata *udata)
@@ -95,20 +89,9 @@
 	struct mana_ib_cq *cq = container_of(ibcq, struct mana_ib_cq, ibcq);
 	struct ib_device *ibdev = ibcq->device;
 	struct mana_ib_dev *mdev;
-<<<<<<< HEAD
-	struct gdma_context *gc;
-=======
->>>>>>> 5f59ab93
 
 	mdev = container_of(ibdev, struct mana_ib_dev, ib_dev);
 
-<<<<<<< HEAD
-	if (cq->queue.id != INVALID_QUEUE_ID) {
-		kfree(gc->cq_table[cq->queue.id]);
-		gc->cq_table[cq->queue.id] = NULL;
-	}
-
-=======
 	mana_ib_remove_cq_cb(mdev, cq);
 
 	/* Ignore return code as there is not much we can do about it.
@@ -116,7 +99,6 @@
 	 */
 	mana_ib_gd_destroy_cq(mdev, cq);
 
->>>>>>> 5f59ab93
 	mana_ib_destroy_queue(mdev, &cq->queue);
 
 	return 0;
