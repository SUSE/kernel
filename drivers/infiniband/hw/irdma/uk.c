--- conflicted
+++ resolved
@@ -721,16 +721,11 @@
 	info->push_wqe = qp->push_db ? true : false;
 	op_info = &info->op.rdma_write;
 
-<<<<<<< HEAD
-	if (op_info->len > qp->max_inline_data)
-		return -EINVAL;
-=======
 	if (unlikely(qp->max_sq_frag_cnt < op_info->num_lo_sges))
 		return -EINVAL;
 
 	for (i = 0; i < op_info->num_lo_sges; i++)
 		total_size += op_info->lo_sg_list[i].length;
->>>>>>> 92641651
 
 	if (unlikely(total_size > qp->max_inline_data))
 		return -EINVAL;
@@ -806,11 +801,7 @@
 	for (i = 0; i < op_info->num_sges; i++)
 		total_size += op_info->sg_list[i].length;
 
-<<<<<<< HEAD
-	if (op_info->len > qp->max_inline_data)
-=======
 	if (unlikely(total_size > qp->max_inline_data))
->>>>>>> 92641651
 		return -EINVAL;
 
 	quanta = qp->wqe_ops.iw_inline_data_size_to_quanta(total_size);
@@ -1058,11 +1049,7 @@
 	__le64 *cqe;
 	struct irdma_qp_uk *qp;
 	struct irdma_ring *pring = NULL;
-<<<<<<< HEAD
-	u32 wqe_idx, q_type;
-=======
 	u32 wqe_idx;
->>>>>>> 92641651
 	int ret_code;
 	bool move_cq_head = true;
 	u8 polarity;
