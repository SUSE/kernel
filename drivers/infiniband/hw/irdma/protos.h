/* SPDX-License-Identifier: GPL-2.0 or Linux-OpenIB */
/* Copyright (c) 2016 - 2021 Intel Corporation */
#ifndef IRDMA_PROTOS_H
#define IRDMA_PROTOS_H

#define PAUSE_TIMER_VAL		0xffff
#define REFRESH_THRESHOLD	0x7fff
#define HIGH_THRESHOLD		0x800
#define LOW_THRESHOLD		0x200
#define ALL_TC2PFC		0xff
#define CQP_COMPL_WAIT_TIME_MS	10
#define CQP_TIMEOUT_THRESHOLD	500

/* init operations */
int irdma_sc_dev_init(enum irdma_vers ver, struct irdma_sc_dev *dev,
		      struct irdma_device_init_info *info);
void irdma_sc_rt_init(struct irdma_sc_dev *dev);
void irdma_sc_cqp_post_sq(struct irdma_sc_cqp *cqp);
__le64 *irdma_sc_cqp_get_next_send_wqe(struct irdma_sc_cqp *cqp, u64 scratch);
int irdma_sc_mr_fast_register(struct irdma_sc_qp *qp,
			      struct irdma_fast_reg_stag_info *info,
			      bool post_sq);
/* HMC/FPM functions */
int irdma_sc_init_iw_hmc(struct irdma_sc_dev *dev, u8 hmc_fn_id);
/* stats misc */
int irdma_cqp_gather_stats_cmd(struct irdma_sc_dev *dev,
			       struct irdma_vsi_pestat *pestat, bool wait);
void irdma_cqp_gather_stats_gen1(struct irdma_sc_dev *dev,
				 struct irdma_vsi_pestat *pestat);
void irdma_hw_stats_read_all(struct irdma_vsi_pestat *stats,
<<<<<<< HEAD
			     struct irdma_dev_hw_stats *stats_values,
			     u64 *hw_stats_regs_32, u64 *hw_stats_regs_64,
			     u8 hw_rev);
=======
			     const u64 *hw_stats_regs);
>>>>>>> eb3cdb58
int irdma_cqp_ws_node_cmd(struct irdma_sc_dev *dev, u8 cmd,
			  struct irdma_ws_node_info *node_info);
int irdma_cqp_ceq_cmd(struct irdma_sc_dev *dev, struct irdma_sc_ceq *sc_ceq,
		      u8 op);
int irdma_cqp_aeq_cmd(struct irdma_sc_dev *dev, struct irdma_sc_aeq *sc_aeq,
		      u8 op);
int irdma_cqp_stats_inst_cmd(struct irdma_sc_vsi *vsi, u8 cmd,
			     struct irdma_stats_inst_info *stats_info);
u16 irdma_alloc_ws_node_id(struct irdma_sc_dev *dev);
void irdma_free_ws_node_id(struct irdma_sc_dev *dev, u16 node_id);
void irdma_update_stats(struct irdma_dev_hw_stats *hw_stats,
			struct irdma_gather_stats *gather_stats,
			struct irdma_gather_stats *last_gather_stats,
			const struct irdma_hw_stat_map *map, u16 max_stat_idx);

/* vsi functions */
int irdma_vsi_stats_init(struct irdma_sc_vsi *vsi,
			 struct irdma_vsi_stats_info *info);
void irdma_vsi_stats_free(struct irdma_sc_vsi *vsi);
void irdma_sc_vsi_init(struct irdma_sc_vsi *vsi,
		       struct irdma_vsi_init_info *info);
int irdma_sc_add_cq_ctx(struct irdma_sc_ceq *ceq, struct irdma_sc_cq *cq);
void irdma_sc_remove_cq_ctx(struct irdma_sc_ceq *ceq, struct irdma_sc_cq *cq);
/* misc L2 param change functions */
void irdma_change_l2params(struct irdma_sc_vsi *vsi,
			   struct irdma_l2params *l2params);
void irdma_sc_suspend_resume_qps(struct irdma_sc_vsi *vsi, u8 suspend);
int irdma_cqp_qp_suspend_resume(struct irdma_sc_qp *qp, u8 cmd);
void irdma_qp_add_qos(struct irdma_sc_qp *qp);
void irdma_qp_rem_qos(struct irdma_sc_qp *qp);
struct irdma_sc_qp *irdma_get_qp_from_list(struct list_head *head,
					   struct irdma_sc_qp *qp);
void irdma_reinitialize_ieq(struct irdma_sc_vsi *vsi);
/* terminate functions*/
void irdma_terminate_send_fin(struct irdma_sc_qp *qp);

void irdma_terminate_connection(struct irdma_sc_qp *qp,
				struct irdma_aeqe_info *info);

void irdma_terminate_received(struct irdma_sc_qp *qp,
			      struct irdma_aeqe_info *info);
/* dynamic memory allocation */
/* misc */
u8 irdma_get_encoded_wqe_size(u32 wqsize, enum irdma_queue_type queue_type);
void irdma_modify_qp_to_err(struct irdma_sc_qp *sc_qp);
int irdma_sc_static_hmc_pages_allocated(struct irdma_sc_cqp *cqp, u64 scratch,
					u8 hmc_fn_id, bool post_sq,
					bool poll_registers);
int irdma_cfg_fpm_val(struct irdma_sc_dev *dev, u32 qp_count);
int irdma_get_rdma_features(struct irdma_sc_dev *dev);
void free_sd_mem(struct irdma_sc_dev *dev);
int irdma_process_cqp_cmd(struct irdma_sc_dev *dev,
			  struct cqp_cmds_info *pcmdinfo);
int irdma_process_bh(struct irdma_sc_dev *dev);
int irdma_cqp_sds_cmd(struct irdma_sc_dev *dev,
		      struct irdma_update_sds_info *info);
int irdma_cqp_query_fpm_val_cmd(struct irdma_sc_dev *dev,
				struct irdma_dma_mem *val_mem, u8 hmc_fn_id);
int irdma_cqp_commit_fpm_val_cmd(struct irdma_sc_dev *dev,
				 struct irdma_dma_mem *val_mem, u8 hmc_fn_id);
int irdma_alloc_query_fpm_buf(struct irdma_sc_dev *dev,
			      struct irdma_dma_mem *mem);
int irdma_cqp_manage_hmc_fcn_cmd(struct irdma_sc_dev *dev,
				 struct irdma_hmc_fcn_info *hmcfcninfo,
				 u16 *pmf_idx);
void irdma_add_dev_ref(struct irdma_sc_dev *dev);
void irdma_put_dev_ref(struct irdma_sc_dev *dev);
void *irdma_remove_cqp_head(struct irdma_sc_dev *dev);
#endif /* IRDMA_PROTOS_H */<|MERGE_RESOLUTION|>--- conflicted
+++ resolved
@@ -28,13 +28,7 @@
 void irdma_cqp_gather_stats_gen1(struct irdma_sc_dev *dev,
 				 struct irdma_vsi_pestat *pestat);
 void irdma_hw_stats_read_all(struct irdma_vsi_pestat *stats,
-<<<<<<< HEAD
-			     struct irdma_dev_hw_stats *stats_values,
-			     u64 *hw_stats_regs_32, u64 *hw_stats_regs_64,
-			     u8 hw_rev);
-=======
 			     const u64 *hw_stats_regs);
->>>>>>> eb3cdb58
 int irdma_cqp_ws_node_cmd(struct irdma_sc_dev *dev, u8 cmd,
 			  struct irdma_ws_node_info *node_info);
 int irdma_cqp_ceq_cmd(struct irdma_sc_dev *dev, struct irdma_sc_ceq *sc_ceq,
