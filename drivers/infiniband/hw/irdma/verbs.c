--- conflicted
+++ resolved
@@ -1227,13 +1227,6 @@
 			udp_info->ipv4 = false;
 			irdma_copy_ip_ntohl(local_ip, daddr);
 
-<<<<<<< HEAD
-			udp_info->arp_idx = irdma_arp_table(iwdev->rf,
-							    &local_ip[0],
-							    false, NULL,
-							    IRDMA_ARP_RESOLVE);
-=======
->>>>>>> eb3cdb58
 		} else if (av->net_type == RDMA_NETWORK_IPV4) {
 			__be32 saddr = av->sgid_addr.saddr_in.sin_addr.s_addr;
 			__be32 daddr = av->dgid_addr.saddr_in.sin_addr.s_addr;
@@ -2333,18 +2326,10 @@
  * irdma_setup_pbles - copy user pg address to pble's
  * @rf: RDMA PCI function
  * @iwmr: mr pointer for this memory registration
-<<<<<<< HEAD
- * @use_pbles: flag if to use pble's
- * @lvl_1_only: request only level 1 pble if true
- */
-static int irdma_setup_pbles(struct irdma_pci_f *rf, struct irdma_mr *iwmr,
-			     bool use_pbles, bool lvl_1_only)
-=======
  * @lvl: requested pble levels
  */
 static int irdma_setup_pbles(struct irdma_pci_f *rf, struct irdma_mr *iwmr,
 			     u8 lvl)
->>>>>>> eb3cdb58
 {
 	struct irdma_pbl *iwpbl = &iwmr->iwpbl;
 	struct irdma_pble_alloc *palloc = &iwpbl->pble_alloc;
@@ -2355,11 +2340,7 @@
 
 	if (lvl) {
 		status = irdma_get_pble(rf->pble_rsrc, palloc, iwmr->page_cnt,
-<<<<<<< HEAD
-					lvl_1_only);
-=======
 					lvl);
->>>>>>> eb3cdb58
 		if (status)
 			return status;
 
@@ -2402,19 +2383,11 @@
 	bool ret = true;
 
 	pg_size = iwmr->page_size;
-<<<<<<< HEAD
-	err = irdma_setup_pbles(iwdev->rf, iwmr, use_pbles, true);
-	if (err)
-		return err;
-
-	if (use_pbles)
-=======
 	err = irdma_setup_pbles(iwdev->rf, iwmr, lvl);
 	if (err)
 		return err;
 
 	if (lvl)
->>>>>>> eb3cdb58
 		arr = palloc->level1.addr;
 
 	switch (iwmr->type) {
@@ -2764,8 +2737,6 @@
 	cqp_info->in.u.mr_reg_non_shared.scratch = (uintptr_t)cqp_request;
 	ret = irdma_handle_cqp_op(iwdev->rf, cqp_request);
 	irdma_put_cqp_request(&iwdev->rf->cqp, cqp_request);
-<<<<<<< HEAD
-=======
 
 	return ret;
 }
@@ -2814,9 +2785,8 @@
 free_pble:
 	if (iwpbl->pble_alloc.level != PBLE_LEVEL_0 && iwpbl->pbl_allocated)
 		irdma_free_pble(iwdev->rf->pble_rsrc, &iwpbl->pble_alloc);
->>>>>>> eb3cdb58
-
-	return ret;
+
+	return err;
 }
 
 static struct irdma_mr *irdma_alloc_iwmr(struct ib_umem *region,
@@ -2972,33 +2942,6 @@
 		return (struct ib_mr *)iwmr;
 	}
 
-<<<<<<< HEAD
-	iwpbl = &iwmr->iwpbl;
-	iwpbl->iwmr = iwmr;
-	iwmr->region = region;
-	iwmr->ibmr.pd = pd;
-	iwmr->ibmr.device = pd->device;
-	iwmr->ibmr.iova = virt;
-	iwmr->page_size = PAGE_SIZE;
-
-	if (req.reg_type == IRDMA_MEMREG_TYPE_MEM) {
-		iwmr->page_size = ib_umem_find_best_pgsz(region,
-							 iwdev->rf->sc_dev.hw_attrs.page_size_cap,
-							 virt);
-		if (unlikely(!iwmr->page_size)) {
-			kfree(iwmr);
-			ib_umem_release(region);
-			return ERR_PTR(-EOPNOTSUPP);
-		}
-	}
-	iwmr->len = region->length;
-	iwpbl->user_base = virt;
-	palloc = &iwpbl->pble_alloc;
-	iwmr->type = req.reg_type;
-	iwmr->page_cnt = ib_umem_num_dma_blocks(region, iwmr->page_size);
-
-=======
->>>>>>> eb3cdb58
 	switch (req.reg_type) {
 	case IRDMA_MEMREG_TYPE_QP:
 		err = irdma_reg_user_mr_type_qp(req, udata, iwmr);
@@ -3012,13 +2955,7 @@
 			goto error;
 		break;
 	case IRDMA_MEMREG_TYPE_MEM:
-<<<<<<< HEAD
-		use_pbles = (iwmr->page_cnt != 1);
-
-		err = irdma_setup_pbles(iwdev->rf, iwmr, use_pbles, false);
-=======
 		err = irdma_reg_user_mr_type_mem(iwmr, access);
->>>>>>> eb3cdb58
 		if (err)
 			goto error;
 
@@ -3768,91 +3705,6 @@
 	return 0;
 }
 
-<<<<<<< HEAD
-static const struct rdma_stat_desc irdma_hw_stat_descs[] = {
-	/* 32bit names */
-	[IRDMA_HW_STAT_INDEX_RXVLANERR].name = "rxVlanErrors",
-	[IRDMA_HW_STAT_INDEX_IP4RXDISCARD].name = "ip4InDiscards",
-	[IRDMA_HW_STAT_INDEX_IP4RXTRUNC].name = "ip4InTruncatedPkts",
-	[IRDMA_HW_STAT_INDEX_IP4TXNOROUTE].name = "ip4OutNoRoutes",
-	[IRDMA_HW_STAT_INDEX_IP6RXDISCARD].name = "ip6InDiscards",
-	[IRDMA_HW_STAT_INDEX_IP6RXTRUNC].name = "ip6InTruncatedPkts",
-	[IRDMA_HW_STAT_INDEX_IP6TXNOROUTE].name = "ip6OutNoRoutes",
-	[IRDMA_HW_STAT_INDEX_TCPRTXSEG].name = "tcpRetransSegs",
-	[IRDMA_HW_STAT_INDEX_TCPRXOPTERR].name = "tcpInOptErrors",
-	[IRDMA_HW_STAT_INDEX_TCPRXPROTOERR].name = "tcpInProtoErrors",
-	[IRDMA_HW_STAT_INDEX_RXRPCNPHANDLED].name = "cnpHandled",
-	[IRDMA_HW_STAT_INDEX_RXRPCNPIGNORED].name = "cnpIgnored",
-	[IRDMA_HW_STAT_INDEX_TXNPCNPSENT].name = "cnpSent",
-
-	/* 64bit names */
-	[IRDMA_HW_STAT_INDEX_IP4RXOCTS + IRDMA_HW_STAT_INDEX_MAX_32].name =
-		"ip4InOctets",
-	[IRDMA_HW_STAT_INDEX_IP4RXPKTS + IRDMA_HW_STAT_INDEX_MAX_32].name =
-		"ip4InPkts",
-	[IRDMA_HW_STAT_INDEX_IP4RXFRAGS + IRDMA_HW_STAT_INDEX_MAX_32].name =
-		"ip4InReasmRqd",
-	[IRDMA_HW_STAT_INDEX_IP4RXMCOCTS + IRDMA_HW_STAT_INDEX_MAX_32].name =
-		"ip4InMcastOctets",
-	[IRDMA_HW_STAT_INDEX_IP4RXMCPKTS + IRDMA_HW_STAT_INDEX_MAX_32].name =
-		"ip4InMcastPkts",
-	[IRDMA_HW_STAT_INDEX_IP4TXOCTS + IRDMA_HW_STAT_INDEX_MAX_32].name =
-		"ip4OutOctets",
-	[IRDMA_HW_STAT_INDEX_IP4TXPKTS + IRDMA_HW_STAT_INDEX_MAX_32].name =
-		"ip4OutPkts",
-	[IRDMA_HW_STAT_INDEX_IP4TXFRAGS + IRDMA_HW_STAT_INDEX_MAX_32].name =
-		"ip4OutSegRqd",
-	[IRDMA_HW_STAT_INDEX_IP4TXMCOCTS + IRDMA_HW_STAT_INDEX_MAX_32].name =
-		"ip4OutMcastOctets",
-	[IRDMA_HW_STAT_INDEX_IP4TXMCPKTS + IRDMA_HW_STAT_INDEX_MAX_32].name =
-		"ip4OutMcastPkts",
-	[IRDMA_HW_STAT_INDEX_IP6RXOCTS + IRDMA_HW_STAT_INDEX_MAX_32].name =
-		"ip6InOctets",
-	[IRDMA_HW_STAT_INDEX_IP6RXPKTS + IRDMA_HW_STAT_INDEX_MAX_32].name =
-		"ip6InPkts",
-	[IRDMA_HW_STAT_INDEX_IP6RXFRAGS + IRDMA_HW_STAT_INDEX_MAX_32].name =
-		"ip6InReasmRqd",
-	[IRDMA_HW_STAT_INDEX_IP6RXMCOCTS + IRDMA_HW_STAT_INDEX_MAX_32].name =
-		"ip6InMcastOctets",
-	[IRDMA_HW_STAT_INDEX_IP6RXMCPKTS + IRDMA_HW_STAT_INDEX_MAX_32].name =
-		"ip6InMcastPkts",
-	[IRDMA_HW_STAT_INDEX_IP6TXOCTS + IRDMA_HW_STAT_INDEX_MAX_32].name =
-		"ip6OutOctets",
-	[IRDMA_HW_STAT_INDEX_IP6TXPKTS + IRDMA_HW_STAT_INDEX_MAX_32].name =
-		"ip6OutPkts",
-	[IRDMA_HW_STAT_INDEX_IP6TXFRAGS + IRDMA_HW_STAT_INDEX_MAX_32].name =
-		"ip6OutSegRqd",
-	[IRDMA_HW_STAT_INDEX_IP6TXMCOCTS + IRDMA_HW_STAT_INDEX_MAX_32].name =
-		"ip6OutMcastOctets",
-	[IRDMA_HW_STAT_INDEX_IP6TXMCPKTS + IRDMA_HW_STAT_INDEX_MAX_32].name =
-		"ip6OutMcastPkts",
-	[IRDMA_HW_STAT_INDEX_TCPRXSEGS + IRDMA_HW_STAT_INDEX_MAX_32].name =
-		"tcpInSegs",
-	[IRDMA_HW_STAT_INDEX_TCPTXSEG + IRDMA_HW_STAT_INDEX_MAX_32].name =
-		"tcpOutSegs",
-	[IRDMA_HW_STAT_INDEX_RDMARXRDS + IRDMA_HW_STAT_INDEX_MAX_32].name =
-		"iwInRdmaReads",
-	[IRDMA_HW_STAT_INDEX_RDMARXSNDS + IRDMA_HW_STAT_INDEX_MAX_32].name =
-		"iwInRdmaSends",
-	[IRDMA_HW_STAT_INDEX_RDMARXWRS + IRDMA_HW_STAT_INDEX_MAX_32].name =
-		"iwInRdmaWrites",
-	[IRDMA_HW_STAT_INDEX_RDMATXRDS + IRDMA_HW_STAT_INDEX_MAX_32].name =
-		"iwOutRdmaReads",
-	[IRDMA_HW_STAT_INDEX_RDMATXSNDS + IRDMA_HW_STAT_INDEX_MAX_32].name =
-		"iwOutRdmaSends",
-	[IRDMA_HW_STAT_INDEX_RDMATXWRS + IRDMA_HW_STAT_INDEX_MAX_32].name =
-		"iwOutRdmaWrites",
-	[IRDMA_HW_STAT_INDEX_RDMAVBND + IRDMA_HW_STAT_INDEX_MAX_32].name =
-		"iwRdmaBnd",
-	[IRDMA_HW_STAT_INDEX_RDMAVINV + IRDMA_HW_STAT_INDEX_MAX_32].name =
-		"iwRdmaInv",
-	[IRDMA_HW_STAT_INDEX_UDPRXPKTS + IRDMA_HW_STAT_INDEX_MAX_32].name =
-		"RxUDP",
-	[IRDMA_HW_STAT_INDEX_UDPTXPKTS + IRDMA_HW_STAT_INDEX_MAX_32].name =
-		"TxUDP",
-	[IRDMA_HW_STAT_INDEX_RXNPECNMARKEDPKTS + IRDMA_HW_STAT_INDEX_MAX_32]
-		.name = "RxECNMrkd",
-=======
 static const struct rdma_stat_desc irdma_hw_stat_names[] = {
 	/* gen1 - 32-bit */
 	[IRDMA_HW_STAT_INDEX_IP4RXDISCARD].name		= "ip4InDiscards",
@@ -3906,7 +3758,6 @@
 	[IRDMA_HW_STAT_INDEX_UDPTXPKTS].name		= "TxUDP",
 	[IRDMA_HW_STAT_INDEX_RXNPECNMARKEDPKTS].name	= "RxECNMrkd",
 
->>>>>>> eb3cdb58
 };
 
 static void irdma_get_dev_fw_str(struct ib_device *dev, char *str)
@@ -3929,15 +3780,10 @@
 	struct irdma_device *iwdev = to_iwdev(ibdev);
 	struct irdma_sc_dev *dev = &iwdev->rf->sc_dev;
 
-<<<<<<< HEAD
-	BUILD_BUG_ON(ARRAY_SIZE(irdma_hw_stat_descs) !=
-		     (IRDMA_HW_STAT_INDEX_MAX_32 + IRDMA_HW_STAT_INDEX_MAX_64));
-=======
 	int num_counters = dev->hw_attrs.max_stat_idx;
 	unsigned long lifespan = RDMA_HW_STATS_DEFAULT_LIFESPAN;
->>>>>>> eb3cdb58
-
-	return rdma_alloc_hw_stats_struct(irdma_hw_stat_descs, num_counters,
+
+	return rdma_alloc_hw_stats_struct(irdma_hw_stat_names, num_counters,
 					  lifespan);
 }
 
