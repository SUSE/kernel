// SPDX-License-Identifier: GPL-2.0 or Linux-OpenIB
/* Copyright (c) 2015 - 2021 Intel Corporation */
#include "main.h"

/**
 * irdma_query_device - get device attributes
 * @ibdev: device pointer from stack
 * @props: returning device attributes
 * @udata: user data
 */
static int irdma_query_device(struct ib_device *ibdev,
			      struct ib_device_attr *props,
			      struct ib_udata *udata)
{
	struct irdma_device *iwdev = to_iwdev(ibdev);
	struct irdma_pci_f *rf = iwdev->rf;
	struct pci_dev *pcidev = iwdev->rf->pcidev;
	struct irdma_hw_attrs *hw_attrs = &rf->sc_dev.hw_attrs;

	if (udata->inlen || udata->outlen)
		return -EINVAL;

	memset(props, 0, sizeof(*props));
	addrconf_addr_eui48((u8 *)&props->sys_image_guid,
			    iwdev->netdev->dev_addr);
	props->fw_ver = (u64)irdma_fw_major_ver(&rf->sc_dev) << 32 |
			irdma_fw_minor_ver(&rf->sc_dev);
	props->device_cap_flags = iwdev->device_cap_flags;
	props->vendor_id = pcidev->vendor;
	props->vendor_part_id = pcidev->device;

	props->hw_ver = rf->pcidev->revision;
	props->page_size_cap = hw_attrs->page_size_cap;
	props->max_mr_size = hw_attrs->max_mr_size;
	props->max_qp = rf->max_qp - rf->used_qps;
	props->max_qp_wr = hw_attrs->max_qp_wr;
	props->max_send_sge = hw_attrs->uk_attrs.max_hw_wq_frags;
	props->max_recv_sge = hw_attrs->uk_attrs.max_hw_wq_frags;
	props->max_cq = rf->max_cq - rf->used_cqs;
	props->max_cqe = rf->max_cqe - 1;
	props->max_mr = rf->max_mr - rf->used_mrs;
	props->max_mw = props->max_mr;
	props->max_pd = rf->max_pd - rf->used_pds;
	props->max_sge_rd = hw_attrs->uk_attrs.max_hw_read_sges;
	props->max_qp_rd_atom = hw_attrs->max_hw_ird;
	props->max_qp_init_rd_atom = hw_attrs->max_hw_ord;
	if (rdma_protocol_roce(ibdev, 1)) {
		props->device_cap_flags |= IB_DEVICE_RC_RNR_NAK_GEN;
		props->max_pkeys = IRDMA_PKEY_TBL_SZ;
	}

	props->max_ah = rf->max_ah;
	props->max_mcast_grp = rf->max_mcg;
	props->max_mcast_qp_attach = IRDMA_MAX_MGS_PER_CTX;
	props->max_total_mcast_qp_attach = rf->max_qp * IRDMA_MAX_MGS_PER_CTX;
	props->max_fast_reg_page_list_len = IRDMA_MAX_PAGES_PER_FMR;
#define HCA_CLOCK_TIMESTAMP_MASK 0x1ffff
	if (hw_attrs->uk_attrs.hw_rev >= IRDMA_GEN_2)
		props->timestamp_mask = HCA_CLOCK_TIMESTAMP_MASK;

	return 0;
}

/**
 * irdma_get_eth_speed_and_width - Get IB port speed and width from netdev speed
 * @link_speed: netdev phy link speed
 * @active_speed: IB port speed
 * @active_width: IB port width
 */
static void irdma_get_eth_speed_and_width(u32 link_speed, u16 *active_speed,
					  u8 *active_width)
{
	if (link_speed <= SPEED_1000) {
		*active_width = IB_WIDTH_1X;
		*active_speed = IB_SPEED_SDR;
	} else if (link_speed <= SPEED_10000) {
		*active_width = IB_WIDTH_1X;
		*active_speed = IB_SPEED_FDR10;
	} else if (link_speed <= SPEED_20000) {
		*active_width = IB_WIDTH_4X;
		*active_speed = IB_SPEED_DDR;
	} else if (link_speed <= SPEED_25000) {
		*active_width = IB_WIDTH_1X;
		*active_speed = IB_SPEED_EDR;
	} else if (link_speed <= SPEED_40000) {
		*active_width = IB_WIDTH_4X;
		*active_speed = IB_SPEED_FDR10;
	} else {
		*active_width = IB_WIDTH_4X;
		*active_speed = IB_SPEED_EDR;
	}
}

/**
 * irdma_query_port - get port attributes
 * @ibdev: device pointer from stack
 * @port: port number for query
 * @props: returning device attributes
 */
static int irdma_query_port(struct ib_device *ibdev, u32 port,
			    struct ib_port_attr *props)
{
	struct irdma_device *iwdev = to_iwdev(ibdev);
	struct net_device *netdev = iwdev->netdev;

	/* no need to zero out pros here. done by caller */

	props->max_mtu = IB_MTU_4096;
	props->active_mtu = ib_mtu_int_to_enum(netdev->mtu);
	props->lid = 1;
	props->lmc = 0;
	props->sm_lid = 0;
	props->sm_sl = 0;
	if (netif_carrier_ok(netdev) && netif_running(netdev)) {
		props->state = IB_PORT_ACTIVE;
		props->phys_state = IB_PORT_PHYS_STATE_LINK_UP;
	} else {
		props->state = IB_PORT_DOWN;
		props->phys_state = IB_PORT_PHYS_STATE_DISABLED;
	}
	irdma_get_eth_speed_and_width(SPEED_100000, &props->active_speed,
				      &props->active_width);

	if (rdma_protocol_roce(ibdev, 1)) {
		props->gid_tbl_len = 32;
		props->ip_gids = true;
		props->pkey_tbl_len = IRDMA_PKEY_TBL_SZ;
	} else {
		props->gid_tbl_len = 1;
	}
	props->qkey_viol_cntr = 0;
	props->port_cap_flags |= IB_PORT_CM_SUP | IB_PORT_REINIT_SUP;
	props->max_msg_sz = iwdev->rf->sc_dev.hw_attrs.max_hw_outbound_msg_size;

	return 0;
}

/**
 * irdma_disassociate_ucontext - Disassociate user context
 * @context: ib user context
 */
static void irdma_disassociate_ucontext(struct ib_ucontext *context)
{
}

static int irdma_mmap_legacy(struct irdma_ucontext *ucontext,
			     struct vm_area_struct *vma)
{
	u64 pfn;

	if (vma->vm_pgoff || vma->vm_end - vma->vm_start != PAGE_SIZE)
		return -EINVAL;

	vma->vm_private_data = ucontext;
	pfn = ((uintptr_t)ucontext->iwdev->rf->sc_dev.hw_regs[IRDMA_DB_ADDR_OFFSET] +
	       pci_resource_start(ucontext->iwdev->rf->pcidev, 0)) >> PAGE_SHIFT;

	return rdma_user_mmap_io(&ucontext->ibucontext, vma, pfn, PAGE_SIZE,
				 pgprot_noncached(vma->vm_page_prot), NULL);
}

static void irdma_mmap_free(struct rdma_user_mmap_entry *rdma_entry)
{
	struct irdma_user_mmap_entry *entry = to_irdma_mmap_entry(rdma_entry);

	kfree(entry);
}

static struct rdma_user_mmap_entry*
irdma_user_mmap_entry_insert(struct irdma_ucontext *ucontext, u64 bar_offset,
			     enum irdma_mmap_flag mmap_flag, u64 *mmap_offset)
{
	struct irdma_user_mmap_entry *entry = kzalloc(sizeof(*entry), GFP_KERNEL);
	int ret;

	if (!entry)
		return NULL;

	entry->bar_offset = bar_offset;
	entry->mmap_flag = mmap_flag;

	ret = rdma_user_mmap_entry_insert(&ucontext->ibucontext,
					  &entry->rdma_entry, PAGE_SIZE);
	if (ret) {
		kfree(entry);
		return NULL;
	}
	*mmap_offset = rdma_user_mmap_get_offset(&entry->rdma_entry);

	return &entry->rdma_entry;
}

/**
 * irdma_mmap - user memory map
 * @context: context created during alloc
 * @vma: kernel info for user memory map
 */
static int irdma_mmap(struct ib_ucontext *context, struct vm_area_struct *vma)
{
	struct rdma_user_mmap_entry *rdma_entry;
	struct irdma_user_mmap_entry *entry;
	struct irdma_ucontext *ucontext;
	u64 pfn;
	int ret;

	ucontext = to_ucontext(context);

	/* Legacy support for libi40iw with hard-coded mmap key */
	if (ucontext->legacy_mode)
		return irdma_mmap_legacy(ucontext, vma);

	rdma_entry = rdma_user_mmap_entry_get(&ucontext->ibucontext, vma);
	if (!rdma_entry) {
		ibdev_dbg(&ucontext->iwdev->ibdev,
			  "VERBS: pgoff[0x%lx] does not have valid entry\n",
			  vma->vm_pgoff);
		return -EINVAL;
	}

	entry = to_irdma_mmap_entry(rdma_entry);
	ibdev_dbg(&ucontext->iwdev->ibdev,
		  "VERBS: bar_offset [0x%llx] mmap_flag [%d]\n",
		  entry->bar_offset, entry->mmap_flag);

	pfn = (entry->bar_offset +
	      pci_resource_start(ucontext->iwdev->rf->pcidev, 0)) >> PAGE_SHIFT;

	switch (entry->mmap_flag) {
	case IRDMA_MMAP_IO_NC:
		ret = rdma_user_mmap_io(context, vma, pfn, PAGE_SIZE,
					pgprot_noncached(vma->vm_page_prot),
					rdma_entry);
		break;
	case IRDMA_MMAP_IO_WC:
		ret = rdma_user_mmap_io(context, vma, pfn, PAGE_SIZE,
					pgprot_writecombine(vma->vm_page_prot),
					rdma_entry);
		break;
	default:
		ret = -EINVAL;
	}

	if (ret)
		ibdev_dbg(&ucontext->iwdev->ibdev,
			  "VERBS: bar_offset [0x%llx] mmap_flag[%d] err[%d]\n",
			  entry->bar_offset, entry->mmap_flag, ret);
	rdma_user_mmap_entry_put(rdma_entry);

	return ret;
}

/**
 * irdma_alloc_push_page - allocate a push page for qp
 * @iwqp: qp pointer
 */
static void irdma_alloc_push_page(struct irdma_qp *iwqp)
{
	struct irdma_cqp_request *cqp_request;
	struct cqp_cmds_info *cqp_info;
	struct irdma_device *iwdev = iwqp->iwdev;
	struct irdma_sc_qp *qp = &iwqp->sc_qp;
	int status;

	cqp_request = irdma_alloc_and_get_cqp_request(&iwdev->rf->cqp, true);
	if (!cqp_request)
		return;

	cqp_info = &cqp_request->info;
	cqp_info->cqp_cmd = IRDMA_OP_MANAGE_PUSH_PAGE;
	cqp_info->post_sq = 1;
	cqp_info->in.u.manage_push_page.info.push_idx = 0;
	cqp_info->in.u.manage_push_page.info.qs_handle =
		qp->vsi->qos[qp->user_pri].qs_handle;
	cqp_info->in.u.manage_push_page.info.free_page = 0;
	cqp_info->in.u.manage_push_page.info.push_page_type = 0;
	cqp_info->in.u.manage_push_page.cqp = &iwdev->rf->cqp.sc_cqp;
	cqp_info->in.u.manage_push_page.scratch = (uintptr_t)cqp_request;

	status = irdma_handle_cqp_op(iwdev->rf, cqp_request);
	if (!status && cqp_request->compl_info.op_ret_val <
	    iwdev->rf->sc_dev.hw_attrs.max_hw_device_pages) {
		qp->push_idx = cqp_request->compl_info.op_ret_val;
		qp->push_offset = 0;
	}

	irdma_put_cqp_request(&iwdev->rf->cqp, cqp_request);
}

/**
 * irdma_alloc_ucontext - Allocate the user context data structure
 * @uctx: uverbs context pointer
 * @udata: user data
 *
 * This keeps track of all objects associated with a particular
 * user-mode client.
 */
static int irdma_alloc_ucontext(struct ib_ucontext *uctx,
				struct ib_udata *udata)
{
#define IRDMA_ALLOC_UCTX_MIN_REQ_LEN offsetofend(struct irdma_alloc_ucontext_req, rsvd8)
#define IRDMA_ALLOC_UCTX_MIN_RESP_LEN offsetofend(struct irdma_alloc_ucontext_resp, rsvd)
	struct ib_device *ibdev = uctx->device;
	struct irdma_device *iwdev = to_iwdev(ibdev);
	struct irdma_alloc_ucontext_req req = {};
	struct irdma_alloc_ucontext_resp uresp = {};
	struct irdma_ucontext *ucontext = to_ucontext(uctx);
	struct irdma_uk_attrs *uk_attrs;

	if (udata->inlen < IRDMA_ALLOC_UCTX_MIN_REQ_LEN ||
	    udata->outlen < IRDMA_ALLOC_UCTX_MIN_RESP_LEN)
		return -EINVAL;

	if (ib_copy_from_udata(&req, udata, min(sizeof(req), udata->inlen)))
		return -EINVAL;

	if (req.userspace_ver < 4 || req.userspace_ver > IRDMA_ABI_VER)
		goto ver_error;

	ucontext->iwdev = iwdev;
	ucontext->abi_ver = req.userspace_ver;

	uk_attrs = &iwdev->rf->sc_dev.hw_attrs.uk_attrs;
	/* GEN_1 legacy support with libi40iw */
	if (udata->outlen == IRDMA_ALLOC_UCTX_MIN_RESP_LEN) {
		if (uk_attrs->hw_rev != IRDMA_GEN_1)
			return -EOPNOTSUPP;

		ucontext->legacy_mode = true;
		uresp.max_qps = iwdev->rf->max_qp;
		uresp.max_pds = iwdev->rf->sc_dev.hw_attrs.max_hw_pds;
		uresp.wq_size = iwdev->rf->sc_dev.hw_attrs.max_qp_wr * 2;
		uresp.kernel_ver = req.userspace_ver;
		if (ib_copy_to_udata(udata, &uresp,
				     min(sizeof(uresp), udata->outlen)))
			return -EFAULT;
	} else {
		u64 bar_off = (uintptr_t)iwdev->rf->sc_dev.hw_regs[IRDMA_DB_ADDR_OFFSET];

		ucontext->db_mmap_entry =
			irdma_user_mmap_entry_insert(ucontext, bar_off,
						     IRDMA_MMAP_IO_NC,
						     &uresp.db_mmap_key);
		if (!ucontext->db_mmap_entry)
			return -ENOMEM;

		uresp.kernel_ver = IRDMA_ABI_VER;
		uresp.feature_flags = uk_attrs->feature_flags;
		uresp.max_hw_wq_frags = uk_attrs->max_hw_wq_frags;
		uresp.max_hw_read_sges = uk_attrs->max_hw_read_sges;
		uresp.max_hw_inline = uk_attrs->max_hw_inline;
		uresp.max_hw_rq_quanta = uk_attrs->max_hw_rq_quanta;
		uresp.max_hw_wq_quanta = uk_attrs->max_hw_wq_quanta;
		uresp.max_hw_sq_chunk = uk_attrs->max_hw_sq_chunk;
		uresp.max_hw_cq_size = uk_attrs->max_hw_cq_size;
		uresp.min_hw_cq_size = uk_attrs->min_hw_cq_size;
		uresp.hw_rev = uk_attrs->hw_rev;
		if (ib_copy_to_udata(udata, &uresp,
				     min(sizeof(uresp), udata->outlen))) {
			rdma_user_mmap_entry_remove(ucontext->db_mmap_entry);
			return -EFAULT;
		}
	}

	INIT_LIST_HEAD(&ucontext->cq_reg_mem_list);
	spin_lock_init(&ucontext->cq_reg_mem_list_lock);
	INIT_LIST_HEAD(&ucontext->qp_reg_mem_list);
	spin_lock_init(&ucontext->qp_reg_mem_list_lock);

	return 0;

ver_error:
	ibdev_err(&iwdev->ibdev,
		  "Invalid userspace driver version detected. Detected version %d, should be %d\n",
		  req.userspace_ver, IRDMA_ABI_VER);
	return -EINVAL;
}

/**
 * irdma_dealloc_ucontext - deallocate the user context data structure
 * @context: user context created during alloc
 */
static void irdma_dealloc_ucontext(struct ib_ucontext *context)
{
	struct irdma_ucontext *ucontext = to_ucontext(context);

	rdma_user_mmap_entry_remove(ucontext->db_mmap_entry);
}

/**
 * irdma_alloc_pd - allocate protection domain
 * @pd: PD pointer
 * @udata: user data
 */
static int irdma_alloc_pd(struct ib_pd *pd, struct ib_udata *udata)
{
#define IRDMA_ALLOC_PD_MIN_RESP_LEN offsetofend(struct irdma_alloc_pd_resp, rsvd)
	struct irdma_pd *iwpd = to_iwpd(pd);
	struct irdma_device *iwdev = to_iwdev(pd->device);
	struct irdma_sc_dev *dev = &iwdev->rf->sc_dev;
	struct irdma_pci_f *rf = iwdev->rf;
	struct irdma_alloc_pd_resp uresp = {};
	struct irdma_sc_pd *sc_pd;
	u32 pd_id = 0;
	int err;

	if (udata && udata->outlen < IRDMA_ALLOC_PD_MIN_RESP_LEN)
		return -EINVAL;

	err = irdma_alloc_rsrc(rf, rf->allocated_pds, rf->max_pd, &pd_id,
			       &rf->next_pd);
	if (err)
		return err;

	sc_pd = &iwpd->sc_pd;
	if (udata) {
		struct irdma_ucontext *ucontext =
			rdma_udata_to_drv_context(udata, struct irdma_ucontext,
						  ibucontext);
		irdma_sc_pd_init(dev, sc_pd, pd_id, ucontext->abi_ver);
		uresp.pd_id = pd_id;
		if (ib_copy_to_udata(udata, &uresp,
				     min(sizeof(uresp), udata->outlen))) {
			err = -EFAULT;
			goto error;
		}
	} else {
		irdma_sc_pd_init(dev, sc_pd, pd_id, IRDMA_ABI_VER);
	}

	return 0;
error:
	irdma_free_rsrc(rf, rf->allocated_pds, pd_id);

	return err;
}

/**
 * irdma_dealloc_pd - deallocate pd
 * @ibpd: ptr of pd to be deallocated
 * @udata: user data
 */
static int irdma_dealloc_pd(struct ib_pd *ibpd, struct ib_udata *udata)
{
	struct irdma_pd *iwpd = to_iwpd(ibpd);
	struct irdma_device *iwdev = to_iwdev(ibpd->device);

	irdma_free_rsrc(iwdev->rf, iwdev->rf->allocated_pds, iwpd->sc_pd.pd_id);

	return 0;
}

/**
 * irdma_get_pbl - Retrieve pbl from a list given a virtual
 * address
 * @va: user virtual address
 * @pbl_list: pbl list to search in (QP's or CQ's)
 */
static struct irdma_pbl *irdma_get_pbl(unsigned long va,
				       struct list_head *pbl_list)
{
	struct irdma_pbl *iwpbl;

	list_for_each_entry (iwpbl, pbl_list, list) {
		if (iwpbl->user_base == va) {
			list_del(&iwpbl->list);
			iwpbl->on_list = false;
			return iwpbl;
		}
	}

	return NULL;
}

/**
 * irdma_clean_cqes - clean cq entries for qp
 * @iwqp: qp ptr (user or kernel)
 * @iwcq: cq ptr
 */
static void irdma_clean_cqes(struct irdma_qp *iwqp, struct irdma_cq *iwcq)
{
	struct irdma_cq_uk *ukcq = &iwcq->sc_cq.cq_uk;
	unsigned long flags;

	spin_lock_irqsave(&iwcq->lock, flags);
	irdma_uk_clean_cq(&iwqp->sc_qp.qp_uk, ukcq);
	spin_unlock_irqrestore(&iwcq->lock, flags);
}

static void irdma_remove_push_mmap_entries(struct irdma_qp *iwqp)
{
	if (iwqp->push_db_mmap_entry) {
		rdma_user_mmap_entry_remove(iwqp->push_db_mmap_entry);
		iwqp->push_db_mmap_entry = NULL;
	}
	if (iwqp->push_wqe_mmap_entry) {
		rdma_user_mmap_entry_remove(iwqp->push_wqe_mmap_entry);
		iwqp->push_wqe_mmap_entry = NULL;
	}
}

static int irdma_setup_push_mmap_entries(struct irdma_ucontext *ucontext,
					 struct irdma_qp *iwqp,
					 u64 *push_wqe_mmap_key,
					 u64 *push_db_mmap_key)
{
	struct irdma_device *iwdev = ucontext->iwdev;
	u64 rsvd, bar_off;

	rsvd = IRDMA_PF_BAR_RSVD;
	bar_off = (uintptr_t)iwdev->rf->sc_dev.hw_regs[IRDMA_DB_ADDR_OFFSET];
	/* skip over db page */
	bar_off += IRDMA_HW_PAGE_SIZE;
	/* push wqe page */
	bar_off += rsvd + iwqp->sc_qp.push_idx * IRDMA_HW_PAGE_SIZE;
	iwqp->push_wqe_mmap_entry = irdma_user_mmap_entry_insert(ucontext,
					bar_off, IRDMA_MMAP_IO_WC,
					push_wqe_mmap_key);
	if (!iwqp->push_wqe_mmap_entry)
		return -ENOMEM;

	/* push doorbell page */
	bar_off += IRDMA_HW_PAGE_SIZE;
	iwqp->push_db_mmap_entry = irdma_user_mmap_entry_insert(ucontext,
					bar_off, IRDMA_MMAP_IO_NC,
					push_db_mmap_key);
	if (!iwqp->push_db_mmap_entry) {
		rdma_user_mmap_entry_remove(iwqp->push_wqe_mmap_entry);
		return -ENOMEM;
	}

	return 0;
}

/**
 * irdma_destroy_qp - destroy qp
 * @ibqp: qp's ib pointer also to get to device's qp address
 * @udata: user data
 */
static int irdma_destroy_qp(struct ib_qp *ibqp, struct ib_udata *udata)
{
	struct irdma_qp *iwqp = to_iwqp(ibqp);
	struct irdma_device *iwdev = iwqp->iwdev;

	iwqp->sc_qp.qp_uk.destroy_pending = true;

	if (iwqp->iwarp_state == IRDMA_QP_STATE_RTS)
		irdma_modify_qp_to_err(&iwqp->sc_qp);

	if (!iwqp->user_mode)
		cancel_delayed_work_sync(&iwqp->dwork_flush);

	irdma_qp_rem_ref(&iwqp->ibqp);
	wait_for_completion(&iwqp->free_qp);
	irdma_free_lsmm_rsrc(iwqp);
	irdma_cqp_qp_destroy_cmd(&iwdev->rf->sc_dev, &iwqp->sc_qp);

	if (!iwqp->user_mode) {
		if (iwqp->iwscq) {
			irdma_clean_cqes(iwqp, iwqp->iwscq);
			if (iwqp->iwrcq != iwqp->iwscq)
				irdma_clean_cqes(iwqp, iwqp->iwrcq);
		}
	}
	irdma_remove_push_mmap_entries(iwqp);
	irdma_free_qp_rsrc(iwqp);

	return 0;
}

/**
 * irdma_setup_virt_qp - setup for allocation of virtual qp
 * @iwdev: irdma device
 * @iwqp: qp ptr
 * @init_info: initialize info to return
 */
static void irdma_setup_virt_qp(struct irdma_device *iwdev,
			       struct irdma_qp *iwqp,
			       struct irdma_qp_init_info *init_info)
{
	struct irdma_pbl *iwpbl = iwqp->iwpbl;
	struct irdma_qp_mr *qpmr = &iwpbl->qp_mr;

	iwqp->page = qpmr->sq_page;
	init_info->shadow_area_pa = qpmr->shadow;
	if (iwpbl->pbl_allocated) {
		init_info->virtual_map = true;
		init_info->sq_pa = qpmr->sq_pbl.idx;
		init_info->rq_pa = qpmr->rq_pbl.idx;
	} else {
		init_info->sq_pa = qpmr->sq_pbl.addr;
		init_info->rq_pa = qpmr->rq_pbl.addr;
	}
}

/**
 * irdma_setup_kmode_qp - setup initialization for kernel mode qp
 * @iwdev: iwarp device
 * @iwqp: qp ptr (user or kernel)
 * @info: initialize info to return
 * @init_attr: Initial QP create attributes
 */
static int irdma_setup_kmode_qp(struct irdma_device *iwdev,
				struct irdma_qp *iwqp,
				struct irdma_qp_init_info *info,
				struct ib_qp_init_attr *init_attr)
{
	struct irdma_dma_mem *mem = &iwqp->kqp.dma_mem;
	u32 sqdepth, rqdepth;
	u8 sqshift, rqshift;
	u32 size;
	int status;
	struct irdma_qp_uk_init_info *ukinfo = &info->qp_uk_init_info;
	struct irdma_uk_attrs *uk_attrs = &iwdev->rf->sc_dev.hw_attrs.uk_attrs;

	irdma_get_wqe_shift(uk_attrs,
		uk_attrs->hw_rev >= IRDMA_GEN_2 ? ukinfo->max_sq_frag_cnt + 1 :
						  ukinfo->max_sq_frag_cnt,
		ukinfo->max_inline_data, &sqshift);
	status = irdma_get_sqdepth(uk_attrs, ukinfo->sq_size, sqshift,
				   &sqdepth);
	if (status)
		return status;

	if (uk_attrs->hw_rev == IRDMA_GEN_1)
		rqshift = IRDMA_MAX_RQ_WQE_SHIFT_GEN1;
	else
		irdma_get_wqe_shift(uk_attrs, ukinfo->max_rq_frag_cnt, 0,
				    &rqshift);

	status = irdma_get_rqdepth(uk_attrs, ukinfo->rq_size, rqshift,
				   &rqdepth);
	if (status)
		return status;

	iwqp->kqp.sq_wrid_mem =
		kcalloc(sqdepth, sizeof(*iwqp->kqp.sq_wrid_mem), GFP_KERNEL);
	if (!iwqp->kqp.sq_wrid_mem)
		return -ENOMEM;

	iwqp->kqp.rq_wrid_mem =
		kcalloc(rqdepth, sizeof(*iwqp->kqp.rq_wrid_mem), GFP_KERNEL);
	if (!iwqp->kqp.rq_wrid_mem) {
		kfree(iwqp->kqp.sq_wrid_mem);
		iwqp->kqp.sq_wrid_mem = NULL;
		return -ENOMEM;
	}

	ukinfo->sq_wrtrk_array = iwqp->kqp.sq_wrid_mem;
	ukinfo->rq_wrid_array = iwqp->kqp.rq_wrid_mem;

	size = (sqdepth + rqdepth) * IRDMA_QP_WQE_MIN_SIZE;
	size += (IRDMA_SHADOW_AREA_SIZE << 3);

	mem->size = ALIGN(size, 256);
	mem->va = dma_alloc_coherent(iwdev->rf->hw.device, mem->size,
				     &mem->pa, GFP_KERNEL);
	if (!mem->va) {
		kfree(iwqp->kqp.sq_wrid_mem);
		iwqp->kqp.sq_wrid_mem = NULL;
		kfree(iwqp->kqp.rq_wrid_mem);
		iwqp->kqp.rq_wrid_mem = NULL;
		return -ENOMEM;
	}

	ukinfo->sq = mem->va;
	info->sq_pa = mem->pa;
	ukinfo->rq = &ukinfo->sq[sqdepth];
	info->rq_pa = info->sq_pa + (sqdepth * IRDMA_QP_WQE_MIN_SIZE);
	ukinfo->shadow_area = ukinfo->rq[rqdepth].elem;
	info->shadow_area_pa = info->rq_pa + (rqdepth * IRDMA_QP_WQE_MIN_SIZE);
	ukinfo->sq_size = sqdepth >> sqshift;
	ukinfo->rq_size = rqdepth >> rqshift;
	ukinfo->qp_id = iwqp->ibqp.qp_num;

	init_attr->cap.max_send_wr = (sqdepth - IRDMA_SQ_RSVD) >> sqshift;
	init_attr->cap.max_recv_wr = (rqdepth - IRDMA_RQ_RSVD) >> rqshift;

	return 0;
}

static int irdma_cqp_create_qp_cmd(struct irdma_qp *iwqp)
{
	struct irdma_pci_f *rf = iwqp->iwdev->rf;
	struct irdma_cqp_request *cqp_request;
	struct cqp_cmds_info *cqp_info;
	struct irdma_create_qp_info *qp_info;
	int status;

	cqp_request = irdma_alloc_and_get_cqp_request(&rf->cqp, true);
	if (!cqp_request)
		return -ENOMEM;

	cqp_info = &cqp_request->info;
	qp_info = &cqp_request->info.in.u.qp_create.info;
	memset(qp_info, 0, sizeof(*qp_info));
	qp_info->mac_valid = true;
	qp_info->cq_num_valid = true;
	qp_info->next_iwarp_state = IRDMA_QP_STATE_IDLE;

	cqp_info->cqp_cmd = IRDMA_OP_QP_CREATE;
	cqp_info->post_sq = 1;
	cqp_info->in.u.qp_create.qp = &iwqp->sc_qp;
	cqp_info->in.u.qp_create.scratch = (uintptr_t)cqp_request;
	status = irdma_handle_cqp_op(rf, cqp_request);
	irdma_put_cqp_request(&rf->cqp, cqp_request);

	return status;
}

static void irdma_roce_fill_and_set_qpctx_info(struct irdma_qp *iwqp,
					       struct irdma_qp_host_ctx_info *ctx_info)
{
	struct irdma_device *iwdev = iwqp->iwdev;
	struct irdma_sc_dev *dev = &iwdev->rf->sc_dev;
	struct irdma_roce_offload_info *roce_info;
	struct irdma_udp_offload_info *udp_info;

	udp_info = &iwqp->udp_info;
	udp_info->snd_mss = ib_mtu_enum_to_int(ib_mtu_int_to_enum(iwdev->vsi.mtu));
	udp_info->cwnd = iwdev->roce_cwnd;
	udp_info->rexmit_thresh = 2;
	udp_info->rnr_nak_thresh = 2;
	udp_info->src_port = 0xc000;
	udp_info->dst_port = ROCE_V2_UDP_DPORT;
	roce_info = &iwqp->roce_info;
	ether_addr_copy(roce_info->mac_addr, iwdev->netdev->dev_addr);

	roce_info->rd_en = true;
	roce_info->wr_rdresp_en = true;
	roce_info->bind_en = true;
	roce_info->dcqcn_en = false;
	roce_info->rtomin = 5;

	roce_info->ack_credits = iwdev->roce_ackcreds;
	roce_info->ird_size = dev->hw_attrs.max_hw_ird;
	roce_info->ord_size = dev->hw_attrs.max_hw_ord;

	if (!iwqp->user_mode) {
		roce_info->priv_mode_en = true;
		roce_info->fast_reg_en = true;
		roce_info->udprivcq_en = true;
	}
	roce_info->roce_tver = 0;

	ctx_info->roce_info = &iwqp->roce_info;
	ctx_info->udp_info = &iwqp->udp_info;
	irdma_sc_qp_setctx_roce(&iwqp->sc_qp, iwqp->host_ctx.va, ctx_info);
}

static void irdma_iw_fill_and_set_qpctx_info(struct irdma_qp *iwqp,
					     struct irdma_qp_host_ctx_info *ctx_info)
{
	struct irdma_device *iwdev = iwqp->iwdev;
	struct irdma_sc_dev *dev = &iwdev->rf->sc_dev;
	struct irdma_iwarp_offload_info *iwarp_info;

	iwarp_info = &iwqp->iwarp_info;
	ether_addr_copy(iwarp_info->mac_addr, iwdev->netdev->dev_addr);
	iwarp_info->rd_en = true;
	iwarp_info->wr_rdresp_en = true;
	iwarp_info->bind_en = true;
	iwarp_info->ecn_en = true;
	iwarp_info->rtomin = 5;

	if (dev->hw_attrs.uk_attrs.hw_rev >= IRDMA_GEN_2)
		iwarp_info->ib_rd_en = true;
	if (!iwqp->user_mode) {
		iwarp_info->priv_mode_en = true;
		iwarp_info->fast_reg_en = true;
	}
	iwarp_info->ddp_ver = 1;
	iwarp_info->rdmap_ver = 1;

	ctx_info->iwarp_info = &iwqp->iwarp_info;
	ctx_info->iwarp_info_valid = true;
	irdma_sc_qp_setctx(&iwqp->sc_qp, iwqp->host_ctx.va, ctx_info);
	ctx_info->iwarp_info_valid = false;
}

static int irdma_validate_qp_attrs(struct ib_qp_init_attr *init_attr,
				   struct irdma_device *iwdev)
{
	struct irdma_sc_dev *dev = &iwdev->rf->sc_dev;
	struct irdma_uk_attrs *uk_attrs = &dev->hw_attrs.uk_attrs;

	if (init_attr->create_flags)
		return -EOPNOTSUPP;

	if (init_attr->cap.max_inline_data > uk_attrs->max_hw_inline ||
	    init_attr->cap.max_send_sge > uk_attrs->max_hw_wq_frags ||
	    init_attr->cap.max_recv_sge > uk_attrs->max_hw_wq_frags)
		return -EINVAL;

	if (rdma_protocol_roce(&iwdev->ibdev, 1)) {
		if (init_attr->qp_type != IB_QPT_RC &&
		    init_attr->qp_type != IB_QPT_UD &&
		    init_attr->qp_type != IB_QPT_GSI)
			return -EOPNOTSUPP;
	} else {
		if (init_attr->qp_type != IB_QPT_RC)
			return -EOPNOTSUPP;
	}

	return 0;
}

static void irdma_flush_worker(struct work_struct *work)
{
	struct delayed_work *dwork = to_delayed_work(work);
	struct irdma_qp *iwqp = container_of(dwork, struct irdma_qp, dwork_flush);

	irdma_generate_flush_completions(iwqp);
}

/**
 * irdma_create_qp - create qp
 * @ibqp: ptr of qp
 * @init_attr: attributes for qp
 * @udata: user data for create qp
 */
static int irdma_create_qp(struct ib_qp *ibqp,
			   struct ib_qp_init_attr *init_attr,
			   struct ib_udata *udata)
{
#define IRDMA_CREATE_QP_MIN_REQ_LEN offsetofend(struct irdma_create_qp_req, user_compl_ctx)
#define IRDMA_CREATE_QP_MIN_RESP_LEN offsetofend(struct irdma_create_qp_resp, rsvd)
	struct ib_pd *ibpd = ibqp->pd;
	struct irdma_pd *iwpd = to_iwpd(ibpd);
	struct irdma_device *iwdev = to_iwdev(ibpd->device);
	struct irdma_pci_f *rf = iwdev->rf;
	struct irdma_qp *iwqp = to_iwqp(ibqp);
	struct irdma_create_qp_req req = {};
	struct irdma_create_qp_resp uresp = {};
	u32 qp_num = 0;
	int err_code;
	int sq_size;
	int rq_size;
	struct irdma_sc_qp *qp;
	struct irdma_sc_dev *dev = &rf->sc_dev;
	struct irdma_uk_attrs *uk_attrs = &dev->hw_attrs.uk_attrs;
	struct irdma_qp_init_info init_info = {};
	struct irdma_qp_host_ctx_info *ctx_info;
	unsigned long flags;

	err_code = irdma_validate_qp_attrs(init_attr, iwdev);
	if (err_code)
		return err_code;

	if (udata && (udata->inlen < IRDMA_CREATE_QP_MIN_REQ_LEN ||
		      udata->outlen < IRDMA_CREATE_QP_MIN_RESP_LEN))
		return -EINVAL;

	sq_size = init_attr->cap.max_send_wr;
	rq_size = init_attr->cap.max_recv_wr;

	init_info.vsi = &iwdev->vsi;
	init_info.qp_uk_init_info.uk_attrs = uk_attrs;
	init_info.qp_uk_init_info.sq_size = sq_size;
	init_info.qp_uk_init_info.rq_size = rq_size;
	init_info.qp_uk_init_info.max_sq_frag_cnt = init_attr->cap.max_send_sge;
	init_info.qp_uk_init_info.max_rq_frag_cnt = init_attr->cap.max_recv_sge;
	init_info.qp_uk_init_info.max_inline_data = init_attr->cap.max_inline_data;

	qp = &iwqp->sc_qp;
	qp->qp_uk.back_qp = iwqp;
	qp->push_idx = IRDMA_INVALID_PUSH_PAGE_INDEX;

	iwqp->iwdev = iwdev;
	iwqp->q2_ctx_mem.size = ALIGN(IRDMA_Q2_BUF_SIZE + IRDMA_QP_CTX_SIZE,
				      256);
	iwqp->q2_ctx_mem.va = dma_alloc_coherent(dev->hw->device,
						 iwqp->q2_ctx_mem.size,
						 &iwqp->q2_ctx_mem.pa,
						 GFP_KERNEL);
	if (!iwqp->q2_ctx_mem.va)
		return -ENOMEM;

	init_info.q2 = iwqp->q2_ctx_mem.va;
	init_info.q2_pa = iwqp->q2_ctx_mem.pa;
	init_info.host_ctx = (__le64 *)(init_info.q2 + IRDMA_Q2_BUF_SIZE);
	init_info.host_ctx_pa = init_info.q2_pa + IRDMA_Q2_BUF_SIZE;

	if (init_attr->qp_type == IB_QPT_GSI)
		qp_num = 1;
	else
		err_code = irdma_alloc_rsrc(rf, rf->allocated_qps, rf->max_qp,
					    &qp_num, &rf->next_qp);
	if (err_code)
		goto error;

	iwqp->iwpd = iwpd;
	iwqp->ibqp.qp_num = qp_num;
	qp = &iwqp->sc_qp;
	iwqp->iwscq = to_iwcq(init_attr->send_cq);
	iwqp->iwrcq = to_iwcq(init_attr->recv_cq);
	iwqp->host_ctx.va = init_info.host_ctx;
	iwqp->host_ctx.pa = init_info.host_ctx_pa;
	iwqp->host_ctx.size = IRDMA_QP_CTX_SIZE;

	init_info.pd = &iwpd->sc_pd;
	init_info.qp_uk_init_info.qp_id = iwqp->ibqp.qp_num;
	if (!rdma_protocol_roce(&iwdev->ibdev, 1))
		init_info.qp_uk_init_info.first_sq_wq = 1;
	iwqp->ctx_info.qp_compl_ctx = (uintptr_t)qp;
	init_waitqueue_head(&iwqp->waitq);
	init_waitqueue_head(&iwqp->mod_qp_waitq);

	if (udata) {
		err_code = ib_copy_from_udata(&req, udata,
					      min(sizeof(req), udata->inlen));
		if (err_code) {
			ibdev_dbg(&iwdev->ibdev,
				  "VERBS: ib_copy_from_data fail\n");
			goto error;
		}

		iwqp->ctx_info.qp_compl_ctx = req.user_compl_ctx;
		iwqp->user_mode = 1;
		if (req.user_wqe_bufs) {
			struct irdma_ucontext *ucontext =
				rdma_udata_to_drv_context(udata,
							  struct irdma_ucontext,
							  ibucontext);

			init_info.qp_uk_init_info.legacy_mode = ucontext->legacy_mode;
			spin_lock_irqsave(&ucontext->qp_reg_mem_list_lock, flags);
			iwqp->iwpbl = irdma_get_pbl((unsigned long)req.user_wqe_bufs,
						    &ucontext->qp_reg_mem_list);
			spin_unlock_irqrestore(&ucontext->qp_reg_mem_list_lock, flags);

			if (!iwqp->iwpbl) {
				err_code = -ENODATA;
				ibdev_dbg(&iwdev->ibdev, "VERBS: no pbl info\n");
				goto error;
			}
		}
		init_info.qp_uk_init_info.abi_ver = iwpd->sc_pd.abi_ver;
		irdma_setup_virt_qp(iwdev, iwqp, &init_info);
	} else {
		INIT_DELAYED_WORK(&iwqp->dwork_flush, irdma_flush_worker);
		init_info.qp_uk_init_info.abi_ver = IRDMA_ABI_VER;
		err_code = irdma_setup_kmode_qp(iwdev, iwqp, &init_info, init_attr);
	}

	if (err_code) {
		ibdev_dbg(&iwdev->ibdev, "VERBS: setup qp failed\n");
		goto error;
	}

	if (rdma_protocol_roce(&iwdev->ibdev, 1)) {
		if (init_attr->qp_type == IB_QPT_RC) {
			init_info.qp_uk_init_info.type = IRDMA_QP_TYPE_ROCE_RC;
			init_info.qp_uk_init_info.qp_caps = IRDMA_SEND_WITH_IMM |
							    IRDMA_WRITE_WITH_IMM |
							    IRDMA_ROCE;
		} else {
			init_info.qp_uk_init_info.type = IRDMA_QP_TYPE_ROCE_UD;
			init_info.qp_uk_init_info.qp_caps = IRDMA_SEND_WITH_IMM |
							    IRDMA_ROCE;
		}
	} else {
		init_info.qp_uk_init_info.type = IRDMA_QP_TYPE_IWARP;
		init_info.qp_uk_init_info.qp_caps = IRDMA_WRITE_WITH_IMM;
	}

	if (dev->hw_attrs.uk_attrs.hw_rev > IRDMA_GEN_1)
		init_info.qp_uk_init_info.qp_caps |= IRDMA_PUSH_MODE;

	err_code = irdma_sc_qp_init(qp, &init_info);
	if (err_code) {
		ibdev_dbg(&iwdev->ibdev, "VERBS: qp_init fail\n");
		goto error;
	}

	ctx_info = &iwqp->ctx_info;
	ctx_info->send_cq_num = iwqp->iwscq->sc_cq.cq_uk.cq_id;
	ctx_info->rcv_cq_num = iwqp->iwrcq->sc_cq.cq_uk.cq_id;

	if (rdma_protocol_roce(&iwdev->ibdev, 1))
		irdma_roce_fill_and_set_qpctx_info(iwqp, ctx_info);
	else
		irdma_iw_fill_and_set_qpctx_info(iwqp, ctx_info);

	err_code = irdma_cqp_create_qp_cmd(iwqp);
	if (err_code)
		goto error;

	refcount_set(&iwqp->refcnt, 1);
	spin_lock_init(&iwqp->lock);
	spin_lock_init(&iwqp->sc_qp.pfpdu.lock);
	iwqp->sig_all = (init_attr->sq_sig_type == IB_SIGNAL_ALL_WR) ? 1 : 0;
	rf->qp_table[qp_num] = iwqp;
	iwqp->max_send_wr = sq_size;
	iwqp->max_recv_wr = rq_size;

	if (rdma_protocol_roce(&iwdev->ibdev, 1)) {
		if (dev->ws_add(&iwdev->vsi, 0)) {
			irdma_cqp_qp_destroy_cmd(&rf->sc_dev, &iwqp->sc_qp);
			err_code = -EINVAL;
			goto error;
		}

		irdma_qp_add_qos(&iwqp->sc_qp);
	}

	if (udata) {
		/* GEN_1 legacy support with libi40iw does not have expanded uresp struct */
		if (udata->outlen < sizeof(uresp)) {
			uresp.lsmm = 1;
			uresp.push_idx = IRDMA_INVALID_PUSH_PAGE_INDEX_GEN_1;
		} else {
			if (rdma_protocol_iwarp(&iwdev->ibdev, 1))
				uresp.lsmm = 1;
		}
		uresp.actual_sq_size = sq_size;
		uresp.actual_rq_size = rq_size;
		uresp.qp_id = qp_num;
		uresp.qp_caps = qp->qp_uk.qp_caps;

		err_code = ib_copy_to_udata(udata, &uresp,
					    min(sizeof(uresp), udata->outlen));
		if (err_code) {
			ibdev_dbg(&iwdev->ibdev, "VERBS: copy_to_udata failed\n");
			irdma_destroy_qp(&iwqp->ibqp, udata);
			return err_code;
		}
	}

	init_completion(&iwqp->free_qp);
	return 0;

error:
	irdma_free_qp_rsrc(iwqp);
	return err_code;
}

static int irdma_get_ib_acc_flags(struct irdma_qp *iwqp)
{
	int acc_flags = 0;

	if (rdma_protocol_roce(iwqp->ibqp.device, 1)) {
		if (iwqp->roce_info.wr_rdresp_en) {
			acc_flags |= IB_ACCESS_LOCAL_WRITE;
			acc_flags |= IB_ACCESS_REMOTE_WRITE;
		}
		if (iwqp->roce_info.rd_en)
			acc_flags |= IB_ACCESS_REMOTE_READ;
		if (iwqp->roce_info.bind_en)
			acc_flags |= IB_ACCESS_MW_BIND;
	} else {
		if (iwqp->iwarp_info.wr_rdresp_en) {
			acc_flags |= IB_ACCESS_LOCAL_WRITE;
			acc_flags |= IB_ACCESS_REMOTE_WRITE;
		}
		if (iwqp->iwarp_info.rd_en)
			acc_flags |= IB_ACCESS_REMOTE_READ;
		if (iwqp->iwarp_info.bind_en)
			acc_flags |= IB_ACCESS_MW_BIND;
	}
	return acc_flags;
}

/**
 * irdma_query_qp - query qp attributes
 * @ibqp: qp pointer
 * @attr: attributes pointer
 * @attr_mask: Not used
 * @init_attr: qp attributes to return
 */
static int irdma_query_qp(struct ib_qp *ibqp, struct ib_qp_attr *attr,
			  int attr_mask, struct ib_qp_init_attr *init_attr)
{
	struct irdma_qp *iwqp = to_iwqp(ibqp);
	struct irdma_sc_qp *qp = &iwqp->sc_qp;

	memset(attr, 0, sizeof(*attr));
	memset(init_attr, 0, sizeof(*init_attr));

	attr->qp_state = iwqp->ibqp_state;
	attr->cur_qp_state = iwqp->ibqp_state;
	attr->cap.max_send_wr = iwqp->max_send_wr;
	attr->cap.max_recv_wr = iwqp->max_recv_wr;
	attr->cap.max_inline_data = qp->qp_uk.max_inline_data;
	attr->cap.max_send_sge = qp->qp_uk.max_sq_frag_cnt;
	attr->cap.max_recv_sge = qp->qp_uk.max_rq_frag_cnt;
	attr->qp_access_flags = irdma_get_ib_acc_flags(iwqp);
	attr->port_num = 1;
	if (rdma_protocol_roce(ibqp->device, 1)) {
		attr->path_mtu = ib_mtu_int_to_enum(iwqp->udp_info.snd_mss);
		attr->qkey = iwqp->roce_info.qkey;
		attr->rq_psn = iwqp->udp_info.epsn;
		attr->sq_psn = iwqp->udp_info.psn_nxt;
		attr->dest_qp_num = iwqp->roce_info.dest_qp;
		attr->pkey_index = iwqp->roce_info.p_key;
		attr->retry_cnt = iwqp->udp_info.rexmit_thresh;
		attr->rnr_retry = iwqp->udp_info.rnr_nak_thresh;
		attr->max_rd_atomic = iwqp->roce_info.ord_size;
		attr->max_dest_rd_atomic = iwqp->roce_info.ird_size;
	}

	init_attr->event_handler = iwqp->ibqp.event_handler;
	init_attr->qp_context = iwqp->ibqp.qp_context;
	init_attr->send_cq = iwqp->ibqp.send_cq;
	init_attr->recv_cq = iwqp->ibqp.recv_cq;
	init_attr->cap = attr->cap;

	return 0;
}

/**
 * irdma_query_pkey - Query partition key
 * @ibdev: device pointer from stack
 * @port: port number
 * @index: index of pkey
 * @pkey: pointer to store the pkey
 */
static int irdma_query_pkey(struct ib_device *ibdev, u32 port, u16 index,
			    u16 *pkey)
{
	if (index >= IRDMA_PKEY_TBL_SZ)
		return -EINVAL;

	*pkey = IRDMA_DEFAULT_PKEY;
	return 0;
}

/**
 * irdma_modify_qp_roce - modify qp request
 * @ibqp: qp's pointer for modify
 * @attr: access attributes
 * @attr_mask: state mask
 * @udata: user data
 */
int irdma_modify_qp_roce(struct ib_qp *ibqp, struct ib_qp_attr *attr,
			 int attr_mask, struct ib_udata *udata)
{
#define IRDMA_MODIFY_QP_MIN_REQ_LEN offsetofend(struct irdma_modify_qp_req, rq_flush)
#define IRDMA_MODIFY_QP_MIN_RESP_LEN offsetofend(struct irdma_modify_qp_resp, push_valid)
	struct irdma_pd *iwpd = to_iwpd(ibqp->pd);
	struct irdma_qp *iwqp = to_iwqp(ibqp);
	struct irdma_device *iwdev = iwqp->iwdev;
	struct irdma_sc_dev *dev = &iwdev->rf->sc_dev;
	struct irdma_qp_host_ctx_info *ctx_info;
	struct irdma_roce_offload_info *roce_info;
	struct irdma_udp_offload_info *udp_info;
	struct irdma_modify_qp_info info = {};
	struct irdma_modify_qp_resp uresp = {};
	struct irdma_modify_qp_req ureq = {};
	unsigned long flags;
	u8 issue_modify_qp = 0;
	int ret = 0;

	ctx_info = &iwqp->ctx_info;
	roce_info = &iwqp->roce_info;
	udp_info = &iwqp->udp_info;

	if (udata) {
		/* udata inlen/outlen can be 0 when supporting legacy libi40iw */
		if ((udata->inlen && udata->inlen < IRDMA_MODIFY_QP_MIN_REQ_LEN) ||
		    (udata->outlen && udata->outlen < IRDMA_MODIFY_QP_MIN_RESP_LEN))
			return -EINVAL;
	}

	if (attr_mask & ~IB_QP_ATTR_STANDARD_BITS)
		return -EOPNOTSUPP;

	if (attr_mask & IB_QP_DEST_QPN)
		roce_info->dest_qp = attr->dest_qp_num;

	if (attr_mask & IB_QP_PKEY_INDEX) {
		ret = irdma_query_pkey(ibqp->device, 0, attr->pkey_index,
				       &roce_info->p_key);
		if (ret)
			return ret;
	}

	if (attr_mask & IB_QP_QKEY)
		roce_info->qkey = attr->qkey;

	if (attr_mask & IB_QP_PATH_MTU)
		udp_info->snd_mss = ib_mtu_enum_to_int(attr->path_mtu);

	if (attr_mask & IB_QP_SQ_PSN) {
		udp_info->psn_nxt = attr->sq_psn;
		udp_info->lsn =  0xffff;
		udp_info->psn_una = attr->sq_psn;
		udp_info->psn_max = attr->sq_psn;
	}

	if (attr_mask & IB_QP_RQ_PSN)
		udp_info->epsn = attr->rq_psn;

	if (attr_mask & IB_QP_RNR_RETRY)
		udp_info->rnr_nak_thresh = attr->rnr_retry;

	if (attr_mask & IB_QP_RETRY_CNT)
		udp_info->rexmit_thresh = attr->retry_cnt;

	ctx_info->roce_info->pd_id = iwpd->sc_pd.pd_id;

	if (attr_mask & IB_QP_AV) {
		struct irdma_av *av = &iwqp->roce_ah.av;
		const struct ib_gid_attr *sgid_attr;
		u16 vlan_id = VLAN_N_VID;
		u32 local_ip[4];

		memset(&iwqp->roce_ah, 0, sizeof(iwqp->roce_ah));
		if (attr->ah_attr.ah_flags & IB_AH_GRH) {
			udp_info->ttl = attr->ah_attr.grh.hop_limit;
			udp_info->flow_label = attr->ah_attr.grh.flow_label;
			udp_info->tos = attr->ah_attr.grh.traffic_class;
			udp_info->src_port =
				rdma_get_udp_sport(udp_info->flow_label,
						   ibqp->qp_num,
						   roce_info->dest_qp);
			irdma_qp_rem_qos(&iwqp->sc_qp);
			dev->ws_remove(iwqp->sc_qp.vsi, ctx_info->user_pri);
			ctx_info->user_pri = rt_tos2priority(udp_info->tos);
			iwqp->sc_qp.user_pri = ctx_info->user_pri;
			if (dev->ws_add(iwqp->sc_qp.vsi, ctx_info->user_pri))
				return -ENOMEM;
			irdma_qp_add_qos(&iwqp->sc_qp);
		}
		sgid_attr = attr->ah_attr.grh.sgid_attr;
		ret = rdma_read_gid_l2_fields(sgid_attr, &vlan_id,
					      ctx_info->roce_info->mac_addr);
		if (ret)
			return ret;

		if (vlan_id >= VLAN_N_VID && iwdev->dcb_vlan_mode)
			vlan_id = 0;
		if (vlan_id < VLAN_N_VID) {
			udp_info->insert_vlan_tag = true;
			udp_info->vlan_tag = vlan_id |
				ctx_info->user_pri << VLAN_PRIO_SHIFT;
		} else {
			udp_info->insert_vlan_tag = false;
		}

		av->attrs = attr->ah_attr;
		rdma_gid2ip((struct sockaddr *)&av->sgid_addr, &sgid_attr->gid);
		rdma_gid2ip((struct sockaddr *)&av->dgid_addr, &attr->ah_attr.grh.dgid);
		if (av->net_type == RDMA_NETWORK_IPV6) {
			__be32 *daddr =
				av->dgid_addr.saddr_in6.sin6_addr.in6_u.u6_addr32;
			__be32 *saddr =
				av->sgid_addr.saddr_in6.sin6_addr.in6_u.u6_addr32;

			irdma_copy_ip_ntohl(&udp_info->dest_ip_addr[0], daddr);
			irdma_copy_ip_ntohl(&udp_info->local_ipaddr[0], saddr);

			udp_info->ipv4 = false;
			irdma_copy_ip_ntohl(local_ip, daddr);

			udp_info->arp_idx = irdma_arp_table(iwdev->rf,
							    &local_ip[0],
							    false, NULL,
							    IRDMA_ARP_RESOLVE);
		} else if (av->net_type == RDMA_NETWORK_IPV4) {
			__be32 saddr = av->sgid_addr.saddr_in.sin_addr.s_addr;
			__be32 daddr = av->dgid_addr.saddr_in.sin_addr.s_addr;

			local_ip[0] = ntohl(daddr);

			udp_info->ipv4 = true;
			udp_info->dest_ip_addr[0] = 0;
			udp_info->dest_ip_addr[1] = 0;
			udp_info->dest_ip_addr[2] = 0;
			udp_info->dest_ip_addr[3] = local_ip[0];

			udp_info->local_ipaddr[0] = 0;
			udp_info->local_ipaddr[1] = 0;
			udp_info->local_ipaddr[2] = 0;
			udp_info->local_ipaddr[3] = ntohl(saddr);
		}
		udp_info->arp_idx =
			irdma_add_arp(iwdev->rf, local_ip, udp_info->ipv4,
				      attr->ah_attr.roce.dmac);
	}

	if (attr_mask & IB_QP_MAX_QP_RD_ATOMIC) {
		if (attr->max_rd_atomic > dev->hw_attrs.max_hw_ord) {
			ibdev_err(&iwdev->ibdev,
				  "rd_atomic = %d, above max_hw_ord=%d\n",
				  attr->max_rd_atomic,
				  dev->hw_attrs.max_hw_ord);
			return -EINVAL;
		}
		if (attr->max_rd_atomic)
			roce_info->ord_size = attr->max_rd_atomic;
		info.ord_valid = true;
	}

	if (attr_mask & IB_QP_MAX_DEST_RD_ATOMIC) {
		if (attr->max_dest_rd_atomic > dev->hw_attrs.max_hw_ird) {
			ibdev_err(&iwdev->ibdev,
				  "rd_atomic = %d, above max_hw_ird=%d\n",
				   attr->max_rd_atomic,
				   dev->hw_attrs.max_hw_ird);
			return -EINVAL;
		}
		if (attr->max_dest_rd_atomic)
			roce_info->ird_size = attr->max_dest_rd_atomic;
	}

	if (attr_mask & IB_QP_ACCESS_FLAGS) {
		if (attr->qp_access_flags & IB_ACCESS_LOCAL_WRITE)
			roce_info->wr_rdresp_en = true;
		if (attr->qp_access_flags & IB_ACCESS_REMOTE_WRITE)
			roce_info->wr_rdresp_en = true;
		if (attr->qp_access_flags & IB_ACCESS_REMOTE_READ)
			roce_info->rd_en = true;
	}

	wait_event(iwqp->mod_qp_waitq, !atomic_read(&iwqp->hw_mod_qp_pend));

	ibdev_dbg(&iwdev->ibdev,
		  "VERBS: caller: %pS qp_id=%d to_ibqpstate=%d ibqpstate=%d irdma_qpstate=%d attr_mask=0x%x\n",
		  __builtin_return_address(0), ibqp->qp_num, attr->qp_state,
		  iwqp->ibqp_state, iwqp->iwarp_state, attr_mask);

	spin_lock_irqsave(&iwqp->lock, flags);
	if (attr_mask & IB_QP_STATE) {
		if (!ib_modify_qp_is_ok(iwqp->ibqp_state, attr->qp_state,
					iwqp->ibqp.qp_type, attr_mask)) {
			ibdev_warn(&iwdev->ibdev, "modify_qp invalid for qp_id=%d, old_state=0x%x, new_state=0x%x\n",
				   iwqp->ibqp.qp_num, iwqp->ibqp_state,
				   attr->qp_state);
			ret = -EINVAL;
			goto exit;
		}
		info.curr_iwarp_state = iwqp->iwarp_state;

		switch (attr->qp_state) {
		case IB_QPS_INIT:
			if (iwqp->iwarp_state > IRDMA_QP_STATE_IDLE) {
				ret = -EINVAL;
				goto exit;
			}

			if (iwqp->iwarp_state == IRDMA_QP_STATE_INVALID) {
				info.next_iwarp_state = IRDMA_QP_STATE_IDLE;
				issue_modify_qp = 1;
			}
			break;
		case IB_QPS_RTR:
			if (iwqp->iwarp_state > IRDMA_QP_STATE_IDLE) {
				ret = -EINVAL;
				goto exit;
			}
			info.arp_cache_idx_valid = true;
			info.cq_num_valid = true;
			info.next_iwarp_state = IRDMA_QP_STATE_RTR;
			issue_modify_qp = 1;
			break;
		case IB_QPS_RTS:
			if (iwqp->ibqp_state < IB_QPS_RTR ||
			    iwqp->ibqp_state == IB_QPS_ERR) {
				ret = -EINVAL;
				goto exit;
			}

			info.arp_cache_idx_valid = true;
			info.cq_num_valid = true;
			info.ord_valid = true;
			info.next_iwarp_state = IRDMA_QP_STATE_RTS;
			issue_modify_qp = 1;
			if (iwdev->push_mode && udata &&
			    iwqp->sc_qp.push_idx == IRDMA_INVALID_PUSH_PAGE_INDEX &&
			    dev->hw_attrs.uk_attrs.hw_rev >= IRDMA_GEN_2) {
				spin_unlock_irqrestore(&iwqp->lock, flags);
				irdma_alloc_push_page(iwqp);
				spin_lock_irqsave(&iwqp->lock, flags);
			}
			break;
		case IB_QPS_SQD:
			if (iwqp->iwarp_state == IRDMA_QP_STATE_SQD)
				goto exit;

			if (iwqp->iwarp_state != IRDMA_QP_STATE_RTS) {
				ret = -EINVAL;
				goto exit;
			}

			info.next_iwarp_state = IRDMA_QP_STATE_SQD;
			issue_modify_qp = 1;
			break;
		case IB_QPS_SQE:
		case IB_QPS_ERR:
		case IB_QPS_RESET:
			if (iwqp->iwarp_state == IRDMA_QP_STATE_RTS) {
				spin_unlock_irqrestore(&iwqp->lock, flags);
				info.next_iwarp_state = IRDMA_QP_STATE_SQD;
				irdma_hw_modify_qp(iwdev, iwqp, &info, true);
				spin_lock_irqsave(&iwqp->lock, flags);
			}

			if (iwqp->iwarp_state == IRDMA_QP_STATE_ERROR) {
				spin_unlock_irqrestore(&iwqp->lock, flags);
				if (udata && udata->inlen) {
					if (ib_copy_from_udata(&ureq, udata,
					    min(sizeof(ureq), udata->inlen)))
						return -EINVAL;

					irdma_flush_wqes(iwqp,
					    (ureq.sq_flush ? IRDMA_FLUSH_SQ : 0) |
					    (ureq.rq_flush ? IRDMA_FLUSH_RQ : 0) |
					    IRDMA_REFLUSH);
				}
				return 0;
			}

			info.next_iwarp_state = IRDMA_QP_STATE_ERROR;
			issue_modify_qp = 1;
			break;
		default:
			ret = -EINVAL;
			goto exit;
		}

		iwqp->ibqp_state = attr->qp_state;
	}

	ctx_info->send_cq_num = iwqp->iwscq->sc_cq.cq_uk.cq_id;
	ctx_info->rcv_cq_num = iwqp->iwrcq->sc_cq.cq_uk.cq_id;
	irdma_sc_qp_setctx_roce(&iwqp->sc_qp, iwqp->host_ctx.va, ctx_info);
	spin_unlock_irqrestore(&iwqp->lock, flags);

	if (attr_mask & IB_QP_STATE) {
		if (issue_modify_qp) {
			ctx_info->rem_endpoint_idx = udp_info->arp_idx;
			if (irdma_hw_modify_qp(iwdev, iwqp, &info, true))
				return -EINVAL;
			spin_lock_irqsave(&iwqp->lock, flags);
			if (iwqp->iwarp_state == info.curr_iwarp_state) {
				iwqp->iwarp_state = info.next_iwarp_state;
				iwqp->ibqp_state = attr->qp_state;
			}
			if (iwqp->ibqp_state > IB_QPS_RTS &&
			    !iwqp->flush_issued) {
				spin_unlock_irqrestore(&iwqp->lock, flags);
				irdma_flush_wqes(iwqp, IRDMA_FLUSH_SQ |
						       IRDMA_FLUSH_RQ |
						       IRDMA_FLUSH_WAIT);
				iwqp->flush_issued = 1;
			} else {
				spin_unlock_irqrestore(&iwqp->lock, flags);
			}
		} else {
			iwqp->ibqp_state = attr->qp_state;
		}
		if (udata && udata->outlen && dev->hw_attrs.uk_attrs.hw_rev >= IRDMA_GEN_2) {
			struct irdma_ucontext *ucontext;

			ucontext = rdma_udata_to_drv_context(udata,
					struct irdma_ucontext, ibucontext);
			if (iwqp->sc_qp.push_idx != IRDMA_INVALID_PUSH_PAGE_INDEX &&
			    !iwqp->push_wqe_mmap_entry &&
			    !irdma_setup_push_mmap_entries(ucontext, iwqp,
				&uresp.push_wqe_mmap_key, &uresp.push_db_mmap_key)) {
				uresp.push_valid = 1;
				uresp.push_offset = iwqp->sc_qp.push_offset;
			}
			ret = ib_copy_to_udata(udata, &uresp, min(sizeof(uresp),
					       udata->outlen));
			if (ret) {
				irdma_remove_push_mmap_entries(iwqp);
				ibdev_dbg(&iwdev->ibdev,
					  "VERBS: copy_to_udata failed\n");
				return ret;
			}
		}
	}

	return 0;
exit:
	spin_unlock_irqrestore(&iwqp->lock, flags);

	return ret;
}

/**
 * irdma_modify_qp - modify qp request
 * @ibqp: qp's pointer for modify
 * @attr: access attributes
 * @attr_mask: state mask
 * @udata: user data
 */
int irdma_modify_qp(struct ib_qp *ibqp, struct ib_qp_attr *attr, int attr_mask,
		    struct ib_udata *udata)
{
#define IRDMA_MODIFY_QP_MIN_REQ_LEN offsetofend(struct irdma_modify_qp_req, rq_flush)
#define IRDMA_MODIFY_QP_MIN_RESP_LEN offsetofend(struct irdma_modify_qp_resp, push_valid)
	struct irdma_qp *iwqp = to_iwqp(ibqp);
	struct irdma_device *iwdev = iwqp->iwdev;
	struct irdma_sc_dev *dev = &iwdev->rf->sc_dev;
	struct irdma_qp_host_ctx_info *ctx_info;
	struct irdma_tcp_offload_info *tcp_info;
	struct irdma_iwarp_offload_info *offload_info;
	struct irdma_modify_qp_info info = {};
	struct irdma_modify_qp_resp uresp = {};
	struct irdma_modify_qp_req ureq = {};
	u8 issue_modify_qp = 0;
	u8 dont_wait = 0;
	int err;
	unsigned long flags;

	if (udata) {
		/* udata inlen/outlen can be 0 when supporting legacy libi40iw */
		if ((udata->inlen && udata->inlen < IRDMA_MODIFY_QP_MIN_REQ_LEN) ||
		    (udata->outlen && udata->outlen < IRDMA_MODIFY_QP_MIN_RESP_LEN))
			return -EINVAL;
	}

	if (attr_mask & ~IB_QP_ATTR_STANDARD_BITS)
		return -EOPNOTSUPP;

	ctx_info = &iwqp->ctx_info;
	offload_info = &iwqp->iwarp_info;
	tcp_info = &iwqp->tcp_info;
	wait_event(iwqp->mod_qp_waitq, !atomic_read(&iwqp->hw_mod_qp_pend));
	ibdev_dbg(&iwdev->ibdev,
		  "VERBS: caller: %pS qp_id=%d to_ibqpstate=%d ibqpstate=%d irdma_qpstate=%d last_aeq=%d hw_tcp_state=%d hw_iwarp_state=%d attr_mask=0x%x\n",
		  __builtin_return_address(0), ibqp->qp_num, attr->qp_state,
		  iwqp->ibqp_state, iwqp->iwarp_state, iwqp->last_aeq,
		  iwqp->hw_tcp_state, iwqp->hw_iwarp_state, attr_mask);

	spin_lock_irqsave(&iwqp->lock, flags);
	if (attr_mask & IB_QP_STATE) {
		info.curr_iwarp_state = iwqp->iwarp_state;
		switch (attr->qp_state) {
		case IB_QPS_INIT:
		case IB_QPS_RTR:
			if (iwqp->iwarp_state > IRDMA_QP_STATE_IDLE) {
				err = -EINVAL;
				goto exit;
			}

			if (iwqp->iwarp_state == IRDMA_QP_STATE_INVALID) {
				info.next_iwarp_state = IRDMA_QP_STATE_IDLE;
				issue_modify_qp = 1;
			}
			if (iwdev->push_mode && udata &&
			    iwqp->sc_qp.push_idx == IRDMA_INVALID_PUSH_PAGE_INDEX &&
			    dev->hw_attrs.uk_attrs.hw_rev >= IRDMA_GEN_2) {
				spin_unlock_irqrestore(&iwqp->lock, flags);
				irdma_alloc_push_page(iwqp);
				spin_lock_irqsave(&iwqp->lock, flags);
			}
			break;
		case IB_QPS_RTS:
			if (iwqp->iwarp_state > IRDMA_QP_STATE_RTS ||
			    !iwqp->cm_id) {
				err = -EINVAL;
				goto exit;
			}

			issue_modify_qp = 1;
			iwqp->hw_tcp_state = IRDMA_TCP_STATE_ESTABLISHED;
			iwqp->hte_added = 1;
			info.next_iwarp_state = IRDMA_QP_STATE_RTS;
			info.tcp_ctx_valid = true;
			info.ord_valid = true;
			info.arp_cache_idx_valid = true;
			info.cq_num_valid = true;
			break;
		case IB_QPS_SQD:
			if (iwqp->hw_iwarp_state > IRDMA_QP_STATE_RTS) {
				err = 0;
				goto exit;
			}

			if (iwqp->iwarp_state == IRDMA_QP_STATE_CLOSING ||
			    iwqp->iwarp_state < IRDMA_QP_STATE_RTS) {
				err = 0;
				goto exit;
			}

			if (iwqp->iwarp_state > IRDMA_QP_STATE_CLOSING) {
				err = -EINVAL;
				goto exit;
			}

			info.next_iwarp_state = IRDMA_QP_STATE_CLOSING;
			issue_modify_qp = 1;
			break;
		case IB_QPS_SQE:
			if (iwqp->iwarp_state >= IRDMA_QP_STATE_TERMINATE) {
				err = -EINVAL;
				goto exit;
			}

			info.next_iwarp_state = IRDMA_QP_STATE_TERMINATE;
			issue_modify_qp = 1;
			break;
		case IB_QPS_ERR:
		case IB_QPS_RESET:
			if (iwqp->iwarp_state == IRDMA_QP_STATE_ERROR) {
				spin_unlock_irqrestore(&iwqp->lock, flags);
				if (udata && udata->inlen) {
					if (ib_copy_from_udata(&ureq, udata,
					    min(sizeof(ureq), udata->inlen)))
						return -EINVAL;

					irdma_flush_wqes(iwqp,
					    (ureq.sq_flush ? IRDMA_FLUSH_SQ : 0) |
					    (ureq.rq_flush ? IRDMA_FLUSH_RQ : 0) |
					    IRDMA_REFLUSH);
				}
				return 0;
			}

			if (iwqp->sc_qp.term_flags) {
				spin_unlock_irqrestore(&iwqp->lock, flags);
				irdma_terminate_del_timer(&iwqp->sc_qp);
				spin_lock_irqsave(&iwqp->lock, flags);
			}
			info.next_iwarp_state = IRDMA_QP_STATE_ERROR;
			if (iwqp->hw_tcp_state > IRDMA_TCP_STATE_CLOSED &&
			    iwdev->iw_status &&
			    iwqp->hw_tcp_state != IRDMA_TCP_STATE_TIME_WAIT)
				info.reset_tcp_conn = true;
			else
				dont_wait = 1;

			issue_modify_qp = 1;
			info.next_iwarp_state = IRDMA_QP_STATE_ERROR;
			break;
		default:
			err = -EINVAL;
			goto exit;
		}

		iwqp->ibqp_state = attr->qp_state;
	}
	if (attr_mask & IB_QP_ACCESS_FLAGS) {
		ctx_info->iwarp_info_valid = true;
		if (attr->qp_access_flags & IB_ACCESS_LOCAL_WRITE)
			offload_info->wr_rdresp_en = true;
		if (attr->qp_access_flags & IB_ACCESS_REMOTE_WRITE)
			offload_info->wr_rdresp_en = true;
		if (attr->qp_access_flags & IB_ACCESS_REMOTE_READ)
			offload_info->rd_en = true;
	}

	if (ctx_info->iwarp_info_valid) {
		ctx_info->send_cq_num = iwqp->iwscq->sc_cq.cq_uk.cq_id;
		ctx_info->rcv_cq_num = iwqp->iwrcq->sc_cq.cq_uk.cq_id;
		irdma_sc_qp_setctx(&iwqp->sc_qp, iwqp->host_ctx.va, ctx_info);
	}
	spin_unlock_irqrestore(&iwqp->lock, flags);

	if (attr_mask & IB_QP_STATE) {
		if (issue_modify_qp) {
			ctx_info->rem_endpoint_idx = tcp_info->arp_idx;
			if (irdma_hw_modify_qp(iwdev, iwqp, &info, true))
				return -EINVAL;
		}

		spin_lock_irqsave(&iwqp->lock, flags);
		if (iwqp->iwarp_state == info.curr_iwarp_state) {
			iwqp->iwarp_state = info.next_iwarp_state;
			iwqp->ibqp_state = attr->qp_state;
		}
		spin_unlock_irqrestore(&iwqp->lock, flags);
	}

	if (issue_modify_qp && iwqp->ibqp_state > IB_QPS_RTS) {
		if (dont_wait) {
			if (iwqp->hw_tcp_state) {
				spin_lock_irqsave(&iwqp->lock, flags);
				iwqp->hw_tcp_state = IRDMA_TCP_STATE_CLOSED;
				iwqp->last_aeq = IRDMA_AE_RESET_SENT;
				spin_unlock_irqrestore(&iwqp->lock, flags);
			}
			irdma_cm_disconn(iwqp);
		} else {
			int close_timer_started;

			spin_lock_irqsave(&iwdev->cm_core.ht_lock, flags);

			if (iwqp->cm_node) {
				refcount_inc(&iwqp->cm_node->refcnt);
				spin_unlock_irqrestore(&iwdev->cm_core.ht_lock, flags);
				close_timer_started = atomic_inc_return(&iwqp->close_timer_started);
				if (iwqp->cm_id && close_timer_started == 1)
					irdma_schedule_cm_timer(iwqp->cm_node,
						(struct irdma_puda_buf *)iwqp,
						IRDMA_TIMER_TYPE_CLOSE, 1, 0);

				irdma_rem_ref_cm_node(iwqp->cm_node);
			} else {
				spin_unlock_irqrestore(&iwdev->cm_core.ht_lock, flags);
			}
		}
	}
	if (attr_mask & IB_QP_STATE && udata && udata->outlen &&
	    dev->hw_attrs.uk_attrs.hw_rev >= IRDMA_GEN_2) {
		struct irdma_ucontext *ucontext;

		ucontext = rdma_udata_to_drv_context(udata,
					struct irdma_ucontext, ibucontext);
		if (iwqp->sc_qp.push_idx != IRDMA_INVALID_PUSH_PAGE_INDEX &&
		    !iwqp->push_wqe_mmap_entry &&
		    !irdma_setup_push_mmap_entries(ucontext, iwqp,
			&uresp.push_wqe_mmap_key, &uresp.push_db_mmap_key)) {
			uresp.push_valid = 1;
			uresp.push_offset = iwqp->sc_qp.push_offset;
		}

		err = ib_copy_to_udata(udata, &uresp, min(sizeof(uresp),
				       udata->outlen));
		if (err) {
			irdma_remove_push_mmap_entries(iwqp);
			ibdev_dbg(&iwdev->ibdev,
				  "VERBS: copy_to_udata failed\n");
			return err;
		}
	}

	return 0;
exit:
	spin_unlock_irqrestore(&iwqp->lock, flags);

	return err;
}

/**
 * irdma_cq_free_rsrc - free up resources for cq
 * @rf: RDMA PCI function
 * @iwcq: cq ptr
 */
static void irdma_cq_free_rsrc(struct irdma_pci_f *rf, struct irdma_cq *iwcq)
{
	struct irdma_sc_cq *cq = &iwcq->sc_cq;

	if (!iwcq->user_mode) {
		dma_free_coherent(rf->sc_dev.hw->device, iwcq->kmem.size,
				  iwcq->kmem.va, iwcq->kmem.pa);
		iwcq->kmem.va = NULL;
		dma_free_coherent(rf->sc_dev.hw->device,
				  iwcq->kmem_shadow.size,
				  iwcq->kmem_shadow.va, iwcq->kmem_shadow.pa);
		iwcq->kmem_shadow.va = NULL;
	}

	irdma_free_rsrc(rf, rf->allocated_cqs, cq->cq_uk.cq_id);
}

/**
 * irdma_free_cqbuf - worker to free a cq buffer
 * @work: provides access to the cq buffer to free
 */
static void irdma_free_cqbuf(struct work_struct *work)
{
	struct irdma_cq_buf *cq_buf = container_of(work, struct irdma_cq_buf, work);

	dma_free_coherent(cq_buf->hw->device, cq_buf->kmem_buf.size,
			  cq_buf->kmem_buf.va, cq_buf->kmem_buf.pa);
	cq_buf->kmem_buf.va = NULL;
	kfree(cq_buf);
}

/**
 * irdma_process_resize_list - remove resized cq buffers from the resize_list
 * @iwcq: cq which owns the resize_list
 * @iwdev: irdma device
 * @lcqe_buf: the buffer where the last cqe is received
 */
static int irdma_process_resize_list(struct irdma_cq *iwcq,
				     struct irdma_device *iwdev,
				     struct irdma_cq_buf *lcqe_buf)
{
	struct list_head *tmp_node, *list_node;
	struct irdma_cq_buf *cq_buf;
	int cnt = 0;

	list_for_each_safe(list_node, tmp_node, &iwcq->resize_list) {
		cq_buf = list_entry(list_node, struct irdma_cq_buf, list);
		if (cq_buf == lcqe_buf)
			return cnt;

		list_del(&cq_buf->list);
		queue_work(iwdev->cleanup_wq, &cq_buf->work);
		cnt++;
	}

	return cnt;
}

/**
 * irdma_destroy_cq - destroy cq
 * @ib_cq: cq pointer
 * @udata: user data
 */
static int irdma_destroy_cq(struct ib_cq *ib_cq, struct ib_udata *udata)
{
	struct irdma_device *iwdev = to_iwdev(ib_cq->device);
	struct irdma_cq *iwcq = to_iwcq(ib_cq);
	struct irdma_sc_cq *cq = &iwcq->sc_cq;
	struct irdma_sc_dev *dev = cq->dev;
	struct irdma_sc_ceq *ceq = dev->ceq[cq->ceq_id];
	struct irdma_ceq *iwceq = container_of(ceq, struct irdma_ceq, sc_ceq);
	unsigned long flags;

	spin_lock_irqsave(&iwcq->lock, flags);
	if (!list_empty(&iwcq->cmpl_generated))
		irdma_remove_cmpls_list(iwcq);
	if (!list_empty(&iwcq->resize_list))
		irdma_process_resize_list(iwcq, iwdev, NULL);
	spin_unlock_irqrestore(&iwcq->lock, flags);

	irdma_cq_wq_destroy(iwdev->rf, cq);

	spin_lock_irqsave(&iwceq->ce_lock, flags);
	irdma_sc_cleanup_ceqes(cq, ceq);
	spin_unlock_irqrestore(&iwceq->ce_lock, flags);
	irdma_cq_free_rsrc(iwdev->rf, iwcq);

	return 0;
}

/**
 * irdma_resize_cq - resize cq
 * @ibcq: cq to be resized
 * @entries: desired cq size
 * @udata: user data
 */
static int irdma_resize_cq(struct ib_cq *ibcq, int entries,
			   struct ib_udata *udata)
{
#define IRDMA_RESIZE_CQ_MIN_REQ_LEN offsetofend(struct irdma_resize_cq_req, user_cq_buffer)
	struct irdma_cq *iwcq = to_iwcq(ibcq);
	struct irdma_sc_dev *dev = iwcq->sc_cq.dev;
	struct irdma_cqp_request *cqp_request;
	struct cqp_cmds_info *cqp_info;
	struct irdma_modify_cq_info *m_info;
	struct irdma_modify_cq_info info = {};
	struct irdma_dma_mem kmem_buf;
	struct irdma_cq_mr *cqmr_buf;
	struct irdma_pbl *iwpbl_buf;
	struct irdma_device *iwdev;
	struct irdma_pci_f *rf;
	struct irdma_cq_buf *cq_buf = NULL;
	unsigned long flags;
	int ret;

	iwdev = to_iwdev(ibcq->device);
	rf = iwdev->rf;

	if (!(rf->sc_dev.hw_attrs.uk_attrs.feature_flags &
	    IRDMA_FEATURE_CQ_RESIZE))
		return -EOPNOTSUPP;

	if (udata && udata->inlen < IRDMA_RESIZE_CQ_MIN_REQ_LEN)
		return -EINVAL;

	if (entries > rf->max_cqe)
		return -EINVAL;

	if (!iwcq->user_mode) {
		entries++;
		if (rf->sc_dev.hw_attrs.uk_attrs.hw_rev >= IRDMA_GEN_2)
			entries *= 2;
	}

	info.cq_size = max(entries, 4);

	if (info.cq_size == iwcq->sc_cq.cq_uk.cq_size - 1)
		return 0;

	if (udata) {
		struct irdma_resize_cq_req req = {};
		struct irdma_ucontext *ucontext =
			rdma_udata_to_drv_context(udata, struct irdma_ucontext,
						  ibucontext);

		/* CQ resize not supported with legacy GEN_1 libi40iw */
		if (ucontext->legacy_mode)
			return -EOPNOTSUPP;

		if (ib_copy_from_udata(&req, udata,
				       min(sizeof(req), udata->inlen)))
			return -EINVAL;

		spin_lock_irqsave(&ucontext->cq_reg_mem_list_lock, flags);
		iwpbl_buf = irdma_get_pbl((unsigned long)req.user_cq_buffer,
					  &ucontext->cq_reg_mem_list);
		spin_unlock_irqrestore(&ucontext->cq_reg_mem_list_lock, flags);

		if (!iwpbl_buf)
			return -ENOMEM;

		cqmr_buf = &iwpbl_buf->cq_mr;
		if (iwpbl_buf->pbl_allocated) {
			info.virtual_map = true;
			info.pbl_chunk_size = 1;
			info.first_pm_pbl_idx = cqmr_buf->cq_pbl.idx;
		} else {
			info.cq_pa = cqmr_buf->cq_pbl.addr;
		}
	} else {
		/* Kmode CQ resize */
		int rsize;

		rsize = info.cq_size * sizeof(struct irdma_cqe);
		kmem_buf.size = ALIGN(round_up(rsize, 256), 256);
		kmem_buf.va = dma_alloc_coherent(dev->hw->device,
						 kmem_buf.size, &kmem_buf.pa,
						 GFP_KERNEL);
		if (!kmem_buf.va)
			return -ENOMEM;

		info.cq_base = kmem_buf.va;
		info.cq_pa = kmem_buf.pa;
		cq_buf = kzalloc(sizeof(*cq_buf), GFP_KERNEL);
		if (!cq_buf) {
			ret = -ENOMEM;
			goto error;
		}
	}

	cqp_request = irdma_alloc_and_get_cqp_request(&rf->cqp, true);
	if (!cqp_request) {
		ret = -ENOMEM;
		goto error;
	}

	info.shadow_read_threshold = iwcq->sc_cq.shadow_read_threshold;
	info.cq_resize = true;

	cqp_info = &cqp_request->info;
	m_info = &cqp_info->in.u.cq_modify.info;
	memcpy(m_info, &info, sizeof(*m_info));

	cqp_info->cqp_cmd = IRDMA_OP_CQ_MODIFY;
	cqp_info->in.u.cq_modify.cq = &iwcq->sc_cq;
	cqp_info->in.u.cq_modify.scratch = (uintptr_t)cqp_request;
	cqp_info->post_sq = 1;
	ret = irdma_handle_cqp_op(rf, cqp_request);
	irdma_put_cqp_request(&rf->cqp, cqp_request);
	if (ret)
		goto error;

	spin_lock_irqsave(&iwcq->lock, flags);
	if (cq_buf) {
		cq_buf->kmem_buf = iwcq->kmem;
		cq_buf->hw = dev->hw;
		memcpy(&cq_buf->cq_uk, &iwcq->sc_cq.cq_uk, sizeof(cq_buf->cq_uk));
		INIT_WORK(&cq_buf->work, irdma_free_cqbuf);
		list_add_tail(&cq_buf->list, &iwcq->resize_list);
		iwcq->kmem = kmem_buf;
	}

	irdma_sc_cq_resize(&iwcq->sc_cq, &info);
	ibcq->cqe = info.cq_size - 1;
	spin_unlock_irqrestore(&iwcq->lock, flags);

	return 0;
error:
	if (!udata) {
		dma_free_coherent(dev->hw->device, kmem_buf.size, kmem_buf.va,
				  kmem_buf.pa);
		kmem_buf.va = NULL;
	}
	kfree(cq_buf);

	return ret;
}

static inline int cq_validate_flags(u32 flags, u8 hw_rev)
{
	/* GEN1 does not support CQ create flags */
	if (hw_rev == IRDMA_GEN_1)
		return flags ? -EOPNOTSUPP : 0;

	return flags & ~IB_UVERBS_CQ_FLAGS_TIMESTAMP_COMPLETION ? -EOPNOTSUPP : 0;
}

/**
 * irdma_create_cq - create cq
 * @ibcq: CQ allocated
 * @attr: attributes for cq
 * @udata: user data
 */
static int irdma_create_cq(struct ib_cq *ibcq,
			   const struct ib_cq_init_attr *attr,
			   struct ib_udata *udata)
{
#define IRDMA_CREATE_CQ_MIN_REQ_LEN offsetofend(struct irdma_create_cq_req, user_cq_buf)
#define IRDMA_CREATE_CQ_MIN_RESP_LEN offsetofend(struct irdma_create_cq_resp, cq_size)
	struct ib_device *ibdev = ibcq->device;
	struct irdma_device *iwdev = to_iwdev(ibdev);
	struct irdma_pci_f *rf = iwdev->rf;
	struct irdma_cq *iwcq = to_iwcq(ibcq);
	u32 cq_num = 0;
	struct irdma_sc_cq *cq;
	struct irdma_sc_dev *dev = &rf->sc_dev;
	struct irdma_cq_init_info info = {};
	struct irdma_cqp_request *cqp_request;
	struct cqp_cmds_info *cqp_info;
	struct irdma_cq_uk_init_info *ukinfo = &info.cq_uk_init_info;
	unsigned long flags;
	int err_code;
	int entries = attr->cqe;

	err_code = cq_validate_flags(attr->flags, dev->hw_attrs.uk_attrs.hw_rev);
	if (err_code)
		return err_code;

	if (udata && (udata->inlen < IRDMA_CREATE_CQ_MIN_REQ_LEN ||
		      udata->outlen < IRDMA_CREATE_CQ_MIN_RESP_LEN))
		return -EINVAL;

	err_code = irdma_alloc_rsrc(rf, rf->allocated_cqs, rf->max_cq, &cq_num,
				    &rf->next_cq);
	if (err_code)
		return err_code;

	cq = &iwcq->sc_cq;
	cq->back_cq = iwcq;
	spin_lock_init(&iwcq->lock);
	INIT_LIST_HEAD(&iwcq->resize_list);
	INIT_LIST_HEAD(&iwcq->cmpl_generated);
	info.dev = dev;
	ukinfo->cq_size = max(entries, 4);
	ukinfo->cq_id = cq_num;
	iwcq->ibcq.cqe = info.cq_uk_init_info.cq_size;
	if (attr->comp_vector < rf->ceqs_count)
		info.ceq_id = attr->comp_vector;
	info.ceq_id_valid = true;
	info.ceqe_mask = 1;
	info.type = IRDMA_CQ_TYPE_IWARP;
	info.vsi = &iwdev->vsi;

	if (udata) {
		struct irdma_ucontext *ucontext;
		struct irdma_create_cq_req req = {};
		struct irdma_cq_mr *cqmr;
		struct irdma_pbl *iwpbl;
		struct irdma_pbl *iwpbl_shadow;
		struct irdma_cq_mr *cqmr_shadow;

		iwcq->user_mode = true;
		ucontext =
			rdma_udata_to_drv_context(udata, struct irdma_ucontext,
						  ibucontext);
		if (ib_copy_from_udata(&req, udata,
				       min(sizeof(req), udata->inlen))) {
			err_code = -EFAULT;
			goto cq_free_rsrc;
		}

		spin_lock_irqsave(&ucontext->cq_reg_mem_list_lock, flags);
		iwpbl = irdma_get_pbl((unsigned long)req.user_cq_buf,
				      &ucontext->cq_reg_mem_list);
		spin_unlock_irqrestore(&ucontext->cq_reg_mem_list_lock, flags);
		if (!iwpbl) {
			err_code = -EPROTO;
			goto cq_free_rsrc;
		}

		iwcq->iwpbl = iwpbl;
		iwcq->cq_mem_size = 0;
		cqmr = &iwpbl->cq_mr;

		if (rf->sc_dev.hw_attrs.uk_attrs.feature_flags &
		    IRDMA_FEATURE_CQ_RESIZE && !ucontext->legacy_mode) {
			spin_lock_irqsave(&ucontext->cq_reg_mem_list_lock, flags);
			iwpbl_shadow = irdma_get_pbl(
					(unsigned long)req.user_shadow_area,
					&ucontext->cq_reg_mem_list);
			spin_unlock_irqrestore(&ucontext->cq_reg_mem_list_lock, flags);

			if (!iwpbl_shadow) {
				err_code = -EPROTO;
				goto cq_free_rsrc;
			}
			iwcq->iwpbl_shadow = iwpbl_shadow;
			cqmr_shadow = &iwpbl_shadow->cq_mr;
			info.shadow_area_pa = cqmr_shadow->cq_pbl.addr;
			cqmr->split = true;
		} else {
			info.shadow_area_pa = cqmr->shadow;
		}
		if (iwpbl->pbl_allocated) {
			info.virtual_map = true;
			info.pbl_chunk_size = 1;
			info.first_pm_pbl_idx = cqmr->cq_pbl.idx;
		} else {
			info.cq_base_pa = cqmr->cq_pbl.addr;
		}
	} else {
		/* Kmode allocations */
		int rsize;

		if (entries < 1 || entries > rf->max_cqe) {
			err_code = -EINVAL;
			goto cq_free_rsrc;
		}

		entries++;
		if (dev->hw_attrs.uk_attrs.hw_rev >= IRDMA_GEN_2)
			entries *= 2;
		ukinfo->cq_size = entries;

		rsize = info.cq_uk_init_info.cq_size * sizeof(struct irdma_cqe);
		iwcq->kmem.size = ALIGN(round_up(rsize, 256), 256);
		iwcq->kmem.va = dma_alloc_coherent(dev->hw->device,
						   iwcq->kmem.size,
						   &iwcq->kmem.pa, GFP_KERNEL);
		if (!iwcq->kmem.va) {
			err_code = -ENOMEM;
			goto cq_free_rsrc;
		}

		iwcq->kmem_shadow.size = ALIGN(IRDMA_SHADOW_AREA_SIZE << 3,
					       64);
		iwcq->kmem_shadow.va = dma_alloc_coherent(dev->hw->device,
							  iwcq->kmem_shadow.size,
							  &iwcq->kmem_shadow.pa,
							  GFP_KERNEL);
		if (!iwcq->kmem_shadow.va) {
			err_code = -ENOMEM;
			goto cq_free_rsrc;
		}
		info.shadow_area_pa = iwcq->kmem_shadow.pa;
		ukinfo->shadow_area = iwcq->kmem_shadow.va;
		ukinfo->cq_base = iwcq->kmem.va;
		info.cq_base_pa = iwcq->kmem.pa;
	}

	if (dev->hw_attrs.uk_attrs.hw_rev >= IRDMA_GEN_2)
		info.shadow_read_threshold = min(info.cq_uk_init_info.cq_size / 2,
						 (u32)IRDMA_MAX_CQ_READ_THRESH);

	if (irdma_sc_cq_init(cq, &info)) {
		ibdev_dbg(&iwdev->ibdev, "VERBS: init cq fail\n");
		err_code = -EPROTO;
		goto cq_free_rsrc;
	}

	cqp_request = irdma_alloc_and_get_cqp_request(&rf->cqp, true);
	if (!cqp_request) {
		err_code = -ENOMEM;
		goto cq_free_rsrc;
	}

	cqp_info = &cqp_request->info;
	cqp_info->cqp_cmd = IRDMA_OP_CQ_CREATE;
	cqp_info->post_sq = 1;
	cqp_info->in.u.cq_create.cq = cq;
	cqp_info->in.u.cq_create.check_overflow = true;
	cqp_info->in.u.cq_create.scratch = (uintptr_t)cqp_request;
	err_code = irdma_handle_cqp_op(rf, cqp_request);
	irdma_put_cqp_request(&rf->cqp, cqp_request);
	if (err_code)
		goto cq_free_rsrc;

	if (udata) {
		struct irdma_create_cq_resp resp = {};

		resp.cq_id = info.cq_uk_init_info.cq_id;
		resp.cq_size = info.cq_uk_init_info.cq_size;
		if (ib_copy_to_udata(udata, &resp,
				     min(sizeof(resp), udata->outlen))) {
			ibdev_dbg(&iwdev->ibdev,
				  "VERBS: copy to user data\n");
			err_code = -EPROTO;
			goto cq_destroy;
		}
	}
	return 0;
cq_destroy:
	irdma_cq_wq_destroy(rf, cq);
cq_free_rsrc:
	irdma_cq_free_rsrc(rf, iwcq);

	return err_code;
}

/**
 * irdma_get_mr_access - get hw MR access permissions from IB access flags
 * @access: IB access flags
 */
static inline u16 irdma_get_mr_access(int access)
{
	u16 hw_access = 0;

	hw_access |= (access & IB_ACCESS_LOCAL_WRITE) ?
		     IRDMA_ACCESS_FLAGS_LOCALWRITE : 0;
	hw_access |= (access & IB_ACCESS_REMOTE_WRITE) ?
		     IRDMA_ACCESS_FLAGS_REMOTEWRITE : 0;
	hw_access |= (access & IB_ACCESS_REMOTE_READ) ?
		     IRDMA_ACCESS_FLAGS_REMOTEREAD : 0;
	hw_access |= (access & IB_ACCESS_MW_BIND) ?
		     IRDMA_ACCESS_FLAGS_BIND_WINDOW : 0;
	hw_access |= (access & IB_ZERO_BASED) ?
		     IRDMA_ACCESS_FLAGS_ZERO_BASED : 0;
	hw_access |= IRDMA_ACCESS_FLAGS_LOCALREAD;

	return hw_access;
}

/**
 * irdma_free_stag - free stag resource
 * @iwdev: irdma device
 * @stag: stag to free
 */
static void irdma_free_stag(struct irdma_device *iwdev, u32 stag)
{
	u32 stag_idx;

	stag_idx = (stag & iwdev->rf->mr_stagmask) >> IRDMA_CQPSQ_STAG_IDX_S;
	irdma_free_rsrc(iwdev->rf, iwdev->rf->allocated_mrs, stag_idx);
}

/**
 * irdma_create_stag - create random stag
 * @iwdev: irdma device
 */
static u32 irdma_create_stag(struct irdma_device *iwdev)
{
	u32 stag = 0;
	u32 stag_index = 0;
	u32 next_stag_index;
	u32 driver_key;
	u32 random;
	u8 consumer_key;
	int ret;

	get_random_bytes(&random, sizeof(random));
	consumer_key = (u8)random;

	driver_key = random & ~iwdev->rf->mr_stagmask;
	next_stag_index = (random & iwdev->rf->mr_stagmask) >> 8;
	next_stag_index %= iwdev->rf->max_mr;

	ret = irdma_alloc_rsrc(iwdev->rf, iwdev->rf->allocated_mrs,
			       iwdev->rf->max_mr, &stag_index,
			       &next_stag_index);
	if (ret)
		return stag;
	stag = stag_index << IRDMA_CQPSQ_STAG_IDX_S;
	stag |= driver_key;
	stag += (u32)consumer_key;

	return stag;
}

/**
 * irdma_next_pbl_addr - Get next pbl address
 * @pbl: pointer to a pble
 * @pinfo: info pointer
 * @idx: index
 */
static inline u64 *irdma_next_pbl_addr(u64 *pbl, struct irdma_pble_info **pinfo,
				       u32 *idx)
{
	*idx += 1;
	if (!(*pinfo) || *idx != (*pinfo)->cnt)
		return ++pbl;
	*idx = 0;
	(*pinfo)++;

	return (*pinfo)->addr;
}

/**
 * irdma_copy_user_pgaddrs - copy user page address to pble's os locally
 * @iwmr: iwmr for IB's user page addresses
 * @pbl: ple pointer to save 1 level or 0 level pble
 * @level: indicated level 0, 1 or 2
 */
static void irdma_copy_user_pgaddrs(struct irdma_mr *iwmr, u64 *pbl,
				    enum irdma_pble_level level)
{
	struct ib_umem *region = iwmr->region;
	struct irdma_pbl *iwpbl = &iwmr->iwpbl;
	struct irdma_pble_alloc *palloc = &iwpbl->pble_alloc;
	struct irdma_pble_info *pinfo;
	struct ib_block_iter biter;
	u32 idx = 0;
	u32 pbl_cnt = 0;

	pinfo = (level == PBLE_LEVEL_1) ? NULL : palloc->level2.leaf;

	if (iwmr->type == IRDMA_MEMREG_TYPE_QP)
		iwpbl->qp_mr.sq_page = sg_page(region->sgt_append.sgt.sgl);

	rdma_umem_for_each_dma_block(region, &biter, iwmr->page_size) {
		*pbl = rdma_block_iter_dma_address(&biter);
		if (++pbl_cnt == palloc->total_cnt)
			break;
		pbl = irdma_next_pbl_addr(pbl, &pinfo, &idx);
	}
}

/**
 * irdma_check_mem_contiguous - check if pbls stored in arr are contiguous
 * @arr: lvl1 pbl array
 * @npages: page count
 * @pg_size: page size
 *
 */
static bool irdma_check_mem_contiguous(u64 *arr, u32 npages, u32 pg_size)
{
	u32 pg_idx;

	for (pg_idx = 0; pg_idx < npages; pg_idx++) {
		if ((*arr + (pg_size * pg_idx)) != arr[pg_idx])
			return false;
	}

	return true;
}

/**
 * irdma_check_mr_contiguous - check if MR is physically contiguous
 * @palloc: pbl allocation struct
 * @pg_size: page size
 */
static bool irdma_check_mr_contiguous(struct irdma_pble_alloc *palloc,
				      u32 pg_size)
{
	struct irdma_pble_level2 *lvl2 = &palloc->level2;
	struct irdma_pble_info *leaf = lvl2->leaf;
	u64 *arr = NULL;
	u64 *start_addr = NULL;
	int i;
	bool ret;

	if (palloc->level == PBLE_LEVEL_1) {
		arr = palloc->level1.addr;
		ret = irdma_check_mem_contiguous(arr, palloc->total_cnt,
						 pg_size);
		return ret;
	}

	start_addr = leaf->addr;

	for (i = 0; i < lvl2->leaf_cnt; i++, leaf++) {
		arr = leaf->addr;
		if ((*start_addr + (i * pg_size * PBLE_PER_PAGE)) != *arr)
			return false;
		ret = irdma_check_mem_contiguous(arr, leaf->cnt, pg_size);
		if (!ret)
			return false;
	}

	return true;
}

/**
 * irdma_setup_pbles - copy user pg address to pble's
 * @rf: RDMA PCI function
 * @iwmr: mr pointer for this memory registration
 * @use_pbles: flag if to use pble's
 */
static int irdma_setup_pbles(struct irdma_pci_f *rf, struct irdma_mr *iwmr,
			     bool use_pbles)
{
	struct irdma_pbl *iwpbl = &iwmr->iwpbl;
	struct irdma_pble_alloc *palloc = &iwpbl->pble_alloc;
	struct irdma_pble_info *pinfo;
	u64 *pbl;
	int status;
	enum irdma_pble_level level = PBLE_LEVEL_1;

	if (use_pbles) {
		status = irdma_get_pble(rf->pble_rsrc, palloc, iwmr->page_cnt,
					false);
		if (status)
			return status;

		iwpbl->pbl_allocated = true;
		level = palloc->level;
		pinfo = (level == PBLE_LEVEL_1) ? &palloc->level1 :
						  palloc->level2.leaf;
		pbl = pinfo->addr;
	} else {
		pbl = iwmr->pgaddrmem;
	}

	irdma_copy_user_pgaddrs(iwmr, pbl, level);

	if (use_pbles)
		iwmr->pgaddrmem[0] = *pbl;

	return 0;
}

/**
 * irdma_handle_q_mem - handle memory for qp and cq
 * @iwdev: irdma device
 * @req: information for q memory management
 * @iwpbl: pble struct
 * @use_pbles: flag to use pble
 */
static int irdma_handle_q_mem(struct irdma_device *iwdev,
			      struct irdma_mem_reg_req *req,
			      struct irdma_pbl *iwpbl, bool use_pbles)
{
	struct irdma_pble_alloc *palloc = &iwpbl->pble_alloc;
	struct irdma_mr *iwmr = iwpbl->iwmr;
	struct irdma_qp_mr *qpmr = &iwpbl->qp_mr;
	struct irdma_cq_mr *cqmr = &iwpbl->cq_mr;
	struct irdma_hmc_pble *hmc_p;
	u64 *arr = iwmr->pgaddrmem;
	u32 pg_size, total;
	int err = 0;
	bool ret = true;

	pg_size = iwmr->page_size;
	err = irdma_setup_pbles(iwdev->rf, iwmr, use_pbles);
	if (err)
		return err;

	if (use_pbles && palloc->level != PBLE_LEVEL_1) {
		irdma_free_pble(iwdev->rf->pble_rsrc, palloc);
		iwpbl->pbl_allocated = false;
		return -ENOMEM;
	}

	if (use_pbles)
		arr = palloc->level1.addr;

	switch (iwmr->type) {
	case IRDMA_MEMREG_TYPE_QP:
		total = req->sq_pages + req->rq_pages;
		hmc_p = &qpmr->sq_pbl;
		qpmr->shadow = (dma_addr_t)arr[total];

		if (use_pbles) {
			ret = irdma_check_mem_contiguous(arr, req->sq_pages,
							 pg_size);
			if (ret)
				ret = irdma_check_mem_contiguous(&arr[req->sq_pages],
								 req->rq_pages,
								 pg_size);
		}

		if (!ret) {
			hmc_p->idx = palloc->level1.idx;
			hmc_p = &qpmr->rq_pbl;
			hmc_p->idx = palloc->level1.idx + req->sq_pages;
		} else {
			hmc_p->addr = arr[0];
			hmc_p = &qpmr->rq_pbl;
			hmc_p->addr = arr[req->sq_pages];
		}
		break;
	case IRDMA_MEMREG_TYPE_CQ:
		hmc_p = &cqmr->cq_pbl;

		if (!cqmr->split)
			cqmr->shadow = (dma_addr_t)arr[req->cq_pages];

		if (use_pbles)
			ret = irdma_check_mem_contiguous(arr, req->cq_pages,
							 pg_size);

		if (!ret)
			hmc_p->idx = palloc->level1.idx;
		else
			hmc_p->addr = arr[0];
	break;
	default:
		ibdev_dbg(&iwdev->ibdev, "VERBS: MR type error\n");
		err = -EINVAL;
	}

	if (use_pbles && ret) {
		irdma_free_pble(iwdev->rf->pble_rsrc, palloc);
		iwpbl->pbl_allocated = false;
	}

	return err;
}

/**
 * irdma_hw_alloc_mw - create the hw memory window
 * @iwdev: irdma device
 * @iwmr: pointer to memory window info
 */
static int irdma_hw_alloc_mw(struct irdma_device *iwdev, struct irdma_mr *iwmr)
{
	struct irdma_mw_alloc_info *info;
	struct irdma_pd *iwpd = to_iwpd(iwmr->ibmr.pd);
	struct irdma_cqp_request *cqp_request;
	struct cqp_cmds_info *cqp_info;
	int status;

	cqp_request = irdma_alloc_and_get_cqp_request(&iwdev->rf->cqp, true);
	if (!cqp_request)
		return -ENOMEM;

	cqp_info = &cqp_request->info;
	info = &cqp_info->in.u.mw_alloc.info;
	memset(info, 0, sizeof(*info));
	if (iwmr->ibmw.type == IB_MW_TYPE_1)
		info->mw_wide = true;

	info->page_size = PAGE_SIZE;
	info->mw_stag_index = iwmr->stag >> IRDMA_CQPSQ_STAG_IDX_S;
	info->pd_id = iwpd->sc_pd.pd_id;
	info->remote_access = true;
	cqp_info->cqp_cmd = IRDMA_OP_MW_ALLOC;
	cqp_info->post_sq = 1;
	cqp_info->in.u.mw_alloc.dev = &iwdev->rf->sc_dev;
	cqp_info->in.u.mw_alloc.scratch = (uintptr_t)cqp_request;
	status = irdma_handle_cqp_op(iwdev->rf, cqp_request);
	irdma_put_cqp_request(&iwdev->rf->cqp, cqp_request);

	return status;
}

/**
 * irdma_alloc_mw - Allocate memory window
 * @ibmw: Memory Window
 * @udata: user data pointer
 */
static int irdma_alloc_mw(struct ib_mw *ibmw, struct ib_udata *udata)
{
	struct irdma_device *iwdev = to_iwdev(ibmw->device);
	struct irdma_mr *iwmr = to_iwmw(ibmw);
	int err_code;
	u32 stag;

	stag = irdma_create_stag(iwdev);
	if (!stag)
		return -ENOMEM;

	iwmr->stag = stag;
	ibmw->rkey = stag;

	err_code = irdma_hw_alloc_mw(iwdev, iwmr);
	if (err_code) {
		irdma_free_stag(iwdev, stag);
		return err_code;
	}

	return 0;
}

/**
 * irdma_dealloc_mw - Dealloc memory window
 * @ibmw: memory window structure.
 */
static int irdma_dealloc_mw(struct ib_mw *ibmw)
{
	struct ib_pd *ibpd = ibmw->pd;
	struct irdma_pd *iwpd = to_iwpd(ibpd);
	struct irdma_mr *iwmr = to_iwmr((struct ib_mr *)ibmw);
	struct irdma_device *iwdev = to_iwdev(ibmw->device);
	struct irdma_cqp_request *cqp_request;
	struct cqp_cmds_info *cqp_info;
	struct irdma_dealloc_stag_info *info;

	cqp_request = irdma_alloc_and_get_cqp_request(&iwdev->rf->cqp, true);
	if (!cqp_request)
		return -ENOMEM;

	cqp_info = &cqp_request->info;
	info = &cqp_info->in.u.dealloc_stag.info;
	memset(info, 0, sizeof(*info));
	info->pd_id = iwpd->sc_pd.pd_id;
	info->stag_idx = ibmw->rkey >> IRDMA_CQPSQ_STAG_IDX_S;
	info->mr = false;
	cqp_info->cqp_cmd = IRDMA_OP_DEALLOC_STAG;
	cqp_info->post_sq = 1;
	cqp_info->in.u.dealloc_stag.dev = &iwdev->rf->sc_dev;
	cqp_info->in.u.dealloc_stag.scratch = (uintptr_t)cqp_request;
	irdma_handle_cqp_op(iwdev->rf, cqp_request);
	irdma_put_cqp_request(&iwdev->rf->cqp, cqp_request);
	irdma_free_stag(iwdev, iwmr->stag);

	return 0;
}

/**
 * irdma_hw_alloc_stag - cqp command to allocate stag
 * @iwdev: irdma device
 * @iwmr: irdma mr pointer
 */
static int irdma_hw_alloc_stag(struct irdma_device *iwdev,
			       struct irdma_mr *iwmr)
{
	struct irdma_allocate_stag_info *info;
	struct irdma_pd *iwpd = to_iwpd(iwmr->ibmr.pd);
	int status;
	struct irdma_cqp_request *cqp_request;
	struct cqp_cmds_info *cqp_info;

	cqp_request = irdma_alloc_and_get_cqp_request(&iwdev->rf->cqp, true);
	if (!cqp_request)
		return -ENOMEM;

	cqp_info = &cqp_request->info;
	info = &cqp_info->in.u.alloc_stag.info;
	memset(info, 0, sizeof(*info));
	info->page_size = PAGE_SIZE;
	info->stag_idx = iwmr->stag >> IRDMA_CQPSQ_STAG_IDX_S;
	info->pd_id = iwpd->sc_pd.pd_id;
	info->total_len = iwmr->len;
	info->remote_access = true;
	cqp_info->cqp_cmd = IRDMA_OP_ALLOC_STAG;
	cqp_info->post_sq = 1;
	cqp_info->in.u.alloc_stag.dev = &iwdev->rf->sc_dev;
	cqp_info->in.u.alloc_stag.scratch = (uintptr_t)cqp_request;
	status = irdma_handle_cqp_op(iwdev->rf, cqp_request);
	irdma_put_cqp_request(&iwdev->rf->cqp, cqp_request);

	return status;
}

/**
 * irdma_alloc_mr - register stag for fast memory registration
 * @pd: ibpd pointer
 * @mr_type: memory for stag registrion
 * @max_num_sg: man number of pages
 */
static struct ib_mr *irdma_alloc_mr(struct ib_pd *pd, enum ib_mr_type mr_type,
				    u32 max_num_sg)
{
	struct irdma_device *iwdev = to_iwdev(pd->device);
	struct irdma_pble_alloc *palloc;
	struct irdma_pbl *iwpbl;
	struct irdma_mr *iwmr;
	u32 stag;
	int err_code;

	iwmr = kzalloc(sizeof(*iwmr), GFP_KERNEL);
	if (!iwmr)
		return ERR_PTR(-ENOMEM);

	stag = irdma_create_stag(iwdev);
	if (!stag) {
		err_code = -ENOMEM;
		goto err;
	}

	iwmr->stag = stag;
	iwmr->ibmr.rkey = stag;
	iwmr->ibmr.lkey = stag;
	iwmr->ibmr.pd = pd;
	iwmr->ibmr.device = pd->device;
	iwpbl = &iwmr->iwpbl;
	iwpbl->iwmr = iwmr;
	iwmr->type = IRDMA_MEMREG_TYPE_MEM;
	palloc = &iwpbl->pble_alloc;
	iwmr->page_cnt = max_num_sg;
	err_code = irdma_get_pble(iwdev->rf->pble_rsrc, palloc, iwmr->page_cnt,
				  false);
	if (err_code)
		goto err_get_pble;

	err_code = irdma_hw_alloc_stag(iwdev, iwmr);
	if (err_code)
		goto err_alloc_stag;

	iwpbl->pbl_allocated = true;

	return &iwmr->ibmr;
err_alloc_stag:
	irdma_free_pble(iwdev->rf->pble_rsrc, palloc);
err_get_pble:
	irdma_free_stag(iwdev, stag);
err:
	kfree(iwmr);

	return ERR_PTR(err_code);
}

/**
 * irdma_set_page - populate pbl list for fmr
 * @ibmr: ib mem to access iwarp mr pointer
 * @addr: page dma address fro pbl list
 */
static int irdma_set_page(struct ib_mr *ibmr, u64 addr)
{
	struct irdma_mr *iwmr = to_iwmr(ibmr);
	struct irdma_pbl *iwpbl = &iwmr->iwpbl;
	struct irdma_pble_alloc *palloc = &iwpbl->pble_alloc;
	u64 *pbl;

	if (unlikely(iwmr->npages == iwmr->page_cnt))
		return -ENOMEM;

	if (palloc->level == PBLE_LEVEL_2) {
		struct irdma_pble_info *palloc_info =
			palloc->level2.leaf + (iwmr->npages >> PBLE_512_SHIFT);

		palloc_info->addr[iwmr->npages & (PBLE_PER_PAGE - 1)] = addr;
	} else {
		pbl = palloc->level1.addr;
		pbl[iwmr->npages] = addr;
	}
	iwmr->npages++;

	return 0;
}

/**
 * irdma_map_mr_sg - map of sg list for fmr
 * @ibmr: ib mem to access iwarp mr pointer
 * @sg: scatter gather list
 * @sg_nents: number of sg pages
 * @sg_offset: scatter gather list for fmr
 */
static int irdma_map_mr_sg(struct ib_mr *ibmr, struct scatterlist *sg,
			   int sg_nents, unsigned int *sg_offset)
{
	struct irdma_mr *iwmr = to_iwmr(ibmr);

	iwmr->npages = 0;

	return ib_sg_to_pages(ibmr, sg, sg_nents, sg_offset, irdma_set_page);
}

/**
 * irdma_hwreg_mr - send cqp command for memory registration
 * @iwdev: irdma device
 * @iwmr: irdma mr pointer
 * @access: access for MR
 */
static int irdma_hwreg_mr(struct irdma_device *iwdev, struct irdma_mr *iwmr,
			  u16 access)
{
	struct irdma_pbl *iwpbl = &iwmr->iwpbl;
	struct irdma_reg_ns_stag_info *stag_info;
	struct irdma_pd *iwpd = to_iwpd(iwmr->ibmr.pd);
	struct irdma_pble_alloc *palloc = &iwpbl->pble_alloc;
	struct irdma_cqp_request *cqp_request;
	struct cqp_cmds_info *cqp_info;
	int ret;

	cqp_request = irdma_alloc_and_get_cqp_request(&iwdev->rf->cqp, true);
	if (!cqp_request)
		return -ENOMEM;

	cqp_info = &cqp_request->info;
	stag_info = &cqp_info->in.u.mr_reg_non_shared.info;
	memset(stag_info, 0, sizeof(*stag_info));
	stag_info->va = iwpbl->user_base;
	stag_info->stag_idx = iwmr->stag >> IRDMA_CQPSQ_STAG_IDX_S;
	stag_info->stag_key = (u8)iwmr->stag;
	stag_info->total_len = iwmr->len;
	stag_info->access_rights = irdma_get_mr_access(access);
	stag_info->pd_id = iwpd->sc_pd.pd_id;
	if (stag_info->access_rights & IRDMA_ACCESS_FLAGS_ZERO_BASED)
		stag_info->addr_type = IRDMA_ADDR_TYPE_ZERO_BASED;
	else
		stag_info->addr_type = IRDMA_ADDR_TYPE_VA_BASED;
	stag_info->page_size = iwmr->page_size;

	if (iwpbl->pbl_allocated) {
		if (palloc->level == PBLE_LEVEL_1) {
			stag_info->first_pm_pbl_index = palloc->level1.idx;
			stag_info->chunk_size = 1;
		} else {
			stag_info->first_pm_pbl_index = palloc->level2.root.idx;
			stag_info->chunk_size = 3;
		}
	} else {
		stag_info->reg_addr_pa = iwmr->pgaddrmem[0];
	}

	cqp_info->cqp_cmd = IRDMA_OP_MR_REG_NON_SHARED;
	cqp_info->post_sq = 1;
	cqp_info->in.u.mr_reg_non_shared.dev = &iwdev->rf->sc_dev;
	cqp_info->in.u.mr_reg_non_shared.scratch = (uintptr_t)cqp_request;
	ret = irdma_handle_cqp_op(iwdev->rf, cqp_request);
	irdma_put_cqp_request(&iwdev->rf->cqp, cqp_request);

	return ret;
}

/**
 * irdma_reg_user_mr - Register a user memory region
 * @pd: ptr of pd
 * @start: virtual start address
 * @len: length of mr
 * @virt: virtual address
 * @access: access of mr
 * @udata: user data
 */
static struct ib_mr *irdma_reg_user_mr(struct ib_pd *pd, u64 start, u64 len,
				       u64 virt, int access,
				       struct ib_udata *udata)
{
#define IRDMA_MEM_REG_MIN_REQ_LEN offsetofend(struct irdma_mem_reg_req, sq_pages)
	struct irdma_device *iwdev = to_iwdev(pd->device);
	struct irdma_ucontext *ucontext;
	struct irdma_pble_alloc *palloc;
	struct irdma_pbl *iwpbl;
	struct irdma_mr *iwmr;
	struct ib_umem *region;
	struct irdma_mem_reg_req req;
	u32 total, stag = 0;
	u8 shadow_pgcnt = 1;
	bool use_pbles = false;
	unsigned long flags;
	int err = -EINVAL;
	int ret;

	if (len > iwdev->rf->sc_dev.hw_attrs.max_mr_size)
		return ERR_PTR(-EINVAL);

	if (udata->inlen < IRDMA_MEM_REG_MIN_REQ_LEN)
		return ERR_PTR(-EINVAL);

	region = ib_umem_get(pd->device, start, len, access);

	if (IS_ERR(region)) {
		ibdev_dbg(&iwdev->ibdev,
			  "VERBS: Failed to create ib_umem region\n");
		return (struct ib_mr *)region;
	}

	if (ib_copy_from_udata(&req, udata, min(sizeof(req), udata->inlen))) {
		ib_umem_release(region);
		return ERR_PTR(-EFAULT);
	}

	iwmr = kzalloc(sizeof(*iwmr), GFP_KERNEL);
	if (!iwmr) {
		ib_umem_release(region);
		return ERR_PTR(-ENOMEM);
	}

	iwpbl = &iwmr->iwpbl;
	iwpbl->iwmr = iwmr;
	iwmr->region = region;
	iwmr->ibmr.pd = pd;
	iwmr->ibmr.device = pd->device;
	iwmr->ibmr.iova = virt;
	iwmr->page_size = PAGE_SIZE;

	if (req.reg_type == IRDMA_MEMREG_TYPE_MEM) {
		iwmr->page_size = ib_umem_find_best_pgsz(region,
							 iwdev->rf->sc_dev.hw_attrs.page_size_cap,
							 virt);
		if (unlikely(!iwmr->page_size)) {
			kfree(iwmr);
			ib_umem_release(region);
			return ERR_PTR(-EOPNOTSUPP);
		}
	}
	iwmr->len = region->length;
	iwpbl->user_base = virt;
	palloc = &iwpbl->pble_alloc;
	iwmr->type = req.reg_type;
	iwmr->page_cnt = ib_umem_num_dma_blocks(region, iwmr->page_size);

	switch (req.reg_type) {
	case IRDMA_MEMREG_TYPE_QP:
		total = req.sq_pages + req.rq_pages + shadow_pgcnt;
		if (total > iwmr->page_cnt) {
			err = -EINVAL;
			goto error;
		}
		total = req.sq_pages + req.rq_pages;
		use_pbles = (total > 2);
		err = irdma_handle_q_mem(iwdev, &req, iwpbl, use_pbles);
		if (err)
			goto error;

		ucontext = rdma_udata_to_drv_context(udata, struct irdma_ucontext,
						     ibucontext);
		spin_lock_irqsave(&ucontext->qp_reg_mem_list_lock, flags);
		list_add_tail(&iwpbl->list, &ucontext->qp_reg_mem_list);
		iwpbl->on_list = true;
		spin_unlock_irqrestore(&ucontext->qp_reg_mem_list_lock, flags);
		break;
	case IRDMA_MEMREG_TYPE_CQ:
		if (iwdev->rf->sc_dev.hw_attrs.uk_attrs.feature_flags & IRDMA_FEATURE_CQ_RESIZE)
			shadow_pgcnt = 0;
		total = req.cq_pages + shadow_pgcnt;
		if (total > iwmr->page_cnt) {
			err = -EINVAL;
			goto error;
		}

		use_pbles = (req.cq_pages > 1);
		err = irdma_handle_q_mem(iwdev, &req, iwpbl, use_pbles);
		if (err)
			goto error;

		ucontext = rdma_udata_to_drv_context(udata, struct irdma_ucontext,
						     ibucontext);
		spin_lock_irqsave(&ucontext->cq_reg_mem_list_lock, flags);
		list_add_tail(&iwpbl->list, &ucontext->cq_reg_mem_list);
		iwpbl->on_list = true;
		spin_unlock_irqrestore(&ucontext->cq_reg_mem_list_lock, flags);
		break;
	case IRDMA_MEMREG_TYPE_MEM:
		use_pbles = (iwmr->page_cnt != 1);

		err = irdma_setup_pbles(iwdev->rf, iwmr, use_pbles);
		if (err)
			goto error;

		if (use_pbles) {
			ret = irdma_check_mr_contiguous(palloc,
							iwmr->page_size);
			if (ret) {
				irdma_free_pble(iwdev->rf->pble_rsrc, palloc);
				iwpbl->pbl_allocated = false;
			}
		}

		stag = irdma_create_stag(iwdev);
		if (!stag) {
			err = -ENOMEM;
			goto error;
		}

		iwmr->stag = stag;
		iwmr->ibmr.rkey = stag;
		iwmr->ibmr.lkey = stag;
		err = irdma_hwreg_mr(iwdev, iwmr, access);
		if (err) {
			irdma_free_stag(iwdev, stag);
			goto error;
		}

		break;
	default:
		goto error;
	}

	iwmr->type = req.reg_type;

	return &iwmr->ibmr;

error:
	if (palloc->level != PBLE_LEVEL_0 && iwpbl->pbl_allocated)
		irdma_free_pble(iwdev->rf->pble_rsrc, palloc);
	ib_umem_release(region);
	kfree(iwmr);

	return ERR_PTR(err);
}

/**
 * irdma_reg_phys_mr - register kernel physical memory
 * @pd: ibpd pointer
 * @addr: physical address of memory to register
 * @size: size of memory to register
 * @access: Access rights
 * @iova_start: start of virtual address for physical buffers
 */
struct ib_mr *irdma_reg_phys_mr(struct ib_pd *pd, u64 addr, u64 size, int access,
				u64 *iova_start)
{
	struct irdma_device *iwdev = to_iwdev(pd->device);
	struct irdma_pbl *iwpbl;
	struct irdma_mr *iwmr;
	u32 stag;
	int ret;

	iwmr = kzalloc(sizeof(*iwmr), GFP_KERNEL);
	if (!iwmr)
		return ERR_PTR(-ENOMEM);

	iwmr->ibmr.pd = pd;
	iwmr->ibmr.device = pd->device;
	iwpbl = &iwmr->iwpbl;
	iwpbl->iwmr = iwmr;
	iwmr->type = IRDMA_MEMREG_TYPE_MEM;
	iwpbl->user_base = *iova_start;
	stag = irdma_create_stag(iwdev);
	if (!stag) {
		ret = -ENOMEM;
		goto err;
	}

	iwmr->stag = stag;
	iwmr->ibmr.iova = *iova_start;
	iwmr->ibmr.rkey = stag;
	iwmr->ibmr.lkey = stag;
	iwmr->page_cnt = 1;
	iwmr->pgaddrmem[0] = addr;
	iwmr->len = size;
	iwmr->page_size = SZ_4K;
	ret = irdma_hwreg_mr(iwdev, iwmr, access);
	if (ret) {
		irdma_free_stag(iwdev, stag);
		goto err;
	}

	return &iwmr->ibmr;

err:
	kfree(iwmr);

	return ERR_PTR(ret);
}

/**
 * irdma_get_dma_mr - register physical mem
 * @pd: ptr of pd
 * @acc: access for memory
 */
static struct ib_mr *irdma_get_dma_mr(struct ib_pd *pd, int acc)
{
	u64 kva = 0;

	return irdma_reg_phys_mr(pd, 0, 0, acc, &kva);
}

/**
 * irdma_del_memlist - Deleting pbl list entries for CQ/QP
 * @iwmr: iwmr for IB's user page addresses
 * @ucontext: ptr to user context
 */
static void irdma_del_memlist(struct irdma_mr *iwmr,
			      struct irdma_ucontext *ucontext)
{
	struct irdma_pbl *iwpbl = &iwmr->iwpbl;
	unsigned long flags;

	switch (iwmr->type) {
	case IRDMA_MEMREG_TYPE_CQ:
		spin_lock_irqsave(&ucontext->cq_reg_mem_list_lock, flags);
		if (iwpbl->on_list) {
			iwpbl->on_list = false;
			list_del(&iwpbl->list);
		}
		spin_unlock_irqrestore(&ucontext->cq_reg_mem_list_lock, flags);
		break;
	case IRDMA_MEMREG_TYPE_QP:
		spin_lock_irqsave(&ucontext->qp_reg_mem_list_lock, flags);
		if (iwpbl->on_list) {
			iwpbl->on_list = false;
			list_del(&iwpbl->list);
		}
		spin_unlock_irqrestore(&ucontext->qp_reg_mem_list_lock, flags);
		break;
	default:
		break;
	}
}

/**
 * irdma_dereg_mr - deregister mr
 * @ib_mr: mr ptr for dereg
 * @udata: user data
 */
static int irdma_dereg_mr(struct ib_mr *ib_mr, struct ib_udata *udata)
{
	struct ib_pd *ibpd = ib_mr->pd;
	struct irdma_pd *iwpd = to_iwpd(ibpd);
	struct irdma_mr *iwmr = to_iwmr(ib_mr);
	struct irdma_device *iwdev = to_iwdev(ib_mr->device);
	struct irdma_dealloc_stag_info *info;
	struct irdma_pbl *iwpbl = &iwmr->iwpbl;
	struct irdma_pble_alloc *palloc = &iwpbl->pble_alloc;
	struct irdma_cqp_request *cqp_request;
	struct cqp_cmds_info *cqp_info;
	int status;

	if (iwmr->type != IRDMA_MEMREG_TYPE_MEM) {
		if (iwmr->region) {
			struct irdma_ucontext *ucontext;

			ucontext = rdma_udata_to_drv_context(udata,
						struct irdma_ucontext,
						ibucontext);
			irdma_del_memlist(iwmr, ucontext);
		}
		goto done;
	}

	cqp_request = irdma_alloc_and_get_cqp_request(&iwdev->rf->cqp, true);
	if (!cqp_request)
		return -ENOMEM;

	cqp_info = &cqp_request->info;
	info = &cqp_info->in.u.dealloc_stag.info;
	memset(info, 0, sizeof(*info));
	info->pd_id = iwpd->sc_pd.pd_id;
	info->stag_idx = ib_mr->rkey >> IRDMA_CQPSQ_STAG_IDX_S;
	info->mr = true;
	if (iwpbl->pbl_allocated)
		info->dealloc_pbl = true;

	cqp_info->cqp_cmd = IRDMA_OP_DEALLOC_STAG;
	cqp_info->post_sq = 1;
	cqp_info->in.u.dealloc_stag.dev = &iwdev->rf->sc_dev;
	cqp_info->in.u.dealloc_stag.scratch = (uintptr_t)cqp_request;
	status = irdma_handle_cqp_op(iwdev->rf, cqp_request);
	irdma_put_cqp_request(&iwdev->rf->cqp, cqp_request);
	if (status)
		return status;

	irdma_free_stag(iwdev, iwmr->stag);
done:
	if (iwpbl->pbl_allocated)
		irdma_free_pble(iwdev->rf->pble_rsrc, palloc);
	ib_umem_release(iwmr->region);
	kfree(iwmr);

	return 0;
}

/**
 * irdma_post_send -  kernel application wr
 * @ibqp: qp ptr for wr
 * @ib_wr: work request ptr
 * @bad_wr: return of bad wr if err
 */
static int irdma_post_send(struct ib_qp *ibqp,
			   const struct ib_send_wr *ib_wr,
			   const struct ib_send_wr **bad_wr)
{
	struct irdma_qp *iwqp;
	struct irdma_qp_uk *ukqp;
	struct irdma_sc_dev *dev;
	struct irdma_post_sq_info info;
	int err = 0;
	unsigned long flags;
	bool inv_stag;
	struct irdma_ah *ah;

	iwqp = to_iwqp(ibqp);
	ukqp = &iwqp->sc_qp.qp_uk;
	dev = &iwqp->iwdev->rf->sc_dev;

	spin_lock_irqsave(&iwqp->lock, flags);
	while (ib_wr) {
		memset(&info, 0, sizeof(info));
		inv_stag = false;
		info.wr_id = (ib_wr->wr_id);
		if ((ib_wr->send_flags & IB_SEND_SIGNALED) || iwqp->sig_all)
			info.signaled = true;
		if (ib_wr->send_flags & IB_SEND_FENCE)
			info.read_fence = true;
		switch (ib_wr->opcode) {
		case IB_WR_SEND_WITH_IMM:
			if (ukqp->qp_caps & IRDMA_SEND_WITH_IMM) {
				info.imm_data_valid = true;
				info.imm_data = ntohl(ib_wr->ex.imm_data);
			} else {
				err = -EINVAL;
				break;
			}
			fallthrough;
		case IB_WR_SEND:
		case IB_WR_SEND_WITH_INV:
			if (ib_wr->opcode == IB_WR_SEND ||
			    ib_wr->opcode == IB_WR_SEND_WITH_IMM) {
				if (ib_wr->send_flags & IB_SEND_SOLICITED)
					info.op_type = IRDMA_OP_TYPE_SEND_SOL;
				else
					info.op_type = IRDMA_OP_TYPE_SEND;
			} else {
				if (ib_wr->send_flags & IB_SEND_SOLICITED)
					info.op_type = IRDMA_OP_TYPE_SEND_SOL_INV;
				else
					info.op_type = IRDMA_OP_TYPE_SEND_INV;
				info.stag_to_inv = ib_wr->ex.invalidate_rkey;
			}

			if (ib_wr->send_flags & IB_SEND_INLINE) {
				info.op.inline_send.data = (void *)(unsigned long)
							   ib_wr->sg_list[0].addr;
				info.op.inline_send.len = ib_wr->sg_list[0].length;
				if (iwqp->ibqp.qp_type == IB_QPT_UD ||
				    iwqp->ibqp.qp_type == IB_QPT_GSI) {
					ah = to_iwah(ud_wr(ib_wr)->ah);
					info.op.inline_send.ah_id = ah->sc_ah.ah_info.ah_idx;
					info.op.inline_send.qkey = ud_wr(ib_wr)->remote_qkey;
					info.op.inline_send.dest_qp = ud_wr(ib_wr)->remote_qpn;
				}
				err = irdma_uk_inline_send(ukqp, &info, false);
			} else {
				info.op.send.num_sges = ib_wr->num_sge;
				info.op.send.sg_list = ib_wr->sg_list;
				if (iwqp->ibqp.qp_type == IB_QPT_UD ||
				    iwqp->ibqp.qp_type == IB_QPT_GSI) {
					ah = to_iwah(ud_wr(ib_wr)->ah);
					info.op.send.ah_id = ah->sc_ah.ah_info.ah_idx;
					info.op.send.qkey = ud_wr(ib_wr)->remote_qkey;
					info.op.send.dest_qp = ud_wr(ib_wr)->remote_qpn;
				}
				err = irdma_uk_send(ukqp, &info, false);
			}
			break;
		case IB_WR_RDMA_WRITE_WITH_IMM:
			if (ukqp->qp_caps & IRDMA_WRITE_WITH_IMM) {
				info.imm_data_valid = true;
				info.imm_data = ntohl(ib_wr->ex.imm_data);
			} else {
				err = -EINVAL;
				break;
			}
			fallthrough;
		case IB_WR_RDMA_WRITE:
			if (ib_wr->send_flags & IB_SEND_SOLICITED)
				info.op_type = IRDMA_OP_TYPE_RDMA_WRITE_SOL;
			else
				info.op_type = IRDMA_OP_TYPE_RDMA_WRITE;

			if (ib_wr->send_flags & IB_SEND_INLINE) {
				info.op.inline_rdma_write.data = (void *)(uintptr_t)ib_wr->sg_list[0].addr;
				info.op.inline_rdma_write.len =
						ib_wr->sg_list[0].length;
				info.op.inline_rdma_write.rem_addr.addr =
						rdma_wr(ib_wr)->remote_addr;
				info.op.inline_rdma_write.rem_addr.lkey =
						rdma_wr(ib_wr)->rkey;
				err = irdma_uk_inline_rdma_write(ukqp, &info, false);
			} else {
				info.op.rdma_write.lo_sg_list = (void *)ib_wr->sg_list;
				info.op.rdma_write.num_lo_sges = ib_wr->num_sge;
				info.op.rdma_write.rem_addr.addr = rdma_wr(ib_wr)->remote_addr;
				info.op.rdma_write.rem_addr.lkey = rdma_wr(ib_wr)->rkey;
				err = irdma_uk_rdma_write(ukqp, &info, false);
			}
			break;
		case IB_WR_RDMA_READ_WITH_INV:
			inv_stag = true;
			fallthrough;
		case IB_WR_RDMA_READ:
			if (ib_wr->num_sge >
			    dev->hw_attrs.uk_attrs.max_hw_read_sges) {
				err = -EINVAL;
				break;
			}
			info.op_type = IRDMA_OP_TYPE_RDMA_READ;
			info.op.rdma_read.rem_addr.addr = rdma_wr(ib_wr)->remote_addr;
			info.op.rdma_read.rem_addr.lkey = rdma_wr(ib_wr)->rkey;
			info.op.rdma_read.lo_sg_list = (void *)ib_wr->sg_list;
			info.op.rdma_read.num_lo_sges = ib_wr->num_sge;
			err = irdma_uk_rdma_read(ukqp, &info, inv_stag, false);
			break;
		case IB_WR_LOCAL_INV:
			info.op_type = IRDMA_OP_TYPE_INV_STAG;
			info.op.inv_local_stag.target_stag = ib_wr->ex.invalidate_rkey;
			err = irdma_uk_stag_local_invalidate(ukqp, &info, true);
			break;
		case IB_WR_REG_MR: {
			struct irdma_mr *iwmr = to_iwmr(reg_wr(ib_wr)->mr);
			struct irdma_pble_alloc *palloc = &iwmr->iwpbl.pble_alloc;
			struct irdma_fast_reg_stag_info stag_info = {};

			stag_info.signaled = info.signaled;
			stag_info.read_fence = info.read_fence;
			stag_info.access_rights = irdma_get_mr_access(reg_wr(ib_wr)->access);
			stag_info.stag_key = reg_wr(ib_wr)->key & 0xff;
			stag_info.stag_idx = reg_wr(ib_wr)->key >> 8;
			stag_info.page_size = reg_wr(ib_wr)->mr->page_size;
			stag_info.wr_id = ib_wr->wr_id;
			stag_info.addr_type = IRDMA_ADDR_TYPE_VA_BASED;
			stag_info.va = (void *)(uintptr_t)iwmr->ibmr.iova;
			stag_info.total_len = iwmr->ibmr.length;
			stag_info.reg_addr_pa = *palloc->level1.addr;
			stag_info.first_pm_pbl_index = palloc->level1.idx;
			stag_info.local_fence = ib_wr->send_flags & IB_SEND_FENCE;
			if (iwmr->npages > IRDMA_MIN_PAGES_PER_FMR)
				stag_info.chunk_size = 1;
			err = irdma_sc_mr_fast_register(&iwqp->sc_qp, &stag_info,
							true);
			break;
		}
		default:
			err = -EINVAL;
			ibdev_dbg(&iwqp->iwdev->ibdev,
				  "VERBS: upost_send bad opcode = 0x%x\n",
				  ib_wr->opcode);
			break;
		}

		if (err)
			break;
		ib_wr = ib_wr->next;
	}

	if (!iwqp->flush_issued) {
		if (iwqp->hw_iwarp_state <= IRDMA_QP_STATE_RTS)
			irdma_uk_qp_post_wr(ukqp);
		spin_unlock_irqrestore(&iwqp->lock, flags);
	} else {
		spin_unlock_irqrestore(&iwqp->lock, flags);
		mod_delayed_work(iwqp->iwdev->cleanup_wq, &iwqp->dwork_flush,
				 msecs_to_jiffies(IRDMA_FLUSH_DELAY_MS));
	}
	if (err)
		*bad_wr = ib_wr;

	return err;
}

/**
 * irdma_post_recv - post receive wr for kernel application
 * @ibqp: ib qp pointer
 * @ib_wr: work request for receive
 * @bad_wr: bad wr caused an error
 */
static int irdma_post_recv(struct ib_qp *ibqp,
			   const struct ib_recv_wr *ib_wr,
			   const struct ib_recv_wr **bad_wr)
{
	struct irdma_qp *iwqp;
	struct irdma_qp_uk *ukqp;
	struct irdma_post_rq_info post_recv = {};
	unsigned long flags;
	int err = 0;

	iwqp = to_iwqp(ibqp);
	ukqp = &iwqp->sc_qp.qp_uk;

	spin_lock_irqsave(&iwqp->lock, flags);
	while (ib_wr) {
		post_recv.num_sges = ib_wr->num_sge;
		post_recv.wr_id = ib_wr->wr_id;
		post_recv.sg_list = ib_wr->sg_list;
		err = irdma_uk_post_receive(ukqp, &post_recv);
		if (err) {
			ibdev_dbg(&iwqp->iwdev->ibdev,
				  "VERBS: post_recv err %d\n", err);
			goto out;
		}

		ib_wr = ib_wr->next;
	}

out:
	spin_unlock_irqrestore(&iwqp->lock, flags);
	if (iwqp->flush_issued)
		mod_delayed_work(iwqp->iwdev->cleanup_wq, &iwqp->dwork_flush,
				 msecs_to_jiffies(IRDMA_FLUSH_DELAY_MS));

	if (err)
		*bad_wr = ib_wr;

	return err;
}

/**
 * irdma_flush_err_to_ib_wc_status - return change flush error code to IB status
 * @opcode: iwarp flush code
 */
static enum ib_wc_status irdma_flush_err_to_ib_wc_status(enum irdma_flush_opcode opcode)
{
	switch (opcode) {
	case FLUSH_PROT_ERR:
		return IB_WC_LOC_PROT_ERR;
	case FLUSH_REM_ACCESS_ERR:
		return IB_WC_REM_ACCESS_ERR;
	case FLUSH_LOC_QP_OP_ERR:
		return IB_WC_LOC_QP_OP_ERR;
	case FLUSH_REM_OP_ERR:
		return IB_WC_REM_OP_ERR;
	case FLUSH_LOC_LEN_ERR:
		return IB_WC_LOC_LEN_ERR;
	case FLUSH_GENERAL_ERR:
		return IB_WC_WR_FLUSH_ERR;
	case FLUSH_RETRY_EXC_ERR:
		return IB_WC_RETRY_EXC_ERR;
	case FLUSH_MW_BIND_ERR:
		return IB_WC_MW_BIND_ERR;
	case FLUSH_REM_INV_REQ_ERR:
		return IB_WC_REM_INV_REQ_ERR;
	case FLUSH_FATAL_ERR:
	default:
		return IB_WC_FATAL_ERR;
	}
}

/**
 * irdma_process_cqe - process cqe info
 * @entry: processed cqe
 * @cq_poll_info: cqe info
 */
static void irdma_process_cqe(struct ib_wc *entry,
			      struct irdma_cq_poll_info *cq_poll_info)
{
	struct irdma_qp *iwqp;
	struct irdma_sc_qp *qp;

	entry->wc_flags = 0;
	entry->pkey_index = 0;
	entry->wr_id = cq_poll_info->wr_id;

	qp = cq_poll_info->qp_handle;
	iwqp = qp->qp_uk.back_qp;
	entry->qp = qp->qp_uk.back_qp;

	if (cq_poll_info->error) {
		entry->status = (cq_poll_info->comp_status == IRDMA_COMPL_STATUS_FLUSHED) ?
				irdma_flush_err_to_ib_wc_status(cq_poll_info->minor_err) : IB_WC_GENERAL_ERR;

		entry->vendor_err = cq_poll_info->major_err << 16 |
				    cq_poll_info->minor_err;
	} else {
		entry->status = IB_WC_SUCCESS;
		if (cq_poll_info->imm_valid) {
			entry->ex.imm_data = htonl(cq_poll_info->imm_data);
			entry->wc_flags |= IB_WC_WITH_IMM;
		}
		if (cq_poll_info->ud_smac_valid) {
			ether_addr_copy(entry->smac, cq_poll_info->ud_smac);
			entry->wc_flags |= IB_WC_WITH_SMAC;
		}

		if (cq_poll_info->ud_vlan_valid) {
			u16 vlan = cq_poll_info->ud_vlan & VLAN_VID_MASK;

			entry->sl = cq_poll_info->ud_vlan >> VLAN_PRIO_SHIFT;
			if (vlan) {
				entry->vlan_id = vlan;
				entry->wc_flags |= IB_WC_WITH_VLAN;
			}
		} else {
			entry->sl = 0;
		}
	}

	switch (cq_poll_info->op_type) {
	case IRDMA_OP_TYPE_RDMA_WRITE:
	case IRDMA_OP_TYPE_RDMA_WRITE_SOL:
		entry->opcode = IB_WC_RDMA_WRITE;
		break;
	case IRDMA_OP_TYPE_RDMA_READ_INV_STAG:
	case IRDMA_OP_TYPE_RDMA_READ:
		entry->opcode = IB_WC_RDMA_READ;
		break;
	case IRDMA_OP_TYPE_SEND_INV:
	case IRDMA_OP_TYPE_SEND_SOL:
	case IRDMA_OP_TYPE_SEND_SOL_INV:
	case IRDMA_OP_TYPE_SEND:
		entry->opcode = IB_WC_SEND;
		break;
	case IRDMA_OP_TYPE_FAST_REG_NSMR:
		entry->opcode = IB_WC_REG_MR;
		break;
	case IRDMA_OP_TYPE_INV_STAG:
		entry->opcode = IB_WC_LOCAL_INV;
		break;
	case IRDMA_OP_TYPE_REC_IMM:
	case IRDMA_OP_TYPE_REC:
		entry->opcode = cq_poll_info->op_type == IRDMA_OP_TYPE_REC_IMM ?
			IB_WC_RECV_RDMA_WITH_IMM : IB_WC_RECV;
		if (qp->qp_uk.qp_type != IRDMA_QP_TYPE_ROCE_UD &&
		    cq_poll_info->stag_invalid_set) {
			entry->ex.invalidate_rkey = cq_poll_info->inv_stag;
			entry->wc_flags |= IB_WC_WITH_INVALIDATE;
		}
		break;
	default:
		ibdev_err(&iwqp->iwdev->ibdev,
			  "Invalid opcode = %d in CQE\n", cq_poll_info->op_type);
		entry->status = IB_WC_GENERAL_ERR;
		return;
	}

	if (qp->qp_uk.qp_type == IRDMA_QP_TYPE_ROCE_UD) {
		entry->src_qp = cq_poll_info->ud_src_qpn;
		entry->slid = 0;
		entry->wc_flags |=
			(IB_WC_GRH | IB_WC_WITH_NETWORK_HDR_TYPE);
		entry->network_hdr_type = cq_poll_info->ipv4 ?
						  RDMA_NETWORK_IPV4 :
						  RDMA_NETWORK_IPV6;
	} else {
		entry->src_qp = cq_poll_info->qp_id;
	}

	entry->byte_len = cq_poll_info->bytes_xfered;
}

/**
 * irdma_poll_one - poll one entry of the CQ
 * @ukcq: ukcq to poll
 * @cur_cqe: current CQE info to be filled in
 * @entry: ibv_wc object to be filled for non-extended CQ or NULL for extended CQ
 *
 * Returns the internal irdma device error code or 0 on success
 */
static inline int irdma_poll_one(struct irdma_cq_uk *ukcq,
				 struct irdma_cq_poll_info *cur_cqe,
				 struct ib_wc *entry)
{
	int ret = irdma_uk_cq_poll_cmpl(ukcq, cur_cqe);

	if (ret)
		return ret;

	irdma_process_cqe(entry, cur_cqe);

	return 0;
}

/**
 * __irdma_poll_cq - poll cq for completion (kernel apps)
 * @iwcq: cq to poll
 * @num_entries: number of entries to poll
 * @entry: wr of a completed entry
 */
static int __irdma_poll_cq(struct irdma_cq *iwcq, int num_entries, struct ib_wc *entry)
{
	struct list_head *tmp_node, *list_node;
	struct irdma_cq_buf *last_buf = NULL;
	struct irdma_cq_poll_info *cur_cqe = &iwcq->cur_cqe;
	struct irdma_cq_buf *cq_buf;
	int ret;
	struct irdma_device *iwdev;
	struct irdma_cq_uk *ukcq;
	bool cq_new_cqe = false;
	int resized_bufs = 0;
	int npolled = 0;

	iwdev = to_iwdev(iwcq->ibcq.device);
	ukcq = &iwcq->sc_cq.cq_uk;

	/* go through the list of previously resized CQ buffers */
	list_for_each_safe(list_node, tmp_node, &iwcq->resize_list) {
		cq_buf = container_of(list_node, struct irdma_cq_buf, list);
		while (npolled < num_entries) {
			ret = irdma_poll_one(&cq_buf->cq_uk, cur_cqe, entry + npolled);
			if (!ret) {
				++npolled;
				cq_new_cqe = true;
				continue;
			}
			if (ret == -ENOENT)
				break;
			 /* QP using the CQ is destroyed. Skip reporting this CQE */
			if (ret == -EFAULT) {
				cq_new_cqe = true;
				continue;
			}
			goto error;
		}

		/* save the resized CQ buffer which received the last cqe */
		if (cq_new_cqe)
			last_buf = cq_buf;
		cq_new_cqe = false;
	}

	/* check the current CQ for new cqes */
	while (npolled < num_entries) {
		ret = irdma_poll_one(ukcq, cur_cqe, entry + npolled);
		if (ret == -ENOENT) {
			ret = irdma_generated_cmpls(iwcq, cur_cqe);
			if (!ret)
				irdma_process_cqe(entry + npolled, cur_cqe);
		}
		if (!ret) {
			++npolled;
			cq_new_cqe = true;
			continue;
		}

		if (ret == -ENOENT)
			break;
		/* QP using the CQ is destroyed. Skip reporting this CQE */
		if (ret == -EFAULT) {
			cq_new_cqe = true;
			continue;
		}
		goto error;
	}

	if (cq_new_cqe)
		/* all previous CQ resizes are complete */
		resized_bufs = irdma_process_resize_list(iwcq, iwdev, NULL);
	else if (last_buf)
		/* only CQ resizes up to the last_buf are complete */
		resized_bufs = irdma_process_resize_list(iwcq, iwdev, last_buf);
	if (resized_bufs)
		/* report to the HW the number of complete CQ resizes */
		irdma_uk_cq_set_resized_cnt(ukcq, resized_bufs);

	return npolled;
error:
	ibdev_dbg(&iwdev->ibdev, "%s: Error polling CQ, irdma_err: %d\n",
		  __func__, ret);

	return ret;
}

/**
 * irdma_poll_cq - poll cq for completion (kernel apps)
 * @ibcq: cq to poll
 * @num_entries: number of entries to poll
 * @entry: wr of a completed entry
 */
static int irdma_poll_cq(struct ib_cq *ibcq, int num_entries,
			 struct ib_wc *entry)
{
	struct irdma_cq *iwcq;
	unsigned long flags;
	int ret;

	iwcq = to_iwcq(ibcq);

	spin_lock_irqsave(&iwcq->lock, flags);
	ret = __irdma_poll_cq(iwcq, num_entries, entry);
	spin_unlock_irqrestore(&iwcq->lock, flags);

	return ret;
}

/**
 * irdma_req_notify_cq - arm cq kernel application
 * @ibcq: cq to arm
 * @notify_flags: notofication flags
 */
static int irdma_req_notify_cq(struct ib_cq *ibcq,
			       enum ib_cq_notify_flags notify_flags)
{
	struct irdma_cq *iwcq;
	struct irdma_cq_uk *ukcq;
	unsigned long flags;
	enum irdma_cmpl_notify cq_notify;
	bool promo_event = false;
	int ret = 0;

	cq_notify = notify_flags == IB_CQ_SOLICITED ?
		    IRDMA_CQ_COMPL_SOLICITED : IRDMA_CQ_COMPL_EVENT;
	iwcq = to_iwcq(ibcq);
	ukcq = &iwcq->sc_cq.cq_uk;

	spin_lock_irqsave(&iwcq->lock, flags);
	/* Only promote to arm the CQ for any event if the last arm event was solicited. */
	if (iwcq->last_notify == IRDMA_CQ_COMPL_SOLICITED && notify_flags != IB_CQ_SOLICITED)
		promo_event = true;

	if (!atomic_cmpxchg(&iwcq->armed, 0, 1) || promo_event) {
		iwcq->last_notify = cq_notify;
		irdma_uk_cq_request_notification(ukcq, cq_notify);
	}

	if ((notify_flags & IB_CQ_REPORT_MISSED_EVENTS) &&
	    (!irdma_cq_empty(iwcq) || !list_empty(&iwcq->cmpl_generated)))
		ret = 1;
	spin_unlock_irqrestore(&iwcq->lock, flags);

	return ret;
}

static int irdma_roce_port_immutable(struct ib_device *ibdev, u32 port_num,
				     struct ib_port_immutable *immutable)
{
	struct ib_port_attr attr;
	int err;

	immutable->core_cap_flags = RDMA_CORE_PORT_IBA_ROCE_UDP_ENCAP;
	err = ib_query_port(ibdev, port_num, &attr);
	if (err)
		return err;

	immutable->max_mad_size = IB_MGMT_MAD_SIZE;
	immutable->pkey_tbl_len = attr.pkey_tbl_len;
	immutable->gid_tbl_len = attr.gid_tbl_len;

	return 0;
}

static int irdma_iw_port_immutable(struct ib_device *ibdev, u32 port_num,
				   struct ib_port_immutable *immutable)
{
	struct ib_port_attr attr;
	int err;

	immutable->core_cap_flags = RDMA_CORE_PORT_IWARP;
	err = ib_query_port(ibdev, port_num, &attr);
	if (err)
		return err;
	immutable->gid_tbl_len = attr.gid_tbl_len;

	return 0;
}

static const struct rdma_stat_desc irdma_hw_stat_descs[] = {
	/* 32bit names */
	[IRDMA_HW_STAT_INDEX_RXVLANERR].name = "rxVlanErrors",
	[IRDMA_HW_STAT_INDEX_IP4RXDISCARD].name = "ip4InDiscards",
	[IRDMA_HW_STAT_INDEX_IP4RXTRUNC].name = "ip4InTruncatedPkts",
	[IRDMA_HW_STAT_INDEX_IP4TXNOROUTE].name = "ip4OutNoRoutes",
	[IRDMA_HW_STAT_INDEX_IP6RXDISCARD].name = "ip6InDiscards",
	[IRDMA_HW_STAT_INDEX_IP6RXTRUNC].name = "ip6InTruncatedPkts",
	[IRDMA_HW_STAT_INDEX_IP6TXNOROUTE].name = "ip6OutNoRoutes",
	[IRDMA_HW_STAT_INDEX_TCPRTXSEG].name = "tcpRetransSegs",
	[IRDMA_HW_STAT_INDEX_TCPRXOPTERR].name = "tcpInOptErrors",
	[IRDMA_HW_STAT_INDEX_TCPRXPROTOERR].name = "tcpInProtoErrors",
	[IRDMA_HW_STAT_INDEX_RXRPCNPHANDLED].name = "cnpHandled",
	[IRDMA_HW_STAT_INDEX_RXRPCNPIGNORED].name = "cnpIgnored",
	[IRDMA_HW_STAT_INDEX_TXNPCNPSENT].name = "cnpSent",

	/* 64bit names */
	[IRDMA_HW_STAT_INDEX_IP4RXOCTS + IRDMA_HW_STAT_INDEX_MAX_32].name =
		"ip4InOctets",
	[IRDMA_HW_STAT_INDEX_IP4RXPKTS + IRDMA_HW_STAT_INDEX_MAX_32].name =
		"ip4InPkts",
	[IRDMA_HW_STAT_INDEX_IP4RXFRAGS + IRDMA_HW_STAT_INDEX_MAX_32].name =
		"ip4InReasmRqd",
	[IRDMA_HW_STAT_INDEX_IP4RXMCOCTS + IRDMA_HW_STAT_INDEX_MAX_32].name =
		"ip4InMcastOctets",
	[IRDMA_HW_STAT_INDEX_IP4RXMCPKTS + IRDMA_HW_STAT_INDEX_MAX_32].name =
		"ip4InMcastPkts",
	[IRDMA_HW_STAT_INDEX_IP4TXOCTS + IRDMA_HW_STAT_INDEX_MAX_32].name =
		"ip4OutOctets",
	[IRDMA_HW_STAT_INDEX_IP4TXPKTS + IRDMA_HW_STAT_INDEX_MAX_32].name =
		"ip4OutPkts",
	[IRDMA_HW_STAT_INDEX_IP4TXFRAGS + IRDMA_HW_STAT_INDEX_MAX_32].name =
		"ip4OutSegRqd",
	[IRDMA_HW_STAT_INDEX_IP4TXMCOCTS + IRDMA_HW_STAT_INDEX_MAX_32].name =
		"ip4OutMcastOctets",
	[IRDMA_HW_STAT_INDEX_IP4TXMCPKTS + IRDMA_HW_STAT_INDEX_MAX_32].name =
		"ip4OutMcastPkts",
	[IRDMA_HW_STAT_INDEX_IP6RXOCTS + IRDMA_HW_STAT_INDEX_MAX_32].name =
		"ip6InOctets",
	[IRDMA_HW_STAT_INDEX_IP6RXPKTS + IRDMA_HW_STAT_INDEX_MAX_32].name =
		"ip6InPkts",
	[IRDMA_HW_STAT_INDEX_IP6RXFRAGS + IRDMA_HW_STAT_INDEX_MAX_32].name =
		"ip6InReasmRqd",
	[IRDMA_HW_STAT_INDEX_IP6RXMCOCTS + IRDMA_HW_STAT_INDEX_MAX_32].name =
		"ip6InMcastOctets",
	[IRDMA_HW_STAT_INDEX_IP6RXMCPKTS + IRDMA_HW_STAT_INDEX_MAX_32].name =
		"ip6InMcastPkts",
	[IRDMA_HW_STAT_INDEX_IP6TXOCTS + IRDMA_HW_STAT_INDEX_MAX_32].name =
		"ip6OutOctets",
	[IRDMA_HW_STAT_INDEX_IP6TXPKTS + IRDMA_HW_STAT_INDEX_MAX_32].name =
		"ip6OutPkts",
	[IRDMA_HW_STAT_INDEX_IP6TXFRAGS + IRDMA_HW_STAT_INDEX_MAX_32].name =
		"ip6OutSegRqd",
	[IRDMA_HW_STAT_INDEX_IP6TXMCOCTS + IRDMA_HW_STAT_INDEX_MAX_32].name =
		"ip6OutMcastOctets",
	[IRDMA_HW_STAT_INDEX_IP6TXMCPKTS + IRDMA_HW_STAT_INDEX_MAX_32].name =
		"ip6OutMcastPkts",
	[IRDMA_HW_STAT_INDEX_TCPRXSEGS + IRDMA_HW_STAT_INDEX_MAX_32].name =
		"tcpInSegs",
	[IRDMA_HW_STAT_INDEX_TCPTXSEG + IRDMA_HW_STAT_INDEX_MAX_32].name =
		"tcpOutSegs",
	[IRDMA_HW_STAT_INDEX_RDMARXRDS + IRDMA_HW_STAT_INDEX_MAX_32].name =
		"iwInRdmaReads",
	[IRDMA_HW_STAT_INDEX_RDMARXSNDS + IRDMA_HW_STAT_INDEX_MAX_32].name =
		"iwInRdmaSends",
	[IRDMA_HW_STAT_INDEX_RDMARXWRS + IRDMA_HW_STAT_INDEX_MAX_32].name =
		"iwInRdmaWrites",
	[IRDMA_HW_STAT_INDEX_RDMATXRDS + IRDMA_HW_STAT_INDEX_MAX_32].name =
		"iwOutRdmaReads",
	[IRDMA_HW_STAT_INDEX_RDMATXSNDS + IRDMA_HW_STAT_INDEX_MAX_32].name =
		"iwOutRdmaSends",
	[IRDMA_HW_STAT_INDEX_RDMATXWRS + IRDMA_HW_STAT_INDEX_MAX_32].name =
		"iwOutRdmaWrites",
	[IRDMA_HW_STAT_INDEX_RDMAVBND + IRDMA_HW_STAT_INDEX_MAX_32].name =
		"iwRdmaBnd",
	[IRDMA_HW_STAT_INDEX_RDMAVINV + IRDMA_HW_STAT_INDEX_MAX_32].name =
		"iwRdmaInv",
	[IRDMA_HW_STAT_INDEX_UDPRXPKTS + IRDMA_HW_STAT_INDEX_MAX_32].name =
		"RxUDP",
	[IRDMA_HW_STAT_INDEX_UDPTXPKTS + IRDMA_HW_STAT_INDEX_MAX_32].name =
		"TxUDP",
	[IRDMA_HW_STAT_INDEX_RXNPECNMARKEDPKTS + IRDMA_HW_STAT_INDEX_MAX_32]
		.name = "RxECNMrkd",
};

static void irdma_get_dev_fw_str(struct ib_device *dev, char *str)
{
	struct irdma_device *iwdev = to_iwdev(dev);

	snprintf(str, IB_FW_VERSION_NAME_MAX, "%u.%u",
		 irdma_fw_major_ver(&iwdev->rf->sc_dev),
		 irdma_fw_minor_ver(&iwdev->rf->sc_dev));
}

/**
 * irdma_alloc_hw_port_stats - Allocate a hw stats structure
 * @ibdev: device pointer from stack
 * @port_num: port number
 */
static struct rdma_hw_stats *irdma_alloc_hw_port_stats(struct ib_device *ibdev,
						       u32 port_num)
{
	int num_counters = IRDMA_HW_STAT_INDEX_MAX_32 +
			   IRDMA_HW_STAT_INDEX_MAX_64;
	unsigned long lifespan = RDMA_HW_STATS_DEFAULT_LIFESPAN;

	BUILD_BUG_ON(ARRAY_SIZE(irdma_hw_stat_descs) !=
		     (IRDMA_HW_STAT_INDEX_MAX_32 + IRDMA_HW_STAT_INDEX_MAX_64));

	return rdma_alloc_hw_stats_struct(irdma_hw_stat_descs, num_counters,
					  lifespan);
}

/**
 * irdma_get_hw_stats - Populates the rdma_hw_stats structure
 * @ibdev: device pointer from stack
 * @stats: stats pointer from stack
 * @port_num: port number
 * @index: which hw counter the stack is requesting we update
 */
static int irdma_get_hw_stats(struct ib_device *ibdev,
			      struct rdma_hw_stats *stats, u32 port_num,
			      int index)
{
	struct irdma_device *iwdev = to_iwdev(ibdev);
	struct irdma_dev_hw_stats *hw_stats = &iwdev->vsi.pestat->hw_stats;

	if (iwdev->rf->rdma_ver >= IRDMA_GEN_2)
		irdma_cqp_gather_stats_cmd(&iwdev->rf->sc_dev, iwdev->vsi.pestat, true);
	else
		irdma_cqp_gather_stats_gen1(&iwdev->rf->sc_dev, iwdev->vsi.pestat);

	memcpy(&stats->value[0], hw_stats, sizeof(*hw_stats));

	return stats->num_counters;
}

/**
 * irdma_query_gid - Query port GID
 * @ibdev: device pointer from stack
 * @port: port number
 * @index: Entry index
 * @gid: Global ID
 */
static int irdma_query_gid(struct ib_device *ibdev, u32 port, int index,
			   union ib_gid *gid)
{
	struct irdma_device *iwdev = to_iwdev(ibdev);

	memset(gid->raw, 0, sizeof(gid->raw));
	ether_addr_copy(gid->raw, iwdev->netdev->dev_addr);

	return 0;
}

/**
 * mcast_list_add -  Add a new mcast item to list
 * @rf: RDMA PCI function
 * @new_elem: pointer to element to add
 */
static void mcast_list_add(struct irdma_pci_f *rf,
			   struct mc_table_list *new_elem)
{
	list_add(&new_elem->list, &rf->mc_qht_list.list);
}

/**
 * mcast_list_del - Remove an mcast item from list
 * @mc_qht_elem: pointer to mcast table list element
 */
static void mcast_list_del(struct mc_table_list *mc_qht_elem)
{
	if (mc_qht_elem)
		list_del(&mc_qht_elem->list);
}

/**
 * mcast_list_lookup_ip - Search mcast list for address
 * @rf: RDMA PCI function
 * @ip_mcast: pointer to mcast IP address
 */
static struct mc_table_list *mcast_list_lookup_ip(struct irdma_pci_f *rf,
						  u32 *ip_mcast)
{
	struct mc_table_list *mc_qht_el;
	struct list_head *pos, *q;

	list_for_each_safe (pos, q, &rf->mc_qht_list.list) {
		mc_qht_el = list_entry(pos, struct mc_table_list, list);
		if (!memcmp(mc_qht_el->mc_info.dest_ip, ip_mcast,
			    sizeof(mc_qht_el->mc_info.dest_ip)))
			return mc_qht_el;
	}

	return NULL;
}

/**
 * irdma_mcast_cqp_op - perform a mcast cqp operation
 * @iwdev: irdma device
 * @mc_grp_ctx: mcast group info
 * @op: operation
 *
 * returns error status
 */
static int irdma_mcast_cqp_op(struct irdma_device *iwdev,
			      struct irdma_mcast_grp_info *mc_grp_ctx, u8 op)
{
	struct cqp_cmds_info *cqp_info;
	struct irdma_cqp_request *cqp_request;
	int status;

	cqp_request = irdma_alloc_and_get_cqp_request(&iwdev->rf->cqp, true);
	if (!cqp_request)
		return -ENOMEM;

	cqp_request->info.in.u.mc_create.info = *mc_grp_ctx;
	cqp_info = &cqp_request->info;
	cqp_info->cqp_cmd = op;
	cqp_info->post_sq = 1;
	cqp_info->in.u.mc_create.scratch = (uintptr_t)cqp_request;
	cqp_info->in.u.mc_create.cqp = &iwdev->rf->cqp.sc_cqp;
	status = irdma_handle_cqp_op(iwdev->rf, cqp_request);
	irdma_put_cqp_request(&iwdev->rf->cqp, cqp_request);

	return status;
}

/**
 * irdma_mcast_mac - Get the multicast MAC for an IP address
 * @ip_addr: IPv4 or IPv6 address
 * @mac: pointer to result MAC address
 * @ipv4: flag indicating IPv4 or IPv6
 *
 */
void irdma_mcast_mac(u32 *ip_addr, u8 *mac, bool ipv4)
{
	u8 *ip = (u8 *)ip_addr;

	if (ipv4) {
		unsigned char mac4[ETH_ALEN] = {0x01, 0x00, 0x5E, 0x00,
						0x00, 0x00};

		mac4[3] = ip[2] & 0x7F;
		mac4[4] = ip[1];
		mac4[5] = ip[0];
		ether_addr_copy(mac, mac4);
	} else {
		unsigned char mac6[ETH_ALEN] = {0x33, 0x33, 0x00, 0x00,
						0x00, 0x00};

		mac6[2] = ip[3];
		mac6[3] = ip[2];
		mac6[4] = ip[1];
		mac6[5] = ip[0];
		ether_addr_copy(mac, mac6);
	}
}

/**
 * irdma_attach_mcast - attach a qp to a multicast group
 * @ibqp: ptr to qp
 * @ibgid: pointer to global ID
 * @lid: local ID
 *
 * returns error status
 */
static int irdma_attach_mcast(struct ib_qp *ibqp, union ib_gid *ibgid, u16 lid)
{
	struct irdma_qp *iwqp = to_iwqp(ibqp);
	struct irdma_device *iwdev = iwqp->iwdev;
	struct irdma_pci_f *rf = iwdev->rf;
	struct mc_table_list *mc_qht_elem;
	struct irdma_mcast_grp_ctx_entry_info mcg_info = {};
	unsigned long flags;
	u32 ip_addr[4] = {};
	u32 mgn;
	u32 no_mgs;
	int ret = 0;
	bool ipv4;
	u16 vlan_id;
	union irdma_sockaddr sgid_addr;
	unsigned char dmac[ETH_ALEN];

	rdma_gid2ip((struct sockaddr *)&sgid_addr, ibgid);

	if (!ipv6_addr_v4mapped((struct in6_addr *)ibgid)) {
		irdma_copy_ip_ntohl(ip_addr,
				    sgid_addr.saddr_in6.sin6_addr.in6_u.u6_addr32);
		irdma_netdev_vlan_ipv6(ip_addr, &vlan_id, NULL);
		ipv4 = false;
		ibdev_dbg(&iwdev->ibdev,
			  "VERBS: qp_id=%d, IP6address=%pI6\n", ibqp->qp_num,
			  ip_addr);
		irdma_mcast_mac(ip_addr, dmac, false);
	} else {
		ip_addr[0] = ntohl(sgid_addr.saddr_in.sin_addr.s_addr);
		ipv4 = true;
		vlan_id = irdma_get_vlan_ipv4(ip_addr);
		irdma_mcast_mac(ip_addr, dmac, true);
		ibdev_dbg(&iwdev->ibdev,
			  "VERBS: qp_id=%d, IP4address=%pI4, MAC=%pM\n",
			  ibqp->qp_num, ip_addr, dmac);
	}

	spin_lock_irqsave(&rf->qh_list_lock, flags);
	mc_qht_elem = mcast_list_lookup_ip(rf, ip_addr);
	if (!mc_qht_elem) {
		struct irdma_dma_mem *dma_mem_mc;

		spin_unlock_irqrestore(&rf->qh_list_lock, flags);
		mc_qht_elem = kzalloc(sizeof(*mc_qht_elem), GFP_KERNEL);
		if (!mc_qht_elem)
			return -ENOMEM;

		mc_qht_elem->mc_info.ipv4_valid = ipv4;
		memcpy(mc_qht_elem->mc_info.dest_ip, ip_addr,
		       sizeof(mc_qht_elem->mc_info.dest_ip));
		ret = irdma_alloc_rsrc(rf, rf->allocated_mcgs, rf->max_mcg,
				       &mgn, &rf->next_mcg);
		if (ret) {
			kfree(mc_qht_elem);
			return -ENOMEM;
		}

		mc_qht_elem->mc_info.mgn = mgn;
		dma_mem_mc = &mc_qht_elem->mc_grp_ctx.dma_mem_mc;
		dma_mem_mc->size = ALIGN(sizeof(u64) * IRDMA_MAX_MGS_PER_CTX,
					 IRDMA_HW_PAGE_SIZE);
		dma_mem_mc->va = dma_alloc_coherent(rf->hw.device,
						    dma_mem_mc->size,
						    &dma_mem_mc->pa,
						    GFP_KERNEL);
		if (!dma_mem_mc->va) {
			irdma_free_rsrc(rf, rf->allocated_mcgs, mgn);
			kfree(mc_qht_elem);
			return -ENOMEM;
		}

		mc_qht_elem->mc_grp_ctx.mg_id = (u16)mgn;
		memcpy(mc_qht_elem->mc_grp_ctx.dest_ip_addr, ip_addr,
		       sizeof(mc_qht_elem->mc_grp_ctx.dest_ip_addr));
		mc_qht_elem->mc_grp_ctx.ipv4_valid = ipv4;
		mc_qht_elem->mc_grp_ctx.vlan_id = vlan_id;
		if (vlan_id < VLAN_N_VID)
			mc_qht_elem->mc_grp_ctx.vlan_valid = true;
		mc_qht_elem->mc_grp_ctx.hmc_fcn_id = iwdev->vsi.fcn_id;
		mc_qht_elem->mc_grp_ctx.qs_handle =
			iwqp->sc_qp.vsi->qos[iwqp->sc_qp.user_pri].qs_handle;
		ether_addr_copy(mc_qht_elem->mc_grp_ctx.dest_mac_addr, dmac);

		spin_lock_irqsave(&rf->qh_list_lock, flags);
		mcast_list_add(rf, mc_qht_elem);
	} else {
		if (mc_qht_elem->mc_grp_ctx.no_of_mgs ==
		    IRDMA_MAX_MGS_PER_CTX) {
			spin_unlock_irqrestore(&rf->qh_list_lock, flags);
			return -ENOMEM;
		}
	}

	mcg_info.qp_id = iwqp->ibqp.qp_num;
	no_mgs = mc_qht_elem->mc_grp_ctx.no_of_mgs;
	irdma_sc_add_mcast_grp(&mc_qht_elem->mc_grp_ctx, &mcg_info);
	spin_unlock_irqrestore(&rf->qh_list_lock, flags);

	/* Only if there is a change do we need to modify or create */
	if (!no_mgs) {
		ret = irdma_mcast_cqp_op(iwdev, &mc_qht_elem->mc_grp_ctx,
					 IRDMA_OP_MC_CREATE);
	} else if (no_mgs != mc_qht_elem->mc_grp_ctx.no_of_mgs) {
		ret = irdma_mcast_cqp_op(iwdev, &mc_qht_elem->mc_grp_ctx,
					 IRDMA_OP_MC_MODIFY);
	} else {
		return 0;
	}

	if (ret)
		goto error;

	return 0;

error:
	irdma_sc_del_mcast_grp(&mc_qht_elem->mc_grp_ctx, &mcg_info);
	if (!mc_qht_elem->mc_grp_ctx.no_of_mgs) {
		mcast_list_del(mc_qht_elem);
		dma_free_coherent(rf->hw.device,
				  mc_qht_elem->mc_grp_ctx.dma_mem_mc.size,
				  mc_qht_elem->mc_grp_ctx.dma_mem_mc.va,
				  mc_qht_elem->mc_grp_ctx.dma_mem_mc.pa);
		mc_qht_elem->mc_grp_ctx.dma_mem_mc.va = NULL;
		irdma_free_rsrc(rf, rf->allocated_mcgs,
				mc_qht_elem->mc_grp_ctx.mg_id);
		kfree(mc_qht_elem);
	}

	return ret;
}

/**
 * irdma_detach_mcast - detach a qp from a multicast group
 * @ibqp: ptr to qp
 * @ibgid: pointer to global ID
 * @lid: local ID
 *
 * returns error status
 */
static int irdma_detach_mcast(struct ib_qp *ibqp, union ib_gid *ibgid, u16 lid)
{
	struct irdma_qp *iwqp = to_iwqp(ibqp);
	struct irdma_device *iwdev = iwqp->iwdev;
	struct irdma_pci_f *rf = iwdev->rf;
	u32 ip_addr[4] = {};
	struct mc_table_list *mc_qht_elem;
	struct irdma_mcast_grp_ctx_entry_info mcg_info = {};
	int ret;
	unsigned long flags;
	union irdma_sockaddr sgid_addr;

	rdma_gid2ip((struct sockaddr *)&sgid_addr, ibgid);
	if (!ipv6_addr_v4mapped((struct in6_addr *)ibgid))
		irdma_copy_ip_ntohl(ip_addr,
				    sgid_addr.saddr_in6.sin6_addr.in6_u.u6_addr32);
	else
		ip_addr[0] = ntohl(sgid_addr.saddr_in.sin_addr.s_addr);

	spin_lock_irqsave(&rf->qh_list_lock, flags);
	mc_qht_elem = mcast_list_lookup_ip(rf, ip_addr);
	if (!mc_qht_elem) {
		spin_unlock_irqrestore(&rf->qh_list_lock, flags);
		ibdev_dbg(&iwdev->ibdev,
			  "VERBS: address not found MCG\n");
		return 0;
	}

	mcg_info.qp_id = iwqp->ibqp.qp_num;
	irdma_sc_del_mcast_grp(&mc_qht_elem->mc_grp_ctx, &mcg_info);
	if (!mc_qht_elem->mc_grp_ctx.no_of_mgs) {
		mcast_list_del(mc_qht_elem);
		spin_unlock_irqrestore(&rf->qh_list_lock, flags);
		ret = irdma_mcast_cqp_op(iwdev, &mc_qht_elem->mc_grp_ctx,
					 IRDMA_OP_MC_DESTROY);
		if (ret) {
			ibdev_dbg(&iwdev->ibdev,
				  "VERBS: failed MC_DESTROY MCG\n");
			spin_lock_irqsave(&rf->qh_list_lock, flags);
			mcast_list_add(rf, mc_qht_elem);
			spin_unlock_irqrestore(&rf->qh_list_lock, flags);
			return -EAGAIN;
		}

		dma_free_coherent(rf->hw.device,
				  mc_qht_elem->mc_grp_ctx.dma_mem_mc.size,
				  mc_qht_elem->mc_grp_ctx.dma_mem_mc.va,
				  mc_qht_elem->mc_grp_ctx.dma_mem_mc.pa);
		mc_qht_elem->mc_grp_ctx.dma_mem_mc.va = NULL;
		irdma_free_rsrc(rf, rf->allocated_mcgs,
				mc_qht_elem->mc_grp_ctx.mg_id);
		kfree(mc_qht_elem);
	} else {
		spin_unlock_irqrestore(&rf->qh_list_lock, flags);
		ret = irdma_mcast_cqp_op(iwdev, &mc_qht_elem->mc_grp_ctx,
					 IRDMA_OP_MC_MODIFY);
		if (ret) {
			ibdev_dbg(&iwdev->ibdev,
				  "VERBS: failed Modify MCG\n");
			return ret;
		}
	}

	return 0;
}

static int irdma_create_hw_ah(struct irdma_device *iwdev, struct irdma_ah *ah, bool sleep)
{
	struct irdma_pci_f *rf = iwdev->rf;
	int err;

	err = irdma_alloc_rsrc(rf, rf->allocated_ahs, rf->max_ah, &ah->sc_ah.ah_info.ah_idx,
			       &rf->next_ah);
	if (err)
		return err;

	err = irdma_ah_cqp_op(rf, &ah->sc_ah, IRDMA_OP_AH_CREATE, sleep,
			      irdma_gsi_ud_qp_ah_cb, &ah->sc_ah);

	if (err) {
		ibdev_dbg(&iwdev->ibdev, "VERBS: CQP-OP Create AH fail");
		goto err_ah_create;
	}

	if (!sleep) {
		int cnt = CQP_COMPL_WAIT_TIME_MS * CQP_TIMEOUT_THRESHOLD;

		do {
			irdma_cqp_ce_handler(rf, &rf->ccq.sc_cq);
			mdelay(1);
		} while (!ah->sc_ah.ah_info.ah_valid && --cnt);

		if (!cnt) {
			ibdev_dbg(&iwdev->ibdev, "VERBS: CQP create AH timed out");
			err = -ETIMEDOUT;
			goto err_ah_create;
		}
	}
	return 0;

err_ah_create:
	irdma_free_rsrc(iwdev->rf, iwdev->rf->allocated_ahs, ah->sc_ah.ah_info.ah_idx);

	return err;
}

static int irdma_setup_ah(struct ib_ah *ibah, struct rdma_ah_init_attr *attr)
{
	struct irdma_pd *pd = to_iwpd(ibah->pd);
	struct irdma_ah *ah = container_of(ibah, struct irdma_ah, ibah);
	struct rdma_ah_attr *ah_attr = attr->ah_attr;
	const struct ib_gid_attr *sgid_attr;
	struct irdma_device *iwdev = to_iwdev(ibah->pd->device);
	struct irdma_pci_f *rf = iwdev->rf;
	struct irdma_sc_ah *sc_ah;
	struct irdma_ah_info *ah_info;
	union irdma_sockaddr sgid_addr, dgid_addr;
	int err;
	u8 dmac[ETH_ALEN];

	ah->pd = pd;
	sc_ah = &ah->sc_ah;
	sc_ah->ah_info.vsi = &iwdev->vsi;
	irdma_sc_init_ah(&rf->sc_dev, sc_ah);
	ah->sgid_index = ah_attr->grh.sgid_index;
	sgid_attr = ah_attr->grh.sgid_attr;
	memcpy(&ah->dgid, &ah_attr->grh.dgid, sizeof(ah->dgid));
	rdma_gid2ip((struct sockaddr *)&sgid_addr, &sgid_attr->gid);
	rdma_gid2ip((struct sockaddr *)&dgid_addr, &ah_attr->grh.dgid);
	ah->av.attrs = *ah_attr;
	ah->av.net_type = rdma_gid_attr_network_type(sgid_attr);
	ah_info = &sc_ah->ah_info;
	ah_info->pd_idx = pd->sc_pd.pd_id;
	if (ah_attr->ah_flags & IB_AH_GRH) {
		ah_info->flow_label = ah_attr->grh.flow_label;
		ah_info->hop_ttl = ah_attr->grh.hop_limit;
		ah_info->tc_tos = ah_attr->grh.traffic_class;
	}

	ether_addr_copy(dmac, ah_attr->roce.dmac);
	if (ah->av.net_type == RDMA_NETWORK_IPV4) {
		ah_info->ipv4_valid = true;
		ah_info->dest_ip_addr[0] =
			ntohl(dgid_addr.saddr_in.sin_addr.s_addr);
		ah_info->src_ip_addr[0] =
			ntohl(sgid_addr.saddr_in.sin_addr.s_addr);
		ah_info->do_lpbk = irdma_ipv4_is_lpb(ah_info->src_ip_addr[0],
						     ah_info->dest_ip_addr[0]);
		if (ipv4_is_multicast(dgid_addr.saddr_in.sin_addr.s_addr)) {
			ah_info->do_lpbk = true;
			irdma_mcast_mac(ah_info->dest_ip_addr, dmac, true);
		}
	} else {
		irdma_copy_ip_ntohl(ah_info->dest_ip_addr,
				    dgid_addr.saddr_in6.sin6_addr.in6_u.u6_addr32);
		irdma_copy_ip_ntohl(ah_info->src_ip_addr,
				    sgid_addr.saddr_in6.sin6_addr.in6_u.u6_addr32);
		ah_info->do_lpbk = irdma_ipv6_is_lpb(ah_info->src_ip_addr,
						     ah_info->dest_ip_addr);
		if (rdma_is_multicast_addr(&dgid_addr.saddr_in6.sin6_addr)) {
			ah_info->do_lpbk = true;
			irdma_mcast_mac(ah_info->dest_ip_addr, dmac, false);
		}
	}

	err = rdma_read_gid_l2_fields(sgid_attr, &ah_info->vlan_tag,
				      ah_info->mac_addr);
	if (err)
		return err;

	ah_info->dst_arpindex = irdma_add_arp(iwdev->rf, ah_info->dest_ip_addr,
					      ah_info->ipv4_valid, dmac);

	if (ah_info->dst_arpindex == -1)
		return -EINVAL;

	if (ah_info->vlan_tag >= VLAN_N_VID && iwdev->dcb_vlan_mode)
		ah_info->vlan_tag = 0;

	if (ah_info->vlan_tag < VLAN_N_VID) {
		ah_info->insert_vlan_tag = true;
		ah_info->vlan_tag |=
			rt_tos2priority(ah_info->tc_tos) << VLAN_PRIO_SHIFT;
	}

	return 0;
}

/**
 * irdma_ah_exists - Check for existing identical AH
 * @iwdev: irdma device
 * @new_ah: AH to check for
 *
 * returns true if AH is found, false if not found.
 */
static bool irdma_ah_exists(struct irdma_device *iwdev,
			    struct irdma_ah *new_ah)
{
	struct irdma_ah *ah;
	u32 key = new_ah->sc_ah.ah_info.dest_ip_addr[0] ^
		  new_ah->sc_ah.ah_info.dest_ip_addr[1] ^
		  new_ah->sc_ah.ah_info.dest_ip_addr[2] ^
		  new_ah->sc_ah.ah_info.dest_ip_addr[3];

	hash_for_each_possible(iwdev->ah_hash_tbl, ah, list, key) {
		/* Set ah_valid and ah_id the same so memcmp can work */
		new_ah->sc_ah.ah_info.ah_idx = ah->sc_ah.ah_info.ah_idx;
		new_ah->sc_ah.ah_info.ah_valid = ah->sc_ah.ah_info.ah_valid;
		if (!memcmp(&ah->sc_ah.ah_info, &new_ah->sc_ah.ah_info,
			    sizeof(ah->sc_ah.ah_info))) {
			refcount_inc(&ah->refcnt);
			new_ah->parent_ah = ah;
			return true;
		}
	}

	return false;
}

/**
 * irdma_destroy_ah - Destroy address handle
 * @ibah: pointer to address handle
 * @ah_flags: flags for sleepable
 */
static int irdma_destroy_ah(struct ib_ah *ibah, u32 ah_flags)
{
	struct irdma_device *iwdev = to_iwdev(ibah->device);
	struct irdma_ah *ah = to_iwah(ibah);

	if ((ah_flags & RDMA_DESTROY_AH_SLEEPABLE) && ah->parent_ah) {
		mutex_lock(&iwdev->ah_tbl_lock);
		if (!refcount_dec_and_test(&ah->parent_ah->refcnt)) {
			mutex_unlock(&iwdev->ah_tbl_lock);
			return 0;
		}
		hash_del(&ah->parent_ah->list);
		kfree(ah->parent_ah);
		mutex_unlock(&iwdev->ah_tbl_lock);
	}

	irdma_ah_cqp_op(iwdev->rf, &ah->sc_ah, IRDMA_OP_AH_DESTROY,
			false, NULL, ah);

	irdma_free_rsrc(iwdev->rf, iwdev->rf->allocated_ahs,
			ah->sc_ah.ah_info.ah_idx);

	return 0;
}

/**
 * irdma_create_user_ah - create user address handle
 * @ibah: address handle
 * @attr: address handle attributes
 * @udata: User data
 *
 * returns 0 on success, error otherwise
 */
static int irdma_create_user_ah(struct ib_ah *ibah,
				struct rdma_ah_init_attr *attr,
				struct ib_udata *udata)
{
<<<<<<< HEAD
=======
#define IRDMA_CREATE_AH_MIN_RESP_LEN offsetofend(struct irdma_create_ah_resp, rsvd)
>>>>>>> 27a48448
	struct irdma_ah *ah = container_of(ibah, struct irdma_ah, ibah);
	struct irdma_device *iwdev = to_iwdev(ibah->pd->device);
	struct irdma_create_ah_resp uresp;
	struct irdma_ah *parent_ah;
	int err;

<<<<<<< HEAD
=======
	if (udata && udata->outlen < IRDMA_CREATE_AH_MIN_RESP_LEN)
		return -EINVAL;

>>>>>>> 27a48448
	err = irdma_setup_ah(ibah, attr);
	if (err)
		return err;
	mutex_lock(&iwdev->ah_tbl_lock);
	if (!irdma_ah_exists(iwdev, ah)) {
		err = irdma_create_hw_ah(iwdev, ah, true);
		if (err) {
			mutex_unlock(&iwdev->ah_tbl_lock);
			return err;
		}
		/* Add new AH to list */
		parent_ah = kmemdup(ah, sizeof(*ah), GFP_KERNEL);
		if (parent_ah) {
			u32 key = parent_ah->sc_ah.ah_info.dest_ip_addr[0] ^
				  parent_ah->sc_ah.ah_info.dest_ip_addr[1] ^
				  parent_ah->sc_ah.ah_info.dest_ip_addr[2] ^
				  parent_ah->sc_ah.ah_info.dest_ip_addr[3];

			ah->parent_ah = parent_ah;
			hash_add(iwdev->ah_hash_tbl, &parent_ah->list, key);
			refcount_set(&parent_ah->refcnt, 1);
		}
	}
	mutex_unlock(&iwdev->ah_tbl_lock);

	uresp.ah_id = ah->sc_ah.ah_info.ah_idx;
	err = ib_copy_to_udata(udata, &uresp, min(sizeof(uresp), udata->outlen));
	if (err)
		irdma_destroy_ah(ibah, attr->flags);

	return err;
}

/**
 * irdma_create_ah - create address handle
 * @ibah: address handle
 * @attr: address handle attributes
 * @udata: NULL
 *
 * returns 0 on success, error otherwise
 */
static int irdma_create_ah(struct ib_ah *ibah, struct rdma_ah_init_attr *attr,
			   struct ib_udata *udata)
{
	struct irdma_ah *ah = container_of(ibah, struct irdma_ah, ibah);
	struct irdma_device *iwdev = to_iwdev(ibah->pd->device);
	int err;

	err = irdma_setup_ah(ibah, attr);
	if (err)
		return err;
	err = irdma_create_hw_ah(iwdev, ah, attr->flags & RDMA_CREATE_AH_SLEEPABLE);

	return err;
}

/**
 * irdma_query_ah - Query address handle
 * @ibah: pointer to address handle
 * @ah_attr: address handle attributes
 */
static int irdma_query_ah(struct ib_ah *ibah, struct rdma_ah_attr *ah_attr)
{
	struct irdma_ah *ah = to_iwah(ibah);

	memset(ah_attr, 0, sizeof(*ah_attr));
	if (ah->av.attrs.ah_flags & IB_AH_GRH) {
		ah_attr->ah_flags = IB_AH_GRH;
		ah_attr->grh.flow_label = ah->sc_ah.ah_info.flow_label;
		ah_attr->grh.traffic_class = ah->sc_ah.ah_info.tc_tos;
		ah_attr->grh.hop_limit = ah->sc_ah.ah_info.hop_ttl;
		ah_attr->grh.sgid_index = ah->sgid_index;
		ah_attr->grh.sgid_index = ah->sgid_index;
		memcpy(&ah_attr->grh.dgid, &ah->dgid,
		       sizeof(ah_attr->grh.dgid));
	}

	return 0;
}

static enum rdma_link_layer irdma_get_link_layer(struct ib_device *ibdev,
						 u32 port_num)
{
	return IB_LINK_LAYER_ETHERNET;
}

static const struct ib_device_ops irdma_roce_dev_ops = {
	.attach_mcast = irdma_attach_mcast,
	.create_ah = irdma_create_ah,
	.create_user_ah = irdma_create_user_ah,
	.destroy_ah = irdma_destroy_ah,
	.detach_mcast = irdma_detach_mcast,
	.get_link_layer = irdma_get_link_layer,
	.get_port_immutable = irdma_roce_port_immutable,
	.modify_qp = irdma_modify_qp_roce,
	.query_ah = irdma_query_ah,
	.query_pkey = irdma_query_pkey,
};

static const struct ib_device_ops irdma_iw_dev_ops = {
	.modify_qp = irdma_modify_qp,
	.get_port_immutable = irdma_iw_port_immutable,
	.query_gid = irdma_query_gid,
};

static const struct ib_device_ops irdma_dev_ops = {
	.owner = THIS_MODULE,
	.driver_id = RDMA_DRIVER_IRDMA,
	.uverbs_abi_ver = IRDMA_ABI_VER,

	.alloc_hw_port_stats = irdma_alloc_hw_port_stats,
	.alloc_mr = irdma_alloc_mr,
	.alloc_mw = irdma_alloc_mw,
	.alloc_pd = irdma_alloc_pd,
	.alloc_ucontext = irdma_alloc_ucontext,
	.create_cq = irdma_create_cq,
	.create_qp = irdma_create_qp,
	.dealloc_driver = irdma_ib_dealloc_device,
	.dealloc_mw = irdma_dealloc_mw,
	.dealloc_pd = irdma_dealloc_pd,
	.dealloc_ucontext = irdma_dealloc_ucontext,
	.dereg_mr = irdma_dereg_mr,
	.destroy_cq = irdma_destroy_cq,
	.destroy_qp = irdma_destroy_qp,
	.disassociate_ucontext = irdma_disassociate_ucontext,
	.get_dev_fw_str = irdma_get_dev_fw_str,
	.get_dma_mr = irdma_get_dma_mr,
	.get_hw_stats = irdma_get_hw_stats,
	.map_mr_sg = irdma_map_mr_sg,
	.mmap = irdma_mmap,
	.mmap_free = irdma_mmap_free,
	.poll_cq = irdma_poll_cq,
	.post_recv = irdma_post_recv,
	.post_send = irdma_post_send,
	.query_device = irdma_query_device,
	.query_port = irdma_query_port,
	.query_qp = irdma_query_qp,
	.reg_user_mr = irdma_reg_user_mr,
	.req_notify_cq = irdma_req_notify_cq,
	.resize_cq = irdma_resize_cq,
	INIT_RDMA_OBJ_SIZE(ib_pd, irdma_pd, ibpd),
	INIT_RDMA_OBJ_SIZE(ib_ucontext, irdma_ucontext, ibucontext),
	INIT_RDMA_OBJ_SIZE(ib_ah, irdma_ah, ibah),
	INIT_RDMA_OBJ_SIZE(ib_cq, irdma_cq, ibcq),
	INIT_RDMA_OBJ_SIZE(ib_mw, irdma_mr, ibmw),
	INIT_RDMA_OBJ_SIZE(ib_qp, irdma_qp, ibqp),
};

/**
 * irdma_init_roce_device - initialization of roce rdma device
 * @iwdev: irdma device
 */
static void irdma_init_roce_device(struct irdma_device *iwdev)
{
	iwdev->ibdev.node_type = RDMA_NODE_IB_CA;
	addrconf_addr_eui48((u8 *)&iwdev->ibdev.node_guid,
			    iwdev->netdev->dev_addr);
	ib_set_device_ops(&iwdev->ibdev, &irdma_roce_dev_ops);
}

/**
 * irdma_init_iw_device - initialization of iwarp rdma device
 * @iwdev: irdma device
 */
static int irdma_init_iw_device(struct irdma_device *iwdev)
{
	struct net_device *netdev = iwdev->netdev;

	iwdev->ibdev.node_type = RDMA_NODE_RNIC;
	addrconf_addr_eui48((u8 *)&iwdev->ibdev.node_guid,
			    netdev->dev_addr);
	iwdev->ibdev.ops.iw_add_ref = irdma_qp_add_ref;
	iwdev->ibdev.ops.iw_rem_ref = irdma_qp_rem_ref;
	iwdev->ibdev.ops.iw_get_qp = irdma_get_qp;
	iwdev->ibdev.ops.iw_connect = irdma_connect;
	iwdev->ibdev.ops.iw_accept = irdma_accept;
	iwdev->ibdev.ops.iw_reject = irdma_reject;
	iwdev->ibdev.ops.iw_create_listen = irdma_create_listen;
	iwdev->ibdev.ops.iw_destroy_listen = irdma_destroy_listen;
	memcpy(iwdev->ibdev.iw_ifname, netdev->name,
	       sizeof(iwdev->ibdev.iw_ifname));
	ib_set_device_ops(&iwdev->ibdev, &irdma_iw_dev_ops);

	return 0;
}

/**
 * irdma_init_rdma_device - initialization of rdma device
 * @iwdev: irdma device
 */
static int irdma_init_rdma_device(struct irdma_device *iwdev)
{
	struct pci_dev *pcidev = iwdev->rf->pcidev;
	int ret;

	if (iwdev->roce_mode) {
		irdma_init_roce_device(iwdev);
	} else {
		ret = irdma_init_iw_device(iwdev);
		if (ret)
			return ret;
	}
	iwdev->ibdev.phys_port_cnt = 1;
	iwdev->ibdev.num_comp_vectors = iwdev->rf->ceqs_count;
	iwdev->ibdev.dev.parent = &pcidev->dev;
	ib_set_device_ops(&iwdev->ibdev, &irdma_dev_ops);

	return 0;
}

/**
 * irdma_port_ibevent - indicate port event
 * @iwdev: irdma device
 */
void irdma_port_ibevent(struct irdma_device *iwdev)
{
	struct ib_event event;

	event.device = &iwdev->ibdev;
	event.element.port_num = 1;
	event.event =
		iwdev->iw_status ? IB_EVENT_PORT_ACTIVE : IB_EVENT_PORT_ERR;
	ib_dispatch_event(&event);
}

/**
 * irdma_ib_unregister_device - unregister rdma device from IB
 * core
 * @iwdev: irdma device
 */
void irdma_ib_unregister_device(struct irdma_device *iwdev)
{
	iwdev->iw_status = 0;
	irdma_port_ibevent(iwdev);
	ib_unregister_device(&iwdev->ibdev);
}

/**
 * irdma_ib_register_device - register irdma device to IB core
 * @iwdev: irdma device
 */
int irdma_ib_register_device(struct irdma_device *iwdev)
{
	int ret;

	ret = irdma_init_rdma_device(iwdev);
	if (ret)
		return ret;

	ret = ib_device_set_netdev(&iwdev->ibdev, iwdev->netdev, 1);
	if (ret)
		goto error;
	dma_set_max_seg_size(iwdev->rf->hw.device, UINT_MAX);
	ret = ib_register_device(&iwdev->ibdev, "irdma%d", iwdev->rf->hw.device);
	if (ret)
		goto error;

	iwdev->iw_status = 1;
	irdma_port_ibevent(iwdev);

	return 0;

error:
	if (ret)
		ibdev_dbg(&iwdev->ibdev, "VERBS: Register RDMA device fail\n");

	return ret;
}

/**
 * irdma_ib_dealloc_device
 * @ibdev: ib device
 *
 * callback from ibdev dealloc_driver to deallocate resources
 * unber irdma device
 */
void irdma_ib_dealloc_device(struct ib_device *ibdev)
{
	struct irdma_device *iwdev = to_iwdev(ibdev);

	irdma_rt_deinit_hw(iwdev);
	irdma_ctrl_deinit_hw(iwdev->rf);
	kfree(iwdev->rf);
}<|MERGE_RESOLUTION|>--- conflicted
+++ resolved
@@ -4345,22 +4345,16 @@
 				struct rdma_ah_init_attr *attr,
 				struct ib_udata *udata)
 {
-<<<<<<< HEAD
-=======
 #define IRDMA_CREATE_AH_MIN_RESP_LEN offsetofend(struct irdma_create_ah_resp, rsvd)
->>>>>>> 27a48448
 	struct irdma_ah *ah = container_of(ibah, struct irdma_ah, ibah);
 	struct irdma_device *iwdev = to_iwdev(ibah->pd->device);
 	struct irdma_create_ah_resp uresp;
 	struct irdma_ah *parent_ah;
 	int err;
 
-<<<<<<< HEAD
-=======
 	if (udata && udata->outlen < IRDMA_CREATE_AH_MIN_RESP_LEN)
 		return -EINVAL;
 
->>>>>>> 27a48448
 	err = irdma_setup_ah(ibah, attr);
 	if (err)
 		return err;
