--- conflicted
+++ resolved
@@ -105,13 +105,8 @@
 		assemble_qbuf_mtt_for_cmd(&user_qp->rq_mem, &req.rq_mtt_cfg,
 					  &req.rq_buf_addr, req.rq_mtt_entry);
 
-<<<<<<< HEAD
-		req.sq_db_info_dma_addr = user_qp->sq_db_info_dma_addr;
-		req.rq_db_info_dma_addr = user_qp->rq_db_info_dma_addr;
-=======
 		req.sq_dbrec_dma = user_qp->sq_dbrec_dma;
 		req.rq_dbrec_dma = user_qp->rq_dbrec_dma;
->>>>>>> 2d5404ca
 
 		if (uctx->ext_db.enable) {
 			req.sq_cqn_mtt_cfg |=
@@ -233,17 +228,10 @@
 		}
 		req.cfg1 |= FIELD_PREP(ERDMA_CMD_CREATE_CQ_MTT_CNT_MASK,
 				       mem->mtt_nents);
-<<<<<<< HEAD
-
-		req.first_page_offset = mem->page_offset;
-		req.cq_db_info_addr = cq->user_cq.db_info_dma_addr;
-
-=======
 
 		req.first_page_offset = mem->page_offset;
 		req.cq_dbrec_dma = cq->user_cq.dbrec_dma;
 
->>>>>>> 2d5404ca
 		if (uctx->ext_db.enable) {
 			req.cfg1 |= FIELD_PREP(
 				ERDMA_CMD_CREATE_CQ_MTT_DB_CFG_MASK, 1);
@@ -1372,7 +1360,6 @@
 	struct erdma_cmdq_ext_db_req req = {};
 	u64 val0, val1;
 	int ret;
-<<<<<<< HEAD
 
 	/*
 	 * CAP_SYS_RAWIO is required if hardware does not support extend
@@ -1411,46 +1398,6 @@
 	return 0;
 }
 
-=======
-
-	/*
-	 * CAP_SYS_RAWIO is required if hardware does not support extend
-	 * doorbell mechanism.
-	 */
-	if (!ext_db_en && !capable(CAP_SYS_RAWIO))
-		return -EPERM;
-
-	if (!ext_db_en) {
-		ctx->sdb = dev->func_bar_addr + ERDMA_BAR_SQDB_SPACE_OFFSET;
-		ctx->rdb = dev->func_bar_addr + ERDMA_BAR_RQDB_SPACE_OFFSET;
-		ctx->cdb = dev->func_bar_addr + ERDMA_BAR_CQDB_SPACE_OFFSET;
-		return 0;
-	}
-
-	erdma_cmdq_build_reqhdr(&req.hdr, CMDQ_SUBMOD_COMMON,
-				CMDQ_OPCODE_ALLOC_DB);
-
-	req.cfg = FIELD_PREP(ERDMA_CMD_EXT_DB_CQ_EN_MASK, 1) |
-		  FIELD_PREP(ERDMA_CMD_EXT_DB_RQ_EN_MASK, 1) |
-		  FIELD_PREP(ERDMA_CMD_EXT_DB_SQ_EN_MASK, 1);
-
-	ret = erdma_post_cmd_wait(&dev->cmdq, &req, sizeof(req), &val0, &val1);
-	if (ret)
-		return ret;
-
-	ctx->ext_db.enable = true;
-	ctx->ext_db.sdb_off = ERDMA_GET(val0, ALLOC_DB_RESP_SDB);
-	ctx->ext_db.rdb_off = ERDMA_GET(val0, ALLOC_DB_RESP_RDB);
-	ctx->ext_db.cdb_off = ERDMA_GET(val0, ALLOC_DB_RESP_CDB);
-
-	ctx->sdb = dev->func_bar_addr + (ctx->ext_db.sdb_off << PAGE_SHIFT);
-	ctx->cdb = dev->func_bar_addr + (ctx->ext_db.rdb_off << PAGE_SHIFT);
-	ctx->rdb = dev->func_bar_addr + (ctx->ext_db.cdb_off << PAGE_SHIFT);
-
-	return 0;
-}
-
->>>>>>> 2d5404ca
 static void free_db_resources(struct erdma_dev *dev, struct erdma_ucontext *ctx)
 {
 	struct erdma_cmdq_ext_db_req req = {};
