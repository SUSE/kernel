--- conflicted
+++ resolved
@@ -501,6 +501,7 @@
 	resource_size_t reg_base;
 	struct bnxt_qplib_nq_db *nq_db;
 	struct pci_dev *pdev;
+	int rc = 0;
 
 	pdev = nq->pdev;
 	nq_db = &nq->nq_db;
@@ -510,7 +511,8 @@
 	if (!nq_db->reg.bar_base) {
 		dev_err(&pdev->dev, "QPLIB: NQ BAR region %d resc start is 0!",
 			nq_db->reg.bar_id);
-		return -ENOMEM;
+		rc = -ENOMEM;
+		goto fail;
 	}
 
 	reg_base = nq_db->reg.bar_base + reg_offt;
@@ -520,14 +522,15 @@
 	if (!nq_db->reg.bar_reg) {
 		dev_err(&pdev->dev, "QPLIB: NQ BAR region %d mapping failed",
 			nq_db->reg.bar_id);
-		return -ENOMEM;
+		rc = -ENOMEM;
+		goto fail;
 	}
 
 	nq_db->dbinfo.db = nq_db->reg.bar_reg;
 	nq_db->dbinfo.hwq = &nq->hwq;
 	nq_db->dbinfo.xid = nq->ring_id;
-
-	return 0;
+fail:
+	return rc;
 }
 
 int bnxt_qplib_enable_nq(struct pci_dev *pdev, struct bnxt_qplib_nq *nq,
@@ -641,7 +644,7 @@
 	hwq_attr.type = HWQ_TYPE_QUEUE;
 	rc = bnxt_qplib_alloc_init_hwq(&srq->hwq, &hwq_attr);
 	if (rc)
-		return rc;
+		goto exit;
 
 	srq->swq = kcalloc(srq->hwq.max_elements, sizeof(*srq->swq),
 			   GFP_KERNEL);
@@ -695,7 +698,7 @@
 fail:
 	bnxt_qplib_free_hwq(res, &srq->hwq);
 	kfree(srq->swq);
-
+exit:
 	return rc;
 }
 
@@ -732,13 +735,9 @@
 	struct cmdq_query_srq req = {};
 	int rc = 0;
 
-<<<<<<< HEAD
-	RCFW_CMD_PREP(req, QUERY_SRQ, cmd_flags);
-=======
 	bnxt_qplib_rcfw_cmd_prep((struct cmdq_base *)&req,
 				 CMDQ_BASE_OPCODE_QUERY_SRQ,
 				 sizeof(req));
->>>>>>> eb3cdb58
 
 	/* Configure the request */
 	sbuf = bnxt_qplib_rcfw_alloc_sbuf(rcfw, sizeof(*sb));
@@ -763,14 +762,15 @@
 	struct rq_wqe *srqe;
 	struct sq_sge *hw_sge;
 	u32 sw_prod, sw_cons, count = 0;
-	int i, next;
+	int i, rc = 0, next;
 
 	spin_lock(&srq_hwq->lock);
 	if (srq->start_idx == srq->last_idx) {
 		dev_err(&srq_hwq->pdev->dev,
 			"FP: SRQ (0x%x) is full!\n", srq->id);
+		rc = -EINVAL;
 		spin_unlock(&srq_hwq->lock);
-		return -EINVAL;
+		goto done;
 	}
 	next = srq->start_idx;
 	srq->start_idx = srq->swq[next].next_idx;
@@ -811,19 +811,22 @@
 		srq->arm_req = false;
 		bnxt_qplib_srq_arm_db(&srq->dbinfo, srq->threshold);
 	}
-
-	return 0;
+done:
+	return rc;
 }
 
 /* QP */
 
 static int bnxt_qplib_alloc_init_swq(struct bnxt_qplib_q *que)
 {
+	int rc = 0;
 	int indx;
 
 	que->swq = kcalloc(que->max_wqe, sizeof(*que->swq), GFP_KERNEL);
-	if (!que->swq)
-		return -ENOMEM;
+	if (!que->swq) {
+		rc = -ENOMEM;
+		goto out;
+	}
 
 	que->swq_start = 0;
 	que->swq_last = que->max_wqe - 1;
@@ -831,8 +834,8 @@
 		que->swq[indx].next_idx = indx + 1;
 	que->swq[que->swq_last].next_idx = 0; /* Make it circular */
 	que->swq_last = 0;
-
-	return 0;
+out:
+	return rc;
 }
 
 int bnxt_qplib_create_qp1(struct bnxt_qplib_res *res, struct bnxt_qplib_qp *qp)
@@ -866,7 +869,7 @@
 	hwq_attr.type = HWQ_TYPE_QUEUE;
 	rc = bnxt_qplib_alloc_init_hwq(&sq->hwq, &hwq_attr);
 	if (rc)
-		return rc;
+		goto exit;
 
 	rc = bnxt_qplib_alloc_init_swq(sq);
 	if (rc)
@@ -954,6 +957,7 @@
 	kfree(sq->swq);
 fail_sq:
 	bnxt_qplib_free_hwq(res, &sq->hwq);
+exit:
 	return rc;
 }
 
@@ -1018,7 +1022,7 @@
 	hwq_attr.type = HWQ_TYPE_QUEUE;
 	rc = bnxt_qplib_alloc_init_hwq(&sq->hwq, &hwq_attr);
 	if (rc)
-		return rc;
+		goto exit;
 
 	rc = bnxt_qplib_alloc_init_swq(sq);
 	if (rc)
@@ -1166,6 +1170,7 @@
 	kfree(sq->swq);
 fail_sq:
 	bnxt_qplib_free_hwq(res, &sq->hwq);
+exit:
 	return rc;
 }
 
@@ -1261,15 +1266,9 @@
 int bnxt_qplib_modify_qp(struct bnxt_qplib_res *res, struct bnxt_qplib_qp *qp)
 {
 	struct bnxt_qplib_rcfw *rcfw = res->rcfw;
-<<<<<<< HEAD
-	struct cmdq_modify_qp req;
-	struct creq_modify_qp_resp resp;
-	u16 cmd_flags = 0;
-=======
 	struct creq_modify_qp_resp resp = {};
 	struct bnxt_qplib_cmdqmsg msg = {};
 	struct cmdq_modify_qp req = {};
->>>>>>> eb3cdb58
 	u32 temp32[4];
 	u32 bmask;
 	int rc;
@@ -2141,8 +2140,6 @@
 
 fail:
 	bnxt_qplib_free_hwq(res, &cq->hwq);
-<<<<<<< HEAD
-=======
 	return rc;
 }
 
@@ -2190,7 +2187,6 @@
 	bnxt_qplib_fill_cmdqmsg(&msg, &req, &resp, NULL, sizeof(req),
 				sizeof(resp), 0);
 	rc = bnxt_qplib_rcfw_send_message(rcfw, &msg);
->>>>>>> eb3cdb58
 	return rc;
 }
 
@@ -2536,6 +2532,7 @@
 	struct bnxt_qplib_qp *qp;
 	struct bnxt_qplib_q *rq;
 	u32 wr_id_idx;
+	int rc = 0;
 
 	qp = (struct bnxt_qplib_qp *)((unsigned long)
 				      le64_to_cpu(hwcqe->qp_handle));
@@ -2546,7 +2543,7 @@
 	if (qp->rq.flushed) {
 		dev_dbg(&cq->hwq.pdev->dev,
 			"%s: QP in Flush QP = %p\n", __func__, qp);
-		return 0;
+		goto done;
 	}
 
 	cqe = *pcqe;
@@ -2602,7 +2599,8 @@
 		}
 	}
 
-	return 0;
+done:
+	return rc;
 }
 
 static int bnxt_qplib_cq_process_res_ud(struct bnxt_qplib_cq *cq,
@@ -2615,6 +2613,7 @@
 	struct bnxt_qplib_qp *qp;
 	struct bnxt_qplib_q *rq;
 	u32 wr_id_idx;
+	int rc = 0;
 
 	qp = (struct bnxt_qplib_qp *)((unsigned long)
 				      le64_to_cpu(hwcqe->qp_handle));
@@ -2625,7 +2624,7 @@
 	if (qp->rq.flushed) {
 		dev_dbg(&cq->hwq.pdev->dev,
 			"%s: QP in Flush QP = %p\n", __func__, qp);
-		return 0;
+		goto done;
 	}
 	cqe = *pcqe;
 	cqe->opcode = hwcqe->cqe_type_toggle & CQ_BASE_CQE_TYPE_MASK;
@@ -2687,8 +2686,8 @@
 			bnxt_qplib_add_flush_qp(qp);
 		}
 	}
-
-	return 0;
+done:
+	return rc;
 }
 
 bool bnxt_qplib_is_cq_empty(struct bnxt_qplib_cq *cq)
@@ -2715,6 +2714,7 @@
 	struct bnxt_qplib_srq *srq;
 	struct bnxt_qplib_cqe *cqe;
 	u32 wr_id_idx;
+	int rc = 0;
 
 	qp = (struct bnxt_qplib_qp *)((unsigned long)
 				      le64_to_cpu(hwcqe->qp_handle));
@@ -2725,7 +2725,7 @@
 	if (qp->rq.flushed) {
 		dev_dbg(&cq->hwq.pdev->dev,
 			"%s: QP in Flush QP = %p\n", __func__, qp);
-		return 0;
+		goto done;
 	}
 	cqe = *pcqe;
 	cqe->opcode = hwcqe->cqe_type_toggle & CQ_BASE_CQE_TYPE_MASK;
@@ -2794,7 +2794,8 @@
 		}
 	}
 
-	return 0;
+done:
+	return rc;
 }
 
 static int bnxt_qplib_cq_process_terminal(struct bnxt_qplib_cq *cq,
