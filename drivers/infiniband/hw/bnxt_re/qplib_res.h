/*
 * Broadcom NetXtreme-E RoCE driver.
 *
 * Copyright (c) 2016 - 2017, Broadcom. All rights reserved.  The term
 * Broadcom refers to Broadcom Limited and/or its subsidiaries.
 *
 * This software is available to you under a choice of one of two
 * licenses.  You may choose to be licensed under the terms of the GNU
 * General Public License (GPL) Version 2, available from the file
 * COPYING in the main directory of this source tree, or the
 * BSD license below:
 *
 * Redistribution and use in source and binary forms, with or without
 * modification, are permitted provided that the following conditions
 * are met:
 *
 * 1. Redistributions of source code must retain the above copyright
 *    notice, this list of conditions and the following disclaimer.
 * 2. Redistributions in binary form must reproduce the above copyright
 *    notice, this list of conditions and the following disclaimer in
 *    the documentation and/or other materials provided with the
 *    distribution.
 *
 * THIS SOFTWARE IS PROVIDED BY THE AUTHOR AND CONTRIBUTORS ``AS IS''
 * AND ANY EXPRESS OR IMPLIED WARRANTIES, INCLUDING, BUT NOT LIMITED TO,
 * THE IMPLIED WARRANTIES OF MERCHANTABILITY AND FITNESS FOR A PARTICULAR
 * PURPOSE ARE DISCLAIMED. IN NO EVENT SHALL THE AUTHOR OR CONTRIBUTORS
 * BE LIABLE FOR ANY DIRECT, INDIRECT, INCIDENTAL, SPECIAL, EXEMPLARY, OR
 * CONSEQUENTIAL DAMAGES (INCLUDING, BUT NOT LIMITED TO, PROCUREMENT OF
 * SUBSTITUTE GOODS OR SERVICES; LOSS OF USE, DATA, OR PROFITS; OR
 * BUSINESS INTERRUPTION) HOWEVER CAUSED AND ON ANY THEORY OF LIABILITY,
 * WHETHER IN CONTRACT, STRICT LIABILITY, OR TORT (INCLUDING NEGLIGENCE
 * OR OTHERWISE) ARISING IN ANY WAY OUT OF THE USE OF THIS SOFTWARE, EVEN
 * IF ADVISED OF THE POSSIBILITY OF SUCH DAMAGE.
 *
 * Description: QPLib resource manager (header)
 */

#ifndef __BNXT_QPLIB_RES_H__
#define __BNXT_QPLIB_RES_H__

extern const struct bnxt_qplib_gid bnxt_qplib_gid_zero;

#define CHIP_NUM_57508		0x1750
#define CHIP_NUM_57504		0x1751
#define CHIP_NUM_57502		0x1752
#define CHIP_NUM_58818          0xd818
#define CHIP_NUM_57608          0x1760

#define BNXT_QPLIB_DBR_VALID		(0x1UL << 26)
#define BNXT_QPLIB_DBR_EPOCH_SHIFT	24
#define BNXT_QPLIB_DBR_TOGGLE_SHIFT	25

struct bnxt_qplib_drv_modes {
	u8	wqe_mode;
	bool db_push;
	bool dbr_pacing;
	u32 toggle_bits;
};

enum bnxt_re_toggle_modes {
	BNXT_QPLIB_CQ_TOGGLE_BIT = 0x1,
	BNXT_QPLIB_SRQ_TOGGLE_BIT = 0x2,
};

struct bnxt_qplib_chip_ctx {
	u16	chip_num;
	u8	chip_rev;
	u8	chip_metal;
	u16	hw_stats_size;
	u16	hwrm_cmd_max_timeout;
	struct bnxt_qplib_drv_modes modes;
	u64	hwrm_intf_ver;
	u32     dbr_stat_db_fifo;
<<<<<<< HEAD
};

struct bnxt_qplib_db_pacing_data {
	u32 do_pacing;
	u32 pacing_th;
	u32 alarm_th;
	u32 fifo_max_depth;
	u32 fifo_room_mask;
	u32 fifo_room_shift;
	u32 grc_reg_offset;
};

=======
};

struct bnxt_qplib_db_pacing_data {
	u32 do_pacing;
	u32 pacing_th;
	u32 alarm_th;
	u32 fifo_max_depth;
	u32 fifo_room_mask;
	u32 fifo_room_shift;
	u32 grc_reg_offset;
	u32 dev_err_state;
};

>>>>>>> 2d5404ca
#define BNXT_QPLIB_DBR_PF_DB_OFFSET     0x10000
#define BNXT_QPLIB_DBR_VF_DB_OFFSET     0x4000

#define PTR_CNT_PER_PG		(PAGE_SIZE / sizeof(void *))
#define PTR_MAX_IDX_PER_PG	(PTR_CNT_PER_PG - 1)
#define PTR_PG(x)		(((x) & ~PTR_MAX_IDX_PER_PG) / PTR_CNT_PER_PG)
#define PTR_IDX(x)		((x) & PTR_MAX_IDX_PER_PG)

#define HWQ_CMP(idx, hwq)	((idx) & ((hwq)->max_elements - 1))

#define HWQ_FREE_SLOTS(hwq)	(hwq->max_elements - \
				((HWQ_CMP(hwq->prod, hwq)\
				- HWQ_CMP(hwq->cons, hwq))\
				& (hwq->max_elements - 1)))
enum bnxt_qplib_hwq_type {
	HWQ_TYPE_CTX,
	HWQ_TYPE_QUEUE,
	HWQ_TYPE_L2_CMPL,
	HWQ_TYPE_MR
};

#define MAX_PBL_LVL_0_PGS		1
#define MAX_PBL_LVL_1_PGS		512
#define MAX_PBL_LVL_1_PGS_SHIFT		9
#define MAX_PBL_LVL_1_PGS_FOR_LVL_2	256
#define MAX_PBL_LVL_2_PGS		(256 * 512)
#define MAX_PDL_LVL_SHIFT               9

enum bnxt_qplib_pbl_lvl {
	PBL_LVL_0,
	PBL_LVL_1,
	PBL_LVL_2,
	PBL_LVL_MAX
};

#define ROCE_PG_SIZE_4K		(4 * 1024)
#define ROCE_PG_SIZE_8K		(8 * 1024)
#define ROCE_PG_SIZE_64K	(64 * 1024)
#define ROCE_PG_SIZE_2M		(2 * 1024 * 1024)
#define ROCE_PG_SIZE_8M		(8 * 1024 * 1024)
#define ROCE_PG_SIZE_1G		(1024 * 1024 * 1024)

enum bnxt_qplib_hwrm_pg_size {
	BNXT_QPLIB_HWRM_PG_SIZE_4K	= 0,
	BNXT_QPLIB_HWRM_PG_SIZE_8K	= 1,
	BNXT_QPLIB_HWRM_PG_SIZE_64K	= 2,
	BNXT_QPLIB_HWRM_PG_SIZE_2M	= 3,
	BNXT_QPLIB_HWRM_PG_SIZE_8M	= 4,
	BNXT_QPLIB_HWRM_PG_SIZE_1G	= 5,
};

struct bnxt_qplib_reg_desc {
	u8		bar_id;
	resource_size_t	bar_base;
	unsigned long	offset;
	void __iomem	*bar_reg;
	size_t		len;
};

struct bnxt_qplib_pbl {
	u32				pg_count;
	u32				pg_size;
	void				**pg_arr;
	dma_addr_t			*pg_map_arr;
};

struct bnxt_qplib_sg_info {
	struct ib_umem			*umem;
	u32				npages;
	u32				pgshft;
	u32				pgsize;
	bool				nopte;
};

struct bnxt_qplib_hwq_attr {
	struct bnxt_qplib_res		*res;
	struct bnxt_qplib_sg_info	*sginfo;
	enum bnxt_qplib_hwq_type	type;
	u32				depth;
	u32				stride;
	u32				aux_stride;
	u32				aux_depth;
};

struct bnxt_qplib_hwq {
	struct pci_dev			*pdev;
	/* lock to protect qplib_hwq */
	spinlock_t			lock;
	struct bnxt_qplib_pbl		pbl[PBL_LVL_MAX + 1];
	enum bnxt_qplib_pbl_lvl		level;		/* 0, 1, or 2 */
	/* ptr for easy access to the PBL entries */
	void				**pbl_ptr;
	/* ptr for easy access to the dma_addr */
	dma_addr_t			*pbl_dma_ptr;
	u32				max_elements;
	u32				depth;
	u16				element_size;	/* Size of each entry */
	u16				qe_ppg;	/* queue entry per page */

	u32				prod;		/* raw */
	u32				cons;		/* raw */
	u8				cp_bit;
	u8				is_user;
	u64				*pad_pg;
	u32				pad_stride;
	u32				pad_pgofft;
};

struct bnxt_qplib_db_info {
	void __iomem		*db;
	void __iomem		*priv_db;
	struct bnxt_qplib_hwq	*hwq;
	u32			xid;
	u32			max_slot;
	u32                     flags;
	u8			toggle;
};

enum bnxt_qplib_db_info_flags_mask {
	BNXT_QPLIB_FLAG_EPOCH_CONS_SHIFT        = 0x0UL,
	BNXT_QPLIB_FLAG_EPOCH_PROD_SHIFT        = 0x1UL,
	BNXT_QPLIB_FLAG_EPOCH_CONS_MASK         = 0x1UL,
	BNXT_QPLIB_FLAG_EPOCH_PROD_MASK         = 0x2UL,
};

enum bnxt_qplib_db_epoch_flag_shift {
	BNXT_QPLIB_DB_EPOCH_CONS_SHIFT  = BNXT_QPLIB_DBR_EPOCH_SHIFT,
	BNXT_QPLIB_DB_EPOCH_PROD_SHIFT  = (BNXT_QPLIB_DBR_EPOCH_SHIFT - 1),
};

/* Tables */
struct bnxt_qplib_pd_tbl {
	unsigned long			*tbl;
	u32				max;
};

struct bnxt_qplib_sgid_tbl {
	struct bnxt_qplib_gid_info	*tbl;
	u16				*hw_id;
	u16				max;
	u16				active;
	void				*ctx;
	u8				*vlan;
};

enum {
	BNXT_QPLIB_DPI_TYPE_KERNEL      = 0,
	BNXT_QPLIB_DPI_TYPE_UC          = 1,
	BNXT_QPLIB_DPI_TYPE_WC          = 2
};

struct bnxt_qplib_dpi {
	u32				dpi;
	u32				bit;
	void __iomem			*dbr;
	u64				umdbr;
	u8				type;
};

struct bnxt_qplib_dpi_tbl {
	void				**app_tbl;
	unsigned long			*tbl;
	u16				max;
	struct bnxt_qplib_reg_desc	ucreg; /* Hold entire DB bar. */
	struct bnxt_qplib_reg_desc	wcreg;
	void __iomem			*priv_db;
};

struct bnxt_qplib_stats {
	dma_addr_t			dma_map;
	void				*dma;
	u32				size;
	u32				fw_id;
};

struct bnxt_qplib_vf_res {
	u32 max_qp_per_vf;
	u32 max_mrw_per_vf;
	u32 max_srq_per_vf;
	u32 max_cq_per_vf;
	u32 max_gid_per_vf;
};

#define BNXT_QPLIB_MAX_QP_CTX_ENTRY_SIZE	448
#define BNXT_QPLIB_MAX_SRQ_CTX_ENTRY_SIZE	64
#define BNXT_QPLIB_MAX_CQ_CTX_ENTRY_SIZE	64
#define BNXT_QPLIB_MAX_MRW_CTX_ENTRY_SIZE	128

#define MAX_TQM_ALLOC_REQ               48
#define MAX_TQM_ALLOC_BLK_SIZE          8
struct bnxt_qplib_tqm_ctx {
	struct bnxt_qplib_hwq           pde;
	u8                              pde_level; /* Original level */
	struct bnxt_qplib_hwq           qtbl[MAX_TQM_ALLOC_REQ];
	u8                              qcount[MAX_TQM_ALLOC_REQ];
};

struct bnxt_qplib_ctx {
	u32				qpc_count;
	struct bnxt_qplib_hwq		qpc_tbl;
	u32				mrw_count;
	struct bnxt_qplib_hwq		mrw_tbl;
	u32				srqc_count;
	struct bnxt_qplib_hwq		srqc_tbl;
	u32				cq_count;
	struct bnxt_qplib_hwq		cq_tbl;
	struct bnxt_qplib_hwq		tim_tbl;
	struct bnxt_qplib_tqm_ctx	tqm_ctx;
	struct bnxt_qplib_stats		stats;
	struct bnxt_qplib_vf_res	vf_res;
};

struct bnxt_qplib_res {
	struct pci_dev			*pdev;
	struct bnxt_qplib_chip_ctx	*cctx;
	struct bnxt_qplib_dev_attr      *dattr;
	struct net_device		*netdev;
	struct bnxt_qplib_rcfw		*rcfw;
	struct bnxt_qplib_pd_tbl	pd_tbl;
	/* To protect the pd table bit map */
	struct mutex			pd_tbl_lock;
	struct bnxt_qplib_sgid_tbl	sgid_tbl;
	struct bnxt_qplib_dpi_tbl	dpi_tbl;
	/* To protect the dpi table bit map */
	struct mutex                    dpi_tbl_lock;
	bool				prio;
	bool                            is_vf;
	struct bnxt_qplib_db_pacing_data *pacing_data;
};

static inline bool bnxt_qplib_is_chip_gen_p7(struct bnxt_qplib_chip_ctx *cctx)
{
	return (cctx->chip_num == CHIP_NUM_58818 ||
		cctx->chip_num == CHIP_NUM_57608);
}

static inline bool bnxt_qplib_is_chip_gen_p5(struct bnxt_qplib_chip_ctx *cctx)
{
	return (cctx->chip_num == CHIP_NUM_57508 ||
		cctx->chip_num == CHIP_NUM_57504 ||
		cctx->chip_num == CHIP_NUM_57502);
}

static inline bool bnxt_qplib_is_chip_gen_p5_p7(struct bnxt_qplib_chip_ctx *cctx)
{
	return bnxt_qplib_is_chip_gen_p5(cctx) || bnxt_qplib_is_chip_gen_p7(cctx);
}

static inline u8 bnxt_qplib_get_hwq_type(struct bnxt_qplib_res *res)
{
	return bnxt_qplib_is_chip_gen_p5_p7(res->cctx) ?
					HWQ_TYPE_QUEUE : HWQ_TYPE_L2_CMPL;
}

static inline u8 bnxt_qplib_get_ring_type(struct bnxt_qplib_chip_ctx *cctx)
{
	return bnxt_qplib_is_chip_gen_p5_p7(cctx) ?
	       RING_ALLOC_REQ_RING_TYPE_NQ :
	       RING_ALLOC_REQ_RING_TYPE_ROCE_CMPL;
}

static inline u8 bnxt_qplib_base_pg_size(struct bnxt_qplib_hwq *hwq)
{
	u8 pg_size = BNXT_QPLIB_HWRM_PG_SIZE_4K;
	struct bnxt_qplib_pbl *pbl;

	pbl = &hwq->pbl[PBL_LVL_0];
	switch (pbl->pg_size) {
	case ROCE_PG_SIZE_4K:
		pg_size = BNXT_QPLIB_HWRM_PG_SIZE_4K;
		break;
	case ROCE_PG_SIZE_8K:
		pg_size = BNXT_QPLIB_HWRM_PG_SIZE_8K;
		break;
	case ROCE_PG_SIZE_64K:
		pg_size = BNXT_QPLIB_HWRM_PG_SIZE_64K;
		break;
	case ROCE_PG_SIZE_2M:
		pg_size = BNXT_QPLIB_HWRM_PG_SIZE_2M;
		break;
	case ROCE_PG_SIZE_8M:
		pg_size = BNXT_QPLIB_HWRM_PG_SIZE_8M;
		break;
	case ROCE_PG_SIZE_1G:
		pg_size = BNXT_QPLIB_HWRM_PG_SIZE_1G;
		break;
	default:
		break;
	}

	return pg_size;
}

static inline void *bnxt_qplib_get_qe(struct bnxt_qplib_hwq *hwq,
				      u32 indx, u64 *pg)
{
	u32 pg_num, pg_idx;

	pg_num = (indx / hwq->qe_ppg);
	pg_idx = (indx % hwq->qe_ppg);
	if (pg)
		*pg = (u64)&hwq->pbl_ptr[pg_num];
	return (void *)(hwq->pbl_ptr[pg_num] + hwq->element_size * pg_idx);
}

static inline void *bnxt_qplib_get_prod_qe(struct bnxt_qplib_hwq *hwq, u32 idx)
{
	idx += hwq->prod;
	if (idx >= hwq->depth)
		idx -= hwq->depth;
	return bnxt_qplib_get_qe(hwq, idx, NULL);
}

#define to_bnxt_qplib(ptr, type, member)	\
	container_of(ptr, type, member)

struct bnxt_qplib_pd;
struct bnxt_qplib_dev_attr;

void bnxt_qplib_free_hwq(struct bnxt_qplib_res *res,
			 struct bnxt_qplib_hwq *hwq);
int bnxt_qplib_alloc_init_hwq(struct bnxt_qplib_hwq *hwq,
			      struct bnxt_qplib_hwq_attr *hwq_attr);
int bnxt_qplib_alloc_pd(struct bnxt_qplib_res *res,
			struct bnxt_qplib_pd *pd);
int bnxt_qplib_dealloc_pd(struct bnxt_qplib_res *res,
			  struct bnxt_qplib_pd_tbl *pd_tbl,
			  struct bnxt_qplib_pd *pd);
int bnxt_qplib_alloc_dpi(struct bnxt_qplib_res *res,
			 struct bnxt_qplib_dpi *dpi,
			 void *app, u8 type);
int bnxt_qplib_dealloc_dpi(struct bnxt_qplib_res *res,
			   struct bnxt_qplib_dpi *dpi);
void bnxt_qplib_cleanup_res(struct bnxt_qplib_res *res);
int bnxt_qplib_init_res(struct bnxt_qplib_res *res);
void bnxt_qplib_free_res(struct bnxt_qplib_res *res);
int bnxt_qplib_alloc_res(struct bnxt_qplib_res *res, struct pci_dev *pdev,
			 struct net_device *netdev,
			 struct bnxt_qplib_dev_attr *dev_attr);
void bnxt_qplib_free_ctx(struct bnxt_qplib_res *res,
			 struct bnxt_qplib_ctx *ctx);
int bnxt_qplib_alloc_ctx(struct bnxt_qplib_res *res,
			 struct bnxt_qplib_ctx *ctx,
			 bool virt_fn, bool is_p5);
int bnxt_qplib_map_db_bar(struct bnxt_qplib_res *res);
void bnxt_qplib_unmap_db_bar(struct bnxt_qplib_res *res);

int bnxt_qplib_determine_atomics(struct pci_dev *dev);

static inline void bnxt_qplib_hwq_incr_prod(struct bnxt_qplib_db_info *dbinfo,
					    struct bnxt_qplib_hwq *hwq, u32 cnt)
{
	/* move prod and update toggle/epoch if wrap around */
	hwq->prod += cnt;
	if (hwq->prod >= hwq->depth) {
		hwq->prod %= hwq->depth;
		dbinfo->flags ^= 1UL << BNXT_QPLIB_FLAG_EPOCH_PROD_SHIFT;
	}
}

static inline void bnxt_qplib_hwq_incr_cons(u32 max_elements, u32 *cons, u32 cnt,
					    u32 *dbinfo_flags)
{
	/* move cons and update toggle/epoch if wrap around */
	*cons += cnt;
	if (*cons >= max_elements) {
		*cons %= max_elements;
		*dbinfo_flags ^= 1UL << BNXT_QPLIB_FLAG_EPOCH_CONS_SHIFT;
	}
}

static inline void bnxt_qplib_ring_db32(struct bnxt_qplib_db_info *info,
					bool arm)
{
	u32 key = 0;

	key |= info->hwq->cons | (CMPL_DOORBELL_IDX_VALID |
		(CMPL_DOORBELL_KEY_CMPL & CMPL_DOORBELL_KEY_MASK));
	if (!arm)
		key |= CMPL_DOORBELL_MASK;
	writel(key, info->db);
}

#define BNXT_QPLIB_INIT_DBHDR(xid, type, indx, toggle) \
	(((u64)(((xid) & DBC_DBC_XID_MASK) | DBC_DBC_PATH_ROCE |  \
		(type) | BNXT_QPLIB_DBR_VALID) << 32) | (indx) |  \
	 (((u32)(toggle)) << (BNXT_QPLIB_DBR_TOGGLE_SHIFT)))

static inline void bnxt_qplib_ring_db(struct bnxt_qplib_db_info *info,
				      u32 type)
{
	u64 key = 0;
	u32 indx;
	u8 toggle = 0;

	if (type == DBC_DBC_TYPE_CQ_ARMALL ||
	    type == DBC_DBC_TYPE_CQ_ARMSE)
		toggle = info->toggle;
<<<<<<< HEAD

	indx = (info->hwq->cons & DBC_DBC_INDEX_MASK) |
	       ((info->flags & BNXT_QPLIB_FLAG_EPOCH_CONS_MASK) <<
		 BNXT_QPLIB_DB_EPOCH_CONS_SHIFT);

=======

	indx = (info->hwq->cons & DBC_DBC_INDEX_MASK) |
	       ((info->flags & BNXT_QPLIB_FLAG_EPOCH_CONS_MASK) <<
		 BNXT_QPLIB_DB_EPOCH_CONS_SHIFT);

>>>>>>> 2d5404ca
	key =  BNXT_QPLIB_INIT_DBHDR(info->xid, type, indx, toggle);
	writeq(key, info->db);
}

static inline void bnxt_qplib_ring_prod_db(struct bnxt_qplib_db_info *info,
					   u32 type)
{
	u64 key = 0;
	u32 indx;

	indx = (((info->hwq->prod / info->max_slot) & DBC_DBC_INDEX_MASK) |
		((info->flags & BNXT_QPLIB_FLAG_EPOCH_PROD_MASK) <<
		 BNXT_QPLIB_DB_EPOCH_PROD_SHIFT));
	key = BNXT_QPLIB_INIT_DBHDR(info->xid, type, indx, 0);
	writeq(key, info->db);
}

static inline void bnxt_qplib_armen_db(struct bnxt_qplib_db_info *info,
				       u32 type)
{
	u64 key = 0;
	u8 toggle = 0;

	if (type == DBC_DBC_TYPE_CQ_ARMENA || type == DBC_DBC_TYPE_SRQ_ARMENA)
		toggle = info->toggle;
	/* Index always at 0 */
	key = BNXT_QPLIB_INIT_DBHDR(info->xid, type, 0, toggle);
	writeq(key, info->priv_db);
}

static inline void bnxt_qplib_srq_arm_db(struct bnxt_qplib_db_info *info,
					 u32 th)
{
	u64 key = 0;

	key = BNXT_QPLIB_INIT_DBHDR(info->xid, DBC_DBC_TYPE_SRQ_ARM, th, info->toggle);
	writeq(key, info->priv_db);
}

static inline void bnxt_qplib_ring_nq_db(struct bnxt_qplib_db_info *info,
					 struct bnxt_qplib_chip_ctx *cctx,
					 bool arm)
{
	u32 type;

	type = arm ? DBC_DBC_TYPE_NQ_ARM : DBC_DBC_TYPE_NQ;
	if (bnxt_qplib_is_chip_gen_p5_p7(cctx))
		bnxt_qplib_ring_db(info, type);
	else
		bnxt_qplib_ring_db32(info, arm);
}

static inline bool _is_ext_stats_supported(u16 dev_cap_flags)
{
	return dev_cap_flags &
		CREQ_QUERY_FUNC_RESP_SB_EXT_STATS;
}

static inline bool _is_hw_retx_supported(u16 dev_cap_flags)
{
	return dev_cap_flags &
		(CREQ_QUERY_FUNC_RESP_SB_HW_REQUESTER_RETX_ENABLED |
		 CREQ_QUERY_FUNC_RESP_SB_HW_RESPONDER_RETX_ENABLED);
}

#define BNXT_RE_HW_RETX(a) _is_hw_retx_supported((a))

<<<<<<< HEAD
=======
static inline bool _is_host_msn_table(u16 dev_cap_ext_flags2)
{
	return (dev_cap_ext_flags2 & CREQ_QUERY_FUNC_RESP_SB_REQ_RETRANSMISSION_SUPPORT_MASK) ==
		CREQ_QUERY_FUNC_RESP_SB_REQ_RETRANSMISSION_SUPPORT_HOST_MSN_TABLE;
}

>>>>>>> 2d5404ca
static inline u8 bnxt_qplib_dbr_pacing_en(struct bnxt_qplib_chip_ctx *cctx)
{
	return cctx->modes.dbr_pacing;
}

<<<<<<< HEAD
=======
static inline bool _is_alloc_mr_unified(u16 dev_cap_flags)
{
	return dev_cap_flags & CREQ_QUERY_FUNC_RESP_SB_MR_REGISTER_ALLOC;
}

static inline bool _is_relaxed_ordering_supported(u16 dev_cap_ext_flags2)
{
	return dev_cap_ext_flags2 & CREQ_QUERY_FUNC_RESP_SB_MEMORY_REGION_RO_SUPPORTED;
}

>>>>>>> 2d5404ca
#endif /* __BNXT_QPLIB_RES_H__ */<|MERGE_RESOLUTION|>--- conflicted
+++ resolved
@@ -72,20 +72,6 @@
 	struct bnxt_qplib_drv_modes modes;
 	u64	hwrm_intf_ver;
 	u32     dbr_stat_db_fifo;
-<<<<<<< HEAD
-};
-
-struct bnxt_qplib_db_pacing_data {
-	u32 do_pacing;
-	u32 pacing_th;
-	u32 alarm_th;
-	u32 fifo_max_depth;
-	u32 fifo_room_mask;
-	u32 fifo_room_shift;
-	u32 grc_reg_offset;
-};
-
-=======
 };
 
 struct bnxt_qplib_db_pacing_data {
@@ -99,7 +85,6 @@
 	u32 dev_err_state;
 };
 
->>>>>>> 2d5404ca
 #define BNXT_QPLIB_DBR_PF_DB_OFFSET     0x10000
 #define BNXT_QPLIB_DBR_VF_DB_OFFSET     0x4000
 
@@ -498,19 +483,11 @@
 	if (type == DBC_DBC_TYPE_CQ_ARMALL ||
 	    type == DBC_DBC_TYPE_CQ_ARMSE)
 		toggle = info->toggle;
-<<<<<<< HEAD
 
 	indx = (info->hwq->cons & DBC_DBC_INDEX_MASK) |
 	       ((info->flags & BNXT_QPLIB_FLAG_EPOCH_CONS_MASK) <<
 		 BNXT_QPLIB_DB_EPOCH_CONS_SHIFT);
 
-=======
-
-	indx = (info->hwq->cons & DBC_DBC_INDEX_MASK) |
-	       ((info->flags & BNXT_QPLIB_FLAG_EPOCH_CONS_MASK) <<
-		 BNXT_QPLIB_DB_EPOCH_CONS_SHIFT);
-
->>>>>>> 2d5404ca
 	key =  BNXT_QPLIB_INIT_DBHDR(info->xid, type, indx, toggle);
 	writeq(key, info->db);
 }
@@ -578,22 +555,17 @@
 
 #define BNXT_RE_HW_RETX(a) _is_hw_retx_supported((a))
 
-<<<<<<< HEAD
-=======
 static inline bool _is_host_msn_table(u16 dev_cap_ext_flags2)
 {
 	return (dev_cap_ext_flags2 & CREQ_QUERY_FUNC_RESP_SB_REQ_RETRANSMISSION_SUPPORT_MASK) ==
 		CREQ_QUERY_FUNC_RESP_SB_REQ_RETRANSMISSION_SUPPORT_HOST_MSN_TABLE;
 }
 
->>>>>>> 2d5404ca
 static inline u8 bnxt_qplib_dbr_pacing_en(struct bnxt_qplib_chip_ctx *cctx)
 {
 	return cctx->modes.dbr_pacing;
 }
 
-<<<<<<< HEAD
-=======
 static inline bool _is_alloc_mr_unified(u16 dev_cap_flags)
 {
 	return dev_cap_flags & CREQ_QUERY_FUNC_RESP_SB_MR_REGISTER_ALLOC;
@@ -604,5 +576,4 @@
 	return dev_cap_ext_flags2 & CREQ_QUERY_FUNC_RESP_SB_MEMORY_REGION_RO_SUPPORTED;
 }
 
->>>>>>> 2d5404ca
 #endif /* __BNXT_QPLIB_RES_H__ */