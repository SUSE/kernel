--- conflicted
+++ resolved
@@ -127,11 +127,7 @@
 	rdev->qplib_res.cctx = rdev->chip_ctx;
 	rdev->rcfw.res = &rdev->qplib_res;
 	rdev->qplib_res.dattr = &rdev->dev_attr;
-<<<<<<< HEAD
-	rdev->qplib_res.is_vf = BNXT_VF(bp);
-=======
 	rdev->qplib_res.is_vf = BNXT_EN_VF(en_dev);
->>>>>>> eb3cdb58
 
 	bnxt_re_set_drv_mode(rdev, wqe_mode);
 	if (bnxt_qplib_determine_atomics(en_dev->pdev))
@@ -436,11 +432,7 @@
 	req.stat_ctx_id = cpu_to_le32(fw_stats_ctx_id);
 	bnxt_re_fill_fw_msg(&fw_msg, (void *)&req, sizeof(req), (void *)&resp,
 			    sizeof(resp), DFLT_HWRM_CMD_TIMEOUT);
-<<<<<<< HEAD
-	rc = en_dev->en_ops->bnxt_send_fw_msg(en_dev, BNXT_ROCE_ULP, &fw_msg);
-=======
 	rc = bnxt_send_msg(en_dev, &fw_msg);
->>>>>>> eb3cdb58
 	if (rc)
 		ibdev_err(&rdev->ibdev, "Failed to free HW stats context %#x",
 			  rc);
@@ -1409,24 +1401,7 @@
 	default:
 		break;
 	}
-<<<<<<< HEAD
-	if (sch_work) {
-		/* Allocate for the deferred task */
-		re_work = kzalloc(sizeof(*re_work), GFP_KERNEL);
-		if (re_work) {
-			get_device(&rdev->ibdev.dev);
-			re_work->rdev = rdev;
-			re_work->event = event;
-			re_work->vlan_dev = (real_dev == netdev ?
-					     NULL : netdev);
-			INIT_WORK(&re_work->work, bnxt_re_task);
-			queue_work(bnxt_re_wq, &re_work->work);
-		}
-	}
-
-=======
 	ib_device_put(&rdev->ibdev);
->>>>>>> eb3cdb58
 exit:
 	return NOTIFY_DONE;
 }
