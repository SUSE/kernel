--- conflicted
+++ resolved
@@ -78,10 +78,7 @@
 	struct ib_umem		*umem;
 	spinlock_t		lock;		/* protect srq */
 	void			*uctx_srq_page;
-<<<<<<< HEAD
-=======
 	struct hlist_node       hash_entry;
->>>>>>> f87ebcb6
 };
 
 struct bnxt_re_qp {
