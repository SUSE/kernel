--- conflicted
+++ resolved
@@ -121,15 +121,10 @@
 	u32 dbq_pacing_time; /* ms */
 	u32 dbr_def_do_pacing;
 	bool dbr_pacing;
-<<<<<<< HEAD
-};
-
-=======
 	struct mutex dbq_lock; /* synchronize db pacing algo */
 };
 
 #define BNXT_RE_MAX_DBR_DO_PACING 0xFFFF
->>>>>>> 9545bdc0
 #define BNXT_RE_DBR_PACING_TIME 5 /* ms */
 #define BNXT_RE_PACING_ALGO_THRESHOLD 250 /* Entries in DB FIFO */
 #define BNXT_RE_PACING_ALARM_TH_MULTIPLE 2 /* Multiple of pacing algo threshold */
@@ -192,11 +187,8 @@
 	u32 is_virtfn;
 	u32 num_vfs;
 	struct bnxt_re_pacing pacing;
-<<<<<<< HEAD
-=======
 	struct work_struct dbq_fifo_check_work;
 	struct delayed_work dbq_pacing_work;
->>>>>>> 9545bdc0
 };
 
 #define to_bnxt_re_dev(ptr, member)	\
