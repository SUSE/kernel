/*
 * Broadcom NetXtreme-E RoCE driver.
 *
 * Copyright (c) 2016 - 2017, Broadcom. All rights reserved.  The term
 * Broadcom refers to Broadcom Limited and/or its subsidiaries.
 *
 * This software is available to you under a choice of one of two
 * licenses.  You may choose to be licensed under the terms of the GNU
 * General Public License (GPL) Version 2, available from the file
 * COPYING in the main directory of this source tree, or the
 * BSD license below:
 *
 * Redistribution and use in source and binary forms, with or without
 * modification, are permitted provided that the following conditions
 * are met:
 *
 * 1. Redistributions of source code must retain the above copyright
 *    notice, this list of conditions and the following disclaimer.
 * 2. Redistributions in binary form must reproduce the above copyright
 *    notice, this list of conditions and the following disclaimer in
 *    the documentation and/or other materials provided with the
 *    distribution.
 *
 * THIS SOFTWARE IS PROVIDED BY THE AUTHOR AND CONTRIBUTORS ``AS IS''
 * AND ANY EXPRESS OR IMPLIED WARRANTIES, INCLUDING, BUT NOT LIMITED TO,
 * THE IMPLIED WARRANTIES OF MERCHANTABILITY AND FITNESS FOR A PARTICULAR
 * PURPOSE ARE DISCLAIMED. IN NO EVENT SHALL THE AUTHOR OR CONTRIBUTORS
 * BE LIABLE FOR ANY DIRECT, INDIRECT, INCIDENTAL, SPECIAL, EXEMPLARY, OR
 * CONSEQUENTIAL DAMAGES (INCLUDING, BUT NOT LIMITED TO, PROCUREMENT OF
 * SUBSTITUTE GOODS OR SERVICES; LOSS OF USE, DATA, OR PROFITS; OR
 * BUSINESS INTERRUPTION) HOWEVER CAUSED AND ON ANY THEORY OF LIABILITY,
 * WHETHER IN CONTRACT, STRICT LIABILITY, OR TORT (INCLUDING NEGLIGENCE
 * OR OTHERWISE) ARISING IN ANY WAY OUT OF THE USE OF THIS SOFTWARE, EVEN
 * IF ADVISED OF THE POSSIBILITY OF SUCH DAMAGE.
 *
 * Description: IB Verbs interpreter
 */

#include <linux/interrupt.h>
#include <linux/types.h>
#include <linux/pci.h>
#include <linux/netdevice.h>
#include <linux/if_ether.h>
#include <net/addrconf.h>

#include <rdma/ib_verbs.h>
#include <rdma/ib_user_verbs.h>
#include <rdma/ib_umem.h>
#include <rdma/ib_addr.h>
#include <rdma/ib_mad.h>
#include <rdma/ib_cache.h>
#include <rdma/ib_pma.h>
#include <rdma/uverbs_ioctl.h>
#include <linux/hashtable.h>

#include "roce_hsi.h"
#include "qplib_res.h"
#include "qplib_sp.h"
#include "qplib_fp.h"
#include "qplib_rcfw.h"

#include "bnxt_re.h"
#include "ib_verbs.h"
#include "debugfs.h"

#include <rdma/uverbs_types.h>
#include <rdma/uverbs_std_types.h>

#include <rdma/ib_user_ioctl_cmds.h>

#define UVERBS_MODULE_NAME bnxt_re
#include <rdma/uverbs_named_ioctl.h>

#include <rdma/bnxt_re-abi.h>

static int __from_ib_access_flags(int iflags)
{
	int qflags = 0;

	if (iflags & IB_ACCESS_LOCAL_WRITE)
		qflags |= BNXT_QPLIB_ACCESS_LOCAL_WRITE;
	if (iflags & IB_ACCESS_REMOTE_READ)
		qflags |= BNXT_QPLIB_ACCESS_REMOTE_READ;
	if (iflags & IB_ACCESS_REMOTE_WRITE)
		qflags |= BNXT_QPLIB_ACCESS_REMOTE_WRITE;
	if (iflags & IB_ACCESS_REMOTE_ATOMIC)
		qflags |= BNXT_QPLIB_ACCESS_REMOTE_ATOMIC;
	if (iflags & IB_ACCESS_MW_BIND)
		qflags |= BNXT_QPLIB_ACCESS_MW_BIND;
	if (iflags & IB_ZERO_BASED)
		qflags |= BNXT_QPLIB_ACCESS_ZERO_BASED;
	if (iflags & IB_ACCESS_ON_DEMAND)
		qflags |= BNXT_QPLIB_ACCESS_ON_DEMAND;
	return qflags;
};

static int __to_ib_access_flags(int qflags)
{
	int iflags = 0;

	if (qflags & BNXT_QPLIB_ACCESS_LOCAL_WRITE)
		iflags |= IB_ACCESS_LOCAL_WRITE;
	if (qflags & BNXT_QPLIB_ACCESS_REMOTE_WRITE)
		iflags |= IB_ACCESS_REMOTE_WRITE;
	if (qflags & BNXT_QPLIB_ACCESS_REMOTE_READ)
		iflags |= IB_ACCESS_REMOTE_READ;
	if (qflags & BNXT_QPLIB_ACCESS_REMOTE_ATOMIC)
		iflags |= IB_ACCESS_REMOTE_ATOMIC;
	if (qflags & BNXT_QPLIB_ACCESS_MW_BIND)
		iflags |= IB_ACCESS_MW_BIND;
	if (qflags & BNXT_QPLIB_ACCESS_ZERO_BASED)
		iflags |= IB_ZERO_BASED;
	if (qflags & BNXT_QPLIB_ACCESS_ON_DEMAND)
		iflags |= IB_ACCESS_ON_DEMAND;
	return iflags;
}

static u8 __qp_access_flags_from_ib(struct bnxt_qplib_chip_ctx *cctx, int iflags)
{
	u8 qflags = 0;

	if (!bnxt_qplib_is_chip_gen_p5_p7(cctx))
		/* For Wh+ */
		return (u8)__from_ib_access_flags(iflags);

	/* For P5, P7 and later chips */
	if (iflags & IB_ACCESS_LOCAL_WRITE)
		qflags |= CMDQ_MODIFY_QP_ACCESS_LOCAL_WRITE;
	if (iflags & IB_ACCESS_REMOTE_WRITE)
		qflags |= CMDQ_MODIFY_QP_ACCESS_REMOTE_WRITE;
	if (iflags & IB_ACCESS_REMOTE_READ)
		qflags |= CMDQ_MODIFY_QP_ACCESS_REMOTE_READ;
	if (iflags & IB_ACCESS_REMOTE_ATOMIC)
		qflags |= CMDQ_MODIFY_QP_ACCESS_REMOTE_ATOMIC;

	return qflags;
}

static int __qp_access_flags_to_ib(struct bnxt_qplib_chip_ctx *cctx, u8 qflags)
{
	int iflags = 0;

	if (!bnxt_qplib_is_chip_gen_p5_p7(cctx))
		/* For Wh+ */
		return __to_ib_access_flags(qflags);

	/* For P5, P7 and later chips */
	if (qflags & CMDQ_MODIFY_QP_ACCESS_LOCAL_WRITE)
		iflags |= IB_ACCESS_LOCAL_WRITE;
	if (qflags & CMDQ_MODIFY_QP_ACCESS_REMOTE_WRITE)
		iflags |= IB_ACCESS_REMOTE_WRITE;
	if (qflags & CMDQ_MODIFY_QP_ACCESS_REMOTE_READ)
		iflags |= IB_ACCESS_REMOTE_READ;
	if (qflags & CMDQ_MODIFY_QP_ACCESS_REMOTE_ATOMIC)
		iflags |= IB_ACCESS_REMOTE_ATOMIC;

	return iflags;
}

static void bnxt_re_check_and_set_relaxed_ordering(struct bnxt_re_dev *rdev,
						   struct bnxt_qplib_mrw *qplib_mr)
{
	if (_is_relaxed_ordering_supported(rdev->dev_attr->dev_cap_flags2) &&
	    pcie_relaxed_ordering_enabled(rdev->en_dev->pdev))
		qplib_mr->flags |= CMDQ_REGISTER_MR_FLAGS_ENABLE_RO;
}

static int bnxt_re_build_sgl(struct ib_sge *ib_sg_list,
			     struct bnxt_qplib_sge *sg_list, int num)
{
	int i, total = 0;

	for (i = 0; i < num; i++) {
		sg_list[i].addr = ib_sg_list[i].addr;
		sg_list[i].lkey = ib_sg_list[i].lkey;
		sg_list[i].size = ib_sg_list[i].length;
		total += sg_list[i].size;
	}
	return total;
}

/* Device */
int bnxt_re_query_device(struct ib_device *ibdev,
			 struct ib_device_attr *ib_attr,
			 struct ib_udata *udata)
{
	struct bnxt_re_dev *rdev = to_bnxt_re_dev(ibdev, ibdev);
	struct bnxt_qplib_dev_attr *dev_attr = rdev->dev_attr;

	memset(ib_attr, 0, sizeof(*ib_attr));
	memcpy(&ib_attr->fw_ver, dev_attr->fw_ver,
	       min(sizeof(dev_attr->fw_ver),
		   sizeof(ib_attr->fw_ver)));
	addrconf_addr_eui48((u8 *)&ib_attr->sys_image_guid,
			    rdev->netdev->dev_addr);
	ib_attr->max_mr_size = BNXT_RE_MAX_MR_SIZE;
	ib_attr->page_size_cap = BNXT_RE_PAGE_SIZE_SUPPORTED;

	ib_attr->vendor_id = rdev->en_dev->pdev->vendor;
	ib_attr->vendor_part_id = rdev->en_dev->pdev->device;
	ib_attr->hw_ver = rdev->en_dev->pdev->revision;
	ib_attr->max_qp = dev_attr->max_qp;
	ib_attr->max_qp_wr = dev_attr->max_qp_wqes;
	ib_attr->device_cap_flags =
				    IB_DEVICE_CURR_QP_STATE_MOD
				    | IB_DEVICE_RC_RNR_NAK_GEN
				    | IB_DEVICE_SHUTDOWN_PORT
				    | IB_DEVICE_SYS_IMAGE_GUID
				    | IB_DEVICE_RESIZE_MAX_WR
				    | IB_DEVICE_PORT_ACTIVE_EVENT
				    | IB_DEVICE_N_NOTIFY_CQ
				    | IB_DEVICE_MEM_WINDOW
				    | IB_DEVICE_MEM_WINDOW_TYPE_2B
				    | IB_DEVICE_MEM_MGT_EXTENSIONS;
	ib_attr->kernel_cap_flags = IBK_LOCAL_DMA_LKEY;
	ib_attr->max_send_sge = dev_attr->max_qp_sges;
	ib_attr->max_recv_sge = dev_attr->max_qp_sges;
	ib_attr->max_sge_rd = dev_attr->max_qp_sges;
	ib_attr->max_cq = dev_attr->max_cq;
	ib_attr->max_cqe = dev_attr->max_cq_wqes;
	ib_attr->max_mr = dev_attr->max_mr;
	ib_attr->max_pd = dev_attr->max_pd;
	ib_attr->max_qp_rd_atom = dev_attr->max_qp_rd_atom;
	ib_attr->max_qp_init_rd_atom = dev_attr->max_qp_init_rd_atom;
	ib_attr->atomic_cap = IB_ATOMIC_NONE;
	ib_attr->masked_atomic_cap = IB_ATOMIC_NONE;
	if (dev_attr->is_atomic) {
		ib_attr->atomic_cap = IB_ATOMIC_GLOB;
		ib_attr->masked_atomic_cap = IB_ATOMIC_GLOB;
	}

	ib_attr->max_ee_rd_atom = 0;
	ib_attr->max_res_rd_atom = 0;
	ib_attr->max_ee_init_rd_atom = 0;
	ib_attr->max_ee = 0;
	ib_attr->max_rdd = 0;
	ib_attr->max_mw = dev_attr->max_mw;
	ib_attr->max_raw_ipv6_qp = 0;
	ib_attr->max_raw_ethy_qp = dev_attr->max_raw_ethy_qp;
	ib_attr->max_mcast_grp = 0;
	ib_attr->max_mcast_qp_attach = 0;
	ib_attr->max_total_mcast_qp_attach = 0;
	ib_attr->max_ah = dev_attr->max_ah;

	ib_attr->max_srq = dev_attr->max_srq;
	ib_attr->max_srq_wr = dev_attr->max_srq_wqes;
	ib_attr->max_srq_sge = dev_attr->max_srq_sges;

	ib_attr->max_fast_reg_page_list_len = MAX_PBL_LVL_1_PGS;

	ib_attr->max_pkeys = 1;
	ib_attr->local_ca_ack_delay = BNXT_RE_DEFAULT_ACK_DELAY;
	return 0;
}

int bnxt_re_modify_device(struct ib_device *ibdev,
			  int device_modify_mask,
			  struct ib_device_modify *device_modify)
{
	ibdev_dbg(ibdev, "Modify device with mask 0x%x", device_modify_mask);

	if (device_modify_mask & ~IB_DEVICE_MODIFY_NODE_DESC)
		return -EOPNOTSUPP;

	if (!(device_modify_mask & IB_DEVICE_MODIFY_NODE_DESC))
		return 0;

	memcpy(ibdev->node_desc, device_modify->node_desc, IB_DEVICE_NODE_DESC_MAX);
	return 0;
}

/* Port */
int bnxt_re_query_port(struct ib_device *ibdev, u32 port_num,
		       struct ib_port_attr *port_attr)
{
	struct bnxt_re_dev *rdev = to_bnxt_re_dev(ibdev, ibdev);
	struct bnxt_qplib_dev_attr *dev_attr = rdev->dev_attr;
	int rc;

	memset(port_attr, 0, sizeof(*port_attr));

	if (netif_running(rdev->netdev) && netif_carrier_ok(rdev->netdev)) {
		port_attr->state = IB_PORT_ACTIVE;
		port_attr->phys_state = IB_PORT_PHYS_STATE_LINK_UP;
	} else {
		port_attr->state = IB_PORT_DOWN;
		port_attr->phys_state = IB_PORT_PHYS_STATE_DISABLED;
	}
	port_attr->max_mtu = IB_MTU_4096;
	port_attr->active_mtu = iboe_get_mtu(rdev->netdev->mtu);
	/* One GID is reserved for RawEth QP. Report one less */
	port_attr->gid_tbl_len = (rdev->rcfw.roce_mirror ? (dev_attr->max_sgid - 1) :
				  dev_attr->max_sgid);
	port_attr->port_cap_flags = IB_PORT_CM_SUP | IB_PORT_REINIT_SUP |
				    IB_PORT_DEVICE_MGMT_SUP |
				    IB_PORT_VENDOR_CLASS_SUP;
	port_attr->ip_gids = true;

	port_attr->max_msg_sz = (u32)BNXT_RE_MAX_MR_SIZE_LOW;
	port_attr->bad_pkey_cntr = 0;
	port_attr->qkey_viol_cntr = 0;
	port_attr->pkey_tbl_len = dev_attr->max_pkey;
	port_attr->lid = 0;
	port_attr->sm_lid = 0;
	port_attr->lmc = 0;
	port_attr->max_vl_num = 4;
	port_attr->sm_sl = 0;
	port_attr->subnet_timeout = 0;
	port_attr->init_type_reply = 0;
	rc = ib_get_eth_speed(&rdev->ibdev, port_num, &port_attr->active_speed,
			      &port_attr->active_width);

	return rc;
}

int bnxt_re_get_port_immutable(struct ib_device *ibdev, u32 port_num,
			       struct ib_port_immutable *immutable)
{
	struct ib_port_attr port_attr;

	if (bnxt_re_query_port(ibdev, port_num, &port_attr))
		return -EINVAL;

	immutable->pkey_tbl_len = port_attr.pkey_tbl_len;
	immutable->gid_tbl_len = port_attr.gid_tbl_len;
	immutable->core_cap_flags = RDMA_CORE_PORT_IBA_ROCE;
	immutable->core_cap_flags |= RDMA_CORE_CAP_PROT_ROCE_UDP_ENCAP;
	immutable->max_mad_size = IB_MGMT_MAD_SIZE;
	return 0;
}

void bnxt_re_query_fw_str(struct ib_device *ibdev, char *str)
{
	struct bnxt_re_dev *rdev = to_bnxt_re_dev(ibdev, ibdev);

	snprintf(str, IB_FW_VERSION_NAME_MAX, "%d.%d.%d.%d",
		 rdev->dev_attr->fw_ver[0], rdev->dev_attr->fw_ver[1],
		 rdev->dev_attr->fw_ver[2], rdev->dev_attr->fw_ver[3]);
}

int bnxt_re_query_pkey(struct ib_device *ibdev, u32 port_num,
		       u16 index, u16 *pkey)
{
	if (index > 0)
		return -EINVAL;

	*pkey = IB_DEFAULT_PKEY_FULL;

	return 0;
}

int bnxt_re_query_gid(struct ib_device *ibdev, u32 port_num,
		      int index, union ib_gid *gid)
{
	struct bnxt_re_dev *rdev = to_bnxt_re_dev(ibdev, ibdev);
	int rc;

	/* Ignore port_num */
	memset(gid, 0, sizeof(*gid));
	rc = bnxt_qplib_get_sgid(&rdev->qplib_res,
				 &rdev->qplib_res.sgid_tbl, index,
				 (struct bnxt_qplib_gid *)gid);
	return rc;
}

int bnxt_re_del_gid(const struct ib_gid_attr *attr, void **context)
{
	int rc = 0;
	struct bnxt_re_gid_ctx *ctx, **ctx_tbl;
	struct bnxt_re_dev *rdev = to_bnxt_re_dev(attr->device, ibdev);
	struct bnxt_qplib_sgid_tbl *sgid_tbl = &rdev->qplib_res.sgid_tbl;
	struct bnxt_qplib_gid *gid_to_del;
	u16 vlan_id = 0xFFFF;

	/* Delete the entry from the hardware */
	ctx = *context;
	if (!ctx)
		return -EINVAL;

	if (sgid_tbl->active) {
		if (ctx->idx >= sgid_tbl->max)
			return -EINVAL;
		gid_to_del = &sgid_tbl->tbl[ctx->idx].gid;
		vlan_id = sgid_tbl->tbl[ctx->idx].vlan_id;
		/* DEL_GID is called in WQ context(netdevice_event_work_handler)
		 * or via the ib_unregister_device path. In the former case QP1
		 * may not be destroyed yet, in which case just return as FW
		 * needs that entry to be present and will fail it's deletion.
		 * We could get invoked again after QP1 is destroyed OR get an
		 * ADD_GID call with a different GID value for the same index
		 * where we issue MODIFY_GID cmd to update the GID entry -- TBD
		 */
		if (ctx->idx == 0 &&
		    rdma_link_local_addr((struct in6_addr *)gid_to_del) &&
		    ctx->refcnt == 1 && rdev->gsi_ctx.gsi_sqp) {
			ibdev_dbg(&rdev->ibdev,
				  "Trying to delete GID0 while QP1 is alive\n");
			return -EFAULT;
		}
		ctx->refcnt--;
		if (!ctx->refcnt) {
			rc = bnxt_qplib_del_sgid(sgid_tbl, gid_to_del,
						 vlan_id,  true);
			if (rc) {
				ibdev_err(&rdev->ibdev,
					  "Failed to remove GID: %#x", rc);
			} else {
				ctx_tbl = sgid_tbl->ctx;
				ctx_tbl[ctx->idx] = NULL;
				kfree(ctx);
			}
		}
	} else {
		return -EINVAL;
	}
	return rc;
}

int bnxt_re_add_gid(const struct ib_gid_attr *attr, void **context)
{
	int rc;
	u32 tbl_idx = 0;
	u16 vlan_id = 0xFFFF;
	struct bnxt_re_gid_ctx *ctx, **ctx_tbl;
	struct bnxt_re_dev *rdev = to_bnxt_re_dev(attr->device, ibdev);
	struct bnxt_qplib_sgid_tbl *sgid_tbl = &rdev->qplib_res.sgid_tbl;

	rc = rdma_read_gid_l2_fields(attr, &vlan_id, NULL);
	if (rc)
		return rc;

	rc = bnxt_qplib_add_sgid(sgid_tbl, (struct bnxt_qplib_gid *)&attr->gid,
				 rdev->qplib_res.netdev->dev_addr,
				 vlan_id, true, &tbl_idx, false, 0);
	if (rc == -EALREADY) {
		ctx_tbl = sgid_tbl->ctx;
		ctx_tbl[tbl_idx]->refcnt++;
		*context = ctx_tbl[tbl_idx];
		return 0;
	}

	if (rc < 0) {
		ibdev_err(&rdev->ibdev, "Failed to add GID: %#x", rc);
		return rc;
	}

	ctx = kmalloc(sizeof(*ctx), GFP_KERNEL);
	if (!ctx)
		return -ENOMEM;
	ctx_tbl = sgid_tbl->ctx;
	ctx->idx = tbl_idx;
	ctx->refcnt = 1;
	ctx_tbl[tbl_idx] = ctx;
	*context = ctx;

	return rc;
}

enum rdma_link_layer bnxt_re_get_link_layer(struct ib_device *ibdev,
					    u32 port_num)
{
	return IB_LINK_LAYER_ETHERNET;
}

#define	BNXT_RE_FENCE_PBL_SIZE	DIV_ROUND_UP(BNXT_RE_FENCE_BYTES, PAGE_SIZE)

static void bnxt_re_create_fence_wqe(struct bnxt_re_pd *pd)
{
	struct bnxt_re_fence_data *fence = &pd->fence;
	struct ib_mr *ib_mr = &fence->mr->ib_mr;
	struct bnxt_qplib_swqe *wqe = &fence->bind_wqe;
	struct bnxt_re_dev *rdev = pd->rdev;

	if (bnxt_qplib_is_chip_gen_p5_p7(rdev->chip_ctx))
		return;

	memset(wqe, 0, sizeof(*wqe));
	wqe->type = BNXT_QPLIB_SWQE_TYPE_BIND_MW;
	wqe->wr_id = BNXT_QPLIB_FENCE_WRID;
	wqe->flags |= BNXT_QPLIB_SWQE_FLAGS_SIGNAL_COMP;
	wqe->flags |= BNXT_QPLIB_SWQE_FLAGS_UC_FENCE;
	wqe->bind.zero_based = false;
	wqe->bind.parent_l_key = ib_mr->lkey;
	wqe->bind.va = (u64)(unsigned long)fence->va;
	wqe->bind.length = fence->size;
	wqe->bind.access_cntl = __from_ib_access_flags(IB_ACCESS_REMOTE_READ);
	wqe->bind.mw_type = SQ_BIND_MW_TYPE_TYPE1;

	/* Save the initial rkey in fence structure for now;
	 * wqe->bind.r_key will be set at (re)bind time.
	 */
	fence->bind_rkey = ib_inc_rkey(fence->mw->rkey);
}

static int bnxt_re_bind_fence_mw(struct bnxt_qplib_qp *qplib_qp)
{
	struct bnxt_re_qp *qp = container_of(qplib_qp, struct bnxt_re_qp,
					     qplib_qp);
	struct ib_pd *ib_pd = qp->ib_qp.pd;
	struct bnxt_re_pd *pd = container_of(ib_pd, struct bnxt_re_pd, ib_pd);
	struct bnxt_re_fence_data *fence = &pd->fence;
	struct bnxt_qplib_swqe *fence_wqe = &fence->bind_wqe;
	struct bnxt_qplib_swqe wqe;
	int rc;

	memcpy(&wqe, fence_wqe, sizeof(wqe));
	wqe.bind.r_key = fence->bind_rkey;
	fence->bind_rkey = ib_inc_rkey(fence->bind_rkey);

	ibdev_dbg(&qp->rdev->ibdev,
		  "Posting bind fence-WQE: rkey: %#x QP: %d PD: %p\n",
		wqe.bind.r_key, qp->qplib_qp.id, pd);
	rc = bnxt_qplib_post_send(&qp->qplib_qp, &wqe);
	if (rc) {
		ibdev_err(&qp->rdev->ibdev, "Failed to bind fence-WQE\n");
		return rc;
	}
	bnxt_qplib_post_send_db(&qp->qplib_qp);

	return rc;
}

static void bnxt_re_destroy_fence_mr(struct bnxt_re_pd *pd)
{
	struct bnxt_re_fence_data *fence = &pd->fence;
	struct bnxt_re_dev *rdev = pd->rdev;
	struct device *dev = &rdev->en_dev->pdev->dev;
	struct bnxt_re_mr *mr = fence->mr;

	if (bnxt_qplib_is_chip_gen_p5_p7(rdev->chip_ctx))
		return;

	if (fence->mw) {
		bnxt_re_dealloc_mw(fence->mw);
		fence->mw = NULL;
	}
	if (mr) {
		if (mr->ib_mr.rkey)
			bnxt_qplib_dereg_mrw(&rdev->qplib_res, &mr->qplib_mr,
					     true);
		if (mr->ib_mr.lkey)
			bnxt_qplib_free_mrw(&rdev->qplib_res, &mr->qplib_mr);
		kfree(mr);
		fence->mr = NULL;
	}
	if (fence->dma_addr) {
		dma_unmap_single(dev, fence->dma_addr, BNXT_RE_FENCE_BYTES,
				 DMA_BIDIRECTIONAL);
		fence->dma_addr = 0;
	}
}

static int bnxt_re_create_fence_mr(struct bnxt_re_pd *pd)
{
	int mr_access_flags = IB_ACCESS_LOCAL_WRITE | IB_ACCESS_MW_BIND;
	struct bnxt_re_fence_data *fence = &pd->fence;
	struct bnxt_re_dev *rdev = pd->rdev;
	struct device *dev = &rdev->en_dev->pdev->dev;
	struct bnxt_re_mr *mr = NULL;
	dma_addr_t dma_addr = 0;
	struct ib_mw *mw;
	int rc;

	if (bnxt_qplib_is_chip_gen_p5_p7(rdev->chip_ctx))
		return 0;

	dma_addr = dma_map_single(dev, fence->va, BNXT_RE_FENCE_BYTES,
				  DMA_BIDIRECTIONAL);
	rc = dma_mapping_error(dev, dma_addr);
	if (rc) {
		ibdev_err(&rdev->ibdev, "Failed to dma-map fence-MR-mem\n");
		rc = -EIO;
		fence->dma_addr = 0;
		goto fail;
	}
	fence->dma_addr = dma_addr;

	/* Allocate a MR */
	mr = kzalloc(sizeof(*mr), GFP_KERNEL);
	if (!mr) {
		rc = -ENOMEM;
		goto fail;
	}
	fence->mr = mr;
	mr->rdev = rdev;
	mr->qplib_mr.pd = &pd->qplib_pd;
	mr->qplib_mr.type = CMDQ_ALLOCATE_MRW_MRW_FLAGS_PMR;
	mr->qplib_mr.access_flags = __from_ib_access_flags(mr_access_flags);
	if (!_is_alloc_mr_unified(rdev->dev_attr->dev_cap_flags)) {
		rc = bnxt_qplib_alloc_mrw(&rdev->qplib_res, &mr->qplib_mr);
		if (rc) {
			ibdev_err(&rdev->ibdev, "Failed to alloc fence-HW-MR\n");
			goto fail;
		}

		/* Register MR */
		mr->ib_mr.lkey = mr->qplib_mr.lkey;
	} else {
		mr->qplib_mr.flags = CMDQ_REGISTER_MR_FLAGS_ALLOC_MR;
	}
	mr->qplib_mr.va = (u64)(unsigned long)fence->va;
	mr->qplib_mr.total_size = BNXT_RE_FENCE_BYTES;
	rc = bnxt_qplib_reg_mr(&rdev->qplib_res, &mr->qplib_mr, NULL,
			       BNXT_RE_FENCE_PBL_SIZE, PAGE_SIZE);
	if (rc) {
		ibdev_err(&rdev->ibdev, "Failed to register fence-MR\n");
		goto fail;
	}
	mr->ib_mr.rkey = mr->qplib_mr.rkey;

	/* Create a fence MW only for kernel consumers */
	mw = bnxt_re_alloc_mw(&pd->ib_pd, IB_MW_TYPE_1, NULL);
	if (IS_ERR(mw)) {
		ibdev_err(&rdev->ibdev,
			  "Failed to create fence-MW for PD: %p\n", pd);
		rc = PTR_ERR(mw);
		goto fail;
	}
	fence->mw = mw;

	bnxt_re_create_fence_wqe(pd);
	return 0;

fail:
	bnxt_re_destroy_fence_mr(pd);
	return rc;
}

static struct bnxt_re_user_mmap_entry*
bnxt_re_mmap_entry_insert(struct bnxt_re_ucontext *uctx, u64 mem_offset,
			  enum bnxt_re_mmap_flag mmap_flag, u64 *offset)
{
	struct bnxt_re_user_mmap_entry *entry;
	int ret;

	entry = kzalloc(sizeof(*entry), GFP_KERNEL);
	if (!entry)
		return NULL;

	entry->mem_offset = mem_offset;
	entry->mmap_flag = mmap_flag;
	entry->uctx = uctx;

	switch (mmap_flag) {
	case BNXT_RE_MMAP_SH_PAGE:
		ret = rdma_user_mmap_entry_insert_exact(&uctx->ib_uctx,
							&entry->rdma_entry, PAGE_SIZE, 0);
		break;
	case BNXT_RE_MMAP_UC_DB:
	case BNXT_RE_MMAP_WC_DB:
	case BNXT_RE_MMAP_DBR_BAR:
	case BNXT_RE_MMAP_DBR_PAGE:
	case BNXT_RE_MMAP_TOGGLE_PAGE:
		ret = rdma_user_mmap_entry_insert(&uctx->ib_uctx,
						  &entry->rdma_entry, PAGE_SIZE);
		break;
	default:
		ret = -EINVAL;
		break;
	}

	if (ret) {
		kfree(entry);
		return NULL;
	}
	if (offset)
		*offset = rdma_user_mmap_get_offset(&entry->rdma_entry);

	return entry;
}

/* Protection Domains */
int bnxt_re_dealloc_pd(struct ib_pd *ib_pd, struct ib_udata *udata)
{
	struct bnxt_re_pd *pd = container_of(ib_pd, struct bnxt_re_pd, ib_pd);
	struct bnxt_re_dev *rdev = pd->rdev;

	if (udata) {
		rdma_user_mmap_entry_remove(pd->pd_db_mmap);
		pd->pd_db_mmap = NULL;
	}

	bnxt_re_destroy_fence_mr(pd);

	if (pd->qplib_pd.id) {
		if (!bnxt_qplib_dealloc_pd(&rdev->qplib_res,
					   &rdev->qplib_res.pd_tbl,
					   &pd->qplib_pd))
			atomic_dec(&rdev->stats.res.pd_count);
	}
	return 0;
}

int bnxt_re_alloc_pd(struct ib_pd *ibpd, struct ib_udata *udata)
{
	struct ib_device *ibdev = ibpd->device;
	struct bnxt_re_dev *rdev = to_bnxt_re_dev(ibdev, ibdev);
	struct bnxt_re_ucontext *ucntx = rdma_udata_to_drv_context(
		udata, struct bnxt_re_ucontext, ib_uctx);
	struct bnxt_re_pd *pd = container_of(ibpd, struct bnxt_re_pd, ib_pd);
	struct bnxt_re_user_mmap_entry *entry = NULL;
	u32 active_pds;
	int rc = 0;

	pd->rdev = rdev;
	if (bnxt_qplib_alloc_pd(&rdev->qplib_res, &pd->qplib_pd)) {
		ibdev_err(&rdev->ibdev, "Failed to allocate HW PD");
		rc = -ENOMEM;
		goto fail;
	}

	if (udata) {
		struct bnxt_re_pd_resp resp = {};

		if (!ucntx->dpi.dbr) {
			/* Allocate DPI in alloc_pd to avoid failing of
			 * ibv_devinfo and family of application when DPIs
			 * are depleted.
			 */
			if (bnxt_qplib_alloc_dpi(&rdev->qplib_res,
						 &ucntx->dpi, ucntx, BNXT_QPLIB_DPI_TYPE_UC)) {
				rc = -ENOMEM;
				goto dbfail;
			}
		}

		resp.pdid = pd->qplib_pd.id;
		/* Still allow mapping this DBR to the new user PD. */
		resp.dpi = ucntx->dpi.dpi;

		entry = bnxt_re_mmap_entry_insert(ucntx, (u64)ucntx->dpi.umdbr,
						  BNXT_RE_MMAP_UC_DB, &resp.dbr);

		if (!entry) {
			rc = -ENOMEM;
			goto dbfail;
		}

		pd->pd_db_mmap = &entry->rdma_entry;

		rc = ib_copy_to_udata(udata, &resp, min(sizeof(resp), udata->outlen));
		if (rc) {
			rdma_user_mmap_entry_remove(pd->pd_db_mmap);
			rc = -EFAULT;
			goto dbfail;
		}
	}

	if (!udata)
		if (bnxt_re_create_fence_mr(pd))
			ibdev_warn(&rdev->ibdev,
				   "Failed to create Fence-MR\n");
	active_pds = atomic_inc_return(&rdev->stats.res.pd_count);
	if (active_pds > rdev->stats.res.pd_watermark)
		rdev->stats.res.pd_watermark = active_pds;

	return 0;
dbfail:
	bnxt_qplib_dealloc_pd(&rdev->qplib_res, &rdev->qplib_res.pd_tbl,
			      &pd->qplib_pd);
fail:
	return rc;
}

/* Address Handles */
int bnxt_re_destroy_ah(struct ib_ah *ib_ah, u32 flags)
{
	struct bnxt_re_ah *ah = container_of(ib_ah, struct bnxt_re_ah, ib_ah);
	struct bnxt_re_dev *rdev = ah->rdev;
	bool block = true;
	int rc;

	block = !(flags & RDMA_DESTROY_AH_SLEEPABLE);
	rc = bnxt_qplib_destroy_ah(&rdev->qplib_res, &ah->qplib_ah, block);
	if (BNXT_RE_CHECK_RC(rc)) {
		if (rc == -ETIMEDOUT)
			rc = 0;
		else
			goto fail;
	}
	atomic_dec(&rdev->stats.res.ah_count);
fail:
	return rc;
}

static u8 bnxt_re_stack_to_dev_nw_type(enum rdma_network_type ntype)
{
	u8 nw_type;

	switch (ntype) {
	case RDMA_NETWORK_IPV4:
		nw_type = CMDQ_CREATE_AH_TYPE_V2IPV4;
		break;
	case RDMA_NETWORK_IPV6:
		nw_type = CMDQ_CREATE_AH_TYPE_V2IPV6;
		break;
	default:
		nw_type = CMDQ_CREATE_AH_TYPE_V1;
		break;
	}
	return nw_type;
}

int bnxt_re_create_ah(struct ib_ah *ib_ah, struct rdma_ah_init_attr *init_attr,
		      struct ib_udata *udata)
{
	struct ib_pd *ib_pd = ib_ah->pd;
	struct bnxt_re_pd *pd = container_of(ib_pd, struct bnxt_re_pd, ib_pd);
	struct rdma_ah_attr *ah_attr = init_attr->ah_attr;
	const struct ib_global_route *grh = rdma_ah_read_grh(ah_attr);
	struct bnxt_re_dev *rdev = pd->rdev;
	const struct ib_gid_attr *sgid_attr;
	struct bnxt_re_gid_ctx *ctx;
	struct bnxt_re_ah *ah = container_of(ib_ah, struct bnxt_re_ah, ib_ah);
	u32 active_ahs;
	u8 nw_type;
	int rc;

	if (!(rdma_ah_get_ah_flags(ah_attr) & IB_AH_GRH)) {
		ibdev_err(&rdev->ibdev, "Failed to alloc AH: GRH not set");
		return -EINVAL;
	}

	ah->rdev = rdev;
	ah->qplib_ah.pd = &pd->qplib_pd;

	/* Supply the configuration for the HW */
	memcpy(ah->qplib_ah.dgid.data, grh->dgid.raw,
	       sizeof(union ib_gid));
	sgid_attr = grh->sgid_attr;
	/* Get the HW context of the GID. The reference
	 * of GID table entry is already taken by the caller.
	 */
	ctx = rdma_read_gid_hw_context(sgid_attr);
	ah->qplib_ah.sgid_index = ctx->idx;
	ah->qplib_ah.host_sgid_index = grh->sgid_index;
	ah->qplib_ah.traffic_class = grh->traffic_class;
	ah->qplib_ah.flow_label = grh->flow_label;
	ah->qplib_ah.hop_limit = grh->hop_limit;
	ah->qplib_ah.sl = rdma_ah_get_sl(ah_attr);

	/* Get network header type for this GID */
	nw_type = rdma_gid_attr_network_type(sgid_attr);
	ah->qplib_ah.nw_type = bnxt_re_stack_to_dev_nw_type(nw_type);

	memcpy(ah->qplib_ah.dmac, ah_attr->roce.dmac, ETH_ALEN);
	rc = bnxt_qplib_create_ah(&rdev->qplib_res, &ah->qplib_ah,
				  !(init_attr->flags &
				    RDMA_CREATE_AH_SLEEPABLE));
	if (rc) {
		ibdev_err(&rdev->ibdev, "Failed to allocate HW AH");
		return rc;
	}

	/* Write AVID to shared page. */
	if (udata) {
		struct bnxt_re_ucontext *uctx = rdma_udata_to_drv_context(
			udata, struct bnxt_re_ucontext, ib_uctx);
		unsigned long flag;
		u32 *wrptr;

		spin_lock_irqsave(&uctx->sh_lock, flag);
		wrptr = (u32 *)(uctx->shpg + BNXT_RE_AVID_OFFT);
		*wrptr = ah->qplib_ah.id;
		wmb(); /* make sure cache is updated. */
		spin_unlock_irqrestore(&uctx->sh_lock, flag);
	}
	active_ahs = atomic_inc_return(&rdev->stats.res.ah_count);
	if (active_ahs > rdev->stats.res.ah_watermark)
		rdev->stats.res.ah_watermark = active_ahs;

	return 0;
}

int bnxt_re_query_ah(struct ib_ah *ib_ah, struct rdma_ah_attr *ah_attr)
{
	struct bnxt_re_ah *ah = container_of(ib_ah, struct bnxt_re_ah, ib_ah);

	ah_attr->type = ib_ah->type;
	rdma_ah_set_sl(ah_attr, ah->qplib_ah.sl);
	memcpy(ah_attr->roce.dmac, ah->qplib_ah.dmac, ETH_ALEN);
	rdma_ah_set_grh(ah_attr, NULL, 0,
			ah->qplib_ah.host_sgid_index,
			0, ah->qplib_ah.traffic_class);
	rdma_ah_set_dgid_raw(ah_attr, ah->qplib_ah.dgid.data);
	rdma_ah_set_port_num(ah_attr, 1);
	rdma_ah_set_static_rate(ah_attr, 0);
	return 0;
}

unsigned long bnxt_re_lock_cqs(struct bnxt_re_qp *qp)
	__acquires(&qp->scq->cq_lock) __acquires(&qp->rcq->cq_lock)
{
	unsigned long flags;

	spin_lock_irqsave(&qp->scq->cq_lock, flags);
	if (qp->rcq != qp->scq)
		spin_lock(&qp->rcq->cq_lock);
	else
		__acquire(&qp->rcq->cq_lock);

	return flags;
}

void bnxt_re_unlock_cqs(struct bnxt_re_qp *qp,
			unsigned long flags)
	__releases(&qp->scq->cq_lock) __releases(&qp->rcq->cq_lock)
{
	if (qp->rcq != qp->scq)
		spin_unlock(&qp->rcq->cq_lock);
	else
		__release(&qp->rcq->cq_lock);
	spin_unlock_irqrestore(&qp->scq->cq_lock, flags);
}

static void bnxt_re_destroy_gsi_sqp(struct bnxt_re_qp *qp)
{
	struct bnxt_re_qp *gsi_sqp;
	struct bnxt_re_ah *gsi_sah;
	struct bnxt_re_dev *rdev;
	int rc;

	rdev = qp->rdev;
	gsi_sqp = rdev->gsi_ctx.gsi_sqp;
	gsi_sah = rdev->gsi_ctx.gsi_sah;

	ibdev_dbg(&rdev->ibdev, "Destroy the shadow AH\n");
	bnxt_qplib_destroy_ah(&rdev->qplib_res,
			      &gsi_sah->qplib_ah,
			      true);
	atomic_dec(&rdev->stats.res.ah_count);
	bnxt_qplib_clean_qp(&qp->qplib_qp);

	ibdev_dbg(&rdev->ibdev, "Destroy the shadow QP\n");
	rc = bnxt_qplib_destroy_qp(&rdev->qplib_res, &gsi_sqp->qplib_qp);
	if (rc)
		ibdev_err(&rdev->ibdev, "Destroy Shadow QP failed");

	bnxt_qplib_free_qp_res(&rdev->qplib_res, &gsi_sqp->qplib_qp);

	/* remove from active qp list */
	mutex_lock(&rdev->qp_lock);
	list_del(&gsi_sqp->list);
	mutex_unlock(&rdev->qp_lock);
	atomic_dec(&rdev->stats.res.qp_count);

	kfree(rdev->gsi_ctx.sqp_tbl);
	kfree(gsi_sah);
	kfree(gsi_sqp);
	rdev->gsi_ctx.gsi_sqp = NULL;
	rdev->gsi_ctx.gsi_sah = NULL;
	rdev->gsi_ctx.sqp_tbl = NULL;
<<<<<<< HEAD
=======
}

static void bnxt_re_del_unique_gid(struct bnxt_re_dev *rdev)
{
	int rc;

	if (!rdev->rcfw.roce_mirror)
		return;

	rc = bnxt_qplib_del_sgid(&rdev->qplib_res.sgid_tbl,
				 (struct bnxt_qplib_gid *)&rdev->ugid,
				 0xFFFF, true);
	if (rc)
		dev_err(rdev_to_dev(rdev), "Failed to delete unique GID, rc: %d\n", rc);
>>>>>>> b35fc656
}

/* Queue Pairs */
int bnxt_re_destroy_qp(struct ib_qp *ib_qp, struct ib_udata *udata)
{
	struct bnxt_re_qp *qp = container_of(ib_qp, struct bnxt_re_qp, ib_qp);
	struct bnxt_qplib_qp *qplib_qp = &qp->qplib_qp;
	struct bnxt_re_dev *rdev = qp->rdev;
	struct bnxt_qplib_nq *scq_nq = NULL;
	struct bnxt_qplib_nq *rcq_nq = NULL;
	unsigned int flags;
	int rc;

	bnxt_re_debug_rem_qpinfo(rdev, qp);

	bnxt_qplib_flush_cqn_wq(&qp->qplib_qp);

	rc = bnxt_qplib_destroy_qp(&rdev->qplib_res, &qp->qplib_qp);
	if (rc)
		ibdev_err(&rdev->ibdev, "Failed to destroy HW QP");

	if (rdma_is_kernel_res(&qp->ib_qp.res)) {
		flags = bnxt_re_lock_cqs(qp);
		bnxt_qplib_clean_qp(&qp->qplib_qp);
		bnxt_re_unlock_cqs(qp, flags);
	}

	bnxt_qplib_free_qp_res(&rdev->qplib_res, &qp->qplib_qp);

	if (ib_qp->qp_type == IB_QPT_GSI && rdev->gsi_ctx.gsi_sqp)
		bnxt_re_destroy_gsi_sqp(qp);

	mutex_lock(&rdev->qp_lock);
	list_del(&qp->list);
	mutex_unlock(&rdev->qp_lock);
	atomic_dec(&rdev->stats.res.qp_count);
	if (qp->qplib_qp.type == CMDQ_CREATE_QP_TYPE_RC)
		atomic_dec(&rdev->stats.res.rc_qp_count);
	else if (qp->qplib_qp.type == CMDQ_CREATE_QP_TYPE_UD)
		atomic_dec(&rdev->stats.res.ud_qp_count);

	if (qp->qplib_qp.type == CMDQ_CREATE_QP_TYPE_RAW_ETHERTYPE)
		bnxt_re_del_unique_gid(rdev);

	ib_umem_release(qp->rumem);
	ib_umem_release(qp->sumem);

	/* Flush all the entries of notification queue associated with
	 * given qp.
	 */
	scq_nq = qplib_qp->scq->nq;
	rcq_nq = qplib_qp->rcq->nq;
	bnxt_re_synchronize_nq(scq_nq);
	if (scq_nq != rcq_nq)
		bnxt_re_synchronize_nq(rcq_nq);

	return 0;
}

static u8 __from_ib_qp_type(enum ib_qp_type type)
{
	switch (type) {
	case IB_QPT_GSI:
		return CMDQ_CREATE_QP1_TYPE_GSI;
	case IB_QPT_RC:
		return CMDQ_CREATE_QP_TYPE_RC;
	case IB_QPT_UD:
		return CMDQ_CREATE_QP_TYPE_UD;
	case IB_QPT_RAW_PACKET:
		return CMDQ_CREATE_QP_TYPE_RAW_ETHERTYPE;
	default:
		return IB_QPT_MAX;
	}
}

static u16 bnxt_re_setup_rwqe_size(struct bnxt_qplib_qp *qplqp,
				   int rsge, int max)
{
	if (qplqp->wqe_mode == BNXT_QPLIB_WQE_MODE_STATIC)
		rsge = max;
	return bnxt_re_get_rwqe_size(rsge);
}

static u16 bnxt_re_get_wqe_size(int ilsize, int nsge)
{
	u16 wqe_size, calc_ils;

	wqe_size = bnxt_re_get_swqe_size(nsge);
	if (ilsize) {
		calc_ils = sizeof(struct sq_send_hdr) + ilsize;
		wqe_size = max_t(u16, calc_ils, wqe_size);
		wqe_size = ALIGN(wqe_size, sizeof(struct sq_send_hdr));
	}
	return wqe_size;
}

static int bnxt_re_setup_swqe_size(struct bnxt_re_qp *qp,
				   struct ib_qp_init_attr *init_attr)
{
	struct bnxt_qplib_dev_attr *dev_attr;
	struct bnxt_qplib_qp *qplqp;
	struct bnxt_re_dev *rdev;
	struct bnxt_qplib_q *sq;
	int align, ilsize;

	rdev = qp->rdev;
	qplqp = &qp->qplib_qp;
	sq = &qplqp->sq;
	dev_attr = rdev->dev_attr;

	align = sizeof(struct sq_send_hdr);
	ilsize = ALIGN(init_attr->cap.max_inline_data, align);

	/* For gen p4 and gen p5 fixed wqe compatibility mode
	 * wqe size is fixed to 128 bytes - ie 6 SGEs
	 */
	if (qplqp->wqe_mode == BNXT_QPLIB_WQE_MODE_STATIC) {
		sq->wqe_size = bnxt_re_get_swqe_size(BNXT_STATIC_MAX_SGE);
		sq->max_sge = BNXT_STATIC_MAX_SGE;
	} else {
		sq->wqe_size = bnxt_re_get_wqe_size(ilsize, sq->max_sge);
		if (sq->wqe_size > bnxt_re_get_swqe_size(dev_attr->max_qp_sges))
			return -EINVAL;
	}

	if (init_attr->cap.max_inline_data) {
		qplqp->max_inline_data = sq->wqe_size -
			sizeof(struct sq_send_hdr);
		init_attr->cap.max_inline_data = qplqp->max_inline_data;
	}

	return 0;
}

static int bnxt_re_init_user_qp(struct bnxt_re_dev *rdev, struct bnxt_re_pd *pd,
				struct bnxt_re_qp *qp, struct bnxt_re_ucontext *cntx,
				struct bnxt_re_qp_req *ureq)
{
	struct bnxt_qplib_qp *qplib_qp;
	int bytes = 0, psn_sz;
	struct ib_umem *umem;
	int psn_nume;

	qplib_qp = &qp->qplib_qp;

	bytes = (qplib_qp->sq.max_wqe * qplib_qp->sq.wqe_size);
	/* Consider mapping PSN search memory only for RC QPs. */
	if (qplib_qp->type == CMDQ_CREATE_QP_TYPE_RC) {
		psn_sz = bnxt_qplib_is_chip_gen_p5_p7(rdev->chip_ctx) ?
						   sizeof(struct sq_psn_search_ext) :
						   sizeof(struct sq_psn_search);
		if (cntx && bnxt_re_is_var_size_supported(rdev, cntx)) {
			psn_nume = ureq->sq_slots;
		} else {
			psn_nume = (qplib_qp->wqe_mode == BNXT_QPLIB_WQE_MODE_STATIC) ?
			qplib_qp->sq.max_wqe : ((qplib_qp->sq.max_wqe * qplib_qp->sq.wqe_size) /
				 sizeof(struct bnxt_qplib_sge));
		}
		if (_is_host_msn_table(rdev->qplib_res.dattr->dev_cap_flags2))
			psn_nume = roundup_pow_of_two(psn_nume);
		bytes += (psn_nume * psn_sz);
	}

	bytes = PAGE_ALIGN(bytes);
	umem = ib_umem_get(&rdev->ibdev, ureq->qpsva, bytes,
			   IB_ACCESS_LOCAL_WRITE);
	if (IS_ERR(umem))
		return PTR_ERR(umem);

	qp->sumem = umem;
	qplib_qp->sq.sg_info.umem = umem;
	qplib_qp->sq.sg_info.pgsize = PAGE_SIZE;
	qplib_qp->sq.sg_info.pgshft = PAGE_SHIFT;
	qplib_qp->qp_handle = ureq->qp_handle;

	if (!qp->qplib_qp.srq) {
		bytes = (qplib_qp->rq.max_wqe * qplib_qp->rq.wqe_size);
		bytes = PAGE_ALIGN(bytes);
		umem = ib_umem_get(&rdev->ibdev, ureq->qprva, bytes,
				   IB_ACCESS_LOCAL_WRITE);
		if (IS_ERR(umem))
			goto rqfail;
		qp->rumem = umem;
		qplib_qp->rq.sg_info.umem = umem;
		qplib_qp->rq.sg_info.pgsize = PAGE_SIZE;
		qplib_qp->rq.sg_info.pgshft = PAGE_SHIFT;
	}

	qplib_qp->dpi = &cntx->dpi;
	return 0;
rqfail:
	ib_umem_release(qp->sumem);
	qp->sumem = NULL;
	memset(&qplib_qp->sq.sg_info, 0, sizeof(qplib_qp->sq.sg_info));

	return PTR_ERR(umem);
}

static struct bnxt_re_ah *bnxt_re_create_shadow_qp_ah
				(struct bnxt_re_pd *pd,
				 struct bnxt_qplib_res *qp1_res,
				 struct bnxt_qplib_qp *qp1_qp)
{
	struct bnxt_re_dev *rdev = pd->rdev;
	struct bnxt_re_ah *ah;
	union ib_gid sgid;
	int rc;

	ah = kzalloc(sizeof(*ah), GFP_KERNEL);
	if (!ah)
		return NULL;

	ah->rdev = rdev;
	ah->qplib_ah.pd = &pd->qplib_pd;

	rc = bnxt_re_query_gid(&rdev->ibdev, 1, 0, &sgid);
	if (rc)
		goto fail;

	/* supply the dgid data same as sgid */
	memcpy(ah->qplib_ah.dgid.data, &sgid.raw,
	       sizeof(union ib_gid));
	ah->qplib_ah.sgid_index = 0;

	ah->qplib_ah.traffic_class = 0;
	ah->qplib_ah.flow_label = 0;
	ah->qplib_ah.hop_limit = 1;
	ah->qplib_ah.sl = 0;
	/* Have DMAC same as SMAC */
	ether_addr_copy(ah->qplib_ah.dmac, rdev->netdev->dev_addr);

	rc = bnxt_qplib_create_ah(&rdev->qplib_res, &ah->qplib_ah, false);
	if (rc) {
		ibdev_err(&rdev->ibdev,
			  "Failed to allocate HW AH for Shadow QP");
		goto fail;
	}
	atomic_inc(&rdev->stats.res.ah_count);

	return ah;

fail:
	kfree(ah);
	return NULL;
}

static struct bnxt_re_qp *bnxt_re_create_shadow_qp
				(struct bnxt_re_pd *pd,
				 struct bnxt_qplib_res *qp1_res,
				 struct bnxt_qplib_qp *qp1_qp)
{
	struct bnxt_re_dev *rdev = pd->rdev;
	struct bnxt_re_qp *qp;
	int rc;

	qp = kzalloc(sizeof(*qp), GFP_KERNEL);
	if (!qp)
		return NULL;

	qp->rdev = rdev;

	/* Initialize the shadow QP structure from the QP1 values */
	ether_addr_copy(qp->qplib_qp.smac, rdev->netdev->dev_addr);

	qp->qplib_qp.pd = &pd->qplib_pd;
	qp->qplib_qp.qp_handle = (u64)(unsigned long)(&qp->qplib_qp);
	qp->qplib_qp.type = IB_QPT_UD;

	qp->qplib_qp.max_inline_data = 0;
	qp->qplib_qp.sig_type = true;

	/* Shadow QP SQ depth should be same as QP1 RQ depth */
	qp->qplib_qp.sq.wqe_size = bnxt_re_get_wqe_size(0, 6);
	qp->qplib_qp.sq.max_wqe = qp1_qp->rq.max_wqe;
	qp->qplib_qp.sq.max_sw_wqe = qp1_qp->rq.max_wqe;
	qp->qplib_qp.sq.max_sge = 2;
	/* Q full delta can be 1 since it is internal QP */
	qp->qplib_qp.sq.q_full_delta = 1;
	qp->qplib_qp.sq.sg_info.pgsize = PAGE_SIZE;
	qp->qplib_qp.sq.sg_info.pgshft = PAGE_SHIFT;

	qp->qplib_qp.scq = qp1_qp->scq;
	qp->qplib_qp.rcq = qp1_qp->rcq;

	qp->qplib_qp.rq.wqe_size = bnxt_re_get_rwqe_size(6);
	qp->qplib_qp.rq.max_wqe = qp1_qp->rq.max_wqe;
	qp->qplib_qp.rq.max_sw_wqe = qp1_qp->rq.max_wqe;
	qp->qplib_qp.rq.max_sge = qp1_qp->rq.max_sge;
	/* Q full delta can be 1 since it is internal QP */
	qp->qplib_qp.rq.q_full_delta = 1;
	qp->qplib_qp.rq.sg_info.pgsize = PAGE_SIZE;
	qp->qplib_qp.rq.sg_info.pgshft = PAGE_SHIFT;

	qp->qplib_qp.mtu = qp1_qp->mtu;

	qp->qplib_qp.sq_hdr_buf_size = 0;
	qp->qplib_qp.rq_hdr_buf_size = BNXT_QPLIB_MAX_GRH_HDR_SIZE_IPV6;
	qp->qplib_qp.dpi = &rdev->dpi_privileged;

	rc = bnxt_qplib_create_qp(qp1_res, &qp->qplib_qp);
	if (rc)
		goto fail;

	spin_lock_init(&qp->sq_lock);
	INIT_LIST_HEAD(&qp->list);
	mutex_lock(&rdev->qp_lock);
	list_add_tail(&qp->list, &rdev->qp_list);
	atomic_inc(&rdev->stats.res.qp_count);
	mutex_unlock(&rdev->qp_lock);
	return qp;
fail:
	kfree(qp);
	return NULL;
}

static int bnxt_re_init_rq_attr(struct bnxt_re_qp *qp,
				struct ib_qp_init_attr *init_attr,
				struct bnxt_re_ucontext *uctx)
{
	struct bnxt_qplib_dev_attr *dev_attr;
	struct bnxt_qplib_qp *qplqp;
	struct bnxt_re_dev *rdev;
	struct bnxt_qplib_q *rq;
	int entries;

	rdev = qp->rdev;
	qplqp = &qp->qplib_qp;
	rq = &qplqp->rq;
	dev_attr = rdev->dev_attr;

	if (init_attr->srq) {
		struct bnxt_re_srq *srq;

		srq = container_of(init_attr->srq, struct bnxt_re_srq, ib_srq);
		qplqp->srq = &srq->qplib_srq;
		rq->max_wqe = 0;
	} else {
		rq->max_sge = init_attr->cap.max_recv_sge;
		if (rq->max_sge > dev_attr->max_qp_sges)
			rq->max_sge = dev_attr->max_qp_sges;
		init_attr->cap.max_recv_sge = rq->max_sge;
		rq->wqe_size = bnxt_re_setup_rwqe_size(qplqp, rq->max_sge,
						       dev_attr->max_qp_sges);
		/* Allocate 1 more than what's provided so posting max doesn't
		 * mean empty.
		 */
		entries = bnxt_re_init_depth(init_attr->cap.max_recv_wr + 1, uctx);
		rq->max_wqe = min_t(u32, entries, dev_attr->max_qp_wqes + 1);
		rq->max_sw_wqe = rq->max_wqe;
		rq->q_full_delta = 0;
		rq->sg_info.pgsize = PAGE_SIZE;
		rq->sg_info.pgshft = PAGE_SHIFT;
	}

	return 0;
}

static void bnxt_re_adjust_gsi_rq_attr(struct bnxt_re_qp *qp)
{
	struct bnxt_qplib_dev_attr *dev_attr;
	struct bnxt_qplib_qp *qplqp;
	struct bnxt_re_dev *rdev;

	rdev = qp->rdev;
	qplqp = &qp->qplib_qp;
	dev_attr = rdev->dev_attr;

	if (!bnxt_qplib_is_chip_gen_p5_p7(rdev->chip_ctx)) {
		qplqp->rq.max_sge = dev_attr->max_qp_sges;
		if (qplqp->rq.max_sge > dev_attr->max_qp_sges)
			qplqp->rq.max_sge = dev_attr->max_qp_sges;
		qplqp->rq.max_sge = 6;
	}
}

static int bnxt_re_init_sq_attr(struct bnxt_re_qp *qp,
				struct ib_qp_init_attr *init_attr,
				struct bnxt_re_ucontext *uctx,
				struct bnxt_re_qp_req *ureq)
{
	struct bnxt_qplib_dev_attr *dev_attr;
	struct bnxt_qplib_qp *qplqp;
	struct bnxt_re_dev *rdev;
	struct bnxt_qplib_q *sq;
	int diff = 0;
	int entries;
	int rc;

	rdev = qp->rdev;
	qplqp = &qp->qplib_qp;
	sq = &qplqp->sq;
	dev_attr = rdev->dev_attr;

	sq->max_sge = init_attr->cap.max_send_sge;
	entries = init_attr->cap.max_send_wr;
	if (uctx && qplqp->wqe_mode == BNXT_QPLIB_WQE_MODE_VARIABLE) {
		sq->max_wqe = ureq->sq_slots;
		sq->max_sw_wqe = ureq->sq_slots;
		sq->wqe_size = sizeof(struct sq_sge);
	} else {
		if (sq->max_sge > dev_attr->max_qp_sges) {
			sq->max_sge = dev_attr->max_qp_sges;
			init_attr->cap.max_send_sge = sq->max_sge;
		}

		rc = bnxt_re_setup_swqe_size(qp, init_attr);
		if (rc)
			return rc;

		/* Allocate 128 + 1 more than what's provided */
		diff = (qplqp->wqe_mode == BNXT_QPLIB_WQE_MODE_VARIABLE) ?
			0 : BNXT_QPLIB_RESERVED_QP_WRS;
		entries = bnxt_re_init_depth(entries + diff + 1, uctx);
		sq->max_wqe = min_t(u32, entries, dev_attr->max_qp_wqes + diff + 1);
		if (qplqp->wqe_mode == BNXT_QPLIB_WQE_MODE_VARIABLE)
			sq->max_sw_wqe = bnxt_qplib_get_depth(sq, qplqp->wqe_mode, true);
		else
			sq->max_sw_wqe = sq->max_wqe;

	}
	sq->q_full_delta = diff + 1;
	/*
	 * Reserving one slot for Phantom WQE. Application can
	 * post one extra entry in this case. But allowing this to avoid
	 * unexpected Queue full condition
	 */
	qplqp->sq.q_full_delta -= 1;
	qplqp->sq.sg_info.pgsize = PAGE_SIZE;
	qplqp->sq.sg_info.pgshft = PAGE_SHIFT;

	return 0;
}

static void bnxt_re_adjust_gsi_sq_attr(struct bnxt_re_qp *qp,
				       struct ib_qp_init_attr *init_attr,
				       struct bnxt_re_ucontext *uctx)
{
	struct bnxt_qplib_dev_attr *dev_attr;
	struct bnxt_qplib_qp *qplqp;
	struct bnxt_re_dev *rdev;
	int entries;

	rdev = qp->rdev;
	qplqp = &qp->qplib_qp;
	dev_attr = rdev->dev_attr;

	if (!bnxt_qplib_is_chip_gen_p5_p7(rdev->chip_ctx)) {
		entries = bnxt_re_init_depth(init_attr->cap.max_send_wr + 1, uctx);
		qplqp->sq.max_wqe = min_t(u32, entries,
					  dev_attr->max_qp_wqes + 1);
		qplqp->sq.q_full_delta = qplqp->sq.max_wqe -
			init_attr->cap.max_send_wr;
		qplqp->sq.max_sge++; /* Need one extra sge to put UD header */
		if (qplqp->sq.max_sge > dev_attr->max_qp_sges)
			qplqp->sq.max_sge = dev_attr->max_qp_sges;
	}
}

static int bnxt_re_init_qp_type(struct bnxt_re_dev *rdev,
				struct ib_qp_init_attr *init_attr)
{
	struct bnxt_qplib_chip_ctx *chip_ctx;
	int qptype;

	chip_ctx = rdev->chip_ctx;

	qptype = __from_ib_qp_type(init_attr->qp_type);
	if (qptype == IB_QPT_MAX) {
		ibdev_err(&rdev->ibdev, "QP type 0x%x not supported", qptype);
		qptype = -EOPNOTSUPP;
		goto out;
	}

	if (bnxt_qplib_is_chip_gen_p5_p7(chip_ctx) &&
	    init_attr->qp_type == IB_QPT_GSI)
		qptype = CMDQ_CREATE_QP_TYPE_GSI;
out:
	return qptype;
}

static int bnxt_re_init_qp_attr(struct bnxt_re_qp *qp, struct bnxt_re_pd *pd,
				struct ib_qp_init_attr *init_attr,
				struct bnxt_re_ucontext *uctx,
				struct bnxt_re_qp_req *ureq)
{
	struct bnxt_qplib_dev_attr *dev_attr;
	struct bnxt_qplib_qp *qplqp;
	struct bnxt_re_dev *rdev;
	struct bnxt_re_cq *cq;
	int rc = 0, qptype;

	rdev = qp->rdev;
	qplqp = &qp->qplib_qp;
	dev_attr = rdev->dev_attr;

	/* Setup misc params */
	ether_addr_copy(qplqp->smac, rdev->netdev->dev_addr);
	qplqp->pd = &pd->qplib_pd;
	qplqp->qp_handle = (u64)qplqp;
	qplqp->max_inline_data = init_attr->cap.max_inline_data;
	qplqp->sig_type = init_attr->sq_sig_type == IB_SIGNAL_ALL_WR;
	qptype = bnxt_re_init_qp_type(rdev, init_attr);
	if (qptype < 0) {
		rc = qptype;
		goto out;
	}
	qplqp->type = (u8)qptype;
	qplqp->wqe_mode = bnxt_re_is_var_size_supported(rdev, uctx);
	if (init_attr->qp_type == IB_QPT_RC) {
		qplqp->max_rd_atomic = dev_attr->max_qp_rd_atom;
		qplqp->max_dest_rd_atomic = dev_attr->max_qp_init_rd_atom;
	}
	qplqp->mtu = ib_mtu_enum_to_int(iboe_get_mtu(rdev->netdev->mtu));
	qplqp->dpi = &rdev->dpi_privileged; /* Doorbell page */
	if (init_attr->create_flags) {
		ibdev_dbg(&rdev->ibdev,
			  "QP create flags 0x%x not supported",
			  init_attr->create_flags);
		return -EOPNOTSUPP;
	}

	/* Setup CQs */
	if (init_attr->send_cq) {
		cq = container_of(init_attr->send_cq, struct bnxt_re_cq, ib_cq);
		qplqp->scq = &cq->qplib_cq;
		qp->scq = cq;
	}

	if (init_attr->recv_cq) {
		cq = container_of(init_attr->recv_cq, struct bnxt_re_cq, ib_cq);
		qplqp->rcq = &cq->qplib_cq;
		qp->rcq = cq;
	}

	/* Setup RQ/SRQ */
	rc = bnxt_re_init_rq_attr(qp, init_attr, uctx);
	if (rc)
		goto out;
	if (init_attr->qp_type == IB_QPT_GSI)
		bnxt_re_adjust_gsi_rq_attr(qp);

	/* Setup SQ */
	rc = bnxt_re_init_sq_attr(qp, init_attr, uctx, ureq);
	if (rc)
		goto out;
	if (init_attr->qp_type == IB_QPT_GSI)
		bnxt_re_adjust_gsi_sq_attr(qp, init_attr, uctx);

	if (uctx) /* This will update DPI and qp_handle */
		rc = bnxt_re_init_user_qp(rdev, pd, qp, uctx, ureq);
out:
	return rc;
}

static int bnxt_re_create_shadow_gsi(struct bnxt_re_qp *qp,
				     struct bnxt_re_pd *pd)
{
	struct bnxt_re_sqp_entries *sqp_tbl;
	struct bnxt_re_dev *rdev;
	struct bnxt_re_qp *sqp;
	struct bnxt_re_ah *sah;
	int rc = 0;

	rdev = qp->rdev;
	/* Create a shadow QP to handle the QP1 traffic */
	sqp_tbl = kcalloc(BNXT_RE_MAX_GSI_SQP_ENTRIES, sizeof(*sqp_tbl),
			  GFP_KERNEL);
	if (!sqp_tbl)
		return -ENOMEM;
	rdev->gsi_ctx.sqp_tbl = sqp_tbl;

	sqp = bnxt_re_create_shadow_qp(pd, &rdev->qplib_res, &qp->qplib_qp);
	if (!sqp) {
		rc = -ENODEV;
		ibdev_err(&rdev->ibdev, "Failed to create Shadow QP for QP1");
		goto out;
	}
	rdev->gsi_ctx.gsi_sqp = sqp;

	sqp->rcq = qp->rcq;
	sqp->scq = qp->scq;
	sah = bnxt_re_create_shadow_qp_ah(pd, &rdev->qplib_res,
					  &qp->qplib_qp);
	if (!sah) {
		bnxt_qplib_destroy_qp(&rdev->qplib_res,
				      &sqp->qplib_qp);
		rc = -ENODEV;
		ibdev_err(&rdev->ibdev,
			  "Failed to create AH entry for ShadowQP");
		goto out;
	}
	rdev->gsi_ctx.gsi_sah = sah;

	return 0;
out:
	kfree(sqp_tbl);
	return rc;
}

static int bnxt_re_create_gsi_qp(struct bnxt_re_qp *qp, struct bnxt_re_pd *pd,
				 struct ib_qp_init_attr *init_attr)
{
	struct bnxt_re_dev *rdev;
	struct bnxt_qplib_qp *qplqp;
	int rc;

	rdev = qp->rdev;
	qplqp = &qp->qplib_qp;

	qplqp->rq_hdr_buf_size = BNXT_QPLIB_MAX_QP1_RQ_HDR_SIZE_V2;
	qplqp->sq_hdr_buf_size = BNXT_QPLIB_MAX_QP1_SQ_HDR_SIZE_V2;

	rc = bnxt_qplib_create_qp1(&rdev->qplib_res, qplqp);
	if (rc) {
		ibdev_err(&rdev->ibdev, "create HW QP1 failed!");
		goto out;
	}

	rc = bnxt_re_create_shadow_gsi(qp, pd);
out:
	return rc;
}

static bool bnxt_re_test_qp_limits(struct bnxt_re_dev *rdev,
				   struct ib_qp_init_attr *init_attr,
				   struct bnxt_qplib_dev_attr *dev_attr)
{
	bool rc = true;

	if (init_attr->cap.max_send_wr > dev_attr->max_qp_wqes ||
	    init_attr->cap.max_recv_wr > dev_attr->max_qp_wqes ||
	    init_attr->cap.max_send_sge > dev_attr->max_qp_sges ||
	    init_attr->cap.max_recv_sge > dev_attr->max_qp_sges ||
	    init_attr->cap.max_inline_data > dev_attr->max_inline_data) {
		ibdev_err(&rdev->ibdev,
			  "Create QP failed - max exceeded! 0x%x/0x%x 0x%x/0x%x 0x%x/0x%x 0x%x/0x%x 0x%x/0x%x",
			  init_attr->cap.max_send_wr, dev_attr->max_qp_wqes,
			  init_attr->cap.max_recv_wr, dev_attr->max_qp_wqes,
			  init_attr->cap.max_send_sge, dev_attr->max_qp_sges,
			  init_attr->cap.max_recv_sge, dev_attr->max_qp_sges,
			  init_attr->cap.max_inline_data,
			  dev_attr->max_inline_data);
		rc = false;
	}
	return rc;
}

static int bnxt_re_add_unique_gid(struct bnxt_re_dev *rdev)
{
	struct bnxt_qplib_ctx *hctx = &rdev->qplib_ctx;
	struct bnxt_qplib_res *res = &rdev->qplib_res;
	int rc;

	if (!rdev->rcfw.roce_mirror)
		return 0;

	rdev->ugid.global.subnet_prefix = cpu_to_be64(0xfe8000000000abcdLL);
	addrconf_ifid_eui48(&rdev->ugid.raw[8], rdev->netdev);

	rc = bnxt_qplib_add_sgid(&res->sgid_tbl,
				 (struct bnxt_qplib_gid *)&rdev->ugid,
				 rdev->qplib_res.netdev->dev_addr,
				 0xFFFF, true, &rdev->ugid_index, true,
				 hctx->stats3.fw_id);
	if (rc)
		dev_err(rdev_to_dev(rdev), "Failed to add unique GID. rc = %d\n", rc);

	return rc;
}

int bnxt_re_create_qp(struct ib_qp *ib_qp, struct ib_qp_init_attr *qp_init_attr,
		      struct ib_udata *udata)
{
	struct bnxt_qplib_dev_attr *dev_attr;
	struct bnxt_re_ucontext *uctx;
	struct bnxt_re_qp_req ureq;
	struct bnxt_re_dev *rdev;
	struct bnxt_re_pd *pd;
	struct bnxt_re_qp *qp;
	struct ib_pd *ib_pd;
	u32 active_qps;
	int rc;

	ib_pd = ib_qp->pd;
	pd = container_of(ib_pd, struct bnxt_re_pd, ib_pd);
	rdev = pd->rdev;
	dev_attr = rdev->dev_attr;
	qp = container_of(ib_qp, struct bnxt_re_qp, ib_qp);

	uctx = rdma_udata_to_drv_context(udata, struct bnxt_re_ucontext, ib_uctx);
	if (udata)
		if (ib_copy_from_udata(&ureq, udata,  min(udata->inlen, sizeof(ureq))))
			return -EFAULT;

	rc = bnxt_re_test_qp_limits(rdev, qp_init_attr, dev_attr);
	if (!rc) {
		rc = -EINVAL;
		goto fail;
	}

	qp->rdev = rdev;
	rc = bnxt_re_init_qp_attr(qp, pd, qp_init_attr, uctx, &ureq);
	if (rc)
		goto fail;

	if (qp_init_attr->qp_type == IB_QPT_GSI &&
	    !(bnxt_qplib_is_chip_gen_p5_p7(rdev->chip_ctx))) {
		rc = bnxt_re_create_gsi_qp(qp, pd, qp_init_attr);
		if (rc == -ENODEV)
			goto qp_destroy;
		if (rc)
			goto fail;
	} else {
		rc = bnxt_qplib_create_qp(&rdev->qplib_res, &qp->qplib_qp);
		if (rc) {
			ibdev_err(&rdev->ibdev, "Failed to create HW QP");
			goto free_umem;
		}
		if (udata) {
			struct bnxt_re_qp_resp resp;

			resp.qpid = qp->qplib_qp.id;
			resp.rsvd = 0;
			rc = ib_copy_to_udata(udata, &resp, sizeof(resp));
			if (rc) {
				ibdev_err(&rdev->ibdev, "Failed to copy QP udata");
				goto qp_destroy;
			}
		}
	}

	/* Support for RawEth QP is added to capture TCP pkt dump.
	 * So unique SGID is used to avoid incorrect statistics on per
	 * function stats_ctx
	 */
	if (qp->qplib_qp.type == CMDQ_CREATE_QP_TYPE_RAW_ETHERTYPE) {
		rc = bnxt_re_add_unique_gid(rdev);
		if (rc)
			goto qp_destroy;
		qp->qplib_qp.ugid_index = rdev->ugid_index;
	}

	qp->ib_qp.qp_num = qp->qplib_qp.id;
	if (qp_init_attr->qp_type == IB_QPT_GSI)
		rdev->gsi_ctx.gsi_qp = qp;
	spin_lock_init(&qp->sq_lock);
	spin_lock_init(&qp->rq_lock);
	INIT_LIST_HEAD(&qp->list);
	mutex_lock(&rdev->qp_lock);
	list_add_tail(&qp->list, &rdev->qp_list);
	mutex_unlock(&rdev->qp_lock);
	active_qps = atomic_inc_return(&rdev->stats.res.qp_count);
	if (active_qps > rdev->stats.res.qp_watermark)
		rdev->stats.res.qp_watermark = active_qps;
	if (qp_init_attr->qp_type == IB_QPT_RC) {
		active_qps = atomic_inc_return(&rdev->stats.res.rc_qp_count);
		if (active_qps > rdev->stats.res.rc_qp_watermark)
			rdev->stats.res.rc_qp_watermark = active_qps;
	} else if (qp_init_attr->qp_type == IB_QPT_UD) {
		active_qps = atomic_inc_return(&rdev->stats.res.ud_qp_count);
		if (active_qps > rdev->stats.res.ud_qp_watermark)
			rdev->stats.res.ud_qp_watermark = active_qps;
	}
	bnxt_re_debug_add_qpinfo(rdev, qp);

	return 0;
qp_destroy:
	bnxt_qplib_destroy_qp(&rdev->qplib_res, &qp->qplib_qp);
free_umem:
	ib_umem_release(qp->rumem);
	ib_umem_release(qp->sumem);
fail:
	return rc;
}

static u8 __from_ib_qp_state(enum ib_qp_state state)
{
	switch (state) {
	case IB_QPS_RESET:
		return CMDQ_MODIFY_QP_NEW_STATE_RESET;
	case IB_QPS_INIT:
		return CMDQ_MODIFY_QP_NEW_STATE_INIT;
	case IB_QPS_RTR:
		return CMDQ_MODIFY_QP_NEW_STATE_RTR;
	case IB_QPS_RTS:
		return CMDQ_MODIFY_QP_NEW_STATE_RTS;
	case IB_QPS_SQD:
		return CMDQ_MODIFY_QP_NEW_STATE_SQD;
	case IB_QPS_SQE:
		return CMDQ_MODIFY_QP_NEW_STATE_SQE;
	case IB_QPS_ERR:
	default:
		return CMDQ_MODIFY_QP_NEW_STATE_ERR;
	}
}

static enum ib_qp_state __to_ib_qp_state(u8 state)
{
	switch (state) {
	case CMDQ_MODIFY_QP_NEW_STATE_RESET:
		return IB_QPS_RESET;
	case CMDQ_MODIFY_QP_NEW_STATE_INIT:
		return IB_QPS_INIT;
	case CMDQ_MODIFY_QP_NEW_STATE_RTR:
		return IB_QPS_RTR;
	case CMDQ_MODIFY_QP_NEW_STATE_RTS:
		return IB_QPS_RTS;
	case CMDQ_MODIFY_QP_NEW_STATE_SQD:
		return IB_QPS_SQD;
	case CMDQ_MODIFY_QP_NEW_STATE_SQE:
		return IB_QPS_SQE;
	case CMDQ_MODIFY_QP_NEW_STATE_ERR:
	default:
		return IB_QPS_ERR;
	}
}

static u32 __from_ib_mtu(enum ib_mtu mtu)
{
	switch (mtu) {
	case IB_MTU_256:
		return CMDQ_MODIFY_QP_PATH_MTU_MTU_256;
	case IB_MTU_512:
		return CMDQ_MODIFY_QP_PATH_MTU_MTU_512;
	case IB_MTU_1024:
		return CMDQ_MODIFY_QP_PATH_MTU_MTU_1024;
	case IB_MTU_2048:
		return CMDQ_MODIFY_QP_PATH_MTU_MTU_2048;
	case IB_MTU_4096:
		return CMDQ_MODIFY_QP_PATH_MTU_MTU_4096;
	default:
		return CMDQ_MODIFY_QP_PATH_MTU_MTU_2048;
	}
}

static enum ib_mtu __to_ib_mtu(u32 mtu)
{
	switch (mtu & CREQ_QUERY_QP_RESP_SB_PATH_MTU_MASK) {
	case CMDQ_MODIFY_QP_PATH_MTU_MTU_256:
		return IB_MTU_256;
	case CMDQ_MODIFY_QP_PATH_MTU_MTU_512:
		return IB_MTU_512;
	case CMDQ_MODIFY_QP_PATH_MTU_MTU_1024:
		return IB_MTU_1024;
	case CMDQ_MODIFY_QP_PATH_MTU_MTU_2048:
		return IB_MTU_2048;
	case CMDQ_MODIFY_QP_PATH_MTU_MTU_4096:
		return IB_MTU_4096;
	default:
		return IB_MTU_2048;
	}
}

/* Shared Receive Queues */
int bnxt_re_destroy_srq(struct ib_srq *ib_srq, struct ib_udata *udata)
{
	struct bnxt_re_srq *srq = container_of(ib_srq, struct bnxt_re_srq,
					       ib_srq);
	struct bnxt_re_dev *rdev = srq->rdev;
	struct bnxt_qplib_srq *qplib_srq = &srq->qplib_srq;

	if (rdev->chip_ctx->modes.toggle_bits & BNXT_QPLIB_SRQ_TOGGLE_BIT) {
		free_page((unsigned long)srq->uctx_srq_page);
		hash_del(&srq->hash_entry);
	}
	bnxt_qplib_destroy_srq(&rdev->qplib_res, qplib_srq);
	ib_umem_release(srq->umem);
	atomic_dec(&rdev->stats.res.srq_count);
	return 0;
}

static int bnxt_re_init_user_srq(struct bnxt_re_dev *rdev,
				 struct bnxt_re_pd *pd,
				 struct bnxt_re_srq *srq,
				 struct ib_udata *udata)
{
	struct bnxt_re_srq_req ureq;
	struct bnxt_qplib_srq *qplib_srq = &srq->qplib_srq;
	struct ib_umem *umem;
	int bytes = 0;
	struct bnxt_re_ucontext *cntx = rdma_udata_to_drv_context(
		udata, struct bnxt_re_ucontext, ib_uctx);

	if (ib_copy_from_udata(&ureq, udata, sizeof(ureq)))
		return -EFAULT;

	bytes = (qplib_srq->max_wqe * qplib_srq->wqe_size);
	bytes = PAGE_ALIGN(bytes);
	umem = ib_umem_get(&rdev->ibdev, ureq.srqva, bytes,
			   IB_ACCESS_LOCAL_WRITE);
	if (IS_ERR(umem))
		return PTR_ERR(umem);

	srq->umem = umem;
	qplib_srq->sg_info.umem = umem;
	qplib_srq->sg_info.pgsize = PAGE_SIZE;
	qplib_srq->sg_info.pgshft = PAGE_SHIFT;
	qplib_srq->srq_handle = ureq.srq_handle;
	qplib_srq->dpi = &cntx->dpi;

	return 0;
}

int bnxt_re_create_srq(struct ib_srq *ib_srq,
		       struct ib_srq_init_attr *srq_init_attr,
		       struct ib_udata *udata)
{
	struct bnxt_qplib_dev_attr *dev_attr;
	struct bnxt_re_ucontext *uctx;
	struct bnxt_re_dev *rdev;
	struct bnxt_re_srq *srq;
	struct bnxt_re_pd *pd;
	struct ib_pd *ib_pd;
	u32 active_srqs;
	int rc, entries;

	ib_pd = ib_srq->pd;
	pd = container_of(ib_pd, struct bnxt_re_pd, ib_pd);
	rdev = pd->rdev;
	dev_attr = rdev->dev_attr;
	srq = container_of(ib_srq, struct bnxt_re_srq, ib_srq);

	if (srq_init_attr->attr.max_wr >= dev_attr->max_srq_wqes) {
		ibdev_err(&rdev->ibdev, "Create CQ failed - max exceeded");
		rc = -EINVAL;
		goto exit;
	}

	if (srq_init_attr->srq_type != IB_SRQT_BASIC) {
		rc = -EOPNOTSUPP;
		goto exit;
	}

	uctx = rdma_udata_to_drv_context(udata, struct bnxt_re_ucontext, ib_uctx);
	srq->rdev = rdev;
	srq->qplib_srq.pd = &pd->qplib_pd;
	srq->qplib_srq.dpi = &rdev->dpi_privileged;
	/* Allocate 1 more than what's provided so posting max doesn't
	 * mean empty
	 */
	entries = bnxt_re_init_depth(srq_init_attr->attr.max_wr + 1, uctx);
	if (entries > dev_attr->max_srq_wqes + 1)
		entries = dev_attr->max_srq_wqes + 1;
	srq->qplib_srq.max_wqe = entries;

	srq->qplib_srq.max_sge = srq_init_attr->attr.max_sge;
	 /* 128 byte wqe size for SRQ . So use max sges */
	srq->qplib_srq.wqe_size = bnxt_re_get_rwqe_size(dev_attr->max_srq_sges);
	srq->qplib_srq.threshold = srq_init_attr->attr.srq_limit;
	srq->srq_limit = srq_init_attr->attr.srq_limit;
	srq->qplib_srq.eventq_hw_ring_id = rdev->nqr->nq[0].ring_id;
	srq->qplib_srq.sg_info.pgsize = PAGE_SIZE;
	srq->qplib_srq.sg_info.pgshft = PAGE_SHIFT;

	if (udata) {
		rc = bnxt_re_init_user_srq(rdev, pd, srq, udata);
		if (rc)
			goto fail;
	}

	rc = bnxt_qplib_create_srq(&rdev->qplib_res, &srq->qplib_srq);
	if (rc) {
		ibdev_err(&rdev->ibdev, "Create HW SRQ failed!");
		goto fail;
	}

	if (udata) {
		struct bnxt_re_srq_resp resp = {};

		resp.srqid = srq->qplib_srq.id;
		if (rdev->chip_ctx->modes.toggle_bits & BNXT_QPLIB_SRQ_TOGGLE_BIT) {
			hash_add(rdev->srq_hash, &srq->hash_entry, srq->qplib_srq.id);
			srq->uctx_srq_page = (void *)get_zeroed_page(GFP_KERNEL);
			if (!srq->uctx_srq_page) {
				rc = -ENOMEM;
				goto fail;
			}
			resp.comp_mask |= BNXT_RE_SRQ_TOGGLE_PAGE_SUPPORT;
		}
		rc = ib_copy_to_udata(udata, &resp, sizeof(resp));
		if (rc) {
			ibdev_err(&rdev->ibdev, "SRQ copy to udata failed!");
			bnxt_qplib_destroy_srq(&rdev->qplib_res,
					       &srq->qplib_srq);
			goto fail;
		}
	}
	active_srqs = atomic_inc_return(&rdev->stats.res.srq_count);
	if (active_srqs > rdev->stats.res.srq_watermark)
		rdev->stats.res.srq_watermark = active_srqs;
	spin_lock_init(&srq->lock);

	return 0;

fail:
	ib_umem_release(srq->umem);
exit:
	return rc;
}

int bnxt_re_modify_srq(struct ib_srq *ib_srq, struct ib_srq_attr *srq_attr,
		       enum ib_srq_attr_mask srq_attr_mask,
		       struct ib_udata *udata)
{
	struct bnxt_re_srq *srq = container_of(ib_srq, struct bnxt_re_srq,
					       ib_srq);
	struct bnxt_re_dev *rdev = srq->rdev;

	switch (srq_attr_mask) {
	case IB_SRQ_MAX_WR:
		/* SRQ resize is not supported */
		return -EINVAL;
	case IB_SRQ_LIMIT:
		/* Change the SRQ threshold */
		if (srq_attr->srq_limit > srq->qplib_srq.max_wqe)
			return -EINVAL;

		srq->qplib_srq.threshold = srq_attr->srq_limit;
		bnxt_qplib_srq_arm_db(&srq->qplib_srq.dbinfo, srq->qplib_srq.threshold);

		/* On success, update the shadow */
		srq->srq_limit = srq_attr->srq_limit;
		/* No need to Build and send response back to udata */
		return 0;
	default:
		ibdev_err(&rdev->ibdev,
			  "Unsupported srq_attr_mask 0x%x", srq_attr_mask);
		return -EINVAL;
	}
}

int bnxt_re_query_srq(struct ib_srq *ib_srq, struct ib_srq_attr *srq_attr)
{
	struct bnxt_re_srq *srq = container_of(ib_srq, struct bnxt_re_srq,
					       ib_srq);
	struct bnxt_re_srq tsrq;
	struct bnxt_re_dev *rdev = srq->rdev;
	int rc;

	/* Get live SRQ attr */
	tsrq.qplib_srq.id = srq->qplib_srq.id;
	rc = bnxt_qplib_query_srq(&rdev->qplib_res, &tsrq.qplib_srq);
	if (rc) {
		ibdev_err(&rdev->ibdev, "Query HW SRQ failed!");
		return rc;
	}
	srq_attr->max_wr = srq->qplib_srq.max_wqe;
	srq_attr->max_sge = srq->qplib_srq.max_sge;
	srq_attr->srq_limit = tsrq.qplib_srq.threshold;

	return 0;
}

int bnxt_re_post_srq_recv(struct ib_srq *ib_srq, const struct ib_recv_wr *wr,
			  const struct ib_recv_wr **bad_wr)
{
	struct bnxt_re_srq *srq = container_of(ib_srq, struct bnxt_re_srq,
					       ib_srq);
	struct bnxt_qplib_swqe wqe;
	unsigned long flags;
	int rc = 0;

	spin_lock_irqsave(&srq->lock, flags);
	while (wr) {
		/* Transcribe each ib_recv_wr to qplib_swqe */
		wqe.num_sge = wr->num_sge;
		bnxt_re_build_sgl(wr->sg_list, wqe.sg_list, wr->num_sge);
		wqe.wr_id = wr->wr_id;
		wqe.type = BNXT_QPLIB_SWQE_TYPE_RECV;

		rc = bnxt_qplib_post_srq_recv(&srq->qplib_srq, &wqe);
		if (rc) {
			*bad_wr = wr;
			break;
		}
		wr = wr->next;
	}
	spin_unlock_irqrestore(&srq->lock, flags);

	return rc;
}
static int bnxt_re_modify_shadow_qp(struct bnxt_re_dev *rdev,
				    struct bnxt_re_qp *qp1_qp,
				    int qp_attr_mask)
{
	struct bnxt_re_qp *qp = rdev->gsi_ctx.gsi_sqp;
	int rc;

	if (qp_attr_mask & IB_QP_STATE) {
		qp->qplib_qp.modify_flags |= CMDQ_MODIFY_QP_MODIFY_MASK_STATE;
		qp->qplib_qp.state = qp1_qp->qplib_qp.state;
	}
	if (qp_attr_mask & IB_QP_PKEY_INDEX) {
		qp->qplib_qp.modify_flags |= CMDQ_MODIFY_QP_MODIFY_MASK_PKEY;
		qp->qplib_qp.pkey_index = qp1_qp->qplib_qp.pkey_index;
	}

	if (qp_attr_mask & IB_QP_QKEY) {
		qp->qplib_qp.modify_flags |= CMDQ_MODIFY_QP_MODIFY_MASK_QKEY;
		/* Using a Random  QKEY */
		qp->qplib_qp.qkey = 0x81818181;
	}
	if (qp_attr_mask & IB_QP_SQ_PSN) {
		qp->qplib_qp.modify_flags |= CMDQ_MODIFY_QP_MODIFY_MASK_SQ_PSN;
		qp->qplib_qp.sq.psn = qp1_qp->qplib_qp.sq.psn;
	}

	rc = bnxt_qplib_modify_qp(&rdev->qplib_res, &qp->qplib_qp);
	if (rc)
		ibdev_err(&rdev->ibdev, "Failed to modify Shadow QP for QP1");
	return rc;
}

int bnxt_re_modify_qp(struct ib_qp *ib_qp, struct ib_qp_attr *qp_attr,
		      int qp_attr_mask, struct ib_udata *udata)
{
	struct bnxt_re_qp *qp = container_of(ib_qp, struct bnxt_re_qp, ib_qp);
	struct bnxt_re_dev *rdev = qp->rdev;
	struct bnxt_qplib_dev_attr *dev_attr = rdev->dev_attr;
	enum ib_qp_state curr_qp_state, new_qp_state;
	int rc, entries;
	unsigned int flags;
	u8 nw_type;

	if (qp_attr_mask & ~IB_QP_ATTR_STANDARD_BITS)
		return -EOPNOTSUPP;

	qp->qplib_qp.modify_flags = 0;
	if (qp_attr_mask & IB_QP_STATE) {
		curr_qp_state = __to_ib_qp_state(qp->qplib_qp.cur_qp_state);
		new_qp_state = qp_attr->qp_state;
		if (!ib_modify_qp_is_ok(curr_qp_state, new_qp_state,
					ib_qp->qp_type, qp_attr_mask)) {
			ibdev_err(&rdev->ibdev,
				  "Invalid attribute mask: %#x specified ",
				  qp_attr_mask);
			ibdev_err(&rdev->ibdev,
				  "for qpn: %#x type: %#x",
				  ib_qp->qp_num, ib_qp->qp_type);
			ibdev_err(&rdev->ibdev,
				  "curr_qp_state=0x%x, new_qp_state=0x%x\n",
				  curr_qp_state, new_qp_state);
			return -EINVAL;
		}
		qp->qplib_qp.modify_flags |= CMDQ_MODIFY_QP_MODIFY_MASK_STATE;
		qp->qplib_qp.state = __from_ib_qp_state(qp_attr->qp_state);

		if (!qp->sumem &&
		    qp->qplib_qp.state == CMDQ_MODIFY_QP_NEW_STATE_ERR) {
			ibdev_dbg(&rdev->ibdev,
				  "Move QP = %p to flush list\n", qp);
			flags = bnxt_re_lock_cqs(qp);
			bnxt_qplib_add_flush_qp(&qp->qplib_qp);
			bnxt_re_unlock_cqs(qp, flags);
		}
		if (!qp->sumem &&
		    qp->qplib_qp.state == CMDQ_MODIFY_QP_NEW_STATE_RESET) {
			ibdev_dbg(&rdev->ibdev,
				  "Move QP = %p out of flush list\n", qp);
			flags = bnxt_re_lock_cqs(qp);
			bnxt_qplib_clean_qp(&qp->qplib_qp);
			bnxt_re_unlock_cqs(qp, flags);
		}
	}
	if (qp_attr_mask & IB_QP_EN_SQD_ASYNC_NOTIFY) {
		qp->qplib_qp.modify_flags |=
				CMDQ_MODIFY_QP_MODIFY_MASK_EN_SQD_ASYNC_NOTIFY;
		qp->qplib_qp.en_sqd_async_notify = true;
	}
	if (qp_attr_mask & IB_QP_ACCESS_FLAGS) {
		qp->qplib_qp.modify_flags |= CMDQ_MODIFY_QP_MODIFY_MASK_ACCESS;
		qp->qplib_qp.access =
			__qp_access_flags_from_ib(qp->qplib_qp.cctx,
						  qp_attr->qp_access_flags);
		/* LOCAL_WRITE access must be set to allow RC receive */
		qp->qplib_qp.access |= CMDQ_MODIFY_QP_ACCESS_LOCAL_WRITE;
	}
	if (qp_attr_mask & IB_QP_PKEY_INDEX) {
		qp->qplib_qp.modify_flags |= CMDQ_MODIFY_QP_MODIFY_MASK_PKEY;
		qp->qplib_qp.pkey_index = qp_attr->pkey_index;
	}
	if (qp_attr_mask & IB_QP_QKEY) {
		qp->qplib_qp.modify_flags |= CMDQ_MODIFY_QP_MODIFY_MASK_QKEY;
		qp->qplib_qp.qkey = qp_attr->qkey;
	}
	if (qp_attr_mask & IB_QP_AV) {
		const struct ib_global_route *grh =
			rdma_ah_read_grh(&qp_attr->ah_attr);
		const struct ib_gid_attr *sgid_attr;
		struct bnxt_re_gid_ctx *ctx;

		qp->qplib_qp.modify_flags |= CMDQ_MODIFY_QP_MODIFY_MASK_DGID |
				     CMDQ_MODIFY_QP_MODIFY_MASK_FLOW_LABEL |
				     CMDQ_MODIFY_QP_MODIFY_MASK_SGID_INDEX |
				     CMDQ_MODIFY_QP_MODIFY_MASK_HOP_LIMIT |
				     CMDQ_MODIFY_QP_MODIFY_MASK_TRAFFIC_CLASS |
				     CMDQ_MODIFY_QP_MODIFY_MASK_DEST_MAC |
				     CMDQ_MODIFY_QP_MODIFY_MASK_VLAN_ID;
		memcpy(qp->qplib_qp.ah.dgid.data, grh->dgid.raw,
		       sizeof(qp->qplib_qp.ah.dgid.data));
		qp->qplib_qp.ah.flow_label = grh->flow_label;
		sgid_attr = grh->sgid_attr;
		/* Get the HW context of the GID. The reference
		 * of GID table entry is already taken by the caller.
		 */
		ctx = rdma_read_gid_hw_context(sgid_attr);
		qp->qplib_qp.ah.sgid_index = ctx->idx;
		qp->qplib_qp.ah.host_sgid_index = grh->sgid_index;
		qp->qplib_qp.ah.hop_limit = grh->hop_limit;
		qp->qplib_qp.ah.traffic_class = grh->traffic_class >> 2;
		qp->qplib_qp.ah.sl = rdma_ah_get_sl(&qp_attr->ah_attr);
		ether_addr_copy(qp->qplib_qp.ah.dmac,
				qp_attr->ah_attr.roce.dmac);

		rc = rdma_read_gid_l2_fields(sgid_attr, NULL,
					     &qp->qplib_qp.smac[0]);
		if (rc)
			return rc;

		nw_type = rdma_gid_attr_network_type(sgid_attr);
		switch (nw_type) {
		case RDMA_NETWORK_IPV4:
			qp->qplib_qp.nw_type =
				CMDQ_MODIFY_QP_NETWORK_TYPE_ROCEV2_IPV4;
			break;
		case RDMA_NETWORK_IPV6:
			qp->qplib_qp.nw_type =
				CMDQ_MODIFY_QP_NETWORK_TYPE_ROCEV2_IPV6;
			break;
		default:
			qp->qplib_qp.nw_type =
				CMDQ_MODIFY_QP_NETWORK_TYPE_ROCEV1;
			break;
		}
	}

	if (qp_attr->qp_state == IB_QPS_RTR) {
		enum ib_mtu qpmtu;

		qpmtu = iboe_get_mtu(rdev->netdev->mtu);
		if (qp_attr_mask & IB_QP_PATH_MTU) {
			if (ib_mtu_enum_to_int(qp_attr->path_mtu) >
			    ib_mtu_enum_to_int(qpmtu))
				return -EINVAL;
			qpmtu = qp_attr->path_mtu;
		}

		qp->qplib_qp.modify_flags |= CMDQ_MODIFY_QP_MODIFY_MASK_PATH_MTU;
		qp->qplib_qp.path_mtu = __from_ib_mtu(qpmtu);
		qp->qplib_qp.mtu = ib_mtu_enum_to_int(qpmtu);
	}

	if (qp_attr_mask & IB_QP_TIMEOUT) {
		qp->qplib_qp.modify_flags |= CMDQ_MODIFY_QP_MODIFY_MASK_TIMEOUT;
		qp->qplib_qp.timeout = qp_attr->timeout;
	}
	if (qp_attr_mask & IB_QP_RETRY_CNT) {
		qp->qplib_qp.modify_flags |=
				CMDQ_MODIFY_QP_MODIFY_MASK_RETRY_CNT;
		qp->qplib_qp.retry_cnt = qp_attr->retry_cnt;
	}
	if (qp_attr_mask & IB_QP_RNR_RETRY) {
		qp->qplib_qp.modify_flags |=
				CMDQ_MODIFY_QP_MODIFY_MASK_RNR_RETRY;
		qp->qplib_qp.rnr_retry = qp_attr->rnr_retry;
	}
	if (qp_attr_mask & IB_QP_MIN_RNR_TIMER) {
		qp->qplib_qp.modify_flags |=
				CMDQ_MODIFY_QP_MODIFY_MASK_MIN_RNR_TIMER;
		qp->qplib_qp.min_rnr_timer = qp_attr->min_rnr_timer;
	}
	if (qp_attr_mask & IB_QP_RQ_PSN) {
		qp->qplib_qp.modify_flags |= CMDQ_MODIFY_QP_MODIFY_MASK_RQ_PSN;
		qp->qplib_qp.rq.psn = qp_attr->rq_psn;
	}
	if (qp_attr_mask & IB_QP_MAX_QP_RD_ATOMIC) {
		qp->qplib_qp.modify_flags |=
				CMDQ_MODIFY_QP_MODIFY_MASK_MAX_RD_ATOMIC;
		/* Cap the max_rd_atomic to device max */
		qp->qplib_qp.max_rd_atomic = min_t(u32, qp_attr->max_rd_atomic,
						   dev_attr->max_qp_rd_atom);
	}
	if (qp_attr_mask & IB_QP_SQ_PSN) {
		qp->qplib_qp.modify_flags |= CMDQ_MODIFY_QP_MODIFY_MASK_SQ_PSN;
		qp->qplib_qp.sq.psn = qp_attr->sq_psn;
	}
	if (qp_attr_mask & IB_QP_MAX_DEST_RD_ATOMIC) {
		if (qp_attr->max_dest_rd_atomic >
		    dev_attr->max_qp_init_rd_atom) {
			ibdev_err(&rdev->ibdev,
				  "max_dest_rd_atomic requested%d is > dev_max%d",
				  qp_attr->max_dest_rd_atomic,
				  dev_attr->max_qp_init_rd_atom);
			return -EINVAL;
		}

		qp->qplib_qp.modify_flags |=
				CMDQ_MODIFY_QP_MODIFY_MASK_MAX_DEST_RD_ATOMIC;
		qp->qplib_qp.max_dest_rd_atomic = qp_attr->max_dest_rd_atomic;
	}
	if (qp_attr_mask & IB_QP_CAP) {
		struct bnxt_re_ucontext *uctx =
			rdma_udata_to_drv_context(udata, struct bnxt_re_ucontext, ib_uctx);

		qp->qplib_qp.modify_flags |=
				CMDQ_MODIFY_QP_MODIFY_MASK_SQ_SIZE |
				CMDQ_MODIFY_QP_MODIFY_MASK_RQ_SIZE |
				CMDQ_MODIFY_QP_MODIFY_MASK_SQ_SGE |
				CMDQ_MODIFY_QP_MODIFY_MASK_RQ_SGE |
				CMDQ_MODIFY_QP_MODIFY_MASK_MAX_INLINE_DATA;
		if ((qp_attr->cap.max_send_wr >= dev_attr->max_qp_wqes) ||
		    (qp_attr->cap.max_recv_wr >= dev_attr->max_qp_wqes) ||
		    (qp_attr->cap.max_send_sge >= dev_attr->max_qp_sges) ||
		    (qp_attr->cap.max_recv_sge >= dev_attr->max_qp_sges) ||
		    (qp_attr->cap.max_inline_data >=
						dev_attr->max_inline_data)) {
			ibdev_err(&rdev->ibdev,
				  "Create QP failed - max exceeded");
			return -EINVAL;
		}
		entries = bnxt_re_init_depth(qp_attr->cap.max_send_wr, uctx);
		qp->qplib_qp.sq.max_wqe = min_t(u32, entries,
						dev_attr->max_qp_wqes + 1);
		qp->qplib_qp.sq.q_full_delta = qp->qplib_qp.sq.max_wqe -
						qp_attr->cap.max_send_wr;
		/*
		 * Reserving one slot for Phantom WQE. Some application can
		 * post one extra entry in this case. Allowing this to avoid
		 * unexpected Queue full condition
		 */
		qp->qplib_qp.sq.q_full_delta -= 1;
		qp->qplib_qp.sq.max_sge = qp_attr->cap.max_send_sge;
		if (qp->qplib_qp.rq.max_wqe) {
			entries = bnxt_re_init_depth(qp_attr->cap.max_recv_wr, uctx);
			qp->qplib_qp.rq.max_wqe =
				min_t(u32, entries, dev_attr->max_qp_wqes + 1);
			qp->qplib_qp.rq.max_sw_wqe = qp->qplib_qp.rq.max_wqe;
			qp->qplib_qp.rq.q_full_delta = qp->qplib_qp.rq.max_wqe -
						       qp_attr->cap.max_recv_wr;
			qp->qplib_qp.rq.max_sge = qp_attr->cap.max_recv_sge;
		} else {
			/* SRQ was used prior, just ignore the RQ caps */
		}
	}
	if (qp_attr_mask & IB_QP_DEST_QPN) {
		qp->qplib_qp.modify_flags |=
				CMDQ_MODIFY_QP_MODIFY_MASK_DEST_QP_ID;
		qp->qplib_qp.dest_qpn = qp_attr->dest_qp_num;
	}
	rc = bnxt_qplib_modify_qp(&rdev->qplib_res, &qp->qplib_qp);
	if (rc) {
		ibdev_err(&rdev->ibdev, "Failed to modify HW QP");
		return rc;
	}
	if (ib_qp->qp_type == IB_QPT_GSI && rdev->gsi_ctx.gsi_sqp)
		rc = bnxt_re_modify_shadow_qp(rdev, qp, qp_attr_mask);
	return rc;
}

int bnxt_re_query_qp(struct ib_qp *ib_qp, struct ib_qp_attr *qp_attr,
		     int qp_attr_mask, struct ib_qp_init_attr *qp_init_attr)
{
	struct bnxt_re_qp *qp = container_of(ib_qp, struct bnxt_re_qp, ib_qp);
	struct bnxt_re_dev *rdev = qp->rdev;
	struct bnxt_qplib_qp *qplib_qp;
	int rc;

	qplib_qp = kzalloc(sizeof(*qplib_qp), GFP_KERNEL);
	if (!qplib_qp)
		return -ENOMEM;

	qplib_qp->id = qp->qplib_qp.id;
	qplib_qp->ah.host_sgid_index = qp->qplib_qp.ah.host_sgid_index;

	rc = bnxt_qplib_query_qp(&rdev->qplib_res, qplib_qp);
	if (rc) {
		ibdev_err(&rdev->ibdev, "Failed to query HW QP");
		goto out;
	}
	qp_attr->qp_state = __to_ib_qp_state(qplib_qp->state);
	qp_attr->cur_qp_state = __to_ib_qp_state(qplib_qp->cur_qp_state);
	qp_attr->en_sqd_async_notify = qplib_qp->en_sqd_async_notify ? 1 : 0;
	qp_attr->qp_access_flags = __qp_access_flags_to_ib(qp->qplib_qp.cctx,
							   qplib_qp->access);
	qp_attr->pkey_index = qplib_qp->pkey_index;
	qp_attr->qkey = qplib_qp->qkey;
	qp_attr->ah_attr.type = RDMA_AH_ATTR_TYPE_ROCE;
	rdma_ah_set_grh(&qp_attr->ah_attr, NULL, qplib_qp->udp_sport,
			qplib_qp->ah.host_sgid_index,
			qplib_qp->ah.hop_limit,
			qplib_qp->ah.traffic_class);
	rdma_ah_set_dgid_raw(&qp_attr->ah_attr, qplib_qp->ah.dgid.data);
	rdma_ah_set_sl(&qp_attr->ah_attr, qplib_qp->ah.sl);
	ether_addr_copy(qp_attr->ah_attr.roce.dmac, qplib_qp->ah.dmac);
	qp_attr->path_mtu = __to_ib_mtu(qplib_qp->path_mtu);
	qp_attr->timeout = qplib_qp->timeout;
	qp_attr->retry_cnt = qplib_qp->retry_cnt;
	qp_attr->rnr_retry = qplib_qp->rnr_retry;
	qp_attr->min_rnr_timer = qplib_qp->min_rnr_timer;
	qp_attr->port_num = __to_ib_port_num(qplib_qp->port_id);
	qp_attr->rq_psn = qplib_qp->rq.psn;
	qp_attr->max_rd_atomic = qplib_qp->max_rd_atomic;
	qp_attr->sq_psn = qplib_qp->sq.psn;
	qp_attr->max_dest_rd_atomic = qplib_qp->max_dest_rd_atomic;
	qp_init_attr->sq_sig_type = qplib_qp->sig_type ? IB_SIGNAL_ALL_WR :
							 IB_SIGNAL_REQ_WR;
	qp_attr->dest_qp_num = qplib_qp->dest_qpn;

	qp_attr->cap.max_send_wr = qp->qplib_qp.sq.max_wqe;
	qp_attr->cap.max_send_sge = qp->qplib_qp.sq.max_sge;
	qp_attr->cap.max_recv_wr = qp->qplib_qp.rq.max_wqe;
	qp_attr->cap.max_recv_sge = qp->qplib_qp.rq.max_sge;
	qp_attr->cap.max_inline_data = qp->qplib_qp.max_inline_data;
	qp_init_attr->cap = qp_attr->cap;

out:
	kfree(qplib_qp);
	return rc;
}

/* Routine for sending QP1 packets for RoCE V1 an V2
 */
static int bnxt_re_build_qp1_send_v2(struct bnxt_re_qp *qp,
				     const struct ib_send_wr *wr,
				     struct bnxt_qplib_swqe *wqe,
				     int payload_size)
{
	struct bnxt_re_ah *ah = container_of(ud_wr(wr)->ah, struct bnxt_re_ah,
					     ib_ah);
	struct bnxt_qplib_ah *qplib_ah = &ah->qplib_ah;
	const struct ib_gid_attr *sgid_attr = ah->ib_ah.sgid_attr;
	struct bnxt_qplib_sge sge;
	u8 nw_type;
	u16 ether_type;
	union ib_gid dgid;
	bool is_eth = false;
	bool is_vlan = false;
	bool is_grh = false;
	bool is_udp = false;
	u8 ip_version = 0;
	u16 vlan_id = 0xFFFF;
	void *buf;
	int i, rc;

	memset(&qp->qp1_hdr, 0, sizeof(qp->qp1_hdr));

	rc = rdma_read_gid_l2_fields(sgid_attr, &vlan_id, NULL);
	if (rc)
		return rc;

	/* Get network header type for this GID */
	nw_type = rdma_gid_attr_network_type(sgid_attr);
	switch (nw_type) {
	case RDMA_NETWORK_IPV4:
		nw_type = BNXT_RE_ROCEV2_IPV4_PACKET;
		break;
	case RDMA_NETWORK_IPV6:
		nw_type = BNXT_RE_ROCEV2_IPV6_PACKET;
		break;
	default:
		nw_type = BNXT_RE_ROCE_V1_PACKET;
		break;
	}
	memcpy(&dgid.raw, &qplib_ah->dgid, 16);
	is_udp = sgid_attr->gid_type == IB_GID_TYPE_ROCE_UDP_ENCAP;
	if (is_udp) {
		if (ipv6_addr_v4mapped((struct in6_addr *)&sgid_attr->gid)) {
			ip_version = 4;
			ether_type = ETH_P_IP;
		} else {
			ip_version = 6;
			ether_type = ETH_P_IPV6;
		}
		is_grh = false;
	} else {
		ether_type = ETH_P_IBOE;
		is_grh = true;
	}

	is_eth = true;
	is_vlan = vlan_id && (vlan_id < 0x1000);

	ib_ud_header_init(payload_size, !is_eth, is_eth, is_vlan, is_grh,
			  ip_version, is_udp, 0, &qp->qp1_hdr);

	/* ETH */
	ether_addr_copy(qp->qp1_hdr.eth.dmac_h, ah->qplib_ah.dmac);
	ether_addr_copy(qp->qp1_hdr.eth.smac_h, qp->qplib_qp.smac);

	/* For vlan, check the sgid for vlan existence */

	if (!is_vlan) {
		qp->qp1_hdr.eth.type = cpu_to_be16(ether_type);
	} else {
		qp->qp1_hdr.vlan.type = cpu_to_be16(ether_type);
		qp->qp1_hdr.vlan.tag = cpu_to_be16(vlan_id);
	}

	if (is_grh || (ip_version == 6)) {
		memcpy(qp->qp1_hdr.grh.source_gid.raw, sgid_attr->gid.raw,
		       sizeof(sgid_attr->gid));
		memcpy(qp->qp1_hdr.grh.destination_gid.raw, qplib_ah->dgid.data,
		       sizeof(sgid_attr->gid));
		qp->qp1_hdr.grh.hop_limit     = qplib_ah->hop_limit;
	}

	if (ip_version == 4) {
		qp->qp1_hdr.ip4.tos = 0;
		qp->qp1_hdr.ip4.id = 0;
		qp->qp1_hdr.ip4.frag_off = htons(IP_DF);
		qp->qp1_hdr.ip4.ttl = qplib_ah->hop_limit;

		memcpy(&qp->qp1_hdr.ip4.saddr, sgid_attr->gid.raw + 12, 4);
		memcpy(&qp->qp1_hdr.ip4.daddr, qplib_ah->dgid.data + 12, 4);
		qp->qp1_hdr.ip4.check = ib_ud_ip4_csum(&qp->qp1_hdr);
	}

	if (is_udp) {
		qp->qp1_hdr.udp.dport = htons(ROCE_V2_UDP_DPORT);
		qp->qp1_hdr.udp.sport = htons(0x8CD1);
		qp->qp1_hdr.udp.csum = 0;
	}

	/* BTH */
	if (wr->opcode == IB_WR_SEND_WITH_IMM) {
		qp->qp1_hdr.bth.opcode = IB_OPCODE_UD_SEND_ONLY_WITH_IMMEDIATE;
		qp->qp1_hdr.immediate_present = 1;
	} else {
		qp->qp1_hdr.bth.opcode = IB_OPCODE_UD_SEND_ONLY;
	}
	if (wr->send_flags & IB_SEND_SOLICITED)
		qp->qp1_hdr.bth.solicited_event = 1;
	/* pad_count */
	qp->qp1_hdr.bth.pad_count = (4 - payload_size) & 3;

	/* P_key for QP1 is for all members */
	qp->qp1_hdr.bth.pkey = cpu_to_be16(0xFFFF);
	qp->qp1_hdr.bth.destination_qpn = IB_QP1;
	qp->qp1_hdr.bth.ack_req = 0;
	qp->send_psn++;
	qp->send_psn &= BTH_PSN_MASK;
	qp->qp1_hdr.bth.psn = cpu_to_be32(qp->send_psn);
	/* DETH */
	/* Use the priviledged Q_Key for QP1 */
	qp->qp1_hdr.deth.qkey = cpu_to_be32(IB_QP1_QKEY);
	qp->qp1_hdr.deth.source_qpn = IB_QP1;

	/* Pack the QP1 to the transmit buffer */
	buf = bnxt_qplib_get_qp1_sq_buf(&qp->qplib_qp, &sge);
	if (buf) {
		ib_ud_header_pack(&qp->qp1_hdr, buf);
		for (i = wqe->num_sge; i; i--) {
			wqe->sg_list[i].addr = wqe->sg_list[i - 1].addr;
			wqe->sg_list[i].lkey = wqe->sg_list[i - 1].lkey;
			wqe->sg_list[i].size = wqe->sg_list[i - 1].size;
		}

		/*
		 * Max Header buf size for IPV6 RoCE V2 is 86,
		 * which is same as the QP1 SQ header buffer.
		 * Header buf size for IPV4 RoCE V2 can be 66.
		 * ETH(14) + VLAN(4)+ IP(20) + UDP (8) + BTH(20).
		 * Subtract 20 bytes from QP1 SQ header buf size
		 */
		if (is_udp && ip_version == 4)
			sge.size -= 20;
		/*
		 * Max Header buf size for RoCE V1 is 78.
		 * ETH(14) + VLAN(4) + GRH(40) + BTH(20).
		 * Subtract 8 bytes from QP1 SQ header buf size
		 */
		if (!is_udp)
			sge.size -= 8;

		/* Subtract 4 bytes for non vlan packets */
		if (!is_vlan)
			sge.size -= 4;

		wqe->sg_list[0].addr = sge.addr;
		wqe->sg_list[0].lkey = sge.lkey;
		wqe->sg_list[0].size = sge.size;
		wqe->num_sge++;

	} else {
		ibdev_err(&qp->rdev->ibdev, "QP1 buffer is empty!");
		rc = -ENOMEM;
	}
	return rc;
}

/* For the MAD layer, it only provides the recv SGE the size of
 * ib_grh + MAD datagram.  No Ethernet headers, Ethertype, BTH, DETH,
 * nor RoCE iCRC.  The Cu+ solution must provide buffer for the entire
 * receive packet (334 bytes) with no VLAN and then copy the GRH
 * and the MAD datagram out to the provided SGE.
 */
static int bnxt_re_build_qp1_shadow_qp_recv(struct bnxt_re_qp *qp,
					    const struct ib_recv_wr *wr,
					    struct bnxt_qplib_swqe *wqe,
					    int payload_size)
{
	struct bnxt_re_sqp_entries *sqp_entry;
	struct bnxt_qplib_sge ref, sge;
	struct bnxt_re_dev *rdev;
	u32 rq_prod_index;

	rdev = qp->rdev;

	rq_prod_index = bnxt_qplib_get_rq_prod_index(&qp->qplib_qp);

	if (!bnxt_qplib_get_qp1_rq_buf(&qp->qplib_qp, &sge))
		return -ENOMEM;

	/* Create 1 SGE to receive the entire
	 * ethernet packet
	 */
	/* Save the reference from ULP */
	ref.addr = wqe->sg_list[0].addr;
	ref.lkey = wqe->sg_list[0].lkey;
	ref.size = wqe->sg_list[0].size;

	sqp_entry = &rdev->gsi_ctx.sqp_tbl[rq_prod_index];

	/* SGE 1 */
	wqe->sg_list[0].addr = sge.addr;
	wqe->sg_list[0].lkey = sge.lkey;
	wqe->sg_list[0].size = BNXT_QPLIB_MAX_QP1_RQ_HDR_SIZE_V2;
	sge.size -= wqe->sg_list[0].size;

	sqp_entry->sge.addr = ref.addr;
	sqp_entry->sge.lkey = ref.lkey;
	sqp_entry->sge.size = ref.size;
	/* Store the wrid for reporting completion */
	sqp_entry->wrid = wqe->wr_id;
	/* change the wqe->wrid to table index */
	wqe->wr_id = rq_prod_index;
	return 0;
}

static int is_ud_qp(struct bnxt_re_qp *qp)
{
	return (qp->qplib_qp.type == CMDQ_CREATE_QP_TYPE_UD ||
		qp->qplib_qp.type == CMDQ_CREATE_QP_TYPE_GSI);
}

static int bnxt_re_build_send_wqe(struct bnxt_re_qp *qp,
				  const struct ib_send_wr *wr,
				  struct bnxt_qplib_swqe *wqe)
{
	struct bnxt_re_ah *ah = NULL;

	if (is_ud_qp(qp)) {
		ah = container_of(ud_wr(wr)->ah, struct bnxt_re_ah, ib_ah);
		wqe->send.q_key = ud_wr(wr)->remote_qkey;
		wqe->send.dst_qp = ud_wr(wr)->remote_qpn;
		wqe->send.avid = ah->qplib_ah.id;
	}
	switch (wr->opcode) {
	case IB_WR_SEND:
		wqe->type = BNXT_QPLIB_SWQE_TYPE_SEND;
		break;
	case IB_WR_SEND_WITH_IMM:
		wqe->type = BNXT_QPLIB_SWQE_TYPE_SEND_WITH_IMM;
		wqe->send.imm_data = be32_to_cpu(wr->ex.imm_data);
		break;
	case IB_WR_SEND_WITH_INV:
		wqe->type = BNXT_QPLIB_SWQE_TYPE_SEND_WITH_INV;
		wqe->send.inv_key = wr->ex.invalidate_rkey;
		break;
	default:
		return -EINVAL;
	}
	if (wr->send_flags & IB_SEND_SIGNALED)
		wqe->flags |= BNXT_QPLIB_SWQE_FLAGS_SIGNAL_COMP;
	if (wr->send_flags & IB_SEND_FENCE)
		wqe->flags |= BNXT_QPLIB_SWQE_FLAGS_UC_FENCE;
	if (wr->send_flags & IB_SEND_SOLICITED)
		wqe->flags |= BNXT_QPLIB_SWQE_FLAGS_SOLICIT_EVENT;
	if (wr->send_flags & IB_SEND_INLINE)
		wqe->flags |= BNXT_QPLIB_SWQE_FLAGS_INLINE;

	return 0;
}

static int bnxt_re_build_rdma_wqe(const struct ib_send_wr *wr,
				  struct bnxt_qplib_swqe *wqe)
{
	switch (wr->opcode) {
	case IB_WR_RDMA_WRITE:
		wqe->type = BNXT_QPLIB_SWQE_TYPE_RDMA_WRITE;
		break;
	case IB_WR_RDMA_WRITE_WITH_IMM:
		wqe->type = BNXT_QPLIB_SWQE_TYPE_RDMA_WRITE_WITH_IMM;
		wqe->rdma.imm_data = be32_to_cpu(wr->ex.imm_data);
		break;
	case IB_WR_RDMA_READ:
		wqe->type = BNXT_QPLIB_SWQE_TYPE_RDMA_READ;
		wqe->rdma.inv_key = wr->ex.invalidate_rkey;
		break;
	default:
		return -EINVAL;
	}
	wqe->rdma.remote_va = rdma_wr(wr)->remote_addr;
	wqe->rdma.r_key = rdma_wr(wr)->rkey;
	if (wr->send_flags & IB_SEND_SIGNALED)
		wqe->flags |= BNXT_QPLIB_SWQE_FLAGS_SIGNAL_COMP;
	if (wr->send_flags & IB_SEND_FENCE)
		wqe->flags |= BNXT_QPLIB_SWQE_FLAGS_UC_FENCE;
	if (wr->send_flags & IB_SEND_SOLICITED)
		wqe->flags |= BNXT_QPLIB_SWQE_FLAGS_SOLICIT_EVENT;
	if (wr->send_flags & IB_SEND_INLINE)
		wqe->flags |= BNXT_QPLIB_SWQE_FLAGS_INLINE;

	return 0;
}

static int bnxt_re_build_atomic_wqe(const struct ib_send_wr *wr,
				    struct bnxt_qplib_swqe *wqe)
{
	switch (wr->opcode) {
	case IB_WR_ATOMIC_CMP_AND_SWP:
		wqe->type = BNXT_QPLIB_SWQE_TYPE_ATOMIC_CMP_AND_SWP;
		wqe->atomic.cmp_data = atomic_wr(wr)->compare_add;
		wqe->atomic.swap_data = atomic_wr(wr)->swap;
		break;
	case IB_WR_ATOMIC_FETCH_AND_ADD:
		wqe->type = BNXT_QPLIB_SWQE_TYPE_ATOMIC_FETCH_AND_ADD;
		wqe->atomic.cmp_data = atomic_wr(wr)->compare_add;
		break;
	default:
		return -EINVAL;
	}
	wqe->atomic.remote_va = atomic_wr(wr)->remote_addr;
	wqe->atomic.r_key = atomic_wr(wr)->rkey;
	if (wr->send_flags & IB_SEND_SIGNALED)
		wqe->flags |= BNXT_QPLIB_SWQE_FLAGS_SIGNAL_COMP;
	if (wr->send_flags & IB_SEND_FENCE)
		wqe->flags |= BNXT_QPLIB_SWQE_FLAGS_UC_FENCE;
	if (wr->send_flags & IB_SEND_SOLICITED)
		wqe->flags |= BNXT_QPLIB_SWQE_FLAGS_SOLICIT_EVENT;
	return 0;
}

static int bnxt_re_build_inv_wqe(const struct ib_send_wr *wr,
				 struct bnxt_qplib_swqe *wqe)
{
	wqe->type = BNXT_QPLIB_SWQE_TYPE_LOCAL_INV;
	wqe->local_inv.inv_l_key = wr->ex.invalidate_rkey;

	if (wr->send_flags & IB_SEND_SIGNALED)
		wqe->flags |= BNXT_QPLIB_SWQE_FLAGS_SIGNAL_COMP;
	if (wr->send_flags & IB_SEND_SOLICITED)
		wqe->flags |= BNXT_QPLIB_SWQE_FLAGS_SOLICIT_EVENT;

	return 0;
}

static int bnxt_re_build_reg_wqe(const struct ib_reg_wr *wr,
				 struct bnxt_qplib_swqe *wqe)
{
	struct bnxt_re_mr *mr = container_of(wr->mr, struct bnxt_re_mr, ib_mr);
	struct bnxt_qplib_frpl *qplib_frpl = &mr->qplib_frpl;
	int access = wr->access;

	wqe->frmr.pbl_ptr = (__le64 *)qplib_frpl->hwq.pbl_ptr[0];
	wqe->frmr.pbl_dma_ptr = qplib_frpl->hwq.pbl_dma_ptr[0];
	wqe->frmr.page_list = mr->pages;
	wqe->frmr.page_list_len = mr->npages;
	wqe->frmr.levels = qplib_frpl->hwq.level;
	wqe->type = BNXT_QPLIB_SWQE_TYPE_REG_MR;

	if (wr->wr.send_flags & IB_SEND_SIGNALED)
		wqe->flags |= BNXT_QPLIB_SWQE_FLAGS_SIGNAL_COMP;

	if (access & IB_ACCESS_LOCAL_WRITE)
		wqe->frmr.access_cntl |= SQ_FR_PMR_ACCESS_CNTL_LOCAL_WRITE;
	if (access & IB_ACCESS_REMOTE_READ)
		wqe->frmr.access_cntl |= SQ_FR_PMR_ACCESS_CNTL_REMOTE_READ;
	if (access & IB_ACCESS_REMOTE_WRITE)
		wqe->frmr.access_cntl |= SQ_FR_PMR_ACCESS_CNTL_REMOTE_WRITE;
	if (access & IB_ACCESS_REMOTE_ATOMIC)
		wqe->frmr.access_cntl |= SQ_FR_PMR_ACCESS_CNTL_REMOTE_ATOMIC;
	if (access & IB_ACCESS_MW_BIND)
		wqe->frmr.access_cntl |= SQ_FR_PMR_ACCESS_CNTL_WINDOW_BIND;

	wqe->frmr.l_key = wr->key;
	wqe->frmr.length = wr->mr->length;
	wqe->frmr.pbl_pg_sz_log = ilog2(PAGE_SIZE >> PAGE_SHIFT_4K);
	wqe->frmr.pg_sz_log = ilog2(wr->mr->page_size >> PAGE_SHIFT_4K);
	wqe->frmr.va = wr->mr->iova;
	return 0;
}

static int bnxt_re_copy_inline_data(struct bnxt_re_dev *rdev,
				    const struct ib_send_wr *wr,
				    struct bnxt_qplib_swqe *wqe)
{
	/*  Copy the inline data to the data  field */
	u8 *in_data;
	u32 i, sge_len;
	void *sge_addr;

	in_data = wqe->inline_data;
	for (i = 0; i < wr->num_sge; i++) {
		sge_addr = (void *)(unsigned long)
				wr->sg_list[i].addr;
		sge_len = wr->sg_list[i].length;

		if ((sge_len + wqe->inline_len) >
		    BNXT_QPLIB_SWQE_MAX_INLINE_LENGTH) {
			ibdev_err(&rdev->ibdev,
				  "Inline data size requested > supported value");
			return -EINVAL;
		}
		sge_len = wr->sg_list[i].length;

		memcpy(in_data, sge_addr, sge_len);
		in_data += wr->sg_list[i].length;
		wqe->inline_len += wr->sg_list[i].length;
	}
	return wqe->inline_len;
}

static int bnxt_re_copy_wr_payload(struct bnxt_re_dev *rdev,
				   const struct ib_send_wr *wr,
				   struct bnxt_qplib_swqe *wqe)
{
	int payload_sz = 0;

	if (wr->send_flags & IB_SEND_INLINE)
		payload_sz = bnxt_re_copy_inline_data(rdev, wr, wqe);
	else
		payload_sz = bnxt_re_build_sgl(wr->sg_list, wqe->sg_list,
					       wqe->num_sge);

	return payload_sz;
}

static void bnxt_ud_qp_hw_stall_workaround(struct bnxt_re_qp *qp)
{
	if ((qp->ib_qp.qp_type == IB_QPT_UD ||
	     qp->ib_qp.qp_type == IB_QPT_GSI ||
	     qp->ib_qp.qp_type == IB_QPT_RAW_ETHERTYPE) &&
	     qp->qplib_qp.wqe_cnt == BNXT_RE_UD_QP_HW_STALL) {
		int qp_attr_mask;
		struct ib_qp_attr qp_attr;

		qp_attr_mask = IB_QP_STATE;
		qp_attr.qp_state = IB_QPS_RTS;
		bnxt_re_modify_qp(&qp->ib_qp, &qp_attr, qp_attr_mask, NULL);
		qp->qplib_qp.wqe_cnt = 0;
	}
}

static int bnxt_re_post_send_shadow_qp(struct bnxt_re_dev *rdev,
				       struct bnxt_re_qp *qp,
				       const struct ib_send_wr *wr)
{
	int rc = 0, payload_sz = 0;
	unsigned long flags;

	spin_lock_irqsave(&qp->sq_lock, flags);
	while (wr) {
		struct bnxt_qplib_swqe wqe = {};

		/* Common */
		wqe.num_sge = wr->num_sge;
		if (wr->num_sge > qp->qplib_qp.sq.max_sge) {
			ibdev_err(&rdev->ibdev,
				  "Limit exceeded for Send SGEs");
			rc = -EINVAL;
			goto bad;
		}

		payload_sz = bnxt_re_copy_wr_payload(qp->rdev, wr, &wqe);
		if (payload_sz < 0) {
			rc = -EINVAL;
			goto bad;
		}
		wqe.wr_id = wr->wr_id;

		wqe.type = BNXT_QPLIB_SWQE_TYPE_SEND;

		rc = bnxt_re_build_send_wqe(qp, wr, &wqe);
		if (!rc)
			rc = bnxt_qplib_post_send(&qp->qplib_qp, &wqe);
bad:
		if (rc) {
			ibdev_err(&rdev->ibdev,
				  "Post send failed opcode = %#x rc = %d",
				  wr->opcode, rc);
			break;
		}
		wr = wr->next;
	}
	bnxt_qplib_post_send_db(&qp->qplib_qp);
	if (!bnxt_qplib_is_chip_gen_p5_p7(qp->rdev->chip_ctx))
		bnxt_ud_qp_hw_stall_workaround(qp);
	spin_unlock_irqrestore(&qp->sq_lock, flags);
	return rc;
}

static void bnxt_re_legacy_set_uc_fence(struct bnxt_qplib_swqe *wqe)
{
	/* Need unconditional fence for non-wire memory opcode
	 * to work as expected.
	 */
	if (wqe->type == BNXT_QPLIB_SWQE_TYPE_LOCAL_INV ||
	    wqe->type == BNXT_QPLIB_SWQE_TYPE_FAST_REG_MR ||
	    wqe->type == BNXT_QPLIB_SWQE_TYPE_REG_MR ||
	    wqe->type == BNXT_QPLIB_SWQE_TYPE_BIND_MW)
		wqe->flags |= BNXT_QPLIB_SWQE_FLAGS_UC_FENCE;
}

int bnxt_re_post_send(struct ib_qp *ib_qp, const struct ib_send_wr *wr,
		      const struct ib_send_wr **bad_wr)
{
	struct bnxt_re_qp *qp = container_of(ib_qp, struct bnxt_re_qp, ib_qp);
	struct bnxt_qplib_swqe wqe;
	int rc = 0, payload_sz = 0;
	unsigned long flags;

	spin_lock_irqsave(&qp->sq_lock, flags);
	while (wr) {
		/* House keeping */
		memset(&wqe, 0, sizeof(wqe));

		/* Common */
		wqe.num_sge = wr->num_sge;
		if (wr->num_sge > qp->qplib_qp.sq.max_sge) {
			ibdev_err(&qp->rdev->ibdev,
				  "Limit exceeded for Send SGEs");
			rc = -EINVAL;
			goto bad;
		}

		payload_sz = bnxt_re_copy_wr_payload(qp->rdev, wr, &wqe);
		if (payload_sz < 0) {
			rc = -EINVAL;
			goto bad;
		}
		wqe.wr_id = wr->wr_id;

		switch (wr->opcode) {
		case IB_WR_SEND:
		case IB_WR_SEND_WITH_IMM:
			if (qp->qplib_qp.type == CMDQ_CREATE_QP1_TYPE_GSI) {
				rc = bnxt_re_build_qp1_send_v2(qp, wr, &wqe,
							       payload_sz);
				if (rc)
					goto bad;
				wqe.rawqp1.lflags |=
					SQ_SEND_RAWETH_QP1_LFLAGS_ROCE_CRC;
			}
			switch (wr->send_flags) {
			case IB_SEND_IP_CSUM:
				wqe.rawqp1.lflags |=
					SQ_SEND_RAWETH_QP1_LFLAGS_IP_CHKSUM;
				break;
			default:
				break;
			}
			fallthrough;
		case IB_WR_SEND_WITH_INV:
			rc = bnxt_re_build_send_wqe(qp, wr, &wqe);
			break;
		case IB_WR_RDMA_WRITE:
		case IB_WR_RDMA_WRITE_WITH_IMM:
		case IB_WR_RDMA_READ:
			rc = bnxt_re_build_rdma_wqe(wr, &wqe);
			break;
		case IB_WR_ATOMIC_CMP_AND_SWP:
		case IB_WR_ATOMIC_FETCH_AND_ADD:
			rc = bnxt_re_build_atomic_wqe(wr, &wqe);
			break;
		case IB_WR_RDMA_READ_WITH_INV:
			ibdev_err(&qp->rdev->ibdev,
				  "RDMA Read with Invalidate is not supported");
			rc = -EINVAL;
			goto bad;
		case IB_WR_LOCAL_INV:
			rc = bnxt_re_build_inv_wqe(wr, &wqe);
			break;
		case IB_WR_REG_MR:
			rc = bnxt_re_build_reg_wqe(reg_wr(wr), &wqe);
			break;
		default:
			/* Unsupported WRs */
			ibdev_err(&qp->rdev->ibdev,
				  "WR (%#x) is not supported", wr->opcode);
			rc = -EINVAL;
			goto bad;
		}
		if (!rc) {
			if (!bnxt_qplib_is_chip_gen_p5_p7(qp->rdev->chip_ctx))
				bnxt_re_legacy_set_uc_fence(&wqe);
			rc = bnxt_qplib_post_send(&qp->qplib_qp, &wqe);
		}
bad:
		if (rc) {
			ibdev_err(&qp->rdev->ibdev,
				  "post_send failed op:%#x qps = %#x rc = %d\n",
				  wr->opcode, qp->qplib_qp.state, rc);
			*bad_wr = wr;
			break;
		}
		wr = wr->next;
	}
	bnxt_qplib_post_send_db(&qp->qplib_qp);
	if (!bnxt_qplib_is_chip_gen_p5_p7(qp->rdev->chip_ctx))
		bnxt_ud_qp_hw_stall_workaround(qp);
	spin_unlock_irqrestore(&qp->sq_lock, flags);

	return rc;
}

static int bnxt_re_post_recv_shadow_qp(struct bnxt_re_dev *rdev,
				       struct bnxt_re_qp *qp,
				       const struct ib_recv_wr *wr)
{
	struct bnxt_qplib_swqe wqe;
	int rc = 0;

	while (wr) {
		/* House keeping */
		memset(&wqe, 0, sizeof(wqe));

		/* Common */
		wqe.num_sge = wr->num_sge;
		if (wr->num_sge > qp->qplib_qp.rq.max_sge) {
			ibdev_err(&rdev->ibdev,
				  "Limit exceeded for Receive SGEs");
			rc = -EINVAL;
			break;
		}
		bnxt_re_build_sgl(wr->sg_list, wqe.sg_list, wr->num_sge);
		wqe.wr_id = wr->wr_id;
		wqe.type = BNXT_QPLIB_SWQE_TYPE_RECV;

		rc = bnxt_qplib_post_recv(&qp->qplib_qp, &wqe);
		if (rc)
			break;

		wr = wr->next;
	}
	if (!rc)
		bnxt_qplib_post_recv_db(&qp->qplib_qp);
	return rc;
}

int bnxt_re_post_recv(struct ib_qp *ib_qp, const struct ib_recv_wr *wr,
		      const struct ib_recv_wr **bad_wr)
{
	struct bnxt_re_qp *qp = container_of(ib_qp, struct bnxt_re_qp, ib_qp);
	struct bnxt_qplib_swqe wqe;
	int rc = 0, payload_sz = 0;
	unsigned long flags;
	u32 count = 0;

	spin_lock_irqsave(&qp->rq_lock, flags);
	while (wr) {
		/* House keeping */
		memset(&wqe, 0, sizeof(wqe));

		/* Common */
		wqe.num_sge = wr->num_sge;
		if (wr->num_sge > qp->qplib_qp.rq.max_sge) {
			ibdev_err(&qp->rdev->ibdev,
				  "Limit exceeded for Receive SGEs");
			rc = -EINVAL;
			*bad_wr = wr;
			break;
		}

		payload_sz = bnxt_re_build_sgl(wr->sg_list, wqe.sg_list,
					       wr->num_sge);
		wqe.wr_id = wr->wr_id;
		wqe.type = BNXT_QPLIB_SWQE_TYPE_RECV;

		if (ib_qp->qp_type == IB_QPT_GSI &&
		    qp->qplib_qp.type != CMDQ_CREATE_QP_TYPE_GSI)
			rc = bnxt_re_build_qp1_shadow_qp_recv(qp, wr, &wqe,
							      payload_sz);
		if (!rc)
			rc = bnxt_qplib_post_recv(&qp->qplib_qp, &wqe);
		if (rc) {
			*bad_wr = wr;
			break;
		}

		/* Ring DB if the RQEs posted reaches a threshold value */
		if (++count >= BNXT_RE_RQ_WQE_THRESHOLD) {
			bnxt_qplib_post_recv_db(&qp->qplib_qp);
			count = 0;
		}

		wr = wr->next;
	}

	if (count)
		bnxt_qplib_post_recv_db(&qp->qplib_qp);

	spin_unlock_irqrestore(&qp->rq_lock, flags);

	return rc;
}

static struct bnxt_qplib_nq *bnxt_re_get_nq(struct bnxt_re_dev *rdev)
{
	int min, indx;

	mutex_lock(&rdev->nqr->load_lock);
	for (indx = 0, min = 0; indx < (rdev->nqr->num_msix - 1); indx++) {
		if (rdev->nqr->nq[min].load > rdev->nqr->nq[indx].load)
			min = indx;
	}
	rdev->nqr->nq[min].load++;
	mutex_unlock(&rdev->nqr->load_lock);

	return &rdev->nqr->nq[min];
}

static void bnxt_re_put_nq(struct bnxt_re_dev *rdev, struct bnxt_qplib_nq *nq)
{
	mutex_lock(&rdev->nqr->load_lock);
	nq->load--;
	mutex_unlock(&rdev->nqr->load_lock);
}

/* Completion Queues */
int bnxt_re_destroy_cq(struct ib_cq *ib_cq, struct ib_udata *udata)
{
	struct bnxt_qplib_chip_ctx *cctx;
	struct bnxt_qplib_nq *nq;
	struct bnxt_re_dev *rdev;
	struct bnxt_re_cq *cq;

	cq = container_of(ib_cq, struct bnxt_re_cq, ib_cq);
	rdev = cq->rdev;
	nq = cq->qplib_cq.nq;
	cctx = rdev->chip_ctx;

	if (cctx->modes.toggle_bits & BNXT_QPLIB_CQ_TOGGLE_BIT) {
		free_page((unsigned long)cq->uctx_cq_page);
		hash_del(&cq->hash_entry);
	}
	bnxt_qplib_destroy_cq(&rdev->qplib_res, &cq->qplib_cq);

	bnxt_re_put_nq(rdev, nq);
	ib_umem_release(cq->umem);

	atomic_dec(&rdev->stats.res.cq_count);
	kfree(cq->cql);
	return 0;
}

int bnxt_re_create_cq(struct ib_cq *ibcq, const struct ib_cq_init_attr *attr,
		      struct uverbs_attr_bundle *attrs)
{
	struct bnxt_re_cq *cq = container_of(ibcq, struct bnxt_re_cq, ib_cq);
	struct bnxt_re_dev *rdev = to_bnxt_re_dev(ibcq->device, ibdev);
	struct ib_udata *udata = &attrs->driver_udata;
	struct bnxt_re_ucontext *uctx =
		rdma_udata_to_drv_context(udata, struct bnxt_re_ucontext, ib_uctx);
	struct bnxt_qplib_dev_attr *dev_attr = rdev->dev_attr;
	struct bnxt_qplib_chip_ctx *cctx;
	int cqe = attr->cqe;
	int rc, entries;
	u32 active_cqs;

	if (attr->flags)
		return -EOPNOTSUPP;

	/* Validate CQ fields */
	if (cqe < 1 || cqe > dev_attr->max_cq_wqes) {
		ibdev_err(&rdev->ibdev, "Failed to create CQ -max exceeded");
		return -EINVAL;
	}

	cq->rdev = rdev;
	cctx = rdev->chip_ctx;
	cq->qplib_cq.cq_handle = (u64)(unsigned long)(&cq->qplib_cq);

	entries = bnxt_re_init_depth(cqe + 1, uctx);
	if (entries > dev_attr->max_cq_wqes + 1)
		entries = dev_attr->max_cq_wqes + 1;

	cq->qplib_cq.sg_info.pgsize = PAGE_SIZE;
	cq->qplib_cq.sg_info.pgshft = PAGE_SHIFT;
	if (udata) {
		struct bnxt_re_cq_req req;
		if (ib_copy_from_udata(&req, udata, sizeof(req))) {
			rc = -EFAULT;
			goto fail;
		}

		cq->umem = ib_umem_get(&rdev->ibdev, req.cq_va,
				       entries * sizeof(struct cq_base),
				       IB_ACCESS_LOCAL_WRITE);
		if (IS_ERR(cq->umem)) {
			rc = PTR_ERR(cq->umem);
			goto fail;
		}
		cq->qplib_cq.sg_info.umem = cq->umem;
		cq->qplib_cq.dpi = &uctx->dpi;
	} else {
		cq->max_cql = min_t(u32, entries, MAX_CQL_PER_POLL);
		cq->cql = kcalloc(cq->max_cql, sizeof(struct bnxt_qplib_cqe),
				  GFP_KERNEL);
		if (!cq->cql) {
			rc = -ENOMEM;
			goto fail;
		}

		cq->qplib_cq.dpi = &rdev->dpi_privileged;
	}
	cq->qplib_cq.max_wqe = entries;
	cq->qplib_cq.coalescing = &rdev->cq_coalescing;
	cq->qplib_cq.nq = bnxt_re_get_nq(rdev);
	cq->qplib_cq.cnq_hw_ring_id = cq->qplib_cq.nq->ring_id;

	rc = bnxt_qplib_create_cq(&rdev->qplib_res, &cq->qplib_cq);
	if (rc) {
		ibdev_err(&rdev->ibdev, "Failed to create HW CQ");
		goto fail;
	}

	cq->ib_cq.cqe = entries;
	cq->cq_period = cq->qplib_cq.period;

	active_cqs = atomic_inc_return(&rdev->stats.res.cq_count);
	if (active_cqs > rdev->stats.res.cq_watermark)
		rdev->stats.res.cq_watermark = active_cqs;
	spin_lock_init(&cq->cq_lock);

	if (udata) {
		struct bnxt_re_cq_resp resp = {};

		if (cctx->modes.toggle_bits & BNXT_QPLIB_CQ_TOGGLE_BIT) {
			hash_add(rdev->cq_hash, &cq->hash_entry, cq->qplib_cq.id);
			/* Allocate a page */
			cq->uctx_cq_page = (void *)get_zeroed_page(GFP_KERNEL);
			if (!cq->uctx_cq_page) {
				rc = -ENOMEM;
				goto c2fail;
			}
			resp.comp_mask |= BNXT_RE_CQ_TOGGLE_PAGE_SUPPORT;
		}
		resp.cqid = cq->qplib_cq.id;
		resp.tail = cq->qplib_cq.hwq.cons;
		resp.phase = cq->qplib_cq.period;
		resp.rsvd = 0;
		rc = ib_copy_to_udata(udata, &resp, min(sizeof(resp), udata->outlen));
		if (rc) {
			ibdev_err(&rdev->ibdev, "Failed to copy CQ udata");
			bnxt_qplib_destroy_cq(&rdev->qplib_res, &cq->qplib_cq);
			goto free_mem;
		}
	}

	return 0;

free_mem:
	free_page((unsigned long)cq->uctx_cq_page);
c2fail:
	ib_umem_release(cq->umem);
fail:
	kfree(cq->cql);
	return rc;
}

static void bnxt_re_resize_cq_complete(struct bnxt_re_cq *cq)
{
	struct bnxt_re_dev *rdev = cq->rdev;

	bnxt_qplib_resize_cq_complete(&rdev->qplib_res, &cq->qplib_cq);

	cq->qplib_cq.max_wqe = cq->resize_cqe;
	if (cq->resize_umem) {
		ib_umem_release(cq->umem);
		cq->umem = cq->resize_umem;
		cq->resize_umem = NULL;
		cq->resize_cqe = 0;
	}
}

int bnxt_re_resize_cq(struct ib_cq *ibcq, int cqe, struct ib_udata *udata)
{
	struct bnxt_qplib_sg_info sg_info = {};
	struct bnxt_qplib_dpi *orig_dpi = NULL;
	struct bnxt_qplib_dev_attr *dev_attr;
	struct bnxt_re_ucontext *uctx = NULL;
	struct bnxt_re_resize_cq_req req;
	struct bnxt_re_dev *rdev;
	struct bnxt_re_cq *cq;
	int rc, entries;

	cq =  container_of(ibcq, struct bnxt_re_cq, ib_cq);
	rdev = cq->rdev;
	dev_attr = rdev->dev_attr;
	if (!ibcq->uobject) {
		ibdev_err(&rdev->ibdev, "Kernel CQ Resize not supported");
		return -EOPNOTSUPP;
	}

	if (cq->resize_umem) {
		ibdev_err(&rdev->ibdev, "Resize CQ %#x failed - Busy",
			  cq->qplib_cq.id);
		return -EBUSY;
	}

	/* Check the requested cq depth out of supported depth */
	if (cqe < 1 || cqe > dev_attr->max_cq_wqes) {
		ibdev_err(&rdev->ibdev, "Resize CQ %#x failed - out of range cqe %d",
			  cq->qplib_cq.id, cqe);
		return -EINVAL;
	}

	uctx = rdma_udata_to_drv_context(udata, struct bnxt_re_ucontext, ib_uctx);
	entries = bnxt_re_init_depth(cqe + 1, uctx);
	if (entries > dev_attr->max_cq_wqes + 1)
		entries = dev_attr->max_cq_wqes + 1;

	/* uverbs consumer */
	if (ib_copy_from_udata(&req, udata, sizeof(req))) {
		rc = -EFAULT;
		goto fail;
	}

	cq->resize_umem = ib_umem_get(&rdev->ibdev, req.cq_va,
				      entries * sizeof(struct cq_base),
				      IB_ACCESS_LOCAL_WRITE);
	if (IS_ERR(cq->resize_umem)) {
		rc = PTR_ERR(cq->resize_umem);
		ibdev_err(&rdev->ibdev, "%s: ib_umem_get failed! rc = %pe\n",
			  __func__, cq->resize_umem);
		cq->resize_umem = NULL;
		goto fail;
	}
	cq->resize_cqe = entries;
	memcpy(&sg_info, &cq->qplib_cq.sg_info, sizeof(sg_info));
	orig_dpi = cq->qplib_cq.dpi;

	cq->qplib_cq.sg_info.umem = cq->resize_umem;
	cq->qplib_cq.sg_info.pgsize = PAGE_SIZE;
	cq->qplib_cq.sg_info.pgshft = PAGE_SHIFT;
	cq->qplib_cq.dpi = &uctx->dpi;

	rc = bnxt_qplib_resize_cq(&rdev->qplib_res, &cq->qplib_cq, entries);
	if (rc) {
		ibdev_err(&rdev->ibdev, "Resize HW CQ %#x failed!",
			  cq->qplib_cq.id);
		goto fail;
	}

	cq->ib_cq.cqe = cq->resize_cqe;
	atomic_inc(&rdev->stats.res.resize_count);

	return 0;

fail:
	if (cq->resize_umem) {
		ib_umem_release(cq->resize_umem);
		cq->resize_umem = NULL;
		cq->resize_cqe = 0;
		memcpy(&cq->qplib_cq.sg_info, &sg_info, sizeof(sg_info));
		cq->qplib_cq.dpi = orig_dpi;
	}
	return rc;
}

static u8 __req_to_ib_wc_status(u8 qstatus)
{
	switch (qstatus) {
	case CQ_REQ_STATUS_OK:
		return IB_WC_SUCCESS;
	case CQ_REQ_STATUS_BAD_RESPONSE_ERR:
		return IB_WC_BAD_RESP_ERR;
	case CQ_REQ_STATUS_LOCAL_LENGTH_ERR:
		return IB_WC_LOC_LEN_ERR;
	case CQ_REQ_STATUS_LOCAL_QP_OPERATION_ERR:
		return IB_WC_LOC_QP_OP_ERR;
	case CQ_REQ_STATUS_LOCAL_PROTECTION_ERR:
		return IB_WC_LOC_PROT_ERR;
	case CQ_REQ_STATUS_MEMORY_MGT_OPERATION_ERR:
		return IB_WC_GENERAL_ERR;
	case CQ_REQ_STATUS_REMOTE_INVALID_REQUEST_ERR:
		return IB_WC_REM_INV_REQ_ERR;
	case CQ_REQ_STATUS_REMOTE_ACCESS_ERR:
		return IB_WC_REM_ACCESS_ERR;
	case CQ_REQ_STATUS_REMOTE_OPERATION_ERR:
		return IB_WC_REM_OP_ERR;
	case CQ_REQ_STATUS_RNR_NAK_RETRY_CNT_ERR:
		return IB_WC_RNR_RETRY_EXC_ERR;
	case CQ_REQ_STATUS_TRANSPORT_RETRY_CNT_ERR:
		return IB_WC_RETRY_EXC_ERR;
	case CQ_REQ_STATUS_WORK_REQUEST_FLUSHED_ERR:
		return IB_WC_WR_FLUSH_ERR;
	default:
		return IB_WC_GENERAL_ERR;
	}
	return 0;
}

static u8 __rawqp1_to_ib_wc_status(u8 qstatus)
{
	switch (qstatus) {
	case CQ_RES_RAWETH_QP1_STATUS_OK:
		return IB_WC_SUCCESS;
	case CQ_RES_RAWETH_QP1_STATUS_LOCAL_ACCESS_ERROR:
		return IB_WC_LOC_ACCESS_ERR;
	case CQ_RES_RAWETH_QP1_STATUS_HW_LOCAL_LENGTH_ERR:
		return IB_WC_LOC_LEN_ERR;
	case CQ_RES_RAWETH_QP1_STATUS_LOCAL_PROTECTION_ERR:
		return IB_WC_LOC_PROT_ERR;
	case CQ_RES_RAWETH_QP1_STATUS_LOCAL_QP_OPERATION_ERR:
		return IB_WC_LOC_QP_OP_ERR;
	case CQ_RES_RAWETH_QP1_STATUS_MEMORY_MGT_OPERATION_ERR:
		return IB_WC_GENERAL_ERR;
	case CQ_RES_RAWETH_QP1_STATUS_WORK_REQUEST_FLUSHED_ERR:
		return IB_WC_WR_FLUSH_ERR;
	case CQ_RES_RAWETH_QP1_STATUS_HW_FLUSH_ERR:
		return IB_WC_WR_FLUSH_ERR;
	default:
		return IB_WC_GENERAL_ERR;
	}
}

static u8 __rc_to_ib_wc_status(u8 qstatus)
{
	switch (qstatus) {
	case CQ_RES_RC_STATUS_OK:
		return IB_WC_SUCCESS;
	case CQ_RES_RC_STATUS_LOCAL_ACCESS_ERROR:
		return IB_WC_LOC_ACCESS_ERR;
	case CQ_RES_RC_STATUS_LOCAL_LENGTH_ERR:
		return IB_WC_LOC_LEN_ERR;
	case CQ_RES_RC_STATUS_LOCAL_PROTECTION_ERR:
		return IB_WC_LOC_PROT_ERR;
	case CQ_RES_RC_STATUS_LOCAL_QP_OPERATION_ERR:
		return IB_WC_LOC_QP_OP_ERR;
	case CQ_RES_RC_STATUS_MEMORY_MGT_OPERATION_ERR:
		return IB_WC_GENERAL_ERR;
	case CQ_RES_RC_STATUS_REMOTE_INVALID_REQUEST_ERR:
		return IB_WC_REM_INV_REQ_ERR;
	case CQ_RES_RC_STATUS_WORK_REQUEST_FLUSHED_ERR:
		return IB_WC_WR_FLUSH_ERR;
	case CQ_RES_RC_STATUS_HW_FLUSH_ERR:
		return IB_WC_WR_FLUSH_ERR;
	default:
		return IB_WC_GENERAL_ERR;
	}
}

static void bnxt_re_process_req_wc(struct ib_wc *wc, struct bnxt_qplib_cqe *cqe)
{
	switch (cqe->type) {
	case BNXT_QPLIB_SWQE_TYPE_SEND:
		wc->opcode = IB_WC_SEND;
		break;
	case BNXT_QPLIB_SWQE_TYPE_SEND_WITH_IMM:
		wc->opcode = IB_WC_SEND;
		wc->wc_flags |= IB_WC_WITH_IMM;
		break;
	case BNXT_QPLIB_SWQE_TYPE_SEND_WITH_INV:
		wc->opcode = IB_WC_SEND;
		wc->wc_flags |= IB_WC_WITH_INVALIDATE;
		break;
	case BNXT_QPLIB_SWQE_TYPE_RDMA_WRITE:
		wc->opcode = IB_WC_RDMA_WRITE;
		break;
	case BNXT_QPLIB_SWQE_TYPE_RDMA_WRITE_WITH_IMM:
		wc->opcode = IB_WC_RDMA_WRITE;
		wc->wc_flags |= IB_WC_WITH_IMM;
		break;
	case BNXT_QPLIB_SWQE_TYPE_RDMA_READ:
		wc->opcode = IB_WC_RDMA_READ;
		break;
	case BNXT_QPLIB_SWQE_TYPE_ATOMIC_CMP_AND_SWP:
		wc->opcode = IB_WC_COMP_SWAP;
		break;
	case BNXT_QPLIB_SWQE_TYPE_ATOMIC_FETCH_AND_ADD:
		wc->opcode = IB_WC_FETCH_ADD;
		break;
	case BNXT_QPLIB_SWQE_TYPE_LOCAL_INV:
		wc->opcode = IB_WC_LOCAL_INV;
		break;
	case BNXT_QPLIB_SWQE_TYPE_REG_MR:
		wc->opcode = IB_WC_REG_MR;
		break;
	default:
		wc->opcode = IB_WC_SEND;
		break;
	}

	wc->status = __req_to_ib_wc_status(cqe->status);
}

static int bnxt_re_check_packet_type(u16 raweth_qp1_flags,
				     u16 raweth_qp1_flags2)
{
	bool is_ipv6 = false, is_ipv4 = false;

	/* raweth_qp1_flags Bit 9-6 indicates itype */
	if ((raweth_qp1_flags & CQ_RES_RAWETH_QP1_RAWETH_QP1_FLAGS_ITYPE_ROCE)
	    != CQ_RES_RAWETH_QP1_RAWETH_QP1_FLAGS_ITYPE_ROCE)
		return -1;

	if (raweth_qp1_flags2 &
	    CQ_RES_RAWETH_QP1_RAWETH_QP1_FLAGS2_IP_CS_CALC &&
	    raweth_qp1_flags2 &
	    CQ_RES_RAWETH_QP1_RAWETH_QP1_FLAGS2_L4_CS_CALC) {
		/* raweth_qp1_flags2 Bit 8 indicates ip_type. 0-v4 1 - v6 */
		(raweth_qp1_flags2 &
		 CQ_RES_RAWETH_QP1_RAWETH_QP1_FLAGS2_IP_TYPE) ?
			(is_ipv6 = true) : (is_ipv4 = true);
		return ((is_ipv6) ?
			 BNXT_RE_ROCEV2_IPV6_PACKET :
			 BNXT_RE_ROCEV2_IPV4_PACKET);
	} else {
		return BNXT_RE_ROCE_V1_PACKET;
	}
}

static int bnxt_re_to_ib_nw_type(int nw_type)
{
	u8 nw_hdr_type = 0xFF;

	switch (nw_type) {
	case BNXT_RE_ROCE_V1_PACKET:
		nw_hdr_type = RDMA_NETWORK_ROCE_V1;
		break;
	case BNXT_RE_ROCEV2_IPV4_PACKET:
		nw_hdr_type = RDMA_NETWORK_IPV4;
		break;
	case BNXT_RE_ROCEV2_IPV6_PACKET:
		nw_hdr_type = RDMA_NETWORK_IPV6;
		break;
	}
	return nw_hdr_type;
}

static bool bnxt_re_is_loopback_packet(struct bnxt_re_dev *rdev,
				       void *rq_hdr_buf)
{
	u8 *tmp_buf = NULL;
	struct ethhdr *eth_hdr;
	u16 eth_type;
	bool rc = false;

	tmp_buf = (u8 *)rq_hdr_buf;
	/*
	 * If dest mac is not same as I/F mac, this could be a
	 * loopback address or multicast address, check whether
	 * it is a loopback packet
	 */
	if (!ether_addr_equal(tmp_buf, rdev->netdev->dev_addr)) {
		tmp_buf += 4;
		/* Check the  ether type */
		eth_hdr = (struct ethhdr *)tmp_buf;
		eth_type = ntohs(eth_hdr->h_proto);
		switch (eth_type) {
		case ETH_P_IBOE:
			rc = true;
			break;
		case ETH_P_IP:
		case ETH_P_IPV6: {
			u32 len;
			struct udphdr *udp_hdr;

			len = (eth_type == ETH_P_IP ? sizeof(struct iphdr) :
						      sizeof(struct ipv6hdr));
			tmp_buf += sizeof(struct ethhdr) + len;
			udp_hdr = (struct udphdr *)tmp_buf;
			if (ntohs(udp_hdr->dest) ==
				    ROCE_V2_UDP_DPORT)
				rc = true;
			break;
			}
		default:
			break;
		}
	}

	return rc;
}

static int bnxt_re_process_raw_qp_pkt_rx(struct bnxt_re_qp *gsi_qp,
					 struct bnxt_qplib_cqe *cqe)
{
	struct bnxt_re_dev *rdev = gsi_qp->rdev;
	struct bnxt_re_sqp_entries *sqp_entry = NULL;
	struct bnxt_re_qp *gsi_sqp = rdev->gsi_ctx.gsi_sqp;
	dma_addr_t shrq_hdr_buf_map;
	struct ib_sge s_sge[2] = {};
	struct ib_sge r_sge[2] = {};
	struct bnxt_re_ah *gsi_sah;
	struct ib_recv_wr rwr = {};
	dma_addr_t rq_hdr_buf_map;
	struct ib_ud_wr udwr = {};
	struct ib_send_wr *swr;
	u32 skip_bytes = 0;
	int pkt_type = 0;
	void *rq_hdr_buf;
	u32 offset = 0;
	u32 tbl_idx;
	int rc;

	swr = &udwr.wr;
	tbl_idx = cqe->wr_id;

	rq_hdr_buf = gsi_qp->qplib_qp.rq_hdr_buf +
			(tbl_idx * gsi_qp->qplib_qp.rq_hdr_buf_size);
	rq_hdr_buf_map = bnxt_qplib_get_qp_buf_from_index(&gsi_qp->qplib_qp,
							  tbl_idx);

	/* Shadow QP header buffer */
	shrq_hdr_buf_map = bnxt_qplib_get_qp_buf_from_index(&gsi_qp->qplib_qp,
							    tbl_idx);
	sqp_entry = &rdev->gsi_ctx.sqp_tbl[tbl_idx];

	/* Store this cqe */
	memcpy(&sqp_entry->cqe, cqe, sizeof(struct bnxt_qplib_cqe));
	sqp_entry->qp1_qp = gsi_qp;

	/* Find packet type from the cqe */

	pkt_type = bnxt_re_check_packet_type(cqe->raweth_qp1_flags,
					     cqe->raweth_qp1_flags2);
	if (pkt_type < 0) {
		ibdev_err(&rdev->ibdev, "Invalid packet\n");
		return -EINVAL;
	}

	/* Adjust the offset for the user buffer and post in the rq */

	if (pkt_type == BNXT_RE_ROCEV2_IPV4_PACKET)
		offset = 20;

	/*
	 * QP1 loopback packet has 4 bytes of internal header before
	 * ether header. Skip these four bytes.
	 */
	if (bnxt_re_is_loopback_packet(rdev, rq_hdr_buf))
		skip_bytes = 4;

	/* First send SGE . Skip the ether header*/
	s_sge[0].addr = rq_hdr_buf_map + BNXT_QPLIB_MAX_QP1_RQ_ETH_HDR_SIZE
			+ skip_bytes;
	s_sge[0].lkey = 0xFFFFFFFF;
	s_sge[0].length = offset ? BNXT_QPLIB_MAX_GRH_HDR_SIZE_IPV4 :
				BNXT_QPLIB_MAX_GRH_HDR_SIZE_IPV6;

	/* Second Send SGE */
	s_sge[1].addr = s_sge[0].addr + s_sge[0].length +
			BNXT_QPLIB_MAX_QP1_RQ_BDETH_HDR_SIZE;
	if (pkt_type != BNXT_RE_ROCE_V1_PACKET)
		s_sge[1].addr += 8;
	s_sge[1].lkey = 0xFFFFFFFF;
	s_sge[1].length = 256;

	/* First recv SGE */

	r_sge[0].addr = shrq_hdr_buf_map;
	r_sge[0].lkey = 0xFFFFFFFF;
	r_sge[0].length = 40;

	r_sge[1].addr = sqp_entry->sge.addr + offset;
	r_sge[1].lkey = sqp_entry->sge.lkey;
	r_sge[1].length = BNXT_QPLIB_MAX_GRH_HDR_SIZE_IPV6 + 256 - offset;

	/* Create receive work request */
	rwr.num_sge = 2;
	rwr.sg_list = r_sge;
	rwr.wr_id = tbl_idx;
	rwr.next = NULL;

	rc = bnxt_re_post_recv_shadow_qp(rdev, gsi_sqp, &rwr);
	if (rc) {
		ibdev_err(&rdev->ibdev,
			  "Failed to post Rx buffers to shadow QP");
		return -ENOMEM;
	}

	swr->num_sge = 2;
	swr->sg_list = s_sge;
	swr->wr_id = tbl_idx;
	swr->opcode = IB_WR_SEND;
	swr->next = NULL;
	gsi_sah = rdev->gsi_ctx.gsi_sah;
	udwr.ah = &gsi_sah->ib_ah;
	udwr.remote_qpn = gsi_sqp->qplib_qp.id;
	udwr.remote_qkey = gsi_sqp->qplib_qp.qkey;

	/* post data received  in the send queue */
	return bnxt_re_post_send_shadow_qp(rdev, gsi_sqp, swr);
}

static void bnxt_re_process_res_rawqp1_wc(struct ib_wc *wc,
					  struct bnxt_qplib_cqe *cqe)
{
	wc->opcode = IB_WC_RECV;
	wc->status = __rawqp1_to_ib_wc_status(cqe->status);
	wc->wc_flags |= IB_WC_GRH;
}

static bool bnxt_re_check_if_vlan_valid(struct bnxt_re_dev *rdev,
					u16 vlan_id)
{
	/*
	 * Check if the vlan is configured in the host.  If not configured, it
	 * can be a transparent VLAN. So dont report the vlan id.
	 */
	if (!__vlan_find_dev_deep_rcu(rdev->netdev,
				      htons(ETH_P_8021Q), vlan_id))
		return false;
	return true;
}

static bool bnxt_re_is_vlan_pkt(struct bnxt_qplib_cqe *orig_cqe,
				u16 *vid, u8 *sl)
{
	bool ret = false;
	u32 metadata;
	u16 tpid;

	metadata = orig_cqe->raweth_qp1_metadata;
	if (orig_cqe->raweth_qp1_flags2 &
		CQ_RES_RAWETH_QP1_RAWETH_QP1_FLAGS2_META_FORMAT_VLAN) {
		tpid = ((metadata &
			 CQ_RES_RAWETH_QP1_RAWETH_QP1_METADATA_TPID_MASK) >>
			 CQ_RES_RAWETH_QP1_RAWETH_QP1_METADATA_TPID_SFT);
		if (tpid == ETH_P_8021Q) {
			*vid = metadata &
			       CQ_RES_RAWETH_QP1_RAWETH_QP1_METADATA_VID_MASK;
			*sl = (metadata &
			       CQ_RES_RAWETH_QP1_RAWETH_QP1_METADATA_PRI_MASK) >>
			       CQ_RES_RAWETH_QP1_RAWETH_QP1_METADATA_PRI_SFT;
			ret = true;
		}
	}

	return ret;
}

static void bnxt_re_process_res_rc_wc(struct ib_wc *wc,
				      struct bnxt_qplib_cqe *cqe)
{
	wc->opcode = IB_WC_RECV;
	wc->status = __rc_to_ib_wc_status(cqe->status);

	if (cqe->flags & CQ_RES_RC_FLAGS_IMM)
		wc->wc_flags |= IB_WC_WITH_IMM;
	if (cqe->flags & CQ_RES_RC_FLAGS_INV)
		wc->wc_flags |= IB_WC_WITH_INVALIDATE;
	if ((cqe->flags & (CQ_RES_RC_FLAGS_RDMA | CQ_RES_RC_FLAGS_IMM)) ==
	    (CQ_RES_RC_FLAGS_RDMA | CQ_RES_RC_FLAGS_IMM))
		wc->opcode = IB_WC_RECV_RDMA_WITH_IMM;
}

static void bnxt_re_process_res_shadow_qp_wc(struct bnxt_re_qp *gsi_sqp,
					     struct ib_wc *wc,
					     struct bnxt_qplib_cqe *cqe)
{
	struct bnxt_re_dev *rdev = gsi_sqp->rdev;
	struct bnxt_re_qp *gsi_qp = NULL;
	struct bnxt_qplib_cqe *orig_cqe = NULL;
	struct bnxt_re_sqp_entries *sqp_entry = NULL;
	int nw_type;
	u32 tbl_idx;
	u16 vlan_id;
	u8 sl;

	tbl_idx = cqe->wr_id;

	sqp_entry = &rdev->gsi_ctx.sqp_tbl[tbl_idx];
	gsi_qp = sqp_entry->qp1_qp;
	orig_cqe = &sqp_entry->cqe;

	wc->wr_id = sqp_entry->wrid;
	wc->byte_len = orig_cqe->length;
	wc->qp = &gsi_qp->ib_qp;

	wc->ex.imm_data = cpu_to_be32(orig_cqe->immdata);
	wc->src_qp = orig_cqe->src_qp;
	memcpy(wc->smac, orig_cqe->smac, ETH_ALEN);
	if (bnxt_re_is_vlan_pkt(orig_cqe, &vlan_id, &sl)) {
		if (bnxt_re_check_if_vlan_valid(rdev, vlan_id)) {
			wc->vlan_id = vlan_id;
			wc->sl = sl;
			wc->wc_flags |= IB_WC_WITH_VLAN;
		}
	}
	wc->port_num = 1;
	wc->vendor_err = orig_cqe->status;

	wc->opcode = IB_WC_RECV;
	wc->status = __rawqp1_to_ib_wc_status(orig_cqe->status);
	wc->wc_flags |= IB_WC_GRH;

	nw_type = bnxt_re_check_packet_type(orig_cqe->raweth_qp1_flags,
					    orig_cqe->raweth_qp1_flags2);
	if (nw_type >= 0) {
		wc->network_hdr_type = bnxt_re_to_ib_nw_type(nw_type);
		wc->wc_flags |= IB_WC_WITH_NETWORK_HDR_TYPE;
	}
}

static void bnxt_re_process_res_ud_wc(struct bnxt_re_qp *qp,
				      struct ib_wc *wc,
				      struct bnxt_qplib_cqe *cqe)
{
	struct bnxt_re_dev *rdev;
	u16 vlan_id = 0;
	u8 nw_type;

	rdev = qp->rdev;
	wc->opcode = IB_WC_RECV;
	wc->status = __rc_to_ib_wc_status(cqe->status);

	if (cqe->flags & CQ_RES_UD_FLAGS_IMM)
		wc->wc_flags |= IB_WC_WITH_IMM;
	/* report only on GSI QP for Thor */
	if (qp->qplib_qp.type == CMDQ_CREATE_QP_TYPE_GSI) {
		wc->wc_flags |= IB_WC_GRH;
		memcpy(wc->smac, cqe->smac, ETH_ALEN);
		wc->wc_flags |= IB_WC_WITH_SMAC;
		if (cqe->flags & CQ_RES_UD_FLAGS_META_FORMAT_VLAN) {
			vlan_id = (cqe->cfa_meta & 0xFFF);
		}
		/* Mark only if vlan_id is non zero */
		if (vlan_id && bnxt_re_check_if_vlan_valid(rdev, vlan_id)) {
			wc->vlan_id = vlan_id;
			wc->wc_flags |= IB_WC_WITH_VLAN;
		}
		nw_type = (cqe->flags & CQ_RES_UD_FLAGS_ROCE_IP_VER_MASK) >>
			   CQ_RES_UD_FLAGS_ROCE_IP_VER_SFT;
		wc->network_hdr_type = bnxt_re_to_ib_nw_type(nw_type);
		wc->wc_flags |= IB_WC_WITH_NETWORK_HDR_TYPE;
	}

}

static int send_phantom_wqe(struct bnxt_re_qp *qp)
{
	struct bnxt_qplib_qp *lib_qp = &qp->qplib_qp;
	unsigned long flags;
	int rc;

	spin_lock_irqsave(&qp->sq_lock, flags);

	rc = bnxt_re_bind_fence_mw(lib_qp);
	if (!rc) {
		lib_qp->sq.phantom_wqe_cnt++;
		ibdev_dbg(&qp->rdev->ibdev,
			  "qp %#x sq->prod %#x sw_prod %#x phantom_wqe_cnt %d\n",
			  lib_qp->id, lib_qp->sq.hwq.prod,
			  HWQ_CMP(lib_qp->sq.hwq.prod, &lib_qp->sq.hwq),
			  lib_qp->sq.phantom_wqe_cnt);
	}

	spin_unlock_irqrestore(&qp->sq_lock, flags);
	return rc;
}

int bnxt_re_poll_cq(struct ib_cq *ib_cq, int num_entries, struct ib_wc *wc)
{
	struct bnxt_re_cq *cq = container_of(ib_cq, struct bnxt_re_cq, ib_cq);
	struct bnxt_re_qp *qp, *sh_qp;
	struct bnxt_qplib_cqe *cqe;
	int i, ncqe, budget;
	struct bnxt_qplib_q *sq;
	struct bnxt_qplib_qp *lib_qp;
	u32 tbl_idx;
	struct bnxt_re_sqp_entries *sqp_entry = NULL;
	unsigned long flags;

	/* User CQ; the only processing we do is to
	 * complete any pending CQ resize operation.
	 */
	if (cq->umem) {
		if (cq->resize_umem)
			bnxt_re_resize_cq_complete(cq);
		return 0;
	}

	spin_lock_irqsave(&cq->cq_lock, flags);
	budget = min_t(u32, num_entries, cq->max_cql);
	num_entries = budget;
	if (!cq->cql) {
		ibdev_err(&cq->rdev->ibdev, "POLL CQ : no CQL to use");
		goto exit;
	}
	cqe = &cq->cql[0];
	while (budget) {
		lib_qp = NULL;
		ncqe = bnxt_qplib_poll_cq(&cq->qplib_cq, cqe, budget, &lib_qp);
		if (lib_qp) {
			sq = &lib_qp->sq;
			if (sq->send_phantom) {
				qp = container_of(lib_qp,
						  struct bnxt_re_qp, qplib_qp);
				if (send_phantom_wqe(qp) == -ENOMEM)
					ibdev_err(&cq->rdev->ibdev,
						  "Phantom failed! Scheduled to send again\n");
				else
					sq->send_phantom = false;
			}
		}
		if (ncqe < budget)
			ncqe += bnxt_qplib_process_flush_list(&cq->qplib_cq,
							      cqe + ncqe,
							      budget - ncqe);

		if (!ncqe)
			break;

		for (i = 0; i < ncqe; i++, cqe++) {
			/* Transcribe each qplib_wqe back to ib_wc */
			memset(wc, 0, sizeof(*wc));

			wc->wr_id = cqe->wr_id;
			wc->byte_len = cqe->length;
			qp = container_of
				((struct bnxt_qplib_qp *)
				 (unsigned long)(cqe->qp_handle),
				 struct bnxt_re_qp, qplib_qp);
			wc->qp = &qp->ib_qp;
			if (cqe->flags & CQ_RES_RC_FLAGS_IMM)
				wc->ex.imm_data = cpu_to_be32(cqe->immdata);
			else
				wc->ex.invalidate_rkey = cqe->invrkey;
			wc->src_qp = cqe->src_qp;
			memcpy(wc->smac, cqe->smac, ETH_ALEN);
			wc->port_num = 1;
			wc->vendor_err = cqe->status;

			switch (cqe->opcode) {
			case CQ_BASE_CQE_TYPE_REQ:
				sh_qp = qp->rdev->gsi_ctx.gsi_sqp;
				if (sh_qp &&
				    qp->qplib_qp.id == sh_qp->qplib_qp.id) {
					/* Handle this completion with
					 * the stored completion
					 */
					memset(wc, 0, sizeof(*wc));
					continue;
				}
				bnxt_re_process_req_wc(wc, cqe);
				break;
			case CQ_BASE_CQE_TYPE_RES_RAWETH_QP1:
				if (!cqe->status) {
					int rc = 0;

					rc = bnxt_re_process_raw_qp_pkt_rx
								(qp, cqe);
					if (!rc) {
						memset(wc, 0, sizeof(*wc));
						continue;
					}
					cqe->status = -1;
				}
				/* Errors need not be looped back.
				 * But change the wr_id to the one
				 * stored in the table
				 */
				tbl_idx = cqe->wr_id;
				sqp_entry = &cq->rdev->gsi_ctx.sqp_tbl[tbl_idx];
				wc->wr_id = sqp_entry->wrid;
				bnxt_re_process_res_rawqp1_wc(wc, cqe);
				break;
			case CQ_BASE_CQE_TYPE_RES_RC:
				bnxt_re_process_res_rc_wc(wc, cqe);
				break;
			case CQ_BASE_CQE_TYPE_RES_UD:
				sh_qp = qp->rdev->gsi_ctx.gsi_sqp;
				if (sh_qp &&
				    qp->qplib_qp.id == sh_qp->qplib_qp.id) {
					/* Handle this completion with
					 * the stored completion
					 */
					if (cqe->status) {
						continue;
					} else {
						bnxt_re_process_res_shadow_qp_wc
								(qp, wc, cqe);
						break;
					}
				}
				bnxt_re_process_res_ud_wc(qp, wc, cqe);
				break;
			default:
				ibdev_err(&cq->rdev->ibdev,
					  "POLL CQ : type 0x%x not handled",
					  cqe->opcode);
				continue;
			}
			wc++;
			budget--;
		}
	}
exit:
	spin_unlock_irqrestore(&cq->cq_lock, flags);
	return num_entries - budget;
}

int bnxt_re_req_notify_cq(struct ib_cq *ib_cq,
			  enum ib_cq_notify_flags ib_cqn_flags)
{
	struct bnxt_re_cq *cq = container_of(ib_cq, struct bnxt_re_cq, ib_cq);
	int type = 0, rc = 0;
	unsigned long flags;

	spin_lock_irqsave(&cq->cq_lock, flags);
	/* Trigger on the very next completion */
	if (ib_cqn_flags & IB_CQ_NEXT_COMP)
		type = DBC_DBC_TYPE_CQ_ARMALL;
	/* Trigger on the next solicited completion */
	else if (ib_cqn_flags & IB_CQ_SOLICITED)
		type = DBC_DBC_TYPE_CQ_ARMSE;

	/* Poll to see if there are missed events */
	if ((ib_cqn_flags & IB_CQ_REPORT_MISSED_EVENTS) &&
	    !(bnxt_qplib_is_cq_empty(&cq->qplib_cq))) {
		rc = 1;
		goto exit;
	}
	bnxt_qplib_req_notify_cq(&cq->qplib_cq, type);

exit:
	spin_unlock_irqrestore(&cq->cq_lock, flags);
	return rc;
}

/* Memory Regions */
struct ib_mr *bnxt_re_get_dma_mr(struct ib_pd *ib_pd, int mr_access_flags)
{
	struct bnxt_re_pd *pd = container_of(ib_pd, struct bnxt_re_pd, ib_pd);
	struct bnxt_re_dev *rdev = pd->rdev;
	struct bnxt_re_mr *mr;
	u32 active_mrs;
	int rc;

	mr = kzalloc(sizeof(*mr), GFP_KERNEL);
	if (!mr)
		return ERR_PTR(-ENOMEM);

	mr->rdev = rdev;
	mr->qplib_mr.pd = &pd->qplib_pd;
	mr->qplib_mr.access_flags = __from_ib_access_flags(mr_access_flags);
	mr->qplib_mr.type = CMDQ_ALLOCATE_MRW_MRW_FLAGS_PMR;

	if (mr_access_flags & IB_ACCESS_RELAXED_ORDERING)
		bnxt_re_check_and_set_relaxed_ordering(rdev, &mr->qplib_mr);

	/* Allocate and register 0 as the address */
	rc = bnxt_qplib_alloc_mrw(&rdev->qplib_res, &mr->qplib_mr);
	if (rc)
		goto fail;

	mr->qplib_mr.hwq.level = PBL_LVL_MAX;
	mr->qplib_mr.total_size = -1; /* Infinte length */
	rc = bnxt_qplib_reg_mr(&rdev->qplib_res, &mr->qplib_mr, NULL, 0,
			       PAGE_SIZE);
	if (rc)
		goto fail_mr;

	mr->ib_mr.lkey = mr->qplib_mr.lkey;
	if (mr_access_flags & (IB_ACCESS_REMOTE_WRITE | IB_ACCESS_REMOTE_READ |
			       IB_ACCESS_REMOTE_ATOMIC))
		mr->ib_mr.rkey = mr->ib_mr.lkey;
	active_mrs = atomic_inc_return(&rdev->stats.res.mr_count);
	if (active_mrs > rdev->stats.res.mr_watermark)
		rdev->stats.res.mr_watermark = active_mrs;

	return &mr->ib_mr;

fail_mr:
	bnxt_qplib_free_mrw(&rdev->qplib_res, &mr->qplib_mr);
fail:
	kfree(mr);
	return ERR_PTR(rc);
}

int bnxt_re_dereg_mr(struct ib_mr *ib_mr, struct ib_udata *udata)
{
	struct bnxt_re_mr *mr = container_of(ib_mr, struct bnxt_re_mr, ib_mr);
	struct bnxt_re_dev *rdev = mr->rdev;
	int rc;

	rc = bnxt_qplib_free_mrw(&rdev->qplib_res, &mr->qplib_mr);
	if (rc) {
		ibdev_err(&rdev->ibdev, "Dereg MR failed: %#x\n", rc);
		return rc;
	}

	if (mr->pages) {
		rc = bnxt_qplib_free_fast_reg_page_list(&rdev->qplib_res,
							&mr->qplib_frpl);
		kfree(mr->pages);
		mr->npages = 0;
		mr->pages = NULL;
	}
	ib_umem_release(mr->ib_umem);

	kfree(mr);
	atomic_dec(&rdev->stats.res.mr_count);
	return rc;
}

static int bnxt_re_set_page(struct ib_mr *ib_mr, u64 addr)
{
	struct bnxt_re_mr *mr = container_of(ib_mr, struct bnxt_re_mr, ib_mr);

	if (unlikely(mr->npages == mr->qplib_frpl.max_pg_ptrs))
		return -ENOMEM;

	mr->pages[mr->npages++] = addr;
	return 0;
}

int bnxt_re_map_mr_sg(struct ib_mr *ib_mr, struct scatterlist *sg, int sg_nents,
		      unsigned int *sg_offset)
{
	struct bnxt_re_mr *mr = container_of(ib_mr, struct bnxt_re_mr, ib_mr);

	mr->npages = 0;
	return ib_sg_to_pages(ib_mr, sg, sg_nents, sg_offset, bnxt_re_set_page);
}

struct ib_mr *bnxt_re_alloc_mr(struct ib_pd *ib_pd, enum ib_mr_type type,
			       u32 max_num_sg)
{
	struct bnxt_re_pd *pd = container_of(ib_pd, struct bnxt_re_pd, ib_pd);
	struct bnxt_re_dev *rdev = pd->rdev;
	struct bnxt_re_mr *mr = NULL;
	u32 active_mrs;
	int rc;

	if (type != IB_MR_TYPE_MEM_REG) {
		ibdev_dbg(&rdev->ibdev, "MR type 0x%x not supported", type);
		return ERR_PTR(-EINVAL);
	}
	if (max_num_sg > MAX_PBL_LVL_1_PGS)
		return ERR_PTR(-EINVAL);

	mr = kzalloc(sizeof(*mr), GFP_KERNEL);
	if (!mr)
		return ERR_PTR(-ENOMEM);

	mr->rdev = rdev;
	mr->qplib_mr.pd = &pd->qplib_pd;
	mr->qplib_mr.access_flags = BNXT_QPLIB_FR_PMR;
	mr->qplib_mr.type = CMDQ_ALLOCATE_MRW_MRW_FLAGS_PMR;

	rc = bnxt_qplib_alloc_mrw(&rdev->qplib_res, &mr->qplib_mr);
	if (rc)
		goto bail;

	mr->ib_mr.lkey = mr->qplib_mr.lkey;
	mr->ib_mr.rkey = mr->ib_mr.lkey;

	mr->pages = kcalloc(max_num_sg, sizeof(u64), GFP_KERNEL);
	if (!mr->pages) {
		rc = -ENOMEM;
		goto fail;
	}
	rc = bnxt_qplib_alloc_fast_reg_page_list(&rdev->qplib_res,
						 &mr->qplib_frpl, max_num_sg);
	if (rc) {
		ibdev_err(&rdev->ibdev,
			  "Failed to allocate HW FR page list");
		goto fail_mr;
	}

	active_mrs = atomic_inc_return(&rdev->stats.res.mr_count);
	if (active_mrs > rdev->stats.res.mr_watermark)
		rdev->stats.res.mr_watermark = active_mrs;
	return &mr->ib_mr;

fail_mr:
	kfree(mr->pages);
fail:
	bnxt_qplib_free_mrw(&rdev->qplib_res, &mr->qplib_mr);
bail:
	kfree(mr);
	return ERR_PTR(rc);
}

struct ib_mw *bnxt_re_alloc_mw(struct ib_pd *ib_pd, enum ib_mw_type type,
			       struct ib_udata *udata)
{
	struct bnxt_re_pd *pd = container_of(ib_pd, struct bnxt_re_pd, ib_pd);
	struct bnxt_re_dev *rdev = pd->rdev;
	struct bnxt_re_mw *mw;
	u32 active_mws;
	int rc;

	mw = kzalloc(sizeof(*mw), GFP_KERNEL);
	if (!mw)
		return ERR_PTR(-ENOMEM);
	mw->rdev = rdev;
	mw->qplib_mw.pd = &pd->qplib_pd;

	mw->qplib_mw.type = (type == IB_MW_TYPE_1 ?
			       CMDQ_ALLOCATE_MRW_MRW_FLAGS_MW_TYPE1 :
			       CMDQ_ALLOCATE_MRW_MRW_FLAGS_MW_TYPE2B);
	rc = bnxt_qplib_alloc_mrw(&rdev->qplib_res, &mw->qplib_mw);
	if (rc) {
		ibdev_err(&rdev->ibdev, "Allocate MW failed!");
		goto fail;
	}
	mw->ib_mw.rkey = mw->qplib_mw.rkey;

	active_mws = atomic_inc_return(&rdev->stats.res.mw_count);
	if (active_mws > rdev->stats.res.mw_watermark)
		rdev->stats.res.mw_watermark = active_mws;
	return &mw->ib_mw;

fail:
	kfree(mw);
	return ERR_PTR(rc);
}

int bnxt_re_dealloc_mw(struct ib_mw *ib_mw)
{
	struct bnxt_re_mw *mw = container_of(ib_mw, struct bnxt_re_mw, ib_mw);
	struct bnxt_re_dev *rdev = mw->rdev;
	int rc;

	rc = bnxt_qplib_free_mrw(&rdev->qplib_res, &mw->qplib_mw);
	if (rc) {
		ibdev_err(&rdev->ibdev, "Free MW failed: %#x\n", rc);
		return rc;
	}

	kfree(mw);
	atomic_dec(&rdev->stats.res.mw_count);
	return rc;
}

static struct ib_mr *__bnxt_re_user_reg_mr(struct ib_pd *ib_pd, u64 length, u64 virt_addr,
					   int mr_access_flags, struct ib_umem *umem)
{
	struct bnxt_re_pd *pd = container_of(ib_pd, struct bnxt_re_pd, ib_pd);
	struct bnxt_re_dev *rdev = pd->rdev;
	unsigned long page_size;
	struct bnxt_re_mr *mr;
	int umem_pgs, rc;
	u32 active_mrs;

	if (length > BNXT_RE_MAX_MR_SIZE) {
		ibdev_err(&rdev->ibdev, "MR Size: %lld > Max supported:%lld\n",
			  length, BNXT_RE_MAX_MR_SIZE);
		return ERR_PTR(-ENOMEM);
	}

	page_size = ib_umem_find_best_pgsz(umem, BNXT_RE_PAGE_SIZE_SUPPORTED, virt_addr);
	if (!page_size) {
		ibdev_err(&rdev->ibdev, "umem page size unsupported!");
		return ERR_PTR(-EINVAL);
	}

	mr = kzalloc(sizeof(*mr), GFP_KERNEL);
	if (!mr)
		return ERR_PTR(-ENOMEM);

	mr->rdev = rdev;
	mr->qplib_mr.pd = &pd->qplib_pd;
	mr->qplib_mr.access_flags = __from_ib_access_flags(mr_access_flags);
	mr->qplib_mr.type = CMDQ_ALLOCATE_MRW_MRW_FLAGS_MR;

	if (!_is_alloc_mr_unified(rdev->dev_attr->dev_cap_flags)) {
		rc = bnxt_qplib_alloc_mrw(&rdev->qplib_res, &mr->qplib_mr);
		if (rc) {
			ibdev_err(&rdev->ibdev, "Failed to allocate MR rc = %d", rc);
			rc = -EIO;
			goto free_mr;
		}
		/* The fixed portion of the rkey is the same as the lkey */
		mr->ib_mr.rkey = mr->qplib_mr.rkey;
	} else {
		mr->qplib_mr.flags = CMDQ_REGISTER_MR_FLAGS_ALLOC_MR;
	}
	mr->ib_umem = umem;
	mr->qplib_mr.va = virt_addr;
	mr->qplib_mr.total_size = length;

	if (mr_access_flags & IB_ACCESS_RELAXED_ORDERING)
		bnxt_re_check_and_set_relaxed_ordering(rdev, &mr->qplib_mr);

	umem_pgs = ib_umem_num_dma_blocks(umem, page_size);
	rc = bnxt_qplib_reg_mr(&rdev->qplib_res, &mr->qplib_mr, umem,
			       umem_pgs, page_size);
	if (rc) {
		ibdev_err(&rdev->ibdev, "Failed to register user MR - rc = %d\n", rc);
		rc = -EIO;
		goto free_mrw;
	}

	mr->ib_mr.lkey = mr->qplib_mr.lkey;
	mr->ib_mr.rkey = mr->qplib_mr.lkey;
	active_mrs = atomic_inc_return(&rdev->stats.res.mr_count);
	if (active_mrs > rdev->stats.res.mr_watermark)
		rdev->stats.res.mr_watermark = active_mrs;

	return &mr->ib_mr;

free_mrw:
	bnxt_qplib_free_mrw(&rdev->qplib_res, &mr->qplib_mr);
free_mr:
	kfree(mr);
	return ERR_PTR(rc);
}

struct ib_mr *bnxt_re_reg_user_mr(struct ib_pd *ib_pd, u64 start, u64 length,
				  u64 virt_addr, int mr_access_flags,
				  struct ib_dmah *dmah,
				  struct ib_udata *udata)
{
	struct bnxt_re_pd *pd = container_of(ib_pd, struct bnxt_re_pd, ib_pd);
	struct bnxt_re_dev *rdev = pd->rdev;
	struct ib_umem *umem;
	struct ib_mr *ib_mr;

	if (dmah)
		return ERR_PTR(-EOPNOTSUPP);

	umem = ib_umem_get(&rdev->ibdev, start, length, mr_access_flags);
	if (IS_ERR(umem))
		return ERR_CAST(umem);

	ib_mr = __bnxt_re_user_reg_mr(ib_pd, length, virt_addr, mr_access_flags, umem);
	if (IS_ERR(ib_mr))
		ib_umem_release(umem);
	return ib_mr;
}

struct ib_mr *bnxt_re_reg_user_mr_dmabuf(struct ib_pd *ib_pd, u64 start,
					 u64 length, u64 virt_addr, int fd,
					 int mr_access_flags,
					 struct ib_dmah *dmah,
					 struct uverbs_attr_bundle *attrs)
{
	struct bnxt_re_pd *pd = container_of(ib_pd, struct bnxt_re_pd, ib_pd);
	struct bnxt_re_dev *rdev = pd->rdev;
	struct ib_umem_dmabuf *umem_dmabuf;
	struct ib_umem *umem;
	struct ib_mr *ib_mr;

	if (dmah)
		return ERR_PTR(-EOPNOTSUPP);

	umem_dmabuf = ib_umem_dmabuf_get_pinned(&rdev->ibdev, start, length,
						fd, mr_access_flags);
	if (IS_ERR(umem_dmabuf))
		return ERR_CAST(umem_dmabuf);

	umem = &umem_dmabuf->umem;

	ib_mr = __bnxt_re_user_reg_mr(ib_pd, length, virt_addr, mr_access_flags, umem);
	if (IS_ERR(ib_mr))
		ib_umem_release(umem);
	return ib_mr;
}

int bnxt_re_alloc_ucontext(struct ib_ucontext *ctx, struct ib_udata *udata)
{
	struct ib_device *ibdev = ctx->device;
	struct bnxt_re_ucontext *uctx =
		container_of(ctx, struct bnxt_re_ucontext, ib_uctx);
	struct bnxt_re_dev *rdev = to_bnxt_re_dev(ibdev, ibdev);
	struct bnxt_qplib_dev_attr *dev_attr = rdev->dev_attr;
	struct bnxt_re_user_mmap_entry *entry;
	struct bnxt_re_uctx_resp resp = {};
	struct bnxt_re_uctx_req ureq = {};
	u32 chip_met_rev_num = 0;
	int rc;

	ibdev_dbg(ibdev, "ABI version requested %u", ibdev->ops.uverbs_abi_ver);

	if (ibdev->ops.uverbs_abi_ver != BNXT_RE_ABI_VERSION) {
		ibdev_dbg(ibdev, " is different from the device %d ",
			  BNXT_RE_ABI_VERSION);
		return -EPERM;
	}

	uctx->rdev = rdev;

	uctx->shpg = (void *)__get_free_page(GFP_KERNEL);
	if (!uctx->shpg) {
		rc = -ENOMEM;
		goto fail;
	}
	spin_lock_init(&uctx->sh_lock);

	resp.comp_mask = BNXT_RE_UCNTX_CMASK_HAVE_CCTX;
	chip_met_rev_num = rdev->chip_ctx->chip_num;
	chip_met_rev_num |= ((u32)rdev->chip_ctx->chip_rev & 0xFF) <<
			     BNXT_RE_CHIP_ID0_CHIP_REV_SFT;
	chip_met_rev_num |= ((u32)rdev->chip_ctx->chip_metal & 0xFF) <<
			     BNXT_RE_CHIP_ID0_CHIP_MET_SFT;
	resp.chip_id0 = chip_met_rev_num;
	/*Temp, Use xa_alloc instead */
	resp.dev_id = rdev->en_dev->pdev->devfn;
	resp.max_qp = rdev->qplib_ctx.qpc_count;
	resp.pg_size = PAGE_SIZE;
	resp.cqe_sz = sizeof(struct cq_base);
	resp.max_cqd = dev_attr->max_cq_wqes;

	if (rdev->chip_ctx->modes.db_push)
		resp.comp_mask |= BNXT_RE_UCNTX_CMASK_WC_DPI_ENABLED;

	entry = bnxt_re_mmap_entry_insert(uctx, 0, BNXT_RE_MMAP_SH_PAGE, NULL);
	if (!entry) {
		rc = -ENOMEM;
		goto cfail;
	}
	uctx->shpage_mmap = &entry->rdma_entry;
	if (rdev->pacing.dbr_pacing)
		resp.comp_mask |= BNXT_RE_UCNTX_CMASK_DBR_PACING_ENABLED;

	if (_is_host_msn_table(rdev->qplib_res.dattr->dev_cap_flags2))
		resp.comp_mask |= BNXT_RE_UCNTX_CMASK_MSN_TABLE_ENABLED;

	if (udata->inlen >= sizeof(ureq)) {
		rc = ib_copy_from_udata(&ureq, udata, min(udata->inlen, sizeof(ureq)));
		if (rc)
			goto cfail;
		if (ureq.comp_mask & BNXT_RE_COMP_MASK_REQ_UCNTX_POW2_SUPPORT) {
			resp.comp_mask |= BNXT_RE_UCNTX_CMASK_POW2_DISABLED;
			uctx->cmask |= BNXT_RE_UCNTX_CAP_POW2_DISABLED;
		}
		if (ureq.comp_mask & BNXT_RE_COMP_MASK_REQ_UCNTX_VAR_WQE_SUPPORT) {
			resp.comp_mask |= BNXT_RE_UCNTX_CMASK_HAVE_MODE;
			resp.mode = rdev->chip_ctx->modes.wqe_mode;
			if (resp.mode == BNXT_QPLIB_WQE_MODE_VARIABLE)
				uctx->cmask |= BNXT_RE_UCNTX_CAP_VAR_WQE_ENABLED;
		}
	}

	rc = ib_copy_to_udata(udata, &resp, min(udata->outlen, sizeof(resp)));
	if (rc) {
		ibdev_err(ibdev, "Failed to copy user context");
		rc = -EFAULT;
		goto cfail;
	}

	return 0;
cfail:
	free_page((unsigned long)uctx->shpg);
	uctx->shpg = NULL;
fail:
	return rc;
}

void bnxt_re_dealloc_ucontext(struct ib_ucontext *ib_uctx)
{
	struct bnxt_re_ucontext *uctx = container_of(ib_uctx,
						   struct bnxt_re_ucontext,
						   ib_uctx);

	struct bnxt_re_dev *rdev = uctx->rdev;

	rdma_user_mmap_entry_remove(uctx->shpage_mmap);
	uctx->shpage_mmap = NULL;
	if (uctx->shpg)
		free_page((unsigned long)uctx->shpg);

	if (uctx->dpi.dbr) {
		/* Free DPI only if this is the first PD allocated by the
		 * application and mark the context dpi as NULL
		 */
		bnxt_qplib_dealloc_dpi(&rdev->qplib_res, &uctx->dpi);
		uctx->dpi.dbr = NULL;
	}
}

static int bnxt_re_setup_vnic(struct bnxt_re_dev *rdev, struct bnxt_re_qp *qp)
{
	int rc;

	rc = bnxt_re_hwrm_alloc_vnic(rdev);
	if (rc)
		return rc;

	rc = bnxt_re_hwrm_cfg_vnic(rdev, qp->qplib_qp.id);
	if (rc)
		goto out_free_vnic;

	return 0;
out_free_vnic:
	bnxt_re_hwrm_free_vnic(rdev);
	return rc;
}

struct ib_flow *bnxt_re_create_flow(struct ib_qp *ib_qp,
				    struct ib_flow_attr *attr,
				    struct ib_udata *udata)
{
	struct bnxt_re_qp *qp = container_of(ib_qp, struct bnxt_re_qp, ib_qp);
	struct bnxt_re_dev *rdev = qp->rdev;
	struct bnxt_re_flow *flow;
	int rc;

	if (attr->type != IB_FLOW_ATTR_SNIFFER ||
	    !rdev->rcfw.roce_mirror)
		return ERR_PTR(-EOPNOTSUPP);

	mutex_lock(&rdev->qp_lock);
	if (rdev->sniffer_flow_created) {
		ibdev_err(&rdev->ibdev, "RoCE Mirroring is already Configured\n");
		mutex_unlock(&rdev->qp_lock);
		return ERR_PTR(-EBUSY);
	}

	flow = kzalloc(sizeof(*flow), GFP_KERNEL);
	if (!flow) {
		mutex_unlock(&rdev->qp_lock);
		return ERR_PTR(-ENOMEM);
	}

	flow->rdev = rdev;

	rc = bnxt_re_setup_vnic(rdev, qp);
	if (rc)
		goto out_free_flow;

	rc = bnxt_qplib_create_flow(&rdev->qplib_res);
	if (rc)
		goto out_free_vnic;

	rdev->sniffer_flow_created = 1;
	mutex_unlock(&rdev->qp_lock);

	return &flow->ib_flow;

out_free_vnic:
	bnxt_re_hwrm_free_vnic(rdev);
out_free_flow:
	mutex_unlock(&rdev->qp_lock);
	kfree(flow);
	return ERR_PTR(rc);
}

int bnxt_re_destroy_flow(struct ib_flow *flow_id)
{
	struct bnxt_re_flow *flow =
		container_of(flow_id, struct bnxt_re_flow, ib_flow);
	struct bnxt_re_dev *rdev = flow->rdev;
	int rc;

	mutex_lock(&rdev->qp_lock);
	rc = bnxt_qplib_destroy_flow(&rdev->qplib_res);
	if (rc)
		ibdev_dbg(&rdev->ibdev, "failed to destroy_flow rc = %d\n", rc);
	rdev->sniffer_flow_created = 0;

	bnxt_re_hwrm_free_vnic(rdev);
	mutex_unlock(&rdev->qp_lock);
	kfree(flow);

	return rc;
}

static struct bnxt_re_cq *bnxt_re_search_for_cq(struct bnxt_re_dev *rdev, u32 cq_id)
{
	struct bnxt_re_cq *cq = NULL, *tmp_cq;

	hash_for_each_possible(rdev->cq_hash, tmp_cq, hash_entry, cq_id) {
		if (tmp_cq->qplib_cq.id == cq_id) {
			cq = tmp_cq;
			break;
		}
	}
	return cq;
}

static struct bnxt_re_srq *bnxt_re_search_for_srq(struct bnxt_re_dev *rdev, u32 srq_id)
{
	struct bnxt_re_srq *srq = NULL, *tmp_srq;

	hash_for_each_possible(rdev->srq_hash, tmp_srq, hash_entry, srq_id) {
		if (tmp_srq->qplib_srq.id == srq_id) {
			srq = tmp_srq;
			break;
		}
	}
	return srq;
}

/* Helper function to mmap the virtual memory from user app */
int bnxt_re_mmap(struct ib_ucontext *ib_uctx, struct vm_area_struct *vma)
{
	struct bnxt_re_ucontext *uctx = container_of(ib_uctx,
						   struct bnxt_re_ucontext,
						   ib_uctx);
	struct bnxt_re_user_mmap_entry *bnxt_entry;
	struct rdma_user_mmap_entry *rdma_entry;
	int ret = 0;
	u64 pfn;

	rdma_entry = rdma_user_mmap_entry_get(&uctx->ib_uctx, vma);
	if (!rdma_entry)
		return -EINVAL;

	bnxt_entry = container_of(rdma_entry, struct bnxt_re_user_mmap_entry,
				  rdma_entry);

	switch (bnxt_entry->mmap_flag) {
	case BNXT_RE_MMAP_WC_DB:
		pfn = bnxt_entry->mem_offset >> PAGE_SHIFT;
		ret = rdma_user_mmap_io(ib_uctx, vma, pfn, PAGE_SIZE,
					pgprot_writecombine(vma->vm_page_prot),
					rdma_entry);
		break;
	case BNXT_RE_MMAP_UC_DB:
		pfn = bnxt_entry->mem_offset >> PAGE_SHIFT;
		ret = rdma_user_mmap_io(ib_uctx, vma, pfn, PAGE_SIZE,
					pgprot_noncached(vma->vm_page_prot),
				rdma_entry);
		break;
	case BNXT_RE_MMAP_SH_PAGE:
		ret = vm_insert_page(vma, vma->vm_start, virt_to_page(uctx->shpg));
		break;
	case BNXT_RE_MMAP_DBR_BAR:
		pfn = bnxt_entry->mem_offset >> PAGE_SHIFT;
		ret = rdma_user_mmap_io(ib_uctx, vma, pfn, PAGE_SIZE,
					pgprot_noncached(vma->vm_page_prot),
					rdma_entry);
		break;
	case BNXT_RE_MMAP_DBR_PAGE:
	case BNXT_RE_MMAP_TOGGLE_PAGE:
		/* Driver doesn't expect write access for user space */
		if (vma->vm_flags & VM_WRITE)
			ret = -EFAULT;
		else
			ret = vm_insert_page(vma, vma->vm_start,
					     virt_to_page((void *)bnxt_entry->mem_offset));
		break;
	default:
		ret = -EINVAL;
		break;
	}

	rdma_user_mmap_entry_put(rdma_entry);
	return ret;
}

void bnxt_re_mmap_free(struct rdma_user_mmap_entry *rdma_entry)
{
	struct bnxt_re_user_mmap_entry *bnxt_entry;

	bnxt_entry = container_of(rdma_entry, struct bnxt_re_user_mmap_entry,
				  rdma_entry);

	kfree(bnxt_entry);
}

int bnxt_re_process_mad(struct ib_device *ibdev, int mad_flags,
			u32 port_num, const struct ib_wc *in_wc,
			const struct ib_grh *in_grh,
			const struct ib_mad *in_mad, struct ib_mad *out_mad,
			size_t *out_mad_size, u16 *out_mad_pkey_index)
{
	struct bnxt_re_dev *rdev = to_bnxt_re_dev(ibdev, ibdev);
	struct ib_class_port_info cpi = {};
	int ret = IB_MAD_RESULT_SUCCESS;
	int rc = 0;

	if (in_mad->mad_hdr.mgmt_class != IB_MGMT_CLASS_PERF_MGMT)
		return ret;

	switch (in_mad->mad_hdr.attr_id) {
	case IB_PMA_CLASS_PORT_INFO:
		cpi.capability_mask = IB_PMA_CLASS_CAP_EXT_WIDTH;
		memcpy((out_mad->data + 40), &cpi, sizeof(cpi));
		break;
	case IB_PMA_PORT_COUNTERS_EXT:
		rc = bnxt_re_assign_pma_port_ext_counters(rdev, out_mad);
		break;
	case IB_PMA_PORT_COUNTERS:
		rc = bnxt_re_assign_pma_port_counters(rdev, out_mad);
		break;
	default:
		rc = -EINVAL;
		break;
	}
	if (rc)
		return IB_MAD_RESULT_FAILURE;
	ret |= IB_MAD_RESULT_REPLY;
	return ret;
}

static int UVERBS_HANDLER(BNXT_RE_METHOD_NOTIFY_DRV)(struct uverbs_attr_bundle *attrs)
{
	struct bnxt_re_ucontext *uctx;

	uctx = container_of(ib_uverbs_get_ucontext(attrs), struct bnxt_re_ucontext, ib_uctx);
	bnxt_re_pacing_alert(uctx->rdev);
	return 0;
}

static int UVERBS_HANDLER(BNXT_RE_METHOD_ALLOC_PAGE)(struct uverbs_attr_bundle *attrs)
{
	struct ib_uobject *uobj = uverbs_attr_get_uobject(attrs, BNXT_RE_ALLOC_PAGE_HANDLE);
	enum bnxt_re_alloc_page_type alloc_type;
	struct bnxt_re_user_mmap_entry *entry;
	enum bnxt_re_mmap_flag mmap_flag;
	struct bnxt_qplib_chip_ctx *cctx;
	struct bnxt_re_ucontext *uctx;
	struct bnxt_re_dev *rdev;
	u64 mmap_offset;
	u32 length;
	u32 dpi;
	u64 addr;
	int err;

	uctx = container_of(ib_uverbs_get_ucontext(attrs), struct bnxt_re_ucontext, ib_uctx);
	if (IS_ERR(uctx))
		return PTR_ERR(uctx);

	err = uverbs_get_const(&alloc_type, attrs, BNXT_RE_ALLOC_PAGE_TYPE);
	if (err)
		return err;

	rdev = uctx->rdev;
	cctx = rdev->chip_ctx;

	switch (alloc_type) {
	case BNXT_RE_ALLOC_WC_PAGE:
		if (cctx->modes.db_push)  {
			if (bnxt_qplib_alloc_dpi(&rdev->qplib_res, &uctx->wcdpi,
						 uctx, BNXT_QPLIB_DPI_TYPE_WC))
				return -ENOMEM;
			length = PAGE_SIZE;
			dpi = uctx->wcdpi.dpi;
			addr = (u64)uctx->wcdpi.umdbr;
			mmap_flag = BNXT_RE_MMAP_WC_DB;
		} else {
			return -EINVAL;
		}

		break;
	case BNXT_RE_ALLOC_DBR_BAR_PAGE:
		length = PAGE_SIZE;
		addr = (u64)rdev->pacing.dbr_bar_addr;
		mmap_flag = BNXT_RE_MMAP_DBR_BAR;
		break;

	case BNXT_RE_ALLOC_DBR_PAGE:
		length = PAGE_SIZE;
		addr = (u64)rdev->pacing.dbr_page;
		mmap_flag = BNXT_RE_MMAP_DBR_PAGE;
		break;

	default:
		return -EOPNOTSUPP;
	}

	entry = bnxt_re_mmap_entry_insert(uctx, addr, mmap_flag, &mmap_offset);
	if (!entry)
		return -ENOMEM;

	uobj->object = entry;
	uverbs_finalize_uobj_create(attrs, BNXT_RE_ALLOC_PAGE_HANDLE);
	err = uverbs_copy_to(attrs, BNXT_RE_ALLOC_PAGE_MMAP_OFFSET,
			     &mmap_offset, sizeof(mmap_offset));
	if (err)
		return err;

	err = uverbs_copy_to(attrs, BNXT_RE_ALLOC_PAGE_MMAP_LENGTH,
			     &length, sizeof(length));
	if (err)
		return err;

	err = uverbs_copy_to(attrs, BNXT_RE_ALLOC_PAGE_DPI,
			     &dpi, sizeof(dpi));
	if (err)
		return err;

	return 0;
}

static int alloc_page_obj_cleanup(struct ib_uobject *uobject,
				  enum rdma_remove_reason why,
			    struct uverbs_attr_bundle *attrs)
{
	struct  bnxt_re_user_mmap_entry *entry = uobject->object;
	struct bnxt_re_ucontext *uctx = entry->uctx;

	switch (entry->mmap_flag) {
	case BNXT_RE_MMAP_WC_DB:
		if (uctx && uctx->wcdpi.dbr) {
			struct bnxt_re_dev *rdev = uctx->rdev;

			bnxt_qplib_dealloc_dpi(&rdev->qplib_res, &uctx->wcdpi);
			uctx->wcdpi.dbr = NULL;
		}
		break;
	case BNXT_RE_MMAP_DBR_BAR:
	case BNXT_RE_MMAP_DBR_PAGE:
		break;
	default:
		goto exit;
	}
	rdma_user_mmap_entry_remove(&entry->rdma_entry);
exit:
	return 0;
}

DECLARE_UVERBS_NAMED_METHOD(BNXT_RE_METHOD_ALLOC_PAGE,
			    UVERBS_ATTR_IDR(BNXT_RE_ALLOC_PAGE_HANDLE,
					    BNXT_RE_OBJECT_ALLOC_PAGE,
					    UVERBS_ACCESS_NEW,
					    UA_MANDATORY),
			    UVERBS_ATTR_CONST_IN(BNXT_RE_ALLOC_PAGE_TYPE,
						 enum bnxt_re_alloc_page_type,
						 UA_MANDATORY),
			    UVERBS_ATTR_PTR_OUT(BNXT_RE_ALLOC_PAGE_MMAP_OFFSET,
						UVERBS_ATTR_TYPE(u64),
						UA_MANDATORY),
			    UVERBS_ATTR_PTR_OUT(BNXT_RE_ALLOC_PAGE_MMAP_LENGTH,
						UVERBS_ATTR_TYPE(u32),
						UA_MANDATORY),
			    UVERBS_ATTR_PTR_OUT(BNXT_RE_ALLOC_PAGE_DPI,
						UVERBS_ATTR_TYPE(u32),
						UA_MANDATORY));

DECLARE_UVERBS_NAMED_METHOD_DESTROY(BNXT_RE_METHOD_DESTROY_PAGE,
				    UVERBS_ATTR_IDR(BNXT_RE_DESTROY_PAGE_HANDLE,
						    BNXT_RE_OBJECT_ALLOC_PAGE,
						    UVERBS_ACCESS_DESTROY,
						    UA_MANDATORY));

DECLARE_UVERBS_NAMED_OBJECT(BNXT_RE_OBJECT_ALLOC_PAGE,
			    UVERBS_TYPE_ALLOC_IDR(alloc_page_obj_cleanup),
			    &UVERBS_METHOD(BNXT_RE_METHOD_ALLOC_PAGE),
			    &UVERBS_METHOD(BNXT_RE_METHOD_DESTROY_PAGE));

DECLARE_UVERBS_NAMED_METHOD(BNXT_RE_METHOD_NOTIFY_DRV);

DECLARE_UVERBS_GLOBAL_METHODS(BNXT_RE_OBJECT_NOTIFY_DRV,
			      &UVERBS_METHOD(BNXT_RE_METHOD_NOTIFY_DRV));

/* Toggle MEM */
static int UVERBS_HANDLER(BNXT_RE_METHOD_GET_TOGGLE_MEM)(struct uverbs_attr_bundle *attrs)
{
	struct ib_uobject *uobj = uverbs_attr_get_uobject(attrs, BNXT_RE_TOGGLE_MEM_HANDLE);
	enum bnxt_re_mmap_flag mmap_flag = BNXT_RE_MMAP_TOGGLE_PAGE;
	enum bnxt_re_get_toggle_mem_type res_type;
	struct bnxt_re_user_mmap_entry *entry;
	struct bnxt_re_ucontext *uctx;
	struct ib_ucontext *ib_uctx;
	struct bnxt_re_dev *rdev;
	struct bnxt_re_srq *srq;
	u32 length = PAGE_SIZE;
	struct bnxt_re_cq *cq;
	u64 mem_offset;
	u32 offset = 0;
	u64 addr = 0;
	u32 res_id;
	int err;

	ib_uctx = ib_uverbs_get_ucontext(attrs);
	if (IS_ERR(ib_uctx))
		return PTR_ERR(ib_uctx);

	err = uverbs_get_const(&res_type, attrs, BNXT_RE_TOGGLE_MEM_TYPE);
	if (err)
		return err;

	uctx = container_of(ib_uctx, struct bnxt_re_ucontext, ib_uctx);
	rdev = uctx->rdev;
	err = uverbs_copy_from(&res_id, attrs, BNXT_RE_TOGGLE_MEM_RES_ID);
	if (err)
		return err;

	switch (res_type) {
	case BNXT_RE_CQ_TOGGLE_MEM:
		cq = bnxt_re_search_for_cq(rdev, res_id);
		if (!cq)
			return -EINVAL;

		addr = (u64)cq->uctx_cq_page;
		break;
	case BNXT_RE_SRQ_TOGGLE_MEM:
		srq = bnxt_re_search_for_srq(rdev, res_id);
		if (!srq)
			return -EINVAL;

		addr = (u64)srq->uctx_srq_page;
		break;

	default:
		return -EOPNOTSUPP;
	}

	entry = bnxt_re_mmap_entry_insert(uctx, addr, mmap_flag, &mem_offset);
	if (!entry)
		return -ENOMEM;

	uobj->object = entry;
	uverbs_finalize_uobj_create(attrs, BNXT_RE_TOGGLE_MEM_HANDLE);
	err = uverbs_copy_to(attrs, BNXT_RE_TOGGLE_MEM_MMAP_PAGE,
			     &mem_offset, sizeof(mem_offset));
	if (err)
		return err;

	err = uverbs_copy_to(attrs, BNXT_RE_TOGGLE_MEM_MMAP_LENGTH,
			     &length, sizeof(length));
	if (err)
		return err;

	err = uverbs_copy_to(attrs, BNXT_RE_TOGGLE_MEM_MMAP_OFFSET,
			     &offset, sizeof(offset));
	if (err)
		return err;

	return 0;
}

static int get_toggle_mem_obj_cleanup(struct ib_uobject *uobject,
				      enum rdma_remove_reason why,
				      struct uverbs_attr_bundle *attrs)
{
	struct  bnxt_re_user_mmap_entry *entry = uobject->object;

	rdma_user_mmap_entry_remove(&entry->rdma_entry);
	return 0;
}

DECLARE_UVERBS_NAMED_METHOD(BNXT_RE_METHOD_GET_TOGGLE_MEM,
			    UVERBS_ATTR_IDR(BNXT_RE_TOGGLE_MEM_HANDLE,
					    BNXT_RE_OBJECT_GET_TOGGLE_MEM,
					    UVERBS_ACCESS_NEW,
					    UA_MANDATORY),
			    UVERBS_ATTR_CONST_IN(BNXT_RE_TOGGLE_MEM_TYPE,
						 enum bnxt_re_get_toggle_mem_type,
						 UA_MANDATORY),
			    UVERBS_ATTR_PTR_IN(BNXT_RE_TOGGLE_MEM_RES_ID,
					       UVERBS_ATTR_TYPE(u32),
					       UA_MANDATORY),
			    UVERBS_ATTR_PTR_OUT(BNXT_RE_TOGGLE_MEM_MMAP_PAGE,
						UVERBS_ATTR_TYPE(u64),
						UA_MANDATORY),
			    UVERBS_ATTR_PTR_OUT(BNXT_RE_TOGGLE_MEM_MMAP_OFFSET,
						UVERBS_ATTR_TYPE(u32),
						UA_MANDATORY),
			    UVERBS_ATTR_PTR_OUT(BNXT_RE_TOGGLE_MEM_MMAP_LENGTH,
						UVERBS_ATTR_TYPE(u32),
						UA_MANDATORY));

DECLARE_UVERBS_NAMED_METHOD_DESTROY(BNXT_RE_METHOD_RELEASE_TOGGLE_MEM,
				    UVERBS_ATTR_IDR(BNXT_RE_RELEASE_TOGGLE_MEM_HANDLE,
						    BNXT_RE_OBJECT_GET_TOGGLE_MEM,
						    UVERBS_ACCESS_DESTROY,
						    UA_MANDATORY));

DECLARE_UVERBS_NAMED_OBJECT(BNXT_RE_OBJECT_GET_TOGGLE_MEM,
			    UVERBS_TYPE_ALLOC_IDR(get_toggle_mem_obj_cleanup),
			    &UVERBS_METHOD(BNXT_RE_METHOD_GET_TOGGLE_MEM),
			    &UVERBS_METHOD(BNXT_RE_METHOD_RELEASE_TOGGLE_MEM));

const struct uapi_definition bnxt_re_uapi_defs[] = {
	UAPI_DEF_CHAIN_OBJ_TREE_NAMED(BNXT_RE_OBJECT_ALLOC_PAGE),
	UAPI_DEF_CHAIN_OBJ_TREE_NAMED(BNXT_RE_OBJECT_NOTIFY_DRV),
	UAPI_DEF_CHAIN_OBJ_TREE_NAMED(BNXT_RE_OBJECT_GET_TOGGLE_MEM),
	{}
};<|MERGE_RESOLUTION|>--- conflicted
+++ resolved
@@ -950,8 +950,6 @@
 	rdev->gsi_ctx.gsi_sqp = NULL;
 	rdev->gsi_ctx.gsi_sah = NULL;
 	rdev->gsi_ctx.sqp_tbl = NULL;
-<<<<<<< HEAD
-=======
 }
 
 static void bnxt_re_del_unique_gid(struct bnxt_re_dev *rdev)
@@ -966,7 +964,6 @@
 				 0xFFFF, true);
 	if (rc)
 		dev_err(rdev_to_dev(rdev), "Failed to delete unique GID, rc: %d\n", rc);
->>>>>>> b35fc656
 }
 
 /* Queue Pairs */
