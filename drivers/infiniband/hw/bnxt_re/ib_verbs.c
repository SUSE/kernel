--- conflicted
+++ resolved
@@ -1871,15 +1871,10 @@
 	srq->qplib_srq.wqe_size = bnxt_re_get_rwqe_size(dev_attr->max_srq_sges);
 	srq->qplib_srq.threshold = srq_init_attr->attr.srq_limit;
 	srq->srq_limit = srq_init_attr->attr.srq_limit;
-<<<<<<< HEAD
 	srq->qplib_srq.eventq_hw_ring_id = rdev->nqr->nq[0].ring_id;
-	nq = &rdev->nqr->nq[0];
-=======
-	srq->qplib_srq.eventq_hw_ring_id = rdev->nq[0].ring_id;
 	srq->qplib_srq.sg_info.pgsize = PAGE_SIZE;
 	srq->qplib_srq.sg_info.pgshft = PAGE_SHIFT;
-	nq = &rdev->nq[0];
->>>>>>> 0b8fcc61
+	nq = &rdev->nqr->nq[0];
 
 	if (udata) {
 		rc = bnxt_re_init_user_srq(rdev, pd, srq, udata);
