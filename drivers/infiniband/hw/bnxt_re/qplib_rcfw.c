/*
 * Broadcom NetXtreme-E RoCE driver.
 *
 * Copyright (c) 2016 - 2017, Broadcom. All rights reserved.  The term
 * Broadcom refers to Broadcom Limited and/or its subsidiaries.
 *
 * This software is available to you under a choice of one of two
 * licenses.  You may choose to be licensed under the terms of the GNU
 * General Public License (GPL) Version 2, available from the file
 * COPYING in the main directory of this source tree, or the
 * BSD license below:
 *
 * Redistribution and use in source and binary forms, with or without
 * modification, are permitted provided that the following conditions
 * are met:
 *
 * 1. Redistributions of source code must retain the above copyright
 *    notice, this list of conditions and the following disclaimer.
 * 2. Redistributions in binary form must reproduce the above copyright
 *    notice, this list of conditions and the following disclaimer in
 *    the documentation and/or other materials provided with the
 *    distribution.
 *
 * THIS SOFTWARE IS PROVIDED BY THE AUTHOR AND CONTRIBUTORS ``AS IS''
 * AND ANY EXPRESS OR IMPLIED WARRANTIES, INCLUDING, BUT NOT LIMITED TO,
 * THE IMPLIED WARRANTIES OF MERCHANTABILITY AND FITNESS FOR A PARTICULAR
 * PURPOSE ARE DISCLAIMED. IN NO EVENT SHALL THE AUTHOR OR CONTRIBUTORS
 * BE LIABLE FOR ANY DIRECT, INDIRECT, INCIDENTAL, SPECIAL, EXEMPLARY, OR
 * CONSEQUENTIAL DAMAGES (INCLUDING, BUT NOT LIMITED TO, PROCUREMENT OF
 * SUBSTITUTE GOODS OR SERVICES; LOSS OF USE, DATA, OR PROFITS; OR
 * BUSINESS INTERRUPTION) HOWEVER CAUSED AND ON ANY THEORY OF LIABILITY,
 * WHETHER IN CONTRACT, STRICT LIABILITY, OR TORT (INCLUDING NEGLIGENCE
 * OR OTHERWISE) ARISING IN ANY WAY OUT OF THE USE OF THIS SOFTWARE, EVEN
 * IF ADVISED OF THE POSSIBILITY OF SUCH DAMAGE.
 *
 * Description: RDMA Controller HW interface
 */

#define dev_fmt(fmt) "QPLIB: " fmt

#include <linux/interrupt.h>
#include <linux/spinlock.h>
#include <linux/pci.h>
#include <linux/prefetch.h>
#include <linux/delay.h>

#include "roce_hsi.h"
#include "qplib_res.h"
#include "qplib_rcfw.h"
#include "qplib_sp.h"
#include "qplib_fp.h"
#include "qplib_tlv.h"

static void bnxt_qplib_service_creq(struct tasklet_struct *t);

/**
 * bnxt_qplib_map_rc  -  map return type based on opcode
 * @opcode    -  roce slow path opcode
 *
 * In some cases like firmware halt is detected, the driver is supposed to
 * remap the error code of the timed out command.
 *
 * It is not safe to assume hardware is really inactive so certain opcodes
 * like destroy qp etc are not safe to be returned success, but this function
 * will be called when FW already reports a timeout. This would be possible
 * only when FW crashes and resets. This will clear all the HW resources.
 *
 * Returns:
 * 0 to communicate success to caller.
 * Non zero error code to communicate failure to caller.
 */
static int bnxt_qplib_map_rc(u8 opcode)
{
	switch (opcode) {
	case CMDQ_BASE_OPCODE_DESTROY_QP:
	case CMDQ_BASE_OPCODE_DESTROY_SRQ:
	case CMDQ_BASE_OPCODE_DESTROY_CQ:
	case CMDQ_BASE_OPCODE_DEALLOCATE_KEY:
	case CMDQ_BASE_OPCODE_DEREGISTER_MR:
	case CMDQ_BASE_OPCODE_DELETE_GID:
	case CMDQ_BASE_OPCODE_DESTROY_QP1:
	case CMDQ_BASE_OPCODE_DESTROY_AH:
	case CMDQ_BASE_OPCODE_DEINITIALIZE_FW:
	case CMDQ_BASE_OPCODE_MODIFY_ROCE_CC:
	case CMDQ_BASE_OPCODE_SET_LINK_AGGR_MODE:
		return 0;
	default:
		return -ETIMEDOUT;
	}
}

/**
 * __wait_for_resp   -	Don't hold the cpu context and wait for response
 * @rcfw      -   rcfw channel instance of rdev
 * @cookie    -   cookie to track the command
 * @opcode    -   rcfw submitted for given opcode
 *
 * Wait for command completion in sleepable context.
 *
 * Returns:
 * 0 if command is completed by firmware.
 * Non zero error code for rest of the case.
 */
static int __wait_for_resp(struct bnxt_qplib_rcfw *rcfw, u16 cookie, u8 opcode)
{
	struct bnxt_qplib_cmdq_ctx *cmdq;
	u16 cbit;
	int ret;

	cmdq = &rcfw->cmdq;
	cbit = cookie % rcfw->cmdq_depth;

	do {
		if (test_bit(ERR_DEVICE_DETACHED, &cmdq->flags))
			return bnxt_qplib_map_rc(opcode);

		/* Non zero means command completed */
		ret = wait_event_timeout(cmdq->waitq,
					 !test_bit(cbit, cmdq->cmdq_bitmap),
					 msecs_to_jiffies(10000));

		if (!test_bit(cbit, cmdq->cmdq_bitmap))
			return 0;

		bnxt_qplib_service_creq(&rcfw->creq.creq_tasklet);

		if (!test_bit(cbit, cmdq->cmdq_bitmap))
			return 0;

	} while (true);
};

/**
 * __block_for_resp   -	hold the cpu context and wait for response
 * @rcfw      -   rcfw channel instance of rdev
 * @cookie    -   cookie to track the command
 * @opcode    -   rcfw submitted for given opcode
 *
 * This function will hold the cpu (non-sleepable context) and
 * wait for command completion. Maximum holding interval is 8 second.
 *
 * Returns:
 * -ETIMEOUT if command is not completed in specific time interval.
 * 0 if command is completed by firmware.
 */
static int __block_for_resp(struct bnxt_qplib_rcfw *rcfw, u16 cookie, u8 opcode)
{
	struct bnxt_qplib_cmdq_ctx *cmdq = &rcfw->cmdq;
	unsigned long issue_time = 0;
	u16 cbit;

	cbit = cookie % rcfw->cmdq_depth;
	issue_time = jiffies;

	do {
<<<<<<< HEAD
		udelay(1);
=======
		if (test_bit(ERR_DEVICE_DETACHED, &cmdq->flags))
			return bnxt_qplib_map_rc(opcode);

		udelay(1);

>>>>>>> eb3cdb58
		bnxt_qplib_service_creq(&rcfw->creq.creq_tasklet);
		if (!test_bit(cbit, cmdq->cmdq_bitmap))
			return 0;

	} while (time_before(jiffies, issue_time + (8 * HZ)));

	return -ETIMEDOUT;
};

static int __send_message(struct bnxt_qplib_rcfw *rcfw,
			  struct bnxt_qplib_cmdqmsg *msg)
{
	u32 bsize, opcode, free_slots, required_slots;
	struct bnxt_qplib_cmdq_ctx *cmdq;
	struct bnxt_qplib_crsqe *crsqe;
	struct bnxt_qplib_cmdqe *cmdqe;
	struct bnxt_qplib_hwq *hwq;
	u32 sw_prod, cmdq_prod;
	struct pci_dev *pdev;
	unsigned long flags;
	u16 cookie, cbit;
	u8 *preq;

	cmdq = &rcfw->cmdq;
	hwq = &cmdq->hwq;
	pdev = rcfw->pdev;

	opcode = __get_cmdq_base_opcode(msg->req, msg->req_sz);

	if (test_bit(FIRMWARE_TIMED_OUT, &cmdq->flags))
		return -ETIMEDOUT;

	/* Cmdq are in 16-byte units, each request can consume 1 or more
	 * cmdqe
	 */
	spin_lock_irqsave(&hwq->lock, flags);
	required_slots = bnxt_qplib_get_cmd_slots(msg->req);
	free_slots = HWQ_FREE_SLOTS(hwq);
	cookie = cmdq->seq_num & RCFW_MAX_COOKIE_VALUE;
	cbit = cookie % rcfw->cmdq_depth;

	if (required_slots >= free_slots ||
	    test_bit(cbit, cmdq->cmdq_bitmap)) {
		dev_info_ratelimited(&pdev->dev,
				     "CMDQ is full req/free %d/%d!",
				     required_slots, free_slots);
		spin_unlock_irqrestore(&hwq->lock, flags);
		return -EAGAIN;
	}
	if (msg->block)
		cookie |= RCFW_CMD_IS_BLOCKING;
	set_bit(cbit, cmdq->cmdq_bitmap);
	__set_cmdq_base_cookie(msg->req, msg->req_sz, cpu_to_le16(cookie));
	crsqe = &rcfw->crsqe_tbl[cbit];
	bsize = bnxt_qplib_set_cmd_slots(msg->req);
	crsqe->free_slots = free_slots;
	crsqe->resp = (struct creq_qp_event *)msg->resp;
	crsqe->resp->cookie = cpu_to_le16(cookie);
	crsqe->req_size = __get_cmdq_base_cmd_size(msg->req, msg->req_sz);
	if (__get_cmdq_base_resp_size(msg->req, msg->req_sz) && msg->sb) {
		struct bnxt_qplib_rcfw_sbuf *sbuf = msg->sb;

		__set_cmdq_base_resp_addr(msg->req, msg->req_sz,
					  cpu_to_le64(sbuf->dma_addr));
		__set_cmdq_base_resp_size(msg->req, msg->req_sz,
					  ALIGN(sbuf->size,
						BNXT_QPLIB_CMDQE_UNITS));
	}

	preq = (u8 *)msg->req;
	do {
		/* Locate the next cmdq slot */
		sw_prod = HWQ_CMP(hwq->prod, hwq);
		cmdqe = bnxt_qplib_get_qe(hwq, sw_prod, NULL);
		/* Copy a segment of the req cmd to the cmdq */
		memset(cmdqe, 0, sizeof(*cmdqe));
		memcpy(cmdqe, preq, min_t(u32, bsize, sizeof(*cmdqe)));
		preq += min_t(u32, bsize, sizeof(*cmdqe));
		bsize -= min_t(u32, bsize, sizeof(*cmdqe));
		hwq->prod++;
	} while (bsize > 0);
	cmdq->seq_num++;

	cmdq_prod = hwq->prod & 0xFFFF;
	if (test_bit(FIRMWARE_FIRST_FLAG, &cmdq->flags)) {
		/* The very first doorbell write
		 * is required to set this flag
		 * which prompts the FW to reset
		 * its internal pointers
		 */
		cmdq_prod |= BIT(FIRMWARE_FIRST_FLAG);
		clear_bit(FIRMWARE_FIRST_FLAG, &cmdq->flags);
	}
	/* ring CMDQ DB */
	wmb();
	writel(cmdq_prod, cmdq->cmdq_mbox.prod);
	writel(RCFW_CMDQ_TRIG_VAL, cmdq->cmdq_mbox.db);
	spin_unlock_irqrestore(&hwq->lock, flags);
	/* Return the CREQ response pointer */
	return 0;
}

/**
 * __poll_for_resp   -	self poll completion for rcfw command
 * @rcfw      -   rcfw channel instance of rdev
 * @cookie    -   cookie to track the command
 * @opcode    -   rcfw submitted for given opcode
 *
 * It works same as __wait_for_resp except this function will
 * do self polling in sort interval since interrupt is disabled.
 * This function can not be called from non-sleepable context.
 *
 * Returns:
 * -ETIMEOUT if command is not completed in specific time interval.
 * 0 if command is completed by firmware.
 */
static int __poll_for_resp(struct bnxt_qplib_rcfw *rcfw, u16 cookie,
			   u8 opcode)
{
	struct bnxt_qplib_cmdq_ctx *cmdq = &rcfw->cmdq;
	unsigned long issue_time;
	u16 cbit;

	cbit = cookie % rcfw->cmdq_depth;
	issue_time = jiffies;

	do {
		if (test_bit(ERR_DEVICE_DETACHED, &cmdq->flags))
			return bnxt_qplib_map_rc(opcode);

		usleep_range(1000, 1001);

		bnxt_qplib_service_creq(&rcfw->creq.creq_tasklet);
		if (!test_bit(cbit, cmdq->cmdq_bitmap))
			return 0;
		if (jiffies_to_msecs(jiffies - issue_time) > 10000)
			return -ETIMEDOUT;
	} while (true);
};

static int __send_message_basic_sanity(struct bnxt_qplib_rcfw *rcfw,
				       struct bnxt_qplib_cmdqmsg *msg)
{
	struct bnxt_qplib_cmdq_ctx *cmdq;
	u32 opcode;

	cmdq = &rcfw->cmdq;
	opcode = __get_cmdq_base_opcode(msg->req, msg->req_sz);

	/* Prevent posting if f/w is not in a state to process */
	if (test_bit(ERR_DEVICE_DETACHED, &rcfw->cmdq.flags))
		return -ENXIO;

	if (test_bit(FIRMWARE_INITIALIZED_FLAG, &cmdq->flags) &&
	    opcode == CMDQ_BASE_OPCODE_INITIALIZE_FW) {
		dev_err(&rcfw->pdev->dev, "QPLIB: RCFW already initialized!");
		return -EINVAL;
	}

	if (!test_bit(FIRMWARE_INITIALIZED_FLAG, &cmdq->flags) &&
	    (opcode != CMDQ_BASE_OPCODE_QUERY_FUNC &&
	     opcode != CMDQ_BASE_OPCODE_INITIALIZE_FW &&
	     opcode != CMDQ_BASE_OPCODE_QUERY_VERSION)) {
		dev_err(&rcfw->pdev->dev,
			"QPLIB: RCFW not initialized, reject opcode 0x%x",
			opcode);
		return -EOPNOTSUPP;
	}

	return 0;
}

/**
 * __bnxt_qplib_rcfw_send_message   -	qplib interface to send
 * and complete rcfw command.
 * @rcfw      -   rcfw channel instance of rdev
 * @msg      -    qplib message internal
 *
 * This function does not account shadow queue depth. It will send
 * all the command unconditionally as long as send queue is not full.
 *
 * Returns:
 * 0 if command completed by firmware.
 * Non zero if the command is not completed by firmware.
 */
static int __bnxt_qplib_rcfw_send_message(struct bnxt_qplib_rcfw *rcfw,
					  struct bnxt_qplib_cmdqmsg *msg)
{
	struct creq_qp_event *evnt = (struct creq_qp_event *)msg->resp;
	u16 cookie;
	int rc = 0;
	u8 opcode;

	opcode = __get_cmdq_base_opcode(msg->req, msg->req_sz);

	rc = __send_message_basic_sanity(rcfw, msg);
	if (rc)
		return rc == -ENXIO ? bnxt_qplib_map_rc(opcode) : rc;

	rc = __send_message(rcfw, msg);
	if (rc)
		return rc;

	cookie = le16_to_cpu(__get_cmdq_base_cookie(msg->req, msg->req_sz))
				& RCFW_MAX_COOKIE_VALUE;

	if (msg->block)
		rc = __block_for_resp(rcfw, cookie, opcode);
	else if (atomic_read(&rcfw->rcfw_intr_enabled))
		rc = __wait_for_resp(rcfw, cookie, opcode);
	else
		rc = __poll_for_resp(rcfw, cookie, opcode);
	if (rc) {
		/* timed out */
		dev_err(&rcfw->pdev->dev, "cmdq[%#x]=%#x timedout (%d)msec\n",
			cookie, opcode, RCFW_CMD_WAIT_TIME_MS);
		set_bit(FIRMWARE_TIMED_OUT, &rcfw->cmdq.flags);
		return rc;
	}

	if (evnt->status) {
		/* failed with status */
		dev_err(&rcfw->pdev->dev, "cmdq[%#x]=%#x status %#x\n",
			cookie, opcode, evnt->status);
		rc = -EFAULT;
	}

	return rc;
}

/**
 * bnxt_qplib_rcfw_send_message   -	qplib interface to send
 * and complete rcfw command.
 * @rcfw      -   rcfw channel instance of rdev
 * @msg      -    qplib message internal
 *
 * Driver interact with Firmware through rcfw channel/slow path in two ways.
 * a. Blocking rcfw command send. In this path, driver cannot hold
 * the context for longer period since it is holding cpu until
 * command is not completed.
 * b. Non-blocking rcfw command send. In this path, driver can hold the
 * context for longer period. There may be many pending command waiting
 * for completion because of non-blocking nature.
 *
 * Driver will use shadow queue depth. Current queue depth of 8K
 * (due to size of rcfw message there can be actual ~4K rcfw outstanding)
 * is not optimal for rcfw command processing in firmware.
 *
 * Restrict at max #RCFW_CMD_NON_BLOCKING_SHADOW_QD Non-Blocking rcfw commands.
 * Allow all blocking commands until there is no queue full.
 *
 * Returns:
 * 0 if command completed by firmware.
 * Non zero if the command is not completed by firmware.
 */
int bnxt_qplib_rcfw_send_message(struct bnxt_qplib_rcfw *rcfw,
				 struct bnxt_qplib_cmdqmsg *msg)
{
	int ret;

	if (!msg->block) {
		down(&rcfw->rcfw_inflight);
		ret = __bnxt_qplib_rcfw_send_message(rcfw, msg);
		up(&rcfw->rcfw_inflight);
	} else {
		ret = __bnxt_qplib_rcfw_send_message(rcfw, msg);
	}

	return ret;
}

/* Completions */
static int bnxt_qplib_process_func_event(struct bnxt_qplib_rcfw *rcfw,
					 struct creq_func_event *func_event)
{
	int rc;

	switch (func_event->event) {
	case CREQ_FUNC_EVENT_EVENT_TX_WQE_ERROR:
		break;
	case CREQ_FUNC_EVENT_EVENT_TX_DATA_ERROR:
		break;
	case CREQ_FUNC_EVENT_EVENT_RX_WQE_ERROR:
		break;
	case CREQ_FUNC_EVENT_EVENT_RX_DATA_ERROR:
		break;
	case CREQ_FUNC_EVENT_EVENT_CQ_ERROR:
		break;
	case CREQ_FUNC_EVENT_EVENT_TQM_ERROR:
		break;
	case CREQ_FUNC_EVENT_EVENT_CFCQ_ERROR:
		break;
	case CREQ_FUNC_EVENT_EVENT_CFCS_ERROR:
		/* SRQ ctx error, call srq_handler??
		 * But there's no SRQ handle!
		 */
		break;
	case CREQ_FUNC_EVENT_EVENT_CFCC_ERROR:
		break;
	case CREQ_FUNC_EVENT_EVENT_CFCM_ERROR:
		break;
	case CREQ_FUNC_EVENT_EVENT_TIM_ERROR:
		break;
	case CREQ_FUNC_EVENT_EVENT_VF_COMM_REQUEST:
		break;
	case CREQ_FUNC_EVENT_EVENT_RESOURCE_EXHAUSTED:
		break;
	default:
		return -EINVAL;
	}

	rc = rcfw->creq.aeq_handler(rcfw, (void *)func_event, NULL);
	return rc;
}

static int bnxt_qplib_process_qp_event(struct bnxt_qplib_rcfw *rcfw,
				       struct creq_qp_event *qp_event,
				       u32 *num_wait)
{
	struct creq_qp_error_notification *err_event;
	struct bnxt_qplib_hwq *hwq = &rcfw->cmdq.hwq;
	struct bnxt_qplib_crsqe *crsqe;
	struct bnxt_qplib_qp *qp;
	u16 cbit, blocked = 0;
	struct pci_dev *pdev;
	unsigned long flags;
	u32 wait_cmds = 0;
	__le16  mcookie;
	u16 cookie;
	int rc = 0;
	u32 qp_id, tbl_indx;

	pdev = rcfw->pdev;
	switch (qp_event->event) {
	case CREQ_QP_EVENT_EVENT_QP_ERROR_NOTIFICATION:
		err_event = (struct creq_qp_error_notification *)qp_event;
		qp_id = le32_to_cpu(err_event->xid);
		tbl_indx = map_qp_id_to_tbl_indx(qp_id, rcfw);
		qp = rcfw->qp_tbl[tbl_indx].qp_handle;
		dev_dbg(&pdev->dev, "Received QP error notification\n");
		dev_dbg(&pdev->dev,
			"qpid 0x%x, req_err=0x%x, resp_err=0x%x\n",
			qp_id, err_event->req_err_state_reason,
			err_event->res_err_state_reason);
		if (!qp)
			break;
		bnxt_qplib_mark_qp_error(qp);
		rc = rcfw->creq.aeq_handler(rcfw, qp_event, qp);
		break;
	default:
		/*
		 * Command Response
		 * cmdq->lock needs to be acquired to synchronie
		 * the command send and completion reaping. This function
		 * is always called with creq->lock held. Using
		 * the nested variant of spin_lock.
		 *
		 */

		spin_lock_irqsave_nested(&hwq->lock, flags,
					 SINGLE_DEPTH_NESTING);
		cookie = le16_to_cpu(qp_event->cookie);
		mcookie = qp_event->cookie;
		blocked = cookie & RCFW_CMD_IS_BLOCKING;
		cookie &= RCFW_MAX_COOKIE_VALUE;
		cbit = cookie % rcfw->cmdq_depth;
		crsqe = &rcfw->crsqe_tbl[cbit];
		if (crsqe->resp &&
		    crsqe->resp->cookie  == mcookie) {
			memcpy(crsqe->resp, qp_event, sizeof(*qp_event));
			crsqe->resp = NULL;
		} else {
			if (crsqe->resp && crsqe->resp->cookie)
				dev_err(&pdev->dev,
					"CMD %s cookie sent=%#x, recd=%#x\n",
					crsqe->resp ? "mismatch" : "collision",
					crsqe->resp ? crsqe->resp->cookie : 0,
					mcookie);
		}
		if (!test_and_clear_bit(cbit, rcfw->cmdq.cmdq_bitmap))
			dev_warn(&pdev->dev,
				 "CMD bit %d was not requested\n", cbit);
		hwq->cons += crsqe->req_size;
		crsqe->req_size = 0;

		if (!blocked)
			wait_cmds++;
		spin_unlock_irqrestore(&hwq->lock, flags);
	}
	*num_wait += wait_cmds;
	return rc;
}

/* SP - CREQ Completion handlers */
static void bnxt_qplib_service_creq(struct tasklet_struct *t)
{
	struct bnxt_qplib_rcfw *rcfw = from_tasklet(rcfw, t, creq.creq_tasklet);
	struct bnxt_qplib_creq_ctx *creq = &rcfw->creq;
	u32 type, budget = CREQ_ENTRY_POLL_BUDGET;
	struct bnxt_qplib_hwq *hwq = &creq->hwq;
	struct creq_base *creqe;
	u32 sw_cons, raw_cons;
	unsigned long flags;
	u32 num_wakeup = 0;

	/* Service the CREQ until budget is over */
	spin_lock_irqsave(&hwq->lock, flags);
	raw_cons = hwq->cons;
	while (budget > 0) {
		sw_cons = HWQ_CMP(raw_cons, hwq);
		creqe = bnxt_qplib_get_qe(hwq, sw_cons, NULL);
		if (!CREQ_CMP_VALID(creqe, raw_cons, hwq->max_elements))
			break;
		/* The valid test of the entry must be done first before
		 * reading any further.
		 */
		dma_rmb();

		type = creqe->type & CREQ_BASE_TYPE_MASK;
		switch (type) {
		case CREQ_BASE_TYPE_QP_EVENT:
			bnxt_qplib_process_qp_event
				(rcfw, (struct creq_qp_event *)creqe,
				 &num_wakeup);
			creq->stats.creq_qp_event_processed++;
			break;
		case CREQ_BASE_TYPE_FUNC_EVENT:
			if (!bnxt_qplib_process_func_event
			    (rcfw, (struct creq_func_event *)creqe))
				creq->stats.creq_func_event_processed++;
			else
				dev_warn(&rcfw->pdev->dev,
					 "aeqe:%#x Not handled\n", type);
			break;
		default:
			if (type != ASYNC_EVENT_CMPL_TYPE_HWRM_ASYNC_EVENT)
				dev_warn(&rcfw->pdev->dev,
					 "creqe with event 0x%x not handled\n",
					 type);
			break;
		}
		raw_cons++;
		budget--;
	}

	if (hwq->cons != raw_cons) {
		hwq->cons = raw_cons;
		bnxt_qplib_ring_nq_db(&creq->creq_db.dbinfo,
				      rcfw->res->cctx, true);
	}
	spin_unlock_irqrestore(&hwq->lock, flags);
	if (num_wakeup)
		wake_up_nr(&rcfw->cmdq.waitq, num_wakeup);
}

static irqreturn_t bnxt_qplib_creq_irq(int irq, void *dev_instance)
{
	struct bnxt_qplib_rcfw *rcfw = dev_instance;
	struct bnxt_qplib_creq_ctx *creq;
	struct bnxt_qplib_hwq *hwq;
	u32 sw_cons;

	creq = &rcfw->creq;
	hwq = &creq->hwq;
	/* Prefetch the CREQ element */
	sw_cons = HWQ_CMP(hwq->cons, hwq);
	prefetch(bnxt_qplib_get_qe(hwq, sw_cons, NULL));

	tasklet_schedule(&creq->creq_tasklet);

	return IRQ_HANDLED;
}

/* RCFW */
int bnxt_qplib_deinit_rcfw(struct bnxt_qplib_rcfw *rcfw)
{
	struct creq_deinitialize_fw_resp resp = {};
	struct cmdq_deinitialize_fw req = {};
	struct bnxt_qplib_cmdqmsg msg = {};
	int rc;

	bnxt_qplib_rcfw_cmd_prep((struct cmdq_base *)&req,
				 CMDQ_BASE_OPCODE_DEINITIALIZE_FW,
				 sizeof(req));
	bnxt_qplib_fill_cmdqmsg(&msg, &req, &resp, NULL,
				sizeof(req), sizeof(resp), 0);
	rc = bnxt_qplib_rcfw_send_message(rcfw, &msg);
	if (rc)
		return rc;

	clear_bit(FIRMWARE_INITIALIZED_FLAG, &rcfw->cmdq.flags);
	return 0;
}

int bnxt_qplib_init_rcfw(struct bnxt_qplib_rcfw *rcfw,
			 struct bnxt_qplib_ctx *ctx, int is_virtfn)
{
	struct creq_initialize_fw_resp resp = {};
	struct cmdq_initialize_fw req = {};
	struct bnxt_qplib_cmdqmsg msg = {};
	u8 pgsz, lvl;
	int rc;

	bnxt_qplib_rcfw_cmd_prep((struct cmdq_base *)&req,
				 CMDQ_BASE_OPCODE_INITIALIZE_FW,
				 sizeof(req));
	/* Supply (log-base-2-of-host-page-size - base-page-shift)
	 * to bono to adjust the doorbell page sizes.
	 */
	req.log2_dbr_pg_size = cpu_to_le16(PAGE_SHIFT -
					   RCFW_DBR_BASE_PAGE_SHIFT);
	/*
	 * Gen P5 devices doesn't require this allocation
	 * as the L2 driver does the same for RoCE also.
	 * Also, VFs need not setup the HW context area, PF
	 * shall setup this area for VF. Skipping the
	 * HW programming
	 */
	if (is_virtfn)
		goto skip_ctx_setup;
	if (bnxt_qplib_is_chip_gen_p5(rcfw->res->cctx))
		goto config_vf_res;

	lvl = ctx->qpc_tbl.level;
	pgsz = bnxt_qplib_base_pg_size(&ctx->qpc_tbl);
	req.qpc_pg_size_qpc_lvl = (pgsz << CMDQ_INITIALIZE_FW_QPC_PG_SIZE_SFT) |
				   lvl;
	lvl = ctx->mrw_tbl.level;
	pgsz = bnxt_qplib_base_pg_size(&ctx->mrw_tbl);
	req.mrw_pg_size_mrw_lvl = (pgsz << CMDQ_INITIALIZE_FW_QPC_PG_SIZE_SFT) |
				   lvl;
	lvl = ctx->srqc_tbl.level;
	pgsz = bnxt_qplib_base_pg_size(&ctx->srqc_tbl);
	req.srq_pg_size_srq_lvl = (pgsz << CMDQ_INITIALIZE_FW_QPC_PG_SIZE_SFT) |
				   lvl;
	lvl = ctx->cq_tbl.level;
	pgsz = bnxt_qplib_base_pg_size(&ctx->cq_tbl);
	req.cq_pg_size_cq_lvl = (pgsz << CMDQ_INITIALIZE_FW_QPC_PG_SIZE_SFT) |
				 lvl;
	lvl = ctx->tim_tbl.level;
	pgsz = bnxt_qplib_base_pg_size(&ctx->tim_tbl);
	req.tim_pg_size_tim_lvl = (pgsz << CMDQ_INITIALIZE_FW_QPC_PG_SIZE_SFT) |
				   lvl;
	lvl = ctx->tqm_ctx.pde.level;
	pgsz = bnxt_qplib_base_pg_size(&ctx->tqm_ctx.pde);
	req.tqm_pg_size_tqm_lvl = (pgsz << CMDQ_INITIALIZE_FW_QPC_PG_SIZE_SFT) |
				   lvl;
	req.qpc_page_dir =
		cpu_to_le64(ctx->qpc_tbl.pbl[PBL_LVL_0].pg_map_arr[0]);
	req.mrw_page_dir =
		cpu_to_le64(ctx->mrw_tbl.pbl[PBL_LVL_0].pg_map_arr[0]);
	req.srq_page_dir =
		cpu_to_le64(ctx->srqc_tbl.pbl[PBL_LVL_0].pg_map_arr[0]);
	req.cq_page_dir =
		cpu_to_le64(ctx->cq_tbl.pbl[PBL_LVL_0].pg_map_arr[0]);
	req.tim_page_dir =
		cpu_to_le64(ctx->tim_tbl.pbl[PBL_LVL_0].pg_map_arr[0]);
	req.tqm_page_dir =
		cpu_to_le64(ctx->tqm_ctx.pde.pbl[PBL_LVL_0].pg_map_arr[0]);

	req.number_of_qp = cpu_to_le32(ctx->qpc_tbl.max_elements);
	req.number_of_mrw = cpu_to_le32(ctx->mrw_tbl.max_elements);
	req.number_of_srq = cpu_to_le32(ctx->srqc_tbl.max_elements);
	req.number_of_cq = cpu_to_le32(ctx->cq_tbl.max_elements);

config_vf_res:
	req.max_qp_per_vf = cpu_to_le32(ctx->vf_res.max_qp_per_vf);
	req.max_mrw_per_vf = cpu_to_le32(ctx->vf_res.max_mrw_per_vf);
	req.max_srq_per_vf = cpu_to_le32(ctx->vf_res.max_srq_per_vf);
	req.max_cq_per_vf = cpu_to_le32(ctx->vf_res.max_cq_per_vf);
	req.max_gid_per_vf = cpu_to_le32(ctx->vf_res.max_gid_per_vf);

skip_ctx_setup:
	req.stat_ctx_id = cpu_to_le32(ctx->stats.fw_id);
	bnxt_qplib_fill_cmdqmsg(&msg, &req, &resp, NULL, sizeof(req), sizeof(resp), 0);
	rc = bnxt_qplib_rcfw_send_message(rcfw, &msg);
	if (rc)
		return rc;
	set_bit(FIRMWARE_INITIALIZED_FLAG, &rcfw->cmdq.flags);
	return 0;
}

void bnxt_qplib_free_rcfw_channel(struct bnxt_qplib_rcfw *rcfw)
{
	bitmap_free(rcfw->cmdq.cmdq_bitmap);
	kfree(rcfw->qp_tbl);
	kfree(rcfw->crsqe_tbl);
	bnxt_qplib_free_hwq(rcfw->res, &rcfw->cmdq.hwq);
	bnxt_qplib_free_hwq(rcfw->res, &rcfw->creq.hwq);
	rcfw->pdev = NULL;
}

int bnxt_qplib_alloc_rcfw_channel(struct bnxt_qplib_res *res,
				  struct bnxt_qplib_rcfw *rcfw,
				  struct bnxt_qplib_ctx *ctx,
				  int qp_tbl_sz)
{
	struct bnxt_qplib_hwq_attr hwq_attr = {};
	struct bnxt_qplib_sg_info sginfo = {};
	struct bnxt_qplib_cmdq_ctx *cmdq;
	struct bnxt_qplib_creq_ctx *creq;

	rcfw->pdev = res->pdev;
	cmdq = &rcfw->cmdq;
	creq = &rcfw->creq;
	rcfw->res = res;

	sginfo.pgsize = PAGE_SIZE;
	sginfo.pgshft = PAGE_SHIFT;

	hwq_attr.sginfo = &sginfo;
	hwq_attr.res = rcfw->res;
	hwq_attr.depth = BNXT_QPLIB_CREQE_MAX_CNT;
	hwq_attr.stride = BNXT_QPLIB_CREQE_UNITS;
	hwq_attr.type = bnxt_qplib_get_hwq_type(res);

	if (bnxt_qplib_alloc_init_hwq(&creq->hwq, &hwq_attr)) {
		dev_err(&rcfw->pdev->dev,
			"HW channel CREQ allocation failed\n");
		goto fail;
	}
	if (ctx->hwrm_intf_ver < HWRM_VERSION_RCFW_CMDQ_DEPTH_CHECK)
		rcfw->cmdq_depth = BNXT_QPLIB_CMDQE_MAX_CNT_256;
	else
		rcfw->cmdq_depth = BNXT_QPLIB_CMDQE_MAX_CNT_8192;

	sginfo.pgsize = bnxt_qplib_cmdqe_page_size(rcfw->cmdq_depth);
	hwq_attr.depth = rcfw->cmdq_depth & 0x7FFFFFFF;
	hwq_attr.stride = BNXT_QPLIB_CMDQE_UNITS;
	hwq_attr.type = HWQ_TYPE_CTX;
	if (bnxt_qplib_alloc_init_hwq(&cmdq->hwq, &hwq_attr)) {
		dev_err(&rcfw->pdev->dev,
			"HW channel CMDQ allocation failed\n");
		goto fail;
	}

	rcfw->crsqe_tbl = kcalloc(cmdq->hwq.max_elements,
				  sizeof(*rcfw->crsqe_tbl), GFP_KERNEL);
	if (!rcfw->crsqe_tbl)
		goto fail;

	cmdq->cmdq_bitmap = bitmap_zalloc(rcfw->cmdq_depth, GFP_KERNEL);
	if (!cmdq->cmdq_bitmap)
		goto fail;

	/* Allocate one extra to hold the QP1 entries */
	rcfw->qp_tbl_size = qp_tbl_sz + 1;
	rcfw->qp_tbl = kcalloc(rcfw->qp_tbl_size, sizeof(struct bnxt_qplib_qp_node),
			       GFP_KERNEL);
	if (!rcfw->qp_tbl)
		goto fail;

	return 0;

fail:
	bnxt_qplib_free_rcfw_channel(rcfw);
	return -ENOMEM;
}

void bnxt_qplib_rcfw_stop_irq(struct bnxt_qplib_rcfw *rcfw, bool kill)
{
	struct bnxt_qplib_creq_ctx *creq;

	creq = &rcfw->creq;

	if (!creq->requested)
		return;

	creq->requested = false;
	/* Mask h/w interrupts */
	bnxt_qplib_ring_nq_db(&creq->creq_db.dbinfo, rcfw->res->cctx, false);
	/* Sync with last running IRQ-handler */
	synchronize_irq(creq->msix_vec);
	free_irq(creq->msix_vec, rcfw);
	kfree(creq->irq_name);
	creq->irq_name = NULL;
<<<<<<< HEAD
	creq->requested = false;
=======
	atomic_set(&rcfw->rcfw_intr_enabled, 0);
>>>>>>> eb3cdb58
	if (kill)
		tasklet_kill(&creq->creq_tasklet);
	tasklet_disable(&creq->creq_tasklet);
}

void bnxt_qplib_disable_rcfw_channel(struct bnxt_qplib_rcfw *rcfw)
{
	struct bnxt_qplib_creq_ctx *creq;
	struct bnxt_qplib_cmdq_ctx *cmdq;
	unsigned long indx;

	creq = &rcfw->creq;
	cmdq = &rcfw->cmdq;
	/* Make sure the HW channel is stopped! */
	bnxt_qplib_rcfw_stop_irq(rcfw, true);

	iounmap(cmdq->cmdq_mbox.reg.bar_reg);
	iounmap(creq->creq_db.reg.bar_reg);

	indx = find_first_bit(cmdq->cmdq_bitmap, rcfw->cmdq_depth);
	if (indx != rcfw->cmdq_depth)
		dev_err(&rcfw->pdev->dev,
			"disabling RCFW with pending cmd-bit %lx\n", indx);

	cmdq->cmdq_mbox.reg.bar_reg = NULL;
	creq->creq_db.reg.bar_reg = NULL;
	creq->aeq_handler = NULL;
	creq->msix_vec = 0;
}

int bnxt_qplib_rcfw_start_irq(struct bnxt_qplib_rcfw *rcfw, int msix_vector,
			      bool need_init)
{
	struct bnxt_qplib_creq_ctx *creq;
	struct bnxt_qplib_res *res;
	int rc;

	creq = &rcfw->creq;
	res = rcfw->res;

	if (creq->requested)
		return -EFAULT;

	creq->msix_vec = msix_vector;
	if (need_init)
		tasklet_setup(&creq->creq_tasklet, bnxt_qplib_service_creq);
	else
		tasklet_enable(&creq->creq_tasklet);

	creq->irq_name = kasprintf(GFP_KERNEL, "bnxt_re-creq@pci:%s",
				   pci_name(res->pdev));
	if (!creq->irq_name)
		return -ENOMEM;
	rc = request_irq(creq->msix_vec, bnxt_qplib_creq_irq, 0,
			 creq->irq_name, rcfw);
	if (rc) {
		kfree(creq->irq_name);
		creq->irq_name = NULL;
		tasklet_disable(&creq->creq_tasklet);
		return rc;
	}
	creq->requested = true;

	bnxt_qplib_ring_nq_db(&creq->creq_db.dbinfo, res->cctx, true);
<<<<<<< HEAD
=======
	atomic_inc(&rcfw->rcfw_intr_enabled);
>>>>>>> eb3cdb58

	return 0;
}

static int bnxt_qplib_map_cmdq_mbox(struct bnxt_qplib_rcfw *rcfw, bool is_vf)
{
	struct bnxt_qplib_cmdq_mbox *mbox;
	resource_size_t bar_reg;
	struct pci_dev *pdev;
	u16 prod_offt;
	int rc = 0;

	pdev = rcfw->pdev;
	mbox = &rcfw->cmdq.cmdq_mbox;

	mbox->reg.bar_id = RCFW_COMM_PCI_BAR_REGION;
	mbox->reg.len = RCFW_COMM_SIZE;
	mbox->reg.bar_base = pci_resource_start(pdev, mbox->reg.bar_id);
	if (!mbox->reg.bar_base) {
		dev_err(&pdev->dev,
			"QPLIB: CMDQ BAR region %d resc start is 0!\n",
			mbox->reg.bar_id);
		return -ENOMEM;
	}

	bar_reg = mbox->reg.bar_base + RCFW_COMM_BASE_OFFSET;
	mbox->reg.len = RCFW_COMM_SIZE;
	mbox->reg.bar_reg = ioremap(bar_reg, mbox->reg.len);
	if (!mbox->reg.bar_reg) {
		dev_err(&pdev->dev,
			"QPLIB: CMDQ BAR region %d mapping failed\n",
			mbox->reg.bar_id);
		return -ENOMEM;
	}

	prod_offt = is_vf ? RCFW_VF_COMM_PROD_OFFSET :
			    RCFW_PF_COMM_PROD_OFFSET;
	mbox->prod = (void  __iomem *)(mbox->reg.bar_reg + prod_offt);
	mbox->db = (void __iomem *)(mbox->reg.bar_reg + RCFW_COMM_TRIG_OFFSET);
	return rc;
}

static int bnxt_qplib_map_creq_db(struct bnxt_qplib_rcfw *rcfw, u32 reg_offt)
{
	struct bnxt_qplib_creq_db *creq_db;
	resource_size_t bar_reg;
	struct pci_dev *pdev;

	pdev = rcfw->pdev;
	creq_db = &rcfw->creq.creq_db;

	creq_db->reg.bar_id = RCFW_COMM_CONS_PCI_BAR_REGION;
	creq_db->reg.bar_base = pci_resource_start(pdev, creq_db->reg.bar_id);
	if (!creq_db->reg.bar_id)
		dev_err(&pdev->dev,
			"QPLIB: CREQ BAR region %d resc start is 0!",
			creq_db->reg.bar_id);

	bar_reg = creq_db->reg.bar_base + reg_offt;
	/* Unconditionally map 8 bytes to support 57500 series */
	creq_db->reg.len = 8;
	creq_db->reg.bar_reg = ioremap(bar_reg, creq_db->reg.len);
	if (!creq_db->reg.bar_reg) {
		dev_err(&pdev->dev,
			"QPLIB: CREQ BAR region %d mapping failed",
			creq_db->reg.bar_id);
		return -ENOMEM;
	}
	creq_db->dbinfo.db = creq_db->reg.bar_reg;
	creq_db->dbinfo.hwq = &rcfw->creq.hwq;
	creq_db->dbinfo.xid = rcfw->creq.ring_id;
	return 0;
}

static void bnxt_qplib_start_rcfw(struct bnxt_qplib_rcfw *rcfw)
{
	struct bnxt_qplib_cmdq_ctx *cmdq;
	struct bnxt_qplib_creq_ctx *creq;
	struct bnxt_qplib_cmdq_mbox *mbox;
	struct cmdq_init init = {0};

	cmdq = &rcfw->cmdq;
	creq = &rcfw->creq;
	mbox = &cmdq->cmdq_mbox;

	init.cmdq_pbl = cpu_to_le64(cmdq->hwq.pbl[PBL_LVL_0].pg_map_arr[0]);
	init.cmdq_size_cmdq_lvl =
			cpu_to_le16(((rcfw->cmdq_depth <<
				      CMDQ_INIT_CMDQ_SIZE_SFT) &
				    CMDQ_INIT_CMDQ_SIZE_MASK) |
				    ((cmdq->hwq.level <<
				      CMDQ_INIT_CMDQ_LVL_SFT) &
				    CMDQ_INIT_CMDQ_LVL_MASK));
	init.creq_ring_id = cpu_to_le16(creq->ring_id);
	/* Write to the Bono mailbox register */
	__iowrite32_copy(mbox->reg.bar_reg, &init, sizeof(init) / 4);
}

int bnxt_qplib_enable_rcfw_channel(struct bnxt_qplib_rcfw *rcfw,
				   int msix_vector,
				   int cp_bar_reg_off, int virt_fn,
				   aeq_handler_t aeq_handler)
{
	struct bnxt_qplib_cmdq_ctx *cmdq;
	struct bnxt_qplib_creq_ctx *creq;
	int rc;

	cmdq = &rcfw->cmdq;
	creq = &rcfw->creq;

	/* Clear to defaults */

	cmdq->seq_num = 0;
	set_bit(FIRMWARE_FIRST_FLAG, &cmdq->flags);
	init_waitqueue_head(&cmdq->waitq);

	creq->stats.creq_qp_event_processed = 0;
	creq->stats.creq_func_event_processed = 0;
	creq->aeq_handler = aeq_handler;

	rc = bnxt_qplib_map_cmdq_mbox(rcfw, virt_fn);
	if (rc)
		return rc;

	rc = bnxt_qplib_map_creq_db(rcfw, cp_bar_reg_off);
	if (rc)
		return rc;

	rc = bnxt_qplib_rcfw_start_irq(rcfw, msix_vector, true);
	if (rc) {
		dev_err(&rcfw->pdev->dev,
			"Failed to request IRQ for CREQ rc = 0x%x\n", rc);
		bnxt_qplib_disable_rcfw_channel(rcfw);
		return rc;
	}

	sema_init(&rcfw->rcfw_inflight, RCFW_CMD_NON_BLOCKING_SHADOW_QD);
	bnxt_qplib_start_rcfw(rcfw);

	return 0;
}

struct bnxt_qplib_rcfw_sbuf *bnxt_qplib_rcfw_alloc_sbuf(
		struct bnxt_qplib_rcfw *rcfw,
		u32 size)
{
	struct bnxt_qplib_rcfw_sbuf *sbuf;

	sbuf = kzalloc(sizeof(*sbuf), GFP_KERNEL);
	if (!sbuf)
		return NULL;

	sbuf->size = size;
	sbuf->sb = dma_alloc_coherent(&rcfw->pdev->dev, sbuf->size,
				      &sbuf->dma_addr, GFP_KERNEL);
	if (!sbuf->sb)
		goto bail;

	return sbuf;
bail:
	kfree(sbuf);
	return NULL;
}

void bnxt_qplib_rcfw_free_sbuf(struct bnxt_qplib_rcfw *rcfw,
			       struct bnxt_qplib_rcfw_sbuf *sbuf)
{
	if (sbuf->sb)
		dma_free_coherent(&rcfw->pdev->dev, sbuf->size,
				  sbuf->sb, sbuf->dma_addr);
	kfree(sbuf);
}<|MERGE_RESOLUTION|>--- conflicted
+++ resolved
@@ -153,15 +153,11 @@
 	issue_time = jiffies;
 
 	do {
-<<<<<<< HEAD
-		udelay(1);
-=======
 		if (test_bit(ERR_DEVICE_DETACHED, &cmdq->flags))
 			return bnxt_qplib_map_rc(opcode);
 
 		udelay(1);
 
->>>>>>> eb3cdb58
 		bnxt_qplib_service_creq(&rcfw->creq.creq_tasklet);
 		if (!test_bit(cbit, cmdq->cmdq_bitmap))
 			return 0;
@@ -838,11 +834,7 @@
 	free_irq(creq->msix_vec, rcfw);
 	kfree(creq->irq_name);
 	creq->irq_name = NULL;
-<<<<<<< HEAD
-	creq->requested = false;
-=======
 	atomic_set(&rcfw->rcfw_intr_enabled, 0);
->>>>>>> eb3cdb58
 	if (kill)
 		tasklet_kill(&creq->creq_tasklet);
 	tasklet_disable(&creq->creq_tasklet);
@@ -907,10 +899,7 @@
 	creq->requested = true;
 
 	bnxt_qplib_ring_nq_db(&creq->creq_db.dbinfo, res->cctx, true);
-<<<<<<< HEAD
-=======
 	atomic_inc(&rcfw->rcfw_intr_enabled);
->>>>>>> eb3cdb58
 
 	return 0;
 }
