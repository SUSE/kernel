/*
 * Broadcom NetXtreme-E RoCE driver.
 *
 * Copyright (c) 2016 - 2017, Broadcom. All rights reserved.  The term
 * Broadcom refers to Broadcom Limited and/or its subsidiaries.
 *
 * This software is available to you under a choice of one of two
 * licenses.  You may choose to be licensed under the terms of the GNU
 * General Public License (GPL) Version 2, available from the file
 * COPYING in the main directory of this source tree, or the
 * BSD license below:
 *
 * Redistribution and use in source and binary forms, with or without
 * modification, are permitted provided that the following conditions
 * are met:
 *
 * 1. Redistributions of source code must retain the above copyright
 *    notice, this list of conditions and the following disclaimer.
 * 2. Redistributions in binary form must reproduce the above copyright
 *    notice, this list of conditions and the following disclaimer in
 *    the documentation and/or other materials provided with the
 *    distribution.
 *
 * THIS SOFTWARE IS PROVIDED BY THE AUTHOR AND CONTRIBUTORS ``AS IS''
 * AND ANY EXPRESS OR IMPLIED WARRANTIES, INCLUDING, BUT NOT LIMITED TO,
 * THE IMPLIED WARRANTIES OF MERCHANTABILITY AND FITNESS FOR A PARTICULAR
 * PURPOSE ARE DISCLAIMED. IN NO EVENT SHALL THE AUTHOR OR CONTRIBUTORS
 * BE LIABLE FOR ANY DIRECT, INDIRECT, INCIDENTAL, SPECIAL, EXEMPLARY, OR
 * CONSEQUENTIAL DAMAGES (INCLUDING, BUT NOT LIMITED TO, PROCUREMENT OF
 * SUBSTITUTE GOODS OR SERVICES; LOSS OF USE, DATA, OR PROFITS; OR
 * BUSINESS INTERRUPTION) HOWEVER CAUSED AND ON ANY THEORY OF LIABILITY,
 * WHETHER IN CONTRACT, STRICT LIABILITY, OR TORT (INCLUDING NEGLIGENCE
 * OR OTHERWISE) ARISING IN ANY WAY OUT OF THE USE OF THIS SOFTWARE, EVEN
 * IF ADVISED OF THE POSSIBILITY OF SUCH DAMAGE.
 *
 * Description: QPLib resource manager
 */

#define dev_fmt(fmt) "QPLIB: " fmt

#include <linux/spinlock.h>
#include <linux/pci.h>
#include <linux/interrupt.h>
#include <linux/inetdevice.h>
#include <linux/dma-mapping.h>
#include <linux/if_vlan.h>
#include <linux/vmalloc.h>
#include <rdma/ib_verbs.h>
#include <rdma/ib_umem.h>

#include "roce_hsi.h"
#include "qplib_res.h"
#include "qplib_sp.h"
#include "qplib_rcfw.h"

static void bnxt_qplib_free_stats_ctx(struct pci_dev *pdev,
				      struct bnxt_qplib_stats *stats);
static int bnxt_qplib_alloc_stats_ctx(struct pci_dev *pdev,
				      struct bnxt_qplib_chip_ctx *cctx,
				      struct bnxt_qplib_stats *stats);

/* PBL */
static void __free_pbl(struct bnxt_qplib_res *res, struct bnxt_qplib_pbl *pbl,
		       bool is_umem)
{
	struct pci_dev *pdev = res->pdev;
	int i;

	if (!is_umem) {
		for (i = 0; i < pbl->pg_count; i++) {
			if (pbl->pg_arr[i])
				dma_free_coherent(&pdev->dev, pbl->pg_size,
						  (void *)((unsigned long)
						   pbl->pg_arr[i] &
						  PAGE_MASK),
						  pbl->pg_map_arr[i]);
			else
				dev_warn(&pdev->dev,
					 "PBL free pg_arr[%d] empty?!\n", i);
			pbl->pg_arr[i] = NULL;
		}
	}
	vfree(pbl->pg_arr);
	pbl->pg_arr = NULL;
	vfree(pbl->pg_map_arr);
	pbl->pg_map_arr = NULL;
	pbl->pg_count = 0;
	pbl->pg_size = 0;
}

static void bnxt_qplib_fill_user_dma_pages(struct bnxt_qplib_pbl *pbl,
					   struct bnxt_qplib_sg_info *sginfo)
{
	struct ib_block_iter biter;
	int i = 0;

	rdma_umem_for_each_dma_block(sginfo->umem, &biter, sginfo->pgsize) {
		pbl->pg_map_arr[i] = rdma_block_iter_dma_address(&biter);
		pbl->pg_arr[i] = NULL;
		pbl->pg_count++;
		i++;
	}
}

static int __alloc_pbl(struct bnxt_qplib_res *res,
		       struct bnxt_qplib_pbl *pbl,
		       struct bnxt_qplib_sg_info *sginfo)
{
	struct pci_dev *pdev = res->pdev;
	bool is_umem = false;
	u32 pages;
	int i;

	if (sginfo->nopte)
		return 0;
	if (sginfo->umem)
		pages = ib_umem_num_dma_blocks(sginfo->umem, sginfo->pgsize);
	else
		pages = sginfo->npages;
	/* page ptr arrays */
	pbl->pg_arr = vmalloc_array(pages, sizeof(void *));
	if (!pbl->pg_arr)
		return -ENOMEM;

	pbl->pg_map_arr = vmalloc_array(pages, sizeof(dma_addr_t));
	if (!pbl->pg_map_arr) {
		vfree(pbl->pg_arr);
		pbl->pg_arr = NULL;
		return -ENOMEM;
	}
	pbl->pg_count = 0;
	pbl->pg_size = sginfo->pgsize;

	if (!sginfo->umem) {
		for (i = 0; i < pages; i++) {
			pbl->pg_arr[i] = dma_alloc_coherent(&pdev->dev,
							    pbl->pg_size,
							    &pbl->pg_map_arr[i],
							    GFP_KERNEL);
			if (!pbl->pg_arr[i])
				goto fail;
			pbl->pg_count++;
		}
	} else {
		is_umem = true;
		bnxt_qplib_fill_user_dma_pages(pbl, sginfo);
	}

	return 0;
fail:
	__free_pbl(res, pbl, is_umem);
	return -ENOMEM;
}

/* HWQ */
void bnxt_qplib_free_hwq(struct bnxt_qplib_res *res,
			 struct bnxt_qplib_hwq *hwq)
{
	int i;

	if (!hwq->max_elements)
		return;
	if (hwq->level >= PBL_LVL_MAX)
		return;

	for (i = 0; i < hwq->level + 1; i++) {
		if (i == hwq->level)
			__free_pbl(res, &hwq->pbl[i], hwq->is_user);
		else
			__free_pbl(res, &hwq->pbl[i], false);
	}

	hwq->level = PBL_LVL_MAX;
	hwq->max_elements = 0;
	hwq->element_size = 0;
	hwq->prod = 0;
	hwq->cons = 0;
	hwq->cp_bit = 0;
}

/* All HWQs are power of 2 in size */

int bnxt_qplib_alloc_init_hwq(struct bnxt_qplib_hwq *hwq,
			      struct bnxt_qplib_hwq_attr *hwq_attr)
{
	u32 npages, aux_slots, pg_size, aux_pages = 0, aux_size = 0;
	struct bnxt_qplib_sg_info sginfo = {};
	u32 depth, stride, npbl, npde;
	dma_addr_t *src_phys_ptr, **dst_virt_ptr;
	struct bnxt_qplib_res *res;
	struct pci_dev *pdev;
	int i, rc, lvl;

	res = hwq_attr->res;
	pdev = res->pdev;
	pg_size = hwq_attr->sginfo->pgsize;
	hwq->level = PBL_LVL_MAX;

	depth = roundup_pow_of_two(hwq_attr->depth);
	stride = roundup_pow_of_two(hwq_attr->stride);
	if (hwq_attr->aux_depth) {
		aux_slots = hwq_attr->aux_depth;
		aux_size = roundup_pow_of_two(hwq_attr->aux_stride);
		aux_pages = (aux_slots * aux_size) / pg_size;
		if ((aux_slots * aux_size) % pg_size)
			aux_pages++;
	}

	if (!hwq_attr->sginfo->umem) {
		hwq->is_user = false;
		npages = (depth * stride) / pg_size + aux_pages;
		if ((depth * stride) % pg_size)
			npages++;
		if (!npages)
			return -EINVAL;
		hwq_attr->sginfo->npages = npages;
	} else {
		npages = ib_umem_num_dma_blocks(hwq_attr->sginfo->umem,
						hwq_attr->sginfo->pgsize);
		hwq->is_user = true;
	}

	if (npages == MAX_PBL_LVL_0_PGS && !hwq_attr->sginfo->nopte) {
		/* This request is Level 0, map PTE */
		rc = __alloc_pbl(res, &hwq->pbl[PBL_LVL_0], hwq_attr->sginfo);
		if (rc)
			goto fail;
		hwq->level = PBL_LVL_0;
		goto done;
	}

	if (npages >= MAX_PBL_LVL_0_PGS) {
		if (npages > MAX_PBL_LVL_1_PGS) {
			u32 flag = (hwq_attr->type == HWQ_TYPE_L2_CMPL) ?
				    0 : PTU_PTE_VALID;
			/* 2 levels of indirection */
			npbl = npages >> MAX_PBL_LVL_1_PGS_SHIFT;
			if (npages % BIT(MAX_PBL_LVL_1_PGS_SHIFT))
				npbl++;
			npde = npbl >> MAX_PDL_LVL_SHIFT;
			if (npbl % BIT(MAX_PDL_LVL_SHIFT))
				npde++;
			/* Alloc PDE pages */
			sginfo.pgsize = npde * pg_size;
			sginfo.npages = 1;
			rc = __alloc_pbl(res, &hwq->pbl[PBL_LVL_0], &sginfo);
			if (rc)
				goto fail;

			/* Alloc PBL pages */
			sginfo.npages = npbl;
			sginfo.pgsize = PAGE_SIZE;
			rc = __alloc_pbl(res, &hwq->pbl[PBL_LVL_1], &sginfo);
			if (rc)
				goto fail;
			/* Fill PDL with PBL page pointers */
			dst_virt_ptr =
				(dma_addr_t **)hwq->pbl[PBL_LVL_0].pg_arr;
			src_phys_ptr = hwq->pbl[PBL_LVL_1].pg_map_arr;
			for (i = 0; i < hwq->pbl[PBL_LVL_1].pg_count; i++)
				dst_virt_ptr[0][i] = src_phys_ptr[i] | flag;

			/* Alloc or init PTEs */
			rc = __alloc_pbl(res, &hwq->pbl[PBL_LVL_2],
					 hwq_attr->sginfo);
			if (rc)
				goto fail;
			hwq->level = PBL_LVL_2;
			if (hwq_attr->sginfo->nopte)
				goto done;
			/* Fill PBLs with PTE pointers */
			dst_virt_ptr =
				(dma_addr_t **)hwq->pbl[PBL_LVL_1].pg_arr;
			src_phys_ptr = hwq->pbl[PBL_LVL_2].pg_map_arr;
			for (i = 0; i < hwq->pbl[PBL_LVL_2].pg_count; i++) {
				dst_virt_ptr[PTR_PG(i)][PTR_IDX(i)] =
					src_phys_ptr[i] | PTU_PTE_VALID;
			}
			if (hwq_attr->type == HWQ_TYPE_QUEUE) {
				/* Find the last pg of the size */
				i = hwq->pbl[PBL_LVL_2].pg_count;
				dst_virt_ptr[PTR_PG(i - 1)][PTR_IDX(i - 1)] |=
								  PTU_PTE_LAST;
				if (i > 1)
					dst_virt_ptr[PTR_PG(i - 2)]
						    [PTR_IDX(i - 2)] |=
						    PTU_PTE_NEXT_TO_LAST;
			}
		} else { /* pages < 512 npbl = 1, npde = 0 */
			u32 flag = (hwq_attr->type == HWQ_TYPE_L2_CMPL) ?
				    0 : PTU_PTE_VALID;

			/* 1 level of indirection */
			npbl = npages >> MAX_PBL_LVL_1_PGS_SHIFT;
			if (npages % BIT(MAX_PBL_LVL_1_PGS_SHIFT))
				npbl++;
			sginfo.npages = npbl;
			sginfo.pgsize = PAGE_SIZE;
			/* Alloc PBL page */
			rc = __alloc_pbl(res, &hwq->pbl[PBL_LVL_0], &sginfo);
			if (rc)
				goto fail;
			/* Alloc or init  PTEs */
			rc = __alloc_pbl(res, &hwq->pbl[PBL_LVL_1],
					 hwq_attr->sginfo);
			if (rc)
				goto fail;
			hwq->level = PBL_LVL_1;
			if (hwq_attr->sginfo->nopte)
				goto done;
			/* Fill PBL with PTE pointers */
			dst_virt_ptr =
				(dma_addr_t **)hwq->pbl[PBL_LVL_0].pg_arr;
			src_phys_ptr = hwq->pbl[PBL_LVL_1].pg_map_arr;
			for (i = 0; i < hwq->pbl[PBL_LVL_1].pg_count; i++)
				dst_virt_ptr[PTR_PG(i)][PTR_IDX(i)] =
					src_phys_ptr[i] | flag;
			if (hwq_attr->type == HWQ_TYPE_QUEUE) {
				/* Find the last pg of the size */
				i = hwq->pbl[PBL_LVL_1].pg_count;
				dst_virt_ptr[PTR_PG(i - 1)][PTR_IDX(i - 1)] |=
								  PTU_PTE_LAST;
				if (i > 1)
					dst_virt_ptr[PTR_PG(i - 2)]
						    [PTR_IDX(i - 2)] |=
						    PTU_PTE_NEXT_TO_LAST;
			}
		}
	}
done:
	hwq->prod = 0;
	hwq->cons = 0;
	hwq->pdev = pdev;
	hwq->depth = hwq_attr->depth;
	hwq->max_elements = hwq->depth;
	hwq->element_size = stride;
	hwq->qe_ppg = pg_size / stride;
	/* For direct access to the elements */
	lvl = hwq->level;
	if (hwq_attr->sginfo->nopte && hwq->level)
		lvl = hwq->level - 1;
	hwq->pbl_ptr = hwq->pbl[lvl].pg_arr;
	hwq->pbl_dma_ptr = hwq->pbl[lvl].pg_map_arr;
	spin_lock_init(&hwq->lock);

	return 0;
fail:
	bnxt_qplib_free_hwq(res, hwq);
	return -ENOMEM;
}

/* Context Tables */
void bnxt_qplib_free_ctx(struct bnxt_qplib_res *res,
			 struct bnxt_qplib_ctx *ctx)
{
	int i;

	bnxt_qplib_free_hwq(res, &ctx->qpc_tbl);
	bnxt_qplib_free_hwq(res, &ctx->mrw_tbl);
	bnxt_qplib_free_hwq(res, &ctx->srqc_tbl);
	bnxt_qplib_free_hwq(res, &ctx->cq_tbl);
	bnxt_qplib_free_hwq(res, &ctx->tim_tbl);
	for (i = 0; i < MAX_TQM_ALLOC_REQ; i++)
		bnxt_qplib_free_hwq(res, &ctx->tqm_ctx.qtbl[i]);
	/* restore original pde level before destroy */
	ctx->tqm_ctx.pde.level = ctx->tqm_ctx.pde_level;
	bnxt_qplib_free_hwq(res, &ctx->tqm_ctx.pde);
	bnxt_qplib_free_stats_ctx(res->pdev, &ctx->stats);
}

static int bnxt_qplib_alloc_tqm_rings(struct bnxt_qplib_res *res,
				      struct bnxt_qplib_ctx *ctx)
{
	struct bnxt_qplib_hwq_attr hwq_attr = {};
	struct bnxt_qplib_sg_info sginfo = {};
	struct bnxt_qplib_tqm_ctx *tqmctx;
	int rc;
	int i;

	tqmctx = &ctx->tqm_ctx;

	sginfo.pgsize = PAGE_SIZE;
	sginfo.pgshft = PAGE_SHIFT;
	hwq_attr.sginfo = &sginfo;
	hwq_attr.res = res;
	hwq_attr.type = HWQ_TYPE_CTX;
	hwq_attr.depth = 512;
	hwq_attr.stride = sizeof(u64);
	/* Alloc pdl buffer */
	rc = bnxt_qplib_alloc_init_hwq(&tqmctx->pde, &hwq_attr);
	if (rc)
		goto out;
	/* Save original pdl level */
	tqmctx->pde_level = tqmctx->pde.level;

	hwq_attr.stride = 1;
	for (i = 0; i < MAX_TQM_ALLOC_REQ; i++) {
		if (!tqmctx->qcount[i])
			continue;
		hwq_attr.depth = ctx->qpc_count * tqmctx->qcount[i];
		rc = bnxt_qplib_alloc_init_hwq(&tqmctx->qtbl[i], &hwq_attr);
		if (rc)
			goto out;
	}
out:
	return rc;
}

static void bnxt_qplib_map_tqm_pgtbl(struct bnxt_qplib_tqm_ctx *ctx)
{
	struct bnxt_qplib_hwq *tbl;
	dma_addr_t *dma_ptr;
	__le64 **pbl_ptr, *ptr;
	int i, j, k;
	int fnz_idx = -1;
	int pg_count;

	pbl_ptr = (__le64 **)ctx->pde.pbl_ptr;

	for (i = 0, j = 0; i < MAX_TQM_ALLOC_REQ;
	     i++, j += MAX_TQM_ALLOC_BLK_SIZE) {
		tbl = &ctx->qtbl[i];
		if (!tbl->max_elements)
			continue;
		if (fnz_idx == -1)
			fnz_idx = i; /* first non-zero index */
		switch (tbl->level) {
		case PBL_LVL_2:
			pg_count = tbl->pbl[PBL_LVL_1].pg_count;
			for (k = 0; k < pg_count; k++) {
				ptr = &pbl_ptr[PTR_PG(j + k)][PTR_IDX(j + k)];
				dma_ptr = &tbl->pbl[PBL_LVL_1].pg_map_arr[k];
				*ptr = cpu_to_le64(*dma_ptr | PTU_PTE_VALID);
			}
			break;
		case PBL_LVL_1:
		case PBL_LVL_0:
		default:
			ptr = &pbl_ptr[PTR_PG(j)][PTR_IDX(j)];
			*ptr = cpu_to_le64(tbl->pbl[PBL_LVL_0].pg_map_arr[0] |
					   PTU_PTE_VALID);
			break;
		}
	}
	if (fnz_idx == -1)
		fnz_idx = 0;
	/* update pde level as per page table programming */
	ctx->pde.level = (ctx->qtbl[fnz_idx].level == PBL_LVL_2) ? PBL_LVL_2 :
			  ctx->qtbl[fnz_idx].level + 1;
}

static int bnxt_qplib_setup_tqm_rings(struct bnxt_qplib_res *res,
				      struct bnxt_qplib_ctx *ctx)
{
	int rc;

	rc = bnxt_qplib_alloc_tqm_rings(res, ctx);
	if (rc)
		goto fail;

	bnxt_qplib_map_tqm_pgtbl(&ctx->tqm_ctx);
fail:
	return rc;
}

/*
 * Routine: bnxt_qplib_alloc_ctx
 * Description:
 *     Context tables are memories which are used by the chip fw.
 *     The 6 tables defined are:
 *             QPC ctx - holds QP states
 *             MRW ctx - holds memory region and window
 *             SRQ ctx - holds shared RQ states
 *             CQ ctx - holds completion queue states
 *             TQM ctx - holds Tx Queue Manager context
 *             TIM ctx - holds timer context
 *     Depending on the size of the tbl requested, either a 1 Page Buffer List
 *     or a 1-to-2-stage indirection Page Directory List + 1 PBL is used
 *     instead.
 *     Table might be employed as follows:
 *             For 0      < ctx size <= 1 PAGE, 0 level of ind is used
 *             For 1 PAGE < ctx size <= 512 entries size, 1 level of ind is used
 *             For 512    < ctx size <= MAX, 2 levels of ind is used
 * Returns:
 *     0 if success, else -ERRORS
 */
int bnxt_qplib_alloc_ctx(struct bnxt_qplib_res *res,
			 struct bnxt_qplib_ctx *ctx,
			 bool virt_fn, bool is_p5)
{
	struct bnxt_qplib_hwq_attr hwq_attr = {};
	struct bnxt_qplib_sg_info sginfo = {};
	int rc;

	if (virt_fn || is_p5)
		goto stats_alloc;

	/* QPC Tables */
	sginfo.pgsize = PAGE_SIZE;
	sginfo.pgshft = PAGE_SHIFT;
	hwq_attr.sginfo = &sginfo;

	hwq_attr.res = res;
	hwq_attr.depth = ctx->qpc_count;
	hwq_attr.stride = BNXT_QPLIB_MAX_QP_CTX_ENTRY_SIZE;
	hwq_attr.type = HWQ_TYPE_CTX;
	rc = bnxt_qplib_alloc_init_hwq(&ctx->qpc_tbl, &hwq_attr);
	if (rc)
		goto fail;

	/* MRW Tables */
	hwq_attr.depth = ctx->mrw_count;
	hwq_attr.stride = BNXT_QPLIB_MAX_MRW_CTX_ENTRY_SIZE;
	rc = bnxt_qplib_alloc_init_hwq(&ctx->mrw_tbl, &hwq_attr);
	if (rc)
		goto fail;

	/* SRQ Tables */
	hwq_attr.depth = ctx->srqc_count;
	hwq_attr.stride = BNXT_QPLIB_MAX_SRQ_CTX_ENTRY_SIZE;
	rc = bnxt_qplib_alloc_init_hwq(&ctx->srqc_tbl, &hwq_attr);
	if (rc)
		goto fail;

	/* CQ Tables */
	hwq_attr.depth = ctx->cq_count;
	hwq_attr.stride = BNXT_QPLIB_MAX_CQ_CTX_ENTRY_SIZE;
	rc = bnxt_qplib_alloc_init_hwq(&ctx->cq_tbl, &hwq_attr);
	if (rc)
		goto fail;

	/* TQM Buffer */
	rc = bnxt_qplib_setup_tqm_rings(res, ctx);
	if (rc)
		goto fail;
	/* TIM Buffer */
	ctx->tim_tbl.max_elements = ctx->qpc_count * 16;
	hwq_attr.depth = ctx->qpc_count * 16;
	hwq_attr.stride = 1;
	rc = bnxt_qplib_alloc_init_hwq(&ctx->tim_tbl, &hwq_attr);
	if (rc)
		goto fail;
stats_alloc:
	/* Stats */
	rc = bnxt_qplib_alloc_stats_ctx(res->pdev, res->cctx, &ctx->stats);
	if (rc)
		goto fail;

	return 0;

fail:
	bnxt_qplib_free_ctx(res, ctx);
	return rc;
}

static void bnxt_qplib_free_sgid_tbl(struct bnxt_qplib_res *res,
				     struct bnxt_qplib_sgid_tbl *sgid_tbl)
{
	kfree(sgid_tbl->tbl);
	kfree(sgid_tbl->hw_id);
	kfree(sgid_tbl->ctx);
	kfree(sgid_tbl->vlan);
	sgid_tbl->tbl = NULL;
	sgid_tbl->hw_id = NULL;
	sgid_tbl->ctx = NULL;
	sgid_tbl->vlan = NULL;
	sgid_tbl->max = 0;
	sgid_tbl->active = 0;
}

static int bnxt_qplib_alloc_sgid_tbl(struct bnxt_qplib_res *res,
				     struct bnxt_qplib_sgid_tbl *sgid_tbl,
				     u16 max)
{
	sgid_tbl->tbl = kcalloc(max, sizeof(*sgid_tbl->tbl), GFP_KERNEL);
	if (!sgid_tbl->tbl)
		return -ENOMEM;

	sgid_tbl->hw_id = kcalloc(max, sizeof(u16), GFP_KERNEL);
	if (!sgid_tbl->hw_id)
		goto out_free1;

	sgid_tbl->ctx = kcalloc(max, sizeof(void *), GFP_KERNEL);
	if (!sgid_tbl->ctx)
		goto out_free2;

	sgid_tbl->vlan = kcalloc(max, sizeof(u8), GFP_KERNEL);
	if (!sgid_tbl->vlan)
		goto out_free3;

	sgid_tbl->max = max;
	return 0;
out_free3:
	kfree(sgid_tbl->ctx);
	sgid_tbl->ctx = NULL;
out_free2:
	kfree(sgid_tbl->hw_id);
	sgid_tbl->hw_id = NULL;
out_free1:
	kfree(sgid_tbl->tbl);
	sgid_tbl->tbl = NULL;
	return -ENOMEM;
};

static void bnxt_qplib_cleanup_sgid_tbl(struct bnxt_qplib_res *res,
					struct bnxt_qplib_sgid_tbl *sgid_tbl)
{
	int i;

	for (i = 0; i < sgid_tbl->max; i++) {
		if (memcmp(&sgid_tbl->tbl[i], &bnxt_qplib_gid_zero,
			   sizeof(bnxt_qplib_gid_zero)))
			bnxt_qplib_del_sgid(sgid_tbl, &sgid_tbl->tbl[i].gid,
					    sgid_tbl->tbl[i].vlan_id, true);
	}
	memset(sgid_tbl->tbl, 0, sizeof(*sgid_tbl->tbl) * sgid_tbl->max);
	memset(sgid_tbl->hw_id, -1, sizeof(u16) * sgid_tbl->max);
	memset(sgid_tbl->vlan, 0, sizeof(u8) * sgid_tbl->max);
	sgid_tbl->active = 0;
}

static void bnxt_qplib_init_sgid_tbl(struct bnxt_qplib_sgid_tbl *sgid_tbl,
				     struct net_device *netdev)
{
	u32 i;

	for (i = 0; i < sgid_tbl->max; i++)
		sgid_tbl->tbl[i].vlan_id = 0xffff;

	memset(sgid_tbl->hw_id, -1, sizeof(u16) * sgid_tbl->max);
}

/* PDs */
int bnxt_qplib_alloc_pd(struct bnxt_qplib_res  *res, struct bnxt_qplib_pd *pd)
{
	struct bnxt_qplib_pd_tbl *pdt = &res->pd_tbl;
	u32 bit_num;
	int rc = 0;

	mutex_lock(&res->pd_tbl_lock);
	bit_num = find_first_bit(pdt->tbl, pdt->max);
	if (bit_num == pdt->max) {
		rc = -ENOMEM;
		goto exit;
	}

	/* Found unused PD */
	clear_bit(bit_num, pdt->tbl);
	pd->id = bit_num;
exit:
	mutex_unlock(&res->pd_tbl_lock);
	return rc;
}

int bnxt_qplib_dealloc_pd(struct bnxt_qplib_res *res,
			  struct bnxt_qplib_pd_tbl *pdt,
			  struct bnxt_qplib_pd *pd)
{
	int rc = 0;

	mutex_lock(&res->pd_tbl_lock);
	if (test_and_set_bit(pd->id, pdt->tbl)) {
		dev_warn(&res->pdev->dev, "Freeing an unused PD? pdn = %d\n",
			 pd->id);
		rc = -EINVAL;
		goto exit;
	}
	pd->id = 0;
exit:
	mutex_unlock(&res->pd_tbl_lock);
	return rc;
}

static void bnxt_qplib_free_pd_tbl(struct bnxt_qplib_pd_tbl *pdt)
{
	kfree(pdt->tbl);
	pdt->tbl = NULL;
	pdt->max = 0;
}

static int bnxt_qplib_alloc_pd_tbl(struct bnxt_qplib_res *res,
				   struct bnxt_qplib_pd_tbl *pdt,
				   u32 max)
{
	u32 bytes;

	bytes = max >> 3;
	if (!bytes)
		bytes = 1;
	pdt->tbl = kmalloc(bytes, GFP_KERNEL);
	if (!pdt->tbl)
		return -ENOMEM;

	pdt->max = max;
	memset((u8 *)pdt->tbl, 0xFF, bytes);
	mutex_init(&res->pd_tbl_lock);

	return 0;
}

/* DPIs */
int bnxt_qplib_alloc_dpi(struct bnxt_qplib_res *res,
			 struct bnxt_qplib_dpi *dpi,
			 void *app, u8 type)
{
	struct bnxt_qplib_dpi_tbl *dpit = &res->dpi_tbl;
	struct bnxt_qplib_reg_desc *reg;
	u32 bit_num;
	u64 umaddr;

	reg = &dpit->wcreg;
	mutex_lock(&res->dpi_tbl_lock);

	bit_num = find_first_bit(dpit->tbl, dpit->max);
	if (bit_num == dpit->max) {
		mutex_unlock(&res->dpi_tbl_lock);
		return -ENOMEM;
	}

	/* Found unused DPI */
	clear_bit(bit_num, dpit->tbl);
	dpit->app_tbl[bit_num] = app;

	dpi->bit = bit_num;
	dpi->dpi = bit_num + (reg->offset - dpit->ucreg.offset) / PAGE_SIZE;

	umaddr = reg->bar_base + reg->offset + bit_num * PAGE_SIZE;
	dpi->umdbr = umaddr;

	switch (type) {
	case BNXT_QPLIB_DPI_TYPE_KERNEL:
		/* privileged dbr was already mapped just initialize it. */
		dpi->umdbr = dpit->ucreg.bar_base +
			     dpit->ucreg.offset + bit_num * PAGE_SIZE;
		dpi->dbr = dpit->priv_db;
		dpi->dpi = dpi->bit;
		break;
	case BNXT_QPLIB_DPI_TYPE_WC:
		dpi->dbr = ioremap_wc(umaddr, PAGE_SIZE);
		break;
	default:
		dpi->dbr = ioremap(umaddr, PAGE_SIZE);
		break;
	}

	dpi->type = type;
	mutex_unlock(&res->dpi_tbl_lock);
	return 0;

}

int bnxt_qplib_dealloc_dpi(struct bnxt_qplib_res *res,
			   struct bnxt_qplib_dpi *dpi)
{
	struct bnxt_qplib_dpi_tbl *dpit = &res->dpi_tbl;

	mutex_lock(&res->dpi_tbl_lock);
	if (dpi->dpi && dpi->type != BNXT_QPLIB_DPI_TYPE_KERNEL)
		pci_iounmap(res->pdev, dpi->dbr);

	if (test_and_set_bit(dpi->bit, dpit->tbl)) {
		dev_warn(&res->pdev->dev,
			 "Freeing an unused DPI? dpi = %d, bit = %d\n",
				dpi->dpi, dpi->bit);
		mutex_unlock(&res->dpi_tbl_lock);
		return -EINVAL;
	}
	if (dpit->app_tbl)
		dpit->app_tbl[dpi->bit] = NULL;
	memset(dpi, 0, sizeof(*dpi));
	mutex_unlock(&res->dpi_tbl_lock);
	return 0;
}

static void bnxt_qplib_free_dpi_tbl(struct bnxt_qplib_res     *res,
				    struct bnxt_qplib_dpi_tbl *dpit)
{
	kfree(dpit->tbl);
	kfree(dpit->app_tbl);
	dpit->tbl = NULL;
	dpit->app_tbl = NULL;
	dpit->max = 0;
}

static int bnxt_qplib_alloc_dpi_tbl(struct bnxt_qplib_res *res,
				    struct bnxt_qplib_dev_attr *dev_attr)
{
	struct bnxt_qplib_dpi_tbl *dpit;
	struct bnxt_qplib_reg_desc *reg;
	unsigned long bar_len;
	u32 dbr_offset;
	u32 bytes;

	dpit = &res->dpi_tbl;
	reg = &dpit->wcreg;

	if (!bnxt_qplib_is_chip_gen_p5_p7(res->cctx)) {
		/* Offest should come from L2 driver */
		dbr_offset = dev_attr->l2_db_size;
		dpit->ucreg.offset = dbr_offset;
		dpit->wcreg.offset = dbr_offset;
	}

	bar_len = pci_resource_len(res->pdev, reg->bar_id);
	dpit->max = (bar_len - reg->offset) / PAGE_SIZE;
	if (dev_attr->max_dpi)
		dpit->max = min_t(u32, dpit->max, dev_attr->max_dpi);

	dpit->app_tbl = kcalloc(dpit->max,  sizeof(void *), GFP_KERNEL);
	if (!dpit->app_tbl)
		return -ENOMEM;

	bytes = dpit->max >> 3;
	if (!bytes)
		bytes = 1;

	dpit->tbl = kmalloc(bytes, GFP_KERNEL);
	if (!dpit->tbl) {
		kfree(dpit->app_tbl);
		dpit->app_tbl = NULL;
		return -ENOMEM;
	}

	memset((u8 *)dpit->tbl, 0xFF, bytes);
	mutex_init(&res->dpi_tbl_lock);
	dpit->priv_db = dpit->ucreg.bar_reg + dpit->ucreg.offset;

	return 0;

}

/* Stats */
static void bnxt_qplib_free_stats_ctx(struct pci_dev *pdev,
				      struct bnxt_qplib_stats *stats)
{
	if (stats->dma) {
		dma_free_coherent(&pdev->dev, stats->size,
				  stats->dma, stats->dma_map);
	}
	memset(stats, 0, sizeof(*stats));
	stats->fw_id = -1;
}

static int bnxt_qplib_alloc_stats_ctx(struct pci_dev *pdev,
				      struct bnxt_qplib_chip_ctx *cctx,
				      struct bnxt_qplib_stats *stats)
{
	memset(stats, 0, sizeof(*stats));
	stats->fw_id = -1;
	stats->size = cctx->hw_stats_size;
	stats->dma = dma_alloc_coherent(&pdev->dev, stats->size,
					&stats->dma_map, GFP_KERNEL);
	if (!stats->dma) {
		dev_err(&pdev->dev, "Stats DMA allocation failed\n");
		return -ENOMEM;
	}
	return 0;
}

void bnxt_qplib_cleanup_res(struct bnxt_qplib_res *res)
{
	bnxt_qplib_cleanup_sgid_tbl(res, &res->sgid_tbl);
}

int bnxt_qplib_init_res(struct bnxt_qplib_res *res)
{
	bnxt_qplib_init_sgid_tbl(&res->sgid_tbl, res->netdev);

	return 0;
}

void bnxt_qplib_free_res(struct bnxt_qplib_res *res)
{
	kfree(res->rcfw->qp_tbl);
	bnxt_qplib_free_sgid_tbl(res, &res->sgid_tbl);
	bnxt_qplib_free_pd_tbl(&res->pd_tbl);
	bnxt_qplib_free_dpi_tbl(res, &res->dpi_tbl);
}

int bnxt_qplib_alloc_res(struct bnxt_qplib_res *res, struct net_device *netdev)
{
<<<<<<< HEAD
=======
	struct bnxt_qplib_rcfw *rcfw = res->rcfw;
>>>>>>> 69730cac
	struct bnxt_qplib_dev_attr *dev_attr;
	int rc;

	res->netdev = netdev;
	dev_attr = res->dattr;
<<<<<<< HEAD
=======

	/* Allocate one extra to hold the QP1 entries */
	rcfw->qp_tbl_size = max_t(u32, BNXT_RE_MAX_QPC_COUNT + 1, dev_attr->max_qp);
	rcfw->qp_tbl = kcalloc(rcfw->qp_tbl_size, sizeof(struct bnxt_qplib_qp_node),
			       GFP_KERNEL);
	if (!rcfw->qp_tbl)
		return -ENOMEM;
>>>>>>> 69730cac

	rc = bnxt_qplib_alloc_sgid_tbl(res, &res->sgid_tbl, dev_attr->max_sgid);
	if (rc)
		goto fail;

	rc = bnxt_qplib_alloc_pd_tbl(res, &res->pd_tbl, dev_attr->max_pd);
	if (rc)
		goto fail;

	rc = bnxt_qplib_alloc_dpi_tbl(res, dev_attr);
	if (rc)
		goto fail;

	return 0;
fail:
	bnxt_qplib_free_res(res);
	return rc;
}

void bnxt_qplib_unmap_db_bar(struct bnxt_qplib_res *res)
{
	struct bnxt_qplib_reg_desc *reg;

	reg = &res->dpi_tbl.ucreg;
	if (reg->bar_reg)
		pci_iounmap(res->pdev, reg->bar_reg);
	reg->bar_reg = NULL;
	reg->bar_base = 0;
	reg->len = 0;
	reg->bar_id = 0;
}

int bnxt_qplib_map_db_bar(struct bnxt_qplib_res *res)
{
	struct bnxt_qplib_reg_desc *ucreg;
	struct bnxt_qplib_reg_desc *wcreg;

	wcreg = &res->dpi_tbl.wcreg;
	wcreg->bar_id = RCFW_DBR_PCI_BAR_REGION;
	wcreg->bar_base = pci_resource_start(res->pdev, wcreg->bar_id);

	ucreg = &res->dpi_tbl.ucreg;
	ucreg->bar_id = RCFW_DBR_PCI_BAR_REGION;
	ucreg->bar_base = pci_resource_start(res->pdev, ucreg->bar_id);
	ucreg->len = ucreg->offset + PAGE_SIZE;
	if (!ucreg->len || ((ucreg->len & (PAGE_SIZE - 1)) != 0)) {
		dev_err(&res->pdev->dev, "QPLIB: invalid dbr length %d",
			(int)ucreg->len);
		return -EINVAL;
	}
	ucreg->bar_reg = ioremap(ucreg->bar_base, ucreg->len);
	if (!ucreg->bar_reg) {
		dev_err(&res->pdev->dev, "privileged dpi map failed!");
		return -ENOMEM;
	}

	return 0;
}

int bnxt_qplib_determine_atomics(struct pci_dev *dev)
{
	int comp;
	u16 ctl2;

	comp = pci_enable_atomic_ops_to_root(dev,
					     PCI_EXP_DEVCAP2_ATOMIC_COMP32);
	if (comp)
		return -EOPNOTSUPP;
	comp = pci_enable_atomic_ops_to_root(dev,
					     PCI_EXP_DEVCAP2_ATOMIC_COMP64);
	if (comp)
		return -EOPNOTSUPP;
	pcie_capability_read_word(dev, PCI_EXP_DEVCTL2, &ctl2);
	return !(ctl2 & PCI_EXP_DEVCTL2_ATOMIC_REQ);
}<|MERGE_RESOLUTION|>--- conflicted
+++ resolved
@@ -879,17 +879,12 @@
 
 int bnxt_qplib_alloc_res(struct bnxt_qplib_res *res, struct net_device *netdev)
 {
-<<<<<<< HEAD
-=======
 	struct bnxt_qplib_rcfw *rcfw = res->rcfw;
->>>>>>> 69730cac
 	struct bnxt_qplib_dev_attr *dev_attr;
 	int rc;
 
 	res->netdev = netdev;
 	dev_attr = res->dattr;
-<<<<<<< HEAD
-=======
 
 	/* Allocate one extra to hold the QP1 entries */
 	rcfw->qp_tbl_size = max_t(u32, BNXT_RE_MAX_QPC_COUNT + 1, dev_attr->max_qp);
@@ -897,7 +892,6 @@
 			       GFP_KERNEL);
 	if (!rcfw->qp_tbl)
 		return -ENOMEM;
->>>>>>> 69730cac
 
 	rc = bnxt_qplib_alloc_sgid_tbl(res, &res->sgid_tbl, dev_attr->max_sgid);
 	if (rc)
