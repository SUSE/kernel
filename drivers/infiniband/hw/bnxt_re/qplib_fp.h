--- conflicted
+++ resolved
@@ -342,11 +342,7 @@
 	struct list_head		rq_flush;
 	u32				msn;
 	u32				msn_tbl_sz;
-<<<<<<< HEAD
-	u16				dev_cap_flags;
-=======
 	bool				is_host_msn_tbl;
->>>>>>> 2d5404ca
 };
 
 #define BNXT_QPLIB_MAX_CQE_ENTRY_SIZE	sizeof(struct cq_base)
@@ -654,8 +650,6 @@
 		(((start_psn) << SQ_MSN_SEARCH_START_PSN_SFT) &
 		SQ_MSN_SEARCH_START_PSN_MASK));
 }
-<<<<<<< HEAD
-=======
 
 static inline bool __is_var_wqe(struct bnxt_qplib_qp *qp)
 {
@@ -666,5 +660,4 @@
 {
 	return (status != CQ_REQ_STATUS_OK) && __is_var_wqe(qp);
 }
->>>>>>> 2d5404ca
 #endif /* __BNXT_QPLIB_FP_H__ */