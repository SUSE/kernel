/*
 * Broadcom NetXtreme-E RoCE driver.
 *
 * Copyright (c) 2016 - 2017, Broadcom. All rights reserved.  The term
 * Broadcom refers to Broadcom Limited and/or its subsidiaries.
 *
 * This software is available to you under a choice of one of two
 * licenses.  You may choose to be licensed under the terms of the GNU
 * General Public License (GPL) Version 2, available from the file
 * COPYING in the main directory of this source tree, or the
 * BSD license below:
 *
 * Redistribution and use in source and binary forms, with or without
 * modification, are permitted provided that the following conditions
 * are met:
 *
 * 1. Redistributions of source code must retain the above copyright
 *    notice, this list of conditions and the following disclaimer.
 * 2. Redistributions in binary form must reproduce the above copyright
 *    notice, this list of conditions and the following disclaimer in
 *    the documentation and/or other materials provided with the
 *    distribution.
 *
 * THIS SOFTWARE IS PROVIDED BY THE AUTHOR AND CONTRIBUTORS ``AS IS''
 * AND ANY EXPRESS OR IMPLIED WARRANTIES, INCLUDING, BUT NOT LIMITED TO,
 * THE IMPLIED WARRANTIES OF MERCHANTABILITY AND FITNESS FOR A PARTICULAR
 * PURPOSE ARE DISCLAIMED. IN NO EVENT SHALL THE AUTHOR OR CONTRIBUTORS
 * BE LIABLE FOR ANY DIRECT, INDIRECT, INCIDENTAL, SPECIAL, EXEMPLARY, OR
 * CONSEQUENTIAL DAMAGES (INCLUDING, BUT NOT LIMITED TO, PROCUREMENT OF
 * SUBSTITUTE GOODS OR SERVICES; LOSS OF USE, DATA, OR PROFITS; OR
 * BUSINESS INTERRUPTION) HOWEVER CAUSED AND ON ANY THEORY OF LIABILITY,
 * WHETHER IN CONTRACT, STRICT LIABILITY, OR TORT (INCLUDING NEGLIGENCE
 * OR OTHERWISE) ARISING IN ANY WAY OUT OF THE USE OF THIS SOFTWARE, EVEN
 * IF ADVISED OF THE POSSIBILITY OF SUCH DAMAGE.
 *
 * Description: Slow Path Operators (header)
 *
 */

#ifndef __BNXT_QPLIB_SP_H__
#define __BNXT_QPLIB_SP_H__

#define BNXT_QPLIB_RESERVED_QP_WRS	128

struct bnxt_qplib_dev_attr {
#define FW_VER_ARR_LEN			4
	u8				fw_ver[FW_VER_ARR_LEN];
#define BNXT_QPLIB_NUM_GIDS_SUPPORTED	256
	u16				max_sgid;
	u16				max_mrw;
	u32				max_qp;
#define BNXT_QPLIB_MAX_OUT_RD_ATOM	126
	u32				max_qp_rd_atom;
	u32				max_qp_init_rd_atom;
	u32				max_qp_wqes;
	u32				max_qp_sges;
	u32				max_cq;
	u32				max_cq_wqes;
	u32				max_cq_sges;
	u32				max_mr;
	u64				max_mr_size;
	u32				max_pd;
	u32				max_mw;
	u32				max_raw_ethy_qp;
	u32				max_ah;
	u32				max_srq;
	u32				max_srq_wqes;
	u32				max_srq_sges;
	u32				max_pkey;
	u32				max_inline_data;
	u32				l2_db_size;
	u8				tqm_alloc_reqs[MAX_TQM_ALLOC_REQ];
	bool				is_atomic;
	u16                             dev_cap_flags;
};

struct bnxt_qplib_pd {
	u32				id;
};

struct bnxt_qplib_gid {
	u8				data[16];
};

struct bnxt_qplib_gid_info {
	struct bnxt_qplib_gid gid;
	u16 vlan_id;
};

struct bnxt_qplib_ah {
	struct bnxt_qplib_gid		dgid;
	struct bnxt_qplib_pd		*pd;
	u32				id;
	u8				sgid_index;
	/* For Query AH if the hw table and SW table are differnt */
	u8				host_sgid_index;
	u8				traffic_class;
	u32				flow_label;
	u8				hop_limit;
	u8				sl;
	u8				dmac[6];
	u16				vlan_id;
	u8				nw_type;
};

struct bnxt_qplib_mrw {
	struct bnxt_qplib_pd		*pd;
	int				type;
	u32				flags;
#define BNXT_QPLIB_FR_PMR		0x80000000
	u32				lkey;
	u32				rkey;
#define BNXT_QPLIB_RSVD_LKEY		0xFFFFFFFF
	u64				va;
	u64				total_size;
	u32				npages;
	u64				mr_handle;
	struct bnxt_qplib_hwq		hwq;
};

struct bnxt_qplib_frpl {
	int				max_pg_ptrs;
	struct bnxt_qplib_hwq		hwq;
};

#define BNXT_QPLIB_ACCESS_LOCAL_WRITE	BIT(0)
#define BNXT_QPLIB_ACCESS_REMOTE_READ	BIT(1)
#define BNXT_QPLIB_ACCESS_REMOTE_WRITE	BIT(2)
#define BNXT_QPLIB_ACCESS_REMOTE_ATOMIC	BIT(3)
#define BNXT_QPLIB_ACCESS_MW_BIND	BIT(4)
#define BNXT_QPLIB_ACCESS_ZERO_BASED	BIT(5)
#define BNXT_QPLIB_ACCESS_ON_DEMAND	BIT(6)

struct bnxt_qplib_roce_stats {
	u64 to_retransmits;
	u64 seq_err_naks_rcvd;
	/* seq_err_naks_rcvd is 64 b */
	u64 max_retry_exceeded;
	/* max_retry_exceeded is 64 b */
	u64 rnr_naks_rcvd;
	/* rnr_naks_rcvd is 64 b */
	u64 missing_resp;
	u64 unrecoverable_err;
	/* unrecoverable_err is 64 b */
	u64 bad_resp_err;
	/* bad_resp_err is 64 b */
	u64 local_qp_op_err;
	/* local_qp_op_err is 64 b */
	u64 local_protection_err;
	/* local_protection_err is 64 b */
	u64 mem_mgmt_op_err;
	/* mem_mgmt_op_err is 64 b */
	u64 remote_invalid_req_err;
	/* remote_invalid_req_err is 64 b */
	u64 remote_access_err;
	/* remote_access_err is 64 b */
	u64 remote_op_err;
	/* remote_op_err is 64 b */
	u64 dup_req;
	/* dup_req is 64 b */
	u64 res_exceed_max;
	/* res_exceed_max is 64 b */
	u64 res_length_mismatch;
	/* res_length_mismatch is 64 b */
	u64 res_exceeds_wqe;
	/* res_exceeds_wqe is 64 b */
	u64 res_opcode_err;
	/* res_opcode_err is 64 b */
	u64 res_rx_invalid_rkey;
	/* res_rx_invalid_rkey is 64 b */
	u64 res_rx_domain_err;
	/* res_rx_domain_err is 64 b */
	u64 res_rx_no_perm;
	/* res_rx_no_perm is 64 b */
	u64 res_rx_range_err;
	/* res_rx_range_err is 64 b */
	u64 res_tx_invalid_rkey;
	/* res_tx_invalid_rkey is 64 b */
	u64 res_tx_domain_err;
	/* res_tx_domain_err is 64 b */
	u64 res_tx_no_perm;
	/* res_tx_no_perm is 64 b */
	u64 res_tx_range_err;
	/* res_tx_range_err is 64 b */
	u64 res_irrq_oflow;
	/* res_irrq_oflow is 64 b */
	u64 res_unsup_opcode;
	/* res_unsup_opcode is 64 b */
	u64 res_unaligned_atomic;
	/* res_unaligned_atomic is 64 b */
	u64 res_rem_inv_err;
	/* res_rem_inv_err is 64 b */
	u64 res_mem_error;
	/* res_mem_error is 64 b */
	u64 res_srq_err;
	/* res_srq_err is 64 b */
	u64 res_cmp_err;
	/* res_cmp_err is 64 b */
	u64 res_invalid_dup_rkey;
	/* res_invalid_dup_rkey is 64 b */
	u64 res_wqe_format_err;
	/* res_wqe_format_err is 64 b */
	u64 res_cq_load_err;
	/* res_cq_load_err is 64 b */
	u64 res_srq_load_err;
	/* res_srq_load_err is 64 b */
	u64 res_tx_pci_err;
	/* res_tx_pci_err is 64 b */
	u64 res_rx_pci_err;
	/* res_rx_pci_err is 64 b */
	u64 res_oos_drop_count;
	/* res_oos_drop_count */
	u64     active_qp_count_p0;
	/* port 0 active qps */
	u64     active_qp_count_p1;
	/* port 1 active qps */
	u64     active_qp_count_p2;
	/* port 2 active qps */
	u64     active_qp_count_p3;
	/* port 3 active qps */
};

struct bnxt_qplib_ext_stat {
	u64  tx_atomic_req;
	u64  tx_read_req;
	u64  tx_read_res;
	u64  tx_write_req;
	u64  tx_send_req;
	u64  tx_roce_pkts;
	u64  tx_roce_bytes;
	u64  rx_atomic_req;
	u64  rx_read_req;
	u64  rx_read_res;
	u64  rx_write_req;
	u64  rx_send_req;
	u64  rx_roce_pkts;
	u64  rx_roce_bytes;
	u64  rx_roce_good_pkts;
	u64  rx_roce_good_bytes;
	u64  rx_out_of_buffer;
	u64  rx_out_of_sequence;
	u64  tx_cnp;
	u64  rx_cnp;
	u64  rx_ecn_marked;
};

<<<<<<< HEAD
=======
struct bnxt_qplib_cc_param_ext {
	u64 ext_mask;
	u16 inact_th_hi;
	u16 min_delta_cnp;
	u16 init_cp;
	u8 tr_update_mode;
	u8 tr_update_cyls;
	u8 fr_rtt;
	u8 ai_rate_incr;
	u16 rr_rtt_th;
	u16 ar_cr_th;
	u16 cr_min_th;
	u8 bw_avg_weight;
	u8 cr_factor;
	u16 cr_th_max_cp;
	u8 cp_bias_en;
	u8 cp_bias;
	u8 cnp_ecn;
	u8 rtt_jitter_en;
	u16 bytes_per_usec;
	u16 cc_cr_reset_th;
	u8 cr_width;
	u8 min_quota;
	u8 max_quota;
	u8 abs_max_quota;
	u16 tr_lb;
	u8 cr_prob_fac;
	u8 tr_prob_fac;
	u16 fair_cr_th;
	u8 red_div;
	u8 cnp_ratio_th;
	u16 ai_ext_rtt;
	u8 exp_crcp_ratio;
	u8 low_rate_en;
	u16 cpcr_update_th;
	u16 ai_rtt_th1;
	u16 ai_rtt_th2;
	u16 cf_rtt_th;
	u16 sc_cr_th1; /* severe congestion cr threshold 1 */
	u16 sc_cr_th2; /* severe congestion cr threshold 2 */
	u32 l64B_per_rtt;
	u8 cc_ack_bytes;
	u16 reduce_cf_rtt_th;
};

struct bnxt_qplib_cc_param {
	u8 alt_vlan_pcp;
	u16 alt_tos_dscp;
	u8 cc_mode;
	u8 enable;
	u16 inact_th;
	u16 init_cr;
	u16 init_tr;
	u16 rtt;
	u8 g;
	u8 nph_per_state;
	u8 time_pph;
	u8 pkts_pph;
	u8 tos_ecn;
	u8 tos_dscp;
	u16 tcp_cp;
	struct bnxt_qplib_cc_param_ext cc_ext;
	u32 mask;
};

>>>>>>> eb3cdb58
int bnxt_qplib_get_sgid(struct bnxt_qplib_res *res,
			struct bnxt_qplib_sgid_tbl *sgid_tbl, int index,
			struct bnxt_qplib_gid *gid);
int bnxt_qplib_del_sgid(struct bnxt_qplib_sgid_tbl *sgid_tbl,
			struct bnxt_qplib_gid *gid, u16 vlan_id, bool update);
int bnxt_qplib_add_sgid(struct bnxt_qplib_sgid_tbl *sgid_tbl,
			struct bnxt_qplib_gid *gid, const u8 *mac, u16 vlan_id,
			bool update, u32 *index);
int bnxt_qplib_update_sgid(struct bnxt_qplib_sgid_tbl *sgid_tbl,
			   struct bnxt_qplib_gid *gid, u16 gid_idx,
			   const u8 *smac);
int bnxt_qplib_get_dev_attr(struct bnxt_qplib_rcfw *rcfw,
			    struct bnxt_qplib_dev_attr *attr, bool vf);
int bnxt_qplib_set_func_resources(struct bnxt_qplib_res *res,
				  struct bnxt_qplib_rcfw *rcfw,
				  struct bnxt_qplib_ctx *ctx);
int bnxt_qplib_create_ah(struct bnxt_qplib_res *res, struct bnxt_qplib_ah *ah,
			 bool block);
void bnxt_qplib_destroy_ah(struct bnxt_qplib_res *res, struct bnxt_qplib_ah *ah,
			   bool block);
int bnxt_qplib_alloc_mrw(struct bnxt_qplib_res *res,
			 struct bnxt_qplib_mrw *mrw);
int bnxt_qplib_dereg_mrw(struct bnxt_qplib_res *res, struct bnxt_qplib_mrw *mrw,
			 bool block);
int bnxt_qplib_reg_mr(struct bnxt_qplib_res *res, struct bnxt_qplib_mrw *mr,
		      struct ib_umem *umem, int num_pbls, u32 buf_pg_size);
int bnxt_qplib_free_mrw(struct bnxt_qplib_res *res, struct bnxt_qplib_mrw *mr);
int bnxt_qplib_alloc_fast_reg_mr(struct bnxt_qplib_res *res,
				 struct bnxt_qplib_mrw *mr, int max);
int bnxt_qplib_alloc_fast_reg_page_list(struct bnxt_qplib_res *res,
					struct bnxt_qplib_frpl *frpl, int max);
int bnxt_qplib_free_fast_reg_page_list(struct bnxt_qplib_res *res,
				       struct bnxt_qplib_frpl *frpl);
int bnxt_qplib_get_roce_stats(struct bnxt_qplib_rcfw *rcfw,
			      struct bnxt_qplib_roce_stats *stats);
int bnxt_qplib_qext_stat(struct bnxt_qplib_rcfw *rcfw, u32 fid,
			 struct bnxt_qplib_ext_stat *estat);
<<<<<<< HEAD
=======
int bnxt_qplib_modify_cc(struct bnxt_qplib_res *res,
			 struct bnxt_qplib_cc_param *cc_param);
>>>>>>> eb3cdb58

#endif /* __BNXT_QPLIB_SP_H__*/<|MERGE_RESOLUTION|>--- conflicted
+++ resolved
@@ -244,8 +244,6 @@
 	u64  rx_ecn_marked;
 };
 
-<<<<<<< HEAD
-=======
 struct bnxt_qplib_cc_param_ext {
 	u64 ext_mask;
 	u16 inact_th_hi;
@@ -311,7 +309,6 @@
 	u32 mask;
 };
 
->>>>>>> eb3cdb58
 int bnxt_qplib_get_sgid(struct bnxt_qplib_res *res,
 			struct bnxt_qplib_sgid_tbl *sgid_tbl, int index,
 			struct bnxt_qplib_gid *gid);
@@ -349,10 +346,7 @@
 			      struct bnxt_qplib_roce_stats *stats);
 int bnxt_qplib_qext_stat(struct bnxt_qplib_rcfw *rcfw, u32 fid,
 			 struct bnxt_qplib_ext_stat *estat);
-<<<<<<< HEAD
-=======
 int bnxt_qplib_modify_cc(struct bnxt_qplib_res *res,
 			 struct bnxt_qplib_cc_param *cc_param);
->>>>>>> eb3cdb58
 
 #endif /* __BNXT_QPLIB_SP_H__*/