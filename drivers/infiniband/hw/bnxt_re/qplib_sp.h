--- conflicted
+++ resolved
@@ -74,10 +74,7 @@
 	u8				tqm_alloc_reqs[MAX_TQM_ALLOC_REQ];
 	bool				is_atomic;
 	u16                             dev_cap_flags;
-<<<<<<< HEAD
-=======
 	u16                             dev_cap_flags2;
->>>>>>> 2d5404ca
 	u32                             max_dpi;
 };
 
