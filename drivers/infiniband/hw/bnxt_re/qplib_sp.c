--- conflicted
+++ resolved
@@ -233,6 +233,10 @@
 	struct bnxt_qplib_rcfw *rcfw = res->rcfw;
 	int index;
 
+	if (!sgid_tbl) {
+		dev_err(&res->pdev->dev, "SGID table not allocated\n");
+		return -EINVAL;
+	}
 	/* Do we need a sgid_lock here? */
 	if (!sgid_tbl->active) {
 		dev_err(&res->pdev->dev, "SGID table has no active entries\n");
@@ -293,6 +297,10 @@
 	struct bnxt_qplib_rcfw *rcfw = res->rcfw;
 	int i, free_idx;
 
+	if (!sgid_tbl) {
+		dev_err(&res->pdev->dev, "SGID table not allocated\n");
+		return -EINVAL;
+	}
 	/* Do we need a sgid_lock here? */
 	if (sgid_tbl->active == sgid_tbl->max) {
 		dev_err(&res->pdev->dev, "SGID table is full\n");
@@ -407,14 +415,9 @@
 
 	req.gid_index = cpu_to_le16(gid_idx);
 
-<<<<<<< HEAD
-	rc = bnxt_qplib_rcfw_send_message(rcfw, (void *)&req,
-					  (void *)&resp, NULL, 0);
-=======
 	bnxt_qplib_fill_cmdqmsg(&msg, &req, &resp, NULL, sizeof(req),
 				sizeof(resp), 0);
 	rc = bnxt_qplib_rcfw_send_message(rcfw, &msg);
->>>>>>> eb3cdb58
 	return rc;
 }
 
@@ -800,13 +803,8 @@
 	struct creq_query_roce_stats_ext_resp resp = {};
 	struct creq_query_roce_stats_ext_resp_sb *sb;
 	struct cmdq_query_roce_stats_ext req = {};
-<<<<<<< HEAD
+	struct bnxt_qplib_cmdqmsg msg = {};
 	struct bnxt_qplib_rcfw_sbuf *sbuf;
-	u16 cmd_flags = 0;
-=======
-	struct bnxt_qplib_cmdqmsg msg = {};
-	struct bnxt_qplib_rcfw_sbuf *sbuf;
->>>>>>> eb3cdb58
 	int rc;
 
 	sbuf = bnxt_qplib_rcfw_alloc_sbuf(rcfw, sizeof(*sb));
@@ -816,27 +814,18 @@
 		return -ENOMEM;
 	}
 
-<<<<<<< HEAD
-	RCFW_CMD_PREP(req, QUERY_ROCE_STATS_EXT, cmd_flags);
-=======
 	bnxt_qplib_rcfw_cmd_prep((struct cmdq_base *)&req,
 				 CMDQ_QUERY_ROCE_STATS_EXT_OPCODE_QUERY_ROCE_STATS,
 				 sizeof(req));
->>>>>>> eb3cdb58
 
 	req.resp_size = ALIGN(sizeof(*sb), BNXT_QPLIB_CMDQE_UNITS);
 	req.resp_addr = cpu_to_le64(sbuf->dma_addr);
 	req.function_id = cpu_to_le32(fid);
 	req.flags = cpu_to_le16(CMDQ_QUERY_ROCE_STATS_EXT_FLAGS_FUNCTION_ID);
 
-<<<<<<< HEAD
-	rc = bnxt_qplib_rcfw_send_message(rcfw, (void *)&req,
-					  (void *)&resp, (void *)sbuf, 0);
-=======
 	bnxt_qplib_fill_cmdqmsg(&msg, &req, &resp, sbuf, sizeof(req),
 				sizeof(resp), 0);
 	rc = bnxt_qplib_rcfw_send_message(rcfw, &msg);
->>>>>>> eb3cdb58
 	if (rc)
 		goto bail;
 
@@ -859,8 +848,6 @@
 bail:
 	bnxt_qplib_rcfw_free_sbuf(rcfw, sbuf);
 	return rc;
-<<<<<<< HEAD
-=======
 }
 
 static void bnxt_qplib_fill_cc_gen1(struct cmdq_modify_roce_cc_gen1_tlv *ext_req,
@@ -969,5 +956,4 @@
 				sizeof(resp), 0);
 	rc = bnxt_qplib_rcfw_send_message(res->rcfw, &msg);
 	return rc;
->>>>>>> eb3cdb58
 }