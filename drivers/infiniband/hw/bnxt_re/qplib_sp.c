/*
 * Broadcom NetXtreme-E RoCE driver.
 *
 * Copyright (c) 2016 - 2017, Broadcom. All rights reserved.  The term
 * Broadcom refers to Broadcom Limited and/or its subsidiaries.
 *
 * This software is available to you under a choice of one of two
 * licenses.  You may choose to be licensed under the terms of the GNU
 * General Public License (GPL) Version 2, available from the file
 * COPYING in the main directory of this source tree, or the
 * BSD license below:
 *
 * Redistribution and use in source and binary forms, with or without
 * modification, are permitted provided that the following conditions
 * are met:
 *
 * 1. Redistributions of source code must retain the above copyright
 *    notice, this list of conditions and the following disclaimer.
 * 2. Redistributions in binary form must reproduce the above copyright
 *    notice, this list of conditions and the following disclaimer in
 *    the documentation and/or other materials provided with the
 *    distribution.
 *
 * THIS SOFTWARE IS PROVIDED BY THE AUTHOR AND CONTRIBUTORS ``AS IS''
 * AND ANY EXPRESS OR IMPLIED WARRANTIES, INCLUDING, BUT NOT LIMITED TO,
 * THE IMPLIED WARRANTIES OF MERCHANTABILITY AND FITNESS FOR A PARTICULAR
 * PURPOSE ARE DISCLAIMED. IN NO EVENT SHALL THE AUTHOR OR CONTRIBUTORS
 * BE LIABLE FOR ANY DIRECT, INDIRECT, INCIDENTAL, SPECIAL, EXEMPLARY, OR
 * CONSEQUENTIAL DAMAGES (INCLUDING, BUT NOT LIMITED TO, PROCUREMENT OF
 * SUBSTITUTE GOODS OR SERVICES; LOSS OF USE, DATA, OR PROFITS; OR
 * BUSINESS INTERRUPTION) HOWEVER CAUSED AND ON ANY THEORY OF LIABILITY,
 * WHETHER IN CONTRACT, STRICT LIABILITY, OR TORT (INCLUDING NEGLIGENCE
 * OR OTHERWISE) ARISING IN ANY WAY OUT OF THE USE OF THIS SOFTWARE, EVEN
 * IF ADVISED OF THE POSSIBILITY OF SUCH DAMAGE.
 *
 * Description: Slow Path Operators
 */

#define dev_fmt(fmt) "QPLIB: " fmt

#include <linux/interrupt.h>
#include <linux/spinlock.h>
#include <linux/sched.h>
#include <linux/pci.h>

#include "roce_hsi.h"

#include "qplib_res.h"
#include "qplib_rcfw.h"
#include "qplib_sp.h"
#include "qplib_tlv.h"

const struct bnxt_qplib_gid bnxt_qplib_gid_zero = {{ 0, 0, 0, 0, 0, 0, 0, 0,
						     0, 0, 0, 0, 0, 0, 0, 0 } };

/* Device */

static bool bnxt_qplib_is_atomic_cap(struct bnxt_qplib_rcfw *rcfw)
{
	u16 pcie_ctl2 = 0;

	if (!bnxt_qplib_is_chip_gen_p5_p7(rcfw->res->cctx))
		return false;

	pcie_capability_read_word(rcfw->pdev, PCI_EXP_DEVCTL2, &pcie_ctl2);
	return (pcie_ctl2 & PCI_EXP_DEVCTL2_ATOMIC_REQ);
}

static void bnxt_qplib_query_version(struct bnxt_qplib_rcfw *rcfw,
				     char *fw_ver)
{
	struct creq_query_version_resp resp = {};
	struct bnxt_qplib_cmdqmsg msg = {};
	struct cmdq_query_version req = {};
	int rc;

	bnxt_qplib_rcfw_cmd_prep((struct cmdq_base *)&req,
				 CMDQ_BASE_OPCODE_QUERY_VERSION,
				 sizeof(req));

	bnxt_qplib_fill_cmdqmsg(&msg, &req, &resp, NULL, sizeof(req), sizeof(resp), 0);
	rc = bnxt_qplib_rcfw_send_message(rcfw, &msg);
	if (rc)
		return;
	fw_ver[0] = resp.fw_maj;
	fw_ver[1] = resp.fw_minor;
	fw_ver[2] = resp.fw_bld;
	fw_ver[3] = resp.fw_rsvd;
}

int bnxt_qplib_get_dev_attr(struct bnxt_qplib_rcfw *rcfw,
			    struct bnxt_qplib_dev_attr *attr)
{
	struct creq_query_func_resp resp = {};
	struct bnxt_qplib_cmdqmsg msg = {};
	struct creq_query_func_resp_sb *sb;
	struct bnxt_qplib_rcfw_sbuf sbuf;
	struct bnxt_qplib_chip_ctx *cctx;
	struct cmdq_query_func req = {};
	u8 *tqm_alloc;
	int i, rc;
	u32 temp;

	cctx = rcfw->res->cctx;
	bnxt_qplib_rcfw_cmd_prep((struct cmdq_base *)&req,
				 CMDQ_BASE_OPCODE_QUERY_FUNC,
				 sizeof(req));

	sbuf.size = ALIGN(sizeof(*sb), BNXT_QPLIB_CMDQE_UNITS);
	sbuf.sb = dma_alloc_coherent(&rcfw->pdev->dev, sbuf.size,
				     &sbuf.dma_addr, GFP_KERNEL);
	if (!sbuf.sb)
		return -ENOMEM;
	sb = sbuf.sb;
	req.resp_size = sbuf.size / BNXT_QPLIB_CMDQE_UNITS;
	bnxt_qplib_fill_cmdqmsg(&msg, &req, &resp, &sbuf, sizeof(req),
				sizeof(resp), 0);
	rc = bnxt_qplib_rcfw_send_message(rcfw, &msg);
	if (rc)
		goto bail;

	/* Extract the context from the side buffer */
	attr->max_qp = le32_to_cpu(sb->max_qp);
	/* max_qp value reported by FW doesn't include the QP1 */
	attr->max_qp += 1;
	attr->max_qp_rd_atom =
		sb->max_qp_rd_atom > BNXT_QPLIB_MAX_OUT_RD_ATOM ?
		BNXT_QPLIB_MAX_OUT_RD_ATOM : sb->max_qp_rd_atom;
	attr->max_qp_init_rd_atom =
		sb->max_qp_init_rd_atom > BNXT_QPLIB_MAX_OUT_RD_ATOM ?
		BNXT_QPLIB_MAX_OUT_RD_ATOM : sb->max_qp_init_rd_atom;
<<<<<<< HEAD
	attr->max_qp_wqes = le16_to_cpu(sb->max_qp_wr);
	/*
	 * 128 WQEs needs to be reserved for the HW (8916). Prevent
	 * reporting the max number
	 */
	attr->max_qp_wqes -= BNXT_QPLIB_RESERVED_QP_WRS + 1;

	/* Adjust for max_qp_wqes for variable wqe */
	if (cctx->modes.wqe_mode == BNXT_QPLIB_WQE_MODE_VARIABLE)
		attr->max_qp_wqes = BNXT_VAR_MAX_WQE - 1;

	attr->max_qp_sges = cctx->modes.wqe_mode == BNXT_QPLIB_WQE_MODE_VARIABLE ?
			    min_t(u32, sb->max_sge_var_wqe, BNXT_VAR_MAX_SGE) : 6;
=======
	attr->max_qp_wqes = le16_to_cpu(sb->max_qp_wr) - 1;
	if (!bnxt_qplib_is_chip_gen_p5_p7(rcfw->res->cctx)) {
		/*
		 * 128 WQEs needs to be reserved for the HW (8916). Prevent
		 * reporting the max number on legacy devices
		 */
		attr->max_qp_wqes -= BNXT_QPLIB_RESERVED_QP_WRS + 1;
	}
	attr->max_qp_sges = bnxt_qplib_is_chip_gen_p5_p7(rcfw->res->cctx) ?
			    6 : sb->max_sge;
>>>>>>> 68b0a1d7
	attr->max_cq = le32_to_cpu(sb->max_cq);
	attr->max_cq_wqes = le32_to_cpu(sb->max_cqe);
	if (!bnxt_qplib_is_chip_gen_p7(rcfw->res->cctx))
		attr->max_cq_wqes = min_t(u32, BNXT_QPLIB_MAX_CQ_WQES, attr->max_cq_wqes);
	attr->max_cq_sges = attr->max_qp_sges;
	attr->max_mr = le32_to_cpu(sb->max_mr);
	attr->max_mw = le32_to_cpu(sb->max_mw);

	attr->max_mr_size = le64_to_cpu(sb->max_mr_size);
	attr->max_pd = 64 * 1024;
	attr->max_raw_ethy_qp = le32_to_cpu(sb->max_raw_eth_qp);
	attr->max_ah = le32_to_cpu(sb->max_ah);

	attr->max_srq = le16_to_cpu(sb->max_srq);
	attr->max_srq_wqes = le32_to_cpu(sb->max_srq_wr) - 1;
	attr->max_srq_sges = sb->max_srq_sge;
	attr->max_pkey = 1;
	attr->max_inline_data = le32_to_cpu(sb->max_inline_data);
	if (!bnxt_qplib_is_chip_gen_p7(rcfw->res->cctx))
		attr->l2_db_size = (sb->l2_db_space_size + 1) *
				    (0x01 << RCFW_DBR_BASE_PAGE_SHIFT);
	/*
	 * Read the max gid supported by HW.
	 * For each entry in HW  GID in HW table, we consume 2
	 * GID entries in the kernel GID table.  So max_gid reported
	 * to stack can be up to twice the value reported by the HW, up to 256 gids.
	 */
	attr->max_sgid = le32_to_cpu(sb->max_gid);
	attr->max_sgid = min_t(u32, BNXT_QPLIB_NUM_GIDS_SUPPORTED, 2 * attr->max_sgid);
	attr->dev_cap_flags = le16_to_cpu(sb->dev_cap_flags);
	attr->dev_cap_flags2 = le16_to_cpu(sb->dev_cap_ext_flags_2);

	bnxt_qplib_query_version(rcfw, attr->fw_ver);

	for (i = 0; i < MAX_TQM_ALLOC_REQ / 4; i++) {
		temp = le32_to_cpu(sb->tqm_alloc_reqs[i]);
		tqm_alloc = (u8 *)&temp;
		attr->tqm_alloc_reqs[i * 4] = *tqm_alloc;
		attr->tqm_alloc_reqs[i * 4 + 1] = *(++tqm_alloc);
		attr->tqm_alloc_reqs[i * 4 + 2] = *(++tqm_alloc);
		attr->tqm_alloc_reqs[i * 4 + 3] = *(++tqm_alloc);
	}

	if (rcfw->res->cctx->hwrm_intf_ver >= HWRM_VERSION_DEV_ATTR_MAX_DPI)
		attr->max_dpi = le32_to_cpu(sb->max_dpi);

	attr->is_atomic = bnxt_qplib_is_atomic_cap(rcfw);
bail:
	dma_free_coherent(&rcfw->pdev->dev, sbuf.size,
			  sbuf.sb, sbuf.dma_addr);
	return rc;
}

int bnxt_qplib_set_func_resources(struct bnxt_qplib_res *res,
				  struct bnxt_qplib_rcfw *rcfw,
				  struct bnxt_qplib_ctx *ctx)
{
	struct creq_set_func_resources_resp resp = {};
	struct cmdq_set_func_resources req = {};
	struct bnxt_qplib_cmdqmsg msg = {};
	int rc;

	bnxt_qplib_rcfw_cmd_prep((struct cmdq_base *)&req,
				 CMDQ_BASE_OPCODE_SET_FUNC_RESOURCES,
				 sizeof(req));

	req.number_of_qp = cpu_to_le32(ctx->qpc_count);
	req.number_of_mrw = cpu_to_le32(ctx->mrw_count);
	req.number_of_srq =  cpu_to_le32(ctx->srqc_count);
	req.number_of_cq = cpu_to_le32(ctx->cq_count);

	req.max_qp_per_vf = cpu_to_le32(ctx->vf_res.max_qp_per_vf);
	req.max_mrw_per_vf = cpu_to_le32(ctx->vf_res.max_mrw_per_vf);
	req.max_srq_per_vf = cpu_to_le32(ctx->vf_res.max_srq_per_vf);
	req.max_cq_per_vf = cpu_to_le32(ctx->vf_res.max_cq_per_vf);
	req.max_gid_per_vf = cpu_to_le32(ctx->vf_res.max_gid_per_vf);

	bnxt_qplib_fill_cmdqmsg(&msg, &req, &resp, NULL, sizeof(req),
				sizeof(resp), 0);
	rc = bnxt_qplib_rcfw_send_message(rcfw, &msg);
	if (rc) {
		dev_err(&res->pdev->dev, "Failed to set function resources\n");
	}
	return rc;
}

/* SGID */
int bnxt_qplib_get_sgid(struct bnxt_qplib_res *res,
			struct bnxt_qplib_sgid_tbl *sgid_tbl, int index,
			struct bnxt_qplib_gid *gid)
{
	if (index >= sgid_tbl->max) {
		dev_err(&res->pdev->dev,
			"Index %d exceeded SGID table max (%d)\n",
			index, sgid_tbl->max);
		return -EINVAL;
	}
	memcpy(gid, &sgid_tbl->tbl[index].gid, sizeof(*gid));
	return 0;
}

int bnxt_qplib_del_sgid(struct bnxt_qplib_sgid_tbl *sgid_tbl,
			struct bnxt_qplib_gid *gid, u16 vlan_id, bool update)
{
	struct bnxt_qplib_res *res = to_bnxt_qplib(sgid_tbl,
						   struct bnxt_qplib_res,
						   sgid_tbl);
	struct bnxt_qplib_rcfw *rcfw = res->rcfw;
	int index;

	/* Do we need a sgid_lock here? */
	if (!sgid_tbl->active) {
		dev_err(&res->pdev->dev, "SGID table has no active entries\n");
		return -ENOMEM;
	}
	for (index = 0; index < sgid_tbl->max; index++) {
		if (!memcmp(&sgid_tbl->tbl[index].gid, gid, sizeof(*gid)) &&
		    vlan_id == sgid_tbl->tbl[index].vlan_id)
			break;
	}
	if (index == sgid_tbl->max) {
		dev_warn(&res->pdev->dev, "GID not found in the SGID table\n");
		return 0;
	}
	/* Remove GID from the SGID table */
	if (update) {
		struct creq_delete_gid_resp resp = {};
		struct bnxt_qplib_cmdqmsg msg = {};
		struct cmdq_delete_gid req = {};
		int rc;

		bnxt_qplib_rcfw_cmd_prep((struct cmdq_base *)&req,
					 CMDQ_BASE_OPCODE_DELETE_GID,
					 sizeof(req));
		if (sgid_tbl->hw_id[index] == 0xFFFF) {
			dev_err(&res->pdev->dev,
				"GID entry contains an invalid HW id\n");
			return -EINVAL;
		}
		req.gid_index = cpu_to_le16(sgid_tbl->hw_id[index]);
		bnxt_qplib_fill_cmdqmsg(&msg, &req, &resp, NULL, sizeof(req),
					sizeof(resp), 0);
		rc = bnxt_qplib_rcfw_send_message(rcfw, &msg);
		if (rc)
			return rc;
	}
	memcpy(&sgid_tbl->tbl[index].gid, &bnxt_qplib_gid_zero,
	       sizeof(bnxt_qplib_gid_zero));
	sgid_tbl->tbl[index].vlan_id = 0xFFFF;
	sgid_tbl->vlan[index] = 0;
	sgid_tbl->active--;
	dev_dbg(&res->pdev->dev,
		"SGID deleted hw_id[0x%x] = 0x%x active = 0x%x\n",
		 index, sgid_tbl->hw_id[index], sgid_tbl->active);
	sgid_tbl->hw_id[index] = (u16)-1;

	/* unlock */
	return 0;
}

int bnxt_qplib_add_sgid(struct bnxt_qplib_sgid_tbl *sgid_tbl,
			struct bnxt_qplib_gid *gid, const u8 *smac,
			u16 vlan_id, bool update, u32 *index)
{
	struct bnxt_qplib_res *res = to_bnxt_qplib(sgid_tbl,
						   struct bnxt_qplib_res,
						   sgid_tbl);
	struct bnxt_qplib_rcfw *rcfw = res->rcfw;
	int i, free_idx;

	/* Do we need a sgid_lock here? */
	if (sgid_tbl->active == sgid_tbl->max) {
		dev_err(&res->pdev->dev, "SGID table is full\n");
		return -ENOMEM;
	}
	free_idx = sgid_tbl->max;
	for (i = 0; i < sgid_tbl->max; i++) {
		if (!memcmp(&sgid_tbl->tbl[i], gid, sizeof(*gid)) &&
		    sgid_tbl->tbl[i].vlan_id == vlan_id) {
			dev_dbg(&res->pdev->dev,
				"SGID entry already exist in entry %d!\n", i);
			*index = i;
			return -EALREADY;
		} else if (!memcmp(&sgid_tbl->tbl[i], &bnxt_qplib_gid_zero,
				   sizeof(bnxt_qplib_gid_zero)) &&
			   free_idx == sgid_tbl->max) {
			free_idx = i;
		}
	}
	if (free_idx == sgid_tbl->max) {
		dev_err(&res->pdev->dev,
			"SGID table is FULL but count is not MAX??\n");
		return -ENOMEM;
	}
	if (update) {
		struct creq_add_gid_resp resp = {};
		struct bnxt_qplib_cmdqmsg msg = {};
		struct cmdq_add_gid req = {};
		int rc;

		bnxt_qplib_rcfw_cmd_prep((struct cmdq_base *)&req,
					 CMDQ_BASE_OPCODE_ADD_GID,
					 sizeof(req));

		req.gid[0] = cpu_to_be32(((u32 *)gid->data)[3]);
		req.gid[1] = cpu_to_be32(((u32 *)gid->data)[2]);
		req.gid[2] = cpu_to_be32(((u32 *)gid->data)[1]);
		req.gid[3] = cpu_to_be32(((u32 *)gid->data)[0]);
		/*
		 * driver should ensure that all RoCE traffic is always VLAN
		 * tagged if RoCE traffic is running on non-zero VLAN ID or
		 * RoCE traffic is running on non-zero Priority.
		 */
		if ((vlan_id != 0xFFFF) || res->prio) {
			if (vlan_id != 0xFFFF)
				req.vlan = cpu_to_le16
				(vlan_id & CMDQ_ADD_GID_VLAN_VLAN_ID_MASK);
			req.vlan |= cpu_to_le16
					(CMDQ_ADD_GID_VLAN_TPID_TPID_8100 |
					 CMDQ_ADD_GID_VLAN_VLAN_EN);
		}

		/* MAC in network format */
		req.src_mac[0] = cpu_to_be16(((u16 *)smac)[0]);
		req.src_mac[1] = cpu_to_be16(((u16 *)smac)[1]);
		req.src_mac[2] = cpu_to_be16(((u16 *)smac)[2]);

		bnxt_qplib_fill_cmdqmsg(&msg, &req, &resp, NULL, sizeof(req),
					sizeof(resp), 0);
		rc = bnxt_qplib_rcfw_send_message(rcfw, &msg);
		if (rc)
			return rc;
		sgid_tbl->hw_id[free_idx] = le32_to_cpu(resp.xid);
	}
	/* Add GID to the sgid_tbl */
	memcpy(&sgid_tbl->tbl[free_idx], gid, sizeof(*gid));
	sgid_tbl->tbl[free_idx].vlan_id = vlan_id;
	sgid_tbl->active++;
	if (vlan_id != 0xFFFF)
		sgid_tbl->vlan[free_idx] = 1;

	dev_dbg(&res->pdev->dev,
		"SGID added hw_id[0x%x] = 0x%x active = 0x%x\n",
		 free_idx, sgid_tbl->hw_id[free_idx], sgid_tbl->active);

	*index = free_idx;
	/* unlock */
	return 0;
}

int bnxt_qplib_update_sgid(struct bnxt_qplib_sgid_tbl *sgid_tbl,
			   struct bnxt_qplib_gid *gid, u16 gid_idx,
			   const u8 *smac)
{
	struct bnxt_qplib_res *res = to_bnxt_qplib(sgid_tbl,
						   struct bnxt_qplib_res,
						   sgid_tbl);
	struct bnxt_qplib_rcfw *rcfw = res->rcfw;
	struct creq_modify_gid_resp resp = {};
	struct bnxt_qplib_cmdqmsg msg = {};
	struct cmdq_modify_gid req = {};
	int rc;

	bnxt_qplib_rcfw_cmd_prep((struct cmdq_base *)&req,
				 CMDQ_BASE_OPCODE_MODIFY_GID,
				 sizeof(req));

	req.gid[0] = cpu_to_be32(((u32 *)gid->data)[3]);
	req.gid[1] = cpu_to_be32(((u32 *)gid->data)[2]);
	req.gid[2] = cpu_to_be32(((u32 *)gid->data)[1]);
	req.gid[3] = cpu_to_be32(((u32 *)gid->data)[0]);
	if (res->prio) {
		req.vlan |= cpu_to_le16
			(CMDQ_ADD_GID_VLAN_TPID_TPID_8100 |
			 CMDQ_ADD_GID_VLAN_VLAN_EN);
	}

	/* MAC in network format */
	req.src_mac[0] = cpu_to_be16(((u16 *)smac)[0]);
	req.src_mac[1] = cpu_to_be16(((u16 *)smac)[1]);
	req.src_mac[2] = cpu_to_be16(((u16 *)smac)[2]);

	req.gid_index = cpu_to_le16(gid_idx);

	bnxt_qplib_fill_cmdqmsg(&msg, &req, &resp, NULL, sizeof(req),
				sizeof(resp), 0);
	rc = bnxt_qplib_rcfw_send_message(rcfw, &msg);
	return rc;
}

/* AH */
int bnxt_qplib_create_ah(struct bnxt_qplib_res *res, struct bnxt_qplib_ah *ah,
			 bool block)
{
	struct bnxt_qplib_rcfw *rcfw = res->rcfw;
	struct creq_create_ah_resp resp = {};
	struct bnxt_qplib_cmdqmsg msg = {};
	struct cmdq_create_ah req = {};
	u32 temp32[4];
	u16 temp16[3];
	int rc;

	bnxt_qplib_rcfw_cmd_prep((struct cmdq_base *)&req,
				 CMDQ_BASE_OPCODE_CREATE_AH,
				 sizeof(req));

	memcpy(temp32, ah->dgid.data, sizeof(struct bnxt_qplib_gid));
	req.dgid[0] = cpu_to_le32(temp32[0]);
	req.dgid[1] = cpu_to_le32(temp32[1]);
	req.dgid[2] = cpu_to_le32(temp32[2]);
	req.dgid[3] = cpu_to_le32(temp32[3]);

	req.type = ah->nw_type;
	req.hop_limit = ah->hop_limit;
	req.sgid_index = cpu_to_le16(res->sgid_tbl.hw_id[ah->sgid_index]);
	req.dest_vlan_id_flow_label = cpu_to_le32((ah->flow_label &
					CMDQ_CREATE_AH_FLOW_LABEL_MASK) |
					CMDQ_CREATE_AH_DEST_VLAN_ID_MASK);
	req.pd_id = cpu_to_le32(ah->pd->id);
	req.traffic_class = ah->traffic_class;

	/* MAC in network format */
	memcpy(temp16, ah->dmac, 6);
	req.dest_mac[0] = cpu_to_le16(temp16[0]);
	req.dest_mac[1] = cpu_to_le16(temp16[1]);
	req.dest_mac[2] = cpu_to_le16(temp16[2]);

	bnxt_qplib_fill_cmdqmsg(&msg, &req, &resp, NULL, sizeof(req),
				sizeof(resp), block);
	rc = bnxt_qplib_rcfw_send_message(rcfw, &msg);
	if (rc)
		return rc;

	ah->id = le32_to_cpu(resp.xid);
	return 0;
}

int bnxt_qplib_destroy_ah(struct bnxt_qplib_res *res, struct bnxt_qplib_ah *ah,
			  bool block)
{
	struct bnxt_qplib_rcfw *rcfw = res->rcfw;
	struct creq_destroy_ah_resp resp = {};
	struct bnxt_qplib_cmdqmsg msg = {};
	struct cmdq_destroy_ah req = {};
	int rc;

	/* Clean up the AH table in the device */
	bnxt_qplib_rcfw_cmd_prep((struct cmdq_base *)&req,
				 CMDQ_BASE_OPCODE_DESTROY_AH,
				 sizeof(req));

	req.ah_cid = cpu_to_le32(ah->id);

	bnxt_qplib_fill_cmdqmsg(&msg, &req, &resp, NULL, sizeof(req),
				sizeof(resp), block);
	rc = bnxt_qplib_rcfw_send_message(rcfw, &msg);
	return rc;
}

/* MRW */
int bnxt_qplib_free_mrw(struct bnxt_qplib_res *res, struct bnxt_qplib_mrw *mrw)
{
	struct creq_deallocate_key_resp resp = {};
	struct bnxt_qplib_rcfw *rcfw = res->rcfw;
	struct cmdq_deallocate_key req = {};
	struct bnxt_qplib_cmdqmsg msg = {};
	int rc;

	if (mrw->lkey == 0xFFFFFFFF) {
		dev_info(&res->pdev->dev, "SP: Free a reserved lkey MRW\n");
		return 0;
	}

	bnxt_qplib_rcfw_cmd_prep((struct cmdq_base *)&req,
				 CMDQ_BASE_OPCODE_DEALLOCATE_KEY,
				 sizeof(req));

	req.mrw_flags = mrw->type;

	if ((mrw->type == CMDQ_ALLOCATE_MRW_MRW_FLAGS_MW_TYPE1)  ||
	    (mrw->type == CMDQ_ALLOCATE_MRW_MRW_FLAGS_MW_TYPE2A) ||
	    (mrw->type == CMDQ_ALLOCATE_MRW_MRW_FLAGS_MW_TYPE2B))
		req.key = cpu_to_le32(mrw->rkey);
	else
		req.key = cpu_to_le32(mrw->lkey);

	bnxt_qplib_fill_cmdqmsg(&msg, &req, &resp, NULL, sizeof(req),
				sizeof(resp), 0);
	rc = bnxt_qplib_rcfw_send_message(rcfw, &msg);
	if (rc)
		return rc;

	/* Free the qplib's MRW memory */
	if (mrw->hwq.max_elements)
		bnxt_qplib_free_hwq(res, &mrw->hwq);

	return 0;
}

int bnxt_qplib_alloc_mrw(struct bnxt_qplib_res *res, struct bnxt_qplib_mrw *mrw)
{
	struct bnxt_qplib_rcfw *rcfw = res->rcfw;
	struct creq_allocate_mrw_resp resp = {};
	struct bnxt_qplib_cmdqmsg msg = {};
	struct cmdq_allocate_mrw req = {};
	unsigned long tmp;
	int rc;

	bnxt_qplib_rcfw_cmd_prep((struct cmdq_base *)&req,
				 CMDQ_BASE_OPCODE_ALLOCATE_MRW,
				 sizeof(req));

	req.pd_id = cpu_to_le32(mrw->pd->id);
	req.mrw_flags = mrw->type;
	if ((mrw->type == CMDQ_ALLOCATE_MRW_MRW_FLAGS_PMR &&
	     mrw->access_flags & BNXT_QPLIB_FR_PMR) ||
	    mrw->type == CMDQ_ALLOCATE_MRW_MRW_FLAGS_MW_TYPE2A ||
	    mrw->type == CMDQ_ALLOCATE_MRW_MRW_FLAGS_MW_TYPE2B)
		req.access = CMDQ_ALLOCATE_MRW_ACCESS_CONSUMER_OWNED_KEY;
	tmp = (unsigned long)mrw;
	req.mrw_handle = cpu_to_le64(tmp);

	bnxt_qplib_fill_cmdqmsg(&msg, &req, &resp, NULL, sizeof(req),
				sizeof(resp), 0);
	rc = bnxt_qplib_rcfw_send_message(rcfw, &msg);
	if (rc)
		return rc;

	if ((mrw->type == CMDQ_ALLOCATE_MRW_MRW_FLAGS_MW_TYPE1)  ||
	    (mrw->type == CMDQ_ALLOCATE_MRW_MRW_FLAGS_MW_TYPE2A) ||
	    (mrw->type == CMDQ_ALLOCATE_MRW_MRW_FLAGS_MW_TYPE2B))
		mrw->rkey = le32_to_cpu(resp.xid);
	else
		mrw->lkey = le32_to_cpu(resp.xid);
	return 0;
}

int bnxt_qplib_dereg_mrw(struct bnxt_qplib_res *res, struct bnxt_qplib_mrw *mrw,
			 bool block)
{
	struct bnxt_qplib_rcfw *rcfw = res->rcfw;
	struct creq_deregister_mr_resp resp = {};
	struct bnxt_qplib_cmdqmsg msg = {};
	struct cmdq_deregister_mr req = {};
	int rc;

	bnxt_qplib_rcfw_cmd_prep((struct cmdq_base *)&req,
				 CMDQ_BASE_OPCODE_DEREGISTER_MR,
				 sizeof(req));

	req.lkey = cpu_to_le32(mrw->lkey);
	bnxt_qplib_fill_cmdqmsg(&msg, &req, &resp, NULL, sizeof(req),
				sizeof(resp), block);
	rc = bnxt_qplib_rcfw_send_message(rcfw, &msg);
	if (rc)
		return rc;

	/* Free the qplib's MR memory */
	if (mrw->hwq.max_elements) {
		mrw->va = 0;
		mrw->total_size = 0;
		bnxt_qplib_free_hwq(res, &mrw->hwq);
	}

	return 0;
}

int bnxt_qplib_reg_mr(struct bnxt_qplib_res *res, struct bnxt_qplib_mrw *mr,
		      struct ib_umem *umem, int num_pbls, u32 buf_pg_size)
{
	struct bnxt_qplib_rcfw *rcfw = res->rcfw;
	struct bnxt_qplib_hwq_attr hwq_attr = {};
	struct bnxt_qplib_sg_info sginfo = {};
	struct creq_register_mr_resp resp = {};
	struct bnxt_qplib_cmdqmsg msg = {};
	struct cmdq_register_mr req = {};
	int pages, rc;
	u32 pg_size;
	u16 level;

	if (num_pbls) {
		pages = roundup_pow_of_two(num_pbls);
		/* Allocate memory for the non-leaf pages to store buf ptrs.
		 * Non-leaf pages always uses system PAGE_SIZE
		 */
		/* Free the hwq if it already exist, must be a rereg */
		if (mr->hwq.max_elements)
			bnxt_qplib_free_hwq(res, &mr->hwq);
		hwq_attr.res = res;
		hwq_attr.depth = pages;
		hwq_attr.stride = sizeof(dma_addr_t);
		hwq_attr.type = HWQ_TYPE_MR;
		hwq_attr.sginfo = &sginfo;
		hwq_attr.sginfo->umem = umem;
		hwq_attr.sginfo->npages = pages;
		hwq_attr.sginfo->pgsize = buf_pg_size;
		hwq_attr.sginfo->pgshft = ilog2(buf_pg_size);
		rc = bnxt_qplib_alloc_init_hwq(&mr->hwq, &hwq_attr);
		if (rc) {
			dev_err(&res->pdev->dev,
				"SP: Reg MR memory allocation failed\n");
			return -ENOMEM;
		}
	}

	bnxt_qplib_rcfw_cmd_prep((struct cmdq_base *)&req,
				 CMDQ_BASE_OPCODE_REGISTER_MR,
				 sizeof(req));

	/* Configure the request */
	if (mr->hwq.level == PBL_LVL_MAX) {
		/* No PBL provided, just use system PAGE_SIZE */
		level = 0;
		req.pbl = 0;
		pg_size = PAGE_SIZE;
	} else {
		level = mr->hwq.level;
		req.pbl = cpu_to_le64(mr->hwq.pbl[PBL_LVL_0].pg_map_arr[0]);
	}
	pg_size = buf_pg_size ? buf_pg_size : PAGE_SIZE;
	req.log2_pg_size_lvl = (level << CMDQ_REGISTER_MR_LVL_SFT) |
			       ((ilog2(pg_size) <<
				 CMDQ_REGISTER_MR_LOG2_PG_SIZE_SFT) &
				CMDQ_REGISTER_MR_LOG2_PG_SIZE_MASK);
	req.log2_pbl_pg_size = cpu_to_le16(((ilog2(PAGE_SIZE) <<
				 CMDQ_REGISTER_MR_LOG2_PBL_PG_SIZE_SFT) &
				CMDQ_REGISTER_MR_LOG2_PBL_PG_SIZE_MASK));
	req.access = (mr->access_flags & 0xFFFF);
	req.va = cpu_to_le64(mr->va);
	req.key = cpu_to_le32(mr->lkey);
	if (_is_alloc_mr_unified(res->dattr->dev_cap_flags))
		req.key = cpu_to_le32(mr->pd->id);
	req.flags = cpu_to_le16(mr->flags);
	req.mr_size = cpu_to_le64(mr->total_size);

	bnxt_qplib_fill_cmdqmsg(&msg, &req, &resp, NULL, sizeof(req),
				sizeof(resp), 0);
	rc = bnxt_qplib_rcfw_send_message(rcfw, &msg);
	if (rc)
		goto fail;

	if (_is_alloc_mr_unified(res->dattr->dev_cap_flags)) {
		mr->lkey = le32_to_cpu(resp.xid);
		mr->rkey = mr->lkey;
	}

	return 0;

fail:
	if (mr->hwq.max_elements)
		bnxt_qplib_free_hwq(res, &mr->hwq);
	return rc;
}

int bnxt_qplib_alloc_fast_reg_page_list(struct bnxt_qplib_res *res,
					struct bnxt_qplib_frpl *frpl,
					int max_pg_ptrs)
{
	struct bnxt_qplib_hwq_attr hwq_attr = {};
	struct bnxt_qplib_sg_info sginfo = {};
	int pg_ptrs, pages, rc;

	/* Re-calculate the max to fit the HWQ allocation model */
	pg_ptrs = roundup_pow_of_two(max_pg_ptrs);
	pages = pg_ptrs >> MAX_PBL_LVL_1_PGS_SHIFT;
	if (!pages)
		pages++;

	if (pages > MAX_PBL_LVL_1_PGS)
		return -ENOMEM;

	sginfo.pgsize = PAGE_SIZE;
	sginfo.nopte = true;

	hwq_attr.res = res;
	hwq_attr.depth = pg_ptrs;
	hwq_attr.stride = PAGE_SIZE;
	hwq_attr.sginfo = &sginfo;
	hwq_attr.type = HWQ_TYPE_CTX;
	rc = bnxt_qplib_alloc_init_hwq(&frpl->hwq, &hwq_attr);
	if (!rc)
		frpl->max_pg_ptrs = pg_ptrs;

	return rc;
}

int bnxt_qplib_free_fast_reg_page_list(struct bnxt_qplib_res *res,
				       struct bnxt_qplib_frpl *frpl)
{
	bnxt_qplib_free_hwq(res, &frpl->hwq);
	return 0;
}

int bnxt_qplib_get_roce_stats(struct bnxt_qplib_rcfw *rcfw,
			      struct bnxt_qplib_roce_stats *stats)
{
	struct creq_query_roce_stats_resp resp = {};
	struct creq_query_roce_stats_resp_sb *sb;
	struct cmdq_query_roce_stats req = {};
	struct bnxt_qplib_cmdqmsg msg = {};
	struct bnxt_qplib_rcfw_sbuf sbuf;
	int rc;

	bnxt_qplib_rcfw_cmd_prep((struct cmdq_base *)&req,
				 CMDQ_BASE_OPCODE_QUERY_ROCE_STATS,
				 sizeof(req));

	sbuf.size = ALIGN(sizeof(*sb), BNXT_QPLIB_CMDQE_UNITS);
	sbuf.sb = dma_alloc_coherent(&rcfw->pdev->dev, sbuf.size,
				     &sbuf.dma_addr, GFP_KERNEL);
	if (!sbuf.sb)
		return -ENOMEM;
	sb = sbuf.sb;

	req.resp_size = sbuf.size / BNXT_QPLIB_CMDQE_UNITS;
	bnxt_qplib_fill_cmdqmsg(&msg, &req, &resp, &sbuf, sizeof(req),
				sizeof(resp), 0);
	rc = bnxt_qplib_rcfw_send_message(rcfw, &msg);
	if (rc)
		goto bail;
	/* Extract the context from the side buffer */
	stats->to_retransmits = le64_to_cpu(sb->to_retransmits);
	stats->seq_err_naks_rcvd = le64_to_cpu(sb->seq_err_naks_rcvd);
	stats->max_retry_exceeded = le64_to_cpu(sb->max_retry_exceeded);
	stats->rnr_naks_rcvd = le64_to_cpu(sb->rnr_naks_rcvd);
	stats->missing_resp = le64_to_cpu(sb->missing_resp);
	stats->unrecoverable_err = le64_to_cpu(sb->unrecoverable_err);
	stats->bad_resp_err = le64_to_cpu(sb->bad_resp_err);
	stats->local_qp_op_err = le64_to_cpu(sb->local_qp_op_err);
	stats->local_protection_err = le64_to_cpu(sb->local_protection_err);
	stats->mem_mgmt_op_err = le64_to_cpu(sb->mem_mgmt_op_err);
	stats->remote_invalid_req_err = le64_to_cpu(sb->remote_invalid_req_err);
	stats->remote_access_err = le64_to_cpu(sb->remote_access_err);
	stats->remote_op_err = le64_to_cpu(sb->remote_op_err);
	stats->dup_req = le64_to_cpu(sb->dup_req);
	stats->res_exceed_max = le64_to_cpu(sb->res_exceed_max);
	stats->res_length_mismatch = le64_to_cpu(sb->res_length_mismatch);
	stats->res_exceeds_wqe = le64_to_cpu(sb->res_exceeds_wqe);
	stats->res_opcode_err = le64_to_cpu(sb->res_opcode_err);
	stats->res_rx_invalid_rkey = le64_to_cpu(sb->res_rx_invalid_rkey);
	stats->res_rx_domain_err = le64_to_cpu(sb->res_rx_domain_err);
	stats->res_rx_no_perm = le64_to_cpu(sb->res_rx_no_perm);
	stats->res_rx_range_err = le64_to_cpu(sb->res_rx_range_err);
	stats->res_tx_invalid_rkey = le64_to_cpu(sb->res_tx_invalid_rkey);
	stats->res_tx_domain_err = le64_to_cpu(sb->res_tx_domain_err);
	stats->res_tx_no_perm = le64_to_cpu(sb->res_tx_no_perm);
	stats->res_tx_range_err = le64_to_cpu(sb->res_tx_range_err);
	stats->res_irrq_oflow = le64_to_cpu(sb->res_irrq_oflow);
	stats->res_unsup_opcode = le64_to_cpu(sb->res_unsup_opcode);
	stats->res_unaligned_atomic = le64_to_cpu(sb->res_unaligned_atomic);
	stats->res_rem_inv_err = le64_to_cpu(sb->res_rem_inv_err);
	stats->res_mem_error = le64_to_cpu(sb->res_mem_error);
	stats->res_srq_err = le64_to_cpu(sb->res_srq_err);
	stats->res_cmp_err = le64_to_cpu(sb->res_cmp_err);
	stats->res_invalid_dup_rkey = le64_to_cpu(sb->res_invalid_dup_rkey);
	stats->res_wqe_format_err = le64_to_cpu(sb->res_wqe_format_err);
	stats->res_cq_load_err = le64_to_cpu(sb->res_cq_load_err);
	stats->res_srq_load_err = le64_to_cpu(sb->res_srq_load_err);
	stats->res_tx_pci_err = le64_to_cpu(sb->res_tx_pci_err);
	stats->res_rx_pci_err = le64_to_cpu(sb->res_rx_pci_err);
	if (!rcfw->init_oos_stats) {
		rcfw->oos_prev = le64_to_cpu(sb->res_oos_drop_count);
		rcfw->init_oos_stats = 1;
	} else {
		stats->res_oos_drop_count +=
				(le64_to_cpu(sb->res_oos_drop_count) -
				 rcfw->oos_prev) & BNXT_QPLIB_OOS_COUNT_MASK;
		rcfw->oos_prev = le64_to_cpu(sb->res_oos_drop_count);
	}

bail:
	dma_free_coherent(&rcfw->pdev->dev, sbuf.size,
			  sbuf.sb, sbuf.dma_addr);
	return rc;
}

int bnxt_qplib_qext_stat(struct bnxt_qplib_rcfw *rcfw, u32 fid,
			 struct bnxt_qplib_ext_stat *estat)
{
	struct creq_query_roce_stats_ext_resp resp = {};
	struct creq_query_roce_stats_ext_resp_sb *sb;
	struct cmdq_query_roce_stats_ext req = {};
	struct bnxt_qplib_cmdqmsg msg = {};
	struct bnxt_qplib_rcfw_sbuf sbuf;
	int rc;

	sbuf.size = ALIGN(sizeof(*sb), BNXT_QPLIB_CMDQE_UNITS);
	sbuf.sb = dma_alloc_coherent(&rcfw->pdev->dev, sbuf.size,
				     &sbuf.dma_addr, GFP_KERNEL);
	if (!sbuf.sb)
		return -ENOMEM;

	sb = sbuf.sb;
	bnxt_qplib_rcfw_cmd_prep((struct cmdq_base *)&req,
				 CMDQ_QUERY_ROCE_STATS_EXT_OPCODE_QUERY_ROCE_STATS,
				 sizeof(req));

	req.resp_size = sbuf.size / BNXT_QPLIB_CMDQE_UNITS;
	req.resp_addr = cpu_to_le64(sbuf.dma_addr);
	req.function_id = cpu_to_le32(fid);
	req.flags = cpu_to_le16(CMDQ_QUERY_ROCE_STATS_EXT_FLAGS_FUNCTION_ID);

	bnxt_qplib_fill_cmdqmsg(&msg, &req, &resp, &sbuf, sizeof(req),
				sizeof(resp), 0);
	rc = bnxt_qplib_rcfw_send_message(rcfw, &msg);
	if (rc)
		goto bail;

	estat->tx_atomic_req = le64_to_cpu(sb->tx_atomic_req_pkts);
	estat->tx_read_req = le64_to_cpu(sb->tx_read_req_pkts);
	estat->tx_read_res = le64_to_cpu(sb->tx_read_res_pkts);
	estat->tx_write_req = le64_to_cpu(sb->tx_write_req_pkts);
	estat->tx_send_req = le64_to_cpu(sb->tx_send_req_pkts);
	estat->tx_roce_pkts = le64_to_cpu(sb->tx_roce_pkts);
	estat->tx_roce_bytes = le64_to_cpu(sb->tx_roce_bytes);
	estat->rx_atomic_req = le64_to_cpu(sb->rx_atomic_req_pkts);
	estat->rx_read_req = le64_to_cpu(sb->rx_read_req_pkts);
	estat->rx_read_res = le64_to_cpu(sb->rx_read_res_pkts);
	estat->rx_write_req = le64_to_cpu(sb->rx_write_req_pkts);
	estat->rx_send_req = le64_to_cpu(sb->rx_send_req_pkts);
	estat->rx_roce_pkts = le64_to_cpu(sb->rx_roce_pkts);
	estat->rx_roce_bytes = le64_to_cpu(sb->rx_roce_bytes);
	estat->rx_roce_good_pkts = le64_to_cpu(sb->rx_roce_good_pkts);
	estat->rx_roce_good_bytes = le64_to_cpu(sb->rx_roce_good_bytes);
	estat->rx_out_of_buffer = le64_to_cpu(sb->rx_out_of_buffer_pkts);
	estat->rx_out_of_sequence = le64_to_cpu(sb->rx_out_of_sequence_pkts);
	estat->tx_cnp = le64_to_cpu(sb->tx_cnp_pkts);
	estat->rx_cnp = le64_to_cpu(sb->rx_cnp_pkts);
	estat->rx_ecn_marked = le64_to_cpu(sb->rx_ecn_marked_pkts);

bail:
	dma_free_coherent(&rcfw->pdev->dev, sbuf.size,
			  sbuf.sb, sbuf.dma_addr);
	return rc;
}

static void bnxt_qplib_fill_cc_gen1(struct cmdq_modify_roce_cc_gen1_tlv *ext_req,
				    struct bnxt_qplib_cc_param_ext *cc_ext)
{
	ext_req->modify_mask = cpu_to_le64(cc_ext->ext_mask);
	cc_ext->ext_mask = 0;
	ext_req->inactivity_th_hi = cpu_to_le16(cc_ext->inact_th_hi);
	ext_req->min_time_between_cnps = cpu_to_le16(cc_ext->min_delta_cnp);
	ext_req->init_cp = cpu_to_le16(cc_ext->init_cp);
	ext_req->tr_update_mode = cc_ext->tr_update_mode;
	ext_req->tr_update_cycles = cc_ext->tr_update_cyls;
	ext_req->fr_num_rtts = cc_ext->fr_rtt;
	ext_req->ai_rate_increase = cc_ext->ai_rate_incr;
	ext_req->reduction_relax_rtts_th = cpu_to_le16(cc_ext->rr_rtt_th);
	ext_req->additional_relax_cr_th = cpu_to_le16(cc_ext->ar_cr_th);
	ext_req->cr_min_th = cpu_to_le16(cc_ext->cr_min_th);
	ext_req->bw_avg_weight = cc_ext->bw_avg_weight;
	ext_req->actual_cr_factor = cc_ext->cr_factor;
	ext_req->max_cp_cr_th = cpu_to_le16(cc_ext->cr_th_max_cp);
	ext_req->cp_bias_en = cc_ext->cp_bias_en;
	ext_req->cp_bias = cc_ext->cp_bias;
	ext_req->cnp_ecn = cc_ext->cnp_ecn;
	ext_req->rtt_jitter_en = cc_ext->rtt_jitter_en;
	ext_req->link_bytes_per_usec = cpu_to_le16(cc_ext->bytes_per_usec);
	ext_req->reset_cc_cr_th = cpu_to_le16(cc_ext->cc_cr_reset_th);
	ext_req->cr_width = cc_ext->cr_width;
	ext_req->quota_period_min = cc_ext->min_quota;
	ext_req->quota_period_max = cc_ext->max_quota;
	ext_req->quota_period_abs_max = cc_ext->abs_max_quota;
	ext_req->tr_lower_bound = cpu_to_le16(cc_ext->tr_lb);
	ext_req->cr_prob_factor = cc_ext->cr_prob_fac;
	ext_req->tr_prob_factor = cc_ext->tr_prob_fac;
	ext_req->fairness_cr_th = cpu_to_le16(cc_ext->fair_cr_th);
	ext_req->red_div = cc_ext->red_div;
	ext_req->cnp_ratio_th = cc_ext->cnp_ratio_th;
	ext_req->exp_ai_rtts = cpu_to_le16(cc_ext->ai_ext_rtt);
	ext_req->exp_ai_cr_cp_ratio = cc_ext->exp_crcp_ratio;
	ext_req->use_rate_table = cc_ext->low_rate_en;
	ext_req->cp_exp_update_th = cpu_to_le16(cc_ext->cpcr_update_th);
	ext_req->high_exp_ai_rtts_th1 = cpu_to_le16(cc_ext->ai_rtt_th1);
	ext_req->high_exp_ai_rtts_th2 = cpu_to_le16(cc_ext->ai_rtt_th2);
	ext_req->actual_cr_cong_free_rtts_th = cpu_to_le16(cc_ext->cf_rtt_th);
	ext_req->severe_cong_cr_th1 = cpu_to_le16(cc_ext->sc_cr_th1);
	ext_req->severe_cong_cr_th2 = cpu_to_le16(cc_ext->sc_cr_th2);
	ext_req->link64B_per_rtt = cpu_to_le32(cc_ext->l64B_per_rtt);
	ext_req->cc_ack_bytes = cc_ext->cc_ack_bytes;
}

int bnxt_qplib_modify_cc(struct bnxt_qplib_res *res,
			 struct bnxt_qplib_cc_param *cc_param)
{
	struct bnxt_qplib_tlv_modify_cc_req tlv_req = {};
	struct creq_modify_roce_cc_resp resp = {};
	struct bnxt_qplib_cmdqmsg msg = {};
	struct cmdq_modify_roce_cc *req;
	int req_size;
	void *cmd;
	int rc;

	/* Prepare the older base command */
	req = &tlv_req.base_req;
	cmd = req;
	req_size = sizeof(*req);
	bnxt_qplib_rcfw_cmd_prep((struct cmdq_base *)req, CMDQ_BASE_OPCODE_MODIFY_ROCE_CC,
				 sizeof(*req));
	req->modify_mask = cpu_to_le32(cc_param->mask);
	req->enable_cc = cc_param->enable;
	req->g = cc_param->g;
	req->num_phases_per_state = cc_param->nph_per_state;
	req->time_per_phase = cc_param->time_pph;
	req->pkts_per_phase = cc_param->pkts_pph;
	req->init_cr = cpu_to_le16(cc_param->init_cr);
	req->init_tr = cpu_to_le16(cc_param->init_tr);
	req->tos_dscp_tos_ecn = (cc_param->tos_dscp << CMDQ_MODIFY_ROCE_CC_TOS_DSCP_SFT) |
				(cc_param->tos_ecn & CMDQ_MODIFY_ROCE_CC_TOS_ECN_MASK);
	req->alt_vlan_pcp = cc_param->alt_vlan_pcp;
	req->alt_tos_dscp = cpu_to_le16(cc_param->alt_tos_dscp);
	req->rtt = cpu_to_le16(cc_param->rtt);
	req->tcp_cp = cpu_to_le16(cc_param->tcp_cp);
	req->cc_mode = cc_param->cc_mode;
	req->inactivity_th = cpu_to_le16(cc_param->inact_th);

	/* For chip gen P5 onwards fill extended cmd and header */
	if (bnxt_qplib_is_chip_gen_p5_p7(res->cctx)) {
		struct roce_tlv *hdr;
		u32 payload;
		u32 chunks;

		cmd = &tlv_req;
		req_size = sizeof(tlv_req);
		/* Prepare primary tlv header */
		hdr = &tlv_req.tlv_hdr;
		chunks = CHUNKS(sizeof(struct bnxt_qplib_tlv_modify_cc_req));
		payload = sizeof(struct cmdq_modify_roce_cc);
		__roce_1st_tlv_prep(hdr, chunks, payload, true);
		/* Prepare secondary tlv header */
		hdr = (struct roce_tlv *)&tlv_req.ext_req;
		payload = sizeof(struct cmdq_modify_roce_cc_gen1_tlv) -
			  sizeof(struct roce_tlv);
		__roce_ext_tlv_prep(hdr, TLV_TYPE_MODIFY_ROCE_CC_GEN1, payload, false, true);
		bnxt_qplib_fill_cc_gen1(&tlv_req.ext_req, &cc_param->cc_ext);
	}

	bnxt_qplib_fill_cmdqmsg(&msg, cmd, &resp, NULL, req_size,
				sizeof(resp), 0);
	rc = bnxt_qplib_rcfw_send_message(res->rcfw, &msg);
	return rc;
}

int bnxt_qplib_read_context(struct bnxt_qplib_rcfw *rcfw, u8 res_type,
			    u32 xid, u32 resp_size, void *resp_va)
{
	struct creq_read_context resp = {};
	struct bnxt_qplib_cmdqmsg msg = {};
	struct cmdq_read_context req = {};
	struct bnxt_qplib_rcfw_sbuf sbuf;
	int rc;

	sbuf.size = resp_size;
	sbuf.sb = dma_alloc_coherent(&rcfw->pdev->dev, sbuf.size,
				     &sbuf.dma_addr, GFP_KERNEL);
	if (!sbuf.sb)
		return -ENOMEM;

	bnxt_qplib_rcfw_cmd_prep((struct cmdq_base *)&req,
				 CMDQ_BASE_OPCODE_READ_CONTEXT, sizeof(req));
	req.resp_addr = cpu_to_le64(sbuf.dma_addr);
	req.resp_size = resp_size / BNXT_QPLIB_CMDQE_UNITS;

	req.xid = cpu_to_le32(xid);
	req.type = res_type;

	bnxt_qplib_fill_cmdqmsg(&msg, &req, &resp, &sbuf, sizeof(req),
				sizeof(resp), 0);
	rc = bnxt_qplib_rcfw_send_message(rcfw, &msg);
	if (rc)
		goto free_mem;

	memcpy(resp_va, sbuf.sb, resp_size);
free_mem:
	dma_free_coherent(&rcfw->pdev->dev, sbuf.size, sbuf.sb, sbuf.dma_addr);
	return rc;
}<|MERGE_RESOLUTION|>--- conflicted
+++ resolved
@@ -129,21 +129,6 @@
 	attr->max_qp_init_rd_atom =
 		sb->max_qp_init_rd_atom > BNXT_QPLIB_MAX_OUT_RD_ATOM ?
 		BNXT_QPLIB_MAX_OUT_RD_ATOM : sb->max_qp_init_rd_atom;
-<<<<<<< HEAD
-	attr->max_qp_wqes = le16_to_cpu(sb->max_qp_wr);
-	/*
-	 * 128 WQEs needs to be reserved for the HW (8916). Prevent
-	 * reporting the max number
-	 */
-	attr->max_qp_wqes -= BNXT_QPLIB_RESERVED_QP_WRS + 1;
-
-	/* Adjust for max_qp_wqes for variable wqe */
-	if (cctx->modes.wqe_mode == BNXT_QPLIB_WQE_MODE_VARIABLE)
-		attr->max_qp_wqes = BNXT_VAR_MAX_WQE - 1;
-
-	attr->max_qp_sges = cctx->modes.wqe_mode == BNXT_QPLIB_WQE_MODE_VARIABLE ?
-			    min_t(u32, sb->max_sge_var_wqe, BNXT_VAR_MAX_SGE) : 6;
-=======
 	attr->max_qp_wqes = le16_to_cpu(sb->max_qp_wr) - 1;
 	if (!bnxt_qplib_is_chip_gen_p5_p7(rcfw->res->cctx)) {
 		/*
@@ -152,9 +137,13 @@
 		 */
 		attr->max_qp_wqes -= BNXT_QPLIB_RESERVED_QP_WRS + 1;
 	}
-	attr->max_qp_sges = bnxt_qplib_is_chip_gen_p5_p7(rcfw->res->cctx) ?
-			    6 : sb->max_sge;
->>>>>>> 68b0a1d7
+
+	/* Adjust for max_qp_wqes for variable wqe */
+	if (cctx->modes.wqe_mode == BNXT_QPLIB_WQE_MODE_VARIABLE)
+		attr->max_qp_wqes = BNXT_VAR_MAX_WQE - 1;
+
+	attr->max_qp_sges = cctx->modes.wqe_mode == BNXT_QPLIB_WQE_MODE_VARIABLE ?
+			    min_t(u32, sb->max_sge_var_wqe, BNXT_VAR_MAX_SGE) : 6;
 	attr->max_cq = le32_to_cpu(sb->max_cq);
 	attr->max_cq_wqes = le32_to_cpu(sb->max_cqe);
 	if (!bnxt_qplib_is_chip_gen_p7(rcfw->res->cctx))
