--- conflicted
+++ resolved
@@ -95,10 +95,7 @@
 	struct bnxt_qplib_cmdqmsg msg = {};
 	struct creq_query_func_resp_sb *sb;
 	struct bnxt_qplib_rcfw_sbuf sbuf;
-<<<<<<< HEAD
-=======
 	struct bnxt_qplib_chip_ctx *cctx;
->>>>>>> 2d5404ca
 	struct cmdq_query_func req = {};
 	u8 *tqm_alloc;
 	int i, rc;
@@ -138,14 +135,9 @@
 	 * reporting the max number
 	 */
 	attr->max_qp_wqes -= BNXT_QPLIB_RESERVED_QP_WRS + 1;
-<<<<<<< HEAD
-	attr->max_qp_sges = bnxt_qplib_is_chip_gen_p5_p7(rcfw->res->cctx) ?
-			    6 : sb->max_sge;
-=======
 
 	attr->max_qp_sges = cctx->modes.wqe_mode == BNXT_QPLIB_WQE_MODE_VARIABLE ?
 			    min_t(u32, sb->max_sge_var_wqe, BNXT_VAR_MAX_SGE) : 6;
->>>>>>> 2d5404ca
 	attr->max_cq = le32_to_cpu(sb->max_cq);
 	attr->max_cq_wqes = le32_to_cpu(sb->max_cqe);
 	if (!bnxt_qplib_is_chip_gen_p7(rcfw->res->cctx))
