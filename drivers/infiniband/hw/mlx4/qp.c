--- conflicted
+++ resolved
@@ -837,10 +837,6 @@
 
 	qp->mlx4_ib_qp_type = MLX4_IB_QPT_RAW_PACKET;
 
-<<<<<<< HEAD
-	mutex_init(&qp->mutex);
-=======
->>>>>>> 7d2a07b7
 	spin_lock_init(&qp->sq.lock);
 	spin_lock_init(&qp->rq.lock);
 	INIT_LIST_HEAD(&qp->gid_list);
@@ -889,10 +885,6 @@
 		goto err;
 	}
 
-<<<<<<< HEAD
-	n = ib_umem_page_count(qp->umem);
-=======
->>>>>>> 7d2a07b7
 	shift = mlx4_ib_umem_calc_optimal_mtt_size(qp->umem, 0, &n);
 	err = mlx4_mtt_init(dev->dev, n, shift, &qp->mtt);
 
@@ -1011,25 +1003,6 @@
 		sqpn = qpn;
 	}
 
-<<<<<<< HEAD
-	if (!*caller_qp) {
-		if (qp_type == MLX4_IB_QPT_SMI || qp_type == MLX4_IB_QPT_GSI ||
-		    (qp_type & (MLX4_IB_QPT_PROXY_SMI | MLX4_IB_QPT_PROXY_SMI_OWNER |
-				MLX4_IB_QPT_PROXY_GSI | MLX4_IB_QPT_TUN_SMI_OWNER))) {
-			sqp = kzalloc(sizeof(struct mlx4_ib_sqp), GFP_KERNEL);
-			if (!sqp)
-				return -ENOMEM;
-			qp = &sqp->qp;
-		} else {
-			qp = kzalloc(sizeof(struct mlx4_ib_qp), GFP_KERNEL);
-			if (!qp)
-				return -ENOMEM;
-		}
-		qp->pri.vid = 0xFFFF;
-		qp->alt.vid = 0xFFFF;
-	} else
-		qp = *caller_qp;
-=======
 	if (init_attr->qp_type == IB_QPT_SMI ||
 	    init_attr->qp_type == IB_QPT_GSI || qp_type == MLX4_IB_QPT_SMI ||
 	    qp_type == MLX4_IB_QPT_GSI ||
@@ -1039,7 +1012,6 @@
 		if (!qp->sqp)
 			return -ENOMEM;
 	}
->>>>>>> 7d2a07b7
 
 	qp->mlx4_ib_qp_type = qp_type;
 
@@ -1216,12 +1188,6 @@
 	qp->doorbell_qpn = swab32(qp->mqp.qpn << 8);
 
 	qp->mqp.event = mlx4_ib_qp_event;
-<<<<<<< HEAD
-
-	if (!*caller_qp)
-		*caller_qp = qp;
-=======
->>>>>>> 7d2a07b7
 
 	spin_lock_irqsave(&dev->reset_flow_resource_lock, flags);
 	mlx4_ib_lock_cqs(to_mcq(init_attr->send_cq),
@@ -1566,20 +1532,9 @@
 	case IB_QPT_UD:
 		qp->pri.vid = 0xFFFF;
 		qp->alt.vid = 0xFFFF;
-<<<<<<< HEAD
-		/* fall through */
-	case IB_QPT_UD:
-	{
-		err = create_qp_common(pd, init_attr, udata, 0, &qp);
-		if (err) {
-			kfree(qp);
-			return ERR_PTR(err);
-		}
-=======
 		err = create_qp_common(pd, init_attr, udata, 0, qp);
 		if (err)
 			return err;
->>>>>>> 7d2a07b7
 
 		qp->ibqp.qp_num = qp->mqp.qpn;
 		qp->xrcdn = xrcdn;
@@ -1600,13 +1555,9 @@
 			sqpn = get_sqp_num(to_mdev(pd->device), init_attr);
 		}
 
-<<<<<<< HEAD
-		err = create_qp_common(pd, init_attr, udata, sqpn, &qp);
-=======
 		qp->pri.vid = 0xFFFF;
 		qp->alt.vid = 0xFFFF;
 		err = create_qp_common(pd, init_attr, udata, sqpn, qp);
->>>>>>> 7d2a07b7
 		if (err)
 			return err;
 
@@ -1622,11 +1573,7 @@
 	}
 	default:
 		/* Don't support raw QPs */
-<<<<<<< HEAD
-		return ERR_PTR(-EOPNOTSUPP);
-=======
 		return -EOPNOTSUPP;
->>>>>>> 7d2a07b7
 	}
 	return 0;
 }
@@ -2926,11 +2873,7 @@
 
 	sqp->ud_header.lrh.virtual_lane    = 0;
 	sqp->ud_header.bth.solicited_event = !!(wr->wr.send_flags & IB_SEND_SOLICITED);
-<<<<<<< HEAD
-	err = ib_get_cached_pkey(ib_dev, sqp->qp.port, 0, &pkey);
-=======
 	err = ib_get_cached_pkey(ib_dev, qp->port, 0, &pkey);
->>>>>>> 7d2a07b7
 	if (err)
 		return err;
 	sqp->ud_header.bth.pkey = cpu_to_be16(pkey);
@@ -3226,19 +3169,11 @@
 			sqp->ud_header.lrh.source_lid = IB_LID_PERMISSIVE;
 	}
 	sqp->ud_header.bth.solicited_event = !!(wr->wr.send_flags & IB_SEND_SOLICITED);
-<<<<<<< HEAD
-	if (!sqp->qp.ibqp.qp_num)
-		err = ib_get_cached_pkey(ib_dev, sqp->qp.port, sqp->pkey_index,
-					 &pkey);
-	else
-		err = ib_get_cached_pkey(ib_dev, sqp->qp.port, wr->pkey_index,
-=======
 	if (!qp->ibqp.qp_num)
 		err = ib_get_cached_pkey(ib_dev, qp->port, sqp->pkey_index,
 					 &pkey);
 	else
 		err = ib_get_cached_pkey(ib_dev, qp->port, wr->pkey_index,
->>>>>>> 7d2a07b7
 					 &pkey);
 	if (err)
 		return err;
