/*
 * Copyright (c) 2006, 2007 Cisco Systems, Inc. All rights reserved.
 * Copyright (c) 2007, 2008 Mellanox Technologies. All rights reserved.
 *
 * This software is available to you under a choice of one of two
 * licenses.  You may choose to be licensed under the terms of the GNU
 * General Public License (GPL) Version 2, available from the file
 * COPYING in the main directory of this source tree, or the
 * OpenIB.org BSD license below:
 *
 *     Redistribution and use in source and binary forms, with or
 *     without modification, are permitted provided that the following
 *     conditions are met:
 *
 *      - Redistributions of source code must retain the above
 *        copyright notice, this list of conditions and the following
 *        disclaimer.
 *
 *      - Redistributions in binary form must reproduce the above
 *        copyright notice, this list of conditions and the following
 *        disclaimer in the documentation and/or other materials
 *        provided with the distribution.
 *
 * THE SOFTWARE IS PROVIDED "AS IS", WITHOUT WARRANTY OF ANY KIND,
 * EXPRESS OR IMPLIED, INCLUDING BUT NOT LIMITED TO THE WARRANTIES OF
 * MERCHANTABILITY, FITNESS FOR A PARTICULAR PURPOSE AND
 * NONINFRINGEMENT. IN NO EVENT SHALL THE AUTHORS OR COPYRIGHT HOLDERS
 * BE LIABLE FOR ANY CLAIM, DAMAGES OR OTHER LIABILITY, WHETHER IN AN
 * ACTION OF CONTRACT, TORT OR OTHERWISE, ARISING FROM, OUT OF OR IN
 * CONNECTION WITH THE SOFTWARE OR THE USE OR OTHER DEALINGS IN THE
 * SOFTWARE.
 */

#include <linux/module.h>
#include <linux/init.h>
#include <linux/slab.h>
#include <linux/errno.h>
#include <linux/netdevice.h>
#include <linux/inetdevice.h>
#include <linux/rtnetlink.h>
#include <linux/if_vlan.h>
#include <net/ipv6.h>
#include <net/addrconf.h>
#include <net/devlink.h>

#include <rdma/ib_smi.h>
#include <rdma/ib_user_verbs.h>
#include <rdma/ib_addr.h>
#include <rdma/ib_cache.h>

#include <net/bonding.h>

#include <linux/mlx4/driver.h>
#include <linux/mlx4/cmd.h>
#include <linux/mlx4/qp.h>

#include "mlx4_ib.h"
#include <rdma/mlx4-abi.h>

#define DRV_NAME	MLX4_IB_DRV_NAME
#define DRV_VERSION	"2.2-1"
#define DRV_RELDATE	"Feb 2014"

#define MLX4_IB_FLOW_MAX_PRIO 0xFFF
#define MLX4_IB_FLOW_QPN_MASK 0xFFFFFF
#define MLX4_IB_CARD_REV_A0   0xA0

MODULE_AUTHOR("Roland Dreier");
MODULE_DESCRIPTION("Mellanox ConnectX HCA InfiniBand driver");
MODULE_LICENSE("Dual BSD/GPL");
MODULE_VERSION(DRV_VERSION);

int mlx4_ib_sm_guid_assign = 0;
module_param_named(sm_guid_assign, mlx4_ib_sm_guid_assign, int, 0444);
MODULE_PARM_DESC(sm_guid_assign, "Enable SM alias_GUID assignment if sm_guid_assign > 0 (Default: 0)");

static const char mlx4_ib_version[] =
	DRV_NAME ": Mellanox ConnectX InfiniBand driver v"
	DRV_VERSION " (" DRV_RELDATE ")\n";

static void do_slave_init(struct mlx4_ib_dev *ibdev, int slave, int do_init);

static struct workqueue_struct *wq;

static void init_query_mad(struct ib_smp *mad)
{
	mad->base_version  = 1;
	mad->mgmt_class    = IB_MGMT_CLASS_SUBN_LID_ROUTED;
	mad->class_version = 1;
	mad->method	   = IB_MGMT_METHOD_GET;
}

static int check_flow_steering_support(struct mlx4_dev *dev)
{
	int eth_num_ports = 0;
	int ib_num_ports = 0;

	int dmfs = dev->caps.steering_mode == MLX4_STEERING_MODE_DEVICE_MANAGED;

	if (dmfs) {
		int i;
		mlx4_foreach_port(i, dev, MLX4_PORT_TYPE_ETH)
			eth_num_ports++;
		mlx4_foreach_port(i, dev, MLX4_PORT_TYPE_IB)
			ib_num_ports++;
		dmfs &= (!ib_num_ports ||
			 (dev->caps.flags2 & MLX4_DEV_CAP_FLAG2_DMFS_IPOIB)) &&
			(!eth_num_ports ||
			 (dev->caps.flags2 & MLX4_DEV_CAP_FLAG2_FS_EN));
		if (ib_num_ports && mlx4_is_mfunc(dev)) {
			pr_warn("Device managed flow steering is unavailable for IB port in multifunction env.\n");
			dmfs = 0;
		}
	}
	return dmfs;
}

static int num_ib_ports(struct mlx4_dev *dev)
{
	int ib_ports = 0;
	int i;

	mlx4_foreach_port(i, dev, MLX4_PORT_TYPE_IB)
		ib_ports++;

	return ib_ports;
}

static struct net_device *mlx4_ib_get_netdev(struct ib_device *device, u8 port_num)
{
	struct mlx4_ib_dev *ibdev = to_mdev(device);
	struct net_device *dev;

	rcu_read_lock();
	dev = mlx4_get_protocol_dev(ibdev->dev, MLX4_PROT_ETH, port_num);

	if (dev) {
		if (mlx4_is_bonded(ibdev->dev)) {
			struct net_device *upper = NULL;

			upper = netdev_master_upper_dev_get_rcu(dev);
			if (upper) {
				struct net_device *active;

				active = bond_option_active_slave_get_rcu(netdev_priv(upper));
				if (active)
					dev = active;
			}
		}
	}
	if (dev)
		dev_hold(dev);

	rcu_read_unlock();
	return dev;
}

static int mlx4_ib_update_gids_v1(struct gid_entry *gids,
				  struct mlx4_ib_dev *ibdev,
				  u8 port_num)
{
	struct mlx4_cmd_mailbox *mailbox;
	int err;
	struct mlx4_dev *dev = ibdev->dev;
	int i;
	union ib_gid *gid_tbl;

	mailbox = mlx4_alloc_cmd_mailbox(dev);
	if (IS_ERR(mailbox))
		return -ENOMEM;

	gid_tbl = mailbox->buf;

	for (i = 0; i < MLX4_MAX_PORT_GIDS; ++i)
		memcpy(&gid_tbl[i], &gids[i].gid, sizeof(union ib_gid));

	err = mlx4_cmd(dev, mailbox->dma,
		       MLX4_SET_PORT_GID_TABLE << 8 | port_num,
		       1, MLX4_CMD_SET_PORT, MLX4_CMD_TIME_CLASS_B,
		       MLX4_CMD_WRAPPED);
	if (mlx4_is_bonded(dev))
		err += mlx4_cmd(dev, mailbox->dma,
				MLX4_SET_PORT_GID_TABLE << 8 | 2,
				1, MLX4_CMD_SET_PORT, MLX4_CMD_TIME_CLASS_B,
				MLX4_CMD_WRAPPED);

	mlx4_free_cmd_mailbox(dev, mailbox);
	return err;
}

static int mlx4_ib_update_gids_v1_v2(struct gid_entry *gids,
				     struct mlx4_ib_dev *ibdev,
				     u8 port_num)
{
	struct mlx4_cmd_mailbox *mailbox;
	int err;
	struct mlx4_dev *dev = ibdev->dev;
	int i;
	struct {
		union ib_gid	gid;
		__be32		rsrvd1[2];
		__be16		rsrvd2;
		u8		type;
		u8		version;
		__be32		rsrvd3;
	} *gid_tbl;

	mailbox = mlx4_alloc_cmd_mailbox(dev);
	if (IS_ERR(mailbox))
		return -ENOMEM;

	gid_tbl = mailbox->buf;
	for (i = 0; i < MLX4_MAX_PORT_GIDS; ++i) {
		memcpy(&gid_tbl[i].gid, &gids[i].gid, sizeof(union ib_gid));
		if (gids[i].gid_type == IB_GID_TYPE_ROCE_UDP_ENCAP) {
			gid_tbl[i].version = 2;
			if (!ipv6_addr_v4mapped((struct in6_addr *)&gids[i].gid))
				gid_tbl[i].type = 1;
			else
				memset(&gid_tbl[i].gid, 0, 12);
		}
	}

	err = mlx4_cmd(dev, mailbox->dma,
		       MLX4_SET_PORT_ROCE_ADDR << 8 | port_num,
		       1, MLX4_CMD_SET_PORT, MLX4_CMD_TIME_CLASS_B,
		       MLX4_CMD_WRAPPED);
	if (mlx4_is_bonded(dev))
		err += mlx4_cmd(dev, mailbox->dma,
				MLX4_SET_PORT_ROCE_ADDR << 8 | 2,
				1, MLX4_CMD_SET_PORT, MLX4_CMD_TIME_CLASS_B,
				MLX4_CMD_WRAPPED);

	mlx4_free_cmd_mailbox(dev, mailbox);
	return err;
}

static int mlx4_ib_update_gids(struct gid_entry *gids,
			       struct mlx4_ib_dev *ibdev,
			       u8 port_num)
{
	if (ibdev->dev->caps.flags2 & MLX4_DEV_CAP_FLAG2_ROCE_V1_V2)
		return mlx4_ib_update_gids_v1_v2(gids, ibdev, port_num);

	return mlx4_ib_update_gids_v1(gids, ibdev, port_num);
}

static int mlx4_ib_add_gid(struct ib_device *device,
			   u8 port_num,
			   unsigned int index,
			   const union ib_gid *gid,
			   const struct ib_gid_attr *attr,
			   void **context)
{
	struct mlx4_ib_dev *ibdev = to_mdev(device);
	struct mlx4_ib_iboe *iboe = &ibdev->iboe;
	struct mlx4_port_gid_table   *port_gid_table;
	int free = -1, found = -1;
	int ret = 0;
	int hw_update = 0;
	int i;
	struct gid_entry *gids = NULL;

	if (!rdma_cap_roce_gid_table(device, port_num))
		return -EINVAL;

	if (port_num > MLX4_MAX_PORTS)
		return -EINVAL;

	if (!context)
		return -EINVAL;

	port_gid_table = &iboe->gids[port_num - 1];
	spin_lock_bh(&iboe->lock);
	for (i = 0; i < MLX4_MAX_PORT_GIDS; ++i) {
		if (!memcmp(&port_gid_table->gids[i].gid, gid, sizeof(*gid)) &&
		    (port_gid_table->gids[i].gid_type == attr->gid_type))  {
			found = i;
			break;
		}
		if (free < 0 && !memcmp(&port_gid_table->gids[i].gid, &zgid, sizeof(*gid)))
			free = i; /* HW has space */
	}

	if (found < 0) {
		if (free < 0) {
			ret = -ENOSPC;
		} else {
			port_gid_table->gids[free].ctx = kmalloc(sizeof(*port_gid_table->gids[free].ctx), GFP_ATOMIC);
			if (!port_gid_table->gids[free].ctx) {
				ret = -ENOMEM;
			} else {
				*context = port_gid_table->gids[free].ctx;
				memcpy(&port_gid_table->gids[free].gid, gid, sizeof(*gid));
				port_gid_table->gids[free].gid_type = attr->gid_type;
				port_gid_table->gids[free].ctx->real_index = free;
				port_gid_table->gids[free].ctx->refcount = 1;
				hw_update = 1;
			}
		}
	} else {
		struct gid_cache_context *ctx = port_gid_table->gids[found].ctx;
		*context = ctx;
		ctx->refcount++;
	}
	if (!ret && hw_update) {
		gids = kmalloc(sizeof(*gids) * MLX4_MAX_PORT_GIDS, GFP_ATOMIC);
		if (!gids) {
			ret = -ENOMEM;
		} else {
			for (i = 0; i < MLX4_MAX_PORT_GIDS; i++) {
				memcpy(&gids[i].gid, &port_gid_table->gids[i].gid, sizeof(union ib_gid));
				gids[i].gid_type = port_gid_table->gids[i].gid_type;
			}
		}
	}
	spin_unlock_bh(&iboe->lock);

	if (!ret && hw_update) {
		ret = mlx4_ib_update_gids(gids, ibdev, port_num);
		kfree(gids);
	}

	return ret;
}

static int mlx4_ib_del_gid(struct ib_device *device,
			   u8 port_num,
			   unsigned int index,
			   void **context)
{
	struct gid_cache_context *ctx = *context;
	struct mlx4_ib_dev *ibdev = to_mdev(device);
	struct mlx4_ib_iboe *iboe = &ibdev->iboe;
	struct mlx4_port_gid_table   *port_gid_table;
	int ret = 0;
	int hw_update = 0;
	struct gid_entry *gids = NULL;

	if (!rdma_cap_roce_gid_table(device, port_num))
		return -EINVAL;

	if (port_num > MLX4_MAX_PORTS)
		return -EINVAL;

	port_gid_table = &iboe->gids[port_num - 1];
	spin_lock_bh(&iboe->lock);
	if (ctx) {
		ctx->refcount--;
		if (!ctx->refcount) {
			unsigned int real_index = ctx->real_index;

			memcpy(&port_gid_table->gids[real_index].gid, &zgid, sizeof(zgid));
			kfree(port_gid_table->gids[real_index].ctx);
			port_gid_table->gids[real_index].ctx = NULL;
			hw_update = 1;
		}
	}
	if (!ret && hw_update) {
		int i;

		gids = kmalloc(sizeof(*gids) * MLX4_MAX_PORT_GIDS, GFP_ATOMIC);
		if (!gids) {
			ret = -ENOMEM;
		} else {
			for (i = 0; i < MLX4_MAX_PORT_GIDS; i++)
				memcpy(&gids[i].gid, &port_gid_table->gids[i].gid, sizeof(union ib_gid));
		}
	}
	spin_unlock_bh(&iboe->lock);

	if (!ret && hw_update) {
		ret = mlx4_ib_update_gids(gids, ibdev, port_num);
		kfree(gids);
	}
	return ret;
}

int mlx4_ib_gid_index_to_real_index(struct mlx4_ib_dev *ibdev,
				    u8 port_num, int index)
{
	struct mlx4_ib_iboe *iboe = &ibdev->iboe;
	struct gid_cache_context *ctx = NULL;
	union ib_gid gid;
	struct mlx4_port_gid_table   *port_gid_table;
	int real_index = -EINVAL;
	int i;
	int ret;
	unsigned long flags;
	struct ib_gid_attr attr;

	if (port_num > MLX4_MAX_PORTS)
		return -EINVAL;

	if (mlx4_is_bonded(ibdev->dev))
		port_num = 1;

	if (!rdma_cap_roce_gid_table(&ibdev->ib_dev, port_num))
		return index;

	ret = ib_get_cached_gid(&ibdev->ib_dev, port_num, index, &gid, &attr);
	if (ret)
		return ret;

	if (attr.ndev)
		dev_put(attr.ndev);

	if (!memcmp(&gid, &zgid, sizeof(gid)))
		return -EINVAL;

	spin_lock_irqsave(&iboe->lock, flags);
	port_gid_table = &iboe->gids[port_num - 1];

	for (i = 0; i < MLX4_MAX_PORT_GIDS; ++i)
		if (!memcmp(&port_gid_table->gids[i].gid, &gid, sizeof(gid)) &&
		    attr.gid_type == port_gid_table->gids[i].gid_type) {
			ctx = port_gid_table->gids[i].ctx;
			break;
		}
	if (ctx)
		real_index = ctx->real_index;
	spin_unlock_irqrestore(&iboe->lock, flags);
	return real_index;
}

static int mlx4_ib_query_device(struct ib_device *ibdev,
				struct ib_device_attr *props,
				struct ib_udata *uhw)
{
	struct mlx4_ib_dev *dev = to_mdev(ibdev);
	struct ib_smp *in_mad  = NULL;
	struct ib_smp *out_mad = NULL;
	int err;
	int have_ib_ports;
	struct mlx4_uverbs_ex_query_device cmd;
	struct mlx4_uverbs_ex_query_device_resp resp = {.comp_mask = 0};
	struct mlx4_clock_params clock_params;

	if (uhw->inlen) {
		if (uhw->inlen < sizeof(cmd))
			return -EINVAL;

		err = ib_copy_from_udata(&cmd, uhw, sizeof(cmd));
		if (err)
			return err;

		if (cmd.comp_mask)
			return -EINVAL;

		if (cmd.reserved)
			return -EINVAL;
	}

	resp.response_length = offsetof(typeof(resp), response_length) +
		sizeof(resp.response_length);
	in_mad  = kzalloc(sizeof *in_mad, GFP_KERNEL);
	out_mad = kmalloc(sizeof *out_mad, GFP_KERNEL);
	err = -ENOMEM;
	if (!in_mad || !out_mad)
		goto out;

	init_query_mad(in_mad);
	in_mad->attr_id = IB_SMP_ATTR_NODE_INFO;

	err = mlx4_MAD_IFC(to_mdev(ibdev), MLX4_MAD_IFC_IGNORE_KEYS,
			   1, NULL, NULL, in_mad, out_mad);
	if (err)
		goto out;

	memset(props, 0, sizeof *props);

	have_ib_ports = num_ib_ports(dev->dev);

	props->fw_ver = dev->dev->caps.fw_ver;
	props->device_cap_flags    = IB_DEVICE_CHANGE_PHY_PORT |
		IB_DEVICE_PORT_ACTIVE_EVENT		|
		IB_DEVICE_SYS_IMAGE_GUID		|
		IB_DEVICE_RC_RNR_NAK_GEN		|
		IB_DEVICE_BLOCK_MULTICAST_LOOPBACK;
	if (dev->dev->caps.flags & MLX4_DEV_CAP_FLAG_BAD_PKEY_CNTR)
		props->device_cap_flags |= IB_DEVICE_BAD_PKEY_CNTR;
	if (dev->dev->caps.flags & MLX4_DEV_CAP_FLAG_BAD_QKEY_CNTR)
		props->device_cap_flags |= IB_DEVICE_BAD_QKEY_CNTR;
	if (dev->dev->caps.flags & MLX4_DEV_CAP_FLAG_APM && have_ib_ports)
		props->device_cap_flags |= IB_DEVICE_AUTO_PATH_MIG;
	if (dev->dev->caps.flags & MLX4_DEV_CAP_FLAG_UD_AV_PORT)
		props->device_cap_flags |= IB_DEVICE_UD_AV_PORT_ENFORCE;
	if (dev->dev->caps.flags & MLX4_DEV_CAP_FLAG_IPOIB_CSUM)
		props->device_cap_flags |= IB_DEVICE_UD_IP_CSUM;
	if (dev->dev->caps.max_gso_sz &&
	    (dev->dev->rev_id != MLX4_IB_CARD_REV_A0) &&
	    (dev->dev->caps.flags & MLX4_DEV_CAP_FLAG_BLH))
		props->device_cap_flags |= IB_DEVICE_UD_TSO;
	if (dev->dev->caps.bmme_flags & MLX4_BMME_FLAG_RESERVED_LKEY)
		props->device_cap_flags |= IB_DEVICE_LOCAL_DMA_LKEY;
	if ((dev->dev->caps.bmme_flags & MLX4_BMME_FLAG_LOCAL_INV) &&
	    (dev->dev->caps.bmme_flags & MLX4_BMME_FLAG_REMOTE_INV) &&
	    (dev->dev->caps.bmme_flags & MLX4_BMME_FLAG_FAST_REG_WR))
		props->device_cap_flags |= IB_DEVICE_MEM_MGT_EXTENSIONS;
	if (dev->dev->caps.flags & MLX4_DEV_CAP_FLAG_XRC)
		props->device_cap_flags |= IB_DEVICE_XRC;
	if (dev->dev->caps.flags & MLX4_DEV_CAP_FLAG_MEM_WINDOW)
		props->device_cap_flags |= IB_DEVICE_MEM_WINDOW;
	if (dev->dev->caps.bmme_flags & MLX4_BMME_FLAG_TYPE_2_WIN) {
		if (dev->dev->caps.bmme_flags & MLX4_BMME_FLAG_WIN_TYPE_2B)
			props->device_cap_flags |= IB_DEVICE_MEM_WINDOW_TYPE_2B;
		else
			props->device_cap_flags |= IB_DEVICE_MEM_WINDOW_TYPE_2A;
	}
	if (dev->steering_support == MLX4_STEERING_MODE_DEVICE_MANAGED)
		props->device_cap_flags |= IB_DEVICE_MANAGED_FLOW_STEERING;

	props->device_cap_flags |= IB_DEVICE_RAW_IP_CSUM;

	props->vendor_id	   = be32_to_cpup((__be32 *) (out_mad->data + 36)) &
		0xffffff;
	props->vendor_part_id	   = dev->dev->persist->pdev->device;
	props->hw_ver		   = be32_to_cpup((__be32 *) (out_mad->data + 32));
	memcpy(&props->sys_image_guid, out_mad->data +	4, 8);

	props->max_mr_size	   = ~0ull;
	props->page_size_cap	   = dev->dev->caps.page_size_cap;
	props->max_qp		   = dev->dev->quotas.qp;
	props->max_qp_wr	   = dev->dev->caps.max_wqes - MLX4_IB_SQ_MAX_SPARE;
	props->max_sge		   = min(dev->dev->caps.max_sq_sg,
					 dev->dev->caps.max_rq_sg);
	props->max_sge_rd	   = MLX4_MAX_SGE_RD;
	props->max_cq		   = dev->dev->quotas.cq;
	props->max_cqe		   = dev->dev->caps.max_cqes;
	props->max_mr		   = dev->dev->quotas.mpt;
	props->max_pd		   = dev->dev->caps.num_pds - dev->dev->caps.reserved_pds;
	props->max_qp_rd_atom	   = dev->dev->caps.max_qp_dest_rdma;
	props->max_qp_init_rd_atom = dev->dev->caps.max_qp_init_rdma;
	props->max_res_rd_atom	   = props->max_qp_rd_atom * props->max_qp;
	props->max_srq		   = dev->dev->quotas.srq;
	props->max_srq_wr	   = dev->dev->caps.max_srq_wqes - 1;
	props->max_srq_sge	   = dev->dev->caps.max_srq_sge;
	props->max_fast_reg_page_list_len = MLX4_MAX_FAST_REG_PAGES;
	props->local_ca_ack_delay  = dev->dev->caps.local_ca_ack_delay;
	props->atomic_cap	   = dev->dev->caps.flags & MLX4_DEV_CAP_FLAG_ATOMIC ?
		IB_ATOMIC_HCA : IB_ATOMIC_NONE;
	props->masked_atomic_cap   = props->atomic_cap;
	props->max_pkeys	   = dev->dev->caps.pkey_table_len[1];
	props->max_mcast_grp	   = dev->dev->caps.num_mgms + dev->dev->caps.num_amgms;
	props->max_mcast_qp_attach = dev->dev->caps.num_qp_per_mgm;
	props->max_total_mcast_qp_attach = props->max_mcast_qp_attach *
					   props->max_mcast_grp;
	props->max_map_per_fmr = dev->dev->caps.max_fmr_maps;
	props->hca_core_clock = dev->dev->caps.hca_core_clock * 1000UL;
	props->timestamp_mask = 0xFFFFFFFFFFFFULL;
	props->max_ah = INT_MAX;

	if (!mlx4_is_slave(dev->dev))
		err = mlx4_get_internal_clock_params(dev->dev, &clock_params);

	if (uhw->outlen >= resp.response_length + sizeof(resp.hca_core_clock_offset)) {
		resp.response_length += sizeof(resp.hca_core_clock_offset);
		if (!err && !mlx4_is_slave(dev->dev)) {
			resp.comp_mask |= QUERY_DEVICE_RESP_MASK_TIMESTAMP;
			resp.hca_core_clock_offset = clock_params.offset % PAGE_SIZE;
		}
	}

	if (uhw->outlen) {
		err = ib_copy_to_udata(uhw, &resp, resp.response_length);
		if (err)
			goto out;
	}
out:
	kfree(in_mad);
	kfree(out_mad);

	return err;
}

static enum rdma_link_layer
mlx4_ib_port_link_layer(struct ib_device *device, u8 port_num)
{
	struct mlx4_dev *dev = to_mdev(device)->dev;

	return dev->caps.port_mask[port_num] == MLX4_PORT_TYPE_IB ?
		IB_LINK_LAYER_INFINIBAND : IB_LINK_LAYER_ETHERNET;
}

static int ib_link_query_port(struct ib_device *ibdev, u8 port,
			      struct ib_port_attr *props, int netw_view)
{
	struct ib_smp *in_mad  = NULL;
	struct ib_smp *out_mad = NULL;
	int ext_active_speed;
	int mad_ifc_flags = MLX4_MAD_IFC_IGNORE_KEYS;
	int err = -ENOMEM;

	in_mad  = kzalloc(sizeof *in_mad, GFP_KERNEL);
	out_mad = kmalloc(sizeof *out_mad, GFP_KERNEL);
	if (!in_mad || !out_mad)
		goto out;

	init_query_mad(in_mad);
	in_mad->attr_id  = IB_SMP_ATTR_PORT_INFO;
	in_mad->attr_mod = cpu_to_be32(port);

	if (mlx4_is_mfunc(to_mdev(ibdev)->dev) && netw_view)
		mad_ifc_flags |= MLX4_MAD_IFC_NET_VIEW;

	err = mlx4_MAD_IFC(to_mdev(ibdev), mad_ifc_flags, port, NULL, NULL,
				in_mad, out_mad);
	if (err)
		goto out;


	props->lid		= be16_to_cpup((__be16 *) (out_mad->data + 16));
	props->lmc		= out_mad->data[34] & 0x7;
	props->sm_lid		= be16_to_cpup((__be16 *) (out_mad->data + 18));
	props->sm_sl		= out_mad->data[36] & 0xf;
	props->state		= out_mad->data[32] & 0xf;
	props->phys_state	= out_mad->data[33] >> 4;
	props->port_cap_flags	= be32_to_cpup((__be32 *) (out_mad->data + 20));
	if (netw_view)
		props->gid_tbl_len = out_mad->data[50];
	else
		props->gid_tbl_len = to_mdev(ibdev)->dev->caps.gid_table_len[port];
	props->max_msg_sz	= to_mdev(ibdev)->dev->caps.max_msg_sz;
	props->pkey_tbl_len	= to_mdev(ibdev)->dev->caps.pkey_table_len[port];
	props->bad_pkey_cntr	= be16_to_cpup((__be16 *) (out_mad->data + 46));
	props->qkey_viol_cntr	= be16_to_cpup((__be16 *) (out_mad->data + 48));
	props->active_width	= out_mad->data[31] & 0xf;
	props->active_speed	= out_mad->data[35] >> 4;
	props->max_mtu		= out_mad->data[41] & 0xf;
	props->active_mtu	= out_mad->data[36] >> 4;
	props->subnet_timeout	= out_mad->data[51] & 0x1f;
	props->max_vl_num	= out_mad->data[37] >> 4;
	props->init_type_reply	= out_mad->data[41] >> 4;

	/* Check if extended speeds (EDR/FDR/...) are supported */
	if (props->port_cap_flags & IB_PORT_EXTENDED_SPEEDS_SUP) {
		ext_active_speed = out_mad->data[62] >> 4;

		switch (ext_active_speed) {
		case 1:
			props->active_speed = IB_SPEED_FDR;
			break;
		case 2:
			props->active_speed = IB_SPEED_EDR;
			break;
		}
	}

	/* If reported active speed is QDR, check if is FDR-10 */
	if (props->active_speed == IB_SPEED_QDR) {
		init_query_mad(in_mad);
		in_mad->attr_id = MLX4_ATTR_EXTENDED_PORT_INFO;
		in_mad->attr_mod = cpu_to_be32(port);

		err = mlx4_MAD_IFC(to_mdev(ibdev), mad_ifc_flags, port,
				   NULL, NULL, in_mad, out_mad);
		if (err)
			goto out;

		/* Checking LinkSpeedActive for FDR-10 */
		if (out_mad->data[15] & 0x1)
			props->active_speed = IB_SPEED_FDR10;
	}

	/* Avoid wrong speed value returned by FW if the IB link is down. */
	if (props->state == IB_PORT_DOWN)
		 props->active_speed = IB_SPEED_SDR;

out:
	kfree(in_mad);
	kfree(out_mad);
	return err;
}

static u8 state_to_phys_state(enum ib_port_state state)
{
	return state == IB_PORT_ACTIVE ? 5 : 3;
}

static int eth_link_query_port(struct ib_device *ibdev, u8 port,
			       struct ib_port_attr *props, int netw_view)
{

	struct mlx4_ib_dev *mdev = to_mdev(ibdev);
	struct mlx4_ib_iboe *iboe = &mdev->iboe;
	struct net_device *ndev;
	enum ib_mtu tmp;
	struct mlx4_cmd_mailbox *mailbox;
	int err = 0;
	int is_bonded = mlx4_is_bonded(mdev->dev);

	mailbox = mlx4_alloc_cmd_mailbox(mdev->dev);
	if (IS_ERR(mailbox))
		return PTR_ERR(mailbox);

	err = mlx4_cmd_box(mdev->dev, 0, mailbox->dma, port, 0,
			   MLX4_CMD_QUERY_PORT, MLX4_CMD_TIME_CLASS_B,
			   MLX4_CMD_WRAPPED);
	if (err)
		goto out;

	props->active_width	=  (((u8 *)mailbox->buf)[5] == 0x40) ||
				   (((u8 *)mailbox->buf)[5] == 0x20 /*56Gb*/) ?
					   IB_WIDTH_4X : IB_WIDTH_1X;
	props->active_speed	=  (((u8 *)mailbox->buf)[5] == 0x20 /*56Gb*/) ?
					   IB_SPEED_FDR : IB_SPEED_QDR;
	props->port_cap_flags	= IB_PORT_CM_SUP | IB_PORT_IP_BASED_GIDS;
	props->gid_tbl_len	= mdev->dev->caps.gid_table_len[port];
	props->max_msg_sz	= mdev->dev->caps.max_msg_sz;
	props->pkey_tbl_len	= 1;
	props->max_mtu		= IB_MTU_4096;
	props->max_vl_num	= 2;
	props->state		= IB_PORT_DOWN;
	props->phys_state	= state_to_phys_state(props->state);
	props->active_mtu	= IB_MTU_256;
	spin_lock_bh(&iboe->lock);
	ndev = iboe->netdevs[port - 1];
	if (ndev && is_bonded) {
		rcu_read_lock(); /* required to get upper dev */
		ndev = netdev_master_upper_dev_get_rcu(ndev);
		rcu_read_unlock();
	}
	if (!ndev)
		goto out_unlock;

	tmp = iboe_get_mtu(ndev->mtu);
	props->active_mtu = tmp ? min(props->max_mtu, tmp) : IB_MTU_256;

	props->state		= (netif_running(ndev) && netif_carrier_ok(ndev)) ?
					IB_PORT_ACTIVE : IB_PORT_DOWN;
	props->phys_state	= state_to_phys_state(props->state);
out_unlock:
	spin_unlock_bh(&iboe->lock);
out:
	mlx4_free_cmd_mailbox(mdev->dev, mailbox);
	return err;
}

int __mlx4_ib_query_port(struct ib_device *ibdev, u8 port,
			 struct ib_port_attr *props, int netw_view)
{
	int err;

	memset(props, 0, sizeof *props);

	err = mlx4_ib_port_link_layer(ibdev, port) == IB_LINK_LAYER_INFINIBAND ?
		ib_link_query_port(ibdev, port, props, netw_view) :
				eth_link_query_port(ibdev, port, props, netw_view);

	return err;
}

static int mlx4_ib_query_port(struct ib_device *ibdev, u8 port,
			      struct ib_port_attr *props)
{
	/* returns host view */
	return __mlx4_ib_query_port(ibdev, port, props, 0);
}

int __mlx4_ib_query_gid(struct ib_device *ibdev, u8 port, int index,
			union ib_gid *gid, int netw_view)
{
	struct ib_smp *in_mad  = NULL;
	struct ib_smp *out_mad = NULL;
	int err = -ENOMEM;
	struct mlx4_ib_dev *dev = to_mdev(ibdev);
	int clear = 0;
	int mad_ifc_flags = MLX4_MAD_IFC_IGNORE_KEYS;

	in_mad  = kzalloc(sizeof *in_mad, GFP_KERNEL);
	out_mad = kmalloc(sizeof *out_mad, GFP_KERNEL);
	if (!in_mad || !out_mad)
		goto out;

	init_query_mad(in_mad);
	in_mad->attr_id  = IB_SMP_ATTR_PORT_INFO;
	in_mad->attr_mod = cpu_to_be32(port);

	if (mlx4_is_mfunc(dev->dev) && netw_view)
		mad_ifc_flags |= MLX4_MAD_IFC_NET_VIEW;

	err = mlx4_MAD_IFC(dev, mad_ifc_flags, port, NULL, NULL, in_mad, out_mad);
	if (err)
		goto out;

	memcpy(gid->raw, out_mad->data + 8, 8);

	if (mlx4_is_mfunc(dev->dev) && !netw_view) {
		if (index) {
			/* For any index > 0, return the null guid */
			err = 0;
			clear = 1;
			goto out;
		}
	}

	init_query_mad(in_mad);
	in_mad->attr_id  = IB_SMP_ATTR_GUID_INFO;
	in_mad->attr_mod = cpu_to_be32(index / 8);

	err = mlx4_MAD_IFC(dev, mad_ifc_flags, port,
			   NULL, NULL, in_mad, out_mad);
	if (err)
		goto out;

	memcpy(gid->raw + 8, out_mad->data + (index % 8) * 8, 8);

out:
	if (clear)
		memset(gid->raw + 8, 0, 8);
	kfree(in_mad);
	kfree(out_mad);
	return err;
}

static int mlx4_ib_query_gid(struct ib_device *ibdev, u8 port, int index,
			     union ib_gid *gid)
{
	int ret;

	if (rdma_protocol_ib(ibdev, port))
		return __mlx4_ib_query_gid(ibdev, port, index, gid, 0);

	if (!rdma_protocol_roce(ibdev, port))
		return -ENODEV;

	if (!rdma_cap_roce_gid_table(ibdev, port))
		return -ENODEV;

	ret = ib_get_cached_gid(ibdev, port, index, gid, NULL);
	if (ret == -EAGAIN) {
		memcpy(gid, &zgid, sizeof(*gid));
		return 0;
	}

	return ret;
}

static int mlx4_ib_query_sl2vl(struct ib_device *ibdev, u8 port, u64 *sl2vl_tbl)
{
	union sl2vl_tbl_to_u64 sl2vl64;
	struct ib_smp *in_mad  = NULL;
	struct ib_smp *out_mad = NULL;
	int mad_ifc_flags = MLX4_MAD_IFC_IGNORE_KEYS;
	int err = -ENOMEM;
	int jj;

	if (mlx4_is_slave(to_mdev(ibdev)->dev)) {
		*sl2vl_tbl = 0;
		return 0;
	}

	in_mad  = kzalloc(sizeof(*in_mad), GFP_KERNEL);
	out_mad = kmalloc(sizeof(*out_mad), GFP_KERNEL);
	if (!in_mad || !out_mad)
		goto out;

	init_query_mad(in_mad);
	in_mad->attr_id  = IB_SMP_ATTR_SL_TO_VL_TABLE;
	in_mad->attr_mod = 0;

	if (mlx4_is_mfunc(to_mdev(ibdev)->dev))
		mad_ifc_flags |= MLX4_MAD_IFC_NET_VIEW;

	err = mlx4_MAD_IFC(to_mdev(ibdev), mad_ifc_flags, port, NULL, NULL,
			   in_mad, out_mad);
	if (err)
		goto out;

	for (jj = 0; jj < 8; jj++)
		sl2vl64.sl8[jj] = ((struct ib_smp *)out_mad)->data[jj];
	*sl2vl_tbl = sl2vl64.sl64;

out:
	kfree(in_mad);
	kfree(out_mad);
	return err;
}

static void mlx4_init_sl2vl_tbl(struct mlx4_ib_dev *mdev)
{
	u64 sl2vl;
	int i;
	int err;

	for (i = 1; i <= mdev->dev->caps.num_ports; i++) {
		if (mdev->dev->caps.port_type[i] == MLX4_PORT_TYPE_ETH)
			continue;
		err = mlx4_ib_query_sl2vl(&mdev->ib_dev, i, &sl2vl);
		if (err) {
			pr_err("Unable to get default sl to vl mapping for port %d.  Using all zeroes (%d)\n",
			       i, err);
			sl2vl = 0;
		}
		atomic64_set(&mdev->sl2vl[i - 1], sl2vl);
	}
}

int __mlx4_ib_query_pkey(struct ib_device *ibdev, u8 port, u16 index,
			 u16 *pkey, int netw_view)
{
	struct ib_smp *in_mad  = NULL;
	struct ib_smp *out_mad = NULL;
	int mad_ifc_flags = MLX4_MAD_IFC_IGNORE_KEYS;
	int err = -ENOMEM;

	in_mad  = kzalloc(sizeof *in_mad, GFP_KERNEL);
	out_mad = kmalloc(sizeof *out_mad, GFP_KERNEL);
	if (!in_mad || !out_mad)
		goto out;

	init_query_mad(in_mad);
	in_mad->attr_id  = IB_SMP_ATTR_PKEY_TABLE;
	in_mad->attr_mod = cpu_to_be32(index / 32);

	if (mlx4_is_mfunc(to_mdev(ibdev)->dev) && netw_view)
		mad_ifc_flags |= MLX4_MAD_IFC_NET_VIEW;

	err = mlx4_MAD_IFC(to_mdev(ibdev), mad_ifc_flags, port, NULL, NULL,
			   in_mad, out_mad);
	if (err)
		goto out;

	*pkey = be16_to_cpu(((__be16 *) out_mad->data)[index % 32]);

out:
	kfree(in_mad);
	kfree(out_mad);
	return err;
}

static int mlx4_ib_query_pkey(struct ib_device *ibdev, u8 port, u16 index, u16 *pkey)
{
	return __mlx4_ib_query_pkey(ibdev, port, index, pkey, 0);
}

static int mlx4_ib_modify_device(struct ib_device *ibdev, int mask,
				 struct ib_device_modify *props)
{
	struct mlx4_cmd_mailbox *mailbox;
	unsigned long flags;

	if (mask & ~IB_DEVICE_MODIFY_NODE_DESC)
		return -EOPNOTSUPP;

	if (!(mask & IB_DEVICE_MODIFY_NODE_DESC))
		return 0;

	if (mlx4_is_slave(to_mdev(ibdev)->dev))
		return -EOPNOTSUPP;

	spin_lock_irqsave(&to_mdev(ibdev)->sm_lock, flags);
	memcpy(ibdev->node_desc, props->node_desc, IB_DEVICE_NODE_DESC_MAX);
	spin_unlock_irqrestore(&to_mdev(ibdev)->sm_lock, flags);

	/*
	 * If possible, pass node desc to FW, so it can generate
	 * a 144 trap.  If cmd fails, just ignore.
	 */
	mailbox = mlx4_alloc_cmd_mailbox(to_mdev(ibdev)->dev);
	if (IS_ERR(mailbox))
		return 0;

	memcpy(mailbox->buf, props->node_desc, IB_DEVICE_NODE_DESC_MAX);
	mlx4_cmd(to_mdev(ibdev)->dev, mailbox->dma, 1, 0,
		 MLX4_CMD_SET_NODE, MLX4_CMD_TIME_CLASS_A, MLX4_CMD_NATIVE);

	mlx4_free_cmd_mailbox(to_mdev(ibdev)->dev, mailbox);

	return 0;
}

static int mlx4_ib_SET_PORT(struct mlx4_ib_dev *dev, u8 port, int reset_qkey_viols,
			    u32 cap_mask)
{
	struct mlx4_cmd_mailbox *mailbox;
	int err;

	mailbox = mlx4_alloc_cmd_mailbox(dev->dev);
	if (IS_ERR(mailbox))
		return PTR_ERR(mailbox);

	if (dev->dev->flags & MLX4_FLAG_OLD_PORT_CMDS) {
		*(u8 *) mailbox->buf	     = !!reset_qkey_viols << 6;
		((__be32 *) mailbox->buf)[2] = cpu_to_be32(cap_mask);
	} else {
		((u8 *) mailbox->buf)[3]     = !!reset_qkey_viols;
		((__be32 *) mailbox->buf)[1] = cpu_to_be32(cap_mask);
	}

	err = mlx4_cmd(dev->dev, mailbox->dma, port, MLX4_SET_PORT_IB_OPCODE,
		       MLX4_CMD_SET_PORT, MLX4_CMD_TIME_CLASS_B,
		       MLX4_CMD_WRAPPED);

	mlx4_free_cmd_mailbox(dev->dev, mailbox);
	return err;
}

static int mlx4_ib_modify_port(struct ib_device *ibdev, u8 port, int mask,
			       struct ib_port_modify *props)
{
	struct mlx4_ib_dev *mdev = to_mdev(ibdev);
	u8 is_eth = mdev->dev->caps.port_type[port] == MLX4_PORT_TYPE_ETH;
	struct ib_port_attr attr;
	u32 cap_mask;
	int err;

	/* return OK if this is RoCE. CM calls ib_modify_port() regardless
	 * of whether port link layer is ETH or IB. For ETH ports, qkey
	 * violations and port capabilities are not meaningful.
	 */
	if (is_eth)
		return 0;

	mutex_lock(&mdev->cap_mask_mutex);

	err = mlx4_ib_query_port(ibdev, port, &attr);
	if (err)
		goto out;

	cap_mask = (attr.port_cap_flags | props->set_port_cap_mask) &
		~props->clr_port_cap_mask;

	err = mlx4_ib_SET_PORT(mdev, port,
			       !!(mask & IB_PORT_RESET_QKEY_CNTR),
			       cap_mask);

out:
	mutex_unlock(&to_mdev(ibdev)->cap_mask_mutex);
	return err;
}

static struct ib_ucontext *mlx4_ib_alloc_ucontext(struct ib_device *ibdev,
						  struct ib_udata *udata)
{
	struct mlx4_ib_dev *dev = to_mdev(ibdev);
	struct mlx4_ib_ucontext *context;
	struct mlx4_ib_alloc_ucontext_resp_v3 resp_v3;
	struct mlx4_ib_alloc_ucontext_resp resp;
	int err;

	if (!dev->ib_active)
		return ERR_PTR(-EAGAIN);

	if (ibdev->uverbs_abi_ver == MLX4_IB_UVERBS_NO_DEV_CAPS_ABI_VERSION) {
		resp_v3.qp_tab_size      = dev->dev->caps.num_qps;
		resp_v3.bf_reg_size      = dev->dev->caps.bf_reg_size;
		resp_v3.bf_regs_per_page = dev->dev->caps.bf_regs_per_page;
	} else {
		resp.dev_caps	      = dev->dev->caps.userspace_caps;
		resp.qp_tab_size      = dev->dev->caps.num_qps;
		resp.bf_reg_size      = dev->dev->caps.bf_reg_size;
		resp.bf_regs_per_page = dev->dev->caps.bf_regs_per_page;
		resp.cqe_size	      = dev->dev->caps.cqe_size;
	}

	context = kzalloc(sizeof(*context), GFP_KERNEL);
	if (!context)
		return ERR_PTR(-ENOMEM);

	err = mlx4_uar_alloc(to_mdev(ibdev)->dev, &context->uar);
	if (err) {
		kfree(context);
		return ERR_PTR(err);
	}

	INIT_LIST_HEAD(&context->db_page_list);
	mutex_init(&context->db_page_mutex);

	if (ibdev->uverbs_abi_ver == MLX4_IB_UVERBS_NO_DEV_CAPS_ABI_VERSION)
		err = ib_copy_to_udata(udata, &resp_v3, sizeof(resp_v3));
	else
		err = ib_copy_to_udata(udata, &resp, sizeof(resp));

	if (err) {
		mlx4_uar_free(to_mdev(ibdev)->dev, &context->uar);
		kfree(context);
		return ERR_PTR(-EFAULT);
	}

	return &context->ibucontext;
}

static int mlx4_ib_dealloc_ucontext(struct ib_ucontext *ibcontext)
{
	struct mlx4_ib_ucontext *context = to_mucontext(ibcontext);

	mlx4_uar_free(to_mdev(ibcontext->device)->dev, &context->uar);
	kfree(context);

	return 0;
}

static void  mlx4_ib_vma_open(struct vm_area_struct *area)
{
	/* vma_open is called when a new VMA is created on top of our VMA.
	 * This is done through either mremap flow or split_vma (usually due
	 * to mlock, madvise, munmap, etc.). We do not support a clone of the
	 * vma, as this VMA is strongly hardware related. Therefore we set the
	 * vm_ops of the newly created/cloned VMA to NULL, to prevent it from
	 * calling us again and trying to do incorrect actions. We assume that
	 * the original vma size is exactly a single page that there will be no
	 * "splitting" operations on.
	 */
	area->vm_ops = NULL;
}

static void  mlx4_ib_vma_close(struct vm_area_struct *area)
{
	struct mlx4_ib_vma_private_data *mlx4_ib_vma_priv_data;

	/* It's guaranteed that all VMAs opened on a FD are closed before the
	 * file itself is closed, therefore no sync is needed with the regular
	 * closing flow. (e.g. mlx4_ib_dealloc_ucontext) However need a sync
	 * with accessing the vma as part of mlx4_ib_disassociate_ucontext.
	 * The close operation is usually called under mm->mmap_sem except when
	 * process is exiting.  The exiting case is handled explicitly as part
	 * of mlx4_ib_disassociate_ucontext.
	 */
	mlx4_ib_vma_priv_data = (struct mlx4_ib_vma_private_data *)
				area->vm_private_data;

	/* set the vma context pointer to null in the mlx4_ib driver's private
	 * data to protect against a race condition in mlx4_ib_dissassociate_ucontext().
	 */
	mlx4_ib_vma_priv_data->vma = NULL;
}

static const struct vm_operations_struct mlx4_ib_vm_ops = {
	.open = mlx4_ib_vma_open,
	.close = mlx4_ib_vma_close
};

static void mlx4_ib_disassociate_ucontext(struct ib_ucontext *ibcontext)
{
	int i;
	int ret = 0;
	struct vm_area_struct *vma;
	struct mlx4_ib_ucontext *context = to_mucontext(ibcontext);
	struct task_struct *owning_process  = NULL;
	struct mm_struct   *owning_mm       = NULL;

	owning_process = get_pid_task(ibcontext->tgid, PIDTYPE_PID);
	if (!owning_process)
		return;

	owning_mm = get_task_mm(owning_process);
	if (!owning_mm) {
		pr_info("no mm, disassociate ucontext is pending task termination\n");
		while (1) {
			/* make sure that task is dead before returning, it may
			 * prevent a rare case of module down in parallel to a
			 * call to mlx4_ib_vma_close.
			 */
			put_task_struct(owning_process);
			msleep(1);
			owning_process = get_pid_task(ibcontext->tgid,
						      PIDTYPE_PID);
			if (!owning_process ||
			    owning_process->state == TASK_DEAD) {
				pr_info("disassociate ucontext done, task was terminated\n");
				/* in case task was dead need to release the task struct */
				if (owning_process)
					put_task_struct(owning_process);
				return;
			}
		}
	}

	/* need to protect from a race on closing the vma as part of
	 * mlx4_ib_vma_close().
	 */
	down_read(&owning_mm->mmap_sem);
	for (i = 0; i < HW_BAR_COUNT; i++) {
		vma = context->hw_bar_info[i].vma;
		if (!vma)
			continue;

		ret = zap_vma_ptes(context->hw_bar_info[i].vma,
				   context->hw_bar_info[i].vma->vm_start,
				   PAGE_SIZE);
		if (ret) {
			pr_err("Error: zap_vma_ptes failed for index=%d, ret=%d\n", i, ret);
			BUG_ON(1);
		}

		/* context going to be destroyed, should not access ops any more */
		context->hw_bar_info[i].vma->vm_ops = NULL;
	}

	up_read(&owning_mm->mmap_sem);
	mmput(owning_mm);
	put_task_struct(owning_process);
}

static void mlx4_ib_set_vma_data(struct vm_area_struct *vma,
				 struct mlx4_ib_vma_private_data *vma_private_data)
{
	vma_private_data->vma = vma;
	vma->vm_private_data = vma_private_data;
	vma->vm_ops =  &mlx4_ib_vm_ops;
}

static int mlx4_ib_mmap(struct ib_ucontext *context, struct vm_area_struct *vma)
{
	struct mlx4_ib_dev *dev = to_mdev(context->device);
	struct mlx4_ib_ucontext *mucontext = to_mucontext(context);

	if (vma->vm_end - vma->vm_start != PAGE_SIZE)
		return -EINVAL;

	if (vma->vm_pgoff == 0) {
		/* We prevent double mmaping on same context */
		if (mucontext->hw_bar_info[HW_BAR_DB].vma)
			return -EINVAL;

		vma->vm_page_prot = pgprot_noncached(vma->vm_page_prot);

		if (io_remap_pfn_range(vma, vma->vm_start,
				       to_mucontext(context)->uar.pfn,
				       PAGE_SIZE, vma->vm_page_prot))
			return -EAGAIN;

		mlx4_ib_set_vma_data(vma, &mucontext->hw_bar_info[HW_BAR_DB]);

	} else if (vma->vm_pgoff == 1 && dev->dev->caps.bf_reg_size != 0) {
		/* We prevent double mmaping on same context */
		if (mucontext->hw_bar_info[HW_BAR_BF].vma)
			return -EINVAL;

		vma->vm_page_prot = pgprot_writecombine(vma->vm_page_prot);

		if (io_remap_pfn_range(vma, vma->vm_start,
				       to_mucontext(context)->uar.pfn +
				       dev->dev->caps.num_uars,
				       PAGE_SIZE, vma->vm_page_prot))
			return -EAGAIN;

		mlx4_ib_set_vma_data(vma, &mucontext->hw_bar_info[HW_BAR_BF]);

	} else if (vma->vm_pgoff == 3) {
		struct mlx4_clock_params params;
		int ret;

		/* We prevent double mmaping on same context */
		if (mucontext->hw_bar_info[HW_BAR_CLOCK].vma)
			return -EINVAL;

		ret = mlx4_get_internal_clock_params(dev->dev, &params);

		if (ret)
			return ret;

		vma->vm_page_prot = pgprot_noncached(vma->vm_page_prot);
		if (io_remap_pfn_range(vma, vma->vm_start,
				       (pci_resource_start(dev->dev->persist->pdev,
							   params.bar) +
					params.offset)
				       >> PAGE_SHIFT,
				       PAGE_SIZE, vma->vm_page_prot))
			return -EAGAIN;

		mlx4_ib_set_vma_data(vma,
				     &mucontext->hw_bar_info[HW_BAR_CLOCK]);
	} else {
		return -EINVAL;
	}

	return 0;
}

static struct ib_pd *mlx4_ib_alloc_pd(struct ib_device *ibdev,
				      struct ib_ucontext *context,
				      struct ib_udata *udata)
{
	struct mlx4_ib_pd *pd;
	int err;

	pd = kmalloc(sizeof *pd, GFP_KERNEL);
	if (!pd)
		return ERR_PTR(-ENOMEM);

	err = mlx4_pd_alloc(to_mdev(ibdev)->dev, &pd->pdn);
	if (err) {
		kfree(pd);
		return ERR_PTR(err);
	}

	if (context)
		if (ib_copy_to_udata(udata, &pd->pdn, sizeof (__u32))) {
			mlx4_pd_free(to_mdev(ibdev)->dev, pd->pdn);
			kfree(pd);
			return ERR_PTR(-EFAULT);
		}

	return &pd->ibpd;
}

static int mlx4_ib_dealloc_pd(struct ib_pd *pd)
{
	mlx4_pd_free(to_mdev(pd->device)->dev, to_mpd(pd)->pdn);
	kfree(pd);

	return 0;
}

static struct ib_xrcd *mlx4_ib_alloc_xrcd(struct ib_device *ibdev,
					  struct ib_ucontext *context,
					  struct ib_udata *udata)
{
	struct mlx4_ib_xrcd *xrcd;
	struct ib_cq_init_attr cq_attr = {};
	int err;

	if (!(to_mdev(ibdev)->dev->caps.flags & MLX4_DEV_CAP_FLAG_XRC))
		return ERR_PTR(-ENOSYS);

	xrcd = kmalloc(sizeof *xrcd, GFP_KERNEL);
	if (!xrcd)
		return ERR_PTR(-ENOMEM);

	err = mlx4_xrcd_alloc(to_mdev(ibdev)->dev, &xrcd->xrcdn);
	if (err)
		goto err1;

	xrcd->pd = ib_alloc_pd(ibdev, 0);
	if (IS_ERR(xrcd->pd)) {
		err = PTR_ERR(xrcd->pd);
		goto err2;
	}

	cq_attr.cqe = 1;
	xrcd->cq = ib_create_cq(ibdev, NULL, NULL, xrcd, &cq_attr);
	if (IS_ERR(xrcd->cq)) {
		err = PTR_ERR(xrcd->cq);
		goto err3;
	}

	return &xrcd->ibxrcd;

err3:
	ib_dealloc_pd(xrcd->pd);
err2:
	mlx4_xrcd_free(to_mdev(ibdev)->dev, xrcd->xrcdn);
err1:
	kfree(xrcd);
	return ERR_PTR(err);
}

static int mlx4_ib_dealloc_xrcd(struct ib_xrcd *xrcd)
{
	ib_destroy_cq(to_mxrcd(xrcd)->cq);
	ib_dealloc_pd(to_mxrcd(xrcd)->pd);
	mlx4_xrcd_free(to_mdev(xrcd->device)->dev, to_mxrcd(xrcd)->xrcdn);
	kfree(xrcd);

	return 0;
}

static int add_gid_entry(struct ib_qp *ibqp, union ib_gid *gid)
{
	struct mlx4_ib_qp *mqp = to_mqp(ibqp);
	struct mlx4_ib_dev *mdev = to_mdev(ibqp->device);
	struct mlx4_ib_gid_entry *ge;

	ge = kzalloc(sizeof *ge, GFP_KERNEL);
	if (!ge)
		return -ENOMEM;

	ge->gid = *gid;
	if (mlx4_ib_add_mc(mdev, mqp, gid)) {
		ge->port = mqp->port;
		ge->added = 1;
	}

	mutex_lock(&mqp->mutex);
	list_add_tail(&ge->list, &mqp->gid_list);
	mutex_unlock(&mqp->mutex);

	return 0;
}

static void mlx4_ib_delete_counters_table(struct mlx4_ib_dev *ibdev,
					  struct mlx4_ib_counters *ctr_table)
{
	struct counter_index *counter, *tmp_count;

	mutex_lock(&ctr_table->mutex);
	list_for_each_entry_safe(counter, tmp_count, &ctr_table->counters_list,
				 list) {
		if (counter->allocated)
			mlx4_counter_free(ibdev->dev, counter->index);
		list_del(&counter->list);
		kfree(counter);
	}
	mutex_unlock(&ctr_table->mutex);
}

int mlx4_ib_add_mc(struct mlx4_ib_dev *mdev, struct mlx4_ib_qp *mqp,
		   union ib_gid *gid)
{
	struct net_device *ndev;
	int ret = 0;

	if (!mqp->port)
		return 0;

	spin_lock_bh(&mdev->iboe.lock);
	ndev = mdev->iboe.netdevs[mqp->port - 1];
	if (ndev)
		dev_hold(ndev);
	spin_unlock_bh(&mdev->iboe.lock);

	if (ndev) {
		ret = 1;
		dev_put(ndev);
	}

	return ret;
}

struct mlx4_ib_steering {
	struct list_head list;
	struct mlx4_flow_reg_id reg_id;
	union ib_gid gid;
};

#define LAST_ETH_FIELD vlan_tag
#define LAST_IB_FIELD sl
#define LAST_IPV4_FIELD dst_ip
#define LAST_TCP_UDP_FIELD src_port

/* Field is the last supported field */
#define FIELDS_NOT_SUPPORTED(filter, field)\
	memchr_inv((void *)&filter.field  +\
		   sizeof(filter.field), 0,\
		   sizeof(filter) -\
		   offsetof(typeof(filter), field) -\
		   sizeof(filter.field))

static int parse_flow_attr(struct mlx4_dev *dev,
			   u32 qp_num,
			   union ib_flow_spec *ib_spec,
			   struct _rule_hw *mlx4_spec)
{
	enum mlx4_net_trans_rule_id type;

	switch (ib_spec->type) {
	case IB_FLOW_SPEC_ETH:
		if (FIELDS_NOT_SUPPORTED(ib_spec->eth.mask, LAST_ETH_FIELD))
			return -ENOTSUPP;

		type = MLX4_NET_TRANS_RULE_ID_ETH;
		memcpy(mlx4_spec->eth.dst_mac, ib_spec->eth.val.dst_mac,
		       ETH_ALEN);
		memcpy(mlx4_spec->eth.dst_mac_msk, ib_spec->eth.mask.dst_mac,
		       ETH_ALEN);
		mlx4_spec->eth.vlan_tag = ib_spec->eth.val.vlan_tag;
		mlx4_spec->eth.vlan_tag_msk = ib_spec->eth.mask.vlan_tag;
		break;
	case IB_FLOW_SPEC_IB:
		if (FIELDS_NOT_SUPPORTED(ib_spec->ib.mask, LAST_IB_FIELD))
			return -ENOTSUPP;

		type = MLX4_NET_TRANS_RULE_ID_IB;
		mlx4_spec->ib.l3_qpn =
			cpu_to_be32(qp_num);
		mlx4_spec->ib.qpn_mask =
			cpu_to_be32(MLX4_IB_FLOW_QPN_MASK);
		break;


	case IB_FLOW_SPEC_IPV4:
		if (FIELDS_NOT_SUPPORTED(ib_spec->ipv4.mask, LAST_IPV4_FIELD))
			return -ENOTSUPP;

		type = MLX4_NET_TRANS_RULE_ID_IPV4;
		mlx4_spec->ipv4.src_ip = ib_spec->ipv4.val.src_ip;
		mlx4_spec->ipv4.src_ip_msk = ib_spec->ipv4.mask.src_ip;
		mlx4_spec->ipv4.dst_ip = ib_spec->ipv4.val.dst_ip;
		mlx4_spec->ipv4.dst_ip_msk = ib_spec->ipv4.mask.dst_ip;
		break;

	case IB_FLOW_SPEC_TCP:
	case IB_FLOW_SPEC_UDP:
		if (FIELDS_NOT_SUPPORTED(ib_spec->tcp_udp.mask, LAST_TCP_UDP_FIELD))
			return -ENOTSUPP;

		type = ib_spec->type == IB_FLOW_SPEC_TCP ?
					MLX4_NET_TRANS_RULE_ID_TCP :
					MLX4_NET_TRANS_RULE_ID_UDP;
		mlx4_spec->tcp_udp.dst_port = ib_spec->tcp_udp.val.dst_port;
		mlx4_spec->tcp_udp.dst_port_msk = ib_spec->tcp_udp.mask.dst_port;
		mlx4_spec->tcp_udp.src_port = ib_spec->tcp_udp.val.src_port;
		mlx4_spec->tcp_udp.src_port_msk = ib_spec->tcp_udp.mask.src_port;
		break;

	default:
		return -EINVAL;
	}
	if (mlx4_map_sw_to_hw_steering_id(dev, type) < 0 ||
	    mlx4_hw_rule_sz(dev, type) < 0)
		return -EINVAL;
	mlx4_spec->id = cpu_to_be16(mlx4_map_sw_to_hw_steering_id(dev, type));
	mlx4_spec->size = mlx4_hw_rule_sz(dev, type) >> 2;
	return mlx4_hw_rule_sz(dev, type);
}

struct default_rules {
	__u32 mandatory_fields[IB_FLOW_SPEC_SUPPORT_LAYERS];
	__u32 mandatory_not_fields[IB_FLOW_SPEC_SUPPORT_LAYERS];
	__u32 rules_create_list[IB_FLOW_SPEC_SUPPORT_LAYERS];
	__u8  link_layer;
};
static const struct default_rules default_table[] = {
	{
		.mandatory_fields = {IB_FLOW_SPEC_IPV4},
		.mandatory_not_fields = {IB_FLOW_SPEC_ETH},
		.rules_create_list = {IB_FLOW_SPEC_IB},
		.link_layer = IB_LINK_LAYER_INFINIBAND
	}
};

static int __mlx4_ib_default_rules_match(struct ib_qp *qp,
					 struct ib_flow_attr *flow_attr)
{
	int i, j, k;
	void *ib_flow;
	const struct default_rules *pdefault_rules = default_table;
	u8 link_layer = rdma_port_get_link_layer(qp->device, flow_attr->port);

	for (i = 0; i < ARRAY_SIZE(default_table); i++, pdefault_rules++) {
		__u32 field_types[IB_FLOW_SPEC_SUPPORT_LAYERS];
		memset(&field_types, 0, sizeof(field_types));

		if (link_layer != pdefault_rules->link_layer)
			continue;

		ib_flow = flow_attr + 1;
		/* we assume the specs are sorted */
		for (j = 0, k = 0; k < IB_FLOW_SPEC_SUPPORT_LAYERS &&
		     j < flow_attr->num_of_specs; k++) {
			union ib_flow_spec *current_flow =
				(union ib_flow_spec *)ib_flow;

			/* same layer but different type */
			if (((current_flow->type & IB_FLOW_SPEC_LAYER_MASK) ==
			     (pdefault_rules->mandatory_fields[k] &
			      IB_FLOW_SPEC_LAYER_MASK)) &&
			    (current_flow->type !=
			     pdefault_rules->mandatory_fields[k]))
				goto out;

			/* same layer, try match next one */
			if (current_flow->type ==
			    pdefault_rules->mandatory_fields[k]) {
				j++;
				ib_flow +=
					((union ib_flow_spec *)ib_flow)->size;
			}
		}

		ib_flow = flow_attr + 1;
		for (j = 0; j < flow_attr->num_of_specs;
		     j++, ib_flow += ((union ib_flow_spec *)ib_flow)->size)
			for (k = 0; k < IB_FLOW_SPEC_SUPPORT_LAYERS; k++)
				/* same layer and same type */
				if (((union ib_flow_spec *)ib_flow)->type ==
				    pdefault_rules->mandatory_not_fields[k])
					goto out;

		return i;
	}
out:
	return -1;
}

static int __mlx4_ib_create_default_rules(
		struct mlx4_ib_dev *mdev,
		struct ib_qp *qp,
		const struct default_rules *pdefault_rules,
		struct _rule_hw *mlx4_spec) {
	int size = 0;
	int i;

	for (i = 0; i < ARRAY_SIZE(pdefault_rules->rules_create_list); i++) {
		int ret;
		union ib_flow_spec ib_spec;
		switch (pdefault_rules->rules_create_list[i]) {
		case 0:
			/* no rule */
			continue;
		case IB_FLOW_SPEC_IB:
			ib_spec.type = IB_FLOW_SPEC_IB;
			ib_spec.size = sizeof(struct ib_flow_spec_ib);

			break;
		default:
			/* invalid rule */
			return -EINVAL;
		}
		/* We must put empty rule, qpn is being ignored */
		ret = parse_flow_attr(mdev->dev, 0, &ib_spec,
				      mlx4_spec);
		if (ret < 0) {
			pr_info("invalid parsing\n");
			return -EINVAL;
		}

		mlx4_spec = (void *)mlx4_spec + ret;
		size += ret;
	}
	return size;
}

static int __mlx4_ib_create_flow(struct ib_qp *qp, struct ib_flow_attr *flow_attr,
			  int domain,
			  enum mlx4_net_trans_promisc_mode flow_type,
			  u64 *reg_id)
{
	int ret, i;
	int size = 0;
	void *ib_flow;
	struct mlx4_ib_dev *mdev = to_mdev(qp->device);
	struct mlx4_cmd_mailbox *mailbox;
	struct mlx4_net_trans_rule_hw_ctrl *ctrl;
	int default_flow;

	static const u16 __mlx4_domain[] = {
		[IB_FLOW_DOMAIN_USER] = MLX4_DOMAIN_UVERBS,
		[IB_FLOW_DOMAIN_ETHTOOL] = MLX4_DOMAIN_ETHTOOL,
		[IB_FLOW_DOMAIN_RFS] = MLX4_DOMAIN_RFS,
		[IB_FLOW_DOMAIN_NIC] = MLX4_DOMAIN_NIC,
	};

	if (flow_attr->priority > MLX4_IB_FLOW_MAX_PRIO) {
		pr_err("Invalid priority value %d\n", flow_attr->priority);
		return -EINVAL;
	}

	if (domain >= IB_FLOW_DOMAIN_NUM) {
		pr_err("Invalid domain value %d\n", domain);
		return -EINVAL;
	}

	if (mlx4_map_sw_to_hw_steering_mode(mdev->dev, flow_type) < 0)
		return -EINVAL;

	mailbox = mlx4_alloc_cmd_mailbox(mdev->dev);
	if (IS_ERR(mailbox))
		return PTR_ERR(mailbox);
	ctrl = mailbox->buf;

	ctrl->prio = cpu_to_be16(__mlx4_domain[domain] |
				 flow_attr->priority);
	ctrl->type = mlx4_map_sw_to_hw_steering_mode(mdev->dev, flow_type);
	ctrl->port = flow_attr->port;
	ctrl->qpn = cpu_to_be32(qp->qp_num);

	ib_flow = flow_attr + 1;
	size += sizeof(struct mlx4_net_trans_rule_hw_ctrl);
	/* Add default flows */
	default_flow = __mlx4_ib_default_rules_match(qp, flow_attr);
	if (default_flow >= 0) {
		ret = __mlx4_ib_create_default_rules(
				mdev, qp, default_table + default_flow,
				mailbox->buf + size);
		if (ret < 0) {
			mlx4_free_cmd_mailbox(mdev->dev, mailbox);
			return -EINVAL;
		}
		size += ret;
	}
	for (i = 0; i < flow_attr->num_of_specs; i++) {
		ret = parse_flow_attr(mdev->dev, qp->qp_num, ib_flow,
				      mailbox->buf + size);
		if (ret < 0) {
			mlx4_free_cmd_mailbox(mdev->dev, mailbox);
			return -EINVAL;
		}
		ib_flow += ((union ib_flow_spec *) ib_flow)->size;
		size += ret;
	}

	if (mlx4_is_master(mdev->dev) && flow_type == MLX4_FS_REGULAR &&
	    flow_attr->num_of_specs == 1) {
		struct _rule_hw *rule_header = (struct _rule_hw *)(ctrl + 1);
		enum ib_flow_spec_type header_spec =
			((union ib_flow_spec *)(flow_attr + 1))->type;

		if (header_spec == IB_FLOW_SPEC_ETH)
			mlx4_handle_eth_header_mcast_prio(ctrl, rule_header);
	}

	ret = mlx4_cmd_imm(mdev->dev, mailbox->dma, reg_id, size >> 2, 0,
			   MLX4_QP_FLOW_STEERING_ATTACH, MLX4_CMD_TIME_CLASS_A,
			   MLX4_CMD_NATIVE);
	if (ret == -ENOMEM)
		pr_err("mcg table is full. Fail to register network rule.\n");
	else if (ret == -ENXIO)
		pr_err("Device managed flow steering is disabled. Fail to register network rule.\n");
	else if (ret)
		pr_err("Invalid argument. Fail to register network rule.\n");

	mlx4_free_cmd_mailbox(mdev->dev, mailbox);
	return ret;
}

static int __mlx4_ib_destroy_flow(struct mlx4_dev *dev, u64 reg_id)
{
	int err;
	err = mlx4_cmd(dev, reg_id, 0, 0,
		       MLX4_QP_FLOW_STEERING_DETACH, MLX4_CMD_TIME_CLASS_A,
		       MLX4_CMD_NATIVE);
	if (err)
		pr_err("Fail to detach network rule. registration id = 0x%llx\n",
		       reg_id);
	return err;
}

static int mlx4_ib_tunnel_steer_add(struct ib_qp *qp, struct ib_flow_attr *flow_attr,
				    u64 *reg_id)
{
	void *ib_flow;
	union ib_flow_spec *ib_spec;
	struct mlx4_dev	*dev = to_mdev(qp->device)->dev;
	int err = 0;

	if (dev->caps.tunnel_offload_mode != MLX4_TUNNEL_OFFLOAD_MODE_VXLAN ||
	    dev->caps.dmfs_high_steer_mode == MLX4_STEERING_DMFS_A0_STATIC)
		return 0; /* do nothing */

	ib_flow = flow_attr + 1;
	ib_spec = (union ib_flow_spec *)ib_flow;

	if (ib_spec->type !=  IB_FLOW_SPEC_ETH || flow_attr->num_of_specs != 1)
		return 0; /* do nothing */

	err = mlx4_tunnel_steer_add(to_mdev(qp->device)->dev, ib_spec->eth.val.dst_mac,
				    flow_attr->port, qp->qp_num,
				    MLX4_DOMAIN_UVERBS | (flow_attr->priority & 0xff),
				    reg_id);
	return err;
}

static int mlx4_ib_add_dont_trap_rule(struct mlx4_dev *dev,
				      struct ib_flow_attr *flow_attr,
				      enum mlx4_net_trans_promisc_mode *type)
{
	int err = 0;

	if (!(dev->caps.flags2 & MLX4_DEV_CAP_FLAG2_DMFS_UC_MC_SNIFFER) ||
	    (dev->caps.dmfs_high_steer_mode == MLX4_STEERING_DMFS_A0_STATIC) ||
	    (flow_attr->num_of_specs > 1) || (flow_attr->priority != 0)) {
		return -EOPNOTSUPP;
	}

	if (flow_attr->num_of_specs == 0) {
		type[0] = MLX4_FS_MC_SNIFFER;
		type[1] = MLX4_FS_UC_SNIFFER;
	} else {
		union ib_flow_spec *ib_spec;

		ib_spec = (union ib_flow_spec *)(flow_attr + 1);
		if (ib_spec->type !=  IB_FLOW_SPEC_ETH)
			return -EINVAL;

		/* if all is zero than MC and UC */
		if (is_zero_ether_addr(ib_spec->eth.mask.dst_mac)) {
			type[0] = MLX4_FS_MC_SNIFFER;
			type[1] = MLX4_FS_UC_SNIFFER;
		} else {
			u8 mac[ETH_ALEN] = {ib_spec->eth.mask.dst_mac[0] ^ 0x01,
					    ib_spec->eth.mask.dst_mac[1],
					    ib_spec->eth.mask.dst_mac[2],
					    ib_spec->eth.mask.dst_mac[3],
					    ib_spec->eth.mask.dst_mac[4],
					    ib_spec->eth.mask.dst_mac[5]};

			/* Above xor was only on MC bit, non empty mask is valid
			 * only if this bit is set and rest are zero.
			 */
			if (!is_zero_ether_addr(&mac[0]))
				return -EINVAL;

			if (is_multicast_ether_addr(ib_spec->eth.val.dst_mac))
				type[0] = MLX4_FS_MC_SNIFFER;
			else
				type[0] = MLX4_FS_UC_SNIFFER;
		}
	}

	return err;
}

static struct ib_flow *mlx4_ib_create_flow(struct ib_qp *qp,
				    struct ib_flow_attr *flow_attr,
				    int domain)
{
	int err = 0, i = 0, j = 0;
	struct mlx4_ib_flow *mflow;
	enum mlx4_net_trans_promisc_mode type[2];
	struct mlx4_dev *dev = (to_mdev(qp->device))->dev;
	int is_bonded = mlx4_is_bonded(dev);

	if (flow_attr->port < 1 || flow_attr->port > qp->device->phys_port_cnt)
		return ERR_PTR(-EINVAL);

	if ((flow_attr->flags & IB_FLOW_ATTR_FLAGS_DONT_TRAP) &&
	    (flow_attr->type != IB_FLOW_ATTR_NORMAL))
		return ERR_PTR(-EOPNOTSUPP);

	memset(type, 0, sizeof(type));

	mflow = kzalloc(sizeof(*mflow), GFP_KERNEL);
	if (!mflow) {
		err = -ENOMEM;
		goto err_free;
	}

	switch (flow_attr->type) {
	case IB_FLOW_ATTR_NORMAL:
		/* If dont trap flag (continue match) is set, under specific
		 * condition traffic be replicated to given qp,
		 * without stealing it
		 */
		if (unlikely(flow_attr->flags & IB_FLOW_ATTR_FLAGS_DONT_TRAP)) {
			err = mlx4_ib_add_dont_trap_rule(dev,
							 flow_attr,
							 type);
			if (err)
				goto err_free;
		} else {
			type[0] = MLX4_FS_REGULAR;
		}
		break;

	case IB_FLOW_ATTR_ALL_DEFAULT:
		type[0] = MLX4_FS_ALL_DEFAULT;
		break;

	case IB_FLOW_ATTR_MC_DEFAULT:
		type[0] = MLX4_FS_MC_DEFAULT;
		break;

	case IB_FLOW_ATTR_SNIFFER:
		type[0] = MLX4_FS_MIRROR_RX_PORT;
		type[1] = MLX4_FS_MIRROR_SX_PORT;
		break;

	default:
		err = -EINVAL;
		goto err_free;
	}

	while (i < ARRAY_SIZE(type) && type[i]) {
		err = __mlx4_ib_create_flow(qp, flow_attr, domain, type[i],
					    &mflow->reg_id[i].id);
		if (err)
			goto err_create_flow;
		if (is_bonded) {
			/* Application always sees one port so the mirror rule
			 * must be on port #2
			 */
			flow_attr->port = 2;
			err = __mlx4_ib_create_flow(qp, flow_attr,
						    domain, type[j],
						    &mflow->reg_id[j].mirror);
			flow_attr->port = 1;
			if (err)
				goto err_create_flow;
			j++;
		}

		i++;
	}

	if (i < ARRAY_SIZE(type) && flow_attr->type == IB_FLOW_ATTR_NORMAL) {
		err = mlx4_ib_tunnel_steer_add(qp, flow_attr,
					       &mflow->reg_id[i].id);
		if (err)
			goto err_create_flow;

		if (is_bonded) {
			flow_attr->port = 2;
			err = mlx4_ib_tunnel_steer_add(qp, flow_attr,
						       &mflow->reg_id[j].mirror);
			flow_attr->port = 1;
			if (err)
				goto err_create_flow;
			j++;
		}
		/* function to create mirror rule */
		i++;
	}

	return &mflow->ibflow;

err_create_flow:
	while (i) {
		(void)__mlx4_ib_destroy_flow(to_mdev(qp->device)->dev,
					     mflow->reg_id[i].id);
		i--;
	}

	while (j) {
		(void)__mlx4_ib_destroy_flow(to_mdev(qp->device)->dev,
					     mflow->reg_id[j].mirror);
		j--;
	}
err_free:
	kfree(mflow);
	return ERR_PTR(err);
}

static int mlx4_ib_destroy_flow(struct ib_flow *flow_id)
{
	int err, ret = 0;
	int i = 0;
	struct mlx4_ib_dev *mdev = to_mdev(flow_id->qp->device);
	struct mlx4_ib_flow *mflow = to_mflow(flow_id);

	while (i < ARRAY_SIZE(mflow->reg_id) && mflow->reg_id[i].id) {
		err = __mlx4_ib_destroy_flow(mdev->dev, mflow->reg_id[i].id);
		if (err)
			ret = err;
		if (mflow->reg_id[i].mirror) {
			err = __mlx4_ib_destroy_flow(mdev->dev,
						     mflow->reg_id[i].mirror);
			if (err)
				ret = err;
		}
		i++;
	}

	kfree(mflow);
	return ret;
}

static int mlx4_ib_mcg_attach(struct ib_qp *ibqp, union ib_gid *gid, u16 lid)
{
	int err;
	struct mlx4_ib_dev *mdev = to_mdev(ibqp->device);
	struct mlx4_dev	*dev = mdev->dev;
	struct mlx4_ib_qp *mqp = to_mqp(ibqp);
	struct mlx4_ib_steering *ib_steering = NULL;
	enum mlx4_protocol prot = MLX4_PROT_IB_IPV6;
	struct mlx4_flow_reg_id	reg_id;

	if (mdev->dev->caps.steering_mode ==
	    MLX4_STEERING_MODE_DEVICE_MANAGED) {
		ib_steering = kmalloc(sizeof(*ib_steering), GFP_KERNEL);
		if (!ib_steering)
			return -ENOMEM;
	}

	err = mlx4_multicast_attach(mdev->dev, &mqp->mqp, gid->raw, mqp->port,
				    !!(mqp->flags &
				       MLX4_IB_QP_BLOCK_MULTICAST_LOOPBACK),
				    prot, &reg_id.id);
	if (err) {
		pr_err("multicast attach op failed, err %d\n", err);
		goto err_malloc;
	}

	reg_id.mirror = 0;
	if (mlx4_is_bonded(dev)) {
		err = mlx4_multicast_attach(mdev->dev, &mqp->mqp, gid->raw,
					    (mqp->port == 1) ? 2 : 1,
					    !!(mqp->flags &
					    MLX4_IB_QP_BLOCK_MULTICAST_LOOPBACK),
					    prot, &reg_id.mirror);
		if (err)
			goto err_add;
	}

	err = add_gid_entry(ibqp, gid);
	if (err)
		goto err_add;

	if (ib_steering) {
		memcpy(ib_steering->gid.raw, gid->raw, 16);
		ib_steering->reg_id = reg_id;
		mutex_lock(&mqp->mutex);
		list_add(&ib_steering->list, &mqp->steering_rules);
		mutex_unlock(&mqp->mutex);
	}
	return 0;

err_add:
	mlx4_multicast_detach(mdev->dev, &mqp->mqp, gid->raw,
			      prot, reg_id.id);
	if (reg_id.mirror)
		mlx4_multicast_detach(mdev->dev, &mqp->mqp, gid->raw,
				      prot, reg_id.mirror);
err_malloc:
	kfree(ib_steering);

	return err;
}

static struct mlx4_ib_gid_entry *find_gid_entry(struct mlx4_ib_qp *qp, u8 *raw)
{
	struct mlx4_ib_gid_entry *ge;
	struct mlx4_ib_gid_entry *tmp;
	struct mlx4_ib_gid_entry *ret = NULL;

	list_for_each_entry_safe(ge, tmp, &qp->gid_list, list) {
		if (!memcmp(raw, ge->gid.raw, 16)) {
			ret = ge;
			break;
		}
	}

	return ret;
}

static int mlx4_ib_mcg_detach(struct ib_qp *ibqp, union ib_gid *gid, u16 lid)
{
	int err;
	struct mlx4_ib_dev *mdev = to_mdev(ibqp->device);
	struct mlx4_dev *dev = mdev->dev;
	struct mlx4_ib_qp *mqp = to_mqp(ibqp);
	struct net_device *ndev;
	struct mlx4_ib_gid_entry *ge;
	struct mlx4_flow_reg_id reg_id = {0, 0};
	enum mlx4_protocol prot =  MLX4_PROT_IB_IPV6;

	if (mdev->dev->caps.steering_mode ==
	    MLX4_STEERING_MODE_DEVICE_MANAGED) {
		struct mlx4_ib_steering *ib_steering;

		mutex_lock(&mqp->mutex);
		list_for_each_entry(ib_steering, &mqp->steering_rules, list) {
			if (!memcmp(ib_steering->gid.raw, gid->raw, 16)) {
				list_del(&ib_steering->list);
				break;
			}
		}
		mutex_unlock(&mqp->mutex);
		if (&ib_steering->list == &mqp->steering_rules) {
			pr_err("Couldn't find reg_id for mgid. Steering rule is left attached\n");
			return -EINVAL;
		}
		reg_id = ib_steering->reg_id;
		kfree(ib_steering);
	}

	err = mlx4_multicast_detach(mdev->dev, &mqp->mqp, gid->raw,
				    prot, reg_id.id);
	if (err)
		return err;

	if (mlx4_is_bonded(dev)) {
		err = mlx4_multicast_detach(mdev->dev, &mqp->mqp, gid->raw,
					    prot, reg_id.mirror);
		if (err)
			return err;
	}

	mutex_lock(&mqp->mutex);
	ge = find_gid_entry(mqp, gid->raw);
	if (ge) {
		spin_lock_bh(&mdev->iboe.lock);
		ndev = ge->added ? mdev->iboe.netdevs[ge->port - 1] : NULL;
		if (ndev)
			dev_hold(ndev);
		spin_unlock_bh(&mdev->iboe.lock);
		if (ndev)
			dev_put(ndev);
		list_del(&ge->list);
		kfree(ge);
	} else
		pr_warn("could not find mgid entry\n");

	mutex_unlock(&mqp->mutex);

	return 0;
}

static int init_node_data(struct mlx4_ib_dev *dev)
{
	struct ib_smp *in_mad  = NULL;
	struct ib_smp *out_mad = NULL;
	int mad_ifc_flags = MLX4_MAD_IFC_IGNORE_KEYS;
	int err = -ENOMEM;

	in_mad  = kzalloc(sizeof *in_mad, GFP_KERNEL);
	out_mad = kmalloc(sizeof *out_mad, GFP_KERNEL);
	if (!in_mad || !out_mad)
		goto out;

	init_query_mad(in_mad);
	in_mad->attr_id = IB_SMP_ATTR_NODE_DESC;
	if (mlx4_is_master(dev->dev))
		mad_ifc_flags |= MLX4_MAD_IFC_NET_VIEW;

	err = mlx4_MAD_IFC(dev, mad_ifc_flags, 1, NULL, NULL, in_mad, out_mad);
	if (err)
		goto out;

	memcpy(dev->ib_dev.node_desc, out_mad->data, IB_DEVICE_NODE_DESC_MAX);

	in_mad->attr_id = IB_SMP_ATTR_NODE_INFO;

	err = mlx4_MAD_IFC(dev, mad_ifc_flags, 1, NULL, NULL, in_mad, out_mad);
	if (err)
		goto out;

	dev->dev->rev_id = be32_to_cpup((__be32 *) (out_mad->data + 32));
	memcpy(&dev->ib_dev.node_guid, out_mad->data + 12, 8);

out:
	kfree(in_mad);
	kfree(out_mad);
	return err;
}

static ssize_t show_hca(struct device *device, struct device_attribute *attr,
			char *buf)
{
	struct mlx4_ib_dev *dev =
		container_of(device, struct mlx4_ib_dev, ib_dev.dev);
	return sprintf(buf, "MT%d\n", dev->dev->persist->pdev->device);
}

static ssize_t show_rev(struct device *device, struct device_attribute *attr,
			char *buf)
{
	struct mlx4_ib_dev *dev =
		container_of(device, struct mlx4_ib_dev, ib_dev.dev);
	return sprintf(buf, "%x\n", dev->dev->rev_id);
}

static ssize_t show_board(struct device *device, struct device_attribute *attr,
			  char *buf)
{
	struct mlx4_ib_dev *dev =
		container_of(device, struct mlx4_ib_dev, ib_dev.dev);
	return sprintf(buf, "%.*s\n", MLX4_BOARD_ID_LEN,
		       dev->dev->board_id);
}

static DEVICE_ATTR(hw_rev,   S_IRUGO, show_rev,    NULL);
static DEVICE_ATTR(hca_type, S_IRUGO, show_hca,    NULL);
static DEVICE_ATTR(board_id, S_IRUGO, show_board,  NULL);

static struct device_attribute *mlx4_class_attributes[] = {
	&dev_attr_hw_rev,
	&dev_attr_hca_type,
	&dev_attr_board_id
};

struct diag_counter {
	const char *name;
	u32 offset;
};

#define DIAG_COUNTER(_name, _offset)			\
	{ .name = #_name, .offset = _offset }

static const struct diag_counter diag_basic[] = {
	DIAG_COUNTER(rq_num_lle, 0x00),
	DIAG_COUNTER(sq_num_lle, 0x04),
	DIAG_COUNTER(rq_num_lqpoe, 0x08),
	DIAG_COUNTER(sq_num_lqpoe, 0x0C),
	DIAG_COUNTER(rq_num_lpe, 0x18),
	DIAG_COUNTER(sq_num_lpe, 0x1C),
	DIAG_COUNTER(rq_num_wrfe, 0x20),
	DIAG_COUNTER(sq_num_wrfe, 0x24),
	DIAG_COUNTER(sq_num_mwbe, 0x2C),
	DIAG_COUNTER(sq_num_bre, 0x34),
	DIAG_COUNTER(sq_num_rire, 0x44),
	DIAG_COUNTER(rq_num_rire, 0x48),
	DIAG_COUNTER(sq_num_rae, 0x4C),
	DIAG_COUNTER(rq_num_rae, 0x50),
	DIAG_COUNTER(sq_num_roe, 0x54),
	DIAG_COUNTER(sq_num_tree, 0x5C),
	DIAG_COUNTER(sq_num_rree, 0x64),
	DIAG_COUNTER(rq_num_rnr, 0x68),
	DIAG_COUNTER(sq_num_rnr, 0x6C),
	DIAG_COUNTER(rq_num_oos, 0x100),
	DIAG_COUNTER(sq_num_oos, 0x104),
};

static const struct diag_counter diag_ext[] = {
	DIAG_COUNTER(rq_num_dup, 0x130),
	DIAG_COUNTER(sq_num_to, 0x134),
};

static const struct diag_counter diag_device_only[] = {
	DIAG_COUNTER(num_cqovf, 0x1A0),
	DIAG_COUNTER(rq_num_udsdprd, 0x118),
};

static struct rdma_hw_stats *mlx4_ib_alloc_hw_stats(struct ib_device *ibdev,
						    u8 port_num)
{
	struct mlx4_ib_dev *dev = to_mdev(ibdev);
	struct mlx4_ib_diag_counters *diag = dev->diag_counters;

	if (!diag[!!port_num].name)
		return NULL;

	return rdma_alloc_hw_stats_struct(diag[!!port_num].name,
					  diag[!!port_num].num_counters,
					  RDMA_HW_STATS_DEFAULT_LIFESPAN);
}

static int mlx4_ib_get_hw_stats(struct ib_device *ibdev,
				struct rdma_hw_stats *stats,
				u8 port, int index)
{
	struct mlx4_ib_dev *dev = to_mdev(ibdev);
	struct mlx4_ib_diag_counters *diag = dev->diag_counters;
	u32 hw_value[ARRAY_SIZE(diag_device_only) +
		ARRAY_SIZE(diag_ext) + ARRAY_SIZE(diag_basic)] = {};
	int ret;
	int i;

	ret = mlx4_query_diag_counters(dev->dev,
				       MLX4_OP_MOD_QUERY_TRANSPORT_CI_ERRORS,
				       diag[!!port].offset, hw_value,
				       diag[!!port].num_counters, port);

	if (ret)
		return ret;

	for (i = 0; i < diag[!!port].num_counters; i++)
		stats->value[i] = hw_value[i];

	return diag[!!port].num_counters;
}

static int __mlx4_ib_alloc_diag_counters(struct mlx4_ib_dev *ibdev,
					 const char ***name,
					 u32 **offset,
					 u32 *num,
					 bool port)
{
	u32 num_counters;

	num_counters = ARRAY_SIZE(diag_basic);

	if (ibdev->dev->caps.flags2 & MLX4_DEV_CAP_FLAG2_DIAG_PER_PORT)
		num_counters += ARRAY_SIZE(diag_ext);

	if (!port)
		num_counters += ARRAY_SIZE(diag_device_only);

	*name = kcalloc(num_counters, sizeof(**name), GFP_KERNEL);
	if (!*name)
		return -ENOMEM;

	*offset = kcalloc(num_counters, sizeof(**offset), GFP_KERNEL);
	if (!*offset)
		goto err_name;

	*num = num_counters;

	return 0;

err_name:
	kfree(*name);
	return -ENOMEM;
}

static void mlx4_ib_fill_diag_counters(struct mlx4_ib_dev *ibdev,
				       const char **name,
				       u32 *offset,
				       bool port)
{
	int i;
	int j;

	for (i = 0, j = 0; i < ARRAY_SIZE(diag_basic); i++, j++) {
		name[i] = diag_basic[i].name;
		offset[i] = diag_basic[i].offset;
	}

	if (ibdev->dev->caps.flags2 & MLX4_DEV_CAP_FLAG2_DIAG_PER_PORT) {
		for (i = 0; i < ARRAY_SIZE(diag_ext); i++, j++) {
			name[j] = diag_ext[i].name;
			offset[j] = diag_ext[i].offset;
		}
	}

	if (!port) {
		for (i = 0; i < ARRAY_SIZE(diag_device_only); i++, j++) {
			name[j] = diag_device_only[i].name;
			offset[j] = diag_device_only[i].offset;
		}
	}
}

static int mlx4_ib_alloc_diag_counters(struct mlx4_ib_dev *ibdev)
{
	struct mlx4_ib_diag_counters *diag = ibdev->diag_counters;
	int i;
	int ret;
	bool per_port = !!(ibdev->dev->caps.flags2 &
		MLX4_DEV_CAP_FLAG2_DIAG_PER_PORT);

	if (mlx4_is_slave(ibdev->dev))
		return 0;

	for (i = 0; i < MLX4_DIAG_COUNTERS_TYPES; i++) {
		/* i == 1 means we are building port counters */
		if (i && !per_port)
			continue;

		ret = __mlx4_ib_alloc_diag_counters(ibdev, &diag[i].name,
						    &diag[i].offset,
						    &diag[i].num_counters, i);
		if (ret)
			goto err_alloc;

		mlx4_ib_fill_diag_counters(ibdev, diag[i].name,
					   diag[i].offset, i);
	}

	ibdev->ib_dev.get_hw_stats	= mlx4_ib_get_hw_stats;
	ibdev->ib_dev.alloc_hw_stats	= mlx4_ib_alloc_hw_stats;

	return 0;

err_alloc:
	if (i) {
		kfree(diag[i - 1].name);
		kfree(diag[i - 1].offset);
	}

	return ret;
}

static void mlx4_ib_diag_cleanup(struct mlx4_ib_dev *ibdev)
{
	int i;

	for (i = 0; i < MLX4_DIAG_COUNTERS_TYPES; i++) {
		kfree(ibdev->diag_counters[i].offset);
		kfree(ibdev->diag_counters[i].name);
	}
}

#define MLX4_IB_INVALID_MAC	((u64)-1)
static void mlx4_ib_update_qps(struct mlx4_ib_dev *ibdev,
			       struct net_device *dev,
			       int port)
{
	u64 new_smac = 0;
	u64 release_mac = MLX4_IB_INVALID_MAC;
	struct mlx4_ib_qp *qp;

	read_lock(&dev_base_lock);
	new_smac = mlx4_mac_to_u64(dev->dev_addr);
	read_unlock(&dev_base_lock);

	atomic64_set(&ibdev->iboe.mac[port - 1], new_smac);

	/* no need for update QP1 and mac registration in non-SRIOV */
	if (!mlx4_is_mfunc(ibdev->dev))
		return;

	mutex_lock(&ibdev->qp1_proxy_lock[port - 1]);
	qp = ibdev->qp1_proxy[port - 1];
	if (qp) {
		int new_smac_index;
		u64 old_smac;
		struct mlx4_update_qp_params update_params;

		mutex_lock(&qp->mutex);
		old_smac = qp->pri.smac;
		if (new_smac == old_smac)
			goto unlock;

		new_smac_index = mlx4_register_mac(ibdev->dev, port, new_smac);

		if (new_smac_index < 0)
			goto unlock;

		update_params.smac_index = new_smac_index;
		if (mlx4_update_qp(ibdev->dev, qp->mqp.qpn, MLX4_UPDATE_QP_SMAC,
				   &update_params)) {
			release_mac = new_smac;
			goto unlock;
		}
		/* if old port was zero, no mac was yet registered for this QP */
		if (qp->pri.smac_port)
			release_mac = old_smac;
		qp->pri.smac = new_smac;
		qp->pri.smac_port = port;
		qp->pri.smac_index = new_smac_index;
	}

unlock:
	if (release_mac != MLX4_IB_INVALID_MAC)
		mlx4_unregister_mac(ibdev->dev, port, release_mac);
	if (qp)
		mutex_unlock(&qp->mutex);
	mutex_unlock(&ibdev->qp1_proxy_lock[port - 1]);
}

static void mlx4_ib_scan_netdevs(struct mlx4_ib_dev *ibdev,
				 struct net_device *dev,
				 unsigned long event)

{
	struct mlx4_ib_iboe *iboe;
	int update_qps_port = -1;
	int port;

	ASSERT_RTNL();

	iboe = &ibdev->iboe;

	spin_lock_bh(&iboe->lock);
	mlx4_foreach_ib_transport_port(port, ibdev->dev) {

		iboe->netdevs[port - 1] =
			mlx4_get_protocol_dev(ibdev->dev, MLX4_PROT_ETH, port);

		if (dev == iboe->netdevs[port - 1] &&
		    (event == NETDEV_CHANGEADDR || event == NETDEV_REGISTER ||
		     event == NETDEV_UP || event == NETDEV_CHANGE))
			update_qps_port = port;

	}
	spin_unlock_bh(&iboe->lock);

	if (update_qps_port > 0)
		mlx4_ib_update_qps(ibdev, dev, update_qps_port);
}

static int mlx4_ib_netdev_event(struct notifier_block *this,
				unsigned long event, void *ptr)
{
	struct net_device *dev = netdev_notifier_info_to_dev(ptr);
	struct mlx4_ib_dev *ibdev;

	if (!net_eq(dev_net(dev), &init_net))
		return NOTIFY_DONE;

	ibdev = container_of(this, struct mlx4_ib_dev, iboe.nb);
	mlx4_ib_scan_netdevs(ibdev, dev, event);

	return NOTIFY_DONE;
}

static void init_pkeys(struct mlx4_ib_dev *ibdev)
{
	int port;
	int slave;
	int i;

	if (mlx4_is_master(ibdev->dev)) {
		for (slave = 0; slave <= ibdev->dev->persist->num_vfs;
		     ++slave) {
			for (port = 1; port <= ibdev->dev->caps.num_ports; ++port) {
				for (i = 0;
				     i < ibdev->dev->phys_caps.pkey_phys_table_len[port];
				     ++i) {
					ibdev->pkeys.virt2phys_pkey[slave][port - 1][i] =
					/* master has the identity virt2phys pkey mapping */
						(slave == mlx4_master_func_num(ibdev->dev) || !i) ? i :
							ibdev->dev->phys_caps.pkey_phys_table_len[port] - 1;
					mlx4_sync_pkey_table(ibdev->dev, slave, port, i,
							     ibdev->pkeys.virt2phys_pkey[slave][port - 1][i]);
				}
			}
		}
		/* initialize pkey cache */
		for (port = 1; port <= ibdev->dev->caps.num_ports; ++port) {
			for (i = 0;
			     i < ibdev->dev->phys_caps.pkey_phys_table_len[port];
			     ++i)
				ibdev->pkeys.phys_pkey_cache[port-1][i] =
					(i) ? 0 : 0xFFFF;
		}
	}
}

static void mlx4_ib_alloc_eqs(struct mlx4_dev *dev, struct mlx4_ib_dev *ibdev)
{
	int i, j, eq = 0, total_eqs = 0;

	ibdev->eq_table = kcalloc(dev->caps.num_comp_vectors,
				  sizeof(ibdev->eq_table[0]), GFP_KERNEL);
	if (!ibdev->eq_table)
		return;

	for (i = 1; i <= dev->caps.num_ports; i++) {
		for (j = 0; j < mlx4_get_eqs_per_port(dev, i);
		     j++, total_eqs++) {
			if (i > 1 &&  mlx4_is_eq_shared(dev, total_eqs))
				continue;
			ibdev->eq_table[eq] = total_eqs;
			if (!mlx4_assign_eq(dev, i,
					    &ibdev->eq_table[eq]))
				eq++;
			else
				ibdev->eq_table[eq] = -1;
		}
	}

	for (i = eq; i < dev->caps.num_comp_vectors;
	     ibdev->eq_table[i++] = -1)
		;

	/* Advertise the new number of EQs to clients */
	ibdev->ib_dev.num_comp_vectors = eq;
}

static void mlx4_ib_free_eqs(struct mlx4_dev *dev, struct mlx4_ib_dev *ibdev)
{
	int i;
	int total_eqs = ibdev->ib_dev.num_comp_vectors;

	/* no eqs were allocated */
	if (!ibdev->eq_table)
		return;

	/* Reset the advertised EQ number */
	ibdev->ib_dev.num_comp_vectors = 0;

	for (i = 0; i < total_eqs; i++)
		mlx4_release_eq(dev, ibdev->eq_table[i]);

	kfree(ibdev->eq_table);
	ibdev->eq_table = NULL;
}

static int mlx4_port_immutable(struct ib_device *ibdev, u8 port_num,
			       struct ib_port_immutable *immutable)
{
	struct ib_port_attr attr;
	struct mlx4_ib_dev *mdev = to_mdev(ibdev);
	int err;

	err = mlx4_ib_query_port(ibdev, port_num, &attr);
	if (err)
		return err;

	immutable->pkey_tbl_len = attr.pkey_tbl_len;
	immutable->gid_tbl_len = attr.gid_tbl_len;

	if (mlx4_ib_port_link_layer(ibdev, port_num) == IB_LINK_LAYER_INFINIBAND) {
		immutable->core_cap_flags = RDMA_CORE_PORT_IBA_IB;
	} else {
		if (mdev->dev->caps.flags & MLX4_DEV_CAP_FLAG_IBOE)
			immutable->core_cap_flags = RDMA_CORE_PORT_IBA_ROCE;
		if (mdev->dev->caps.flags2 & MLX4_DEV_CAP_FLAG2_ROCE_V1_V2)
			immutable->core_cap_flags = RDMA_CORE_PORT_IBA_ROCE |
				RDMA_CORE_PORT_IBA_ROCE_UDP_ENCAP;
	}

	immutable->max_mad_size = IB_MGMT_MAD_SIZE;

	return 0;
}

static void get_fw_ver_str(struct ib_device *device, char *str,
			   size_t str_len)
{
	struct mlx4_ib_dev *dev =
		container_of(device, struct mlx4_ib_dev, ib_dev);
	snprintf(str, str_len, "%d.%d.%d",
		 (int) (dev->dev->caps.fw_ver >> 32),
		 (int) (dev->dev->caps.fw_ver >> 16) & 0xffff,
		 (int) dev->dev->caps.fw_ver & 0xffff);
}

static void *mlx4_ib_add(struct mlx4_dev *dev)
{
	struct mlx4_ib_dev *ibdev;
	int num_ports = 0;
	int i, j;
	int err;
	struct mlx4_ib_iboe *iboe;
	int ib_num_ports = 0;
	int num_req_counters;
	int allocated;
	u32 counter_index;
	struct counter_index *new_counter_index = NULL;

	pr_info_once("%s", mlx4_ib_version);

	num_ports = 0;
	mlx4_foreach_ib_transport_port(i, dev)
		num_ports++;

	/* No point in registering a device with no ports... */
	if (num_ports == 0)
		return NULL;

	ibdev = (struct mlx4_ib_dev *) ib_alloc_device(sizeof *ibdev);
	if (!ibdev) {
		dev_err(&dev->persist->pdev->dev,
			"Device struct alloc failed\n");
		return NULL;
	}

	iboe = &ibdev->iboe;

	if (mlx4_pd_alloc(dev, &ibdev->priv_pdn))
		goto err_dealloc;

	if (mlx4_uar_alloc(dev, &ibdev->priv_uar))
		goto err_pd;

	ibdev->uar_map = ioremap((phys_addr_t) ibdev->priv_uar.pfn << PAGE_SHIFT,
				 PAGE_SIZE);
	if (!ibdev->uar_map)
		goto err_uar;
	MLX4_INIT_DOORBELL_LOCK(&ibdev->uar_lock);

	ibdev->dev = dev;
	ibdev->bond_next_port	= 0;

	strlcpy(ibdev->ib_dev.name, "mlx4_%d", IB_DEVICE_NAME_MAX);
	ibdev->ib_dev.owner		= THIS_MODULE;
	ibdev->ib_dev.node_type		= RDMA_NODE_IB_CA;
	ibdev->ib_dev.local_dma_lkey	= dev->caps.reserved_lkey;
	ibdev->num_ports		= num_ports;
	ibdev->ib_dev.phys_port_cnt     = mlx4_is_bonded(dev) ?
						1 : ibdev->num_ports;
	ibdev->ib_dev.num_comp_vectors	= dev->caps.num_comp_vectors;
	ibdev->ib_dev.dma_device	= &dev->persist->pdev->dev;
	ibdev->ib_dev.get_netdev	= mlx4_ib_get_netdev;
	ibdev->ib_dev.add_gid		= mlx4_ib_add_gid;
	ibdev->ib_dev.del_gid		= mlx4_ib_del_gid;

	if (dev->caps.userspace_caps)
		ibdev->ib_dev.uverbs_abi_ver = MLX4_IB_UVERBS_ABI_VERSION;
	else
		ibdev->ib_dev.uverbs_abi_ver = MLX4_IB_UVERBS_NO_DEV_CAPS_ABI_VERSION;

	ibdev->ib_dev.uverbs_cmd_mask	=
		(1ull << IB_USER_VERBS_CMD_GET_CONTEXT)		|
		(1ull << IB_USER_VERBS_CMD_QUERY_DEVICE)	|
		(1ull << IB_USER_VERBS_CMD_QUERY_PORT)		|
		(1ull << IB_USER_VERBS_CMD_ALLOC_PD)		|
		(1ull << IB_USER_VERBS_CMD_DEALLOC_PD)		|
		(1ull << IB_USER_VERBS_CMD_REG_MR)		|
		(1ull << IB_USER_VERBS_CMD_REREG_MR)		|
		(1ull << IB_USER_VERBS_CMD_DEREG_MR)		|
		(1ull << IB_USER_VERBS_CMD_CREATE_COMP_CHANNEL)	|
		(1ull << IB_USER_VERBS_CMD_CREATE_CQ)		|
		(1ull << IB_USER_VERBS_CMD_RESIZE_CQ)		|
		(1ull << IB_USER_VERBS_CMD_DESTROY_CQ)		|
		(1ull << IB_USER_VERBS_CMD_CREATE_QP)		|
		(1ull << IB_USER_VERBS_CMD_MODIFY_QP)		|
		(1ull << IB_USER_VERBS_CMD_QUERY_QP)		|
		(1ull << IB_USER_VERBS_CMD_DESTROY_QP)		|
		(1ull << IB_USER_VERBS_CMD_ATTACH_MCAST)	|
		(1ull << IB_USER_VERBS_CMD_DETACH_MCAST)	|
		(1ull << IB_USER_VERBS_CMD_CREATE_SRQ)		|
		(1ull << IB_USER_VERBS_CMD_MODIFY_SRQ)		|
		(1ull << IB_USER_VERBS_CMD_QUERY_SRQ)		|
		(1ull << IB_USER_VERBS_CMD_DESTROY_SRQ)		|
		(1ull << IB_USER_VERBS_CMD_CREATE_XSRQ)		|
		(1ull << IB_USER_VERBS_CMD_OPEN_QP);

	ibdev->ib_dev.query_device	= mlx4_ib_query_device;
	ibdev->ib_dev.query_port	= mlx4_ib_query_port;
	ibdev->ib_dev.get_link_layer	= mlx4_ib_port_link_layer;
	ibdev->ib_dev.query_gid		= mlx4_ib_query_gid;
	ibdev->ib_dev.query_pkey	= mlx4_ib_query_pkey;
	ibdev->ib_dev.modify_device	= mlx4_ib_modify_device;
	ibdev->ib_dev.modify_port	= mlx4_ib_modify_port;
	ibdev->ib_dev.alloc_ucontext	= mlx4_ib_alloc_ucontext;
	ibdev->ib_dev.dealloc_ucontext	= mlx4_ib_dealloc_ucontext;
	ibdev->ib_dev.mmap		= mlx4_ib_mmap;
	ibdev->ib_dev.alloc_pd		= mlx4_ib_alloc_pd;
	ibdev->ib_dev.dealloc_pd	= mlx4_ib_dealloc_pd;
	ibdev->ib_dev.create_ah		= mlx4_ib_create_ah;
	ibdev->ib_dev.query_ah		= mlx4_ib_query_ah;
	ibdev->ib_dev.destroy_ah	= mlx4_ib_destroy_ah;
	ibdev->ib_dev.create_srq	= mlx4_ib_create_srq;
	ibdev->ib_dev.modify_srq	= mlx4_ib_modify_srq;
	ibdev->ib_dev.query_srq		= mlx4_ib_query_srq;
	ibdev->ib_dev.destroy_srq	= mlx4_ib_destroy_srq;
	ibdev->ib_dev.post_srq_recv	= mlx4_ib_post_srq_recv;
	ibdev->ib_dev.create_qp		= mlx4_ib_create_qp;
	ibdev->ib_dev.modify_qp		= mlx4_ib_modify_qp;
	ibdev->ib_dev.query_qp		= mlx4_ib_query_qp;
	ibdev->ib_dev.destroy_qp	= mlx4_ib_destroy_qp;
	ibdev->ib_dev.post_send		= mlx4_ib_post_send;
	ibdev->ib_dev.post_recv		= mlx4_ib_post_recv;
	ibdev->ib_dev.create_cq		= mlx4_ib_create_cq;
	ibdev->ib_dev.modify_cq		= mlx4_ib_modify_cq;
	ibdev->ib_dev.resize_cq		= mlx4_ib_resize_cq;
	ibdev->ib_dev.destroy_cq	= mlx4_ib_destroy_cq;
	ibdev->ib_dev.poll_cq		= mlx4_ib_poll_cq;
	ibdev->ib_dev.req_notify_cq	= mlx4_ib_arm_cq;
	ibdev->ib_dev.get_dma_mr	= mlx4_ib_get_dma_mr;
	ibdev->ib_dev.reg_user_mr	= mlx4_ib_reg_user_mr;
	ibdev->ib_dev.rereg_user_mr	= mlx4_ib_rereg_user_mr;
	ibdev->ib_dev.dereg_mr		= mlx4_ib_dereg_mr;
	ibdev->ib_dev.alloc_mr		= mlx4_ib_alloc_mr;
	ibdev->ib_dev.map_mr_sg		= mlx4_ib_map_mr_sg;
	ibdev->ib_dev.attach_mcast	= mlx4_ib_mcg_attach;
	ibdev->ib_dev.detach_mcast	= mlx4_ib_mcg_detach;
	ibdev->ib_dev.process_mad	= mlx4_ib_process_mad;
	ibdev->ib_dev.get_port_immutable = mlx4_port_immutable;
	ibdev->ib_dev.get_dev_fw_str    = get_fw_ver_str;
	ibdev->ib_dev.disassociate_ucontext = mlx4_ib_disassociate_ucontext;

	if (!mlx4_is_slave(ibdev->dev)) {
		ibdev->ib_dev.alloc_fmr		= mlx4_ib_fmr_alloc;
		ibdev->ib_dev.map_phys_fmr	= mlx4_ib_map_phys_fmr;
		ibdev->ib_dev.unmap_fmr		= mlx4_ib_unmap_fmr;
		ibdev->ib_dev.dealloc_fmr	= mlx4_ib_fmr_dealloc;
	}

	if (dev->caps.flags & MLX4_DEV_CAP_FLAG_MEM_WINDOW ||
	    dev->caps.bmme_flags & MLX4_BMME_FLAG_TYPE_2_WIN) {
		ibdev->ib_dev.alloc_mw = mlx4_ib_alloc_mw;
		ibdev->ib_dev.dealloc_mw = mlx4_ib_dealloc_mw;

		ibdev->ib_dev.uverbs_cmd_mask |=
			(1ull << IB_USER_VERBS_CMD_ALLOC_MW) |
			(1ull << IB_USER_VERBS_CMD_DEALLOC_MW);
	}

	if (dev->caps.flags & MLX4_DEV_CAP_FLAG_XRC) {
		ibdev->ib_dev.alloc_xrcd = mlx4_ib_alloc_xrcd;
		ibdev->ib_dev.dealloc_xrcd = mlx4_ib_dealloc_xrcd;
		ibdev->ib_dev.uverbs_cmd_mask |=
			(1ull << IB_USER_VERBS_CMD_OPEN_XRCD) |
			(1ull << IB_USER_VERBS_CMD_CLOSE_XRCD);
	}

	if (check_flow_steering_support(dev)) {
		ibdev->steering_support = MLX4_STEERING_MODE_DEVICE_MANAGED;
		ibdev->ib_dev.create_flow	= mlx4_ib_create_flow;
		ibdev->ib_dev.destroy_flow	= mlx4_ib_destroy_flow;

		ibdev->ib_dev.uverbs_ex_cmd_mask	|=
			(1ull << IB_USER_VERBS_EX_CMD_CREATE_FLOW) |
			(1ull << IB_USER_VERBS_EX_CMD_DESTROY_FLOW);
	}

	ibdev->ib_dev.uverbs_ex_cmd_mask |=
		(1ull << IB_USER_VERBS_EX_CMD_QUERY_DEVICE) |
		(1ull << IB_USER_VERBS_EX_CMD_CREATE_CQ) |
		(1ull << IB_USER_VERBS_EX_CMD_CREATE_QP);

	mlx4_ib_alloc_eqs(dev, ibdev);

	spin_lock_init(&iboe->lock);

	if (init_node_data(ibdev))
		goto err_map;
	mlx4_init_sl2vl_tbl(ibdev);

	for (i = 0; i < ibdev->num_ports; ++i) {
		mutex_init(&ibdev->counters_table[i].mutex);
		INIT_LIST_HEAD(&ibdev->counters_table[i].counters_list);
	}

	num_req_counters = mlx4_is_bonded(dev) ? 1 : ibdev->num_ports;
	for (i = 0; i < num_req_counters; ++i) {
		mutex_init(&ibdev->qp1_proxy_lock[i]);
		allocated = 0;
		if (mlx4_ib_port_link_layer(&ibdev->ib_dev, i + 1) ==
						IB_LINK_LAYER_ETHERNET) {
			err = mlx4_counter_alloc(ibdev->dev, &counter_index);
			/* if failed to allocate a new counter, use default */
			if (err)
				counter_index =
					mlx4_get_default_counter_index(dev,
								       i + 1);
			else
				allocated = 1;
		} else { /* IB_LINK_LAYER_INFINIBAND use the default counter */
			counter_index = mlx4_get_default_counter_index(dev,
								       i + 1);
		}
		new_counter_index = kmalloc(sizeof(*new_counter_index),
					    GFP_KERNEL);
		if (!new_counter_index) {
			if (allocated)
				mlx4_counter_free(ibdev->dev, counter_index);
			goto err_counter;
		}
		new_counter_index->index = counter_index;
		new_counter_index->allocated = allocated;
		list_add_tail(&new_counter_index->list,
			      &ibdev->counters_table[i].counters_list);
		ibdev->counters_table[i].default_counter = counter_index;
		pr_info("counter index %d for port %d allocated %d\n",
			counter_index, i + 1, allocated);
	}
	if (mlx4_is_bonded(dev))
		for (i = 1; i < ibdev->num_ports ; ++i) {
			new_counter_index =
					kmalloc(sizeof(struct counter_index),
						GFP_KERNEL);
			if (!new_counter_index)
				goto err_counter;
			new_counter_index->index = counter_index;
			new_counter_index->allocated = 0;
			list_add_tail(&new_counter_index->list,
				      &ibdev->counters_table[i].counters_list);
			ibdev->counters_table[i].default_counter =
								counter_index;
		}

	mlx4_foreach_port(i, dev, MLX4_PORT_TYPE_IB)
		ib_num_ports++;

	spin_lock_init(&ibdev->sm_lock);
	mutex_init(&ibdev->cap_mask_mutex);
	INIT_LIST_HEAD(&ibdev->qp_list);
	spin_lock_init(&ibdev->reset_flow_resource_lock);

	if (ibdev->steering_support == MLX4_STEERING_MODE_DEVICE_MANAGED &&
	    ib_num_ports) {
		ibdev->steer_qpn_count = MLX4_IB_UC_MAX_NUM_QPS;
		err = mlx4_qp_reserve_range(dev, ibdev->steer_qpn_count,
					    MLX4_IB_UC_STEER_QPN_ALIGN,
					    &ibdev->steer_qpn_base, 0);
		if (err)
			goto err_counter;

		ibdev->ib_uc_qpns_bitmap =
			kmalloc(BITS_TO_LONGS(ibdev->steer_qpn_count) *
				sizeof(long),
				GFP_KERNEL);
		if (!ibdev->ib_uc_qpns_bitmap)
			goto err_steer_qp_release;
<<<<<<< HEAD
		}
=======
>>>>>>> a062067a

		if (dev->caps.flags2 & MLX4_DEV_CAP_FLAG2_DMFS_IPOIB) {
			bitmap_zero(ibdev->ib_uc_qpns_bitmap,
				    ibdev->steer_qpn_count);
			err = mlx4_FLOW_STEERING_IB_UC_QP_RANGE(
					dev, ibdev->steer_qpn_base,
					ibdev->steer_qpn_base +
					ibdev->steer_qpn_count - 1);
			if (err)
				goto err_steer_free_bitmap;
		} else {
			bitmap_fill(ibdev->ib_uc_qpns_bitmap,
				    ibdev->steer_qpn_count);
		}
	}

	for (j = 1; j <= ibdev->dev->caps.num_ports; j++)
		atomic64_set(&iboe->mac[j - 1], ibdev->dev->caps.def_mac[j]);

	if (mlx4_ib_alloc_diag_counters(ibdev))
		goto err_steer_free_bitmap;

	if (ib_register_device(&ibdev->ib_dev, NULL))
		goto err_diag_counters;

	if (mlx4_ib_mad_init(ibdev))
		goto err_reg;

	if (mlx4_ib_init_sriov(ibdev))
		goto err_mad;

	if (dev->caps.flags & MLX4_DEV_CAP_FLAG_IBOE ||
	    dev->caps.flags2 & MLX4_DEV_CAP_FLAG2_ROCE_V1_V2) {
		if (!iboe->nb.notifier_call) {
			iboe->nb.notifier_call = mlx4_ib_netdev_event;
			err = register_netdevice_notifier(&iboe->nb);
			if (err) {
				iboe->nb.notifier_call = NULL;
				goto err_notif;
			}
		}
		if (dev->caps.flags2 & MLX4_DEV_CAP_FLAG2_ROCE_V1_V2) {
			err = mlx4_config_roce_v2_port(dev, ROCE_V2_UDP_DPORT);
			if (err) {
				goto err_notif;
			}
		}
	}

	for (j = 0; j < ARRAY_SIZE(mlx4_class_attributes); ++j) {
		if (device_create_file(&ibdev->ib_dev.dev,
				       mlx4_class_attributes[j]))
			goto err_notif;
	}

	ibdev->ib_active = true;
	mlx4_foreach_port(i, dev, MLX4_PORT_TYPE_IB)
		devlink_port_type_ib_set(mlx4_get_devlink_port(dev, i),
					 &ibdev->ib_dev);

	if (mlx4_is_mfunc(ibdev->dev))
		init_pkeys(ibdev);

	/* create paravirt contexts for any VFs which are active */
	if (mlx4_is_master(ibdev->dev)) {
		for (j = 0; j < MLX4_MFUNC_MAX; j++) {
			if (j == mlx4_master_func_num(ibdev->dev))
				continue;
			if (mlx4_is_slave_active(ibdev->dev, j))
				do_slave_init(ibdev, j, 1);
		}
	}
	return ibdev;

err_notif:
	if (ibdev->iboe.nb.notifier_call) {
		if (unregister_netdevice_notifier(&ibdev->iboe.nb))
			pr_warn("failure unregistering notifier\n");
		ibdev->iboe.nb.notifier_call = NULL;
	}
	flush_workqueue(wq);

	mlx4_ib_close_sriov(ibdev);

err_mad:
	mlx4_ib_mad_cleanup(ibdev);

err_reg:
	ib_unregister_device(&ibdev->ib_dev);

err_diag_counters:
	mlx4_ib_diag_cleanup(ibdev);

err_steer_free_bitmap:
	kfree(ibdev->ib_uc_qpns_bitmap);

err_steer_qp_release:
	if (ibdev->steering_support == MLX4_STEERING_MODE_DEVICE_MANAGED)
		mlx4_qp_release_range(dev, ibdev->steer_qpn_base,
				      ibdev->steer_qpn_count);
err_counter:
	for (i = 0; i < ibdev->num_ports; ++i)
		mlx4_ib_delete_counters_table(ibdev, &ibdev->counters_table[i]);

err_map:
	iounmap(ibdev->uar_map);

err_uar:
	mlx4_uar_free(dev, &ibdev->priv_uar);

err_pd:
	mlx4_pd_free(dev, ibdev->priv_pdn);

err_dealloc:
	ib_dealloc_device(&ibdev->ib_dev);

	return NULL;
}

int mlx4_ib_steer_qp_alloc(struct mlx4_ib_dev *dev, int count, int *qpn)
{
	int offset;

	WARN_ON(!dev->ib_uc_qpns_bitmap);

	offset = bitmap_find_free_region(dev->ib_uc_qpns_bitmap,
					 dev->steer_qpn_count,
					 get_count_order(count));
	if (offset < 0)
		return offset;

	*qpn = dev->steer_qpn_base + offset;
	return 0;
}

void mlx4_ib_steer_qp_free(struct mlx4_ib_dev *dev, u32 qpn, int count)
{
	if (!qpn ||
	    dev->steering_support != MLX4_STEERING_MODE_DEVICE_MANAGED)
		return;

	BUG_ON(qpn < dev->steer_qpn_base);

	bitmap_release_region(dev->ib_uc_qpns_bitmap,
			      qpn - dev->steer_qpn_base,
			      get_count_order(count));
}

int mlx4_ib_steer_qp_reg(struct mlx4_ib_dev *mdev, struct mlx4_ib_qp *mqp,
			 int is_attach)
{
	int err;
	size_t flow_size;
	struct ib_flow_attr *flow = NULL;
	struct ib_flow_spec_ib *ib_spec;

	if (is_attach) {
		flow_size = sizeof(struct ib_flow_attr) +
			    sizeof(struct ib_flow_spec_ib);
		flow = kzalloc(flow_size, GFP_KERNEL);
		if (!flow)
			return -ENOMEM;
		flow->port = mqp->port;
		flow->num_of_specs = 1;
		flow->size = flow_size;
		ib_spec = (struct ib_flow_spec_ib *)(flow + 1);
		ib_spec->type = IB_FLOW_SPEC_IB;
		ib_spec->size = sizeof(struct ib_flow_spec_ib);
		/* Add an empty rule for IB L2 */
		memset(&ib_spec->mask, 0, sizeof(ib_spec->mask));

		err = __mlx4_ib_create_flow(&mqp->ibqp, flow,
					    IB_FLOW_DOMAIN_NIC,
					    MLX4_FS_REGULAR,
					    &mqp->reg_id);
	} else {
		err = __mlx4_ib_destroy_flow(mdev->dev, mqp->reg_id);
	}
	kfree(flow);
	return err;
}

static void mlx4_ib_remove(struct mlx4_dev *dev, void *ibdev_ptr)
{
	struct mlx4_ib_dev *ibdev = ibdev_ptr;
	int p;
	int i;

	mlx4_foreach_port(i, dev, MLX4_PORT_TYPE_IB)
		devlink_port_type_clear(mlx4_get_devlink_port(dev, i));
	ibdev->ib_active = false;
	flush_workqueue(wq);

	mlx4_ib_close_sriov(ibdev);
	mlx4_ib_mad_cleanup(ibdev);
	ib_unregister_device(&ibdev->ib_dev);
	mlx4_ib_diag_cleanup(ibdev);
	if (ibdev->iboe.nb.notifier_call) {
		if (unregister_netdevice_notifier(&ibdev->iboe.nb))
			pr_warn("failure unregistering notifier\n");
		ibdev->iboe.nb.notifier_call = NULL;
	}

	if (ibdev->steering_support == MLX4_STEERING_MODE_DEVICE_MANAGED) {
		mlx4_qp_release_range(dev, ibdev->steer_qpn_base,
				      ibdev->steer_qpn_count);
		kfree(ibdev->ib_uc_qpns_bitmap);
	}

	iounmap(ibdev->uar_map);
	for (p = 0; p < ibdev->num_ports; ++p)
		mlx4_ib_delete_counters_table(ibdev, &ibdev->counters_table[p]);

	mlx4_foreach_port(p, dev, MLX4_PORT_TYPE_IB)
		mlx4_CLOSE_PORT(dev, p);

	mlx4_ib_free_eqs(dev, ibdev);

	mlx4_uar_free(dev, &ibdev->priv_uar);
	mlx4_pd_free(dev, ibdev->priv_pdn);
	ib_dealloc_device(&ibdev->ib_dev);
}

static void do_slave_init(struct mlx4_ib_dev *ibdev, int slave, int do_init)
{
	struct mlx4_ib_demux_work **dm = NULL;
	struct mlx4_dev *dev = ibdev->dev;
	int i;
	unsigned long flags;
	struct mlx4_active_ports actv_ports;
	unsigned int ports;
	unsigned int first_port;

	if (!mlx4_is_master(dev))
		return;

	actv_ports = mlx4_get_active_ports(dev, slave);
	ports = bitmap_weight(actv_ports.ports, dev->caps.num_ports);
	first_port = find_first_bit(actv_ports.ports, dev->caps.num_ports);

	dm = kcalloc(ports, sizeof(*dm), GFP_ATOMIC);
	if (!dm)
		return;

	for (i = 0; i < ports; i++) {
		dm[i] = kmalloc(sizeof (struct mlx4_ib_demux_work), GFP_ATOMIC);
		if (!dm[i]) {
			while (--i >= 0)
				kfree(dm[i]);
			goto out;
		}
		INIT_WORK(&dm[i]->work, mlx4_ib_tunnels_update_work);
		dm[i]->port = first_port + i + 1;
		dm[i]->slave = slave;
		dm[i]->do_init = do_init;
		dm[i]->dev = ibdev;
	}
	/* initialize or tear down tunnel QPs for the slave */
	spin_lock_irqsave(&ibdev->sriov.going_down_lock, flags);
	if (!ibdev->sriov.is_going_down) {
		for (i = 0; i < ports; i++)
			queue_work(ibdev->sriov.demux[i].ud_wq, &dm[i]->work);
		spin_unlock_irqrestore(&ibdev->sriov.going_down_lock, flags);
	} else {
		spin_unlock_irqrestore(&ibdev->sriov.going_down_lock, flags);
		for (i = 0; i < ports; i++)
			kfree(dm[i]);
	}
out:
	kfree(dm);
	return;
}

static void mlx4_ib_handle_catas_error(struct mlx4_ib_dev *ibdev)
{
	struct mlx4_ib_qp *mqp;
	unsigned long flags_qp;
	unsigned long flags_cq;
	struct mlx4_ib_cq *send_mcq, *recv_mcq;
	struct list_head    cq_notify_list;
	struct mlx4_cq *mcq;
	unsigned long flags;

	pr_warn("mlx4_ib_handle_catas_error was started\n");
	INIT_LIST_HEAD(&cq_notify_list);

	/* Go over qp list reside on that ibdev, sync with create/destroy qp.*/
	spin_lock_irqsave(&ibdev->reset_flow_resource_lock, flags);

	list_for_each_entry(mqp, &ibdev->qp_list, qps_list) {
		spin_lock_irqsave(&mqp->sq.lock, flags_qp);
		if (mqp->sq.tail != mqp->sq.head) {
			send_mcq = to_mcq(mqp->ibqp.send_cq);
			spin_lock_irqsave(&send_mcq->lock, flags_cq);
			if (send_mcq->mcq.comp &&
			    mqp->ibqp.send_cq->comp_handler) {
				if (!send_mcq->mcq.reset_notify_added) {
					send_mcq->mcq.reset_notify_added = 1;
					list_add_tail(&send_mcq->mcq.reset_notify,
						      &cq_notify_list);
				}
			}
			spin_unlock_irqrestore(&send_mcq->lock, flags_cq);
		}
		spin_unlock_irqrestore(&mqp->sq.lock, flags_qp);
		/* Now, handle the QP's receive queue */
		spin_lock_irqsave(&mqp->rq.lock, flags_qp);
		/* no handling is needed for SRQ */
		if (!mqp->ibqp.srq) {
			if (mqp->rq.tail != mqp->rq.head) {
				recv_mcq = to_mcq(mqp->ibqp.recv_cq);
				spin_lock_irqsave(&recv_mcq->lock, flags_cq);
				if (recv_mcq->mcq.comp &&
				    mqp->ibqp.recv_cq->comp_handler) {
					if (!recv_mcq->mcq.reset_notify_added) {
						recv_mcq->mcq.reset_notify_added = 1;
						list_add_tail(&recv_mcq->mcq.reset_notify,
							      &cq_notify_list);
					}
				}
				spin_unlock_irqrestore(&recv_mcq->lock,
						       flags_cq);
			}
		}
		spin_unlock_irqrestore(&mqp->rq.lock, flags_qp);
	}

	list_for_each_entry(mcq, &cq_notify_list, reset_notify) {
		mcq->comp(mcq);
	}
	spin_unlock_irqrestore(&ibdev->reset_flow_resource_lock, flags);
	pr_warn("mlx4_ib_handle_catas_error ended\n");
}

static void handle_bonded_port_state_event(struct work_struct *work)
{
	struct ib_event_work *ew =
		container_of(work, struct ib_event_work, work);
	struct mlx4_ib_dev *ibdev = ew->ib_dev;
	enum ib_port_state bonded_port_state = IB_PORT_NOP;
	int i;
	struct ib_event ibev;

	kfree(ew);
	spin_lock_bh(&ibdev->iboe.lock);
	for (i = 0; i < MLX4_MAX_PORTS; ++i) {
		struct net_device *curr_netdev = ibdev->iboe.netdevs[i];
		enum ib_port_state curr_port_state;

		if (!curr_netdev)
			continue;

		curr_port_state =
			(netif_running(curr_netdev) &&
			 netif_carrier_ok(curr_netdev)) ?
			IB_PORT_ACTIVE : IB_PORT_DOWN;

		bonded_port_state = (bonded_port_state != IB_PORT_ACTIVE) ?
			curr_port_state : IB_PORT_ACTIVE;
	}
	spin_unlock_bh(&ibdev->iboe.lock);

	ibev.device = &ibdev->ib_dev;
	ibev.element.port_num = 1;
	ibev.event = (bonded_port_state == IB_PORT_ACTIVE) ?
		IB_EVENT_PORT_ACTIVE : IB_EVENT_PORT_ERR;

	ib_dispatch_event(&ibev);
}

void mlx4_ib_sl2vl_update(struct mlx4_ib_dev *mdev, int port)
{
	u64 sl2vl;
	int err;

	err = mlx4_ib_query_sl2vl(&mdev->ib_dev, port, &sl2vl);
	if (err) {
		pr_err("Unable to get current sl to vl mapping for port %d.  Using all zeroes (%d)\n",
		       port, err);
		sl2vl = 0;
	}
	atomic64_set(&mdev->sl2vl[port - 1], sl2vl);
}

static void ib_sl2vl_update_work(struct work_struct *work)
{
	struct ib_event_work *ew = container_of(work, struct ib_event_work, work);
	struct mlx4_ib_dev *mdev = ew->ib_dev;
	int port = ew->port;

	mlx4_ib_sl2vl_update(mdev, port);

	kfree(ew);
}

void mlx4_sched_ib_sl2vl_update_work(struct mlx4_ib_dev *ibdev,
				     int port)
{
	struct ib_event_work *ew;

	ew = kmalloc(sizeof(*ew), GFP_ATOMIC);
	if (ew) {
		INIT_WORK(&ew->work, ib_sl2vl_update_work);
		ew->port = port;
		ew->ib_dev = ibdev;
		queue_work(wq, &ew->work);
	}
}

static void mlx4_ib_event(struct mlx4_dev *dev, void *ibdev_ptr,
			  enum mlx4_dev_event event, unsigned long param)
{
	struct ib_event ibev;
	struct mlx4_ib_dev *ibdev = to_mdev((struct ib_device *) ibdev_ptr);
	struct mlx4_eqe *eqe = NULL;
	struct ib_event_work *ew;
	int p = 0;

	if (mlx4_is_bonded(dev) &&
	    ((event == MLX4_DEV_EVENT_PORT_UP) ||
	    (event == MLX4_DEV_EVENT_PORT_DOWN))) {
		ew = kmalloc(sizeof(*ew), GFP_ATOMIC);
		if (!ew)
			return;
		INIT_WORK(&ew->work, handle_bonded_port_state_event);
		ew->ib_dev = ibdev;
		queue_work(wq, &ew->work);
		return;
	}

	if (event == MLX4_DEV_EVENT_PORT_MGMT_CHANGE)
		eqe = (struct mlx4_eqe *)param;
	else
		p = (int) param;

	switch (event) {
	case MLX4_DEV_EVENT_PORT_UP:
		if (p > ibdev->num_ports)
			return;
		if (!mlx4_is_slave(dev) &&
		    rdma_port_get_link_layer(&ibdev->ib_dev, p) ==
			IB_LINK_LAYER_INFINIBAND) {
			if (mlx4_is_master(dev))
				mlx4_ib_invalidate_all_guid_record(ibdev, p);
			if (ibdev->dev->flags & MLX4_FLAG_SECURE_HOST &&
			    !(ibdev->dev->caps.flags2 & MLX4_DEV_CAP_FLAG2_SL_TO_VL_CHANGE_EVENT))
				mlx4_sched_ib_sl2vl_update_work(ibdev, p);
		}
		ibev.event = IB_EVENT_PORT_ACTIVE;
		break;

	case MLX4_DEV_EVENT_PORT_DOWN:
		if (p > ibdev->num_ports)
			return;
		ibev.event = IB_EVENT_PORT_ERR;
		break;

	case MLX4_DEV_EVENT_CATASTROPHIC_ERROR:
		ibdev->ib_active = false;
		ibev.event = IB_EVENT_DEVICE_FATAL;
		mlx4_ib_handle_catas_error(ibdev);
		break;

	case MLX4_DEV_EVENT_PORT_MGMT_CHANGE:
		ew = kmalloc(sizeof *ew, GFP_ATOMIC);
		if (!ew)
			break;

		INIT_WORK(&ew->work, handle_port_mgmt_change_event);
		memcpy(&ew->ib_eqe, eqe, sizeof *eqe);
		ew->ib_dev = ibdev;
		/* need to queue only for port owner, which uses GEN_EQE */
		if (mlx4_is_master(dev))
			queue_work(wq, &ew->work);
		else
			handle_port_mgmt_change_event(&ew->work);
		return;

	case MLX4_DEV_EVENT_SLAVE_INIT:
		/* here, p is the slave id */
		do_slave_init(ibdev, p, 1);
		if (mlx4_is_master(dev)) {
			int i;

			for (i = 1; i <= ibdev->num_ports; i++) {
				if (rdma_port_get_link_layer(&ibdev->ib_dev, i)
					== IB_LINK_LAYER_INFINIBAND)
					mlx4_ib_slave_alias_guid_event(ibdev,
								       p, i,
								       1);
			}
		}
		return;

	case MLX4_DEV_EVENT_SLAVE_SHUTDOWN:
		if (mlx4_is_master(dev)) {
			int i;

			for (i = 1; i <= ibdev->num_ports; i++) {
				if (rdma_port_get_link_layer(&ibdev->ib_dev, i)
					== IB_LINK_LAYER_INFINIBAND)
					mlx4_ib_slave_alias_guid_event(ibdev,
								       p, i,
								       0);
			}
		}
		/* here, p is the slave id */
		do_slave_init(ibdev, p, 0);
		return;

	default:
		return;
	}

	ibev.device	      = ibdev_ptr;
	ibev.element.port_num = mlx4_is_bonded(ibdev->dev) ? 1 : (u8)p;

	ib_dispatch_event(&ibev);
}

static struct mlx4_interface mlx4_ib_interface = {
	.add		= mlx4_ib_add,
	.remove		= mlx4_ib_remove,
	.event		= mlx4_ib_event,
	.protocol	= MLX4_PROT_IB_IPV6,
	.flags		= MLX4_INTFF_BONDING
};

static int __init mlx4_ib_init(void)
{
	int err;

	wq = alloc_ordered_workqueue("mlx4_ib", WQ_MEM_RECLAIM);
	if (!wq)
		return -ENOMEM;

	err = mlx4_ib_mcg_init();
	if (err)
		goto clean_wq;

	err = mlx4_register_interface(&mlx4_ib_interface);
	if (err)
		goto clean_mcg;

	return 0;

clean_mcg:
	mlx4_ib_mcg_destroy();

clean_wq:
	destroy_workqueue(wq);
	return err;
}

static void __exit mlx4_ib_cleanup(void)
{
	mlx4_unregister_interface(&mlx4_ib_interface);
	mlx4_ib_mcg_destroy();
	destroy_workqueue(wq);
}

module_init(mlx4_ib_init);
module_exit(mlx4_ib_cleanup);<|MERGE_RESOLUTION|>--- conflicted
+++ resolved
@@ -2830,10 +2830,6 @@
 				GFP_KERNEL);
 		if (!ibdev->ib_uc_qpns_bitmap)
 			goto err_steer_qp_release;
-<<<<<<< HEAD
-		}
-=======
->>>>>>> a062067a
 
 		if (dev->caps.flags2 & MLX4_DEV_CAP_FLAG2_DMFS_IPOIB) {
 			bitmap_zero(ibdev->ib_uc_qpns_bitmap,
