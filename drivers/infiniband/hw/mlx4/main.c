/*
 * Copyright (c) 2006, 2007 Cisco Systems, Inc. All rights reserved.
 * Copyright (c) 2007, 2008 Mellanox Technologies. All rights reserved.
 *
 * This software is available to you under a choice of one of two
 * licenses.  You may choose to be licensed under the terms of the GNU
 * General Public License (GPL) Version 2, available from the file
 * COPYING in the main directory of this source tree, or the
 * OpenIB.org BSD license below:
 *
 *     Redistribution and use in source and binary forms, with or
 *     without modification, are permitted provided that the following
 *     conditions are met:
 *
 *      - Redistributions of source code must retain the above
 *        copyright notice, this list of conditions and the following
 *        disclaimer.
 *
 *      - Redistributions in binary form must reproduce the above
 *        copyright notice, this list of conditions and the following
 *        disclaimer in the documentation and/or other materials
 *        provided with the distribution.
 *
 * THE SOFTWARE IS PROVIDED "AS IS", WITHOUT WARRANTY OF ANY KIND,
 * EXPRESS OR IMPLIED, INCLUDING BUT NOT LIMITED TO THE WARRANTIES OF
 * MERCHANTABILITY, FITNESS FOR A PARTICULAR PURPOSE AND
 * NONINFRINGEMENT. IN NO EVENT SHALL THE AUTHORS OR COPYRIGHT HOLDERS
 * BE LIABLE FOR ANY CLAIM, DAMAGES OR OTHER LIABILITY, WHETHER IN AN
 * ACTION OF CONTRACT, TORT OR OTHERWISE, ARISING FROM, OUT OF OR IN
 * CONNECTION WITH THE SOFTWARE OR THE USE OR OTHER DEALINGS IN THE
 * SOFTWARE.
 */

#include <linux/module.h>
#include <linux/init.h>
#include <linux/slab.h>
#include <linux/errno.h>
#include <linux/netdevice.h>
#include <linux/inetdevice.h>
#include <linux/rtnetlink.h>
#include <linux/if_vlan.h>
#include <linux/sched/mm.h>
#include <linux/sched/task.h>

#include <net/ipv6.h>
#include <net/addrconf.h>
#include <net/devlink.h>

#include <rdma/ib_smi.h>
#include <rdma/ib_user_verbs.h>
#include <rdma/ib_addr.h>
#include <rdma/ib_cache.h>

#include <net/bonding.h>

#include <linux/mlx4/driver.h>
#include <linux/mlx4/cmd.h>
#include <linux/mlx4/qp.h>

#include "mlx4_ib.h"
#include <rdma/mlx4-abi.h>

#define DRV_NAME	MLX4_IB_DRV_NAME
#define DRV_VERSION	"4.0-0"

#define MLX4_IB_FLOW_MAX_PRIO 0xFFF
#define MLX4_IB_FLOW_QPN_MASK 0xFFFFFF
#define MLX4_IB_CARD_REV_A0   0xA0

MODULE_AUTHOR("Roland Dreier");
MODULE_DESCRIPTION("Mellanox ConnectX HCA InfiniBand driver");
MODULE_LICENSE("Dual BSD/GPL");

int mlx4_ib_sm_guid_assign = 0;
module_param_named(sm_guid_assign, mlx4_ib_sm_guid_assign, int, 0444);
MODULE_PARM_DESC(sm_guid_assign, "Enable SM alias_GUID assignment if sm_guid_assign > 0 (Default: 0)");

static const char mlx4_ib_version[] =
	DRV_NAME ": Mellanox ConnectX InfiniBand driver v"
	DRV_VERSION "\n";

static void do_slave_init(struct mlx4_ib_dev *ibdev, int slave, int do_init);
static enum rdma_link_layer mlx4_ib_port_link_layer(struct ib_device *device,
						    u32 port_num);
static int mlx4_ib_event(struct notifier_block *this, unsigned long event,
			 void *param);

static struct workqueue_struct *wq;

static int check_flow_steering_support(struct mlx4_dev *dev)
{
	int eth_num_ports = 0;
	int ib_num_ports = 0;

	int dmfs = dev->caps.steering_mode == MLX4_STEERING_MODE_DEVICE_MANAGED;

	if (dmfs) {
		int i;
		mlx4_foreach_port(i, dev, MLX4_PORT_TYPE_ETH)
			eth_num_ports++;
		mlx4_foreach_port(i, dev, MLX4_PORT_TYPE_IB)
			ib_num_ports++;
		dmfs &= (!ib_num_ports ||
			 (dev->caps.flags2 & MLX4_DEV_CAP_FLAG2_DMFS_IPOIB)) &&
			(!eth_num_ports ||
			 (dev->caps.flags2 & MLX4_DEV_CAP_FLAG2_FS_EN));
		if (ib_num_ports && mlx4_is_mfunc(dev)) {
			pr_warn("Device managed flow steering is unavailable for IB port in multifunction env.\n");
			dmfs = 0;
		}
	}
	return dmfs;
}

static int num_ib_ports(struct mlx4_dev *dev)
{
	int ib_ports = 0;
	int i;

	mlx4_foreach_port(i, dev, MLX4_PORT_TYPE_IB)
		ib_ports++;

	return ib_ports;
}

static struct net_device *mlx4_ib_get_netdev(struct ib_device *device,
					     u32 port_num)
{
	struct mlx4_ib_dev *ibdev = to_mdev(device);
	struct net_device *dev, *ret = NULL;

	rcu_read_lock();
	for_each_netdev_rcu(&init_net, dev) {
		if (dev->dev.parent != ibdev->ib_dev.dev.parent ||
		    dev->dev_port + 1 != port_num)
			continue;

		if (mlx4_is_bonded(ibdev->dev)) {
			struct net_device *upper = NULL;

			upper = netdev_master_upper_dev_get_rcu(dev);
			if (upper) {
				struct net_device *active;

				active = bond_option_active_slave_get_rcu(netdev_priv(upper));
				if (active)
					dev = active;
			}
		}

		dev_hold(dev);
		ret = dev;
		break;
	}

	rcu_read_unlock();
	return ret;
}

static int mlx4_ib_update_gids_v1(struct gid_entry *gids,
				  struct mlx4_ib_dev *ibdev,
				  u32 port_num)
{
	struct mlx4_cmd_mailbox *mailbox;
	int err;
	struct mlx4_dev *dev = ibdev->dev;
	int i;
	union ib_gid *gid_tbl;

	mailbox = mlx4_alloc_cmd_mailbox(dev);
	if (IS_ERR(mailbox))
		return -ENOMEM;

	gid_tbl = mailbox->buf;

	for (i = 0; i < MLX4_MAX_PORT_GIDS; ++i)
		memcpy(&gid_tbl[i], &gids[i].gid, sizeof(union ib_gid));

	err = mlx4_cmd(dev, mailbox->dma,
		       MLX4_SET_PORT_GID_TABLE << 8 | port_num,
		       1, MLX4_CMD_SET_PORT, MLX4_CMD_TIME_CLASS_B,
		       MLX4_CMD_WRAPPED);
	if (mlx4_is_bonded(dev))
		err += mlx4_cmd(dev, mailbox->dma,
				MLX4_SET_PORT_GID_TABLE << 8 | 2,
				1, MLX4_CMD_SET_PORT, MLX4_CMD_TIME_CLASS_B,
				MLX4_CMD_WRAPPED);

	mlx4_free_cmd_mailbox(dev, mailbox);
	return err;
}

static int mlx4_ib_update_gids_v1_v2(struct gid_entry *gids,
				     struct mlx4_ib_dev *ibdev,
				     u32 port_num)
{
	struct mlx4_cmd_mailbox *mailbox;
	int err;
	struct mlx4_dev *dev = ibdev->dev;
	int i;
	struct {
		union ib_gid	gid;
		__be32		rsrvd1[2];
		__be16		rsrvd2;
		u8		type;
		u8		version;
		__be32		rsrvd3;
	} *gid_tbl;

	mailbox = mlx4_alloc_cmd_mailbox(dev);
	if (IS_ERR(mailbox))
		return -ENOMEM;

	gid_tbl = mailbox->buf;
	for (i = 0; i < MLX4_MAX_PORT_GIDS; ++i) {
		memcpy(&gid_tbl[i].gid, &gids[i].gid, sizeof(union ib_gid));
		if (gids[i].gid_type == IB_GID_TYPE_ROCE_UDP_ENCAP) {
			gid_tbl[i].version = 2;
			if (!ipv6_addr_v4mapped((struct in6_addr *)&gids[i].gid))
				gid_tbl[i].type = 1;
		}
	}

	err = mlx4_cmd(dev, mailbox->dma,
		       MLX4_SET_PORT_ROCE_ADDR << 8 | port_num,
		       1, MLX4_CMD_SET_PORT, MLX4_CMD_TIME_CLASS_B,
		       MLX4_CMD_WRAPPED);
	if (mlx4_is_bonded(dev))
		err += mlx4_cmd(dev, mailbox->dma,
				MLX4_SET_PORT_ROCE_ADDR << 8 | 2,
				1, MLX4_CMD_SET_PORT, MLX4_CMD_TIME_CLASS_B,
				MLX4_CMD_WRAPPED);

	mlx4_free_cmd_mailbox(dev, mailbox);
	return err;
}

static int mlx4_ib_update_gids(struct gid_entry *gids,
			       struct mlx4_ib_dev *ibdev,
			       u32 port_num)
{
	if (ibdev->dev->caps.flags2 & MLX4_DEV_CAP_FLAG2_ROCE_V1_V2)
		return mlx4_ib_update_gids_v1_v2(gids, ibdev, port_num);

	return mlx4_ib_update_gids_v1(gids, ibdev, port_num);
}

static void free_gid_entry(struct gid_entry *entry)
{
	memset(&entry->gid, 0, sizeof(entry->gid));
	kfree(entry->ctx);
	entry->ctx = NULL;
}

static int mlx4_ib_add_gid(const struct ib_gid_attr *attr, void **context)
{
	struct mlx4_ib_dev *ibdev = to_mdev(attr->device);
	struct mlx4_ib_iboe *iboe = &ibdev->iboe;
	struct mlx4_port_gid_table   *port_gid_table;
	int free = -1, found = -1;
	int ret = 0;
	int hw_update = 0;
	int i;
	struct gid_entry *gids = NULL;
	u16 vlan_id = 0xffff;
	u8 mac[ETH_ALEN];

	if (!rdma_cap_roce_gid_table(attr->device, attr->port_num))
		return -EINVAL;

	if (attr->port_num > MLX4_MAX_PORTS)
		return -EINVAL;

	if (!context)
		return -EINVAL;

	ret = rdma_read_gid_l2_fields(attr, &vlan_id, &mac[0]);
	if (ret)
		return ret;
	port_gid_table = &iboe->gids[attr->port_num - 1];
	spin_lock_bh(&iboe->lock);
	for (i = 0; i < MLX4_MAX_PORT_GIDS; ++i) {
		if (!memcmp(&port_gid_table->gids[i].gid,
			    &attr->gid, sizeof(attr->gid)) &&
		    port_gid_table->gids[i].gid_type == attr->gid_type &&
		    port_gid_table->gids[i].vlan_id == vlan_id)  {
			found = i;
			break;
		}
		if (free < 0 && rdma_is_zero_gid(&port_gid_table->gids[i].gid))
			free = i; /* HW has space */
	}

	if (found < 0) {
		if (free < 0) {
			ret = -ENOSPC;
		} else {
			port_gid_table->gids[free].ctx = kmalloc(sizeof(*port_gid_table->gids[free].ctx), GFP_ATOMIC);
			if (!port_gid_table->gids[free].ctx) {
				ret = -ENOMEM;
			} else {
				*context = port_gid_table->gids[free].ctx;
				memcpy(&port_gid_table->gids[free].gid,
				       &attr->gid, sizeof(attr->gid));
				port_gid_table->gids[free].gid_type = attr->gid_type;
				port_gid_table->gids[free].vlan_id = vlan_id;
				port_gid_table->gids[free].ctx->real_index = free;
				port_gid_table->gids[free].ctx->refcount = 1;
				hw_update = 1;
			}
		}
	} else {
		struct gid_cache_context *ctx = port_gid_table->gids[found].ctx;
		*context = ctx;
		ctx->refcount++;
	}
	if (!ret && hw_update) {
		gids = kmalloc_array(MLX4_MAX_PORT_GIDS, sizeof(*gids),
				     GFP_ATOMIC);
		if (!gids) {
			ret = -ENOMEM;
			*context = NULL;
			free_gid_entry(&port_gid_table->gids[free]);
		} else {
			for (i = 0; i < MLX4_MAX_PORT_GIDS; i++) {
				memcpy(&gids[i].gid, &port_gid_table->gids[i].gid, sizeof(union ib_gid));
				gids[i].gid_type = port_gid_table->gids[i].gid_type;
			}
		}
	}
	spin_unlock_bh(&iboe->lock);

	if (!ret && hw_update) {
		ret = mlx4_ib_update_gids(gids, ibdev, attr->port_num);
		if (ret) {
			spin_lock_bh(&iboe->lock);
			*context = NULL;
			free_gid_entry(&port_gid_table->gids[free]);
			spin_unlock_bh(&iboe->lock);
		}
		kfree(gids);
	}

	return ret;
}

static int mlx4_ib_del_gid(const struct ib_gid_attr *attr, void **context)
{
	struct gid_cache_context *ctx = *context;
	struct mlx4_ib_dev *ibdev = to_mdev(attr->device);
	struct mlx4_ib_iboe *iboe = &ibdev->iboe;
	struct mlx4_port_gid_table   *port_gid_table;
	int ret = 0;
	int hw_update = 0;
	struct gid_entry *gids = NULL;

	if (!rdma_cap_roce_gid_table(attr->device, attr->port_num))
		return -EINVAL;

	if (attr->port_num > MLX4_MAX_PORTS)
		return -EINVAL;

	port_gid_table = &iboe->gids[attr->port_num - 1];
	spin_lock_bh(&iboe->lock);
	if (ctx) {
		ctx->refcount--;
		if (!ctx->refcount) {
			unsigned int real_index = ctx->real_index;

			free_gid_entry(&port_gid_table->gids[real_index]);
			hw_update = 1;
		}
	}
	if (!ret && hw_update) {
		int i;

		gids = kmalloc_array(MLX4_MAX_PORT_GIDS, sizeof(*gids),
				     GFP_ATOMIC);
		if (!gids) {
			ret = -ENOMEM;
		} else {
			for (i = 0; i < MLX4_MAX_PORT_GIDS; i++) {
				memcpy(&gids[i].gid,
				       &port_gid_table->gids[i].gid,
				       sizeof(union ib_gid));
				gids[i].gid_type =
				    port_gid_table->gids[i].gid_type;
			}
		}
	}
	spin_unlock_bh(&iboe->lock);

	if (!ret && hw_update) {
		ret = mlx4_ib_update_gids(gids, ibdev, attr->port_num);
		kfree(gids);
	}
	return ret;
}

int mlx4_ib_gid_index_to_real_index(struct mlx4_ib_dev *ibdev,
				    const struct ib_gid_attr *attr)
{
	struct mlx4_ib_iboe *iboe = &ibdev->iboe;
	struct gid_cache_context *ctx = NULL;
	struct mlx4_port_gid_table   *port_gid_table;
	int real_index = -EINVAL;
	int i;
	unsigned long flags;
	u32 port_num = attr->port_num;

	if (port_num > MLX4_MAX_PORTS)
		return -EINVAL;

	if (mlx4_is_bonded(ibdev->dev))
		port_num = 1;

	if (!rdma_cap_roce_gid_table(&ibdev->ib_dev, port_num))
		return attr->index;

	spin_lock_irqsave(&iboe->lock, flags);
	port_gid_table = &iboe->gids[port_num - 1];

	for (i = 0; i < MLX4_MAX_PORT_GIDS; ++i)
		if (!memcmp(&port_gid_table->gids[i].gid,
			    &attr->gid, sizeof(attr->gid)) &&
		    attr->gid_type == port_gid_table->gids[i].gid_type) {
			ctx = port_gid_table->gids[i].ctx;
			break;
		}
	if (ctx)
		real_index = ctx->real_index;
	spin_unlock_irqrestore(&iboe->lock, flags);
	return real_index;
}

static int mlx4_ib_query_device(struct ib_device *ibdev,
				struct ib_device_attr *props,
				struct ib_udata *uhw)
{
	struct mlx4_ib_dev *dev = to_mdev(ibdev);
	struct ib_smp *in_mad  = NULL;
	struct ib_smp *out_mad = NULL;
	int err;
	int have_ib_ports;
	struct mlx4_uverbs_ex_query_device cmd;
	struct mlx4_uverbs_ex_query_device_resp resp = {};
	struct mlx4_clock_params clock_params;

	if (uhw->inlen) {
		if (uhw->inlen < sizeof(cmd))
			return -EINVAL;

		err = ib_copy_from_udata(&cmd, uhw, sizeof(cmd));
		if (err)
			return err;

		if (cmd.comp_mask)
			return -EINVAL;

		if (cmd.reserved)
			return -EINVAL;
	}

	resp.response_length = offsetof(typeof(resp), response_length) +
		sizeof(resp.response_length);
	in_mad  = kzalloc(sizeof *in_mad, GFP_KERNEL);
	out_mad = kmalloc(sizeof *out_mad, GFP_KERNEL);
	err = -ENOMEM;
	if (!in_mad || !out_mad)
		goto out;

	ib_init_query_mad(in_mad);
	in_mad->attr_id = IB_SMP_ATTR_NODE_INFO;

	err = mlx4_MAD_IFC(to_mdev(ibdev), MLX4_MAD_IFC_IGNORE_KEYS,
			   1, NULL, NULL, in_mad, out_mad);
	if (err)
		goto out;

	memset(props, 0, sizeof *props);

	have_ib_ports = num_ib_ports(dev->dev);

	props->fw_ver = dev->dev->caps.fw_ver;
	props->device_cap_flags    = IB_DEVICE_CHANGE_PHY_PORT |
		IB_DEVICE_PORT_ACTIVE_EVENT		|
		IB_DEVICE_SYS_IMAGE_GUID		|
		IB_DEVICE_RC_RNR_NAK_GEN		|
		IB_DEVICE_BLOCK_MULTICAST_LOOPBACK;
	if (dev->dev->caps.flags & MLX4_DEV_CAP_FLAG_BAD_PKEY_CNTR)
		props->device_cap_flags |= IB_DEVICE_BAD_PKEY_CNTR;
	if (dev->dev->caps.flags & MLX4_DEV_CAP_FLAG_BAD_QKEY_CNTR)
		props->device_cap_flags |= IB_DEVICE_BAD_QKEY_CNTR;
	if (dev->dev->caps.flags & MLX4_DEV_CAP_FLAG_APM && have_ib_ports)
		props->device_cap_flags |= IB_DEVICE_AUTO_PATH_MIG;
	if (dev->dev->caps.flags & MLX4_DEV_CAP_FLAG_UD_AV_PORT)
		props->device_cap_flags |= IB_DEVICE_UD_AV_PORT_ENFORCE;
	if (dev->dev->caps.flags & MLX4_DEV_CAP_FLAG_IPOIB_CSUM)
		props->device_cap_flags |= IB_DEVICE_UD_IP_CSUM;
	if (dev->dev->caps.max_gso_sz &&
	    (dev->dev->rev_id != MLX4_IB_CARD_REV_A0) &&
	    (dev->dev->caps.flags & MLX4_DEV_CAP_FLAG_BLH))
		props->device_cap_flags |= IB_DEVICE_UD_TSO;
	if (dev->dev->caps.bmme_flags & MLX4_BMME_FLAG_RESERVED_LKEY)
		props->device_cap_flags |= IB_DEVICE_LOCAL_DMA_LKEY;
	if ((dev->dev->caps.bmme_flags & MLX4_BMME_FLAG_LOCAL_INV) &&
	    (dev->dev->caps.bmme_flags & MLX4_BMME_FLAG_REMOTE_INV) &&
	    (dev->dev->caps.bmme_flags & MLX4_BMME_FLAG_FAST_REG_WR))
		props->device_cap_flags |= IB_DEVICE_MEM_MGT_EXTENSIONS;
	if (dev->dev->caps.flags & MLX4_DEV_CAP_FLAG_XRC)
		props->device_cap_flags |= IB_DEVICE_XRC;
	if (dev->dev->caps.flags & MLX4_DEV_CAP_FLAG_MEM_WINDOW)
		props->device_cap_flags |= IB_DEVICE_MEM_WINDOW;
	if (dev->dev->caps.bmme_flags & MLX4_BMME_FLAG_TYPE_2_WIN) {
		if (dev->dev->caps.bmme_flags & MLX4_BMME_FLAG_WIN_TYPE_2B)
			props->device_cap_flags |= IB_DEVICE_MEM_WINDOW_TYPE_2B;
		else
			props->device_cap_flags |= IB_DEVICE_MEM_WINDOW_TYPE_2A;
	}
	if (dev->steering_support == MLX4_STEERING_MODE_DEVICE_MANAGED)
		props->device_cap_flags |= IB_DEVICE_MANAGED_FLOW_STEERING;

	props->device_cap_flags |= IB_DEVICE_RAW_IP_CSUM;

	props->vendor_id	   = be32_to_cpup((__be32 *) (out_mad->data + 36)) &
		0xffffff;
	props->vendor_part_id	   = dev->dev->persist->pdev->device;
	props->hw_ver		   = be32_to_cpup((__be32 *) (out_mad->data + 32));
	memcpy(&props->sys_image_guid, out_mad->data +	4, 8);

	props->max_mr_size	   = ~0ull;
	props->page_size_cap	   = dev->dev->caps.page_size_cap;
	props->max_qp		   = dev->dev->quotas.qp;
	props->max_qp_wr	   = dev->dev->caps.max_wqes - MLX4_IB_SQ_MAX_SPARE;
	props->max_send_sge =
		min(dev->dev->caps.max_sq_sg, dev->dev->caps.max_rq_sg);
	props->max_recv_sge =
		min(dev->dev->caps.max_sq_sg, dev->dev->caps.max_rq_sg);
	props->max_sge_rd = MLX4_MAX_SGE_RD;
	props->max_cq		   = dev->dev->quotas.cq;
	props->max_cqe		   = dev->dev->caps.max_cqes;
	props->max_mr		   = dev->dev->quotas.mpt;
	props->max_pd		   = dev->dev->caps.num_pds - dev->dev->caps.reserved_pds;
	props->max_qp_rd_atom	   = dev->dev->caps.max_qp_dest_rdma;
	props->max_qp_init_rd_atom = dev->dev->caps.max_qp_init_rdma;
	props->max_res_rd_atom	   = props->max_qp_rd_atom * props->max_qp;
	props->max_srq		   = dev->dev->quotas.srq;
	props->max_srq_wr	   = dev->dev->caps.max_srq_wqes - 1;
	props->max_srq_sge	   = dev->dev->caps.max_srq_sge;
	props->max_fast_reg_page_list_len = MLX4_MAX_FAST_REG_PAGES;
	props->local_ca_ack_delay  = dev->dev->caps.local_ca_ack_delay;
	props->atomic_cap	   = dev->dev->caps.flags & MLX4_DEV_CAP_FLAG_ATOMIC ?
		IB_ATOMIC_HCA : IB_ATOMIC_NONE;
	props->masked_atomic_cap   = props->atomic_cap;
	props->max_pkeys	   = dev->dev->caps.pkey_table_len[1];
	props->max_mcast_grp	   = dev->dev->caps.num_mgms + dev->dev->caps.num_amgms;
	props->max_mcast_qp_attach = dev->dev->caps.num_qp_per_mgm;
	props->max_total_mcast_qp_attach = props->max_mcast_qp_attach *
					   props->max_mcast_grp;
	props->hca_core_clock = dev->dev->caps.hca_core_clock * 1000UL;
	props->timestamp_mask = 0xFFFFFFFFFFFFULL;
	props->max_ah = INT_MAX;

	if (mlx4_ib_port_link_layer(ibdev, 1) == IB_LINK_LAYER_ETHERNET ||
	    mlx4_ib_port_link_layer(ibdev, 2) == IB_LINK_LAYER_ETHERNET) {
		if (dev->dev->caps.flags2 & MLX4_DEV_CAP_FLAG2_RSS) {
			props->rss_caps.max_rwq_indirection_tables =
				props->max_qp;
			props->rss_caps.max_rwq_indirection_table_size =
				dev->dev->caps.max_rss_tbl_sz;
			props->rss_caps.supported_qpts = 1 << IB_QPT_RAW_PACKET;
			props->max_wq_type_rq = props->max_qp;
		}

		if (dev->dev->caps.flags & MLX4_DEV_CAP_FLAG_FCS_KEEP)
			props->raw_packet_caps |= IB_RAW_PACKET_CAP_SCATTER_FCS;
	}

	props->cq_caps.max_cq_moderation_count = MLX4_MAX_CQ_COUNT;
	props->cq_caps.max_cq_moderation_period = MLX4_MAX_CQ_PERIOD;

	if (uhw->outlen >= resp.response_length + sizeof(resp.hca_core_clock_offset)) {
		resp.response_length += sizeof(resp.hca_core_clock_offset);
		if (!mlx4_get_internal_clock_params(dev->dev, &clock_params)) {
			resp.comp_mask |= MLX4_IB_QUERY_DEV_RESP_MASK_CORE_CLOCK_OFFSET;
			resp.hca_core_clock_offset = clock_params.offset % PAGE_SIZE;
		}
	}

	if (uhw->outlen >= resp.response_length +
	    sizeof(resp.max_inl_recv_sz)) {
		resp.response_length += sizeof(resp.max_inl_recv_sz);
		resp.max_inl_recv_sz  = dev->dev->caps.max_rq_sg *
			sizeof(struct mlx4_wqe_data_seg);
	}

	if (offsetofend(typeof(resp), rss_caps) <= uhw->outlen) {
		if (props->rss_caps.supported_qpts) {
			resp.rss_caps.rx_hash_function =
				MLX4_IB_RX_HASH_FUNC_TOEPLITZ;

			resp.rss_caps.rx_hash_fields_mask =
				MLX4_IB_RX_HASH_SRC_IPV4 |
				MLX4_IB_RX_HASH_DST_IPV4 |
				MLX4_IB_RX_HASH_SRC_IPV6 |
				MLX4_IB_RX_HASH_DST_IPV6 |
				MLX4_IB_RX_HASH_SRC_PORT_TCP |
				MLX4_IB_RX_HASH_DST_PORT_TCP |
				MLX4_IB_RX_HASH_SRC_PORT_UDP |
				MLX4_IB_RX_HASH_DST_PORT_UDP;

			if (dev->dev->caps.tunnel_offload_mode ==
			    MLX4_TUNNEL_OFFLOAD_MODE_VXLAN)
				resp.rss_caps.rx_hash_fields_mask |=
					MLX4_IB_RX_HASH_INNER;
		}
		resp.response_length = offsetof(typeof(resp), rss_caps) +
				       sizeof(resp.rss_caps);
	}

	if (offsetofend(typeof(resp), tso_caps) <= uhw->outlen) {
		if (dev->dev->caps.max_gso_sz &&
		    ((mlx4_ib_port_link_layer(ibdev, 1) ==
		    IB_LINK_LAYER_ETHERNET) ||
		    (mlx4_ib_port_link_layer(ibdev, 2) ==
		    IB_LINK_LAYER_ETHERNET))) {
			resp.tso_caps.max_tso = dev->dev->caps.max_gso_sz;
			resp.tso_caps.supported_qpts |=
				1 << IB_QPT_RAW_PACKET;
		}
		resp.response_length = offsetof(typeof(resp), tso_caps) +
				       sizeof(resp.tso_caps);
	}

	if (uhw->outlen) {
		err = ib_copy_to_udata(uhw, &resp, resp.response_length);
		if (err)
			goto out;
	}
out:
	kfree(in_mad);
	kfree(out_mad);

	return err;
}

static enum rdma_link_layer
mlx4_ib_port_link_layer(struct ib_device *device, u32 port_num)
{
	struct mlx4_dev *dev = to_mdev(device)->dev;

	return dev->caps.port_mask[port_num] == MLX4_PORT_TYPE_IB ?
		IB_LINK_LAYER_INFINIBAND : IB_LINK_LAYER_ETHERNET;
}

static int ib_link_query_port(struct ib_device *ibdev, u32 port,
			      struct ib_port_attr *props, int netw_view)
{
	struct ib_smp *in_mad  = NULL;
	struct ib_smp *out_mad = NULL;
	int ext_active_speed;
	int mad_ifc_flags = MLX4_MAD_IFC_IGNORE_KEYS;
	int err = -ENOMEM;

	in_mad  = kzalloc(sizeof *in_mad, GFP_KERNEL);
	out_mad = kmalloc(sizeof *out_mad, GFP_KERNEL);
	if (!in_mad || !out_mad)
		goto out;

	ib_init_query_mad(in_mad);
	in_mad->attr_id  = IB_SMP_ATTR_PORT_INFO;
	in_mad->attr_mod = cpu_to_be32(port);

	if (mlx4_is_mfunc(to_mdev(ibdev)->dev) && netw_view)
		mad_ifc_flags |= MLX4_MAD_IFC_NET_VIEW;

	err = mlx4_MAD_IFC(to_mdev(ibdev), mad_ifc_flags, port, NULL, NULL,
				in_mad, out_mad);
	if (err)
		goto out;


	props->lid		= be16_to_cpup((__be16 *) (out_mad->data + 16));
	props->lmc		= out_mad->data[34] & 0x7;
	props->sm_lid		= be16_to_cpup((__be16 *) (out_mad->data + 18));
	props->sm_sl		= out_mad->data[36] & 0xf;
	props->state		= out_mad->data[32] & 0xf;
	props->phys_state	= out_mad->data[33] >> 4;
	props->port_cap_flags	= be32_to_cpup((__be32 *) (out_mad->data + 20));
	if (netw_view)
		props->gid_tbl_len = out_mad->data[50];
	else
		props->gid_tbl_len = to_mdev(ibdev)->dev->caps.gid_table_len[port];
	props->max_msg_sz	= to_mdev(ibdev)->dev->caps.max_msg_sz;
	props->pkey_tbl_len	= to_mdev(ibdev)->dev->caps.pkey_table_len[port];
	props->bad_pkey_cntr	= be16_to_cpup((__be16 *) (out_mad->data + 46));
	props->qkey_viol_cntr	= be16_to_cpup((__be16 *) (out_mad->data + 48));
	props->active_width	= out_mad->data[31] & 0xf;
	props->active_speed	= out_mad->data[35] >> 4;
	props->max_mtu		= out_mad->data[41] & 0xf;
	props->active_mtu	= out_mad->data[36] >> 4;
	props->subnet_timeout	= out_mad->data[51] & 0x1f;
	props->max_vl_num	= out_mad->data[37] >> 4;
	props->init_type_reply	= out_mad->data[41] >> 4;

	/* Check if extended speeds (EDR/FDR/...) are supported */
	if (props->port_cap_flags & IB_PORT_EXTENDED_SPEEDS_SUP) {
		ext_active_speed = out_mad->data[62] >> 4;

		switch (ext_active_speed) {
		case 1:
			props->active_speed = IB_SPEED_FDR;
			break;
		case 2:
			props->active_speed = IB_SPEED_EDR;
			break;
		}
	}

	/* If reported active speed is QDR, check if is FDR-10 */
	if (props->active_speed == IB_SPEED_QDR) {
		ib_init_query_mad(in_mad);
		in_mad->attr_id = MLX4_ATTR_EXTENDED_PORT_INFO;
		in_mad->attr_mod = cpu_to_be32(port);

		err = mlx4_MAD_IFC(to_mdev(ibdev), mad_ifc_flags, port,
				   NULL, NULL, in_mad, out_mad);
		if (err)
			goto out;

		/* Checking LinkSpeedActive for FDR-10 */
		if (out_mad->data[15] & 0x1)
			props->active_speed = IB_SPEED_FDR10;
	}

	/* Avoid wrong speed value returned by FW if the IB link is down. */
	if (props->state == IB_PORT_DOWN)
		 props->active_speed = IB_SPEED_SDR;

out:
	kfree(in_mad);
	kfree(out_mad);
	return err;
}

static u8 state_to_phys_state(enum ib_port_state state)
{
	return state == IB_PORT_ACTIVE ?
		IB_PORT_PHYS_STATE_LINK_UP : IB_PORT_PHYS_STATE_DISABLED;
}

static int eth_link_query_port(struct ib_device *ibdev, u32 port,
			       struct ib_port_attr *props)
{

	struct mlx4_ib_dev *mdev = to_mdev(ibdev);
	struct mlx4_ib_iboe *iboe = &mdev->iboe;
	struct net_device *ndev;
	enum ib_mtu tmp;
	struct mlx4_cmd_mailbox *mailbox;
	int err = 0;
	int is_bonded = mlx4_is_bonded(mdev->dev);

	mailbox = mlx4_alloc_cmd_mailbox(mdev->dev);
	if (IS_ERR(mailbox))
		return PTR_ERR(mailbox);

	err = mlx4_cmd_box(mdev->dev, 0, mailbox->dma, port, 0,
			   MLX4_CMD_QUERY_PORT, MLX4_CMD_TIME_CLASS_B,
			   MLX4_CMD_WRAPPED);
	if (err)
		goto out;

	props->active_width	=  (((u8 *)mailbox->buf)[5] == 0x40) ||
				   (((u8 *)mailbox->buf)[5] == 0x20 /*56Gb*/) ?
					   IB_WIDTH_4X : IB_WIDTH_1X;
	props->active_speed	=  (((u8 *)mailbox->buf)[5] == 0x20 /*56Gb*/) ?
					   IB_SPEED_FDR : IB_SPEED_QDR;
	props->port_cap_flags	= IB_PORT_CM_SUP;
	props->ip_gids = true;
	props->gid_tbl_len	= mdev->dev->caps.gid_table_len[port];
	props->max_msg_sz	= mdev->dev->caps.max_msg_sz;
	if (mdev->dev->caps.pkey_table_len[port])
		props->pkey_tbl_len = 1;
	props->max_mtu		= IB_MTU_4096;
	props->max_vl_num	= 2;
	props->state		= IB_PORT_DOWN;
	props->phys_state	= state_to_phys_state(props->state);
	props->active_mtu	= IB_MTU_256;
	spin_lock_bh(&iboe->lock);
	ndev = iboe->netdevs[port - 1];
	if (ndev && is_bonded) {
		rcu_read_lock(); /* required to get upper dev */
		ndev = netdev_master_upper_dev_get_rcu(ndev);
		rcu_read_unlock();
	}
	if (!ndev)
		goto out_unlock;

	tmp = iboe_get_mtu(ndev->mtu);
	props->active_mtu = tmp ? min(props->max_mtu, tmp) : IB_MTU_256;

	props->state		= (netif_running(ndev) && netif_carrier_ok(ndev)) ?
					IB_PORT_ACTIVE : IB_PORT_DOWN;
	props->phys_state	= state_to_phys_state(props->state);
out_unlock:
	spin_unlock_bh(&iboe->lock);
out:
	mlx4_free_cmd_mailbox(mdev->dev, mailbox);
	return err;
}

int __mlx4_ib_query_port(struct ib_device *ibdev, u32 port,
			 struct ib_port_attr *props, int netw_view)
{
	int err;

	/* props being zeroed by the caller, avoid zeroing it here */

	err = mlx4_ib_port_link_layer(ibdev, port) == IB_LINK_LAYER_INFINIBAND ?
		ib_link_query_port(ibdev, port, props, netw_view) :
				eth_link_query_port(ibdev, port, props);

	return err;
}

static int mlx4_ib_query_port(struct ib_device *ibdev, u32 port,
			      struct ib_port_attr *props)
{
	/* returns host view */
	return __mlx4_ib_query_port(ibdev, port, props, 0);
}

int __mlx4_ib_query_gid(struct ib_device *ibdev, u32 port, int index,
			union ib_gid *gid, int netw_view)
{
	struct ib_smp *in_mad  = NULL;
	struct ib_smp *out_mad = NULL;
	int err = -ENOMEM;
	struct mlx4_ib_dev *dev = to_mdev(ibdev);
	int clear = 0;
	int mad_ifc_flags = MLX4_MAD_IFC_IGNORE_KEYS;

	in_mad  = kzalloc(sizeof *in_mad, GFP_KERNEL);
	out_mad = kmalloc(sizeof *out_mad, GFP_KERNEL);
	if (!in_mad || !out_mad)
		goto out;

	ib_init_query_mad(in_mad);
	in_mad->attr_id  = IB_SMP_ATTR_PORT_INFO;
	in_mad->attr_mod = cpu_to_be32(port);

	if (mlx4_is_mfunc(dev->dev) && netw_view)
		mad_ifc_flags |= MLX4_MAD_IFC_NET_VIEW;

	err = mlx4_MAD_IFC(dev, mad_ifc_flags, port, NULL, NULL, in_mad, out_mad);
	if (err)
		goto out;

	memcpy(gid->raw, out_mad->data + 8, 8);

	if (mlx4_is_mfunc(dev->dev) && !netw_view) {
		if (index) {
			/* For any index > 0, return the null guid */
			err = 0;
			clear = 1;
			goto out;
		}
	}

	ib_init_query_mad(in_mad);
	in_mad->attr_id  = IB_SMP_ATTR_GUID_INFO;
	in_mad->attr_mod = cpu_to_be32(index / 8);

	err = mlx4_MAD_IFC(dev, mad_ifc_flags, port,
			   NULL, NULL, in_mad, out_mad);
	if (err)
		goto out;

	memcpy(gid->raw + 8, out_mad->data + (index % 8) * 8, 8);

out:
	if (clear)
		memset(gid->raw + 8, 0, 8);
	kfree(in_mad);
	kfree(out_mad);
	return err;
}

static int mlx4_ib_query_gid(struct ib_device *ibdev, u32 port, int index,
			     union ib_gid *gid)
{
	if (rdma_protocol_ib(ibdev, port))
		return __mlx4_ib_query_gid(ibdev, port, index, gid, 0);
	return 0;
}

static int mlx4_ib_query_sl2vl(struct ib_device *ibdev, u32 port,
			       u64 *sl2vl_tbl)
{
	union sl2vl_tbl_to_u64 sl2vl64;
	struct ib_smp *in_mad  = NULL;
	struct ib_smp *out_mad = NULL;
	int mad_ifc_flags = MLX4_MAD_IFC_IGNORE_KEYS;
	int err = -ENOMEM;
	int jj;

	if (mlx4_is_slave(to_mdev(ibdev)->dev)) {
		*sl2vl_tbl = 0;
		return 0;
	}

	in_mad  = kzalloc(sizeof(*in_mad), GFP_KERNEL);
	out_mad = kmalloc(sizeof(*out_mad), GFP_KERNEL);
	if (!in_mad || !out_mad)
		goto out;

	ib_init_query_mad(in_mad);
	in_mad->attr_id  = IB_SMP_ATTR_SL_TO_VL_TABLE;
	in_mad->attr_mod = 0;

	if (mlx4_is_mfunc(to_mdev(ibdev)->dev))
		mad_ifc_flags |= MLX4_MAD_IFC_NET_VIEW;

	err = mlx4_MAD_IFC(to_mdev(ibdev), mad_ifc_flags, port, NULL, NULL,
			   in_mad, out_mad);
	if (err)
		goto out;

	for (jj = 0; jj < 8; jj++)
		sl2vl64.sl8[jj] = ((struct ib_smp *)out_mad)->data[jj];
	*sl2vl_tbl = sl2vl64.sl64;

out:
	kfree(in_mad);
	kfree(out_mad);
	return err;
}

static void mlx4_init_sl2vl_tbl(struct mlx4_ib_dev *mdev)
{
	u64 sl2vl;
	int i;
	int err;

	for (i = 1; i <= mdev->dev->caps.num_ports; i++) {
		if (mdev->dev->caps.port_type[i] == MLX4_PORT_TYPE_ETH)
			continue;
		err = mlx4_ib_query_sl2vl(&mdev->ib_dev, i, &sl2vl);
		if (err) {
			pr_err("Unable to get default sl to vl mapping for port %d.  Using all zeroes (%d)\n",
			       i, err);
			sl2vl = 0;
		}
		atomic64_set(&mdev->sl2vl[i - 1], sl2vl);
	}
}

int __mlx4_ib_query_pkey(struct ib_device *ibdev, u32 port, u16 index,
			 u16 *pkey, int netw_view)
{
	struct ib_smp *in_mad  = NULL;
	struct ib_smp *out_mad = NULL;
	int mad_ifc_flags = MLX4_MAD_IFC_IGNORE_KEYS;
	int err = -ENOMEM;

	in_mad  = kzalloc(sizeof *in_mad, GFP_KERNEL);
	out_mad = kmalloc(sizeof *out_mad, GFP_KERNEL);
	if (!in_mad || !out_mad)
		goto out;

	ib_init_query_mad(in_mad);
	in_mad->attr_id  = IB_SMP_ATTR_PKEY_TABLE;
	in_mad->attr_mod = cpu_to_be32(index / 32);

	if (mlx4_is_mfunc(to_mdev(ibdev)->dev) && netw_view)
		mad_ifc_flags |= MLX4_MAD_IFC_NET_VIEW;

	err = mlx4_MAD_IFC(to_mdev(ibdev), mad_ifc_flags, port, NULL, NULL,
			   in_mad, out_mad);
	if (err)
		goto out;

	*pkey = be16_to_cpu(((__be16 *) out_mad->data)[index % 32]);

out:
	kfree(in_mad);
	kfree(out_mad);
	return err;
}

static int mlx4_ib_query_pkey(struct ib_device *ibdev, u32 port, u16 index,
			      u16 *pkey)
{
	return __mlx4_ib_query_pkey(ibdev, port, index, pkey, 0);
}

static int mlx4_ib_modify_device(struct ib_device *ibdev, int mask,
				 struct ib_device_modify *props)
{
	struct mlx4_cmd_mailbox *mailbox;
	unsigned long flags;

	if (mask & ~IB_DEVICE_MODIFY_NODE_DESC)
		return -EOPNOTSUPP;

	if (!(mask & IB_DEVICE_MODIFY_NODE_DESC))
		return 0;

	if (mlx4_is_slave(to_mdev(ibdev)->dev))
		return -EOPNOTSUPP;

	spin_lock_irqsave(&to_mdev(ibdev)->sm_lock, flags);
	memcpy(ibdev->node_desc, props->node_desc, IB_DEVICE_NODE_DESC_MAX);
	spin_unlock_irqrestore(&to_mdev(ibdev)->sm_lock, flags);

	/*
	 * If possible, pass node desc to FW, so it can generate
	 * a 144 trap.  If cmd fails, just ignore.
	 */
	mailbox = mlx4_alloc_cmd_mailbox(to_mdev(ibdev)->dev);
	if (IS_ERR(mailbox))
		return 0;

	memcpy(mailbox->buf, props->node_desc, IB_DEVICE_NODE_DESC_MAX);
	mlx4_cmd(to_mdev(ibdev)->dev, mailbox->dma, 1, 0,
		 MLX4_CMD_SET_NODE, MLX4_CMD_TIME_CLASS_A, MLX4_CMD_NATIVE);

	mlx4_free_cmd_mailbox(to_mdev(ibdev)->dev, mailbox);

	return 0;
}

static int mlx4_ib_SET_PORT(struct mlx4_ib_dev *dev, u32 port,
			    int reset_qkey_viols, u32 cap_mask)
{
	struct mlx4_cmd_mailbox *mailbox;
	int err;

	mailbox = mlx4_alloc_cmd_mailbox(dev->dev);
	if (IS_ERR(mailbox))
		return PTR_ERR(mailbox);

	if (dev->dev->flags & MLX4_FLAG_OLD_PORT_CMDS) {
		*(u8 *) mailbox->buf	     = !!reset_qkey_viols << 6;
		((__be32 *) mailbox->buf)[2] = cpu_to_be32(cap_mask);
	} else {
		((u8 *) mailbox->buf)[3]     = !!reset_qkey_viols;
		((__be32 *) mailbox->buf)[1] = cpu_to_be32(cap_mask);
	}

	err = mlx4_cmd(dev->dev, mailbox->dma, port, MLX4_SET_PORT_IB_OPCODE,
		       MLX4_CMD_SET_PORT, MLX4_CMD_TIME_CLASS_B,
		       MLX4_CMD_WRAPPED);

	mlx4_free_cmd_mailbox(dev->dev, mailbox);
	return err;
}

static int mlx4_ib_modify_port(struct ib_device *ibdev, u32 port, int mask,
			       struct ib_port_modify *props)
{
	struct mlx4_ib_dev *mdev = to_mdev(ibdev);
	u8 is_eth = mdev->dev->caps.port_type[port] == MLX4_PORT_TYPE_ETH;
	struct ib_port_attr attr;
	u32 cap_mask;
	int err;

	/* return OK if this is RoCE. CM calls ib_modify_port() regardless
	 * of whether port link layer is ETH or IB. For ETH ports, qkey
	 * violations and port capabilities are not meaningful.
	 */
	if (is_eth)
		return 0;

	mutex_lock(&mdev->cap_mask_mutex);

	err = ib_query_port(ibdev, port, &attr);
	if (err)
		goto out;

	cap_mask = (attr.port_cap_flags | props->set_port_cap_mask) &
		~props->clr_port_cap_mask;

	err = mlx4_ib_SET_PORT(mdev, port,
			       !!(mask & IB_PORT_RESET_QKEY_CNTR),
			       cap_mask);

out:
	mutex_unlock(&to_mdev(ibdev)->cap_mask_mutex);
	return err;
}

static int mlx4_ib_alloc_ucontext(struct ib_ucontext *uctx,
				  struct ib_udata *udata)
{
	struct ib_device *ibdev = uctx->device;
	struct mlx4_ib_dev *dev = to_mdev(ibdev);
	struct mlx4_ib_ucontext *context = to_mucontext(uctx);
	struct mlx4_ib_alloc_ucontext_resp_v3 resp_v3;
	struct mlx4_ib_alloc_ucontext_resp resp;
	int err;

	if (!dev->ib_active)
		return -EAGAIN;

	if (ibdev->ops.uverbs_abi_ver ==
	    MLX4_IB_UVERBS_NO_DEV_CAPS_ABI_VERSION) {
		resp_v3.qp_tab_size      = dev->dev->caps.num_qps;
		resp_v3.bf_reg_size      = dev->dev->caps.bf_reg_size;
		resp_v3.bf_regs_per_page = dev->dev->caps.bf_regs_per_page;
	} else {
		resp.dev_caps	      = dev->dev->caps.userspace_caps;
		resp.qp_tab_size      = dev->dev->caps.num_qps;
		resp.bf_reg_size      = dev->dev->caps.bf_reg_size;
		resp.bf_regs_per_page = dev->dev->caps.bf_regs_per_page;
		resp.cqe_size	      = dev->dev->caps.cqe_size;
	}

	err = mlx4_uar_alloc(to_mdev(ibdev)->dev, &context->uar);
	if (err)
		return err;

	INIT_LIST_HEAD(&context->db_page_list);
	mutex_init(&context->db_page_mutex);

	INIT_LIST_HEAD(&context->wqn_ranges_list);
	mutex_init(&context->wqn_ranges_mutex);

	if (ibdev->ops.uverbs_abi_ver == MLX4_IB_UVERBS_NO_DEV_CAPS_ABI_VERSION)
		err = ib_copy_to_udata(udata, &resp_v3, sizeof(resp_v3));
	else
		err = ib_copy_to_udata(udata, &resp, sizeof(resp));

	if (err) {
		mlx4_uar_free(to_mdev(ibdev)->dev, &context->uar);
		return -EFAULT;
	}

	return err;
}

static void mlx4_ib_dealloc_ucontext(struct ib_ucontext *ibcontext)
{
	struct mlx4_ib_ucontext *context = to_mucontext(ibcontext);

	mlx4_uar_free(to_mdev(ibcontext->device)->dev, &context->uar);
}

static void mlx4_ib_disassociate_ucontext(struct ib_ucontext *ibcontext)
{
}

static int mlx4_ib_mmap(struct ib_ucontext *context, struct vm_area_struct *vma)
{
	struct mlx4_ib_dev *dev = to_mdev(context->device);

	switch (vma->vm_pgoff) {
	case 0:
		return rdma_user_mmap_io(context, vma,
					 to_mucontext(context)->uar.pfn,
					 PAGE_SIZE,
					 pgprot_noncached(vma->vm_page_prot),
					 NULL);

	case 1:
		if (dev->dev->caps.bf_reg_size == 0)
			return -EINVAL;
		return rdma_user_mmap_io(
			context, vma,
			to_mucontext(context)->uar.pfn +
				dev->dev->caps.num_uars,
			PAGE_SIZE, pgprot_writecombine(vma->vm_page_prot),
			NULL);

	case 3: {
		struct mlx4_clock_params params;
		int ret;

		ret = mlx4_get_internal_clock_params(dev->dev, &params);
		if (ret)
			return ret;

		return rdma_user_mmap_io(
			context, vma,
			(pci_resource_start(dev->dev->persist->pdev,
					    params.bar) +
			 params.offset) >>
				PAGE_SHIFT,
			PAGE_SIZE, pgprot_noncached(vma->vm_page_prot),
			NULL);
	}

	default:
		return -EINVAL;
	}
}

static int mlx4_ib_alloc_pd(struct ib_pd *ibpd, struct ib_udata *udata)
{
	struct mlx4_ib_pd *pd = to_mpd(ibpd);
	struct ib_device *ibdev = ibpd->device;
	int err;

	err = mlx4_pd_alloc(to_mdev(ibdev)->dev, &pd->pdn);
	if (err)
		return err;

	if (udata && ib_copy_to_udata(udata, &pd->pdn, sizeof(__u32))) {
		mlx4_pd_free(to_mdev(ibdev)->dev, pd->pdn);
		return -EFAULT;
	}
	return 0;
}

static int mlx4_ib_dealloc_pd(struct ib_pd *pd, struct ib_udata *udata)
{
	mlx4_pd_free(to_mdev(pd->device)->dev, to_mpd(pd)->pdn);
	return 0;
}

static int mlx4_ib_alloc_xrcd(struct ib_xrcd *ibxrcd, struct ib_udata *udata)
{
	struct mlx4_ib_dev *dev = to_mdev(ibxrcd->device);
	struct mlx4_ib_xrcd *xrcd = to_mxrcd(ibxrcd);
	struct ib_cq_init_attr cq_attr = {};
	int err;

	if (!(dev->dev->caps.flags & MLX4_DEV_CAP_FLAG_XRC))
		return -EOPNOTSUPP;

	err = mlx4_xrcd_alloc(dev->dev, &xrcd->xrcdn);
	if (err)
		return err;

	xrcd->pd = ib_alloc_pd(ibxrcd->device, 0);
	if (IS_ERR(xrcd->pd)) {
		err = PTR_ERR(xrcd->pd);
		goto err2;
	}

	cq_attr.cqe = 1;
	xrcd->cq = ib_create_cq(ibxrcd->device, NULL, NULL, xrcd, &cq_attr);
	if (IS_ERR(xrcd->cq)) {
		err = PTR_ERR(xrcd->cq);
		goto err3;
	}

	return 0;

err3:
	ib_dealloc_pd(xrcd->pd);
err2:
	mlx4_xrcd_free(dev->dev, xrcd->xrcdn);
	return err;
}

static int mlx4_ib_dealloc_xrcd(struct ib_xrcd *xrcd, struct ib_udata *udata)
{
	ib_destroy_cq(to_mxrcd(xrcd)->cq);
	ib_dealloc_pd(to_mxrcd(xrcd)->pd);
	mlx4_xrcd_free(to_mdev(xrcd->device)->dev, to_mxrcd(xrcd)->xrcdn);
	return 0;
}

static int add_gid_entry(struct ib_qp *ibqp, union ib_gid *gid)
{
	struct mlx4_ib_qp *mqp = to_mqp(ibqp);
	struct mlx4_ib_dev *mdev = to_mdev(ibqp->device);
	struct mlx4_ib_gid_entry *ge;

	ge = kzalloc(sizeof *ge, GFP_KERNEL);
	if (!ge)
		return -ENOMEM;

	ge->gid = *gid;
	if (mlx4_ib_add_mc(mdev, mqp, gid)) {
		ge->port = mqp->port;
		ge->added = 1;
	}

	mutex_lock(&mqp->mutex);
	list_add_tail(&ge->list, &mqp->gid_list);
	mutex_unlock(&mqp->mutex);

	return 0;
}

static void mlx4_ib_delete_counters_table(struct mlx4_ib_dev *ibdev,
					  struct mlx4_ib_counters *ctr_table)
{
	struct counter_index *counter, *tmp_count;

	mutex_lock(&ctr_table->mutex);
	list_for_each_entry_safe(counter, tmp_count, &ctr_table->counters_list,
				 list) {
		if (counter->allocated)
			mlx4_counter_free(ibdev->dev, counter->index);
		list_del(&counter->list);
		kfree(counter);
	}
	mutex_unlock(&ctr_table->mutex);
}

int mlx4_ib_add_mc(struct mlx4_ib_dev *mdev, struct mlx4_ib_qp *mqp,
		   union ib_gid *gid)
{
	struct net_device *ndev;
	int ret = 0;

	if (!mqp->port)
		return 0;

	spin_lock_bh(&mdev->iboe.lock);
	ndev = mdev->iboe.netdevs[mqp->port - 1];
	if (ndev)
		dev_hold(ndev);
	spin_unlock_bh(&mdev->iboe.lock);

	if (ndev) {
		ret = 1;
		dev_put(ndev);
	}

	return ret;
}

struct mlx4_ib_steering {
	struct list_head list;
	struct mlx4_flow_reg_id reg_id;
	union ib_gid gid;
};

#define LAST_ETH_FIELD vlan_tag
#define LAST_IB_FIELD sl
#define LAST_IPV4_FIELD dst_ip
#define LAST_TCP_UDP_FIELD src_port

/* Field is the last supported field */
#define FIELDS_NOT_SUPPORTED(filter, field)\
	memchr_inv((void *)&filter.field  +\
		   sizeof(filter.field), 0,\
		   sizeof(filter) -\
		   offsetof(typeof(filter), field) -\
		   sizeof(filter.field))

static int parse_flow_attr(struct mlx4_dev *dev,
			   u32 qp_num,
			   union ib_flow_spec *ib_spec,
			   struct _rule_hw *mlx4_spec)
{
	enum mlx4_net_trans_rule_id type;

	switch (ib_spec->type) {
	case IB_FLOW_SPEC_ETH:
		if (FIELDS_NOT_SUPPORTED(ib_spec->eth.mask, LAST_ETH_FIELD))
			return -ENOTSUPP;

		type = MLX4_NET_TRANS_RULE_ID_ETH;
		memcpy(mlx4_spec->eth.dst_mac, ib_spec->eth.val.dst_mac,
		       ETH_ALEN);
		memcpy(mlx4_spec->eth.dst_mac_msk, ib_spec->eth.mask.dst_mac,
		       ETH_ALEN);
		mlx4_spec->eth.vlan_tag = ib_spec->eth.val.vlan_tag;
		mlx4_spec->eth.vlan_tag_msk = ib_spec->eth.mask.vlan_tag;
		break;
	case IB_FLOW_SPEC_IB:
		if (FIELDS_NOT_SUPPORTED(ib_spec->ib.mask, LAST_IB_FIELD))
			return -ENOTSUPP;

		type = MLX4_NET_TRANS_RULE_ID_IB;
		mlx4_spec->ib.l3_qpn =
			cpu_to_be32(qp_num);
		mlx4_spec->ib.qpn_mask =
			cpu_to_be32(MLX4_IB_FLOW_QPN_MASK);
		break;


	case IB_FLOW_SPEC_IPV4:
		if (FIELDS_NOT_SUPPORTED(ib_spec->ipv4.mask, LAST_IPV4_FIELD))
			return -ENOTSUPP;

		type = MLX4_NET_TRANS_RULE_ID_IPV4;
		mlx4_spec->ipv4.src_ip = ib_spec->ipv4.val.src_ip;
		mlx4_spec->ipv4.src_ip_msk = ib_spec->ipv4.mask.src_ip;
		mlx4_spec->ipv4.dst_ip = ib_spec->ipv4.val.dst_ip;
		mlx4_spec->ipv4.dst_ip_msk = ib_spec->ipv4.mask.dst_ip;
		break;

	case IB_FLOW_SPEC_TCP:
	case IB_FLOW_SPEC_UDP:
		if (FIELDS_NOT_SUPPORTED(ib_spec->tcp_udp.mask, LAST_TCP_UDP_FIELD))
			return -ENOTSUPP;

		type = ib_spec->type == IB_FLOW_SPEC_TCP ?
					MLX4_NET_TRANS_RULE_ID_TCP :
					MLX4_NET_TRANS_RULE_ID_UDP;
		mlx4_spec->tcp_udp.dst_port = ib_spec->tcp_udp.val.dst_port;
		mlx4_spec->tcp_udp.dst_port_msk = ib_spec->tcp_udp.mask.dst_port;
		mlx4_spec->tcp_udp.src_port = ib_spec->tcp_udp.val.src_port;
		mlx4_spec->tcp_udp.src_port_msk = ib_spec->tcp_udp.mask.src_port;
		break;

	default:
		return -EINVAL;
	}
	if (mlx4_map_sw_to_hw_steering_id(dev, type) < 0 ||
	    mlx4_hw_rule_sz(dev, type) < 0)
		return -EINVAL;
	mlx4_spec->id = cpu_to_be16(mlx4_map_sw_to_hw_steering_id(dev, type));
	mlx4_spec->size = mlx4_hw_rule_sz(dev, type) >> 2;
	return mlx4_hw_rule_sz(dev, type);
}

struct default_rules {
	__u32 mandatory_fields[IB_FLOW_SPEC_SUPPORT_LAYERS];
	__u32 mandatory_not_fields[IB_FLOW_SPEC_SUPPORT_LAYERS];
	__u32 rules_create_list[IB_FLOW_SPEC_SUPPORT_LAYERS];
	__u8  link_layer;
};
static const struct default_rules default_table[] = {
	{
		.mandatory_fields = {IB_FLOW_SPEC_IPV4},
		.mandatory_not_fields = {IB_FLOW_SPEC_ETH},
		.rules_create_list = {IB_FLOW_SPEC_IB},
		.link_layer = IB_LINK_LAYER_INFINIBAND
	}
};

static int __mlx4_ib_default_rules_match(struct ib_qp *qp,
					 struct ib_flow_attr *flow_attr)
{
	int i, j, k;
	void *ib_flow;
	const struct default_rules *pdefault_rules = default_table;
	u8 link_layer = rdma_port_get_link_layer(qp->device, flow_attr->port);

	for (i = 0; i < ARRAY_SIZE(default_table); i++, pdefault_rules++) {
		__u32 field_types[IB_FLOW_SPEC_SUPPORT_LAYERS];
		memset(&field_types, 0, sizeof(field_types));

		if (link_layer != pdefault_rules->link_layer)
			continue;

		ib_flow = flow_attr + 1;
		/* we assume the specs are sorted */
		for (j = 0, k = 0; k < IB_FLOW_SPEC_SUPPORT_LAYERS &&
		     j < flow_attr->num_of_specs; k++) {
			union ib_flow_spec *current_flow =
				(union ib_flow_spec *)ib_flow;

			/* same layer but different type */
			if (((current_flow->type & IB_FLOW_SPEC_LAYER_MASK) ==
			     (pdefault_rules->mandatory_fields[k] &
			      IB_FLOW_SPEC_LAYER_MASK)) &&
			    (current_flow->type !=
			     pdefault_rules->mandatory_fields[k]))
				goto out;

			/* same layer, try match next one */
			if (current_flow->type ==
			    pdefault_rules->mandatory_fields[k]) {
				j++;
				ib_flow +=
					((union ib_flow_spec *)ib_flow)->size;
			}
		}

		ib_flow = flow_attr + 1;
		for (j = 0; j < flow_attr->num_of_specs;
		     j++, ib_flow += ((union ib_flow_spec *)ib_flow)->size)
			for (k = 0; k < IB_FLOW_SPEC_SUPPORT_LAYERS; k++)
				/* same layer and same type */
				if (((union ib_flow_spec *)ib_flow)->type ==
				    pdefault_rules->mandatory_not_fields[k])
					goto out;

		return i;
	}
out:
	return -1;
}

static int __mlx4_ib_create_default_rules(
		struct mlx4_ib_dev *mdev,
		struct ib_qp *qp,
		const struct default_rules *pdefault_rules,
		struct _rule_hw *mlx4_spec) {
	int size = 0;
	int i;

	for (i = 0; i < ARRAY_SIZE(pdefault_rules->rules_create_list); i++) {
		union ib_flow_spec ib_spec = {};
		int ret;

		switch (pdefault_rules->rules_create_list[i]) {
		case 0:
			/* no rule */
			continue;
		case IB_FLOW_SPEC_IB:
			ib_spec.type = IB_FLOW_SPEC_IB;
			ib_spec.size = sizeof(struct ib_flow_spec_ib);

			break;
		default:
			/* invalid rule */
			return -EINVAL;
		}
		/* We must put empty rule, qpn is being ignored */
		ret = parse_flow_attr(mdev->dev, 0, &ib_spec,
				      mlx4_spec);
		if (ret < 0) {
			pr_info("invalid parsing\n");
			return -EINVAL;
		}

		mlx4_spec = (void *)mlx4_spec + ret;
		size += ret;
	}
	return size;
}

static int __mlx4_ib_create_flow(struct ib_qp *qp, struct ib_flow_attr *flow_attr,
			  int domain,
			  enum mlx4_net_trans_promisc_mode flow_type,
			  u64 *reg_id)
{
	int ret, i;
	int size = 0;
	void *ib_flow;
	struct mlx4_ib_dev *mdev = to_mdev(qp->device);
	struct mlx4_cmd_mailbox *mailbox;
	struct mlx4_net_trans_rule_hw_ctrl *ctrl;
	int default_flow;

	if (flow_attr->priority > MLX4_IB_FLOW_MAX_PRIO) {
		pr_err("Invalid priority value %d\n", flow_attr->priority);
		return -EINVAL;
	}

	if (mlx4_map_sw_to_hw_steering_mode(mdev->dev, flow_type) < 0)
		return -EINVAL;

	mailbox = mlx4_alloc_cmd_mailbox(mdev->dev);
	if (IS_ERR(mailbox))
		return PTR_ERR(mailbox);
	ctrl = mailbox->buf;

	ctrl->prio = cpu_to_be16(domain | flow_attr->priority);
	ctrl->type = mlx4_map_sw_to_hw_steering_mode(mdev->dev, flow_type);
	ctrl->port = flow_attr->port;
	ctrl->qpn = cpu_to_be32(qp->qp_num);

	ib_flow = flow_attr + 1;
	size += sizeof(struct mlx4_net_trans_rule_hw_ctrl);
	/* Add default flows */
	default_flow = __mlx4_ib_default_rules_match(qp, flow_attr);
	if (default_flow >= 0) {
		ret = __mlx4_ib_create_default_rules(
				mdev, qp, default_table + default_flow,
				mailbox->buf + size);
		if (ret < 0) {
			mlx4_free_cmd_mailbox(mdev->dev, mailbox);
			return -EINVAL;
		}
		size += ret;
	}
	for (i = 0; i < flow_attr->num_of_specs; i++) {
		ret = parse_flow_attr(mdev->dev, qp->qp_num, ib_flow,
				      mailbox->buf + size);
		if (ret < 0) {
			mlx4_free_cmd_mailbox(mdev->dev, mailbox);
			return -EINVAL;
		}
		ib_flow += ((union ib_flow_spec *) ib_flow)->size;
		size += ret;
	}

	if (mlx4_is_master(mdev->dev) && flow_type == MLX4_FS_REGULAR &&
	    flow_attr->num_of_specs == 1) {
		struct _rule_hw *rule_header = (struct _rule_hw *)(ctrl + 1);
		enum ib_flow_spec_type header_spec =
			((union ib_flow_spec *)(flow_attr + 1))->type;

		if (header_spec == IB_FLOW_SPEC_ETH)
			mlx4_handle_eth_header_mcast_prio(ctrl, rule_header);
	}

	ret = mlx4_cmd_imm(mdev->dev, mailbox->dma, reg_id, size >> 2, 0,
			   MLX4_QP_FLOW_STEERING_ATTACH, MLX4_CMD_TIME_CLASS_A,
			   MLX4_CMD_NATIVE);
	if (ret == -ENOMEM)
		pr_err("mcg table is full. Fail to register network rule.\n");
	else if (ret == -ENXIO)
		pr_err("Device managed flow steering is disabled. Fail to register network rule.\n");
	else if (ret)
		pr_err("Invalid argument. Fail to register network rule.\n");

	mlx4_free_cmd_mailbox(mdev->dev, mailbox);
	return ret;
}

static int __mlx4_ib_destroy_flow(struct mlx4_dev *dev, u64 reg_id)
{
	int err;
	err = mlx4_cmd(dev, reg_id, 0, 0,
		       MLX4_QP_FLOW_STEERING_DETACH, MLX4_CMD_TIME_CLASS_A,
		       MLX4_CMD_NATIVE);
	if (err)
		pr_err("Fail to detach network rule. registration id = 0x%llx\n",
		       reg_id);
	return err;
}

static int mlx4_ib_tunnel_steer_add(struct ib_qp *qp, struct ib_flow_attr *flow_attr,
				    u64 *reg_id)
{
	void *ib_flow;
	union ib_flow_spec *ib_spec;
	struct mlx4_dev	*dev = to_mdev(qp->device)->dev;
	int err = 0;

	if (dev->caps.tunnel_offload_mode != MLX4_TUNNEL_OFFLOAD_MODE_VXLAN ||
	    dev->caps.dmfs_high_steer_mode == MLX4_STEERING_DMFS_A0_STATIC)
		return 0; /* do nothing */

	ib_flow = flow_attr + 1;
	ib_spec = (union ib_flow_spec *)ib_flow;

	if (ib_spec->type !=  IB_FLOW_SPEC_ETH || flow_attr->num_of_specs != 1)
		return 0; /* do nothing */

	err = mlx4_tunnel_steer_add(to_mdev(qp->device)->dev, ib_spec->eth.val.dst_mac,
				    flow_attr->port, qp->qp_num,
				    MLX4_DOMAIN_UVERBS | (flow_attr->priority & 0xff),
				    reg_id);
	return err;
}

static int mlx4_ib_add_dont_trap_rule(struct mlx4_dev *dev,
				      struct ib_flow_attr *flow_attr,
				      enum mlx4_net_trans_promisc_mode *type)
{
	int err = 0;

	if (!(dev->caps.flags2 & MLX4_DEV_CAP_FLAG2_DMFS_UC_MC_SNIFFER) ||
	    (dev->caps.dmfs_high_steer_mode == MLX4_STEERING_DMFS_A0_STATIC) ||
	    (flow_attr->num_of_specs > 1) || (flow_attr->priority != 0)) {
		return -EOPNOTSUPP;
	}

	if (flow_attr->num_of_specs == 0) {
		type[0] = MLX4_FS_MC_SNIFFER;
		type[1] = MLX4_FS_UC_SNIFFER;
	} else {
		union ib_flow_spec *ib_spec;

		ib_spec = (union ib_flow_spec *)(flow_attr + 1);
		if (ib_spec->type !=  IB_FLOW_SPEC_ETH)
			return -EINVAL;

		/* if all is zero than MC and UC */
		if (is_zero_ether_addr(ib_spec->eth.mask.dst_mac)) {
			type[0] = MLX4_FS_MC_SNIFFER;
			type[1] = MLX4_FS_UC_SNIFFER;
		} else {
			u8 mac[ETH_ALEN] = {ib_spec->eth.mask.dst_mac[0] ^ 0x01,
					    ib_spec->eth.mask.dst_mac[1],
					    ib_spec->eth.mask.dst_mac[2],
					    ib_spec->eth.mask.dst_mac[3],
					    ib_spec->eth.mask.dst_mac[4],
					    ib_spec->eth.mask.dst_mac[5]};

			/* Above xor was only on MC bit, non empty mask is valid
			 * only if this bit is set and rest are zero.
			 */
			if (!is_zero_ether_addr(&mac[0]))
				return -EINVAL;

			if (is_multicast_ether_addr(ib_spec->eth.val.dst_mac))
				type[0] = MLX4_FS_MC_SNIFFER;
			else
				type[0] = MLX4_FS_UC_SNIFFER;
		}
	}

	return err;
}

static struct ib_flow *mlx4_ib_create_flow(struct ib_qp *qp,
					   struct ib_flow_attr *flow_attr,
					   struct ib_udata *udata)
{
	int err = 0, i = 0, j = 0;
	struct mlx4_ib_flow *mflow;
	enum mlx4_net_trans_promisc_mode type[2];
	struct mlx4_dev *dev = (to_mdev(qp->device))->dev;
	int is_bonded = mlx4_is_bonded(dev);

	if (flow_attr->flags & ~IB_FLOW_ATTR_FLAGS_DONT_TRAP)
		return ERR_PTR(-EOPNOTSUPP);

	if ((flow_attr->flags & IB_FLOW_ATTR_FLAGS_DONT_TRAP) &&
	    (flow_attr->type != IB_FLOW_ATTR_NORMAL))
		return ERR_PTR(-EOPNOTSUPP);

	if (udata &&
	    udata->inlen && !ib_is_udata_cleared(udata, 0, udata->inlen))
		return ERR_PTR(-EOPNOTSUPP);

	memset(type, 0, sizeof(type));

	mflow = kzalloc(sizeof(*mflow), GFP_KERNEL);
	if (!mflow) {
		err = -ENOMEM;
		goto err_free;
	}

	switch (flow_attr->type) {
	case IB_FLOW_ATTR_NORMAL:
		/* If dont trap flag (continue match) is set, under specific
		 * condition traffic be replicated to given qp,
		 * without stealing it
		 */
		if (unlikely(flow_attr->flags & IB_FLOW_ATTR_FLAGS_DONT_TRAP)) {
			err = mlx4_ib_add_dont_trap_rule(dev,
							 flow_attr,
							 type);
			if (err)
				goto err_free;
		} else {
			type[0] = MLX4_FS_REGULAR;
		}
		break;

	case IB_FLOW_ATTR_ALL_DEFAULT:
		type[0] = MLX4_FS_ALL_DEFAULT;
		break;

	case IB_FLOW_ATTR_MC_DEFAULT:
		type[0] = MLX4_FS_MC_DEFAULT;
		break;

	case IB_FLOW_ATTR_SNIFFER:
		type[0] = MLX4_FS_MIRROR_RX_PORT;
		type[1] = MLX4_FS_MIRROR_SX_PORT;
		break;

	default:
		err = -EINVAL;
		goto err_free;
	}

	while (i < ARRAY_SIZE(type) && type[i]) {
		err = __mlx4_ib_create_flow(qp, flow_attr, MLX4_DOMAIN_UVERBS,
					    type[i], &mflow->reg_id[i].id);
		if (err)
			goto err_create_flow;
		if (is_bonded) {
			/* Application always sees one port so the mirror rule
			 * must be on port #2
			 */
			flow_attr->port = 2;
			err = __mlx4_ib_create_flow(qp, flow_attr,
						    MLX4_DOMAIN_UVERBS, type[j],
						    &mflow->reg_id[j].mirror);
			flow_attr->port = 1;
			if (err)
				goto err_create_flow;
			j++;
		}

		i++;
	}

	if (i < ARRAY_SIZE(type) && flow_attr->type == IB_FLOW_ATTR_NORMAL) {
		err = mlx4_ib_tunnel_steer_add(qp, flow_attr,
					       &mflow->reg_id[i].id);
		if (err)
			goto err_create_flow;

		if (is_bonded) {
			flow_attr->port = 2;
			err = mlx4_ib_tunnel_steer_add(qp, flow_attr,
						       &mflow->reg_id[j].mirror);
			flow_attr->port = 1;
			if (err)
				goto err_create_flow;
			j++;
		}
		/* function to create mirror rule */
		i++;
	}

	return &mflow->ibflow;

err_create_flow:
	while (i) {
		(void)__mlx4_ib_destroy_flow(to_mdev(qp->device)->dev,
					     mflow->reg_id[i].id);
		i--;
	}

	while (j) {
		(void)__mlx4_ib_destroy_flow(to_mdev(qp->device)->dev,
					     mflow->reg_id[j].mirror);
		j--;
	}
err_free:
	kfree(mflow);
	return ERR_PTR(err);
}

static int mlx4_ib_destroy_flow(struct ib_flow *flow_id)
{
	int err, ret = 0;
	int i = 0;
	struct mlx4_ib_dev *mdev = to_mdev(flow_id->qp->device);
	struct mlx4_ib_flow *mflow = to_mflow(flow_id);

	while (i < ARRAY_SIZE(mflow->reg_id) && mflow->reg_id[i].id) {
		err = __mlx4_ib_destroy_flow(mdev->dev, mflow->reg_id[i].id);
		if (err)
			ret = err;
		if (mflow->reg_id[i].mirror) {
			err = __mlx4_ib_destroy_flow(mdev->dev,
						     mflow->reg_id[i].mirror);
			if (err)
				ret = err;
		}
		i++;
	}

	kfree(mflow);
	return ret;
}

static int mlx4_ib_mcg_attach(struct ib_qp *ibqp, union ib_gid *gid, u16 lid)
{
	int err;
	struct mlx4_ib_dev *mdev = to_mdev(ibqp->device);
	struct mlx4_dev	*dev = mdev->dev;
	struct mlx4_ib_qp *mqp = to_mqp(ibqp);
	struct mlx4_ib_steering *ib_steering = NULL;
	enum mlx4_protocol prot = MLX4_PROT_IB_IPV6;
	struct mlx4_flow_reg_id	reg_id;

	if (mdev->dev->caps.steering_mode ==
	    MLX4_STEERING_MODE_DEVICE_MANAGED) {
		ib_steering = kmalloc(sizeof(*ib_steering), GFP_KERNEL);
		if (!ib_steering)
			return -ENOMEM;
	}

	err = mlx4_multicast_attach(mdev->dev, &mqp->mqp, gid->raw, mqp->port,
				    !!(mqp->flags &
				       MLX4_IB_QP_BLOCK_MULTICAST_LOOPBACK),
				    prot, &reg_id.id);
	if (err) {
		pr_err("multicast attach op failed, err %d\n", err);
		goto err_malloc;
	}

	reg_id.mirror = 0;
	if (mlx4_is_bonded(dev)) {
		err = mlx4_multicast_attach(mdev->dev, &mqp->mqp, gid->raw,
					    (mqp->port == 1) ? 2 : 1,
					    !!(mqp->flags &
					    MLX4_IB_QP_BLOCK_MULTICAST_LOOPBACK),
					    prot, &reg_id.mirror);
		if (err)
			goto err_add;
	}

	err = add_gid_entry(ibqp, gid);
	if (err)
		goto err_add;

	if (ib_steering) {
		memcpy(ib_steering->gid.raw, gid->raw, 16);
		ib_steering->reg_id = reg_id;
		mutex_lock(&mqp->mutex);
		list_add(&ib_steering->list, &mqp->steering_rules);
		mutex_unlock(&mqp->mutex);
	}
	return 0;

err_add:
	mlx4_multicast_detach(mdev->dev, &mqp->mqp, gid->raw,
			      prot, reg_id.id);
	if (reg_id.mirror)
		mlx4_multicast_detach(mdev->dev, &mqp->mqp, gid->raw,
				      prot, reg_id.mirror);
err_malloc:
	kfree(ib_steering);

	return err;
}

static struct mlx4_ib_gid_entry *find_gid_entry(struct mlx4_ib_qp *qp, u8 *raw)
{
	struct mlx4_ib_gid_entry *ge;
	struct mlx4_ib_gid_entry *tmp;
	struct mlx4_ib_gid_entry *ret = NULL;

	list_for_each_entry_safe(ge, tmp, &qp->gid_list, list) {
		if (!memcmp(raw, ge->gid.raw, 16)) {
			ret = ge;
			break;
		}
	}

	return ret;
}

static int mlx4_ib_mcg_detach(struct ib_qp *ibqp, union ib_gid *gid, u16 lid)
{
	int err;
	struct mlx4_ib_dev *mdev = to_mdev(ibqp->device);
	struct mlx4_dev *dev = mdev->dev;
	struct mlx4_ib_qp *mqp = to_mqp(ibqp);
	struct net_device *ndev;
	struct mlx4_ib_gid_entry *ge;
	struct mlx4_flow_reg_id reg_id = {0, 0};
	enum mlx4_protocol prot =  MLX4_PROT_IB_IPV6;

	if (mdev->dev->caps.steering_mode ==
	    MLX4_STEERING_MODE_DEVICE_MANAGED) {
		struct mlx4_ib_steering *ib_steering;

		mutex_lock(&mqp->mutex);
		list_for_each_entry(ib_steering, &mqp->steering_rules, list) {
			if (!memcmp(ib_steering->gid.raw, gid->raw, 16)) {
				list_del(&ib_steering->list);
				break;
			}
		}
		mutex_unlock(&mqp->mutex);
		if (&ib_steering->list == &mqp->steering_rules) {
			pr_err("Couldn't find reg_id for mgid. Steering rule is left attached\n");
			return -EINVAL;
		}
		reg_id = ib_steering->reg_id;
		kfree(ib_steering);
	}

	err = mlx4_multicast_detach(mdev->dev, &mqp->mqp, gid->raw,
				    prot, reg_id.id);
	if (err)
		return err;

	if (mlx4_is_bonded(dev)) {
		err = mlx4_multicast_detach(mdev->dev, &mqp->mqp, gid->raw,
					    prot, reg_id.mirror);
		if (err)
			return err;
	}

	mutex_lock(&mqp->mutex);
	ge = find_gid_entry(mqp, gid->raw);
	if (ge) {
		spin_lock_bh(&mdev->iboe.lock);
		ndev = ge->added ? mdev->iboe.netdevs[ge->port - 1] : NULL;
		if (ndev)
			dev_hold(ndev);
		spin_unlock_bh(&mdev->iboe.lock);
		if (ndev)
			dev_put(ndev);
		list_del(&ge->list);
		kfree(ge);
	} else
		pr_warn("could not find mgid entry\n");

	mutex_unlock(&mqp->mutex);

	return 0;
}

static int init_node_data(struct mlx4_ib_dev *dev)
{
	struct ib_smp *in_mad  = NULL;
	struct ib_smp *out_mad = NULL;
	int mad_ifc_flags = MLX4_MAD_IFC_IGNORE_KEYS;
	int err = -ENOMEM;

	in_mad  = kzalloc(sizeof *in_mad, GFP_KERNEL);
	out_mad = kmalloc(sizeof *out_mad, GFP_KERNEL);
	if (!in_mad || !out_mad)
		goto out;

	ib_init_query_mad(in_mad);
	in_mad->attr_id = IB_SMP_ATTR_NODE_DESC;
	if (mlx4_is_master(dev->dev))
		mad_ifc_flags |= MLX4_MAD_IFC_NET_VIEW;

	err = mlx4_MAD_IFC(dev, mad_ifc_flags, 1, NULL, NULL, in_mad, out_mad);
	if (err)
		goto out;

	memcpy(dev->ib_dev.node_desc, out_mad->data, IB_DEVICE_NODE_DESC_MAX);

	in_mad->attr_id = IB_SMP_ATTR_NODE_INFO;

	err = mlx4_MAD_IFC(dev, mad_ifc_flags, 1, NULL, NULL, in_mad, out_mad);
	if (err)
		goto out;

	dev->dev->rev_id = be32_to_cpup((__be32 *) (out_mad->data + 32));
	memcpy(&dev->ib_dev.node_guid, out_mad->data + 12, 8);

out:
	kfree(in_mad);
	kfree(out_mad);
	return err;
}

static ssize_t hca_type_show(struct device *device,
			     struct device_attribute *attr, char *buf)
{
	struct mlx4_ib_dev *dev =
		rdma_device_to_drv_device(device, struct mlx4_ib_dev, ib_dev);

	return sysfs_emit(buf, "MT%d\n", dev->dev->persist->pdev->device);
}
static DEVICE_ATTR_RO(hca_type);

static ssize_t hw_rev_show(struct device *device,
			   struct device_attribute *attr, char *buf)
{
	struct mlx4_ib_dev *dev =
		rdma_device_to_drv_device(device, struct mlx4_ib_dev, ib_dev);

	return sysfs_emit(buf, "%x\n", dev->dev->rev_id);
}
static DEVICE_ATTR_RO(hw_rev);

static ssize_t board_id_show(struct device *device,
			     struct device_attribute *attr, char *buf)
{
	struct mlx4_ib_dev *dev =
		rdma_device_to_drv_device(device, struct mlx4_ib_dev, ib_dev);

	return sysfs_emit(buf, "%.*s\n", MLX4_BOARD_ID_LEN, dev->dev->board_id);
}
static DEVICE_ATTR_RO(board_id);

static struct attribute *mlx4_class_attributes[] = {
	&dev_attr_hw_rev.attr,
	&dev_attr_hca_type.attr,
	&dev_attr_board_id.attr,
	NULL
};

static const struct attribute_group mlx4_attr_group = {
	.attrs = mlx4_class_attributes,
};

struct diag_counter {
	const char *name;
	u32 offset;
};

#define DIAG_COUNTER(_name, _offset)			\
	{ .name = #_name, .offset = _offset }

static const struct diag_counter diag_basic[] = {
	DIAG_COUNTER(rq_num_lle, 0x00),
	DIAG_COUNTER(sq_num_lle, 0x04),
	DIAG_COUNTER(rq_num_lqpoe, 0x08),
	DIAG_COUNTER(sq_num_lqpoe, 0x0C),
	DIAG_COUNTER(rq_num_lpe, 0x18),
	DIAG_COUNTER(sq_num_lpe, 0x1C),
	DIAG_COUNTER(rq_num_wrfe, 0x20),
	DIAG_COUNTER(sq_num_wrfe, 0x24),
	DIAG_COUNTER(sq_num_mwbe, 0x2C),
	DIAG_COUNTER(sq_num_bre, 0x34),
	DIAG_COUNTER(sq_num_rire, 0x44),
	DIAG_COUNTER(rq_num_rire, 0x48),
	DIAG_COUNTER(sq_num_rae, 0x4C),
	DIAG_COUNTER(rq_num_rae, 0x50),
	DIAG_COUNTER(sq_num_roe, 0x54),
	DIAG_COUNTER(sq_num_tree, 0x5C),
	DIAG_COUNTER(sq_num_rree, 0x64),
	DIAG_COUNTER(rq_num_rnr, 0x68),
	DIAG_COUNTER(sq_num_rnr, 0x6C),
	DIAG_COUNTER(rq_num_oos, 0x100),
	DIAG_COUNTER(sq_num_oos, 0x104),
};

static const struct diag_counter diag_ext[] = {
	DIAG_COUNTER(rq_num_dup, 0x130),
	DIAG_COUNTER(sq_num_to, 0x134),
};

static const struct diag_counter diag_device_only[] = {
	DIAG_COUNTER(num_cqovf, 0x1A0),
	DIAG_COUNTER(rq_num_udsdprd, 0x118),
};

static struct rdma_hw_stats *
mlx4_ib_alloc_hw_device_stats(struct ib_device *ibdev)
{
	struct mlx4_ib_dev *dev = to_mdev(ibdev);
	struct mlx4_ib_diag_counters *diag = dev->diag_counters;

	if (!diag[0].descs)
		return NULL;

	return rdma_alloc_hw_stats_struct(diag[0].descs, diag[0].num_counters,
					  RDMA_HW_STATS_DEFAULT_LIFESPAN);
}

static struct rdma_hw_stats *
mlx4_ib_alloc_hw_port_stats(struct ib_device *ibdev, u32 port_num)
{
	struct mlx4_ib_dev *dev = to_mdev(ibdev);
	struct mlx4_ib_diag_counters *diag = dev->diag_counters;

	if (!diag[1].descs)
		return NULL;

	return rdma_alloc_hw_stats_struct(diag[1].descs, diag[1].num_counters,
					  RDMA_HW_STATS_DEFAULT_LIFESPAN);
}

static int mlx4_ib_get_hw_stats(struct ib_device *ibdev,
				struct rdma_hw_stats *stats,
				u32 port, int index)
{
	struct mlx4_ib_dev *dev = to_mdev(ibdev);
	struct mlx4_ib_diag_counters *diag = dev->diag_counters;
	u32 hw_value[ARRAY_SIZE(diag_device_only) +
		ARRAY_SIZE(diag_ext) + ARRAY_SIZE(diag_basic)] = {};
	int ret;
	int i;

	ret = mlx4_query_diag_counters(dev->dev,
				       MLX4_OP_MOD_QUERY_TRANSPORT_CI_ERRORS,
				       diag[!!port].offset, hw_value,
				       diag[!!port].num_counters, port);

	if (ret)
		return ret;

	for (i = 0; i < diag[!!port].num_counters; i++)
		stats->value[i] = hw_value[i];

	return diag[!!port].num_counters;
}

static int __mlx4_ib_alloc_diag_counters(struct mlx4_ib_dev *ibdev,
					 struct rdma_stat_desc **pdescs,
					 u32 **offset, u32 *num, bool port)
{
	u32 num_counters;

	num_counters = ARRAY_SIZE(diag_basic);

	if (ibdev->dev->caps.flags2 & MLX4_DEV_CAP_FLAG2_DIAG_PER_PORT)
		num_counters += ARRAY_SIZE(diag_ext);

	if (!port)
		num_counters += ARRAY_SIZE(diag_device_only);

	*pdescs = kcalloc(num_counters, sizeof(struct rdma_stat_desc),
			  GFP_KERNEL);
	if (!*pdescs)
		return -ENOMEM;

	*offset = kcalloc(num_counters, sizeof(**offset), GFP_KERNEL);
	if (!*offset)
		goto err;

	*num = num_counters;

	return 0;

err:
	kfree(*pdescs);
	return -ENOMEM;
}

static void mlx4_ib_fill_diag_counters(struct mlx4_ib_dev *ibdev,
				       struct rdma_stat_desc *descs,
				       u32 *offset, bool port)
{
	int i;
	int j;

	for (i = 0, j = 0; i < ARRAY_SIZE(diag_basic); i++, j++) {
		descs[i].name = diag_basic[i].name;
		offset[i] = diag_basic[i].offset;
	}

	if (ibdev->dev->caps.flags2 & MLX4_DEV_CAP_FLAG2_DIAG_PER_PORT) {
		for (i = 0; i < ARRAY_SIZE(diag_ext); i++, j++) {
			descs[j].name = diag_ext[i].name;
			offset[j] = diag_ext[i].offset;
		}
	}

	if (!port) {
		for (i = 0; i < ARRAY_SIZE(diag_device_only); i++, j++) {
			descs[j].name = diag_device_only[i].name;
			offset[j] = diag_device_only[i].offset;
		}
	}
}

static const struct ib_device_ops mlx4_ib_hw_stats_ops = {
	.alloc_hw_device_stats = mlx4_ib_alloc_hw_device_stats,
	.alloc_hw_port_stats = mlx4_ib_alloc_hw_port_stats,
	.get_hw_stats = mlx4_ib_get_hw_stats,
};

static const struct ib_device_ops mlx4_ib_hw_stats_ops1 = {
	.alloc_hw_device_stats = mlx4_ib_alloc_hw_device_stats,
	.get_hw_stats = mlx4_ib_get_hw_stats,
};

static int mlx4_ib_alloc_diag_counters(struct mlx4_ib_dev *ibdev)
{
	struct mlx4_ib_diag_counters *diag = ibdev->diag_counters;
	int i;
	int ret;
	bool per_port = !!(ibdev->dev->caps.flags2 &
		MLX4_DEV_CAP_FLAG2_DIAG_PER_PORT);

	if (mlx4_is_slave(ibdev->dev))
		return 0;

	for (i = 0; i < MLX4_DIAG_COUNTERS_TYPES; i++) {
		/*
		 * i == 1 means we are building port counters, set a different
		 * stats ops without port stats callback.
		 */
		if (i && !per_port) {
			ib_set_device_ops(&ibdev->ib_dev,
					  &mlx4_ib_hw_stats_ops1);

			return 0;
		}

		ret = __mlx4_ib_alloc_diag_counters(ibdev, &diag[i].descs,
						    &diag[i].offset,
						    &diag[i].num_counters, i);
		if (ret)
			goto err_alloc;

		mlx4_ib_fill_diag_counters(ibdev, diag[i].descs,
					   diag[i].offset, i);
	}

	ib_set_device_ops(&ibdev->ib_dev, &mlx4_ib_hw_stats_ops);

	return 0;

err_alloc:
	if (i) {
		kfree(diag[i - 1].descs);
		kfree(diag[i - 1].offset);
	}

	return ret;
}

static void mlx4_ib_diag_cleanup(struct mlx4_ib_dev *ibdev)
{
	int i;

	for (i = 0; i < MLX4_DIAG_COUNTERS_TYPES; i++) {
		kfree(ibdev->diag_counters[i].offset);
		kfree(ibdev->diag_counters[i].descs);
	}
}

#define MLX4_IB_INVALID_MAC	((u64)-1)
static void mlx4_ib_update_qps(struct mlx4_ib_dev *ibdev,
			       struct net_device *dev,
			       int port)
{
	u64 new_smac = 0;
	u64 release_mac = MLX4_IB_INVALID_MAC;
	struct mlx4_ib_qp *qp;

	new_smac = ether_addr_to_u64(dev->dev_addr);
	atomic64_set(&ibdev->iboe.mac[port - 1], new_smac);

	/* no need for update QP1 and mac registration in non-SRIOV */
	if (!mlx4_is_mfunc(ibdev->dev))
		return;

	mutex_lock(&ibdev->qp1_proxy_lock[port - 1]);
	qp = ibdev->qp1_proxy[port - 1];
	if (qp) {
		int new_smac_index;
		u64 old_smac;
		struct mlx4_update_qp_params update_params;

		mutex_lock(&qp->mutex);
		old_smac = qp->pri.smac;
		if (new_smac == old_smac)
			goto unlock;

		new_smac_index = mlx4_register_mac(ibdev->dev, port, new_smac);

		if (new_smac_index < 0)
			goto unlock;

		update_params.smac_index = new_smac_index;
		if (mlx4_update_qp(ibdev->dev, qp->mqp.qpn, MLX4_UPDATE_QP_SMAC,
				   &update_params)) {
			release_mac = new_smac;
			goto unlock;
		}
		/* if old port was zero, no mac was yet registered for this QP */
		if (qp->pri.smac_port)
			release_mac = old_smac;
		qp->pri.smac = new_smac;
		qp->pri.smac_port = port;
		qp->pri.smac_index = new_smac_index;
	}

unlock:
	if (release_mac != MLX4_IB_INVALID_MAC)
		mlx4_unregister_mac(ibdev->dev, port, release_mac);
	if (qp)
		mutex_unlock(&qp->mutex);
	mutex_unlock(&ibdev->qp1_proxy_lock[port - 1]);
}

static void mlx4_ib_scan_netdev(struct mlx4_ib_dev *ibdev,
				struct net_device *dev,
				unsigned long event)

{
	struct mlx4_ib_iboe *iboe = &ibdev->iboe;

	ASSERT_RTNL();

	if (dev->dev.parent != ibdev->ib_dev.dev.parent)
		return;

	spin_lock_bh(&iboe->lock);

	iboe->netdevs[dev->dev_port] = event != NETDEV_UNREGISTER ? dev : NULL;

	if (event == NETDEV_UP || event == NETDEV_DOWN) {
		enum ib_port_state port_state;
		struct ib_event ibev = { };

		if (ib_get_cached_port_state(&ibdev->ib_dev, dev->dev_port + 1,
					     &port_state))
			goto iboe_out;

		if (event == NETDEV_UP &&
		    (port_state != IB_PORT_ACTIVE ||
		     iboe->last_port_state[dev->dev_port] != IB_PORT_DOWN))
			goto iboe_out;
		if (event == NETDEV_DOWN &&
		    (port_state != IB_PORT_DOWN ||
		     iboe->last_port_state[dev->dev_port] != IB_PORT_ACTIVE))
			goto iboe_out;
		iboe->last_port_state[dev->dev_port] = port_state;

		ibev.device = &ibdev->ib_dev;
		ibev.element.port_num = dev->dev_port + 1;
		ibev.event = event == NETDEV_UP ? IB_EVENT_PORT_ACTIVE :
						  IB_EVENT_PORT_ERR;
		ib_dispatch_event(&ibev);
	}

iboe_out:
	spin_unlock_bh(&iboe->lock);

	if (event == NETDEV_CHANGEADDR || event == NETDEV_REGISTER ||
	    event == NETDEV_UP || event == NETDEV_CHANGE)
		mlx4_ib_update_qps(ibdev, dev, dev->dev_port + 1);
}

static int mlx4_ib_netdev_event(struct notifier_block *this,
				unsigned long event, void *ptr)
{
	struct net_device *dev = netdev_notifier_info_to_dev(ptr);
	struct mlx4_ib_dev *ibdev;

	if (!net_eq(dev_net(dev), &init_net))
		return NOTIFY_DONE;

	ibdev = container_of(this, struct mlx4_ib_dev, iboe.nb);
	mlx4_ib_scan_netdev(ibdev, dev, event);

	return NOTIFY_DONE;
}

static void init_pkeys(struct mlx4_ib_dev *ibdev)
{
	int port;
	int slave;
	int i;

	if (mlx4_is_master(ibdev->dev)) {
		for (slave = 0; slave <= ibdev->dev->persist->num_vfs;
		     ++slave) {
			for (port = 1; port <= ibdev->dev->caps.num_ports; ++port) {
				for (i = 0;
				     i < ibdev->dev->phys_caps.pkey_phys_table_len[port];
				     ++i) {
					ibdev->pkeys.virt2phys_pkey[slave][port - 1][i] =
					/* master has the identity virt2phys pkey mapping */
						(slave == mlx4_master_func_num(ibdev->dev) || !i) ? i :
							ibdev->dev->phys_caps.pkey_phys_table_len[port] - 1;
					mlx4_sync_pkey_table(ibdev->dev, slave, port, i,
							     ibdev->pkeys.virt2phys_pkey[slave][port - 1][i]);
				}
			}
		}
		/* initialize pkey cache */
		for (port = 1; port <= ibdev->dev->caps.num_ports; ++port) {
			for (i = 0;
			     i < ibdev->dev->phys_caps.pkey_phys_table_len[port];
			     ++i)
				ibdev->pkeys.phys_pkey_cache[port-1][i] =
					(i) ? 0 : 0xFFFF;
		}
	}
}

static void mlx4_ib_alloc_eqs(struct mlx4_dev *dev, struct mlx4_ib_dev *ibdev)
{
	int i, j, eq = 0, total_eqs = 0;

	ibdev->eq_table = kcalloc(dev->caps.num_comp_vectors,
				  sizeof(ibdev->eq_table[0]), GFP_KERNEL);
	if (!ibdev->eq_table)
		return;

	for (i = 1; i <= dev->caps.num_ports; i++) {
		for (j = 0; j < mlx4_get_eqs_per_port(dev, i);
		     j++, total_eqs++) {
			if (i > 1 &&  mlx4_is_eq_shared(dev, total_eqs))
				continue;
			ibdev->eq_table[eq] = total_eqs;
			if (!mlx4_assign_eq(dev, i,
					    &ibdev->eq_table[eq]))
				eq++;
			else
				ibdev->eq_table[eq] = -1;
		}
	}

	for (i = eq; i < dev->caps.num_comp_vectors;
	     ibdev->eq_table[i++] = -1)
		;

	/* Advertise the new number of EQs to clients */
	ibdev->ib_dev.num_comp_vectors = eq;
}

static void mlx4_ib_free_eqs(struct mlx4_dev *dev, struct mlx4_ib_dev *ibdev)
{
	int i;
	int total_eqs = ibdev->ib_dev.num_comp_vectors;

	/* no eqs were allocated */
	if (!ibdev->eq_table)
		return;

	/* Reset the advertised EQ number */
	ibdev->ib_dev.num_comp_vectors = 0;

	for (i = 0; i < total_eqs; i++)
		mlx4_release_eq(dev, ibdev->eq_table[i]);

	kfree(ibdev->eq_table);
	ibdev->eq_table = NULL;
}

static int mlx4_port_immutable(struct ib_device *ibdev, u32 port_num,
			       struct ib_port_immutable *immutable)
{
	struct ib_port_attr attr;
	struct mlx4_ib_dev *mdev = to_mdev(ibdev);
	int err;

	if (mlx4_ib_port_link_layer(ibdev, port_num) == IB_LINK_LAYER_INFINIBAND) {
		immutable->core_cap_flags = RDMA_CORE_PORT_IBA_IB;
		immutable->max_mad_size = IB_MGMT_MAD_SIZE;
	} else {
		if (mdev->dev->caps.flags & MLX4_DEV_CAP_FLAG_IBOE)
			immutable->core_cap_flags = RDMA_CORE_PORT_IBA_ROCE;
		if (mdev->dev->caps.flags2 & MLX4_DEV_CAP_FLAG2_ROCE_V1_V2)
			immutable->core_cap_flags = RDMA_CORE_PORT_IBA_ROCE |
				RDMA_CORE_PORT_IBA_ROCE_UDP_ENCAP;
		immutable->core_cap_flags |= RDMA_CORE_PORT_RAW_PACKET;
		if (immutable->core_cap_flags & (RDMA_CORE_PORT_IBA_ROCE |
		    RDMA_CORE_PORT_IBA_ROCE_UDP_ENCAP))
			immutable->max_mad_size = IB_MGMT_MAD_SIZE;
	}

	err = ib_query_port(ibdev, port_num, &attr);
	if (err)
		return err;

	immutable->pkey_tbl_len = attr.pkey_tbl_len;
	immutable->gid_tbl_len = attr.gid_tbl_len;

	return 0;
}

static void get_fw_ver_str(struct ib_device *device, char *str)
{
	struct mlx4_ib_dev *dev =
		container_of(device, struct mlx4_ib_dev, ib_dev);
	snprintf(str, IB_FW_VERSION_NAME_MAX, "%d.%d.%d",
		 (int) (dev->dev->caps.fw_ver >> 32),
		 (int) (dev->dev->caps.fw_ver >> 16) & 0xffff,
		 (int) dev->dev->caps.fw_ver & 0xffff);
}

static const struct ib_device_ops mlx4_ib_dev_ops = {
	.owner = THIS_MODULE,
	.driver_id = RDMA_DRIVER_MLX4,
	.uverbs_abi_ver = MLX4_IB_UVERBS_ABI_VERSION,

	.add_gid = mlx4_ib_add_gid,
	.alloc_mr = mlx4_ib_alloc_mr,
	.alloc_pd = mlx4_ib_alloc_pd,
	.alloc_ucontext = mlx4_ib_alloc_ucontext,
	.attach_mcast = mlx4_ib_mcg_attach,
	.create_ah = mlx4_ib_create_ah,
	.create_cq = mlx4_ib_create_cq,
	.create_qp = mlx4_ib_create_qp,
	.create_srq = mlx4_ib_create_srq,
	.dealloc_pd = mlx4_ib_dealloc_pd,
	.dealloc_ucontext = mlx4_ib_dealloc_ucontext,
	.del_gid = mlx4_ib_del_gid,
	.dereg_mr = mlx4_ib_dereg_mr,
	.destroy_ah = mlx4_ib_destroy_ah,
	.destroy_cq = mlx4_ib_destroy_cq,
	.destroy_qp = mlx4_ib_destroy_qp,
	.destroy_srq = mlx4_ib_destroy_srq,
	.detach_mcast = mlx4_ib_mcg_detach,
	.device_group = &mlx4_attr_group,
	.disassociate_ucontext = mlx4_ib_disassociate_ucontext,
	.drain_rq = mlx4_ib_drain_rq,
	.drain_sq = mlx4_ib_drain_sq,
	.get_dev_fw_str = get_fw_ver_str,
	.get_dma_mr = mlx4_ib_get_dma_mr,
	.get_link_layer = mlx4_ib_port_link_layer,
	.get_netdev = mlx4_ib_get_netdev,
	.get_port_immutable = mlx4_port_immutable,
	.map_mr_sg = mlx4_ib_map_mr_sg,
	.mmap = mlx4_ib_mmap,
	.modify_cq = mlx4_ib_modify_cq,
	.modify_device = mlx4_ib_modify_device,
	.modify_port = mlx4_ib_modify_port,
	.modify_qp = mlx4_ib_modify_qp,
	.modify_srq = mlx4_ib_modify_srq,
	.poll_cq = mlx4_ib_poll_cq,
	.post_recv = mlx4_ib_post_recv,
	.post_send = mlx4_ib_post_send,
	.post_srq_recv = mlx4_ib_post_srq_recv,
	.process_mad = mlx4_ib_process_mad,
	.query_ah = mlx4_ib_query_ah,
	.query_device = mlx4_ib_query_device,
	.query_gid = mlx4_ib_query_gid,
	.query_pkey = mlx4_ib_query_pkey,
	.query_port = mlx4_ib_query_port,
	.query_qp = mlx4_ib_query_qp,
	.query_srq = mlx4_ib_query_srq,
	.reg_user_mr = mlx4_ib_reg_user_mr,
	.req_notify_cq = mlx4_ib_arm_cq,
	.rereg_user_mr = mlx4_ib_rereg_user_mr,
	.resize_cq = mlx4_ib_resize_cq,

	INIT_RDMA_OBJ_SIZE(ib_ah, mlx4_ib_ah, ibah),
	INIT_RDMA_OBJ_SIZE(ib_cq, mlx4_ib_cq, ibcq),
	INIT_RDMA_OBJ_SIZE(ib_pd, mlx4_ib_pd, ibpd),
	INIT_RDMA_OBJ_SIZE(ib_qp, mlx4_ib_qp, ibqp),
	INIT_RDMA_OBJ_SIZE(ib_srq, mlx4_ib_srq, ibsrq),
	INIT_RDMA_OBJ_SIZE(ib_ucontext, mlx4_ib_ucontext, ibucontext),
};

static const struct ib_device_ops mlx4_ib_dev_wq_ops = {
	.create_rwq_ind_table = mlx4_ib_create_rwq_ind_table,
	.create_wq = mlx4_ib_create_wq,
	.destroy_rwq_ind_table = mlx4_ib_destroy_rwq_ind_table,
	.destroy_wq = mlx4_ib_destroy_wq,
	.modify_wq = mlx4_ib_modify_wq,

	INIT_RDMA_OBJ_SIZE(ib_rwq_ind_table, mlx4_ib_rwq_ind_table,
			   ib_rwq_ind_tbl),
};

static const struct ib_device_ops mlx4_ib_dev_mw_ops = {
	.alloc_mw = mlx4_ib_alloc_mw,
	.dealloc_mw = mlx4_ib_dealloc_mw,

	INIT_RDMA_OBJ_SIZE(ib_mw, mlx4_ib_mw, ibmw),
};

static const struct ib_device_ops mlx4_ib_dev_xrc_ops = {
	.alloc_xrcd = mlx4_ib_alloc_xrcd,
	.dealloc_xrcd = mlx4_ib_dealloc_xrcd,

	INIT_RDMA_OBJ_SIZE(ib_xrcd, mlx4_ib_xrcd, ibxrcd),
};

static const struct ib_device_ops mlx4_ib_dev_fs_ops = {
	.create_flow = mlx4_ib_create_flow,
	.destroy_flow = mlx4_ib_destroy_flow,
};

static int mlx4_ib_probe(struct auxiliary_device *adev,
			 const struct auxiliary_device_id *id)
{
	struct mlx4_adev *madev = container_of(adev, struct mlx4_adev, adev);
	struct mlx4_dev *dev = madev->mdev;
	struct mlx4_ib_dev *ibdev;
	int num_ports = 0;
	int i, j;
	int err;
	struct mlx4_ib_iboe *iboe;
	int ib_num_ports = 0;
	int num_req_counters;
	int allocated;
	u32 counter_index;
	struct counter_index *new_counter_index = NULL;

	pr_info_once("%s", mlx4_ib_version);

	num_ports = 0;
	mlx4_foreach_ib_transport_port(i, dev)
		num_ports++;

	/* No point in registering a device with no ports... */
	if (num_ports == 0)
		return -ENODEV;

	ibdev = ib_alloc_device(mlx4_ib_dev, ib_dev);
	if (!ibdev) {
		dev_err(&dev->persist->pdev->dev,
			"Device struct alloc failed\n");
		return -ENOMEM;
	}

	iboe = &ibdev->iboe;

	err = mlx4_pd_alloc(dev, &ibdev->priv_pdn);
	if (err)
		goto err_dealloc;

	err = mlx4_uar_alloc(dev, &ibdev->priv_uar);
	if (err)
		goto err_pd;

	ibdev->uar_map = ioremap((phys_addr_t) ibdev->priv_uar.pfn << PAGE_SHIFT,
				 PAGE_SIZE);
	if (!ibdev->uar_map) {
		err = -ENOMEM;
		goto err_uar;
	}
	MLX4_INIT_DOORBELL_LOCK(&ibdev->uar_lock);

	ibdev->dev = dev;
	ibdev->bond_next_port	= 0;

	ibdev->ib_dev.node_type		= RDMA_NODE_IB_CA;
	ibdev->ib_dev.local_dma_lkey	= dev->caps.reserved_lkey;
	ibdev->num_ports		= num_ports;
	ibdev->ib_dev.phys_port_cnt     = mlx4_is_bonded(dev) ?
						1 : ibdev->num_ports;
	ibdev->ib_dev.num_comp_vectors	= dev->caps.num_comp_vectors;
	ibdev->ib_dev.dev.parent	= &dev->persist->pdev->dev;

	ib_set_device_ops(&ibdev->ib_dev, &mlx4_ib_dev_ops);

	if ((dev->caps.flags2 & MLX4_DEV_CAP_FLAG2_RSS) &&
	    ((mlx4_ib_port_link_layer(&ibdev->ib_dev, 1) ==
	    IB_LINK_LAYER_ETHERNET) ||
	    (mlx4_ib_port_link_layer(&ibdev->ib_dev, 2) ==
	    IB_LINK_LAYER_ETHERNET)))
		ib_set_device_ops(&ibdev->ib_dev, &mlx4_ib_dev_wq_ops);

	if (dev->caps.flags & MLX4_DEV_CAP_FLAG_MEM_WINDOW ||
	    dev->caps.bmme_flags & MLX4_BMME_FLAG_TYPE_2_WIN)
		ib_set_device_ops(&ibdev->ib_dev, &mlx4_ib_dev_mw_ops);

	if (dev->caps.flags & MLX4_DEV_CAP_FLAG_XRC) {
		ib_set_device_ops(&ibdev->ib_dev, &mlx4_ib_dev_xrc_ops);
	}

	if (check_flow_steering_support(dev)) {
		ibdev->steering_support = MLX4_STEERING_MODE_DEVICE_MANAGED;
		ib_set_device_ops(&ibdev->ib_dev, &mlx4_ib_dev_fs_ops);
	}

	if (!dev->caps.userspace_caps)
		ibdev->ib_dev.ops.uverbs_abi_ver =
			MLX4_IB_UVERBS_NO_DEV_CAPS_ABI_VERSION;

	mlx4_ib_alloc_eqs(dev, ibdev);

	spin_lock_init(&iboe->lock);

	err = init_node_data(ibdev);
	if (err)
		goto err_map;
	mlx4_init_sl2vl_tbl(ibdev);

	for (i = 0; i < ibdev->num_ports; ++i) {
		mutex_init(&ibdev->counters_table[i].mutex);
		INIT_LIST_HEAD(&ibdev->counters_table[i].counters_list);
		iboe->last_port_state[i] = IB_PORT_DOWN;
	}

	num_req_counters = mlx4_is_bonded(dev) ? 1 : ibdev->num_ports;
	for (i = 0; i < num_req_counters; ++i) {
		mutex_init(&ibdev->qp1_proxy_lock[i]);
		allocated = 0;
		if (mlx4_ib_port_link_layer(&ibdev->ib_dev, i + 1) ==
						IB_LINK_LAYER_ETHERNET) {
			err = mlx4_counter_alloc(ibdev->dev, &counter_index,
						 MLX4_RES_USAGE_DRIVER);
			/* if failed to allocate a new counter, use default */
			if (err)
				counter_index =
					mlx4_get_default_counter_index(dev,
								       i + 1);
			else
				allocated = 1;
		} else { /* IB_LINK_LAYER_INFINIBAND use the default counter */
			counter_index = mlx4_get_default_counter_index(dev,
								       i + 1);
		}
		new_counter_index = kmalloc(sizeof(*new_counter_index),
					    GFP_KERNEL);
		if (!new_counter_index) {
			err = -ENOMEM;
			if (allocated)
				mlx4_counter_free(ibdev->dev, counter_index);
			goto err_counter;
		}
		new_counter_index->index = counter_index;
		new_counter_index->allocated = allocated;
		list_add_tail(&new_counter_index->list,
			      &ibdev->counters_table[i].counters_list);
		ibdev->counters_table[i].default_counter = counter_index;
		pr_info("counter index %d for port %d allocated %d\n",
			counter_index, i + 1, allocated);
	}
	if (mlx4_is_bonded(dev))
		for (i = 1; i < ibdev->num_ports ; ++i) {
			new_counter_index =
					kmalloc(sizeof(struct counter_index),
						GFP_KERNEL);
			if (!new_counter_index) {
				err = -ENOMEM;
				goto err_counter;
			}
			new_counter_index->index = counter_index;
			new_counter_index->allocated = 0;
			list_add_tail(&new_counter_index->list,
				      &ibdev->counters_table[i].counters_list);
			ibdev->counters_table[i].default_counter =
								counter_index;
		}

	mlx4_foreach_port(i, dev, MLX4_PORT_TYPE_IB)
		ib_num_ports++;

	spin_lock_init(&ibdev->sm_lock);
	mutex_init(&ibdev->cap_mask_mutex);
	INIT_LIST_HEAD(&ibdev->qp_list);
	spin_lock_init(&ibdev->reset_flow_resource_lock);

	if (ibdev->steering_support == MLX4_STEERING_MODE_DEVICE_MANAGED &&
	    ib_num_ports) {
		ibdev->steer_qpn_count = MLX4_IB_UC_MAX_NUM_QPS;
		err = mlx4_qp_reserve_range(dev, ibdev->steer_qpn_count,
					    MLX4_IB_UC_STEER_QPN_ALIGN,
					    &ibdev->steer_qpn_base, 0,
					    MLX4_RES_USAGE_DRIVER);
		if (err)
			goto err_counter;

<<<<<<< HEAD
		ibdev->ib_uc_qpns_bitmap = bitmap_alloc(ibdev->steer_qpn_count,
							GFP_KERNEL);
		if (!ibdev->ib_uc_qpns_bitmap)
=======
		ibdev->ib_uc_qpns_bitmap =
			kmalloc_array(BITS_TO_LONGS(ibdev->steer_qpn_count),
				      sizeof(long),
				      GFP_KERNEL);
		if (!ibdev->ib_uc_qpns_bitmap) {
			err = -ENOMEM;
>>>>>>> cfc511b6
			goto err_steer_qp_release;
		}

		if (dev->caps.flags2 & MLX4_DEV_CAP_FLAG2_DMFS_IPOIB) {
			bitmap_zero(ibdev->ib_uc_qpns_bitmap,
				    ibdev->steer_qpn_count);
			err = mlx4_FLOW_STEERING_IB_UC_QP_RANGE(
					dev, ibdev->steer_qpn_base,
					ibdev->steer_qpn_base +
					ibdev->steer_qpn_count - 1);
			if (err)
				goto err_steer_free_bitmap;
		} else {
			bitmap_fill(ibdev->ib_uc_qpns_bitmap,
				    ibdev->steer_qpn_count);
		}
	}

	for (j = 1; j <= ibdev->dev->caps.num_ports; j++)
		atomic64_set(&iboe->mac[j - 1], ibdev->dev->caps.def_mac[j]);

	err = mlx4_ib_alloc_diag_counters(ibdev);
	if (err)
		goto err_steer_free_bitmap;

	err = ib_register_device(&ibdev->ib_dev, "mlx4_%d",
				 &dev->persist->pdev->dev);
	if (err)
		goto err_diag_counters;

	err = mlx4_ib_mad_init(ibdev);
	if (err)
		goto err_reg;

	err = mlx4_ib_init_sriov(ibdev);
	if (err)
		goto err_mad;

	if (!iboe->nb.notifier_call) {
		iboe->nb.notifier_call = mlx4_ib_netdev_event;
		err = register_netdevice_notifier(&iboe->nb);
		if (err) {
			iboe->nb.notifier_call = NULL;
			goto err_notif;
		}
	}
	if (dev->caps.flags2 & MLX4_DEV_CAP_FLAG2_ROCE_V1_V2) {
		err = mlx4_config_roce_v2_port(dev, ROCE_V2_UDP_DPORT);
		if (err)
			goto err_notif;
	}

	ibdev->ib_active = true;
	mlx4_foreach_port(i, dev, MLX4_PORT_TYPE_IB)
		devlink_port_type_ib_set(mlx4_get_devlink_port(dev, i),
					 &ibdev->ib_dev);

	if (mlx4_is_mfunc(ibdev->dev))
		init_pkeys(ibdev);

	/* create paravirt contexts for any VFs which are active */
	if (mlx4_is_master(ibdev->dev)) {
		for (j = 0; j < MLX4_MFUNC_MAX; j++) {
			if (j == mlx4_master_func_num(ibdev->dev))
				continue;
			if (mlx4_is_slave_active(ibdev->dev, j))
				do_slave_init(ibdev, j, 1);
		}
	}

	/* register mlx4 core notifier */
	ibdev->mlx_nb.notifier_call = mlx4_ib_event;
	err = mlx4_register_event_notifier(dev, &ibdev->mlx_nb);
	WARN(err, "failed to register mlx4 event notifier (%d)", err);

	auxiliary_set_drvdata(adev, ibdev);
	return 0;

err_notif:
	if (ibdev->iboe.nb.notifier_call) {
		if (unregister_netdevice_notifier(&ibdev->iboe.nb))
			pr_warn("failure unregistering notifier\n");
		ibdev->iboe.nb.notifier_call = NULL;
	}
	flush_workqueue(wq);

	mlx4_ib_close_sriov(ibdev);

err_mad:
	mlx4_ib_mad_cleanup(ibdev);

err_reg:
	ib_unregister_device(&ibdev->ib_dev);

err_diag_counters:
	mlx4_ib_diag_cleanup(ibdev);

err_steer_free_bitmap:
	bitmap_free(ibdev->ib_uc_qpns_bitmap);

err_steer_qp_release:
	mlx4_qp_release_range(dev, ibdev->steer_qpn_base,
			      ibdev->steer_qpn_count);
err_counter:
	for (i = 0; i < ibdev->num_ports; ++i)
		mlx4_ib_delete_counters_table(ibdev, &ibdev->counters_table[i]);

err_map:
	mlx4_ib_free_eqs(dev, ibdev);
	iounmap(ibdev->uar_map);

err_uar:
	mlx4_uar_free(dev, &ibdev->priv_uar);

err_pd:
	mlx4_pd_free(dev, ibdev->priv_pdn);

err_dealloc:
	ib_dealloc_device(&ibdev->ib_dev);

	return err;
}

int mlx4_ib_steer_qp_alloc(struct mlx4_ib_dev *dev, int count, int *qpn)
{
	int offset;

	WARN_ON(!dev->ib_uc_qpns_bitmap);

	offset = bitmap_find_free_region(dev->ib_uc_qpns_bitmap,
					 dev->steer_qpn_count,
					 get_count_order(count));
	if (offset < 0)
		return offset;

	*qpn = dev->steer_qpn_base + offset;
	return 0;
}

void mlx4_ib_steer_qp_free(struct mlx4_ib_dev *dev, u32 qpn, int count)
{
	if (!qpn ||
	    dev->steering_support != MLX4_STEERING_MODE_DEVICE_MANAGED)
		return;

	if (WARN(qpn < dev->steer_qpn_base, "qpn = %u, steer_qpn_base = %u\n",
		 qpn, dev->steer_qpn_base))
		/* not supposed to be here */
		return;

	bitmap_release_region(dev->ib_uc_qpns_bitmap,
			      qpn - dev->steer_qpn_base,
			      get_count_order(count));
}

int mlx4_ib_steer_qp_reg(struct mlx4_ib_dev *mdev, struct mlx4_ib_qp *mqp,
			 int is_attach)
{
	int err;
	size_t flow_size;
	struct ib_flow_attr *flow = NULL;
	struct ib_flow_spec_ib *ib_spec;

	if (is_attach) {
		flow_size = sizeof(struct ib_flow_attr) +
			    sizeof(struct ib_flow_spec_ib);
		flow = kzalloc(flow_size, GFP_KERNEL);
		if (!flow)
			return -ENOMEM;
		flow->port = mqp->port;
		flow->num_of_specs = 1;
		flow->size = flow_size;
		ib_spec = (struct ib_flow_spec_ib *)(flow + 1);
		ib_spec->type = IB_FLOW_SPEC_IB;
		ib_spec->size = sizeof(struct ib_flow_spec_ib);
		/* Add an empty rule for IB L2 */
		memset(&ib_spec->mask, 0, sizeof(ib_spec->mask));

		err = __mlx4_ib_create_flow(&mqp->ibqp, flow, MLX4_DOMAIN_NIC,
					    MLX4_FS_REGULAR, &mqp->reg_id);
	} else {
		err = __mlx4_ib_destroy_flow(mdev->dev, mqp->reg_id);
	}
	kfree(flow);
	return err;
}

static void mlx4_ib_remove(struct auxiliary_device *adev)
{
	struct mlx4_adev *madev = container_of(adev, struct mlx4_adev, adev);
	struct mlx4_dev *dev = madev->mdev;
	struct mlx4_ib_dev *ibdev = auxiliary_get_drvdata(adev);
	int p;
	int i;

	mlx4_unregister_event_notifier(dev, &ibdev->mlx_nb);

	mlx4_foreach_port(i, dev, MLX4_PORT_TYPE_IB)
		devlink_port_type_clear(mlx4_get_devlink_port(dev, i));
	ibdev->ib_active = false;
	flush_workqueue(wq);

	if (ibdev->iboe.nb.notifier_call) {
		if (unregister_netdevice_notifier(&ibdev->iboe.nb))
			pr_warn("failure unregistering notifier\n");
		ibdev->iboe.nb.notifier_call = NULL;
	}

	mlx4_ib_close_sriov(ibdev);
	mlx4_ib_mad_cleanup(ibdev);
	ib_unregister_device(&ibdev->ib_dev);
	mlx4_ib_diag_cleanup(ibdev);

	mlx4_qp_release_range(dev, ibdev->steer_qpn_base,
			      ibdev->steer_qpn_count);
	bitmap_free(ibdev->ib_uc_qpns_bitmap);

	iounmap(ibdev->uar_map);
	for (p = 0; p < ibdev->num_ports; ++p)
		mlx4_ib_delete_counters_table(ibdev, &ibdev->counters_table[p]);

	mlx4_foreach_port(p, dev, MLX4_PORT_TYPE_IB)
		mlx4_CLOSE_PORT(dev, p);

	mlx4_ib_free_eqs(dev, ibdev);

	mlx4_uar_free(dev, &ibdev->priv_uar);
	mlx4_pd_free(dev, ibdev->priv_pdn);
	ib_dealloc_device(&ibdev->ib_dev);
}

static void do_slave_init(struct mlx4_ib_dev *ibdev, int slave, int do_init)
{
	struct mlx4_ib_demux_work **dm = NULL;
	struct mlx4_dev *dev = ibdev->dev;
	int i;
	unsigned long flags;
	struct mlx4_active_ports actv_ports;
	unsigned int ports;
	unsigned int first_port;

	if (!mlx4_is_master(dev))
		return;

	actv_ports = mlx4_get_active_ports(dev, slave);
	ports = bitmap_weight(actv_ports.ports, dev->caps.num_ports);
	first_port = find_first_bit(actv_ports.ports, dev->caps.num_ports);

	dm = kcalloc(ports, sizeof(*dm), GFP_ATOMIC);
	if (!dm)
		return;

	for (i = 0; i < ports; i++) {
		dm[i] = kmalloc(sizeof (struct mlx4_ib_demux_work), GFP_ATOMIC);
		if (!dm[i]) {
			while (--i >= 0)
				kfree(dm[i]);
			goto out;
		}
		INIT_WORK(&dm[i]->work, mlx4_ib_tunnels_update_work);
		dm[i]->port = first_port + i + 1;
		dm[i]->slave = slave;
		dm[i]->do_init = do_init;
		dm[i]->dev = ibdev;
	}
	/* initialize or tear down tunnel QPs for the slave */
	spin_lock_irqsave(&ibdev->sriov.going_down_lock, flags);
	if (!ibdev->sriov.is_going_down) {
		for (i = 0; i < ports; i++)
			queue_work(ibdev->sriov.demux[i].ud_wq, &dm[i]->work);
		spin_unlock_irqrestore(&ibdev->sriov.going_down_lock, flags);
	} else {
		spin_unlock_irqrestore(&ibdev->sriov.going_down_lock, flags);
		for (i = 0; i < ports; i++)
			kfree(dm[i]);
	}
out:
	kfree(dm);
	return;
}

static void mlx4_ib_handle_catas_error(struct mlx4_ib_dev *ibdev)
{
	struct mlx4_ib_qp *mqp;
	unsigned long flags_qp;
	unsigned long flags_cq;
	struct mlx4_ib_cq *send_mcq, *recv_mcq;
	struct list_head    cq_notify_list;
	struct mlx4_cq *mcq;
	unsigned long flags;

	pr_warn("mlx4_ib_handle_catas_error was started\n");
	INIT_LIST_HEAD(&cq_notify_list);

	/* Go over qp list reside on that ibdev, sync with create/destroy qp.*/
	spin_lock_irqsave(&ibdev->reset_flow_resource_lock, flags);

	list_for_each_entry(mqp, &ibdev->qp_list, qps_list) {
		spin_lock_irqsave(&mqp->sq.lock, flags_qp);
		if (mqp->sq.tail != mqp->sq.head) {
			send_mcq = to_mcq(mqp->ibqp.send_cq);
			spin_lock_irqsave(&send_mcq->lock, flags_cq);
			if (send_mcq->mcq.comp &&
			    mqp->ibqp.send_cq->comp_handler) {
				if (!send_mcq->mcq.reset_notify_added) {
					send_mcq->mcq.reset_notify_added = 1;
					list_add_tail(&send_mcq->mcq.reset_notify,
						      &cq_notify_list);
				}
			}
			spin_unlock_irqrestore(&send_mcq->lock, flags_cq);
		}
		spin_unlock_irqrestore(&mqp->sq.lock, flags_qp);
		/* Now, handle the QP's receive queue */
		spin_lock_irqsave(&mqp->rq.lock, flags_qp);
		/* no handling is needed for SRQ */
		if (!mqp->ibqp.srq) {
			if (mqp->rq.tail != mqp->rq.head) {
				recv_mcq = to_mcq(mqp->ibqp.recv_cq);
				spin_lock_irqsave(&recv_mcq->lock, flags_cq);
				if (recv_mcq->mcq.comp &&
				    mqp->ibqp.recv_cq->comp_handler) {
					if (!recv_mcq->mcq.reset_notify_added) {
						recv_mcq->mcq.reset_notify_added = 1;
						list_add_tail(&recv_mcq->mcq.reset_notify,
							      &cq_notify_list);
					}
				}
				spin_unlock_irqrestore(&recv_mcq->lock,
						       flags_cq);
			}
		}
		spin_unlock_irqrestore(&mqp->rq.lock, flags_qp);
	}

	list_for_each_entry(mcq, &cq_notify_list, reset_notify) {
		mcq->comp(mcq);
	}
	spin_unlock_irqrestore(&ibdev->reset_flow_resource_lock, flags);
	pr_warn("mlx4_ib_handle_catas_error ended\n");
}

static void handle_bonded_port_state_event(struct work_struct *work)
{
	struct ib_event_work *ew =
		container_of(work, struct ib_event_work, work);
	struct mlx4_ib_dev *ibdev = ew->ib_dev;
	enum ib_port_state bonded_port_state = IB_PORT_NOP;
	int i;
	struct ib_event ibev;

	kfree(ew);
	spin_lock_bh(&ibdev->iboe.lock);
	for (i = 0; i < MLX4_MAX_PORTS; ++i) {
		struct net_device *curr_netdev = ibdev->iboe.netdevs[i];
		enum ib_port_state curr_port_state;

		if (!curr_netdev)
			continue;

		curr_port_state =
			(netif_running(curr_netdev) &&
			 netif_carrier_ok(curr_netdev)) ?
			IB_PORT_ACTIVE : IB_PORT_DOWN;

		bonded_port_state = (bonded_port_state != IB_PORT_ACTIVE) ?
			curr_port_state : IB_PORT_ACTIVE;
	}
	spin_unlock_bh(&ibdev->iboe.lock);

	ibev.device = &ibdev->ib_dev;
	ibev.element.port_num = 1;
	ibev.event = (bonded_port_state == IB_PORT_ACTIVE) ?
		IB_EVENT_PORT_ACTIVE : IB_EVENT_PORT_ERR;

	ib_dispatch_event(&ibev);
}

void mlx4_ib_sl2vl_update(struct mlx4_ib_dev *mdev, int port)
{
	u64 sl2vl;
	int err;

	err = mlx4_ib_query_sl2vl(&mdev->ib_dev, port, &sl2vl);
	if (err) {
		pr_err("Unable to get current sl to vl mapping for port %d.  Using all zeroes (%d)\n",
		       port, err);
		sl2vl = 0;
	}
	atomic64_set(&mdev->sl2vl[port - 1], sl2vl);
}

static void ib_sl2vl_update_work(struct work_struct *work)
{
	struct ib_event_work *ew = container_of(work, struct ib_event_work, work);
	struct mlx4_ib_dev *mdev = ew->ib_dev;
	int port = ew->port;

	mlx4_ib_sl2vl_update(mdev, port);

	kfree(ew);
}

void mlx4_sched_ib_sl2vl_update_work(struct mlx4_ib_dev *ibdev,
				     int port)
{
	struct ib_event_work *ew;

	ew = kmalloc(sizeof(*ew), GFP_ATOMIC);
	if (ew) {
		INIT_WORK(&ew->work, ib_sl2vl_update_work);
		ew->port = port;
		ew->ib_dev = ibdev;
		queue_work(wq, &ew->work);
	}
}

static int mlx4_ib_event(struct notifier_block *this, unsigned long event,
			 void *param)
{
	struct mlx4_ib_dev *ibdev =
		container_of(this, struct mlx4_ib_dev, mlx_nb);
	struct mlx4_dev *dev = ibdev->dev;
	struct ib_event ibev;
	struct mlx4_eqe *eqe = NULL;
	struct ib_event_work *ew;
	int p = 0;

	if (mlx4_is_bonded(dev) &&
	    ((event == MLX4_DEV_EVENT_PORT_UP) ||
	    (event == MLX4_DEV_EVENT_PORT_DOWN))) {
		ew = kmalloc(sizeof(*ew), GFP_ATOMIC);
		if (!ew)
			return NOTIFY_DONE;
		INIT_WORK(&ew->work, handle_bonded_port_state_event);
		ew->ib_dev = ibdev;
		queue_work(wq, &ew->work);
		return NOTIFY_DONE;
	}

	switch (event) {
	case MLX4_DEV_EVENT_CATASTROPHIC_ERROR:
		break;
	case MLX4_DEV_EVENT_PORT_MGMT_CHANGE:
		eqe = (struct mlx4_eqe *)param;
		break;
	default:
		p = *(int *)param;
		break;
	}

	switch (event) {
	case MLX4_DEV_EVENT_PORT_UP:
		if (p > ibdev->num_ports)
			return NOTIFY_DONE;
		if (!mlx4_is_slave(dev) &&
		    rdma_port_get_link_layer(&ibdev->ib_dev, p) ==
			IB_LINK_LAYER_INFINIBAND) {
			if (mlx4_is_master(dev))
				mlx4_ib_invalidate_all_guid_record(ibdev, p);
			if (ibdev->dev->flags & MLX4_FLAG_SECURE_HOST &&
			    !(ibdev->dev->caps.flags2 & MLX4_DEV_CAP_FLAG2_SL_TO_VL_CHANGE_EVENT))
				mlx4_sched_ib_sl2vl_update_work(ibdev, p);
		}
		ibev.event = IB_EVENT_PORT_ACTIVE;
		break;

	case MLX4_DEV_EVENT_PORT_DOWN:
		if (p > ibdev->num_ports)
			return NOTIFY_DONE;
		ibev.event = IB_EVENT_PORT_ERR;
		break;

	case MLX4_DEV_EVENT_CATASTROPHIC_ERROR:
		ibdev->ib_active = false;
		ibev.event = IB_EVENT_DEVICE_FATAL;
		mlx4_ib_handle_catas_error(ibdev);
		break;

	case MLX4_DEV_EVENT_PORT_MGMT_CHANGE:
		ew = kmalloc(sizeof *ew, GFP_ATOMIC);
		if (!ew)
			return NOTIFY_DONE;

		INIT_WORK(&ew->work, handle_port_mgmt_change_event);
		memcpy(&ew->ib_eqe, eqe, sizeof *eqe);
		ew->ib_dev = ibdev;
		/* need to queue only for port owner, which uses GEN_EQE */
		if (mlx4_is_master(dev))
			queue_work(wq, &ew->work);
		else
			handle_port_mgmt_change_event(&ew->work);
		return NOTIFY_DONE;

	case MLX4_DEV_EVENT_SLAVE_INIT:
		/* here, p is the slave id */
		do_slave_init(ibdev, p, 1);
		if (mlx4_is_master(dev)) {
			int i;

			for (i = 1; i <= ibdev->num_ports; i++) {
				if (rdma_port_get_link_layer(&ibdev->ib_dev, i)
					== IB_LINK_LAYER_INFINIBAND)
					mlx4_ib_slave_alias_guid_event(ibdev,
								       p, i,
								       1);
			}
		}
		return NOTIFY_DONE;

	case MLX4_DEV_EVENT_SLAVE_SHUTDOWN:
		if (mlx4_is_master(dev)) {
			int i;

			for (i = 1; i <= ibdev->num_ports; i++) {
				if (rdma_port_get_link_layer(&ibdev->ib_dev, i)
					== IB_LINK_LAYER_INFINIBAND)
					mlx4_ib_slave_alias_guid_event(ibdev,
								       p, i,
								       0);
			}
		}
		/* here, p is the slave id */
		do_slave_init(ibdev, p, 0);
		return NOTIFY_DONE;

	default:
		return NOTIFY_DONE;
	}

	ibev.device	      = &ibdev->ib_dev;
	ibev.element.port_num = mlx4_is_bonded(ibdev->dev) ? 1 : (u8)p;

	ib_dispatch_event(&ibev);
	return NOTIFY_DONE;
}

static const struct auxiliary_device_id mlx4_ib_id_table[] = {
	{ .name = MLX4_ADEV_NAME ".ib" },
	{},
};

MODULE_DEVICE_TABLE(auxiliary, mlx4_ib_id_table);

static struct mlx4_adrv mlx4_ib_adrv = {
	.adrv = {
		.name	= "ib",
		.probe	= mlx4_ib_probe,
		.remove	= mlx4_ib_remove,
		.id_table = mlx4_ib_id_table,
	},
	.protocol	= MLX4_PROT_IB_IPV6,
	.flags		= MLX4_INTFF_BONDING
};

static int __init mlx4_ib_init(void)
{
	int err;

	wq = alloc_ordered_workqueue("mlx4_ib", WQ_MEM_RECLAIM);
	if (!wq)
		return -ENOMEM;

	err = mlx4_ib_cm_init();
	if (err)
		goto clean_wq;

<<<<<<< HEAD
	err = mlx4_ib_mcg_init();
	if (err)
		goto clean_cm;

	err = mlx4_register_interface(&mlx4_ib_interface);
=======
	err = mlx4_register_auxiliary_driver(&mlx4_ib_adrv);
>>>>>>> cfc511b6
	if (err)
		goto clean_mcg;

	return 0;

clean_mcg:
	mlx4_ib_mcg_destroy();

clean_cm:
	mlx4_ib_cm_destroy();

clean_wq:
	destroy_workqueue(wq);
	return err;
}

static void __exit mlx4_ib_cleanup(void)
{
	mlx4_unregister_auxiliary_driver(&mlx4_ib_adrv);
	mlx4_ib_mcg_destroy();
	mlx4_ib_cm_destroy();
	destroy_workqueue(wq);
}

module_init(mlx4_ib_init);
module_exit(mlx4_ib_cleanup);<|MERGE_RESOLUTION|>--- conflicted
+++ resolved
@@ -2785,18 +2785,10 @@
 		if (err)
 			goto err_counter;
 
-<<<<<<< HEAD
 		ibdev->ib_uc_qpns_bitmap = bitmap_alloc(ibdev->steer_qpn_count,
 							GFP_KERNEL);
-		if (!ibdev->ib_uc_qpns_bitmap)
-=======
-		ibdev->ib_uc_qpns_bitmap =
-			kmalloc_array(BITS_TO_LONGS(ibdev->steer_qpn_count),
-				      sizeof(long),
-				      GFP_KERNEL);
 		if (!ibdev->ib_uc_qpns_bitmap) {
 			err = -ENOMEM;
->>>>>>> cfc511b6
 			goto err_steer_qp_release;
 		}
 
@@ -3364,15 +3356,11 @@
 	if (err)
 		goto clean_wq;
 
-<<<<<<< HEAD
 	err = mlx4_ib_mcg_init();
 	if (err)
 		goto clean_cm;
 
-	err = mlx4_register_interface(&mlx4_ib_interface);
-=======
 	err = mlx4_register_auxiliary_driver(&mlx4_ib_adrv);
->>>>>>> cfc511b6
 	if (err)
 		goto clean_mcg;
 
