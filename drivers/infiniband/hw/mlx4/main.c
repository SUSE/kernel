/*
 * Copyright (c) 2006, 2007 Cisco Systems, Inc. All rights reserved.
 * Copyright (c) 2007, 2008 Mellanox Technologies. All rights reserved.
 *
 * This software is available to you under a choice of one of two
 * licenses.  You may choose to be licensed under the terms of the GNU
 * General Public License (GPL) Version 2, available from the file
 * COPYING in the main directory of this source tree, or the
 * OpenIB.org BSD license below:
 *
 *     Redistribution and use in source and binary forms, with or
 *     without modification, are permitted provided that the following
 *     conditions are met:
 *
 *      - Redistributions of source code must retain the above
 *        copyright notice, this list of conditions and the following
 *        disclaimer.
 *
 *      - Redistributions in binary form must reproduce the above
 *        copyright notice, this list of conditions and the following
 *        disclaimer in the documentation and/or other materials
 *        provided with the distribution.
 *
 * THE SOFTWARE IS PROVIDED "AS IS", WITHOUT WARRANTY OF ANY KIND,
 * EXPRESS OR IMPLIED, INCLUDING BUT NOT LIMITED TO THE WARRANTIES OF
 * MERCHANTABILITY, FITNESS FOR A PARTICULAR PURPOSE AND
 * NONINFRINGEMENT. IN NO EVENT SHALL THE AUTHORS OR COPYRIGHT HOLDERS
 * BE LIABLE FOR ANY CLAIM, DAMAGES OR OTHER LIABILITY, WHETHER IN AN
 * ACTION OF CONTRACT, TORT OR OTHERWISE, ARISING FROM, OUT OF OR IN
 * CONNECTION WITH THE SOFTWARE OR THE USE OR OTHER DEALINGS IN THE
 * SOFTWARE.
 */

#include <linux/module.h>
#include <linux/init.h>
#include <linux/slab.h>
#include <linux/errno.h>
#include <linux/netdevice.h>
#include <linux/inetdevice.h>
#include <linux/rtnetlink.h>
#include <linux/if_vlan.h>
#include <linux/sched/mm.h>
#include <linux/sched/task.h>

#include <net/ipv6.h>
#include <net/addrconf.h>
#include <net/devlink.h>

#include <rdma/ib_smi.h>
#include <rdma/ib_user_verbs.h>
#include <rdma/ib_addr.h>
#include <rdma/ib_cache.h>

#include <net/bonding.h>

#include <linux/mlx4/driver.h>
#include <linux/mlx4/cmd.h>
#include <linux/mlx4/qp.h>

#include "mlx4_ib.h"
#include <rdma/mlx4-abi.h>

#define DRV_NAME	MLX4_IB_DRV_NAME
#define DRV_VERSION	"4.0-0"

#define MLX4_IB_FLOW_MAX_PRIO 0xFFF
#define MLX4_IB_FLOW_QPN_MASK 0xFFFFFF
#define MLX4_IB_CARD_REV_A0   0xA0

MODULE_AUTHOR("Roland Dreier");
MODULE_DESCRIPTION("Mellanox ConnectX HCA InfiniBand driver");
MODULE_LICENSE("Dual BSD/GPL");

int mlx4_ib_sm_guid_assign = 0;
module_param_named(sm_guid_assign, mlx4_ib_sm_guid_assign, int, 0444);
MODULE_PARM_DESC(sm_guid_assign, "Enable SM alias_GUID assignment if sm_guid_assign > 0 (Default: 0)");

static const char mlx4_ib_version[] =
	DRV_NAME ": Mellanox ConnectX InfiniBand driver v"
	DRV_VERSION "\n";

static void do_slave_init(struct mlx4_ib_dev *ibdev, int slave, int do_init);
static enum rdma_link_layer mlx4_ib_port_link_layer(struct ib_device *device,
						    u32 port_num);

static struct workqueue_struct *wq;

static int check_flow_steering_support(struct mlx4_dev *dev)
{
	int eth_num_ports = 0;
	int ib_num_ports = 0;

	int dmfs = dev->caps.steering_mode == MLX4_STEERING_MODE_DEVICE_MANAGED;

	if (dmfs) {
		int i;
		mlx4_foreach_port(i, dev, MLX4_PORT_TYPE_ETH)
			eth_num_ports++;
		mlx4_foreach_port(i, dev, MLX4_PORT_TYPE_IB)
			ib_num_ports++;
		dmfs &= (!ib_num_ports ||
			 (dev->caps.flags2 & MLX4_DEV_CAP_FLAG2_DMFS_IPOIB)) &&
			(!eth_num_ports ||
			 (dev->caps.flags2 & MLX4_DEV_CAP_FLAG2_FS_EN));
		if (ib_num_ports && mlx4_is_mfunc(dev)) {
			pr_warn("Device managed flow steering is unavailable for IB port in multifunction env.\n");
			dmfs = 0;
		}
	}
	return dmfs;
}

static int num_ib_ports(struct mlx4_dev *dev)
{
	int ib_ports = 0;
	int i;

	mlx4_foreach_port(i, dev, MLX4_PORT_TYPE_IB)
		ib_ports++;

	return ib_ports;
}

static struct net_device *mlx4_ib_get_netdev(struct ib_device *device,
					     u32 port_num)
{
	struct mlx4_ib_dev *ibdev = to_mdev(device);
	struct net_device *dev;

	rcu_read_lock();
	dev = mlx4_get_protocol_dev(ibdev->dev, MLX4_PROT_ETH, port_num);

	if (dev) {
		if (mlx4_is_bonded(ibdev->dev)) {
			struct net_device *upper = NULL;

			upper = netdev_master_upper_dev_get_rcu(dev);
			if (upper) {
				struct net_device *active;

				active = bond_option_active_slave_get_rcu(netdev_priv(upper));
				if (active)
					dev = active;
			}
		}
	}
	dev_hold(dev);

	rcu_read_unlock();
	return dev;
}

static int mlx4_ib_update_gids_v1(struct gid_entry *gids,
				  struct mlx4_ib_dev *ibdev,
				  u32 port_num)
{
	struct mlx4_cmd_mailbox *mailbox;
	int err;
	struct mlx4_dev *dev = ibdev->dev;
	int i;
	union ib_gid *gid_tbl;

	mailbox = mlx4_alloc_cmd_mailbox(dev);
	if (IS_ERR(mailbox))
		return -ENOMEM;

	gid_tbl = mailbox->buf;

	for (i = 0; i < MLX4_MAX_PORT_GIDS; ++i)
		memcpy(&gid_tbl[i], &gids[i].gid, sizeof(union ib_gid));

	err = mlx4_cmd(dev, mailbox->dma,
		       MLX4_SET_PORT_GID_TABLE << 8 | port_num,
		       1, MLX4_CMD_SET_PORT, MLX4_CMD_TIME_CLASS_B,
		       MLX4_CMD_WRAPPED);
	if (mlx4_is_bonded(dev))
		err += mlx4_cmd(dev, mailbox->dma,
				MLX4_SET_PORT_GID_TABLE << 8 | 2,
				1, MLX4_CMD_SET_PORT, MLX4_CMD_TIME_CLASS_B,
				MLX4_CMD_WRAPPED);

	mlx4_free_cmd_mailbox(dev, mailbox);
	return err;
}

static int mlx4_ib_update_gids_v1_v2(struct gid_entry *gids,
				     struct mlx4_ib_dev *ibdev,
				     u32 port_num)
{
	struct mlx4_cmd_mailbox *mailbox;
	int err;
	struct mlx4_dev *dev = ibdev->dev;
	int i;
	struct {
		union ib_gid	gid;
		__be32		rsrvd1[2];
		__be16		rsrvd2;
		u8		type;
		u8		version;
		__be32		rsrvd3;
	} *gid_tbl;

	mailbox = mlx4_alloc_cmd_mailbox(dev);
	if (IS_ERR(mailbox))
		return -ENOMEM;

	gid_tbl = mailbox->buf;
	for (i = 0; i < MLX4_MAX_PORT_GIDS; ++i) {
		memcpy(&gid_tbl[i].gid, &gids[i].gid, sizeof(union ib_gid));
		if (gids[i].gid_type == IB_GID_TYPE_ROCE_UDP_ENCAP) {
			gid_tbl[i].version = 2;
			if (!ipv6_addr_v4mapped((struct in6_addr *)&gids[i].gid))
				gid_tbl[i].type = 1;
		}
	}

	err = mlx4_cmd(dev, mailbox->dma,
		       MLX4_SET_PORT_ROCE_ADDR << 8 | port_num,
		       1, MLX4_CMD_SET_PORT, MLX4_CMD_TIME_CLASS_B,
		       MLX4_CMD_WRAPPED);
	if (mlx4_is_bonded(dev))
		err += mlx4_cmd(dev, mailbox->dma,
				MLX4_SET_PORT_ROCE_ADDR << 8 | 2,
				1, MLX4_CMD_SET_PORT, MLX4_CMD_TIME_CLASS_B,
				MLX4_CMD_WRAPPED);

	mlx4_free_cmd_mailbox(dev, mailbox);
	return err;
}

static int mlx4_ib_update_gids(struct gid_entry *gids,
			       struct mlx4_ib_dev *ibdev,
			       u32 port_num)
{
	if (ibdev->dev->caps.flags2 & MLX4_DEV_CAP_FLAG2_ROCE_V1_V2)
		return mlx4_ib_update_gids_v1_v2(gids, ibdev, port_num);

	return mlx4_ib_update_gids_v1(gids, ibdev, port_num);
}

static void free_gid_entry(struct gid_entry *entry)
{
	memset(&entry->gid, 0, sizeof(entry->gid));
	kfree(entry->ctx);
	entry->ctx = NULL;
}

static int mlx4_ib_add_gid(const struct ib_gid_attr *attr, void **context)
{
	struct mlx4_ib_dev *ibdev = to_mdev(attr->device);
	struct mlx4_ib_iboe *iboe = &ibdev->iboe;
	struct mlx4_port_gid_table   *port_gid_table;
	int free = -1, found = -1;
	int ret = 0;
	int hw_update = 0;
	int i;
	struct gid_entry *gids = NULL;
	u16 vlan_id = 0xffff;
	u8 mac[ETH_ALEN];

	if (!rdma_cap_roce_gid_table(attr->device, attr->port_num))
		return -EINVAL;

	if (attr->port_num > MLX4_MAX_PORTS)
		return -EINVAL;

	if (!context)
		return -EINVAL;

	ret = rdma_read_gid_l2_fields(attr, &vlan_id, &mac[0]);
	if (ret)
		return ret;
	port_gid_table = &iboe->gids[attr->port_num - 1];
	spin_lock_bh(&iboe->lock);
	for (i = 0; i < MLX4_MAX_PORT_GIDS; ++i) {
		if (!memcmp(&port_gid_table->gids[i].gid,
			    &attr->gid, sizeof(attr->gid)) &&
		    port_gid_table->gids[i].gid_type == attr->gid_type &&
		    port_gid_table->gids[i].vlan_id == vlan_id)  {
			found = i;
			break;
		}
		if (free < 0 && rdma_is_zero_gid(&port_gid_table->gids[i].gid))
			free = i; /* HW has space */
	}

	if (found < 0) {
		if (free < 0) {
			ret = -ENOSPC;
		} else {
			port_gid_table->gids[free].ctx = kmalloc(sizeof(*port_gid_table->gids[free].ctx), GFP_ATOMIC);
			if (!port_gid_table->gids[free].ctx) {
				ret = -ENOMEM;
			} else {
				*context = port_gid_table->gids[free].ctx;
				memcpy(&port_gid_table->gids[free].gid,
				       &attr->gid, sizeof(attr->gid));
				port_gid_table->gids[free].gid_type = attr->gid_type;
				port_gid_table->gids[free].vlan_id = vlan_id;
				port_gid_table->gids[free].ctx->real_index = free;
				port_gid_table->gids[free].ctx->refcount = 1;
				hw_update = 1;
			}
		}
	} else {
		struct gid_cache_context *ctx = port_gid_table->gids[found].ctx;
		*context = ctx;
		ctx->refcount++;
	}
	if (!ret && hw_update) {
		gids = kmalloc_array(MLX4_MAX_PORT_GIDS, sizeof(*gids),
				     GFP_ATOMIC);
		if (!gids) {
			ret = -ENOMEM;
			*context = NULL;
			free_gid_entry(&port_gid_table->gids[free]);
		} else {
			for (i = 0; i < MLX4_MAX_PORT_GIDS; i++) {
				memcpy(&gids[i].gid, &port_gid_table->gids[i].gid, sizeof(union ib_gid));
				gids[i].gid_type = port_gid_table->gids[i].gid_type;
			}
		}
	}
	spin_unlock_bh(&iboe->lock);

	if (!ret && hw_update) {
		ret = mlx4_ib_update_gids(gids, ibdev, attr->port_num);
		if (ret) {
			spin_lock_bh(&iboe->lock);
			*context = NULL;
			free_gid_entry(&port_gid_table->gids[free]);
			spin_unlock_bh(&iboe->lock);
		}
		kfree(gids);
	}

	return ret;
}

static int mlx4_ib_del_gid(const struct ib_gid_attr *attr, void **context)
{
	struct gid_cache_context *ctx = *context;
	struct mlx4_ib_dev *ibdev = to_mdev(attr->device);
	struct mlx4_ib_iboe *iboe = &ibdev->iboe;
	struct mlx4_port_gid_table   *port_gid_table;
	int ret = 0;
	int hw_update = 0;
	struct gid_entry *gids = NULL;

	if (!rdma_cap_roce_gid_table(attr->device, attr->port_num))
		return -EINVAL;

	if (attr->port_num > MLX4_MAX_PORTS)
		return -EINVAL;

	port_gid_table = &iboe->gids[attr->port_num - 1];
	spin_lock_bh(&iboe->lock);
	if (ctx) {
		ctx->refcount--;
		if (!ctx->refcount) {
			unsigned int real_index = ctx->real_index;

			free_gid_entry(&port_gid_table->gids[real_index]);
			hw_update = 1;
		}
	}
	if (!ret && hw_update) {
		int i;

		gids = kmalloc_array(MLX4_MAX_PORT_GIDS, sizeof(*gids),
				     GFP_ATOMIC);
		if (!gids) {
			ret = -ENOMEM;
		} else {
			for (i = 0; i < MLX4_MAX_PORT_GIDS; i++) {
				memcpy(&gids[i].gid,
				       &port_gid_table->gids[i].gid,
				       sizeof(union ib_gid));
				gids[i].gid_type =
				    port_gid_table->gids[i].gid_type;
			}
		}
	}
	spin_unlock_bh(&iboe->lock);

	if (!ret && hw_update) {
		ret = mlx4_ib_update_gids(gids, ibdev, attr->port_num);
		kfree(gids);
	}
	return ret;
}

int mlx4_ib_gid_index_to_real_index(struct mlx4_ib_dev *ibdev,
				    const struct ib_gid_attr *attr)
{
	struct mlx4_ib_iboe *iboe = &ibdev->iboe;
	struct gid_cache_context *ctx = NULL;
	struct mlx4_port_gid_table   *port_gid_table;
	int real_index = -EINVAL;
	int i;
	unsigned long flags;
	u32 port_num = attr->port_num;

	if (port_num > MLX4_MAX_PORTS)
		return -EINVAL;

	if (mlx4_is_bonded(ibdev->dev))
		port_num = 1;

	if (!rdma_cap_roce_gid_table(&ibdev->ib_dev, port_num))
		return attr->index;

	spin_lock_irqsave(&iboe->lock, flags);
	port_gid_table = &iboe->gids[port_num - 1];

	for (i = 0; i < MLX4_MAX_PORT_GIDS; ++i)
		if (!memcmp(&port_gid_table->gids[i].gid,
			    &attr->gid, sizeof(attr->gid)) &&
		    attr->gid_type == port_gid_table->gids[i].gid_type) {
			ctx = port_gid_table->gids[i].ctx;
			break;
		}
	if (ctx)
		real_index = ctx->real_index;
	spin_unlock_irqrestore(&iboe->lock, flags);
	return real_index;
}

static int mlx4_ib_query_device(struct ib_device *ibdev,
				struct ib_device_attr *props,
				struct ib_udata *uhw)
{
	struct mlx4_ib_dev *dev = to_mdev(ibdev);
	struct ib_smp *in_mad  = NULL;
	struct ib_smp *out_mad = NULL;
	int err;
	int have_ib_ports;
	struct mlx4_uverbs_ex_query_device cmd;
	struct mlx4_uverbs_ex_query_device_resp resp = {};
	struct mlx4_clock_params clock_params;

	if (uhw->inlen) {
		if (uhw->inlen < sizeof(cmd))
			return -EINVAL;

		err = ib_copy_from_udata(&cmd, uhw, sizeof(cmd));
		if (err)
			return err;

		if (cmd.comp_mask)
			return -EINVAL;

		if (cmd.reserved)
			return -EINVAL;
	}

	resp.response_length = offsetof(typeof(resp), response_length) +
		sizeof(resp.response_length);
	in_mad  = kzalloc(sizeof *in_mad, GFP_KERNEL);
	out_mad = kmalloc(sizeof *out_mad, GFP_KERNEL);
	err = -ENOMEM;
	if (!in_mad || !out_mad)
		goto out;

	ib_init_query_mad(in_mad);
	in_mad->attr_id = IB_SMP_ATTR_NODE_INFO;

	err = mlx4_MAD_IFC(to_mdev(ibdev), MLX4_MAD_IFC_IGNORE_KEYS,
			   1, NULL, NULL, in_mad, out_mad);
	if (err)
		goto out;

	memset(props, 0, sizeof *props);

	have_ib_ports = num_ib_ports(dev->dev);

	props->fw_ver = dev->dev->caps.fw_ver;
	props->device_cap_flags    = IB_DEVICE_CHANGE_PHY_PORT |
		IB_DEVICE_PORT_ACTIVE_EVENT		|
		IB_DEVICE_SYS_IMAGE_GUID		|
		IB_DEVICE_RC_RNR_NAK_GEN;
	props->kernel_cap_flags = IBK_BLOCK_MULTICAST_LOOPBACK;
	if (dev->dev->caps.flags & MLX4_DEV_CAP_FLAG_BAD_PKEY_CNTR)
		props->device_cap_flags |= IB_DEVICE_BAD_PKEY_CNTR;
	if (dev->dev->caps.flags & MLX4_DEV_CAP_FLAG_BAD_QKEY_CNTR)
		props->device_cap_flags |= IB_DEVICE_BAD_QKEY_CNTR;
	if (dev->dev->caps.flags & MLX4_DEV_CAP_FLAG_APM && have_ib_ports)
		props->device_cap_flags |= IB_DEVICE_AUTO_PATH_MIG;
	if (dev->dev->caps.flags & MLX4_DEV_CAP_FLAG_UD_AV_PORT)
		props->device_cap_flags |= IB_DEVICE_UD_AV_PORT_ENFORCE;
	if (dev->dev->caps.flags & MLX4_DEV_CAP_FLAG_IPOIB_CSUM)
		props->device_cap_flags |= IB_DEVICE_UD_IP_CSUM;
	if (dev->dev->caps.max_gso_sz &&
	    (dev->dev->rev_id != MLX4_IB_CARD_REV_A0) &&
	    (dev->dev->caps.flags & MLX4_DEV_CAP_FLAG_BLH))
		props->kernel_cap_flags |= IBK_UD_TSO;
	if (dev->dev->caps.bmme_flags & MLX4_BMME_FLAG_RESERVED_LKEY)
		props->kernel_cap_flags |= IBK_LOCAL_DMA_LKEY;
	if ((dev->dev->caps.bmme_flags & MLX4_BMME_FLAG_LOCAL_INV) &&
	    (dev->dev->caps.bmme_flags & MLX4_BMME_FLAG_REMOTE_INV) &&
	    (dev->dev->caps.bmme_flags & MLX4_BMME_FLAG_FAST_REG_WR))
		props->device_cap_flags |= IB_DEVICE_MEM_MGT_EXTENSIONS;
	if (dev->dev->caps.flags & MLX4_DEV_CAP_FLAG_XRC)
		props->device_cap_flags |= IB_DEVICE_XRC;
	if (dev->dev->caps.flags & MLX4_DEV_CAP_FLAG_MEM_WINDOW)
		props->device_cap_flags |= IB_DEVICE_MEM_WINDOW;
	if (dev->dev->caps.bmme_flags & MLX4_BMME_FLAG_TYPE_2_WIN) {
		if (dev->dev->caps.bmme_flags & MLX4_BMME_FLAG_WIN_TYPE_2B)
			props->device_cap_flags |= IB_DEVICE_MEM_WINDOW_TYPE_2B;
		else
			props->device_cap_flags |= IB_DEVICE_MEM_WINDOW_TYPE_2A;
	}
	if (dev->steering_support == MLX4_STEERING_MODE_DEVICE_MANAGED)
		props->device_cap_flags |= IB_DEVICE_MANAGED_FLOW_STEERING;

	props->device_cap_flags |= IB_DEVICE_RAW_IP_CSUM;

	props->vendor_id	   = be32_to_cpup((__be32 *) (out_mad->data + 36)) &
		0xffffff;
	props->vendor_part_id	   = dev->dev->persist->pdev->device;
	props->hw_ver		   = be32_to_cpup((__be32 *) (out_mad->data + 32));
	memcpy(&props->sys_image_guid, out_mad->data +	4, 8);

	props->max_mr_size	   = ~0ull;
	props->page_size_cap	   = dev->dev->caps.page_size_cap;
	props->max_qp		   = dev->dev->quotas.qp;
	props->max_qp_wr	   = dev->dev->caps.max_wqes - MLX4_IB_SQ_MAX_SPARE;
	props->max_send_sge =
		min(dev->dev->caps.max_sq_sg, dev->dev->caps.max_rq_sg);
	props->max_recv_sge =
		min(dev->dev->caps.max_sq_sg, dev->dev->caps.max_rq_sg);
	props->max_sge_rd = MLX4_MAX_SGE_RD;
	props->max_cq		   = dev->dev->quotas.cq;
	props->max_cqe		   = dev->dev->caps.max_cqes;
	props->max_mr		   = dev->dev->quotas.mpt;
	props->max_pd		   = dev->dev->caps.num_pds - dev->dev->caps.reserved_pds;
	props->max_qp_rd_atom	   = dev->dev->caps.max_qp_dest_rdma;
	props->max_qp_init_rd_atom = dev->dev->caps.max_qp_init_rdma;
	props->max_res_rd_atom	   = props->max_qp_rd_atom * props->max_qp;
	props->max_srq		   = dev->dev->quotas.srq;
	props->max_srq_wr	   = dev->dev->caps.max_srq_wqes - 1;
	props->max_srq_sge	   = dev->dev->caps.max_srq_sge;
	props->max_fast_reg_page_list_len = MLX4_MAX_FAST_REG_PAGES;
	props->local_ca_ack_delay  = dev->dev->caps.local_ca_ack_delay;
	props->atomic_cap	   = dev->dev->caps.flags & MLX4_DEV_CAP_FLAG_ATOMIC ?
		IB_ATOMIC_HCA : IB_ATOMIC_NONE;
	props->masked_atomic_cap   = props->atomic_cap;
	props->max_pkeys	   = dev->dev->caps.pkey_table_len[1];
	props->max_mcast_grp	   = dev->dev->caps.num_mgms + dev->dev->caps.num_amgms;
	props->max_mcast_qp_attach = dev->dev->caps.num_qp_per_mgm;
	props->max_total_mcast_qp_attach = props->max_mcast_qp_attach *
					   props->max_mcast_grp;
	props->hca_core_clock = dev->dev->caps.hca_core_clock * 1000UL;
	props->timestamp_mask = 0xFFFFFFFFFFFFULL;
	props->max_ah = INT_MAX;

	if (mlx4_ib_port_link_layer(ibdev, 1) == IB_LINK_LAYER_ETHERNET ||
	    mlx4_ib_port_link_layer(ibdev, 2) == IB_LINK_LAYER_ETHERNET) {
		if (dev->dev->caps.flags2 & MLX4_DEV_CAP_FLAG2_RSS) {
			props->rss_caps.max_rwq_indirection_tables =
				props->max_qp;
			props->rss_caps.max_rwq_indirection_table_size =
				dev->dev->caps.max_rss_tbl_sz;
			props->rss_caps.supported_qpts = 1 << IB_QPT_RAW_PACKET;
			props->max_wq_type_rq = props->max_qp;
		}

		if (dev->dev->caps.flags & MLX4_DEV_CAP_FLAG_FCS_KEEP)
			props->raw_packet_caps |= IB_RAW_PACKET_CAP_SCATTER_FCS;
	}

	props->cq_caps.max_cq_moderation_count = MLX4_MAX_CQ_COUNT;
	props->cq_caps.max_cq_moderation_period = MLX4_MAX_CQ_PERIOD;

	if (uhw->outlen >= resp.response_length + sizeof(resp.hca_core_clock_offset)) {
		resp.response_length += sizeof(resp.hca_core_clock_offset);
		if (!mlx4_get_internal_clock_params(dev->dev, &clock_params)) {
			resp.comp_mask |= MLX4_IB_QUERY_DEV_RESP_MASK_CORE_CLOCK_OFFSET;
			resp.hca_core_clock_offset = clock_params.offset % PAGE_SIZE;
		}
	}

	if (uhw->outlen >= resp.response_length +
	    sizeof(resp.max_inl_recv_sz)) {
		resp.response_length += sizeof(resp.max_inl_recv_sz);
		resp.max_inl_recv_sz  = dev->dev->caps.max_rq_sg *
			sizeof(struct mlx4_wqe_data_seg);
	}

	if (offsetofend(typeof(resp), rss_caps) <= uhw->outlen) {
		if (props->rss_caps.supported_qpts) {
			resp.rss_caps.rx_hash_function =
				MLX4_IB_RX_HASH_FUNC_TOEPLITZ;

			resp.rss_caps.rx_hash_fields_mask =
				MLX4_IB_RX_HASH_SRC_IPV4 |
				MLX4_IB_RX_HASH_DST_IPV4 |
				MLX4_IB_RX_HASH_SRC_IPV6 |
				MLX4_IB_RX_HASH_DST_IPV6 |
				MLX4_IB_RX_HASH_SRC_PORT_TCP |
				MLX4_IB_RX_HASH_DST_PORT_TCP |
				MLX4_IB_RX_HASH_SRC_PORT_UDP |
				MLX4_IB_RX_HASH_DST_PORT_UDP;

			if (dev->dev->caps.tunnel_offload_mode ==
			    MLX4_TUNNEL_OFFLOAD_MODE_VXLAN)
				resp.rss_caps.rx_hash_fields_mask |=
					MLX4_IB_RX_HASH_INNER;
		}
		resp.response_length = offsetof(typeof(resp), rss_caps) +
				       sizeof(resp.rss_caps);
	}

	if (offsetofend(typeof(resp), tso_caps) <= uhw->outlen) {
		if (dev->dev->caps.max_gso_sz &&
		    ((mlx4_ib_port_link_layer(ibdev, 1) ==
		    IB_LINK_LAYER_ETHERNET) ||
		    (mlx4_ib_port_link_layer(ibdev, 2) ==
		    IB_LINK_LAYER_ETHERNET))) {
			resp.tso_caps.max_tso = dev->dev->caps.max_gso_sz;
			resp.tso_caps.supported_qpts |=
				1 << IB_QPT_RAW_PACKET;
		}
		resp.response_length = offsetof(typeof(resp), tso_caps) +
				       sizeof(resp.tso_caps);
	}

	if (uhw->outlen) {
		err = ib_copy_to_udata(uhw, &resp, resp.response_length);
		if (err)
			goto out;
	}
out:
	kfree(in_mad);
	kfree(out_mad);

	return err;
}

static enum rdma_link_layer
mlx4_ib_port_link_layer(struct ib_device *device, u32 port_num)
{
	struct mlx4_dev *dev = to_mdev(device)->dev;

	return dev->caps.port_mask[port_num] == MLX4_PORT_TYPE_IB ?
		IB_LINK_LAYER_INFINIBAND : IB_LINK_LAYER_ETHERNET;
}

static int ib_link_query_port(struct ib_device *ibdev, u32 port,
			      struct ib_port_attr *props, int netw_view)
{
	struct ib_smp *in_mad  = NULL;
	struct ib_smp *out_mad = NULL;
	int ext_active_speed;
	int mad_ifc_flags = MLX4_MAD_IFC_IGNORE_KEYS;
	int err = -ENOMEM;

	in_mad  = kzalloc(sizeof *in_mad, GFP_KERNEL);
	out_mad = kmalloc(sizeof *out_mad, GFP_KERNEL);
	if (!in_mad || !out_mad)
		goto out;

	ib_init_query_mad(in_mad);
	in_mad->attr_id  = IB_SMP_ATTR_PORT_INFO;
	in_mad->attr_mod = cpu_to_be32(port);

	if (mlx4_is_mfunc(to_mdev(ibdev)->dev) && netw_view)
		mad_ifc_flags |= MLX4_MAD_IFC_NET_VIEW;

	err = mlx4_MAD_IFC(to_mdev(ibdev), mad_ifc_flags, port, NULL, NULL,
				in_mad, out_mad);
	if (err)
		goto out;


	props->lid		= be16_to_cpup((__be16 *) (out_mad->data + 16));
	props->lmc		= out_mad->data[34] & 0x7;
	props->sm_lid		= be16_to_cpup((__be16 *) (out_mad->data + 18));
	props->sm_sl		= out_mad->data[36] & 0xf;
	props->state		= out_mad->data[32] & 0xf;
	props->phys_state	= out_mad->data[33] >> 4;
	props->port_cap_flags	= be32_to_cpup((__be32 *) (out_mad->data + 20));
	if (netw_view)
		props->gid_tbl_len = out_mad->data[50];
	else
		props->gid_tbl_len = to_mdev(ibdev)->dev->caps.gid_table_len[port];
	props->max_msg_sz	= to_mdev(ibdev)->dev->caps.max_msg_sz;
	props->pkey_tbl_len	= to_mdev(ibdev)->dev->caps.pkey_table_len[port];
	props->bad_pkey_cntr	= be16_to_cpup((__be16 *) (out_mad->data + 46));
	props->qkey_viol_cntr	= be16_to_cpup((__be16 *) (out_mad->data + 48));
	props->active_width	= out_mad->data[31] & 0xf;
	props->active_speed	= out_mad->data[35] >> 4;
	props->max_mtu		= out_mad->data[41] & 0xf;
	props->active_mtu	= out_mad->data[36] >> 4;
	props->subnet_timeout	= out_mad->data[51] & 0x1f;
	props->max_vl_num	= out_mad->data[37] >> 4;
	props->init_type_reply	= out_mad->data[41] >> 4;

	/* Check if extended speeds (EDR/FDR/...) are supported */
	if (props->port_cap_flags & IB_PORT_EXTENDED_SPEEDS_SUP) {
		ext_active_speed = out_mad->data[62] >> 4;

		switch (ext_active_speed) {
		case 1:
			props->active_speed = IB_SPEED_FDR;
			break;
		case 2:
			props->active_speed = IB_SPEED_EDR;
			break;
		}
	}

	/* If reported active speed is QDR, check if is FDR-10 */
	if (props->active_speed == IB_SPEED_QDR) {
		ib_init_query_mad(in_mad);
		in_mad->attr_id = MLX4_ATTR_EXTENDED_PORT_INFO;
		in_mad->attr_mod = cpu_to_be32(port);

		err = mlx4_MAD_IFC(to_mdev(ibdev), mad_ifc_flags, port,
				   NULL, NULL, in_mad, out_mad);
		if (err)
			goto out;

		/* Checking LinkSpeedActive for FDR-10 */
		if (out_mad->data[15] & 0x1)
			props->active_speed = IB_SPEED_FDR10;
	}

	/* Avoid wrong speed value returned by FW if the IB link is down. */
	if (props->state == IB_PORT_DOWN)
		 props->active_speed = IB_SPEED_SDR;

out:
	kfree(in_mad);
	kfree(out_mad);
	return err;
}

static u8 state_to_phys_state(enum ib_port_state state)
{
	return state == IB_PORT_ACTIVE ?
		IB_PORT_PHYS_STATE_LINK_UP : IB_PORT_PHYS_STATE_DISABLED;
}

static int eth_link_query_port(struct ib_device *ibdev, u32 port,
			       struct ib_port_attr *props)
{

	struct mlx4_ib_dev *mdev = to_mdev(ibdev);
	struct mlx4_ib_iboe *iboe = &mdev->iboe;
	struct net_device *ndev;
	enum ib_mtu tmp;
	struct mlx4_cmd_mailbox *mailbox;
	int err = 0;
	int is_bonded = mlx4_is_bonded(mdev->dev);

	mailbox = mlx4_alloc_cmd_mailbox(mdev->dev);
	if (IS_ERR(mailbox))
		return PTR_ERR(mailbox);

	err = mlx4_cmd_box(mdev->dev, 0, mailbox->dma, port, 0,
			   MLX4_CMD_QUERY_PORT, MLX4_CMD_TIME_CLASS_B,
			   MLX4_CMD_WRAPPED);
	if (err)
		goto out;

	props->active_width	=  (((u8 *)mailbox->buf)[5] == 0x40) ||
				   (((u8 *)mailbox->buf)[5] == 0x20 /*56Gb*/) ?
					   IB_WIDTH_4X : IB_WIDTH_1X;
	props->active_speed	=  (((u8 *)mailbox->buf)[5] == 0x20 /*56Gb*/) ?
					   IB_SPEED_FDR : IB_SPEED_QDR;
	props->port_cap_flags	= IB_PORT_CM_SUP;
	props->ip_gids = true;
	props->gid_tbl_len	= mdev->dev->caps.gid_table_len[port];
	props->max_msg_sz	= mdev->dev->caps.max_msg_sz;
	if (mdev->dev->caps.pkey_table_len[port])
		props->pkey_tbl_len = 1;
	props->max_mtu		= IB_MTU_4096;
	props->max_vl_num	= 2;
	props->state		= IB_PORT_DOWN;
	props->phys_state	= state_to_phys_state(props->state);
	props->active_mtu	= IB_MTU_256;
	spin_lock_bh(&iboe->lock);
	ndev = iboe->netdevs[port - 1];
	if (ndev && is_bonded) {
		rcu_read_lock(); /* required to get upper dev */
		ndev = netdev_master_upper_dev_get_rcu(ndev);
		rcu_read_unlock();
	}
	if (!ndev)
		goto out_unlock;

	tmp = iboe_get_mtu(ndev->mtu);
	props->active_mtu = tmp ? min(props->max_mtu, tmp) : IB_MTU_256;

	props->state		= (netif_running(ndev) && netif_carrier_ok(ndev)) ?
					IB_PORT_ACTIVE : IB_PORT_DOWN;
	props->phys_state	= state_to_phys_state(props->state);
out_unlock:
	spin_unlock_bh(&iboe->lock);
out:
	mlx4_free_cmd_mailbox(mdev->dev, mailbox);
	return err;
}

int __mlx4_ib_query_port(struct ib_device *ibdev, u32 port,
			 struct ib_port_attr *props, int netw_view)
{
	int err;

	/* props being zeroed by the caller, avoid zeroing it here */

	err = mlx4_ib_port_link_layer(ibdev, port) == IB_LINK_LAYER_INFINIBAND ?
		ib_link_query_port(ibdev, port, props, netw_view) :
				eth_link_query_port(ibdev, port, props);

	return err;
}

static int mlx4_ib_query_port(struct ib_device *ibdev, u32 port,
			      struct ib_port_attr *props)
{
	/* returns host view */
	return __mlx4_ib_query_port(ibdev, port, props, 0);
}

int __mlx4_ib_query_gid(struct ib_device *ibdev, u32 port, int index,
			union ib_gid *gid, int netw_view)
{
	struct ib_smp *in_mad  = NULL;
	struct ib_smp *out_mad = NULL;
	int err = -ENOMEM;
	struct mlx4_ib_dev *dev = to_mdev(ibdev);
	int clear = 0;
	int mad_ifc_flags = MLX4_MAD_IFC_IGNORE_KEYS;

	in_mad  = kzalloc(sizeof *in_mad, GFP_KERNEL);
	out_mad = kmalloc(sizeof *out_mad, GFP_KERNEL);
	if (!in_mad || !out_mad)
		goto out;

	ib_init_query_mad(in_mad);
	in_mad->attr_id  = IB_SMP_ATTR_PORT_INFO;
	in_mad->attr_mod = cpu_to_be32(port);

	if (mlx4_is_mfunc(dev->dev) && netw_view)
		mad_ifc_flags |= MLX4_MAD_IFC_NET_VIEW;

	err = mlx4_MAD_IFC(dev, mad_ifc_flags, port, NULL, NULL, in_mad, out_mad);
	if (err)
		goto out;

	memcpy(gid->raw, out_mad->data + 8, 8);

	if (mlx4_is_mfunc(dev->dev) && !netw_view) {
		if (index) {
			/* For any index > 0, return the null guid */
			err = 0;
			clear = 1;
			goto out;
		}
	}

	ib_init_query_mad(in_mad);
	in_mad->attr_id  = IB_SMP_ATTR_GUID_INFO;
	in_mad->attr_mod = cpu_to_be32(index / 8);

	err = mlx4_MAD_IFC(dev, mad_ifc_flags, port,
			   NULL, NULL, in_mad, out_mad);
	if (err)
		goto out;

	memcpy(gid->raw + 8, out_mad->data + (index % 8) * 8, 8);

out:
	if (clear)
		memset(gid->raw + 8, 0, 8);
	kfree(in_mad);
	kfree(out_mad);
	return err;
}

static int mlx4_ib_query_gid(struct ib_device *ibdev, u32 port, int index,
			     union ib_gid *gid)
{
	if (rdma_protocol_ib(ibdev, port))
		return __mlx4_ib_query_gid(ibdev, port, index, gid, 0);
	return 0;
}

static int mlx4_ib_query_sl2vl(struct ib_device *ibdev, u32 port,
			       u64 *sl2vl_tbl)
{
	union sl2vl_tbl_to_u64 sl2vl64;
	struct ib_smp *in_mad  = NULL;
	struct ib_smp *out_mad = NULL;
	int mad_ifc_flags = MLX4_MAD_IFC_IGNORE_KEYS;
	int err = -ENOMEM;
	int jj;

	if (mlx4_is_slave(to_mdev(ibdev)->dev)) {
		*sl2vl_tbl = 0;
		return 0;
	}

	in_mad  = kzalloc(sizeof(*in_mad), GFP_KERNEL);
	out_mad = kmalloc(sizeof(*out_mad), GFP_KERNEL);
	if (!in_mad || !out_mad)
		goto out;

	ib_init_query_mad(in_mad);
	in_mad->attr_id  = IB_SMP_ATTR_SL_TO_VL_TABLE;
	in_mad->attr_mod = 0;

	if (mlx4_is_mfunc(to_mdev(ibdev)->dev))
		mad_ifc_flags |= MLX4_MAD_IFC_NET_VIEW;

	err = mlx4_MAD_IFC(to_mdev(ibdev), mad_ifc_flags, port, NULL, NULL,
			   in_mad, out_mad);
	if (err)
		goto out;

	for (jj = 0; jj < 8; jj++)
		sl2vl64.sl8[jj] = ((struct ib_smp *)out_mad)->data[jj];
	*sl2vl_tbl = sl2vl64.sl64;

out:
	kfree(in_mad);
	kfree(out_mad);
	return err;
}

static void mlx4_init_sl2vl_tbl(struct mlx4_ib_dev *mdev)
{
	u64 sl2vl;
	int i;
	int err;

	for (i = 1; i <= mdev->dev->caps.num_ports; i++) {
		if (mdev->dev->caps.port_type[i] == MLX4_PORT_TYPE_ETH)
			continue;
		err = mlx4_ib_query_sl2vl(&mdev->ib_dev, i, &sl2vl);
		if (err) {
			pr_err("Unable to get default sl to vl mapping for port %d.  Using all zeroes (%d)\n",
			       i, err);
			sl2vl = 0;
		}
		atomic64_set(&mdev->sl2vl[i - 1], sl2vl);
	}
}

int __mlx4_ib_query_pkey(struct ib_device *ibdev, u32 port, u16 index,
			 u16 *pkey, int netw_view)
{
	struct ib_smp *in_mad  = NULL;
	struct ib_smp *out_mad = NULL;
	int mad_ifc_flags = MLX4_MAD_IFC_IGNORE_KEYS;
	int err = -ENOMEM;

	in_mad  = kzalloc(sizeof *in_mad, GFP_KERNEL);
	out_mad = kmalloc(sizeof *out_mad, GFP_KERNEL);
	if (!in_mad || !out_mad)
		goto out;

	ib_init_query_mad(in_mad);
	in_mad->attr_id  = IB_SMP_ATTR_PKEY_TABLE;
	in_mad->attr_mod = cpu_to_be32(index / 32);

	if (mlx4_is_mfunc(to_mdev(ibdev)->dev) && netw_view)
		mad_ifc_flags |= MLX4_MAD_IFC_NET_VIEW;

	err = mlx4_MAD_IFC(to_mdev(ibdev), mad_ifc_flags, port, NULL, NULL,
			   in_mad, out_mad);
	if (err)
		goto out;

	*pkey = be16_to_cpu(((__be16 *) out_mad->data)[index % 32]);

out:
	kfree(in_mad);
	kfree(out_mad);
	return err;
}

static int mlx4_ib_query_pkey(struct ib_device *ibdev, u32 port, u16 index,
			      u16 *pkey)
{
	return __mlx4_ib_query_pkey(ibdev, port, index, pkey, 0);
}

static int mlx4_ib_modify_device(struct ib_device *ibdev, int mask,
				 struct ib_device_modify *props)
{
	struct mlx4_cmd_mailbox *mailbox;
	unsigned long flags;

	if (mask & ~IB_DEVICE_MODIFY_NODE_DESC)
		return -EOPNOTSUPP;

	if (!(mask & IB_DEVICE_MODIFY_NODE_DESC))
		return 0;

	if (mlx4_is_slave(to_mdev(ibdev)->dev))
		return -EOPNOTSUPP;

	spin_lock_irqsave(&to_mdev(ibdev)->sm_lock, flags);
	memcpy(ibdev->node_desc, props->node_desc, IB_DEVICE_NODE_DESC_MAX);
	spin_unlock_irqrestore(&to_mdev(ibdev)->sm_lock, flags);

	/*
	 * If possible, pass node desc to FW, so it can generate
	 * a 144 trap.  If cmd fails, just ignore.
	 */
	mailbox = mlx4_alloc_cmd_mailbox(to_mdev(ibdev)->dev);
	if (IS_ERR(mailbox))
		return 0;

	memcpy(mailbox->buf, props->node_desc, IB_DEVICE_NODE_DESC_MAX);
	mlx4_cmd(to_mdev(ibdev)->dev, mailbox->dma, 1, 0,
		 MLX4_CMD_SET_NODE, MLX4_CMD_TIME_CLASS_A, MLX4_CMD_NATIVE);

	mlx4_free_cmd_mailbox(to_mdev(ibdev)->dev, mailbox);

	return 0;
}

static int mlx4_ib_SET_PORT(struct mlx4_ib_dev *dev, u32 port,
			    int reset_qkey_viols, u32 cap_mask)
{
	struct mlx4_cmd_mailbox *mailbox;
	int err;

	mailbox = mlx4_alloc_cmd_mailbox(dev->dev);
	if (IS_ERR(mailbox))
		return PTR_ERR(mailbox);

	if (dev->dev->flags & MLX4_FLAG_OLD_PORT_CMDS) {
		*(u8 *) mailbox->buf	     = !!reset_qkey_viols << 6;
		((__be32 *) mailbox->buf)[2] = cpu_to_be32(cap_mask);
	} else {
		((u8 *) mailbox->buf)[3]     = !!reset_qkey_viols;
		((__be32 *) mailbox->buf)[1] = cpu_to_be32(cap_mask);
	}

	err = mlx4_cmd(dev->dev, mailbox->dma, port, MLX4_SET_PORT_IB_OPCODE,
		       MLX4_CMD_SET_PORT, MLX4_CMD_TIME_CLASS_B,
		       MLX4_CMD_WRAPPED);

	mlx4_free_cmd_mailbox(dev->dev, mailbox);
	return err;
}

static int mlx4_ib_modify_port(struct ib_device *ibdev, u32 port, int mask,
			       struct ib_port_modify *props)
{
	struct mlx4_ib_dev *mdev = to_mdev(ibdev);
	u8 is_eth = mdev->dev->caps.port_type[port] == MLX4_PORT_TYPE_ETH;
	struct ib_port_attr attr;
	u32 cap_mask;
	int err;

	/* return OK if this is RoCE. CM calls ib_modify_port() regardless
	 * of whether port link layer is ETH or IB. For ETH ports, qkey
	 * violations and port capabilities are not meaningful.
	 */
	if (is_eth)
		return 0;

	mutex_lock(&mdev->cap_mask_mutex);

	err = ib_query_port(ibdev, port, &attr);
	if (err)
		goto out;

	cap_mask = (attr.port_cap_flags | props->set_port_cap_mask) &
		~props->clr_port_cap_mask;

	err = mlx4_ib_SET_PORT(mdev, port,
			       !!(mask & IB_PORT_RESET_QKEY_CNTR),
			       cap_mask);

out:
	mutex_unlock(&to_mdev(ibdev)->cap_mask_mutex);
	return err;
}

static int mlx4_ib_alloc_ucontext(struct ib_ucontext *uctx,
				  struct ib_udata *udata)
{
	struct ib_device *ibdev = uctx->device;
	struct mlx4_ib_dev *dev = to_mdev(ibdev);
	struct mlx4_ib_ucontext *context = to_mucontext(uctx);
	struct mlx4_ib_alloc_ucontext_resp_v3 resp_v3;
	struct mlx4_ib_alloc_ucontext_resp resp;
	int err;

	if (!dev->ib_active)
		return -EAGAIN;

	if (ibdev->ops.uverbs_abi_ver ==
	    MLX4_IB_UVERBS_NO_DEV_CAPS_ABI_VERSION) {
		resp_v3.qp_tab_size      = dev->dev->caps.num_qps;
		resp_v3.bf_reg_size      = dev->dev->caps.bf_reg_size;
		resp_v3.bf_regs_per_page = dev->dev->caps.bf_regs_per_page;
	} else {
		resp.dev_caps	      = dev->dev->caps.userspace_caps;
		resp.qp_tab_size      = dev->dev->caps.num_qps;
		resp.bf_reg_size      = dev->dev->caps.bf_reg_size;
		resp.bf_regs_per_page = dev->dev->caps.bf_regs_per_page;
		resp.cqe_size	      = dev->dev->caps.cqe_size;
	}

	err = mlx4_uar_alloc(to_mdev(ibdev)->dev, &context->uar);
	if (err)
		return err;

	INIT_LIST_HEAD(&context->db_page_list);
	mutex_init(&context->db_page_mutex);

	INIT_LIST_HEAD(&context->wqn_ranges_list);
	mutex_init(&context->wqn_ranges_mutex);

	if (ibdev->ops.uverbs_abi_ver == MLX4_IB_UVERBS_NO_DEV_CAPS_ABI_VERSION)
		err = ib_copy_to_udata(udata, &resp_v3, sizeof(resp_v3));
	else
		err = ib_copy_to_udata(udata, &resp, sizeof(resp));

	if (err) {
		mlx4_uar_free(to_mdev(ibdev)->dev, &context->uar);
		return -EFAULT;
	}

	return err;
}

static void mlx4_ib_dealloc_ucontext(struct ib_ucontext *ibcontext)
{
	struct mlx4_ib_ucontext *context = to_mucontext(ibcontext);

	mlx4_uar_free(to_mdev(ibcontext->device)->dev, &context->uar);
}

static void mlx4_ib_disassociate_ucontext(struct ib_ucontext *ibcontext)
{
}

static int mlx4_ib_mmap(struct ib_ucontext *context, struct vm_area_struct *vma)
{
	struct mlx4_ib_dev *dev = to_mdev(context->device);

	switch (vma->vm_pgoff) {
	case 0:
		return rdma_user_mmap_io(context, vma,
					 to_mucontext(context)->uar.pfn,
					 PAGE_SIZE,
					 pgprot_noncached(vma->vm_page_prot),
					 NULL);

	case 1:
		if (dev->dev->caps.bf_reg_size == 0)
			return -EINVAL;
		return rdma_user_mmap_io(
			context, vma,
			to_mucontext(context)->uar.pfn +
				dev->dev->caps.num_uars,
			PAGE_SIZE, pgprot_writecombine(vma->vm_page_prot),
			NULL);

	case 3: {
		struct mlx4_clock_params params;
		int ret;

		ret = mlx4_get_internal_clock_params(dev->dev, &params);
		if (ret)
			return ret;

		return rdma_user_mmap_io(
			context, vma,
			(pci_resource_start(dev->dev->persist->pdev,
					    params.bar) +
			 params.offset) >>
				PAGE_SHIFT,
			PAGE_SIZE, pgprot_noncached(vma->vm_page_prot),
			NULL);
	}

	default:
		return -EINVAL;
	}
}

static int mlx4_ib_alloc_pd(struct ib_pd *ibpd, struct ib_udata *udata)
{
	struct mlx4_ib_pd *pd = to_mpd(ibpd);
	struct ib_device *ibdev = ibpd->device;
	int err;

	err = mlx4_pd_alloc(to_mdev(ibdev)->dev, &pd->pdn);
	if (err)
		return err;

	if (udata && ib_copy_to_udata(udata, &pd->pdn, sizeof(__u32))) {
		mlx4_pd_free(to_mdev(ibdev)->dev, pd->pdn);
		return -EFAULT;
	}
	return 0;
}

static int mlx4_ib_dealloc_pd(struct ib_pd *pd, struct ib_udata *udata)
{
	mlx4_pd_free(to_mdev(pd->device)->dev, to_mpd(pd)->pdn);
	return 0;
}

static int mlx4_ib_alloc_xrcd(struct ib_xrcd *ibxrcd, struct ib_udata *udata)
{
	struct mlx4_ib_dev *dev = to_mdev(ibxrcd->device);
	struct mlx4_ib_xrcd *xrcd = to_mxrcd(ibxrcd);
	struct ib_cq_init_attr cq_attr = {};
	int err;

	if (!(dev->dev->caps.flags & MLX4_DEV_CAP_FLAG_XRC))
		return -EOPNOTSUPP;

	err = mlx4_xrcd_alloc(dev->dev, &xrcd->xrcdn);
	if (err)
		return err;

	xrcd->pd = ib_alloc_pd(ibxrcd->device, 0);
	if (IS_ERR(xrcd->pd)) {
		err = PTR_ERR(xrcd->pd);
		goto err2;
	}

	cq_attr.cqe = 1;
	xrcd->cq = ib_create_cq(ibxrcd->device, NULL, NULL, xrcd, &cq_attr);
	if (IS_ERR(xrcd->cq)) {
		err = PTR_ERR(xrcd->cq);
		goto err3;
	}

	return 0;

err3:
	ib_dealloc_pd(xrcd->pd);
err2:
	mlx4_xrcd_free(dev->dev, xrcd->xrcdn);
	return err;
}

static int mlx4_ib_dealloc_xrcd(struct ib_xrcd *xrcd, struct ib_udata *udata)
{
	ib_destroy_cq(to_mxrcd(xrcd)->cq);
	ib_dealloc_pd(to_mxrcd(xrcd)->pd);
	mlx4_xrcd_free(to_mdev(xrcd->device)->dev, to_mxrcd(xrcd)->xrcdn);
	return 0;
}

static int add_gid_entry(struct ib_qp *ibqp, union ib_gid *gid)
{
	struct mlx4_ib_qp *mqp = to_mqp(ibqp);
	struct mlx4_ib_dev *mdev = to_mdev(ibqp->device);
	struct mlx4_ib_gid_entry *ge;

	ge = kzalloc(sizeof *ge, GFP_KERNEL);
	if (!ge)
		return -ENOMEM;

	ge->gid = *gid;
	if (mlx4_ib_add_mc(mdev, mqp, gid)) {
		ge->port = mqp->port;
		ge->added = 1;
	}

	mutex_lock(&mqp->mutex);
	list_add_tail(&ge->list, &mqp->gid_list);
	mutex_unlock(&mqp->mutex);

	return 0;
}

static void mlx4_ib_delete_counters_table(struct mlx4_ib_dev *ibdev,
					  struct mlx4_ib_counters *ctr_table)
{
	struct counter_index *counter, *tmp_count;

	mutex_lock(&ctr_table->mutex);
	list_for_each_entry_safe(counter, tmp_count, &ctr_table->counters_list,
				 list) {
		if (counter->allocated)
			mlx4_counter_free(ibdev->dev, counter->index);
		list_del(&counter->list);
		kfree(counter);
	}
	mutex_unlock(&ctr_table->mutex);
}

int mlx4_ib_add_mc(struct mlx4_ib_dev *mdev, struct mlx4_ib_qp *mqp,
		   union ib_gid *gid)
{
	struct net_device *ndev;
	int ret = 0;

	if (!mqp->port)
		return 0;

	spin_lock_bh(&mdev->iboe.lock);
	ndev = mdev->iboe.netdevs[mqp->port - 1];
	dev_hold(ndev);
	spin_unlock_bh(&mdev->iboe.lock);

	if (ndev) {
		ret = 1;
		dev_put(ndev);
	}

	return ret;
}

struct mlx4_ib_steering {
	struct list_head list;
	struct mlx4_flow_reg_id reg_id;
	union ib_gid gid;
};

#define LAST_ETH_FIELD vlan_tag
#define LAST_IB_FIELD sl
#define LAST_IPV4_FIELD dst_ip
#define LAST_TCP_UDP_FIELD src_port

/* Field is the last supported field */
#define FIELDS_NOT_SUPPORTED(filter, field)\
	memchr_inv((void *)&filter.field  +\
		   sizeof(filter.field), 0,\
		   sizeof(filter) -\
		   offsetof(typeof(filter), field) -\
		   sizeof(filter.field))

static int parse_flow_attr(struct mlx4_dev *dev,
			   u32 qp_num,
			   union ib_flow_spec *ib_spec,
			   struct _rule_hw *mlx4_spec)
{
	enum mlx4_net_trans_rule_id type;

	switch (ib_spec->type) {
	case IB_FLOW_SPEC_ETH:
		if (FIELDS_NOT_SUPPORTED(ib_spec->eth.mask, LAST_ETH_FIELD))
			return -ENOTSUPP;

		type = MLX4_NET_TRANS_RULE_ID_ETH;
		memcpy(mlx4_spec->eth.dst_mac, ib_spec->eth.val.dst_mac,
		       ETH_ALEN);
		memcpy(mlx4_spec->eth.dst_mac_msk, ib_spec->eth.mask.dst_mac,
		       ETH_ALEN);
		mlx4_spec->eth.vlan_tag = ib_spec->eth.val.vlan_tag;
		mlx4_spec->eth.vlan_tag_msk = ib_spec->eth.mask.vlan_tag;
		break;
	case IB_FLOW_SPEC_IB:
		if (FIELDS_NOT_SUPPORTED(ib_spec->ib.mask, LAST_IB_FIELD))
			return -ENOTSUPP;

		type = MLX4_NET_TRANS_RULE_ID_IB;
		mlx4_spec->ib.l3_qpn =
			cpu_to_be32(qp_num);
		mlx4_spec->ib.qpn_mask =
			cpu_to_be32(MLX4_IB_FLOW_QPN_MASK);
		break;


	case IB_FLOW_SPEC_IPV4:
		if (FIELDS_NOT_SUPPORTED(ib_spec->ipv4.mask, LAST_IPV4_FIELD))
			return -ENOTSUPP;

		type = MLX4_NET_TRANS_RULE_ID_IPV4;
		mlx4_spec->ipv4.src_ip = ib_spec->ipv4.val.src_ip;
		mlx4_spec->ipv4.src_ip_msk = ib_spec->ipv4.mask.src_ip;
		mlx4_spec->ipv4.dst_ip = ib_spec->ipv4.val.dst_ip;
		mlx4_spec->ipv4.dst_ip_msk = ib_spec->ipv4.mask.dst_ip;
		break;

	case IB_FLOW_SPEC_TCP:
	case IB_FLOW_SPEC_UDP:
		if (FIELDS_NOT_SUPPORTED(ib_spec->tcp_udp.mask, LAST_TCP_UDP_FIELD))
			return -ENOTSUPP;

		type = ib_spec->type == IB_FLOW_SPEC_TCP ?
					MLX4_NET_TRANS_RULE_ID_TCP :
					MLX4_NET_TRANS_RULE_ID_UDP;
		mlx4_spec->tcp_udp.dst_port = ib_spec->tcp_udp.val.dst_port;
		mlx4_spec->tcp_udp.dst_port_msk = ib_spec->tcp_udp.mask.dst_port;
		mlx4_spec->tcp_udp.src_port = ib_spec->tcp_udp.val.src_port;
		mlx4_spec->tcp_udp.src_port_msk = ib_spec->tcp_udp.mask.src_port;
		break;

	default:
		return -EINVAL;
	}
	if (mlx4_map_sw_to_hw_steering_id(dev, type) < 0 ||
	    mlx4_hw_rule_sz(dev, type) < 0)
		return -EINVAL;
	mlx4_spec->id = cpu_to_be16(mlx4_map_sw_to_hw_steering_id(dev, type));
	mlx4_spec->size = mlx4_hw_rule_sz(dev, type) >> 2;
	return mlx4_hw_rule_sz(dev, type);
}

struct default_rules {
	__u32 mandatory_fields[IB_FLOW_SPEC_SUPPORT_LAYERS];
	__u32 mandatory_not_fields[IB_FLOW_SPEC_SUPPORT_LAYERS];
	__u32 rules_create_list[IB_FLOW_SPEC_SUPPORT_LAYERS];
	__u8  link_layer;
};
static const struct default_rules default_table[] = {
	{
		.mandatory_fields = {IB_FLOW_SPEC_IPV4},
		.mandatory_not_fields = {IB_FLOW_SPEC_ETH},
		.rules_create_list = {IB_FLOW_SPEC_IB},
		.link_layer = IB_LINK_LAYER_INFINIBAND
	}
};

static int __mlx4_ib_default_rules_match(struct ib_qp *qp,
					 struct ib_flow_attr *flow_attr)
{
	int i, j, k;
	void *ib_flow;
	const struct default_rules *pdefault_rules = default_table;
	u8 link_layer = rdma_port_get_link_layer(qp->device, flow_attr->port);

	for (i = 0; i < ARRAY_SIZE(default_table); i++, pdefault_rules++) {
		__u32 field_types[IB_FLOW_SPEC_SUPPORT_LAYERS];
		memset(&field_types, 0, sizeof(field_types));

		if (link_layer != pdefault_rules->link_layer)
			continue;

		ib_flow = flow_attr + 1;
		/* we assume the specs are sorted */
		for (j = 0, k = 0; k < IB_FLOW_SPEC_SUPPORT_LAYERS &&
		     j < flow_attr->num_of_specs; k++) {
			union ib_flow_spec *current_flow =
				(union ib_flow_spec *)ib_flow;

			/* same layer but different type */
			if (((current_flow->type & IB_FLOW_SPEC_LAYER_MASK) ==
			     (pdefault_rules->mandatory_fields[k] &
			      IB_FLOW_SPEC_LAYER_MASK)) &&
			    (current_flow->type !=
			     pdefault_rules->mandatory_fields[k]))
				goto out;

			/* same layer, try match next one */
			if (current_flow->type ==
			    pdefault_rules->mandatory_fields[k]) {
				j++;
				ib_flow +=
					((union ib_flow_spec *)ib_flow)->size;
			}
		}

		ib_flow = flow_attr + 1;
		for (j = 0; j < flow_attr->num_of_specs;
		     j++, ib_flow += ((union ib_flow_spec *)ib_flow)->size)
			for (k = 0; k < IB_FLOW_SPEC_SUPPORT_LAYERS; k++)
				/* same layer and same type */
				if (((union ib_flow_spec *)ib_flow)->type ==
				    pdefault_rules->mandatory_not_fields[k])
					goto out;

		return i;
	}
out:
	return -1;
}

static int __mlx4_ib_create_default_rules(
		struct mlx4_ib_dev *mdev,
		struct ib_qp *qp,
		const struct default_rules *pdefault_rules,
		struct _rule_hw *mlx4_spec) {
	int size = 0;
	int i;

	for (i = 0; i < ARRAY_SIZE(pdefault_rules->rules_create_list); i++) {
		union ib_flow_spec ib_spec = {};
		int ret;

		switch (pdefault_rules->rules_create_list[i]) {
		case 0:
			/* no rule */
			continue;
		case IB_FLOW_SPEC_IB:
			ib_spec.type = IB_FLOW_SPEC_IB;
			ib_spec.size = sizeof(struct ib_flow_spec_ib);

			break;
		default:
			/* invalid rule */
			return -EINVAL;
		}
		/* We must put empty rule, qpn is being ignored */
		ret = parse_flow_attr(mdev->dev, 0, &ib_spec,
				      mlx4_spec);
		if (ret < 0) {
			pr_info("invalid parsing\n");
			return -EINVAL;
		}

		mlx4_spec = (void *)mlx4_spec + ret;
		size += ret;
	}
	return size;
}

static int __mlx4_ib_create_flow(struct ib_qp *qp, struct ib_flow_attr *flow_attr,
			  int domain,
			  enum mlx4_net_trans_promisc_mode flow_type,
			  u64 *reg_id)
{
	int ret, i;
	int size = 0;
	void *ib_flow;
	struct mlx4_ib_dev *mdev = to_mdev(qp->device);
	struct mlx4_cmd_mailbox *mailbox;
	struct mlx4_net_trans_rule_hw_ctrl *ctrl;
	int default_flow;

	if (flow_attr->priority > MLX4_IB_FLOW_MAX_PRIO) {
		pr_err("Invalid priority value %d\n", flow_attr->priority);
		return -EINVAL;
	}

	if (mlx4_map_sw_to_hw_steering_mode(mdev->dev, flow_type) < 0)
		return -EINVAL;

	mailbox = mlx4_alloc_cmd_mailbox(mdev->dev);
	if (IS_ERR(mailbox))
		return PTR_ERR(mailbox);
	ctrl = mailbox->buf;

	ctrl->prio = cpu_to_be16(domain | flow_attr->priority);
	ctrl->type = mlx4_map_sw_to_hw_steering_mode(mdev->dev, flow_type);
	ctrl->port = flow_attr->port;
	ctrl->qpn = cpu_to_be32(qp->qp_num);

	ib_flow = flow_attr + 1;
	size += sizeof(struct mlx4_net_trans_rule_hw_ctrl);
	/* Add default flows */
	default_flow = __mlx4_ib_default_rules_match(qp, flow_attr);
	if (default_flow >= 0) {
		ret = __mlx4_ib_create_default_rules(
				mdev, qp, default_table + default_flow,
				mailbox->buf + size);
		if (ret < 0) {
			mlx4_free_cmd_mailbox(mdev->dev, mailbox);
			return -EINVAL;
		}
		size += ret;
	}
	for (i = 0; i < flow_attr->num_of_specs; i++) {
		ret = parse_flow_attr(mdev->dev, qp->qp_num, ib_flow,
				      mailbox->buf + size);
		if (ret < 0) {
			mlx4_free_cmd_mailbox(mdev->dev, mailbox);
			return -EINVAL;
		}
		ib_flow += ((union ib_flow_spec *) ib_flow)->size;
		size += ret;
	}

	if (mlx4_is_master(mdev->dev) && flow_type == MLX4_FS_REGULAR &&
	    flow_attr->num_of_specs == 1) {
		struct _rule_hw *rule_header = (struct _rule_hw *)(ctrl + 1);
		enum ib_flow_spec_type header_spec =
			((union ib_flow_spec *)(flow_attr + 1))->type;

		if (header_spec == IB_FLOW_SPEC_ETH)
			mlx4_handle_eth_header_mcast_prio(ctrl, rule_header);
	}

	ret = mlx4_cmd_imm(mdev->dev, mailbox->dma, reg_id, size >> 2, 0,
			   MLX4_QP_FLOW_STEERING_ATTACH, MLX4_CMD_TIME_CLASS_A,
			   MLX4_CMD_NATIVE);
	if (ret == -ENOMEM)
		pr_err("mcg table is full. Fail to register network rule.\n");
	else if (ret == -ENXIO)
		pr_err("Device managed flow steering is disabled. Fail to register network rule.\n");
	else if (ret)
		pr_err("Invalid argument. Fail to register network rule.\n");

	mlx4_free_cmd_mailbox(mdev->dev, mailbox);
	return ret;
}

static int __mlx4_ib_destroy_flow(struct mlx4_dev *dev, u64 reg_id)
{
	int err;
	err = mlx4_cmd(dev, reg_id, 0, 0,
		       MLX4_QP_FLOW_STEERING_DETACH, MLX4_CMD_TIME_CLASS_A,
		       MLX4_CMD_NATIVE);
	if (err)
		pr_err("Fail to detach network rule. registration id = 0x%llx\n",
		       reg_id);
	return err;
}

static int mlx4_ib_tunnel_steer_add(struct ib_qp *qp, struct ib_flow_attr *flow_attr,
				    u64 *reg_id)
{
	void *ib_flow;
	union ib_flow_spec *ib_spec;
	struct mlx4_dev	*dev = to_mdev(qp->device)->dev;
	int err = 0;

	if (dev->caps.tunnel_offload_mode != MLX4_TUNNEL_OFFLOAD_MODE_VXLAN ||
	    dev->caps.dmfs_high_steer_mode == MLX4_STEERING_DMFS_A0_STATIC)
		return 0; /* do nothing */

	ib_flow = flow_attr + 1;
	ib_spec = (union ib_flow_spec *)ib_flow;

	if (ib_spec->type !=  IB_FLOW_SPEC_ETH || flow_attr->num_of_specs != 1)
		return 0; /* do nothing */

	err = mlx4_tunnel_steer_add(to_mdev(qp->device)->dev, ib_spec->eth.val.dst_mac,
				    flow_attr->port, qp->qp_num,
				    MLX4_DOMAIN_UVERBS | (flow_attr->priority & 0xff),
				    reg_id);
	return err;
}

static int mlx4_ib_add_dont_trap_rule(struct mlx4_dev *dev,
				      struct ib_flow_attr *flow_attr,
				      enum mlx4_net_trans_promisc_mode *type)
{
	int err = 0;

	if (!(dev->caps.flags2 & MLX4_DEV_CAP_FLAG2_DMFS_UC_MC_SNIFFER) ||
	    (dev->caps.dmfs_high_steer_mode == MLX4_STEERING_DMFS_A0_STATIC) ||
	    (flow_attr->num_of_specs > 1) || (flow_attr->priority != 0)) {
		return -EOPNOTSUPP;
	}

	if (flow_attr->num_of_specs == 0) {
		type[0] = MLX4_FS_MC_SNIFFER;
		type[1] = MLX4_FS_UC_SNIFFER;
	} else {
		union ib_flow_spec *ib_spec;

		ib_spec = (union ib_flow_spec *)(flow_attr + 1);
		if (ib_spec->type !=  IB_FLOW_SPEC_ETH)
			return -EINVAL;

		/* if all is zero than MC and UC */
		if (is_zero_ether_addr(ib_spec->eth.mask.dst_mac)) {
			type[0] = MLX4_FS_MC_SNIFFER;
			type[1] = MLX4_FS_UC_SNIFFER;
		} else {
			u8 mac[ETH_ALEN] = {ib_spec->eth.mask.dst_mac[0] ^ 0x01,
					    ib_spec->eth.mask.dst_mac[1],
					    ib_spec->eth.mask.dst_mac[2],
					    ib_spec->eth.mask.dst_mac[3],
					    ib_spec->eth.mask.dst_mac[4],
					    ib_spec->eth.mask.dst_mac[5]};

			/* Above xor was only on MC bit, non empty mask is valid
			 * only if this bit is set and rest are zero.
			 */
			if (!is_zero_ether_addr(&mac[0]))
				return -EINVAL;

			if (is_multicast_ether_addr(ib_spec->eth.val.dst_mac))
				type[0] = MLX4_FS_MC_SNIFFER;
			else
				type[0] = MLX4_FS_UC_SNIFFER;
		}
	}

	return err;
}

static struct ib_flow *mlx4_ib_create_flow(struct ib_qp *qp,
					   struct ib_flow_attr *flow_attr,
					   struct ib_udata *udata)
{
	int err = 0, i = 0, j = 0;
	struct mlx4_ib_flow *mflow;
	enum mlx4_net_trans_promisc_mode type[2];
	struct mlx4_dev *dev = (to_mdev(qp->device))->dev;
	int is_bonded = mlx4_is_bonded(dev);

	if (flow_attr->flags & ~IB_FLOW_ATTR_FLAGS_DONT_TRAP)
		return ERR_PTR(-EOPNOTSUPP);

	if ((flow_attr->flags & IB_FLOW_ATTR_FLAGS_DONT_TRAP) &&
	    (flow_attr->type != IB_FLOW_ATTR_NORMAL))
		return ERR_PTR(-EOPNOTSUPP);

	if (udata &&
	    udata->inlen && !ib_is_udata_cleared(udata, 0, udata->inlen))
		return ERR_PTR(-EOPNOTSUPP);

	memset(type, 0, sizeof(type));

	mflow = kzalloc(sizeof(*mflow), GFP_KERNEL);
	if (!mflow) {
		err = -ENOMEM;
		goto err_free;
	}

	switch (flow_attr->type) {
	case IB_FLOW_ATTR_NORMAL:
		/* If dont trap flag (continue match) is set, under specific
		 * condition traffic be replicated to given qp,
		 * without stealing it
		 */
		if (unlikely(flow_attr->flags & IB_FLOW_ATTR_FLAGS_DONT_TRAP)) {
			err = mlx4_ib_add_dont_trap_rule(dev,
							 flow_attr,
							 type);
			if (err)
				goto err_free;
		} else {
			type[0] = MLX4_FS_REGULAR;
		}
		break;

	case IB_FLOW_ATTR_ALL_DEFAULT:
		type[0] = MLX4_FS_ALL_DEFAULT;
		break;

	case IB_FLOW_ATTR_MC_DEFAULT:
		type[0] = MLX4_FS_MC_DEFAULT;
		break;

	case IB_FLOW_ATTR_SNIFFER:
		type[0] = MLX4_FS_MIRROR_RX_PORT;
		type[1] = MLX4_FS_MIRROR_SX_PORT;
		break;

	default:
		err = -EINVAL;
		goto err_free;
	}

	while (i < ARRAY_SIZE(type) && type[i]) {
		err = __mlx4_ib_create_flow(qp, flow_attr, MLX4_DOMAIN_UVERBS,
					    type[i], &mflow->reg_id[i].id);
		if (err)
			goto err_create_flow;
		if (is_bonded) {
			/* Application always sees one port so the mirror rule
			 * must be on port #2
			 */
			flow_attr->port = 2;
			err = __mlx4_ib_create_flow(qp, flow_attr,
						    MLX4_DOMAIN_UVERBS, type[j],
						    &mflow->reg_id[j].mirror);
			flow_attr->port = 1;
			if (err)
				goto err_create_flow;
			j++;
		}

		i++;
	}

	if (i < ARRAY_SIZE(type) && flow_attr->type == IB_FLOW_ATTR_NORMAL) {
		err = mlx4_ib_tunnel_steer_add(qp, flow_attr,
					       &mflow->reg_id[i].id);
		if (err)
			goto err_create_flow;

		if (is_bonded) {
			flow_attr->port = 2;
			err = mlx4_ib_tunnel_steer_add(qp, flow_attr,
						       &mflow->reg_id[j].mirror);
			flow_attr->port = 1;
			if (err)
				goto err_create_flow;
			j++;
		}
		/* function to create mirror rule */
		i++;
	}

	return &mflow->ibflow;

err_create_flow:
	while (i) {
		(void)__mlx4_ib_destroy_flow(to_mdev(qp->device)->dev,
					     mflow->reg_id[i].id);
		i--;
	}

	while (j) {
		(void)__mlx4_ib_destroy_flow(to_mdev(qp->device)->dev,
					     mflow->reg_id[j].mirror);
		j--;
	}
err_free:
	kfree(mflow);
	return ERR_PTR(err);
}

static int mlx4_ib_destroy_flow(struct ib_flow *flow_id)
{
	int err, ret = 0;
	int i = 0;
	struct mlx4_ib_dev *mdev = to_mdev(flow_id->qp->device);
	struct mlx4_ib_flow *mflow = to_mflow(flow_id);

	while (i < ARRAY_SIZE(mflow->reg_id) && mflow->reg_id[i].id) {
		err = __mlx4_ib_destroy_flow(mdev->dev, mflow->reg_id[i].id);
		if (err)
			ret = err;
		if (mflow->reg_id[i].mirror) {
			err = __mlx4_ib_destroy_flow(mdev->dev,
						     mflow->reg_id[i].mirror);
			if (err)
				ret = err;
		}
		i++;
	}

	kfree(mflow);
	return ret;
}

static int mlx4_ib_mcg_attach(struct ib_qp *ibqp, union ib_gid *gid, u16 lid)
{
	int err;
	struct mlx4_ib_dev *mdev = to_mdev(ibqp->device);
	struct mlx4_dev	*dev = mdev->dev;
	struct mlx4_ib_qp *mqp = to_mqp(ibqp);
	struct mlx4_ib_steering *ib_steering = NULL;
	enum mlx4_protocol prot = MLX4_PROT_IB_IPV6;
	struct mlx4_flow_reg_id	reg_id;

	if (mdev->dev->caps.steering_mode ==
	    MLX4_STEERING_MODE_DEVICE_MANAGED) {
		ib_steering = kmalloc(sizeof(*ib_steering), GFP_KERNEL);
		if (!ib_steering)
			return -ENOMEM;
	}

	err = mlx4_multicast_attach(mdev->dev, &mqp->mqp, gid->raw, mqp->port,
				    !!(mqp->flags &
				       MLX4_IB_QP_BLOCK_MULTICAST_LOOPBACK),
				    prot, &reg_id.id);
	if (err) {
		pr_err("multicast attach op failed, err %d\n", err);
		goto err_malloc;
	}

	reg_id.mirror = 0;
	if (mlx4_is_bonded(dev)) {
		err = mlx4_multicast_attach(mdev->dev, &mqp->mqp, gid->raw,
					    (mqp->port == 1) ? 2 : 1,
					    !!(mqp->flags &
					    MLX4_IB_QP_BLOCK_MULTICAST_LOOPBACK),
					    prot, &reg_id.mirror);
		if (err)
			goto err_add;
	}

	err = add_gid_entry(ibqp, gid);
	if (err)
		goto err_add;

	if (ib_steering) {
		memcpy(ib_steering->gid.raw, gid->raw, 16);
		ib_steering->reg_id = reg_id;
		mutex_lock(&mqp->mutex);
		list_add(&ib_steering->list, &mqp->steering_rules);
		mutex_unlock(&mqp->mutex);
	}
	return 0;

err_add:
	mlx4_multicast_detach(mdev->dev, &mqp->mqp, gid->raw,
			      prot, reg_id.id);
	if (reg_id.mirror)
		mlx4_multicast_detach(mdev->dev, &mqp->mqp, gid->raw,
				      prot, reg_id.mirror);
err_malloc:
	kfree(ib_steering);

	return err;
}

static struct mlx4_ib_gid_entry *find_gid_entry(struct mlx4_ib_qp *qp, u8 *raw)
{
	struct mlx4_ib_gid_entry *ge;
	struct mlx4_ib_gid_entry *tmp;
	struct mlx4_ib_gid_entry *ret = NULL;

	list_for_each_entry_safe(ge, tmp, &qp->gid_list, list) {
		if (!memcmp(raw, ge->gid.raw, 16)) {
			ret = ge;
			break;
		}
	}

	return ret;
}

static int mlx4_ib_mcg_detach(struct ib_qp *ibqp, union ib_gid *gid, u16 lid)
{
	int err;
	struct mlx4_ib_dev *mdev = to_mdev(ibqp->device);
	struct mlx4_dev *dev = mdev->dev;
	struct mlx4_ib_qp *mqp = to_mqp(ibqp);
	struct net_device *ndev;
	struct mlx4_ib_gid_entry *ge;
	struct mlx4_flow_reg_id reg_id = {0, 0};
	enum mlx4_protocol prot =  MLX4_PROT_IB_IPV6;

	if (mdev->dev->caps.steering_mode ==
	    MLX4_STEERING_MODE_DEVICE_MANAGED) {
		struct mlx4_ib_steering *ib_steering;

		mutex_lock(&mqp->mutex);
		list_for_each_entry(ib_steering, &mqp->steering_rules, list) {
			if (!memcmp(ib_steering->gid.raw, gid->raw, 16)) {
				list_del(&ib_steering->list);
				break;
			}
		}
		mutex_unlock(&mqp->mutex);
		if (&ib_steering->list == &mqp->steering_rules) {
			pr_err("Couldn't find reg_id for mgid. Steering rule is left attached\n");
			return -EINVAL;
		}
		reg_id = ib_steering->reg_id;
		kfree(ib_steering);
	}

	err = mlx4_multicast_detach(mdev->dev, &mqp->mqp, gid->raw,
				    prot, reg_id.id);
	if (err)
		return err;

	if (mlx4_is_bonded(dev)) {
		err = mlx4_multicast_detach(mdev->dev, &mqp->mqp, gid->raw,
					    prot, reg_id.mirror);
		if (err)
			return err;
	}

	mutex_lock(&mqp->mutex);
	ge = find_gid_entry(mqp, gid->raw);
	if (ge) {
		spin_lock_bh(&mdev->iboe.lock);
		ndev = ge->added ? mdev->iboe.netdevs[ge->port - 1] : NULL;
		dev_hold(ndev);
		spin_unlock_bh(&mdev->iboe.lock);
		dev_put(ndev);
		list_del(&ge->list);
		kfree(ge);
	} else
		pr_warn("could not find mgid entry\n");

	mutex_unlock(&mqp->mutex);

	return 0;
}

static int init_node_data(struct mlx4_ib_dev *dev)
{
	struct ib_smp *in_mad  = NULL;
	struct ib_smp *out_mad = NULL;
	int mad_ifc_flags = MLX4_MAD_IFC_IGNORE_KEYS;
	int err = -ENOMEM;

	in_mad  = kzalloc(sizeof *in_mad, GFP_KERNEL);
	out_mad = kmalloc(sizeof *out_mad, GFP_KERNEL);
	if (!in_mad || !out_mad)
		goto out;

	ib_init_query_mad(in_mad);
	in_mad->attr_id = IB_SMP_ATTR_NODE_DESC;
	if (mlx4_is_master(dev->dev))
		mad_ifc_flags |= MLX4_MAD_IFC_NET_VIEW;

	err = mlx4_MAD_IFC(dev, mad_ifc_flags, 1, NULL, NULL, in_mad, out_mad);
	if (err)
		goto out;

	memcpy(dev->ib_dev.node_desc, out_mad->data, IB_DEVICE_NODE_DESC_MAX);

	in_mad->attr_id = IB_SMP_ATTR_NODE_INFO;

	err = mlx4_MAD_IFC(dev, mad_ifc_flags, 1, NULL, NULL, in_mad, out_mad);
	if (err)
		goto out;

	dev->dev->rev_id = be32_to_cpup((__be32 *) (out_mad->data + 32));
	memcpy(&dev->ib_dev.node_guid, out_mad->data + 12, 8);

out:
	kfree(in_mad);
	kfree(out_mad);
	return err;
}

static ssize_t hca_type_show(struct device *device,
			     struct device_attribute *attr, char *buf)
{
	struct mlx4_ib_dev *dev =
		rdma_device_to_drv_device(device, struct mlx4_ib_dev, ib_dev);

	return sysfs_emit(buf, "MT%d\n", dev->dev->persist->pdev->device);
}
static DEVICE_ATTR_RO(hca_type);

static ssize_t hw_rev_show(struct device *device,
			   struct device_attribute *attr, char *buf)
{
	struct mlx4_ib_dev *dev =
		rdma_device_to_drv_device(device, struct mlx4_ib_dev, ib_dev);

	return sysfs_emit(buf, "%x\n", dev->dev->rev_id);
}
static DEVICE_ATTR_RO(hw_rev);

static ssize_t board_id_show(struct device *device,
			     struct device_attribute *attr, char *buf)
{
	struct mlx4_ib_dev *dev =
		rdma_device_to_drv_device(device, struct mlx4_ib_dev, ib_dev);

	return sysfs_emit(buf, "%.*s\n", MLX4_BOARD_ID_LEN, dev->dev->board_id);
}
static DEVICE_ATTR_RO(board_id);

static struct attribute *mlx4_class_attributes[] = {
	&dev_attr_hw_rev.attr,
	&dev_attr_hca_type.attr,
	&dev_attr_board_id.attr,
	NULL
};

static const struct attribute_group mlx4_attr_group = {
	.attrs = mlx4_class_attributes,
};

struct diag_counter {
	const char *name;
	u32 offset;
};

#define DIAG_COUNTER(_name, _offset)			\
	{ .name = #_name, .offset = _offset }

static const struct diag_counter diag_basic[] = {
	DIAG_COUNTER(rq_num_lle, 0x00),
	DIAG_COUNTER(sq_num_lle, 0x04),
	DIAG_COUNTER(rq_num_lqpoe, 0x08),
	DIAG_COUNTER(sq_num_lqpoe, 0x0C),
	DIAG_COUNTER(rq_num_lpe, 0x18),
	DIAG_COUNTER(sq_num_lpe, 0x1C),
	DIAG_COUNTER(rq_num_wrfe, 0x20),
	DIAG_COUNTER(sq_num_wrfe, 0x24),
	DIAG_COUNTER(sq_num_mwbe, 0x2C),
	DIAG_COUNTER(sq_num_bre, 0x34),
	DIAG_COUNTER(sq_num_rire, 0x44),
	DIAG_COUNTER(rq_num_rire, 0x48),
	DIAG_COUNTER(sq_num_rae, 0x4C),
	DIAG_COUNTER(rq_num_rae, 0x50),
	DIAG_COUNTER(sq_num_roe, 0x54),
	DIAG_COUNTER(sq_num_tree, 0x5C),
	DIAG_COUNTER(sq_num_rree, 0x64),
	DIAG_COUNTER(rq_num_rnr, 0x68),
	DIAG_COUNTER(sq_num_rnr, 0x6C),
	DIAG_COUNTER(rq_num_oos, 0x100),
	DIAG_COUNTER(sq_num_oos, 0x104),
};

static const struct diag_counter diag_ext[] = {
	DIAG_COUNTER(rq_num_dup, 0x130),
	DIAG_COUNTER(sq_num_to, 0x134),
};

static const struct diag_counter diag_device_only[] = {
	DIAG_COUNTER(num_cqovf, 0x1A0),
	DIAG_COUNTER(rq_num_udsdprd, 0x118),
};

static struct rdma_hw_stats *
mlx4_ib_alloc_hw_device_stats(struct ib_device *ibdev)
{
	struct mlx4_ib_dev *dev = to_mdev(ibdev);
	struct mlx4_ib_diag_counters *diag = dev->diag_counters;

	if (!diag[0].descs)
		return NULL;

	return rdma_alloc_hw_stats_struct(diag[0].descs, diag[0].num_counters,
					  RDMA_HW_STATS_DEFAULT_LIFESPAN);
}

static struct rdma_hw_stats *
mlx4_ib_alloc_hw_port_stats(struct ib_device *ibdev, u32 port_num)
{
	struct mlx4_ib_dev *dev = to_mdev(ibdev);
	struct mlx4_ib_diag_counters *diag = dev->diag_counters;

	if (!diag[1].descs)
		return NULL;

	return rdma_alloc_hw_stats_struct(diag[1].descs, diag[1].num_counters,
					  RDMA_HW_STATS_DEFAULT_LIFESPAN);
}

static int mlx4_ib_get_hw_stats(struct ib_device *ibdev,
				struct rdma_hw_stats *stats,
				u32 port, int index)
{
	struct mlx4_ib_dev *dev = to_mdev(ibdev);
	struct mlx4_ib_diag_counters *diag = dev->diag_counters;
	u32 hw_value[ARRAY_SIZE(diag_device_only) +
		ARRAY_SIZE(diag_ext) + ARRAY_SIZE(diag_basic)] = {};
	int ret;
	int i;

	ret = mlx4_query_diag_counters(dev->dev,
				       MLX4_OP_MOD_QUERY_TRANSPORT_CI_ERRORS,
				       diag[!!port].offset, hw_value,
				       diag[!!port].num_counters, port);

	if (ret)
		return ret;

	for (i = 0; i < diag[!!port].num_counters; i++)
		stats->value[i] = hw_value[i];

	return diag[!!port].num_counters;
}

static int __mlx4_ib_alloc_diag_counters(struct mlx4_ib_dev *ibdev,
					 struct rdma_stat_desc **pdescs,
					 u32 **offset, u32 *num, bool port)
{
	u32 num_counters;

	num_counters = ARRAY_SIZE(diag_basic);

	if (ibdev->dev->caps.flags2 & MLX4_DEV_CAP_FLAG2_DIAG_PER_PORT)
		num_counters += ARRAY_SIZE(diag_ext);

	if (!port)
		num_counters += ARRAY_SIZE(diag_device_only);

	*pdescs = kcalloc(num_counters, sizeof(struct rdma_stat_desc),
			  GFP_KERNEL);
	if (!*pdescs)
		return -ENOMEM;

	*offset = kcalloc(num_counters, sizeof(**offset), GFP_KERNEL);
	if (!*offset)
		goto err;

	*num = num_counters;

	return 0;

err:
	kfree(*pdescs);
	return -ENOMEM;
}

static void mlx4_ib_fill_diag_counters(struct mlx4_ib_dev *ibdev,
				       struct rdma_stat_desc *descs,
				       u32 *offset, bool port)
{
	int i;
	int j;

	for (i = 0, j = 0; i < ARRAY_SIZE(diag_basic); i++, j++) {
		descs[i].name = diag_basic[i].name;
		offset[i] = diag_basic[i].offset;
	}

	if (ibdev->dev->caps.flags2 & MLX4_DEV_CAP_FLAG2_DIAG_PER_PORT) {
		for (i = 0; i < ARRAY_SIZE(diag_ext); i++, j++) {
			descs[j].name = diag_ext[i].name;
			offset[j] = diag_ext[i].offset;
		}
	}

	if (!port) {
		for (i = 0; i < ARRAY_SIZE(diag_device_only); i++, j++) {
			descs[j].name = diag_device_only[i].name;
			offset[j] = diag_device_only[i].offset;
		}
	}
}

static const struct ib_device_ops mlx4_ib_hw_stats_ops = {
	.alloc_hw_device_stats = mlx4_ib_alloc_hw_device_stats,
	.alloc_hw_port_stats = mlx4_ib_alloc_hw_port_stats,
	.get_hw_stats = mlx4_ib_get_hw_stats,
};

static const struct ib_device_ops mlx4_ib_hw_stats_ops1 = {
	.alloc_hw_device_stats = mlx4_ib_alloc_hw_device_stats,
	.get_hw_stats = mlx4_ib_get_hw_stats,
};

static int mlx4_ib_alloc_diag_counters(struct mlx4_ib_dev *ibdev)
{
	struct mlx4_ib_diag_counters *diag = ibdev->diag_counters;
	int i;
	int ret;
	bool per_port = !!(ibdev->dev->caps.flags2 &
		MLX4_DEV_CAP_FLAG2_DIAG_PER_PORT);

	if (mlx4_is_slave(ibdev->dev))
		return 0;

	for (i = 0; i < MLX4_DIAG_COUNTERS_TYPES; i++) {
		/*
		 * i == 1 means we are building port counters, set a different
		 * stats ops without port stats callback.
		 */
		if (i && !per_port) {
			ib_set_device_ops(&ibdev->ib_dev,
					  &mlx4_ib_hw_stats_ops1);

			return 0;
		}

		ret = __mlx4_ib_alloc_diag_counters(ibdev, &diag[i].descs,
						    &diag[i].offset,
						    &diag[i].num_counters, i);
		if (ret)
			goto err_alloc;

		mlx4_ib_fill_diag_counters(ibdev, diag[i].descs,
					   diag[i].offset, i);
	}

	ib_set_device_ops(&ibdev->ib_dev, &mlx4_ib_hw_stats_ops);

	return 0;

err_alloc:
	if (i) {
		kfree(diag[i - 1].descs);
		kfree(diag[i - 1].offset);
	}

	return ret;
}

static void mlx4_ib_diag_cleanup(struct mlx4_ib_dev *ibdev)
{
	int i;

	for (i = 0; i < MLX4_DIAG_COUNTERS_TYPES; i++) {
		kfree(ibdev->diag_counters[i].offset);
		kfree(ibdev->diag_counters[i].descs);
	}
}

#define MLX4_IB_INVALID_MAC	((u64)-1)
static void mlx4_ib_update_qps(struct mlx4_ib_dev *ibdev,
			       struct net_device *dev,
			       int port)
{
	u64 new_smac = 0;
	u64 release_mac = MLX4_IB_INVALID_MAC;
	struct mlx4_ib_qp *qp;

	new_smac = ether_addr_to_u64(dev->dev_addr);
	atomic64_set(&ibdev->iboe.mac[port - 1], new_smac);

	/* no need for update QP1 and mac registration in non-SRIOV */
	if (!mlx4_is_mfunc(ibdev->dev))
		return;

	mutex_lock(&ibdev->qp1_proxy_lock[port - 1]);
	qp = ibdev->qp1_proxy[port - 1];
	if (qp) {
		int new_smac_index;
		u64 old_smac;
		struct mlx4_update_qp_params update_params;

		mutex_lock(&qp->mutex);
		old_smac = qp->pri.smac;
		if (new_smac == old_smac)
			goto unlock;

		new_smac_index = mlx4_register_mac(ibdev->dev, port, new_smac);

		if (new_smac_index < 0)
			goto unlock;

		update_params.smac_index = new_smac_index;
		if (mlx4_update_qp(ibdev->dev, qp->mqp.qpn, MLX4_UPDATE_QP_SMAC,
				   &update_params)) {
			release_mac = new_smac;
			goto unlock;
		}
		/* if old port was zero, no mac was yet registered for this QP */
		if (qp->pri.smac_port)
			release_mac = old_smac;
		qp->pri.smac = new_smac;
		qp->pri.smac_port = port;
		qp->pri.smac_index = new_smac_index;
	}

unlock:
	if (release_mac != MLX4_IB_INVALID_MAC)
		mlx4_unregister_mac(ibdev->dev, port, release_mac);
	if (qp)
		mutex_unlock(&qp->mutex);
	mutex_unlock(&ibdev->qp1_proxy_lock[port - 1]);
}

static void mlx4_ib_scan_netdevs(struct mlx4_ib_dev *ibdev,
				 struct net_device *dev,
				 unsigned long event)

{
	struct mlx4_ib_iboe *iboe;
	int update_qps_port = -1;
	int port;

	ASSERT_RTNL();

	iboe = &ibdev->iboe;

	spin_lock_bh(&iboe->lock);
	mlx4_foreach_ib_transport_port(port, ibdev->dev) {

		iboe->netdevs[port - 1] =
			mlx4_get_protocol_dev(ibdev->dev, MLX4_PROT_ETH, port);

		if (dev == iboe->netdevs[port - 1] &&
		    (event == NETDEV_CHANGEADDR || event == NETDEV_REGISTER ||
		     event == NETDEV_UP || event == NETDEV_CHANGE))
			update_qps_port = port;

		if (dev == iboe->netdevs[port - 1] &&
		    (event == NETDEV_UP || event == NETDEV_DOWN)) {
			enum ib_port_state port_state;
			struct ib_event ibev = { };

			if (ib_get_cached_port_state(&ibdev->ib_dev, port,
						     &port_state))
				continue;

			if (event == NETDEV_UP &&
			    (port_state != IB_PORT_ACTIVE ||
			     iboe->last_port_state[port - 1] != IB_PORT_DOWN))
				continue;
			if (event == NETDEV_DOWN &&
			    (port_state != IB_PORT_DOWN ||
			     iboe->last_port_state[port - 1] != IB_PORT_ACTIVE))
				continue;
			iboe->last_port_state[port - 1] = port_state;

			ibev.device = &ibdev->ib_dev;
			ibev.element.port_num = port;
			ibev.event = event == NETDEV_UP ? IB_EVENT_PORT_ACTIVE :
							  IB_EVENT_PORT_ERR;
			ib_dispatch_event(&ibev);
		}

	}
	spin_unlock_bh(&iboe->lock);

	if (update_qps_port > 0)
		mlx4_ib_update_qps(ibdev, dev, update_qps_port);
}

static int mlx4_ib_netdev_event(struct notifier_block *this,
				unsigned long event, void *ptr)
{
	struct net_device *dev = netdev_notifier_info_to_dev(ptr);
	struct mlx4_ib_dev *ibdev;

	if (!net_eq(dev_net(dev), &init_net))
		return NOTIFY_DONE;

	ibdev = container_of(this, struct mlx4_ib_dev, iboe.nb);
	mlx4_ib_scan_netdevs(ibdev, dev, event);

	return NOTIFY_DONE;
}

static void init_pkeys(struct mlx4_ib_dev *ibdev)
{
	int port;
	int slave;
	int i;

	if (mlx4_is_master(ibdev->dev)) {
		for (slave = 0; slave <= ibdev->dev->persist->num_vfs;
		     ++slave) {
			for (port = 1; port <= ibdev->dev->caps.num_ports; ++port) {
				for (i = 0;
				     i < ibdev->dev->phys_caps.pkey_phys_table_len[port];
				     ++i) {
					ibdev->pkeys.virt2phys_pkey[slave][port - 1][i] =
					/* master has the identity virt2phys pkey mapping */
						(slave == mlx4_master_func_num(ibdev->dev) || !i) ? i :
							ibdev->dev->phys_caps.pkey_phys_table_len[port] - 1;
					mlx4_sync_pkey_table(ibdev->dev, slave, port, i,
							     ibdev->pkeys.virt2phys_pkey[slave][port - 1][i]);
				}
			}
		}
		/* initialize pkey cache */
		for (port = 1; port <= ibdev->dev->caps.num_ports; ++port) {
			for (i = 0;
			     i < ibdev->dev->phys_caps.pkey_phys_table_len[port];
			     ++i)
				ibdev->pkeys.phys_pkey_cache[port-1][i] =
					(i) ? 0 : 0xFFFF;
		}
	}
}

static void mlx4_ib_alloc_eqs(struct mlx4_dev *dev, struct mlx4_ib_dev *ibdev)
{
	int i, j, eq = 0, total_eqs = 0;

	ibdev->eq_table = kcalloc(dev->caps.num_comp_vectors,
				  sizeof(ibdev->eq_table[0]), GFP_KERNEL);
	if (!ibdev->eq_table)
		return;

	for (i = 1; i <= dev->caps.num_ports; i++) {
		for (j = 0; j < mlx4_get_eqs_per_port(dev, i);
		     j++, total_eqs++) {
			if (i > 1 &&  mlx4_is_eq_shared(dev, total_eqs))
				continue;
			ibdev->eq_table[eq] = total_eqs;
			if (!mlx4_assign_eq(dev, i,
					    &ibdev->eq_table[eq]))
				eq++;
			else
				ibdev->eq_table[eq] = -1;
		}
	}

	for (i = eq; i < dev->caps.num_comp_vectors;
	     ibdev->eq_table[i++] = -1)
		;

	/* Advertise the new number of EQs to clients */
	ibdev->ib_dev.num_comp_vectors = eq;
}

static void mlx4_ib_free_eqs(struct mlx4_dev *dev, struct mlx4_ib_dev *ibdev)
{
	int i;
	int total_eqs = ibdev->ib_dev.num_comp_vectors;

	/* no eqs were allocated */
	if (!ibdev->eq_table)
		return;

	/* Reset the advertised EQ number */
	ibdev->ib_dev.num_comp_vectors = 0;

	for (i = 0; i < total_eqs; i++)
		mlx4_release_eq(dev, ibdev->eq_table[i]);

	kfree(ibdev->eq_table);
	ibdev->eq_table = NULL;
}

static int mlx4_port_immutable(struct ib_device *ibdev, u32 port_num,
			       struct ib_port_immutable *immutable)
{
	struct ib_port_attr attr;
	struct mlx4_ib_dev *mdev = to_mdev(ibdev);
	int err;

	if (mlx4_ib_port_link_layer(ibdev, port_num) == IB_LINK_LAYER_INFINIBAND) {
		immutable->core_cap_flags = RDMA_CORE_PORT_IBA_IB;
		immutable->max_mad_size = IB_MGMT_MAD_SIZE;
	} else {
		if (mdev->dev->caps.flags & MLX4_DEV_CAP_FLAG_IBOE)
			immutable->core_cap_flags = RDMA_CORE_PORT_IBA_ROCE;
		if (mdev->dev->caps.flags2 & MLX4_DEV_CAP_FLAG2_ROCE_V1_V2)
			immutable->core_cap_flags = RDMA_CORE_PORT_IBA_ROCE |
				RDMA_CORE_PORT_IBA_ROCE_UDP_ENCAP;
		immutable->core_cap_flags |= RDMA_CORE_PORT_RAW_PACKET;
		if (immutable->core_cap_flags & (RDMA_CORE_PORT_IBA_ROCE |
		    RDMA_CORE_PORT_IBA_ROCE_UDP_ENCAP))
			immutable->max_mad_size = IB_MGMT_MAD_SIZE;
	}

	err = ib_query_port(ibdev, port_num, &attr);
	if (err)
		return err;

	immutable->pkey_tbl_len = attr.pkey_tbl_len;
	immutable->gid_tbl_len = attr.gid_tbl_len;

	return 0;
}

static void get_fw_ver_str(struct ib_device *device, char *str)
{
	struct mlx4_ib_dev *dev =
		container_of(device, struct mlx4_ib_dev, ib_dev);
	snprintf(str, IB_FW_VERSION_NAME_MAX, "%d.%d.%d",
		 (int) (dev->dev->caps.fw_ver >> 32),
		 (int) (dev->dev->caps.fw_ver >> 16) & 0xffff,
		 (int) dev->dev->caps.fw_ver & 0xffff);
}

static const struct ib_device_ops mlx4_ib_dev_ops = {
	.owner = THIS_MODULE,
	.driver_id = RDMA_DRIVER_MLX4,
	.uverbs_abi_ver = MLX4_IB_UVERBS_ABI_VERSION,

	.add_gid = mlx4_ib_add_gid,
	.alloc_mr = mlx4_ib_alloc_mr,
	.alloc_pd = mlx4_ib_alloc_pd,
	.alloc_ucontext = mlx4_ib_alloc_ucontext,
	.attach_mcast = mlx4_ib_mcg_attach,
	.create_ah = mlx4_ib_create_ah,
	.create_cq = mlx4_ib_create_cq,
	.create_qp = mlx4_ib_create_qp,
	.create_srq = mlx4_ib_create_srq,
	.dealloc_pd = mlx4_ib_dealloc_pd,
	.dealloc_ucontext = mlx4_ib_dealloc_ucontext,
	.del_gid = mlx4_ib_del_gid,
	.dereg_mr = mlx4_ib_dereg_mr,
	.destroy_ah = mlx4_ib_destroy_ah,
	.destroy_cq = mlx4_ib_destroy_cq,
	.destroy_qp = mlx4_ib_destroy_qp,
	.destroy_srq = mlx4_ib_destroy_srq,
	.detach_mcast = mlx4_ib_mcg_detach,
	.device_group = &mlx4_attr_group,
	.disassociate_ucontext = mlx4_ib_disassociate_ucontext,
	.drain_rq = mlx4_ib_drain_rq,
	.drain_sq = mlx4_ib_drain_sq,
	.get_dev_fw_str = get_fw_ver_str,
	.get_dma_mr = mlx4_ib_get_dma_mr,
	.get_link_layer = mlx4_ib_port_link_layer,
	.get_netdev = mlx4_ib_get_netdev,
	.get_port_immutable = mlx4_port_immutable,
	.map_mr_sg = mlx4_ib_map_mr_sg,
	.mmap = mlx4_ib_mmap,
	.modify_cq = mlx4_ib_modify_cq,
	.modify_device = mlx4_ib_modify_device,
	.modify_port = mlx4_ib_modify_port,
	.modify_qp = mlx4_ib_modify_qp,
	.modify_srq = mlx4_ib_modify_srq,
	.poll_cq = mlx4_ib_poll_cq,
	.post_recv = mlx4_ib_post_recv,
	.post_send = mlx4_ib_post_send,
	.post_srq_recv = mlx4_ib_post_srq_recv,
	.process_mad = mlx4_ib_process_mad,
	.query_ah = mlx4_ib_query_ah,
	.query_device = mlx4_ib_query_device,
	.query_gid = mlx4_ib_query_gid,
	.query_pkey = mlx4_ib_query_pkey,
	.query_port = mlx4_ib_query_port,
	.query_qp = mlx4_ib_query_qp,
	.query_srq = mlx4_ib_query_srq,
	.reg_user_mr = mlx4_ib_reg_user_mr,
	.req_notify_cq = mlx4_ib_arm_cq,
	.rereg_user_mr = mlx4_ib_rereg_user_mr,
	.resize_cq = mlx4_ib_resize_cq,

	INIT_RDMA_OBJ_SIZE(ib_ah, mlx4_ib_ah, ibah),
	INIT_RDMA_OBJ_SIZE(ib_cq, mlx4_ib_cq, ibcq),
	INIT_RDMA_OBJ_SIZE(ib_pd, mlx4_ib_pd, ibpd),
	INIT_RDMA_OBJ_SIZE(ib_qp, mlx4_ib_qp, ibqp),
	INIT_RDMA_OBJ_SIZE(ib_srq, mlx4_ib_srq, ibsrq),
	INIT_RDMA_OBJ_SIZE(ib_ucontext, mlx4_ib_ucontext, ibucontext),
};

static const struct ib_device_ops mlx4_ib_dev_wq_ops = {
	.create_rwq_ind_table = mlx4_ib_create_rwq_ind_table,
	.create_wq = mlx4_ib_create_wq,
	.destroy_rwq_ind_table = mlx4_ib_destroy_rwq_ind_table,
	.destroy_wq = mlx4_ib_destroy_wq,
	.modify_wq = mlx4_ib_modify_wq,

	INIT_RDMA_OBJ_SIZE(ib_rwq_ind_table, mlx4_ib_rwq_ind_table,
			   ib_rwq_ind_tbl),
};

static const struct ib_device_ops mlx4_ib_dev_mw_ops = {
	.alloc_mw = mlx4_ib_alloc_mw,
	.dealloc_mw = mlx4_ib_dealloc_mw,

	INIT_RDMA_OBJ_SIZE(ib_mw, mlx4_ib_mw, ibmw),
};

static const struct ib_device_ops mlx4_ib_dev_xrc_ops = {
	.alloc_xrcd = mlx4_ib_alloc_xrcd,
	.dealloc_xrcd = mlx4_ib_dealloc_xrcd,

	INIT_RDMA_OBJ_SIZE(ib_xrcd, mlx4_ib_xrcd, ibxrcd),
};

static const struct ib_device_ops mlx4_ib_dev_fs_ops = {
	.create_flow = mlx4_ib_create_flow,
	.destroy_flow = mlx4_ib_destroy_flow,
};

static void *mlx4_ib_add(struct mlx4_dev *dev)
{
	struct mlx4_ib_dev *ibdev;
	int num_ports = 0;
	int i, j;
	int err;
	struct mlx4_ib_iboe *iboe;
	int ib_num_ports = 0;
	int num_req_counters;
	int allocated;
	u32 counter_index;
	struct counter_index *new_counter_index = NULL;

	pr_info_once("%s", mlx4_ib_version);

	num_ports = 0;
	mlx4_foreach_ib_transport_port(i, dev)
		num_ports++;

	/* No point in registering a device with no ports... */
	if (num_ports == 0)
		return NULL;

	ibdev = ib_alloc_device(mlx4_ib_dev, ib_dev);
	if (!ibdev) {
		dev_err(&dev->persist->pdev->dev,
			"Device struct alloc failed\n");
		return NULL;
	}

	iboe = &ibdev->iboe;

	if (mlx4_pd_alloc(dev, &ibdev->priv_pdn))
		goto err_dealloc;

	if (mlx4_uar_alloc(dev, &ibdev->priv_uar))
		goto err_pd;

	ibdev->uar_map = ioremap((phys_addr_t) ibdev->priv_uar.pfn << PAGE_SHIFT,
				 PAGE_SIZE);
	if (!ibdev->uar_map)
		goto err_uar;
	MLX4_INIT_DOORBELL_LOCK(&ibdev->uar_lock);

	ibdev->dev = dev;
	ibdev->bond_next_port	= 0;

	ibdev->ib_dev.node_type		= RDMA_NODE_IB_CA;
	ibdev->ib_dev.local_dma_lkey	= dev->caps.reserved_lkey;
	ibdev->num_ports		= num_ports;
	ibdev->ib_dev.phys_port_cnt     = mlx4_is_bonded(dev) ?
						1 : ibdev->num_ports;
	ibdev->ib_dev.num_comp_vectors	= dev->caps.num_comp_vectors;
	ibdev->ib_dev.dev.parent	= &dev->persist->pdev->dev;

	ib_set_device_ops(&ibdev->ib_dev, &mlx4_ib_dev_ops);

	if ((dev->caps.flags2 & MLX4_DEV_CAP_FLAG2_RSS) &&
	    ((mlx4_ib_port_link_layer(&ibdev->ib_dev, 1) ==
	    IB_LINK_LAYER_ETHERNET) ||
	    (mlx4_ib_port_link_layer(&ibdev->ib_dev, 2) ==
	    IB_LINK_LAYER_ETHERNET)))
		ib_set_device_ops(&ibdev->ib_dev, &mlx4_ib_dev_wq_ops);

	if (dev->caps.flags & MLX4_DEV_CAP_FLAG_MEM_WINDOW ||
	    dev->caps.bmme_flags & MLX4_BMME_FLAG_TYPE_2_WIN)
		ib_set_device_ops(&ibdev->ib_dev, &mlx4_ib_dev_mw_ops);

	if (dev->caps.flags & MLX4_DEV_CAP_FLAG_XRC) {
		ib_set_device_ops(&ibdev->ib_dev, &mlx4_ib_dev_xrc_ops);
	}

	if (check_flow_steering_support(dev)) {
		ibdev->steering_support = MLX4_STEERING_MODE_DEVICE_MANAGED;
		ib_set_device_ops(&ibdev->ib_dev, &mlx4_ib_dev_fs_ops);
	}

	if (!dev->caps.userspace_caps)
		ibdev->ib_dev.ops.uverbs_abi_ver =
			MLX4_IB_UVERBS_NO_DEV_CAPS_ABI_VERSION;

	mlx4_ib_alloc_eqs(dev, ibdev);

	spin_lock_init(&iboe->lock);

	if (init_node_data(ibdev))
		goto err_map;
	mlx4_init_sl2vl_tbl(ibdev);

	for (i = 0; i < ibdev->num_ports; ++i) {
		mutex_init(&ibdev->counters_table[i].mutex);
		INIT_LIST_HEAD(&ibdev->counters_table[i].counters_list);
		iboe->last_port_state[i] = IB_PORT_DOWN;
	}

	num_req_counters = mlx4_is_bonded(dev) ? 1 : ibdev->num_ports;
	for (i = 0; i < num_req_counters; ++i) {
		mutex_init(&ibdev->qp1_proxy_lock[i]);
		allocated = 0;
		if (mlx4_ib_port_link_layer(&ibdev->ib_dev, i + 1) ==
						IB_LINK_LAYER_ETHERNET) {
			err = mlx4_counter_alloc(ibdev->dev, &counter_index,
						 MLX4_RES_USAGE_DRIVER);
			/* if failed to allocate a new counter, use default */
			if (err)
				counter_index =
					mlx4_get_default_counter_index(dev,
								       i + 1);
			else
				allocated = 1;
		} else { /* IB_LINK_LAYER_INFINIBAND use the default counter */
			counter_index = mlx4_get_default_counter_index(dev,
								       i + 1);
		}
		new_counter_index = kmalloc(sizeof(*new_counter_index),
					    GFP_KERNEL);
		if (!new_counter_index) {
			if (allocated)
				mlx4_counter_free(ibdev->dev, counter_index);
			goto err_counter;
		}
		new_counter_index->index = counter_index;
		new_counter_index->allocated = allocated;
		list_add_tail(&new_counter_index->list,
			      &ibdev->counters_table[i].counters_list);
		ibdev->counters_table[i].default_counter = counter_index;
		pr_info("counter index %d for port %d allocated %d\n",
			counter_index, i + 1, allocated);
	}
	if (mlx4_is_bonded(dev))
		for (i = 1; i < ibdev->num_ports ; ++i) {
			new_counter_index =
					kmalloc(sizeof(struct counter_index),
						GFP_KERNEL);
			if (!new_counter_index)
				goto err_counter;
			new_counter_index->index = counter_index;
			new_counter_index->allocated = 0;
			list_add_tail(&new_counter_index->list,
				      &ibdev->counters_table[i].counters_list);
			ibdev->counters_table[i].default_counter =
								counter_index;
		}

	mlx4_foreach_port(i, dev, MLX4_PORT_TYPE_IB)
		ib_num_ports++;

	spin_lock_init(&ibdev->sm_lock);
	mutex_init(&ibdev->cap_mask_mutex);
	INIT_LIST_HEAD(&ibdev->qp_list);
	spin_lock_init(&ibdev->reset_flow_resource_lock);

	if (ibdev->steering_support == MLX4_STEERING_MODE_DEVICE_MANAGED &&
	    ib_num_ports) {
		ibdev->steer_qpn_count = MLX4_IB_UC_MAX_NUM_QPS;
		err = mlx4_qp_reserve_range(dev, ibdev->steer_qpn_count,
					    MLX4_IB_UC_STEER_QPN_ALIGN,
					    &ibdev->steer_qpn_base, 0,
					    MLX4_RES_USAGE_DRIVER);
		if (err)
			goto err_counter;

		ibdev->ib_uc_qpns_bitmap = bitmap_alloc(ibdev->steer_qpn_count,
							GFP_KERNEL);
		if (!ibdev->ib_uc_qpns_bitmap)
			goto err_steer_qp_release;

		if (dev->caps.flags2 & MLX4_DEV_CAP_FLAG2_DMFS_IPOIB) {
			bitmap_zero(ibdev->ib_uc_qpns_bitmap,
				    ibdev->steer_qpn_count);
			err = mlx4_FLOW_STEERING_IB_UC_QP_RANGE(
					dev, ibdev->steer_qpn_base,
					ibdev->steer_qpn_base +
					ibdev->steer_qpn_count - 1);
			if (err)
				goto err_steer_free_bitmap;
		} else {
			bitmap_fill(ibdev->ib_uc_qpns_bitmap,
				    ibdev->steer_qpn_count);
		}
	}

	for (j = 1; j <= ibdev->dev->caps.num_ports; j++)
		atomic64_set(&iboe->mac[j - 1], ibdev->dev->caps.def_mac[j]);

	if (mlx4_ib_alloc_diag_counters(ibdev))
		goto err_steer_free_bitmap;

	if (ib_register_device(&ibdev->ib_dev, "mlx4_%d",
			       &dev->persist->pdev->dev))
		goto err_diag_counters;

	if (mlx4_ib_mad_init(ibdev))
		goto err_reg;

	if (mlx4_ib_init_sriov(ibdev))
		goto err_mad;

	if (!iboe->nb.notifier_call) {
		iboe->nb.notifier_call = mlx4_ib_netdev_event;
		err = register_netdevice_notifier(&iboe->nb);
		if (err) {
			iboe->nb.notifier_call = NULL;
			goto err_notif;
		}
	}
	if (dev->caps.flags2 & MLX4_DEV_CAP_FLAG2_ROCE_V1_V2) {
		err = mlx4_config_roce_v2_port(dev, ROCE_V2_UDP_DPORT);
		if (err)
			goto err_notif;
	}

	ibdev->ib_active = true;
	mlx4_foreach_port(i, dev, MLX4_PORT_TYPE_IB)
		devlink_port_type_ib_set(mlx4_get_devlink_port(dev, i),
					 &ibdev->ib_dev);

	if (mlx4_is_mfunc(ibdev->dev))
		init_pkeys(ibdev);

	/* create paravirt contexts for any VFs which are active */
	if (mlx4_is_master(ibdev->dev)) {
		for (j = 0; j < MLX4_MFUNC_MAX; j++) {
			if (j == mlx4_master_func_num(ibdev->dev))
				continue;
			if (mlx4_is_slave_active(ibdev->dev, j))
				do_slave_init(ibdev, j, 1);
		}
	}
	return ibdev;

err_notif:
	if (ibdev->iboe.nb.notifier_call) {
		if (unregister_netdevice_notifier(&ibdev->iboe.nb))
			pr_warn("failure unregistering notifier\n");
		ibdev->iboe.nb.notifier_call = NULL;
	}
	flush_workqueue(wq);

	mlx4_ib_close_sriov(ibdev);

err_mad:
	mlx4_ib_mad_cleanup(ibdev);

err_reg:
	ib_unregister_device(&ibdev->ib_dev);

err_diag_counters:
	mlx4_ib_diag_cleanup(ibdev);

err_steer_free_bitmap:
	bitmap_free(ibdev->ib_uc_qpns_bitmap);

err_steer_qp_release:
	mlx4_qp_release_range(dev, ibdev->steer_qpn_base,
			      ibdev->steer_qpn_count);
err_counter:
	for (i = 0; i < ibdev->num_ports; ++i)
		mlx4_ib_delete_counters_table(ibdev, &ibdev->counters_table[i]);

err_map:
	mlx4_ib_free_eqs(dev, ibdev);
	iounmap(ibdev->uar_map);

err_uar:
	mlx4_uar_free(dev, &ibdev->priv_uar);

err_pd:
	mlx4_pd_free(dev, ibdev->priv_pdn);

err_dealloc:
	ib_dealloc_device(&ibdev->ib_dev);

	return NULL;
}

int mlx4_ib_steer_qp_alloc(struct mlx4_ib_dev *dev, int count, int *qpn)
{
	int offset;

	WARN_ON(!dev->ib_uc_qpns_bitmap);

	offset = bitmap_find_free_region(dev->ib_uc_qpns_bitmap,
					 dev->steer_qpn_count,
					 get_count_order(count));
	if (offset < 0)
		return offset;

	*qpn = dev->steer_qpn_base + offset;
	return 0;
}

void mlx4_ib_steer_qp_free(struct mlx4_ib_dev *dev, u32 qpn, int count)
{
	if (!qpn ||
	    dev->steering_support != MLX4_STEERING_MODE_DEVICE_MANAGED)
		return;

	if (WARN(qpn < dev->steer_qpn_base, "qpn = %u, steer_qpn_base = %u\n",
		 qpn, dev->steer_qpn_base))
		/* not supposed to be here */
		return;

	bitmap_release_region(dev->ib_uc_qpns_bitmap,
			      qpn - dev->steer_qpn_base,
			      get_count_order(count));
}

int mlx4_ib_steer_qp_reg(struct mlx4_ib_dev *mdev, struct mlx4_ib_qp *mqp,
			 int is_attach)
{
	int err;
	size_t flow_size;
	struct ib_flow_attr *flow = NULL;
	struct ib_flow_spec_ib *ib_spec;

	if (is_attach) {
		flow_size = sizeof(struct ib_flow_attr) +
			    sizeof(struct ib_flow_spec_ib);
		flow = kzalloc(flow_size, GFP_KERNEL);
		if (!flow)
			return -ENOMEM;
		flow->port = mqp->port;
		flow->num_of_specs = 1;
		flow->size = flow_size;
		ib_spec = (struct ib_flow_spec_ib *)(flow + 1);
		ib_spec->type = IB_FLOW_SPEC_IB;
		ib_spec->size = sizeof(struct ib_flow_spec_ib);
		/* Add an empty rule for IB L2 */
		memset(&ib_spec->mask, 0, sizeof(ib_spec->mask));

		err = __mlx4_ib_create_flow(&mqp->ibqp, flow, MLX4_DOMAIN_NIC,
					    MLX4_FS_REGULAR, &mqp->reg_id);
	} else {
		err = __mlx4_ib_destroy_flow(mdev->dev, mqp->reg_id);
	}
	kfree(flow);
	return err;
}

static void mlx4_ib_remove(struct mlx4_dev *dev, void *ibdev_ptr)
{
	struct mlx4_ib_dev *ibdev = ibdev_ptr;
	int p;
	int i;

	mlx4_foreach_port(i, dev, MLX4_PORT_TYPE_IB)
		devlink_port_type_clear(mlx4_get_devlink_port(dev, i));
	ibdev->ib_active = false;
	flush_workqueue(wq);

	if (ibdev->iboe.nb.notifier_call) {
		if (unregister_netdevice_notifier(&ibdev->iboe.nb))
			pr_warn("failure unregistering notifier\n");
		ibdev->iboe.nb.notifier_call = NULL;
	}

	mlx4_ib_close_sriov(ibdev);
	mlx4_ib_mad_cleanup(ibdev);
	ib_unregister_device(&ibdev->ib_dev);
	mlx4_ib_diag_cleanup(ibdev);

	mlx4_qp_release_range(dev, ibdev->steer_qpn_base,
			      ibdev->steer_qpn_count);
	bitmap_free(ibdev->ib_uc_qpns_bitmap);

	iounmap(ibdev->uar_map);
	for (p = 0; p < ibdev->num_ports; ++p)
		mlx4_ib_delete_counters_table(ibdev, &ibdev->counters_table[p]);

	mlx4_foreach_port(p, dev, MLX4_PORT_TYPE_IB)
		mlx4_CLOSE_PORT(dev, p);

	mlx4_ib_free_eqs(dev, ibdev);

	mlx4_uar_free(dev, &ibdev->priv_uar);
	mlx4_pd_free(dev, ibdev->priv_pdn);
	ib_dealloc_device(&ibdev->ib_dev);
}

static void do_slave_init(struct mlx4_ib_dev *ibdev, int slave, int do_init)
{
	struct mlx4_ib_demux_work **dm = NULL;
	struct mlx4_dev *dev = ibdev->dev;
	int i;
	unsigned long flags;
	struct mlx4_active_ports actv_ports;
	unsigned int ports;
	unsigned int first_port;

	if (!mlx4_is_master(dev))
		return;

	actv_ports = mlx4_get_active_ports(dev, slave);
	ports = bitmap_weight(actv_ports.ports, dev->caps.num_ports);
	first_port = find_first_bit(actv_ports.ports, dev->caps.num_ports);

	dm = kcalloc(ports, sizeof(*dm), GFP_ATOMIC);
	if (!dm)
		return;

	for (i = 0; i < ports; i++) {
		dm[i] = kmalloc(sizeof (struct mlx4_ib_demux_work), GFP_ATOMIC);
		if (!dm[i]) {
			while (--i >= 0)
				kfree(dm[i]);
			goto out;
		}
		INIT_WORK(&dm[i]->work, mlx4_ib_tunnels_update_work);
		dm[i]->port = first_port + i + 1;
		dm[i]->slave = slave;
		dm[i]->do_init = do_init;
		dm[i]->dev = ibdev;
	}
	/* initialize or tear down tunnel QPs for the slave */
	spin_lock_irqsave(&ibdev->sriov.going_down_lock, flags);
	if (!ibdev->sriov.is_going_down) {
		for (i = 0; i < ports; i++)
			queue_work(ibdev->sriov.demux[i].ud_wq, &dm[i]->work);
		spin_unlock_irqrestore(&ibdev->sriov.going_down_lock, flags);
	} else {
		spin_unlock_irqrestore(&ibdev->sriov.going_down_lock, flags);
		for (i = 0; i < ports; i++)
			kfree(dm[i]);
	}
out:
	kfree(dm);
	return;
}

static void mlx4_ib_handle_catas_error(struct mlx4_ib_dev *ibdev)
{
	struct mlx4_ib_qp *mqp;
	unsigned long flags_qp;
	unsigned long flags_cq;
	struct mlx4_ib_cq *send_mcq, *recv_mcq;
	struct list_head    cq_notify_list;
	struct mlx4_cq *mcq;
	unsigned long flags;

	pr_warn("mlx4_ib_handle_catas_error was started\n");
	INIT_LIST_HEAD(&cq_notify_list);

	/* Go over qp list reside on that ibdev, sync with create/destroy qp.*/
	spin_lock_irqsave(&ibdev->reset_flow_resource_lock, flags);

	list_for_each_entry(mqp, &ibdev->qp_list, qps_list) {
		spin_lock_irqsave(&mqp->sq.lock, flags_qp);
		if (mqp->sq.tail != mqp->sq.head) {
			send_mcq = to_mcq(mqp->ibqp.send_cq);
			spin_lock_irqsave(&send_mcq->lock, flags_cq);
			if (send_mcq->mcq.comp &&
			    mqp->ibqp.send_cq->comp_handler) {
				if (!send_mcq->mcq.reset_notify_added) {
					send_mcq->mcq.reset_notify_added = 1;
					list_add_tail(&send_mcq->mcq.reset_notify,
						      &cq_notify_list);
				}
			}
			spin_unlock_irqrestore(&send_mcq->lock, flags_cq);
		}
		spin_unlock_irqrestore(&mqp->sq.lock, flags_qp);
		/* Now, handle the QP's receive queue */
		spin_lock_irqsave(&mqp->rq.lock, flags_qp);
		/* no handling is needed for SRQ */
		if (!mqp->ibqp.srq) {
			if (mqp->rq.tail != mqp->rq.head) {
				recv_mcq = to_mcq(mqp->ibqp.recv_cq);
				spin_lock_irqsave(&recv_mcq->lock, flags_cq);
				if (recv_mcq->mcq.comp &&
				    mqp->ibqp.recv_cq->comp_handler) {
					if (!recv_mcq->mcq.reset_notify_added) {
						recv_mcq->mcq.reset_notify_added = 1;
						list_add_tail(&recv_mcq->mcq.reset_notify,
							      &cq_notify_list);
					}
				}
				spin_unlock_irqrestore(&recv_mcq->lock,
						       flags_cq);
			}
		}
		spin_unlock_irqrestore(&mqp->rq.lock, flags_qp);
	}

	list_for_each_entry(mcq, &cq_notify_list, reset_notify) {
		mcq->comp(mcq);
	}
	spin_unlock_irqrestore(&ibdev->reset_flow_resource_lock, flags);
	pr_warn("mlx4_ib_handle_catas_error ended\n");
}

static void handle_bonded_port_state_event(struct work_struct *work)
{
	struct ib_event_work *ew =
		container_of(work, struct ib_event_work, work);
	struct mlx4_ib_dev *ibdev = ew->ib_dev;
	enum ib_port_state bonded_port_state = IB_PORT_NOP;
	int i;
	struct ib_event ibev;

	kfree(ew);
	spin_lock_bh(&ibdev->iboe.lock);
	for (i = 0; i < MLX4_MAX_PORTS; ++i) {
		struct net_device *curr_netdev = ibdev->iboe.netdevs[i];
		enum ib_port_state curr_port_state;

		if (!curr_netdev)
			continue;

		curr_port_state =
			(netif_running(curr_netdev) &&
			 netif_carrier_ok(curr_netdev)) ?
			IB_PORT_ACTIVE : IB_PORT_DOWN;

		bonded_port_state = (bonded_port_state != IB_PORT_ACTIVE) ?
			curr_port_state : IB_PORT_ACTIVE;
	}
	spin_unlock_bh(&ibdev->iboe.lock);

	ibev.device = &ibdev->ib_dev;
	ibev.element.port_num = 1;
	ibev.event = (bonded_port_state == IB_PORT_ACTIVE) ?
		IB_EVENT_PORT_ACTIVE : IB_EVENT_PORT_ERR;

	ib_dispatch_event(&ibev);
}

void mlx4_ib_sl2vl_update(struct mlx4_ib_dev *mdev, int port)
{
	u64 sl2vl;
	int err;

	err = mlx4_ib_query_sl2vl(&mdev->ib_dev, port, &sl2vl);
	if (err) {
		pr_err("Unable to get current sl to vl mapping for port %d.  Using all zeroes (%d)\n",
		       port, err);
		sl2vl = 0;
	}
	atomic64_set(&mdev->sl2vl[port - 1], sl2vl);
}

static void ib_sl2vl_update_work(struct work_struct *work)
{
	struct ib_event_work *ew = container_of(work, struct ib_event_work, work);
	struct mlx4_ib_dev *mdev = ew->ib_dev;
	int port = ew->port;

	mlx4_ib_sl2vl_update(mdev, port);

	kfree(ew);
}

void mlx4_sched_ib_sl2vl_update_work(struct mlx4_ib_dev *ibdev,
				     int port)
{
	struct ib_event_work *ew;

	ew = kmalloc(sizeof(*ew), GFP_ATOMIC);
	if (ew) {
		INIT_WORK(&ew->work, ib_sl2vl_update_work);
		ew->port = port;
		ew->ib_dev = ibdev;
		queue_work(wq, &ew->work);
	}
}

static void mlx4_ib_event(struct mlx4_dev *dev, void *ibdev_ptr,
			  enum mlx4_dev_event event, unsigned long param)
{
	struct ib_event ibev;
	struct mlx4_ib_dev *ibdev = to_mdev((struct ib_device *) ibdev_ptr);
	struct mlx4_eqe *eqe = NULL;
	struct ib_event_work *ew;
	int p = 0;

	if (mlx4_is_bonded(dev) &&
	    ((event == MLX4_DEV_EVENT_PORT_UP) ||
	    (event == MLX4_DEV_EVENT_PORT_DOWN))) {
		ew = kmalloc(sizeof(*ew), GFP_ATOMIC);
		if (!ew)
			return;
		INIT_WORK(&ew->work, handle_bonded_port_state_event);
		ew->ib_dev = ibdev;
		queue_work(wq, &ew->work);
		return;
	}

	if (event == MLX4_DEV_EVENT_PORT_MGMT_CHANGE)
		eqe = (struct mlx4_eqe *)param;
	else
		p = (int) param;

	switch (event) {
	case MLX4_DEV_EVENT_PORT_UP:
		if (p > ibdev->num_ports)
			return;
		if (!mlx4_is_slave(dev) &&
		    rdma_port_get_link_layer(&ibdev->ib_dev, p) ==
			IB_LINK_LAYER_INFINIBAND) {
			if (mlx4_is_master(dev))
				mlx4_ib_invalidate_all_guid_record(ibdev, p);
			if (ibdev->dev->flags & MLX4_FLAG_SECURE_HOST &&
			    !(ibdev->dev->caps.flags2 & MLX4_DEV_CAP_FLAG2_SL_TO_VL_CHANGE_EVENT))
				mlx4_sched_ib_sl2vl_update_work(ibdev, p);
		}
		ibev.event = IB_EVENT_PORT_ACTIVE;
		break;

	case MLX4_DEV_EVENT_PORT_DOWN:
		if (p > ibdev->num_ports)
			return;
		ibev.event = IB_EVENT_PORT_ERR;
		break;

	case MLX4_DEV_EVENT_CATASTROPHIC_ERROR:
		ibdev->ib_active = false;
		ibev.event = IB_EVENT_DEVICE_FATAL;
		mlx4_ib_handle_catas_error(ibdev);
		break;

	case MLX4_DEV_EVENT_PORT_MGMT_CHANGE:
		ew = kmalloc(sizeof *ew, GFP_ATOMIC);
		if (!ew)
			return;

		INIT_WORK(&ew->work, handle_port_mgmt_change_event);
		memcpy(&ew->ib_eqe, eqe, sizeof *eqe);
		ew->ib_dev = ibdev;
		/* need to queue only for port owner, which uses GEN_EQE */
		if (mlx4_is_master(dev))
			queue_work(wq, &ew->work);
		else
			handle_port_mgmt_change_event(&ew->work);
		return;

	case MLX4_DEV_EVENT_SLAVE_INIT:
		/* here, p is the slave id */
		do_slave_init(ibdev, p, 1);
		if (mlx4_is_master(dev)) {
			int i;

			for (i = 1; i <= ibdev->num_ports; i++) {
				if (rdma_port_get_link_layer(&ibdev->ib_dev, i)
					== IB_LINK_LAYER_INFINIBAND)
					mlx4_ib_slave_alias_guid_event(ibdev,
								       p, i,
								       1);
			}
		}
		return;

	case MLX4_DEV_EVENT_SLAVE_SHUTDOWN:
		if (mlx4_is_master(dev)) {
			int i;

			for (i = 1; i <= ibdev->num_ports; i++) {
				if (rdma_port_get_link_layer(&ibdev->ib_dev, i)
					== IB_LINK_LAYER_INFINIBAND)
					mlx4_ib_slave_alias_guid_event(ibdev,
								       p, i,
								       0);
			}
		}
		/* here, p is the slave id */
		do_slave_init(ibdev, p, 0);
		return;

	default:
		return;
	}

	ibev.device	      = ibdev_ptr;
	ibev.element.port_num = mlx4_is_bonded(ibdev->dev) ? 1 : (u8)p;

	ib_dispatch_event(&ibev);
}

static struct mlx4_interface mlx4_ib_interface = {
	.add		= mlx4_ib_add,
	.remove		= mlx4_ib_remove,
	.event		= mlx4_ib_event,
	.protocol	= MLX4_PROT_IB_IPV6,
	.flags		= MLX4_INTFF_BONDING
};

static int __init mlx4_ib_init(void)
{
	int err;

	wq = alloc_ordered_workqueue("mlx4_ib", WQ_MEM_RECLAIM);
	if (!wq)
		return -ENOMEM;

<<<<<<< HEAD
=======
	err = mlx4_ib_qp_event_init();
	if (err)
		goto clean_qp_event;

>>>>>>> eb3cdb58
	err = mlx4_ib_cm_init();
	if (err)
		goto clean_wq;

	err = mlx4_ib_mcg_init();
	if (err)
		goto clean_cm;

	err = mlx4_register_interface(&mlx4_ib_interface);
	if (err)
		goto clean_mcg;

	return 0;

clean_mcg:
	mlx4_ib_mcg_destroy();

clean_cm:
	mlx4_ib_cm_destroy();

clean_wq:
	mlx4_ib_qp_event_cleanup();

clean_qp_event:
	destroy_workqueue(wq);
	return err;
}

static void __exit mlx4_ib_cleanup(void)
{
	mlx4_unregister_interface(&mlx4_ib_interface);
	mlx4_ib_mcg_destroy();
	mlx4_ib_cm_destroy();
<<<<<<< HEAD
=======
	mlx4_ib_qp_event_cleanup();
>>>>>>> eb3cdb58
	destroy_workqueue(wq);
}

module_init(mlx4_ib_init);
module_exit(mlx4_ib_cleanup);<|MERGE_RESOLUTION|>--- conflicted
+++ resolved
@@ -3303,13 +3303,10 @@
 	if (!wq)
 		return -ENOMEM;
 
-<<<<<<< HEAD
-=======
 	err = mlx4_ib_qp_event_init();
 	if (err)
 		goto clean_qp_event;
 
->>>>>>> eb3cdb58
 	err = mlx4_ib_cm_init();
 	if (err)
 		goto clean_wq;
@@ -3343,10 +3340,7 @@
 	mlx4_unregister_interface(&mlx4_ib_interface);
 	mlx4_ib_mcg_destroy();
 	mlx4_ib_cm_destroy();
-<<<<<<< HEAD
-=======
 	mlx4_ib_qp_event_cleanup();
->>>>>>> eb3cdb58
 	destroy_workqueue(wq);
 }
 
