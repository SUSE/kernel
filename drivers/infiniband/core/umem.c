/*
 * Copyright (c) 2005 Topspin Communications.  All rights reserved.
 * Copyright (c) 2005 Cisco Systems.  All rights reserved.
 * Copyright (c) 2005 Mellanox Technologies. All rights reserved.
 * Copyright (c) 2020 Intel Corporation. All rights reserved.
 *
 * This software is available to you under a choice of one of two
 * licenses.  You may choose to be licensed under the terms of the GNU
 * General Public License (GPL) Version 2, available from the file
 * COPYING in the main directory of this source tree, or the
 * OpenIB.org BSD license below:
 *
 *     Redistribution and use in source and binary forms, with or
 *     without modification, are permitted provided that the following
 *     conditions are met:
 *
 *      - Redistributions of source code must retain the above
 *        copyright notice, this list of conditions and the following
 *        disclaimer.
 *
 *      - Redistributions in binary form must reproduce the above
 *        copyright notice, this list of conditions and the following
 *        disclaimer in the documentation and/or other materials
 *        provided with the distribution.
 *
 * THE SOFTWARE IS PROVIDED "AS IS", WITHOUT WARRANTY OF ANY KIND,
 * EXPRESS OR IMPLIED, INCLUDING BUT NOT LIMITED TO THE WARRANTIES OF
 * MERCHANTABILITY, FITNESS FOR A PARTICULAR PURPOSE AND
 * NONINFRINGEMENT. IN NO EVENT SHALL THE AUTHORS OR COPYRIGHT HOLDERS
 * BE LIABLE FOR ANY CLAIM, DAMAGES OR OTHER LIABILITY, WHETHER IN AN
 * ACTION OF CONTRACT, TORT OR OTHERWISE, ARISING FROM, OUT OF OR IN
 * CONNECTION WITH THE SOFTWARE OR THE USE OR OTHER DEALINGS IN THE
 * SOFTWARE.
 */

#include <linux/mm.h>
#include <linux/dma-mapping.h>
#include <linux/sched/signal.h>
#include <linux/sched/mm.h>
#include <linux/export.h>
#include <linux/slab.h>
#include <linux/pagemap.h>
#include <linux/count_zeros.h>
#include <rdma/ib_umem_odp.h>

#include "uverbs.h"

static void __ib_umem_release(struct ib_device *dev, struct ib_umem *umem, int dirty)
{
	bool make_dirty = umem->writable && dirty;
	struct scatterlist *sg;
	unsigned int i;

	if (dirty)
		ib_dma_unmap_sgtable_attrs(dev, &umem->sgt_append.sgt,
					   DMA_BIDIRECTIONAL, 0);

	for_each_sgtable_sg(&umem->sgt_append.sgt, sg, i)
		unpin_user_page_range_dirty_lock(sg_page(sg),
			DIV_ROUND_UP(sg->length, PAGE_SIZE), make_dirty);

	sg_free_append_table(&umem->sgt_append);
}

/**
 * ib_umem_find_best_pgsz - Find best HW page size to use for this MR
 *
 * @umem: umem struct
 * @pgsz_bitmap: bitmap of HW supported page sizes
 * @virt: IOVA
 *
 * This helper is intended for HW that support multiple page
 * sizes but can do only a single page size in an MR.
 *
 * Returns 0 if the umem requires page sizes not supported by
 * the driver to be mapped. Drivers always supporting PAGE_SIZE
 * or smaller will never see a 0 result.
 */
unsigned long ib_umem_find_best_pgsz(struct ib_umem *umem,
				     unsigned long pgsz_bitmap,
				     unsigned long virt)
{
	struct scatterlist *sg;
	unsigned long va, pgoff;
	dma_addr_t mask;
	int i;

	umem->iova = va = virt;

	if (umem->is_odp) {
		unsigned int page_size = BIT(to_ib_umem_odp(umem)->page_shift);

		/* ODP must always be self consistent. */
		if (!(pgsz_bitmap & page_size))
			return 0;
		return page_size;
	}

	/* rdma_for_each_block() has a bug if the page size is smaller than the
	 * page size used to build the umem. For now prevent smaller page sizes
	 * from being returned.
	 */
	pgsz_bitmap &= GENMASK(BITS_PER_LONG - 1, PAGE_SHIFT);

	/* The best result is the smallest page size that results in the minimum
	 * number of required pages. Compute the largest page size that could
	 * work based on VA address bits that don't change.
	 */
	mask = pgsz_bitmap &
	       GENMASK(BITS_PER_LONG - 1,
		       bits_per((umem->length - 1 + virt) ^ virt));
	/* offset into first SGL */
	pgoff = umem->address & ~PAGE_MASK;

	for_each_sgtable_dma_sg(&umem->sgt_append.sgt, sg, i) {
		/* Walk SGL and reduce max page size if VA/PA bits differ
		 * for any address.
		 */
		mask |= (sg_dma_address(sg) + pgoff) ^ va;
		va += sg_dma_len(sg) - pgoff;
		/* Except for the last entry, the ending iova alignment sets
		 * the maximum possible page size as the low bits of the iova
		 * must be zero when starting the next chunk.
		 */
		if (i != (umem->sgt_append.sgt.nents - 1))
			mask |= va;
		pgoff = 0;
	}

	/* The mask accumulates 1's in each position where the VA and physical
	 * address differ, thus the length of trailing 0 is the largest page
	 * size that can pass the VA through to the physical.
	 */
	if (mask)
		pgsz_bitmap &= GENMASK(count_trailing_zeros(mask), 0);
	return pgsz_bitmap ? rounddown_pow_of_two(pgsz_bitmap) : 0;
}
EXPORT_SYMBOL(ib_umem_find_best_pgsz);

/**
 * ib_umem_get - Pin and DMA map userspace memory.
 *
 * @device: IB device to connect UMEM
 * @addr: userspace virtual address to start at
 * @size: length of region to pin
 * @access: IB_ACCESS_xxx flags for memory being pinned
 */
struct ib_umem *ib_umem_get(struct ib_device *device, unsigned long addr,
			    size_t size, int access)
{
	struct ib_umem *umem;
	struct page **page_list;
	unsigned long lock_limit;
	unsigned long new_pinned;
	unsigned long cur_base;
	unsigned long dma_attr = 0;
	struct mm_struct *mm;
	unsigned long npages;
	int pinned, ret;
<<<<<<< HEAD
	unsigned int gup_flags = FOLL_WRITE;
=======
	unsigned int gup_flags = FOLL_LONGTERM;
>>>>>>> eb3cdb58

	/*
	 * If the combination of the addr and size requested for this memory
	 * region causes an integer overflow, return error.
	 */
	if (((addr + size) < addr) ||
	    PAGE_ALIGN(addr + size) < (addr + size))
		return ERR_PTR(-EINVAL);

	if (!can_do_mlock())
		return ERR_PTR(-EPERM);

	if (access & IB_ACCESS_ON_DEMAND)
		return ERR_PTR(-EOPNOTSUPP);

	umem = kzalloc(sizeof(*umem), GFP_KERNEL);
	if (!umem)
		return ERR_PTR(-ENOMEM);
	umem->ibdev      = device;
	umem->length     = size;
	umem->address    = addr;
	/*
	 * Drivers should call ib_umem_find_best_pgsz() to set the iova
	 * correctly.
	 */
	umem->iova = addr;
	umem->writable   = ib_access_writable(access);
	umem->owning_mm = mm = current->mm;
	mmgrab(mm);

	page_list = (struct page **) __get_free_page(GFP_KERNEL);
	if (!page_list) {
		ret = -ENOMEM;
		goto umem_kfree;
	}

	npages = ib_umem_num_pages(umem);
	if (npages == 0 || npages > UINT_MAX) {
		ret = -EINVAL;
		goto out;
	}

	lock_limit = rlimit(RLIMIT_MEMLOCK) >> PAGE_SHIFT;

	new_pinned = atomic64_add_return(npages, &mm->pinned_vm);
	if (new_pinned > lock_limit && !capable(CAP_IPC_LOCK)) {
		atomic64_sub(npages, &mm->pinned_vm);
		ret = -ENOMEM;
		goto out;
	}

	cur_base = addr & PAGE_MASK;

	if (umem->writable)
		gup_flags |= FOLL_WRITE;

	while (npages) {
		cond_resched();
		pinned = pin_user_pages_fast(cur_base,
					  min_t(unsigned long, npages,
						PAGE_SIZE /
						sizeof(struct page *)),
<<<<<<< HEAD
					  gup_flags | FOLL_LONGTERM, page_list);
=======
					  gup_flags, page_list);
>>>>>>> eb3cdb58
		if (pinned < 0) {
			ret = pinned;
			goto umem_release;
		}

		cur_base += pinned * PAGE_SIZE;
		npages -= pinned;
		ret = sg_alloc_append_table_from_pages(
			&umem->sgt_append, page_list, pinned, 0,
			pinned << PAGE_SHIFT, ib_dma_max_seg_size(device),
			npages, GFP_KERNEL);
		if (ret) {
			unpin_user_pages_dirty_lock(page_list, pinned, 0);
			goto umem_release;
		}
	}

	if (access & IB_ACCESS_RELAXED_ORDERING)
		dma_attr |= DMA_ATTR_WEAK_ORDERING;

	ret = ib_dma_map_sgtable_attrs(device, &umem->sgt_append.sgt,
				       DMA_BIDIRECTIONAL, dma_attr);
	if (ret)
		goto umem_release;
	goto out;

umem_release:
	__ib_umem_release(device, umem, 0);
	atomic64_sub(ib_umem_num_pages(umem), &mm->pinned_vm);
out:
	free_page((unsigned long) page_list);
umem_kfree:
	if (ret) {
		mmdrop(umem->owning_mm);
		kfree(umem);
	}
	return ret ? ERR_PTR(ret) : umem;
}
EXPORT_SYMBOL(ib_umem_get);

/**
 * ib_umem_release - release memory pinned with ib_umem_get
 * @umem: umem struct to release
 */
void ib_umem_release(struct ib_umem *umem)
{
	if (!umem)
		return;
	if (umem->is_dmabuf)
		return ib_umem_dmabuf_release(to_ib_umem_dmabuf(umem));
	if (umem->is_odp)
		return ib_umem_odp_release(to_ib_umem_odp(umem));

	__ib_umem_release(umem->ibdev, umem, 1);

	atomic64_sub(ib_umem_num_pages(umem), &umem->owning_mm->pinned_vm);
	mmdrop(umem->owning_mm);
	kfree(umem);
}
EXPORT_SYMBOL(ib_umem_release);

/*
 * Copy from the given ib_umem's pages to the given buffer.
 *
 * umem - the umem to copy from
 * offset - offset to start copying from
 * dst - destination buffer
 * length - buffer length
 *
 * Returns 0 on success, or an error code.
 */
int ib_umem_copy_from(void *dst, struct ib_umem *umem, size_t offset,
		      size_t length)
{
	size_t end = offset + length;
	int ret;

	if (offset > umem->length || length > umem->length - offset) {
		pr_err("%s not in range. offset: %zd umem length: %zd end: %zd\n",
		       __func__, offset, umem->length, end);
		return -EINVAL;
	}

	ret = sg_pcopy_to_buffer(umem->sgt_append.sgt.sgl,
				 umem->sgt_append.sgt.orig_nents, dst, length,
				 offset + ib_umem_offset(umem));

	if (ret < 0)
		return ret;
	else if (ret != length)
		return -EINVAL;
	else
		return 0;
}
EXPORT_SYMBOL(ib_umem_copy_from);<|MERGE_RESOLUTION|>--- conflicted
+++ resolved
@@ -157,11 +157,7 @@
 	struct mm_struct *mm;
 	unsigned long npages;
 	int pinned, ret;
-<<<<<<< HEAD
-	unsigned int gup_flags = FOLL_WRITE;
-=======
 	unsigned int gup_flags = FOLL_LONGTERM;
->>>>>>> eb3cdb58
 
 	/*
 	 * If the combination of the addr and size requested for this memory
@@ -224,11 +220,7 @@
 					  min_t(unsigned long, npages,
 						PAGE_SIZE /
 						sizeof(struct page *)),
-<<<<<<< HEAD
-					  gup_flags | FOLL_LONGTERM, page_list);
-=======
 					  gup_flags, page_list);
->>>>>>> eb3cdb58
 		if (pinned < 0) {
 			ret = pinned;
 			goto umem_release;
