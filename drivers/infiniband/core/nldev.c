--- conflicted
+++ resolved
@@ -2054,11 +2054,7 @@
 			RDMA_NL_GET_TYPE(RDMA_NL_NLDEV,
 					 RDMA_NLDEV_CMD_STAT_SET),
 			0, 0);
-<<<<<<< HEAD
-	if (fill_nldev_handle(msg, device) ||
-=======
 	if (!nlh || fill_nldev_handle(msg, device) ||
->>>>>>> eb3cdb58
 	    nla_put_u32(msg, RDMA_NLDEV_ATTR_PORT_INDEX, port)) {
 		ret = -EMSGSIZE;
 		goto err_free_msg;
@@ -2425,11 +2421,7 @@
 		0, 0);
 
 	ret = -EMSGSIZE;
-<<<<<<< HEAD
-	if (fill_nldev_handle(msg, device) ||
-=======
 	if (!nlh || fill_nldev_handle(msg, device) ||
->>>>>>> eb3cdb58
 	    nla_put_u32(msg, RDMA_NLDEV_ATTR_PORT_INDEX, port))
 		goto err_msg;
 
