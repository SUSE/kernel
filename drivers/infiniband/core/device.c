/*
 * Copyright (c) 2004 Topspin Communications.  All rights reserved.
 * Copyright (c) 2005 Sun Microsystems, Inc. All rights reserved.
 *
 * This software is available to you under a choice of one of two
 * licenses.  You may choose to be licensed under the terms of the GNU
 * General Public License (GPL) Version 2, available from the file
 * COPYING in the main directory of this source tree, or the
 * OpenIB.org BSD license below:
 *
 *     Redistribution and use in source and binary forms, with or
 *     without modification, are permitted provided that the following
 *     conditions are met:
 *
 *      - Redistributions of source code must retain the above
 *        copyright notice, this list of conditions and the following
 *        disclaimer.
 *
 *      - Redistributions in binary form must reproduce the above
 *        copyright notice, this list of conditions and the following
 *        disclaimer in the documentation and/or other materials
 *        provided with the distribution.
 *
 * THE SOFTWARE IS PROVIDED "AS IS", WITHOUT WARRANTY OF ANY KIND,
 * EXPRESS OR IMPLIED, INCLUDING BUT NOT LIMITED TO THE WARRANTIES OF
 * MERCHANTABILITY, FITNESS FOR A PARTICULAR PURPOSE AND
 * NONINFRINGEMENT. IN NO EVENT SHALL THE AUTHORS OR COPYRIGHT HOLDERS
 * BE LIABLE FOR ANY CLAIM, DAMAGES OR OTHER LIABILITY, WHETHER IN AN
 * ACTION OF CONTRACT, TORT OR OTHERWISE, ARISING FROM, OUT OF OR IN
 * CONNECTION WITH THE SOFTWARE OR THE USE OR OTHER DEALINGS IN THE
 * SOFTWARE.
 */

#include <linux/module.h>
#include <linux/string.h>
#include <linux/errno.h>
#include <linux/kernel.h>
#include <linux/slab.h>
#include <linux/init.h>
#include <linux/netdevice.h>
#include <net/net_namespace.h>
#include <linux/security.h>
#include <linux/notifier.h>
#include <linux/hashtable.h>
#include <rdma/rdma_netlink.h>
#include <rdma/ib_addr.h>
#include <rdma/ib_cache.h>
#include <rdma/rdma_counter.h>

#include "core_priv.h"
#include "restrack.h"

MODULE_AUTHOR("Roland Dreier");
MODULE_DESCRIPTION("core kernel InfiniBand API");
MODULE_LICENSE("Dual BSD/GPL");

struct workqueue_struct *ib_comp_wq;
struct workqueue_struct *ib_comp_unbound_wq;
struct workqueue_struct *ib_wq;
EXPORT_SYMBOL_GPL(ib_wq);
static struct workqueue_struct *ib_unreg_wq;

/*
 * Each of the three rwsem locks (devices, clients, client_data) protects the
 * xarray of the same name. Specifically it allows the caller to assert that
 * the MARK will/will not be changing under the lock, and for devices and
 * clients, that the value in the xarray is still a valid pointer. Change of
 * the MARK is linked to the object state, so holding the lock and testing the
 * MARK also asserts that the contained object is in a certain state.
 *
 * This is used to build a two stage register/unregister flow where objects
 * can continue to be in the xarray even though they are still in progress to
 * register/unregister.
 *
 * The xarray itself provides additional locking, and restartable iteration,
 * which is also relied on.
 *
 * Locks should not be nested, with the exception of client_data, which is
 * allowed to nest under the read side of the other two locks.
 *
 * The devices_rwsem also protects the device name list, any change or
 * assignment of device name must also hold the write side to guarantee unique
 * names.
 */

/*
 * devices contains devices that have had their names assigned. The
 * devices may not be registered. Users that care about the registration
 * status need to call ib_device_try_get() on the device to ensure it is
 * registered, and keep it registered, for the required duration.
 *
 */
static DEFINE_XARRAY_FLAGS(devices, XA_FLAGS_ALLOC);
static DECLARE_RWSEM(devices_rwsem);
#define DEVICE_REGISTERED XA_MARK_1

static u32 highest_client_id;
#define CLIENT_REGISTERED XA_MARK_1
static DEFINE_XARRAY_FLAGS(clients, XA_FLAGS_ALLOC);
static DECLARE_RWSEM(clients_rwsem);

static void ib_client_put(struct ib_client *client)
{
	if (refcount_dec_and_test(&client->uses))
		complete(&client->uses_zero);
}

/*
 * If client_data is registered then the corresponding client must also still
 * be registered.
 */
#define CLIENT_DATA_REGISTERED XA_MARK_1

unsigned int rdma_dev_net_id;

/*
 * A list of net namespaces is maintained in an xarray. This is necessary
 * because we can't get the locking right using the existing net ns list. We
 * would require a init_net callback after the list is updated.
 */
static DEFINE_XARRAY_FLAGS(rdma_nets, XA_FLAGS_ALLOC);
/*
 * rwsem to protect accessing the rdma_nets xarray entries.
 */
static DECLARE_RWSEM(rdma_nets_rwsem);

bool ib_devices_shared_netns = true;
module_param_named(netns_mode, ib_devices_shared_netns, bool, 0444);
MODULE_PARM_DESC(netns_mode,
		 "Share device among net namespaces; default=1 (shared)");
/**
 * rdma_dev_access_netns() - Return whether an rdma device can be accessed
 *			     from a specified net namespace or not.
 * @dev:	Pointer to rdma device which needs to be checked
 * @net:	Pointer to net namesapce for which access to be checked
 *
 * When the rdma device is in shared mode, it ignores the net namespace.
 * When the rdma device is exclusive to a net namespace, rdma device net
 * namespace is checked against the specified one.
 */
bool rdma_dev_access_netns(const struct ib_device *dev, const struct net *net)
{
	return (ib_devices_shared_netns ||
		net_eq(read_pnet(&dev->coredev.rdma_net), net));
}
EXPORT_SYMBOL(rdma_dev_access_netns);

/*
 * xarray has this behavior where it won't iterate over NULL values stored in
 * allocated arrays.  So we need our own iterator to see all values stored in
 * the array. This does the same thing as xa_for_each except that it also
 * returns NULL valued entries if the array is allocating. Simplified to only
 * work on simple xarrays.
 */
static void *xan_find_marked(struct xarray *xa, unsigned long *indexp,
			     xa_mark_t filter)
{
	XA_STATE(xas, xa, *indexp);
	void *entry;

	rcu_read_lock();
	do {
		entry = xas_find_marked(&xas, ULONG_MAX, filter);
		if (xa_is_zero(entry))
			break;
	} while (xas_retry(&xas, entry));
	rcu_read_unlock();

	if (entry) {
		*indexp = xas.xa_index;
		if (xa_is_zero(entry))
			return NULL;
		return entry;
	}
	return XA_ERROR(-ENOENT);
}
#define xan_for_each_marked(xa, index, entry, filter)                          \
	for (index = 0, entry = xan_find_marked(xa, &(index), filter);         \
	     !xa_is_err(entry);                                                \
	     (index)++, entry = xan_find_marked(xa, &(index), filter))

/* RCU hash table mapping netdevice pointers to struct ib_port_data */
static DEFINE_SPINLOCK(ndev_hash_lock);
static DECLARE_HASHTABLE(ndev_hash, 5);

static void free_netdevs(struct ib_device *ib_dev);
static void ib_unregister_work(struct work_struct *work);
static void __ib_unregister_device(struct ib_device *device);
static int ib_security_change(struct notifier_block *nb, unsigned long event,
			      void *lsm_data);
static void ib_policy_change_task(struct work_struct *work);
static DECLARE_WORK(ib_policy_change_work, ib_policy_change_task);

static void __ibdev_printk(const char *level, const struct ib_device *ibdev,
			   struct va_format *vaf)
{
	if (ibdev && ibdev->dev.parent)
		dev_printk_emit(level[1] - '0',
				ibdev->dev.parent,
				"%s %s %s: %pV",
				dev_driver_string(ibdev->dev.parent),
				dev_name(ibdev->dev.parent),
				dev_name(&ibdev->dev),
				vaf);
	else if (ibdev)
		printk("%s%s: %pV",
		       level, dev_name(&ibdev->dev), vaf);
	else
		printk("%s(NULL ib_device): %pV", level, vaf);
}

void ibdev_printk(const char *level, const struct ib_device *ibdev,
		  const char *format, ...)
{
	struct va_format vaf;
	va_list args;

	va_start(args, format);

	vaf.fmt = format;
	vaf.va = &args;

	__ibdev_printk(level, ibdev, &vaf);

	va_end(args);
}
EXPORT_SYMBOL(ibdev_printk);

#define define_ibdev_printk_level(func, level)                  \
void func(const struct ib_device *ibdev, const char *fmt, ...)  \
{                                                               \
	struct va_format vaf;                                   \
	va_list args;                                           \
								\
	va_start(args, fmt);                                    \
								\
	vaf.fmt = fmt;                                          \
	vaf.va = &args;                                         \
								\
	__ibdev_printk(level, ibdev, &vaf);                     \
								\
	va_end(args);                                           \
}                                                               \
EXPORT_SYMBOL(func);

define_ibdev_printk_level(ibdev_emerg, KERN_EMERG);
define_ibdev_printk_level(ibdev_alert, KERN_ALERT);
define_ibdev_printk_level(ibdev_crit, KERN_CRIT);
define_ibdev_printk_level(ibdev_err, KERN_ERR);
define_ibdev_printk_level(ibdev_warn, KERN_WARNING);
define_ibdev_printk_level(ibdev_notice, KERN_NOTICE);
define_ibdev_printk_level(ibdev_info, KERN_INFO);

static struct notifier_block ibdev_lsm_nb = {
	.notifier_call = ib_security_change,
};

static int rdma_dev_change_netns(struct ib_device *device, struct net *cur_net,
				 struct net *net);

/* Pointer to the RCU head at the start of the ib_port_data array */
struct ib_port_data_rcu {
	struct rcu_head rcu_head;
	struct ib_port_data pdata[];
};

static void ib_device_check_mandatory(struct ib_device *device)
{
#define IB_MANDATORY_FUNC(x) { offsetof(struct ib_device_ops, x), #x }
	static const struct {
		size_t offset;
		char  *name;
	} mandatory_table[] = {
		IB_MANDATORY_FUNC(query_device),
		IB_MANDATORY_FUNC(query_port),
		IB_MANDATORY_FUNC(alloc_pd),
		IB_MANDATORY_FUNC(dealloc_pd),
		IB_MANDATORY_FUNC(create_qp),
		IB_MANDATORY_FUNC(modify_qp),
		IB_MANDATORY_FUNC(destroy_qp),
		IB_MANDATORY_FUNC(post_send),
		IB_MANDATORY_FUNC(post_recv),
		IB_MANDATORY_FUNC(create_cq),
		IB_MANDATORY_FUNC(destroy_cq),
		IB_MANDATORY_FUNC(poll_cq),
		IB_MANDATORY_FUNC(req_notify_cq),
		IB_MANDATORY_FUNC(get_dma_mr),
		IB_MANDATORY_FUNC(reg_user_mr),
		IB_MANDATORY_FUNC(dereg_mr),
		IB_MANDATORY_FUNC(get_port_immutable)
	};
	int i;

	device->kverbs_provider = true;
	for (i = 0; i < ARRAY_SIZE(mandatory_table); ++i) {
		if (!*(void **) ((void *) &device->ops +
				 mandatory_table[i].offset)) {
			device->kverbs_provider = false;
			break;
		}
	}
}

/*
 * Caller must perform ib_device_put() to return the device reference count
 * when ib_device_get_by_index() returns valid device pointer.
 */
struct ib_device *ib_device_get_by_index(const struct net *net, u32 index)
{
	struct ib_device *device;

	down_read(&devices_rwsem);
	device = xa_load(&devices, index);
	if (device) {
		if (!rdma_dev_access_netns(device, net)) {
			device = NULL;
			goto out;
		}

		if (!ib_device_try_get(device))
			device = NULL;
	}
out:
	up_read(&devices_rwsem);
	return device;
}

/**
 * ib_device_put - Release IB device reference
 * @device: device whose reference to be released
 *
 * ib_device_put() releases reference to the IB device to allow it to be
 * unregistered and eventually free.
 */
void ib_device_put(struct ib_device *device)
{
	if (refcount_dec_and_test(&device->refcount))
		complete(&device->unreg_completion);
}
EXPORT_SYMBOL(ib_device_put);

static struct ib_device *__ib_device_get_by_name(const char *name)
{
	struct ib_device *device;
	unsigned long index;

	xa_for_each (&devices, index, device)
		if (!strcmp(name, dev_name(&device->dev)))
			return device;

	return NULL;
}

/**
 * ib_device_get_by_name - Find an IB device by name
 * @name: The name to look for
 * @driver_id: The driver ID that must match (RDMA_DRIVER_UNKNOWN matches all)
 *
 * Find and hold an ib_device by its name. The caller must call
 * ib_device_put() on the returned pointer.
 */
struct ib_device *ib_device_get_by_name(const char *name,
					enum rdma_driver_id driver_id)
{
	struct ib_device *device;

	down_read(&devices_rwsem);
	device = __ib_device_get_by_name(name);
	if (device && driver_id != RDMA_DRIVER_UNKNOWN &&
	    device->ops.driver_id != driver_id)
		device = NULL;

	if (device) {
		if (!ib_device_try_get(device))
			device = NULL;
	}
	up_read(&devices_rwsem);
	return device;
}
EXPORT_SYMBOL(ib_device_get_by_name);

static int rename_compat_devs(struct ib_device *device)
{
	struct ib_core_device *cdev;
	unsigned long index;
	int ret = 0;

	mutex_lock(&device->compat_devs_mutex);
	xa_for_each (&device->compat_devs, index, cdev) {
		ret = device_rename(&cdev->dev, dev_name(&device->dev));
		if (ret) {
			dev_warn(&cdev->dev,
				 "Fail to rename compatdev to new name %s\n",
				 dev_name(&device->dev));
			break;
		}
	}
	mutex_unlock(&device->compat_devs_mutex);
	return ret;
}

int ib_device_rename(struct ib_device *ibdev, const char *name)
{
	unsigned long index;
	void *client_data;
	int ret;

	down_write(&devices_rwsem);
	if (!strcmp(name, dev_name(&ibdev->dev))) {
		up_write(&devices_rwsem);
		return 0;
	}

	if (__ib_device_get_by_name(name)) {
		up_write(&devices_rwsem);
		return -EEXIST;
	}

	ret = device_rename(&ibdev->dev, name);
	if (ret) {
		up_write(&devices_rwsem);
		return ret;
	}

	strscpy(ibdev->name, name, IB_DEVICE_NAME_MAX);
	ret = rename_compat_devs(ibdev);

	downgrade_write(&devices_rwsem);
	down_read(&ibdev->client_data_rwsem);
	xan_for_each_marked(&ibdev->client_data, index, client_data,
			    CLIENT_DATA_REGISTERED) {
		struct ib_client *client = xa_load(&clients, index);

		if (!client || !client->rename)
			continue;

		client->rename(ibdev, client_data);
	}
	up_read(&ibdev->client_data_rwsem);
	rdma_nl_notify_event(ibdev, 0, RDMA_RENAME_EVENT);
	up_read(&devices_rwsem);
	return 0;
}

int ib_device_set_dim(struct ib_device *ibdev, u8 use_dim)
{
	if (use_dim > 1)
		return -EINVAL;
	ibdev->use_cq_dim = use_dim;

	return 0;
}

static int alloc_name(struct ib_device *ibdev, const char *name)
{
	struct ib_device *device;
	unsigned long index;
	struct ida inuse;
	int rc;
	int i;

	lockdep_assert_held_write(&devices_rwsem);
	ida_init(&inuse);
	xa_for_each (&devices, index, device) {
		char buf[IB_DEVICE_NAME_MAX];

		if (sscanf(dev_name(&device->dev), name, &i) != 1)
			continue;
		if (i < 0 || i >= INT_MAX)
			continue;
		snprintf(buf, sizeof buf, name, i);
		if (strcmp(buf, dev_name(&device->dev)) != 0)
			continue;

		rc = ida_alloc_range(&inuse, i, i, GFP_KERNEL);
		if (rc < 0)
			goto out;
	}

	rc = ida_alloc(&inuse, GFP_KERNEL);
	if (rc < 0)
		goto out;

	rc = dev_set_name(&ibdev->dev, name, rc);
out:
	ida_destroy(&inuse);
	return rc;
}

static void ib_device_release(struct device *device)
{
	struct ib_device *dev = container_of(device, struct ib_device, dev);

	free_netdevs(dev);
	WARN_ON(refcount_read(&dev->refcount));
	if (dev->hw_stats_data)
		ib_device_release_hw_stats(dev->hw_stats_data);
	if (dev->port_data) {
		ib_cache_release_one(dev);
		ib_security_release_port_pkey_list(dev);
		rdma_counter_release(dev);
		kfree_rcu(container_of(dev->port_data, struct ib_port_data_rcu,
				       pdata[0]),
			  rcu_head);
	}

	mutex_destroy(&dev->subdev_lock);
	mutex_destroy(&dev->unregistration_lock);
	mutex_destroy(&dev->compat_devs_mutex);

	xa_destroy(&dev->compat_devs);
	xa_destroy(&dev->client_data);
	kfree_rcu(dev, rcu_head);
}

static int ib_device_uevent(const struct device *device,
			    struct kobj_uevent_env *env)
{
	if (add_uevent_var(env, "NAME=%s", dev_name(device)))
		return -ENOMEM;

	/*
	 * It would be nice to pass the node GUID with the event...
	 */

	return 0;
}

static const void *net_namespace(const struct device *d)
{
	const struct ib_core_device *coredev =
			container_of(d, struct ib_core_device, dev);

	return read_pnet(&coredev->rdma_net);
}

static struct class ib_class = {
	.name    = "infiniband",
	.dev_release = ib_device_release,
	.dev_uevent = ib_device_uevent,
	.ns_type = &net_ns_type_operations,
	.namespace = net_namespace,
};

static void rdma_init_coredev(struct ib_core_device *coredev,
			      struct ib_device *dev, struct net *net)
{
	bool is_full_dev = &dev->coredev == coredev;

	/* This BUILD_BUG_ON is intended to catch layout change
	 * of union of ib_core_device and device.
	 * dev must be the first element as ib_core and providers
	 * driver uses it. Adding anything in ib_core_device before
	 * device will break this assumption.
	 */
	BUILD_BUG_ON(offsetof(struct ib_device, coredev.dev) !=
		     offsetof(struct ib_device, dev));

	coredev->dev.class = &ib_class;
	coredev->dev.groups = dev->groups;

	/*
	 * Don't expose hw counters outside of the init namespace.
	 */
	if (!is_full_dev && dev->hw_stats_attr_index)
		coredev->dev.groups[dev->hw_stats_attr_index] = NULL;

	device_initialize(&coredev->dev);
	coredev->owner = dev;
	INIT_LIST_HEAD(&coredev->port_list);
	write_pnet(&coredev->rdma_net, net);
}

/**
 * _ib_alloc_device - allocate an IB device struct
 * @size:size of structure to allocate
 *
 * Low-level drivers should use ib_alloc_device() to allocate &struct
 * ib_device.  @size is the size of the structure to be allocated,
 * including any private data used by the low-level driver.
 * ib_dealloc_device() must be used to free structures allocated with
 * ib_alloc_device().
 */
struct ib_device *_ib_alloc_device(size_t size)
{
	struct ib_device *device;
	unsigned int i;

	if (WARN_ON(size < sizeof(struct ib_device)))
		return NULL;

	device = kzalloc(size, GFP_KERNEL);
	if (!device)
		return NULL;

	if (rdma_restrack_init(device)) {
		kfree(device);
		return NULL;
	}

	rdma_init_coredev(&device->coredev, device, &init_net);

	INIT_LIST_HEAD(&device->event_handler_list);
	spin_lock_init(&device->qp_open_list_lock);
	init_rwsem(&device->event_handler_rwsem);
	mutex_init(&device->unregistration_lock);
	/*
	 * client_data needs to be alloc because we don't want our mark to be
	 * destroyed if the user stores NULL in the client data.
	 */
	xa_init_flags(&device->client_data, XA_FLAGS_ALLOC);
	init_rwsem(&device->client_data_rwsem);
	xa_init_flags(&device->compat_devs, XA_FLAGS_ALLOC);
	mutex_init(&device->compat_devs_mutex);
	init_completion(&device->unreg_completion);
	INIT_WORK(&device->unregistration_work, ib_unregister_work);

	spin_lock_init(&device->cq_pools_lock);
	for (i = 0; i < ARRAY_SIZE(device->cq_pools); i++)
		INIT_LIST_HEAD(&device->cq_pools[i]);

	rwlock_init(&device->cache_lock);

	device->uverbs_cmd_mask =
		BIT_ULL(IB_USER_VERBS_CMD_ALLOC_MW) |
		BIT_ULL(IB_USER_VERBS_CMD_ALLOC_PD) |
		BIT_ULL(IB_USER_VERBS_CMD_ATTACH_MCAST) |
		BIT_ULL(IB_USER_VERBS_CMD_CLOSE_XRCD) |
		BIT_ULL(IB_USER_VERBS_CMD_CREATE_AH) |
		BIT_ULL(IB_USER_VERBS_CMD_CREATE_COMP_CHANNEL) |
		BIT_ULL(IB_USER_VERBS_CMD_CREATE_CQ) |
		BIT_ULL(IB_USER_VERBS_CMD_CREATE_QP) |
		BIT_ULL(IB_USER_VERBS_CMD_CREATE_SRQ) |
		BIT_ULL(IB_USER_VERBS_CMD_CREATE_XSRQ) |
		BIT_ULL(IB_USER_VERBS_CMD_DEALLOC_MW) |
		BIT_ULL(IB_USER_VERBS_CMD_DEALLOC_PD) |
		BIT_ULL(IB_USER_VERBS_CMD_DEREG_MR) |
		BIT_ULL(IB_USER_VERBS_CMD_DESTROY_AH) |
		BIT_ULL(IB_USER_VERBS_CMD_DESTROY_CQ) |
		BIT_ULL(IB_USER_VERBS_CMD_DESTROY_QP) |
		BIT_ULL(IB_USER_VERBS_CMD_DESTROY_SRQ) |
		BIT_ULL(IB_USER_VERBS_CMD_DETACH_MCAST) |
		BIT_ULL(IB_USER_VERBS_CMD_GET_CONTEXT) |
		BIT_ULL(IB_USER_VERBS_CMD_MODIFY_QP) |
		BIT_ULL(IB_USER_VERBS_CMD_MODIFY_SRQ) |
		BIT_ULL(IB_USER_VERBS_CMD_OPEN_QP) |
		BIT_ULL(IB_USER_VERBS_CMD_OPEN_XRCD) |
		BIT_ULL(IB_USER_VERBS_CMD_QUERY_DEVICE) |
		BIT_ULL(IB_USER_VERBS_CMD_QUERY_PORT) |
		BIT_ULL(IB_USER_VERBS_CMD_QUERY_QP) |
		BIT_ULL(IB_USER_VERBS_CMD_QUERY_SRQ) |
		BIT_ULL(IB_USER_VERBS_CMD_REG_MR) |
		BIT_ULL(IB_USER_VERBS_CMD_REREG_MR) |
		BIT_ULL(IB_USER_VERBS_CMD_RESIZE_CQ);

	mutex_init(&device->subdev_lock);
	INIT_LIST_HEAD(&device->subdev_list_head);
	INIT_LIST_HEAD(&device->subdev_list);

	return device;
}
EXPORT_SYMBOL(_ib_alloc_device);

/**
 * ib_dealloc_device - free an IB device struct
 * @device:structure to free
 *
 * Free a structure allocated with ib_alloc_device().
 */
void ib_dealloc_device(struct ib_device *device)
{
	if (device->ops.dealloc_driver)
		device->ops.dealloc_driver(device);

	/*
	 * ib_unregister_driver() requires all devices to remain in the xarray
	 * while their ops are callable. The last op we call is dealloc_driver
	 * above.  This is needed to create a fence on op callbacks prior to
	 * allowing the driver module to unload.
	 */
	down_write(&devices_rwsem);
	if (xa_load(&devices, device->index) == device)
		xa_erase(&devices, device->index);
	up_write(&devices_rwsem);

	/* Expedite releasing netdev references */
	free_netdevs(device);

	WARN_ON(!xa_empty(&device->compat_devs));
	WARN_ON(!xa_empty(&device->client_data));
	WARN_ON(refcount_read(&device->refcount));
	rdma_restrack_clean(device);
	/* Balances with device_initialize */
	put_device(&device->dev);
}
EXPORT_SYMBOL(ib_dealloc_device);

/*
 * add_client_context() and remove_client_context() must be safe against
 * parallel calls on the same device - registration/unregistration of both the
 * device and client can be occurring in parallel.
 *
 * The routines need to be a fence, any caller must not return until the add
 * or remove is fully completed.
 */
static int add_client_context(struct ib_device *device,
			      struct ib_client *client)
{
	int ret = 0;

	if (!device->kverbs_provider && !client->no_kverbs_req)
		return 0;

	down_write(&device->client_data_rwsem);
	/*
	 * So long as the client is registered hold both the client and device
	 * unregistration locks.
	 */
	if (!refcount_inc_not_zero(&client->uses))
		goto out_unlock;
	refcount_inc(&device->refcount);

	/*
	 * Another caller to add_client_context got here first and has already
	 * completely initialized context.
	 */
	if (xa_get_mark(&device->client_data, client->client_id,
		    CLIENT_DATA_REGISTERED))
		goto out;

	ret = xa_err(xa_store(&device->client_data, client->client_id, NULL,
			      GFP_KERNEL));
	if (ret)
		goto out;
	downgrade_write(&device->client_data_rwsem);
	if (client->add) {
		if (client->add(device)) {
			/*
			 * If a client fails to add then the error code is
			 * ignored, but we won't call any more ops on this
			 * client.
			 */
			xa_erase(&device->client_data, client->client_id);
			up_read(&device->client_data_rwsem);
			ib_device_put(device);
			ib_client_put(client);
			return 0;
		}
	}

	/* Readers shall not see a client until add has been completed */
	xa_set_mark(&device->client_data, client->client_id,
		    CLIENT_DATA_REGISTERED);
	up_read(&device->client_data_rwsem);
	return 0;

out:
	ib_device_put(device);
	ib_client_put(client);
out_unlock:
	up_write(&device->client_data_rwsem);
	return ret;
}

static void remove_client_context(struct ib_device *device,
				  unsigned int client_id)
{
	struct ib_client *client;
	void *client_data;

	down_write(&device->client_data_rwsem);
	if (!xa_get_mark(&device->client_data, client_id,
			 CLIENT_DATA_REGISTERED)) {
		up_write(&device->client_data_rwsem);
		return;
	}
	client_data = xa_load(&device->client_data, client_id);
	xa_clear_mark(&device->client_data, client_id, CLIENT_DATA_REGISTERED);
	client = xa_load(&clients, client_id);
	up_write(&device->client_data_rwsem);

	/*
	 * Notice we cannot be holding any exclusive locks when calling the
	 * remove callback as the remove callback can recurse back into any
	 * public functions in this module and thus try for any locks those
	 * functions take.
	 *
	 * For this reason clients and drivers should not call the
	 * unregistration functions will holdling any locks.
	 */
	if (client->remove)
		client->remove(device, client_data);

	xa_erase(&device->client_data, client_id);
	ib_device_put(device);
	ib_client_put(client);
}

static int alloc_port_data(struct ib_device *device)
{
	struct ib_port_data_rcu *pdata_rcu;
	u32 port;

	if (device->port_data)
		return 0;

	/* This can only be called once the physical port range is defined */
	if (WARN_ON(!device->phys_port_cnt))
		return -EINVAL;

	/* Reserve U32_MAX so the logic to go over all the ports is sane */
	if (WARN_ON(device->phys_port_cnt == U32_MAX))
		return -EINVAL;

	/*
	 * device->port_data is indexed directly by the port number to make
	 * access to this data as efficient as possible.
	 *
	 * Therefore port_data is declared as a 1 based array with potential
	 * empty slots at the beginning.
	 */
	pdata_rcu = kzalloc(struct_size(pdata_rcu, pdata,
					size_add(rdma_end_port(device), 1)),
			    GFP_KERNEL);
	if (!pdata_rcu)
		return -ENOMEM;
	/*
	 * The rcu_head is put in front of the port data array and the stored
	 * pointer is adjusted since we never need to see that member until
	 * kfree_rcu.
	 */
	device->port_data = pdata_rcu->pdata;

	rdma_for_each_port (device, port) {
		struct ib_port_data *pdata = &device->port_data[port];

		pdata->ib_dev = device;
		spin_lock_init(&pdata->pkey_list_lock);
		INIT_LIST_HEAD(&pdata->pkey_list);
		spin_lock_init(&pdata->netdev_lock);
		INIT_HLIST_NODE(&pdata->ndev_hash_link);
	}
	return 0;
}

static int verify_immutable(const struct ib_device *dev, u32 port)
{
	return WARN_ON(!rdma_cap_ib_mad(dev, port) &&
			    rdma_max_mad_size(dev, port) != 0);
}

static int setup_port_data(struct ib_device *device)
{
	u32 port;
	int ret;

	ret = alloc_port_data(device);
	if (ret)
		return ret;

	rdma_for_each_port (device, port) {
		struct ib_port_data *pdata = &device->port_data[port];

		ret = device->ops.get_port_immutable(device, port,
						     &pdata->immutable);
		if (ret)
			return ret;

		if (verify_immutable(device, port))
			return -EINVAL;
	}
	return 0;
}

/**
 * ib_port_immutable_read() - Read rdma port's immutable data
 * @dev: IB device
 * @port: port number whose immutable data to read. It starts with index 1 and
 *        valid upto including rdma_end_port().
 */
const struct ib_port_immutable*
ib_port_immutable_read(struct ib_device *dev, unsigned int port)
{
	WARN_ON(!rdma_is_port_valid(dev, port));
	return &dev->port_data[port].immutable;
}
EXPORT_SYMBOL(ib_port_immutable_read);

void ib_get_device_fw_str(struct ib_device *dev, char *str)
{
	if (dev->ops.get_dev_fw_str)
		dev->ops.get_dev_fw_str(dev, str);
	else
		str[0] = '\0';
}
EXPORT_SYMBOL(ib_get_device_fw_str);

static void ib_policy_change_task(struct work_struct *work)
{
	struct ib_device *dev;
	unsigned long index;

	down_read(&devices_rwsem);
	xa_for_each_marked (&devices, index, dev, DEVICE_REGISTERED) {
		unsigned int i;

		rdma_for_each_port (dev, i) {
			u64 sp;
			ib_get_cached_subnet_prefix(dev, i, &sp);
			ib_security_cache_change(dev, i, sp);
		}
	}
	up_read(&devices_rwsem);
}

static int ib_security_change(struct notifier_block *nb, unsigned long event,
			      void *lsm_data)
{
	if (event != LSM_POLICY_CHANGE)
		return NOTIFY_DONE;

	schedule_work(&ib_policy_change_work);
	ib_mad_agent_security_change();

	return NOTIFY_OK;
}

static void compatdev_release(struct device *dev)
{
	struct ib_core_device *cdev =
		container_of(dev, struct ib_core_device, dev);

	kfree(cdev);
}

static int add_one_compat_dev(struct ib_device *device,
			      struct rdma_dev_net *rnet)
{
	struct ib_core_device *cdev;
	int ret;

	lockdep_assert_held(&rdma_nets_rwsem);
	if (!ib_devices_shared_netns)
		return 0;

	/*
	 * Create and add compat device in all namespaces other than where it
	 * is currently bound to.
	 */
	if (net_eq(read_pnet(&rnet->net),
		   read_pnet(&device->coredev.rdma_net)))
		return 0;

	/*
	 * The first of init_net() or ib_register_device() to take the
	 * compat_devs_mutex wins and gets to add the device. Others will wait
	 * for completion here.
	 */
	mutex_lock(&device->compat_devs_mutex);
	cdev = xa_load(&device->compat_devs, rnet->id);
	if (cdev) {
		ret = 0;
		goto done;
	}
	ret = xa_reserve(&device->compat_devs, rnet->id, GFP_KERNEL);
	if (ret)
		goto done;

	cdev = kzalloc(sizeof(*cdev), GFP_KERNEL);
	if (!cdev) {
		ret = -ENOMEM;
		goto cdev_err;
	}

	cdev->dev.parent = device->dev.parent;
	rdma_init_coredev(cdev, device, read_pnet(&rnet->net));
	cdev->dev.release = compatdev_release;
	ret = dev_set_name(&cdev->dev, "%s", dev_name(&device->dev));
	if (ret)
		goto add_err;

	ret = device_add(&cdev->dev);
	if (ret)
		goto add_err;
	ret = ib_setup_port_attrs(cdev);
	if (ret)
		goto port_err;

	ret = xa_err(xa_store(&device->compat_devs, rnet->id,
			      cdev, GFP_KERNEL));
	if (ret)
		goto insert_err;

	mutex_unlock(&device->compat_devs_mutex);
	return 0;

insert_err:
	ib_free_port_attrs(cdev);
port_err:
	device_del(&cdev->dev);
add_err:
	put_device(&cdev->dev);
cdev_err:
	xa_release(&device->compat_devs, rnet->id);
done:
	mutex_unlock(&device->compat_devs_mutex);
	return ret;
}

static void remove_one_compat_dev(struct ib_device *device, u32 id)
{
	struct ib_core_device *cdev;

	mutex_lock(&device->compat_devs_mutex);
	cdev = xa_erase(&device->compat_devs, id);
	mutex_unlock(&device->compat_devs_mutex);
	if (cdev) {
		ib_free_port_attrs(cdev);
		device_del(&cdev->dev);
		put_device(&cdev->dev);
	}
}

static void remove_compat_devs(struct ib_device *device)
{
	struct ib_core_device *cdev;
	unsigned long index;

	xa_for_each (&device->compat_devs, index, cdev)
		remove_one_compat_dev(device, index);
}

static int add_compat_devs(struct ib_device *device)
{
	struct rdma_dev_net *rnet;
	unsigned long index;
	int ret = 0;

	lockdep_assert_held(&devices_rwsem);

	down_read(&rdma_nets_rwsem);
	xa_for_each (&rdma_nets, index, rnet) {
		ret = add_one_compat_dev(device, rnet);
		if (ret)
			break;
	}
	up_read(&rdma_nets_rwsem);
	return ret;
}

static void remove_all_compat_devs(void)
{
	struct ib_compat_device *cdev;
	struct ib_device *dev;
	unsigned long index;

	down_read(&devices_rwsem);
	xa_for_each (&devices, index, dev) {
		unsigned long c_index = 0;

		/* Hold nets_rwsem so that any other thread modifying this
		 * system param can sync with this thread.
		 */
		down_read(&rdma_nets_rwsem);
		xa_for_each (&dev->compat_devs, c_index, cdev)
			remove_one_compat_dev(dev, c_index);
		up_read(&rdma_nets_rwsem);
	}
	up_read(&devices_rwsem);
}

static int add_all_compat_devs(void)
{
	struct rdma_dev_net *rnet;
	struct ib_device *dev;
	unsigned long index;
	int ret = 0;

	down_read(&devices_rwsem);
	xa_for_each_marked (&devices, index, dev, DEVICE_REGISTERED) {
		unsigned long net_index = 0;

		/* Hold nets_rwsem so that any other thread modifying this
		 * system param can sync with this thread.
		 */
		down_read(&rdma_nets_rwsem);
		xa_for_each (&rdma_nets, net_index, rnet) {
			ret = add_one_compat_dev(dev, rnet);
			if (ret)
				break;
		}
		up_read(&rdma_nets_rwsem);
	}
	up_read(&devices_rwsem);
	if (ret)
		remove_all_compat_devs();
	return ret;
}

int rdma_compatdev_set(u8 enable)
{
	struct rdma_dev_net *rnet;
	unsigned long index;
	int ret = 0;

	down_write(&rdma_nets_rwsem);
	if (ib_devices_shared_netns == enable) {
		up_write(&rdma_nets_rwsem);
		return 0;
	}

	/* enable/disable of compat devices is not supported
	 * when more than default init_net exists.
	 */
	xa_for_each (&rdma_nets, index, rnet) {
		ret++;
		break;
	}
	if (!ret)
		ib_devices_shared_netns = enable;
	up_write(&rdma_nets_rwsem);
	if (ret)
		return -EBUSY;

	if (enable)
		ret = add_all_compat_devs();
	else
		remove_all_compat_devs();
	return ret;
}

static void rdma_dev_exit_net(struct net *net)
{
	struct rdma_dev_net *rnet = rdma_net_to_dev_net(net);
	struct ib_device *dev;
	unsigned long index;
	int ret;

	down_write(&rdma_nets_rwsem);
	/*
	 * Prevent the ID from being re-used and hide the id from xa_for_each.
	 */
	ret = xa_err(xa_store(&rdma_nets, rnet->id, NULL, GFP_KERNEL));
	WARN_ON(ret);
	up_write(&rdma_nets_rwsem);

	down_read(&devices_rwsem);
	xa_for_each (&devices, index, dev) {
		get_device(&dev->dev);
		/*
		 * Release the devices_rwsem so that pontentially blocking
		 * device_del, doesn't hold the devices_rwsem for too long.
		 */
		up_read(&devices_rwsem);

		remove_one_compat_dev(dev, rnet->id);

		/*
		 * If the real device is in the NS then move it back to init.
		 */
		rdma_dev_change_netns(dev, net, &init_net);

		put_device(&dev->dev);
		down_read(&devices_rwsem);
	}
	up_read(&devices_rwsem);

	rdma_nl_net_exit(rnet);
	xa_erase(&rdma_nets, rnet->id);
}

static __net_init int rdma_dev_init_net(struct net *net)
{
	struct rdma_dev_net *rnet = rdma_net_to_dev_net(net);
	unsigned long index;
	struct ib_device *dev;
	int ret;

	write_pnet(&rnet->net, net);

	ret = rdma_nl_net_init(rnet);
	if (ret)
		return ret;

	/* No need to create any compat devices in default init_net. */
	if (net_eq(net, &init_net))
		return 0;

	ret = xa_alloc(&rdma_nets, &rnet->id, rnet, xa_limit_32b, GFP_KERNEL);
	if (ret) {
		rdma_nl_net_exit(rnet);
		return ret;
	}

	down_read(&devices_rwsem);
	xa_for_each_marked (&devices, index, dev, DEVICE_REGISTERED) {
		/* Hold nets_rwsem so that netlink command cannot change
		 * system configuration for device sharing mode.
		 */
		down_read(&rdma_nets_rwsem);
		ret = add_one_compat_dev(dev, rnet);
		up_read(&rdma_nets_rwsem);
		if (ret)
			break;
	}
	up_read(&devices_rwsem);

	if (ret)
		rdma_dev_exit_net(net);

	return ret;
}

/*
 * Assign the unique string device name and the unique device index. This is
 * undone by ib_dealloc_device.
 */
static int assign_name(struct ib_device *device, const char *name)
{
	static u32 last_id;
	int ret;

	down_write(&devices_rwsem);
	/* Assign a unique name to the device */
	if (strchr(name, '%'))
		ret = alloc_name(device, name);
	else
		ret = dev_set_name(&device->dev, name);
	if (ret)
		goto out;

	if (__ib_device_get_by_name(dev_name(&device->dev))) {
		ret = -ENFILE;
		goto out;
	}
	strscpy(device->name, dev_name(&device->dev), IB_DEVICE_NAME_MAX);

	ret = xa_alloc_cyclic(&devices, &device->index, device, xa_limit_31b,
			&last_id, GFP_KERNEL);
	if (ret > 0)
		ret = 0;

out:
	up_write(&devices_rwsem);
	return ret;
}

/*
 * setup_device() allocates memory and sets up data that requires calling the
 * device ops, this is the only reason these actions are not done during
 * ib_alloc_device. It is undone by ib_dealloc_device().
 */
static int setup_device(struct ib_device *device)
{
	struct ib_udata uhw = {.outlen = 0, .inlen = 0};
	int ret;

	ib_device_check_mandatory(device);

	ret = setup_port_data(device);
	if (ret) {
		dev_warn(&device->dev, "Couldn't create per-port data\n");
		return ret;
	}

	memset(&device->attrs, 0, sizeof(device->attrs));
	ret = device->ops.query_device(device, &device->attrs, &uhw);
	if (ret) {
		dev_warn(&device->dev,
			 "Couldn't query the device attributes\n");
		return ret;
	}

	return 0;
}

static void disable_device(struct ib_device *device)
{
	u32 cid;

	WARN_ON(!refcount_read(&device->refcount));

	down_write(&devices_rwsem);
	xa_clear_mark(&devices, device->index, DEVICE_REGISTERED);
	up_write(&devices_rwsem);

	/*
	 * Remove clients in LIFO order, see assign_client_id. This could be
	 * more efficient if xarray learns to reverse iterate. Since no new
	 * clients can be added to this ib_device past this point we only need
	 * the maximum possible client_id value here.
	 */
	down_read(&clients_rwsem);
	cid = highest_client_id;
	up_read(&clients_rwsem);
	while (cid) {
		cid--;
		remove_client_context(device, cid);
	}

	ib_cq_pool_cleanup(device);

	/* Pairs with refcount_set in enable_device */
	ib_device_put(device);
	wait_for_completion(&device->unreg_completion);

	/*
	 * compat devices must be removed after device refcount drops to zero.
	 * Otherwise init_net() may add more compatdevs after removing compat
	 * devices and before device is disabled.
	 */
	remove_compat_devs(device);
}

/*
 * An enabled device is visible to all clients and to all the public facing
 * APIs that return a device pointer. This always returns with a new get, even
 * if it fails.
 */
static int enable_device_and_get(struct ib_device *device)
{
	struct ib_client *client;
	unsigned long index;
	int ret = 0;

	/*
	 * One ref belongs to the xa and the other belongs to this
	 * thread. This is needed to guard against parallel unregistration.
	 */
	refcount_set(&device->refcount, 2);
	down_write(&devices_rwsem);
	xa_set_mark(&devices, device->index, DEVICE_REGISTERED);

	/*
	 * By using downgrade_write() we ensure that no other thread can clear
	 * DEVICE_REGISTERED while we are completing the client setup.
	 */
	downgrade_write(&devices_rwsem);

	if (device->ops.enable_driver) {
		ret = device->ops.enable_driver(device);
		if (ret)
			goto out;
	}

	down_read(&clients_rwsem);
	xa_for_each_marked (&clients, index, client, CLIENT_REGISTERED) {
		ret = add_client_context(device, client);
		if (ret)
			break;
	}
	up_read(&clients_rwsem);
	if (!ret)
		ret = add_compat_devs(device);
out:
	up_read(&devices_rwsem);
	return ret;
}

static void prevent_dealloc_device(struct ib_device *ib_dev)
{
}

static void ib_device_notify_register(struct ib_device *device)
{
	struct net_device *netdev;
	u32 port;
	int ret;

	down_read(&devices_rwsem);

	ret = rdma_nl_notify_event(device, 0, RDMA_REGISTER_EVENT);
	if (ret)
		goto out;

	rdma_for_each_port(device, port) {
		netdev = ib_device_get_netdev(device, port);
		if (!netdev)
			continue;

		ret = rdma_nl_notify_event(device, port,
					   RDMA_NETDEV_ATTACH_EVENT);
		dev_put(netdev);
		if (ret)
			goto out;
	}

out:
	up_read(&devices_rwsem);
}

/**
 * ib_register_device - Register an IB device with IB core
 * @device: Device to register
 * @name: unique string device name. This may include a '%' which will
 * 	  cause a unique index to be added to the passed device name.
 * @dma_device: pointer to a DMA-capable device. If %NULL, then the IB
 *	        device will be used. In this case the caller should fully
 *		setup the ibdev for DMA. This usually means using dma_virt_ops.
 *
 * Low-level drivers use ib_register_device() to register their
 * devices with the IB core.  All registered clients will receive a
 * callback for each device that is added. @device must be allocated
 * with ib_alloc_device().
 *
 * If the driver uses ops.dealloc_driver and calls any ib_unregister_device()
 * asynchronously then the device pointer may become freed as soon as this
 * function returns.
 */
int ib_register_device(struct ib_device *device, const char *name,
		       struct device *dma_device)
{
	int ret;

	ret = assign_name(device, name);
	if (ret)
		return ret;

	/*
	 * If the caller does not provide a DMA capable device then the IB core
	 * will set up ib_sge and scatterlist structures that stash the kernel
	 * virtual address into the address field.
	 */
	WARN_ON(dma_device && !dma_device->dma_parms);
	device->dma_device = dma_device;

	ret = setup_device(device);
	if (ret)
		return ret;

	ret = ib_cache_setup_one(device);
	if (ret) {
		dev_warn(&device->dev,
			 "Couldn't set up InfiniBand P_Key/GID cache\n");
		return ret;
	}

	device->groups[0] = &ib_dev_attr_group;
	device->groups[1] = device->ops.device_group;
	ret = ib_setup_device_attrs(device);
	if (ret)
		goto cache_cleanup;

	ib_device_register_rdmacg(device);

	rdma_counter_init(device);

	/*
	 * Ensure that ADD uevent is not fired because it
	 * is too early amd device is not initialized yet.
	 */
	dev_set_uevent_suppress(&device->dev, true);
	ret = device_add(&device->dev);
	if (ret)
		goto cg_cleanup;

	ret = ib_setup_port_attrs(&device->coredev);
	if (ret) {
		dev_warn(&device->dev,
			 "Couldn't register device with driver model\n");
		goto dev_cleanup;
	}

	ret = enable_device_and_get(device);
	if (ret) {
		void (*dealloc_fn)(struct ib_device *);

		/*
		 * If we hit this error flow then we don't want to
		 * automatically dealloc the device since the caller is
		 * expected to call ib_dealloc_device() after
		 * ib_register_device() fails. This is tricky due to the
		 * possibility for a parallel unregistration along with this
		 * error flow. Since we have a refcount here we know any
		 * parallel flow is stopped in disable_device and will see the
		 * special dealloc_driver pointer, causing the responsibility to
		 * ib_dealloc_device() to revert back to this thread.
		 */
		dealloc_fn = device->ops.dealloc_driver;
		device->ops.dealloc_driver = prevent_dealloc_device;
		ib_device_put(device);
		__ib_unregister_device(device);
		device->ops.dealloc_driver = dealloc_fn;
		dev_set_uevent_suppress(&device->dev, false);
		return ret;
	}
	dev_set_uevent_suppress(&device->dev, false);

	down_read(&devices_rwsem);
	/* Mark for userspace that device is ready */
	kobject_uevent(&device->dev.kobj, KOBJ_ADD);
<<<<<<< HEAD

	ib_device_notify_register(device);
=======
	up_read(&devices_rwsem);

>>>>>>> a5952d76
	ib_device_put(device);

	return 0;

dev_cleanup:
	device_del(&device->dev);
cg_cleanup:
	dev_set_uevent_suppress(&device->dev, false);
	ib_device_unregister_rdmacg(device);
cache_cleanup:
	ib_cache_cleanup_one(device);
	return ret;
}
EXPORT_SYMBOL(ib_register_device);

/* Callers must hold a get on the device. */
static void __ib_unregister_device(struct ib_device *ib_dev)
{
	struct ib_device *sub, *tmp;

	mutex_lock(&ib_dev->subdev_lock);
	list_for_each_entry_safe_reverse(sub, tmp,
					 &ib_dev->subdev_list_head,
					 subdev_list) {
		list_del(&sub->subdev_list);
		ib_dev->ops.del_sub_dev(sub);
		ib_device_put(ib_dev);
	}
	mutex_unlock(&ib_dev->subdev_lock);

	/*
	 * We have a registration lock so that all the calls to unregister are
	 * fully fenced, once any unregister returns the device is truely
	 * unregistered even if multiple callers are unregistering it at the
	 * same time. This also interacts with the registration flow and
	 * provides sane semantics if register and unregister are racing.
	 */
	mutex_lock(&ib_dev->unregistration_lock);
	if (!refcount_read(&ib_dev->refcount))
		goto out;

	disable_device(ib_dev);
	rdma_nl_notify_event(ib_dev, 0, RDMA_UNREGISTER_EVENT);

	/* Expedite removing unregistered pointers from the hash table */
	free_netdevs(ib_dev);

	ib_free_port_attrs(&ib_dev->coredev);
	device_del(&ib_dev->dev);
	ib_device_unregister_rdmacg(ib_dev);
	ib_cache_cleanup_one(ib_dev);

	/*
	 * Drivers using the new flow may not call ib_dealloc_device except
	 * in error unwind prior to registration success.
	 */
	if (ib_dev->ops.dealloc_driver &&
	    ib_dev->ops.dealloc_driver != prevent_dealloc_device) {
		WARN_ON(kref_read(&ib_dev->dev.kobj.kref) <= 1);
		ib_dealloc_device(ib_dev);
	}
out:
	mutex_unlock(&ib_dev->unregistration_lock);
}

/**
 * ib_unregister_device - Unregister an IB device
 * @ib_dev: The device to unregister
 *
 * Unregister an IB device.  All clients will receive a remove callback.
 *
 * Callers should call this routine only once, and protect against races with
 * registration. Typically it should only be called as part of a remove
 * callback in an implementation of driver core's struct device_driver and
 * related.
 *
 * If ops.dealloc_driver is used then ib_dev will be freed upon return from
 * this function.
 */
void ib_unregister_device(struct ib_device *ib_dev)
{
	get_device(&ib_dev->dev);
	__ib_unregister_device(ib_dev);
	put_device(&ib_dev->dev);
}
EXPORT_SYMBOL(ib_unregister_device);

/**
 * ib_unregister_device_and_put - Unregister a device while holding a 'get'
 * @ib_dev: The device to unregister
 *
 * This is the same as ib_unregister_device(), except it includes an internal
 * ib_device_put() that should match a 'get' obtained by the caller.
 *
 * It is safe to call this routine concurrently from multiple threads while
 * holding the 'get'. When the function returns the device is fully
 * unregistered.
 *
 * Drivers using this flow MUST use the driver_unregister callback to clean up
 * their resources associated with the device and dealloc it.
 */
void ib_unregister_device_and_put(struct ib_device *ib_dev)
{
	WARN_ON(!ib_dev->ops.dealloc_driver);
	get_device(&ib_dev->dev);
	ib_device_put(ib_dev);
	__ib_unregister_device(ib_dev);
	put_device(&ib_dev->dev);
}
EXPORT_SYMBOL(ib_unregister_device_and_put);

/**
 * ib_unregister_driver - Unregister all IB devices for a driver
 * @driver_id: The driver to unregister
 *
 * This implements a fence for device unregistration. It only returns once all
 * devices associated with the driver_id have fully completed their
 * unregistration and returned from ib_unregister_device*().
 *
 * If device's are not yet unregistered it goes ahead and starts unregistering
 * them.
 *
 * This does not block creation of new devices with the given driver_id, that
 * is the responsibility of the caller.
 */
void ib_unregister_driver(enum rdma_driver_id driver_id)
{
	struct ib_device *ib_dev;
	unsigned long index;

	down_read(&devices_rwsem);
	xa_for_each (&devices, index, ib_dev) {
		if (ib_dev->ops.driver_id != driver_id)
			continue;

		get_device(&ib_dev->dev);
		up_read(&devices_rwsem);

		WARN_ON(!ib_dev->ops.dealloc_driver);
		__ib_unregister_device(ib_dev);

		put_device(&ib_dev->dev);
		down_read(&devices_rwsem);
	}
	up_read(&devices_rwsem);
}
EXPORT_SYMBOL(ib_unregister_driver);

static void ib_unregister_work(struct work_struct *work)
{
	struct ib_device *ib_dev =
		container_of(work, struct ib_device, unregistration_work);

	__ib_unregister_device(ib_dev);
	put_device(&ib_dev->dev);
}

/**
 * ib_unregister_device_queued - Unregister a device using a work queue
 * @ib_dev: The device to unregister
 *
 * This schedules an asynchronous unregistration using a WQ for the device. A
 * driver should use this to avoid holding locks while doing unregistration,
 * such as holding the RTNL lock.
 *
 * Drivers using this API must use ib_unregister_driver before module unload
 * to ensure that all scheduled unregistrations have completed.
 */
void ib_unregister_device_queued(struct ib_device *ib_dev)
{
	WARN_ON(!refcount_read(&ib_dev->refcount));
	WARN_ON(!ib_dev->ops.dealloc_driver);
	get_device(&ib_dev->dev);
	if (!queue_work(ib_unreg_wq, &ib_dev->unregistration_work))
		put_device(&ib_dev->dev);
}
EXPORT_SYMBOL(ib_unregister_device_queued);

/*
 * The caller must pass in a device that has the kref held and the refcount
 * released. If the device is in cur_net and still registered then it is moved
 * into net.
 */
static int rdma_dev_change_netns(struct ib_device *device, struct net *cur_net,
				 struct net *net)
{
	int ret2 = -EINVAL;
	int ret;

	mutex_lock(&device->unregistration_lock);

	/*
	 * If a device not under ib_device_get() or if the unregistration_lock
	 * is not held, the namespace can be changed, or it can be unregistered.
	 * Check again under the lock.
	 */
	if (refcount_read(&device->refcount) == 0 ||
	    !net_eq(cur_net, read_pnet(&device->coredev.rdma_net))) {
		ret = -ENODEV;
		goto out;
	}

	kobject_uevent(&device->dev.kobj, KOBJ_REMOVE);
	disable_device(device);

	/*
	 * At this point no one can be using the device, so it is safe to
	 * change the namespace.
	 */
	write_pnet(&device->coredev.rdma_net, net);

	down_read(&devices_rwsem);
	/*
	 * Currently rdma devices are system wide unique. So the device name
	 * is guaranteed free in the new namespace. Publish the new namespace
	 * at the sysfs level.
	 */
	ret = device_rename(&device->dev, dev_name(&device->dev));
	up_read(&devices_rwsem);
	if (ret) {
		dev_warn(&device->dev,
			 "%s: Couldn't rename device after namespace change\n",
			 __func__);
		/* Try and put things back and re-enable the device */
		write_pnet(&device->coredev.rdma_net, cur_net);
	}

	ret2 = enable_device_and_get(device);
	if (ret2) {
		/*
		 * This shouldn't really happen, but if it does, let the user
		 * retry at later point. So don't disable the device.
		 */
		dev_warn(&device->dev,
			 "%s: Couldn't re-enable device after namespace change\n",
			 __func__);
	}
	kobject_uevent(&device->dev.kobj, KOBJ_ADD);

	ib_device_put(device);
out:
	mutex_unlock(&device->unregistration_lock);
	if (ret)
		return ret;
	return ret2;
}

int ib_device_set_netns_put(struct sk_buff *skb,
			    struct ib_device *dev, u32 ns_fd)
{
	struct net *net;
	int ret;

	net = get_net_ns_by_fd(ns_fd);
	if (IS_ERR(net)) {
		ret = PTR_ERR(net);
		goto net_err;
	}

	if (!netlink_ns_capable(skb, net->user_ns, CAP_NET_ADMIN)) {
		ret = -EPERM;
		goto ns_err;
	}

	/*
	 * All the ib_clients, including uverbs, are reset when the namespace is
	 * changed and this cannot be blocked waiting for userspace to do
	 * something, so disassociation is mandatory.
	 */
	if (!dev->ops.disassociate_ucontext || ib_devices_shared_netns) {
		ret = -EOPNOTSUPP;
		goto ns_err;
	}

	get_device(&dev->dev);
	ib_device_put(dev);
	ret = rdma_dev_change_netns(dev, current->nsproxy->net_ns, net);
	put_device(&dev->dev);

	put_net(net);
	return ret;

ns_err:
	put_net(net);
net_err:
	ib_device_put(dev);
	return ret;
}

static struct pernet_operations rdma_dev_net_ops = {
	.init = rdma_dev_init_net,
	.exit = rdma_dev_exit_net,
	.id = &rdma_dev_net_id,
	.size = sizeof(struct rdma_dev_net),
};

static int assign_client_id(struct ib_client *client)
{
	int ret;

	lockdep_assert_held(&clients_rwsem);
	/*
	 * The add/remove callbacks must be called in FIFO/LIFO order. To
	 * achieve this we assign client_ids so they are sorted in
	 * registration order.
	 */
	client->client_id = highest_client_id;
	ret = xa_insert(&clients, client->client_id, client, GFP_KERNEL);
	if (ret)
		return ret;

	highest_client_id++;
	xa_set_mark(&clients, client->client_id, CLIENT_REGISTERED);
	return 0;
}

static void remove_client_id(struct ib_client *client)
{
	down_write(&clients_rwsem);
	xa_erase(&clients, client->client_id);
	for (; highest_client_id; highest_client_id--)
		if (xa_load(&clients, highest_client_id - 1))
			break;
	up_write(&clients_rwsem);
}

/**
 * ib_register_client - Register an IB client
 * @client:Client to register
 *
 * Upper level users of the IB drivers can use ib_register_client() to
 * register callbacks for IB device addition and removal.  When an IB
 * device is added, each registered client's add method will be called
 * (in the order the clients were registered), and when a device is
 * removed, each client's remove method will be called (in the reverse
 * order that clients were registered).  In addition, when
 * ib_register_client() is called, the client will receive an add
 * callback for all devices already registered.
 */
int ib_register_client(struct ib_client *client)
{
	struct ib_device *device;
	unsigned long index;
	bool need_unreg = false;
	int ret;

	refcount_set(&client->uses, 1);
	init_completion(&client->uses_zero);

	/*
	 * The devices_rwsem is held in write mode to ensure that a racing
	 * ib_register_device() sees a consisent view of clients and devices.
	 */
	down_write(&devices_rwsem);
	down_write(&clients_rwsem);
	ret = assign_client_id(client);
	if (ret)
		goto out;

	need_unreg = true;
	xa_for_each_marked (&devices, index, device, DEVICE_REGISTERED) {
		ret = add_client_context(device, client);
		if (ret)
			goto out;
	}
	ret = 0;
out:
	up_write(&clients_rwsem);
	up_write(&devices_rwsem);
	if (need_unreg && ret)
		ib_unregister_client(client);
	return ret;
}
EXPORT_SYMBOL(ib_register_client);

/**
 * ib_unregister_client - Unregister an IB client
 * @client:Client to unregister
 *
 * Upper level users use ib_unregister_client() to remove their client
 * registration.  When ib_unregister_client() is called, the client
 * will receive a remove callback for each IB device still registered.
 *
 * This is a full fence, once it returns no client callbacks will be called,
 * or are running in another thread.
 */
void ib_unregister_client(struct ib_client *client)
{
	struct ib_device *device;
	unsigned long index;

	down_write(&clients_rwsem);
	ib_client_put(client);
	xa_clear_mark(&clients, client->client_id, CLIENT_REGISTERED);
	up_write(&clients_rwsem);

	/* We do not want to have locks while calling client->remove() */
	rcu_read_lock();
	xa_for_each (&devices, index, device) {
		if (!ib_device_try_get(device))
			continue;
		rcu_read_unlock();

		remove_client_context(device, client->client_id);

		ib_device_put(device);
		rcu_read_lock();
	}
	rcu_read_unlock();

	/*
	 * remove_client_context() is not a fence, it can return even though a
	 * removal is ongoing. Wait until all removals are completed.
	 */
	wait_for_completion(&client->uses_zero);
	remove_client_id(client);
}
EXPORT_SYMBOL(ib_unregister_client);

static int __ib_get_global_client_nl_info(const char *client_name,
					  struct ib_client_nl_info *res)
{
	struct ib_client *client;
	unsigned long index;
	int ret = -ENOENT;

	down_read(&clients_rwsem);
	xa_for_each_marked (&clients, index, client, CLIENT_REGISTERED) {
		if (strcmp(client->name, client_name) != 0)
			continue;
		if (!client->get_global_nl_info) {
			ret = -EOPNOTSUPP;
			break;
		}
		ret = client->get_global_nl_info(res);
		if (WARN_ON(ret == -ENOENT))
			ret = -EINVAL;
		if (!ret && res->cdev)
			get_device(res->cdev);
		break;
	}
	up_read(&clients_rwsem);
	return ret;
}

static int __ib_get_client_nl_info(struct ib_device *ibdev,
				   const char *client_name,
				   struct ib_client_nl_info *res)
{
	unsigned long index;
	void *client_data;
	int ret = -ENOENT;

	down_read(&ibdev->client_data_rwsem);
	xan_for_each_marked (&ibdev->client_data, index, client_data,
			     CLIENT_DATA_REGISTERED) {
		struct ib_client *client = xa_load(&clients, index);

		if (!client || strcmp(client->name, client_name) != 0)
			continue;
		if (!client->get_nl_info) {
			ret = -EOPNOTSUPP;
			break;
		}
		ret = client->get_nl_info(ibdev, client_data, res);
		if (WARN_ON(ret == -ENOENT))
			ret = -EINVAL;

		/*
		 * The cdev is guaranteed valid as long as we are inside the
		 * client_data_rwsem as remove_one can't be called. Keep it
		 * valid for the caller.
		 */
		if (!ret && res->cdev)
			get_device(res->cdev);
		break;
	}
	up_read(&ibdev->client_data_rwsem);

	return ret;
}

/**
 * ib_get_client_nl_info - Fetch the nl_info from a client
 * @ibdev: IB device
 * @client_name: Name of the client
 * @res: Result of the query
 */
int ib_get_client_nl_info(struct ib_device *ibdev, const char *client_name,
			  struct ib_client_nl_info *res)
{
	int ret;

	if (ibdev)
		ret = __ib_get_client_nl_info(ibdev, client_name, res);
	else
		ret = __ib_get_global_client_nl_info(client_name, res);
#ifdef CONFIG_MODULES
	if (ret == -ENOENT) {
		request_module("rdma-client-%s", client_name);
		if (ibdev)
			ret = __ib_get_client_nl_info(ibdev, client_name, res);
		else
			ret = __ib_get_global_client_nl_info(client_name, res);
	}
#endif
	if (ret) {
		if (ret == -ENOENT)
			return -EOPNOTSUPP;
		return ret;
	}

	if (WARN_ON(!res->cdev))
		return -EINVAL;
	return 0;
}

/**
 * ib_set_client_data - Set IB client context
 * @device:Device to set context for
 * @client:Client to set context for
 * @data:Context to set
 *
 * ib_set_client_data() sets client context data that can be retrieved with
 * ib_get_client_data(). This can only be called while the client is
 * registered to the device, once the ib_client remove() callback returns this
 * cannot be called.
 */
void ib_set_client_data(struct ib_device *device, struct ib_client *client,
			void *data)
{
	void *rc;

	if (WARN_ON(IS_ERR(data)))
		data = NULL;

	rc = xa_store(&device->client_data, client->client_id, data,
		      GFP_KERNEL);
	WARN_ON(xa_is_err(rc));
}
EXPORT_SYMBOL(ib_set_client_data);

/**
 * ib_register_event_handler - Register an IB event handler
 * @event_handler:Handler to register
 *
 * ib_register_event_handler() registers an event handler that will be
 * called back when asynchronous IB events occur (as defined in
 * chapter 11 of the InfiniBand Architecture Specification). This
 * callback occurs in workqueue context.
 */
void ib_register_event_handler(struct ib_event_handler *event_handler)
{
	down_write(&event_handler->device->event_handler_rwsem);
	list_add_tail(&event_handler->list,
		      &event_handler->device->event_handler_list);
	up_write(&event_handler->device->event_handler_rwsem);
}
EXPORT_SYMBOL(ib_register_event_handler);

/**
 * ib_unregister_event_handler - Unregister an event handler
 * @event_handler:Handler to unregister
 *
 * Unregister an event handler registered with
 * ib_register_event_handler().
 */
void ib_unregister_event_handler(struct ib_event_handler *event_handler)
{
	down_write(&event_handler->device->event_handler_rwsem);
	list_del(&event_handler->list);
	up_write(&event_handler->device->event_handler_rwsem);
}
EXPORT_SYMBOL(ib_unregister_event_handler);

void ib_dispatch_event_clients(struct ib_event *event)
{
	struct ib_event_handler *handler;

	down_read(&event->device->event_handler_rwsem);

	list_for_each_entry(handler, &event->device->event_handler_list, list)
		handler->handler(handler, event);

	up_read(&event->device->event_handler_rwsem);
}

static int iw_query_port(struct ib_device *device,
			   u32 port_num,
			   struct ib_port_attr *port_attr)
{
	struct in_device *inetdev;
	struct net_device *netdev;

	memset(port_attr, 0, sizeof(*port_attr));

	netdev = ib_device_get_netdev(device, port_num);
	if (!netdev)
		return -ENODEV;

	port_attr->max_mtu = IB_MTU_4096;
	port_attr->active_mtu = ib_mtu_int_to_enum(netdev->mtu);

	if (!netif_carrier_ok(netdev)) {
		port_attr->state = IB_PORT_DOWN;
		port_attr->phys_state = IB_PORT_PHYS_STATE_DISABLED;
	} else {
		rcu_read_lock();
		inetdev = __in_dev_get_rcu(netdev);

		if (inetdev && inetdev->ifa_list) {
			port_attr->state = IB_PORT_ACTIVE;
			port_attr->phys_state = IB_PORT_PHYS_STATE_LINK_UP;
		} else {
			port_attr->state = IB_PORT_INIT;
			port_attr->phys_state =
				IB_PORT_PHYS_STATE_PORT_CONFIGURATION_TRAINING;
		}

		rcu_read_unlock();
	}

	dev_put(netdev);
	return device->ops.query_port(device, port_num, port_attr);
}

static int __ib_query_port(struct ib_device *device,
			   u32 port_num,
			   struct ib_port_attr *port_attr)
{
	int err;

	memset(port_attr, 0, sizeof(*port_attr));

	err = device->ops.query_port(device, port_num, port_attr);
	if (err || port_attr->subnet_prefix)
		return err;

	if (rdma_port_get_link_layer(device, port_num) !=
	    IB_LINK_LAYER_INFINIBAND)
		return 0;

	ib_get_cached_subnet_prefix(device, port_num,
				    &port_attr->subnet_prefix);
	return 0;
}

/**
 * ib_query_port - Query IB port attributes
 * @device:Device to query
 * @port_num:Port number to query
 * @port_attr:Port attributes
 *
 * ib_query_port() returns the attributes of a port through the
 * @port_attr pointer.
 */
int ib_query_port(struct ib_device *device,
		  u32 port_num,
		  struct ib_port_attr *port_attr)
{
	if (!rdma_is_port_valid(device, port_num))
		return -EINVAL;

	if (rdma_protocol_iwarp(device, port_num))
		return iw_query_port(device, port_num, port_attr);
	else
		return __ib_query_port(device, port_num, port_attr);
}
EXPORT_SYMBOL(ib_query_port);

static void add_ndev_hash(struct ib_port_data *pdata)
{
	unsigned long flags;

	might_sleep();

	spin_lock_irqsave(&ndev_hash_lock, flags);
	if (hash_hashed(&pdata->ndev_hash_link)) {
		hash_del_rcu(&pdata->ndev_hash_link);
		spin_unlock_irqrestore(&ndev_hash_lock, flags);
		/*
		 * We cannot do hash_add_rcu after a hash_del_rcu until the
		 * grace period
		 */
		synchronize_rcu();
		spin_lock_irqsave(&ndev_hash_lock, flags);
	}
	if (pdata->netdev)
		hash_add_rcu(ndev_hash, &pdata->ndev_hash_link,
			     (uintptr_t)pdata->netdev);
	spin_unlock_irqrestore(&ndev_hash_lock, flags);
}

/**
 * ib_device_set_netdev - Associate the ib_dev with an underlying net_device
 * @ib_dev: Device to modify
 * @ndev: net_device to affiliate, may be NULL
 * @port: IB port the net_device is connected to
 *
 * Drivers should use this to link the ib_device to a netdev so the netdev
 * shows up in interfaces like ib_enum_roce_netdev. Only one netdev may be
 * affiliated with any port.
 *
 * The caller must ensure that the given ndev is not unregistered or
 * unregistering, and that either the ib_device is unregistered or
 * ib_device_set_netdev() is called with NULL when the ndev sends a
 * NETDEV_UNREGISTER event.
 */
int ib_device_set_netdev(struct ib_device *ib_dev, struct net_device *ndev,
			 u32 port)
{
	enum rdma_nl_notify_event_type etype;
	struct net_device *old_ndev;
	struct ib_port_data *pdata;
	unsigned long flags;
	int ret;

	if (!rdma_is_port_valid(ib_dev, port))
		return -EINVAL;

	/*
	 * Drivers wish to call this before ib_register_driver, so we have to
	 * setup the port data early.
	 */
	ret = alloc_port_data(ib_dev);
	if (ret)
		return ret;

	pdata = &ib_dev->port_data[port];
	spin_lock_irqsave(&pdata->netdev_lock, flags);
	old_ndev = rcu_dereference_protected(
		pdata->netdev, lockdep_is_held(&pdata->netdev_lock));
	if (old_ndev == ndev) {
		spin_unlock_irqrestore(&pdata->netdev_lock, flags);
		return 0;
	}

	rcu_assign_pointer(pdata->netdev, ndev);
	netdev_put(old_ndev, &pdata->netdev_tracker);
	netdev_hold(ndev, &pdata->netdev_tracker, GFP_ATOMIC);
	spin_unlock_irqrestore(&pdata->netdev_lock, flags);

	add_ndev_hash(pdata);

	/* Make sure that the device is registered before we send events */
	if (xa_load(&devices, ib_dev->index) != ib_dev)
		return 0;

	etype = ndev ? RDMA_NETDEV_ATTACH_EVENT : RDMA_NETDEV_DETACH_EVENT;
	rdma_nl_notify_event(ib_dev, port, etype);

	return 0;
}
EXPORT_SYMBOL(ib_device_set_netdev);

static void free_netdevs(struct ib_device *ib_dev)
{
	unsigned long flags;
	u32 port;

	if (!ib_dev->port_data)
		return;

	rdma_for_each_port (ib_dev, port) {
		struct ib_port_data *pdata = &ib_dev->port_data[port];
		struct net_device *ndev;

		spin_lock_irqsave(&pdata->netdev_lock, flags);
		ndev = rcu_dereference_protected(
			pdata->netdev, lockdep_is_held(&pdata->netdev_lock));
		if (ndev) {
			spin_lock(&ndev_hash_lock);
			hash_del_rcu(&pdata->ndev_hash_link);
			spin_unlock(&ndev_hash_lock);

			/*
			 * If this is the last dev_put there is still a
			 * synchronize_rcu before the netdev is kfreed, so we
			 * can continue to rely on unlocked pointer
			 * comparisons after the put
			 */
			rcu_assign_pointer(pdata->netdev, NULL);
			netdev_put(ndev, &pdata->netdev_tracker);
		}
		spin_unlock_irqrestore(&pdata->netdev_lock, flags);
	}
}

struct net_device *ib_device_get_netdev(struct ib_device *ib_dev,
					u32 port)
{
	struct ib_port_data *pdata;
	struct net_device *res;

	if (!rdma_is_port_valid(ib_dev, port))
		return NULL;

	if (!ib_dev->port_data)
		return NULL;

	pdata = &ib_dev->port_data[port];

	/*
	 * New drivers should use ib_device_set_netdev() not the legacy
	 * get_netdev().
	 */
	if (ib_dev->ops.get_netdev)
		res = ib_dev->ops.get_netdev(ib_dev, port);
	else {
		spin_lock(&pdata->netdev_lock);
		res = rcu_dereference_protected(
			pdata->netdev, lockdep_is_held(&pdata->netdev_lock));
		dev_hold(res);
		spin_unlock(&pdata->netdev_lock);
	}

	return res;
}
EXPORT_SYMBOL(ib_device_get_netdev);

/**
 * ib_device_get_by_netdev - Find an IB device associated with a netdev
 * @ndev: netdev to locate
 * @driver_id: The driver ID that must match (RDMA_DRIVER_UNKNOWN matches all)
 *
 * Find and hold an ib_device that is associated with a netdev via
 * ib_device_set_netdev(). The caller must call ib_device_put() on the
 * returned pointer.
 */
struct ib_device *ib_device_get_by_netdev(struct net_device *ndev,
					  enum rdma_driver_id driver_id)
{
	struct ib_device *res = NULL;
	struct ib_port_data *cur;

	rcu_read_lock();
	hash_for_each_possible_rcu (ndev_hash, cur, ndev_hash_link,
				    (uintptr_t)ndev) {
		if (rcu_access_pointer(cur->netdev) == ndev &&
		    (driver_id == RDMA_DRIVER_UNKNOWN ||
		     cur->ib_dev->ops.driver_id == driver_id) &&
		    ib_device_try_get(cur->ib_dev)) {
			res = cur->ib_dev;
			break;
		}
	}
	rcu_read_unlock();

	return res;
}
EXPORT_SYMBOL(ib_device_get_by_netdev);

/**
 * ib_enum_roce_netdev - enumerate all RoCE ports
 * @ib_dev : IB device we want to query
 * @filter: Should we call the callback?
 * @filter_cookie: Cookie passed to filter
 * @cb: Callback to call for each found RoCE ports
 * @cookie: Cookie passed back to the callback
 *
 * Enumerates all of the physical RoCE ports of ib_dev
 * which are related to netdevice and calls callback() on each
 * device for which filter() function returns non zero.
 */
void ib_enum_roce_netdev(struct ib_device *ib_dev,
			 roce_netdev_filter filter,
			 void *filter_cookie,
			 roce_netdev_callback cb,
			 void *cookie)
{
	u32 port;

	rdma_for_each_port (ib_dev, port)
		if (rdma_protocol_roce(ib_dev, port)) {
			struct net_device *idev =
				ib_device_get_netdev(ib_dev, port);

			if (filter(ib_dev, port, idev, filter_cookie))
				cb(ib_dev, port, idev, cookie);
			dev_put(idev);
		}
}

/**
 * ib_enum_all_roce_netdevs - enumerate all RoCE devices
 * @filter: Should we call the callback?
 * @filter_cookie: Cookie passed to filter
 * @cb: Callback to call for each found RoCE ports
 * @cookie: Cookie passed back to the callback
 *
 * Enumerates all RoCE devices' physical ports which are related
 * to netdevices and calls callback() on each device for which
 * filter() function returns non zero.
 */
void ib_enum_all_roce_netdevs(roce_netdev_filter filter,
			      void *filter_cookie,
			      roce_netdev_callback cb,
			      void *cookie)
{
	struct ib_device *dev;
	unsigned long index;

	down_read(&devices_rwsem);
	xa_for_each_marked (&devices, index, dev, DEVICE_REGISTERED)
		ib_enum_roce_netdev(dev, filter, filter_cookie, cb, cookie);
	up_read(&devices_rwsem);
}

/*
 * ib_enum_all_devs - enumerate all ib_devices
 * @cb: Callback to call for each found ib_device
 *
 * Enumerates all ib_devices and calls callback() on each device.
 */
int ib_enum_all_devs(nldev_callback nldev_cb, struct sk_buff *skb,
		     struct netlink_callback *cb)
{
	unsigned long index;
	struct ib_device *dev;
	unsigned int idx = 0;
	int ret = 0;

	down_read(&devices_rwsem);
	xa_for_each_marked (&devices, index, dev, DEVICE_REGISTERED) {
		if (!rdma_dev_access_netns(dev, sock_net(skb->sk)))
			continue;

		ret = nldev_cb(dev, skb, cb, idx);
		if (ret)
			break;
		idx++;
	}
	up_read(&devices_rwsem);
	return ret;
}

/**
 * ib_query_pkey - Get P_Key table entry
 * @device:Device to query
 * @port_num:Port number to query
 * @index:P_Key table index to query
 * @pkey:Returned P_Key
 *
 * ib_query_pkey() fetches the specified P_Key table entry.
 */
int ib_query_pkey(struct ib_device *device,
		  u32 port_num, u16 index, u16 *pkey)
{
	if (!rdma_is_port_valid(device, port_num))
		return -EINVAL;

	if (!device->ops.query_pkey)
		return -EOPNOTSUPP;

	return device->ops.query_pkey(device, port_num, index, pkey);
}
EXPORT_SYMBOL(ib_query_pkey);

/**
 * ib_modify_device - Change IB device attributes
 * @device:Device to modify
 * @device_modify_mask:Mask of attributes to change
 * @device_modify:New attribute values
 *
 * ib_modify_device() changes a device's attributes as specified by
 * the @device_modify_mask and @device_modify structure.
 */
int ib_modify_device(struct ib_device *device,
		     int device_modify_mask,
		     struct ib_device_modify *device_modify)
{
	if (!device->ops.modify_device)
		return -EOPNOTSUPP;

	return device->ops.modify_device(device, device_modify_mask,
					 device_modify);
}
EXPORT_SYMBOL(ib_modify_device);

/**
 * ib_modify_port - Modifies the attributes for the specified port.
 * @device: The device to modify.
 * @port_num: The number of the port to modify.
 * @port_modify_mask: Mask used to specify which attributes of the port
 *   to change.
 * @port_modify: New attribute values for the port.
 *
 * ib_modify_port() changes a port's attributes as specified by the
 * @port_modify_mask and @port_modify structure.
 */
int ib_modify_port(struct ib_device *device,
		   u32 port_num, int port_modify_mask,
		   struct ib_port_modify *port_modify)
{
	int rc;

	if (!rdma_is_port_valid(device, port_num))
		return -EINVAL;

	if (device->ops.modify_port)
		rc = device->ops.modify_port(device, port_num,
					     port_modify_mask,
					     port_modify);
	else if (rdma_protocol_roce(device, port_num) &&
		 ((port_modify->set_port_cap_mask & ~IB_PORT_CM_SUP) == 0 ||
		  (port_modify->clr_port_cap_mask & ~IB_PORT_CM_SUP) == 0))
		rc = 0;
	else
		rc = -EOPNOTSUPP;
	return rc;
}
EXPORT_SYMBOL(ib_modify_port);

/**
 * ib_find_gid - Returns the port number and GID table index where
 *   a specified GID value occurs. Its searches only for IB link layer.
 * @device: The device to query.
 * @gid: The GID value to search for.
 * @port_num: The port number of the device where the GID value was found.
 * @index: The index into the GID table where the GID was found.  This
 *   parameter may be NULL.
 */
int ib_find_gid(struct ib_device *device, union ib_gid *gid,
		u32 *port_num, u16 *index)
{
	union ib_gid tmp_gid;
	u32 port;
	int ret, i;

	rdma_for_each_port (device, port) {
		if (!rdma_protocol_ib(device, port))
			continue;

		for (i = 0; i < device->port_data[port].immutable.gid_tbl_len;
		     ++i) {
			ret = rdma_query_gid(device, port, i, &tmp_gid);
			if (ret)
				continue;

			if (!memcmp(&tmp_gid, gid, sizeof *gid)) {
				*port_num = port;
				if (index)
					*index = i;
				return 0;
			}
		}
	}

	return -ENOENT;
}
EXPORT_SYMBOL(ib_find_gid);

/**
 * ib_find_pkey - Returns the PKey table index where a specified
 *   PKey value occurs.
 * @device: The device to query.
 * @port_num: The port number of the device to search for the PKey.
 * @pkey: The PKey value to search for.
 * @index: The index into the PKey table where the PKey was found.
 */
int ib_find_pkey(struct ib_device *device,
		 u32 port_num, u16 pkey, u16 *index)
{
	int ret, i;
	u16 tmp_pkey;
	int partial_ix = -1;

	for (i = 0; i < device->port_data[port_num].immutable.pkey_tbl_len;
	     ++i) {
		ret = ib_query_pkey(device, port_num, i, &tmp_pkey);
		if (ret)
			return ret;
		if ((pkey & 0x7fff) == (tmp_pkey & 0x7fff)) {
			/* if there is full-member pkey take it.*/
			if (tmp_pkey & 0x8000) {
				*index = i;
				return 0;
			}
			if (partial_ix < 0)
				partial_ix = i;
		}
	}

	/*no full-member, if exists take the limited*/
	if (partial_ix >= 0) {
		*index = partial_ix;
		return 0;
	}
	return -ENOENT;
}
EXPORT_SYMBOL(ib_find_pkey);

/**
 * ib_get_net_dev_by_params() - Return the appropriate net_dev
 * for a received CM request
 * @dev:	An RDMA device on which the request has been received.
 * @port:	Port number on the RDMA device.
 * @pkey:	The Pkey the request came on.
 * @gid:	A GID that the net_dev uses to communicate.
 * @addr:	Contains the IP address that the request specified as its
 *		destination.
 *
 */
struct net_device *ib_get_net_dev_by_params(struct ib_device *dev,
					    u32 port,
					    u16 pkey,
					    const union ib_gid *gid,
					    const struct sockaddr *addr)
{
	struct net_device *net_dev = NULL;
	unsigned long index;
	void *client_data;

	if (!rdma_protocol_ib(dev, port))
		return NULL;

	/*
	 * Holding the read side guarantees that the client will not become
	 * unregistered while we are calling get_net_dev_by_params()
	 */
	down_read(&dev->client_data_rwsem);
	xan_for_each_marked (&dev->client_data, index, client_data,
			     CLIENT_DATA_REGISTERED) {
		struct ib_client *client = xa_load(&clients, index);

		if (!client || !client->get_net_dev_by_params)
			continue;

		net_dev = client->get_net_dev_by_params(dev, port, pkey, gid,
							addr, client_data);
		if (net_dev)
			break;
	}
	up_read(&dev->client_data_rwsem);

	return net_dev;
}
EXPORT_SYMBOL(ib_get_net_dev_by_params);

void ib_set_device_ops(struct ib_device *dev, const struct ib_device_ops *ops)
{
	struct ib_device_ops *dev_ops = &dev->ops;
#define SET_DEVICE_OP(ptr, name)                                               \
	do {                                                                   \
		if (ops->name)                                                 \
			if (!((ptr)->name))				       \
				(ptr)->name = ops->name;                       \
	} while (0)

#define SET_OBJ_SIZE(ptr, name) SET_DEVICE_OP(ptr, size_##name)

	if (ops->driver_id != RDMA_DRIVER_UNKNOWN) {
		WARN_ON(dev_ops->driver_id != RDMA_DRIVER_UNKNOWN &&
			dev_ops->driver_id != ops->driver_id);
		dev_ops->driver_id = ops->driver_id;
	}
	if (ops->owner) {
		WARN_ON(dev_ops->owner && dev_ops->owner != ops->owner);
		dev_ops->owner = ops->owner;
	}
	if (ops->uverbs_abi_ver)
		dev_ops->uverbs_abi_ver = ops->uverbs_abi_ver;

	dev_ops->uverbs_no_driver_id_binding |=
		ops->uverbs_no_driver_id_binding;

	SET_DEVICE_OP(dev_ops, add_gid);
	SET_DEVICE_OP(dev_ops, add_sub_dev);
	SET_DEVICE_OP(dev_ops, advise_mr);
	SET_DEVICE_OP(dev_ops, alloc_dm);
	SET_DEVICE_OP(dev_ops, alloc_hw_device_stats);
	SET_DEVICE_OP(dev_ops, alloc_hw_port_stats);
	SET_DEVICE_OP(dev_ops, alloc_mr);
	SET_DEVICE_OP(dev_ops, alloc_mr_integrity);
	SET_DEVICE_OP(dev_ops, alloc_mw);
	SET_DEVICE_OP(dev_ops, alloc_pd);
	SET_DEVICE_OP(dev_ops, alloc_rdma_netdev);
	SET_DEVICE_OP(dev_ops, alloc_ucontext);
	SET_DEVICE_OP(dev_ops, alloc_xrcd);
	SET_DEVICE_OP(dev_ops, attach_mcast);
	SET_DEVICE_OP(dev_ops, check_mr_status);
	SET_DEVICE_OP(dev_ops, counter_alloc_stats);
	SET_DEVICE_OP(dev_ops, counter_bind_qp);
	SET_DEVICE_OP(dev_ops, counter_dealloc);
	SET_DEVICE_OP(dev_ops, counter_unbind_qp);
	SET_DEVICE_OP(dev_ops, counter_update_stats);
	SET_DEVICE_OP(dev_ops, create_ah);
	SET_DEVICE_OP(dev_ops, create_counters);
	SET_DEVICE_OP(dev_ops, create_cq);
	SET_DEVICE_OP(dev_ops, create_flow);
	SET_DEVICE_OP(dev_ops, create_qp);
	SET_DEVICE_OP(dev_ops, create_rwq_ind_table);
	SET_DEVICE_OP(dev_ops, create_srq);
	SET_DEVICE_OP(dev_ops, create_user_ah);
	SET_DEVICE_OP(dev_ops, create_wq);
	SET_DEVICE_OP(dev_ops, dealloc_dm);
	SET_DEVICE_OP(dev_ops, dealloc_driver);
	SET_DEVICE_OP(dev_ops, dealloc_mw);
	SET_DEVICE_OP(dev_ops, dealloc_pd);
	SET_DEVICE_OP(dev_ops, dealloc_ucontext);
	SET_DEVICE_OP(dev_ops, dealloc_xrcd);
	SET_DEVICE_OP(dev_ops, del_gid);
	SET_DEVICE_OP(dev_ops, del_sub_dev);
	SET_DEVICE_OP(dev_ops, dereg_mr);
	SET_DEVICE_OP(dev_ops, destroy_ah);
	SET_DEVICE_OP(dev_ops, destroy_counters);
	SET_DEVICE_OP(dev_ops, destroy_cq);
	SET_DEVICE_OP(dev_ops, destroy_flow);
	SET_DEVICE_OP(dev_ops, destroy_flow_action);
	SET_DEVICE_OP(dev_ops, destroy_qp);
	SET_DEVICE_OP(dev_ops, destroy_rwq_ind_table);
	SET_DEVICE_OP(dev_ops, destroy_srq);
	SET_DEVICE_OP(dev_ops, destroy_wq);
	SET_DEVICE_OP(dev_ops, device_group);
	SET_DEVICE_OP(dev_ops, detach_mcast);
	SET_DEVICE_OP(dev_ops, disassociate_ucontext);
	SET_DEVICE_OP(dev_ops, drain_rq);
	SET_DEVICE_OP(dev_ops, drain_sq);
	SET_DEVICE_OP(dev_ops, enable_driver);
	SET_DEVICE_OP(dev_ops, fill_res_cm_id_entry);
	SET_DEVICE_OP(dev_ops, fill_res_cq_entry);
	SET_DEVICE_OP(dev_ops, fill_res_cq_entry_raw);
	SET_DEVICE_OP(dev_ops, fill_res_mr_entry);
	SET_DEVICE_OP(dev_ops, fill_res_mr_entry_raw);
	SET_DEVICE_OP(dev_ops, fill_res_qp_entry);
	SET_DEVICE_OP(dev_ops, fill_res_qp_entry_raw);
	SET_DEVICE_OP(dev_ops, fill_res_srq_entry);
	SET_DEVICE_OP(dev_ops, fill_res_srq_entry_raw);
	SET_DEVICE_OP(dev_ops, fill_stat_mr_entry);
	SET_DEVICE_OP(dev_ops, get_dev_fw_str);
	SET_DEVICE_OP(dev_ops, get_dma_mr);
	SET_DEVICE_OP(dev_ops, get_hw_stats);
	SET_DEVICE_OP(dev_ops, get_link_layer);
	SET_DEVICE_OP(dev_ops, get_netdev);
	SET_DEVICE_OP(dev_ops, get_numa_node);
	SET_DEVICE_OP(dev_ops, get_port_immutable);
	SET_DEVICE_OP(dev_ops, get_vector_affinity);
	SET_DEVICE_OP(dev_ops, get_vf_config);
	SET_DEVICE_OP(dev_ops, get_vf_guid);
	SET_DEVICE_OP(dev_ops, get_vf_stats);
	SET_DEVICE_OP(dev_ops, iw_accept);
	SET_DEVICE_OP(dev_ops, iw_add_ref);
	SET_DEVICE_OP(dev_ops, iw_connect);
	SET_DEVICE_OP(dev_ops, iw_create_listen);
	SET_DEVICE_OP(dev_ops, iw_destroy_listen);
	SET_DEVICE_OP(dev_ops, iw_get_qp);
	SET_DEVICE_OP(dev_ops, iw_reject);
	SET_DEVICE_OP(dev_ops, iw_rem_ref);
	SET_DEVICE_OP(dev_ops, map_mr_sg);
	SET_DEVICE_OP(dev_ops, map_mr_sg_pi);
	SET_DEVICE_OP(dev_ops, mmap);
	SET_DEVICE_OP(dev_ops, mmap_free);
	SET_DEVICE_OP(dev_ops, modify_ah);
	SET_DEVICE_OP(dev_ops, modify_cq);
	SET_DEVICE_OP(dev_ops, modify_device);
	SET_DEVICE_OP(dev_ops, modify_hw_stat);
	SET_DEVICE_OP(dev_ops, modify_port);
	SET_DEVICE_OP(dev_ops, modify_qp);
	SET_DEVICE_OP(dev_ops, modify_srq);
	SET_DEVICE_OP(dev_ops, modify_wq);
	SET_DEVICE_OP(dev_ops, peek_cq);
	SET_DEVICE_OP(dev_ops, poll_cq);
	SET_DEVICE_OP(dev_ops, port_groups);
	SET_DEVICE_OP(dev_ops, post_recv);
	SET_DEVICE_OP(dev_ops, post_send);
	SET_DEVICE_OP(dev_ops, post_srq_recv);
	SET_DEVICE_OP(dev_ops, process_mad);
	SET_DEVICE_OP(dev_ops, query_ah);
	SET_DEVICE_OP(dev_ops, query_device);
	SET_DEVICE_OP(dev_ops, query_gid);
	SET_DEVICE_OP(dev_ops, query_pkey);
	SET_DEVICE_OP(dev_ops, query_port);
	SET_DEVICE_OP(dev_ops, query_qp);
	SET_DEVICE_OP(dev_ops, query_srq);
	SET_DEVICE_OP(dev_ops, query_ucontext);
	SET_DEVICE_OP(dev_ops, rdma_netdev_get_params);
	SET_DEVICE_OP(dev_ops, read_counters);
	SET_DEVICE_OP(dev_ops, reg_dm_mr);
	SET_DEVICE_OP(dev_ops, reg_user_mr);
	SET_DEVICE_OP(dev_ops, reg_user_mr_dmabuf);
	SET_DEVICE_OP(dev_ops, req_notify_cq);
	SET_DEVICE_OP(dev_ops, rereg_user_mr);
	SET_DEVICE_OP(dev_ops, resize_cq);
	SET_DEVICE_OP(dev_ops, set_vf_guid);
	SET_DEVICE_OP(dev_ops, set_vf_link_state);
	SET_DEVICE_OP(dev_ops, ufile_hw_cleanup);

	SET_OBJ_SIZE(dev_ops, ib_ah);
	SET_OBJ_SIZE(dev_ops, ib_counters);
	SET_OBJ_SIZE(dev_ops, ib_cq);
	SET_OBJ_SIZE(dev_ops, ib_mw);
	SET_OBJ_SIZE(dev_ops, ib_pd);
	SET_OBJ_SIZE(dev_ops, ib_qp);
	SET_OBJ_SIZE(dev_ops, ib_rwq_ind_table);
	SET_OBJ_SIZE(dev_ops, ib_srq);
	SET_OBJ_SIZE(dev_ops, ib_ucontext);
	SET_OBJ_SIZE(dev_ops, ib_xrcd);
}
EXPORT_SYMBOL(ib_set_device_ops);

int ib_add_sub_device(struct ib_device *parent,
		      enum rdma_nl_dev_type type,
		      const char *name)
{
	struct ib_device *sub;
	int ret = 0;

	if (!parent->ops.add_sub_dev || !parent->ops.del_sub_dev)
		return -EOPNOTSUPP;

	if (!ib_device_try_get(parent))
		return -EINVAL;

	sub = parent->ops.add_sub_dev(parent, type, name);
	if (IS_ERR(sub)) {
		ib_device_put(parent);
		return PTR_ERR(sub);
	}

	sub->type = type;
	sub->parent = parent;

	mutex_lock(&parent->subdev_lock);
	list_add_tail(&parent->subdev_list_head, &sub->subdev_list);
	mutex_unlock(&parent->subdev_lock);

	return ret;
}
EXPORT_SYMBOL(ib_add_sub_device);

int ib_del_sub_device_and_put(struct ib_device *sub)
{
	struct ib_device *parent = sub->parent;

	if (!parent)
		return -EOPNOTSUPP;

	mutex_lock(&parent->subdev_lock);
	list_del(&sub->subdev_list);
	mutex_unlock(&parent->subdev_lock);

	ib_device_put(sub);
	parent->ops.del_sub_dev(sub);
	ib_device_put(parent);

	return 0;
}
EXPORT_SYMBOL(ib_del_sub_device_and_put);

#ifdef CONFIG_INFINIBAND_VIRT_DMA
int ib_dma_virt_map_sg(struct ib_device *dev, struct scatterlist *sg, int nents)
{
	struct scatterlist *s;
	int i;

	for_each_sg(sg, s, nents, i) {
		sg_dma_address(s) = (uintptr_t)sg_virt(s);
		sg_dma_len(s) = s->length;
	}
	return nents;
}
EXPORT_SYMBOL(ib_dma_virt_map_sg);
#endif /* CONFIG_INFINIBAND_VIRT_DMA */

static const struct rdma_nl_cbs ibnl_ls_cb_table[RDMA_NL_LS_NUM_OPS] = {
	[RDMA_NL_LS_OP_RESOLVE] = {
		.doit = ib_nl_handle_resolve_resp,
		.flags = RDMA_NL_ADMIN_PERM,
	},
	[RDMA_NL_LS_OP_SET_TIMEOUT] = {
		.doit = ib_nl_handle_set_timeout,
		.flags = RDMA_NL_ADMIN_PERM,
	},
	[RDMA_NL_LS_OP_IP_RESOLVE] = {
		.doit = ib_nl_handle_ip_res_resp,
		.flags = RDMA_NL_ADMIN_PERM,
	},
};

static int ib_netdevice_event(struct notifier_block *this,
			      unsigned long event, void *ptr)
{
	struct net_device *ndev = netdev_notifier_info_to_dev(ptr);
	struct net_device *ib_ndev;
	struct ib_device *ibdev;
	u32 port;

	switch (event) {
	case NETDEV_CHANGENAME:
		ibdev = ib_device_get_by_netdev(ndev, RDMA_DRIVER_UNKNOWN);
		if (!ibdev)
			return NOTIFY_DONE;

		rdma_for_each_port(ibdev, port) {
			ib_ndev = ib_device_get_netdev(ibdev, port);
			if (ndev == ib_ndev)
				rdma_nl_notify_event(ibdev, port,
						     RDMA_NETDEV_RENAME_EVENT);
			dev_put(ib_ndev);
		}
		ib_device_put(ibdev);
		break;
	default:
		break;
	}

	return NOTIFY_DONE;
}

static struct notifier_block nb_netdevice = {
	.notifier_call = ib_netdevice_event,
};

static int __init ib_core_init(void)
{
	int ret = -ENOMEM;

	ib_wq = alloc_workqueue("infiniband", 0, 0);
	if (!ib_wq)
		return -ENOMEM;

	ib_unreg_wq = alloc_workqueue("ib-unreg-wq", WQ_UNBOUND,
				      WQ_UNBOUND_MAX_ACTIVE);
	if (!ib_unreg_wq)
		goto err;

	ib_comp_wq = alloc_workqueue("ib-comp-wq",
			WQ_HIGHPRI | WQ_MEM_RECLAIM | WQ_SYSFS, 0);
	if (!ib_comp_wq)
		goto err_unbound;

	ib_comp_unbound_wq =
		alloc_workqueue("ib-comp-unb-wq",
				WQ_UNBOUND | WQ_HIGHPRI | WQ_MEM_RECLAIM |
				WQ_SYSFS, WQ_UNBOUND_MAX_ACTIVE);
	if (!ib_comp_unbound_wq)
		goto err_comp;

	ret = class_register(&ib_class);
	if (ret) {
		pr_warn("Couldn't create InfiniBand device class\n");
		goto err_comp_unbound;
	}

	rdma_nl_init();

	ret = addr_init();
	if (ret) {
		pr_warn("Couldn't init IB address resolution\n");
		goto err_ibnl;
	}

	ret = ib_mad_init();
	if (ret) {
		pr_warn("Couldn't init IB MAD\n");
		goto err_addr;
	}

	ret = ib_sa_init();
	if (ret) {
		pr_warn("Couldn't init SA\n");
		goto err_mad;
	}

	ret = register_blocking_lsm_notifier(&ibdev_lsm_nb);
	if (ret) {
		pr_warn("Couldn't register LSM notifier. ret %d\n", ret);
		goto err_sa;
	}

	ret = register_pernet_device(&rdma_dev_net_ops);
	if (ret) {
		pr_warn("Couldn't init compat dev. ret %d\n", ret);
		goto err_compat;
	}

	nldev_init();
	rdma_nl_register(RDMA_NL_LS, ibnl_ls_cb_table);
	ret = roce_gid_mgmt_init();
	if (ret) {
		pr_warn("Couldn't init RoCE GID management\n");
		goto err_parent;
	}

	register_netdevice_notifier(&nb_netdevice);

	return 0;

err_parent:
	rdma_nl_unregister(RDMA_NL_LS);
	nldev_exit();
	unregister_pernet_device(&rdma_dev_net_ops);
err_compat:
	unregister_blocking_lsm_notifier(&ibdev_lsm_nb);
err_sa:
	ib_sa_cleanup();
err_mad:
	ib_mad_cleanup();
err_addr:
	addr_cleanup();
err_ibnl:
	class_unregister(&ib_class);
err_comp_unbound:
	destroy_workqueue(ib_comp_unbound_wq);
err_comp:
	destroy_workqueue(ib_comp_wq);
err_unbound:
	destroy_workqueue(ib_unreg_wq);
err:
	destroy_workqueue(ib_wq);
	return ret;
}

static void __exit ib_core_cleanup(void)
{
	unregister_netdevice_notifier(&nb_netdevice);
	roce_gid_mgmt_cleanup();
	rdma_nl_unregister(RDMA_NL_LS);
	nldev_exit();
	unregister_pernet_device(&rdma_dev_net_ops);
	unregister_blocking_lsm_notifier(&ibdev_lsm_nb);
	ib_sa_cleanup();
	ib_mad_cleanup();
	addr_cleanup();
	rdma_nl_exit();
	class_unregister(&ib_class);
	destroy_workqueue(ib_comp_unbound_wq);
	destroy_workqueue(ib_comp_wq);
	/* Make sure that any pending umem accounting work is done. */
	destroy_workqueue(ib_wq);
	destroy_workqueue(ib_unreg_wq);
	WARN_ON(!xa_empty(&clients));
	WARN_ON(!xa_empty(&devices));
}

MODULE_ALIAS_RDMA_NETLINK(RDMA_NL_LS, 4);

/* ib core relies on netdev stack to first register net_ns_type_operations
 * ns kobject type before ib_core initialization.
 */
fs_initcall(ib_core_init);
module_exit(ib_core_cleanup);<|MERGE_RESOLUTION|>--- conflicted
+++ resolved
@@ -1369,6 +1369,9 @@
 
 	down_read(&devices_rwsem);
 
+	/* Mark for userspace that device is ready */
+	kobject_uevent(&device->dev.kobj, KOBJ_ADD);
+
 	ret = rdma_nl_notify_event(device, 0, RDMA_REGISTER_EVENT);
 	if (ret)
 		goto out;
@@ -1486,16 +1489,8 @@
 	}
 	dev_set_uevent_suppress(&device->dev, false);
 
-	down_read(&devices_rwsem);
-	/* Mark for userspace that device is ready */
-	kobject_uevent(&device->dev.kobj, KOBJ_ADD);
-<<<<<<< HEAD
-
 	ib_device_notify_register(device);
-=======
-	up_read(&devices_rwsem);
-
->>>>>>> a5952d76
+
 	ib_device_put(device);
 
 	return 0;
