/*
 * Copyright (c) 2005 Voltaire Inc.  All rights reserved.
 * Copyright (c) 2002-2005, Network Appliance, Inc. All rights reserved.
 * Copyright (c) 1999-2005, Mellanox Technologies, Inc. All rights reserved.
 * Copyright (c) 2005 Intel Corporation.  All rights reserved.
 *
 * This software is available to you under a choice of one of two
 * licenses.  You may choose to be licensed under the terms of the GNU
 * General Public License (GPL) Version 2, available from the file
 * COPYING in the main directory of this source tree, or the
 * OpenIB.org BSD license below:
 *
 *     Redistribution and use in source and binary forms, with or
 *     without modification, are permitted provided that the following
 *     conditions are met:
 *
 *      - Redistributions of source code must retain the above
 *        copyright notice, this list of conditions and the following
 *        disclaimer.
 *
 *      - Redistributions in binary form must reproduce the above
 *        copyright notice, this list of conditions and the following
 *        disclaimer in the documentation and/or other materials
 *        provided with the distribution.
 *
 * THE SOFTWARE IS PROVIDED "AS IS", WITHOUT WARRANTY OF ANY KIND,
 * EXPRESS OR IMPLIED, INCLUDING BUT NOT LIMITED TO THE WARRANTIES OF
 * MERCHANTABILITY, FITNESS FOR A PARTICULAR PURPOSE AND
 * NONINFRINGEMENT. IN NO EVENT SHALL THE AUTHORS OR COPYRIGHT HOLDERS
 * BE LIABLE FOR ANY CLAIM, DAMAGES OR OTHER LIABILITY, WHETHER IN AN
 * ACTION OF CONTRACT, TORT OR OTHERWISE, ARISING FROM, OUT OF OR IN
 * CONNECTION WITH THE SOFTWARE OR THE USE OR OTHER DEALINGS IN THE
 * SOFTWARE.
 */

#include <linux/mutex.h>
#include <linux/inetdevice.h>
#include <linux/slab.h>
#include <linux/workqueue.h>
#include <net/arp.h>
#include <net/neighbour.h>
#include <net/route.h>
#include <net/netevent.h>
#include <net/ipv6_stubs.h>
#include <net/ip6_route.h>
#include <rdma/ib_addr.h>
#include <rdma/ib_cache.h>
#include <rdma/ib_sa.h>
#include <rdma/ib.h>
#include <rdma/rdma_netlink.h>
#include <net/netlink.h>

#include "core_priv.h"

struct addr_req {
	struct list_head list;
	struct sockaddr_storage src_addr;
	struct sockaddr_storage dst_addr;
	struct rdma_dev_addr *addr;
	void *context;
	void (*callback)(int status, struct sockaddr *src_addr,
			 struct rdma_dev_addr *addr, void *context);
	unsigned long timeout;
	struct delayed_work work;
	bool resolve_by_gid_attr;	/* Consider gid attr in resolve phase */
	int status;
	u32 seq;
};

static atomic_t ib_nl_addr_request_seq = ATOMIC_INIT(0);

static DEFINE_SPINLOCK(lock);
static LIST_HEAD(req_list);
static struct workqueue_struct *addr_wq;

static const struct nla_policy ib_nl_addr_policy[LS_NLA_TYPE_MAX] = {
	[LS_NLA_TYPE_DGID] = {.type = NLA_BINARY,
		.len = sizeof(struct rdma_nla_ls_gid),
		.validation_type = NLA_VALIDATE_MIN,
		.min = sizeof(struct rdma_nla_ls_gid)},
};

static inline bool ib_nl_is_good_ip_resp(const struct nlmsghdr *nlh)
{
	struct nlattr *tb[LS_NLA_TYPE_MAX] = {};
	int ret;

	if (nlh->nlmsg_flags & RDMA_NL_LS_F_ERR)
		return false;

	ret = nla_parse_deprecated(tb, LS_NLA_TYPE_MAX - 1, nlmsg_data(nlh),
				   nlmsg_len(nlh), ib_nl_addr_policy, NULL);
	if (ret)
		return false;

	return true;
}

static void ib_nl_process_good_ip_rsep(const struct nlmsghdr *nlh)
{
	const struct nlattr *head, *curr;
	union ib_gid gid;
	struct addr_req *req;
	int len, rem;
	int found = 0;

	head = (const struct nlattr *)nlmsg_data(nlh);
	len = nlmsg_len(nlh);

	nla_for_each_attr(curr, head, len, rem) {
		if (curr->nla_type == LS_NLA_TYPE_DGID)
			memcpy(&gid, nla_data(curr), nla_len(curr));
	}

	spin_lock_bh(&lock);
	list_for_each_entry(req, &req_list, list) {
		if (nlh->nlmsg_seq != req->seq)
			continue;
		/* We set the DGID part, the rest was set earlier */
		rdma_addr_set_dgid(req->addr, &gid);
		req->status = 0;
		found = 1;
		break;
	}
	spin_unlock_bh(&lock);

	if (!found)
		pr_info("Couldn't find request waiting for DGID: %pI6\n",
			&gid);
}

int ib_nl_handle_ip_res_resp(struct sk_buff *skb,
			     struct nlmsghdr *nlh,
			     struct netlink_ext_ack *extack)
{
	if ((nlh->nlmsg_flags & NLM_F_REQUEST) ||
	    !(NETLINK_CB(skb).sk))
		return -EPERM;

	if (ib_nl_is_good_ip_resp(nlh))
		ib_nl_process_good_ip_rsep(nlh);

	return 0;
}

static int ib_nl_ip_send_msg(struct rdma_dev_addr *dev_addr,
			     const void *daddr,
			     u32 seq, u16 family)
{
	struct sk_buff *skb = NULL;
	struct nlmsghdr *nlh;
	struct rdma_ls_ip_resolve_header *header;
	void *data;
	size_t size;
	int attrtype;
	int len;

	if (family == AF_INET) {
		size = sizeof(struct in_addr);
		attrtype = RDMA_NLA_F_MANDATORY | LS_NLA_TYPE_IPV4;
	} else {
		size = sizeof(struct in6_addr);
		attrtype = RDMA_NLA_F_MANDATORY | LS_NLA_TYPE_IPV6;
	}

	len = nla_total_size(sizeof(size));
	len += NLMSG_ALIGN(sizeof(*header));

	skb = nlmsg_new(len, GFP_KERNEL);
	if (!skb)
		return -ENOMEM;

	data = ibnl_put_msg(skb, &nlh, seq, 0, RDMA_NL_LS,
			    RDMA_NL_LS_OP_IP_RESOLVE, NLM_F_REQUEST);
	if (!data) {
		nlmsg_free(skb);
		return -ENODATA;
	}

	/* Construct the family header first */
	header = skb_put(skb, NLMSG_ALIGN(sizeof(*header)));
	header->ifindex = dev_addr->bound_dev_if;
	nla_put(skb, attrtype, size, daddr);

	/* Repair the nlmsg header length */
	nlmsg_end(skb, nlh);
	rdma_nl_multicast(&init_net, skb, RDMA_NL_GROUP_LS, GFP_KERNEL);

	/* Make the request retry, so when we get the response from userspace
	 * we will have something.
	 */
	return -ENODATA;
}

int rdma_addr_size(const struct sockaddr *addr)
{
	switch (addr->sa_family) {
	case AF_INET:
		return sizeof(struct sockaddr_in);
	case AF_INET6:
		return sizeof(struct sockaddr_in6);
	case AF_IB:
		return sizeof(struct sockaddr_ib);
	default:
		return 0;
	}
}
EXPORT_SYMBOL(rdma_addr_size);

int rdma_addr_size_in6(struct sockaddr_in6 *addr)
{
	int ret = rdma_addr_size((struct sockaddr *) addr);

	return ret <= sizeof(*addr) ? ret : 0;
}
EXPORT_SYMBOL(rdma_addr_size_in6);

int rdma_addr_size_kss(struct __kernel_sockaddr_storage *addr)
{
	int ret = rdma_addr_size((struct sockaddr *) addr);

	return ret <= sizeof(*addr) ? ret : 0;
}
EXPORT_SYMBOL(rdma_addr_size_kss);

/**
 * rdma_copy_src_l2_addr - Copy netdevice source addresses
 * @dev_addr:	Destination address pointer where to copy the addresses
 * @dev:	Netdevice whose source addresses to copy
 *
 * rdma_copy_src_l2_addr() copies source addresses from the specified netdevice.
 * This includes unicast address, broadcast address, device type and
 * interface index.
 */
void rdma_copy_src_l2_addr(struct rdma_dev_addr *dev_addr,
			   const struct net_device *dev)
{
	dev_addr->dev_type = dev->type;
	memcpy(dev_addr->src_dev_addr, dev->dev_addr, MAX_ADDR_LEN);
	memcpy(dev_addr->broadcast, dev->broadcast, MAX_ADDR_LEN);
	dev_addr->bound_dev_if = dev->ifindex;
}
EXPORT_SYMBOL(rdma_copy_src_l2_addr);

static struct net_device *
rdma_find_ndev_for_src_ip_rcu(struct net *net, const struct sockaddr *src_in)
{
	struct net_device *dev = NULL;
	int ret = -EADDRNOTAVAIL;

	switch (src_in->sa_family) {
	case AF_INET:
		dev = __ip_dev_find(net,
				    ((const struct sockaddr_in *)src_in)->sin_addr.s_addr,
				    false);
		if (dev)
			ret = 0;
		break;
#if IS_ENABLED(CONFIG_IPV6)
	case AF_INET6:
		for_each_netdev_rcu(net, dev) {
			if (ipv6_chk_addr(net,
					  &((const struct sockaddr_in6 *)src_in)->sin6_addr,
					  dev, 1)) {
				ret = 0;
				break;
			}
		}
		break;
#endif
	}
	return ret ? ERR_PTR(ret) : dev;
}

int rdma_translate_ip(const struct sockaddr *addr,
		      struct rdma_dev_addr *dev_addr)
{
	struct net_device *dev;

	if (dev_addr->bound_dev_if) {
		dev = dev_get_by_index(dev_addr->net, dev_addr->bound_dev_if);
		if (!dev)
			return -ENODEV;
		rdma_copy_src_l2_addr(dev_addr, dev);
		dev_put(dev);
		return 0;
	}

	rcu_read_lock();
	dev = rdma_find_ndev_for_src_ip_rcu(dev_addr->net, addr);
	if (!IS_ERR(dev))
		rdma_copy_src_l2_addr(dev_addr, dev);
	rcu_read_unlock();
	return PTR_ERR_OR_ZERO(dev);
}
EXPORT_SYMBOL(rdma_translate_ip);

static void set_timeout(struct addr_req *req, unsigned long time)
{
	unsigned long delay;

	delay = time - jiffies;
	if ((long)delay < 0)
		delay = 0;

	mod_delayed_work(addr_wq, &req->work, delay);
}

static void queue_req(struct addr_req *req)
{
	spin_lock_bh(&lock);
	list_add_tail(&req->list, &req_list);
	set_timeout(req, req->timeout);
	spin_unlock_bh(&lock);
}

static int ib_nl_fetch_ha(struct rdma_dev_addr *dev_addr,
			  const void *daddr, u32 seq, u16 family)
{
	if (!rdma_nl_chk_listeners(RDMA_NL_GROUP_LS))
		return -EADDRNOTAVAIL;

	return ib_nl_ip_send_msg(dev_addr, daddr, seq, family);
}

static int dst_fetch_ha(const struct dst_entry *dst,
			struct rdma_dev_addr *dev_addr,
			const void *daddr)
{
	struct neighbour *n;
	int ret = 0;

	n = dst_neigh_lookup(dst, daddr);
	if (!n)
		return -ENODATA;

	if (!(n->nud_state & NUD_VALID)) {
		neigh_event_send(n, NULL);
		ret = -ENODATA;
	} else {
		neigh_ha_snapshot(dev_addr->dst_dev_addr, n, dst->dev);
	}

	neigh_release(n);

	return ret;
}

static bool has_gateway(const struct dst_entry *dst, sa_family_t family)
{
	if (family == AF_INET)
		return dst_rtable(dst)->rt_uses_gateway;

	return dst_rt6_info(dst)->rt6i_flags & RTF_GATEWAY;
}

static int fetch_ha(const struct dst_entry *dst, struct rdma_dev_addr *dev_addr,
		    const struct sockaddr *dst_in, u32 seq)
{
	const struct sockaddr_in *dst_in4 =
		(const struct sockaddr_in *)dst_in;
	const struct sockaddr_in6 *dst_in6 =
		(const struct sockaddr_in6 *)dst_in;
	const void *daddr = (dst_in->sa_family == AF_INET) ?
		(const void *)&dst_in4->sin_addr.s_addr :
		(const void *)&dst_in6->sin6_addr;
	sa_family_t family = dst_in->sa_family;

	might_sleep();

	/* If we have a gateway in IB mode then it must be an IB network */
	if (has_gateway(dst, family) && dev_addr->network == RDMA_NETWORK_IB)
		return ib_nl_fetch_ha(dev_addr, daddr, seq, family);
	else
		return dst_fetch_ha(dst, dev_addr, daddr);
}

static int addr4_resolve(struct sockaddr *src_sock,
			 const struct sockaddr *dst_sock,
			 struct rdma_dev_addr *addr,
			 struct rtable **prt)
{
	struct sockaddr_in *src_in = (struct sockaddr_in *)src_sock;
	const struct sockaddr_in *dst_in =
			(const struct sockaddr_in *)dst_sock;

	__be32 src_ip = src_in->sin_addr.s_addr;
	__be32 dst_ip = dst_in->sin_addr.s_addr;
	struct rtable *rt;
	struct flowi4 fl4;
	int ret;

	memset(&fl4, 0, sizeof(fl4));
	fl4.daddr = dst_ip;
	fl4.saddr = src_ip;
	fl4.flowi4_oif = addr->bound_dev_if;
	rt = ip_route_output_key(addr->net, &fl4);
	ret = PTR_ERR_OR_ZERO(rt);
	if (ret)
		return ret;

	src_in->sin_addr.s_addr = fl4.saddr;

	addr->hoplimit = ip4_dst_hoplimit(&rt->dst);

	*prt = rt;
	return 0;
}

#if IS_ENABLED(CONFIG_IPV6)
static int addr6_resolve(struct sockaddr *src_sock,
			 const struct sockaddr *dst_sock,
			 struct rdma_dev_addr *addr,
			 struct dst_entry **pdst)
{
	struct sockaddr_in6 *src_in = (struct sockaddr_in6 *)src_sock;
	const struct sockaddr_in6 *dst_in =
				(const struct sockaddr_in6 *)dst_sock;
	struct flowi6 fl6;
	struct dst_entry *dst;

	memset(&fl6, 0, sizeof fl6);
	fl6.daddr = dst_in->sin6_addr;
	fl6.saddr = src_in->sin6_addr;
	fl6.flowi6_oif = addr->bound_dev_if;

	dst = ipv6_stub->ipv6_dst_lookup_flow(addr->net, NULL, &fl6, NULL);
	if (IS_ERR(dst))
		return PTR_ERR(dst);

	if (ipv6_addr_any(&src_in->sin6_addr))
		src_in->sin6_addr = fl6.saddr;

	addr->hoplimit = ip6_dst_hoplimit(dst);

	*pdst = dst;
	return 0;
}
#else
static int addr6_resolve(struct sockaddr *src_sock,
			 const struct sockaddr *dst_sock,
			 struct rdma_dev_addr *addr,
			 struct dst_entry **pdst)
{
	return -EADDRNOTAVAIL;
}
#endif

static bool is_dst_local(const struct dst_entry *dst)
{
	if (dst->ops->family == AF_INET)
		return !!(dst_rtable(dst)->rt_type & RTN_LOCAL);
	else if (dst->ops->family == AF_INET6)
		return !!(dst_rt6_info(dst)->rt6i_flags & RTF_LOCAL);
	else
		return false;
}

static int addr_resolve_neigh(const struct dst_entry *dst,
			      const struct sockaddr *dst_in,
			      struct rdma_dev_addr *addr,
			      u32 seq)
{
<<<<<<< HEAD
	int ret = 0;

	if (ndev_flags & IFF_LOOPBACK)
		memcpy(addr->dst_dev_addr, addr->src_dev_addr, MAX_ADDR_LEN);
	else
		ret = fetch_ha(dst, addr, dst_in, seq);
	return ret;
}

static int copy_src_l2_addr(struct rdma_dev_addr *dev_addr,
			    const struct sockaddr *dst_in,
			    const struct dst_entry *dst,
			    const struct net_device *ndev)
{
	int ret = 0;

	if (dst->dev->flags & IFF_LOOPBACK)
		ret = rdma_translate_ip(dst_in, dev_addr);
	else
		rdma_copy_src_l2_addr(dev_addr, dst->dev);

	/*
	 * If there's a gateway and type of device not ARPHRD_INFINIBAND,
	 * we're definitely in RoCE v2 (as RoCE v1 isn't routable) set the
	 * network type accordingly.
	 */
	if (has_gateway(dst, dst_in->sa_family) &&
	    ndev->type != ARPHRD_INFINIBAND)
		dev_addr->network = dst_in->sa_family == AF_INET ?
						RDMA_NETWORK_IPV4 :
						RDMA_NETWORK_IPV6;
	else
		dev_addr->network = RDMA_NETWORK_IB;
=======
	if (is_dst_local(dst)) {
		/* When the destination is local entry, source and destination
		 * are same. Skip the neighbour lookup.
		 */
		memcpy(addr->dst_dev_addr, addr->src_dev_addr, MAX_ADDR_LEN);
		return 0;
	}
>>>>>>> b35fc656

	return fetch_ha(dst, addr, dst_in, seq);
}

static int rdma_set_src_addr_rcu(struct rdma_dev_addr *dev_addr,
				 const struct sockaddr *dst_in,
				 const struct dst_entry *dst)
{
	struct net_device *ndev = READ_ONCE(dst->dev);

	/* A physical device must be the RDMA device to use */
	if (is_dst_local(dst)) {
		int ret;
		/*
		 * RDMA (IB/RoCE, iWarp) doesn't run on lo interface or
		 * loopback IP address. So if route is resolved to loopback
		 * interface, translate that to a real ndev based on non
		 * loopback IP address.
		 */
		ndev = rdma_find_ndev_for_src_ip_rcu(dev_net(ndev), dst_in);
		if (IS_ERR(ndev))
			return -ENODEV;
		ret = rdma_translate_ip(dst_in, dev_addr);
		if (ret)
			return ret;
	} else {
		rdma_copy_src_l2_addr(dev_addr, dst->dev);
	}

	/*
	 * If there's a gateway and type of device not ARPHRD_INFINIBAND,
	 * we're definitely in RoCE v2 (as RoCE v1 isn't routable) set the
	 * network type accordingly.
	 */
	if (has_gateway(dst, dst_in->sa_family) &&
	    ndev->type != ARPHRD_INFINIBAND)
		dev_addr->network = dst_in->sa_family == AF_INET ?
						RDMA_NETWORK_IPV4 :
						RDMA_NETWORK_IPV6;
	else
		dev_addr->network = RDMA_NETWORK_IB;

	return 0;
}

static int set_addr_netns_by_gid_rcu(struct rdma_dev_addr *addr)
{
	struct net_device *ndev;

	ndev = rdma_read_gid_attr_ndev_rcu(addr->sgid_attr);
	if (IS_ERR(ndev))
		return PTR_ERR(ndev);

	/*
	 * Since we are holding the rcu, reading net and ifindex
	 * are safe without any additional reference; because
	 * change_net_namespace() in net/core/dev.c does rcu sync
	 * after it changes the state to IFF_DOWN and before
	 * updating netdev fields {net, ifindex}.
	 */
	addr->net = dev_net(ndev);
	addr->bound_dev_if = ndev->ifindex;
	return 0;
}

static void rdma_addr_set_net_defaults(struct rdma_dev_addr *addr)
{
	addr->net = &init_net;
	addr->bound_dev_if = 0;
}

static int addr_resolve(struct sockaddr *src_in,
			const struct sockaddr *dst_in,
			struct rdma_dev_addr *addr,
			bool resolve_neigh,
			bool resolve_by_gid_attr,
			u32 seq)
{
	struct dst_entry *dst = NULL;
	struct rtable *rt = NULL;
	int ret;

	if (!addr->net) {
		pr_warn_ratelimited("%s: missing namespace\n", __func__);
		return -EINVAL;
	}

	rcu_read_lock();
	if (resolve_by_gid_attr) {
		if (!addr->sgid_attr) {
			rcu_read_unlock();
			pr_warn_ratelimited("%s: missing gid_attr\n", __func__);
			return -EINVAL;
		}
		/*
		 * If the request is for a specific gid attribute of the
		 * rdma_dev_addr, derive net from the netdevice of the
		 * GID attribute.
		 */
		ret = set_addr_netns_by_gid_rcu(addr);
		if (ret) {
			rcu_read_unlock();
			return ret;
		}
	}
	if (src_in->sa_family == AF_INET) {
		ret = addr4_resolve(src_in, dst_in, addr, &rt);
		dst = &rt->dst;
	} else {
		ret = addr6_resolve(src_in, dst_in, addr, &dst);
	}
	if (ret) {
		rcu_read_unlock();
		goto done;
	}
	ret = rdma_set_src_addr_rcu(addr, dst_in, dst);
	rcu_read_unlock();

	/*
	 * Resolve neighbor destination address if requested and
	 * only if src addr translation didn't fail.
	 */
	if (!ret && resolve_neigh)
		ret = addr_resolve_neigh(dst, dst_in, addr, seq);

	if (src_in->sa_family == AF_INET)
		ip_rt_put(rt);
	else
		dst_release(dst);
done:
	/*
	 * Clear the addr net to go back to its original state, only if it was
	 * derived from GID attribute in this context.
	 */
	if (resolve_by_gid_attr)
		rdma_addr_set_net_defaults(addr);
	return ret;
}

static void process_one_req(struct work_struct *_work)
{
	struct addr_req *req;
	struct sockaddr *src_in, *dst_in;

	req = container_of(_work, struct addr_req, work.work);

	if (req->status == -ENODATA) {
		src_in = (struct sockaddr *)&req->src_addr;
		dst_in = (struct sockaddr *)&req->dst_addr;
		req->status = addr_resolve(src_in, dst_in, req->addr,
					   true, req->resolve_by_gid_attr,
					   req->seq);
		if (req->status && time_after_eq(jiffies, req->timeout)) {
			req->status = -ETIMEDOUT;
		} else if (req->status == -ENODATA) {
			/* requeue the work for retrying again */
			spin_lock_bh(&lock);
			if (!list_empty(&req->list))
				set_timeout(req, req->timeout);
			spin_unlock_bh(&lock);
			return;
		}
	}

	req->callback(req->status, (struct sockaddr *)&req->src_addr,
		req->addr, req->context);
	req->callback = NULL;

	spin_lock_bh(&lock);
	/*
	 * Although the work will normally have been canceled by the workqueue,
	 * it can still be requeued as long as it is on the req_list.
	 */
	cancel_delayed_work(&req->work);
	if (!list_empty(&req->list)) {
		list_del_init(&req->list);
		kfree(req);
	}
	spin_unlock_bh(&lock);
}

int rdma_resolve_ip(struct sockaddr *src_addr, const struct sockaddr *dst_addr,
		    struct rdma_dev_addr *addr, unsigned long timeout_ms,
		    void (*callback)(int status, struct sockaddr *src_addr,
				     struct rdma_dev_addr *addr, void *context),
		    bool resolve_by_gid_attr, void *context)
{
	struct sockaddr *src_in, *dst_in;
	struct addr_req *req;
	int ret = 0;

	req = kzalloc(sizeof *req, GFP_KERNEL);
	if (!req)
		return -ENOMEM;

	src_in = (struct sockaddr *) &req->src_addr;
	dst_in = (struct sockaddr *) &req->dst_addr;

	if (src_addr) {
		if (src_addr->sa_family != dst_addr->sa_family) {
			ret = -EINVAL;
			goto err;
		}

		memcpy(src_in, src_addr, rdma_addr_size(src_addr));
	} else {
		src_in->sa_family = dst_addr->sa_family;
	}

	memcpy(dst_in, dst_addr, rdma_addr_size(dst_addr));
	req->addr = addr;
	req->callback = callback;
	req->context = context;
	req->resolve_by_gid_attr = resolve_by_gid_attr;
	INIT_DELAYED_WORK(&req->work, process_one_req);
	req->seq = (u32)atomic_inc_return(&ib_nl_addr_request_seq);

	req->status = addr_resolve(src_in, dst_in, addr, true,
				   req->resolve_by_gid_attr, req->seq);
	switch (req->status) {
	case 0:
		req->timeout = jiffies;
		queue_req(req);
		break;
	case -ENODATA:
		req->timeout = msecs_to_jiffies(timeout_ms) + jiffies;
		queue_req(req);
		break;
	default:
		ret = req->status;
		goto err;
	}
	return ret;
err:
	kfree(req);
	return ret;
}
EXPORT_SYMBOL(rdma_resolve_ip);

int roce_resolve_route_from_path(struct sa_path_rec *rec,
				 const struct ib_gid_attr *attr)
{
	union {
		struct sockaddr     _sockaddr;
		struct sockaddr_in  _sockaddr_in;
		struct sockaddr_in6 _sockaddr_in6;
	} sgid, dgid;
	struct rdma_dev_addr dev_addr = {};
	int ret;

	might_sleep();

	if (rec->roce.route_resolved)
		return 0;

	rdma_gid2ip((struct sockaddr *)&sgid, &rec->sgid);
	rdma_gid2ip((struct sockaddr *)&dgid, &rec->dgid);

	if (sgid._sockaddr.sa_family != dgid._sockaddr.sa_family)
		return -EINVAL;

	if (!attr || !attr->ndev)
		return -EINVAL;

	dev_addr.net = &init_net;
	dev_addr.sgid_attr = attr;

	ret = addr_resolve((struct sockaddr *)&sgid, (struct sockaddr *)&dgid,
			   &dev_addr, false, true, 0);
	if (ret)
		return ret;

	if ((dev_addr.network == RDMA_NETWORK_IPV4 ||
	     dev_addr.network == RDMA_NETWORK_IPV6) &&
	    rec->rec_type != SA_PATH_REC_TYPE_ROCE_V2)
		return -EINVAL;

	rec->roce.route_resolved = true;
	return 0;
}

/**
 * rdma_addr_cancel - Cancel resolve ip request
 * @addr:	Pointer to address structure given previously
 *		during rdma_resolve_ip().
 * rdma_addr_cancel() is synchronous function which cancels any pending
 * request if there is any.
 */
void rdma_addr_cancel(struct rdma_dev_addr *addr)
{
	struct addr_req *req, *temp_req;
	struct addr_req *found = NULL;

	spin_lock_bh(&lock);
	list_for_each_entry_safe(req, temp_req, &req_list, list) {
		if (req->addr == addr) {
			/*
			 * Removing from the list means we take ownership of
			 * the req
			 */
			list_del_init(&req->list);
			found = req;
			break;
		}
	}
	spin_unlock_bh(&lock);

	if (!found)
		return;

	/*
	 * sync canceling the work after removing it from the req_list
	 * guarentees no work is running and none will be started.
	 */
	cancel_delayed_work_sync(&found->work);
	kfree(found);
}
EXPORT_SYMBOL(rdma_addr_cancel);

struct resolve_cb_context {
	struct completion comp;
	int status;
};

static void resolve_cb(int status, struct sockaddr *src_addr,
	     struct rdma_dev_addr *addr, void *context)
{
	((struct resolve_cb_context *)context)->status = status;
	complete(&((struct resolve_cb_context *)context)->comp);
}

int rdma_addr_find_l2_eth_by_grh(const union ib_gid *sgid,
				 const union ib_gid *dgid,
				 u8 *dmac, const struct ib_gid_attr *sgid_attr,
				 int *hoplimit)
{
	struct rdma_dev_addr dev_addr;
	struct resolve_cb_context ctx;
	union {
		struct sockaddr_in  _sockaddr_in;
		struct sockaddr_in6 _sockaddr_in6;
	} sgid_addr, dgid_addr;
	int ret;

	rdma_gid2ip((struct sockaddr *)&sgid_addr, sgid);
	rdma_gid2ip((struct sockaddr *)&dgid_addr, dgid);

	memset(&dev_addr, 0, sizeof(dev_addr));
	dev_addr.net = &init_net;
	dev_addr.sgid_attr = sgid_attr;

	init_completion(&ctx.comp);
	ret = rdma_resolve_ip((struct sockaddr *)&sgid_addr,
			      (struct sockaddr *)&dgid_addr, &dev_addr, 1000,
			      resolve_cb, true, &ctx);
	if (ret)
		return ret;

	wait_for_completion(&ctx.comp);

	ret = ctx.status;
	if (ret)
		return ret;

	memcpy(dmac, dev_addr.dst_dev_addr, ETH_ALEN);
	*hoplimit = dev_addr.hoplimit;
	return 0;
}

static int netevent_callback(struct notifier_block *self, unsigned long event,
	void *ctx)
{
	struct addr_req *req;

	if (event == NETEVENT_NEIGH_UPDATE) {
		struct neighbour *neigh = ctx;

		if (neigh->nud_state & NUD_VALID) {
			spin_lock_bh(&lock);
			list_for_each_entry(req, &req_list, list)
				set_timeout(req, jiffies);
			spin_unlock_bh(&lock);
		}
	}
	return 0;
}

static struct notifier_block nb = {
	.notifier_call = netevent_callback
};

int addr_init(void)
{
	addr_wq = alloc_ordered_workqueue("ib_addr", 0);
	if (!addr_wq)
		return -ENOMEM;

	register_netevent_notifier(&nb);

	return 0;
}

void addr_cleanup(void)
{
	unregister_netevent_notifier(&nb);
	destroy_workqueue(addr_wq);
	WARN_ON(!list_empty(&req_list));
}<|MERGE_RESOLUTION|>--- conflicted
+++ resolved
@@ -461,41 +461,6 @@
 			      struct rdma_dev_addr *addr,
 			      u32 seq)
 {
-<<<<<<< HEAD
-	int ret = 0;
-
-	if (ndev_flags & IFF_LOOPBACK)
-		memcpy(addr->dst_dev_addr, addr->src_dev_addr, MAX_ADDR_LEN);
-	else
-		ret = fetch_ha(dst, addr, dst_in, seq);
-	return ret;
-}
-
-static int copy_src_l2_addr(struct rdma_dev_addr *dev_addr,
-			    const struct sockaddr *dst_in,
-			    const struct dst_entry *dst,
-			    const struct net_device *ndev)
-{
-	int ret = 0;
-
-	if (dst->dev->flags & IFF_LOOPBACK)
-		ret = rdma_translate_ip(dst_in, dev_addr);
-	else
-		rdma_copy_src_l2_addr(dev_addr, dst->dev);
-
-	/*
-	 * If there's a gateway and type of device not ARPHRD_INFINIBAND,
-	 * we're definitely in RoCE v2 (as RoCE v1 isn't routable) set the
-	 * network type accordingly.
-	 */
-	if (has_gateway(dst, dst_in->sa_family) &&
-	    ndev->type != ARPHRD_INFINIBAND)
-		dev_addr->network = dst_in->sa_family == AF_INET ?
-						RDMA_NETWORK_IPV4 :
-						RDMA_NETWORK_IPV6;
-	else
-		dev_addr->network = RDMA_NETWORK_IB;
-=======
 	if (is_dst_local(dst)) {
 		/* When the destination is local entry, source and destination
 		 * are same. Skip the neighbour lookup.
@@ -503,7 +468,6 @@
 		memcpy(addr->dst_dev_addr, addr->src_dev_addr, MAX_ADDR_LEN);
 		return 0;
 	}
->>>>>>> b35fc656
 
 	return fetch_ha(dst, addr, dst_in, seq);
 }
