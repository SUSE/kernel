/*
 * Copyright (c) 2005 Topspin Communications.  All rights reserved.
 * Copyright (c) 2005, 2006 Cisco Systems.  All rights reserved.
 * Copyright (c) 2005 Mellanox Technologies. All rights reserved.
 * Copyright (c) 2005 Voltaire, Inc. All rights reserved.
 * Copyright (c) 2005 PathScale, Inc. All rights reserved.
 *
 * This software is available to you under a choice of one of two
 * licenses.  You may choose to be licensed under the terms of the GNU
 * General Public License (GPL) Version 2, available from the file
 * COPYING in the main directory of this source tree, or the
 * OpenIB.org BSD license below:
 *
 *     Redistribution and use in source and binary forms, with or
 *     without modification, are permitted provided that the following
 *     conditions are met:
 *
 *      - Redistributions of source code must retain the above
 *        copyright notice, this list of conditions and the following
 *        disclaimer.
 *
 *      - Redistributions in binary form must reproduce the above
 *        copyright notice, this list of conditions and the following
 *        disclaimer in the documentation and/or other materials
 *        provided with the distribution.
 *
 * THE SOFTWARE IS PROVIDED "AS IS", WITHOUT WARRANTY OF ANY KIND,
 * EXPRESS OR IMPLIED, INCLUDING BUT NOT LIMITED TO THE WARRANTIES OF
 * MERCHANTABILITY, FITNESS FOR A PARTICULAR PURPOSE AND
 * NONINFRINGEMENT. IN NO EVENT SHALL THE AUTHORS OR COPYRIGHT HOLDERS
 * BE LIABLE FOR ANY CLAIM, DAMAGES OR OTHER LIABILITY, WHETHER IN AN
 * ACTION OF CONTRACT, TORT OR OTHERWISE, ARISING FROM, OUT OF OR IN
 * CONNECTION WITH THE SOFTWARE OR THE USE OR OTHER DEALINGS IN THE
 * SOFTWARE.
 */

#ifndef UVERBS_H
#define UVERBS_H

#include <linux/kref.h>
#include <linux/idr.h>
#include <linux/mutex.h>
#include <linux/completion.h>
#include <linux/cdev.h>

#include <rdma/ib_verbs.h>
#include <rdma/ib_umem.h>
#include <rdma/ib_user_verbs.h>

#define INIT_UDATA(udata, ibuf, obuf, ilen, olen)			\
	do {								\
		(udata)->inbuf  = (const void __user *) (ibuf);		\
		(udata)->outbuf = (void __user *) (obuf);		\
		(udata)->inlen  = (ilen);				\
		(udata)->outlen = (olen);				\
	} while (0)

#define INIT_UDATA_BUF_OR_NULL(udata, ibuf, obuf, ilen, olen)			\
	do {									\
		(udata)->inbuf  = (ilen) ? (const void __user *) (ibuf) : NULL;	\
		(udata)->outbuf = (olen) ? (void __user *) (obuf) : NULL;	\
		(udata)->inlen  = (ilen);					\
		(udata)->outlen = (olen);					\
	} while (0)

/*
 * Our lifetime rules for these structs are the following:
 *
 * struct ib_uverbs_device: One reference is held by the module and
 * released in ib_uverbs_remove_one().  Another reference is taken by
 * ib_uverbs_open() each time the character special file is opened,
 * and released in ib_uverbs_release_file() when the file is released.
 *
 * struct ib_uverbs_file: One reference is held by the VFS and
 * released when the file is closed.  Another reference is taken when
 * an asynchronous event queue file is created and released when the
 * event file is closed.
 *
 * struct ib_uverbs_event_file: One reference is held by the VFS and
 * released when the file is closed.  For asynchronous event files,
 * another reference is held by the corresponding main context file
 * and released when that file is closed.  For completion event files,
 * a reference is taken when a CQ is created that uses the file, and
 * released when the CQ is destroyed.
 */

struct ib_uverbs_device {
	atomic_t				refcount;
	int					num_comp_vectors;
	struct completion			comp;
	struct device			       *dev;
	struct ib_device	__rcu	       *ib_dev;
	int					devnum;
	struct cdev			        cdev;
	struct rb_root				xrcd_tree;
	struct mutex				xrcd_tree_mutex;
	struct kobject				kobj;
<<<<<<< HEAD
=======
	struct srcu_struct			disassociate_srcu;
	struct mutex				lists_mutex; /* protect lists */
	struct list_head			uverbs_file_list;
	struct list_head			uverbs_events_file_list;
>>>>>>> 61328de2
};

struct ib_uverbs_event_file {
	struct kref				ref;
	int					is_async;
	struct ib_uverbs_file		       *uverbs_file;
	spinlock_t				lock;
	int					is_closed;
	wait_queue_head_t			poll_wait;
	struct fasync_struct		       *async_queue;
	struct list_head			event_list;
	struct list_head			list;
};

struct ib_uverbs_file {
	struct kref				ref;
	struct mutex				mutex;
	struct ib_uverbs_device		       *device;
	struct ib_ucontext		       *ucontext;
	struct ib_event_handler			event_handler;
	struct ib_uverbs_event_file	       *async_file;
	struct list_head			list;
	int					is_closed;
};

struct ib_uverbs_event {
	union {
		struct ib_uverbs_async_event_desc	async;
		struct ib_uverbs_comp_event_desc	comp;
	}					desc;
	struct list_head			list;
	struct list_head			obj_list;
	u32				       *counter;
};

struct ib_uverbs_mcast_entry {
	struct list_head	list;
	union ib_gid 		gid;
	u16 			lid;
};

struct ib_uevent_object {
	struct ib_uobject	uobject;
	struct list_head	event_list;
	u32			events_reported;
};

struct ib_uxrcd_object {
	struct ib_uobject	uobject;
	atomic_t		refcnt;
};

struct ib_usrq_object {
	struct ib_uevent_object	uevent;
	struct ib_uxrcd_object *uxrcd;
};

struct ib_uqp_object {
	struct ib_uevent_object	uevent;
	struct list_head 	mcast_list;
	struct ib_uxrcd_object *uxrcd;
};

struct ib_ucq_object {
	struct ib_uobject	uobject;
	struct ib_uverbs_file  *uverbs_file;
	struct list_head	comp_list;
	struct list_head	async_list;
	u32			comp_events_reported;
	u32			async_events_reported;
};

extern spinlock_t ib_uverbs_idr_lock;
extern struct idr ib_uverbs_pd_idr;
extern struct idr ib_uverbs_mr_idr;
extern struct idr ib_uverbs_mw_idr;
extern struct idr ib_uverbs_ah_idr;
extern struct idr ib_uverbs_cq_idr;
extern struct idr ib_uverbs_qp_idr;
extern struct idr ib_uverbs_srq_idr;
extern struct idr ib_uverbs_xrcd_idr;
extern struct idr ib_uverbs_rule_idr;

void idr_remove_uobj(struct idr *idp, struct ib_uobject *uobj);

struct file *ib_uverbs_alloc_event_file(struct ib_uverbs_file *uverbs_file,
					struct ib_device *ib_dev,
					int is_async);
void ib_uverbs_free_async_event_file(struct ib_uverbs_file *uverbs_file);
struct ib_uverbs_event_file *ib_uverbs_lookup_comp_file(int fd);

void ib_uverbs_release_ucq(struct ib_uverbs_file *file,
			   struct ib_uverbs_event_file *ev_file,
			   struct ib_ucq_object *uobj);
void ib_uverbs_release_uevent(struct ib_uverbs_file *file,
			      struct ib_uevent_object *uobj);

void ib_uverbs_comp_handler(struct ib_cq *cq, void *cq_context);
void ib_uverbs_cq_event_handler(struct ib_event *event, void *context_ptr);
void ib_uverbs_qp_event_handler(struct ib_event *event, void *context_ptr);
void ib_uverbs_srq_event_handler(struct ib_event *event, void *context_ptr);
void ib_uverbs_event_handler(struct ib_event_handler *handler,
			     struct ib_event *event);
void ib_uverbs_dealloc_xrcd(struct ib_uverbs_device *dev, struct ib_xrcd *xrcd);

struct ib_uverbs_flow_spec {
	union {
		union {
			struct ib_uverbs_flow_spec_hdr hdr;
			struct {
				__u32 type;
				__u16 size;
				__u16 reserved;
			};
		};
		struct ib_uverbs_flow_spec_eth     eth;
		struct ib_uverbs_flow_spec_ipv4    ipv4;
		struct ib_uverbs_flow_spec_tcp_udp tcp_udp;
	};
};

#define IB_UVERBS_DECLARE_CMD(name)					\
	ssize_t ib_uverbs_##name(struct ib_uverbs_file *file,		\
				 struct ib_device *ib_dev,              \
				 const char __user *buf, int in_len,	\
				 int out_len)

IB_UVERBS_DECLARE_CMD(get_context);
IB_UVERBS_DECLARE_CMD(query_device);
IB_UVERBS_DECLARE_CMD(query_port);
IB_UVERBS_DECLARE_CMD(alloc_pd);
IB_UVERBS_DECLARE_CMD(dealloc_pd);
IB_UVERBS_DECLARE_CMD(reg_mr);
IB_UVERBS_DECLARE_CMD(rereg_mr);
IB_UVERBS_DECLARE_CMD(dereg_mr);
IB_UVERBS_DECLARE_CMD(alloc_mw);
IB_UVERBS_DECLARE_CMD(dealloc_mw);
IB_UVERBS_DECLARE_CMD(create_comp_channel);
IB_UVERBS_DECLARE_CMD(create_cq);
IB_UVERBS_DECLARE_CMD(resize_cq);
IB_UVERBS_DECLARE_CMD(poll_cq);
IB_UVERBS_DECLARE_CMD(req_notify_cq);
IB_UVERBS_DECLARE_CMD(destroy_cq);
IB_UVERBS_DECLARE_CMD(create_qp);
IB_UVERBS_DECLARE_CMD(open_qp);
IB_UVERBS_DECLARE_CMD(query_qp);
IB_UVERBS_DECLARE_CMD(modify_qp);
IB_UVERBS_DECLARE_CMD(destroy_qp);
IB_UVERBS_DECLARE_CMD(post_send);
IB_UVERBS_DECLARE_CMD(post_recv);
IB_UVERBS_DECLARE_CMD(post_srq_recv);
IB_UVERBS_DECLARE_CMD(create_ah);
IB_UVERBS_DECLARE_CMD(destroy_ah);
IB_UVERBS_DECLARE_CMD(attach_mcast);
IB_UVERBS_DECLARE_CMD(detach_mcast);
IB_UVERBS_DECLARE_CMD(create_srq);
IB_UVERBS_DECLARE_CMD(modify_srq);
IB_UVERBS_DECLARE_CMD(query_srq);
IB_UVERBS_DECLARE_CMD(destroy_srq);
IB_UVERBS_DECLARE_CMD(create_xsrq);
IB_UVERBS_DECLARE_CMD(open_xrcd);
IB_UVERBS_DECLARE_CMD(close_xrcd);

#define IB_UVERBS_DECLARE_EX_CMD(name)				\
	int ib_uverbs_ex_##name(struct ib_uverbs_file *file,	\
				struct ib_device *ib_dev,		\
				struct ib_udata *ucore,		\
				struct ib_udata *uhw)

IB_UVERBS_DECLARE_EX_CMD(create_flow);
IB_UVERBS_DECLARE_EX_CMD(destroy_flow);
IB_UVERBS_DECLARE_EX_CMD(query_device);
IB_UVERBS_DECLARE_EX_CMD(create_cq);

#endif /* UVERBS_H */<|MERGE_RESOLUTION|>--- conflicted
+++ resolved
@@ -95,13 +95,10 @@
 	struct rb_root				xrcd_tree;
 	struct mutex				xrcd_tree_mutex;
 	struct kobject				kobj;
-<<<<<<< HEAD
-=======
 	struct srcu_struct			disassociate_srcu;
 	struct mutex				lists_mutex; /* protect lists */
 	struct list_head			uverbs_file_list;
 	struct list_head			uverbs_events_file_list;
->>>>>>> 61328de2
 };
 
 struct ib_uverbs_event_file {
