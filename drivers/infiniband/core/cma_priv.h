/*
 * Copyright (c) 2005 Voltaire Inc.  All rights reserved.
 * Copyright (c) 2002-2005, Network Appliance, Inc. All rights reserved.
 * Copyright (c) 1999-2005, Mellanox Technologies, Inc. All rights reserved.
 * Copyright (c) 2005-2006 Intel Corporation.  All rights reserved.
 *
 * This software is available to you under a choice of one of two
 * licenses.  You may choose to be licensed under the terms of the GNU
 * General Public License (GPL) Version 2, available from the file
 * COPYING in the main directory of this source tree, or the
 * OpenIB.org BSD license below:
 *
 *     Redistribution and use in source and binary forms, with or
 *     without modification, are permitted provided that the following
 *     conditions are met:
 *
 *      - Redistributions of source code must retain the above
 *        copyright notice, this list of conditions and the following
 *        disclaimer.
 *
 *      - Redistributions in binary form must reproduce the above
 *        copyright notice, this list of conditions and the following
 *        disclaimer in the documentation and/or other materials
 *        provided with the distribution.
 *
 * THE SOFTWARE IS PROVIDED "AS IS", WITHOUT WARRANTY OF ANY KIND,
 * EXPRESS OR IMPLIED, INCLUDING BUT NOT LIMITED TO THE WARRANTIES OF
 * MERCHANTABILITY, FITNESS FOR A PARTICULAR PURPOSE AND
 * NONINFRINGEMENT. IN NO EVENT SHALL THE AUTHORS OR COPYRIGHT HOLDERS
 * BE LIABLE FOR ANY CLAIM, DAMAGES OR OTHER LIABILITY, WHETHER IN AN
 * ACTION OF CONTRACT, TORT OR OTHERWISE, ARISING FROM, OUT OF OR IN
 * CONNECTION WITH THE SOFTWARE OR THE USE OR OTHER DEALINGS IN THE
 * SOFTWARE.
 */

#ifndef _CMA_PRIV_H
#define _CMA_PRIV_H

enum rdma_cm_state {
	RDMA_CM_IDLE,
	RDMA_CM_ADDR_QUERY,
	RDMA_CM_ADDR_RESOLVED,
	RDMA_CM_ROUTE_QUERY,
	RDMA_CM_ROUTE_RESOLVED,
	RDMA_CM_CONNECT,
	RDMA_CM_DISCONNECT,
	RDMA_CM_ADDR_BOUND,
	RDMA_CM_LISTEN,
	RDMA_CM_DEVICE_REMOVAL,
	RDMA_CM_DESTROYING
};

struct rdma_id_private {
	struct rdma_cm_id	id;

	struct rdma_bind_list	*bind_list;
	struct hlist_node	node;
	union {
		struct list_head device_item; /* On cma_device->id_list */
		struct list_head listen_any_item; /* On listen_any_list */
	};
	union {
		/* On rdma_id_private->listen_list */
		struct list_head listen_item;
		struct list_head listen_list;
	};
<<<<<<< HEAD
=======
	struct list_head        id_list_entry;
>>>>>>> eb3cdb58
	struct cma_device	*cma_dev;
	struct list_head	mc_list;

	int			internal_id;
	enum rdma_cm_state	state;
	spinlock_t		lock;
	struct mutex		qp_mutex;

	struct completion	comp;
	refcount_t refcount;
	struct mutex		handler_mutex;

	int			backlog;
	int			timeout_ms;
	struct ib_sa_query	*query;
	int			query_id;
	union {
		struct ib_cm_id	*ib;
		struct iw_cm_id	*iw;
	} cm_id;

	u32			seq_num;
	u32			qkey;
	u32			qp_num;
	u32			options;
	u8			srq;
	u8			tos;
	u8			tos_set:1;
	u8                      timeout_set:1;
	u8			min_rnr_timer_set:1;
	u8			reuseaddr;
	u8			afonly;
	u8			timeout;
	u8			min_rnr_timer;
	u8 used_resolve_ip;
	enum ib_gid_type	gid_type;

	/*
	 * Internal to RDMA/core, don't use in the drivers
	 */
	struct rdma_restrack_entry     res;
	struct rdma_ucm_ece ece;
};

#if IS_ENABLED(CONFIG_INFINIBAND_ADDR_TRANS_CONFIGFS)
int cma_configfs_init(void);
void cma_configfs_exit(void);
#else
static inline int cma_configfs_init(void)
{
	return 0;
}

static inline void cma_configfs_exit(void)
{
}
#endif

void cma_dev_get(struct cma_device *dev);
void cma_dev_put(struct cma_device *dev);
typedef bool (*cma_device_filter)(struct ib_device *, void *);
struct cma_device *cma_enum_devices_by_ibdev(cma_device_filter filter,
					     void *cookie);
int cma_get_default_gid_type(struct cma_device *dev, u32 port);
int cma_set_default_gid_type(struct cma_device *dev, u32 port,
			     enum ib_gid_type default_gid_type);
int cma_get_default_roce_tos(struct cma_device *dev, u32 port);
int cma_set_default_roce_tos(struct cma_device *dev, u32 port,
			     u8 default_roce_tos);
struct ib_device *cma_get_ib_dev(struct cma_device *dev);

#endif /* _CMA_PRIV_H */<|MERGE_RESOLUTION|>--- conflicted
+++ resolved
@@ -64,10 +64,7 @@
 		struct list_head listen_item;
 		struct list_head listen_list;
 	};
-<<<<<<< HEAD
-=======
 	struct list_head        id_list_entry;
->>>>>>> eb3cdb58
 	struct cma_device	*cma_dev;
 	struct list_head	mc_list;
 
