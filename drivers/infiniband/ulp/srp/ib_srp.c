/*
 * Copyright (c) 2005 Cisco Systems.  All rights reserved.
 *
 * This software is available to you under a choice of one of two
 * licenses.  You may choose to be licensed under the terms of the GNU
 * General Public License (GPL) Version 2, available from the file
 * COPYING in the main directory of this source tree, or the
 * OpenIB.org BSD license below:
 *
 *     Redistribution and use in source and binary forms, with or
 *     without modification, are permitted provided that the following
 *     conditions are met:
 *
 *      - Redistributions of source code must retain the above
 *        copyright notice, this list of conditions and the following
 *        disclaimer.
 *
 *      - Redistributions in binary form must reproduce the above
 *        copyright notice, this list of conditions and the following
 *        disclaimer in the documentation and/or other materials
 *        provided with the distribution.
 *
 * THE SOFTWARE IS PROVIDED "AS IS", WITHOUT WARRANTY OF ANY KIND,
 * EXPRESS OR IMPLIED, INCLUDING BUT NOT LIMITED TO THE WARRANTIES OF
 * MERCHANTABILITY, FITNESS FOR A PARTICULAR PURPOSE AND
 * NONINFRINGEMENT. IN NO EVENT SHALL THE AUTHORS OR COPYRIGHT HOLDERS
 * BE LIABLE FOR ANY CLAIM, DAMAGES OR OTHER LIABILITY, WHETHER IN AN
 * ACTION OF CONTRACT, TORT OR OTHERWISE, ARISING FROM, OUT OF OR IN
 * CONNECTION WITH THE SOFTWARE OR THE USE OR OTHER DEALINGS IN THE
 * SOFTWARE.
 */

#define pr_fmt(fmt) KBUILD_MODNAME ": " fmt

#include <linux/module.h>
#include <linux/init.h>
#include <linux/slab.h>
#include <linux/err.h>
#include <linux/string.h>
#include <linux/parser.h>
#include <linux/random.h>
#include <linux/jiffies.h>
#include <linux/lockdep.h>
#include <linux/inet.h>
#include <rdma/ib_cache.h>

#include <linux/atomic.h>

#include <scsi/scsi.h>
#include <scsi/scsi_device.h>
#include <scsi/scsi_dbg.h>
#include <scsi/scsi_tcq.h>
#include <scsi/srp.h>
#include <scsi/scsi_transport_srp.h>

#include "ib_srp.h"

#define DRV_NAME	"ib_srp"
#define PFX		DRV_NAME ": "

MODULE_AUTHOR("Roland Dreier");
MODULE_DESCRIPTION("InfiniBand SCSI RDMA Protocol initiator");
MODULE_LICENSE("Dual BSD/GPL");

#if !defined(CONFIG_DYNAMIC_DEBUG)
#define DEFINE_DYNAMIC_DEBUG_METADATA(name, fmt)
#define DYNAMIC_DEBUG_BRANCH(descriptor) false
#endif

static unsigned int srp_sg_tablesize;
static unsigned int cmd_sg_entries;
static unsigned int indirect_sg_entries;
static bool allow_ext_sg;
static bool register_always = true;
static bool never_register;
static int topspin_workarounds = 1;

module_param(srp_sg_tablesize, uint, 0444);
MODULE_PARM_DESC(srp_sg_tablesize, "Deprecated name for cmd_sg_entries");

module_param(cmd_sg_entries, uint, 0444);
MODULE_PARM_DESC(cmd_sg_entries,
		 "Default number of gather/scatter entries in the SRP command (default is 12, max 255)");

module_param(indirect_sg_entries, uint, 0444);
MODULE_PARM_DESC(indirect_sg_entries,
		 "Default max number of gather/scatter entries (default is 12, max is " __stringify(SG_MAX_SEGMENTS) ")");

module_param(allow_ext_sg, bool, 0444);
MODULE_PARM_DESC(allow_ext_sg,
		  "Default behavior when there are more than cmd_sg_entries S/G entries after mapping; fails the request when false (default false)");

module_param(topspin_workarounds, int, 0444);
MODULE_PARM_DESC(topspin_workarounds,
		 "Enable workarounds for Topspin/Cisco SRP target bugs if != 0");

module_param(register_always, bool, 0444);
MODULE_PARM_DESC(register_always,
		 "Use memory registration even for contiguous memory regions");

module_param(never_register, bool, 0444);
MODULE_PARM_DESC(never_register, "Never register memory");

static const struct kernel_param_ops srp_tmo_ops;

static int srp_reconnect_delay = 10;
module_param_cb(reconnect_delay, &srp_tmo_ops, &srp_reconnect_delay,
		S_IRUGO | S_IWUSR);
MODULE_PARM_DESC(reconnect_delay, "Time between successive reconnect attempts");

static int srp_fast_io_fail_tmo = 15;
module_param_cb(fast_io_fail_tmo, &srp_tmo_ops, &srp_fast_io_fail_tmo,
		S_IRUGO | S_IWUSR);
MODULE_PARM_DESC(fast_io_fail_tmo,
		 "Number of seconds between the observation of a transport"
		 " layer error and failing all I/O. \"off\" means that this"
		 " functionality is disabled.");

static int srp_dev_loss_tmo = 600;
module_param_cb(dev_loss_tmo, &srp_tmo_ops, &srp_dev_loss_tmo,
		S_IRUGO | S_IWUSR);
MODULE_PARM_DESC(dev_loss_tmo,
		 "Maximum number of seconds that the SRP transport should"
		 " insulate transport layer errors. After this time has been"
		 " exceeded the SCSI host is removed. Should be"
		 " between 1 and " __stringify(SCSI_DEVICE_BLOCK_MAX_TIMEOUT)
		 " if fast_io_fail_tmo has not been set. \"off\" means that"
		 " this functionality is disabled.");

static bool srp_use_imm_data = true;
module_param_named(use_imm_data, srp_use_imm_data, bool, 0644);
MODULE_PARM_DESC(use_imm_data,
		 "Whether or not to request permission to use immediate data during SRP login.");

static unsigned int srp_max_imm_data = 8 * 1024;
module_param_named(max_imm_data, srp_max_imm_data, uint, 0644);
MODULE_PARM_DESC(max_imm_data, "Maximum immediate data size.");

static unsigned ch_count;
module_param(ch_count, uint, 0444);
MODULE_PARM_DESC(ch_count,
		 "Number of RDMA channels to use for communication with an SRP target. Using more than one channel improves performance if the HCA supports multiple completion vectors. The default value is the minimum of four times the number of online CPU sockets and the number of completion vectors supported by the HCA.");

static int srp_add_one(struct ib_device *device);
static void srp_remove_one(struct ib_device *device, void *client_data);
static void srp_rename_dev(struct ib_device *device, void *client_data);
static void srp_recv_done(struct ib_cq *cq, struct ib_wc *wc);
static void srp_handle_qp_err(struct ib_cq *cq, struct ib_wc *wc,
		const char *opname);
static int srp_ib_cm_handler(struct ib_cm_id *cm_id,
			     const struct ib_cm_event *event);
static int srp_rdma_cm_handler(struct rdma_cm_id *cm_id,
			       struct rdma_cm_event *event);

static struct scsi_transport_template *ib_srp_transport_template;
static struct workqueue_struct *srp_remove_wq;

static struct ib_client srp_client = {
	.name   = "srp",
	.add    = srp_add_one,
	.remove = srp_remove_one,
	.rename = srp_rename_dev
};

static struct ib_sa_client srp_sa_client;

static int srp_tmo_get(char *buffer, const struct kernel_param *kp)
{
	int tmo = *(int *)kp->arg;

	if (tmo >= 0)
		return sysfs_emit(buffer, "%d\n", tmo);
	else
		return sysfs_emit(buffer, "off\n");
}

static int srp_tmo_set(const char *val, const struct kernel_param *kp)
{
	int tmo, res;

	res = srp_parse_tmo(&tmo, val);
	if (res)
		goto out;

	if (kp->arg == &srp_reconnect_delay)
		res = srp_tmo_valid(tmo, srp_fast_io_fail_tmo,
				    srp_dev_loss_tmo);
	else if (kp->arg == &srp_fast_io_fail_tmo)
		res = srp_tmo_valid(srp_reconnect_delay, tmo, srp_dev_loss_tmo);
	else
		res = srp_tmo_valid(srp_reconnect_delay, srp_fast_io_fail_tmo,
				    tmo);
	if (res)
		goto out;
	*(int *)kp->arg = tmo;

out:
	return res;
}

static const struct kernel_param_ops srp_tmo_ops = {
	.get = srp_tmo_get,
	.set = srp_tmo_set,
};

static inline struct srp_target_port *host_to_target(struct Scsi_Host *host)
{
	return (struct srp_target_port *) host->hostdata;
}

static const char *srp_target_info(struct Scsi_Host *host)
{
	return host_to_target(host)->target_name;
}

static int srp_target_is_topspin(struct srp_target_port *target)
{
	static const u8 topspin_oui[3] = { 0x00, 0x05, 0xad };
	static const u8 cisco_oui[3]   = { 0x00, 0x1b, 0x0d };

	return topspin_workarounds &&
		(!memcmp(&target->ioc_guid, topspin_oui, sizeof topspin_oui) ||
		 !memcmp(&target->ioc_guid, cisco_oui, sizeof cisco_oui));
}

static struct srp_iu *srp_alloc_iu(struct srp_host *host, size_t size,
				   gfp_t gfp_mask,
				   enum dma_data_direction direction)
{
	struct srp_iu *iu;

	iu = kmalloc(sizeof *iu, gfp_mask);
	if (!iu)
		goto out;

	iu->buf = kzalloc(size, gfp_mask);
	if (!iu->buf)
		goto out_free_iu;

	iu->dma = ib_dma_map_single(host->srp_dev->dev, iu->buf, size,
				    direction);
	if (ib_dma_mapping_error(host->srp_dev->dev, iu->dma))
		goto out_free_buf;

	iu->size      = size;
	iu->direction = direction;

	return iu;

out_free_buf:
	kfree(iu->buf);
out_free_iu:
	kfree(iu);
out:
	return NULL;
}

static void srp_free_iu(struct srp_host *host, struct srp_iu *iu)
{
	if (!iu)
		return;

	ib_dma_unmap_single(host->srp_dev->dev, iu->dma, iu->size,
			    iu->direction);
	kfree(iu->buf);
	kfree(iu);
}

static void srp_qp_event(struct ib_event *event, void *context)
{
	pr_debug("QP event %s (%d)\n",
		 ib_event_msg(event->event), event->event);
}

static int srp_init_ib_qp(struct srp_target_port *target,
			  struct ib_qp *qp)
{
	struct ib_qp_attr *attr;
	int ret;

	attr = kmalloc(sizeof *attr, GFP_KERNEL);
	if (!attr)
		return -ENOMEM;

	ret = ib_find_cached_pkey(target->srp_host->srp_dev->dev,
				  target->srp_host->port,
				  be16_to_cpu(target->ib_cm.pkey),
				  &attr->pkey_index);
	if (ret)
		goto out;

	attr->qp_state        = IB_QPS_INIT;
	attr->qp_access_flags = (IB_ACCESS_REMOTE_READ |
				    IB_ACCESS_REMOTE_WRITE);
	attr->port_num        = target->srp_host->port;

	ret = ib_modify_qp(qp, attr,
			   IB_QP_STATE		|
			   IB_QP_PKEY_INDEX	|
			   IB_QP_ACCESS_FLAGS	|
			   IB_QP_PORT);

out:
	kfree(attr);
	return ret;
}

static int srp_new_ib_cm_id(struct srp_rdma_ch *ch)
{
	struct srp_target_port *target = ch->target;
	struct ib_cm_id *new_cm_id;

	new_cm_id = ib_create_cm_id(target->srp_host->srp_dev->dev,
				    srp_ib_cm_handler, ch);
	if (IS_ERR(new_cm_id))
		return PTR_ERR(new_cm_id);

	if (ch->ib_cm.cm_id)
		ib_destroy_cm_id(ch->ib_cm.cm_id);
	ch->ib_cm.cm_id = new_cm_id;
	if (rdma_cap_opa_ah(target->srp_host->srp_dev->dev,
			    target->srp_host->port))
		ch->ib_cm.path.rec_type = SA_PATH_REC_TYPE_OPA;
	else
		ch->ib_cm.path.rec_type = SA_PATH_REC_TYPE_IB;
	ch->ib_cm.path.sgid = target->sgid;
	ch->ib_cm.path.dgid = target->ib_cm.orig_dgid;
	ch->ib_cm.path.pkey = target->ib_cm.pkey;
	ch->ib_cm.path.service_id = target->ib_cm.service_id;

	return 0;
}

static int srp_new_rdma_cm_id(struct srp_rdma_ch *ch)
{
	struct srp_target_port *target = ch->target;
	struct rdma_cm_id *new_cm_id;
	int ret;

	new_cm_id = rdma_create_id(target->net, srp_rdma_cm_handler, ch,
				   RDMA_PS_TCP, IB_QPT_RC);
	if (IS_ERR(new_cm_id)) {
		ret = PTR_ERR(new_cm_id);
		new_cm_id = NULL;
		goto out;
	}

	init_completion(&ch->done);
	ret = rdma_resolve_addr(new_cm_id, target->rdma_cm.src_specified ?
				&target->rdma_cm.src.sa : NULL,
				&target->rdma_cm.dst.sa,
				SRP_PATH_REC_TIMEOUT_MS);
	if (ret) {
		pr_err("No route available from %pISpsc to %pISpsc (%d)\n",
		       &target->rdma_cm.src, &target->rdma_cm.dst, ret);
		goto out;
	}
	ret = wait_for_completion_interruptible(&ch->done);
	if (ret < 0)
		goto out;

	ret = ch->status;
	if (ret) {
		pr_err("Resolving address %pISpsc failed (%d)\n",
		       &target->rdma_cm.dst, ret);
		goto out;
	}

	swap(ch->rdma_cm.cm_id, new_cm_id);

out:
	if (new_cm_id)
		rdma_destroy_id(new_cm_id);

	return ret;
}

static int srp_new_cm_id(struct srp_rdma_ch *ch)
{
	struct srp_target_port *target = ch->target;

	return target->using_rdma_cm ? srp_new_rdma_cm_id(ch) :
		srp_new_ib_cm_id(ch);
}

/**
 * srp_destroy_fr_pool() - free the resources owned by a pool
 * @pool: Fast registration pool to be destroyed.
 */
static void srp_destroy_fr_pool(struct srp_fr_pool *pool)
{
	int i;
	struct srp_fr_desc *d;

	if (!pool)
		return;

	for (i = 0, d = &pool->desc[0]; i < pool->size; i++, d++) {
		if (d->mr)
			ib_dereg_mr(d->mr);
	}
	kfree(pool);
}

/**
 * srp_create_fr_pool() - allocate and initialize a pool for fast registration
 * @device:            IB device to allocate fast registration descriptors for.
 * @pd:                Protection domain associated with the FR descriptors.
 * @pool_size:         Number of descriptors to allocate.
 * @max_page_list_len: Maximum fast registration work request page list length.
 */
static struct srp_fr_pool *srp_create_fr_pool(struct ib_device *device,
					      struct ib_pd *pd, int pool_size,
					      int max_page_list_len)
{
	struct srp_fr_pool *pool;
	struct srp_fr_desc *d;
	struct ib_mr *mr;
	int i, ret = -EINVAL;
	enum ib_mr_type mr_type;

	if (pool_size <= 0)
		goto err;
	ret = -ENOMEM;
	pool = kzalloc(struct_size(pool, desc, pool_size), GFP_KERNEL);
	if (!pool)
		goto err;
	pool->size = pool_size;
	pool->max_page_list_len = max_page_list_len;
	spin_lock_init(&pool->lock);
	INIT_LIST_HEAD(&pool->free_list);

	if (device->attrs.device_cap_flags & IB_DEVICE_SG_GAPS_REG)
		mr_type = IB_MR_TYPE_SG_GAPS;
	else
		mr_type = IB_MR_TYPE_MEM_REG;

	for (i = 0, d = &pool->desc[0]; i < pool->size; i++, d++) {
		mr = ib_alloc_mr(pd, mr_type, max_page_list_len);
		if (IS_ERR(mr)) {
			ret = PTR_ERR(mr);
			if (ret == -ENOMEM)
				pr_info("%s: ib_alloc_mr() failed. Try to reduce max_cmd_per_lun, max_sect or ch_count\n",
					dev_name(&device->dev));
			goto destroy_pool;
		}
		d->mr = mr;
		list_add_tail(&d->entry, &pool->free_list);
	}

out:
	return pool;

destroy_pool:
	srp_destroy_fr_pool(pool);

err:
	pool = ERR_PTR(ret);
	goto out;
}

/**
 * srp_fr_pool_get() - obtain a descriptor suitable for fast registration
 * @pool: Pool to obtain descriptor from.
 */
static struct srp_fr_desc *srp_fr_pool_get(struct srp_fr_pool *pool)
{
	struct srp_fr_desc *d = NULL;
	unsigned long flags;

	spin_lock_irqsave(&pool->lock, flags);
	if (!list_empty(&pool->free_list)) {
		d = list_first_entry(&pool->free_list, typeof(*d), entry);
		list_del(&d->entry);
	}
	spin_unlock_irqrestore(&pool->lock, flags);

	return d;
}

/**
 * srp_fr_pool_put() - put an FR descriptor back in the free list
 * @pool: Pool the descriptor was allocated from.
 * @desc: Pointer to an array of fast registration descriptor pointers.
 * @n:    Number of descriptors to put back.
 *
 * Note: The caller must already have queued an invalidation request for
 * desc->mr->rkey before calling this function.
 */
static void srp_fr_pool_put(struct srp_fr_pool *pool, struct srp_fr_desc **desc,
			    int n)
{
	unsigned long flags;
	int i;

	spin_lock_irqsave(&pool->lock, flags);
	for (i = 0; i < n; i++)
		list_add(&desc[i]->entry, &pool->free_list);
	spin_unlock_irqrestore(&pool->lock, flags);
}

static struct srp_fr_pool *srp_alloc_fr_pool(struct srp_target_port *target)
{
	struct srp_device *dev = target->srp_host->srp_dev;

	return srp_create_fr_pool(dev->dev, dev->pd, target->mr_pool_size,
				  dev->max_pages_per_mr);
}

/**
 * srp_destroy_qp() - destroy an RDMA queue pair
 * @ch: SRP RDMA channel.
 *
 * Drain the qp before destroying it.  This avoids that the receive
 * completion handler can access the queue pair while it is
 * being destroyed.
 */
static void srp_destroy_qp(struct srp_rdma_ch *ch)
{
	spin_lock_irq(&ch->lock);
	ib_process_cq_direct(ch->send_cq, -1);
	spin_unlock_irq(&ch->lock);

	ib_drain_qp(ch->qp);
	ib_destroy_qp(ch->qp);
}

static int srp_create_ch_ib(struct srp_rdma_ch *ch)
{
	struct srp_target_port *target = ch->target;
	struct srp_device *dev = target->srp_host->srp_dev;
	const struct ib_device_attr *attr = &dev->dev->attrs;
	struct ib_qp_init_attr *init_attr;
	struct ib_cq *recv_cq, *send_cq;
	struct ib_qp *qp;
	struct srp_fr_pool *fr_pool = NULL;
	const int m = 1 + dev->use_fast_reg * target->mr_per_cmd * 2;
	int ret;

	init_attr = kzalloc(sizeof *init_attr, GFP_KERNEL);
	if (!init_attr)
		return -ENOMEM;

	/* queue_size + 1 for ib_drain_rq() */
	recv_cq = ib_alloc_cq(dev->dev, ch, target->queue_size + 1,
				ch->comp_vector, IB_POLL_SOFTIRQ);
	if (IS_ERR(recv_cq)) {
		ret = PTR_ERR(recv_cq);
		goto err;
	}

	send_cq = ib_alloc_cq(dev->dev, ch, m * target->queue_size,
				ch->comp_vector, IB_POLL_DIRECT);
	if (IS_ERR(send_cq)) {
		ret = PTR_ERR(send_cq);
		goto err_recv_cq;
	}

	init_attr->event_handler       = srp_qp_event;
	init_attr->cap.max_send_wr     = m * target->queue_size;
	init_attr->cap.max_recv_wr     = target->queue_size + 1;
	init_attr->cap.max_recv_sge    = 1;
	init_attr->cap.max_send_sge    = min(SRP_MAX_SGE, attr->max_send_sge);
	init_attr->sq_sig_type         = IB_SIGNAL_REQ_WR;
	init_attr->qp_type             = IB_QPT_RC;
	init_attr->send_cq             = send_cq;
	init_attr->recv_cq             = recv_cq;

	ch->max_imm_sge = min(init_attr->cap.max_send_sge - 1U, 255U);

	if (target->using_rdma_cm) {
		ret = rdma_create_qp(ch->rdma_cm.cm_id, dev->pd, init_attr);
		qp = ch->rdma_cm.cm_id->qp;
	} else {
		qp = ib_create_qp(dev->pd, init_attr);
		if (!IS_ERR(qp)) {
			ret = srp_init_ib_qp(target, qp);
			if (ret)
				ib_destroy_qp(qp);
		} else {
			ret = PTR_ERR(qp);
		}
	}
	if (ret) {
		pr_err("QP creation failed for dev %s: %d\n",
		       dev_name(&dev->dev->dev), ret);
		goto err_send_cq;
	}

	if (dev->use_fast_reg) {
		fr_pool = srp_alloc_fr_pool(target);
		if (IS_ERR(fr_pool)) {
			ret = PTR_ERR(fr_pool);
			shost_printk(KERN_WARNING, target->scsi_host, PFX
				     "FR pool allocation failed (%d)\n", ret);
			goto err_qp;
		}
	}

	if (ch->qp)
		srp_destroy_qp(ch);
	if (ch->recv_cq)
		ib_free_cq(ch->recv_cq);
	if (ch->send_cq)
		ib_free_cq(ch->send_cq);

	ch->qp = qp;
	ch->recv_cq = recv_cq;
	ch->send_cq = send_cq;

	if (dev->use_fast_reg) {
		if (ch->fr_pool)
			srp_destroy_fr_pool(ch->fr_pool);
		ch->fr_pool = fr_pool;
	}

	kfree(init_attr);
	return 0;

err_qp:
	if (target->using_rdma_cm)
		rdma_destroy_qp(ch->rdma_cm.cm_id);
	else
		ib_destroy_qp(qp);

err_send_cq:
	ib_free_cq(send_cq);

err_recv_cq:
	ib_free_cq(recv_cq);

err:
	kfree(init_attr);
	return ret;
}

/*
 * Note: this function may be called without srp_alloc_iu_bufs() having been
 * invoked. Hence the ch->[rt]x_ring checks.
 */
static void srp_free_ch_ib(struct srp_target_port *target,
			   struct srp_rdma_ch *ch)
{
	struct srp_device *dev = target->srp_host->srp_dev;
	int i;

	if (!ch->target)
		return;

	if (target->using_rdma_cm) {
		if (ch->rdma_cm.cm_id) {
			rdma_destroy_id(ch->rdma_cm.cm_id);
			ch->rdma_cm.cm_id = NULL;
		}
	} else {
		if (ch->ib_cm.cm_id) {
			ib_destroy_cm_id(ch->ib_cm.cm_id);
			ch->ib_cm.cm_id = NULL;
		}
	}

	/* If srp_new_cm_id() succeeded but srp_create_ch_ib() not, return. */
	if (!ch->qp)
		return;

	if (dev->use_fast_reg) {
		if (ch->fr_pool)
			srp_destroy_fr_pool(ch->fr_pool);
	}

	srp_destroy_qp(ch);
	ib_free_cq(ch->send_cq);
	ib_free_cq(ch->recv_cq);

	/*
	 * Avoid that the SCSI error handler tries to use this channel after
	 * it has been freed. The SCSI error handler can namely continue
	 * trying to perform recovery actions after scsi_remove_host()
	 * returned.
	 */
	ch->target = NULL;

	ch->qp = NULL;
	ch->send_cq = ch->recv_cq = NULL;

	if (ch->rx_ring) {
		for (i = 0; i < target->queue_size; ++i)
			srp_free_iu(target->srp_host, ch->rx_ring[i]);
		kfree(ch->rx_ring);
		ch->rx_ring = NULL;
	}
	if (ch->tx_ring) {
		for (i = 0; i < target->queue_size; ++i)
			srp_free_iu(target->srp_host, ch->tx_ring[i]);
		kfree(ch->tx_ring);
		ch->tx_ring = NULL;
	}
}

static void srp_path_rec_completion(int status,
				    struct sa_path_rec *pathrec,
				    void *ch_ptr)
{
	struct srp_rdma_ch *ch = ch_ptr;
	struct srp_target_port *target = ch->target;

	ch->status = status;
	if (status)
		shost_printk(KERN_ERR, target->scsi_host,
			     PFX "Got failed path rec status %d\n", status);
	else
		ch->ib_cm.path = *pathrec;
	complete(&ch->done);
}

static int srp_ib_lookup_path(struct srp_rdma_ch *ch)
{
	struct srp_target_port *target = ch->target;
	int ret;

	ch->ib_cm.path.numb_path = 1;

	init_completion(&ch->done);

	ch->ib_cm.path_query_id = ib_sa_path_rec_get(&srp_sa_client,
					       target->srp_host->srp_dev->dev,
					       target->srp_host->port,
					       &ch->ib_cm.path,
					       IB_SA_PATH_REC_SERVICE_ID |
					       IB_SA_PATH_REC_DGID	 |
					       IB_SA_PATH_REC_SGID	 |
					       IB_SA_PATH_REC_NUMB_PATH	 |
					       IB_SA_PATH_REC_PKEY,
					       SRP_PATH_REC_TIMEOUT_MS,
					       GFP_KERNEL,
					       srp_path_rec_completion,
					       ch, &ch->ib_cm.path_query);
	if (ch->ib_cm.path_query_id < 0)
		return ch->ib_cm.path_query_id;

	ret = wait_for_completion_interruptible(&ch->done);
	if (ret < 0)
		return ret;

	if (ch->status < 0)
		shost_printk(KERN_WARNING, target->scsi_host,
			     PFX "Path record query failed: sgid %pI6, dgid %pI6, pkey %#04x, service_id %#16llx\n",
			     ch->ib_cm.path.sgid.raw, ch->ib_cm.path.dgid.raw,
			     be16_to_cpu(target->ib_cm.pkey),
			     be64_to_cpu(target->ib_cm.service_id));

	return ch->status;
}

static int srp_rdma_lookup_path(struct srp_rdma_ch *ch)
{
	struct srp_target_port *target = ch->target;
	int ret;

	init_completion(&ch->done);

	ret = rdma_resolve_route(ch->rdma_cm.cm_id, SRP_PATH_REC_TIMEOUT_MS);
	if (ret)
		return ret;

	wait_for_completion_interruptible(&ch->done);

	if (ch->status != 0)
		shost_printk(KERN_WARNING, target->scsi_host,
			     PFX "Path resolution failed\n");

	return ch->status;
}

static int srp_lookup_path(struct srp_rdma_ch *ch)
{
	struct srp_target_port *target = ch->target;

	return target->using_rdma_cm ? srp_rdma_lookup_path(ch) :
		srp_ib_lookup_path(ch);
}

static u8 srp_get_subnet_timeout(struct srp_host *host)
{
	struct ib_port_attr attr;
	int ret;
	u8 subnet_timeout = 18;

	ret = ib_query_port(host->srp_dev->dev, host->port, &attr);
	if (ret == 0)
		subnet_timeout = attr.subnet_timeout;

	if (unlikely(subnet_timeout < 15))
		pr_warn("%s: subnet timeout %d may cause SRP login to fail.\n",
			dev_name(&host->srp_dev->dev->dev), subnet_timeout);

	return subnet_timeout;
}

static int srp_send_req(struct srp_rdma_ch *ch, uint32_t max_iu_len,
			bool multich)
{
	struct srp_target_port *target = ch->target;
	struct {
		struct rdma_conn_param	  rdma_param;
		struct srp_login_req_rdma rdma_req;
		struct ib_cm_req_param	  ib_param;
		struct srp_login_req	  ib_req;
	} *req = NULL;
	char *ipi, *tpi;
	int status;

	req = kzalloc(sizeof *req, GFP_KERNEL);
	if (!req)
		return -ENOMEM;

	req->ib_param.flow_control = 1;
	req->ib_param.retry_count = target->tl_retry_count;

	/*
	 * Pick some arbitrary defaults here; we could make these
	 * module parameters if anyone cared about setting them.
	 */
	req->ib_param.responder_resources = 4;
	req->ib_param.rnr_retry_count = 7;
	req->ib_param.max_cm_retries = 15;

	req->ib_req.opcode = SRP_LOGIN_REQ;
	req->ib_req.tag = 0;
	req->ib_req.req_it_iu_len = cpu_to_be32(max_iu_len);
	req->ib_req.req_buf_fmt	= cpu_to_be16(SRP_BUF_FORMAT_DIRECT |
					      SRP_BUF_FORMAT_INDIRECT);
	req->ib_req.req_flags = (multich ? SRP_MULTICHAN_MULTI :
				 SRP_MULTICHAN_SINGLE);
	if (srp_use_imm_data) {
		req->ib_req.req_flags |= SRP_IMMED_REQUESTED;
		req->ib_req.imm_data_offset = cpu_to_be16(SRP_IMM_DATA_OFFSET);
	}

	if (target->using_rdma_cm) {
		req->rdma_param.flow_control = req->ib_param.flow_control;
		req->rdma_param.responder_resources =
			req->ib_param.responder_resources;
		req->rdma_param.initiator_depth = req->ib_param.initiator_depth;
		req->rdma_param.retry_count = req->ib_param.retry_count;
		req->rdma_param.rnr_retry_count = req->ib_param.rnr_retry_count;
		req->rdma_param.private_data = &req->rdma_req;
		req->rdma_param.private_data_len = sizeof(req->rdma_req);

		req->rdma_req.opcode = req->ib_req.opcode;
		req->rdma_req.tag = req->ib_req.tag;
		req->rdma_req.req_it_iu_len = req->ib_req.req_it_iu_len;
		req->rdma_req.req_buf_fmt = req->ib_req.req_buf_fmt;
		req->rdma_req.req_flags	= req->ib_req.req_flags;
		req->rdma_req.imm_data_offset = req->ib_req.imm_data_offset;

		ipi = req->rdma_req.initiator_port_id;
		tpi = req->rdma_req.target_port_id;
	} else {
		u8 subnet_timeout;

		subnet_timeout = srp_get_subnet_timeout(target->srp_host);

		req->ib_param.primary_path = &ch->ib_cm.path;
		req->ib_param.alternate_path = NULL;
		req->ib_param.service_id = target->ib_cm.service_id;
		get_random_bytes(&req->ib_param.starting_psn, 4);
		req->ib_param.starting_psn &= 0xffffff;
		req->ib_param.qp_num = ch->qp->qp_num;
		req->ib_param.qp_type = ch->qp->qp_type;
		req->ib_param.local_cm_response_timeout = subnet_timeout + 2;
		req->ib_param.remote_cm_response_timeout = subnet_timeout + 2;
		req->ib_param.private_data = &req->ib_req;
		req->ib_param.private_data_len = sizeof(req->ib_req);

		ipi = req->ib_req.initiator_port_id;
		tpi = req->ib_req.target_port_id;
	}

	/*
	 * In the published SRP specification (draft rev. 16a), the
	 * port identifier format is 8 bytes of ID extension followed
	 * by 8 bytes of GUID.  Older drafts put the two halves in the
	 * opposite order, so that the GUID comes first.
	 *
	 * Targets conforming to these obsolete drafts can be
	 * recognized by the I/O Class they report.
	 */
	if (target->io_class == SRP_REV10_IB_IO_CLASS) {
		memcpy(ipi,     &target->sgid.global.interface_id, 8);
		memcpy(ipi + 8, &target->initiator_ext, 8);
		memcpy(tpi,     &target->ioc_guid, 8);
		memcpy(tpi + 8, &target->id_ext, 8);
	} else {
		memcpy(ipi,     &target->initiator_ext, 8);
		memcpy(ipi + 8, &target->sgid.global.interface_id, 8);
		memcpy(tpi,     &target->id_ext, 8);
		memcpy(tpi + 8, &target->ioc_guid, 8);
	}

	/*
	 * Topspin/Cisco SRP targets will reject our login unless we
	 * zero out the first 8 bytes of our initiator port ID and set
	 * the second 8 bytes to the local node GUID.
	 */
	if (srp_target_is_topspin(target)) {
		shost_printk(KERN_DEBUG, target->scsi_host,
			     PFX "Topspin/Cisco initiator port ID workaround "
			     "activated for target GUID %016llx\n",
			     be64_to_cpu(target->ioc_guid));
		memset(ipi, 0, 8);
		memcpy(ipi + 8, &target->srp_host->srp_dev->dev->node_guid, 8);
	}

	if (target->using_rdma_cm)
		status = rdma_connect(ch->rdma_cm.cm_id, &req->rdma_param);
	else
		status = ib_send_cm_req(ch->ib_cm.cm_id, &req->ib_param);

	kfree(req);

	return status;
}

static bool srp_queue_remove_work(struct srp_target_port *target)
{
	bool changed = false;

	spin_lock_irq(&target->lock);
	if (target->state != SRP_TARGET_REMOVED) {
		target->state = SRP_TARGET_REMOVED;
		changed = true;
	}
	spin_unlock_irq(&target->lock);

	if (changed)
		queue_work(srp_remove_wq, &target->remove_work);

	return changed;
}

static void srp_disconnect_target(struct srp_target_port *target)
{
	struct srp_rdma_ch *ch;
	int i, ret;

	/* XXX should send SRP_I_LOGOUT request */

	for (i = 0; i < target->ch_count; i++) {
		ch = &target->ch[i];
		ch->connected = false;
		ret = 0;
		if (target->using_rdma_cm) {
			if (ch->rdma_cm.cm_id)
				rdma_disconnect(ch->rdma_cm.cm_id);
		} else {
			if (ch->ib_cm.cm_id)
				ret = ib_send_cm_dreq(ch->ib_cm.cm_id,
						      NULL, 0);
		}
		if (ret < 0) {
			shost_printk(KERN_DEBUG, target->scsi_host,
				     PFX "Sending CM DREQ failed\n");
		}
	}
}

static int srp_exit_cmd_priv(struct Scsi_Host *shost, struct scsi_cmnd *cmd)
{
	struct srp_target_port *target = host_to_target(shost);
	struct srp_device *dev = target->srp_host->srp_dev;
	struct ib_device *ibdev = dev->dev;
	struct srp_request *req = scsi_cmd_priv(cmd);

	kfree(req->fr_list);
	if (req->indirect_dma_addr) {
		ib_dma_unmap_single(ibdev, req->indirect_dma_addr,
				    target->indirect_size,
				    DMA_TO_DEVICE);
	}
	kfree(req->indirect_desc);

	return 0;
}

static int srp_init_cmd_priv(struct Scsi_Host *shost, struct scsi_cmnd *cmd)
{
	struct srp_target_port *target = host_to_target(shost);
	struct srp_device *srp_dev = target->srp_host->srp_dev;
	struct ib_device *ibdev = srp_dev->dev;
	struct srp_request *req = scsi_cmd_priv(cmd);
	dma_addr_t dma_addr;
	int ret = -ENOMEM;

	if (srp_dev->use_fast_reg) {
		req->fr_list = kmalloc_array(target->mr_per_cmd, sizeof(void *),
					GFP_KERNEL);
		if (!req->fr_list)
			goto out;
	}
	req->indirect_desc = kmalloc(target->indirect_size, GFP_KERNEL);
	if (!req->indirect_desc)
		goto out;

	dma_addr = ib_dma_map_single(ibdev, req->indirect_desc,
				     target->indirect_size,
				     DMA_TO_DEVICE);
	if (ib_dma_mapping_error(ibdev, dma_addr)) {
		srp_exit_cmd_priv(shost, cmd);
		goto out;
	}

	req->indirect_dma_addr = dma_addr;
	ret = 0;

out:
	return ret;
}

/**
 * srp_del_scsi_host_attr() - Remove attributes defined in the host template.
 * @shost: SCSI host whose attributes to remove from sysfs.
 *
 * Note: Any attributes defined in the host template and that did not exist
 * before invocation of this function will be ignored.
 */
static void srp_del_scsi_host_attr(struct Scsi_Host *shost)
{
	const struct attribute_group **g;
	struct attribute **attr;

	for (g = shost->hostt->shost_groups; *g; ++g) {
		for (attr = (*g)->attrs; *attr; ++attr) {
			struct device_attribute *dev_attr =
				container_of(*attr, typeof(*dev_attr), attr);

			device_remove_file(&shost->shost_dev, dev_attr);
		}
	}
}

static void srp_remove_target(struct srp_target_port *target)
{
	struct srp_rdma_ch *ch;
	int i;

	WARN_ON_ONCE(target->state != SRP_TARGET_REMOVED);

	srp_del_scsi_host_attr(target->scsi_host);
	srp_rport_get(target->rport);
	srp_remove_host(target->scsi_host);
	scsi_remove_host(target->scsi_host);
	srp_stop_rport_timers(target->rport);
	srp_disconnect_target(target);
	kobj_ns_drop(KOBJ_NS_TYPE_NET, target->net);
	for (i = 0; i < target->ch_count; i++) {
		ch = &target->ch[i];
		srp_free_ch_ib(target, ch);
	}
	cancel_work_sync(&target->tl_err_work);
	srp_rport_put(target->rport);
	kfree(target->ch);
	target->ch = NULL;

	spin_lock(&target->srp_host->target_lock);
	list_del(&target->list);
	spin_unlock(&target->srp_host->target_lock);

	scsi_host_put(target->scsi_host);
}

static void srp_remove_work(struct work_struct *work)
{
	struct srp_target_port *target =
		container_of(work, struct srp_target_port, remove_work);

	WARN_ON_ONCE(target->state != SRP_TARGET_REMOVED);

	srp_remove_target(target);
}

static void srp_rport_delete(struct srp_rport *rport)
{
	struct srp_target_port *target = rport->lld_data;

	srp_queue_remove_work(target);
}

/**
 * srp_connected_ch() - number of connected channels
 * @target: SRP target port.
 */
static int srp_connected_ch(struct srp_target_port *target)
{
	int i, c = 0;

	for (i = 0; i < target->ch_count; i++)
		c += target->ch[i].connected;

	return c;
}

static int srp_connect_ch(struct srp_rdma_ch *ch, uint32_t max_iu_len,
			  bool multich)
{
	struct srp_target_port *target = ch->target;
	int ret;

	WARN_ON_ONCE(!multich && srp_connected_ch(target) > 0);

	ret = srp_lookup_path(ch);
	if (ret)
		goto out;

	while (1) {
		init_completion(&ch->done);
		ret = srp_send_req(ch, max_iu_len, multich);
		if (ret)
			goto out;
		ret = wait_for_completion_interruptible(&ch->done);
		if (ret < 0)
			goto out;

		/*
		 * The CM event handling code will set status to
		 * SRP_PORT_REDIRECT if we get a port redirect REJ
		 * back, or SRP_DLID_REDIRECT if we get a lid/qp
		 * redirect REJ back.
		 */
		ret = ch->status;
		switch (ret) {
		case 0:
			ch->connected = true;
			goto out;

		case SRP_PORT_REDIRECT:
			ret = srp_lookup_path(ch);
			if (ret)
				goto out;
			break;

		case SRP_DLID_REDIRECT:
			break;

		case SRP_STALE_CONN:
			shost_printk(KERN_ERR, target->scsi_host, PFX
				     "giving up on stale connection\n");
			ret = -ECONNRESET;
			goto out;

		default:
			goto out;
		}
	}

out:
	return ret <= 0 ? ret : -ENODEV;
}

static void srp_inv_rkey_err_done(struct ib_cq *cq, struct ib_wc *wc)
{
	srp_handle_qp_err(cq, wc, "INV RKEY");
}

static int srp_inv_rkey(struct srp_request *req, struct srp_rdma_ch *ch,
		u32 rkey)
{
	struct ib_send_wr wr = {
		.opcode		    = IB_WR_LOCAL_INV,
		.next		    = NULL,
		.num_sge	    = 0,
		.send_flags	    = 0,
		.ex.invalidate_rkey = rkey,
	};

	wr.wr_cqe = &req->reg_cqe;
	req->reg_cqe.done = srp_inv_rkey_err_done;
	return ib_post_send(ch->qp, &wr, NULL);
}

static void srp_unmap_data(struct scsi_cmnd *scmnd,
			   struct srp_rdma_ch *ch,
			   struct srp_request *req)
{
	struct srp_target_port *target = ch->target;
	struct srp_device *dev = target->srp_host->srp_dev;
	struct ib_device *ibdev = dev->dev;
	int i, res;

	if (!scsi_sglist(scmnd) ||
	    (scmnd->sc_data_direction != DMA_TO_DEVICE &&
	     scmnd->sc_data_direction != DMA_FROM_DEVICE))
		return;

	if (dev->use_fast_reg) {
		struct srp_fr_desc **pfr;

		for (i = req->nmdesc, pfr = req->fr_list; i > 0; i--, pfr++) {
			res = srp_inv_rkey(req, ch, (*pfr)->mr->rkey);
			if (res < 0) {
				shost_printk(KERN_ERR, target->scsi_host, PFX
				  "Queueing INV WR for rkey %#x failed (%d)\n",
				  (*pfr)->mr->rkey, res);
				queue_work(system_long_wq,
					   &target->tl_err_work);
			}
		}
		if (req->nmdesc)
			srp_fr_pool_put(ch->fr_pool, req->fr_list,
					req->nmdesc);
	}

	ib_dma_unmap_sg(ibdev, scsi_sglist(scmnd), scsi_sg_count(scmnd),
			scmnd->sc_data_direction);
}

/**
 * srp_claim_req - Take ownership of the scmnd associated with a request.
 * @ch: SRP RDMA channel.
 * @req: SRP request.
 * @sdev: If not NULL, only take ownership for this SCSI device.
 * @scmnd: If NULL, take ownership of @req->scmnd. If not NULL, only take
 *         ownership of @req->scmnd if it equals @scmnd.
 *
 * Return value:
 * Either NULL or a pointer to the SCSI command the caller became owner of.
 */
static struct scsi_cmnd *srp_claim_req(struct srp_rdma_ch *ch,
				       struct srp_request *req,
				       struct scsi_device *sdev,
				       struct scsi_cmnd *scmnd)
{
	unsigned long flags;

	spin_lock_irqsave(&ch->lock, flags);
	if (req->scmnd &&
	    (!sdev || req->scmnd->device == sdev) &&
	    (!scmnd || req->scmnd == scmnd)) {
		scmnd = req->scmnd;
		req->scmnd = NULL;
	} else {
		scmnd = NULL;
	}
	spin_unlock_irqrestore(&ch->lock, flags);

	return scmnd;
}

/**
 * srp_free_req() - Unmap data and adjust ch->req_lim.
 * @ch:     SRP RDMA channel.
 * @req:    Request to be freed.
 * @scmnd:  SCSI command associated with @req.
 * @req_lim_delta: Amount to be added to @target->req_lim.
 */
static void srp_free_req(struct srp_rdma_ch *ch, struct srp_request *req,
			 struct scsi_cmnd *scmnd, s32 req_lim_delta)
{
	unsigned long flags;

	srp_unmap_data(scmnd, ch, req);

	spin_lock_irqsave(&ch->lock, flags);
	ch->req_lim += req_lim_delta;
	spin_unlock_irqrestore(&ch->lock, flags);
}

static void srp_finish_req(struct srp_rdma_ch *ch, struct srp_request *req,
			   struct scsi_device *sdev, int result)
{
	struct scsi_cmnd *scmnd = srp_claim_req(ch, req, sdev, NULL);

	if (scmnd) {
		srp_free_req(ch, req, scmnd, 0);
		scmnd->result = result;
		scsi_done(scmnd);
	}
}

struct srp_terminate_context {
	struct srp_target_port *srp_target;
	int scsi_result;
};

static bool srp_terminate_cmd(struct scsi_cmnd *scmnd, void *context_ptr,
			      bool reserved)
{
	struct srp_terminate_context *context = context_ptr;
	struct srp_target_port *target = context->srp_target;
	u32 tag = blk_mq_unique_tag(scsi_cmd_to_rq(scmnd));
	struct srp_rdma_ch *ch = &target->ch[blk_mq_unique_tag_to_hwq(tag)];
	struct srp_request *req = scsi_cmd_priv(scmnd);

	srp_finish_req(ch, req, NULL, context->scsi_result);

	return true;
}

static void srp_terminate_io(struct srp_rport *rport)
{
	struct srp_target_port *target = rport->lld_data;
	struct srp_terminate_context context = { .srp_target = target,
		.scsi_result = DID_TRANSPORT_FAILFAST << 16 };

	scsi_host_busy_iter(target->scsi_host, srp_terminate_cmd, &context);
}

/* Calculate maximum initiator to target information unit length. */
static uint32_t srp_max_it_iu_len(int cmd_sg_cnt, bool use_imm_data,
				  uint32_t max_it_iu_size)
{
	uint32_t max_iu_len = sizeof(struct srp_cmd) + SRP_MAX_ADD_CDB_LEN +
		sizeof(struct srp_indirect_buf) +
		cmd_sg_cnt * sizeof(struct srp_direct_buf);

	if (use_imm_data)
		max_iu_len = max(max_iu_len, SRP_IMM_DATA_OFFSET +
				 srp_max_imm_data);

	if (max_it_iu_size)
		max_iu_len = min(max_iu_len, max_it_iu_size);

	pr_debug("max_iu_len = %d\n", max_iu_len);

	return max_iu_len;
}

/*
 * It is up to the caller to ensure that srp_rport_reconnect() calls are
 * serialized and that no concurrent srp_queuecommand(), srp_abort(),
 * srp_reset_device() or srp_reset_host() calls will occur while this function
 * is in progress. One way to realize that is not to call this function
 * directly but to call srp_reconnect_rport() instead since that last function
 * serializes calls of this function via rport->mutex and also blocks
 * srp_queuecommand() calls before invoking this function.
 */
static int srp_rport_reconnect(struct srp_rport *rport)
{
	struct srp_target_port *target = rport->lld_data;
	struct srp_rdma_ch *ch;
	uint32_t max_iu_len = srp_max_it_iu_len(target->cmd_sg_cnt,
						srp_use_imm_data,
						target->max_it_iu_size);
	int i, j, ret = 0;
	bool multich = false;

	srp_disconnect_target(target);

	if (target->state == SRP_TARGET_SCANNING)
		return -ENODEV;

	/*
	 * Now get a new local CM ID so that we avoid confusing the target in
	 * case things are really fouled up. Doing so also ensures that all CM
	 * callbacks will have finished before a new QP is allocated.
	 */
	for (i = 0; i < target->ch_count; i++) {
		ch = &target->ch[i];
		ret += srp_new_cm_id(ch);
	}
	{
		struct srp_terminate_context context = {
			.srp_target = target, .scsi_result = DID_RESET << 16};

		scsi_host_busy_iter(target->scsi_host, srp_terminate_cmd,
				    &context);
	}
	for (i = 0; i < target->ch_count; i++) {
		ch = &target->ch[i];
		/*
		 * Whether or not creating a new CM ID succeeded, create a new
		 * QP. This guarantees that all completion callback function
		 * invocations have finished before request resetting starts.
		 */
		ret += srp_create_ch_ib(ch);

		INIT_LIST_HEAD(&ch->free_tx);
		for (j = 0; j < target->queue_size; ++j)
			list_add(&ch->tx_ring[j]->list, &ch->free_tx);
	}

	target->qp_in_error = false;

	for (i = 0; i < target->ch_count; i++) {
		ch = &target->ch[i];
		if (ret)
			break;
		ret = srp_connect_ch(ch, max_iu_len, multich);
		multich = true;
	}

	if (ret == 0)
		shost_printk(KERN_INFO, target->scsi_host,
			     PFX "reconnect succeeded\n");

	return ret;
}

static void srp_map_desc(struct srp_map_state *state, dma_addr_t dma_addr,
			 unsigned int dma_len, u32 rkey)
{
	struct srp_direct_buf *desc = state->desc;

	WARN_ON_ONCE(!dma_len);

	desc->va = cpu_to_be64(dma_addr);
	desc->key = cpu_to_be32(rkey);
	desc->len = cpu_to_be32(dma_len);

	state->total_len += dma_len;
	state->desc++;
	state->ndesc++;
}

static void srp_reg_mr_err_done(struct ib_cq *cq, struct ib_wc *wc)
{
	srp_handle_qp_err(cq, wc, "FAST REG");
}

/*
 * Map up to sg_nents elements of state->sg where *sg_offset_p is the offset
 * where to start in the first element. If sg_offset_p != NULL then
 * *sg_offset_p is updated to the offset in state->sg[retval] of the first
 * byte that has not yet been mapped.
 */
static int srp_map_finish_fr(struct srp_map_state *state,
			     struct srp_request *req,
			     struct srp_rdma_ch *ch, int sg_nents,
			     unsigned int *sg_offset_p)
{
	struct srp_target_port *target = ch->target;
	struct srp_device *dev = target->srp_host->srp_dev;
	struct ib_reg_wr wr;
	struct srp_fr_desc *desc;
	u32 rkey;
	int n, err;

	if (state->fr.next >= state->fr.end) {
		shost_printk(KERN_ERR, ch->target->scsi_host,
			     PFX "Out of MRs (mr_per_cmd = %d)\n",
			     ch->target->mr_per_cmd);
		return -ENOMEM;
	}

	WARN_ON_ONCE(!dev->use_fast_reg);

	if (sg_nents == 1 && target->global_rkey) {
		unsigned int sg_offset = sg_offset_p ? *sg_offset_p : 0;

		srp_map_desc(state, sg_dma_address(state->sg) + sg_offset,
			     sg_dma_len(state->sg) - sg_offset,
			     target->global_rkey);
		if (sg_offset_p)
			*sg_offset_p = 0;
		return 1;
	}

	desc = srp_fr_pool_get(ch->fr_pool);
	if (!desc)
		return -ENOMEM;

	rkey = ib_inc_rkey(desc->mr->rkey);
	ib_update_fast_reg_key(desc->mr, rkey);

	n = ib_map_mr_sg(desc->mr, state->sg, sg_nents, sg_offset_p,
			 dev->mr_page_size);
	if (unlikely(n < 0)) {
		srp_fr_pool_put(ch->fr_pool, &desc, 1);
		pr_debug("%s: ib_map_mr_sg(%d, %d) returned %d.\n",
			 dev_name(&req->scmnd->device->sdev_gendev), sg_nents,
			 sg_offset_p ? *sg_offset_p : -1, n);
		return n;
	}

	WARN_ON_ONCE(desc->mr->length == 0);

	req->reg_cqe.done = srp_reg_mr_err_done;

	wr.wr.next = NULL;
	wr.wr.opcode = IB_WR_REG_MR;
	wr.wr.wr_cqe = &req->reg_cqe;
	wr.wr.num_sge = 0;
	wr.wr.send_flags = 0;
	wr.mr = desc->mr;
	wr.key = desc->mr->rkey;
	wr.access = (IB_ACCESS_LOCAL_WRITE |
		     IB_ACCESS_REMOTE_READ |
		     IB_ACCESS_REMOTE_WRITE);

	*state->fr.next++ = desc;
	state->nmdesc++;

	srp_map_desc(state, desc->mr->iova,
		     desc->mr->length, desc->mr->rkey);

	err = ib_post_send(ch->qp, &wr.wr, NULL);
	if (unlikely(err)) {
		WARN_ON_ONCE(err == -ENOMEM);
		return err;
	}

	return n;
}

static int srp_map_sg_fr(struct srp_map_state *state, struct srp_rdma_ch *ch,
			 struct srp_request *req, struct scatterlist *scat,
			 int count)
{
	unsigned int sg_offset = 0;

	state->fr.next = req->fr_list;
	state->fr.end = req->fr_list + ch->target->mr_per_cmd;
	state->sg = scat;

	if (count == 0)
		return 0;

	while (count) {
		int i, n;

		n = srp_map_finish_fr(state, req, ch, count, &sg_offset);
		if (unlikely(n < 0))
			return n;

		count -= n;
		for (i = 0; i < n; i++)
			state->sg = sg_next(state->sg);
	}

	return 0;
}

static int srp_map_sg_dma(struct srp_map_state *state, struct srp_rdma_ch *ch,
			  struct srp_request *req, struct scatterlist *scat,
			  int count)
{
	struct srp_target_port *target = ch->target;
	struct scatterlist *sg;
	int i;

	for_each_sg(scat, sg, count, i) {
		srp_map_desc(state, sg_dma_address(sg), sg_dma_len(sg),
			     target->global_rkey);
	}

	return 0;
}

/*
 * Register the indirect data buffer descriptor with the HCA.
 *
 * Note: since the indirect data buffer descriptor has been allocated with
 * kmalloc() it is guaranteed that this buffer is a physically contiguous
 * memory buffer.
 */
static int srp_map_idb(struct srp_rdma_ch *ch, struct srp_request *req,
		       void **next_mr, void **end_mr, u32 idb_len,
		       __be32 *idb_rkey)
{
	struct srp_target_port *target = ch->target;
	struct srp_device *dev = target->srp_host->srp_dev;
	struct srp_map_state state;
	struct srp_direct_buf idb_desc;
	struct scatterlist idb_sg[1];
	int ret;

	memset(&state, 0, sizeof(state));
	memset(&idb_desc, 0, sizeof(idb_desc));
	state.gen.next = next_mr;
	state.gen.end = end_mr;
	state.desc = &idb_desc;
	state.base_dma_addr = req->indirect_dma_addr;
	state.dma_len = idb_len;

	if (dev->use_fast_reg) {
		state.sg = idb_sg;
		sg_init_one(idb_sg, req->indirect_desc, idb_len);
		idb_sg->dma_address = req->indirect_dma_addr; /* hack! */
#ifdef CONFIG_NEED_SG_DMA_LENGTH
		idb_sg->dma_length = idb_sg->length;	      /* hack^2 */
#endif
		ret = srp_map_finish_fr(&state, req, ch, 1, NULL);
		if (ret < 0)
			return ret;
		WARN_ON_ONCE(ret < 1);
	} else {
		return -EINVAL;
	}

	*idb_rkey = idb_desc.key;

	return 0;
}

static void srp_check_mapping(struct srp_map_state *state,
			      struct srp_rdma_ch *ch, struct srp_request *req,
			      struct scatterlist *scat, int count)
{
	struct srp_device *dev = ch->target->srp_host->srp_dev;
	struct srp_fr_desc **pfr;
	u64 desc_len = 0, mr_len = 0;
	int i;

	for (i = 0; i < state->ndesc; i++)
		desc_len += be32_to_cpu(req->indirect_desc[i].len);
	if (dev->use_fast_reg)
		for (i = 0, pfr = req->fr_list; i < state->nmdesc; i++, pfr++)
			mr_len += (*pfr)->mr->length;
	if (desc_len != scsi_bufflen(req->scmnd) ||
	    mr_len > scsi_bufflen(req->scmnd))
		pr_err("Inconsistent: scsi len %d <> desc len %lld <> mr len %lld; ndesc %d; nmdesc = %d\n",
		       scsi_bufflen(req->scmnd), desc_len, mr_len,
		       state->ndesc, state->nmdesc);
}

/**
 * srp_map_data() - map SCSI data buffer onto an SRP request
 * @scmnd: SCSI command to map
 * @ch: SRP RDMA channel
 * @req: SRP request
 *
 * Returns the length in bytes of the SRP_CMD IU or a negative value if
 * mapping failed. The size of any immediate data is not included in the
 * return value.
 */
static int srp_map_data(struct scsi_cmnd *scmnd, struct srp_rdma_ch *ch,
			struct srp_request *req)
{
	struct srp_target_port *target = ch->target;
	struct scatterlist *scat, *sg;
	struct srp_cmd *cmd = req->cmd->buf;
	int i, len, nents, count, ret;
	struct srp_device *dev;
	struct ib_device *ibdev;
	struct srp_map_state state;
	struct srp_indirect_buf *indirect_hdr;
	u64 data_len;
	u32 idb_len, table_len;
	__be32 idb_rkey;
	u8 fmt;

	req->cmd->num_sge = 1;

	if (!scsi_sglist(scmnd) || scmnd->sc_data_direction == DMA_NONE)
		return sizeof(struct srp_cmd) + cmd->add_cdb_len;

	if (scmnd->sc_data_direction != DMA_FROM_DEVICE &&
	    scmnd->sc_data_direction != DMA_TO_DEVICE) {
		shost_printk(KERN_WARNING, target->scsi_host,
			     PFX "Unhandled data direction %d\n",
			     scmnd->sc_data_direction);
		return -EINVAL;
	}

	nents = scsi_sg_count(scmnd);
	scat  = scsi_sglist(scmnd);
	data_len = scsi_bufflen(scmnd);

	dev = target->srp_host->srp_dev;
	ibdev = dev->dev;

	count = ib_dma_map_sg(ibdev, scat, nents, scmnd->sc_data_direction);
	if (unlikely(count == 0))
		return -EIO;

	if (ch->use_imm_data &&
	    count <= ch->max_imm_sge &&
	    SRP_IMM_DATA_OFFSET + data_len <= ch->max_it_iu_len &&
	    scmnd->sc_data_direction == DMA_TO_DEVICE) {
		struct srp_imm_buf *buf;
		struct ib_sge *sge = &req->cmd->sge[1];

		fmt = SRP_DATA_DESC_IMM;
		len = SRP_IMM_DATA_OFFSET;
		req->nmdesc = 0;
		buf = (void *)cmd->add_data + cmd->add_cdb_len;
		buf->len = cpu_to_be32(data_len);
		WARN_ON_ONCE((void *)(buf + 1) > (void *)cmd + len);
		for_each_sg(scat, sg, count, i) {
			sge[i].addr   = sg_dma_address(sg);
			sge[i].length = sg_dma_len(sg);
			sge[i].lkey   = target->lkey;
		}
		req->cmd->num_sge += count;
		goto map_complete;
	}

	fmt = SRP_DATA_DESC_DIRECT;
	len = sizeof(struct srp_cmd) + cmd->add_cdb_len +
		sizeof(struct srp_direct_buf);

	if (count == 1 && target->global_rkey) {
		/*
		 * The midlayer only generated a single gather/scatter
		 * entry, or DMA mapping coalesced everything to a
		 * single entry.  So a direct descriptor along with
		 * the DMA MR suffices.
		 */
		struct srp_direct_buf *buf;

		buf = (void *)cmd->add_data + cmd->add_cdb_len;
		buf->va  = cpu_to_be64(sg_dma_address(scat));
		buf->key = cpu_to_be32(target->global_rkey);
		buf->len = cpu_to_be32(sg_dma_len(scat));

		req->nmdesc = 0;
		goto map_complete;
	}

	/*
	 * We have more than one scatter/gather entry, so build our indirect
	 * descriptor table, trying to merge as many entries as we can.
	 */
	indirect_hdr = (void *)cmd->add_data + cmd->add_cdb_len;

	ib_dma_sync_single_for_cpu(ibdev, req->indirect_dma_addr,
				   target->indirect_size, DMA_TO_DEVICE);

	memset(&state, 0, sizeof(state));
	state.desc = req->indirect_desc;
	if (dev->use_fast_reg)
		ret = srp_map_sg_fr(&state, ch, req, scat, count);
	else
		ret = srp_map_sg_dma(&state, ch, req, scat, count);
	req->nmdesc = state.nmdesc;
	if (ret < 0)
		goto unmap;

	{
		DEFINE_DYNAMIC_DEBUG_METADATA(ddm,
			"Memory mapping consistency check");
		if (DYNAMIC_DEBUG_BRANCH(ddm))
			srp_check_mapping(&state, ch, req, scat, count);
	}

	/* We've mapped the request, now pull as much of the indirect
	 * descriptor table as we can into the command buffer. If this
	 * target is not using an external indirect table, we are
	 * guaranteed to fit into the command, as the SCSI layer won't
	 * give us more S/G entries than we allow.
	 */
	if (state.ndesc == 1) {
		/*
		 * Memory registration collapsed the sg-list into one entry,
		 * so use a direct descriptor.
		 */
		struct srp_direct_buf *buf;

		buf = (void *)cmd->add_data + cmd->add_cdb_len;
		*buf = req->indirect_desc[0];
		goto map_complete;
	}

	if (unlikely(target->cmd_sg_cnt < state.ndesc &&
						!target->allow_ext_sg)) {
		shost_printk(KERN_ERR, target->scsi_host,
			     "Could not fit S/G list into SRP_CMD\n");
		ret = -EIO;
		goto unmap;
	}

	count = min(state.ndesc, target->cmd_sg_cnt);
	table_len = state.ndesc * sizeof (struct srp_direct_buf);
	idb_len = sizeof(struct srp_indirect_buf) + table_len;

	fmt = SRP_DATA_DESC_INDIRECT;
	len = sizeof(struct srp_cmd) + cmd->add_cdb_len +
		sizeof(struct srp_indirect_buf);
	len += count * sizeof (struct srp_direct_buf);

	memcpy(indirect_hdr->desc_list, req->indirect_desc,
	       count * sizeof (struct srp_direct_buf));

	if (!target->global_rkey) {
		ret = srp_map_idb(ch, req, state.gen.next, state.gen.end,
				  idb_len, &idb_rkey);
		if (ret < 0)
			goto unmap;
		req->nmdesc++;
	} else {
		idb_rkey = cpu_to_be32(target->global_rkey);
	}

	indirect_hdr->table_desc.va = cpu_to_be64(req->indirect_dma_addr);
	indirect_hdr->table_desc.key = idb_rkey;
	indirect_hdr->table_desc.len = cpu_to_be32(table_len);
	indirect_hdr->len = cpu_to_be32(state.total_len);

	if (scmnd->sc_data_direction == DMA_TO_DEVICE)
		cmd->data_out_desc_cnt = count;
	else
		cmd->data_in_desc_cnt = count;

	ib_dma_sync_single_for_device(ibdev, req->indirect_dma_addr, table_len,
				      DMA_TO_DEVICE);

map_complete:
	if (scmnd->sc_data_direction == DMA_TO_DEVICE)
		cmd->buf_fmt = fmt << 4;
	else
		cmd->buf_fmt = fmt;

	return len;

unmap:
	srp_unmap_data(scmnd, ch, req);
	if (ret == -ENOMEM && req->nmdesc >= target->mr_pool_size)
		ret = -E2BIG;
	return ret;
}

/*
 * Return an IU and possible credit to the free pool
 */
static void srp_put_tx_iu(struct srp_rdma_ch *ch, struct srp_iu *iu,
			  enum srp_iu_type iu_type)
{
	unsigned long flags;

	spin_lock_irqsave(&ch->lock, flags);
	list_add(&iu->list, &ch->free_tx);
	if (iu_type != SRP_IU_RSP)
		++ch->req_lim;
	spin_unlock_irqrestore(&ch->lock, flags);
}

/*
 * Must be called with ch->lock held to protect req_lim and free_tx.
 * If IU is not sent, it must be returned using srp_put_tx_iu().
 *
 * Note:
 * An upper limit for the number of allocated information units for each
 * request type is:
 * - SRP_IU_CMD: SRP_CMD_SQ_SIZE, since the SCSI mid-layer never queues
 *   more than Scsi_Host.can_queue requests.
 * - SRP_IU_TSK_MGMT: SRP_TSK_MGMT_SQ_SIZE.
 * - SRP_IU_RSP: 1, since a conforming SRP target never sends more than
 *   one unanswered SRP request to an initiator.
 */
static struct srp_iu *__srp_get_tx_iu(struct srp_rdma_ch *ch,
				      enum srp_iu_type iu_type)
{
	struct srp_target_port *target = ch->target;
	s32 rsv = (iu_type == SRP_IU_TSK_MGMT) ? 0 : SRP_TSK_MGMT_SQ_SIZE;
	struct srp_iu *iu;

	lockdep_assert_held(&ch->lock);

	ib_process_cq_direct(ch->send_cq, -1);

	if (list_empty(&ch->free_tx))
		return NULL;

	/* Initiator responses to target requests do not consume credits */
	if (iu_type != SRP_IU_RSP) {
		if (ch->req_lim <= rsv) {
			++target->zero_req_lim;
			return NULL;
		}

		--ch->req_lim;
	}

	iu = list_first_entry(&ch->free_tx, struct srp_iu, list);
	list_del(&iu->list);
	return iu;
}

/*
 * Note: if this function is called from inside ib_drain_sq() then it will
 * be called without ch->lock being held. If ib_drain_sq() dequeues a WQE
 * with status IB_WC_SUCCESS then that's a bug.
 */
static void srp_send_done(struct ib_cq *cq, struct ib_wc *wc)
{
	struct srp_iu *iu = container_of(wc->wr_cqe, struct srp_iu, cqe);
	struct srp_rdma_ch *ch = cq->cq_context;

	if (unlikely(wc->status != IB_WC_SUCCESS)) {
		srp_handle_qp_err(cq, wc, "SEND");
		return;
	}

	lockdep_assert_held(&ch->lock);

	list_add(&iu->list, &ch->free_tx);
}

/**
 * srp_post_send() - send an SRP information unit
 * @ch: RDMA channel over which to send the information unit.
 * @iu: Information unit to send.
 * @len: Length of the information unit excluding immediate data.
 */
static int srp_post_send(struct srp_rdma_ch *ch, struct srp_iu *iu, int len)
{
	struct srp_target_port *target = ch->target;
	struct ib_send_wr wr;

	if (WARN_ON_ONCE(iu->num_sge > SRP_MAX_SGE))
		return -EINVAL;

	iu->sge[0].addr   = iu->dma;
	iu->sge[0].length = len;
	iu->sge[0].lkey   = target->lkey;

	iu->cqe.done = srp_send_done;

	wr.next       = NULL;
	wr.wr_cqe     = &iu->cqe;
	wr.sg_list    = &iu->sge[0];
	wr.num_sge    = iu->num_sge;
	wr.opcode     = IB_WR_SEND;
	wr.send_flags = IB_SEND_SIGNALED;

	return ib_post_send(ch->qp, &wr, NULL);
}

static int srp_post_recv(struct srp_rdma_ch *ch, struct srp_iu *iu)
{
	struct srp_target_port *target = ch->target;
	struct ib_recv_wr wr;
	struct ib_sge list;

	list.addr   = iu->dma;
	list.length = iu->size;
	list.lkey   = target->lkey;

	iu->cqe.done = srp_recv_done;

	wr.next     = NULL;
	wr.wr_cqe   = &iu->cqe;
	wr.sg_list  = &list;
	wr.num_sge  = 1;

	return ib_post_recv(ch->qp, &wr, NULL);
}

static void srp_process_rsp(struct srp_rdma_ch *ch, struct srp_rsp *rsp)
{
	struct srp_target_port *target = ch->target;
	struct srp_request *req;
	struct scsi_cmnd *scmnd;
	unsigned long flags;

	if (unlikely(rsp->tag & SRP_TAG_TSK_MGMT)) {
		spin_lock_irqsave(&ch->lock, flags);
		ch->req_lim += be32_to_cpu(rsp->req_lim_delta);
		if (rsp->tag == ch->tsk_mgmt_tag) {
			ch->tsk_mgmt_status = -1;
			if (be32_to_cpu(rsp->resp_data_len) >= 4)
				ch->tsk_mgmt_status = rsp->data[3];
			complete(&ch->tsk_mgmt_done);
		} else {
			shost_printk(KERN_ERR, target->scsi_host,
				     "Received tsk mgmt response too late for tag %#llx\n",
				     rsp->tag);
		}
		spin_unlock_irqrestore(&ch->lock, flags);
	} else {
		scmnd = scsi_host_find_tag(target->scsi_host, rsp->tag);
		if (scmnd) {
			req = scsi_cmd_priv(scmnd);
			scmnd = srp_claim_req(ch, req, NULL, scmnd);
		}
		if (!scmnd) {
			shost_printk(KERN_ERR, target->scsi_host,
				     "Null scmnd for RSP w/tag %#016llx received on ch %td / QP %#x\n",
				     rsp->tag, ch - target->ch, ch->qp->qp_num);

			spin_lock_irqsave(&ch->lock, flags);
			ch->req_lim += be32_to_cpu(rsp->req_lim_delta);
			spin_unlock_irqrestore(&ch->lock, flags);

			return;
		}
		scmnd->result = rsp->status;

		if (rsp->flags & SRP_RSP_FLAG_SNSVALID) {
			memcpy(scmnd->sense_buffer, rsp->data +
			       be32_to_cpu(rsp->resp_data_len),
			       min_t(int, be32_to_cpu(rsp->sense_data_len),
				     SCSI_SENSE_BUFFERSIZE));
		}

		if (unlikely(rsp->flags & SRP_RSP_FLAG_DIUNDER))
			scsi_set_resid(scmnd, be32_to_cpu(rsp->data_in_res_cnt));
		else if (unlikely(rsp->flags & SRP_RSP_FLAG_DOUNDER))
			scsi_set_resid(scmnd, be32_to_cpu(rsp->data_out_res_cnt));

		srp_free_req(ch, req, scmnd,
			     be32_to_cpu(rsp->req_lim_delta));

		scsi_done(scmnd);
	}
}

static int srp_response_common(struct srp_rdma_ch *ch, s32 req_delta,
			       void *rsp, int len)
{
	struct srp_target_port *target = ch->target;
	struct ib_device *dev = target->srp_host->srp_dev->dev;
	unsigned long flags;
	struct srp_iu *iu;
	int err;

	spin_lock_irqsave(&ch->lock, flags);
	ch->req_lim += req_delta;
	iu = __srp_get_tx_iu(ch, SRP_IU_RSP);
	spin_unlock_irqrestore(&ch->lock, flags);

	if (!iu) {
		shost_printk(KERN_ERR, target->scsi_host, PFX
			     "no IU available to send response\n");
		return 1;
	}

	iu->num_sge = 1;
	ib_dma_sync_single_for_cpu(dev, iu->dma, len, DMA_TO_DEVICE);
	memcpy(iu->buf, rsp, len);
	ib_dma_sync_single_for_device(dev, iu->dma, len, DMA_TO_DEVICE);

	err = srp_post_send(ch, iu, len);
	if (err) {
		shost_printk(KERN_ERR, target->scsi_host, PFX
			     "unable to post response: %d\n", err);
		srp_put_tx_iu(ch, iu, SRP_IU_RSP);
	}

	return err;
}

static void srp_process_cred_req(struct srp_rdma_ch *ch,
				 struct srp_cred_req *req)
{
	struct srp_cred_rsp rsp = {
		.opcode = SRP_CRED_RSP,
		.tag = req->tag,
	};
	s32 delta = be32_to_cpu(req->req_lim_delta);

	if (srp_response_common(ch, delta, &rsp, sizeof(rsp)))
		shost_printk(KERN_ERR, ch->target->scsi_host, PFX
			     "problems processing SRP_CRED_REQ\n");
}

static void srp_process_aer_req(struct srp_rdma_ch *ch,
				struct srp_aer_req *req)
{
	struct srp_target_port *target = ch->target;
	struct srp_aer_rsp rsp = {
		.opcode = SRP_AER_RSP,
		.tag = req->tag,
	};
	s32 delta = be32_to_cpu(req->req_lim_delta);

	shost_printk(KERN_ERR, target->scsi_host, PFX
		     "ignoring AER for LUN %llu\n", scsilun_to_int(&req->lun));

	if (srp_response_common(ch, delta, &rsp, sizeof(rsp)))
		shost_printk(KERN_ERR, target->scsi_host, PFX
			     "problems processing SRP_AER_REQ\n");
}

static void srp_recv_done(struct ib_cq *cq, struct ib_wc *wc)
{
	struct srp_iu *iu = container_of(wc->wr_cqe, struct srp_iu, cqe);
	struct srp_rdma_ch *ch = cq->cq_context;
	struct srp_target_port *target = ch->target;
	struct ib_device *dev = target->srp_host->srp_dev->dev;
	int res;
	u8 opcode;

	if (unlikely(wc->status != IB_WC_SUCCESS)) {
		srp_handle_qp_err(cq, wc, "RECV");
		return;
	}

	ib_dma_sync_single_for_cpu(dev, iu->dma, ch->max_ti_iu_len,
				   DMA_FROM_DEVICE);

	opcode = *(u8 *) iu->buf;

	if (0) {
		shost_printk(KERN_ERR, target->scsi_host,
			     PFX "recv completion, opcode 0x%02x\n", opcode);
		print_hex_dump(KERN_ERR, "", DUMP_PREFIX_OFFSET, 8, 1,
			       iu->buf, wc->byte_len, true);
	}

	switch (opcode) {
	case SRP_RSP:
		srp_process_rsp(ch, iu->buf);
		break;

	case SRP_CRED_REQ:
		srp_process_cred_req(ch, iu->buf);
		break;

	case SRP_AER_REQ:
		srp_process_aer_req(ch, iu->buf);
		break;

	case SRP_T_LOGOUT:
		/* XXX Handle target logout */
		shost_printk(KERN_WARNING, target->scsi_host,
			     PFX "Got target logout request\n");
		break;

	default:
		shost_printk(KERN_WARNING, target->scsi_host,
			     PFX "Unhandled SRP opcode 0x%02x\n", opcode);
		break;
	}

	ib_dma_sync_single_for_device(dev, iu->dma, ch->max_ti_iu_len,
				      DMA_FROM_DEVICE);

	res = srp_post_recv(ch, iu);
	if (res != 0)
		shost_printk(KERN_ERR, target->scsi_host,
			     PFX "Recv failed with error code %d\n", res);
}

/**
 * srp_tl_err_work() - handle a transport layer error
 * @work: Work structure embedded in an SRP target port.
 *
 * Note: This function may get invoked before the rport has been created,
 * hence the target->rport test.
 */
static void srp_tl_err_work(struct work_struct *work)
{
	struct srp_target_port *target;

	target = container_of(work, struct srp_target_port, tl_err_work);
	if (target->rport)
		srp_start_tl_fail_timers(target->rport);
}

static void srp_handle_qp_err(struct ib_cq *cq, struct ib_wc *wc,
		const char *opname)
{
	struct srp_rdma_ch *ch = cq->cq_context;
	struct srp_target_port *target = ch->target;

	if (ch->connected && !target->qp_in_error) {
		shost_printk(KERN_ERR, target->scsi_host,
			     PFX "failed %s status %s (%d) for CQE %p\n",
			     opname, ib_wc_status_msg(wc->status), wc->status,
			     wc->wr_cqe);
		queue_work(system_long_wq, &target->tl_err_work);
	}
	target->qp_in_error = true;
}

static int srp_queuecommand(struct Scsi_Host *shost, struct scsi_cmnd *scmnd)
{
	struct request *rq = scsi_cmd_to_rq(scmnd);
	struct srp_target_port *target = host_to_target(shost);
	struct srp_rdma_ch *ch;
	struct srp_request *req = scsi_cmd_priv(scmnd);
	struct srp_iu *iu;
	struct srp_cmd *cmd;
	struct ib_device *dev;
	unsigned long flags;
	u32 tag;
	int len, ret;

	scmnd->result = srp_chkready(target->rport);
	if (unlikely(scmnd->result))
		goto err;

	WARN_ON_ONCE(rq->tag < 0);
	tag = blk_mq_unique_tag(rq);
	ch = &target->ch[blk_mq_unique_tag_to_hwq(tag)];

	spin_lock_irqsave(&ch->lock, flags);
	iu = __srp_get_tx_iu(ch, SRP_IU_CMD);
	spin_unlock_irqrestore(&ch->lock, flags);

	if (!iu)
		goto err;

	dev = target->srp_host->srp_dev->dev;
	ib_dma_sync_single_for_cpu(dev, iu->dma, ch->max_it_iu_len,
				   DMA_TO_DEVICE);

	cmd = iu->buf;
	memset(cmd, 0, sizeof *cmd);

	cmd->opcode = SRP_CMD;
	int_to_scsilun(scmnd->device->lun, &cmd->lun);
	cmd->tag    = tag;
	memcpy(cmd->cdb, scmnd->cmnd, scmnd->cmd_len);
	if (unlikely(scmnd->cmd_len > sizeof(cmd->cdb))) {
		cmd->add_cdb_len = round_up(scmnd->cmd_len - sizeof(cmd->cdb),
					    4);
		if (WARN_ON_ONCE(cmd->add_cdb_len > SRP_MAX_ADD_CDB_LEN))
			goto err_iu;
	}

	req->scmnd    = scmnd;
	req->cmd      = iu;

	len = srp_map_data(scmnd, ch, req);
	if (len < 0) {
		shost_printk(KERN_ERR, target->scsi_host,
			     PFX "Failed to map data (%d)\n", len);
		/*
		 * If we ran out of memory descriptors (-ENOMEM) because an
		 * application is queuing many requests with more than
		 * max_pages_per_mr sg-list elements, tell the SCSI mid-layer
		 * to reduce queue depth temporarily.
		 */
		scmnd->result = len == -ENOMEM ?
			DID_OK << 16 | SAM_STAT_TASK_SET_FULL : DID_ERROR << 16;
		goto err_iu;
	}

	ib_dma_sync_single_for_device(dev, iu->dma, ch->max_it_iu_len,
				      DMA_TO_DEVICE);

	if (srp_post_send(ch, iu, len)) {
		shost_printk(KERN_ERR, target->scsi_host, PFX "Send failed\n");
		scmnd->result = DID_ERROR << 16;
		goto err_unmap;
	}

	return 0;

err_unmap:
	srp_unmap_data(scmnd, ch, req);

err_iu:
	srp_put_tx_iu(ch, iu, SRP_IU_CMD);

	/*
	 * Avoid that the loops that iterate over the request ring can
	 * encounter a dangling SCSI command pointer.
	 */
	req->scmnd = NULL;

err:
	if (scmnd->result) {
		scsi_done(scmnd);
		ret = 0;
	} else {
		ret = SCSI_MLQUEUE_HOST_BUSY;
	}

	return ret;
}

/*
 * Note: the resources allocated in this function are freed in
 * srp_free_ch_ib().
 */
static int srp_alloc_iu_bufs(struct srp_rdma_ch *ch)
{
	struct srp_target_port *target = ch->target;
	int i;

	ch->rx_ring = kcalloc(target->queue_size, sizeof(*ch->rx_ring),
			      GFP_KERNEL);
	if (!ch->rx_ring)
		goto err_no_ring;
	ch->tx_ring = kcalloc(target->queue_size, sizeof(*ch->tx_ring),
			      GFP_KERNEL);
	if (!ch->tx_ring)
		goto err_no_ring;

	for (i = 0; i < target->queue_size; ++i) {
		ch->rx_ring[i] = srp_alloc_iu(target->srp_host,
					      ch->max_ti_iu_len,
					      GFP_KERNEL, DMA_FROM_DEVICE);
		if (!ch->rx_ring[i])
			goto err;
	}

	for (i = 0; i < target->queue_size; ++i) {
		ch->tx_ring[i] = srp_alloc_iu(target->srp_host,
					      ch->max_it_iu_len,
					      GFP_KERNEL, DMA_TO_DEVICE);
		if (!ch->tx_ring[i])
			goto err;

		list_add(&ch->tx_ring[i]->list, &ch->free_tx);
	}

	return 0;

err:
	for (i = 0; i < target->queue_size; ++i) {
		srp_free_iu(target->srp_host, ch->rx_ring[i]);
		srp_free_iu(target->srp_host, ch->tx_ring[i]);
	}


err_no_ring:
	kfree(ch->tx_ring);
	ch->tx_ring = NULL;
	kfree(ch->rx_ring);
	ch->rx_ring = NULL;

	return -ENOMEM;
}

static uint32_t srp_compute_rq_tmo(struct ib_qp_attr *qp_attr, int attr_mask)
{
	uint64_t T_tr_ns, max_compl_time_ms;
	uint32_t rq_tmo_jiffies;

	/*
	 * According to section 11.2.4.2 in the IBTA spec (Modify Queue Pair,
	 * table 91), both the QP timeout and the retry count have to be set
	 * for RC QP's during the RTR to RTS transition.
	 */
	WARN_ON_ONCE((attr_mask & (IB_QP_TIMEOUT | IB_QP_RETRY_CNT)) !=
		     (IB_QP_TIMEOUT | IB_QP_RETRY_CNT));

	/*
	 * Set target->rq_tmo_jiffies to one second more than the largest time
	 * it can take before an error completion is generated. See also
	 * C9-140..142 in the IBTA spec for more information about how to
	 * convert the QP Local ACK Timeout value to nanoseconds.
	 */
	T_tr_ns = 4096 * (1ULL << qp_attr->timeout);
	max_compl_time_ms = qp_attr->retry_cnt * 4 * T_tr_ns;
	do_div(max_compl_time_ms, NSEC_PER_MSEC);
	rq_tmo_jiffies = msecs_to_jiffies(max_compl_time_ms + 1000);

	return rq_tmo_jiffies;
}

static void srp_cm_rep_handler(struct ib_cm_id *cm_id,
			       const struct srp_login_rsp *lrsp,
			       struct srp_rdma_ch *ch)
{
	struct srp_target_port *target = ch->target;
	struct ib_qp_attr *qp_attr = NULL;
	int attr_mask = 0;
	int ret = 0;
	int i;

	if (lrsp->opcode == SRP_LOGIN_RSP) {
		ch->max_ti_iu_len = be32_to_cpu(lrsp->max_ti_iu_len);
		ch->req_lim       = be32_to_cpu(lrsp->req_lim_delta);
		ch->use_imm_data  = srp_use_imm_data &&
			(lrsp->rsp_flags & SRP_LOGIN_RSP_IMMED_SUPP);
		ch->max_it_iu_len = srp_max_it_iu_len(target->cmd_sg_cnt,
						      ch->use_imm_data,
						      target->max_it_iu_size);
		WARN_ON_ONCE(ch->max_it_iu_len >
			     be32_to_cpu(lrsp->max_it_iu_len));

		if (ch->use_imm_data)
			shost_printk(KERN_DEBUG, target->scsi_host,
				     PFX "using immediate data\n");

		/*
		 * Reserve credits for task management so we don't
		 * bounce requests back to the SCSI mid-layer.
		 */
		target->scsi_host->can_queue
			= min(ch->req_lim - SRP_TSK_MGMT_SQ_SIZE,
			      target->scsi_host->can_queue);
		target->scsi_host->cmd_per_lun
			= min_t(int, target->scsi_host->can_queue,
				target->scsi_host->cmd_per_lun);
	} else {
		shost_printk(KERN_WARNING, target->scsi_host,
			     PFX "Unhandled RSP opcode %#x\n", lrsp->opcode);
		ret = -ECONNRESET;
		goto error;
	}

	if (!ch->rx_ring) {
		ret = srp_alloc_iu_bufs(ch);
		if (ret)
			goto error;
	}

	for (i = 0; i < target->queue_size; i++) {
		struct srp_iu *iu = ch->rx_ring[i];

		ret = srp_post_recv(ch, iu);
		if (ret)
			goto error;
	}

	if (!target->using_rdma_cm) {
		ret = -ENOMEM;
		qp_attr = kmalloc(sizeof(*qp_attr), GFP_KERNEL);
		if (!qp_attr)
			goto error;

		qp_attr->qp_state = IB_QPS_RTR;
		ret = ib_cm_init_qp_attr(cm_id, qp_attr, &attr_mask);
		if (ret)
			goto error_free;

		ret = ib_modify_qp(ch->qp, qp_attr, attr_mask);
		if (ret)
			goto error_free;

		qp_attr->qp_state = IB_QPS_RTS;
		ret = ib_cm_init_qp_attr(cm_id, qp_attr, &attr_mask);
		if (ret)
			goto error_free;

		target->rq_tmo_jiffies = srp_compute_rq_tmo(qp_attr, attr_mask);

		ret = ib_modify_qp(ch->qp, qp_attr, attr_mask);
		if (ret)
			goto error_free;

		ret = ib_send_cm_rtu(cm_id, NULL, 0);
	}

error_free:
	kfree(qp_attr);

error:
	ch->status = ret;
}

static void srp_ib_cm_rej_handler(struct ib_cm_id *cm_id,
				  const struct ib_cm_event *event,
				  struct srp_rdma_ch *ch)
{
	struct srp_target_port *target = ch->target;
	struct Scsi_Host *shost = target->scsi_host;
	struct ib_class_port_info *cpi;
	int opcode;
	u16 dlid;

	switch (event->param.rej_rcvd.reason) {
	case IB_CM_REJ_PORT_CM_REDIRECT:
		cpi = event->param.rej_rcvd.ari;
		dlid = be16_to_cpu(cpi->redirect_lid);
		sa_path_set_dlid(&ch->ib_cm.path, dlid);
		ch->ib_cm.path.pkey = cpi->redirect_pkey;
		cm_id->remote_cm_qpn = be32_to_cpu(cpi->redirect_qp) & 0x00ffffff;
		memcpy(ch->ib_cm.path.dgid.raw, cpi->redirect_gid, 16);

		ch->status = dlid ? SRP_DLID_REDIRECT : SRP_PORT_REDIRECT;
		break;

	case IB_CM_REJ_PORT_REDIRECT:
		if (srp_target_is_topspin(target)) {
			union ib_gid *dgid = &ch->ib_cm.path.dgid;

			/*
			 * Topspin/Cisco SRP gateways incorrectly send
			 * reject reason code 25 when they mean 24
			 * (port redirect).
			 */
			memcpy(dgid->raw, event->param.rej_rcvd.ari, 16);

			shost_printk(KERN_DEBUG, shost,
				     PFX "Topspin/Cisco redirect to target port GID %016llx%016llx\n",
				     be64_to_cpu(dgid->global.subnet_prefix),
				     be64_to_cpu(dgid->global.interface_id));

			ch->status = SRP_PORT_REDIRECT;
		} else {
			shost_printk(KERN_WARNING, shost,
				     "  REJ reason: IB_CM_REJ_PORT_REDIRECT\n");
			ch->status = -ECONNRESET;
		}
		break;

	case IB_CM_REJ_DUPLICATE_LOCAL_COMM_ID:
		shost_printk(KERN_WARNING, shost,
			    "  REJ reason: IB_CM_REJ_DUPLICATE_LOCAL_COMM_ID\n");
		ch->status = -ECONNRESET;
		break;

	case IB_CM_REJ_CONSUMER_DEFINED:
		opcode = *(u8 *) event->private_data;
		if (opcode == SRP_LOGIN_REJ) {
			struct srp_login_rej *rej = event->private_data;
			u32 reason = be32_to_cpu(rej->reason);

			if (reason == SRP_LOGIN_REJ_REQ_IT_IU_LENGTH_TOO_LARGE)
				shost_printk(KERN_WARNING, shost,
					     PFX "SRP_LOGIN_REJ: requested max_it_iu_len too large\n");
			else
				shost_printk(KERN_WARNING, shost, PFX
					     "SRP LOGIN from %pI6 to %pI6 REJECTED, reason 0x%08x\n",
					     target->sgid.raw,
					     target->ib_cm.orig_dgid.raw,
					     reason);
		} else
			shost_printk(KERN_WARNING, shost,
				     "  REJ reason: IB_CM_REJ_CONSUMER_DEFINED,"
				     " opcode 0x%02x\n", opcode);
		ch->status = -ECONNRESET;
		break;

	case IB_CM_REJ_STALE_CONN:
		shost_printk(KERN_WARNING, shost, "  REJ reason: stale connection\n");
		ch->status = SRP_STALE_CONN;
		break;

	default:
		shost_printk(KERN_WARNING, shost, "  REJ reason 0x%x\n",
			     event->param.rej_rcvd.reason);
		ch->status = -ECONNRESET;
	}
}

static int srp_ib_cm_handler(struct ib_cm_id *cm_id,
			     const struct ib_cm_event *event)
{
	struct srp_rdma_ch *ch = cm_id->context;
	struct srp_target_port *target = ch->target;
	int comp = 0;

	switch (event->event) {
	case IB_CM_REQ_ERROR:
		shost_printk(KERN_DEBUG, target->scsi_host,
			     PFX "Sending CM REQ failed\n");
		comp = 1;
		ch->status = -ECONNRESET;
		break;

	case IB_CM_REP_RECEIVED:
		comp = 1;
		srp_cm_rep_handler(cm_id, event->private_data, ch);
		break;

	case IB_CM_REJ_RECEIVED:
		shost_printk(KERN_DEBUG, target->scsi_host, PFX "REJ received\n");
		comp = 1;

		srp_ib_cm_rej_handler(cm_id, event, ch);
		break;

	case IB_CM_DREQ_RECEIVED:
		shost_printk(KERN_WARNING, target->scsi_host,
			     PFX "DREQ received - connection closed\n");
		ch->connected = false;
		if (ib_send_cm_drep(cm_id, NULL, 0))
			shost_printk(KERN_ERR, target->scsi_host,
				     PFX "Sending CM DREP failed\n");
		queue_work(system_long_wq, &target->tl_err_work);
		break;

	case IB_CM_TIMEWAIT_EXIT:
		shost_printk(KERN_ERR, target->scsi_host,
			     PFX "connection closed\n");
		comp = 1;

		ch->status = 0;
		break;

	case IB_CM_MRA_RECEIVED:
	case IB_CM_DREQ_ERROR:
	case IB_CM_DREP_RECEIVED:
		break;

	default:
		shost_printk(KERN_WARNING, target->scsi_host,
			     PFX "Unhandled CM event %d\n", event->event);
		break;
	}

	if (comp)
		complete(&ch->done);

	return 0;
}

static void srp_rdma_cm_rej_handler(struct srp_rdma_ch *ch,
				    struct rdma_cm_event *event)
{
	struct srp_target_port *target = ch->target;
	struct Scsi_Host *shost = target->scsi_host;
	int opcode;

	switch (event->status) {
	case IB_CM_REJ_DUPLICATE_LOCAL_COMM_ID:
		shost_printk(KERN_WARNING, shost,
			    "  REJ reason: IB_CM_REJ_DUPLICATE_LOCAL_COMM_ID\n");
		ch->status = -ECONNRESET;
		break;

	case IB_CM_REJ_CONSUMER_DEFINED:
		opcode = *(u8 *) event->param.conn.private_data;
		if (opcode == SRP_LOGIN_REJ) {
			struct srp_login_rej *rej =
				(struct srp_login_rej *)
				event->param.conn.private_data;
			u32 reason = be32_to_cpu(rej->reason);

			if (reason == SRP_LOGIN_REJ_REQ_IT_IU_LENGTH_TOO_LARGE)
				shost_printk(KERN_WARNING, shost,
					     PFX "SRP_LOGIN_REJ: requested max_it_iu_len too large\n");
			else
				shost_printk(KERN_WARNING, shost,
					    PFX "SRP LOGIN REJECTED, reason 0x%08x\n", reason);
		} else {
			shost_printk(KERN_WARNING, shost,
				     "  REJ reason: IB_CM_REJ_CONSUMER_DEFINED, opcode 0x%02x\n",
				     opcode);
		}
		ch->status = -ECONNRESET;
		break;

	case IB_CM_REJ_STALE_CONN:
		shost_printk(KERN_WARNING, shost,
			     "  REJ reason: stale connection\n");
		ch->status = SRP_STALE_CONN;
		break;

	default:
		shost_printk(KERN_WARNING, shost, "  REJ reason 0x%x\n",
			     event->status);
		ch->status = -ECONNRESET;
		break;
	}
}

static int srp_rdma_cm_handler(struct rdma_cm_id *cm_id,
			       struct rdma_cm_event *event)
{
	struct srp_rdma_ch *ch = cm_id->context;
	struct srp_target_port *target = ch->target;
	int comp = 0;

	switch (event->event) {
	case RDMA_CM_EVENT_ADDR_RESOLVED:
		ch->status = 0;
		comp = 1;
		break;

	case RDMA_CM_EVENT_ADDR_ERROR:
		ch->status = -ENXIO;
		comp = 1;
		break;

	case RDMA_CM_EVENT_ROUTE_RESOLVED:
		ch->status = 0;
		comp = 1;
		break;

	case RDMA_CM_EVENT_ROUTE_ERROR:
	case RDMA_CM_EVENT_UNREACHABLE:
		ch->status = -EHOSTUNREACH;
		comp = 1;
		break;

	case RDMA_CM_EVENT_CONNECT_ERROR:
		shost_printk(KERN_DEBUG, target->scsi_host,
			     PFX "Sending CM REQ failed\n");
		comp = 1;
		ch->status = -ECONNRESET;
		break;

	case RDMA_CM_EVENT_ESTABLISHED:
		comp = 1;
		srp_cm_rep_handler(NULL, event->param.conn.private_data, ch);
		break;

	case RDMA_CM_EVENT_REJECTED:
		shost_printk(KERN_DEBUG, target->scsi_host, PFX "REJ received\n");
		comp = 1;

		srp_rdma_cm_rej_handler(ch, event);
		break;

	case RDMA_CM_EVENT_DISCONNECTED:
		if (ch->connected) {
			shost_printk(KERN_WARNING, target->scsi_host,
				     PFX "received DREQ\n");
			rdma_disconnect(ch->rdma_cm.cm_id);
			comp = 1;
			ch->status = 0;
			queue_work(system_long_wq, &target->tl_err_work);
		}
		break;

	case RDMA_CM_EVENT_TIMEWAIT_EXIT:
		shost_printk(KERN_ERR, target->scsi_host,
			     PFX "connection closed\n");

		comp = 1;
		ch->status = 0;
		break;

	default:
		shost_printk(KERN_WARNING, target->scsi_host,
			     PFX "Unhandled CM event %d\n", event->event);
		break;
	}

	if (comp)
		complete(&ch->done);

	return 0;
}

/**
 * srp_change_queue_depth - setting device queue depth
 * @sdev: scsi device struct
 * @qdepth: requested queue depth
 *
 * Returns queue depth.
 */
static int
srp_change_queue_depth(struct scsi_device *sdev, int qdepth)
{
	if (!sdev->tagged_supported)
		qdepth = 1;
	return scsi_change_queue_depth(sdev, qdepth);
}

static int srp_send_tsk_mgmt(struct srp_rdma_ch *ch, u64 req_tag, u64 lun,
			     u8 func, u8 *status)
{
	struct srp_target_port *target = ch->target;
	struct srp_rport *rport = target->rport;
	struct ib_device *dev = target->srp_host->srp_dev->dev;
	struct srp_iu *iu;
	struct srp_tsk_mgmt *tsk_mgmt;
	int res;

	if (!ch->connected || target->qp_in_error)
		return -1;

	/*
	 * Lock the rport mutex to avoid that srp_create_ch_ib() is
	 * invoked while a task management function is being sent.
	 */
	mutex_lock(&rport->mutex);
	spin_lock_irq(&ch->lock);
	iu = __srp_get_tx_iu(ch, SRP_IU_TSK_MGMT);
	spin_unlock_irq(&ch->lock);

	if (!iu) {
		mutex_unlock(&rport->mutex);

		return -1;
	}

	iu->num_sge = 1;

	ib_dma_sync_single_for_cpu(dev, iu->dma, sizeof *tsk_mgmt,
				   DMA_TO_DEVICE);
	tsk_mgmt = iu->buf;
	memset(tsk_mgmt, 0, sizeof *tsk_mgmt);

	tsk_mgmt->opcode 	= SRP_TSK_MGMT;
	int_to_scsilun(lun, &tsk_mgmt->lun);
	tsk_mgmt->tsk_mgmt_func = func;
	tsk_mgmt->task_tag	= req_tag;

	spin_lock_irq(&ch->lock);
	ch->tsk_mgmt_tag = (ch->tsk_mgmt_tag + 1) | SRP_TAG_TSK_MGMT;
	tsk_mgmt->tag = ch->tsk_mgmt_tag;
	spin_unlock_irq(&ch->lock);

	init_completion(&ch->tsk_mgmt_done);

	ib_dma_sync_single_for_device(dev, iu->dma, sizeof *tsk_mgmt,
				      DMA_TO_DEVICE);
	if (srp_post_send(ch, iu, sizeof(*tsk_mgmt))) {
		srp_put_tx_iu(ch, iu, SRP_IU_TSK_MGMT);
		mutex_unlock(&rport->mutex);

		return -1;
	}
	res = wait_for_completion_timeout(&ch->tsk_mgmt_done,
					msecs_to_jiffies(SRP_ABORT_TIMEOUT_MS));
	if (res > 0 && status)
		*status = ch->tsk_mgmt_status;
	mutex_unlock(&rport->mutex);

	WARN_ON_ONCE(res < 0);

	return res > 0 ? 0 : -1;
}

static int srp_abort(struct scsi_cmnd *scmnd)
{
	struct srp_target_port *target = host_to_target(scmnd->device->host);
	struct srp_request *req = scsi_cmd_priv(scmnd);
	u32 tag;
	u16 ch_idx;
	struct srp_rdma_ch *ch;

	shost_printk(KERN_ERR, target->scsi_host, "SRP abort called\n");

	tag = blk_mq_unique_tag(scsi_cmd_to_rq(scmnd));
	ch_idx = blk_mq_unique_tag_to_hwq(tag);
	if (WARN_ON_ONCE(ch_idx >= target->ch_count))
		return SUCCESS;
	ch = &target->ch[ch_idx];
	if (!srp_claim_req(ch, req, NULL, scmnd))
		return SUCCESS;
	shost_printk(KERN_ERR, target->scsi_host,
		     "Sending SRP abort for tag %#x\n", tag);
	if (srp_send_tsk_mgmt(ch, tag, scmnd->device->lun,
			      SRP_TSK_ABORT_TASK, NULL) == 0) {
		srp_free_req(ch, req, scmnd, 0);
<<<<<<< HEAD
		scmnd->result = DID_ABORT << 16;
		scsi_done(scmnd);
=======
		return SUCCESS;
>>>>>>> a86b816e
	}
	if (target->rport->state == SRP_RPORT_LOST)
		return FAST_IO_FAIL;

	return FAILED;
}

static int srp_reset_device(struct scsi_cmnd *scmnd)
{
	struct srp_target_port *target = host_to_target(scmnd->device->host);
	struct srp_rdma_ch *ch;
	u8 status;

	shost_printk(KERN_ERR, target->scsi_host, "SRP reset_device called\n");

	ch = &target->ch[0];
	if (srp_send_tsk_mgmt(ch, SRP_TAG_NO_REQ, scmnd->device->lun,
			      SRP_TSK_LUN_RESET, &status))
		return FAILED;
	if (status)
		return FAILED;

	return SUCCESS;
}

static int srp_reset_host(struct scsi_cmnd *scmnd)
{
	struct srp_target_port *target = host_to_target(scmnd->device->host);

	shost_printk(KERN_ERR, target->scsi_host, PFX "SRP reset_host called\n");

	return srp_reconnect_rport(target->rport) == 0 ? SUCCESS : FAILED;
}

static int srp_target_alloc(struct scsi_target *starget)
{
	struct Scsi_Host *shost = dev_to_shost(starget->dev.parent);
	struct srp_target_port *target = host_to_target(shost);

	if (target->target_can_queue)
		starget->can_queue = target->target_can_queue;
	return 0;
}

static int srp_slave_configure(struct scsi_device *sdev)
{
	struct Scsi_Host *shost = sdev->host;
	struct srp_target_port *target = host_to_target(shost);
	struct request_queue *q = sdev->request_queue;
	unsigned long timeout;

	if (sdev->type == TYPE_DISK) {
		timeout = max_t(unsigned, 30 * HZ, target->rq_tmo_jiffies);
		blk_queue_rq_timeout(q, timeout);
	}

	return 0;
}

static ssize_t id_ext_show(struct device *dev, struct device_attribute *attr,
			   char *buf)
{
	struct srp_target_port *target = host_to_target(class_to_shost(dev));

	return sysfs_emit(buf, "0x%016llx\n", be64_to_cpu(target->id_ext));
}

static DEVICE_ATTR_RO(id_ext);

static ssize_t ioc_guid_show(struct device *dev, struct device_attribute *attr,
			     char *buf)
{
	struct srp_target_port *target = host_to_target(class_to_shost(dev));

	return sysfs_emit(buf, "0x%016llx\n", be64_to_cpu(target->ioc_guid));
}

static DEVICE_ATTR_RO(ioc_guid);

static ssize_t service_id_show(struct device *dev,
			       struct device_attribute *attr, char *buf)
{
	struct srp_target_port *target = host_to_target(class_to_shost(dev));

	if (target->using_rdma_cm)
		return -ENOENT;
	return sysfs_emit(buf, "0x%016llx\n",
			  be64_to_cpu(target->ib_cm.service_id));
}

static DEVICE_ATTR_RO(service_id);

static ssize_t pkey_show(struct device *dev, struct device_attribute *attr,
			 char *buf)
{
	struct srp_target_port *target = host_to_target(class_to_shost(dev));

	if (target->using_rdma_cm)
		return -ENOENT;

	return sysfs_emit(buf, "0x%04x\n", be16_to_cpu(target->ib_cm.pkey));
}

static DEVICE_ATTR_RO(pkey);

static ssize_t sgid_show(struct device *dev, struct device_attribute *attr,
			 char *buf)
{
	struct srp_target_port *target = host_to_target(class_to_shost(dev));

	return sysfs_emit(buf, "%pI6\n", target->sgid.raw);
}

static DEVICE_ATTR_RO(sgid);

static ssize_t dgid_show(struct device *dev, struct device_attribute *attr,
			 char *buf)
{
	struct srp_target_port *target = host_to_target(class_to_shost(dev));
	struct srp_rdma_ch *ch = &target->ch[0];

	if (target->using_rdma_cm)
		return -ENOENT;

	return sysfs_emit(buf, "%pI6\n", ch->ib_cm.path.dgid.raw);
}

static DEVICE_ATTR_RO(dgid);

static ssize_t orig_dgid_show(struct device *dev, struct device_attribute *attr,
			      char *buf)
{
	struct srp_target_port *target = host_to_target(class_to_shost(dev));

	if (target->using_rdma_cm)
		return -ENOENT;

	return sysfs_emit(buf, "%pI6\n", target->ib_cm.orig_dgid.raw);
}

static DEVICE_ATTR_RO(orig_dgid);

static ssize_t req_lim_show(struct device *dev, struct device_attribute *attr,
			    char *buf)
{
	struct srp_target_port *target = host_to_target(class_to_shost(dev));
	struct srp_rdma_ch *ch;
	int i, req_lim = INT_MAX;

	for (i = 0; i < target->ch_count; i++) {
		ch = &target->ch[i];
		req_lim = min(req_lim, ch->req_lim);
	}

	return sysfs_emit(buf, "%d\n", req_lim);
}

static DEVICE_ATTR_RO(req_lim);

static ssize_t zero_req_lim_show(struct device *dev,
				 struct device_attribute *attr, char *buf)
{
	struct srp_target_port *target = host_to_target(class_to_shost(dev));

	return sysfs_emit(buf, "%d\n", target->zero_req_lim);
}

static DEVICE_ATTR_RO(zero_req_lim);

static ssize_t local_ib_port_show(struct device *dev,
				  struct device_attribute *attr, char *buf)
{
	struct srp_target_port *target = host_to_target(class_to_shost(dev));

	return sysfs_emit(buf, "%u\n", target->srp_host->port);
}

static DEVICE_ATTR_RO(local_ib_port);

static ssize_t local_ib_device_show(struct device *dev,
				    struct device_attribute *attr, char *buf)
{
	struct srp_target_port *target = host_to_target(class_to_shost(dev));

	return sysfs_emit(buf, "%s\n",
			  dev_name(&target->srp_host->srp_dev->dev->dev));
}

static DEVICE_ATTR_RO(local_ib_device);

static ssize_t ch_count_show(struct device *dev, struct device_attribute *attr,
			     char *buf)
{
	struct srp_target_port *target = host_to_target(class_to_shost(dev));

	return sysfs_emit(buf, "%d\n", target->ch_count);
}

static DEVICE_ATTR_RO(ch_count);

static ssize_t comp_vector_show(struct device *dev,
				struct device_attribute *attr, char *buf)
{
	struct srp_target_port *target = host_to_target(class_to_shost(dev));

	return sysfs_emit(buf, "%d\n", target->comp_vector);
}

static DEVICE_ATTR_RO(comp_vector);

static ssize_t tl_retry_count_show(struct device *dev,
				   struct device_attribute *attr, char *buf)
{
	struct srp_target_port *target = host_to_target(class_to_shost(dev));

	return sysfs_emit(buf, "%d\n", target->tl_retry_count);
}

static DEVICE_ATTR_RO(tl_retry_count);

static ssize_t cmd_sg_entries_show(struct device *dev,
				   struct device_attribute *attr, char *buf)
{
	struct srp_target_port *target = host_to_target(class_to_shost(dev));

	return sysfs_emit(buf, "%u\n", target->cmd_sg_cnt);
}

static DEVICE_ATTR_RO(cmd_sg_entries);

static ssize_t allow_ext_sg_show(struct device *dev,
				 struct device_attribute *attr, char *buf)
{
	struct srp_target_port *target = host_to_target(class_to_shost(dev));

	return sysfs_emit(buf, "%s\n", target->allow_ext_sg ? "true" : "false");
}

static DEVICE_ATTR_RO(allow_ext_sg);

static struct attribute *srp_host_attrs[] = {
	&dev_attr_id_ext.attr,
	&dev_attr_ioc_guid.attr,
	&dev_attr_service_id.attr,
	&dev_attr_pkey.attr,
	&dev_attr_sgid.attr,
	&dev_attr_dgid.attr,
	&dev_attr_orig_dgid.attr,
	&dev_attr_req_lim.attr,
	&dev_attr_zero_req_lim.attr,
	&dev_attr_local_ib_port.attr,
	&dev_attr_local_ib_device.attr,
	&dev_attr_ch_count.attr,
	&dev_attr_comp_vector.attr,
	&dev_attr_tl_retry_count.attr,
	&dev_attr_cmd_sg_entries.attr,
	&dev_attr_allow_ext_sg.attr,
	NULL
};

ATTRIBUTE_GROUPS(srp_host);

static struct scsi_host_template srp_template = {
	.module				= THIS_MODULE,
	.name				= "InfiniBand SRP initiator",
	.proc_name			= DRV_NAME,
	.target_alloc			= srp_target_alloc,
	.slave_configure		= srp_slave_configure,
	.info				= srp_target_info,
	.init_cmd_priv			= srp_init_cmd_priv,
	.exit_cmd_priv			= srp_exit_cmd_priv,
	.queuecommand			= srp_queuecommand,
	.change_queue_depth             = srp_change_queue_depth,
	.eh_timed_out			= srp_timed_out,
	.eh_abort_handler		= srp_abort,
	.eh_device_reset_handler	= srp_reset_device,
	.eh_host_reset_handler		= srp_reset_host,
	.skip_settle_delay		= true,
	.sg_tablesize			= SRP_DEF_SG_TABLESIZE,
	.can_queue			= SRP_DEFAULT_CMD_SQ_SIZE,
	.this_id			= -1,
	.cmd_per_lun			= SRP_DEFAULT_CMD_SQ_SIZE,
	.shost_groups			= srp_host_groups,
	.track_queue_depth		= 1,
	.cmd_size			= sizeof(struct srp_request),
};

static int srp_sdev_count(struct Scsi_Host *host)
{
	struct scsi_device *sdev;
	int c = 0;

	shost_for_each_device(sdev, host)
		c++;

	return c;
}

/*
 * Return values:
 * < 0 upon failure. Caller is responsible for SRP target port cleanup.
 * 0 and target->state == SRP_TARGET_REMOVED if asynchronous target port
 *    removal has been scheduled.
 * 0 and target->state != SRP_TARGET_REMOVED upon success.
 */
static int srp_add_target(struct srp_host *host, struct srp_target_port *target)
{
	struct srp_rport_identifiers ids;
	struct srp_rport *rport;

	target->state = SRP_TARGET_SCANNING;
	sprintf(target->target_name, "SRP.T10:%016llX",
		be64_to_cpu(target->id_ext));

	if (scsi_add_host(target->scsi_host, host->srp_dev->dev->dev.parent))
		return -ENODEV;

	memcpy(ids.port_id, &target->id_ext, 8);
	memcpy(ids.port_id + 8, &target->ioc_guid, 8);
	ids.roles = SRP_RPORT_ROLE_TARGET;
	rport = srp_rport_add(target->scsi_host, &ids);
	if (IS_ERR(rport)) {
		scsi_remove_host(target->scsi_host);
		return PTR_ERR(rport);
	}

	rport->lld_data = target;
	target->rport = rport;

	spin_lock(&host->target_lock);
	list_add_tail(&target->list, &host->target_list);
	spin_unlock(&host->target_lock);

	scsi_scan_target(&target->scsi_host->shost_gendev,
			 0, target->scsi_id, SCAN_WILD_CARD, SCSI_SCAN_INITIAL);

	if (srp_connected_ch(target) < target->ch_count ||
	    target->qp_in_error) {
		shost_printk(KERN_INFO, target->scsi_host,
			     PFX "SCSI scan failed - removing SCSI host\n");
		srp_queue_remove_work(target);
		goto out;
	}

	pr_debug("%s: SCSI scan succeeded - detected %d LUNs\n",
		 dev_name(&target->scsi_host->shost_gendev),
		 srp_sdev_count(target->scsi_host));

	spin_lock_irq(&target->lock);
	if (target->state == SRP_TARGET_SCANNING)
		target->state = SRP_TARGET_LIVE;
	spin_unlock_irq(&target->lock);

out:
	return 0;
}

static void srp_release_dev(struct device *dev)
{
	struct srp_host *host =
		container_of(dev, struct srp_host, dev);

	complete(&host->released);
}

static struct attribute *srp_class_attrs[];

ATTRIBUTE_GROUPS(srp_class);

static struct class srp_class = {
	.name    = "infiniband_srp",
	.dev_groups = srp_class_groups,
	.dev_release = srp_release_dev
};

/**
 * srp_conn_unique() - check whether the connection to a target is unique
 * @host:   SRP host.
 * @target: SRP target port.
 */
static bool srp_conn_unique(struct srp_host *host,
			    struct srp_target_port *target)
{
	struct srp_target_port *t;
	bool ret = false;

	if (target->state == SRP_TARGET_REMOVED)
		goto out;

	ret = true;

	spin_lock(&host->target_lock);
	list_for_each_entry(t, &host->target_list, list) {
		if (t != target &&
		    target->id_ext == t->id_ext &&
		    target->ioc_guid == t->ioc_guid &&
		    target->initiator_ext == t->initiator_ext) {
			ret = false;
			break;
		}
	}
	spin_unlock(&host->target_lock);

out:
	return ret;
}

/*
 * Target ports are added by writing
 *
 *     id_ext=<SRP ID ext>,ioc_guid=<SRP IOC GUID>,dgid=<dest GID>,
 *     pkey=<P_Key>,service_id=<service ID>
 * or
 *     id_ext=<SRP ID ext>,ioc_guid=<SRP IOC GUID>,
 *     [src=<IPv4 address>,]dest=<IPv4 address>:<port number>
 *
 * to the add_target sysfs attribute.
 */
enum {
	SRP_OPT_ERR		= 0,
	SRP_OPT_ID_EXT		= 1 << 0,
	SRP_OPT_IOC_GUID	= 1 << 1,
	SRP_OPT_DGID		= 1 << 2,
	SRP_OPT_PKEY		= 1 << 3,
	SRP_OPT_SERVICE_ID	= 1 << 4,
	SRP_OPT_MAX_SECT	= 1 << 5,
	SRP_OPT_MAX_CMD_PER_LUN	= 1 << 6,
	SRP_OPT_IO_CLASS	= 1 << 7,
	SRP_OPT_INITIATOR_EXT	= 1 << 8,
	SRP_OPT_CMD_SG_ENTRIES	= 1 << 9,
	SRP_OPT_ALLOW_EXT_SG	= 1 << 10,
	SRP_OPT_SG_TABLESIZE	= 1 << 11,
	SRP_OPT_COMP_VECTOR	= 1 << 12,
	SRP_OPT_TL_RETRY_COUNT	= 1 << 13,
	SRP_OPT_QUEUE_SIZE	= 1 << 14,
	SRP_OPT_IP_SRC		= 1 << 15,
	SRP_OPT_IP_DEST		= 1 << 16,
	SRP_OPT_TARGET_CAN_QUEUE= 1 << 17,
	SRP_OPT_MAX_IT_IU_SIZE  = 1 << 18,
	SRP_OPT_CH_COUNT	= 1 << 19,
};

static unsigned int srp_opt_mandatory[] = {
	SRP_OPT_ID_EXT		|
	SRP_OPT_IOC_GUID	|
	SRP_OPT_DGID		|
	SRP_OPT_PKEY		|
	SRP_OPT_SERVICE_ID,
	SRP_OPT_ID_EXT		|
	SRP_OPT_IOC_GUID	|
	SRP_OPT_IP_DEST,
};

static const match_table_t srp_opt_tokens = {
	{ SRP_OPT_ID_EXT,		"id_ext=%s" 		},
	{ SRP_OPT_IOC_GUID,		"ioc_guid=%s" 		},
	{ SRP_OPT_DGID,			"dgid=%s" 		},
	{ SRP_OPT_PKEY,			"pkey=%x" 		},
	{ SRP_OPT_SERVICE_ID,		"service_id=%s"		},
	{ SRP_OPT_MAX_SECT,		"max_sect=%d" 		},
	{ SRP_OPT_MAX_CMD_PER_LUN,	"max_cmd_per_lun=%d" 	},
	{ SRP_OPT_TARGET_CAN_QUEUE,	"target_can_queue=%d"	},
	{ SRP_OPT_IO_CLASS,		"io_class=%x"		},
	{ SRP_OPT_INITIATOR_EXT,	"initiator_ext=%s"	},
	{ SRP_OPT_CMD_SG_ENTRIES,	"cmd_sg_entries=%u"	},
	{ SRP_OPT_ALLOW_EXT_SG,		"allow_ext_sg=%u"	},
	{ SRP_OPT_SG_TABLESIZE,		"sg_tablesize=%u"	},
	{ SRP_OPT_COMP_VECTOR,		"comp_vector=%u"	},
	{ SRP_OPT_TL_RETRY_COUNT,	"tl_retry_count=%u"	},
	{ SRP_OPT_QUEUE_SIZE,		"queue_size=%d"		},
	{ SRP_OPT_IP_SRC,		"src=%s"		},
	{ SRP_OPT_IP_DEST,		"dest=%s"		},
	{ SRP_OPT_MAX_IT_IU_SIZE,	"max_it_iu_size=%d"	},
	{ SRP_OPT_CH_COUNT,		"ch_count=%u",		},
	{ SRP_OPT_ERR,			NULL 			}
};

/**
 * srp_parse_in - parse an IP address and port number combination
 * @net:	   [in]  Network namespace.
 * @sa:		   [out] Address family, IP address and port number.
 * @addr_port_str: [in]  IP address and port number.
 * @has_port:	   [out] Whether or not @addr_port_str includes a port number.
 *
 * Parse the following address formats:
 * - IPv4: <ip_address>:<port>, e.g. 1.2.3.4:5.
 * - IPv6: \[<ipv6_address>\]:<port>, e.g. [1::2:3%4]:5.
 */
static int srp_parse_in(struct net *net, struct sockaddr_storage *sa,
			const char *addr_port_str, bool *has_port)
{
	char *addr_end, *addr = kstrdup(addr_port_str, GFP_KERNEL);
	char *port_str;
	int ret;

	if (!addr)
		return -ENOMEM;
	port_str = strrchr(addr, ':');
	if (port_str && strchr(port_str, ']'))
		port_str = NULL;
	if (port_str)
		*port_str++ = '\0';
	if (has_port)
		*has_port = port_str != NULL;
	ret = inet_pton_with_scope(net, AF_INET, addr, port_str, sa);
	if (ret && addr[0]) {
		addr_end = addr + strlen(addr) - 1;
		if (addr[0] == '[' && *addr_end == ']') {
			*addr_end = '\0';
			ret = inet_pton_with_scope(net, AF_INET6, addr + 1,
						   port_str, sa);
		}
	}
	kfree(addr);
	pr_debug("%s -> %pISpfsc\n", addr_port_str, sa);
	return ret;
}

static int srp_parse_options(struct net *net, const char *buf,
			     struct srp_target_port *target)
{
	char *options, *sep_opt;
	char *p;
	substring_t args[MAX_OPT_ARGS];
	unsigned long long ull;
	bool has_port;
	int opt_mask = 0;
	int token;
	int ret = -EINVAL;
	int i;

	options = kstrdup(buf, GFP_KERNEL);
	if (!options)
		return -ENOMEM;

	sep_opt = options;
	while ((p = strsep(&sep_opt, ",\n")) != NULL) {
		if (!*p)
			continue;

		token = match_token(p, srp_opt_tokens, args);
		opt_mask |= token;

		switch (token) {
		case SRP_OPT_ID_EXT:
			p = match_strdup(args);
			if (!p) {
				ret = -ENOMEM;
				goto out;
			}
			ret = kstrtoull(p, 16, &ull);
			if (ret) {
				pr_warn("invalid id_ext parameter '%s'\n", p);
				kfree(p);
				goto out;
			}
			target->id_ext = cpu_to_be64(ull);
			kfree(p);
			break;

		case SRP_OPT_IOC_GUID:
			p = match_strdup(args);
			if (!p) {
				ret = -ENOMEM;
				goto out;
			}
			ret = kstrtoull(p, 16, &ull);
			if (ret) {
				pr_warn("invalid ioc_guid parameter '%s'\n", p);
				kfree(p);
				goto out;
			}
			target->ioc_guid = cpu_to_be64(ull);
			kfree(p);
			break;

		case SRP_OPT_DGID:
			p = match_strdup(args);
			if (!p) {
				ret = -ENOMEM;
				goto out;
			}
			if (strlen(p) != 32) {
				pr_warn("bad dest GID parameter '%s'\n", p);
				kfree(p);
				goto out;
			}

			ret = hex2bin(target->ib_cm.orig_dgid.raw, p, 16);
			kfree(p);
			if (ret < 0)
				goto out;
			break;

		case SRP_OPT_PKEY:
			ret = match_hex(args, &token);
			if (ret) {
				pr_warn("bad P_Key parameter '%s'\n", p);
				goto out;
			}
			target->ib_cm.pkey = cpu_to_be16(token);
			break;

		case SRP_OPT_SERVICE_ID:
			p = match_strdup(args);
			if (!p) {
				ret = -ENOMEM;
				goto out;
			}
			ret = kstrtoull(p, 16, &ull);
			if (ret) {
				pr_warn("bad service_id parameter '%s'\n", p);
				kfree(p);
				goto out;
			}
			target->ib_cm.service_id = cpu_to_be64(ull);
			kfree(p);
			break;

		case SRP_OPT_IP_SRC:
			p = match_strdup(args);
			if (!p) {
				ret = -ENOMEM;
				goto out;
			}
			ret = srp_parse_in(net, &target->rdma_cm.src.ss, p,
					   NULL);
			if (ret < 0) {
				pr_warn("bad source parameter '%s'\n", p);
				kfree(p);
				goto out;
			}
			target->rdma_cm.src_specified = true;
			kfree(p);
			break;

		case SRP_OPT_IP_DEST:
			p = match_strdup(args);
			if (!p) {
				ret = -ENOMEM;
				goto out;
			}
			ret = srp_parse_in(net, &target->rdma_cm.dst.ss, p,
					   &has_port);
			if (!has_port)
				ret = -EINVAL;
			if (ret < 0) {
				pr_warn("bad dest parameter '%s'\n", p);
				kfree(p);
				goto out;
			}
			target->using_rdma_cm = true;
			kfree(p);
			break;

		case SRP_OPT_MAX_SECT:
			ret = match_int(args, &token);
			if (ret) {
				pr_warn("bad max sect parameter '%s'\n", p);
				goto out;
			}
			target->scsi_host->max_sectors = token;
			break;

		case SRP_OPT_QUEUE_SIZE:
			ret = match_int(args, &token);
			if (ret) {
				pr_warn("match_int() failed for queue_size parameter '%s', Error %d\n",
					p, ret);
				goto out;
			}
			if (token < 1) {
				pr_warn("bad queue_size parameter '%s'\n", p);
				ret = -EINVAL;
				goto out;
			}
			target->scsi_host->can_queue = token;
			target->queue_size = token + SRP_RSP_SQ_SIZE +
					     SRP_TSK_MGMT_SQ_SIZE;
			if (!(opt_mask & SRP_OPT_MAX_CMD_PER_LUN))
				target->scsi_host->cmd_per_lun = token;
			break;

		case SRP_OPT_MAX_CMD_PER_LUN:
			ret = match_int(args, &token);
			if (ret) {
				pr_warn("match_int() failed for max cmd_per_lun parameter '%s', Error %d\n",
					p, ret);
				goto out;
			}
			if (token < 1) {
				pr_warn("bad max cmd_per_lun parameter '%s'\n",
					p);
				ret = -EINVAL;
				goto out;
			}
			target->scsi_host->cmd_per_lun = token;
			break;

		case SRP_OPT_TARGET_CAN_QUEUE:
			ret = match_int(args, &token);
			if (ret) {
				pr_warn("match_int() failed for max target_can_queue parameter '%s', Error %d\n",
					p, ret);
				goto out;
			}
			if (token < 1) {
				pr_warn("bad max target_can_queue parameter '%s'\n",
					p);
				ret = -EINVAL;
				goto out;
			}
			target->target_can_queue = token;
			break;

		case SRP_OPT_IO_CLASS:
			ret = match_hex(args, &token);
			if (ret) {
				pr_warn("bad IO class parameter '%s'\n", p);
				goto out;
			}
			if (token != SRP_REV10_IB_IO_CLASS &&
			    token != SRP_REV16A_IB_IO_CLASS) {
				pr_warn("unknown IO class parameter value %x specified (use %x or %x).\n",
					token, SRP_REV10_IB_IO_CLASS,
					SRP_REV16A_IB_IO_CLASS);
				ret = -EINVAL;
				goto out;
			}
			target->io_class = token;
			break;

		case SRP_OPT_INITIATOR_EXT:
			p = match_strdup(args);
			if (!p) {
				ret = -ENOMEM;
				goto out;
			}
			ret = kstrtoull(p, 16, &ull);
			if (ret) {
				pr_warn("bad initiator_ext value '%s'\n", p);
				kfree(p);
				goto out;
			}
			target->initiator_ext = cpu_to_be64(ull);
			kfree(p);
			break;

		case SRP_OPT_CMD_SG_ENTRIES:
			ret = match_int(args, &token);
			if (ret) {
				pr_warn("match_int() failed for max cmd_sg_entries parameter '%s', Error %d\n",
					p, ret);
				goto out;
			}
			if (token < 1 || token > 255) {
				pr_warn("bad max cmd_sg_entries parameter '%s'\n",
					p);
				ret = -EINVAL;
				goto out;
			}
			target->cmd_sg_cnt = token;
			break;

		case SRP_OPT_ALLOW_EXT_SG:
			ret = match_int(args, &token);
			if (ret) {
				pr_warn("bad allow_ext_sg parameter '%s'\n", p);
				goto out;
			}
			target->allow_ext_sg = !!token;
			break;

		case SRP_OPT_SG_TABLESIZE:
			ret = match_int(args, &token);
			if (ret) {
				pr_warn("match_int() failed for max sg_tablesize parameter '%s', Error %d\n",
					p, ret);
				goto out;
			}
			if (token < 1 || token > SG_MAX_SEGMENTS) {
				pr_warn("bad max sg_tablesize parameter '%s'\n",
					p);
				ret = -EINVAL;
				goto out;
			}
			target->sg_tablesize = token;
			break;

		case SRP_OPT_COMP_VECTOR:
			ret = match_int(args, &token);
			if (ret) {
				pr_warn("match_int() failed for comp_vector parameter '%s', Error %d\n",
					p, ret);
				goto out;
			}
			if (token < 0) {
				pr_warn("bad comp_vector parameter '%s'\n", p);
				ret = -EINVAL;
				goto out;
			}
			target->comp_vector = token;
			break;

		case SRP_OPT_TL_RETRY_COUNT:
			ret = match_int(args, &token);
			if (ret) {
				pr_warn("match_int() failed for tl_retry_count parameter '%s', Error %d\n",
					p, ret);
				goto out;
			}
			if (token < 2 || token > 7) {
				pr_warn("bad tl_retry_count parameter '%s' (must be a number between 2 and 7)\n",
					p);
				ret = -EINVAL;
				goto out;
			}
			target->tl_retry_count = token;
			break;

		case SRP_OPT_MAX_IT_IU_SIZE:
			ret = match_int(args, &token);
			if (ret) {
				pr_warn("match_int() failed for max it_iu_size parameter '%s', Error %d\n",
					p, ret);
				goto out;
			}
			if (token < 0) {
				pr_warn("bad maximum initiator to target IU size '%s'\n", p);
				ret = -EINVAL;
				goto out;
			}
			target->max_it_iu_size = token;
			break;

		case SRP_OPT_CH_COUNT:
			ret = match_int(args, &token);
			if (ret) {
				pr_warn("match_int() failed for channel count parameter '%s', Error %d\n",
					p, ret);
				goto out;
			}
			if (token < 1) {
				pr_warn("bad channel count %s\n", p);
				ret = -EINVAL;
				goto out;
			}
			target->ch_count = token;
			break;

		default:
			pr_warn("unknown parameter or missing value '%s' in target creation request\n",
				p);
			ret = -EINVAL;
			goto out;
		}
	}

	for (i = 0; i < ARRAY_SIZE(srp_opt_mandatory); i++) {
		if ((opt_mask & srp_opt_mandatory[i]) == srp_opt_mandatory[i]) {
			ret = 0;
			break;
		}
	}
	if (ret)
		pr_warn("target creation request is missing one or more parameters\n");

	if (target->scsi_host->cmd_per_lun > target->scsi_host->can_queue
	    && (opt_mask & SRP_OPT_MAX_CMD_PER_LUN))
		pr_warn("cmd_per_lun = %d > queue_size = %d\n",
			target->scsi_host->cmd_per_lun,
			target->scsi_host->can_queue);

out:
	kfree(options);
	return ret;
}

static ssize_t add_target_store(struct device *dev,
				struct device_attribute *attr, const char *buf,
				size_t count)
{
	struct srp_host *host =
		container_of(dev, struct srp_host, dev);
	struct Scsi_Host *target_host;
	struct srp_target_port *target;
	struct srp_rdma_ch *ch;
	struct srp_device *srp_dev = host->srp_dev;
	struct ib_device *ibdev = srp_dev->dev;
	int ret, i, ch_idx;
	unsigned int max_sectors_per_mr, mr_per_cmd = 0;
	bool multich = false;
	uint32_t max_iu_len;

	target_host = scsi_host_alloc(&srp_template,
				      sizeof (struct srp_target_port));
	if (!target_host)
		return -ENOMEM;

	target_host->transportt  = ib_srp_transport_template;
	target_host->max_channel = 0;
	target_host->max_id      = 1;
	target_host->max_lun     = -1LL;
	target_host->max_cmd_len = sizeof ((struct srp_cmd *) (void *) 0L)->cdb;
	target_host->max_segment_size = ib_dma_max_seg_size(ibdev);

	if (!(ibdev->attrs.device_cap_flags & IB_DEVICE_SG_GAPS_REG))
		target_host->virt_boundary_mask = ~srp_dev->mr_page_mask;

	target = host_to_target(target_host);

	target->net		= kobj_ns_grab_current(KOBJ_NS_TYPE_NET);
	target->io_class	= SRP_REV16A_IB_IO_CLASS;
	target->scsi_host	= target_host;
	target->srp_host	= host;
	target->lkey		= host->srp_dev->pd->local_dma_lkey;
	target->global_rkey	= host->srp_dev->global_rkey;
	target->cmd_sg_cnt	= cmd_sg_entries;
	target->sg_tablesize	= indirect_sg_entries ? : cmd_sg_entries;
	target->allow_ext_sg	= allow_ext_sg;
	target->tl_retry_count	= 7;
	target->queue_size	= SRP_DEFAULT_QUEUE_SIZE;

	/*
	 * Avoid that the SCSI host can be removed by srp_remove_target()
	 * before this function returns.
	 */
	scsi_host_get(target->scsi_host);

	ret = mutex_lock_interruptible(&host->add_target_mutex);
	if (ret < 0)
		goto put;

	ret = srp_parse_options(target->net, buf, target);
	if (ret)
		goto out;

	if (!srp_conn_unique(target->srp_host, target)) {
		if (target->using_rdma_cm) {
			shost_printk(KERN_INFO, target->scsi_host,
				     PFX "Already connected to target port with id_ext=%016llx;ioc_guid=%016llx;dest=%pIS\n",
				     be64_to_cpu(target->id_ext),
				     be64_to_cpu(target->ioc_guid),
				     &target->rdma_cm.dst);
		} else {
			shost_printk(KERN_INFO, target->scsi_host,
				     PFX "Already connected to target port with id_ext=%016llx;ioc_guid=%016llx;initiator_ext=%016llx\n",
				     be64_to_cpu(target->id_ext),
				     be64_to_cpu(target->ioc_guid),
				     be64_to_cpu(target->initiator_ext));
		}
		ret = -EEXIST;
		goto out;
	}

	if (!srp_dev->has_fr && !target->allow_ext_sg &&
	    target->cmd_sg_cnt < target->sg_tablesize) {
		pr_warn("No MR pool and no external indirect descriptors, limiting sg_tablesize to cmd_sg_cnt\n");
		target->sg_tablesize = target->cmd_sg_cnt;
	}

	if (srp_dev->use_fast_reg) {
		bool gaps_reg = (ibdev->attrs.device_cap_flags &
				 IB_DEVICE_SG_GAPS_REG);

		max_sectors_per_mr = srp_dev->max_pages_per_mr <<
				  (ilog2(srp_dev->mr_page_size) - 9);
		if (!gaps_reg) {
			/*
			 * FR can only map one HCA page per entry. If the start
			 * address is not aligned on a HCA page boundary two
			 * entries will be used for the head and the tail
			 * although these two entries combined contain at most
			 * one HCA page of data. Hence the "+ 1" in the
			 * calculation below.
			 *
			 * The indirect data buffer descriptor is contiguous
			 * so the memory for that buffer will only be
			 * registered if register_always is true. Hence add
			 * one to mr_per_cmd if register_always has been set.
			 */
			mr_per_cmd = register_always +
				(target->scsi_host->max_sectors + 1 +
				 max_sectors_per_mr - 1) / max_sectors_per_mr;
		} else {
			mr_per_cmd = register_always +
				(target->sg_tablesize +
				 srp_dev->max_pages_per_mr - 1) /
				srp_dev->max_pages_per_mr;
		}
		pr_debug("max_sectors = %u; max_pages_per_mr = %u; mr_page_size = %u; max_sectors_per_mr = %u; mr_per_cmd = %u\n",
			 target->scsi_host->max_sectors, srp_dev->max_pages_per_mr, srp_dev->mr_page_size,
			 max_sectors_per_mr, mr_per_cmd);
	}

	target_host->sg_tablesize = target->sg_tablesize;
	target->mr_pool_size = target->scsi_host->can_queue * mr_per_cmd;
	target->mr_per_cmd = mr_per_cmd;
	target->indirect_size = target->sg_tablesize *
				sizeof (struct srp_direct_buf);
	max_iu_len = srp_max_it_iu_len(target->cmd_sg_cnt,
				       srp_use_imm_data,
				       target->max_it_iu_size);

	INIT_WORK(&target->tl_err_work, srp_tl_err_work);
	INIT_WORK(&target->remove_work, srp_remove_work);
	spin_lock_init(&target->lock);
	ret = rdma_query_gid(ibdev, host->port, 0, &target->sgid);
	if (ret)
		goto out;

	ret = -ENOMEM;
	if (target->ch_count == 0) {
		target->ch_count =
			min(ch_count ?:
				max(4 * num_online_nodes(),
				    ibdev->num_comp_vectors),
				num_online_cpus());
	}

	target->ch = kcalloc(target->ch_count, sizeof(*target->ch),
			     GFP_KERNEL);
	if (!target->ch)
		goto out;

	for (ch_idx = 0; ch_idx < target->ch_count; ++ch_idx) {
		ch = &target->ch[ch_idx];
		ch->target = target;
		ch->comp_vector = ch_idx % ibdev->num_comp_vectors;
		spin_lock_init(&ch->lock);
		INIT_LIST_HEAD(&ch->free_tx);
		ret = srp_new_cm_id(ch);
		if (ret)
			goto err_disconnect;

		ret = srp_create_ch_ib(ch);
		if (ret)
			goto err_disconnect;

		ret = srp_connect_ch(ch, max_iu_len, multich);
		if (ret) {
			char dst[64];

			if (target->using_rdma_cm)
				snprintf(dst, sizeof(dst), "%pIS",
					&target->rdma_cm.dst);
			else
				snprintf(dst, sizeof(dst), "%pI6",
					target->ib_cm.orig_dgid.raw);
			shost_printk(KERN_ERR, target->scsi_host,
				PFX "Connection %d/%d to %s failed\n",
				ch_idx,
				target->ch_count, dst);
			if (ch_idx == 0) {
				goto free_ch;
			} else {
				srp_free_ch_ib(target, ch);
				target->ch_count = ch - target->ch;
				goto connected;
			}
		}
		multich = true;
	}

connected:
	target->scsi_host->nr_hw_queues = target->ch_count;

	ret = srp_add_target(host, target);
	if (ret)
		goto err_disconnect;

	if (target->state != SRP_TARGET_REMOVED) {
		if (target->using_rdma_cm) {
			shost_printk(KERN_DEBUG, target->scsi_host, PFX
				     "new target: id_ext %016llx ioc_guid %016llx sgid %pI6 dest %pIS\n",
				     be64_to_cpu(target->id_ext),
				     be64_to_cpu(target->ioc_guid),
				     target->sgid.raw, &target->rdma_cm.dst);
		} else {
			shost_printk(KERN_DEBUG, target->scsi_host, PFX
				     "new target: id_ext %016llx ioc_guid %016llx pkey %04x service_id %016llx sgid %pI6 dgid %pI6\n",
				     be64_to_cpu(target->id_ext),
				     be64_to_cpu(target->ioc_guid),
				     be16_to_cpu(target->ib_cm.pkey),
				     be64_to_cpu(target->ib_cm.service_id),
				     target->sgid.raw,
				     target->ib_cm.orig_dgid.raw);
		}
	}

	ret = count;

out:
	mutex_unlock(&host->add_target_mutex);

put:
	scsi_host_put(target->scsi_host);
	if (ret < 0) {
		/*
		 * If a call to srp_remove_target() has not been scheduled,
		 * drop the network namespace reference now that was obtained
		 * earlier in this function.
		 */
		if (target->state != SRP_TARGET_REMOVED)
			kobj_ns_drop(KOBJ_NS_TYPE_NET, target->net);
		scsi_host_put(target->scsi_host);
	}

	return ret;

err_disconnect:
	srp_disconnect_target(target);

free_ch:
	for (i = 0; i < target->ch_count; i++) {
		ch = &target->ch[i];
		srp_free_ch_ib(target, ch);
	}

	kfree(target->ch);
	goto out;
}

static DEVICE_ATTR_WO(add_target);

static ssize_t ibdev_show(struct device *dev, struct device_attribute *attr,
			  char *buf)
{
	struct srp_host *host = container_of(dev, struct srp_host, dev);

	return sysfs_emit(buf, "%s\n", dev_name(&host->srp_dev->dev->dev));
}

static DEVICE_ATTR_RO(ibdev);

static ssize_t port_show(struct device *dev, struct device_attribute *attr,
			 char *buf)
{
	struct srp_host *host = container_of(dev, struct srp_host, dev);

	return sysfs_emit(buf, "%u\n", host->port);
}

static DEVICE_ATTR_RO(port);

static struct attribute *srp_class_attrs[] = {
	&dev_attr_add_target.attr,
	&dev_attr_ibdev.attr,
	&dev_attr_port.attr,
	NULL
};

static struct srp_host *srp_add_port(struct srp_device *device, u32 port)
{
	struct srp_host *host;

	host = kzalloc(sizeof *host, GFP_KERNEL);
	if (!host)
		return NULL;

	INIT_LIST_HEAD(&host->target_list);
	spin_lock_init(&host->target_lock);
	init_completion(&host->released);
	mutex_init(&host->add_target_mutex);
	host->srp_dev = device;
	host->port = port;

	device_initialize(&host->dev);
	host->dev.class = &srp_class;
	host->dev.parent = device->dev->dev.parent;
	if (dev_set_name(&host->dev, "srp-%s-%u", dev_name(&device->dev->dev),
			 port))
		goto put_host;
	if (device_add(&host->dev))
		goto put_host;

	return host;

put_host:
	device_del(&host->dev);
	put_device(&host->dev);
	kfree(host);

	return NULL;
}

static void srp_rename_dev(struct ib_device *device, void *client_data)
{
	struct srp_device *srp_dev = client_data;
	struct srp_host *host, *tmp_host;

	list_for_each_entry_safe(host, tmp_host, &srp_dev->dev_list, list) {
		char name[IB_DEVICE_NAME_MAX + 8];

		snprintf(name, sizeof(name), "srp-%s-%u",
			 dev_name(&device->dev), host->port);
		device_rename(&host->dev, name);
	}
}

static int srp_add_one(struct ib_device *device)
{
	struct srp_device *srp_dev;
	struct ib_device_attr *attr = &device->attrs;
	struct srp_host *host;
	int mr_page_shift;
	u32 p;
	u64 max_pages_per_mr;
	unsigned int flags = 0;

	srp_dev = kzalloc(sizeof(*srp_dev), GFP_KERNEL);
	if (!srp_dev)
		return -ENOMEM;

	/*
	 * Use the smallest page size supported by the HCA, down to a
	 * minimum of 4096 bytes. We're unlikely to build large sglists
	 * out of smaller entries.
	 */
	mr_page_shift		= max(12, ffs(attr->page_size_cap) - 1);
	srp_dev->mr_page_size	= 1 << mr_page_shift;
	srp_dev->mr_page_mask	= ~((u64) srp_dev->mr_page_size - 1);
	max_pages_per_mr	= attr->max_mr_size;
	do_div(max_pages_per_mr, srp_dev->mr_page_size);
	pr_debug("%s: %llu / %u = %llu <> %u\n", __func__,
		 attr->max_mr_size, srp_dev->mr_page_size,
		 max_pages_per_mr, SRP_MAX_PAGES_PER_MR);
	srp_dev->max_pages_per_mr = min_t(u64, SRP_MAX_PAGES_PER_MR,
					  max_pages_per_mr);

	srp_dev->has_fr = (attr->device_cap_flags &
			   IB_DEVICE_MEM_MGT_EXTENSIONS);
	if (!never_register && !srp_dev->has_fr)
		dev_warn(&device->dev, "FR is not supported\n");
	else if (!never_register &&
		 attr->max_mr_size >= 2 * srp_dev->mr_page_size)
		srp_dev->use_fast_reg = srp_dev->has_fr;

	if (never_register || !register_always || !srp_dev->has_fr)
		flags |= IB_PD_UNSAFE_GLOBAL_RKEY;

	if (srp_dev->use_fast_reg) {
		srp_dev->max_pages_per_mr =
			min_t(u32, srp_dev->max_pages_per_mr,
			      attr->max_fast_reg_page_list_len);
	}
	srp_dev->mr_max_size	= srp_dev->mr_page_size *
				   srp_dev->max_pages_per_mr;
	pr_debug("%s: mr_page_shift = %d, device->max_mr_size = %#llx, device->max_fast_reg_page_list_len = %u, max_pages_per_mr = %d, mr_max_size = %#x\n",
		 dev_name(&device->dev), mr_page_shift, attr->max_mr_size,
		 attr->max_fast_reg_page_list_len,
		 srp_dev->max_pages_per_mr, srp_dev->mr_max_size);

	INIT_LIST_HEAD(&srp_dev->dev_list);

	srp_dev->dev = device;
	srp_dev->pd  = ib_alloc_pd(device, flags);
	if (IS_ERR(srp_dev->pd)) {
		int ret = PTR_ERR(srp_dev->pd);

		kfree(srp_dev);
		return ret;
	}

	if (flags & IB_PD_UNSAFE_GLOBAL_RKEY) {
		srp_dev->global_rkey = srp_dev->pd->unsafe_global_rkey;
		WARN_ON_ONCE(srp_dev->global_rkey == 0);
	}

	rdma_for_each_port (device, p) {
		host = srp_add_port(srp_dev, p);
		if (host)
			list_add_tail(&host->list, &srp_dev->dev_list);
	}

	ib_set_client_data(device, &srp_client, srp_dev);
	return 0;
}

static void srp_remove_one(struct ib_device *device, void *client_data)
{
	struct srp_device *srp_dev;
	struct srp_host *host, *tmp_host;
	struct srp_target_port *target;

	srp_dev = client_data;

	list_for_each_entry_safe(host, tmp_host, &srp_dev->dev_list, list) {
		device_unregister(&host->dev);
		/*
		 * Wait for the sysfs entry to go away, so that no new
		 * target ports can be created.
		 */
		wait_for_completion(&host->released);

		/*
		 * Remove all target ports.
		 */
		spin_lock(&host->target_lock);
		list_for_each_entry(target, &host->target_list, list)
			srp_queue_remove_work(target);
		spin_unlock(&host->target_lock);

		/*
		 * srp_queue_remove_work() queues a call to
		 * srp_remove_target(). The latter function cancels
		 * target->tl_err_work so waiting for the remove works to
		 * finish is sufficient.
		 */
		flush_workqueue(srp_remove_wq);

		kfree(host);
	}

	ib_dealloc_pd(srp_dev->pd);

	kfree(srp_dev);
}

static struct srp_function_template ib_srp_transport_functions = {
	.has_rport_state	 = true,
	.reset_timer_if_blocked	 = true,
	.reconnect_delay	 = &srp_reconnect_delay,
	.fast_io_fail_tmo	 = &srp_fast_io_fail_tmo,
	.dev_loss_tmo		 = &srp_dev_loss_tmo,
	.reconnect		 = srp_rport_reconnect,
	.rport_delete		 = srp_rport_delete,
	.terminate_rport_io	 = srp_terminate_io,
};

static int __init srp_init_module(void)
{
	int ret;

	BUILD_BUG_ON(sizeof(struct srp_aer_req) != 36);
	BUILD_BUG_ON(sizeof(struct srp_cmd) != 48);
	BUILD_BUG_ON(sizeof(struct srp_imm_buf) != 4);
	BUILD_BUG_ON(sizeof(struct srp_indirect_buf) != 20);
	BUILD_BUG_ON(sizeof(struct srp_login_req) != 64);
	BUILD_BUG_ON(sizeof(struct srp_login_req_rdma) != 56);
	BUILD_BUG_ON(sizeof(struct srp_rsp) != 36);

	if (srp_sg_tablesize) {
		pr_warn("srp_sg_tablesize is deprecated, please use cmd_sg_entries\n");
		if (!cmd_sg_entries)
			cmd_sg_entries = srp_sg_tablesize;
	}

	if (!cmd_sg_entries)
		cmd_sg_entries = SRP_DEF_SG_TABLESIZE;

	if (cmd_sg_entries > 255) {
		pr_warn("Clamping cmd_sg_entries to 255\n");
		cmd_sg_entries = 255;
	}

	if (!indirect_sg_entries)
		indirect_sg_entries = cmd_sg_entries;
	else if (indirect_sg_entries < cmd_sg_entries) {
		pr_warn("Bumping up indirect_sg_entries to match cmd_sg_entries (%u)\n",
			cmd_sg_entries);
		indirect_sg_entries = cmd_sg_entries;
	}

	if (indirect_sg_entries > SG_MAX_SEGMENTS) {
		pr_warn("Clamping indirect_sg_entries to %u\n",
			SG_MAX_SEGMENTS);
		indirect_sg_entries = SG_MAX_SEGMENTS;
	}

	srp_remove_wq = create_workqueue("srp_remove");
	if (!srp_remove_wq) {
		ret = -ENOMEM;
		goto out;
	}

	ret = -ENOMEM;
	ib_srp_transport_template =
		srp_attach_transport(&ib_srp_transport_functions);
	if (!ib_srp_transport_template)
		goto destroy_wq;

	ret = class_register(&srp_class);
	if (ret) {
		pr_err("couldn't register class infiniband_srp\n");
		goto release_tr;
	}

	ib_sa_register_client(&srp_sa_client);

	ret = ib_register_client(&srp_client);
	if (ret) {
		pr_err("couldn't register IB client\n");
		goto unreg_sa;
	}

out:
	return ret;

unreg_sa:
	ib_sa_unregister_client(&srp_sa_client);
	class_unregister(&srp_class);

release_tr:
	srp_release_transport(ib_srp_transport_template);

destroy_wq:
	destroy_workqueue(srp_remove_wq);
	goto out;
}

static void __exit srp_cleanup_module(void)
{
	ib_unregister_client(&srp_client);
	ib_sa_unregister_client(&srp_sa_client);
	class_unregister(&srp_class);
	srp_release_transport(ib_srp_transport_template);
	destroy_workqueue(srp_remove_wq);
}

module_init(srp_init_module);
module_exit(srp_cleanup_module);<|MERGE_RESOLUTION|>--- conflicted
+++ resolved
@@ -2805,12 +2805,7 @@
 	if (srp_send_tsk_mgmt(ch, tag, scmnd->device->lun,
 			      SRP_TSK_ABORT_TASK, NULL) == 0) {
 		srp_free_req(ch, req, scmnd, 0);
-<<<<<<< HEAD
-		scmnd->result = DID_ABORT << 16;
-		scsi_done(scmnd);
-=======
 		return SUCCESS;
->>>>>>> a86b816e
 	}
 	if (target->rport->state == SRP_RPORT_LOST)
 		return FAST_IO_FAIL;
