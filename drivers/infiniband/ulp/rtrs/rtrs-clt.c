// SPDX-License-Identifier: GPL-2.0-or-later
/*
 * RDMA Transport Layer
 *
 * Copyright (c) 2014 - 2018 ProfitBricks GmbH. All rights reserved.
 * Copyright (c) 2018 - 2019 1&1 IONOS Cloud GmbH. All rights reserved.
 * Copyright (c) 2019 - 2020 1&1 IONOS SE. All rights reserved.
 */

#undef pr_fmt
#define pr_fmt(fmt) KBUILD_MODNAME " L" __stringify(__LINE__) ": " fmt

#include <linux/module.h>
#include <linux/rculist.h>
#include <linux/random.h>

#include "rtrs-clt.h"
#include "rtrs-log.h"
#include "rtrs-clt-trace.h"

#define RTRS_CONNECT_TIMEOUT_MS 30000
/*
 * Wait a bit before trying to reconnect after a failure
 * in order to give server time to finish clean up which
 * leads to "false positives" failed reconnect attempts
 */
#define RTRS_RECONNECT_BACKOFF 1000
/*
 * Wait for additional random time between 0 and 8 seconds
 * before starting to reconnect to avoid clients reconnecting
 * all at once in case of a major network outage
 */
#define RTRS_RECONNECT_SEED 8

#define FIRST_CONN 0x01
/* limit to 128 * 4k = 512k max IO */
#define RTRS_MAX_SEGMENTS          128

MODULE_DESCRIPTION("RDMA Transport Client");
MODULE_LICENSE("GPL");

static const struct rtrs_rdma_dev_pd_ops dev_pd_ops;
static struct rtrs_rdma_dev_pd dev_pd = {
	.ops = &dev_pd_ops
};

static struct workqueue_struct *rtrs_wq;
static struct class *rtrs_clt_dev_class;

static inline bool rtrs_clt_is_connected(const struct rtrs_clt_sess *clt)
{
	struct rtrs_clt_path *clt_path;
	bool connected = false;

	rcu_read_lock();
	list_for_each_entry_rcu(clt_path, &clt->paths_list, s.entry)
		if (READ_ONCE(clt_path->state) == RTRS_CLT_CONNECTED) {
			connected = true;
			break;
		}
	rcu_read_unlock();

	return connected;
}

static struct rtrs_permit *
__rtrs_get_permit(struct rtrs_clt_sess *clt, enum rtrs_clt_con_type con_type)
{
	size_t max_depth = clt->queue_depth;
	struct rtrs_permit *permit;
	int bit;

	/*
	 * Adapted from null_blk get_tag(). Callers from different cpus may
	 * grab the same bit, since find_first_zero_bit is not atomic.
	 * But then the test_and_set_bit_lock will fail for all the
	 * callers but one, so that they will loop again.
	 * This way an explicit spinlock is not required.
	 */
	do {
		bit = find_first_zero_bit(clt->permits_map, max_depth);
		if (bit >= max_depth)
			return NULL;
	} while (test_and_set_bit_lock(bit, clt->permits_map));

	permit = get_permit(clt, bit);
	WARN_ON(permit->mem_id != bit);
	permit->cpu_id = raw_smp_processor_id();
	permit->con_type = con_type;

	return permit;
}

static inline void __rtrs_put_permit(struct rtrs_clt_sess *clt,
				      struct rtrs_permit *permit)
{
	clear_bit_unlock(permit->mem_id, clt->permits_map);
}

/**
 * rtrs_clt_get_permit() - allocates permit for future RDMA operation
 * @clt:	Current session
 * @con_type:	Type of connection to use with the permit
 * @can_wait:	Wait type
 *
 * Description:
 *    Allocates permit for the following RDMA operation.  Permit is used
 *    to preallocate all resources and to propagate memory pressure
 *    up earlier.
 *
 * Context:
 *    Can sleep if @wait == RTRS_PERMIT_WAIT
 */
struct rtrs_permit *rtrs_clt_get_permit(struct rtrs_clt_sess *clt,
					  enum rtrs_clt_con_type con_type,
					  enum wait_type can_wait)
{
	struct rtrs_permit *permit;
	DEFINE_WAIT(wait);

	permit = __rtrs_get_permit(clt, con_type);
	if (permit || !can_wait)
		return permit;

	do {
		prepare_to_wait(&clt->permits_wait, &wait,
				TASK_UNINTERRUPTIBLE);
		permit = __rtrs_get_permit(clt, con_type);
		if (permit)
			break;

		io_schedule();
	} while (1);

	finish_wait(&clt->permits_wait, &wait);

	return permit;
}
EXPORT_SYMBOL(rtrs_clt_get_permit);

/**
 * rtrs_clt_put_permit() - puts allocated permit
 * @clt:	Current session
 * @permit:	Permit to be freed
 *
 * Context:
 *    Does not matter
 */
void rtrs_clt_put_permit(struct rtrs_clt_sess *clt,
			 struct rtrs_permit *permit)
{
	if (WARN_ON(!test_bit(permit->mem_id, clt->permits_map)))
		return;

	__rtrs_put_permit(clt, permit);

	/*
	 * rtrs_clt_get_permit() adds itself to the &clt->permits_wait list
	 * before calling schedule(). So if rtrs_clt_get_permit() is sleeping
	 * it must have added itself to &clt->permits_wait before
	 * __rtrs_put_permit() finished.
	 * Hence it is safe to guard wake_up() with a waitqueue_active() test.
	 */
	if (waitqueue_active(&clt->permits_wait))
		wake_up(&clt->permits_wait);
}
EXPORT_SYMBOL(rtrs_clt_put_permit);

/**
 * rtrs_permit_to_clt_con() - returns RDMA connection pointer by the permit
 * @clt_path: client path pointer
 * @permit: permit for the allocation of the RDMA buffer
 * Note:
 *     IO connection starts from 1.
 *     0 connection is for user messages.
 */
static
struct rtrs_clt_con *rtrs_permit_to_clt_con(struct rtrs_clt_path *clt_path,
					    struct rtrs_permit *permit)
{
	int id = 0;

	if (permit->con_type == RTRS_IO_CON)
<<<<<<< HEAD
		id = (permit->cpu_id % (sess->s.irq_con_num - 1)) + 1;
=======
		id = (permit->cpu_id % (clt_path->s.irq_con_num - 1)) + 1;
>>>>>>> eb3cdb58

	return to_clt_con(clt_path->s.con[id]);
}

/**
 * rtrs_clt_change_state() - change the session state through session state
 * machine.
 *
 * @clt_path: client path to change the state of.
 * @new_state: state to change to.
 *
 * returns true if sess's state is changed to new state, otherwise return false.
 *
 * Locks:
 * state_wq lock must be hold.
 */
static bool rtrs_clt_change_state(struct rtrs_clt_path *clt_path,
				     enum rtrs_clt_state new_state)
{
	enum rtrs_clt_state old_state;
	bool changed = false;

	lockdep_assert_held(&clt_path->state_wq.lock);

	old_state = clt_path->state;
	switch (new_state) {
	case RTRS_CLT_CONNECTING:
		switch (old_state) {
		case RTRS_CLT_RECONNECTING:
			changed = true;
			fallthrough;
		default:
			break;
		}
		break;
	case RTRS_CLT_RECONNECTING:
		switch (old_state) {
		case RTRS_CLT_CONNECTED:
		case RTRS_CLT_CONNECTING_ERR:
		case RTRS_CLT_CLOSED:
			changed = true;
			fallthrough;
		default:
			break;
		}
		break;
	case RTRS_CLT_CONNECTED:
		switch (old_state) {
		case RTRS_CLT_CONNECTING:
			changed = true;
			fallthrough;
		default:
			break;
		}
		break;
	case RTRS_CLT_CONNECTING_ERR:
		switch (old_state) {
		case RTRS_CLT_CONNECTING:
			changed = true;
			fallthrough;
		default:
			break;
		}
		break;
	case RTRS_CLT_CLOSING:
		switch (old_state) {
		case RTRS_CLT_CONNECTING:
		case RTRS_CLT_CONNECTING_ERR:
		case RTRS_CLT_RECONNECTING:
		case RTRS_CLT_CONNECTED:
			changed = true;
			fallthrough;
		default:
			break;
		}
		break;
	case RTRS_CLT_CLOSED:
		switch (old_state) {
		case RTRS_CLT_CLOSING:
			changed = true;
			fallthrough;
		default:
			break;
		}
		break;
	case RTRS_CLT_DEAD:
		switch (old_state) {
		case RTRS_CLT_CLOSED:
			changed = true;
			fallthrough;
		default:
			break;
		}
		break;
	default:
		break;
	}
	if (changed) {
		clt_path->state = new_state;
		wake_up_locked(&clt_path->state_wq);
	}

	return changed;
}

static bool rtrs_clt_change_state_from_to(struct rtrs_clt_path *clt_path,
					   enum rtrs_clt_state old_state,
					   enum rtrs_clt_state new_state)
{
	bool changed = false;

	spin_lock_irq(&clt_path->state_wq.lock);
	if (clt_path->state == old_state)
		changed = rtrs_clt_change_state(clt_path, new_state);
	spin_unlock_irq(&clt_path->state_wq.lock);

	return changed;
}

static void rtrs_clt_stop_and_destroy_conns(struct rtrs_clt_path *clt_path);
static void rtrs_rdma_error_recovery(struct rtrs_clt_con *con)
{
	struct rtrs_clt_path *clt_path = to_clt_path(con->c.path);

	trace_rtrs_rdma_error_recovery(clt_path);

	if (rtrs_clt_change_state_from_to(clt_path,
					   RTRS_CLT_CONNECTED,
					   RTRS_CLT_RECONNECTING)) {
		queue_work(rtrs_wq, &clt_path->err_recovery_work);
	} else {
		/*
		 * Error can happen just on establishing new connection,
		 * so notify waiter with error state, waiter is responsible
		 * for cleaning the rest and reconnect if needed.
		 */
		rtrs_clt_change_state_from_to(clt_path,
					       RTRS_CLT_CONNECTING,
					       RTRS_CLT_CONNECTING_ERR);
	}
}

static void rtrs_clt_fast_reg_done(struct ib_cq *cq, struct ib_wc *wc)
{
	struct rtrs_clt_con *con = to_clt_con(wc->qp->qp_context);

	if (wc->status != IB_WC_SUCCESS) {
<<<<<<< HEAD
		rtrs_err(con->c.sess, "Failed IB_WR_REG_MR: %s\n",
=======
		rtrs_err(con->c.path, "Failed IB_WR_REG_MR: %s\n",
>>>>>>> eb3cdb58
			  ib_wc_status_msg(wc->status));
		rtrs_rdma_error_recovery(con);
	}
}

static struct ib_cqe fast_reg_cqe = {
	.done = rtrs_clt_fast_reg_done
};

static void complete_rdma_req(struct rtrs_clt_io_req *req, int errno,
			      bool notify, bool can_wait);

static void rtrs_clt_inv_rkey_done(struct ib_cq *cq, struct ib_wc *wc)
{
	struct rtrs_clt_io_req *req =
		container_of(wc->wr_cqe, typeof(*req), inv_cqe);
	struct rtrs_clt_con *con = to_clt_con(wc->qp->qp_context);

	if (wc->status != IB_WC_SUCCESS) {
<<<<<<< HEAD
		rtrs_err(con->c.sess, "Failed IB_WR_LOCAL_INV: %s\n",
=======
		rtrs_err(con->c.path, "Failed IB_WR_LOCAL_INV: %s\n",
>>>>>>> eb3cdb58
			  ib_wc_status_msg(wc->status));
		rtrs_rdma_error_recovery(con);
	}
	req->need_inv = false;
	if (req->need_inv_comp)
		complete(&req->inv_comp);
	else
		/* Complete request from INV callback */
		complete_rdma_req(req, req->inv_errno, true, false);
}

static int rtrs_inv_rkey(struct rtrs_clt_io_req *req)
{
	struct rtrs_clt_con *con = req->con;
	struct ib_send_wr wr = {
		.opcode		    = IB_WR_LOCAL_INV,
		.wr_cqe		    = &req->inv_cqe,
		.send_flags	    = IB_SEND_SIGNALED,
		.ex.invalidate_rkey = req->mr->rkey,
	};
	req->inv_cqe.done = rtrs_clt_inv_rkey_done;

	return ib_post_send(con->c.qp, &wr, NULL);
}

static void complete_rdma_req(struct rtrs_clt_io_req *req, int errno,
			      bool notify, bool can_wait)
{
	struct rtrs_clt_con *con = req->con;
	struct rtrs_clt_path *clt_path;
	int err;

	if (WARN_ON(!req->in_use))
		return;
	if (WARN_ON(!req->con))
		return;
	clt_path = to_clt_path(con->c.path);

	if (req->sg_cnt) {
		if (req->dir == DMA_FROM_DEVICE && req->need_inv) {
			/*
			 * We are here to invalidate read requests
			 * ourselves.  In normal scenario server should
			 * send INV for all read requests, but
			 * we are here, thus two things could happen:
			 *
			 *    1.  this is failover, when errno != 0
			 *        and can_wait == 1,
			 *
			 *    2.  something totally bad happened and
			 *        server forgot to send INV, so we
			 *        should do that ourselves.
			 */

			if (can_wait) {
				req->need_inv_comp = true;
			} else {
				/* This should be IO path, so always notify */
				WARN_ON(!notify);
				/* Save errno for INV callback */
				req->inv_errno = errno;
			}

			refcount_inc(&req->ref);
			err = rtrs_inv_rkey(req);
			if (err) {
<<<<<<< HEAD
				rtrs_err(con->c.sess, "Send INV WR key=%#x: %d\n",
=======
				rtrs_err(con->c.path, "Send INV WR key=%#x: %d\n",
>>>>>>> eb3cdb58
					  req->mr->rkey, err);
			} else if (can_wait) {
				wait_for_completion(&req->inv_comp);
			} else {
				/*
				 * Something went wrong, so request will be
				 * completed from INV callback.
				 */
				WARN_ON_ONCE(1);

				return;
			}
			if (!refcount_dec_and_test(&req->ref))
				return;
		}
		ib_dma_unmap_sg(clt_path->s.dev->ib_dev, req->sglist,
				req->sg_cnt, req->dir);
	}
	if (!refcount_dec_and_test(&req->ref))
		return;
	if (req->mp_policy == MP_POLICY_MIN_INFLIGHT)
<<<<<<< HEAD
		atomic_dec(&sess->stats->inflight);
=======
		atomic_dec(&clt_path->stats->inflight);
>>>>>>> eb3cdb58

	req->in_use = false;
	req->con = NULL;

	if (errno) {
		rtrs_err_rl(con->c.path, "IO request failed: error=%d path=%s [%s:%u] notify=%d\n",
			    errno, kobject_name(&clt_path->kobj), clt_path->hca_name,
			    clt_path->hca_port, notify);
	}

	if (notify)
		req->conf(req->priv, errno);
}

static int rtrs_post_send_rdma(struct rtrs_clt_con *con,
				struct rtrs_clt_io_req *req,
				struct rtrs_rbuf *rbuf, u32 off,
				u32 imm, struct ib_send_wr *wr)
{
	struct rtrs_clt_path *clt_path = to_clt_path(con->c.path);
	enum ib_send_flags flags;
	struct ib_sge sge;

	if (!req->sg_size) {
<<<<<<< HEAD
		rtrs_wrn(con->c.sess,
=======
		rtrs_wrn(con->c.path,
>>>>>>> eb3cdb58
			 "Doing RDMA Write failed, no data supplied\n");
		return -EINVAL;
	}

	/* user data and user message in the first list element */
	sge.addr   = req->iu->dma_addr;
	sge.length = req->sg_size;
	sge.lkey   = clt_path->s.dev->ib_pd->local_dma_lkey;

	/*
	 * From time to time we have to post signalled sends,
	 * or send queue will fill up and only QP reset can help.
	 */
<<<<<<< HEAD
	flags = atomic_inc_return(&con->c.wr_cnt) % sess->s.signal_interval ?
=======
	flags = atomic_inc_return(&con->c.wr_cnt) % clt_path->s.signal_interval ?
>>>>>>> eb3cdb58
			0 : IB_SEND_SIGNALED;

	ib_dma_sync_single_for_device(clt_path->s.dev->ib_dev,
				      req->iu->dma_addr,
				      req->sg_size, DMA_TO_DEVICE);

	return rtrs_iu_post_rdma_write_imm(&con->c, req->iu, &sge, 1,
					    rbuf->rkey, rbuf->addr + off,
					    imm, flags, wr, NULL);
}

static void process_io_rsp(struct rtrs_clt_path *clt_path, u32 msg_id,
			   s16 errno, bool w_inval)
{
	struct rtrs_clt_io_req *req;

	if (WARN_ON(msg_id >= clt_path->queue_depth))
		return;

	req = &clt_path->reqs[msg_id];
	/* Drop need_inv if server responded with send with invalidation */
	req->need_inv &= !w_inval;
	complete_rdma_req(req, errno, true, false);
}

static void rtrs_clt_recv_done(struct rtrs_clt_con *con, struct ib_wc *wc)
{
	struct rtrs_iu *iu;
	int err;
	struct rtrs_clt_path *clt_path = to_clt_path(con->c.path);

	WARN_ON((clt_path->flags & RTRS_MSG_NEW_RKEY_F) == 0);
	iu = container_of(wc->wr_cqe, struct rtrs_iu,
			  cqe);
	err = rtrs_iu_post_recv(&con->c, iu);
	if (err) {
<<<<<<< HEAD
		rtrs_err(con->c.sess, "post iu failed %d\n", err);
=======
		rtrs_err(con->c.path, "post iu failed %d\n", err);
>>>>>>> eb3cdb58
		rtrs_rdma_error_recovery(con);
	}
}

static void rtrs_clt_rkey_rsp_done(struct rtrs_clt_con *con, struct ib_wc *wc)
{
	struct rtrs_clt_path *clt_path = to_clt_path(con->c.path);
	struct rtrs_msg_rkey_rsp *msg;
	u32 imm_type, imm_payload;
	bool w_inval = false;
	struct rtrs_iu *iu;
	u32 buf_id;
	int err;

	WARN_ON((clt_path->flags & RTRS_MSG_NEW_RKEY_F) == 0);

	iu = container_of(wc->wr_cqe, struct rtrs_iu, cqe);

	if (wc->byte_len < sizeof(*msg)) {
<<<<<<< HEAD
		rtrs_err(con->c.sess, "rkey response is malformed: size %d\n",
=======
		rtrs_err(con->c.path, "rkey response is malformed: size %d\n",
>>>>>>> eb3cdb58
			  wc->byte_len);
		goto out;
	}
	ib_dma_sync_single_for_cpu(clt_path->s.dev->ib_dev, iu->dma_addr,
				   iu->size, DMA_FROM_DEVICE);
	msg = iu->buf;
	if (le16_to_cpu(msg->type) != RTRS_MSG_RKEY_RSP) {
<<<<<<< HEAD
		rtrs_err(sess->clt, "rkey response is malformed: type %d\n",
=======
		rtrs_err(clt_path->clt,
			  "rkey response is malformed: type %d\n",
>>>>>>> eb3cdb58
			  le16_to_cpu(msg->type));
		goto out;
	}
	buf_id = le16_to_cpu(msg->buf_id);
	if (WARN_ON(buf_id >= clt_path->queue_depth))
		goto out;

	rtrs_from_imm(be32_to_cpu(wc->ex.imm_data), &imm_type, &imm_payload);
	if (imm_type == RTRS_IO_RSP_IMM ||
	    imm_type == RTRS_IO_RSP_W_INV_IMM) {
		u32 msg_id;

		w_inval = (imm_type == RTRS_IO_RSP_W_INV_IMM);
		rtrs_from_io_rsp_imm(imm_payload, &msg_id, &err);

		if (WARN_ON(buf_id != msg_id))
			goto out;
		clt_path->rbufs[buf_id].rkey = le32_to_cpu(msg->rkey);
		process_io_rsp(clt_path, msg_id, err, w_inval);
	}
	ib_dma_sync_single_for_device(clt_path->s.dev->ib_dev, iu->dma_addr,
				      iu->size, DMA_FROM_DEVICE);
	return rtrs_clt_recv_done(con, wc);
out:
	rtrs_rdma_error_recovery(con);
}

static void rtrs_clt_rdma_done(struct ib_cq *cq, struct ib_wc *wc);

static struct ib_cqe io_comp_cqe = {
	.done = rtrs_clt_rdma_done
};

/*
 * Post x2 empty WRs: first is for this RDMA with IMM,
 * second is for RECV with INV, which happened earlier.
 */
static int rtrs_post_recv_empty_x2(struct rtrs_con *con, struct ib_cqe *cqe)
{
	struct ib_recv_wr wr_arr[2], *wr;
	int i;

	memset(wr_arr, 0, sizeof(wr_arr));
	for (i = 0; i < ARRAY_SIZE(wr_arr); i++) {
		wr = &wr_arr[i];
		wr->wr_cqe  = cqe;
		if (i)
			/* Chain backwards */
			wr->next = &wr_arr[i - 1];
	}

	return ib_post_recv(con->qp, wr, NULL);
}

static void rtrs_clt_rdma_done(struct ib_cq *cq, struct ib_wc *wc)
{
	struct rtrs_clt_con *con = to_clt_con(wc->qp->qp_context);
	struct rtrs_clt_path *clt_path = to_clt_path(con->c.path);
	u32 imm_type, imm_payload;
	bool w_inval = false;
	int err;

	if (wc->status != IB_WC_SUCCESS) {
		if (wc->status != IB_WC_WR_FLUSH_ERR) {
			rtrs_err(clt_path->clt, "RDMA failed: %s\n",
				  ib_wc_status_msg(wc->status));
			rtrs_rdma_error_recovery(con);
		}
		return;
	}
	rtrs_clt_update_wc_stats(con);

	switch (wc->opcode) {
	case IB_WC_RECV_RDMA_WITH_IMM:
		/*
		 * post_recv() RDMA write completions of IO reqs (read/write)
		 * and hb
		 */
		if (WARN_ON(wc->wr_cqe->done != rtrs_clt_rdma_done))
			return;
		rtrs_from_imm(be32_to_cpu(wc->ex.imm_data),
			       &imm_type, &imm_payload);
		if (imm_type == RTRS_IO_RSP_IMM ||
		    imm_type == RTRS_IO_RSP_W_INV_IMM) {
			u32 msg_id;

			w_inval = (imm_type == RTRS_IO_RSP_W_INV_IMM);
			rtrs_from_io_rsp_imm(imm_payload, &msg_id, &err);

			process_io_rsp(clt_path, msg_id, err, w_inval);
		} else if (imm_type == RTRS_HB_MSG_IMM) {
			WARN_ON(con->c.cid);
			rtrs_send_hb_ack(&clt_path->s);
			if (clt_path->flags & RTRS_MSG_NEW_RKEY_F)
				return  rtrs_clt_recv_done(con, wc);
		} else if (imm_type == RTRS_HB_ACK_IMM) {
			WARN_ON(con->c.cid);
			clt_path->s.hb_missed_cnt = 0;
			clt_path->s.hb_cur_latency =
				ktime_sub(ktime_get(), clt_path->s.hb_last_sent);
			if (clt_path->flags & RTRS_MSG_NEW_RKEY_F)
				return  rtrs_clt_recv_done(con, wc);
		} else {
			rtrs_wrn(con->c.path, "Unknown IMM type %u\n",
				  imm_type);
		}
		if (w_inval)
			/*
			 * Post x2 empty WRs: first is for this RDMA with IMM,
			 * second is for RECV with INV, which happened earlier.
			 */
			err = rtrs_post_recv_empty_x2(&con->c, &io_comp_cqe);
		else
			err = rtrs_post_recv_empty(&con->c, &io_comp_cqe);
		if (err) {
<<<<<<< HEAD
			rtrs_err(con->c.sess, "rtrs_post_recv_empty(): %d\n",
=======
			rtrs_err(con->c.path, "rtrs_post_recv_empty(): %d\n",
>>>>>>> eb3cdb58
				  err);
			rtrs_rdma_error_recovery(con);
		}
		break;
	case IB_WC_RECV:
		/*
		 * Key invalidations from server side
		 */
		WARN_ON(!(wc->wc_flags & IB_WC_WITH_INVALIDATE ||
			  wc->wc_flags & IB_WC_WITH_IMM));
		WARN_ON(wc->wr_cqe->done != rtrs_clt_rdma_done);
		if (clt_path->flags & RTRS_MSG_NEW_RKEY_F) {
			if (wc->wc_flags & IB_WC_WITH_INVALIDATE)
				return  rtrs_clt_recv_done(con, wc);

			return  rtrs_clt_rkey_rsp_done(con, wc);
		}
		break;
	case IB_WC_RDMA_WRITE:
		/*
		 * post_send() RDMA write completions of IO reqs (read/write)
		 * and hb.
		 */
		break;

	default:
		rtrs_wrn(clt_path->clt, "Unexpected WC type: %d\n", wc->opcode);
		return;
	}
}

static int post_recv_io(struct rtrs_clt_con *con, size_t q_size)
{
	int err, i;
	struct rtrs_clt_path *clt_path = to_clt_path(con->c.path);

	for (i = 0; i < q_size; i++) {
		if (clt_path->flags & RTRS_MSG_NEW_RKEY_F) {
			struct rtrs_iu *iu = &con->rsp_ius[i];

			err = rtrs_iu_post_recv(&con->c, iu);
		} else {
			err = rtrs_post_recv_empty(&con->c, &io_comp_cqe);
		}
		if (err)
			return err;
	}

	return 0;
}

static int post_recv_path(struct rtrs_clt_path *clt_path)
{
	size_t q_size = 0;
	int err, cid;

	for (cid = 0; cid < clt_path->s.con_num; cid++) {
		if (cid == 0)
			q_size = SERVICE_CON_QUEUE_DEPTH;
		else
			q_size = clt_path->queue_depth;

		/*
		 * x2 for RDMA read responses + FR key invalidations,
		 * RDMA writes do not require any FR registrations.
		 */
		q_size *= 2;

<<<<<<< HEAD
		err = post_recv_io(to_clt_con(sess->s.con[cid]), q_size);
		if (err) {
			rtrs_err(sess->clt, "post_recv_io(), err: %d\n", err);
=======
		err = post_recv_io(to_clt_con(clt_path->s.con[cid]), q_size);
		if (err) {
			rtrs_err(clt_path->clt, "post_recv_io(), err: %d\n",
				 err);
>>>>>>> eb3cdb58
			return err;
		}
	}

	return 0;
}

struct path_it {
	int i;
	struct list_head skip_list;
	struct rtrs_clt_sess *clt;
	struct rtrs_clt_path *(*next_path)(struct path_it *it);
};

/*
 * rtrs_clt_get_next_path_or_null - get clt path from the list or return NULL
 * @head:	the head for the list.
 * @clt_path:	The element to take the next clt_path from.
 *
 * Next clt path returned in round-robin fashion, i.e. head will be skipped,
 * but if list is observed as empty, NULL will be returned.
 *
 * This function may safely run concurrently with the _rcu list-mutation
 * primitives such as list_add_rcu() as long as it's guarded by rcu_read_lock().
 */
<<<<<<< HEAD
static inline struct rtrs_clt_sess *
rtrs_clt_get_next_path_or_null(struct list_head *head, struct rtrs_clt_sess *clt_path)
=======
static inline struct rtrs_clt_path *
rtrs_clt_get_next_path_or_null(struct list_head *head, struct rtrs_clt_path *clt_path)
>>>>>>> eb3cdb58
{
	return list_next_or_null_rcu(head, &clt_path->s.entry, typeof(*clt_path), s.entry) ?:
				     list_next_or_null_rcu(head,
							   READ_ONCE((&clt_path->s.entry)->next),
							   typeof(*clt_path), s.entry);
}

/**
 * get_next_path_rr() - Returns path in round-robin fashion.
 * @it:	the path pointer
 *
 * Related to @MP_POLICY_RR
 *
 * Locks:
 *    rcu_read_lock() must be hold.
 */
static struct rtrs_clt_path *get_next_path_rr(struct path_it *it)
{
	struct rtrs_clt_path __rcu **ppcpu_path;
	struct rtrs_clt_path *path;
	struct rtrs_clt_sess *clt;

	clt = it->clt;

	/*
	 * Here we use two RCU objects: @paths_list and @pcpu_path
	 * pointer.  See rtrs_clt_remove_path_from_arr() for details
	 * how that is handled.
	 */

	ppcpu_path = this_cpu_ptr(clt->pcpu_path);
	path = rcu_dereference(*ppcpu_path);
	if (!path)
		path = list_first_or_null_rcu(&clt->paths_list,
					      typeof(*path), s.entry);
	else
		path = rtrs_clt_get_next_path_or_null(&clt->paths_list, path);

	rcu_assign_pointer(*ppcpu_path, path);

	return path;
}

/**
 * get_next_path_min_inflight() - Returns path with minimal inflight count.
 * @it:	the path pointer
 *
 * Related to @MP_POLICY_MIN_INFLIGHT
 *
 * Locks:
 *    rcu_read_lock() must be hold.
 */
static struct rtrs_clt_path *get_next_path_min_inflight(struct path_it *it)
{
	struct rtrs_clt_path *min_path = NULL;
	struct rtrs_clt_sess *clt = it->clt;
	struct rtrs_clt_path *clt_path;
	int min_inflight = INT_MAX;
	int inflight;

<<<<<<< HEAD
	list_for_each_entry_rcu(sess, &clt->paths_list, s.entry) {
		if (READ_ONCE(sess->state) != RTRS_CLT_CONNECTED)
			continue;

		if (!list_empty(raw_cpu_ptr(sess->mp_skip_entry)))
=======
	list_for_each_entry_rcu(clt_path, &clt->paths_list, s.entry) {
		if (READ_ONCE(clt_path->state) != RTRS_CLT_CONNECTED)
			continue;

		if (!list_empty(raw_cpu_ptr(clt_path->mp_skip_entry)))
>>>>>>> eb3cdb58
			continue;

		inflight = atomic_read(&clt_path->stats->inflight);

		if (inflight < min_inflight) {
			min_inflight = inflight;
			min_path = clt_path;
		}
	}

	/*
	 * add the path to the skip list, so that next time we can get
	 * a different one
	 */
	if (min_path)
		list_add(raw_cpu_ptr(min_path->mp_skip_entry), &it->skip_list);

	return min_path;
}

/**
 * get_next_path_min_latency() - Returns path with minimal latency.
 * @it:	the path pointer
 *
 * Return: a path with the lowest latency or NULL if all paths are tried
 *
 * Locks:
 *    rcu_read_lock() must be hold.
 *
 * Related to @MP_POLICY_MIN_LATENCY
 *
 * This DOES skip an already-tried path.
 * There is a skip-list to skip a path if the path has tried but failed.
 * It will try the minimum latency path and then the second minimum latency
 * path and so on. Finally it will return NULL if all paths are tried.
 * Therefore the caller MUST check the returned
 * path is NULL and trigger the IO error.
 */
static struct rtrs_clt_path *get_next_path_min_latency(struct path_it *it)
{
<<<<<<< HEAD
	struct rtrs_clt_sess *min_path = NULL;
	struct rtrs_clt *clt = it->clt;
	struct rtrs_clt_sess *sess;
	ktime_t min_latency = KTIME_MAX;
	ktime_t latency;

	list_for_each_entry_rcu(sess, &clt->paths_list, s.entry) {
		if (READ_ONCE(sess->state) != RTRS_CLT_CONNECTED)
			continue;

		if (!list_empty(raw_cpu_ptr(sess->mp_skip_entry)))
=======
	struct rtrs_clt_path *min_path = NULL;
	struct rtrs_clt_sess *clt = it->clt;
	struct rtrs_clt_path *clt_path;
	ktime_t min_latency = KTIME_MAX;
	ktime_t latency;

	list_for_each_entry_rcu(clt_path, &clt->paths_list, s.entry) {
		if (READ_ONCE(clt_path->state) != RTRS_CLT_CONNECTED)
			continue;

		if (!list_empty(raw_cpu_ptr(clt_path->mp_skip_entry)))
>>>>>>> eb3cdb58
			continue;

		latency = clt_path->s.hb_cur_latency;

		if (latency < min_latency) {
			min_latency = latency;
			min_path = clt_path;
		}
	}

	/*
	 * add the path to the skip list, so that next time we can get
	 * a different one
	 */
	if (min_path)
		list_add(raw_cpu_ptr(min_path->mp_skip_entry), &it->skip_list);

	return min_path;
}

static inline void path_it_init(struct path_it *it, struct rtrs_clt_sess *clt)
{
	INIT_LIST_HEAD(&it->skip_list);
	it->clt = clt;
	it->i = 0;

	if (clt->mp_policy == MP_POLICY_RR)
		it->next_path = get_next_path_rr;
	else if (clt->mp_policy == MP_POLICY_MIN_INFLIGHT)
		it->next_path = get_next_path_min_inflight;
	else
		it->next_path = get_next_path_min_latency;
}

static inline void path_it_deinit(struct path_it *it)
{
	struct list_head *skip, *tmp;
	/*
	 * The skip_list is used only for the MIN_INFLIGHT and MIN_LATENCY policies.
	 * We need to remove paths from it, so that next IO can insert
	 * paths (->mp_skip_entry) into a skip_list again.
	 */
	list_for_each_safe(skip, tmp, &it->skip_list)
		list_del_init(skip);
}

/**
 * rtrs_clt_init_req() - Initialize an rtrs_clt_io_req holding information
 * about an inflight IO.
 * The user buffer holding user control message (not data) is copied into
 * the corresponding buffer of rtrs_iu (req->iu->buf), which later on will
 * also hold the control message of rtrs.
 * @req: an io request holding information about IO.
 * @clt_path: client path
 * @conf: conformation callback function to notify upper layer.
 * @permit: permit for allocation of RDMA remote buffer
 * @priv: private pointer
 * @vec: kernel vector containing control message
 * @usr_len: length of the user message
 * @sg: scater list for IO data
 * @sg_cnt: number of scater list entries
 * @data_len: length of the IO data
 * @dir: direction of the IO.
 */
static void rtrs_clt_init_req(struct rtrs_clt_io_req *req,
			      struct rtrs_clt_path *clt_path,
			      void (*conf)(void *priv, int errno),
			      struct rtrs_permit *permit, void *priv,
			      const struct kvec *vec, size_t usr_len,
			      struct scatterlist *sg, size_t sg_cnt,
			      size_t data_len, int dir)
{
	struct iov_iter iter;
	size_t len;

	req->permit = permit;
	req->in_use = true;
	req->usr_len = usr_len;
	req->data_len = data_len;
	req->sglist = sg;
	req->sg_cnt = sg_cnt;
	req->priv = priv;
	req->dir = dir;
	req->con = rtrs_permit_to_clt_con(clt_path, permit);
	req->conf = conf;
	req->need_inv = false;
	req->need_inv_comp = false;
	req->inv_errno = 0;
	refcount_set(&req->ref, 1);
<<<<<<< HEAD
	req->mp_policy = sess->clt->mp_policy;

	iov_iter_kvec(&iter, WRITE, vec, 1, usr_len);
=======
	req->mp_policy = clt_path->clt->mp_policy;

	iov_iter_kvec(&iter, ITER_SOURCE, vec, 1, usr_len);
>>>>>>> eb3cdb58
	len = _copy_from_iter(req->iu->buf, usr_len, &iter);
	WARN_ON(len != usr_len);

	reinit_completion(&req->inv_comp);
}

static struct rtrs_clt_io_req *
rtrs_clt_get_req(struct rtrs_clt_path *clt_path,
		 void (*conf)(void *priv, int errno),
		 struct rtrs_permit *permit, void *priv,
		 const struct kvec *vec, size_t usr_len,
		 struct scatterlist *sg, size_t sg_cnt,
		 size_t data_len, int dir)
{
	struct rtrs_clt_io_req *req;

	req = &clt_path->reqs[permit->mem_id];
	rtrs_clt_init_req(req, clt_path, conf, permit, priv, vec, usr_len,
			   sg, sg_cnt, data_len, dir);
	return req;
}

static struct rtrs_clt_io_req *
rtrs_clt_get_copy_req(struct rtrs_clt_path *alive_path,
		       struct rtrs_clt_io_req *fail_req)
{
	struct rtrs_clt_io_req *req;
	struct kvec vec = {
		.iov_base = fail_req->iu->buf,
		.iov_len  = fail_req->usr_len
	};

	req = &alive_path->reqs[fail_req->permit->mem_id];
	rtrs_clt_init_req(req, alive_path, fail_req->conf, fail_req->permit,
			   fail_req->priv, &vec, fail_req->usr_len,
			   fail_req->sglist, fail_req->sg_cnt,
			   fail_req->data_len, fail_req->dir);
	return req;
}

static int rtrs_post_rdma_write_sg(struct rtrs_clt_con *con,
				   struct rtrs_clt_io_req *req,
				   struct rtrs_rbuf *rbuf, bool fr_en,
				   u32 count, u32 size, u32 imm,
				   struct ib_send_wr *wr,
				   struct ib_send_wr *tail)
{
	struct rtrs_clt_path *clt_path = to_clt_path(con->c.path);
	struct ib_sge *sge = req->sge;
	enum ib_send_flags flags;
	struct scatterlist *sg;
	size_t num_sge;
	int i;
	struct ib_send_wr *ptail = NULL;

	if (fr_en) {
		i = 0;
		sge[i].addr   = req->mr->iova;
		sge[i].length = req->mr->length;
		sge[i].lkey   = req->mr->lkey;
		i++;
		num_sge = 2;
		ptail = tail;
	} else {
		for_each_sg(req->sglist, sg, count, i) {
			sge[i].addr   = sg_dma_address(sg);
			sge[i].length = sg_dma_len(sg);
			sge[i].lkey   = clt_path->s.dev->ib_pd->local_dma_lkey;
		}
		num_sge = 1 + count;
	}
	sge[i].addr   = req->iu->dma_addr;
	sge[i].length = size;
	sge[i].lkey   = clt_path->s.dev->ib_pd->local_dma_lkey;

	/*
	 * From time to time we have to post signalled sends,
	 * or send queue will fill up and only QP reset can help.
	 */
<<<<<<< HEAD
	flags = atomic_inc_return(&con->c.wr_cnt) % sess->s.signal_interval ?
=======
	flags = atomic_inc_return(&con->c.wr_cnt) % clt_path->s.signal_interval ?
>>>>>>> eb3cdb58
			0 : IB_SEND_SIGNALED;

	ib_dma_sync_single_for_device(clt_path->s.dev->ib_dev,
				      req->iu->dma_addr,
				      size, DMA_TO_DEVICE);

	return rtrs_iu_post_rdma_write_imm(&con->c, req->iu, sge, num_sge,
					    rbuf->rkey, rbuf->addr, imm,
					    flags, wr, ptail);
}

static int rtrs_map_sg_fr(struct rtrs_clt_io_req *req, size_t count)
{
	int nr;

	/* Align the MR to a 4K page size to match the block virt boundary */
	nr = ib_map_mr_sg(req->mr, req->sglist, count, NULL, SZ_4K);
<<<<<<< HEAD
	if (nr < 0)
		return nr;
	if (nr < req->sg_cnt)
		return -EINVAL;
=======
	if (nr != count)
		return nr < 0 ? nr : -EINVAL;
>>>>>>> eb3cdb58
	ib_update_fast_reg_key(req->mr, ib_inc_rkey(req->mr->rkey));

	return nr;
}

static int rtrs_clt_write_req(struct rtrs_clt_io_req *req)
{
	struct rtrs_clt_con *con = req->con;
	struct rtrs_path *s = con->c.path;
	struct rtrs_clt_path *clt_path = to_clt_path(s);
	struct rtrs_msg_rdma_write *msg;

	struct rtrs_rbuf *rbuf;
	int ret, count = 0;
	u32 imm, buf_id;
	struct ib_reg_wr rwr;
	struct ib_send_wr inv_wr;
	struct ib_send_wr *wr = NULL;
	bool fr_en = false;

	const size_t tsize = sizeof(*msg) + req->data_len + req->usr_len;

<<<<<<< HEAD
	if (tsize > sess->chunk_size) {
=======
	if (tsize > clt_path->chunk_size) {
>>>>>>> eb3cdb58
		rtrs_wrn(s, "Write request failed, size too big %zu > %d\n",
			  tsize, clt_path->chunk_size);
		return -EMSGSIZE;
	}
	if (req->sg_cnt) {
		count = ib_dma_map_sg(clt_path->s.dev->ib_dev, req->sglist,
				      req->sg_cnt, req->dir);
		if (!count) {
			rtrs_wrn(s, "Write request failed, map failed\n");
			return -EINVAL;
		}
	}
	/* put rtrs msg after sg and user message */
	msg = req->iu->buf + req->usr_len;
	msg->type = cpu_to_le16(RTRS_MSG_WRITE);
	msg->usr_len = cpu_to_le16(req->usr_len);

	/* rtrs message on server side will be after user data and message */
	imm = req->permit->mem_off + req->data_len + req->usr_len;
	imm = rtrs_to_io_req_imm(imm);
	buf_id = req->permit->mem_id;
	req->sg_size = tsize;
	rbuf = &clt_path->rbufs[buf_id];

	if (count) {
		ret = rtrs_map_sg_fr(req, count);
		if (ret < 0) {
			rtrs_err_rl(s,
				    "Write request failed, failed to map fast reg. data, err: %d\n",
				    ret);
			ib_dma_unmap_sg(clt_path->s.dev->ib_dev, req->sglist,
					req->sg_cnt, req->dir);
			return ret;
		}
		inv_wr = (struct ib_send_wr) {
			.opcode		    = IB_WR_LOCAL_INV,
			.wr_cqe		    = &req->inv_cqe,
			.send_flags	    = IB_SEND_SIGNALED,
			.ex.invalidate_rkey = req->mr->rkey,
		};
		req->inv_cqe.done = rtrs_clt_inv_rkey_done;
		rwr = (struct ib_reg_wr) {
			.wr.opcode = IB_WR_REG_MR,
			.wr.wr_cqe = &fast_reg_cqe,
			.mr = req->mr,
			.key = req->mr->rkey,
			.access = (IB_ACCESS_LOCAL_WRITE),
		};
		wr = &rwr.wr;
		fr_en = true;
		refcount_inc(&req->ref);
	}
	/*
	 * Update stats now, after request is successfully sent it is not
	 * safe anymore to touch it.
	 */
	rtrs_clt_update_all_stats(req, WRITE);

	ret = rtrs_post_rdma_write_sg(req->con, req, rbuf, fr_en, count,
				      req->usr_len + sizeof(*msg),
				      imm, wr, &inv_wr);
	if (ret) {
		rtrs_err_rl(s,
			    "Write request failed: error=%d path=%s [%s:%u]\n",
<<<<<<< HEAD
			    ret, kobject_name(&sess->kobj), sess->hca_name,
			    sess->hca_port);
		if (req->mp_policy == MP_POLICY_MIN_INFLIGHT)
			atomic_dec(&sess->stats->inflight);
=======
			    ret, kobject_name(&clt_path->kobj), clt_path->hca_name,
			    clt_path->hca_port);
		if (req->mp_policy == MP_POLICY_MIN_INFLIGHT)
			atomic_dec(&clt_path->stats->inflight);
>>>>>>> eb3cdb58
		if (req->sg_cnt)
			ib_dma_unmap_sg(clt_path->s.dev->ib_dev, req->sglist,
					req->sg_cnt, req->dir);
	}

	return ret;
}

static int rtrs_clt_read_req(struct rtrs_clt_io_req *req)
{
	struct rtrs_clt_con *con = req->con;
	struct rtrs_path *s = con->c.path;
	struct rtrs_clt_path *clt_path = to_clt_path(s);
	struct rtrs_msg_rdma_read *msg;
	struct rtrs_ib_dev *dev = clt_path->s.dev;

	struct ib_reg_wr rwr;
	struct ib_send_wr *wr = NULL;

	int ret, count = 0;
	u32 imm, buf_id;

	const size_t tsize = sizeof(*msg) + req->data_len + req->usr_len;

<<<<<<< HEAD
	if (tsize > sess->chunk_size) {
=======
	if (tsize > clt_path->chunk_size) {
>>>>>>> eb3cdb58
		rtrs_wrn(s,
			  "Read request failed, message size is %zu, bigger than CHUNK_SIZE %d\n",
			  tsize, clt_path->chunk_size);
		return -EMSGSIZE;
	}

	if (req->sg_cnt) {
		count = ib_dma_map_sg(dev->ib_dev, req->sglist, req->sg_cnt,
				      req->dir);
		if (!count) {
			rtrs_wrn(s,
				  "Read request failed, dma map failed\n");
			return -EINVAL;
		}
	}
	/* put our message into req->buf after user message*/
	msg = req->iu->buf + req->usr_len;
	msg->type = cpu_to_le16(RTRS_MSG_READ);
	msg->usr_len = cpu_to_le16(req->usr_len);

	if (count) {
		ret = rtrs_map_sg_fr(req, count);
		if (ret < 0) {
			rtrs_err_rl(s,
				     "Read request failed, failed to map  fast reg. data, err: %d\n",
				     ret);
			ib_dma_unmap_sg(dev->ib_dev, req->sglist, req->sg_cnt,
					req->dir);
			return ret;
		}
		rwr = (struct ib_reg_wr) {
			.wr.opcode = IB_WR_REG_MR,
			.wr.wr_cqe = &fast_reg_cqe,
			.mr = req->mr,
			.key = req->mr->rkey,
			.access = (IB_ACCESS_LOCAL_WRITE |
				   IB_ACCESS_REMOTE_WRITE),
		};
		wr = &rwr.wr;

		msg->sg_cnt = cpu_to_le16(1);
		msg->flags = cpu_to_le16(RTRS_MSG_NEED_INVAL_F);

		msg->desc[0].addr = cpu_to_le64(req->mr->iova);
		msg->desc[0].key = cpu_to_le32(req->mr->rkey);
		msg->desc[0].len = cpu_to_le32(req->mr->length);

		/* Further invalidation is required */
		req->need_inv = !!RTRS_MSG_NEED_INVAL_F;

	} else {
		msg->sg_cnt = 0;
		msg->flags = 0;
	}
	/*
	 * rtrs message will be after the space reserved for disk data and
	 * user message
	 */
	imm = req->permit->mem_off + req->data_len + req->usr_len;
	imm = rtrs_to_io_req_imm(imm);
	buf_id = req->permit->mem_id;

	req->sg_size  = sizeof(*msg);
	req->sg_size += le16_to_cpu(msg->sg_cnt) * sizeof(struct rtrs_sg_desc);
	req->sg_size += req->usr_len;

	/*
	 * Update stats now, after request is successfully sent it is not
	 * safe anymore to touch it.
	 */
	rtrs_clt_update_all_stats(req, READ);

	ret = rtrs_post_send_rdma(req->con, req, &clt_path->rbufs[buf_id],
				   req->data_len, imm, wr);
	if (ret) {
		rtrs_err_rl(s,
			    "Read request failed: error=%d path=%s [%s:%u]\n",
<<<<<<< HEAD
			    ret, kobject_name(&sess->kobj), sess->hca_name,
			    sess->hca_port);
		if (req->mp_policy == MP_POLICY_MIN_INFLIGHT)
			atomic_dec(&sess->stats->inflight);
=======
			    ret, kobject_name(&clt_path->kobj), clt_path->hca_name,
			    clt_path->hca_port);
		if (req->mp_policy == MP_POLICY_MIN_INFLIGHT)
			atomic_dec(&clt_path->stats->inflight);
>>>>>>> eb3cdb58
		req->need_inv = false;
		if (req->sg_cnt)
			ib_dma_unmap_sg(dev->ib_dev, req->sglist,
					req->sg_cnt, req->dir);
	}

	return ret;
}

/**
 * rtrs_clt_failover_req() - Try to find an active path for a failed request
 * @clt: clt context
 * @fail_req: a failed io request.
 */
static int rtrs_clt_failover_req(struct rtrs_clt_sess *clt,
				 struct rtrs_clt_io_req *fail_req)
{
	struct rtrs_clt_path *alive_path;
	struct rtrs_clt_io_req *req;
	int err = -ECONNABORTED;
	struct path_it it;

	rcu_read_lock();
	for (path_it_init(&it, clt);
	     (alive_path = it.next_path(&it)) && it.i < it.clt->paths_num;
	     it.i++) {
<<<<<<< HEAD
		if (READ_ONCE(alive_sess->state) != RTRS_CLT_CONNECTED)
=======
		if (READ_ONCE(alive_path->state) != RTRS_CLT_CONNECTED)
>>>>>>> eb3cdb58
			continue;
		req = rtrs_clt_get_copy_req(alive_path, fail_req);
		if (req->dir == DMA_TO_DEVICE)
			err = rtrs_clt_write_req(req);
		else
			err = rtrs_clt_read_req(req);
		if (err) {
			req->in_use = false;
			continue;
		}
		/* Success path */
		rtrs_clt_inc_failover_cnt(alive_path->stats);
		break;
	}
	path_it_deinit(&it);
	rcu_read_unlock();

	return err;
}

static void fail_all_outstanding_reqs(struct rtrs_clt_path *clt_path)
{
	struct rtrs_clt_sess *clt = clt_path->clt;
	struct rtrs_clt_io_req *req;
	int i, err;

	if (!clt_path->reqs)
		return;
	for (i = 0; i < clt_path->queue_depth; ++i) {
		req = &clt_path->reqs[i];
		if (!req->in_use)
			continue;

		/*
		 * Safely (without notification) complete failed request.
		 * After completion this request is still useble and can
		 * be failovered to another path.
		 */
		complete_rdma_req(req, -ECONNABORTED, false, true);

		err = rtrs_clt_failover_req(clt, req);
		if (err)
			/* Failover failed, notify anyway */
			req->conf(req->priv, err);
	}
}

static void free_path_reqs(struct rtrs_clt_path *clt_path)
{
	struct rtrs_clt_io_req *req;
	int i;

	if (!clt_path->reqs)
		return;
	for (i = 0; i < clt_path->queue_depth; ++i) {
		req = &clt_path->reqs[i];
		if (req->mr)
			ib_dereg_mr(req->mr);
		kfree(req->sge);
		rtrs_iu_free(req->iu, clt_path->s.dev->ib_dev, 1);
	}
	kfree(clt_path->reqs);
	clt_path->reqs = NULL;
}

static int alloc_path_reqs(struct rtrs_clt_path *clt_path)
{
	struct rtrs_clt_io_req *req;
	int i, err = -ENOMEM;

	clt_path->reqs = kcalloc(clt_path->queue_depth,
				 sizeof(*clt_path->reqs),
				 GFP_KERNEL);
	if (!clt_path->reqs)
		return -ENOMEM;

	for (i = 0; i < clt_path->queue_depth; ++i) {
		req = &clt_path->reqs[i];
		req->iu = rtrs_iu_alloc(1, clt_path->max_hdr_size, GFP_KERNEL,
					 clt_path->s.dev->ib_dev,
					 DMA_TO_DEVICE,
					 rtrs_clt_rdma_done);
		if (!req->iu)
			goto out;

		req->sge = kcalloc(2, sizeof(*req->sge), GFP_KERNEL);
		if (!req->sge)
			goto out;

		req->mr = ib_alloc_mr(clt_path->s.dev->ib_pd,
				      IB_MR_TYPE_MEM_REG,
				      clt_path->max_pages_per_mr);
		if (IS_ERR(req->mr)) {
			err = PTR_ERR(req->mr);
			req->mr = NULL;
			pr_err("Failed to alloc clt_path->max_pages_per_mr %d\n",
			       clt_path->max_pages_per_mr);
			goto out;
		}

		init_completion(&req->inv_comp);
	}

	return 0;

out:
	free_path_reqs(clt_path);

	return err;
}

static int alloc_permits(struct rtrs_clt_sess *clt)
{
	unsigned int chunk_bits;
	int err, i;

	clt->permits_map = bitmap_zalloc(clt->queue_depth, GFP_KERNEL);
	if (!clt->permits_map) {
		err = -ENOMEM;
		goto out_err;
	}
	clt->permits = kcalloc(clt->queue_depth, permit_size(clt), GFP_KERNEL);
	if (!clt->permits) {
		err = -ENOMEM;
		goto err_map;
	}
	chunk_bits = ilog2(clt->queue_depth - 1) + 1;
	for (i = 0; i < clt->queue_depth; i++) {
		struct rtrs_permit *permit;

		permit = get_permit(clt, i);
		permit->mem_id = i;
		permit->mem_off = i << (MAX_IMM_PAYL_BITS - chunk_bits);
	}

	return 0;

err_map:
	bitmap_free(clt->permits_map);
	clt->permits_map = NULL;
out_err:
	return err;
}

static void free_permits(struct rtrs_clt_sess *clt)
{
	if (clt->permits_map)
		wait_event(clt->permits_wait,
			   bitmap_empty(clt->permits_map, clt->queue_depth));

	bitmap_free(clt->permits_map);
	clt->permits_map = NULL;
	kfree(clt->permits);
	clt->permits = NULL;
}

static void query_fast_reg_mode(struct rtrs_clt_path *clt_path)
{
	struct ib_device *ib_dev;
	u64 max_pages_per_mr;
	int mr_page_shift;

	ib_dev = clt_path->s.dev->ib_dev;

	/*
	 * Use the smallest page size supported by the HCA, down to a
	 * minimum of 4096 bytes. We're unlikely to build large sglists
	 * out of smaller entries.
	 */
	mr_page_shift      = max(12, ffs(ib_dev->attrs.page_size_cap) - 1);
	max_pages_per_mr   = ib_dev->attrs.max_mr_size;
	do_div(max_pages_per_mr, (1ull << mr_page_shift));
	clt_path->max_pages_per_mr =
		min3(clt_path->max_pages_per_mr, (u32)max_pages_per_mr,
		     ib_dev->attrs.max_fast_reg_page_list_len);
	clt_path->clt->max_segments =
		min(clt_path->max_pages_per_mr, clt_path->clt->max_segments);
}

static bool rtrs_clt_change_state_get_old(struct rtrs_clt_path *clt_path,
					   enum rtrs_clt_state new_state,
					   enum rtrs_clt_state *old_state)
{
	bool changed;

	spin_lock_irq(&clt_path->state_wq.lock);
	if (old_state)
		*old_state = clt_path->state;
	changed = rtrs_clt_change_state(clt_path, new_state);
	spin_unlock_irq(&clt_path->state_wq.lock);

	return changed;
}

static void rtrs_clt_hb_err_handler(struct rtrs_con *c)
{
	struct rtrs_clt_con *con = container_of(c, typeof(*con), c);

	rtrs_rdma_error_recovery(con);
}

static void rtrs_clt_init_hb(struct rtrs_clt_path *clt_path)
{
	rtrs_init_hb(&clt_path->s, &io_comp_cqe,
		      RTRS_HB_INTERVAL_MS,
		      RTRS_HB_MISSED_MAX,
		      rtrs_clt_hb_err_handler,
		      rtrs_wq);
}

static void rtrs_clt_reconnect_work(struct work_struct *work);
static void rtrs_clt_close_work(struct work_struct *work);

static void rtrs_clt_err_recovery_work(struct work_struct *work)
{
	struct rtrs_clt_path *clt_path;
	struct rtrs_clt_sess *clt;
	int delay_ms;

	clt_path = container_of(work, struct rtrs_clt_path, err_recovery_work);
	clt = clt_path->clt;
	delay_ms = clt->reconnect_delay_sec * 1000;
	rtrs_clt_stop_and_destroy_conns(clt_path);
	queue_delayed_work(rtrs_wq, &clt_path->reconnect_dwork,
			   msecs_to_jiffies(delay_ms +
					    get_random_u32_below(RTRS_RECONNECT_SEED)));
}

static struct rtrs_clt_path *alloc_path(struct rtrs_clt_sess *clt,
					const struct rtrs_addr *path,
					size_t con_num, u32 nr_poll_queues)
{
	struct rtrs_clt_path *clt_path;
	int err = -ENOMEM;
	int cpu;
	size_t total_con;

	clt_path = kzalloc(sizeof(*clt_path), GFP_KERNEL);
	if (!clt_path)
		goto err;

	/*
	 * irqmode and poll
	 * +1: Extra connection for user messages
	 */
	total_con = con_num + nr_poll_queues + 1;
	clt_path->s.con = kcalloc(total_con, sizeof(*clt_path->s.con),
				  GFP_KERNEL);
	if (!clt_path->s.con)
		goto err_free_path;

	clt_path->s.con_num = total_con;
	clt_path->s.irq_con_num = con_num + 1;

	clt_path->stats = kzalloc(sizeof(*clt_path->stats), GFP_KERNEL);
	if (!clt_path->stats)
		goto err_free_con;

	mutex_init(&clt_path->init_mutex);
	uuid_gen(&clt_path->s.uuid);
	memcpy(&clt_path->s.dst_addr, path->dst,
	       rdma_addr_size((struct sockaddr *)path->dst));

	/*
	 * rdma_resolve_addr() passes src_addr to cma_bind_addr, which
	 * checks the sa_family to be non-zero. If user passed src_addr=NULL
	 * the sess->src_addr will contain only zeros, which is then fine.
	 */
	if (path->src)
		memcpy(&clt_path->s.src_addr, path->src,
		       rdma_addr_size((struct sockaddr *)path->src));
	strscpy(clt_path->s.sessname, clt->sessname,
		sizeof(clt_path->s.sessname));
	clt_path->clt = clt;
	clt_path->max_pages_per_mr = RTRS_MAX_SEGMENTS;
	init_waitqueue_head(&clt_path->state_wq);
	clt_path->state = RTRS_CLT_CONNECTING;
	atomic_set(&clt_path->connected_cnt, 0);
	INIT_WORK(&clt_path->close_work, rtrs_clt_close_work);
	INIT_WORK(&clt_path->err_recovery_work, rtrs_clt_err_recovery_work);
	INIT_DELAYED_WORK(&clt_path->reconnect_dwork, rtrs_clt_reconnect_work);
	rtrs_clt_init_hb(clt_path);

	clt_path->mp_skip_entry = alloc_percpu(typeof(*clt_path->mp_skip_entry));
	if (!clt_path->mp_skip_entry)
		goto err_free_stats;

	for_each_possible_cpu(cpu)
		INIT_LIST_HEAD(per_cpu_ptr(clt_path->mp_skip_entry, cpu));

	err = rtrs_clt_init_stats(clt_path->stats);
	if (err)
		goto err_free_percpu;

	return clt_path;

err_free_percpu:
	free_percpu(clt_path->mp_skip_entry);
err_free_stats:
	kfree(clt_path->stats);
err_free_con:
	kfree(clt_path->s.con);
err_free_path:
	kfree(clt_path);
err:
	return ERR_PTR(err);
}

void free_path(struct rtrs_clt_path *clt_path)
{
	free_percpu(clt_path->mp_skip_entry);
	mutex_destroy(&clt_path->init_mutex);
	kfree(clt_path->s.con);
	kfree(clt_path->rbufs);
	kfree(clt_path);
}

static int create_con(struct rtrs_clt_path *clt_path, unsigned int cid)
{
	struct rtrs_clt_con *con;

	con = kzalloc(sizeof(*con), GFP_KERNEL);
	if (!con)
		return -ENOMEM;

	/* Map first two connections to the first CPU */
	con->cpu  = (cid ? cid - 1 : 0) % nr_cpu_ids;
	con->c.cid = cid;
<<<<<<< HEAD
	con->c.sess = &sess->s;
=======
	con->c.path = &clt_path->s;
>>>>>>> eb3cdb58
	/* Align with srv, init as 1 */
	atomic_set(&con->c.wr_cnt, 1);
	mutex_init(&con->con_mutex);

	clt_path->s.con[cid] = &con->c;

	return 0;
}

static void destroy_con(struct rtrs_clt_con *con)
{
	struct rtrs_clt_path *clt_path = to_clt_path(con->c.path);

	clt_path->s.con[con->c.cid] = NULL;
	mutex_destroy(&con->con_mutex);
	kfree(con);
}

static int create_con_cq_qp(struct rtrs_clt_con *con)
{
	struct rtrs_clt_path *clt_path = to_clt_path(con->c.path);
	u32 max_send_wr, max_recv_wr, cq_num, max_send_sge, wr_limit;
	int err, cq_vector;
	struct rtrs_msg_rkey_rsp *rsp;

	lockdep_assert_held(&con->con_mutex);
	if (con->c.cid == 0) {
		max_send_sge = 1;
		/* We must be the first here */
		if (WARN_ON(clt_path->s.dev))
			return -EINVAL;

		/*
		 * The whole session uses device from user connection.
		 * Be careful not to close user connection before ib dev
		 * is gracefully put.
		 */
		clt_path->s.dev = rtrs_ib_dev_find_or_add(con->c.cm_id->device,
						       &dev_pd);
		if (!clt_path->s.dev) {
			rtrs_wrn(clt_path->clt,
				  "rtrs_ib_dev_find_get_or_add(): no memory\n");
			return -ENOMEM;
		}
		clt_path->s.dev_ref = 1;
		query_fast_reg_mode(clt_path);
		wr_limit = clt_path->s.dev->ib_dev->attrs.max_qp_wr;
		/*
		 * Two (request + registration) completion for send
		 * Two for recv if always_invalidate is set on server
		 * or one for recv.
		 * + 2 for drain and heartbeat
		 * in case qp gets into error state.
		 */
		max_send_wr =
			min_t(int, wr_limit, SERVICE_CON_QUEUE_DEPTH * 2 + 2);
		max_recv_wr = max_send_wr;
	} else {
		/*
		 * Here we assume that session members are correctly set.
		 * This is always true if user connection (cid == 0) is
		 * established first.
		 */
		if (WARN_ON(!clt_path->s.dev))
			return -EINVAL;
		if (WARN_ON(!clt_path->queue_depth))
			return -EINVAL;

		wr_limit = clt_path->s.dev->ib_dev->attrs.max_qp_wr;
		/* Shared between connections */
		clt_path->s.dev_ref++;
		max_send_wr = min_t(int, wr_limit,
			      /* QD * (REQ + RSP + FR REGS or INVS) + drain */
			      clt_path->queue_depth * 3 + 1);
		max_recv_wr = min_t(int, wr_limit,
			      clt_path->queue_depth * 3 + 1);
		max_send_sge = 2;
	}
	atomic_set(&con->c.sq_wr_avail, max_send_wr);
	cq_num = max_send_wr + max_recv_wr;
	/* alloc iu to recv new rkey reply when server reports flags set */
	if (clt_path->flags & RTRS_MSG_NEW_RKEY_F || con->c.cid == 0) {
		con->rsp_ius = rtrs_iu_alloc(cq_num, sizeof(*rsp),
					      GFP_KERNEL,
					      clt_path->s.dev->ib_dev,
					      DMA_FROM_DEVICE,
					      rtrs_clt_rdma_done);
		if (!con->rsp_ius)
			return -ENOMEM;
		con->queue_num = cq_num;
	}
	cq_num = max_send_wr + max_recv_wr;
	cq_vector = con->cpu % clt_path->s.dev->ib_dev->num_comp_vectors;
	if (con->c.cid >= clt_path->s.irq_con_num)
		err = rtrs_cq_qp_create(&clt_path->s, &con->c, max_send_sge,
					cq_vector, cq_num, max_send_wr,
					max_recv_wr, IB_POLL_DIRECT);
	else
		err = rtrs_cq_qp_create(&clt_path->s, &con->c, max_send_sge,
					cq_vector, cq_num, max_send_wr,
					max_recv_wr, IB_POLL_SOFTIRQ);
	/*
	 * In case of error we do not bother to clean previous allocations,
	 * since destroy_con_cq_qp() must be called.
	 */
	return err;
}

static void destroy_con_cq_qp(struct rtrs_clt_con *con)
{
	struct rtrs_clt_path *clt_path = to_clt_path(con->c.path);

	/*
	 * Be careful here: destroy_con_cq_qp() can be called even
	 * create_con_cq_qp() failed, see comments there.
	 */
	lockdep_assert_held(&con->con_mutex);
	rtrs_cq_qp_destroy(&con->c);
	if (con->rsp_ius) {
		rtrs_iu_free(con->rsp_ius, clt_path->s.dev->ib_dev,
			     con->queue_num);
		con->rsp_ius = NULL;
		con->queue_num = 0;
	}
	if (clt_path->s.dev_ref && !--clt_path->s.dev_ref) {
		rtrs_ib_dev_put(clt_path->s.dev);
		clt_path->s.dev = NULL;
	}
}

static void stop_cm(struct rtrs_clt_con *con)
{
	rdma_disconnect(con->c.cm_id);
	if (con->c.qp)
		ib_drain_qp(con->c.qp);
}

static void destroy_cm(struct rtrs_clt_con *con)
{
	rdma_destroy_id(con->c.cm_id);
	con->c.cm_id = NULL;
}

static int rtrs_rdma_addr_resolved(struct rtrs_clt_con *con)
{
	struct rtrs_path *s = con->c.path;
	int err;

	mutex_lock(&con->con_mutex);
	err = create_con_cq_qp(con);
	mutex_unlock(&con->con_mutex);
	if (err) {
		rtrs_err(s, "create_con_cq_qp(), err: %d\n", err);
		return err;
	}
	err = rdma_resolve_route(con->c.cm_id, RTRS_CONNECT_TIMEOUT_MS);
	if (err)
		rtrs_err(s, "Resolving route failed, err: %d\n", err);

	return err;
}

static int rtrs_rdma_route_resolved(struct rtrs_clt_con *con)
{
	struct rtrs_clt_path *clt_path = to_clt_path(con->c.path);
	struct rtrs_clt_sess *clt = clt_path->clt;
	struct rtrs_msg_conn_req msg;
	struct rdma_conn_param param;

	int err;

	param = (struct rdma_conn_param) {
		.retry_count = 7,
		.rnr_retry_count = 7,
		.private_data = &msg,
		.private_data_len = sizeof(msg),
	};

	msg = (struct rtrs_msg_conn_req) {
		.magic = cpu_to_le16(RTRS_MAGIC),
		.version = cpu_to_le16(RTRS_PROTO_VER),
		.cid = cpu_to_le16(con->c.cid),
		.cid_num = cpu_to_le16(clt_path->s.con_num),
		.recon_cnt = cpu_to_le16(clt_path->s.recon_cnt),
	};
	msg.first_conn = clt_path->for_new_clt ? FIRST_CONN : 0;
	uuid_copy(&msg.sess_uuid, &clt_path->s.uuid);
	uuid_copy(&msg.paths_uuid, &clt->paths_uuid);

	err = rdma_connect_locked(con->c.cm_id, &param);
	if (err)
		rtrs_err(clt, "rdma_connect_locked(): %d\n", err);

	return err;
}

static int rtrs_rdma_conn_established(struct rtrs_clt_con *con,
				       struct rdma_cm_event *ev)
{
	struct rtrs_clt_path *clt_path = to_clt_path(con->c.path);
	struct rtrs_clt_sess *clt = clt_path->clt;
	const struct rtrs_msg_conn_rsp *msg;
	u16 version, queue_depth;
	int errno;
	u8 len;

	msg = ev->param.conn.private_data;
	len = ev->param.conn.private_data_len;
	if (len < sizeof(*msg)) {
		rtrs_err(clt, "Invalid RTRS connection response\n");
		return -ECONNRESET;
	}
	if (le16_to_cpu(msg->magic) != RTRS_MAGIC) {
		rtrs_err(clt, "Invalid RTRS magic\n");
		return -ECONNRESET;
	}
	version = le16_to_cpu(msg->version);
	if (version >> 8 != RTRS_PROTO_VER_MAJOR) {
		rtrs_err(clt, "Unsupported major RTRS version: %d, expected %d\n",
			  version >> 8, RTRS_PROTO_VER_MAJOR);
		return -ECONNRESET;
	}
	errno = le16_to_cpu(msg->errno);
	if (errno) {
		rtrs_err(clt, "Invalid RTRS message: errno %d\n",
			  errno);
		return -ECONNRESET;
	}
	if (con->c.cid == 0) {
		queue_depth = le16_to_cpu(msg->queue_depth);

		if (clt_path->queue_depth > 0 && queue_depth != clt_path->queue_depth) {
			rtrs_err(clt, "Error: queue depth changed\n");

			/*
			 * Stop any more reconnection attempts
			 */
			clt_path->reconnect_attempts = -1;
			rtrs_err(clt,
				"Disabling auto-reconnect. Trigger a manual reconnect after issue is resolved\n");
			return -ECONNRESET;
		}

<<<<<<< HEAD
		if (!sess->rbufs) {
			sess->rbufs = kcalloc(queue_depth, sizeof(*sess->rbufs),
					      GFP_KERNEL);
			if (!sess->rbufs)
				return -ENOMEM;
		}
		sess->queue_depth = queue_depth;
		sess->s.signal_interval = min_not_zero(queue_depth,
						(unsigned short) SERVICE_CON_QUEUE_DEPTH);
		sess->max_hdr_size = le32_to_cpu(msg->max_hdr_size);
		sess->max_io_size = le32_to_cpu(msg->max_io_size);
		sess->flags = le32_to_cpu(msg->flags);
		sess->chunk_size = sess->max_io_size + sess->max_hdr_size;
=======
		if (!clt_path->rbufs) {
			clt_path->rbufs = kcalloc(queue_depth,
						  sizeof(*clt_path->rbufs),
						  GFP_KERNEL);
			if (!clt_path->rbufs)
				return -ENOMEM;
		}
		clt_path->queue_depth = queue_depth;
		clt_path->s.signal_interval = min_not_zero(queue_depth,
						(unsigned short) SERVICE_CON_QUEUE_DEPTH);
		clt_path->max_hdr_size = le32_to_cpu(msg->max_hdr_size);
		clt_path->max_io_size = le32_to_cpu(msg->max_io_size);
		clt_path->flags = le32_to_cpu(msg->flags);
		clt_path->chunk_size = clt_path->max_io_size + clt_path->max_hdr_size;
>>>>>>> eb3cdb58

		/*
		 * Global IO size is always a minimum.
		 * If while a reconnection server sends us a value a bit
		 * higher - client does not care and uses cached minimum.
		 *
		 * Since we can have several sessions (paths) restablishing
		 * connections in parallel, use lock.
		 */
		mutex_lock(&clt->paths_mutex);
		clt->queue_depth = clt_path->queue_depth;
		clt->max_io_size = min_not_zero(clt_path->max_io_size,
						clt->max_io_size);
		mutex_unlock(&clt->paths_mutex);

		/*
		 * Cache the hca_port and hca_name for sysfs
		 */
		clt_path->hca_port = con->c.cm_id->port_num;
		scnprintf(clt_path->hca_name, sizeof(clt_path->hca_name),
			  clt_path->s.dev->ib_dev->name);
		clt_path->s.src_addr = con->c.cm_id->route.addr.src_addr;
		/* set for_new_clt, to allow future reconnect on any path */
		clt_path->for_new_clt = 1;
	}

	return 0;
}

static inline void flag_success_on_conn(struct rtrs_clt_con *con)
{
	struct rtrs_clt_path *clt_path = to_clt_path(con->c.path);

	atomic_inc(&clt_path->connected_cnt);
	con->cm_err = 1;
}

static int rtrs_rdma_conn_rejected(struct rtrs_clt_con *con,
				    struct rdma_cm_event *ev)
{
	struct rtrs_path *s = con->c.path;
	const struct rtrs_msg_conn_rsp *msg;
	const char *rej_msg;
	int status, errno;
	u8 data_len;

	status = ev->status;
	rej_msg = rdma_reject_msg(con->c.cm_id, status);
	msg = rdma_consumer_reject_data(con->c.cm_id, ev, &data_len);

	if (msg && data_len >= sizeof(*msg)) {
		errno = (int16_t)le16_to_cpu(msg->errno);
		if (errno == -EBUSY)
			rtrs_err(s,
				  "Previous session is still exists on the server, please reconnect later\n");
		else
			rtrs_err(s,
				  "Connect rejected: status %d (%s), rtrs errno %d\n",
				  status, rej_msg, errno);
	} else {
		rtrs_err(s,
			  "Connect rejected but with malformed message: status %d (%s)\n",
			  status, rej_msg);
	}

	return -ECONNRESET;
}

void rtrs_clt_close_conns(struct rtrs_clt_path *clt_path, bool wait)
{
	trace_rtrs_clt_close_conns(clt_path);

	if (rtrs_clt_change_state_get_old(clt_path, RTRS_CLT_CLOSING, NULL))
		queue_work(rtrs_wq, &clt_path->close_work);
	if (wait)
		flush_work(&clt_path->close_work);
}

static inline void flag_error_on_conn(struct rtrs_clt_con *con, int cm_err)
{
	if (con->cm_err == 1) {
		struct rtrs_clt_path *clt_path;

		clt_path = to_clt_path(con->c.path);
		if (atomic_dec_and_test(&clt_path->connected_cnt))

			wake_up(&clt_path->state_wq);
	}
	con->cm_err = cm_err;
}

static int rtrs_clt_rdma_cm_handler(struct rdma_cm_id *cm_id,
				     struct rdma_cm_event *ev)
{
	struct rtrs_clt_con *con = cm_id->context;
	struct rtrs_path *s = con->c.path;
	struct rtrs_clt_path *clt_path = to_clt_path(s);
	int cm_err = 0;

	switch (ev->event) {
	case RDMA_CM_EVENT_ADDR_RESOLVED:
		cm_err = rtrs_rdma_addr_resolved(con);
		break;
	case RDMA_CM_EVENT_ROUTE_RESOLVED:
		cm_err = rtrs_rdma_route_resolved(con);
		break;
	case RDMA_CM_EVENT_ESTABLISHED:
		cm_err = rtrs_rdma_conn_established(con, ev);
		if (!cm_err) {
			/*
			 * Report success and wake up. Here we abuse state_wq,
			 * i.e. wake up without state change, but we set cm_err.
			 */
			flag_success_on_conn(con);
			wake_up(&clt_path->state_wq);
			return 0;
		}
		break;
	case RDMA_CM_EVENT_REJECTED:
		cm_err = rtrs_rdma_conn_rejected(con, ev);
		break;
	case RDMA_CM_EVENT_DISCONNECTED:
		/* No message for disconnecting */
		cm_err = -ECONNRESET;
		break;
	case RDMA_CM_EVENT_CONNECT_ERROR:
	case RDMA_CM_EVENT_UNREACHABLE:
	case RDMA_CM_EVENT_ADDR_CHANGE:
	case RDMA_CM_EVENT_TIMEWAIT_EXIT:
		rtrs_wrn(s, "CM error (CM event: %s, err: %d)\n",
			 rdma_event_msg(ev->event), ev->status);
		cm_err = -ECONNRESET;
		break;
	case RDMA_CM_EVENT_ADDR_ERROR:
	case RDMA_CM_EVENT_ROUTE_ERROR:
		rtrs_wrn(s, "CM error (CM event: %s, err: %d)\n",
			 rdma_event_msg(ev->event), ev->status);
		cm_err = -EHOSTUNREACH;
		break;
	case RDMA_CM_EVENT_DEVICE_REMOVAL:
		/*
		 * Device removal is a special case.  Queue close and return 0.
		 */
		rtrs_clt_close_conns(clt_path, false);
		return 0;
	default:
		rtrs_err(s, "Unexpected RDMA CM error (CM event: %s, err: %d)\n",
			 rdma_event_msg(ev->event), ev->status);
		cm_err = -ECONNRESET;
		break;
	}

	if (cm_err) {
		/*
		 * cm error makes sense only on connection establishing,
		 * in other cases we rely on normal procedure of reconnecting.
		 */
		flag_error_on_conn(con, cm_err);
		rtrs_rdma_error_recovery(con);
	}

	return 0;
}

/* The caller should do the cleanup in case of error */
static int create_cm(struct rtrs_clt_con *con)
{
	struct rtrs_path *s = con->c.path;
	struct rtrs_clt_path *clt_path = to_clt_path(s);
	struct rdma_cm_id *cm_id;
	int err;

	cm_id = rdma_create_id(&init_net, rtrs_clt_rdma_cm_handler, con,
			       clt_path->s.dst_addr.ss_family == AF_IB ?
			       RDMA_PS_IB : RDMA_PS_TCP, IB_QPT_RC);
	if (IS_ERR(cm_id)) {
		err = PTR_ERR(cm_id);
		rtrs_err(s, "Failed to create CM ID, err: %d\n", err);

		return err;
	}
	con->c.cm_id = cm_id;
	con->cm_err = 0;
	/* allow the port to be reused */
	err = rdma_set_reuseaddr(cm_id, 1);
	if (err != 0) {
		rtrs_err(s, "Set address reuse failed, err: %d\n", err);
		return err;
	}
	err = rdma_resolve_addr(cm_id, (struct sockaddr *)&clt_path->s.src_addr,
				(struct sockaddr *)&clt_path->s.dst_addr,
				RTRS_CONNECT_TIMEOUT_MS);
	if (err) {
		rtrs_err(s, "Failed to resolve address, err: %d\n", err);
		return err;
	}
	/*
	 * Combine connection status and session events. This is needed
	 * for waiting two possible cases: cm_err has something meaningful
	 * or session state was really changed to error by device removal.
	 */
	err = wait_event_interruptible_timeout(
			clt_path->state_wq,
			con->cm_err || clt_path->state != RTRS_CLT_CONNECTING,
			msecs_to_jiffies(RTRS_CONNECT_TIMEOUT_MS));
	if (err == 0 || err == -ERESTARTSYS) {
		if (err == 0)
			err = -ETIMEDOUT;
		/* Timedout or interrupted */
		return err;
	}
	if (con->cm_err < 0)
		return con->cm_err;
<<<<<<< HEAD
	if (READ_ONCE(sess->state) != RTRS_CLT_CONNECTING)
=======
	if (READ_ONCE(clt_path->state) != RTRS_CLT_CONNECTING)
>>>>>>> eb3cdb58
		/* Device removal */
		return -ECONNABORTED;

	return 0;
}

static void rtrs_clt_path_up(struct rtrs_clt_path *clt_path)
{
	struct rtrs_clt_sess *clt = clt_path->clt;
	int up;

	/*
	 * We can fire RECONNECTED event only when all paths were
	 * connected on rtrs_clt_open(), then each was disconnected
	 * and the first one connected again.  That's why this nasty
	 * game with counter value.
	 */

	mutex_lock(&clt->paths_ev_mutex);
	up = ++clt->paths_up;
	/*
	 * Here it is safe to access paths num directly since up counter
	 * is greater than MAX_PATHS_NUM only while rtrs_clt_open() is
	 * in progress, thus paths removals are impossible.
	 */
	if (up > MAX_PATHS_NUM && up == MAX_PATHS_NUM + clt->paths_num)
		clt->paths_up = clt->paths_num;
	else if (up == 1)
		clt->link_ev(clt->priv, RTRS_CLT_LINK_EV_RECONNECTED);
	mutex_unlock(&clt->paths_ev_mutex);

	/* Mark session as established */
	clt_path->established = true;
	clt_path->reconnect_attempts = 0;
	clt_path->stats->reconnects.successful_cnt++;
}

static void rtrs_clt_path_down(struct rtrs_clt_path *clt_path)
{
	struct rtrs_clt_sess *clt = clt_path->clt;

	if (!clt_path->established)
		return;

	clt_path->established = false;
	mutex_lock(&clt->paths_ev_mutex);
	WARN_ON(!clt->paths_up);
	if (--clt->paths_up == 0)
		clt->link_ev(clt->priv, RTRS_CLT_LINK_EV_DISCONNECTED);
	mutex_unlock(&clt->paths_ev_mutex);
}

static void rtrs_clt_stop_and_destroy_conns(struct rtrs_clt_path *clt_path)
{
	struct rtrs_clt_con *con;
	unsigned int cid;

	WARN_ON(READ_ONCE(clt_path->state) == RTRS_CLT_CONNECTED);

	/*
	 * Possible race with rtrs_clt_open(), when DEVICE_REMOVAL comes
	 * exactly in between.  Start destroying after it finishes.
	 */
	mutex_lock(&clt_path->init_mutex);
	mutex_unlock(&clt_path->init_mutex);

	/*
	 * All IO paths must observe !CONNECTED state before we
	 * free everything.
	 */
	synchronize_rcu();

	rtrs_stop_hb(&clt_path->s);

	/*
	 * The order it utterly crucial: firstly disconnect and complete all
	 * rdma requests with error (thus set in_use=false for requests),
	 * then fail outstanding requests checking in_use for each, and
	 * eventually notify upper layer about session disconnection.
	 */

	for (cid = 0; cid < clt_path->s.con_num; cid++) {
		if (!clt_path->s.con[cid])
			break;
		con = to_clt_con(clt_path->s.con[cid]);
		stop_cm(con);
	}
	fail_all_outstanding_reqs(clt_path);
	free_path_reqs(clt_path);
	rtrs_clt_path_down(clt_path);

	/*
	 * Wait for graceful shutdown, namely when peer side invokes
	 * rdma_disconnect(). 'connected_cnt' is decremented only on
	 * CM events, thus if other side had crashed and hb has detected
	 * something is wrong, here we will stuck for exactly timeout ms,
	 * since CM does not fire anything.  That is fine, we are not in
	 * hurry.
	 */
	wait_event_timeout(clt_path->state_wq,
			   !atomic_read(&clt_path->connected_cnt),
			   msecs_to_jiffies(RTRS_CONNECT_TIMEOUT_MS));

	for (cid = 0; cid < clt_path->s.con_num; cid++) {
		if (!clt_path->s.con[cid])
			break;
		con = to_clt_con(clt_path->s.con[cid]);
		mutex_lock(&con->con_mutex);
		destroy_con_cq_qp(con);
		mutex_unlock(&con->con_mutex);
		destroy_cm(con);
		destroy_con(con);
	}
}

static void rtrs_clt_remove_path_from_arr(struct rtrs_clt_path *clt_path)
{
	struct rtrs_clt_sess *clt = clt_path->clt;
	struct rtrs_clt_path *next;
	bool wait_for_grace = false;
	int cpu;

	mutex_lock(&clt->paths_mutex);
	list_del_rcu(&clt_path->s.entry);

	/* Make sure everybody observes path removal. */
	synchronize_rcu();

	/*
	 * At this point nobody sees @sess in the list, but still we have
	 * dangling pointer @pcpu_path which _can_ point to @sess.  Since
	 * nobody can observe @sess in the list, we guarantee that IO path
	 * will not assign @sess to @pcpu_path, i.e. @pcpu_path can be equal
	 * to @sess, but can never again become @sess.
	 */

	/*
	 * Decrement paths number only after grace period, because
	 * caller of do_each_path() must firstly observe list without
	 * path and only then decremented paths number.
	 *
	 * Otherwise there can be the following situation:
	 *    o Two paths exist and IO is coming.
	 *    o One path is removed:
	 *      CPU#0                          CPU#1
	 *      do_each_path():                rtrs_clt_remove_path_from_arr():
	 *          path = get_next_path()
	 *          ^^^                            list_del_rcu(path)
	 *          [!CONNECTED path]              clt->paths_num--
	 *                                              ^^^^^^^^^
	 *          load clt->paths_num                 from 2 to 1
	 *                    ^^^^^^^^^
	 *                    sees 1
	 *
	 *      path is observed as !CONNECTED, but do_each_path() loop
	 *      ends, because expression i < clt->paths_num is false.
	 */
	clt->paths_num--;

	/*
	 * Get @next connection from current @sess which is going to be
	 * removed.  If @sess is the last element, then @next is NULL.
	 */
	rcu_read_lock();
<<<<<<< HEAD
	next = rtrs_clt_get_next_path_or_null(&clt->paths_list, sess);
=======
	next = rtrs_clt_get_next_path_or_null(&clt->paths_list, clt_path);
>>>>>>> eb3cdb58
	rcu_read_unlock();

	/*
	 * @pcpu paths can still point to the path which is going to be
	 * removed, so change the pointer manually.
	 */
	for_each_possible_cpu(cpu) {
		struct rtrs_clt_path __rcu **ppcpu_path;

		ppcpu_path = per_cpu_ptr(clt->pcpu_path, cpu);
		if (rcu_dereference_protected(*ppcpu_path,
			lockdep_is_held(&clt->paths_mutex)) != clt_path)
			/*
			 * synchronize_rcu() was called just after deleting
			 * entry from the list, thus IO code path cannot
			 * change pointer back to the pointer which is going
			 * to be removed, we are safe here.
			 */
			continue;

		/*
		 * We race with IO code path, which also changes pointer,
		 * thus we have to be careful not to overwrite it.
		 */
		if (try_cmpxchg((struct rtrs_clt_path **)ppcpu_path, &clt_path,
				next))
			/*
			 * @ppcpu_path was successfully replaced with @next,
			 * that means that someone could also pick up the
			 * @sess and dereferencing it right now, so wait for
			 * a grace period is required.
			 */
			wait_for_grace = true;
	}
	if (wait_for_grace)
		synchronize_rcu();

	mutex_unlock(&clt->paths_mutex);
}

static void rtrs_clt_add_path_to_arr(struct rtrs_clt_path *clt_path)
{
	struct rtrs_clt_sess *clt = clt_path->clt;

	mutex_lock(&clt->paths_mutex);
	clt->paths_num++;

	list_add_tail_rcu(&clt_path->s.entry, &clt->paths_list);
	mutex_unlock(&clt->paths_mutex);
}

static void rtrs_clt_close_work(struct work_struct *work)
{
	struct rtrs_clt_path *clt_path;

	clt_path = container_of(work, struct rtrs_clt_path, close_work);

	cancel_work_sync(&clt_path->err_recovery_work);
	cancel_delayed_work_sync(&clt_path->reconnect_dwork);
	rtrs_clt_stop_and_destroy_conns(clt_path);
	rtrs_clt_change_state_get_old(clt_path, RTRS_CLT_CLOSED, NULL);
}

static int init_conns(struct rtrs_clt_path *clt_path)
{
	unsigned int cid;
	int err, i;

	/*
	 * On every new session connections increase reconnect counter
	 * to avoid clashes with previous sessions not yet closed
	 * sessions on a server side.
	 */
	clt_path->s.recon_cnt++;

	/* Establish all RDMA connections  */
	for (cid = 0; cid < clt_path->s.con_num; cid++) {
		err = create_con(clt_path, cid);
		if (err)
			goto destroy;

<<<<<<< HEAD
		err = create_cm(to_clt_con(sess->s.con[cid]));
=======
		err = create_cm(to_clt_con(clt_path->s.con[cid]));
>>>>>>> eb3cdb58
		if (err)
			goto destroy;
	}
	err = alloc_path_reqs(clt_path);
	if (err)
		goto destroy;

	rtrs_start_hb(&clt_path->s);

	return 0;

destroy:
	/* Make sure we do the cleanup in the order they are created */
	for (i = 0; i <= cid; i++) {
		struct rtrs_clt_con *con;

<<<<<<< HEAD
		if (!sess->s.con[i])
			break;

		con = to_clt_con(sess->s.con[i]);
=======
		if (!clt_path->s.con[i])
			break;

		con = to_clt_con(clt_path->s.con[i]);
>>>>>>> eb3cdb58
		if (con->c.cm_id) {
			stop_cm(con);
			mutex_lock(&con->con_mutex);
			destroy_con_cq_qp(con);
			mutex_unlock(&con->con_mutex);
			destroy_cm(con);
		}
		destroy_con(con);
	}
	/*
	 * If we've never taken async path and got an error, say,
	 * doing rdma_resolve_addr(), switch to CONNECTION_ERR state
	 * manually to keep reconnecting.
	 */
	rtrs_clt_change_state_get_old(clt_path, RTRS_CLT_CONNECTING_ERR, NULL);

	return err;
}

static void rtrs_clt_info_req_done(struct ib_cq *cq, struct ib_wc *wc)
{
	struct rtrs_clt_con *con = to_clt_con(wc->qp->qp_context);
	struct rtrs_clt_path *clt_path = to_clt_path(con->c.path);
	struct rtrs_iu *iu;

	iu = container_of(wc->wr_cqe, struct rtrs_iu, cqe);
	rtrs_iu_free(iu, clt_path->s.dev->ib_dev, 1);

	if (wc->status != IB_WC_SUCCESS) {
<<<<<<< HEAD
		rtrs_err(sess->clt, "Sess info request send failed: %s\n",
=======
		rtrs_err(clt_path->clt, "Path info request send failed: %s\n",
>>>>>>> eb3cdb58
			  ib_wc_status_msg(wc->status));
		rtrs_clt_change_state_get_old(clt_path, RTRS_CLT_CONNECTING_ERR, NULL);
		return;
	}

	rtrs_clt_update_wc_stats(con);
}

static int process_info_rsp(struct rtrs_clt_path *clt_path,
			    const struct rtrs_msg_info_rsp *msg)
{
	unsigned int sg_cnt, total_len;
	int i, sgi;

	sg_cnt = le16_to_cpu(msg->sg_cnt);
<<<<<<< HEAD
	if (!sg_cnt || (sess->queue_depth % sg_cnt)) {
		rtrs_err(sess->clt, "Incorrect sg_cnt %d, is not multiple\n",
=======
	if (!sg_cnt || (clt_path->queue_depth % sg_cnt)) {
		rtrs_err(clt_path->clt,
			  "Incorrect sg_cnt %d, is not multiple\n",
>>>>>>> eb3cdb58
			  sg_cnt);
		return -EINVAL;
	}

	/*
	 * Check if IB immediate data size is enough to hold the mem_id and
	 * the offset inside the memory chunk.
	 */
<<<<<<< HEAD
	if ((ilog2(sg_cnt - 1) + 1) + (ilog2(sess->chunk_size - 1) + 1) >
	    MAX_IMM_PAYL_BITS) {
		rtrs_err(sess->clt,
=======
	if ((ilog2(sg_cnt - 1) + 1) + (ilog2(clt_path->chunk_size - 1) + 1) >
	    MAX_IMM_PAYL_BITS) {
		rtrs_err(clt_path->clt,
>>>>>>> eb3cdb58
			  "RDMA immediate size (%db) not enough to encode %d buffers of size %dB\n",
			  MAX_IMM_PAYL_BITS, sg_cnt, clt_path->chunk_size);
		return -EINVAL;
	}
	total_len = 0;
	for (sgi = 0, i = 0; sgi < sg_cnt && i < clt_path->queue_depth; sgi++) {
		const struct rtrs_sg_desc *desc = &msg->desc[sgi];
		u32 len, rkey;
		u64 addr;

		addr = le64_to_cpu(desc->addr);
		rkey = le32_to_cpu(desc->key);
		len  = le32_to_cpu(desc->len);

		total_len += len;

<<<<<<< HEAD
		if (!len || (len % sess->chunk_size)) {
			rtrs_err(sess->clt, "Incorrect [%d].len %d\n", sgi,
=======
		if (!len || (len % clt_path->chunk_size)) {
			rtrs_err(clt_path->clt, "Incorrect [%d].len %d\n",
				  sgi,
>>>>>>> eb3cdb58
				  len);
			return -EINVAL;
		}
		for ( ; len && i < clt_path->queue_depth; i++) {
			clt_path->rbufs[i].addr = addr;
			clt_path->rbufs[i].rkey = rkey;

			len  -= clt_path->chunk_size;
			addr += clt_path->chunk_size;
		}
	}
	/* Sanity check */
<<<<<<< HEAD
	if (sgi != sg_cnt || i != sess->queue_depth) {
		rtrs_err(sess->clt, "Incorrect sg vector, not fully mapped\n");
		return -EINVAL;
	}
	if (total_len != sess->chunk_size * sess->queue_depth) {
		rtrs_err(sess->clt, "Incorrect total_len %d\n", total_len);
=======
	if (sgi != sg_cnt || i != clt_path->queue_depth) {
		rtrs_err(clt_path->clt,
			 "Incorrect sg vector, not fully mapped\n");
		return -EINVAL;
	}
	if (total_len != clt_path->chunk_size * clt_path->queue_depth) {
		rtrs_err(clt_path->clt, "Incorrect total_len %d\n", total_len);
>>>>>>> eb3cdb58
		return -EINVAL;
	}

	return 0;
}

static void rtrs_clt_info_rsp_done(struct ib_cq *cq, struct ib_wc *wc)
{
	struct rtrs_clt_con *con = to_clt_con(wc->qp->qp_context);
	struct rtrs_clt_path *clt_path = to_clt_path(con->c.path);
	struct rtrs_msg_info_rsp *msg;
	enum rtrs_clt_state state;
	struct rtrs_iu *iu;
	size_t rx_sz;
	int err;

	state = RTRS_CLT_CONNECTING_ERR;

	WARN_ON(con->c.cid);
	iu = container_of(wc->wr_cqe, struct rtrs_iu, cqe);
	if (wc->status != IB_WC_SUCCESS) {
<<<<<<< HEAD
		rtrs_err(sess->clt, "Sess info response recv failed: %s\n",
=======
		rtrs_err(clt_path->clt, "Path info response recv failed: %s\n",
>>>>>>> eb3cdb58
			  ib_wc_status_msg(wc->status));
		goto out;
	}
	WARN_ON(wc->opcode != IB_WC_RECV);

	if (wc->byte_len < sizeof(*msg)) {
<<<<<<< HEAD
		rtrs_err(sess->clt, "Sess info response is malformed: size %d\n",
=======
		rtrs_err(clt_path->clt, "Path info response is malformed: size %d\n",
>>>>>>> eb3cdb58
			  wc->byte_len);
		goto out;
	}
	ib_dma_sync_single_for_cpu(clt_path->s.dev->ib_dev, iu->dma_addr,
				   iu->size, DMA_FROM_DEVICE);
	msg = iu->buf;
	if (le16_to_cpu(msg->type) != RTRS_MSG_INFO_RSP) {
<<<<<<< HEAD
		rtrs_err(sess->clt, "Sess info response is malformed: type %d\n",
=======
		rtrs_err(clt_path->clt, "Path info response is malformed: type %d\n",
>>>>>>> eb3cdb58
			  le16_to_cpu(msg->type));
		goto out;
	}
	rx_sz  = sizeof(*msg);
	rx_sz += sizeof(msg->desc[0]) * le16_to_cpu(msg->sg_cnt);
	if (wc->byte_len < rx_sz) {
<<<<<<< HEAD
		rtrs_err(sess->clt, "Sess info response is malformed: size %d\n",
			  wc->byte_len);
		goto out;
	}
	err = process_info_rsp(sess, msg);
	if (err)
		goto out;

	err = post_recv_sess(sess);
=======
		rtrs_err(clt_path->clt, "Path info response is malformed: size %d\n",
			  wc->byte_len);
		goto out;
	}
	err = process_info_rsp(clt_path, msg);
	if (err)
		goto out;

	err = post_recv_path(clt_path);
>>>>>>> eb3cdb58
	if (err)
		goto out;

	state = RTRS_CLT_CONNECTED;

out:
	rtrs_clt_update_wc_stats(con);
	rtrs_iu_free(iu, clt_path->s.dev->ib_dev, 1);
	rtrs_clt_change_state_get_old(clt_path, state, NULL);
}

static int rtrs_send_path_info(struct rtrs_clt_path *clt_path)
{
	struct rtrs_clt_con *usr_con = to_clt_con(clt_path->s.con[0]);
	struct rtrs_msg_info_req *msg;
	struct rtrs_iu *tx_iu, *rx_iu;
	size_t rx_sz;
	int err;

	rx_sz  = sizeof(struct rtrs_msg_info_rsp);
	rx_sz += sizeof(struct rtrs_sg_desc) * clt_path->queue_depth;

	tx_iu = rtrs_iu_alloc(1, sizeof(struct rtrs_msg_info_req), GFP_KERNEL,
			       clt_path->s.dev->ib_dev, DMA_TO_DEVICE,
			       rtrs_clt_info_req_done);
	rx_iu = rtrs_iu_alloc(1, rx_sz, GFP_KERNEL, clt_path->s.dev->ib_dev,
			       DMA_FROM_DEVICE, rtrs_clt_info_rsp_done);
	if (!tx_iu || !rx_iu) {
		err = -ENOMEM;
		goto out;
	}
	/* Prepare for getting info response */
	err = rtrs_iu_post_recv(&usr_con->c, rx_iu);
	if (err) {
<<<<<<< HEAD
		rtrs_err(sess->clt, "rtrs_iu_post_recv(), err: %d\n", err);
=======
		rtrs_err(clt_path->clt, "rtrs_iu_post_recv(), err: %d\n", err);
>>>>>>> eb3cdb58
		goto out;
	}
	rx_iu = NULL;

	msg = tx_iu->buf;
	msg->type = cpu_to_le16(RTRS_MSG_INFO_REQ);
	memcpy(msg->pathname, clt_path->s.sessname, sizeof(msg->pathname));

	ib_dma_sync_single_for_device(clt_path->s.dev->ib_dev,
				      tx_iu->dma_addr,
				      tx_iu->size, DMA_TO_DEVICE);

	/* Send info request */
	err = rtrs_iu_post_send(&usr_con->c, tx_iu, sizeof(*msg), NULL);
	if (err) {
<<<<<<< HEAD
		rtrs_err(sess->clt, "rtrs_iu_post_send(), err: %d\n", err);
=======
		rtrs_err(clt_path->clt, "rtrs_iu_post_send(), err: %d\n", err);
>>>>>>> eb3cdb58
		goto out;
	}
	tx_iu = NULL;

	/* Wait for state change */
	wait_event_interruptible_timeout(clt_path->state_wq,
					 clt_path->state != RTRS_CLT_CONNECTING,
					 msecs_to_jiffies(
						 RTRS_CONNECT_TIMEOUT_MS));
<<<<<<< HEAD
	if (READ_ONCE(sess->state) != RTRS_CLT_CONNECTED) {
		if (READ_ONCE(sess->state) == RTRS_CLT_CONNECTING_ERR)
=======
	if (READ_ONCE(clt_path->state) != RTRS_CLT_CONNECTED) {
		if (READ_ONCE(clt_path->state) == RTRS_CLT_CONNECTING_ERR)
>>>>>>> eb3cdb58
			err = -ECONNRESET;
		else
			err = -ETIMEDOUT;
	}

out:
	if (tx_iu)
		rtrs_iu_free(tx_iu, clt_path->s.dev->ib_dev, 1);
	if (rx_iu)
<<<<<<< HEAD
		rtrs_iu_free(rx_iu, sess->s.dev->ib_dev, 1);
=======
		rtrs_iu_free(rx_iu, clt_path->s.dev->ib_dev, 1);
>>>>>>> eb3cdb58
	if (err)
		/* If we've never taken async path because of malloc problems */
		rtrs_clt_change_state_get_old(clt_path,
					      RTRS_CLT_CONNECTING_ERR, NULL);

	return err;
}

/**
 * init_path() - establishes all path connections and does handshake
 * @clt_path: client path.
 * In case of error full close or reconnect procedure should be taken,
 * because reconnect or close async works can be started.
 */
static int init_path(struct rtrs_clt_path *clt_path)
{
	int err;
	char str[NAME_MAX];
	struct rtrs_addr path = {
		.src = &clt_path->s.src_addr,
		.dst = &clt_path->s.dst_addr,
	};

	rtrs_addr_to_str(&path, str, sizeof(str));

	mutex_lock(&clt_path->init_mutex);
	err = init_conns(clt_path);
	if (err) {
		rtrs_err(clt_path->clt,
			 "init_conns() failed: err=%d path=%s [%s:%u]\n", err,
			 str, clt_path->hca_name, clt_path->hca_port);
		goto out;
	}
	err = rtrs_send_path_info(clt_path);
	if (err) {
		rtrs_err(clt_path->clt,
			 "rtrs_send_path_info() failed: err=%d path=%s [%s:%u]\n",
			 err, str, clt_path->hca_name, clt_path->hca_port);
		goto out;
	}
	rtrs_clt_path_up(clt_path);
out:
	mutex_unlock(&clt_path->init_mutex);

	return err;
}

static void rtrs_clt_reconnect_work(struct work_struct *work)
{
	struct rtrs_clt_path *clt_path;
	struct rtrs_clt_sess *clt;
	int err;

	clt_path = container_of(to_delayed_work(work), struct rtrs_clt_path,
				reconnect_dwork);
	clt = clt_path->clt;

	trace_rtrs_clt_reconnect_work(clt_path);

	if (READ_ONCE(clt_path->state) != RTRS_CLT_RECONNECTING)
		return;

	if (clt_path->reconnect_attempts >= clt->max_reconnect_attempts) {
		/* Close a path completely if max attempts is reached */
		rtrs_clt_close_conns(clt_path, false);
		return;
	}
	clt_path->reconnect_attempts++;

	msleep(RTRS_RECONNECT_BACKOFF);
	if (rtrs_clt_change_state_get_old(clt_path, RTRS_CLT_CONNECTING, NULL)) {
		err = init_path(clt_path);
		if (err)
			goto reconnect_again;
	}

	return;

reconnect_again:
	if (rtrs_clt_change_state_get_old(clt_path, RTRS_CLT_RECONNECTING, NULL)) {
		clt_path->stats->reconnects.fail_cnt++;
		queue_work(rtrs_wq, &clt_path->err_recovery_work);
	}
}

static void rtrs_clt_dev_release(struct device *dev)
{
	struct rtrs_clt_sess *clt = container_of(dev, struct rtrs_clt_sess,
						 dev);

	mutex_destroy(&clt->paths_ev_mutex);
	mutex_destroy(&clt->paths_mutex);
	kfree(clt);
}

static struct rtrs_clt_sess *alloc_clt(const char *sessname, size_t paths_num,
				  u16 port, size_t pdu_sz, void *priv,
				  void	(*link_ev)(void *priv,
						   enum rtrs_clt_link_ev ev),
				  unsigned int reconnect_delay_sec,
				  unsigned int max_reconnect_attempts)
{
	struct rtrs_clt_sess *clt;
	int err;

	if (!paths_num || paths_num > MAX_PATHS_NUM)
		return ERR_PTR(-EINVAL);

	if (strlen(sessname) >= sizeof(clt->sessname))
		return ERR_PTR(-EINVAL);

	clt = kzalloc(sizeof(*clt), GFP_KERNEL);
	if (!clt)
		return ERR_PTR(-ENOMEM);

	clt->pcpu_path = alloc_percpu(typeof(*clt->pcpu_path));
	if (!clt->pcpu_path) {
		kfree(clt);
		return ERR_PTR(-ENOMEM);
	}

	clt->dev.class = rtrs_clt_dev_class;
	clt->dev.release = rtrs_clt_dev_release;
	uuid_gen(&clt->paths_uuid);
	INIT_LIST_HEAD_RCU(&clt->paths_list);
	clt->paths_num = paths_num;
	clt->paths_up = MAX_PATHS_NUM;
	clt->port = port;
	clt->pdu_sz = pdu_sz;
	clt->max_segments = RTRS_MAX_SEGMENTS;
	clt->reconnect_delay_sec = reconnect_delay_sec;
	clt->max_reconnect_attempts = max_reconnect_attempts;
	clt->priv = priv;
	clt->link_ev = link_ev;
	clt->mp_policy = MP_POLICY_MIN_INFLIGHT;
	strscpy(clt->sessname, sessname, sizeof(clt->sessname));
	init_waitqueue_head(&clt->permits_wait);
	mutex_init(&clt->paths_ev_mutex);
	mutex_init(&clt->paths_mutex);
	device_initialize(&clt->dev);

	err = dev_set_name(&clt->dev, "%s", sessname);
	if (err)
		goto err_put;

	/*
	 * Suppress user space notification until
	 * sysfs files are created
	 */
	dev_set_uevent_suppress(&clt->dev, true);
	err = device_add(&clt->dev);
	if (err)
		goto err_put;

	clt->kobj_paths = kobject_create_and_add("paths", &clt->dev.kobj);
	if (!clt->kobj_paths) {
		err = -ENOMEM;
		goto err_del;
	}
	err = rtrs_clt_create_sysfs_root_files(clt);
	if (err) {
		kobject_del(clt->kobj_paths);
		kobject_put(clt->kobj_paths);
		goto err_del;
	}
	dev_set_uevent_suppress(&clt->dev, false);
	kobject_uevent(&clt->dev.kobj, KOBJ_ADD);

	return clt;
err_del:
	device_del(&clt->dev);
err_put:
	free_percpu(clt->pcpu_path);
	put_device(&clt->dev);
	return ERR_PTR(err);
}

static void free_clt(struct rtrs_clt_sess *clt)
{
	free_percpu(clt->pcpu_path);

	/*
	 * release callback will free clt and destroy mutexes in last put
	 */
	device_unregister(&clt->dev);
}

/**
 * rtrs_clt_open() - Open a path to an RTRS server
 * @ops: holds the link event callback and the private pointer.
 * @pathname: name of the path to an RTRS server
 * @paths: Paths to be established defined by their src and dst addresses
 * @paths_num: Number of elements in the @paths array
 * @port: port to be used by the RTRS session
 * @pdu_sz: Size of extra payload which can be accessed after permit allocation.
 * @reconnect_delay_sec: time between reconnect tries
 * @max_reconnect_attempts: Number of times to reconnect on error before giving
 *			    up, 0 for * disabled, -1 for forever
 * @nr_poll_queues: number of polling mode connection using IB_POLL_DIRECT flag
 *
 * Starts session establishment with the rtrs_server. The function can block
 * up to ~2000ms before it returns.
 *
 * Return a valid pointer on success otherwise PTR_ERR.
 */
struct rtrs_clt_sess *rtrs_clt_open(struct rtrs_clt_ops *ops,
				 const char *pathname,
				 const struct rtrs_addr *paths,
				 size_t paths_num, u16 port,
				 size_t pdu_sz, u8 reconnect_delay_sec,
				 s16 max_reconnect_attempts, u32 nr_poll_queues)
{
	struct rtrs_clt_path *clt_path, *tmp;
	struct rtrs_clt_sess *clt;
	int err, i;

<<<<<<< HEAD
	if (strchr(sessname, '/') || strchr(sessname, '.')) {
		pr_err("sessname cannot contain / and .\n");
=======
	if (strchr(pathname, '/') || strchr(pathname, '.')) {
		pr_err("pathname cannot contain / and .\n");
>>>>>>> eb3cdb58
		err = -EINVAL;
		goto out;
	}

<<<<<<< HEAD
	clt = alloc_clt(sessname, paths_num, port, pdu_sz, ops->priv,
=======
	clt = alloc_clt(pathname, paths_num, port, pdu_sz, ops->priv,
>>>>>>> eb3cdb58
			ops->link_ev,
			reconnect_delay_sec,
			max_reconnect_attempts);
	if (IS_ERR(clt)) {
		err = PTR_ERR(clt);
		goto out;
	}
	for (i = 0; i < paths_num; i++) {
		struct rtrs_clt_path *clt_path;

		clt_path = alloc_path(clt, &paths[i], nr_cpu_ids,
				  nr_poll_queues);
		if (IS_ERR(clt_path)) {
			err = PTR_ERR(clt_path);
			goto close_all_path;
		}
		if (!i)
			clt_path->for_new_clt = 1;
		list_add_tail_rcu(&clt_path->s.entry, &clt->paths_list);

		err = init_path(clt_path);
		if (err) {
			list_del_rcu(&clt_path->s.entry);
			rtrs_clt_close_conns(clt_path, true);
			free_percpu(clt_path->stats->pcpu_stats);
			kfree(clt_path->stats);
			free_path(clt_path);
			goto close_all_path;
		}

		err = rtrs_clt_create_path_files(clt_path);
		if (err) {
			list_del_rcu(&clt_path->s.entry);
			rtrs_clt_close_conns(clt_path, true);
			free_percpu(clt_path->stats->pcpu_stats);
			kfree(clt_path->stats);
			free_path(clt_path);
			goto close_all_path;
		}
	}
	err = alloc_permits(clt);
	if (err)
		goto close_all_path;

	return clt;

close_all_path:
	list_for_each_entry_safe(clt_path, tmp, &clt->paths_list, s.entry) {
		rtrs_clt_destroy_path_files(clt_path, NULL);
		rtrs_clt_close_conns(clt_path, true);
		kobject_put(&clt_path->kobj);
	}
	rtrs_clt_destroy_sysfs_root(clt);
	free_clt(clt);

out:
	return ERR_PTR(err);
}
EXPORT_SYMBOL(rtrs_clt_open);

/**
 * rtrs_clt_close() - Close a path
 * @clt: Session handle. Session is freed upon return.
 */
void rtrs_clt_close(struct rtrs_clt_sess *clt)
{
	struct rtrs_clt_path *clt_path, *tmp;

	/* Firstly forbid sysfs access */
	rtrs_clt_destroy_sysfs_root(clt);

	/* Now it is safe to iterate over all paths without locks */
	list_for_each_entry_safe(clt_path, tmp, &clt->paths_list, s.entry) {
		rtrs_clt_close_conns(clt_path, true);
		rtrs_clt_destroy_path_files(clt_path, NULL);
		kobject_put(&clt_path->kobj);
	}
	free_permits(clt);
	free_clt(clt);
}
EXPORT_SYMBOL(rtrs_clt_close);

int rtrs_clt_reconnect_from_sysfs(struct rtrs_clt_path *clt_path)
{
	enum rtrs_clt_state old_state;
	int err = -EBUSY;
	bool changed;

	changed = rtrs_clt_change_state_get_old(clt_path,
						 RTRS_CLT_RECONNECTING,
						 &old_state);
	if (changed) {
		clt_path->reconnect_attempts = 0;
		rtrs_clt_stop_and_destroy_conns(clt_path);
		queue_delayed_work(rtrs_wq, &clt_path->reconnect_dwork, 0);
	}
	if (changed || old_state == RTRS_CLT_RECONNECTING) {
		/*
		 * flush_delayed_work() queues pending work for immediate
		 * execution, so do the flush if we have queued something
		 * right now or work is pending.
		 */
		flush_delayed_work(&clt_path->reconnect_dwork);
		err = (READ_ONCE(clt_path->state) ==
		       RTRS_CLT_CONNECTED ? 0 : -ENOTCONN);
	}

	return err;
}

int rtrs_clt_remove_path_from_sysfs(struct rtrs_clt_path *clt_path,
				     const struct attribute *sysfs_self)
{
	enum rtrs_clt_state old_state;
	bool changed;

	/*
	 * Continue stopping path till state was changed to DEAD or
	 * state was observed as DEAD:
	 * 1. State was changed to DEAD - we were fast and nobody
	 *    invoked rtrs_clt_reconnect(), which can again start
	 *    reconnecting.
	 * 2. State was observed as DEAD - we have someone in parallel
	 *    removing the path.
	 */
	do {
		rtrs_clt_close_conns(clt_path, true);
		changed = rtrs_clt_change_state_get_old(clt_path,
							RTRS_CLT_DEAD,
							&old_state);
	} while (!changed && old_state != RTRS_CLT_DEAD);

	if (changed) {
<<<<<<< HEAD
		rtrs_clt_remove_path_from_arr(sess);
		rtrs_clt_destroy_sess_files(sess, sysfs_self);
		kobject_put(&sess->kobj);
=======
		rtrs_clt_remove_path_from_arr(clt_path);
		rtrs_clt_destroy_path_files(clt_path, sysfs_self);
		kobject_put(&clt_path->kobj);
>>>>>>> eb3cdb58
	}

	return 0;
}

void rtrs_clt_set_max_reconnect_attempts(struct rtrs_clt_sess *clt, int value)
{
	clt->max_reconnect_attempts = (unsigned int)value;
}

int rtrs_clt_get_max_reconnect_attempts(const struct rtrs_clt_sess *clt)
{
	return (int)clt->max_reconnect_attempts;
}

/**
 * rtrs_clt_request() - Request data transfer to/from server via RDMA.
 *
 * @dir:	READ/WRITE
 * @ops:	callback function to be called as confirmation, and the pointer.
 * @clt:	Session
 * @permit:	Preallocated permit
 * @vec:	Message that is sent to server together with the request.
 *		Sum of len of all @vec elements limited to <= IO_MSG_SIZE.
 *		Since the msg is copied internally it can be allocated on stack.
 * @nr:		Number of elements in @vec.
 * @data_len:	length of data sent to/from server
 * @sg:		Pages to be sent/received to/from server.
 * @sg_cnt:	Number of elements in the @sg
 *
 * Return:
 * 0:		Success
 * <0:		Error
 *
 * On dir=READ rtrs client will request a data transfer from Server to client.
 * The data that the server will respond with will be stored in @sg when
 * the user receives an %RTRS_CLT_RDMA_EV_RDMA_REQUEST_WRITE_COMPL event.
 * On dir=WRITE rtrs client will rdma write data in sg to server side.
 */
int rtrs_clt_request(int dir, struct rtrs_clt_req_ops *ops,
		     struct rtrs_clt_sess *clt, struct rtrs_permit *permit,
		     const struct kvec *vec, size_t nr, size_t data_len,
		     struct scatterlist *sg, unsigned int sg_cnt)
{
	struct rtrs_clt_io_req *req;
	struct rtrs_clt_path *clt_path;

	enum dma_data_direction dma_dir;
	int err = -ECONNABORTED, i;
	size_t usr_len, hdr_len;
	struct path_it it;

	/* Get kvec length */
	for (i = 0, usr_len = 0; i < nr; i++)
		usr_len += vec[i].iov_len;

	if (dir == READ) {
		hdr_len = sizeof(struct rtrs_msg_rdma_read) +
			  sg_cnt * sizeof(struct rtrs_sg_desc);
		dma_dir = DMA_FROM_DEVICE;
	} else {
		hdr_len = sizeof(struct rtrs_msg_rdma_write);
		dma_dir = DMA_TO_DEVICE;
	}

	rcu_read_lock();
	for (path_it_init(&it, clt);
<<<<<<< HEAD
	     (sess = it.next_path(&it)) && it.i < it.clt->paths_num; it.i++) {
		if (READ_ONCE(sess->state) != RTRS_CLT_CONNECTED)
			continue;

		if (usr_len + hdr_len > sess->max_hdr_size) {
			rtrs_wrn_rl(sess->clt,
=======
	     (clt_path = it.next_path(&it)) && it.i < it.clt->paths_num; it.i++) {
		if (READ_ONCE(clt_path->state) != RTRS_CLT_CONNECTED)
			continue;

		if (usr_len + hdr_len > clt_path->max_hdr_size) {
			rtrs_wrn_rl(clt_path->clt,
>>>>>>> eb3cdb58
				     "%s request failed, user message size is %zu and header length %zu, but max size is %u\n",
				     dir == READ ? "Read" : "Write",
				     usr_len, hdr_len, clt_path->max_hdr_size);
			err = -EMSGSIZE;
			break;
		}
		req = rtrs_clt_get_req(clt_path, ops->conf_fn, permit, ops->priv,
				       vec, usr_len, sg, sg_cnt, data_len,
				       dma_dir);
		if (dir == READ)
			err = rtrs_clt_read_req(req);
		else
			err = rtrs_clt_write_req(req);
		if (err) {
			req->in_use = false;
			continue;
		}
		/* Success path */
		break;
	}
	path_it_deinit(&it);
	rcu_read_unlock();

	return err;
}
EXPORT_SYMBOL(rtrs_clt_request);

int rtrs_clt_rdma_cq_direct(struct rtrs_clt_sess *clt, unsigned int index)
{
	/* If no path, return -1 for block layer not to try again */
	int cnt = -1;
	struct rtrs_con *con;
	struct rtrs_clt_path *clt_path;
	struct path_it it;

	rcu_read_lock();
	for (path_it_init(&it, clt);
	     (clt_path = it.next_path(&it)) && it.i < it.clt->paths_num; it.i++) {
		if (READ_ONCE(clt_path->state) != RTRS_CLT_CONNECTED)
			continue;

		con = clt_path->s.con[index + 1];
		cnt = ib_process_cq_direct(con->cq, -1);
		if (cnt)
			break;
	}
	path_it_deinit(&it);
	rcu_read_unlock();

	return cnt;
}
EXPORT_SYMBOL(rtrs_clt_rdma_cq_direct);

/**
 * rtrs_clt_query() - queries RTRS session attributes
 *@clt: session pointer
 *@attr: query results for session attributes.
 * Returns:
 *    0 on success
 *    -ECOMM		no connection to the server
 */
int rtrs_clt_query(struct rtrs_clt_sess *clt, struct rtrs_attrs *attr)
{
	if (!rtrs_clt_is_connected(clt))
		return -ECOMM;

	attr->queue_depth      = clt->queue_depth;
	attr->max_segments     = clt->max_segments;
	/* Cap max_io_size to min of remote buffer size and the fr pages */
	attr->max_io_size = min_t(int, clt->max_io_size,
				  clt->max_segments * SZ_4K);

	return 0;
}
EXPORT_SYMBOL(rtrs_clt_query);

int rtrs_clt_create_path_from_sysfs(struct rtrs_clt_sess *clt,
				     struct rtrs_addr *addr)
{
	struct rtrs_clt_path *clt_path;
	int err;

	clt_path = alloc_path(clt, addr, nr_cpu_ids, 0);
	if (IS_ERR(clt_path))
		return PTR_ERR(clt_path);

	mutex_lock(&clt->paths_mutex);
	if (clt->paths_num == 0) {
		/*
		 * When all the paths are removed for a session,
		 * the addition of the first path is like a new session for
		 * the storage server
		 */
		clt_path->for_new_clt = 1;
	}

	mutex_unlock(&clt->paths_mutex);

	mutex_lock(&clt->paths_mutex);
	if (clt->paths_num == 0) {
		/*
		 * When all the paths are removed for a session,
		 * the addition of the first path is like a new session for
		 * the storage server
		 */
		sess->for_new_clt = 1;
	}

	mutex_unlock(&clt->paths_mutex);

	/*
	 * It is totally safe to add path in CONNECTING state: coming
	 * IO will never grab it.  Also it is very important to add
	 * path before init, since init fires LINK_CONNECTED event.
	 */
	rtrs_clt_add_path_to_arr(clt_path);

	err = init_path(clt_path);
	if (err)
		goto close_path;

	err = rtrs_clt_create_path_files(clt_path);
	if (err)
		goto close_path;

	return 0;

close_path:
	rtrs_clt_remove_path_from_arr(clt_path);
	rtrs_clt_close_conns(clt_path, true);
	free_percpu(clt_path->stats->pcpu_stats);
	kfree(clt_path->stats);
	free_path(clt_path);

	return err;
}

static int rtrs_clt_ib_dev_init(struct rtrs_ib_dev *dev)
{
	if (!(dev->ib_dev->attrs.device_cap_flags &
	      IB_DEVICE_MEM_MGT_EXTENSIONS)) {
		pr_err("Memory registrations not supported.\n");
		return -ENOTSUPP;
	}

	return 0;
}

static const struct rtrs_rdma_dev_pd_ops dev_pd_ops = {
	.init = rtrs_clt_ib_dev_init
};

static int __init rtrs_client_init(void)
{
	rtrs_rdma_dev_pd_init(0, &dev_pd);

	rtrs_clt_dev_class = class_create("rtrs-client");
	if (IS_ERR(rtrs_clt_dev_class)) {
		pr_err("Failed to create rtrs-client dev class\n");
		return PTR_ERR(rtrs_clt_dev_class);
	}
	rtrs_wq = alloc_workqueue("rtrs_client_wq", 0, 0);
	if (!rtrs_wq) {
		class_destroy(rtrs_clt_dev_class);
		return -ENOMEM;
	}

	return 0;
}

static void __exit rtrs_client_exit(void)
{
	destroy_workqueue(rtrs_wq);
	class_destroy(rtrs_clt_dev_class);
	rtrs_rdma_dev_pd_deinit(&dev_pd);
}

module_init(rtrs_client_init);
module_exit(rtrs_client_exit);<|MERGE_RESOLUTION|>--- conflicted
+++ resolved
@@ -181,11 +181,7 @@
 	int id = 0;
 
 	if (permit->con_type == RTRS_IO_CON)
-<<<<<<< HEAD
-		id = (permit->cpu_id % (sess->s.irq_con_num - 1)) + 1;
-=======
 		id = (permit->cpu_id % (clt_path->s.irq_con_num - 1)) + 1;
->>>>>>> eb3cdb58
 
 	return to_clt_con(clt_path->s.con[id]);
 }
@@ -333,11 +329,7 @@
 	struct rtrs_clt_con *con = to_clt_con(wc->qp->qp_context);
 
 	if (wc->status != IB_WC_SUCCESS) {
-<<<<<<< HEAD
-		rtrs_err(con->c.sess, "Failed IB_WR_REG_MR: %s\n",
-=======
 		rtrs_err(con->c.path, "Failed IB_WR_REG_MR: %s\n",
->>>>>>> eb3cdb58
 			  ib_wc_status_msg(wc->status));
 		rtrs_rdma_error_recovery(con);
 	}
@@ -357,11 +349,7 @@
 	struct rtrs_clt_con *con = to_clt_con(wc->qp->qp_context);
 
 	if (wc->status != IB_WC_SUCCESS) {
-<<<<<<< HEAD
-		rtrs_err(con->c.sess, "Failed IB_WR_LOCAL_INV: %s\n",
-=======
 		rtrs_err(con->c.path, "Failed IB_WR_LOCAL_INV: %s\n",
->>>>>>> eb3cdb58
 			  ib_wc_status_msg(wc->status));
 		rtrs_rdma_error_recovery(con);
 	}
@@ -428,11 +416,7 @@
 			refcount_inc(&req->ref);
 			err = rtrs_inv_rkey(req);
 			if (err) {
-<<<<<<< HEAD
-				rtrs_err(con->c.sess, "Send INV WR key=%#x: %d\n",
-=======
 				rtrs_err(con->c.path, "Send INV WR key=%#x: %d\n",
->>>>>>> eb3cdb58
 					  req->mr->rkey, err);
 			} else if (can_wait) {
 				wait_for_completion(&req->inv_comp);
@@ -454,11 +438,7 @@
 	if (!refcount_dec_and_test(&req->ref))
 		return;
 	if (req->mp_policy == MP_POLICY_MIN_INFLIGHT)
-<<<<<<< HEAD
-		atomic_dec(&sess->stats->inflight);
-=======
 		atomic_dec(&clt_path->stats->inflight);
->>>>>>> eb3cdb58
 
 	req->in_use = false;
 	req->con = NULL;
@@ -483,11 +463,7 @@
 	struct ib_sge sge;
 
 	if (!req->sg_size) {
-<<<<<<< HEAD
-		rtrs_wrn(con->c.sess,
-=======
 		rtrs_wrn(con->c.path,
->>>>>>> eb3cdb58
 			 "Doing RDMA Write failed, no data supplied\n");
 		return -EINVAL;
 	}
@@ -501,11 +477,7 @@
 	 * From time to time we have to post signalled sends,
 	 * or send queue will fill up and only QP reset can help.
 	 */
-<<<<<<< HEAD
-	flags = atomic_inc_return(&con->c.wr_cnt) % sess->s.signal_interval ?
-=======
 	flags = atomic_inc_return(&con->c.wr_cnt) % clt_path->s.signal_interval ?
->>>>>>> eb3cdb58
 			0 : IB_SEND_SIGNALED;
 
 	ib_dma_sync_single_for_device(clt_path->s.dev->ib_dev,
@@ -542,11 +514,7 @@
 			  cqe);
 	err = rtrs_iu_post_recv(&con->c, iu);
 	if (err) {
-<<<<<<< HEAD
-		rtrs_err(con->c.sess, "post iu failed %d\n", err);
-=======
 		rtrs_err(con->c.path, "post iu failed %d\n", err);
->>>>>>> eb3cdb58
 		rtrs_rdma_error_recovery(con);
 	}
 }
@@ -566,11 +534,7 @@
 	iu = container_of(wc->wr_cqe, struct rtrs_iu, cqe);
 
 	if (wc->byte_len < sizeof(*msg)) {
-<<<<<<< HEAD
-		rtrs_err(con->c.sess, "rkey response is malformed: size %d\n",
-=======
 		rtrs_err(con->c.path, "rkey response is malformed: size %d\n",
->>>>>>> eb3cdb58
 			  wc->byte_len);
 		goto out;
 	}
@@ -578,12 +542,8 @@
 				   iu->size, DMA_FROM_DEVICE);
 	msg = iu->buf;
 	if (le16_to_cpu(msg->type) != RTRS_MSG_RKEY_RSP) {
-<<<<<<< HEAD
-		rtrs_err(sess->clt, "rkey response is malformed: type %d\n",
-=======
 		rtrs_err(clt_path->clt,
 			  "rkey response is malformed: type %d\n",
->>>>>>> eb3cdb58
 			  le16_to_cpu(msg->type));
 		goto out;
 	}
@@ -699,11 +659,7 @@
 		else
 			err = rtrs_post_recv_empty(&con->c, &io_comp_cqe);
 		if (err) {
-<<<<<<< HEAD
-			rtrs_err(con->c.sess, "rtrs_post_recv_empty(): %d\n",
-=======
 			rtrs_err(con->c.path, "rtrs_post_recv_empty(): %d\n",
->>>>>>> eb3cdb58
 				  err);
 			rtrs_rdma_error_recovery(con);
 		}
@@ -772,16 +728,10 @@
 		 */
 		q_size *= 2;
 
-<<<<<<< HEAD
-		err = post_recv_io(to_clt_con(sess->s.con[cid]), q_size);
-		if (err) {
-			rtrs_err(sess->clt, "post_recv_io(), err: %d\n", err);
-=======
 		err = post_recv_io(to_clt_con(clt_path->s.con[cid]), q_size);
 		if (err) {
 			rtrs_err(clt_path->clt, "post_recv_io(), err: %d\n",
 				 err);
->>>>>>> eb3cdb58
 			return err;
 		}
 	}
@@ -807,13 +757,8 @@
  * This function may safely run concurrently with the _rcu list-mutation
  * primitives such as list_add_rcu() as long as it's guarded by rcu_read_lock().
  */
-<<<<<<< HEAD
-static inline struct rtrs_clt_sess *
-rtrs_clt_get_next_path_or_null(struct list_head *head, struct rtrs_clt_sess *clt_path)
-=======
 static inline struct rtrs_clt_path *
 rtrs_clt_get_next_path_or_null(struct list_head *head, struct rtrs_clt_path *clt_path)
->>>>>>> eb3cdb58
 {
 	return list_next_or_null_rcu(head, &clt_path->s.entry, typeof(*clt_path), s.entry) ?:
 				     list_next_or_null_rcu(head,
@@ -874,19 +819,11 @@
 	int min_inflight = INT_MAX;
 	int inflight;
 
-<<<<<<< HEAD
-	list_for_each_entry_rcu(sess, &clt->paths_list, s.entry) {
-		if (READ_ONCE(sess->state) != RTRS_CLT_CONNECTED)
-			continue;
-
-		if (!list_empty(raw_cpu_ptr(sess->mp_skip_entry)))
-=======
 	list_for_each_entry_rcu(clt_path, &clt->paths_list, s.entry) {
 		if (READ_ONCE(clt_path->state) != RTRS_CLT_CONNECTED)
 			continue;
 
 		if (!list_empty(raw_cpu_ptr(clt_path->mp_skip_entry)))
->>>>>>> eb3cdb58
 			continue;
 
 		inflight = atomic_read(&clt_path->stats->inflight);
@@ -927,19 +864,6 @@
  */
 static struct rtrs_clt_path *get_next_path_min_latency(struct path_it *it)
 {
-<<<<<<< HEAD
-	struct rtrs_clt_sess *min_path = NULL;
-	struct rtrs_clt *clt = it->clt;
-	struct rtrs_clt_sess *sess;
-	ktime_t min_latency = KTIME_MAX;
-	ktime_t latency;
-
-	list_for_each_entry_rcu(sess, &clt->paths_list, s.entry) {
-		if (READ_ONCE(sess->state) != RTRS_CLT_CONNECTED)
-			continue;
-
-		if (!list_empty(raw_cpu_ptr(sess->mp_skip_entry)))
-=======
 	struct rtrs_clt_path *min_path = NULL;
 	struct rtrs_clt_sess *clt = it->clt;
 	struct rtrs_clt_path *clt_path;
@@ -951,7 +875,6 @@
 			continue;
 
 		if (!list_empty(raw_cpu_ptr(clt_path->mp_skip_entry)))
->>>>>>> eb3cdb58
 			continue;
 
 		latency = clt_path->s.hb_cur_latency;
@@ -1041,15 +964,9 @@
 	req->need_inv_comp = false;
 	req->inv_errno = 0;
 	refcount_set(&req->ref, 1);
-<<<<<<< HEAD
-	req->mp_policy = sess->clt->mp_policy;
-
-	iov_iter_kvec(&iter, WRITE, vec, 1, usr_len);
-=======
 	req->mp_policy = clt_path->clt->mp_policy;
 
 	iov_iter_kvec(&iter, ITER_SOURCE, vec, 1, usr_len);
->>>>>>> eb3cdb58
 	len = _copy_from_iter(req->iu->buf, usr_len, &iter);
 	WARN_ON(len != usr_len);
 
@@ -1129,11 +1046,7 @@
 	 * From time to time we have to post signalled sends,
 	 * or send queue will fill up and only QP reset can help.
 	 */
-<<<<<<< HEAD
-	flags = atomic_inc_return(&con->c.wr_cnt) % sess->s.signal_interval ?
-=======
 	flags = atomic_inc_return(&con->c.wr_cnt) % clt_path->s.signal_interval ?
->>>>>>> eb3cdb58
 			0 : IB_SEND_SIGNALED;
 
 	ib_dma_sync_single_for_device(clt_path->s.dev->ib_dev,
@@ -1151,15 +1064,8 @@
 
 	/* Align the MR to a 4K page size to match the block virt boundary */
 	nr = ib_map_mr_sg(req->mr, req->sglist, count, NULL, SZ_4K);
-<<<<<<< HEAD
-	if (nr < 0)
-		return nr;
-	if (nr < req->sg_cnt)
-		return -EINVAL;
-=======
 	if (nr != count)
 		return nr < 0 ? nr : -EINVAL;
->>>>>>> eb3cdb58
 	ib_update_fast_reg_key(req->mr, ib_inc_rkey(req->mr->rkey));
 
 	return nr;
@@ -1182,11 +1088,7 @@
 
 	const size_t tsize = sizeof(*msg) + req->data_len + req->usr_len;
 
-<<<<<<< HEAD
-	if (tsize > sess->chunk_size) {
-=======
 	if (tsize > clt_path->chunk_size) {
->>>>>>> eb3cdb58
 		rtrs_wrn(s, "Write request failed, size too big %zu > %d\n",
 			  tsize, clt_path->chunk_size);
 		return -EMSGSIZE;
@@ -1251,17 +1153,10 @@
 	if (ret) {
 		rtrs_err_rl(s,
 			    "Write request failed: error=%d path=%s [%s:%u]\n",
-<<<<<<< HEAD
-			    ret, kobject_name(&sess->kobj), sess->hca_name,
-			    sess->hca_port);
-		if (req->mp_policy == MP_POLICY_MIN_INFLIGHT)
-			atomic_dec(&sess->stats->inflight);
-=======
 			    ret, kobject_name(&clt_path->kobj), clt_path->hca_name,
 			    clt_path->hca_port);
 		if (req->mp_policy == MP_POLICY_MIN_INFLIGHT)
 			atomic_dec(&clt_path->stats->inflight);
->>>>>>> eb3cdb58
 		if (req->sg_cnt)
 			ib_dma_unmap_sg(clt_path->s.dev->ib_dev, req->sglist,
 					req->sg_cnt, req->dir);
@@ -1286,11 +1181,7 @@
 
 	const size_t tsize = sizeof(*msg) + req->data_len + req->usr_len;
 
-<<<<<<< HEAD
-	if (tsize > sess->chunk_size) {
-=======
 	if (tsize > clt_path->chunk_size) {
->>>>>>> eb3cdb58
 		rtrs_wrn(s,
 			  "Read request failed, message size is %zu, bigger than CHUNK_SIZE %d\n",
 			  tsize, clt_path->chunk_size);
@@ -1368,17 +1259,10 @@
 	if (ret) {
 		rtrs_err_rl(s,
 			    "Read request failed: error=%d path=%s [%s:%u]\n",
-<<<<<<< HEAD
-			    ret, kobject_name(&sess->kobj), sess->hca_name,
-			    sess->hca_port);
-		if (req->mp_policy == MP_POLICY_MIN_INFLIGHT)
-			atomic_dec(&sess->stats->inflight);
-=======
 			    ret, kobject_name(&clt_path->kobj), clt_path->hca_name,
 			    clt_path->hca_port);
 		if (req->mp_policy == MP_POLICY_MIN_INFLIGHT)
 			atomic_dec(&clt_path->stats->inflight);
->>>>>>> eb3cdb58
 		req->need_inv = false;
 		if (req->sg_cnt)
 			ib_dma_unmap_sg(dev->ib_dev, req->sglist,
@@ -1405,11 +1289,7 @@
 	for (path_it_init(&it, clt);
 	     (alive_path = it.next_path(&it)) && it.i < it.clt->paths_num;
 	     it.i++) {
-<<<<<<< HEAD
-		if (READ_ONCE(alive_sess->state) != RTRS_CLT_CONNECTED)
-=======
 		if (READ_ONCE(alive_path->state) != RTRS_CLT_CONNECTED)
->>>>>>> eb3cdb58
 			continue;
 		req = rtrs_clt_get_copy_req(alive_path, fail_req);
 		if (req->dir == DMA_TO_DEVICE)
@@ -1738,11 +1618,7 @@
 	/* Map first two connections to the first CPU */
 	con->cpu  = (cid ? cid - 1 : 0) % nr_cpu_ids;
 	con->c.cid = cid;
-<<<<<<< HEAD
-	con->c.sess = &sess->s;
-=======
 	con->c.path = &clt_path->s;
->>>>>>> eb3cdb58
 	/* Align with srv, init as 1 */
 	atomic_set(&con->c.wr_cnt, 1);
 	mutex_init(&con->con_mutex);
@@ -1986,21 +1862,6 @@
 			return -ECONNRESET;
 		}
 
-<<<<<<< HEAD
-		if (!sess->rbufs) {
-			sess->rbufs = kcalloc(queue_depth, sizeof(*sess->rbufs),
-					      GFP_KERNEL);
-			if (!sess->rbufs)
-				return -ENOMEM;
-		}
-		sess->queue_depth = queue_depth;
-		sess->s.signal_interval = min_not_zero(queue_depth,
-						(unsigned short) SERVICE_CON_QUEUE_DEPTH);
-		sess->max_hdr_size = le32_to_cpu(msg->max_hdr_size);
-		sess->max_io_size = le32_to_cpu(msg->max_io_size);
-		sess->flags = le32_to_cpu(msg->flags);
-		sess->chunk_size = sess->max_io_size + sess->max_hdr_size;
-=======
 		if (!clt_path->rbufs) {
 			clt_path->rbufs = kcalloc(queue_depth,
 						  sizeof(*clt_path->rbufs),
@@ -2015,7 +1876,6 @@
 		clt_path->max_io_size = le32_to_cpu(msg->max_io_size);
 		clt_path->flags = le32_to_cpu(msg->flags);
 		clt_path->chunk_size = clt_path->max_io_size + clt_path->max_hdr_size;
->>>>>>> eb3cdb58
 
 		/*
 		 * Global IO size is always a minimum.
@@ -2229,11 +2089,7 @@
 	}
 	if (con->cm_err < 0)
 		return con->cm_err;
-<<<<<<< HEAD
-	if (READ_ONCE(sess->state) != RTRS_CLT_CONNECTING)
-=======
 	if (READ_ONCE(clt_path->state) != RTRS_CLT_CONNECTING)
->>>>>>> eb3cdb58
 		/* Device removal */
 		return -ECONNABORTED;
 
@@ -2398,11 +2254,7 @@
 	 * removed.  If @sess is the last element, then @next is NULL.
 	 */
 	rcu_read_lock();
-<<<<<<< HEAD
-	next = rtrs_clt_get_next_path_or_null(&clt->paths_list, sess);
-=======
 	next = rtrs_clt_get_next_path_or_null(&clt->paths_list, clt_path);
->>>>>>> eb3cdb58
 	rcu_read_unlock();
 
 	/*
@@ -2484,11 +2336,7 @@
 		if (err)
 			goto destroy;
 
-<<<<<<< HEAD
-		err = create_cm(to_clt_con(sess->s.con[cid]));
-=======
 		err = create_cm(to_clt_con(clt_path->s.con[cid]));
->>>>>>> eb3cdb58
 		if (err)
 			goto destroy;
 	}
@@ -2505,17 +2353,10 @@
 	for (i = 0; i <= cid; i++) {
 		struct rtrs_clt_con *con;
 
-<<<<<<< HEAD
-		if (!sess->s.con[i])
-			break;
-
-		con = to_clt_con(sess->s.con[i]);
-=======
 		if (!clt_path->s.con[i])
 			break;
 
 		con = to_clt_con(clt_path->s.con[i]);
->>>>>>> eb3cdb58
 		if (con->c.cm_id) {
 			stop_cm(con);
 			mutex_lock(&con->con_mutex);
@@ -2545,11 +2386,7 @@
 	rtrs_iu_free(iu, clt_path->s.dev->ib_dev, 1);
 
 	if (wc->status != IB_WC_SUCCESS) {
-<<<<<<< HEAD
-		rtrs_err(sess->clt, "Sess info request send failed: %s\n",
-=======
 		rtrs_err(clt_path->clt, "Path info request send failed: %s\n",
->>>>>>> eb3cdb58
 			  ib_wc_status_msg(wc->status));
 		rtrs_clt_change_state_get_old(clt_path, RTRS_CLT_CONNECTING_ERR, NULL);
 		return;
@@ -2565,14 +2402,9 @@
 	int i, sgi;
 
 	sg_cnt = le16_to_cpu(msg->sg_cnt);
-<<<<<<< HEAD
-	if (!sg_cnt || (sess->queue_depth % sg_cnt)) {
-		rtrs_err(sess->clt, "Incorrect sg_cnt %d, is not multiple\n",
-=======
 	if (!sg_cnt || (clt_path->queue_depth % sg_cnt)) {
 		rtrs_err(clt_path->clt,
 			  "Incorrect sg_cnt %d, is not multiple\n",
->>>>>>> eb3cdb58
 			  sg_cnt);
 		return -EINVAL;
 	}
@@ -2581,15 +2413,9 @@
 	 * Check if IB immediate data size is enough to hold the mem_id and
 	 * the offset inside the memory chunk.
 	 */
-<<<<<<< HEAD
-	if ((ilog2(sg_cnt - 1) + 1) + (ilog2(sess->chunk_size - 1) + 1) >
-	    MAX_IMM_PAYL_BITS) {
-		rtrs_err(sess->clt,
-=======
 	if ((ilog2(sg_cnt - 1) + 1) + (ilog2(clt_path->chunk_size - 1) + 1) >
 	    MAX_IMM_PAYL_BITS) {
 		rtrs_err(clt_path->clt,
->>>>>>> eb3cdb58
 			  "RDMA immediate size (%db) not enough to encode %d buffers of size %dB\n",
 			  MAX_IMM_PAYL_BITS, sg_cnt, clt_path->chunk_size);
 		return -EINVAL;
@@ -2606,14 +2432,9 @@
 
 		total_len += len;
 
-<<<<<<< HEAD
-		if (!len || (len % sess->chunk_size)) {
-			rtrs_err(sess->clt, "Incorrect [%d].len %d\n", sgi,
-=======
 		if (!len || (len % clt_path->chunk_size)) {
 			rtrs_err(clt_path->clt, "Incorrect [%d].len %d\n",
 				  sgi,
->>>>>>> eb3cdb58
 				  len);
 			return -EINVAL;
 		}
@@ -2626,14 +2447,6 @@
 		}
 	}
 	/* Sanity check */
-<<<<<<< HEAD
-	if (sgi != sg_cnt || i != sess->queue_depth) {
-		rtrs_err(sess->clt, "Incorrect sg vector, not fully mapped\n");
-		return -EINVAL;
-	}
-	if (total_len != sess->chunk_size * sess->queue_depth) {
-		rtrs_err(sess->clt, "Incorrect total_len %d\n", total_len);
-=======
 	if (sgi != sg_cnt || i != clt_path->queue_depth) {
 		rtrs_err(clt_path->clt,
 			 "Incorrect sg vector, not fully mapped\n");
@@ -2641,7 +2454,6 @@
 	}
 	if (total_len != clt_path->chunk_size * clt_path->queue_depth) {
 		rtrs_err(clt_path->clt, "Incorrect total_len %d\n", total_len);
->>>>>>> eb3cdb58
 		return -EINVAL;
 	}
 
@@ -2663,22 +2475,14 @@
 	WARN_ON(con->c.cid);
 	iu = container_of(wc->wr_cqe, struct rtrs_iu, cqe);
 	if (wc->status != IB_WC_SUCCESS) {
-<<<<<<< HEAD
-		rtrs_err(sess->clt, "Sess info response recv failed: %s\n",
-=======
 		rtrs_err(clt_path->clt, "Path info response recv failed: %s\n",
->>>>>>> eb3cdb58
 			  ib_wc_status_msg(wc->status));
 		goto out;
 	}
 	WARN_ON(wc->opcode != IB_WC_RECV);
 
 	if (wc->byte_len < sizeof(*msg)) {
-<<<<<<< HEAD
-		rtrs_err(sess->clt, "Sess info response is malformed: size %d\n",
-=======
 		rtrs_err(clt_path->clt, "Path info response is malformed: size %d\n",
->>>>>>> eb3cdb58
 			  wc->byte_len);
 		goto out;
 	}
@@ -2686,28 +2490,13 @@
 				   iu->size, DMA_FROM_DEVICE);
 	msg = iu->buf;
 	if (le16_to_cpu(msg->type) != RTRS_MSG_INFO_RSP) {
-<<<<<<< HEAD
-		rtrs_err(sess->clt, "Sess info response is malformed: type %d\n",
-=======
 		rtrs_err(clt_path->clt, "Path info response is malformed: type %d\n",
->>>>>>> eb3cdb58
 			  le16_to_cpu(msg->type));
 		goto out;
 	}
 	rx_sz  = sizeof(*msg);
 	rx_sz += sizeof(msg->desc[0]) * le16_to_cpu(msg->sg_cnt);
 	if (wc->byte_len < rx_sz) {
-<<<<<<< HEAD
-		rtrs_err(sess->clt, "Sess info response is malformed: size %d\n",
-			  wc->byte_len);
-		goto out;
-	}
-	err = process_info_rsp(sess, msg);
-	if (err)
-		goto out;
-
-	err = post_recv_sess(sess);
-=======
 		rtrs_err(clt_path->clt, "Path info response is malformed: size %d\n",
 			  wc->byte_len);
 		goto out;
@@ -2717,7 +2506,6 @@
 		goto out;
 
 	err = post_recv_path(clt_path);
->>>>>>> eb3cdb58
 	if (err)
 		goto out;
 
@@ -2752,11 +2540,7 @@
 	/* Prepare for getting info response */
 	err = rtrs_iu_post_recv(&usr_con->c, rx_iu);
 	if (err) {
-<<<<<<< HEAD
-		rtrs_err(sess->clt, "rtrs_iu_post_recv(), err: %d\n", err);
-=======
 		rtrs_err(clt_path->clt, "rtrs_iu_post_recv(), err: %d\n", err);
->>>>>>> eb3cdb58
 		goto out;
 	}
 	rx_iu = NULL;
@@ -2772,11 +2556,7 @@
 	/* Send info request */
 	err = rtrs_iu_post_send(&usr_con->c, tx_iu, sizeof(*msg), NULL);
 	if (err) {
-<<<<<<< HEAD
-		rtrs_err(sess->clt, "rtrs_iu_post_send(), err: %d\n", err);
-=======
 		rtrs_err(clt_path->clt, "rtrs_iu_post_send(), err: %d\n", err);
->>>>>>> eb3cdb58
 		goto out;
 	}
 	tx_iu = NULL;
@@ -2786,13 +2566,8 @@
 					 clt_path->state != RTRS_CLT_CONNECTING,
 					 msecs_to_jiffies(
 						 RTRS_CONNECT_TIMEOUT_MS));
-<<<<<<< HEAD
-	if (READ_ONCE(sess->state) != RTRS_CLT_CONNECTED) {
-		if (READ_ONCE(sess->state) == RTRS_CLT_CONNECTING_ERR)
-=======
 	if (READ_ONCE(clt_path->state) != RTRS_CLT_CONNECTED) {
 		if (READ_ONCE(clt_path->state) == RTRS_CLT_CONNECTING_ERR)
->>>>>>> eb3cdb58
 			err = -ECONNRESET;
 		else
 			err = -ETIMEDOUT;
@@ -2802,11 +2577,7 @@
 	if (tx_iu)
 		rtrs_iu_free(tx_iu, clt_path->s.dev->ib_dev, 1);
 	if (rx_iu)
-<<<<<<< HEAD
-		rtrs_iu_free(rx_iu, sess->s.dev->ib_dev, 1);
-=======
 		rtrs_iu_free(rx_iu, clt_path->s.dev->ib_dev, 1);
->>>>>>> eb3cdb58
 	if (err)
 		/* If we've never taken async path because of malloc problems */
 		rtrs_clt_change_state_get_old(clt_path,
@@ -3023,22 +2794,13 @@
 	struct rtrs_clt_sess *clt;
 	int err, i;
 
-<<<<<<< HEAD
-	if (strchr(sessname, '/') || strchr(sessname, '.')) {
-		pr_err("sessname cannot contain / and .\n");
-=======
 	if (strchr(pathname, '/') || strchr(pathname, '.')) {
 		pr_err("pathname cannot contain / and .\n");
->>>>>>> eb3cdb58
 		err = -EINVAL;
 		goto out;
 	}
 
-<<<<<<< HEAD
-	clt = alloc_clt(sessname, paths_num, port, pdu_sz, ops->priv,
-=======
 	clt = alloc_clt(pathname, paths_num, port, pdu_sz, ops->priv,
->>>>>>> eb3cdb58
 			ops->link_ev,
 			reconnect_delay_sec,
 			max_reconnect_attempts);
@@ -3172,15 +2934,9 @@
 	} while (!changed && old_state != RTRS_CLT_DEAD);
 
 	if (changed) {
-<<<<<<< HEAD
-		rtrs_clt_remove_path_from_arr(sess);
-		rtrs_clt_destroy_sess_files(sess, sysfs_self);
-		kobject_put(&sess->kobj);
-=======
 		rtrs_clt_remove_path_from_arr(clt_path);
 		rtrs_clt_destroy_path_files(clt_path, sysfs_self);
 		kobject_put(&clt_path->kobj);
->>>>>>> eb3cdb58
 	}
 
 	return 0;
@@ -3248,21 +3004,12 @@
 
 	rcu_read_lock();
 	for (path_it_init(&it, clt);
-<<<<<<< HEAD
-	     (sess = it.next_path(&it)) && it.i < it.clt->paths_num; it.i++) {
-		if (READ_ONCE(sess->state) != RTRS_CLT_CONNECTED)
-			continue;
-
-		if (usr_len + hdr_len > sess->max_hdr_size) {
-			rtrs_wrn_rl(sess->clt,
-=======
 	     (clt_path = it.next_path(&it)) && it.i < it.clt->paths_num; it.i++) {
 		if (READ_ONCE(clt_path->state) != RTRS_CLT_CONNECTED)
 			continue;
 
 		if (usr_len + hdr_len > clt_path->max_hdr_size) {
 			rtrs_wrn_rl(clt_path->clt,
->>>>>>> eb3cdb58
 				     "%s request failed, user message size is %zu and header length %zu, but max size is %u\n",
 				     dir == READ ? "Read" : "Write",
 				     usr_len, hdr_len, clt_path->max_hdr_size);
@@ -3361,18 +3108,6 @@
 
 	mutex_unlock(&clt->paths_mutex);
 
-	mutex_lock(&clt->paths_mutex);
-	if (clt->paths_num == 0) {
-		/*
-		 * When all the paths are removed for a session,
-		 * the addition of the first path is like a new session for
-		 * the storage server
-		 */
-		sess->for_new_clt = 1;
-	}
-
-	mutex_unlock(&clt->paths_mutex);
-
 	/*
 	 * It is totally safe to add path in CONNECTING state: coming
 	 * IO will never grab it.  Also it is very important to add
