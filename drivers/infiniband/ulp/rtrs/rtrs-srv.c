--- conflicted
+++ resolved
@@ -26,14 +26,10 @@
 #define DEFAULT_SESS_QUEUE_DEPTH 512
 #define MAX_HDR_SIZE PAGE_SIZE
 
-<<<<<<< HEAD
-static struct rtrs_rdma_dev_pd dev_pd;
-=======
 static const struct rtrs_rdma_dev_pd_ops dev_pd_ops;
 static struct rtrs_rdma_dev_pd dev_pd = {
 	.ops = &dev_pd_ops
 };
->>>>>>> 2d5404ca
 const struct class rtrs_dev_class = {
 	.name = "rtrs-server",
 };
