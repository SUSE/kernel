--- conflicted
+++ resolved
@@ -32,15 +32,7 @@
 
 void rtrs_clt_inc_failover_cnt(struct rtrs_clt_stats *stats)
 {
-<<<<<<< HEAD
-	struct rtrs_clt_stats_pcpu *s;
-
-	s = get_cpu_ptr(stats->pcpu_stats);
-	s->rdma.failover_cnt++;
-	put_cpu_ptr(stats->pcpu_stats);
-=======
 	this_cpu_inc(stats->pcpu_stats->rdma.failover_cnt);
->>>>>>> eb3cdb58
 }
 
 int rtrs_clt_stats_migration_from_cnt_to_str(struct rtrs_clt_stats *stats, char *buf)
@@ -173,17 +165,8 @@
 static inline void rtrs_clt_update_rdma_stats(struct rtrs_clt_stats *stats,
 					       size_t size, int d)
 {
-<<<<<<< HEAD
-	struct rtrs_clt_stats_pcpu *s;
-
-	s = get_cpu_ptr(stats->pcpu_stats);
-	s->rdma.dir[d].cnt++;
-	s->rdma.dir[d].size_total += size;
-	put_cpu_ptr(stats->pcpu_stats);
-=======
 	this_cpu_inc(stats->pcpu_stats->rdma.dir[d].cnt);
 	this_cpu_add(stats->pcpu_stats->rdma.dir[d].size_total, size);
->>>>>>> eb3cdb58
 }
 
 void rtrs_clt_update_all_stats(struct rtrs_clt_io_req *req, int dir)
