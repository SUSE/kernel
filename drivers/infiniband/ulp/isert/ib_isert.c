/*******************************************************************************
 * This file contains iSCSI extentions for RDMA (iSER) Verbs
 *
 * (c) Copyright 2013 Datera, Inc.
 *
 * Nicholas A. Bellinger <nab@linux-iscsi.org>
 *
 * This program is free software; you can redistribute it and/or modify
 * it under the terms of the GNU General Public License as published by
 * the Free Software Foundation; either version 2 of the License, or
 * (at your option) any later version.
 *
 * This program is distributed in the hope that it will be useful,
 * but WITHOUT ANY WARRANTY; without even the implied warranty of
 * MERCHANTABILITY or FITNESS FOR A PARTICULAR PURPOSE.  See the
 * GNU General Public License for more details.
 ****************************************************************************/

#include <linux/string.h>
#include <linux/module.h>
#include <linux/scatterlist.h>
#include <linux/socket.h>
#include <linux/in.h>
#include <linux/in6.h>
#include <rdma/ib_verbs.h>
#include <rdma/rdma_cm.h>
#include <target/target_core_base.h>
#include <target/target_core_fabric.h>
#include <target/iscsi/iscsi_transport.h>
#include <linux/semaphore.h>

#include "isert_proto.h"
#include "ib_isert.h"

#define	ISERT_MAX_CONN		8
#define ISER_MAX_RX_CQ_LEN	(ISERT_QP_MAX_RECV_DTOS * ISERT_MAX_CONN)
#define ISER_MAX_TX_CQ_LEN	(ISERT_QP_MAX_REQ_DTOS  * ISERT_MAX_CONN)
#define ISER_MAX_CQ_LEN		(ISER_MAX_RX_CQ_LEN + ISER_MAX_TX_CQ_LEN + \
				 ISERT_MAX_CONN)

int isert_debug_level = 0;
module_param_named(debug_level, isert_debug_level, int, 0644);
MODULE_PARM_DESC(debug_level, "Enable debug tracing if > 0 (default:0)");

static DEFINE_MUTEX(device_list_mutex);
static LIST_HEAD(device_list);
static struct workqueue_struct *isert_comp_wq;
static struct workqueue_struct *isert_release_wq;

static void
isert_unmap_cmd(struct isert_cmd *isert_cmd, struct isert_conn *isert_conn);
static int
isert_map_rdma(struct iscsi_conn *conn, struct iscsi_cmd *cmd,
	       struct isert_rdma_wr *wr);
static void
isert_unreg_rdma(struct isert_cmd *isert_cmd, struct isert_conn *isert_conn);
static int
isert_reg_rdma(struct iscsi_conn *conn, struct iscsi_cmd *cmd,
	       struct isert_rdma_wr *wr);
static int
isert_put_response(struct iscsi_conn *conn, struct iscsi_cmd *cmd);
static int
isert_rdma_post_recvl(struct isert_conn *isert_conn);
static int
isert_rdma_accept(struct isert_conn *isert_conn);
struct rdma_cm_id *isert_setup_id(struct isert_np *isert_np);

static inline bool
isert_prot_cmd(struct isert_conn *conn, struct se_cmd *cmd)
{
	return (conn->pi_support &&
		cmd->prot_op != TARGET_PROT_NORMAL);
}


static void
isert_qp_event_callback(struct ib_event *e, void *context)
{
	struct isert_conn *isert_conn = (struct isert_conn *)context;

	isert_err("conn %p event: %d\n", isert_conn, e->event);
	switch (e->event) {
	case IB_EVENT_COMM_EST:
		rdma_notify(isert_conn->conn_cm_id, IB_EVENT_COMM_EST);
		break;
	case IB_EVENT_QP_LAST_WQE_REACHED:
		isert_warn("Reached TX IB_EVENT_QP_LAST_WQE_REACHED\n");
		break;
	default:
		break;
	}
}

static int
isert_query_device(struct ib_device *ib_dev, struct ib_device_attr *devattr)
{
	int ret;

	ret = ib_query_device(ib_dev, devattr);
	if (ret) {
		isert_err("ib_query_device() failed: %d\n", ret);
		return ret;
	}
	isert_dbg("devattr->max_sge: %d\n", devattr->max_sge);
	isert_dbg("devattr->max_sge_rd: %d\n", devattr->max_sge_rd);

	return 0;
}

static int
isert_conn_setup_qp(struct isert_conn *isert_conn, struct rdma_cm_id *cma_id)
{
	struct isert_device *device = isert_conn->conn_device;
	struct ib_qp_init_attr attr;
	struct isert_comp *comp;
	int ret, i, min = 0;

	mutex_lock(&device_list_mutex);
	for (i = 0; i < device->comps_used; i++)
		if (device->comps[i].active_qps <
		    device->comps[min].active_qps)
			min = i;
	comp = &device->comps[min];
	comp->active_qps++;
	isert_info("conn %p, using comp %p min_index: %d\n",
		   isert_conn, comp, min);
	mutex_unlock(&device_list_mutex);

	memset(&attr, 0, sizeof(struct ib_qp_init_attr));
	attr.event_handler = isert_qp_event_callback;
	attr.qp_context = isert_conn;
	attr.send_cq = comp->cq;
	attr.recv_cq = comp->cq;
	attr.cap.max_send_wr = ISERT_QP_MAX_REQ_DTOS;
	attr.cap.max_recv_wr = ISERT_QP_MAX_RECV_DTOS + 1;
	/*
	 * FIXME: Use devattr.max_sge - 2 for max_send_sge as
	 * work-around for RDMA_READs with ConnectX-2.
	 *
	 * Also, still make sure to have at least two SGEs for
	 * outgoing control PDU responses.
	 */
	attr.cap.max_send_sge = max(2, device->dev_attr.max_sge - 2);
	isert_conn->max_sge = attr.cap.max_send_sge;

	attr.cap.max_recv_sge = 1;
	attr.sq_sig_type = IB_SIGNAL_REQ_WR;
	attr.qp_type = IB_QPT_RC;
	if (device->pi_capable)
		attr.create_flags |= IB_QP_CREATE_SIGNATURE_EN;

	ret = rdma_create_qp(cma_id, isert_conn->conn_pd, &attr);
	if (ret) {
<<<<<<< HEAD
		pr_err("rdma_create_qp failed for cma_id %d\n", ret);
=======
		isert_err("rdma_create_qp failed for cma_id %d\n", ret);
>>>>>>> 07f0dc60
		goto err;
	}
	isert_conn->conn_qp = cma_id->qp;

	return 0;
err:
	mutex_lock(&device_list_mutex);
<<<<<<< HEAD
	device->cq_active_qps[min_index]--;
=======
	comp->active_qps--;
>>>>>>> 07f0dc60
	mutex_unlock(&device_list_mutex);

	return ret;
}

static void
isert_cq_event_callback(struct ib_event *e, void *context)
{
	isert_dbg("event: %d\n", e->event);
}

static int
isert_alloc_rx_descriptors(struct isert_conn *isert_conn)
{
	struct ib_device *ib_dev = isert_conn->conn_cm_id->device;
	struct iser_rx_desc *rx_desc;
	struct ib_sge *rx_sg;
	u64 dma_addr;
	int i, j;

	isert_conn->conn_rx_descs = kzalloc(ISERT_QP_MAX_RECV_DTOS *
				sizeof(struct iser_rx_desc), GFP_KERNEL);
	if (!isert_conn->conn_rx_descs)
		goto fail;

	rx_desc = isert_conn->conn_rx_descs;

	for (i = 0; i < ISERT_QP_MAX_RECV_DTOS; i++, rx_desc++)  {
		dma_addr = ib_dma_map_single(ib_dev, (void *)rx_desc,
					ISER_RX_PAYLOAD_SIZE, DMA_FROM_DEVICE);
		if (ib_dma_mapping_error(ib_dev, dma_addr))
			goto dma_map_fail;

		rx_desc->dma_addr = dma_addr;

		rx_sg = &rx_desc->rx_sg;
		rx_sg->addr = rx_desc->dma_addr;
		rx_sg->length = ISER_RX_PAYLOAD_SIZE;
		rx_sg->lkey = isert_conn->conn_mr->lkey;
	}

	isert_conn->conn_rx_desc_head = 0;

	return 0;

dma_map_fail:
	rx_desc = isert_conn->conn_rx_descs;
	for (j = 0; j < i; j++, rx_desc++) {
		ib_dma_unmap_single(ib_dev, rx_desc->dma_addr,
				    ISER_RX_PAYLOAD_SIZE, DMA_FROM_DEVICE);
	}
	kfree(isert_conn->conn_rx_descs);
	isert_conn->conn_rx_descs = NULL;
fail:
	isert_err("conn %p failed to allocate rx descriptors\n", isert_conn);

	return -ENOMEM;
}

static void
isert_free_rx_descriptors(struct isert_conn *isert_conn)
{
	struct ib_device *ib_dev = isert_conn->conn_cm_id->device;
	struct iser_rx_desc *rx_desc;
	int i;

	if (!isert_conn->conn_rx_descs)
		return;

	rx_desc = isert_conn->conn_rx_descs;
	for (i = 0; i < ISERT_QP_MAX_RECV_DTOS; i++, rx_desc++)  {
		ib_dma_unmap_single(ib_dev, rx_desc->dma_addr,
				    ISER_RX_PAYLOAD_SIZE, DMA_FROM_DEVICE);
	}

	kfree(isert_conn->conn_rx_descs);
	isert_conn->conn_rx_descs = NULL;
}

static void isert_cq_work(struct work_struct *);
static void isert_cq_callback(struct ib_cq *, void *);

static int
isert_create_device_ib_res(struct isert_device *device)
{
	struct ib_device *ib_dev = device->ib_device;
	struct ib_device_attr *dev_attr;
	int ret = 0, i;
	int max_cqe;

	dev_attr = &device->dev_attr;
	ret = isert_query_device(ib_dev, dev_attr);
	if (ret)
		return ret;

	max_cqe = min(ISER_MAX_CQ_LEN, dev_attr->max_cqe);

	/* asign function handlers */
	if (dev_attr->device_cap_flags & IB_DEVICE_MEM_MGT_EXTENSIONS &&
	    dev_attr->device_cap_flags & IB_DEVICE_SIGNATURE_HANDOVER) {
		device->use_fastreg = 1;
		device->reg_rdma_mem = isert_reg_rdma;
		device->unreg_rdma_mem = isert_unreg_rdma;
	} else {
		device->use_fastreg = 0;
		device->reg_rdma_mem = isert_map_rdma;
		device->unreg_rdma_mem = isert_unmap_cmd;
	}

	/* Check signature cap */
	device->pi_capable = dev_attr->device_cap_flags &
			     IB_DEVICE_SIGNATURE_HANDOVER ? true : false;

	device->comps_used = min(ISERT_MAX_CQ, min_t(int, num_online_cpus(),
					device->ib_device->num_comp_vectors));
	isert_info("Using %d CQs, %s supports %d vectors support "
		   "Fast registration %d pi_capable %d\n",
		   device->comps_used, device->ib_device->name,
		   device->ib_device->num_comp_vectors, device->use_fastreg,
		   device->pi_capable);

	device->comps = kcalloc(device->comps_used, sizeof(struct isert_comp),
				GFP_KERNEL);
	if (!device->comps) {
		isert_err("Unable to allocate completion contexts\n");
		return -ENOMEM;
	}

	for (i = 0; i < device->comps_used; i++) {
		struct isert_comp *comp = &device->comps[i];

		comp->device = device;
		INIT_WORK(&comp->work, isert_cq_work);
		comp->cq = ib_create_cq(device->ib_device,
					isert_cq_callback,
					isert_cq_event_callback,
					(void *)comp,
					max_cqe, i);
		if (IS_ERR(comp->cq)) {
			ret = PTR_ERR(comp->cq);
			comp->cq = NULL;
			goto out_cq;
		}

		ret = ib_req_notify_cq(comp->cq, IB_CQ_NEXT_COMP);
		if (ret)
			goto out_cq;
	}

	return 0;

out_cq:
	for (i = 0; i < device->comps_used; i++) {
		struct isert_comp *comp = &device->comps[i];

		if (comp->cq) {
			cancel_work_sync(&comp->work);
			ib_destroy_cq(comp->cq);
		}
	}
	kfree(device->comps);

	return ret;
}

static void
isert_free_device_ib_res(struct isert_device *device)
{
	int i;

	isert_info("device %p\n", device);

	for (i = 0; i < device->comps_used; i++) {
		struct isert_comp *comp = &device->comps[i];

		cancel_work_sync(&comp->work);
		ib_destroy_cq(comp->cq);
		comp->cq = NULL;
	}
	kfree(device->comps);
}

static void
isert_device_try_release(struct isert_device *device)
{
	mutex_lock(&device_list_mutex);
	device->refcount--;
	isert_info("device %p refcount %d\n", device, device->refcount);
	if (!device->refcount) {
		isert_free_device_ib_res(device);
		list_del(&device->dev_node);
		kfree(device);
	}
	mutex_unlock(&device_list_mutex);
}

static struct isert_device *
isert_device_find_by_ib_dev(struct rdma_cm_id *cma_id)
{
	struct isert_device *device;
	int ret;

	mutex_lock(&device_list_mutex);
	list_for_each_entry(device, &device_list, dev_node) {
		if (device->ib_device->node_guid == cma_id->device->node_guid) {
			device->refcount++;
			isert_info("Found iser device %p refcount %d\n",
				   device, device->refcount);
			mutex_unlock(&device_list_mutex);
			return device;
		}
	}

	device = kzalloc(sizeof(struct isert_device), GFP_KERNEL);
	if (!device) {
		mutex_unlock(&device_list_mutex);
		return ERR_PTR(-ENOMEM);
	}

	INIT_LIST_HEAD(&device->dev_node);

	device->ib_device = cma_id->device;
	ret = isert_create_device_ib_res(device);
	if (ret) {
		kfree(device);
		mutex_unlock(&device_list_mutex);
		return ERR_PTR(ret);
	}

	device->refcount++;
	list_add_tail(&device->dev_node, &device_list);
	isert_info("Created a new iser device %p refcount %d\n",
		   device, device->refcount);
	mutex_unlock(&device_list_mutex);

	return device;
}

static void
isert_conn_free_fastreg_pool(struct isert_conn *isert_conn)
{
	struct fast_reg_descriptor *fr_desc, *tmp;
	int i = 0;

	if (list_empty(&isert_conn->conn_fr_pool))
		return;

	isert_info("Freeing conn %p fastreg pool", isert_conn);

	list_for_each_entry_safe(fr_desc, tmp,
				 &isert_conn->conn_fr_pool, list) {
		list_del(&fr_desc->list);
		ib_free_fast_reg_page_list(fr_desc->data_frpl);
		ib_dereg_mr(fr_desc->data_mr);
		if (fr_desc->pi_ctx) {
			ib_free_fast_reg_page_list(fr_desc->pi_ctx->prot_frpl);
			ib_dereg_mr(fr_desc->pi_ctx->prot_mr);
			ib_destroy_mr(fr_desc->pi_ctx->sig_mr);
			kfree(fr_desc->pi_ctx);
		}
		kfree(fr_desc);
		++i;
	}

	if (i < isert_conn->conn_fr_pool_size)
		isert_warn("Pool still has %d regions registered\n",
			isert_conn->conn_fr_pool_size - i);
}

static int
isert_create_pi_ctx(struct fast_reg_descriptor *desc,
		    struct ib_device *device,
		    struct ib_pd *pd)
{
	struct ib_mr_init_attr mr_init_attr;
	struct pi_context *pi_ctx;
	int ret;

	pi_ctx = kzalloc(sizeof(*desc->pi_ctx), GFP_KERNEL);
	if (!pi_ctx) {
<<<<<<< HEAD
		pr_err("Failed to allocate pi context\n");
=======
		isert_err("Failed to allocate pi context\n");
>>>>>>> 07f0dc60
		return -ENOMEM;
	}

	pi_ctx->prot_frpl = ib_alloc_fast_reg_page_list(device,
					    ISCSI_ISER_SG_TABLESIZE);
	if (IS_ERR(pi_ctx->prot_frpl)) {
<<<<<<< HEAD
		pr_err("Failed to allocate prot frpl err=%ld\n",
=======
		isert_err("Failed to allocate prot frpl err=%ld\n",
>>>>>>> 07f0dc60
			  PTR_ERR(pi_ctx->prot_frpl));
		ret = PTR_ERR(pi_ctx->prot_frpl);
		goto err_pi_ctx;
	}

	pi_ctx->prot_mr = ib_alloc_fast_reg_mr(pd, ISCSI_ISER_SG_TABLESIZE);
	if (IS_ERR(pi_ctx->prot_mr)) {
<<<<<<< HEAD
		pr_err("Failed to allocate prot frmr err=%ld\n",
=======
		isert_err("Failed to allocate prot frmr err=%ld\n",
>>>>>>> 07f0dc60
			  PTR_ERR(pi_ctx->prot_mr));
		ret = PTR_ERR(pi_ctx->prot_mr);
		goto err_prot_frpl;
	}
	desc->ind |= ISERT_PROT_KEY_VALID;

	memset(&mr_init_attr, 0, sizeof(mr_init_attr));
	mr_init_attr.max_reg_descriptors = 2;
	mr_init_attr.flags |= IB_MR_SIGNATURE_EN;
	pi_ctx->sig_mr = ib_create_mr(pd, &mr_init_attr);
	if (IS_ERR(pi_ctx->sig_mr)) {
<<<<<<< HEAD
		pr_err("Failed to allocate signature enabled mr err=%ld\n",
=======
		isert_err("Failed to allocate signature enabled mr err=%ld\n",
>>>>>>> 07f0dc60
			  PTR_ERR(pi_ctx->sig_mr));
		ret = PTR_ERR(pi_ctx->sig_mr);
		goto err_prot_mr;
	}

	desc->pi_ctx = pi_ctx;
	desc->ind |= ISERT_SIG_KEY_VALID;
	desc->ind &= ~ISERT_PROTECTED;

	return 0;

err_prot_mr:
	ib_dereg_mr(desc->pi_ctx->prot_mr);
err_prot_frpl:
	ib_free_fast_reg_page_list(desc->pi_ctx->prot_frpl);
err_pi_ctx:
	kfree(desc->pi_ctx);

	return ret;
}

static int
isert_create_fr_desc(struct ib_device *ib_device, struct ib_pd *pd,
		     struct fast_reg_descriptor *fr_desc)
{
	int ret;

	fr_desc->data_frpl = ib_alloc_fast_reg_page_list(ib_device,
							 ISCSI_ISER_SG_TABLESIZE);
	if (IS_ERR(fr_desc->data_frpl)) {
		isert_err("Failed to allocate data frpl err=%ld\n",
			  PTR_ERR(fr_desc->data_frpl));
		return PTR_ERR(fr_desc->data_frpl);
	}

	fr_desc->data_mr = ib_alloc_fast_reg_mr(pd, ISCSI_ISER_SG_TABLESIZE);
	if (IS_ERR(fr_desc->data_mr)) {
		isert_err("Failed to allocate data frmr err=%ld\n",
			  PTR_ERR(fr_desc->data_mr));
		ret = PTR_ERR(fr_desc->data_mr);
		goto err_data_frpl;
	}
	fr_desc->ind |= ISERT_DATA_KEY_VALID;

<<<<<<< HEAD
	pr_debug("Created fr_desc %p\n", fr_desc);
=======
	isert_dbg("Created fr_desc %p\n", fr_desc);
>>>>>>> 07f0dc60

	return 0;

err_data_frpl:
	ib_free_fast_reg_page_list(fr_desc->data_frpl);

	return ret;
}

static int
isert_conn_create_fastreg_pool(struct isert_conn *isert_conn)
{
	struct fast_reg_descriptor *fr_desc;
	struct isert_device *device = isert_conn->conn_device;
	struct se_session *se_sess = isert_conn->conn->sess->se_sess;
	struct se_node_acl *se_nacl = se_sess->se_node_acl;
	int i, ret, tag_num;
	/*
	 * Setup the number of FRMRs based upon the number of tags
	 * available to session in iscsi_target_locate_portal().
	 */
	tag_num = max_t(u32, ISCSIT_MIN_TAGS, se_nacl->queue_depth);
	tag_num = (tag_num * 2) + ISCSIT_EXTRA_TAGS;

	isert_conn->conn_fr_pool_size = 0;
	for (i = 0; i < tag_num; i++) {
		fr_desc = kzalloc(sizeof(*fr_desc), GFP_KERNEL);
		if (!fr_desc) {
			isert_err("Failed to allocate fast_reg descriptor\n");
			ret = -ENOMEM;
			goto err;
		}

		ret = isert_create_fr_desc(device->ib_device,
					   isert_conn->conn_pd, fr_desc);
		if (ret) {
			isert_err("Failed to create fastreg descriptor err=%d\n",
			       ret);
			kfree(fr_desc);
			goto err;
		}

		list_add_tail(&fr_desc->list, &isert_conn->conn_fr_pool);
		isert_conn->conn_fr_pool_size++;
	}

	isert_dbg("Creating conn %p fastreg pool size=%d",
		 isert_conn, isert_conn->conn_fr_pool_size);

	return 0;

err:
	isert_conn_free_fastreg_pool(isert_conn);
	return ret;
}

static int
isert_connect_request(struct rdma_cm_id *cma_id, struct rdma_cm_event *event)
{
	struct isert_np *isert_np = cma_id->context;
	struct iscsi_np *np = isert_np->np;
	struct isert_conn *isert_conn;
	struct isert_device *device;
	struct ib_device *ib_dev = cma_id->device;
	int ret = 0;

	spin_lock_bh(&np->np_thread_lock);
	if (!np->enabled) {
		spin_unlock_bh(&np->np_thread_lock);
		isert_dbg("iscsi_np is not enabled, reject connect request\n");
		return rdma_reject(cma_id, NULL, 0);
	}
	spin_unlock_bh(&np->np_thread_lock);

	isert_dbg("cma_id: %p, portal: %p\n",
		 cma_id, cma_id->context);

	isert_conn = kzalloc(sizeof(struct isert_conn), GFP_KERNEL);
	if (!isert_conn) {
		isert_err("Unable to allocate isert_conn\n");
		return -ENOMEM;
	}
	isert_conn->state = ISER_CONN_INIT;
	INIT_LIST_HEAD(&isert_conn->conn_accept_node);
	init_completion(&isert_conn->conn_login_comp);
	init_completion(&isert_conn->login_req_comp);
	init_completion(&isert_conn->conn_wait);
	kref_init(&isert_conn->conn_kref);
	mutex_init(&isert_conn->conn_mutex);
	spin_lock_init(&isert_conn->conn_lock);
	INIT_LIST_HEAD(&isert_conn->conn_fr_pool);

	isert_conn->conn_cm_id = cma_id;

	isert_conn->login_buf = kzalloc(ISCSI_DEF_MAX_RECV_SEG_LEN +
					ISER_RX_LOGIN_SIZE, GFP_KERNEL);
	if (!isert_conn->login_buf) {
		isert_err("Unable to allocate isert_conn->login_buf\n");
		ret = -ENOMEM;
		goto out;
	}

	isert_conn->login_req_buf = isert_conn->login_buf;
	isert_conn->login_rsp_buf = isert_conn->login_buf +
				    ISCSI_DEF_MAX_RECV_SEG_LEN;
	isert_dbg("Set login_buf: %p login_req_buf: %p login_rsp_buf: %p\n",
		 isert_conn->login_buf, isert_conn->login_req_buf,
		 isert_conn->login_rsp_buf);

	isert_conn->login_req_dma = ib_dma_map_single(ib_dev,
				(void *)isert_conn->login_req_buf,
				ISCSI_DEF_MAX_RECV_SEG_LEN, DMA_FROM_DEVICE);

	ret = ib_dma_mapping_error(ib_dev, isert_conn->login_req_dma);
	if (ret) {
		isert_err("ib_dma_mapping_error failed for login_req_dma: %d\n",
		       ret);
		isert_conn->login_req_dma = 0;
		goto out_login_buf;
	}

	isert_conn->login_rsp_dma = ib_dma_map_single(ib_dev,
					(void *)isert_conn->login_rsp_buf,
					ISER_RX_LOGIN_SIZE, DMA_TO_DEVICE);

	ret = ib_dma_mapping_error(ib_dev, isert_conn->login_rsp_dma);
	if (ret) {
		isert_err("ib_dma_mapping_error failed for login_rsp_dma: %d\n",
		       ret);
		isert_conn->login_rsp_dma = 0;
		goto out_req_dma_map;
	}

	device = isert_device_find_by_ib_dev(cma_id);
	if (IS_ERR(device)) {
		ret = PTR_ERR(device);
		goto out_rsp_dma_map;
	}

	/* Set max inflight RDMA READ requests */
	isert_conn->initiator_depth = min_t(u8,
				event->param.conn.initiator_depth,
				device->dev_attr.max_qp_init_rd_atom);
	isert_dbg("Using initiator_depth: %u\n", isert_conn->initiator_depth);

	isert_conn->conn_device = device;
	isert_conn->conn_pd = ib_alloc_pd(isert_conn->conn_device->ib_device);
	if (IS_ERR(isert_conn->conn_pd)) {
		ret = PTR_ERR(isert_conn->conn_pd);
		isert_err("ib_alloc_pd failed for conn %p: ret=%d\n",
		       isert_conn, ret);
		goto out_pd;
	}

	isert_conn->conn_mr = ib_get_dma_mr(isert_conn->conn_pd,
					   IB_ACCESS_LOCAL_WRITE);
	if (IS_ERR(isert_conn->conn_mr)) {
		ret = PTR_ERR(isert_conn->conn_mr);
		isert_err("ib_get_dma_mr failed for conn %p: ret=%d\n",
		       isert_conn, ret);
		goto out_mr;
	}

	ret = isert_conn_setup_qp(isert_conn, cma_id);
	if (ret)
		goto out_conn_dev;

	ret = isert_rdma_post_recvl(isert_conn);
	if (ret)
		goto out_conn_dev;

	ret = isert_rdma_accept(isert_conn);
	if (ret)
		goto out_conn_dev;

	mutex_lock(&isert_np->np_accept_mutex);
	list_add_tail(&isert_conn->conn_accept_node, &isert_np->np_accept_list);
	mutex_unlock(&isert_np->np_accept_mutex);

	isert_info("np %p: Allow accept_np to continue\n", np);
	up(&isert_np->np_sem);
	return 0;

out_conn_dev:
	ib_dereg_mr(isert_conn->conn_mr);
out_mr:
	ib_dealloc_pd(isert_conn->conn_pd);
out_pd:
	isert_device_try_release(device);
out_rsp_dma_map:
	ib_dma_unmap_single(ib_dev, isert_conn->login_rsp_dma,
			    ISER_RX_LOGIN_SIZE, DMA_TO_DEVICE);
out_req_dma_map:
	ib_dma_unmap_single(ib_dev, isert_conn->login_req_dma,
			    ISCSI_DEF_MAX_RECV_SEG_LEN, DMA_FROM_DEVICE);
out_login_buf:
	kfree(isert_conn->login_buf);
out:
	kfree(isert_conn);
	rdma_reject(cma_id, NULL, 0);
	return ret;
}

static void
isert_connect_release(struct isert_conn *isert_conn)
{
	struct ib_device *ib_dev = isert_conn->conn_cm_id->device;
	struct isert_device *device = isert_conn->conn_device;

	isert_dbg("conn %p\n", isert_conn);

	if (device && device->use_fastreg)
		isert_conn_free_fastreg_pool(isert_conn);

	isert_free_rx_descriptors(isert_conn);
	rdma_destroy_id(isert_conn->conn_cm_id);

	if (isert_conn->conn_qp) {
<<<<<<< HEAD
		cq_index = ((struct isert_cq_desc *)
			isert_conn->conn_qp->recv_cq->cq_context)->cq_index;
		pr_debug("isert_connect_release: cq_index: %d\n", cq_index);
		mutex_lock(&device_list_mutex);
		isert_conn->conn_device->cq_active_qps[cq_index]--;
		mutex_unlock(&device_list_mutex);

		ib_destroy_qp(isert_conn->conn_qp);
	}

=======
		struct isert_comp *comp = isert_conn->conn_qp->recv_cq->cq_context;

		isert_dbg("dec completion context %p active_qps\n", comp);
		mutex_lock(&device_list_mutex);
		comp->active_qps--;
		mutex_unlock(&device_list_mutex);

		ib_destroy_qp(isert_conn->conn_qp);
	}

>>>>>>> 07f0dc60
	ib_dereg_mr(isert_conn->conn_mr);
	ib_dealloc_pd(isert_conn->conn_pd);

	if (isert_conn->login_buf) {
		ib_dma_unmap_single(ib_dev, isert_conn->login_rsp_dma,
				    ISER_RX_LOGIN_SIZE, DMA_TO_DEVICE);
		ib_dma_unmap_single(ib_dev, isert_conn->login_req_dma,
				    ISCSI_DEF_MAX_RECV_SEG_LEN,
				    DMA_FROM_DEVICE);
		kfree(isert_conn->login_buf);
	}
	kfree(isert_conn);

	if (device)
		isert_device_try_release(device);
}

static void
isert_connected_handler(struct rdma_cm_id *cma_id)
{
	struct isert_conn *isert_conn = cma_id->qp->qp_context;
<<<<<<< HEAD

	pr_info("conn %p\n", isert_conn);

	if (!kref_get_unless_zero(&isert_conn->conn_kref)) {
		pr_warn("conn %p connect_release is running\n", isert_conn);
=======

	isert_info("conn %p\n", isert_conn);

	if (!kref_get_unless_zero(&isert_conn->conn_kref)) {
		isert_warn("conn %p connect_release is running\n", isert_conn);
>>>>>>> 07f0dc60
		return;
	}

	mutex_lock(&isert_conn->conn_mutex);
	if (isert_conn->state != ISER_CONN_FULL_FEATURE)
		isert_conn->state = ISER_CONN_UP;
	mutex_unlock(&isert_conn->conn_mutex);
}

static void
isert_release_conn_kref(struct kref *kref)
{
	struct isert_conn *isert_conn = container_of(kref,
				struct isert_conn, conn_kref);

	isert_info("conn %p final kref %s/%d\n", isert_conn, current->comm,
		   current->pid);

	isert_connect_release(isert_conn);
}

static void
isert_put_conn(struct isert_conn *isert_conn)
{
	kref_put(&isert_conn->conn_kref, isert_release_conn_kref);
}

/**
 * isert_conn_terminate() - Initiate connection termination
 * @isert_conn: isert connection struct
 *
 * Notes:
 * In case the connection state is FULL_FEATURE, move state
 * to TEMINATING and start teardown sequence (rdma_disconnect).
 * In case the connection state is UP, complete flush as well.
 *
 * This routine must be called with conn_mutex held. Thus it is
 * safe to call multiple times.
 */
static void
isert_conn_terminate(struct isert_conn *isert_conn)
{
	int err;

	switch (isert_conn->state) {
	case ISER_CONN_TERMINATING:
		break;
	case ISER_CONN_UP:
<<<<<<< HEAD
		/*
		 * No flush completions will occur as we didn't
		 * get to ISER_CONN_FULL_FEATURE yet, complete
		 * to allow teardown progress.
		 */
		complete(&isert_conn->conn_wait_comp_err);
	case ISER_CONN_FULL_FEATURE: /* FALLTHRU */
		pr_info("Terminating conn %p state %d\n",
=======
	case ISER_CONN_FULL_FEATURE: /* FALLTHRU */
		isert_info("Terminating conn %p state %d\n",
>>>>>>> 07f0dc60
			   isert_conn, isert_conn->state);
		isert_conn->state = ISER_CONN_TERMINATING;
		err = rdma_disconnect(isert_conn->conn_cm_id);
		if (err)
<<<<<<< HEAD
			pr_warn("Failed rdma_disconnect isert_conn %p\n",
				   isert_conn);
		break;
	default:
		pr_warn("conn %p teminating in state %d\n",
=======
			isert_warn("Failed rdma_disconnect isert_conn %p\n",
				   isert_conn);
		break;
	default:
		isert_warn("conn %p teminating in state %d\n",
>>>>>>> 07f0dc60
			   isert_conn, isert_conn->state);
	}
}

static int
isert_np_cma_handler(struct isert_np *isert_np,
		     enum rdma_cm_event_type event)
{
<<<<<<< HEAD
	pr_debug("isert np %p, handling event %d\n", isert_np, event);
=======
	isert_dbg("isert np %p, handling event %d\n", isert_np, event);
>>>>>>> 07f0dc60

	switch (event) {
	case RDMA_CM_EVENT_DEVICE_REMOVAL:
		isert_np->np_cm_id = NULL;
		break;
	case RDMA_CM_EVENT_ADDR_CHANGE:
		isert_np->np_cm_id = isert_setup_id(isert_np);
		if (IS_ERR(isert_np->np_cm_id)) {
<<<<<<< HEAD
			pr_err("isert np %p setup id failed: %ld\n",
				 isert_np, PTR_ERR(isert_np->np_cm_id));
=======
			isert_err("isert np %p setup id failed: %ld\n",
				  isert_np, PTR_ERR(isert_np->np_cm_id));
>>>>>>> 07f0dc60
			isert_np->np_cm_id = NULL;
		}
		break;
	default:
<<<<<<< HEAD
		pr_err("isert np %p Unexpected event %d\n",
=======
		isert_err("isert np %p Unexpected event %d\n",
>>>>>>> 07f0dc60
			  isert_np, event);
	}

	return -1;
}

static int
isert_disconnected_handler(struct rdma_cm_id *cma_id,
			   enum rdma_cm_event_type event)
{
	struct isert_np *isert_np = cma_id->context;
	struct isert_conn *isert_conn;

	if (isert_np->np_cm_id == cma_id)
		return isert_np_cma_handler(cma_id->context, event);

	isert_conn = cma_id->qp->qp_context;

	mutex_lock(&isert_conn->conn_mutex);
	isert_conn_terminate(isert_conn);
	mutex_unlock(&isert_conn->conn_mutex);

<<<<<<< HEAD
	pr_info("conn %p completing conn_wait\n", isert_conn);
=======
	isert_info("conn %p completing conn_wait\n", isert_conn);
>>>>>>> 07f0dc60
	complete(&isert_conn->conn_wait);

	return 0;
}

static void
isert_connect_error(struct rdma_cm_id *cma_id)
{
	struct isert_conn *isert_conn = cma_id->qp->qp_context;

	isert_put_conn(isert_conn);
}

static int
isert_cma_handler(struct rdma_cm_id *cma_id, struct rdma_cm_event *event)
{
	int ret = 0;

	isert_info("event %d status %d id %p np %p\n", event->event,
		   event->status, cma_id, cma_id->context);

	switch (event->event) {
	case RDMA_CM_EVENT_CONNECT_REQUEST:
		ret = isert_connect_request(cma_id, event);
		if (ret)
			isert_err("failed handle connect request %d\n", ret);
		break;
	case RDMA_CM_EVENT_ESTABLISHED:
		isert_connected_handler(cma_id);
		break;
	case RDMA_CM_EVENT_ADDR_CHANGE:    /* FALLTHRU */
	case RDMA_CM_EVENT_DISCONNECTED:   /* FALLTHRU */
	case RDMA_CM_EVENT_DEVICE_REMOVAL: /* FALLTHRU */
	case RDMA_CM_EVENT_TIMEWAIT_EXIT:  /* FALLTHRU */
		ret = isert_disconnected_handler(cma_id, event->event);
		break;
	case RDMA_CM_EVENT_REJECTED:       /* FALLTHRU */
	case RDMA_CM_EVENT_UNREACHABLE:    /* FALLTHRU */
	case RDMA_CM_EVENT_CONNECT_ERROR:
		isert_connect_error(cma_id);
		break;
	default:
		isert_err("Unhandled RDMA CMA event: %d\n", event->event);
		break;
	}

	return ret;
}

static int
isert_post_recv(struct isert_conn *isert_conn, u32 count)
{
	struct ib_recv_wr *rx_wr, *rx_wr_failed;
	int i, ret;
	unsigned int rx_head = isert_conn->conn_rx_desc_head;
	struct iser_rx_desc *rx_desc;

	for (rx_wr = isert_conn->conn_rx_wr, i = 0; i < count; i++, rx_wr++) {
		rx_desc		= &isert_conn->conn_rx_descs[rx_head];
		rx_wr->wr_id	= (uintptr_t)rx_desc;
		rx_wr->sg_list	= &rx_desc->rx_sg;
		rx_wr->num_sge	= 1;
		rx_wr->next	= rx_wr + 1;
		rx_head = (rx_head + 1) & (ISERT_QP_MAX_RECV_DTOS - 1);
	}

	rx_wr--;
	rx_wr->next = NULL; /* mark end of work requests list */

	isert_conn->post_recv_buf_count += count;
	ret = ib_post_recv(isert_conn->conn_qp, isert_conn->conn_rx_wr,
				&rx_wr_failed);
	if (ret) {
		isert_err("ib_post_recv() failed with ret: %d\n", ret);
		isert_conn->post_recv_buf_count -= count;
	} else {
		isert_dbg("isert_post_recv(): Posted %d RX buffers\n", count);
		isert_conn->conn_rx_desc_head = rx_head;
	}
	return ret;
}

static int
isert_post_send(struct isert_conn *isert_conn, struct iser_tx_desc *tx_desc)
{
	struct ib_device *ib_dev = isert_conn->conn_cm_id->device;
	struct ib_send_wr send_wr, *send_wr_failed;
	int ret;

	ib_dma_sync_single_for_device(ib_dev, tx_desc->dma_addr,
				      ISER_HEADERS_LEN, DMA_TO_DEVICE);

	send_wr.next	= NULL;
	send_wr.wr_id	= (uintptr_t)tx_desc;
	send_wr.sg_list	= tx_desc->tx_sg;
	send_wr.num_sge	= tx_desc->num_sge;
	send_wr.opcode	= IB_WR_SEND;
	send_wr.send_flags = IB_SEND_SIGNALED;

	ret = ib_post_send(isert_conn->conn_qp, &send_wr, &send_wr_failed);
	if (ret)
		isert_err("ib_post_send() failed, ret: %d\n", ret);

	return ret;
}

static void
isert_create_send_desc(struct isert_conn *isert_conn,
		       struct isert_cmd *isert_cmd,
		       struct iser_tx_desc *tx_desc)
{
	struct ib_device *ib_dev = isert_conn->conn_cm_id->device;

	ib_dma_sync_single_for_cpu(ib_dev, tx_desc->dma_addr,
				   ISER_HEADERS_LEN, DMA_TO_DEVICE);

	memset(&tx_desc->iser_header, 0, sizeof(struct iser_hdr));
	tx_desc->iser_header.flags = ISER_VER;

	tx_desc->num_sge = 1;
	tx_desc->isert_cmd = isert_cmd;

	if (tx_desc->tx_sg[0].lkey != isert_conn->conn_mr->lkey) {
		tx_desc->tx_sg[0].lkey = isert_conn->conn_mr->lkey;
		isert_dbg("tx_desc %p lkey mismatch, fixing\n", tx_desc);
	}
}

static int
isert_init_tx_hdrs(struct isert_conn *isert_conn,
		   struct iser_tx_desc *tx_desc)
{
	struct ib_device *ib_dev = isert_conn->conn_cm_id->device;
	u64 dma_addr;

	dma_addr = ib_dma_map_single(ib_dev, (void *)tx_desc,
			ISER_HEADERS_LEN, DMA_TO_DEVICE);
	if (ib_dma_mapping_error(ib_dev, dma_addr)) {
		isert_err("ib_dma_mapping_error() failed\n");
		return -ENOMEM;
	}

	tx_desc->dma_addr = dma_addr;
	tx_desc->tx_sg[0].addr	= tx_desc->dma_addr;
	tx_desc->tx_sg[0].length = ISER_HEADERS_LEN;
	tx_desc->tx_sg[0].lkey = isert_conn->conn_mr->lkey;

	isert_dbg("Setup tx_sg[0].addr: 0x%llx length: %u lkey: 0x%x\n",
		  tx_desc->tx_sg[0].addr, tx_desc->tx_sg[0].length,
		  tx_desc->tx_sg[0].lkey);

	return 0;
}

static void
isert_init_send_wr(struct isert_conn *isert_conn, struct isert_cmd *isert_cmd,
		   struct ib_send_wr *send_wr)
{
	struct iser_tx_desc *tx_desc = &isert_cmd->tx_desc;

	isert_cmd->rdma_wr.iser_ib_op = ISER_IB_SEND;
	send_wr->wr_id = (uintptr_t)&isert_cmd->tx_desc;
	send_wr->opcode = IB_WR_SEND;
	send_wr->sg_list = &tx_desc->tx_sg[0];
	send_wr->num_sge = isert_cmd->tx_desc.num_sge;
<<<<<<< HEAD
	/*
	 * Coalesce send completion interrupts by only setting IB_SEND_SIGNALED
	 * bit for every ISERT_COMP_BATCH_COUNT number of ib_post_send() calls.
	 */
	mutex_lock(&isert_conn->conn_mutex);
	if (coalesce && isert_conn->state == ISER_CONN_FULL_FEATURE &&
	    ++isert_conn->conn_comp_batch < ISERT_COMP_BATCH_COUNT) {
		tx_desc->llnode_active = true;
		llist_add(&tx_desc->comp_llnode, &isert_conn->conn_comp_llist);
		mutex_unlock(&isert_conn->conn_mutex);
		return;
	}
	isert_conn->conn_comp_batch = 0;
	tx_desc->comp_llnode_batch = llist_del_all(&isert_conn->conn_comp_llist);
	mutex_unlock(&isert_conn->conn_mutex);

=======
>>>>>>> 07f0dc60
	send_wr->send_flags = IB_SEND_SIGNALED;
}

static int
isert_rdma_post_recvl(struct isert_conn *isert_conn)
{
	struct ib_recv_wr rx_wr, *rx_wr_fail;
	struct ib_sge sge;
	int ret;

	memset(&sge, 0, sizeof(struct ib_sge));
	sge.addr = isert_conn->login_req_dma;
	sge.length = ISER_RX_LOGIN_SIZE;
	sge.lkey = isert_conn->conn_mr->lkey;

	isert_dbg("Setup sge: addr: %llx length: %d 0x%08x\n",
		sge.addr, sge.length, sge.lkey);

	memset(&rx_wr, 0, sizeof(struct ib_recv_wr));
	rx_wr.wr_id = (uintptr_t)isert_conn->login_req_buf;
	rx_wr.sg_list = &sge;
	rx_wr.num_sge = 1;

	isert_conn->post_recv_buf_count++;
	ret = ib_post_recv(isert_conn->conn_qp, &rx_wr, &rx_wr_fail);
	if (ret) {
		isert_err("ib_post_recv() failed: %d\n", ret);
		isert_conn->post_recv_buf_count--;
	}

	return ret;
}

static int
isert_put_login_tx(struct iscsi_conn *conn, struct iscsi_login *login,
		   u32 length)
{
	struct isert_conn *isert_conn = conn->context;
	struct ib_device *ib_dev = isert_conn->conn_cm_id->device;
	struct iser_tx_desc *tx_desc = &isert_conn->conn_login_tx_desc;
	int ret;

	isert_create_send_desc(isert_conn, NULL, tx_desc);

	memcpy(&tx_desc->iscsi_header, &login->rsp[0],
	       sizeof(struct iscsi_hdr));

	isert_init_tx_hdrs(isert_conn, tx_desc);

	if (length > 0) {
		struct ib_sge *tx_dsg = &tx_desc->tx_sg[1];

		ib_dma_sync_single_for_cpu(ib_dev, isert_conn->login_rsp_dma,
					   length, DMA_TO_DEVICE);

		memcpy(isert_conn->login_rsp_buf, login->rsp_buf, length);

		ib_dma_sync_single_for_device(ib_dev, isert_conn->login_rsp_dma,
					      length, DMA_TO_DEVICE);

		tx_dsg->addr	= isert_conn->login_rsp_dma;
		tx_dsg->length	= length;
		tx_dsg->lkey	= isert_conn->conn_mr->lkey;
		tx_desc->num_sge = 2;
	}
	if (!login->login_failed) {
		if (login->login_complete) {
			if (!conn->sess->sess_ops->SessionType &&
			    isert_conn->conn_device->use_fastreg) {
				ret = isert_conn_create_fastreg_pool(isert_conn);
				if (ret) {
					isert_err("Conn: %p failed to create"
					       " fastreg pool\n", isert_conn);
					return ret;
				}
			}

			ret = isert_alloc_rx_descriptors(isert_conn);
			if (ret)
				return ret;

			ret = isert_post_recv(isert_conn, ISERT_MIN_POSTED_RX);
			if (ret)
				return ret;

			/* Now we are in FULL_FEATURE phase */
			mutex_lock(&isert_conn->conn_mutex);
			isert_conn->state = ISER_CONN_FULL_FEATURE;
			mutex_unlock(&isert_conn->conn_mutex);
			goto post_send;
		}

		ret = isert_rdma_post_recvl(isert_conn);
		if (ret)
			return ret;
	}
post_send:
	ret = isert_post_send(isert_conn, tx_desc);
	if (ret)
		return ret;

	return 0;
}

static void
isert_rx_login_req(struct isert_conn *isert_conn)
{
	struct iser_rx_desc *rx_desc = (void *)isert_conn->login_req_buf;
	int rx_buflen = isert_conn->login_req_len;
	struct iscsi_conn *conn = isert_conn->conn;
	struct iscsi_login *login = conn->conn_login;
	int size;

<<<<<<< HEAD
	pr_info("conn %p\n", isert_conn);
=======
	isert_info("conn %p\n", isert_conn);
>>>>>>> 07f0dc60

	WARN_ON_ONCE(!login);

	if (login->first_request) {
		struct iscsi_login_req *login_req =
			(struct iscsi_login_req *)&rx_desc->iscsi_header;
		/*
		 * Setup the initial iscsi_login values from the leading
		 * login request PDU.
		 */
		login->leading_connection = (!login_req->tsih) ? 1 : 0;
		login->current_stage =
			(login_req->flags & ISCSI_FLAG_LOGIN_CURRENT_STAGE_MASK)
			 >> 2;
		login->version_min	= login_req->min_version;
		login->version_max	= login_req->max_version;
		memcpy(login->isid, login_req->isid, 6);
		login->cmd_sn		= be32_to_cpu(login_req->cmdsn);
		login->init_task_tag	= login_req->itt;
		login->initial_exp_statsn = be32_to_cpu(login_req->exp_statsn);
		login->cid		= be16_to_cpu(login_req->cid);
		login->tsih		= be16_to_cpu(login_req->tsih);
	}

	memcpy(&login->req[0], (void *)&rx_desc->iscsi_header, ISCSI_HDR_LEN);

	size = min(rx_buflen, MAX_KEY_VALUE_PAIRS);
	isert_dbg("Using login payload size: %d, rx_buflen: %d "
		  "MAX_KEY_VALUE_PAIRS: %d\n", size, rx_buflen,
		  MAX_KEY_VALUE_PAIRS);
	memcpy(login->req_buf, &rx_desc->data[0], size);

	if (login->first_request) {
		complete(&isert_conn->conn_login_comp);
		return;
	}
	schedule_delayed_work(&conn->login_work, 0);
}

static struct iscsi_cmd
*isert_allocate_cmd(struct iscsi_conn *conn)
{
	struct isert_conn *isert_conn = (struct isert_conn *)conn->context;
	struct isert_cmd *isert_cmd;
	struct iscsi_cmd *cmd;

	cmd = iscsit_allocate_cmd(conn, TASK_INTERRUPTIBLE);
	if (!cmd) {
		isert_err("Unable to allocate iscsi_cmd + isert_cmd\n");
		return NULL;
	}
	isert_cmd = iscsit_priv_cmd(cmd);
	isert_cmd->conn = isert_conn;
	isert_cmd->iscsi_cmd = cmd;

	return cmd;
}

static int
isert_handle_scsi_cmd(struct isert_conn *isert_conn,
		      struct isert_cmd *isert_cmd, struct iscsi_cmd *cmd,
		      struct iser_rx_desc *rx_desc, unsigned char *buf)
{
	struct iscsi_conn *conn = isert_conn->conn;
	struct iscsi_scsi_req *hdr = (struct iscsi_scsi_req *)buf;
	struct scatterlist *sg;
	int imm_data, imm_data_len, unsol_data, sg_nents, rc;
	bool dump_payload = false;

	rc = iscsit_setup_scsi_cmd(conn, cmd, buf);
	if (rc < 0)
		return rc;

	imm_data = cmd->immediate_data;
	imm_data_len = cmd->first_burst_len;
	unsol_data = cmd->unsolicited_data;

	rc = iscsit_process_scsi_cmd(conn, cmd, hdr);
	if (rc < 0) {
		return 0;
	} else if (rc > 0) {
		dump_payload = true;
		goto sequence_cmd;
	}

	if (!imm_data)
		return 0;

	sg = &cmd->se_cmd.t_data_sg[0];
	sg_nents = max(1UL, DIV_ROUND_UP(imm_data_len, PAGE_SIZE));

	isert_dbg("Copying Immediate SG: %p sg_nents: %u from %p imm_data_len: %d\n",
		  sg, sg_nents, &rx_desc->data[0], imm_data_len);

	sg_copy_from_buffer(sg, sg_nents, &rx_desc->data[0], imm_data_len);

	cmd->write_data_done += imm_data_len;

	if (cmd->write_data_done == cmd->se_cmd.data_length) {
		spin_lock_bh(&cmd->istate_lock);
		cmd->cmd_flags |= ICF_GOT_LAST_DATAOUT;
		cmd->i_state = ISTATE_RECEIVED_LAST_DATAOUT;
		spin_unlock_bh(&cmd->istate_lock);
	}

sequence_cmd:
	rc = iscsit_sequence_cmd(conn, cmd, buf, hdr->cmdsn);

	if (!rc && dump_payload == false && unsol_data)
		iscsit_set_unsoliticed_dataout(cmd);
	else if (dump_payload && imm_data)
		target_put_sess_cmd(conn->sess->se_sess, &cmd->se_cmd);

	return 0;
}

static int
isert_handle_iscsi_dataout(struct isert_conn *isert_conn,
			   struct iser_rx_desc *rx_desc, unsigned char *buf)
{
	struct scatterlist *sg_start;
	struct iscsi_conn *conn = isert_conn->conn;
	struct iscsi_cmd *cmd = NULL;
	struct iscsi_data *hdr = (struct iscsi_data *)buf;
	u32 unsol_data_len = ntoh24(hdr->dlength);
	int rc, sg_nents, sg_off, page_off;

	rc = iscsit_check_dataout_hdr(conn, buf, &cmd);
	if (rc < 0)
		return rc;
	else if (!cmd)
		return 0;
	/*
	 * FIXME: Unexpected unsolicited_data out
	 */
	if (!cmd->unsolicited_data) {
		isert_err("Received unexpected solicited data payload\n");
		dump_stack();
		return -1;
	}

	isert_dbg("Unsolicited DataOut unsol_data_len: %u, "
		  "write_data_done: %u, data_length: %u\n",
		  unsol_data_len,  cmd->write_data_done,
		  cmd->se_cmd.data_length);

	sg_off = cmd->write_data_done / PAGE_SIZE;
	sg_start = &cmd->se_cmd.t_data_sg[sg_off];
	sg_nents = max(1UL, DIV_ROUND_UP(unsol_data_len, PAGE_SIZE));
	page_off = cmd->write_data_done % PAGE_SIZE;
	/*
	 * FIXME: Non page-aligned unsolicited_data out
	 */
	if (page_off) {
		isert_err("unexpected non-page aligned data payload\n");
		dump_stack();
		return -1;
	}
	isert_dbg("Copying DataOut: sg_start: %p, sg_off: %u "
		  "sg_nents: %u from %p %u\n", sg_start, sg_off,
		  sg_nents, &rx_desc->data[0], unsol_data_len);

	sg_copy_from_buffer(sg_start, sg_nents, &rx_desc->data[0],
			    unsol_data_len);

	rc = iscsit_check_dataout_payload(cmd, hdr, false);
	if (rc < 0)
		return rc;

	return 0;
}

static int
isert_handle_nop_out(struct isert_conn *isert_conn, struct isert_cmd *isert_cmd,
		     struct iscsi_cmd *cmd, struct iser_rx_desc *rx_desc,
		     unsigned char *buf)
{
	struct iscsi_conn *conn = isert_conn->conn;
	struct iscsi_nopout *hdr = (struct iscsi_nopout *)buf;
	int rc;

	rc = iscsit_setup_nop_out(conn, cmd, hdr);
	if (rc < 0)
		return rc;
	/*
	 * FIXME: Add support for NOPOUT payload using unsolicited RDMA payload
	 */

	return iscsit_process_nop_out(conn, cmd, hdr);
}

static int
isert_handle_text_cmd(struct isert_conn *isert_conn, struct isert_cmd *isert_cmd,
		      struct iscsi_cmd *cmd, struct iser_rx_desc *rx_desc,
		      struct iscsi_text *hdr)
{
	struct iscsi_conn *conn = isert_conn->conn;
	u32 payload_length = ntoh24(hdr->dlength);
	int rc;
	unsigned char *text_in;

	rc = iscsit_setup_text_cmd(conn, cmd, hdr);
	if (rc < 0)
		return rc;

	text_in = kzalloc(payload_length, GFP_KERNEL);
	if (!text_in) {
		isert_err("Unable to allocate text_in of payload_length: %u\n",
			  payload_length);
		return -ENOMEM;
	}
	cmd->text_in_ptr = text_in;

	memcpy(cmd->text_in_ptr, &rx_desc->data[0], payload_length);

	return iscsit_process_text_cmd(conn, cmd, hdr);
}

static int
isert_rx_opcode(struct isert_conn *isert_conn, struct iser_rx_desc *rx_desc,
		uint32_t read_stag, uint64_t read_va,
		uint32_t write_stag, uint64_t write_va)
{
	struct iscsi_hdr *hdr = &rx_desc->iscsi_header;
	struct iscsi_conn *conn = isert_conn->conn;
	struct iscsi_session *sess = conn->sess;
	struct iscsi_cmd *cmd;
	struct isert_cmd *isert_cmd;
	int ret = -EINVAL;
	u8 opcode = (hdr->opcode & ISCSI_OPCODE_MASK);

	if (sess->sess_ops->SessionType &&
	   (!(opcode & ISCSI_OP_TEXT) || !(opcode & ISCSI_OP_LOGOUT))) {
		isert_err("Got illegal opcode: 0x%02x in SessionType=Discovery,"
			  " ignoring\n", opcode);
		return 0;
	}

	switch (opcode) {
	case ISCSI_OP_SCSI_CMD:
		cmd = isert_allocate_cmd(conn);
		if (!cmd)
			break;

		isert_cmd = iscsit_priv_cmd(cmd);
		isert_cmd->read_stag = read_stag;
		isert_cmd->read_va = read_va;
		isert_cmd->write_stag = write_stag;
		isert_cmd->write_va = write_va;

		ret = isert_handle_scsi_cmd(isert_conn, isert_cmd, cmd,
					rx_desc, (unsigned char *)hdr);
		break;
	case ISCSI_OP_NOOP_OUT:
		cmd = isert_allocate_cmd(conn);
		if (!cmd)
			break;

		isert_cmd = iscsit_priv_cmd(cmd);
		ret = isert_handle_nop_out(isert_conn, isert_cmd, cmd,
					   rx_desc, (unsigned char *)hdr);
		break;
	case ISCSI_OP_SCSI_DATA_OUT:
		ret = isert_handle_iscsi_dataout(isert_conn, rx_desc,
						(unsigned char *)hdr);
		break;
	case ISCSI_OP_SCSI_TMFUNC:
		cmd = isert_allocate_cmd(conn);
		if (!cmd)
			break;

		ret = iscsit_handle_task_mgt_cmd(conn, cmd,
						(unsigned char *)hdr);
		break;
	case ISCSI_OP_LOGOUT:
		cmd = isert_allocate_cmd(conn);
		if (!cmd)
			break;

		ret = iscsit_handle_logout_cmd(conn, cmd, (unsigned char *)hdr);
		break;
	case ISCSI_OP_TEXT:
		cmd = isert_allocate_cmd(conn);
		if (!cmd)
			break;

		isert_cmd = iscsit_priv_cmd(cmd);
		ret = isert_handle_text_cmd(isert_conn, isert_cmd, cmd,
					    rx_desc, (struct iscsi_text *)hdr);
		break;
	default:
		isert_err("Got unknown iSCSI OpCode: 0x%02x\n", opcode);
		dump_stack();
		break;
	}

	return ret;
}

static void
isert_rx_do_work(struct iser_rx_desc *rx_desc, struct isert_conn *isert_conn)
{
	struct iser_hdr *iser_hdr = &rx_desc->iser_header;
	uint64_t read_va = 0, write_va = 0;
	uint32_t read_stag = 0, write_stag = 0;
	int rc;

	switch (iser_hdr->flags & 0xF0) {
	case ISCSI_CTRL:
		if (iser_hdr->flags & ISER_RSV) {
			read_stag = be32_to_cpu(iser_hdr->read_stag);
			read_va = be64_to_cpu(iser_hdr->read_va);
			isert_dbg("ISER_RSV: read_stag: 0x%x read_va: 0x%llx\n",
				  read_stag, (unsigned long long)read_va);
		}
		if (iser_hdr->flags & ISER_WSV) {
			write_stag = be32_to_cpu(iser_hdr->write_stag);
			write_va = be64_to_cpu(iser_hdr->write_va);
			isert_dbg("ISER_WSV: write_stag: 0x%x write_va: 0x%llx\n",
				  write_stag, (unsigned long long)write_va);
		}

		isert_dbg("ISER ISCSI_CTRL PDU\n");
		break;
	case ISER_HELLO:
		isert_err("iSER Hello message\n");
		break;
	default:
		isert_warn("Unknown iSER hdr flags: 0x%02x\n", iser_hdr->flags);
		break;
	}

	rc = isert_rx_opcode(isert_conn, rx_desc,
			     read_stag, read_va, write_stag, write_va);
}

static void
isert_rx_completion(struct iser_rx_desc *desc, struct isert_conn *isert_conn,
		    u32 xfer_len)
{
	struct ib_device *ib_dev = isert_conn->conn_cm_id->device;
	struct iscsi_hdr *hdr;
	u64 rx_dma;
	int rx_buflen, outstanding;

	if ((char *)desc == isert_conn->login_req_buf) {
		rx_dma = isert_conn->login_req_dma;
		rx_buflen = ISER_RX_LOGIN_SIZE;
		isert_dbg("login_buf: Using rx_dma: 0x%llx, rx_buflen: %d\n",
			 rx_dma, rx_buflen);
	} else {
		rx_dma = desc->dma_addr;
		rx_buflen = ISER_RX_PAYLOAD_SIZE;
		isert_dbg("req_buf: Using rx_dma: 0x%llx, rx_buflen: %d\n",
			 rx_dma, rx_buflen);
	}

	ib_dma_sync_single_for_cpu(ib_dev, rx_dma, rx_buflen, DMA_FROM_DEVICE);

	hdr = &desc->iscsi_header;
	isert_dbg("iSCSI opcode: 0x%02x, ITT: 0x%08x, flags: 0x%02x dlen: %d\n",
		 hdr->opcode, hdr->itt, hdr->flags,
		 (int)(xfer_len - ISER_HEADERS_LEN));

	if ((char *)desc == isert_conn->login_req_buf) {
		isert_conn->login_req_len = xfer_len - ISER_HEADERS_LEN;
		if (isert_conn->conn) {
			struct iscsi_login *login = isert_conn->conn->conn_login;

			if (login && !login->first_request)
				isert_rx_login_req(isert_conn);
		}
		mutex_lock(&isert_conn->conn_mutex);
		complete(&isert_conn->login_req_comp);
		mutex_unlock(&isert_conn->conn_mutex);
	} else {
		isert_rx_do_work(desc, isert_conn);
	}

	ib_dma_sync_single_for_device(ib_dev, rx_dma, rx_buflen,
				      DMA_FROM_DEVICE);

	isert_conn->post_recv_buf_count--;
	isert_dbg("Decremented post_recv_buf_count: %d\n",
		  isert_conn->post_recv_buf_count);

	if ((char *)desc == isert_conn->login_req_buf)
		return;

	outstanding = isert_conn->post_recv_buf_count;
	if (outstanding + ISERT_MIN_POSTED_RX <= ISERT_QP_MAX_RECV_DTOS) {
		int err, count = min(ISERT_QP_MAX_RECV_DTOS - outstanding,
				ISERT_MIN_POSTED_RX);
		err = isert_post_recv(isert_conn, count);
		if (err) {
			isert_err("isert_post_recv() count: %d failed, %d\n",
			       count, err);
		}
	}
}

static int
isert_map_data_buf(struct isert_conn *isert_conn, struct isert_cmd *isert_cmd,
		   struct scatterlist *sg, u32 nents, u32 length, u32 offset,
		   enum iser_ib_op_code op, struct isert_data_buf *data)
{
	struct ib_device *ib_dev = isert_conn->conn_cm_id->device;

	data->dma_dir = op == ISER_IB_RDMA_WRITE ?
			      DMA_TO_DEVICE : DMA_FROM_DEVICE;

	data->len = length - offset;
	data->offset = offset;
	data->sg_off = data->offset / PAGE_SIZE;

	data->sg = &sg[data->sg_off];
	data->nents = min_t(unsigned int, nents - data->sg_off,
					  ISCSI_ISER_SG_TABLESIZE);
	data->len = min_t(unsigned int, data->len, ISCSI_ISER_SG_TABLESIZE *
					PAGE_SIZE);

	data->dma_nents = ib_dma_map_sg(ib_dev, data->sg, data->nents,
					data->dma_dir);
	if (unlikely(!data->dma_nents)) {
		isert_err("Cmd: unable to dma map SGs %p\n", sg);
		return -EINVAL;
	}

	isert_dbg("Mapped cmd: %p count: %u sg: %p sg_nents: %u rdma_len %d\n",
		  isert_cmd, data->dma_nents, data->sg, data->nents, data->len);

	return 0;
}

static void
isert_unmap_data_buf(struct isert_conn *isert_conn, struct isert_data_buf *data)
{
	struct ib_device *ib_dev = isert_conn->conn_cm_id->device;

	ib_dma_unmap_sg(ib_dev, data->sg, data->nents, data->dma_dir);
	memset(data, 0, sizeof(*data));
}



static void
isert_unmap_cmd(struct isert_cmd *isert_cmd, struct isert_conn *isert_conn)
{
	struct isert_rdma_wr *wr = &isert_cmd->rdma_wr;

	isert_dbg("Cmd %p\n", isert_cmd);

	if (wr->data.sg) {
		isert_dbg("Cmd %p unmap_sg op\n", isert_cmd);
		isert_unmap_data_buf(isert_conn, &wr->data);
	}

	if (wr->send_wr) {
		isert_dbg("Cmd %p free send_wr\n", isert_cmd);
		kfree(wr->send_wr);
		wr->send_wr = NULL;
	}

	if (wr->ib_sge) {
		isert_dbg("Cmd %p free ib_sge\n", isert_cmd);
		kfree(wr->ib_sge);
		wr->ib_sge = NULL;
	}
}

static void
isert_unreg_rdma(struct isert_cmd *isert_cmd, struct isert_conn *isert_conn)
{
	struct isert_rdma_wr *wr = &isert_cmd->rdma_wr;
	LIST_HEAD(unmap_list);

	isert_dbg("Cmd %p\n", isert_cmd);

	if (wr->fr_desc) {
		isert_dbg("Cmd %p free fr_desc %p\n", isert_cmd, wr->fr_desc);
		if (wr->fr_desc->ind & ISERT_PROTECTED) {
			isert_unmap_data_buf(isert_conn, &wr->prot);
			wr->fr_desc->ind &= ~ISERT_PROTECTED;
		}
		spin_lock_bh(&isert_conn->conn_lock);
		list_add_tail(&wr->fr_desc->list, &isert_conn->conn_fr_pool);
		spin_unlock_bh(&isert_conn->conn_lock);
		wr->fr_desc = NULL;
	}

	if (wr->data.sg) {
		isert_dbg("Cmd %p unmap_sg op\n", isert_cmd);
		isert_unmap_data_buf(isert_conn, &wr->data);
	}

	wr->ib_sge = NULL;
	wr->send_wr = NULL;
}

static void
isert_put_cmd(struct isert_cmd *isert_cmd, bool comp_err)
{
	struct iscsi_cmd *cmd = isert_cmd->iscsi_cmd;
	struct isert_conn *isert_conn = isert_cmd->conn;
	struct iscsi_conn *conn = isert_conn->conn;
	struct isert_device *device = isert_conn->conn_device;

	isert_dbg("Cmd %p\n", isert_cmd);

	switch (cmd->iscsi_opcode) {
	case ISCSI_OP_SCSI_CMD:
		spin_lock_bh(&conn->cmd_lock);
		if (!list_empty(&cmd->i_conn_node))
			list_del_init(&cmd->i_conn_node);
		spin_unlock_bh(&conn->cmd_lock);

		if (cmd->data_direction == DMA_TO_DEVICE) {
			iscsit_stop_dataout_timer(cmd);
			/*
			 * Check for special case during comp_err where
			 * WRITE_PENDING has been handed off from core,
			 * but requires an extra target_put_sess_cmd()
			 * before transport_generic_free_cmd() below.
			 */
			if (comp_err &&
			    cmd->se_cmd.t_state == TRANSPORT_WRITE_PENDING) {
				struct se_cmd *se_cmd = &cmd->se_cmd;

				target_put_sess_cmd(se_cmd->se_sess, se_cmd);
			}
		}

		device->unreg_rdma_mem(isert_cmd, isert_conn);
		transport_generic_free_cmd(&cmd->se_cmd, 0);
		break;
	case ISCSI_OP_SCSI_TMFUNC:
		spin_lock_bh(&conn->cmd_lock);
		if (!list_empty(&cmd->i_conn_node))
			list_del_init(&cmd->i_conn_node);
		spin_unlock_bh(&conn->cmd_lock);

		transport_generic_free_cmd(&cmd->se_cmd, 0);
		break;
	case ISCSI_OP_REJECT:
	case ISCSI_OP_NOOP_OUT:
	case ISCSI_OP_TEXT:
		spin_lock_bh(&conn->cmd_lock);
		if (!list_empty(&cmd->i_conn_node))
			list_del_init(&cmd->i_conn_node);
		spin_unlock_bh(&conn->cmd_lock);

		/*
		 * Handle special case for REJECT when iscsi_add_reject*() has
		 * overwritten the original iscsi_opcode assignment, and the
		 * associated cmd->se_cmd needs to be released.
		 */
		if (cmd->se_cmd.se_tfo != NULL) {
			isert_dbg("Calling transport_generic_free_cmd from"
				 " isert_put_cmd for 0x%02x\n",
				 cmd->iscsi_opcode);
			transport_generic_free_cmd(&cmd->se_cmd, 0);
			break;
		}
		/*
		 * Fall-through
		 */
	default:
		iscsit_release_cmd(cmd);
		break;
	}
}

static void
isert_unmap_tx_desc(struct iser_tx_desc *tx_desc, struct ib_device *ib_dev)
{
	if (tx_desc->dma_addr != 0) {
		isert_dbg("unmap single for tx_desc->dma_addr\n");
		ib_dma_unmap_single(ib_dev, tx_desc->dma_addr,
				    ISER_HEADERS_LEN, DMA_TO_DEVICE);
		tx_desc->dma_addr = 0;
	}
}

static void
isert_completion_put(struct iser_tx_desc *tx_desc, struct isert_cmd *isert_cmd,
		     struct ib_device *ib_dev, bool comp_err)
{
	if (isert_cmd->pdu_buf_dma != 0) {
		isert_dbg("unmap single for isert_cmd->pdu_buf_dma\n");
		ib_dma_unmap_single(ib_dev, isert_cmd->pdu_buf_dma,
				    isert_cmd->pdu_buf_len, DMA_TO_DEVICE);
		isert_cmd->pdu_buf_dma = 0;
	}

	isert_unmap_tx_desc(tx_desc, ib_dev);
	isert_put_cmd(isert_cmd, comp_err);
}

static int
isert_check_pi_status(struct se_cmd *se_cmd, struct ib_mr *sig_mr)
{
	struct ib_mr_status mr_status;
	int ret;

	ret = ib_check_mr_status(sig_mr, IB_MR_CHECK_SIG_STATUS, &mr_status);
	if (ret) {
		isert_err("ib_check_mr_status failed, ret %d\n", ret);
		goto fail_mr_status;
	}

	if (mr_status.fail_status & IB_MR_CHECK_SIG_STATUS) {
		u64 sec_offset_err;
		u32 block_size = se_cmd->se_dev->dev_attrib.block_size + 8;

		switch (mr_status.sig_err.err_type) {
		case IB_SIG_BAD_GUARD:
			se_cmd->pi_err = TCM_LOGICAL_BLOCK_GUARD_CHECK_FAILED;
			break;
		case IB_SIG_BAD_REFTAG:
			se_cmd->pi_err = TCM_LOGICAL_BLOCK_REF_TAG_CHECK_FAILED;
			break;
		case IB_SIG_BAD_APPTAG:
			se_cmd->pi_err = TCM_LOGICAL_BLOCK_APP_TAG_CHECK_FAILED;
			break;
		}
		sec_offset_err = mr_status.sig_err.sig_err_offset;
		do_div(sec_offset_err, block_size);
		se_cmd->bad_sector = sec_offset_err + se_cmd->t_task_lba;

		isert_err("PI error found type %d at sector 0x%llx "
			  "expected 0x%x vs actual 0x%x\n",
			  mr_status.sig_err.err_type,
			  (unsigned long long)se_cmd->bad_sector,
			  mr_status.sig_err.expected,
			  mr_status.sig_err.actual);
		ret = 1;
	}

fail_mr_status:
	return ret;
}

static void
isert_completion_rdma_write(struct iser_tx_desc *tx_desc,
			    struct isert_cmd *isert_cmd)
{
	struct isert_rdma_wr *wr = &isert_cmd->rdma_wr;
	struct iscsi_cmd *cmd = isert_cmd->iscsi_cmd;
	struct se_cmd *se_cmd = &cmd->se_cmd;
	struct isert_conn *isert_conn = isert_cmd->conn;
	struct isert_device *device = isert_conn->conn_device;
	int ret = 0;

	if (wr->fr_desc && wr->fr_desc->ind & ISERT_PROTECTED) {
		ret = isert_check_pi_status(se_cmd,
					    wr->fr_desc->pi_ctx->sig_mr);
		wr->fr_desc->ind &= ~ISERT_PROTECTED;
	}

	device->unreg_rdma_mem(isert_cmd, isert_conn);
	wr->send_wr_num = 0;
	if (ret)
		transport_send_check_condition_and_sense(se_cmd,
							 se_cmd->pi_err, 0);
	else
		isert_put_response(isert_conn->conn, cmd);
}

static void
isert_completion_rdma_read(struct iser_tx_desc *tx_desc,
			   struct isert_cmd *isert_cmd)
{
	struct isert_rdma_wr *wr = &isert_cmd->rdma_wr;
	struct iscsi_cmd *cmd = isert_cmd->iscsi_cmd;
	struct se_cmd *se_cmd = &cmd->se_cmd;
	struct isert_conn *isert_conn = isert_cmd->conn;
	struct isert_device *device = isert_conn->conn_device;
	int ret = 0;

	if (wr->fr_desc && wr->fr_desc->ind & ISERT_PROTECTED) {
		ret = isert_check_pi_status(se_cmd,
					    wr->fr_desc->pi_ctx->sig_mr);
		wr->fr_desc->ind &= ~ISERT_PROTECTED;
	}

	iscsit_stop_dataout_timer(cmd);
	device->unreg_rdma_mem(isert_cmd, isert_conn);
	cmd->write_data_done = wr->data.len;
	wr->send_wr_num = 0;

	isert_dbg("Cmd: %p RDMA_READ comp calling execute_cmd\n", isert_cmd);
	spin_lock_bh(&cmd->istate_lock);
	cmd->cmd_flags |= ICF_GOT_LAST_DATAOUT;
	cmd->i_state = ISTATE_RECEIVED_LAST_DATAOUT;
	spin_unlock_bh(&cmd->istate_lock);

	if (ret)
		transport_send_check_condition_and_sense(se_cmd,
							 se_cmd->pi_err, 0);
	else
		target_execute_cmd(se_cmd);
}

static void
isert_do_control_comp(struct work_struct *work)
{
	struct isert_cmd *isert_cmd = container_of(work,
			struct isert_cmd, comp_work);
	struct isert_conn *isert_conn = isert_cmd->conn;
	struct ib_device *ib_dev = isert_conn->conn_cm_id->device;
	struct iscsi_cmd *cmd = isert_cmd->iscsi_cmd;

	isert_dbg("Cmd %p i_state %d\n", isert_cmd, cmd->i_state);

	switch (cmd->i_state) {
	case ISTATE_SEND_TASKMGTRSP:
		iscsit_tmr_post_handler(cmd, cmd->conn);
	case ISTATE_SEND_REJECT:   /* FALLTHRU */
	case ISTATE_SEND_TEXTRSP:  /* FALLTHRU */
		cmd->i_state = ISTATE_SENT_STATUS;
		isert_completion_put(&isert_cmd->tx_desc, isert_cmd,
				     ib_dev, false);
		break;
	case ISTATE_SEND_LOGOUTRSP:
		iscsit_logout_post_handler(cmd, cmd->conn);
		break;
	default:
		isert_err("Unknown i_state %d\n", cmd->i_state);
		dump_stack();
		break;
	}
}

static void
isert_response_completion(struct iser_tx_desc *tx_desc,
			  struct isert_cmd *isert_cmd,
			  struct isert_conn *isert_conn,
			  struct ib_device *ib_dev)
{
	struct iscsi_cmd *cmd = isert_cmd->iscsi_cmd;

	if (cmd->i_state == ISTATE_SEND_TASKMGTRSP ||
	    cmd->i_state == ISTATE_SEND_LOGOUTRSP ||
	    cmd->i_state == ISTATE_SEND_REJECT ||
	    cmd->i_state == ISTATE_SEND_TEXTRSP) {
		isert_unmap_tx_desc(tx_desc, ib_dev);

		INIT_WORK(&isert_cmd->comp_work, isert_do_control_comp);
		queue_work(isert_comp_wq, &isert_cmd->comp_work);
		return;
	}

	cmd->i_state = ISTATE_SENT_STATUS;
	isert_completion_put(tx_desc, isert_cmd, ib_dev, false);
}

static void
isert_send_completion(struct iser_tx_desc *tx_desc,
		      struct isert_conn *isert_conn)
{
	struct ib_device *ib_dev = isert_conn->conn_cm_id->device;
	struct isert_cmd *isert_cmd = tx_desc->isert_cmd;
	struct isert_rdma_wr *wr;

	if (!isert_cmd) {
		isert_unmap_tx_desc(tx_desc, ib_dev);
		return;
	}
	wr = &isert_cmd->rdma_wr;

	isert_dbg("Cmd %p iser_ib_op %d\n", isert_cmd, wr->iser_ib_op);

	switch (wr->iser_ib_op) {
	case ISER_IB_RECV:
		isert_err("Got ISER_IB_RECV\n");
		dump_stack();
		break;
	case ISER_IB_SEND:
		isert_response_completion(tx_desc, isert_cmd,
					  isert_conn, ib_dev);
		break;
	case ISER_IB_RDMA_WRITE:
		isert_completion_rdma_write(tx_desc, isert_cmd);
		break;
	case ISER_IB_RDMA_READ:
		isert_completion_rdma_read(tx_desc, isert_cmd);
		break;
	default:
		isert_err("Unknown wr->iser_ib_op: 0x%x\n", wr->iser_ib_op);
		dump_stack();
		break;
	}
}

/**
 * is_isert_tx_desc() - Indicate if the completion wr_id
 *     is a TX descriptor or not.
 * @isert_conn: iser connection
 * @wr_id: completion WR identifier
 *
 * Since we cannot rely on wc opcode in FLUSH errors
 * we must work around it by checking if the wr_id address
 * falls in the iser connection rx_descs buffer. If so
 * it is an RX descriptor, otherwize it is a TX.
 */
static inline bool
is_isert_tx_desc(struct isert_conn *isert_conn, void *wr_id)
{
	void *start = isert_conn->conn_rx_descs;
	int len = ISERT_QP_MAX_RECV_DTOS * sizeof(*isert_conn->conn_rx_descs);

	if (wr_id >= start && wr_id < start + len)
		return false;

	return true;
}

static void
isert_cq_comp_err(struct isert_conn *isert_conn, struct ib_wc *wc)
{
	if (wc->wr_id == ISER_BEACON_WRID) {
		isert_info("conn %p completing conn_wait_comp_err\n",
			   isert_conn);
		complete(&isert_conn->conn_wait_comp_err);
	} else if (is_isert_tx_desc(isert_conn, (void *)(uintptr_t)wc->wr_id)) {
		struct ib_device *ib_dev = isert_conn->conn_cm_id->device;
		struct isert_cmd *isert_cmd;
		struct iser_tx_desc *desc;

		desc = (struct iser_tx_desc *)(uintptr_t)wc->wr_id;
		isert_cmd = desc->isert_cmd;
		if (!isert_cmd)
			isert_unmap_tx_desc(desc, ib_dev);
		else
			isert_completion_put(desc, isert_cmd, ib_dev, true);
	} else {
		isert_conn->post_recv_buf_count--;
		if (!isert_conn->post_recv_buf_count)
			iscsit_cause_connection_reinstatement(isert_conn->conn, 0);
	}
<<<<<<< HEAD

	while (atomic_read(&isert_conn->post_send_buf_count))
		msleep(3000);

	mutex_lock(&isert_conn->conn_mutex);
	isert_conn_terminate(isert_conn);
	mutex_unlock(&isert_conn->conn_mutex);

	iscsit_cause_connection_reinstatement(isert_conn->conn, 0);

	complete(&isert_conn->conn_wait_comp_err);
=======
>>>>>>> 07f0dc60
}

static void
isert_handle_wc(struct ib_wc *wc)
{
	struct isert_conn *isert_conn;
	struct iser_tx_desc *tx_desc;
	struct iser_rx_desc *rx_desc;

	isert_conn = wc->qp->qp_context;
	if (likely(wc->status == IB_WC_SUCCESS)) {
		if (wc->opcode == IB_WC_RECV) {
			rx_desc = (struct iser_rx_desc *)(uintptr_t)wc->wr_id;
			isert_rx_completion(rx_desc, isert_conn, wc->byte_len);
		} else {
			tx_desc = (struct iser_tx_desc *)(uintptr_t)wc->wr_id;
			isert_send_completion(tx_desc, isert_conn);
		}
	} else {
		if (wc->status != IB_WC_WR_FLUSH_ERR)
			isert_err("wr id %llx status %d vend_err %x\n",
				  wc->wr_id, wc->status, wc->vendor_err);
		else
			isert_dbg("flush error: wr id %llx\n", wc->wr_id);

		if (wc->wr_id != ISER_FASTREG_LI_WRID)
			isert_cq_comp_err(isert_conn, wc);
	}
}

static void
isert_cq_work(struct work_struct *work)
{
	enum { isert_poll_budget = 65536 };
	struct isert_comp *comp = container_of(work, struct isert_comp,
					       work);
	struct ib_wc *const wcs = comp->wcs;
	int i, n, completed = 0;

	while ((n = ib_poll_cq(comp->cq, ARRAY_SIZE(comp->wcs), wcs)) > 0) {
		for (i = 0; i < n; i++)
			isert_handle_wc(&wcs[i]);

		completed += n;
		if (completed >= isert_poll_budget)
			break;
	}

	ib_req_notify_cq(comp->cq, IB_CQ_NEXT_COMP);
}

static void
isert_cq_callback(struct ib_cq *cq, void *context)
{
	struct isert_comp *comp = context;

	queue_work(isert_comp_wq, &comp->work);
}

static int
isert_post_response(struct isert_conn *isert_conn, struct isert_cmd *isert_cmd)
{
	struct ib_send_wr *wr_failed;
	int ret;

	ret = ib_post_send(isert_conn->conn_qp, &isert_cmd->tx_desc.send_wr,
			   &wr_failed);
	if (ret) {
		isert_err("ib_post_send failed with %d\n", ret);
		return ret;
	}
	return ret;
}

static int
isert_put_response(struct iscsi_conn *conn, struct iscsi_cmd *cmd)
{
	struct isert_cmd *isert_cmd = iscsit_priv_cmd(cmd);
	struct isert_conn *isert_conn = (struct isert_conn *)conn->context;
	struct ib_send_wr *send_wr = &isert_cmd->tx_desc.send_wr;
	struct iscsi_scsi_rsp *hdr = (struct iscsi_scsi_rsp *)
				&isert_cmd->tx_desc.iscsi_header;

	isert_create_send_desc(isert_conn, isert_cmd, &isert_cmd->tx_desc);
	iscsit_build_rsp_pdu(cmd, conn, true, hdr);
	isert_init_tx_hdrs(isert_conn, &isert_cmd->tx_desc);
	/*
	 * Attach SENSE DATA payload to iSCSI Response PDU
	 */
	if (cmd->se_cmd.sense_buffer &&
	    ((cmd->se_cmd.se_cmd_flags & SCF_TRANSPORT_TASK_SENSE) ||
	    (cmd->se_cmd.se_cmd_flags & SCF_EMULATED_TASK_SENSE))) {
		struct ib_device *ib_dev = isert_conn->conn_cm_id->device;
		struct ib_sge *tx_dsg = &isert_cmd->tx_desc.tx_sg[1];
		u32 padding, pdu_len;

		put_unaligned_be16(cmd->se_cmd.scsi_sense_length,
				   cmd->sense_buffer);
		cmd->se_cmd.scsi_sense_length += sizeof(__be16);

		padding = -(cmd->se_cmd.scsi_sense_length) & 3;
		hton24(hdr->dlength, (u32)cmd->se_cmd.scsi_sense_length);
		pdu_len = cmd->se_cmd.scsi_sense_length + padding;

		isert_cmd->pdu_buf_dma = ib_dma_map_single(ib_dev,
				(void *)cmd->sense_buffer, pdu_len,
				DMA_TO_DEVICE);

		isert_cmd->pdu_buf_len = pdu_len;
		tx_dsg->addr	= isert_cmd->pdu_buf_dma;
		tx_dsg->length	= pdu_len;
		tx_dsg->lkey	= isert_conn->conn_mr->lkey;
		isert_cmd->tx_desc.num_sge = 2;
	}

	isert_init_send_wr(isert_conn, isert_cmd, send_wr);

	isert_dbg("Posting SCSI Response\n");

	return isert_post_response(isert_conn, isert_cmd);
}

static void
isert_aborted_task(struct iscsi_conn *conn, struct iscsi_cmd *cmd)
{
	struct isert_cmd *isert_cmd = iscsit_priv_cmd(cmd);
	struct isert_conn *isert_conn = (struct isert_conn *)conn->context;
	struct isert_device *device = isert_conn->conn_device;

	spin_lock_bh(&conn->cmd_lock);
	if (!list_empty(&cmd->i_conn_node))
		list_del_init(&cmd->i_conn_node);
	spin_unlock_bh(&conn->cmd_lock);

	if (cmd->data_direction == DMA_TO_DEVICE)
		iscsit_stop_dataout_timer(cmd);

	device->unreg_rdma_mem(isert_cmd, isert_conn);
}

static enum target_prot_op
isert_get_sup_prot_ops(struct iscsi_conn *conn)
{
	struct isert_conn *isert_conn = (struct isert_conn *)conn->context;
	struct isert_device *device = isert_conn->conn_device;

	if (conn->tpg->tpg_attrib.t10_pi) {
		if (device->pi_capable) {
<<<<<<< HEAD
			pr_info("conn %p PI offload enabled\n", isert_conn);
=======
			isert_info("conn %p PI offload enabled\n", isert_conn);
>>>>>>> 07f0dc60
			isert_conn->pi_support = true;
			return TARGET_PROT_ALL;
		}
	}

<<<<<<< HEAD
	pr_info("conn %p PI offload disabled\n", isert_conn);
=======
	isert_info("conn %p PI offload disabled\n", isert_conn);
>>>>>>> 07f0dc60
	isert_conn->pi_support = false;

	return TARGET_PROT_NORMAL;
}

static int
isert_put_nopin(struct iscsi_cmd *cmd, struct iscsi_conn *conn,
		bool nopout_response)
{
	struct isert_cmd *isert_cmd = iscsit_priv_cmd(cmd);
	struct isert_conn *isert_conn = (struct isert_conn *)conn->context;
	struct ib_send_wr *send_wr = &isert_cmd->tx_desc.send_wr;

	isert_create_send_desc(isert_conn, isert_cmd, &isert_cmd->tx_desc);
	iscsit_build_nopin_rsp(cmd, conn, (struct iscsi_nopin *)
			       &isert_cmd->tx_desc.iscsi_header,
			       nopout_response);
	isert_init_tx_hdrs(isert_conn, &isert_cmd->tx_desc);
	isert_init_send_wr(isert_conn, isert_cmd, send_wr);

	isert_dbg("conn %p Posting NOPIN Response\n", isert_conn);

	return isert_post_response(isert_conn, isert_cmd);
}

static int
isert_put_logout_rsp(struct iscsi_cmd *cmd, struct iscsi_conn *conn)
{
	struct isert_cmd *isert_cmd = iscsit_priv_cmd(cmd);
	struct isert_conn *isert_conn = (struct isert_conn *)conn->context;
	struct ib_send_wr *send_wr = &isert_cmd->tx_desc.send_wr;

	isert_create_send_desc(isert_conn, isert_cmd, &isert_cmd->tx_desc);
	iscsit_build_logout_rsp(cmd, conn, (struct iscsi_logout_rsp *)
				&isert_cmd->tx_desc.iscsi_header);
	isert_init_tx_hdrs(isert_conn, &isert_cmd->tx_desc);
	isert_init_send_wr(isert_conn, isert_cmd, send_wr);

	isert_dbg("conn %p Posting Logout Response\n", isert_conn);

	return isert_post_response(isert_conn, isert_cmd);
}

static int
isert_put_tm_rsp(struct iscsi_cmd *cmd, struct iscsi_conn *conn)
{
	struct isert_cmd *isert_cmd = iscsit_priv_cmd(cmd);
	struct isert_conn *isert_conn = (struct isert_conn *)conn->context;
	struct ib_send_wr *send_wr = &isert_cmd->tx_desc.send_wr;

	isert_create_send_desc(isert_conn, isert_cmd, &isert_cmd->tx_desc);
	iscsit_build_task_mgt_rsp(cmd, conn, (struct iscsi_tm_rsp *)
				  &isert_cmd->tx_desc.iscsi_header);
	isert_init_tx_hdrs(isert_conn, &isert_cmd->tx_desc);
	isert_init_send_wr(isert_conn, isert_cmd, send_wr);

	isert_dbg("conn %p Posting Task Management Response\n", isert_conn);

	return isert_post_response(isert_conn, isert_cmd);
}

static int
isert_put_reject(struct iscsi_cmd *cmd, struct iscsi_conn *conn)
{
	struct isert_cmd *isert_cmd = iscsit_priv_cmd(cmd);
	struct isert_conn *isert_conn = (struct isert_conn *)conn->context;
	struct ib_send_wr *send_wr = &isert_cmd->tx_desc.send_wr;
	struct ib_device *ib_dev = isert_conn->conn_cm_id->device;
	struct ib_sge *tx_dsg = &isert_cmd->tx_desc.tx_sg[1];
	struct iscsi_reject *hdr =
		(struct iscsi_reject *)&isert_cmd->tx_desc.iscsi_header;

	isert_create_send_desc(isert_conn, isert_cmd, &isert_cmd->tx_desc);
	iscsit_build_reject(cmd, conn, hdr);
	isert_init_tx_hdrs(isert_conn, &isert_cmd->tx_desc);

	hton24(hdr->dlength, ISCSI_HDR_LEN);
	isert_cmd->pdu_buf_dma = ib_dma_map_single(ib_dev,
			(void *)cmd->buf_ptr, ISCSI_HDR_LEN,
			DMA_TO_DEVICE);
	isert_cmd->pdu_buf_len = ISCSI_HDR_LEN;
	tx_dsg->addr	= isert_cmd->pdu_buf_dma;
	tx_dsg->length	= ISCSI_HDR_LEN;
	tx_dsg->lkey	= isert_conn->conn_mr->lkey;
	isert_cmd->tx_desc.num_sge = 2;

	isert_init_send_wr(isert_conn, isert_cmd, send_wr);

	isert_dbg("conn %p Posting Reject\n", isert_conn);

	return isert_post_response(isert_conn, isert_cmd);
}

static int
isert_put_text_rsp(struct iscsi_cmd *cmd, struct iscsi_conn *conn)
{
	struct isert_cmd *isert_cmd = iscsit_priv_cmd(cmd);
	struct isert_conn *isert_conn = (struct isert_conn *)conn->context;
	struct ib_send_wr *send_wr = &isert_cmd->tx_desc.send_wr;
	struct iscsi_text_rsp *hdr =
		(struct iscsi_text_rsp *)&isert_cmd->tx_desc.iscsi_header;
	u32 txt_rsp_len;
	int rc;

	isert_create_send_desc(isert_conn, isert_cmd, &isert_cmd->tx_desc);
	rc = iscsit_build_text_rsp(cmd, conn, hdr, ISCSI_INFINIBAND);
	if (rc < 0)
		return rc;

	txt_rsp_len = rc;
	isert_init_tx_hdrs(isert_conn, &isert_cmd->tx_desc);

	if (txt_rsp_len) {
		struct ib_device *ib_dev = isert_conn->conn_cm_id->device;
		struct ib_sge *tx_dsg = &isert_cmd->tx_desc.tx_sg[1];
		void *txt_rsp_buf = cmd->buf_ptr;

		isert_cmd->pdu_buf_dma = ib_dma_map_single(ib_dev,
				txt_rsp_buf, txt_rsp_len, DMA_TO_DEVICE);

		isert_cmd->pdu_buf_len = txt_rsp_len;
		tx_dsg->addr	= isert_cmd->pdu_buf_dma;
		tx_dsg->length	= txt_rsp_len;
		tx_dsg->lkey	= isert_conn->conn_mr->lkey;
		isert_cmd->tx_desc.num_sge = 2;
	}
	isert_init_send_wr(isert_conn, isert_cmd, send_wr);

	isert_dbg("conn %p Text Reject\n", isert_conn);

	return isert_post_response(isert_conn, isert_cmd);
}

static int
isert_build_rdma_wr(struct isert_conn *isert_conn, struct isert_cmd *isert_cmd,
		    struct ib_sge *ib_sge, struct ib_send_wr *send_wr,
		    u32 data_left, u32 offset)
{
	struct iscsi_cmd *cmd = isert_cmd->iscsi_cmd;
	struct scatterlist *sg_start, *tmp_sg;
	struct ib_device *ib_dev = isert_conn->conn_cm_id->device;
	u32 sg_off, page_off;
	int i = 0, sg_nents;

	sg_off = offset / PAGE_SIZE;
	sg_start = &cmd->se_cmd.t_data_sg[sg_off];
	sg_nents = min(cmd->se_cmd.t_data_nents - sg_off, isert_conn->max_sge);
	page_off = offset % PAGE_SIZE;

	send_wr->sg_list = ib_sge;
	send_wr->num_sge = sg_nents;
	send_wr->wr_id = (uintptr_t)&isert_cmd->tx_desc;
	/*
	 * Perform mapping of TCM scatterlist memory ib_sge dma_addr.
	 */
	for_each_sg(sg_start, tmp_sg, sg_nents, i) {
		isert_dbg("RDMA from SGL dma_addr: 0x%llx dma_len: %u, "
			  "page_off: %u\n",
			  (unsigned long long)tmp_sg->dma_address,
			  tmp_sg->length, page_off);

		ib_sge->addr = ib_sg_dma_address(ib_dev, tmp_sg) + page_off;
		ib_sge->length = min_t(u32, data_left,
				ib_sg_dma_len(ib_dev, tmp_sg) - page_off);
		ib_sge->lkey = isert_conn->conn_mr->lkey;

		isert_dbg("RDMA ib_sge: addr: 0x%llx  length: %u lkey: %x\n",
			  ib_sge->addr, ib_sge->length, ib_sge->lkey);
		page_off = 0;
		data_left -= ib_sge->length;
		ib_sge++;
		isert_dbg("Incrementing ib_sge pointer to %p\n", ib_sge);
	}

	isert_dbg("Set outgoing sg_list: %p num_sg: %u from TCM SGLs\n",
		  send_wr->sg_list, send_wr->num_sge);

	return sg_nents;
}

static int
isert_map_rdma(struct iscsi_conn *conn, struct iscsi_cmd *cmd,
	       struct isert_rdma_wr *wr)
{
	struct se_cmd *se_cmd = &cmd->se_cmd;
	struct isert_cmd *isert_cmd = iscsit_priv_cmd(cmd);
	struct isert_conn *isert_conn = (struct isert_conn *)conn->context;
	struct isert_data_buf *data = &wr->data;
	struct ib_send_wr *send_wr;
	struct ib_sge *ib_sge;
	u32 offset, data_len, data_left, rdma_write_max, va_offset = 0;
	int ret = 0, i, ib_sge_cnt;

	isert_cmd->tx_desc.isert_cmd = isert_cmd;

	offset = wr->iser_ib_op == ISER_IB_RDMA_READ ? cmd->write_data_done : 0;
	ret = isert_map_data_buf(isert_conn, isert_cmd, se_cmd->t_data_sg,
				 se_cmd->t_data_nents, se_cmd->data_length,
				 offset, wr->iser_ib_op, &wr->data);
	if (ret)
		return ret;

	data_left = data->len;
	offset = data->offset;

	ib_sge = kzalloc(sizeof(struct ib_sge) * data->nents, GFP_KERNEL);
	if (!ib_sge) {
		isert_warn("Unable to allocate ib_sge\n");
		ret = -ENOMEM;
		goto unmap_cmd;
	}
	wr->ib_sge = ib_sge;

	wr->send_wr_num = DIV_ROUND_UP(data->nents, isert_conn->max_sge);
	wr->send_wr = kzalloc(sizeof(struct ib_send_wr) * wr->send_wr_num,
				GFP_KERNEL);
	if (!wr->send_wr) {
		isert_dbg("Unable to allocate wr->send_wr\n");
		ret = -ENOMEM;
		goto unmap_cmd;
	}

	wr->isert_cmd = isert_cmd;
	rdma_write_max = isert_conn->max_sge * PAGE_SIZE;

	for (i = 0; i < wr->send_wr_num; i++) {
		send_wr = &isert_cmd->rdma_wr.send_wr[i];
		data_len = min(data_left, rdma_write_max);

		send_wr->send_flags = 0;
		if (wr->iser_ib_op == ISER_IB_RDMA_WRITE) {
			send_wr->opcode = IB_WR_RDMA_WRITE;
			send_wr->wr.rdma.remote_addr = isert_cmd->read_va + offset;
			send_wr->wr.rdma.rkey = isert_cmd->read_stag;
			if (i + 1 == wr->send_wr_num)
				send_wr->next = &isert_cmd->tx_desc.send_wr;
			else
				send_wr->next = &wr->send_wr[i + 1];
		} else {
			send_wr->opcode = IB_WR_RDMA_READ;
			send_wr->wr.rdma.remote_addr = isert_cmd->write_va + va_offset;
			send_wr->wr.rdma.rkey = isert_cmd->write_stag;
			if (i + 1 == wr->send_wr_num)
				send_wr->send_flags = IB_SEND_SIGNALED;
			else
				send_wr->next = &wr->send_wr[i + 1];
		}

		ib_sge_cnt = isert_build_rdma_wr(isert_conn, isert_cmd, ib_sge,
					send_wr, data_len, offset);
		ib_sge += ib_sge_cnt;

		offset += data_len;
		va_offset += data_len;
		data_left -= data_len;
	}

	return 0;
unmap_cmd:
	isert_unmap_data_buf(isert_conn, data);

	return ret;
}

static int
isert_map_fr_pagelist(struct ib_device *ib_dev,
		      struct scatterlist *sg_start, int sg_nents, u64 *fr_pl)
{
	u64 start_addr, end_addr, page, chunk_start = 0;
	struct scatterlist *tmp_sg;
	int i = 0, new_chunk, last_ent, n_pages;

	n_pages = 0;
	new_chunk = 1;
	last_ent = sg_nents - 1;
	for_each_sg(sg_start, tmp_sg, sg_nents, i) {
		start_addr = ib_sg_dma_address(ib_dev, tmp_sg);
		if (new_chunk)
			chunk_start = start_addr;
		end_addr = start_addr + ib_sg_dma_len(ib_dev, tmp_sg);

		isert_dbg("SGL[%d] dma_addr: 0x%llx len: %u\n",
			  i, (unsigned long long)tmp_sg->dma_address,
			  tmp_sg->length);

		if ((end_addr & ~PAGE_MASK) && i < last_ent) {
			new_chunk = 0;
			continue;
		}
		new_chunk = 1;

		page = chunk_start & PAGE_MASK;
		do {
			fr_pl[n_pages++] = page;
			isert_dbg("Mapped page_list[%d] page_addr: 0x%llx\n",
				  n_pages - 1, page);
			page += PAGE_SIZE;
		} while (page < end_addr);
	}

	return n_pages;
}

static inline void
isert_inv_rkey(struct ib_send_wr *inv_wr, struct ib_mr *mr)
{
	u32 rkey;

	memset(inv_wr, 0, sizeof(*inv_wr));
	inv_wr->wr_id = ISER_FASTREG_LI_WRID;
	inv_wr->opcode = IB_WR_LOCAL_INV;
	inv_wr->ex.invalidate_rkey = mr->rkey;

	/* Bump the key */
	rkey = ib_inc_rkey(mr->rkey);
	ib_update_fast_reg_key(mr, rkey);
}

static int
isert_fast_reg_mr(struct isert_conn *isert_conn,
		  struct fast_reg_descriptor *fr_desc,
		  struct isert_data_buf *mem,
		  enum isert_indicator ind,
		  struct ib_sge *sge)
{
	struct ib_device *ib_dev = isert_conn->conn_cm_id->device;
	struct ib_mr *mr;
	struct ib_fast_reg_page_list *frpl;
	struct ib_send_wr fr_wr, inv_wr;
	struct ib_send_wr *bad_wr, *wr = NULL;
	int ret, pagelist_len;
	u32 page_off;

	if (mem->dma_nents == 1) {
		sge->lkey = isert_conn->conn_mr->lkey;
		sge->addr = ib_sg_dma_address(ib_dev, &mem->sg[0]);
		sge->length = ib_sg_dma_len(ib_dev, &mem->sg[0]);
		isert_dbg("sge: addr: 0x%llx  length: %u lkey: %x\n",
			 sge->addr, sge->length, sge->lkey);
		return 0;
	}

	if (ind == ISERT_DATA_KEY_VALID) {
		/* Registering data buffer */
		mr = fr_desc->data_mr;
		frpl = fr_desc->data_frpl;
	} else {
		/* Registering protection buffer */
		mr = fr_desc->pi_ctx->prot_mr;
		frpl = fr_desc->pi_ctx->prot_frpl;
	}

	page_off = mem->offset % PAGE_SIZE;

	isert_dbg("Use fr_desc %p sg_nents %d offset %u\n",
		  fr_desc, mem->nents, mem->offset);

	pagelist_len = isert_map_fr_pagelist(ib_dev, mem->sg, mem->nents,
					     &frpl->page_list[0]);

	if (!(fr_desc->ind & ind)) {
		isert_inv_rkey(&inv_wr, mr);
		wr = &inv_wr;
	}

	/* Prepare FASTREG WR */
	memset(&fr_wr, 0, sizeof(fr_wr));
	fr_wr.wr_id = ISER_FASTREG_LI_WRID;
	fr_wr.opcode = IB_WR_FAST_REG_MR;
	fr_wr.wr.fast_reg.iova_start = frpl->page_list[0] + page_off;
	fr_wr.wr.fast_reg.page_list = frpl;
	fr_wr.wr.fast_reg.page_list_len = pagelist_len;
	fr_wr.wr.fast_reg.page_shift = PAGE_SHIFT;
	fr_wr.wr.fast_reg.length = mem->len;
	fr_wr.wr.fast_reg.rkey = mr->rkey;
	fr_wr.wr.fast_reg.access_flags = IB_ACCESS_LOCAL_WRITE;

	if (!wr)
		wr = &fr_wr;
	else
		wr->next = &fr_wr;

	ret = ib_post_send(isert_conn->conn_qp, wr, &bad_wr);
	if (ret) {
		isert_err("fast registration failed, ret:%d\n", ret);
		return ret;
	}
	fr_desc->ind &= ~ind;

	sge->lkey = mr->lkey;
	sge->addr = frpl->page_list[0] + page_off;
	sge->length = mem->len;

	isert_dbg("sge: addr: 0x%llx  length: %u lkey: %x\n",
		  sge->addr, sge->length, sge->lkey);

	return ret;
}

static inline void
isert_set_dif_domain(struct se_cmd *se_cmd, struct ib_sig_attrs *sig_attrs,
		     struct ib_sig_domain *domain)
{
	domain->sig_type = IB_SIG_TYPE_T10_DIF;
	domain->sig.dif.bg_type = IB_T10DIF_CRC;
	domain->sig.dif.pi_interval = se_cmd->se_dev->dev_attrib.block_size;
	domain->sig.dif.ref_tag = se_cmd->reftag_seed;
	/*
	 * At the moment we hard code those, but if in the future
	 * the target core would like to use it, we will take it
	 * from se_cmd.
	 */
	domain->sig.dif.apptag_check_mask = 0xffff;
	domain->sig.dif.app_escape = true;
	domain->sig.dif.ref_escape = true;
	if (se_cmd->prot_type == TARGET_DIF_TYPE1_PROT ||
	    se_cmd->prot_type == TARGET_DIF_TYPE2_PROT)
		domain->sig.dif.ref_remap = true;
};

static int
isert_set_sig_attrs(struct se_cmd *se_cmd, struct ib_sig_attrs *sig_attrs)
{
	switch (se_cmd->prot_op) {
	case TARGET_PROT_DIN_INSERT:
	case TARGET_PROT_DOUT_STRIP:
		sig_attrs->mem.sig_type = IB_SIG_TYPE_NONE;
		isert_set_dif_domain(se_cmd, sig_attrs, &sig_attrs->wire);
		break;
	case TARGET_PROT_DOUT_INSERT:
	case TARGET_PROT_DIN_STRIP:
		sig_attrs->wire.sig_type = IB_SIG_TYPE_NONE;
		isert_set_dif_domain(se_cmd, sig_attrs, &sig_attrs->mem);
		break;
	case TARGET_PROT_DIN_PASS:
	case TARGET_PROT_DOUT_PASS:
		isert_set_dif_domain(se_cmd, sig_attrs, &sig_attrs->wire);
		isert_set_dif_domain(se_cmd, sig_attrs, &sig_attrs->mem);
		break;
	default:
		isert_err("Unsupported PI operation %d\n", se_cmd->prot_op);
		return -EINVAL;
	}

	return 0;
}

static inline u8
isert_set_prot_checks(u8 prot_checks)
{
	return (prot_checks & TARGET_DIF_CHECK_GUARD  ? 0xc0 : 0) |
	       (prot_checks & TARGET_DIF_CHECK_REFTAG ? 0x30 : 0) |
	       (prot_checks & TARGET_DIF_CHECK_REFTAG ? 0x0f : 0);
}

static int
isert_reg_sig_mr(struct isert_conn *isert_conn,
		 struct se_cmd *se_cmd,
		 struct isert_rdma_wr *rdma_wr,
		 struct fast_reg_descriptor *fr_desc)
{
	struct ib_send_wr sig_wr, inv_wr;
	struct ib_send_wr *bad_wr, *wr = NULL;
	struct pi_context *pi_ctx = fr_desc->pi_ctx;
	struct ib_sig_attrs sig_attrs;
	int ret;

	memset(&sig_attrs, 0, sizeof(sig_attrs));
	ret = isert_set_sig_attrs(se_cmd, &sig_attrs);
	if (ret)
		goto err;

	sig_attrs.check_mask = isert_set_prot_checks(se_cmd->prot_checks);

	if (!(fr_desc->ind & ISERT_SIG_KEY_VALID)) {
		isert_inv_rkey(&inv_wr, pi_ctx->sig_mr);
		wr = &inv_wr;
	}

	memset(&sig_wr, 0, sizeof(sig_wr));
	sig_wr.opcode = IB_WR_REG_SIG_MR;
	sig_wr.wr_id = ISER_FASTREG_LI_WRID;
	sig_wr.sg_list = &rdma_wr->ib_sg[DATA];
	sig_wr.num_sge = 1;
	sig_wr.wr.sig_handover.access_flags = IB_ACCESS_LOCAL_WRITE;
	sig_wr.wr.sig_handover.sig_attrs = &sig_attrs;
	sig_wr.wr.sig_handover.sig_mr = pi_ctx->sig_mr;
	if (se_cmd->t_prot_sg)
		sig_wr.wr.sig_handover.prot = &rdma_wr->ib_sg[PROT];

	if (!wr)
		wr = &sig_wr;
	else
		wr->next = &sig_wr;

	ret = ib_post_send(isert_conn->conn_qp, wr, &bad_wr);
	if (ret) {
		isert_err("fast registration failed, ret:%d\n", ret);
		goto err;
	}
	fr_desc->ind &= ~ISERT_SIG_KEY_VALID;

	rdma_wr->ib_sg[SIG].lkey = pi_ctx->sig_mr->lkey;
	rdma_wr->ib_sg[SIG].addr = 0;
	rdma_wr->ib_sg[SIG].length = se_cmd->data_length;
	if (se_cmd->prot_op != TARGET_PROT_DIN_STRIP &&
	    se_cmd->prot_op != TARGET_PROT_DOUT_INSERT)
		/*
		 * We have protection guards on the wire
		 * so we need to set a larget transfer
		 */
		rdma_wr->ib_sg[SIG].length += se_cmd->prot_length;

<<<<<<< HEAD
	pr_debug("sig_sge: addr: 0x%llx  length: %u lkey: %x\n",
=======
	isert_dbg("sig_sge: addr: 0x%llx  length: %u lkey: %x\n",
>>>>>>> 07f0dc60
		  rdma_wr->ib_sg[SIG].addr, rdma_wr->ib_sg[SIG].length,
		  rdma_wr->ib_sg[SIG].lkey);
err:
	return ret;
}

static int
isert_handle_prot_cmd(struct isert_conn *isert_conn,
		      struct isert_cmd *isert_cmd,
		      struct isert_rdma_wr *wr)
{
	struct isert_device *device = isert_conn->conn_device;
	struct se_cmd *se_cmd = &isert_cmd->iscsi_cmd->se_cmd;
	int ret;

	if (!wr->fr_desc->pi_ctx) {
		ret = isert_create_pi_ctx(wr->fr_desc,
					  device->ib_device,
					  isert_conn->conn_pd);
		if (ret) {
<<<<<<< HEAD
			pr_err("conn %p failed to allocate pi_ctx\n",
=======
			isert_err("conn %p failed to allocate pi_ctx\n",
>>>>>>> 07f0dc60
				  isert_conn);
			return ret;
		}
	}

	if (se_cmd->t_prot_sg) {
		ret = isert_map_data_buf(isert_conn, isert_cmd,
					 se_cmd->t_prot_sg,
					 se_cmd->t_prot_nents,
					 se_cmd->prot_length,
					 0, wr->iser_ib_op, &wr->prot);
		if (ret) {
<<<<<<< HEAD
			pr_err("conn %p failed to map protection buffer\n",
=======
			isert_err("conn %p failed to map protection buffer\n",
>>>>>>> 07f0dc60
				  isert_conn);
			return ret;
		}

		memset(&wr->ib_sg[PROT], 0, sizeof(wr->ib_sg[PROT]));
		ret = isert_fast_reg_mr(isert_conn, wr->fr_desc, &wr->prot,
					ISERT_PROT_KEY_VALID, &wr->ib_sg[PROT]);
		if (ret) {
<<<<<<< HEAD
			pr_err("conn %p failed to fast reg mr\n",
=======
			isert_err("conn %p failed to fast reg mr\n",
>>>>>>> 07f0dc60
				  isert_conn);
			goto unmap_prot_cmd;
		}
	}

	ret = isert_reg_sig_mr(isert_conn, se_cmd, wr, wr->fr_desc);
	if (ret) {
<<<<<<< HEAD
		pr_err("conn %p failed to fast reg mr\n",
=======
		isert_err("conn %p failed to fast reg mr\n",
>>>>>>> 07f0dc60
			  isert_conn);
		goto unmap_prot_cmd;
	}
	wr->fr_desc->ind |= ISERT_PROTECTED;

	return 0;

unmap_prot_cmd:
	if (se_cmd->t_prot_sg)
		isert_unmap_data_buf(isert_conn, &wr->prot);

	return ret;
}

static int
isert_reg_rdma(struct iscsi_conn *conn, struct iscsi_cmd *cmd,
	       struct isert_rdma_wr *wr)
{
	struct se_cmd *se_cmd = &cmd->se_cmd;
	struct isert_cmd *isert_cmd = iscsit_priv_cmd(cmd);
	struct isert_conn *isert_conn = conn->context;
	struct fast_reg_descriptor *fr_desc = NULL;
	struct ib_send_wr *send_wr;
	struct ib_sge *ib_sg;
	u32 offset;
	int ret = 0;
	unsigned long flags;

	isert_cmd->tx_desc.isert_cmd = isert_cmd;

	offset = wr->iser_ib_op == ISER_IB_RDMA_READ ? cmd->write_data_done : 0;
	ret = isert_map_data_buf(isert_conn, isert_cmd, se_cmd->t_data_sg,
				 se_cmd->t_data_nents, se_cmd->data_length,
				 offset, wr->iser_ib_op, &wr->data);
	if (ret)
		return ret;

	if (wr->data.dma_nents != 1 || isert_prot_cmd(isert_conn, se_cmd)) {
		spin_lock_irqsave(&isert_conn->conn_lock, flags);
		fr_desc = list_first_entry(&isert_conn->conn_fr_pool,
					   struct fast_reg_descriptor, list);
		list_del(&fr_desc->list);
		spin_unlock_irqrestore(&isert_conn->conn_lock, flags);
		wr->fr_desc = fr_desc;
	}

	ret = isert_fast_reg_mr(isert_conn, fr_desc, &wr->data,
				ISERT_DATA_KEY_VALID, &wr->ib_sg[DATA]);
	if (ret)
		goto unmap_cmd;

	if (isert_prot_cmd(isert_conn, se_cmd)) {
		ret = isert_handle_prot_cmd(isert_conn, isert_cmd, wr);
		if (ret)
			goto unmap_cmd;

		ib_sg = &wr->ib_sg[SIG];
	} else {
		ib_sg = &wr->ib_sg[DATA];
	}

	memcpy(&wr->s_ib_sge, ib_sg, sizeof(*ib_sg));
	wr->ib_sge = &wr->s_ib_sge;
	wr->send_wr_num = 1;
	memset(&wr->s_send_wr, 0, sizeof(*send_wr));
	wr->send_wr = &wr->s_send_wr;
	wr->isert_cmd = isert_cmd;

	send_wr = &isert_cmd->rdma_wr.s_send_wr;
	send_wr->sg_list = &wr->s_ib_sge;
	send_wr->num_sge = 1;
	send_wr->wr_id = (uintptr_t)&isert_cmd->tx_desc;
	if (wr->iser_ib_op == ISER_IB_RDMA_WRITE) {
		send_wr->opcode = IB_WR_RDMA_WRITE;
		send_wr->wr.rdma.remote_addr = isert_cmd->read_va;
		send_wr->wr.rdma.rkey = isert_cmd->read_stag;
		send_wr->send_flags = !isert_prot_cmd(isert_conn, se_cmd) ?
				      0 : IB_SEND_SIGNALED;
	} else {
		send_wr->opcode = IB_WR_RDMA_READ;
		send_wr->wr.rdma.remote_addr = isert_cmd->write_va;
		send_wr->wr.rdma.rkey = isert_cmd->write_stag;
		send_wr->send_flags = IB_SEND_SIGNALED;
	}

	return 0;

unmap_cmd:
	if (fr_desc) {
		spin_lock_irqsave(&isert_conn->conn_lock, flags);
		list_add_tail(&fr_desc->list, &isert_conn->conn_fr_pool);
		spin_unlock_irqrestore(&isert_conn->conn_lock, flags);
	}
	isert_unmap_data_buf(isert_conn, &wr->data);

	return ret;
}

static int
isert_put_datain(struct iscsi_conn *conn, struct iscsi_cmd *cmd)
{
	struct se_cmd *se_cmd = &cmd->se_cmd;
	struct isert_cmd *isert_cmd = iscsit_priv_cmd(cmd);
	struct isert_rdma_wr *wr = &isert_cmd->rdma_wr;
	struct isert_conn *isert_conn = (struct isert_conn *)conn->context;
	struct isert_device *device = isert_conn->conn_device;
	struct ib_send_wr *wr_failed;
	int rc;

	isert_dbg("Cmd: %p RDMA_WRITE data_length: %u\n",
		 isert_cmd, se_cmd->data_length);

	wr->iser_ib_op = ISER_IB_RDMA_WRITE;
	rc = device->reg_rdma_mem(conn, cmd, wr);
	if (rc) {
		isert_err("Cmd: %p failed to prepare RDMA res\n", isert_cmd);
		return rc;
	}

	if (!isert_prot_cmd(isert_conn, se_cmd)) {
		/*
		 * Build isert_conn->tx_desc for iSCSI response PDU and attach
		 */
		isert_create_send_desc(isert_conn, isert_cmd,
				       &isert_cmd->tx_desc);
		iscsit_build_rsp_pdu(cmd, conn, true, (struct iscsi_scsi_rsp *)
				     &isert_cmd->tx_desc.iscsi_header);
		isert_init_tx_hdrs(isert_conn, &isert_cmd->tx_desc);
		isert_init_send_wr(isert_conn, isert_cmd,
				   &isert_cmd->tx_desc.send_wr);
		isert_cmd->rdma_wr.s_send_wr.next = &isert_cmd->tx_desc.send_wr;
		wr->send_wr_num += 1;
	}

	rc = ib_post_send(isert_conn->conn_qp, wr->send_wr, &wr_failed);
	if (rc)
		isert_warn("ib_post_send() failed for IB_WR_RDMA_WRITE\n");

	if (!isert_prot_cmd(isert_conn, se_cmd))
<<<<<<< HEAD
		pr_debug("Cmd: %p posted RDMA_WRITE + Response for iSER Data "
=======
		isert_dbg("Cmd: %p posted RDMA_WRITE + Response for iSER Data "
>>>>>>> 07f0dc60
			 "READ\n", isert_cmd);
	else
		isert_dbg("Cmd: %p posted RDMA_WRITE for iSER Data READ\n",
			 isert_cmd);

	return 1;
}

static int
isert_get_dataout(struct iscsi_conn *conn, struct iscsi_cmd *cmd, bool recovery)
{
	struct se_cmd *se_cmd = &cmd->se_cmd;
	struct isert_cmd *isert_cmd = iscsit_priv_cmd(cmd);
	struct isert_rdma_wr *wr = &isert_cmd->rdma_wr;
	struct isert_conn *isert_conn = (struct isert_conn *)conn->context;
	struct isert_device *device = isert_conn->conn_device;
	struct ib_send_wr *wr_failed;
	int rc;

	isert_dbg("Cmd: %p RDMA_READ data_length: %u write_data_done: %u\n",
		 isert_cmd, se_cmd->data_length, cmd->write_data_done);
	wr->iser_ib_op = ISER_IB_RDMA_READ;
	rc = device->reg_rdma_mem(conn, cmd, wr);
	if (rc) {
		isert_err("Cmd: %p failed to prepare RDMA res\n", isert_cmd);
		return rc;
	}

	rc = ib_post_send(isert_conn->conn_qp, wr->send_wr, &wr_failed);
	if (rc)
		isert_warn("ib_post_send() failed for IB_WR_RDMA_READ\n");

	isert_dbg("Cmd: %p posted RDMA_READ memory for ISER Data WRITE\n",
		 isert_cmd);

	return 0;
}

static int
isert_immediate_queue(struct iscsi_conn *conn, struct iscsi_cmd *cmd, int state)
{
	int ret;

	switch (state) {
	case ISTATE_SEND_NOPIN_WANT_RESPONSE:
		ret = isert_put_nopin(cmd, conn, false);
		break;
	default:
		isert_err("Unknown immediate state: 0x%02x\n", state);
		ret = -EINVAL;
		break;
	}

	return ret;
}

static int
isert_response_queue(struct iscsi_conn *conn, struct iscsi_cmd *cmd, int state)
{
	struct isert_conn *isert_conn = conn->context;
	int ret;

	switch (state) {
	case ISTATE_SEND_LOGOUTRSP:
		ret = isert_put_logout_rsp(cmd, conn);
		if (!ret)
			isert_conn->logout_posted = true;
		break;
	case ISTATE_SEND_NOPIN:
		ret = isert_put_nopin(cmd, conn, true);
		break;
	case ISTATE_SEND_TASKMGTRSP:
		ret = isert_put_tm_rsp(cmd, conn);
		break;
	case ISTATE_SEND_REJECT:
		ret = isert_put_reject(cmd, conn);
		break;
	case ISTATE_SEND_TEXTRSP:
		ret = isert_put_text_rsp(cmd, conn);
		break;
	case ISTATE_SEND_STATUS:
		/*
		 * Special case for sending non GOOD SCSI status from TX thread
		 * context during pre se_cmd excecution failure.
		 */
		ret = isert_put_response(conn, cmd);
		break;
	default:
		isert_err("Unknown response state: 0x%02x\n", state);
		ret = -EINVAL;
		break;
	}

	return ret;
}

struct rdma_cm_id *
isert_setup_id(struct isert_np *isert_np)
{
	struct iscsi_np *np = isert_np->np;
	struct rdma_cm_id *id;
	struct sockaddr *sa;
	int ret;

	sa = (struct sockaddr *)&np->np_sockaddr;
<<<<<<< HEAD
	pr_debug("ksockaddr: %p, sa: %p\n", &np->np_sockaddr, sa);
=======
	isert_dbg("ksockaddr: %p, sa: %p\n", &np->np_sockaddr, sa);
>>>>>>> 07f0dc60

	id = rdma_create_id(isert_cma_handler, isert_np,
			    RDMA_PS_TCP, IB_QPT_RC);
	if (IS_ERR(id)) {
<<<<<<< HEAD
		pr_err("rdma_create_id() failed: %ld\n", PTR_ERR(id));
		ret = PTR_ERR(id);
		goto out;
	}
	pr_debug("id %p context %p\n", id, id->context);

	ret = rdma_bind_addr(id, sa);
	if (ret) {
		pr_err("rdma_bind_addr() failed: %d\n", ret);
=======
		isert_err("rdma_create_id() failed: %ld\n", PTR_ERR(id));
		ret = PTR_ERR(id);
		goto out;
	}
	isert_dbg("id %p context %p\n", id, id->context);

	ret = rdma_bind_addr(id, sa);
	if (ret) {
		isert_err("rdma_bind_addr() failed: %d\n", ret);
>>>>>>> 07f0dc60
		goto out_id;
	}

	ret = rdma_listen(id, ISERT_RDMA_LISTEN_BACKLOG);
	if (ret) {
<<<<<<< HEAD
		pr_err("rdma_listen() failed: %d\n", ret);
=======
		isert_err("rdma_listen() failed: %d\n", ret);
>>>>>>> 07f0dc60
		goto out_id;
	}

	return id;
out_id:
	rdma_destroy_id(id);
out:
	return ERR_PTR(ret);
}

static int
isert_setup_np(struct iscsi_np *np,
	       struct __kernel_sockaddr_storage *ksockaddr)
{
	struct isert_np *isert_np;
	struct rdma_cm_id *isert_lid;
	int ret;

	isert_np = kzalloc(sizeof(struct isert_np), GFP_KERNEL);
	if (!isert_np) {
		isert_err("Unable to allocate struct isert_np\n");
		return -ENOMEM;
	}
	sema_init(&isert_np->np_sem, 0);
	mutex_init(&isert_np->np_accept_mutex);
	INIT_LIST_HEAD(&isert_np->np_accept_list);
	init_completion(&isert_np->np_login_comp);
	isert_np->np = np;

	/*
	 * Setup the np->np_sockaddr from the passed sockaddr setup
	 * in iscsi_target_configfs.c code..
	 */
	memcpy(&np->np_sockaddr, ksockaddr,
	       sizeof(struct __kernel_sockaddr_storage));

	isert_lid = isert_setup_id(isert_np);
	if (IS_ERR(isert_lid)) {
		ret = PTR_ERR(isert_lid);
		goto out;
	}

	isert_np->np_cm_id = isert_lid;
	np->np_context = isert_np;

	return 0;

out:
	kfree(isert_np);

	return ret;
}

static int
isert_rdma_accept(struct isert_conn *isert_conn)
{
	struct rdma_cm_id *cm_id = isert_conn->conn_cm_id;
	struct rdma_conn_param cp;
	int ret;

	memset(&cp, 0, sizeof(struct rdma_conn_param));
	cp.initiator_depth = isert_conn->initiator_depth;
	cp.retry_count = 7;
	cp.rnr_retry_count = 7;

	ret = rdma_accept(cm_id, &cp);
	if (ret) {
		isert_err("rdma_accept() failed with: %d\n", ret);
		return ret;
	}

	return 0;
}

static int
isert_get_login_rx(struct iscsi_conn *conn, struct iscsi_login *login)
{
	struct isert_conn *isert_conn = (struct isert_conn *)conn->context;
	int ret;

<<<<<<< HEAD
	pr_info("before login_req comp conn: %p\n", isert_conn);
	ret = wait_for_completion_interruptible(&isert_conn->login_req_comp);
	if (ret) {
		pr_err("isert_conn %p interrupted before got login req\n",
=======
	isert_info("before login_req comp conn: %p\n", isert_conn);
	ret = wait_for_completion_interruptible(&isert_conn->login_req_comp);
	if (ret) {
		isert_err("isert_conn %p interrupted before got login req\n",
>>>>>>> 07f0dc60
			  isert_conn);
		return ret;
	}
	reinit_completion(&isert_conn->login_req_comp);

	/*
	 * For login requests after the first PDU, isert_rx_login_req() will
	 * kick schedule_delayed_work(&conn->login_work) as the packet is
	 * received, which turns this callback from iscsi_target_do_login_rx()
	 * into a NOP.
	 */
	if (!login->first_request)
		return 0;

	isert_rx_login_req(isert_conn);

<<<<<<< HEAD
	pr_info("before conn_login_comp conn: %p\n", conn);
=======
	isert_info("before conn_login_comp conn: %p\n", conn);
>>>>>>> 07f0dc60
	ret = wait_for_completion_interruptible(&isert_conn->conn_login_comp);
	if (ret)
		return ret;

<<<<<<< HEAD
	pr_info("processing login->req: %p\n", login->req);
=======
	isert_info("processing login->req: %p\n", login->req);
>>>>>>> 07f0dc60

	return 0;
}

static void
isert_set_conn_info(struct iscsi_np *np, struct iscsi_conn *conn,
		    struct isert_conn *isert_conn)
{
	struct rdma_cm_id *cm_id = isert_conn->conn_cm_id;
	struct rdma_route *cm_route = &cm_id->route;
	struct sockaddr_in *sock_in;
	struct sockaddr_in6 *sock_in6;

	conn->login_family = np->np_sockaddr.ss_family;

	if (np->np_sockaddr.ss_family == AF_INET6) {
		sock_in6 = (struct sockaddr_in6 *)&cm_route->addr.dst_addr;
		snprintf(conn->login_ip, sizeof(conn->login_ip), "%pI6c",
			 &sock_in6->sin6_addr.in6_u);
		conn->login_port = ntohs(sock_in6->sin6_port);

		sock_in6 = (struct sockaddr_in6 *)&cm_route->addr.src_addr;
		snprintf(conn->local_ip, sizeof(conn->local_ip), "%pI6c",
			 &sock_in6->sin6_addr.in6_u);
		conn->local_port = ntohs(sock_in6->sin6_port);
	} else {
		sock_in = (struct sockaddr_in *)&cm_route->addr.dst_addr;
		sprintf(conn->login_ip, "%pI4",
			&sock_in->sin_addr.s_addr);
		conn->login_port = ntohs(sock_in->sin_port);

		sock_in = (struct sockaddr_in *)&cm_route->addr.src_addr;
		sprintf(conn->local_ip, "%pI4",
			&sock_in->sin_addr.s_addr);
		conn->local_port = ntohs(sock_in->sin_port);
	}
}

static int
isert_accept_np(struct iscsi_np *np, struct iscsi_conn *conn)
{
	struct isert_np *isert_np = (struct isert_np *)np->np_context;
	struct isert_conn *isert_conn;
	int max_accept = 0, ret;

accept_wait:
	ret = down_interruptible(&isert_np->np_sem);
	if (ret || max_accept > 5)
		return -ENODEV;

	spin_lock_bh(&np->np_thread_lock);
	if (np->np_thread_state >= ISCSI_NP_THREAD_RESET) {
		spin_unlock_bh(&np->np_thread_lock);
		isert_dbg("np_thread_state %d for isert_accept_np\n",
			 np->np_thread_state);
		/**
		 * No point in stalling here when np_thread
		 * is in state RESET/SHUTDOWN/EXIT - bail
		 **/
		return -ENODEV;
	}
	spin_unlock_bh(&np->np_thread_lock);

	mutex_lock(&isert_np->np_accept_mutex);
	if (list_empty(&isert_np->np_accept_list)) {
		mutex_unlock(&isert_np->np_accept_mutex);
		max_accept++;
		goto accept_wait;
	}
	isert_conn = list_first_entry(&isert_np->np_accept_list,
			struct isert_conn, conn_accept_node);
	list_del_init(&isert_conn->conn_accept_node);
	mutex_unlock(&isert_np->np_accept_mutex);

	conn->context = isert_conn;
	isert_conn->conn = conn;
	max_accept = 0;

	isert_set_conn_info(np, conn, isert_conn);

<<<<<<< HEAD
	pr_debug("Processing isert_conn: %p\n", isert_conn);
=======
	isert_dbg("Processing isert_conn: %p\n", isert_conn);
>>>>>>> 07f0dc60

	return 0;
}

static void
isert_free_np(struct iscsi_np *np)
{
	struct isert_np *isert_np = (struct isert_np *)np->np_context;
	struct isert_conn *isert_conn, *n;

	if (isert_np->np_cm_id)
		rdma_destroy_id(isert_np->np_cm_id);

	/*
	 * FIXME: At this point we don't have a good way to insure
	 * that at this point we don't have hanging connections that
	 * completed RDMA establishment but didn't start iscsi login
	 * process. So work-around this by cleaning up what ever piled
	 * up in np_accept_list.
	 */
	mutex_lock(&isert_np->np_accept_mutex);
	if (!list_empty(&isert_np->np_accept_list)) {
		isert_info("Still have isert connections, cleaning up...\n");
		list_for_each_entry_safe(isert_conn, n,
					 &isert_np->np_accept_list,
					 conn_accept_node) {
			isert_info("cleaning isert_conn %p state (%d)\n",
				   isert_conn, isert_conn->state);
			isert_connect_release(isert_conn);
		}
	}
	mutex_unlock(&isert_np->np_accept_mutex);

	np->np_context = NULL;
	kfree(isert_np);
}

static void isert_release_work(struct work_struct *work)
{
	struct isert_conn *isert_conn = container_of(work,
						     struct isert_conn,
						     release_work);

<<<<<<< HEAD
	pr_info("Starting release conn %p\n", isert_conn);
=======
	isert_info("Starting release conn %p\n", isert_conn);
>>>>>>> 07f0dc60

	wait_for_completion(&isert_conn->conn_wait);

	mutex_lock(&isert_conn->conn_mutex);
	isert_conn->state = ISER_CONN_DOWN;
	mutex_unlock(&isert_conn->conn_mutex);

<<<<<<< HEAD
	pr_info("Destroying conn %p\n", isert_conn);
	isert_put_conn(isert_conn);
}

=======
	isert_info("Destroying conn %p\n", isert_conn);
	isert_put_conn(isert_conn);
}

static void
isert_wait4logout(struct isert_conn *isert_conn)
{
	struct iscsi_conn *conn = isert_conn->conn;

	isert_info("conn %p\n", isert_conn);

	if (isert_conn->logout_posted) {
		isert_info("conn %p wait for conn_logout_comp\n", isert_conn);
		wait_for_completion_timeout(&conn->conn_logout_comp,
					    SECONDS_FOR_LOGOUT_COMP * HZ);
	}
}

static void
isert_wait4cmds(struct iscsi_conn *conn)
{
	isert_info("iscsi_conn %p\n", conn);

	if (conn->sess) {
		target_sess_cmd_list_set_waiting(conn->sess->se_sess);
		target_wait_for_sess_cmds(conn->sess->se_sess);
	}
}

static void
isert_wait4flush(struct isert_conn *isert_conn)
{
	struct ib_recv_wr *bad_wr;

	isert_info("conn %p\n", isert_conn);

	init_completion(&isert_conn->conn_wait_comp_err);
	isert_conn->beacon.wr_id = ISER_BEACON_WRID;
	/* post an indication that all flush errors were consumed */
	if (ib_post_recv(isert_conn->conn_qp, &isert_conn->beacon, &bad_wr)) {
		isert_err("conn %p failed to post beacon", isert_conn);
		return;
	}

	wait_for_completion(&isert_conn->conn_wait_comp_err);
}

>>>>>>> 07f0dc60
static void isert_wait_conn(struct iscsi_conn *conn)
{
	struct isert_conn *isert_conn = conn->context;

	isert_info("Starting conn %p\n", isert_conn);

	mutex_lock(&isert_conn->conn_mutex);
	/*
	 * Only wait for conn_wait_comp_err if the isert_conn made it
	 * into full feature phase..
	 */
	if (isert_conn->state == ISER_CONN_INIT) {
		mutex_unlock(&isert_conn->conn_mutex);
		return;
	}
	isert_conn_terminate(isert_conn);
	mutex_unlock(&isert_conn->conn_mutex);

	isert_wait4cmds(conn);
	isert_wait4flush(isert_conn);
	isert_wait4logout(isert_conn);

	INIT_WORK(&isert_conn->release_work, isert_release_work);
	queue_work(isert_release_wq, &isert_conn->release_work);
}

static void isert_free_conn(struct iscsi_conn *conn)
{
	struct isert_conn *isert_conn = conn->context;

	isert_put_conn(isert_conn);
}

static struct iscsit_transport iser_target_transport = {
	.name			= "IB/iSER",
	.transport_type		= ISCSI_INFINIBAND,
	.priv_size		= sizeof(struct isert_cmd),
	.owner			= THIS_MODULE,
	.iscsit_setup_np	= isert_setup_np,
	.iscsit_accept_np	= isert_accept_np,
	.iscsit_free_np		= isert_free_np,
	.iscsit_wait_conn	= isert_wait_conn,
	.iscsit_free_conn	= isert_free_conn,
	.iscsit_get_login_rx	= isert_get_login_rx,
	.iscsit_put_login_tx	= isert_put_login_tx,
	.iscsit_immediate_queue	= isert_immediate_queue,
	.iscsit_response_queue	= isert_response_queue,
	.iscsit_get_dataout	= isert_get_dataout,
	.iscsit_queue_data_in	= isert_put_datain,
	.iscsit_queue_status	= isert_put_response,
	.iscsit_aborted_task	= isert_aborted_task,
	.iscsit_get_sup_prot_ops = isert_get_sup_prot_ops,
};

static int __init isert_init(void)
{
	int ret;

	isert_comp_wq = alloc_workqueue("isert_comp_wq", 0, 0);
	if (!isert_comp_wq) {
		isert_err("Unable to allocate isert_comp_wq\n");
		ret = -ENOMEM;
		return -ENOMEM;
	}

	isert_release_wq = alloc_workqueue("isert_release_wq", WQ_UNBOUND,
					WQ_UNBOUND_MAX_ACTIVE);
	if (!isert_release_wq) {
		isert_err("Unable to allocate isert_release_wq\n");
		ret = -ENOMEM;
		goto destroy_comp_wq;
	}

	isert_release_wq = alloc_workqueue("isert_release_wq", WQ_UNBOUND,
					WQ_UNBOUND_MAX_ACTIVE);
	if (!isert_release_wq) {
		pr_err("Unable to allocate isert_release_wq\n");
		ret = -ENOMEM;
		goto destroy_comp_wq;
	}

	iscsit_register_transport(&iser_target_transport);
<<<<<<< HEAD
	pr_info("iSER_TARGET[0] - Loaded iser_target_transport\n");
=======
	isert_info("iSER_TARGET[0] - Loaded iser_target_transport\n");
>>>>>>> 07f0dc60

	return 0;

destroy_comp_wq:
	destroy_workqueue(isert_comp_wq);
<<<<<<< HEAD
destroy_rx_wq:
	destroy_workqueue(isert_rx_wq);
=======

>>>>>>> 07f0dc60
	return ret;
}

static void __exit isert_exit(void)
{
	flush_scheduled_work();
	destroy_workqueue(isert_release_wq);
	destroy_workqueue(isert_comp_wq);
	iscsit_unregister_transport(&iser_target_transport);
	isert_info("iSER_TARGET[0] - Released iser_target_transport\n");
}

MODULE_DESCRIPTION("iSER-Target for mainline target infrastructure");
MODULE_VERSION("0.1");
MODULE_AUTHOR("nab@Linux-iSCSI.org");
MODULE_LICENSE("GPL");

module_init(isert_init);
module_exit(isert_exit);<|MERGE_RESOLUTION|>--- conflicted
+++ resolved
@@ -151,11 +151,7 @@
 
 	ret = rdma_create_qp(cma_id, isert_conn->conn_pd, &attr);
 	if (ret) {
-<<<<<<< HEAD
-		pr_err("rdma_create_qp failed for cma_id %d\n", ret);
-=======
 		isert_err("rdma_create_qp failed for cma_id %d\n", ret);
->>>>>>> 07f0dc60
 		goto err;
 	}
 	isert_conn->conn_qp = cma_id->qp;
@@ -163,11 +159,7 @@
 	return 0;
 err:
 	mutex_lock(&device_list_mutex);
-<<<<<<< HEAD
-	device->cq_active_qps[min_index]--;
-=======
 	comp->active_qps--;
->>>>>>> 07f0dc60
 	mutex_unlock(&device_list_mutex);
 
 	return ret;
@@ -448,22 +440,14 @@
 
 	pi_ctx = kzalloc(sizeof(*desc->pi_ctx), GFP_KERNEL);
 	if (!pi_ctx) {
-<<<<<<< HEAD
-		pr_err("Failed to allocate pi context\n");
-=======
 		isert_err("Failed to allocate pi context\n");
->>>>>>> 07f0dc60
 		return -ENOMEM;
 	}
 
 	pi_ctx->prot_frpl = ib_alloc_fast_reg_page_list(device,
 					    ISCSI_ISER_SG_TABLESIZE);
 	if (IS_ERR(pi_ctx->prot_frpl)) {
-<<<<<<< HEAD
-		pr_err("Failed to allocate prot frpl err=%ld\n",
-=======
 		isert_err("Failed to allocate prot frpl err=%ld\n",
->>>>>>> 07f0dc60
 			  PTR_ERR(pi_ctx->prot_frpl));
 		ret = PTR_ERR(pi_ctx->prot_frpl);
 		goto err_pi_ctx;
@@ -471,11 +455,7 @@
 
 	pi_ctx->prot_mr = ib_alloc_fast_reg_mr(pd, ISCSI_ISER_SG_TABLESIZE);
 	if (IS_ERR(pi_ctx->prot_mr)) {
-<<<<<<< HEAD
-		pr_err("Failed to allocate prot frmr err=%ld\n",
-=======
 		isert_err("Failed to allocate prot frmr err=%ld\n",
->>>>>>> 07f0dc60
 			  PTR_ERR(pi_ctx->prot_mr));
 		ret = PTR_ERR(pi_ctx->prot_mr);
 		goto err_prot_frpl;
@@ -487,11 +467,7 @@
 	mr_init_attr.flags |= IB_MR_SIGNATURE_EN;
 	pi_ctx->sig_mr = ib_create_mr(pd, &mr_init_attr);
 	if (IS_ERR(pi_ctx->sig_mr)) {
-<<<<<<< HEAD
-		pr_err("Failed to allocate signature enabled mr err=%ld\n",
-=======
 		isert_err("Failed to allocate signature enabled mr err=%ld\n",
->>>>>>> 07f0dc60
 			  PTR_ERR(pi_ctx->sig_mr));
 		ret = PTR_ERR(pi_ctx->sig_mr);
 		goto err_prot_mr;
@@ -536,11 +512,7 @@
 	}
 	fr_desc->ind |= ISERT_DATA_KEY_VALID;
 
-<<<<<<< HEAD
-	pr_debug("Created fr_desc %p\n", fr_desc);
-=======
 	isert_dbg("Created fr_desc %p\n", fr_desc);
->>>>>>> 07f0dc60
 
 	return 0;
 
@@ -759,18 +731,6 @@
 	rdma_destroy_id(isert_conn->conn_cm_id);
 
 	if (isert_conn->conn_qp) {
-<<<<<<< HEAD
-		cq_index = ((struct isert_cq_desc *)
-			isert_conn->conn_qp->recv_cq->cq_context)->cq_index;
-		pr_debug("isert_connect_release: cq_index: %d\n", cq_index);
-		mutex_lock(&device_list_mutex);
-		isert_conn->conn_device->cq_active_qps[cq_index]--;
-		mutex_unlock(&device_list_mutex);
-
-		ib_destroy_qp(isert_conn->conn_qp);
-	}
-
-=======
 		struct isert_comp *comp = isert_conn->conn_qp->recv_cq->cq_context;
 
 		isert_dbg("dec completion context %p active_qps\n", comp);
@@ -781,7 +741,6 @@
 		ib_destroy_qp(isert_conn->conn_qp);
 	}
 
->>>>>>> 07f0dc60
 	ib_dereg_mr(isert_conn->conn_mr);
 	ib_dealloc_pd(isert_conn->conn_pd);
 
@@ -803,19 +762,11 @@
 isert_connected_handler(struct rdma_cm_id *cma_id)
 {
 	struct isert_conn *isert_conn = cma_id->qp->qp_context;
-<<<<<<< HEAD
-
-	pr_info("conn %p\n", isert_conn);
-
-	if (!kref_get_unless_zero(&isert_conn->conn_kref)) {
-		pr_warn("conn %p connect_release is running\n", isert_conn);
-=======
 
 	isert_info("conn %p\n", isert_conn);
 
 	if (!kref_get_unless_zero(&isert_conn->conn_kref)) {
 		isert_warn("conn %p connect_release is running\n", isert_conn);
->>>>>>> 07f0dc60
 		return;
 	}
 
@@ -864,36 +815,17 @@
 	case ISER_CONN_TERMINATING:
 		break;
 	case ISER_CONN_UP:
-<<<<<<< HEAD
-		/*
-		 * No flush completions will occur as we didn't
-		 * get to ISER_CONN_FULL_FEATURE yet, complete
-		 * to allow teardown progress.
-		 */
-		complete(&isert_conn->conn_wait_comp_err);
-	case ISER_CONN_FULL_FEATURE: /* FALLTHRU */
-		pr_info("Terminating conn %p state %d\n",
-=======
 	case ISER_CONN_FULL_FEATURE: /* FALLTHRU */
 		isert_info("Terminating conn %p state %d\n",
->>>>>>> 07f0dc60
 			   isert_conn, isert_conn->state);
 		isert_conn->state = ISER_CONN_TERMINATING;
 		err = rdma_disconnect(isert_conn->conn_cm_id);
 		if (err)
-<<<<<<< HEAD
-			pr_warn("Failed rdma_disconnect isert_conn %p\n",
-				   isert_conn);
-		break;
-	default:
-		pr_warn("conn %p teminating in state %d\n",
-=======
 			isert_warn("Failed rdma_disconnect isert_conn %p\n",
 				   isert_conn);
 		break;
 	default:
 		isert_warn("conn %p teminating in state %d\n",
->>>>>>> 07f0dc60
 			   isert_conn, isert_conn->state);
 	}
 }
@@ -902,11 +834,7 @@
 isert_np_cma_handler(struct isert_np *isert_np,
 		     enum rdma_cm_event_type event)
 {
-<<<<<<< HEAD
-	pr_debug("isert np %p, handling event %d\n", isert_np, event);
-=======
 	isert_dbg("isert np %p, handling event %d\n", isert_np, event);
->>>>>>> 07f0dc60
 
 	switch (event) {
 	case RDMA_CM_EVENT_DEVICE_REMOVAL:
@@ -915,22 +843,13 @@
 	case RDMA_CM_EVENT_ADDR_CHANGE:
 		isert_np->np_cm_id = isert_setup_id(isert_np);
 		if (IS_ERR(isert_np->np_cm_id)) {
-<<<<<<< HEAD
-			pr_err("isert np %p setup id failed: %ld\n",
-				 isert_np, PTR_ERR(isert_np->np_cm_id));
-=======
 			isert_err("isert np %p setup id failed: %ld\n",
 				  isert_np, PTR_ERR(isert_np->np_cm_id));
->>>>>>> 07f0dc60
 			isert_np->np_cm_id = NULL;
 		}
 		break;
 	default:
-<<<<<<< HEAD
-		pr_err("isert np %p Unexpected event %d\n",
-=======
 		isert_err("isert np %p Unexpected event %d\n",
->>>>>>> 07f0dc60
 			  isert_np, event);
 	}
 
@@ -953,11 +872,7 @@
 	isert_conn_terminate(isert_conn);
 	mutex_unlock(&isert_conn->conn_mutex);
 
-<<<<<<< HEAD
-	pr_info("conn %p completing conn_wait\n", isert_conn);
-=======
 	isert_info("conn %p completing conn_wait\n", isert_conn);
->>>>>>> 07f0dc60
 	complete(&isert_conn->conn_wait);
 
 	return 0;
@@ -1123,25 +1038,6 @@
 	send_wr->opcode = IB_WR_SEND;
 	send_wr->sg_list = &tx_desc->tx_sg[0];
 	send_wr->num_sge = isert_cmd->tx_desc.num_sge;
-<<<<<<< HEAD
-	/*
-	 * Coalesce send completion interrupts by only setting IB_SEND_SIGNALED
-	 * bit for every ISERT_COMP_BATCH_COUNT number of ib_post_send() calls.
-	 */
-	mutex_lock(&isert_conn->conn_mutex);
-	if (coalesce && isert_conn->state == ISER_CONN_FULL_FEATURE &&
-	    ++isert_conn->conn_comp_batch < ISERT_COMP_BATCH_COUNT) {
-		tx_desc->llnode_active = true;
-		llist_add(&tx_desc->comp_llnode, &isert_conn->conn_comp_llist);
-		mutex_unlock(&isert_conn->conn_mutex);
-		return;
-	}
-	isert_conn->conn_comp_batch = 0;
-	tx_desc->comp_llnode_batch = llist_del_all(&isert_conn->conn_comp_llist);
-	mutex_unlock(&isert_conn->conn_mutex);
-
-=======
->>>>>>> 07f0dc60
 	send_wr->send_flags = IB_SEND_SIGNALED;
 }
 
@@ -1255,11 +1151,7 @@
 	struct iscsi_login *login = conn->conn_login;
 	int size;
 
-<<<<<<< HEAD
-	pr_info("conn %p\n", isert_conn);
-=======
 	isert_info("conn %p\n", isert_conn);
->>>>>>> 07f0dc60
 
 	WARN_ON_ONCE(!login);
 
@@ -2100,20 +1992,6 @@
 		if (!isert_conn->post_recv_buf_count)
 			iscsit_cause_connection_reinstatement(isert_conn->conn, 0);
 	}
-<<<<<<< HEAD
-
-	while (atomic_read(&isert_conn->post_send_buf_count))
-		msleep(3000);
-
-	mutex_lock(&isert_conn->conn_mutex);
-	isert_conn_terminate(isert_conn);
-	mutex_unlock(&isert_conn->conn_mutex);
-
-	iscsit_cause_connection_reinstatement(isert_conn->conn, 0);
-
-	complete(&isert_conn->conn_wait_comp_err);
-=======
->>>>>>> 07f0dc60
 }
 
 static void
@@ -2262,21 +2140,13 @@
 
 	if (conn->tpg->tpg_attrib.t10_pi) {
 		if (device->pi_capable) {
-<<<<<<< HEAD
-			pr_info("conn %p PI offload enabled\n", isert_conn);
-=======
 			isert_info("conn %p PI offload enabled\n", isert_conn);
->>>>>>> 07f0dc60
 			isert_conn->pi_support = true;
 			return TARGET_PROT_ALL;
 		}
 	}
 
-<<<<<<< HEAD
-	pr_info("conn %p PI offload disabled\n", isert_conn);
-=======
 	isert_info("conn %p PI offload disabled\n", isert_conn);
->>>>>>> 07f0dc60
 	isert_conn->pi_support = false;
 
 	return TARGET_PROT_NORMAL;
@@ -2790,11 +2660,7 @@
 		 */
 		rdma_wr->ib_sg[SIG].length += se_cmd->prot_length;
 
-<<<<<<< HEAD
-	pr_debug("sig_sge: addr: 0x%llx  length: %u lkey: %x\n",
-=======
 	isert_dbg("sig_sge: addr: 0x%llx  length: %u lkey: %x\n",
->>>>>>> 07f0dc60
 		  rdma_wr->ib_sg[SIG].addr, rdma_wr->ib_sg[SIG].length,
 		  rdma_wr->ib_sg[SIG].lkey);
 err:
@@ -2815,11 +2681,7 @@
 					  device->ib_device,
 					  isert_conn->conn_pd);
 		if (ret) {
-<<<<<<< HEAD
-			pr_err("conn %p failed to allocate pi_ctx\n",
-=======
 			isert_err("conn %p failed to allocate pi_ctx\n",
->>>>>>> 07f0dc60
 				  isert_conn);
 			return ret;
 		}
@@ -2832,11 +2694,7 @@
 					 se_cmd->prot_length,
 					 0, wr->iser_ib_op, &wr->prot);
 		if (ret) {
-<<<<<<< HEAD
-			pr_err("conn %p failed to map protection buffer\n",
-=======
 			isert_err("conn %p failed to map protection buffer\n",
->>>>>>> 07f0dc60
 				  isert_conn);
 			return ret;
 		}
@@ -2845,11 +2703,7 @@
 		ret = isert_fast_reg_mr(isert_conn, wr->fr_desc, &wr->prot,
 					ISERT_PROT_KEY_VALID, &wr->ib_sg[PROT]);
 		if (ret) {
-<<<<<<< HEAD
-			pr_err("conn %p failed to fast reg mr\n",
-=======
 			isert_err("conn %p failed to fast reg mr\n",
->>>>>>> 07f0dc60
 				  isert_conn);
 			goto unmap_prot_cmd;
 		}
@@ -2857,11 +2711,7 @@
 
 	ret = isert_reg_sig_mr(isert_conn, se_cmd, wr, wr->fr_desc);
 	if (ret) {
-<<<<<<< HEAD
-		pr_err("conn %p failed to fast reg mr\n",
-=======
 		isert_err("conn %p failed to fast reg mr\n",
->>>>>>> 07f0dc60
 			  isert_conn);
 		goto unmap_prot_cmd;
 	}
@@ -3001,11 +2851,7 @@
 		isert_warn("ib_post_send() failed for IB_WR_RDMA_WRITE\n");
 
 	if (!isert_prot_cmd(isert_conn, se_cmd))
-<<<<<<< HEAD
-		pr_debug("Cmd: %p posted RDMA_WRITE + Response for iSER Data "
-=======
 		isert_dbg("Cmd: %p posted RDMA_WRITE + Response for iSER Data "
->>>>>>> 07f0dc60
 			 "READ\n", isert_cmd);
 	else
 		isert_dbg("Cmd: %p posted RDMA_WRITE for iSER Data READ\n",
@@ -3111,26 +2957,11 @@
 	int ret;
 
 	sa = (struct sockaddr *)&np->np_sockaddr;
-<<<<<<< HEAD
-	pr_debug("ksockaddr: %p, sa: %p\n", &np->np_sockaddr, sa);
-=======
 	isert_dbg("ksockaddr: %p, sa: %p\n", &np->np_sockaddr, sa);
->>>>>>> 07f0dc60
 
 	id = rdma_create_id(isert_cma_handler, isert_np,
 			    RDMA_PS_TCP, IB_QPT_RC);
 	if (IS_ERR(id)) {
-<<<<<<< HEAD
-		pr_err("rdma_create_id() failed: %ld\n", PTR_ERR(id));
-		ret = PTR_ERR(id);
-		goto out;
-	}
-	pr_debug("id %p context %p\n", id, id->context);
-
-	ret = rdma_bind_addr(id, sa);
-	if (ret) {
-		pr_err("rdma_bind_addr() failed: %d\n", ret);
-=======
 		isert_err("rdma_create_id() failed: %ld\n", PTR_ERR(id));
 		ret = PTR_ERR(id);
 		goto out;
@@ -3140,17 +2971,12 @@
 	ret = rdma_bind_addr(id, sa);
 	if (ret) {
 		isert_err("rdma_bind_addr() failed: %d\n", ret);
->>>>>>> 07f0dc60
 		goto out_id;
 	}
 
 	ret = rdma_listen(id, ISERT_RDMA_LISTEN_BACKLOG);
 	if (ret) {
-<<<<<<< HEAD
-		pr_err("rdma_listen() failed: %d\n", ret);
-=======
 		isert_err("rdma_listen() failed: %d\n", ret);
->>>>>>> 07f0dc60
 		goto out_id;
 	}
 
@@ -3231,17 +3057,10 @@
 	struct isert_conn *isert_conn = (struct isert_conn *)conn->context;
 	int ret;
 
-<<<<<<< HEAD
-	pr_info("before login_req comp conn: %p\n", isert_conn);
-	ret = wait_for_completion_interruptible(&isert_conn->login_req_comp);
-	if (ret) {
-		pr_err("isert_conn %p interrupted before got login req\n",
-=======
 	isert_info("before login_req comp conn: %p\n", isert_conn);
 	ret = wait_for_completion_interruptible(&isert_conn->login_req_comp);
 	if (ret) {
 		isert_err("isert_conn %p interrupted before got login req\n",
->>>>>>> 07f0dc60
 			  isert_conn);
 		return ret;
 	}
@@ -3258,20 +3077,12 @@
 
 	isert_rx_login_req(isert_conn);
 
-<<<<<<< HEAD
-	pr_info("before conn_login_comp conn: %p\n", conn);
-=======
 	isert_info("before conn_login_comp conn: %p\n", conn);
->>>>>>> 07f0dc60
 	ret = wait_for_completion_interruptible(&isert_conn->conn_login_comp);
 	if (ret)
 		return ret;
 
-<<<<<<< HEAD
-	pr_info("processing login->req: %p\n", login->req);
-=======
 	isert_info("processing login->req: %p\n", login->req);
->>>>>>> 07f0dc60
 
 	return 0;
 }
@@ -3352,11 +3163,7 @@
 
 	isert_set_conn_info(np, conn, isert_conn);
 
-<<<<<<< HEAD
-	pr_debug("Processing isert_conn: %p\n", isert_conn);
-=======
 	isert_dbg("Processing isert_conn: %p\n", isert_conn);
->>>>>>> 07f0dc60
 
 	return 0;
 }
@@ -3400,11 +3207,7 @@
 						     struct isert_conn,
 						     release_work);
 
-<<<<<<< HEAD
-	pr_info("Starting release conn %p\n", isert_conn);
-=======
 	isert_info("Starting release conn %p\n", isert_conn);
->>>>>>> 07f0dc60
 
 	wait_for_completion(&isert_conn->conn_wait);
 
@@ -3412,12 +3215,6 @@
 	isert_conn->state = ISER_CONN_DOWN;
 	mutex_unlock(&isert_conn->conn_mutex);
 
-<<<<<<< HEAD
-	pr_info("Destroying conn %p\n", isert_conn);
-	isert_put_conn(isert_conn);
-}
-
-=======
 	isert_info("Destroying conn %p\n", isert_conn);
 	isert_put_conn(isert_conn);
 }
@@ -3465,7 +3262,6 @@
 	wait_for_completion(&isert_conn->conn_wait_comp_err);
 }
 
->>>>>>> 07f0dc60
 static void isert_wait_conn(struct iscsi_conn *conn)
 {
 	struct isert_conn *isert_conn = conn->context;
@@ -3539,31 +3335,14 @@
 		goto destroy_comp_wq;
 	}
 
-	isert_release_wq = alloc_workqueue("isert_release_wq", WQ_UNBOUND,
-					WQ_UNBOUND_MAX_ACTIVE);
-	if (!isert_release_wq) {
-		pr_err("Unable to allocate isert_release_wq\n");
-		ret = -ENOMEM;
-		goto destroy_comp_wq;
-	}
-
 	iscsit_register_transport(&iser_target_transport);
-<<<<<<< HEAD
-	pr_info("iSER_TARGET[0] - Loaded iser_target_transport\n");
-=======
 	isert_info("iSER_TARGET[0] - Loaded iser_target_transport\n");
->>>>>>> 07f0dc60
 
 	return 0;
 
 destroy_comp_wq:
 	destroy_workqueue(isert_comp_wq);
-<<<<<<< HEAD
-destroy_rx_wq:
-	destroy_workqueue(isert_rx_wq);
-=======
-
->>>>>>> 07f0dc60
+
 	return ret;
 }
 
