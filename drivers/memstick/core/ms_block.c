--- conflicted
+++ resolved
@@ -2130,14 +2130,6 @@
 	msb_start(card);
 	rc = device_add_disk(&card->dev, msb->disk, NULL);
 	if (rc)
-<<<<<<< HEAD
-		goto out_cleanup_disk;
-	dbg("Disk added");
-	return 0;
-
-out_cleanup_disk:
-	blk_cleanup_disk(msb->disk);
-=======
 		goto out_destroy_workqueue;
 	dbg("Disk added");
 	return 0;
@@ -2146,7 +2138,6 @@
 	destroy_workqueue(msb->io_queue);
 out_cleanup_disk:
 	put_disk(msb->disk);
->>>>>>> eb3cdb58
 out_free_tag_set:
 	blk_mq_free_tag_set(&msb->tag_set);
 out_release_id:
