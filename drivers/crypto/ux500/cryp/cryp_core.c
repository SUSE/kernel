// SPDX-License-Identifier: GPL-2.0-only
/*
 * Copyright (C) ST-Ericsson SA 2010
 * Author: Shujuan Chen <shujuan.chen@stericsson.com> for ST-Ericsson.
 * Author: Joakim Bech <joakim.xx.bech@stericsson.com> for ST-Ericsson.
 * Author: Berne Hebark <berne.herbark@stericsson.com> for ST-Ericsson.
 * Author: Niklas Hernaeus <niklas.hernaeus@stericsson.com> for ST-Ericsson.
 * Author: Jonas Linde <jonas.linde@stericsson.com> for ST-Ericsson.
 * Author: Andreas Westin <andreas.westin@stericsson.com> for ST-Ericsson.
 */

#include <linux/clk.h>
#include <linux/completion.h>
#include <linux/device.h>
#include <linux/dma-mapping.h>
#include <linux/dmaengine.h>
#include <linux/err.h>
#include <linux/errno.h>
#include <linux/interrupt.h>
#include <linux/io.h>
#include <linux/irqreturn.h>
#include <linux/kernel.h>
#include <linux/klist.h>
#include <linux/module.h>
#include <linux/mod_devicetable.h>
#include <linux/platform_device.h>
#include <linux/regulator/consumer.h>
#include <linux/semaphore.h>
#include <linux/platform_data/dma-ste-dma40.h>

#include <crypto/aes.h>
#include <crypto/ctr.h>
#include <crypto/internal/des.h>
<<<<<<< HEAD
=======
#include <crypto/internal/skcipher.h>
>>>>>>> 7d2a07b7
#include <crypto/scatterwalk.h>

#include <linux/platform_data/crypto-ux500.h>

#include "cryp_p.h"
#include "cryp.h"

#define CRYP_MAX_KEY_SIZE	32
#define BYTES_PER_WORD		4

static int cryp_mode;
static atomic_t session_id;

static struct stedma40_chan_cfg *mem_to_engine;
static struct stedma40_chan_cfg *engine_to_mem;

/**
 * struct cryp_driver_data - data specific to the driver.
 *
 * @device_list: A list of registered devices to choose from.
 * @device_allocation: A semaphore initialized with number of devices.
 */
struct cryp_driver_data {
	struct klist device_list;
	struct semaphore device_allocation;
};

/**
 * struct cryp_ctx - Crypto context
 * @config: Crypto mode.
 * @key: Key array.
 * @keylen: Length of key.
 * @iv: Pointer to initialization vector.
 * @indata: Pointer to indata.
 * @outdata: Pointer to outdata.
 * @datalen: Length of indata.
 * @outlen: Length of outdata.
 * @blocksize: Size of blocks.
 * @updated: Updated flag.
 * @dev_ctx: Device dependent context.
 * @device: Pointer to the device.
 * @session_id: Atomic session ID.
 */
struct cryp_ctx {
	struct cryp_config config;
	u8 key[CRYP_MAX_KEY_SIZE];
	u32 keylen;
	u8 *iv;
	const u8 *indata;
	u8 *outdata;
	u32 datalen;
	u32 outlen;
	u32 blocksize;
	u8 updated;
	struct cryp_device_context dev_ctx;
	struct cryp_device_data *device;
	u32 session_id;
};

static struct cryp_driver_data driver_data;

/**
 * swap_bits_in_byte - mirror the bits in a byte
 * @b: the byte to be mirrored
 *
 * The bits are swapped the following way:
 *  Byte b include bits 0-7, nibble 1 (n1) include bits 0-3 and
 *  nibble 2 (n2) bits 4-7.
 *
 *  Nibble 1 (n1):
 *  (The "old" (moved) bit is replaced with a zero)
 *  1. Move bit 6 and 7, 4 positions to the left.
 *  2. Move bit 3 and 5, 2 positions to the left.
 *  3. Move bit 1-4, 1 position to the left.
 *
 *  Nibble 2 (n2):
 *  1. Move bit 0 and 1, 4 positions to the right.
 *  2. Move bit 2 and 4, 2 positions to the right.
 *  3. Move bit 3-6, 1 position to the right.
 *
 *  Combine the two nibbles to a complete and swapped byte.
 */

static inline u8 swap_bits_in_byte(u8 b)
{
#define R_SHIFT_4_MASK  0xc0 /* Bits 6 and 7, right shift 4 */
#define R_SHIFT_2_MASK  0x28 /* (After right shift 4) Bits 3 and 5,
				  right shift 2 */
#define R_SHIFT_1_MASK  0x1e /* (After right shift 2) Bits 1-4,
				  right shift 1 */
#define L_SHIFT_4_MASK  0x03 /* Bits 0 and 1, left shift 4 */
#define L_SHIFT_2_MASK  0x14 /* (After left shift 4) Bits 2 and 4,
				  left shift 2 */
#define L_SHIFT_1_MASK  0x78 /* (After left shift 1) Bits 3-6,
				  left shift 1 */

	u8 n1;
	u8 n2;

	/* Swap most significant nibble */
	/* Right shift 4, bits 6 and 7 */
	n1 = ((b  & R_SHIFT_4_MASK) >> 4) | (b  & ~(R_SHIFT_4_MASK >> 4));
	/* Right shift 2, bits 3 and 5 */
	n1 = ((n1 & R_SHIFT_2_MASK) >> 2) | (n1 & ~(R_SHIFT_2_MASK >> 2));
	/* Right shift 1, bits 1-4 */
	n1 = (n1  & R_SHIFT_1_MASK) >> 1;

	/* Swap least significant nibble */
	/* Left shift 4, bits 0 and 1 */
	n2 = ((b  & L_SHIFT_4_MASK) << 4) | (b  & ~(L_SHIFT_4_MASK << 4));
	/* Left shift 2, bits 2 and 4 */
	n2 = ((n2 & L_SHIFT_2_MASK) << 2) | (n2 & ~(L_SHIFT_2_MASK << 2));
	/* Left shift 1, bits 3-6 */
	n2 = (n2  & L_SHIFT_1_MASK) << 1;

	return n1 | n2;
}

static inline void swap_words_in_key_and_bits_in_byte(const u8 *in,
						      u8 *out, u32 len)
{
	unsigned int i = 0;
	int j;
	int index = 0;

	j = len - BYTES_PER_WORD;
	while (j >= 0) {
		for (i = 0; i < BYTES_PER_WORD; i++) {
			index = len - j - BYTES_PER_WORD + i;
			out[j + i] =
				swap_bits_in_byte(in[index]);
		}
		j -= BYTES_PER_WORD;
	}
}

static void add_session_id(struct cryp_ctx *ctx)
{
	/*
	 * We never want 0 to be a valid value, since this is the default value
	 * for the software context.
	 */
	if (unlikely(atomic_inc_and_test(&session_id)))
		atomic_inc(&session_id);

	ctx->session_id = atomic_read(&session_id);
}

static irqreturn_t cryp_interrupt_handler(int irq, void *param)
{
	struct cryp_ctx *ctx;
	int count;
	struct cryp_device_data *device_data;

	if (param == NULL) {
		BUG_ON(!param);
		return IRQ_HANDLED;
	}

	/* The device is coming from the one found in hw_crypt_noxts. */
	device_data = (struct cryp_device_data *)param;

	ctx = device_data->current_ctx;

	if (ctx == NULL) {
		BUG_ON(!ctx);
		return IRQ_HANDLED;
	}

	dev_dbg(ctx->device->dev, "[%s] (len: %d) %s, ", __func__, ctx->outlen,
		cryp_pending_irq_src(device_data, CRYP_IRQ_SRC_OUTPUT_FIFO) ?
		"out" : "in");

	if (cryp_pending_irq_src(device_data,
				 CRYP_IRQ_SRC_OUTPUT_FIFO)) {
		if (ctx->outlen / ctx->blocksize > 0) {
			count = ctx->blocksize / 4;

			readsl(&device_data->base->dout, ctx->outdata, count);
			ctx->outdata += count;
			ctx->outlen -= count;

			if (ctx->outlen == 0) {
				cryp_disable_irq_src(device_data,
						     CRYP_IRQ_SRC_OUTPUT_FIFO);
			}
		}
	} else if (cryp_pending_irq_src(device_data,
					CRYP_IRQ_SRC_INPUT_FIFO)) {
		if (ctx->datalen / ctx->blocksize > 0) {
			count = ctx->blocksize / 4;

			writesl(&device_data->base->din, ctx->indata, count);

			ctx->indata += count;
			ctx->datalen -= count;

			if (ctx->datalen == 0)
				cryp_disable_irq_src(device_data,
						   CRYP_IRQ_SRC_INPUT_FIFO);

			if (ctx->config.algomode == CRYP_ALGO_AES_XTS) {
				CRYP_PUT_BITS(&device_data->base->cr,
					      CRYP_START_ENABLE,
					      CRYP_CR_START_POS,
					      CRYP_CR_START_MASK);

				cryp_wait_until_done(device_data);
			}
		}
	}

	return IRQ_HANDLED;
}

static int mode_is_aes(enum cryp_algo_mode mode)
{
	return	CRYP_ALGO_AES_ECB == mode ||
		CRYP_ALGO_AES_CBC == mode ||
		CRYP_ALGO_AES_CTR == mode ||
		CRYP_ALGO_AES_XTS == mode;
}

static int cfg_iv(struct cryp_device_data *device_data, u32 left, u32 right,
		  enum cryp_init_vector_index index)
{
	struct cryp_init_vector_value vector_value;

	dev_dbg(device_data->dev, "[%s]", __func__);

	vector_value.init_value_left = left;
	vector_value.init_value_right = right;

	return cryp_configure_init_vector(device_data,
					  index,
					  vector_value);
}

static int cfg_ivs(struct cryp_device_data *device_data, struct cryp_ctx *ctx)
{
	int i;
	int status = 0;
	int num_of_regs = ctx->blocksize / 8;
	__be32 *civ = (__be32 *)ctx->iv;
	u32 iv[AES_BLOCK_SIZE / 4];

	dev_dbg(device_data->dev, "[%s]", __func__);

	/*
	 * Since we loop on num_of_regs we need to have a check in case
	 * someone provides an incorrect blocksize which would force calling
	 * cfg_iv with i greater than 2 which is an error.
	 */
	if (num_of_regs > 2) {
		dev_err(device_data->dev, "[%s] Incorrect blocksize %d",
			__func__, ctx->blocksize);
		return -EINVAL;
	}

	for (i = 0; i < ctx->blocksize / 4; i++)
		iv[i] = be32_to_cpup(civ + i);

	for (i = 0; i < num_of_regs; i++) {
		status = cfg_iv(device_data, iv[i*2], iv[i*2+1],
				(enum cryp_init_vector_index) i);
		if (status != 0)
			return status;
	}
	return status;
}

static int set_key(struct cryp_device_data *device_data,
		   u32 left_key,
		   u32 right_key,
		   enum cryp_key_reg_index index)
{
	struct cryp_key_value key_value;
	int cryp_error;

	dev_dbg(device_data->dev, "[%s]", __func__);

	key_value.key_value_left = left_key;
	key_value.key_value_right = right_key;

	cryp_error = cryp_configure_key_values(device_data,
					       index,
					       key_value);
	if (cryp_error != 0)
		dev_err(device_data->dev, "[%s]: "
			"cryp_configure_key_values() failed!", __func__);

	return cryp_error;
}

static int cfg_keys(struct cryp_ctx *ctx)
{
	int i;
	int num_of_regs = ctx->keylen / 8;
	u32 swapped_key[CRYP_MAX_KEY_SIZE / 4];
	__be32 *ckey = (__be32 *)ctx->key;
	int cryp_error = 0;

	dev_dbg(ctx->device->dev, "[%s]", __func__);

	if (mode_is_aes(ctx->config.algomode)) {
		swap_words_in_key_and_bits_in_byte((u8 *)ckey,
						   (u8 *)swapped_key,
						   ctx->keylen);
	} else {
		for (i = 0; i < ctx->keylen / 4; i++)
			swapped_key[i] = be32_to_cpup(ckey + i);
	}

	for (i = 0; i < num_of_regs; i++) {
		cryp_error = set_key(ctx->device,
				     swapped_key[i * 2],
				     swapped_key[i * 2 + 1],
				     (enum cryp_key_reg_index) i);

		if (cryp_error != 0) {
			dev_err(ctx->device->dev, "[%s]: set_key() failed!",
					__func__);
			return cryp_error;
		}
	}
	return cryp_error;
}

static int cryp_setup_context(struct cryp_ctx *ctx,
			      struct cryp_device_data *device_data)
{
	u32 control_register = CRYP_CR_DEFAULT;

	switch (cryp_mode) {
	case CRYP_MODE_INTERRUPT:
		writel_relaxed(CRYP_IMSC_DEFAULT, &device_data->base->imsc);
		break;

	case CRYP_MODE_DMA:
		writel_relaxed(CRYP_DMACR_DEFAULT, &device_data->base->dmacr);
		break;

	default:
		break;
	}

	if (ctx->updated == 0) {
		cryp_flush_inoutfifo(device_data);
		if (cfg_keys(ctx) != 0) {
			dev_err(ctx->device->dev, "[%s]: cfg_keys failed!",
				__func__);
			return -EINVAL;
		}

		if (ctx->iv &&
		    CRYP_ALGO_AES_ECB != ctx->config.algomode &&
		    CRYP_ALGO_DES_ECB != ctx->config.algomode &&
		    CRYP_ALGO_TDES_ECB != ctx->config.algomode) {
			if (cfg_ivs(device_data, ctx) != 0)
				return -EPERM;
		}

		cryp_set_configuration(device_data, &ctx->config,
				       &control_register);
		add_session_id(ctx);
	} else if (ctx->updated == 1 &&
		   ctx->session_id != atomic_read(&session_id)) {
		cryp_flush_inoutfifo(device_data);
		cryp_restore_device_context(device_data, &ctx->dev_ctx);

		add_session_id(ctx);
		control_register = ctx->dev_ctx.cr;
	} else
		control_register = ctx->dev_ctx.cr;

	writel(control_register |
	       (CRYP_CRYPEN_ENABLE << CRYP_CR_CRYPEN_POS),
	       &device_data->base->cr);

	return 0;
}

static int cryp_get_device_data(struct cryp_ctx *ctx,
				struct cryp_device_data **device_data)
{
	int ret;
	struct klist_iter device_iterator;
	struct klist_node *device_node;
	struct cryp_device_data *local_device_data = NULL;
	pr_debug(DEV_DBG_NAME " [%s]", __func__);

	/* Wait until a device is available */
	ret = down_interruptible(&driver_data.device_allocation);
	if (ret)
		return ret;  /* Interrupted */

	/* Select a device */
	klist_iter_init(&driver_data.device_list, &device_iterator);

	device_node = klist_next(&device_iterator);
	while (device_node) {
		local_device_data = container_of(device_node,
					   struct cryp_device_data, list_node);
		spin_lock(&local_device_data->ctx_lock);
		/* current_ctx allocates a device, NULL = unallocated */
		if (local_device_data->current_ctx) {
			device_node = klist_next(&device_iterator);
		} else {
			local_device_data->current_ctx = ctx;
			ctx->device = local_device_data;
			spin_unlock(&local_device_data->ctx_lock);
			break;
		}
		spin_unlock(&local_device_data->ctx_lock);
	}
	klist_iter_exit(&device_iterator);

	if (!device_node) {
		/**
		 * No free device found.
		 * Since we allocated a device with down_interruptible, this
		 * should not be able to happen.
		 * Number of available devices, which are contained in
		 * device_allocation, is therefore decremented by not doing
		 * an up(device_allocation).
		 */
		return -EBUSY;
	}

	*device_data = local_device_data;

	return 0;
}

static void cryp_dma_setup_channel(struct cryp_device_data *device_data,
				   struct device *dev)
{
	struct dma_slave_config mem2cryp = {
		.direction = DMA_MEM_TO_DEV,
		.dst_addr = device_data->phybase + CRYP_DMA_TX_FIFO,
		.dst_addr_width = DMA_SLAVE_BUSWIDTH_2_BYTES,
		.dst_maxburst = 4,
	};
	struct dma_slave_config cryp2mem = {
		.direction = DMA_DEV_TO_MEM,
		.src_addr = device_data->phybase + CRYP_DMA_RX_FIFO,
		.src_addr_width = DMA_SLAVE_BUSWIDTH_2_BYTES,
		.src_maxburst = 4,
	};

	dma_cap_zero(device_data->dma.mask);
	dma_cap_set(DMA_SLAVE, device_data->dma.mask);

	device_data->dma.cfg_mem2cryp = mem_to_engine;
	device_data->dma.chan_mem2cryp =
		dma_request_channel(device_data->dma.mask,
				    stedma40_filter,
				    device_data->dma.cfg_mem2cryp);

	device_data->dma.cfg_cryp2mem = engine_to_mem;
	device_data->dma.chan_cryp2mem =
		dma_request_channel(device_data->dma.mask,
				    stedma40_filter,
				    device_data->dma.cfg_cryp2mem);

	dmaengine_slave_config(device_data->dma.chan_mem2cryp, &mem2cryp);
	dmaengine_slave_config(device_data->dma.chan_cryp2mem, &cryp2mem);

	init_completion(&device_data->dma.cryp_dma_complete);
}

static void cryp_dma_out_callback(void *data)
{
	struct cryp_ctx *ctx = (struct cryp_ctx *) data;
	dev_dbg(ctx->device->dev, "[%s]: ", __func__);

	complete(&ctx->device->dma.cryp_dma_complete);
}

static int cryp_set_dma_transfer(struct cryp_ctx *ctx,
				 struct scatterlist *sg,
				 int len,
				 enum dma_data_direction direction)
{
	struct dma_async_tx_descriptor *desc;
	struct dma_chan *channel = NULL;
	dma_cookie_t cookie;

	dev_dbg(ctx->device->dev, "[%s]: ", __func__);

	if (unlikely(!IS_ALIGNED((unsigned long)sg, 4))) {
		dev_err(ctx->device->dev, "[%s]: Data in sg list isn't "
			"aligned! Addr: 0x%08lx", __func__, (unsigned long)sg);
		return -EFAULT;
	}

	switch (direction) {
	case DMA_TO_DEVICE:
		channel = ctx->device->dma.chan_mem2cryp;
		ctx->device->dma.sg_src = sg;
		ctx->device->dma.sg_src_len = dma_map_sg(channel->device->dev,
						 ctx->device->dma.sg_src,
						 ctx->device->dma.nents_src,
						 direction);

		if (!ctx->device->dma.sg_src_len) {
			dev_dbg(ctx->device->dev,
				"[%s]: Could not map the sg list (TO_DEVICE)",
				__func__);
			return -EFAULT;
		}

		dev_dbg(ctx->device->dev, "[%s]: Setting up DMA for buffer "
			"(TO_DEVICE)", __func__);

		desc = dmaengine_prep_slave_sg(channel,
				ctx->device->dma.sg_src,
				ctx->device->dma.sg_src_len,
				DMA_MEM_TO_DEV, DMA_CTRL_ACK);
		break;

	case DMA_FROM_DEVICE:
		channel = ctx->device->dma.chan_cryp2mem;
		ctx->device->dma.sg_dst = sg;
		ctx->device->dma.sg_dst_len = dma_map_sg(channel->device->dev,
						 ctx->device->dma.sg_dst,
						 ctx->device->dma.nents_dst,
						 direction);

		if (!ctx->device->dma.sg_dst_len) {
			dev_dbg(ctx->device->dev,
				"[%s]: Could not map the sg list (FROM_DEVICE)",
				__func__);
			return -EFAULT;
		}

		dev_dbg(ctx->device->dev, "[%s]: Setting up DMA for buffer "
			"(FROM_DEVICE)", __func__);

		desc = dmaengine_prep_slave_sg(channel,
				ctx->device->dma.sg_dst,
				ctx->device->dma.sg_dst_len,
				DMA_DEV_TO_MEM,
				DMA_CTRL_ACK |
				DMA_PREP_INTERRUPT);

		desc->callback = cryp_dma_out_callback;
		desc->callback_param = ctx;
		break;

	default:
		dev_dbg(ctx->device->dev, "[%s]: Invalid DMA direction",
			__func__);
		return -EFAULT;
	}

	cookie = dmaengine_submit(desc);
	if (dma_submit_error(cookie)) {
		dev_dbg(ctx->device->dev, "[%s]: DMA submission failed\n",
			__func__);
		return cookie;
	}

	dma_async_issue_pending(channel);

	return 0;
}

static void cryp_dma_done(struct cryp_ctx *ctx)
{
	struct dma_chan *chan;

	dev_dbg(ctx->device->dev, "[%s]: ", __func__);

	chan = ctx->device->dma.chan_mem2cryp;
	dmaengine_terminate_all(chan);
	dma_unmap_sg(chan->device->dev, ctx->device->dma.sg_src,
		     ctx->device->dma.nents_src, DMA_TO_DEVICE);

	chan = ctx->device->dma.chan_cryp2mem;
	dmaengine_terminate_all(chan);
	dma_unmap_sg(chan->device->dev, ctx->device->dma.sg_dst,
		     ctx->device->dma.nents_dst, DMA_FROM_DEVICE);
}

static int cryp_dma_write(struct cryp_ctx *ctx, struct scatterlist *sg,
			  int len)
{
	int error = cryp_set_dma_transfer(ctx, sg, len, DMA_TO_DEVICE);
	dev_dbg(ctx->device->dev, "[%s]: ", __func__);

	if (error) {
		dev_dbg(ctx->device->dev, "[%s]: cryp_set_dma_transfer() "
			"failed", __func__);
		return error;
	}

	return len;
}

static int cryp_dma_read(struct cryp_ctx *ctx, struct scatterlist *sg, int len)
{
	int error = cryp_set_dma_transfer(ctx, sg, len, DMA_FROM_DEVICE);
	if (error) {
		dev_dbg(ctx->device->dev, "[%s]: cryp_set_dma_transfer() "
			"failed", __func__);
		return error;
	}

	return len;
}

static void cryp_polling_mode(struct cryp_ctx *ctx,
			      struct cryp_device_data *device_data)
{
	int len = ctx->blocksize / BYTES_PER_WORD;
	int remaining_length = ctx->datalen;
	u32 *indata = (u32 *)ctx->indata;
	u32 *outdata = (u32 *)ctx->outdata;

	while (remaining_length > 0) {
		writesl(&device_data->base->din, indata, len);
		indata += len;
		remaining_length -= (len * BYTES_PER_WORD);
		cryp_wait_until_done(device_data);

		readsl(&device_data->base->dout, outdata, len);
		outdata += len;
		cryp_wait_until_done(device_data);
	}
}

static int cryp_disable_power(struct device *dev,
			      struct cryp_device_data *device_data,
			      bool save_device_context)
{
	int ret = 0;

	dev_dbg(dev, "[%s]", __func__);

	spin_lock(&device_data->power_state_spinlock);
	if (!device_data->power_state)
		goto out;

	spin_lock(&device_data->ctx_lock);
	if (save_device_context && device_data->current_ctx) {
		cryp_save_device_context(device_data,
				&device_data->current_ctx->dev_ctx,
				cryp_mode);
		device_data->restore_dev_ctx = true;
	}
	spin_unlock(&device_data->ctx_lock);

	clk_disable(device_data->clk);
	ret = regulator_disable(device_data->pwr_regulator);
	if (ret)
		dev_err(dev, "[%s]: "
				"regulator_disable() failed!",
				__func__);

	device_data->power_state = false;

out:
	spin_unlock(&device_data->power_state_spinlock);

	return ret;
}

static int cryp_enable_power(
		struct device *dev,
		struct cryp_device_data *device_data,
		bool restore_device_context)
{
	int ret = 0;

	dev_dbg(dev, "[%s]", __func__);

	spin_lock(&device_data->power_state_spinlock);
	if (!device_data->power_state) {
		ret = regulator_enable(device_data->pwr_regulator);
		if (ret) {
			dev_err(dev, "[%s]: regulator_enable() failed!",
					__func__);
			goto out;
		}

		ret = clk_enable(device_data->clk);
		if (ret) {
			dev_err(dev, "[%s]: clk_enable() failed!",
					__func__);
			regulator_disable(device_data->pwr_regulator);
			goto out;
		}
		device_data->power_state = true;
	}

	if (device_data->restore_dev_ctx) {
		spin_lock(&device_data->ctx_lock);
		if (restore_device_context && device_data->current_ctx) {
			device_data->restore_dev_ctx = false;
			cryp_restore_device_context(device_data,
					&device_data->current_ctx->dev_ctx);
		}
		spin_unlock(&device_data->ctx_lock);
	}
out:
	spin_unlock(&device_data->power_state_spinlock);

	return ret;
}

static int hw_crypt_noxts(struct cryp_ctx *ctx,
			  struct cryp_device_data *device_data)
{
	int ret = 0;

	const u8 *indata = ctx->indata;
	u8 *outdata = ctx->outdata;
	u32 datalen = ctx->datalen;
	u32 outlen = datalen;

	pr_debug(DEV_DBG_NAME " [%s]", __func__);

	ctx->outlen = ctx->datalen;

	if (unlikely(!IS_ALIGNED((unsigned long)indata, 4))) {
		pr_debug(DEV_DBG_NAME " [%s]: Data isn't aligned! Addr: "
			 "0x%08lx", __func__, (unsigned long)indata);
		return -EINVAL;
	}

	ret = cryp_setup_context(ctx, device_data);

	if (ret)
		goto out;

	if (cryp_mode == CRYP_MODE_INTERRUPT) {
		cryp_enable_irq_src(device_data, CRYP_IRQ_SRC_INPUT_FIFO |
				    CRYP_IRQ_SRC_OUTPUT_FIFO);

		/*
		 * ctx->outlen is decremented in the cryp_interrupt_handler
		 * function. We had to add cpu_relax() (barrier) to make sure
		 * that gcc didn't optimze away this variable.
		 */
		while (ctx->outlen > 0)
			cpu_relax();
	} else if (cryp_mode == CRYP_MODE_POLLING ||
		   cryp_mode == CRYP_MODE_DMA) {
		/*
		 * The reason for having DMA in this if case is that if we are
		 * running cryp_mode = 2, then we separate DMA routines for
		 * handling cipher/plaintext > blocksize, except when
		 * running the normal CRYPTO_ALG_TYPE_CIPHER, then we still use
		 * the polling mode. Overhead of doing DMA setup eats up the
		 * benefits using it.
		 */
		cryp_polling_mode(ctx, device_data);
	} else {
		dev_err(ctx->device->dev, "[%s]: Invalid operation mode!",
			__func__);
		ret = -EPERM;
		goto out;
	}

	cryp_save_device_context(device_data, &ctx->dev_ctx, cryp_mode);
	ctx->updated = 1;

out:
	ctx->indata = indata;
	ctx->outdata = outdata;
	ctx->datalen = datalen;
	ctx->outlen = outlen;

	return ret;
}

static int get_nents(struct scatterlist *sg, int nbytes)
{
	int nents = 0;

	while (nbytes > 0) {
		nbytes -= sg->length;
		sg = sg_next(sg);
		nents++;
	}

	return nents;
}

static int ablk_dma_crypt(struct skcipher_request *areq)
{
	struct crypto_skcipher *cipher = crypto_skcipher_reqtfm(areq);
	struct cryp_ctx *ctx = crypto_skcipher_ctx(cipher);
	struct cryp_device_data *device_data;

	int bytes_written = 0;
	int bytes_read = 0;
	int ret;

	pr_debug(DEV_DBG_NAME " [%s]", __func__);

	ctx->datalen = areq->cryptlen;
	ctx->outlen = areq->cryptlen;

	ret = cryp_get_device_data(ctx, &device_data);
	if (ret)
		return ret;

	ret = cryp_setup_context(ctx, device_data);
	if (ret)
		goto out;

	/* We have the device now, so store the nents in the dma struct. */
	ctx->device->dma.nents_src = get_nents(areq->src, ctx->datalen);
	ctx->device->dma.nents_dst = get_nents(areq->dst, ctx->outlen);

	/* Enable DMA in- and output. */
	cryp_configure_for_dma(device_data, CRYP_DMA_ENABLE_BOTH_DIRECTIONS);

	bytes_written = cryp_dma_write(ctx, areq->src, ctx->datalen);
	bytes_read = cryp_dma_read(ctx, areq->dst, bytes_written);

	wait_for_completion(&ctx->device->dma.cryp_dma_complete);
	cryp_dma_done(ctx);

	cryp_save_device_context(device_data, &ctx->dev_ctx, cryp_mode);
	ctx->updated = 1;

out:
	spin_lock(&device_data->ctx_lock);
	device_data->current_ctx = NULL;
	ctx->device = NULL;
	spin_unlock(&device_data->ctx_lock);

	/*
	 * The down_interruptible part for this semaphore is called in
	 * cryp_get_device_data.
	 */
	up(&driver_data.device_allocation);

	if (unlikely(bytes_written != bytes_read))
		return -EPERM;

	return 0;
}

static int ablk_crypt(struct skcipher_request *areq)
{
	struct skcipher_walk walk;
	struct crypto_skcipher *cipher = crypto_skcipher_reqtfm(areq);
	struct cryp_ctx *ctx = crypto_skcipher_ctx(cipher);
	struct cryp_device_data *device_data;
	unsigned long src_paddr;
	unsigned long dst_paddr;
	int ret;
	int nbytes;

	pr_debug(DEV_DBG_NAME " [%s]", __func__);

	ret = cryp_get_device_data(ctx, &device_data);
	if (ret)
		goto out;

	ret = skcipher_walk_async(&walk, areq);

	if (ret) {
		pr_err(DEV_DBG_NAME "[%s]: skcipher_walk_async() failed!",
			__func__);
		goto out;
	}

	while ((nbytes = walk.nbytes) > 0) {
		ctx->iv = walk.iv;
		src_paddr = (page_to_phys(walk.src.phys.page) + walk.src.phys.offset);
		ctx->indata = phys_to_virt(src_paddr);

		dst_paddr = (page_to_phys(walk.dst.phys.page) + walk.dst.phys.offset);
		ctx->outdata = phys_to_virt(dst_paddr);

		ctx->datalen = nbytes - (nbytes % ctx->blocksize);

		ret = hw_crypt_noxts(ctx, device_data);
		if (ret)
			goto out;

		nbytes -= ctx->datalen;
		ret = skcipher_walk_done(&walk, nbytes);
		if (ret)
			goto out;
	}

out:
	/* Release the device */
	spin_lock(&device_data->ctx_lock);
	device_data->current_ctx = NULL;
	ctx->device = NULL;
	spin_unlock(&device_data->ctx_lock);

	/*
	 * The down_interruptible part for this semaphore is called in
	 * cryp_get_device_data.
	 */
	up(&driver_data.device_allocation);

	return ret;
}

static int aes_skcipher_setkey(struct crypto_skcipher *cipher,
				 const u8 *key, unsigned int keylen)
{
	struct cryp_ctx *ctx = crypto_skcipher_ctx(cipher);

	pr_debug(DEV_DBG_NAME " [%s]", __func__);

	switch (keylen) {
	case AES_KEYSIZE_128:
		ctx->config.keysize = CRYP_KEY_SIZE_128;
		break;

	case AES_KEYSIZE_192:
		ctx->config.keysize = CRYP_KEY_SIZE_192;
		break;

	case AES_KEYSIZE_256:
		ctx->config.keysize = CRYP_KEY_SIZE_256;
		break;

	default:
		pr_err(DEV_DBG_NAME "[%s]: Unknown keylen!", __func__);
		return -EINVAL;
	}

	memcpy(ctx->key, key, keylen);
	ctx->keylen = keylen;

	ctx->updated = 0;

	return 0;
}

static int des_skcipher_setkey(struct crypto_skcipher *cipher,
				 const u8 *key, unsigned int keylen)
{
<<<<<<< HEAD
	struct cryp_ctx *ctx = crypto_ablkcipher_ctx(cipher);
=======
	struct cryp_ctx *ctx = crypto_skcipher_ctx(cipher);
>>>>>>> 7d2a07b7
	int err;

	pr_debug(DEV_DBG_NAME " [%s]", __func__);

<<<<<<< HEAD
	err = verify_ablkcipher_des_key(cipher, key);
=======
	err = verify_skcipher_des_key(cipher, key);
>>>>>>> 7d2a07b7
	if (err)
		return err;

	memcpy(ctx->key, key, keylen);
	ctx->keylen = keylen;

	ctx->updated = 0;
	return 0;
}

static int des3_skcipher_setkey(struct crypto_skcipher *cipher,
				  const u8 *key, unsigned int keylen)
{
<<<<<<< HEAD
	struct cryp_ctx *ctx = crypto_ablkcipher_ctx(cipher);
=======
	struct cryp_ctx *ctx = crypto_skcipher_ctx(cipher);
>>>>>>> 7d2a07b7
	int err;

	pr_debug(DEV_DBG_NAME " [%s]", __func__);

<<<<<<< HEAD
	err = verify_ablkcipher_des3_key(cipher, key);
=======
	err = verify_skcipher_des3_key(cipher, key);
>>>>>>> 7d2a07b7
	if (err)
		return err;

	memcpy(ctx->key, key, keylen);
	ctx->keylen = keylen;

	ctx->updated = 0;
	return 0;
}

static int cryp_blk_encrypt(struct skcipher_request *areq)
{
	struct crypto_skcipher *cipher = crypto_skcipher_reqtfm(areq);
	struct cryp_ctx *ctx = crypto_skcipher_ctx(cipher);

	pr_debug(DEV_DBG_NAME " [%s]", __func__);

	ctx->config.algodir = CRYP_ALGORITHM_ENCRYPT;

	/*
	 * DMA does not work for DES due to a hw bug */
	if (cryp_mode == CRYP_MODE_DMA && mode_is_aes(ctx->config.algomode))
		return ablk_dma_crypt(areq);

	/* For everything except DMA, we run the non DMA version. */
	return ablk_crypt(areq);
}

static int cryp_blk_decrypt(struct skcipher_request *areq)
{
	struct crypto_skcipher *cipher = crypto_skcipher_reqtfm(areq);
	struct cryp_ctx *ctx = crypto_skcipher_ctx(cipher);

	pr_debug(DEV_DBG_NAME " [%s]", __func__);

	ctx->config.algodir = CRYP_ALGORITHM_DECRYPT;

	/* DMA does not work for DES due to a hw bug */
	if (cryp_mode == CRYP_MODE_DMA && mode_is_aes(ctx->config.algomode))
		return ablk_dma_crypt(areq);

	/* For everything except DMA, we run the non DMA version. */
	return ablk_crypt(areq);
}

struct cryp_algo_template {
	enum cryp_algo_mode algomode;
	struct skcipher_alg skcipher;
};

static int cryp_init_tfm(struct crypto_skcipher *tfm)
{
	struct cryp_ctx *ctx = crypto_skcipher_ctx(tfm);
	struct skcipher_alg *alg = crypto_skcipher_alg(tfm);
	struct cryp_algo_template *cryp_alg = container_of(alg,
			struct cryp_algo_template,
			skcipher);

	ctx->config.algomode = cryp_alg->algomode;
	ctx->blocksize = crypto_skcipher_blocksize(tfm);

	return 0;
}

static struct cryp_algo_template cryp_algs[] = {
	{
		.algomode = CRYP_ALGO_AES_ECB,
		.skcipher = {
			.base.cra_name		= "ecb(aes)",
			.base.cra_driver_name	= "ecb-aes-ux500",
			.base.cra_priority	= 300,
			.base.cra_flags		= CRYPTO_ALG_ASYNC,
			.base.cra_blocksize	= AES_BLOCK_SIZE,
			.base.cra_ctxsize	= sizeof(struct cryp_ctx),
			.base.cra_alignmask	= 3,
			.base.cra_module	= THIS_MODULE,

			.min_keysize		= AES_MIN_KEY_SIZE,
			.max_keysize		= AES_MAX_KEY_SIZE,
			.setkey			= aes_skcipher_setkey,
			.encrypt		= cryp_blk_encrypt,
			.decrypt		= cryp_blk_decrypt,
			.init			= cryp_init_tfm,
		}
	},
	{
		.algomode = CRYP_ALGO_AES_CBC,
		.skcipher = {
			.base.cra_name		= "cbc(aes)",
			.base.cra_driver_name	= "cbc-aes-ux500",
			.base.cra_priority	= 300,
			.base.cra_flags		= CRYPTO_ALG_ASYNC,
			.base.cra_blocksize	= AES_BLOCK_SIZE,
			.base.cra_ctxsize	= sizeof(struct cryp_ctx),
			.base.cra_alignmask	= 3,
			.base.cra_module	= THIS_MODULE,

			.min_keysize		= AES_MIN_KEY_SIZE,
			.max_keysize		= AES_MAX_KEY_SIZE,
			.setkey			= aes_skcipher_setkey,
			.encrypt		= cryp_blk_encrypt,
			.decrypt		= cryp_blk_decrypt,
			.init			= cryp_init_tfm,
			.ivsize			= AES_BLOCK_SIZE,
		}
	},
	{
		.algomode = CRYP_ALGO_AES_CTR,
		.skcipher = {
			.base.cra_name		= "ctr(aes)",
			.base.cra_driver_name	= "ctr-aes-ux500",
			.base.cra_priority	= 300,
			.base.cra_flags		= CRYPTO_ALG_ASYNC,
			.base.cra_blocksize	= 1,
			.base.cra_ctxsize	= sizeof(struct cryp_ctx),
			.base.cra_alignmask	= 3,
			.base.cra_module	= THIS_MODULE,

			.min_keysize		= AES_MIN_KEY_SIZE,
			.max_keysize		= AES_MAX_KEY_SIZE,
			.setkey			= aes_skcipher_setkey,
			.encrypt		= cryp_blk_encrypt,
			.decrypt		= cryp_blk_decrypt,
			.init			= cryp_init_tfm,
			.ivsize			= AES_BLOCK_SIZE,
			.chunksize		= AES_BLOCK_SIZE,
		}
	},
	{
		.algomode = CRYP_ALGO_DES_ECB,
		.skcipher = {
			.base.cra_name		= "ecb(des)",
			.base.cra_driver_name	= "ecb-des-ux500",
			.base.cra_priority	= 300,
			.base.cra_flags		= CRYPTO_ALG_ASYNC,
			.base.cra_blocksize	= DES_BLOCK_SIZE,
			.base.cra_ctxsize	= sizeof(struct cryp_ctx),
			.base.cra_alignmask	= 3,
			.base.cra_module	= THIS_MODULE,

			.min_keysize		= DES_KEY_SIZE,
			.max_keysize		= DES_KEY_SIZE,
			.setkey			= des_skcipher_setkey,
			.encrypt		= cryp_blk_encrypt,
			.decrypt		= cryp_blk_decrypt,
			.init			= cryp_init_tfm,
		}
	},
	{
		.algomode = CRYP_ALGO_TDES_ECB,
		.skcipher = {
			.base.cra_name		= "ecb(des3_ede)",
			.base.cra_driver_name	= "ecb-des3_ede-ux500",
			.base.cra_priority	= 300,
			.base.cra_flags		= CRYPTO_ALG_ASYNC,
			.base.cra_blocksize	= DES3_EDE_BLOCK_SIZE,
			.base.cra_ctxsize	= sizeof(struct cryp_ctx),
			.base.cra_alignmask	= 3,
			.base.cra_module	= THIS_MODULE,

			.min_keysize		= DES3_EDE_KEY_SIZE,
			.max_keysize		= DES3_EDE_KEY_SIZE,
			.setkey			= des3_skcipher_setkey,
			.encrypt		= cryp_blk_encrypt,
			.decrypt		= cryp_blk_decrypt,
			.init			= cryp_init_tfm,
		}
	},
	{
		.algomode = CRYP_ALGO_DES_CBC,
		.skcipher = {
			.base.cra_name		= "cbc(des)",
			.base.cra_driver_name	= "cbc-des-ux500",
			.base.cra_priority	= 300,
			.base.cra_flags		= CRYPTO_ALG_ASYNC,
			.base.cra_blocksize	= DES_BLOCK_SIZE,
			.base.cra_ctxsize	= sizeof(struct cryp_ctx),
			.base.cra_alignmask	= 3,
			.base.cra_module	= THIS_MODULE,

			.min_keysize		= DES_KEY_SIZE,
			.max_keysize		= DES_KEY_SIZE,
			.setkey			= des_skcipher_setkey,
			.encrypt		= cryp_blk_encrypt,
			.decrypt		= cryp_blk_decrypt,
			.ivsize			= DES_BLOCK_SIZE,
			.init			= cryp_init_tfm,
		}
	},
	{
		.algomode = CRYP_ALGO_TDES_CBC,
		.skcipher = {
			.base.cra_name		= "cbc(des3_ede)",
			.base.cra_driver_name	= "cbc-des3_ede-ux500",
			.base.cra_priority	= 300,
			.base.cra_flags		= CRYPTO_ALG_ASYNC,
			.base.cra_blocksize	= DES3_EDE_BLOCK_SIZE,
			.base.cra_ctxsize	= sizeof(struct cryp_ctx),
			.base.cra_alignmask	= 3,
			.base.cra_module	= THIS_MODULE,

			.min_keysize		= DES3_EDE_KEY_SIZE,
			.max_keysize		= DES3_EDE_KEY_SIZE,
			.setkey			= des3_skcipher_setkey,
			.encrypt		= cryp_blk_encrypt,
			.decrypt		= cryp_blk_decrypt,
			.ivsize			= DES3_EDE_BLOCK_SIZE,
			.init			= cryp_init_tfm,
		}
	}
};

/**
 * cryp_algs_register_all -
 */
static int cryp_algs_register_all(void)
{
	int ret;
	int i;
	int count;

	pr_debug("[%s]", __func__);

	for (i = 0; i < ARRAY_SIZE(cryp_algs); i++) {
		ret = crypto_register_skcipher(&cryp_algs[i].skcipher);
		if (ret) {
			count = i;
			pr_err("[%s] alg registration failed",
					cryp_algs[i].skcipher.base.cra_driver_name);
			goto unreg;
		}
	}
	return 0;
unreg:
	for (i = 0; i < count; i++)
		crypto_unregister_skcipher(&cryp_algs[i].skcipher);
	return ret;
}

/**
 * cryp_algs_unregister_all -
 */
static void cryp_algs_unregister_all(void)
{
	int i;

	pr_debug(DEV_DBG_NAME " [%s]", __func__);

	for (i = 0; i < ARRAY_SIZE(cryp_algs); i++)
		crypto_unregister_skcipher(&cryp_algs[i].skcipher);
}

static int ux500_cryp_probe(struct platform_device *pdev)
{
	int ret;
	struct resource *res;
	struct resource *res_irq;
	struct cryp_device_data *device_data;
	struct cryp_protection_config prot = {
		.privilege_access = CRYP_STATE_ENABLE
	};
	struct device *dev = &pdev->dev;

	dev_dbg(dev, "[%s]", __func__);
	device_data = devm_kzalloc(dev, sizeof(*device_data), GFP_ATOMIC);
	if (!device_data) {
		ret = -ENOMEM;
		goto out;
	}

	device_data->dev = dev;
	device_data->current_ctx = NULL;

	/* Grab the DMA configuration from platform data. */
	mem_to_engine = &((struct cryp_platform_data *)
			 dev->platform_data)->mem_to_engine;
	engine_to_mem = &((struct cryp_platform_data *)
			 dev->platform_data)->engine_to_mem;

	res = platform_get_resource(pdev, IORESOURCE_MEM, 0);
	if (!res) {
		dev_err(dev, "[%s]: platform_get_resource() failed",
				__func__);
		ret = -ENODEV;
		goto out;
	}

	device_data->phybase = res->start;
	device_data->base = devm_ioremap_resource(dev, res);
	if (IS_ERR(device_data->base)) {
		ret = PTR_ERR(device_data->base);
		goto out;
	}

	spin_lock_init(&device_data->ctx_lock);
	spin_lock_init(&device_data->power_state_spinlock);

	/* Enable power for CRYP hardware block */
	device_data->pwr_regulator = regulator_get(&pdev->dev, "v-ape");
	if (IS_ERR(device_data->pwr_regulator)) {
		dev_err(dev, "[%s]: could not get cryp regulator", __func__);
		ret = PTR_ERR(device_data->pwr_regulator);
		device_data->pwr_regulator = NULL;
		goto out;
	}

	/* Enable the clk for CRYP hardware block */
	device_data->clk = devm_clk_get(&pdev->dev, NULL);
	if (IS_ERR(device_data->clk)) {
		dev_err(dev, "[%s]: clk_get() failed!", __func__);
		ret = PTR_ERR(device_data->clk);
		goto out_regulator;
	}

	ret = clk_prepare(device_data->clk);
	if (ret) {
		dev_err(dev, "[%s]: clk_prepare() failed!", __func__);
		goto out_regulator;
	}

	/* Enable device power (and clock) */
	ret = cryp_enable_power(device_data->dev, device_data, false);
	if (ret) {
		dev_err(dev, "[%s]: cryp_enable_power() failed!", __func__);
		goto out_clk_unprepare;
	}

	if (cryp_check(device_data)) {
		dev_err(dev, "[%s]: cryp_check() failed!", __func__);
		ret = -EINVAL;
		goto out_power;
	}

	if (cryp_configure_protection(device_data, &prot)) {
		dev_err(dev, "[%s]: cryp_configure_protection() failed!",
			__func__);
		ret = -EINVAL;
		goto out_power;
	}

	res_irq = platform_get_resource(pdev, IORESOURCE_IRQ, 0);
	if (!res_irq) {
		dev_err(dev, "[%s]: IORESOURCE_IRQ unavailable",
			__func__);
		ret = -ENODEV;
		goto out_power;
	}

	ret = devm_request_irq(&pdev->dev, res_irq->start,
			       cryp_interrupt_handler, 0, "cryp1", device_data);
	if (ret) {
		dev_err(dev, "[%s]: Unable to request IRQ", __func__);
		goto out_power;
	}

	if (cryp_mode == CRYP_MODE_DMA)
		cryp_dma_setup_channel(device_data, dev);

	platform_set_drvdata(pdev, device_data);

	/* Put the new device into the device list... */
	klist_add_tail(&device_data->list_node, &driver_data.device_list);

	/* ... and signal that a new device is available. */
	up(&driver_data.device_allocation);

	atomic_set(&session_id, 1);

	ret = cryp_algs_register_all();
	if (ret) {
		dev_err(dev, "[%s]: cryp_algs_register_all() failed!",
			__func__);
		goto out_power;
	}

	dev_info(dev, "successfully registered\n");

	return 0;

out_power:
	cryp_disable_power(device_data->dev, device_data, false);

out_clk_unprepare:
	clk_unprepare(device_data->clk);

out_regulator:
	regulator_put(device_data->pwr_regulator);

out:
	return ret;
}

static int ux500_cryp_remove(struct platform_device *pdev)
{
	struct cryp_device_data *device_data;

	dev_dbg(&pdev->dev, "[%s]", __func__);
	device_data = platform_get_drvdata(pdev);
	if (!device_data) {
		dev_err(&pdev->dev, "[%s]: platform_get_drvdata() failed!",
			__func__);
		return -ENOMEM;
	}

	/* Try to decrease the number of available devices. */
	if (down_trylock(&driver_data.device_allocation))
		return -EBUSY;

	/* Check that the device is free */
	spin_lock(&device_data->ctx_lock);
	/* current_ctx allocates a device, NULL = unallocated */
	if (device_data->current_ctx) {
		/* The device is busy */
		spin_unlock(&device_data->ctx_lock);
		/* Return the device to the pool. */
		up(&driver_data.device_allocation);
		return -EBUSY;
	}

	spin_unlock(&device_data->ctx_lock);

	/* Remove the device from the list */
	if (klist_node_attached(&device_data->list_node))
		klist_remove(&device_data->list_node);

	/* If this was the last device, remove the services */
	if (list_empty(&driver_data.device_list.k_list))
		cryp_algs_unregister_all();

	if (cryp_disable_power(&pdev->dev, device_data, false))
		dev_err(&pdev->dev, "[%s]: cryp_disable_power() failed",
			__func__);

	clk_unprepare(device_data->clk);
	regulator_put(device_data->pwr_regulator);

	return 0;
}

static void ux500_cryp_shutdown(struct platform_device *pdev)
{
	struct cryp_device_data *device_data;

	dev_dbg(&pdev->dev, "[%s]", __func__);

	device_data = platform_get_drvdata(pdev);
	if (!device_data) {
		dev_err(&pdev->dev, "[%s]: platform_get_drvdata() failed!",
			__func__);
		return;
	}

	/* Check that the device is free */
	spin_lock(&device_data->ctx_lock);
	/* current_ctx allocates a device, NULL = unallocated */
	if (!device_data->current_ctx) {
		if (down_trylock(&driver_data.device_allocation))
			dev_dbg(&pdev->dev, "[%s]: Cryp still in use!"
				"Shutting down anyway...", __func__);
		/**
		 * (Allocate the device)
		 * Need to set this to non-null (dummy) value,
		 * to avoid usage if context switching.
		 */
		device_data->current_ctx++;
	}
	spin_unlock(&device_data->ctx_lock);

	/* Remove the device from the list */
	if (klist_node_attached(&device_data->list_node))
		klist_remove(&device_data->list_node);

	/* If this was the last device, remove the services */
	if (list_empty(&driver_data.device_list.k_list))
		cryp_algs_unregister_all();

	if (cryp_disable_power(&pdev->dev, device_data, false))
		dev_err(&pdev->dev, "[%s]: cryp_disable_power() failed",
			__func__);

}

#ifdef CONFIG_PM_SLEEP
static int ux500_cryp_suspend(struct device *dev)
{
	int ret;
	struct platform_device *pdev = to_platform_device(dev);
	struct cryp_device_data *device_data;
	struct resource *res_irq;
	struct cryp_ctx *temp_ctx = NULL;

	dev_dbg(dev, "[%s]", __func__);

	/* Handle state? */
	device_data = platform_get_drvdata(pdev);
	if (!device_data) {
		dev_err(dev, "[%s]: platform_get_drvdata() failed!", __func__);
		return -ENOMEM;
	}

	res_irq = platform_get_resource(pdev, IORESOURCE_IRQ, 0);
	if (!res_irq)
		dev_err(dev, "[%s]: IORESOURCE_IRQ, unavailable", __func__);
	else
		disable_irq(res_irq->start);

	spin_lock(&device_data->ctx_lock);
	if (!device_data->current_ctx)
		device_data->current_ctx++;
	spin_unlock(&device_data->ctx_lock);

	if (device_data->current_ctx == ++temp_ctx) {
		if (down_interruptible(&driver_data.device_allocation))
			dev_dbg(dev, "[%s]: down_interruptible() failed",
				__func__);
		ret = cryp_disable_power(dev, device_data, false);

	} else
		ret = cryp_disable_power(dev, device_data, true);

	if (ret)
		dev_err(dev, "[%s]: cryp_disable_power()", __func__);

	return ret;
}

static int ux500_cryp_resume(struct device *dev)
{
	int ret = 0;
	struct platform_device *pdev = to_platform_device(dev);
	struct cryp_device_data *device_data;
	struct resource *res_irq;
	struct cryp_ctx *temp_ctx = NULL;

	dev_dbg(dev, "[%s]", __func__);

	device_data = platform_get_drvdata(pdev);
	if (!device_data) {
		dev_err(dev, "[%s]: platform_get_drvdata() failed!", __func__);
		return -ENOMEM;
	}

	spin_lock(&device_data->ctx_lock);
	if (device_data->current_ctx == ++temp_ctx)
		device_data->current_ctx = NULL;
	spin_unlock(&device_data->ctx_lock);


	if (!device_data->current_ctx)
		up(&driver_data.device_allocation);
	else
		ret = cryp_enable_power(dev, device_data, true);

	if (ret)
		dev_err(dev, "[%s]: cryp_enable_power() failed!", __func__);
	else {
		res_irq = platform_get_resource(pdev, IORESOURCE_IRQ, 0);
		if (res_irq)
			enable_irq(res_irq->start);
	}

	return ret;
}
#endif

static SIMPLE_DEV_PM_OPS(ux500_cryp_pm, ux500_cryp_suspend, ux500_cryp_resume);

static const struct of_device_id ux500_cryp_match[] = {
	{ .compatible = "stericsson,ux500-cryp" },
	{ },
};
MODULE_DEVICE_TABLE(of, ux500_cryp_match);

static struct platform_driver cryp_driver = {
	.probe  = ux500_cryp_probe,
	.remove = ux500_cryp_remove,
	.shutdown = ux500_cryp_shutdown,
	.driver = {
		.name  = "cryp1",
		.of_match_table = ux500_cryp_match,
		.pm    = &ux500_cryp_pm,
	}
};

static int __init ux500_cryp_mod_init(void)
{
	pr_debug("[%s] is called!", __func__);
	klist_init(&driver_data.device_list, NULL, NULL);
	/* Initialize the semaphore to 0 devices (locked state) */
	sema_init(&driver_data.device_allocation, 0);
	return platform_driver_register(&cryp_driver);
}

static void __exit ux500_cryp_mod_fini(void)
{
	pr_debug("[%s] is called!", __func__);
	platform_driver_unregister(&cryp_driver);
}

module_init(ux500_cryp_mod_init);
module_exit(ux500_cryp_mod_fini);

module_param(cryp_mode, int, 0);

MODULE_DESCRIPTION("Driver for ST-Ericsson UX500 CRYP crypto engine.");
MODULE_ALIAS_CRYPTO("aes-all");
MODULE_ALIAS_CRYPTO("des-all");

MODULE_LICENSE("GPL");<|MERGE_RESOLUTION|>--- conflicted
+++ resolved
@@ -31,10 +31,7 @@
 #include <crypto/aes.h>
 #include <crypto/ctr.h>
 #include <crypto/internal/des.h>
-<<<<<<< HEAD
-=======
 #include <crypto/internal/skcipher.h>
->>>>>>> 7d2a07b7
 #include <crypto/scatterwalk.h>
 
 #include <linux/platform_data/crypto-ux500.h>
@@ -979,20 +976,12 @@
 static int des_skcipher_setkey(struct crypto_skcipher *cipher,
 				 const u8 *key, unsigned int keylen)
 {
-<<<<<<< HEAD
-	struct cryp_ctx *ctx = crypto_ablkcipher_ctx(cipher);
-=======
 	struct cryp_ctx *ctx = crypto_skcipher_ctx(cipher);
->>>>>>> 7d2a07b7
 	int err;
 
 	pr_debug(DEV_DBG_NAME " [%s]", __func__);
 
-<<<<<<< HEAD
-	err = verify_ablkcipher_des_key(cipher, key);
-=======
 	err = verify_skcipher_des_key(cipher, key);
->>>>>>> 7d2a07b7
 	if (err)
 		return err;
 
@@ -1006,20 +995,12 @@
 static int des3_skcipher_setkey(struct crypto_skcipher *cipher,
 				  const u8 *key, unsigned int keylen)
 {
-<<<<<<< HEAD
-	struct cryp_ctx *ctx = crypto_ablkcipher_ctx(cipher);
-=======
 	struct cryp_ctx *ctx = crypto_skcipher_ctx(cipher);
->>>>>>> 7d2a07b7
 	int err;
 
 	pr_debug(DEV_DBG_NAME " [%s]", __func__);
 
-<<<<<<< HEAD
-	err = verify_ablkcipher_des3_key(cipher, key);
-=======
 	err = verify_skcipher_des3_key(cipher, key);
->>>>>>> 7d2a07b7
 	if (err)
 		return err;
 
