// SPDX-License-Identifier: GPL-2.0-only
/*
 * Copyright (C) STMicroelectronics SA 2017
 * Author: Fabien Dessenne <fabien.dessenne@st.com>
 * Ux500 support taken from snippets in the old Ux500 cryp driver
 */

#include <crypto/aes.h>
#include <crypto/engine.h>
#include <crypto/internal/aead.h>
#include <crypto/internal/des.h>
#include <crypto/internal/skcipher.h>
#include <crypto/scatterwalk.h>
#include <linux/bottom_half.h>
#include <linux/clk.h>
#include <linux/delay.h>
#include <linux/dma-mapping.h>
#include <linux/dmaengine.h>
#include <linux/err.h>
#include <linux/iopoll.h>
#include <linux/interrupt.h>
#include <linux/kernel.h>
#include <linux/module.h>
#include <linux/of.h>
#include <linux/platform_device.h>
#include <linux/pm_runtime.h>
#include <linux/reset.h>
<<<<<<< HEAD
#include <linux/bottom_half.h>

#include <crypto/aes.h>
#include <crypto/internal/des.h>
#include <crypto/engine.h>
#include <crypto/scatterwalk.h>
#include <crypto/internal/aead.h>
#include <crypto/internal/skcipher.h>
=======
#include <linux/string.h>
>>>>>>> 2d5404ca

#define DRIVER_NAME             "stm32-cryp"

/* Bit [0] encrypt / decrypt */
#define FLG_ENCRYPT             BIT(0)
/* Bit [8..1] algo & operation mode */
#define FLG_AES                 BIT(1)
#define FLG_DES                 BIT(2)
#define FLG_TDES                BIT(3)
#define FLG_ECB                 BIT(4)
#define FLG_CBC                 BIT(5)
#define FLG_CTR                 BIT(6)
#define FLG_GCM                 BIT(7)
#define FLG_CCM                 BIT(8)
/* Mode mask = bits [15..0] */
#define FLG_MODE_MASK           GENMASK(15, 0)
/* Bit [31..16] status  */
#define FLG_IN_OUT_DMA          BIT(16)
#define FLG_HEADER_DMA          BIT(17)

/* Registers */
#define CRYP_CR                 0x00000000
#define CRYP_SR                 0x00000004
#define CRYP_DIN                0x00000008
#define CRYP_DOUT               0x0000000C
#define CRYP_DMACR              0x00000010
#define CRYP_IMSCR              0x00000014
#define CRYP_RISR               0x00000018
#define CRYP_MISR               0x0000001C
#define CRYP_K0LR               0x00000020
#define CRYP_K0RR               0x00000024
#define CRYP_K1LR               0x00000028
#define CRYP_K1RR               0x0000002C
#define CRYP_K2LR               0x00000030
#define CRYP_K2RR               0x00000034
#define CRYP_K3LR               0x00000038
#define CRYP_K3RR               0x0000003C
#define CRYP_IV0LR              0x00000040
#define CRYP_IV0RR              0x00000044
#define CRYP_IV1LR              0x00000048
#define CRYP_IV1RR              0x0000004C
#define CRYP_CSGCMCCM0R         0x00000050
#define CRYP_CSGCM0R            0x00000070

#define UX500_CRYP_CR		0x00000000
#define UX500_CRYP_SR		0x00000004
#define UX500_CRYP_DIN		0x00000008
#define UX500_CRYP_DINSIZE	0x0000000C
#define UX500_CRYP_DOUT		0x00000010
#define UX500_CRYP_DOUSIZE	0x00000014
#define UX500_CRYP_DMACR	0x00000018
#define UX500_CRYP_IMSC		0x0000001C
#define UX500_CRYP_RIS		0x00000020
#define UX500_CRYP_MIS		0x00000024
#define UX500_CRYP_K1L		0x00000028
#define UX500_CRYP_K1R		0x0000002C
#define UX500_CRYP_K2L		0x00000030
#define UX500_CRYP_K2R		0x00000034
#define UX500_CRYP_K3L		0x00000038
#define UX500_CRYP_K3R		0x0000003C
#define UX500_CRYP_K4L		0x00000040
#define UX500_CRYP_K4R		0x00000044
#define UX500_CRYP_IV0L		0x00000048
#define UX500_CRYP_IV0R		0x0000004C
#define UX500_CRYP_IV1L		0x00000050
#define UX500_CRYP_IV1R		0x00000054

/* Registers values */
#define CR_DEC_NOT_ENC          0x00000004
#define CR_TDES_ECB             0x00000000
#define CR_TDES_CBC             0x00000008
#define CR_DES_ECB              0x00000010
#define CR_DES_CBC              0x00000018
#define CR_AES_ECB              0x00000020
#define CR_AES_CBC              0x00000028
#define CR_AES_CTR              0x00000030
#define CR_AES_KP               0x00000038 /* Not on Ux500 */
#define CR_AES_XTS              0x00000038 /* Only on Ux500 */
#define CR_AES_GCM              0x00080000
#define CR_AES_CCM              0x00080008
#define CR_AES_UNKNOWN          0xFFFFFFFF
#define CR_ALGO_MASK            0x00080038
#define CR_DATA32               0x00000000
#define CR_DATA16               0x00000040
#define CR_DATA8                0x00000080
#define CR_DATA1                0x000000C0
#define CR_KEY128               0x00000000
#define CR_KEY192               0x00000100
#define CR_KEY256               0x00000200
#define CR_KEYRDEN              0x00000400 /* Only on Ux500 */
#define CR_KSE                  0x00000800 /* Only on Ux500 */
#define CR_FFLUSH               0x00004000
#define CR_CRYPEN               0x00008000
#define CR_PH_INIT              0x00000000
#define CR_PH_HEADER            0x00010000
#define CR_PH_PAYLOAD           0x00020000
#define CR_PH_FINAL             0x00030000
#define CR_PH_MASK              0x00030000
#define CR_NBPBL_SHIFT          20

#define SR_IFNF                 BIT(1)
#define SR_OFNE                 BIT(2)
#define SR_BUSY                 BIT(8)

#define DMACR_DIEN              BIT(0)
#define DMACR_DOEN              BIT(1)

#define IMSCR_IN                BIT(0)
#define IMSCR_OUT               BIT(1)

#define MISR_IN                 BIT(0)
#define MISR_OUT                BIT(1)

/* Misc */
#define AES_BLOCK_32            (AES_BLOCK_SIZE / sizeof(u32))
#define GCM_CTR_INIT            2
#define CRYP_AUTOSUSPEND_DELAY  50

#define CRYP_DMA_BURST_REG      4

enum stm32_dma_mode {
	NO_DMA,
	DMA_PLAIN_SG,
	DMA_NEED_SG_TRUNC
};

struct stm32_cryp_caps {
	bool			aeads_support;
	bool			linear_aes_key;
	bool			kp_mode;
	bool			iv_protection;
	bool			swap_final;
	bool			padding_wa;
	u32			cr;
	u32			sr;
	u32			din;
	u32			dout;
	u32			dmacr;
	u32			imsc;
	u32			mis;
	u32			k1l;
	u32			k1r;
	u32			k3r;
	u32			iv0l;
	u32			iv0r;
	u32			iv1l;
	u32			iv1r;
};

struct stm32_cryp_ctx {
	struct stm32_cryp       *cryp;
	int                     keylen;
	__be32                  key[AES_KEYSIZE_256 / sizeof(u32)];
	unsigned long           flags;
};

struct stm32_cryp_reqctx {
	unsigned long mode;
};

struct stm32_cryp {
	struct list_head        list;
	struct device           *dev;
	void __iomem            *regs;
	phys_addr_t             phys_base;
	struct clk              *clk;
	unsigned long           flags;
	u32                     irq_status;
	const struct stm32_cryp_caps *caps;
	struct stm32_cryp_ctx   *ctx;

	struct crypto_engine    *engine;

	struct skcipher_request *req;
	struct aead_request     *areq;

	size_t                  authsize;
	size_t                  hw_blocksize;

	size_t                  payload_in;
	size_t                  header_in;
	size_t                  payload_out;

	/* DMA process fields */
	struct scatterlist      *in_sg;
	struct scatterlist      *header_sg;
	struct scatterlist      *out_sg;
	size_t                  in_sg_len;
	size_t                  header_sg_len;
	size_t                  out_sg_len;
	struct completion	dma_completion;

	struct dma_chan         *dma_lch_in;
	struct dma_chan         *dma_lch_out;
	enum stm32_dma_mode     dma_mode;

	/* IT process fields */
	struct scatter_walk     in_walk;
	struct scatter_walk     out_walk;

	__be32                  last_ctr[4];
	u32                     gcm_ctr;
};

struct stm32_cryp_list {
	struct list_head        dev_list;
	spinlock_t              lock; /* protect dev_list */
};

static struct stm32_cryp_list cryp_list = {
	.dev_list = LIST_HEAD_INIT(cryp_list.dev_list),
	.lock     = __SPIN_LOCK_UNLOCKED(cryp_list.lock),
};

static inline bool is_aes(struct stm32_cryp *cryp)
{
	return cryp->flags & FLG_AES;
}

static inline bool is_des(struct stm32_cryp *cryp)
{
	return cryp->flags & FLG_DES;
}

static inline bool is_tdes(struct stm32_cryp *cryp)
{
	return cryp->flags & FLG_TDES;
}

static inline bool is_ecb(struct stm32_cryp *cryp)
{
	return cryp->flags & FLG_ECB;
}

static inline bool is_cbc(struct stm32_cryp *cryp)
{
	return cryp->flags & FLG_CBC;
}

static inline bool is_ctr(struct stm32_cryp *cryp)
{
	return cryp->flags & FLG_CTR;
}

static inline bool is_gcm(struct stm32_cryp *cryp)
{
	return cryp->flags & FLG_GCM;
}

static inline bool is_ccm(struct stm32_cryp *cryp)
{
	return cryp->flags & FLG_CCM;
}

static inline bool is_encrypt(struct stm32_cryp *cryp)
{
	return cryp->flags & FLG_ENCRYPT;
}

static inline bool is_decrypt(struct stm32_cryp *cryp)
{
	return !is_encrypt(cryp);
}

static inline u32 stm32_cryp_read(struct stm32_cryp *cryp, u32 ofst)
{
	return readl_relaxed(cryp->regs + ofst);
}

static inline void stm32_cryp_write(struct stm32_cryp *cryp, u32 ofst, u32 val)
{
	writel_relaxed(val, cryp->regs + ofst);
}

static inline int stm32_cryp_wait_busy(struct stm32_cryp *cryp)
{
	u32 status;

	return readl_relaxed_poll_timeout(cryp->regs + cryp->caps->sr, status,
			!(status & SR_BUSY), 10, 100000);
}

static inline void stm32_cryp_enable(struct stm32_cryp *cryp)
{
	writel_relaxed(readl_relaxed(cryp->regs + cryp->caps->cr) | CR_CRYPEN,
		       cryp->regs + cryp->caps->cr);
}

static inline int stm32_cryp_wait_enable(struct stm32_cryp *cryp)
{
	u32 status;

	return readl_relaxed_poll_timeout(cryp->regs + cryp->caps->cr, status,
			!(status & CR_CRYPEN), 10, 100000);
}

static inline int stm32_cryp_wait_input(struct stm32_cryp *cryp)
{
	u32 status;

	return readl_relaxed_poll_timeout_atomic(cryp->regs + cryp->caps->sr, status,
			status & SR_IFNF, 1, 10);
}

static inline int stm32_cryp_wait_output(struct stm32_cryp *cryp)
{
	u32 status;

	return readl_relaxed_poll_timeout_atomic(cryp->regs + cryp->caps->sr, status,
			status & SR_OFNE, 1, 10);
}

static inline void stm32_cryp_key_read_enable(struct stm32_cryp *cryp)
{
	writel_relaxed(readl_relaxed(cryp->regs + cryp->caps->cr) | CR_KEYRDEN,
		       cryp->regs + cryp->caps->cr);
}

static inline void stm32_cryp_key_read_disable(struct stm32_cryp *cryp)
{
	writel_relaxed(readl_relaxed(cryp->regs + cryp->caps->cr) & ~CR_KEYRDEN,
		       cryp->regs + cryp->caps->cr);
}

static void stm32_cryp_irq_read_data(struct stm32_cryp *cryp);
static void stm32_cryp_irq_write_data(struct stm32_cryp *cryp);
static void stm32_cryp_irq_write_gcmccm_header(struct stm32_cryp *cryp);
static int stm32_cryp_read_auth_tag(struct stm32_cryp *cryp);
static void stm32_cryp_finish_req(struct stm32_cryp *cryp, int err);
static int stm32_cryp_dma_start(struct stm32_cryp *cryp);
static int stm32_cryp_it_start(struct stm32_cryp *cryp);

static struct stm32_cryp *stm32_cryp_find_dev(struct stm32_cryp_ctx *ctx)
{
	struct stm32_cryp *tmp, *cryp = NULL;

	spin_lock_bh(&cryp_list.lock);
	if (!ctx->cryp) {
		list_for_each_entry(tmp, &cryp_list.dev_list, list) {
			cryp = tmp;
			break;
		}
		ctx->cryp = cryp;
	} else {
		cryp = ctx->cryp;
	}

	spin_unlock_bh(&cryp_list.lock);

	return cryp;
}

static void stm32_cryp_hw_write_iv(struct stm32_cryp *cryp, __be32 *iv)
{
	if (!iv)
		return;

	stm32_cryp_write(cryp, cryp->caps->iv0l, be32_to_cpu(*iv++));
	stm32_cryp_write(cryp, cryp->caps->iv0r, be32_to_cpu(*iv++));

	if (is_aes(cryp)) {
		stm32_cryp_write(cryp, cryp->caps->iv1l, be32_to_cpu(*iv++));
		stm32_cryp_write(cryp, cryp->caps->iv1r, be32_to_cpu(*iv++));
	}
}

static void stm32_cryp_get_iv(struct stm32_cryp *cryp)
{
	struct skcipher_request *req = cryp->req;
	__be32 *tmp = (void *)req->iv;

	if (!tmp)
		return;

	if (cryp->caps->iv_protection)
		stm32_cryp_key_read_enable(cryp);

	*tmp++ = cpu_to_be32(stm32_cryp_read(cryp, cryp->caps->iv0l));
	*tmp++ = cpu_to_be32(stm32_cryp_read(cryp, cryp->caps->iv0r));

	if (is_aes(cryp)) {
		*tmp++ = cpu_to_be32(stm32_cryp_read(cryp, cryp->caps->iv1l));
		*tmp++ = cpu_to_be32(stm32_cryp_read(cryp, cryp->caps->iv1r));
	}

	if (cryp->caps->iv_protection)
		stm32_cryp_key_read_disable(cryp);
}

/**
 * ux500_swap_bits_in_byte() - mirror the bits in a byte
 * @b: the byte to be mirrored
 *
 * The bits are swapped the following way:
 *  Byte b include bits 0-7, nibble 1 (n1) include bits 0-3 and
 *  nibble 2 (n2) bits 4-7.
 *
 *  Nibble 1 (n1):
 *  (The "old" (moved) bit is replaced with a zero)
 *  1. Move bit 6 and 7, 4 positions to the left.
 *  2. Move bit 3 and 5, 2 positions to the left.
 *  3. Move bit 1-4, 1 position to the left.
 *
 *  Nibble 2 (n2):
 *  1. Move bit 0 and 1, 4 positions to the right.
 *  2. Move bit 2 and 4, 2 positions to the right.
 *  3. Move bit 3-6, 1 position to the right.
 *
 *  Combine the two nibbles to a complete and swapped byte.
 */
static inline u8 ux500_swap_bits_in_byte(u8 b)
{
#define R_SHIFT_4_MASK  0xc0 /* Bits 6 and 7, right shift 4 */
#define R_SHIFT_2_MASK  0x28 /* (After right shift 4) Bits 3 and 5,
				  right shift 2 */
#define R_SHIFT_1_MASK  0x1e /* (After right shift 2) Bits 1-4,
				  right shift 1 */
#define L_SHIFT_4_MASK  0x03 /* Bits 0 and 1, left shift 4 */
#define L_SHIFT_2_MASK  0x14 /* (After left shift 4) Bits 2 and 4,
				  left shift 2 */
#define L_SHIFT_1_MASK  0x78 /* (After left shift 1) Bits 3-6,
				  left shift 1 */

	u8 n1;
	u8 n2;

	/* Swap most significant nibble */
	/* Right shift 4, bits 6 and 7 */
	n1 = ((b  & R_SHIFT_4_MASK) >> 4) | (b  & ~(R_SHIFT_4_MASK >> 4));
	/* Right shift 2, bits 3 and 5 */
	n1 = ((n1 & R_SHIFT_2_MASK) >> 2) | (n1 & ~(R_SHIFT_2_MASK >> 2));
	/* Right shift 1, bits 1-4 */
	n1 = (n1  & R_SHIFT_1_MASK) >> 1;

	/* Swap least significant nibble */
	/* Left shift 4, bits 0 and 1 */
	n2 = ((b  & L_SHIFT_4_MASK) << 4) | (b  & ~(L_SHIFT_4_MASK << 4));
	/* Left shift 2, bits 2 and 4 */
	n2 = ((n2 & L_SHIFT_2_MASK) << 2) | (n2 & ~(L_SHIFT_2_MASK << 2));
	/* Left shift 1, bits 3-6 */
	n2 = (n2  & L_SHIFT_1_MASK) << 1;

	return n1 | n2;
}

/**
 * ux500_swizzle_key() - Shuffle around words and bits in the AES key
 * @in: key to swizzle
 * @out: swizzled key
 * @len: length of key, in bytes
 *
 * This "key swizzling procedure" is described in the examples in the
 * DB8500 design specification. There is no real description of why
 * the bits have been arranged like this in the hardware.
 */
static inline void ux500_swizzle_key(const u8 *in, u8 *out, u32 len)
{
	int i = 0;
	int bpw = sizeof(u32);
	int j;
	int index = 0;

	j = len - bpw;
	while (j >= 0) {
		for (i = 0; i < bpw; i++) {
			index = len - j - bpw + i;
			out[j + i] =
				ux500_swap_bits_in_byte(in[index]);
		}
		j -= bpw;
	}
}

static void stm32_cryp_hw_write_key(struct stm32_cryp *c)
{
	unsigned int i;
	int r_id;

	if (is_des(c)) {
		stm32_cryp_write(c, c->caps->k1l, be32_to_cpu(c->ctx->key[0]));
		stm32_cryp_write(c, c->caps->k1r, be32_to_cpu(c->ctx->key[1]));
		return;
	}

	/*
	 * On the Ux500 the AES key is considered as a single bit sequence
	 * of 128, 192 or 256 bits length. It is written linearly into the
	 * registers from K1L and down, and need to be processed to become
	 * a proper big-endian bit sequence.
	 */
	if (is_aes(c) && c->caps->linear_aes_key) {
		u32 tmpkey[8];

		ux500_swizzle_key((u8 *)c->ctx->key,
				  (u8 *)tmpkey, c->ctx->keylen);

		r_id = c->caps->k1l;
		for (i = 0; i < c->ctx->keylen / sizeof(u32); i++, r_id += 4)
			stm32_cryp_write(c, r_id, tmpkey[i]);

		return;
	}

	r_id = c->caps->k3r;
	for (i = c->ctx->keylen / sizeof(u32); i > 0; i--, r_id -= 4)
		stm32_cryp_write(c, r_id, be32_to_cpu(c->ctx->key[i - 1]));
}

static u32 stm32_cryp_get_hw_mode(struct stm32_cryp *cryp)
{
	if (is_aes(cryp) && is_ecb(cryp))
		return CR_AES_ECB;

	if (is_aes(cryp) && is_cbc(cryp))
		return CR_AES_CBC;

	if (is_aes(cryp) && is_ctr(cryp))
		return CR_AES_CTR;

	if (is_aes(cryp) && is_gcm(cryp))
		return CR_AES_GCM;

	if (is_aes(cryp) && is_ccm(cryp))
		return CR_AES_CCM;

	if (is_des(cryp) && is_ecb(cryp))
		return CR_DES_ECB;

	if (is_des(cryp) && is_cbc(cryp))
		return CR_DES_CBC;

	if (is_tdes(cryp) && is_ecb(cryp))
		return CR_TDES_ECB;

	if (is_tdes(cryp) && is_cbc(cryp))
		return CR_TDES_CBC;

	dev_err(cryp->dev, "Unknown mode\n");
	return CR_AES_UNKNOWN;
}

static unsigned int stm32_cryp_get_input_text_len(struct stm32_cryp *cryp)
{
	return is_encrypt(cryp) ? cryp->areq->cryptlen :
				  cryp->areq->cryptlen - cryp->authsize;
}

static int stm32_cryp_gcm_init(struct stm32_cryp *cryp, u32 cfg)
{
	int ret;
	__be32 iv[4];

	/* Phase 1 : init */
	memcpy(iv, cryp->areq->iv, 12);
	iv[3] = cpu_to_be32(GCM_CTR_INIT);
	cryp->gcm_ctr = GCM_CTR_INIT;
	stm32_cryp_hw_write_iv(cryp, iv);

	stm32_cryp_write(cryp, cryp->caps->cr, cfg | CR_PH_INIT | CR_CRYPEN);

	/* Wait for end of processing */
	ret = stm32_cryp_wait_enable(cryp);
	if (ret) {
		dev_err(cryp->dev, "Timeout (gcm init)\n");
		return ret;
	}

	/* Prepare next phase */
	if (cryp->areq->assoclen) {
		cfg |= CR_PH_HEADER;
		stm32_cryp_write(cryp, cryp->caps->cr, cfg);
	} else if (stm32_cryp_get_input_text_len(cryp)) {
		cfg |= CR_PH_PAYLOAD;
		stm32_cryp_write(cryp, cryp->caps->cr, cfg);
	}

	return 0;
}

static void stm32_crypt_gcmccm_end_header(struct stm32_cryp *cryp)
{
	u32 cfg;
	int err;

	/* Check if whole header written */
	if (!cryp->header_in) {
		/* Wait for completion */
		err = stm32_cryp_wait_busy(cryp);
		if (err) {
			dev_err(cryp->dev, "Timeout (gcm/ccm header)\n");
			stm32_cryp_write(cryp, cryp->caps->imsc, 0);
			stm32_cryp_finish_req(cryp, err);
			return;
		}

		if (stm32_cryp_get_input_text_len(cryp)) {
			/* Phase 3 : payload */
			cfg = stm32_cryp_read(cryp, cryp->caps->cr);
			cfg &= ~CR_CRYPEN;
			stm32_cryp_write(cryp, cryp->caps->cr, cfg);

			cfg &= ~CR_PH_MASK;
			cfg |= CR_PH_PAYLOAD | CR_CRYPEN;
			stm32_cryp_write(cryp, cryp->caps->cr, cfg);
		} else {
			/*
			 * Phase 4 : tag.
			 * Nothing to read, nothing to write, caller have to
			 * end request
			 */
		}
	}
}

static void stm32_cryp_write_ccm_first_header(struct stm32_cryp *cryp)
{
	size_t written;
	size_t len;
	u32 alen = cryp->areq->assoclen;
	u32 block[AES_BLOCK_32] = {0};
	u8 *b8 = (u8 *)block;

	if (alen <= 65280) {
		/* Write first u32 of B1 */
		b8[0] = (alen >> 8) & 0xFF;
		b8[1] = alen & 0xFF;
		len = 2;
	} else {
		/* Build the two first u32 of B1 */
		b8[0] = 0xFF;
		b8[1] = 0xFE;
		b8[2] = (alen & 0xFF000000) >> 24;
		b8[3] = (alen & 0x00FF0000) >> 16;
		b8[4] = (alen & 0x0000FF00) >> 8;
		b8[5] = alen & 0x000000FF;
		len = 6;
	}

	written = min_t(size_t, AES_BLOCK_SIZE - len, alen);

	scatterwalk_copychunks((char *)block + len, &cryp->in_walk, written, 0);

	writesl(cryp->regs + cryp->caps->din, block, AES_BLOCK_32);

	cryp->header_in -= written;

	stm32_crypt_gcmccm_end_header(cryp);
}

static int stm32_cryp_ccm_init(struct stm32_cryp *cryp, u32 cfg)
{
	int ret;
	u32 iv_32[AES_BLOCK_32], b0_32[AES_BLOCK_32];
	u8 *iv = (u8 *)iv_32, *b0 = (u8 *)b0_32;
	__be32 *bd;
	u32 *d;
	unsigned int i, textlen;

	/* Phase 1 : init. Firstly set the CTR value to 1 (not 0) */
	memcpy(iv, cryp->areq->iv, AES_BLOCK_SIZE);
	memset(iv + AES_BLOCK_SIZE - 1 - iv[0], 0, iv[0] + 1);
	iv[AES_BLOCK_SIZE - 1] = 1;
	stm32_cryp_hw_write_iv(cryp, (__be32 *)iv);

	/* Build B0 */
	memcpy(b0, iv, AES_BLOCK_SIZE);

	b0[0] |= (8 * ((cryp->authsize - 2) / 2));

	if (cryp->areq->assoclen)
		b0[0] |= 0x40;

	textlen = stm32_cryp_get_input_text_len(cryp);

	b0[AES_BLOCK_SIZE - 2] = textlen >> 8;
	b0[AES_BLOCK_SIZE - 1] = textlen & 0xFF;

	/* Enable HW */
	stm32_cryp_write(cryp, cryp->caps->cr, cfg | CR_PH_INIT | CR_CRYPEN);

	/* Write B0 */
	d = (u32 *)b0;
	bd = (__be32 *)b0;

	for (i = 0; i < AES_BLOCK_32; i++) {
		u32 xd = d[i];

		if (!cryp->caps->padding_wa)
			xd = be32_to_cpu(bd[i]);
		stm32_cryp_write(cryp, cryp->caps->din, xd);
	}

	/* Wait for end of processing */
	ret = stm32_cryp_wait_enable(cryp);
	if (ret) {
		dev_err(cryp->dev, "Timeout (ccm init)\n");
		return ret;
	}

	/* Prepare next phase */
	if (cryp->areq->assoclen) {
		cfg |= CR_PH_HEADER | CR_CRYPEN;
		stm32_cryp_write(cryp, cryp->caps->cr, cfg);

		/* Write first (special) block (may move to next phase [payload]) */
		stm32_cryp_write_ccm_first_header(cryp);
	} else if (stm32_cryp_get_input_text_len(cryp)) {
		cfg |= CR_PH_PAYLOAD;
		stm32_cryp_write(cryp, cryp->caps->cr, cfg);
	}

	return 0;
}

static int stm32_cryp_hw_init(struct stm32_cryp *cryp)
{
	int ret;
	u32 cfg, hw_mode;

	pm_runtime_get_sync(cryp->dev);

	/* Disable interrupt */
	stm32_cryp_write(cryp, cryp->caps->imsc, 0);

	/* Set configuration */
	cfg = CR_DATA8 | CR_FFLUSH;

	switch (cryp->ctx->keylen) {
	case AES_KEYSIZE_128:
		cfg |= CR_KEY128;
		break;

	case AES_KEYSIZE_192:
		cfg |= CR_KEY192;
		break;

	default:
	case AES_KEYSIZE_256:
		cfg |= CR_KEY256;
		break;
	}

	hw_mode = stm32_cryp_get_hw_mode(cryp);
	if (hw_mode == CR_AES_UNKNOWN)
		return -EINVAL;

	/* AES ECB/CBC decrypt: run key preparation first */
	if (is_decrypt(cryp) &&
	    ((hw_mode == CR_AES_ECB) || (hw_mode == CR_AES_CBC))) {
		/* Configure in key preparation mode */
		if (cryp->caps->kp_mode)
			stm32_cryp_write(cryp, cryp->caps->cr,
				cfg | CR_AES_KP);
		else
			stm32_cryp_write(cryp,
				cryp->caps->cr, cfg | CR_AES_ECB | CR_KSE);

		/* Set key only after full configuration done */
		stm32_cryp_hw_write_key(cryp);

		/* Start prepare key */
		stm32_cryp_enable(cryp);
		/* Wait for end of processing */
		ret = stm32_cryp_wait_busy(cryp);
		if (ret) {
			dev_err(cryp->dev, "Timeout (key preparation)\n");
			return ret;
		}

		cfg |= hw_mode | CR_DEC_NOT_ENC;

		/* Apply updated config (Decrypt + algo) and flush */
		stm32_cryp_write(cryp, cryp->caps->cr, cfg);
	} else {
		cfg |= hw_mode;
		if (is_decrypt(cryp))
			cfg |= CR_DEC_NOT_ENC;

		/* Apply config and flush */
		stm32_cryp_write(cryp, cryp->caps->cr, cfg);

		/* Set key only after configuration done */
		stm32_cryp_hw_write_key(cryp);
	}

	switch (hw_mode) {
	case CR_AES_GCM:
	case CR_AES_CCM:
		/* Phase 1 : init */
		if (hw_mode == CR_AES_CCM)
			ret = stm32_cryp_ccm_init(cryp, cfg);
		else
			ret = stm32_cryp_gcm_init(cryp, cfg);

		if (ret)
			return ret;

		break;

	case CR_DES_CBC:
	case CR_TDES_CBC:
	case CR_AES_CBC:
	case CR_AES_CTR:
		stm32_cryp_hw_write_iv(cryp, (__be32 *)cryp->req->iv);
		break;

	default:
		break;
	}

	/* Enable now */
	stm32_cryp_enable(cryp);

	return 0;
}

static void stm32_cryp_finish_req(struct stm32_cryp *cryp, int err)
{
	if (!err && (is_gcm(cryp) || is_ccm(cryp)))
		/* Phase 4 : output tag */
		err = stm32_cryp_read_auth_tag(cryp);

	if (!err && (!(is_gcm(cryp) || is_ccm(cryp) || is_ecb(cryp))))
		stm32_cryp_get_iv(cryp);

	pm_runtime_mark_last_busy(cryp->dev);
	pm_runtime_put_autosuspend(cryp->dev);

	if (is_gcm(cryp) || is_ccm(cryp))
		crypto_finalize_aead_request(cryp->engine, cryp->areq, err);
	else
		crypto_finalize_skcipher_request(cryp->engine, cryp->req, err);
}

static void stm32_cryp_header_dma_callback(void *param)
{
	struct stm32_cryp *cryp = (struct stm32_cryp *)param;
	int ret;
	u32 reg;

	dma_unmap_sg(cryp->dev, cryp->header_sg, cryp->header_sg_len, DMA_TO_DEVICE);

	reg = stm32_cryp_read(cryp, cryp->caps->dmacr);
	stm32_cryp_write(cryp, cryp->caps->dmacr, reg & ~(DMACR_DOEN | DMACR_DIEN));

	kfree(cryp->header_sg);

	reg = stm32_cryp_read(cryp, cryp->caps->cr);

	if (cryp->header_in) {
		stm32_cryp_write(cryp, cryp->caps->cr, reg | CR_CRYPEN);

		ret = stm32_cryp_wait_input(cryp);
		if (ret) {
			dev_err(cryp->dev, "input header ready timeout after dma\n");
			stm32_cryp_finish_req(cryp, ret);
			return;
		}
		stm32_cryp_irq_write_gcmccm_header(cryp);
		WARN_ON(cryp->header_in);
	}

	if (stm32_cryp_get_input_text_len(cryp)) {
		/* Phase 3 : payload */
		reg = stm32_cryp_read(cryp, cryp->caps->cr);
		stm32_cryp_write(cryp, cryp->caps->cr, reg & ~CR_CRYPEN);

		reg &= ~CR_PH_MASK;
		reg |= CR_PH_PAYLOAD | CR_CRYPEN;
		stm32_cryp_write(cryp, cryp->caps->cr, reg);

		if (cryp->flags & FLG_IN_OUT_DMA) {
			ret = stm32_cryp_dma_start(cryp);
			if (ret)
				stm32_cryp_finish_req(cryp, ret);
		} else {
			stm32_cryp_it_start(cryp);
		}
	} else {
		/*
		 * Phase 4 : tag.
		 * Nothing to read, nothing to write => end request
		 */
		stm32_cryp_finish_req(cryp, 0);
	}
}

static void stm32_cryp_dma_callback(void *param)
{
	struct stm32_cryp *cryp = (struct stm32_cryp *)param;
	int ret;
	u32 reg;

	complete(&cryp->dma_completion); /* completion to indicate no timeout */

	dma_sync_sg_for_device(cryp->dev, cryp->out_sg, cryp->out_sg_len, DMA_FROM_DEVICE);

	if (cryp->in_sg != cryp->out_sg)
		dma_unmap_sg(cryp->dev, cryp->in_sg, cryp->in_sg_len, DMA_TO_DEVICE);

	dma_unmap_sg(cryp->dev, cryp->out_sg, cryp->out_sg_len, DMA_FROM_DEVICE);

	reg = stm32_cryp_read(cryp, cryp->caps->dmacr);
	stm32_cryp_write(cryp, cryp->caps->dmacr, reg & ~(DMACR_DOEN | DMACR_DIEN));

	reg = stm32_cryp_read(cryp, cryp->caps->cr);

	if (is_gcm(cryp) || is_ccm(cryp)) {
		kfree(cryp->in_sg);
		kfree(cryp->out_sg);
	} else {
		if (cryp->in_sg != cryp->req->src)
			kfree(cryp->in_sg);
		if (cryp->out_sg != cryp->req->dst)
			kfree(cryp->out_sg);
	}

	if (cryp->payload_in) {
		stm32_cryp_write(cryp, cryp->caps->cr, reg | CR_CRYPEN);

		ret = stm32_cryp_wait_input(cryp);
		if (ret) {
			dev_err(cryp->dev, "input ready timeout after dma\n");
			stm32_cryp_finish_req(cryp, ret);
			return;
		}
		stm32_cryp_irq_write_data(cryp);

		ret = stm32_cryp_wait_output(cryp);
		if (ret) {
			dev_err(cryp->dev, "output ready timeout after dma\n");
			stm32_cryp_finish_req(cryp, ret);
			return;
		}
		stm32_cryp_irq_read_data(cryp);
	}

	stm32_cryp_finish_req(cryp, 0);
}

static int stm32_cryp_header_dma_start(struct stm32_cryp *cryp)
{
	int ret;
	struct dma_async_tx_descriptor *tx_in;
	u32 reg;
	size_t align_size;

	ret = dma_map_sg(cryp->dev, cryp->header_sg, cryp->header_sg_len, DMA_TO_DEVICE);
	if (!ret) {
		dev_err(cryp->dev, "dma_map_sg() error\n");
		return -ENOMEM;
	}

	dma_sync_sg_for_device(cryp->dev, cryp->header_sg, cryp->header_sg_len, DMA_TO_DEVICE);

	tx_in = dmaengine_prep_slave_sg(cryp->dma_lch_in, cryp->header_sg, cryp->header_sg_len,
					DMA_MEM_TO_DEV, DMA_PREP_INTERRUPT | DMA_CTRL_ACK);
	if (!tx_in) {
		dev_err(cryp->dev, "IN prep_slave_sg() failed\n");
		return -EINVAL;
	}

	tx_in->callback_param = cryp;
	tx_in->callback = stm32_cryp_header_dma_callback;

	/* Advance scatterwalk to not DMA'ed data */
	align_size = ALIGN_DOWN(cryp->header_in, cryp->hw_blocksize);
	scatterwalk_copychunks(NULL, &cryp->in_walk, align_size, 2);
	cryp->header_in -= align_size;

	ret = dma_submit_error(dmaengine_submit(tx_in));
	if (ret < 0) {
		dev_err(cryp->dev, "DMA in submit failed\n");
		return ret;
	}
	dma_async_issue_pending(cryp->dma_lch_in);

	reg = stm32_cryp_read(cryp, cryp->caps->dmacr);
	stm32_cryp_write(cryp, cryp->caps->dmacr, reg | DMACR_DIEN);

	return 0;
}

static int stm32_cryp_dma_start(struct stm32_cryp *cryp)
{
	int ret;
	size_t align_size;
	struct dma_async_tx_descriptor *tx_in, *tx_out;
	u32 reg;

	if (cryp->in_sg != cryp->out_sg) {
		ret = dma_map_sg(cryp->dev, cryp->in_sg, cryp->in_sg_len, DMA_TO_DEVICE);
		if (!ret) {
			dev_err(cryp->dev, "dma_map_sg() error\n");
			return -ENOMEM;
		}
	}

	ret = dma_map_sg(cryp->dev, cryp->out_sg, cryp->out_sg_len, DMA_FROM_DEVICE);
	if (!ret) {
		dev_err(cryp->dev, "dma_map_sg() error\n");
		return -ENOMEM;
	}

	dma_sync_sg_for_device(cryp->dev, cryp->in_sg, cryp->in_sg_len, DMA_TO_DEVICE);

	tx_in = dmaengine_prep_slave_sg(cryp->dma_lch_in, cryp->in_sg, cryp->in_sg_len,
					DMA_MEM_TO_DEV, DMA_PREP_INTERRUPT | DMA_CTRL_ACK);
	if (!tx_in) {
		dev_err(cryp->dev, "IN prep_slave_sg() failed\n");
		return -EINVAL;
	}

	/* No callback necessary */
	tx_in->callback_param = cryp;
	tx_in->callback = NULL;

	tx_out = dmaengine_prep_slave_sg(cryp->dma_lch_out, cryp->out_sg, cryp->out_sg_len,
					 DMA_DEV_TO_MEM, DMA_PREP_INTERRUPT | DMA_CTRL_ACK);
	if (!tx_out) {
		dev_err(cryp->dev, "OUT prep_slave_sg() failed\n");
		return -EINVAL;
	}

	reinit_completion(&cryp->dma_completion);
	tx_out->callback = stm32_cryp_dma_callback;
	tx_out->callback_param = cryp;

	/* Advance scatterwalk to not DMA'ed data */
	align_size = ALIGN_DOWN(cryp->payload_in, cryp->hw_blocksize);
	scatterwalk_copychunks(NULL, &cryp->in_walk, align_size, 2);
	cryp->payload_in -= align_size;

	ret = dma_submit_error(dmaengine_submit(tx_in));
	if (ret < 0) {
		dev_err(cryp->dev, "DMA in submit failed\n");
		return ret;
	}
	dma_async_issue_pending(cryp->dma_lch_in);

	/* Advance scatterwalk to not DMA'ed data */
	scatterwalk_copychunks(NULL, &cryp->out_walk, align_size, 2);
	cryp->payload_out -= align_size;
	ret = dma_submit_error(dmaengine_submit(tx_out));
	if (ret < 0) {
		dev_err(cryp->dev, "DMA out submit failed\n");
		return ret;
	}
	dma_async_issue_pending(cryp->dma_lch_out);

	reg = stm32_cryp_read(cryp, cryp->caps->dmacr);
	stm32_cryp_write(cryp, cryp->caps->dmacr, reg | DMACR_DOEN | DMACR_DIEN);

	if (!wait_for_completion_timeout(&cryp->dma_completion, msecs_to_jiffies(1000))) {
		dev_err(cryp->dev, "DMA out timed out\n");
		dmaengine_terminate_sync(cryp->dma_lch_out);
		return -ETIMEDOUT;
	}

	return 0;
}

static int stm32_cryp_it_start(struct stm32_cryp *cryp)
{
	/* Enable interrupt and let the IRQ handler do everything */
	stm32_cryp_write(cryp, cryp->caps->imsc, IMSCR_IN | IMSCR_OUT);

	return 0;
}

static int stm32_cryp_cipher_one_req(struct crypto_engine *engine, void *areq);

static int stm32_cryp_init_tfm(struct crypto_skcipher *tfm)
{
	crypto_skcipher_set_reqsize(tfm, sizeof(struct stm32_cryp_reqctx));

	return 0;
}

static int stm32_cryp_aead_one_req(struct crypto_engine *engine, void *areq);

static int stm32_cryp_aes_aead_init(struct crypto_aead *tfm)
{
	crypto_aead_set_reqsize(tfm, sizeof(struct stm32_cryp_reqctx));

	return 0;
}

static int stm32_cryp_crypt(struct skcipher_request *req, unsigned long mode)
{
	struct stm32_cryp_ctx *ctx = crypto_skcipher_ctx(
			crypto_skcipher_reqtfm(req));
	struct stm32_cryp_reqctx *rctx = skcipher_request_ctx(req);
	struct stm32_cryp *cryp = stm32_cryp_find_dev(ctx);

	if (!cryp)
		return -ENODEV;

	rctx->mode = mode;

	return crypto_transfer_skcipher_request_to_engine(cryp->engine, req);
}

static int stm32_cryp_aead_crypt(struct aead_request *req, unsigned long mode)
{
	struct stm32_cryp_ctx *ctx = crypto_aead_ctx(crypto_aead_reqtfm(req));
	struct stm32_cryp_reqctx *rctx = aead_request_ctx(req);
	struct stm32_cryp *cryp = stm32_cryp_find_dev(ctx);

	if (!cryp)
		return -ENODEV;

	rctx->mode = mode;

	return crypto_transfer_aead_request_to_engine(cryp->engine, req);
}

static int stm32_cryp_setkey(struct crypto_skcipher *tfm, const u8 *key,
			     unsigned int keylen)
{
	struct stm32_cryp_ctx *ctx = crypto_skcipher_ctx(tfm);

	memcpy(ctx->key, key, keylen);
	ctx->keylen = keylen;

	return 0;
}

static int stm32_cryp_aes_setkey(struct crypto_skcipher *tfm, const u8 *key,
				 unsigned int keylen)
{
	if (keylen != AES_KEYSIZE_128 && keylen != AES_KEYSIZE_192 &&
	    keylen != AES_KEYSIZE_256)
		return -EINVAL;
	else
		return stm32_cryp_setkey(tfm, key, keylen);
}

static int stm32_cryp_des_setkey(struct crypto_skcipher *tfm, const u8 *key,
				 unsigned int keylen)
{
	return verify_skcipher_des_key(tfm, key) ?:
	       stm32_cryp_setkey(tfm, key, keylen);
}

static int stm32_cryp_tdes_setkey(struct crypto_skcipher *tfm, const u8 *key,
				  unsigned int keylen)
{
	return verify_skcipher_des3_key(tfm, key) ?:
	       stm32_cryp_setkey(tfm, key, keylen);
}

static int stm32_cryp_aes_aead_setkey(struct crypto_aead *tfm, const u8 *key,
				      unsigned int keylen)
{
	struct stm32_cryp_ctx *ctx = crypto_aead_ctx(tfm);

	if (keylen != AES_KEYSIZE_128 && keylen != AES_KEYSIZE_192 &&
	    keylen != AES_KEYSIZE_256)
		return -EINVAL;

	memcpy(ctx->key, key, keylen);
	ctx->keylen = keylen;

	return 0;
}

static int stm32_cryp_aes_gcm_setauthsize(struct crypto_aead *tfm,
					  unsigned int authsize)
{
	switch (authsize) {
	case 4:
	case 8:
	case 12:
	case 13:
	case 14:
	case 15:
	case 16:
		break;
	default:
		return -EINVAL;
	}

	return 0;
}

static int stm32_cryp_aes_ccm_setauthsize(struct crypto_aead *tfm,
					  unsigned int authsize)
{
	switch (authsize) {
	case 4:
	case 6:
	case 8:
	case 10:
	case 12:
	case 14:
	case 16:
		break;
	default:
		return -EINVAL;
	}

	return 0;
}

static int stm32_cryp_aes_ecb_encrypt(struct skcipher_request *req)
{
	if (req->cryptlen % AES_BLOCK_SIZE)
		return -EINVAL;

	if (req->cryptlen == 0)
		return 0;

	return stm32_cryp_crypt(req, FLG_AES | FLG_ECB | FLG_ENCRYPT);
}

static int stm32_cryp_aes_ecb_decrypt(struct skcipher_request *req)
{
	if (req->cryptlen % AES_BLOCK_SIZE)
		return -EINVAL;

	if (req->cryptlen == 0)
		return 0;

	return stm32_cryp_crypt(req, FLG_AES | FLG_ECB);
}

static int stm32_cryp_aes_cbc_encrypt(struct skcipher_request *req)
{
	if (req->cryptlen % AES_BLOCK_SIZE)
		return -EINVAL;

	if (req->cryptlen == 0)
		return 0;

	return stm32_cryp_crypt(req, FLG_AES | FLG_CBC | FLG_ENCRYPT);
}

static int stm32_cryp_aes_cbc_decrypt(struct skcipher_request *req)
{
	if (req->cryptlen % AES_BLOCK_SIZE)
		return -EINVAL;

	if (req->cryptlen == 0)
		return 0;

	return stm32_cryp_crypt(req, FLG_AES | FLG_CBC);
}

static int stm32_cryp_aes_ctr_encrypt(struct skcipher_request *req)
{
	if (req->cryptlen == 0)
		return 0;

	return stm32_cryp_crypt(req, FLG_AES | FLG_CTR | FLG_ENCRYPT);
}

static int stm32_cryp_aes_ctr_decrypt(struct skcipher_request *req)
{
	if (req->cryptlen == 0)
		return 0;

	return stm32_cryp_crypt(req, FLG_AES | FLG_CTR);
}

static int stm32_cryp_aes_gcm_encrypt(struct aead_request *req)
{
	return stm32_cryp_aead_crypt(req, FLG_AES | FLG_GCM | FLG_ENCRYPT);
}

static int stm32_cryp_aes_gcm_decrypt(struct aead_request *req)
{
	return stm32_cryp_aead_crypt(req, FLG_AES | FLG_GCM);
}

static inline int crypto_ccm_check_iv(const u8 *iv)
{
	/* 2 <= L <= 8, so 1 <= L' <= 7. */
	if (iv[0] < 1 || iv[0] > 7)
		return -EINVAL;

	return 0;
}

static int stm32_cryp_aes_ccm_encrypt(struct aead_request *req)
{
	int err;

	err = crypto_ccm_check_iv(req->iv);
	if (err)
		return err;

	return stm32_cryp_aead_crypt(req, FLG_AES | FLG_CCM | FLG_ENCRYPT);
}

static int stm32_cryp_aes_ccm_decrypt(struct aead_request *req)
{
	int err;

	err = crypto_ccm_check_iv(req->iv);
	if (err)
		return err;

	return stm32_cryp_aead_crypt(req, FLG_AES | FLG_CCM);
}

static int stm32_cryp_des_ecb_encrypt(struct skcipher_request *req)
{
	if (req->cryptlen % DES_BLOCK_SIZE)
		return -EINVAL;

	if (req->cryptlen == 0)
		return 0;

	return stm32_cryp_crypt(req, FLG_DES | FLG_ECB | FLG_ENCRYPT);
}

static int stm32_cryp_des_ecb_decrypt(struct skcipher_request *req)
{
	if (req->cryptlen % DES_BLOCK_SIZE)
		return -EINVAL;

	if (req->cryptlen == 0)
		return 0;

	return stm32_cryp_crypt(req, FLG_DES | FLG_ECB);
}

static int stm32_cryp_des_cbc_encrypt(struct skcipher_request *req)
{
	if (req->cryptlen % DES_BLOCK_SIZE)
		return -EINVAL;

	if (req->cryptlen == 0)
		return 0;

	return stm32_cryp_crypt(req, FLG_DES | FLG_CBC | FLG_ENCRYPT);
}

static int stm32_cryp_des_cbc_decrypt(struct skcipher_request *req)
{
	if (req->cryptlen % DES_BLOCK_SIZE)
		return -EINVAL;

	if (req->cryptlen == 0)
		return 0;

	return stm32_cryp_crypt(req, FLG_DES | FLG_CBC);
}

static int stm32_cryp_tdes_ecb_encrypt(struct skcipher_request *req)
{
	if (req->cryptlen % DES_BLOCK_SIZE)
		return -EINVAL;

	if (req->cryptlen == 0)
		return 0;

	return stm32_cryp_crypt(req, FLG_TDES | FLG_ECB | FLG_ENCRYPT);
}

static int stm32_cryp_tdes_ecb_decrypt(struct skcipher_request *req)
{
	if (req->cryptlen % DES_BLOCK_SIZE)
		return -EINVAL;

	if (req->cryptlen == 0)
		return 0;

	return stm32_cryp_crypt(req, FLG_TDES | FLG_ECB);
}

static int stm32_cryp_tdes_cbc_encrypt(struct skcipher_request *req)
{
	if (req->cryptlen % DES_BLOCK_SIZE)
		return -EINVAL;

	if (req->cryptlen == 0)
		return 0;

	return stm32_cryp_crypt(req, FLG_TDES | FLG_CBC | FLG_ENCRYPT);
}

static int stm32_cryp_tdes_cbc_decrypt(struct skcipher_request *req)
{
	if (req->cryptlen % DES_BLOCK_SIZE)
		return -EINVAL;

	if (req->cryptlen == 0)
		return 0;

	return stm32_cryp_crypt(req, FLG_TDES | FLG_CBC);
}

static enum stm32_dma_mode stm32_cryp_dma_check_sg(struct scatterlist *test_sg, size_t len,
						   size_t block_size)
{
	struct scatterlist *sg;
	int i;

	if (len <= 16)
		return NO_DMA; /* Faster */

	for_each_sg(test_sg, sg, sg_nents(test_sg), i) {
		if (!IS_ALIGNED(sg->length, block_size) && !sg_is_last(sg))
			return NO_DMA;

		if (sg->offset % sizeof(u32))
			return NO_DMA;

		if (sg_is_last(sg) && !IS_ALIGNED(sg->length, AES_BLOCK_SIZE))
			return DMA_NEED_SG_TRUNC;
	}

	return DMA_PLAIN_SG;
}

static enum stm32_dma_mode stm32_cryp_dma_check(struct stm32_cryp *cryp, struct scatterlist *in_sg,
						struct scatterlist *out_sg)
{
	enum stm32_dma_mode ret = DMA_PLAIN_SG;

	if (!is_aes(cryp))
		return NO_DMA;

	if (!cryp->dma_lch_in || !cryp->dma_lch_out)
		return NO_DMA;

	ret = stm32_cryp_dma_check_sg(in_sg, cryp->payload_in, AES_BLOCK_SIZE);
	if (ret == NO_DMA)
		return ret;

	ret = stm32_cryp_dma_check_sg(out_sg, cryp->payload_out, AES_BLOCK_SIZE);
	if (ret == NO_DMA)
		return ret;

	/* Check CTR counter overflow */
	if (is_aes(cryp) && is_ctr(cryp)) {
		u32 c;
		__be32 iv3;

		memcpy(&iv3, &cryp->req->iv[3 * sizeof(u32)], sizeof(iv3));
		c = be32_to_cpu(iv3);
		if ((c + cryp->payload_in) < cryp->payload_in)
			return NO_DMA;
	}

	/* Workaround */
	if (is_aes(cryp) && is_ctr(cryp) && ret == DMA_NEED_SG_TRUNC)
		return NO_DMA;

	return ret;
}

static int stm32_cryp_truncate_sg(struct scatterlist **new_sg, size_t *new_sg_len,
				  struct scatterlist *sg, off_t skip, size_t size)
{
	struct scatterlist *cur;
	int alloc_sg_len;

	*new_sg_len = 0;

	if (!sg || !size) {
		*new_sg = NULL;
		return 0;
	}

	alloc_sg_len = sg_nents_for_len(sg, skip + size);
	if (alloc_sg_len < 0)
		return alloc_sg_len;

	/* We allocate to much sg entry, but it is easier */
	*new_sg = kmalloc_array((size_t)alloc_sg_len, sizeof(struct scatterlist), GFP_KERNEL);
	if (!*new_sg)
		return -ENOMEM;

	sg_init_table(*new_sg, (unsigned int)alloc_sg_len);

	cur = *new_sg;
	while (sg && size) {
		unsigned int len = sg->length;
		unsigned int offset = sg->offset;

		if (skip > len) {
			skip -= len;
			sg = sg_next(sg);
			continue;
		}

		if (skip) {
			len -= skip;
			offset += skip;
			skip = 0;
		}

		if (size < len)
			len = size;

		if (len > 0) {
			(*new_sg_len)++;
			size -= len;
			sg_set_page(cur, sg_page(sg), len, offset);
			if (size == 0)
				sg_mark_end(cur);
			cur = sg_next(cur);
		}

		sg = sg_next(sg);
	}

	return 0;
}

static int stm32_cryp_cipher_prepare(struct stm32_cryp *cryp, struct scatterlist *in_sg,
				     struct scatterlist *out_sg)
{
	size_t align_size;
	int ret;

	cryp->dma_mode = stm32_cryp_dma_check(cryp, in_sg, out_sg);

	scatterwalk_start(&cryp->in_walk, in_sg);
	scatterwalk_start(&cryp->out_walk, out_sg);

	if (cryp->dma_mode == NO_DMA) {
		cryp->flags &= ~FLG_IN_OUT_DMA;

		if (is_ctr(cryp))
			memset(cryp->last_ctr, 0, sizeof(cryp->last_ctr));

	} else if (cryp->dma_mode == DMA_NEED_SG_TRUNC) {

		cryp->flags |= FLG_IN_OUT_DMA;

		align_size = ALIGN_DOWN(cryp->payload_in, cryp->hw_blocksize);
		ret = stm32_cryp_truncate_sg(&cryp->in_sg, &cryp->in_sg_len, in_sg, 0, align_size);
		if (ret)
			return ret;

		ret = stm32_cryp_truncate_sg(&cryp->out_sg, &cryp->out_sg_len, out_sg, 0,
					     align_size);
		if (ret) {
			kfree(cryp->in_sg);
			return ret;
		}
	} else {
		cryp->flags |= FLG_IN_OUT_DMA;

		cryp->in_sg = in_sg;
		cryp->out_sg = out_sg;

		ret = sg_nents_for_len(cryp->in_sg, cryp->payload_in);
		if (ret < 0)
			return ret;
		cryp->in_sg_len = (size_t)ret;

		ret = sg_nents_for_len(out_sg, cryp->payload_out);
		if (ret < 0)
			return ret;
		cryp->out_sg_len = (size_t)ret;
	}

	return 0;
}

static int stm32_cryp_aead_prepare(struct stm32_cryp *cryp, struct scatterlist *in_sg,
				   struct scatterlist *out_sg)
{
	size_t align_size;
	off_t skip;
	int ret, ret2;

	cryp->header_sg = NULL;
	cryp->in_sg = NULL;
	cryp->out_sg = NULL;

	if (!cryp->dma_lch_in || !cryp->dma_lch_out) {
		cryp->dma_mode = NO_DMA;
		cryp->flags &= ~(FLG_IN_OUT_DMA | FLG_HEADER_DMA);

		return 0;
	}

	/* CCM hw_init may have advanced in header */
	skip = cryp->areq->assoclen - cryp->header_in;

	align_size = ALIGN_DOWN(cryp->header_in, cryp->hw_blocksize);
	ret = stm32_cryp_truncate_sg(&cryp->header_sg, &cryp->header_sg_len, in_sg, skip,
				     align_size);
	if (ret)
		return ret;

	ret = stm32_cryp_dma_check_sg(cryp->header_sg, align_size, AES_BLOCK_SIZE);
	if (ret == NO_DMA) {
		/* We cannot DMA the header */
		kfree(cryp->header_sg);
		cryp->header_sg = NULL;

		cryp->flags &= ~FLG_HEADER_DMA;
	} else {
		cryp->flags |= FLG_HEADER_DMA;
	}

	/* Now skip all header to be at payload start */
	skip = cryp->areq->assoclen;
	align_size = ALIGN_DOWN(cryp->payload_in, cryp->hw_blocksize);
	ret = stm32_cryp_truncate_sg(&cryp->in_sg, &cryp->in_sg_len, in_sg, skip, align_size);
	if (ret) {
		kfree(cryp->header_sg);
		return ret;
	}

	/* For out buffer align_size is same as in buffer */
	ret = stm32_cryp_truncate_sg(&cryp->out_sg, &cryp->out_sg_len, out_sg, skip, align_size);
	if (ret) {
		kfree(cryp->header_sg);
		kfree(cryp->in_sg);
		return ret;
	}

	ret = stm32_cryp_dma_check_sg(cryp->in_sg, align_size, AES_BLOCK_SIZE);
	ret2 = stm32_cryp_dma_check_sg(cryp->out_sg, align_size, AES_BLOCK_SIZE);
	if (ret == NO_DMA || ret2 == NO_DMA) {
		kfree(cryp->in_sg);
		cryp->in_sg = NULL;

		kfree(cryp->out_sg);
		cryp->out_sg = NULL;

		cryp->flags &= ~FLG_IN_OUT_DMA;
	} else {
		cryp->flags |= FLG_IN_OUT_DMA;
	}

	return 0;
}

static int stm32_cryp_prepare_req(struct skcipher_request *req,
				  struct aead_request *areq)
{
	struct stm32_cryp_ctx *ctx;
	struct stm32_cryp *cryp;
	struct stm32_cryp_reqctx *rctx;
	struct scatterlist *in_sg, *out_sg;
	int ret;

	if (!req && !areq)
		return -EINVAL;

	ctx = req ? crypto_skcipher_ctx(crypto_skcipher_reqtfm(req)) :
		    crypto_aead_ctx(crypto_aead_reqtfm(areq));

	cryp = ctx->cryp;

	rctx = req ? skcipher_request_ctx(req) : aead_request_ctx(areq);
	rctx->mode &= FLG_MODE_MASK;

	cryp->flags = (cryp->flags & ~FLG_MODE_MASK) | rctx->mode;
	cryp->hw_blocksize = is_aes(cryp) ? AES_BLOCK_SIZE : DES_BLOCK_SIZE;
	cryp->ctx = ctx;

	if (req) {
		cryp->req = req;
		cryp->areq = NULL;
		cryp->header_in = 0;
		cryp->payload_in = req->cryptlen;
		cryp->payload_out = req->cryptlen;
		cryp->authsize = 0;

		in_sg = req->src;
		out_sg = req->dst;

		ret = stm32_cryp_cipher_prepare(cryp, in_sg, out_sg);
		if (ret)
			return ret;

		ret = stm32_cryp_hw_init(cryp);
	} else {
		/*
		 * Length of input and output data:
		 * Encryption case:
		 *  INPUT  = AssocData   ||     PlainText
		 *          <- assoclen ->  <- cryptlen ->
		 *
		 *  OUTPUT = AssocData    ||   CipherText   ||      AuthTag
		 *          <- assoclen ->  <-- cryptlen -->  <- authsize ->
		 *
		 * Decryption case:
		 *  INPUT  =  AssocData     ||    CipherTex   ||       AuthTag
		 *          <- assoclen --->  <---------- cryptlen ---------->
		 *
		 *  OUTPUT = AssocData    ||               PlainText
		 *          <- assoclen ->  <- cryptlen - authsize ->
		 */
		cryp->areq = areq;
		cryp->req = NULL;
		cryp->authsize = crypto_aead_authsize(crypto_aead_reqtfm(areq));
		if (is_encrypt(cryp)) {
			cryp->payload_in = areq->cryptlen;
			cryp->header_in = areq->assoclen;
			cryp->payload_out = areq->cryptlen;
		} else {
			cryp->payload_in = areq->cryptlen - cryp->authsize;
			cryp->header_in = areq->assoclen;
			cryp->payload_out = cryp->payload_in;
		}

		in_sg = areq->src;
		out_sg = areq->dst;

		scatterwalk_start(&cryp->in_walk, in_sg);
		scatterwalk_start(&cryp->out_walk, out_sg);
		/* In output, jump after assoc data */
		scatterwalk_copychunks(NULL, &cryp->out_walk, cryp->areq->assoclen, 2);

		ret = stm32_cryp_hw_init(cryp);
		if (ret)
			return ret;

		ret = stm32_cryp_aead_prepare(cryp, in_sg, out_sg);
	}

	return ret;
}

static int stm32_cryp_cipher_one_req(struct crypto_engine *engine, void *areq)
{
	struct skcipher_request *req = container_of(areq,
						      struct skcipher_request,
						      base);
	struct stm32_cryp_ctx *ctx = crypto_skcipher_ctx(
			crypto_skcipher_reqtfm(req));
	struct stm32_cryp *cryp = ctx->cryp;
	int ret;

	if (!cryp)
		return -ENODEV;

	ret = stm32_cryp_prepare_req(req, NULL);
	if (ret)
		return ret;

	if (cryp->flags & FLG_IN_OUT_DMA)
		ret = stm32_cryp_dma_start(cryp);
	else
		ret = stm32_cryp_it_start(cryp);

	if (ret == -ETIMEDOUT)
		stm32_cryp_finish_req(cryp, ret);

	return ret;
}

static int stm32_cryp_aead_one_req(struct crypto_engine *engine, void *areq)
{
	struct aead_request *req = container_of(areq, struct aead_request,
						base);
	struct stm32_cryp_ctx *ctx = crypto_aead_ctx(crypto_aead_reqtfm(req));
	struct stm32_cryp *cryp = ctx->cryp;
	int err;

	if (!cryp)
		return -ENODEV;

	err = stm32_cryp_prepare_req(NULL, req);
	if (err)
		return err;

	if (!stm32_cryp_get_input_text_len(cryp) && !cryp->header_in &&
	    !(cryp->flags & FLG_HEADER_DMA)) {
		/* No input data to process: get tag and finish */
		stm32_cryp_finish_req(cryp, 0);
		return 0;
	}

	if (cryp->flags & FLG_HEADER_DMA)
		return stm32_cryp_header_dma_start(cryp);

	if (!cryp->header_in && cryp->flags & FLG_IN_OUT_DMA)
		return stm32_cryp_dma_start(cryp);

	return stm32_cryp_it_start(cryp);
}

static int stm32_cryp_read_auth_tag(struct stm32_cryp *cryp)
{
	u32 cfg, size_bit;
	unsigned int i;
	int ret = 0;

	/* Update Config */
	cfg = stm32_cryp_read(cryp, cryp->caps->cr);

	cfg &= ~CR_PH_MASK;
	cfg |= CR_PH_FINAL;
	cfg &= ~CR_DEC_NOT_ENC;
	cfg |= CR_CRYPEN;

	stm32_cryp_write(cryp, cryp->caps->cr, cfg);

	if (is_gcm(cryp)) {
		/* GCM: write aad and payload size (in bits) */
		size_bit = cryp->areq->assoclen * 8;
		if (cryp->caps->swap_final)
			size_bit = (__force u32)cpu_to_be32(size_bit);

		stm32_cryp_write(cryp, cryp->caps->din, 0);
		stm32_cryp_write(cryp, cryp->caps->din, size_bit);

		size_bit = is_encrypt(cryp) ? cryp->areq->cryptlen :
				cryp->areq->cryptlen - cryp->authsize;
		size_bit *= 8;
		if (cryp->caps->swap_final)
			size_bit = (__force u32)cpu_to_be32(size_bit);

		stm32_cryp_write(cryp, cryp->caps->din, 0);
		stm32_cryp_write(cryp, cryp->caps->din, size_bit);
	} else {
		/* CCM: write CTR0 */
		u32 iv32[AES_BLOCK_32];
		u8 *iv = (u8 *)iv32;
		__be32 *biv = (__be32 *)iv32;

		memcpy(iv, cryp->areq->iv, AES_BLOCK_SIZE);
		memset(iv + AES_BLOCK_SIZE - 1 - iv[0], 0, iv[0] + 1);

		for (i = 0; i < AES_BLOCK_32; i++) {
			u32 xiv = iv32[i];

			if (!cryp->caps->padding_wa)
				xiv = be32_to_cpu(biv[i]);
			stm32_cryp_write(cryp, cryp->caps->din, xiv);
		}
	}

	/* Wait for output data */
	ret = stm32_cryp_wait_output(cryp);
	if (ret) {
		dev_err(cryp->dev, "Timeout (read tag)\n");
		return ret;
	}

	if (is_encrypt(cryp)) {
		u32 out_tag[AES_BLOCK_32];

		/* Get and write tag */
		readsl(cryp->regs + cryp->caps->dout, out_tag, AES_BLOCK_32);
		scatterwalk_copychunks(out_tag, &cryp->out_walk, cryp->authsize, 1);
	} else {
		/* Get and check tag */
		u32 in_tag[AES_BLOCK_32], out_tag[AES_BLOCK_32];

		scatterwalk_copychunks(in_tag, &cryp->in_walk, cryp->authsize, 0);
		readsl(cryp->regs + cryp->caps->dout, out_tag, AES_BLOCK_32);

		if (crypto_memneq(in_tag, out_tag, cryp->authsize))
			ret = -EBADMSG;
	}

	/* Disable cryp */
	cfg &= ~CR_CRYPEN;
	stm32_cryp_write(cryp, cryp->caps->cr, cfg);

	return ret;
}

static void stm32_cryp_check_ctr_counter(struct stm32_cryp *cryp)
{
	u32 cr;

	if (unlikely(cryp->last_ctr[3] == cpu_to_be32(0xFFFFFFFF))) {
		/*
		 * In this case, we need to increment manually the ctr counter,
		 * as HW doesn't handle the U32 carry.
		 */
		crypto_inc((u8 *)cryp->last_ctr, sizeof(cryp->last_ctr));

		cr = stm32_cryp_read(cryp, cryp->caps->cr);
		stm32_cryp_write(cryp, cryp->caps->cr, cr & ~CR_CRYPEN);

		stm32_cryp_hw_write_iv(cryp, cryp->last_ctr);

		stm32_cryp_write(cryp, cryp->caps->cr, cr);
	}

	/* The IV registers are BE  */
	cryp->last_ctr[0] = cpu_to_be32(stm32_cryp_read(cryp, cryp->caps->iv0l));
	cryp->last_ctr[1] = cpu_to_be32(stm32_cryp_read(cryp, cryp->caps->iv0r));
	cryp->last_ctr[2] = cpu_to_be32(stm32_cryp_read(cryp, cryp->caps->iv1l));
	cryp->last_ctr[3] = cpu_to_be32(stm32_cryp_read(cryp, cryp->caps->iv1r));
}

static void stm32_cryp_irq_read_data(struct stm32_cryp *cryp)
{
	u32 block[AES_BLOCK_32];

	readsl(cryp->regs + cryp->caps->dout, block, cryp->hw_blocksize / sizeof(u32));
	scatterwalk_copychunks(block, &cryp->out_walk, min_t(size_t, cryp->hw_blocksize,
							     cryp->payload_out), 1);
	cryp->payload_out -= min_t(size_t, cryp->hw_blocksize,
				   cryp->payload_out);
}

static void stm32_cryp_irq_write_block(struct stm32_cryp *cryp)
{
	u32 block[AES_BLOCK_32] = {0};

	scatterwalk_copychunks(block, &cryp->in_walk, min_t(size_t, cryp->hw_blocksize,
							    cryp->payload_in), 0);
	writesl(cryp->regs + cryp->caps->din, block, cryp->hw_blocksize / sizeof(u32));
	cryp->payload_in -= min_t(size_t, cryp->hw_blocksize, cryp->payload_in);
}

static void stm32_cryp_irq_write_gcm_padded_data(struct stm32_cryp *cryp)
{
	int err;
	u32 cfg, block[AES_BLOCK_32] = {0};
	unsigned int i;

	/* 'Special workaround' procedure described in the datasheet */

	/* a) disable ip */
	stm32_cryp_write(cryp, cryp->caps->imsc, 0);
	cfg = stm32_cryp_read(cryp, cryp->caps->cr);
	cfg &= ~CR_CRYPEN;
	stm32_cryp_write(cryp, cryp->caps->cr, cfg);

	/* b) Update IV1R */
	stm32_cryp_write(cryp, cryp->caps->iv1r, cryp->gcm_ctr - 2);

	/* c) change mode to CTR */
	cfg &= ~CR_ALGO_MASK;
	cfg |= CR_AES_CTR;
	stm32_cryp_write(cryp, cryp->caps->cr, cfg);

	/* a) enable IP */
	cfg |= CR_CRYPEN;
	stm32_cryp_write(cryp, cryp->caps->cr, cfg);

	/* b) pad and write the last block */
	stm32_cryp_irq_write_block(cryp);
	/* wait end of process */
	err = stm32_cryp_wait_output(cryp);
	if (err) {
		dev_err(cryp->dev, "Timeout (write gcm last data)\n");
		return stm32_cryp_finish_req(cryp, err);
	}

	/* c) get and store encrypted data */
	/*
	 * Same code as stm32_cryp_irq_read_data(), but we want to store
	 * block value
	 */
	readsl(cryp->regs + cryp->caps->dout, block, cryp->hw_blocksize / sizeof(u32));

	scatterwalk_copychunks(block, &cryp->out_walk, min_t(size_t, cryp->hw_blocksize,
							     cryp->payload_out), 1);
	cryp->payload_out -= min_t(size_t, cryp->hw_blocksize,
				   cryp->payload_out);

	/* d) change mode back to AES GCM */
	cfg &= ~CR_ALGO_MASK;
	cfg |= CR_AES_GCM;
	stm32_cryp_write(cryp, cryp->caps->cr, cfg);

	/* e) change phase to Final */
	cfg &= ~CR_PH_MASK;
	cfg |= CR_PH_FINAL;
	stm32_cryp_write(cryp, cryp->caps->cr, cfg);

	/* f) write padded data */
	writesl(cryp->regs + cryp->caps->din, block, AES_BLOCK_32);

	/* g) Empty fifo out */
	err = stm32_cryp_wait_output(cryp);
	if (err) {
		dev_err(cryp->dev, "Timeout (write gcm padded data)\n");
		return stm32_cryp_finish_req(cryp, err);
	}

	for (i = 0; i < AES_BLOCK_32; i++)
		stm32_cryp_read(cryp, cryp->caps->dout);

	/* h) run the he normal Final phase */
	stm32_cryp_finish_req(cryp, 0);
}

static void stm32_cryp_irq_set_npblb(struct stm32_cryp *cryp)
{
	u32 cfg;

	/* disable ip, set NPBLB and reneable ip */
	cfg = stm32_cryp_read(cryp, cryp->caps->cr);
	cfg &= ~CR_CRYPEN;
	stm32_cryp_write(cryp, cryp->caps->cr, cfg);

	cfg |= (cryp->hw_blocksize - cryp->payload_in) << CR_NBPBL_SHIFT;
	cfg |= CR_CRYPEN;
	stm32_cryp_write(cryp, cryp->caps->cr, cfg);
}

static void stm32_cryp_irq_write_ccm_padded_data(struct stm32_cryp *cryp)
{
	int err = 0;
	u32 cfg, iv1tmp;
	u32 cstmp1[AES_BLOCK_32], cstmp2[AES_BLOCK_32];
	u32 block[AES_BLOCK_32] = {0};
	unsigned int i;

	/* 'Special workaround' procedure described in the datasheet */

	/* a) disable ip */
	stm32_cryp_write(cryp, cryp->caps->imsc, 0);

	cfg = stm32_cryp_read(cryp, cryp->caps->cr);
	cfg &= ~CR_CRYPEN;
	stm32_cryp_write(cryp, cryp->caps->cr, cfg);

	/* b) get IV1 from CRYP_CSGCMCCM7 */
	iv1tmp = stm32_cryp_read(cryp, CRYP_CSGCMCCM0R + 7 * 4);

	/* c) Load CRYP_CSGCMCCMxR */
	for (i = 0; i < ARRAY_SIZE(cstmp1); i++)
		cstmp1[i] = stm32_cryp_read(cryp, CRYP_CSGCMCCM0R + i * 4);

	/* d) Write IV1R */
	stm32_cryp_write(cryp, cryp->caps->iv1r, iv1tmp);

	/* e) change mode to CTR */
	cfg &= ~CR_ALGO_MASK;
	cfg |= CR_AES_CTR;
	stm32_cryp_write(cryp, cryp->caps->cr, cfg);

	/* a) enable IP */
	cfg |= CR_CRYPEN;
	stm32_cryp_write(cryp, cryp->caps->cr, cfg);

	/* b) pad and write the last block */
	stm32_cryp_irq_write_block(cryp);
	/* wait end of process */
	err = stm32_cryp_wait_output(cryp);
	if (err) {
		dev_err(cryp->dev, "Timeout (write ccm padded data)\n");
		return stm32_cryp_finish_req(cryp, err);
	}

	/* c) get and store decrypted data */
	/*
	 * Same code as stm32_cryp_irq_read_data(), but we want to store
	 * block value
	 */
	readsl(cryp->regs + cryp->caps->dout, block, cryp->hw_blocksize / sizeof(u32));

	scatterwalk_copychunks(block, &cryp->out_walk, min_t(size_t, cryp->hw_blocksize,
							     cryp->payload_out), 1);
	cryp->payload_out -= min_t(size_t, cryp->hw_blocksize, cryp->payload_out);

	/* d) Load again CRYP_CSGCMCCMxR */
	for (i = 0; i < ARRAY_SIZE(cstmp2); i++)
		cstmp2[i] = stm32_cryp_read(cryp, CRYP_CSGCMCCM0R + i * 4);

	/* e) change mode back to AES CCM */
	cfg &= ~CR_ALGO_MASK;
	cfg |= CR_AES_CCM;
	stm32_cryp_write(cryp, cryp->caps->cr, cfg);

	/* f) change phase to header */
	cfg &= ~CR_PH_MASK;
	cfg |= CR_PH_HEADER;
	stm32_cryp_write(cryp, cryp->caps->cr, cfg);

	/* g) XOR and write padded data */
	for (i = 0; i < ARRAY_SIZE(block); i++) {
		block[i] ^= cstmp1[i];
		block[i] ^= cstmp2[i];
		stm32_cryp_write(cryp, cryp->caps->din, block[i]);
	}

	/* h) wait for completion */
	err = stm32_cryp_wait_busy(cryp);
	if (err)
		dev_err(cryp->dev, "Timeout (write ccm padded data)\n");

	/* i) run the he normal Final phase */
	stm32_cryp_finish_req(cryp, err);
}

static void stm32_cryp_irq_write_data(struct stm32_cryp *cryp)
{
	if (unlikely(!cryp->payload_in)) {
		dev_warn(cryp->dev, "No more data to process\n");
		return;
	}

	if (unlikely(cryp->payload_in < AES_BLOCK_SIZE &&
		     (stm32_cryp_get_hw_mode(cryp) == CR_AES_GCM) &&
		     is_encrypt(cryp))) {
		/* Padding for AES GCM encryption */
		if (cryp->caps->padding_wa) {
			/* Special case 1 */
			stm32_cryp_irq_write_gcm_padded_data(cryp);
			return;
		}

		/* Setting padding bytes (NBBLB) */
		stm32_cryp_irq_set_npblb(cryp);
	}

	if (unlikely((cryp->payload_in < AES_BLOCK_SIZE) &&
		     (stm32_cryp_get_hw_mode(cryp) == CR_AES_CCM) &&
		     is_decrypt(cryp))) {
		/* Padding for AES CCM decryption */
		if (cryp->caps->padding_wa) {
			/* Special case 2 */
			stm32_cryp_irq_write_ccm_padded_data(cryp);
			return;
		}

		/* Setting padding bytes (NBBLB) */
		stm32_cryp_irq_set_npblb(cryp);
	}

	if (is_aes(cryp) && is_ctr(cryp))
		stm32_cryp_check_ctr_counter(cryp);

	stm32_cryp_irq_write_block(cryp);
}

static void stm32_cryp_irq_write_gcmccm_header(struct stm32_cryp *cryp)
{
	u32 block[AES_BLOCK_32] = {0};
	size_t written;

	written = min_t(size_t, AES_BLOCK_SIZE, cryp->header_in);

	scatterwalk_copychunks(block, &cryp->in_walk, written, 0);

	writesl(cryp->regs + cryp->caps->din, block, AES_BLOCK_32);

	cryp->header_in -= written;

	stm32_crypt_gcmccm_end_header(cryp);
}

static irqreturn_t stm32_cryp_irq_thread(int irq, void *arg)
{
	struct stm32_cryp *cryp = arg;
	u32 ph;
	u32 it_mask = stm32_cryp_read(cryp, cryp->caps->imsc);

	if (cryp->irq_status & MISR_OUT)
		/* Output FIFO IRQ: read data */
		stm32_cryp_irq_read_data(cryp);

	if (cryp->irq_status & MISR_IN) {
		if (is_gcm(cryp) || is_ccm(cryp)) {
			ph = stm32_cryp_read(cryp, cryp->caps->cr) & CR_PH_MASK;
			if (unlikely(ph == CR_PH_HEADER))
				/* Write Header */
				stm32_cryp_irq_write_gcmccm_header(cryp);
			else
				/* Input FIFO IRQ: write data */
				stm32_cryp_irq_write_data(cryp);
			if (is_gcm(cryp))
				cryp->gcm_ctr++;
		} else {
			/* Input FIFO IRQ: write data */
			stm32_cryp_irq_write_data(cryp);
		}
	}

	/* Mask useless interrupts */
	if (!cryp->payload_in && !cryp->header_in)
		it_mask &= ~IMSCR_IN;
	if (!cryp->payload_out)
		it_mask &= ~IMSCR_OUT;
	stm32_cryp_write(cryp, cryp->caps->imsc, it_mask);

	if (!cryp->payload_in && !cryp->header_in && !cryp->payload_out) {
		local_bh_disable();
		stm32_cryp_finish_req(cryp, 0);
		local_bh_enable();
	}

	return IRQ_HANDLED;
}

static irqreturn_t stm32_cryp_irq(int irq, void *arg)
{
	struct stm32_cryp *cryp = arg;

	cryp->irq_status = stm32_cryp_read(cryp, cryp->caps->mis);

	return IRQ_WAKE_THREAD;
}

static int stm32_cryp_dma_init(struct stm32_cryp *cryp)
{
	struct dma_slave_config dma_conf;
	struct dma_chan *chan;
	int ret;

	memset(&dma_conf, 0, sizeof(dma_conf));

	dma_conf.direction = DMA_MEM_TO_DEV;
	dma_conf.dst_addr = cryp->phys_base + cryp->caps->din;
	dma_conf.dst_addr_width = DMA_SLAVE_BUSWIDTH_4_BYTES;
	dma_conf.dst_maxburst = CRYP_DMA_BURST_REG;
	dma_conf.device_fc = false;

	chan = dma_request_chan(cryp->dev, "in");
	if (IS_ERR(chan))
		return PTR_ERR(chan);

	cryp->dma_lch_in = chan;
	ret = dmaengine_slave_config(cryp->dma_lch_in, &dma_conf);
	if (ret) {
		dma_release_channel(cryp->dma_lch_in);
		cryp->dma_lch_in = NULL;
		dev_err(cryp->dev, "Couldn't configure DMA in slave.\n");
		return ret;
	}

	memset(&dma_conf, 0, sizeof(dma_conf));

	dma_conf.direction = DMA_DEV_TO_MEM;
	dma_conf.src_addr = cryp->phys_base + cryp->caps->dout;
	dma_conf.src_addr_width = DMA_SLAVE_BUSWIDTH_4_BYTES;
	dma_conf.src_maxburst = CRYP_DMA_BURST_REG;
	dma_conf.device_fc = false;

	chan = dma_request_chan(cryp->dev, "out");
	if (IS_ERR(chan)) {
		dma_release_channel(cryp->dma_lch_in);
		cryp->dma_lch_in = NULL;
		return PTR_ERR(chan);
	}

	cryp->dma_lch_out = chan;

	ret = dmaengine_slave_config(cryp->dma_lch_out, &dma_conf);
	if (ret) {
		dma_release_channel(cryp->dma_lch_out);
		cryp->dma_lch_out = NULL;
		dev_err(cryp->dev, "Couldn't configure DMA out slave.\n");
		dma_release_channel(cryp->dma_lch_in);
		cryp->dma_lch_in = NULL;
		return ret;
	}

	init_completion(&cryp->dma_completion);

	return 0;
}

static struct skcipher_engine_alg crypto_algs[] = {
{
	.base = {
		.base.cra_name		= "ecb(aes)",
		.base.cra_driver_name	= "stm32-ecb-aes",
		.base.cra_priority	= 300,
		.base.cra_flags		= CRYPTO_ALG_ASYNC | CRYPTO_ALG_KERN_DRIVER_ONLY,
		.base.cra_blocksize	= AES_BLOCK_SIZE,
		.base.cra_ctxsize	= sizeof(struct stm32_cryp_ctx),
		.base.cra_alignmask	= 0,
		.base.cra_module	= THIS_MODULE,

		.init			= stm32_cryp_init_tfm,
		.min_keysize		= AES_MIN_KEY_SIZE,
		.max_keysize		= AES_MAX_KEY_SIZE,
		.setkey			= stm32_cryp_aes_setkey,
		.encrypt		= stm32_cryp_aes_ecb_encrypt,
		.decrypt		= stm32_cryp_aes_ecb_decrypt,
	},
	.op = {
		.do_one_request = stm32_cryp_cipher_one_req,
	},
},
{
	.base = {
		.base.cra_name		= "cbc(aes)",
		.base.cra_driver_name	= "stm32-cbc-aes",
		.base.cra_priority	= 300,
		.base.cra_flags		= CRYPTO_ALG_ASYNC | CRYPTO_ALG_KERN_DRIVER_ONLY,
		.base.cra_blocksize	= AES_BLOCK_SIZE,
		.base.cra_ctxsize	= sizeof(struct stm32_cryp_ctx),
		.base.cra_alignmask	= 0,
		.base.cra_module	= THIS_MODULE,

		.init			= stm32_cryp_init_tfm,
		.min_keysize		= AES_MIN_KEY_SIZE,
		.max_keysize		= AES_MAX_KEY_SIZE,
		.ivsize			= AES_BLOCK_SIZE,
		.setkey			= stm32_cryp_aes_setkey,
		.encrypt		= stm32_cryp_aes_cbc_encrypt,
		.decrypt		= stm32_cryp_aes_cbc_decrypt,
	},
	.op = {
		.do_one_request = stm32_cryp_cipher_one_req,
	},
},
{
	.base = {
		.base.cra_name		= "ctr(aes)",
		.base.cra_driver_name	= "stm32-ctr-aes",
		.base.cra_priority	= 300,
		.base.cra_flags		= CRYPTO_ALG_ASYNC | CRYPTO_ALG_KERN_DRIVER_ONLY,
		.base.cra_blocksize	= 1,
		.base.cra_ctxsize	= sizeof(struct stm32_cryp_ctx),
		.base.cra_alignmask	= 0,
		.base.cra_module	= THIS_MODULE,

		.init			= stm32_cryp_init_tfm,
		.min_keysize		= AES_MIN_KEY_SIZE,
		.max_keysize		= AES_MAX_KEY_SIZE,
		.ivsize			= AES_BLOCK_SIZE,
		.setkey			= stm32_cryp_aes_setkey,
		.encrypt		= stm32_cryp_aes_ctr_encrypt,
		.decrypt		= stm32_cryp_aes_ctr_decrypt,
	},
	.op = {
		.do_one_request = stm32_cryp_cipher_one_req,
	},
},
{
	.base = {
		.base.cra_name		= "ecb(des)",
		.base.cra_driver_name	= "stm32-ecb-des",
		.base.cra_priority	= 300,
		.base.cra_flags		= CRYPTO_ALG_ASYNC | CRYPTO_ALG_KERN_DRIVER_ONLY,
		.base.cra_blocksize	= DES_BLOCK_SIZE,
		.base.cra_ctxsize	= sizeof(struct stm32_cryp_ctx),
		.base.cra_alignmask	= 0,
		.base.cra_module	= THIS_MODULE,

		.init			= stm32_cryp_init_tfm,
		.min_keysize		= DES_BLOCK_SIZE,
		.max_keysize		= DES_BLOCK_SIZE,
		.setkey			= stm32_cryp_des_setkey,
		.encrypt		= stm32_cryp_des_ecb_encrypt,
		.decrypt		= stm32_cryp_des_ecb_decrypt,
	},
	.op = {
		.do_one_request = stm32_cryp_cipher_one_req,
	},
},
{
	.base = {
		.base.cra_name		= "cbc(des)",
		.base.cra_driver_name	= "stm32-cbc-des",
		.base.cra_priority	= 300,
		.base.cra_flags		= CRYPTO_ALG_ASYNC | CRYPTO_ALG_KERN_DRIVER_ONLY,
		.base.cra_blocksize	= DES_BLOCK_SIZE,
		.base.cra_ctxsize	= sizeof(struct stm32_cryp_ctx),
		.base.cra_alignmask	= 0,
		.base.cra_module	= THIS_MODULE,

		.init			= stm32_cryp_init_tfm,
		.min_keysize		= DES_BLOCK_SIZE,
		.max_keysize		= DES_BLOCK_SIZE,
		.ivsize			= DES_BLOCK_SIZE,
		.setkey			= stm32_cryp_des_setkey,
		.encrypt		= stm32_cryp_des_cbc_encrypt,
		.decrypt		= stm32_cryp_des_cbc_decrypt,
	},
	.op = {
		.do_one_request = stm32_cryp_cipher_one_req,
	},
},
{
	.base = {
		.base.cra_name		= "ecb(des3_ede)",
		.base.cra_driver_name	= "stm32-ecb-des3",
		.base.cra_priority	= 300,
		.base.cra_flags		= CRYPTO_ALG_ASYNC | CRYPTO_ALG_KERN_DRIVER_ONLY,
		.base.cra_blocksize	= DES_BLOCK_SIZE,
		.base.cra_ctxsize	= sizeof(struct stm32_cryp_ctx),
		.base.cra_alignmask	= 0,
		.base.cra_module	= THIS_MODULE,

		.init			= stm32_cryp_init_tfm,
		.min_keysize		= 3 * DES_BLOCK_SIZE,
		.max_keysize		= 3 * DES_BLOCK_SIZE,
		.setkey			= stm32_cryp_tdes_setkey,
		.encrypt		= stm32_cryp_tdes_ecb_encrypt,
		.decrypt		= stm32_cryp_tdes_ecb_decrypt,
	},
	.op = {
		.do_one_request = stm32_cryp_cipher_one_req,
	},
},
{
	.base = {
		.base.cra_name		= "cbc(des3_ede)",
		.base.cra_driver_name	= "stm32-cbc-des3",
		.base.cra_priority	= 300,
		.base.cra_flags		= CRYPTO_ALG_ASYNC | CRYPTO_ALG_KERN_DRIVER_ONLY,
		.base.cra_blocksize	= DES_BLOCK_SIZE,
		.base.cra_ctxsize	= sizeof(struct stm32_cryp_ctx),
		.base.cra_alignmask	= 0,
		.base.cra_module	= THIS_MODULE,

		.init			= stm32_cryp_init_tfm,
		.min_keysize		= 3 * DES_BLOCK_SIZE,
		.max_keysize		= 3 * DES_BLOCK_SIZE,
		.ivsize			= DES_BLOCK_SIZE,
		.setkey			= stm32_cryp_tdes_setkey,
		.encrypt		= stm32_cryp_tdes_cbc_encrypt,
		.decrypt		= stm32_cryp_tdes_cbc_decrypt,
	},
	.op = {
		.do_one_request = stm32_cryp_cipher_one_req,
	},
},
};

static struct aead_engine_alg aead_algs[] = {
{
	.base.setkey		= stm32_cryp_aes_aead_setkey,
	.base.setauthsize	= stm32_cryp_aes_gcm_setauthsize,
	.base.encrypt		= stm32_cryp_aes_gcm_encrypt,
	.base.decrypt		= stm32_cryp_aes_gcm_decrypt,
	.base.init		= stm32_cryp_aes_aead_init,
	.base.ivsize		= 12,
	.base.maxauthsize	= AES_BLOCK_SIZE,

	.base.base = {
		.cra_name		= "gcm(aes)",
		.cra_driver_name	= "stm32-gcm-aes",
		.cra_priority		= 300,
		.cra_flags		= CRYPTO_ALG_ASYNC | CRYPTO_ALG_KERN_DRIVER_ONLY,
		.cra_blocksize		= 1,
		.cra_ctxsize		= sizeof(struct stm32_cryp_ctx),
		.cra_alignmask		= 0,
		.cra_module		= THIS_MODULE,
	},
	.op = {
		.do_one_request = stm32_cryp_aead_one_req,
	},
},
{
	.base.setkey		= stm32_cryp_aes_aead_setkey,
	.base.setauthsize	= stm32_cryp_aes_ccm_setauthsize,
	.base.encrypt		= stm32_cryp_aes_ccm_encrypt,
	.base.decrypt		= stm32_cryp_aes_ccm_decrypt,
	.base.init		= stm32_cryp_aes_aead_init,
	.base.ivsize		= AES_BLOCK_SIZE,
	.base.maxauthsize	= AES_BLOCK_SIZE,

	.base.base = {
		.cra_name		= "ccm(aes)",
		.cra_driver_name	= "stm32-ccm-aes",
		.cra_priority		= 300,
		.cra_flags		= CRYPTO_ALG_ASYNC | CRYPTO_ALG_KERN_DRIVER_ONLY,
		.cra_blocksize		= 1,
		.cra_ctxsize		= sizeof(struct stm32_cryp_ctx),
		.cra_alignmask		= 0,
		.cra_module		= THIS_MODULE,
	},
	.op = {
		.do_one_request = stm32_cryp_aead_one_req,
	},
},
};

static const struct stm32_cryp_caps ux500_data = {
	.aeads_support = false,
	.linear_aes_key = true,
	.kp_mode = false,
	.iv_protection = true,
	.swap_final = true,
	.padding_wa = true,
	.cr = UX500_CRYP_CR,
	.sr = UX500_CRYP_SR,
	.din = UX500_CRYP_DIN,
	.dout = UX500_CRYP_DOUT,
	.dmacr = UX500_CRYP_DMACR,
	.imsc = UX500_CRYP_IMSC,
	.mis = UX500_CRYP_MIS,
	.k1l = UX500_CRYP_K1L,
	.k1r = UX500_CRYP_K1R,
	.k3r = UX500_CRYP_K3R,
	.iv0l = UX500_CRYP_IV0L,
	.iv0r = UX500_CRYP_IV0R,
	.iv1l = UX500_CRYP_IV1L,
	.iv1r = UX500_CRYP_IV1R,
};

static const struct stm32_cryp_caps f7_data = {
	.aeads_support = true,
	.linear_aes_key = false,
	.kp_mode = true,
	.iv_protection = false,
	.swap_final = true,
	.padding_wa = true,
	.cr = CRYP_CR,
	.sr = CRYP_SR,
	.din = CRYP_DIN,
	.dout = CRYP_DOUT,
	.dmacr = CRYP_DMACR,
	.imsc = CRYP_IMSCR,
	.mis = CRYP_MISR,
	.k1l = CRYP_K1LR,
	.k1r = CRYP_K1RR,
	.k3r = CRYP_K3RR,
	.iv0l = CRYP_IV0LR,
	.iv0r = CRYP_IV0RR,
	.iv1l = CRYP_IV1LR,
	.iv1r = CRYP_IV1RR,
};

static const struct stm32_cryp_caps mp1_data = {
	.aeads_support = true,
	.linear_aes_key = false,
	.kp_mode = true,
	.iv_protection = false,
	.swap_final = false,
	.padding_wa = false,
	.cr = CRYP_CR,
	.sr = CRYP_SR,
	.din = CRYP_DIN,
	.dout = CRYP_DOUT,
	.dmacr = CRYP_DMACR,
	.imsc = CRYP_IMSCR,
	.mis = CRYP_MISR,
	.k1l = CRYP_K1LR,
	.k1r = CRYP_K1RR,
	.k3r = CRYP_K3RR,
	.iv0l = CRYP_IV0LR,
	.iv0r = CRYP_IV0RR,
	.iv1l = CRYP_IV1LR,
	.iv1r = CRYP_IV1RR,
};

static const struct of_device_id stm32_dt_ids[] = {
	{ .compatible = "stericsson,ux500-cryp", .data = &ux500_data},
	{ .compatible = "st,stm32f756-cryp", .data = &f7_data},
	{ .compatible = "st,stm32mp1-cryp", .data = &mp1_data},
	{},
};
MODULE_DEVICE_TABLE(of, stm32_dt_ids);

static int stm32_cryp_probe(struct platform_device *pdev)
{
	struct device *dev = &pdev->dev;
	struct stm32_cryp *cryp;
	struct reset_control *rst;
	int irq, ret;

	cryp = devm_kzalloc(dev, sizeof(*cryp), GFP_KERNEL);
	if (!cryp)
		return -ENOMEM;

	cryp->caps = of_device_get_match_data(dev);
	if (!cryp->caps)
		return -ENODEV;

	cryp->dev = dev;

	cryp->regs = devm_platform_ioremap_resource(pdev, 0);
	if (IS_ERR(cryp->regs))
		return PTR_ERR(cryp->regs);

	cryp->phys_base = platform_get_resource(pdev, IORESOURCE_MEM, 0)->start;

	irq = platform_get_irq(pdev, 0);
	if (irq < 0)
		return irq;

	ret = devm_request_threaded_irq(dev, irq, stm32_cryp_irq,
					stm32_cryp_irq_thread, IRQF_ONESHOT,
					dev_name(dev), cryp);
	if (ret) {
		dev_err(dev, "Cannot grab IRQ\n");
		return ret;
	}

	cryp->clk = devm_clk_get(dev, NULL);
	if (IS_ERR(cryp->clk)) {
		dev_err_probe(dev, PTR_ERR(cryp->clk), "Could not get clock\n");

		return PTR_ERR(cryp->clk);
	}

	ret = clk_prepare_enable(cryp->clk);
	if (ret) {
		dev_err(cryp->dev, "Failed to enable clock\n");
		return ret;
	}

	pm_runtime_set_autosuspend_delay(dev, CRYP_AUTOSUSPEND_DELAY);
	pm_runtime_use_autosuspend(dev);

	pm_runtime_get_noresume(dev);
	pm_runtime_set_active(dev);
	pm_runtime_enable(dev);

	rst = devm_reset_control_get(dev, NULL);
	if (IS_ERR(rst)) {
		ret = PTR_ERR(rst);
		if (ret == -EPROBE_DEFER)
			goto err_rst;
	} else {
		reset_control_assert(rst);
		udelay(2);
		reset_control_deassert(rst);
	}

	platform_set_drvdata(pdev, cryp);

	ret = stm32_cryp_dma_init(cryp);
	switch (ret) {
	case 0:
		break;
	case -ENODEV:
		dev_dbg(dev, "DMA mode not available\n");
		break;
	default:
		goto err_dma;
	}

	spin_lock(&cryp_list.lock);
	list_add(&cryp->list, &cryp_list.dev_list);
	spin_unlock(&cryp_list.lock);

	/* Initialize crypto engine */
	cryp->engine = crypto_engine_alloc_init(dev, 1);
	if (!cryp->engine) {
		dev_err(dev, "Could not init crypto engine\n");
		ret = -ENOMEM;
		goto err_engine1;
	}

	ret = crypto_engine_start(cryp->engine);
	if (ret) {
		dev_err(dev, "Could not start crypto engine\n");
		goto err_engine2;
	}

	ret = crypto_engine_register_skciphers(crypto_algs, ARRAY_SIZE(crypto_algs));
	if (ret) {
		dev_err(dev, "Could not register algs\n");
		goto err_algs;
	}

	if (cryp->caps->aeads_support) {
		ret = crypto_engine_register_aeads(aead_algs, ARRAY_SIZE(aead_algs));
		if (ret)
			goto err_aead_algs;
	}

	dev_info(dev, "Initialized\n");

	pm_runtime_put_sync(dev);

	return 0;

err_aead_algs:
	crypto_engine_unregister_skciphers(crypto_algs, ARRAY_SIZE(crypto_algs));
err_algs:
err_engine2:
	crypto_engine_exit(cryp->engine);
err_engine1:
	spin_lock(&cryp_list.lock);
	list_del(&cryp->list);
	spin_unlock(&cryp_list.lock);

	if (cryp->dma_lch_in)
		dma_release_channel(cryp->dma_lch_in);
	if (cryp->dma_lch_out)
		dma_release_channel(cryp->dma_lch_out);
err_dma:
err_rst:
	pm_runtime_disable(dev);
	pm_runtime_put_noidle(dev);

	clk_disable_unprepare(cryp->clk);

	return ret;
}

static void stm32_cryp_remove(struct platform_device *pdev)
{
	struct stm32_cryp *cryp = platform_get_drvdata(pdev);
	int ret;

	ret = pm_runtime_get_sync(cryp->dev);

	if (cryp->caps->aeads_support)
		crypto_engine_unregister_aeads(aead_algs, ARRAY_SIZE(aead_algs));
	crypto_engine_unregister_skciphers(crypto_algs, ARRAY_SIZE(crypto_algs));

	crypto_engine_exit(cryp->engine);

	spin_lock(&cryp_list.lock);
	list_del(&cryp->list);
	spin_unlock(&cryp_list.lock);

	if (cryp->dma_lch_in)
		dma_release_channel(cryp->dma_lch_in);

	if (cryp->dma_lch_out)
		dma_release_channel(cryp->dma_lch_out);

	pm_runtime_disable(cryp->dev);
	pm_runtime_put_noidle(cryp->dev);

	if (ret >= 0)
		clk_disable_unprepare(cryp->clk);
}

#ifdef CONFIG_PM
static int stm32_cryp_runtime_suspend(struct device *dev)
{
	struct stm32_cryp *cryp = dev_get_drvdata(dev);

	clk_disable_unprepare(cryp->clk);

	return 0;
}

static int stm32_cryp_runtime_resume(struct device *dev)
{
	struct stm32_cryp *cryp = dev_get_drvdata(dev);
	int ret;

	ret = clk_prepare_enable(cryp->clk);
	if (ret) {
		dev_err(cryp->dev, "Failed to prepare_enable clock\n");
		return ret;
	}

	return 0;
}
#endif

static const struct dev_pm_ops stm32_cryp_pm_ops = {
	SET_SYSTEM_SLEEP_PM_OPS(pm_runtime_force_suspend,
				pm_runtime_force_resume)
	SET_RUNTIME_PM_OPS(stm32_cryp_runtime_suspend,
			   stm32_cryp_runtime_resume, NULL)
};

static struct platform_driver stm32_cryp_driver = {
	.probe  = stm32_cryp_probe,
	.remove_new = stm32_cryp_remove,
	.driver = {
		.name           = DRIVER_NAME,
		.pm		= &stm32_cryp_pm_ops,
		.of_match_table = stm32_dt_ids,
	},
};

module_platform_driver(stm32_cryp_driver);

MODULE_AUTHOR("Fabien Dessenne <fabien.dessenne@st.com>");
MODULE_DESCRIPTION("STMicrolectronics STM32 CRYP hardware driver");
MODULE_LICENSE("GPL");<|MERGE_RESOLUTION|>--- conflicted
+++ resolved
@@ -25,18 +25,7 @@
 #include <linux/platform_device.h>
 #include <linux/pm_runtime.h>
 #include <linux/reset.h>
-<<<<<<< HEAD
-#include <linux/bottom_half.h>
-
-#include <crypto/aes.h>
-#include <crypto/internal/des.h>
-#include <crypto/engine.h>
-#include <crypto/scatterwalk.h>
-#include <crypto/internal/aead.h>
-#include <crypto/internal/skcipher.h>
-=======
 #include <linux/string.h>
->>>>>>> 2d5404ca
 
 #define DRIVER_NAME             "stm32-cryp"
 
