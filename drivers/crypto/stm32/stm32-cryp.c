--- conflicted
+++ resolved
@@ -551,17 +551,10 @@
 	/* Prepare next phase */
 	if (cryp->areq->assoclen) {
 		cfg |= CR_PH_HEADER;
-<<<<<<< HEAD
-		stm32_cryp_write(cryp, CRYP_CR, cfg);
-	} else if (stm32_cryp_get_input_text_len(cryp)) {
-		cfg |= CR_PH_PAYLOAD;
-		stm32_cryp_write(cryp, CRYP_CR, cfg);
-=======
 		stm32_cryp_write(cryp, cryp->caps->cr, cfg);
 	} else if (stm32_cryp_get_input_text_len(cryp)) {
 		cfg |= CR_PH_PAYLOAD;
 		stm32_cryp_write(cryp, cryp->caps->cr, cfg);
->>>>>>> eb3cdb58
 	}
 
 	return 0;
@@ -578,26 +571,13 @@
 		err = stm32_cryp_wait_busy(cryp);
 		if (err) {
 			dev_err(cryp->dev, "Timeout (gcm/ccm header)\n");
-<<<<<<< HEAD
-			stm32_cryp_write(cryp, CRYP_IMSCR, 0);
-=======
 			stm32_cryp_write(cryp, cryp->caps->imsc, 0);
->>>>>>> eb3cdb58
 			stm32_cryp_finish_req(cryp, err);
 			return;
 		}
 
 		if (stm32_cryp_get_input_text_len(cryp)) {
 			/* Phase 3 : payload */
-<<<<<<< HEAD
-			cfg = stm32_cryp_read(cryp, CRYP_CR);
-			cfg &= ~CR_CRYPEN;
-			stm32_cryp_write(cryp, CRYP_CR, cfg);
-
-			cfg &= ~CR_PH_MASK;
-			cfg |= CR_PH_PAYLOAD | CR_CRYPEN;
-			stm32_cryp_write(cryp, CRYP_CR, cfg);
-=======
 			cfg = stm32_cryp_read(cryp, cryp->caps->cr);
 			cfg &= ~CR_CRYPEN;
 			stm32_cryp_write(cryp, cryp->caps->cr, cfg);
@@ -605,7 +585,6 @@
 			cfg &= ~CR_PH_MASK;
 			cfg |= CR_PH_PAYLOAD | CR_CRYPEN;
 			stm32_cryp_write(cryp, cryp->caps->cr, cfg);
->>>>>>> eb3cdb58
 		} else {
 			/*
 			 * Phase 4 : tag.
@@ -618,10 +597,6 @@
 
 static void stm32_cryp_write_ccm_first_header(struct stm32_cryp *cryp)
 {
-<<<<<<< HEAD
-	unsigned int i;
-=======
->>>>>>> eb3cdb58
 	size_t written;
 	size_t len;
 	u32 alen = cryp->areq->assoclen;
@@ -647,13 +622,8 @@
 	written = min_t(size_t, AES_BLOCK_SIZE - len, alen);
 
 	scatterwalk_copychunks((char *)block + len, &cryp->in_walk, written, 0);
-<<<<<<< HEAD
-	for (i = 0; i < AES_BLOCK_32; i++)
-		stm32_cryp_write(cryp, CRYP_DIN, block[i]);
-=======
 
 	writesl(cryp->regs + cryp->caps->din, block, AES_BLOCK_32);
->>>>>>> eb3cdb58
 
 	cryp->header_in -= written;
 
@@ -713,21 +683,13 @@
 	/* Prepare next phase */
 	if (cryp->areq->assoclen) {
 		cfg |= CR_PH_HEADER | CR_CRYPEN;
-<<<<<<< HEAD
-		stm32_cryp_write(cryp, CRYP_CR, cfg);
-=======
 		stm32_cryp_write(cryp, cryp->caps->cr, cfg);
->>>>>>> eb3cdb58
 
 		/* Write first (special) block (may move to next phase [payload]) */
 		stm32_cryp_write_ccm_first_header(cryp);
 	} else if (stm32_cryp_get_input_text_len(cryp)) {
 		cfg |= CR_PH_PAYLOAD;
-<<<<<<< HEAD
-		stm32_cryp_write(cryp, CRYP_CR, cfg);
-=======
 		stm32_cryp_write(cryp, cryp->caps->cr, cfg);
->>>>>>> eb3cdb58
 	}
 
 	return 0;
@@ -830,13 +792,7 @@
 	}
 
 	/* Enable now */
-<<<<<<< HEAD
-	cfg |= CR_CRYPEN;
-
-	stm32_cryp_write(cryp, CRYP_CR, cfg);
-=======
 	stm32_cryp_enable(cryp);
->>>>>>> eb3cdb58
 
 	return 0;
 }
@@ -1404,30 +1360,16 @@
 
 	if (is_encrypt(cryp)) {
 		u32 out_tag[AES_BLOCK_32];
-<<<<<<< HEAD
-
-		/* Get and write tag */
-		for (i = 0; i < AES_BLOCK_32; i++)
-			out_tag[i] = stm32_cryp_read(cryp, CRYP_DOUT);
-
-=======
 
 		/* Get and write tag */
 		readsl(cryp->regs + cryp->caps->dout, out_tag, AES_BLOCK_32);
->>>>>>> eb3cdb58
 		scatterwalk_copychunks(out_tag, &cryp->out_walk, cryp->authsize, 1);
 	} else {
 		/* Get and check tag */
 		u32 in_tag[AES_BLOCK_32], out_tag[AES_BLOCK_32];
 
 		scatterwalk_copychunks(in_tag, &cryp->in_walk, cryp->authsize, 0);
-<<<<<<< HEAD
-
-		for (i = 0; i < AES_BLOCK_32; i++)
-			out_tag[i] = stm32_cryp_read(cryp, CRYP_DOUT);
-=======
 		readsl(cryp->regs + cryp->caps->dout, out_tag, AES_BLOCK_32);
->>>>>>> eb3cdb58
 
 		if (crypto_memneq(in_tag, out_tag, cryp->authsize))
 			ret = -EBADMSG;
@@ -1460,33 +1402,17 @@
 	}
 
 	/* The IV registers are BE  */
-<<<<<<< HEAD
-	cryp->last_ctr[0] = cpu_to_be32(stm32_cryp_read(cryp, CRYP_IV0LR));
-	cryp->last_ctr[1] = cpu_to_be32(stm32_cryp_read(cryp, CRYP_IV0RR));
-	cryp->last_ctr[2] = cpu_to_be32(stm32_cryp_read(cryp, CRYP_IV1LR));
-	cryp->last_ctr[3] = cpu_to_be32(stm32_cryp_read(cryp, CRYP_IV1RR));
-=======
 	cryp->last_ctr[0] = cpu_to_be32(stm32_cryp_read(cryp, cryp->caps->iv0l));
 	cryp->last_ctr[1] = cpu_to_be32(stm32_cryp_read(cryp, cryp->caps->iv0r));
 	cryp->last_ctr[2] = cpu_to_be32(stm32_cryp_read(cryp, cryp->caps->iv1l));
 	cryp->last_ctr[3] = cpu_to_be32(stm32_cryp_read(cryp, cryp->caps->iv1r));
->>>>>>> eb3cdb58
 }
 
 static void stm32_cryp_irq_read_data(struct stm32_cryp *cryp)
 {
-<<<<<<< HEAD
-	unsigned int i;
 	u32 block[AES_BLOCK_32];
 
-	for (i = 0; i < cryp->hw_blocksize / sizeof(u32); i++)
-		block[i] = stm32_cryp_read(cryp, CRYP_DOUT);
-
-=======
-	u32 block[AES_BLOCK_32];
-
 	readsl(cryp->regs + cryp->caps->dout, block, cryp->hw_blocksize / sizeof(u32));
->>>>>>> eb3cdb58
 	scatterwalk_copychunks(block, &cryp->out_walk, min_t(size_t, cryp->hw_blocksize,
 							     cryp->payload_out), 1);
 	cryp->payload_out -= min_t(size_t, cryp->hw_blocksize,
@@ -1495,22 +1421,11 @@
 
 static void stm32_cryp_irq_write_block(struct stm32_cryp *cryp)
 {
-<<<<<<< HEAD
-	unsigned int i;
-	u32 block[AES_BLOCK_32] = {0};
-
-	scatterwalk_copychunks(block, &cryp->in_walk, min_t(size_t, cryp->hw_blocksize,
-							    cryp->payload_in), 0);
-	for (i = 0; i < cryp->hw_blocksize / sizeof(u32); i++)
-		stm32_cryp_write(cryp, CRYP_DIN, block[i]);
-
-=======
 	u32 block[AES_BLOCK_32] = {0};
 
 	scatterwalk_copychunks(block, &cryp->in_walk, min_t(size_t, cryp->hw_blocksize,
 							    cryp->payload_in), 0);
 	writesl(cryp->regs + cryp->caps->din, block, cryp->hw_blocksize / sizeof(u32));
->>>>>>> eb3cdb58
 	cryp->payload_in -= min_t(size_t, cryp->hw_blocksize, cryp->payload_in);
 }
 
@@ -1554,12 +1469,7 @@
 	 * Same code as stm32_cryp_irq_read_data(), but we want to store
 	 * block value
 	 */
-<<<<<<< HEAD
-	for (i = 0; i < cryp->hw_blocksize / sizeof(u32); i++)
-		block[i] = stm32_cryp_read(cryp, CRYP_DOUT);
-=======
 	readsl(cryp->regs + cryp->caps->dout, block, cryp->hw_blocksize / sizeof(u32));
->>>>>>> eb3cdb58
 
 	scatterwalk_copychunks(block, &cryp->out_walk, min_t(size_t, cryp->hw_blocksize,
 							     cryp->payload_out), 1);
@@ -1577,12 +1487,7 @@
 	stm32_cryp_write(cryp, cryp->caps->cr, cfg);
 
 	/* f) write padded data */
-<<<<<<< HEAD
-	for (i = 0; i < AES_BLOCK_32; i++)
-		stm32_cryp_write(cryp, CRYP_DIN, block[i]);
-=======
 	writesl(cryp->regs + cryp->caps->din, block, AES_BLOCK_32);
->>>>>>> eb3cdb58
 
 	/* g) Empty fifo out */
 	err = stm32_cryp_wait_output(cryp);
@@ -1662,12 +1567,7 @@
 	 * Same code as stm32_cryp_irq_read_data(), but we want to store
 	 * block value
 	 */
-<<<<<<< HEAD
-	for (i = 0; i < cryp->hw_blocksize / sizeof(u32); i++)
-		block[i] = stm32_cryp_read(cryp, CRYP_DOUT);
-=======
 	readsl(cryp->regs + cryp->caps->dout, block, cryp->hw_blocksize / sizeof(u32));
->>>>>>> eb3cdb58
 
 	scatterwalk_copychunks(block, &cryp->out_walk, min_t(size_t, cryp->hw_blocksize,
 							     cryp->payload_out), 1);
@@ -1691,11 +1591,7 @@
 	for (i = 0; i < ARRAY_SIZE(block); i++) {
 		block[i] ^= cstmp1[i];
 		block[i] ^= cstmp2[i];
-<<<<<<< HEAD
-		stm32_cryp_write(cryp, CRYP_DIN, block[i]);
-=======
 		stm32_cryp_write(cryp, cryp->caps->din, block[i]);
->>>>>>> eb3cdb58
 	}
 
 	/* h) wait for completion */
@@ -1750,32 +1646,17 @@
 
 static void stm32_cryp_irq_write_gcmccm_header(struct stm32_cryp *cryp)
 {
-<<<<<<< HEAD
-	unsigned int i;
 	u32 block[AES_BLOCK_32] = {0};
 	size_t written;
 
 	written = min_t(size_t, AES_BLOCK_SIZE, cryp->header_in);
 
 	scatterwalk_copychunks(block, &cryp->in_walk, written, 0);
-	for (i = 0; i < AES_BLOCK_32; i++)
-		stm32_cryp_write(cryp, CRYP_DIN, block[i]);
+
+	writesl(cryp->regs + cryp->caps->din, block, AES_BLOCK_32);
 
 	cryp->header_in -= written;
 
-=======
-	u32 block[AES_BLOCK_32] = {0};
-	size_t written;
-
-	written = min_t(size_t, AES_BLOCK_SIZE, cryp->header_in);
-
-	scatterwalk_copychunks(block, &cryp->in_walk, written, 0);
-
-	writesl(cryp->regs + cryp->caps->din, block, AES_BLOCK_32);
-
-	cryp->header_in -= written;
-
->>>>>>> eb3cdb58
 	stm32_crypt_gcmccm_end_header(cryp);
 }
 
@@ -1783,11 +1664,7 @@
 {
 	struct stm32_cryp *cryp = arg;
 	u32 ph;
-<<<<<<< HEAD
-	u32 it_mask = stm32_cryp_read(cryp, CRYP_IMSCR);
-=======
 	u32 it_mask = stm32_cryp_read(cryp, cryp->caps->imsc);
->>>>>>> eb3cdb58
 
 	if (cryp->irq_status & MISR_OUT)
 		/* Output FIFO IRQ: read data */
@@ -1795,11 +1672,7 @@
 
 	if (cryp->irq_status & MISR_IN) {
 		if (is_gcm(cryp) || is_ccm(cryp)) {
-<<<<<<< HEAD
-			ph = stm32_cryp_read(cryp, CRYP_CR) & CR_PH_MASK;
-=======
 			ph = stm32_cryp_read(cryp, cryp->caps->cr) & CR_PH_MASK;
->>>>>>> eb3cdb58
 			if (unlikely(ph == CR_PH_HEADER))
 				/* Write Header */
 				stm32_cryp_irq_write_gcmccm_header(cryp);
@@ -1819,11 +1692,7 @@
 		it_mask &= ~IMSCR_IN;
 	if (!cryp->payload_out)
 		it_mask &= ~IMSCR_OUT;
-<<<<<<< HEAD
-	stm32_cryp_write(cryp, CRYP_IMSCR, it_mask);
-=======
 	stm32_cryp_write(cryp, cryp->caps->imsc, it_mask);
->>>>>>> eb3cdb58
 
 	if (!cryp->payload_in && !cryp->header_in && !cryp->payload_out)
 		stm32_cryp_finish_req(cryp, 0);
@@ -2194,11 +2063,7 @@
 	spin_lock(&cryp_list.lock);
 	list_del(&cryp->list);
 	spin_unlock(&cryp_list.lock);
-<<<<<<< HEAD
-
-=======
 err_rst:
->>>>>>> eb3cdb58
 	pm_runtime_disable(dev);
 	pm_runtime_put_noidle(dev);
 
