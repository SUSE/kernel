--- conflicted
+++ resolved
@@ -10,10 +10,7 @@
 #include <linux/spinlock.h>
 #include <crypto/algapi.h>
 #include <crypto/aes.h>
-<<<<<<< HEAD
-=======
 #include <crypto/internal/cipher.h>
->>>>>>> 7d2a07b7
 #include <crypto/internal/skcipher.h>
 
 #include <linux/io.h>
@@ -114,10 +111,6 @@
 		unsigned int len)
 {
 	struct geode_aes_tfm_ctx *tctx = crypto_tfm_ctx(tfm);
-<<<<<<< HEAD
-	unsigned int ret;
-=======
->>>>>>> 7d2a07b7
 
 	tctx->keylen = len;
 
@@ -137,27 +130,13 @@
 	tctx->fallback.cip->base.crt_flags |=
 		(tfm->crt_flags & CRYPTO_TFM_REQ_MASK);
 
-<<<<<<< HEAD
-	ret = crypto_cipher_setkey(tctx->fallback.cip, key, len);
-	if (ret) {
-		tfm->crt_flags &= ~CRYPTO_TFM_RES_MASK;
-		tfm->crt_flags |= (tctx->fallback.cip->base.crt_flags &
-				   CRYPTO_TFM_RES_MASK);
-	}
-	return ret;
-=======
 	return crypto_cipher_setkey(tctx->fallback.cip, key, len);
->>>>>>> 7d2a07b7
 }
 
 static int geode_setkey_skcipher(struct crypto_skcipher *tfm, const u8 *key,
 				 unsigned int len)
 {
 	struct geode_aes_tfm_ctx *tctx = crypto_skcipher_ctx(tfm);
-<<<<<<< HEAD
-	unsigned int ret;
-=======
->>>>>>> 7d2a07b7
 
 	tctx->keylen = len;
 
@@ -168,10 +147,6 @@
 
 	if (len != AES_KEYSIZE_192 && len != AES_KEYSIZE_256)
 		/* not supported at all */
-<<<<<<< HEAD
-		crypto_skcipher_set_flags(tfm, CRYPTO_TFM_RES_BAD_KEY_LEN);
-=======
->>>>>>> 7d2a07b7
 		return -EINVAL;
 
 	/*
@@ -182,15 +157,7 @@
 	crypto_skcipher_set_flags(tctx->fallback.skcipher,
 				  crypto_skcipher_get_flags(tfm) &
 				  CRYPTO_TFM_REQ_MASK);
-<<<<<<< HEAD
-	ret = crypto_skcipher_setkey(tctx->fallback.skcipher, key, len);
-	crypto_skcipher_set_flags(tfm,
-				  crypto_skcipher_get_flags(tctx->fallback.skcipher) &
-				  CRYPTO_TFM_RES_MASK);
-	return ret;
-=======
 	return crypto_skcipher_setkey(tctx->fallback.skcipher, key, len);
->>>>>>> 7d2a07b7
 }
 
 static void
