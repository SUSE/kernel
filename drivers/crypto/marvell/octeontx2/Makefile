--- conflicted
+++ resolved
@@ -3,16 +3,8 @@
 
 rvu_cptcommon-objs := cn10k_cpt.o otx2_cptlf.o otx2_cpt_mbox_common.o
 rvu_cptpf-objs := otx2_cptpf_main.o otx2_cptpf_mbox.o \
-<<<<<<< HEAD
-		  otx2_cpt_mbox_common.o otx2_cptpf_ucode.o otx2_cptlf.o \
-		  cn10k_cpt.o otx2_cpt_devlink.o
-rvu_cptvf-objs := otx2_cptvf_main.o otx2_cptvf_mbox.o otx2_cptlf.o \
-		  otx2_cpt_mbox_common.o otx2_cptvf_reqmgr.o \
-		  otx2_cptvf_algs.o cn10k_cpt.o
-=======
 		  otx2_cptpf_ucode.o otx2_cpt_devlink.o
 rvu_cptvf-objs := otx2_cptvf_main.o otx2_cptvf_mbox.o \
 		  otx2_cptvf_reqmgr.o otx2_cptvf_algs.o
->>>>>>> eb3cdb58
 
 ccflags-y += -I$(srctree)/drivers/net/ethernet/marvell/octeontx2/af