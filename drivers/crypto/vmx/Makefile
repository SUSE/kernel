# SPDX-License-Identifier: GPL-2.0
obj-$(CONFIG_CRYPTO_DEV_VMX_ENCRYPT) += vmx-crypto.o
vmx-crypto-objs := vmx.o aesp8-ppc.o ghashp8-ppc.o aes.o aes_cbc.o aes_ctr.o aes_xts.o ghash.o

<<<<<<< HEAD
ifeq ($(CONFIG_CPU_LITTLE_ENDIAN),y)
override flavour := linux-ppc64le
else
ifdef CONFIG_BUILD_ELF_V2
override flavour := linux-ppc64-elfv2
else
override flavour := linux-ppc64
endif
endif

quiet_cmd_perl = PERL $@
      cmd_perl = $(PERL) $(<) $(flavour) > $(@)

targets += aesp8-ppc.S ghashp8-ppc.S

$(obj)/aesp8-ppc.S: $(src)/aesp8-ppc.pl $(src)/ppc-xlate.pl FORCE
	$(call if_changed,perl)
  
$(obj)/ghashp8-ppc.S: $(src)/ghashp8-ppc.pl $(src)/ppc-xlate.pl FORCE
	$(call if_changed,perl)

clean-files := aesp8-ppc.S ghashp8-ppc.S
=======
quiet_cmd_perl = PERL    $@
      cmd_perl = $(PERL) $< $(if $(CONFIG_CPU_LITTLE_ENDIAN), linux-ppc64le, linux-ppc64) > $@

targets += aesp8-ppc.S ghashp8-ppc.S

$(obj)/aesp8-ppc.S $(obj)/ghashp8-ppc.S: $(obj)/%.S: $(src)/%.pl FORCE
	$(call if_changed,perl)
>>>>>>> f2906aa8
<|MERGE_RESOLUTION|>--- conflicted
+++ resolved
@@ -2,35 +2,10 @@
 obj-$(CONFIG_CRYPTO_DEV_VMX_ENCRYPT) += vmx-crypto.o
 vmx-crypto-objs := vmx.o aesp8-ppc.o ghashp8-ppc.o aes.o aes_cbc.o aes_ctr.o aes_xts.o ghash.o
 
-<<<<<<< HEAD
-ifeq ($(CONFIG_CPU_LITTLE_ENDIAN),y)
-override flavour := linux-ppc64le
-else
-ifdef CONFIG_BUILD_ELF_V2
-override flavour := linux-ppc64-elfv2
-else
-override flavour := linux-ppc64
-endif
-endif
-
-quiet_cmd_perl = PERL $@
-      cmd_perl = $(PERL) $(<) $(flavour) > $(@)
-
-targets += aesp8-ppc.S ghashp8-ppc.S
-
-$(obj)/aesp8-ppc.S: $(src)/aesp8-ppc.pl $(src)/ppc-xlate.pl FORCE
-	$(call if_changed,perl)
-  
-$(obj)/ghashp8-ppc.S: $(src)/ghashp8-ppc.pl $(src)/ppc-xlate.pl FORCE
-	$(call if_changed,perl)
-
-clean-files := aesp8-ppc.S ghashp8-ppc.S
-=======
 quiet_cmd_perl = PERL    $@
       cmd_perl = $(PERL) $< $(if $(CONFIG_CPU_LITTLE_ENDIAN), linux-ppc64le, linux-ppc64) > $@
 
 targets += aesp8-ppc.S ghashp8-ppc.S
 
 $(obj)/aesp8-ppc.S $(obj)/ghashp8-ppc.S: $(obj)/%.S: $(src)/%.pl FORCE
-	$(call if_changed,perl)
->>>>>>> f2906aa8
+	$(call if_changed,perl)