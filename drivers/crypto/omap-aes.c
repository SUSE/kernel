--- conflicted
+++ resolved
@@ -1261,12 +1261,6 @@
 	struct aead_alg *aalg;
 	int i, j;
 
-<<<<<<< HEAD
-	if (!dd)
-		return -ENODEV;
-
-=======
->>>>>>> eb3cdb58
 	spin_lock_bh(&list_lock);
 	list_del(&dd->list);
 	spin_unlock_bh(&list_lock);
