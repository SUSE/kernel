--- conflicted
+++ resolved
@@ -12,11 +12,6 @@
 #include <crypto/aead.h>
 #include <crypto/aes.h>
 #include <crypto/authenc.h>
-<<<<<<< HEAD
-#include <crypto/internal/des.h>
-#include <crypto/sha1.h>
-#include <crypto/sha2.h>
-=======
 #include <crypto/chacha.h>
 #include <crypto/ctr.h>
 #include <crypto/internal/des.h>
@@ -28,7 +23,6 @@
 #include <crypto/sm3.h>
 #include <crypto/sm4.h>
 #include <crypto/xts.h>
->>>>>>> 7d2a07b7
 #include <crypto/skcipher.h>
 #include <crypto/internal/aead.h>
 #include <crypto/internal/skcipher.h>
@@ -61,15 +55,9 @@
 	u32 ivmask;
 	u32 ctrinit;
 
-<<<<<<< HEAD
-	__le32 key[8];
-	u32 nonce;
-	unsigned int key_len;
-=======
 	__le32 key[16];
 	u32 nonce;
 	unsigned int key_len, xts;
->>>>>>> 7d2a07b7
 
 	/* All the below is AEAD specific */
 	u32 hash_alg;
@@ -121,48 +109,6 @@
 				    u32 length)
 {
 	struct safexcel_token *token;
-<<<<<<< HEAD
-	u32 block_sz = 0;
-
-	if (ctx->mode != CONTEXT_CONTROL_CRYPTO_MODE_ECB) {
-		switch (ctx->alg) {
-		case SAFEXCEL_DES:
-			block_sz = DES_BLOCK_SIZE;
-			cdesc->control_data.options |= EIP197_OPTION_2_TOKEN_IV_CMD;
-			break;
-		case SAFEXCEL_3DES:
-			block_sz = DES3_EDE_BLOCK_SIZE;
-			cdesc->control_data.options |= EIP197_OPTION_2_TOKEN_IV_CMD;
-			break;
-		case SAFEXCEL_AES:
-			block_sz = AES_BLOCK_SIZE;
-			cdesc->control_data.options |= EIP197_OPTION_4_TOKEN_IV_CMD;
-			break;
-		}
-
-		if (ctx->mode == CONTEXT_CONTROL_CRYPTO_MODE_CTR_LOAD) {
-			/* 32 bit nonce */
-			cdesc->control_data.token[0] = ctx->nonce;
-			/* 64 bit IV part */
-			memcpy(&cdesc->control_data.token[1], iv, 8);
-			/* 32 bit counter, start at 1 (big endian!) */
-			cdesc->control_data.token[3] = cpu_to_be32(1);
-		} else {
-			memcpy(cdesc->control_data.token, iv, block_sz);
-		}
-	}
-
-	/* skip over worst case IV of 4 dwords, no need to be exact */
-	token = (struct safexcel_token *)(cdesc->control_data.token + 4);
-
-	token[0].opcode = EIP197_TOKEN_OPCODE_DIRECTION;
-	token[0].packet_length = length;
-	token[0].stat = EIP197_TOKEN_STAT_LAST_PACKET |
-			EIP197_TOKEN_STAT_LAST_HASH;
-	token[0].instructions = EIP197_TOKEN_INS_LAST |
-				EIP197_TOKEN_INS_TYPE_CRYPTO |
-				EIP197_TOKEN_INS_TYPE_OUTPUT;
-=======
 	int ivlen;
 
 	ivlen = safexcel_skcipher_iv(ctx, iv, cdesc);
@@ -210,7 +156,6 @@
 	}
 	/* CBC */
 	memcpy(cdesc->control_data.token, iv, ctx->blocksz);
->>>>>>> 7d2a07b7
 }
 
 static void safexcel_aead_token(struct safexcel_cipher_ctx *ctx, u8 *iv,
@@ -219,84 +164,16 @@
 				enum safexcel_cipher_direction direction,
 				u32 cryptlen, u32 assoclen, u32 digestsize)
 {
-<<<<<<< HEAD
-	struct safexcel_token *token;
-	u32 block_sz = 0;
-
-	if (ctx->mode != CONTEXT_CONTROL_CRYPTO_MODE_ECB) {
-		switch (ctx->alg) {
-		case SAFEXCEL_DES:
-			block_sz = DES_BLOCK_SIZE;
-			cdesc->control_data.options |= EIP197_OPTION_2_TOKEN_IV_CMD;
-			break;
-		case SAFEXCEL_3DES:
-			block_sz = DES3_EDE_BLOCK_SIZE;
-			cdesc->control_data.options |= EIP197_OPTION_2_TOKEN_IV_CMD;
-			break;
-		case SAFEXCEL_AES:
-			block_sz = AES_BLOCK_SIZE;
-			cdesc->control_data.options |= EIP197_OPTION_4_TOKEN_IV_CMD;
-			break;
-		}
-
-		memcpy(cdesc->control_data.token, iv, block_sz);
-	}
-=======
 	struct safexcel_token *aadref;
 	int atoksize = 2; /* Start with minimum size */
 	int assocadj = assoclen - ctx->aadskip, aadalign;
 
 	/* Always 4 dwords of embedded IV  for AEAD modes */
 	cdesc->control_data.options |= EIP197_OPTION_4_TOKEN_IV_CMD;
->>>>>>> 7d2a07b7
 
 	if (direction == SAFEXCEL_DECRYPT)
 		cryptlen -= digestsize;
 
-<<<<<<< HEAD
-	if (direction == SAFEXCEL_ENCRYPT) {
-		/* align end of instruction sequence to end of token */
-		token = (struct safexcel_token *)(cdesc->control_data.token +
-			 EIP197_MAX_TOKENS - 3);
-
-		token[2].opcode = EIP197_TOKEN_OPCODE_INSERT;
-		token[2].packet_length = digestsize;
-		token[2].stat = EIP197_TOKEN_STAT_LAST_HASH |
-				EIP197_TOKEN_STAT_LAST_PACKET;
-		token[2].instructions = EIP197_TOKEN_INS_TYPE_OUTPUT |
-					EIP197_TOKEN_INS_INSERT_HASH_DIGEST;
-	} else {
-		/* align end of instruction sequence to end of token */
-		token = (struct safexcel_token *)(cdesc->control_data.token +
-			 EIP197_MAX_TOKENS - 4);
-
-		token[2].opcode = EIP197_TOKEN_OPCODE_RETRIEVE;
-		token[2].packet_length = digestsize;
-		token[2].stat = EIP197_TOKEN_STAT_LAST_HASH |
-				EIP197_TOKEN_STAT_LAST_PACKET;
-		token[2].instructions = EIP197_TOKEN_INS_INSERT_HASH_DIGEST;
-
-		token[3].opcode = EIP197_TOKEN_OPCODE_VERIFY;
-		token[3].packet_length = digestsize |
-					 EIP197_TOKEN_HASH_RESULT_VERIFY;
-		token[3].stat = EIP197_TOKEN_STAT_LAST_HASH |
-				EIP197_TOKEN_STAT_LAST_PACKET;
-		token[3].instructions = EIP197_TOKEN_INS_TYPE_OUTPUT;
-	}
-
-	token[0].opcode = EIP197_TOKEN_OPCODE_DIRECTION;
-	token[0].packet_length = assoclen;
-	token[0].instructions = EIP197_TOKEN_INS_TYPE_HASH;
-
-	token[1].opcode = EIP197_TOKEN_OPCODE_DIRECTION;
-	token[1].packet_length = cryptlen;
-	token[1].stat = EIP197_TOKEN_STAT_LAST_HASH;
-	token[1].instructions = EIP197_TOKEN_INS_LAST |
-				EIP197_TOKEN_INS_TYPE_CRYPTO |
-				EIP197_TOKEN_INS_TYPE_HASH |
-				EIP197_TOKEN_INS_TYPE_OUTPUT;
-
-=======
 	if (unlikely(ctx->xcm == EIP197_XCM_MODE_CCM)) {
 		/* Construct IV block B0 for the CBC-MAC */
 		u8 *final_iv = (u8 *)cdesc->control_data.token;
@@ -490,7 +367,6 @@
 
 	/* Fixup length of the token in the command descriptor */
 	cdesc->additional_cdata_size = atoksize;
->>>>>>> 7d2a07b7
 }
 
 static int safexcel_skcipher_aes_setkey(struct crypto_skcipher *ctfm,
@@ -503,12 +379,7 @@
 	int ret, i;
 
 	ret = aes_expandkey(&aes, key, len);
-<<<<<<< HEAD
-	if (ret) {
-		crypto_skcipher_set_flags(ctfm, CRYPTO_TFM_RES_BAD_KEY_LEN);
-=======
 	if (ret)
->>>>>>> 7d2a07b7
 		return ret;
 
 	if (priv->flags & EIP197_TRC_CACHE && ctx->base.ctxr_dma) {
@@ -536,13 +407,9 @@
 	struct safexcel_cipher_ctx *ctx = crypto_tfm_ctx(tfm);
 	struct safexcel_crypto_priv *priv = ctx->base.priv;
 	struct crypto_authenc_keys keys;
-<<<<<<< HEAD
-	int err;
-=======
 	struct crypto_aes_ctx aes;
 	int err = -EINVAL, i;
 	const char *alg;
->>>>>>> 7d2a07b7
 
 	if (unlikely(crypto_authenc_extractkeys(&keys, key, len)))
 		goto badkey;
@@ -559,18 +426,6 @@
 	}
 
 	/* Encryption key */
-<<<<<<< HEAD
-	if (ctx->alg == SAFEXCEL_3DES) {
-		err = verify_aead_des3_key(ctfm, keys.enckey, keys.enckeylen);
-
-		if (unlikely(err))
-			return err;
-	}
-
-	if (priv->flags & EIP197_TRC_CACHE && ctx->base.ctxr_dma &&
-	    memcmp(ctx->key, keys.enckey, keys.enckeylen))
-		ctx->base.needs_inv = true;
-=======
 	switch (ctx->alg) {
 	case SAFEXCEL_DES:
 		err = verify_aead_des_key(ctfm, keys.enckey, keys.enckeylen);
@@ -605,7 +460,6 @@
 			}
 		}
 	}
->>>>>>> 7d2a07b7
 
 	/* Auth key */
 	switch (ctx->hash_alg) {
@@ -829,10 +683,7 @@
 	unsigned int totlen;
 	unsigned int totlen_src = cryptlen + assoclen;
 	unsigned int totlen_dst = totlen_src;
-<<<<<<< HEAD
-=======
 	struct safexcel_token *atoken;
->>>>>>> 7d2a07b7
 	int n_cdesc = 0, n_rdesc = 0;
 	int queued, i, ret = 0;
 	bool first = true;
@@ -850,18 +701,11 @@
 			totlen_dst += digestsize;
 
 		memcpy(ctx->base.ctxr->data + ctx->key_len / sizeof(u32),
-<<<<<<< HEAD
-		       ctx->ipad, ctx->state_sz);
-		memcpy(ctx->base.ctxr->data + (ctx->key_len + ctx->state_sz) /
-		       sizeof(u32),
-		       ctx->opad, ctx->state_sz);
-=======
 		       &ctx->base.ipad, ctx->state_sz);
 		if (!ctx->xcm)
 			memcpy(ctx->base.ctxr->data + (ctx->key_len +
 			       ctx->state_sz) / sizeof(u32), &ctx->base.opad,
 			       ctx->state_sz);
->>>>>>> 7d2a07b7
 	} else if ((ctx->mode == CONTEXT_CONTROL_CRYPTO_MODE_CBC) &&
 		   (sreq->direction == SAFEXCEL_DECRYPT)) {
 		/*
@@ -914,11 +758,6 @@
 
 	memcpy(ctx->base.ctxr->data, ctx->key, ctx->key_len);
 
-<<<<<<< HEAD
-	/* The EIP cannot deal with zero length input packets! */
-	if (totlen == 0)
-		totlen = 1;
-=======
 	if (!totlen) {
 		/*
 		 * The EIP97 cannot deal with zero length input packets!
@@ -937,7 +776,6 @@
 		n_cdesc = 1;
 		goto skip_cdesc;
 	}
->>>>>>> 7d2a07b7
 
 	/* command descriptors */
 	for_each_sg(src, sg, sreq->nr_src, i) {
@@ -957,14 +795,8 @@
 			goto cdesc_rollback;
 		}
 
-<<<<<<< HEAD
-		if (n_cdesc == 1) {
-			first_cdesc = cdesc;
-		}
-=======
 		if (!n_cdesc)
 			first_cdesc = cdesc;
->>>>>>> 7d2a07b7
 
 		n_cdesc++;
 		queued -= len;
@@ -980,26 +812,6 @@
 				    assoclen, digestsize);
 	else
 		safexcel_skcipher_token(ctx, iv, first_cdesc, atoken,
-					cryptlen);
-
-	if (unlikely(!n_cdesc)) {
-		/*
-		 * Special case: zero length input buffer.
-		 * The engine always needs the 1st command descriptor, however!
-		 */
-		first_cdesc = safexcel_add_cdesc(priv, ring, 1, 1, 0, 0, totlen,
-						 ctx->base.ctxr_dma);
-		n_cdesc = 1;
-	}
-
-	/* Add context control words and token to first command descriptor */
-	safexcel_context_control(ctx, base, sreq, first_cdesc);
-	if (ctx->aead)
-		safexcel_aead_token(ctx, iv, first_cdesc,
-				    sreq->direction, cryptlen,
-				    assoclen, digestsize);
-	else
-		safexcel_skcipher_token(ctx, iv, first_cdesc,
 					cryptlen);
 
 	/* result descriptors */
@@ -1521,121 +1333,9 @@
 	},
 };
 
-<<<<<<< HEAD
-static int safexcel_ctr_aes_encrypt(struct skcipher_request *req)
-{
-	return safexcel_queue_req(&req->base, skcipher_request_ctx(req),
-			SAFEXCEL_ENCRYPT, CONTEXT_CONTROL_CRYPTO_MODE_CTR_LOAD,
-			SAFEXCEL_AES);
-}
-
-static int safexcel_ctr_aes_decrypt(struct skcipher_request *req)
-{
-	return safexcel_queue_req(&req->base, skcipher_request_ctx(req),
-			SAFEXCEL_DECRYPT, CONTEXT_CONTROL_CRYPTO_MODE_CTR_LOAD,
-			SAFEXCEL_AES);
-}
-
-static int safexcel_skcipher_aesctr_setkey(struct crypto_skcipher *ctfm,
-					   const u8 *key, unsigned int len)
-{
-	struct crypto_tfm *tfm = crypto_skcipher_tfm(ctfm);
-	struct safexcel_cipher_ctx *ctx = crypto_tfm_ctx(tfm);
-	struct safexcel_crypto_priv *priv = ctx->priv;
-	struct crypto_aes_ctx aes;
-	int ret, i;
-	unsigned int keylen;
-
-	/* last 4 bytes of key are the nonce! */
-	ctx->nonce = *(u32 *)(key + len - 4);
-	/* exclude the nonce here */
-	keylen = len - 4;
-	ret = aes_expandkey(&aes, key, keylen);
-	if (ret) {
-		crypto_skcipher_set_flags(ctfm, CRYPTO_TFM_RES_BAD_KEY_LEN);
-		return ret;
-	}
-
-	if (priv->flags & EIP197_TRC_CACHE && ctx->base.ctxr_dma) {
-		for (i = 0; i < keylen / sizeof(u32); i++) {
-			if (ctx->key[i] != cpu_to_le32(aes.key_enc[i])) {
-				ctx->base.needs_inv = true;
-				break;
-			}
-		}
-	}
-
-	for (i = 0; i < keylen / sizeof(u32); i++)
-		ctx->key[i] = cpu_to_le32(aes.key_enc[i]);
-
-	ctx->key_len = keylen;
-
-	memzero_explicit(&aes, sizeof(aes));
-	return 0;
-}
-
-struct safexcel_alg_template safexcel_alg_ctr_aes = {
-	.type = SAFEXCEL_ALG_TYPE_SKCIPHER,
-	.alg.skcipher = {
-		.setkey = safexcel_skcipher_aesctr_setkey,
-		.encrypt = safexcel_ctr_aes_encrypt,
-		.decrypt = safexcel_ctr_aes_decrypt,
-		/* Add 4 to include the 4 byte nonce! */
-		.min_keysize = AES_MIN_KEY_SIZE + 4,
-		.max_keysize = AES_MAX_KEY_SIZE + 4,
-		.ivsize = 8,
-		.base = {
-			.cra_name = "rfc3686(ctr(aes))",
-			.cra_driver_name = "safexcel-ctr-aes",
-			.cra_priority = 300,
-			.cra_flags = CRYPTO_ALG_ASYNC |
-				     CRYPTO_ALG_KERN_DRIVER_ONLY,
-			.cra_blocksize = 1,
-			.cra_ctxsize = sizeof(struct safexcel_cipher_ctx),
-			.cra_alignmask = 0,
-			.cra_init = safexcel_skcipher_cra_init,
-			.cra_exit = safexcel_skcipher_cra_exit,
-			.cra_module = THIS_MODULE,
-		},
-	},
-};
-
-static int safexcel_cbc_des_encrypt(struct skcipher_request *req)
-{
-	return safexcel_queue_req(&req->base, skcipher_request_ctx(req),
-			SAFEXCEL_ENCRYPT, CONTEXT_CONTROL_CRYPTO_MODE_CBC,
-			SAFEXCEL_DES);
-}
-
-static int safexcel_cbc_des_decrypt(struct skcipher_request *req)
-{
-	return safexcel_queue_req(&req->base, skcipher_request_ctx(req),
-			SAFEXCEL_DECRYPT, CONTEXT_CONTROL_CRYPTO_MODE_CBC,
-			SAFEXCEL_DES);
-}
-
-static int safexcel_des_setkey(struct crypto_skcipher *ctfm, const u8 *key,
-			       unsigned int len)
-{
-	struct safexcel_cipher_ctx *ctx = crypto_skcipher_ctx(ctfm);
-	int ret;
-
-	ret = verify_skcipher_des_key(ctfm, key);
-	if (ret)
-		return ret;
-
-	/* if context exits and key changed, need to invalidate it */
-	if (ctx->base.ctxr_dma)
-		if (memcmp(ctx->key, key, len))
-			ctx->base.needs_inv = true;
-
-	memcpy(ctx->key, key, len);
-	ctx->key_len = len;
-=======
 static int safexcel_skcipher_aes_cfb_cra_init(struct crypto_tfm *tfm)
 {
 	struct safexcel_cipher_ctx *ctx = crypto_tfm_ctx(tfm);
->>>>>>> 7d2a07b7
 
 	safexcel_skcipher_cra_init(tfm);
 	ctx->alg  = SAFEXCEL_AES;
@@ -1686,20 +1386,12 @@
 	.type = SAFEXCEL_ALG_TYPE_SKCIPHER,
 	.algo_mask = SAFEXCEL_ALG_AES | SAFEXCEL_ALG_AES_XFB,
 	.alg.skcipher = {
-<<<<<<< HEAD
-		.setkey = safexcel_des_setkey,
-		.encrypt = safexcel_ecb_des_encrypt,
-		.decrypt = safexcel_ecb_des_decrypt,
-		.min_keysize = DES_KEY_SIZE,
-		.max_keysize = DES_KEY_SIZE,
-=======
 		.setkey = safexcel_skcipher_aes_setkey,
 		.encrypt = safexcel_encrypt,
 		.decrypt = safexcel_decrypt,
 		.min_keysize = AES_MIN_KEY_SIZE,
 		.max_keysize = AES_MAX_KEY_SIZE,
 		.ivsize = AES_BLOCK_SIZE,
->>>>>>> 7d2a07b7
 		.base = {
 			.cra_name = "ofb(aes)",
 			.cra_driver_name = "safexcel-ofb-aes",
@@ -1744,14 +1436,8 @@
 		}
 	}
 
-<<<<<<< HEAD
-	err = verify_skcipher_des3_key(ctfm, key);
-	if (err)
-		return err;
-=======
 	for (i = 0; i < keylen / sizeof(u32); i++)
 		ctx->key[i] = cpu_to_le32(aes.key_enc[i]);
->>>>>>> 7d2a07b7
 
 	ctx->key_len = keylen;
 
@@ -1996,14 +1682,14 @@
 	},
 };
 
-static int safexcel_aead_encrypt_aes(struct aead_request *req)
+static int safexcel_aead_encrypt(struct aead_request *req)
 {
 	struct safexcel_cipher_req *creq = aead_request_ctx(req);
 
 	return safexcel_queue_req(&req->base, creq, SAFEXCEL_ENCRYPT);
 }
 
-static int safexcel_aead_decrypt_aes(struct aead_request *req)
+static int safexcel_aead_decrypt(struct aead_request *req)
 {
 	struct safexcel_cipher_req *creq = aead_request_ctx(req);
 
@@ -2048,13 +1734,8 @@
 	.algo_mask = SAFEXCEL_ALG_AES | SAFEXCEL_ALG_SHA1,
 	.alg.aead = {
 		.setkey = safexcel_aead_setkey,
-<<<<<<< HEAD
-		.encrypt = safexcel_aead_encrypt_aes,
-		.decrypt = safexcel_aead_decrypt_aes,
-=======
 		.encrypt = safexcel_aead_encrypt,
 		.decrypt = safexcel_aead_decrypt,
->>>>>>> 7d2a07b7
 		.ivsize = AES_BLOCK_SIZE,
 		.maxauthsize = SHA1_DIGEST_SIZE,
 		.base = {
@@ -2089,13 +1770,8 @@
 	.algo_mask = SAFEXCEL_ALG_AES | SAFEXCEL_ALG_SHA2_256,
 	.alg.aead = {
 		.setkey = safexcel_aead_setkey,
-<<<<<<< HEAD
-		.encrypt = safexcel_aead_encrypt_aes,
-		.decrypt = safexcel_aead_decrypt_aes,
-=======
 		.encrypt = safexcel_aead_encrypt,
 		.decrypt = safexcel_aead_decrypt,
->>>>>>> 7d2a07b7
 		.ivsize = AES_BLOCK_SIZE,
 		.maxauthsize = SHA256_DIGEST_SIZE,
 		.base = {
@@ -2130,13 +1806,8 @@
 	.algo_mask = SAFEXCEL_ALG_AES | SAFEXCEL_ALG_SHA2_256,
 	.alg.aead = {
 		.setkey = safexcel_aead_setkey,
-<<<<<<< HEAD
-		.encrypt = safexcel_aead_encrypt_aes,
-		.decrypt = safexcel_aead_decrypt_aes,
-=======
 		.encrypt = safexcel_aead_encrypt,
 		.decrypt = safexcel_aead_decrypt,
->>>>>>> 7d2a07b7
 		.ivsize = AES_BLOCK_SIZE,
 		.maxauthsize = SHA224_DIGEST_SIZE,
 		.base = {
@@ -2171,13 +1842,8 @@
 	.algo_mask = SAFEXCEL_ALG_AES | SAFEXCEL_ALG_SHA2_512,
 	.alg.aead = {
 		.setkey = safexcel_aead_setkey,
-<<<<<<< HEAD
-		.encrypt = safexcel_aead_encrypt_aes,
-		.decrypt = safexcel_aead_decrypt_aes,
-=======
 		.encrypt = safexcel_aead_encrypt,
 		.decrypt = safexcel_aead_decrypt,
->>>>>>> 7d2a07b7
 		.ivsize = AES_BLOCK_SIZE,
 		.maxauthsize = SHA512_DIGEST_SIZE,
 		.base = {
@@ -2212,13 +1878,8 @@
 	.algo_mask = SAFEXCEL_ALG_AES | SAFEXCEL_ALG_SHA2_512,
 	.alg.aead = {
 		.setkey = safexcel_aead_setkey,
-<<<<<<< HEAD
-		.encrypt = safexcel_aead_encrypt_aes,
-		.decrypt = safexcel_aead_decrypt_aes,
-=======
 		.encrypt = safexcel_aead_encrypt,
 		.decrypt = safexcel_aead_decrypt,
->>>>>>> 7d2a07b7
 		.ivsize = AES_BLOCK_SIZE,
 		.maxauthsize = SHA384_DIGEST_SIZE,
 		.base = {
@@ -2238,42 +1899,6 @@
 	},
 };
 
-<<<<<<< HEAD
-static int safexcel_aead_encrypt_3des(struct aead_request *req)
-{
-	struct safexcel_cipher_req *creq = aead_request_ctx(req);
-
-	return safexcel_queue_req(&req->base, creq, SAFEXCEL_ENCRYPT,
-			CONTEXT_CONTROL_CRYPTO_MODE_CBC, SAFEXCEL_3DES);
-}
-
-static int safexcel_aead_decrypt_3des(struct aead_request *req)
-{
-	struct safexcel_cipher_req *creq = aead_request_ctx(req);
-
-	return safexcel_queue_req(&req->base, creq, SAFEXCEL_DECRYPT,
-			CONTEXT_CONTROL_CRYPTO_MODE_CBC, SAFEXCEL_3DES);
-}
-
-struct safexcel_alg_template safexcel_alg_authenc_hmac_sha1_cbc_des3_ede = {
-	.type = SAFEXCEL_ALG_TYPE_AEAD,
-	.alg.aead = {
-		.setkey = safexcel_aead_setkey,
-		.encrypt = safexcel_aead_encrypt_3des,
-		.decrypt = safexcel_aead_decrypt_3des,
-		.ivsize = DES3_EDE_BLOCK_SIZE,
-		.maxauthsize = SHA1_DIGEST_SIZE,
-		.base = {
-			.cra_name = "authenc(hmac(sha1),cbc(des3_ede))",
-			.cra_driver_name = "safexcel-authenc-hmac-sha1-cbc-des3_ede",
-			.cra_priority = 300,
-			.cra_flags = CRYPTO_ALG_ASYNC |
-				     CRYPTO_ALG_KERN_DRIVER_ONLY,
-			.cra_blocksize = DES3_EDE_BLOCK_SIZE,
-			.cra_ctxsize = sizeof(struct safexcel_cipher_ctx),
-			.cra_alignmask = 0,
-			.cra_init = safexcel_aead_sha1_cra_init,
-=======
 static int safexcel_aead_sha1_des3_cra_init(struct crypto_tfm *tfm)
 {
 	struct safexcel_cipher_ctx *ctx = crypto_tfm_ctx(tfm);
@@ -4123,7 +3748,6 @@
 			.cra_ctxsize = sizeof(struct safexcel_cipher_ctx),
 			.cra_alignmask = 0,
 			.cra_init = safexcel_rfc4309_ccm_cra_init,
->>>>>>> 7d2a07b7
 			.cra_exit = safexcel_aead_cra_exit,
 			.cra_module = THIS_MODULE,
 		},
