/*
 * Copyright (C) 2017 Marvell
 *
 * Antoine Tenart <antoine.tenart@free-electrons.com>
 *
 * This file is licensed under the terms of the GNU General Public
 * License version 2. This program is licensed "as is" without any
 * warranty of any kind, whether express or implied.
 */

#include <linux/clk.h>
#include <linux/device.h>
#include <linux/dma-mapping.h>
#include <linux/dmapool.h>
#include <linux/firmware.h>
#include <linux/interrupt.h>
#include <linux/module.h>
#include <linux/of_platform.h>
#include <linux/of_irq.h>
#include <linux/platform_device.h>
#include <linux/workqueue.h>

#include <crypto/internal/hash.h>
#include <crypto/internal/skcipher.h>

#include "safexcel.h"

static u32 max_rings = EIP197_MAX_RINGS;
module_param(max_rings, uint, 0644);
MODULE_PARM_DESC(max_rings, "Maximum number of rings to use.");

static void eip197_trc_cache_init(struct safexcel_crypto_priv *priv)
{
	u32 val, htable_offset;
	int i;

	/* Enable the record cache memory access */
	val = readl(priv->base + EIP197_CS_RAM_CTRL);
	val &= ~EIP197_TRC_ENABLE_MASK;
	val |= EIP197_TRC_ENABLE_0;
	writel(val, priv->base + EIP197_CS_RAM_CTRL);

	/* Clear all ECC errors */
	writel(0, priv->base + EIP197_TRC_ECCCTRL);

	/*
	 * Make sure the cache memory is accessible by taking record cache into
	 * reset.
	 */
	val = readl(priv->base + EIP197_TRC_PARAMS);
	val |= EIP197_TRC_PARAMS_SW_RESET;
	val &= ~EIP197_TRC_PARAMS_DATA_ACCESS;
	writel(val, priv->base + EIP197_TRC_PARAMS);

	/* Clear all records */
	for (i = 0; i < EIP197_CS_RC_MAX; i++) {
		u32 val, offset = EIP197_CLASSIFICATION_RAMS + i * EIP197_CS_RC_SIZE;

		writel(EIP197_CS_RC_NEXT(EIP197_RC_NULL) |
		       EIP197_CS_RC_PREV(EIP197_RC_NULL),
		       priv->base + offset);

		val = EIP197_CS_RC_NEXT(i+1) | EIP197_CS_RC_PREV(i-1);
		if (i == 0)
			val |= EIP197_CS_RC_PREV(EIP197_RC_NULL);
		else if (i == EIP197_CS_RC_MAX - 1)
			val |= EIP197_CS_RC_NEXT(EIP197_RC_NULL);
		writel(val, priv->base + offset + sizeof(u32));
	}

	/* Clear the hash table entries */
	htable_offset = EIP197_CS_RC_MAX * EIP197_CS_RC_SIZE;
	for (i = 0; i < 64; i++)
		writel(GENMASK(29, 0),
		       priv->base + EIP197_CLASSIFICATION_RAMS + htable_offset + i * sizeof(u32));

	/* Disable the record cache memory access */
	val = readl(priv->base + EIP197_CS_RAM_CTRL);
	val &= ~EIP197_TRC_ENABLE_MASK;
	writel(val, priv->base + EIP197_CS_RAM_CTRL);

	/* Write head and tail pointers of the record free chain */
	val = EIP197_TRC_FREECHAIN_HEAD_PTR(0) |
	      EIP197_TRC_FREECHAIN_TAIL_PTR(EIP197_CS_RC_MAX - 1);
	writel(val, priv->base + EIP197_TRC_FREECHAIN);

	/* Configure the record cache #1 */
	val = EIP197_TRC_PARAMS2_RC_SZ_SMALL(EIP197_CS_TRC_REC_WC) |
	      EIP197_TRC_PARAMS2_HTABLE_PTR(EIP197_CS_RC_MAX);
	writel(val, priv->base + EIP197_TRC_PARAMS2);

	/* Configure the record cache #2 */
	val = EIP197_TRC_PARAMS_RC_SZ_LARGE(EIP197_CS_TRC_LG_REC_WC) |
	      EIP197_TRC_PARAMS_BLK_TIMER_SPEED(1) |
	      EIP197_TRC_PARAMS_HTABLE_SZ(2);
	writel(val, priv->base + EIP197_TRC_PARAMS);
}

static void eip197_write_firmware(struct safexcel_crypto_priv *priv,
				  const struct firmware *fw, u32 ctrl,
				  u32 prog_en)
{
	const u32 *data = (const u32 *)fw->data;
	u32 val;
	int i;

	/* Reset the engine to make its program memory accessible */
	writel(EIP197_PE_ICE_x_CTRL_SW_RESET |
	       EIP197_PE_ICE_x_CTRL_CLR_ECC_CORR |
	       EIP197_PE_ICE_x_CTRL_CLR_ECC_NON_CORR,
	       EIP197_PE(priv) + ctrl);

	/* Enable access to the program memory */
	writel(prog_en, EIP197_PE(priv) + EIP197_PE_ICE_RAM_CTRL);

	/* Write the firmware */
	for (i = 0; i < fw->size / sizeof(u32); i++)
		writel(be32_to_cpu(data[i]),
		       priv->base + EIP197_CLASSIFICATION_RAMS + i * sizeof(u32));

	/* Disable access to the program memory */
	writel(0, EIP197_PE(priv) + EIP197_PE_ICE_RAM_CTRL);

	/* Release engine from reset */
	val = readl(EIP197_PE(priv) + ctrl);
	val &= ~EIP197_PE_ICE_x_CTRL_SW_RESET;
	writel(val, EIP197_PE(priv) + ctrl);
}

static int eip197_load_firmwares(struct safexcel_crypto_priv *priv)
{
	const char *fw_name[] = {"ifpp.bin", "ipue.bin"};
	const struct firmware *fw[FW_NB];
	int i, j, ret = 0;
	u32 val;

	for (i = 0; i < FW_NB; i++) {
		ret = request_firmware(&fw[i], fw_name[i], priv->dev);
		if (ret) {
			dev_err(priv->dev,
				"Failed to request firmware %s (%d)\n",
				fw_name[i], ret);
			goto release_fw;
		}
	 }

	/* Clear the scratchpad memory */
	val = readl(EIP197_PE(priv) + EIP197_PE_ICE_SCRATCH_CTRL);
	val |= EIP197_PE_ICE_SCRATCH_CTRL_CHANGE_TIMER |
	       EIP197_PE_ICE_SCRATCH_CTRL_TIMER_EN |
	       EIP197_PE_ICE_SCRATCH_CTRL_SCRATCH_ACCESS |
	       EIP197_PE_ICE_SCRATCH_CTRL_CHANGE_ACCESS;
	writel(val, EIP197_PE(priv) + EIP197_PE_ICE_SCRATCH_CTRL);

	memset_io(EIP197_PE(priv) + EIP197_PE_ICE_SCRATCH_RAM, 0,
		  EIP197_NUM_OF_SCRATCH_BLOCKS * sizeof(u32));

	eip197_write_firmware(priv, fw[FW_IFPP], EIP197_PE_ICE_FPP_CTRL,
			      EIP197_PE_ICE_RAM_CTRL_FPP_PROG_EN);

	eip197_write_firmware(priv, fw[FW_IPUE], EIP197_PE_ICE_PUE_CTRL,
			      EIP197_PE_ICE_RAM_CTRL_PUE_PROG_EN);

release_fw:
	for (j = 0; j < i; j++)
		release_firmware(fw[j]);

	return ret;
}

static int safexcel_hw_setup_cdesc_rings(struct safexcel_crypto_priv *priv)
{
	u32 hdw, cd_size_rnd, val;
	int i;

	hdw = readl(EIP197_HIA_AIC_G(priv) + EIP197_HIA_OPTIONS);
	hdw &= GENMASK(27, 25);
	hdw >>= 25;

	cd_size_rnd = (priv->config.cd_size + (BIT(hdw) - 1)) >> hdw;

	for (i = 0; i < priv->config.rings; i++) {
		/* ring base address */
		writel(lower_32_bits(priv->ring[i].cdr.base_dma),
		       EIP197_HIA_CDR(priv, i) + EIP197_HIA_xDR_RING_BASE_ADDR_LO);
		writel(upper_32_bits(priv->ring[i].cdr.base_dma),
		       EIP197_HIA_CDR(priv, i) + EIP197_HIA_xDR_RING_BASE_ADDR_HI);

		writel(EIP197_xDR_DESC_MODE_64BIT | (priv->config.cd_offset << 16) |
		       priv->config.cd_size,
		       EIP197_HIA_CDR(priv, i) + EIP197_HIA_xDR_DESC_SIZE);
		writel(((EIP197_FETCH_COUNT * (cd_size_rnd << hdw)) << 16) |
		       (EIP197_FETCH_COUNT * priv->config.cd_offset),
		       EIP197_HIA_CDR(priv, i) + EIP197_HIA_xDR_CFG);

		/* Configure DMA tx control */
		val = EIP197_HIA_xDR_CFG_WR_CACHE(WR_CACHE_3BITS);
		val |= EIP197_HIA_xDR_CFG_RD_CACHE(RD_CACHE_3BITS);
		writel(val, EIP197_HIA_CDR(priv, i) + EIP197_HIA_xDR_DMA_CFG);

		/* clear any pending interrupt */
		writel(GENMASK(5, 0),
		       EIP197_HIA_CDR(priv, i) + EIP197_HIA_xDR_STAT);
	}

	return 0;
}

static int safexcel_hw_setup_rdesc_rings(struct safexcel_crypto_priv *priv)
{
	u32 hdw, rd_size_rnd, val;
	int i;

	hdw = readl(EIP197_HIA_AIC_G(priv) + EIP197_HIA_OPTIONS);
	hdw &= GENMASK(27, 25);
	hdw >>= 25;

	rd_size_rnd = (priv->config.rd_size + (BIT(hdw) - 1)) >> hdw;

	for (i = 0; i < priv->config.rings; i++) {
		/* ring base address */
		writel(lower_32_bits(priv->ring[i].rdr.base_dma),
		       EIP197_HIA_RDR(priv, i) + EIP197_HIA_xDR_RING_BASE_ADDR_LO);
		writel(upper_32_bits(priv->ring[i].rdr.base_dma),
		       EIP197_HIA_RDR(priv, i) + EIP197_HIA_xDR_RING_BASE_ADDR_HI);

		writel(EIP197_xDR_DESC_MODE_64BIT | (priv->config.rd_offset << 16) |
		       priv->config.rd_size,
		       EIP197_HIA_RDR(priv, i) + EIP197_HIA_xDR_DESC_SIZE);

		writel(((EIP197_FETCH_COUNT * (rd_size_rnd << hdw)) << 16) |
		       (EIP197_FETCH_COUNT * priv->config.rd_offset),
		       EIP197_HIA_RDR(priv, i) + EIP197_HIA_xDR_CFG);

		/* Configure DMA tx control */
		val = EIP197_HIA_xDR_CFG_WR_CACHE(WR_CACHE_3BITS);
		val |= EIP197_HIA_xDR_CFG_RD_CACHE(RD_CACHE_3BITS);
		val |= EIP197_HIA_xDR_WR_RES_BUF | EIP197_HIA_xDR_WR_CTRL_BUF;
		writel(val,
		       EIP197_HIA_RDR(priv, i) + EIP197_HIA_xDR_DMA_CFG);

		/* clear any pending interrupt */
		writel(GENMASK(7, 0),
		       EIP197_HIA_RDR(priv, i) + EIP197_HIA_xDR_STAT);

		/* enable ring interrupt */
		val = readl(EIP197_HIA_AIC_R(priv) + EIP197_HIA_AIC_R_ENABLE_CTRL(i));
		val |= EIP197_RDR_IRQ(i);
		writel(val, EIP197_HIA_AIC_R(priv) + EIP197_HIA_AIC_R_ENABLE_CTRL(i));
	}

	return 0;
}

static int safexcel_hw_init(struct safexcel_crypto_priv *priv)
{
	u32 version, val;
	int i, ret;

	/* Determine endianess and configure byte swap */
	version = readl(EIP197_HIA_AIC(priv) + EIP197_HIA_VERSION);
	val = readl(EIP197_HIA_AIC(priv) + EIP197_HIA_MST_CTRL);

	if ((version & 0xffff) == EIP197_HIA_VERSION_BE)
		val |= EIP197_MST_CTRL_BYTE_SWAP;
	else if (((version >> 16) & 0xffff) == EIP197_HIA_VERSION_LE)
		val |= (EIP197_MST_CTRL_NO_BYTE_SWAP >> 24);

	writel(val, EIP197_HIA_AIC(priv) + EIP197_HIA_MST_CTRL);

	/* Configure wr/rd cache values */
	writel(EIP197_MST_CTRL_RD_CACHE(RD_CACHE_4BITS) |
	       EIP197_MST_CTRL_WD_CACHE(WR_CACHE_4BITS),
	       EIP197_HIA_GEN_CFG(priv) + EIP197_MST_CTRL);

	/* Interrupts reset */

	/* Disable all global interrupts */
	writel(0, EIP197_HIA_AIC_G(priv) + EIP197_HIA_AIC_G_ENABLE_CTRL);

	/* Clear any pending interrupt */
	writel(GENMASK(31, 0), EIP197_HIA_AIC_G(priv) + EIP197_HIA_AIC_G_ACK);

	/* Data Fetch Engine configuration */

	/* Reset all DFE threads */
	writel(EIP197_DxE_THR_CTRL_RESET_PE,
	       EIP197_HIA_DFE_THR(priv) + EIP197_HIA_DFE_THR_CTRL);

	if (priv->version == EIP197) {
		/* Reset HIA input interface arbiter */
		writel(EIP197_HIA_RA_PE_CTRL_RESET,
		       EIP197_HIA_AIC(priv) + EIP197_HIA_RA_PE_CTRL);
	}

	/* DMA transfer size to use */
	val = EIP197_HIA_DFE_CFG_DIS_DEBUG;
	val |= EIP197_HIA_DxE_CFG_MIN_DATA_SIZE(5) | EIP197_HIA_DxE_CFG_MAX_DATA_SIZE(9);
	val |= EIP197_HIA_DxE_CFG_MIN_CTRL_SIZE(5) | EIP197_HIA_DxE_CFG_MAX_CTRL_SIZE(7);
	val |= EIP197_HIA_DxE_CFG_DATA_CACHE_CTRL(RD_CACHE_3BITS);
	val |= EIP197_HIA_DxE_CFG_CTRL_CACHE_CTRL(RD_CACHE_3BITS);
	writel(val, EIP197_HIA_DFE(priv) + EIP197_HIA_DFE_CFG);

	/* Leave the DFE threads reset state */
	writel(0, EIP197_HIA_DFE_THR(priv) + EIP197_HIA_DFE_THR_CTRL);

	/* Configure the procesing engine thresholds */
	writel(EIP197_PE_IN_xBUF_THRES_MIN(5) | EIP197_PE_IN_xBUF_THRES_MAX(9),
	       EIP197_PE(priv) + EIP197_PE_IN_DBUF_THRES);
	writel(EIP197_PE_IN_xBUF_THRES_MIN(5) | EIP197_PE_IN_xBUF_THRES_MAX(7),
	       EIP197_PE(priv) + EIP197_PE_IN_TBUF_THRES);

	if (priv->version == EIP197) {
		/* enable HIA input interface arbiter and rings */
		writel(EIP197_HIA_RA_PE_CTRL_EN |
		       GENMASK(priv->config.rings - 1, 0),
		       EIP197_HIA_AIC(priv) + EIP197_HIA_RA_PE_CTRL);
	}

	/* Data Store Engine configuration */

	/* Reset all DSE threads */
	writel(EIP197_DxE_THR_CTRL_RESET_PE,
	       EIP197_HIA_DSE_THR(priv) + EIP197_HIA_DSE_THR_CTRL);

	/* Wait for all DSE threads to complete */
	while ((readl(EIP197_HIA_DSE_THR(priv) + EIP197_HIA_DSE_THR_STAT) &
		GENMASK(15, 12)) != GENMASK(15, 12))
		;

	/* DMA transfer size to use */
	val = EIP197_HIA_DSE_CFG_DIS_DEBUG;
	val |= EIP197_HIA_DxE_CFG_MIN_DATA_SIZE(7) | EIP197_HIA_DxE_CFG_MAX_DATA_SIZE(8);
	val |= EIP197_HIA_DxE_CFG_DATA_CACHE_CTRL(WR_CACHE_3BITS);
	val |= EIP197_HIA_DSE_CFG_ALWAYS_BUFFERABLE;
	/* FIXME: instability issues can occur for EIP97 but disabling it impact
	 * performances.
	 */
	if (priv->version == EIP197)
		val |= EIP197_HIA_DSE_CFG_EN_SINGLE_WR;
	writel(val, EIP197_HIA_DSE(priv) + EIP197_HIA_DSE_CFG);

	/* Leave the DSE threads reset state */
	writel(0, EIP197_HIA_DSE_THR(priv) + EIP197_HIA_DSE_THR_CTRL);

	/* Configure the procesing engine thresholds */
	writel(EIP197_PE_OUT_DBUF_THRES_MIN(7) | EIP197_PE_OUT_DBUF_THRES_MAX(8),
	       EIP197_PE(priv) + EIP197_PE_OUT_DBUF_THRES);

	/* Processing Engine configuration */

	/* H/W capabilities selection */
	val = EIP197_FUNCTION_RSVD;
	val |= EIP197_PROTOCOL_ENCRYPT_ONLY | EIP197_PROTOCOL_HASH_ONLY;
	val |= EIP197_ALG_AES_ECB | EIP197_ALG_AES_CBC;
	val |= EIP197_ALG_SHA1 | EIP197_ALG_HMAC_SHA1;
	val |= EIP197_ALG_SHA2 | EIP197_ALG_HMAC_SHA2;
	writel(val, EIP197_PE(priv) + EIP197_PE_EIP96_FUNCTION_EN);

	/* Command Descriptor Rings prepare */
	for (i = 0; i < priv->config.rings; i++) {
		/* Clear interrupts for this ring */
		writel(GENMASK(31, 0),
		       EIP197_HIA_AIC_R(priv) + EIP197_HIA_AIC_R_ENABLE_CLR(i));

		/* Disable external triggering */
		writel(0, EIP197_HIA_CDR(priv, i) + EIP197_HIA_xDR_CFG);

		/* Clear the pending prepared counter */
		writel(EIP197_xDR_PREP_CLR_COUNT,
		       EIP197_HIA_CDR(priv, i) + EIP197_HIA_xDR_PREP_COUNT);

		/* Clear the pending processed counter */
		writel(EIP197_xDR_PROC_CLR_COUNT,
		       EIP197_HIA_CDR(priv, i) + EIP197_HIA_xDR_PROC_COUNT);

		writel(0,
		       EIP197_HIA_CDR(priv, i) + EIP197_HIA_xDR_PREP_PNTR);
		writel(0,
		       EIP197_HIA_CDR(priv, i) + EIP197_HIA_xDR_PROC_PNTR);

		writel((EIP197_DEFAULT_RING_SIZE * priv->config.cd_offset) << 2,
		       EIP197_HIA_CDR(priv, i) + EIP197_HIA_xDR_RING_SIZE);
	}

	/* Result Descriptor Ring prepare */
	for (i = 0; i < priv->config.rings; i++) {
		/* Disable external triggering*/
		writel(0, EIP197_HIA_RDR(priv, i) + EIP197_HIA_xDR_CFG);

		/* Clear the pending prepared counter */
		writel(EIP197_xDR_PREP_CLR_COUNT,
		       EIP197_HIA_RDR(priv, i) + EIP197_HIA_xDR_PREP_COUNT);

		/* Clear the pending processed counter */
		writel(EIP197_xDR_PROC_CLR_COUNT,
		       EIP197_HIA_RDR(priv, i) + EIP197_HIA_xDR_PROC_COUNT);

		writel(0,
		       EIP197_HIA_RDR(priv, i) + EIP197_HIA_xDR_PREP_PNTR);
		writel(0,
		       EIP197_HIA_RDR(priv, i) + EIP197_HIA_xDR_PROC_PNTR);

		/* Ring size */
		writel((EIP197_DEFAULT_RING_SIZE * priv->config.rd_offset) << 2,
		       EIP197_HIA_RDR(priv, i) + EIP197_HIA_xDR_RING_SIZE);
	}

	/* Enable command descriptor rings */
	writel(EIP197_DxE_THR_CTRL_EN | GENMASK(priv->config.rings - 1, 0),
	       EIP197_HIA_DFE_THR(priv) + EIP197_HIA_DFE_THR_CTRL);

	/* Enable result descriptor rings */
	writel(EIP197_DxE_THR_CTRL_EN | GENMASK(priv->config.rings - 1, 0),
	       EIP197_HIA_DSE_THR(priv) + EIP197_HIA_DSE_THR_CTRL);

	/* Clear any HIA interrupt */
	writel(GENMASK(30, 20), EIP197_HIA_AIC_G(priv) + EIP197_HIA_AIC_G_ACK);

	if (priv->version == EIP197) {
		eip197_trc_cache_init(priv);

		ret = eip197_load_firmwares(priv);
		if (ret)
			return ret;
	}

	safexcel_hw_setup_cdesc_rings(priv);
	safexcel_hw_setup_rdesc_rings(priv);

	return 0;
}

/* Called with ring's lock taken */
static void safexcel_try_push_requests(struct safexcel_crypto_priv *priv,
				       int ring)
{
	int coal = min_t(int, priv->ring[ring].requests, EIP197_MAX_BATCH_SZ);

	if (!coal)
		return;

	/* Configure when we want an interrupt */
	writel(EIP197_HIA_RDR_THRESH_PKT_MODE |
	       EIP197_HIA_RDR_THRESH_PROC_PKT(coal),
	       EIP197_HIA_RDR(priv, ring) + EIP197_HIA_xDR_THRESH);
}

void safexcel_dequeue(struct safexcel_crypto_priv *priv, int ring)
{
	struct crypto_async_request *req, *backlog;
	struct safexcel_context *ctx;
	struct safexcel_request *request;
	int ret, nreq = 0, cdesc = 0, rdesc = 0, commands, results;

	/* If a request wasn't properly dequeued because of a lack of resources,
	 * proceeded it first,
	 */
	req = priv->ring[ring].req;
	backlog = priv->ring[ring].backlog;
	if (req)
		goto handle_req;

	while (true) {
		spin_lock_bh(&priv->ring[ring].queue_lock);
		backlog = crypto_get_backlog(&priv->ring[ring].queue);
		req = crypto_dequeue_request(&priv->ring[ring].queue);
		spin_unlock_bh(&priv->ring[ring].queue_lock);

		if (!req) {
			priv->ring[ring].req = NULL;
			priv->ring[ring].backlog = NULL;
			goto finalize;
		}

handle_req:
		request = kzalloc(sizeof(*request), EIP197_GFP_FLAGS(*req));
		if (!request)
			goto request_failed;

		ctx = crypto_tfm_ctx(req->tfm);
		ret = ctx->send(req, ring, request, &commands, &results);
		if (ret) {
			kfree(request);
			goto request_failed;
		}

		if (backlog)
			backlog->complete(backlog, -EINPROGRESS);

		/* In case the send() helper did not issue any command to push
		 * to the engine because the input data was cached, continue to
		 * dequeue other requests as this is valid and not an error.
		 */
		if (!commands && !results) {
			kfree(request);
			continue;
		}

		spin_lock_bh(&priv->ring[ring].egress_lock);
		list_add_tail(&request->list, &priv->ring[ring].list);
		spin_unlock_bh(&priv->ring[ring].egress_lock);

		cdesc += commands;
		rdesc += results;
		nreq++;
	}

request_failed:
	/* Not enough resources to handle all the requests. Bail out and save
	 * the request and the backlog for the next dequeue call (per-ring).
	 */
	priv->ring[ring].req = req;
	priv->ring[ring].backlog = backlog;

finalize:
	if (!nreq)
		return;

	spin_lock_bh(&priv->ring[ring].egress_lock);

	priv->ring[ring].requests += nreq;

	if (!priv->ring[ring].busy) {
<<<<<<< HEAD
		nreq -= safexcel_try_push_requests(priv, ring, nreq);
=======
		safexcel_try_push_requests(priv, ring);
>>>>>>> 144482d4
		priv->ring[ring].busy = true;
	}

	spin_unlock_bh(&priv->ring[ring].egress_lock);

	/* let the RDR know we have pending descriptors */
	writel((rdesc * priv->config.rd_offset) << 2,
	       EIP197_HIA_RDR(priv, ring) + EIP197_HIA_xDR_PREP_COUNT);

	/* let the CDR know we have pending descriptors */
	writel((cdesc * priv->config.cd_offset) << 2,
	       EIP197_HIA_CDR(priv, ring) + EIP197_HIA_xDR_PREP_COUNT);
}

void safexcel_complete(struct safexcel_crypto_priv *priv, int ring)
{
	struct safexcel_command_desc *cdesc;

	/* Acknowledge the command descriptors */
	do {
		cdesc = safexcel_ring_next_rptr(priv, &priv->ring[ring].cdr);
		if (IS_ERR(cdesc)) {
			dev_err(priv->dev,
				"Could not retrieve the command descriptor\n");
			return;
		}
	} while (!cdesc->last_seg);
}

void safexcel_inv_complete(struct crypto_async_request *req, int error)
{
	struct safexcel_inv_result *result = req->data;

	if (error == -EINPROGRESS)
		return;

	result->error = error;
	complete(&result->completion);
}

int safexcel_invalidate_cache(struct crypto_async_request *async,
			      struct safexcel_crypto_priv *priv,
			      dma_addr_t ctxr_dma, int ring,
			      struct safexcel_request *request)
{
	struct safexcel_command_desc *cdesc;
	struct safexcel_result_desc *rdesc;
	int ret = 0;

	spin_lock_bh(&priv->ring[ring].egress_lock);

	/* Prepare command descriptor */
	cdesc = safexcel_add_cdesc(priv, ring, true, true, 0, 0, 0, ctxr_dma);
	if (IS_ERR(cdesc)) {
		ret = PTR_ERR(cdesc);
		goto unlock;
	}

	cdesc->control_data.type = EIP197_TYPE_EXTENDED;
	cdesc->control_data.options = 0;
	cdesc->control_data.refresh = 0;
	cdesc->control_data.control0 = CONTEXT_CONTROL_INV_TR;

	/* Prepare result descriptor */
	rdesc = safexcel_add_rdesc(priv, ring, true, true, 0, 0);

	if (IS_ERR(rdesc)) {
		ret = PTR_ERR(rdesc);
		goto cdesc_rollback;
	}

	request->req = async;
	goto unlock;

cdesc_rollback:
	safexcel_ring_rollback_wptr(priv, &priv->ring[ring].cdr);

unlock:
	spin_unlock_bh(&priv->ring[ring].egress_lock);
	return ret;
}

static inline void safexcel_handle_result_descriptor(struct safexcel_crypto_priv *priv,
						     int ring)
{
	struct safexcel_request *sreq;
	struct safexcel_context *ctx;
	int ret, i, nreq, ndesc, tot_descs, handled = 0;
	bool should_complete;

handle_results:
	tot_descs = 0;

	nreq = readl(EIP197_HIA_RDR(priv, ring) + EIP197_HIA_xDR_PROC_COUNT);
	nreq >>= EIP197_xDR_PROC_xD_PKT_OFFSET;
	nreq &= EIP197_xDR_PROC_xD_PKT_MASK;
	if (!nreq)
		goto requests_left;

	for (i = 0; i < nreq; i++) {
		spin_lock_bh(&priv->ring[ring].egress_lock);
		sreq = list_first_entry(&priv->ring[ring].list,
					struct safexcel_request, list);
		list_del(&sreq->list);
		spin_unlock_bh(&priv->ring[ring].egress_lock);

		ctx = crypto_tfm_ctx(sreq->req->tfm);
		ndesc = ctx->handle_result(priv, ring, sreq->req,
					   &should_complete, &ret);
		if (ndesc < 0) {
			kfree(sreq);
			dev_err(priv->dev, "failed to handle result (%d)", ndesc);
			goto acknowledge;
		}

		if (should_complete) {
			local_bh_disable();
			sreq->req->complete(sreq->req, ret);
			local_bh_enable();
		}

		kfree(sreq);
		tot_descs += ndesc;
		handled++;
	}

acknowledge:
	if (i) {
		writel(EIP197_xDR_PROC_xD_PKT(i) |
		       EIP197_xDR_PROC_xD_COUNT(tot_descs * priv->config.rd_offset),
		       EIP197_HIA_RDR(priv, ring) + EIP197_HIA_xDR_PROC_COUNT);
	}

	/* If the number of requests overflowed the counter, try to proceed more
	 * requests.
	 */
	if (nreq == EIP197_xDR_PROC_xD_PKT_MASK)
		goto handle_results;

requests_left:
	spin_lock_bh(&priv->ring[ring].egress_lock);

	priv->ring[ring].requests -= handled;
	safexcel_try_push_requests(priv, ring);

	if (!priv->ring[ring].requests)
		priv->ring[ring].busy = false;

	spin_unlock_bh(&priv->ring[ring].egress_lock);
}

static void safexcel_dequeue_work(struct work_struct *work)
{
	struct safexcel_work_data *data =
			container_of(work, struct safexcel_work_data, work);

	safexcel_dequeue(data->priv, data->ring);
}

struct safexcel_ring_irq_data {
	struct safexcel_crypto_priv *priv;
	int ring;
};

static irqreturn_t safexcel_irq_ring(int irq, void *data)
{
	struct safexcel_ring_irq_data *irq_data = data;
	struct safexcel_crypto_priv *priv = irq_data->priv;
	int ring = irq_data->ring, rc = IRQ_NONE;
	u32 status, stat;

	status = readl(EIP197_HIA_AIC_R(priv) + EIP197_HIA_AIC_R_ENABLED_STAT(ring));
	if (!status)
		return rc;

	/* RDR interrupts */
	if (status & EIP197_RDR_IRQ(ring)) {
		stat = readl(EIP197_HIA_RDR(priv, ring) + EIP197_HIA_xDR_STAT);

		if (unlikely(stat & EIP197_xDR_ERR)) {
			/*
			 * Fatal error, the RDR is unusable and must be
			 * reinitialized. This should not happen under
			 * normal circumstances.
			 */
			dev_err(priv->dev, "RDR: fatal error.");
		} else if (likely(stat & EIP197_xDR_THRESH)) {
			rc = IRQ_WAKE_THREAD;
		}

		/* ACK the interrupts */
		writel(stat & 0xff,
		       EIP197_HIA_RDR(priv, ring) + EIP197_HIA_xDR_STAT);
	}

	/* ACK the interrupts */
	writel(status, EIP197_HIA_AIC_R(priv) + EIP197_HIA_AIC_R_ACK(ring));

	return rc;
}

static irqreturn_t safexcel_irq_ring_thread(int irq, void *data)
{
	struct safexcel_ring_irq_data *irq_data = data;
	struct safexcel_crypto_priv *priv = irq_data->priv;
	int ring = irq_data->ring;

	safexcel_handle_result_descriptor(priv, ring);

	queue_work(priv->ring[ring].workqueue,
		   &priv->ring[ring].work_data.work);

	return IRQ_HANDLED;
}

static int safexcel_request_ring_irq(struct platform_device *pdev, const char *name,
				     irq_handler_t handler,
				     irq_handler_t threaded_handler,
				     struct safexcel_ring_irq_data *ring_irq_priv)
{
	int ret, irq = platform_get_irq_byname(pdev, name);

	if (irq < 0) {
		dev_err(&pdev->dev, "unable to get IRQ '%s'\n", name);
		return irq;
	}

	ret = devm_request_threaded_irq(&pdev->dev, irq, handler,
					threaded_handler, IRQF_ONESHOT,
					dev_name(&pdev->dev), ring_irq_priv);
	if (ret) {
		dev_err(&pdev->dev, "unable to request IRQ %d\n", irq);
		return ret;
	}

	return irq;
}

static struct safexcel_alg_template *safexcel_algs[] = {
	&safexcel_alg_ecb_aes,
	&safexcel_alg_cbc_aes,
	&safexcel_alg_sha1,
	&safexcel_alg_sha224,
	&safexcel_alg_sha256,
	&safexcel_alg_hmac_sha1,
	&safexcel_alg_hmac_sha224,
	&safexcel_alg_hmac_sha256,
};

static int safexcel_register_algorithms(struct safexcel_crypto_priv *priv)
{
	int i, j, ret = 0;

	for (i = 0; i < ARRAY_SIZE(safexcel_algs); i++) {
		safexcel_algs[i]->priv = priv;

		if (safexcel_algs[i]->type == SAFEXCEL_ALG_TYPE_SKCIPHER)
			ret = crypto_register_skcipher(&safexcel_algs[i]->alg.skcipher);
		else
			ret = crypto_register_ahash(&safexcel_algs[i]->alg.ahash);

		if (ret)
			goto fail;
	}

	return 0;

fail:
	for (j = 0; j < i; j++) {
		if (safexcel_algs[j]->type == SAFEXCEL_ALG_TYPE_SKCIPHER)
			crypto_unregister_skcipher(&safexcel_algs[j]->alg.skcipher);
		else
			crypto_unregister_ahash(&safexcel_algs[j]->alg.ahash);
	}

	return ret;
}

static void safexcel_unregister_algorithms(struct safexcel_crypto_priv *priv)
{
	int i;

	for (i = 0; i < ARRAY_SIZE(safexcel_algs); i++) {
		if (safexcel_algs[i]->type == SAFEXCEL_ALG_TYPE_SKCIPHER)
			crypto_unregister_skcipher(&safexcel_algs[i]->alg.skcipher);
		else
			crypto_unregister_ahash(&safexcel_algs[i]->alg.ahash);
	}
}

static void safexcel_configure(struct safexcel_crypto_priv *priv)
{
	u32 val, mask;

	val = readl(EIP197_HIA_AIC_G(priv) + EIP197_HIA_OPTIONS);
	val = (val & GENMASK(27, 25)) >> 25;
	mask = BIT(val) - 1;

	val = readl(EIP197_HIA_AIC_G(priv) + EIP197_HIA_OPTIONS);
	priv->config.rings = min_t(u32, val & GENMASK(3, 0), max_rings);

	priv->config.cd_size = (sizeof(struct safexcel_command_desc) / sizeof(u32));
	priv->config.cd_offset = (priv->config.cd_size + mask) & ~mask;

	priv->config.rd_size = (sizeof(struct safexcel_result_desc) / sizeof(u32));
	priv->config.rd_offset = (priv->config.rd_size + mask) & ~mask;
}

static void safexcel_init_register_offsets(struct safexcel_crypto_priv *priv)
{
	struct safexcel_register_offsets *offsets = &priv->offsets;

	if (priv->version == EIP197) {
		offsets->hia_aic	= EIP197_HIA_AIC_BASE;
		offsets->hia_aic_g	= EIP197_HIA_AIC_G_BASE;
		offsets->hia_aic_r	= EIP197_HIA_AIC_R_BASE;
		offsets->hia_aic_xdr	= EIP197_HIA_AIC_xDR_BASE;
		offsets->hia_dfe	= EIP197_HIA_DFE_BASE;
		offsets->hia_dfe_thr	= EIP197_HIA_DFE_THR_BASE;
		offsets->hia_dse	= EIP197_HIA_DSE_BASE;
		offsets->hia_dse_thr	= EIP197_HIA_DSE_THR_BASE;
		offsets->hia_gen_cfg	= EIP197_HIA_GEN_CFG_BASE;
		offsets->pe		= EIP197_PE_BASE;
	} else {
		offsets->hia_aic	= EIP97_HIA_AIC_BASE;
		offsets->hia_aic_g	= EIP97_HIA_AIC_G_BASE;
		offsets->hia_aic_r	= EIP97_HIA_AIC_R_BASE;
		offsets->hia_aic_xdr	= EIP97_HIA_AIC_xDR_BASE;
		offsets->hia_dfe	= EIP97_HIA_DFE_BASE;
		offsets->hia_dfe_thr	= EIP97_HIA_DFE_THR_BASE;
		offsets->hia_dse	= EIP97_HIA_DSE_BASE;
		offsets->hia_dse_thr	= EIP97_HIA_DSE_THR_BASE;
		offsets->hia_gen_cfg	= EIP97_HIA_GEN_CFG_BASE;
		offsets->pe		= EIP97_PE_BASE;
	}
}

static int safexcel_probe(struct platform_device *pdev)
{
	struct device *dev = &pdev->dev;
	struct resource *res;
	struct safexcel_crypto_priv *priv;
	int i, ret;

	priv = devm_kzalloc(dev, sizeof(*priv), GFP_KERNEL);
	if (!priv)
		return -ENOMEM;

	priv->dev = dev;
	priv->version = (enum safexcel_eip_version)of_device_get_match_data(dev);

	safexcel_init_register_offsets(priv);

	res = platform_get_resource(pdev, IORESOURCE_MEM, 0);
	priv->base = devm_ioremap_resource(dev, res);
	if (IS_ERR(priv->base)) {
		dev_err(dev, "failed to get resource\n");
		return PTR_ERR(priv->base);
	}

	priv->clk = devm_clk_get(&pdev->dev, NULL);
	ret = PTR_ERR_OR_ZERO(priv->clk);
	/* The clock isn't mandatory */
	if  (ret != -ENOENT) {
		if (ret)
			return ret;

		ret = clk_prepare_enable(priv->clk);
		if (ret) {
			dev_err(dev, "unable to enable clk (%d)\n", ret);
			return ret;
		}
	}

	priv->reg_clk = devm_clk_get(&pdev->dev, "reg");
	ret = PTR_ERR_OR_ZERO(priv->reg_clk);
	/* The clock isn't mandatory */
	if  (ret != -ENOENT) {
		if (ret)
			goto err_core_clk;

		ret = clk_prepare_enable(priv->reg_clk);
		if (ret) {
			dev_err(dev, "unable to enable reg clk (%d)\n", ret);
			goto err_core_clk;
		}
	}

	ret = dma_set_mask_and_coherent(dev, DMA_BIT_MASK(64));
	if (ret)
		goto err_reg_clk;

	priv->context_pool = dmam_pool_create("safexcel-context", dev,
					      sizeof(struct safexcel_context_record),
					      1, 0);
	if (!priv->context_pool) {
		ret = -ENOMEM;
		goto err_reg_clk;
	}

	safexcel_configure(priv);

	for (i = 0; i < priv->config.rings; i++) {
		char irq_name[6] = {0}; /* "ringX\0" */
		char wq_name[9] = {0}; /* "wq_ringX\0" */
		int irq;
		struct safexcel_ring_irq_data *ring_irq;

		ret = safexcel_init_ring_descriptors(priv,
						     &priv->ring[i].cdr,
						     &priv->ring[i].rdr);
		if (ret)
			goto err_reg_clk;

		ring_irq = devm_kzalloc(dev, sizeof(*ring_irq), GFP_KERNEL);
		if (!ring_irq) {
			ret = -ENOMEM;
			goto err_reg_clk;
		}

		ring_irq->priv = priv;
		ring_irq->ring = i;

		snprintf(irq_name, 6, "ring%d", i);
		irq = safexcel_request_ring_irq(pdev, irq_name, safexcel_irq_ring,
						safexcel_irq_ring_thread,
						ring_irq);
		if (irq < 0) {
			ret = irq;
			goto err_reg_clk;
		}

		priv->ring[i].work_data.priv = priv;
		priv->ring[i].work_data.ring = i;
		INIT_WORK(&priv->ring[i].work_data.work, safexcel_dequeue_work);

		snprintf(wq_name, 9, "wq_ring%d", i);
		priv->ring[i].workqueue = create_singlethread_workqueue(wq_name);
		if (!priv->ring[i].workqueue) {
			ret = -ENOMEM;
			goto err_reg_clk;
		}

		priv->ring[i].requests = 0;
		priv->ring[i].busy = false;

		crypto_init_queue(&priv->ring[i].queue,
				  EIP197_DEFAULT_RING_SIZE);

		INIT_LIST_HEAD(&priv->ring[i].list);
		spin_lock_init(&priv->ring[i].lock);
		spin_lock_init(&priv->ring[i].egress_lock);
		spin_lock_init(&priv->ring[i].queue_lock);
	}

	platform_set_drvdata(pdev, priv);
	atomic_set(&priv->ring_used, 0);

	ret = safexcel_hw_init(priv);
	if (ret) {
		dev_err(dev, "EIP h/w init failed (%d)\n", ret);
		goto err_reg_clk;
	}

	ret = safexcel_register_algorithms(priv);
	if (ret) {
		dev_err(dev, "Failed to register algorithms (%d)\n", ret);
		goto err_reg_clk;
	}

	return 0;

err_reg_clk:
	clk_disable_unprepare(priv->reg_clk);
err_core_clk:
	clk_disable_unprepare(priv->clk);
	return ret;
}


static int safexcel_remove(struct platform_device *pdev)
{
	struct safexcel_crypto_priv *priv = platform_get_drvdata(pdev);
	int i;

	safexcel_unregister_algorithms(priv);
	clk_disable_unprepare(priv->clk);

	for (i = 0; i < priv->config.rings; i++)
		destroy_workqueue(priv->ring[i].workqueue);

	return 0;
}

static const struct of_device_id safexcel_of_match_table[] = {
	{
		.compatible = "inside-secure,safexcel-eip97",
		.data = (void *)EIP97,
	},
	{
		.compatible = "inside-secure,safexcel-eip197",
		.data = (void *)EIP197,
	},
	{},
};


static struct platform_driver  crypto_safexcel = {
	.probe		= safexcel_probe,
	.remove		= safexcel_remove,
	.driver		= {
		.name	= "crypto-safexcel",
		.of_match_table = safexcel_of_match_table,
	},
};
module_platform_driver(crypto_safexcel);

MODULE_AUTHOR("Antoine Tenart <antoine.tenart@free-electrons.com>");
MODULE_AUTHOR("Ofer Heifetz <oferh@marvell.com>");
MODULE_AUTHOR("Igal Liberman <igall@marvell.com>");
MODULE_DESCRIPTION("Support for SafeXcel cryptographic engine EIP197");
MODULE_LICENSE("GPL v2");<|MERGE_RESOLUTION|>--- conflicted
+++ resolved
@@ -522,11 +522,7 @@
 	priv->ring[ring].requests += nreq;
 
 	if (!priv->ring[ring].busy) {
-<<<<<<< HEAD
-		nreq -= safexcel_try_push_requests(priv, ring, nreq);
-=======
 		safexcel_try_push_requests(priv, ring);
->>>>>>> 144482d4
 		priv->ring[ring].busy = true;
 	}
 
