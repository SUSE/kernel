--- conflicted
+++ resolved
@@ -2197,12 +2197,7 @@
 	int i, j;
 
 	dd = platform_get_drvdata(pdev);
-<<<<<<< HEAD
-	if (!dd)
-		return -ENODEV;
-=======
-
->>>>>>> eb3cdb58
+
 	spin_lock_bh(&sham.lock);
 	list_del(&dd->list);
 	spin_unlock_bh(&sham.lock);
