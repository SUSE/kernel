--- conflicted
+++ resolved
@@ -15,10 +15,7 @@
 #include <linux/uaccess.h>
 #include <uapi/misc/uacce/hisi_qm.h>
 #include <linux/hisi_acc_qm.h>
-<<<<<<< HEAD
-=======
 #include "qm_common.h"
->>>>>>> eb3cdb58
 
 /* eq/aeq irq enable */
 #define QM_VF_AEQ_INT_SOURCE		0x0
@@ -89,10 +86,6 @@
 #define QM_DB_CMD_SHIFT_V1		16
 #define QM_DB_INDEX_SHIFT_V1		32
 #define QM_DB_PRIORITY_SHIFT_V1		48
-<<<<<<< HEAD
-#define QM_QUE_ISO_CFG_V		0x0030
-=======
->>>>>>> eb3cdb58
 #define QM_PAGE_SIZE			0x0034
 #define QM_QP_DB_INTERVAL		0x10000
 
@@ -637,12 +630,9 @@
 
 static int qm_mb_nolock(struct hisi_qm *qm, struct qm_mailbox *mailbox)
 {
-<<<<<<< HEAD
-=======
 	int ret;
 	u32 val;
 
->>>>>>> eb3cdb58
 	if (unlikely(hisi_qm_wait_mb_ready(qm))) {
 		dev_err(&qm->pdev->dev, "QM mailbox is busy to start!\n");
 		ret = -EBUSY;
@@ -1356,288 +1346,6 @@
 static int qm_dump_cqc_raw(struct hisi_qm *qm, dma_addr_t dma_addr, u16 qp_id)
 {
 	return hisi_qm_mb(qm, QM_MB_CMD_CQC, dma_addr, qp_id, 1);
-<<<<<<< HEAD
-}
-
-static int qm_sqc_dump(struct hisi_qm *qm, const char *s)
-{
-	struct device *dev = &qm->pdev->dev;
-	struct qm_sqc *sqc, *sqc_curr;
-	dma_addr_t sqc_dma;
-	u32 qp_id;
-	int ret;
-
-	if (!s)
-		return -EINVAL;
-
-	ret = kstrtou32(s, 0, &qp_id);
-	if (ret || qp_id >= qm->qp_num) {
-		dev_err(dev, "Please input qp num (0-%u)", qm->qp_num - 1);
-		return -EINVAL;
-	}
-
-	sqc = qm_ctx_alloc(qm, sizeof(*sqc), &sqc_dma);
-	if (IS_ERR(sqc))
-		return PTR_ERR(sqc);
-
-	ret = qm_dump_sqc_raw(qm, sqc_dma, qp_id);
-	if (ret) {
-		down_read(&qm->qps_lock);
-		if (qm->sqc) {
-			sqc_curr = qm->sqc + qp_id;
-
-			ret = dump_show(qm, sqc_curr, sizeof(*sqc),
-					"SOFT SQC");
-			if (ret)
-				dev_info(dev, "Show soft sqc failed!\n");
-		}
-		up_read(&qm->qps_lock);
-
-		goto err_free_ctx;
-	}
-
-	ret = dump_show(qm, sqc, sizeof(*sqc), "SQC");
-	if (ret)
-		dev_info(dev, "Show hw sqc failed!\n");
-
-err_free_ctx:
-	qm_ctx_free(qm, sizeof(*sqc), sqc, &sqc_dma);
-	return ret;
-}
-
-static int qm_cqc_dump(struct hisi_qm *qm, const char *s)
-{
-	struct device *dev = &qm->pdev->dev;
-	struct qm_cqc *cqc, *cqc_curr;
-	dma_addr_t cqc_dma;
-	u32 qp_id;
-	int ret;
-
-	if (!s)
-		return -EINVAL;
-
-	ret = kstrtou32(s, 0, &qp_id);
-	if (ret || qp_id >= qm->qp_num) {
-		dev_err(dev, "Please input qp num (0-%u)", qm->qp_num - 1);
-		return -EINVAL;
-	}
-
-	cqc = qm_ctx_alloc(qm, sizeof(*cqc), &cqc_dma);
-	if (IS_ERR(cqc))
-		return PTR_ERR(cqc);
-
-	ret = qm_dump_cqc_raw(qm, cqc_dma, qp_id);
-	if (ret) {
-		down_read(&qm->qps_lock);
-		if (qm->cqc) {
-			cqc_curr = qm->cqc + qp_id;
-
-			ret = dump_show(qm, cqc_curr, sizeof(*cqc),
-					"SOFT CQC");
-			if (ret)
-				dev_info(dev, "Show soft cqc failed!\n");
-		}
-		up_read(&qm->qps_lock);
-
-		goto err_free_ctx;
-	}
-
-	ret = dump_show(qm, cqc, sizeof(*cqc), "CQC");
-	if (ret)
-		dev_info(dev, "Show hw cqc failed!\n");
-
-err_free_ctx:
-	qm_ctx_free(qm, sizeof(*cqc), cqc, &cqc_dma);
-	return ret;
-}
-
-static int qm_eqc_aeqc_dump(struct hisi_qm *qm, char *s, size_t size,
-			    int cmd, char *name)
-{
-	struct device *dev = &qm->pdev->dev;
-	dma_addr_t xeqc_dma;
-	void *xeqc;
-	int ret;
-
-	if (strsep(&s, " ")) {
-		dev_err(dev, "Please do not input extra characters!\n");
-		return -EINVAL;
-	}
-
-	xeqc = qm_ctx_alloc(qm, size, &xeqc_dma);
-	if (IS_ERR(xeqc))
-		return PTR_ERR(xeqc);
-
-	ret = hisi_qm_mb(qm, cmd, xeqc_dma, 0, 1);
-	if (ret)
-		goto err_free_ctx;
-
-	ret = dump_show(qm, xeqc, size, name);
-	if (ret)
-		dev_info(dev, "Show hw %s failed!\n", name);
-
-err_free_ctx:
-	qm_ctx_free(qm, size, xeqc, &xeqc_dma);
-	return ret;
-}
-
-static int q_dump_param_parse(struct hisi_qm *qm, char *s,
-			      u32 *e_id, u32 *q_id)
-{
-	struct device *dev = &qm->pdev->dev;
-	unsigned int qp_num = qm->qp_num;
-	char *presult;
-	int ret;
-
-	presult = strsep(&s, " ");
-	if (!presult) {
-		dev_err(dev, "Please input qp number!\n");
-		return -EINVAL;
-	}
-
-	ret = kstrtou32(presult, 0, q_id);
-	if (ret || *q_id >= qp_num) {
-		dev_err(dev, "Please input qp num (0-%u)", qp_num - 1);
-		return -EINVAL;
-	}
-
-	presult = strsep(&s, " ");
-	if (!presult) {
-		dev_err(dev, "Please input sqe number!\n");
-		return -EINVAL;
-	}
-
-	ret = kstrtou32(presult, 0, e_id);
-	if (ret || *e_id >= QM_Q_DEPTH) {
-		dev_err(dev, "Please input sqe num (0-%d)", QM_Q_DEPTH - 1);
-		return -EINVAL;
-	}
-
-	if (strsep(&s, " ")) {
-		dev_err(dev, "Please do not input extra characters!\n");
-		return -EINVAL;
-	}
-
-	return 0;
-}
-
-static int qm_sq_dump(struct hisi_qm *qm, char *s)
-{
-	struct device *dev = &qm->pdev->dev;
-	void *sqe, *sqe_curr;
-	struct hisi_qp *qp;
-	u32 qp_id, sqe_id;
-	int ret;
-
-	ret = q_dump_param_parse(qm, s, &sqe_id, &qp_id);
-	if (ret)
-		return ret;
-
-	sqe = kzalloc(qm->sqe_size * QM_Q_DEPTH, GFP_KERNEL);
-	if (!sqe)
-		return -ENOMEM;
-
-	qp = &qm->qp_array[qp_id];
-	memcpy(sqe, qp->sqe, qm->sqe_size * QM_Q_DEPTH);
-	sqe_curr = sqe + (u32)(sqe_id * qm->sqe_size);
-	memset(sqe_curr + qm->debug.sqe_mask_offset, QM_SQE_ADDR_MASK,
-	       qm->debug.sqe_mask_len);
-
-	ret = dump_show(qm, sqe_curr, qm->sqe_size, "SQE");
-	if (ret)
-		dev_info(dev, "Show sqe failed!\n");
-
-	kfree(sqe);
-
-	return ret;
-}
-
-static int qm_cq_dump(struct hisi_qm *qm, char *s)
-{
-	struct device *dev = &qm->pdev->dev;
-	struct qm_cqe *cqe_curr;
-	struct hisi_qp *qp;
-	u32 qp_id, cqe_id;
-	int ret;
-
-	ret = q_dump_param_parse(qm, s, &cqe_id, &qp_id);
-	if (ret)
-		return ret;
-
-	qp = &qm->qp_array[qp_id];
-	cqe_curr = qp->cqe + cqe_id;
-	ret = dump_show(qm, cqe_curr, sizeof(struct qm_cqe), "CQE");
-	if (ret)
-		dev_info(dev, "Show cqe failed!\n");
-
-	return ret;
-}
-
-static int qm_eq_aeq_dump(struct hisi_qm *qm, const char *s,
-			  size_t size, char *name)
-{
-	struct device *dev = &qm->pdev->dev;
-	void *xeqe;
-	u32 xeqe_id;
-	int ret;
-
-	if (!s)
-		return -EINVAL;
-
-	ret = kstrtou32(s, 0, &xeqe_id);
-	if (ret)
-		return -EINVAL;
-
-	if (!strcmp(name, "EQE") && xeqe_id >= QM_EQ_DEPTH) {
-		dev_err(dev, "Please input eqe num (0-%d)", QM_EQ_DEPTH - 1);
-		return -EINVAL;
-	} else if (!strcmp(name, "AEQE") && xeqe_id >= QM_Q_DEPTH) {
-		dev_err(dev, "Please input aeqe num (0-%d)", QM_Q_DEPTH - 1);
-		return -EINVAL;
-	}
-
-	down_read(&qm->qps_lock);
-
-	if (qm->eqe && !strcmp(name, "EQE")) {
-		xeqe = qm->eqe + xeqe_id;
-	} else if (qm->aeqe && !strcmp(name, "AEQE")) {
-		xeqe = qm->aeqe + xeqe_id;
-	} else {
-		ret = -EINVAL;
-		goto err_unlock;
-	}
-
-	ret = dump_show(qm, xeqe, size, name);
-	if (ret)
-		dev_info(dev, "Show %s failed!\n", name);
-
-err_unlock:
-	up_read(&qm->qps_lock);
-	return ret;
-}
-
-static int qm_dbg_help(struct hisi_qm *qm, char *s)
-{
-	struct device *dev = &qm->pdev->dev;
-
-	if (strsep(&s, " ")) {
-		dev_err(dev, "Please do not input extra characters!\n");
-		return -EINVAL;
-	}
-
-	dev_info(dev, "available commands:\n");
-	dev_info(dev, "sqc <num>\n");
-	dev_info(dev, "cqc <num>\n");
-	dev_info(dev, "eqc\n");
-	dev_info(dev, "aeqc\n");
-	dev_info(dev, "sq <num> <e>\n");
-	dev_info(dev, "cq <num> <e>\n");
-	dev_info(dev, "eq <e>\n");
-	dev_info(dev, "aeq <e>\n");
-
-	return 0;
-=======
->>>>>>> eb3cdb58
 }
 
 static void qm_hw_error_init_v1(struct hisi_qm *qm)
@@ -3162,8 +2870,6 @@
 		writel(state, qm->io_base + QM_VF_STATE);
 }
 
-<<<<<<< HEAD
-=======
 static void hisi_qm_unint_work(struct hisi_qm *qm)
 {
 	destroy_workqueue(qm->wq);
@@ -3186,7 +2892,6 @@
 		kfree(qm->factor);
 }
 
->>>>>>> eb3cdb58
 /**
  * hisi_qm_uninit() - Uninitialize qm.
  * @qm: The qm needed uninit.
@@ -3204,18 +2909,7 @@
 		return;
 	}
 
-<<<<<<< HEAD
-	hisi_qp_memory_uninit(qm, qm->qp_num);
-	idr_destroy(&qm->qp_idr);
-
-	if (qm->qdma.va) {
-		hisi_qm_cache_wb(qm);
-		dma_free_coherent(dev, qm->qdma.size,
-				  qm->qdma.va, qm->qdma.dma);
-	}
-=======
 	hisi_qm_memory_uninit(qm);
->>>>>>> eb3cdb58
 	hisi_qm_set_state(qm, QM_NOT_READY);
 	up_write(&qm->qps_lock);
 
@@ -5643,12 +5337,8 @@
 	dma_free_coherent(dev, qm->qdma.size, qm->qdma.va, qm->qdma.dma);
 err_destroy_idr:
 	idr_destroy(&qm->qp_idr);
-<<<<<<< HEAD
-	kfree(qm->factor);
-=======
 	if (test_bit(QM_SUPPORT_FUNC_QOS, &qm->caps))
 		kfree(qm->factor);
->>>>>>> eb3cdb58
 
 	return ret;
 }
@@ -5706,14 +5396,7 @@
 err_free_qm_memory:
 	hisi_qm_memory_uninit(qm);
 err_alloc_uacce:
-<<<<<<< HEAD
-	if (qm->use_sva) {
-		uacce_remove(qm->uacce);
-		qm->uacce = NULL;
-	}
-=======
 	qm_remove_uacce(qm);
->>>>>>> eb3cdb58
 err_irq_register:
 	qm_irqs_unregister(qm);
 err_pci_init:
