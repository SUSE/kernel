--- conflicted
+++ resolved
@@ -1201,10 +1201,7 @@
 		qm->qp_num = pf_q_num;
 		qm->debug.curr_qm_qp_num = pf_q_num;
 		qm->qm_list = &zip_devices;
-<<<<<<< HEAD
-=======
 		qm->err_ini = &hisi_zip_err_ini;
->>>>>>> 2d5404ca
 		if (pf_q_num_flag)
 			set_bit(QM_MODULE_PARAM, &qm->misc_ctl);
 	} else if (qm->fun_type == QM_HW_VF && qm->ver == QM_HW_V1) {
