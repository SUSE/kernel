// SPDX-License-Identifier: GPL-2.0
/* Copyright (c) 2019 HiSilicon Limited. */
#include <linux/acpi.h>
#include <linux/bitops.h>
#include <linux/debugfs.h>
#include <linux/init.h>
#include <linux/io.h>
#include <linux/kernel.h>
#include <linux/module.h>
#include <linux/pci.h>
#include <linux/pm_runtime.h>
#include <linux/seq_file.h>
#include <linux/topology.h>
#include <linux/uacce.h>
#include "zip.h"

#define CAP_FILE_PERMISSION		0444
#define PCI_DEVICE_ID_HUAWEI_ZIP_PF	0xa250

#define HZIP_QUEUE_NUM_V1		4096

#define HZIP_CLOCK_GATE_CTRL		0x301004
#define HZIP_DECOMP_CHECK_ENABLE	BIT(16)
#define HZIP_FSM_MAX_CNT		0x301008

#define HZIP_PORT_ARCA_CHE_0		0x301040
#define HZIP_PORT_ARCA_CHE_1		0x301044
#define HZIP_PORT_AWCA_CHE_0		0x301060
#define HZIP_PORT_AWCA_CHE_1		0x301064
#define HZIP_CACHE_ALL_EN		0xffffffff

#define HZIP_BD_RUSER_32_63		0x301110
#define HZIP_SGL_RUSER_32_63		0x30111c
#define HZIP_DATA_RUSER_32_63		0x301128
#define HZIP_DATA_WUSER_32_63		0x301134
#define HZIP_BD_WUSER_32_63		0x301140

#define HZIP_QM_IDEL_STATUS		0x3040e4

#define HZIP_CORE_DFX_BASE		0x301000
#define HZIP_CORE_DFX_DECOMP_BASE	0x304000
#define HZIP_CORE_DFX_COMP_0		0x302000
#define HZIP_CORE_DFX_COMP_1		0x303000
#define HZIP_CORE_DFX_DECOMP_0		0x304000
#define HZIP_CORE_DFX_DECOMP_1		0x305000
#define HZIP_CORE_DFX_DECOMP_2		0x306000
#define HZIP_CORE_DFX_DECOMP_3		0x307000
#define HZIP_CORE_DFX_DECOMP_4		0x308000
#define HZIP_CORE_DFX_DECOMP_5		0x309000
#define HZIP_CORE_REGS_BASE_LEN		0xB0
#define HZIP_CORE_REGS_DFX_LEN		0x28
#define HZIP_CORE_ADDR_INTRVL		0x1000

#define HZIP_CORE_INT_SOURCE		0x3010A0
#define HZIP_CORE_INT_MASK_REG		0x3010A4
#define HZIP_CORE_INT_SET		0x3010A8
#define HZIP_CORE_INT_STATUS		0x3010AC
#define HZIP_CORE_INT_STATUS_M_ECC	BIT(1)
#define HZIP_CORE_SRAM_ECC_ERR_INFO	0x301148
#define HZIP_CORE_INT_RAS_CE_ENB	0x301160
#define HZIP_CORE_INT_RAS_NFE_ENB	0x301164
#define HZIP_CORE_INT_RAS_FE_ENB        0x301168
#define HZIP_CORE_INT_RAS_FE_ENB_MASK	0x0
#define HZIP_OOO_SHUTDOWN_SEL		0x30120C
#define HZIP_SRAM_ECC_ERR_NUM_SHIFT	16
#define HZIP_SRAM_ECC_ERR_ADDR_SHIFT	24
#define HZIP_CORE_INT_MASK_ALL		GENMASK(12, 0)
#define HZIP_AXI_ERROR_MASK		(BIT(2) | BIT(3))
#define HZIP_SQE_SIZE			128
#define HZIP_PF_DEF_Q_NUM		64
#define HZIP_PF_DEF_Q_BASE		0
#define HZIP_CTX_Q_NUM_DEF		2

#define HZIP_SOFT_CTRL_CNT_CLR_CE	0x301000
#define HZIP_SOFT_CTRL_CNT_CLR_CE_BIT	BIT(0)
#define HZIP_SOFT_CTRL_ZIP_CONTROL	0x30100C
#define HZIP_AXI_SHUTDOWN_ENABLE	BIT(14)
#define HZIP_WR_PORT			BIT(11)

#define HZIP_ALG_ZLIB_BIT		GENMASK(1, 0)
#define HZIP_ALG_GZIP_BIT		GENMASK(3, 2)
#define HZIP_ALG_DEFLATE_BIT		GENMASK(5, 4)
#define HZIP_ALG_LZ77_BIT		GENMASK(7, 6)
#define HZIP_ALG_LZ4_BIT		GENMASK(9, 8)

#define HZIP_BUF_SIZE			22
#define HZIP_SQE_MASK_OFFSET		64
#define HZIP_SQE_MASK_LEN		48

#define HZIP_CNT_CLR_CE_EN		BIT(0)
#define HZIP_RO_CNT_CLR_CE_EN		BIT(2)
#define HZIP_RD_CNT_CLR_CE_EN		(HZIP_CNT_CLR_CE_EN | \
					 HZIP_RO_CNT_CLR_CE_EN)

#define HZIP_PREFETCH_CFG		0x3011B0
#define HZIP_SVA_TRANS			0x3011C4
#define HZIP_PREFETCH_ENABLE		(~(BIT(26) | BIT(17) | BIT(0)))
#define HZIP_SVA_PREFETCH_DISABLE	BIT(26)
#define HZIP_SVA_DISABLE_READY		(BIT(26) | BIT(30))
#define HZIP_SVA_PREFETCH_NUM		GENMASK(18, 16)
#define HZIP_SVA_STALL_NUM		GENMASK(15, 0)
#define HZIP_SHAPER_RATE_COMPRESS	750
#define HZIP_SHAPER_RATE_DECOMPRESS	140
#define HZIP_DELAY_1_US			1
#define HZIP_POLL_TIMEOUT_US		1000
#define HZIP_WAIT_SVA_READY		500000
#define HZIP_READ_SVA_STATUS_TIMES	3
#define HZIP_WAIT_US_MIN		10
#define HZIP_WAIT_US_MAX		20

/* clock gating */
#define HZIP_PEH_CFG_AUTO_GATE		0x3011A8
#define HZIP_PEH_CFG_AUTO_GATE_EN	BIT(0)
#define HZIP_CORE_GATED_EN		GENMASK(15, 8)
#define HZIP_CORE_GATED_OOO_EN		BIT(29)
#define HZIP_CLOCK_GATED_EN		(HZIP_CORE_GATED_EN | \
					 HZIP_CORE_GATED_OOO_EN)

/* zip comp high performance */
#define HZIP_HIGH_PERF_OFFSET		0x301208

#define HZIP_LIT_LEN_EN_OFFSET		0x301204
#define HZIP_LIT_LEN_EN_EN		BIT(4)

enum {
	HZIP_HIGH_COMP_RATE,
	HZIP_HIGH_COMP_PERF,
};

static const char hisi_zip_name[] = "hisi_zip";
static struct dentry *hzip_debugfs_root;

struct hisi_zip_hw_error {
	u32 int_msk;
	const char *msg;
};

struct zip_dfx_item {
	const char *name;
	u32 offset;
};

static const struct qm_dev_alg zip_dev_algs[] = { {
		.alg_msk = HZIP_ALG_ZLIB_BIT,
		.alg = "zlib\n",
	}, {
		.alg_msk = HZIP_ALG_GZIP_BIT,
		.alg = "gzip\n",
	}, {
		.alg_msk = HZIP_ALG_DEFLATE_BIT,
		.alg = "deflate\n",
	}, {
		.alg_msk = HZIP_ALG_LZ77_BIT,
		.alg = "lz77_zstd\n",
	}, {
		.alg_msk = HZIP_ALG_LZ77_BIT,
		.alg = "lz77_only\n",
	}, {
		.alg_msk = HZIP_ALG_LZ4_BIT,
		.alg = "lz4\n",
	},
};

static struct hisi_qm_list zip_devices = {
	.register_to_crypto	= hisi_zip_register_to_crypto,
	.unregister_from_crypto	= hisi_zip_unregister_from_crypto,
};

static struct zip_dfx_item zip_dfx_files[] = {
	{"send_cnt", offsetof(struct hisi_zip_dfx, send_cnt)},
	{"recv_cnt", offsetof(struct hisi_zip_dfx, recv_cnt)},
	{"send_busy_cnt", offsetof(struct hisi_zip_dfx, send_busy_cnt)},
	{"err_bd_cnt", offsetof(struct hisi_zip_dfx, err_bd_cnt)},
};

static const struct hisi_zip_hw_error zip_hw_error[] = {
	{ .int_msk = BIT(0), .msg = "zip_ecc_1bitt_err" },
	{ .int_msk = BIT(1), .msg = "zip_ecc_2bit_err" },
	{ .int_msk = BIT(2), .msg = "zip_axi_rresp_err" },
	{ .int_msk = BIT(3), .msg = "zip_axi_bresp_err" },
	{ .int_msk = BIT(4), .msg = "zip_src_addr_parse_err" },
	{ .int_msk = BIT(5), .msg = "zip_dst_addr_parse_err" },
	{ .int_msk = BIT(6), .msg = "zip_pre_in_addr_err" },
	{ .int_msk = BIT(7), .msg = "zip_pre_in_data_err" },
	{ .int_msk = BIT(8), .msg = "zip_com_inf_err" },
	{ .int_msk = BIT(9), .msg = "zip_enc_inf_err" },
	{ .int_msk = BIT(10), .msg = "zip_pre_out_err" },
	{ .int_msk = BIT(11), .msg = "zip_axi_poison_err" },
	{ .int_msk = BIT(12), .msg = "zip_sva_err" },
	{ /* sentinel */ }
};

enum ctrl_debug_file_index {
	HZIP_CLEAR_ENABLE,
	HZIP_DEBUG_FILE_NUM,
};

static const char * const ctrl_debug_file_name[] = {
	[HZIP_CLEAR_ENABLE] = "clear_enable",
};

struct ctrl_debug_file {
	enum ctrl_debug_file_index index;
	spinlock_t lock;
	struct hisi_zip_ctrl *ctrl;
};

/*
 * One ZIP controller has one PF and multiple VFs, some global configurations
 * which PF has need this structure.
 *
 * Just relevant for PF.
 */
struct hisi_zip_ctrl {
	struct hisi_zip *hisi_zip;
	struct ctrl_debug_file files[HZIP_DEBUG_FILE_NUM];
};

enum zip_cap_type {
	ZIP_QM_NFE_MASK_CAP = 0x0,
	ZIP_QM_RESET_MASK_CAP,
	ZIP_QM_OOO_SHUTDOWN_MASK_CAP,
	ZIP_QM_CE_MASK_CAP,
	ZIP_NFE_MASK_CAP,
	ZIP_RESET_MASK_CAP,
	ZIP_OOO_SHUTDOWN_MASK_CAP,
	ZIP_CE_MASK_CAP,
	ZIP_CLUSTER_NUM_CAP,
	ZIP_CORE_TYPE_NUM_CAP,
	ZIP_CORE_NUM_CAP,
	ZIP_CLUSTER_COMP_NUM_CAP,
	ZIP_CLUSTER_DECOMP_NUM_CAP,
	ZIP_DECOMP_ENABLE_BITMAP,
	ZIP_COMP_ENABLE_BITMAP,
	ZIP_DRV_ALG_BITMAP,
	ZIP_DEV_ALG_BITMAP,
	ZIP_CORE1_ALG_BITMAP,
	ZIP_CORE2_ALG_BITMAP,
	ZIP_CORE3_ALG_BITMAP,
	ZIP_CORE4_ALG_BITMAP,
	ZIP_CORE5_ALG_BITMAP,
	ZIP_CAP_MAX
};

static struct hisi_qm_cap_info zip_basic_cap_info[] = {
	{ZIP_QM_NFE_MASK_CAP, 0x3124, 0, GENMASK(31, 0), 0x0, 0x1C57, 0x7C77},
	{ZIP_QM_RESET_MASK_CAP, 0x3128, 0, GENMASK(31, 0), 0x0, 0xC57, 0x6C77},
	{ZIP_QM_OOO_SHUTDOWN_MASK_CAP, 0x3128, 0, GENMASK(31, 0), 0x0, 0x4, 0x6C77},
	{ZIP_QM_CE_MASK_CAP, 0x312C, 0, GENMASK(31, 0), 0x0, 0x8, 0x8},
	{ZIP_NFE_MASK_CAP, 0x3130, 0, GENMASK(31, 0), 0x0, 0x7FE, 0x1FFE},
	{ZIP_RESET_MASK_CAP, 0x3134, 0, GENMASK(31, 0), 0x0, 0x7FE, 0x7FE},
	{ZIP_OOO_SHUTDOWN_MASK_CAP, 0x3134, 0, GENMASK(31, 0), 0x0, 0x2, 0x7FE},
	{ZIP_CE_MASK_CAP, 0x3138, 0, GENMASK(31, 0), 0x0, 0x1, 0x1},
	{ZIP_CLUSTER_NUM_CAP, 0x313C, 28, GENMASK(3, 0), 0x1, 0x1, 0x1},
	{ZIP_CORE_TYPE_NUM_CAP, 0x313C, 24, GENMASK(3, 0), 0x2, 0x2, 0x2},
	{ZIP_CORE_NUM_CAP, 0x313C, 16, GENMASK(7, 0), 0x8, 0x8, 0x5},
	{ZIP_CLUSTER_COMP_NUM_CAP, 0x313C, 8, GENMASK(7, 0), 0x2, 0x2, 0x2},
	{ZIP_CLUSTER_DECOMP_NUM_CAP, 0x313C, 0, GENMASK(7, 0), 0x6, 0x6, 0x3},
	{ZIP_DECOMP_ENABLE_BITMAP, 0x3140, 16, GENMASK(15, 0), 0xFC, 0xFC, 0x1C},
	{ZIP_COMP_ENABLE_BITMAP, 0x3140, 0, GENMASK(15, 0), 0x3, 0x3, 0x3},
	{ZIP_DRV_ALG_BITMAP, 0x3144, 0, GENMASK(31, 0), 0x0, 0x0, 0x30},
	{ZIP_DEV_ALG_BITMAP, 0x3148, 0, GENMASK(31, 0), 0xF, 0xF, 0x3F},
	{ZIP_CORE1_ALG_BITMAP, 0x314C, 0, GENMASK(31, 0), 0x5, 0x5, 0xD5},
	{ZIP_CORE2_ALG_BITMAP, 0x3150, 0, GENMASK(31, 0), 0x5, 0x5, 0xD5},
	{ZIP_CORE3_ALG_BITMAP, 0x3154, 0, GENMASK(31, 0), 0xA, 0xA, 0x2A},
	{ZIP_CORE4_ALG_BITMAP, 0x3158, 0, GENMASK(31, 0), 0xA, 0xA, 0x2A},
	{ZIP_CORE5_ALG_BITMAP, 0x315C, 0, GENMASK(31, 0), 0xA, 0xA, 0x2A},
	{ZIP_CAP_MAX, 0x317c, 0, GENMASK(0, 0), 0x0, 0x0, 0x0}
};

static const struct hisi_qm_cap_query_info zip_cap_query_info[] = {
	{QM_RAS_NFE_TYPE, "QM_RAS_NFE_TYPE             ", 0x3124, 0x0, 0x1C57, 0x7C77},
	{QM_RAS_NFE_RESET, "QM_RAS_NFE_RESET            ", 0x3128, 0x0, 0xC57, 0x6C77},
	{QM_RAS_CE_TYPE, "QM_RAS_CE_TYPE              ", 0x312C, 0x0, 0x8, 0x8},
	{ZIP_RAS_NFE_TYPE, "ZIP_RAS_NFE_TYPE            ", 0x3130, 0x0, 0x7FE, 0x1FFE},
	{ZIP_RAS_NFE_RESET, "ZIP_RAS_NFE_RESET           ", 0x3134, 0x0, 0x7FE, 0x7FE},
	{ZIP_RAS_CE_TYPE, "ZIP_RAS_CE_TYPE             ", 0x3138, 0x0, 0x1, 0x1},
	{ZIP_CORE_INFO, "ZIP_CORE_INFO               ", 0x313C, 0x12080206, 0x12080206, 0x12050203},
	{ZIP_CORE_EN, "ZIP_CORE_EN                 ", 0x3140, 0xFC0003, 0xFC0003, 0x1C0003},
	{ZIP_DRV_ALG_BITMAP_TB, "ZIP_DRV_ALG_BITMAP          ", 0x3144, 0x0, 0x0, 0x30},
	{ZIP_ALG_BITMAP, "ZIP_ALG_BITMAP              ", 0x3148, 0xF, 0xF, 0x3F},
	{ZIP_CORE1_BITMAP, "ZIP_CORE1_BITMAP            ", 0x314C, 0x5, 0x5, 0xD5},
	{ZIP_CORE2_BITMAP, "ZIP_CORE2_BITMAP            ", 0x3150, 0x5, 0x5, 0xD5},
	{ZIP_CORE3_BITMAP, "ZIP_CORE3_BITMAP            ", 0x3154, 0xA, 0xA, 0x2A},
	{ZIP_CORE4_BITMAP, "ZIP_CORE4_BITMAP            ", 0x3158, 0xA, 0xA, 0x2A},
	{ZIP_CORE5_BITMAP, "ZIP_CORE5_BITMAP            ", 0x315C, 0xA, 0xA, 0x2A},
};

static const struct debugfs_reg32 hzip_dfx_regs[] = {
	{"HZIP_GET_BD_NUM                ",  0x00},
	{"HZIP_GET_RIGHT_BD              ",  0x04},
	{"HZIP_GET_ERROR_BD              ",  0x08},
	{"HZIP_DONE_BD_NUM               ",  0x0c},
	{"HZIP_WORK_CYCLE                ",  0x10},
	{"HZIP_IDLE_CYCLE                ",  0x18},
	{"HZIP_MAX_DELAY                 ",  0x20},
	{"HZIP_MIN_DELAY                 ",  0x24},
	{"HZIP_AVG_DELAY                 ",  0x28},
	{"HZIP_MEM_VISIBLE_DATA          ",  0x30},
	{"HZIP_MEM_VISIBLE_ADDR          ",  0x34},
	{"HZIP_CONSUMED_BYTE             ",  0x38},
	{"HZIP_PRODUCED_BYTE             ",  0x40},
	{"HZIP_COMP_INF                  ",  0x70},
	{"HZIP_PRE_OUT                   ",  0x78},
	{"HZIP_BD_RD                     ",  0x7c},
	{"HZIP_BD_WR                     ",  0x80},
	{"HZIP_GET_BD_AXI_ERR_NUM        ",  0x84},
	{"HZIP_GET_BD_PARSE_ERR_NUM      ",  0x88},
	{"HZIP_ADD_BD_AXI_ERR_NUM        ",  0x8c},
	{"HZIP_DECOMP_STF_RELOAD_CURR_ST ",  0x94},
	{"HZIP_DECOMP_LZ77_CURR_ST       ",  0x9c},
};

static const struct debugfs_reg32 hzip_com_dfx_regs[] = {
	{"HZIP_CLOCK_GATE_CTRL           ",  0x301004},
	{"HZIP_CORE_INT_RAS_CE_ENB       ",  0x301160},
	{"HZIP_CORE_INT_RAS_NFE_ENB      ",  0x301164},
	{"HZIP_CORE_INT_RAS_FE_ENB       ",  0x301168},
	{"HZIP_UNCOM_ERR_RAS_CTRL        ",  0x30116C},
};

static const struct debugfs_reg32 hzip_dump_dfx_regs[] = {
	{"HZIP_GET_BD_NUM                ",  0x00},
	{"HZIP_GET_RIGHT_BD              ",  0x04},
	{"HZIP_GET_ERROR_BD              ",  0x08},
	{"HZIP_DONE_BD_NUM               ",  0x0c},
	{"HZIP_MAX_DELAY                 ",  0x20},
};

/* define the ZIP's dfx regs region and region length */
static struct dfx_diff_registers hzip_diff_regs[] = {
	{
		.reg_offset = HZIP_CORE_DFX_BASE,
		.reg_len = HZIP_CORE_REGS_BASE_LEN,
	}, {
		.reg_offset = HZIP_CORE_DFX_COMP_0,
		.reg_len = HZIP_CORE_REGS_DFX_LEN,
	}, {
		.reg_offset = HZIP_CORE_DFX_COMP_1,
		.reg_len = HZIP_CORE_REGS_DFX_LEN,
	}, {
		.reg_offset = HZIP_CORE_DFX_DECOMP_0,
		.reg_len = HZIP_CORE_REGS_DFX_LEN,
	}, {
		.reg_offset = HZIP_CORE_DFX_DECOMP_1,
		.reg_len = HZIP_CORE_REGS_DFX_LEN,
	}, {
		.reg_offset = HZIP_CORE_DFX_DECOMP_2,
		.reg_len = HZIP_CORE_REGS_DFX_LEN,
	}, {
		.reg_offset = HZIP_CORE_DFX_DECOMP_3,
		.reg_len = HZIP_CORE_REGS_DFX_LEN,
	}, {
		.reg_offset = HZIP_CORE_DFX_DECOMP_4,
		.reg_len = HZIP_CORE_REGS_DFX_LEN,
	}, {
		.reg_offset = HZIP_CORE_DFX_DECOMP_5,
		.reg_len = HZIP_CORE_REGS_DFX_LEN,
	},
};

static int hzip_diff_regs_show(struct seq_file *s, void *unused)
{
	struct hisi_qm *qm = s->private;

	hisi_qm_acc_diff_regs_dump(qm, s, qm->debug.acc_diff_regs,
					ARRAY_SIZE(hzip_diff_regs));

	return 0;
}
DEFINE_SHOW_ATTRIBUTE(hzip_diff_regs);

static int perf_mode_set(const char *val, const struct kernel_param *kp)
{
	int ret;
	u32 n;

	if (!val)
		return -EINVAL;

	ret = kstrtou32(val, 10, &n);
	if (ret != 0 || (n != HZIP_HIGH_COMP_PERF &&
			 n != HZIP_HIGH_COMP_RATE))
		return -EINVAL;

	return param_set_int(val, kp);
}

static const struct kernel_param_ops zip_com_perf_ops = {
	.set = perf_mode_set,
	.get = param_get_int,
};

/*
 * perf_mode = 0 means enable high compression rate mode,
 * perf_mode = 1 means enable high compression performance mode.
 * These two modes only apply to the compression direction.
 */
static u32 perf_mode = HZIP_HIGH_COMP_RATE;
module_param_cb(perf_mode, &zip_com_perf_ops, &perf_mode, 0444);
MODULE_PARM_DESC(perf_mode, "ZIP high perf mode 0(default), 1(enable)");

static const struct kernel_param_ops zip_uacce_mode_ops = {
	.set = uacce_mode_set,
	.get = param_get_int,
};

/*
 * uacce_mode = 0 means zip only register to crypto,
 * uacce_mode = 1 means zip both register to crypto and uacce.
 */
static u32 uacce_mode = UACCE_MODE_NOUACCE;
module_param_cb(uacce_mode, &zip_uacce_mode_ops, &uacce_mode, 0444);
MODULE_PARM_DESC(uacce_mode, UACCE_MODE_DESC);

static bool pf_q_num_flag;
static int pf_q_num_set(const char *val, const struct kernel_param *kp)
{
	pf_q_num_flag = true;

	return hisi_qm_q_num_set(val, kp, PCI_DEVICE_ID_HUAWEI_ZIP_PF);
}

static const struct kernel_param_ops pf_q_num_ops = {
	.set = pf_q_num_set,
	.get = param_get_int,
};

static u32 pf_q_num = HZIP_PF_DEF_Q_NUM;
module_param_cb(pf_q_num, &pf_q_num_ops, &pf_q_num, 0444);
MODULE_PARM_DESC(pf_q_num, "Number of queues in PF(v1 2-4096, v2 2-1024)");

static const struct kernel_param_ops vfs_num_ops = {
	.set = vfs_num_set,
	.get = param_get_int,
};

static u32 vfs_num;
module_param_cb(vfs_num, &vfs_num_ops, &vfs_num, 0444);
MODULE_PARM_DESC(vfs_num, "Number of VFs to enable(1-63), 0(default)");

static const struct pci_device_id hisi_zip_dev_ids[] = {
	{ PCI_DEVICE(PCI_VENDOR_ID_HUAWEI, PCI_DEVICE_ID_HUAWEI_ZIP_PF) },
	{ PCI_DEVICE(PCI_VENDOR_ID_HUAWEI, PCI_DEVICE_ID_HUAWEI_ZIP_VF) },
	{ 0, }
};
MODULE_DEVICE_TABLE(pci, hisi_zip_dev_ids);

int zip_create_qps(struct hisi_qp **qps, int qp_num, int node)
{
	if (node == NUMA_NO_NODE)
		node = cpu_to_node(raw_smp_processor_id());

	return hisi_qm_alloc_qps_node(&zip_devices, qp_num, 0, node, qps);
}

bool hisi_zip_alg_support(struct hisi_qm *qm, u32 alg)
{
	u32 cap_val;

	cap_val = qm->cap_tables.dev_cap_table[ZIP_DRV_ALG_BITMAP_TB].cap_val;
	if ((alg & cap_val) == alg)
		return true;

	return false;
}

<<<<<<< HEAD
=======
static void hisi_zip_literal_set(struct hisi_qm *qm)
{
	u32 val;

	if (qm->ver < QM_HW_V3)
		return;

	val = readl_relaxed(qm->io_base + HZIP_LIT_LEN_EN_OFFSET);
	val &= ~HZIP_LIT_LEN_EN_EN;

	/* enable literal length in stream mode compression */
	writel(val, qm->io_base + HZIP_LIT_LEN_EN_OFFSET);
}

>>>>>>> b35fc656
static void hisi_zip_set_high_perf(struct hisi_qm *qm)
{
	u32 val;

	val = readl_relaxed(qm->io_base + HZIP_HIGH_PERF_OFFSET);
	if (perf_mode == HZIP_HIGH_COMP_PERF)
		val |= HZIP_HIGH_COMP_PERF;
	else
		val &= ~HZIP_HIGH_COMP_PERF;

	/* Set perf mode */
	writel(val, qm->io_base + HZIP_HIGH_PERF_OFFSET);
}

static int hisi_zip_wait_sva_ready(struct hisi_qm *qm, __u32 offset, __u32 mask)
{
	u32 val, try_times = 0;
	u8 count = 0;

	/*
	 * Read the register value every 10-20us. If the value is 0 for three
	 * consecutive times, the SVA module is ready.
	 */
	do {
		val = readl(qm->io_base + offset);
		if (val & mask)
			count = 0;
		else if (++count == HZIP_READ_SVA_STATUS_TIMES)
			break;

		usleep_range(HZIP_WAIT_US_MIN, HZIP_WAIT_US_MAX);
	} while (++try_times < HZIP_WAIT_SVA_READY);

	if (try_times == HZIP_WAIT_SVA_READY) {
		pci_err(qm->pdev, "failed to wait sva prefetch ready\n");
		return -ETIMEDOUT;
	}

	return 0;
}

static void hisi_zip_close_sva_prefetch(struct hisi_qm *qm)
{
	u32 val;
	int ret;

	if (!test_bit(QM_SUPPORT_SVA_PREFETCH, &qm->caps))
		return;

	val = readl_relaxed(qm->io_base + HZIP_PREFETCH_CFG);
	val |= HZIP_SVA_PREFETCH_DISABLE;
	writel(val, qm->io_base + HZIP_PREFETCH_CFG);

	ret = readl_relaxed_poll_timeout(qm->io_base + HZIP_SVA_TRANS,
					 val, !(val & HZIP_SVA_DISABLE_READY),
					 HZIP_DELAY_1_US, HZIP_POLL_TIMEOUT_US);
	if (ret)
		pci_err(qm->pdev, "failed to close sva prefetch\n");

	(void)hisi_zip_wait_sva_ready(qm, HZIP_SVA_TRANS, HZIP_SVA_STALL_NUM);
}

static void hisi_zip_open_sva_prefetch(struct hisi_qm *qm)
{
	u32 val;
	int ret;

	if (!test_bit(QM_SUPPORT_SVA_PREFETCH, &qm->caps))
		return;

	/* Enable prefetch */
	val = readl_relaxed(qm->io_base + HZIP_PREFETCH_CFG);
	val &= HZIP_PREFETCH_ENABLE;
	writel(val, qm->io_base + HZIP_PREFETCH_CFG);

	ret = readl_relaxed_poll_timeout(qm->io_base + HZIP_PREFETCH_CFG,
					 val, !(val & HZIP_SVA_PREFETCH_DISABLE),
					 HZIP_DELAY_1_US, HZIP_POLL_TIMEOUT_US);
	if (ret) {
		pci_err(qm->pdev, "failed to open sva prefetch\n");
		hisi_zip_close_sva_prefetch(qm);
		return;
	}

	ret = hisi_zip_wait_sva_ready(qm, HZIP_SVA_TRANS, HZIP_SVA_PREFETCH_NUM);
	if (ret)
		hisi_zip_close_sva_prefetch(qm);
}

static void hisi_zip_enable_clock_gate(struct hisi_qm *qm)
{
	u32 val;

	if (qm->ver < QM_HW_V3)
		return;

	val = readl(qm->io_base + HZIP_CLOCK_GATE_CTRL);
	val |= HZIP_CLOCK_GATED_EN;
	writel(val, qm->io_base + HZIP_CLOCK_GATE_CTRL);

	val = readl(qm->io_base + HZIP_PEH_CFG_AUTO_GATE);
	val |= HZIP_PEH_CFG_AUTO_GATE_EN;
	writel(val, qm->io_base + HZIP_PEH_CFG_AUTO_GATE);
}

static int hisi_zip_set_user_domain_and_cache(struct hisi_qm *qm)
{
	void __iomem *base = qm->io_base;
	u32 dcomp_bm, comp_bm;
	u32 zip_core_en;
	int ret;

	/* qm user domain */
	writel(AXUSER_BASE, base + QM_ARUSER_M_CFG_1);
	writel(ARUSER_M_CFG_ENABLE, base + QM_ARUSER_M_CFG_ENABLE);
	writel(AXUSER_BASE, base + QM_AWUSER_M_CFG_1);
	writel(AWUSER_M_CFG_ENABLE, base + QM_AWUSER_M_CFG_ENABLE);
	writel(WUSER_M_CFG_ENABLE, base + QM_WUSER_M_CFG_ENABLE);

	/* qm cache */
	writel(AXI_M_CFG, base + QM_AXI_M_CFG);
	writel(AXI_M_CFG_ENABLE, base + QM_AXI_M_CFG_ENABLE);

	/* disable FLR triggered by BME(bus master enable) */
	writel(PEH_AXUSER_CFG, base + QM_PEH_AXUSER_CFG);
	writel(PEH_AXUSER_CFG_ENABLE, base + QM_PEH_AXUSER_CFG_ENABLE);

	/* cache */
	writel(HZIP_CACHE_ALL_EN, base + HZIP_PORT_ARCA_CHE_0);
	writel(HZIP_CACHE_ALL_EN, base + HZIP_PORT_ARCA_CHE_1);
	writel(HZIP_CACHE_ALL_EN, base + HZIP_PORT_AWCA_CHE_0);
	writel(HZIP_CACHE_ALL_EN, base + HZIP_PORT_AWCA_CHE_1);

	/* user domain configurations */
	writel(AXUSER_BASE, base + HZIP_BD_RUSER_32_63);
	writel(AXUSER_BASE, base + HZIP_BD_WUSER_32_63);

	if (qm->use_sva && qm->ver == QM_HW_V2) {
		writel(AXUSER_BASE | AXUSER_SSV, base + HZIP_DATA_RUSER_32_63);
		writel(AXUSER_BASE | AXUSER_SSV, base + HZIP_DATA_WUSER_32_63);
		writel(AXUSER_BASE | AXUSER_SSV, base + HZIP_SGL_RUSER_32_63);
	} else {
		writel(AXUSER_BASE, base + HZIP_DATA_RUSER_32_63);
		writel(AXUSER_BASE, base + HZIP_DATA_WUSER_32_63);
		writel(AXUSER_BASE, base + HZIP_SGL_RUSER_32_63);
	}
	hisi_zip_open_sva_prefetch(qm);

	/* let's open all compression/decompression cores */

	zip_core_en = qm->cap_tables.dev_cap_table[ZIP_CORE_EN].cap_val;
	dcomp_bm = (zip_core_en >> zip_basic_cap_info[ZIP_DECOMP_ENABLE_BITMAP].shift) &
			zip_basic_cap_info[ZIP_DECOMP_ENABLE_BITMAP].mask;
	comp_bm = (zip_core_en >> zip_basic_cap_info[ZIP_COMP_ENABLE_BITMAP].shift) &
			zip_basic_cap_info[ZIP_COMP_ENABLE_BITMAP].mask;
	writel(HZIP_DECOMP_CHECK_ENABLE | dcomp_bm | comp_bm, base + HZIP_CLOCK_GATE_CTRL);

	/* enable sqc,cqc writeback */
	writel(SQC_CACHE_ENABLE | CQC_CACHE_ENABLE | SQC_CACHE_WB_ENABLE |
	       CQC_CACHE_WB_ENABLE | FIELD_PREP(SQC_CACHE_WB_THRD, 1) |
	       FIELD_PREP(CQC_CACHE_WB_THRD, 1), base + QM_CACHE_CTL);

	hisi_zip_set_high_perf(qm);
<<<<<<< HEAD
=======
	hisi_zip_literal_set(qm);
>>>>>>> b35fc656
	hisi_zip_enable_clock_gate(qm);

	ret = hisi_dae_set_user_domain(qm);
	if (ret)
		goto close_sva_prefetch;

	return 0;

close_sva_prefetch:
	hisi_zip_close_sva_prefetch(qm);
	return ret;
}

static void hisi_zip_master_ooo_ctrl(struct hisi_qm *qm, bool enable)
{
	u32 val1, val2;

	val1 = readl(qm->io_base + HZIP_SOFT_CTRL_ZIP_CONTROL);
	if (enable) {
		val1 |= HZIP_AXI_SHUTDOWN_ENABLE;
		val2 = qm->err_info.dev_err.shutdown_mask;
	} else {
		val1 &= ~HZIP_AXI_SHUTDOWN_ENABLE;
		val2 = 0x0;
	}

	if (qm->ver > QM_HW_V2)
		writel(val2, qm->io_base + HZIP_OOO_SHUTDOWN_SEL);

	writel(val1, qm->io_base + HZIP_SOFT_CTRL_ZIP_CONTROL);
}

static void hisi_zip_hw_error_enable(struct hisi_qm *qm)
{
	struct hisi_qm_err_mask *dev_err = &qm->err_info.dev_err;
	u32 err_mask = dev_err->ce | dev_err->nfe | dev_err->fe;

	if (qm->ver == QM_HW_V1) {
		writel(HZIP_CORE_INT_MASK_ALL,
		       qm->io_base + HZIP_CORE_INT_MASK_REG);
		dev_info(&qm->pdev->dev, "Does not support hw error handle\n");
		return;
	}

	/* clear ZIP hw error source if having */
	writel(err_mask, qm->io_base + HZIP_CORE_INT_SOURCE);

	/* configure error type */
	writel(dev_err->ce, qm->io_base + HZIP_CORE_INT_RAS_CE_ENB);
	writel(dev_err->fe, qm->io_base + HZIP_CORE_INT_RAS_FE_ENB);
	writel(dev_err->nfe, qm->io_base + HZIP_CORE_INT_RAS_NFE_ENB);

	hisi_zip_master_ooo_ctrl(qm, true);

	/* enable ZIP hw error interrupts */
	writel(~err_mask, qm->io_base + HZIP_CORE_INT_MASK_REG);

	hisi_dae_hw_error_enable(qm);
}

static void hisi_zip_hw_error_disable(struct hisi_qm *qm)
{
	struct hisi_qm_err_mask *dev_err = &qm->err_info.dev_err;
	u32 err_mask = dev_err->ce | dev_err->nfe | dev_err->fe;

	/* disable ZIP hw error interrupts */
	writel(err_mask, qm->io_base + HZIP_CORE_INT_MASK_REG);

	hisi_zip_master_ooo_ctrl(qm, false);

	hisi_dae_hw_error_disable(qm);
}

static inline struct hisi_qm *file_to_qm(struct ctrl_debug_file *file)
{
	struct hisi_zip *hisi_zip = file->ctrl->hisi_zip;

	return &hisi_zip->qm;
}

static u32 clear_enable_read(struct hisi_qm *qm)
{
	return readl(qm->io_base + HZIP_SOFT_CTRL_CNT_CLR_CE) &
		     HZIP_SOFT_CTRL_CNT_CLR_CE_BIT;
}

static int clear_enable_write(struct hisi_qm *qm, u32 val)
{
	u32 tmp;

	if (val != 1 && val != 0)
		return -EINVAL;

	tmp = (readl(qm->io_base + HZIP_SOFT_CTRL_CNT_CLR_CE) &
	       ~HZIP_SOFT_CTRL_CNT_CLR_CE_BIT) | val;
	writel(tmp, qm->io_base + HZIP_SOFT_CTRL_CNT_CLR_CE);

	return  0;
}

static ssize_t hisi_zip_ctrl_debug_read(struct file *filp, char __user *buf,
					size_t count, loff_t *pos)
{
	struct ctrl_debug_file *file = filp->private_data;
	struct hisi_qm *qm = file_to_qm(file);
	char tbuf[HZIP_BUF_SIZE];
	u32 val;
	int ret;

	ret = hisi_qm_get_dfx_access(qm);
	if (ret)
		return ret;

	spin_lock_irq(&file->lock);
	switch (file->index) {
	case HZIP_CLEAR_ENABLE:
		val = clear_enable_read(qm);
		break;
	default:
		goto err_input;
	}
	spin_unlock_irq(&file->lock);

	hisi_qm_put_dfx_access(qm);
	ret = scnprintf(tbuf, sizeof(tbuf), "%u\n", val);
	return simple_read_from_buffer(buf, count, pos, tbuf, ret);

err_input:
	spin_unlock_irq(&file->lock);
	hisi_qm_put_dfx_access(qm);
	return -EINVAL;
}

static ssize_t hisi_zip_ctrl_debug_write(struct file *filp,
					 const char __user *buf,
					 size_t count, loff_t *pos)
{
	struct ctrl_debug_file *file = filp->private_data;
	struct hisi_qm *qm = file_to_qm(file);
	char tbuf[HZIP_BUF_SIZE];
	unsigned long val;
	int len, ret;

	if (*pos != 0)
		return 0;

	if (count >= HZIP_BUF_SIZE)
		return -ENOSPC;

	len = simple_write_to_buffer(tbuf, HZIP_BUF_SIZE - 1, pos, buf, count);
	if (len < 0)
		return len;

	tbuf[len] = '\0';
	ret = kstrtoul(tbuf, 0, &val);
	if (ret)
		return ret;

	ret = hisi_qm_get_dfx_access(qm);
	if (ret)
		return ret;

	spin_lock_irq(&file->lock);
	switch (file->index) {
	case HZIP_CLEAR_ENABLE:
		ret = clear_enable_write(qm, val);
		if (ret)
			goto err_input;
		break;
	default:
		ret = -EINVAL;
		goto err_input;
	}

	ret = count;

err_input:
	spin_unlock_irq(&file->lock);
	hisi_qm_put_dfx_access(qm);
	return ret;
}

static const struct file_operations ctrl_debug_fops = {
	.owner = THIS_MODULE,
	.open = simple_open,
	.read = hisi_zip_ctrl_debug_read,
	.write = hisi_zip_ctrl_debug_write,
};

static int zip_debugfs_atomic64_set(void *data, u64 val)
{
	if (val)
		return -EINVAL;

	atomic64_set((atomic64_t *)data, 0);

	return 0;
}

static int zip_debugfs_atomic64_get(void *data, u64 *val)
{
	*val = atomic64_read((atomic64_t *)data);

	return 0;
}

DEFINE_DEBUGFS_ATTRIBUTE(zip_atomic64_ops, zip_debugfs_atomic64_get,
			 zip_debugfs_atomic64_set, "%llu\n");

static int hisi_zip_regs_show(struct seq_file *s, void *unused)
{
	hisi_qm_regs_dump(s, s->private);

	return 0;
}

DEFINE_SHOW_ATTRIBUTE(hisi_zip_regs);

static void __iomem *get_zip_core_addr(struct hisi_qm *qm, int core_num)
{
	u8 zip_comp_core_num;
	u32 zip_core_info;

	zip_core_info =  qm->cap_tables.dev_cap_table[ZIP_CORE_INFO].cap_val;
	zip_comp_core_num = (zip_core_info >> zip_basic_cap_info[ZIP_CLUSTER_COMP_NUM_CAP].shift) &
			     zip_basic_cap_info[ZIP_CLUSTER_COMP_NUM_CAP].mask;

	if (core_num < zip_comp_core_num)
		return qm->io_base + HZIP_CORE_DFX_BASE +
			(core_num + 1) * HZIP_CORE_ADDR_INTRVL;

	return qm->io_base + HZIP_CORE_DFX_DECOMP_BASE +
		(core_num - zip_comp_core_num) * HZIP_CORE_ADDR_INTRVL;
}

static int hisi_zip_core_debug_init(struct hisi_qm *qm)
{
	u32 zip_core_num, zip_comp_core_num;
	struct device *dev = &qm->pdev->dev;
	struct debugfs_regset32 *regset;
	u32 zip_core_info;
	struct dentry *tmp_d;
	char buf[HZIP_BUF_SIZE];
	int i;

	zip_core_info =  qm->cap_tables.dev_cap_table[ZIP_CORE_INFO].cap_val;
	zip_core_num = (zip_core_info >> zip_basic_cap_info[ZIP_CORE_NUM_CAP].shift) &
			zip_basic_cap_info[ZIP_CORE_NUM_CAP].mask;
	zip_comp_core_num = (zip_core_info >> zip_basic_cap_info[ZIP_CLUSTER_COMP_NUM_CAP].shift) &
			zip_basic_cap_info[ZIP_CLUSTER_COMP_NUM_CAP].mask;

	for (i = 0; i < zip_core_num; i++) {
		if (i < zip_comp_core_num)
			scnprintf(buf, sizeof(buf), "comp_core%d", i);
		else
			scnprintf(buf, sizeof(buf), "decomp_core%d",
				  i - zip_comp_core_num);

		regset = devm_kzalloc(dev, sizeof(*regset), GFP_KERNEL);
		if (!regset)
			return -ENOENT;

		regset->regs = hzip_dfx_regs;
		regset->nregs = ARRAY_SIZE(hzip_dfx_regs);
		regset->base = get_zip_core_addr(qm, i);
		regset->dev = dev;

		tmp_d = debugfs_create_dir(buf, qm->debug.debug_root);
		debugfs_create_file("regs", 0444, tmp_d, regset,
				    &hisi_zip_regs_fops);
	}

	return 0;
}

static int zip_cap_regs_show(struct seq_file *s, void *unused)
{
	struct hisi_qm *qm = s->private;
	u32 i, size;

	size = qm->cap_tables.qm_cap_size;
	for (i = 0; i < size; i++)
		seq_printf(s, "%s= 0x%08x\n", qm->cap_tables.qm_cap_table[i].name,
			   qm->cap_tables.qm_cap_table[i].cap_val);

	size = qm->cap_tables.dev_cap_size;
	for (i = 0; i < size; i++)
		seq_printf(s, "%s= 0x%08x\n", qm->cap_tables.dev_cap_table[i].name,
			   qm->cap_tables.dev_cap_table[i].cap_val);

	return 0;
}

DEFINE_SHOW_ATTRIBUTE(zip_cap_regs);

static void hisi_zip_dfx_debug_init(struct hisi_qm *qm)
{
	struct dfx_diff_registers *hzip_regs = qm->debug.acc_diff_regs;
	struct hisi_zip *zip = container_of(qm, struct hisi_zip, qm);
	struct hisi_zip_dfx *dfx = &zip->dfx;
	struct dentry *tmp_dir;
	void *data;
	int i;

	tmp_dir = debugfs_create_dir("zip_dfx", qm->debug.debug_root);
	for (i = 0; i < ARRAY_SIZE(zip_dfx_files); i++) {
		data = (atomic64_t *)((uintptr_t)dfx + zip_dfx_files[i].offset);
		debugfs_create_file(zip_dfx_files[i].name,
				    0644, tmp_dir, data,
				    &zip_atomic64_ops);
	}

	if (qm->fun_type == QM_HW_PF && hzip_regs)
		debugfs_create_file("diff_regs", 0444, tmp_dir,
				      qm, &hzip_diff_regs_fops);

	debugfs_create_file("cap_regs", CAP_FILE_PERMISSION,
			    qm->debug.debug_root, qm, &zip_cap_regs_fops);
}

static int hisi_zip_ctrl_debug_init(struct hisi_qm *qm)
{
	struct hisi_zip *zip = container_of(qm, struct hisi_zip, qm);
	int i;

	for (i = HZIP_CLEAR_ENABLE; i < HZIP_DEBUG_FILE_NUM; i++) {
		spin_lock_init(&zip->ctrl->files[i].lock);
		zip->ctrl->files[i].ctrl = zip->ctrl;
		zip->ctrl->files[i].index = i;

		debugfs_create_file(ctrl_debug_file_name[i], 0600,
				    qm->debug.debug_root,
				    zip->ctrl->files + i,
				    &ctrl_debug_fops);
	}

	return hisi_zip_core_debug_init(qm);
}

static int hisi_zip_debugfs_init(struct hisi_qm *qm)
{
	struct device *dev = &qm->pdev->dev;
	int ret;

	ret = hisi_qm_regs_debugfs_init(qm, hzip_diff_regs, ARRAY_SIZE(hzip_diff_regs));
	if (ret) {
		dev_warn(dev, "Failed to init ZIP diff regs!\n");
		return ret;
	}

	qm->debug.sqe_mask_offset = HZIP_SQE_MASK_OFFSET;
	qm->debug.sqe_mask_len = HZIP_SQE_MASK_LEN;
	qm->debug.debug_root = debugfs_create_dir(dev_name(dev),
							hzip_debugfs_root);

	hisi_qm_debug_init(qm);

	if (qm->fun_type == QM_HW_PF) {
		ret = hisi_zip_ctrl_debug_init(qm);
		if (ret)
			goto debugfs_remove;
	}

	hisi_zip_dfx_debug_init(qm);

	return 0;

debugfs_remove:
	debugfs_remove_recursive(qm->debug.debug_root);
	hisi_qm_regs_debugfs_uninit(qm, ARRAY_SIZE(hzip_diff_regs));
	return ret;
}

/* hisi_zip_debug_regs_clear() - clear the zip debug regs */
static void hisi_zip_debug_regs_clear(struct hisi_qm *qm)
{
	u32 zip_core_info;
	u8 zip_core_num;
	int i, j;

	zip_core_info = qm->cap_tables.dev_cap_table[ZIP_CORE_INFO].cap_val;
	zip_core_num = (zip_core_info >> zip_basic_cap_info[ZIP_CORE_NUM_CAP].shift) &
			zip_basic_cap_info[ZIP_CORE_NUM_CAP].mask;

	/* enable register read_clear bit */
	writel(HZIP_RD_CNT_CLR_CE_EN, qm->io_base + HZIP_SOFT_CTRL_CNT_CLR_CE);
	for (i = 0; i < zip_core_num; i++)
		for (j = 0; j < ARRAY_SIZE(hzip_dfx_regs); j++)
			readl(get_zip_core_addr(qm, i) +
			      hzip_dfx_regs[j].offset);

	/* disable register read_clear bit */
	writel(0x0, qm->io_base + HZIP_SOFT_CTRL_CNT_CLR_CE);

	hisi_qm_debug_regs_clear(qm);
}

static void hisi_zip_debugfs_exit(struct hisi_qm *qm)
{
	debugfs_remove_recursive(qm->debug.debug_root);

	hisi_qm_regs_debugfs_uninit(qm, ARRAY_SIZE(hzip_diff_regs));

	if (qm->fun_type == QM_HW_PF) {
		hisi_zip_debug_regs_clear(qm);
		qm->debug.curr_qm_qp_num = 0;
	}
}

static int hisi_zip_show_last_regs_init(struct hisi_qm *qm)
{
	int core_dfx_regs_num =  ARRAY_SIZE(hzip_dump_dfx_regs);
	int com_dfx_regs_num = ARRAY_SIZE(hzip_com_dfx_regs);
	struct qm_debug *debug = &qm->debug;
	void __iomem *io_base;
	u32 zip_core_info;
	u32 zip_core_num;
	int i, j, idx;

	zip_core_info = qm->cap_tables.dev_cap_table[ZIP_CORE_INFO].cap_val;
	zip_core_num = (zip_core_info >> zip_basic_cap_info[ZIP_CORE_NUM_CAP].shift) &
			zip_basic_cap_info[ZIP_CORE_NUM_CAP].mask;

	debug->last_words = kcalloc(core_dfx_regs_num * zip_core_num + com_dfx_regs_num,
				    sizeof(unsigned int), GFP_KERNEL);
	if (!debug->last_words)
		return -ENOMEM;

	for (i = 0; i < com_dfx_regs_num; i++) {
		io_base = qm->io_base + hzip_com_dfx_regs[i].offset;
		debug->last_words[i] = readl_relaxed(io_base);
	}

	for (i = 0; i < zip_core_num; i++) {
		io_base = get_zip_core_addr(qm, i);
		for (j = 0; j < core_dfx_regs_num; j++) {
			idx = com_dfx_regs_num + i * core_dfx_regs_num + j;
			debug->last_words[idx] = readl_relaxed(
				io_base + hzip_dump_dfx_regs[j].offset);
		}
	}

	return 0;
}

static void hisi_zip_show_last_regs_uninit(struct hisi_qm *qm)
{
	struct qm_debug *debug = &qm->debug;

	if (qm->fun_type == QM_HW_VF || !debug->last_words)
		return;

	kfree(debug->last_words);
	debug->last_words = NULL;
}

static void hisi_zip_show_last_dfx_regs(struct hisi_qm *qm)
{
	int core_dfx_regs_num =  ARRAY_SIZE(hzip_dump_dfx_regs);
	int com_dfx_regs_num = ARRAY_SIZE(hzip_com_dfx_regs);
	u32 zip_core_num, zip_comp_core_num;
	struct qm_debug *debug = &qm->debug;
	char buf[HZIP_BUF_SIZE];
	u32 zip_core_info;
	void __iomem *base;
	int i, j, idx;
	u32 val;

	if (qm->fun_type == QM_HW_VF || !debug->last_words)
		return;

	for (i = 0; i < com_dfx_regs_num; i++) {
		val = readl_relaxed(qm->io_base + hzip_com_dfx_regs[i].offset);
		if (debug->last_words[i] != val)
			pci_info(qm->pdev, "com_dfx: %s \t= 0x%08x => 0x%08x\n",
				 hzip_com_dfx_regs[i].name, debug->last_words[i], val);
	}

	zip_core_info = qm->cap_tables.dev_cap_table[ZIP_CORE_INFO].cap_val;
	zip_core_num = (zip_core_info >> zip_basic_cap_info[ZIP_CORE_NUM_CAP].shift) &
			zip_basic_cap_info[ZIP_CORE_NUM_CAP].mask;
	zip_comp_core_num = (zip_core_info >> zip_basic_cap_info[ZIP_CLUSTER_COMP_NUM_CAP].shift) &
			zip_basic_cap_info[ZIP_CLUSTER_COMP_NUM_CAP].mask;

	for (i = 0; i < zip_core_num; i++) {
		if (i < zip_comp_core_num)
			scnprintf(buf, sizeof(buf), "Comp_core-%d", i);
		else
			scnprintf(buf, sizeof(buf), "Decomp_core-%d",
				  i - zip_comp_core_num);
		base = get_zip_core_addr(qm, i);

		pci_info(qm->pdev, "==>%s:\n", buf);
		/* dump last word for dfx regs during control resetting */
		for (j = 0; j < core_dfx_regs_num; j++) {
			idx = com_dfx_regs_num + i * core_dfx_regs_num + j;
			val = readl_relaxed(base + hzip_dump_dfx_regs[j].offset);
			if (debug->last_words[idx] != val)
				pci_info(qm->pdev, "%s \t= 0x%08x => 0x%08x\n",
					 hzip_dump_dfx_regs[j].name,
					 debug->last_words[idx], val);
		}
	}
}

static void hisi_zip_log_hw_error(struct hisi_qm *qm, u32 err_sts)
{
	const struct hisi_zip_hw_error *err = zip_hw_error;
	struct device *dev = &qm->pdev->dev;
	u32 err_val;

	while (err->msg) {
		if (err->int_msk & err_sts) {
			dev_err(dev, "%s [error status=0x%x] found\n",
				err->msg, err->int_msk);

			if (err->int_msk & HZIP_CORE_INT_STATUS_M_ECC) {
				err_val = readl(qm->io_base +
						HZIP_CORE_SRAM_ECC_ERR_INFO);
				dev_err(dev, "hisi-zip multi ecc sram num=0x%x\n",
					((err_val >>
					HZIP_SRAM_ECC_ERR_NUM_SHIFT) & 0xFF));
			}
		}
		err++;
	}
}

static u32 hisi_zip_get_hw_err_status(struct hisi_qm *qm)
{
	return readl(qm->io_base + HZIP_CORE_INT_STATUS);
}

static void hisi_zip_clear_hw_err_status(struct hisi_qm *qm, u32 err_sts)
{
	writel(err_sts, qm->io_base + HZIP_CORE_INT_SOURCE);
}

static void hisi_zip_disable_error_report(struct hisi_qm *qm, u32 err_type)
{
	u32 nfe_mask = qm->err_info.dev_err.nfe;

	writel(nfe_mask & (~err_type), qm->io_base + HZIP_CORE_INT_RAS_NFE_ENB);
}

static void hisi_zip_enable_error_report(struct hisi_qm *qm)
{
	u32 nfe_mask = qm->err_info.dev_err.nfe;
	u32 ce_mask = qm->err_info.dev_err.ce;

	writel(nfe_mask, qm->io_base + HZIP_CORE_INT_RAS_NFE_ENB);
	writel(ce_mask, qm->io_base + HZIP_CORE_INT_RAS_CE_ENB);
}

static void hisi_zip_open_axi_master_ooo(struct hisi_qm *qm)
{
	u32 val;

	val = readl(qm->io_base + HZIP_SOFT_CTRL_ZIP_CONTROL);

	writel(val & ~HZIP_AXI_SHUTDOWN_ENABLE,
	       qm->io_base + HZIP_SOFT_CTRL_ZIP_CONTROL);

	writel(val | HZIP_AXI_SHUTDOWN_ENABLE,
	       qm->io_base + HZIP_SOFT_CTRL_ZIP_CONTROL);

	hisi_dae_open_axi_master_ooo(qm);
}

static void hisi_zip_close_axi_master_ooo(struct hisi_qm *qm)
{
	u32 nfe_enb;

	/* Disable ECC Mbit error report. */
	nfe_enb = readl(qm->io_base + HZIP_CORE_INT_RAS_NFE_ENB);
	writel(nfe_enb & ~HZIP_CORE_INT_STATUS_M_ECC,
	       qm->io_base + HZIP_CORE_INT_RAS_NFE_ENB);

	/* Inject zip ECC Mbit error to block master ooo. */
	writel(HZIP_CORE_INT_STATUS_M_ECC,
	       qm->io_base + HZIP_CORE_INT_SET);
}

static enum acc_err_result hisi_zip_get_err_result(struct hisi_qm *qm)
{
	enum acc_err_result zip_result = ACC_ERR_NONE;
	enum acc_err_result dae_result;
	u32 err_status;

	/* Get device hardware new error status */
	err_status = hisi_zip_get_hw_err_status(qm);
	if (err_status) {
		if (err_status & qm->err_info.dev_err.ecc_2bits_mask)
			qm->err_status.is_dev_ecc_mbit = true;
		hisi_zip_log_hw_error(qm, err_status);

		if (err_status & qm->err_info.dev_err.reset_mask) {
			/* Disable the same error reporting until device is recovered. */
			hisi_zip_disable_error_report(qm, err_status);
			zip_result = ACC_ERR_NEED_RESET;
		} else {
			hisi_zip_clear_hw_err_status(qm, err_status);
			/* Avoid firmware disable error report, re-enable. */
			hisi_zip_enable_error_report(qm);
		}
	}

	dae_result = hisi_dae_get_err_result(qm);

	return (zip_result == ACC_ERR_NEED_RESET ||
		dae_result == ACC_ERR_NEED_RESET) ?
		ACC_ERR_NEED_RESET : ACC_ERR_RECOVERED;
}

static bool hisi_zip_dev_is_abnormal(struct hisi_qm *qm)
{
	u32 err_status;

	err_status = hisi_zip_get_hw_err_status(qm);
	if (err_status & qm->err_info.dev_err.shutdown_mask)
		return true;

	return hisi_dae_dev_is_abnormal(qm);
}

static int hisi_zip_set_priv_status(struct hisi_qm *qm)
{
	return hisi_dae_close_axi_master_ooo(qm);
}

static void hisi_zip_disable_axi_error(struct hisi_qm *qm)
{
	struct hisi_qm_err_mask *dev_err = &qm->err_info.dev_err;
	u32 err_mask = dev_err->ce | dev_err->nfe | dev_err->fe;
	u32 val;

	val = ~(err_mask & (~HZIP_AXI_ERROR_MASK));
	writel(val, qm->io_base + HZIP_CORE_INT_MASK_REG);

	if (qm->ver > QM_HW_V2)
		writel(dev_err->shutdown_mask & (~HZIP_AXI_ERROR_MASK),
		       qm->io_base + HZIP_OOO_SHUTDOWN_SEL);
}

static void hisi_zip_enable_axi_error(struct hisi_qm *qm)
{
	struct hisi_qm_err_mask *dev_err = &qm->err_info.dev_err;
	u32 err_mask = dev_err->ce | dev_err->nfe | dev_err->fe;

	/* clear axi error source */
	writel(HZIP_AXI_ERROR_MASK, qm->io_base + HZIP_CORE_INT_SOURCE);

	writel(~err_mask, qm->io_base + HZIP_CORE_INT_MASK_REG);

	if (qm->ver > QM_HW_V2)
		writel(dev_err->shutdown_mask, qm->io_base + HZIP_OOO_SHUTDOWN_SEL);
}

static void hisi_zip_err_info_init(struct hisi_qm *qm)
{
	struct hisi_qm_err_info *err_info = &qm->err_info;
	struct hisi_qm_err_mask *qm_err = &err_info->qm_err;
	struct hisi_qm_err_mask *dev_err = &err_info->dev_err;

	qm_err->fe = HZIP_CORE_INT_RAS_FE_ENB_MASK;
	qm_err->ce = hisi_qm_get_hw_info(qm, zip_basic_cap_info, ZIP_QM_CE_MASK_CAP, qm->cap_ver);
	qm_err->nfe = hisi_qm_get_hw_info(qm, zip_basic_cap_info,
					  ZIP_QM_NFE_MASK_CAP, qm->cap_ver);
	qm_err->ecc_2bits_mask = QM_ECC_MBIT;
	qm_err->reset_mask = hisi_qm_get_hw_info(qm, zip_basic_cap_info,
						 ZIP_QM_RESET_MASK_CAP, qm->cap_ver);
	qm_err->shutdown_mask = hisi_qm_get_hw_info(qm, zip_basic_cap_info,
						    ZIP_QM_OOO_SHUTDOWN_MASK_CAP, qm->cap_ver);

	dev_err->fe = HZIP_CORE_INT_RAS_FE_ENB_MASK;
	dev_err->ce = hisi_qm_get_hw_info(qm, zip_basic_cap_info, ZIP_CE_MASK_CAP, qm->cap_ver);
	dev_err->nfe = hisi_qm_get_hw_info(qm, zip_basic_cap_info, ZIP_NFE_MASK_CAP, qm->cap_ver);
	dev_err->ecc_2bits_mask = HZIP_CORE_INT_STATUS_M_ECC;
	dev_err->shutdown_mask = hisi_qm_get_hw_info(qm, zip_basic_cap_info,
						     ZIP_OOO_SHUTDOWN_MASK_CAP, qm->cap_ver);
	dev_err->reset_mask = hisi_qm_get_hw_info(qm, zip_basic_cap_info,
						  ZIP_RESET_MASK_CAP, qm->cap_ver);

	err_info->msi_wr_port = HZIP_WR_PORT;
	err_info->acpi_rst = "ZRST";
}

static const struct hisi_qm_err_ini hisi_zip_err_ini = {
	.hw_init		= hisi_zip_set_user_domain_and_cache,
	.hw_err_enable		= hisi_zip_hw_error_enable,
	.hw_err_disable		= hisi_zip_hw_error_disable,
	.get_dev_hw_err_status	= hisi_zip_get_hw_err_status,
	.clear_dev_hw_err_status = hisi_zip_clear_hw_err_status,
	.open_axi_master_ooo	= hisi_zip_open_axi_master_ooo,
	.close_axi_master_ooo	= hisi_zip_close_axi_master_ooo,
	.open_sva_prefetch	= hisi_zip_open_sva_prefetch,
	.close_sva_prefetch	= hisi_zip_close_sva_prefetch,
	.show_last_dfx_regs	= hisi_zip_show_last_dfx_regs,
	.err_info_init		= hisi_zip_err_info_init,
	.get_err_result		= hisi_zip_get_err_result,
	.set_priv_status	= hisi_zip_set_priv_status,
	.dev_is_abnormal	= hisi_zip_dev_is_abnormal,
	.disable_axi_error	= hisi_zip_disable_axi_error,
	.enable_axi_error	= hisi_zip_enable_axi_error,
};

static int hisi_zip_pf_probe_init(struct hisi_zip *hisi_zip)
{
	struct hisi_qm *qm = &hisi_zip->qm;
	struct hisi_zip_ctrl *ctrl;
	int ret;

	ctrl = devm_kzalloc(&qm->pdev->dev, sizeof(*ctrl), GFP_KERNEL);
	if (!ctrl)
		return -ENOMEM;

	hisi_zip->ctrl = ctrl;
	ctrl->hisi_zip = hisi_zip;

	ret = hisi_zip_set_user_domain_and_cache(qm);
	if (ret)
		return ret;

	hisi_qm_dev_err_init(qm);
	hisi_zip_debug_regs_clear(qm);

	ret = hisi_zip_show_last_regs_init(qm);
	if (ret)
		pci_err(qm->pdev, "Failed to init last word regs!\n");

	return ret;
}

static int zip_pre_store_cap_reg(struct hisi_qm *qm)
{
	struct hisi_qm_cap_record *zip_cap;
	struct pci_dev *pdev = qm->pdev;
	size_t i, size;

	size = ARRAY_SIZE(zip_cap_query_info);
	zip_cap = devm_kcalloc(&pdev->dev, size, sizeof(*zip_cap), GFP_KERNEL);
	if (!zip_cap)
		return -ENOMEM;

	for (i = 0; i < size; i++) {
		zip_cap[i].type = zip_cap_query_info[i].type;
		zip_cap[i].name = zip_cap_query_info[i].name;
		zip_cap[i].cap_val = hisi_qm_get_cap_value(qm, zip_cap_query_info,
				     i, qm->cap_ver);
	}

	qm->cap_tables.dev_cap_table = zip_cap;
	qm->cap_tables.dev_cap_size = size;

	return 0;
}

static int hisi_zip_qm_init(struct hisi_qm *qm, struct pci_dev *pdev)
{
	u64 alg_msk;
	int ret;

	qm->pdev = pdev;
	qm->mode = uacce_mode;
	qm->sqe_size = HZIP_SQE_SIZE;
	qm->dev_name = hisi_zip_name;

	qm->fun_type = (pdev->device == PCI_DEVICE_ID_HUAWEI_ZIP_PF) ?
			QM_HW_PF : QM_HW_VF;
	if (qm->fun_type == QM_HW_PF) {
		qm->qp_base = HZIP_PF_DEF_Q_BASE;
		qm->qp_num = pf_q_num;
		qm->debug.curr_qm_qp_num = pf_q_num;
		qm->qm_list = &zip_devices;
		qm->err_ini = &hisi_zip_err_ini;
		if (pf_q_num_flag)
			set_bit(QM_MODULE_PARAM, &qm->misc_ctl);
	} else if (qm->fun_type == QM_HW_VF && qm->ver == QM_HW_V1) {
		/*
		 * have no way to get qm configure in VM in v1 hardware,
		 * so currently force PF to uses HZIP_PF_DEF_Q_NUM, and force
		 * to trigger only one VF in v1 hardware.
		 *
		 * v2 hardware has no such problem.
		 */
		qm->qp_base = HZIP_PF_DEF_Q_NUM;
		qm->qp_num = HZIP_QUEUE_NUM_V1 - HZIP_PF_DEF_Q_NUM;
	}

	ret = hisi_qm_init(qm);
	if (ret) {
		pci_err(qm->pdev, "Failed to init zip qm configures!\n");
		return ret;
	}

	/* Fetch and save the value of capability registers */
	ret = zip_pre_store_cap_reg(qm);
	if (ret) {
		pci_err(qm->pdev, "Failed to pre-store capability registers!\n");
		goto err_qm_uninit;
	}

	alg_msk = qm->cap_tables.dev_cap_table[ZIP_ALG_BITMAP].cap_val;
	ret = hisi_qm_set_algs(qm, alg_msk, zip_dev_algs, ARRAY_SIZE(zip_dev_algs));
	if (ret) {
		pci_err(qm->pdev, "Failed to set zip algs!\n");
		goto err_qm_uninit;
	}

	ret = hisi_dae_set_alg(qm);
	if (ret)
		goto err_qm_uninit;

	return 0;

err_qm_uninit:
	hisi_qm_uninit(qm);
	return ret;
}

static void hisi_zip_qm_uninit(struct hisi_qm *qm)
{
	hisi_qm_uninit(qm);
}

static int hisi_zip_probe_init(struct hisi_zip *hisi_zip)
{
	u32 type_rate = HZIP_SHAPER_RATE_COMPRESS;
	struct hisi_qm *qm = &hisi_zip->qm;
	int ret;

	if (qm->fun_type == QM_HW_PF) {
		ret = hisi_zip_pf_probe_init(hisi_zip);
		if (ret)
			return ret;
		/* enable shaper type 0 */
		if (qm->ver >= QM_HW_V3) {
			type_rate |= QM_SHAPER_ENABLE;

			/* ZIP need to enable shaper type 1 */
			type_rate |= HZIP_SHAPER_RATE_DECOMPRESS << QM_SHAPER_TYPE1_OFFSET;
			qm->type_rate = type_rate;
		}
	}

	return 0;
}

static void hisi_zip_probe_uninit(struct hisi_qm *qm)
{
	if (qm->fun_type == QM_HW_VF)
		return;

	hisi_zip_show_last_regs_uninit(qm);
	hisi_zip_close_sva_prefetch(qm);
	hisi_qm_dev_err_uninit(qm);
}

static int hisi_zip_probe(struct pci_dev *pdev, const struct pci_device_id *id)
{
	struct hisi_zip *hisi_zip;
	struct hisi_qm *qm;
	int ret;

	hisi_zip = devm_kzalloc(&pdev->dev, sizeof(*hisi_zip), GFP_KERNEL);
	if (!hisi_zip)
		return -ENOMEM;

	qm = &hisi_zip->qm;

	ret = hisi_zip_qm_init(qm, pdev);
	if (ret) {
		pci_err(pdev, "Failed to init ZIP QM (%d)!\n", ret);
		return ret;
	}

	ret = hisi_zip_probe_init(hisi_zip);
	if (ret) {
		pci_err(pdev, "Failed to probe (%d)!\n", ret);
		goto err_qm_uninit;
	}

	ret = hisi_qm_start(qm);
	if (ret)
		goto err_probe_uninit;

	ret = hisi_zip_debugfs_init(qm);
	if (ret)
		pci_err(pdev, "failed to init debugfs (%d)!\n", ret);

	hisi_qm_add_list(qm, &zip_devices);
	ret = hisi_qm_alg_register(qm, &zip_devices, HZIP_CTX_Q_NUM_DEF);
	if (ret < 0) {
		pci_err(pdev, "failed to register driver to crypto!\n");
		goto err_qm_del_list;
	}

	if (qm->uacce) {
		ret = uacce_register(qm->uacce);
		if (ret) {
			pci_err(pdev, "failed to register uacce (%d)!\n", ret);
			goto err_qm_alg_unregister;
		}
	}

	if (qm->fun_type == QM_HW_PF && vfs_num > 0) {
		ret = hisi_qm_sriov_enable(pdev, vfs_num);
		if (ret < 0)
			goto err_qm_alg_unregister;
	}

	hisi_qm_pm_init(qm);

	return 0;

err_qm_alg_unregister:
	hisi_qm_alg_unregister(qm, &zip_devices, HZIP_CTX_Q_NUM_DEF);

err_qm_del_list:
	hisi_qm_del_list(qm, &zip_devices);
	hisi_zip_debugfs_exit(qm);
	hisi_qm_stop(qm, QM_NORMAL);

err_probe_uninit:
	hisi_zip_probe_uninit(qm);

err_qm_uninit:
	hisi_zip_qm_uninit(qm);

	return ret;
}

static void hisi_zip_remove(struct pci_dev *pdev)
{
	struct hisi_qm *qm = pci_get_drvdata(pdev);

	hisi_qm_pm_uninit(qm);
	hisi_qm_wait_task_finish(qm, &zip_devices);
	hisi_qm_alg_unregister(qm, &zip_devices, HZIP_CTX_Q_NUM_DEF);
	hisi_qm_del_list(qm, &zip_devices);

	if (qm->fun_type == QM_HW_PF && qm->vfs_num)
		hisi_qm_sriov_disable(pdev, true);

	hisi_zip_debugfs_exit(qm);
	hisi_qm_stop(qm, QM_NORMAL);
	hisi_zip_probe_uninit(qm);
	hisi_zip_qm_uninit(qm);
}

static const struct dev_pm_ops hisi_zip_pm_ops = {
	SET_RUNTIME_PM_OPS(hisi_qm_suspend, hisi_qm_resume, NULL)
};

static const struct pci_error_handlers hisi_zip_err_handler = {
	.error_detected	= hisi_qm_dev_err_detected,
	.slot_reset	= hisi_qm_dev_slot_reset,
	.reset_prepare	= hisi_qm_reset_prepare,
	.reset_done	= hisi_qm_reset_done,
};

static struct pci_driver hisi_zip_pci_driver = {
	.name			= "hisi_zip",
	.id_table		= hisi_zip_dev_ids,
	.probe			= hisi_zip_probe,
	.remove			= hisi_zip_remove,
	.sriov_configure	= IS_ENABLED(CONFIG_PCI_IOV) ?
					hisi_qm_sriov_configure : NULL,
	.err_handler		= &hisi_zip_err_handler,
	.shutdown		= hisi_qm_dev_shutdown,
	.driver.pm		= &hisi_zip_pm_ops,
};

struct pci_driver *hisi_zip_get_pf_driver(void)
{
	return &hisi_zip_pci_driver;
}
EXPORT_SYMBOL_GPL(hisi_zip_get_pf_driver);

static void hisi_zip_register_debugfs(void)
{
	if (!debugfs_initialized())
		return;

	hzip_debugfs_root = debugfs_create_dir("hisi_zip", NULL);
}

static void hisi_zip_unregister_debugfs(void)
{
	debugfs_remove_recursive(hzip_debugfs_root);
}

static int __init hisi_zip_init(void)
{
	int ret;

	hisi_qm_init_list(&zip_devices);
	hisi_zip_register_debugfs();

	ret = pci_register_driver(&hisi_zip_pci_driver);
	if (ret < 0) {
		hisi_zip_unregister_debugfs();
		pr_err("Failed to register pci driver.\n");
	}

	return ret;
}

static void __exit hisi_zip_exit(void)
{
	pci_unregister_driver(&hisi_zip_pci_driver);
	hisi_zip_unregister_debugfs();
}

module_init(hisi_zip_init);
module_exit(hisi_zip_exit);

MODULE_LICENSE("GPL v2");
MODULE_AUTHOR("Zhou Wang <wangzhou1@hisilicon.com>");
MODULE_DESCRIPTION("Driver for HiSilicon ZIP accelerator");<|MERGE_RESOLUTION|>--- conflicted
+++ resolved
@@ -465,8 +465,6 @@
 	return false;
 }
 
-<<<<<<< HEAD
-=======
 static void hisi_zip_literal_set(struct hisi_qm *qm)
 {
 	u32 val;
@@ -481,7 +479,6 @@
 	writel(val, qm->io_base + HZIP_LIT_LEN_EN_OFFSET);
 }
 
->>>>>>> b35fc656
 static void hisi_zip_set_high_perf(struct hisi_qm *qm)
 {
 	u32 val;
@@ -645,10 +642,7 @@
 	       FIELD_PREP(CQC_CACHE_WB_THRD, 1), base + QM_CACHE_CTL);
 
 	hisi_zip_set_high_perf(qm);
-<<<<<<< HEAD
-=======
 	hisi_zip_literal_set(qm);
->>>>>>> b35fc656
 	hisi_zip_enable_clock_gate(qm);
 
 	ret = hisi_dae_set_user_domain(qm);
