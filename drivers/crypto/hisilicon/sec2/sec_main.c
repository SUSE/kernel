--- conflicted
+++ resolved
@@ -426,13 +426,6 @@
 	if (!IS_ENABLED(CONFIG_64BIT))
 		reg |= BIT(1);
 
-<<<<<<< HEAD
-
-	if (!IS_ENABLED(CONFIG_CPU_LITTLE_ENDIAN))
-		reg |= BIT(0);
-
-	writel_relaxed(reg, qm->io_base + SEC_CONTROL_REG);
-=======
 	if (!IS_ENABLED(CONFIG_CPU_LITTLE_ENDIAN))
 		reg |= BIT(0);
 
@@ -472,7 +465,6 @@
 		writel_relaxed(reg, qm->io_base +
 				SEC_INTERFACE_USER_CTRL1_REG);
 	}
->>>>>>> eb3cdb58
 }
 
 static void sec_open_sva_prefetch(struct hisi_qm *qm)
@@ -579,21 +571,6 @@
 		writel_relaxed(SEC_BD_ERR_CHK_EN0,
 			       qm->io_base + SEC_BD_ERR_CHK_EN_REG0);
 
-<<<<<<< HEAD
-	/* HW V2 enable sm4 extra mode, as ctr/ecb */
-	if (qm->ver < QM_HW_V3)
-		writel_relaxed(SEC_BD_ERR_CHK_EN0,
-			       qm->io_base + SEC_BD_ERR_CHK_EN_REG0);
-
-	/* Enable sm4 xts mode multiple iv */
-	writel_relaxed(SEC_BD_ERR_CHK_EN1,
-		       qm->io_base + SEC_BD_ERR_CHK_EN_REG1);
-	writel_relaxed(SEC_BD_ERR_CHK_EN3,
-		       qm->io_base + SEC_BD_ERR_CHK_EN_REG3);
-
-	/* config endian */
-	sec_set_endian(qm);
-=======
 		/* HW V2 enable sm4 xts mode multiple iv */
 		writel_relaxed(SEC_BD_ERR_CHK_EN1,
 			       qm->io_base + SEC_BD_ERR_CHK_EN_REG1);
@@ -605,7 +582,6 @@
 	sec_set_endian(qm);
 
 	sec_enable_clock_gate(qm);
->>>>>>> eb3cdb58
 
 	return 0;
 }
@@ -875,14 +851,10 @@
 	regset->dev = dev;
 
 	if (qm->pdev->device == PCI_DEVICE_ID_HUAWEI_SEC_PF)
-<<<<<<< HEAD
-		debugfs_create_regset32("regs", 0444, tmp_d, regset);
-=======
 		debugfs_create_file("regs", 0444, tmp_d, regset, &sec_regs_fops);
 	if (qm->fun_type == QM_HW_PF && sec_regs)
 		debugfs_create_file("diff_regs", 0444, tmp_d,
 				      qm, &sec_diff_regs_fops);
->>>>>>> eb3cdb58
 
 	for (i = 0; i < ARRAY_SIZE(sec_dfx_labels); i++) {
 		atomic64_t *data = (atomic64_t *)((uintptr_t)dfx +
