--- conflicted
+++ resolved
@@ -138,13 +138,7 @@
 	int req_id;
 
 	spin_lock_bh(&qp_ctx->req_lock);
-<<<<<<< HEAD
-
-	req_id = idr_alloc_cyclic(&qp_ctx->req_idr, NULL,
-				  0, QM_Q_DEPTH, GFP_ATOMIC);
-=======
 	req_id = idr_alloc_cyclic(&qp_ctx->req_idr, NULL, 0, qp_ctx->qp->sq_depth, GFP_ATOMIC);
->>>>>>> eb3cdb58
 	spin_unlock_bh(&qp_ctx->req_lock);
 	if (unlikely(req_id < 0)) {
 		dev_err(req->ctx->dev, "alloc req id fail!\n");
@@ -499,16 +493,10 @@
 	if (!qp_ctx->req_list)
 		return ret;
 
-<<<<<<< HEAD
-	spin_lock_init(&qp_ctx->req_lock);
-	idr_init(&qp_ctx->req_idr);
-	INIT_LIST_HEAD(&qp_ctx->backlog);
-=======
 	qp_ctx->res = kcalloc(q_depth, sizeof(struct sec_alg_res), GFP_KERNEL);
 	if (!qp_ctx->res)
 		goto err_free_req_list;
 	qp_ctx->res->depth = q_depth;
->>>>>>> eb3cdb58
 
 	qp_ctx->c_in_pool = hisi_acc_create_sgl_pool(dev, q_depth, SEC_SGL_SGE_NR);
 	if (IS_ERR(qp_ctx->c_in_pool)) {
