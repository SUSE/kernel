--- conflicted
+++ resolved
@@ -11,19 +11,6 @@
 #include "qat_algs_send.h"
 #include "qat_bl.h"
 
-struct qat_instance_backlog {
-	struct list_head list;
-	spinlock_t lock; /* protects backlog list */
-};
-
-struct qat_alg_req {
-	u32 *fw_req;
-	struct adf_etr_ring_data *tx_ring;
-	struct crypto_async_request *base;
-	struct list_head list;
-	struct qat_instance_backlog *backlog;
-};
-
 struct qat_crypto_instance {
 	struct adf_etr_ring_data *sym_tx;
 	struct adf_etr_ring_data *sym_rx;
@@ -35,44 +22,6 @@
 	int id;
 	atomic_t refctr;
 	struct qat_instance_backlog backlog;
-<<<<<<< HEAD
-
-	void *suse_kabi_padding;
-};
-
-#define QAT_MAX_BUFF_DESC	4
-
-struct qat_alg_buf {
-	u32 len;
-	u32 resrvd;
-	u64 addr;
-} __packed;
-
-struct qat_alg_buf_list {
-	u64 resrvd;
-	u32 num_bufs;
-	u32 num_mapped_bufs;
-	struct qat_alg_buf bufers[];
-} __packed;
-
-struct qat_alg_fixed_buf_list {
-	struct qat_alg_buf_list sgl_hdr;
-	struct qat_alg_buf descriptors[QAT_MAX_BUFF_DESC];
-} __packed __aligned(64);
-
-struct qat_crypto_request_buffs {
-	struct qat_alg_buf_list *bl;
-	dma_addr_t blp;
-	struct qat_alg_buf_list *blout;
-	dma_addr_t bloutp;
-	size_t sz;
-	size_t sz_out;
-	bool sgl_src_valid;
-	bool sgl_dst_valid;
-	struct qat_alg_fixed_buf_list sgl_src;
-	struct qat_alg_fixed_buf_list sgl_dst;
-=======
->>>>>>> db1c5297
 };
 
 struct qat_crypto_request;
@@ -99,11 +48,6 @@
 	};
 	bool encryption;
 	struct qat_alg_req alg_req;
-<<<<<<< HEAD
-
-	void *suse_kabi_padding;
-=======
->>>>>>> db1c5297
 };
 
 static inline bool adf_hw_dev_has_crypto(struct adf_accel_dev *accel_dev)
@@ -121,9 +65,4 @@
 	return true;
 }
 
-static inline gfp_t qat_algs_alloc_flags(struct crypto_async_request *req)
-{
-	return req->flags & CRYPTO_TFM_REQ_MAY_SLEEP ? GFP_KERNEL : GFP_ATOMIC;
-}
-
 #endif