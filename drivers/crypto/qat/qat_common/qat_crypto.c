--- conflicted
+++ resolved
@@ -107,7 +107,6 @@
 /**
  * qat_crypto_vf_dev_config()
  *     create dev config required to create crypto inst.
-<<<<<<< HEAD
  *
  * @accel_dev: Pointer to acceleration device.
  *
@@ -124,124 +123,6 @@
 		dev_err(&GET_DEV(accel_dev),
 			"Unsupported ring/service mapping present on PF");
 		return -EFAULT;
-	}
-
-	return qat_crypto_dev_config(accel_dev);
-}
-
-/**
- * qat_crypto_dev_config() - create dev config required to create crypto inst.
-=======
->>>>>>> db1c5297
- *
- * @accel_dev: Pointer to acceleration device.
- *
- * Function creates device configuration required to create
- * asym, sym or, crypto instances
- *
- * Return: 0 on success, error code otherwise.
- */
-int qat_crypto_vf_dev_config(struct adf_accel_dev *accel_dev)
-{
-<<<<<<< HEAD
-	char key[ADF_CFG_MAX_KEY_LEN_IN_BYTES];
-	int banks = GET_MAX_BANKS(accel_dev);
-	int cpus = num_online_cpus();
-	unsigned long val;
-	int instances;
-	int ret;
-	int i;
-
-	if (adf_hw_dev_has_crypto(accel_dev))
-		instances = min(cpus, banks);
-	else
-		instances = 0;
-
-	ret = adf_cfg_section_add(accel_dev, ADF_KERNEL_SEC);
-	if (ret)
-		goto err;
-
-	ret = adf_cfg_section_add(accel_dev, "Accelerator0");
-	if (ret)
-		goto err;
-
-	for (i = 0; i < instances; i++) {
-		val = i;
-		snprintf(key, sizeof(key), ADF_CY "%d" ADF_RING_ASYM_BANK_NUM, i);
-		ret = adf_cfg_add_key_value_param(accel_dev, ADF_KERNEL_SEC,
-						  key, &val, ADF_DEC);
-		if (ret)
-			goto err;
-
-		snprintf(key, sizeof(key), ADF_CY "%d" ADF_RING_SYM_BANK_NUM, i);
-		ret = adf_cfg_add_key_value_param(accel_dev, ADF_KERNEL_SEC,
-						  key, &val, ADF_DEC);
-		if (ret)
-			goto err;
-
-		snprintf(key, sizeof(key), ADF_CY "%d" ADF_ETRMGR_CORE_AFFINITY,
-			 i);
-		ret = adf_cfg_add_key_value_param(accel_dev, ADF_KERNEL_SEC,
-						  key, &val, ADF_DEC);
-		if (ret)
-			goto err;
-
-		snprintf(key, sizeof(key), ADF_CY "%d" ADF_RING_ASYM_SIZE, i);
-		val = 128;
-		ret = adf_cfg_add_key_value_param(accel_dev, ADF_KERNEL_SEC,
-						  key, &val, ADF_DEC);
-		if (ret)
-			goto err;
-
-		val = 512;
-		snprintf(key, sizeof(key), ADF_CY "%d" ADF_RING_SYM_SIZE, i);
-		ret = adf_cfg_add_key_value_param(accel_dev, ADF_KERNEL_SEC,
-						  key, &val, ADF_DEC);
-		if (ret)
-			goto err;
-
-		val = 0;
-		snprintf(key, sizeof(key), ADF_CY "%d" ADF_RING_ASYM_TX, i);
-		ret = adf_cfg_add_key_value_param(accel_dev, ADF_KERNEL_SEC,
-						  key, &val, ADF_DEC);
-		if (ret)
-			goto err;
-
-		val = 2;
-		snprintf(key, sizeof(key), ADF_CY "%d" ADF_RING_SYM_TX, i);
-		ret = adf_cfg_add_key_value_param(accel_dev, ADF_KERNEL_SEC,
-						  key, &val, ADF_DEC);
-		if (ret)
-			goto err;
-
-		val = 8;
-		snprintf(key, sizeof(key), ADF_CY "%d" ADF_RING_ASYM_RX, i);
-		ret = adf_cfg_add_key_value_param(accel_dev, ADF_KERNEL_SEC,
-						  key, &val, ADF_DEC);
-		if (ret)
-			goto err;
-
-		val = 10;
-		snprintf(key, sizeof(key), ADF_CY "%d" ADF_RING_SYM_RX, i);
-		ret = adf_cfg_add_key_value_param(accel_dev, ADF_KERNEL_SEC,
-						  key, &val, ADF_DEC);
-		if (ret)
-			goto err;
-
-		val = ADF_COALESCING_DEF_TIME;
-		snprintf(key, sizeof(key), ADF_ETRMGR_COALESCE_TIMER_FORMAT, i);
-		ret = adf_cfg_add_key_value_param(accel_dev, "Accelerator0",
-						  key, &val, ADF_DEC);
-		if (ret)
-			goto err;
-=======
-	u16 ring_to_svc_map = GET_HW_DATA(accel_dev)->ring_to_svc_map;
-
-	if (ring_to_svc_map != ADF_GEN2_DEFAULT_RING_TO_SRV_MAP) {
-		dev_err(&GET_DEV(accel_dev),
-			"Unsupported ring/service mapping present on PF");
-		return -EFAULT;
->>>>>>> db1c5297
 	}
 
 	return GET_HW_DATA(accel_dev)->dev_config(accel_dev);
