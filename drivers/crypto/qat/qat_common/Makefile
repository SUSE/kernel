# SPDX-License-Identifier: GPL-2.0
obj-$(CONFIG_CRYPTO_DEV_QAT) += intel_qat.o
intel_qat-objs := adf_cfg.o \
	adf_isr.o \
	adf_ctl_drv.o \
	adf_dev_mgr.o \
	adf_init.o \
	adf_accel_engine.o \
	adf_aer.o \
	adf_transport.o \
	adf_admin.o \
	adf_hw_arbiter.o \
	adf_sysfs.o \
	adf_gen2_hw_data.o \
	adf_gen2_config.o \
	adf_gen4_hw_data.o \
	adf_gen4_pm.o \
<<<<<<< HEAD
=======
	adf_gen2_dc.o \
	adf_gen4_dc.o \
>>>>>>> db1c5297
	qat_crypto.o \
	qat_compression.o \
	qat_comp_algs.o \
	qat_algs.o \
	qat_asym_algs.o \
	qat_algs_send.o \
	qat_uclo.o \
	qat_hal.o \
	qat_bl.o

intel_qat-$(CONFIG_DEBUG_FS) += adf_transport_debug.o
intel_qat-$(CONFIG_PCI_IOV) += adf_sriov.o adf_vf_isr.o adf_pfvf_utils.o \
			       adf_pfvf_pf_msg.o adf_pfvf_pf_proto.o \
			       adf_pfvf_vf_msg.o adf_pfvf_vf_proto.o \
			       adf_gen2_pfvf.o adf_gen4_pfvf.o<|MERGE_RESOLUTION|>--- conflicted
+++ resolved
@@ -15,11 +15,8 @@
 	adf_gen2_config.o \
 	adf_gen4_hw_data.o \
 	adf_gen4_pm.o \
-<<<<<<< HEAD
-=======
 	adf_gen2_dc.o \
 	adf_gen4_dc.o \
->>>>>>> db1c5297
 	qat_crypto.o \
 	qat_compression.o \
 	qat_comp_algs.o \
