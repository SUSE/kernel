// SPDX-License-Identifier: (BSD-3-Clause OR GPL-2.0-only)
/* Copyright(c) 2020 Intel Corporation */
#include <linux/device.h>
#include <linux/module.h>
#include <linux/pci.h>

#include <adf_accel_devices.h>
#include <adf_cfg.h>
#include <adf_common_drv.h>

#include "adf_4xxx_hw_data.h"
#include "qat_compression.h"
#include "qat_crypto.h"
#include "adf_transport_access_macros.h"

static const struct pci_device_id adf_pci_tbl[] = {
	{ PCI_VDEVICE(INTEL, ADF_4XXX_PCI_DEVICE_ID), },
	{ PCI_VDEVICE(INTEL, ADF_401XX_PCI_DEVICE_ID), },
	{ }
};
MODULE_DEVICE_TABLE(pci, adf_pci_tbl);

enum configs {
	DEV_CFG_CY = 0,
	DEV_CFG_DC,
};

static const char * const services_operations[] = {
	ADF_CFG_CY,
	ADF_CFG_DC,
};

static void adf_cleanup_accel(struct adf_accel_dev *accel_dev)
{
	if (accel_dev->hw_device) {
		adf_clean_hw_data_4xxx(accel_dev->hw_device);
		accel_dev->hw_device = NULL;
	}
	adf_cfg_dev_remove(accel_dev);
	debugfs_remove(accel_dev->debugfs_dir);
	adf_devmgr_rm_dev(accel_dev, NULL);
}

static int adf_cfg_dev_init(struct adf_accel_dev *accel_dev)
{
	const char *config;
	int ret;

	config = accel_dev->accel_id % 2 ? ADF_CFG_DC : ADF_CFG_CY;

	ret = adf_cfg_section_add(accel_dev, ADF_GENERAL_SEC);
	if (ret)
		return ret;

	/* Default configuration is crypto only for even devices
	 * and compression for odd devices
	 */
	ret = adf_cfg_add_key_value_param(accel_dev, ADF_GENERAL_SEC,
					  ADF_SERVICES_ENABLED, config,
					  ADF_STR);
	if (ret)
		return ret;

	return 0;
}

<<<<<<< HEAD
int adf_crypto_dev_config(struct adf_accel_dev *accel_dev)
=======
static int adf_crypto_dev_config(struct adf_accel_dev *accel_dev)
>>>>>>> db1c5297
{
	char key[ADF_CFG_MAX_KEY_LEN_IN_BYTES];
	int banks = GET_MAX_BANKS(accel_dev);
	int cpus = num_online_cpus();
	unsigned long bank, val;
	int instances;
	int ret;
	int i;

	if (adf_hw_dev_has_crypto(accel_dev))
		instances = min(cpus, banks / 2);
	else
		instances = 0;

<<<<<<< HEAD
	ret = adf_cfg_section_add(accel_dev, ADF_KERNEL_SEC);
	if (ret)
		goto err;

	ret = adf_cfg_section_add(accel_dev, "Accelerator0");
	if (ret)
		goto err;

=======
>>>>>>> db1c5297
	for (i = 0; i < instances; i++) {
		val = i;
		bank = i * 2;
		snprintf(key, sizeof(key), ADF_CY "%d" ADF_RING_ASYM_BANK_NUM, i);
		ret = adf_cfg_add_key_value_param(accel_dev, ADF_KERNEL_SEC,
						  key, &bank, ADF_DEC);
		if (ret)
			goto err;

		bank += 1;
		snprintf(key, sizeof(key), ADF_CY "%d" ADF_RING_SYM_BANK_NUM, i);
		ret = adf_cfg_add_key_value_param(accel_dev, ADF_KERNEL_SEC,
						  key, &bank, ADF_DEC);
		if (ret)
			goto err;

		snprintf(key, sizeof(key), ADF_CY "%d" ADF_ETRMGR_CORE_AFFINITY,
			 i);
		ret = adf_cfg_add_key_value_param(accel_dev, ADF_KERNEL_SEC,
						  key, &val, ADF_DEC);
		if (ret)
			goto err;

		snprintf(key, sizeof(key), ADF_CY "%d" ADF_RING_ASYM_SIZE, i);
		val = 128;
		ret = adf_cfg_add_key_value_param(accel_dev, ADF_KERNEL_SEC,
						  key, &val, ADF_DEC);
		if (ret)
			goto err;

		val = 512;
		snprintf(key, sizeof(key), ADF_CY "%d" ADF_RING_SYM_SIZE, i);
		ret = adf_cfg_add_key_value_param(accel_dev, ADF_KERNEL_SEC,
						  key, &val, ADF_DEC);
		if (ret)
			goto err;

		val = 0;
		snprintf(key, sizeof(key), ADF_CY "%d" ADF_RING_ASYM_TX, i);
		ret = adf_cfg_add_key_value_param(accel_dev, ADF_KERNEL_SEC,
						  key, &val, ADF_DEC);
		if (ret)
			goto err;

		val = 0;
		snprintf(key, sizeof(key), ADF_CY "%d" ADF_RING_SYM_TX, i);
		ret = adf_cfg_add_key_value_param(accel_dev, ADF_KERNEL_SEC,
						  key, &val, ADF_DEC);
		if (ret)
			goto err;

		val = 1;
		snprintf(key, sizeof(key), ADF_CY "%d" ADF_RING_ASYM_RX, i);
		ret = adf_cfg_add_key_value_param(accel_dev, ADF_KERNEL_SEC,
						  key, &val, ADF_DEC);
		if (ret)
			goto err;

		val = 1;
		snprintf(key, sizeof(key), ADF_CY "%d" ADF_RING_SYM_RX, i);
		ret = adf_cfg_add_key_value_param(accel_dev, ADF_KERNEL_SEC,
						  key, &val, ADF_DEC);
		if (ret)
			goto err;

		val = ADF_COALESCING_DEF_TIME;
		snprintf(key, sizeof(key), ADF_ETRMGR_COALESCE_TIMER_FORMAT, i);
		ret = adf_cfg_add_key_value_param(accel_dev, "Accelerator0",
						  key, &val, ADF_DEC);
		if (ret)
			goto err;
	}

	val = i;
	ret = adf_cfg_add_key_value_param(accel_dev, ADF_KERNEL_SEC, ADF_NUM_CY,
					  &val, ADF_DEC);
	if (ret)
		goto err;

	val = 0;
	ret = adf_cfg_add_key_value_param(accel_dev, ADF_KERNEL_SEC, ADF_NUM_DC,
					  &val, ADF_DEC);
	if (ret)
		goto err;

	return 0;
err:
	dev_err(&GET_DEV(accel_dev), "Failed to add configuration for crypto\n");
	return ret;
}

static int adf_comp_dev_config(struct adf_accel_dev *accel_dev)
{
	char key[ADF_CFG_MAX_KEY_LEN_IN_BYTES];
	int banks = GET_MAX_BANKS(accel_dev);
	int cpus = num_online_cpus();
	unsigned long val;
	int instances;
	int ret;
	int i;

	if (adf_hw_dev_has_compression(accel_dev))
		instances = min(cpus, banks);
	else
		instances = 0;

	for (i = 0; i < instances; i++) {
		val = i;
		snprintf(key, sizeof(key), ADF_DC "%d" ADF_RING_DC_BANK_NUM, i);
		ret = adf_cfg_add_key_value_param(accel_dev, ADF_KERNEL_SEC,
						  key, &val, ADF_DEC);
		if (ret)
			goto err;

		val = 512;
		snprintf(key, sizeof(key), ADF_DC "%d" ADF_RING_DC_SIZE, i);
		ret = adf_cfg_add_key_value_param(accel_dev, ADF_KERNEL_SEC,
						  key, &val, ADF_DEC);
		if (ret)
			goto err;

		val = 0;
		snprintf(key, sizeof(key), ADF_DC "%d" ADF_RING_DC_TX, i);
		ret = adf_cfg_add_key_value_param(accel_dev, ADF_KERNEL_SEC,
						  key, &val, ADF_DEC);
		if (ret)
			goto err;

		val = 1;
		snprintf(key, sizeof(key), ADF_DC "%d" ADF_RING_DC_RX, i);
		ret = adf_cfg_add_key_value_param(accel_dev, ADF_KERNEL_SEC,
						  key, &val, ADF_DEC);
		if (ret)
			goto err;

		val = ADF_COALESCING_DEF_TIME;
		snprintf(key, sizeof(key), ADF_ETRMGR_COALESCE_TIMER_FORMAT, i);
		ret = adf_cfg_add_key_value_param(accel_dev, "Accelerator0",
						  key, &val, ADF_DEC);
		if (ret)
			goto err;
	}

	val = i;
	ret = adf_cfg_add_key_value_param(accel_dev, ADF_KERNEL_SEC, ADF_NUM_DC,
					  &val, ADF_DEC);
	if (ret)
		goto err;

	val = 0;
	ret = adf_cfg_add_key_value_param(accel_dev, ADF_KERNEL_SEC, ADF_NUM_CY,
					  &val, ADF_DEC);
	if (ret)
		goto err;

	return 0;
err:
	dev_err(&GET_DEV(accel_dev), "Failed to add configuration for compression\n");
	return ret;
}

int adf_gen4_dev_config(struct adf_accel_dev *accel_dev)
{
	char services[ADF_CFG_MAX_VAL_LEN_IN_BYTES] = {0};
	int ret;

	ret = adf_cfg_section_add(accel_dev, ADF_KERNEL_SEC);
	if (ret)
		goto err;

	ret = adf_cfg_section_add(accel_dev, "Accelerator0");
	if (ret)
		goto err;

	ret = adf_cfg_get_param_value(accel_dev, ADF_GENERAL_SEC,
				      ADF_SERVICES_ENABLED, services);
	if (ret)
		goto err;

	ret = sysfs_match_string(services_operations, services);
	if (ret < 0)
		goto err;

	switch (ret) {
	case DEV_CFG_CY:
		ret = adf_crypto_dev_config(accel_dev);
		break;
	case DEV_CFG_DC:
		ret = adf_comp_dev_config(accel_dev);
		break;
	}

	if (ret)
		goto err;

	set_bit(ADF_STATUS_CONFIGURED, &accel_dev->status);

	return ret;

err:
	dev_err(&GET_DEV(accel_dev), "Failed to configure QAT driver\n");
	return ret;
}

static int adf_probe(struct pci_dev *pdev, const struct pci_device_id *ent)
{
	struct adf_accel_dev *accel_dev;
	struct adf_accel_pci *accel_pci_dev;
	struct adf_hw_device_data *hw_data;
	char name[ADF_DEVICE_NAME_LENGTH];
	unsigned int i, bar_nr;
	unsigned long bar_mask;
	struct adf_bar *bar;
	int ret;

	if (num_possible_nodes() > 1 && dev_to_node(&pdev->dev) < 0) {
		/*
		 * If the accelerator is connected to a node with no memory
		 * there is no point in using the accelerator since the remote
		 * memory transaction will be very slow.
		 */
		dev_err(&pdev->dev, "Invalid NUMA configuration.\n");
		return -EINVAL;
	}

	accel_dev = devm_kzalloc(&pdev->dev, sizeof(*accel_dev), GFP_KERNEL);
	if (!accel_dev)
		return -ENOMEM;

	INIT_LIST_HEAD(&accel_dev->crypto_list);
	accel_pci_dev = &accel_dev->accel_pci_dev;
	accel_pci_dev->pci_dev = pdev;

	/*
	 * Add accel device to accel table
	 * This should be called before adf_cleanup_accel is called
	 */
	if (adf_devmgr_add_dev(accel_dev, NULL)) {
		dev_err(&pdev->dev, "Failed to add new accelerator device.\n");
		return -EFAULT;
	}

	accel_dev->owner = THIS_MODULE;
	/* Allocate and initialise device hardware meta-data structure */
	hw_data = devm_kzalloc(&pdev->dev, sizeof(*hw_data), GFP_KERNEL);
	if (!hw_data) {
		ret = -ENOMEM;
		goto out_err;
	}

	accel_dev->hw_device = hw_data;
	adf_init_hw_data_4xxx(accel_dev->hw_device);

	pci_read_config_byte(pdev, PCI_REVISION_ID, &accel_pci_dev->revid);
	pci_read_config_dword(pdev, ADF_4XXX_FUSECTL4_OFFSET, &hw_data->fuses);

	/* Get Accelerators and Accelerators Engines masks */
	hw_data->accel_mask = hw_data->get_accel_mask(hw_data);
	hw_data->ae_mask = hw_data->get_ae_mask(hw_data);
	accel_pci_dev->sku = hw_data->get_sku(hw_data);
	/* If the device has no acceleration engines then ignore it */
	if (!hw_data->accel_mask || !hw_data->ae_mask ||
	    (~hw_data->ae_mask & 0x01)) {
		dev_err(&pdev->dev, "No acceleration units found.\n");
		ret = -EFAULT;
		goto out_err;
	}

	/* Create dev top level debugfs entry */
	snprintf(name, sizeof(name), "%s%s_%s", ADF_DEVICE_NAME_PREFIX,
		 hw_data->dev_class->name, pci_name(pdev));

	accel_dev->debugfs_dir = debugfs_create_dir(name, NULL);

	/* Create device configuration table */
	ret = adf_cfg_dev_add(accel_dev);
	if (ret)
		goto out_err;

	/* Enable PCI device */
	ret = pcim_enable_device(pdev);
	if (ret) {
		dev_err(&pdev->dev, "Can't enable PCI device.\n");
		goto out_err;
	}

	/* Set DMA identifier */
	ret = dma_set_mask_and_coherent(&pdev->dev, DMA_BIT_MASK(64));
	if (ret) {
		dev_err(&pdev->dev, "No usable DMA configuration.\n");
		goto out_err;
	}

	ret = adf_cfg_dev_init(accel_dev);
	if (ret) {
		dev_err(&pdev->dev, "Failed to initialize configuration.\n");
		goto out_err;
	}

	/* Get accelerator capabilities mask */
	hw_data->accel_capabilities_mask = hw_data->get_accel_cap(accel_dev);
	if (!hw_data->accel_capabilities_mask) {
		dev_err(&pdev->dev, "Failed to get capabilities mask.\n");
		ret = -EINVAL;
		goto out_err;
	}

	/* Find and map all the device's BARS */
	bar_mask = pci_select_bars(pdev, IORESOURCE_MEM) & ADF_4XXX_BAR_MASK;

	ret = pcim_iomap_regions_request_all(pdev, bar_mask, pci_name(pdev));
	if (ret) {
		dev_err(&pdev->dev, "Failed to map pci regions.\n");
		goto out_err;
	}

	i = 0;
	for_each_set_bit(bar_nr, &bar_mask, PCI_STD_NUM_BARS) {
		bar = &accel_pci_dev->pci_bars[i++];
		bar->virt_addr = pcim_iomap_table(pdev)[bar_nr];
	}

	pci_set_master(pdev);

	adf_enable_aer(accel_dev);

	if (pci_save_state(pdev)) {
		dev_err(&pdev->dev, "Failed to save pci state.\n");
		ret = -ENOMEM;
		goto out_err_disable_aer;
	}

	ret = adf_sysfs_init(accel_dev);
	if (ret)
		goto out_err_disable_aer;

<<<<<<< HEAD
	ret = adf_crypto_dev_config(accel_dev);
=======
	ret = hw_data->dev_config(accel_dev);
>>>>>>> db1c5297
	if (ret)
		goto out_err_disable_aer;

	ret = adf_dev_init(accel_dev);
	if (ret)
		goto out_err_dev_shutdown;

	ret = adf_dev_start(accel_dev);
	if (ret)
		goto out_err_dev_stop;

	return ret;

out_err_dev_stop:
	adf_dev_stop(accel_dev);
out_err_dev_shutdown:
	adf_dev_shutdown(accel_dev);
out_err_disable_aer:
	adf_disable_aer(accel_dev);
out_err:
	adf_cleanup_accel(accel_dev);
	return ret;
}

static void adf_remove(struct pci_dev *pdev)
{
	struct adf_accel_dev *accel_dev = adf_devmgr_pci_to_accel_dev(pdev);

	if (!accel_dev) {
		pr_err("QAT: Driver removal failed\n");
		return;
	}
	adf_dev_stop(accel_dev);
	adf_dev_shutdown(accel_dev);
	adf_disable_aer(accel_dev);
	adf_cleanup_accel(accel_dev);
}

static struct pci_driver adf_driver = {
	.id_table = adf_pci_tbl,
	.name = ADF_4XXX_DEVICE_NAME,
	.probe = adf_probe,
	.remove = adf_remove,
	.sriov_configure = adf_sriov_configure,
	.err_handler = &adf_err_handler,
};

module_pci_driver(adf_driver);

MODULE_LICENSE("Dual BSD/GPL");
MODULE_AUTHOR("Intel");
MODULE_FIRMWARE(ADF_4XXX_FW);
MODULE_FIRMWARE(ADF_4XXX_MMP);
MODULE_DESCRIPTION("Intel(R) QuickAssist Technology");
MODULE_VERSION(ADF_DRV_VERSION);
MODULE_SOFTDEP("pre: crypto-intel_qat");<|MERGE_RESOLUTION|>--- conflicted
+++ resolved
@@ -64,11 +64,7 @@
 	return 0;
 }
 
-<<<<<<< HEAD
-int adf_crypto_dev_config(struct adf_accel_dev *accel_dev)
-=======
 static int adf_crypto_dev_config(struct adf_accel_dev *accel_dev)
->>>>>>> db1c5297
 {
 	char key[ADF_CFG_MAX_KEY_LEN_IN_BYTES];
 	int banks = GET_MAX_BANKS(accel_dev);
@@ -83,17 +79,6 @@
 	else
 		instances = 0;
 
-<<<<<<< HEAD
-	ret = adf_cfg_section_add(accel_dev, ADF_KERNEL_SEC);
-	if (ret)
-		goto err;
-
-	ret = adf_cfg_section_add(accel_dev, "Accelerator0");
-	if (ret)
-		goto err;
-
-=======
->>>>>>> db1c5297
 	for (i = 0; i < instances; i++) {
 		val = i;
 		bank = i * 2;
@@ -430,11 +415,7 @@
 	if (ret)
 		goto out_err_disable_aer;
 
-<<<<<<< HEAD
-	ret = adf_crypto_dev_config(accel_dev);
-=======
 	ret = hw_data->dev_config(accel_dev);
->>>>>>> db1c5297
 	if (ret)
 		goto out_err_disable_aer;
 
