--- conflicted
+++ resolved
@@ -1528,24 +1528,6 @@
 
 	iaa_wq = idxd_wq_get_private(wq);
 
-<<<<<<< HEAD
-	if (!req->dst) {
-		gfp_t flags = req->base.flags & CRYPTO_TFM_REQ_MAY_SLEEP ? GFP_KERNEL : GFP_ATOMIC;
-
-		/* incompressible data will always be < 2 * slen */
-		req->dlen = 2 * req->slen;
-		order = order_base_2(round_up(req->dlen, PAGE_SIZE) / PAGE_SIZE);
-		req->dst = sgl_alloc_order(req->dlen, order, false, flags, NULL);
-		if (!req->dst) {
-			ret = -ENOMEM;
-			order = -1;
-			goto out;
-		}
-		disable_async = true;
-	}
-
-=======
->>>>>>> e747403a
 	dev = &wq->idxd->pdev->dev;
 
 	nr_sgs = dma_map_sg(dev, req->src, sg_nents(req->src), DMA_TO_DEVICE);
@@ -1606,103 +1588,6 @@
 out:
 	iaa_wq_put(wq);
 
-<<<<<<< HEAD
-	if (order >= 0)
-		sgl_free_order(req->dst, order);
-
-	return ret;
-}
-
-static int iaa_comp_adecompress_alloc_dest(struct acomp_req *req)
-{
-	gfp_t flags = req->base.flags & CRYPTO_TFM_REQ_MAY_SLEEP ?
-		GFP_KERNEL : GFP_ATOMIC;
-	struct crypto_tfm *tfm = req->base.tfm;
-	dma_addr_t src_addr, dst_addr;
-	int nr_sgs, cpu, ret = 0;
-	struct iaa_wq *iaa_wq;
-	struct device *dev;
-	struct idxd_wq *wq;
-	int order = -1;
-
-	cpu = get_cpu();
-	wq = wq_table_next_wq(cpu);
-	put_cpu();
-	if (!wq) {
-		pr_debug("no wq configured for cpu=%d\n", cpu);
-		return -ENODEV;
-	}
-
-	ret = iaa_wq_get(wq);
-	if (ret) {
-		pr_debug("no wq available for cpu=%d\n", cpu);
-		return -ENODEV;
-	}
-
-	iaa_wq = idxd_wq_get_private(wq);
-
-	dev = &wq->idxd->pdev->dev;
-
-	nr_sgs = dma_map_sg(dev, req->src, sg_nents(req->src), DMA_TO_DEVICE);
-	if (nr_sgs <= 0 || nr_sgs > 1) {
-		dev_dbg(dev, "couldn't map src sg for iaa device %d,"
-			" wq %d: ret=%d\n", iaa_wq->iaa_device->idxd->id,
-			iaa_wq->wq->id, ret);
-		ret = -EIO;
-		goto out;
-	}
-	src_addr = sg_dma_address(req->src);
-	dev_dbg(dev, "dma_map_sg, src_addr %llx, nr_sgs %d, req->src %p,"
-		" req->slen %d, sg_dma_len(sg) %d\n", src_addr, nr_sgs,
-		req->src, req->slen, sg_dma_len(req->src));
-
-	req->dlen = 4 * req->slen; /* start with ~avg comp rato */
-alloc_dest:
-	order = order_base_2(round_up(req->dlen, PAGE_SIZE) / PAGE_SIZE);
-	req->dst = sgl_alloc_order(req->dlen, order, false, flags, NULL);
-	if (!req->dst) {
-		ret = -ENOMEM;
-		order = -1;
-		goto out;
-	}
-
-	nr_sgs = dma_map_sg(dev, req->dst, sg_nents(req->dst), DMA_FROM_DEVICE);
-	if (nr_sgs <= 0 || nr_sgs > 1) {
-		dev_dbg(dev, "couldn't map dst sg for iaa device %d,"
-			" wq %d: ret=%d\n", iaa_wq->iaa_device->idxd->id,
-			iaa_wq->wq->id, ret);
-		ret = -EIO;
-		goto err_map_dst;
-	}
-
-	dst_addr = sg_dma_address(req->dst);
-	dev_dbg(dev, "dma_map_sg, dst_addr %llx, nr_sgs %d, req->dst %p,"
-		" req->dlen %d, sg_dma_len(sg) %d\n", dst_addr, nr_sgs,
-		req->dst, req->dlen, sg_dma_len(req->dst));
-	ret = iaa_decompress(tfm, req, wq, src_addr, req->slen,
-			     dst_addr, &req->dlen, true);
-	if (ret == -EOVERFLOW) {
-		dma_unmap_sg(dev, req->dst, sg_nents(req->dst), DMA_FROM_DEVICE);
-		req->dlen *= 2;
-		if (req->dlen > CRYPTO_ACOMP_DST_MAX)
-			goto err_map_dst;
-		goto alloc_dest;
-	}
-
-	if (ret != 0)
-		dev_dbg(dev, "asynchronous decompress failed ret=%d\n", ret);
-
-	dma_unmap_sg(dev, req->dst, sg_nents(req->dst), DMA_FROM_DEVICE);
-err_map_dst:
-	dma_unmap_sg(dev, req->src, sg_nents(req->src), DMA_TO_DEVICE);
-out:
-	iaa_wq_put(wq);
-
-	if (order >= 0)
-		sgl_free_order(req->dst, order);
-
-=======
->>>>>>> e747403a
 	return ret;
 }
 
