--- conflicted
+++ resolved
@@ -139,10 +139,6 @@
 
 	if (ras_ops->handle_interrupt &&
 	    ras_ops->handle_interrupt(accel_dev, &reset_required)) {
-<<<<<<< HEAD
-		if (reset_required)
-			dev_err(&GET_DEV(accel_dev), "Fatal error, reset required\n");
-=======
 		if (reset_required) {
 			dev_err(&GET_DEV(accel_dev), "Fatal error, reset required\n");
 			if (adf_notify_fatal_error(accel_dev))
@@ -150,7 +146,6 @@
 					"Failed to notify fatal error\n");
 		}
 
->>>>>>> 2d5404ca
 		return true;
 	}
 
