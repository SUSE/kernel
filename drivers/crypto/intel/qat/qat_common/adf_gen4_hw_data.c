// SPDX-License-Identifier: (BSD-3-Clause OR GPL-2.0-only)
/* Copyright(c) 2020 Intel Corporation */

#define pr_fmt(fmt)	"QAT: " fmt

#include <linux/bitops.h>
#include <linux/iopoll.h>
#include <asm/div64.h>
#include "adf_accel_devices.h"
#include "adf_cfg_services.h"
#include "adf_common_drv.h"
#include "adf_fw_config.h"
#include "adf_gen4_hw_data.h"
#include "adf_gen4_pm.h"
#include "icp_qat_fw_comp.h"
#include "icp_qat_hw_20_comp.h"

u32 adf_gen4_get_accel_mask(struct adf_hw_device_data *self)
{
	return ADF_GEN4_ACCELERATORS_MASK;
}
EXPORT_SYMBOL_GPL(adf_gen4_get_accel_mask);

u32 adf_gen4_get_num_accels(struct adf_hw_device_data *self)
{
	return ADF_GEN4_MAX_ACCELERATORS;
}
EXPORT_SYMBOL_GPL(adf_gen4_get_num_accels);

u32 adf_gen4_get_num_aes(struct adf_hw_device_data *self)
{
	if (!self || !self->ae_mask)
		return 0;

	return hweight32(self->ae_mask);
}
EXPORT_SYMBOL_GPL(adf_gen4_get_num_aes);

u32 adf_gen4_get_misc_bar_id(struct adf_hw_device_data *self)
{
	return ADF_GEN4_PMISC_BAR;
}
EXPORT_SYMBOL_GPL(adf_gen4_get_misc_bar_id);

u32 adf_gen4_get_etr_bar_id(struct adf_hw_device_data *self)
{
	return ADF_GEN4_ETR_BAR;
}
EXPORT_SYMBOL_GPL(adf_gen4_get_etr_bar_id);

u32 adf_gen4_get_sram_bar_id(struct adf_hw_device_data *self)
{
	return ADF_GEN4_SRAM_BAR;
}
EXPORT_SYMBOL_GPL(adf_gen4_get_sram_bar_id);

enum dev_sku_info adf_gen4_get_sku(struct adf_hw_device_data *self)
{
	return DEV_SKU_1;
}
EXPORT_SYMBOL_GPL(adf_gen4_get_sku);

void adf_gen4_get_arb_info(struct arb_info *arb_info)
{
	arb_info->arb_cfg = ADF_GEN4_ARB_CONFIG;
	arb_info->arb_offset = ADF_GEN4_ARB_OFFSET;
	arb_info->wt2sam_offset = ADF_GEN4_ARB_WRK_2_SER_MAP_OFFSET;
}
EXPORT_SYMBOL_GPL(adf_gen4_get_arb_info);

void adf_gen4_get_admin_info(struct admin_info *admin_csrs_info)
{
	admin_csrs_info->mailbox_offset = ADF_GEN4_MAILBOX_BASE_OFFSET;
	admin_csrs_info->admin_msg_ur = ADF_GEN4_ADMINMSGUR_OFFSET;
	admin_csrs_info->admin_msg_lr = ADF_GEN4_ADMINMSGLR_OFFSET;
}
EXPORT_SYMBOL_GPL(adf_gen4_get_admin_info);

u32 adf_gen4_get_heartbeat_clock(struct adf_hw_device_data *self)
{
	/*
	 * GEN4 uses KPT counter for HB
	 */
	return ADF_GEN4_KPT_COUNTER_FREQ;
}
EXPORT_SYMBOL_GPL(adf_gen4_get_heartbeat_clock);

void adf_gen4_enable_error_correction(struct adf_accel_dev *accel_dev)
{
	struct adf_bar *misc_bar = &GET_BARS(accel_dev)[ADF_GEN4_PMISC_BAR];
	void __iomem *csr = misc_bar->virt_addr;

	/* Enable all in errsou3 except VFLR notification on host */
	ADF_CSR_WR(csr, ADF_GEN4_ERRMSK3, ADF_GEN4_VFLNOTIFY);
}
EXPORT_SYMBOL_GPL(adf_gen4_enable_error_correction);

void adf_gen4_enable_ints(struct adf_accel_dev *accel_dev)
{
	void __iomem *addr;

	addr = (&GET_BARS(accel_dev)[ADF_GEN4_PMISC_BAR])->virt_addr;

	/* Enable bundle interrupts */
	ADF_CSR_WR(addr, ADF_GEN4_SMIAPF_RP_X0_MASK_OFFSET, 0);
	ADF_CSR_WR(addr, ADF_GEN4_SMIAPF_RP_X1_MASK_OFFSET, 0);

	/* Enable misc interrupts */
	ADF_CSR_WR(addr, ADF_GEN4_SMIAPF_MASK_OFFSET, 0);
}
EXPORT_SYMBOL_GPL(adf_gen4_enable_ints);

int adf_gen4_init_device(struct adf_accel_dev *accel_dev)
{
	void __iomem *addr;
	u32 status;
	u32 csr;
	int ret;

	addr = (&GET_BARS(accel_dev)[ADF_GEN4_PMISC_BAR])->virt_addr;

	/* Temporarily mask PM interrupt */
	csr = ADF_CSR_RD(addr, ADF_GEN4_ERRMSK2);
	csr |= ADF_GEN4_PM_SOU;
	ADF_CSR_WR(addr, ADF_GEN4_ERRMSK2, csr);

	/* Set DRV_ACTIVE bit to power up the device */
	ADF_CSR_WR(addr, ADF_GEN4_PM_INTERRUPT, ADF_GEN4_PM_DRV_ACTIVE);

	/* Poll status register to make sure the device is powered up */
	ret = read_poll_timeout(ADF_CSR_RD, status,
				status & ADF_GEN4_PM_INIT_STATE,
				ADF_GEN4_PM_POLL_DELAY_US,
				ADF_GEN4_PM_POLL_TIMEOUT_US, true, addr,
				ADF_GEN4_PM_STATUS);
	if (ret)
		dev_err(&GET_DEV(accel_dev), "Failed to power up the device\n");

	return ret;
}
EXPORT_SYMBOL_GPL(adf_gen4_init_device);

void adf_gen4_set_ssm_wdtimer(struct adf_accel_dev *accel_dev)
{
	void __iomem *pmisc_addr = adf_get_pmisc_base(accel_dev);
	u64 timer_val_pke = ADF_SSM_WDT_PKE_DEFAULT_VALUE;
	u64 timer_val = ADF_SSM_WDT_DEFAULT_VALUE;

	/* Enable watchdog timer for sym and dc */
	ADF_CSR_WR64_LO_HI(pmisc_addr, ADF_SSMWDTL_OFFSET, ADF_SSMWDTH_OFFSET, timer_val);

	/* Enable watchdog timer for pke */
	ADF_CSR_WR64_LO_HI(pmisc_addr, ADF_SSMWDTPKEL_OFFSET, ADF_SSMWDTPKEH_OFFSET,
			   timer_val_pke);
}
EXPORT_SYMBOL_GPL(adf_gen4_set_ssm_wdtimer);

/*
 * The vector routing table is used to select the MSI-X entry to use for each
 * interrupt source.
 * The first ADF_GEN4_ETR_MAX_BANKS entries correspond to ring interrupts.
 * The final entry corresponds to VF2PF or error interrupts.
 * This vector table could be used to configure one MSI-X entry to be shared
 * between multiple interrupt sources.
 *
 * The default routing is set to have a one to one correspondence between the
 * interrupt source and the MSI-X entry used.
 */
void adf_gen4_set_msix_default_rttable(struct adf_accel_dev *accel_dev)
{
	void __iomem *csr;
	int i;

	csr = (&GET_BARS(accel_dev)[ADF_GEN4_PMISC_BAR])->virt_addr;
	for (i = 0; i <= ADF_GEN4_ETR_MAX_BANKS; i++)
		ADF_CSR_WR(csr, ADF_GEN4_MSIX_RTTABLE_OFFSET(i), i);
}
EXPORT_SYMBOL_GPL(adf_gen4_set_msix_default_rttable);

int adf_pfvf_comms_disabled(struct adf_accel_dev *accel_dev)
{
	return 0;
}
EXPORT_SYMBOL_GPL(adf_pfvf_comms_disabled);

static int reset_ring_pair(void __iomem *csr, u32 bank_number)
{
	u32 status;
	int ret;

	/* Write rpresetctl register BIT(0) as 1
	 * Since rpresetctl registers have no RW fields, no need to preserve
	 * values for other bits. Just write directly.
	 */
	ADF_CSR_WR(csr, ADF_WQM_CSR_RPRESETCTL(bank_number),
		   ADF_WQM_CSR_RPRESETCTL_RESET);

	/* Read rpresetsts register and wait for rp reset to complete */
	ret = read_poll_timeout(ADF_CSR_RD, status,
				status & ADF_WQM_CSR_RPRESETSTS_STATUS,
				ADF_RPRESET_POLL_DELAY_US,
				ADF_RPRESET_POLL_TIMEOUT_US, true,
				csr, ADF_WQM_CSR_RPRESETSTS(bank_number));
	if (!ret) {
		/* When rp reset is done, clear rpresetsts */
		ADF_CSR_WR(csr, ADF_WQM_CSR_RPRESETSTS(bank_number),
			   ADF_WQM_CSR_RPRESETSTS_STATUS);
	}

	return ret;
}

int adf_gen4_ring_pair_reset(struct adf_accel_dev *accel_dev, u32 bank_number)
{
	struct adf_hw_device_data *hw_data = accel_dev->hw_device;
	void __iomem *csr = adf_get_etr_base(accel_dev);
	int ret;

	if (bank_number >= hw_data->num_banks)
		return -EINVAL;

	dev_dbg(&GET_DEV(accel_dev),
		"ring pair reset for bank:%d\n", bank_number);

	ret = reset_ring_pair(csr, bank_number);
	if (ret)
		dev_err(&GET_DEV(accel_dev),
			"ring pair reset failed (timeout)\n");
	else
		dev_dbg(&GET_DEV(accel_dev), "ring pair reset successful\n");

	return ret;
}
EXPORT_SYMBOL_GPL(adf_gen4_ring_pair_reset);

static const u32 thrd_to_arb_map_dcc[] = {
	0x00000000, 0x00000000, 0x00000000, 0x00000000,
	0x0000FFFF, 0x0000FFFF, 0x0000FFFF, 0x0000FFFF,
	0x00000000, 0x00000000, 0x00000000, 0x00000000,
	0x00000000, 0x00000000, 0x00000000, 0x00000000,
	0x0
};

static const u16 rp_group_to_arb_mask[] = {
	[RP_GROUP_0] = 0x5,
	[RP_GROUP_1] = 0xA,
};

static bool is_single_service(int service_id)
{
	switch (service_id) {
	case SVC_DC:
	case SVC_SYM:
	case SVC_ASYM:
		return true;
	default:
		return false;
	}
}

bool adf_gen4_services_supported(unsigned long mask)
{
	unsigned long num_svc = hweight_long(mask);

	if (mask >= BIT(SVC_COUNT))
		return false;

	if (test_bit(SVC_DECOMP, &mask))
		return false;

	switch (num_svc) {
	case ADF_ONE_SERVICE:
		return true;
	case ADF_TWO_SERVICES:
		return !test_bit(SVC_DCC, &mask);
	default:
		return false;
	}
}
EXPORT_SYMBOL_GPL(adf_gen4_services_supported);

int adf_gen4_init_thd2arb_map(struct adf_accel_dev *accel_dev)
{
	struct adf_hw_device_data *hw_data = GET_HW_DATA(accel_dev);
	u32 *thd2arb_map = hw_data->thd_to_arb_map;
	unsigned int ae_cnt, worker_obj_cnt, i, j;
	unsigned long ae_mask, thds_mask;
	int srv_id, rp_group;
	u32 thd2arb_map_base;
	u16 arb_mask;

	if (!hw_data->get_rp_group || !hw_data->get_ena_thd_mask ||
	    !hw_data->get_num_aes || !hw_data->uof_get_num_objs ||
	    !hw_data->uof_get_ae_mask)
		return -EFAULT;

	srv_id = adf_get_service_enabled(accel_dev);
	if (srv_id < 0)
		return srv_id;

	ae_cnt = hw_data->get_num_aes(hw_data);
	worker_obj_cnt = hw_data->uof_get_num_objs(accel_dev) -
			 ADF_GEN4_ADMIN_ACCELENGINES;

	if (srv_id == SVC_DCC) {
		if (ae_cnt > ICP_QAT_HW_AE_DELIMITER)
			return -EINVAL;

		memcpy(thd2arb_map, thrd_to_arb_map_dcc,
		       array_size(sizeof(*thd2arb_map), ae_cnt));
		return 0;
	}

	for (i = 0; i < worker_obj_cnt; i++) {
		ae_mask = hw_data->uof_get_ae_mask(accel_dev, i);
		rp_group = hw_data->get_rp_group(accel_dev, ae_mask);
		thds_mask = hw_data->get_ena_thd_mask(accel_dev, i);
		thd2arb_map_base = 0;

		if (rp_group >= RP_GROUP_COUNT || rp_group < RP_GROUP_0)
			return -EINVAL;

		if (thds_mask == ADF_GEN4_ENA_THD_MASK_ERROR)
			return -EINVAL;

		if (is_single_service(srv_id))
			arb_mask = rp_group_to_arb_mask[RP_GROUP_0] |
				   rp_group_to_arb_mask[RP_GROUP_1];
		else
			arb_mask = rp_group_to_arb_mask[rp_group];

		for_each_set_bit(j, &thds_mask, ADF_NUM_THREADS_PER_AE)
			thd2arb_map_base |= arb_mask << (j * 4);

		for_each_set_bit(j, &ae_mask, ae_cnt)
			thd2arb_map[j] = thd2arb_map_base;
	}
	return 0;
}
EXPORT_SYMBOL_GPL(adf_gen4_init_thd2arb_map);

u16 adf_gen4_get_ring_to_svc_map(struct adf_accel_dev *accel_dev)
{
	struct adf_hw_device_data *hw_data = GET_HW_DATA(accel_dev);
	enum adf_cfg_service_type rps[RP_GROUP_COUNT] = { };
	unsigned int ae_mask, start_id, worker_obj_cnt, i;
	u16 ring_to_svc_map;
	int rp_group;

	if (!hw_data->get_rp_group || !hw_data->uof_get_ae_mask ||
	    !hw_data->uof_get_obj_type || !hw_data->uof_get_num_objs)
		return 0;

	/* If dcc, all rings handle compression requests */
	if (adf_get_service_enabled(accel_dev) == SVC_DCC) {
		for (i = 0; i < RP_GROUP_COUNT; i++)
			rps[i] = COMP;
		goto set_mask;
	}

	worker_obj_cnt = hw_data->uof_get_num_objs(accel_dev) -
			 ADF_GEN4_ADMIN_ACCELENGINES;
	start_id = worker_obj_cnt - RP_GROUP_COUNT;

	for (i = start_id; i < worker_obj_cnt; i++) {
		ae_mask = hw_data->uof_get_ae_mask(accel_dev, i);
		rp_group = hw_data->get_rp_group(accel_dev, ae_mask);
		if (rp_group >= RP_GROUP_COUNT || rp_group < RP_GROUP_0)
			return 0;

		switch (hw_data->uof_get_obj_type(accel_dev, i)) {
		case ADF_FW_SYM_OBJ:
			rps[rp_group] = SYM;
			break;
		case ADF_FW_ASYM_OBJ:
			rps[rp_group] = ASYM;
			break;
		case ADF_FW_DC_OBJ:
			rps[rp_group] = COMP;
			break;
		default:
			rps[rp_group] = 0;
			break;
		}
	}

set_mask:
	ring_to_svc_map = rps[RP_GROUP_0] << ADF_CFG_SERV_RING_PAIR_0_SHIFT |
			  rps[RP_GROUP_1] << ADF_CFG_SERV_RING_PAIR_1_SHIFT |
			  rps[RP_GROUP_0] << ADF_CFG_SERV_RING_PAIR_2_SHIFT |
			  rps[RP_GROUP_1] << ADF_CFG_SERV_RING_PAIR_3_SHIFT;

	return ring_to_svc_map;
}
EXPORT_SYMBOL_GPL(adf_gen4_get_ring_to_svc_map);

/*
 * adf_gen4_bank_quiesce_coal_timer() - quiesce bank coalesced interrupt timer
 * @accel_dev: Pointer to the device structure
 * @bank_idx: Offset to the bank within this device
 * @timeout_ms: Timeout in milliseconds for the operation
 *
 * This function tries to quiesce the coalesced interrupt timer of a bank if
 * it has been enabled and triggered.
 *
 * Returns 0 on success, error code otherwise
 *
 */
int adf_gen4_bank_quiesce_coal_timer(struct adf_accel_dev *accel_dev,
				     u32 bank_idx, int timeout_ms)
{
	struct adf_hw_device_data *hw_data = GET_HW_DATA(accel_dev);
	struct adf_hw_csr_ops *csr_ops = GET_CSR_OPS(accel_dev);
	void __iomem *csr_misc = adf_get_pmisc_base(accel_dev);
	void __iomem *csr_etr = adf_get_etr_base(accel_dev);
	u32 int_col_ctl, int_col_mask, int_col_en;
	u32 e_stat, intsrc;
	u64 wait_us;
	int ret;

	if (timeout_ms < 0)
		return -EINVAL;

	int_col_ctl = csr_ops->read_csr_int_col_ctl(csr_etr, bank_idx);
	int_col_mask = csr_ops->get_int_col_ctl_enable_mask();
	if (!(int_col_ctl & int_col_mask))
		return 0;

	int_col_en = csr_ops->read_csr_int_col_en(csr_etr, bank_idx);
	int_col_en &= BIT(ADF_WQM_CSR_RP_IDX_RX);

	e_stat = csr_ops->read_csr_e_stat(csr_etr, bank_idx);
	if (!(~e_stat & int_col_en))
		return 0;

	wait_us = 2 * ((int_col_ctl & ~int_col_mask) << 8) * USEC_PER_SEC;
	do_div(wait_us, hw_data->clock_frequency);
	wait_us = min(wait_us, (u64)timeout_ms * USEC_PER_MSEC);
	dev_dbg(&GET_DEV(accel_dev),
		"wait for bank %d - coalesced timer expires in %llu us (max=%u ms estat=0x%x intcolen=0x%x)\n",
		bank_idx, wait_us, timeout_ms, e_stat, int_col_en);

	ret = read_poll_timeout(ADF_CSR_RD, intsrc, intsrc,
				ADF_COALESCED_POLL_DELAY_US, wait_us, true,
				csr_misc, ADF_WQM_CSR_RPINTSOU(bank_idx));
	if (ret)
		dev_warn(&GET_DEV(accel_dev),
			 "coalesced timer for bank %d expired (%llu us)\n",
			 bank_idx, wait_us);

	return ret;
}
EXPORT_SYMBOL_GPL(adf_gen4_bank_quiesce_coal_timer);

static int drain_bank(void __iomem *csr, u32 bank_number, int timeout_us)
{
	u32 status;

	ADF_CSR_WR(csr, ADF_WQM_CSR_RPRESETCTL(bank_number),
		   ADF_WQM_CSR_RPRESETCTL_DRAIN);

	return read_poll_timeout(ADF_CSR_RD, status,
				status & ADF_WQM_CSR_RPRESETSTS_STATUS,
				ADF_RPRESET_POLL_DELAY_US, timeout_us, true,
				csr, ADF_WQM_CSR_RPRESETSTS(bank_number));
}

void adf_gen4_bank_drain_finish(struct adf_accel_dev *accel_dev,
				u32 bank_number)
{
	void __iomem *csr = adf_get_etr_base(accel_dev);

	ADF_CSR_WR(csr, ADF_WQM_CSR_RPRESETSTS(bank_number),
		   ADF_WQM_CSR_RPRESETSTS_STATUS);
}

int adf_gen4_bank_drain_start(struct adf_accel_dev *accel_dev,
			      u32 bank_number, int timeout_us)
{
	void __iomem *csr = adf_get_etr_base(accel_dev);
	int ret;

	dev_dbg(&GET_DEV(accel_dev), "Drain bank %d\n", bank_number);

	ret = drain_bank(csr, bank_number, timeout_us);
	if (ret)
		dev_err(&GET_DEV(accel_dev), "Bank drain failed (timeout)\n");
	else
		dev_dbg(&GET_DEV(accel_dev), "Bank drain successful\n");

	return ret;
}

<<<<<<< HEAD
static void bank_state_save(struct adf_hw_csr_ops *ops, void __iomem *base,
			    u32 bank, struct bank_state *state, u32 num_rings)
{
	u32 i;

	state->ringstat0 = ops->read_csr_stat(base, bank);
	state->ringuostat = ops->read_csr_uo_stat(base, bank);
	state->ringestat = ops->read_csr_e_stat(base, bank);
	state->ringnestat = ops->read_csr_ne_stat(base, bank);
	state->ringnfstat = ops->read_csr_nf_stat(base, bank);
	state->ringfstat = ops->read_csr_f_stat(base, bank);
	state->ringcstat0 = ops->read_csr_c_stat(base, bank);
	state->iaintflagen = ops->read_csr_int_en(base, bank);
	state->iaintflagreg = ops->read_csr_int_flag(base, bank);
	state->iaintflagsrcsel0 = ops->read_csr_int_srcsel(base, bank);
	state->iaintcolen = ops->read_csr_int_col_en(base, bank);
	state->iaintcolctl = ops->read_csr_int_col_ctl(base, bank);
	state->iaintflagandcolen = ops->read_csr_int_flag_and_col(base, bank);
	state->ringexpstat = ops->read_csr_exp_stat(base, bank);
	state->ringexpintenable = ops->read_csr_exp_int_en(base, bank);
	state->ringsrvarben = ops->read_csr_ring_srv_arb_en(base, bank);

	for (i = 0; i < num_rings; i++) {
		state->rings[i].head = ops->read_csr_ring_head(base, bank, i);
		state->rings[i].tail = ops->read_csr_ring_tail(base, bank, i);
		state->rings[i].config = ops->read_csr_ring_config(base, bank, i);
		state->rings[i].base = ops->read_csr_ring_base(base, bank, i);
	}
}

#define CHECK_STAT(op, expect_val, name, args...) \
({ \
	u32 __expect_val = (expect_val); \
	u32 actual_val = op(args); \
	(__expect_val == actual_val) ? 0 : \
		(pr_err("QAT: Fail to restore %s register. Expected 0x%x, actual 0x%x\n", \
			name, __expect_val, actual_val), -EINVAL); \
})

static int bank_state_restore(struct adf_hw_csr_ops *ops, void __iomem *base,
			      u32 bank, struct bank_state *state, u32 num_rings,
			      int tx_rx_gap)
{
	u32 val, tmp_val, i;
	int ret;

	for (i = 0; i < num_rings; i++)
		ops->write_csr_ring_base(base, bank, i, state->rings[i].base);

	for (i = 0; i < num_rings; i++)
		ops->write_csr_ring_config(base, bank, i, state->rings[i].config);

	for (i = 0; i < num_rings / 2; i++) {
		int tx = i * (tx_rx_gap + 1);
		int rx = tx + tx_rx_gap;

		ops->write_csr_ring_head(base, bank, tx, state->rings[tx].head);
		ops->write_csr_ring_tail(base, bank, tx, state->rings[tx].tail);

		/*
		 * The TX ring head needs to be updated again to make sure that
		 * the HW will not consider the ring as full when it is empty
		 * and the correct state flags are set to match the recovered state.
		 */
		if (state->ringestat & BIT(tx)) {
			val = ops->read_csr_int_srcsel(base, bank);
			val |= ADF_RP_INT_SRC_SEL_F_RISE_MASK;
			ops->write_csr_int_srcsel_w_val(base, bank, val);
			ops->write_csr_ring_head(base, bank, tx, state->rings[tx].head);
		}

		ops->write_csr_ring_tail(base, bank, rx, state->rings[rx].tail);
		val = ops->read_csr_int_srcsel(base, bank);
		val |= ADF_RP_INT_SRC_SEL_F_RISE_MASK << ADF_RP_INT_SRC_SEL_RANGE_WIDTH;
		ops->write_csr_int_srcsel_w_val(base, bank, val);

		ops->write_csr_ring_head(base, bank, rx, state->rings[rx].head);
		val = ops->read_csr_int_srcsel(base, bank);
		val |= ADF_RP_INT_SRC_SEL_F_FALL_MASK << ADF_RP_INT_SRC_SEL_RANGE_WIDTH;
		ops->write_csr_int_srcsel_w_val(base, bank, val);

		/*
		 * The RX ring tail needs to be updated again to make sure that
		 * the HW will not consider the ring as empty when it is full
		 * and the correct state flags are set to match the recovered state.
		 */
		if (state->ringfstat & BIT(rx))
			ops->write_csr_ring_tail(base, bank, rx, state->rings[rx].tail);
	}

	ops->write_csr_int_flag_and_col(base, bank, state->iaintflagandcolen);
	ops->write_csr_int_en(base, bank, state->iaintflagen);
	ops->write_csr_int_col_en(base, bank, state->iaintcolen);
	ops->write_csr_int_srcsel_w_val(base, bank, state->iaintflagsrcsel0);
	ops->write_csr_exp_int_en(base, bank, state->ringexpintenable);
	ops->write_csr_int_col_ctl(base, bank, state->iaintcolctl);

	/*
	 * Verify whether any exceptions were raised during the bank save process.
	 * If exceptions occurred, the status and exception registers cannot
	 * be directly restored. Consequently, further restoration is not
	 * feasible, and the current state of the ring should be maintained.
	 */
	val = state->ringexpstat;
	if (val) {
		pr_info("QAT: Bank %u state not fully restored due to exception in saved state (%#x)\n",
			bank, val);
		return 0;
	}

	/* Ensure that the restoration process completed without exceptions */
	tmp_val = ops->read_csr_exp_stat(base, bank);
	if (tmp_val) {
		pr_err("QAT: Bank %u restored with exception: %#x\n",
		       bank, tmp_val);
		return -EFAULT;
	}

	ops->write_csr_ring_srv_arb_en(base, bank, state->ringsrvarben);

	/* Check that all ring statuses match the saved state. */
	ret = CHECK_STAT(ops->read_csr_stat, state->ringstat0, "ringstat",
			 base, bank);
	if (ret)
		return ret;

	ret = CHECK_STAT(ops->read_csr_e_stat, state->ringestat, "ringestat",
			 base, bank);
	if (ret)
		return ret;

	ret = CHECK_STAT(ops->read_csr_ne_stat, state->ringnestat, "ringnestat",
			 base, bank);
	if (ret)
		return ret;

	ret = CHECK_STAT(ops->read_csr_nf_stat, state->ringnfstat, "ringnfstat",
			 base, bank);
	if (ret)
		return ret;

	ret = CHECK_STAT(ops->read_csr_f_stat, state->ringfstat, "ringfstat",
			 base, bank);
	if (ret)
		return ret;

	ret = CHECK_STAT(ops->read_csr_c_stat, state->ringcstat0, "ringcstat",
			 base, bank);
	if (ret)
		return ret;

	return 0;
}

int adf_gen4_bank_state_save(struct adf_accel_dev *accel_dev, u32 bank_number,
			     struct bank_state *state)
{
	struct adf_hw_device_data *hw_data = GET_HW_DATA(accel_dev);
	struct adf_hw_csr_ops *csr_ops = GET_CSR_OPS(accel_dev);
	void __iomem *csr_base = adf_get_etr_base(accel_dev);

	if (bank_number >= hw_data->num_banks || !state)
		return -EINVAL;

	dev_dbg(&GET_DEV(accel_dev), "Saving state of bank %d\n", bank_number);

	bank_state_save(csr_ops, csr_base, bank_number, state,
			hw_data->num_rings_per_bank);

	return 0;
}
EXPORT_SYMBOL_GPL(adf_gen4_bank_state_save);

int adf_gen4_bank_state_restore(struct adf_accel_dev *accel_dev, u32 bank_number,
				struct bank_state *state)
{
	struct adf_hw_device_data *hw_data = GET_HW_DATA(accel_dev);
	struct adf_hw_csr_ops *csr_ops = GET_CSR_OPS(accel_dev);
	void __iomem *csr_base = adf_get_etr_base(accel_dev);
	int ret;

	if (bank_number >= hw_data->num_banks  || !state)
		return -EINVAL;

	dev_dbg(&GET_DEV(accel_dev), "Restoring state of bank %d\n", bank_number);

	ret = bank_state_restore(csr_ops, csr_base, bank_number, state,
				 hw_data->num_rings_per_bank, hw_data->tx_rx_gap);
	if (ret)
		dev_err(&GET_DEV(accel_dev),
			"Unable to restore state of bank %d\n", bank_number);

	return ret;
}
EXPORT_SYMBOL_GPL(adf_gen4_bank_state_restore);

=======
>>>>>>> 3476aa7d
static int adf_gen4_build_comp_block(void *ctx, enum adf_dc_algo algo)
{
	struct icp_qat_fw_comp_req *req_tmpl = ctx;
	struct icp_qat_fw_comp_req_hdr_cd_pars *cd_pars = &req_tmpl->cd_pars;
	struct icp_qat_hw_comp_20_config_csr_upper hw_comp_upper_csr = { };
	struct icp_qat_hw_comp_20_config_csr_lower hw_comp_lower_csr = { };
	struct icp_qat_fw_comn_req_hdr *header = &req_tmpl->comn_hdr;
	u32 upper_val;
	u32 lower_val;

	switch (algo) {
	case QAT_DEFLATE:
		header->service_cmd_id = ICP_QAT_FW_COMP_CMD_DYNAMIC;
		break;
	default:
		return -EINVAL;
	}

	hw_comp_lower_csr.skip_ctrl = ICP_QAT_HW_COMP_20_BYTE_SKIP_3BYTE_LITERAL;
	hw_comp_lower_csr.algo = ICP_QAT_HW_COMP_20_HW_COMP_FORMAT_ILZ77;
	hw_comp_lower_csr.lllbd = ICP_QAT_HW_COMP_20_LLLBD_CTRL_LLLBD_ENABLED;
	hw_comp_lower_csr.sd = ICP_QAT_HW_COMP_20_SEARCH_DEPTH_LEVEL_1;
	hw_comp_lower_csr.hash_update = ICP_QAT_HW_COMP_20_SKIP_HASH_UPDATE_DONT_ALLOW;
	hw_comp_lower_csr.edmm = ICP_QAT_HW_COMP_20_EXTENDED_DELAY_MATCH_MODE_EDMM_ENABLED;
	hw_comp_upper_csr.nice = ICP_QAT_HW_COMP_20_CONFIG_CSR_NICE_PARAM_DEFAULT_VAL;
	hw_comp_upper_csr.lazy = ICP_QAT_HW_COMP_20_CONFIG_CSR_LAZY_PARAM_DEFAULT_VAL;

	upper_val = ICP_QAT_FW_COMP_20_BUILD_CONFIG_UPPER(hw_comp_upper_csr);
	lower_val = ICP_QAT_FW_COMP_20_BUILD_CONFIG_LOWER(hw_comp_lower_csr);

	cd_pars->u.sl.comp_slice_cfg_word[0] = lower_val;
	cd_pars->u.sl.comp_slice_cfg_word[1] = upper_val;

	return 0;
}

static int adf_gen4_build_decomp_block(void *ctx, enum adf_dc_algo algo)
{
	struct icp_qat_fw_comp_req *req_tmpl = ctx;
	struct icp_qat_hw_decomp_20_config_csr_lower hw_decomp_lower_csr = { };
	struct icp_qat_fw_comp_req_hdr_cd_pars *cd_pars = &req_tmpl->cd_pars;
	struct icp_qat_fw_comn_req_hdr *header = &req_tmpl->comn_hdr;
	u32 lower_val;

	switch (algo) {
	case QAT_DEFLATE:
		header->service_cmd_id = ICP_QAT_FW_COMP_CMD_DECOMPRESS;
		break;
	default:
		return -EINVAL;
	}

	hw_decomp_lower_csr.algo = ICP_QAT_HW_DECOMP_20_HW_DECOMP_FORMAT_DEFLATE;
	lower_val = ICP_QAT_FW_DECOMP_20_BUILD_CONFIG_LOWER(hw_decomp_lower_csr);

	cd_pars->u.sl.comp_slice_cfg_word[0] = lower_val;
	cd_pars->u.sl.comp_slice_cfg_word[1] = 0;

	return 0;
}

void adf_gen4_init_dc_ops(struct adf_dc_ops *dc_ops)
{
	dc_ops->build_comp_block = adf_gen4_build_comp_block;
	dc_ops->build_decomp_block = adf_gen4_build_decomp_block;
}
EXPORT_SYMBOL_GPL(adf_gen4_init_dc_ops);

void adf_gen4_init_num_svc_aes(struct adf_rl_hw_data *device_data)
{
	struct adf_hw_device_data *hw_data;
	unsigned int i;
	u32 ae_cnt;

	hw_data = container_of(device_data, struct adf_hw_device_data, rl_data);
	ae_cnt = hweight32(hw_data->get_ae_mask(hw_data));
	if (!ae_cnt)
		return;

	for (i = 0; i < SVC_BASE_COUNT; i++)
		device_data->svc_ae_mask[i] = ae_cnt - 1;

	/*
	 * The decompression service is not supported on QAT GEN4 devices.
	 * Therefore, set svc_ae_mask to 0.
	 */
	device_data->svc_ae_mask[SVC_DECOMP] = 0;
}
EXPORT_SYMBOL_GPL(adf_gen4_init_num_svc_aes);

u32 adf_gen4_get_svc_slice_cnt(struct adf_accel_dev *accel_dev,
			       enum adf_base_services svc)
{
	struct adf_rl_hw_data *device_data = &accel_dev->hw_device->rl_data;

	switch (svc) {
	case SVC_SYM:
		return device_data->slices.cph_cnt;
	case SVC_ASYM:
		return device_data->slices.pke_cnt;
	case SVC_DC:
		return device_data->slices.dcpr_cnt;
	default:
		return 0;
	}
}
EXPORT_SYMBOL_GPL(adf_gen4_get_svc_slice_cnt);<|MERGE_RESOLUTION|>--- conflicted
+++ resolved
@@ -491,205 +491,6 @@
 	return ret;
 }
 
-<<<<<<< HEAD
-static void bank_state_save(struct adf_hw_csr_ops *ops, void __iomem *base,
-			    u32 bank, struct bank_state *state, u32 num_rings)
-{
-	u32 i;
-
-	state->ringstat0 = ops->read_csr_stat(base, bank);
-	state->ringuostat = ops->read_csr_uo_stat(base, bank);
-	state->ringestat = ops->read_csr_e_stat(base, bank);
-	state->ringnestat = ops->read_csr_ne_stat(base, bank);
-	state->ringnfstat = ops->read_csr_nf_stat(base, bank);
-	state->ringfstat = ops->read_csr_f_stat(base, bank);
-	state->ringcstat0 = ops->read_csr_c_stat(base, bank);
-	state->iaintflagen = ops->read_csr_int_en(base, bank);
-	state->iaintflagreg = ops->read_csr_int_flag(base, bank);
-	state->iaintflagsrcsel0 = ops->read_csr_int_srcsel(base, bank);
-	state->iaintcolen = ops->read_csr_int_col_en(base, bank);
-	state->iaintcolctl = ops->read_csr_int_col_ctl(base, bank);
-	state->iaintflagandcolen = ops->read_csr_int_flag_and_col(base, bank);
-	state->ringexpstat = ops->read_csr_exp_stat(base, bank);
-	state->ringexpintenable = ops->read_csr_exp_int_en(base, bank);
-	state->ringsrvarben = ops->read_csr_ring_srv_arb_en(base, bank);
-
-	for (i = 0; i < num_rings; i++) {
-		state->rings[i].head = ops->read_csr_ring_head(base, bank, i);
-		state->rings[i].tail = ops->read_csr_ring_tail(base, bank, i);
-		state->rings[i].config = ops->read_csr_ring_config(base, bank, i);
-		state->rings[i].base = ops->read_csr_ring_base(base, bank, i);
-	}
-}
-
-#define CHECK_STAT(op, expect_val, name, args...) \
-({ \
-	u32 __expect_val = (expect_val); \
-	u32 actual_val = op(args); \
-	(__expect_val == actual_val) ? 0 : \
-		(pr_err("QAT: Fail to restore %s register. Expected 0x%x, actual 0x%x\n", \
-			name, __expect_val, actual_val), -EINVAL); \
-})
-
-static int bank_state_restore(struct adf_hw_csr_ops *ops, void __iomem *base,
-			      u32 bank, struct bank_state *state, u32 num_rings,
-			      int tx_rx_gap)
-{
-	u32 val, tmp_val, i;
-	int ret;
-
-	for (i = 0; i < num_rings; i++)
-		ops->write_csr_ring_base(base, bank, i, state->rings[i].base);
-
-	for (i = 0; i < num_rings; i++)
-		ops->write_csr_ring_config(base, bank, i, state->rings[i].config);
-
-	for (i = 0; i < num_rings / 2; i++) {
-		int tx = i * (tx_rx_gap + 1);
-		int rx = tx + tx_rx_gap;
-
-		ops->write_csr_ring_head(base, bank, tx, state->rings[tx].head);
-		ops->write_csr_ring_tail(base, bank, tx, state->rings[tx].tail);
-
-		/*
-		 * The TX ring head needs to be updated again to make sure that
-		 * the HW will not consider the ring as full when it is empty
-		 * and the correct state flags are set to match the recovered state.
-		 */
-		if (state->ringestat & BIT(tx)) {
-			val = ops->read_csr_int_srcsel(base, bank);
-			val |= ADF_RP_INT_SRC_SEL_F_RISE_MASK;
-			ops->write_csr_int_srcsel_w_val(base, bank, val);
-			ops->write_csr_ring_head(base, bank, tx, state->rings[tx].head);
-		}
-
-		ops->write_csr_ring_tail(base, bank, rx, state->rings[rx].tail);
-		val = ops->read_csr_int_srcsel(base, bank);
-		val |= ADF_RP_INT_SRC_SEL_F_RISE_MASK << ADF_RP_INT_SRC_SEL_RANGE_WIDTH;
-		ops->write_csr_int_srcsel_w_val(base, bank, val);
-
-		ops->write_csr_ring_head(base, bank, rx, state->rings[rx].head);
-		val = ops->read_csr_int_srcsel(base, bank);
-		val |= ADF_RP_INT_SRC_SEL_F_FALL_MASK << ADF_RP_INT_SRC_SEL_RANGE_WIDTH;
-		ops->write_csr_int_srcsel_w_val(base, bank, val);
-
-		/*
-		 * The RX ring tail needs to be updated again to make sure that
-		 * the HW will not consider the ring as empty when it is full
-		 * and the correct state flags are set to match the recovered state.
-		 */
-		if (state->ringfstat & BIT(rx))
-			ops->write_csr_ring_tail(base, bank, rx, state->rings[rx].tail);
-	}
-
-	ops->write_csr_int_flag_and_col(base, bank, state->iaintflagandcolen);
-	ops->write_csr_int_en(base, bank, state->iaintflagen);
-	ops->write_csr_int_col_en(base, bank, state->iaintcolen);
-	ops->write_csr_int_srcsel_w_val(base, bank, state->iaintflagsrcsel0);
-	ops->write_csr_exp_int_en(base, bank, state->ringexpintenable);
-	ops->write_csr_int_col_ctl(base, bank, state->iaintcolctl);
-
-	/*
-	 * Verify whether any exceptions were raised during the bank save process.
-	 * If exceptions occurred, the status and exception registers cannot
-	 * be directly restored. Consequently, further restoration is not
-	 * feasible, and the current state of the ring should be maintained.
-	 */
-	val = state->ringexpstat;
-	if (val) {
-		pr_info("QAT: Bank %u state not fully restored due to exception in saved state (%#x)\n",
-			bank, val);
-		return 0;
-	}
-
-	/* Ensure that the restoration process completed without exceptions */
-	tmp_val = ops->read_csr_exp_stat(base, bank);
-	if (tmp_val) {
-		pr_err("QAT: Bank %u restored with exception: %#x\n",
-		       bank, tmp_val);
-		return -EFAULT;
-	}
-
-	ops->write_csr_ring_srv_arb_en(base, bank, state->ringsrvarben);
-
-	/* Check that all ring statuses match the saved state. */
-	ret = CHECK_STAT(ops->read_csr_stat, state->ringstat0, "ringstat",
-			 base, bank);
-	if (ret)
-		return ret;
-
-	ret = CHECK_STAT(ops->read_csr_e_stat, state->ringestat, "ringestat",
-			 base, bank);
-	if (ret)
-		return ret;
-
-	ret = CHECK_STAT(ops->read_csr_ne_stat, state->ringnestat, "ringnestat",
-			 base, bank);
-	if (ret)
-		return ret;
-
-	ret = CHECK_STAT(ops->read_csr_nf_stat, state->ringnfstat, "ringnfstat",
-			 base, bank);
-	if (ret)
-		return ret;
-
-	ret = CHECK_STAT(ops->read_csr_f_stat, state->ringfstat, "ringfstat",
-			 base, bank);
-	if (ret)
-		return ret;
-
-	ret = CHECK_STAT(ops->read_csr_c_stat, state->ringcstat0, "ringcstat",
-			 base, bank);
-	if (ret)
-		return ret;
-
-	return 0;
-}
-
-int adf_gen4_bank_state_save(struct adf_accel_dev *accel_dev, u32 bank_number,
-			     struct bank_state *state)
-{
-	struct adf_hw_device_data *hw_data = GET_HW_DATA(accel_dev);
-	struct adf_hw_csr_ops *csr_ops = GET_CSR_OPS(accel_dev);
-	void __iomem *csr_base = adf_get_etr_base(accel_dev);
-
-	if (bank_number >= hw_data->num_banks || !state)
-		return -EINVAL;
-
-	dev_dbg(&GET_DEV(accel_dev), "Saving state of bank %d\n", bank_number);
-
-	bank_state_save(csr_ops, csr_base, bank_number, state,
-			hw_data->num_rings_per_bank);
-
-	return 0;
-}
-EXPORT_SYMBOL_GPL(adf_gen4_bank_state_save);
-
-int adf_gen4_bank_state_restore(struct adf_accel_dev *accel_dev, u32 bank_number,
-				struct bank_state *state)
-{
-	struct adf_hw_device_data *hw_data = GET_HW_DATA(accel_dev);
-	struct adf_hw_csr_ops *csr_ops = GET_CSR_OPS(accel_dev);
-	void __iomem *csr_base = adf_get_etr_base(accel_dev);
-	int ret;
-
-	if (bank_number >= hw_data->num_banks  || !state)
-		return -EINVAL;
-
-	dev_dbg(&GET_DEV(accel_dev), "Restoring state of bank %d\n", bank_number);
-
-	ret = bank_state_restore(csr_ops, csr_base, bank_number, state,
-				 hw_data->num_rings_per_bank, hw_data->tx_rx_gap);
-	if (ret)
-		dev_err(&GET_DEV(accel_dev),
-			"Unable to restore state of bank %d\n", bank_number);
-
-	return ret;
-}
-EXPORT_SYMBOL_GPL(adf_gen4_bank_state_restore);
-
-=======
->>>>>>> 3476aa7d
 static int adf_gen4_build_comp_block(void *ctx, enum adf_dc_algo algo)
 {
 	struct icp_qat_fw_comp_req *req_tmpl = ctx;
