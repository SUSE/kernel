/* SPDX-License-Identifier: (BSD-3-Clause OR GPL-2.0-only) */
/* Copyright(c) 2014 - 2020 Intel Corporation */
#ifndef ADF_4XXX_HW_DATA_H_
#define ADF_4XXX_HW_DATA_H_

#include <linux/units.h>
#include <adf_accel_devices.h>

#define ADF_4XXX_MAX_ACCELENGINES	9

#define ADF_4XXX_ACCELENGINES_MASK	(0x1FF)
#define ADF_4XXX_ADMIN_AE_MASK		(0x100)

#define ADF_4XXX_HICPPAGENTCMDPARERRLOG_MASK	0x1F
#define ADF_4XXX_PARITYERRORMASK_ATH_CPH_MASK	0xF000F
#define ADF_4XXX_PARITYERRORMASK_CPR_XLT_MASK	0x10001
#define ADF_4XXX_PARITYERRORMASK_DCPR_UCS_MASK	0x30007
#define ADF_4XXX_PARITYERRORMASK_PKE_MASK	0x3F

/*
 * SSMFEATREN bit mask
 * BIT(4) - enables parity detection on CPP
 * BIT(12) - enables the logging of push/pull data errors
 *	     in pperr register
 * BIT(16) - BIT(23) - enable parity detection on SPPs
 */
#define ADF_4XXX_SSMFEATREN_MASK \
	(BIT(4) | BIT(12) | BIT(16) | BIT(17) | BIT(18) | \
	 BIT(19) | BIT(20) | BIT(21) | BIT(22) | BIT(23))
<<<<<<< HEAD

#define ADF_4XXX_ETR_MAX_BANKS		64

/* MSIX interrupt */
#define ADF_4XXX_SMIAPF_RP_X0_MASK_OFFSET	(0x41A040)
#define ADF_4XXX_SMIAPF_RP_X1_MASK_OFFSET	(0x41A044)
#define ADF_4XXX_SMIAPF_MASK_OFFSET		(0x41A084)
#define ADF_4XXX_MSIX_RTTABLE_OFFSET(i)		(0x409000 + ((i) * 0x04))

/* Bank and ring configuration */
#define ADF_4XXX_NUM_RINGS_PER_BANK	2
#define ADF_4XXX_NUM_BANKS_PER_VF	4

/* Arbiter configuration */
#define ADF_4XXX_ARB_CONFIG			(BIT(31) | BIT(6) | BIT(0))
#define ADF_4XXX_ARB_OFFSET			(0x0)
#define ADF_4XXX_ARB_WRK_2_SER_MAP_OFFSET	(0x400)

/* Admin Interface Reg Offset */
#define ADF_4XXX_ADMINMSGUR_OFFSET	(0x500574)
#define ADF_4XXX_ADMINMSGLR_OFFSET	(0x500578)
#define ADF_4XXX_MAILBOX_BASE_OFFSET	(0x600970)
=======
>>>>>>> 2d5404ca

/* Firmware Binaries */
#define ADF_4XXX_FW		"qat_4xxx.bin"
#define ADF_4XXX_MMP		"qat_4xxx_mmp.bin"
#define ADF_4XXX_SYM_OBJ	"qat_4xxx_sym.bin"
#define ADF_4XXX_DC_OBJ		"qat_4xxx_dc.bin"
#define ADF_4XXX_ASYM_OBJ	"qat_4xxx_asym.bin"
#define ADF_4XXX_ADMIN_OBJ	"qat_4xxx_admin.bin"
/* Firmware for 402XXX */
#define ADF_402XX_FW		"qat_402xx.bin"
#define ADF_402XX_MMP		"qat_402xx_mmp.bin"
#define ADF_402XX_SYM_OBJ	"qat_402xx_sym.bin"
#define ADF_402XX_DC_OBJ	"qat_402xx_dc.bin"
#define ADF_402XX_ASYM_OBJ	"qat_402xx_asym.bin"
#define ADF_402XX_ADMIN_OBJ	"qat_402xx_admin.bin"

/* RL constants */
#define ADF_4XXX_RL_PCIE_SCALE_FACTOR_DIV	100
#define ADF_4XXX_RL_PCIE_SCALE_FACTOR_MUL	102
#define ADF_4XXX_RL_DCPR_CORRECTION		1
#define ADF_4XXX_RL_SCANS_PER_SEC		954
#define ADF_4XXX_RL_MAX_TP_ASYM			173750UL
#define ADF_4XXX_RL_MAX_TP_SYM			95000UL
#define ADF_4XXX_RL_MAX_TP_DC			45000UL
#define ADF_4XXX_RL_SLICE_REF			1000UL

/* Clocks frequency */
<<<<<<< HEAD
#define ADF_4XXX_KPT_COUNTER_FREQ	(100 * HZ_PER_MHZ)
#define ADF_4XXX_AE_FREQ		(1000 * HZ_PER_MHZ)

/* qat_4xxx fuse bits are different from old GENs, redefine them */
enum icp_qat_4xxx_slice_mask {
	ICP_ACCEL_4XXX_MASK_CIPHER_SLICE = BIT(0),
	ICP_ACCEL_4XXX_MASK_AUTH_SLICE = BIT(1),
	ICP_ACCEL_4XXX_MASK_PKE_SLICE = BIT(2),
	ICP_ACCEL_4XXX_MASK_COMPRESS_SLICE = BIT(3),
	ICP_ACCEL_4XXX_MASK_UCS_SLICE = BIT(4),
	ICP_ACCEL_4XXX_MASK_EIA3_SLICE = BIT(5),
	ICP_ACCEL_4XXX_MASK_SMX_SLICE = BIT(7),
};
=======
#define ADF_4XXX_AE_FREQ		(1000 * HZ_PER_MHZ)
>>>>>>> 2d5404ca

void adf_init_hw_data_4xxx(struct adf_hw_device_data *hw_data, u32 dev_id);
void adf_clean_hw_data_4xxx(struct adf_hw_device_data *hw_data);

#endif<|MERGE_RESOLUTION|>--- conflicted
+++ resolved
@@ -27,31 +27,6 @@
 #define ADF_4XXX_SSMFEATREN_MASK \
 	(BIT(4) | BIT(12) | BIT(16) | BIT(17) | BIT(18) | \
 	 BIT(19) | BIT(20) | BIT(21) | BIT(22) | BIT(23))
-<<<<<<< HEAD
-
-#define ADF_4XXX_ETR_MAX_BANKS		64
-
-/* MSIX interrupt */
-#define ADF_4XXX_SMIAPF_RP_X0_MASK_OFFSET	(0x41A040)
-#define ADF_4XXX_SMIAPF_RP_X1_MASK_OFFSET	(0x41A044)
-#define ADF_4XXX_SMIAPF_MASK_OFFSET		(0x41A084)
-#define ADF_4XXX_MSIX_RTTABLE_OFFSET(i)		(0x409000 + ((i) * 0x04))
-
-/* Bank and ring configuration */
-#define ADF_4XXX_NUM_RINGS_PER_BANK	2
-#define ADF_4XXX_NUM_BANKS_PER_VF	4
-
-/* Arbiter configuration */
-#define ADF_4XXX_ARB_CONFIG			(BIT(31) | BIT(6) | BIT(0))
-#define ADF_4XXX_ARB_OFFSET			(0x0)
-#define ADF_4XXX_ARB_WRK_2_SER_MAP_OFFSET	(0x400)
-
-/* Admin Interface Reg Offset */
-#define ADF_4XXX_ADMINMSGUR_OFFSET	(0x500574)
-#define ADF_4XXX_ADMINMSGLR_OFFSET	(0x500578)
-#define ADF_4XXX_MAILBOX_BASE_OFFSET	(0x600970)
-=======
->>>>>>> 2d5404ca
 
 /* Firmware Binaries */
 #define ADF_4XXX_FW		"qat_4xxx.bin"
@@ -79,23 +54,7 @@
 #define ADF_4XXX_RL_SLICE_REF			1000UL
 
 /* Clocks frequency */
-<<<<<<< HEAD
-#define ADF_4XXX_KPT_COUNTER_FREQ	(100 * HZ_PER_MHZ)
 #define ADF_4XXX_AE_FREQ		(1000 * HZ_PER_MHZ)
-
-/* qat_4xxx fuse bits are different from old GENs, redefine them */
-enum icp_qat_4xxx_slice_mask {
-	ICP_ACCEL_4XXX_MASK_CIPHER_SLICE = BIT(0),
-	ICP_ACCEL_4XXX_MASK_AUTH_SLICE = BIT(1),
-	ICP_ACCEL_4XXX_MASK_PKE_SLICE = BIT(2),
-	ICP_ACCEL_4XXX_MASK_COMPRESS_SLICE = BIT(3),
-	ICP_ACCEL_4XXX_MASK_UCS_SLICE = BIT(4),
-	ICP_ACCEL_4XXX_MASK_EIA3_SLICE = BIT(5),
-	ICP_ACCEL_4XXX_MASK_SMX_SLICE = BIT(7),
-};
-=======
-#define ADF_4XXX_AE_FREQ		(1000 * HZ_PER_MHZ)
->>>>>>> 2d5404ca
 
 void adf_init_hw_data_4xxx(struct adf_hw_device_data *hw_data, u32 dev_id);
 void adf_clean_hw_data_4xxx(struct adf_hw_device_data *hw_data);
