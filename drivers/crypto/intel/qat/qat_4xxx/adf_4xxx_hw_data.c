--- conflicted
+++ resolved
@@ -16,25 +16,19 @@
 #include <adf_gen4_pm.h>
 #include "adf_gen4_ras.h"
 #include <adf_gen4_timer.h>
-<<<<<<< HEAD
-=======
 #include <adf_gen4_tl.h>
 #include <adf_gen4_vf_mig.h>
->>>>>>> 2d5404ca
 #include "adf_4xxx_hw_data.h"
 #include "icp_qat_hw.h"
 
 #define ADF_AE_GROUP_0		GENMASK(3, 0)
 #define ADF_AE_GROUP_1		GENMASK(7, 4)
 #define ADF_AE_GROUP_2		BIT(8)
-<<<<<<< HEAD
-
-enum adf_fw_objs {
-	ADF_FW_SYM_OBJ,
-	ADF_FW_ASYM_OBJ,
-	ADF_FW_DC_OBJ,
-	ADF_FW_ADMIN_OBJ,
-};
+
+#define ENA_THD_MASK_ASYM	GENMASK(1, 0)
+#define ENA_THD_MASK_ASYM_401XX	GENMASK(5, 0)
+#define ENA_THD_MASK_SYM	GENMASK(6, 0)
+#define ENA_THD_MASK_DC		GENMASK(1, 0)
 
 static const char * const adf_4xxx_fw_objs[] = {
 	[ADF_FW_SYM_OBJ] =  ADF_4XXX_SYM_OBJ,
@@ -48,11 +42,6 @@
 	[ADF_FW_ASYM_OBJ] =  ADF_402XX_ASYM_OBJ,
 	[ADF_FW_DC_OBJ] =  ADF_402XX_DC_OBJ,
 	[ADF_FW_ADMIN_OBJ] = ADF_402XX_ADMIN_OBJ,
-};
-
-struct adf_fw_config {
-	u32 ae_mask;
-	enum adf_fw_objs obj;
 };
 
 static const struct adf_fw_config adf_fw_cy_config[] = {
@@ -104,106 +93,11 @@
 static_assert(ARRAY_SIZE(adf_fw_cy_config) == ARRAY_SIZE(adf_fw_sym_dc_config));
 static_assert(ARRAY_SIZE(adf_fw_cy_config) == ARRAY_SIZE(adf_fw_dcc_config));
 
-/* Worker thread to service arbiter mappings */
-static const u32 default_thrd_to_arb_map[ADF_4XXX_MAX_ACCELENGINES] = {
-	0x5555555, 0x5555555, 0x5555555, 0x5555555,
-	0xAAAAAAA, 0xAAAAAAA, 0xAAAAAAA, 0xAAAAAAA,
-	0x0
-=======
-
-#define ENA_THD_MASK_ASYM	GENMASK(1, 0)
-#define ENA_THD_MASK_ASYM_401XX	GENMASK(5, 0)
-#define ENA_THD_MASK_SYM	GENMASK(6, 0)
-#define ENA_THD_MASK_DC		GENMASK(1, 0)
-
-static const char * const adf_4xxx_fw_objs[] = {
-	[ADF_FW_SYM_OBJ] =  ADF_4XXX_SYM_OBJ,
-	[ADF_FW_ASYM_OBJ] =  ADF_4XXX_ASYM_OBJ,
-	[ADF_FW_DC_OBJ] =  ADF_4XXX_DC_OBJ,
-	[ADF_FW_ADMIN_OBJ] = ADF_4XXX_ADMIN_OBJ,
-};
-
-static const char * const adf_402xx_fw_objs[] = {
-	[ADF_FW_SYM_OBJ] =  ADF_402XX_SYM_OBJ,
-	[ADF_FW_ASYM_OBJ] =  ADF_402XX_ASYM_OBJ,
-	[ADF_FW_DC_OBJ] =  ADF_402XX_DC_OBJ,
-	[ADF_FW_ADMIN_OBJ] = ADF_402XX_ADMIN_OBJ,
-};
-
-static const struct adf_fw_config adf_fw_cy_config[] = {
-	{ADF_AE_GROUP_1, ADF_FW_SYM_OBJ},
-	{ADF_AE_GROUP_0, ADF_FW_ASYM_OBJ},
-	{ADF_AE_GROUP_2, ADF_FW_ADMIN_OBJ},
-};
-
-static const struct adf_fw_config adf_fw_dc_config[] = {
-	{ADF_AE_GROUP_1, ADF_FW_DC_OBJ},
-	{ADF_AE_GROUP_0, ADF_FW_DC_OBJ},
-	{ADF_AE_GROUP_2, ADF_FW_ADMIN_OBJ},
->>>>>>> 2d5404ca
-};
-
-static const struct adf_fw_config adf_fw_sym_config[] = {
-	{ADF_AE_GROUP_1, ADF_FW_SYM_OBJ},
-	{ADF_AE_GROUP_0, ADF_FW_SYM_OBJ},
-	{ADF_AE_GROUP_2, ADF_FW_ADMIN_OBJ},
-};
-
-<<<<<<< HEAD
-static const u32 thrd_to_arb_map_dcc[ADF_4XXX_MAX_ACCELENGINES] = {
-	0x00000000, 0x00000000, 0x00000000, 0x00000000,
-	0x0000FFFF, 0x0000FFFF, 0x0000FFFF, 0x0000FFFF,
-	0x0
-};
-
 static struct adf_hw_device_class adf_4xxx_class = {
 	.name = ADF_4XXX_DEVICE_NAME,
 	.type = DEV_4XXX,
 	.instances = 0,
 };
-
-static u32 get_accel_mask(struct adf_hw_device_data *self)
-{
-	return ADF_4XXX_ACCELERATORS_MASK;
-}
-=======
-static const struct adf_fw_config adf_fw_asym_config[] = {
-	{ADF_AE_GROUP_1, ADF_FW_ASYM_OBJ},
-	{ADF_AE_GROUP_0, ADF_FW_ASYM_OBJ},
-	{ADF_AE_GROUP_2, ADF_FW_ADMIN_OBJ},
-};
-
-static const struct adf_fw_config adf_fw_asym_dc_config[] = {
-	{ADF_AE_GROUP_1, ADF_FW_ASYM_OBJ},
-	{ADF_AE_GROUP_0, ADF_FW_DC_OBJ},
-	{ADF_AE_GROUP_2, ADF_FW_ADMIN_OBJ},
-};
-
-static const struct adf_fw_config adf_fw_sym_dc_config[] = {
-	{ADF_AE_GROUP_1, ADF_FW_SYM_OBJ},
-	{ADF_AE_GROUP_0, ADF_FW_DC_OBJ},
-	{ADF_AE_GROUP_2, ADF_FW_ADMIN_OBJ},
-};
-
-static const struct adf_fw_config adf_fw_dcc_config[] = {
-	{ADF_AE_GROUP_1, ADF_FW_DC_OBJ},
-	{ADF_AE_GROUP_0, ADF_FW_SYM_OBJ},
-	{ADF_AE_GROUP_2, ADF_FW_ADMIN_OBJ},
-};
-
-static_assert(ARRAY_SIZE(adf_fw_cy_config) == ARRAY_SIZE(adf_fw_dc_config));
-static_assert(ARRAY_SIZE(adf_fw_cy_config) == ARRAY_SIZE(adf_fw_sym_config));
-static_assert(ARRAY_SIZE(adf_fw_cy_config) == ARRAY_SIZE(adf_fw_asym_config));
-static_assert(ARRAY_SIZE(adf_fw_cy_config) == ARRAY_SIZE(adf_fw_asym_dc_config));
-static_assert(ARRAY_SIZE(adf_fw_cy_config) == ARRAY_SIZE(adf_fw_sym_dc_config));
-static_assert(ARRAY_SIZE(adf_fw_cy_config) == ARRAY_SIZE(adf_fw_dcc_config));
-
-static struct adf_hw_device_class adf_4xxx_class = {
-	.name = ADF_4XXX_DEVICE_NAME,
-	.type = DEV_4XXX,
-	.instances = 0,
-};
->>>>>>> 2d5404ca
 
 static u32 get_ae_mask(struct adf_hw_device_data *self)
 {
@@ -235,43 +129,27 @@
 			  ICP_ACCEL_CAPABILITIES_AES_V2;
 
 	/* A set bit in fusectl1 means the feature is OFF in this SKU */
-<<<<<<< HEAD
-	if (fusectl1 & ICP_ACCEL_4XXX_MASK_CIPHER_SLICE) {
-=======
 	if (fusectl1 & ICP_ACCEL_GEN4_MASK_CIPHER_SLICE) {
->>>>>>> 2d5404ca
 		capabilities_sym &= ~ICP_ACCEL_CAPABILITIES_CRYPTO_SYMMETRIC;
 		capabilities_sym &= ~ICP_ACCEL_CAPABILITIES_HKDF;
 		capabilities_sym &= ~ICP_ACCEL_CAPABILITIES_CIPHER;
 	}
 
-<<<<<<< HEAD
-	if (fusectl1 & ICP_ACCEL_4XXX_MASK_UCS_SLICE) {
-=======
 	if (fusectl1 & ICP_ACCEL_GEN4_MASK_UCS_SLICE) {
->>>>>>> 2d5404ca
 		capabilities_sym &= ~ICP_ACCEL_CAPABILITIES_CHACHA_POLY;
 		capabilities_sym &= ~ICP_ACCEL_CAPABILITIES_AESGCM_SPC;
 		capabilities_sym &= ~ICP_ACCEL_CAPABILITIES_AES_V2;
 		capabilities_sym &= ~ICP_ACCEL_CAPABILITIES_CIPHER;
 	}
 
-<<<<<<< HEAD
-	if (fusectl1 & ICP_ACCEL_4XXX_MASK_AUTH_SLICE) {
-=======
 	if (fusectl1 & ICP_ACCEL_GEN4_MASK_AUTH_SLICE) {
->>>>>>> 2d5404ca
 		capabilities_sym &= ~ICP_ACCEL_CAPABILITIES_AUTHENTICATION;
 		capabilities_sym &= ~ICP_ACCEL_CAPABILITIES_SHA3;
 		capabilities_sym &= ~ICP_ACCEL_CAPABILITIES_SHA3_EXT;
 		capabilities_sym &= ~ICP_ACCEL_CAPABILITIES_CIPHER;
 	}
 
-<<<<<<< HEAD
-	if (fusectl1 & ICP_ACCEL_4XXX_MASK_SMX_SLICE) {
-=======
 	if (fusectl1 & ICP_ACCEL_GEN4_MASK_SMX_SLICE) {
->>>>>>> 2d5404ca
 		capabilities_sym &= ~ICP_ACCEL_CAPABILITIES_SM3;
 		capabilities_sym &= ~ICP_ACCEL_CAPABILITIES_SM4;
 	}
@@ -281,11 +159,7 @@
 			  ICP_ACCEL_CAPABILITIES_SM2 |
 			  ICP_ACCEL_CAPABILITIES_ECEDMONT;
 
-<<<<<<< HEAD
-	if (fusectl1 & ICP_ACCEL_4XXX_MASK_PKE_SLICE) {
-=======
 	if (fusectl1 & ICP_ACCEL_GEN4_MASK_PKE_SLICE) {
->>>>>>> 2d5404ca
 		capabilities_asym &= ~ICP_ACCEL_CAPABILITIES_CRYPTO_ASYMMETRIC;
 		capabilities_asym &= ~ICP_ACCEL_CAPABILITIES_SM2;
 		capabilities_asym &= ~ICP_ACCEL_CAPABILITIES_ECEDMONT;
@@ -330,8 +204,6 @@
 	default:
 		return 0;
 	}
-<<<<<<< HEAD
-=======
 }
 
 static const u32 *adf_get_arbiter_mapping(struct adf_accel_dev *accel_dev)
@@ -341,7 +213,6 @@
 			 "Failed to generate thread to arbiter mapping");
 
 	return GET_HW_DATA(accel_dev)->thd_to_arb_map;
->>>>>>> 2d5404ca
 }
 
 static void adf_init_rl_data(struct adf_rl_hw_data *rl_data)
@@ -364,160 +235,6 @@
 
 static u32 uof_get_num_objs(struct adf_accel_dev *accel_dev)
 {
-	return ARRAY_SIZE(adf_fw_cy_config);
-}
-
-static const struct adf_fw_config *get_fw_config(struct adf_accel_dev *accel_dev)
-{
-	switch (adf_get_service_enabled(accel_dev)) {
-<<<<<<< HEAD
-	case SVC_DC:
-		return thrd_to_arb_map_dc;
-	case SVC_DCC:
-		return thrd_to_arb_map_dcc;
-	default:
-		return default_thrd_to_arb_map;
-=======
-	case SVC_CY:
-	case SVC_CY2:
-		return adf_fw_cy_config;
-	case SVC_DC:
-		return adf_fw_dc_config;
-	case SVC_DCC:
-		return adf_fw_dcc_config;
-	case SVC_SYM:
-		return adf_fw_sym_config;
-	case SVC_ASYM:
-		return adf_fw_asym_config;
-	case SVC_ASYM_DC:
-	case SVC_DC_ASYM:
-		return adf_fw_asym_dc_config;
-	case SVC_SYM_DC:
-	case SVC_DC_SYM:
-		return adf_fw_sym_dc_config;
-	default:
-		return NULL;
->>>>>>> 2d5404ca
-	}
-}
-
-static int get_rp_group(struct adf_accel_dev *accel_dev, u32 ae_mask)
-{
-	switch (ae_mask) {
-	case ADF_AE_GROUP_0:
-		return RP_GROUP_0;
-	case ADF_AE_GROUP_1:
-		return RP_GROUP_1;
-	default:
-		dev_dbg(&GET_DEV(accel_dev), "ae_mask not recognized");
-		return -EINVAL;
-	}
-}
-
-static u32 get_ena_thd_mask(struct adf_accel_dev *accel_dev, u32 obj_num)
-{
-	const struct adf_fw_config *fw_config;
-
-	if (obj_num >= uof_get_num_objs(accel_dev))
-		return ADF_GEN4_ENA_THD_MASK_ERROR;
-
-	fw_config = get_fw_config(accel_dev);
-	if (!fw_config)
-		return ADF_GEN4_ENA_THD_MASK_ERROR;
-
-	switch (fw_config[obj_num].obj) {
-	case ADF_FW_ASYM_OBJ:
-		return ENA_THD_MASK_ASYM;
-	case ADF_FW_SYM_OBJ:
-		return ENA_THD_MASK_SYM;
-	case ADF_FW_DC_OBJ:
-		return ENA_THD_MASK_DC;
-	default:
-		return ADF_GEN4_ENA_THD_MASK_ERROR;
-	}
-}
-
-<<<<<<< HEAD
-static u32 get_heartbeat_clock(struct adf_hw_device_data *self)
-{
-	/*
-	 * 4XXX uses KPT counter for HB
-	 */
-	return ADF_4XXX_KPT_COUNTER_FREQ;
-}
-
-static void adf_init_rl_data(struct adf_rl_hw_data *rl_data)
-{
-	rl_data->pciout_tb_offset = ADF_GEN4_RL_TOKEN_PCIEOUT_BUCKET_OFFSET;
-	rl_data->pciin_tb_offset = ADF_GEN4_RL_TOKEN_PCIEIN_BUCKET_OFFSET;
-	rl_data->r2l_offset = ADF_GEN4_RL_R2L_OFFSET;
-	rl_data->l2c_offset = ADF_GEN4_RL_L2C_OFFSET;
-	rl_data->c2s_offset = ADF_GEN4_RL_C2S_OFFSET;
-
-	rl_data->pcie_scale_div = ADF_4XXX_RL_PCIE_SCALE_FACTOR_DIV;
-	rl_data->pcie_scale_mul = ADF_4XXX_RL_PCIE_SCALE_FACTOR_MUL;
-	rl_data->dcpr_correction = ADF_4XXX_RL_DCPR_CORRECTION;
-	rl_data->max_tp[ADF_SVC_ASYM] = ADF_4XXX_RL_MAX_TP_ASYM;
-	rl_data->max_tp[ADF_SVC_SYM] = ADF_4XXX_RL_MAX_TP_SYM;
-	rl_data->max_tp[ADF_SVC_DC] = ADF_4XXX_RL_MAX_TP_DC;
-	rl_data->scan_interval = ADF_4XXX_RL_SCANS_PER_SEC;
-	rl_data->scale_ref = ADF_4XXX_RL_SLICE_REF;
-}
-
-static void adf_enable_error_correction(struct adf_accel_dev *accel_dev)
-=======
-static u32 get_ena_thd_mask_401xx(struct adf_accel_dev *accel_dev, u32 obj_num)
->>>>>>> 2d5404ca
-{
-	const struct adf_fw_config *fw_config;
-
-	if (obj_num >= uof_get_num_objs(accel_dev))
-		return ADF_GEN4_ENA_THD_MASK_ERROR;
-
-	fw_config = get_fw_config(accel_dev);
-	if (!fw_config)
-		return ADF_GEN4_ENA_THD_MASK_ERROR;
-
-	switch (fw_config[obj_num].obj) {
-	case ADF_FW_ASYM_OBJ:
-		return ENA_THD_MASK_ASYM_401XX;
-	case ADF_FW_SYM_OBJ:
-		return ENA_THD_MASK_SYM;
-	case ADF_FW_DC_OBJ:
-		return ENA_THD_MASK_DC;
-	default:
-		return ADF_GEN4_ENA_THD_MASK_ERROR;
-	}
-}
-
-static const char *uof_get_name(struct adf_accel_dev *accel_dev, u32 obj_num,
-				const char * const fw_objs[], int num_objs)
-{
-	const struct adf_fw_config *fw_config;
-	int id;
-
-	fw_config = get_fw_config(accel_dev);
-	if (fw_config)
-		id = fw_config[obj_num].obj;
-	else
-		id = -EINVAL;
-
-	if (id < 0 || id > num_objs)
-		return NULL;
-
-	return fw_objs[id];
-}
-
-static const char *uof_get_name_4xxx(struct adf_accel_dev *accel_dev, u32 obj_num)
-{
-	int num_fw_objs = ARRAY_SIZE(adf_4xxx_fw_objs);
-
-	return uof_get_name(accel_dev, obj_num, adf_4xxx_fw_objs, num_fw_objs);
-}
-
-static const char *uof_get_name_402xx(struct adf_accel_dev *accel_dev, u32 obj_num)
-{
-<<<<<<< HEAD
 	return ARRAY_SIZE(adf_fw_cy_config);
 }
 
@@ -546,65 +263,63 @@
 	}
 }
 
-enum adf_rp_groups {
-	RP_GROUP_0 = 0,
-	RP_GROUP_1,
-	RP_GROUP_COUNT
-};
-
-static u16 get_ring_to_svc_map(struct adf_accel_dev *accel_dev)
-{
-	enum adf_cfg_service_type rps[RP_GROUP_COUNT];
+static int get_rp_group(struct adf_accel_dev *accel_dev, u32 ae_mask)
+{
+	switch (ae_mask) {
+	case ADF_AE_GROUP_0:
+		return RP_GROUP_0;
+	case ADF_AE_GROUP_1:
+		return RP_GROUP_1;
+	default:
+		dev_dbg(&GET_DEV(accel_dev), "ae_mask not recognized");
+		return -EINVAL;
+	}
+}
+
+static u32 get_ena_thd_mask(struct adf_accel_dev *accel_dev, u32 obj_num)
+{
 	const struct adf_fw_config *fw_config;
-	u16 ring_to_svc_map;
-	int i, j;
+
+	if (obj_num >= uof_get_num_objs(accel_dev))
+		return ADF_GEN4_ENA_THD_MASK_ERROR;
 
 	fw_config = get_fw_config(accel_dev);
 	if (!fw_config)
-		return 0;
-
-	/* If dcc, all rings handle compression requests */
-	if (adf_get_service_enabled(accel_dev) == SVC_DCC) {
-		for (i = 0; i < RP_GROUP_COUNT; i++)
-			rps[i] = COMP;
-		goto set_mask;
-	}
-
-	for (i = 0; i < RP_GROUP_COUNT; i++) {
-		switch (fw_config[i].ae_mask) {
-		case ADF_AE_GROUP_0:
-			j = RP_GROUP_0;
-			break;
-		case ADF_AE_GROUP_1:
-			j = RP_GROUP_1;
-			break;
-		default:
-			return 0;
-		}
-
-		switch (fw_config[i].obj) {
-		case ADF_FW_SYM_OBJ:
-			rps[j] = SYM;
-			break;
-		case ADF_FW_ASYM_OBJ:
-			rps[j] = ASYM;
-			break;
-		case ADF_FW_DC_OBJ:
-			rps[j] = COMP;
-			break;
-		default:
-			rps[j] = 0;
-			break;
-		}
-	}
-
-set_mask:
-	ring_to_svc_map = rps[RP_GROUP_0] << ADF_CFG_SERV_RING_PAIR_0_SHIFT |
-			  rps[RP_GROUP_1] << ADF_CFG_SERV_RING_PAIR_1_SHIFT |
-			  rps[RP_GROUP_0] << ADF_CFG_SERV_RING_PAIR_2_SHIFT |
-			  rps[RP_GROUP_1] << ADF_CFG_SERV_RING_PAIR_3_SHIFT;
-
-	return ring_to_svc_map;
+		return ADF_GEN4_ENA_THD_MASK_ERROR;
+
+	switch (fw_config[obj_num].obj) {
+	case ADF_FW_ASYM_OBJ:
+		return ENA_THD_MASK_ASYM;
+	case ADF_FW_SYM_OBJ:
+		return ENA_THD_MASK_SYM;
+	case ADF_FW_DC_OBJ:
+		return ENA_THD_MASK_DC;
+	default:
+		return ADF_GEN4_ENA_THD_MASK_ERROR;
+	}
+}
+
+static u32 get_ena_thd_mask_401xx(struct adf_accel_dev *accel_dev, u32 obj_num)
+{
+	const struct adf_fw_config *fw_config;
+
+	if (obj_num >= uof_get_num_objs(accel_dev))
+		return ADF_GEN4_ENA_THD_MASK_ERROR;
+
+	fw_config = get_fw_config(accel_dev);
+	if (!fw_config)
+		return ADF_GEN4_ENA_THD_MASK_ERROR;
+
+	switch (fw_config[obj_num].obj) {
+	case ADF_FW_ASYM_OBJ:
+		return ENA_THD_MASK_ASYM_401XX;
+	case ADF_FW_SYM_OBJ:
+		return ENA_THD_MASK_SYM;
+	case ADF_FW_DC_OBJ:
+		return ENA_THD_MASK_DC;
+	default:
+		return ADF_GEN4_ENA_THD_MASK_ERROR;
+	}
 }
 
 static const char *uof_get_name(struct adf_accel_dev *accel_dev, u32 obj_num,
@@ -637,10 +352,6 @@
 	int num_fw_objs = ARRAY_SIZE(adf_402xx_fw_objs);
 
 	return uof_get_name(accel_dev, obj_num, adf_402xx_fw_objs, num_fw_objs);
-=======
-	int num_fw_objs = ARRAY_SIZE(adf_402xx_fw_objs);
-
-	return uof_get_name(accel_dev, obj_num, adf_402xx_fw_objs, num_fw_objs);
 }
 
 static int uof_get_obj_type(struct adf_accel_dev *accel_dev, u32 obj_num)
@@ -655,7 +366,6 @@
 		return -EINVAL;
 
 	return fw_config[obj_num].obj;
->>>>>>> 2d5404ca
 }
 
 static u32 uof_get_ae_mask(struct adf_accel_dev *accel_dev, u32 obj_num)
@@ -743,11 +453,7 @@
 	hw_data->get_rp_group = get_rp_group;
 	hw_data->set_msix_rttable = adf_gen4_set_msix_default_rttable;
 	hw_data->set_ssm_wdtimer = adf_gen4_set_ssm_wdtimer;
-<<<<<<< HEAD
-	hw_data->get_ring_to_svc_map = get_ring_to_svc_map;
-=======
 	hw_data->get_ring_to_svc_map = adf_gen4_get_ring_to_svc_map;
->>>>>>> 2d5404ca
 	hw_data->disable_iov = adf_disable_sriov;
 	hw_data->ring_pair_reset = adf_gen4_ring_pair_reset;
 	hw_data->bank_state_save = adf_gen4_bank_state_save;
@@ -757,11 +463,7 @@
 	hw_data->dev_config = adf_gen4_dev_config;
 	hw_data->start_timer = adf_gen4_timer_start;
 	hw_data->stop_timer = adf_gen4_timer_stop;
-<<<<<<< HEAD
-	hw_data->get_hb_clock = get_heartbeat_clock;
-=======
 	hw_data->get_hb_clock = adf_gen4_get_heartbeat_clock;
->>>>>>> 2d5404ca
 	hw_data->num_hb_ctrs = ADF_NUM_HB_CNT_PER_AE;
 	hw_data->clock_frequency = ADF_4XXX_AE_FREQ;
 
@@ -770,11 +472,8 @@
 	adf_gen4_init_pf_pfvf_ops(&hw_data->pfvf_ops);
 	adf_gen4_init_dc_ops(&hw_data->dc_ops);
 	adf_gen4_init_ras_ops(&hw_data->ras_ops);
-<<<<<<< HEAD
-=======
 	adf_gen4_init_tl_data(&hw_data->tl_data);
 	adf_gen4_init_vf_mig_ops(&hw_data->vfmig_ops);
->>>>>>> 2d5404ca
 	adf_init_rl_data(&hw_data->rl_data);
 }
 
