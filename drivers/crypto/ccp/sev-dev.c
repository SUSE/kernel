--- conflicted
+++ resolved
@@ -107,11 +107,7 @@
  *   Array containing range of pages that firmware transitions to HV-fixed
  *   page state.
  */
-<<<<<<< HEAD
-struct sev_data_range_list *snp_range_list;
-=======
 static struct sev_data_range_list *snp_range_list;
->>>>>>> 2d5404ca
 
 static inline bool sev_version_greater_or_equal(u8 maj, u8 min)
 {
@@ -948,209 +944,6 @@
 	if (FIELD_GET(PSP_CMDRESP_STS, reg)) {
 		dev_dbg(sev->dev, "sev command %#x failed (%#010lx)\n",
 			cmd, FIELD_GET(PSP_CMDRESP_STS, reg));
-<<<<<<< HEAD
-		ret = -EIO;
-	} else {
-		ret = sev_write_init_ex_file_if_required(cmd);
-	}
-
-	/*
-	 * Copy potential output from the PSP back to data.  Do this even on
-	 * failure in case the caller wants to glean something from the error.
-	 */
-	if (data) {
-		int ret_reclaim;
-		/*
-		 * Restore the page state after the command completes.
-		 */
-		ret_reclaim = snp_reclaim_cmd_buf(cmd, cmd_buf);
-		if (ret_reclaim) {
-			dev_err(sev->dev,
-				"SEV: failed to reclaim buffer for legacy command %#x. Error: %d\n",
-				cmd, ret_reclaim);
-			return ret_reclaim;
-		}
-
-		memcpy(data, cmd_buf, buf_len);
-
-		if (sev->cmd_buf_backup_active)
-			sev->cmd_buf_backup_active = false;
-		else
-			sev->cmd_buf_active = false;
-
-		if (snp_unmap_cmd_buf_desc_list(desc_list))
-			return -EFAULT;
-	}
-
-	print_hex_dump_debug("(out): ", DUMP_PREFIX_OFFSET, 16, 2, data,
-			     buf_len, false);
-
-	return ret;
-}
-
-int sev_do_cmd(int cmd, void *data, int *psp_ret)
-{
-	int rc;
-
-	mutex_lock(&sev_cmd_mutex);
-	rc = __sev_do_cmd_locked(cmd, data, psp_ret);
-	mutex_unlock(&sev_cmd_mutex);
-
-	return rc;
-}
-EXPORT_SYMBOL_GPL(sev_do_cmd);
-
-static int __sev_init_locked(int *error)
-{
-	struct sev_data_init data;
-
-	memset(&data, 0, sizeof(data));
-	if (sev_es_tmr) {
-		/*
-		 * Do not include the encryption mask on the physical
-		 * address of the TMR (firmware should clear it anyway).
-		 */
-		data.tmr_address = __pa(sev_es_tmr);
-
-		data.flags |= SEV_INIT_FLAGS_SEV_ES;
-		data.tmr_len = sev_es_tmr_size;
-	}
-
-	return __sev_do_cmd_locked(SEV_CMD_INIT, &data, error);
-}
-
-static int __sev_init_ex_locked(int *error)
-{
-	struct sev_data_init_ex data;
-
-	memset(&data, 0, sizeof(data));
-	data.length = sizeof(data);
-	data.nv_address = __psp_pa(sev_init_ex_buffer);
-	data.nv_len = NV_LENGTH;
-
-	if (sev_es_tmr) {
-		/*
-		 * Do not include the encryption mask on the physical
-		 * address of the TMR (firmware should clear it anyway).
-		 */
-		data.tmr_address = __pa(sev_es_tmr);
-
-		data.flags |= SEV_INIT_FLAGS_SEV_ES;
-		data.tmr_len = sev_es_tmr_size;
-	}
-
-	return __sev_do_cmd_locked(SEV_CMD_INIT_EX, &data, error);
-}
-
-static inline int __sev_do_init_locked(int *psp_ret)
-{
-	if (sev_init_ex_buffer)
-		return __sev_init_ex_locked(psp_ret);
-	else
-		return __sev_init_locked(psp_ret);
-}
-
-static void snp_set_hsave_pa(void *arg)
-{
-	wrmsrl(MSR_VM_HSAVE_PA, 0);
-}
-
-static int snp_filter_reserved_mem_regions(struct resource *rs, void *arg)
-{
-	struct sev_data_range_list *range_list = arg;
-	struct sev_data_range *range = &range_list->ranges[range_list->num_elements];
-	size_t size;
-
-	/*
-	 * Ensure the list of HV_FIXED pages that will be passed to firmware
-	 * do not exceed the page-sized argument buffer.
-	 */
-	if ((range_list->num_elements * sizeof(struct sev_data_range) +
-	     sizeof(struct sev_data_range_list)) > PAGE_SIZE)
-		return -E2BIG;
-
-	switch (rs->desc) {
-	case E820_TYPE_RESERVED:
-	case E820_TYPE_PMEM:
-	case E820_TYPE_ACPI:
-		range->base = rs->start & PAGE_MASK;
-		size = PAGE_ALIGN((rs->end + 1) - rs->start);
-		range->page_count = size >> PAGE_SHIFT;
-		range_list->num_elements++;
-		break;
-	default:
-		break;
-	}
-
-	return 0;
-}
-
-static int __sev_snp_init_locked(int *error)
-{
-	struct psp_device *psp = psp_master;
-	struct sev_data_snp_init_ex data;
-	struct sev_device *sev;
-	void *arg = &data;
-	int cmd, rc = 0;
-
-	if (!cpu_feature_enabled(X86_FEATURE_SEV_SNP))
-		return -ENODEV;
-
-	sev = psp->sev_data;
-
-	if (sev->snp_initialized)
-		return 0;
-
-	if (!sev_version_greater_or_equal(SNP_MIN_API_MAJOR, SNP_MIN_API_MINOR)) {
-		dev_dbg(sev->dev, "SEV-SNP support requires firmware version >= %d:%d\n",
-			SNP_MIN_API_MAJOR, SNP_MIN_API_MINOR);
-		return 0;
-	}
-
-	/* SNP_INIT requires MSR_VM_HSAVE_PA to be cleared on all CPUs. */
-	on_each_cpu(snp_set_hsave_pa, NULL, 1);
-
-	/*
-	 * Starting in SNP firmware v1.52, the SNP_INIT_EX command takes a list
-	 * of system physical address ranges to convert into HV-fixed page
-	 * states during the RMP initialization.  For instance, the memory that
-	 * UEFI reserves should be included in the that list. This allows system
-	 * components that occasionally write to memory (e.g. logging to UEFI
-	 * reserved regions) to not fail due to RMP initialization and SNP
-	 * enablement.
-	 *
-	 */
-	if (sev_version_greater_or_equal(SNP_MIN_API_MAJOR, 52)) {
-		/*
-		 * Firmware checks that the pages containing the ranges enumerated
-		 * in the RANGES structure are either in the default page state or in the
-		 * firmware page state.
-		 */
-		snp_range_list = kzalloc(PAGE_SIZE, GFP_KERNEL);
-		if (!snp_range_list) {
-			dev_err(sev->dev,
-				"SEV: SNP_INIT_EX range list memory allocation failed\n");
-			return -ENOMEM;
-		}
-
-		/*
-		 * Retrieve all reserved memory regions from the e820 memory map
-		 * to be setup as HV-fixed pages.
-		 */
-		rc = walk_iomem_res_desc(IORES_DESC_NONE, IORESOURCE_MEM, 0, ~0,
-					 snp_range_list, snp_filter_reserved_mem_regions);
-		if (rc) {
-			dev_err(sev->dev,
-				"SEV: SNP_INIT_EX walk_iomem_res_desc failed rc = %d\n", rc);
-			return rc;
-		}
-
-		memset(&data, 0, sizeof(data));
-		data.init_rmp = 1;
-		data.list_paddr_en = 1;
-		data.list_paddr = __psp_pa(snp_range_list);
-		cmd = SEV_CMD_SNP_INIT_EX;
-=======
 
 		/*
 		 * PSP firmware may report additional error information in the
@@ -1165,25 +958,14 @@
 			dev_dbg(sev->dev, "  cmdbuff lo: %#010x\n", cmdbuff_lo);
 		}
 		ret = -EIO;
->>>>>>> 2d5404ca
 	} else {
-		cmd = SEV_CMD_SNP_INIT;
-		arg = NULL;
+		ret = sev_write_init_ex_file_if_required(cmd);
 	}
 
 	/*
-	 * The following sequence must be issued before launching the first SNP
-	 * guest to ensure all dirty cache lines are flushed, including from
-	 * updates to the RMP table itself via the RMPUPDATE instruction:
-	 *
-	 * - WBINVD on all running CPUs
-	 * - SEV_CMD_SNP_INIT[_EX] firmware command
-	 * - WBINVD on all running CPUs
-	 * - SEV_CMD_SNP_DF_FLUSH firmware command
-	 */
-<<<<<<< HEAD
-	wbinvd_on_all_cpus();
-=======
+	 * Copy potential output from the PSP back to data.  Do this even on
+	 * failure in case the caller wants to glean something from the error.
+	 */
 	if (data) {
 		int ret_reclaim;
 		/*
@@ -1210,20 +992,10 @@
 
 	print_hex_dump_debug("(out): ", DUMP_PREFIX_OFFSET, 16, 2, data,
 			     buf_len, false);
->>>>>>> 2d5404ca
-
-	rc = __sev_do_cmd_locked(cmd, arg, error);
-	if (rc)
-		return rc;
-
-<<<<<<< HEAD
-	/* Prepare for first SNP guest launch after INIT. */
-	wbinvd_on_all_cpus();
-	rc = __sev_do_cmd_locked(SEV_CMD_SNP_DF_FLUSH, NULL, error);
-	if (rc)
-		return rc;
-
-=======
+
+	return ret;
+}
+
 int sev_do_cmd(int cmd, void *data, int *psp_ret)
 {
 	int rc;
@@ -1413,7 +1185,6 @@
 	if (rc)
 		return rc;
 
->>>>>>> 2d5404ca
 	sev->snp_initialized = true;
 	dev_dbg(sev->dev, "SEV-SNP firmware initialized\n");
 
@@ -2271,8 +2042,6 @@
 	return __sev_do_cmd_locked(SEV_CMD_SNP_CONFIG, &config, &argp->error);
 }
 
-<<<<<<< HEAD
-=======
 static int sev_ioctl_do_snp_vlek_load(struct sev_issue_cmd *argp, bool writable)
 {
 	struct sev_device *sev = psp_master->sev_data;
@@ -2306,7 +2075,6 @@
 	return ret;
 }
 
->>>>>>> 2d5404ca
 static long sev_ioctl(struct file *file, unsigned int ioctl, unsigned long arg)
 {
 	void __user *argp = (void __user *)arg;
@@ -2367,12 +2135,9 @@
 	case SNP_SET_CONFIG:
 		ret = sev_ioctl_do_snp_set_config(&input, writable);
 		break;
-<<<<<<< HEAD
-=======
 	case SNP_VLEK_LOAD:
 		ret = sev_ioctl_do_snp_vlek_load(&input, writable);
 		break;
->>>>>>> 2d5404ca
 	default:
 		ret = -EINVAL;
 		goto out;
@@ -2626,10 +2391,7 @@
 {
 	struct sev_device *sev = psp_master->sev_data;
 	struct sev_platform_init_args args = {0};
-<<<<<<< HEAD
-=======
 	u8 api_major, api_minor, build;
->>>>>>> 2d5404ca
 	int rc;
 
 	if (!sev)
@@ -2647,15 +2409,12 @@
 	if (sev_update_firmware(sev->dev) == 0)
 		sev_get_api_version();
 
-<<<<<<< HEAD
-=======
 	if (api_major != sev->api_major || api_minor != sev->api_minor ||
 	    build != sev->build)
 		dev_info(sev->dev, "SEV firmware updated from %d.%d.%d to %d.%d.%d\n",
 			 api_major, api_minor, build,
 			 sev->api_major, sev->api_minor, sev->build);
 
->>>>>>> 2d5404ca
 	/* Initialize the platform */
 	args.probe = true;
 	rc = sev_platform_init(&args);
