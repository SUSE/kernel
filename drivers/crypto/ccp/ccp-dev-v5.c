// SPDX-License-Identifier: GPL-2.0-only
/*
 * AMD Cryptographic Coprocessor (CCP) driver
 *
 * Copyright (C) 2016,2019 Advanced Micro Devices, Inc.
 *
 * Author: Gary R Hook <gary.hook@amd.com>
 */

#include <linux/kernel.h>
#include <linux/kthread.h>
#include <linux/dma-mapping.h>
#include <linux/interrupt.h>
#include <linux/compiler.h>
#include <linux/ccp.h>

#include "ccp-dev.h"

/* Allocate the requested number of contiguous LSB slots
 * from the LSB bitmap. Look in the private range for this
 * queue first; failing that, check the public area.
 * If no space is available, wait around.
 * Return: first slot number
 */
static u32 ccp_lsb_alloc(struct ccp_cmd_queue *cmd_q, unsigned int count)
{
	struct ccp_device *ccp;
	int start;

	/* First look at the map for the queue */
	if (cmd_q->lsb >= 0) {
		start = (u32)bitmap_find_next_zero_area(cmd_q->lsbmap,
							LSB_SIZE,
							0, count, 0);
		if (start < LSB_SIZE) {
			bitmap_set(cmd_q->lsbmap, start, count);
			return start + cmd_q->lsb * LSB_SIZE;
		}
	}

	/* No joy; try to get an entry from the shared blocks */
	ccp = cmd_q->ccp;
	for (;;) {
		mutex_lock(&ccp->sb_mutex);

		start = (u32)bitmap_find_next_zero_area(ccp->lsbmap,
							MAX_LSB_CNT * LSB_SIZE,
							0,
							count, 0);
		if (start <= MAX_LSB_CNT * LSB_SIZE) {
			bitmap_set(ccp->lsbmap, start, count);

			mutex_unlock(&ccp->sb_mutex);
			return start;
		}

		ccp->sb_avail = 0;

		mutex_unlock(&ccp->sb_mutex);

		/* Wait for KSB entries to become available */
		if (wait_event_interruptible(ccp->sb_queue, ccp->sb_avail))
			return 0;
	}
}

/* Free a number of LSB slots from the bitmap, starting at
 * the indicated starting slot number.
 */
static void ccp_lsb_free(struct ccp_cmd_queue *cmd_q, unsigned int start,
			 unsigned int count)
{
	if (!start)
		return;

	if (cmd_q->lsb == start) {
		/* An entry from the private LSB */
		bitmap_clear(cmd_q->lsbmap, start, count);
	} else {
		/* From the shared LSBs */
		struct ccp_device *ccp = cmd_q->ccp;

		mutex_lock(&ccp->sb_mutex);
		bitmap_clear(ccp->lsbmap, start, count);
		ccp->sb_avail = 1;
		mutex_unlock(&ccp->sb_mutex);
		wake_up_interruptible_all(&ccp->sb_queue);
	}
}

/* CCP version 5: Union to define the function field (cmd_reg1/dword0) */
union ccp_function {
	struct {
		u16 size:7;
		u16 encrypt:1;
		u16 mode:5;
		u16 type:2;
	} aes;
	struct {
		u16 size:7;
		u16 encrypt:1;
		u16 rsvd:5;
		u16 type:2;
	} aes_xts;
	struct {
		u16 size:7;
		u16 encrypt:1;
		u16 mode:5;
		u16 type:2;
	} des3;
	struct {
		u16 rsvd1:10;
		u16 type:4;
		u16 rsvd2:1;
	} sha;
	struct {
		u16 mode:3;
		u16 size:12;
	} rsa;
	struct {
		u16 byteswap:2;
		u16 bitwise:3;
		u16 reflect:2;
		u16 rsvd:8;
	} pt;
	struct  {
		u16 rsvd:13;
	} zlib;
	struct {
		u16 size:10;
		u16 type:2;
		u16 mode:3;
	} ecc;
	u16 raw;
};

#define	CCP_AES_SIZE(p)		((p)->aes.size)
#define	CCP_AES_ENCRYPT(p)	((p)->aes.encrypt)
#define	CCP_AES_MODE(p)		((p)->aes.mode)
#define	CCP_AES_TYPE(p)		((p)->aes.type)
#define	CCP_XTS_SIZE(p)		((p)->aes_xts.size)
#define	CCP_XTS_TYPE(p)		((p)->aes_xts.type)
#define	CCP_XTS_ENCRYPT(p)	((p)->aes_xts.encrypt)
#define	CCP_DES3_SIZE(p)	((p)->des3.size)
#define	CCP_DES3_ENCRYPT(p)	((p)->des3.encrypt)
#define	CCP_DES3_MODE(p)	((p)->des3.mode)
#define	CCP_DES3_TYPE(p)	((p)->des3.type)
#define	CCP_SHA_TYPE(p)		((p)->sha.type)
#define	CCP_RSA_SIZE(p)		((p)->rsa.size)
#define	CCP_PT_BYTESWAP(p)	((p)->pt.byteswap)
#define	CCP_PT_BITWISE(p)	((p)->pt.bitwise)
#define	CCP_ECC_MODE(p)		((p)->ecc.mode)
#define	CCP_ECC_AFFINE(p)	((p)->ecc.one)

/* Word 0 */
#define CCP5_CMD_DW0(p)		((p)->dw0)
#define CCP5_CMD_SOC(p)		(CCP5_CMD_DW0(p).soc)
#define CCP5_CMD_IOC(p)		(CCP5_CMD_DW0(p).ioc)
#define CCP5_CMD_INIT(p)	(CCP5_CMD_DW0(p).init)
#define CCP5_CMD_EOM(p)		(CCP5_CMD_DW0(p).eom)
#define CCP5_CMD_FUNCTION(p)	(CCP5_CMD_DW0(p).function)
#define CCP5_CMD_ENGINE(p)	(CCP5_CMD_DW0(p).engine)
#define CCP5_CMD_PROT(p)	(CCP5_CMD_DW0(p).prot)

/* Word 1 */
#define CCP5_CMD_DW1(p)		((p)->length)
#define CCP5_CMD_LEN(p)		(CCP5_CMD_DW1(p))

/* Word 2 */
#define CCP5_CMD_DW2(p)		((p)->src_lo)
#define CCP5_CMD_SRC_LO(p)	(CCP5_CMD_DW2(p))

/* Word 3 */
#define CCP5_CMD_DW3(p)		((p)->dw3)
#define CCP5_CMD_SRC_MEM(p)	((p)->dw3.src_mem)
#define CCP5_CMD_SRC_HI(p)	((p)->dw3.src_hi)
#define CCP5_CMD_LSB_ID(p)	((p)->dw3.lsb_cxt_id)
#define CCP5_CMD_FIX_SRC(p)	((p)->dw3.fixed)

/* Words 4/5 */
#define CCP5_CMD_DW4(p)		((p)->dw4)
#define CCP5_CMD_DST_LO(p)	(CCP5_CMD_DW4(p).dst_lo)
#define CCP5_CMD_DW5(p)		((p)->dw5.fields.dst_hi)
#define CCP5_CMD_DST_HI(p)	(CCP5_CMD_DW5(p))
#define CCP5_CMD_DST_MEM(p)	((p)->dw5.fields.dst_mem)
#define CCP5_CMD_FIX_DST(p)	((p)->dw5.fields.fixed)
#define CCP5_CMD_SHA_LO(p)	((p)->dw4.sha_len_lo)
#define CCP5_CMD_SHA_HI(p)	((p)->dw5.sha_len_hi)

/* Word 6/7 */
#define CCP5_CMD_DW6(p)		((p)->key_lo)
#define CCP5_CMD_KEY_LO(p)	(CCP5_CMD_DW6(p))
#define CCP5_CMD_DW7(p)		((p)->dw7)
#define CCP5_CMD_KEY_HI(p)	((p)->dw7.key_hi)
#define CCP5_CMD_KEY_MEM(p)	((p)->dw7.key_mem)

static inline u32 low_address(unsigned long addr)
{
	return (u64)addr & 0x0ffffffff;
}

static inline u32 high_address(unsigned long addr)
{
	return ((u64)addr >> 32) & 0x00000ffff;
}

static unsigned int ccp5_get_free_slots(struct ccp_cmd_queue *cmd_q)
{
	unsigned int head_idx, n;
	u32 head_lo, queue_start;

	queue_start = low_address(cmd_q->qdma_tail);
	head_lo = ioread32(cmd_q->reg_head_lo);
	head_idx = (head_lo - queue_start) / sizeof(struct ccp5_desc);

	n = head_idx + COMMANDS_PER_QUEUE - cmd_q->qidx - 1;

	return n % COMMANDS_PER_QUEUE; /* Always one unused spot */
}

static int ccp5_do_cmd(struct ccp5_desc *desc,
		       struct ccp_cmd_queue *cmd_q)
{
	__le32 *mP;
	u32 *dP;
	u32 tail;
	int	i;
	int ret = 0;

	cmd_q->total_ops++;

	if (CCP5_CMD_SOC(desc)) {
		CCP5_CMD_IOC(desc) = 1;
		CCP5_CMD_SOC(desc) = 0;
	}
	mutex_lock(&cmd_q->q_mutex);

	mP = (__le32 *)&cmd_q->qbase[cmd_q->qidx];
	dP = (u32 *)desc;
	for (i = 0; i < 8; i++)
		mP[i] = cpu_to_le32(dP[i]); /* handle endianness */

	cmd_q->qidx = (cmd_q->qidx + 1) % COMMANDS_PER_QUEUE;

	/* The data used by this command must be flushed to memory */
	wmb();

	/* Write the new tail address back to the queue register */
	tail = low_address(cmd_q->qdma_tail + cmd_q->qidx * Q_DESC_SIZE);
	iowrite32(tail, cmd_q->reg_tail_lo);

	/* Turn the queue back on using our cached control register */
	iowrite32(cmd_q->qcontrol | CMD5_Q_RUN, cmd_q->reg_control);
	mutex_unlock(&cmd_q->q_mutex);

	if (CCP5_CMD_IOC(desc)) {
		/* Wait for the job to complete */
		ret = wait_event_interruptible(cmd_q->int_queue,
					       cmd_q->int_rcvd);
		if (ret || cmd_q->cmd_error) {
			/* Log the error and flush the queue by
			 * moving the head pointer
			 */
			if (cmd_q->cmd_error)
				ccp_log_error(cmd_q->ccp,
					      cmd_q->cmd_error);
			iowrite32(tail, cmd_q->reg_head_lo);
			if (!ret)
				ret = -EIO;
		}
		cmd_q->int_rcvd = 0;
	}

	return ret;
}

static int ccp5_perform_aes(struct ccp_op *op)
{
	struct ccp5_desc desc;
	union ccp_function function;
	u32 key_addr = op->sb_key * LSB_ITEM_SIZE;

	op->cmd_q->total_aes_ops++;

	/* Zero out all the fields of the command desc */
	memset(&desc, 0, Q_DESC_SIZE);

	CCP5_CMD_ENGINE(&desc) = CCP_ENGINE_AES;

	CCP5_CMD_SOC(&desc) = op->soc;
	CCP5_CMD_IOC(&desc) = 1;
	CCP5_CMD_INIT(&desc) = op->init;
	CCP5_CMD_EOM(&desc) = op->eom;
	CCP5_CMD_PROT(&desc) = 0;

	function.raw = 0;
	CCP_AES_ENCRYPT(&function) = op->u.aes.action;
	CCP_AES_MODE(&function) = op->u.aes.mode;
	CCP_AES_TYPE(&function) = op->u.aes.type;
	CCP_AES_SIZE(&function) = op->u.aes.size;

	CCP5_CMD_FUNCTION(&desc) = function.raw;

	CCP5_CMD_LEN(&desc) = op->src.u.dma.length;

	CCP5_CMD_SRC_LO(&desc) = ccp_addr_lo(&op->src.u.dma);
	CCP5_CMD_SRC_HI(&desc) = ccp_addr_hi(&op->src.u.dma);
	CCP5_CMD_SRC_MEM(&desc) = CCP_MEMTYPE_SYSTEM;

	CCP5_CMD_DST_LO(&desc) = ccp_addr_lo(&op->dst.u.dma);
	CCP5_CMD_DST_HI(&desc) = ccp_addr_hi(&op->dst.u.dma);
	CCP5_CMD_DST_MEM(&desc) = CCP_MEMTYPE_SYSTEM;

	CCP5_CMD_KEY_LO(&desc) = lower_32_bits(key_addr);
	CCP5_CMD_KEY_HI(&desc) = 0;
	CCP5_CMD_KEY_MEM(&desc) = CCP_MEMTYPE_SB;
	CCP5_CMD_LSB_ID(&desc) = op->sb_ctx;

	return ccp5_do_cmd(&desc, op->cmd_q);
}

static int ccp5_perform_xts_aes(struct ccp_op *op)
{
	struct ccp5_desc desc;
	union ccp_function function;
	u32 key_addr = op->sb_key * LSB_ITEM_SIZE;

	op->cmd_q->total_xts_aes_ops++;

	/* Zero out all the fields of the command desc */
	memset(&desc, 0, Q_DESC_SIZE);

	CCP5_CMD_ENGINE(&desc) = CCP_ENGINE_XTS_AES_128;

	CCP5_CMD_SOC(&desc) = op->soc;
	CCP5_CMD_IOC(&desc) = 1;
	CCP5_CMD_INIT(&desc) = op->init;
	CCP5_CMD_EOM(&desc) = op->eom;
	CCP5_CMD_PROT(&desc) = 0;

	function.raw = 0;
	CCP_XTS_TYPE(&function) = op->u.xts.type;
	CCP_XTS_ENCRYPT(&function) = op->u.xts.action;
	CCP_XTS_SIZE(&function) = op->u.xts.unit_size;
	CCP5_CMD_FUNCTION(&desc) = function.raw;

	CCP5_CMD_LEN(&desc) = op->src.u.dma.length;

	CCP5_CMD_SRC_LO(&desc) = ccp_addr_lo(&op->src.u.dma);
	CCP5_CMD_SRC_HI(&desc) = ccp_addr_hi(&op->src.u.dma);
	CCP5_CMD_SRC_MEM(&desc) = CCP_MEMTYPE_SYSTEM;

	CCP5_CMD_DST_LO(&desc) = ccp_addr_lo(&op->dst.u.dma);
	CCP5_CMD_DST_HI(&desc) = ccp_addr_hi(&op->dst.u.dma);
	CCP5_CMD_DST_MEM(&desc) = CCP_MEMTYPE_SYSTEM;

	CCP5_CMD_KEY_LO(&desc) = lower_32_bits(key_addr);
	CCP5_CMD_KEY_HI(&desc) =  0;
	CCP5_CMD_KEY_MEM(&desc) = CCP_MEMTYPE_SB;
	CCP5_CMD_LSB_ID(&desc) = op->sb_ctx;

	return ccp5_do_cmd(&desc, op->cmd_q);
}

static int ccp5_perform_sha(struct ccp_op *op)
{
	struct ccp5_desc desc;
	union ccp_function function;

	op->cmd_q->total_sha_ops++;

	/* Zero out all the fields of the command desc */
	memset(&desc, 0, Q_DESC_SIZE);

	CCP5_CMD_ENGINE(&desc) = CCP_ENGINE_SHA;

	CCP5_CMD_SOC(&desc) = op->soc;
	CCP5_CMD_IOC(&desc) = 1;
	CCP5_CMD_INIT(&desc) = 1;
	CCP5_CMD_EOM(&desc) = op->eom;
	CCP5_CMD_PROT(&desc) = 0;

	function.raw = 0;
	CCP_SHA_TYPE(&function) = op->u.sha.type;
	CCP5_CMD_FUNCTION(&desc) = function.raw;

	CCP5_CMD_LEN(&desc) = op->src.u.dma.length;

	CCP5_CMD_SRC_LO(&desc) = ccp_addr_lo(&op->src.u.dma);
	CCP5_CMD_SRC_HI(&desc) = ccp_addr_hi(&op->src.u.dma);
	CCP5_CMD_SRC_MEM(&desc) = CCP_MEMTYPE_SYSTEM;

	CCP5_CMD_LSB_ID(&desc) = op->sb_ctx;

	if (op->eom) {
		CCP5_CMD_SHA_LO(&desc) = lower_32_bits(op->u.sha.msg_bits);
		CCP5_CMD_SHA_HI(&desc) = upper_32_bits(op->u.sha.msg_bits);
	} else {
		CCP5_CMD_SHA_LO(&desc) = 0;
		CCP5_CMD_SHA_HI(&desc) = 0;
	}

	return ccp5_do_cmd(&desc, op->cmd_q);
}

static int ccp5_perform_des3(struct ccp_op *op)
{
	struct ccp5_desc desc;
	union ccp_function function;
	u32 key_addr = op->sb_key * LSB_ITEM_SIZE;

	op->cmd_q->total_3des_ops++;

	/* Zero out all the fields of the command desc */
	memset(&desc, 0, sizeof(struct ccp5_desc));

	CCP5_CMD_ENGINE(&desc) = CCP_ENGINE_DES3;

	CCP5_CMD_SOC(&desc) = op->soc;
	CCP5_CMD_IOC(&desc) = 1;
	CCP5_CMD_INIT(&desc) = op->init;
	CCP5_CMD_EOM(&desc) = op->eom;
	CCP5_CMD_PROT(&desc) = 0;

	function.raw = 0;
	CCP_DES3_ENCRYPT(&function) = op->u.des3.action;
	CCP_DES3_MODE(&function) = op->u.des3.mode;
	CCP_DES3_TYPE(&function) = op->u.des3.type;
	CCP5_CMD_FUNCTION(&desc) = function.raw;

	CCP5_CMD_LEN(&desc) = op->src.u.dma.length;

	CCP5_CMD_SRC_LO(&desc) = ccp_addr_lo(&op->src.u.dma);
	CCP5_CMD_SRC_HI(&desc) = ccp_addr_hi(&op->src.u.dma);
	CCP5_CMD_SRC_MEM(&desc) = CCP_MEMTYPE_SYSTEM;

	CCP5_CMD_DST_LO(&desc) = ccp_addr_lo(&op->dst.u.dma);
	CCP5_CMD_DST_HI(&desc) = ccp_addr_hi(&op->dst.u.dma);
	CCP5_CMD_DST_MEM(&desc) = CCP_MEMTYPE_SYSTEM;

	CCP5_CMD_KEY_LO(&desc) = lower_32_bits(key_addr);
	CCP5_CMD_KEY_HI(&desc) = 0;
	CCP5_CMD_KEY_MEM(&desc) = CCP_MEMTYPE_SB;
	CCP5_CMD_LSB_ID(&desc) = op->sb_ctx;

	return ccp5_do_cmd(&desc, op->cmd_q);
}

static int ccp5_perform_rsa(struct ccp_op *op)
{
	struct ccp5_desc desc;
	union ccp_function function;

	op->cmd_q->total_rsa_ops++;

	/* Zero out all the fields of the command desc */
	memset(&desc, 0, Q_DESC_SIZE);

	CCP5_CMD_ENGINE(&desc) = CCP_ENGINE_RSA;

	CCP5_CMD_SOC(&desc) = op->soc;
	CCP5_CMD_IOC(&desc) = 1;
	CCP5_CMD_INIT(&desc) = 0;
	CCP5_CMD_EOM(&desc) = 1;
	CCP5_CMD_PROT(&desc) = 0;

	function.raw = 0;
	CCP_RSA_SIZE(&function) = (op->u.rsa.mod_size + 7) >> 3;
	CCP5_CMD_FUNCTION(&desc) = function.raw;

	CCP5_CMD_LEN(&desc) = op->u.rsa.input_len;

	/* Source is from external memory */
	CCP5_CMD_SRC_LO(&desc) = ccp_addr_lo(&op->src.u.dma);
	CCP5_CMD_SRC_HI(&desc) = ccp_addr_hi(&op->src.u.dma);
	CCP5_CMD_SRC_MEM(&desc) = CCP_MEMTYPE_SYSTEM;

	/* Destination is in external memory */
	CCP5_CMD_DST_LO(&desc) = ccp_addr_lo(&op->dst.u.dma);
	CCP5_CMD_DST_HI(&desc) = ccp_addr_hi(&op->dst.u.dma);
	CCP5_CMD_DST_MEM(&desc) = CCP_MEMTYPE_SYSTEM;

	/* Key (Exponent) is in external memory */
	CCP5_CMD_KEY_LO(&desc) = ccp_addr_lo(&op->exp.u.dma);
	CCP5_CMD_KEY_HI(&desc) = ccp_addr_hi(&op->exp.u.dma);
	CCP5_CMD_KEY_MEM(&desc) = CCP_MEMTYPE_SYSTEM;

	return ccp5_do_cmd(&desc, op->cmd_q);
}

static int ccp5_perform_passthru(struct ccp_op *op)
{
	struct ccp5_desc desc;
	union ccp_function function;
	struct ccp_dma_info *saddr = &op->src.u.dma;
	struct ccp_dma_info *daddr = &op->dst.u.dma;


	op->cmd_q->total_pt_ops++;

	memset(&desc, 0, Q_DESC_SIZE);

	CCP5_CMD_ENGINE(&desc) = CCP_ENGINE_PASSTHRU;

	CCP5_CMD_SOC(&desc) = 0;
	CCP5_CMD_IOC(&desc) = 1;
	CCP5_CMD_INIT(&desc) = 0;
	CCP5_CMD_EOM(&desc) = op->eom;
	CCP5_CMD_PROT(&desc) = 0;

	function.raw = 0;
	CCP_PT_BYTESWAP(&function) = op->u.passthru.byte_swap;
	CCP_PT_BITWISE(&function) = op->u.passthru.bit_mod;
	CCP5_CMD_FUNCTION(&desc) = function.raw;

	/* Length of source data is always 256 bytes */
	if (op->src.type == CCP_MEMTYPE_SYSTEM)
		CCP5_CMD_LEN(&desc) = saddr->length;
	else
		CCP5_CMD_LEN(&desc) = daddr->length;

	if (op->src.type == CCP_MEMTYPE_SYSTEM) {
		CCP5_CMD_SRC_LO(&desc) = ccp_addr_lo(&op->src.u.dma);
		CCP5_CMD_SRC_HI(&desc) = ccp_addr_hi(&op->src.u.dma);
		CCP5_CMD_SRC_MEM(&desc) = CCP_MEMTYPE_SYSTEM;

		if (op->u.passthru.bit_mod != CCP_PASSTHRU_BITWISE_NOOP)
			CCP5_CMD_LSB_ID(&desc) = op->sb_key;
	} else {
		u32 key_addr = op->src.u.sb * CCP_SB_BYTES;

		CCP5_CMD_SRC_LO(&desc) = lower_32_bits(key_addr);
		CCP5_CMD_SRC_HI(&desc) = 0;
		CCP5_CMD_SRC_MEM(&desc) = CCP_MEMTYPE_SB;
	}

	if (op->dst.type == CCP_MEMTYPE_SYSTEM) {
		CCP5_CMD_DST_LO(&desc) = ccp_addr_lo(&op->dst.u.dma);
		CCP5_CMD_DST_HI(&desc) = ccp_addr_hi(&op->dst.u.dma);
		CCP5_CMD_DST_MEM(&desc) = CCP_MEMTYPE_SYSTEM;
	} else {
		u32 key_addr = op->dst.u.sb * CCP_SB_BYTES;

		CCP5_CMD_DST_LO(&desc) = lower_32_bits(key_addr);
		CCP5_CMD_DST_HI(&desc) = 0;
		CCP5_CMD_DST_MEM(&desc) = CCP_MEMTYPE_SB;
	}

	return ccp5_do_cmd(&desc, op->cmd_q);
}

static int ccp5_perform_ecc(struct ccp_op *op)
{
	struct ccp5_desc desc;
	union ccp_function function;

	op->cmd_q->total_ecc_ops++;

	/* Zero out all the fields of the command desc */
	memset(&desc, 0, Q_DESC_SIZE);

	CCP5_CMD_ENGINE(&desc) = CCP_ENGINE_ECC;

	CCP5_CMD_SOC(&desc) = 0;
	CCP5_CMD_IOC(&desc) = 1;
	CCP5_CMD_INIT(&desc) = 0;
	CCP5_CMD_EOM(&desc) = 1;
	CCP5_CMD_PROT(&desc) = 0;

	function.raw = 0;
	function.ecc.mode = op->u.ecc.function;
	CCP5_CMD_FUNCTION(&desc) = function.raw;

	CCP5_CMD_LEN(&desc) = op->src.u.dma.length;

	CCP5_CMD_SRC_LO(&desc) = ccp_addr_lo(&op->src.u.dma);
	CCP5_CMD_SRC_HI(&desc) = ccp_addr_hi(&op->src.u.dma);
	CCP5_CMD_SRC_MEM(&desc) = CCP_MEMTYPE_SYSTEM;

	CCP5_CMD_DST_LO(&desc) = ccp_addr_lo(&op->dst.u.dma);
	CCP5_CMD_DST_HI(&desc) = ccp_addr_hi(&op->dst.u.dma);
	CCP5_CMD_DST_MEM(&desc) = CCP_MEMTYPE_SYSTEM;

	return ccp5_do_cmd(&desc, op->cmd_q);
}

static int ccp_find_lsb_regions(struct ccp_cmd_queue *cmd_q, u64 status)
{
	int q_mask = 1 << cmd_q->id;
	int queues = 0;
	int j;

	/* Build a bit mask to know which LSBs this queue has access to.
	 * Don't bother with segment 0 as it has special privileges.
	 */
	for (j = 1; j < MAX_LSB_CNT; j++) {
		if (status & q_mask)
			bitmap_set(cmd_q->lsbmask, j, 1);
		status >>= LSB_REGION_WIDTH;
	}
	queues = bitmap_weight(cmd_q->lsbmask, MAX_LSB_CNT);
	dev_dbg(cmd_q->ccp->dev, "Queue %d can access %d LSB regions\n",
		 cmd_q->id, queues);

	return queues ? 0 : -EINVAL;
}

static int ccp_find_and_assign_lsb_to_q(struct ccp_device *ccp,
					int lsb_cnt, int n_lsbs,
					unsigned long *lsb_pub)
{
	DECLARE_BITMAP(qlsb, MAX_LSB_CNT);
	int bitno;
	int qlsb_wgt;
	int i;

	/* For each queue:
	 * If the count of potential LSBs available to a queue matches the
	 * ordinal given to us in lsb_cnt:
	 * Copy the mask of possible LSBs for this queue into "qlsb";
	 * For each bit in qlsb, see if the corresponding bit in the
	 * aggregation mask is set; if so, we have a match.
	 *     If we have a match, clear the bit in the aggregation to
	 *     mark it as no longer available.
	 *     If there is no match, clear the bit in qlsb and keep looking.
	 */
	for (i = 0; i < ccp->cmd_q_count; i++) {
		struct ccp_cmd_queue *cmd_q = &ccp->cmd_q[i];

		qlsb_wgt = bitmap_weight(cmd_q->lsbmask, MAX_LSB_CNT);

		if (qlsb_wgt == lsb_cnt) {
			bitmap_copy(qlsb, cmd_q->lsbmask, MAX_LSB_CNT);

			bitno = find_first_bit(qlsb, MAX_LSB_CNT);
			while (bitno < MAX_LSB_CNT) {
				if (test_bit(bitno, lsb_pub)) {
					/* We found an available LSB
					 * that this queue can access
					 */
					cmd_q->lsb = bitno;
					bitmap_clear(lsb_pub, bitno, 1);
					dev_dbg(ccp->dev,
						 "Queue %d gets LSB %d\n",
						 i, bitno);
					break;
				}
				bitmap_clear(qlsb, bitno, 1);
				bitno = find_first_bit(qlsb, MAX_LSB_CNT);
			}
			if (bitno >= MAX_LSB_CNT)
				return -EINVAL;
			n_lsbs--;
		}
	}
	return n_lsbs;
}

/* For each queue, from the most- to least-constrained:
 * find an LSB that can be assigned to the queue. If there are N queues that
 * can only use M LSBs, where N > M, fail; otherwise, every queue will get a
 * dedicated LSB. Remaining LSB regions become a shared resource.
 * If we have fewer LSBs than queues, all LSB regions become shared resources.
 */
static int ccp_assign_lsbs(struct ccp_device *ccp)
{
	DECLARE_BITMAP(lsb_pub, MAX_LSB_CNT);
	DECLARE_BITMAP(qlsb, MAX_LSB_CNT);
	int n_lsbs = 0;
	int bitno;
	int i, lsb_cnt;
	int rc = 0;

	bitmap_zero(lsb_pub, MAX_LSB_CNT);

	/* Create an aggregate bitmap to get a total count of available LSBs */
	for (i = 0; i < ccp->cmd_q_count; i++)
		bitmap_or(lsb_pub,
			  lsb_pub, ccp->cmd_q[i].lsbmask,
			  MAX_LSB_CNT);

	n_lsbs = bitmap_weight(lsb_pub, MAX_LSB_CNT);

	if (n_lsbs >= ccp->cmd_q_count) {
		/* We have enough LSBS to give every queue a private LSB.
		 * Brute force search to start with the queues that are more
		 * constrained in LSB choice. When an LSB is privately
		 * assigned, it is removed from the public mask.
		 * This is an ugly N squared algorithm with some optimization.
		 */
		for (lsb_cnt = 1;
		     n_lsbs && (lsb_cnt <= MAX_LSB_CNT);
		     lsb_cnt++) {
			rc = ccp_find_and_assign_lsb_to_q(ccp, lsb_cnt, n_lsbs,
							  lsb_pub);
			if (rc < 0)
				return -EINVAL;
			n_lsbs = rc;
		}
	}

	rc = 0;
	/* What's left of the LSBs, according to the public mask, now become
	 * shared. Any zero bits in the lsb_pub mask represent an LSB region
	 * that can't be used as a shared resource, so mark the LSB slots for
	 * them as "in use".
	 */
	bitmap_copy(qlsb, lsb_pub, MAX_LSB_CNT);

	bitno = find_first_zero_bit(qlsb, MAX_LSB_CNT);
	while (bitno < MAX_LSB_CNT) {
		bitmap_set(ccp->lsbmap, bitno * LSB_SIZE, LSB_SIZE);
		bitmap_set(qlsb, bitno, 1);
		bitno = find_first_zero_bit(qlsb, MAX_LSB_CNT);
	}

	return rc;
}

static void ccp5_disable_queue_interrupts(struct ccp_device *ccp)
{
	unsigned int i;

	for (i = 0; i < ccp->cmd_q_count; i++)
		iowrite32(0x0, ccp->cmd_q[i].reg_int_enable);
}

static void ccp5_enable_queue_interrupts(struct ccp_device *ccp)
{
	unsigned int i;

	for (i = 0; i < ccp->cmd_q_count; i++)
		iowrite32(SUPPORTED_INTERRUPTS, ccp->cmd_q[i].reg_int_enable);
}

static void ccp5_irq_bh(unsigned long data)
{
	struct ccp_device *ccp = (struct ccp_device *)data;
	u32 status;
	unsigned int i;

	for (i = 0; i < ccp->cmd_q_count; i++) {
		struct ccp_cmd_queue *cmd_q = &ccp->cmd_q[i];

		status = ioread32(cmd_q->reg_interrupt_status);

		if (status) {
			cmd_q->int_status = status;
			cmd_q->q_status = ioread32(cmd_q->reg_status);
			cmd_q->q_int_status = ioread32(cmd_q->reg_int_status);

			/* On error, only save the first error value */
			if ((status & INT_ERROR) && !cmd_q->cmd_error)
				cmd_q->cmd_error = CMD_Q_ERROR(cmd_q->q_status);

			cmd_q->int_rcvd = 1;

			/* Acknowledge the interrupt and wake the kthread */
			iowrite32(status, cmd_q->reg_interrupt_status);
			wake_up_interruptible(&cmd_q->int_queue);
		}
	}
	ccp5_enable_queue_interrupts(ccp);
}

static irqreturn_t ccp5_irq_handler(int irq, void *data)
{
	struct ccp_device *ccp = (struct ccp_device *)data;

	ccp5_disable_queue_interrupts(ccp);
	ccp->total_interrupts++;
	if (ccp->use_tasklet)
		tasklet_schedule(&ccp->irq_tasklet);
	else
		ccp5_irq_bh((unsigned long)ccp);
	return IRQ_HANDLED;
}

static int ccp5_init(struct ccp_device *ccp)
{
	struct device *dev = ccp->dev;
	struct ccp_cmd_queue *cmd_q;
	struct dma_pool *dma_pool;
	char dma_pool_name[MAX_DMAPOOL_NAME_LEN];
	unsigned int qmr, i;
	u64 status;
	u32 status_lo, status_hi;
	int ret;

	/* Find available queues */
	qmr = ioread32(ccp->io_regs + Q_MASK_REG);
	/*
	 * Check for a access to the registers.  If this read returns
	 * 0xffffffff, it's likely that the system is running a broken
	 * BIOS which disallows access to the device. Stop here and fail
	 * the initialization (but not the load, as the PSP could get
	 * properly initialized).
	 */
	if (qmr == 0xffffffff) {
		dev_notice(dev, "ccp: unable to access the device: you might be running a broken BIOS.\n");
		return 1;
	}
<<<<<<< HEAD

	for (i = 0; i < MAX_HW_QUEUES; i++) {
=======
>>>>>>> 7d2a07b7

	for (i = 0; (i < MAX_HW_QUEUES) && (ccp->cmd_q_count < ccp->max_q_count); i++) {
		if (!(qmr & (1 << i)))
			continue;

		/* Allocate a dma pool for this queue */
		snprintf(dma_pool_name, sizeof(dma_pool_name), "%s_q%d",
			 ccp->name, i);
		dma_pool = dma_pool_create(dma_pool_name, dev,
					   CCP_DMAPOOL_MAX_SIZE,
					   CCP_DMAPOOL_ALIGN, 0);
		if (!dma_pool) {
			dev_err(dev, "unable to allocate dma pool\n");
			ret = -ENOMEM;
			goto e_pool;
		}

		cmd_q = &ccp->cmd_q[ccp->cmd_q_count];
		ccp->cmd_q_count++;

		cmd_q->ccp = ccp;
		cmd_q->id = i;
		cmd_q->dma_pool = dma_pool;
		mutex_init(&cmd_q->q_mutex);

		/* Page alignment satisfies our needs for N <= 128 */
		BUILD_BUG_ON(COMMANDS_PER_QUEUE > 128);
		cmd_q->qsize = Q_SIZE(Q_DESC_SIZE);
		cmd_q->qbase = dmam_alloc_coherent(dev, cmd_q->qsize,
						   &cmd_q->qbase_dma,
						   GFP_KERNEL);
		if (!cmd_q->qbase) {
			dev_err(dev, "unable to allocate command queue\n");
			ret = -ENOMEM;
			goto e_pool;
		}

		cmd_q->qidx = 0;
		/* Preset some register values and masks that are queue
		 * number dependent
		 */
		cmd_q->reg_control = ccp->io_regs +
				     CMD5_Q_STATUS_INCR * (i + 1);
		cmd_q->reg_tail_lo = cmd_q->reg_control + CMD5_Q_TAIL_LO_BASE;
		cmd_q->reg_head_lo = cmd_q->reg_control + CMD5_Q_HEAD_LO_BASE;
		cmd_q->reg_int_enable = cmd_q->reg_control +
					CMD5_Q_INT_ENABLE_BASE;
		cmd_q->reg_interrupt_status = cmd_q->reg_control +
					      CMD5_Q_INTERRUPT_STATUS_BASE;
		cmd_q->reg_status = cmd_q->reg_control + CMD5_Q_STATUS_BASE;
		cmd_q->reg_int_status = cmd_q->reg_control +
					CMD5_Q_INT_STATUS_BASE;
		cmd_q->reg_dma_status = cmd_q->reg_control +
					CMD5_Q_DMA_STATUS_BASE;
		cmd_q->reg_dma_read_status = cmd_q->reg_control +
					     CMD5_Q_DMA_READ_STATUS_BASE;
		cmd_q->reg_dma_write_status = cmd_q->reg_control +
					      CMD5_Q_DMA_WRITE_STATUS_BASE;

		init_waitqueue_head(&cmd_q->int_queue);

		dev_dbg(dev, "queue #%u available\n", i);
	}

	if (ccp->cmd_q_count == 0) {
		dev_notice(dev, "no command queues available\n");
		ret = 1;
		goto e_pool;
	}

	/* Turn off the queues and disable interrupts until ready */
	ccp5_disable_queue_interrupts(ccp);
	for (i = 0; i < ccp->cmd_q_count; i++) {
		cmd_q = &ccp->cmd_q[i];

		cmd_q->qcontrol = 0; /* Start with nothing */
		iowrite32(cmd_q->qcontrol, cmd_q->reg_control);

		ioread32(cmd_q->reg_int_status);
		ioread32(cmd_q->reg_status);

		/* Clear the interrupt status */
		iowrite32(SUPPORTED_INTERRUPTS, cmd_q->reg_interrupt_status);
	}

	dev_dbg(dev, "Requesting an IRQ...\n");
	/* Request an irq */
	ret = sp_request_ccp_irq(ccp->sp, ccp5_irq_handler, ccp->name, ccp);
	if (ret) {
		dev_err(dev, "unable to allocate an IRQ\n");
		goto e_pool;
	}
	/* Initialize the ISR tasklet */
	if (ccp->use_tasklet)
		tasklet_init(&ccp->irq_tasklet, ccp5_irq_bh,
			     (unsigned long)ccp);

	dev_dbg(dev, "Loading LSB map...\n");
	/* Copy the private LSB mask to the public registers */
	status_lo = ioread32(ccp->io_regs + LSB_PRIVATE_MASK_LO_OFFSET);
	status_hi = ioread32(ccp->io_regs + LSB_PRIVATE_MASK_HI_OFFSET);
	iowrite32(status_lo, ccp->io_regs + LSB_PUBLIC_MASK_LO_OFFSET);
	iowrite32(status_hi, ccp->io_regs + LSB_PUBLIC_MASK_HI_OFFSET);
	status = ((u64)status_hi<<30) | (u64)status_lo;

	dev_dbg(dev, "Configuring virtual queues...\n");
	/* Configure size of each virtual queue accessible to host */
	for (i = 0; i < ccp->cmd_q_count; i++) {
		u32 dma_addr_lo;
		u32 dma_addr_hi;

		cmd_q = &ccp->cmd_q[i];

		cmd_q->qcontrol &= ~(CMD5_Q_SIZE << CMD5_Q_SHIFT);
		cmd_q->qcontrol |= QUEUE_SIZE_VAL << CMD5_Q_SHIFT;

		cmd_q->qdma_tail = cmd_q->qbase_dma;
		dma_addr_lo = low_address(cmd_q->qdma_tail);
		iowrite32((u32)dma_addr_lo, cmd_q->reg_tail_lo);
		iowrite32((u32)dma_addr_lo, cmd_q->reg_head_lo);

		dma_addr_hi = high_address(cmd_q->qdma_tail);
		cmd_q->qcontrol |= (dma_addr_hi << 16);
		iowrite32(cmd_q->qcontrol, cmd_q->reg_control);

		/* Find the LSB regions accessible to the queue */
		ccp_find_lsb_regions(cmd_q, status);
		cmd_q->lsb = -1; /* Unassigned value */
	}

	dev_dbg(dev, "Assigning LSBs...\n");
	ret = ccp_assign_lsbs(ccp);
	if (ret) {
		dev_err(dev, "Unable to assign LSBs (%d)\n", ret);
		goto e_irq;
	}

	/* Optimization: pre-allocate LSB slots for each queue */
	for (i = 0; i < ccp->cmd_q_count; i++) {
		ccp->cmd_q[i].sb_key = ccp_lsb_alloc(&ccp->cmd_q[i], 2);
		ccp->cmd_q[i].sb_ctx = ccp_lsb_alloc(&ccp->cmd_q[i], 2);
	}

	dev_dbg(dev, "Starting threads...\n");
	/* Create a kthread for each queue */
	for (i = 0; i < ccp->cmd_q_count; i++) {
		struct task_struct *kthread;

		cmd_q = &ccp->cmd_q[i];

		kthread = kthread_create(ccp_cmd_queue_thread, cmd_q,
					 "%s-q%u", ccp->name, cmd_q->id);
		if (IS_ERR(kthread)) {
			dev_err(dev, "error creating queue thread (%ld)\n",
				PTR_ERR(kthread));
			ret = PTR_ERR(kthread);
			goto e_kthread;
		}

		cmd_q->kthread = kthread;
		wake_up_process(kthread);
	}

	dev_dbg(dev, "Enabling interrupts...\n");
	ccp5_enable_queue_interrupts(ccp);

	dev_dbg(dev, "Registering device...\n");
	/* Put this on the unit list to make it available */
	ccp_add_device(ccp);

	ret = ccp_register_rng(ccp);
	if (ret)
		goto e_kthread;

	/* Register the DMA engine support */
	ret = ccp_dmaengine_register(ccp);
	if (ret)
		goto e_hwrng;

#ifdef CONFIG_CRYPTO_DEV_CCP_DEBUGFS
	/* Set up debugfs entries */
	ccp5_debugfs_setup(ccp);
#endif

	return 0;

e_hwrng:
	ccp_unregister_rng(ccp);

e_kthread:
	for (i = 0; i < ccp->cmd_q_count; i++)
		if (ccp->cmd_q[i].kthread)
			kthread_stop(ccp->cmd_q[i].kthread);

e_irq:
	sp_free_ccp_irq(ccp->sp, ccp);

e_pool:
	for (i = 0; i < ccp->cmd_q_count; i++)
		dma_pool_destroy(ccp->cmd_q[i].dma_pool);

	return ret;
}

static void ccp5_destroy(struct ccp_device *ccp)
{
	struct ccp_cmd_queue *cmd_q;
	struct ccp_cmd *cmd;
	unsigned int i;

	/* Unregister the DMA engine */
	ccp_dmaengine_unregister(ccp);

	/* Unregister the RNG */
	ccp_unregister_rng(ccp);

	/* Remove this device from the list of available units first */
	ccp_del_device(ccp);

#ifdef CONFIG_CRYPTO_DEV_CCP_DEBUGFS
	/* We're in the process of tearing down the entire driver;
	 * when all the devices are gone clean up debugfs
	 */
	if (ccp_present())
		ccp5_debugfs_destroy();
#endif

	/* Disable and clear interrupts */
	ccp5_disable_queue_interrupts(ccp);
	for (i = 0; i < ccp->cmd_q_count; i++) {
		cmd_q = &ccp->cmd_q[i];

		/* Turn off the run bit */
		iowrite32(cmd_q->qcontrol & ~CMD5_Q_RUN, cmd_q->reg_control);

		/* Clear the interrupt status */
		iowrite32(SUPPORTED_INTERRUPTS, cmd_q->reg_interrupt_status);
		ioread32(cmd_q->reg_int_status);
		ioread32(cmd_q->reg_status);
	}

	/* Stop the queue kthreads */
	for (i = 0; i < ccp->cmd_q_count; i++)
		if (ccp->cmd_q[i].kthread)
			kthread_stop(ccp->cmd_q[i].kthread);

	sp_free_ccp_irq(ccp->sp, ccp);

	/* Flush the cmd and backlog queue */
	while (!list_empty(&ccp->cmd)) {
		/* Invoke the callback directly with an error code */
		cmd = list_first_entry(&ccp->cmd, struct ccp_cmd, entry);
		list_del(&cmd->entry);
		cmd->callback(cmd->data, -ENODEV);
	}
	while (!list_empty(&ccp->backlog)) {
		/* Invoke the callback directly with an error code */
		cmd = list_first_entry(&ccp->backlog, struct ccp_cmd, entry);
		list_del(&cmd->entry);
		cmd->callback(cmd->data, -ENODEV);
	}
}

static void ccp5_config(struct ccp_device *ccp)
{
	/* Public side */
	iowrite32(0x0, ccp->io_regs + CMD5_REQID_CONFIG_OFFSET);
}

static void ccp5other_config(struct ccp_device *ccp)
{
	int i;
	u32 rnd;

	/* We own all of the queues on the NTB CCP */

	iowrite32(0x00012D57, ccp->io_regs + CMD5_TRNG_CTL_OFFSET);
	iowrite32(0x00000003, ccp->io_regs + CMD5_CONFIG_0_OFFSET);
	for (i = 0; i < 12; i++) {
		rnd = ioread32(ccp->io_regs + TRNG_OUT_REG);
		iowrite32(rnd, ccp->io_regs + CMD5_AES_MASK_OFFSET);
	}

	iowrite32(0x0000001F, ccp->io_regs + CMD5_QUEUE_MASK_OFFSET);
	iowrite32(0x00005B6D, ccp->io_regs + CMD5_QUEUE_PRIO_OFFSET);
	iowrite32(0x00000000, ccp->io_regs + CMD5_CMD_TIMEOUT_OFFSET);

	iowrite32(0x3FFFFFFF, ccp->io_regs + LSB_PRIVATE_MASK_LO_OFFSET);
	iowrite32(0x000003FF, ccp->io_regs + LSB_PRIVATE_MASK_HI_OFFSET);

	iowrite32(0x00108823, ccp->io_regs + CMD5_CLK_GATE_CTL_OFFSET);

	ccp5_config(ccp);
}

/* Version 5 adds some function, but is essentially the same as v5 */
static const struct ccp_actions ccp5_actions = {
	.aes = ccp5_perform_aes,
	.xts_aes = ccp5_perform_xts_aes,
	.sha = ccp5_perform_sha,
	.des3 = ccp5_perform_des3,
	.rsa = ccp5_perform_rsa,
	.passthru = ccp5_perform_passthru,
	.ecc = ccp5_perform_ecc,
	.sballoc = ccp_lsb_alloc,
	.sbfree = ccp_lsb_free,
	.init = ccp5_init,
	.destroy = ccp5_destroy,
	.get_free_slots = ccp5_get_free_slots,
};

const struct ccp_vdata ccpv5a = {
	.version = CCP_VERSION(5, 0),
	.setup = ccp5_config,
	.perform = &ccp5_actions,
	.offset = 0x0,
	.rsamax = CCP5_RSA_MAX_WIDTH,
};

const struct ccp_vdata ccpv5b = {
	.version = CCP_VERSION(5, 0),
	.dma_chan_attr = DMA_PRIVATE,
	.setup = ccp5other_config,
	.perform = &ccp5_actions,
	.offset = 0x0,
	.rsamax = CCP5_RSA_MAX_WIDTH,
};<|MERGE_RESOLUTION|>--- conflicted
+++ resolved
@@ -800,11 +800,6 @@
 		dev_notice(dev, "ccp: unable to access the device: you might be running a broken BIOS.\n");
 		return 1;
 	}
-<<<<<<< HEAD
-
-	for (i = 0; i < MAX_HW_QUEUES; i++) {
-=======
->>>>>>> 7d2a07b7
 
 	for (i = 0; (i < MAX_HW_QUEUES) && (ccp->cmd_q_count < ccp->max_q_count); i++) {
 		if (!(qmr & (1 << i)))
