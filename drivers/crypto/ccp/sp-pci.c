--- conflicted
+++ resolved
@@ -374,14 +374,6 @@
 	.ring_rptr_reg		= 0x10954,	/* C2PMSG_21 */
 };
 
-static const struct tee_vdata teev2 = {
-	.cmdresp_reg		= 0x10944,	/* C2PMSG_17 */
-	.cmdbuff_addr_lo_reg	= 0x10948,	/* C2PMSG_18 */
-	.cmdbuff_addr_hi_reg	= 0x1094c,	/* C2PMSG_19 */
-	.ring_wptr_reg		= 0x10950,	/* C2PMSG_20 */
-	.ring_rptr_reg		= 0x10954,	/* C2PMSG_21 */
-};
-
 static const struct platform_access_vdata pa_v1 = {
 	.cmdresp_reg		= 0x10570,	/* C2PMSG_28 */
 	.cmdbuff_addr_lo_reg	= 0x10574,	/* C2PMSG_29 */
@@ -442,12 +434,9 @@
 static const struct psp_vdata pspv5 = {
 	.tee			= &teev2,
 	.platform_access	= &pa_v2,
-<<<<<<< HEAD
-=======
 	.cmdresp_reg		= 0x10944,	/* C2PMSG_17 */
 	.cmdbuff_addr_lo_reg	= 0x10948,	/* C2PMSG_18 */
 	.cmdbuff_addr_hi_reg	= 0x1094c,	/* C2PMSG_19 */
->>>>>>> 2d5404ca
 	.feature_reg		= 0x109fc,	/* C2PMSG_63 */
 	.inten_reg		= 0x10510,	/* P2CMSG_INTEN */
 	.intsts_reg		= 0x10514,	/* P2CMSG_INTSTS */
@@ -456,12 +445,9 @@
 static const struct psp_vdata pspv6 = {
 	.sev                    = &sevv2,
 	.tee                    = &teev2,
-<<<<<<< HEAD
-=======
 	.cmdresp_reg		= 0x10944,	/* C2PMSG_17 */
 	.cmdbuff_addr_lo_reg	= 0x10948,	/* C2PMSG_18 */
 	.cmdbuff_addr_hi_reg	= 0x1094c,	/* C2PMSG_19 */
->>>>>>> 2d5404ca
 	.feature_reg            = 0x109fc,	/* C2PMSG_63 */
 	.inten_reg              = 0x10510,	/* P2CMSG_INTEN */
 	.intsts_reg             = 0x10514,	/* P2CMSG_INTSTS */
