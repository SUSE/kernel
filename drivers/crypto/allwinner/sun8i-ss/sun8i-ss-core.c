--- conflicted
+++ resolved
@@ -528,11 +528,7 @@
 		init_completion(&ss->flows[i].complete);
 
 		ss->flows[i].biv = devm_kmalloc(ss->dev, AES_BLOCK_SIZE,
-<<<<<<< HEAD
-						GFP_KERNEL | GFP_DMA);
-=======
 						GFP_KERNEL);
->>>>>>> eb3cdb58
 		if (!ss->flows[i].biv) {
 			err = -ENOMEM;
 			goto error_engine;
@@ -540,11 +536,7 @@
 
 		for (j = 0; j < MAX_SG; j++) {
 			ss->flows[i].iv[j] = devm_kmalloc(ss->dev, AES_BLOCK_SIZE,
-<<<<<<< HEAD
-							  GFP_KERNEL | GFP_DMA);
-=======
 							  GFP_KERNEL);
->>>>>>> eb3cdb58
 			if (!ss->flows[i].iv[j]) {
 				err = -ENOMEM;
 				goto error_engine;
@@ -552,26 +544,16 @@
 		}
 
 		/* the padding could be up to two block. */
-<<<<<<< HEAD
-		ss->flows[i].pad = devm_kmalloc(ss->dev, SHA256_BLOCK_SIZE * 2,
-						GFP_KERNEL | GFP_DMA);
-=======
 		ss->flows[i].pad = devm_kmalloc(ss->dev, MAX_PAD_SIZE,
 						GFP_KERNEL);
->>>>>>> eb3cdb58
 		if (!ss->flows[i].pad) {
 			err = -ENOMEM;
 			goto error_engine;
 		}
-<<<<<<< HEAD
-		ss->flows[i].result = devm_kmalloc(ss->dev, SHA256_DIGEST_SIZE,
-						   GFP_KERNEL | GFP_DMA);
-=======
 		ss->flows[i].result =
 			devm_kmalloc(ss->dev, max(SHA256_DIGEST_SIZE,
 						  dma_get_cache_alignment()),
 				     GFP_KERNEL);
->>>>>>> eb3cdb58
 		if (!ss->flows[i].result) {
 			err = -ENOMEM;
 			goto error_engine;
