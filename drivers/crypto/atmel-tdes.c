--- conflicted
+++ resolved
@@ -386,11 +386,6 @@
 				dma_addr_t dma_addr_in,
 				dma_addr_t dma_addr_out, int length)
 {
-<<<<<<< HEAD
-	struct atmel_tdes_ctx *ctx = crypto_tfm_ctx(tfm);
-	struct atmel_tdes_dev *dd = ctx->dd;
-=======
->>>>>>> 7117be3f
 	struct atmel_tdes_reqctx *rctx = skcipher_request_ctx(dd->req);
 	int len32;
 
@@ -434,11 +429,6 @@
 				dma_addr_t dma_addr_in,
 				dma_addr_t dma_addr_out, int length)
 {
-<<<<<<< HEAD
-	struct atmel_tdes_ctx *ctx = crypto_tfm_ctx(tfm);
-	struct atmel_tdes_dev *dd = ctx->dd;
-=======
->>>>>>> 7117be3f
 	struct atmel_tdes_reqctx *rctx = skcipher_request_ctx(dd->req);
 	struct scatterlist sg[2];
 	struct dma_async_tx_descriptor	*in_desc, *out_desc;
@@ -607,11 +597,7 @@
 
 	dd->flags &= ~TDES_FLAGS_BUSY;
 
-<<<<<<< HEAD
-	if ((rctx->mode & TDES_FLAGS_OPMODE_MASK) != TDES_FLAGS_ECB)
-=======
 	if (!err && (rctx->mode & TDES_FLAGS_OPMODE_MASK) != TDES_FLAGS_ECB)
->>>>>>> 7117be3f
 		atmel_tdes_set_iv_as_last_ciphertext_block(dd);
 
 	req->base.complete(&req->base, err);
