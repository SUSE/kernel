--- conflicted
+++ resolved
@@ -480,11 +480,7 @@
  error_evtchan:
 	xenbus_free_evtchn(dev, evtchn);
  error_grant:
-<<<<<<< HEAD
-	gnttab_end_foreign_access(info->gref, 0UL);
-=======
 	gnttab_end_foreign_access(info->gref, NULL);
->>>>>>> eb3cdb58
 	info->gref = -1;
 	return ret;
 }
@@ -495,11 +491,7 @@
 		unbind_from_irqhandler(info->irq, info);
 	info->irq = -1;
 	if (info->gref >= 0)
-<<<<<<< HEAD
-		gnttab_end_foreign_access(info->gref, 0UL);
-=======
 		gnttab_end_foreign_access(info->gref, NULL);
->>>>>>> eb3cdb58
 	info->gref = -1;
 }
 
