// SPDX-License-Identifier: GPL-2.0-only
/*
 * DRV260X haptics driver family
 *
 * Author: Dan Murphy <dmurphy@ti.com>
 *
 * Copyright:   (C) 2014 Texas Instruments, Inc.
 */

#include <linux/i2c.h>
#include <linux/input.h>
#include <linux/module.h>
#include <linux/regmap.h>
#include <linux/slab.h>
#include <linux/delay.h>
#include <linux/gpio/consumer.h>
#include <linux/regulator/consumer.h>

#include <dt-bindings/input/ti-drv260x.h>

#define DRV260X_STATUS		0x0
#define DRV260X_MODE		0x1
#define DRV260X_RT_PB_IN	0x2
#define DRV260X_LIB_SEL		0x3
#define DRV260X_WV_SEQ_1	0x4
#define DRV260X_WV_SEQ_2	0x5
#define DRV260X_WV_SEQ_3	0x6
#define DRV260X_WV_SEQ_4	0x7
#define DRV260X_WV_SEQ_5	0x8
#define DRV260X_WV_SEQ_6	0x9
#define DRV260X_WV_SEQ_7	0xa
#define DRV260X_WV_SEQ_8	0xb
#define DRV260X_GO				0xc
#define DRV260X_OVERDRIVE_OFF	0xd
#define DRV260X_SUSTAIN_P_OFF	0xe
#define DRV260X_SUSTAIN_N_OFF	0xf
#define DRV260X_BRAKE_OFF		0x10
#define DRV260X_A_TO_V_CTRL		0x11
#define DRV260X_A_TO_V_MIN_INPUT	0x12
#define DRV260X_A_TO_V_MAX_INPUT	0x13
#define DRV260X_A_TO_V_MIN_OUT	0x14
#define DRV260X_A_TO_V_MAX_OUT	0x15
#define DRV260X_RATED_VOLT		0x16
#define DRV260X_OD_CLAMP_VOLT	0x17
#define DRV260X_CAL_COMP		0x18
#define DRV260X_CAL_BACK_EMF	0x19
#define DRV260X_FEEDBACK_CTRL	0x1a
#define DRV260X_CTRL1			0x1b
#define DRV260X_CTRL2			0x1c
#define DRV260X_CTRL3			0x1d
#define DRV260X_CTRL4			0x1e
#define DRV260X_CTRL5			0x1f
#define DRV260X_LRA_LOOP_PERIOD	0x20
#define DRV260X_VBAT_MON		0x21
#define DRV260X_LRA_RES_PERIOD	0x22
#define DRV260X_MAX_REG			0x23

#define DRV260X_GO_BIT				0x01

/* Library Selection */
#define DRV260X_LIB_SEL_MASK		0x07
#define DRV260X_LIB_SEL_RAM			0x0
#define DRV260X_LIB_SEL_OD			0x1
#define DRV260X_LIB_SEL_40_60		0x2
#define DRV260X_LIB_SEL_60_80		0x3
#define DRV260X_LIB_SEL_100_140		0x4
#define DRV260X_LIB_SEL_140_PLUS	0x5

#define DRV260X_LIB_SEL_HIZ_MASK	0x10
#define DRV260X_LIB_SEL_HIZ_EN		0x01
#define DRV260X_LIB_SEL_HIZ_DIS		0

/* Mode register */
#define DRV260X_STANDBY				(1 << 6)
#define DRV260X_STANDBY_MASK		0x40
#define DRV260X_INTERNAL_TRIGGER	0x00
#define DRV260X_EXT_TRIGGER_EDGE	0x01
#define DRV260X_EXT_TRIGGER_LEVEL	0x02
#define DRV260X_PWM_ANALOG_IN		0x03
#define DRV260X_AUDIOHAPTIC			0x04
#define DRV260X_RT_PLAYBACK			0x05
#define DRV260X_DIAGNOSTICS			0x06
#define DRV260X_AUTO_CAL			0x07

/* Audio to Haptics Control */
#define DRV260X_AUDIO_HAPTICS_PEAK_10MS		(0 << 2)
#define DRV260X_AUDIO_HAPTICS_PEAK_20MS		(1 << 2)
#define DRV260X_AUDIO_HAPTICS_PEAK_30MS		(2 << 2)
#define DRV260X_AUDIO_HAPTICS_PEAK_40MS		(3 << 2)

#define DRV260X_AUDIO_HAPTICS_FILTER_100HZ	0x00
#define DRV260X_AUDIO_HAPTICS_FILTER_125HZ	0x01
#define DRV260X_AUDIO_HAPTICS_FILTER_150HZ	0x02
#define DRV260X_AUDIO_HAPTICS_FILTER_200HZ	0x03

/* Min/Max Input/Output Voltages */
#define DRV260X_AUDIO_HAPTICS_MIN_IN_VOLT	0x19
#define DRV260X_AUDIO_HAPTICS_MAX_IN_VOLT	0x64
#define DRV260X_AUDIO_HAPTICS_MIN_OUT_VOLT	0x19
#define DRV260X_AUDIO_HAPTICS_MAX_OUT_VOLT	0xFF

/* Feedback register */
#define DRV260X_FB_REG_ERM_MODE			0x7f
#define DRV260X_FB_REG_LRA_MODE			(1 << 7)

#define DRV260X_BRAKE_FACTOR_MASK	0x1f
#define DRV260X_BRAKE_FACTOR_2X		(1 << 0)
#define DRV260X_BRAKE_FACTOR_3X		(2 << 4)
#define DRV260X_BRAKE_FACTOR_4X		(3 << 4)
#define DRV260X_BRAKE_FACTOR_6X		(4 << 4)
#define DRV260X_BRAKE_FACTOR_8X		(5 << 4)
#define DRV260X_BRAKE_FACTOR_16		(6 << 4)
#define DRV260X_BRAKE_FACTOR_DIS	(7 << 4)

#define DRV260X_LOOP_GAIN_LOW		0xf3
#define DRV260X_LOOP_GAIN_MED		(1 << 2)
#define DRV260X_LOOP_GAIN_HIGH		(2 << 2)
#define DRV260X_LOOP_GAIN_VERY_HIGH	(3 << 2)

#define DRV260X_BEMF_GAIN_0			0xfc
#define DRV260X_BEMF_GAIN_1		(1 << 0)
#define DRV260X_BEMF_GAIN_2		(2 << 0)
#define DRV260X_BEMF_GAIN_3		(3 << 0)

/* Control 1 register */
#define DRV260X_AC_CPLE_EN			(1 << 5)
#define DRV260X_STARTUP_BOOST		(1 << 7)

/* Control 2 register */

#define DRV260X_IDISS_TIME_45		0
#define DRV260X_IDISS_TIME_75		(1 << 0)
#define DRV260X_IDISS_TIME_150		(1 << 1)
#define DRV260X_IDISS_TIME_225		0x03

#define DRV260X_BLANK_TIME_45	(0 << 2)
#define DRV260X_BLANK_TIME_75	(1 << 2)
#define DRV260X_BLANK_TIME_150	(2 << 2)
#define DRV260X_BLANK_TIME_225	(3 << 2)

#define DRV260X_SAMP_TIME_150	(0 << 4)
#define DRV260X_SAMP_TIME_200	(1 << 4)
#define DRV260X_SAMP_TIME_250	(2 << 4)
#define DRV260X_SAMP_TIME_300	(3 << 4)

#define DRV260X_BRAKE_STABILIZER	(1 << 6)
#define DRV260X_UNIDIR_IN			(0 << 7)
#define DRV260X_BIDIR_IN			(1 << 7)

/* Control 3 Register */
#define DRV260X_LRA_OPEN_LOOP		(1 << 0)
#define DRV260X_ANALOG_IN			(1 << 1)
#define DRV260X_LRA_DRV_MODE		(1 << 2)
#define DRV260X_RTP_UNSIGNED_DATA	(1 << 3)
#define DRV260X_SUPPLY_COMP_DIS		(1 << 4)
#define DRV260X_ERM_OPEN_LOOP		(1 << 5)
#define DRV260X_NG_THRESH_0			(0 << 6)
#define DRV260X_NG_THRESH_2			(1 << 6)
#define DRV260X_NG_THRESH_4			(2 << 6)
#define DRV260X_NG_THRESH_8			(3 << 6)

/* Control 4 Register */
#define DRV260X_AUTOCAL_TIME_150MS		(0 << 4)
#define DRV260X_AUTOCAL_TIME_250MS		(1 << 4)
#define DRV260X_AUTOCAL_TIME_500MS		(2 << 4)
#define DRV260X_AUTOCAL_TIME_1000MS		(3 << 4)

/**
 * struct drv260x_data -
 * @input_dev: Pointer to the input device
 * @client: Pointer to the I2C client
 * @regmap: Register map of the device
 * @work: Work item used to off load the enable/disable of the vibration
 * @enable_gpio: Pointer to the gpio used for enable/disabling
 * @regulator: Pointer to the regulator for the IC
 * @magnitude: Magnitude of the vibration event
 * @mode: The operating mode of the IC (LRA_NO_CAL, ERM or LRA)
 * @library: The vibration library to be used
 * @rated_voltage: The rated_voltage of the actuator
 * @overdrive_voltage: The over drive voltage of the actuator
**/
struct drv260x_data {
	struct input_dev *input_dev;
	struct i2c_client *client;
	struct regmap *regmap;
	struct work_struct work;
	struct gpio_desc *enable_gpio;
	struct regulator *regulator;
	u8 magnitude;
	u32 mode;
	u32 library;
	int rated_voltage;
	int overdrive_voltage;
};

#define DRV260X_DEF_RATED_VOLT		0x90
#define DRV260X_DEF_OD_CLAMP_VOLT	0x90

/*
 * Rated and Overdriver Voltages:
 * Calculated using the formula r = v * 255 / 5.6
 * where r is what will be written to the register
 * and v is the rated or overdriver voltage of the actuator
 */
static int drv260x_calculate_voltage(unsigned int voltage)
{
	return (voltage * 255 / 5600);
}

static void drv260x_worker(struct work_struct *work)
{
	struct drv260x_data *haptics = container_of(work, struct drv260x_data, work);
	int error;

	gpiod_set_value(haptics->enable_gpio, 1);
	/* Data sheet says to wait 250us before trying to communicate */
	udelay(250);

	error = regmap_write(haptics->regmap,
			     DRV260X_MODE, DRV260X_RT_PLAYBACK);
	if (error) {
		dev_err(&haptics->client->dev,
			"Failed to write set mode: %d\n", error);
	} else {
		error = regmap_write(haptics->regmap,
				     DRV260X_RT_PB_IN, haptics->magnitude);
		if (error)
			dev_err(&haptics->client->dev,
				"Failed to set magnitude: %d\n", error);
	}
}

static int drv260x_haptics_play(struct input_dev *input, void *data,
				struct ff_effect *effect)
{
	struct drv260x_data *haptics = input_get_drvdata(input);

	haptics->mode = DRV260X_LRA_NO_CAL_MODE;

	/* Scale u16 magnitude into u8 register value */
	if (effect->u.rumble.strong_magnitude > 0)
		haptics->magnitude = effect->u.rumble.strong_magnitude >> 8;
	else if (effect->u.rumble.weak_magnitude > 0)
		haptics->magnitude = effect->u.rumble.weak_magnitude >> 8;
	else
		haptics->magnitude = 0;

	schedule_work(&haptics->work);

	return 0;
}

static void drv260x_close(struct input_dev *input)
{
	struct drv260x_data *haptics = input_get_drvdata(input);
	int error;

	cancel_work_sync(&haptics->work);

	error = regmap_write(haptics->regmap, DRV260X_MODE, DRV260X_STANDBY);
	if (error)
		dev_err(&haptics->client->dev,
			"Failed to enter standby mode: %d\n", error);

	gpiod_set_value(haptics->enable_gpio, 0);
}

static const struct reg_sequence drv260x_lra_cal_regs[] = {
	{ DRV260X_MODE, DRV260X_AUTO_CAL },
	{ DRV260X_CTRL3, DRV260X_NG_THRESH_2 | DRV260X_RTP_UNSIGNED_DATA },
	{ DRV260X_FEEDBACK_CTRL, DRV260X_FB_REG_LRA_MODE |
		DRV260X_BRAKE_FACTOR_4X | DRV260X_LOOP_GAIN_HIGH },
};

static const struct reg_sequence drv260x_lra_init_regs[] = {
	{ DRV260X_MODE, DRV260X_RT_PLAYBACK },
	{ DRV260X_A_TO_V_CTRL, DRV260X_AUDIO_HAPTICS_PEAK_20MS |
		DRV260X_AUDIO_HAPTICS_FILTER_125HZ },
	{ DRV260X_A_TO_V_MIN_INPUT, DRV260X_AUDIO_HAPTICS_MIN_IN_VOLT },
	{ DRV260X_A_TO_V_MAX_INPUT, DRV260X_AUDIO_HAPTICS_MAX_IN_VOLT },
	{ DRV260X_A_TO_V_MIN_OUT, DRV260X_AUDIO_HAPTICS_MIN_OUT_VOLT },
	{ DRV260X_A_TO_V_MAX_OUT, DRV260X_AUDIO_HAPTICS_MAX_OUT_VOLT },
	{ DRV260X_FEEDBACK_CTRL, DRV260X_FB_REG_LRA_MODE |
		DRV260X_BRAKE_FACTOR_2X | DRV260X_LOOP_GAIN_MED |
		DRV260X_BEMF_GAIN_3 },
	{ DRV260X_CTRL1, DRV260X_STARTUP_BOOST },
	{ DRV260X_CTRL2, DRV260X_SAMP_TIME_250 },
<<<<<<< HEAD
	{ DRV260X_CTRL3, DRV260X_NG_THRESH_2 | DRV260X_ANALOG_IN },
=======
	{ DRV260X_CTRL3, DRV260X_NG_THRESH_2 | DRV260X_RTP_UNSIGNED_DATA | DRV260X_ANALOG_IN },
>>>>>>> 2d5404ca
	{ DRV260X_CTRL4, DRV260X_AUTOCAL_TIME_500MS },
};

static const struct reg_sequence drv260x_erm_cal_regs[] = {
	{ DRV260X_MODE, DRV260X_AUTO_CAL },
	{ DRV260X_A_TO_V_MIN_INPUT, DRV260X_AUDIO_HAPTICS_MIN_IN_VOLT },
	{ DRV260X_A_TO_V_MAX_INPUT, DRV260X_AUDIO_HAPTICS_MAX_IN_VOLT },
	{ DRV260X_A_TO_V_MIN_OUT, DRV260X_AUDIO_HAPTICS_MIN_OUT_VOLT },
	{ DRV260X_A_TO_V_MAX_OUT, DRV260X_AUDIO_HAPTICS_MAX_OUT_VOLT },
	{ DRV260X_FEEDBACK_CTRL, DRV260X_BRAKE_FACTOR_3X |
		DRV260X_LOOP_GAIN_MED | DRV260X_BEMF_GAIN_2 },
	{ DRV260X_CTRL1, DRV260X_STARTUP_BOOST },
	{ DRV260X_CTRL2, DRV260X_SAMP_TIME_250 | DRV260X_BLANK_TIME_75 |
		DRV260X_IDISS_TIME_75 },
	{ DRV260X_CTRL3, DRV260X_NG_THRESH_2 | DRV260X_RTP_UNSIGNED_DATA },
	{ DRV260X_CTRL4, DRV260X_AUTOCAL_TIME_500MS },
};

static int drv260x_init(struct drv260x_data *haptics)
{
	int error;
	unsigned int cal_buf;

	error = regmap_write(haptics->regmap,
			     DRV260X_RATED_VOLT, haptics->rated_voltage);
	if (error) {
		dev_err(&haptics->client->dev,
			"Failed to write DRV260X_RATED_VOLT register: %d\n",
			error);
		return error;
	}

	error = regmap_write(haptics->regmap,
			     DRV260X_OD_CLAMP_VOLT, haptics->overdrive_voltage);
	if (error) {
		dev_err(&haptics->client->dev,
			"Failed to write DRV260X_OD_CLAMP_VOLT register: %d\n",
			error);
		return error;
	}

	switch (haptics->mode) {
	case DRV260X_LRA_MODE:
		error = regmap_register_patch(haptics->regmap,
					      drv260x_lra_cal_regs,
					      ARRAY_SIZE(drv260x_lra_cal_regs));
		if (error) {
			dev_err(&haptics->client->dev,
				"Failed to write LRA calibration registers: %d\n",
				error);
			return error;
		}

		break;

	case DRV260X_ERM_MODE:
		error = regmap_register_patch(haptics->regmap,
					      drv260x_erm_cal_regs,
					      ARRAY_SIZE(drv260x_erm_cal_regs));
		if (error) {
			dev_err(&haptics->client->dev,
				"Failed to write ERM calibration registers: %d\n",
				error);
			return error;
		}

		error = regmap_update_bits(haptics->regmap, DRV260X_LIB_SEL,
					   DRV260X_LIB_SEL_MASK,
					   haptics->library);
		if (error) {
			dev_err(&haptics->client->dev,
				"Failed to write DRV260X_LIB_SEL register: %d\n",
				error);
			return error;
		}

		break;

	default:
		error = regmap_register_patch(haptics->regmap,
					      drv260x_lra_init_regs,
					      ARRAY_SIZE(drv260x_lra_init_regs));
		if (error) {
			dev_err(&haptics->client->dev,
				"Failed to write LRA init registers: %d\n",
				error);
			return error;
		}

		error = regmap_update_bits(haptics->regmap, DRV260X_LIB_SEL,
					   DRV260X_LIB_SEL_MASK,
					   haptics->library);
		if (error) {
			dev_err(&haptics->client->dev,
				"Failed to write DRV260X_LIB_SEL register: %d\n",
				error);
			return error;
		}

		/* No need to set GO bit here */
		return 0;
	}

	error = regmap_write(haptics->regmap, DRV260X_GO, DRV260X_GO_BIT);
	if (error) {
		dev_err(&haptics->client->dev,
			"Failed to write GO register: %d\n",
			error);
		return error;
	}

	do {
		usleep_range(15000, 15500);
		error = regmap_read(haptics->regmap, DRV260X_GO, &cal_buf);
		if (error) {
			dev_err(&haptics->client->dev,
				"Failed to read GO register: %d\n",
				error);
			return error;
		}
	} while (cal_buf == DRV260X_GO_BIT);

	return 0;
}

static const struct regmap_config drv260x_regmap_config = {
	.reg_bits = 8,
	.val_bits = 8,

	.max_register = DRV260X_MAX_REG,
	.cache_type = REGCACHE_NONE,
};

static int drv260x_probe(struct i2c_client *client)
{
	struct device *dev = &client->dev;
	struct drv260x_data *haptics;
	u32 voltage;
	int error;

	haptics = devm_kzalloc(dev, sizeof(*haptics), GFP_KERNEL);
	if (!haptics)
		return -ENOMEM;

	error = device_property_read_u32(dev, "mode", &haptics->mode);
	if (error) {
		dev_err(dev, "Can't fetch 'mode' property: %d\n", error);
		return error;
	}

	if (haptics->mode < DRV260X_LRA_MODE ||
	    haptics->mode > DRV260X_ERM_MODE) {
		dev_err(dev, "Vibrator mode is invalid: %i\n", haptics->mode);
		return -EINVAL;
	}

	error = device_property_read_u32(dev, "library-sel", &haptics->library);
	if (error) {
		dev_err(dev, "Can't fetch 'library-sel' property: %d\n", error);
		return error;
	}

	if (haptics->library < DRV260X_LIB_EMPTY ||
	    haptics->library > DRV260X_ERM_LIB_F) {
		dev_err(dev,
			"Library value is invalid: %i\n", haptics->library);
		return -EINVAL;
	}

	if (haptics->mode == DRV260X_LRA_MODE &&
	    haptics->library != DRV260X_LIB_EMPTY &&
	    haptics->library != DRV260X_LIB_LRA) {
		dev_err(dev, "LRA Mode with ERM Library mismatch\n");
		return -EINVAL;
	}

	if (haptics->mode == DRV260X_ERM_MODE &&
	    (haptics->library == DRV260X_LIB_EMPTY ||
	     haptics->library == DRV260X_LIB_LRA)) {
		dev_err(dev, "ERM Mode with LRA Library mismatch\n");
		return -EINVAL;
	}

	error = device_property_read_u32(dev, "vib-rated-mv", &voltage);
	haptics->rated_voltage = error ? DRV260X_DEF_RATED_VOLT :
					 drv260x_calculate_voltage(voltage);

	error = device_property_read_u32(dev, "vib-overdrive-mv", &voltage);
	haptics->overdrive_voltage = error ? DRV260X_DEF_OD_CLAMP_VOLT :
					     drv260x_calculate_voltage(voltage);

	haptics->regulator = devm_regulator_get(dev, "vbat");
	if (IS_ERR(haptics->regulator)) {
		error = PTR_ERR(haptics->regulator);
		dev_err(dev, "unable to get regulator, error: %d\n", error);
		return error;
	}

	haptics->enable_gpio = devm_gpiod_get_optional(dev, "enable",
						       GPIOD_OUT_HIGH);
	if (IS_ERR(haptics->enable_gpio))
		return PTR_ERR(haptics->enable_gpio);

	haptics->input_dev = devm_input_allocate_device(dev);
	if (!haptics->input_dev) {
		dev_err(dev, "Failed to allocate input device\n");
		return -ENOMEM;
	}

	haptics->input_dev->name = "drv260x:haptics";
	haptics->input_dev->close = drv260x_close;
	input_set_drvdata(haptics->input_dev, haptics);
	input_set_capability(haptics->input_dev, EV_FF, FF_RUMBLE);

	error = input_ff_create_memless(haptics->input_dev, NULL,
					drv260x_haptics_play);
	if (error) {
		dev_err(dev, "input_ff_create() failed: %d\n", error);
		return error;
	}

	INIT_WORK(&haptics->work, drv260x_worker);

	haptics->client = client;
	i2c_set_clientdata(client, haptics);

	haptics->regmap = devm_regmap_init_i2c(client, &drv260x_regmap_config);
	if (IS_ERR(haptics->regmap)) {
		error = PTR_ERR(haptics->regmap);
		dev_err(dev, "Failed to allocate register map: %d\n", error);
		return error;
	}

	error = drv260x_init(haptics);
	if (error) {
		dev_err(dev, "Device init failed: %d\n", error);
		return error;
	}

	error = input_register_device(haptics->input_dev);
	if (error) {
		dev_err(dev, "couldn't register input device: %d\n", error);
		return error;
	}

	return 0;
}

static int drv260x_suspend(struct device *dev)
{
	struct drv260x_data *haptics = dev_get_drvdata(dev);
	int ret = 0;

	mutex_lock(&haptics->input_dev->mutex);

	if (input_device_enabled(haptics->input_dev)) {
		ret = regmap_update_bits(haptics->regmap,
					 DRV260X_MODE,
					 DRV260X_STANDBY_MASK,
					 DRV260X_STANDBY);
		if (ret) {
			dev_err(dev, "Failed to set standby mode\n");
			goto out;
		}

		gpiod_set_value(haptics->enable_gpio, 0);

		ret = regulator_disable(haptics->regulator);
		if (ret) {
			dev_err(dev, "Failed to disable regulator\n");
			regmap_update_bits(haptics->regmap,
					   DRV260X_MODE,
					   DRV260X_STANDBY_MASK, 0);
		}
	}
out:
	mutex_unlock(&haptics->input_dev->mutex);
	return ret;
}

static int drv260x_resume(struct device *dev)
{
	struct drv260x_data *haptics = dev_get_drvdata(dev);
	int ret = 0;

	mutex_lock(&haptics->input_dev->mutex);

	if (input_device_enabled(haptics->input_dev)) {
		ret = regulator_enable(haptics->regulator);
		if (ret) {
			dev_err(dev, "Failed to enable regulator\n");
			goto out;
		}

		ret = regmap_update_bits(haptics->regmap,
					 DRV260X_MODE,
					 DRV260X_STANDBY_MASK, 0);
		if (ret) {
			dev_err(dev, "Failed to unset standby mode\n");
			regulator_disable(haptics->regulator);
			goto out;
		}

		gpiod_set_value(haptics->enable_gpio, 1);
	}

out:
	mutex_unlock(&haptics->input_dev->mutex);
	return ret;
}

static DEFINE_SIMPLE_DEV_PM_OPS(drv260x_pm_ops, drv260x_suspend, drv260x_resume);

static const struct i2c_device_id drv260x_id[] = {
	{ "drv2605l" },
	{ }
};
MODULE_DEVICE_TABLE(i2c, drv260x_id);

static const struct of_device_id drv260x_of_match[] = {
	{ .compatible = "ti,drv2604", },
	{ .compatible = "ti,drv2604l", },
	{ .compatible = "ti,drv2605", },
	{ .compatible = "ti,drv2605l", },
	{ }
};
MODULE_DEVICE_TABLE(of, drv260x_of_match);

static struct i2c_driver drv260x_driver = {
	.probe		= drv260x_probe,
	.driver		= {
		.name	= "drv260x-haptics",
		.of_match_table = drv260x_of_match,
		.pm	= pm_sleep_ptr(&drv260x_pm_ops),
	},
	.id_table = drv260x_id,
};
module_i2c_driver(drv260x_driver);

MODULE_DESCRIPTION("TI DRV260x haptics driver");
MODULE_LICENSE("GPL");
MODULE_AUTHOR("Dan Murphy <dmurphy@ti.com>");<|MERGE_RESOLUTION|>--- conflicted
+++ resolved
@@ -285,11 +285,7 @@
 		DRV260X_BEMF_GAIN_3 },
 	{ DRV260X_CTRL1, DRV260X_STARTUP_BOOST },
 	{ DRV260X_CTRL2, DRV260X_SAMP_TIME_250 },
-<<<<<<< HEAD
-	{ DRV260X_CTRL3, DRV260X_NG_THRESH_2 | DRV260X_ANALOG_IN },
-=======
 	{ DRV260X_CTRL3, DRV260X_NG_THRESH_2 | DRV260X_RTP_UNSIGNED_DATA | DRV260X_ANALOG_IN },
->>>>>>> 2d5404ca
 	{ DRV260X_CTRL4, DRV260X_AUTOCAL_TIME_500MS },
 };
 
