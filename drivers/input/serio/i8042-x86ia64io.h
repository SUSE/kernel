--- conflicted
+++ resolved
@@ -1003,8 +1003,6 @@
 			DMI_MATCH(DMI_PRODUCT_NAME, "ZenBook UX425UA"),
 		},
 	},
-<<<<<<< HEAD
-=======
 	{
 		/* ASUS ZenBook UM325UA */
 		.matches = {
@@ -1012,7 +1010,6 @@
 			DMI_MATCH(DMI_PRODUCT_NAME, "ZenBook UX325UA_UM325UA"),
 		},
 	},
->>>>>>> 734eb1fd
 	{ }
 };
 
