/*
 *  i8042 keyboard and mouse controller driver for Linux
 *
 *  Copyright (c) 1999-2004 Vojtech Pavlik
 */

/*
 * This program is free software; you can redistribute it and/or modify it
 * under the terms of the GNU General Public License version 2 as published by
 * the Free Software Foundation.
 */

#include <linux/delay.h>
#include <linux/module.h>
#include <linux/interrupt.h>
#include <linux/ioport.h>
#include <linux/init.h>
#include <linux/serio.h>
#include <linux/err.h>
#include <linux/rcupdate.h>
#include <linux/platform_device.h>
#include <linux/i8042.h>

#include <asm/io.h>

MODULE_AUTHOR("Vojtech Pavlik <vojtech@suse.cz>");
MODULE_DESCRIPTION("i8042 keyboard and mouse controller driver");
MODULE_LICENSE("GPL");

static unsigned int i8042_nokbd;
module_param_named(nokbd, i8042_nokbd, bool, 0);
MODULE_PARM_DESC(nokbd, "Do not probe or use KBD port.");

static unsigned int i8042_noaux;
module_param_named(noaux, i8042_noaux, bool, 0);
MODULE_PARM_DESC(noaux, "Do not probe or use AUX (mouse) port.");

static unsigned int i8042_nomux;
module_param_named(nomux, i8042_nomux, bool, 0);
MODULE_PARM_DESC(nomux, "Do not check whether an active multiplexing conrtoller is present.");

static unsigned int i8042_unlock;
module_param_named(unlock, i8042_unlock, bool, 0);
MODULE_PARM_DESC(unlock, "Ignore keyboard lock.");

static unsigned int i8042_reset;
module_param_named(reset, i8042_reset, bool, 0);
MODULE_PARM_DESC(reset, "Reset controller during init and cleanup.");

static unsigned int i8042_direct;
module_param_named(direct, i8042_direct, bool, 0);
MODULE_PARM_DESC(direct, "Put keyboard port into non-translated mode.");

static unsigned int i8042_dumbkbd;
module_param_named(dumbkbd, i8042_dumbkbd, bool, 0);
MODULE_PARM_DESC(dumbkbd, "Pretend that controller can only read data from keyboard");

static unsigned int i8042_noloop;
module_param_named(noloop, i8042_noloop, bool, 0);
MODULE_PARM_DESC(noloop, "Disable the AUX Loopback command while probing for the AUX port");

static unsigned int i8042_blink_frequency = 500;
module_param_named(panicblink, i8042_blink_frequency, uint, 0600);
MODULE_PARM_DESC(panicblink, "Frequency with which keyboard LEDs should blink when kernel panics");

#ifdef CONFIG_X86
static unsigned int i8042_dritek;
module_param_named(dritek, i8042_dritek, bool, 0);
MODULE_PARM_DESC(dritek, "Force enable the Dritek keyboard extension");
#endif

#ifdef CONFIG_PNP
static int i8042_nopnp;
module_param_named(nopnp, i8042_nopnp, bool, 0);
MODULE_PARM_DESC(nopnp, "Do not use PNP to detect controller settings");
#endif

#define DEBUG
#ifdef DEBUG
static int i8042_debug;
module_param_named(debug, i8042_debug, bool, 0600);
MODULE_PARM_DESC(debug, "Turn i8042 debugging mode on and off");
#endif

#include "i8042.h"

static DEFINE_SPINLOCK(i8042_lock);

struct i8042_port {
	struct serio *serio;
	int irq;
	unsigned char exists;
	signed char mux;
};

#define I8042_KBD_PORT_NO	0
#define I8042_AUX_PORT_NO	1
#define I8042_MUX_PORT_NO	2
#define I8042_NUM_PORTS		(I8042_NUM_MUX_PORTS + 2)

static struct i8042_port i8042_ports[I8042_NUM_PORTS];

static unsigned char i8042_initial_ctr;
static unsigned char i8042_ctr;
static unsigned char i8042_mux_present;
static unsigned char i8042_kbd_irq_registered;
static unsigned char i8042_aux_irq_registered;
static unsigned char i8042_suppress_kbd_ack;
static struct platform_device *i8042_platform_device;

static irqreturn_t i8042_interrupt(int irq, void *dev_id);

/*
 * The i8042_wait_read() and i8042_wait_write functions wait for the i8042 to
 * be ready for reading values from it / writing values to it.
 * Called always with i8042_lock held.
 */

static int i8042_wait_read(void)
{
	int i = 0;

	while ((~i8042_read_status() & I8042_STR_OBF) && (i < I8042_CTL_TIMEOUT)) {
		udelay(50);
		i++;
	}
	return -(i == I8042_CTL_TIMEOUT);
}

static int i8042_wait_write(void)
{
	int i = 0;

	while ((i8042_read_status() & I8042_STR_IBF) && (i < I8042_CTL_TIMEOUT)) {
		udelay(50);
		i++;
	}
	return -(i == I8042_CTL_TIMEOUT);
}

/*
 * i8042_flush() flushes all data that may be in the keyboard and mouse buffers
 * of the i8042 down the toilet.
 */

static int i8042_flush(void)
{
	unsigned long flags;
	unsigned char data, str;
	int i = 0;

	spin_lock_irqsave(&i8042_lock, flags);

	while (((str = i8042_read_status()) & I8042_STR_OBF) && (i < I8042_BUFFER_SIZE)) {
		udelay(50);
		data = i8042_read_data();
		i++;
		dbg("%02x <- i8042 (flush, %s)", data,
			str & I8042_STR_AUXDATA ? "aux" : "kbd");
	}

	spin_unlock_irqrestore(&i8042_lock, flags);

	return i;
}

/*
 * i8042_command() executes a command on the i8042. It also sends the input
 * parameter(s) of the commands to it, and receives the output value(s). The
 * parameters are to be stored in the param array, and the output is placed
 * into the same array. The number of the parameters and output values is
 * encoded in bits 8-11 of the command number.
 */

static int __i8042_command(unsigned char *param, int command)
{
	int i, error;

	if (i8042_noloop && command == I8042_CMD_AUX_LOOP)
		return -1;

	error = i8042_wait_write();
	if (error)
		return error;

	dbg("%02x -> i8042 (command)", command & 0xff);
	i8042_write_command(command & 0xff);

	for (i = 0; i < ((command >> 12) & 0xf); i++) {
		error = i8042_wait_write();
		if (error)
			return error;
		dbg("%02x -> i8042 (parameter)", param[i]);
		i8042_write_data(param[i]);
	}

	for (i = 0; i < ((command >> 8) & 0xf); i++) {
		error = i8042_wait_read();
		if (error) {
			dbg("     -- i8042 (timeout)");
			return error;
		}

		if (command == I8042_CMD_AUX_LOOP &&
		    !(i8042_read_status() & I8042_STR_AUXDATA)) {
			dbg("     -- i8042 (auxerr)");
			return -1;
		}

		param[i] = i8042_read_data();
		dbg("%02x <- i8042 (return)", param[i]);
	}

	return 0;
}

int i8042_command(unsigned char *param, int command)
{
	unsigned long flags;
	int retval;

	spin_lock_irqsave(&i8042_lock, flags);
	retval = __i8042_command(param, command);
	spin_unlock_irqrestore(&i8042_lock, flags);

	return retval;
}
EXPORT_SYMBOL(i8042_command);

/*
 * i8042_kbd_write() sends a byte out through the keyboard interface.
 */

static int i8042_kbd_write(struct serio *port, unsigned char c)
{
	unsigned long flags;
	int retval = 0;

	spin_lock_irqsave(&i8042_lock, flags);

	if (!(retval = i8042_wait_write())) {
		dbg("%02x -> i8042 (kbd-data)", c);
		i8042_write_data(c);
	}

	spin_unlock_irqrestore(&i8042_lock, flags);

	return retval;
}

/*
 * i8042_aux_write() sends a byte out through the aux interface.
 */

static int i8042_aux_write(struct serio *serio, unsigned char c)
{
	struct i8042_port *port = serio->port_data;

	return i8042_command(&c, port->mux == -1 ?
					I8042_CMD_AUX_SEND :
					I8042_CMD_MUX_SEND + port->mux);
}

/*
 * i8042_start() is called by serio core when port is about to finish
 * registering. It will mark port as existing so i8042_interrupt can
 * start sending data through it.
 */
static int i8042_start(struct serio *serio)
{
	struct i8042_port *port = serio->port_data;

	port->exists = 1;
	mb();
	return 0;
}

/*
 * i8042_stop() marks serio port as non-existing so i8042_interrupt
 * will not try to send data to the port that is about to go away.
 * The function is called by serio core as part of unregister procedure.
 */
static void i8042_stop(struct serio *serio)
{
	struct i8042_port *port = serio->port_data;

	port->exists = 0;

	/*
	 * We synchronize with both AUX and KBD IRQs because there is
	 * a (very unlikely) chance that AUX IRQ is raised for KBD port
	 * and vice versa.
	 */
	synchronize_irq(I8042_AUX_IRQ);
	synchronize_irq(I8042_KBD_IRQ);
	port->serio = NULL;
}

/*
 * i8042_interrupt() is the most important function in this driver -
 * it handles the interrupts from the i8042, and sends incoming bytes
 * to the upper layers.
 */

static irqreturn_t i8042_interrupt(int irq, void *dev_id)
{
	struct i8042_port *port;
	unsigned long flags;
	unsigned char str, data;
	unsigned int dfl;
	unsigned int port_no;
	int ret = 1;

	spin_lock_irqsave(&i8042_lock, flags);
	str = i8042_read_status();
	if (unlikely(~str & I8042_STR_OBF)) {
		spin_unlock_irqrestore(&i8042_lock, flags);
		if (irq) dbg("Interrupt %d, without any data", irq);
		ret = 0;
		goto out;
	}
	data = i8042_read_data();
	spin_unlock_irqrestore(&i8042_lock, flags);

	if (i8042_mux_present && (str & I8042_STR_AUXDATA)) {
		static unsigned long last_transmit;
		static unsigned char last_str;

		dfl = 0;
		if (str & I8042_STR_MUXERR) {
			dbg("MUX error, status is %02x, data is %02x", str, data);
/*
 * When MUXERR condition is signalled the data register can only contain
 * 0xfd, 0xfe or 0xff if implementation follows the spec. Unfortunately
 * it is not always the case. Some KBCs also report 0xfc when there is
 * nothing connected to the port while others sometimes get confused which
 * port the data came from and signal error leaving the data intact. They
 * _do not_ revert to legacy mode (actually I've never seen KBC reverting
 * to legacy mode yet, when we see one we'll add proper handling).
 * Anyway, we process 0xfc, 0xfd, 0xfe and 0xff as timeouts, and for the
 * rest assume that the data came from the same serio last byte
 * was transmitted (if transmission happened not too long ago).
 */

			switch (data) {
				default:
					if (time_before(jiffies, last_transmit + HZ/10)) {
						str = last_str;
						break;
					}
					/* fall through - report timeout */
				case 0xfc:
				case 0xfd:
				case 0xfe: dfl = SERIO_TIMEOUT; data = 0xfe; break;
				case 0xff: dfl = SERIO_PARITY;  data = 0xfe; break;
			}
		}

		port_no = I8042_MUX_PORT_NO + ((str >> 6) & 3);
		last_str = str;
		last_transmit = jiffies;
	} else {

		dfl = ((str & I8042_STR_PARITY) ? SERIO_PARITY : 0) |
		      ((str & I8042_STR_TIMEOUT) ? SERIO_TIMEOUT : 0);

		port_no = (str & I8042_STR_AUXDATA) ?
				I8042_AUX_PORT_NO : I8042_KBD_PORT_NO;
	}

	port = &i8042_ports[port_no];

	dbg("%02x <- i8042 (interrupt, %d, %d%s%s)",
	    data, port_no, irq,
	    dfl & SERIO_PARITY ? ", bad parity" : "",
	    dfl & SERIO_TIMEOUT ? ", timeout" : "");

	if (unlikely(i8042_suppress_kbd_ack))
		if (port_no == I8042_KBD_PORT_NO &&
		    (data == 0xfa || data == 0xfe)) {
			i8042_suppress_kbd_ack--;
			goto out;
		}

	if (likely(port->exists))
		serio_interrupt(port->serio, data, dfl);

 out:
	return IRQ_RETVAL(ret);
}

/*
 * i8042_enable_kbd_port enables keybaord port on chip
 */

static int i8042_enable_kbd_port(void)
{
	i8042_ctr &= ~I8042_CTR_KBDDIS;
	i8042_ctr |= I8042_CTR_KBDINT;

	if (i8042_command(&i8042_ctr, I8042_CMD_CTL_WCTR)) {
		i8042_ctr &= ~I8042_CTR_KBDINT;
		i8042_ctr |= I8042_CTR_KBDDIS;
		printk(KERN_ERR "i8042.c: Failed to enable KBD port.\n");
		return -EIO;
	}

	return 0;
}

/*
 * i8042_enable_aux_port enables AUX (mouse) port on chip
 */

static int i8042_enable_aux_port(void)
{
	i8042_ctr &= ~I8042_CTR_AUXDIS;
	i8042_ctr |= I8042_CTR_AUXINT;

	if (i8042_command(&i8042_ctr, I8042_CMD_CTL_WCTR)) {
		i8042_ctr &= ~I8042_CTR_AUXINT;
		i8042_ctr |= I8042_CTR_AUXDIS;
		printk(KERN_ERR "i8042.c: Failed to enable AUX port.\n");
		return -EIO;
	}

	return 0;
}

/*
 * i8042_enable_mux_ports enables 4 individual AUX ports after
 * the controller has been switched into Multiplexed mode
 */

static int i8042_enable_mux_ports(void)
{
	unsigned char param;
	int i;

	for (i = 0; i < I8042_NUM_MUX_PORTS; i++) {
		i8042_command(&param, I8042_CMD_MUX_PFX + i);
		i8042_command(&param, I8042_CMD_AUX_ENABLE);
	}

	return i8042_enable_aux_port();
}

/*
 * i8042_set_mux_mode checks whether the controller has an active
 * multiplexor and puts the chip into Multiplexed (1) or Legacy (0) mode.
 */

static int i8042_set_mux_mode(unsigned int mode, unsigned char *mux_version)
{

	unsigned char param;
/*
 * Get rid of bytes in the queue.
 */

	i8042_flush();

/*
 * Internal loopback test - send three bytes, they should come back from the
 * mouse interface, the last should be version.
 */

	param = 0xf0;
	if (i8042_command(&param, I8042_CMD_AUX_LOOP) || param != 0xf0)
		return -1;
	param = mode ? 0x56 : 0xf6;
	if (i8042_command(&param, I8042_CMD_AUX_LOOP) || param != (mode ? 0x56 : 0xf6))
		return -1;
	param = mode ? 0xa4 : 0xa5;
	if (i8042_command(&param, I8042_CMD_AUX_LOOP) || param == (mode ? 0xa4 : 0xa5))
		return -1;

	if (mux_version)
		*mux_version = param;

	return 0;
}

/*
 * i8042_check_mux() checks whether the controller supports the PS/2 Active
 * Multiplexing specification by Synaptics, Phoenix, Insyde and
 * LCS/Telegraphics.
 */

static int __devinit i8042_check_mux(void)
{
	unsigned char mux_version;

	if (i8042_set_mux_mode(1, &mux_version))
		return -1;

/*
 * Workaround for interference with USB Legacy emulation
 * that causes a v10.12 MUX to be found.
 */
	if (mux_version == 0xAC)
		return -1;

	printk(KERN_INFO "i8042.c: Detected active multiplexing controller, rev %d.%d.\n",
		(mux_version >> 4) & 0xf, mux_version & 0xf);

/*
 * Disable all muxed ports by disabling AUX.
 */
	i8042_ctr |= I8042_CTR_AUXDIS;
	i8042_ctr &= ~I8042_CTR_AUXINT;

	if (i8042_command(&i8042_ctr, I8042_CMD_CTL_WCTR)) {
		printk(KERN_ERR "i8042.c: Failed to disable AUX port, can't use MUX.\n");
		return -EIO;
	}

	i8042_mux_present = 1;

	return 0;
}

/*
 * The following is used to test AUX IRQ delivery.
 */
static struct completion i8042_aux_irq_delivered __devinitdata;
static int i8042_irq_being_tested __devinitdata;

static irqreturn_t __devinit i8042_aux_test_irq(int irq, void *dev_id)
{
	unsigned long flags;
	unsigned char str, data;
	int ret = 0;

	spin_lock_irqsave(&i8042_lock, flags);
	str = i8042_read_status();
	if (str & I8042_STR_OBF) {
		data = i8042_read_data();
		if (i8042_irq_being_tested &&
		    data == 0xa5 && (str & I8042_STR_AUXDATA))
			complete(&i8042_aux_irq_delivered);
		ret = 1;
	}
	spin_unlock_irqrestore(&i8042_lock, flags);

	return IRQ_RETVAL(ret);
}

/*
 * i8042_toggle_aux - enables or disables AUX port on i8042 via command and
 * verifies success by readinng CTR. Used when testing for presence of AUX
 * port.
 */
static int __devinit i8042_toggle_aux(int on)
{
	unsigned char param;
	int i;

	if (i8042_command(&param,
			on ? I8042_CMD_AUX_ENABLE : I8042_CMD_AUX_DISABLE))
		return -1;

	/* some chips need some time to set the I8042_CTR_AUXDIS bit */
	for (i = 0; i < 100; i++) {
		udelay(50);

		if (i8042_command(&param, I8042_CMD_CTL_RCTR))
			return -1;

		if (!(param & I8042_CTR_AUXDIS) == on)
			return 0;
	}

	return -1;
}

/*
 * i8042_check_aux() applies as much paranoia as it can at detecting
 * the presence of an AUX interface.
 */

static int __devinit i8042_check_aux(void)
{
	int retval = -1;
	int irq_registered = 0;
	int aux_loop_broken = 0;
	unsigned long flags;
	unsigned char param;

/*
 * Get rid of bytes in the queue.
 */

	i8042_flush();

/*
 * Internal loopback test - filters out AT-type i8042's. Unfortunately
 * SiS screwed up and their 5597 doesn't support the LOOP command even
 * though it has an AUX port.
 */

	param = 0x5a;
	retval = i8042_command(&param, I8042_CMD_AUX_LOOP);
	if (retval || param != 0x5a) {

/*
 * External connection test - filters out AT-soldered PS/2 i8042's
 * 0x00 - no error, 0x01-0x03 - clock/data stuck, 0xff - general error
 * 0xfa - no error on some notebooks which ignore the spec
 * Because it's common for chipsets to return error on perfectly functioning
 * AUX ports, we test for this only when the LOOP command failed.
 */

		if (i8042_command(&param, I8042_CMD_AUX_TEST) ||
		    (param && param != 0xfa && param != 0xff))
			return -1;

/*
 * If AUX_LOOP completed without error but returned unexpected data
 * mark it as broken
 */
		if (!retval)
			aux_loop_broken = 1;
	}

/*
 * Bit assignment test - filters out PS/2 i8042's in AT mode
 */

	if (i8042_toggle_aux(0)) {
		printk(KERN_WARNING "Failed to disable AUX port, but continuing anyway... Is this a SiS?\n");
		printk(KERN_WARNING "If AUX port is really absent please use the 'i8042.noaux' option.\n");
	}

	if (i8042_toggle_aux(1))
		return -1;

/*
 * Test AUX IRQ delivery to make sure BIOS did not grab the IRQ and
 * used it for a PCI card or somethig else.
 */

	if (i8042_noloop || aux_loop_broken) {
/*
 * Without LOOP command we can't test AUX IRQ delivery. Assume the port
 * is working and hope we are right.
 */
		retval = 0;
		goto out;
	}

	if (request_irq(I8042_AUX_IRQ, i8042_aux_test_irq, IRQF_SHARED,
			"i8042", i8042_platform_device))
		goto out;

	irq_registered = 1;

	if (i8042_enable_aux_port())
		goto out;

	spin_lock_irqsave(&i8042_lock, flags);

	init_completion(&i8042_aux_irq_delivered);
	i8042_irq_being_tested = 1;

	param = 0xa5;
	retval = __i8042_command(&param, I8042_CMD_AUX_LOOP & 0xf0ff);

	spin_unlock_irqrestore(&i8042_lock, flags);

	if (retval)
		goto out;

	if (wait_for_completion_timeout(&i8042_aux_irq_delivered,
					msecs_to_jiffies(250)) == 0) {
/*
 * AUX IRQ was never delivered so we need to flush the controller to
 * get rid of the byte we put there; otherwise keyboard may not work.
 */
		i8042_flush();
		retval = -1;
	}

 out:

/*
 * Disable the interface.
 */

	i8042_ctr |= I8042_CTR_AUXDIS;
	i8042_ctr &= ~I8042_CTR_AUXINT;

	if (i8042_command(&i8042_ctr, I8042_CMD_CTL_WCTR))
		retval = -1;

	if (irq_registered)
		free_irq(I8042_AUX_IRQ, i8042_platform_device);

	return retval;
}

static int i8042_controller_check(void)
{
	if (i8042_flush() == I8042_BUFFER_SIZE) {
		printk(KERN_ERR "i8042.c: No controller found.\n");
		return -ENODEV;
	}

	return 0;
}

static int i8042_controller_selftest(void)
{
	unsigned char param;

	if (!i8042_reset)
		return 0;

	if (i8042_command(&param, I8042_CMD_CTL_TEST)) {
		printk(KERN_ERR "i8042.c: i8042 controller self test timeout.\n");
		return -ENODEV;
	}

	if (param != I8042_RET_CTL_TEST) {
		printk(KERN_ERR "i8042.c: i8042 controller selftest failed. (%#x != %#x)\n",
			 param, I8042_RET_CTL_TEST);
		return -EIO;
	}

	return 0;
}

/*
 * i8042_controller init initializes the i8042 controller, and,
 * most importantly, sets it into non-xlated mode if that's
 * desired.
 */

static int i8042_controller_init(void)
{
	unsigned long flags;

/*
 * Save the CTR for restoral on unload / reboot.
 */

	if (i8042_command(&i8042_ctr, I8042_CMD_CTL_RCTR)) {
		printk(KERN_ERR "i8042.c: Can't read CTR while initializing i8042.\n");
		return -EIO;
	}

	i8042_initial_ctr = i8042_ctr;

/*
 * Disable the keyboard interface and interrupt.
 */

	i8042_ctr |= I8042_CTR_KBDDIS;
	i8042_ctr &= ~I8042_CTR_KBDINT;

/*
 * Handle keylock.
 */

	spin_lock_irqsave(&i8042_lock, flags);
	if (~i8042_read_status() & I8042_STR_KEYLOCK) {
		if (i8042_unlock)
			i8042_ctr |= I8042_CTR_IGNKEYLOCK;
		else
			printk(KERN_WARNING "i8042.c: Warning: Keylock active.\n");
	}
	spin_unlock_irqrestore(&i8042_lock, flags);

/*
 * If the chip is configured into nontranslated mode by the BIOS, don't
 * bother enabling translating and be happy.
 */

	if (~i8042_ctr & I8042_CTR_XLATE)
		i8042_direct = 1;

/*
 * Set nontranslated mode for the kbd interface if requested by an option.
 * After this the kbd interface becomes a simple serial in/out, like the aux
 * interface is. We don't do this by default, since it can confuse notebook
 * BIOSes.
 */

	if (i8042_direct)
		i8042_ctr &= ~I8042_CTR_XLATE;

/*
 * Write CTR back.
 */

	if (i8042_command(&i8042_ctr, I8042_CMD_CTL_WCTR)) {
		printk(KERN_ERR "i8042.c: Can't write CTR while initializing i8042.\n");
		return -EIO;
	}

	return 0;
}


/*
 * Reset the controller and reset CRT to the original value set by BIOS.
 */

static void i8042_controller_reset(void)
{
	i8042_flush();

/*
 * Disable both KBD and AUX interfaces so they don't get in the way
 */

	i8042_ctr |= I8042_CTR_KBDDIS | I8042_CTR_AUXDIS;
	i8042_ctr &= ~(I8042_CTR_KBDINT | I8042_CTR_AUXINT);

/*
 * Disable MUX mode if present.
 */

	if (i8042_mux_present)
		i8042_set_mux_mode(0, NULL);

/*
 * Reset the controller if requested.
 */

	i8042_controller_selftest();

/*
 * Restore the original control register setting.
 */

	if (i8042_command(&i8042_initial_ctr, I8042_CMD_CTL_WCTR))
		printk(KERN_WARNING "i8042.c: Can't restore CTR.\n");
}


/*
 * i8042_panic_blink() will flash the keyboard LEDs and is called when
 * kernel panics. Flashing LEDs is useful for users running X who may
 * not see the console and will help distingushing panics from "real"
 * lockups.
 *
 * Note that DELAY has a limit of 10ms so we will not get stuck here
 * waiting for KBC to free up even if KBD interrupt is off
 */

#define DELAY do { mdelay(1); if (++delay > 10) return delay; } while(0)

static long i8042_panic_blink(long count)
{
	long delay = 0;
	static long last_blink;
	static char led;

	/*
	 * We expect frequency to be about 1/2s. KDB uses about 1s.
	 * Make sure they are different.
	 */
	if (!i8042_blink_frequency)
		return 0;
	if (count - last_blink < i8042_blink_frequency)
		return 0;

	led ^= 0x01 | 0x04;
	while (i8042_read_status() & I8042_STR_IBF)
		DELAY;
	dbg("%02x -> i8042 (panic blink)", 0xed);
	i8042_suppress_kbd_ack = 2;
	i8042_write_data(0xed); /* set leds */
	DELAY;
	while (i8042_read_status() & I8042_STR_IBF)
		DELAY;
	DELAY;
	dbg("%02x -> i8042 (panic blink)", led);
	i8042_write_data(led);
	DELAY;
	last_blink = count;
	return delay;
}

#undef DELAY

#ifdef CONFIG_X86
static void i8042_dritek_enable(void)
{
	char param = 0x90;
	int error;

	error = i8042_command(&param, 0x1059);
	if (error)
		printk(KERN_WARNING
			"Failed to enable DRITEK extension: %d\n",
			error);
}
#endif

#ifdef CONFIG_PM
/*
 * Here we try to restore the original BIOS settings. We only want to
 * do that once, when we really suspend, not when we taking memory
 * snapshot for swsusp (in this case we'll perform required cleanup
 * as part of shutdown process).
 */

static int i8042_suspend(struct platform_device *dev, pm_message_t state)
{
	if (dev->dev.power.power_state.event != state.event) {
		if (state.event == PM_EVENT_SUSPEND)
			i8042_controller_reset();

		dev->dev.power.power_state = state;
	}

	return 0;
}


/*
 * Here we try to reset everything back to a state in which suspended
 */

static int i8042_resume(struct platform_device *dev)
{
	int error;

/*
 * Do not bother with restoring state if we haven't suspened yet
 */
	if (dev->dev.power.power_state.event == PM_EVENT_ON)
		return 0;

	error = i8042_controller_check();
	if (error)
		return error;

	error = i8042_controller_selftest();
	if (error)
		return error;

/*
 * Restore original CTR value and disable all ports
 */

	i8042_ctr = i8042_initial_ctr;
	if (i8042_direct)
		i8042_ctr &= ~I8042_CTR_XLATE;
	i8042_ctr |= I8042_CTR_AUXDIS | I8042_CTR_KBDDIS;
	i8042_ctr &= ~(I8042_CTR_AUXINT | I8042_CTR_KBDINT);
	if (i8042_command(&i8042_ctr, I8042_CMD_CTL_WCTR)) {
<<<<<<< HEAD
		printk(KERN_WARNING "i8042: Can't write CTR to resume, retrying ...\n");
=======
		printk(KERN_WARNING "i8042: Can't write CTR to resume, retrying...\n");
>>>>>>> 952f4a0a
		msleep(50);
		if (i8042_command(&i8042_ctr, I8042_CMD_CTL_WCTR)) {
			printk(KERN_ERR "i8042: CTR write retry failed\n");
			return -EIO;
		}
	}


#ifdef CONFIG_X86
	if (i8042_dritek)
		i8042_dritek_enable();
#endif

	if (i8042_mux_present) {
		if (i8042_set_mux_mode(1, NULL) || i8042_enable_mux_ports())
			printk(KERN_WARNING
				"i8042: failed to resume active multiplexor, "
				"mouse won't work.\n");
	} else if (i8042_ports[I8042_AUX_PORT_NO].serio)
		i8042_enable_aux_port();

	if (i8042_ports[I8042_KBD_PORT_NO].serio)
		i8042_enable_kbd_port();

	i8042_interrupt(0, NULL);

	dev->dev.power.power_state = PMSG_ON;

	return 0;
}
#endif /* CONFIG_PM */

/*
 * We need to reset the 8042 back to original mode on system shutdown,
 * because otherwise BIOSes will be confused.
 */

static void i8042_shutdown(struct platform_device *dev)
{
	i8042_controller_reset();
}

static int __devinit i8042_create_kbd_port(void)
{
	struct serio *serio;
	struct i8042_port *port = &i8042_ports[I8042_KBD_PORT_NO];

	serio = kzalloc(sizeof(struct serio), GFP_KERNEL);
	if (!serio)
		return -ENOMEM;

	serio->id.type		= i8042_direct ? SERIO_8042 : SERIO_8042_XL;
	serio->write		= i8042_dumbkbd ? NULL : i8042_kbd_write;
	serio->start		= i8042_start;
	serio->stop		= i8042_stop;
	serio->port_data	= port;
	serio->dev.parent	= &i8042_platform_device->dev;
	strlcpy(serio->name, "i8042 KBD port", sizeof(serio->name));
	strlcpy(serio->phys, I8042_KBD_PHYS_DESC, sizeof(serio->phys));

	port->serio = serio;
	port->irq = I8042_KBD_IRQ;

	return 0;
}

static int __devinit i8042_create_aux_port(int idx)
{
	struct serio *serio;
	int port_no = idx < 0 ? I8042_AUX_PORT_NO : I8042_MUX_PORT_NO + idx;
	struct i8042_port *port = &i8042_ports[port_no];

	serio = kzalloc(sizeof(struct serio), GFP_KERNEL);
	if (!serio)
		return -ENOMEM;

	serio->id.type		= SERIO_8042;
	serio->write		= i8042_aux_write;
	serio->start		= i8042_start;
	serio->stop		= i8042_stop;
	serio->port_data	= port;
	serio->dev.parent	= &i8042_platform_device->dev;
	if (idx < 0) {
		strlcpy(serio->name, "i8042 AUX port", sizeof(serio->name));
		strlcpy(serio->phys, I8042_AUX_PHYS_DESC, sizeof(serio->phys));
	} else {
		snprintf(serio->name, sizeof(serio->name), "i8042 AUX%d port", idx);
		snprintf(serio->phys, sizeof(serio->phys), I8042_MUX_PHYS_DESC, idx + 1);
	}

	port->serio = serio;
	port->mux = idx;
	port->irq = I8042_AUX_IRQ;

	return 0;
}

static void __devinit i8042_free_kbd_port(void)
{
	kfree(i8042_ports[I8042_KBD_PORT_NO].serio);
	i8042_ports[I8042_KBD_PORT_NO].serio = NULL;
}

static void __devinit i8042_free_aux_ports(void)
{
	int i;

	for (i = I8042_AUX_PORT_NO; i < I8042_NUM_PORTS; i++) {
		kfree(i8042_ports[i].serio);
		i8042_ports[i].serio = NULL;
	}
}

static void __devinit i8042_register_ports(void)
{
	int i;

	for (i = 0; i < I8042_NUM_PORTS; i++) {
		if (i8042_ports[i].serio) {
			printk(KERN_INFO "serio: %s at %#lx,%#lx irq %d\n",
				i8042_ports[i].serio->name,
				(unsigned long) I8042_DATA_REG,
				(unsigned long) I8042_COMMAND_REG,
				i8042_ports[i].irq);
			serio_register_port(i8042_ports[i].serio);
		}
	}
}

static void __devexit i8042_unregister_ports(void)
{
	int i;

	for (i = 0; i < I8042_NUM_PORTS; i++) {
		if (i8042_ports[i].serio) {
			serio_unregister_port(i8042_ports[i].serio);
			i8042_ports[i].serio = NULL;
		}
	}
}

static void i8042_free_irqs(void)
{
	if (i8042_aux_irq_registered)
		free_irq(I8042_AUX_IRQ, i8042_platform_device);
	if (i8042_kbd_irq_registered)
		free_irq(I8042_KBD_IRQ, i8042_platform_device);

	i8042_aux_irq_registered = i8042_kbd_irq_registered = 0;
}

static int __devinit i8042_setup_aux(void)
{
	int (*aux_enable)(void);
	int error;
	int i;

	if (i8042_check_aux())
		return -ENODEV;

	if (i8042_nomux || i8042_check_mux()) {
		error = i8042_create_aux_port(-1);
		if (error)
			goto err_free_ports;
		aux_enable = i8042_enable_aux_port;
	} else {
		for (i = 0; i < I8042_NUM_MUX_PORTS; i++) {
			error = i8042_create_aux_port(i);
			if (error)
				goto err_free_ports;
		}
		aux_enable = i8042_enable_mux_ports;
	}

	error = request_irq(I8042_AUX_IRQ, i8042_interrupt, IRQF_SHARED,
			    "i8042", i8042_platform_device);
	if (error)
		goto err_free_ports;

	if (aux_enable())
		goto err_free_irq;

	i8042_aux_irq_registered = 1;
	return 0;

 err_free_irq:
	free_irq(I8042_AUX_IRQ, i8042_platform_device);
 err_free_ports:
	i8042_free_aux_ports();
	return error;
}

static int __devinit i8042_setup_kbd(void)
{
	int error;

	error = i8042_create_kbd_port();
	if (error)
		return error;

	error = request_irq(I8042_KBD_IRQ, i8042_interrupt, IRQF_SHARED,
			    "i8042", i8042_platform_device);
	if (error)
		goto err_free_port;

	error = i8042_enable_kbd_port();
	if (error)
		goto err_free_irq;

	i8042_kbd_irq_registered = 1;
	return 0;

 err_free_irq:
	free_irq(I8042_KBD_IRQ, i8042_platform_device);
 err_free_port:
	i8042_free_kbd_port();
	return error;
}

static int __devinit i8042_probe(struct platform_device *dev)
{
	int error;

	error = i8042_controller_selftest();
	if (error)
		return error;

	error = i8042_controller_init();
	if (error)
		return error;

#ifdef CONFIG_X86
	if (i8042_dritek)
		i8042_dritek_enable();
#endif

	if (!i8042_noaux) {
		error = i8042_setup_aux();
		if (error && error != -ENODEV && error != -EBUSY)
			goto out_fail;
	}

	if (!i8042_nokbd) {
		error = i8042_setup_kbd();
		if (error)
			goto out_fail;
	}
/*
 * Ok, everything is ready, let's register all serio ports
 */
	i8042_register_ports();

	return 0;

 out_fail:
	i8042_free_aux_ports();	/* in case KBD failed but AUX not */
	i8042_free_irqs();
	i8042_controller_reset();

	return error;
}

static int __devexit i8042_remove(struct platform_device *dev)
{
	i8042_unregister_ports();
	i8042_free_irqs();
	i8042_controller_reset();

	return 0;
}

static struct platform_driver i8042_driver = {
	.driver		= {
		.name	= "i8042",
		.owner	= THIS_MODULE,
	},
	.probe		= i8042_probe,
	.remove		= __devexit_p(i8042_remove),
	.shutdown	= i8042_shutdown,
#ifdef CONFIG_PM
	.suspend	= i8042_suspend,
	.resume		= i8042_resume,
#endif
};

static int __init i8042_init(void)
{
	int err;

	dbg_init();

	err = i8042_platform_init();
	if (err)
		return err;

	err = i8042_controller_check();
	if (err)
		goto err_platform_exit;

	err = platform_driver_register(&i8042_driver);
	if (err)
		goto err_platform_exit;

	i8042_platform_device = platform_device_alloc("i8042", -1);
	if (!i8042_platform_device) {
		err = -ENOMEM;
		goto err_unregister_driver;
	}

	err = platform_device_add(i8042_platform_device);
	if (err)
		goto err_free_device;

	panic_blink = i8042_panic_blink;

	return 0;

 err_free_device:
	platform_device_put(i8042_platform_device);
 err_unregister_driver:
	platform_driver_unregister(&i8042_driver);
 err_platform_exit:
	i8042_platform_exit();

	return err;
}

static void __exit i8042_exit(void)
{
	platform_device_unregister(i8042_platform_device);
	platform_driver_unregister(&i8042_driver);
	i8042_platform_exit();

	panic_blink = NULL;
}

module_init(i8042_init);
module_exit(i8042_exit);<|MERGE_RESOLUTION|>--- conflicted
+++ resolved
@@ -952,11 +952,7 @@
 	i8042_ctr |= I8042_CTR_AUXDIS | I8042_CTR_KBDDIS;
 	i8042_ctr &= ~(I8042_CTR_AUXINT | I8042_CTR_KBDINT);
 	if (i8042_command(&i8042_ctr, I8042_CMD_CTL_WCTR)) {
-<<<<<<< HEAD
-		printk(KERN_WARNING "i8042: Can't write CTR to resume, retrying ...\n");
-=======
 		printk(KERN_WARNING "i8042: Can't write CTR to resume, retrying...\n");
->>>>>>> 952f4a0a
 		msleep(50);
 		if (i8042_command(&i8042_ctr, I8042_CMD_CTL_WCTR)) {
 			printk(KERN_ERR "i8042: CTR write retry failed\n");
