--- conflicted
+++ resolved
@@ -1188,7 +1188,6 @@
 	regulator_disable(data->vcc);
 }
 
-<<<<<<< HEAD
 static const struct dmi_system_id elan_i2c_denylist[] = {
 #if IS_ENABLED(CONFIG_I2C_HID_ACPI)
 	{
@@ -1203,11 +1202,7 @@
 	{ }
 };
 
-static int elan_probe(struct i2c_client *client,
-		      const struct i2c_device_id *dev_id)
-=======
 static int elan_probe(struct i2c_client *client)
->>>>>>> eb3cdb58
 {
 	const struct elan_transport_ops *transport_ops;
 	struct device *dev = &client->dev;
@@ -1401,12 +1396,6 @@
 			dev_err(dev, "error %d enabling regulator\n", error);
 			goto err;
 		}
-<<<<<<< HEAD
-	} else if (data->irq_wake) {
-		disable_irq_wake(client->irq);
-		data->irq_wake = false;
-=======
->>>>>>> eb3cdb58
 	}
 
 	error = elan_set_power(data, true);
