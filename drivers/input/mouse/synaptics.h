--- conflicted
+++ resolved
@@ -163,10 +163,6 @@
 
 	struct serio *pt_port;			/* Pass-through serio port */
 
-<<<<<<< HEAD
-	struct synaptics_hw_state mt;		/* current gesture packet */
-	struct synaptics_led *led;
-=======
 	struct synaptics_mt_state mt_state;	/* Current mt finger state */
 	bool mt_state_lost;			/* mt_state may be incorrect */
 
@@ -176,7 +172,7 @@
 	 */
 	struct synaptics_hw_state agm;
 	bool agm_pending;			/* new AGM packet received */
->>>>>>> 1ea6b8f4
+	struct synaptics_led *led;
 };
 
 void synaptics_module_init(void);
