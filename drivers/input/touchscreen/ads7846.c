--- conflicted
+++ resolved
@@ -138,10 +138,7 @@
 	void			*filter_data;
 	int			(*get_pendown_state)(void);
 	struct gpio_desc	*gpio_pendown;
-<<<<<<< HEAD
-=======
 	struct gpio_desc	*gpio_hsync;
->>>>>>> 2d5404ca
 
 	void			(*wait_for_sync)(void);
 };
@@ -1415,16 +1412,10 @@
 
 static struct spi_driver ads7846_driver = {
 	.driver = {
-<<<<<<< HEAD
-		.name	= "ads7846",
-		.pm	= pm_sleep_ptr(&ads7846_pm),
-		.of_match_table = ads7846_dt_ids,
-=======
 		.name		= "ads7846",
 		.dev_groups	= ads784x_groups,
 		.pm		= pm_sleep_ptr(&ads7846_pm),
 		.of_match_table	= ads7846_dt_ids,
->>>>>>> 2d5404ca
 	},
 	.probe		= ads7846_probe,
 	.remove		= ads7846_remove,
