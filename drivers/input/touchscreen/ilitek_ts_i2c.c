--- conflicted
+++ resolved
@@ -162,14 +162,11 @@
 	if (error) {
 		dev_err(dev, "get touch info failed, err:%d\n", error);
 		return error;
-<<<<<<< HEAD
-=======
 	}
 
 	if (buf[0] != ILITEK_TP_I2C_REPORT_ID) {
 		dev_err(dev, "get touch info failed. Wrong id: 0x%02X\n", buf[0]);
 		return -EINVAL;
->>>>>>> 2d5404ca
 	}
 
 	report_max_point = buf[REPORT_COUNT_ADDRESS];
