// SPDX-License-Identifier: GPL-2.0-only
/*
 *  Driver for Goodix Touchscreens
 *
 *  Copyright (c) 2014 Red Hat Inc.
 *  Copyright (c) 2015 K. Merker <merker@debian.org>
 *
 *  This code is based on gt9xx.c authored by andrew@goodix.com:
 *
 *  2010 - 2012 Goodix Technology.
 */


#include <linux/kernel.h>
#include <linux/dmi.h>
#include <linux/firmware.h>
#include <linux/gpio/consumer.h>
#include <linux/i2c.h>
#include <linux/input.h>
#include <linux/input/mt.h>
#include <linux/input/touchscreen.h>
#include <linux/module.h>
#include <linux/delay.h>
#include <linux/irq.h>
#include <linux/interrupt.h>
#include <linux/regulator/consumer.h>
#include <linux/slab.h>
#include <linux/acpi.h>
#include <linux/of.h>
#include <asm/unaligned.h>

#define GOODIX_GPIO_INT_NAME		"irq"
#define GOODIX_GPIO_RST_NAME		"reset"

#define GOODIX_MAX_HEIGHT		4096
#define GOODIX_MAX_WIDTH		4096
#define GOODIX_INT_TRIGGER		1
#define GOODIX_CONTACT_SIZE		8
#define GOODIX_MAX_CONTACT_SIZE		9
#define GOODIX_MAX_CONTACTS		10
#define GOODIX_MAX_KEYS			7

#define GOODIX_CONFIG_MIN_LENGTH	186
#define GOODIX_CONFIG_911_LENGTH	186
#define GOODIX_CONFIG_967_LENGTH	228
#define GOODIX_CONFIG_GT9X_LENGTH	240
#define GOODIX_CONFIG_MAX_LENGTH	240

/* Register defines */
#define GOODIX_REG_COMMAND		0x8040
#define GOODIX_CMD_SCREEN_OFF		0x05

#define GOODIX_READ_COOR_ADDR		0x814E
#define GOODIX_GT1X_REG_CONFIG_DATA	0x8050
#define GOODIX_GT9X_REG_CONFIG_DATA	0x8047
#define GOODIX_REG_ID			0x8140

#define GOODIX_BUFFER_STATUS_READY	BIT(7)
#define GOODIX_HAVE_KEY			BIT(4)
#define GOODIX_BUFFER_STATUS_TIMEOUT	20

#define RESOLUTION_LOC		1
#define MAX_CONTACTS_LOC	5
#define TRIGGER_LOC		6

/* Our special handling for GPIO accesses through ACPI is x86 specific */
#if defined CONFIG_X86 && defined CONFIG_ACPI
#define ACPI_GPIO_SUPPORT
#endif

struct goodix_ts_data;

enum goodix_irq_pin_access_method {
	IRQ_PIN_ACCESS_NONE,
	IRQ_PIN_ACCESS_GPIO,
	IRQ_PIN_ACCESS_ACPI_GPIO,
	IRQ_PIN_ACCESS_ACPI_METHOD,
};

struct goodix_chip_data {
	u16 config_addr;
	int config_len;
	int (*check_config)(struct goodix_ts_data *ts, const u8 *cfg, int len);
	void (*calc_config_checksum)(struct goodix_ts_data *ts);
};

struct goodix_chip_id {
	const char *id;
	const struct goodix_chip_data *data;
};

#define GOODIX_ID_MAX_LEN	4

struct goodix_ts_data {
	struct i2c_client *client;
	struct input_dev *input_dev;
	const struct goodix_chip_data *chip;
	struct touchscreen_properties prop;
	unsigned int max_touch_num;
	unsigned int int_trigger_type;
	struct regulator *avdd28;
	struct regulator *vddio;
	struct gpio_desc *gpiod_int;
	struct gpio_desc *gpiod_rst;
	int gpio_count;
	int gpio_int_idx;
	char id[GOODIX_ID_MAX_LEN + 1];
	u16 version;
	const char *cfg_name;
	bool reset_controller_at_probe;
	bool load_cfg_from_disk;
	struct completion firmware_loading_complete;
	unsigned long irq_flags;
	enum goodix_irq_pin_access_method irq_pin_access_method;
	unsigned int contact_size;
	u8 config[GOODIX_CONFIG_MAX_LENGTH];
	unsigned short keymap[GOODIX_MAX_KEYS];
};

static int goodix_check_cfg_8(struct goodix_ts_data *ts,
			      const u8 *cfg, int len);
static int goodix_check_cfg_16(struct goodix_ts_data *ts,
			       const u8 *cfg, int len);
static void goodix_calc_cfg_checksum_8(struct goodix_ts_data *ts);
static void goodix_calc_cfg_checksum_16(struct goodix_ts_data *ts);

static const struct goodix_chip_data gt1x_chip_data = {
	.config_addr		= GOODIX_GT1X_REG_CONFIG_DATA,
	.config_len		= GOODIX_CONFIG_GT9X_LENGTH,
	.check_config		= goodix_check_cfg_16,
	.calc_config_checksum	= goodix_calc_cfg_checksum_16,
};

static const struct goodix_chip_data gt911_chip_data = {
	.config_addr		= GOODIX_GT9X_REG_CONFIG_DATA,
	.config_len		= GOODIX_CONFIG_911_LENGTH,
	.check_config		= goodix_check_cfg_8,
	.calc_config_checksum	= goodix_calc_cfg_checksum_8,
};

static const struct goodix_chip_data gt967_chip_data = {
	.config_addr		= GOODIX_GT9X_REG_CONFIG_DATA,
	.config_len		= GOODIX_CONFIG_967_LENGTH,
	.check_config		= goodix_check_cfg_8,
	.calc_config_checksum	= goodix_calc_cfg_checksum_8,
};

static const struct goodix_chip_data gt9x_chip_data = {
	.config_addr		= GOODIX_GT9X_REG_CONFIG_DATA,
	.config_len		= GOODIX_CONFIG_GT9X_LENGTH,
	.check_config		= goodix_check_cfg_8,
	.calc_config_checksum	= goodix_calc_cfg_checksum_8,
};

static const struct goodix_chip_id goodix_chip_ids[] = {
	{ .id = "1151", .data = &gt1x_chip_data },
	{ .id = "5663", .data = &gt1x_chip_data },
	{ .id = "5688", .data = &gt1x_chip_data },
	{ .id = "917S", .data = &gt1x_chip_data },
	{ .id = "9286", .data = &gt1x_chip_data },

	{ .id = "911", .data = &gt911_chip_data },
	{ .id = "9271", .data = &gt911_chip_data },
	{ .id = "9110", .data = &gt911_chip_data },
	{ .id = "927", .data = &gt911_chip_data },
	{ .id = "928", .data = &gt911_chip_data },

	{ .id = "912", .data = &gt967_chip_data },
	{ .id = "9147", .data = &gt967_chip_data },
	{ .id = "967", .data = &gt967_chip_data },
	{ }
};

static const unsigned long goodix_irq_flags[] = {
	IRQ_TYPE_EDGE_RISING,
	IRQ_TYPE_EDGE_FALLING,
	IRQ_TYPE_LEVEL_LOW,
	IRQ_TYPE_LEVEL_HIGH,
};

static const struct dmi_system_id nine_bytes_report[] = {
#if defined(CONFIG_DMI) && defined(CONFIG_X86)
	{
<<<<<<< HEAD
		.ident = "Teclast X89",
		.matches = {
			/* tPAD is too generic, also match on bios date */
			DMI_MATCH(DMI_BOARD_VENDOR, "TECLAST"),
			DMI_MATCH(DMI_BOARD_NAME, "tPAD"),
			DMI_MATCH(DMI_BIOS_DATE, "12/19/2014"),
		},
	},
	{
		.ident = "Teclast X98 Pro",
		.matches = {
			/*
			 * Only match BIOS date, because the manufacturers
			 * BIOS does not report the board name at all
			 * (sometimes)...
			 */
			DMI_MATCH(DMI_BOARD_VENDOR, "TECLAST"),
			DMI_MATCH(DMI_BIOS_DATE, "10/28/2015"),
		},
	},
	{
		.ident = "WinBook TW100",
=======
		.ident = "Lenovo YogaBook",
		/* YB1-X91L/F and YB1-X90L/F */
>>>>>>> 7d2a07b7
		.matches = {
			DMI_MATCH(DMI_PRODUCT_NAME, "Lenovo YB1-X9")
		}
	},
#endif
	{}
};

/*
 * Those tablets have their x coordinate inverted
 */
static const struct dmi_system_id inverted_x_screen[] = {
#if defined(CONFIG_DMI) && defined(CONFIG_X86)
	{
		.ident = "Cube I15-TC",
		.matches = {
			DMI_MATCH(DMI_SYS_VENDOR, "Cube"),
			DMI_MATCH(DMI_PRODUCT_NAME, "I15-TC")
		},
	},
#endif
	{}
};

/*
 * Those tablets have their x coordinate inverted
 */
static const struct dmi_system_id inverted_x_screen[] = {
#if defined(CONFIG_DMI) && defined(CONFIG_X86)
	{
		.ident = "Cube I15-TC",
		.matches = {
			DMI_MATCH(DMI_SYS_VENDOR, "Cube"),
			DMI_MATCH(DMI_PRODUCT_NAME, "I15-TC")
		},
	},
#endif
	{}
};

/**
 * goodix_i2c_read - read data from a register of the i2c slave device.
 *
 * @client: i2c device.
 * @reg: the register to read from.
 * @buf: raw write data buffer.
 * @len: length of the buffer to write
 */
static int goodix_i2c_read(struct i2c_client *client,
			   u16 reg, u8 *buf, int len)
{
	struct i2c_msg msgs[2];
	__be16 wbuf = cpu_to_be16(reg);
	int ret;

	msgs[0].flags = 0;
	msgs[0].addr  = client->addr;
	msgs[0].len   = 2;
	msgs[0].buf   = (u8 *)&wbuf;

	msgs[1].flags = I2C_M_RD;
	msgs[1].addr  = client->addr;
	msgs[1].len   = len;
	msgs[1].buf   = buf;

	ret = i2c_transfer(client->adapter, msgs, 2);
	return ret < 0 ? ret : (ret != ARRAY_SIZE(msgs) ? -EIO : 0);
}

/**
 * goodix_i2c_write - write data to a register of the i2c slave device.
 *
 * @client: i2c device.
 * @reg: the register to write to.
 * @buf: raw data buffer to write.
 * @len: length of the buffer to write
 */
static int goodix_i2c_write(struct i2c_client *client, u16 reg, const u8 *buf,
			    unsigned len)
{
	u8 *addr_buf;
	struct i2c_msg msg;
	int ret;

	addr_buf = kmalloc(len + 2, GFP_KERNEL);
	if (!addr_buf)
		return -ENOMEM;

	addr_buf[0] = reg >> 8;
	addr_buf[1] = reg & 0xFF;
	memcpy(&addr_buf[2], buf, len);

	msg.flags = 0;
	msg.addr = client->addr;
	msg.buf = addr_buf;
	msg.len = len + 2;

	ret = i2c_transfer(client->adapter, &msg, 1);
	kfree(addr_buf);
	return ret < 0 ? ret : (ret != 1 ? -EIO : 0);
}

static int goodix_i2c_write_u8(struct i2c_client *client, u16 reg, u8 value)
{
	return goodix_i2c_write(client, reg, &value, sizeof(value));
}

static const struct goodix_chip_data *goodix_get_chip_data(const char *id)
{
	unsigned int i;

	for (i = 0; goodix_chip_ids[i].id; i++) {
		if (!strcmp(goodix_chip_ids[i].id, id))
			return goodix_chip_ids[i].data;
	}

	return &gt9x_chip_data;
}

static int goodix_ts_read_input_report(struct goodix_ts_data *ts, u8 *data)
{
	unsigned long max_timeout;
	int touch_num;
	int error;
	u16 addr = GOODIX_READ_COOR_ADDR;
	/*
	 * We are going to read 1-byte header,
	 * ts->contact_size * max(1, touch_num) bytes of coordinates
	 * and 1-byte footer which contains the touch-key code.
	 */
	const int header_contact_keycode_size = 1 + ts->contact_size + 1;

	/*
	 * The 'buffer status' bit, which indicates that the data is valid, is
	 * not set as soon as the interrupt is raised, but slightly after.
	 * This takes around 10 ms to happen, so we poll for 20 ms.
	 */
	max_timeout = jiffies + msecs_to_jiffies(GOODIX_BUFFER_STATUS_TIMEOUT);
	do {
		error = goodix_i2c_read(ts->client, addr, data,
					header_contact_keycode_size);
		if (error) {
			dev_err(&ts->client->dev, "I2C transfer error: %d\n",
					error);
			return error;
		}

		if (data[0] & GOODIX_BUFFER_STATUS_READY) {
			touch_num = data[0] & 0x0f;
			if (touch_num > ts->max_touch_num)
				return -EPROTO;

			if (touch_num > 1) {
				addr += header_contact_keycode_size;
				data += header_contact_keycode_size;
				error = goodix_i2c_read(ts->client,
						addr, data,
						ts->contact_size *
							(touch_num - 1));
				if (error)
					return error;
			}

			return touch_num;
		}

		usleep_range(1000, 2000); /* Poll every 1 - 2 ms */
	} while (time_before(jiffies, max_timeout));

	/*
	 * The Goodix panel will send spurious interrupts after a
	 * 'finger up' event, which will always cause a timeout.
	 */
	return -ENOMSG;
}

static void goodix_ts_report_touch_8b(struct goodix_ts_data *ts, u8 *coor_data)
{
	int id = coor_data[0] & 0x0F;
	int input_x = get_unaligned_le16(&coor_data[1]);
	int input_y = get_unaligned_le16(&coor_data[3]);
	int input_w = get_unaligned_le16(&coor_data[5]);

	input_mt_slot(ts->input_dev, id);
	input_mt_report_slot_state(ts->input_dev, MT_TOOL_FINGER, true);
	touchscreen_report_pos(ts->input_dev, &ts->prop,
			       input_x, input_y, true);
	input_report_abs(ts->input_dev, ABS_MT_TOUCH_MAJOR, input_w);
	input_report_abs(ts->input_dev, ABS_MT_WIDTH_MAJOR, input_w);
}

static void goodix_ts_report_touch_9b(struct goodix_ts_data *ts, u8 *coor_data)
{
	int id = coor_data[1] & 0x0F;
	int input_x = get_unaligned_le16(&coor_data[3]);
	int input_y = get_unaligned_le16(&coor_data[5]);
	int input_w = get_unaligned_le16(&coor_data[7]);

	input_mt_slot(ts->input_dev, id);
	input_mt_report_slot_state(ts->input_dev, MT_TOOL_FINGER, true);
	touchscreen_report_pos(ts->input_dev, &ts->prop,
			       input_x, input_y, true);
	input_report_abs(ts->input_dev, ABS_MT_TOUCH_MAJOR, input_w);
	input_report_abs(ts->input_dev, ABS_MT_WIDTH_MAJOR, input_w);
}

static void goodix_ts_report_key(struct goodix_ts_data *ts, u8 *data)
{
	int touch_num;
	u8 key_value;
	int i;

	if (data[0] & GOODIX_HAVE_KEY) {
		touch_num = data[0] & 0x0f;
		key_value = data[1 + ts->contact_size * touch_num];
		for (i = 0; i < GOODIX_MAX_KEYS; i++)
			if (key_value & BIT(i))
				input_report_key(ts->input_dev,
						 ts->keymap[i], 1);
	} else {
		for (i = 0; i < GOODIX_MAX_KEYS; i++)
			input_report_key(ts->input_dev, ts->keymap[i], 0);
	}
}

/**
 * goodix_process_events - Process incoming events
 *
 * @ts: our goodix_ts_data pointer
 *
 * Called when the IRQ is triggered. Read the current device state, and push
 * the input events to the user space.
 */
static void goodix_process_events(struct goodix_ts_data *ts)
{
	u8  point_data[2 + GOODIX_MAX_CONTACT_SIZE * GOODIX_MAX_CONTACTS];
	int touch_num;
	int i;

	touch_num = goodix_ts_read_input_report(ts, point_data);
	if (touch_num < 0)
		return;

	goodix_ts_report_key(ts, point_data);

	for (i = 0; i < touch_num; i++)
		if (ts->contact_size == 9)
			goodix_ts_report_touch_9b(ts,
				&point_data[1 + ts->contact_size * i]);
		else
			goodix_ts_report_touch_8b(ts,
				&point_data[1 + ts->contact_size * i]);

	input_mt_sync_frame(ts->input_dev);
	input_sync(ts->input_dev);
}

/**
 * goodix_ts_irq_handler - The IRQ handler
 *
 * @irq: interrupt number.
 * @dev_id: private data pointer.
 */
static irqreturn_t goodix_ts_irq_handler(int irq, void *dev_id)
{
	struct goodix_ts_data *ts = dev_id;

	goodix_process_events(ts);

	if (goodix_i2c_write_u8(ts->client, GOODIX_READ_COOR_ADDR, 0) < 0)
		dev_err(&ts->client->dev, "I2C write end_cmd error\n");

	return IRQ_HANDLED;
}

static void goodix_free_irq(struct goodix_ts_data *ts)
{
	devm_free_irq(&ts->client->dev, ts->client->irq, ts);
}

static int goodix_request_irq(struct goodix_ts_data *ts)
{
	return devm_request_threaded_irq(&ts->client->dev, ts->client->irq,
					 NULL, goodix_ts_irq_handler,
					 ts->irq_flags, ts->client->name, ts);
}

static int goodix_check_cfg_8(struct goodix_ts_data *ts, const u8 *cfg, int len)
{
	int i, raw_cfg_len = len - 2;
	u8 check_sum = 0;

	for (i = 0; i < raw_cfg_len; i++)
		check_sum += cfg[i];
	check_sum = (~check_sum) + 1;
	if (check_sum != cfg[raw_cfg_len]) {
		dev_err(&ts->client->dev,
			"The checksum of the config fw is not correct");
		return -EINVAL;
	}

	if (cfg[raw_cfg_len + 1] != 1) {
		dev_err(&ts->client->dev,
			"Config fw must have Config_Fresh register set");
		return -EINVAL;
	}

	return 0;
}

static void goodix_calc_cfg_checksum_8(struct goodix_ts_data *ts)
{
	int i, raw_cfg_len = ts->chip->config_len - 2;
	u8 check_sum = 0;

	for (i = 0; i < raw_cfg_len; i++)
		check_sum += ts->config[i];
	check_sum = (~check_sum) + 1;

	ts->config[raw_cfg_len] = check_sum;
	ts->config[raw_cfg_len + 1] = 1; /* Set "config_fresh" bit */
}

static int goodix_check_cfg_16(struct goodix_ts_data *ts, const u8 *cfg,
			       int len)
{
	int i, raw_cfg_len = len - 3;
	u16 check_sum = 0;

	for (i = 0; i < raw_cfg_len; i += 2)
		check_sum += get_unaligned_be16(&cfg[i]);
	check_sum = (~check_sum) + 1;
	if (check_sum != get_unaligned_be16(&cfg[raw_cfg_len])) {
		dev_err(&ts->client->dev,
			"The checksum of the config fw is not correct");
		return -EINVAL;
	}

	if (cfg[raw_cfg_len + 2] != 1) {
		dev_err(&ts->client->dev,
			"Config fw must have Config_Fresh register set");
		return -EINVAL;
	}

	return 0;
}

static void goodix_calc_cfg_checksum_16(struct goodix_ts_data *ts)
{
	int i, raw_cfg_len = ts->chip->config_len - 3;
	u16 check_sum = 0;

	for (i = 0; i < raw_cfg_len; i += 2)
		check_sum += get_unaligned_be16(&ts->config[i]);
	check_sum = (~check_sum) + 1;

	put_unaligned_be16(check_sum, &ts->config[raw_cfg_len]);
	ts->config[raw_cfg_len + 2] = 1; /* Set "config_fresh" bit */
}

/**
 * goodix_check_cfg - Checks if config fw is valid
 *
 * @ts: goodix_ts_data pointer
 * @cfg: firmware config data
 * @len: config data length
 */
static int goodix_check_cfg(struct goodix_ts_data *ts, const u8 *cfg, int len)
{
	if (len < GOODIX_CONFIG_MIN_LENGTH ||
	    len > GOODIX_CONFIG_MAX_LENGTH) {
		dev_err(&ts->client->dev,
			"The length of the config fw is not correct");
		return -EINVAL;
	}

	return ts->chip->check_config(ts, cfg, len);
}

/**
 * goodix_send_cfg - Write fw config to device
 *
 * @ts: goodix_ts_data pointer
 * @cfg: config firmware to write to device
 * @len: config data length
 */
static int goodix_send_cfg(struct goodix_ts_data *ts, const u8 *cfg, int len)
{
	int error;

	error = goodix_check_cfg(ts, cfg, len);
	if (error)
		return error;

	error = goodix_i2c_write(ts->client, ts->chip->config_addr, cfg, len);
	if (error) {
		dev_err(&ts->client->dev, "Failed to write config data: %d",
			error);
		return error;
	}
	dev_dbg(&ts->client->dev, "Config sent successfully.");

	/* Let the firmware reconfigure itself, so sleep for 10ms */
	usleep_range(10000, 11000);

	return 0;
}

#ifdef ACPI_GPIO_SUPPORT
static int goodix_pin_acpi_direction_input(struct goodix_ts_data *ts)
{
	acpi_handle handle = ACPI_HANDLE(&ts->client->dev);
	acpi_status status;

	status = acpi_evaluate_object(handle, "INTI", NULL, NULL);
	return ACPI_SUCCESS(status) ? 0 : -EIO;
}

static int goodix_pin_acpi_output_method(struct goodix_ts_data *ts, int value)
{
	acpi_handle handle = ACPI_HANDLE(&ts->client->dev);
	acpi_status status;

	status = acpi_execute_simple_method(handle, "INTO", value);
	return ACPI_SUCCESS(status) ? 0 : -EIO;
}
#else
static int goodix_pin_acpi_direction_input(struct goodix_ts_data *ts)
{
	dev_err(&ts->client->dev,
		"%s called on device without ACPI support\n", __func__);
	return -EINVAL;
}

static int goodix_pin_acpi_output_method(struct goodix_ts_data *ts, int value)
{
	dev_err(&ts->client->dev,
		"%s called on device without ACPI support\n", __func__);
	return -EINVAL;
}
#endif

static int goodix_irq_direction_output(struct goodix_ts_data *ts, int value)
{
	switch (ts->irq_pin_access_method) {
	case IRQ_PIN_ACCESS_NONE:
		dev_err(&ts->client->dev,
			"%s called without an irq_pin_access_method set\n",
			__func__);
		return -EINVAL;
	case IRQ_PIN_ACCESS_GPIO:
		return gpiod_direction_output(ts->gpiod_int, value);
	case IRQ_PIN_ACCESS_ACPI_GPIO:
		/*
		 * The IRQ pin triggers on a falling edge, so its gets marked
		 * as active-low, use output_raw to avoid the value inversion.
		 */
		return gpiod_direction_output_raw(ts->gpiod_int, value);
	case IRQ_PIN_ACCESS_ACPI_METHOD:
		return goodix_pin_acpi_output_method(ts, value);
	}

	return -EINVAL; /* Never reached */
}

static int goodix_irq_direction_input(struct goodix_ts_data *ts)
{
	switch (ts->irq_pin_access_method) {
	case IRQ_PIN_ACCESS_NONE:
		dev_err(&ts->client->dev,
			"%s called without an irq_pin_access_method set\n",
			__func__);
		return -EINVAL;
	case IRQ_PIN_ACCESS_GPIO:
		return gpiod_direction_input(ts->gpiod_int);
	case IRQ_PIN_ACCESS_ACPI_GPIO:
		return gpiod_direction_input(ts->gpiod_int);
	case IRQ_PIN_ACCESS_ACPI_METHOD:
		return goodix_pin_acpi_direction_input(ts);
	}

	return -EINVAL; /* Never reached */
}

static int goodix_int_sync(struct goodix_ts_data *ts)
{
	int error;

	error = goodix_irq_direction_output(ts, 0);
	if (error)
		return error;

	msleep(50);				/* T5: 50ms */

	error = goodix_irq_direction_input(ts);
	if (error)
		return error;

	return 0;
}

/**
 * goodix_reset - Reset device during power on
 *
 * @ts: goodix_ts_data pointer
 */
static int goodix_reset(struct goodix_ts_data *ts)
{
	int error;

	/* begin select I2C slave addr */
	error = gpiod_direction_output(ts->gpiod_rst, 0);
	if (error)
		return error;

	msleep(20);				/* T2: > 10ms */

	/* HIGH: 0x28/0x29, LOW: 0xBA/0xBB */
	error = goodix_irq_direction_output(ts, ts->client->addr == 0x14);
	if (error)
		return error;

	usleep_range(100, 2000);		/* T3: > 100us */

	error = gpiod_direction_output(ts->gpiod_rst, 1);
	if (error)
		return error;

	usleep_range(6000, 10000);		/* T4: > 5ms */

	/* end select I2C slave addr */
	error = gpiod_direction_input(ts->gpiod_rst);
	if (error)
		return error;

	error = goodix_int_sync(ts);
	if (error)
		return error;

	return 0;
}

#ifdef ACPI_GPIO_SUPPORT
#include <asm/cpu_device_id.h>
#include <asm/intel-family.h>

static const struct x86_cpu_id baytrail_cpu_ids[] = {
	{ X86_VENDOR_INTEL, 6, INTEL_FAM6_ATOM_SILVERMONT, X86_FEATURE_ANY, },
	{}
};

static inline bool is_byt(void)
{
	const struct x86_cpu_id *id = x86_match_cpu(baytrail_cpu_ids);

	return !!id;
}

static const struct acpi_gpio_params first_gpio = { 0, 0, false };
static const struct acpi_gpio_params second_gpio = { 1, 0, false };

static const struct acpi_gpio_mapping acpi_goodix_int_first_gpios[] = {
	{ GOODIX_GPIO_INT_NAME "-gpios", &first_gpio, 1 },
	{ GOODIX_GPIO_RST_NAME "-gpios", &second_gpio, 1 },
	{ },
};

static const struct acpi_gpio_mapping acpi_goodix_int_last_gpios[] = {
	{ GOODIX_GPIO_RST_NAME "-gpios", &first_gpio, 1 },
	{ GOODIX_GPIO_INT_NAME "-gpios", &second_gpio, 1 },
	{ },
};

static const struct acpi_gpio_mapping acpi_goodix_reset_only_gpios[] = {
	{ GOODIX_GPIO_RST_NAME "-gpios", &first_gpio, 1 },
	{ },
};

static int goodix_resource(struct acpi_resource *ares, void *data)
{
	struct goodix_ts_data *ts = data;
	struct device *dev = &ts->client->dev;
	struct acpi_resource_gpio *gpio;

	switch (ares->type) {
	case ACPI_RESOURCE_TYPE_GPIO:
		gpio = &ares->data.gpio;
		if (gpio->connection_type == ACPI_RESOURCE_GPIO_TYPE_INT) {
			if (ts->gpio_int_idx == -1) {
				ts->gpio_int_idx = ts->gpio_count;
			} else {
				dev_err(dev, "More then one GpioInt resource, ignoring ACPI GPIO resources\n");
				ts->gpio_int_idx = -2;
			}
		}
		ts->gpio_count++;
		break;
	default:
		break;
	}

	return 0;
}

/*
 * This function gets called in case we fail to get the irq GPIO directly
 * because the ACPI tables lack GPIO-name to APCI _CRS index mappings
 * (no _DSD UUID daffd814-6eba-4d8c-8a91-bc9bbf4aa301 data).
 * In that case we add our own mapping and then goodix_get_gpio_config()
 * retries to get the GPIOs based on the added mapping.
 */
static int goodix_add_acpi_gpio_mappings(struct goodix_ts_data *ts)
{
	const struct acpi_gpio_mapping *gpio_mapping = NULL;
	struct device *dev = &ts->client->dev;
	LIST_HEAD(resources);
	int ret;

	ts->gpio_count = 0;
	ts->gpio_int_idx = -1;
	ret = acpi_dev_get_resources(ACPI_COMPANION(dev), &resources,
				     goodix_resource, ts);
	if (ret < 0) {
		dev_err(dev, "Error getting ACPI resources: %d\n", ret);
		return ret;
	}

	acpi_dev_free_resource_list(&resources);

	if (ts->gpio_count == 2 && ts->gpio_int_idx == 0) {
		ts->irq_pin_access_method = IRQ_PIN_ACCESS_ACPI_GPIO;
		gpio_mapping = acpi_goodix_int_first_gpios;
	} else if (ts->gpio_count == 2 && ts->gpio_int_idx == 1) {
		ts->irq_pin_access_method = IRQ_PIN_ACCESS_ACPI_GPIO;
		gpio_mapping = acpi_goodix_int_last_gpios;
	} else if (ts->gpio_count == 1 && ts->gpio_int_idx == -1 &&
		   acpi_has_method(ACPI_HANDLE(dev), "INTI") &&
		   acpi_has_method(ACPI_HANDLE(dev), "INTO")) {
		dev_info(dev, "Using ACPI INTI and INTO methods for IRQ pin access\n");
		ts->irq_pin_access_method = IRQ_PIN_ACCESS_ACPI_METHOD;
		gpio_mapping = acpi_goodix_reset_only_gpios;
	} else if (is_byt() && ts->gpio_count == 2 && ts->gpio_int_idx == -1) {
		dev_info(dev, "No ACPI GpioInt resource, assuming that the GPIO order is reset, int\n");
		ts->irq_pin_access_method = IRQ_PIN_ACCESS_ACPI_GPIO;
		gpio_mapping = acpi_goodix_int_last_gpios;
	} else {
		dev_warn(dev, "Unexpected ACPI resources: gpio_count %d, gpio_int_idx %d\n",
			 ts->gpio_count, ts->gpio_int_idx);
		return -EINVAL;
	}

	return devm_acpi_dev_add_driver_gpios(dev, gpio_mapping);
}
#else
static int goodix_add_acpi_gpio_mappings(struct goodix_ts_data *ts)
{
	return -EINVAL;
}
#endif /* CONFIG_X86 && CONFIG_ACPI */

/**
 * goodix_get_gpio_config - Get GPIO config from ACPI/DT
 *
 * @ts: goodix_ts_data pointer
 */
static int goodix_get_gpio_config(struct goodix_ts_data *ts)
{
	int error;
	struct device *dev;
	struct gpio_desc *gpiod;
	bool added_acpi_mappings = false;

	if (!ts->client)
		return -EINVAL;
	dev = &ts->client->dev;

	ts->avdd28 = devm_regulator_get(dev, "AVDD28");
	if (IS_ERR(ts->avdd28)) {
		error = PTR_ERR(ts->avdd28);
		if (error != -EPROBE_DEFER)
			dev_err(dev,
				"Failed to get AVDD28 regulator: %d\n", error);
		return error;
	}

	ts->vddio = devm_regulator_get(dev, "VDDIO");
	if (IS_ERR(ts->vddio)) {
		error = PTR_ERR(ts->vddio);
		if (error != -EPROBE_DEFER)
			dev_err(dev,
				"Failed to get VDDIO regulator: %d\n", error);
		return error;
	}

retry_get_irq_gpio:
	/* Get the interrupt GPIO pin number */
	gpiod = devm_gpiod_get_optional(dev, GOODIX_GPIO_INT_NAME, GPIOD_IN);
	if (IS_ERR(gpiod)) {
		error = PTR_ERR(gpiod);
		if (error != -EPROBE_DEFER)
			dev_dbg(dev, "Failed to get %s GPIO: %d\n",
				GOODIX_GPIO_INT_NAME, error);
		return error;
	}
	if (!gpiod && has_acpi_companion(dev) && !added_acpi_mappings) {
		added_acpi_mappings = true;
		if (goodix_add_acpi_gpio_mappings(ts) == 0)
			goto retry_get_irq_gpio;
	}

	ts->gpiod_int = gpiod;

	/* Get the reset line GPIO pin number */
	gpiod = devm_gpiod_get_optional(dev, GOODIX_GPIO_RST_NAME, GPIOD_IN);
	if (IS_ERR(gpiod)) {
		error = PTR_ERR(gpiod);
		if (error != -EPROBE_DEFER)
			dev_dbg(dev, "Failed to get %s GPIO: %d\n",
				GOODIX_GPIO_RST_NAME, error);
		return error;
	}

	ts->gpiod_rst = gpiod;

	switch (ts->irq_pin_access_method) {
	case IRQ_PIN_ACCESS_ACPI_GPIO:
		/*
		 * We end up here if goodix_add_acpi_gpio_mappings() has
		 * called devm_acpi_dev_add_driver_gpios() because the ACPI
		 * tables did not contain name to index mappings.
		 * Check that we successfully got both GPIOs after we've
		 * added our own acpi_gpio_mapping and if we did not get both
		 * GPIOs reset irq_pin_access_method to IRQ_PIN_ACCESS_NONE.
		 */
		if (!ts->gpiod_int || !ts->gpiod_rst)
			ts->irq_pin_access_method = IRQ_PIN_ACCESS_NONE;
		break;
	case IRQ_PIN_ACCESS_ACPI_METHOD:
		if (!ts->gpiod_rst)
			ts->irq_pin_access_method = IRQ_PIN_ACCESS_NONE;
		break;
	default:
		if (ts->gpiod_int && ts->gpiod_rst) {
			ts->reset_controller_at_probe = true;
			ts->load_cfg_from_disk = true;
			ts->irq_pin_access_method = IRQ_PIN_ACCESS_GPIO;
		}
	}

	return 0;
}

/**
 * goodix_read_config - Read the embedded configuration of the panel
 *
 * @ts: our goodix_ts_data pointer
 *
 * Must be called during probe
 */
static void goodix_read_config(struct goodix_ts_data *ts)
{
	int x_max, y_max;
	int error;

	error = goodix_i2c_read(ts->client, ts->chip->config_addr,
				ts->config, ts->chip->config_len);
	if (error) {
		dev_warn(&ts->client->dev, "Error reading config: %d\n",
			 error);
		ts->int_trigger_type = GOODIX_INT_TRIGGER;
		ts->max_touch_num = GOODIX_MAX_CONTACTS;
		return;
	}

	ts->int_trigger_type = ts->config[TRIGGER_LOC] & 0x03;
	ts->max_touch_num = ts->config[MAX_CONTACTS_LOC] & 0x0f;

	x_max = get_unaligned_le16(&ts->config[RESOLUTION_LOC]);
	y_max = get_unaligned_le16(&ts->config[RESOLUTION_LOC + 2]);
	if (x_max && y_max) {
		input_abs_set_max(ts->input_dev, ABS_MT_POSITION_X, x_max - 1);
		input_abs_set_max(ts->input_dev, ABS_MT_POSITION_Y, y_max - 1);
	}

	ts->chip->calc_config_checksum(ts);
}

/**
 * goodix_read_version - Read goodix touchscreen version
 *
 * @ts: our goodix_ts_data pointer
 */
static int goodix_read_version(struct goodix_ts_data *ts)
{
	int error;
	u8 buf[6];
	char id_str[GOODIX_ID_MAX_LEN + 1];

	error = goodix_i2c_read(ts->client, GOODIX_REG_ID, buf, sizeof(buf));
	if (error) {
		dev_err(&ts->client->dev, "read version failed: %d\n", error);
		return error;
	}

	memcpy(id_str, buf, GOODIX_ID_MAX_LEN);
	id_str[GOODIX_ID_MAX_LEN] = 0;
	strscpy(ts->id, id_str, GOODIX_ID_MAX_LEN + 1);

	ts->version = get_unaligned_le16(&buf[4]);

	dev_info(&ts->client->dev, "ID %s, version: %04x\n", ts->id,
		 ts->version);

	return 0;
}

/**
 * goodix_i2c_test - I2C test function to check if the device answers.
 *
 * @client: the i2c client
 */
static int goodix_i2c_test(struct i2c_client *client)
{
	int retry = 0;
	int error;
	u8 test;

	while (retry++ < 2) {
		error = goodix_i2c_read(client, GOODIX_REG_ID,
					&test, 1);
		if (!error)
			return 0;

		dev_err(&client->dev, "i2c test failed attempt %d: %d\n",
			retry, error);
		msleep(20);
	}

	return error;
}

/**
 * goodix_configure_dev - Finish device initialization
 *
 * @ts: our goodix_ts_data pointer
 *
 * Must be called from probe to finish initialization of the device.
 * Contains the common initialization code for both devices that
 * declare gpio pins and devices that do not. It is either called
 * directly from probe or from request_firmware_wait callback.
 */
static int goodix_configure_dev(struct goodix_ts_data *ts)
{
	int error;
	int i;

	ts->int_trigger_type = GOODIX_INT_TRIGGER;
	ts->max_touch_num = GOODIX_MAX_CONTACTS;

	ts->input_dev = devm_input_allocate_device(&ts->client->dev);
	if (!ts->input_dev) {
		dev_err(&ts->client->dev, "Failed to allocate input device.");
		return -ENOMEM;
	}

	ts->input_dev->name = "Goodix Capacitive TouchScreen";
	ts->input_dev->phys = "input/ts";
	ts->input_dev->id.bustype = BUS_I2C;
	ts->input_dev->id.vendor = 0x0416;
	if (kstrtou16(ts->id, 10, &ts->input_dev->id.product))
		ts->input_dev->id.product = 0x1001;
	ts->input_dev->id.version = ts->version;

	ts->input_dev->keycode = ts->keymap;
	ts->input_dev->keycodesize = sizeof(ts->keymap[0]);
	ts->input_dev->keycodemax = GOODIX_MAX_KEYS;

	/* Capacitive Windows/Home button on some devices */
	for (i = 0; i < GOODIX_MAX_KEYS; ++i) {
		if (i == 0)
			ts->keymap[i] = KEY_LEFTMETA;
		else
			ts->keymap[i] = KEY_F1 + (i - 1);

		input_set_capability(ts->input_dev, EV_KEY, ts->keymap[i]);
	}

	input_set_capability(ts->input_dev, EV_ABS, ABS_MT_POSITION_X);
	input_set_capability(ts->input_dev, EV_ABS, ABS_MT_POSITION_Y);
	input_set_abs_params(ts->input_dev, ABS_MT_WIDTH_MAJOR, 0, 255, 0, 0);
	input_set_abs_params(ts->input_dev, ABS_MT_TOUCH_MAJOR, 0, 255, 0, 0);

	/* Read configuration and apply touchscreen parameters */
	goodix_read_config(ts);

	/* Try overriding touchscreen parameters via device properties */
	touchscreen_parse_properties(ts->input_dev, true, &ts->prop);

	if (!ts->prop.max_x || !ts->prop.max_y || !ts->max_touch_num) {
		dev_err(&ts->client->dev,
			"Invalid config (%d, %d, %d), using defaults\n",
			ts->prop.max_x, ts->prop.max_y, ts->max_touch_num);
		ts->prop.max_x = GOODIX_MAX_WIDTH - 1;
		ts->prop.max_y = GOODIX_MAX_HEIGHT - 1;
		ts->max_touch_num = GOODIX_MAX_CONTACTS;
		input_abs_set_max(ts->input_dev,
				  ABS_MT_POSITION_X, ts->prop.max_x);
		input_abs_set_max(ts->input_dev,
				  ABS_MT_POSITION_Y, ts->prop.max_y);
	}

	if (dmi_check_system(nine_bytes_report)) {
		ts->contact_size = 9;

		dev_dbg(&ts->client->dev,
			"Non-standard 9-bytes report format quirk\n");
	}

	if (dmi_check_system(inverted_x_screen)) {
		ts->prop.invert_x = true;
		dev_dbg(&ts->client->dev,
			"Applying 'inverted x screen' quirk\n");
	}

	if (dmi_check_system(inverted_x_screen)) {
		ts->prop.invert_x = true;
		dev_dbg(&ts->client->dev,
			"Applying 'inverted x screen' quirk\n");
	}

	error = input_mt_init_slots(ts->input_dev, ts->max_touch_num,
				    INPUT_MT_DIRECT | INPUT_MT_DROP_UNUSED);
	if (error) {
		dev_err(&ts->client->dev,
			"Failed to initialize MT slots: %d", error);
		return error;
	}

	error = input_register_device(ts->input_dev);
	if (error) {
		dev_err(&ts->client->dev,
			"Failed to register input device: %d", error);
		return error;
	}

	ts->irq_flags = goodix_irq_flags[ts->int_trigger_type] | IRQF_ONESHOT;
	error = goodix_request_irq(ts);
	if (error) {
		dev_err(&ts->client->dev, "request IRQ failed: %d\n", error);
		return error;
	}

	return 0;
}

/**
 * goodix_config_cb - Callback to finish device init
 *
 * @cfg: firmware config
 * @ctx: our goodix_ts_data pointer
 *
 * request_firmware_wait callback that finishes
 * initialization of the device.
 */
static void goodix_config_cb(const struct firmware *cfg, void *ctx)
{
	struct goodix_ts_data *ts = ctx;
	int error;

	if (cfg) {
		/* send device configuration to the firmware */
		error = goodix_send_cfg(ts, cfg->data, cfg->size);
		if (error)
			goto err_release_cfg;
	}

	goodix_configure_dev(ts);

err_release_cfg:
	release_firmware(cfg);
	complete_all(&ts->firmware_loading_complete);
}

static void goodix_disable_regulators(void *arg)
{
	struct goodix_ts_data *ts = arg;

	regulator_disable(ts->vddio);
	regulator_disable(ts->avdd28);
}

static int goodix_ts_probe(struct i2c_client *client,
			   const struct i2c_device_id *id)
{
	struct goodix_ts_data *ts;
	int error;

	dev_dbg(&client->dev, "I2C Address: 0x%02x\n", client->addr);

	if (!i2c_check_functionality(client->adapter, I2C_FUNC_I2C)) {
		dev_err(&client->dev, "I2C check functionality failed.\n");
		return -ENXIO;
	}

	ts = devm_kzalloc(&client->dev, sizeof(*ts), GFP_KERNEL);
	if (!ts)
		return -ENOMEM;

	ts->client = client;
	i2c_set_clientdata(client, ts);
	init_completion(&ts->firmware_loading_complete);
	ts->contact_size = GOODIX_CONTACT_SIZE;

	error = goodix_get_gpio_config(ts);
	if (error)
		return error;

	/* power up the controller */
	error = regulator_enable(ts->avdd28);
	if (error) {
		dev_err(&client->dev,
			"Failed to enable AVDD28 regulator: %d\n",
			error);
		return error;
	}

	error = regulator_enable(ts->vddio);
	if (error) {
		dev_err(&client->dev,
			"Failed to enable VDDIO regulator: %d\n",
			error);
		regulator_disable(ts->avdd28);
		return error;
	}

	error = devm_add_action_or_reset(&client->dev,
					 goodix_disable_regulators, ts);
	if (error)
		return error;

reset:
	if (ts->reset_controller_at_probe) {
		/* reset the controller */
		error = goodix_reset(ts);
		if (error) {
			dev_err(&client->dev, "Controller reset failed.\n");
			return error;
		}
	}

	error = goodix_i2c_test(client);
	if (error) {
		if (!ts->reset_controller_at_probe &&
		    ts->irq_pin_access_method != IRQ_PIN_ACCESS_NONE) {
			/* Retry after a controller reset */
			ts->reset_controller_at_probe = true;
			goto reset;
		}
		dev_err(&client->dev, "I2C communication failure: %d\n", error);
		return error;
	}

	error = goodix_read_version(ts);
	if (error) {
		dev_err(&client->dev, "Read version failed.\n");
		return error;
	}

	ts->chip = goodix_get_chip_data(ts->id);

	if (ts->load_cfg_from_disk) {
		/* update device config */
		ts->cfg_name = devm_kasprintf(&client->dev, GFP_KERNEL,
					      "goodix_%s_cfg.bin", ts->id);
		if (!ts->cfg_name)
			return -ENOMEM;

		error = request_firmware_nowait(THIS_MODULE, true, ts->cfg_name,
						&client->dev, GFP_KERNEL, ts,
						goodix_config_cb);
		if (error) {
			dev_err(&client->dev,
				"Failed to invoke firmware loader: %d\n",
				error);
			return error;
		}

		return 0;
	} else {
		error = goodix_configure_dev(ts);
		if (error)
			return error;
	}

	return 0;
}

static int goodix_ts_remove(struct i2c_client *client)
{
	struct goodix_ts_data *ts = i2c_get_clientdata(client);

	if (ts->load_cfg_from_disk)
		wait_for_completion(&ts->firmware_loading_complete);

	return 0;
}

static int __maybe_unused goodix_suspend(struct device *dev)
{
	struct i2c_client *client = to_i2c_client(dev);
	struct goodix_ts_data *ts = i2c_get_clientdata(client);
	int error;

	if (ts->load_cfg_from_disk)
		wait_for_completion(&ts->firmware_loading_complete);

	/* We need gpio pins to suspend/resume */
	if (ts->irq_pin_access_method == IRQ_PIN_ACCESS_NONE) {
		disable_irq(client->irq);
		return 0;
	}

	/* Free IRQ as IRQ pin is used as output in the suspend sequence */
	goodix_free_irq(ts);

	/* Output LOW on the INT pin for 5 ms */
	error = goodix_irq_direction_output(ts, 0);
	if (error) {
		goodix_request_irq(ts);
		return error;
	}

	usleep_range(5000, 6000);

	error = goodix_i2c_write_u8(ts->client, GOODIX_REG_COMMAND,
				    GOODIX_CMD_SCREEN_OFF);
	if (error) {
		dev_err(&ts->client->dev, "Screen off command failed\n");
		goodix_irq_direction_input(ts);
		goodix_request_irq(ts);
		return -EAGAIN;
	}

	/*
	 * The datasheet specifies that the interval between sending screen-off
	 * command and wake-up should be longer than 58 ms. To avoid waking up
	 * sooner, delay 58ms here.
	 */
	msleep(58);
	return 0;
}

static int __maybe_unused goodix_resume(struct device *dev)
{
	struct i2c_client *client = to_i2c_client(dev);
	struct goodix_ts_data *ts = i2c_get_clientdata(client);
	u8 config_ver;
	int error;

	if (ts->irq_pin_access_method == IRQ_PIN_ACCESS_NONE) {
		enable_irq(client->irq);
		return 0;
	}

	/*
	 * Exit sleep mode by outputting HIGH level to INT pin
	 * for 2ms~5ms.
	 */
	error = goodix_irq_direction_output(ts, 1);
	if (error)
		return error;

	usleep_range(2000, 5000);

	error = goodix_int_sync(ts);
	if (error)
		return error;

	error = goodix_i2c_read(ts->client, ts->chip->config_addr,
				&config_ver, 1);
	if (error)
		dev_warn(dev, "Error reading config version: %d, resetting controller\n",
			 error);
	else if (config_ver != ts->config[0])
		dev_info(dev, "Config version mismatch %d != %d, resetting controller\n",
			 config_ver, ts->config[0]);

	if (error != 0 || config_ver != ts->config[0]) {
		error = goodix_reset(ts);
		if (error) {
			dev_err(dev, "Controller reset failed.\n");
			return error;
		}

		error = goodix_send_cfg(ts, ts->config, ts->chip->config_len);
		if (error)
			return error;
	}

	error = goodix_request_irq(ts);
	if (error)
		return error;

	return 0;
}

static SIMPLE_DEV_PM_OPS(goodix_pm_ops, goodix_suspend, goodix_resume);

static const struct i2c_device_id goodix_ts_id[] = {
	{ "GDIX1001:00", 0 },
	{ }
};
MODULE_DEVICE_TABLE(i2c, goodix_ts_id);

#ifdef CONFIG_ACPI
static const struct acpi_device_id goodix_acpi_match[] = {
	{ "GDIX1001", 0 },
	{ "GDIX1002", 0 },
	{ }
};
MODULE_DEVICE_TABLE(acpi, goodix_acpi_match);
#endif

#ifdef CONFIG_OF
static const struct of_device_id goodix_of_match[] = {
	{ .compatible = "goodix,gt1151" },
	{ .compatible = "goodix,gt5663" },
	{ .compatible = "goodix,gt5688" },
	{ .compatible = "goodix,gt911" },
	{ .compatible = "goodix,gt9110" },
	{ .compatible = "goodix,gt912" },
	{ .compatible = "goodix,gt9147" },
	{ .compatible = "goodix,gt917s" },
	{ .compatible = "goodix,gt927" },
	{ .compatible = "goodix,gt9271" },
	{ .compatible = "goodix,gt928" },
	{ .compatible = "goodix,gt9286" },
	{ .compatible = "goodix,gt967" },
	{ }
};
MODULE_DEVICE_TABLE(of, goodix_of_match);
#endif

static struct i2c_driver goodix_ts_driver = {
	.probe = goodix_ts_probe,
	.remove = goodix_ts_remove,
	.id_table = goodix_ts_id,
	.driver = {
		.name = "Goodix-TS",
		.acpi_match_table = ACPI_PTR(goodix_acpi_match),
		.of_match_table = of_match_ptr(goodix_of_match),
		.pm = &goodix_pm_ops,
	},
};
module_i2c_driver(goodix_ts_driver);

MODULE_AUTHOR("Benjamin Tissoires <benjamin.tissoires@gmail.com>");
MODULE_AUTHOR("Bastien Nocera <hadess@hadess.net>");
MODULE_DESCRIPTION("Goodix touchscreen driver");
MODULE_LICENSE("GPL v2");<|MERGE_RESOLUTION|>--- conflicted
+++ resolved
@@ -181,52 +181,11 @@
 static const struct dmi_system_id nine_bytes_report[] = {
 #if defined(CONFIG_DMI) && defined(CONFIG_X86)
 	{
-<<<<<<< HEAD
-		.ident = "Teclast X89",
-		.matches = {
-			/* tPAD is too generic, also match on bios date */
-			DMI_MATCH(DMI_BOARD_VENDOR, "TECLAST"),
-			DMI_MATCH(DMI_BOARD_NAME, "tPAD"),
-			DMI_MATCH(DMI_BIOS_DATE, "12/19/2014"),
-		},
-	},
-	{
-		.ident = "Teclast X98 Pro",
-		.matches = {
-			/*
-			 * Only match BIOS date, because the manufacturers
-			 * BIOS does not report the board name at all
-			 * (sometimes)...
-			 */
-			DMI_MATCH(DMI_BOARD_VENDOR, "TECLAST"),
-			DMI_MATCH(DMI_BIOS_DATE, "10/28/2015"),
-		},
-	},
-	{
-		.ident = "WinBook TW100",
-=======
 		.ident = "Lenovo YogaBook",
 		/* YB1-X91L/F and YB1-X90L/F */
->>>>>>> 7d2a07b7
 		.matches = {
 			DMI_MATCH(DMI_PRODUCT_NAME, "Lenovo YB1-X9")
 		}
-	},
-#endif
-	{}
-};
-
-/*
- * Those tablets have their x coordinate inverted
- */
-static const struct dmi_system_id inverted_x_screen[] = {
-#if defined(CONFIG_DMI) && defined(CONFIG_X86)
-	{
-		.ident = "Cube I15-TC",
-		.matches = {
-			DMI_MATCH(DMI_SYS_VENDOR, "Cube"),
-			DMI_MATCH(DMI_PRODUCT_NAME, "I15-TC")
-		},
 	},
 #endif
 	{}
@@ -1132,12 +1091,6 @@
 			"Applying 'inverted x screen' quirk\n");
 	}
 
-	if (dmi_check_system(inverted_x_screen)) {
-		ts->prop.invert_x = true;
-		dev_dbg(&ts->client->dev,
-			"Applying 'inverted x screen' quirk\n");
-	}
-
 	error = input_mt_init_slots(ts->input_dev, ts->max_touch_num,
 				    INPUT_MT_DIRECT | INPUT_MT_DROP_UNUSED);
 	if (error) {
