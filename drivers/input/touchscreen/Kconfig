--- conflicted
+++ resolved
@@ -103,7 +103,6 @@
 	  To compile this driver as a module, choose M here: the
 	  module will be called elo.
 
-<<<<<<< HEAD
 config TOUCHSCREEN_ELOUSB
        tristate "Elo USB touchscreens"
        select USB
@@ -115,7 +114,7 @@
 
          To compile this driver as a module, choose M here: the
          module will be called elousb.
-=======
+
 config TOUCHSCREEN_WACOM_W8001
 	tristate "Wacom W8001 penabled serial touchscreen"
 	select SERIO
@@ -128,7 +127,6 @@
 	  To compile this driver as a module, choose M here: the
 	  module will be called wacom_w8001.
 
->>>>>>> 18e352e4
 
 config TOUCHSCREEN_MTOUCH
 	tristate "MicroTouch serial touchscreens"
