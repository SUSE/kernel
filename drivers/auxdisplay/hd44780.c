--- conflicted
+++ resolved
@@ -310,13 +310,7 @@
 fail3:
 	kfree(hd);
 fail2:
-<<<<<<< HEAD
-	charlcd_free(lcd);
-fail1:
-	kfree(hdc);
-=======
 	hd44780_common_free(lcd);
->>>>>>> e747403a
 	return ret;
 }
 
@@ -327,13 +321,7 @@
 
 	charlcd_unregister(lcd);
 	kfree(hdc->hd44780);
-<<<<<<< HEAD
-	kfree(lcd->drvdata);
-
-	charlcd_free(lcd);
-=======
 	hd44780_common_free(lcd);
->>>>>>> e747403a
 }
 
 static const struct of_device_id hd44780_of_match[] = {
