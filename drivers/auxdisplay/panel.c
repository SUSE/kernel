--- conflicted
+++ resolved
@@ -1658,11 +1658,7 @@
 	if (lcd.enabled)
 		charlcd_unregister(lcd.charlcd);
 err_unreg_device:
-<<<<<<< HEAD
-	charlcd_free(lcd.charlcd);
-=======
 	hd44780_common_free(lcd.charlcd);
->>>>>>> e747403a
 	lcd.charlcd = NULL;
 	parport_unregister_device(pprt);
 	pprt = NULL;
@@ -1689,12 +1685,7 @@
 	if (lcd.enabled) {
 		charlcd_unregister(lcd.charlcd);
 		lcd.initialized = false;
-<<<<<<< HEAD
-		kfree(lcd.charlcd->drvdata);
-		charlcd_free(lcd.charlcd);
-=======
 		hd44780_common_free(lcd.charlcd);
->>>>>>> e747403a
 		lcd.charlcd = NULL;
 	}
 
