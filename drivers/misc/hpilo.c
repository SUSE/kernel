// SPDX-License-Identifier: GPL-2.0
/*
 * Driver for the HP iLO management processor.
 *
 * Copyright (C) 2008 Hewlett-Packard Development Company, L.P.
 *	David Altobelli <david.altobelli@hpe.com>
 */
#include <linux/kernel.h>
#include <linux/types.h>
#include <linux/module.h>
#include <linux/fs.h>
#include <linux/pci.h>
#include <linux/interrupt.h>
#include <linux/ioport.h>
#include <linux/device.h>
#include <linux/file.h>
#include <linux/cdev.h>
#include <linux/sched.h>
#include <linux/spinlock.h>
#include <linux/delay.h>
#include <linux/uaccess.h>
#include <linux/io.h>
#include <linux/wait.h>
#include <linux/poll.h>
#include <linux/slab.h>
#include "hpilo.h"

static const struct class ilo_class = {
	.name = "iLO",
};
static unsigned int ilo_major;
static unsigned int max_ccb = 16;
static char ilo_hwdev[MAX_ILO_DEV];
static const struct pci_device_id ilo_blacklist[] = {
	/* auxiliary iLO */
	{PCI_DEVICE_SUB(PCI_VENDOR_ID_HP, 0x3307, PCI_VENDOR_ID_HP, 0x1979)},
	/* CL */
	{PCI_DEVICE_SUB(PCI_VENDOR_ID_HP, 0x3307, PCI_VENDOR_ID_HP_3PAR, 0x0289)},
	{}
};

static inline int get_entry_id(int entry)
{
	return (entry & ENTRY_MASK_DESCRIPTOR) >> ENTRY_BITPOS_DESCRIPTOR;
}

static inline int get_entry_len(int entry)
{
	return ((entry & ENTRY_MASK_QWORDS) >> ENTRY_BITPOS_QWORDS) << 3;
}

static inline int mk_entry(int id, int len)
{
	int qlen = len & 7 ? (len >> 3) + 1 : len >> 3;
	return id << ENTRY_BITPOS_DESCRIPTOR | qlen << ENTRY_BITPOS_QWORDS;
}

static inline int desc_mem_sz(int nr_entry)
{
	return nr_entry << L2_QENTRY_SZ;
}

/*
 * FIFO queues, shared with hardware.
 *
 * If a queue has empty slots, an entry is added to the queue tail,
 * and that entry is marked as occupied.
 * Entries can be dequeued from the head of the list, when the device
 * has marked the entry as consumed.
 *
 * Returns true on successful queue/dequeue, false on failure.
 */
static int fifo_enqueue(struct ilo_hwinfo *hw, char *fifobar, int entry)
{
	struct fifo *fifo_q = FIFOBARTOHANDLE(fifobar);
	unsigned long flags;
	int ret = 0;

	spin_lock_irqsave(&hw->fifo_lock, flags);
	if (!(fifo_q->fifobar[(fifo_q->tail + 1) & fifo_q->imask]
	      & ENTRY_MASK_O)) {
		fifo_q->fifobar[fifo_q->tail & fifo_q->imask] |=
				(entry & ENTRY_MASK_NOSTATE) | fifo_q->merge;
		fifo_q->tail += 1;
		ret = 1;
	}
	spin_unlock_irqrestore(&hw->fifo_lock, flags);

	return ret;
}

static int fifo_dequeue(struct ilo_hwinfo *hw, char *fifobar, int *entry)
{
	struct fifo *fifo_q = FIFOBARTOHANDLE(fifobar);
	unsigned long flags;
	int ret = 0;
	u64 c;

	spin_lock_irqsave(&hw->fifo_lock, flags);
	c = fifo_q->fifobar[fifo_q->head & fifo_q->imask];
	if (c & ENTRY_MASK_C) {
		if (entry)
			*entry = c & ENTRY_MASK_NOSTATE;

		fifo_q->fifobar[fifo_q->head & fifo_q->imask] =
							(c | ENTRY_MASK) + 1;
		fifo_q->head += 1;
		ret = 1;
	}
	spin_unlock_irqrestore(&hw->fifo_lock, flags);

	return ret;
}

static int fifo_check_recv(struct ilo_hwinfo *hw, char *fifobar)
{
	struct fifo *fifo_q = FIFOBARTOHANDLE(fifobar);
	unsigned long flags;
	int ret = 0;
	u64 c;

	spin_lock_irqsave(&hw->fifo_lock, flags);
	c = fifo_q->fifobar[fifo_q->head & fifo_q->imask];
	if (c & ENTRY_MASK_C)
		ret = 1;
	spin_unlock_irqrestore(&hw->fifo_lock, flags);

	return ret;
}

static int ilo_pkt_enqueue(struct ilo_hwinfo *hw, struct ccb *ccb,
			   int dir, int id, int len)
{
	char *fifobar;
	int entry;

	if (dir == SENDQ)
		fifobar = ccb->ccb_u1.send_fifobar;
	else
		fifobar = ccb->ccb_u3.recv_fifobar;

	entry = mk_entry(id, len);
	return fifo_enqueue(hw, fifobar, entry);
}

static int ilo_pkt_dequeue(struct ilo_hwinfo *hw, struct ccb *ccb,
			   int dir, int *id, int *len, void **pkt)
{
	char *fifobar, *desc;
	int entry = 0, pkt_id = 0;
	int ret;

	if (dir == SENDQ) {
		fifobar = ccb->ccb_u1.send_fifobar;
		desc = ccb->ccb_u2.send_desc;
	} else {
		fifobar = ccb->ccb_u3.recv_fifobar;
		desc = ccb->ccb_u4.recv_desc;
	}

	ret = fifo_dequeue(hw, fifobar, &entry);
	if (ret) {
		pkt_id = get_entry_id(entry);
		if (id)
			*id = pkt_id;
		if (len)
			*len = get_entry_len(entry);
		if (pkt)
			*pkt = (void *)(desc + desc_mem_sz(pkt_id));
	}

	return ret;
}

static int ilo_pkt_recv(struct ilo_hwinfo *hw, struct ccb *ccb)
{
	char *fifobar = ccb->ccb_u3.recv_fifobar;

	return fifo_check_recv(hw, fifobar);
}

static inline void doorbell_set(struct ccb *ccb)
{
	iowrite8(1, ccb->ccb_u5.db_base);
}

static inline void doorbell_clr(struct ccb *ccb)
{
	iowrite8(2, ccb->ccb_u5.db_base);
}

static inline int ctrl_set(int l2sz, int idxmask, int desclim)
{
	int active = 0, go = 1;
	return l2sz << CTRL_BITPOS_L2SZ |
	       idxmask << CTRL_BITPOS_FIFOINDEXMASK |
	       desclim << CTRL_BITPOS_DESCLIMIT |
	       active << CTRL_BITPOS_A |
	       go << CTRL_BITPOS_G;
}

static void ctrl_setup(struct ccb *ccb, int nr_desc, int l2desc_sz)
{
	/* for simplicity, use the same parameters for send and recv ctrls */
	ccb->send_ctrl = ctrl_set(l2desc_sz, nr_desc-1, nr_desc-1);
	ccb->recv_ctrl = ctrl_set(l2desc_sz, nr_desc-1, nr_desc-1);
}

static inline int fifo_sz(int nr_entry)
{
	/* size of a fifo is determined by the number of entries it contains */
	return nr_entry * sizeof(u64) + FIFOHANDLESIZE;
}

static void fifo_setup(void *base_addr, int nr_entry)
{
	struct fifo *fifo_q = base_addr;
	int i;

	/* set up an empty fifo */
	fifo_q->head = 0;
	fifo_q->tail = 0;
	fifo_q->reset = 0;
	fifo_q->nrents = nr_entry;
	fifo_q->imask = nr_entry - 1;
	fifo_q->merge = ENTRY_MASK_O;

	for (i = 0; i < nr_entry; i++)
		fifo_q->fifobar[i] = 0;
}

static void ilo_ccb_close(struct pci_dev *pdev, struct ccb_data *data)
{
	struct ccb *driver_ccb = &data->driver_ccb;
	struct ccb __iomem *device_ccb = data->mapped_ccb;
	int retries;

	/* complicated dance to tell the hw we are stopping */
	doorbell_clr(driver_ccb);
	iowrite32(ioread32(&device_ccb->send_ctrl) & ~(1 << CTRL_BITPOS_G),
		  &device_ccb->send_ctrl);
	iowrite32(ioread32(&device_ccb->recv_ctrl) & ~(1 << CTRL_BITPOS_G),
		  &device_ccb->recv_ctrl);

	/* give iLO some time to process stop request */
	for (retries = MAX_WAIT; retries > 0; retries--) {
		doorbell_set(driver_ccb);
		udelay(WAIT_TIME);
		if (!(ioread32(&device_ccb->send_ctrl) & (1 << CTRL_BITPOS_A))
		    &&
		    !(ioread32(&device_ccb->recv_ctrl) & (1 << CTRL_BITPOS_A)))
			break;
	}
	if (retries == 0)
		dev_err(&pdev->dev, "Closing, but controller still active\n");

	/* clear the hw ccb */
	memset_io(device_ccb, 0, sizeof(struct ccb));

	/* free resources used to back send/recv queues */
	dma_free_coherent(&pdev->dev, data->dma_size, data->dma_va,
			  data->dma_pa);
}

static int ilo_ccb_setup(struct ilo_hwinfo *hw, struct ccb_data *data, int slot)
{
	char *dma_va;
	dma_addr_t dma_pa;
	struct ccb *driver_ccb, *ilo_ccb;

	driver_ccb = &data->driver_ccb;
	ilo_ccb = &data->ilo_ccb;

	data->dma_size = 2 * fifo_sz(NR_QENTRY) +
			 2 * desc_mem_sz(NR_QENTRY) +
			 ILO_START_ALIGN + ILO_CACHE_SZ;

	data->dma_va = dma_alloc_coherent(&hw->ilo_dev->dev, data->dma_size,
					  &data->dma_pa, GFP_ATOMIC);
	if (!data->dma_va)
		return -ENOMEM;

	dma_va = (char *)data->dma_va;
	dma_pa = data->dma_pa;

	dma_va = (char *)roundup((unsigned long)dma_va, ILO_START_ALIGN);
	dma_pa = roundup(dma_pa, ILO_START_ALIGN);

	/*
	 * Create two ccb's, one with virt addrs, one with phys addrs.
	 * Copy the phys addr ccb to device shared mem.
	 */
	ctrl_setup(driver_ccb, NR_QENTRY, L2_QENTRY_SZ);
	ctrl_setup(ilo_ccb, NR_QENTRY, L2_QENTRY_SZ);

	fifo_setup(dma_va, NR_QENTRY);
	driver_ccb->ccb_u1.send_fifobar = dma_va + FIFOHANDLESIZE;
	ilo_ccb->ccb_u1.send_fifobar_pa = dma_pa + FIFOHANDLESIZE;
	dma_va += fifo_sz(NR_QENTRY);
	dma_pa += fifo_sz(NR_QENTRY);

	dma_va = (char *)roundup((unsigned long)dma_va, ILO_CACHE_SZ);
	dma_pa = roundup(dma_pa, ILO_CACHE_SZ);

	fifo_setup(dma_va, NR_QENTRY);
	driver_ccb->ccb_u3.recv_fifobar = dma_va + FIFOHANDLESIZE;
	ilo_ccb->ccb_u3.recv_fifobar_pa = dma_pa + FIFOHANDLESIZE;
	dma_va += fifo_sz(NR_QENTRY);
	dma_pa += fifo_sz(NR_QENTRY);

	driver_ccb->ccb_u2.send_desc = dma_va;
	ilo_ccb->ccb_u2.send_desc_pa = dma_pa;
	dma_pa += desc_mem_sz(NR_QENTRY);
	dma_va += desc_mem_sz(NR_QENTRY);

	driver_ccb->ccb_u4.recv_desc = dma_va;
	ilo_ccb->ccb_u4.recv_desc_pa = dma_pa;

	driver_ccb->channel = slot;
	ilo_ccb->channel = slot;

	driver_ccb->ccb_u5.db_base = hw->db_vaddr + (slot << L2_DB_SIZE);
	ilo_ccb->ccb_u5.db_base = NULL; /* hw ccb's doorbell is not used */

	return 0;
}

static void ilo_ccb_open(struct ilo_hwinfo *hw, struct ccb_data *data, int slot)
{
	int pkt_id, pkt_sz;
	struct ccb *driver_ccb = &data->driver_ccb;

	/* copy the ccb with physical addrs to device memory */
	data->mapped_ccb = (struct ccb __iomem *)
				(hw->ram_vaddr + (slot * ILOHW_CCB_SZ));
	memcpy_toio(data->mapped_ccb, &data->ilo_ccb, sizeof(struct ccb));

	/* put packets on the send and receive queues */
	pkt_sz = 0;
	for (pkt_id = 0; pkt_id < NR_QENTRY; pkt_id++) {
		ilo_pkt_enqueue(hw, driver_ccb, SENDQ, pkt_id, pkt_sz);
		doorbell_set(driver_ccb);
	}

	pkt_sz = desc_mem_sz(1);
	for (pkt_id = 0; pkt_id < NR_QENTRY; pkt_id++)
		ilo_pkt_enqueue(hw, driver_ccb, RECVQ, pkt_id, pkt_sz);

	/* the ccb is ready to use */
	doorbell_clr(driver_ccb);
}

static int ilo_ccb_verify(struct ilo_hwinfo *hw, struct ccb_data *data)
{
	int pkt_id, i;
	struct ccb *driver_ccb = &data->driver_ccb;

	/* make sure iLO is really handling requests */
	for (i = MAX_WAIT; i > 0; i--) {
		if (ilo_pkt_dequeue(hw, driver_ccb, SENDQ, &pkt_id, NULL, NULL))
			break;
		udelay(WAIT_TIME);
	}

	if (i == 0) {
		dev_err(&hw->ilo_dev->dev, "Open could not dequeue a packet\n");
		return -EBUSY;
	}

	ilo_pkt_enqueue(hw, driver_ccb, SENDQ, pkt_id, 0);
	doorbell_set(driver_ccb);
	return 0;
}

static inline int is_channel_reset(struct ccb *ccb)
{
	/* check for this particular channel needing a reset */
	return FIFOBARTOHANDLE(ccb->ccb_u1.send_fifobar)->reset;
}

static inline void set_channel_reset(struct ccb *ccb)
{
	/* set a flag indicating this channel needs a reset */
	FIFOBARTOHANDLE(ccb->ccb_u1.send_fifobar)->reset = 1;
}

static inline int get_device_outbound(struct ilo_hwinfo *hw)
{
	return ioread32(&hw->mmio_vaddr[DB_OUT]);
}

static inline int is_db_reset(int db_out)
{
	return db_out & (1 << DB_RESET);
}

static inline void clear_pending_db(struct ilo_hwinfo *hw, int clr)
{
	iowrite32(clr, &hw->mmio_vaddr[DB_OUT]);
}

static inline void clear_device(struct ilo_hwinfo *hw)
{
	/* clear the device (reset bits, pending channel entries) */
	clear_pending_db(hw, -1);
}

static inline void ilo_enable_interrupts(struct ilo_hwinfo *hw)
{
	iowrite8(ioread8(&hw->mmio_vaddr[DB_IRQ]) | 1, &hw->mmio_vaddr[DB_IRQ]);
}

static inline void ilo_disable_interrupts(struct ilo_hwinfo *hw)
{
	iowrite8(ioread8(&hw->mmio_vaddr[DB_IRQ]) & ~1,
		 &hw->mmio_vaddr[DB_IRQ]);
}

static void ilo_set_reset(struct ilo_hwinfo *hw)
{
	int slot;

	/*
	 * Mapped memory is zeroed on ilo reset, so set a per ccb flag
	 * to indicate that this ccb needs to be closed and reopened.
	 */
	for (slot = 0; slot < max_ccb; slot++) {
		if (!hw->ccb_alloc[slot])
			continue;
		set_channel_reset(&hw->ccb_alloc[slot]->driver_ccb);
	}
}

static ssize_t ilo_read(struct file *fp, char __user *buf,
			size_t len, loff_t *off)
{
	int err, found, cnt, pkt_id, pkt_len;
	struct ccb_data *data = fp->private_data;
	struct ccb *driver_ccb = &data->driver_ccb;
	struct ilo_hwinfo *hw = data->ilo_hw;
	void *pkt;

	if (is_channel_reset(driver_ccb)) {
		/*
		 * If the device has been reset, applications
		 * need to close and reopen all ccbs.
		 */
		return -ENODEV;
	}

	/*
	 * This function is to be called when data is expected
	 * in the channel, and will return an error if no packet is found
	 * during the loop below.  The sleep/retry logic is to allow
	 * applications to call read() immediately post write(),
	 * and give iLO some time to process the sent packet.
	 */
	cnt = 20;
	do {
		/* look for a received packet */
		found = ilo_pkt_dequeue(hw, driver_ccb, RECVQ, &pkt_id,
					&pkt_len, &pkt);
		if (found)
			break;
		cnt--;
		msleep(100);
	} while (!found && cnt);

	if (!found)
		return -EAGAIN;

	/* only copy the length of the received packet */
	if (pkt_len < len)
		len = pkt_len;

	err = copy_to_user(buf, pkt, len);

	/* return the received packet to the queue */
	ilo_pkt_enqueue(hw, driver_ccb, RECVQ, pkt_id, desc_mem_sz(1));

	return err ? -EFAULT : len;
}

static ssize_t ilo_write(struct file *fp, const char __user *buf,
			 size_t len, loff_t *off)
{
	int err, pkt_id, pkt_len;
	struct ccb_data *data = fp->private_data;
	struct ccb *driver_ccb = &data->driver_ccb;
	struct ilo_hwinfo *hw = data->ilo_hw;
	void *pkt;

	if (is_channel_reset(driver_ccb))
		return -ENODEV;

	/* get a packet to send the user command */
	if (!ilo_pkt_dequeue(hw, driver_ccb, SENDQ, &pkt_id, &pkt_len, &pkt))
		return -EBUSY;

	/* limit the length to the length of the packet */
	if (pkt_len < len)
		len = pkt_len;

	/* on failure, set the len to 0 to return empty packet to the device */
	err = copy_from_user(pkt, buf, len);
	if (err)
		len = 0;

	/* send the packet */
	ilo_pkt_enqueue(hw, driver_ccb, SENDQ, pkt_id, len);
	doorbell_set(driver_ccb);

	return err ? -EFAULT : len;
}

static __poll_t ilo_poll(struct file *fp, poll_table *wait)
{
	struct ccb_data *data = fp->private_data;
	struct ccb *driver_ccb = &data->driver_ccb;

	poll_wait(fp, &data->ccb_waitq, wait);

	if (is_channel_reset(driver_ccb))
		return EPOLLERR;
	else if (ilo_pkt_recv(data->ilo_hw, driver_ccb))
		return EPOLLIN | EPOLLRDNORM;

	return 0;
}

static int ilo_close(struct inode *ip, struct file *fp)
{
	int slot;
	struct ccb_data *data;
	struct ilo_hwinfo *hw;
	unsigned long flags;

	slot = iminor(ip) % max_ccb;
	hw = container_of(ip->i_cdev, struct ilo_hwinfo, cdev);

	spin_lock(&hw->open_lock);

	if (hw->ccb_alloc[slot]->ccb_cnt == 1) {

		data = fp->private_data;

		spin_lock_irqsave(&hw->alloc_lock, flags);
		hw->ccb_alloc[slot] = NULL;
		spin_unlock_irqrestore(&hw->alloc_lock, flags);

		ilo_ccb_close(hw->ilo_dev, data);

		kfree(data);
	} else
		hw->ccb_alloc[slot]->ccb_cnt--;

	spin_unlock(&hw->open_lock);

	return 0;
}

static int ilo_open(struct inode *ip, struct file *fp)
{
	int slot, error;
	struct ccb_data *data;
	struct ilo_hwinfo *hw;
	unsigned long flags;

	slot = iminor(ip) % max_ccb;
	hw = container_of(ip->i_cdev, struct ilo_hwinfo, cdev);

	/* new ccb allocation */
	data = kzalloc(sizeof(*data), GFP_KERNEL);
	if (!data)
		return -ENOMEM;

	spin_lock(&hw->open_lock);

	/* each fd private_data holds sw/hw view of ccb */
	if (hw->ccb_alloc[slot] == NULL) {
		/* create a channel control block for this minor */
		error = ilo_ccb_setup(hw, data, slot);
		if (error) {
			kfree(data);
			goto out;
		}

		data->ccb_cnt = 1;
		data->ccb_excl = fp->f_flags & O_EXCL;
		data->ilo_hw = hw;
		init_waitqueue_head(&data->ccb_waitq);

		/* write the ccb to hw */
		spin_lock_irqsave(&hw->alloc_lock, flags);
		ilo_ccb_open(hw, data, slot);
		hw->ccb_alloc[slot] = data;
		spin_unlock_irqrestore(&hw->alloc_lock, flags);

		/* make sure the channel is functional */
		error = ilo_ccb_verify(hw, data);
		if (error) {

			spin_lock_irqsave(&hw->alloc_lock, flags);
			hw->ccb_alloc[slot] = NULL;
			spin_unlock_irqrestore(&hw->alloc_lock, flags);

			ilo_ccb_close(hw->ilo_dev, data);

			kfree(data);
			goto out;
		}

	} else {
		kfree(data);
		if (fp->f_flags & O_EXCL || hw->ccb_alloc[slot]->ccb_excl) {
			/*
			 * The channel exists, and either this open
			 * or a previous open of this channel wants
			 * exclusive access.
			 */
			error = -EBUSY;
		} else {
			hw->ccb_alloc[slot]->ccb_cnt++;
			error = 0;
		}
	}
out:
	spin_unlock(&hw->open_lock);

	if (!error)
		fp->private_data = hw->ccb_alloc[slot];

	return error;
}

static const struct file_operations ilo_fops = {
	.owner		= THIS_MODULE,
	.read		= ilo_read,
	.write		= ilo_write,
	.poll		= ilo_poll,
	.open 		= ilo_open,
	.release 	= ilo_close,
	.llseek		= noop_llseek,
};

static irqreturn_t ilo_isr(int irq, void *data)
{
	struct ilo_hwinfo *hw = data;
	int pending, i;

	spin_lock(&hw->alloc_lock);

	/* check for ccbs which have data */
	pending = get_device_outbound(hw);
	if (!pending) {
		spin_unlock(&hw->alloc_lock);
		return IRQ_NONE;
	}

	if (is_db_reset(pending)) {
		/* wake up all ccbs if the device was reset */
		pending = -1;
		ilo_set_reset(hw);
	}

	for (i = 0; i < max_ccb; i++) {
		if (!hw->ccb_alloc[i])
			continue;
		if (pending & (1 << i))
			wake_up_interruptible(&hw->ccb_alloc[i]->ccb_waitq);
	}

	/* clear the device of the channels that have been handled */
	clear_pending_db(hw, pending);

	spin_unlock(&hw->alloc_lock);

	return IRQ_HANDLED;
}

static void ilo_unmap_device(struct pci_dev *pdev, struct ilo_hwinfo *hw)
{
	pci_iounmap(pdev, hw->db_vaddr);
	pci_iounmap(pdev, hw->ram_vaddr);
	pci_iounmap(pdev, hw->mmio_vaddr);
}

static int ilo_map_device(struct pci_dev *pdev, struct ilo_hwinfo *hw)
{
	int bar;
	unsigned long off;
	u8 pci_rev_id;
	int rc;

	/* map the memory mapped i/o registers */
	hw->mmio_vaddr = pci_iomap(pdev, 1, 0);
	if (hw->mmio_vaddr == NULL) {
		dev_err(&pdev->dev, "Error mapping mmio\n");
		goto out;
	}

	/* map the adapter shared memory region */
	rc = pci_read_config_byte(pdev, PCI_REVISION_ID, &pci_rev_id);
	if (rc != 0) {
		dev_err(&pdev->dev, "Error reading PCI rev id: %d\n", rc);
		goto out;
	}

	if (pci_rev_id >= PCI_REV_ID_NECHES) {
		bar = 5;
		/* Last 8k is reserved for CCBs */
		off = pci_resource_len(pdev, bar) - 0x2000;
	} else {
		bar = 2;
		off = 0;
	}
	hw->ram_vaddr = pci_iomap_range(pdev, bar, off, max_ccb * ILOHW_CCB_SZ);
	if (hw->ram_vaddr == NULL) {
		dev_err(&pdev->dev, "Error mapping shared mem\n");
		goto mmio_free;
	}

	/* map the doorbell aperture */
	hw->db_vaddr = pci_iomap(pdev, 3, max_ccb * ONE_DB_SIZE);
	if (hw->db_vaddr == NULL) {
		dev_err(&pdev->dev, "Error mapping doorbell\n");
		goto ram_free;
	}

	return 0;
ram_free:
	pci_iounmap(pdev, hw->ram_vaddr);
mmio_free:
	pci_iounmap(pdev, hw->mmio_vaddr);
out:
	return -ENOMEM;
}

static void ilo_remove(struct pci_dev *pdev)
{
	int i, minor;
	struct ilo_hwinfo *ilo_hw = pci_get_drvdata(pdev);

	if (!ilo_hw)
		return;

	clear_device(ilo_hw);

	minor = MINOR(ilo_hw->cdev.dev);
	for (i = minor; i < minor + max_ccb; i++)
		device_destroy(&ilo_class, MKDEV(ilo_major, i));

	cdev_del(&ilo_hw->cdev);
	ilo_disable_interrupts(ilo_hw);
	free_irq(pdev->irq, ilo_hw);
	ilo_unmap_device(pdev, ilo_hw);
	pci_release_regions(pdev);
	/*
	 * pci_disable_device(pdev) used to be here. But this PCI device has
	 * two functions with interrupt lines connected to a single pin. The
	 * other one is a USB host controller. So when we disable the PIN here
	 * e.g. by rmmod hpilo, the controller stops working. It is because
	 * the interrupt link is disabled in ACPI since it is not refcounted
	 * yet. See acpi_pci_link_free_irq called from acpi_pci_irq_disable.
	 */
	kfree(ilo_hw);
	ilo_hwdev[(minor / max_ccb)] = 0;
}

static int ilo_probe(struct pci_dev *pdev,
			       const struct pci_device_id *ent)
{
	int devnum, slot, start, error = 0;
	struct ilo_hwinfo *ilo_hw;

	if (pci_match_id(ilo_blacklist, pdev)) {
		dev_dbg(&pdev->dev, "Not supported on this device\n");
		return -ENODEV;
	}

	if (max_ccb > MAX_CCB)
		max_ccb = MAX_CCB;
	else if (max_ccb < MIN_CCB)
		max_ccb = MIN_CCB;

	/* find a free range for device files */
	for (devnum = 0; devnum < MAX_ILO_DEV; devnum++) {
		if (ilo_hwdev[devnum] == 0) {
			ilo_hwdev[devnum] = 1;
			break;
		}
	}

	if (devnum == MAX_ILO_DEV) {
		dev_err(&pdev->dev, "Error finding free device\n");
		return -ENODEV;
	}

	/* track global allocations for this device */
	error = -ENOMEM;
	ilo_hw = kzalloc(sizeof(*ilo_hw), GFP_KERNEL);
	if (!ilo_hw)
		goto out;

	ilo_hw->ilo_dev = pdev;
	spin_lock_init(&ilo_hw->alloc_lock);
	spin_lock_init(&ilo_hw->fifo_lock);
	spin_lock_init(&ilo_hw->open_lock);

	error = pci_enable_device(pdev);
	if (error)
		goto free;

	pci_set_master(pdev);

	error = pci_request_regions(pdev, ILO_NAME);
	if (error)
		goto disable;

	error = ilo_map_device(pdev, ilo_hw);
	if (error)
		goto free_regions;

	pci_set_drvdata(pdev, ilo_hw);
	clear_device(ilo_hw);

	error = request_irq(pdev->irq, ilo_isr, IRQF_SHARED, "hpilo", ilo_hw);
	if (error)
		goto unmap;

	ilo_enable_interrupts(ilo_hw);

	cdev_init(&ilo_hw->cdev, &ilo_fops);
	ilo_hw->cdev.owner = THIS_MODULE;
	start = devnum * max_ccb;
	error = cdev_add(&ilo_hw->cdev, MKDEV(ilo_major, start), max_ccb);
	if (error) {
		dev_err(&pdev->dev, "Could not add cdev\n");
		goto remove_isr;
	}

	for (slot = 0; slot < max_ccb; slot++) {
		struct device *dev;
		dev = device_create(&ilo_class, &pdev->dev,
<<<<<<< HEAD
				    MKDEV(ilo_major, minor), NULL,
				    "hpilo!d%dccb%d", devnum, minor);
=======
				    MKDEV(ilo_major, start + slot), NULL,
				    "hpilo!d%dccb%d", devnum, slot);
>>>>>>> 2d5404ca
		if (IS_ERR(dev))
			dev_err(&pdev->dev, "Could not create files\n");
	}

	return 0;
remove_isr:
	ilo_disable_interrupts(ilo_hw);
	free_irq(pdev->irq, ilo_hw);
unmap:
	ilo_unmap_device(pdev, ilo_hw);
free_regions:
	pci_release_regions(pdev);
disable:
/*	pci_disable_device(pdev);  see comment in ilo_remove */
free:
	kfree(ilo_hw);
out:
	ilo_hwdev[devnum] = 0;
	return error;
}

static const struct pci_device_id ilo_devices[] = {
	{ PCI_DEVICE(PCI_VENDOR_ID_COMPAQ, 0xB204) },
	{ PCI_DEVICE(PCI_VENDOR_ID_HP, 0x3307) },
	{ }
};
MODULE_DEVICE_TABLE(pci, ilo_devices);

static struct pci_driver ilo_driver = {
	.name 	  = ILO_NAME,
	.id_table = ilo_devices,
	.probe 	  = ilo_probe,
	.remove   = ilo_remove,
};

static int __init ilo_init(void)
{
	int error;
	dev_t dev;

	error = class_register(&ilo_class);
	if (error)
		goto out;

	error = alloc_chrdev_region(&dev, 0, MAX_OPEN, ILO_NAME);
	if (error)
		goto class_destroy;

	ilo_major = MAJOR(dev);

	error =	pci_register_driver(&ilo_driver);
	if (error)
		goto chr_remove;

	return 0;
chr_remove:
	unregister_chrdev_region(dev, MAX_OPEN);
class_destroy:
	class_unregister(&ilo_class);
out:
	return error;
}

static void __exit ilo_exit(void)
{
	pci_unregister_driver(&ilo_driver);
	unregister_chrdev_region(MKDEV(ilo_major, 0), MAX_OPEN);
	class_unregister(&ilo_class);
}

MODULE_VERSION("1.5.0");
MODULE_ALIAS(ILO_NAME);
MODULE_DESCRIPTION(ILO_NAME);
MODULE_AUTHOR("David Altobelli <david.altobelli@hpe.com>");
MODULE_LICENSE("GPL v2");

module_param(max_ccb, uint, 0444);
MODULE_PARM_DESC(max_ccb, "Maximum number of HP iLO channels to attach (8-24)(default=16)");

module_init(ilo_init);
module_exit(ilo_exit);<|MERGE_RESOLUTION|>--- conflicted
+++ resolved
@@ -842,13 +842,8 @@
 	for (slot = 0; slot < max_ccb; slot++) {
 		struct device *dev;
 		dev = device_create(&ilo_class, &pdev->dev,
-<<<<<<< HEAD
-				    MKDEV(ilo_major, minor), NULL,
-				    "hpilo!d%dccb%d", devnum, minor);
-=======
 				    MKDEV(ilo_major, start + slot), NULL,
 				    "hpilo!d%dccb%d", devnum, slot);
->>>>>>> 2d5404ca
 		if (IS_ERR(dev))
 			dev_err(&pdev->dev, "Could not create files\n");
 	}
