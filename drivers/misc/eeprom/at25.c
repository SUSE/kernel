--- conflicted
+++ resolved
@@ -16,14 +16,9 @@
 #include <linux/slab.h>
 
 #include <linux/spi/eeprom.h>
-<<<<<<< HEAD
-#include <linux/property.h>
-#include <linux/math.h>
-=======
 #include <linux/spi/spi.h>
 
 #include <linux/nvmem-provider.h>
->>>>>>> eb3cdb58
 
 /*
  * NOTE: this is an *EEPROM* driver. The vagaries of product naming
@@ -428,13 +423,8 @@
 MODULE_DEVICE_TABLE(of, at25_of_match);
 
 static const struct spi_device_id at25_spi_ids[] = {
-<<<<<<< HEAD
-	{ .name = "at25",},
-	{ .name = "fm25",},
-=======
 	{ .name = "at25" },
 	{ .name = "fm25" },
->>>>>>> eb3cdb58
 	{ }
 };
 MODULE_DEVICE_TABLE(spi, at25_spi_ids);
@@ -444,21 +434,8 @@
 	struct at25_data	*at25 = NULL;
 	int			err;
 	int			sr;
-<<<<<<< HEAD
-	u8 id[FM25_ID_LEN];
-	u8 sernum[FM25_SN_LEN];
-	bool is_fram;
-	int i;
-
-	err = device_property_match_string(&spi->dev, "compatible", "cypress,fm25");
-	if (err >= 0)
-		is_fram = true;
-	else
-		is_fram = false;
-=======
 	struct spi_eeprom *pdata;
 	bool is_fram;
->>>>>>> eb3cdb58
 
 	/*
 	 * Ping the chip ... the status register is pretty portable,
