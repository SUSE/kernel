// SPDX-License-Identifier: GPL-2.0-or-later
/* Driver for Realtek PCI-Express card reader
 *
 * Copyright(c) 2016-2017 Realtek Semiconductor Corp. All rights reserved.
 *
 * Author:
 *   Steven FENG <steven_feng@realsil.com.cn>
 *   Rui FENG <rui_feng@realsil.com.cn>
 *   Wei WANG <wei_wang@realsil.com.cn>
 */

#include <linux/module.h>
#include <linux/delay.h>
#include <linux/rtsx_pci.h>

#include "rts5260.h"
#include "rtsx_pcr.h"

static u8 rts5260_get_ic_version(struct rtsx_pcr *pcr)
{
	u8 val;

	rtsx_pci_read_register(pcr, DUMMY_REG_RESET_0, &val);
	return val & IC_VERSION_MASK;
}

static void rts5260_fill_driving(struct rtsx_pcr *pcr, u8 voltage)
{
	u8 driving_3v3[4][3] = {
		{0x11, 0x11, 0x11},
		{0x22, 0x22, 0x22},
		{0x55, 0x55, 0x55},
		{0x33, 0x33, 0x33},
	};
	u8 driving_1v8[4][3] = {
		{0x35, 0x33, 0x33},
		{0x8A, 0x88, 0x88},
		{0xBD, 0xBB, 0xBB},
		{0x9B, 0x99, 0x99},
	};
	u8 (*driving)[3], drive_sel;

	if (voltage == OUTPUT_3V3) {
		driving = driving_3v3;
		drive_sel = pcr->sd30_drive_sel_3v3;
	} else {
		driving = driving_1v8;
		drive_sel = pcr->sd30_drive_sel_1v8;
	}

	rtsx_pci_write_register(pcr, SD30_CLK_DRIVE_SEL,
			 0xFF, driving[drive_sel][0]);

	rtsx_pci_write_register(pcr, SD30_CMD_DRIVE_SEL,
			 0xFF, driving[drive_sel][1]);

	rtsx_pci_write_register(pcr, SD30_DAT_DRIVE_SEL,
			 0xFF, driving[drive_sel][2]);
}

static void rtsx_base_fetch_vendor_settings(struct rtsx_pcr *pcr)
{
	struct pci_dev *pdev = pcr->pci;
	u32 reg;

	pci_read_config_dword(pdev, PCR_SETTING_REG1, &reg);
	pcr_dbg(pcr, "Cfg 0x%x: 0x%x\n", PCR_SETTING_REG1, reg);

	if (!rtsx_vendor_setting_valid(reg)) {
		pcr_dbg(pcr, "skip fetch vendor setting\n");
		return;
	}

	pcr->aspm_en = rtsx_reg_to_aspm(reg);
	pcr->sd30_drive_sel_1v8 = rtsx_reg_to_sd30_drive_sel_1v8(reg);
	pcr->card_drive_sel &= 0x3F;
	pcr->card_drive_sel |= rtsx_reg_to_card_drive_sel(reg);

	pci_read_config_dword(pdev, PCR_SETTING_REG2, &reg);
	pcr_dbg(pcr, "Cfg 0x%x: 0x%x\n", PCR_SETTING_REG2, reg);
	if (rtsx_check_mmc_support(reg))
		pcr->extra_caps |= EXTRA_CAPS_NO_MMC;
	pcr->sd30_drive_sel_3v3 = rtsx_reg_to_sd30_drive_sel_3v3(reg);
	if (rtsx_reg_check_reverse_socket(reg))
		pcr->flags |= PCR_REVERSE_SOCKET;
}

static int rtsx_base_enable_auto_blink(struct rtsx_pcr *pcr)
{
	return rtsx_pci_write_register(pcr, OLT_LED_CTL,
		LED_SHINE_MASK, LED_SHINE_EN);
}

static int rtsx_base_disable_auto_blink(struct rtsx_pcr *pcr)
{
	return rtsx_pci_write_register(pcr, OLT_LED_CTL,
		LED_SHINE_MASK, LED_SHINE_DISABLE);
}

static int rts5260_turn_on_led(struct rtsx_pcr *pcr)
{
	return rtsx_pci_write_register(pcr, RTS5260_REG_GPIO_CTL0,
		RTS5260_REG_GPIO_MASK, RTS5260_REG_GPIO_ON);
}

static int rts5260_turn_off_led(struct rtsx_pcr *pcr)
{
	return rtsx_pci_write_register(pcr, RTS5260_REG_GPIO_CTL0,
		RTS5260_REG_GPIO_MASK, RTS5260_REG_GPIO_OFF);
}

/* SD Pull Control Enable:
 *     SD_DAT[3:0] ==> pull up
 *     SD_CD       ==> pull up
 *     SD_WP       ==> pull up
 *     SD_CMD      ==> pull up
 *     SD_CLK      ==> pull down
 */
static const u32 rts5260_sd_pull_ctl_enable_tbl[] = {
	RTSX_REG_PAIR(CARD_PULL_CTL1, 0x66),
	RTSX_REG_PAIR(CARD_PULL_CTL2, 0xAA),
	RTSX_REG_PAIR(CARD_PULL_CTL3, 0xE9),
	RTSX_REG_PAIR(CARD_PULL_CTL4, 0xAA),
	0,
};

/* SD Pull Control Disable:
 *     SD_DAT[3:0] ==> pull down
 *     SD_CD       ==> pull up
 *     SD_WP       ==> pull down
 *     SD_CMD      ==> pull down
 *     SD_CLK      ==> pull down
 */
static const u32 rts5260_sd_pull_ctl_disable_tbl[] = {
	RTSX_REG_PAIR(CARD_PULL_CTL1, 0x66),
	RTSX_REG_PAIR(CARD_PULL_CTL2, 0x55),
	RTSX_REG_PAIR(CARD_PULL_CTL3, 0xD5),
	RTSX_REG_PAIR(CARD_PULL_CTL4, 0x55),
	0,
};

/* MS Pull Control Enable:
 *     MS CD       ==> pull up
 *     others      ==> pull down
 */
static const u32 rts5260_ms_pull_ctl_enable_tbl[] = {
	RTSX_REG_PAIR(CARD_PULL_CTL4, 0x55),
	RTSX_REG_PAIR(CARD_PULL_CTL5, 0x55),
	RTSX_REG_PAIR(CARD_PULL_CTL6, 0x15),
	0,
};

/* MS Pull Control Disable:
 *     MS CD       ==> pull up
 *     others      ==> pull down
 */
static const u32 rts5260_ms_pull_ctl_disable_tbl[] = {
	RTSX_REG_PAIR(CARD_PULL_CTL4, 0x55),
	RTSX_REG_PAIR(CARD_PULL_CTL5, 0x55),
	RTSX_REG_PAIR(CARD_PULL_CTL6, 0x15),
	0,
};

static int sd_set_sample_push_timing_sd30(struct rtsx_pcr *pcr)
{
	rtsx_pci_write_register(pcr, SD_CFG1, SD_MODE_SELECT_MASK
		| SD_ASYNC_FIFO_NOT_RST, SD_30_MODE | SD_ASYNC_FIFO_NOT_RST);
	rtsx_pci_write_register(pcr, CLK_CTL, CLK_LOW_FREQ, CLK_LOW_FREQ);
	rtsx_pci_write_register(pcr, CARD_CLK_SOURCE, 0xFF,
			CRC_VAR_CLK0 | SD30_FIX_CLK | SAMPLE_VAR_CLK1);
	rtsx_pci_write_register(pcr, CLK_CTL, CLK_LOW_FREQ, 0);

	return 0;
}

static int rts5260_card_power_on(struct rtsx_pcr *pcr, int card)
{
	struct rtsx_cr_option *option = &pcr->option;

	if (option->ocp_en)
		rtsx_pci_enable_ocp(pcr);


	rtsx_pci_write_register(pcr, LDO_CONFIG2, DV331812_VDD1, DV331812_VDD1);
	rtsx_pci_write_register(pcr, LDO_VCC_CFG0,
			 RTS5260_DVCC_TUNE_MASK, RTS5260_DVCC_33);

	rtsx_pci_write_register(pcr, LDO_VCC_CFG1, LDO_POW_SDVDD1_MASK,
			LDO_POW_SDVDD1_ON);

	rtsx_pci_write_register(pcr, LDO_CONFIG2,
			 DV331812_POWERON, DV331812_POWERON);
	msleep(20);

	if (pcr->extra_caps & EXTRA_CAPS_SD_SDR50 ||
	    pcr->extra_caps & EXTRA_CAPS_SD_SDR104)
		sd_set_sample_push_timing_sd30(pcr);

	/* Initialize SD_CFG1 register */
	rtsx_pci_write_register(pcr, SD_CFG1, 0xFF,
				SD_CLK_DIVIDE_128 | SD_20_MODE);

	rtsx_pci_write_register(pcr, SD_SAMPLE_POINT_CTL,
				0xFF, SD20_RX_POS_EDGE);
	rtsx_pci_write_register(pcr, SD_PUSH_POINT_CTL, 0xFF, 0);
	rtsx_pci_write_register(pcr, CARD_STOP, SD_STOP | SD_CLR_ERR,
				SD_STOP | SD_CLR_ERR);

	/* Reset SD_CFG3 register */
	rtsx_pci_write_register(pcr, SD_CFG3, SD30_CLK_END_EN, 0);
	rtsx_pci_write_register(pcr, REG_SD_STOP_SDCLK_CFG,
			SD30_CLK_STOP_CFG_EN | SD30_CLK_STOP_CFG1 |
			SD30_CLK_STOP_CFG0, 0);

	rtsx_pci_write_register(pcr, REG_PRE_RW_MODE, EN_INFINITE_MODE, 0);

	return 0;
}

static int rts5260_switch_output_voltage(struct rtsx_pcr *pcr, u8 voltage)
{
	switch (voltage) {
	case OUTPUT_3V3:
		rtsx_pci_write_register(pcr, LDO_CONFIG2,
					DV331812_VDD1, DV331812_VDD1);
		rtsx_pci_write_register(pcr, LDO_DV18_CFG,
					DV331812_MASK, DV331812_33);
		rtsx_pci_write_register(pcr, SD_PAD_CTL, SD_IO_USING_1V8, 0);
		break;
	case OUTPUT_1V8:
		rtsx_pci_write_register(pcr, LDO_CONFIG2,
					DV331812_VDD1, DV331812_VDD1);
		rtsx_pci_write_register(pcr, LDO_DV18_CFG,
					DV331812_MASK, DV331812_17);
		rtsx_pci_write_register(pcr, SD_PAD_CTL, SD_IO_USING_1V8,
					SD_IO_USING_1V8);
		break;
	default:
		return -EINVAL;
	}

	/* set pad drive */
	rts5260_fill_driving(pcr, voltage);

	return 0;
}

static void rts5260_stop_cmd(struct rtsx_pcr *pcr)
{
	rtsx_pci_writel(pcr, RTSX_HCBCTLR, STOP_CMD);
	rtsx_pci_writel(pcr, RTSX_HDBCTLR, STOP_DMA);
	rtsx_pci_write_register(pcr, RTS5260_DMA_RST_CTL_0,
				RTS5260_DMA_RST | RTS5260_ADMA3_RST,
				RTS5260_DMA_RST | RTS5260_ADMA3_RST);
	rtsx_pci_write_register(pcr, RBCTL, RB_FLUSH, RB_FLUSH);
}

static void rts5260_card_before_power_off(struct rtsx_pcr *pcr)
{
	rts5260_stop_cmd(pcr);
	rts5260_switch_output_voltage(pcr, OUTPUT_3V3);

}

static int rts5260_card_power_off(struct rtsx_pcr *pcr, int card)
{
	int err = 0;

	rts5260_card_before_power_off(pcr);
	err = rtsx_pci_write_register(pcr, LDO_VCC_CFG1,
			 LDO_POW_SDVDD1_MASK, LDO_POW_SDVDD1_OFF);
	err = rtsx_pci_write_register(pcr, LDO_CONFIG2,
			 DV331812_POWERON, DV331812_POWEROFF);
	if (pcr->option.ocp_en)
		rtsx_pci_disable_ocp(pcr);

	return err;
}

static void rts5260_init_ocp(struct rtsx_pcr *pcr)
{
	struct rtsx_cr_option *option = &pcr->option;

	if (option->ocp_en) {
		u8 mask, val;


		rtsx_pci_write_register(pcr, RTS5260_DVCC_CTRL,
				RTS5260_DVCC_OCP_THD_MASK,
				option->sd_800mA_ocp_thd);

		rtsx_pci_write_register(pcr, RTS5260_DV331812_CFG,
				RTS5260_DV331812_OCP_THD_MASK,
				RTS5260_DV331812_OCP_THD_270);

		mask = SD_OCP_GLITCH_MASK;
		val = pcr->hw_param.ocp_glitch;
		rtsx_pci_write_register(pcr, REG_OCPGLITCH, mask, val);
		rtsx_pci_write_register(pcr, RTS5260_DVCC_CTRL,
					RTS5260_DVCC_OCP_EN |
					RTS5260_DVCC_OCP_CL_EN,
					RTS5260_DVCC_OCP_EN |
					RTS5260_DVCC_OCP_CL_EN);

		rtsx_pci_enable_ocp(pcr);
	} else {
		rtsx_pci_write_register(pcr, RTS5260_DVCC_CTRL,
					RTS5260_DVCC_OCP_EN |
					RTS5260_DVCC_OCP_CL_EN, 0);
	}
}

static void rts5260_enable_ocp(struct rtsx_pcr *pcr)
{
	u8 val = 0;

	val = SD_OCP_INT_EN | SD_DETECT_EN;
	rtsx_pci_write_register(pcr, REG_OCPCTL, 0xFF, val);

}

static void rts5260_disable_ocp(struct rtsx_pcr *pcr)
{
	u8 mask = 0;

	mask = SD_OCP_INT_EN | SD_DETECT_EN;
	rtsx_pci_write_register(pcr, REG_OCPCTL, mask, 0);

}


static int rts5260_get_ocpstat(struct rtsx_pcr *pcr, u8 *val)
{
	return rtsx_pci_read_register(pcr, REG_OCPSTAT, val);
}

static int rts5260_get_ocpstat2(struct rtsx_pcr *pcr, u8 *val)
{
	return rtsx_pci_read_register(pcr, REG_DV3318_OCPSTAT, val);
}

static void rts5260_clear_ocpstat(struct rtsx_pcr *pcr)
{
	u8 mask = 0;
	u8 val = 0;

	mask = SD_OCP_INT_CLR | SD_OC_CLR;
	val = SD_OCP_INT_CLR | SD_OC_CLR;

	rtsx_pci_write_register(pcr, REG_OCPCTL, mask, val);
	rtsx_pci_write_register(pcr, REG_DV3318_OCPCTL,
				DV3318_OCP_INT_CLR | DV3318_OCP_CLR,
				DV3318_OCP_INT_CLR | DV3318_OCP_CLR);
	udelay(10);
	rtsx_pci_write_register(pcr, REG_OCPCTL, mask, 0);
	rtsx_pci_write_register(pcr, REG_DV3318_OCPCTL,
				DV3318_OCP_INT_CLR | DV3318_OCP_CLR, 0);
}

static void rts5260_process_ocp(struct rtsx_pcr *pcr)
{
	if (!pcr->option.ocp_en)
		return;

	rtsx_pci_get_ocpstat(pcr, &pcr->ocp_stat);
	rts5260_get_ocpstat2(pcr, &pcr->ocp_stat2);

	if ((pcr->ocp_stat & (SD_OC_NOW | SD_OC_EVER)) ||
		(pcr->ocp_stat2 & (DV3318_OCP_NOW | DV3318_OCP_EVER))) {
		rtsx_pci_card_power_off(pcr, RTSX_SD_CARD);
		rtsx_pci_write_register(pcr, CARD_OE, SD_OUTPUT_EN, 0);
		rtsx_pci_clear_ocpstat(pcr);
		pcr->ocp_stat = 0;
		pcr->ocp_stat2 = 0;
	}

}

static int rts5260_init_hw(struct rtsx_pcr *pcr)
{
	int err;

	rtsx_pci_init_cmd(pcr);

	rtsx_pci_add_cmd(pcr, WRITE_REG_CMD, L1SUB_CONFIG1,
			 AUX_CLK_ACTIVE_SEL_MASK, MAC_CKSW_DONE);
	/* Rest L1SUB Config */
	rtsx_pci_add_cmd(pcr, WRITE_REG_CMD, L1SUB_CONFIG3, 0xFF, 0x00);
	rtsx_pci_add_cmd(pcr, WRITE_REG_CMD, PM_CLK_FORCE_CTL,
			 CLK_PM_EN, CLK_PM_EN);
	rtsx_pci_add_cmd(pcr, WRITE_REG_CMD, PWD_SUSPEND_EN, 0xFF, 0xFF);
	rtsx_pci_add_cmd(pcr, WRITE_REG_CMD, PWR_GATE_CTRL,
			 PWR_GATE_EN, PWR_GATE_EN);
	rtsx_pci_add_cmd(pcr, WRITE_REG_CMD, REG_VREF,
			 PWD_SUSPND_EN, PWD_SUSPND_EN);
	rtsx_pci_add_cmd(pcr, WRITE_REG_CMD, RBCTL,
			 U_AUTO_DMA_EN_MASK, U_AUTO_DMA_DISABLE);

	if (pcr->flags & PCR_REVERSE_SOCKET)
		rtsx_pci_add_cmd(pcr, WRITE_REG_CMD, PETXCFG, 0xB0, 0xB0);
	else
		rtsx_pci_add_cmd(pcr, WRITE_REG_CMD, PETXCFG, 0xB0, 0x80);

	rtsx_pci_add_cmd(pcr, WRITE_REG_CMD, OBFF_CFG,
			 OBFF_EN_MASK, OBFF_DISABLE);

	err = rtsx_pci_send_cmd(pcr, CMD_TIMEOUT_DEF);
	if (err < 0)
		return err;

	rtsx_pci_init_ocp(pcr);

	return 0;
}

static void rts5260_pwr_saving_setting(struct rtsx_pcr *pcr)
{
	int lss_l1_1, lss_l1_2;

	lss_l1_1 = rtsx_check_dev_flag(pcr, ASPM_L1_1_EN)
			| rtsx_check_dev_flag(pcr, PM_L1_1_EN);
	lss_l1_2 = rtsx_check_dev_flag(pcr, ASPM_L1_2_EN)
			| rtsx_check_dev_flag(pcr, PM_L1_2_EN);

	rtsx_pci_write_register(pcr, ASPM_FORCE_CTL, 0xFF, 0);
	if (lss_l1_2) {
		pcr_dbg(pcr, "Set parameters for L1.2.");
		rtsx_pci_write_register(pcr, PWR_GLOBAL_CTRL,
					0xFF, PCIE_L1_2_EN);
		rtsx_pci_write_register(pcr, RTS5260_DVCC_CTRL,
					RTS5260_DVCC_OCP_EN |
					RTS5260_DVCC_OCP_CL_EN,
					RTS5260_DVCC_OCP_EN |
					RTS5260_DVCC_OCP_CL_EN);

		rtsx_pci_write_register(pcr, PWR_FE_CTL,
					0xFF, PCIE_L1_2_PD_FE_EN);
	} else if (lss_l1_1) {
		pcr_dbg(pcr, "Set parameters for L1.1.");
		rtsx_pci_write_register(pcr, PWR_GLOBAL_CTRL,
					0xFF, PCIE_L1_1_EN);
		rtsx_pci_write_register(pcr, PWR_FE_CTL,
					0xFF, PCIE_L1_1_PD_FE_EN);
	} else {
		pcr_dbg(pcr, "Set parameters for L1.");
		rtsx_pci_write_register(pcr, PWR_GLOBAL_CTRL,
					0xFF, PCIE_L1_0_EN);
		rtsx_pci_write_register(pcr, PWR_FE_CTL,
					0xFF, PCIE_L1_0_PD_FE_EN);
	}

	rtsx_pci_write_register(pcr, CFG_L1_0_PCIE_DPHY_RET_VALUE,
				0xFF, CFG_L1_0_RET_VALUE_DEFAULT);
	rtsx_pci_write_register(pcr, CFG_L1_0_PCIE_MAC_RET_VALUE,
				0xFF, CFG_L1_0_RET_VALUE_DEFAULT);
	rtsx_pci_write_register(pcr, CFG_L1_0_CRC_SD30_RET_VALUE,
				0xFF, CFG_L1_0_RET_VALUE_DEFAULT);
	rtsx_pci_write_register(pcr, CFG_L1_0_CRC_SD40_RET_VALUE,
				0xFF, CFG_L1_0_RET_VALUE_DEFAULT);
	rtsx_pci_write_register(pcr, CFG_L1_0_SYS_RET_VALUE,
				0xFF, CFG_L1_0_RET_VALUE_DEFAULT);
	/*Option cut APHY*/
	rtsx_pci_write_register(pcr, CFG_PCIE_APHY_OFF_0,
				0xFF, CFG_PCIE_APHY_OFF_0_DEFAULT);
	rtsx_pci_write_register(pcr, CFG_PCIE_APHY_OFF_1,
				0xFF, CFG_PCIE_APHY_OFF_1_DEFAULT);
	rtsx_pci_write_register(pcr, CFG_PCIE_APHY_OFF_2,
				0xFF, CFG_PCIE_APHY_OFF_2_DEFAULT);
	rtsx_pci_write_register(pcr, CFG_PCIE_APHY_OFF_3,
				0xFF, CFG_PCIE_APHY_OFF_3_DEFAULT);
	/*CDR DEC*/
	rtsx_pci_write_register(pcr, PWC_CDR, 0xFF, PWC_CDR_DEFAULT);
	/*PWMPFM*/
	rtsx_pci_write_register(pcr, CFG_LP_FPWM_VALUE,
				0xFF, CFG_LP_FPWM_VALUE_DEFAULT);
	/*No Power Saving WA*/
	rtsx_pci_write_register(pcr, CFG_L1_0_CRC_MISC_RET_VALUE,
				0xFF, CFG_L1_0_CRC_MISC_RET_VALUE_DEFAULT);
}

static void rts5260_init_from_cfg(struct rtsx_pcr *pcr)
{
	struct pci_dev *pdev = pcr->pci;
	int l1ss;
	struct rtsx_cr_option *option = &pcr->option;
	u32 lval;

	l1ss = pci_find_ext_capability(pdev, PCI_EXT_CAP_ID_L1SS);
	if (!l1ss)
		return;

	pci_read_config_dword(pdev, l1ss + PCI_L1SS_CTL1, &lval);

	if (lval & PCI_L1SS_CTL1_ASPM_L1_1)
		rtsx_set_dev_flag(pcr, ASPM_L1_1_EN);

	if (lval & PCI_L1SS_CTL1_ASPM_L1_2)
		rtsx_set_dev_flag(pcr, ASPM_L1_2_EN);

	if (lval & PCI_L1SS_CTL1_PCIPM_L1_1)
		rtsx_set_dev_flag(pcr, PM_L1_1_EN);

	if (lval & PCI_L1SS_CTL1_PCIPM_L1_2)
		rtsx_set_dev_flag(pcr, PM_L1_2_EN);

	rts5260_pwr_saving_setting(pcr);

	if (option->ltr_en) {
		u16 val;

		pcie_capability_read_word(pdev, PCI_EXP_DEVCTL2, &val);
		if (val & PCI_EXP_DEVCTL2_LTR_EN) {
			option->ltr_enabled = true;
			option->ltr_active = true;
			rtsx_set_ltr_latency(pcr, option->ltr_active_latency);
		} else {
			option->ltr_enabled = false;
		}
	}

	if (rtsx_check_dev_flag(pcr, ASPM_L1_1_EN | ASPM_L1_2_EN
				| PM_L1_1_EN | PM_L1_2_EN))
		option->force_clkreq_0 = false;
	else
		option->force_clkreq_0 = true;
}

static int rts5260_extra_init_hw(struct rtsx_pcr *pcr)
{
	struct rtsx_cr_option *option = &pcr->option;

	/* Set mcu_cnt to 7 to ensure data can be sampled properly */
	rtsx_pci_write_register(pcr, 0xFC03, 0x7F, 0x07);
	rtsx_pci_write_register(pcr, SSC_DIV_N_0, 0xFF, 0x5D);

	rts5260_init_from_cfg(pcr);

	/* force no MDIO*/
	rtsx_pci_write_register(pcr, RTS5260_AUTOLOAD_CFG4,
				0xFF, RTS5260_MIMO_DISABLE);
	/*Modify SDVCC Tune Default Parameters!*/
	rtsx_pci_write_register(pcr, LDO_VCC_CFG0,
				RTS5260_DVCC_TUNE_MASK, RTS5260_DVCC_33);

	rtsx_pci_write_register(pcr, PCLK_CTL, PCLK_MODE_SEL, PCLK_MODE_SEL);

	rts5260_init_hw(pcr);

	/*
	 * If u_force_clkreq_0 is enabled, CLKREQ# PIN will be forced
	 * to drive low, and we forcibly request clock.
	 */
	if (option->force_clkreq_0)
		rtsx_pci_write_register(pcr, PETXCFG,
				 FORCE_CLKREQ_DELINK_MASK, FORCE_CLKREQ_LOW);
	else
		rtsx_pci_write_register(pcr, PETXCFG,
				 FORCE_CLKREQ_DELINK_MASK, FORCE_CLKREQ_HIGH);

	rtsx_pci_write_register(pcr, pcr->reg_pm_ctrl3, 0x10, 0x00);

	return 0;
}

static void rts5260_set_l1off_cfg_sub_d0(struct rtsx_pcr *pcr, int active)
{
	struct rtsx_cr_option *option = &pcr->option;
	u32 interrupt = rtsx_pci_readl(pcr, RTSX_BIPR);
	int card_exist = (interrupt & SD_EXIST) | (interrupt & MS_EXIST);
	int aspm_L1_1, aspm_L1_2;
	u8 val = 0;

	aspm_L1_1 = rtsx_check_dev_flag(pcr, ASPM_L1_1_EN);
	aspm_L1_2 = rtsx_check_dev_flag(pcr, ASPM_L1_2_EN);

	if (active) {
		/* run, latency: 60us */
		if (aspm_L1_1)
			val = option->ltr_l1off_snooze_sspwrgate;
	} else {
		/* l1off, latency: 300us */
		if (aspm_L1_2)
			val = option->ltr_l1off_sspwrgate;
	}

	if (aspm_L1_1 || aspm_L1_2) {
		if (rtsx_check_dev_flag(pcr,
					LTR_L1SS_PWR_GATE_CHECK_CARD_EN)) {
			if (card_exist)
				val &= ~L1OFF_MBIAS2_EN_5250;
			else
				val |= L1OFF_MBIAS2_EN_5250;
		}
	}
	rtsx_set_l1off_sub(pcr, val);
}

static const struct pcr_ops rts5260_pcr_ops = {
	.fetch_vendor_settings = rtsx_base_fetch_vendor_settings,
	.turn_on_led = rts5260_turn_on_led,
	.turn_off_led = rts5260_turn_off_led,
	.extra_init_hw = rts5260_extra_init_hw,
	.enable_auto_blink = rtsx_base_enable_auto_blink,
	.disable_auto_blink = rtsx_base_disable_auto_blink,
	.card_power_on = rts5260_card_power_on,
	.card_power_off = rts5260_card_power_off,
	.switch_output_voltage = rts5260_switch_output_voltage,
	.stop_cmd = rts5260_stop_cmd,
	.set_l1off_cfg_sub_d0 = rts5260_set_l1off_cfg_sub_d0,
	.enable_ocp = rts5260_enable_ocp,
	.disable_ocp = rts5260_disable_ocp,
	.init_ocp = rts5260_init_ocp,
	.process_ocp = rts5260_process_ocp,
	.get_ocpstat = rts5260_get_ocpstat,
	.clear_ocpstat = rts5260_clear_ocpstat,
};

void rts5260_init_params(struct rtsx_pcr *pcr)
{
	struct rtsx_cr_option *option = &pcr->option;
	struct rtsx_hw_param *hw_param = &pcr->hw_param;

	pcr->extra_caps = EXTRA_CAPS_SD_SDR50 | EXTRA_CAPS_SD_SDR104;
	pcr->num_slots = 2;

	pcr->flags = 0;
	pcr->card_drive_sel = RTSX_CARD_DRIVE_DEFAULT;
	pcr->sd30_drive_sel_1v8 = CFG_DRIVER_TYPE_B;
	pcr->sd30_drive_sel_3v3 = CFG_DRIVER_TYPE_B;
	pcr->aspm_en = ASPM_L1_EN;
<<<<<<< HEAD
=======
	pcr->aspm_mode = ASPM_MODE_REG;
>>>>>>> 7d2a07b7
	pcr->tx_initial_phase = SET_CLOCK_PHASE(27, 29, 11);
	pcr->rx_initial_phase = SET_CLOCK_PHASE(24, 6, 5);

	pcr->ic_version = rts5260_get_ic_version(pcr);
	pcr->sd_pull_ctl_enable_tbl = rts5260_sd_pull_ctl_enable_tbl;
	pcr->sd_pull_ctl_disable_tbl = rts5260_sd_pull_ctl_disable_tbl;
	pcr->ms_pull_ctl_enable_tbl = rts5260_ms_pull_ctl_enable_tbl;
	pcr->ms_pull_ctl_disable_tbl = rts5260_ms_pull_ctl_disable_tbl;

	pcr->reg_pm_ctrl3 = RTS524A_PM_CTRL3;

	pcr->ops = &rts5260_pcr_ops;

	option->dev_flags = (LTR_L1SS_PWR_GATE_CHECK_CARD_EN
				| LTR_L1SS_PWR_GATE_EN);
	option->ltr_en = true;

	/* init latency of active, idle, L1OFF to 60us, 300us, 3ms */
	option->ltr_active_latency = LTR_ACTIVE_LATENCY_DEF;
	option->ltr_idle_latency = LTR_IDLE_LATENCY_DEF;
	option->ltr_l1off_latency = LTR_L1OFF_LATENCY_DEF;
	option->l1_snooze_delay = L1_SNOOZE_DELAY_DEF;
	option->ltr_l1off_sspwrgate = LTR_L1OFF_SSPWRGATE_5250_DEF;
	option->ltr_l1off_snooze_sspwrgate =
		LTR_L1OFF_SNOOZE_SSPWRGATE_5250_DEF;

	option->ocp_en = 1;
	if (option->ocp_en)
		hw_param->interrupt_en |= SD_OC_INT_EN;
	hw_param->ocp_glitch =  SD_OCP_GLITCH_100U | SDVIO_OCP_GLITCH_800U;
	option->sd_400mA_ocp_thd = RTS5260_DVCC_OCP_THD_550;
	option->sd_800mA_ocp_thd = RTS5260_DVCC_OCP_THD_970;
}<|MERGE_RESOLUTION|>--- conflicted
+++ resolved
@@ -628,10 +628,7 @@
 	pcr->sd30_drive_sel_1v8 = CFG_DRIVER_TYPE_B;
 	pcr->sd30_drive_sel_3v3 = CFG_DRIVER_TYPE_B;
 	pcr->aspm_en = ASPM_L1_EN;
-<<<<<<< HEAD
-=======
 	pcr->aspm_mode = ASPM_MODE_REG;
->>>>>>> 7d2a07b7
 	pcr->tx_initial_phase = SET_CLOCK_PHASE(27, 29, 11);
 	pcr->rx_initial_phase = SET_CLOCK_PHASE(24, 6, 5);
 
