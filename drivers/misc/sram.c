// SPDX-License-Identifier: GPL-2.0-or-later
/*
 * Generic on-chip SRAM allocation driver
 *
 * Copyright (C) 2012 Philipp Zabel, Pengutronix
 */

#include <linux/clk.h>
#include <linux/delay.h>
#include <linux/genalloc.h>
#include <linux/io.h>
#include <linux/list_sort.h>
#include <linux/of_address.h>
#include <linux/of_device.h>
#include <linux/platform_device.h>
#include <linux/regmap.h>
#include <linux/slab.h>
#include <linux/mfd/syscon.h>
#include <soc/at91/atmel-secumod.h>

#include "sram.h"

#define SRAM_GRANULARITY	32

static ssize_t sram_read(struct file *filp, struct kobject *kobj,
			 struct bin_attribute *attr,
			 char *buf, loff_t pos, size_t count)
{
	struct sram_partition *part;

	part = container_of(attr, struct sram_partition, battr);

	mutex_lock(&part->lock);
	memcpy_fromio(buf, part->base + pos, count);
	mutex_unlock(&part->lock);

	return count;
}

static ssize_t sram_write(struct file *filp, struct kobject *kobj,
			  struct bin_attribute *attr,
			  char *buf, loff_t pos, size_t count)
{
	struct sram_partition *part;

	part = container_of(attr, struct sram_partition, battr);

	mutex_lock(&part->lock);
	memcpy_toio(part->base + pos, buf, count);
	mutex_unlock(&part->lock);

	return count;
}

static int sram_add_pool(struct sram_dev *sram, struct sram_reserve *block,
			 phys_addr_t start, struct sram_partition *part)
{
	int ret;

	part->pool = devm_gen_pool_create(sram->dev, ilog2(SRAM_GRANULARITY),
					  NUMA_NO_NODE, block->label);
	if (IS_ERR(part->pool))
		return PTR_ERR(part->pool);

	ret = gen_pool_add_virt(part->pool, (unsigned long)part->base, start,
				block->size, NUMA_NO_NODE);
	if (ret < 0) {
		dev_err(sram->dev, "failed to register subpool: %d\n", ret);
		return ret;
	}

	return 0;
}

static int sram_add_export(struct sram_dev *sram, struct sram_reserve *block,
			   phys_addr_t start, struct sram_partition *part)
{
	sysfs_bin_attr_init(&part->battr);
	part->battr.attr.name = devm_kasprintf(sram->dev, GFP_KERNEL,
					       "%llx.sram",
					       (unsigned long long)start);
	if (!part->battr.attr.name)
		return -ENOMEM;

	part->battr.attr.mode = S_IRUSR | S_IWUSR;
	part->battr.read = sram_read;
	part->battr.write = sram_write;
	part->battr.size = block->size;

	return device_create_bin_file(sram->dev, &part->battr);
}

static int sram_add_partition(struct sram_dev *sram, struct sram_reserve *block,
			      phys_addr_t start)
{
	int ret;
	struct sram_partition *part = &sram->partition[sram->partitions];

	mutex_init(&part->lock);

	if (sram->config && sram->config->map_only_reserved) {
		void __iomem *virt_base;

		if (sram->no_memory_wc)
			virt_base = devm_ioremap_resource(sram->dev, &block->res);
		else
			virt_base = devm_ioremap_resource_wc(sram->dev, &block->res);

		if (IS_ERR(virt_base)) {
			dev_err(sram->dev, "could not map SRAM at %pr\n", &block->res);
			return PTR_ERR(virt_base);
		}

		part->base = virt_base;
	} else {
		part->base = sram->virt_base + block->start;
	}

	if (block->pool) {
		ret = sram_add_pool(sram, block, start, part);
		if (ret)
			return ret;
	}
	if (block->export) {
		ret = sram_add_export(sram, block, start, part);
		if (ret)
			return ret;
	}
	if (block->protect_exec) {
		ret = sram_check_protect_exec(sram, block, part);
		if (ret)
			return ret;

		ret = sram_add_pool(sram, block, start, part);
		if (ret)
			return ret;

		sram_add_protect_exec(part);
	}

	sram->partitions++;

	return 0;
}

static void sram_free_partitions(struct sram_dev *sram)
{
	struct sram_partition *part;

	if (!sram->partitions)
		return;

	part = &sram->partition[sram->partitions - 1];
	for (; sram->partitions; sram->partitions--, part--) {
		if (part->battr.size)
			device_remove_bin_file(sram->dev, &part->battr);

		if (part->pool &&
		    gen_pool_avail(part->pool) < gen_pool_size(part->pool))
			dev_err(sram->dev, "removed pool while SRAM allocated\n");
	}
}

static int sram_reserve_cmp(void *priv, const struct list_head *a,
					const struct list_head *b)
{
	struct sram_reserve *ra = list_entry(a, struct sram_reserve, list);
	struct sram_reserve *rb = list_entry(b, struct sram_reserve, list);

	return ra->start - rb->start;
}

static int sram_reserve_regions(struct sram_dev *sram, struct resource *res)
{
	struct device_node *np = sram->dev->of_node, *child;
	unsigned long size, cur_start, cur_size;
	struct sram_reserve *rblocks, *block;
	struct list_head reserve_list;
	unsigned int nblocks, exports = 0;
	const char *label;
	int ret = 0;

	INIT_LIST_HEAD(&reserve_list);

	size = resource_size(res);

	/*
	 * We need an additional block to mark the end of the memory region
	 * after the reserved blocks from the dt are processed.
	 */
	nblocks = (np) ? of_get_available_child_count(np) + 1 : 1;
	rblocks = kcalloc(nblocks, sizeof(*rblocks), GFP_KERNEL);
	if (!rblocks)
		return -ENOMEM;

	block = &rblocks[0];
	for_each_available_child_of_node(np, child) {
		struct resource child_res;

		ret = of_address_to_resource(child, 0, &child_res);
		if (ret < 0) {
			dev_err(sram->dev,
				"could not get address for node %pOF\n",
				child);
			goto err_chunks;
		}

		if (child_res.start < res->start || child_res.end > res->end) {
			dev_err(sram->dev,
				"reserved block %pOF outside the sram area\n",
				child);
			ret = -EINVAL;
			goto err_chunks;
		}

		block->start = child_res.start - res->start;
		block->size = resource_size(&child_res);
		block->res = child_res;
		list_add_tail(&block->list, &reserve_list);

		block->export = of_property_read_bool(child, "export");
		block->pool = of_property_read_bool(child, "pool");
		block->protect_exec = of_property_read_bool(child, "protect-exec");

		if ((block->export || block->pool || block->protect_exec) &&
		    block->size) {
			exports++;

			label = NULL;
			ret = of_property_read_string(child, "label", &label);
			if (ret && ret != -EINVAL) {
				dev_err(sram->dev,
					"%pOF has invalid label name\n",
					child);
				goto err_chunks;
			}
			if (!label)
				label = child->name;

			block->label = devm_kstrdup(sram->dev,
						    label, GFP_KERNEL);
			if (!block->label) {
				ret = -ENOMEM;
				goto err_chunks;
			}

			dev_dbg(sram->dev, "found %sblock '%s' 0x%x-0x%x\n",
				block->export ? "exported " : "", block->label,
				block->start, block->start + block->size);
		} else {
			dev_dbg(sram->dev, "found reserved block 0x%x-0x%x\n",
				block->start, block->start + block->size);
		}

		block++;
	}
	child = NULL;

	/* the last chunk marks the end of the region */
	rblocks[nblocks - 1].start = size;
	rblocks[nblocks - 1].size = 0;
	list_add_tail(&rblocks[nblocks - 1].list, &reserve_list);

	list_sort(NULL, &reserve_list, sram_reserve_cmp);

	if (exports) {
		sram->partition = devm_kcalloc(sram->dev,
				       exports, sizeof(*sram->partition),
				       GFP_KERNEL);
		if (!sram->partition) {
			ret = -ENOMEM;
			goto err_chunks;
		}
	}

	cur_start = 0;
	list_for_each_entry(block, &reserve_list, list) {
		/* can only happen if sections overlap */
		if (block->start < cur_start) {
			dev_err(sram->dev,
				"block at 0x%x starts after current offset 0x%lx\n",
				block->start, cur_start);
			ret = -EINVAL;
			sram_free_partitions(sram);
			goto err_chunks;
		}

		if ((block->export || block->pool || block->protect_exec) &&
		    block->size) {
			ret = sram_add_partition(sram, block,
						 res->start + block->start);
			if (ret) {
				sram_free_partitions(sram);
				goto err_chunks;
			}
		}

		/* current start is in a reserved block, so continue after it */
		if (block->start == cur_start) {
			cur_start = block->start + block->size;
			continue;
		}

		/*
		 * allocate the space between the current starting
		 * address and the following reserved block, or the
		 * end of the region.
		 */
		cur_size = block->start - cur_start;

		if (sram->pool) {
			dev_dbg(sram->dev, "adding chunk 0x%lx-0x%lx\n",
				cur_start, cur_start + cur_size);

			ret = gen_pool_add_virt(sram->pool,
					(unsigned long)sram->virt_base + cur_start,
					res->start + cur_start, cur_size, -1);
			if (ret < 0) {
				sram_free_partitions(sram);
				goto err_chunks;
			}
		}

		/* next allocation after this reserved block */
		cur_start = block->start + block->size;
	}

err_chunks:
	of_node_put(child);
	kfree(rblocks);

	return ret;
}

static int atmel_securam_wait(void)
{
	struct regmap *regmap;
	u32 val;

	regmap = syscon_regmap_lookup_by_compatible("atmel,sama5d2-secumod");
	if (IS_ERR(regmap))
		return -ENODEV;

	return regmap_read_poll_timeout(regmap, AT91_SECUMOD_RAMRDY, val,
					val & AT91_SECUMOD_RAMRDY_READY,
					10000, 500000);
}

static const struct sram_config atmel_securam_config = {
	.init = atmel_securam_wait,
};

/*
 * SYSRAM contains areas that are not accessible by the
 * kernel, such as the first 256K that is reserved for TZ.
 * Accesses to those areas (including speculative accesses)
 * trigger SErrors. As such we must map only the areas of
 * SYSRAM specified in the device tree.
 */
static const struct sram_config tegra_sysram_config = {
	.map_only_reserved = true,
};

static const struct of_device_id sram_dt_ids[] = {
	{ .compatible = "mmio-sram" },
	{ .compatible = "atmel,sama5d2-securam", .data = &atmel_securam_config },
	{ .compatible = "nvidia,tegra186-sysram", .data = &tegra_sysram_config },
	{ .compatible = "nvidia,tegra194-sysram", .data = &tegra_sysram_config },
	{ .compatible = "nvidia,tegra234-sysram", .data = &tegra_sysram_config },
	{}
};

static int sram_probe(struct platform_device *pdev)
{
	const struct sram_config *config;
	struct sram_dev *sram;
	int ret;
	struct resource *res;
<<<<<<< HEAD
=======
	struct clk *clk;
>>>>>>> eb3cdb58

	config = of_device_get_match_data(&pdev->dev);

	sram = devm_kzalloc(&pdev->dev, sizeof(*sram), GFP_KERNEL);
	if (!sram)
		return -ENOMEM;

	sram->dev = &pdev->dev;
	sram->no_memory_wc = of_property_read_bool(pdev->dev.of_node, "no-memory-wc");
	sram->config = config;

	if (!config || !config->map_only_reserved) {
		res = platform_get_resource(pdev, IORESOURCE_MEM, 0);
		if (sram->no_memory_wc)
			sram->virt_base = devm_ioremap_resource(&pdev->dev, res);
		else
			sram->virt_base = devm_ioremap_resource_wc(&pdev->dev, res);
		if (IS_ERR(sram->virt_base)) {
			dev_err(&pdev->dev, "could not map SRAM registers\n");
			return PTR_ERR(sram->virt_base);
		}

		sram->pool = devm_gen_pool_create(sram->dev, ilog2(SRAM_GRANULARITY),
						  NUMA_NO_NODE, NULL);
		if (IS_ERR(sram->pool))
			return PTR_ERR(sram->pool);
	}

<<<<<<< HEAD
	sram->clk = devm_clk_get(sram->dev, NULL);
	if (IS_ERR(sram->clk))
		sram->clk = NULL;
	else
		clk_prepare_enable(sram->clk);
=======
	clk = devm_clk_get_optional_enabled(sram->dev, NULL);
	if (IS_ERR(clk))
		return PTR_ERR(clk);
>>>>>>> eb3cdb58

	ret = sram_reserve_regions(sram,
			platform_get_resource(pdev, IORESOURCE_MEM, 0));
	if (ret)
		return ret;

	platform_set_drvdata(pdev, sram);

	if (config && config->init) {
		ret = config->init();
		if (ret)
			goto err_free_partitions;
	}

	if (sram->pool)
		dev_dbg(sram->dev, "SRAM pool: %zu KiB @ 0x%p\n",
			gen_pool_size(sram->pool) / 1024, sram->virt_base);

	return 0;

err_free_partitions:
	sram_free_partitions(sram);

	return ret;
}

static int sram_remove(struct platform_device *pdev)
{
	struct sram_dev *sram = platform_get_drvdata(pdev);

	sram_free_partitions(sram);

	if (sram->pool && gen_pool_avail(sram->pool) < gen_pool_size(sram->pool))
		dev_err(sram->dev, "removed while SRAM allocated\n");

	return 0;
}

static struct platform_driver sram_driver = {
	.driver = {
		.name = "sram",
		.of_match_table = sram_dt_ids,
	},
	.probe = sram_probe,
	.remove = sram_remove,
};

static int __init sram_init(void)
{
	return platform_driver_register(&sram_driver);
}

postcore_initcall(sram_init);<|MERGE_RESOLUTION|>--- conflicted
+++ resolved
@@ -376,10 +376,7 @@
 	struct sram_dev *sram;
 	int ret;
 	struct resource *res;
-<<<<<<< HEAD
-=======
 	struct clk *clk;
->>>>>>> eb3cdb58
 
 	config = of_device_get_match_data(&pdev->dev);
 
@@ -408,17 +405,9 @@
 			return PTR_ERR(sram->pool);
 	}
 
-<<<<<<< HEAD
-	sram->clk = devm_clk_get(sram->dev, NULL);
-	if (IS_ERR(sram->clk))
-		sram->clk = NULL;
-	else
-		clk_prepare_enable(sram->clk);
-=======
 	clk = devm_clk_get_optional_enabled(sram->dev, NULL);
 	if (IS_ERR(clk))
 		return PTR_ERR(clk);
->>>>>>> eb3cdb58
 
 	ret = sram_reserve_regions(sram,
 			platform_get_resource(pdev, IORESOURCE_MEM, 0));
