--- conflicted
+++ resolved
@@ -89,10 +89,7 @@
 config SUSE_HAVE_STABLE_KABI
 	bool "Stable KABI is defined"
 	default n
-<<<<<<< HEAD
-=======
 	depends on SUSE_KERNEL_SUPPORTED
->>>>>>> c13e5b42
 	help
 	  This helper option (only) indicates whether the kernel provides a
 	  stable kABI. It assists in writing guards for kABI stability checks.
