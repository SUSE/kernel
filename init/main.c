// SPDX-License-Identifier: GPL-2.0-only
/*
 *  linux/init/main.c
 *
 *  Copyright (C) 1991, 1992  Linus Torvalds
 *
 *  GK 2/5/95  -  Changed to support mounting root fs via NFS
 *  Added initrd & change_root: Werner Almesberger & Hans Lermen, Feb '96
 *  Moan early if gcc is old, avoiding bogus kernels - Paul Gortmaker, May '96
 *  Simplified starting of init:  Michael A. Griffith <grif@acm.org>
 */

#define DEBUG		/* Enable initcall_debug */

#include <linux/types.h>
#include <linux/extable.h>
#include <linux/module.h>
#include <linux/proc_fs.h>
#include <linux/binfmts.h>
#include <linux/kernel.h>
#include <linux/syscalls.h>
#include <linux/stackprotector.h>
#include <linux/string.h>
#include <linux/ctype.h>
#include <linux/delay.h>
#include <linux/ioport.h>
#include <linux/init.h>
#include <linux/initrd.h>
#include <linux/memblock.h>
#include <linux/acpi.h>
#include <linux/bootconfig.h>
#include <linux/console.h>
#include <linux/nmi.h>
#include <linux/percpu.h>
#include <linux/kmod.h>
#include <linux/kprobes.h>
#include <linux/kmsan.h>
#include <linux/vmalloc.h>
#include <linux/kernel_stat.h>
#include <linux/start_kernel.h>
#include <linux/security.h>
#include <linux/smp.h>
#include <linux/profile.h>
#include <linux/kfence.h>
#include <linux/rcupdate.h>
#include <linux/srcu.h>
#include <linux/moduleparam.h>
#include <linux/kallsyms.h>
#include <linux/buildid.h>
#include <linux/writeback.h>
#include <linux/cpu.h>
#include <linux/cpuset.h>
#include <linux/cgroup.h>
#include <linux/efi.h>
#include <linux/tick.h>
#include <linux/sched/isolation.h>
#include <linux/interrupt.h>
#include <linux/taskstats_kern.h>
#include <linux/delayacct.h>
#include <linux/unistd.h>
#include <linux/utsname.h>
#include <linux/rmap.h>
#include <linux/mempolicy.h>
#include <linux/key.h>
#include <linux/debug_locks.h>
#include <linux/debugobjects.h>
#include <linux/lockdep.h>
#include <linux/kmemleak.h>
#include <linux/padata.h>
#include <linux/pid_namespace.h>
#include <linux/device/driver.h>
#include <linux/kthread.h>
#include <linux/sched.h>
#include <linux/sched/init.h>
#include <linux/signal.h>
#include <linux/idr.h>
#include <linux/kgdb.h>
#include <linux/ftrace.h>
#include <linux/async.h>
#include <linux/shmem_fs.h>
#include <linux/slab.h>
#include <linux/perf_event.h>
#include <linux/ptrace.h>
#include <linux/pti.h>
#include <linux/blkdev.h>
#include <linux/sched/clock.h>
#include <linux/sched/task.h>
#include <linux/sched/task_stack.h>
#include <linux/context_tracking.h>
#include <linux/random.h>
#include <linux/list.h>
#include <linux/integrity.h>
#include <linux/proc_ns.h>
#include <linux/io.h>
#include <linux/cache.h>
#include <linux/rodata_test.h>
#include <linux/jump_label.h>
#include <linux/kcsan.h>
#include <linux/init_syscalls.h>
#include <linux/stackdepot.h>
#include <linux/randomize_kstack.h>
#include <net/net_namespace.h>

#include <asm/io.h>
#include <asm/setup.h>
#include <asm/sections.h>
#include <asm/cacheflush.h>

#define CREATE_TRACE_POINTS
#include <trace/events/initcall.h>

#include <kunit/test.h>

static int kernel_init(void *);

extern void init_IRQ(void);
extern void radix_tree_init(void);
extern void maple_tree_init(void);

/*
 * Debug helper: via this flag we know that we are in 'early bootup code'
 * where only the boot processor is running with IRQ disabled.  This means
 * two things - IRQ must not be enabled before the flag is cleared and some
 * operations which are not allowed with IRQ disabled are allowed while the
 * flag is set.
 */
bool early_boot_irqs_disabled __read_mostly;

enum system_states system_state __read_mostly;
EXPORT_SYMBOL(system_state);

/*
 * Boot command-line arguments
 */
#define MAX_INIT_ARGS CONFIG_INIT_ENV_ARG_LIMIT
#define MAX_INIT_ENVS CONFIG_INIT_ENV_ARG_LIMIT

extern void time_init(void);
/* Default late time init is NULL. archs can override this later. */
void (*__initdata late_time_init)(void);

/* Untouched command line saved by arch-specific code. */
char __initdata boot_command_line[COMMAND_LINE_SIZE];
/* Untouched saved command line (eg. for /proc) */
char *saved_command_line __ro_after_init;
unsigned int saved_command_line_len __ro_after_init;
/* Command line for parameter parsing */
static char *static_command_line;
/* Untouched extra command line */
static char *extra_command_line;
/* Extra init arguments */
static char *extra_init_args;

#ifdef CONFIG_BOOT_CONFIG
/* Is bootconfig on command line? */
static bool bootconfig_found;
static size_t initargs_offs;
#else
# define bootconfig_found false
# define initargs_offs 0
#endif

static char *execute_command;
static char *ramdisk_execute_command = "/init";

/*
 * Used to generate warnings if static_key manipulation functions are used
 * before jump_label_init is called.
 */
bool static_key_initialized __read_mostly;
EXPORT_SYMBOL_GPL(static_key_initialized);

/*
 * If set, this is an indication to the drivers that reset the underlying
 * device before going ahead with the initialization otherwise driver might
 * rely on the BIOS and skip the reset operation.
 *
 * This is useful if kernel is booting in an unreliable environment.
 * For ex. kdump situation where previous kernel has crashed, BIOS has been
 * skipped and devices will be in unknown state.
 */
unsigned int reset_devices;
EXPORT_SYMBOL(reset_devices);

static int __init set_reset_devices(char *str)
{
	reset_devices = 1;
	return 1;
}

__setup("reset_devices", set_reset_devices);

static const char *argv_init[MAX_INIT_ARGS+2] = { "init", NULL, };
const char *envp_init[MAX_INIT_ENVS+2] = { "HOME=/", "TERM=linux", NULL, };
static const char *panic_later, *panic_param;

extern const struct obs_kernel_param __setup_start[], __setup_end[];

static bool __init obsolete_checksetup(char *line)
{
	const struct obs_kernel_param *p;
	bool had_early_param = false;

	p = __setup_start;
	do {
		int n = strlen(p->str);
		if (parameqn(line, p->str, n)) {
			if (p->early) {
				/* Already done in parse_early_param?
				 * (Needs exact match on param part).
				 * Keep iterating, as we can have early
				 * params and __setups of same names 8( */
				if (line[n] == '\0' || line[n] == '=')
					had_early_param = true;
			} else if (!p->setup_func) {
				pr_warn("Parameter %s is obsolete, ignored\n",
					p->str);
				return true;
			} else if (p->setup_func(line + n))
				return true;
		}
		p++;
	} while (p < __setup_end);

	return had_early_param;
}

/*
 * This should be approx 2 Bo*oMips to start (note initial shift), and will
 * still work even if initially too large, it will just take slightly longer
 */
unsigned long loops_per_jiffy = (1<<12);
EXPORT_SYMBOL(loops_per_jiffy);

static int __init debug_kernel(char *str)
{
	console_loglevel = CONSOLE_LOGLEVEL_DEBUG;
	return 0;
}

static int __init quiet_kernel(char *str)
{
	console_loglevel = CONSOLE_LOGLEVEL_QUIET;
	return 0;
}

early_param("debug", debug_kernel);
early_param("quiet", quiet_kernel);

static int __init loglevel(char *str)
{
	int newlevel;

	/*
	 * Only update loglevel value when a correct setting was passed,
	 * to prevent blind crashes (when loglevel being set to 0) that
	 * are quite hard to debug
	 */
	if (get_option(&str, &newlevel)) {
		console_loglevel = newlevel;
		return 0;
	}

	return -EINVAL;
}

early_param("loglevel", loglevel);

#ifdef CONFIG_BLK_DEV_INITRD
static void * __init get_boot_config_from_initrd(size_t *_size)
{
	u32 size, csum;
	char *data;
	u32 *hdr;
	int i;

	if (!initrd_end)
		return NULL;

	data = (char *)initrd_end - BOOTCONFIG_MAGIC_LEN;
	/*
	 * Since Grub may align the size of initrd to 4, we must
	 * check the preceding 3 bytes as well.
	 */
	for (i = 0; i < 4; i++) {
		if (!memcmp(data, BOOTCONFIG_MAGIC, BOOTCONFIG_MAGIC_LEN))
			goto found;
		data--;
	}
	return NULL;

found:
	hdr = (u32 *)(data - 8);
	size = le32_to_cpu(hdr[0]);
	csum = le32_to_cpu(hdr[1]);

	data = ((void *)hdr) - size;
	if ((unsigned long)data < initrd_start) {
		pr_err("bootconfig size %d is greater than initrd size %ld\n",
			size, initrd_end - initrd_start);
		return NULL;
	}

	if (xbc_calc_checksum(data, size) != csum) {
		pr_err("bootconfig checksum failed\n");
		return NULL;
	}

	/* Remove bootconfig from initramfs/initrd */
	initrd_end = (unsigned long)data;
	if (_size)
		*_size = size;

	return data;
}
#else
static void * __init get_boot_config_from_initrd(size_t *_size)
{
	return NULL;
}
#endif

#ifdef CONFIG_BOOT_CONFIG

static char xbc_namebuf[XBC_KEYLEN_MAX] __initdata;

#define rest(dst, end) ((end) > (dst) ? (end) - (dst) : 0)

static int __init xbc_snprint_cmdline(char *buf, size_t size,
				      struct xbc_node *root)
{
	struct xbc_node *knode, *vnode;
	char *end = buf + size;
	const char *val;
	int ret;

	xbc_node_for_each_key_value(root, knode, val) {
		ret = xbc_node_compose_key_after(root, knode,
					xbc_namebuf, XBC_KEYLEN_MAX);
		if (ret < 0)
			return ret;

		vnode = xbc_node_get_child(knode);
		if (!vnode) {
			ret = snprintf(buf, rest(buf, end), "%s ", xbc_namebuf);
			if (ret < 0)
				return ret;
			buf += ret;
			continue;
		}
		xbc_array_for_each_value(vnode, val) {
			ret = snprintf(buf, rest(buf, end), "%s=\"%s\" ",
				       xbc_namebuf, val);
			if (ret < 0)
				return ret;
			buf += ret;
		}
	}

	return buf - (end - size);
}
#undef rest

/* Make an extra command line under given key word */
static char * __init xbc_make_cmdline(const char *key)
{
	struct xbc_node *root;
	char *new_cmdline;
	int ret, len = 0;

	root = xbc_find_node(key);
	if (!root)
		return NULL;

	/* Count required buffer size */
	len = xbc_snprint_cmdline(NULL, 0, root);
	if (len <= 0)
		return NULL;

	new_cmdline = memblock_alloc(len + 1, SMP_CACHE_BYTES);
	if (!new_cmdline) {
		pr_err("Failed to allocate memory for extra kernel cmdline.\n");
		return NULL;
	}

	ret = xbc_snprint_cmdline(new_cmdline, len + 1, root);
	if (ret < 0 || ret > len) {
		pr_err("Failed to print extra kernel cmdline.\n");
<<<<<<< HEAD
		memblock_free(__pa(new_cmdline), len + 1);
=======
		memblock_free(new_cmdline, len + 1);
>>>>>>> eb3cdb58
		return NULL;
	}

	return new_cmdline;
}

static int __init bootconfig_params(char *param, char *val,
				    const char *unused, void *arg)
{
	if (strcmp(param, "bootconfig") == 0) {
		bootconfig_found = true;
	}
	return 0;
}

static int __init warn_bootconfig(char *str)
{
	/* The 'bootconfig' has been handled by bootconfig_params(). */
	return 0;
}

static void __init setup_boot_config(void)
{
	static char tmp_cmdline[COMMAND_LINE_SIZE] __initdata;
	const char *msg, *data;
	int pos, ret;
	size_t size;
	char *err;

	/* Cut out the bootconfig data even if we have no bootconfig option */
	data = get_boot_config_from_initrd(&size);
	/* If there is no bootconfig in initrd, try embedded one. */
	if (!data)
		data = xbc_get_embedded_bootconfig(&size);

	strscpy(tmp_cmdline, boot_command_line, COMMAND_LINE_SIZE);
	err = parse_args("bootconfig", tmp_cmdline, NULL, 0, 0, 0, NULL,
			 bootconfig_params);

	if (IS_ERR(err) || !(bootconfig_found || IS_ENABLED(CONFIG_BOOT_CONFIG_FORCE)))
		return;

	/* parse_args() stops at the next param of '--' and returns an address */
	if (err)
		initargs_offs = err - tmp_cmdline;

	if (!data) {
		/* If user intended to use bootconfig, show an error level message */
		if (bootconfig_found)
			pr_err("'bootconfig' found on command line, but no bootconfig found\n");
		else
			pr_info("No bootconfig data provided, so skipping bootconfig");
		return;
	}

	if (size >= XBC_DATA_MAX) {
		pr_err("bootconfig size %ld greater than max size %d\n",
			(long)size, XBC_DATA_MAX);
		return;
	}

	ret = xbc_init(data, size, &msg, &pos);
	if (ret < 0) {
		if (pos < 0)
			pr_err("Failed to init bootconfig: %s.\n", msg);
		else
			pr_err("Failed to parse bootconfig: %s at %d.\n",
				msg, pos);
	} else {
		xbc_get_info(&ret, NULL);
		pr_info("Load bootconfig: %ld bytes %d nodes\n", (long)size, ret);
		/* keys starting with "kernel." are passed via cmdline */
		extra_command_line = xbc_make_cmdline("kernel");
		/* Also, "init." keys are init arguments */
		extra_init_args = xbc_make_cmdline("init");
	}
	return;
}

static void __init exit_boot_config(void)
{
	xbc_exit();
}

#else	/* !CONFIG_BOOT_CONFIG */

static void __init setup_boot_config(void)
{
	/* Remove bootconfig data from initrd */
	get_boot_config_from_initrd(NULL);
}

static int __init warn_bootconfig(char *str)
{
	pr_warn("WARNING: 'bootconfig' found on the kernel command line but CONFIG_BOOT_CONFIG is not set.\n");
	return 0;
}

#define exit_boot_config()	do {} while (0)

#endif	/* CONFIG_BOOT_CONFIG */

early_param("bootconfig", warn_bootconfig);

/* Change NUL term back to "=", to make "param" the whole string. */
static void __init repair_env_string(char *param, char *val)
{
	if (val) {
		/* param=val or param="val"? */
		if (val == param+strlen(param)+1)
			val[-1] = '=';
		else if (val == param+strlen(param)+2) {
			val[-2] = '=';
			memmove(val-1, val, strlen(val)+1);
		} else
			BUG();
	}
}

/* Anything after -- gets handed straight to init. */
static int __init set_init_arg(char *param, char *val,
			       const char *unused, void *arg)
{
	unsigned int i;

	if (panic_later)
		return 0;

	repair_env_string(param, val);

	for (i = 0; argv_init[i]; i++) {
		if (i == MAX_INIT_ARGS) {
			panic_later = "init";
			panic_param = param;
			return 0;
		}
	}
	argv_init[i] = param;
	return 0;
}

/*
 * Unknown boot options get handed to init, unless they look like
 * unused parameters (modprobe will find them in /proc/cmdline).
 */
static int __init unknown_bootoption(char *param, char *val,
				     const char *unused, void *arg)
{
	size_t len = strlen(param);

	repair_env_string(param, val);

	/* Handle obsolete-style parameters */
	if (obsolete_checksetup(param))
		return 0;

	/* Unused module parameter. */
	if (strnchr(param, len, '.'))
		return 0;

	if (panic_later)
		return 0;

	if (val) {
		/* Environment option */
		unsigned int i;
		for (i = 0; envp_init[i]; i++) {
			if (i == MAX_INIT_ENVS) {
				panic_later = "env";
				panic_param = param;
			}
			if (!strncmp(param, envp_init[i], len+1))
				break;
		}
		envp_init[i] = param;
	} else {
		/* Command line option */
		unsigned int i;
		for (i = 0; argv_init[i]; i++) {
			if (i == MAX_INIT_ARGS) {
				panic_later = "init";
				panic_param = param;
			}
		}
		argv_init[i] = param;
	}
	return 0;
}

static int __init init_setup(char *str)
{
	unsigned int i;

	execute_command = str;
	/*
	 * In case LILO is going to boot us with default command line,
	 * it prepends "auto" before the whole cmdline which makes
	 * the shell think it should execute a script with such name.
	 * So we ignore all arguments entered _before_ init=... [MJ]
	 */
	for (i = 1; i < MAX_INIT_ARGS; i++)
		argv_init[i] = NULL;
	return 1;
}
__setup("init=", init_setup);

static int __init rdinit_setup(char *str)
{
	unsigned int i;

	ramdisk_execute_command = str;
	/* See "auto" comment in init_setup */
	for (i = 1; i < MAX_INIT_ARGS; i++)
		argv_init[i] = NULL;
	return 1;
}
__setup("rdinit=", rdinit_setup);

#ifndef CONFIG_SMP
static const unsigned int setup_max_cpus = NR_CPUS;
static inline void setup_nr_cpu_ids(void) { }
static inline void smp_prepare_cpus(unsigned int maxcpus) { }
#endif

/*
 * We need to store the untouched command line for future reference.
 * We also need to store the touched command line since the parameter
 * parsing is performed in place, and we should allow a component to
 * store reference of name/value for future reference.
 */
static void __init setup_command_line(char *command_line)
{
	size_t len, xlen = 0, ilen = 0;

	if (extra_command_line)
		xlen = strlen(extra_command_line);
	if (extra_init_args)
		ilen = strlen(extra_init_args) + 4; /* for " -- " */

	len = xlen + strlen(boot_command_line) + 1;

	saved_command_line = memblock_alloc(len + ilen, SMP_CACHE_BYTES);
	if (!saved_command_line)
		panic("%s: Failed to allocate %zu bytes\n", __func__, len + ilen);

	static_command_line = memblock_alloc(len, SMP_CACHE_BYTES);
	if (!static_command_line)
		panic("%s: Failed to allocate %zu bytes\n", __func__, len);

	if (xlen) {
		/*
		 * We have to put extra_command_line before boot command
		 * lines because there could be dashes (separator of init
		 * command line) in the command lines.
		 */
		strcpy(saved_command_line, extra_command_line);
		strcpy(static_command_line, extra_command_line);
	}
	strcpy(saved_command_line + xlen, boot_command_line);
	strcpy(static_command_line + xlen, command_line);

	if (ilen) {
		/*
		 * Append supplemental init boot args to saved_command_line
		 * so that user can check what command line options passed
		 * to init.
		 * The order should always be
		 * " -- "[bootconfig init-param][cmdline init-param]
		 */
		if (initargs_offs) {
			len = xlen + initargs_offs;
			strcpy(saved_command_line + len, extra_init_args);
			len += ilen - 4;	/* strlen(extra_init_args) */
			strcpy(saved_command_line + len,
				boot_command_line + initargs_offs - 1);
		} else {
			len = strlen(saved_command_line);
			strcpy(saved_command_line + len, " -- ");
			len += 4;
			strcpy(saved_command_line + len, extra_init_args);
		}
	}

	saved_command_line_len = strlen(saved_command_line);
}

/*
 * We need to finalize in a non-__init function or else race conditions
 * between the root thread and the init thread may cause start_kernel to
 * be reaped by free_initmem before the root thread has proceeded to
 * cpu_idle.
 *
 * gcc-3.4 accidentally inlines this function, so use noinline.
 */

static __initdata DECLARE_COMPLETION(kthreadd_done);

noinline void __ref __noreturn rest_init(void)
{
	struct task_struct *tsk;
	int pid;

	rcu_scheduler_starting();
	/*
	 * We need to spawn init first so that it obtains pid 1, however
	 * the init task will end up wanting to create kthreads, which, if
	 * we schedule it before we create kthreadd, will OOPS.
	 */
	pid = user_mode_thread(kernel_init, NULL, CLONE_FS);
	/*
	 * Pin init on the boot CPU. Task migration is not properly working
	 * until sched_init_smp() has been run. It will set the allowed
	 * CPUs for init to the non isolated CPUs.
	 */
	rcu_read_lock();
	tsk = find_task_by_pid_ns(pid, &init_pid_ns);
	tsk->flags |= PF_NO_SETAFFINITY;
	set_cpus_allowed_ptr(tsk, cpumask_of(smp_processor_id()));
	rcu_read_unlock();

	numa_default_policy();
	pid = kernel_thread(kthreadd, NULL, NULL, CLONE_FS | CLONE_FILES);
	rcu_read_lock();
	kthreadd_task = find_task_by_pid_ns(pid, &init_pid_ns);
	rcu_read_unlock();

	/*
	 * Enable might_sleep() and smp_processor_id() checks.
	 * They cannot be enabled earlier because with CONFIG_PREEMPTION=y
	 * kernel_thread() would trigger might_sleep() splats. With
	 * CONFIG_PREEMPT_VOLUNTARY=y the init task might have scheduled
	 * already, but it's stuck on the kthreadd_done completion.
	 */
	system_state = SYSTEM_SCHEDULING;

	complete(&kthreadd_done);

	/*
	 * The boot idle thread must execute schedule()
	 * at least once to get things moving:
	 */
	schedule_preempt_disabled();
	/* Call into cpu_idle with preempt disabled */
	cpu_startup_entry(CPUHP_ONLINE);
}

/* Check for early params. */
static int __init do_early_param(char *param, char *val,
				 const char *unused, void *arg)
{
	const struct obs_kernel_param *p;

	for (p = __setup_start; p < __setup_end; p++) {
		if ((p->early && parameq(param, p->str)) ||
		    (strcmp(param, "console") == 0 &&
		     strcmp(p->str, "earlycon") == 0)
		) {
			if (p->setup_func(val) != 0)
				pr_warn("Malformed early option '%s'\n", param);
		}
	}
	/* We accept everything at this stage. */
	return 0;
}

void __init parse_early_options(char *cmdline)
{
	parse_args("early options", cmdline, NULL, 0, 0, 0, NULL,
		   do_early_param);
}

/* Arch code calls this early on, or if not, just before other parsing. */
void __init parse_early_param(void)
{
	static int done __initdata;
	static char tmp_cmdline[COMMAND_LINE_SIZE] __initdata;

	if (done)
		return;

	/* All fall through to do_early_param. */
	strscpy(tmp_cmdline, boot_command_line, COMMAND_LINE_SIZE);
	parse_early_options(tmp_cmdline);
	done = 1;
}

void __init __weak arch_post_acpi_subsys_init(void) { }

void __init __weak smp_setup_processor_id(void)
{
}

# if THREAD_SIZE >= PAGE_SIZE
void __init __weak thread_stack_cache_init(void)
{
}
#endif

void __init __weak poking_init(void) { }

void __init __weak pgtable_cache_init(void) { }

void __init __weak trap_init(void) { }

bool initcall_debug;
core_param(initcall_debug, initcall_debug, bool, 0644);

#ifdef TRACEPOINTS_ENABLED
static void __init initcall_debug_enable(void);
#else
static inline void initcall_debug_enable(void)
{
}
#endif

<<<<<<< HEAD
/* Report memory auto-initialization states for this boot. */
static void __init report_meminit(void)
{
	const char *stack;

	if (IS_ENABLED(CONFIG_INIT_STACK_ALL_PATTERN))
		stack = "all(pattern)";
	else if (IS_ENABLED(CONFIG_INIT_STACK_ALL_ZERO))
		stack = "all(zero)";
	else if (IS_ENABLED(CONFIG_GCC_PLUGIN_STRUCTLEAK_BYREF_ALL))
		stack = "byref_all(zero)";
	else if (IS_ENABLED(CONFIG_GCC_PLUGIN_STRUCTLEAK_BYREF))
		stack = "byref(zero)";
	else if (IS_ENABLED(CONFIG_GCC_PLUGIN_STRUCTLEAK_USER))
		stack = "__user(zero)";
	else
		stack = "off";

	pr_info("mem auto-init: stack:%s, heap alloc:%s, heap free:%s\n",
		stack, want_init_on_alloc(GFP_KERNEL) ? "on" : "off",
		want_init_on_free() ? "on" : "off");
	if (want_init_on_free())
		pr_info("mem auto-init: clearing system memory may take some time...\n");
}

/*
 * Set up kernel memory allocators
 */
static void __init mm_init(void)
{
	/*
	 * page_ext requires contiguous pages,
	 * bigger than MAX_ORDER unless SPARSEMEM.
	 */
	page_ext_init_flatmem();
	init_mem_debugging_and_hardening();
	kfence_alloc_pool();
	report_meminit();
	stack_depot_early_init();
	mem_init();
	mem_init_print_info();
	kmem_cache_init();
	/*
	 * page_owner must be initialized after buddy is ready, and also after
	 * slab is ready so that stack_depot_init() works properly
	 */
	page_ext_init_flatmem_late();
	kmemleak_init();
	pgtable_init();
	debug_objects_mem_init();
	vmalloc_init();
	/* Should be run before the first non-init thread is created */
	init_espfix_bsp();
	/* Should be run after espfix64 is set up. */
	pti_init();
	mm_cache_init();
}

#ifdef CONFIG_HAVE_ARCH_RANDOMIZE_KSTACK_OFFSET
=======
#ifdef CONFIG_RANDOMIZE_KSTACK_OFFSET
>>>>>>> eb3cdb58
DEFINE_STATIC_KEY_MAYBE_RO(CONFIG_RANDOMIZE_KSTACK_OFFSET_DEFAULT,
			   randomize_kstack_offset);
DEFINE_PER_CPU(u32, kstack_offset);

static int __init early_randomize_kstack_offset(char *buf)
{
	int ret;
	bool bool_result;

	ret = kstrtobool(buf, &bool_result);
	if (ret)
		return ret;

	if (bool_result)
		static_branch_enable(&randomize_kstack_offset);
	else
		static_branch_disable(&randomize_kstack_offset);
	return 0;
}
early_param("randomize_kstack_offset", early_randomize_kstack_offset);
#endif

void __init __weak __noreturn arch_call_rest_init(void)
{
	rest_init();
}

static void __init print_unknown_bootoptions(void)
{
	char *unknown_options;
	char *end;
	const char *const *p;
	size_t len;

	if (panic_later || (!argv_init[1] && !envp_init[2]))
		return;

	/*
	 * Determine how many options we have to print out, plus a space
	 * before each
	 */
	len = 1; /* null terminator */
	for (p = &argv_init[1]; *p; p++) {
		len++;
		len += strlen(*p);
	}
	for (p = &envp_init[2]; *p; p++) {
		len++;
		len += strlen(*p);
	}

	unknown_options = memblock_alloc(len, SMP_CACHE_BYTES);
	if (!unknown_options) {
		pr_err("%s: Failed to allocate %zu bytes\n",
			__func__, len);
		return;
	}
	end = unknown_options;

	for (p = &argv_init[1]; *p; p++)
		end += sprintf(end, " %s", *p);
	for (p = &envp_init[2]; *p; p++)
		end += sprintf(end, " %s", *p);

	/* Start at unknown_options[1] to skip the initial space */
	pr_notice("Unknown kernel command line parameters \"%s\", will be passed to user space.\n",
		&unknown_options[1]);
<<<<<<< HEAD
	memblock_free(__pa(unknown_options), len);
=======
	memblock_free(unknown_options, len);
>>>>>>> eb3cdb58
}

asmlinkage __visible __init __no_sanitize_address __noreturn __no_stack_protector
void start_kernel(void)
{
	char *command_line;
	char *after_dashes;

	set_task_stack_end_magic(&init_task);
	smp_setup_processor_id();
	debug_objects_early_init();
	init_vmlinux_build_id();

	cgroup_init_early();

	local_irq_disable();
	early_boot_irqs_disabled = true;

	/*
	 * Interrupts are still disabled. Do necessary setups, then
	 * enable them.
	 */
	boot_cpu_init();
	page_address_init();
	pr_notice("%s", linux_banner);
	early_security_init();
	setup_arch(&command_line);
	setup_boot_config();
	setup_command_line(command_line);
	setup_nr_cpu_ids();
	setup_per_cpu_areas();
	smp_prepare_boot_cpu();	/* arch-specific boot-cpu hooks */
	boot_cpu_hotplug_init();

	pr_notice("Kernel command line: %s\n", saved_command_line);
	/* parameters may set static keys */
	jump_label_init();
	parse_early_param();
	after_dashes = parse_args("Booting kernel",
				  static_command_line, __start___param,
				  __stop___param - __start___param,
				  -1, -1, NULL, &unknown_bootoption);
	print_unknown_bootoptions();
	if (!IS_ERR_OR_NULL(after_dashes))
		parse_args("Setting init args", after_dashes, NULL, 0, -1, -1,
			   NULL, set_init_arg);
	if (extra_init_args)
		parse_args("Setting extra init args", extra_init_args,
			   NULL, 0, -1, -1, NULL, set_init_arg);

	/* Architectural and non-timekeeping rng init, before allocator init */
	random_init_early(command_line);

	/*
	 * These use large bootmem allocations and must precede
	 * initalization of page allocator
	 */
	setup_log_buf(0);
	vfs_caches_init_early();
	sort_main_extable();
	trap_init();
<<<<<<< HEAD
	mm_init();
=======
	mm_core_init();
>>>>>>> eb3cdb58
	poking_init();
	ftrace_init();

	/* trace_printk can be enabled here */
	early_trace_init();

	/*
	 * Set up the scheduler prior starting any interrupts (such as the
	 * timer interrupt). Full topology setup happens at smp_init()
	 * time - but meanwhile we still have a functioning scheduler.
	 */
	sched_init();

	if (WARN(!irqs_disabled(),
		 "Interrupts were enabled *very* early, fixing it\n"))
		local_irq_disable();
	radix_tree_init();
	maple_tree_init();

	/*
	 * Set up housekeeping before setting up workqueues to allow the unbound
	 * workqueue to take non-housekeeping into account.
	 */
	housekeeping_init();

	/*
	 * Allow workqueue creation and work item queueing/cancelling
	 * early.  Work item execution depends on kthreads and starts after
	 * workqueue_init().
	 */
	workqueue_init_early();

	rcu_init();

	/* Trace events are available after this */
	trace_init();

	if (initcall_debug)
		initcall_debug_enable();

	context_tracking_init();
	/* init some links before init_ISA_irqs() */
	early_irq_init();
	init_IRQ();
	tick_init();
	rcu_init_nohz();
	init_timers();
	srcu_init();
	hrtimers_init();
	softirq_init();
	timekeeping_init();
<<<<<<< HEAD
	kfence_init();
	time_init();

	/*
	 * For best initial stack canary entropy, prepare it after:
	 * - setup_arch() for any UEFI RNG entropy and boot cmdline access
	 * - timekeeping_init() for ktime entropy used in rand_initialize()
	 * - time_init() for making random_get_entropy() work on some platforms
	 * - rand_initialize() to get any arch-specific entropy like RDRAND
	 * - add_latent_entropy() to get any latent entropy
	 * - adding command line entropy
	 */
	rand_initialize();
	add_latent_entropy();
	add_device_randomness(command_line, strlen(command_line));
=======
	time_init();

	/* This must be after timekeeping is initialized */
	random_init();

	/* These make use of the fully initialized rng */
	kfence_init();
>>>>>>> eb3cdb58
	boot_init_stack_canary();

	perf_event_init();
	profile_init();
	call_function_init();
	WARN(!irqs_disabled(), "Interrupts were enabled early\n");

	early_boot_irqs_disabled = false;
	local_irq_enable();

	kmem_cache_init_late();


	/*
	 * HACK ALERT! This is early. We're enabling the console before
	 * we've done PCI setups etc, and console_init() must be aware of
	 * this. But we do want output early, in case something goes wrong.
	 */
	console_init();
	if (panic_later)
		panic("Too many boot %s vars at `%s'", panic_later,
		      panic_param);

	lockdep_init();

	/*
	 * Need to run this when irqs are enabled, because it wants
	 * to self-test [hard/soft]-irqs on/off lock inversion bugs
	 * too:
	 */
	locking_selftest();

#ifdef CONFIG_BLK_DEV_INITRD
	if (initrd_start && !initrd_below_start_ok &&
	    page_to_pfn(virt_to_page((void *)initrd_start)) < min_low_pfn) {
		pr_crit("initrd overwritten (0x%08lx < 0x%08lx) - disabling it.\n",
		    page_to_pfn(virt_to_page((void *)initrd_start)),
		    min_low_pfn);
		initrd_start = 0;
	}
#endif
	setup_per_cpu_pageset();
	numa_policy_init();
	acpi_early_init();
	if (late_time_init)
		late_time_init();
	sched_clock_init();
	calibrate_delay();

	arch_cpu_finalize_init();

	pid_idr_init();
	anon_vma_init();
#ifdef CONFIG_X86
	if (efi_enabled(EFI_RUNTIME_SERVICES))
		efi_enter_virtual_mode();
#endif
	thread_stack_cache_init();
	cred_init();
	fork_init();
	proc_caches_init();
	uts_ns_init();
	hidden_area_init();
	key_init();
	security_init();
	dbg_late_init();
	net_ns_init();
	vfs_caches_init();
	pagecache_init();
	signals_init();
	seq_file_init();
	proc_root_init();
	nsfs_init();
	cpuset_init();
	cgroup_init();
	taskstats_init_early();
	delayacct_init();

	acpi_subsystem_init();
	arch_post_acpi_subsys_init();
	kcsan_init();

	/* Do the rest non-__init'ed, we're now alive */
	arch_call_rest_init();

	prevent_tail_call_optimization();
}

/* Call all constructor functions linked into the kernel. */
static void __init do_ctors(void)
{
/*
 * For UML, the constructors have already been called by the
 * normal setup code as it's just a normal ELF binary, so we
 * cannot do it again - but we do need CONFIG_CONSTRUCTORS
 * even on UML for modules.
 */
#if defined(CONFIG_CONSTRUCTORS) && !defined(CONFIG_UML)
	ctor_fn_t *fn = (ctor_fn_t *) __ctors_start;

	for (; fn < (ctor_fn_t *) __ctors_end; fn++)
		(*fn)();
#endif
}

#ifdef CONFIG_KALLSYMS
struct blacklist_entry {
	struct list_head next;
	char *buf;
};

static __initdata_or_module LIST_HEAD(blacklisted_initcalls);

static int __init initcall_blacklist(char *str)
{
	char *str_entry;
	struct blacklist_entry *entry;

	/* str argument is a comma-separated list of functions */
	do {
		str_entry = strsep(&str, ",");
		if (str_entry) {
			pr_debug("blacklisting initcall %s\n", str_entry);
			entry = memblock_alloc(sizeof(*entry),
					       SMP_CACHE_BYTES);
			if (!entry)
				panic("%s: Failed to allocate %zu bytes\n",
				      __func__, sizeof(*entry));
			entry->buf = memblock_alloc(strlen(str_entry) + 1,
						    SMP_CACHE_BYTES);
			if (!entry->buf)
				panic("%s: Failed to allocate %zu bytes\n",
				      __func__, strlen(str_entry) + 1);
			strcpy(entry->buf, str_entry);
			list_add(&entry->next, &blacklisted_initcalls);
		}
	} while (str_entry);

	return 1;
}

static bool __init_or_module initcall_blacklisted(initcall_t fn)
{
	struct blacklist_entry *entry;
	char fn_name[KSYM_SYMBOL_LEN];
	unsigned long addr;

	if (list_empty(&blacklisted_initcalls))
		return false;

	addr = (unsigned long) dereference_function_descriptor(fn);
	sprint_symbol_no_offset(fn_name, addr);

	/*
	 * fn will be "function_name [module_name]" where [module_name] is not
	 * displayed for built-in init functions.  Strip off the [module_name].
	 */
	strreplace(fn_name, ' ', '\0');

	list_for_each_entry(entry, &blacklisted_initcalls, next) {
		if (!strcmp(fn_name, entry->buf)) {
			pr_debug("initcall %s blacklisted\n", fn_name);
			return true;
		}
	}

	return false;
}
#else
static int __init initcall_blacklist(char *str)
{
	pr_warn("initcall_blacklist requires CONFIG_KALLSYMS\n");
	return 0;
}

static bool __init_or_module initcall_blacklisted(initcall_t fn)
{
	return false;
}
#endif
__setup("initcall_blacklist=", initcall_blacklist);

static __init_or_module void
trace_initcall_start_cb(void *data, initcall_t fn)
{
	ktime_t *calltime = data;

	printk(KERN_DEBUG "calling  %pS @ %i\n", fn, task_pid_nr(current));
	*calltime = ktime_get();
}

static __init_or_module void
trace_initcall_finish_cb(void *data, initcall_t fn, int ret)
{
	ktime_t rettime, *calltime = data;

	rettime = ktime_get();
	printk(KERN_DEBUG "initcall %pS returned %d after %lld usecs\n",
		 fn, ret, (unsigned long long)ktime_us_delta(rettime, *calltime));
}

static ktime_t initcall_calltime;

#ifdef TRACEPOINTS_ENABLED
static void __init initcall_debug_enable(void)
{
	int ret;

	ret = register_trace_initcall_start(trace_initcall_start_cb,
					    &initcall_calltime);
	ret |= register_trace_initcall_finish(trace_initcall_finish_cb,
					      &initcall_calltime);
	WARN(ret, "Failed to register initcall tracepoints\n");
}
# define do_trace_initcall_start	trace_initcall_start
# define do_trace_initcall_finish	trace_initcall_finish
#else
static inline void do_trace_initcall_start(initcall_t fn)
{
	if (!initcall_debug)
		return;
	trace_initcall_start_cb(&initcall_calltime, fn);
}
static inline void do_trace_initcall_finish(initcall_t fn, int ret)
{
	if (!initcall_debug)
		return;
	trace_initcall_finish_cb(&initcall_calltime, fn, ret);
}
#endif /* !TRACEPOINTS_ENABLED */

int __init_or_module do_one_initcall(initcall_t fn)
{
	int count = preempt_count();
	char msgbuf[64];
	int ret;

	if (initcall_blacklisted(fn))
		return -EPERM;

	do_trace_initcall_start(fn);
	ret = fn();
	do_trace_initcall_finish(fn, ret);

	msgbuf[0] = 0;

	if (preempt_count() != count) {
		sprintf(msgbuf, "preemption imbalance ");
		preempt_count_set(count);
	}
	if (irqs_disabled()) {
		strlcat(msgbuf, "disabled interrupts ", sizeof(msgbuf));
		local_irq_enable();
	}
	WARN(msgbuf[0], "initcall %pS returned with %s\n", fn, msgbuf);

	add_latent_entropy();
	return ret;
}


extern initcall_entry_t __initcall_start[];
extern initcall_entry_t __initcall0_start[];
extern initcall_entry_t __initcall1_start[];
extern initcall_entry_t __initcall2_start[];
extern initcall_entry_t __initcall3_start[];
extern initcall_entry_t __initcall4_start[];
extern initcall_entry_t __initcall5_start[];
extern initcall_entry_t __initcall6_start[];
extern initcall_entry_t __initcall7_start[];
extern initcall_entry_t __initcall_end[];

static initcall_entry_t *initcall_levels[] __initdata = {
	__initcall0_start,
	__initcall1_start,
	__initcall2_start,
	__initcall3_start,
	__initcall4_start,
	__initcall5_start,
	__initcall6_start,
	__initcall7_start,
	__initcall_end,
};

/* Keep these in sync with initcalls in include/linux/init.h */
static const char *initcall_level_names[] __initdata = {
	"pure",
	"core",
	"postcore",
	"arch",
	"subsys",
	"fs",
	"device",
	"late",
};

static int __init ignore_unknown_bootoption(char *param, char *val,
			       const char *unused, void *arg)
{
	return 0;
}

static void __init do_initcall_level(int level, char *command_line)
{
	initcall_entry_t *fn;

	parse_args(initcall_level_names[level],
		   command_line, __start___param,
		   __stop___param - __start___param,
		   level, level,
		   NULL, ignore_unknown_bootoption);

	trace_initcall_level(initcall_level_names[level]);
	for (fn = initcall_levels[level]; fn < initcall_levels[level+1]; fn++)
		do_one_initcall(initcall_from_entry(fn));
}

static void __init do_initcalls(void)
{
	int level;
	size_t len = saved_command_line_len + 1;
	char *command_line;

	command_line = kzalloc(len, GFP_KERNEL);
	if (!command_line)
		panic("%s: Failed to allocate %zu bytes\n", __func__, len);

	for (level = 0; level < ARRAY_SIZE(initcall_levels) - 1; level++) {
		/* Parser modifies command_line, restore it each time */
		strcpy(command_line, saved_command_line);
		do_initcall_level(level, command_line);
	}

	kfree(command_line);
}

/*
 * Ok, the machine is now initialized. None of the devices
 * have been touched yet, but the CPU subsystem is up and
 * running, and memory and process management works.
 *
 * Now we can finally start doing some real work..
 */
static void __init do_basic_setup(void)
{
	cpuset_init_smp();
	driver_init();
	init_irq_proc();
	do_ctors();
	do_initcalls();
}

static void __init do_pre_smp_initcalls(void)
{
	initcall_entry_t *fn;

	trace_initcall_level("early");
	for (fn = __initcall_start; fn < __initcall0_start; fn++)
		do_one_initcall(initcall_from_entry(fn));
}

static int run_init_process(const char *init_filename)
{
	const char *const *p;

	argv_init[0] = init_filename;
	pr_info("Run %s as init process\n", init_filename);
	pr_debug("  with arguments:\n");
	for (p = argv_init; *p; p++)
		pr_debug("    %s\n", *p);
	pr_debug("  with environment:\n");
	for (p = envp_init; *p; p++)
		pr_debug("    %s\n", *p);
	return kernel_execve(init_filename, argv_init, envp_init);
}

static int try_to_run_init_process(const char *init_filename)
{
	int ret;

	ret = run_init_process(init_filename);

	if (ret && ret != -ENOENT) {
		pr_err("Starting init: %s exists but couldn't execute it (error %d)\n",
		       init_filename, ret);
	}

	return ret;
}

static noinline void __init kernel_init_freeable(void);

#if defined(CONFIG_STRICT_KERNEL_RWX) || defined(CONFIG_STRICT_MODULE_RWX)
bool rodata_enabled __ro_after_init = true;

#ifndef arch_parse_debug_rodata
static inline bool arch_parse_debug_rodata(char *str) { return false; }
#endif

static int __init set_debug_rodata(char *str)
{
	if (arch_parse_debug_rodata(str))
		return 0;

	if (str && !strcmp(str, "on"))
		rodata_enabled = true;
	else if (str && !strcmp(str, "off"))
		rodata_enabled = false;
	else
		pr_warn("Invalid option string for rodata: '%s'\n", str);
	return 0;
}
early_param("rodata", set_debug_rodata);
#endif

#ifdef CONFIG_STRICT_KERNEL_RWX
static void mark_readonly(void)
{
	if (rodata_enabled) {
		/*
		 * load_module() results in W+X mappings, which are cleaned
		 * up with call_rcu().  Let's make sure that queued work is
		 * flushed so that we don't hit false positives looking for
		 * insecure pages which are W+X.
		 */
		rcu_barrier();
		mark_rodata_ro();
		rodata_test();
	} else
		pr_info("Kernel memory protection disabled.\n");
}
#elif defined(CONFIG_ARCH_HAS_STRICT_KERNEL_RWX)
static inline void mark_readonly(void)
{
	pr_warn("Kernel memory protection not selected by kernel config.\n");
}
#else
static inline void mark_readonly(void)
{
	pr_warn("This architecture does not have kernel memory protection.\n");
}
#endif

void __weak free_initmem(void)
{
	free_initmem_default(POISON_FREE_INITMEM);
}

static int __ref kernel_init(void *unused)
{
	int ret;

	/*
	 * Wait until kthreadd is all set-up.
	 */
	wait_for_completion(&kthreadd_done);

	kernel_init_freeable();
	/* need to finish all async __init code before freeing the memory */
	async_synchronize_full();

	system_state = SYSTEM_FREEING_INITMEM;
	kprobe_free_init_mem();
	ftrace_free_init_mem();
	kgdb_free_init_mem();
	exit_boot_config();
	free_initmem();
	mark_readonly();

	/*
	 * Kernel mappings are now finalized - update the userspace page-table
	 * to finalize PTI.
	 */
	pti_finalize();

	system_state = SYSTEM_RUNNING;
	numa_default_policy();

	rcu_end_inkernel_boot();

	do_sysctl_args();

	if (ramdisk_execute_command) {
		ret = run_init_process(ramdisk_execute_command);
		if (!ret)
			return 0;
		pr_err("Failed to execute %s (error %d)\n",
		       ramdisk_execute_command, ret);
	}

	/*
	 * We try each of these until one succeeds.
	 *
	 * The Bourne shell can be used instead of init if we are
	 * trying to recover a really broken machine.
	 */
	if (execute_command) {
		ret = run_init_process(execute_command);
		if (!ret)
			return 0;
		panic("Requested init %s failed (error %d).",
		      execute_command, ret);
	}

	if (CONFIG_DEFAULT_INIT[0] != '\0') {
		ret = run_init_process(CONFIG_DEFAULT_INIT);
		if (ret)
			pr_err("Default init %s failed (error %d)\n",
			       CONFIG_DEFAULT_INIT, ret);
		else
			return 0;
	}

	if (!try_to_run_init_process("/sbin/init") ||
	    !try_to_run_init_process("/etc/init") ||
	    !try_to_run_init_process("/bin/init") ||
	    !try_to_run_init_process("/bin/sh"))
		return 0;

	panic("No working init found.  Try passing init= option to kernel. "
	      "See Linux Documentation/admin-guide/init.rst for guidance.");
}

/* Open /dev/console, for stdin/stdout/stderr, this should never fail */
void __init console_on_rootfs(void)
{
	struct file *file = filp_open("/dev/console", O_RDWR, 0);

	if (IS_ERR(file)) {
		pr_err("Warning: unable to open an initial console.\n");
		return;
	}
	init_dup(file);
	init_dup(file);
	init_dup(file);
	fput(file);
}

static noinline void __init kernel_init_freeable(void)
{
	/* Now the scheduler is fully set up and can do blocking allocations */
	gfp_allowed_mask = __GFP_BITS_MASK;

	/*
	 * init can allocate pages on any node
	 */
	set_mems_allowed(node_states[N_MEMORY]);

	cad_pid = get_pid(task_pid(current));

	smp_prepare_cpus(setup_max_cpus);

	workqueue_init();

	init_mm_internals();

	rcu_init_tasks_generic();
	do_pre_smp_initcalls();
	lockup_detector_init();

	smp_init();
	sched_init_smp();

	padata_init();
	page_alloc_init_late();

	do_basic_setup();

	kunit_run_all_tests();

	wait_for_initramfs();
	console_on_rootfs();

	/*
	 * check if there is an early userspace init.  If yes, let it do all
	 * the work
	 */
	if (init_eaccess(ramdisk_execute_command) != 0) {
		ramdisk_execute_command = NULL;
		prepare_namespace();
	}

	/*
	 * Ok, we have completed the initial bootup, and
	 * we're essentially up and running. Get rid of the
	 * initmem segments and start the user-mode stuff..
	 *
	 * rootfs is available now, try loading the public keys
	 * and default modules
	 */

	integrity_load_keys();
}<|MERGE_RESOLUTION|>--- conflicted
+++ resolved
@@ -386,11 +386,7 @@
 	ret = xbc_snprint_cmdline(new_cmdline, len + 1, root);
 	if (ret < 0 || ret > len) {
 		pr_err("Failed to print extra kernel cmdline.\n");
-<<<<<<< HEAD
-		memblock_free(__pa(new_cmdline), len + 1);
-=======
 		memblock_free(new_cmdline, len + 1);
->>>>>>> eb3cdb58
 		return NULL;
 	}
 
@@ -806,69 +802,7 @@
 }
 #endif
 
-<<<<<<< HEAD
-/* Report memory auto-initialization states for this boot. */
-static void __init report_meminit(void)
-{
-	const char *stack;
-
-	if (IS_ENABLED(CONFIG_INIT_STACK_ALL_PATTERN))
-		stack = "all(pattern)";
-	else if (IS_ENABLED(CONFIG_INIT_STACK_ALL_ZERO))
-		stack = "all(zero)";
-	else if (IS_ENABLED(CONFIG_GCC_PLUGIN_STRUCTLEAK_BYREF_ALL))
-		stack = "byref_all(zero)";
-	else if (IS_ENABLED(CONFIG_GCC_PLUGIN_STRUCTLEAK_BYREF))
-		stack = "byref(zero)";
-	else if (IS_ENABLED(CONFIG_GCC_PLUGIN_STRUCTLEAK_USER))
-		stack = "__user(zero)";
-	else
-		stack = "off";
-
-	pr_info("mem auto-init: stack:%s, heap alloc:%s, heap free:%s\n",
-		stack, want_init_on_alloc(GFP_KERNEL) ? "on" : "off",
-		want_init_on_free() ? "on" : "off");
-	if (want_init_on_free())
-		pr_info("mem auto-init: clearing system memory may take some time...\n");
-}
-
-/*
- * Set up kernel memory allocators
- */
-static void __init mm_init(void)
-{
-	/*
-	 * page_ext requires contiguous pages,
-	 * bigger than MAX_ORDER unless SPARSEMEM.
-	 */
-	page_ext_init_flatmem();
-	init_mem_debugging_and_hardening();
-	kfence_alloc_pool();
-	report_meminit();
-	stack_depot_early_init();
-	mem_init();
-	mem_init_print_info();
-	kmem_cache_init();
-	/*
-	 * page_owner must be initialized after buddy is ready, and also after
-	 * slab is ready so that stack_depot_init() works properly
-	 */
-	page_ext_init_flatmem_late();
-	kmemleak_init();
-	pgtable_init();
-	debug_objects_mem_init();
-	vmalloc_init();
-	/* Should be run before the first non-init thread is created */
-	init_espfix_bsp();
-	/* Should be run after espfix64 is set up. */
-	pti_init();
-	mm_cache_init();
-}
-
-#ifdef CONFIG_HAVE_ARCH_RANDOMIZE_KSTACK_OFFSET
-=======
 #ifdef CONFIG_RANDOMIZE_KSTACK_OFFSET
->>>>>>> eb3cdb58
 DEFINE_STATIC_KEY_MAYBE_RO(CONFIG_RANDOMIZE_KSTACK_OFFSET_DEFAULT,
 			   randomize_kstack_offset);
 DEFINE_PER_CPU(u32, kstack_offset);
@@ -936,11 +870,7 @@
 	/* Start at unknown_options[1] to skip the initial space */
 	pr_notice("Unknown kernel command line parameters \"%s\", will be passed to user space.\n",
 		&unknown_options[1]);
-<<<<<<< HEAD
-	memblock_free(__pa(unknown_options), len);
-=======
 	memblock_free(unknown_options, len);
->>>>>>> eb3cdb58
 }
 
 asmlinkage __visible __init __no_sanitize_address __noreturn __no_stack_protector
@@ -1002,11 +932,7 @@
 	vfs_caches_init_early();
 	sort_main_extable();
 	trap_init();
-<<<<<<< HEAD
-	mm_init();
-=======
 	mm_core_init();
->>>>>>> eb3cdb58
 	poking_init();
 	ftrace_init();
 
@@ -1058,23 +984,6 @@
 	hrtimers_init();
 	softirq_init();
 	timekeeping_init();
-<<<<<<< HEAD
-	kfence_init();
-	time_init();
-
-	/*
-	 * For best initial stack canary entropy, prepare it after:
-	 * - setup_arch() for any UEFI RNG entropy and boot cmdline access
-	 * - timekeeping_init() for ktime entropy used in rand_initialize()
-	 * - time_init() for making random_get_entropy() work on some platforms
-	 * - rand_initialize() to get any arch-specific entropy like RDRAND
-	 * - add_latent_entropy() to get any latent entropy
-	 * - adding command line entropy
-	 */
-	rand_initialize();
-	add_latent_entropy();
-	add_device_randomness(command_line, strlen(command_line));
-=======
 	time_init();
 
 	/* This must be after timekeeping is initialized */
@@ -1082,7 +991,6 @@
 
 	/* These make use of the fully initialized rng */
 	kfence_init();
->>>>>>> eb3cdb58
 	boot_init_stack_canary();
 
 	perf_event_init();
@@ -1094,7 +1002,6 @@
 	local_irq_enable();
 
 	kmem_cache_init_late();
-
 
 	/*
 	 * HACK ALERT! This is early. We're enabling the console before
@@ -1145,7 +1052,6 @@
 	fork_init();
 	proc_caches_init();
 	uts_ns_init();
-	hidden_area_init();
 	key_init();
 	security_init();
 	dbg_late_init();
