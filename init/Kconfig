--- conflicted
+++ resolved
@@ -760,31 +760,6 @@
 		     13 =>   8 KB for each CPU
 		     12 =>   4 KB for each CPU
 
-<<<<<<< HEAD
-config PRINTK_SAFE_LOG_BUF_SHIFT
-	int "Temporary per-CPU printk log buffer size (12 => 4KB, 13 => 8KB)"
-	range 10 21
-	default 13
-	depends on PRINTK
-	help
-	  Select the size of an alternate printk per-CPU buffer where messages
-	  printed from usafe contexts are temporary stored. One example would
-	  be NMI messages, another one - printk recursion. The messages are
-	  copied to the main log buffer in a safe context to avoid a deadlock.
-	  The value defines the size as a power of 2.
-
-	  Those messages are rare and limited. The largest one is when
-	  a backtrace is printed. It usually fits into 4KB. Select
-	  8KB if you want to be on the safe side.
-
-	  Examples:
-		     17 => 128 KB for each CPU
-		     16 =>  64 KB for each CPU
-		     15 =>  32 KB for each CPU
-		     14 =>  16 KB for each CPU
-		     13 =>   8 KB for each CPU
-		     12 =>   4 KB for each CPU
-
 config PRINTK_INDEX
 	bool "Printk indexing debugfs interface"
 	depends on PRINTK && DEBUG_FS
@@ -799,8 +774,6 @@
 
 	  There is no additional runtime cost to printk with this enabled.
 
-=======
->>>>>>> 6dd9d742
 #
 # Architectures with an unreliable sched_clock() should select this:
 #
