# SPDX-License-Identifier: GPL-2.0
#
# Makefile for the linux kernel.
#

ccflags-y := -fno-function-sections -fno-data-sections

obj-y                          := main.o version.o mounts.o
ifneq ($(CONFIG_BLK_DEV_INITRD),y)
obj-y                          += noinitramfs.o
else
obj-$(CONFIG_BLK_DEV_INITRD)   += initramfs.o
endif
obj-$(CONFIG_GENERIC_CALIBRATE_DELAY) += calibrate.o

obj-y                          += init_task.o

mounts-y			:= do_mounts.o
mounts-$(CONFIG_BLK_DEV_RAM)	+= do_mounts_rd.o
mounts-$(CONFIG_BLK_DEV_INITRD)	+= do_mounts_initrd.o

<<<<<<< HEAD
# dependencies on generated files need to be listed explicitly
$(obj)/version.o: include/generated/compile.h

# compile.h changes depending on hostname, generation number, etc,
# so we regenerate it always.
# mkcompile_h will make sure to only update the
# actual file if its content has changed.

quiet_cmd_compile.h = CHK     $@
      cmd_compile.h = \
	$(CONFIG_SHELL) $(srctree)/scripts/mkcompile_h $@	\
	"$(UTS_MACHINE)" "$(CONFIG_SMP)" "$(CONFIG_PREEMPT)"	\
	"$(CONFIG_PREEMPT_DYNAMIC)" "$(CONFIG_PREEMPT_RT)"	\
	$(CONFIG_CC_VERSION_TEXT) "$(LD)"

include/generated/compile.h: FORCE
	$(call cmd,compile.h)
=======
#
# UTS_VERSION
#

smp-flag-$(CONFIG_SMP)			:= SMP
preempt-flag-$(CONFIG_PREEMPT_BUILD)	:= PREEMPT
preempt-flag-$(CONFIG_PREEMPT_DYNAMIC)	:= PREEMPT_DYNAMIC
preempt-flag-$(CONFIG_PREEMPT_RT)	:= PREEMPT_RT

build-version = $(or $(KBUILD_BUILD_VERSION), $(build-version-auto))
build-timestamp = $(or $(KBUILD_BUILD_TIMESTAMP), $(build-timestamp-auto))

# Maximum length of UTS_VERSION is 64 chars
filechk_uts_version = \
	utsver=$$(echo '$(pound)'"$(build-version)" $(smp-flag-y) $(preempt-flag-y) "$(build-timestamp)" | cut -b -64); \
	echo '$(pound)'define UTS_VERSION \""$${utsver}"\"

#
# Build version.c with temporary UTS_VERSION
#

$(obj)/utsversion-tmp.h: FORCE
	$(call filechk,uts_version)

clean-files += utsversion-tmp.h

$(obj)/version.o: $(obj)/utsversion-tmp.h
CFLAGS_version.o := -include $(obj)/utsversion-tmp.h

#
# Build version-timestamp.c with final UTS_VERSION
#

include/generated/utsversion.h: build-version-auto = $(shell $(srctree)/$(src)/build-version)
include/generated/utsversion.h: build-timestamp-auto = $(shell LC_ALL=C date)
include/generated/utsversion.h: FORCE
	$(call filechk,uts_version)

$(obj)/version-timestamp.o: include/generated/utsversion.h
CFLAGS_version-timestamp.o := -include include/generated/utsversion.h
KASAN_SANITIZE_version-timestamp.o := n
GCOV_PROFILE_version-timestamp.o := n
>>>>>>> eb3cdb58
<|MERGE_RESOLUTION|>--- conflicted
+++ resolved
@@ -19,25 +19,6 @@
 mounts-$(CONFIG_BLK_DEV_RAM)	+= do_mounts_rd.o
 mounts-$(CONFIG_BLK_DEV_INITRD)	+= do_mounts_initrd.o
 
-<<<<<<< HEAD
-# dependencies on generated files need to be listed explicitly
-$(obj)/version.o: include/generated/compile.h
-
-# compile.h changes depending on hostname, generation number, etc,
-# so we regenerate it always.
-# mkcompile_h will make sure to only update the
-# actual file if its content has changed.
-
-quiet_cmd_compile.h = CHK     $@
-      cmd_compile.h = \
-	$(CONFIG_SHELL) $(srctree)/scripts/mkcompile_h $@	\
-	"$(UTS_MACHINE)" "$(CONFIG_SMP)" "$(CONFIG_PREEMPT)"	\
-	"$(CONFIG_PREEMPT_DYNAMIC)" "$(CONFIG_PREEMPT_RT)"	\
-	$(CONFIG_CC_VERSION_TEXT) "$(LD)"
-
-include/generated/compile.h: FORCE
-	$(call cmd,compile.h)
-=======
 #
 # UTS_VERSION
 #
@@ -79,5 +60,4 @@
 $(obj)/version-timestamp.o: include/generated/utsversion.h
 CFLAGS_version-timestamp.o := -include include/generated/utsversion.h
 KASAN_SANITIZE_version-timestamp.o := n
-GCOV_PROFILE_version-timestamp.o := n
->>>>>>> eb3cdb58
+GCOV_PROFILE_version-timestamp.o := n