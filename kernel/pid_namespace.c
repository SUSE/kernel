--- conflicted
+++ resolved
@@ -53,11 +53,7 @@
 	/* Name collision forces to do allocation under mutex. */
 	if (!*pkc)
 		*pkc = kmem_cache_create(name, len, 0,
-<<<<<<< HEAD
-					 SLAB_HWCACHE_ALIGN | SLAB_ACCOUNT, 0);
-=======
 					 SLAB_HWCACHE_ALIGN | SLAB_ACCOUNT, NULL);
->>>>>>> eb3cdb58
 	mutex_unlock(&pid_caches_mutex);
 	/* current can fail, but someone else can succeed. */
 	return READ_ONCE(*pkc);
