// SPDX-License-Identifier: GPL-2.0-only
/*
 *	linux/kernel/softirq.c
 *
 *	Copyright (C) 1992 Linus Torvalds
 *
 *	Rewritten. Old one was good in 2.2, but in 2.3 it was immoral. --ANK (990903)
 */

#define pr_fmt(fmt) KBUILD_MODNAME ": " fmt

#include <linux/export.h>
#include <linux/kernel_stat.h>
#include <linux/interrupt.h>
#include <linux/init.h>
#include <linux/local_lock.h>
#include <linux/mm.h>
#include <linux/notifier.h>
#include <linux/percpu.h>
#include <linux/cpu.h>
#include <linux/freezer.h>
#include <linux/kthread.h>
#include <linux/rcupdate.h>
#include <linux/ftrace.h>
#include <linux/smp.h>
#include <linux/smpboot.h>
#include <linux/tick.h>
#include <linux/irq.h>
#include <linux/wait_bit.h>

#include <asm/softirq_stack.h>

#define CREATE_TRACE_POINTS
#include <trace/events/irq.h>

/*
   - No shared variables, all the data are CPU local.
   - If a softirq needs serialization, let it serialize itself
     by its own spinlocks.
   - Even if softirq is serialized, only local cpu is marked for
     execution. Hence, we get something sort of weak cpu binding.
     Though it is still not clear, will it result in better locality
     or will not.

   Examples:
   - NET RX softirq. It is multithreaded and does not require
     any global serialization.
   - NET TX softirq. It kicks software netdevice queues, hence
     it is logically serialized per device, but this serialization
     is invisible to common code.
   - Tasklets: serialized wrt itself.
 */

#ifndef __ARCH_IRQ_STAT
DEFINE_PER_CPU_ALIGNED(irq_cpustat_t, irq_stat);
EXPORT_PER_CPU_SYMBOL(irq_stat);
#endif

static struct softirq_action softirq_vec[NR_SOFTIRQS] __cacheline_aligned_in_smp;

DEFINE_PER_CPU(struct task_struct *, ksoftirqd);

const char * const softirq_to_name[NR_SOFTIRQS] = {
	"HI", "TIMER", "NET_TX", "NET_RX", "BLOCK", "IRQ_POLL",
	"TASKLET", "SCHED", "HRTIMER", "RCU"
};

/*
 * we cannot loop indefinitely here to avoid userspace starvation,
 * but we also don't want to introduce a worst case 1/HZ latency
 * to the pending events, so lets the scheduler to balance
 * the softirq load for us.
 */
static void wakeup_softirqd(void)
{
	/* Interrupts are disabled: no need to stop preemption */
	struct task_struct *tsk = __this_cpu_read(ksoftirqd);

	if (tsk)
		wake_up_process(tsk);
}

/*
 * If ksoftirqd is scheduled, we do not want to process pending softirqs
 * right now. Let ksoftirqd handle this at its own rate, to get fairness,
 * unless we're doing some of the synchronous softirqs.
 */
#define SOFTIRQ_NOW_MASK ((1 << HI_SOFTIRQ) | (1 << TASKLET_SOFTIRQ))
static bool ksoftirqd_running(unsigned long pending)
{
	struct task_struct *tsk = __this_cpu_read(ksoftirqd);

	if (pending & SOFTIRQ_NOW_MASK)
		return false;
	return tsk && task_is_running(tsk) && !__kthread_should_park(tsk);
}

#ifdef CONFIG_TRACE_IRQFLAGS
DEFINE_PER_CPU(int, hardirqs_enabled);
DEFINE_PER_CPU(int, hardirq_context);
EXPORT_PER_CPU_SYMBOL_GPL(hardirqs_enabled);
EXPORT_PER_CPU_SYMBOL_GPL(hardirq_context);
#endif

/*
 * SOFTIRQ_OFFSET usage:
 *
 * On !RT kernels 'count' is the preempt counter, on RT kernels this applies
 * to a per CPU counter and to task::softirqs_disabled_cnt.
 *
 * - count is changed by SOFTIRQ_OFFSET on entering or leaving softirq
 *   processing.
 *
 * - count is changed by SOFTIRQ_DISABLE_OFFSET (= 2 * SOFTIRQ_OFFSET)
 *   on local_bh_disable or local_bh_enable.
 *
 * This lets us distinguish between whether we are currently processing
 * softirq and whether we just have bh disabled.
 */
#ifdef CONFIG_PREEMPT_RT

/*
 * RT accounts for BH disabled sections in task::softirqs_disabled_cnt and
 * also in per CPU softirq_ctrl::cnt. This is necessary to allow tasks in a
 * softirq disabled section to be preempted.
 *
 * The per task counter is used for softirq_count(), in_softirq() and
 * in_serving_softirqs() because these counts are only valid when the task
 * holding softirq_ctrl::lock is running.
 *
 * The per CPU counter prevents pointless wakeups of ksoftirqd in case that
 * the task which is in a softirq disabled section is preempted or blocks.
 */
struct softirq_ctrl {
	local_lock_t	lock;
	int		cnt;
};

static DEFINE_PER_CPU(struct softirq_ctrl, softirq_ctrl) = {
	.lock	= INIT_LOCAL_LOCK(softirq_ctrl.lock),
};

/**
 * local_bh_blocked() - Check for idle whether BH processing is blocked
 *
 * Returns false if the per CPU softirq::cnt is 0 otherwise true.
 *
 * This is invoked from the idle task to guard against false positive
 * softirq pending warnings, which would happen when the task which holds
 * softirq_ctrl::lock was the only running task on the CPU and blocks on
 * some other lock.
 */
bool local_bh_blocked(void)
{
	return __this_cpu_read(softirq_ctrl.cnt) != 0;
}

void __local_bh_disable_ip(unsigned long ip, unsigned int cnt)
{
	unsigned long flags;
	int newcnt;

	WARN_ON_ONCE(in_hardirq());

	/* First entry of a task into a BH disabled section? */
	if (!current->softirq_disable_cnt) {
		if (preemptible()) {
			local_lock(&softirq_ctrl.lock);
			/* Required to meet the RCU bottomhalf requirements. */
			rcu_read_lock();
		} else {
			DEBUG_LOCKS_WARN_ON(this_cpu_read(softirq_ctrl.cnt));
		}
	}

	/*
	 * Track the per CPU softirq disabled state. On RT this is per CPU
	 * state to allow preemption of bottom half disabled sections.
	 */
	newcnt = __this_cpu_add_return(softirq_ctrl.cnt, cnt);
	/*
	 * Reflect the result in the task state to prevent recursion on the
	 * local lock and to make softirq_count() & al work.
	 */
	current->softirq_disable_cnt = newcnt;

	if (IS_ENABLED(CONFIG_TRACE_IRQFLAGS) && newcnt == cnt) {
		raw_local_irq_save(flags);
		lockdep_softirqs_off(ip);
		raw_local_irq_restore(flags);
	}
}
EXPORT_SYMBOL(__local_bh_disable_ip);

static void __local_bh_enable(unsigned int cnt, bool unlock)
{
	unsigned long flags;
	int newcnt;

	DEBUG_LOCKS_WARN_ON(current->softirq_disable_cnt !=
			    this_cpu_read(softirq_ctrl.cnt));

	if (IS_ENABLED(CONFIG_TRACE_IRQFLAGS) && softirq_count() == cnt) {
		raw_local_irq_save(flags);
		lockdep_softirqs_on(_RET_IP_);
		raw_local_irq_restore(flags);
	}

	newcnt = __this_cpu_sub_return(softirq_ctrl.cnt, cnt);
	current->softirq_disable_cnt = newcnt;

	if (!newcnt && unlock) {
		rcu_read_unlock();
		local_unlock(&softirq_ctrl.lock);
	}
}

void __local_bh_enable_ip(unsigned long ip, unsigned int cnt)
{
	bool preempt_on = preemptible();
	unsigned long flags;
	u32 pending;
	int curcnt;

	WARN_ON_ONCE(in_hardirq());
	lockdep_assert_irqs_enabled();

	local_irq_save(flags);
	curcnt = __this_cpu_read(softirq_ctrl.cnt);

	/*
	 * If this is not reenabling soft interrupts, no point in trying to
	 * run pending ones.
	 */
	if (curcnt != cnt)
		goto out;

	pending = local_softirq_pending();
	if (!pending || ksoftirqd_running(pending))
		goto out;

	/*
	 * If this was called from non preemptible context, wake up the
	 * softirq daemon.
	 */
	if (!preempt_on) {
		wakeup_softirqd();
		goto out;
	}

	/*
	 * Adjust softirq count to SOFTIRQ_OFFSET which makes
	 * in_serving_softirq() become true.
	 */
	cnt = SOFTIRQ_OFFSET;
	__local_bh_enable(cnt, false);
	__do_softirq();

out:
	__local_bh_enable(cnt, preempt_on);
	local_irq_restore(flags);
}
EXPORT_SYMBOL(__local_bh_enable_ip);

void softirq_preempt(void)
{
	if (WARN_ON_ONCE(!preemptible()))
		return;

	if (WARN_ON_ONCE(__this_cpu_read(softirq_ctrl.cnt) != SOFTIRQ_OFFSET))
		return;

	__local_bh_enable(SOFTIRQ_OFFSET, true);
	/* preemption point */
	__local_bh_disable_ip(_RET_IP_, SOFTIRQ_OFFSET);
}

/*
 * Invoked from ksoftirqd_run() outside of the interrupt disabled section
 * to acquire the per CPU local lock for reentrancy protection.
 */
static inline void ksoftirqd_run_begin(void)
{
	__local_bh_disable_ip(_RET_IP_, SOFTIRQ_OFFSET);
	local_irq_disable();
}

/* Counterpart to ksoftirqd_run_begin() */
static inline void ksoftirqd_run_end(void)
{
	__local_bh_enable(SOFTIRQ_OFFSET, true);
	WARN_ON_ONCE(in_interrupt());
	local_irq_enable();
}

static inline void softirq_handle_begin(void) { }
static inline void softirq_handle_end(void) { }

static inline bool should_wake_ksoftirqd(void)
{
	return !this_cpu_read(softirq_ctrl.cnt);
}

static inline void invoke_softirq(void)
{
	if (should_wake_ksoftirqd())
		wakeup_softirqd();
}

/*
 * flush_smp_call_function_queue() can raise a soft interrupt in a function
 * call. On RT kernels this is undesired and the only known functionality
 * in the block layer which does this is disabled on RT. If soft interrupts
 * get raised which haven't been raised before the flush, warn so it can be
 * investigated.
 */
void do_softirq_post_smp_call_flush(unsigned int was_pending)
{
	if (WARN_ON_ONCE(was_pending != local_softirq_pending()))
		invoke_softirq();
}

#else /* CONFIG_PREEMPT_RT */

/*
 * This one is for softirq.c-internal use, where hardirqs are disabled
 * legitimately:
 */
#ifdef CONFIG_TRACE_IRQFLAGS
void __local_bh_disable_ip(unsigned long ip, unsigned int cnt)
{
	unsigned long flags;

	WARN_ON_ONCE(in_hardirq());

	raw_local_irq_save(flags);
	/*
	 * The preempt tracer hooks into preempt_count_add and will break
	 * lockdep because it calls back into lockdep after SOFTIRQ_OFFSET
	 * is set and before current->softirq_enabled is cleared.
	 * We must manually increment preempt_count here and manually
	 * call the trace_preempt_off later.
	 */
	__preempt_count_add(cnt);
	/*
	 * Were softirqs turned off above:
	 */
	if (softirq_count() == (cnt & SOFTIRQ_MASK))
		lockdep_softirqs_off(ip);
	raw_local_irq_restore(flags);

	if (preempt_count() == cnt) {
#ifdef CONFIG_DEBUG_PREEMPT
		current->preempt_disable_ip = get_lock_parent_ip();
#endif
		trace_preempt_off(CALLER_ADDR0, get_lock_parent_ip());
	}
}
EXPORT_SYMBOL(__local_bh_disable_ip);
#endif /* CONFIG_TRACE_IRQFLAGS */

static void __local_bh_enable(unsigned int cnt)
{
	lockdep_assert_irqs_disabled();

	if (preempt_count() == cnt)
		trace_preempt_on(CALLER_ADDR0, get_lock_parent_ip());

	if (softirq_count() == (cnt & SOFTIRQ_MASK))
		lockdep_softirqs_on(_RET_IP_);

	__preempt_count_sub(cnt);
}

/*
 * Special-case - softirqs can safely be enabled by __do_softirq(),
 * without processing still-pending softirqs:
 */
void _local_bh_enable(void)
{
	WARN_ON_ONCE(in_hardirq());
	__local_bh_enable(SOFTIRQ_DISABLE_OFFSET);
}
EXPORT_SYMBOL(_local_bh_enable);

void __local_bh_enable_ip(unsigned long ip, unsigned int cnt)
{
	WARN_ON_ONCE(in_hardirq());
	lockdep_assert_irqs_enabled();
#ifdef CONFIG_TRACE_IRQFLAGS
	local_irq_disable();
#endif
	/*
	 * Are softirqs going to be turned on now:
	 */
	if (softirq_count() == SOFTIRQ_DISABLE_OFFSET)
		lockdep_softirqs_on(ip);
	/*
	 * Keep preemption disabled until we are done with
	 * softirq processing:
	 */
	__preempt_count_sub(cnt - 1);

	if (unlikely(!in_interrupt() && local_softirq_pending())) {
		/*
		 * Run softirq if any pending. And do it in its own stack
		 * as we may be calling this deep in a task call stack already.
		 */
		do_softirq();
	}

	preempt_count_dec();
#ifdef CONFIG_TRACE_IRQFLAGS
	local_irq_enable();
#endif
	preempt_check_resched();
}
EXPORT_SYMBOL(__local_bh_enable_ip);

static inline void softirq_handle_begin(void)
{
	__local_bh_disable_ip(_RET_IP_, SOFTIRQ_OFFSET);
}

static inline void softirq_handle_end(void)
{
	__local_bh_enable(SOFTIRQ_OFFSET);
	WARN_ON_ONCE(in_interrupt());
}

static inline void ksoftirqd_run_begin(void)
{
	local_irq_disable();
}

static inline void ksoftirqd_run_end(void)
{
	local_irq_enable();
}

static inline bool should_wake_ksoftirqd(void)
{
	return true;
}

static inline void invoke_softirq(void)
{
	if (ksoftirqd_running(local_softirq_pending()))
		return;

	if (!force_irqthreads() || !__this_cpu_read(ksoftirqd)) {
#ifdef CONFIG_HAVE_IRQ_EXIT_ON_IRQ_STACK
		/*
		 * We can safely execute softirq on the current stack if
		 * it is the irq stack, because it should be near empty
		 * at this stage.
		 */
		__do_softirq();
#else
		/*
		 * Otherwise, irq_exit() is called on the task stack that can
		 * be potentially deep already. So call softirq in its own stack
		 * to prevent from any overrun.
		 */
		do_softirq_own_stack();
#endif
	} else {
		wakeup_softirqd();
	}
}

asmlinkage __visible void do_softirq(void)
{
	__u32 pending;
	unsigned long flags;

	if (in_interrupt())
		return;

	local_irq_save(flags);

	pending = local_softirq_pending();

	if (pending && !ksoftirqd_running(pending))
		do_softirq_own_stack();

	local_irq_restore(flags);
}

#endif /* !CONFIG_PREEMPT_RT */

/*
 * We restart softirq processing for at most MAX_SOFTIRQ_RESTART times,
 * but break the loop if need_resched() is set or after 2 ms.
 * The MAX_SOFTIRQ_TIME provides a nice upper bound in most cases, but in
 * certain cases, such as stop_machine(), jiffies may cease to
 * increment and so we need the MAX_SOFTIRQ_RESTART limit as
 * well to make sure we eventually return from this method.
 *
 * These limits have been established via experimentation.
 * The two things to balance is latency against fairness -
 * we want to handle softirqs as soon as possible, but they
 * should not be able to lock up the box.
 */
#define MAX_SOFTIRQ_TIME  msecs_to_jiffies(2)
#define MAX_SOFTIRQ_RESTART 10

#ifdef CONFIG_TRACE_IRQFLAGS
/*
 * When we run softirqs from irq_exit() and thus on the hardirq stack we need
 * to keep the lockdep irq context tracking as tight as possible in order to
 * not miss-qualify lock contexts and miss possible deadlocks.
 */

static inline bool lockdep_softirq_start(void)
{
	bool in_hardirq = false;

	if (lockdep_hardirq_context()) {
		in_hardirq = true;
		lockdep_hardirq_exit();
	}

	lockdep_softirq_enter();

	return in_hardirq;
}

static inline void lockdep_softirq_end(bool in_hardirq)
{
	lockdep_softirq_exit();

	if (in_hardirq)
		lockdep_hardirq_enter();
}
#else
static inline bool lockdep_softirq_start(void) { return false; }
static inline void lockdep_softirq_end(bool in_hardirq) { }
#endif

asmlinkage __visible void __softirq_entry __do_softirq(void)
{
	unsigned long end = jiffies + MAX_SOFTIRQ_TIME;
	unsigned long old_flags = current->flags;
	int max_restart = MAX_SOFTIRQ_RESTART;
	struct softirq_action *h;
	bool in_hardirq;
	__u32 pending;
	int softirq_bit;

	/*
	 * Mask out PF_MEMALLOC as the current task context is borrowed for the
	 * softirq. A softirq handled, such as network RX, might set PF_MEMALLOC
	 * again if the socket is related to swapping.
	 */
	current->flags &= ~PF_MEMALLOC;

	pending = local_softirq_pending();

	softirq_handle_begin();
	in_hardirq = lockdep_softirq_start();
	account_softirq_enter(current);

restart:
	/* Reset the pending bitmask before enabling irqs */
	set_softirq_pending(0);

	local_irq_enable();

	h = softirq_vec;

	while ((softirq_bit = ffs(pending))) {
		unsigned int vec_nr;
		int prev_count;

		h += softirq_bit - 1;

		vec_nr = h - softirq_vec;
		prev_count = preempt_count();

		kstat_incr_softirqs_this_cpu(vec_nr);

		trace_softirq_entry(vec_nr);
		h->action(h);
		trace_softirq_exit(vec_nr);
		if (unlikely(prev_count != preempt_count())) {
			pr_err("huh, entered softirq %u %s %p with preempt_count %08x, exited with %08x?\n",
			       vec_nr, softirq_to_name[vec_nr], h->action,
			       prev_count, preempt_count());
			preempt_count_set(prev_count);
		}
		h++;
		pending >>= softirq_bit;
	}

	if (!IS_ENABLED(CONFIG_PREEMPT_RT) &&
	    __this_cpu_read(ksoftirqd) == current)
		rcu_softirq_qs();

	local_irq_disable();

	pending = local_softirq_pending();
	if (pending) {
		if (time_before(jiffies, end) && !need_resched() &&
		    --max_restart)
			goto restart;

		wakeup_softirqd();
	}

	account_softirq_exit(current);
	lockdep_softirq_end(in_hardirq);
	softirq_handle_end();
	current_restore_flags(old_flags, PF_MEMALLOC);
}

/**
 * irq_enter_rcu - Enter an interrupt context with RCU watching
 */
void irq_enter_rcu(void)
{
	__irq_enter_raw();

	if (tick_nohz_full_cpu(smp_processor_id()) ||
	    (is_idle_task(current) && (irq_count() == HARDIRQ_OFFSET)))
		tick_irq_enter();

	account_hardirq_enter(current);
}

/**
 * irq_enter - Enter an interrupt context including RCU update
 */
void irq_enter(void)
{
	ct_irq_enter();
	irq_enter_rcu();
}

static inline void tick_irq_exit(void)
{
#ifdef CONFIG_NO_HZ_COMMON
	int cpu = smp_processor_id();

	/* Make sure that timer wheel updates are propagated */
	if ((sched_core_idle_cpu(cpu) && !need_resched()) || tick_nohz_full_cpu(cpu)) {
		if (!in_hardirq())
			tick_nohz_irq_exit();
	}
#endif
}

<<<<<<< HEAD
#ifdef CONFIG_PREEMPT_RT
DEFINE_PER_CPU(struct task_struct *, timersd);
=======
#ifdef CONFIG_IRQ_FORCED_THREADING
DEFINE_PER_CPU(struct task_struct *, ktimerd);
>>>>>>> 43b3768d
DEFINE_PER_CPU(unsigned long, pending_timer_softirq);

static void wake_timersd(void)
{
<<<<<<< HEAD
        struct task_struct *tsk = __this_cpu_read(timersd);

        if (tsk)
                wake_up_process(tsk);
=======
	struct task_struct *tsk = __this_cpu_read(ktimerd);

	if (tsk)
		wake_up_process(tsk);
>>>>>>> 43b3768d
}

#else

static inline void wake_timersd(void) { }

#endif

static inline void __irq_exit_rcu(void)
{
#ifndef __ARCH_IRQ_EXIT_IRQS_DISABLED
	local_irq_disable();
#else
	lockdep_assert_irqs_disabled();
#endif
	account_hardirq_exit(current);
	preempt_count_sub(HARDIRQ_OFFSET);
	if (!in_interrupt() && local_softirq_pending())
		invoke_softirq();

<<<<<<< HEAD
	if (IS_ENABLED(CONFIG_PREEMPT_RT) && local_pending_timers() &&
	    !(in_nmi() | in_hardirq()))
=======
	if (IS_ENABLED(CONFIG_IRQ_FORCED_THREADING) && force_irqthreads() &&
	    local_timers_pending_force_th() && !(in_nmi() | in_hardirq()))
>>>>>>> 43b3768d
		wake_timersd();

	tick_irq_exit();
}

/**
 * irq_exit_rcu() - Exit an interrupt context without updating RCU
 *
 * Also processes softirqs if needed and possible.
 */
void irq_exit_rcu(void)
{
	__irq_exit_rcu();
	 /* must be last! */
	lockdep_hardirq_exit();
}

/**
 * irq_exit - Exit an interrupt context, update RCU and lockdep
 *
 * Also processes softirqs if needed and possible.
 */
void irq_exit(void)
{
	__irq_exit_rcu();
	ct_irq_exit();
	 /* must be last! */
	lockdep_hardirq_exit();
}

/*
 * This function must run with irqs disabled!
 */
inline void raise_softirq_irqoff(unsigned int nr)
{
	__raise_softirq_irqoff(nr);

	/*
	 * If we're in an interrupt or softirq, we're done
	 * (this also catches softirq-disabled code). We will
	 * actually run the softirq once we return from
	 * the irq or softirq.
	 *
	 * Otherwise we wake up ksoftirqd to make sure we
	 * schedule the softirq soon.
	 */
	if (!in_interrupt() && should_wake_ksoftirqd())
		wakeup_softirqd();
}

void raise_softirq(unsigned int nr)
{
	unsigned long flags;

	local_irq_save(flags);
	raise_softirq_irqoff(nr);
	local_irq_restore(flags);
}

void __raise_softirq_irqoff(unsigned int nr)
{
	lockdep_assert_irqs_disabled();
	trace_softirq_raise(nr);
	or_softirq_pending(1UL << nr);
}

void open_softirq(int nr, void (*action)(struct softirq_action *))
{
	softirq_vec[nr].action = action;
}

/*
 * Tasklets
 */
struct tasklet_head {
	struct tasklet_struct *head;
	struct tasklet_struct **tail;
};

static DEFINE_PER_CPU(struct tasklet_head, tasklet_vec);
static DEFINE_PER_CPU(struct tasklet_head, tasklet_hi_vec);

static void __tasklet_schedule_common(struct tasklet_struct *t,
				      struct tasklet_head __percpu *headp,
				      unsigned int softirq_nr)
{
	struct tasklet_head *head;
	unsigned long flags;

	local_irq_save(flags);
	head = this_cpu_ptr(headp);
	t->next = NULL;
	*head->tail = t;
	head->tail = &(t->next);
	raise_softirq_irqoff(softirq_nr);
	local_irq_restore(flags);
}

void __tasklet_schedule(struct tasklet_struct *t)
{
	__tasklet_schedule_common(t, &tasklet_vec,
				  TASKLET_SOFTIRQ);
}
EXPORT_SYMBOL(__tasklet_schedule);

void __tasklet_hi_schedule(struct tasklet_struct *t)
{
	__tasklet_schedule_common(t, &tasklet_hi_vec,
				  HI_SOFTIRQ);
}
EXPORT_SYMBOL(__tasklet_hi_schedule);

static bool tasklet_clear_sched(struct tasklet_struct *t)
{
	if (test_and_clear_wake_up_bit(TASKLET_STATE_SCHED, &t->state))
		return true;

	WARN_ONCE(1, "tasklet SCHED state not set: %s %pS\n",
		  t->use_callback ? "callback" : "func",
		  t->use_callback ? (void *)t->callback : (void *)t->func);

	return false;
}

static void tasklet_action_common(struct softirq_action *a,
				  struct tasklet_head *tl_head,
				  unsigned int softirq_nr)
{
	struct tasklet_struct *list;

	local_irq_disable();
	list = tl_head->head;
	tl_head->head = NULL;
	tl_head->tail = &tl_head->head;
	local_irq_enable();

	while (list) {
		struct tasklet_struct *t = list;

		list = list->next;

		if (tasklet_trylock(t)) {
			if (!atomic_read(&t->count)) {
				if (tasklet_clear_sched(t)) {
					if (t->use_callback) {
						trace_tasklet_entry(t, t->callback);
						t->callback(t);
						trace_tasklet_exit(t, t->callback);
					} else {
						trace_tasklet_entry(t, t->func);
						t->func(t->data);
						trace_tasklet_exit(t, t->func);
					}
				}
				tasklet_unlock(t);
				continue;
			}
			tasklet_unlock(t);
		}

		local_irq_disable();
		t->next = NULL;
		*tl_head->tail = t;
		tl_head->tail = &t->next;
		__raise_softirq_irqoff(softirq_nr);
		local_irq_enable();
	}
}

static __latent_entropy void tasklet_action(struct softirq_action *a)
{
	tasklet_action_common(a, this_cpu_ptr(&tasklet_vec), TASKLET_SOFTIRQ);
}

static __latent_entropy void tasklet_hi_action(struct softirq_action *a)
{
	tasklet_action_common(a, this_cpu_ptr(&tasklet_hi_vec), HI_SOFTIRQ);
}

void tasklet_setup(struct tasklet_struct *t,
		   void (*callback)(struct tasklet_struct *))
{
	t->next = NULL;
	t->state = 0;
	atomic_set(&t->count, 0);
	t->callback = callback;
	t->use_callback = true;
	t->data = 0;
}
EXPORT_SYMBOL(tasklet_setup);

void tasklet_init(struct tasklet_struct *t,
		  void (*func)(unsigned long), unsigned long data)
{
	t->next = NULL;
	t->state = 0;
	atomic_set(&t->count, 0);
	t->func = func;
	t->use_callback = false;
	t->data = data;
}
EXPORT_SYMBOL(tasklet_init);

#if defined(CONFIG_SMP) || defined(CONFIG_PREEMPT_RT)
/*
 * Do not use in new code. Waiting for tasklets from atomic contexts is
 * error prone and should be avoided.
 */
void tasklet_unlock_spin_wait(struct tasklet_struct *t)
{
	while (test_bit(TASKLET_STATE_RUN, &(t)->state)) {
		if (IS_ENABLED(CONFIG_PREEMPT_RT)) {
			/*
			 * Prevent a live lock when current preempted soft
			 * interrupt processing or prevents ksoftirqd from
			 * running. If the tasklet runs on a different CPU
			 * then this has no effect other than doing the BH
			 * disable/enable dance for nothing.
			 */
			local_bh_disable();
			local_bh_enable();
		} else {
			cpu_relax();
		}
	}
}
EXPORT_SYMBOL(tasklet_unlock_spin_wait);
#endif

void tasklet_kill(struct tasklet_struct *t)
{
	if (in_interrupt())
		pr_notice("Attempt to kill tasklet from interrupt\n");

	wait_on_bit_lock(&t->state, TASKLET_STATE_SCHED, TASK_UNINTERRUPTIBLE);

	tasklet_unlock_wait(t);
	tasklet_clear_sched(t);
}
EXPORT_SYMBOL(tasklet_kill);

#if defined(CONFIG_SMP) || defined(CONFIG_PREEMPT_RT)
void tasklet_unlock(struct tasklet_struct *t)
{
	clear_and_wake_up_bit(TASKLET_STATE_RUN, &t->state);
}
EXPORT_SYMBOL_GPL(tasklet_unlock);

void tasklet_unlock_wait(struct tasklet_struct *t)
{
	wait_on_bit(&t->state, TASKLET_STATE_RUN, TASK_UNINTERRUPTIBLE);
}
EXPORT_SYMBOL_GPL(tasklet_unlock_wait);
#endif

void __init softirq_init(void)
{
	int cpu;

	for_each_possible_cpu(cpu) {
		per_cpu(tasklet_vec, cpu).tail =
			&per_cpu(tasklet_vec, cpu).head;
		per_cpu(tasklet_hi_vec, cpu).tail =
			&per_cpu(tasklet_hi_vec, cpu).head;
	}

	open_softirq(TASKLET_SOFTIRQ, tasklet_action);
	open_softirq(HI_SOFTIRQ, tasklet_hi_action);
}

static int ksoftirqd_should_run(unsigned int cpu)
{
	return local_softirq_pending();
}

static void run_ksoftirqd(unsigned int cpu)
{
	ksoftirqd_run_begin();
	if (local_softirq_pending()) {
		/*
		 * We can safely run softirq on inline stack, as we are not deep
		 * in the task stack here.
		 */
		__do_softirq();
		ksoftirqd_run_end();
		cond_resched();
		return;
	}
	ksoftirqd_run_end();
}

#ifdef CONFIG_HOTPLUG_CPU
static int takeover_tasklets(unsigned int cpu)
{
	/* CPU is dead, so no lock needed. */
	local_irq_disable();

	/* Find end, append list for that CPU. */
	if (&per_cpu(tasklet_vec, cpu).head != per_cpu(tasklet_vec, cpu).tail) {
		*__this_cpu_read(tasklet_vec.tail) = per_cpu(tasklet_vec, cpu).head;
		__this_cpu_write(tasklet_vec.tail, per_cpu(tasklet_vec, cpu).tail);
		per_cpu(tasklet_vec, cpu).head = NULL;
		per_cpu(tasklet_vec, cpu).tail = &per_cpu(tasklet_vec, cpu).head;
	}
	raise_softirq_irqoff(TASKLET_SOFTIRQ);

	if (&per_cpu(tasklet_hi_vec, cpu).head != per_cpu(tasklet_hi_vec, cpu).tail) {
		*__this_cpu_read(tasklet_hi_vec.tail) = per_cpu(tasklet_hi_vec, cpu).head;
		__this_cpu_write(tasklet_hi_vec.tail, per_cpu(tasklet_hi_vec, cpu).tail);
		per_cpu(tasklet_hi_vec, cpu).head = NULL;
		per_cpu(tasklet_hi_vec, cpu).tail = &per_cpu(tasklet_hi_vec, cpu).head;
	}
	raise_softirq_irqoff(HI_SOFTIRQ);

	local_irq_enable();
	return 0;
}
#else
#define takeover_tasklets	NULL
#endif /* CONFIG_HOTPLUG_CPU */

static struct smp_hotplug_thread softirq_threads = {
	.store			= &ksoftirqd,
	.thread_should_run	= ksoftirqd_should_run,
	.thread_fn		= run_ksoftirqd,
	.thread_comm		= "ksoftirqd/%u",
};

<<<<<<< HEAD
#ifdef CONFIG_PREEMPT_RT
static void timersd_setup(unsigned int cpu)
{
        sched_set_fifo_low(current);
}

static int timersd_should_run(unsigned int cpu)
{
        return local_pending_timers();
}

static void run_timersd(unsigned int cpu)
=======
#ifdef CONFIG_IRQ_FORCED_THREADING
static void ktimerd_setup(unsigned int cpu)
{
	/* Above SCHED_NORMAL to handle timers before regular tasks. */
	sched_set_fifo_low(current);
}

static int ktimerd_should_run(unsigned int cpu)
{
	return local_timers_pending_force_th();
}

void raise_ktimers_thread(unsigned int nr)
{
	trace_softirq_raise(nr);
	__this_cpu_or(pending_timer_softirq, BIT(nr));
}

static void run_ktimerd(unsigned int cpu)
>>>>>>> 43b3768d
{
	unsigned int timer_si;

	ksoftirqd_run_begin();

<<<<<<< HEAD
	timer_si = local_pending_timers();
=======
	timer_si = local_timers_pending_force_th();
>>>>>>> 43b3768d
	__this_cpu_write(pending_timer_softirq, 0);
	or_softirq_pending(timer_si);

	__do_softirq();

	ksoftirqd_run_end();
}

<<<<<<< HEAD
static void raise_ktimers_thread(unsigned int nr)
{
	trace_softirq_raise(nr);
	__this_cpu_or(pending_timer_softirq, 1 << nr);
}

void raise_hrtimer_softirq(void)
{
	raise_ktimers_thread(HRTIMER_SOFTIRQ);
}

void raise_timer_softirq(void)
{
	unsigned long flags;

	local_irq_save(flags);
	raise_ktimers_thread(TIMER_SOFTIRQ);
	wake_timersd();
	local_irq_restore(flags);
}

static struct smp_hotplug_thread timer_threads = {
        .store                  = &timersd,
        .setup                  = timersd_setup,
        .thread_should_run      = timersd_should_run,
        .thread_fn              = run_timersd,
        .thread_comm            = "ktimers/%u",
=======
static struct smp_hotplug_thread timer_thread = {
	.store			= &ktimerd,
	.setup			= ktimerd_setup,
	.thread_should_run	= ktimerd_should_run,
	.thread_fn		= run_ktimerd,
	.thread_comm		= "ktimers/%u",
>>>>>>> 43b3768d
};
#endif

static __init int spawn_ksoftirqd(void)
{
	cpuhp_setup_state_nocalls(CPUHP_SOFTIRQ_DEAD, "softirq:dead", NULL,
				  takeover_tasklets);
	BUG_ON(smpboot_register_percpu_thread(&softirq_threads));
<<<<<<< HEAD
#ifdef CONFIG_PREEMPT_RT
	BUG_ON(smpboot_register_percpu_thread(&timer_threads));
=======
#ifdef CONFIG_IRQ_FORCED_THREADING
	if (force_irqthreads())
		BUG_ON(smpboot_register_percpu_thread(&timer_thread));
>>>>>>> 43b3768d
#endif
	return 0;
}
early_initcall(spawn_ksoftirqd);

/*
 * [ These __weak aliases are kept in a separate compilation unit, so that
 *   GCC does not inline them incorrectly. ]
 */

int __init __weak early_irq_init(void)
{
	return 0;
}

int __init __weak arch_probe_nr_irqs(void)
{
	return NR_IRQS_LEGACY;
}

int __init __weak arch_early_irq_init(void)
{
	return 0;
}

unsigned int __weak arch_dynirq_lower_bound(unsigned int from)
{
	return from;
}<|MERGE_RESOLUTION|>--- conflicted
+++ resolved
@@ -650,28 +650,16 @@
 #endif
 }
 
-<<<<<<< HEAD
-#ifdef CONFIG_PREEMPT_RT
-DEFINE_PER_CPU(struct task_struct *, timersd);
-=======
 #ifdef CONFIG_IRQ_FORCED_THREADING
 DEFINE_PER_CPU(struct task_struct *, ktimerd);
->>>>>>> 43b3768d
 DEFINE_PER_CPU(unsigned long, pending_timer_softirq);
 
 static void wake_timersd(void)
 {
-<<<<<<< HEAD
-        struct task_struct *tsk = __this_cpu_read(timersd);
-
-        if (tsk)
-                wake_up_process(tsk);
-=======
 	struct task_struct *tsk = __this_cpu_read(ktimerd);
 
 	if (tsk)
 		wake_up_process(tsk);
->>>>>>> 43b3768d
 }
 
 #else
@@ -692,13 +680,8 @@
 	if (!in_interrupt() && local_softirq_pending())
 		invoke_softirq();
 
-<<<<<<< HEAD
-	if (IS_ENABLED(CONFIG_PREEMPT_RT) && local_pending_timers() &&
-	    !(in_nmi() | in_hardirq()))
-=======
 	if (IS_ENABLED(CONFIG_IRQ_FORCED_THREADING) && force_irqthreads() &&
 	    local_timers_pending_force_th() && !(in_nmi() | in_hardirq()))
->>>>>>> 43b3768d
 		wake_timersd();
 
 	tick_irq_exit();
@@ -1027,20 +1010,6 @@
 	.thread_comm		= "ksoftirqd/%u",
 };
 
-<<<<<<< HEAD
-#ifdef CONFIG_PREEMPT_RT
-static void timersd_setup(unsigned int cpu)
-{
-        sched_set_fifo_low(current);
-}
-
-static int timersd_should_run(unsigned int cpu)
-{
-        return local_pending_timers();
-}
-
-static void run_timersd(unsigned int cpu)
-=======
 #ifdef CONFIG_IRQ_FORCED_THREADING
 static void ktimerd_setup(unsigned int cpu)
 {
@@ -1060,17 +1029,12 @@
 }
 
 static void run_ktimerd(unsigned int cpu)
->>>>>>> 43b3768d
 {
 	unsigned int timer_si;
 
 	ksoftirqd_run_begin();
 
-<<<<<<< HEAD
-	timer_si = local_pending_timers();
-=======
 	timer_si = local_timers_pending_force_th();
->>>>>>> 43b3768d
 	__this_cpu_write(pending_timer_softirq, 0);
 	or_softirq_pending(timer_si);
 
@@ -1079,42 +1043,12 @@
 	ksoftirqd_run_end();
 }
 
-<<<<<<< HEAD
-static void raise_ktimers_thread(unsigned int nr)
-{
-	trace_softirq_raise(nr);
-	__this_cpu_or(pending_timer_softirq, 1 << nr);
-}
-
-void raise_hrtimer_softirq(void)
-{
-	raise_ktimers_thread(HRTIMER_SOFTIRQ);
-}
-
-void raise_timer_softirq(void)
-{
-	unsigned long flags;
-
-	local_irq_save(flags);
-	raise_ktimers_thread(TIMER_SOFTIRQ);
-	wake_timersd();
-	local_irq_restore(flags);
-}
-
-static struct smp_hotplug_thread timer_threads = {
-        .store                  = &timersd,
-        .setup                  = timersd_setup,
-        .thread_should_run      = timersd_should_run,
-        .thread_fn              = run_timersd,
-        .thread_comm            = "ktimers/%u",
-=======
 static struct smp_hotplug_thread timer_thread = {
 	.store			= &ktimerd,
 	.setup			= ktimerd_setup,
 	.thread_should_run	= ktimerd_should_run,
 	.thread_fn		= run_ktimerd,
 	.thread_comm		= "ktimers/%u",
->>>>>>> 43b3768d
 };
 #endif
 
@@ -1123,14 +1057,9 @@
 	cpuhp_setup_state_nocalls(CPUHP_SOFTIRQ_DEAD, "softirq:dead", NULL,
 				  takeover_tasklets);
 	BUG_ON(smpboot_register_percpu_thread(&softirq_threads));
-<<<<<<< HEAD
-#ifdef CONFIG_PREEMPT_RT
-	BUG_ON(smpboot_register_percpu_thread(&timer_threads));
-=======
 #ifdef CONFIG_IRQ_FORCED_THREADING
 	if (force_irqthreads())
 		BUG_ON(smpboot_register_percpu_thread(&timer_thread));
->>>>>>> 43b3768d
 #endif
 	return 0;
 }
