/*
 *	linux/kernel/softirq.c
 *
 *	Copyright (C) 1992 Linus Torvalds
 *
 *	Distribute under GPLv2.
 *
 *	Rewritten. Old one was good in 2.2, but in 2.3 it was immoral. --ANK (990903)
 *
 *	Remote softirq infrastructure is by Jens Axboe.
 */

#include <linux/module.h>
#include <linux/kernel_stat.h>
#include <linux/interrupt.h>
#include <linux/init.h>
#include <linux/mm.h>
#include <linux/notifier.h>
#include <linux/percpu.h>
#include <linux/cpu.h>
#include <linux/freezer.h>
#include <linux/kthread.h>
#include <linux/rcupdate.h>
#include <linux/smp.h>
#include <linux/tick.h>
#include <trace/irq.h>

#include <asm/irq.h>
/*
   - No shared variables, all the data are CPU local.
   - If a softirq needs serialization, let it serialize itself
     by its own spinlocks.
   - Even if softirq is serialized, only local cpu is marked for
     execution. Hence, we get something sort of weak cpu binding.
     Though it is still not clear, will it result in better locality
     or will not.

   Examples:
   - NET RX softirq. It is multithreaded and does not require
     any global serialization.
   - NET TX softirq. It kicks software netdevice queues, hence
     it is logically serialized per device, but this serialization
     is invisible to common code.
   - Tasklets: serialized wrt itself.
 */

#ifndef __ARCH_IRQ_STAT
irq_cpustat_t irq_stat[NR_CPUS] ____cacheline_aligned;
EXPORT_SYMBOL(irq_stat);
#endif

static struct softirq_action softirq_vec[NR_SOFTIRQS] __cacheline_aligned_in_smp;

static DEFINE_PER_CPU(struct task_struct *, ksoftirqd);

/*
 * we cannot loop indefinitely here to avoid userspace starvation,
 * but we also don't want to introduce a worst case 1/HZ latency
 * to the pending events, so lets the scheduler to balance
 * the softirq load for us.
 */
static inline void wakeup_softirqd(void)
{
	/* Interrupts are disabled: no need to stop preemption */
	struct task_struct *tsk = __get_cpu_var(ksoftirqd);

	if (tsk && tsk->state != TASK_RUNNING)
		wake_up_process(tsk);
}

/*
 * This one is for softirq.c-internal use,
 * where hardirqs are disabled legitimately:
 */
#ifdef CONFIG_TRACE_IRQFLAGS
static void __local_bh_disable(unsigned long ip)
{
	unsigned long flags;

	WARN_ON_ONCE(in_irq());

	raw_local_irq_save(flags);
	add_preempt_count(SOFTIRQ_OFFSET);
	/*
	 * Were softirqs turned off above:
	 */
	if (softirq_count() == SOFTIRQ_OFFSET)
		trace_softirqs_off(ip);
	raw_local_irq_restore(flags);
}
#else /* !CONFIG_TRACE_IRQFLAGS */
static inline void __local_bh_disable(unsigned long ip)
{
	add_preempt_count(SOFTIRQ_OFFSET);
	barrier();
}
#endif /* CONFIG_TRACE_IRQFLAGS */

void local_bh_disable(void)
{
	__local_bh_disable((unsigned long)__builtin_return_address(0));
}

EXPORT_SYMBOL(local_bh_disable);

/*
 * Special-case - softirqs can safely be enabled in
 * cond_resched_softirq(), or by __do_softirq(),
 * without processing still-pending softirqs:
 */
void _local_bh_enable(void)
{
	WARN_ON_ONCE(in_irq());
	WARN_ON_ONCE(!irqs_disabled());

	if (softirq_count() == SOFTIRQ_OFFSET)
		trace_softirqs_on((unsigned long)__builtin_return_address(0));
	sub_preempt_count(SOFTIRQ_OFFSET);
}

EXPORT_SYMBOL(_local_bh_enable);

static inline void _local_bh_enable_ip(unsigned long ip)
{
	WARN_ON_ONCE(in_irq() || irqs_disabled());
#ifdef CONFIG_TRACE_IRQFLAGS
	local_irq_disable();
#endif
	/*
	 * Are softirqs going to be turned on now:
	 */
	if (softirq_count() == SOFTIRQ_OFFSET)
		trace_softirqs_on(ip);
	/*
	 * Keep preemption disabled until we are done with
	 * softirq processing:
 	 */
 	sub_preempt_count(SOFTIRQ_OFFSET - 1);

	if (unlikely(!in_interrupt() && local_softirq_pending()))
		do_softirq();

	dec_preempt_count();
#ifdef CONFIG_TRACE_IRQFLAGS
	local_irq_enable();
#endif
	preempt_check_resched();
}

void local_bh_enable(void)
{
	_local_bh_enable_ip((unsigned long)__builtin_return_address(0));
}
EXPORT_SYMBOL(local_bh_enable);

void local_bh_enable_ip(unsigned long ip)
{
	_local_bh_enable_ip(ip);
}
EXPORT_SYMBOL(local_bh_enable_ip);

/*
 * We restart softirq processing MAX_SOFTIRQ_RESTART times,
 * and we fall back to softirqd after that.
 *
 * This number has been established via experimentation.
 * The two things to balance is latency against fairness -
 * we want to handle softirqs as soon as possible, but they
 * should not be able to lock up the box.
 */
#define MAX_SOFTIRQ_RESTART 10

asmlinkage void __do_softirq(void)
{
	struct softirq_action *h;
	__u32 pending;
	int max_restart = MAX_SOFTIRQ_RESTART;
	int cpu;
	unsigned long pflags = current->flags;
	current->flags &= ~PF_MEMALLOC;

	pending = local_softirq_pending();
	account_system_vtime(current);

	__local_bh_disable((unsigned long)__builtin_return_address(0));
	trace_softirq_enter();

	cpu = smp_processor_id();
restart:
	/* Reset the pending bitmask before enabling irqs */
	set_softirq_pending(0);

	local_irq_enable();

	h = softirq_vec;

	do {
		if (pending & 1) {
<<<<<<< HEAD
			trace_irq_softirq_entry(h, softirq_vec);
			h->action(h);
			trace_irq_softirq_exit(h, softirq_vec);
=======
			int prev_count = preempt_count();

			h->action(h);

			if (unlikely(prev_count != preempt_count())) {
				printk(KERN_ERR "huh, entered softirq %td %p"
				       "with preempt_count %08x,"
				       " exited with %08x?\n", h - softirq_vec,
				       h->action, prev_count, preempt_count());
				preempt_count() = prev_count;
			}

>>>>>>> 18e352e4
			rcu_bh_qsctr_inc(cpu);
		}
		h++;
		pending >>= 1;
	} while (pending);

	local_irq_disable();

	pending = local_softirq_pending();
	if (pending && --max_restart)
		goto restart;

	if (pending)
		wakeup_softirqd();

	trace_softirq_exit();

	account_system_vtime(current);
	_local_bh_enable();
	tsk_restore_flags(current, pflags, PF_MEMALLOC);
}

#ifndef __ARCH_HAS_DO_SOFTIRQ

asmlinkage void do_softirq(void)
{
	__u32 pending;
	unsigned long flags;

	if (in_interrupt())
		return;

	local_irq_save(flags);

	pending = local_softirq_pending();

	if (pending)
		__do_softirq();

	local_irq_restore(flags);
}

#endif

/*
 * Enter an interrupt context.
 */
void irq_enter(void)
{
	int cpu = smp_processor_id();

	rcu_irq_enter();
	if (idle_cpu(cpu) && !in_interrupt()) {
		__irq_enter();
		tick_check_idle(cpu);
	} else
		__irq_enter();
}

#ifdef __ARCH_IRQ_EXIT_IRQS_DISABLED
# define invoke_softirq()	__do_softirq()
#else
# define invoke_softirq()	do_softirq()
#endif

/*
 * Exit an interrupt context. Process softirqs if needed and possible:
 */
void irq_exit(void)
{
	account_system_vtime(current);
	trace_hardirq_exit();
	sub_preempt_count(IRQ_EXIT_OFFSET);
	if (!in_interrupt() && local_softirq_pending())
		invoke_softirq();

#ifdef CONFIG_NO_HZ
	/* Make sure that timer wheel updates are propagated */
	rcu_irq_exit();
	if (idle_cpu(smp_processor_id()) && !in_interrupt() && !need_resched())
		tick_nohz_stop_sched_tick(0);
#endif
	preempt_enable_no_resched();
}

/*
 * This function must run with irqs disabled!
 */
inline void raise_softirq_irqoff(unsigned int nr)
{
	trace_irq_softirq_raise(nr);
	__raise_softirq_irqoff(nr);

	/*
	 * If we're in an interrupt or softirq, we're done
	 * (this also catches softirq-disabled code). We will
	 * actually run the softirq once we return from
	 * the irq or softirq.
	 *
	 * Otherwise we wake up ksoftirqd to make sure we
	 * schedule the softirq soon.
	 */
	if (!in_interrupt())
		wakeup_softirqd();
}

void raise_softirq(unsigned int nr)
{
	unsigned long flags;

	local_irq_save(flags);
	raise_softirq_irqoff(nr);
	local_irq_restore(flags);
}

void open_softirq(int nr, void (*action)(struct softirq_action *))
{
	softirq_vec[nr].action = action;
}

/* Tasklets */
struct tasklet_head
{
	struct tasklet_struct *head;
	struct tasklet_struct **tail;
};

static DEFINE_PER_CPU(struct tasklet_head, tasklet_vec);
static DEFINE_PER_CPU(struct tasklet_head, tasklet_hi_vec);

void __tasklet_schedule(struct tasklet_struct *t)
{
	unsigned long flags;

	local_irq_save(flags);
	t->next = NULL;
	*__get_cpu_var(tasklet_vec).tail = t;
	__get_cpu_var(tasklet_vec).tail = &(t->next);
	raise_softirq_irqoff(TASKLET_SOFTIRQ);
	local_irq_restore(flags);
}

EXPORT_SYMBOL(__tasklet_schedule);

void __tasklet_hi_schedule(struct tasklet_struct *t)
{
	unsigned long flags;

	local_irq_save(flags);
	t->next = NULL;
	*__get_cpu_var(tasklet_hi_vec).tail = t;
	__get_cpu_var(tasklet_hi_vec).tail = &(t->next);
	raise_softirq_irqoff(HI_SOFTIRQ);
	local_irq_restore(flags);
}

EXPORT_SYMBOL(__tasklet_hi_schedule);

static void tasklet_action(struct softirq_action *a)
{
	struct tasklet_struct *list;

	local_irq_disable();
	list = __get_cpu_var(tasklet_vec).head;
	__get_cpu_var(tasklet_vec).head = NULL;
	__get_cpu_var(tasklet_vec).tail = &__get_cpu_var(tasklet_vec).head;
	local_irq_enable();

	while (list) {
		struct tasklet_struct *t = list;

		list = list->next;

		if (tasklet_trylock(t)) {
			if (!atomic_read(&t->count)) {
				if (!test_and_clear_bit(TASKLET_STATE_SCHED, &t->state))
					BUG();
				trace_irq_tasklet_low_entry(t);
				t->func(t->data);
				trace_irq_tasklet_low_exit(t);
				tasklet_unlock(t);
				continue;
			}
			tasklet_unlock(t);
		}

		local_irq_disable();
		t->next = NULL;
		*__get_cpu_var(tasklet_vec).tail = t;
		__get_cpu_var(tasklet_vec).tail = &(t->next);
		__raise_softirq_irqoff(TASKLET_SOFTIRQ);
		local_irq_enable();
	}
}

static void tasklet_hi_action(struct softirq_action *a)
{
	struct tasklet_struct *list;

	local_irq_disable();
	list = __get_cpu_var(tasklet_hi_vec).head;
	__get_cpu_var(tasklet_hi_vec).head = NULL;
	__get_cpu_var(tasklet_hi_vec).tail = &__get_cpu_var(tasklet_hi_vec).head;
	local_irq_enable();

	while (list) {
		struct tasklet_struct *t = list;

		list = list->next;

		if (tasklet_trylock(t)) {
			if (!atomic_read(&t->count)) {
				if (!test_and_clear_bit(TASKLET_STATE_SCHED, &t->state))
					BUG();
				trace_irq_tasklet_high_entry(t);
				t->func(t->data);
				trace_irq_tasklet_high_exit(t);
				tasklet_unlock(t);
				continue;
			}
			tasklet_unlock(t);
		}

		local_irq_disable();
		t->next = NULL;
		*__get_cpu_var(tasklet_hi_vec).tail = t;
		__get_cpu_var(tasklet_hi_vec).tail = &(t->next);
		__raise_softirq_irqoff(HI_SOFTIRQ);
		local_irq_enable();
	}
}


void tasklet_init(struct tasklet_struct *t,
		  void (*func)(unsigned long), unsigned long data)
{
	t->next = NULL;
	t->state = 0;
	atomic_set(&t->count, 0);
	t->func = func;
	t->data = data;
}

EXPORT_SYMBOL(tasklet_init);

void tasklet_kill(struct tasklet_struct *t)
{
	if (in_interrupt())
		printk("Attempt to kill tasklet from interrupt\n");

	while (test_and_set_bit(TASKLET_STATE_SCHED, &t->state)) {
		do
			yield();
		while (test_bit(TASKLET_STATE_SCHED, &t->state));
	}
	tasklet_unlock_wait(t);
	clear_bit(TASKLET_STATE_SCHED, &t->state);
}

EXPORT_SYMBOL(tasklet_kill);

DEFINE_PER_CPU(struct list_head [NR_SOFTIRQS], softirq_work_list);
EXPORT_PER_CPU_SYMBOL(softirq_work_list);

static void __local_trigger(struct call_single_data *cp, int softirq)
{
	struct list_head *head = &__get_cpu_var(softirq_work_list[softirq]);

	list_add_tail(&cp->list, head);

	/* Trigger the softirq only if the list was previously empty.  */
	if (head->next == &cp->list)
		raise_softirq_irqoff(softirq);
}

#ifdef CONFIG_USE_GENERIC_SMP_HELPERS
static void remote_softirq_receive(void *data)
{
	struct call_single_data *cp = data;
	unsigned long flags;
	int softirq;

	softirq = cp->priv;

	local_irq_save(flags);
	__local_trigger(cp, softirq);
	local_irq_restore(flags);
}

static int __try_remote_softirq(struct call_single_data *cp, int cpu, int softirq)
{
	if (cpu_online(cpu)) {
		cp->func = remote_softirq_receive;
		cp->info = cp;
		cp->flags = 0;
		cp->priv = softirq;

		__smp_call_function_single(cpu, cp);
		return 0;
	}
	return 1;
}
#else /* CONFIG_USE_GENERIC_SMP_HELPERS */
static int __try_remote_softirq(struct call_single_data *cp, int cpu, int softirq)
{
	return 1;
}
#endif

/**
 * __send_remote_softirq - try to schedule softirq work on a remote cpu
 * @cp: private SMP call function data area
 * @cpu: the remote cpu
 * @this_cpu: the currently executing cpu
 * @softirq: the softirq for the work
 *
 * Attempt to schedule softirq work on a remote cpu.  If this cannot be
 * done, the work is instead queued up on the local cpu.
 *
 * Interrupts must be disabled.
 */
void __send_remote_softirq(struct call_single_data *cp, int cpu, int this_cpu, int softirq)
{
	if (cpu == this_cpu || __try_remote_softirq(cp, cpu, softirq))
		__local_trigger(cp, softirq);
}
EXPORT_SYMBOL(__send_remote_softirq);

/**
 * send_remote_softirq - try to schedule softirq work on a remote cpu
 * @cp: private SMP call function data area
 * @cpu: the remote cpu
 * @softirq: the softirq for the work
 *
 * Like __send_remote_softirq except that disabling interrupts and
 * computing the current cpu is done for the caller.
 */
void send_remote_softirq(struct call_single_data *cp, int cpu, int softirq)
{
	unsigned long flags;
	int this_cpu;

	local_irq_save(flags);
	this_cpu = smp_processor_id();
	__send_remote_softirq(cp, cpu, this_cpu, softirq);
	local_irq_restore(flags);
}
EXPORT_SYMBOL(send_remote_softirq);

static int __cpuinit remote_softirq_cpu_notify(struct notifier_block *self,
					       unsigned long action, void *hcpu)
{
	/*
	 * If a CPU goes away, splice its entries to the current CPU
	 * and trigger a run of the softirq
	 */
	if (action == CPU_DEAD || action == CPU_DEAD_FROZEN) {
		int cpu = (unsigned long) hcpu;
		int i;

		local_irq_disable();
		for (i = 0; i < NR_SOFTIRQS; i++) {
			struct list_head *head = &per_cpu(softirq_work_list[i], cpu);
			struct list_head *local_head;

			if (list_empty(head))
				continue;

			local_head = &__get_cpu_var(softirq_work_list[i]);
			list_splice_init(head, local_head);
			raise_softirq_irqoff(i);
		}
		local_irq_enable();
	}

	return NOTIFY_OK;
}

static struct notifier_block __cpuinitdata remote_softirq_cpu_notifier = {
	.notifier_call	= remote_softirq_cpu_notify,
};

void __init softirq_init(void)
{
	int cpu;

	for_each_possible_cpu(cpu) {
		int i;

		per_cpu(tasklet_vec, cpu).tail =
			&per_cpu(tasklet_vec, cpu).head;
		per_cpu(tasklet_hi_vec, cpu).tail =
			&per_cpu(tasklet_hi_vec, cpu).head;
		for (i = 0; i < NR_SOFTIRQS; i++)
			INIT_LIST_HEAD(&per_cpu(softirq_work_list[i], cpu));
	}

	register_hotcpu_notifier(&remote_softirq_cpu_notifier);

	open_softirq(TASKLET_SOFTIRQ, tasklet_action);
	open_softirq(HI_SOFTIRQ, tasklet_hi_action);
}

static int ksoftirqd(void * __bind_cpu)
{
	set_current_state(TASK_INTERRUPTIBLE);

	while (!kthread_should_stop()) {
		preempt_disable();
		if (!local_softirq_pending()) {
			preempt_enable_no_resched();
			schedule();
			preempt_disable();
		}

		__set_current_state(TASK_RUNNING);

		while (local_softirq_pending()) {
			/* Preempt disable stops cpu going offline.
			   If already offline, we'll be on wrong CPU:
			   don't process */
			if (cpu_is_offline((long)__bind_cpu))
				goto wait_to_die;
			do_softirq();
			preempt_enable_no_resched();
			cond_resched();
			preempt_disable();
		}
		preempt_enable();
		set_current_state(TASK_INTERRUPTIBLE);
	}
	__set_current_state(TASK_RUNNING);
	return 0;

wait_to_die:
	preempt_enable();
	/* Wait for kthread_stop */
	set_current_state(TASK_INTERRUPTIBLE);
	while (!kthread_should_stop()) {
		schedule();
		set_current_state(TASK_INTERRUPTIBLE);
	}
	__set_current_state(TASK_RUNNING);
	return 0;
}

#ifdef CONFIG_HOTPLUG_CPU
/*
 * tasklet_kill_immediate is called to remove a tasklet which can already be
 * scheduled for execution on @cpu.
 *
 * Unlike tasklet_kill, this function removes the tasklet
 * _immediately_, even if the tasklet is in TASKLET_STATE_SCHED state.
 *
 * When this function is called, @cpu must be in the CPU_DEAD state.
 */
void tasklet_kill_immediate(struct tasklet_struct *t, unsigned int cpu)
{
	struct tasklet_struct **i;

	BUG_ON(cpu_online(cpu));
	BUG_ON(test_bit(TASKLET_STATE_RUN, &t->state));

	if (!test_bit(TASKLET_STATE_SCHED, &t->state))
		return;

	/* CPU is dead, so no lock needed. */
	for (i = &per_cpu(tasklet_vec, cpu).head; *i; i = &(*i)->next) {
		if (*i == t) {
			*i = t->next;
			/* If this was the tail element, move the tail ptr */
			if (*i == NULL)
				per_cpu(tasklet_vec, cpu).tail = i;
			return;
		}
	}
	BUG();
}

static void takeover_tasklets(unsigned int cpu)
{
	/* CPU is dead, so no lock needed. */
	local_irq_disable();

	/* Find end, append list for that CPU. */
	if (&per_cpu(tasklet_vec, cpu).head != per_cpu(tasklet_vec, cpu).tail) {
		*(__get_cpu_var(tasklet_vec).tail) = per_cpu(tasklet_vec, cpu).head;
		__get_cpu_var(tasklet_vec).tail = per_cpu(tasklet_vec, cpu).tail;
		per_cpu(tasklet_vec, cpu).head = NULL;
		per_cpu(tasklet_vec, cpu).tail = &per_cpu(tasklet_vec, cpu).head;
	}
	raise_softirq_irqoff(TASKLET_SOFTIRQ);

	if (&per_cpu(tasklet_hi_vec, cpu).head != per_cpu(tasklet_hi_vec, cpu).tail) {
		*__get_cpu_var(tasklet_hi_vec).tail = per_cpu(tasklet_hi_vec, cpu).head;
		__get_cpu_var(tasklet_hi_vec).tail = per_cpu(tasklet_hi_vec, cpu).tail;
		per_cpu(tasklet_hi_vec, cpu).head = NULL;
		per_cpu(tasklet_hi_vec, cpu).tail = &per_cpu(tasklet_hi_vec, cpu).head;
	}
	raise_softirq_irqoff(HI_SOFTIRQ);

	local_irq_enable();
}
#endif /* CONFIG_HOTPLUG_CPU */

static int __cpuinit cpu_callback(struct notifier_block *nfb,
				  unsigned long action,
				  void *hcpu)
{
	int hotcpu = (unsigned long)hcpu;
	struct task_struct *p;

	switch (action) {
	case CPU_UP_PREPARE:
	case CPU_UP_PREPARE_FROZEN:
		p = kthread_create(ksoftirqd, hcpu, "ksoftirqd/%d", hotcpu);
		if (IS_ERR(p)) {
			printk("ksoftirqd for %i failed\n", hotcpu);
			return NOTIFY_BAD;
		}
		kthread_bind(p, hotcpu);
  		per_cpu(ksoftirqd, hotcpu) = p;
 		break;
	case CPU_ONLINE:
	case CPU_ONLINE_FROZEN:
		wake_up_process(per_cpu(ksoftirqd, hotcpu));
		break;
#ifdef CONFIG_HOTPLUG_CPU
	case CPU_UP_CANCELED:
	case CPU_UP_CANCELED_FROZEN:
		if (!per_cpu(ksoftirqd, hotcpu))
			break;
		/* Unbind so it can run.  Fall thru. */
		kthread_bind(per_cpu(ksoftirqd, hotcpu),
			     cpumask_any(cpu_online_mask));
	case CPU_DEAD:
	case CPU_DEAD_FROZEN: {
		struct sched_param param = { .sched_priority = MAX_RT_PRIO-1 };

		p = per_cpu(ksoftirqd, hotcpu);
		per_cpu(ksoftirqd, hotcpu) = NULL;
		sched_setscheduler_nocheck(p, SCHED_FIFO, &param);
		kthread_stop(p);
		takeover_tasklets(hotcpu);
		break;
	}
#endif /* CONFIG_HOTPLUG_CPU */
 	}
	return NOTIFY_OK;
}

static struct notifier_block __cpuinitdata cpu_nfb = {
	.notifier_call = cpu_callback
};

static __init int spawn_ksoftirqd(void)
{
	void *cpu = (void *)(long)smp_processor_id();
	int err = cpu_callback(&cpu_nfb, CPU_UP_PREPARE, cpu);

	BUG_ON(err == NOTIFY_BAD);
	cpu_callback(&cpu_nfb, CPU_ONLINE, cpu);
	register_cpu_notifier(&cpu_nfb);
	return 0;
}
early_initcall(spawn_ksoftirqd);

#ifdef CONFIG_SMP
/*
 * Call a function on all processors
 */
int on_each_cpu(void (*func) (void *info), void *info, int wait)
{
	int ret = 0;

	preempt_disable();
	ret = smp_call_function(func, info, wait);
	local_irq_disable();
	func(info);
	local_irq_enable();
	preempt_enable();
	return ret;
}
EXPORT_SYMBOL(on_each_cpu);
#endif

/*
 * [ These __weak aliases are kept in a separate compilation unit, so that
 *   GCC does not inline them incorrectly. ]
 */

int __init __weak early_irq_init(void)
{
	return 0;
}

int __init __weak arch_early_irq_init(void)
{
	return 0;
}

int __weak arch_init_chip_data(struct irq_desc *desc, int cpu)
{
	return 0;
}<|MERGE_RESOLUTION|>--- conflicted
+++ resolved
@@ -196,14 +196,11 @@
 
 	do {
 		if (pending & 1) {
-<<<<<<< HEAD
+			int prev_count = preempt_count();
+
 			trace_irq_softirq_entry(h, softirq_vec);
 			h->action(h);
 			trace_irq_softirq_exit(h, softirq_vec);
-=======
-			int prev_count = preempt_count();
-
-			h->action(h);
 
 			if (unlikely(prev_count != preempt_count())) {
 				printk(KERN_ERR "huh, entered softirq %td %p"
@@ -213,7 +210,6 @@
 				preempt_count() = prev_count;
 			}
 
->>>>>>> 18e352e4
 			rcu_bh_qsctr_inc(cpu);
 		}
 		h++;
@@ -818,4 +814,12 @@
 int __weak arch_init_chip_data(struct irq_desc *desc, int cpu)
 {
 	return 0;
-}+}
+
+DEFINE_TRACE(irq_softirq_entry);
+DEFINE_TRACE(irq_softirq_exit);
+DEFINE_TRACE(irq_softirq_raise);
+DEFINE_TRACE(irq_tasklet_low_entry);
+DEFINE_TRACE(irq_tasklet_low_exit);
+DEFINE_TRACE(irq_tasklet_high_entry);
+DEFINE_TRACE(irq_tasklet_high_exit);