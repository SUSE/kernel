// SPDX-License-Identifier: GPL-2.0-only
/*
 * sysctl.c: General linux system control interface
 *
 * Begun 24 March 1995, Stephen Tweedie
 * Added /proc support, Dec 1995
 * Added bdflush entry and intvec min/max checking, 2/23/96, Tom Dyas.
 * Added hooks for /proc/sys/net (minor, minor patch), 96/4/1, Mike Shaver.
 * Added kernel/java-{interpreter,appletviewer}, 96/5/10, Mike Shaver.
 * Dynamic registration fixes, Stephen Tweedie.
 * Added kswapd-interval, ctrl-alt-del, printk stuff, 1/8/97, Chris Horn.
 * Made sysctl support optional via CONFIG_SYSCTL, 1/10/97, Chris
 *  Horn.
 * Added proc_doulongvec_ms_jiffies_minmax, 09/08/99, Carlos H. Bauer.
 * Added proc_doulongvec_minmax, 09/08/99, Carlos H. Bauer.
 * Changed linked lists to use list.h instead of lists.h, 02/24/00, Bill
 *  Wendling.
 * The list_for_each() macro wasn't appropriate for the sysctl loop.
 *  Removed it and replaced it with older style, 03/23/00, Bill Wendling
 */

#include <linux/module.h>
#include <linux/aio.h>
#include <linux/mm.h>
#include <linux/swap.h>
#include <linux/slab.h>
#include <linux/sysctl.h>
#include <linux/bitmap.h>
#include <linux/signal.h>
#include <linux/printk.h>
#include <linux/proc_fs.h>
#include <linux/security.h>
#include <linux/ctype.h>
#include <linux/kmemleak.h>
#include <linux/fs.h>
#include <linux/init.h>
#include <linux/kernel.h>
#include <linux/kobject.h>
#include <linux/net.h>
#include <linux/sysrq.h>
#include <linux/highuid.h>
#include <linux/writeback.h>
#include <linux/ratelimit.h>
#include <linux/compaction.h>
#include <linux/hugetlb.h>
#include <linux/initrd.h>
#include <linux/key.h>
#include <linux/times.h>
#include <linux/limits.h>
#include <linux/dcache.h>
#include <linux/dnotify.h>
#include <linux/syscalls.h>
#include <linux/vmstat.h>
#include <linux/nfs_fs.h>
#include <linux/acpi.h>
#include <linux/reboot.h>
#include <linux/ftrace.h>
#include <linux/perf_event.h>
#include <linux/kprobes.h>
#include <linux/pipe_fs_i.h>
#include <linux/oom.h>
#include <linux/kmod.h>
#include <linux/capability.h>
#include <linux/binfmts.h>
#include <linux/sched/sysctl.h>
#include <linux/sched/coredump.h>
#include <linux/kexec.h>
#include <linux/bpf.h>
#include <linux/mount.h>
#include <linux/userfaultfd_k.h>

#include "../lib/kstrtox.h"

#include <linux/uaccess.h>
#include <asm/processor.h>

#ifdef CONFIG_X86
#include <asm/nmi.h>
#include <asm/stacktrace.h>
#include <asm/io.h>
#endif
#ifdef CONFIG_SPARC
#include <asm/setup.h>
#endif
#ifdef CONFIG_BSD_PROCESS_ACCT
#include <linux/acct.h>
#endif
#ifdef CONFIG_RT_MUTEXES
#include <linux/rtmutex.h>
#endif
#if defined(CONFIG_PROVE_LOCKING) || defined(CONFIG_LOCK_STAT)
#include <linux/lockdep.h>
#endif
#ifdef CONFIG_CHR_DEV_SG
#include <scsi/sg.h>
#endif
#ifdef CONFIG_STACKLEAK_RUNTIME_DISABLE
#include <linux/stackleak.h>
#endif
#ifdef CONFIG_LOCKUP_DETECTOR
#include <linux/nmi.h>
#endif

#if defined(CONFIG_SYSCTL)

/* External variables not in a header file. */
extern int suid_dumpable;
#ifdef CONFIG_COREDUMP
extern int core_uses_pid;
extern char core_pattern[];
extern unsigned int core_pipe_limit;
#endif
extern int pid_max;
extern int pid_max_min, pid_max_max;
extern int percpu_pagelist_fraction;
extern int latencytop_enabled;
extern unsigned int sysctl_nr_open_min, sysctl_nr_open_max;
#ifndef CONFIG_MMU
extern int sysctl_nr_trim_pages;
#endif

/* Constants used for minimum and  maximum */
#ifdef CONFIG_LOCKUP_DETECTOR
static int sixty = 60;
#endif

static int __maybe_unused neg_one = -1;
static int __maybe_unused two = 2;
static int __maybe_unused four = 4;
static unsigned long zero_ul;
static unsigned long one_ul = 1;
static unsigned long long_max = LONG_MAX;
static int one_hundred = 100;
static int one_thousand = 1000;
#ifdef CONFIG_PRINTK
static int ten_thousand = 10000;
#endif
#ifdef CONFIG_PERF_EVENTS
static int six_hundred_forty_kb = 640 * 1024;
#endif

/* this is needed for the proc_doulongvec_minmax of vm_dirty_bytes */
static unsigned long dirty_bytes_min = 2 * PAGE_SIZE;

/* this is needed for the proc_dointvec_minmax for [fs_]overflow UID and GID */
static int maxolduid = 65535;
static int minolduid;

static int ngroups_max = NGROUPS_MAX;
static const int cap_last_cap = CAP_LAST_CAP;

/*
 * This is needed for proc_doulongvec_minmax of sysctl_hung_task_timeout_secs
 * and hung_task_check_interval_secs
 */
#ifdef CONFIG_DETECT_HUNG_TASK
static unsigned long hung_task_timeout_max = (LONG_MAX/HZ);
#endif

#ifdef CONFIG_INOTIFY_USER
#include <linux/inotify.h>
#endif
#ifdef CONFIG_SPARC
#endif

#ifdef __hppa__
extern int pwrsw_enabled;
#endif

#ifdef CONFIG_SYSCTL_ARCH_UNALIGN_ALLOW
extern int unaligned_enabled;
#endif

#ifdef CONFIG_IA64
extern int unaligned_dump_stack;
#endif

#ifdef CONFIG_SYSCTL_ARCH_UNALIGN_NO_WARN
extern int no_unaligned_warning;
#endif

#ifdef CONFIG_PROC_SYSCTL

/**
 * enum sysctl_writes_mode - supported sysctl write modes
 *
 * @SYSCTL_WRITES_LEGACY: each write syscall must fully contain the sysctl value
 *	to be written, and multiple writes on the same sysctl file descriptor
 *	will rewrite the sysctl value, regardless of file position. No warning
 *	is issued when the initial position is not 0.
 * @SYSCTL_WRITES_WARN: same as above but warn when the initial file position is
 *	not 0.
 * @SYSCTL_WRITES_STRICT: writes to numeric sysctl entries must always be at
 *	file position 0 and the value must be fully contained in the buffer
 *	sent to the write syscall. If dealing with strings respect the file
 *	position, but restrict this to the max length of the buffer, anything
 *	passed the max length will be ignored. Multiple writes will append
 *	to the buffer.
 *
 * These write modes control how current file position affects the behavior of
 * updating sysctl values through the proc interface on each write.
 */
enum sysctl_writes_mode {
	SYSCTL_WRITES_LEGACY		= -1,
	SYSCTL_WRITES_WARN		= 0,
	SYSCTL_WRITES_STRICT		= 1,
};

#ifdef CONFIG_BPF_SYSCALL
static int bpf_stats_handler(struct ctl_table *table, int write,
			     void __user *buffer, size_t *lenp,
			     loff_t *ppos);
static int bpf_unpriv_handler(struct ctl_table *table, int write,
			      void *buffer, size_t *lenp, loff_t *ppos);
#endif

static enum sysctl_writes_mode sysctl_writes_strict = SYSCTL_WRITES_STRICT;

static int proc_do_cad_pid(struct ctl_table *table, int write,
		  void __user *buffer, size_t *lenp, loff_t *ppos);
static int proc_taint(struct ctl_table *table, int write,
			       void __user *buffer, size_t *lenp, loff_t *ppos);
#endif

#ifdef CONFIG_PRINTK
static int proc_dointvec_minmax_sysadmin(struct ctl_table *table, int write,
				void __user *buffer, size_t *lenp, loff_t *ppos);
#endif

static int proc_dointvec_minmax_coredump(struct ctl_table *table, int write,
		void __user *buffer, size_t *lenp, loff_t *ppos);
#ifdef CONFIG_COREDUMP
static int proc_dostring_coredump(struct ctl_table *table, int write,
		void __user *buffer, size_t *lenp, loff_t *ppos);
#endif
static int proc_dopipe_max_size(struct ctl_table *table, int write,
		void __user *buffer, size_t *lenp, loff_t *ppos);

#ifdef CONFIG_MAGIC_SYSRQ
/* Note: sysrq code uses its own private copy */
static int __sysrq_enabled = CONFIG_MAGIC_SYSRQ_DEFAULT_ENABLE;

static int sysrq_sysctl_handler(struct ctl_table *table, int write,
				void __user *buffer, size_t *lenp,
				loff_t *ppos)
{
	int error;

	error = proc_dointvec(table, write, buffer, lenp, ppos);
	if (error)
		return error;

	if (write)
		sysrq_toggle_support(__sysrq_enabled);

	return 0;
}

#endif

static struct ctl_table kern_table[];
static struct ctl_table vm_table[];
static struct ctl_table fs_table[];
static struct ctl_table debug_table[];
static struct ctl_table dev_table[];
extern struct ctl_table random_table[];
#ifdef CONFIG_EPOLL
extern struct ctl_table epoll_table[];
#endif

#ifdef CONFIG_FW_LOADER_USER_HELPER
extern struct ctl_table firmware_config_table[];
#endif

#ifdef HAVE_ARCH_PICK_MMAP_LAYOUT
int sysctl_legacy_va_layout;
#endif

/* The default sysctl tables: */

static struct ctl_table sysctl_base_table[] = {
	{
		.procname	= "kernel",
		.mode		= 0555,
		.child		= kern_table,
	},
	{
		.procname	= "vm",
		.mode		= 0555,
		.child		= vm_table,
	},
	{
		.procname	= "fs",
		.mode		= 0555,
		.child		= fs_table,
	},
	{
		.procname	= "debug",
		.mode		= 0555,
		.child		= debug_table,
	},
	{
		.procname	= "dev",
		.mode		= 0555,
		.child		= dev_table,
	},
	{ }
};

#ifdef CONFIG_SCHED_DEBUG
static int min_sched_granularity_ns = 100000;		/* 100 usecs */
static int max_sched_granularity_ns = NSEC_PER_SEC;	/* 1 second */
static int min_wakeup_granularity_ns;			/* 0 usecs */
static int max_wakeup_granularity_ns = NSEC_PER_SEC;	/* 1 second */
#ifdef CONFIG_SMP
static int min_sched_tunable_scaling = SCHED_TUNABLESCALING_NONE;
static int max_sched_tunable_scaling = SCHED_TUNABLESCALING_END-1;
#endif /* CONFIG_SMP */
#endif /* CONFIG_SCHED_DEBUG */

#ifdef CONFIG_COMPACTION
static int min_extfrag_threshold;
static int max_extfrag_threshold = 1000;
#endif

<<<<<<< HEAD
=======
#if defined(CONFIG_BPF_SYSCALL) && defined(CONFIG_SYSCTL)

void __weak unpriv_ebpf_notify(int new_state)
{
}

static int bpf_unpriv_handler(struct ctl_table *table, int write,
			      void *buffer, size_t *lenp, loff_t *ppos)
{
	int ret, unpriv_enable = *(int *)table->data;
	bool locked_state = unpriv_enable == 1;
	struct ctl_table tmp = *table;

	if (write && !capable(CAP_SYS_ADMIN))
		return -EPERM;

	tmp.data = &unpriv_enable;
	ret = proc_dointvec_minmax(&tmp, write, buffer, lenp, ppos);
	if (write && !ret) {
		if (locked_state && unpriv_enable != 1)
			return -EPERM;
		*(int *)table->data = unpriv_enable;
	}

	unpriv_ebpf_notify(unpriv_enable);

	return ret;
}
#endif /* CONFIG_BPF_SYSCALL && CONFIG_SYSCTL */

>>>>>>> e2675a80
static struct ctl_table kern_table[] = {
	{
		.procname	= "sched_child_runs_first",
		.data		= &sysctl_sched_child_runs_first,
		.maxlen		= sizeof(unsigned int),
		.mode		= 0644,
		.proc_handler	= proc_dointvec,
	},
#ifdef CONFIG_SCHED_DEBUG
	{
		.procname	= "sched_min_granularity_ns",
		.data		= &sysctl_sched_min_granularity,
		.maxlen		= sizeof(unsigned int),
		.mode		= 0644,
		.proc_handler	= sched_proc_update_handler,
		.extra1		= &min_sched_granularity_ns,
		.extra2		= &max_sched_granularity_ns,
	},
	{
		.procname	= "sched_latency_ns",
		.data		= &sysctl_sched_latency,
		.maxlen		= sizeof(unsigned int),
		.mode		= 0644,
		.proc_handler	= sched_proc_update_handler,
		.extra1		= &min_sched_granularity_ns,
		.extra2		= &max_sched_granularity_ns,
	},
	{
		.procname	= "sched_wakeup_granularity_ns",
		.data		= &sysctl_sched_wakeup_granularity,
		.maxlen		= sizeof(unsigned int),
		.mode		= 0644,
		.proc_handler	= sched_proc_update_handler,
		.extra1		= &min_wakeup_granularity_ns,
		.extra2		= &max_wakeup_granularity_ns,
	},
#ifdef CONFIG_SMP
	{
		.procname	= "sched_tunable_scaling",
		.data		= &sysctl_sched_tunable_scaling,
		.maxlen		= sizeof(enum sched_tunable_scaling),
		.mode		= 0644,
		.proc_handler	= sched_proc_update_handler,
		.extra1		= &min_sched_tunable_scaling,
		.extra2		= &max_sched_tunable_scaling,
	},
	{
		.procname	= "sched_migration_cost_ns",
		.data		= &sysctl_sched_migration_cost,
		.maxlen		= sizeof(unsigned int),
		.mode		= 0644,
		.proc_handler	= proc_dointvec,
	},
	{
		.procname	= "sched_nr_migrate",
		.data		= &sysctl_sched_nr_migrate,
		.maxlen		= sizeof(unsigned int),
		.mode		= 0644,
		.proc_handler	= proc_dointvec,
	},
#ifdef CONFIG_SCHEDSTATS
	{
		.procname	= "sched_schedstats",
		.data		= NULL,
		.maxlen		= sizeof(unsigned int),
		.mode		= 0644,
		.proc_handler	= sysctl_schedstats,
		.extra1		= SYSCTL_ZERO,
		.extra2		= SYSCTL_ONE,
	},
#endif /* CONFIG_SCHEDSTATS */
#endif /* CONFIG_SMP */
#ifdef CONFIG_NUMA_BALANCING
	{
		.procname	= "numa_balancing_scan_delay_ms",
		.data		= &sysctl_numa_balancing_scan_delay,
		.maxlen		= sizeof(unsigned int),
		.mode		= 0644,
		.proc_handler	= proc_dointvec,
	},
	{
		.procname	= "numa_balancing_scan_period_min_ms",
		.data		= &sysctl_numa_balancing_scan_period_min,
		.maxlen		= sizeof(unsigned int),
		.mode		= 0644,
		.proc_handler	= proc_dointvec,
	},
	{
		.procname	= "numa_balancing_scan_period_max_ms",
		.data		= &sysctl_numa_balancing_scan_period_max,
		.maxlen		= sizeof(unsigned int),
		.mode		= 0644,
		.proc_handler	= proc_dointvec,
	},
	{
		.procname	= "numa_balancing_scan_size_mb",
		.data		= &sysctl_numa_balancing_scan_size,
		.maxlen		= sizeof(unsigned int),
		.mode		= 0644,
		.proc_handler	= proc_dointvec_minmax,
		.extra1		= SYSCTL_ONE,
	},
	{
		.procname	= "numa_balancing",
		.data		= NULL, /* filled in by handler */
		.maxlen		= sizeof(unsigned int),
		.mode		= 0644,
		.proc_handler	= sysctl_numa_balancing,
		.extra1		= SYSCTL_ZERO,
		.extra2		= SYSCTL_ONE,
	},
#endif /* CONFIG_NUMA_BALANCING */
#endif /* CONFIG_SCHED_DEBUG */
	{
		.procname	= "sched_rt_period_us",
		.data		= &sysctl_sched_rt_period,
		.maxlen		= sizeof(unsigned int),
		.mode		= 0644,
		.proc_handler	= sched_rt_handler,
	},
	{
		.procname	= "sched_rt_runtime_us",
		.data		= &sysctl_sched_rt_runtime,
		.maxlen		= sizeof(int),
		.mode		= 0644,
		.proc_handler	= sched_rt_handler,
	},
	{
		.procname	= "sched_rr_timeslice_ms",
		.data		= &sysctl_sched_rr_timeslice,
		.maxlen		= sizeof(int),
		.mode		= 0644,
		.proc_handler	= sched_rr_handler,
	},
#ifdef CONFIG_UCLAMP_TASK
	{
		.procname	= "sched_util_clamp_min",
		.data		= &sysctl_sched_uclamp_util_min,
		.maxlen		= sizeof(unsigned int),
		.mode		= 0644,
		.proc_handler	= sysctl_sched_uclamp_handler,
	},
	{
		.procname	= "sched_util_clamp_max",
		.data		= &sysctl_sched_uclamp_util_max,
		.maxlen		= sizeof(unsigned int),
		.mode		= 0644,
		.proc_handler	= sysctl_sched_uclamp_handler,
	},
#endif
#ifdef CONFIG_SCHED_AUTOGROUP
	{
		.procname	= "sched_autogroup_enabled",
		.data		= &sysctl_sched_autogroup_enabled,
		.maxlen		= sizeof(unsigned int),
		.mode		= 0644,
		.proc_handler	= proc_dointvec_minmax,
		.extra1		= SYSCTL_ZERO,
		.extra2		= SYSCTL_ONE,
	},
#endif
#ifdef CONFIG_CFS_BANDWIDTH
	{
		.procname	= "sched_cfs_bandwidth_slice_us",
		.data		= &sysctl_sched_cfs_bandwidth_slice,
		.maxlen		= sizeof(unsigned int),
		.mode		= 0644,
		.proc_handler	= proc_dointvec_minmax,
		.extra1		= SYSCTL_ONE,
	},
#endif
#if defined(CONFIG_ENERGY_MODEL) && defined(CONFIG_CPU_FREQ_GOV_SCHEDUTIL)
	{
		.procname	= "sched_energy_aware",
		.data		= &sysctl_sched_energy_aware,
		.maxlen		= sizeof(unsigned int),
		.mode		= 0644,
		.proc_handler	= sched_energy_aware_handler,
		.extra1		= SYSCTL_ZERO,
		.extra2		= SYSCTL_ONE,
	},
#endif
#ifdef CONFIG_PROVE_LOCKING
	{
		.procname	= "prove_locking",
		.data		= &prove_locking,
		.maxlen		= sizeof(int),
		.mode		= 0644,
		.proc_handler	= proc_dointvec,
	},
#endif
#ifdef CONFIG_LOCK_STAT
	{
		.procname	= "lock_stat",
		.data		= &lock_stat,
		.maxlen		= sizeof(int),
		.mode		= 0644,
		.proc_handler	= proc_dointvec,
	},
#endif
	{
		.procname	= "panic",
		.data		= &panic_timeout,
		.maxlen		= sizeof(int),
		.mode		= 0644,
		.proc_handler	= proc_dointvec,
	},
#ifdef CONFIG_COREDUMP
	{
		.procname	= "core_uses_pid",
		.data		= &core_uses_pid,
		.maxlen		= sizeof(int),
		.mode		= 0644,
		.proc_handler	= proc_dointvec,
	},
	{
		.procname	= "core_pattern",
		.data		= core_pattern,
		.maxlen		= CORENAME_MAX_SIZE,
		.mode		= 0644,
		.proc_handler	= proc_dostring_coredump,
	},
	{
		.procname	= "core_pipe_limit",
		.data		= &core_pipe_limit,
		.maxlen		= sizeof(unsigned int),
		.mode		= 0644,
		.proc_handler	= proc_dointvec,
	},
#endif
#ifdef CONFIG_PROC_SYSCTL
	{
		.procname	= "tainted",
		.maxlen 	= sizeof(long),
		.mode		= 0644,
		.proc_handler	= proc_taint,
	},
	{
		.procname	= "sysctl_writes_strict",
		.data		= &sysctl_writes_strict,
		.maxlen		= sizeof(int),
		.mode		= 0644,
		.proc_handler	= proc_dointvec_minmax,
		.extra1		= &neg_one,
		.extra2		= SYSCTL_ONE,
	},
#endif
#ifdef CONFIG_LATENCYTOP
	{
		.procname	= "latencytop",
		.data		= &latencytop_enabled,
		.maxlen		= sizeof(int),
		.mode		= 0644,
		.proc_handler	= sysctl_latencytop,
	},
#endif
#ifdef CONFIG_BLK_DEV_INITRD
	{
		.procname	= "real-root-dev",
		.data		= &real_root_dev,
		.maxlen		= sizeof(int),
		.mode		= 0644,
		.proc_handler	= proc_dointvec,
	},
#endif
	{
		.procname	= "print-fatal-signals",
		.data		= &print_fatal_signals,
		.maxlen		= sizeof(int),
		.mode		= 0644,
		.proc_handler	= proc_dointvec,
	},
#ifdef CONFIG_SPARC
	{
		.procname	= "reboot-cmd",
		.data		= reboot_command,
		.maxlen		= 256,
		.mode		= 0644,
		.proc_handler	= proc_dostring,
	},
	{
		.procname	= "stop-a",
		.data		= &stop_a_enabled,
		.maxlen		= sizeof (int),
		.mode		= 0644,
		.proc_handler	= proc_dointvec,
	},
	{
		.procname	= "scons-poweroff",
		.data		= &scons_pwroff,
		.maxlen		= sizeof (int),
		.mode		= 0644,
		.proc_handler	= proc_dointvec,
	},
#endif
#ifdef CONFIG_SPARC64
	{
		.procname	= "tsb-ratio",
		.data		= &sysctl_tsb_ratio,
		.maxlen		= sizeof (int),
		.mode		= 0644,
		.proc_handler	= proc_dointvec,
	},
#endif
#ifdef __hppa__
	{
		.procname	= "soft-power",
		.data		= &pwrsw_enabled,
		.maxlen		= sizeof (int),
	 	.mode		= 0644,
		.proc_handler	= proc_dointvec,
	},
#endif
#ifdef CONFIG_SYSCTL_ARCH_UNALIGN_ALLOW
	{
		.procname	= "unaligned-trap",
		.data		= &unaligned_enabled,
		.maxlen		= sizeof (int),
		.mode		= 0644,
		.proc_handler	= proc_dointvec,
	},
#endif
	{
		.procname	= "ctrl-alt-del",
		.data		= &C_A_D,
		.maxlen		= sizeof(int),
		.mode		= 0644,
		.proc_handler	= proc_dointvec,
	},
#ifdef CONFIG_FUNCTION_TRACER
	{
		.procname	= "ftrace_enabled",
		.data		= &ftrace_enabled,
		.maxlen		= sizeof(int),
		.mode		= 0644,
		.proc_handler	= ftrace_enable_sysctl,
	},
#endif
#ifdef CONFIG_STACK_TRACER
	{
		.procname	= "stack_tracer_enabled",
		.data		= &stack_tracer_enabled,
		.maxlen		= sizeof(int),
		.mode		= 0644,
		.proc_handler	= stack_trace_sysctl,
	},
#endif
#ifdef CONFIG_TRACING
	{
		.procname	= "ftrace_dump_on_oops",
		.data		= &ftrace_dump_on_oops,
		.maxlen		= sizeof(int),
		.mode		= 0644,
		.proc_handler	= proc_dointvec,
	},
	{
		.procname	= "traceoff_on_warning",
		.data		= &__disable_trace_on_warning,
		.maxlen		= sizeof(__disable_trace_on_warning),
		.mode		= 0644,
		.proc_handler	= proc_dointvec,
	},
	{
		.procname	= "tracepoint_printk",
		.data		= &tracepoint_printk,
		.maxlen		= sizeof(tracepoint_printk),
		.mode		= 0644,
		.proc_handler	= tracepoint_printk_sysctl,
	},
#endif
#ifdef CONFIG_KEXEC_CORE
	{
		.procname	= "kexec_load_disabled",
		.data		= &kexec_load_disabled,
		.maxlen		= sizeof(int),
		.mode		= 0644,
		/* only handle a transition from default "0" to "1" */
		.proc_handler	= proc_dointvec_minmax,
		.extra1		= SYSCTL_ONE,
		.extra2		= SYSCTL_ONE,
	},
#endif
#ifdef CONFIG_MODULES
	{
		.procname	= "modprobe",
		.data		= &modprobe_path,
		.maxlen		= KMOD_PATH_LEN,
		.mode		= 0644,
		.proc_handler	= proc_dostring,
	},
	{
		.procname	= "modules_disabled",
		.data		= &modules_disabled,
		.maxlen		= sizeof(int),
		.mode		= 0644,
		/* only handle a transition from default "0" to "1" */
		.proc_handler	= proc_dointvec_minmax,
		.extra1		= SYSCTL_ONE,
		.extra2		= SYSCTL_ONE,
	},
#endif
#ifdef CONFIG_UEVENT_HELPER
	{
		.procname	= "hotplug",
		.data		= &uevent_helper,
		.maxlen		= UEVENT_HELPER_PATH_LEN,
		.mode		= 0644,
		.proc_handler	= proc_dostring,
	},
#endif
#ifdef CONFIG_CHR_DEV_SG
	{
		.procname	= "sg-big-buff",
		.data		= &sg_big_buff,
		.maxlen		= sizeof (int),
		.mode		= 0444,
		.proc_handler	= proc_dointvec,
	},
#endif
#ifdef CONFIG_BSD_PROCESS_ACCT
	{
		.procname	= "acct",
		.data		= &acct_parm,
		.maxlen		= 3*sizeof(int),
		.mode		= 0644,
		.proc_handler	= proc_dointvec,
	},
#endif
#ifdef CONFIG_MAGIC_SYSRQ
	{
		.procname	= "sysrq",
		.data		= &__sysrq_enabled,
		.maxlen		= sizeof (int),
		.mode		= 0644,
		.proc_handler	= sysrq_sysctl_handler,
	},
#endif
#ifdef CONFIG_PROC_SYSCTL
	{
		.procname	= "cad_pid",
		.data		= NULL,
		.maxlen		= sizeof (int),
		.mode		= 0600,
		.proc_handler	= proc_do_cad_pid,
	},
#endif
	{
		.procname	= "threads-max",
		.data		= NULL,
		.maxlen		= sizeof(int),
		.mode		= 0644,
		.proc_handler	= sysctl_max_threads,
	},
	{
		.procname	= "random",
		.mode		= 0555,
		.child		= random_table,
	},
	{
		.procname	= "usermodehelper",
		.mode		= 0555,
		.child		= usermodehelper_table,
	},
#ifdef CONFIG_FW_LOADER_USER_HELPER
	{
		.procname	= "firmware_config",
		.mode		= 0555,
		.child		= firmware_config_table,
	},
#endif
	{
		.procname	= "overflowuid",
		.data		= &overflowuid,
		.maxlen		= sizeof(int),
		.mode		= 0644,
		.proc_handler	= proc_dointvec_minmax,
		.extra1		= &minolduid,
		.extra2		= &maxolduid,
	},
	{
		.procname	= "overflowgid",
		.data		= &overflowgid,
		.maxlen		= sizeof(int),
		.mode		= 0644,
		.proc_handler	= proc_dointvec_minmax,
		.extra1		= &minolduid,
		.extra2		= &maxolduid,
	},
#ifdef CONFIG_S390
#ifdef CONFIG_MATHEMU
	{
		.procname	= "ieee_emulation_warnings",
		.data		= &sysctl_ieee_emulation_warnings,
		.maxlen		= sizeof(int),
		.mode		= 0644,
		.proc_handler	= proc_dointvec,
	},
#endif
	{
		.procname	= "userprocess_debug",
		.data		= &show_unhandled_signals,
		.maxlen		= sizeof(int),
		.mode		= 0644,
		.proc_handler	= proc_dointvec,
	},
#endif
	{
		.procname	= "pid_max",
		.data		= &pid_max,
		.maxlen		= sizeof (int),
		.mode		= 0644,
		.proc_handler	= proc_dointvec_minmax,
		.extra1		= &pid_max_min,
		.extra2		= &pid_max_max,
	},
#if defined(CONFIG_MODULES) && defined(CONFIG_SUSE_KERNEL_SUPPORTED)
	{
		.procname	= "unsupported",
		.data		= &suse_unsupported,
		.maxlen		= sizeof(int),
		.mode		= 0644,
		.proc_handler	= &proc_dointvec,
	},
#endif
	{
		.procname	= "panic_on_oops",
		.data		= &panic_on_oops,
		.maxlen		= sizeof(int),
		.mode		= 0644,
		.proc_handler	= proc_dointvec,
	},
	{
		.procname	= "panic_print",
		.data		= &panic_print,
		.maxlen		= sizeof(unsigned long),
		.mode		= 0644,
		.proc_handler	= proc_doulongvec_minmax,
	},
#if defined CONFIG_PRINTK
	{
		.procname	= "printk",
		.data		= &console_loglevel,
		.maxlen		= 4*sizeof(int),
		.mode		= 0644,
		.proc_handler	= proc_dointvec,
	},
	{
		.procname	= "printk_ratelimit",
		.data		= &printk_ratelimit_state.interval,
		.maxlen		= sizeof(int),
		.mode		= 0644,
		.proc_handler	= proc_dointvec_jiffies,
	},
	{
		.procname	= "printk_ratelimit_burst",
		.data		= &printk_ratelimit_state.burst,
		.maxlen		= sizeof(int),
		.mode		= 0644,
		.proc_handler	= proc_dointvec,
	},
	{
		.procname	= "printk_delay",
		.data		= &printk_delay_msec,
		.maxlen		= sizeof(int),
		.mode		= 0644,
		.proc_handler	= proc_dointvec_minmax,
		.extra1		= SYSCTL_ZERO,
		.extra2		= &ten_thousand,
	},
	{
		.procname	= "printk_devkmsg",
		.data		= devkmsg_log_str,
		.maxlen		= DEVKMSG_STR_MAX_SIZE,
		.mode		= 0644,
		.proc_handler	= devkmsg_sysctl_set_loglvl,
	},
	{
		.procname	= "dmesg_restrict",
		.data		= &dmesg_restrict,
		.maxlen		= sizeof(int),
		.mode		= 0644,
		.proc_handler	= proc_dointvec_minmax_sysadmin,
		.extra1		= SYSCTL_ZERO,
		.extra2		= SYSCTL_ONE,
	},
	{
		.procname	= "kptr_restrict",
		.data		= &kptr_restrict,
		.maxlen		= sizeof(int),
		.mode		= 0644,
		.proc_handler	= proc_dointvec_minmax_sysadmin,
		.extra1		= SYSCTL_ZERO,
		.extra2		= &two,
	},
#endif
	{
		.procname	= "ngroups_max",
		.data		= &ngroups_max,
		.maxlen		= sizeof (int),
		.mode		= 0444,
		.proc_handler	= proc_dointvec,
	},
	{
		.procname	= "cap_last_cap",
		.data		= (void *)&cap_last_cap,
		.maxlen		= sizeof(int),
		.mode		= 0444,
		.proc_handler	= proc_dointvec,
	},
#if defined(CONFIG_LOCKUP_DETECTOR)
	{
		.procname       = "watchdog",
		.data		= &watchdog_user_enabled,
		.maxlen		= sizeof(int),
		.mode		= 0644,
		.proc_handler   = proc_watchdog,
		.extra1		= SYSCTL_ZERO,
		.extra2		= SYSCTL_ONE,
	},
	{
		.procname	= "watchdog_thresh",
		.data		= &watchdog_thresh,
		.maxlen		= sizeof(int),
		.mode		= 0644,
		.proc_handler	= proc_watchdog_thresh,
		.extra1		= SYSCTL_ZERO,
		.extra2		= &sixty,
	},
	{
		.procname       = "nmi_watchdog",
		.data		= &nmi_watchdog_user_enabled,
		.maxlen		= sizeof(int),
		.mode		= NMI_WATCHDOG_SYSCTL_PERM,
		.proc_handler   = proc_nmi_watchdog,
		.extra1		= SYSCTL_ZERO,
		.extra2		= SYSCTL_ONE,
	},
	{
		.procname	= "watchdog_cpumask",
		.data		= &watchdog_cpumask_bits,
		.maxlen		= NR_CPUS,
		.mode		= 0644,
		.proc_handler	= proc_watchdog_cpumask,
	},
#ifdef CONFIG_SOFTLOCKUP_DETECTOR
	{
		.procname       = "soft_watchdog",
		.data		= &soft_watchdog_user_enabled,
		.maxlen		= sizeof(int),
		.mode		= 0644,
		.proc_handler   = proc_soft_watchdog,
		.extra1		= SYSCTL_ZERO,
		.extra2		= SYSCTL_ONE,
	},
	{
		.procname	= "softlockup_panic",
		.data		= &softlockup_panic,
		.maxlen		= sizeof(int),
		.mode		= 0644,
		.proc_handler	= proc_dointvec_minmax,
		.extra1		= SYSCTL_ZERO,
		.extra2		= SYSCTL_ONE,
	},
#ifdef CONFIG_SMP
	{
		.procname	= "softlockup_all_cpu_backtrace",
		.data		= &sysctl_softlockup_all_cpu_backtrace,
		.maxlen		= sizeof(int),
		.mode		= 0644,
		.proc_handler	= proc_dointvec_minmax,
		.extra1		= SYSCTL_ZERO,
		.extra2		= SYSCTL_ONE,
	},
#endif /* CONFIG_SMP */
#endif
#ifdef CONFIG_HARDLOCKUP_DETECTOR
	{
		.procname	= "hardlockup_panic",
		.data		= &hardlockup_panic,
		.maxlen		= sizeof(int),
		.mode		= 0644,
		.proc_handler	= proc_dointvec_minmax,
		.extra1		= SYSCTL_ZERO,
		.extra2		= SYSCTL_ONE,
	},
#ifdef CONFIG_SMP
	{
		.procname	= "hardlockup_all_cpu_backtrace",
		.data		= &sysctl_hardlockup_all_cpu_backtrace,
		.maxlen		= sizeof(int),
		.mode		= 0644,
		.proc_handler	= proc_dointvec_minmax,
		.extra1		= SYSCTL_ZERO,
		.extra2		= SYSCTL_ONE,
	},
#endif /* CONFIG_SMP */
#endif
#endif

#if defined(CONFIG_X86_LOCAL_APIC) && defined(CONFIG_X86)
	{
		.procname       = "unknown_nmi_panic",
		.data           = &unknown_nmi_panic,
		.maxlen         = sizeof (int),
		.mode           = 0644,
		.proc_handler   = proc_dointvec,
	},
#endif
#if defined(CONFIG_X86)
	{
		.procname	= "panic_on_unrecovered_nmi",
		.data		= &panic_on_unrecovered_nmi,
		.maxlen		= sizeof(int),
		.mode		= 0644,
		.proc_handler	= proc_dointvec,
	},
	{
		.procname	= "panic_on_io_nmi",
		.data		= &panic_on_io_nmi,
		.maxlen		= sizeof(int),
		.mode		= 0644,
		.proc_handler	= proc_dointvec,
	},
#ifdef CONFIG_DEBUG_STACKOVERFLOW
	{
		.procname	= "panic_on_stackoverflow",
		.data		= &sysctl_panic_on_stackoverflow,
		.maxlen		= sizeof(int),
		.mode		= 0644,
		.proc_handler	= proc_dointvec,
	},
#endif
	{
		.procname	= "bootloader_type",
		.data		= &bootloader_type,
		.maxlen		= sizeof (int),
		.mode		= 0444,
		.proc_handler	= proc_dointvec,
	},
	{
		.procname	= "bootloader_version",
		.data		= &bootloader_version,
		.maxlen		= sizeof (int),
		.mode		= 0444,
		.proc_handler	= proc_dointvec,
	},
	{
		.procname	= "io_delay_type",
		.data		= &io_delay_type,
		.maxlen		= sizeof(int),
		.mode		= 0644,
		.proc_handler	= proc_dointvec,
	},
#endif
#if defined(CONFIG_MMU)
	{
		.procname	= "randomize_va_space",
		.data		= &randomize_va_space,
		.maxlen		= sizeof(int),
		.mode		= 0644,
		.proc_handler	= proc_dointvec,
	},
#endif
	{
		.procname	= "suid_dumpable",
		.data		= &suid_dumpable,
		.maxlen		= sizeof(int),
		.mode		= 0644,
		.proc_handler	= proc_dointvec,
	},
#if defined(CONFIG_S390) && defined(CONFIG_SMP)
	{
		.procname	= "spin_retry",
		.data		= &spin_retry,
		.maxlen		= sizeof (int),
		.mode		= 0644,
		.proc_handler	= proc_dointvec,
	},
#endif
#if	defined(CONFIG_ACPI_SLEEP) && defined(CONFIG_X86)
	{
		.procname	= "acpi_video_flags",
		.data		= &acpi_realmode_flags,
		.maxlen		= sizeof (unsigned long),
		.mode		= 0644,
		.proc_handler	= proc_doulongvec_minmax,
	},
#endif
#ifdef CONFIG_SYSCTL_ARCH_UNALIGN_NO_WARN
	{
		.procname	= "ignore-unaligned-usertrap",
		.data		= &no_unaligned_warning,
		.maxlen		= sizeof (int),
	 	.mode		= 0644,
		.proc_handler	= proc_dointvec,
	},
#endif
#ifdef CONFIG_IA64
	{
		.procname	= "unaligned-dump-stack",
		.data		= &unaligned_dump_stack,
		.maxlen		= sizeof (int),
		.mode		= 0644,
		.proc_handler	= proc_dointvec,
	},
#endif
#ifdef CONFIG_DETECT_HUNG_TASK
	{
		.procname	= "hung_task_panic",
		.data		= &sysctl_hung_task_panic,
		.maxlen		= sizeof(int),
		.mode		= 0644,
		.proc_handler	= proc_dointvec_minmax,
		.extra1		= SYSCTL_ZERO,
		.extra2		= SYSCTL_ONE,
	},
	{
		.procname	= "hung_task_check_count",
		.data		= &sysctl_hung_task_check_count,
		.maxlen		= sizeof(int),
		.mode		= 0644,
		.proc_handler	= proc_dointvec_minmax,
		.extra1		= SYSCTL_ZERO,
	},
	{
		.procname	= "hung_task_timeout_secs",
		.data		= &sysctl_hung_task_timeout_secs,
		.maxlen		= sizeof(unsigned long),
		.mode		= 0644,
		.proc_handler	= proc_dohung_task_timeout_secs,
		.extra2		= &hung_task_timeout_max,
	},
	{
		.procname	= "hung_task_check_interval_secs",
		.data		= &sysctl_hung_task_check_interval_secs,
		.maxlen		= sizeof(unsigned long),
		.mode		= 0644,
		.proc_handler	= proc_dohung_task_timeout_secs,
		.extra2		= &hung_task_timeout_max,
	},
	{
		.procname	= "hung_task_warnings",
		.data		= &sysctl_hung_task_warnings,
		.maxlen		= sizeof(int),
		.mode		= 0644,
		.proc_handler	= proc_dointvec_minmax,
		.extra1		= &neg_one,
	},
#endif
#ifdef CONFIG_RT_MUTEXES
	{
		.procname	= "max_lock_depth",
		.data		= &max_lock_depth,
		.maxlen		= sizeof(int),
		.mode		= 0644,
		.proc_handler	= proc_dointvec,
	},
#endif
	{
		.procname	= "poweroff_cmd",
		.data		= &poweroff_cmd,
		.maxlen		= POWEROFF_CMD_PATH_LEN,
		.mode		= 0644,
		.proc_handler	= proc_dostring,
	},
#ifdef CONFIG_KEYS
	{
		.procname	= "keys",
		.mode		= 0555,
		.child		= key_sysctls,
	},
#endif
#ifdef CONFIG_PERF_EVENTS
	/*
	 * User-space scripts rely on the existence of this file
	 * as a feature check for perf_events being enabled.
	 *
	 * So it's an ABI, do not remove!
	 */
	{
		.procname	= "perf_event_paranoid",
		.data		= &sysctl_perf_event_paranoid,
		.maxlen		= sizeof(sysctl_perf_event_paranoid),
		.mode		= 0644,
		.proc_handler	= proc_dointvec,
	},
	{
		.procname	= "perf_event_mlock_kb",
		.data		= &sysctl_perf_event_mlock,
		.maxlen		= sizeof(sysctl_perf_event_mlock),
		.mode		= 0644,
		.proc_handler	= proc_dointvec,
	},
	{
		.procname	= "perf_event_max_sample_rate",
		.data		= &sysctl_perf_event_sample_rate,
		.maxlen		= sizeof(sysctl_perf_event_sample_rate),
		.mode		= 0644,
		.proc_handler	= perf_proc_update_handler,
		.extra1		= SYSCTL_ONE,
	},
	{
		.procname	= "perf_cpu_time_max_percent",
		.data		= &sysctl_perf_cpu_time_max_percent,
		.maxlen		= sizeof(sysctl_perf_cpu_time_max_percent),
		.mode		= 0644,
		.proc_handler	= perf_cpu_time_max_percent_handler,
		.extra1		= SYSCTL_ZERO,
		.extra2		= &one_hundred,
	},
	{
		.procname	= "perf_event_max_stack",
		.data		= &sysctl_perf_event_max_stack,
		.maxlen		= sizeof(sysctl_perf_event_max_stack),
		.mode		= 0644,
		.proc_handler	= perf_event_max_stack_handler,
		.extra1		= SYSCTL_ZERO,
		.extra2		= &six_hundred_forty_kb,
	},
	{
		.procname	= "perf_event_max_contexts_per_stack",
		.data		= &sysctl_perf_event_max_contexts_per_stack,
		.maxlen		= sizeof(sysctl_perf_event_max_contexts_per_stack),
		.mode		= 0644,
		.proc_handler	= perf_event_max_stack_handler,
		.extra1		= SYSCTL_ZERO,
		.extra2		= &one_thousand,
	},
#endif
	{
		.procname	= "panic_on_warn",
		.data		= &panic_on_warn,
		.maxlen		= sizeof(int),
		.mode		= 0644,
		.proc_handler	= proc_dointvec_minmax,
		.extra1		= SYSCTL_ZERO,
		.extra2		= SYSCTL_ONE,
	},
#if defined(CONFIG_SMP) && defined(CONFIG_NO_HZ_COMMON)
	{
		.procname	= "timer_migration",
		.data		= &sysctl_timer_migration,
		.maxlen		= sizeof(unsigned int),
		.mode		= 0644,
		.proc_handler	= timer_migration_handler,
		.extra1		= SYSCTL_ZERO,
		.extra2		= SYSCTL_ONE,
	},
#endif
#ifdef CONFIG_BPF_SYSCALL
	{
		.procname	= "unprivileged_bpf_disabled",
		.data		= &sysctl_unprivileged_bpf_disabled,
		.maxlen		= sizeof(sysctl_unprivileged_bpf_disabled),
		.mode		= 0644,
		.proc_handler	= bpf_unpriv_handler,
		.extra1		= SYSCTL_ZERO,
		.extra2		= &two,
	},
	{
		.procname	= "bpf_stats_enabled",
		.data		= &bpf_stats_enabled_key.key,
		.maxlen		= sizeof(bpf_stats_enabled_key),
		.mode		= 0644,
		.proc_handler	= bpf_stats_handler,
	},
#endif
#if defined(CONFIG_TREE_RCU) || defined(CONFIG_PREEMPT_RCU)
	{
		.procname	= "panic_on_rcu_stall",
		.data		= &sysctl_panic_on_rcu_stall,
		.maxlen		= sizeof(sysctl_panic_on_rcu_stall),
		.mode		= 0644,
		.proc_handler	= proc_dointvec_minmax,
		.extra1		= SYSCTL_ZERO,
		.extra2		= SYSCTL_ONE,
	},
#endif
#ifdef CONFIG_STACKLEAK_RUNTIME_DISABLE
	{
		.procname	= "stack_erasing",
		.data		= NULL,
		.maxlen		= sizeof(int),
		.mode		= 0600,
		.proc_handler	= stack_erasing_sysctl,
		.extra1		= SYSCTL_ZERO,
		.extra2		= SYSCTL_ONE,
	},
#endif
	{ }
};

static struct ctl_table vm_table[] = {
	{
		.procname	= "overcommit_memory",
		.data		= &sysctl_overcommit_memory,
		.maxlen		= sizeof(sysctl_overcommit_memory),
		.mode		= 0644,
		.proc_handler	= overcommit_policy_handler,
		.extra1		= SYSCTL_ZERO,
		.extra2		= &two,
	},
	{
		.procname	= "panic_on_oom",
		.data		= &sysctl_panic_on_oom,
		.maxlen		= sizeof(sysctl_panic_on_oom),
		.mode		= 0644,
		.proc_handler	= proc_dointvec_minmax,
		.extra1		= SYSCTL_ZERO,
		.extra2		= &two,
	},
	{
		.procname	= "oom_kill_allocating_task",
		.data		= &sysctl_oom_kill_allocating_task,
		.maxlen		= sizeof(sysctl_oom_kill_allocating_task),
		.mode		= 0644,
		.proc_handler	= proc_dointvec,
	},
	{
		.procname	= "oom_dump_tasks",
		.data		= &sysctl_oom_dump_tasks,
		.maxlen		= sizeof(sysctl_oom_dump_tasks),
		.mode		= 0644,
		.proc_handler	= proc_dointvec,
	},
	{
		.procname	= "overcommit_ratio",
		.data		= &sysctl_overcommit_ratio,
		.maxlen		= sizeof(sysctl_overcommit_ratio),
		.mode		= 0644,
		.proc_handler	= overcommit_ratio_handler,
	},
	{
		.procname	= "overcommit_kbytes",
		.data		= &sysctl_overcommit_kbytes,
		.maxlen		= sizeof(sysctl_overcommit_kbytes),
		.mode		= 0644,
		.proc_handler	= overcommit_kbytes_handler,
	},
	{
		.procname	= "page-cluster", 
		.data		= &page_cluster,
		.maxlen		= sizeof(int),
		.mode		= 0644,
		.proc_handler	= proc_dointvec_minmax,
		.extra1		= SYSCTL_ZERO,
	},
	{
		.procname	= "dirty_background_ratio",
		.data		= &dirty_background_ratio,
		.maxlen		= sizeof(dirty_background_ratio),
		.mode		= 0644,
		.proc_handler	= dirty_background_ratio_handler,
		.extra1		= SYSCTL_ZERO,
		.extra2		= &one_hundred,
	},
	{
		.procname	= "dirty_background_bytes",
		.data		= &dirty_background_bytes,
		.maxlen		= sizeof(dirty_background_bytes),
		.mode		= 0644,
		.proc_handler	= dirty_background_bytes_handler,
		.extra1		= &one_ul,
	},
	{
		.procname	= "dirty_ratio",
		.data		= &vm_dirty_ratio,
		.maxlen		= sizeof(vm_dirty_ratio),
		.mode		= 0644,
		.proc_handler	= dirty_ratio_handler,
		.extra1		= SYSCTL_ZERO,
		.extra2		= &one_hundred,
	},
	{
		.procname	= "dirty_bytes",
		.data		= &vm_dirty_bytes,
		.maxlen		= sizeof(vm_dirty_bytes),
		.mode		= 0644,
		.proc_handler	= dirty_bytes_handler,
		.extra1		= &dirty_bytes_min,
	},
	{
		.procname	= "dirty_writeback_centisecs",
		.data		= &dirty_writeback_interval,
		.maxlen		= sizeof(dirty_writeback_interval),
		.mode		= 0644,
		.proc_handler	= dirty_writeback_centisecs_handler,
	},
	{
		.procname	= "dirty_expire_centisecs",
		.data		= &dirty_expire_interval,
		.maxlen		= sizeof(dirty_expire_interval),
		.mode		= 0644,
		.proc_handler	= proc_dointvec_minmax,
		.extra1		= SYSCTL_ZERO,
	},
	{
		.procname	= "dirtytime_expire_seconds",
		.data		= &dirtytime_expire_interval,
		.maxlen		= sizeof(dirtytime_expire_interval),
		.mode		= 0644,
		.proc_handler	= dirtytime_interval_handler,
		.extra1		= SYSCTL_ZERO,
	},
	{
		.procname	= "swappiness",
		.data		= &vm_swappiness,
		.maxlen		= sizeof(vm_swappiness),
		.mode		= 0644,
		.proc_handler	= proc_dointvec_minmax,
		.extra1		= SYSCTL_ZERO,
		.extra2		= &one_hundred,
	},
#ifdef CONFIG_HUGETLB_PAGE
	{
		.procname	= "nr_hugepages",
		.data		= NULL,
		.maxlen		= sizeof(unsigned long),
		.mode		= 0644,
		.proc_handler	= hugetlb_sysctl_handler,
	},
#ifdef CONFIG_NUMA
	{
		.procname       = "nr_hugepages_mempolicy",
		.data           = NULL,
		.maxlen         = sizeof(unsigned long),
		.mode           = 0644,
		.proc_handler   = &hugetlb_mempolicy_sysctl_handler,
	},
	{
		.procname		= "numa_stat",
		.data			= &sysctl_vm_numa_stat,
		.maxlen			= sizeof(int),
		.mode			= 0644,
		.proc_handler	= sysctl_vm_numa_stat_handler,
		.extra1			= SYSCTL_ZERO,
		.extra2			= SYSCTL_ONE,
	},
#endif
	 {
		.procname	= "hugetlb_shm_group",
		.data		= &sysctl_hugetlb_shm_group,
		.maxlen		= sizeof(gid_t),
		.mode		= 0644,
		.proc_handler	= proc_dointvec,
	 },
	{
		.procname	= "nr_overcommit_hugepages",
		.data		= NULL,
		.maxlen		= sizeof(unsigned long),
		.mode		= 0644,
		.proc_handler	= hugetlb_overcommit_handler,
	},
#endif
	{
		.procname	= "lowmem_reserve_ratio",
		.data		= &sysctl_lowmem_reserve_ratio,
		.maxlen		= sizeof(sysctl_lowmem_reserve_ratio),
		.mode		= 0644,
		.proc_handler	= lowmem_reserve_ratio_sysctl_handler,
	},
	{
		.procname	= "drop_caches",
		.data		= &sysctl_drop_caches,
		.maxlen		= sizeof(int),
		.mode		= 0644,
		.proc_handler	= drop_caches_sysctl_handler,
		.extra1		= SYSCTL_ONE,
		.extra2		= &four,
	},
#ifdef CONFIG_COMPACTION
	{
		.procname	= "compact_memory",
		.data		= &sysctl_compact_memory,
		.maxlen		= sizeof(int),
		.mode		= 0200,
		.proc_handler	= sysctl_compaction_handler,
	},
	{
		.procname	= "extfrag_threshold",
		.data		= &sysctl_extfrag_threshold,
		.maxlen		= sizeof(int),
		.mode		= 0644,
		.proc_handler	= proc_dointvec_minmax,
		.extra1		= &min_extfrag_threshold,
		.extra2		= &max_extfrag_threshold,
	},
	{
		.procname	= "compact_unevictable_allowed",
		.data		= &sysctl_compact_unevictable_allowed,
		.maxlen		= sizeof(int),
		.mode		= 0644,
		.proc_handler	= proc_dointvec,
		.extra1		= SYSCTL_ZERO,
		.extra2		= SYSCTL_ONE,
	},

#endif /* CONFIG_COMPACTION */
	{
		.procname	= "min_free_kbytes",
		.data		= &min_free_kbytes,
		.maxlen		= sizeof(min_free_kbytes),
		.mode		= 0644,
		.proc_handler	= min_free_kbytes_sysctl_handler,
		.extra1		= SYSCTL_ZERO,
	},
	{
		.procname	= "watermark_boost_factor",
		.data		= &watermark_boost_factor,
		.maxlen		= sizeof(watermark_boost_factor),
		.mode		= 0644,
		.proc_handler	= watermark_boost_factor_sysctl_handler,
		.extra1		= SYSCTL_ZERO,
	},
	{
		.procname	= "watermark_scale_factor",
		.data		= &watermark_scale_factor,
		.maxlen		= sizeof(watermark_scale_factor),
		.mode		= 0644,
		.proc_handler	= watermark_scale_factor_sysctl_handler,
		.extra1		= SYSCTL_ONE,
		.extra2		= &one_thousand,
	},
	{
		.procname	= "percpu_pagelist_fraction",
		.data		= &percpu_pagelist_fraction,
		.maxlen		= sizeof(percpu_pagelist_fraction),
		.mode		= 0644,
		.proc_handler	= percpu_pagelist_fraction_sysctl_handler,
		.extra1		= SYSCTL_ZERO,
	},
#ifdef CONFIG_MMU
	{
		.procname	= "max_map_count",
		.data		= &sysctl_max_map_count,
		.maxlen		= sizeof(sysctl_max_map_count),
		.mode		= 0644,
		.proc_handler	= proc_dointvec_minmax,
		.extra1		= SYSCTL_ZERO,
	},
#else
	{
		.procname	= "nr_trim_pages",
		.data		= &sysctl_nr_trim_pages,
		.maxlen		= sizeof(sysctl_nr_trim_pages),
		.mode		= 0644,
		.proc_handler	= proc_dointvec_minmax,
		.extra1		= SYSCTL_ZERO,
	},
#endif
	{
		.procname	= "laptop_mode",
		.data		= &laptop_mode,
		.maxlen		= sizeof(laptop_mode),
		.mode		= 0644,
		.proc_handler	= proc_dointvec_jiffies,
	},
	{
		.procname	= "block_dump",
		.data		= &block_dump,
		.maxlen		= sizeof(block_dump),
		.mode		= 0644,
		.proc_handler	= proc_dointvec,
		.extra1		= SYSCTL_ZERO,
	},
	{
		.procname	= "vfs_cache_pressure",
		.data		= &sysctl_vfs_cache_pressure,
		.maxlen		= sizeof(sysctl_vfs_cache_pressure),
		.mode		= 0644,
		.proc_handler	= proc_dointvec,
		.extra1		= SYSCTL_ZERO,
	},
#ifdef HAVE_ARCH_PICK_MMAP_LAYOUT
	{
		.procname	= "legacy_va_layout",
		.data		= &sysctl_legacy_va_layout,
		.maxlen		= sizeof(sysctl_legacy_va_layout),
		.mode		= 0644,
		.proc_handler	= proc_dointvec,
		.extra1		= SYSCTL_ZERO,
	},
#endif
#ifdef CONFIG_NUMA
	{
		.procname	= "zone_reclaim_mode",
		.data		= &node_reclaim_mode,
		.maxlen		= sizeof(node_reclaim_mode),
		.mode		= 0644,
		.proc_handler	= proc_dointvec,
		.extra1		= SYSCTL_ZERO,
	},
	{
		.procname	= "min_unmapped_ratio",
		.data		= &sysctl_min_unmapped_ratio,
		.maxlen		= sizeof(sysctl_min_unmapped_ratio),
		.mode		= 0644,
		.proc_handler	= sysctl_min_unmapped_ratio_sysctl_handler,
		.extra1		= SYSCTL_ZERO,
		.extra2		= &one_hundred,
	},
	{
		.procname	= "min_slab_ratio",
		.data		= &sysctl_min_slab_ratio,
		.maxlen		= sizeof(sysctl_min_slab_ratio),
		.mode		= 0644,
		.proc_handler	= sysctl_min_slab_ratio_sysctl_handler,
		.extra1		= SYSCTL_ZERO,
		.extra2		= &one_hundred,
	},
#endif
#ifdef CONFIG_SMP
	{
		.procname	= "stat_interval",
		.data		= &sysctl_stat_interval,
		.maxlen		= sizeof(sysctl_stat_interval),
		.mode		= 0644,
		.proc_handler	= proc_dointvec_jiffies,
	},
	{
		.procname	= "stat_refresh",
		.data		= NULL,
		.maxlen		= 0,
		.mode		= 0600,
		.proc_handler	= vmstat_refresh,
	},
#endif
#ifdef CONFIG_MMU
	{
		.procname	= "mmap_min_addr",
		.data		= &dac_mmap_min_addr,
		.maxlen		= sizeof(unsigned long),
		.mode		= 0644,
		.proc_handler	= mmap_min_addr_handler,
	},
#endif
#ifdef CONFIG_NUMA
	{
		.procname	= "numa_zonelist_order",
		.data		= &numa_zonelist_order,
		.maxlen		= NUMA_ZONELIST_ORDER_LEN,
		.mode		= 0644,
		.proc_handler	= numa_zonelist_order_handler,
	},
#endif
#if (defined(CONFIG_X86_32) && !defined(CONFIG_UML))|| \
   (defined(CONFIG_SUPERH) && defined(CONFIG_VSYSCALL))
	{
		.procname	= "vdso_enabled",
#ifdef CONFIG_X86_32
		.data		= &vdso32_enabled,
		.maxlen		= sizeof(vdso32_enabled),
#else
		.data		= &vdso_enabled,
		.maxlen		= sizeof(vdso_enabled),
#endif
		.mode		= 0644,
		.proc_handler	= proc_dointvec,
		.extra1		= SYSCTL_ZERO,
	},
#endif
#ifdef CONFIG_HIGHMEM
	{
		.procname	= "highmem_is_dirtyable",
		.data		= &vm_highmem_is_dirtyable,
		.maxlen		= sizeof(vm_highmem_is_dirtyable),
		.mode		= 0644,
		.proc_handler	= proc_dointvec_minmax,
		.extra1		= SYSCTL_ZERO,
		.extra2		= SYSCTL_ONE,
	},
#endif
#ifdef CONFIG_MEMORY_FAILURE
	{
		.procname	= "memory_failure_early_kill",
		.data		= &sysctl_memory_failure_early_kill,
		.maxlen		= sizeof(sysctl_memory_failure_early_kill),
		.mode		= 0644,
		.proc_handler	= proc_dointvec_minmax,
		.extra1		= SYSCTL_ZERO,
		.extra2		= SYSCTL_ONE,
	},
	{
		.procname	= "memory_failure_recovery",
		.data		= &sysctl_memory_failure_recovery,
		.maxlen		= sizeof(sysctl_memory_failure_recovery),
		.mode		= 0644,
		.proc_handler	= proc_dointvec_minmax,
		.extra1		= SYSCTL_ZERO,
		.extra2		= SYSCTL_ONE,
	},
#endif
	{
		.procname	= "user_reserve_kbytes",
		.data		= &sysctl_user_reserve_kbytes,
		.maxlen		= sizeof(sysctl_user_reserve_kbytes),
		.mode		= 0644,
		.proc_handler	= proc_doulongvec_minmax,
	},
	{
		.procname	= "admin_reserve_kbytes",
		.data		= &sysctl_admin_reserve_kbytes,
		.maxlen		= sizeof(sysctl_admin_reserve_kbytes),
		.mode		= 0644,
		.proc_handler	= proc_doulongvec_minmax,
	},
#ifdef CONFIG_HAVE_ARCH_MMAP_RND_BITS
	{
		.procname	= "mmap_rnd_bits",
		.data		= &mmap_rnd_bits,
		.maxlen		= sizeof(mmap_rnd_bits),
		.mode		= 0600,
		.proc_handler	= proc_dointvec_minmax,
		.extra1		= (void *)&mmap_rnd_bits_min,
		.extra2		= (void *)&mmap_rnd_bits_max,
	},
#endif
#ifdef CONFIG_HAVE_ARCH_MMAP_RND_COMPAT_BITS
	{
		.procname	= "mmap_rnd_compat_bits",
		.data		= &mmap_rnd_compat_bits,
		.maxlen		= sizeof(mmap_rnd_compat_bits),
		.mode		= 0600,
		.proc_handler	= proc_dointvec_minmax,
		.extra1		= (void *)&mmap_rnd_compat_bits_min,
		.extra2		= (void *)&mmap_rnd_compat_bits_max,
	},
#endif
#ifdef CONFIG_USERFAULTFD
	{
		.procname	= "unprivileged_userfaultfd",
		.data		= &sysctl_unprivileged_userfaultfd,
		.maxlen		= sizeof(sysctl_unprivileged_userfaultfd),
		.mode		= 0644,
		.proc_handler	= proc_dointvec_minmax,
		.extra1		= SYSCTL_ZERO,
		.extra2		= SYSCTL_ONE,
	},
#endif
	{ }
};

static struct ctl_table fs_table[] = {
	{
		.procname	= "inode-nr",
		.data		= &inodes_stat,
		.maxlen		= 2*sizeof(long),
		.mode		= 0444,
		.proc_handler	= proc_nr_inodes,
	},
	{
		.procname	= "inode-state",
		.data		= &inodes_stat,
		.maxlen		= 7*sizeof(long),
		.mode		= 0444,
		.proc_handler	= proc_nr_inodes,
	},
	{
		.procname	= "file-nr",
		.data		= &files_stat,
		.maxlen		= sizeof(files_stat),
		.mode		= 0444,
		.proc_handler	= proc_nr_files,
	},
	{
		.procname	= "file-max",
		.data		= &files_stat.max_files,
		.maxlen		= sizeof(files_stat.max_files),
		.mode		= 0644,
		.proc_handler	= proc_doulongvec_minmax,
		.extra1		= &zero_ul,
		.extra2		= &long_max,
	},
	{
		.procname	= "nr_open",
		.data		= &sysctl_nr_open,
		.maxlen		= sizeof(unsigned int),
		.mode		= 0644,
		.proc_handler	= proc_dointvec_minmax,
		.extra1		= &sysctl_nr_open_min,
		.extra2		= &sysctl_nr_open_max,
	},
	{
		.procname	= "dentry-state",
		.data		= &dentry_stat,
		.maxlen		= 6*sizeof(long),
		.mode		= 0444,
		.proc_handler	= proc_nr_dentry,
	},
	{
		.procname	= "overflowuid",
		.data		= &fs_overflowuid,
		.maxlen		= sizeof(int),
		.mode		= 0644,
		.proc_handler	= proc_dointvec_minmax,
		.extra1		= &minolduid,
		.extra2		= &maxolduid,
	},
	{
		.procname	= "overflowgid",
		.data		= &fs_overflowgid,
		.maxlen		= sizeof(int),
		.mode		= 0644,
		.proc_handler	= proc_dointvec_minmax,
		.extra1		= &minolduid,
		.extra2		= &maxolduid,
	},
#ifdef CONFIG_FILE_LOCKING
	{
		.procname	= "leases-enable",
		.data		= &leases_enable,
		.maxlen		= sizeof(int),
		.mode		= 0644,
		.proc_handler	= proc_dointvec,
	},
#endif
#ifdef CONFIG_DNOTIFY
	{
		.procname	= "dir-notify-enable",
		.data		= &dir_notify_enable,
		.maxlen		= sizeof(int),
		.mode		= 0644,
		.proc_handler	= proc_dointvec,
	},
#endif
#ifdef CONFIG_MMU
#ifdef CONFIG_FILE_LOCKING
	{
		.procname	= "lease-break-time",
		.data		= &lease_break_time,
		.maxlen		= sizeof(int),
		.mode		= 0644,
		.proc_handler	= proc_dointvec,
	},
#endif
#ifdef CONFIG_AIO
	{
		.procname	= "aio-nr",
		.data		= &aio_nr,
		.maxlen		= sizeof(aio_nr),
		.mode		= 0444,
		.proc_handler	= proc_doulongvec_minmax,
	},
	{
		.procname	= "aio-max-nr",
		.data		= &aio_max_nr,
		.maxlen		= sizeof(aio_max_nr),
		.mode		= 0644,
		.proc_handler	= proc_doulongvec_minmax,
	},
#endif /* CONFIG_AIO */
#ifdef CONFIG_INOTIFY_USER
	{
		.procname	= "inotify",
		.mode		= 0555,
		.child		= inotify_table,
	},
#endif	
#ifdef CONFIG_EPOLL
	{
		.procname	= "epoll",
		.mode		= 0555,
		.child		= epoll_table,
	},
#endif
#endif
	{
		.procname	= "protected_symlinks",
		.data		= &sysctl_protected_symlinks,
		.maxlen		= sizeof(int),
		.mode		= 0600,
		.proc_handler	= proc_dointvec_minmax,
		.extra1		= SYSCTL_ZERO,
		.extra2		= SYSCTL_ONE,
	},
	{
		.procname	= "protected_hardlinks",
		.data		= &sysctl_protected_hardlinks,
		.maxlen		= sizeof(int),
		.mode		= 0600,
		.proc_handler	= proc_dointvec_minmax,
		.extra1		= SYSCTL_ZERO,
		.extra2		= SYSCTL_ONE,
	},
	{
		.procname	= "protected_fifos",
		.data		= &sysctl_protected_fifos,
		.maxlen		= sizeof(int),
		.mode		= 0600,
		.proc_handler	= proc_dointvec_minmax,
		.extra1		= SYSCTL_ZERO,
		.extra2		= &two,
	},
	{
		.procname	= "protected_regular",
		.data		= &sysctl_protected_regular,
		.maxlen		= sizeof(int),
		.mode		= 0600,
		.proc_handler	= proc_dointvec_minmax,
		.extra1		= SYSCTL_ZERO,
		.extra2		= &two,
	},
	{
		.procname	= "suid_dumpable",
		.data		= &suid_dumpable,
		.maxlen		= sizeof(int),
		.mode		= 0644,
		.proc_handler	= proc_dointvec_minmax_coredump,
		.extra1		= SYSCTL_ZERO,
		.extra2		= &two,
	},
#if defined(CONFIG_BINFMT_MISC) || defined(CONFIG_BINFMT_MISC_MODULE)
	{
		.procname	= "binfmt_misc",
		.mode		= 0555,
		.child		= sysctl_mount_point,
	},
#endif
	{
		.procname	= "pipe-max-size",
		.data		= &pipe_max_size,
		.maxlen		= sizeof(pipe_max_size),
		.mode		= 0644,
		.proc_handler	= proc_dopipe_max_size,
	},
	{
		.procname	= "pipe-user-pages-hard",
		.data		= &pipe_user_pages_hard,
		.maxlen		= sizeof(pipe_user_pages_hard),
		.mode		= 0644,
		.proc_handler	= proc_doulongvec_minmax,
	},
	{
		.procname	= "pipe-user-pages-soft",
		.data		= &pipe_user_pages_soft,
		.maxlen		= sizeof(pipe_user_pages_soft),
		.mode		= 0644,
		.proc_handler	= proc_doulongvec_minmax,
	},
	{
		.procname	= "mount-max",
		.data		= &sysctl_mount_max,
		.maxlen		= sizeof(unsigned int),
		.mode		= 0644,
		.proc_handler	= proc_dointvec_minmax,
		.extra1		= SYSCTL_ONE,
	},
	{
		.procname	= "procfs-drop-fd-dentries",
		.data		= &procfs_drop_fd_dentries,
		.maxlen		= sizeof(int),
		.mode		= 0644,
		.proc_handler	= proc_dointvec_minmax,
		.extra1		= SYSCTL_ZERO,
		.extra2		= SYSCTL_ONE,
	},
	{ }
};

static struct ctl_table debug_table[] = {
#ifdef CONFIG_SYSCTL_EXCEPTION_TRACE
	{
		.procname	= "exception-trace",
		.data		= &show_unhandled_signals,
		.maxlen		= sizeof(int),
		.mode		= 0644,
		.proc_handler	= proc_dointvec
	},
#endif
#if defined(CONFIG_OPTPROBES)
	{
		.procname	= "kprobes-optimization",
		.data		= &sysctl_kprobes_optimization,
		.maxlen		= sizeof(int),
		.mode		= 0644,
		.proc_handler	= proc_kprobes_optimization_handler,
		.extra1		= SYSCTL_ZERO,
		.extra2		= SYSCTL_ONE,
	},
#endif
	{ }
};

static struct ctl_table dev_table[] = {
	{ }
};

int __init sysctl_init(void)
{
	struct ctl_table_header *hdr;

	hdr = register_sysctl_table(sysctl_base_table);
	kmemleak_not_leak(hdr);
	return 0;
}

#endif /* CONFIG_SYSCTL */

#if defined(CONFIG_BPF_SYSCALL) && defined(CONFIG_SYSCTL)
static int bpf_stats_handler(struct ctl_table *table, int write,
			     void __user *buffer, size_t *lenp,
			     loff_t *ppos)
{
	struct static_key *key = (struct static_key *)table->data;
	static int saved_val;
	int val, ret;
	struct ctl_table tmp = {
		.data   = &val,
		.maxlen = sizeof(val),
		.mode   = table->mode,
		.extra1 = SYSCTL_ZERO,
		.extra2 = SYSCTL_ONE,
	};

	if (write && !capable(CAP_SYS_ADMIN))
		return -EPERM;

	mutex_lock(&bpf_stats_enabled_mutex);
	val = saved_val;
	ret = proc_dointvec_minmax(&tmp, write, buffer, lenp, ppos);
	if (write && !ret && val != saved_val) {
		if (val)
			static_key_slow_inc(key);
		else
			static_key_slow_dec(key);
		saved_val = val;
	}
	mutex_unlock(&bpf_stats_enabled_mutex);
	return ret;
}

static int bpf_unpriv_handler(struct ctl_table *table, int write,
			      void *buffer, size_t *lenp, loff_t *ppos)
{
	int ret, unpriv_enable = *(int *)table->data;
	bool locked_state = unpriv_enable == 1;
	struct ctl_table tmp = *table;

	if (write && !capable(CAP_SYS_ADMIN))
		return -EPERM;

	tmp.data = &unpriv_enable;
	ret = proc_dointvec_minmax(&tmp, write, buffer, lenp, ppos);
	if (write && !ret) {
		if (locked_state && unpriv_enable != 1)
			return -EPERM;
		*(int *)table->data = unpriv_enable;
	}
	return ret;
}
#endif /* CONFIG_BPF_SYSCALL && CONFIG_SYSCTL */

/*
 * /proc/sys support
 */

#ifdef CONFIG_PROC_SYSCTL

static int _proc_do_string(char *data, int maxlen, int write,
			   char __user *buffer,
			   size_t *lenp, loff_t *ppos)
{
	size_t len;
	char __user *p;
	char c;

	if (!data || !maxlen || !*lenp) {
		*lenp = 0;
		return 0;
	}

	if (write) {
		if (sysctl_writes_strict == SYSCTL_WRITES_STRICT) {
			/* Only continue writes not past the end of buffer. */
			len = strlen(data);
			if (len > maxlen - 1)
				len = maxlen - 1;

			if (*ppos > len)
				return 0;
			len = *ppos;
		} else {
			/* Start writing from beginning of buffer. */
			len = 0;
		}

		*ppos += *lenp;
		p = buffer;
		while ((p - buffer) < *lenp && len < maxlen - 1) {
			if (get_user(c, p++))
				return -EFAULT;
			if (c == 0 || c == '\n')
				break;
			data[len++] = c;
		}
		data[len] = 0;
	} else {
		len = strlen(data);
		if (len > maxlen)
			len = maxlen;

		if (*ppos > len) {
			*lenp = 0;
			return 0;
		}

		data += *ppos;
		len  -= *ppos;

		if (len > *lenp)
			len = *lenp;
		if (len)
			if (copy_to_user(buffer, data, len))
				return -EFAULT;
		if (len < *lenp) {
			if (put_user('\n', buffer + len))
				return -EFAULT;
			len++;
		}
		*lenp = len;
		*ppos += len;
	}
	return 0;
}

static void warn_sysctl_write(struct ctl_table *table)
{
	pr_warn_once("%s wrote to %s when file position was not 0!\n"
		"This will not be supported in the future. To silence this\n"
		"warning, set kernel.sysctl_writes_strict = -1\n",
		current->comm, table->procname);
}

/**
 * proc_first_pos_non_zero_ignore - check if first position is allowed
 * @ppos: file position
 * @table: the sysctl table
 *
 * Returns true if the first position is non-zero and the sysctl_writes_strict
 * mode indicates this is not allowed for numeric input types. String proc
 * handlers can ignore the return value.
 */
static bool proc_first_pos_non_zero_ignore(loff_t *ppos,
					   struct ctl_table *table)
{
	if (!*ppos)
		return false;

	switch (sysctl_writes_strict) {
	case SYSCTL_WRITES_STRICT:
		return true;
	case SYSCTL_WRITES_WARN:
		warn_sysctl_write(table);
		return false;
	default:
		return false;
	}
}

/**
 * proc_dostring - read a string sysctl
 * @table: the sysctl table
 * @write: %TRUE if this is a write to the sysctl file
 * @buffer: the user buffer
 * @lenp: the size of the user buffer
 * @ppos: file position
 *
 * Reads/writes a string from/to the user buffer. If the kernel
 * buffer provided is not large enough to hold the string, the
 * string is truncated. The copied string is %NULL-terminated.
 * If the string is being read by the user process, it is copied
 * and a newline '\n' is added. It is truncated if the buffer is
 * not large enough.
 *
 * Returns 0 on success.
 */
int proc_dostring(struct ctl_table *table, int write,
		  void __user *buffer, size_t *lenp, loff_t *ppos)
{
	if (write)
		proc_first_pos_non_zero_ignore(ppos, table);

	return _proc_do_string((char *)(table->data), table->maxlen, write,
			       (char __user *)buffer, lenp, ppos);
}

static size_t proc_skip_spaces(char **buf)
{
	size_t ret;
	char *tmp = skip_spaces(*buf);
	ret = tmp - *buf;
	*buf = tmp;
	return ret;
}

static void proc_skip_char(char **buf, size_t *size, const char v)
{
	while (*size) {
		if (**buf != v)
			break;
		(*size)--;
		(*buf)++;
	}
}

/**
 * strtoul_lenient - parse an ASCII formatted integer from a buffer and only
 *                   fail on overflow
 *
 * @cp: kernel buffer containing the string to parse
 * @endp: pointer to store the trailing characters
 * @base: the base to use
 * @res: where the parsed integer will be stored
 *
 * In case of success 0 is returned and @res will contain the parsed integer,
 * @endp will hold any trailing characters.
 * This function will fail the parse on overflow. If there wasn't an overflow
 * the function will defer the decision what characters count as invalid to the
 * caller.
 */
static int strtoul_lenient(const char *cp, char **endp, unsigned int base,
			   unsigned long *res)
{
	unsigned long long result;
	unsigned int rv;

	cp = _parse_integer_fixup_radix(cp, &base);
	rv = _parse_integer(cp, base, &result);
	if ((rv & KSTRTOX_OVERFLOW) || (result != (unsigned long)result))
		return -ERANGE;

	cp += rv;

	if (endp)
		*endp = (char *)cp;

	*res = (unsigned long)result;
	return 0;
}

#define TMPBUFLEN 22
/**
 * proc_get_long - reads an ASCII formatted integer from a user buffer
 *
 * @buf: a kernel buffer
 * @size: size of the kernel buffer
 * @val: this is where the number will be stored
 * @neg: set to %TRUE if number is negative
 * @perm_tr: a vector which contains the allowed trailers
 * @perm_tr_len: size of the perm_tr vector
 * @tr: pointer to store the trailer character
 *
 * In case of success %0 is returned and @buf and @size are updated with
 * the amount of bytes read. If @tr is non-NULL and a trailing
 * character exists (size is non-zero after returning from this
 * function), @tr is updated with the trailing character.
 */
static int proc_get_long(char **buf, size_t *size,
			  unsigned long *val, bool *neg,
			  const char *perm_tr, unsigned perm_tr_len, char *tr)
{
	int len;
	char *p, tmp[TMPBUFLEN];

	if (!*size)
		return -EINVAL;

	len = *size;
	if (len > TMPBUFLEN - 1)
		len = TMPBUFLEN - 1;

	memcpy(tmp, *buf, len);

	tmp[len] = 0;
	p = tmp;
	if (*p == '-' && *size > 1) {
		*neg = true;
		p++;
	} else
		*neg = false;
	if (!isdigit(*p))
		return -EINVAL;

	if (strtoul_lenient(p, &p, 0, val))
		return -EINVAL;

	len = p - tmp;

	/* We don't know if the next char is whitespace thus we may accept
	 * invalid integers (e.g. 1234...a) or two integers instead of one
	 * (e.g. 123...1). So lets not allow such large numbers. */
	if (len == TMPBUFLEN - 1)
		return -EINVAL;

	if (len < *size && perm_tr_len && !memchr(perm_tr, *p, perm_tr_len))
		return -EINVAL;

	if (tr && (len < *size))
		*tr = *p;

	*buf += len;
	*size -= len;

	return 0;
}

/**
 * proc_put_long - converts an integer to a decimal ASCII formatted string
 *
 * @buf: the user buffer
 * @size: the size of the user buffer
 * @val: the integer to be converted
 * @neg: sign of the number, %TRUE for negative
 *
 * In case of success %0 is returned and @buf and @size are updated with
 * the amount of bytes written.
 */
static int proc_put_long(void __user **buf, size_t *size, unsigned long val,
			  bool neg)
{
	int len;
	char tmp[TMPBUFLEN], *p = tmp;

	sprintf(p, "%s%lu", neg ? "-" : "", val);
	len = strlen(tmp);
	if (len > *size)
		len = *size;
	if (copy_to_user(*buf, tmp, len))
		return -EFAULT;
	*size -= len;
	*buf += len;
	return 0;
}
#undef TMPBUFLEN

static int proc_put_char(void __user **buf, size_t *size, char c)
{
	if (*size) {
		char __user **buffer = (char __user **)buf;
		if (put_user(c, *buffer))
			return -EFAULT;
		(*size)--, (*buffer)++;
		*buf = *buffer;
	}
	return 0;
}

static int do_proc_dointvec_conv(bool *negp, unsigned long *lvalp,
				 int *valp,
				 int write, void *data)
{
	if (write) {
		if (*negp) {
			if (*lvalp > (unsigned long) INT_MAX + 1)
				return -EINVAL;
			*valp = -*lvalp;
		} else {
			if (*lvalp > (unsigned long) INT_MAX)
				return -EINVAL;
			*valp = *lvalp;
		}
	} else {
		int val = *valp;
		if (val < 0) {
			*negp = true;
			*lvalp = -(unsigned long)val;
		} else {
			*negp = false;
			*lvalp = (unsigned long)val;
		}
	}
	return 0;
}

static int do_proc_douintvec_conv(unsigned long *lvalp,
				  unsigned int *valp,
				  int write, void *data)
{
	if (write) {
		if (*lvalp > UINT_MAX)
			return -EINVAL;
		*valp = *lvalp;
	} else {
		unsigned int val = *valp;
		*lvalp = (unsigned long)val;
	}
	return 0;
}

static const char proc_wspace_sep[] = { ' ', '\t', '\n' };

static int __do_proc_dointvec(void *tbl_data, struct ctl_table *table,
		  int write, void __user *buffer,
		  size_t *lenp, loff_t *ppos,
		  int (*conv)(bool *negp, unsigned long *lvalp, int *valp,
			      int write, void *data),
		  void *data)
{
	int *i, vleft, first = 1, err = 0;
	size_t left;
	char *kbuf = NULL, *p;
	
	if (!tbl_data || !table->maxlen || !*lenp || (*ppos && !write)) {
		*lenp = 0;
		return 0;
	}
	
	i = (int *) tbl_data;
	vleft = table->maxlen / sizeof(*i);
	left = *lenp;

	if (!conv)
		conv = do_proc_dointvec_conv;

	if (write) {
		if (proc_first_pos_non_zero_ignore(ppos, table))
			goto out;

		if (left > PAGE_SIZE - 1)
			left = PAGE_SIZE - 1;
		p = kbuf = memdup_user_nul(buffer, left);
		if (IS_ERR(kbuf))
			return PTR_ERR(kbuf);
	}

	for (; left && vleft--; i++, first=0) {
		unsigned long lval;
		bool neg;

		if (write) {
			left -= proc_skip_spaces(&p);

			if (!left)
				break;
			err = proc_get_long(&p, &left, &lval, &neg,
					     proc_wspace_sep,
					     sizeof(proc_wspace_sep), NULL);
			if (err)
				break;
			if (conv(&neg, &lval, i, 1, data)) {
				err = -EINVAL;
				break;
			}
		} else {
			if (conv(&neg, &lval, i, 0, data)) {
				err = -EINVAL;
				break;
			}
			if (!first)
				err = proc_put_char(&buffer, &left, '\t');
			if (err)
				break;
			err = proc_put_long(&buffer, &left, lval, neg);
			if (err)
				break;
		}
	}

	if (!write && !first && left && !err)
		err = proc_put_char(&buffer, &left, '\n');
	if (write && !err && left)
		left -= proc_skip_spaces(&p);
	if (write) {
		kfree(kbuf);
		if (first)
			return err ? : -EINVAL;
	}
	*lenp -= left;
out:
	*ppos += *lenp;
	return err;
}

static int do_proc_dointvec(struct ctl_table *table, int write,
		  void __user *buffer, size_t *lenp, loff_t *ppos,
		  int (*conv)(bool *negp, unsigned long *lvalp, int *valp,
			      int write, void *data),
		  void *data)
{
	return __do_proc_dointvec(table->data, table, write,
			buffer, lenp, ppos, conv, data);
}

static int do_proc_douintvec_w(unsigned int *tbl_data,
			       struct ctl_table *table,
			       void __user *buffer,
			       size_t *lenp, loff_t *ppos,
			       int (*conv)(unsigned long *lvalp,
					   unsigned int *valp,
					   int write, void *data),
			       void *data)
{
	unsigned long lval;
	int err = 0;
	size_t left;
	bool neg;
	char *kbuf = NULL, *p;

	left = *lenp;

	if (proc_first_pos_non_zero_ignore(ppos, table))
		goto bail_early;

	if (left > PAGE_SIZE - 1)
		left = PAGE_SIZE - 1;

	p = kbuf = memdup_user_nul(buffer, left);
	if (IS_ERR(kbuf))
		return -EINVAL;

	left -= proc_skip_spaces(&p);
	if (!left) {
		err = -EINVAL;
		goto out_free;
	}

	err = proc_get_long(&p, &left, &lval, &neg,
			     proc_wspace_sep,
			     sizeof(proc_wspace_sep), NULL);
	if (err || neg) {
		err = -EINVAL;
		goto out_free;
	}

	if (conv(&lval, tbl_data, 1, data)) {
		err = -EINVAL;
		goto out_free;
	}

	if (!err && left)
		left -= proc_skip_spaces(&p);

out_free:
	kfree(kbuf);
	if (err)
		return -EINVAL;

	return 0;

	/* This is in keeping with old __do_proc_dointvec() */
bail_early:
	*ppos += *lenp;
	return err;
}

static int do_proc_douintvec_r(unsigned int *tbl_data, void __user *buffer,
			       size_t *lenp, loff_t *ppos,
			       int (*conv)(unsigned long *lvalp,
					   unsigned int *valp,
					   int write, void *data),
			       void *data)
{
	unsigned long lval;
	int err = 0;
	size_t left;

	left = *lenp;

	if (conv(&lval, tbl_data, 0, data)) {
		err = -EINVAL;
		goto out;
	}

	err = proc_put_long(&buffer, &left, lval, false);
	if (err || !left)
		goto out;

	err = proc_put_char(&buffer, &left, '\n');

out:
	*lenp -= left;
	*ppos += *lenp;

	return err;
}

static int __do_proc_douintvec(void *tbl_data, struct ctl_table *table,
			       int write, void __user *buffer,
			       size_t *lenp, loff_t *ppos,
			       int (*conv)(unsigned long *lvalp,
					   unsigned int *valp,
					   int write, void *data),
			       void *data)
{
	unsigned int *i, vleft;

	if (!tbl_data || !table->maxlen || !*lenp || (*ppos && !write)) {
		*lenp = 0;
		return 0;
	}

	i = (unsigned int *) tbl_data;
	vleft = table->maxlen / sizeof(*i);

	/*
	 * Arrays are not supported, keep this simple. *Do not* add
	 * support for them.
	 */
	if (vleft != 1) {
		*lenp = 0;
		return -EINVAL;
	}

	if (!conv)
		conv = do_proc_douintvec_conv;

	if (write)
		return do_proc_douintvec_w(i, table, buffer, lenp, ppos,
					   conv, data);
	return do_proc_douintvec_r(i, buffer, lenp, ppos, conv, data);
}

static int do_proc_douintvec(struct ctl_table *table, int write,
			     void __user *buffer, size_t *lenp, loff_t *ppos,
			     int (*conv)(unsigned long *lvalp,
					 unsigned int *valp,
					 int write, void *data),
			     void *data)
{
	return __do_proc_douintvec(table->data, table, write,
				   buffer, lenp, ppos, conv, data);
}

/**
 * proc_dointvec - read a vector of integers
 * @table: the sysctl table
 * @write: %TRUE if this is a write to the sysctl file
 * @buffer: the user buffer
 * @lenp: the size of the user buffer
 * @ppos: file position
 *
 * Reads/writes up to table->maxlen/sizeof(unsigned int) integer
 * values from/to the user buffer, treated as an ASCII string. 
 *
 * Returns 0 on success.
 */
int proc_dointvec(struct ctl_table *table, int write,
		     void __user *buffer, size_t *lenp, loff_t *ppos)
{
	return do_proc_dointvec(table, write, buffer, lenp, ppos, NULL, NULL);
}

/**
 * proc_douintvec - read a vector of unsigned integers
 * @table: the sysctl table
 * @write: %TRUE if this is a write to the sysctl file
 * @buffer: the user buffer
 * @lenp: the size of the user buffer
 * @ppos: file position
 *
 * Reads/writes up to table->maxlen/sizeof(unsigned int) unsigned integer
 * values from/to the user buffer, treated as an ASCII string.
 *
 * Returns 0 on success.
 */
int proc_douintvec(struct ctl_table *table, int write,
		     void __user *buffer, size_t *lenp, loff_t *ppos)
{
	return do_proc_douintvec(table, write, buffer, lenp, ppos,
				 do_proc_douintvec_conv, NULL);
}

/*
 * Taint values can only be increased
 * This means we can safely use a temporary.
 */
static int proc_taint(struct ctl_table *table, int write,
			       void __user *buffer, size_t *lenp, loff_t *ppos)
{
	struct ctl_table t;
	unsigned long tmptaint = get_taint();
	int err;

	if (write && !capable(CAP_SYS_ADMIN))
		return -EPERM;

	t = *table;
	t.data = &tmptaint;
	err = proc_doulongvec_minmax(&t, write, buffer, lenp, ppos);
	if (err < 0)
		return err;

	if (write) {
		/*
		 * Poor man's atomic or. Not worth adding a primitive
		 * to everyone's atomic.h for this
		 */
		int i;
		for (i = 0; i < BITS_PER_LONG && tmptaint >> i; i++) {
			if ((tmptaint >> i) & 1)
				add_taint(i, LOCKDEP_STILL_OK);
		}
	}

	return err;
}

#ifdef CONFIG_PRINTK
static int proc_dointvec_minmax_sysadmin(struct ctl_table *table, int write,
				void __user *buffer, size_t *lenp, loff_t *ppos)
{
	if (write && !capable(CAP_SYS_ADMIN))
		return -EPERM;

	return proc_dointvec_minmax(table, write, buffer, lenp, ppos);
}
#endif

/**
 * struct do_proc_dointvec_minmax_conv_param - proc_dointvec_minmax() range checking structure
 * @min: pointer to minimum allowable value
 * @max: pointer to maximum allowable value
 *
 * The do_proc_dointvec_minmax_conv_param structure provides the
 * minimum and maximum values for doing range checking for those sysctl
 * parameters that use the proc_dointvec_minmax() handler.
 */
struct do_proc_dointvec_minmax_conv_param {
	int *min;
	int *max;
};

static int do_proc_dointvec_minmax_conv(bool *negp, unsigned long *lvalp,
					int *valp,
					int write, void *data)
{
	int tmp, ret;
	struct do_proc_dointvec_minmax_conv_param *param = data;
	/*
	 * If writing, first do so via a temporary local int so we can
	 * bounds-check it before touching *valp.
	 */
	int *ip = write ? &tmp : valp;

	ret = do_proc_dointvec_conv(negp, lvalp, ip, write, data);
	if (ret)
		return ret;

	if (write) {
		if ((param->min && *param->min > tmp) ||
		    (param->max && *param->max < tmp))
			return -EINVAL;
		*valp = tmp;
	}

	return 0;
}

/**
 * proc_dointvec_minmax - read a vector of integers with min/max values
 * @table: the sysctl table
 * @write: %TRUE if this is a write to the sysctl file
 * @buffer: the user buffer
 * @lenp: the size of the user buffer
 * @ppos: file position
 *
 * Reads/writes up to table->maxlen/sizeof(unsigned int) integer
 * values from/to the user buffer, treated as an ASCII string.
 *
 * This routine will ensure the values are within the range specified by
 * table->extra1 (min) and table->extra2 (max).
 *
 * Returns 0 on success or -EINVAL on write when the range check fails.
 */
int proc_dointvec_minmax(struct ctl_table *table, int write,
		  void __user *buffer, size_t *lenp, loff_t *ppos)
{
	struct do_proc_dointvec_minmax_conv_param param = {
		.min = (int *) table->extra1,
		.max = (int *) table->extra2,
	};
	return do_proc_dointvec(table, write, buffer, lenp, ppos,
				do_proc_dointvec_minmax_conv, &param);
}

/**
 * struct do_proc_douintvec_minmax_conv_param - proc_douintvec_minmax() range checking structure
 * @min: pointer to minimum allowable value
 * @max: pointer to maximum allowable value
 *
 * The do_proc_douintvec_minmax_conv_param structure provides the
 * minimum and maximum values for doing range checking for those sysctl
 * parameters that use the proc_douintvec_minmax() handler.
 */
struct do_proc_douintvec_minmax_conv_param {
	unsigned int *min;
	unsigned int *max;
};

static int do_proc_douintvec_minmax_conv(unsigned long *lvalp,
					 unsigned int *valp,
					 int write, void *data)
{
	int ret;
	unsigned int tmp;
	struct do_proc_douintvec_minmax_conv_param *param = data;
	/* write via temporary local uint for bounds-checking */
	unsigned int *up = write ? &tmp : valp;

	ret = do_proc_douintvec_conv(lvalp, up, write, data);
	if (ret)
		return ret;

	if (write) {
		if ((param->min && *param->min > tmp) ||
		    (param->max && *param->max < tmp))
			return -ERANGE;

		*valp = tmp;
	}

	return 0;
}

/**
 * proc_douintvec_minmax - read a vector of unsigned ints with min/max values
 * @table: the sysctl table
 * @write: %TRUE if this is a write to the sysctl file
 * @buffer: the user buffer
 * @lenp: the size of the user buffer
 * @ppos: file position
 *
 * Reads/writes up to table->maxlen/sizeof(unsigned int) unsigned integer
 * values from/to the user buffer, treated as an ASCII string. Negative
 * strings are not allowed.
 *
 * This routine will ensure the values are within the range specified by
 * table->extra1 (min) and table->extra2 (max). There is a final sanity
 * check for UINT_MAX to avoid having to support wrap around uses from
 * userspace.
 *
 * Returns 0 on success or -ERANGE on write when the range check fails.
 */
int proc_douintvec_minmax(struct ctl_table *table, int write,
			  void __user *buffer, size_t *lenp, loff_t *ppos)
{
	struct do_proc_douintvec_minmax_conv_param param = {
		.min = (unsigned int *) table->extra1,
		.max = (unsigned int *) table->extra2,
	};
	return do_proc_douintvec(table, write, buffer, lenp, ppos,
				 do_proc_douintvec_minmax_conv, &param);
}

static int do_proc_dopipe_max_size_conv(unsigned long *lvalp,
					unsigned int *valp,
					int write, void *data)
{
	if (write) {
		unsigned int val;

		val = round_pipe_size(*lvalp);
		if (val == 0)
			return -EINVAL;

		*valp = val;
	} else {
		unsigned int val = *valp;
		*lvalp = (unsigned long) val;
	}

	return 0;
}

static int proc_dopipe_max_size(struct ctl_table *table, int write,
				void __user *buffer, size_t *lenp, loff_t *ppos)
{
	return do_proc_douintvec(table, write, buffer, lenp, ppos,
				 do_proc_dopipe_max_size_conv, NULL);
}

static void validate_coredump_safety(void)
{
#ifdef CONFIG_COREDUMP
	if (suid_dumpable == SUID_DUMP_ROOT &&
	    core_pattern[0] != '/' && core_pattern[0] != '|') {
		printk(KERN_WARNING
"Unsafe core_pattern used with fs.suid_dumpable=2.\n"
"Pipe handler or fully qualified core dump path required.\n"
"Set kernel.core_pattern before fs.suid_dumpable.\n"
		);
	}
#endif
}

static int proc_dointvec_minmax_coredump(struct ctl_table *table, int write,
		void __user *buffer, size_t *lenp, loff_t *ppos)
{
	int error = proc_dointvec_minmax(table, write, buffer, lenp, ppos);
	if (!error)
		validate_coredump_safety();
	return error;
}

#ifdef CONFIG_COREDUMP
static int proc_dostring_coredump(struct ctl_table *table, int write,
		  void __user *buffer, size_t *lenp, loff_t *ppos)
{
	int error = proc_dostring(table, write, buffer, lenp, ppos);
	if (!error)
		validate_coredump_safety();
	return error;
}
#endif

static int __do_proc_doulongvec_minmax(void *data, struct ctl_table *table, int write,
				     void __user *buffer,
				     size_t *lenp, loff_t *ppos,
				     unsigned long convmul,
				     unsigned long convdiv)
{
	unsigned long *i, *min, *max;
	int vleft, first = 1, err = 0;
	size_t left;
	char *kbuf = NULL, *p;

	if (!data || !table->maxlen || !*lenp || (*ppos && !write)) {
		*lenp = 0;
		return 0;
	}

	i = (unsigned long *) data;
	min = (unsigned long *) table->extra1;
	max = (unsigned long *) table->extra2;
	vleft = table->maxlen / sizeof(unsigned long);
	left = *lenp;

	if (write) {
		if (proc_first_pos_non_zero_ignore(ppos, table))
			goto out;

		if (left > PAGE_SIZE - 1)
			left = PAGE_SIZE - 1;
		p = kbuf = memdup_user_nul(buffer, left);
		if (IS_ERR(kbuf))
			return PTR_ERR(kbuf);
	}

	for (; left && vleft--; i++, first = 0) {
		unsigned long val;

		if (write) {
			bool neg;

			left -= proc_skip_spaces(&p);
			if (!left)
				break;

			err = proc_get_long(&p, &left, &val, &neg,
					     proc_wspace_sep,
					     sizeof(proc_wspace_sep), NULL);
			if (err)
				break;
			if (neg)
				continue;
			val = convmul * val / convdiv;
			if ((min && val < *min) || (max && val > *max)) {
				err = -EINVAL;
				break;
			}
			*i = val;
		} else {
			val = convdiv * (*i) / convmul;
			if (!first) {
				err = proc_put_char(&buffer, &left, '\t');
				if (err)
					break;
			}
			err = proc_put_long(&buffer, &left, val, false);
			if (err)
				break;
		}
	}

	if (!write && !first && left && !err)
		err = proc_put_char(&buffer, &left, '\n');
	if (write && !err)
		left -= proc_skip_spaces(&p);
	if (write) {
		kfree(kbuf);
		if (first)
			return err ? : -EINVAL;
	}
	*lenp -= left;
out:
	*ppos += *lenp;
	return err;
}

static int do_proc_doulongvec_minmax(struct ctl_table *table, int write,
				     void __user *buffer,
				     size_t *lenp, loff_t *ppos,
				     unsigned long convmul,
				     unsigned long convdiv)
{
	return __do_proc_doulongvec_minmax(table->data, table, write,
			buffer, lenp, ppos, convmul, convdiv);
}

/**
 * proc_doulongvec_minmax - read a vector of long integers with min/max values
 * @table: the sysctl table
 * @write: %TRUE if this is a write to the sysctl file
 * @buffer: the user buffer
 * @lenp: the size of the user buffer
 * @ppos: file position
 *
 * Reads/writes up to table->maxlen/sizeof(unsigned long) unsigned long
 * values from/to the user buffer, treated as an ASCII string.
 *
 * This routine will ensure the values are within the range specified by
 * table->extra1 (min) and table->extra2 (max).
 *
 * Returns 0 on success.
 */
int proc_doulongvec_minmax(struct ctl_table *table, int write,
			   void __user *buffer, size_t *lenp, loff_t *ppos)
{
    return do_proc_doulongvec_minmax(table, write, buffer, lenp, ppos, 1l, 1l);
}

/**
 * proc_doulongvec_ms_jiffies_minmax - read a vector of millisecond values with min/max values
 * @table: the sysctl table
 * @write: %TRUE if this is a write to the sysctl file
 * @buffer: the user buffer
 * @lenp: the size of the user buffer
 * @ppos: file position
 *
 * Reads/writes up to table->maxlen/sizeof(unsigned long) unsigned long
 * values from/to the user buffer, treated as an ASCII string. The values
 * are treated as milliseconds, and converted to jiffies when they are stored.
 *
 * This routine will ensure the values are within the range specified by
 * table->extra1 (min) and table->extra2 (max).
 *
 * Returns 0 on success.
 */
int proc_doulongvec_ms_jiffies_minmax(struct ctl_table *table, int write,
				      void __user *buffer,
				      size_t *lenp, loff_t *ppos)
{
    return do_proc_doulongvec_minmax(table, write, buffer,
				     lenp, ppos, HZ, 1000l);
}


static int do_proc_dointvec_jiffies_conv(bool *negp, unsigned long *lvalp,
					 int *valp,
					 int write, void *data)
{
	if (write) {
		if (*lvalp > INT_MAX / HZ)
			return 1;
		*valp = *negp ? -(*lvalp*HZ) : (*lvalp*HZ);
	} else {
		int val = *valp;
		unsigned long lval;
		if (val < 0) {
			*negp = true;
			lval = -(unsigned long)val;
		} else {
			*negp = false;
			lval = (unsigned long)val;
		}
		*lvalp = lval / HZ;
	}
	return 0;
}

static int do_proc_dointvec_userhz_jiffies_conv(bool *negp, unsigned long *lvalp,
						int *valp,
						int write, void *data)
{
	if (write) {
		if (USER_HZ < HZ && *lvalp > (LONG_MAX / HZ) * USER_HZ)
			return 1;
		*valp = clock_t_to_jiffies(*negp ? -*lvalp : *lvalp);
	} else {
		int val = *valp;
		unsigned long lval;
		if (val < 0) {
			*negp = true;
			lval = -(unsigned long)val;
		} else {
			*negp = false;
			lval = (unsigned long)val;
		}
		*lvalp = jiffies_to_clock_t(lval);
	}
	return 0;
}

static int do_proc_dointvec_ms_jiffies_conv(bool *negp, unsigned long *lvalp,
					    int *valp,
					    int write, void *data)
{
	if (write) {
		unsigned long jif = msecs_to_jiffies(*negp ? -*lvalp : *lvalp);

		if (jif > INT_MAX)
			return 1;
		*valp = (int)jif;
	} else {
		int val = *valp;
		unsigned long lval;
		if (val < 0) {
			*negp = true;
			lval = -(unsigned long)val;
		} else {
			*negp = false;
			lval = (unsigned long)val;
		}
		*lvalp = jiffies_to_msecs(lval);
	}
	return 0;
}

/**
 * proc_dointvec_jiffies - read a vector of integers as seconds
 * @table: the sysctl table
 * @write: %TRUE if this is a write to the sysctl file
 * @buffer: the user buffer
 * @lenp: the size of the user buffer
 * @ppos: file position
 *
 * Reads/writes up to table->maxlen/sizeof(unsigned int) integer
 * values from/to the user buffer, treated as an ASCII string. 
 * The values read are assumed to be in seconds, and are converted into
 * jiffies.
 *
 * Returns 0 on success.
 */
int proc_dointvec_jiffies(struct ctl_table *table, int write,
			  void __user *buffer, size_t *lenp, loff_t *ppos)
{
    return do_proc_dointvec(table,write,buffer,lenp,ppos,
		    	    do_proc_dointvec_jiffies_conv,NULL);
}

/**
 * proc_dointvec_userhz_jiffies - read a vector of integers as 1/USER_HZ seconds
 * @table: the sysctl table
 * @write: %TRUE if this is a write to the sysctl file
 * @buffer: the user buffer
 * @lenp: the size of the user buffer
 * @ppos: pointer to the file position
 *
 * Reads/writes up to table->maxlen/sizeof(unsigned int) integer
 * values from/to the user buffer, treated as an ASCII string. 
 * The values read are assumed to be in 1/USER_HZ seconds, and 
 * are converted into jiffies.
 *
 * Returns 0 on success.
 */
int proc_dointvec_userhz_jiffies(struct ctl_table *table, int write,
				 void __user *buffer, size_t *lenp, loff_t *ppos)
{
    return do_proc_dointvec(table,write,buffer,lenp,ppos,
		    	    do_proc_dointvec_userhz_jiffies_conv,NULL);
}

/**
 * proc_dointvec_ms_jiffies - read a vector of integers as 1 milliseconds
 * @table: the sysctl table
 * @write: %TRUE if this is a write to the sysctl file
 * @buffer: the user buffer
 * @lenp: the size of the user buffer
 * @ppos: file position
 * @ppos: the current position in the file
 *
 * Reads/writes up to table->maxlen/sizeof(unsigned int) integer
 * values from/to the user buffer, treated as an ASCII string. 
 * The values read are assumed to be in 1/1000 seconds, and 
 * are converted into jiffies.
 *
 * Returns 0 on success.
 */
int proc_dointvec_ms_jiffies(struct ctl_table *table, int write,
			     void __user *buffer, size_t *lenp, loff_t *ppos)
{
	return do_proc_dointvec(table, write, buffer, lenp, ppos,
				do_proc_dointvec_ms_jiffies_conv, NULL);
}

static int proc_do_cad_pid(struct ctl_table *table, int write,
			   void __user *buffer, size_t *lenp, loff_t *ppos)
{
	struct pid *new_pid;
	pid_t tmp;
	int r;

	tmp = pid_vnr(cad_pid);

	r = __do_proc_dointvec(&tmp, table, write, buffer,
			       lenp, ppos, NULL, NULL);
	if (r || !write)
		return r;

	new_pid = find_get_pid(tmp);
	if (!new_pid)
		return -ESRCH;

	put_pid(xchg(&cad_pid, new_pid));
	return 0;
}

/**
 * proc_do_large_bitmap - read/write from/to a large bitmap
 * @table: the sysctl table
 * @write: %TRUE if this is a write to the sysctl file
 * @buffer: the user buffer
 * @lenp: the size of the user buffer
 * @ppos: file position
 *
 * The bitmap is stored at table->data and the bitmap length (in bits)
 * in table->maxlen.
 *
 * We use a range comma separated format (e.g. 1,3-4,10-10) so that
 * large bitmaps may be represented in a compact manner. Writing into
 * the file will clear the bitmap then update it with the given input.
 *
 * Returns 0 on success.
 */
int proc_do_large_bitmap(struct ctl_table *table, int write,
			 void __user *buffer, size_t *lenp, loff_t *ppos)
{
	int err = 0;
	bool first = 1;
	size_t left = *lenp;
	unsigned long bitmap_len = table->maxlen;
	unsigned long *bitmap = *(unsigned long **) table->data;
	unsigned long *tmp_bitmap = NULL;
	char tr_a[] = { '-', ',', '\n' }, tr_b[] = { ',', '\n', 0 }, c;

	if (!bitmap || !bitmap_len || !left || (*ppos && !write)) {
		*lenp = 0;
		return 0;
	}

	if (write) {
		char *kbuf, *p;
		size_t skipped = 0;

		if (left > PAGE_SIZE - 1) {
			left = PAGE_SIZE - 1;
			/* How much of the buffer we'll skip this pass */
			skipped = *lenp - left;
		}

		p = kbuf = memdup_user_nul(buffer, left);
		if (IS_ERR(kbuf))
			return PTR_ERR(kbuf);

		tmp_bitmap = bitmap_zalloc(bitmap_len, GFP_KERNEL);
		if (!tmp_bitmap) {
			kfree(kbuf);
			return -ENOMEM;
		}
		proc_skip_char(&p, &left, '\n');
		while (!err && left) {
			unsigned long val_a, val_b;
			bool neg;
			size_t saved_left;

			/* In case we stop parsing mid-number, we can reset */
			saved_left = left;
			err = proc_get_long(&p, &left, &val_a, &neg, tr_a,
					     sizeof(tr_a), &c);
			/*
			 * If we consumed the entirety of a truncated buffer or
			 * only one char is left (may be a "-"), then stop here,
			 * reset, & come back for more.
			 */
			if ((left <= 1) && skipped) {
				left = saved_left;
				break;
			}

			if (err)
				break;
			if (val_a >= bitmap_len || neg) {
				err = -EINVAL;
				break;
			}

			val_b = val_a;
			if (left) {
				p++;
				left--;
			}

			if (c == '-') {
				err = proc_get_long(&p, &left, &val_b,
						     &neg, tr_b, sizeof(tr_b),
						     &c);
				/*
				 * If we consumed all of a truncated buffer or
				 * then stop here, reset, & come back for more.
				 */
				if (!left && skipped) {
					left = saved_left;
					break;
				}

				if (err)
					break;
				if (val_b >= bitmap_len || neg ||
				    val_a > val_b) {
					err = -EINVAL;
					break;
				}
				if (left) {
					p++;
					left--;
				}
			}

			bitmap_set(tmp_bitmap, val_a, val_b - val_a + 1);
			first = 0;
			proc_skip_char(&p, &left, '\n');
		}
		kfree(kbuf);
		left += skipped;
	} else {
		unsigned long bit_a, bit_b = 0;

		while (left) {
			bit_a = find_next_bit(bitmap, bitmap_len, bit_b);
			if (bit_a >= bitmap_len)
				break;
			bit_b = find_next_zero_bit(bitmap, bitmap_len,
						   bit_a + 1) - 1;

			if (!first) {
				err = proc_put_char(&buffer, &left, ',');
				if (err)
					break;
			}
			err = proc_put_long(&buffer, &left, bit_a, false);
			if (err)
				break;
			if (bit_a != bit_b) {
				err = proc_put_char(&buffer, &left, '-');
				if (err)
					break;
				err = proc_put_long(&buffer, &left, bit_b, false);
				if (err)
					break;
			}

			first = 0; bit_b++;
		}
		if (!err)
			err = proc_put_char(&buffer, &left, '\n');
	}

	if (!err) {
		if (write) {
			if (*ppos)
				bitmap_or(bitmap, bitmap, tmp_bitmap, bitmap_len);
			else
				bitmap_copy(bitmap, tmp_bitmap, bitmap_len);
		}
		*lenp -= left;
		*ppos += *lenp;
	}

	bitmap_free(tmp_bitmap);
	return err;
}

#else /* CONFIG_PROC_SYSCTL */

int proc_dostring(struct ctl_table *table, int write,
		  void __user *buffer, size_t *lenp, loff_t *ppos)
{
	return -ENOSYS;
}

int proc_dointvec(struct ctl_table *table, int write,
		  void __user *buffer, size_t *lenp, loff_t *ppos)
{
	return -ENOSYS;
}

int proc_douintvec(struct ctl_table *table, int write,
		  void __user *buffer, size_t *lenp, loff_t *ppos)
{
	return -ENOSYS;
}

int proc_dointvec_minmax(struct ctl_table *table, int write,
		    void __user *buffer, size_t *lenp, loff_t *ppos)
{
	return -ENOSYS;
}

int proc_douintvec_minmax(struct ctl_table *table, int write,
			  void __user *buffer, size_t *lenp, loff_t *ppos)
{
	return -ENOSYS;
}

int proc_dointvec_jiffies(struct ctl_table *table, int write,
		    void __user *buffer, size_t *lenp, loff_t *ppos)
{
	return -ENOSYS;
}

int proc_dointvec_userhz_jiffies(struct ctl_table *table, int write,
		    void __user *buffer, size_t *lenp, loff_t *ppos)
{
	return -ENOSYS;
}

int proc_dointvec_ms_jiffies(struct ctl_table *table, int write,
			     void __user *buffer, size_t *lenp, loff_t *ppos)
{
	return -ENOSYS;
}

int proc_doulongvec_minmax(struct ctl_table *table, int write,
		    void __user *buffer, size_t *lenp, loff_t *ppos)
{
	return -ENOSYS;
}

int proc_doulongvec_ms_jiffies_minmax(struct ctl_table *table, int write,
				      void __user *buffer,
				      size_t *lenp, loff_t *ppos)
{
    return -ENOSYS;
}

int proc_do_large_bitmap(struct ctl_table *table, int write,
			 void __user *buffer, size_t *lenp, loff_t *ppos)
{
	return -ENOSYS;
}

#endif /* CONFIG_PROC_SYSCTL */

#if defined(CONFIG_SYSCTL)
int proc_do_static_key(struct ctl_table *table, int write,
		       void __user *buffer, size_t *lenp,
		       loff_t *ppos)
{
	struct static_key *key = (struct static_key *)table->data;
	static DEFINE_MUTEX(static_key_mutex);
	int val, ret;
	struct ctl_table tmp = {
		.data   = &val,
		.maxlen = sizeof(val),
		.mode   = table->mode,
		.extra1 = SYSCTL_ZERO,
		.extra2 = SYSCTL_ONE,
	};

	if (write && !capable(CAP_SYS_ADMIN))
		return -EPERM;

	mutex_lock(&static_key_mutex);
	val = static_key_enabled(key);
	ret = proc_dointvec_minmax(&tmp, write, buffer, lenp, ppos);
	if (write && !ret) {
		if (val)
			static_key_enable(key);
		else
			static_key_disable(key);
	}
	mutex_unlock(&static_key_mutex);
	return ret;
}
#endif
/*
 * No sense putting this after each symbol definition, twice,
 * exception granted :-)
 */
EXPORT_SYMBOL(proc_dointvec);
EXPORT_SYMBOL(proc_douintvec);
EXPORT_SYMBOL(proc_dointvec_jiffies);
EXPORT_SYMBOL(proc_dointvec_minmax);
EXPORT_SYMBOL_GPL(proc_douintvec_minmax);
EXPORT_SYMBOL(proc_dointvec_userhz_jiffies);
EXPORT_SYMBOL(proc_dointvec_ms_jiffies);
EXPORT_SYMBOL(proc_dostring);
EXPORT_SYMBOL(proc_doulongvec_minmax);
EXPORT_SYMBOL(proc_doulongvec_ms_jiffies_minmax);
EXPORT_SYMBOL(proc_do_large_bitmap);<|MERGE_RESOLUTION|>--- conflicted
+++ resolved
@@ -323,39 +323,6 @@
 static int max_extfrag_threshold = 1000;
 #endif
 
-<<<<<<< HEAD
-=======
-#if defined(CONFIG_BPF_SYSCALL) && defined(CONFIG_SYSCTL)
-
-void __weak unpriv_ebpf_notify(int new_state)
-{
-}
-
-static int bpf_unpriv_handler(struct ctl_table *table, int write,
-			      void *buffer, size_t *lenp, loff_t *ppos)
-{
-	int ret, unpriv_enable = *(int *)table->data;
-	bool locked_state = unpriv_enable == 1;
-	struct ctl_table tmp = *table;
-
-	if (write && !capable(CAP_SYS_ADMIN))
-		return -EPERM;
-
-	tmp.data = &unpriv_enable;
-	ret = proc_dointvec_minmax(&tmp, write, buffer, lenp, ppos);
-	if (write && !ret) {
-		if (locked_state && unpriv_enable != 1)
-			return -EPERM;
-		*(int *)table->data = unpriv_enable;
-	}
-
-	unpriv_ebpf_notify(unpriv_enable);
-
-	return ret;
-}
-#endif /* CONFIG_BPF_SYSCALL && CONFIG_SYSCTL */
-
->>>>>>> e2675a80
 static struct ctl_table kern_table[] = {
 	{
 		.procname	= "sched_child_runs_first",
@@ -2055,6 +2022,10 @@
 #endif /* CONFIG_SYSCTL */
 
 #if defined(CONFIG_BPF_SYSCALL) && defined(CONFIG_SYSCTL)
+void __weak unpriv_ebpf_notify(int new_state)
+{
+}
+
 static int bpf_stats_handler(struct ctl_table *table, int write,
 			     void __user *buffer, size_t *lenp,
 			     loff_t *ppos)
@@ -2104,6 +2075,9 @@
 			return -EPERM;
 		*(int *)table->data = unpriv_enable;
 	}
+
+	unpriv_ebpf_notify(unpriv_enable);
+
 	return ret;
 }
 #endif /* CONFIG_BPF_SYSCALL && CONFIG_SYSCTL */
