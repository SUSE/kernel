--- conflicted
+++ resolved
@@ -1473,6 +1473,15 @@
 		.mode		= 0444,
 		.proc_handler	= proc_dointvec,
 	},
+#if defined(CONFIG_MODULES) && defined(CONFIG_SUSE_KERNEL_SUPPORTED)
+	{
+		.procname	= "unsupported",
+		.data		= &suse_unsupported,
+		.maxlen		= sizeof(int),
+		.mode		= 0644,
+		.proc_handler	= &proc_dointvec,
+	},
+#endif
 	{
 		.procname	= "cap_last_cap",
 		.data		= (void *)&cap_last_cap,
@@ -1498,47 +1507,6 @@
 		.proc_handler	= proc_dointvec,
 	},
 #endif
-<<<<<<< HEAD
-#ifdef CONFIG_RT_MUTEXES
-	{
-		.procname	= "max_lock_depth",
-		.data		= &max_lock_depth,
-		.maxlen		= sizeof(int),
-		.mode		= 0644,
-		.proc_handler	= proc_dointvec,
-	},
-#endif
-#ifdef CONFIG_TREE_RCU
-	{
-		.procname	= "panic_on_rcu_stall",
-		.data		= &sysctl_panic_on_rcu_stall,
-		.maxlen		= sizeof(sysctl_panic_on_rcu_stall),
-		.mode		= 0644,
-		.proc_handler	= proc_dointvec_minmax,
-		.extra1		= SYSCTL_ZERO,
-		.extra2		= SYSCTL_ONE,
-	},
-#if defined(CONFIG_MODULES) && defined(CONFIG_SUSE_KERNEL_SUPPORTED)
-	{
-		.procname	= "unsupported",
-		.data		= &suse_unsupported,
-		.maxlen		= sizeof(int),
-		.mode		= 0644,
-		.proc_handler	= &proc_dointvec,
-	},
-#endif
-	{
-		.procname	= "max_rcu_stall_to_panic",
-		.data		= &sysctl_max_rcu_stall_to_panic,
-		.maxlen		= sizeof(sysctl_max_rcu_stall_to_panic),
-		.mode		= 0644,
-		.proc_handler	= proc_dointvec_minmax,
-		.extra1		= SYSCTL_ONE,
-		.extra2		= SYSCTL_INT_MAX,
-	},
-#endif
-=======
->>>>>>> 8f5ae30d
 };
 
 int __init sysctl_init_bases(void)
