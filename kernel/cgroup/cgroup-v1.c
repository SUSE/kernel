// SPDX-License-Identifier: GPL-2.0-only
#include "cgroup-internal.h"

#include <linux/ctype.h>
#include <linux/kmod.h>
#include <linux/sort.h>
#include <linux/delay.h>
#include <linux/mm.h>
#include <linux/sched/signal.h>
#include <linux/sched/task.h>
#include <linux/magic.h>
#include <linux/slab.h>
#include <linux/vmalloc.h>
#include <linux/delayacct.h>
#include <linux/pid_namespace.h>
#include <linux/cgroupstats.h>
#include <linux/fs_parser.h>

#include <trace/events/cgroup.h>

/*
 * pidlists linger the following amount before being destroyed.  The goal
 * is avoiding frequent destruction in the middle of consecutive read calls
 * Expiring in the middle is a performance problem not a correctness one.
 * 1 sec should be enough.
 */
#define CGROUP_PIDLIST_DESTROY_DELAY	HZ

/* Controllers blocked by the commandline in v1 */
static u16 cgroup_no_v1_mask;

/* disable named v1 mounts */
static bool cgroup_no_v1_named;

/*
 * pidlist destructions need to be flushed on cgroup destruction.  Use a
 * separate workqueue as flush domain.
 */
static struct workqueue_struct *cgroup_pidlist_destroy_wq;

/* protects cgroup_subsys->release_agent_path */
static DEFINE_SPINLOCK(release_agent_path_lock);

bool cgroup1_ssid_disabled(int ssid)
{
	return cgroup_no_v1_mask & (1 << ssid);
}

/**
 * cgroup_attach_task_all - attach task 'tsk' to all cgroups of task 'from'
 * @from: attach to all cgroups of a given task
 * @tsk: the task to be attached
 *
 * Return: %0 on success or a negative errno code on failure
 */
int cgroup_attach_task_all(struct task_struct *from, struct task_struct *tsk)
{
	struct cgroup_root *root;
	int retval = 0;

<<<<<<< HEAD
	mutex_lock(&cgroup_mutex);
=======
	cgroup_lock();
>>>>>>> eb3cdb58
	cgroup_attach_lock(true);
	for_each_root(root) {
		struct cgroup *from_cgrp;

		spin_lock_irq(&css_set_lock);
		from_cgrp = task_cgroup_from_root(from, root);
		spin_unlock_irq(&css_set_lock);

		retval = cgroup_attach_task(from_cgrp, tsk, false);
		if (retval)
			break;
	}
	cgroup_attach_unlock(true);
<<<<<<< HEAD
	mutex_unlock(&cgroup_mutex);
=======
	cgroup_unlock();
>>>>>>> eb3cdb58

	return retval;
}
EXPORT_SYMBOL_GPL(cgroup_attach_task_all);

/**
 * cgroup_transfer_tasks - move tasks from one cgroup to another
 * @to: cgroup to which the tasks will be moved
 * @from: cgroup in which the tasks currently reside
 *
 * Locking rules between cgroup_post_fork() and the migration path
 * guarantee that, if a task is forking while being migrated, the new child
 * is guaranteed to be either visible in the source cgroup after the
 * parent's migration is complete or put into the target cgroup.  No task
 * can slip out of migration through forking.
 *
 * Return: %0 on success or a negative errno code on failure
 */
int cgroup_transfer_tasks(struct cgroup *to, struct cgroup *from)
{
	DEFINE_CGROUP_MGCTX(mgctx);
	struct cgrp_cset_link *link;
	struct css_task_iter it;
	struct task_struct *task;
	int ret;

	if (cgroup_on_dfl(to))
		return -EINVAL;

	ret = cgroup_migrate_vet_dst(to);
	if (ret)
		return ret;

	cgroup_lock();

	cgroup_attach_lock(true);

	/* all tasks in @from are being moved, all csets are source */
	spin_lock_irq(&css_set_lock);
	list_for_each_entry(link, &from->cset_links, cset_link)
		cgroup_migrate_add_src(link->cset, to, &mgctx);
	spin_unlock_irq(&css_set_lock);

	ret = cgroup_migrate_prepare_dst(&mgctx);
	if (ret)
		goto out_err;

	/*
	 * Migrate tasks one-by-one until @from is empty.  This fails iff
	 * ->can_attach() fails.
	 */
	do {
		css_task_iter_start(&from->self, 0, &it);

		do {
			task = css_task_iter_next(&it);
		} while (task && (task->flags & PF_EXITING));

		if (task)
			get_task_struct(task);
		css_task_iter_end(&it);

		if (task) {
			ret = cgroup_migrate(task, false, &mgctx);
			if (!ret)
				TRACE_CGROUP_PATH(transfer_tasks, to, task, false);
			put_task_struct(task);
		}
	} while (task && !ret);
out_err:
	cgroup_migrate_finish(&mgctx);
	cgroup_attach_unlock(true);
<<<<<<< HEAD
	mutex_unlock(&cgroup_mutex);
=======
	cgroup_unlock();
>>>>>>> eb3cdb58
	return ret;
}

/*
 * Stuff for reading the 'tasks'/'procs' files.
 *
 * Reading this file can return large amounts of data if a cgroup has
 * *lots* of attached tasks. So it may need several calls to read(),
 * but we cannot guarantee that the information we produce is correct
 * unless we produce it entirely atomically.
 *
 */

/* which pidlist file are we talking about? */
enum cgroup_filetype {
	CGROUP_FILE_PROCS,
	CGROUP_FILE_TASKS,
};

/*
 * A pidlist is a list of pids that virtually represents the contents of one
 * of the cgroup files ("procs" or "tasks"). We keep a list of such pidlists,
 * a pair (one each for procs, tasks) for each pid namespace that's relevant
 * to the cgroup.
 */
struct cgroup_pidlist {
	/*
	 * used to find which pidlist is wanted. doesn't change as long as
	 * this particular list stays in the list.
	*/
	struct { enum cgroup_filetype type; struct pid_namespace *ns; } key;
	/* array of xids */
	pid_t *list;
	/* how many elements the above list has */
	int length;
	/* each of these stored in a list by its cgroup */
	struct list_head links;
	/* pointer to the cgroup we belong to, for list removal purposes */
	struct cgroup *owner;
	/* for delayed destruction */
	struct delayed_work destroy_dwork;
};

/*
 * Used to destroy all pidlists lingering waiting for destroy timer.  None
 * should be left afterwards.
 */
void cgroup1_pidlist_destroy_all(struct cgroup *cgrp)
{
	struct cgroup_pidlist *l, *tmp_l;

	mutex_lock(&cgrp->pidlist_mutex);
	list_for_each_entry_safe(l, tmp_l, &cgrp->pidlists, links)
		mod_delayed_work(cgroup_pidlist_destroy_wq, &l->destroy_dwork, 0);
	mutex_unlock(&cgrp->pidlist_mutex);

	flush_workqueue(cgroup_pidlist_destroy_wq);
	BUG_ON(!list_empty(&cgrp->pidlists));
}

static void cgroup_pidlist_destroy_work_fn(struct work_struct *work)
{
	struct delayed_work *dwork = to_delayed_work(work);
	struct cgroup_pidlist *l = container_of(dwork, struct cgroup_pidlist,
						destroy_dwork);
	struct cgroup_pidlist *tofree = NULL;

	mutex_lock(&l->owner->pidlist_mutex);

	/*
	 * Destroy iff we didn't get queued again.  The state won't change
	 * as destroy_dwork can only be queued while locked.
	 */
	if (!delayed_work_pending(dwork)) {
		list_del(&l->links);
		kvfree(l->list);
		put_pid_ns(l->key.ns);
		tofree = l;
	}

	mutex_unlock(&l->owner->pidlist_mutex);
	kfree(tofree);
}

/*
 * pidlist_uniq - given a kmalloc()ed list, strip out all duplicate entries
 * Returns the number of unique elements.
 */
static int pidlist_uniq(pid_t *list, int length)
{
	int src, dest = 1;

	/*
	 * we presume the 0th element is unique, so i starts at 1. trivial
	 * edge cases first; no work needs to be done for either
	 */
	if (length == 0 || length == 1)
		return length;
	/* src and dest walk down the list; dest counts unique elements */
	for (src = 1; src < length; src++) {
		/* find next unique element */
		while (list[src] == list[src-1]) {
			src++;
			if (src == length)
				goto after;
		}
		/* dest always points to where the next unique element goes */
		list[dest] = list[src];
		dest++;
	}
after:
	return dest;
}

/*
 * The two pid files - task and cgroup.procs - guaranteed that the result
 * is sorted, which forced this whole pidlist fiasco.  As pid order is
 * different per namespace, each namespace needs differently sorted list,
 * making it impossible to use, for example, single rbtree of member tasks
 * sorted by task pointer.  As pidlists can be fairly large, allocating one
 * per open file is dangerous, so cgroup had to implement shared pool of
 * pidlists keyed by cgroup and namespace.
 */
static int cmppid(const void *a, const void *b)
{
	return *(pid_t *)a - *(pid_t *)b;
}

static struct cgroup_pidlist *cgroup_pidlist_find(struct cgroup *cgrp,
						  enum cgroup_filetype type)
{
	struct cgroup_pidlist *l;
	/* don't need task_nsproxy() if we're looking at ourself */
	struct pid_namespace *ns = task_active_pid_ns(current);

	lockdep_assert_held(&cgrp->pidlist_mutex);

	list_for_each_entry(l, &cgrp->pidlists, links)
		if (l->key.type == type && l->key.ns == ns)
			return l;
	return NULL;
}

/*
 * find the appropriate pidlist for our purpose (given procs vs tasks)
 * returns with the lock on that pidlist already held, and takes care
 * of the use count, or returns NULL with no locks held if we're out of
 * memory.
 */
static struct cgroup_pidlist *cgroup_pidlist_find_create(struct cgroup *cgrp,
						enum cgroup_filetype type)
{
	struct cgroup_pidlist *l;

	lockdep_assert_held(&cgrp->pidlist_mutex);

	l = cgroup_pidlist_find(cgrp, type);
	if (l)
		return l;

	/* entry not found; create a new one */
	l = kzalloc(sizeof(struct cgroup_pidlist), GFP_KERNEL);
	if (!l)
		return l;

	INIT_DELAYED_WORK(&l->destroy_dwork, cgroup_pidlist_destroy_work_fn);
	l->key.type = type;
	/* don't need task_nsproxy() if we're looking at ourself */
	l->key.ns = get_pid_ns(task_active_pid_ns(current));
	l->owner = cgrp;
	list_add(&l->links, &cgrp->pidlists);
	return l;
}

/*
 * Load a cgroup's pidarray with either procs' tgids or tasks' pids
 */
static int pidlist_array_load(struct cgroup *cgrp, enum cgroup_filetype type,
			      struct cgroup_pidlist **lp)
{
	pid_t *array;
	int length;
	int pid, n = 0; /* used for populating the array */
	struct css_task_iter it;
	struct task_struct *tsk;
	struct cgroup_pidlist *l;

	lockdep_assert_held(&cgrp->pidlist_mutex);

	/*
	 * If cgroup gets more users after we read count, we won't have
	 * enough space - tough.  This race is indistinguishable to the
	 * caller from the case that the additional cgroup users didn't
	 * show up until sometime later on.
	 */
	length = cgroup_task_count(cgrp);
	array = kvmalloc_array(length, sizeof(pid_t), GFP_KERNEL);
	if (!array)
		return -ENOMEM;
	/* now, populate the array */
	css_task_iter_start(&cgrp->self, 0, &it);
	while ((tsk = css_task_iter_next(&it))) {
		if (unlikely(n == length))
			break;
		/* get tgid or pid for procs or tasks file respectively */
		if (type == CGROUP_FILE_PROCS)
			pid = task_tgid_vnr(tsk);
		else
			pid = task_pid_vnr(tsk);
		if (pid > 0) /* make sure to only use valid results */
			array[n++] = pid;
	}
	css_task_iter_end(&it);
	length = n;
	/* now sort & (if procs) strip out duplicates */
	sort(array, length, sizeof(pid_t), cmppid, NULL);
	if (type == CGROUP_FILE_PROCS)
		length = pidlist_uniq(array, length);

	l = cgroup_pidlist_find_create(cgrp, type);
	if (!l) {
		kvfree(array);
		return -ENOMEM;
	}

	/* store array, freeing old if necessary */
	kvfree(l->list);
	l->list = array;
	l->length = length;
	*lp = l;
	return 0;
}

/*
 * seq_file methods for the tasks/procs files. The seq_file position is the
 * next pid to display; the seq_file iterator is a pointer to the pid
 * in the cgroup->l->list array.
 */

static void *cgroup_pidlist_start(struct seq_file *s, loff_t *pos)
{
	/*
	 * Initially we receive a position value that corresponds to
	 * one more than the last pid shown (or 0 on the first call or
	 * after a seek to the start). Use a binary-search to find the
	 * next pid to display, if any
	 */
	struct kernfs_open_file *of = s->private;
	struct cgroup_file_ctx *ctx = of->priv;
	struct cgroup *cgrp = seq_css(s)->cgroup;
	struct cgroup_pidlist *l;
	enum cgroup_filetype type = seq_cft(s)->private;
	int index = 0, pid = *pos;
	int *iter, ret;

	mutex_lock(&cgrp->pidlist_mutex);

	/*
	 * !NULL @ctx->procs1.pidlist indicates that this isn't the first
	 * start() after open. If the matching pidlist is around, we can use
	 * that. Look for it. Note that @ctx->procs1.pidlist can't be used
	 * directly. It could already have been destroyed.
	 */
	if (ctx->procs1.pidlist)
		ctx->procs1.pidlist = cgroup_pidlist_find(cgrp, type);

	/*
	 * Either this is the first start() after open or the matching
	 * pidlist has been destroyed inbetween.  Create a new one.
	 */
	if (!ctx->procs1.pidlist) {
		ret = pidlist_array_load(cgrp, type, &ctx->procs1.pidlist);
		if (ret)
			return ERR_PTR(ret);
	}
	l = ctx->procs1.pidlist;

	if (pid) {
		int end = l->length;

		while (index < end) {
			int mid = (index + end) / 2;
			if (l->list[mid] == pid) {
				index = mid;
				break;
			} else if (l->list[mid] <= pid)
				index = mid + 1;
			else
				end = mid;
		}
	}
	/* If we're off the end of the array, we're done */
	if (index >= l->length)
		return NULL;
	/* Update the abstract position to be the actual pid that we found */
	iter = l->list + index;
	*pos = *iter;
	return iter;
}

static void cgroup_pidlist_stop(struct seq_file *s, void *v)
{
	struct kernfs_open_file *of = s->private;
	struct cgroup_file_ctx *ctx = of->priv;
	struct cgroup_pidlist *l = ctx->procs1.pidlist;

	if (l)
		mod_delayed_work(cgroup_pidlist_destroy_wq, &l->destroy_dwork,
				 CGROUP_PIDLIST_DESTROY_DELAY);
	mutex_unlock(&seq_css(s)->cgroup->pidlist_mutex);
}

static void *cgroup_pidlist_next(struct seq_file *s, void *v, loff_t *pos)
{
	struct kernfs_open_file *of = s->private;
	struct cgroup_file_ctx *ctx = of->priv;
	struct cgroup_pidlist *l = ctx->procs1.pidlist;
	pid_t *p = v;
	pid_t *end = l->list + l->length;
	/*
	 * Advance to the next pid in the array. If this goes off the
	 * end, we're done
	 */
	p++;
	if (p >= end) {
		(*pos)++;
		return NULL;
	} else {
		*pos = *p;
		return p;
	}
}

static int cgroup_pidlist_show(struct seq_file *s, void *v)
{
	seq_printf(s, "%d\n", *(int *)v);

	return 0;
}

static ssize_t __cgroup1_procs_write(struct kernfs_open_file *of,
				     char *buf, size_t nbytes, loff_t off,
				     bool threadgroup)
{
	struct cgroup *cgrp;
	struct task_struct *task;
	const struct cred *cred, *tcred;
	ssize_t ret;
	bool locked;

	cgrp = cgroup_kn_lock_live(of->kn, false);
	if (!cgrp)
		return -ENODEV;

	task = cgroup_procs_write_start(buf, threadgroup, &locked);
	ret = PTR_ERR_OR_ZERO(task);
	if (ret)
		goto out_unlock;

	/*
	 * Even if we're attaching all tasks in the thread group, we only need
	 * to check permissions on one of them. Check permissions using the
	 * credentials from file open to protect against inherited fd attacks.
	 */
	cred = of->file->f_cred;
	tcred = get_task_cred(task);
	if (!uid_eq(cred->euid, GLOBAL_ROOT_UID) &&
	    !uid_eq(cred->euid, tcred->uid) &&
	    !uid_eq(cred->euid, tcred->suid))
		ret = -EACCES;
	put_cred(tcred);
	if (ret)
		goto out_finish;

	ret = cgroup_attach_task(cgrp, task, threadgroup);

out_finish:
	cgroup_procs_write_finish(task, locked);
out_unlock:
	cgroup_kn_unlock(of->kn);

	return ret ?: nbytes;
}

static ssize_t cgroup1_procs_write(struct kernfs_open_file *of,
				   char *buf, size_t nbytes, loff_t off)
{
	return __cgroup1_procs_write(of, buf, nbytes, off, true);
}

static ssize_t cgroup1_tasks_write(struct kernfs_open_file *of,
				   char *buf, size_t nbytes, loff_t off)
{
	return __cgroup1_procs_write(of, buf, nbytes, off, false);
}

static ssize_t cgroup_release_agent_write(struct kernfs_open_file *of,
					  char *buf, size_t nbytes, loff_t off)
{
	struct cgroup *cgrp;
	struct cgroup_file_ctx *ctx;

	BUILD_BUG_ON(sizeof(cgrp->root->release_agent_path) < PATH_MAX);

	/*
	 * Release agent gets called with all capabilities,
	 * require capabilities to set release agent.
	 */
	ctx = of->priv;
	if ((ctx->ns->user_ns != &init_user_ns) ||
	    !file_ns_capable(of->file, &init_user_ns, CAP_SYS_ADMIN))
		return -EPERM;

	cgrp = cgroup_kn_lock_live(of->kn, false);
	if (!cgrp)
		return -ENODEV;
	spin_lock(&release_agent_path_lock);
	strlcpy(cgrp->root->release_agent_path, strstrip(buf),
		sizeof(cgrp->root->release_agent_path));
	spin_unlock(&release_agent_path_lock);
	cgroup_kn_unlock(of->kn);
	return nbytes;
}

static int cgroup_release_agent_show(struct seq_file *seq, void *v)
{
	struct cgroup *cgrp = seq_css(seq)->cgroup;

	spin_lock(&release_agent_path_lock);
	seq_puts(seq, cgrp->root->release_agent_path);
	spin_unlock(&release_agent_path_lock);
	seq_putc(seq, '\n');
	return 0;
}

static int cgroup_sane_behavior_show(struct seq_file *seq, void *v)
{
	seq_puts(seq, "0\n");
	return 0;
}

static u64 cgroup_read_notify_on_release(struct cgroup_subsys_state *css,
					 struct cftype *cft)
{
	return notify_on_release(css->cgroup);
}

static int cgroup_write_notify_on_release(struct cgroup_subsys_state *css,
					  struct cftype *cft, u64 val)
{
	if (val)
		set_bit(CGRP_NOTIFY_ON_RELEASE, &css->cgroup->flags);
	else
		clear_bit(CGRP_NOTIFY_ON_RELEASE, &css->cgroup->flags);
	return 0;
}

static u64 cgroup_clone_children_read(struct cgroup_subsys_state *css,
				      struct cftype *cft)
{
	return test_bit(CGRP_CPUSET_CLONE_CHILDREN, &css->cgroup->flags);
}

static int cgroup_clone_children_write(struct cgroup_subsys_state *css,
				       struct cftype *cft, u64 val)
{
	if (val)
		set_bit(CGRP_CPUSET_CLONE_CHILDREN, &css->cgroup->flags);
	else
		clear_bit(CGRP_CPUSET_CLONE_CHILDREN, &css->cgroup->flags);
	return 0;
}

/* cgroup core interface files for the legacy hierarchies */
struct cftype cgroup1_base_files[] = {
	{
		.name = "cgroup.procs",
		.seq_start = cgroup_pidlist_start,
		.seq_next = cgroup_pidlist_next,
		.seq_stop = cgroup_pidlist_stop,
		.seq_show = cgroup_pidlist_show,
		.private = CGROUP_FILE_PROCS,
		.write = cgroup1_procs_write,
	},
	{
		.name = "cgroup.clone_children",
		.read_u64 = cgroup_clone_children_read,
		.write_u64 = cgroup_clone_children_write,
	},
	{
		.name = "cgroup.sane_behavior",
		.flags = CFTYPE_ONLY_ON_ROOT,
		.seq_show = cgroup_sane_behavior_show,
	},
	{
		.name = "tasks",
		.seq_start = cgroup_pidlist_start,
		.seq_next = cgroup_pidlist_next,
		.seq_stop = cgroup_pidlist_stop,
		.seq_show = cgroup_pidlist_show,
		.private = CGROUP_FILE_TASKS,
		.write = cgroup1_tasks_write,
	},
	{
		.name = "notify_on_release",
		.read_u64 = cgroup_read_notify_on_release,
		.write_u64 = cgroup_write_notify_on_release,
	},
	{
		.name = "release_agent",
		.flags = CFTYPE_ONLY_ON_ROOT,
		.seq_show = cgroup_release_agent_show,
		.write = cgroup_release_agent_write,
		.max_write_len = PATH_MAX - 1,
	},
	{ }	/* terminate */
};

/* Display information about each subsystem and each hierarchy */
int proc_cgroupstats_show(struct seq_file *m, void *v)
{
	struct cgroup_subsys *ss;
	int i;

	seq_puts(m, "#subsys_name\thierarchy\tnum_cgroups\tenabled\n");
	/*
	 * Grab the subsystems state racily. No need to add avenue to
	 * cgroup_mutex contention.
	 */

	for_each_subsys(ss, i)
		seq_printf(m, "%s\t%d\t%d\t%d\n",
			   ss->legacy_name, ss->root->hierarchy_id,
			   atomic_read(&ss->root->nr_cgrps),
			   cgroup_ssid_enabled(i));

	return 0;
}

/**
 * cgroupstats_build - build and fill cgroupstats
 * @stats: cgroupstats to fill information into
 * @dentry: A dentry entry belonging to the cgroup for which stats have
 * been requested.
 *
 * Build and fill cgroupstats so that taskstats can export it to user
 * space.
 *
 * Return: %0 on success or a negative errno code on failure
 */
int cgroupstats_build(struct cgroupstats *stats, struct dentry *dentry)
{
	struct kernfs_node *kn = kernfs_node_from_dentry(dentry);
	struct cgroup *cgrp;
	struct css_task_iter it;
	struct task_struct *tsk;

	/* it should be kernfs_node belonging to cgroupfs and is a directory */
	if (dentry->d_sb->s_type != &cgroup_fs_type || !kn ||
	    kernfs_type(kn) != KERNFS_DIR)
		return -EINVAL;

	/*
	 * We aren't being called from kernfs and there's no guarantee on
	 * @kn->priv's validity.  For this and css_tryget_online_from_dir(),
	 * @kn->priv is RCU safe.  Let's do the RCU dancing.
	 */
	rcu_read_lock();
	cgrp = rcu_dereference(*(void __rcu __force **)&kn->priv);
	if (!cgrp || !cgroup_tryget(cgrp)) {
		rcu_read_unlock();
		return -ENOENT;
	}
	rcu_read_unlock();

	css_task_iter_start(&cgrp->self, 0, &it);
	while ((tsk = css_task_iter_next(&it))) {
		switch (READ_ONCE(tsk->__state)) {
		case TASK_RUNNING:
			stats->nr_running++;
			break;
		case TASK_INTERRUPTIBLE:
			stats->nr_sleeping++;
			break;
		case TASK_UNINTERRUPTIBLE:
			stats->nr_uninterruptible++;
			break;
		case TASK_STOPPED:
			stats->nr_stopped++;
			break;
		default:
			if (tsk->in_iowait)
				stats->nr_io_wait++;
			break;
		}
	}
	css_task_iter_end(&it);

	cgroup_put(cgrp);
	return 0;
}

void cgroup1_check_for_release(struct cgroup *cgrp)
{
	if (notify_on_release(cgrp) && !cgroup_is_populated(cgrp) &&
	    !css_has_online_children(&cgrp->self) && !cgroup_is_dead(cgrp))
		schedule_work(&cgrp->release_agent_work);
}

/*
 * Notify userspace when a cgroup is released, by running the
 * configured release agent with the name of the cgroup (path
 * relative to the root of cgroup file system) as the argument.
 *
 * Most likely, this user command will try to rmdir this cgroup.
 *
 * This races with the possibility that some other task will be
 * attached to this cgroup before it is removed, or that some other
 * user task will 'mkdir' a child cgroup of this cgroup.  That's ok.
 * The presumed 'rmdir' will fail quietly if this cgroup is no longer
 * unused, and this cgroup will be reprieved from its death sentence,
 * to continue to serve a useful existence.  Next time it's released,
 * we will get notified again, if it still has 'notify_on_release' set.
 *
 * The final arg to call_usermodehelper() is UMH_WAIT_EXEC, which
 * means only wait until the task is successfully execve()'d.  The
 * separate release agent task is forked by call_usermodehelper(),
 * then control in this thread returns here, without waiting for the
 * release agent task.  We don't bother to wait because the caller of
 * this routine has no use for the exit status of the release agent
 * task, so no sense holding our caller up for that.
 */
void cgroup1_release_agent(struct work_struct *work)
{
	struct cgroup *cgrp =
		container_of(work, struct cgroup, release_agent_work);
	char *pathbuf, *agentbuf;
	char *argv[3], *envp[3];
	int ret;

	/* snoop agent path and exit early if empty */
	if (!cgrp->root->release_agent_path[0])
		return;

	/* prepare argument buffers */
	pathbuf = kmalloc(PATH_MAX, GFP_KERNEL);
	agentbuf = kmalloc(PATH_MAX, GFP_KERNEL);
	if (!pathbuf || !agentbuf)
		goto out_free;

	spin_lock(&release_agent_path_lock);
	strlcpy(agentbuf, cgrp->root->release_agent_path, PATH_MAX);
	spin_unlock(&release_agent_path_lock);
	if (!agentbuf[0])
		goto out_free;

	ret = cgroup_path_ns(cgrp, pathbuf, PATH_MAX, &init_cgroup_ns);
	if (ret < 0 || ret >= PATH_MAX)
		goto out_free;

	argv[0] = agentbuf;
	argv[1] = pathbuf;
	argv[2] = NULL;

	/* minimal command environment */
	envp[0] = "HOME=/";
	envp[1] = "PATH=/sbin:/bin:/usr/sbin:/usr/bin";
	envp[2] = NULL;

	call_usermodehelper(argv[0], argv, envp, UMH_WAIT_EXEC);
out_free:
	kfree(agentbuf);
	kfree(pathbuf);
}

/*
 * cgroup_rename - Only allow simple rename of directories in place.
 */
static int cgroup1_rename(struct kernfs_node *kn, struct kernfs_node *new_parent,
			  const char *new_name_str)
{
	struct cgroup *cgrp = kn->priv;
	int ret;

	/* do not accept '\n' to prevent making /proc/<pid>/cgroup unparsable */
	if (strchr(new_name_str, '\n'))
		return -EINVAL;

	if (kernfs_type(kn) != KERNFS_DIR)
		return -ENOTDIR;
	if (kn->parent != new_parent)
		return -EIO;

	/*
	 * We're gonna grab cgroup_mutex which nests outside kernfs
	 * active_ref.  kernfs_rename() doesn't require active_ref
	 * protection.  Break them before grabbing cgroup_mutex.
	 */
	kernfs_break_active_protection(new_parent);
	kernfs_break_active_protection(kn);

	cgroup_lock();

	ret = kernfs_rename(kn, new_parent, new_name_str);
	if (!ret)
		TRACE_CGROUP_PATH(rename, cgrp);

	cgroup_unlock();

	kernfs_unbreak_active_protection(kn);
	kernfs_unbreak_active_protection(new_parent);
	return ret;
}

static int cgroup1_show_options(struct seq_file *seq, struct kernfs_root *kf_root)
{
	struct cgroup_root *root = cgroup_root_from_kf(kf_root);
	struct cgroup_subsys *ss;
	int ssid;

	for_each_subsys(ss, ssid)
		if (root->subsys_mask & (1 << ssid))
			seq_show_option(seq, ss->legacy_name, NULL);
	if (root->flags & CGRP_ROOT_NOPREFIX)
		seq_puts(seq, ",noprefix");
	if (root->flags & CGRP_ROOT_XATTR)
		seq_puts(seq, ",xattr");
	if (root->flags & CGRP_ROOT_CPUSET_V2_MODE)
		seq_puts(seq, ",cpuset_v2_mode");
	if (root->flags & CGRP_ROOT_FAVOR_DYNMODS)
		seq_puts(seq, ",favordynmods");

	spin_lock(&release_agent_path_lock);
	if (strlen(root->release_agent_path))
		seq_show_option(seq, "release_agent",
				root->release_agent_path);
	spin_unlock(&release_agent_path_lock);

	if (test_bit(CGRP_CPUSET_CLONE_CHILDREN, &root->cgrp.flags))
		seq_puts(seq, ",clone_children");
	if (strlen(root->name))
		seq_show_option(seq, "name", root->name);
	return 0;
}

enum cgroup1_param {
	Opt_all,
	Opt_clone_children,
	Opt_cpuset_v2_mode,
	Opt_name,
	Opt_none,
	Opt_noprefix,
	Opt_release_agent,
	Opt_xattr,
	Opt_favordynmods,
	Opt_nofavordynmods,
};

const struct fs_parameter_spec cgroup1_fs_parameters[] = {
	fsparam_flag  ("all",		Opt_all),
	fsparam_flag  ("clone_children", Opt_clone_children),
	fsparam_flag  ("cpuset_v2_mode", Opt_cpuset_v2_mode),
	fsparam_string("name",		Opt_name),
	fsparam_flag  ("none",		Opt_none),
	fsparam_flag  ("noprefix",	Opt_noprefix),
	fsparam_string("release_agent",	Opt_release_agent),
	fsparam_flag  ("xattr",		Opt_xattr),
	fsparam_flag  ("favordynmods",	Opt_favordynmods),
	fsparam_flag  ("nofavordynmods", Opt_nofavordynmods),
	{}
};

int cgroup1_parse_param(struct fs_context *fc, struct fs_parameter *param)
{
	struct cgroup_fs_context *ctx = cgroup_fc2context(fc);
	struct cgroup_subsys *ss;
	struct fs_parse_result result;
	int opt, i;

	opt = fs_parse(fc, cgroup1_fs_parameters, param, &result);
	if (opt == -ENOPARAM) {
		int ret;

		ret = vfs_parse_fs_param_source(fc, param);
		if (ret != -ENOPARAM)
			return ret;
		for_each_subsys(ss, i) {
			if (strcmp(param->key, ss->legacy_name))
				continue;
			if (!cgroup_ssid_enabled(i) || cgroup1_ssid_disabled(i))
				return invalfc(fc, "Disabled controller '%s'",
					       param->key);
			ctx->subsys_mask |= (1 << i);
			return 0;
		}
		return invalfc(fc, "Unknown subsys name '%s'", param->key);
	}
	if (opt < 0)
		return opt;

	switch (opt) {
	case Opt_none:
		/* Explicitly have no subsystems */
		ctx->none = true;
		break;
	case Opt_all:
		ctx->all_ss = true;
		break;
	case Opt_noprefix:
		ctx->flags |= CGRP_ROOT_NOPREFIX;
		break;
	case Opt_clone_children:
		ctx->cpuset_clone_children = true;
		break;
	case Opt_cpuset_v2_mode:
		ctx->flags |= CGRP_ROOT_CPUSET_V2_MODE;
		break;
	case Opt_xattr:
		ctx->flags |= CGRP_ROOT_XATTR;
		break;
	case Opt_favordynmods:
		ctx->flags |= CGRP_ROOT_FAVOR_DYNMODS;
		break;
	case Opt_nofavordynmods:
		ctx->flags &= ~CGRP_ROOT_FAVOR_DYNMODS;
		break;
	case Opt_release_agent:
		/* Specifying two release agents is forbidden */
		if (ctx->release_agent)
			return invalfc(fc, "release_agent respecified");
		/*
		 * Release agent gets called with all capabilities,
		 * require capabilities to set release agent.
		 */
		if ((fc->user_ns != &init_user_ns) || !capable(CAP_SYS_ADMIN))
			return invalfc(fc, "Setting release_agent not allowed");
		ctx->release_agent = param->string;
		param->string = NULL;
		break;
	case Opt_name:
		/* blocked by boot param? */
		if (cgroup_no_v1_named)
			return -ENOENT;
		/* Can't specify an empty name */
		if (!param->size)
			return invalfc(fc, "Empty name");
		if (param->size > MAX_CGROUP_ROOT_NAMELEN - 1)
			return invalfc(fc, "Name too long");
		/* Must match [\w.-]+ */
		for (i = 0; i < param->size; i++) {
			char c = param->string[i];
			if (isalnum(c))
				continue;
			if ((c == '.') || (c == '-') || (c == '_'))
				continue;
			return invalfc(fc, "Invalid name");
		}
		/* Specifying two names is forbidden */
		if (ctx->name)
			return invalfc(fc, "name respecified");
		ctx->name = param->string;
		param->string = NULL;
		break;
	}
	return 0;
}

static int check_cgroupfs_options(struct fs_context *fc)
{
	struct cgroup_fs_context *ctx = cgroup_fc2context(fc);
	u16 mask = U16_MAX;
	u16 enabled = 0;
	struct cgroup_subsys *ss;
	int i;

#ifdef CONFIG_CPUSETS
	mask = ~((u16)1 << cpuset_cgrp_id);
#endif
	for_each_subsys(ss, i)
		if (cgroup_ssid_enabled(i) && !cgroup1_ssid_disabled(i))
			enabled |= 1 << i;

	ctx->subsys_mask &= enabled;

	/*
	 * In absence of 'none', 'name=' and subsystem name options,
	 * let's default to 'all'.
	 */
	if (!ctx->subsys_mask && !ctx->none && !ctx->name)
		ctx->all_ss = true;

	if (ctx->all_ss) {
		/* Mutually exclusive option 'all' + subsystem name */
		if (ctx->subsys_mask)
			return invalfc(fc, "subsys name conflicts with all");
		/* 'all' => select all the subsystems */
		ctx->subsys_mask = enabled;
	}

	/*
	 * We either have to specify by name or by subsystems. (So all
	 * empty hierarchies must have a name).
	 */
	if (!ctx->subsys_mask && !ctx->name)
		return invalfc(fc, "Need name or subsystem set");

	/*
	 * Option noprefix was introduced just for backward compatibility
	 * with the old cpuset, so we allow noprefix only if mounting just
	 * the cpuset subsystem.
	 */
	if ((ctx->flags & CGRP_ROOT_NOPREFIX) && (ctx->subsys_mask & mask))
		return invalfc(fc, "noprefix used incorrectly");

	/* Can't specify "none" and some subsystems */
	if (ctx->subsys_mask && ctx->none)
		return invalfc(fc, "none used incorrectly");

	return 0;
}

int cgroup1_reconfigure(struct fs_context *fc)
{
	struct cgroup_fs_context *ctx = cgroup_fc2context(fc);
	struct kernfs_root *kf_root = kernfs_root_from_sb(fc->root->d_sb);
	struct cgroup_root *root = cgroup_root_from_kf(kf_root);
	int ret = 0;
	u16 added_mask, removed_mask;

	cgroup_lock_and_drain_offline(&cgrp_dfl_root.cgrp);

	/* See what subsystems are wanted */
	ret = check_cgroupfs_options(fc);
	if (ret)
		goto out_unlock;

	if (ctx->subsys_mask != root->subsys_mask || ctx->release_agent)
		pr_warn("option changes via remount are deprecated (pid=%d comm=%s)\n",
			task_tgid_nr(current), current->comm);

	added_mask = ctx->subsys_mask & ~root->subsys_mask;
	removed_mask = root->subsys_mask & ~ctx->subsys_mask;

	/* Don't allow flags or name to change at remount */
	if ((ctx->flags ^ root->flags) ||
	    (ctx->name && strcmp(ctx->name, root->name))) {
		errorfc(fc, "option or name mismatch, new: 0x%x \"%s\", old: 0x%x \"%s\"",
		       ctx->flags, ctx->name ?: "", root->flags, root->name);
		ret = -EINVAL;
		goto out_unlock;
	}

	/* remounting is not allowed for populated hierarchies */
	if (!list_empty(&root->cgrp.self.children)) {
		ret = -EBUSY;
		goto out_unlock;
	}

	ret = rebind_subsystems(root, added_mask);
	if (ret)
		goto out_unlock;

	WARN_ON(rebind_subsystems(&cgrp_dfl_root, removed_mask));

	if (ctx->release_agent) {
		spin_lock(&release_agent_path_lock);
		strcpy(root->release_agent_path, ctx->release_agent);
		spin_unlock(&release_agent_path_lock);
	}

	trace_cgroup_remount(root);

 out_unlock:
	cgroup_unlock();
	return ret;
}

struct kernfs_syscall_ops cgroup1_kf_syscall_ops = {
	.rename			= cgroup1_rename,
	.show_options		= cgroup1_show_options,
	.mkdir			= cgroup_mkdir,
	.rmdir			= cgroup_rmdir,
	.show_path		= cgroup_show_path,
};

/*
 * The guts of cgroup1 mount - find or create cgroup_root to use.
 * Called with cgroup_mutex held; returns 0 on success, -E... on
 * error and positive - in case when the candidate is busy dying.
 * On success it stashes a reference to cgroup_root into given
 * cgroup_fs_context; that reference is *NOT* counting towards the
 * cgroup_root refcount.
 */
static int cgroup1_root_to_use(struct fs_context *fc)
{
	struct cgroup_fs_context *ctx = cgroup_fc2context(fc);
	struct cgroup_root *root;
	struct cgroup_subsys *ss;
	int i, ret;

	/* First find the desired set of subsystems */
	ret = check_cgroupfs_options(fc);
	if (ret)
		return ret;

	/*
	 * Destruction of cgroup root is asynchronous, so subsystems may
	 * still be dying after the previous unmount.  Let's drain the
	 * dying subsystems.  We just need to ensure that the ones
	 * unmounted previously finish dying and don't care about new ones
	 * starting.  Testing ref liveliness is good enough.
	 */
	for_each_subsys(ss, i) {
		if (!(ctx->subsys_mask & (1 << i)) ||
		    ss->root == &cgrp_dfl_root)
			continue;

		if (!percpu_ref_tryget_live(&ss->root->cgrp.self.refcnt))
			return 1;	/* restart */
		cgroup_put(&ss->root->cgrp);
	}

	for_each_root(root) {
		bool name_match = false;

		if (root == &cgrp_dfl_root)
			continue;

		/*
		 * If we asked for a name then it must match.  Also, if
		 * name matches but sybsys_mask doesn't, we should fail.
		 * Remember whether name matched.
		 */
		if (ctx->name) {
			if (strcmp(ctx->name, root->name))
				continue;
			name_match = true;
		}

		/*
		 * If we asked for subsystems (or explicitly for no
		 * subsystems) then they must match.
		 */
		if ((ctx->subsys_mask || ctx->none) &&
		    (ctx->subsys_mask != root->subsys_mask)) {
			if (!name_match)
				continue;
			return -EBUSY;
		}

		if (root->flags ^ ctx->flags)
			pr_warn("new mount options do not match the existing superblock, will be ignored\n");

		ctx->root = root;
		return 0;
	}

	/*
	 * No such thing, create a new one.  name= matching without subsys
	 * specification is allowed for already existing hierarchies but we
	 * can't create new one without subsys specification.
	 */
	if (!ctx->subsys_mask && !ctx->none)
		return invalfc(fc, "No subsys list or none specified");

	/* Hierarchies may only be created in the initial cgroup namespace. */
	if (ctx->ns != &init_cgroup_ns)
		return -EPERM;

	root = kzalloc(sizeof(*root), GFP_KERNEL);
	if (!root)
		return -ENOMEM;

	ctx->root = root;
	init_cgroup_root(ctx);

	ret = cgroup_setup_root(root, ctx->subsys_mask);
	if (!ret)
		cgroup_favor_dynmods(root, ctx->flags & CGRP_ROOT_FAVOR_DYNMODS);
	else
		cgroup_free_root(root);

	return ret;
}

int cgroup1_get_tree(struct fs_context *fc)
{
	struct cgroup_fs_context *ctx = cgroup_fc2context(fc);
	int ret;

	/* Check if the caller has permission to mount. */
	if (!ns_capable(ctx->ns->user_ns, CAP_SYS_ADMIN))
		return -EPERM;

	cgroup_lock_and_drain_offline(&cgrp_dfl_root.cgrp);

	ret = cgroup1_root_to_use(fc);
	if (!ret && !percpu_ref_tryget_live(&ctx->root->cgrp.self.refcnt))
		ret = 1;	/* restart */

	cgroup_unlock();

	if (!ret)
		ret = cgroup_do_get_tree(fc);

	if (!ret && percpu_ref_is_dying(&ctx->root->cgrp.self.refcnt)) {
		fc_drop_locked(fc);
		ret = 1;
	}

	if (unlikely(ret > 0)) {
		msleep(10);
		return restart_syscall();
	}
	return ret;
}

static int __init cgroup1_wq_init(void)
{
	/*
	 * Used to destroy pidlists and separate to serve as flush domain.
	 * Cap @max_active to 1 too.
	 */
	cgroup_pidlist_destroy_wq = alloc_workqueue("cgroup_pidlist_destroy",
						    0, 1);
	BUG_ON(!cgroup_pidlist_destroy_wq);
	return 0;
}
core_initcall(cgroup1_wq_init);

static int __init cgroup_no_v1(char *str)
{
	struct cgroup_subsys *ss;
	char *token;
	int i;

	while ((token = strsep(&str, ",")) != NULL) {
		if (!*token)
			continue;

		if (!strcmp(token, "all")) {
			cgroup_no_v1_mask = U16_MAX;
			continue;
		}

		if (!strcmp(token, "named")) {
			cgroup_no_v1_named = true;
			continue;
		}

		for_each_subsys(ss, i) {
			if (strcmp(token, ss->name) &&
			    strcmp(token, ss->legacy_name))
				continue;

			cgroup_no_v1_mask |= 1 << i;
		}
	}
	return 1;
}
__setup("cgroup_no_v1=", cgroup_no_v1);<|MERGE_RESOLUTION|>--- conflicted
+++ resolved
@@ -58,11 +58,7 @@
 	struct cgroup_root *root;
 	int retval = 0;
 
-<<<<<<< HEAD
-	mutex_lock(&cgroup_mutex);
-=======
 	cgroup_lock();
->>>>>>> eb3cdb58
 	cgroup_attach_lock(true);
 	for_each_root(root) {
 		struct cgroup *from_cgrp;
@@ -76,11 +72,7 @@
 			break;
 	}
 	cgroup_attach_unlock(true);
-<<<<<<< HEAD
-	mutex_unlock(&cgroup_mutex);
-=======
 	cgroup_unlock();
->>>>>>> eb3cdb58
 
 	return retval;
 }
@@ -153,11 +145,7 @@
 out_err:
 	cgroup_migrate_finish(&mgctx);
 	cgroup_attach_unlock(true);
-<<<<<<< HEAD
-	mutex_unlock(&cgroup_mutex);
-=======
 	cgroup_unlock();
->>>>>>> eb3cdb58
 	return ret;
 }
 
