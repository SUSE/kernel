--- conflicted
+++ resolved
@@ -22,10 +22,7 @@
  *  distribution for more details.
  */
 #include "cgroup-internal.h"
-<<<<<<< HEAD
-=======
 #include "cpuset-internal.h"
->>>>>>> 2d5404ca
 
 #include <linux/init.h>
 #include <linux/interrupt.h>
@@ -83,21 +80,8 @@
 static cpumask_var_t	boot_hk_cpus;
 static bool		have_boot_isolcpus;
 
-<<<<<<< HEAD
-	/*
-	 * number of SCHED_DEADLINE tasks attached to this cpuset, so that we
-	 * know when to rebuild associated root domain bandwidth information.
-	 */
-	int nr_deadline_tasks;
-	int nr_migrate_dl_tasks;
-	u64 sum_migrate_dl_bw;
-
-	/* Invalid partition error code, not lock protected */
-	enum prs_errcode prs_err;
-=======
 /* List of remote partition root children */
 static struct list_head remote_children;
->>>>>>> 2d5404ca
 
 /*
  * A flag to force sched domain rebuild at the end of an operation while
@@ -146,74 +130,7 @@
 	cpumask_var_t new_cpus;		/* For update_cpumasks_hier() */
 };
 
-<<<<<<< HEAD
-static inline struct cpuset *css_cs(struct cgroup_subsys_state *css)
-{
-	return css ? container_of(css, struct cpuset, css) : NULL;
-}
-
-/* Retrieve the cpuset for a task */
-static inline struct cpuset *task_cs(struct task_struct *task)
-{
-	return css_cs(task_css(task, cpuset_cgrp_id));
-}
-
-static inline struct cpuset *parent_cs(struct cpuset *cs)
-{
-	return css_cs(cs->css.parent);
-}
-
 void inc_dl_tasks_cs(struct task_struct *p)
-{
-	struct cpuset *cs = task_cs(p);
-
-	cs->nr_deadline_tasks++;
-}
-
-void dec_dl_tasks_cs(struct task_struct *p)
-{
-	struct cpuset *cs = task_cs(p);
-
-	cs->nr_deadline_tasks--;
-}
-
-/* bits in struct cpuset flags field */
-typedef enum {
-	CS_ONLINE,
-	CS_CPU_EXCLUSIVE,
-	CS_MEM_EXCLUSIVE,
-	CS_MEM_HARDWALL,
-	CS_MEMORY_MIGRATE,
-	CS_SCHED_LOAD_BALANCE,
-	CS_SPREAD_PAGE,
-	CS_SPREAD_SLAB,
-} cpuset_flagbits_t;
-
-/* convenient tests for these bits */
-static inline bool is_cpuset_online(struct cpuset *cs)
-{
-	return test_bit(CS_ONLINE, &cs->flags) && !css_is_dying(&cs->css);
-}
-
-static inline int is_cpu_exclusive(const struct cpuset *cs)
-{
-	return test_bit(CS_CPU_EXCLUSIVE, &cs->flags);
-}
-
-static inline int is_mem_exclusive(const struct cpuset *cs)
-{
-	return test_bit(CS_MEM_EXCLUSIVE, &cs->flags);
-}
-
-static inline int is_mem_hardwall(const struct cpuset *cs)
-{
-	return test_bit(CS_MEM_HARDWALL, &cs->flags);
-}
-
-static inline int is_sched_load_balance(const struct cpuset *cs)
-=======
-void inc_dl_tasks_cs(struct task_struct *p)
->>>>>>> 2d5404ca
 {
 	struct cpuset *cs = task_cs(p);
 
@@ -463,48 +380,6 @@
 	nodes_and(*pmask, cs->effective_mems, node_states[N_MEMORY]);
 }
 
-<<<<<<< HEAD
-/*
- * update task's spread flag if cpuset's page/slab spread flag is set
- *
- * Call with callback_lock or cpuset_mutex held. The check can be skipped
- * if on default hierarchy.
- */
-static void cpuset_update_task_spread_flags(struct cpuset *cs,
-					struct task_struct *tsk)
-{
-	if (cgroup_subsys_on_dfl(cpuset_cgrp_subsys))
-		return;
-
-	if (is_spread_page(cs))
-		task_set_spread_page(tsk);
-	else
-		task_clear_spread_page(tsk);
-
-	if (is_spread_slab(cs))
-		task_set_spread_slab(tsk);
-	else
-		task_clear_spread_slab(tsk);
-}
-
-/*
- * is_cpuset_subset(p, q) - Is cpuset p a subset of cpuset q?
- *
- * One cpuset is a subset of another if all its allowed CPUs and
- * Memory Nodes are a subset of the other, and its exclusive flags
- * are only set if the other's are set.  Call holding cpuset_mutex.
- */
-
-static int is_cpuset_subset(const struct cpuset *p, const struct cpuset *q)
-{
-	return	cpumask_subset(p->cpus_allowed, q->cpus_allowed) &&
-		nodes_subset(p->mems_allowed, q->mems_allowed) &&
-		is_cpu_exclusive(p) <= is_cpu_exclusive(q) &&
-		is_mem_exclusive(p) <= is_mem_exclusive(q);
-}
-
-=======
->>>>>>> 2d5404ca
 /**
  * alloc_cpumasks - allocate three cpumasks for cpuset
  * @cs:  the cpuset that have cpumasks to be allocated.
@@ -1172,13 +1047,7 @@
 void rebuild_sched_domains(void)
 {
 	cpus_read_lock();
-<<<<<<< HEAD
-	mutex_lock(&cpuset_mutex);
-	rebuild_sched_domains_locked();
-	mutex_unlock(&cpuset_mutex);
-=======
 	rebuild_sched_domains_cpuslocked();
->>>>>>> 2d5404ca
 	cpus_read_unlock();
 }
 
@@ -1265,9 +1134,6 @@
 	return 0;
 }
 
-<<<<<<< HEAD
-	lockdep_assert_held(&cpuset_mutex);
-=======
 /*
  * Update partition load balance flag and/or rebuild sched domain
  *
@@ -1280,7 +1146,6 @@
 	int new_prs = cs->partition_root_state;
 	bool rebuild_domains = (new_prs > 0) || (old_prs > 0);
 	bool new_lb;
->>>>>>> 2d5404ca
 
 	/*
 	 * If cs is not a valid partition root, the load balance state
@@ -2142,17 +2007,10 @@
 		 * Skip the whole subtree if
 		 * 1) the cpumask remains the same,
 		 * 2) has no partition root state,
-<<<<<<< HEAD
-		 * 3) force flag not set, and
-		 * 4) for v2 load balance state same as its parent.
-		 */
-		if (!cp->partition_root_state && !force &&
-=======
 		 * 3) HIER_CHECKALL flag not set, and
 		 * 4) for v2 load balance state same as its parent.
 		 */
 		if (!cp->partition_root_state && !(flags & HIER_CHECKALL) &&
->>>>>>> 2d5404ca
 		    cpumask_equal(tmp->new_cpus, cp->effective_cpus) &&
 		    (!cgroup_subsys_on_dfl(cpuset_cgrp_subsys) ||
 		    (is_sched_load_balance(parent) == is_sched_load_balance(cp)))) {
@@ -2222,20 +2080,6 @@
 			!cpumask_equal(cp->cpus_allowed, cp->effective_cpus));
 
 		cpuset_update_tasks_cpumask(cp, cp->effective_cpus);
-
-		/*
-		 * On default hierarchy, inherit the CS_SCHED_LOAD_BALANCE
-		 * from parent if current cpuset isn't a valid partition root
-		 * and their load balance states differ.
-		 */
-		if (cgroup_subsys_on_dfl(cpuset_cgrp_subsys) &&
-		    !is_partition_valid(cp) &&
-		    (is_sched_load_balance(parent) != is_sched_load_balance(cp))) {
-			if (is_sched_load_balance(parent))
-				set_bit(CS_SCHED_LOAD_BALANCE, &cp->flags);
-			else
-				clear_bit(CS_SCHED_LOAD_BALANCE, &cp->flags);
-		}
 
 		/*
 		 * On default hierarchy, inherit the CS_SCHED_LOAD_BALANCE
@@ -2853,45 +2697,6 @@
 	return ret;
 }
 
-<<<<<<< HEAD
-static int update_relax_domain_level(struct cpuset *cs, s64 val)
-{
-#ifdef CONFIG_SMP
-	if (val < -1 || val >= sched_domain_level_max)
-		return -EINVAL;
-#endif
-
-	if (val != cs->relax_domain_level) {
-		cs->relax_domain_level = val;
-		if (!cpumask_empty(cs->cpus_allowed) &&
-		    is_sched_load_balance(cs))
-			rebuild_sched_domains_locked();
-	}
-
-	return 0;
-}
-
-/**
- * update_tasks_flags - update the spread flags of tasks in the cpuset.
- * @cs: the cpuset in which each task's spread flags needs to be changed
- *
- * Iterate through each task of @cs updating its spread flags.  As this
- * function is called with cpuset_mutex held, cpuset membership stays
- * stable.
- */
-static void update_tasks_flags(struct cpuset *cs)
-{
-	struct css_task_iter it;
-	struct task_struct *task;
-
-	css_task_iter_start(&cs->css, 0, &it);
-	while ((task = css_task_iter_next(&it)))
-		cpuset_update_task_spread_flags(cs, task);
-	css_task_iter_end(&it);
-}
-
-=======
->>>>>>> 2d5404ca
 /*
  * cpuset_update_flag - read a 0 or a 1 in a file and update associated flag
  * bit:		the bit to update (see cpuset_flagbits_t)
@@ -3143,38 +2948,9 @@
 		if (ret) {
 			reset_migrate_dl_data(cs);
 			goto out_unlock;
-<<<<<<< HEAD
-
-		if (dl_task(task)) {
-			cs->nr_migrate_dl_tasks++;
-			cs->sum_migrate_dl_bw += task->dl.dl_bw;
 		}
 	}
 
-	if (!cs->nr_migrate_dl_tasks)
-		goto out_success;
-
-	if (!cpumask_intersects(oldcs->effective_cpus, cs->effective_cpus)) {
-		int cpu = cpumask_any_and(cpu_active_mask, cs->effective_cpus);
-
-		if (unlikely(cpu >= nr_cpu_ids)) {
-			reset_migrate_dl_data(cs);
-			ret = -EINVAL;
-			goto out_unlock;
-		}
-
-		ret = dl_bw_alloc(cpu, cs->sum_migrate_dl_bw);
-		if (ret) {
-			reset_migrate_dl_data(cs);
-			goto out_unlock;
-		}
-	}
-
-=======
-		}
-	}
-
->>>>>>> 2d5404ca
 out_success:
 	/*
 	 * Mark attach is in progress.  This makes validate_change() fail
@@ -3195,13 +2971,7 @@
 	cs = css_cs(css);
 
 	mutex_lock(&cpuset_mutex);
-<<<<<<< HEAD
-	cs->attach_in_progress--;
-	if (!cs->attach_in_progress)
-		wake_up(&cpuset_attach_wq);
-=======
 	dec_attach_in_progress_locked(cs);
->>>>>>> 2d5404ca
 
 	if (cs->nr_migrate_dl_tasks) {
 		int cpu = cpumask_any(cs->effective_cpus);
@@ -3314,117 +3084,11 @@
 		cs->nr_deadline_tasks += cs->nr_migrate_dl_tasks;
 		oldcs->nr_deadline_tasks -= cs->nr_migrate_dl_tasks;
 		reset_migrate_dl_data(cs);
-<<<<<<< HEAD
-	}
-
-	cs->attach_in_progress--;
-	if (!cs->attach_in_progress)
-		wake_up(&cpuset_attach_wq);
+	}
+
+	dec_attach_in_progress_locked(cs);
 
 	mutex_unlock(&cpuset_mutex);
-}
-
-/* The various types of files and directories in a cpuset file system */
-
-typedef enum {
-	FILE_MEMORY_MIGRATE,
-	FILE_CPULIST,
-	FILE_MEMLIST,
-	FILE_EFFECTIVE_CPULIST,
-	FILE_EFFECTIVE_MEMLIST,
-	FILE_SUBPARTS_CPULIST,
-	FILE_CPU_EXCLUSIVE,
-	FILE_MEM_EXCLUSIVE,
-	FILE_MEM_HARDWALL,
-	FILE_SCHED_LOAD_BALANCE,
-	FILE_PARTITION_ROOT,
-	FILE_SCHED_RELAX_DOMAIN_LEVEL,
-	FILE_MEMORY_PRESSURE_ENABLED,
-	FILE_MEMORY_PRESSURE,
-	FILE_SPREAD_PAGE,
-	FILE_SPREAD_SLAB,
-} cpuset_filetype_t;
-
-static int cpuset_write_u64(struct cgroup_subsys_state *css, struct cftype *cft,
-			    u64 val)
-{
-	struct cpuset *cs = css_cs(css);
-	cpuset_filetype_t type = cft->private;
-	int retval = 0;
-
-	cpus_read_lock();
-	mutex_lock(&cpuset_mutex);
-	if (!is_cpuset_online(cs)) {
-		retval = -ENODEV;
-		goto out_unlock;
-	}
-
-	switch (type) {
-	case FILE_CPU_EXCLUSIVE:
-		retval = update_flag(CS_CPU_EXCLUSIVE, cs, val);
-		break;
-	case FILE_MEM_EXCLUSIVE:
-		retval = update_flag(CS_MEM_EXCLUSIVE, cs, val);
-		break;
-	case FILE_MEM_HARDWALL:
-		retval = update_flag(CS_MEM_HARDWALL, cs, val);
-		break;
-	case FILE_SCHED_LOAD_BALANCE:
-		retval = update_flag(CS_SCHED_LOAD_BALANCE, cs, val);
-		break;
-	case FILE_MEMORY_MIGRATE:
-		retval = update_flag(CS_MEMORY_MIGRATE, cs, val);
-		break;
-	case FILE_MEMORY_PRESSURE_ENABLED:
-		cpuset_memory_pressure_enabled = !!val;
-		break;
-	case FILE_SPREAD_PAGE:
-		retval = update_flag(CS_SPREAD_PAGE, cs, val);
-		break;
-	case FILE_SPREAD_SLAB:
-		retval = update_flag(CS_SPREAD_SLAB, cs, val);
-		break;
-	default:
-		retval = -EINVAL;
-		break;
-	}
-out_unlock:
-	mutex_unlock(&cpuset_mutex);
-	cpus_read_unlock();
-	return retval;
-}
-
-static int cpuset_write_s64(struct cgroup_subsys_state *css, struct cftype *cft,
-			    s64 val)
-{
-	struct cpuset *cs = css_cs(css);
-	cpuset_filetype_t type = cft->private;
-	int retval = -ENODEV;
-
-	cpus_read_lock();
-	mutex_lock(&cpuset_mutex);
-	if (!is_cpuset_online(cs))
-		goto out_unlock;
-
-	switch (type) {
-	case FILE_SCHED_RELAX_DOMAIN_LEVEL:
-		retval = update_relax_domain_level(cs, val);
-		break;
-	default:
-		retval = -EINVAL;
-		break;
-	}
-out_unlock:
-	mutex_unlock(&cpuset_mutex);
-	cpus_read_unlock();
-	return retval;
-=======
-	}
-
-	dec_attach_in_progress_locked(cs);
-
-	mutex_unlock(&cpuset_mutex);
->>>>>>> 2d5404ca
 }
 
 /*
@@ -3757,14 +3421,6 @@
 		cpumask_copy(cs->effective_cpus, parent->effective_cpus);
 		cs->effective_mems = parent->effective_mems;
 	}
-
-	/*
-	 * For v2, clear CS_SCHED_LOAD_BALANCE if parent is isolated
-	 */
-	if (cgroup_subsys_on_dfl(cpuset_cgrp_subsys) &&
-	    !is_sched_load_balance(parent))
-		clear_bit(CS_SCHED_LOAD_BALANCE, &cs->flags);
-
 	spin_unlock_irq(&callback_lock);
 
 	if (!test_bit(CGRP_CPUSET_CLONE_CHILDREN, &css->cgroup->flags))
@@ -3917,15 +3573,7 @@
 	if (same_cs)
 		return;
 
-<<<<<<< HEAD
-	mutex_lock(&cpuset_mutex);
-	cs->attach_in_progress--;
-	if (!cs->attach_in_progress)
-		wake_up(&cpuset_attach_wq);
-	mutex_unlock(&cpuset_mutex);
-=======
 	dec_attach_in_progress(cs);
->>>>>>> 2d5404ca
 }
 
 /*
@@ -3957,14 +3605,7 @@
 	guarantee_online_mems(cs, &cpuset_attach_nodemask_to);
 	cpuset_attach_task(cs, task);
 
-<<<<<<< HEAD
-	cs->attach_in_progress--;
-	if (!cs->attach_in_progress)
-		wake_up(&cpuset_attach_wq);
-
-=======
 	dec_attach_in_progress_locked(cs);
->>>>>>> 2d5404ca
 	mutex_unlock(&cpuset_mutex);
 }
 
@@ -4022,50 +3663,8 @@
 		cpumask_copy(boot_hk_cpus, housekeeping_cpumask(HK_TYPE_DOMAIN));
 		cpumask_andnot(isolated_cpus, cpu_possible_mask, boot_hk_cpus);
 	}
-<<<<<<< HEAD
-}
-
-static void
-hotplug_update_tasks_legacy(struct cpuset *cs,
-			    struct cpumask *new_cpus, nodemask_t *new_mems,
-			    bool cpus_updated, bool mems_updated)
-{
-	bool is_empty;
-
-	spin_lock_irq(&callback_lock);
-	cpumask_copy(cs->cpus_allowed, new_cpus);
-	cpumask_copy(cs->effective_cpus, new_cpus);
-	cs->mems_allowed = *new_mems;
-	cs->effective_mems = *new_mems;
-	spin_unlock_irq(&callback_lock);
-
-	/*
-	 * Don't call update_tasks_cpumask() if the cpuset becomes empty,
-	 * as the tasks will be migrated to an ancestor.
-	 */
-	if (cpus_updated && !cpumask_empty(cs->cpus_allowed))
-		update_tasks_cpumask(cs, new_cpus);
-	if (mems_updated && !nodes_empty(cs->mems_allowed))
-		update_tasks_nodemask(cs);
-
-	is_empty = cpumask_empty(cs->cpus_allowed) ||
-		   nodes_empty(cs->mems_allowed);
-
-	mutex_unlock(&cpuset_mutex);
-
-	/*
-	 * Move tasks to the nearest ancestor with execution resources,
-	 * This is full cgroup operation which will also call back into
-	 * cpuset. Should be done outside any lock.
-	 */
-	if (is_empty)
-		remove_tasks_in_empty_cpuset(cs);
-
-	mutex_lock(&cpuset_mutex);
-=======
 
 	return 0;
->>>>>>> 2d5404ca
 }
 
 static void
@@ -4224,10 +3823,7 @@
 	if (on_dfl && !alloc_cpumasks(NULL, &tmp))
 		ptmp = &tmp;
 
-<<<<<<< HEAD
-=======
 	lockdep_assert_cpus_held();
->>>>>>> 2d5404ca
 	mutex_lock(&cpuset_mutex);
 
 	/* fetch the available cpus/mems and find out which changed how */
