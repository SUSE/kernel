/*
 *  Generic process-grouping system.
 *
 *  Based originally on the cpuset system, extracted by Paul Menage
 *  Copyright (C) 2006 Google, Inc
 *
 *  Notifications support
 *  Copyright (C) 2009 Nokia Corporation
 *  Author: Kirill A. Shutemov
 *
 *  Copyright notices from the original cpuset code:
 *  --------------------------------------------------
 *  Copyright (C) 2003 BULL SA.
 *  Copyright (C) 2004-2006 Silicon Graphics, Inc.
 *
 *  Portions derived from Patrick Mochel's sysfs code.
 *  sysfs is Copyright (c) 2001-3 Patrick Mochel
 *
 *  2003-10-10 Written by Simon Derr.
 *  2003-10-22 Updates by Stephen Hemminger.
 *  2004 May-July Rework by Paul Jackson.
 *  ---------------------------------------------------
 *
 *  This file is subject to the terms and conditions of the GNU General Public
 *  License.  See the file COPYING in the main directory of the Linux
 *  distribution for more details.
 */

#define pr_fmt(fmt) KBUILD_MODNAME ": " fmt

#include "cgroup-internal.h"

#include <linux/bpf-cgroup.h>
#include <linux/cred.h>
#include <linux/errno.h>
#include <linux/init_task.h>
#include <linux/kernel.h>
#include <linux/magic.h>
#include <linux/mutex.h>
#include <linux/mount.h>
#include <linux/pagemap.h>
#include <linux/proc_fs.h>
#include <linux/rcupdate.h>
#include <linux/sched.h>
#include <linux/sched/task.h>
#include <linux/slab.h>
#include <linux/spinlock.h>
#include <linux/percpu-rwsem.h>
#include <linux/string.h>
#include <linux/hashtable.h>
#include <linux/idr.h>
#include <linux/kthread.h>
#include <linux/atomic.h>
#include <linux/cpuset.h>
#include <linux/proc_ns.h>
#include <linux/nsproxy.h>
#include <linux/file.h>
#include <linux/fs_parser.h>
#include <linux/sched/cputime.h>
#include <linux/sched/deadline.h>
#include <linux/psi.h>
#include <net/sock.h>

#define CREATE_TRACE_POINTS
#include <trace/events/cgroup.h>

#define CGROUP_FILE_NAME_MAX		(MAX_CGROUP_TYPE_NAMELEN +	\
					 MAX_CFTYPE_NAME + 2)
/* let's not notify more than 100 times per second */
#define CGROUP_FILE_NOTIFY_MIN_INTV	DIV_ROUND_UP(HZ, 100)

/*
 * To avoid confusing the compiler (and generating warnings) with code
 * that attempts to access what would be a 0-element array (i.e. sized
 * to a potentially empty array when CGROUP_SUBSYS_COUNT == 0), this
 * constant expression can be added.
 */
#define CGROUP_HAS_SUBSYS_CONFIG	(CGROUP_SUBSYS_COUNT > 0)

/*
 * cgroup_mutex is the master lock.  Any modification to cgroup or its
 * hierarchy must be performed while holding it.
 *
 * css_set_lock protects task->cgroups pointer, the list of css_set
 * objects, and the chain of tasks off each css_set.
 *
 * These locks are exported if CONFIG_PROVE_RCU so that accessors in
 * cgroup.h can use them for lockdep annotations.
 */
DEFINE_MUTEX(cgroup_mutex);
DEFINE_SPINLOCK(css_set_lock);

#ifdef CONFIG_PROVE_RCU
EXPORT_SYMBOL_GPL(cgroup_mutex);
EXPORT_SYMBOL_GPL(css_set_lock);
#endif

DEFINE_SPINLOCK(trace_cgroup_path_lock);
char trace_cgroup_path[TRACE_CGROUP_PATH_LEN];
static bool cgroup_debug __read_mostly;

/*
 * Protects cgroup_idr and css_idr so that IDs can be released without
 * grabbing cgroup_mutex.
 */
static DEFINE_SPINLOCK(cgroup_idr_lock);

/*
 * Protects cgroup_file->kn for !self csses.  It synchronizes notifications
 * against file removal/re-creation across css hiding.
 */
static DEFINE_SPINLOCK(cgroup_file_kn_lock);

DEFINE_PERCPU_RWSEM(cgroup_threadgroup_rwsem);

#define cgroup_assert_mutex_or_rcu_locked()				\
	RCU_LOCKDEP_WARN(!rcu_read_lock_held() &&			\
			   !lockdep_is_held(&cgroup_mutex),		\
			   "cgroup_mutex or RCU read lock required");

/*
 * cgroup destruction makes heavy use of work items and there can be a lot
 * of concurrent destructions.  Use a separate workqueue so that cgroup
 * destruction work items don't end up filling up max_active of system_wq
 * which may lead to deadlock.
 */
static struct workqueue_struct *cgroup_destroy_wq;

/* generate an array of cgroup subsystem pointers */
#define SUBSYS(_x) [_x ## _cgrp_id] = &_x ## _cgrp_subsys,
struct cgroup_subsys *cgroup_subsys[] = {
#include <linux/cgroup_subsys.h>
};
#undef SUBSYS

/* array of cgroup subsystem names */
#define SUBSYS(_x) [_x ## _cgrp_id] = #_x,
static const char *cgroup_subsys_name[] = {
#include <linux/cgroup_subsys.h>
};
#undef SUBSYS

/* array of static_keys for cgroup_subsys_enabled() and cgroup_subsys_on_dfl() */
#define SUBSYS(_x)								\
	DEFINE_STATIC_KEY_TRUE(_x ## _cgrp_subsys_enabled_key);			\
	DEFINE_STATIC_KEY_TRUE(_x ## _cgrp_subsys_on_dfl_key);			\
	EXPORT_SYMBOL_GPL(_x ## _cgrp_subsys_enabled_key);			\
	EXPORT_SYMBOL_GPL(_x ## _cgrp_subsys_on_dfl_key);
#include <linux/cgroup_subsys.h>
#undef SUBSYS

#define SUBSYS(_x) [_x ## _cgrp_id] = &_x ## _cgrp_subsys_enabled_key,
static struct static_key_true *cgroup_subsys_enabled_key[] = {
#include <linux/cgroup_subsys.h>
};
#undef SUBSYS

#define SUBSYS(_x) [_x ## _cgrp_id] = &_x ## _cgrp_subsys_on_dfl_key,
static struct static_key_true *cgroup_subsys_on_dfl_key[] = {
#include <linux/cgroup_subsys.h>
};
#undef SUBSYS

static DEFINE_PER_CPU(struct cgroup_rstat_cpu, cgrp_dfl_root_rstat_cpu);

/* the default hierarchy */
struct cgroup_root cgrp_dfl_root = { .cgrp.rstat_cpu = &cgrp_dfl_root_rstat_cpu };
EXPORT_SYMBOL_GPL(cgrp_dfl_root);

/*
 * The default hierarchy always exists but is hidden until mounted for the
 * first time.  This is for backward compatibility.
 */
static bool cgrp_dfl_visible;

/* some controllers are not supported in the default hierarchy */
static u16 cgrp_dfl_inhibit_ss_mask;

/* some controllers are implicitly enabled on the default hierarchy */
static u16 cgrp_dfl_implicit_ss_mask;

/* some controllers can be threaded on the default hierarchy */
static u16 cgrp_dfl_threaded_ss_mask;

/* The list of hierarchy roots */
LIST_HEAD(cgroup_roots);
static int cgroup_root_count;

/* hierarchy ID allocation and mapping, protected by cgroup_mutex */
static DEFINE_IDR(cgroup_hierarchy_idr);

/*
 * Assign a monotonically increasing serial number to csses.  It guarantees
 * cgroups with bigger numbers are newer than those with smaller numbers.
 * Also, as csses are always appended to the parent's ->children list, it
 * guarantees that sibling csses are always sorted in the ascending serial
 * number order on the list.  Protected by cgroup_mutex.
 */
static u64 css_serial_nr_next = 1;

/*
 * These bitmasks identify subsystems with specific features to avoid
 * having to do iterative checks repeatedly.
 */
static u16 have_fork_callback __read_mostly;
static u16 have_exit_callback __read_mostly;
static u16 have_release_callback __read_mostly;
static u16 have_canfork_callback __read_mostly;

static bool have_favordynmods __ro_after_init = IS_ENABLED(CONFIG_CGROUP_FAVOR_DYNMODS);

/* cgroup namespace for init task */
struct cgroup_namespace init_cgroup_ns = {
	.ns.count	= REFCOUNT_INIT(2),
	.user_ns	= &init_user_ns,
	.ns.ops		= &cgroupns_operations,
	.ns.inum	= PROC_CGROUP_INIT_INO,
	.root_cset	= &init_css_set,
};

static struct file_system_type cgroup2_fs_type;
static struct cftype cgroup_base_files[];
static struct cftype cgroup_psi_files[];

/* cgroup optional features */
enum cgroup_opt_features {
#ifdef CONFIG_PSI
	OPT_FEATURE_PRESSURE,
#endif
	OPT_FEATURE_COUNT
};

static const char *cgroup_opt_feature_names[OPT_FEATURE_COUNT] = {
#ifdef CONFIG_PSI
	"pressure",
#endif
};

static u16 cgroup_feature_disable_mask __read_mostly;

static int cgroup_apply_control(struct cgroup *cgrp);
static void cgroup_finalize_control(struct cgroup *cgrp, int ret);
static void css_task_iter_skip(struct css_task_iter *it,
			       struct task_struct *task);
static int cgroup_destroy_locked(struct cgroup *cgrp);
static struct cgroup_subsys_state *css_create(struct cgroup *cgrp,
					      struct cgroup_subsys *ss);
static void css_release(struct percpu_ref *ref);
static void kill_css(struct cgroup_subsys_state *css);
static int cgroup_addrm_files(struct cgroup_subsys_state *css,
			      struct cgroup *cgrp, struct cftype cfts[],
			      bool is_add);

#ifdef CONFIG_DEBUG_CGROUP_REF
#define CGROUP_REF_FN_ATTRS	noinline
#define CGROUP_REF_EXPORT(fn)	EXPORT_SYMBOL_GPL(fn);
#include <linux/cgroup_refcnt.h>
#endif

/**
 * cgroup_ssid_enabled - cgroup subsys enabled test by subsys ID
 * @ssid: subsys ID of interest
 *
 * cgroup_subsys_enabled() can only be used with literal subsys names which
 * is fine for individual subsystems but unsuitable for cgroup core.  This
 * is slower static_key_enabled() based test indexed by @ssid.
 */
bool cgroup_ssid_enabled(int ssid)
{
	if (!CGROUP_HAS_SUBSYS_CONFIG)
		return false;

	return static_key_enabled(cgroup_subsys_enabled_key[ssid]);
}

/**
 * cgroup_on_dfl - test whether a cgroup is on the default hierarchy
 * @cgrp: the cgroup of interest
 *
 * The default hierarchy is the v2 interface of cgroup and this function
 * can be used to test whether a cgroup is on the default hierarchy for
 * cases where a subsystem should behave differently depending on the
 * interface version.
 *
 * List of changed behaviors:
 *
 * - Mount options "noprefix", "xattr", "clone_children", "release_agent"
 *   and "name" are disallowed.
 *
 * - When mounting an existing superblock, mount options should match.
 *
 * - rename(2) is disallowed.
 *
 * - "tasks" is removed.  Everything should be at process granularity.  Use
 *   "cgroup.procs" instead.
 *
 * - "cgroup.procs" is not sorted.  pids will be unique unless they got
 *   recycled in-between reads.
 *
 * - "release_agent" and "notify_on_release" are removed.  Replacement
 *   notification mechanism will be implemented.
 *
 * - "cgroup.clone_children" is removed.
 *
 * - "cgroup.subtree_populated" is available.  Its value is 0 if the cgroup
 *   and its descendants contain no task; otherwise, 1.  The file also
 *   generates kernfs notification which can be monitored through poll and
 *   [di]notify when the value of the file changes.
 *
 * - cpuset: tasks will be kept in empty cpusets when hotplug happens and
 *   take masks of ancestors with non-empty cpus/mems, instead of being
 *   moved to an ancestor.
 *
 * - cpuset: a task can be moved into an empty cpuset, and again it takes
 *   masks of ancestors.
 *
 * - blkcg: blk-throttle becomes properly hierarchical.
 */
bool cgroup_on_dfl(const struct cgroup *cgrp)
{
	return cgrp->root == &cgrp_dfl_root;
}

/* IDR wrappers which synchronize using cgroup_idr_lock */
static int cgroup_idr_alloc(struct idr *idr, void *ptr, int start, int end,
			    gfp_t gfp_mask)
{
	int ret;

	idr_preload(gfp_mask);
	spin_lock_bh(&cgroup_idr_lock);
	ret = idr_alloc(idr, ptr, start, end, gfp_mask & ~__GFP_DIRECT_RECLAIM);
	spin_unlock_bh(&cgroup_idr_lock);
	idr_preload_end();
	return ret;
}

static void *cgroup_idr_replace(struct idr *idr, void *ptr, int id)
{
	void *ret;

	spin_lock_bh(&cgroup_idr_lock);
	ret = idr_replace(idr, ptr, id);
	spin_unlock_bh(&cgroup_idr_lock);
	return ret;
}

static void cgroup_idr_remove(struct idr *idr, int id)
{
	spin_lock_bh(&cgroup_idr_lock);
	idr_remove(idr, id);
	spin_unlock_bh(&cgroup_idr_lock);
}

static bool cgroup_has_tasks(struct cgroup *cgrp)
{
	return cgrp->nr_populated_csets;
}

static bool cgroup_is_threaded(struct cgroup *cgrp)
{
	return cgrp->dom_cgrp != cgrp;
}

/* can @cgrp host both domain and threaded children? */
static bool cgroup_is_mixable(struct cgroup *cgrp)
{
	/*
	 * Root isn't under domain level resource control exempting it from
	 * the no-internal-process constraint, so it can serve as a thread
	 * root and a parent of resource domains at the same time.
	 */
	return !cgroup_parent(cgrp);
}

/* can @cgrp become a thread root? Should always be true for a thread root */
static bool cgroup_can_be_thread_root(struct cgroup *cgrp)
{
	/* mixables don't care */
	if (cgroup_is_mixable(cgrp))
		return true;

	/* domain roots can't be nested under threaded */
	if (cgroup_is_threaded(cgrp))
		return false;

	/* can only have either domain or threaded children */
	if (cgrp->nr_populated_domain_children)
		return false;

	/* and no domain controllers can be enabled */
	if (cgrp->subtree_control & ~cgrp_dfl_threaded_ss_mask)
		return false;

	return true;
}

/* is @cgrp root of a threaded subtree? */
static bool cgroup_is_thread_root(struct cgroup *cgrp)
{
	/* thread root should be a domain */
	if (cgroup_is_threaded(cgrp))
		return false;

	/* a domain w/ threaded children is a thread root */
	if (cgrp->nr_threaded_children)
		return true;

	/*
	 * A domain which has tasks and explicit threaded controllers
	 * enabled is a thread root.
	 */
	if (cgroup_has_tasks(cgrp) &&
	    (cgrp->subtree_control & cgrp_dfl_threaded_ss_mask))
		return true;

	return false;
}

/* a domain which isn't connected to the root w/o brekage can't be used */
static bool cgroup_is_valid_domain(struct cgroup *cgrp)
{
	/* the cgroup itself can be a thread root */
	if (cgroup_is_threaded(cgrp))
		return false;

	/* but the ancestors can't be unless mixable */
	while ((cgrp = cgroup_parent(cgrp))) {
		if (!cgroup_is_mixable(cgrp) && cgroup_is_thread_root(cgrp))
			return false;
		if (cgroup_is_threaded(cgrp))
			return false;
	}

	return true;
}

/* subsystems visibly enabled on a cgroup */
static u16 cgroup_control(struct cgroup *cgrp)
{
	struct cgroup *parent = cgroup_parent(cgrp);
	u16 root_ss_mask = cgrp->root->subsys_mask;

	if (parent) {
		u16 ss_mask = parent->subtree_control;

		/* threaded cgroups can only have threaded controllers */
		if (cgroup_is_threaded(cgrp))
			ss_mask &= cgrp_dfl_threaded_ss_mask;
		return ss_mask;
	}

	if (cgroup_on_dfl(cgrp))
		root_ss_mask &= ~(cgrp_dfl_inhibit_ss_mask |
				  cgrp_dfl_implicit_ss_mask);
	return root_ss_mask;
}

/* subsystems enabled on a cgroup */
static u16 cgroup_ss_mask(struct cgroup *cgrp)
{
	struct cgroup *parent = cgroup_parent(cgrp);

	if (parent) {
		u16 ss_mask = parent->subtree_ss_mask;

		/* threaded cgroups can only have threaded controllers */
		if (cgroup_is_threaded(cgrp))
			ss_mask &= cgrp_dfl_threaded_ss_mask;
		return ss_mask;
	}

	return cgrp->root->subsys_mask;
}

/**
 * cgroup_css - obtain a cgroup's css for the specified subsystem
 * @cgrp: the cgroup of interest
 * @ss: the subsystem of interest (%NULL returns @cgrp->self)
 *
 * Return @cgrp's css (cgroup_subsys_state) associated with @ss.  This
 * function must be called either under cgroup_mutex or rcu_read_lock() and
 * the caller is responsible for pinning the returned css if it wants to
 * keep accessing it outside the said locks.  This function may return
 * %NULL if @cgrp doesn't have @subsys_id enabled.
 */
static struct cgroup_subsys_state *cgroup_css(struct cgroup *cgrp,
					      struct cgroup_subsys *ss)
{
	if (CGROUP_HAS_SUBSYS_CONFIG && ss)
		return rcu_dereference_check(cgrp->subsys[ss->id],
					lockdep_is_held(&cgroup_mutex));
	else
		return &cgrp->self;
}

/**
 * cgroup_e_css_by_mask - obtain a cgroup's effective css for the specified ss
 * @cgrp: the cgroup of interest
 * @ss: the subsystem of interest (%NULL returns @cgrp->self)
 *
 * Similar to cgroup_css() but returns the effective css, which is defined
 * as the matching css of the nearest ancestor including self which has @ss
 * enabled.  If @ss is associated with the hierarchy @cgrp is on, this
 * function is guaranteed to return non-NULL css.
 */
static struct cgroup_subsys_state *cgroup_e_css_by_mask(struct cgroup *cgrp,
							struct cgroup_subsys *ss)
{
	lockdep_assert_held(&cgroup_mutex);

	if (!ss)
		return &cgrp->self;

	/*
	 * This function is used while updating css associations and thus
	 * can't test the csses directly.  Test ss_mask.
	 */
	while (!(cgroup_ss_mask(cgrp) & (1 << ss->id))) {
		cgrp = cgroup_parent(cgrp);
		if (!cgrp)
			return NULL;
	}

	return cgroup_css(cgrp, ss);
}

/**
 * cgroup_e_css - obtain a cgroup's effective css for the specified subsystem
 * @cgrp: the cgroup of interest
 * @ss: the subsystem of interest
 *
 * Find and get the effective css of @cgrp for @ss.  The effective css is
 * defined as the matching css of the nearest ancestor including self which
 * has @ss enabled.  If @ss is not mounted on the hierarchy @cgrp is on,
 * the root css is returned, so this function always returns a valid css.
 *
 * The returned css is not guaranteed to be online, and therefore it is the
 * callers responsibility to try get a reference for it.
 */
struct cgroup_subsys_state *cgroup_e_css(struct cgroup *cgrp,
					 struct cgroup_subsys *ss)
{
	struct cgroup_subsys_state *css;

	if (!CGROUP_HAS_SUBSYS_CONFIG)
		return NULL;

	do {
		css = cgroup_css(cgrp, ss);

		if (css)
			return css;
		cgrp = cgroup_parent(cgrp);
	} while (cgrp);

	return init_css_set.subsys[ss->id];
}

/**
 * cgroup_get_e_css - get a cgroup's effective css for the specified subsystem
 * @cgrp: the cgroup of interest
 * @ss: the subsystem of interest
 *
 * Find and get the effective css of @cgrp for @ss.  The effective css is
 * defined as the matching css of the nearest ancestor including self which
 * has @ss enabled.  If @ss is not mounted on the hierarchy @cgrp is on,
 * the root css is returned, so this function always returns a valid css.
 * The returned css must be put using css_put().
 */
struct cgroup_subsys_state *cgroup_get_e_css(struct cgroup *cgrp,
					     struct cgroup_subsys *ss)
{
	struct cgroup_subsys_state *css;

	if (!CGROUP_HAS_SUBSYS_CONFIG)
		return NULL;

	rcu_read_lock();

	do {
		css = cgroup_css(cgrp, ss);

		if (css && css_tryget_online(css))
			goto out_unlock;
		cgrp = cgroup_parent(cgrp);
	} while (cgrp);

	css = init_css_set.subsys[ss->id];
	css_get(css);
out_unlock:
	rcu_read_unlock();
	return css;
}
EXPORT_SYMBOL_GPL(cgroup_get_e_css);

static void cgroup_get_live(struct cgroup *cgrp)
{
	WARN_ON_ONCE(cgroup_is_dead(cgrp));
	cgroup_get(cgrp);
}

/**
 * __cgroup_task_count - count the number of tasks in a cgroup. The caller
 * is responsible for taking the css_set_lock.
 * @cgrp: the cgroup in question
 */
int __cgroup_task_count(const struct cgroup *cgrp)
{
	int count = 0;
	struct cgrp_cset_link *link;

	lockdep_assert_held(&css_set_lock);

	list_for_each_entry(link, &cgrp->cset_links, cset_link)
		count += link->cset->nr_tasks;

	return count;
}

/**
 * cgroup_task_count - count the number of tasks in a cgroup.
 * @cgrp: the cgroup in question
 */
int cgroup_task_count(const struct cgroup *cgrp)
{
	int count;

	spin_lock_irq(&css_set_lock);
	count = __cgroup_task_count(cgrp);
	spin_unlock_irq(&css_set_lock);

	return count;
}

struct cgroup_subsys_state *of_css(struct kernfs_open_file *of)
{
	struct cgroup *cgrp = of->kn->parent->priv;
	struct cftype *cft = of_cft(of);

	/*
	 * This is open and unprotected implementation of cgroup_css().
	 * seq_css() is only called from a kernfs file operation which has
	 * an active reference on the file.  Because all the subsystem
	 * files are drained before a css is disassociated with a cgroup,
	 * the matching css from the cgroup's subsys table is guaranteed to
	 * be and stay valid until the enclosing operation is complete.
	 */
	if (CGROUP_HAS_SUBSYS_CONFIG && cft->ss)
		return rcu_dereference_raw(cgrp->subsys[cft->ss->id]);
	else
		return &cgrp->self;
}
EXPORT_SYMBOL_GPL(of_css);

/**
 * for_each_css - iterate all css's of a cgroup
 * @css: the iteration cursor
 * @ssid: the index of the subsystem, CGROUP_SUBSYS_COUNT after reaching the end
 * @cgrp: the target cgroup to iterate css's of
 *
 * Should be called under cgroup_mutex.
 */
#define for_each_css(css, ssid, cgrp)					\
	for ((ssid) = 0; (ssid) < CGROUP_SUBSYS_COUNT; (ssid)++)	\
		if (!((css) = rcu_dereference_check(			\
				(cgrp)->subsys[(ssid)],			\
				lockdep_is_held(&cgroup_mutex)))) { }	\
		else

/**
 * do_each_subsys_mask - filter for_each_subsys with a bitmask
 * @ss: the iteration cursor
 * @ssid: the index of @ss, CGROUP_SUBSYS_COUNT after reaching the end
 * @ss_mask: the bitmask
 *
 * The block will only run for cases where the ssid-th bit (1 << ssid) of
 * @ss_mask is set.
 */
#define do_each_subsys_mask(ss, ssid, ss_mask) do {			\
	unsigned long __ss_mask = (ss_mask);				\
	if (!CGROUP_HAS_SUBSYS_CONFIG) {				\
		(ssid) = 0;						\
		break;							\
	}								\
	for_each_set_bit(ssid, &__ss_mask, CGROUP_SUBSYS_COUNT) {	\
		(ss) = cgroup_subsys[ssid];				\
		{

#define while_each_subsys_mask()					\
		}							\
	}								\
} while (false)

/* iterate over child cgrps, lock should be held throughout iteration */
#define cgroup_for_each_live_child(child, cgrp)				\
	list_for_each_entry((child), &(cgrp)->self.children, self.sibling) \
		if (({ lockdep_assert_held(&cgroup_mutex);		\
		       cgroup_is_dead(child); }))			\
			;						\
		else

/* walk live descendants in pre order */
#define cgroup_for_each_live_descendant_pre(dsct, d_css, cgrp)		\
	css_for_each_descendant_pre((d_css), cgroup_css((cgrp), NULL))	\
		if (({ lockdep_assert_held(&cgroup_mutex);		\
		       (dsct) = (d_css)->cgroup;			\
		       cgroup_is_dead(dsct); }))			\
			;						\
		else

/* walk live descendants in postorder */
#define cgroup_for_each_live_descendant_post(dsct, d_css, cgrp)		\
	css_for_each_descendant_post((d_css), cgroup_css((cgrp), NULL))	\
		if (({ lockdep_assert_held(&cgroup_mutex);		\
		       (dsct) = (d_css)->cgroup;			\
		       cgroup_is_dead(dsct); }))			\
			;						\
		else

/*
 * The default css_set - used by init and its children prior to any
 * hierarchies being mounted. It contains a pointer to the root state
 * for each subsystem. Also used to anchor the list of css_sets. Not
 * reference-counted, to improve performance when child cgroups
 * haven't been created.
 */
struct css_set init_css_set = {
	.refcount		= REFCOUNT_INIT(1),
	.dom_cset		= &init_css_set,
	.tasks			= LIST_HEAD_INIT(init_css_set.tasks),
	.mg_tasks		= LIST_HEAD_INIT(init_css_set.mg_tasks),
	.dying_tasks		= LIST_HEAD_INIT(init_css_set.dying_tasks),
	.task_iters		= LIST_HEAD_INIT(init_css_set.task_iters),
	.threaded_csets		= LIST_HEAD_INIT(init_css_set.threaded_csets),
	.cgrp_links		= LIST_HEAD_INIT(init_css_set.cgrp_links),
	.mg_src_preload_node	= LIST_HEAD_INIT(init_css_set.mg_src_preload_node),
	.mg_dst_preload_node	= LIST_HEAD_INIT(init_css_set.mg_dst_preload_node),
	.mg_node		= LIST_HEAD_INIT(init_css_set.mg_node),

	/*
	 * The following field is re-initialized when this cset gets linked
	 * in cgroup_init().  However, let's initialize the field
	 * statically too so that the default cgroup can be accessed safely
	 * early during boot.
	 */
	.dfl_cgrp		= &cgrp_dfl_root.cgrp,
};

static int css_set_count	= 1;	/* 1 for init_css_set */

static bool css_set_threaded(struct css_set *cset)
{
	return cset->dom_cset != cset;
}

/**
 * css_set_populated - does a css_set contain any tasks?
 * @cset: target css_set
 *
 * css_set_populated() should be the same as !!cset->nr_tasks at steady
 * state. However, css_set_populated() can be called while a task is being
 * added to or removed from the linked list before the nr_tasks is
 * properly updated. Hence, we can't just look at ->nr_tasks here.
 */
static bool css_set_populated(struct css_set *cset)
{
	lockdep_assert_held(&css_set_lock);

	return !list_empty(&cset->tasks) || !list_empty(&cset->mg_tasks);
}

/**
 * cgroup_update_populated - update the populated count of a cgroup
 * @cgrp: the target cgroup
 * @populated: inc or dec populated count
 *
 * One of the css_sets associated with @cgrp is either getting its first
 * task or losing the last.  Update @cgrp->nr_populated_* accordingly.  The
 * count is propagated towards root so that a given cgroup's
 * nr_populated_children is zero iff none of its descendants contain any
 * tasks.
 *
 * @cgrp's interface file "cgroup.populated" is zero if both
 * @cgrp->nr_populated_csets and @cgrp->nr_populated_children are zero and
 * 1 otherwise.  When the sum changes from or to zero, userland is notified
 * that the content of the interface file has changed.  This can be used to
 * detect when @cgrp and its descendants become populated or empty.
 */
static void cgroup_update_populated(struct cgroup *cgrp, bool populated)
{
	struct cgroup *child = NULL;
	int adj = populated ? 1 : -1;

	lockdep_assert_held(&css_set_lock);

	do {
		bool was_populated = cgroup_is_populated(cgrp);

		if (!child) {
			cgrp->nr_populated_csets += adj;
		} else {
			if (cgroup_is_threaded(child))
				cgrp->nr_populated_threaded_children += adj;
			else
				cgrp->nr_populated_domain_children += adj;
		}

		if (was_populated == cgroup_is_populated(cgrp))
			break;

		cgroup1_check_for_release(cgrp);
		TRACE_CGROUP_PATH(notify_populated, cgrp,
				  cgroup_is_populated(cgrp));
		cgroup_file_notify(&cgrp->events_file);

		child = cgrp;
		cgrp = cgroup_parent(cgrp);
	} while (cgrp);
}

/**
 * css_set_update_populated - update populated state of a css_set
 * @cset: target css_set
 * @populated: whether @cset is populated or depopulated
 *
 * @cset is either getting the first task or losing the last.  Update the
 * populated counters of all associated cgroups accordingly.
 */
static void css_set_update_populated(struct css_set *cset, bool populated)
{
	struct cgrp_cset_link *link;

	lockdep_assert_held(&css_set_lock);

	list_for_each_entry(link, &cset->cgrp_links, cgrp_link)
		cgroup_update_populated(link->cgrp, populated);
}

/*
 * @task is leaving, advance task iterators which are pointing to it so
 * that they can resume at the next position.  Advancing an iterator might
 * remove it from the list, use safe walk.  See css_task_iter_skip() for
 * details.
 */
static void css_set_skip_task_iters(struct css_set *cset,
				    struct task_struct *task)
{
	struct css_task_iter *it, *pos;

	list_for_each_entry_safe(it, pos, &cset->task_iters, iters_node)
		css_task_iter_skip(it, task);
}

/**
 * css_set_move_task - move a task from one css_set to another
 * @task: task being moved
 * @from_cset: css_set @task currently belongs to (may be NULL)
 * @to_cset: new css_set @task is being moved to (may be NULL)
 * @use_mg_tasks: move to @to_cset->mg_tasks instead of ->tasks
 *
 * Move @task from @from_cset to @to_cset.  If @task didn't belong to any
 * css_set, @from_cset can be NULL.  If @task is being disassociated
 * instead of moved, @to_cset can be NULL.
 *
 * This function automatically handles populated counter updates and
 * css_task_iter adjustments but the caller is responsible for managing
 * @from_cset and @to_cset's reference counts.
 */
static void css_set_move_task(struct task_struct *task,
			      struct css_set *from_cset, struct css_set *to_cset,
			      bool use_mg_tasks)
{
	lockdep_assert_held(&css_set_lock);

	if (to_cset && !css_set_populated(to_cset))
		css_set_update_populated(to_cset, true);

	if (from_cset) {
		WARN_ON_ONCE(list_empty(&task->cg_list));

		css_set_skip_task_iters(from_cset, task);
		list_del_init(&task->cg_list);
		if (!css_set_populated(from_cset))
			css_set_update_populated(from_cset, false);
	} else {
		WARN_ON_ONCE(!list_empty(&task->cg_list));
	}

	if (to_cset) {
		/*
		 * We are synchronized through cgroup_threadgroup_rwsem
		 * against PF_EXITING setting such that we can't race
		 * against cgroup_exit()/cgroup_free() dropping the css_set.
		 */
		WARN_ON_ONCE(task->flags & PF_EXITING);

		cgroup_move_task(task, to_cset);
		list_add_tail(&task->cg_list, use_mg_tasks ? &to_cset->mg_tasks :
							     &to_cset->tasks);
	}
}

/*
 * hash table for cgroup groups. This improves the performance to find
 * an existing css_set. This hash doesn't (currently) take into
 * account cgroups in empty hierarchies.
 */
#define CSS_SET_HASH_BITS	7
static DEFINE_HASHTABLE(css_set_table, CSS_SET_HASH_BITS);

static unsigned long css_set_hash(struct cgroup_subsys_state **css)
{
	unsigned long key = 0UL;
	struct cgroup_subsys *ss;
	int i;

	for_each_subsys(ss, i)
		key += (unsigned long)css[i];
	key = (key >> 16) ^ key;

	return key;
}

void put_css_set_locked(struct css_set *cset)
{
	struct cgrp_cset_link *link, *tmp_link;
	struct cgroup_subsys *ss;
	int ssid;

	lockdep_assert_held(&css_set_lock);

	if (!refcount_dec_and_test(&cset->refcount))
		return;

	WARN_ON_ONCE(!list_empty(&cset->threaded_csets));

	/* This css_set is dead. Unlink it and release cgroup and css refs */
	for_each_subsys(ss, ssid) {
		list_del(&cset->e_cset_node[ssid]);
		css_put(cset->subsys[ssid]);
	}
	hash_del(&cset->hlist);
	css_set_count--;

	list_for_each_entry_safe(link, tmp_link, &cset->cgrp_links, cgrp_link) {
		list_del(&link->cset_link);
		list_del(&link->cgrp_link);
		if (cgroup_parent(link->cgrp))
			cgroup_put(link->cgrp);
		kfree(link);
	}

	if (css_set_threaded(cset)) {
		list_del(&cset->threaded_csets_node);
		put_css_set_locked(cset->dom_cset);
	}

	kfree_rcu(cset, rcu_head);
}

/**
 * compare_css_sets - helper function for find_existing_css_set().
 * @cset: candidate css_set being tested
 * @old_cset: existing css_set for a task
 * @new_cgrp: cgroup that's being entered by the task
 * @template: desired set of css pointers in css_set (pre-calculated)
 *
 * Returns true if "cset" matches "old_cset" except for the hierarchy
 * which "new_cgrp" belongs to, for which it should match "new_cgrp".
 */
static bool compare_css_sets(struct css_set *cset,
			     struct css_set *old_cset,
			     struct cgroup *new_cgrp,
			     struct cgroup_subsys_state *template[])
{
	struct cgroup *new_dfl_cgrp;
	struct list_head *l1, *l2;

	/*
	 * On the default hierarchy, there can be csets which are
	 * associated with the same set of cgroups but different csses.
	 * Let's first ensure that csses match.
	 */
	if (memcmp(template, cset->subsys, sizeof(cset->subsys)))
		return false;


	/* @cset's domain should match the default cgroup's */
	if (cgroup_on_dfl(new_cgrp))
		new_dfl_cgrp = new_cgrp;
	else
		new_dfl_cgrp = old_cset->dfl_cgrp;

	if (new_dfl_cgrp->dom_cgrp != cset->dom_cset->dfl_cgrp)
		return false;

	/*
	 * Compare cgroup pointers in order to distinguish between
	 * different cgroups in hierarchies.  As different cgroups may
	 * share the same effective css, this comparison is always
	 * necessary.
	 */
	l1 = &cset->cgrp_links;
	l2 = &old_cset->cgrp_links;
	while (1) {
		struct cgrp_cset_link *link1, *link2;
		struct cgroup *cgrp1, *cgrp2;

		l1 = l1->next;
		l2 = l2->next;
		/* See if we reached the end - both lists are equal length. */
		if (l1 == &cset->cgrp_links) {
			BUG_ON(l2 != &old_cset->cgrp_links);
			break;
		} else {
			BUG_ON(l2 == &old_cset->cgrp_links);
		}
		/* Locate the cgroups associated with these links. */
		link1 = list_entry(l1, struct cgrp_cset_link, cgrp_link);
		link2 = list_entry(l2, struct cgrp_cset_link, cgrp_link);
		cgrp1 = link1->cgrp;
		cgrp2 = link2->cgrp;
		/* Hierarchies should be linked in the same order. */
		BUG_ON(cgrp1->root != cgrp2->root);

		/*
		 * If this hierarchy is the hierarchy of the cgroup
		 * that's changing, then we need to check that this
		 * css_set points to the new cgroup; if it's any other
		 * hierarchy, then this css_set should point to the
		 * same cgroup as the old css_set.
		 */
		if (cgrp1->root == new_cgrp->root) {
			if (cgrp1 != new_cgrp)
				return false;
		} else {
			if (cgrp1 != cgrp2)
				return false;
		}
	}
	return true;
}

/**
 * find_existing_css_set - init css array and find the matching css_set
 * @old_cset: the css_set that we're using before the cgroup transition
 * @cgrp: the cgroup that we're moving into
 * @template: out param for the new set of csses, should be clear on entry
 */
static struct css_set *find_existing_css_set(struct css_set *old_cset,
					struct cgroup *cgrp,
					struct cgroup_subsys_state **template)
{
	struct cgroup_root *root = cgrp->root;
	struct cgroup_subsys *ss;
	struct css_set *cset;
	unsigned long key;
	int i;

	/*
	 * Build the set of subsystem state objects that we want to see in the
	 * new css_set. While subsystems can change globally, the entries here
	 * won't change, so no need for locking.
	 */
	for_each_subsys(ss, i) {
		if (root->subsys_mask & (1UL << i)) {
			/*
			 * @ss is in this hierarchy, so we want the
			 * effective css from @cgrp.
			 */
			template[i] = cgroup_e_css_by_mask(cgrp, ss);
		} else {
			/*
			 * @ss is not in this hierarchy, so we don't want
			 * to change the css.
			 */
			template[i] = old_cset->subsys[i];
		}
	}

	key = css_set_hash(template);
	hash_for_each_possible(css_set_table, cset, hlist, key) {
		if (!compare_css_sets(cset, old_cset, cgrp, template))
			continue;

		/* This css_set matches what we need */
		return cset;
	}

	/* No existing cgroup group matched */
	return NULL;
}

static void free_cgrp_cset_links(struct list_head *links_to_free)
{
	struct cgrp_cset_link *link, *tmp_link;

	list_for_each_entry_safe(link, tmp_link, links_to_free, cset_link) {
		list_del(&link->cset_link);
		kfree(link);
	}
}

/**
 * allocate_cgrp_cset_links - allocate cgrp_cset_links
 * @count: the number of links to allocate
 * @tmp_links: list_head the allocated links are put on
 *
 * Allocate @count cgrp_cset_link structures and chain them on @tmp_links
 * through ->cset_link.  Returns 0 on success or -errno.
 */
static int allocate_cgrp_cset_links(int count, struct list_head *tmp_links)
{
	struct cgrp_cset_link *link;
	int i;

	INIT_LIST_HEAD(tmp_links);

	for (i = 0; i < count; i++) {
		link = kzalloc(sizeof(*link), GFP_KERNEL);
		if (!link) {
			free_cgrp_cset_links(tmp_links);
			return -ENOMEM;
		}
		list_add(&link->cset_link, tmp_links);
	}
	return 0;
}

/**
 * link_css_set - a helper function to link a css_set to a cgroup
 * @tmp_links: cgrp_cset_link objects allocated by allocate_cgrp_cset_links()
 * @cset: the css_set to be linked
 * @cgrp: the destination cgroup
 */
static void link_css_set(struct list_head *tmp_links, struct css_set *cset,
			 struct cgroup *cgrp)
{
	struct cgrp_cset_link *link;

	BUG_ON(list_empty(tmp_links));

	if (cgroup_on_dfl(cgrp))
		cset->dfl_cgrp = cgrp;

	link = list_first_entry(tmp_links, struct cgrp_cset_link, cset_link);
	link->cset = cset;
	link->cgrp = cgrp;

	/*
	 * Always add links to the tail of the lists so that the lists are
	 * in chronological order.
	 */
	list_move_tail(&link->cset_link, &cgrp->cset_links);
	list_add_tail(&link->cgrp_link, &cset->cgrp_links);

	if (cgroup_parent(cgrp))
		cgroup_get_live(cgrp);
}

/**
 * find_css_set - return a new css_set with one cgroup updated
 * @old_cset: the baseline css_set
 * @cgrp: the cgroup to be updated
 *
 * Return a new css_set that's equivalent to @old_cset, but with @cgrp
 * substituted into the appropriate hierarchy.
 */
static struct css_set *find_css_set(struct css_set *old_cset,
				    struct cgroup *cgrp)
{
	struct cgroup_subsys_state *template[CGROUP_SUBSYS_COUNT] = { };
	struct css_set *cset;
	struct list_head tmp_links;
	struct cgrp_cset_link *link;
	struct cgroup_subsys *ss;
	unsigned long key;
	int ssid;

	lockdep_assert_held(&cgroup_mutex);

	/* First see if we already have a cgroup group that matches
	 * the desired set */
	spin_lock_irq(&css_set_lock);
	cset = find_existing_css_set(old_cset, cgrp, template);
	if (cset)
		get_css_set(cset);
	spin_unlock_irq(&css_set_lock);

	if (cset)
		return cset;

	cset = kzalloc(sizeof(*cset), GFP_KERNEL);
	if (!cset)
		return NULL;

	/* Allocate all the cgrp_cset_link objects that we'll need */
	if (allocate_cgrp_cset_links(cgroup_root_count, &tmp_links) < 0) {
		kfree(cset);
		return NULL;
	}

	refcount_set(&cset->refcount, 1);
	cset->dom_cset = cset;
	INIT_LIST_HEAD(&cset->tasks);
	INIT_LIST_HEAD(&cset->mg_tasks);
	INIT_LIST_HEAD(&cset->dying_tasks);
	INIT_LIST_HEAD(&cset->task_iters);
	INIT_LIST_HEAD(&cset->threaded_csets);
	INIT_HLIST_NODE(&cset->hlist);
	INIT_LIST_HEAD(&cset->cgrp_links);
	INIT_LIST_HEAD(&cset->mg_src_preload_node);
	INIT_LIST_HEAD(&cset->mg_dst_preload_node);
	INIT_LIST_HEAD(&cset->mg_node);

	/* Copy the set of subsystem state objects generated in
	 * find_existing_css_set() */
	memcpy(cset->subsys, template, sizeof(cset->subsys));

	spin_lock_irq(&css_set_lock);
	/* Add reference counts and links from the new css_set. */
	list_for_each_entry(link, &old_cset->cgrp_links, cgrp_link) {
		struct cgroup *c = link->cgrp;

		if (c->root == cgrp->root)
			c = cgrp;
		link_css_set(&tmp_links, cset, c);
	}

	BUG_ON(!list_empty(&tmp_links));

	css_set_count++;

	/* Add @cset to the hash table */
	key = css_set_hash(cset->subsys);
	hash_add(css_set_table, &cset->hlist, key);

	for_each_subsys(ss, ssid) {
		struct cgroup_subsys_state *css = cset->subsys[ssid];

		list_add_tail(&cset->e_cset_node[ssid],
			      &css->cgroup->e_csets[ssid]);
		css_get(css);
	}

	spin_unlock_irq(&css_set_lock);

	/*
	 * If @cset should be threaded, look up the matching dom_cset and
	 * link them up.  We first fully initialize @cset then look for the
	 * dom_cset.  It's simpler this way and safe as @cset is guaranteed
	 * to stay empty until we return.
	 */
	if (cgroup_is_threaded(cset->dfl_cgrp)) {
		struct css_set *dcset;

		dcset = find_css_set(cset, cset->dfl_cgrp->dom_cgrp);
		if (!dcset) {
			put_css_set(cset);
			return NULL;
		}

		spin_lock_irq(&css_set_lock);
		cset->dom_cset = dcset;
		list_add_tail(&cset->threaded_csets_node,
			      &dcset->threaded_csets);
		spin_unlock_irq(&css_set_lock);
	}

	return cset;
}

struct cgroup_root *cgroup_root_from_kf(struct kernfs_root *kf_root)
{
	struct cgroup *root_cgrp = kernfs_root_to_node(kf_root)->priv;

	return root_cgrp->root;
}

void cgroup_favor_dynmods(struct cgroup_root *root, bool favor)
{
	bool favoring = root->flags & CGRP_ROOT_FAVOR_DYNMODS;

	/* see the comment above CGRP_ROOT_FAVOR_DYNMODS definition */
	if (favor && !favoring) {
		rcu_sync_enter(&cgroup_threadgroup_rwsem.rss);
		root->flags |= CGRP_ROOT_FAVOR_DYNMODS;
	} else if (!favor && favoring) {
		rcu_sync_exit(&cgroup_threadgroup_rwsem.rss);
		root->flags &= ~CGRP_ROOT_FAVOR_DYNMODS;
	}
}

static int cgroup_init_root_id(struct cgroup_root *root)
{
	int id;

	lockdep_assert_held(&cgroup_mutex);

	id = idr_alloc_cyclic(&cgroup_hierarchy_idr, root, 0, 0, GFP_KERNEL);
	if (id < 0)
		return id;

	root->hierarchy_id = id;
	return 0;
}

static void cgroup_exit_root_id(struct cgroup_root *root)
{
	lockdep_assert_held(&cgroup_mutex);

	idr_remove(&cgroup_hierarchy_idr, root->hierarchy_id);
}

static void cgroup_root_free_rcu(struct rcu_head *rcu)
{
<<<<<<< HEAD
	struct cgroup_root *root = container_of(rcu, struct cgroup_root, rcu);
	kfree(root);
=======
	kfree_rcu(root, rcu);
>>>>>>> 2d5404ca
}

void cgroup_free_root(struct cgroup_root *root)
{
	call_rcu(&root->rcu, cgroup_root_free_rcu);
}

static void cgroup_destroy_root(struct cgroup_root *root)
{
	struct cgroup *cgrp = &root->cgrp;
	struct cgrp_cset_link *link, *tmp_link;

	trace_cgroup_destroy_root(root);

	cgroup_lock_and_drain_offline(&cgrp_dfl_root.cgrp);

	BUG_ON(atomic_read(&root->nr_cgrps));
	BUG_ON(!list_empty(&cgrp->self.children));

	/* Rebind all subsystems back to the default hierarchy */
	WARN_ON(rebind_subsystems(&cgrp_dfl_root, root->subsys_mask));

	/*
	 * Release all the links from cset_links to this hierarchy's
	 * root cgroup
	 */
	spin_lock_irq(&css_set_lock);

	list_for_each_entry_safe(link, tmp_link, &cgrp->cset_links, cset_link) {
		list_del(&link->cset_link);
		list_del(&link->cgrp_link);
		kfree(link);
	}

	spin_unlock_irq(&css_set_lock);

	WARN_ON_ONCE(list_empty(&root->root_list));
	list_del_rcu(&root->root_list);
	cgroup_root_count--;
<<<<<<< HEAD
=======

	if (!have_favordynmods)
		cgroup_favor_dynmods(root, false);
>>>>>>> 2d5404ca

	cgroup_exit_root_id(root);

	cgroup_unlock();

	cgroup_rstat_exit(cgrp);
	kernfs_destroy_root(root->kf_root);
	cgroup_free_root(root);
}

/*
 * Returned cgroup is without refcount but it's valid as long as cset pins it.
 */
static inline struct cgroup *__cset_cgroup_from_root(struct css_set *cset,
					    struct cgroup_root *root)
{
	struct cgroup *res_cgroup = NULL;

	if (cset == &init_css_set) {
		res_cgroup = &root->cgrp;
	} else if (root == &cgrp_dfl_root) {
		res_cgroup = cset->dfl_cgrp;
	} else {
		struct cgrp_cset_link *link;
		lockdep_assert_held(&css_set_lock);

		list_for_each_entry(link, &cset->cgrp_links, cgrp_link) {
			struct cgroup *c = link->cgrp;

			if (c->root == root) {
				res_cgroup = c;
				break;
			}
		}
	}

	/*
	 * If cgroup_mutex is not held, the cgrp_cset_link will be freed
	 * before we remove the cgroup root from the root_list. Consequently,
	 * when accessing a cgroup root, the cset_link may have already been
	 * freed, resulting in a NULL res_cgroup. However, by holding the
	 * cgroup_mutex, we ensure that res_cgroup can't be NULL.
	 * If we don't hold cgroup_mutex in the caller, we must do the NULL
	 * check.
	 */
	return res_cgroup;
}

/*
 * look up cgroup associated with current task's cgroup namespace on the
 * specified hierarchy
 */
static struct cgroup *
current_cgns_cgroup_from_root(struct cgroup_root *root)
{
	struct cgroup *res = NULL;
	struct css_set *cset;

	lockdep_assert_held(&css_set_lock);

	rcu_read_lock();

	cset = current->nsproxy->cgroup_ns->root_cset;
	res = __cset_cgroup_from_root(cset, root);

	rcu_read_unlock();

	/*
	 * The namespace_sem is held by current, so the root cgroup can't
	 * be umounted. Therefore, we can ensure that the res is non-NULL.
	 */
	WARN_ON_ONCE(!res);
	return res;
}

/*
 * Look up cgroup associated with current task's cgroup namespace on the default
 * hierarchy.
 *
 * Unlike current_cgns_cgroup_from_root(), this doesn't need locks:
 * - Internal rcu_read_lock is unnecessary because we don't dereference any rcu
 *   pointers.
 * - css_set_lock is not needed because we just read cset->dfl_cgrp.
 * - As a bonus returned cgrp is pinned with the current because it cannot
 *   switch cgroup_ns asynchronously.
 */
static struct cgroup *current_cgns_cgroup_dfl(void)
{
	struct css_set *cset;

	if (current->nsproxy) {
		cset = current->nsproxy->cgroup_ns->root_cset;
		return __cset_cgroup_from_root(cset, &cgrp_dfl_root);
	} else {
		/*
		 * NOTE: This function may be called from bpf_cgroup_from_id()
		 * on a task which has already passed exit_task_namespaces() and
		 * nsproxy == NULL. Fall back to cgrp_dfl_root which will make all
		 * cgroups visible for lookups.
		 */
		return &cgrp_dfl_root.cgrp;
	}
}

/* look up cgroup associated with given css_set on the specified hierarchy */
static struct cgroup *cset_cgroup_from_root(struct css_set *cset,
					    struct cgroup_root *root)
{
	lockdep_assert_held(&css_set_lock);

	return __cset_cgroup_from_root(cset, root);
}

/*
 * Return the cgroup for "task" from the given hierarchy. Must be
 * called with css_set_lock held to prevent task's groups from being modified.
 * Must be called with either cgroup_mutex or rcu read lock to prevent the
 * cgroup root from being destroyed.
 */
struct cgroup *task_cgroup_from_root(struct task_struct *task,
				     struct cgroup_root *root)
{
	/*
	 * No need to lock the task - since we hold css_set_lock the
	 * task can't change groups.
	 */
	return cset_cgroup_from_root(task_css_set(task), root);
}

/*
 * A task must hold cgroup_mutex to modify cgroups.
 *
 * Any task can increment and decrement the count field without lock.
 * So in general, code holding cgroup_mutex can't rely on the count
 * field not changing.  However, if the count goes to zero, then only
 * cgroup_attach_task() can increment it again.  Because a count of zero
 * means that no tasks are currently attached, therefore there is no
 * way a task attached to that cgroup can fork (the other way to
 * increment the count).  So code holding cgroup_mutex can safely
 * assume that if the count is zero, it will stay zero. Similarly, if
 * a task holds cgroup_mutex on a cgroup with zero count, it
 * knows that the cgroup won't be removed, as cgroup_rmdir()
 * needs that mutex.
 *
 * A cgroup can only be deleted if both its 'count' of using tasks
 * is zero, and its list of 'children' cgroups is empty.  Since all
 * tasks in the system use _some_ cgroup, and since there is always at
 * least one task in the system (init, pid == 1), therefore, root cgroup
 * always has either children cgroups and/or using tasks.  So we don't
 * need a special hack to ensure that root cgroup cannot be deleted.
 *
 * P.S.  One more locking exception.  RCU is used to guard the
 * update of a tasks cgroup pointer by cgroup_attach_task()
 */

static struct kernfs_syscall_ops cgroup_kf_syscall_ops;

static char *cgroup_file_name(struct cgroup *cgrp, const struct cftype *cft,
			      char *buf)
{
	struct cgroup_subsys *ss = cft->ss;

	if (cft->ss && !(cft->flags & CFTYPE_NO_PREFIX) &&
	    !(cgrp->root->flags & CGRP_ROOT_NOPREFIX)) {
		const char *dbg = (cft->flags & CFTYPE_DEBUG) ? ".__DEBUG__." : "";

		snprintf(buf, CGROUP_FILE_NAME_MAX, "%s%s.%s",
			 dbg, cgroup_on_dfl(cgrp) ? ss->name : ss->legacy_name,
			 cft->name);
	} else {
		strscpy(buf, cft->name, CGROUP_FILE_NAME_MAX);
	}
	return buf;
}

/**
 * cgroup_file_mode - deduce file mode of a control file
 * @cft: the control file in question
 *
 * S_IRUGO for read, S_IWUSR for write.
 */
static umode_t cgroup_file_mode(const struct cftype *cft)
{
	umode_t mode = 0;

	if (cft->read_u64 || cft->read_s64 || cft->seq_show)
		mode |= S_IRUGO;

	if (cft->write_u64 || cft->write_s64 || cft->write) {
		if (cft->flags & CFTYPE_WORLD_WRITABLE)
			mode |= S_IWUGO;
		else
			mode |= S_IWUSR;
	}

	return mode;
}

/**
 * cgroup_calc_subtree_ss_mask - calculate subtree_ss_mask
 * @subtree_control: the new subtree_control mask to consider
 * @this_ss_mask: available subsystems
 *
 * On the default hierarchy, a subsystem may request other subsystems to be
 * enabled together through its ->depends_on mask.  In such cases, more
 * subsystems than specified in "cgroup.subtree_control" may be enabled.
 *
 * This function calculates which subsystems need to be enabled if
 * @subtree_control is to be applied while restricted to @this_ss_mask.
 */
static u16 cgroup_calc_subtree_ss_mask(u16 subtree_control, u16 this_ss_mask)
{
	u16 cur_ss_mask = subtree_control;
	struct cgroup_subsys *ss;
	int ssid;

	lockdep_assert_held(&cgroup_mutex);

	cur_ss_mask |= cgrp_dfl_implicit_ss_mask;

	while (true) {
		u16 new_ss_mask = cur_ss_mask;

		do_each_subsys_mask(ss, ssid, cur_ss_mask) {
			new_ss_mask |= ss->depends_on;
		} while_each_subsys_mask();

		/*
		 * Mask out subsystems which aren't available.  This can
		 * happen only if some depended-upon subsystems were bound
		 * to non-default hierarchies.
		 */
		new_ss_mask &= this_ss_mask;

		if (new_ss_mask == cur_ss_mask)
			break;
		cur_ss_mask = new_ss_mask;
	}

	return cur_ss_mask;
}

/**
 * cgroup_kn_unlock - unlocking helper for cgroup kernfs methods
 * @kn: the kernfs_node being serviced
 *
 * This helper undoes cgroup_kn_lock_live() and should be invoked before
 * the method finishes if locking succeeded.  Note that once this function
 * returns the cgroup returned by cgroup_kn_lock_live() may become
 * inaccessible any time.  If the caller intends to continue to access the
 * cgroup, it should pin it before invoking this function.
 */
void cgroup_kn_unlock(struct kernfs_node *kn)
{
	struct cgroup *cgrp;

	if (kernfs_type(kn) == KERNFS_DIR)
		cgrp = kn->priv;
	else
		cgrp = kn->parent->priv;

	cgroup_unlock();

	kernfs_unbreak_active_protection(kn);
	cgroup_put(cgrp);
}

/**
 * cgroup_kn_lock_live - locking helper for cgroup kernfs methods
 * @kn: the kernfs_node being serviced
 * @drain_offline: perform offline draining on the cgroup
 *
 * This helper is to be used by a cgroup kernfs method currently servicing
 * @kn.  It breaks the active protection, performs cgroup locking and
 * verifies that the associated cgroup is alive.  Returns the cgroup if
 * alive; otherwise, %NULL.  A successful return should be undone by a
 * matching cgroup_kn_unlock() invocation.  If @drain_offline is %true, the
 * cgroup is drained of offlining csses before return.
 *
 * Any cgroup kernfs method implementation which requires locking the
 * associated cgroup should use this helper.  It avoids nesting cgroup
 * locking under kernfs active protection and allows all kernfs operations
 * including self-removal.
 */
struct cgroup *cgroup_kn_lock_live(struct kernfs_node *kn, bool drain_offline)
{
	struct cgroup *cgrp;

	if (kernfs_type(kn) == KERNFS_DIR)
		cgrp = kn->priv;
	else
		cgrp = kn->parent->priv;

	/*
	 * We're gonna grab cgroup_mutex which nests outside kernfs
	 * active_ref.  cgroup liveliness check alone provides enough
	 * protection against removal.  Ensure @cgrp stays accessible and
	 * break the active_ref protection.
	 */
	if (!cgroup_tryget(cgrp))
		return NULL;
	kernfs_break_active_protection(kn);

	if (drain_offline)
		cgroup_lock_and_drain_offline(cgrp);
	else
		cgroup_lock();

	if (!cgroup_is_dead(cgrp))
		return cgrp;

	cgroup_kn_unlock(kn);
	return NULL;
}

static void cgroup_rm_file(struct cgroup *cgrp, const struct cftype *cft)
{
	char name[CGROUP_FILE_NAME_MAX];

	lockdep_assert_held(&cgroup_mutex);

	if (cft->file_offset) {
		struct cgroup_subsys_state *css = cgroup_css(cgrp, cft->ss);
		struct cgroup_file *cfile = (void *)css + cft->file_offset;

		spin_lock_irq(&cgroup_file_kn_lock);
		cfile->kn = NULL;
		spin_unlock_irq(&cgroup_file_kn_lock);

		del_timer_sync(&cfile->notify_timer);
	}

	kernfs_remove_by_name(cgrp->kn, cgroup_file_name(cgrp, cft, name));
}

/**
 * css_clear_dir - remove subsys files in a cgroup directory
 * @css: target css
 */
static void css_clear_dir(struct cgroup_subsys_state *css)
{
	struct cgroup *cgrp = css->cgroup;
	struct cftype *cfts;

	if (!(css->flags & CSS_VISIBLE))
		return;

	css->flags &= ~CSS_VISIBLE;

	if (!css->ss) {
		if (cgroup_on_dfl(cgrp)) {
			cgroup_addrm_files(css, cgrp,
					   cgroup_base_files, false);
			if (cgroup_psi_enabled())
				cgroup_addrm_files(css, cgrp,
						   cgroup_psi_files, false);
		} else {
			cgroup_addrm_files(css, cgrp,
					   cgroup1_base_files, false);
		}
	} else {
		list_for_each_entry(cfts, &css->ss->cfts, node)
			cgroup_addrm_files(css, cgrp, cfts, false);
	}
}

/**
 * css_populate_dir - create subsys files in a cgroup directory
 * @css: target css
 *
 * On failure, no file is added.
 */
static int css_populate_dir(struct cgroup_subsys_state *css)
{
	struct cgroup *cgrp = css->cgroup;
	struct cftype *cfts, *failed_cfts;
	int ret;

	if (css->flags & CSS_VISIBLE)
		return 0;

	if (!css->ss) {
		if (cgroup_on_dfl(cgrp)) {
			ret = cgroup_addrm_files(css, cgrp,
						 cgroup_base_files, true);
			if (ret < 0)
				return ret;

			if (cgroup_psi_enabled()) {
				ret = cgroup_addrm_files(css, cgrp,
							 cgroup_psi_files, true);
				if (ret < 0) {
					cgroup_addrm_files(css, cgrp,
							   cgroup_base_files, false);
					return ret;
				}
			}
		} else {
			ret = cgroup_addrm_files(css, cgrp,
						 cgroup1_base_files, true);
			if (ret < 0)
				return ret;
		}
	} else {
		list_for_each_entry(cfts, &css->ss->cfts, node) {
			ret = cgroup_addrm_files(css, cgrp, cfts, true);
			if (ret < 0) {
				failed_cfts = cfts;
				goto err;
			}
		}
	}

	css->flags |= CSS_VISIBLE;

	return 0;
err:
	list_for_each_entry(cfts, &css->ss->cfts, node) {
		if (cfts == failed_cfts)
			break;
		cgroup_addrm_files(css, cgrp, cfts, false);
	}
	return ret;
}

int rebind_subsystems(struct cgroup_root *dst_root, u16 ss_mask)
{
	struct cgroup *dcgrp = &dst_root->cgrp;
	struct cgroup_subsys *ss;
	int ssid, ret;
	u16 dfl_disable_ss_mask = 0;

	lockdep_assert_held(&cgroup_mutex);

	do_each_subsys_mask(ss, ssid, ss_mask) {
		/*
		 * If @ss has non-root csses attached to it, can't move.
		 * If @ss is an implicit controller, it is exempt from this
		 * rule and can be stolen.
		 */
		if (css_next_child(NULL, cgroup_css(&ss->root->cgrp, ss)) &&
		    !ss->implicit_on_dfl)
			return -EBUSY;

		/* can't move between two non-dummy roots either */
		if (ss->root != &cgrp_dfl_root && dst_root != &cgrp_dfl_root)
			return -EBUSY;

		/*
		 * Collect ssid's that need to be disabled from default
		 * hierarchy.
		 */
		if (ss->root == &cgrp_dfl_root)
			dfl_disable_ss_mask |= 1 << ssid;

	} while_each_subsys_mask();

	if (dfl_disable_ss_mask) {
		struct cgroup *scgrp = &cgrp_dfl_root.cgrp;

		/*
		 * Controllers from default hierarchy that need to be rebound
		 * are all disabled together in one go.
		 */
		cgrp_dfl_root.subsys_mask &= ~dfl_disable_ss_mask;
		WARN_ON(cgroup_apply_control(scgrp));
		cgroup_finalize_control(scgrp, 0);
	}

	do_each_subsys_mask(ss, ssid, ss_mask) {
		struct cgroup_root *src_root = ss->root;
		struct cgroup *scgrp = &src_root->cgrp;
		struct cgroup_subsys_state *css = cgroup_css(scgrp, ss);
		struct css_set *cset, *cset_pos;
		struct css_task_iter *it;

		WARN_ON(!css || cgroup_css(dcgrp, ss));

		if (src_root != &cgrp_dfl_root) {
			/* disable from the source */
			src_root->subsys_mask &= ~(1 << ssid);
			WARN_ON(cgroup_apply_control(scgrp));
			cgroup_finalize_control(scgrp, 0);
		}

		/* rebind */
		RCU_INIT_POINTER(scgrp->subsys[ssid], NULL);
		rcu_assign_pointer(dcgrp->subsys[ssid], css);
		ss->root = dst_root;

		spin_lock_irq(&css_set_lock);
		css->cgroup = dcgrp;
		WARN_ON(!list_empty(&dcgrp->e_csets[ss->id]));
		list_for_each_entry_safe(cset, cset_pos, &scgrp->e_csets[ss->id],
					 e_cset_node[ss->id]) {
			list_move_tail(&cset->e_cset_node[ss->id],
				       &dcgrp->e_csets[ss->id]);
			/*
			 * all css_sets of scgrp together in same order to dcgrp,
			 * patch in-flight iterators to preserve correct iteration.
			 * since the iterator is always advanced right away and
			 * finished when it->cset_pos meets it->cset_head, so only
			 * update it->cset_head is enough here.
			 */
			list_for_each_entry(it, &cset->task_iters, iters_node)
				if (it->cset_head == &scgrp->e_csets[ss->id])
					it->cset_head = &dcgrp->e_csets[ss->id];
		}
		spin_unlock_irq(&css_set_lock);

		if (ss->css_rstat_flush) {
			list_del_rcu(&css->rstat_css_node);
			synchronize_rcu();
			list_add_rcu(&css->rstat_css_node,
				     &dcgrp->rstat_css_list);
		}

		/* default hierarchy doesn't enable controllers by default */
		dst_root->subsys_mask |= 1 << ssid;
		if (dst_root == &cgrp_dfl_root) {
			static_branch_enable(cgroup_subsys_on_dfl_key[ssid]);
		} else {
			dcgrp->subtree_control |= 1 << ssid;
			static_branch_disable(cgroup_subsys_on_dfl_key[ssid]);
		}

		ret = cgroup_apply_control(dcgrp);
		if (ret)
			pr_warn("partial failure to rebind %s controller (err=%d)\n",
				ss->name, ret);

		if (ss->bind)
			ss->bind(css);
	} while_each_subsys_mask();

	kernfs_activate(dcgrp->kn);
	return 0;
}

int cgroup_show_path(struct seq_file *sf, struct kernfs_node *kf_node,
		     struct kernfs_root *kf_root)
{
	int len = 0;
	char *buf = NULL;
	struct cgroup_root *kf_cgroot = cgroup_root_from_kf(kf_root);
	struct cgroup *ns_cgroup;

	buf = kmalloc(PATH_MAX, GFP_KERNEL);
	if (!buf)
		return -ENOMEM;

	spin_lock_irq(&css_set_lock);
	ns_cgroup = current_cgns_cgroup_from_root(kf_cgroot);
	len = kernfs_path_from_node(kf_node, ns_cgroup->kn, buf, PATH_MAX);
	spin_unlock_irq(&css_set_lock);

	if (len == -E2BIG)
		len = -ERANGE;
	else if (len > 0) {
		seq_escape(sf, buf, " \t\n\\");
		len = 0;
	}
	kfree(buf);
	return len;
}

enum cgroup2_param {
	Opt_nsdelegate,
	Opt_favordynmods,
	Opt_memory_localevents,
	Opt_memory_recursiveprot,
	Opt_memory_hugetlb_accounting,
	Opt_pids_localevents,
	nr__cgroup2_params
};

static const struct fs_parameter_spec cgroup2_fs_parameters[] = {
	fsparam_flag("nsdelegate",		Opt_nsdelegate),
	fsparam_flag("favordynmods",		Opt_favordynmods),
	fsparam_flag("memory_localevents",	Opt_memory_localevents),
	fsparam_flag("memory_recursiveprot",	Opt_memory_recursiveprot),
	fsparam_flag("memory_hugetlb_accounting", Opt_memory_hugetlb_accounting),
	fsparam_flag("pids_localevents",	Opt_pids_localevents),
	{}
};

static int cgroup2_parse_param(struct fs_context *fc, struct fs_parameter *param)
{
	struct cgroup_fs_context *ctx = cgroup_fc2context(fc);
	struct fs_parse_result result;
	int opt;

	opt = fs_parse(fc, cgroup2_fs_parameters, param, &result);
	if (opt < 0)
		return opt;

	switch (opt) {
	case Opt_nsdelegate:
		ctx->flags |= CGRP_ROOT_NS_DELEGATE;
		return 0;
	case Opt_favordynmods:
		ctx->flags |= CGRP_ROOT_FAVOR_DYNMODS;
		return 0;
	case Opt_memory_localevents:
		ctx->flags |= CGRP_ROOT_MEMORY_LOCAL_EVENTS;
		return 0;
	case Opt_memory_recursiveprot:
		ctx->flags |= CGRP_ROOT_MEMORY_RECURSIVE_PROT;
		return 0;
	case Opt_memory_hugetlb_accounting:
		ctx->flags |= CGRP_ROOT_MEMORY_HUGETLB_ACCOUNTING;
		return 0;
	case Opt_pids_localevents:
		ctx->flags |= CGRP_ROOT_PIDS_LOCAL_EVENTS;
		return 0;
	}
	return -EINVAL;
}

struct cgroup_of_peak *of_peak(struct kernfs_open_file *of)
{
	struct cgroup_file_ctx *ctx = of->priv;

	return &ctx->peak;
}

static void apply_cgroup_root_flags(unsigned int root_flags)
{
	if (current->nsproxy->cgroup_ns == &init_cgroup_ns) {
		if (root_flags & CGRP_ROOT_NS_DELEGATE)
			cgrp_dfl_root.flags |= CGRP_ROOT_NS_DELEGATE;
		else
			cgrp_dfl_root.flags &= ~CGRP_ROOT_NS_DELEGATE;

		cgroup_favor_dynmods(&cgrp_dfl_root,
				     root_flags & CGRP_ROOT_FAVOR_DYNMODS);

		if (root_flags & CGRP_ROOT_MEMORY_LOCAL_EVENTS)
			cgrp_dfl_root.flags |= CGRP_ROOT_MEMORY_LOCAL_EVENTS;
		else
			cgrp_dfl_root.flags &= ~CGRP_ROOT_MEMORY_LOCAL_EVENTS;

		if (root_flags & CGRP_ROOT_MEMORY_RECURSIVE_PROT)
			cgrp_dfl_root.flags |= CGRP_ROOT_MEMORY_RECURSIVE_PROT;
		else
			cgrp_dfl_root.flags &= ~CGRP_ROOT_MEMORY_RECURSIVE_PROT;

		if (root_flags & CGRP_ROOT_MEMORY_HUGETLB_ACCOUNTING)
			cgrp_dfl_root.flags |= CGRP_ROOT_MEMORY_HUGETLB_ACCOUNTING;
		else
			cgrp_dfl_root.flags &= ~CGRP_ROOT_MEMORY_HUGETLB_ACCOUNTING;

		if (root_flags & CGRP_ROOT_PIDS_LOCAL_EVENTS)
			cgrp_dfl_root.flags |= CGRP_ROOT_PIDS_LOCAL_EVENTS;
		else
			cgrp_dfl_root.flags &= ~CGRP_ROOT_PIDS_LOCAL_EVENTS;
	}
}

static int cgroup_show_options(struct seq_file *seq, struct kernfs_root *kf_root)
{
	if (cgrp_dfl_root.flags & CGRP_ROOT_NS_DELEGATE)
		seq_puts(seq, ",nsdelegate");
	if (cgrp_dfl_root.flags & CGRP_ROOT_FAVOR_DYNMODS)
		seq_puts(seq, ",favordynmods");
	if (cgrp_dfl_root.flags & CGRP_ROOT_MEMORY_LOCAL_EVENTS)
		seq_puts(seq, ",memory_localevents");
	if (cgrp_dfl_root.flags & CGRP_ROOT_MEMORY_RECURSIVE_PROT)
		seq_puts(seq, ",memory_recursiveprot");
	if (cgrp_dfl_root.flags & CGRP_ROOT_MEMORY_HUGETLB_ACCOUNTING)
		seq_puts(seq, ",memory_hugetlb_accounting");
	if (cgrp_dfl_root.flags & CGRP_ROOT_PIDS_LOCAL_EVENTS)
		seq_puts(seq, ",pids_localevents");
	return 0;
}

static int cgroup_reconfigure(struct fs_context *fc)
{
	struct cgroup_fs_context *ctx = cgroup_fc2context(fc);

	apply_cgroup_root_flags(ctx->flags);
	return 0;
}

static void init_cgroup_housekeeping(struct cgroup *cgrp)
{
	struct cgroup_subsys *ss;
	int ssid;

	INIT_LIST_HEAD(&cgrp->self.sibling);
	INIT_LIST_HEAD(&cgrp->self.children);
	INIT_LIST_HEAD(&cgrp->cset_links);
	INIT_LIST_HEAD(&cgrp->pidlists);
	mutex_init(&cgrp->pidlist_mutex);
	cgrp->self.cgroup = cgrp;
	cgrp->self.flags |= CSS_ONLINE;
	cgrp->dom_cgrp = cgrp;
	cgrp->max_descendants = INT_MAX;
	cgrp->max_depth = INT_MAX;
	INIT_LIST_HEAD(&cgrp->rstat_css_list);
	prev_cputime_init(&cgrp->prev_cputime);

	for_each_subsys(ss, ssid)
		INIT_LIST_HEAD(&cgrp->e_csets[ssid]);

	init_waitqueue_head(&cgrp->offline_waitq);
	INIT_WORK(&cgrp->release_agent_work, cgroup1_release_agent);
}

void init_cgroup_root(struct cgroup_fs_context *ctx)
{
	struct cgroup_root *root = ctx->root;
	struct cgroup *cgrp = &root->cgrp;

	INIT_LIST_HEAD_RCU(&root->root_list);
	atomic_set(&root->nr_cgrps, 1);
	cgrp->root = root;
	init_cgroup_housekeeping(cgrp);

	/* DYNMODS must be modified through cgroup_favor_dynmods() */
	root->flags = ctx->flags & ~CGRP_ROOT_FAVOR_DYNMODS;
	if (ctx->release_agent)
		strscpy(root->release_agent_path, ctx->release_agent, PATH_MAX);
	if (ctx->name)
		strscpy(root->name, ctx->name, MAX_CGROUP_ROOT_NAMELEN);
	if (ctx->cpuset_clone_children)
		set_bit(CGRP_CPUSET_CLONE_CHILDREN, &root->cgrp.flags);
}

int cgroup_setup_root(struct cgroup_root *root, u16 ss_mask)
{
	LIST_HEAD(tmp_links);
	struct cgroup *root_cgrp = &root->cgrp;
	struct kernfs_syscall_ops *kf_sops;
	struct css_set *cset;
	int i, ret;

	lockdep_assert_held(&cgroup_mutex);

	ret = percpu_ref_init(&root_cgrp->self.refcnt, css_release,
			      0, GFP_KERNEL);
	if (ret)
		goto out;

	/*
	 * We're accessing css_set_count without locking css_set_lock here,
	 * but that's OK - it can only be increased by someone holding
	 * cgroup_lock, and that's us.  Later rebinding may disable
	 * controllers on the default hierarchy and thus create new csets,
	 * which can't be more than the existing ones.  Allocate 2x.
	 */
	ret = allocate_cgrp_cset_links(2 * css_set_count, &tmp_links);
	if (ret)
		goto cancel_ref;

	ret = cgroup_init_root_id(root);
	if (ret)
		goto cancel_ref;

	kf_sops = root == &cgrp_dfl_root ?
		&cgroup_kf_syscall_ops : &cgroup1_kf_syscall_ops;

	root->kf_root = kernfs_create_root(kf_sops,
					   KERNFS_ROOT_CREATE_DEACTIVATED |
					   KERNFS_ROOT_SUPPORT_EXPORTOP |
					   KERNFS_ROOT_SUPPORT_USER_XATTR,
					   root_cgrp);
	if (IS_ERR(root->kf_root)) {
		ret = PTR_ERR(root->kf_root);
		goto exit_root_id;
	}
	root_cgrp->kn = kernfs_root_to_node(root->kf_root);
	WARN_ON_ONCE(cgroup_ino(root_cgrp) != 1);
	root_cgrp->ancestors[0] = root_cgrp;

	ret = css_populate_dir(&root_cgrp->self);
	if (ret)
		goto destroy_root;

	ret = cgroup_rstat_init(root_cgrp);
	if (ret)
		goto destroy_root;

	ret = rebind_subsystems(root, ss_mask);
	if (ret)
		goto exit_stats;

	ret = cgroup_bpf_inherit(root_cgrp);
	WARN_ON_ONCE(ret);

	trace_cgroup_setup_root(root);

	/*
	 * There must be no failure case after here, since rebinding takes
	 * care of subsystems' refcounts, which are explicitly dropped in
	 * the failure exit path.
	 */
	list_add_rcu(&root->root_list, &cgroup_roots);
	cgroup_root_count++;

	/*
	 * Link the root cgroup in this hierarchy into all the css_set
	 * objects.
	 */
	spin_lock_irq(&css_set_lock);
	hash_for_each(css_set_table, i, cset, hlist) {
		link_css_set(&tmp_links, cset, root_cgrp);
		if (css_set_populated(cset))
			cgroup_update_populated(root_cgrp, true);
	}
	spin_unlock_irq(&css_set_lock);

	BUG_ON(!list_empty(&root_cgrp->self.children));
	BUG_ON(atomic_read(&root->nr_cgrps) != 1);

	ret = 0;
	goto out;

exit_stats:
	cgroup_rstat_exit(root_cgrp);
destroy_root:
	kernfs_destroy_root(root->kf_root);
	root->kf_root = NULL;
exit_root_id:
	cgroup_exit_root_id(root);
cancel_ref:
	percpu_ref_exit(&root_cgrp->self.refcnt);
out:
	free_cgrp_cset_links(&tmp_links);
	return ret;
}

int cgroup_do_get_tree(struct fs_context *fc)
{
	struct cgroup_fs_context *ctx = cgroup_fc2context(fc);
	int ret;

	ctx->kfc.root = ctx->root->kf_root;
	if (fc->fs_type == &cgroup2_fs_type)
		ctx->kfc.magic = CGROUP2_SUPER_MAGIC;
	else
		ctx->kfc.magic = CGROUP_SUPER_MAGIC;
	ret = kernfs_get_tree(fc);

	/*
	 * In non-init cgroup namespace, instead of root cgroup's dentry,
	 * we return the dentry corresponding to the cgroupns->root_cgrp.
	 */
	if (!ret && ctx->ns != &init_cgroup_ns) {
		struct dentry *nsdentry;
		struct super_block *sb = fc->root->d_sb;
		struct cgroup *cgrp;

		cgroup_lock();
		spin_lock_irq(&css_set_lock);

		cgrp = cset_cgroup_from_root(ctx->ns->root_cset, ctx->root);

		spin_unlock_irq(&css_set_lock);
		cgroup_unlock();

		nsdentry = kernfs_node_dentry(cgrp->kn, sb);
		dput(fc->root);
		if (IS_ERR(nsdentry)) {
			deactivate_locked_super(sb);
			ret = PTR_ERR(nsdentry);
			nsdentry = NULL;
		}
		fc->root = nsdentry;
	}

	if (!ctx->kfc.new_sb_created)
		cgroup_put(&ctx->root->cgrp);

	return ret;
}

/*
 * Destroy a cgroup filesystem context.
 */
static void cgroup_fs_context_free(struct fs_context *fc)
{
	struct cgroup_fs_context *ctx = cgroup_fc2context(fc);

	kfree(ctx->name);
	kfree(ctx->release_agent);
	put_cgroup_ns(ctx->ns);
	kernfs_free_fs_context(fc);
	kfree(ctx);
}

static int cgroup_get_tree(struct fs_context *fc)
{
	struct cgroup_fs_context *ctx = cgroup_fc2context(fc);
	int ret;

	WRITE_ONCE(cgrp_dfl_visible, true);
	cgroup_get_live(&cgrp_dfl_root.cgrp);
	ctx->root = &cgrp_dfl_root;

	ret = cgroup_do_get_tree(fc);
	if (!ret)
		apply_cgroup_root_flags(ctx->flags);
	return ret;
}

static const struct fs_context_operations cgroup_fs_context_ops = {
	.free		= cgroup_fs_context_free,
	.parse_param	= cgroup2_parse_param,
	.get_tree	= cgroup_get_tree,
	.reconfigure	= cgroup_reconfigure,
};

static const struct fs_context_operations cgroup1_fs_context_ops = {
	.free		= cgroup_fs_context_free,
	.parse_param	= cgroup1_parse_param,
	.get_tree	= cgroup1_get_tree,
	.reconfigure	= cgroup1_reconfigure,
};

/*
 * Initialise the cgroup filesystem creation/reconfiguration context.  Notably,
 * we select the namespace we're going to use.
 */
static int cgroup_init_fs_context(struct fs_context *fc)
{
	struct cgroup_fs_context *ctx;

	ctx = kzalloc(sizeof(struct cgroup_fs_context), GFP_KERNEL);
	if (!ctx)
		return -ENOMEM;

	ctx->ns = current->nsproxy->cgroup_ns;
	get_cgroup_ns(ctx->ns);
	fc->fs_private = &ctx->kfc;
	if (fc->fs_type == &cgroup2_fs_type)
		fc->ops = &cgroup_fs_context_ops;
	else
		fc->ops = &cgroup1_fs_context_ops;
	put_user_ns(fc->user_ns);
	fc->user_ns = get_user_ns(ctx->ns->user_ns);
	fc->global = true;

	if (have_favordynmods)
		ctx->flags |= CGRP_ROOT_FAVOR_DYNMODS;

	return 0;
}

static void cgroup_kill_sb(struct super_block *sb)
{
	struct kernfs_root *kf_root = kernfs_root_from_sb(sb);
	struct cgroup_root *root = cgroup_root_from_kf(kf_root);

	/*
	 * If @root doesn't have any children, start killing it.
	 * This prevents new mounts by disabling percpu_ref_tryget_live().
	 *
	 * And don't kill the default root.
	 */
	if (list_empty(&root->cgrp.self.children) && root != &cgrp_dfl_root &&
	    !percpu_ref_is_dying(&root->cgrp.self.refcnt)) {
		cgroup_bpf_offline(&root->cgrp);
		percpu_ref_kill(&root->cgrp.self.refcnt);
	}
	cgroup_put(&root->cgrp);
	kernfs_kill_sb(sb);
}

struct file_system_type cgroup_fs_type = {
	.name			= "cgroup",
	.init_fs_context	= cgroup_init_fs_context,
	.parameters		= cgroup1_fs_parameters,
	.kill_sb		= cgroup_kill_sb,
	.fs_flags		= FS_USERNS_MOUNT,
};

static struct file_system_type cgroup2_fs_type = {
	.name			= "cgroup2",
	.init_fs_context	= cgroup_init_fs_context,
	.parameters		= cgroup2_fs_parameters,
	.kill_sb		= cgroup_kill_sb,
	.fs_flags		= FS_USERNS_MOUNT,
};

#ifdef CONFIG_CPUSETS_V1
static const struct fs_context_operations cpuset_fs_context_ops = {
	.get_tree	= cgroup1_get_tree,
	.free		= cgroup_fs_context_free,
};

/*
 * This is ugly, but preserves the userspace API for existing cpuset
 * users. If someone tries to mount the "cpuset" filesystem, we
 * silently switch it to mount "cgroup" instead
 */
static int cpuset_init_fs_context(struct fs_context *fc)
{
	char *agent = kstrdup("/sbin/cpuset_release_agent", GFP_USER);
	struct cgroup_fs_context *ctx;
	int err;

	err = cgroup_init_fs_context(fc);
	if (err) {
		kfree(agent);
		return err;
	}

	fc->ops = &cpuset_fs_context_ops;

	ctx = cgroup_fc2context(fc);
	ctx->subsys_mask = 1 << cpuset_cgrp_id;
	ctx->flags |= CGRP_ROOT_NOPREFIX;
	ctx->release_agent = agent;

	get_filesystem(&cgroup_fs_type);
	put_filesystem(fc->fs_type);
	fc->fs_type = &cgroup_fs_type;

	return 0;
}

static struct file_system_type cpuset_fs_type = {
	.name			= "cpuset",
	.init_fs_context	= cpuset_init_fs_context,
	.fs_flags		= FS_USERNS_MOUNT,
};
#endif

int cgroup_path_ns_locked(struct cgroup *cgrp, char *buf, size_t buflen,
			  struct cgroup_namespace *ns)
{
	struct cgroup *root = cset_cgroup_from_root(ns->root_cset, cgrp->root);

	return kernfs_path_from_node(cgrp->kn, root->kn, buf, buflen);
}

int cgroup_path_ns(struct cgroup *cgrp, char *buf, size_t buflen,
		   struct cgroup_namespace *ns)
{
	int ret;

	cgroup_lock();
	spin_lock_irq(&css_set_lock);

	ret = cgroup_path_ns_locked(cgrp, buf, buflen, ns);

	spin_unlock_irq(&css_set_lock);
	cgroup_unlock();

	return ret;
}
EXPORT_SYMBOL_GPL(cgroup_path_ns);

/**
 * cgroup_attach_lock - Lock for ->attach()
 * @lock_threadgroup: whether to down_write cgroup_threadgroup_rwsem
 *
 * cgroup migration sometimes needs to stabilize threadgroups against forks and
 * exits by write-locking cgroup_threadgroup_rwsem. However, some ->attach()
 * implementations (e.g. cpuset), also need to disable CPU hotplug.
 * Unfortunately, letting ->attach() operations acquire cpus_read_lock() can
 * lead to deadlocks.
 *
 * Bringing up a CPU may involve creating and destroying tasks which requires
 * read-locking threadgroup_rwsem, so threadgroup_rwsem nests inside
 * cpus_read_lock(). If we call an ->attach() which acquires the cpus lock while
 * write-locking threadgroup_rwsem, the locking order is reversed and we end up
 * waiting for an on-going CPU hotplug operation which in turn is waiting for
 * the threadgroup_rwsem to be released to create new tasks. For more details:
 *
 *   http://lkml.kernel.org/r/20220711174629.uehfmqegcwn2lqzu@wubuntu
 *
 * Resolve the situation by always acquiring cpus_read_lock() before optionally
 * write-locking cgroup_threadgroup_rwsem. This allows ->attach() to assume that
 * CPU hotplug is disabled on entry.
 */
void cgroup_attach_lock(bool lock_threadgroup)
{
	cpus_read_lock();
	if (lock_threadgroup)
		percpu_down_write(&cgroup_threadgroup_rwsem);
}

/**
 * cgroup_attach_unlock - Undo cgroup_attach_lock()
 * @lock_threadgroup: whether to up_write cgroup_threadgroup_rwsem
 */
void cgroup_attach_unlock(bool lock_threadgroup)
{
	if (lock_threadgroup)
		percpu_up_write(&cgroup_threadgroup_rwsem);
	cpus_read_unlock();
}

/**
 * cgroup_migrate_add_task - add a migration target task to a migration context
 * @task: target task
 * @mgctx: target migration context
 *
 * Add @task, which is a migration target, to @mgctx->tset.  This function
 * becomes noop if @task doesn't need to be migrated.  @task's css_set
 * should have been added as a migration source and @task->cg_list will be
 * moved from the css_set's tasks list to mg_tasks one.
 */
static void cgroup_migrate_add_task(struct task_struct *task,
				    struct cgroup_mgctx *mgctx)
{
	struct css_set *cset;

	lockdep_assert_held(&css_set_lock);

	/* @task either already exited or can't exit until the end */
	if (task->flags & PF_EXITING)
		return;

	/* cgroup_threadgroup_rwsem protects racing against forks */
	WARN_ON_ONCE(list_empty(&task->cg_list));

	cset = task_css_set(task);
	if (!cset->mg_src_cgrp)
		return;

	mgctx->tset.nr_tasks++;

	list_move_tail(&task->cg_list, &cset->mg_tasks);
	if (list_empty(&cset->mg_node))
		list_add_tail(&cset->mg_node,
			      &mgctx->tset.src_csets);
	if (list_empty(&cset->mg_dst_cset->mg_node))
		list_add_tail(&cset->mg_dst_cset->mg_node,
			      &mgctx->tset.dst_csets);
}

/**
 * cgroup_taskset_first - reset taskset and return the first task
 * @tset: taskset of interest
 * @dst_cssp: output variable for the destination css
 *
 * @tset iteration is initialized and the first task is returned.
 */
struct task_struct *cgroup_taskset_first(struct cgroup_taskset *tset,
					 struct cgroup_subsys_state **dst_cssp)
{
	tset->cur_cset = list_first_entry(tset->csets, struct css_set, mg_node);
	tset->cur_task = NULL;

	return cgroup_taskset_next(tset, dst_cssp);
}

/**
 * cgroup_taskset_next - iterate to the next task in taskset
 * @tset: taskset of interest
 * @dst_cssp: output variable for the destination css
 *
 * Return the next task in @tset.  Iteration must have been initialized
 * with cgroup_taskset_first().
 */
struct task_struct *cgroup_taskset_next(struct cgroup_taskset *tset,
					struct cgroup_subsys_state **dst_cssp)
{
	struct css_set *cset = tset->cur_cset;
	struct task_struct *task = tset->cur_task;

	while (CGROUP_HAS_SUBSYS_CONFIG && &cset->mg_node != tset->csets) {
		if (!task)
			task = list_first_entry(&cset->mg_tasks,
						struct task_struct, cg_list);
		else
			task = list_next_entry(task, cg_list);

		if (&task->cg_list != &cset->mg_tasks) {
			tset->cur_cset = cset;
			tset->cur_task = task;

			/*
			 * This function may be called both before and
			 * after cgroup_migrate_execute().  The two cases
			 * can be distinguished by looking at whether @cset
			 * has its ->mg_dst_cset set.
			 */
			if (cset->mg_dst_cset)
				*dst_cssp = cset->mg_dst_cset->subsys[tset->ssid];
			else
				*dst_cssp = cset->subsys[tset->ssid];

			return task;
		}

		cset = list_next_entry(cset, mg_node);
		task = NULL;
	}

	return NULL;
}

/**
 * cgroup_migrate_execute - migrate a taskset
 * @mgctx: migration context
 *
 * Migrate tasks in @mgctx as setup by migration preparation functions.
 * This function fails iff one of the ->can_attach callbacks fails and
 * guarantees that either all or none of the tasks in @mgctx are migrated.
 * @mgctx is consumed regardless of success.
 */
static int cgroup_migrate_execute(struct cgroup_mgctx *mgctx)
{
	struct cgroup_taskset *tset = &mgctx->tset;
	struct cgroup_subsys *ss;
	struct task_struct *task, *tmp_task;
	struct css_set *cset, *tmp_cset;
	int ssid, failed_ssid, ret;

	/* check that we can legitimately attach to the cgroup */
	if (tset->nr_tasks) {
		do_each_subsys_mask(ss, ssid, mgctx->ss_mask) {
			if (ss->can_attach) {
				tset->ssid = ssid;
				ret = ss->can_attach(tset);
				if (ret) {
					failed_ssid = ssid;
					goto out_cancel_attach;
				}
			}
		} while_each_subsys_mask();
	}

	/*
	 * Now that we're guaranteed success, proceed to move all tasks to
	 * the new cgroup.  There are no failure cases after here, so this
	 * is the commit point.
	 */
	spin_lock_irq(&css_set_lock);
	list_for_each_entry(cset, &tset->src_csets, mg_node) {
		list_for_each_entry_safe(task, tmp_task, &cset->mg_tasks, cg_list) {
			struct css_set *from_cset = task_css_set(task);
			struct css_set *to_cset = cset->mg_dst_cset;

			get_css_set(to_cset);
			to_cset->nr_tasks++;
			css_set_move_task(task, from_cset, to_cset, true);
			from_cset->nr_tasks--;
			/*
			 * If the source or destination cgroup is frozen,
			 * the task might require to change its state.
			 */
			cgroup_freezer_migrate_task(task, from_cset->dfl_cgrp,
						    to_cset->dfl_cgrp);
			put_css_set_locked(from_cset);

		}
	}
	spin_unlock_irq(&css_set_lock);

	/*
	 * Migration is committed, all target tasks are now on dst_csets.
	 * Nothing is sensitive to fork() after this point.  Notify
	 * controllers that migration is complete.
	 */
	tset->csets = &tset->dst_csets;

	if (tset->nr_tasks) {
		do_each_subsys_mask(ss, ssid, mgctx->ss_mask) {
			if (ss->attach) {
				tset->ssid = ssid;
				ss->attach(tset);
			}
		} while_each_subsys_mask();
	}

	ret = 0;
	goto out_release_tset;

out_cancel_attach:
	if (tset->nr_tasks) {
		do_each_subsys_mask(ss, ssid, mgctx->ss_mask) {
			if (ssid == failed_ssid)
				break;
			if (ss->cancel_attach) {
				tset->ssid = ssid;
				ss->cancel_attach(tset);
			}
		} while_each_subsys_mask();
	}
out_release_tset:
	spin_lock_irq(&css_set_lock);
	list_splice_init(&tset->dst_csets, &tset->src_csets);
	list_for_each_entry_safe(cset, tmp_cset, &tset->src_csets, mg_node) {
		list_splice_tail_init(&cset->mg_tasks, &cset->tasks);
		list_del_init(&cset->mg_node);
	}
	spin_unlock_irq(&css_set_lock);

	/*
	 * Re-initialize the cgroup_taskset structure in case it is reused
	 * again in another cgroup_migrate_add_task()/cgroup_migrate_execute()
	 * iteration.
	 */
	tset->nr_tasks = 0;
	tset->csets    = &tset->src_csets;
	return ret;
}

/**
 * cgroup_migrate_vet_dst - verify whether a cgroup can be migration destination
 * @dst_cgrp: destination cgroup to test
 *
 * On the default hierarchy, except for the mixable, (possible) thread root
 * and threaded cgroups, subtree_control must be zero for migration
 * destination cgroups with tasks so that child cgroups don't compete
 * against tasks.
 */
int cgroup_migrate_vet_dst(struct cgroup *dst_cgrp)
{
	/* v1 doesn't have any restriction */
	if (!cgroup_on_dfl(dst_cgrp))
		return 0;

	/* verify @dst_cgrp can host resources */
	if (!cgroup_is_valid_domain(dst_cgrp->dom_cgrp))
		return -EOPNOTSUPP;

	/*
	 * If @dst_cgrp is already or can become a thread root or is
	 * threaded, it doesn't matter.
	 */
	if (cgroup_can_be_thread_root(dst_cgrp) || cgroup_is_threaded(dst_cgrp))
		return 0;

	/* apply no-internal-process constraint */
	if (dst_cgrp->subtree_control)
		return -EBUSY;

	return 0;
}

/**
 * cgroup_migrate_finish - cleanup after attach
 * @mgctx: migration context
 *
 * Undo cgroup_migrate_add_src() and cgroup_migrate_prepare_dst().  See
 * those functions for details.
 */
void cgroup_migrate_finish(struct cgroup_mgctx *mgctx)
{
	struct css_set *cset, *tmp_cset;

	lockdep_assert_held(&cgroup_mutex);

	spin_lock_irq(&css_set_lock);

	list_for_each_entry_safe(cset, tmp_cset, &mgctx->preloaded_src_csets,
				 mg_src_preload_node) {
		cset->mg_src_cgrp = NULL;
		cset->mg_dst_cgrp = NULL;
		cset->mg_dst_cset = NULL;
		list_del_init(&cset->mg_src_preload_node);
		put_css_set_locked(cset);
	}

	list_for_each_entry_safe(cset, tmp_cset, &mgctx->preloaded_dst_csets,
				 mg_dst_preload_node) {
		cset->mg_src_cgrp = NULL;
		cset->mg_dst_cgrp = NULL;
		cset->mg_dst_cset = NULL;
		list_del_init(&cset->mg_dst_preload_node);
		put_css_set_locked(cset);
	}

	spin_unlock_irq(&css_set_lock);
}

/**
 * cgroup_migrate_add_src - add a migration source css_set
 * @src_cset: the source css_set to add
 * @dst_cgrp: the destination cgroup
 * @mgctx: migration context
 *
 * Tasks belonging to @src_cset are about to be migrated to @dst_cgrp.  Pin
 * @src_cset and add it to @mgctx->src_csets, which should later be cleaned
 * up by cgroup_migrate_finish().
 *
 * This function may be called without holding cgroup_threadgroup_rwsem
 * even if the target is a process.  Threads may be created and destroyed
 * but as long as cgroup_mutex is not dropped, no new css_set can be put
 * into play and the preloaded css_sets are guaranteed to cover all
 * migrations.
 */
void cgroup_migrate_add_src(struct css_set *src_cset,
			    struct cgroup *dst_cgrp,
			    struct cgroup_mgctx *mgctx)
{
	struct cgroup *src_cgrp;

	lockdep_assert_held(&cgroup_mutex);
	lockdep_assert_held(&css_set_lock);

	/*
	 * If ->dead, @src_set is associated with one or more dead cgroups
	 * and doesn't contain any migratable tasks.  Ignore it early so
	 * that the rest of migration path doesn't get confused by it.
	 */
	if (src_cset->dead)
		return;

	if (!list_empty(&src_cset->mg_src_preload_node))
		return;

	src_cgrp = cset_cgroup_from_root(src_cset, dst_cgrp->root);

	WARN_ON(src_cset->mg_src_cgrp);
	WARN_ON(src_cset->mg_dst_cgrp);
	WARN_ON(!list_empty(&src_cset->mg_tasks));
	WARN_ON(!list_empty(&src_cset->mg_node));

	src_cset->mg_src_cgrp = src_cgrp;
	src_cset->mg_dst_cgrp = dst_cgrp;
	get_css_set(src_cset);
	list_add_tail(&src_cset->mg_src_preload_node, &mgctx->preloaded_src_csets);
}

/**
 * cgroup_migrate_prepare_dst - prepare destination css_sets for migration
 * @mgctx: migration context
 *
 * Tasks are about to be moved and all the source css_sets have been
 * preloaded to @mgctx->preloaded_src_csets.  This function looks up and
 * pins all destination css_sets, links each to its source, and append them
 * to @mgctx->preloaded_dst_csets.
 *
 * This function must be called after cgroup_migrate_add_src() has been
 * called on each migration source css_set.  After migration is performed
 * using cgroup_migrate(), cgroup_migrate_finish() must be called on
 * @mgctx.
 */
int cgroup_migrate_prepare_dst(struct cgroup_mgctx *mgctx)
{
	struct css_set *src_cset, *tmp_cset;

	lockdep_assert_held(&cgroup_mutex);

	/* look up the dst cset for each src cset and link it to src */
	list_for_each_entry_safe(src_cset, tmp_cset, &mgctx->preloaded_src_csets,
				 mg_src_preload_node) {
		struct css_set *dst_cset;
		struct cgroup_subsys *ss;
		int ssid;

		dst_cset = find_css_set(src_cset, src_cset->mg_dst_cgrp);
		if (!dst_cset)
			return -ENOMEM;

		WARN_ON_ONCE(src_cset->mg_dst_cset || dst_cset->mg_dst_cset);

		/*
		 * If src cset equals dst, it's noop.  Drop the src.
		 * cgroup_migrate() will skip the cset too.  Note that we
		 * can't handle src == dst as some nodes are used by both.
		 */
		if (src_cset == dst_cset) {
			src_cset->mg_src_cgrp = NULL;
			src_cset->mg_dst_cgrp = NULL;
			list_del_init(&src_cset->mg_src_preload_node);
			put_css_set(src_cset);
			put_css_set(dst_cset);
			continue;
		}

		src_cset->mg_dst_cset = dst_cset;

		if (list_empty(&dst_cset->mg_dst_preload_node))
			list_add_tail(&dst_cset->mg_dst_preload_node,
				      &mgctx->preloaded_dst_csets);
		else
			put_css_set(dst_cset);

		for_each_subsys(ss, ssid)
			if (src_cset->subsys[ssid] != dst_cset->subsys[ssid])
				mgctx->ss_mask |= 1 << ssid;
	}

	return 0;
}

/**
 * cgroup_migrate - migrate a process or task to a cgroup
 * @leader: the leader of the process or the task to migrate
 * @threadgroup: whether @leader points to the whole process or a single task
 * @mgctx: migration context
 *
 * Migrate a process or task denoted by @leader.  If migrating a process,
 * the caller must be holding cgroup_threadgroup_rwsem.  The caller is also
 * responsible for invoking cgroup_migrate_add_src() and
 * cgroup_migrate_prepare_dst() on the targets before invoking this
 * function and following up with cgroup_migrate_finish().
 *
 * As long as a controller's ->can_attach() doesn't fail, this function is
 * guaranteed to succeed.  This means that, excluding ->can_attach()
 * failure, when migrating multiple targets, the success or failure can be
 * decided for all targets by invoking group_migrate_prepare_dst() before
 * actually starting migrating.
 */
int cgroup_migrate(struct task_struct *leader, bool threadgroup,
		   struct cgroup_mgctx *mgctx)
{
	struct task_struct *task;

	/*
	 * The following thread iteration should be inside an RCU critical
	 * section to prevent tasks from being freed while taking the snapshot.
	 * spin_lock_irq() implies RCU critical section here.
	 */
	spin_lock_irq(&css_set_lock);
	task = leader;
	do {
		cgroup_migrate_add_task(task, mgctx);
		if (!threadgroup)
			break;
	} while_each_thread(leader, task);
	spin_unlock_irq(&css_set_lock);

	return cgroup_migrate_execute(mgctx);
}

/**
 * cgroup_attach_task - attach a task or a whole threadgroup to a cgroup
 * @dst_cgrp: the cgroup to attach to
 * @leader: the task or the leader of the threadgroup to be attached
 * @threadgroup: attach the whole threadgroup?
 *
 * Call holding cgroup_mutex and cgroup_threadgroup_rwsem.
 */
int cgroup_attach_task(struct cgroup *dst_cgrp, struct task_struct *leader,
		       bool threadgroup)
{
	DEFINE_CGROUP_MGCTX(mgctx);
	struct task_struct *task;
	int ret = 0;

	/* look up all src csets */
	spin_lock_irq(&css_set_lock);
	rcu_read_lock();
	task = leader;
	do {
		cgroup_migrate_add_src(task_css_set(task), dst_cgrp, &mgctx);
		if (!threadgroup)
			break;
	} while_each_thread(leader, task);
	rcu_read_unlock();
	spin_unlock_irq(&css_set_lock);

	/* prepare dst csets and commit */
	ret = cgroup_migrate_prepare_dst(&mgctx);
	if (!ret)
		ret = cgroup_migrate(leader, threadgroup, &mgctx);

	cgroup_migrate_finish(&mgctx);

	if (!ret)
		TRACE_CGROUP_PATH(attach_task, dst_cgrp, leader, threadgroup);

	return ret;
}

struct task_struct *cgroup_procs_write_start(char *buf, bool threadgroup,
					     bool *threadgroup_locked)
{
	struct task_struct *tsk;
	pid_t pid;

	if (kstrtoint(strstrip(buf), 0, &pid) || pid < 0)
		return ERR_PTR(-EINVAL);

	/*
	 * If we migrate a single thread, we don't care about threadgroup
	 * stability. If the thread is `current`, it won't exit(2) under our
	 * hands or change PID through exec(2). We exclude
	 * cgroup_update_dfl_csses and other cgroup_{proc,thread}s_write
	 * callers by cgroup_mutex.
	 * Therefore, we can skip the global lock.
	 */
	lockdep_assert_held(&cgroup_mutex);
	*threadgroup_locked = pid || threadgroup;
	cgroup_attach_lock(*threadgroup_locked);

	rcu_read_lock();
	if (pid) {
		tsk = find_task_by_vpid(pid);
		if (!tsk) {
			tsk = ERR_PTR(-ESRCH);
			goto out_unlock_threadgroup;
		}
	} else {
		tsk = current;
	}

	if (threadgroup)
		tsk = tsk->group_leader;

	/*
	 * kthreads may acquire PF_NO_SETAFFINITY during initialization.
	 * If userland migrates such a kthread to a non-root cgroup, it can
	 * become trapped in a cpuset, or RT kthread may be born in a
	 * cgroup with no rt_runtime allocated.  Just say no.
	 */
	if (tsk->no_cgroup_migration || (tsk->flags & PF_NO_SETAFFINITY)) {
		tsk = ERR_PTR(-EINVAL);
		goto out_unlock_threadgroup;
	}

	get_task_struct(tsk);
	goto out_unlock_rcu;

out_unlock_threadgroup:
	cgroup_attach_unlock(*threadgroup_locked);
	*threadgroup_locked = false;
out_unlock_rcu:
	rcu_read_unlock();
	return tsk;
}

void cgroup_procs_write_finish(struct task_struct *task, bool threadgroup_locked)
{
	struct cgroup_subsys *ss;
	int ssid;

	/* release reference from cgroup_procs_write_start() */
	put_task_struct(task);

	cgroup_attach_unlock(threadgroup_locked);

	for_each_subsys(ss, ssid)
		if (ss->post_attach)
			ss->post_attach();
}

static void cgroup_print_ss_mask(struct seq_file *seq, u16 ss_mask)
{
	struct cgroup_subsys *ss;
	bool printed = false;
	int ssid;

	do_each_subsys_mask(ss, ssid, ss_mask) {
		if (printed)
			seq_putc(seq, ' ');
		seq_puts(seq, ss->name);
		printed = true;
	} while_each_subsys_mask();
	if (printed)
		seq_putc(seq, '\n');
}

/* show controllers which are enabled from the parent */
static int cgroup_controllers_show(struct seq_file *seq, void *v)
{
	struct cgroup *cgrp = seq_css(seq)->cgroup;

	cgroup_print_ss_mask(seq, cgroup_control(cgrp));
	return 0;
}

/* show controllers which are enabled for a given cgroup's children */
static int cgroup_subtree_control_show(struct seq_file *seq, void *v)
{
	struct cgroup *cgrp = seq_css(seq)->cgroup;

	cgroup_print_ss_mask(seq, cgrp->subtree_control);
	return 0;
}

/**
 * cgroup_update_dfl_csses - update css assoc of a subtree in default hierarchy
 * @cgrp: root of the subtree to update csses for
 *
 * @cgrp's control masks have changed and its subtree's css associations
 * need to be updated accordingly.  This function looks up all css_sets
 * which are attached to the subtree, creates the matching updated css_sets
 * and migrates the tasks to the new ones.
 */
static int cgroup_update_dfl_csses(struct cgroup *cgrp)
{
	DEFINE_CGROUP_MGCTX(mgctx);
	struct cgroup_subsys_state *d_css;
	struct cgroup *dsct;
	struct css_set *src_cset;
	bool has_tasks;
	int ret;

	lockdep_assert_held(&cgroup_mutex);

	/* look up all csses currently attached to @cgrp's subtree */
	spin_lock_irq(&css_set_lock);
	cgroup_for_each_live_descendant_pre(dsct, d_css, cgrp) {
		struct cgrp_cset_link *link;

		/*
		 * As cgroup_update_dfl_csses() is only called by
		 * cgroup_apply_control(). The csses associated with the
		 * given cgrp will not be affected by changes made to
		 * its subtree_control file. We can skip them.
		 */
		if (dsct == cgrp)
			continue;

		list_for_each_entry(link, &dsct->cset_links, cset_link)
			cgroup_migrate_add_src(link->cset, dsct, &mgctx);
	}
	spin_unlock_irq(&css_set_lock);

	/*
	 * We need to write-lock threadgroup_rwsem while migrating tasks.
	 * However, if there are no source csets for @cgrp, changing its
	 * controllers isn't gonna produce any task migrations and the
	 * write-locking can be skipped safely.
	 */
	has_tasks = !list_empty(&mgctx.preloaded_src_csets);
	cgroup_attach_lock(has_tasks);

	/* NULL dst indicates self on default hierarchy */
	ret = cgroup_migrate_prepare_dst(&mgctx);
	if (ret)
		goto out_finish;

	spin_lock_irq(&css_set_lock);
	list_for_each_entry(src_cset, &mgctx.preloaded_src_csets,
			    mg_src_preload_node) {
		struct task_struct *task, *ntask;

		/* all tasks in src_csets need to be migrated */
		list_for_each_entry_safe(task, ntask, &src_cset->tasks, cg_list)
			cgroup_migrate_add_task(task, &mgctx);
	}
	spin_unlock_irq(&css_set_lock);

	ret = cgroup_migrate_execute(&mgctx);
out_finish:
	cgroup_migrate_finish(&mgctx);
	cgroup_attach_unlock(has_tasks);
	return ret;
}

/**
 * cgroup_lock_and_drain_offline - lock cgroup_mutex and drain offlined csses
 * @cgrp: root of the target subtree
 *
 * Because css offlining is asynchronous, userland may try to re-enable a
 * controller while the previous css is still around.  This function grabs
 * cgroup_mutex and drains the previous css instances of @cgrp's subtree.
 */
void cgroup_lock_and_drain_offline(struct cgroup *cgrp)
	__acquires(&cgroup_mutex)
{
	struct cgroup *dsct;
	struct cgroup_subsys_state *d_css;
	struct cgroup_subsys *ss;
	int ssid;

restart:
	cgroup_lock();

	cgroup_for_each_live_descendant_post(dsct, d_css, cgrp) {
		for_each_subsys(ss, ssid) {
			struct cgroup_subsys_state *css = cgroup_css(dsct, ss);
			DEFINE_WAIT(wait);

			if (!css || !percpu_ref_is_dying(&css->refcnt))
				continue;

			cgroup_get_live(dsct);
			prepare_to_wait(&dsct->offline_waitq, &wait,
					TASK_UNINTERRUPTIBLE);

			cgroup_unlock();
			schedule();
			finish_wait(&dsct->offline_waitq, &wait);

			cgroup_put(dsct);
			goto restart;
		}
	}
}

/**
 * cgroup_save_control - save control masks and dom_cgrp of a subtree
 * @cgrp: root of the target subtree
 *
 * Save ->subtree_control, ->subtree_ss_mask and ->dom_cgrp to the
 * respective old_ prefixed fields for @cgrp's subtree including @cgrp
 * itself.
 */
static void cgroup_save_control(struct cgroup *cgrp)
{
	struct cgroup *dsct;
	struct cgroup_subsys_state *d_css;

	cgroup_for_each_live_descendant_pre(dsct, d_css, cgrp) {
		dsct->old_subtree_control = dsct->subtree_control;
		dsct->old_subtree_ss_mask = dsct->subtree_ss_mask;
		dsct->old_dom_cgrp = dsct->dom_cgrp;
	}
}

/**
 * cgroup_propagate_control - refresh control masks of a subtree
 * @cgrp: root of the target subtree
 *
 * For @cgrp and its subtree, ensure ->subtree_ss_mask matches
 * ->subtree_control and propagate controller availability through the
 * subtree so that descendants don't have unavailable controllers enabled.
 */
static void cgroup_propagate_control(struct cgroup *cgrp)
{
	struct cgroup *dsct;
	struct cgroup_subsys_state *d_css;

	cgroup_for_each_live_descendant_pre(dsct, d_css, cgrp) {
		dsct->subtree_control &= cgroup_control(dsct);
		dsct->subtree_ss_mask =
			cgroup_calc_subtree_ss_mask(dsct->subtree_control,
						    cgroup_ss_mask(dsct));
	}
}

/**
 * cgroup_restore_control - restore control masks and dom_cgrp of a subtree
 * @cgrp: root of the target subtree
 *
 * Restore ->subtree_control, ->subtree_ss_mask and ->dom_cgrp from the
 * respective old_ prefixed fields for @cgrp's subtree including @cgrp
 * itself.
 */
static void cgroup_restore_control(struct cgroup *cgrp)
{
	struct cgroup *dsct;
	struct cgroup_subsys_state *d_css;

	cgroup_for_each_live_descendant_post(dsct, d_css, cgrp) {
		dsct->subtree_control = dsct->old_subtree_control;
		dsct->subtree_ss_mask = dsct->old_subtree_ss_mask;
		dsct->dom_cgrp = dsct->old_dom_cgrp;
	}
}

static bool css_visible(struct cgroup_subsys_state *css)
{
	struct cgroup_subsys *ss = css->ss;
	struct cgroup *cgrp = css->cgroup;

	if (cgroup_control(cgrp) & (1 << ss->id))
		return true;
	if (!(cgroup_ss_mask(cgrp) & (1 << ss->id)))
		return false;
	return cgroup_on_dfl(cgrp) && ss->implicit_on_dfl;
}

/**
 * cgroup_apply_control_enable - enable or show csses according to control
 * @cgrp: root of the target subtree
 *
 * Walk @cgrp's subtree and create new csses or make the existing ones
 * visible.  A css is created invisible if it's being implicitly enabled
 * through dependency.  An invisible css is made visible when the userland
 * explicitly enables it.
 *
 * Returns 0 on success, -errno on failure.  On failure, csses which have
 * been processed already aren't cleaned up.  The caller is responsible for
 * cleaning up with cgroup_apply_control_disable().
 */
static int cgroup_apply_control_enable(struct cgroup *cgrp)
{
	struct cgroup *dsct;
	struct cgroup_subsys_state *d_css;
	struct cgroup_subsys *ss;
	int ssid, ret;

	cgroup_for_each_live_descendant_pre(dsct, d_css, cgrp) {
		for_each_subsys(ss, ssid) {
			struct cgroup_subsys_state *css = cgroup_css(dsct, ss);

			if (!(cgroup_ss_mask(dsct) & (1 << ss->id)))
				continue;

			if (!css) {
				css = css_create(dsct, ss);
				if (IS_ERR(css))
					return PTR_ERR(css);
			}

			WARN_ON_ONCE(percpu_ref_is_dying(&css->refcnt));

			if (css_visible(css)) {
				ret = css_populate_dir(css);
				if (ret)
					return ret;
			}
		}
	}

	return 0;
}

/**
 * cgroup_apply_control_disable - kill or hide csses according to control
 * @cgrp: root of the target subtree
 *
 * Walk @cgrp's subtree and kill and hide csses so that they match
 * cgroup_ss_mask() and cgroup_visible_mask().
 *
 * A css is hidden when the userland requests it to be disabled while other
 * subsystems are still depending on it.  The css must not actively control
 * resources and be in the vanilla state if it's made visible again later.
 * Controllers which may be depended upon should provide ->css_reset() for
 * this purpose.
 */
static void cgroup_apply_control_disable(struct cgroup *cgrp)
{
	struct cgroup *dsct;
	struct cgroup_subsys_state *d_css;
	struct cgroup_subsys *ss;
	int ssid;

	cgroup_for_each_live_descendant_post(dsct, d_css, cgrp) {
		for_each_subsys(ss, ssid) {
			struct cgroup_subsys_state *css = cgroup_css(dsct, ss);

			if (!css)
				continue;

			WARN_ON_ONCE(percpu_ref_is_dying(&css->refcnt));

			if (css->parent &&
			    !(cgroup_ss_mask(dsct) & (1 << ss->id))) {
				kill_css(css);
			} else if (!css_visible(css)) {
				css_clear_dir(css);
				if (ss->css_reset)
					ss->css_reset(css);
			}
		}
	}
}

/**
 * cgroup_apply_control - apply control mask updates to the subtree
 * @cgrp: root of the target subtree
 *
 * subsystems can be enabled and disabled in a subtree using the following
 * steps.
 *
 * 1. Call cgroup_save_control() to stash the current state.
 * 2. Update ->subtree_control masks in the subtree as desired.
 * 3. Call cgroup_apply_control() to apply the changes.
 * 4. Optionally perform other related operations.
 * 5. Call cgroup_finalize_control() to finish up.
 *
 * This function implements step 3 and propagates the mask changes
 * throughout @cgrp's subtree, updates csses accordingly and perform
 * process migrations.
 */
static int cgroup_apply_control(struct cgroup *cgrp)
{
	int ret;

	cgroup_propagate_control(cgrp);

	ret = cgroup_apply_control_enable(cgrp);
	if (ret)
		return ret;

	/*
	 * At this point, cgroup_e_css_by_mask() results reflect the new csses
	 * making the following cgroup_update_dfl_csses() properly update
	 * css associations of all tasks in the subtree.
	 */
	return cgroup_update_dfl_csses(cgrp);
}

/**
 * cgroup_finalize_control - finalize control mask update
 * @cgrp: root of the target subtree
 * @ret: the result of the update
 *
 * Finalize control mask update.  See cgroup_apply_control() for more info.
 */
static void cgroup_finalize_control(struct cgroup *cgrp, int ret)
{
	if (ret) {
		cgroup_restore_control(cgrp);
		cgroup_propagate_control(cgrp);
	}

	cgroup_apply_control_disable(cgrp);
}

static int cgroup_vet_subtree_control_enable(struct cgroup *cgrp, u16 enable)
{
	u16 domain_enable = enable & ~cgrp_dfl_threaded_ss_mask;

	/* if nothing is getting enabled, nothing to worry about */
	if (!enable)
		return 0;

	/* can @cgrp host any resources? */
	if (!cgroup_is_valid_domain(cgrp->dom_cgrp))
		return -EOPNOTSUPP;

	/* mixables don't care */
	if (cgroup_is_mixable(cgrp))
		return 0;

	if (domain_enable) {
		/* can't enable domain controllers inside a thread subtree */
		if (cgroup_is_thread_root(cgrp) || cgroup_is_threaded(cgrp))
			return -EOPNOTSUPP;
	} else {
		/*
		 * Threaded controllers can handle internal competitions
		 * and are always allowed inside a (prospective) thread
		 * subtree.
		 */
		if (cgroup_can_be_thread_root(cgrp) || cgroup_is_threaded(cgrp))
			return 0;
	}

	/*
	 * Controllers can't be enabled for a cgroup with tasks to avoid
	 * child cgroups competing against tasks.
	 */
	if (cgroup_has_tasks(cgrp))
		return -EBUSY;

	return 0;
}

/* change the enabled child controllers for a cgroup in the default hierarchy */
static ssize_t cgroup_subtree_control_write(struct kernfs_open_file *of,
					    char *buf, size_t nbytes,
					    loff_t off)
{
	u16 enable = 0, disable = 0;
	struct cgroup *cgrp, *child;
	struct cgroup_subsys *ss;
	char *tok;
	int ssid, ret;

	/*
	 * Parse input - space separated list of subsystem names prefixed
	 * with either + or -.
	 */
	buf = strstrip(buf);
	while ((tok = strsep(&buf, " "))) {
		if (tok[0] == '\0')
			continue;
		do_each_subsys_mask(ss, ssid, ~cgrp_dfl_inhibit_ss_mask) {
			if (!cgroup_ssid_enabled(ssid) ||
			    strcmp(tok + 1, ss->name))
				continue;

			if (*tok == '+') {
				enable |= 1 << ssid;
				disable &= ~(1 << ssid);
			} else if (*tok == '-') {
				disable |= 1 << ssid;
				enable &= ~(1 << ssid);
			} else {
				return -EINVAL;
			}
			break;
		} while_each_subsys_mask();
		if (ssid == CGROUP_SUBSYS_COUNT)
			return -EINVAL;
	}

	cgrp = cgroup_kn_lock_live(of->kn, true);
	if (!cgrp)
		return -ENODEV;

	for_each_subsys(ss, ssid) {
		if (enable & (1 << ssid)) {
			if (cgrp->subtree_control & (1 << ssid)) {
				enable &= ~(1 << ssid);
				continue;
			}

			if (!(cgroup_control(cgrp) & (1 << ssid))) {
				ret = -ENOENT;
				goto out_unlock;
			}
		} else if (disable & (1 << ssid)) {
			if (!(cgrp->subtree_control & (1 << ssid))) {
				disable &= ~(1 << ssid);
				continue;
			}

			/* a child has it enabled? */
			cgroup_for_each_live_child(child, cgrp) {
				if (child->subtree_control & (1 << ssid)) {
					ret = -EBUSY;
					goto out_unlock;
				}
			}
		}
	}

	if (!enable && !disable) {
		ret = 0;
		goto out_unlock;
	}

	ret = cgroup_vet_subtree_control_enable(cgrp, enable);
	if (ret)
		goto out_unlock;

	/* save and update control masks and prepare csses */
	cgroup_save_control(cgrp);

	cgrp->subtree_control |= enable;
	cgrp->subtree_control &= ~disable;

	ret = cgroup_apply_control(cgrp);
	cgroup_finalize_control(cgrp, ret);
	if (ret)
		goto out_unlock;

	kernfs_activate(cgrp->kn);
out_unlock:
	cgroup_kn_unlock(of->kn);
	return ret ?: nbytes;
}

/**
 * cgroup_enable_threaded - make @cgrp threaded
 * @cgrp: the target cgroup
 *
 * Called when "threaded" is written to the cgroup.type interface file and
 * tries to make @cgrp threaded and join the parent's resource domain.
 * This function is never called on the root cgroup as cgroup.type doesn't
 * exist on it.
 */
static int cgroup_enable_threaded(struct cgroup *cgrp)
{
	struct cgroup *parent = cgroup_parent(cgrp);
	struct cgroup *dom_cgrp = parent->dom_cgrp;
	struct cgroup *dsct;
	struct cgroup_subsys_state *d_css;
	int ret;

	lockdep_assert_held(&cgroup_mutex);

	/* noop if already threaded */
	if (cgroup_is_threaded(cgrp))
		return 0;

	/*
	 * If @cgroup is populated or has domain controllers enabled, it
	 * can't be switched.  While the below cgroup_can_be_thread_root()
	 * test can catch the same conditions, that's only when @parent is
	 * not mixable, so let's check it explicitly.
	 */
	if (cgroup_is_populated(cgrp) ||
	    cgrp->subtree_control & ~cgrp_dfl_threaded_ss_mask)
		return -EOPNOTSUPP;

	/* we're joining the parent's domain, ensure its validity */
	if (!cgroup_is_valid_domain(dom_cgrp) ||
	    !cgroup_can_be_thread_root(dom_cgrp))
		return -EOPNOTSUPP;

	/*
	 * The following shouldn't cause actual migrations and should
	 * always succeed.
	 */
	cgroup_save_control(cgrp);

	cgroup_for_each_live_descendant_pre(dsct, d_css, cgrp)
		if (dsct == cgrp || cgroup_is_threaded(dsct))
			dsct->dom_cgrp = dom_cgrp;

	ret = cgroup_apply_control(cgrp);
	if (!ret)
		parent->nr_threaded_children++;

	cgroup_finalize_control(cgrp, ret);
	return ret;
}

static int cgroup_type_show(struct seq_file *seq, void *v)
{
	struct cgroup *cgrp = seq_css(seq)->cgroup;

	if (cgroup_is_threaded(cgrp))
		seq_puts(seq, "threaded\n");
	else if (!cgroup_is_valid_domain(cgrp))
		seq_puts(seq, "domain invalid\n");
	else if (cgroup_is_thread_root(cgrp))
		seq_puts(seq, "domain threaded\n");
	else
		seq_puts(seq, "domain\n");

	return 0;
}

static ssize_t cgroup_type_write(struct kernfs_open_file *of, char *buf,
				 size_t nbytes, loff_t off)
{
	struct cgroup *cgrp;
	int ret;

	/* only switching to threaded mode is supported */
	if (strcmp(strstrip(buf), "threaded"))
		return -EINVAL;

	/* drain dying csses before we re-apply (threaded) subtree control */
	cgrp = cgroup_kn_lock_live(of->kn, true);
	if (!cgrp)
		return -ENOENT;

	/* threaded can only be enabled */
	ret = cgroup_enable_threaded(cgrp);

	cgroup_kn_unlock(of->kn);
	return ret ?: nbytes;
}

static int cgroup_max_descendants_show(struct seq_file *seq, void *v)
{
	struct cgroup *cgrp = seq_css(seq)->cgroup;
	int descendants = READ_ONCE(cgrp->max_descendants);

	if (descendants == INT_MAX)
		seq_puts(seq, "max\n");
	else
		seq_printf(seq, "%d\n", descendants);

	return 0;
}

static ssize_t cgroup_max_descendants_write(struct kernfs_open_file *of,
					   char *buf, size_t nbytes, loff_t off)
{
	struct cgroup *cgrp;
	int descendants;
	ssize_t ret;

	buf = strstrip(buf);
	if (!strcmp(buf, "max")) {
		descendants = INT_MAX;
	} else {
		ret = kstrtoint(buf, 0, &descendants);
		if (ret)
			return ret;
	}

	if (descendants < 0)
		return -ERANGE;

	cgrp = cgroup_kn_lock_live(of->kn, false);
	if (!cgrp)
		return -ENOENT;

	cgrp->max_descendants = descendants;

	cgroup_kn_unlock(of->kn);

	return nbytes;
}

static int cgroup_max_depth_show(struct seq_file *seq, void *v)
{
	struct cgroup *cgrp = seq_css(seq)->cgroup;
	int depth = READ_ONCE(cgrp->max_depth);

	if (depth == INT_MAX)
		seq_puts(seq, "max\n");
	else
		seq_printf(seq, "%d\n", depth);

	return 0;
}

static ssize_t cgroup_max_depth_write(struct kernfs_open_file *of,
				      char *buf, size_t nbytes, loff_t off)
{
	struct cgroup *cgrp;
	ssize_t ret;
	int depth;

	buf = strstrip(buf);
	if (!strcmp(buf, "max")) {
		depth = INT_MAX;
	} else {
		ret = kstrtoint(buf, 0, &depth);
		if (ret)
			return ret;
	}

	if (depth < 0)
		return -ERANGE;

	cgrp = cgroup_kn_lock_live(of->kn, false);
	if (!cgrp)
		return -ENOENT;

	cgrp->max_depth = depth;

	cgroup_kn_unlock(of->kn);

	return nbytes;
}

static int cgroup_events_show(struct seq_file *seq, void *v)
{
	struct cgroup *cgrp = seq_css(seq)->cgroup;

	seq_printf(seq, "populated %d\n", cgroup_is_populated(cgrp));
	seq_printf(seq, "frozen %d\n", test_bit(CGRP_FROZEN, &cgrp->flags));

	return 0;
}

static int cgroup_stat_show(struct seq_file *seq, void *v)
{
	struct cgroup *cgroup = seq_css(seq)->cgroup;
	struct cgroup_subsys_state *css;
	int dying_cnt[CGROUP_SUBSYS_COUNT];
	int ssid;

	seq_printf(seq, "nr_descendants %d\n",
		   cgroup->nr_descendants);

	/*
	 * Show the number of live and dying csses associated with each of
	 * non-inhibited cgroup subsystems that is bound to cgroup v2.
	 *
	 * Without proper lock protection, racing is possible. So the
	 * numbers may not be consistent when that happens.
	 */
	rcu_read_lock();
	for (ssid = 0; ssid < CGROUP_SUBSYS_COUNT; ssid++) {
		dying_cnt[ssid] = -1;
		if ((BIT(ssid) & cgrp_dfl_inhibit_ss_mask) ||
		    (cgroup_subsys[ssid]->root !=  &cgrp_dfl_root))
			continue;
		css = rcu_dereference_raw(cgroup->subsys[ssid]);
		dying_cnt[ssid] = cgroup->nr_dying_subsys[ssid];
		seq_printf(seq, "nr_subsys_%s %d\n", cgroup_subsys[ssid]->name,
			   css ? (css->nr_descendants + 1) : 0);
	}

	seq_printf(seq, "nr_dying_descendants %d\n",
		   cgroup->nr_dying_descendants);
	for (ssid = 0; ssid < CGROUP_SUBSYS_COUNT; ssid++) {
		if (dying_cnt[ssid] >= 0)
			seq_printf(seq, "nr_dying_subsys_%s %d\n",
				   cgroup_subsys[ssid]->name, dying_cnt[ssid]);
	}
	rcu_read_unlock();
	return 0;
}

#ifdef CONFIG_CGROUP_SCHED
/**
 * cgroup_tryget_css - try to get a cgroup's css for the specified subsystem
 * @cgrp: the cgroup of interest
 * @ss: the subsystem of interest
 *
 * Find and get @cgrp's css associated with @ss.  If the css doesn't exist
 * or is offline, %NULL is returned.
 */
static struct cgroup_subsys_state *cgroup_tryget_css(struct cgroup *cgrp,
						     struct cgroup_subsys *ss)
{
	struct cgroup_subsys_state *css;

	rcu_read_lock();
	css = cgroup_css(cgrp, ss);
	if (css && !css_tryget_online(css))
		css = NULL;
	rcu_read_unlock();

	return css;
}

static int cgroup_extra_stat_show(struct seq_file *seq, int ssid)
{
	struct cgroup *cgrp = seq_css(seq)->cgroup;
	struct cgroup_subsys *ss = cgroup_subsys[ssid];
	struct cgroup_subsys_state *css;
	int ret;

	if (!ss->css_extra_stat_show)
		return 0;

	css = cgroup_tryget_css(cgrp, ss);
	if (!css)
		return 0;

	ret = ss->css_extra_stat_show(seq, css);
	css_put(css);
	return ret;
}

static int cgroup_local_stat_show(struct seq_file *seq,
				  struct cgroup *cgrp, int ssid)
{
	struct cgroup_subsys *ss = cgroup_subsys[ssid];
	struct cgroup_subsys_state *css;
	int ret;

	if (!ss->css_local_stat_show)
		return 0;

	css = cgroup_tryget_css(cgrp, ss);
	if (!css)
		return 0;

	ret = ss->css_local_stat_show(seq, css);
	css_put(css);
	return ret;
}
#endif

static int cpu_stat_show(struct seq_file *seq, void *v)
{
	int ret = 0;

	cgroup_base_stat_cputime_show(seq);
#ifdef CONFIG_CGROUP_SCHED
	ret = cgroup_extra_stat_show(seq, cpu_cgrp_id);
#endif
	return ret;
}

static int cpu_local_stat_show(struct seq_file *seq, void *v)
{
	struct cgroup __maybe_unused *cgrp = seq_css(seq)->cgroup;
	int ret = 0;

#ifdef CONFIG_CGROUP_SCHED
	ret = cgroup_local_stat_show(seq, cgrp, cpu_cgrp_id);
#endif
	return ret;
}

static int __maybe_unused cgroup_local_stat_show(struct seq_file *seq,
						 struct cgroup *cgrp, int ssid)
{
	struct cgroup_subsys *ss = cgroup_subsys[ssid];
	struct cgroup_subsys_state *css;
	int ret;

	if (!ss->css_local_stat_show)
		return 0;

	css = cgroup_tryget_css(cgrp, ss);
	if (!css)
		return 0;

	ret = ss->css_local_stat_show(seq, css);
	css_put(css);
	return ret;
}

static int cpu_local_stat_show(struct seq_file *seq, void *v)
{
	struct cgroup __maybe_unused *cgrp = seq_css(seq)->cgroup;
	int ret = 0;

#ifdef CONFIG_CGROUP_SCHED
	ret = cgroup_local_stat_show(seq, cgrp, cpu_cgrp_id);
#endif
	return ret;
}

#ifdef CONFIG_PSI
static int cgroup_io_pressure_show(struct seq_file *seq, void *v)
{
	struct cgroup *cgrp = seq_css(seq)->cgroup;
	struct psi_group *psi = cgroup_psi(cgrp);

	return psi_show(seq, psi, PSI_IO);
}
static int cgroup_memory_pressure_show(struct seq_file *seq, void *v)
{
	struct cgroup *cgrp = seq_css(seq)->cgroup;
	struct psi_group *psi = cgroup_psi(cgrp);

	return psi_show(seq, psi, PSI_MEM);
}
static int cgroup_cpu_pressure_show(struct seq_file *seq, void *v)
{
	struct cgroup *cgrp = seq_css(seq)->cgroup;
	struct psi_group *psi = cgroup_psi(cgrp);

	return psi_show(seq, psi, PSI_CPU);
}

static ssize_t pressure_write(struct kernfs_open_file *of, char *buf,
			      size_t nbytes, enum psi_res res)
{
	struct cgroup_file_ctx *ctx = of->priv;
	struct psi_trigger *new;
	struct cgroup *cgrp;
	struct psi_group *psi;

	cgrp = cgroup_kn_lock_live(of->kn, false);
	if (!cgrp)
		return -ENODEV;

	cgroup_get(cgrp);
	cgroup_kn_unlock(of->kn);

	/* Allow only one trigger per file descriptor */
	if (ctx->psi.trigger) {
		cgroup_put(cgrp);
		return -EBUSY;
	}

	psi = cgroup_psi(cgrp);
	new = psi_trigger_create(psi, buf, res, of->file, of);
	if (IS_ERR(new)) {
		cgroup_put(cgrp);
		return PTR_ERR(new);
	}

	smp_store_release(&ctx->psi.trigger, new);
	cgroup_put(cgrp);

	return nbytes;
}

static ssize_t cgroup_io_pressure_write(struct kernfs_open_file *of,
					  char *buf, size_t nbytes,
					  loff_t off)
{
	return pressure_write(of, buf, nbytes, PSI_IO);
}

static ssize_t cgroup_memory_pressure_write(struct kernfs_open_file *of,
					  char *buf, size_t nbytes,
					  loff_t off)
{
	return pressure_write(of, buf, nbytes, PSI_MEM);
}

static ssize_t cgroup_cpu_pressure_write(struct kernfs_open_file *of,
					  char *buf, size_t nbytes,
					  loff_t off)
{
	return pressure_write(of, buf, nbytes, PSI_CPU);
}

#ifdef CONFIG_IRQ_TIME_ACCOUNTING
static int cgroup_irq_pressure_show(struct seq_file *seq, void *v)
{
	struct cgroup *cgrp = seq_css(seq)->cgroup;
	struct psi_group *psi = cgroup_psi(cgrp);

	return psi_show(seq, psi, PSI_IRQ);
}

static ssize_t cgroup_irq_pressure_write(struct kernfs_open_file *of,
					 char *buf, size_t nbytes,
					 loff_t off)
{
	return pressure_write(of, buf, nbytes, PSI_IRQ);
}
#endif

static int cgroup_pressure_show(struct seq_file *seq, void *v)
{
	struct cgroup *cgrp = seq_css(seq)->cgroup;
	struct psi_group *psi = cgroup_psi(cgrp);

	seq_printf(seq, "%d\n", psi->enabled);

	return 0;
}

static ssize_t cgroup_pressure_write(struct kernfs_open_file *of,
				     char *buf, size_t nbytes,
				     loff_t off)
{
	ssize_t ret;
	int enable;
	struct cgroup *cgrp;
	struct psi_group *psi;

	ret = kstrtoint(strstrip(buf), 0, &enable);
	if (ret)
		return ret;

	if (enable < 0 || enable > 1)
		return -ERANGE;

	cgrp = cgroup_kn_lock_live(of->kn, false);
	if (!cgrp)
		return -ENOENT;

	psi = cgroup_psi(cgrp);
	if (psi->enabled != enable) {
		int i;

		/* show or hide {cpu,memory,io,irq}.pressure files */
		for (i = 0; i < NR_PSI_RESOURCES; i++)
			cgroup_file_show(&cgrp->psi_files[i], enable);

		psi->enabled = enable;
		if (enable)
			psi_cgroup_restart(psi);
	}

	cgroup_kn_unlock(of->kn);

	return nbytes;
}

static __poll_t cgroup_pressure_poll(struct kernfs_open_file *of,
					  poll_table *pt)
{
	struct cgroup_file_ctx *ctx = of->priv;

	return psi_trigger_poll(&ctx->psi.trigger, of->file, pt);
}

static void cgroup_pressure_release(struct kernfs_open_file *of)
{
	struct cgroup_file_ctx *ctx = of->priv;

	psi_trigger_destroy(ctx->psi.trigger);
}

bool cgroup_psi_enabled(void)
{
	if (static_branch_likely(&psi_disabled))
		return false;

	return (cgroup_feature_disable_mask & (1 << OPT_FEATURE_PRESSURE)) == 0;
}

#else /* CONFIG_PSI */
bool cgroup_psi_enabled(void)
{
	return false;
}

#endif /* CONFIG_PSI */

static int cgroup_freeze_show(struct seq_file *seq, void *v)
{
	struct cgroup *cgrp = seq_css(seq)->cgroup;

	seq_printf(seq, "%d\n", cgrp->freezer.freeze);

	return 0;
}

static ssize_t cgroup_freeze_write(struct kernfs_open_file *of,
				   char *buf, size_t nbytes, loff_t off)
{
	struct cgroup *cgrp;
	ssize_t ret;
	int freeze;

	ret = kstrtoint(strstrip(buf), 0, &freeze);
	if (ret)
		return ret;

	if (freeze < 0 || freeze > 1)
		return -ERANGE;

	cgrp = cgroup_kn_lock_live(of->kn, false);
	if (!cgrp)
		return -ENOENT;

	cgroup_freeze(cgrp, freeze);

	cgroup_kn_unlock(of->kn);

	return nbytes;
}

static void __cgroup_kill(struct cgroup *cgrp)
{
	struct css_task_iter it;
	struct task_struct *task;

	lockdep_assert_held(&cgroup_mutex);

	spin_lock_irq(&css_set_lock);
	set_bit(CGRP_KILL, &cgrp->flags);
	spin_unlock_irq(&css_set_lock);

	css_task_iter_start(&cgrp->self, CSS_TASK_ITER_PROCS | CSS_TASK_ITER_THREADED, &it);
	while ((task = css_task_iter_next(&it))) {
		/* Ignore kernel threads here. */
		if (task->flags & PF_KTHREAD)
			continue;

		/* Skip tasks that are already dying. */
		if (__fatal_signal_pending(task))
			continue;

		send_sig(SIGKILL, task, 0);
	}
	css_task_iter_end(&it);

	spin_lock_irq(&css_set_lock);
	clear_bit(CGRP_KILL, &cgrp->flags);
	spin_unlock_irq(&css_set_lock);
}

static void cgroup_kill(struct cgroup *cgrp)
{
	struct cgroup_subsys_state *css;
	struct cgroup *dsct;

	lockdep_assert_held(&cgroup_mutex);

	cgroup_for_each_live_descendant_pre(dsct, css, cgrp)
		__cgroup_kill(dsct);
}

static ssize_t cgroup_kill_write(struct kernfs_open_file *of, char *buf,
				 size_t nbytes, loff_t off)
{
	ssize_t ret = 0;
	int kill;
	struct cgroup *cgrp;

	ret = kstrtoint(strstrip(buf), 0, &kill);
	if (ret)
		return ret;

	if (kill != 1)
		return -ERANGE;

	cgrp = cgroup_kn_lock_live(of->kn, false);
	if (!cgrp)
		return -ENOENT;

	/*
	 * Killing is a process directed operation, i.e. the whole thread-group
	 * is taken down so act like we do for cgroup.procs and only make this
	 * writable in non-threaded cgroups.
	 */
	if (cgroup_is_threaded(cgrp))
		ret = -EOPNOTSUPP;
	else
		cgroup_kill(cgrp);

	cgroup_kn_unlock(of->kn);

	return ret ?: nbytes;
}

static int cgroup_file_open(struct kernfs_open_file *of)
{
	struct cftype *cft = of_cft(of);
	struct cgroup_file_ctx *ctx;
	int ret;

	ctx = kzalloc(sizeof(*ctx), GFP_KERNEL);
	if (!ctx)
		return -ENOMEM;

	ctx->ns = current->nsproxy->cgroup_ns;
	get_cgroup_ns(ctx->ns);
	of->priv = ctx;

	if (!cft->open)
		return 0;

	ret = cft->open(of);
	if (ret) {
		put_cgroup_ns(ctx->ns);
		kfree(ctx);
	}
	return ret;
}

static void cgroup_file_release(struct kernfs_open_file *of)
{
	struct cftype *cft = of_cft(of);
	struct cgroup_file_ctx *ctx = of->priv;

	if (cft->release)
		cft->release(of);
	put_cgroup_ns(ctx->ns);
	kfree(ctx);
}

static ssize_t cgroup_file_write(struct kernfs_open_file *of, char *buf,
				 size_t nbytes, loff_t off)
{
	struct cgroup_file_ctx *ctx = of->priv;
	struct cgroup *cgrp = of->kn->parent->priv;
	struct cftype *cft = of_cft(of);
	struct cgroup_subsys_state *css;
	int ret;

	if (!nbytes)
		return 0;

	/*
	 * If namespaces are delegation boundaries, disallow writes to
	 * files in an non-init namespace root from inside the namespace
	 * except for the files explicitly marked delegatable -
	 * eg. cgroup.procs, cgroup.threads and cgroup.subtree_control.
	 */
	if ((cgrp->root->flags & CGRP_ROOT_NS_DELEGATE) &&
	    !(cft->flags & CFTYPE_NS_DELEGATABLE) &&
	    ctx->ns != &init_cgroup_ns && ctx->ns->root_cset->dfl_cgrp == cgrp)
		return -EPERM;

	if (cft->write)
		return cft->write(of, buf, nbytes, off);

	/*
	 * kernfs guarantees that a file isn't deleted with operations in
	 * flight, which means that the matching css is and stays alive and
	 * doesn't need to be pinned.  The RCU locking is not necessary
	 * either.  It's just for the convenience of using cgroup_css().
	 */
	rcu_read_lock();
	css = cgroup_css(cgrp, cft->ss);
	rcu_read_unlock();

	if (cft->write_u64) {
		unsigned long long v;
		ret = kstrtoull(buf, 0, &v);
		if (!ret)
			ret = cft->write_u64(css, cft, v);
	} else if (cft->write_s64) {
		long long v;
		ret = kstrtoll(buf, 0, &v);
		if (!ret)
			ret = cft->write_s64(css, cft, v);
	} else {
		ret = -EINVAL;
	}

	return ret ?: nbytes;
}

static __poll_t cgroup_file_poll(struct kernfs_open_file *of, poll_table *pt)
{
	struct cftype *cft = of_cft(of);

	if (cft->poll)
		return cft->poll(of, pt);

	return kernfs_generic_poll(of, pt);
}

static void *cgroup_seqfile_start(struct seq_file *seq, loff_t *ppos)
{
	return seq_cft(seq)->seq_start(seq, ppos);
}

static void *cgroup_seqfile_next(struct seq_file *seq, void *v, loff_t *ppos)
{
	return seq_cft(seq)->seq_next(seq, v, ppos);
}

static void cgroup_seqfile_stop(struct seq_file *seq, void *v)
{
	if (seq_cft(seq)->seq_stop)
		seq_cft(seq)->seq_stop(seq, v);
}

static int cgroup_seqfile_show(struct seq_file *m, void *arg)
{
	struct cftype *cft = seq_cft(m);
	struct cgroup_subsys_state *css = seq_css(m);

	if (cft->seq_show)
		return cft->seq_show(m, arg);

	if (cft->read_u64)
		seq_printf(m, "%llu\n", cft->read_u64(css, cft));
	else if (cft->read_s64)
		seq_printf(m, "%lld\n", cft->read_s64(css, cft));
	else
		return -EINVAL;
	return 0;
}

static struct kernfs_ops cgroup_kf_single_ops = {
	.atomic_write_len	= PAGE_SIZE,
	.open			= cgroup_file_open,
	.release		= cgroup_file_release,
	.write			= cgroup_file_write,
	.poll			= cgroup_file_poll,
	.seq_show		= cgroup_seqfile_show,
};

static struct kernfs_ops cgroup_kf_ops = {
	.atomic_write_len	= PAGE_SIZE,
	.open			= cgroup_file_open,
	.release		= cgroup_file_release,
	.write			= cgroup_file_write,
	.poll			= cgroup_file_poll,
	.seq_start		= cgroup_seqfile_start,
	.seq_next		= cgroup_seqfile_next,
	.seq_stop		= cgroup_seqfile_stop,
	.seq_show		= cgroup_seqfile_show,
};

static void cgroup_file_notify_timer(struct timer_list *timer)
{
	cgroup_file_notify(container_of(timer, struct cgroup_file,
					notify_timer));
}

static int cgroup_add_file(struct cgroup_subsys_state *css, struct cgroup *cgrp,
			   struct cftype *cft)
{
	char name[CGROUP_FILE_NAME_MAX];
	struct kernfs_node *kn;
	struct lock_class_key *key = NULL;

#ifdef CONFIG_DEBUG_LOCK_ALLOC
	key = &cft->lockdep_key;
#endif
	kn = __kernfs_create_file(cgrp->kn, cgroup_file_name(cgrp, cft, name),
				  cgroup_file_mode(cft),
				  current_fsuid(), current_fsgid(),
				  0, cft->kf_ops, cft,
				  NULL, key);
	if (IS_ERR(kn))
		return PTR_ERR(kn);

	if (cft->file_offset) {
		struct cgroup_file *cfile = (void *)css + cft->file_offset;

		timer_setup(&cfile->notify_timer, cgroup_file_notify_timer, 0);

		spin_lock_irq(&cgroup_file_kn_lock);
		cfile->kn = kn;
		spin_unlock_irq(&cgroup_file_kn_lock);
	}

	return 0;
}

/**
 * cgroup_addrm_files - add or remove files to a cgroup directory
 * @css: the target css
 * @cgrp: the target cgroup (usually css->cgroup)
 * @cfts: array of cftypes to be added
 * @is_add: whether to add or remove
 *
 * Depending on @is_add, add or remove files defined by @cfts on @cgrp.
 * For removals, this function never fails.
 */
static int cgroup_addrm_files(struct cgroup_subsys_state *css,
			      struct cgroup *cgrp, struct cftype cfts[],
			      bool is_add)
{
	struct cftype *cft, *cft_end = NULL;
	int ret = 0;

	lockdep_assert_held(&cgroup_mutex);

restart:
	for (cft = cfts; cft != cft_end && cft->name[0] != '\0'; cft++) {
		/* does cft->flags tell us to skip this file on @cgrp? */
		if ((cft->flags & __CFTYPE_ONLY_ON_DFL) && !cgroup_on_dfl(cgrp))
			continue;
		if ((cft->flags & __CFTYPE_NOT_ON_DFL) && cgroup_on_dfl(cgrp))
			continue;
		if ((cft->flags & CFTYPE_NOT_ON_ROOT) && !cgroup_parent(cgrp))
			continue;
		if ((cft->flags & CFTYPE_ONLY_ON_ROOT) && cgroup_parent(cgrp))
			continue;
		if ((cft->flags & CFTYPE_DEBUG) && !cgroup_debug)
			continue;
		if (is_add) {
			ret = cgroup_add_file(css, cgrp, cft);
			if (ret) {
				pr_warn("%s: failed to add %s, err=%d\n",
					__func__, cft->name, ret);
				cft_end = cft;
				is_add = false;
				goto restart;
			}
		} else {
			cgroup_rm_file(cgrp, cft);
		}
	}
	return ret;
}

static int cgroup_apply_cftypes(struct cftype *cfts, bool is_add)
{
	struct cgroup_subsys *ss = cfts[0].ss;
	struct cgroup *root = &ss->root->cgrp;
	struct cgroup_subsys_state *css;
	int ret = 0;

	lockdep_assert_held(&cgroup_mutex);

	/* add/rm files for all cgroups created before */
	css_for_each_descendant_pre(css, cgroup_css(root, ss)) {
		struct cgroup *cgrp = css->cgroup;

		if (!(css->flags & CSS_VISIBLE))
			continue;

		ret = cgroup_addrm_files(css, cgrp, cfts, is_add);
		if (ret)
			break;
	}

	if (is_add && !ret)
		kernfs_activate(root->kn);
	return ret;
}

static void cgroup_exit_cftypes(struct cftype *cfts)
{
	struct cftype *cft;

	for (cft = cfts; cft->name[0] != '\0'; cft++) {
		/* free copy for custom atomic_write_len, see init_cftypes() */
		if (cft->max_write_len && cft->max_write_len != PAGE_SIZE)
			kfree(cft->kf_ops);
		cft->kf_ops = NULL;
		cft->ss = NULL;

		/* revert flags set by cgroup core while adding @cfts */
		cft->flags &= ~(__CFTYPE_ONLY_ON_DFL | __CFTYPE_NOT_ON_DFL |
				__CFTYPE_ADDED);
	}
}

static int cgroup_init_cftypes(struct cgroup_subsys *ss, struct cftype *cfts)
{
	struct cftype *cft;
	int ret = 0;

	for (cft = cfts; cft->name[0] != '\0'; cft++) {
		struct kernfs_ops *kf_ops;

		WARN_ON(cft->ss || cft->kf_ops);

		if (cft->flags & __CFTYPE_ADDED) {
			ret = -EBUSY;
			break;
		}

		if (cft->seq_start)
			kf_ops = &cgroup_kf_ops;
		else
			kf_ops = &cgroup_kf_single_ops;

		/*
		 * Ugh... if @cft wants a custom max_write_len, we need to
		 * make a copy of kf_ops to set its atomic_write_len.
		 */
		if (cft->max_write_len && cft->max_write_len != PAGE_SIZE) {
			kf_ops = kmemdup(kf_ops, sizeof(*kf_ops), GFP_KERNEL);
			if (!kf_ops) {
				ret = -ENOMEM;
				break;
			}
			kf_ops->atomic_write_len = cft->max_write_len;
		}

		cft->kf_ops = kf_ops;
		cft->ss = ss;
		cft->flags |= __CFTYPE_ADDED;
	}

	if (ret)
		cgroup_exit_cftypes(cfts);
	return ret;
}

static void cgroup_rm_cftypes_locked(struct cftype *cfts)
{
	lockdep_assert_held(&cgroup_mutex);

	list_del(&cfts->node);
	cgroup_apply_cftypes(cfts, false);
	cgroup_exit_cftypes(cfts);
}

/**
 * cgroup_rm_cftypes - remove an array of cftypes from a subsystem
 * @cfts: zero-length name terminated array of cftypes
 *
 * Unregister @cfts.  Files described by @cfts are removed from all
 * existing cgroups and all future cgroups won't have them either.  This
 * function can be called anytime whether @cfts' subsys is attached or not.
 *
 * Returns 0 on successful unregistration, -ENOENT if @cfts is not
 * registered.
 */
int cgroup_rm_cftypes(struct cftype *cfts)
{
	if (!cfts || cfts[0].name[0] == '\0')
		return 0;

	if (!(cfts[0].flags & __CFTYPE_ADDED))
		return -ENOENT;

	cgroup_lock();
	cgroup_rm_cftypes_locked(cfts);
	cgroup_unlock();
	return 0;
}

/**
 * cgroup_add_cftypes - add an array of cftypes to a subsystem
 * @ss: target cgroup subsystem
 * @cfts: zero-length name terminated array of cftypes
 *
 * Register @cfts to @ss.  Files described by @cfts are created for all
 * existing cgroups to which @ss is attached and all future cgroups will
 * have them too.  This function can be called anytime whether @ss is
 * attached or not.
 *
 * Returns 0 on successful registration, -errno on failure.  Note that this
 * function currently returns 0 as long as @cfts registration is successful
 * even if some file creation attempts on existing cgroups fail.
 */
static int cgroup_add_cftypes(struct cgroup_subsys *ss, struct cftype *cfts)
{
	int ret;

	if (!cgroup_ssid_enabled(ss->id))
		return 0;

	if (!cfts || cfts[0].name[0] == '\0')
		return 0;

	ret = cgroup_init_cftypes(ss, cfts);
	if (ret)
		return ret;

	cgroup_lock();

	list_add_tail(&cfts->node, &ss->cfts);
	ret = cgroup_apply_cftypes(cfts, true);
	if (ret)
		cgroup_rm_cftypes_locked(cfts);

	cgroup_unlock();
	return ret;
}

/**
 * cgroup_add_dfl_cftypes - add an array of cftypes for default hierarchy
 * @ss: target cgroup subsystem
 * @cfts: zero-length name terminated array of cftypes
 *
 * Similar to cgroup_add_cftypes() but the added files are only used for
 * the default hierarchy.
 */
int cgroup_add_dfl_cftypes(struct cgroup_subsys *ss, struct cftype *cfts)
{
	struct cftype *cft;

	for (cft = cfts; cft && cft->name[0] != '\0'; cft++)
		cft->flags |= __CFTYPE_ONLY_ON_DFL;
	return cgroup_add_cftypes(ss, cfts);
}

/**
 * cgroup_add_legacy_cftypes - add an array of cftypes for legacy hierarchies
 * @ss: target cgroup subsystem
 * @cfts: zero-length name terminated array of cftypes
 *
 * Similar to cgroup_add_cftypes() but the added files are only used for
 * the legacy hierarchies.
 */
int cgroup_add_legacy_cftypes(struct cgroup_subsys *ss, struct cftype *cfts)
{
	struct cftype *cft;

	for (cft = cfts; cft && cft->name[0] != '\0'; cft++)
		cft->flags |= __CFTYPE_NOT_ON_DFL;
	return cgroup_add_cftypes(ss, cfts);
}

/**
 * cgroup_file_notify - generate a file modified event for a cgroup_file
 * @cfile: target cgroup_file
 *
 * @cfile must have been obtained by setting cftype->file_offset.
 */
void cgroup_file_notify(struct cgroup_file *cfile)
{
	unsigned long flags;

	spin_lock_irqsave(&cgroup_file_kn_lock, flags);
	if (cfile->kn) {
		unsigned long last = cfile->notified_at;
		unsigned long next = last + CGROUP_FILE_NOTIFY_MIN_INTV;

		if (time_in_range(jiffies, last, next)) {
			timer_reduce(&cfile->notify_timer, next);
		} else {
			kernfs_notify(cfile->kn);
			cfile->notified_at = jiffies;
		}
	}
	spin_unlock_irqrestore(&cgroup_file_kn_lock, flags);
}

/**
 * cgroup_file_show - show or hide a hidden cgroup file
 * @cfile: target cgroup_file obtained by setting cftype->file_offset
 * @show: whether to show or hide
 */
void cgroup_file_show(struct cgroup_file *cfile, bool show)
{
	struct kernfs_node *kn;

	spin_lock_irq(&cgroup_file_kn_lock);
	kn = cfile->kn;
	kernfs_get(kn);
	spin_unlock_irq(&cgroup_file_kn_lock);

	if (kn)
		kernfs_show(kn, show);

	kernfs_put(kn);
}

/**
 * css_next_child - find the next child of a given css
 * @pos: the current position (%NULL to initiate traversal)
 * @parent: css whose children to walk
 *
 * This function returns the next child of @parent and should be called
 * under either cgroup_mutex or RCU read lock.  The only requirement is
 * that @parent and @pos are accessible.  The next sibling is guaranteed to
 * be returned regardless of their states.
 *
 * If a subsystem synchronizes ->css_online() and the start of iteration, a
 * css which finished ->css_online() is guaranteed to be visible in the
 * future iterations and will stay visible until the last reference is put.
 * A css which hasn't finished ->css_online() or already finished
 * ->css_offline() may show up during traversal.  It's each subsystem's
 * responsibility to synchronize against on/offlining.
 */
struct cgroup_subsys_state *css_next_child(struct cgroup_subsys_state *pos,
					   struct cgroup_subsys_state *parent)
{
	struct cgroup_subsys_state *next;

	cgroup_assert_mutex_or_rcu_locked();

	/*
	 * @pos could already have been unlinked from the sibling list.
	 * Once a cgroup is removed, its ->sibling.next is no longer
	 * updated when its next sibling changes.  CSS_RELEASED is set when
	 * @pos is taken off list, at which time its next pointer is valid,
	 * and, as releases are serialized, the one pointed to by the next
	 * pointer is guaranteed to not have started release yet.  This
	 * implies that if we observe !CSS_RELEASED on @pos in this RCU
	 * critical section, the one pointed to by its next pointer is
	 * guaranteed to not have finished its RCU grace period even if we
	 * have dropped rcu_read_lock() in-between iterations.
	 *
	 * If @pos has CSS_RELEASED set, its next pointer can't be
	 * dereferenced; however, as each css is given a monotonically
	 * increasing unique serial number and always appended to the
	 * sibling list, the next one can be found by walking the parent's
	 * children until the first css with higher serial number than
	 * @pos's.  While this path can be slower, it happens iff iteration
	 * races against release and the race window is very small.
	 */
	if (!pos) {
		next = list_entry_rcu(parent->children.next, struct cgroup_subsys_state, sibling);
	} else if (likely(!(pos->flags & CSS_RELEASED))) {
		next = list_entry_rcu(pos->sibling.next, struct cgroup_subsys_state, sibling);
	} else {
		list_for_each_entry_rcu(next, &parent->children, sibling,
					lockdep_is_held(&cgroup_mutex))
			if (next->serial_nr > pos->serial_nr)
				break;
	}

	/*
	 * @next, if not pointing to the head, can be dereferenced and is
	 * the next sibling.
	 */
	if (&next->sibling != &parent->children)
		return next;
	return NULL;
}

/**
 * css_next_descendant_pre - find the next descendant for pre-order walk
 * @pos: the current position (%NULL to initiate traversal)
 * @root: css whose descendants to walk
 *
 * To be used by css_for_each_descendant_pre().  Find the next descendant
 * to visit for pre-order traversal of @root's descendants.  @root is
 * included in the iteration and the first node to be visited.
 *
 * While this function requires cgroup_mutex or RCU read locking, it
 * doesn't require the whole traversal to be contained in a single critical
 * section. Additionally, it isn't necessary to hold onto a reference to @pos.
 * This function will return the correct next descendant as long as both @pos
 * and @root are accessible and @pos is a descendant of @root.
 *
 * If a subsystem synchronizes ->css_online() and the start of iteration, a
 * css which finished ->css_online() is guaranteed to be visible in the
 * future iterations and will stay visible until the last reference is put.
 * A css which hasn't finished ->css_online() or already finished
 * ->css_offline() may show up during traversal.  It's each subsystem's
 * responsibility to synchronize against on/offlining.
 */
struct cgroup_subsys_state *
css_next_descendant_pre(struct cgroup_subsys_state *pos,
			struct cgroup_subsys_state *root)
{
	struct cgroup_subsys_state *next;

	cgroup_assert_mutex_or_rcu_locked();

	/* if first iteration, visit @root */
	if (!pos)
		return root;

	/* visit the first child if exists */
	next = css_next_child(NULL, pos);
	if (next)
		return next;

	/* no child, visit my or the closest ancestor's next sibling */
	while (pos != root) {
		next = css_next_child(pos, pos->parent);
		if (next)
			return next;
		pos = pos->parent;
	}

	return NULL;
}
EXPORT_SYMBOL_GPL(css_next_descendant_pre);

/**
 * css_rightmost_descendant - return the rightmost descendant of a css
 * @pos: css of interest
 *
 * Return the rightmost descendant of @pos.  If there's no descendant, @pos
 * is returned.  This can be used during pre-order traversal to skip
 * subtree of @pos.
 *
 * While this function requires cgroup_mutex or RCU read locking, it
 * doesn't require the whole traversal to be contained in a single critical
 * section. Additionally, it isn't necessary to hold onto a reference to @pos.
 * This function will return the correct rightmost descendant as long as @pos
 * is accessible.
 */
struct cgroup_subsys_state *
css_rightmost_descendant(struct cgroup_subsys_state *pos)
{
	struct cgroup_subsys_state *last, *tmp;

	cgroup_assert_mutex_or_rcu_locked();

	do {
		last = pos;
		/* ->prev isn't RCU safe, walk ->next till the end */
		pos = NULL;
		css_for_each_child(tmp, last)
			pos = tmp;
	} while (pos);

	return last;
}

static struct cgroup_subsys_state *
css_leftmost_descendant(struct cgroup_subsys_state *pos)
{
	struct cgroup_subsys_state *last;

	do {
		last = pos;
		pos = css_next_child(NULL, pos);
	} while (pos);

	return last;
}

/**
 * css_next_descendant_post - find the next descendant for post-order walk
 * @pos: the current position (%NULL to initiate traversal)
 * @root: css whose descendants to walk
 *
 * To be used by css_for_each_descendant_post().  Find the next descendant
 * to visit for post-order traversal of @root's descendants.  @root is
 * included in the iteration and the last node to be visited.
 *
 * While this function requires cgroup_mutex or RCU read locking, it
 * doesn't require the whole traversal to be contained in a single critical
 * section. Additionally, it isn't necessary to hold onto a reference to @pos.
 * This function will return the correct next descendant as long as both @pos
 * and @cgroup are accessible and @pos is a descendant of @cgroup.
 *
 * If a subsystem synchronizes ->css_online() and the start of iteration, a
 * css which finished ->css_online() is guaranteed to be visible in the
 * future iterations and will stay visible until the last reference is put.
 * A css which hasn't finished ->css_online() or already finished
 * ->css_offline() may show up during traversal.  It's each subsystem's
 * responsibility to synchronize against on/offlining.
 */
struct cgroup_subsys_state *
css_next_descendant_post(struct cgroup_subsys_state *pos,
			 struct cgroup_subsys_state *root)
{
	struct cgroup_subsys_state *next;

	cgroup_assert_mutex_or_rcu_locked();

	/* if first iteration, visit leftmost descendant which may be @root */
	if (!pos)
		return css_leftmost_descendant(root);

	/* if we visited @root, we're done */
	if (pos == root)
		return NULL;

	/* if there's an unvisited sibling, visit its leftmost descendant */
	next = css_next_child(pos, pos->parent);
	if (next)
		return css_leftmost_descendant(next);

	/* no sibling left, visit parent */
	return pos->parent;
}

/**
 * css_has_online_children - does a css have online children
 * @css: the target css
 *
 * Returns %true if @css has any online children; otherwise, %false.  This
 * function can be called from any context but the caller is responsible
 * for synchronizing against on/offlining as necessary.
 */
bool css_has_online_children(struct cgroup_subsys_state *css)
{
	struct cgroup_subsys_state *child;
	bool ret = false;

	rcu_read_lock();
	css_for_each_child(child, css) {
		if (child->flags & CSS_ONLINE) {
			ret = true;
			break;
		}
	}
	rcu_read_unlock();
	return ret;
}

static struct css_set *css_task_iter_next_css_set(struct css_task_iter *it)
{
	struct list_head *l;
	struct cgrp_cset_link *link;
	struct css_set *cset;

	lockdep_assert_held(&css_set_lock);

	/* find the next threaded cset */
	if (it->tcset_pos) {
		l = it->tcset_pos->next;

		if (l != it->tcset_head) {
			it->tcset_pos = l;
			return container_of(l, struct css_set,
					    threaded_csets_node);
		}

		it->tcset_pos = NULL;
	}

	/* find the next cset */
	l = it->cset_pos;
	l = l->next;
	if (l == it->cset_head) {
		it->cset_pos = NULL;
		return NULL;
	}

	if (it->ss) {
		cset = container_of(l, struct css_set, e_cset_node[it->ss->id]);
	} else {
		link = list_entry(l, struct cgrp_cset_link, cset_link);
		cset = link->cset;
	}

	it->cset_pos = l;

	/* initialize threaded css_set walking */
	if (it->flags & CSS_TASK_ITER_THREADED) {
		if (it->cur_dcset)
			put_css_set_locked(it->cur_dcset);
		it->cur_dcset = cset;
		get_css_set(cset);

		it->tcset_head = &cset->threaded_csets;
		it->tcset_pos = &cset->threaded_csets;
	}

	return cset;
}

/**
 * css_task_iter_advance_css_set - advance a task iterator to the next css_set
 * @it: the iterator to advance
 *
 * Advance @it to the next css_set to walk.
 */
static void css_task_iter_advance_css_set(struct css_task_iter *it)
{
	struct css_set *cset;

	lockdep_assert_held(&css_set_lock);

	/* Advance to the next non-empty css_set and find first non-empty tasks list*/
	while ((cset = css_task_iter_next_css_set(it))) {
		if (!list_empty(&cset->tasks)) {
			it->cur_tasks_head = &cset->tasks;
			break;
		} else if (!list_empty(&cset->mg_tasks)) {
			it->cur_tasks_head = &cset->mg_tasks;
			break;
		} else if (!list_empty(&cset->dying_tasks)) {
			it->cur_tasks_head = &cset->dying_tasks;
			break;
		}
	}
	if (!cset) {
		it->task_pos = NULL;
		return;
	}
	it->task_pos = it->cur_tasks_head->next;

	/*
	 * We don't keep css_sets locked across iteration steps and thus
	 * need to take steps to ensure that iteration can be resumed after
	 * the lock is re-acquired.  Iteration is performed at two levels -
	 * css_sets and tasks in them.
	 *
	 * Once created, a css_set never leaves its cgroup lists, so a
	 * pinned css_set is guaranteed to stay put and we can resume
	 * iteration afterwards.
	 *
	 * Tasks may leave @cset across iteration steps.  This is resolved
	 * by registering each iterator with the css_set currently being
	 * walked and making css_set_move_task() advance iterators whose
	 * next task is leaving.
	 */
	if (it->cur_cset) {
		list_del(&it->iters_node);
		put_css_set_locked(it->cur_cset);
	}
	get_css_set(cset);
	it->cur_cset = cset;
	list_add(&it->iters_node, &cset->task_iters);
}

static void css_task_iter_skip(struct css_task_iter *it,
			       struct task_struct *task)
{
	lockdep_assert_held(&css_set_lock);

	if (it->task_pos == &task->cg_list) {
		it->task_pos = it->task_pos->next;
		it->flags |= CSS_TASK_ITER_SKIPPED;
	}
}

static void css_task_iter_advance(struct css_task_iter *it)
{
	struct task_struct *task;

	lockdep_assert_held(&css_set_lock);
repeat:
	if (it->task_pos) {
		/*
		 * Advance iterator to find next entry. We go through cset
		 * tasks, mg_tasks and dying_tasks, when consumed we move onto
		 * the next cset.
		 */
		if (it->flags & CSS_TASK_ITER_SKIPPED)
			it->flags &= ~CSS_TASK_ITER_SKIPPED;
		else
			it->task_pos = it->task_pos->next;

		if (it->task_pos == &it->cur_cset->tasks) {
			it->cur_tasks_head = &it->cur_cset->mg_tasks;
			it->task_pos = it->cur_tasks_head->next;
		}
		if (it->task_pos == &it->cur_cset->mg_tasks) {
			it->cur_tasks_head = &it->cur_cset->dying_tasks;
			it->task_pos = it->cur_tasks_head->next;
		}
		if (it->task_pos == &it->cur_cset->dying_tasks)
			css_task_iter_advance_css_set(it);
	} else {
		/* called from start, proceed to the first cset */
		css_task_iter_advance_css_set(it);
	}

	if (!it->task_pos)
		return;

	task = list_entry(it->task_pos, struct task_struct, cg_list);

	if (it->flags & CSS_TASK_ITER_PROCS) {
		/* if PROCS, skip over tasks which aren't group leaders */
		if (!thread_group_leader(task))
			goto repeat;

		/* and dying leaders w/o live member threads */
		if (it->cur_tasks_head == &it->cur_cset->dying_tasks &&
		    !atomic_read(&task->signal->live))
			goto repeat;
	} else {
		/* skip all dying ones */
		if (it->cur_tasks_head == &it->cur_cset->dying_tasks)
			goto repeat;
	}
}

/**
 * css_task_iter_start - initiate task iteration
 * @css: the css to walk tasks of
 * @flags: CSS_TASK_ITER_* flags
 * @it: the task iterator to use
 *
 * Initiate iteration through the tasks of @css.  The caller can call
 * css_task_iter_next() to walk through the tasks until the function
 * returns NULL.  On completion of iteration, css_task_iter_end() must be
 * called.
 */
void css_task_iter_start(struct cgroup_subsys_state *css, unsigned int flags,
			 struct css_task_iter *it)
{
	unsigned long irqflags;

	memset(it, 0, sizeof(*it));

	spin_lock_irqsave(&css_set_lock, irqflags);

	it->ss = css->ss;
	it->flags = flags;

	if (CGROUP_HAS_SUBSYS_CONFIG && it->ss)
		it->cset_pos = &css->cgroup->e_csets[css->ss->id];
	else
		it->cset_pos = &css->cgroup->cset_links;

	it->cset_head = it->cset_pos;

	css_task_iter_advance(it);

	spin_unlock_irqrestore(&css_set_lock, irqflags);
}

/**
 * css_task_iter_next - return the next task for the iterator
 * @it: the task iterator being iterated
 *
 * The "next" function for task iteration.  @it should have been
 * initialized via css_task_iter_start().  Returns NULL when the iteration
 * reaches the end.
 */
struct task_struct *css_task_iter_next(struct css_task_iter *it)
{
	unsigned long irqflags;

	if (it->cur_task) {
		put_task_struct(it->cur_task);
		it->cur_task = NULL;
	}

	spin_lock_irqsave(&css_set_lock, irqflags);

	/* @it may be half-advanced by skips, finish advancing */
	if (it->flags & CSS_TASK_ITER_SKIPPED)
		css_task_iter_advance(it);

	if (it->task_pos) {
		it->cur_task = list_entry(it->task_pos, struct task_struct,
					  cg_list);
		get_task_struct(it->cur_task);
		css_task_iter_advance(it);
	}

	spin_unlock_irqrestore(&css_set_lock, irqflags);

	return it->cur_task;
}

/**
 * css_task_iter_end - finish task iteration
 * @it: the task iterator to finish
 *
 * Finish task iteration started by css_task_iter_start().
 */
void css_task_iter_end(struct css_task_iter *it)
{
	unsigned long irqflags;

	if (it->cur_cset) {
		spin_lock_irqsave(&css_set_lock, irqflags);
		list_del(&it->iters_node);
		put_css_set_locked(it->cur_cset);
		spin_unlock_irqrestore(&css_set_lock, irqflags);
	}

	if (it->cur_dcset)
		put_css_set(it->cur_dcset);

	if (it->cur_task)
		put_task_struct(it->cur_task);
}

static void cgroup_procs_release(struct kernfs_open_file *of)
{
	struct cgroup_file_ctx *ctx = of->priv;

	if (ctx->procs.started)
		css_task_iter_end(&ctx->procs.iter);
}

static void *cgroup_procs_next(struct seq_file *s, void *v, loff_t *pos)
{
	struct kernfs_open_file *of = s->private;
	struct cgroup_file_ctx *ctx = of->priv;

	if (pos)
		(*pos)++;

	return css_task_iter_next(&ctx->procs.iter);
}

static void *__cgroup_procs_start(struct seq_file *s, loff_t *pos,
				  unsigned int iter_flags)
{
	struct kernfs_open_file *of = s->private;
	struct cgroup *cgrp = seq_css(s)->cgroup;
	struct cgroup_file_ctx *ctx = of->priv;
	struct css_task_iter *it = &ctx->procs.iter;

	/*
	 * When a seq_file is seeked, it's always traversed sequentially
	 * from position 0, so we can simply keep iterating on !0 *pos.
	 */
	if (!ctx->procs.started) {
		if (WARN_ON_ONCE((*pos)))
			return ERR_PTR(-EINVAL);
		css_task_iter_start(&cgrp->self, iter_flags, it);
		ctx->procs.started = true;
	} else if (!(*pos)) {
		css_task_iter_end(it);
		css_task_iter_start(&cgrp->self, iter_flags, it);
	} else
		return it->cur_task;

	return cgroup_procs_next(s, NULL, NULL);
}

static void *cgroup_procs_start(struct seq_file *s, loff_t *pos)
{
	struct cgroup *cgrp = seq_css(s)->cgroup;

	/*
	 * All processes of a threaded subtree belong to the domain cgroup
	 * of the subtree.  Only threads can be distributed across the
	 * subtree.  Reject reads on cgroup.procs in the subtree proper.
	 * They're always empty anyway.
	 */
	if (cgroup_is_threaded(cgrp))
		return ERR_PTR(-EOPNOTSUPP);

	return __cgroup_procs_start(s, pos, CSS_TASK_ITER_PROCS |
					    CSS_TASK_ITER_THREADED);
}

static int cgroup_procs_show(struct seq_file *s, void *v)
{
	seq_printf(s, "%d\n", task_pid_vnr(v));
	return 0;
}

static int cgroup_may_write(const struct cgroup *cgrp, struct super_block *sb)
{
	int ret;
	struct inode *inode;

	lockdep_assert_held(&cgroup_mutex);

	inode = kernfs_get_inode(sb, cgrp->procs_file.kn);
	if (!inode)
		return -ENOMEM;

	ret = inode_permission(&nop_mnt_idmap, inode, MAY_WRITE);
	iput(inode);
	return ret;
}

static int cgroup_procs_write_permission(struct cgroup *src_cgrp,
					 struct cgroup *dst_cgrp,
					 struct super_block *sb,
					 struct cgroup_namespace *ns)
{
	struct cgroup *com_cgrp = src_cgrp;
	int ret;

	lockdep_assert_held(&cgroup_mutex);

	/* find the common ancestor */
	while (!cgroup_is_descendant(dst_cgrp, com_cgrp))
		com_cgrp = cgroup_parent(com_cgrp);

	/* %current should be authorized to migrate to the common ancestor */
	ret = cgroup_may_write(com_cgrp, sb);
	if (ret)
		return ret;

	/*
	 * If namespaces are delegation boundaries, %current must be able
	 * to see both source and destination cgroups from its namespace.
	 */
	if ((cgrp_dfl_root.flags & CGRP_ROOT_NS_DELEGATE) &&
	    (!cgroup_is_descendant(src_cgrp, ns->root_cset->dfl_cgrp) ||
	     !cgroup_is_descendant(dst_cgrp, ns->root_cset->dfl_cgrp)))
		return -ENOENT;

	return 0;
}

static int cgroup_attach_permissions(struct cgroup *src_cgrp,
				     struct cgroup *dst_cgrp,
				     struct super_block *sb, bool threadgroup,
				     struct cgroup_namespace *ns)
{
	int ret = 0;

	ret = cgroup_procs_write_permission(src_cgrp, dst_cgrp, sb, ns);
	if (ret)
		return ret;

	ret = cgroup_migrate_vet_dst(dst_cgrp);
	if (ret)
		return ret;

	if (!threadgroup && (src_cgrp->dom_cgrp != dst_cgrp->dom_cgrp))
		ret = -EOPNOTSUPP;

	return ret;
}

static ssize_t __cgroup_procs_write(struct kernfs_open_file *of, char *buf,
				    bool threadgroup)
{
	struct cgroup_file_ctx *ctx = of->priv;
	struct cgroup *src_cgrp, *dst_cgrp;
	struct task_struct *task;
	const struct cred *saved_cred;
	ssize_t ret;
	bool threadgroup_locked;

	dst_cgrp = cgroup_kn_lock_live(of->kn, false);
	if (!dst_cgrp)
		return -ENODEV;

	task = cgroup_procs_write_start(buf, threadgroup, &threadgroup_locked);
	ret = PTR_ERR_OR_ZERO(task);
	if (ret)
		goto out_unlock;

	/* find the source cgroup */
	spin_lock_irq(&css_set_lock);
	src_cgrp = task_cgroup_from_root(task, &cgrp_dfl_root);
	spin_unlock_irq(&css_set_lock);

	/*
	 * Process and thread migrations follow same delegation rule. Check
	 * permissions using the credentials from file open to protect against
	 * inherited fd attacks.
	 */
	saved_cred = override_creds(of->file->f_cred);
	ret = cgroup_attach_permissions(src_cgrp, dst_cgrp,
					of->file->f_path.dentry->d_sb,
					threadgroup, ctx->ns);
	revert_creds(saved_cred);
	if (ret)
		goto out_finish;

	ret = cgroup_attach_task(dst_cgrp, task, threadgroup);

out_finish:
	cgroup_procs_write_finish(task, threadgroup_locked);
out_unlock:
	cgroup_kn_unlock(of->kn);

	return ret;
}

static ssize_t cgroup_procs_write(struct kernfs_open_file *of,
				  char *buf, size_t nbytes, loff_t off)
{
	return __cgroup_procs_write(of, buf, true) ?: nbytes;
}

static void *cgroup_threads_start(struct seq_file *s, loff_t *pos)
{
	return __cgroup_procs_start(s, pos, 0);
}

static ssize_t cgroup_threads_write(struct kernfs_open_file *of,
				    char *buf, size_t nbytes, loff_t off)
{
	return __cgroup_procs_write(of, buf, false) ?: nbytes;
}

/* cgroup core interface files for the default hierarchy */
static struct cftype cgroup_base_files[] = {
	{
		.name = "cgroup.type",
		.flags = CFTYPE_NOT_ON_ROOT,
		.seq_show = cgroup_type_show,
		.write = cgroup_type_write,
	},
	{
		.name = "cgroup.procs",
		.flags = CFTYPE_NS_DELEGATABLE,
		.file_offset = offsetof(struct cgroup, procs_file),
		.release = cgroup_procs_release,
		.seq_start = cgroup_procs_start,
		.seq_next = cgroup_procs_next,
		.seq_show = cgroup_procs_show,
		.write = cgroup_procs_write,
	},
	{
		.name = "cgroup.threads",
		.flags = CFTYPE_NS_DELEGATABLE,
		.release = cgroup_procs_release,
		.seq_start = cgroup_threads_start,
		.seq_next = cgroup_procs_next,
		.seq_show = cgroup_procs_show,
		.write = cgroup_threads_write,
	},
	{
		.name = "cgroup.controllers",
		.seq_show = cgroup_controllers_show,
	},
	{
		.name = "cgroup.subtree_control",
		.flags = CFTYPE_NS_DELEGATABLE,
		.seq_show = cgroup_subtree_control_show,
		.write = cgroup_subtree_control_write,
	},
	{
		.name = "cgroup.events",
		.flags = CFTYPE_NOT_ON_ROOT,
		.file_offset = offsetof(struct cgroup, events_file),
		.seq_show = cgroup_events_show,
	},
	{
		.name = "cgroup.max.descendants",
		.seq_show = cgroup_max_descendants_show,
		.write = cgroup_max_descendants_write,
	},
	{
		.name = "cgroup.max.depth",
		.seq_show = cgroup_max_depth_show,
		.write = cgroup_max_depth_write,
	},
	{
		.name = "cgroup.stat",
		.seq_show = cgroup_stat_show,
	},
	{
		.name = "cgroup.freeze",
		.flags = CFTYPE_NOT_ON_ROOT,
		.seq_show = cgroup_freeze_show,
		.write = cgroup_freeze_write,
	},
	{
		.name = "cgroup.kill",
		.flags = CFTYPE_NOT_ON_ROOT,
		.write = cgroup_kill_write,
	},
	{
		.name = "cpu.stat",
		.seq_show = cpu_stat_show,
	},
	{
		.name = "cpu.stat.local",
		.seq_show = cpu_local_stat_show,
	},
	{ }	/* terminate */
};

static struct cftype cgroup_psi_files[] = {
#ifdef CONFIG_PSI
	{
		.name = "io.pressure",
		.file_offset = offsetof(struct cgroup, psi_files[PSI_IO]),
		.seq_show = cgroup_io_pressure_show,
		.write = cgroup_io_pressure_write,
		.poll = cgroup_pressure_poll,
		.release = cgroup_pressure_release,
	},
	{
		.name = "memory.pressure",
		.file_offset = offsetof(struct cgroup, psi_files[PSI_MEM]),
		.seq_show = cgroup_memory_pressure_show,
		.write = cgroup_memory_pressure_write,
		.poll = cgroup_pressure_poll,
		.release = cgroup_pressure_release,
	},
	{
		.name = "cpu.pressure",
		.file_offset = offsetof(struct cgroup, psi_files[PSI_CPU]),
		.seq_show = cgroup_cpu_pressure_show,
		.write = cgroup_cpu_pressure_write,
		.poll = cgroup_pressure_poll,
		.release = cgroup_pressure_release,
	},
#ifdef CONFIG_IRQ_TIME_ACCOUNTING
	{
		.name = "irq.pressure",
		.file_offset = offsetof(struct cgroup, psi_files[PSI_IRQ]),
		.seq_show = cgroup_irq_pressure_show,
		.write = cgroup_irq_pressure_write,
		.poll = cgroup_pressure_poll,
		.release = cgroup_pressure_release,
	},
#endif
	{
		.name = "cgroup.pressure",
		.seq_show = cgroup_pressure_show,
		.write = cgroup_pressure_write,
	},
#endif /* CONFIG_PSI */
	{ }	/* terminate */
};

/*
 * css destruction is four-stage process.
 *
 * 1. Destruction starts.  Killing of the percpu_ref is initiated.
 *    Implemented in kill_css().
 *
 * 2. When the percpu_ref is confirmed to be visible as killed on all CPUs
 *    and thus css_tryget_online() is guaranteed to fail, the css can be
 *    offlined by invoking offline_css().  After offlining, the base ref is
 *    put.  Implemented in css_killed_work_fn().
 *
 * 3. When the percpu_ref reaches zero, the only possible remaining
 *    accessors are inside RCU read sections.  css_release() schedules the
 *    RCU callback.
 *
 * 4. After the grace period, the css can be freed.  Implemented in
 *    css_free_rwork_fn().
 *
 * It is actually hairier because both step 2 and 4 require process context
 * and thus involve punting to css->destroy_work adding two additional
 * steps to the already complex sequence.
 */
static void css_free_rwork_fn(struct work_struct *work)
{
	struct cgroup_subsys_state *css = container_of(to_rcu_work(work),
				struct cgroup_subsys_state, destroy_rwork);
	struct cgroup_subsys *ss = css->ss;
	struct cgroup *cgrp = css->cgroup;

	percpu_ref_exit(&css->refcnt);

	if (ss) {
		/* css free path */
		struct cgroup_subsys_state *parent = css->parent;
		int id = css->id;

		ss->css_free(css);
		cgroup_idr_remove(&ss->css_idr, id);
		cgroup_put(cgrp);

		if (parent)
			css_put(parent);
	} else {
		/* cgroup free path */
		atomic_dec(&cgrp->root->nr_cgrps);
		if (!cgroup_on_dfl(cgrp))
			cgroup1_pidlist_destroy_all(cgrp);
		cancel_work_sync(&cgrp->release_agent_work);
		bpf_cgrp_storage_free(cgrp);

		if (cgroup_parent(cgrp)) {
			/*
			 * We get a ref to the parent, and put the ref when
			 * this cgroup is being freed, so it's guaranteed
			 * that the parent won't be destroyed before its
			 * children.
			 */
			cgroup_put(cgroup_parent(cgrp));
			kernfs_put(cgrp->kn);
			psi_cgroup_free(cgrp);
			cgroup_rstat_exit(cgrp);
			kfree(cgrp);
		} else {
			/*
			 * This is root cgroup's refcnt reaching zero,
			 * which indicates that the root should be
			 * released.
			 */
			cgroup_destroy_root(cgrp->root);
		}
	}
}

static void css_release_work_fn(struct work_struct *work)
{
	struct cgroup_subsys_state *css =
		container_of(work, struct cgroup_subsys_state, destroy_work);
	struct cgroup_subsys *ss = css->ss;
	struct cgroup *cgrp = css->cgroup;

	cgroup_lock();

	css->flags |= CSS_RELEASED;
	list_del_rcu(&css->sibling);

	if (ss) {
		struct cgroup *parent_cgrp;

		/* css release path */
		if (!list_empty(&css->rstat_css_node)) {
			cgroup_rstat_flush(cgrp);
			list_del_rcu(&css->rstat_css_node);
		}

		cgroup_idr_replace(&ss->css_idr, NULL, css->id);
		if (ss->css_released)
			ss->css_released(css);

		cgrp->nr_dying_subsys[ss->id]--;
		/*
		 * When a css is released and ready to be freed, its
		 * nr_descendants must be zero. However, the corresponding
		 * cgrp->nr_dying_subsys[ss->id] may not be 0 if a subsystem
		 * is activated and deactivated multiple times with one or
		 * more of its previous activation leaving behind dying csses.
		 */
		WARN_ON_ONCE(css->nr_descendants);
		parent_cgrp = cgroup_parent(cgrp);
		while (parent_cgrp) {
			parent_cgrp->nr_dying_subsys[ss->id]--;
			parent_cgrp = cgroup_parent(parent_cgrp);
		}
	} else {
		struct cgroup *tcgrp;

		/* cgroup release path */
		TRACE_CGROUP_PATH(release, cgrp);

		cgroup_rstat_flush(cgrp);

		spin_lock_irq(&css_set_lock);
		for (tcgrp = cgroup_parent(cgrp); tcgrp;
		     tcgrp = cgroup_parent(tcgrp))
			tcgrp->nr_dying_descendants--;
		spin_unlock_irq(&css_set_lock);

		/*
		 * There are two control paths which try to determine
		 * cgroup from dentry without going through kernfs -
		 * cgroupstats_build() and css_tryget_online_from_dir().
		 * Those are supported by RCU protecting clearing of
		 * cgrp->kn->priv backpointer.
		 */
		if (cgrp->kn)
			RCU_INIT_POINTER(*(void __rcu __force **)&cgrp->kn->priv,
					 NULL);
	}

	cgroup_unlock();

	INIT_RCU_WORK(&css->destroy_rwork, css_free_rwork_fn);
	queue_rcu_work(cgroup_destroy_wq, &css->destroy_rwork);
}

static void css_release(struct percpu_ref *ref)
{
	struct cgroup_subsys_state *css =
		container_of(ref, struct cgroup_subsys_state, refcnt);

	INIT_WORK(&css->destroy_work, css_release_work_fn);
	queue_work(cgroup_destroy_wq, &css->destroy_work);
}

static void init_and_link_css(struct cgroup_subsys_state *css,
			      struct cgroup_subsys *ss, struct cgroup *cgrp)
{
	lockdep_assert_held(&cgroup_mutex);

	cgroup_get_live(cgrp);

	memset(css, 0, sizeof(*css));
	css->cgroup = cgrp;
	css->ss = ss;
	css->id = -1;
	INIT_LIST_HEAD(&css->sibling);
	INIT_LIST_HEAD(&css->children);
	INIT_LIST_HEAD(&css->rstat_css_node);
	css->serial_nr = css_serial_nr_next++;
	atomic_set(&css->online_cnt, 0);

	if (cgroup_parent(cgrp)) {
		css->parent = cgroup_css(cgroup_parent(cgrp), ss);
		css_get(css->parent);
	}

	if (ss->css_rstat_flush)
		list_add_rcu(&css->rstat_css_node, &cgrp->rstat_css_list);

	BUG_ON(cgroup_css(cgrp, ss));
}

/* invoke ->css_online() on a new CSS and mark it online if successful */
static int online_css(struct cgroup_subsys_state *css)
{
	struct cgroup_subsys *ss = css->ss;
	int ret = 0;

	lockdep_assert_held(&cgroup_mutex);

	if (ss->css_online)
		ret = ss->css_online(css);
	if (!ret) {
		css->flags |= CSS_ONLINE;
		rcu_assign_pointer(css->cgroup->subsys[ss->id], css);

		atomic_inc(&css->online_cnt);
		if (css->parent) {
			atomic_inc(&css->parent->online_cnt);
			while ((css = css->parent))
				css->nr_descendants++;
		}
	}
	return ret;
}

/* if the CSS is online, invoke ->css_offline() on it and mark it offline */
static void offline_css(struct cgroup_subsys_state *css)
{
	struct cgroup_subsys *ss = css->ss;

	lockdep_assert_held(&cgroup_mutex);

	if (!(css->flags & CSS_ONLINE))
		return;

	if (ss->css_offline)
		ss->css_offline(css);

	css->flags &= ~CSS_ONLINE;
	RCU_INIT_POINTER(css->cgroup->subsys[ss->id], NULL);

	wake_up_all(&css->cgroup->offline_waitq);

	css->cgroup->nr_dying_subsys[ss->id]++;
	/*
	 * Parent css and cgroup cannot be freed until after the freeing
	 * of child css, see css_free_rwork_fn().
	 */
	while ((css = css->parent)) {
		css->nr_descendants--;
		css->cgroup->nr_dying_subsys[ss->id]++;
	}
}

/**
 * css_create - create a cgroup_subsys_state
 * @cgrp: the cgroup new css will be associated with
 * @ss: the subsys of new css
 *
 * Create a new css associated with @cgrp - @ss pair.  On success, the new
 * css is online and installed in @cgrp.  This function doesn't create the
 * interface files.  Returns 0 on success, -errno on failure.
 */
static struct cgroup_subsys_state *css_create(struct cgroup *cgrp,
					      struct cgroup_subsys *ss)
{
	struct cgroup *parent = cgroup_parent(cgrp);
	struct cgroup_subsys_state *parent_css = cgroup_css(parent, ss);
	struct cgroup_subsys_state *css;
	int err;

	lockdep_assert_held(&cgroup_mutex);

	css = ss->css_alloc(parent_css);
	if (!css)
		css = ERR_PTR(-ENOMEM);
	if (IS_ERR(css))
		return css;

	init_and_link_css(css, ss, cgrp);

	err = percpu_ref_init(&css->refcnt, css_release, 0, GFP_KERNEL);
	if (err)
		goto err_free_css;

	err = cgroup_idr_alloc(&ss->css_idr, NULL, 2, 0, GFP_KERNEL);
	if (err < 0)
		goto err_free_css;
	css->id = err;

	/* @css is ready to be brought online now, make it visible */
	list_add_tail_rcu(&css->sibling, &parent_css->children);
	cgroup_idr_replace(&ss->css_idr, css, css->id);

	err = online_css(css);
	if (err)
		goto err_list_del;

	return css;

err_list_del:
	list_del_rcu(&css->sibling);
err_free_css:
	list_del_rcu(&css->rstat_css_node);
	INIT_RCU_WORK(&css->destroy_rwork, css_free_rwork_fn);
	queue_rcu_work(cgroup_destroy_wq, &css->destroy_rwork);
	return ERR_PTR(err);
}

/*
 * The returned cgroup is fully initialized including its control mask, but
 * it doesn't have the control mask applied.
 */
static struct cgroup *cgroup_create(struct cgroup *parent, const char *name,
				    umode_t mode)
{
	struct cgroup_root *root = parent->root;
	struct cgroup *cgrp, *tcgrp;
	struct kernfs_node *kn;
	int level = parent->level + 1;
	int ret;

	/* allocate the cgroup and its ID, 0 is reserved for the root */
	cgrp = kzalloc(struct_size(cgrp, ancestors, (level + 1)), GFP_KERNEL);
	if (!cgrp)
		return ERR_PTR(-ENOMEM);

	ret = percpu_ref_init(&cgrp->self.refcnt, css_release, 0, GFP_KERNEL);
	if (ret)
		goto out_free_cgrp;

	ret = cgroup_rstat_init(cgrp);
	if (ret)
		goto out_cancel_ref;

	/* create the directory */
	kn = kernfs_create_dir_ns(parent->kn, name, mode,
				  current_fsuid(), current_fsgid(),
				  cgrp, NULL);
	if (IS_ERR(kn)) {
		ret = PTR_ERR(kn);
		goto out_stat_exit;
	}
	cgrp->kn = kn;

	init_cgroup_housekeeping(cgrp);

	cgrp->self.parent = &parent->self;
	cgrp->root = root;
	cgrp->level = level;

	ret = psi_cgroup_alloc(cgrp);
	if (ret)
		goto out_kernfs_remove;

	ret = cgroup_bpf_inherit(cgrp);
	if (ret)
		goto out_psi_free;

	/*
	 * New cgroup inherits effective freeze counter, and
	 * if the parent has to be frozen, the child has too.
	 */
	cgrp->freezer.e_freeze = parent->freezer.e_freeze;
	if (cgrp->freezer.e_freeze) {
		/*
		 * Set the CGRP_FREEZE flag, so when a process will be
		 * attached to the child cgroup, it will become frozen.
		 * At this point the new cgroup is unpopulated, so we can
		 * consider it frozen immediately.
		 */
		set_bit(CGRP_FREEZE, &cgrp->flags);
		set_bit(CGRP_FROZEN, &cgrp->flags);
	}

	spin_lock_irq(&css_set_lock);
	for (tcgrp = cgrp; tcgrp; tcgrp = cgroup_parent(tcgrp)) {
		cgrp->ancestors[tcgrp->level] = tcgrp;

		if (tcgrp != cgrp) {
			tcgrp->nr_descendants++;

			/*
			 * If the new cgroup is frozen, all ancestor cgroups
			 * get a new frozen descendant, but their state can't
			 * change because of this.
			 */
			if (cgrp->freezer.e_freeze)
				tcgrp->freezer.nr_frozen_descendants++;
		}
	}
	spin_unlock_irq(&css_set_lock);

	if (notify_on_release(parent))
		set_bit(CGRP_NOTIFY_ON_RELEASE, &cgrp->flags);

	if (test_bit(CGRP_CPUSET_CLONE_CHILDREN, &parent->flags))
		set_bit(CGRP_CPUSET_CLONE_CHILDREN, &cgrp->flags);

	cgrp->self.serial_nr = css_serial_nr_next++;

	/* allocation complete, commit to creation */
	list_add_tail_rcu(&cgrp->self.sibling, &cgroup_parent(cgrp)->self.children);
	atomic_inc(&root->nr_cgrps);
	cgroup_get_live(parent);

	/*
	 * On the default hierarchy, a child doesn't automatically inherit
	 * subtree_control from the parent.  Each is configured manually.
	 */
	if (!cgroup_on_dfl(cgrp))
		cgrp->subtree_control = cgroup_control(cgrp);

	cgroup_propagate_control(cgrp);

	return cgrp;

out_psi_free:
	psi_cgroup_free(cgrp);
out_kernfs_remove:
	kernfs_remove(cgrp->kn);
out_stat_exit:
	cgroup_rstat_exit(cgrp);
out_cancel_ref:
	percpu_ref_exit(&cgrp->self.refcnt);
out_free_cgrp:
	kfree(cgrp);
	return ERR_PTR(ret);
}

static bool cgroup_check_hierarchy_limits(struct cgroup *parent)
{
	struct cgroup *cgroup;
	int ret = false;
	int level = 0;

	lockdep_assert_held(&cgroup_mutex);

	for (cgroup = parent; cgroup; cgroup = cgroup_parent(cgroup)) {
		if (cgroup->nr_descendants >= cgroup->max_descendants)
			goto fail;

		if (level >= cgroup->max_depth)
			goto fail;

		level++;
	}

	ret = true;
fail:
	return ret;
}

int cgroup_mkdir(struct kernfs_node *parent_kn, const char *name, umode_t mode)
{
	struct cgroup *parent, *cgrp;
	int ret;

	/* do not accept '\n' to prevent making /proc/<pid>/cgroup unparsable */
	if (strchr(name, '\n'))
		return -EINVAL;

	parent = cgroup_kn_lock_live(parent_kn, false);
	if (!parent)
		return -ENODEV;

	if (!cgroup_check_hierarchy_limits(parent)) {
		ret = -EAGAIN;
		goto out_unlock;
	}

	cgrp = cgroup_create(parent, name, mode);
	if (IS_ERR(cgrp)) {
		ret = PTR_ERR(cgrp);
		goto out_unlock;
	}

	/*
	 * This extra ref will be put in cgroup_free_fn() and guarantees
	 * that @cgrp->kn is always accessible.
	 */
	kernfs_get(cgrp->kn);

	ret = css_populate_dir(&cgrp->self);
	if (ret)
		goto out_destroy;

	ret = cgroup_apply_control_enable(cgrp);
	if (ret)
		goto out_destroy;

	TRACE_CGROUP_PATH(mkdir, cgrp);

	/* let's create and online css's */
	kernfs_activate(cgrp->kn);

	ret = 0;
	goto out_unlock;

out_destroy:
	cgroup_destroy_locked(cgrp);
out_unlock:
	cgroup_kn_unlock(parent_kn);
	return ret;
}

/*
 * This is called when the refcnt of a css is confirmed to be killed.
 * css_tryget_online() is now guaranteed to fail.  Tell the subsystem to
 * initiate destruction and put the css ref from kill_css().
 */
static void css_killed_work_fn(struct work_struct *work)
{
	struct cgroup_subsys_state *css =
		container_of(work, struct cgroup_subsys_state, destroy_work);

	cgroup_lock();

	do {
		offline_css(css);
		css_put(css);
		/* @css can't go away while we're holding cgroup_mutex */
		css = css->parent;
	} while (css && atomic_dec_and_test(&css->online_cnt));

	cgroup_unlock();
}

/* css kill confirmation processing requires process context, bounce */
static void css_killed_ref_fn(struct percpu_ref *ref)
{
	struct cgroup_subsys_state *css =
		container_of(ref, struct cgroup_subsys_state, refcnt);

	if (atomic_dec_and_test(&css->online_cnt)) {
		INIT_WORK(&css->destroy_work, css_killed_work_fn);
		queue_work(cgroup_destroy_wq, &css->destroy_work);
	}
}

/**
 * kill_css - destroy a css
 * @css: css to destroy
 *
 * This function initiates destruction of @css by removing cgroup interface
 * files and putting its base reference.  ->css_offline() will be invoked
 * asynchronously once css_tryget_online() is guaranteed to fail and when
 * the reference count reaches zero, @css will be released.
 */
static void kill_css(struct cgroup_subsys_state *css)
{
	lockdep_assert_held(&cgroup_mutex);

	if (css->flags & CSS_DYING)
		return;

	css->flags |= CSS_DYING;

	/*
	 * This must happen before css is disassociated with its cgroup.
	 * See seq_css() for details.
	 */
	css_clear_dir(css);

	/*
	 * Killing would put the base ref, but we need to keep it alive
	 * until after ->css_offline().
	 */
	css_get(css);

	/*
	 * cgroup core guarantees that, by the time ->css_offline() is
	 * invoked, no new css reference will be given out via
	 * css_tryget_online().  We can't simply call percpu_ref_kill() and
	 * proceed to offlining css's because percpu_ref_kill() doesn't
	 * guarantee that the ref is seen as killed on all CPUs on return.
	 *
	 * Use percpu_ref_kill_and_confirm() to get notifications as each
	 * css is confirmed to be seen as killed on all CPUs.
	 */
	percpu_ref_kill_and_confirm(&css->refcnt, css_killed_ref_fn);
}

/**
 * cgroup_destroy_locked - the first stage of cgroup destruction
 * @cgrp: cgroup to be destroyed
 *
 * css's make use of percpu refcnts whose killing latency shouldn't be
 * exposed to userland and are RCU protected.  Also, cgroup core needs to
 * guarantee that css_tryget_online() won't succeed by the time
 * ->css_offline() is invoked.  To satisfy all the requirements,
 * destruction is implemented in the following two steps.
 *
 * s1. Verify @cgrp can be destroyed and mark it dying.  Remove all
 *     userland visible parts and start killing the percpu refcnts of
 *     css's.  Set up so that the next stage will be kicked off once all
 *     the percpu refcnts are confirmed to be killed.
 *
 * s2. Invoke ->css_offline(), mark the cgroup dead and proceed with the
 *     rest of destruction.  Once all cgroup references are gone, the
 *     cgroup is RCU-freed.
 *
 * This function implements s1.  After this step, @cgrp is gone as far as
 * the userland is concerned and a new cgroup with the same name may be
 * created.  As cgroup doesn't care about the names internally, this
 * doesn't cause any problem.
 */
static int cgroup_destroy_locked(struct cgroup *cgrp)
	__releases(&cgroup_mutex) __acquires(&cgroup_mutex)
{
	struct cgroup *tcgrp, *parent = cgroup_parent(cgrp);
	struct cgroup_subsys_state *css;
	struct cgrp_cset_link *link;
	int ssid;

	lockdep_assert_held(&cgroup_mutex);

	/*
	 * Only migration can raise populated from zero and we're already
	 * holding cgroup_mutex.
	 */
	if (cgroup_is_populated(cgrp))
		return -EBUSY;

	/*
	 * Make sure there's no live children.  We can't test emptiness of
	 * ->self.children as dead children linger on it while being
	 * drained; otherwise, "rmdir parent/child parent" may fail.
	 */
	if (css_has_online_children(&cgrp->self))
		return -EBUSY;

	/*
	 * Mark @cgrp and the associated csets dead.  The former prevents
	 * further task migration and child creation by disabling
	 * cgroup_kn_lock_live().  The latter makes the csets ignored by
	 * the migration path.
	 */
	cgrp->self.flags &= ~CSS_ONLINE;

	spin_lock_irq(&css_set_lock);
	list_for_each_entry(link, &cgrp->cset_links, cset_link)
		link->cset->dead = true;
	spin_unlock_irq(&css_set_lock);

	/* initiate massacre of all css's */
	for_each_css(css, ssid, cgrp)
		kill_css(css);

	/* clear and remove @cgrp dir, @cgrp has an extra ref on its kn */
	css_clear_dir(&cgrp->self);
	kernfs_remove(cgrp->kn);

	if (cgroup_is_threaded(cgrp))
		parent->nr_threaded_children--;

	spin_lock_irq(&css_set_lock);
	for (tcgrp = parent; tcgrp; tcgrp = cgroup_parent(tcgrp)) {
		tcgrp->nr_descendants--;
		tcgrp->nr_dying_descendants++;
		/*
		 * If the dying cgroup is frozen, decrease frozen descendants
		 * counters of ancestor cgroups.
		 */
		if (test_bit(CGRP_FROZEN, &cgrp->flags))
			tcgrp->freezer.nr_frozen_descendants--;
	}
	spin_unlock_irq(&css_set_lock);

	cgroup1_check_for_release(parent);

	cgroup_bpf_offline(cgrp);

	/* put the base reference */
	percpu_ref_kill(&cgrp->self.refcnt);

	return 0;
};

int cgroup_rmdir(struct kernfs_node *kn)
{
	struct cgroup *cgrp;
	int ret = 0;

	cgrp = cgroup_kn_lock_live(kn, false);
	if (!cgrp)
		return 0;

	ret = cgroup_destroy_locked(cgrp);
	if (!ret)
		TRACE_CGROUP_PATH(rmdir, cgrp);

	cgroup_kn_unlock(kn);
	return ret;
}

static struct kernfs_syscall_ops cgroup_kf_syscall_ops = {
	.show_options		= cgroup_show_options,
	.mkdir			= cgroup_mkdir,
	.rmdir			= cgroup_rmdir,
	.show_path		= cgroup_show_path,
};

static void __init cgroup_init_subsys(struct cgroup_subsys *ss, bool early)
{
	struct cgroup_subsys_state *css;

	pr_debug("Initializing cgroup subsys %s\n", ss->name);

	cgroup_lock();

	idr_init(&ss->css_idr);
	INIT_LIST_HEAD(&ss->cfts);

	/* Create the root cgroup state for this subsystem */
	ss->root = &cgrp_dfl_root;
	css = ss->css_alloc(NULL);
	/* We don't handle early failures gracefully */
	BUG_ON(IS_ERR(css));
	init_and_link_css(css, ss, &cgrp_dfl_root.cgrp);

	/*
	 * Root csses are never destroyed and we can't initialize
	 * percpu_ref during early init.  Disable refcnting.
	 */
	css->flags |= CSS_NO_REF;

	if (early) {
		/* allocation can't be done safely during early init */
		css->id = 1;
	} else {
		css->id = cgroup_idr_alloc(&ss->css_idr, css, 1, 2, GFP_KERNEL);
		BUG_ON(css->id < 0);
	}

	/* Update the init_css_set to contain a subsys
	 * pointer to this state - since the subsystem is
	 * newly registered, all tasks and hence the
	 * init_css_set is in the subsystem's root cgroup. */
	init_css_set.subsys[ss->id] = css;

	have_fork_callback |= (bool)ss->fork << ss->id;
	have_exit_callback |= (bool)ss->exit << ss->id;
	have_release_callback |= (bool)ss->release << ss->id;
	have_canfork_callback |= (bool)ss->can_fork << ss->id;

	/* At system boot, before all subsystems have been
	 * registered, no tasks have been forked, so we don't
	 * need to invoke fork callbacks here. */
	BUG_ON(!list_empty(&init_task.tasks));

	BUG_ON(online_css(css));

	cgroup_unlock();
}

/**
 * cgroup_init_early - cgroup initialization at system boot
 *
 * Initialize cgroups at system boot, and initialize any
 * subsystems that request early init.
 */
int __init cgroup_init_early(void)
{
	static struct cgroup_fs_context __initdata ctx;
	struct cgroup_subsys *ss;
	int i;

	ctx.root = &cgrp_dfl_root;
	init_cgroup_root(&ctx);
	cgrp_dfl_root.cgrp.self.flags |= CSS_NO_REF;

	RCU_INIT_POINTER(init_task.cgroups, &init_css_set);

	for_each_subsys(ss, i) {
		WARN(!ss->css_alloc || !ss->css_free || ss->name || ss->id,
		     "invalid cgroup_subsys %d:%s css_alloc=%p css_free=%p id:name=%d:%s\n",
		     i, cgroup_subsys_name[i], ss->css_alloc, ss->css_free,
		     ss->id, ss->name);
		WARN(strlen(cgroup_subsys_name[i]) > MAX_CGROUP_TYPE_NAMELEN,
		     "cgroup_subsys_name %s too long\n", cgroup_subsys_name[i]);

		ss->id = i;
		ss->name = cgroup_subsys_name[i];
		if (!ss->legacy_name)
			ss->legacy_name = cgroup_subsys_name[i];

		if (ss->early_init)
			cgroup_init_subsys(ss, true);
	}
	return 0;
}

/**
 * cgroup_init - cgroup initialization
 *
 * Register cgroup filesystem and /proc file, and initialize
 * any subsystems that didn't request early init.
 */
int __init cgroup_init(void)
{
	struct cgroup_subsys *ss;
	int ssid;

	BUILD_BUG_ON(CGROUP_SUBSYS_COUNT > 16);
	BUG_ON(cgroup_init_cftypes(NULL, cgroup_base_files));
	BUG_ON(cgroup_init_cftypes(NULL, cgroup_psi_files));
	BUG_ON(cgroup_init_cftypes(NULL, cgroup1_base_files));

	cgroup_rstat_boot();

	get_user_ns(init_cgroup_ns.user_ns);

	cgroup_lock();

	/*
	 * Add init_css_set to the hash table so that dfl_root can link to
	 * it during init.
	 */
	hash_add(css_set_table, &init_css_set.hlist,
		 css_set_hash(init_css_set.subsys));

	BUG_ON(cgroup_setup_root(&cgrp_dfl_root, 0));

	cgroup_unlock();

	for_each_subsys(ss, ssid) {
		if (ss->early_init) {
			struct cgroup_subsys_state *css =
				init_css_set.subsys[ss->id];

			css->id = cgroup_idr_alloc(&ss->css_idr, css, 1, 2,
						   GFP_KERNEL);
			BUG_ON(css->id < 0);
		} else {
			cgroup_init_subsys(ss, false);
		}

		list_add_tail(&init_css_set.e_cset_node[ssid],
			      &cgrp_dfl_root.cgrp.e_csets[ssid]);

		/*
		 * Setting dfl_root subsys_mask needs to consider the
		 * disabled flag and cftype registration needs kmalloc,
		 * both of which aren't available during early_init.
		 */
		if (!cgroup_ssid_enabled(ssid))
			continue;

		if (cgroup1_ssid_disabled(ssid))
			pr_info("Disabling %s control group subsystem in v1 mounts\n",
				ss->legacy_name);

		cgrp_dfl_root.subsys_mask |= 1 << ss->id;

		/* implicit controllers must be threaded too */
		WARN_ON(ss->implicit_on_dfl && !ss->threaded);

		if (ss->implicit_on_dfl)
			cgrp_dfl_implicit_ss_mask |= 1 << ss->id;
		else if (!ss->dfl_cftypes)
			cgrp_dfl_inhibit_ss_mask |= 1 << ss->id;

		if (ss->threaded)
			cgrp_dfl_threaded_ss_mask |= 1 << ss->id;

		if (ss->dfl_cftypes == ss->legacy_cftypes) {
			WARN_ON(cgroup_add_cftypes(ss, ss->dfl_cftypes));
		} else {
			WARN_ON(cgroup_add_dfl_cftypes(ss, ss->dfl_cftypes));
			WARN_ON(cgroup_add_legacy_cftypes(ss, ss->legacy_cftypes));
		}

		if (ss->bind)
			ss->bind(init_css_set.subsys[ssid]);

		cgroup_lock();
		css_populate_dir(init_css_set.subsys[ssid]);
		cgroup_unlock();
	}

	/* init_css_set.subsys[] has been updated, re-hash */
	hash_del(&init_css_set.hlist);
	hash_add(css_set_table, &init_css_set.hlist,
		 css_set_hash(init_css_set.subsys));

	WARN_ON(sysfs_create_mount_point(fs_kobj, "cgroup"));
	WARN_ON(register_filesystem(&cgroup_fs_type));
	WARN_ON(register_filesystem(&cgroup2_fs_type));
	WARN_ON(!proc_create_single("cgroups", 0, NULL, proc_cgroupstats_show));
#ifdef CONFIG_CPUSETS_V1
	WARN_ON(register_filesystem(&cpuset_fs_type));
#endif

	return 0;
}

static int __init cgroup_wq_init(void)
{
	/*
	 * There isn't much point in executing destruction path in
	 * parallel.  Good chunk is serialized with cgroup_mutex anyway.
	 * Use 1 for @max_active.
	 *
	 * We would prefer to do this in cgroup_init() above, but that
	 * is called before init_workqueues(): so leave this until after.
	 */
	cgroup_destroy_wq = alloc_workqueue("cgroup_destroy", 0, 1);
	BUG_ON(!cgroup_destroy_wq);
	return 0;
}
core_initcall(cgroup_wq_init);

void cgroup_path_from_kernfs_id(u64 id, char *buf, size_t buflen)
{
	struct kernfs_node *kn;

	kn = kernfs_find_and_get_node_by_id(cgrp_dfl_root.kf_root, id);
	if (!kn)
		return;
	kernfs_path(kn, buf, buflen);
	kernfs_put(kn);
}

/*
 * cgroup_get_from_id : get the cgroup associated with cgroup id
 * @id: cgroup id
 * On success return the cgrp or ERR_PTR on failure
 * Only cgroups within current task's cgroup NS are valid.
 */
struct cgroup *cgroup_get_from_id(u64 id)
{
	struct kernfs_node *kn;
	struct cgroup *cgrp, *root_cgrp;

	kn = kernfs_find_and_get_node_by_id(cgrp_dfl_root.kf_root, id);
	if (!kn)
		return ERR_PTR(-ENOENT);

	if (kernfs_type(kn) != KERNFS_DIR) {
		kernfs_put(kn);
		return ERR_PTR(-ENOENT);
	}

	rcu_read_lock();

	cgrp = rcu_dereference(*(void __rcu __force **)&kn->priv);
	if (cgrp && !cgroup_tryget(cgrp))
		cgrp = NULL;

	rcu_read_unlock();
	kernfs_put(kn);

	if (!cgrp)
		return ERR_PTR(-ENOENT);

	root_cgrp = current_cgns_cgroup_dfl();
	if (!cgroup_is_descendant(cgrp, root_cgrp)) {
		cgroup_put(cgrp);
		return ERR_PTR(-ENOENT);
	}

	return cgrp;
}
EXPORT_SYMBOL_GPL(cgroup_get_from_id);

/*
 * proc_cgroup_show()
 *  - Print task's cgroup paths into seq_file, one line for each hierarchy
 *  - Used for /proc/<pid>/cgroup.
 */
int proc_cgroup_show(struct seq_file *m, struct pid_namespace *ns,
		     struct pid *pid, struct task_struct *tsk)
{
	char *buf;
	int retval;
	struct cgroup_root *root;

	retval = -ENOMEM;
	buf = kmalloc(PATH_MAX, GFP_KERNEL);
	if (!buf)
		goto out;

	rcu_read_lock();
	spin_lock_irq(&css_set_lock);

	for_each_root(root) {
		struct cgroup_subsys *ss;
		struct cgroup *cgrp;
		int ssid, count = 0;

		if (root == &cgrp_dfl_root && !READ_ONCE(cgrp_dfl_visible))
			continue;

		cgrp = task_cgroup_from_root(tsk, root);
		/* The root has already been unmounted. */
		if (!cgrp)
			continue;

		seq_printf(m, "%d:", root->hierarchy_id);
		if (root != &cgrp_dfl_root)
			for_each_subsys(ss, ssid)
				if (root->subsys_mask & (1 << ssid))
					seq_printf(m, "%s%s", count++ ? "," : "",
						   ss->legacy_name);
		if (strlen(root->name))
			seq_printf(m, "%sname=%s", count ? "," : "",
				   root->name);
		seq_putc(m, ':');
		/*
		 * On traditional hierarchies, all zombie tasks show up as
		 * belonging to the root cgroup.  On the default hierarchy,
		 * while a zombie doesn't show up in "cgroup.procs" and
		 * thus can't be migrated, its /proc/PID/cgroup keeps
		 * reporting the cgroup it belonged to before exiting.  If
		 * the cgroup is removed before the zombie is reaped,
		 * " (deleted)" is appended to the cgroup path.
		 */
		if (cgroup_on_dfl(cgrp) || !(tsk->flags & PF_EXITING)) {
			retval = cgroup_path_ns_locked(cgrp, buf, PATH_MAX,
						current->nsproxy->cgroup_ns);
			if (retval == -E2BIG)
				retval = -ENAMETOOLONG;
			if (retval < 0)
				goto out_unlock;

			seq_puts(m, buf);
		} else {
			seq_puts(m, "/");
		}

		if (cgroup_on_dfl(cgrp) && cgroup_is_dead(cgrp))
			seq_puts(m, " (deleted)\n");
		else
			seq_putc(m, '\n');
	}

	retval = 0;
out_unlock:
	spin_unlock_irq(&css_set_lock);
	rcu_read_unlock();
	kfree(buf);
out:
	return retval;
}

/**
 * cgroup_fork - initialize cgroup related fields during copy_process()
 * @child: pointer to task_struct of forking parent process.
 *
 * A task is associated with the init_css_set until cgroup_post_fork()
 * attaches it to the target css_set.
 */
void cgroup_fork(struct task_struct *child)
{
	RCU_INIT_POINTER(child->cgroups, &init_css_set);
	INIT_LIST_HEAD(&child->cg_list);
}

/**
 * cgroup_v1v2_get_from_file - get a cgroup pointer from a file pointer
 * @f: file corresponding to cgroup_dir
 *
 * Find the cgroup from a file pointer associated with a cgroup directory.
 * Returns a pointer to the cgroup on success. ERR_PTR is returned if the
 * cgroup cannot be found.
 */
static struct cgroup *cgroup_v1v2_get_from_file(struct file *f)
{
	struct cgroup_subsys_state *css;

	css = css_tryget_online_from_dir(f->f_path.dentry, NULL);
	if (IS_ERR(css))
		return ERR_CAST(css);

	return css->cgroup;
}

/**
 * cgroup_get_from_file - same as cgroup_v1v2_get_from_file, but only supports
 * cgroup2.
 * @f: file corresponding to cgroup2_dir
 */
static struct cgroup *cgroup_get_from_file(struct file *f)
{
	struct cgroup *cgrp = cgroup_v1v2_get_from_file(f);

	if (IS_ERR(cgrp))
		return ERR_CAST(cgrp);

	if (!cgroup_on_dfl(cgrp)) {
		cgroup_put(cgrp);
		return ERR_PTR(-EBADF);
	}

	return cgrp;
}

/**
 * cgroup_css_set_fork - find or create a css_set for a child process
 * @kargs: the arguments passed to create the child process
 *
 * This functions finds or creates a new css_set which the child
 * process will be attached to in cgroup_post_fork(). By default,
 * the child process will be given the same css_set as its parent.
 *
 * If CLONE_INTO_CGROUP is specified this function will try to find an
 * existing css_set which includes the requested cgroup and if not create
 * a new css_set that the child will be attached to later. If this function
 * succeeds it will hold cgroup_threadgroup_rwsem on return. If
 * CLONE_INTO_CGROUP is requested this function will grab cgroup mutex
 * before grabbing cgroup_threadgroup_rwsem and will hold a reference
 * to the target cgroup.
 */
static int cgroup_css_set_fork(struct kernel_clone_args *kargs)
	__acquires(&cgroup_mutex) __acquires(&cgroup_threadgroup_rwsem)
{
	int ret;
	struct cgroup *dst_cgrp = NULL;
	struct css_set *cset;
	struct super_block *sb;
	struct file *f;

	if (kargs->flags & CLONE_INTO_CGROUP)
		cgroup_lock();

	cgroup_threadgroup_change_begin(current);

	spin_lock_irq(&css_set_lock);
	cset = task_css_set(current);
	get_css_set(cset);
	spin_unlock_irq(&css_set_lock);

	if (!(kargs->flags & CLONE_INTO_CGROUP)) {
		kargs->cset = cset;
		return 0;
	}

	f = fget_raw(kargs->cgroup);
	if (!f) {
		ret = -EBADF;
		goto err;
	}
	sb = f->f_path.dentry->d_sb;

	dst_cgrp = cgroup_get_from_file(f);
	if (IS_ERR(dst_cgrp)) {
		ret = PTR_ERR(dst_cgrp);
		dst_cgrp = NULL;
		goto err;
	}

	if (cgroup_is_dead(dst_cgrp)) {
		ret = -ENODEV;
		goto err;
	}

	/*
	 * Verify that we the target cgroup is writable for us. This is
	 * usually done by the vfs layer but since we're not going through
	 * the vfs layer here we need to do it "manually".
	 */
	ret = cgroup_may_write(dst_cgrp, sb);
	if (ret)
		goto err;

	/*
	 * Spawning a task directly into a cgroup works by passing a file
	 * descriptor to the target cgroup directory. This can even be an O_PATH
	 * file descriptor. But it can never be a cgroup.procs file descriptor.
	 * This was done on purpose so spawning into a cgroup could be
	 * conceptualized as an atomic
	 *
	 *   fd = openat(dfd_cgroup, "cgroup.procs", ...);
	 *   write(fd, <child-pid>, ...);
	 *
	 * sequence, i.e. it's a shorthand for the caller opening and writing
	 * cgroup.procs of the cgroup indicated by @dfd_cgroup. This allows us
	 * to always use the caller's credentials.
	 */
	ret = cgroup_attach_permissions(cset->dfl_cgrp, dst_cgrp, sb,
					!(kargs->flags & CLONE_THREAD),
					current->nsproxy->cgroup_ns);
	if (ret)
		goto err;

	kargs->cset = find_css_set(cset, dst_cgrp);
	if (!kargs->cset) {
		ret = -ENOMEM;
		goto err;
	}

	put_css_set(cset);
	fput(f);
	kargs->cgrp = dst_cgrp;
	return ret;

err:
	cgroup_threadgroup_change_end(current);
	cgroup_unlock();
	if (f)
		fput(f);
	if (dst_cgrp)
		cgroup_put(dst_cgrp);
	put_css_set(cset);
	if (kargs->cset)
		put_css_set(kargs->cset);
	return ret;
}

/**
 * cgroup_css_set_put_fork - drop references we took during fork
 * @kargs: the arguments passed to create the child process
 *
 * Drop references to the prepared css_set and target cgroup if
 * CLONE_INTO_CGROUP was requested.
 */
static void cgroup_css_set_put_fork(struct kernel_clone_args *kargs)
	__releases(&cgroup_threadgroup_rwsem) __releases(&cgroup_mutex)
{
	struct cgroup *cgrp = kargs->cgrp;
	struct css_set *cset = kargs->cset;

	cgroup_threadgroup_change_end(current);

	if (cset) {
		put_css_set(cset);
		kargs->cset = NULL;
	}

	if (kargs->flags & CLONE_INTO_CGROUP) {
		cgroup_unlock();
		if (cgrp) {
			cgroup_put(cgrp);
			kargs->cgrp = NULL;
		}
	}
}

/**
 * cgroup_can_fork - called on a new task before the process is exposed
 * @child: the child process
 * @kargs: the arguments passed to create the child process
 *
 * This prepares a new css_set for the child process which the child will
 * be attached to in cgroup_post_fork().
 * This calls the subsystem can_fork() callbacks. If the cgroup_can_fork()
 * callback returns an error, the fork aborts with that error code. This
 * allows for a cgroup subsystem to conditionally allow or deny new forks.
 */
int cgroup_can_fork(struct task_struct *child, struct kernel_clone_args *kargs)
{
	struct cgroup_subsys *ss;
	int i, j, ret;

	ret = cgroup_css_set_fork(kargs);
	if (ret)
		return ret;

	do_each_subsys_mask(ss, i, have_canfork_callback) {
		ret = ss->can_fork(child, kargs->cset);
		if (ret)
			goto out_revert;
	} while_each_subsys_mask();

	return 0;

out_revert:
	for_each_subsys(ss, j) {
		if (j >= i)
			break;
		if (ss->cancel_fork)
			ss->cancel_fork(child, kargs->cset);
	}

	cgroup_css_set_put_fork(kargs);

	return ret;
}

/**
 * cgroup_cancel_fork - called if a fork failed after cgroup_can_fork()
 * @child: the child process
 * @kargs: the arguments passed to create the child process
 *
 * This calls the cancel_fork() callbacks if a fork failed *after*
 * cgroup_can_fork() succeeded and cleans up references we took to
 * prepare a new css_set for the child process in cgroup_can_fork().
 */
void cgroup_cancel_fork(struct task_struct *child,
			struct kernel_clone_args *kargs)
{
	struct cgroup_subsys *ss;
	int i;

	for_each_subsys(ss, i)
		if (ss->cancel_fork)
			ss->cancel_fork(child, kargs->cset);

	cgroup_css_set_put_fork(kargs);
}

/**
 * cgroup_post_fork - finalize cgroup setup for the child process
 * @child: the child process
 * @kargs: the arguments passed to create the child process
 *
 * Attach the child process to its css_set calling the subsystem fork()
 * callbacks.
 */
void cgroup_post_fork(struct task_struct *child,
		      struct kernel_clone_args *kargs)
	__releases(&cgroup_threadgroup_rwsem) __releases(&cgroup_mutex)
{
	unsigned long cgrp_flags = 0;
	bool kill = false;
	struct cgroup_subsys *ss;
	struct css_set *cset;
	int i;

	cset = kargs->cset;
	kargs->cset = NULL;

	spin_lock_irq(&css_set_lock);

	/* init tasks are special, only link regular threads */
	if (likely(child->pid)) {
		if (kargs->cgrp)
			cgrp_flags = kargs->cgrp->flags;
		else
			cgrp_flags = cset->dfl_cgrp->flags;

		WARN_ON_ONCE(!list_empty(&child->cg_list));
		cset->nr_tasks++;
		css_set_move_task(child, NULL, cset, false);
	} else {
		put_css_set(cset);
		cset = NULL;
	}

	if (!(child->flags & PF_KTHREAD)) {
		if (unlikely(test_bit(CGRP_FREEZE, &cgrp_flags))) {
			/*
			 * If the cgroup has to be frozen, the new task has
			 * too. Let's set the JOBCTL_TRAP_FREEZE jobctl bit to
			 * get the task into the frozen state.
			 */
			spin_lock(&child->sighand->siglock);
			WARN_ON_ONCE(child->frozen);
			child->jobctl |= JOBCTL_TRAP_FREEZE;
			spin_unlock(&child->sighand->siglock);

			/*
			 * Calling cgroup_update_frozen() isn't required here,
			 * because it will be called anyway a bit later from
			 * do_freezer_trap(). So we avoid cgroup's transient
			 * switch from the frozen state and back.
			 */
		}

		/*
		 * If the cgroup is to be killed notice it now and take the
		 * child down right after we finished preparing it for
		 * userspace.
		 */
		kill = test_bit(CGRP_KILL, &cgrp_flags);
	}

	spin_unlock_irq(&css_set_lock);

	/*
	 * Call ss->fork().  This must happen after @child is linked on
	 * css_set; otherwise, @child might change state between ->fork()
	 * and addition to css_set.
	 */
	do_each_subsys_mask(ss, i, have_fork_callback) {
		ss->fork(child);
	} while_each_subsys_mask();

	/* Make the new cset the root_cset of the new cgroup namespace. */
	if (kargs->flags & CLONE_NEWCGROUP) {
		struct css_set *rcset = child->nsproxy->cgroup_ns->root_cset;

		get_css_set(cset);
		child->nsproxy->cgroup_ns->root_cset = cset;
		put_css_set(rcset);
	}

	/* Cgroup has to be killed so take down child immediately. */
	if (unlikely(kill))
		do_send_sig_info(SIGKILL, SEND_SIG_NOINFO, child, PIDTYPE_TGID);

	cgroup_css_set_put_fork(kargs);
}

/**
 * cgroup_exit - detach cgroup from exiting task
 * @tsk: pointer to task_struct of exiting process
 *
 * Description: Detach cgroup from @tsk.
 *
 */
void cgroup_exit(struct task_struct *tsk)
{
	struct cgroup_subsys *ss;
	struct css_set *cset;
	int i;

	spin_lock_irq(&css_set_lock);

	WARN_ON_ONCE(list_empty(&tsk->cg_list));
	cset = task_css_set(tsk);
	css_set_move_task(tsk, cset, NULL, false);
	cset->nr_tasks--;
	/* matches the signal->live check in css_task_iter_advance() */
	if (thread_group_leader(tsk) && atomic_read(&tsk->signal->live))
		list_add_tail(&tsk->cg_list, &cset->dying_tasks);

	if (dl_task(tsk))
		dec_dl_tasks_cs(tsk);

	if (dl_task(tsk))
		dec_dl_tasks_cs(tsk);

	WARN_ON_ONCE(cgroup_task_frozen(tsk));
	if (unlikely(!(tsk->flags & PF_KTHREAD) &&
		     test_bit(CGRP_FREEZE, &task_dfl_cgroup(tsk)->flags)))
		cgroup_update_frozen(task_dfl_cgroup(tsk));

	spin_unlock_irq(&css_set_lock);

	/* see cgroup_post_fork() for details */
	do_each_subsys_mask(ss, i, have_exit_callback) {
		ss->exit(tsk);
	} while_each_subsys_mask();
}

void cgroup_release(struct task_struct *task)
{
	struct cgroup_subsys *ss;
	int ssid;

	do_each_subsys_mask(ss, ssid, have_release_callback) {
		ss->release(task);
	} while_each_subsys_mask();

	if (!list_empty(&task->cg_list)) {
		spin_lock_irq(&css_set_lock);
		css_set_skip_task_iters(task_css_set(task), task);
		list_del_init(&task->cg_list);
		spin_unlock_irq(&css_set_lock);
	}
}

void cgroup_free(struct task_struct *task)
{
	struct css_set *cset = task_css_set(task);
	put_css_set(cset);
}

static int __init cgroup_disable(char *str)
{
	struct cgroup_subsys *ss;
	char *token;
	int i;

	while ((token = strsep(&str, ",")) != NULL) {
		if (!*token)
			continue;

		for_each_subsys(ss, i) {
			if (strcmp(token, ss->name) &&
			    strcmp(token, ss->legacy_name))
				continue;

			static_branch_disable(cgroup_subsys_enabled_key[i]);
			pr_info("Disabling %s control group subsystem\n",
				ss->name);
		}

		for (i = 0; i < OPT_FEATURE_COUNT; i++) {
			if (strcmp(token, cgroup_opt_feature_names[i]))
				continue;
			cgroup_feature_disable_mask |= 1 << i;
			pr_info("Disabling %s control group feature\n",
				cgroup_opt_feature_names[i]);
			break;
		}
	}
	return 1;
}
__setup("cgroup_disable=", cgroup_disable);

void __init __weak enable_debug_cgroup(void) { }

static int __init enable_cgroup_debug(char *str)
{
	cgroup_debug = true;
	enable_debug_cgroup();
	return 1;
}
__setup("cgroup_debug", enable_cgroup_debug);

static int __init cgroup_favordynmods_setup(char *str)
{
	return (kstrtobool(str, &have_favordynmods) == 0);
}
__setup("cgroup_favordynmods=", cgroup_favordynmods_setup);

/**
 * css_tryget_online_from_dir - get corresponding css from a cgroup dentry
 * @dentry: directory dentry of interest
 * @ss: subsystem of interest
 *
 * If @dentry is a directory for a cgroup which has @ss enabled on it, try
 * to get the corresponding css and return it.  If such css doesn't exist
 * or can't be pinned, an ERR_PTR value is returned.
 */
struct cgroup_subsys_state *css_tryget_online_from_dir(struct dentry *dentry,
						       struct cgroup_subsys *ss)
{
	struct kernfs_node *kn = kernfs_node_from_dentry(dentry);
	struct file_system_type *s_type = dentry->d_sb->s_type;
	struct cgroup_subsys_state *css = NULL;
	struct cgroup *cgrp;

	/* is @dentry a cgroup dir? */
	if ((s_type != &cgroup_fs_type && s_type != &cgroup2_fs_type) ||
	    !kn || kernfs_type(kn) != KERNFS_DIR)
		return ERR_PTR(-EBADF);

	rcu_read_lock();

	/*
	 * This path doesn't originate from kernfs and @kn could already
	 * have been or be removed at any point.  @kn->priv is RCU
	 * protected for this access.  See css_release_work_fn() for details.
	 */
	cgrp = rcu_dereference(*(void __rcu __force **)&kn->priv);
	if (cgrp)
		css = cgroup_css(cgrp, ss);

	if (!css || !css_tryget_online(css))
		css = ERR_PTR(-ENOENT);

	rcu_read_unlock();
	return css;
}

/**
 * css_from_id - lookup css by id
 * @id: the cgroup id
 * @ss: cgroup subsys to be looked into
 *
 * Returns the css if there's valid one with @id, otherwise returns NULL.
 * Should be called under rcu_read_lock().
 */
struct cgroup_subsys_state *css_from_id(int id, struct cgroup_subsys *ss)
{
	WARN_ON_ONCE(!rcu_read_lock_held());
	return idr_find(&ss->css_idr, id);
}

/**
 * cgroup_get_from_path - lookup and get a cgroup from its default hierarchy path
 * @path: path on the default hierarchy
 *
 * Find the cgroup at @path on the default hierarchy, increment its
 * reference count and return it.  Returns pointer to the found cgroup on
 * success, ERR_PTR(-ENOENT) if @path doesn't exist or if the cgroup has already
 * been released and ERR_PTR(-ENOTDIR) if @path points to a non-directory.
 */
struct cgroup *cgroup_get_from_path(const char *path)
{
	struct kernfs_node *kn;
	struct cgroup *cgrp = ERR_PTR(-ENOENT);
	struct cgroup *root_cgrp;

	root_cgrp = current_cgns_cgroup_dfl();
	kn = kernfs_walk_and_get(root_cgrp->kn, path);
	if (!kn)
		goto out;

	if (kernfs_type(kn) != KERNFS_DIR) {
		cgrp = ERR_PTR(-ENOTDIR);
		goto out_kernfs;
	}

	rcu_read_lock();

	cgrp = rcu_dereference(*(void __rcu __force **)&kn->priv);
	if (!cgrp || !cgroup_tryget(cgrp))
		cgrp = ERR_PTR(-ENOENT);

	rcu_read_unlock();

out_kernfs:
	kernfs_put(kn);
out:
	return cgrp;
}
EXPORT_SYMBOL_GPL(cgroup_get_from_path);

/**
 * cgroup_v1v2_get_from_fd - get a cgroup pointer from a fd
 * @fd: fd obtained by open(cgroup_dir)
 *
 * Find the cgroup from a fd which should be obtained
 * by opening a cgroup directory.  Returns a pointer to the
 * cgroup on success. ERR_PTR is returned if the cgroup
 * cannot be found.
 */
struct cgroup *cgroup_v1v2_get_from_fd(int fd)
{
	struct cgroup *cgrp;
	struct fd f = fdget_raw(fd);
	if (!fd_file(f))
		return ERR_PTR(-EBADF);

	cgrp = cgroup_v1v2_get_from_file(fd_file(f));
	fdput(f);
	return cgrp;
}

/**
 * cgroup_get_from_fd - same as cgroup_v1v2_get_from_fd, but only supports
 * cgroup2.
 * @fd: fd obtained by open(cgroup2_dir)
 */
struct cgroup *cgroup_get_from_fd(int fd)
{
	struct cgroup *cgrp = cgroup_v1v2_get_from_fd(fd);

	if (IS_ERR(cgrp))
		return ERR_CAST(cgrp);

	if (!cgroup_on_dfl(cgrp)) {
		cgroup_put(cgrp);
		return ERR_PTR(-EBADF);
	}
	return cgrp;
}
EXPORT_SYMBOL_GPL(cgroup_get_from_fd);

static u64 power_of_ten(int power)
{
	u64 v = 1;
	while (power--)
		v *= 10;
	return v;
}

/**
 * cgroup_parse_float - parse a floating number
 * @input: input string
 * @dec_shift: number of decimal digits to shift
 * @v: output
 *
 * Parse a decimal floating point number in @input and store the result in
 * @v with decimal point right shifted @dec_shift times.  For example, if
 * @input is "12.3456" and @dec_shift is 3, *@v will be set to 12345.
 * Returns 0 on success, -errno otherwise.
 *
 * There's nothing cgroup specific about this function except that it's
 * currently the only user.
 */
int cgroup_parse_float(const char *input, unsigned dec_shift, s64 *v)
{
	s64 whole, frac = 0;
	int fstart = 0, fend = 0, flen;

	if (!sscanf(input, "%lld.%n%lld%n", &whole, &fstart, &frac, &fend))
		return -EINVAL;
	if (frac < 0)
		return -EINVAL;

	flen = fend > fstart ? fend - fstart : 0;
	if (flen < dec_shift)
		frac *= power_of_ten(dec_shift - flen);
	else
		frac = DIV_ROUND_CLOSEST_ULL(frac, power_of_ten(flen - dec_shift));

	*v = whole * power_of_ten(dec_shift) + frac;
	return 0;
}

/*
 * sock->sk_cgrp_data handling.  For more info, see sock_cgroup_data
 * definition in cgroup-defs.h.
 */
#ifdef CONFIG_SOCK_CGROUP_DATA

void cgroup_sk_alloc(struct sock_cgroup_data *skcd)
{
	struct cgroup *cgroup;

	rcu_read_lock();
	/* Don't associate the sock with unrelated interrupted task's cgroup. */
	if (in_interrupt()) {
		cgroup = &cgrp_dfl_root.cgrp;
		cgroup_get(cgroup);
		goto out;
	}

	while (true) {
		struct css_set *cset;

		cset = task_css_set(current);
		if (likely(cgroup_tryget(cset->dfl_cgrp))) {
			cgroup = cset->dfl_cgrp;
			break;
		}
		cpu_relax();
	}
out:
	skcd->cgroup = cgroup;
	cgroup_bpf_get(cgroup);
	rcu_read_unlock();
}

void cgroup_sk_clone(struct sock_cgroup_data *skcd)
{
	struct cgroup *cgrp = sock_cgroup_ptr(skcd);

	/*
	 * We might be cloning a socket which is left in an empty
	 * cgroup and the cgroup might have already been rmdir'd.
	 * Don't use cgroup_get_live().
	 */
	cgroup_get(cgrp);
	cgroup_bpf_get(cgrp);
}

void cgroup_sk_free(struct sock_cgroup_data *skcd)
{
	struct cgroup *cgrp = sock_cgroup_ptr(skcd);

	cgroup_bpf_put(cgrp);
	cgroup_put(cgrp);
}

#endif	/* CONFIG_SOCK_CGROUP_DATA */

#ifdef CONFIG_SYSFS
static ssize_t show_delegatable_files(struct cftype *files, char *buf,
				      ssize_t size, const char *prefix)
{
	struct cftype *cft;
	ssize_t ret = 0;

	for (cft = files; cft && cft->name[0] != '\0'; cft++) {
		if (!(cft->flags & CFTYPE_NS_DELEGATABLE))
			continue;

		if (prefix)
			ret += snprintf(buf + ret, size - ret, "%s.", prefix);

		ret += snprintf(buf + ret, size - ret, "%s\n", cft->name);

		if (WARN_ON(ret >= size))
			break;
	}

	return ret;
}

static ssize_t delegate_show(struct kobject *kobj, struct kobj_attribute *attr,
			      char *buf)
{
	struct cgroup_subsys *ss;
	int ssid;
	ssize_t ret = 0;

	ret = show_delegatable_files(cgroup_base_files, buf + ret,
				     PAGE_SIZE - ret, NULL);
	if (cgroup_psi_enabled())
		ret += show_delegatable_files(cgroup_psi_files, buf + ret,
					      PAGE_SIZE - ret, NULL);

	for_each_subsys(ss, ssid)
		ret += show_delegatable_files(ss->dfl_cftypes, buf + ret,
					      PAGE_SIZE - ret,
					      cgroup_subsys_name[ssid]);

	return ret;
}
static struct kobj_attribute cgroup_delegate_attr = __ATTR_RO(delegate);

static ssize_t features_show(struct kobject *kobj, struct kobj_attribute *attr,
			     char *buf)
{
	return snprintf(buf, PAGE_SIZE,
			"nsdelegate\n"
			"favordynmods\n"
			"memory_localevents\n"
			"memory_recursiveprot\n"
			"memory_hugetlb_accounting\n"
			"pids_localevents\n");
}
static struct kobj_attribute cgroup_features_attr = __ATTR_RO(features);

static struct attribute *cgroup_sysfs_attrs[] = {
	&cgroup_delegate_attr.attr,
	&cgroup_features_attr.attr,
	NULL,
};

static const struct attribute_group cgroup_sysfs_attr_group = {
	.attrs = cgroup_sysfs_attrs,
	.name = "cgroup",
};

static int __init cgroup_sysfs_init(void)
{
	return sysfs_create_group(kernel_kobj, &cgroup_sysfs_attr_group);
}
subsys_initcall(cgroup_sysfs_init);

#endif /* CONFIG_SYSFS */<|MERGE_RESOLUTION|>--- conflicted
+++ resolved
@@ -1313,19 +1313,9 @@
 	idr_remove(&cgroup_hierarchy_idr, root->hierarchy_id);
 }
 
-static void cgroup_root_free_rcu(struct rcu_head *rcu)
-{
-<<<<<<< HEAD
-	struct cgroup_root *root = container_of(rcu, struct cgroup_root, rcu);
-	kfree(root);
-=======
+void cgroup_free_root(struct cgroup_root *root)
+{
 	kfree_rcu(root, rcu);
->>>>>>> 2d5404ca
-}
-
-void cgroup_free_root(struct cgroup_root *root)
-{
-	call_rcu(&root->rcu, cgroup_root_free_rcu);
 }
 
 static void cgroup_destroy_root(struct cgroup_root *root)
@@ -1360,12 +1350,9 @@
 	WARN_ON_ONCE(list_empty(&root->root_list));
 	list_del_rcu(&root->root_list);
 	cgroup_root_count--;
-<<<<<<< HEAD
-=======
 
 	if (!have_favordynmods)
 		cgroup_favor_dynmods(root, false);
->>>>>>> 2d5404ca
 
 	cgroup_exit_root_id(root);
 
@@ -3796,36 +3783,6 @@
 #ifdef CONFIG_CGROUP_SCHED
 	ret = cgroup_extra_stat_show(seq, cpu_cgrp_id);
 #endif
-	return ret;
-}
-
-static int cpu_local_stat_show(struct seq_file *seq, void *v)
-{
-	struct cgroup __maybe_unused *cgrp = seq_css(seq)->cgroup;
-	int ret = 0;
-
-#ifdef CONFIG_CGROUP_SCHED
-	ret = cgroup_local_stat_show(seq, cgrp, cpu_cgrp_id);
-#endif
-	return ret;
-}
-
-static int __maybe_unused cgroup_local_stat_show(struct seq_file *seq,
-						 struct cgroup *cgrp, int ssid)
-{
-	struct cgroup_subsys *ss = cgroup_subsys[ssid];
-	struct cgroup_subsys_state *css;
-	int ret;
-
-	if (!ss->css_local_stat_show)
-		return 0;
-
-	css = cgroup_tryget_css(cgrp, ss);
-	if (!css)
-		return 0;
-
-	ret = ss->css_local_stat_show(seq, css);
-	css_put(css);
 	return ret;
 }
 
@@ -6819,9 +6776,6 @@
 	if (dl_task(tsk))
 		dec_dl_tasks_cs(tsk);
 
-	if (dl_task(tsk))
-		dec_dl_tasks_cs(tsk);
-
 	WARN_ON_ONCE(cgroup_task_frozen(tsk));
 	if (unlikely(!(tsk->flags & PF_KTHREAD) &&
 		     test_bit(CGRP_FREEZE, &task_dfl_cgroup(tsk)->flags)))
