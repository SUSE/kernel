--- conflicted
+++ resolved
@@ -47,88 +47,9 @@
 
 static inline struct llist_head *ss_lhead_cpu(struct cgroup_subsys *ss, int cpu)
 {
-<<<<<<< HEAD
-	if (ss) {
-		/*
-		 * Depending on config, the subsystem per-cpu lock type may be an
-		 * empty struct. In enviromnents where this is the case, allocation
-		 * of this field is not performed in ss_rstat_init(). Avoid a
-		 * cpu-based offset relative to NULL by returning early. When the
-		 * lock type is zero in size, the corresponding lock functions are
-		 * no-ops so passing them NULL is acceptable.
-		 */
-		if (sizeof(*ss->rstat_ss_cpu_lock) == 0)
-			return NULL;
-
-		return per_cpu_ptr(ss->rstat_ss_cpu_lock, cpu);
-	}
-
-	return per_cpu_ptr(&rstat_base_cpu_lock, cpu);
-}
-
-/*
- * Helper functions for rstat per CPU locks.
- *
- * This makes it easier to diagnose locking issues and contention in
- * production environments. The parameter @fast_path determine the
- * tracepoints being added, allowing us to diagnose "flush" related
- * operations without handling high-frequency fast-path "update" events.
- */
-static __always_inline
-unsigned long _css_rstat_cpu_lock(struct cgroup_subsys_state *css, int cpu,
-		const bool fast_path)
-{
-	struct cgroup *cgrp = css->cgroup;
-	raw_spinlock_t *cpu_lock;
-	unsigned long flags;
-	bool contended;
-
-	/*
-	 * The _irqsave() is needed because the locks used for flushing are
-	 * spinlock_t which is a sleeping lock on PREEMPT_RT. Acquiring this lock
-	 * with the _irq() suffix only disables interrupts on a non-PREEMPT_RT
-	 * kernel. The raw_spinlock_t below disables interrupts on both
-	 * configurations. The _irqsave() ensures that interrupts are always
-	 * disabled and later restored.
-	 */
-	cpu_lock = ss_rstat_cpu_lock(css->ss, cpu);
-	contended = !raw_spin_trylock_irqsave(cpu_lock, flags);
-	if (contended) {
-		if (fast_path)
-			trace_cgroup_rstat_cpu_lock_contended_fastpath(cgrp, cpu, contended);
-		else
-			trace_cgroup_rstat_cpu_lock_contended(cgrp, cpu, contended);
-
-		raw_spin_lock_irqsave(cpu_lock, flags);
-	}
-
-	if (fast_path)
-		trace_cgroup_rstat_cpu_locked_fastpath(cgrp, cpu, contended);
-	else
-		trace_cgroup_rstat_cpu_locked(cgrp, cpu, contended);
-
-	return flags;
-}
-
-static __always_inline
-void _css_rstat_cpu_unlock(struct cgroup_subsys_state *css, int cpu,
-		unsigned long flags, const bool fast_path)
-{
-	struct cgroup *cgrp = css->cgroup;
-	raw_spinlock_t *cpu_lock;
-
-	if (fast_path)
-		trace_cgroup_rstat_cpu_unlock_fastpath(cgrp, cpu, false);
-	else
-		trace_cgroup_rstat_cpu_unlock(cgrp, cpu, false);
-
-	cpu_lock = ss_rstat_cpu_lock(css->ss, cpu);
-	raw_spin_unlock_irqrestore(cpu_lock, flags);
-=======
 	if (ss)
 		return per_cpu_ptr(ss->lhead, cpu);
 	return per_cpu_ptr(&rstat_backlog_list, cpu);
->>>>>>> 646faf36
 }
 
 /**
@@ -592,19 +513,9 @@
 {
 	int cpu;
 
-<<<<<<< HEAD
-	/*
-	 * Depending on config, the subsystem per-cpu lock type may be an empty
-	 * struct. Avoid allocating a size of zero in this case.
-	 */
-	if (ss && sizeof(*ss->rstat_ss_cpu_lock)) {
-		ss->rstat_ss_cpu_lock = alloc_percpu(raw_spinlock_t);
-		if (!ss->rstat_ss_cpu_lock)
-=======
 	if (ss) {
 		ss->lhead = alloc_percpu(struct llist_head);
 		if (!ss->lhead)
->>>>>>> 646faf36
 			return -ENOMEM;
 	}
 
