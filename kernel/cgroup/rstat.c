// SPDX-License-Identifier: GPL-2.0-only
#include "cgroup-internal.h"

#include <linux/sched/cputime.h>

#include <linux/bpf.h>
#include <linux/btf.h>
#include <linux/btf_ids.h>

#include <trace/events/cgroup.h>

static DEFINE_SPINLOCK(cgroup_rstat_lock);
static DEFINE_PER_CPU(raw_spinlock_t, cgroup_rstat_cpu_lock);

static void cgroup_base_stat_flush(struct cgroup *cgrp, int cpu);

static struct cgroup_rstat_cpu *cgroup_rstat_cpu(struct cgroup *cgrp, int cpu)
{
	return per_cpu_ptr(cgrp->rstat_cpu, cpu);
}

/*
 * Helper functions for rstat per CPU lock (cgroup_rstat_cpu_lock).
 *
 * This makes it easier to diagnose locking issues and contention in
 * production environments. The parameter @fast_path determine the
 * tracepoints being added, allowing us to diagnose "flush" related
 * operations without handling high-frequency fast-path "update" events.
 */
static __always_inline
unsigned long _cgroup_rstat_cpu_lock(raw_spinlock_t *cpu_lock, int cpu,
				     struct cgroup *cgrp, const bool fast_path)
{
	unsigned long flags;
	bool contended;

	/*
	 * The _irqsave() is needed because cgroup_rstat_lock is
	 * spinlock_t which is a sleeping lock on PREEMPT_RT. Acquiring
	 * this lock with the _irq() suffix only disables interrupts on
	 * a non-PREEMPT_RT kernel. The raw_spinlock_t below disables
	 * interrupts on both configurations. The _irqsave() ensures
	 * that interrupts are always disabled and later restored.
	 */
	contended = !raw_spin_trylock_irqsave(cpu_lock, flags);
	if (contended) {
		if (fast_path)
			trace_cgroup_rstat_cpu_lock_contended_fastpath(cgrp, cpu, contended);
		else
			trace_cgroup_rstat_cpu_lock_contended(cgrp, cpu, contended);

		raw_spin_lock_irqsave(cpu_lock, flags);
	}

	if (fast_path)
		trace_cgroup_rstat_cpu_locked_fastpath(cgrp, cpu, contended);
	else
		trace_cgroup_rstat_cpu_locked(cgrp, cpu, contended);

	return flags;
}

static __always_inline
void _cgroup_rstat_cpu_unlock(raw_spinlock_t *cpu_lock, int cpu,
			      struct cgroup *cgrp, unsigned long flags,
			      const bool fast_path)
{
	if (fast_path)
		trace_cgroup_rstat_cpu_unlock_fastpath(cgrp, cpu, false);
	else
		trace_cgroup_rstat_cpu_unlock(cgrp, cpu, false);

	raw_spin_unlock_irqrestore(cpu_lock, flags);
}

/**
 * cgroup_rstat_updated - keep track of updated rstat_cpu
 * @cgrp: target cgroup
 * @cpu: cpu on which rstat_cpu was updated
 *
 * @cgrp's rstat_cpu on @cpu was updated.  Put it on the parent's matching
 * rstat_cpu->updated_children list.  See the comment on top of
 * cgroup_rstat_cpu definition for details.
 */
__bpf_kfunc void cgroup_rstat_updated(struct cgroup *cgrp, int cpu)
{
	raw_spinlock_t *cpu_lock = per_cpu_ptr(&cgroup_rstat_cpu_lock, cpu);
	unsigned long flags;

	/*
	 * Speculative already-on-list test. This may race leading to
	 * temporary inaccuracies, which is fine.
	 *
	 * Because @parent's updated_children is terminated with @parent
	 * instead of NULL, we can tell whether @cgrp is on the list by
	 * testing the next pointer for NULL.
	 */
	if (data_race(cgroup_rstat_cpu(cgrp, cpu)->updated_next))
		return;

	flags = _cgroup_rstat_cpu_lock(cpu_lock, cpu, cgrp, true);

	/* put @cgrp and all ancestors on the corresponding updated lists */
	while (true) {
		struct cgroup_rstat_cpu *rstatc = cgroup_rstat_cpu(cgrp, cpu);
		struct cgroup *parent = cgroup_parent(cgrp);
		struct cgroup_rstat_cpu *prstatc;

		/*
		 * Both additions and removals are bottom-up.  If a cgroup
		 * is already in the tree, all ancestors are.
		 */
		if (rstatc->updated_next)
			break;

		/* Root has no parent to link it to, but mark it busy */
		if (!parent) {
			rstatc->updated_next = cgrp;
			break;
		}

		prstatc = cgroup_rstat_cpu(parent, cpu);
		rstatc->updated_next = prstatc->updated_children;
		prstatc->updated_children = cgrp;

		cgrp = parent;
	}

	_cgroup_rstat_cpu_unlock(cpu_lock, cpu, cgrp, flags, true);
}

/**
 * cgroup_rstat_push_children - push children cgroups into the given list
 * @head: current head of the list (= subtree root)
 * @child: first child of the root
 * @cpu: target cpu
 * Return: A new singly linked list of cgroups to be flush
 *
 * Iteratively traverse down the cgroup_rstat_cpu updated tree level by
 * level and push all the parents first before their next level children
 * into a singly linked list built from the tail backward like "pushing"
 * cgroups into a stack. The root is pushed by the caller.
 */
static struct cgroup *cgroup_rstat_push_children(struct cgroup *head,
						 struct cgroup *child, int cpu)
{
	struct cgroup *chead = child;	/* Head of child cgroup level */
	struct cgroup *ghead = NULL;	/* Head of grandchild cgroup level */
	struct cgroup *parent, *grandchild;
	struct cgroup_rstat_cpu *crstatc;

	child->rstat_flush_next = NULL;

next_level:
	while (chead) {
		child = chead;
		chead = child->rstat_flush_next;
		parent = cgroup_parent(child);

		/* updated_next is parent cgroup terminated */
		while (child != parent) {
			child->rstat_flush_next = head;
			head = child;
			crstatc = cgroup_rstat_cpu(child, cpu);
			grandchild = crstatc->updated_children;
			if (grandchild != child) {
				/* Push the grand child to the next level */
				crstatc->updated_children = child;
				grandchild->rstat_flush_next = ghead;
				ghead = grandchild;
			}
			child = crstatc->updated_next;
			crstatc->updated_next = NULL;
		}
	}

	if (ghead) {
		chead = ghead;
		ghead = NULL;
		goto next_level;
	}
	return head;
}

/**
 * cgroup_rstat_updated_list - return a list of updated cgroups to be flushed
 * @root: root of the cgroup subtree to traverse
 * @cpu: target cpu
 * Return: A singly linked list of cgroups to be flushed
 *
 * Walks the updated rstat_cpu tree on @cpu from @root.  During traversal,
 * each returned cgroup is unlinked from the updated tree.
 *
 * The only ordering guarantee is that, for a parent and a child pair
 * covered by a given traversal, the child is before its parent in
 * the list.
 *
 * Note that updated_children is self terminated and points to a list of
 * child cgroups if not empty. Whereas updated_next is like a sibling link
 * within the children list and terminated by the parent cgroup. An exception
 * here is the cgroup root whose updated_next can be self terminated.
 */
static struct cgroup *cgroup_rstat_updated_list(struct cgroup *root, int cpu)
{
	raw_spinlock_t *cpu_lock = per_cpu_ptr(&cgroup_rstat_cpu_lock, cpu);
	struct cgroup_rstat_cpu *rstatc = cgroup_rstat_cpu(root, cpu);
	struct cgroup *head = NULL, *parent, *child;
	unsigned long flags;
<<<<<<< HEAD

	/*
	 * The _irqsave() is needed because cgroup_rstat_lock is
	 * spinlock_t which is a sleeping lock on PREEMPT_RT. Acquiring
	 * this lock with the _irq() suffix only disables interrupts on
	 * a non-PREEMPT_RT kernel. The raw_spinlock_t below disables
	 * interrupts on both configurations. The _irqsave() ensures
	 * that interrupts are always disabled and later restored.
	 */
	raw_spin_lock_irqsave(cpu_lock, flags);

=======

	flags = _cgroup_rstat_cpu_lock(cpu_lock, cpu, root, false);

>>>>>>> 0c383648
	/* Return NULL if this subtree is not on-list */
	if (!rstatc->updated_next)
		goto unlock_ret;

	/*
	 * Unlink @root from its parent. As the updated_children list is
	 * singly linked, we have to walk it to find the removal point.
	 */
	parent = cgroup_parent(root);
	if (parent) {
		struct cgroup_rstat_cpu *prstatc;
		struct cgroup **nextp;

		prstatc = cgroup_rstat_cpu(parent, cpu);
		nextp = &prstatc->updated_children;
		while (*nextp != root) {
			struct cgroup_rstat_cpu *nrstatc;

			nrstatc = cgroup_rstat_cpu(*nextp, cpu);
			WARN_ON_ONCE(*nextp == parent);
			nextp = &nrstatc->updated_next;
		}
		*nextp = rstatc->updated_next;
	}

	rstatc->updated_next = NULL;

	/* Push @root to the list first before pushing the children */
	head = root;
	root->rstat_flush_next = NULL;
	child = rstatc->updated_children;
	rstatc->updated_children = root;
	if (child != root)
		head = cgroup_rstat_push_children(head, child, cpu);
unlock_ret:
<<<<<<< HEAD
	raw_spin_unlock_irqrestore(cpu_lock, flags);
=======
	_cgroup_rstat_cpu_unlock(cpu_lock, cpu, root, flags, false);
>>>>>>> 0c383648
	return head;
}

/*
 * A hook for bpf stat collectors to attach to and flush their stats.
 * Together with providing bpf kfuncs for cgroup_rstat_updated() and
 * cgroup_rstat_flush(), this enables a complete workflow where bpf progs that
 * collect cgroup stats can integrate with rstat for efficient flushing.
 *
 * A static noinline declaration here could cause the compiler to optimize away
 * the function. A global noinline declaration will keep the definition, but may
 * optimize away the callsite. Therefore, __weak is needed to ensure that the
 * call is still emitted, by telling the compiler that we don't know what the
 * function might eventually be.
 */

__bpf_hook_start();

__weak noinline void bpf_rstat_flush(struct cgroup *cgrp,
				     struct cgroup *parent, int cpu)
{
}

__bpf_hook_end();
<<<<<<< HEAD
=======

/*
 * Helper functions for locking cgroup_rstat_lock.
 *
 * This makes it easier to diagnose locking issues and contention in
 * production environments.  The parameter @cpu_in_loop indicate lock
 * was released and re-taken when collection data from the CPUs. The
 * value -1 is used when obtaining the main lock else this is the CPU
 * number processed last.
 */
static inline void __cgroup_rstat_lock(struct cgroup *cgrp, int cpu_in_loop)
	__acquires(&cgroup_rstat_lock)
{
	bool contended;

	contended = !spin_trylock_irq(&cgroup_rstat_lock);
	if (contended) {
		trace_cgroup_rstat_lock_contended(cgrp, cpu_in_loop, contended);
		spin_lock_irq(&cgroup_rstat_lock);
	}
	trace_cgroup_rstat_locked(cgrp, cpu_in_loop, contended);
}

static inline void __cgroup_rstat_unlock(struct cgroup *cgrp, int cpu_in_loop)
	__releases(&cgroup_rstat_lock)
{
	trace_cgroup_rstat_unlock(cgrp, cpu_in_loop, false);
	spin_unlock_irq(&cgroup_rstat_lock);
}
>>>>>>> 0c383648

/* see cgroup_rstat_flush() */
static void cgroup_rstat_flush_locked(struct cgroup *cgrp)
	__releases(&cgroup_rstat_lock) __acquires(&cgroup_rstat_lock)
{
	int cpu;

	lockdep_assert_held(&cgroup_rstat_lock);

	for_each_possible_cpu(cpu) {
		struct cgroup *pos = cgroup_rstat_updated_list(cgrp, cpu);

		for (; pos; pos = pos->rstat_flush_next) {
			struct cgroup_subsys_state *css;

			cgroup_base_stat_flush(pos, cpu);
			bpf_rstat_flush(pos, cgroup_parent(pos), cpu);

			rcu_read_lock();
			list_for_each_entry_rcu(css, &pos->rstat_css_list,
						rstat_css_node)
				css->ss->css_rstat_flush(css, cpu);
			rcu_read_unlock();
		}

		/* play nice and yield if necessary */
		if (need_resched() || spin_needbreak(&cgroup_rstat_lock)) {
			__cgroup_rstat_unlock(cgrp, cpu);
			if (!cond_resched())
				cpu_relax();
			__cgroup_rstat_lock(cgrp, cpu);
		}
	}
}

/**
 * cgroup_rstat_flush - flush stats in @cgrp's subtree
 * @cgrp: target cgroup
 *
 * Collect all per-cpu stats in @cgrp's subtree into the global counters
 * and propagate them upwards.  After this function returns, all cgroups in
 * the subtree have up-to-date ->stat.
 *
 * This also gets all cgroups in the subtree including @cgrp off the
 * ->updated_children lists.
 *
 * This function may block.
 */
__bpf_kfunc void cgroup_rstat_flush(struct cgroup *cgrp)
{
	might_sleep();

	__cgroup_rstat_lock(cgrp, -1);
	cgroup_rstat_flush_locked(cgrp);
	__cgroup_rstat_unlock(cgrp, -1);
}

/**
 * cgroup_rstat_flush_hold - flush stats in @cgrp's subtree and hold
 * @cgrp: target cgroup
 *
 * Flush stats in @cgrp's subtree and prevent further flushes.  Must be
 * paired with cgroup_rstat_flush_release().
 *
 * This function may block.
 */
void cgroup_rstat_flush_hold(struct cgroup *cgrp)
	__acquires(&cgroup_rstat_lock)
{
	might_sleep();
	__cgroup_rstat_lock(cgrp, -1);
	cgroup_rstat_flush_locked(cgrp);
}

/**
 * cgroup_rstat_flush_release - release cgroup_rstat_flush_hold()
 * @cgrp: cgroup used by tracepoint
 */
void cgroup_rstat_flush_release(struct cgroup *cgrp)
	__releases(&cgroup_rstat_lock)
{
	__cgroup_rstat_unlock(cgrp, -1);
}

int cgroup_rstat_init(struct cgroup *cgrp)
{
	int cpu;

	/* the root cgrp has rstat_cpu preallocated */
	if (!cgrp->rstat_cpu) {
		cgrp->rstat_cpu = alloc_percpu(struct cgroup_rstat_cpu);
		if (!cgrp->rstat_cpu)
			return -ENOMEM;
	}

	/* ->updated_children list is self terminated */
	for_each_possible_cpu(cpu) {
		struct cgroup_rstat_cpu *rstatc = cgroup_rstat_cpu(cgrp, cpu);

		rstatc->updated_children = cgrp;
		u64_stats_init(&rstatc->bsync);
	}

	return 0;
}

void cgroup_rstat_exit(struct cgroup *cgrp)
{
	int cpu;

	cgroup_rstat_flush(cgrp);

	/* sanity check */
	for_each_possible_cpu(cpu) {
		struct cgroup_rstat_cpu *rstatc = cgroup_rstat_cpu(cgrp, cpu);

		if (WARN_ON_ONCE(rstatc->updated_children != cgrp) ||
		    WARN_ON_ONCE(rstatc->updated_next))
			return;
	}

	free_percpu(cgrp->rstat_cpu);
	cgrp->rstat_cpu = NULL;
}

void __init cgroup_rstat_boot(void)
{
	int cpu;

	for_each_possible_cpu(cpu)
		raw_spin_lock_init(per_cpu_ptr(&cgroup_rstat_cpu_lock, cpu));
}

/*
 * Functions for cgroup basic resource statistics implemented on top of
 * rstat.
 */
static void cgroup_base_stat_add(struct cgroup_base_stat *dst_bstat,
				 struct cgroup_base_stat *src_bstat)
{
	dst_bstat->cputime.utime += src_bstat->cputime.utime;
	dst_bstat->cputime.stime += src_bstat->cputime.stime;
	dst_bstat->cputime.sum_exec_runtime += src_bstat->cputime.sum_exec_runtime;
#ifdef CONFIG_SCHED_CORE
	dst_bstat->forceidle_sum += src_bstat->forceidle_sum;
#endif
}

static void cgroup_base_stat_sub(struct cgroup_base_stat *dst_bstat,
				 struct cgroup_base_stat *src_bstat)
{
	dst_bstat->cputime.utime -= src_bstat->cputime.utime;
	dst_bstat->cputime.stime -= src_bstat->cputime.stime;
	dst_bstat->cputime.sum_exec_runtime -= src_bstat->cputime.sum_exec_runtime;
#ifdef CONFIG_SCHED_CORE
	dst_bstat->forceidle_sum -= src_bstat->forceidle_sum;
#endif
}

static void cgroup_base_stat_flush(struct cgroup *cgrp, int cpu)
{
	struct cgroup_rstat_cpu *rstatc = cgroup_rstat_cpu(cgrp, cpu);
	struct cgroup *parent = cgroup_parent(cgrp);
	struct cgroup_rstat_cpu *prstatc;
	struct cgroup_base_stat delta;
	unsigned seq;

	/* Root-level stats are sourced from system-wide CPU stats */
	if (!parent)
		return;

	/* fetch the current per-cpu values */
	do {
		seq = __u64_stats_fetch_begin(&rstatc->bsync);
		delta = rstatc->bstat;
	} while (__u64_stats_fetch_retry(&rstatc->bsync, seq));

	/* propagate per-cpu delta to cgroup and per-cpu global statistics */
	cgroup_base_stat_sub(&delta, &rstatc->last_bstat);
	cgroup_base_stat_add(&cgrp->bstat, &delta);
	cgroup_base_stat_add(&rstatc->last_bstat, &delta);
	cgroup_base_stat_add(&rstatc->subtree_bstat, &delta);

	/* propagate cgroup and per-cpu global delta to parent (unless that's root) */
	if (cgroup_parent(parent)) {
		delta = cgrp->bstat;
		cgroup_base_stat_sub(&delta, &cgrp->last_bstat);
		cgroup_base_stat_add(&parent->bstat, &delta);
		cgroup_base_stat_add(&cgrp->last_bstat, &delta);

		delta = rstatc->subtree_bstat;
		prstatc = cgroup_rstat_cpu(parent, cpu);
		cgroup_base_stat_sub(&delta, &rstatc->last_subtree_bstat);
		cgroup_base_stat_add(&prstatc->subtree_bstat, &delta);
		cgroup_base_stat_add(&rstatc->last_subtree_bstat, &delta);
	}
}

static struct cgroup_rstat_cpu *
cgroup_base_stat_cputime_account_begin(struct cgroup *cgrp, unsigned long *flags)
{
	struct cgroup_rstat_cpu *rstatc;

	rstatc = get_cpu_ptr(cgrp->rstat_cpu);
	*flags = u64_stats_update_begin_irqsave(&rstatc->bsync);
	return rstatc;
}

static void cgroup_base_stat_cputime_account_end(struct cgroup *cgrp,
						 struct cgroup_rstat_cpu *rstatc,
						 unsigned long flags)
{
	u64_stats_update_end_irqrestore(&rstatc->bsync, flags);
	cgroup_rstat_updated(cgrp, smp_processor_id());
	put_cpu_ptr(rstatc);
}

void __cgroup_account_cputime(struct cgroup *cgrp, u64 delta_exec)
{
	struct cgroup_rstat_cpu *rstatc;
	unsigned long flags;

	rstatc = cgroup_base_stat_cputime_account_begin(cgrp, &flags);
	rstatc->bstat.cputime.sum_exec_runtime += delta_exec;
	cgroup_base_stat_cputime_account_end(cgrp, rstatc, flags);
}

void __cgroup_account_cputime_field(struct cgroup *cgrp,
				    enum cpu_usage_stat index, u64 delta_exec)
{
	struct cgroup_rstat_cpu *rstatc;
	unsigned long flags;

	rstatc = cgroup_base_stat_cputime_account_begin(cgrp, &flags);

	switch (index) {
	case CPUTIME_USER:
	case CPUTIME_NICE:
		rstatc->bstat.cputime.utime += delta_exec;
		break;
	case CPUTIME_SYSTEM:
	case CPUTIME_IRQ:
	case CPUTIME_SOFTIRQ:
		rstatc->bstat.cputime.stime += delta_exec;
		break;
#ifdef CONFIG_SCHED_CORE
	case CPUTIME_FORCEIDLE:
		rstatc->bstat.forceidle_sum += delta_exec;
		break;
#endif
	default:
		break;
	}

	cgroup_base_stat_cputime_account_end(cgrp, rstatc, flags);
}

/*
 * compute the cputime for the root cgroup by getting the per cpu data
 * at a global level, then categorizing the fields in a manner consistent
 * with how it is done by __cgroup_account_cputime_field for each bit of
 * cpu time attributed to a cgroup.
 */
static void root_cgroup_cputime(struct cgroup_base_stat *bstat)
{
	struct task_cputime *cputime = &bstat->cputime;
	int i;

	memset(bstat, 0, sizeof(*bstat));
	for_each_possible_cpu(i) {
		struct kernel_cpustat kcpustat;
		u64 *cpustat = kcpustat.cpustat;
		u64 user = 0;
		u64 sys = 0;

		kcpustat_cpu_fetch(&kcpustat, i);

		user += cpustat[CPUTIME_USER];
		user += cpustat[CPUTIME_NICE];
		cputime->utime += user;

		sys += cpustat[CPUTIME_SYSTEM];
		sys += cpustat[CPUTIME_IRQ];
		sys += cpustat[CPUTIME_SOFTIRQ];
		cputime->stime += sys;

		cputime->sum_exec_runtime += user;
		cputime->sum_exec_runtime += sys;
		cputime->sum_exec_runtime += cpustat[CPUTIME_STEAL];

#ifdef CONFIG_SCHED_CORE
		bstat->forceidle_sum += cpustat[CPUTIME_FORCEIDLE];
#endif
	}
}

void cgroup_base_stat_cputime_show(struct seq_file *seq)
{
	struct cgroup *cgrp = seq_css(seq)->cgroup;
	u64 usage, utime, stime;
	struct cgroup_base_stat bstat;
#ifdef CONFIG_SCHED_CORE
	u64 forceidle_time;
#endif

	if (cgroup_parent(cgrp)) {
		cgroup_rstat_flush_hold(cgrp);
		usage = cgrp->bstat.cputime.sum_exec_runtime;
		cputime_adjust(&cgrp->bstat.cputime, &cgrp->prev_cputime,
			       &utime, &stime);
#ifdef CONFIG_SCHED_CORE
		forceidle_time = cgrp->bstat.forceidle_sum;
#endif
		cgroup_rstat_flush_release(cgrp);
	} else {
		root_cgroup_cputime(&bstat);
		usage = bstat.cputime.sum_exec_runtime;
		utime = bstat.cputime.utime;
		stime = bstat.cputime.stime;
#ifdef CONFIG_SCHED_CORE
		forceidle_time = bstat.forceidle_sum;
#endif
	}

	do_div(usage, NSEC_PER_USEC);
	do_div(utime, NSEC_PER_USEC);
	do_div(stime, NSEC_PER_USEC);
#ifdef CONFIG_SCHED_CORE
	do_div(forceidle_time, NSEC_PER_USEC);
#endif

	seq_printf(seq, "usage_usec %llu\n"
		   "user_usec %llu\n"
		   "system_usec %llu\n",
		   usage, utime, stime);

#ifdef CONFIG_SCHED_CORE
	seq_printf(seq, "core_sched.force_idle_usec %llu\n", forceidle_time);
#endif
}

/* Add bpf kfuncs for cgroup_rstat_updated() and cgroup_rstat_flush() */
BTF_KFUNCS_START(bpf_rstat_kfunc_ids)
BTF_ID_FLAGS(func, cgroup_rstat_updated)
BTF_ID_FLAGS(func, cgroup_rstat_flush, KF_SLEEPABLE)
BTF_KFUNCS_END(bpf_rstat_kfunc_ids)

static const struct btf_kfunc_id_set bpf_rstat_kfunc_set = {
	.owner          = THIS_MODULE,
	.set            = &bpf_rstat_kfunc_ids,
};

static int __init bpf_rstat_kfunc_init(void)
{
	return register_btf_kfunc_id_set(BPF_PROG_TYPE_TRACING,
					 &bpf_rstat_kfunc_set);
}
late_initcall(bpf_rstat_kfunc_init);<|MERGE_RESOLUTION|>--- conflicted
+++ resolved
@@ -206,23 +206,9 @@
 	struct cgroup_rstat_cpu *rstatc = cgroup_rstat_cpu(root, cpu);
 	struct cgroup *head = NULL, *parent, *child;
 	unsigned long flags;
-<<<<<<< HEAD
-
-	/*
-	 * The _irqsave() is needed because cgroup_rstat_lock is
-	 * spinlock_t which is a sleeping lock on PREEMPT_RT. Acquiring
-	 * this lock with the _irq() suffix only disables interrupts on
-	 * a non-PREEMPT_RT kernel. The raw_spinlock_t below disables
-	 * interrupts on both configurations. The _irqsave() ensures
-	 * that interrupts are always disabled and later restored.
-	 */
-	raw_spin_lock_irqsave(cpu_lock, flags);
-
-=======
 
 	flags = _cgroup_rstat_cpu_lock(cpu_lock, cpu, root, false);
 
->>>>>>> 0c383648
 	/* Return NULL if this subtree is not on-list */
 	if (!rstatc->updated_next)
 		goto unlock_ret;
@@ -258,11 +244,7 @@
 	if (child != root)
 		head = cgroup_rstat_push_children(head, child, cpu);
 unlock_ret:
-<<<<<<< HEAD
-	raw_spin_unlock_irqrestore(cpu_lock, flags);
-=======
 	_cgroup_rstat_cpu_unlock(cpu_lock, cpu, root, flags, false);
->>>>>>> 0c383648
 	return head;
 }
 
@@ -287,8 +269,6 @@
 }
 
 __bpf_hook_end();
-<<<<<<< HEAD
-=======
 
 /*
  * Helper functions for locking cgroup_rstat_lock.
@@ -318,7 +298,6 @@
 	trace_cgroup_rstat_unlock(cgrp, cpu_in_loop, false);
 	spin_unlock_irq(&cgroup_rstat_lock);
 }
->>>>>>> 0c383648
 
 /* see cgroup_rstat_flush() */
 static void cgroup_rstat_flush_locked(struct cgroup *cgrp)
