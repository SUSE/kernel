/* CPU control.
 * (C) 2001, 2002, 2003, 2004 Rusty Russell
 *
 * This code is licenced under the GPL.
 */
#include <linux/sched/mm.h>
#include <linux/proc_fs.h>
#include <linux/smp.h>
#include <linux/init.h>
#include <linux/notifier.h>
#include <linux/sched/signal.h>
#include <linux/sched/hotplug.h>
#include <linux/sched/isolation.h>
#include <linux/sched/task.h>
#include <linux/sched/smt.h>
#include <linux/unistd.h>
#include <linux/cpu.h>
#include <linux/oom.h>
#include <linux/rcupdate.h>
#include <linux/export.h>
#include <linux/bug.h>
#include <linux/kthread.h>
#include <linux/stop_machine.h>
#include <linux/mutex.h>
#include <linux/gfp.h>
#include <linux/suspend.h>
#include <linux/lockdep.h>
#include <linux/tick.h>
#include <linux/irq.h>
#include <linux/nmi.h>
#include <linux/smpboot.h>
#include <linux/relay.h>
#include <linux/slab.h>
#include <linux/scs.h>
#include <linux/percpu-rwsem.h>
#include <linux/cpuset.h>
<<<<<<< HEAD
=======
#include <linux/random.h>
>>>>>>> eb3cdb58
#include <linux/cc_platform.h>

#include <trace/events/power.h>
#define CREATE_TRACE_POINTS
#include <trace/events/cpuhp.h>

#include "smpboot.h"

/**
 * struct cpuhp_cpu_state - Per cpu hotplug state storage
 * @state:	The current cpu state
 * @target:	The target state
 * @fail:	Current CPU hotplug callback state
 * @thread:	Pointer to the hotplug thread
 * @should_run:	Thread should execute
 * @rollback:	Perform a rollback
 * @single:	Single callback invocation
 * @bringup:	Single callback bringup or teardown selector
 * @cpu:	CPU number
 * @node:	Remote CPU node; for multi-instance, do a
 *		single entry callback for install/remove
 * @last:	For multi-instance rollback, remember how far we got
 * @cb_state:	The state for a single callback (install/uninstall)
 * @result:	Result of the operation
 * @done_up:	Signal completion to the issuer of the task for cpu-up
 * @done_down:	Signal completion to the issuer of the task for cpu-down
 */
struct cpuhp_cpu_state {
	enum cpuhp_state	state;
	enum cpuhp_state	target;
	enum cpuhp_state	fail;
#ifdef CONFIG_SMP
	struct task_struct	*thread;
	bool			should_run;
	bool			rollback;
	bool			single;
	bool			bringup;
	struct hlist_node	*node;
	struct hlist_node	*last;
	enum cpuhp_state	cb_state;
	int			result;
	struct completion	done_up;
	struct completion	done_down;
#endif
};

static DEFINE_PER_CPU(struct cpuhp_cpu_state, cpuhp_state) = {
	.fail = CPUHP_INVALID,
};

#ifdef CONFIG_SMP
cpumask_t cpus_booted_once_mask;
#endif

#if defined(CONFIG_LOCKDEP) && defined(CONFIG_SMP)
static struct lockdep_map cpuhp_state_up_map =
	STATIC_LOCKDEP_MAP_INIT("cpuhp_state-up", &cpuhp_state_up_map);
static struct lockdep_map cpuhp_state_down_map =
	STATIC_LOCKDEP_MAP_INIT("cpuhp_state-down", &cpuhp_state_down_map);


static inline void cpuhp_lock_acquire(bool bringup)
{
	lock_map_acquire(bringup ? &cpuhp_state_up_map : &cpuhp_state_down_map);
}

static inline void cpuhp_lock_release(bool bringup)
{
	lock_map_release(bringup ? &cpuhp_state_up_map : &cpuhp_state_down_map);
}
#else

static inline void cpuhp_lock_acquire(bool bringup) { }
static inline void cpuhp_lock_release(bool bringup) { }

#endif

/**
 * struct cpuhp_step - Hotplug state machine step
 * @name:	Name of the step
 * @startup:	Startup function of the step
 * @teardown:	Teardown function of the step
 * @cant_stop:	Bringup/teardown can't be stopped at this step
 * @multi_instance:	State has multiple instances which get added afterwards
 */
struct cpuhp_step {
	const char		*name;
	union {
		int		(*single)(unsigned int cpu);
		int		(*multi)(unsigned int cpu,
					 struct hlist_node *node);
	} startup;
	union {
		int		(*single)(unsigned int cpu);
		int		(*multi)(unsigned int cpu,
					 struct hlist_node *node);
	} teardown;
	/* private: */
	struct hlist_head	list;
	/* public: */
	bool			cant_stop;
	bool			multi_instance;
};

static DEFINE_MUTEX(cpuhp_state_mutex);
static struct cpuhp_step cpuhp_hp_states[];

static struct cpuhp_step *cpuhp_get_step(enum cpuhp_state state)
{
	return cpuhp_hp_states + state;
}

static bool cpuhp_step_empty(bool bringup, struct cpuhp_step *step)
{
	return bringup ? !step->startup.single : !step->teardown.single;
}

/**
 * cpuhp_invoke_callback - Invoke the callbacks for a given state
 * @cpu:	The cpu for which the callback should be invoked
 * @state:	The state to do callbacks for
 * @bringup:	True if the bringup callback should be invoked
 * @node:	For multi-instance, do a single entry callback for install/remove
 * @lastp:	For multi-instance rollback, remember how far we got
 *
 * Called from cpu hotplug and from the state register machinery.
 *
 * Return: %0 on success or a negative errno code
 */
static int cpuhp_invoke_callback(unsigned int cpu, enum cpuhp_state state,
				 bool bringup, struct hlist_node *node,
				 struct hlist_node **lastp)
{
	struct cpuhp_cpu_state *st = per_cpu_ptr(&cpuhp_state, cpu);
	struct cpuhp_step *step = cpuhp_get_step(state);
	int (*cbm)(unsigned int cpu, struct hlist_node *node);
	int (*cb)(unsigned int cpu);
	int ret, cnt;

	if (st->fail == state) {
		st->fail = CPUHP_INVALID;
		return -EAGAIN;
	}

	if (cpuhp_step_empty(bringup, step)) {
		WARN_ON_ONCE(1);
		return 0;
	}

	if (!step->multi_instance) {
		WARN_ON_ONCE(lastp && *lastp);
		cb = bringup ? step->startup.single : step->teardown.single;

		trace_cpuhp_enter(cpu, st->target, state, cb);
		ret = cb(cpu);
		trace_cpuhp_exit(cpu, st->state, state, ret);
		return ret;
	}
	cbm = bringup ? step->startup.multi : step->teardown.multi;

	/* Single invocation for instance add/remove */
	if (node) {
		WARN_ON_ONCE(lastp && *lastp);
		trace_cpuhp_multi_enter(cpu, st->target, state, cbm, node);
		ret = cbm(cpu, node);
		trace_cpuhp_exit(cpu, st->state, state, ret);
		return ret;
	}

	/* State transition. Invoke on all instances */
	cnt = 0;
	hlist_for_each(node, &step->list) {
		if (lastp && node == *lastp)
			break;

		trace_cpuhp_multi_enter(cpu, st->target, state, cbm, node);
		ret = cbm(cpu, node);
		trace_cpuhp_exit(cpu, st->state, state, ret);
		if (ret) {
			if (!lastp)
				goto err;

			*lastp = node;
			return ret;
		}
		cnt++;
	}
	if (lastp)
		*lastp = NULL;
	return 0;
err:
	/* Rollback the instances if one failed */
	cbm = !bringup ? step->startup.multi : step->teardown.multi;
	if (!cbm)
		return ret;

	hlist_for_each(node, &step->list) {
		if (!cnt--)
			break;

		trace_cpuhp_multi_enter(cpu, st->target, state, cbm, node);
		ret = cbm(cpu, node);
		trace_cpuhp_exit(cpu, st->state, state, ret);
		/*
		 * Rollback must not fail,
		 */
		WARN_ON_ONCE(ret);
	}
	return ret;
}

#ifdef CONFIG_SMP
static bool cpuhp_is_ap_state(enum cpuhp_state state)
{
	/*
	 * The extra check for CPUHP_TEARDOWN_CPU is only for documentation
	 * purposes as that state is handled explicitly in cpu_down.
	 */
	return state > CPUHP_BRINGUP_CPU && state != CPUHP_TEARDOWN_CPU;
}

static inline void wait_for_ap_thread(struct cpuhp_cpu_state *st, bool bringup)
{
	struct completion *done = bringup ? &st->done_up : &st->done_down;
	wait_for_completion(done);
}

static inline void complete_ap_thread(struct cpuhp_cpu_state *st, bool bringup)
{
	struct completion *done = bringup ? &st->done_up : &st->done_down;
	complete(done);
}

/*
 * The former STARTING/DYING states, ran with IRQs disabled and must not fail.
 */
static bool cpuhp_is_atomic_state(enum cpuhp_state state)
{
	return CPUHP_AP_IDLE_DEAD <= state && state < CPUHP_AP_ONLINE;
}

/* Serializes the updates to cpu_online_mask, cpu_present_mask */
static DEFINE_MUTEX(cpu_add_remove_lock);
bool cpuhp_tasks_frozen;
EXPORT_SYMBOL_GPL(cpuhp_tasks_frozen);

/*
 * The following two APIs (cpu_maps_update_begin/done) must be used when
 * attempting to serialize the updates to cpu_online_mask & cpu_present_mask.
 */
void cpu_maps_update_begin(void)
{
	mutex_lock(&cpu_add_remove_lock);
}

void cpu_maps_update_done(void)
{
	mutex_unlock(&cpu_add_remove_lock);
}

/*
 * If set, cpu_up and cpu_down will return -EBUSY and do nothing.
 * Should always be manipulated under cpu_add_remove_lock
 */
static int cpu_hotplug_disabled;

#ifdef CONFIG_HOTPLUG_CPU

DEFINE_STATIC_PERCPU_RWSEM(cpu_hotplug_lock);

void cpus_read_lock(void)
{
	percpu_down_read(&cpu_hotplug_lock);
}
EXPORT_SYMBOL_GPL(cpus_read_lock);

int cpus_read_trylock(void)
{
	return percpu_down_read_trylock(&cpu_hotplug_lock);
}
EXPORT_SYMBOL_GPL(cpus_read_trylock);

void cpus_read_unlock(void)
{
	percpu_up_read(&cpu_hotplug_lock);
}
EXPORT_SYMBOL_GPL(cpus_read_unlock);

void cpus_write_lock(void)
{
	percpu_down_write(&cpu_hotplug_lock);
}

void cpus_write_unlock(void)
{
	percpu_up_write(&cpu_hotplug_lock);
}

void lockdep_assert_cpus_held(void)
{
	/*
	 * We can't have hotplug operations before userspace starts running,
	 * and some init codepaths will knowingly not take the hotplug lock.
	 * This is all valid, so mute lockdep until it makes sense to report
	 * unheld locks.
	 */
	if (system_state < SYSTEM_RUNNING)
		return;

	percpu_rwsem_assert_held(&cpu_hotplug_lock);
}

#ifdef CONFIG_LOCKDEP
int lockdep_is_cpus_held(void)
{
	return percpu_rwsem_is_held(&cpu_hotplug_lock);
}
#endif

static void lockdep_acquire_cpus_lock(void)
{
	rwsem_acquire(&cpu_hotplug_lock.dep_map, 0, 0, _THIS_IP_);
}

static void lockdep_release_cpus_lock(void)
{
	rwsem_release(&cpu_hotplug_lock.dep_map, _THIS_IP_);
}

/*
 * Wait for currently running CPU hotplug operations to complete (if any) and
 * disable future CPU hotplug (from sysfs). The 'cpu_add_remove_lock' protects
 * the 'cpu_hotplug_disabled' flag. The same lock is also acquired by the
 * hotplug path before performing hotplug operations. So acquiring that lock
 * guarantees mutual exclusion from any currently running hotplug operations.
 */
void cpu_hotplug_disable(void)
{
	cpu_maps_update_begin();
	cpu_hotplug_disabled++;
	cpu_maps_update_done();
}
EXPORT_SYMBOL_GPL(cpu_hotplug_disable);

static void __cpu_hotplug_enable(void)
{
	if (WARN_ONCE(!cpu_hotplug_disabled, "Unbalanced cpu hotplug enable\n"))
		return;
	cpu_hotplug_disabled--;
}

void cpu_hotplug_enable(void)
{
	cpu_maps_update_begin();
	__cpu_hotplug_enable();
	cpu_maps_update_done();
}
EXPORT_SYMBOL_GPL(cpu_hotplug_enable);

#else

static void lockdep_acquire_cpus_lock(void)
{
}

static void lockdep_release_cpus_lock(void)
{
}

#endif	/* CONFIG_HOTPLUG_CPU */

/*
 * Architectures that need SMT-specific errata handling during SMT hotplug
 * should override this.
 */
void __weak arch_smt_update(void) { }

#ifdef CONFIG_HOTPLUG_SMT
enum cpuhp_smt_control cpu_smt_control __read_mostly = CPU_SMT_ENABLED;

void __init cpu_smt_disable(bool force)
{
	if (!cpu_smt_possible())
		return;

	if (force) {
		pr_info("SMT: Force disabled\n");
		cpu_smt_control = CPU_SMT_FORCE_DISABLED;
	} else {
		pr_info("SMT: disabled\n");
		cpu_smt_control = CPU_SMT_DISABLED;
	}
}

/*
 * The decision whether SMT is supported can only be done after the full
 * CPU identification. Called from architecture code.
 */
void __init cpu_smt_check_topology(void)
{
	if (!topology_smt_supported())
		cpu_smt_control = CPU_SMT_NOT_SUPPORTED;
}

static int __init smt_cmdline_disable(char *str)
{
	cpu_smt_disable(str && !strcmp(str, "force"));
	return 0;
}
early_param("nosmt", smt_cmdline_disable);

static inline bool cpu_smt_allowed(unsigned int cpu)
{
	if (cpu_smt_control == CPU_SMT_ENABLED)
		return true;

	if (topology_is_primary_thread(cpu))
		return true;

	/*
	 * On x86 it's required to boot all logical CPUs at least once so
	 * that the init code can get a chance to set CR4.MCE on each
	 * CPU. Otherwise, a broadcasted MCE observing CR4.MCE=0b on any
	 * core will shutdown the machine.
	 */
	return !cpumask_test_cpu(cpu, &cpus_booted_once_mask);
}

/* Returns true if SMT is not supported of forcefully (irreversibly) disabled */
bool cpu_smt_possible(void)
{
	return cpu_smt_control != CPU_SMT_FORCE_DISABLED &&
		cpu_smt_control != CPU_SMT_NOT_SUPPORTED;
}
EXPORT_SYMBOL_GPL(cpu_smt_possible);
#else
static inline bool cpu_smt_allowed(unsigned int cpu) { return true; }
#endif

static inline enum cpuhp_state
cpuhp_set_state(int cpu, struct cpuhp_cpu_state *st, enum cpuhp_state target)
{
	enum cpuhp_state prev_state = st->state;
	bool bringup = st->state < target;

	st->rollback = false;
	st->last = NULL;

	st->target = target;
	st->single = false;
	st->bringup = bringup;
	if (cpu_dying(cpu) != !bringup)
		set_cpu_dying(cpu, !bringup);

	return prev_state;
}

static inline void
cpuhp_reset_state(int cpu, struct cpuhp_cpu_state *st,
		  enum cpuhp_state prev_state)
{
	bool bringup = !st->bringup;

	st->target = prev_state;

	/*
	 * Already rolling back. No need invert the bringup value or to change
	 * the current state.
	 */
	if (st->rollback)
		return;

	st->rollback = true;

	/*
	 * If we have st->last we need to undo partial multi_instance of this
	 * state first. Otherwise start undo at the previous state.
	 */
	if (!st->last) {
		if (st->bringup)
			st->state--;
		else
			st->state++;
	}

	st->bringup = bringup;
	if (cpu_dying(cpu) != !bringup)
		set_cpu_dying(cpu, !bringup);
}

/* Regular hotplug invocation of the AP hotplug thread */
static void __cpuhp_kick_ap(struct cpuhp_cpu_state *st)
{
	if (!st->single && st->state == st->target)
		return;

	st->result = 0;
	/*
	 * Make sure the above stores are visible before should_run becomes
	 * true. Paired with the mb() above in cpuhp_thread_fun()
	 */
	smp_mb();
	st->should_run = true;
	wake_up_process(st->thread);
	wait_for_ap_thread(st, st->bringup);
}

static int cpuhp_kick_ap(int cpu, struct cpuhp_cpu_state *st,
			 enum cpuhp_state target)
{
	enum cpuhp_state prev_state;
	int ret;

	prev_state = cpuhp_set_state(cpu, st, target);
	__cpuhp_kick_ap(st);
	if ((ret = st->result)) {
		cpuhp_reset_state(cpu, st, prev_state);
		__cpuhp_kick_ap(st);
	}

	return ret;
}

static int bringup_wait_for_ap(unsigned int cpu)
{
	struct cpuhp_cpu_state *st = per_cpu_ptr(&cpuhp_state, cpu);

	/* Wait for the CPU to reach CPUHP_AP_ONLINE_IDLE */
	wait_for_ap_thread(st, true);
	if (WARN_ON_ONCE((!cpu_online(cpu))))
		return -ECANCELED;

	/* Unpark the hotplug thread of the target cpu */
	kthread_unpark(st->thread);

	/*
	 * SMT soft disabling on X86 requires to bring the CPU out of the
	 * BIOS 'wait for SIPI' state in order to set the CR4.MCE bit.  The
	 * CPU marked itself as booted_once in notify_cpu_starting() so the
	 * cpu_smt_allowed() check will now return false if this is not the
	 * primary sibling.
	 */
	if (!cpu_smt_allowed(cpu))
		return -ECANCELED;

	if (st->target <= CPUHP_AP_ONLINE_IDLE)
		return 0;

	return cpuhp_kick_ap(cpu, st, st->target);
}

static int bringup_cpu(unsigned int cpu)
{
	struct task_struct *idle = idle_thread_get(cpu);
	int ret;

	/*
	 * Reset stale stack state from the last time this CPU was online.
	 */
	scs_task_reset(idle);
	kasan_unpoison_task_stack(idle);

	/*
	 * Some architectures have to walk the irq descriptors to
	 * setup the vector space for the cpu which comes online.
	 * Prevent irq alloc/free across the bringup.
	 */
	irq_lock_sparse();

	/* Arch-specific enabling code. */
	ret = __cpu_up(cpu, idle);
	irq_unlock_sparse();
	if (ret)
		return ret;
	return bringup_wait_for_ap(cpu);
}

static int finish_cpu(unsigned int cpu)
{
	struct task_struct *idle = idle_thread_get(cpu);
	struct mm_struct *mm = idle->active_mm;

	/*
	 * idle_task_exit() will have switched to &init_mm, now
	 * clean up any remaining active_mm state.
	 */
	if (mm != &init_mm)
		idle->active_mm = &init_mm;
	mmdrop_lazy_tlb(mm);
	return 0;
}

/*
 * Hotplug state machine related functions
 */

/*
 * Get the next state to run. Empty ones will be skipped. Returns true if a
 * state must be run.
 *
 * st->state will be modified ahead of time, to match state_to_run, as if it
 * has already ran.
 */
static bool cpuhp_next_state(bool bringup,
			     enum cpuhp_state *state_to_run,
			     struct cpuhp_cpu_state *st,
			     enum cpuhp_state target)
{
	do {
		if (bringup) {
			if (st->state >= target)
				return false;

			*state_to_run = ++st->state;
		} else {
			if (st->state <= target)
				return false;

			*state_to_run = st->state--;
		}

		if (!cpuhp_step_empty(bringup, cpuhp_get_step(*state_to_run)))
			break;
	} while (true);

	return true;
}

static int __cpuhp_invoke_callback_range(bool bringup,
					 unsigned int cpu,
					 struct cpuhp_cpu_state *st,
					 enum cpuhp_state target,
					 bool nofail)
{
	enum cpuhp_state state;
	int ret = 0;

	while (cpuhp_next_state(bringup, &state, st, target)) {
		int err;

		err = cpuhp_invoke_callback(cpu, state, bringup, NULL, NULL);
		if (!err)
			continue;

		if (nofail) {
			pr_warn("CPU %u %s state %s (%d) failed (%d)\n",
				cpu, bringup ? "UP" : "DOWN",
				cpuhp_get_step(st->state)->name,
				st->state, err);
			ret = -1;
		} else {
			ret = err;
			break;
		}
	}

	return ret;
}

static inline int cpuhp_invoke_callback_range(bool bringup,
					      unsigned int cpu,
					      struct cpuhp_cpu_state *st,
					      enum cpuhp_state target)
{
	return __cpuhp_invoke_callback_range(bringup, cpu, st, target, false);
}

static inline void cpuhp_invoke_callback_range_nofail(bool bringup,
						      unsigned int cpu,
						      struct cpuhp_cpu_state *st,
						      enum cpuhp_state target)
{
	__cpuhp_invoke_callback_range(bringup, cpu, st, target, true);
}

static inline bool can_rollback_cpu(struct cpuhp_cpu_state *st)
{
	if (IS_ENABLED(CONFIG_HOTPLUG_CPU))
		return true;
	/*
	 * When CPU hotplug is disabled, then taking the CPU down is not
	 * possible because takedown_cpu() and the architecture and
	 * subsystem specific mechanisms are not available. So the CPU
	 * which would be completely unplugged again needs to stay around
	 * in the current state.
	 */
	return st->state <= CPUHP_BRINGUP_CPU;
}

static int cpuhp_up_callbacks(unsigned int cpu, struct cpuhp_cpu_state *st,
			      enum cpuhp_state target)
{
	enum cpuhp_state prev_state = st->state;
	int ret = 0;

	ret = cpuhp_invoke_callback_range(true, cpu, st, target);
	if (ret) {
		pr_debug("CPU UP failed (%d) CPU %u state %s (%d)\n",
			 ret, cpu, cpuhp_get_step(st->state)->name,
			 st->state);

		cpuhp_reset_state(cpu, st, prev_state);
		if (can_rollback_cpu(st))
			WARN_ON(cpuhp_invoke_callback_range(false, cpu, st,
							    prev_state));
	}
	return ret;
}

/*
 * The cpu hotplug threads manage the bringup and teardown of the cpus
 */
static int cpuhp_should_run(unsigned int cpu)
{
	struct cpuhp_cpu_state *st = this_cpu_ptr(&cpuhp_state);

	return st->should_run;
}

/*
 * Execute teardown/startup callbacks on the plugged cpu. Also used to invoke
 * callbacks when a state gets [un]installed at runtime.
 *
 * Each invocation of this function by the smpboot thread does a single AP
 * state callback.
 *
 * It has 3 modes of operation:
 *  - single: runs st->cb_state
 *  - up:     runs ++st->state, while st->state < st->target
 *  - down:   runs st->state--, while st->state > st->target
 *
 * When complete or on error, should_run is cleared and the completion is fired.
 */
static void cpuhp_thread_fun(unsigned int cpu)
{
	struct cpuhp_cpu_state *st = this_cpu_ptr(&cpuhp_state);
	bool bringup = st->bringup;
	enum cpuhp_state state;

	if (WARN_ON_ONCE(!st->should_run))
		return;

	/*
	 * ACQUIRE for the cpuhp_should_run() load of ->should_run. Ensures
	 * that if we see ->should_run we also see the rest of the state.
	 */
	smp_mb();

	/*
	 * The BP holds the hotplug lock, but we're now running on the AP,
	 * ensure that anybody asserting the lock is held, will actually find
	 * it so.
	 */
	lockdep_acquire_cpus_lock();
	cpuhp_lock_acquire(bringup);

	if (st->single) {
		state = st->cb_state;
		st->should_run = false;
	} else {
		st->should_run = cpuhp_next_state(bringup, &state, st, st->target);
		if (!st->should_run)
			goto end;
	}

	WARN_ON_ONCE(!cpuhp_is_ap_state(state));

	if (cpuhp_is_atomic_state(state)) {
		local_irq_disable();
		st->result = cpuhp_invoke_callback(cpu, state, bringup, st->node, &st->last);
		local_irq_enable();

		/*
		 * STARTING/DYING must not fail!
		 */
		WARN_ON_ONCE(st->result);
	} else {
		st->result = cpuhp_invoke_callback(cpu, state, bringup, st->node, &st->last);
	}

	if (st->result) {
		/*
		 * If we fail on a rollback, we're up a creek without no
		 * paddle, no way forward, no way back. We loose, thanks for
		 * playing.
		 */
		WARN_ON_ONCE(st->rollback);
		st->should_run = false;
	}

end:
	cpuhp_lock_release(bringup);
	lockdep_release_cpus_lock();

	if (!st->should_run)
		complete_ap_thread(st, bringup);
}

/* Invoke a single callback on a remote cpu */
static int
cpuhp_invoke_ap_callback(int cpu, enum cpuhp_state state, bool bringup,
			 struct hlist_node *node)
{
	struct cpuhp_cpu_state *st = per_cpu_ptr(&cpuhp_state, cpu);
	int ret;

	if (!cpu_online(cpu))
		return 0;

	cpuhp_lock_acquire(false);
	cpuhp_lock_release(false);

	cpuhp_lock_acquire(true);
	cpuhp_lock_release(true);

	/*
	 * If we are up and running, use the hotplug thread. For early calls
	 * we invoke the thread function directly.
	 */
	if (!st->thread)
		return cpuhp_invoke_callback(cpu, state, bringup, node, NULL);

	st->rollback = false;
	st->last = NULL;

	st->node = node;
	st->bringup = bringup;
	st->cb_state = state;
	st->single = true;

	__cpuhp_kick_ap(st);

	/*
	 * If we failed and did a partial, do a rollback.
	 */
	if ((ret = st->result) && st->last) {
		st->rollback = true;
		st->bringup = !bringup;

		__cpuhp_kick_ap(st);
	}

	/*
	 * Clean up the leftovers so the next hotplug operation wont use stale
	 * data.
	 */
	st->node = st->last = NULL;
	return ret;
}

static int cpuhp_kick_ap_work(unsigned int cpu)
{
	struct cpuhp_cpu_state *st = per_cpu_ptr(&cpuhp_state, cpu);
	enum cpuhp_state prev_state = st->state;
	int ret;

	cpuhp_lock_acquire(false);
	cpuhp_lock_release(false);

	cpuhp_lock_acquire(true);
	cpuhp_lock_release(true);

	trace_cpuhp_enter(cpu, st->target, prev_state, cpuhp_kick_ap_work);
	ret = cpuhp_kick_ap(cpu, st, st->target);
	trace_cpuhp_exit(cpu, st->state, prev_state, ret);

	return ret;
}

static struct smp_hotplug_thread cpuhp_threads = {
	.store			= &cpuhp_state.thread,
	.thread_should_run	= cpuhp_should_run,
	.thread_fn		= cpuhp_thread_fun,
	.thread_comm		= "cpuhp/%u",
	.selfparking		= true,
};

static __init void cpuhp_init_state(void)
{
	struct cpuhp_cpu_state *st;
	int cpu;

	for_each_possible_cpu(cpu) {
		st = per_cpu_ptr(&cpuhp_state, cpu);
		init_completion(&st->done_up);
		init_completion(&st->done_down);
	}
}

void __init cpuhp_threads_init(void)
{
	cpuhp_init_state();
	BUG_ON(smpboot_register_percpu_thread(&cpuhp_threads));
	kthread_unpark(this_cpu_read(cpuhp_state.thread));
}

/*
 *
 * Serialize hotplug trainwrecks outside of the cpu_hotplug_lock
 * protected region.
 *
 * The operation is still serialized against concurrent CPU hotplug via
 * cpu_add_remove_lock, i.e. CPU map protection.  But it is _not_
 * serialized against other hotplug related activity like adding or
 * removing of state callbacks and state instances, which invoke either the
 * startup or the teardown callback of the affected state.
 *
 * This is required for subsystems which are unfixable vs. CPU hotplug and
 * evade lock inversion problems by scheduling work which has to be
 * completed _before_ cpu_up()/_cpu_down() returns.
 *
 * Don't even think about adding anything to this for any new code or even
 * drivers. It's only purpose is to keep existing lock order trainwrecks
 * working.
 *
 * For cpu_down() there might be valid reasons to finish cleanups which are
 * not required to be done under cpu_hotplug_lock, but that's a different
 * story and would be not invoked via this.
 */
static void cpu_up_down_serialize_trainwrecks(bool tasks_frozen)
{
	/*
	 * cpusets delegate hotplug operations to a worker to "solve" the
	 * lock order problems. Wait for the worker, but only if tasks are
	 * _not_ frozen (suspend, hibernate) as that would wait forever.
	 *
	 * The wait is required because otherwise the hotplug operation
	 * returns with inconsistent state, which could even be observed in
	 * user space when a new CPU is brought up. The CPU plug uevent
	 * would be delivered and user space reacting on it would fail to
	 * move tasks to the newly plugged CPU up to the point where the
	 * work has finished because up to that point the newly plugged CPU
	 * is not assignable in cpusets/cgroups. On unplug that's not
	 * necessarily a visible issue, but it is still inconsistent state,
	 * which is the real problem which needs to be "fixed". This can't
	 * prevent the transient state between scheduling the work and
	 * returning from waiting for it.
	 */
	if (!tasks_frozen)
		cpuset_wait_for_hotplug();
}

#ifdef CONFIG_HOTPLUG_CPU
#ifndef arch_clear_mm_cpumask_cpu
#define arch_clear_mm_cpumask_cpu(cpu, mm) cpumask_clear_cpu(cpu, mm_cpumask(mm))
#endif

/**
 * clear_tasks_mm_cpumask - Safely clear tasks' mm_cpumask for a CPU
 * @cpu: a CPU id
 *
 * This function walks all processes, finds a valid mm struct for each one and
 * then clears a corresponding bit in mm's cpumask.  While this all sounds
 * trivial, there are various non-obvious corner cases, which this function
 * tries to solve in a safe manner.
 *
 * Also note that the function uses a somewhat relaxed locking scheme, so it may
 * be called only for an already offlined CPU.
 */
void clear_tasks_mm_cpumask(int cpu)
{
	struct task_struct *p;

	/*
	 * This function is called after the cpu is taken down and marked
	 * offline, so its not like new tasks will ever get this cpu set in
	 * their mm mask. -- Peter Zijlstra
	 * Thus, we may use rcu_read_lock() here, instead of grabbing
	 * full-fledged tasklist_lock.
	 */
	WARN_ON(cpu_online(cpu));
	rcu_read_lock();
	for_each_process(p) {
		struct task_struct *t;

		/*
		 * Main thread might exit, but other threads may still have
		 * a valid mm. Find one.
		 */
		t = find_lock_task_mm(p);
		if (!t)
			continue;
		arch_clear_mm_cpumask_cpu(cpu, t->mm);
		task_unlock(t);
	}
	rcu_read_unlock();
}

/* Take this CPU down. */
static int take_cpu_down(void *_param)
{
	struct cpuhp_cpu_state *st = this_cpu_ptr(&cpuhp_state);
	enum cpuhp_state target = max((int)st->target, CPUHP_AP_OFFLINE);
	int err, cpu = smp_processor_id();

	/* Ensure this CPU doesn't handle any more interrupts. */
	err = __cpu_disable();
	if (err < 0)
		return err;

	/*
	 * Must be called from CPUHP_TEARDOWN_CPU, which means, as we are going
	 * down, that the current state is CPUHP_TEARDOWN_CPU - 1.
	 */
	WARN_ON(st->state != (CPUHP_TEARDOWN_CPU - 1));

	/*
	 * Invoke the former CPU_DYING callbacks. DYING must not fail!
	 */
	cpuhp_invoke_callback_range_nofail(false, cpu, st, target);

	/* Give up timekeeping duties */
	tick_handover_do_timer();
	/* Remove CPU from timer broadcasting */
	tick_offline_cpu(cpu);
	/* Park the stopper thread */
	stop_machine_park(cpu);
	return 0;
}

static int takedown_cpu(unsigned int cpu)
{
	struct cpuhp_cpu_state *st = per_cpu_ptr(&cpuhp_state, cpu);
	int err;

	/* Park the smpboot threads */
	kthread_park(st->thread);

	/*
	 * Prevent irq alloc/free while the dying cpu reorganizes the
	 * interrupt affinities.
	 */
	irq_lock_sparse();

	/*
	 * So now all preempt/rcu users must observe !cpu_active().
	 */
	err = stop_machine_cpuslocked(take_cpu_down, NULL, cpumask_of(cpu));
	if (err) {
		/* CPU refused to die */
		irq_unlock_sparse();
		/* Unpark the hotplug thread so we can rollback there */
		kthread_unpark(st->thread);
		return err;
	}
	BUG_ON(cpu_online(cpu));

	/*
	 * The teardown callback for CPUHP_AP_SCHED_STARTING will have removed
	 * all runnable tasks from the CPU, there's only the idle task left now
	 * that the migration thread is done doing the stop_machine thing.
	 *
	 * Wait for the stop thread to go away.
	 */
	wait_for_ap_thread(st, false);
	BUG_ON(st->state != CPUHP_AP_IDLE_DEAD);

	/* Interrupts are moved away from the dying cpu, reenable alloc/free */
	irq_unlock_sparse();

	hotplug_cpu__broadcast_tick_pull(cpu);
	/* This actually kills the CPU. */
	__cpu_die(cpu);

	tick_cleanup_dead_cpu(cpu);
	rcutree_migrate_callbacks(cpu);
	return 0;
}

static void cpuhp_complete_idle_dead(void *arg)
{
	struct cpuhp_cpu_state *st = arg;

	complete_ap_thread(st, false);
}

void cpuhp_report_idle_dead(void)
{
	struct cpuhp_cpu_state *st = this_cpu_ptr(&cpuhp_state);

	BUG_ON(st->state != CPUHP_AP_OFFLINE);
	rcu_report_dead(smp_processor_id());
	st->state = CPUHP_AP_IDLE_DEAD;
	/*
	 * We cannot call complete after rcu_report_dead() so we delegate it
	 * to an online cpu.
	 */
	smp_call_function_single(cpumask_first(cpu_online_mask),
				 cpuhp_complete_idle_dead, st, 0);
}

static int cpuhp_down_callbacks(unsigned int cpu, struct cpuhp_cpu_state *st,
				enum cpuhp_state target)
{
	enum cpuhp_state prev_state = st->state;
	int ret = 0;

	ret = cpuhp_invoke_callback_range(false, cpu, st, target);
	if (ret) {
		pr_debug("CPU DOWN failed (%d) CPU %u state %s (%d)\n",
			 ret, cpu, cpuhp_get_step(st->state)->name,
			 st->state);

		cpuhp_reset_state(cpu, st, prev_state);

		if (st->state < prev_state)
			WARN_ON(cpuhp_invoke_callback_range(true, cpu, st,
							    prev_state));
	}

	return ret;
}

/* Requires cpu_add_remove_lock to be held */
static int __ref _cpu_down(unsigned int cpu, int tasks_frozen,
			   enum cpuhp_state target)
{
	struct cpuhp_cpu_state *st = per_cpu_ptr(&cpuhp_state, cpu);
	int prev_state, ret = 0;

	if (num_online_cpus() == 1)
		return -EBUSY;

	if (!cpu_present(cpu))
		return -EINVAL;

	cpus_write_lock();

	cpuhp_tasks_frozen = tasks_frozen;

	prev_state = cpuhp_set_state(cpu, st, target);
	/*
	 * If the current CPU state is in the range of the AP hotplug thread,
	 * then we need to kick the thread.
	 */
	if (st->state > CPUHP_TEARDOWN_CPU) {
		st->target = max((int)target, CPUHP_TEARDOWN_CPU);
		ret = cpuhp_kick_ap_work(cpu);
		/*
		 * The AP side has done the error rollback already. Just
		 * return the error code..
		 */
		if (ret)
			goto out;

		/*
		 * We might have stopped still in the range of the AP hotplug
		 * thread. Nothing to do anymore.
		 */
		if (st->state > CPUHP_TEARDOWN_CPU)
			goto out;

		st->target = target;
	}
	/*
	 * The AP brought itself down to CPUHP_TEARDOWN_CPU. So we need
	 * to do the further cleanups.
	 */
	ret = cpuhp_down_callbacks(cpu, st, target);
	if (ret && st->state < prev_state) {
		if (st->state == CPUHP_TEARDOWN_CPU) {
			cpuhp_reset_state(cpu, st, prev_state);
			__cpuhp_kick_ap(st);
		} else {
			WARN(1, "DEAD callback error for CPU%d", cpu);
		}
	}

out:
	cpus_write_unlock();
	/*
	 * Do post unplug cleanup. This is still protected against
	 * concurrent CPU hotplug via cpu_add_remove_lock.
	 */
	lockup_detector_cleanup();
	arch_smt_update();
	cpu_up_down_serialize_trainwrecks(tasks_frozen);
	return ret;
}

static int cpu_down_maps_locked(unsigned int cpu, enum cpuhp_state target)
{
	/*
	 * If the platform does not support hotplug, report it explicitly to
	 * differentiate it from a transient offlining failure.
	 */
	if (cc_platform_has(CC_ATTR_HOTPLUG_DISABLED))
		return -EOPNOTSUPP;
	if (cpu_hotplug_disabled)
		return -EBUSY;
	return _cpu_down(cpu, 0, target);
}

static int cpu_down(unsigned int cpu, enum cpuhp_state target)
{
	int err;

	cpu_maps_update_begin();
	err = cpu_down_maps_locked(cpu, target);
	cpu_maps_update_done();
	return err;
}

/**
 * cpu_device_down - Bring down a cpu device
 * @dev: Pointer to the cpu device to offline
 *
 * This function is meant to be used by device core cpu subsystem only.
 *
 * Other subsystems should use remove_cpu() instead.
 *
 * Return: %0 on success or a negative errno code
 */
int cpu_device_down(struct device *dev)
{
	return cpu_down(dev->id, CPUHP_OFFLINE);
}

int remove_cpu(unsigned int cpu)
{
	int ret;

	lock_device_hotplug();
	ret = device_offline(get_cpu_device(cpu));
	unlock_device_hotplug();

	return ret;
}
EXPORT_SYMBOL_GPL(remove_cpu);

void smp_shutdown_nonboot_cpus(unsigned int primary_cpu)
{
	unsigned int cpu;
	int error;

	cpu_maps_update_begin();

	/*
	 * Make certain the cpu I'm about to reboot on is online.
	 *
	 * This is inline to what migrate_to_reboot_cpu() already do.
	 */
	if (!cpu_online(primary_cpu))
		primary_cpu = cpumask_first(cpu_online_mask);

	for_each_online_cpu(cpu) {
		if (cpu == primary_cpu)
			continue;

		error = cpu_down_maps_locked(cpu, CPUHP_OFFLINE);
		if (error) {
			pr_err("Failed to offline CPU%d - error=%d",
				cpu, error);
			break;
		}
	}

	/*
	 * Ensure all but the reboot CPU are offline.
	 */
	BUG_ON(num_online_cpus() > 1);

	/*
	 * Make sure the CPUs won't be enabled by someone else after this
	 * point. Kexec will reboot to a new kernel shortly resetting
	 * everything along the way.
	 */
	cpu_hotplug_disabled++;

	cpu_maps_update_done();
}

#else
#define takedown_cpu		NULL
#endif /*CONFIG_HOTPLUG_CPU*/

/**
 * notify_cpu_starting(cpu) - Invoke the callbacks on the starting CPU
 * @cpu: cpu that just started
 *
 * It must be called by the arch code on the new cpu, before the new cpu
 * enables interrupts and before the "boot" cpu returns from __cpu_up().
 */
void notify_cpu_starting(unsigned int cpu)
{
	struct cpuhp_cpu_state *st = per_cpu_ptr(&cpuhp_state, cpu);
	enum cpuhp_state target = min((int)st->target, CPUHP_AP_ONLINE);

	rcu_cpu_starting(cpu);	/* Enables RCU usage on this CPU. */
	cpumask_set_cpu(cpu, &cpus_booted_once_mask);

	/*
	 * STARTING must not fail!
	 */
	cpuhp_invoke_callback_range_nofail(true, cpu, st, target);
}

/*
 * Called from the idle task. Wake up the controlling task which brings the
 * hotplug thread of the upcoming CPU up and then delegates the rest of the
 * online bringup to the hotplug thread.
 */
void cpuhp_online_idle(enum cpuhp_state state)
{
	struct cpuhp_cpu_state *st = this_cpu_ptr(&cpuhp_state);

	/* Happens for the boot cpu */
	if (state != CPUHP_AP_ONLINE_IDLE)
		return;

	/*
	 * Unpart the stopper thread before we start the idle loop (and start
	 * scheduling); this ensures the stopper task is always available.
	 */
	stop_machine_unpark(smp_processor_id());

	st->state = CPUHP_AP_ONLINE_IDLE;
	complete_ap_thread(st, true);
}

/* Requires cpu_add_remove_lock to be held */
static int _cpu_up(unsigned int cpu, int tasks_frozen, enum cpuhp_state target)
{
	struct cpuhp_cpu_state *st = per_cpu_ptr(&cpuhp_state, cpu);
	struct task_struct *idle;
	int ret = 0;

	cpus_write_lock();

	if (!cpu_present(cpu)) {
		ret = -EINVAL;
		goto out;
	}

	/*
	 * The caller of cpu_up() might have raced with another
	 * caller. Nothing to do.
	 */
	if (st->state >= target)
		goto out;

	if (st->state == CPUHP_OFFLINE) {
		/* Let it fail before we try to bring the cpu up */
		idle = idle_thread_get(cpu);
		if (IS_ERR(idle)) {
			ret = PTR_ERR(idle);
			goto out;
		}
	}

	cpuhp_tasks_frozen = tasks_frozen;

	cpuhp_set_state(cpu, st, target);
	/*
	 * If the current CPU state is in the range of the AP hotplug thread,
	 * then we need to kick the thread once more.
	 */
	if (st->state > CPUHP_BRINGUP_CPU) {
		ret = cpuhp_kick_ap_work(cpu);
		/*
		 * The AP side has done the error rollback already. Just
		 * return the error code..
		 */
		if (ret)
			goto out;
	}

	/*
	 * Try to reach the target state. We max out on the BP at
	 * CPUHP_BRINGUP_CPU. After that the AP hotplug thread is
	 * responsible for bringing it up to the target state.
	 */
	target = min((int)target, CPUHP_BRINGUP_CPU);
	ret = cpuhp_up_callbacks(cpu, st, target);
out:
	cpus_write_unlock();
	arch_smt_update();
	cpu_up_down_serialize_trainwrecks(tasks_frozen);
	return ret;
}

static int cpu_up(unsigned int cpu, enum cpuhp_state target)
{
	int err = 0;

	if (!cpu_possible(cpu)) {
		pr_err("can't online cpu %d because it is not configured as may-hotadd at boot time\n",
		       cpu);
#if defined(CONFIG_IA64)
		pr_err("please check additional_cpus= boot parameter\n");
#endif
		return -EINVAL;
	}

	err = try_online_node(cpu_to_node(cpu));
	if (err)
		return err;

	cpu_maps_update_begin();

	if (cpu_hotplug_disabled) {
		err = -EBUSY;
		goto out;
	}
	if (!cpu_smt_allowed(cpu)) {
		err = -EPERM;
		goto out;
	}

	err = _cpu_up(cpu, 0, target);
out:
	cpu_maps_update_done();
	return err;
}

/**
 * cpu_device_up - Bring up a cpu device
 * @dev: Pointer to the cpu device to online
 *
 * This function is meant to be used by device core cpu subsystem only.
 *
 * Other subsystems should use add_cpu() instead.
 *
 * Return: %0 on success or a negative errno code
 */
int cpu_device_up(struct device *dev)
{
	return cpu_up(dev->id, CPUHP_ONLINE);
}

int add_cpu(unsigned int cpu)
{
	int ret;

	lock_device_hotplug();
	ret = device_online(get_cpu_device(cpu));
	unlock_device_hotplug();

	return ret;
}
EXPORT_SYMBOL_GPL(add_cpu);

/**
 * bringup_hibernate_cpu - Bring up the CPU that we hibernated on
 * @sleep_cpu: The cpu we hibernated on and should be brought up.
 *
 * On some architectures like arm64, we can hibernate on any CPU, but on
 * wake up the CPU we hibernated on might be offline as a side effect of
 * using maxcpus= for example.
 *
 * Return: %0 on success or a negative errno code
 */
int bringup_hibernate_cpu(unsigned int sleep_cpu)
{
	int ret;

	if (!cpu_online(sleep_cpu)) {
		pr_info("Hibernated on a CPU that is offline! Bringing CPU up.\n");
		ret = cpu_up(sleep_cpu, CPUHP_ONLINE);
		if (ret) {
			pr_err("Failed to bring hibernate-CPU up!\n");
			return ret;
		}
	}
	return 0;
}

void bringup_nonboot_cpus(unsigned int setup_max_cpus)
{
	unsigned int cpu;

	for_each_present_cpu(cpu) {
		if (num_online_cpus() >= setup_max_cpus)
			break;
		if (!cpu_online(cpu))
			cpu_up(cpu, CPUHP_ONLINE);
	}
}

#ifdef CONFIG_PM_SLEEP_SMP
static cpumask_var_t frozen_cpus;

int freeze_secondary_cpus(int primary)
{
	int cpu, error = 0;

	cpu_maps_update_begin();
	if (primary == -1) {
		primary = cpumask_first(cpu_online_mask);
		if (!housekeeping_cpu(primary, HK_TYPE_TIMER))
			primary = housekeeping_any_cpu(HK_TYPE_TIMER);
	} else {
		if (!cpu_online(primary))
			primary = cpumask_first(cpu_online_mask);
	}

	/*
	 * We take down all of the non-boot CPUs in one shot to avoid races
	 * with the userspace trying to use the CPU hotplug at the same time
	 */
	cpumask_clear(frozen_cpus);

	pr_info("Disabling non-boot CPUs ...\n");
	for_each_online_cpu(cpu) {
		if (cpu == primary)
			continue;

		if (pm_wakeup_pending()) {
			pr_info("Wakeup pending. Abort CPU freeze\n");
			error = -EBUSY;
			break;
		}

		trace_suspend_resume(TPS("CPU_OFF"), cpu, true);
		error = _cpu_down(cpu, 1, CPUHP_OFFLINE);
		trace_suspend_resume(TPS("CPU_OFF"), cpu, false);
		if (!error)
			cpumask_set_cpu(cpu, frozen_cpus);
		else {
			pr_err("Error taking CPU%d down: %d\n", cpu, error);
			break;
		}
	}

	if (!error)
		BUG_ON(num_online_cpus() > 1);
	else
		pr_err("Non-boot CPUs are not disabled\n");

	/*
	 * Make sure the CPUs won't be enabled by someone else. We need to do
	 * this even in case of failure as all freeze_secondary_cpus() users are
	 * supposed to do thaw_secondary_cpus() on the failure path.
	 */
	cpu_hotplug_disabled++;

	cpu_maps_update_done();
	return error;
}

void __weak arch_thaw_secondary_cpus_begin(void)
{
}

void __weak arch_thaw_secondary_cpus_end(void)
{
}

void thaw_secondary_cpus(void)
{
	int cpu, error;

	/* Allow everyone to use the CPU hotplug again */
	cpu_maps_update_begin();
	__cpu_hotplug_enable();
	if (cpumask_empty(frozen_cpus))
		goto out;

	pr_info("Enabling non-boot CPUs ...\n");

	arch_thaw_secondary_cpus_begin();

	for_each_cpu(cpu, frozen_cpus) {
		trace_suspend_resume(TPS("CPU_ON"), cpu, true);
		error = _cpu_up(cpu, 1, CPUHP_ONLINE);
		trace_suspend_resume(TPS("CPU_ON"), cpu, false);
		if (!error) {
			pr_info("CPU%d is up\n", cpu);
			continue;
		}
		pr_warn("Error taking CPU%d up: %d\n", cpu, error);
	}

	arch_thaw_secondary_cpus_end();

	cpumask_clear(frozen_cpus);
out:
	cpu_maps_update_done();
}

static int __init alloc_frozen_cpus(void)
{
	if (!alloc_cpumask_var(&frozen_cpus, GFP_KERNEL|__GFP_ZERO))
		return -ENOMEM;
	return 0;
}
core_initcall(alloc_frozen_cpus);

/*
 * When callbacks for CPU hotplug notifications are being executed, we must
 * ensure that the state of the system with respect to the tasks being frozen
 * or not, as reported by the notification, remains unchanged *throughout the
 * duration* of the execution of the callbacks.
 * Hence we need to prevent the freezer from racing with regular CPU hotplug.
 *
 * This synchronization is implemented by mutually excluding regular CPU
 * hotplug and Suspend/Hibernate call paths by hooking onto the Suspend/
 * Hibernate notifications.
 */
static int
cpu_hotplug_pm_callback(struct notifier_block *nb,
			unsigned long action, void *ptr)
{
	switch (action) {

	case PM_SUSPEND_PREPARE:
	case PM_HIBERNATION_PREPARE:
		cpu_hotplug_disable();
		break;

	case PM_POST_SUSPEND:
	case PM_POST_HIBERNATION:
		cpu_hotplug_enable();
		break;

	default:
		return NOTIFY_DONE;
	}

	return NOTIFY_OK;
}


static int __init cpu_hotplug_pm_sync_init(void)
{
	/*
	 * cpu_hotplug_pm_callback has higher priority than x86
	 * bsp_pm_callback which depends on cpu_hotplug_pm_callback
	 * to disable cpu hotplug to avoid cpu hotplug race.
	 */
	pm_notifier(cpu_hotplug_pm_callback, 0);
	return 0;
}
core_initcall(cpu_hotplug_pm_sync_init);

#endif /* CONFIG_PM_SLEEP_SMP */

int __boot_cpu_id;

#endif /* CONFIG_SMP */

/* Boot processor state steps */
static struct cpuhp_step cpuhp_hp_states[] = {
	[CPUHP_OFFLINE] = {
		.name			= "offline",
		.startup.single		= NULL,
		.teardown.single	= NULL,
	},
#ifdef CONFIG_SMP
	[CPUHP_CREATE_THREADS]= {
		.name			= "threads:prepare",
		.startup.single		= smpboot_create_threads,
		.teardown.single	= NULL,
		.cant_stop		= true,
	},
	[CPUHP_PERF_PREPARE] = {
		.name			= "perf:prepare",
		.startup.single		= perf_event_init_cpu,
		.teardown.single	= perf_event_exit_cpu,
	},
	[CPUHP_RANDOM_PREPARE] = {
		.name			= "random:prepare",
		.startup.single		= random_prepare_cpu,
		.teardown.single	= NULL,
	},
	[CPUHP_WORKQUEUE_PREP] = {
		.name			= "workqueue:prepare",
		.startup.single		= workqueue_prepare_cpu,
		.teardown.single	= NULL,
	},
	[CPUHP_HRTIMERS_PREPARE] = {
		.name			= "hrtimers:prepare",
		.startup.single		= hrtimers_prepare_cpu,
		.teardown.single	= hrtimers_dead_cpu,
	},
	[CPUHP_SMPCFD_PREPARE] = {
		.name			= "smpcfd:prepare",
		.startup.single		= smpcfd_prepare_cpu,
		.teardown.single	= smpcfd_dead_cpu,
	},
	[CPUHP_RELAY_PREPARE] = {
		.name			= "relay:prepare",
		.startup.single		= relay_prepare_cpu,
		.teardown.single	= NULL,
	},
	[CPUHP_SLAB_PREPARE] = {
		.name			= "slab:prepare",
		.startup.single		= slab_prepare_cpu,
		.teardown.single	= slab_dead_cpu,
	},
	[CPUHP_RCUTREE_PREP] = {
		.name			= "RCU/tree:prepare",
		.startup.single		= rcutree_prepare_cpu,
		.teardown.single	= rcutree_dead_cpu,
	},
	/*
	 * On the tear-down path, timers_dead_cpu() must be invoked
	 * before blk_mq_queue_reinit_notify() from notify_dead(),
	 * otherwise a RCU stall occurs.
	 */
	[CPUHP_TIMERS_PREPARE] = {
		.name			= "timers:prepare",
		.startup.single		= timers_prepare_cpu,
		.teardown.single	= timers_dead_cpu,
	},
	/* Kicks the plugged cpu into life */
	[CPUHP_BRINGUP_CPU] = {
		.name			= "cpu:bringup",
		.startup.single		= bringup_cpu,
		.teardown.single	= finish_cpu,
		.cant_stop		= true,
	},
	/* Final state before CPU kills itself */
	[CPUHP_AP_IDLE_DEAD] = {
		.name			= "idle:dead",
	},
	/*
	 * Last state before CPU enters the idle loop to die. Transient state
	 * for synchronization.
	 */
	[CPUHP_AP_OFFLINE] = {
		.name			= "ap:offline",
		.cant_stop		= true,
	},
	/* First state is scheduler control. Interrupts are disabled */
	[CPUHP_AP_SCHED_STARTING] = {
		.name			= "sched:starting",
		.startup.single		= sched_cpu_starting,
		.teardown.single	= sched_cpu_dying,
	},
	[CPUHP_AP_RCUTREE_DYING] = {
		.name			= "RCU/tree:dying",
		.startup.single		= NULL,
		.teardown.single	= rcutree_dying_cpu,
	},
	[CPUHP_AP_SMPCFD_DYING] = {
		.name			= "smpcfd:dying",
		.startup.single		= NULL,
		.teardown.single	= smpcfd_dying_cpu,
	},
	/* Entry state on starting. Interrupts enabled from here on. Transient
	 * state for synchronsization */
	[CPUHP_AP_ONLINE] = {
		.name			= "ap:online",
	},
	/*
	 * Handled on control processor until the plugged processor manages
	 * this itself.
	 */
	[CPUHP_TEARDOWN_CPU] = {
		.name			= "cpu:teardown",
		.startup.single		= NULL,
		.teardown.single	= takedown_cpu,
		.cant_stop		= true,
	},

	[CPUHP_AP_SCHED_WAIT_EMPTY] = {
		.name			= "sched:waitempty",
		.startup.single		= NULL,
		.teardown.single	= sched_cpu_wait_empty,
	},

	/* Handle smpboot threads park/unpark */
	[CPUHP_AP_SMPBOOT_THREADS] = {
		.name			= "smpboot/threads:online",
		.startup.single		= smpboot_unpark_threads,
		.teardown.single	= smpboot_park_threads,
	},
	[CPUHP_AP_IRQ_AFFINITY_ONLINE] = {
		.name			= "irq/affinity:online",
		.startup.single		= irq_affinity_online_cpu,
		.teardown.single	= NULL,
	},
	[CPUHP_AP_PERF_ONLINE] = {
		.name			= "perf:online",
		.startup.single		= perf_event_init_cpu,
		.teardown.single	= perf_event_exit_cpu,
	},
	[CPUHP_AP_WATCHDOG_ONLINE] = {
		.name			= "lockup_detector:online",
		.startup.single		= lockup_detector_online_cpu,
		.teardown.single	= lockup_detector_offline_cpu,
	},
	[CPUHP_AP_WORKQUEUE_ONLINE] = {
		.name			= "workqueue:online",
		.startup.single		= workqueue_online_cpu,
		.teardown.single	= workqueue_offline_cpu,
	},
	[CPUHP_AP_RANDOM_ONLINE] = {
		.name			= "random:online",
		.startup.single		= random_online_cpu,
		.teardown.single	= NULL,
	},
	[CPUHP_AP_RCUTREE_ONLINE] = {
		.name			= "RCU/tree:online",
		.startup.single		= rcutree_online_cpu,
		.teardown.single	= rcutree_offline_cpu,
	},
#endif
	/*
	 * The dynamically registered state space is here
	 */

#ifdef CONFIG_SMP
	/* Last state is scheduler control setting the cpu active */
	[CPUHP_AP_ACTIVE] = {
		.name			= "sched:active",
		.startup.single		= sched_cpu_activate,
		.teardown.single	= sched_cpu_deactivate,
	},
#endif

	/* CPU is fully up and running. */
	[CPUHP_ONLINE] = {
		.name			= "online",
		.startup.single		= NULL,
		.teardown.single	= NULL,
	},
};

/* Sanity check for callbacks */
static int cpuhp_cb_check(enum cpuhp_state state)
{
	if (state <= CPUHP_OFFLINE || state >= CPUHP_ONLINE)
		return -EINVAL;
	return 0;
}

/*
 * Returns a free for dynamic slot assignment of the Online state. The states
 * are protected by the cpuhp_slot_states mutex and an empty slot is identified
 * by having no name assigned.
 */
static int cpuhp_reserve_state(enum cpuhp_state state)
{
	enum cpuhp_state i, end;
	struct cpuhp_step *step;

	switch (state) {
	case CPUHP_AP_ONLINE_DYN:
		step = cpuhp_hp_states + CPUHP_AP_ONLINE_DYN;
		end = CPUHP_AP_ONLINE_DYN_END;
		break;
	case CPUHP_BP_PREPARE_DYN:
		step = cpuhp_hp_states + CPUHP_BP_PREPARE_DYN;
		end = CPUHP_BP_PREPARE_DYN_END;
		break;
	default:
		return -EINVAL;
	}

	for (i = state; i <= end; i++, step++) {
		if (!step->name)
			return i;
	}
	WARN(1, "No more dynamic states available for CPU hotplug\n");
	return -ENOSPC;
}

static int cpuhp_store_callbacks(enum cpuhp_state state, const char *name,
				 int (*startup)(unsigned int cpu),
				 int (*teardown)(unsigned int cpu),
				 bool multi_instance)
{
	/* (Un)Install the callbacks for further cpu hotplug operations */
	struct cpuhp_step *sp;
	int ret = 0;

	/*
	 * If name is NULL, then the state gets removed.
	 *
	 * CPUHP_AP_ONLINE_DYN and CPUHP_BP_PREPARE_DYN are handed out on
	 * the first allocation from these dynamic ranges, so the removal
	 * would trigger a new allocation and clear the wrong (already
	 * empty) state, leaving the callbacks of the to be cleared state
	 * dangling, which causes wreckage on the next hotplug operation.
	 */
	if (name && (state == CPUHP_AP_ONLINE_DYN ||
		     state == CPUHP_BP_PREPARE_DYN)) {
		ret = cpuhp_reserve_state(state);
		if (ret < 0)
			return ret;
		state = ret;
	}
	sp = cpuhp_get_step(state);
	if (name && sp->name)
		return -EBUSY;

	sp->startup.single = startup;
	sp->teardown.single = teardown;
	sp->name = name;
	sp->multi_instance = multi_instance;
	INIT_HLIST_HEAD(&sp->list);
	return ret;
}

static void *cpuhp_get_teardown_cb(enum cpuhp_state state)
{
	return cpuhp_get_step(state)->teardown.single;
}

/*
 * Call the startup/teardown function for a step either on the AP or
 * on the current CPU.
 */
static int cpuhp_issue_call(int cpu, enum cpuhp_state state, bool bringup,
			    struct hlist_node *node)
{
	struct cpuhp_step *sp = cpuhp_get_step(state);
	int ret;

	/*
	 * If there's nothing to do, we done.
	 * Relies on the union for multi_instance.
	 */
	if (cpuhp_step_empty(bringup, sp))
		return 0;
	/*
	 * The non AP bound callbacks can fail on bringup. On teardown
	 * e.g. module removal we crash for now.
	 */
#ifdef CONFIG_SMP
	if (cpuhp_is_ap_state(state))
		ret = cpuhp_invoke_ap_callback(cpu, state, bringup, node);
	else
		ret = cpuhp_invoke_callback(cpu, state, bringup, node, NULL);
#else
	ret = cpuhp_invoke_callback(cpu, state, bringup, node, NULL);
#endif
	BUG_ON(ret && !bringup);
	return ret;
}

/*
 * Called from __cpuhp_setup_state on a recoverable failure.
 *
 * Note: The teardown callbacks for rollback are not allowed to fail!
 */
static void cpuhp_rollback_install(int failedcpu, enum cpuhp_state state,
				   struct hlist_node *node)
{
	int cpu;

	/* Roll back the already executed steps on the other cpus */
	for_each_present_cpu(cpu) {
		struct cpuhp_cpu_state *st = per_cpu_ptr(&cpuhp_state, cpu);
		int cpustate = st->state;

		if (cpu >= failedcpu)
			break;

		/* Did we invoke the startup call on that cpu ? */
		if (cpustate >= state)
			cpuhp_issue_call(cpu, state, false, node);
	}
}

int __cpuhp_state_add_instance_cpuslocked(enum cpuhp_state state,
					  struct hlist_node *node,
					  bool invoke)
{
	struct cpuhp_step *sp;
	int cpu;
	int ret;

	lockdep_assert_cpus_held();

	sp = cpuhp_get_step(state);
	if (sp->multi_instance == false)
		return -EINVAL;

	mutex_lock(&cpuhp_state_mutex);

	if (!invoke || !sp->startup.multi)
		goto add_node;

	/*
	 * Try to call the startup callback for each present cpu
	 * depending on the hotplug state of the cpu.
	 */
	for_each_present_cpu(cpu) {
		struct cpuhp_cpu_state *st = per_cpu_ptr(&cpuhp_state, cpu);
		int cpustate = st->state;

		if (cpustate < state)
			continue;

		ret = cpuhp_issue_call(cpu, state, true, node);
		if (ret) {
			if (sp->teardown.multi)
				cpuhp_rollback_install(cpu, state, node);
			goto unlock;
		}
	}
add_node:
	ret = 0;
	hlist_add_head(node, &sp->list);
unlock:
	mutex_unlock(&cpuhp_state_mutex);
	return ret;
}

int __cpuhp_state_add_instance(enum cpuhp_state state, struct hlist_node *node,
			       bool invoke)
{
	int ret;

	cpus_read_lock();
	ret = __cpuhp_state_add_instance_cpuslocked(state, node, invoke);
	cpus_read_unlock();
	return ret;
}
EXPORT_SYMBOL_GPL(__cpuhp_state_add_instance);

/**
 * __cpuhp_setup_state_cpuslocked - Setup the callbacks for an hotplug machine state
 * @state:		The state to setup
 * @name:		Name of the step
 * @invoke:		If true, the startup function is invoked for cpus where
 *			cpu state >= @state
 * @startup:		startup callback function
 * @teardown:		teardown callback function
 * @multi_instance:	State is set up for multiple instances which get
 *			added afterwards.
 *
 * The caller needs to hold cpus read locked while calling this function.
 * Return:
 *   On success:
 *      Positive state number if @state is CPUHP_AP_ONLINE_DYN;
 *      0 for all other states
 *   On failure: proper (negative) error code
 */
int __cpuhp_setup_state_cpuslocked(enum cpuhp_state state,
				   const char *name, bool invoke,
				   int (*startup)(unsigned int cpu),
				   int (*teardown)(unsigned int cpu),
				   bool multi_instance)
{
	int cpu, ret = 0;
	bool dynstate;

	lockdep_assert_cpus_held();

	if (cpuhp_cb_check(state) || !name)
		return -EINVAL;

	mutex_lock(&cpuhp_state_mutex);

	ret = cpuhp_store_callbacks(state, name, startup, teardown,
				    multi_instance);

	dynstate = state == CPUHP_AP_ONLINE_DYN;
	if (ret > 0 && dynstate) {
		state = ret;
		ret = 0;
	}

	if (ret || !invoke || !startup)
		goto out;

	/*
	 * Try to call the startup callback for each present cpu
	 * depending on the hotplug state of the cpu.
	 */
	for_each_present_cpu(cpu) {
		struct cpuhp_cpu_state *st = per_cpu_ptr(&cpuhp_state, cpu);
		int cpustate = st->state;

		if (cpustate < state)
			continue;

		ret = cpuhp_issue_call(cpu, state, true, NULL);
		if (ret) {
			if (teardown)
				cpuhp_rollback_install(cpu, state, NULL);
			cpuhp_store_callbacks(state, NULL, NULL, NULL, false);
			goto out;
		}
	}
out:
	mutex_unlock(&cpuhp_state_mutex);
	/*
	 * If the requested state is CPUHP_AP_ONLINE_DYN, return the
	 * dynamically allocated state in case of success.
	 */
	if (!ret && dynstate)
		return state;
	return ret;
}
EXPORT_SYMBOL(__cpuhp_setup_state_cpuslocked);

int __cpuhp_setup_state(enum cpuhp_state state,
			const char *name, bool invoke,
			int (*startup)(unsigned int cpu),
			int (*teardown)(unsigned int cpu),
			bool multi_instance)
{
	int ret;

	cpus_read_lock();
	ret = __cpuhp_setup_state_cpuslocked(state, name, invoke, startup,
					     teardown, multi_instance);
	cpus_read_unlock();
	return ret;
}
EXPORT_SYMBOL(__cpuhp_setup_state);

int __cpuhp_state_remove_instance(enum cpuhp_state state,
				  struct hlist_node *node, bool invoke)
{
	struct cpuhp_step *sp = cpuhp_get_step(state);
	int cpu;

	BUG_ON(cpuhp_cb_check(state));

	if (!sp->multi_instance)
		return -EINVAL;

	cpus_read_lock();
	mutex_lock(&cpuhp_state_mutex);

	if (!invoke || !cpuhp_get_teardown_cb(state))
		goto remove;
	/*
	 * Call the teardown callback for each present cpu depending
	 * on the hotplug state of the cpu. This function is not
	 * allowed to fail currently!
	 */
	for_each_present_cpu(cpu) {
		struct cpuhp_cpu_state *st = per_cpu_ptr(&cpuhp_state, cpu);
		int cpustate = st->state;

		if (cpustate >= state)
			cpuhp_issue_call(cpu, state, false, node);
	}

remove:
	hlist_del(node);
	mutex_unlock(&cpuhp_state_mutex);
	cpus_read_unlock();

	return 0;
}
EXPORT_SYMBOL_GPL(__cpuhp_state_remove_instance);

/**
 * __cpuhp_remove_state_cpuslocked - Remove the callbacks for an hotplug machine state
 * @state:	The state to remove
 * @invoke:	If true, the teardown function is invoked for cpus where
 *		cpu state >= @state
 *
 * The caller needs to hold cpus read locked while calling this function.
 * The teardown callback is currently not allowed to fail. Think
 * about module removal!
 */
void __cpuhp_remove_state_cpuslocked(enum cpuhp_state state, bool invoke)
{
	struct cpuhp_step *sp = cpuhp_get_step(state);
	int cpu;

	BUG_ON(cpuhp_cb_check(state));

	lockdep_assert_cpus_held();

	mutex_lock(&cpuhp_state_mutex);
	if (sp->multi_instance) {
		WARN(!hlist_empty(&sp->list),
		     "Error: Removing state %d which has instances left.\n",
		     state);
		goto remove;
	}

	if (!invoke || !cpuhp_get_teardown_cb(state))
		goto remove;

	/*
	 * Call the teardown callback for each present cpu depending
	 * on the hotplug state of the cpu. This function is not
	 * allowed to fail currently!
	 */
	for_each_present_cpu(cpu) {
		struct cpuhp_cpu_state *st = per_cpu_ptr(&cpuhp_state, cpu);
		int cpustate = st->state;

		if (cpustate >= state)
			cpuhp_issue_call(cpu, state, false, NULL);
	}
remove:
	cpuhp_store_callbacks(state, NULL, NULL, NULL, false);
	mutex_unlock(&cpuhp_state_mutex);
}
EXPORT_SYMBOL(__cpuhp_remove_state_cpuslocked);

void __cpuhp_remove_state(enum cpuhp_state state, bool invoke)
{
	cpus_read_lock();
	__cpuhp_remove_state_cpuslocked(state, invoke);
	cpus_read_unlock();
}
EXPORT_SYMBOL(__cpuhp_remove_state);

#ifdef CONFIG_HOTPLUG_SMT
static void cpuhp_offline_cpu_device(unsigned int cpu)
{
	struct device *dev = get_cpu_device(cpu);

	dev->offline = true;
	/* Tell user space about the state change */
	kobject_uevent(&dev->kobj, KOBJ_OFFLINE);
}

static void cpuhp_online_cpu_device(unsigned int cpu)
{
	struct device *dev = get_cpu_device(cpu);

	dev->offline = false;
	/* Tell user space about the state change */
	kobject_uevent(&dev->kobj, KOBJ_ONLINE);
}

int cpuhp_smt_disable(enum cpuhp_smt_control ctrlval)
{
	int cpu, ret = 0;

	cpu_maps_update_begin();
	for_each_online_cpu(cpu) {
		if (topology_is_primary_thread(cpu))
			continue;
		ret = cpu_down_maps_locked(cpu, CPUHP_OFFLINE);
		if (ret)
			break;
		/*
		 * As this needs to hold the cpu maps lock it's impossible
		 * to call device_offline() because that ends up calling
		 * cpu_down() which takes cpu maps lock. cpu maps lock
		 * needs to be held as this might race against in kernel
		 * abusers of the hotplug machinery (thermal management).
		 *
		 * So nothing would update device:offline state. That would
		 * leave the sysfs entry stale and prevent onlining after
		 * smt control has been changed to 'off' again. This is
		 * called under the sysfs hotplug lock, so it is properly
		 * serialized against the regular offline usage.
		 */
		cpuhp_offline_cpu_device(cpu);
	}
	if (!ret)
		cpu_smt_control = ctrlval;
	cpu_maps_update_done();
	return ret;
}

int cpuhp_smt_enable(void)
{
	int cpu, ret = 0;

	cpu_maps_update_begin();
	cpu_smt_control = CPU_SMT_ENABLED;
	for_each_present_cpu(cpu) {
		/* Skip online CPUs and CPUs on offline nodes */
		if (cpu_online(cpu) || !node_online(cpu_to_node(cpu)))
			continue;
		ret = _cpu_up(cpu, 0, CPUHP_ONLINE);
		if (ret)
			break;
		/* See comment in cpuhp_smt_disable() */
		cpuhp_online_cpu_device(cpu);
	}
	cpu_maps_update_done();
	return ret;
}
#endif

#if defined(CONFIG_SYSFS) && defined(CONFIG_HOTPLUG_CPU)
static ssize_t state_show(struct device *dev,
			  struct device_attribute *attr, char *buf)
{
	struct cpuhp_cpu_state *st = per_cpu_ptr(&cpuhp_state, dev->id);

	return sprintf(buf, "%d\n", st->state);
}
static DEVICE_ATTR_RO(state);

static ssize_t target_store(struct device *dev, struct device_attribute *attr,
			    const char *buf, size_t count)
{
	struct cpuhp_cpu_state *st = per_cpu_ptr(&cpuhp_state, dev->id);
	struct cpuhp_step *sp;
	int target, ret;

	ret = kstrtoint(buf, 10, &target);
	if (ret)
		return ret;

#ifdef CONFIG_CPU_HOTPLUG_STATE_CONTROL
	if (target < CPUHP_OFFLINE || target > CPUHP_ONLINE)
		return -EINVAL;
#else
	if (target != CPUHP_OFFLINE && target != CPUHP_ONLINE)
		return -EINVAL;
#endif

	ret = lock_device_hotplug_sysfs();
	if (ret)
		return ret;

	mutex_lock(&cpuhp_state_mutex);
	sp = cpuhp_get_step(target);
	ret = !sp->name || sp->cant_stop ? -EINVAL : 0;
	mutex_unlock(&cpuhp_state_mutex);
	if (ret)
		goto out;

	if (st->state < target)
		ret = cpu_up(dev->id, target);
	else if (st->state > target)
		ret = cpu_down(dev->id, target);
	else if (WARN_ON(st->target != target))
		st->target = target;
out:
	unlock_device_hotplug();
	return ret ? ret : count;
}

static ssize_t target_show(struct device *dev,
			   struct device_attribute *attr, char *buf)
{
	struct cpuhp_cpu_state *st = per_cpu_ptr(&cpuhp_state, dev->id);

	return sprintf(buf, "%d\n", st->target);
}
static DEVICE_ATTR_RW(target);

static ssize_t fail_store(struct device *dev, struct device_attribute *attr,
			  const char *buf, size_t count)
{
	struct cpuhp_cpu_state *st = per_cpu_ptr(&cpuhp_state, dev->id);
	struct cpuhp_step *sp;
	int fail, ret;

	ret = kstrtoint(buf, 10, &fail);
	if (ret)
		return ret;

	if (fail == CPUHP_INVALID) {
		st->fail = fail;
		return count;
	}

	if (fail < CPUHP_OFFLINE || fail > CPUHP_ONLINE)
		return -EINVAL;

	/*
	 * Cannot fail STARTING/DYING callbacks.
	 */
	if (cpuhp_is_atomic_state(fail))
		return -EINVAL;

	/*
	 * DEAD callbacks cannot fail...
	 * ... neither can CPUHP_BRINGUP_CPU during hotunplug. The latter
	 * triggering STARTING callbacks, a failure in this state would
	 * hinder rollback.
	 */
	if (fail <= CPUHP_BRINGUP_CPU && st->state > CPUHP_BRINGUP_CPU)
		return -EINVAL;

	/*
	 * Cannot fail anything that doesn't have callbacks.
	 */
	mutex_lock(&cpuhp_state_mutex);
	sp = cpuhp_get_step(fail);
	if (!sp->startup.single && !sp->teardown.single)
		ret = -EINVAL;
	mutex_unlock(&cpuhp_state_mutex);
	if (ret)
		return ret;

	st->fail = fail;

	return count;
}

static ssize_t fail_show(struct device *dev,
			 struct device_attribute *attr, char *buf)
{
	struct cpuhp_cpu_state *st = per_cpu_ptr(&cpuhp_state, dev->id);

	return sprintf(buf, "%d\n", st->fail);
}

static DEVICE_ATTR_RW(fail);

static struct attribute *cpuhp_cpu_attrs[] = {
	&dev_attr_state.attr,
	&dev_attr_target.attr,
	&dev_attr_fail.attr,
	NULL
};

static const struct attribute_group cpuhp_cpu_attr_group = {
	.attrs = cpuhp_cpu_attrs,
	.name = "hotplug",
	NULL
};

static ssize_t states_show(struct device *dev,
				 struct device_attribute *attr, char *buf)
{
	ssize_t cur, res = 0;
	int i;

	mutex_lock(&cpuhp_state_mutex);
	for (i = CPUHP_OFFLINE; i <= CPUHP_ONLINE; i++) {
		struct cpuhp_step *sp = cpuhp_get_step(i);

		if (sp->name) {
			cur = sprintf(buf, "%3d: %s\n", i, sp->name);
			buf += cur;
			res += cur;
		}
	}
	mutex_unlock(&cpuhp_state_mutex);
	return res;
}
static DEVICE_ATTR_RO(states);

static struct attribute *cpuhp_cpu_root_attrs[] = {
	&dev_attr_states.attr,
	NULL
};

static const struct attribute_group cpuhp_cpu_root_attr_group = {
	.attrs = cpuhp_cpu_root_attrs,
	.name = "hotplug",
	NULL
};

#ifdef CONFIG_HOTPLUG_SMT

static ssize_t
__store_smt_control(struct device *dev, struct device_attribute *attr,
		    const char *buf, size_t count)
{
	int ctrlval, ret;

	if (sysfs_streq(buf, "on"))
		ctrlval = CPU_SMT_ENABLED;
	else if (sysfs_streq(buf, "off"))
		ctrlval = CPU_SMT_DISABLED;
	else if (sysfs_streq(buf, "forceoff"))
		ctrlval = CPU_SMT_FORCE_DISABLED;
	else
		return -EINVAL;

	if (cpu_smt_control == CPU_SMT_FORCE_DISABLED)
		return -EPERM;

	if (cpu_smt_control == CPU_SMT_NOT_SUPPORTED)
		return -ENODEV;

	ret = lock_device_hotplug_sysfs();
	if (ret)
		return ret;

	if (ctrlval != cpu_smt_control) {
		switch (ctrlval) {
		case CPU_SMT_ENABLED:
			ret = cpuhp_smt_enable();
			break;
		case CPU_SMT_DISABLED:
		case CPU_SMT_FORCE_DISABLED:
			ret = cpuhp_smt_disable(ctrlval);
			break;
		}
	}

	unlock_device_hotplug();
	return ret ? ret : count;
}

#else /* !CONFIG_HOTPLUG_SMT */
static ssize_t
__store_smt_control(struct device *dev, struct device_attribute *attr,
		    const char *buf, size_t count)
{
	return -ENODEV;
}
#endif /* CONFIG_HOTPLUG_SMT */

static const char *smt_states[] = {
	[CPU_SMT_ENABLED]		= "on",
	[CPU_SMT_DISABLED]		= "off",
	[CPU_SMT_FORCE_DISABLED]	= "forceoff",
	[CPU_SMT_NOT_SUPPORTED]		= "notsupported",
	[CPU_SMT_NOT_IMPLEMENTED]	= "notimplemented",
};

static ssize_t control_show(struct device *dev,
			    struct device_attribute *attr, char *buf)
{
	const char *state = smt_states[cpu_smt_control];

	return snprintf(buf, PAGE_SIZE - 2, "%s\n", state);
}

static ssize_t control_store(struct device *dev, struct device_attribute *attr,
			     const char *buf, size_t count)
{
	return __store_smt_control(dev, attr, buf, count);
}
static DEVICE_ATTR_RW(control);

static ssize_t active_show(struct device *dev,
			   struct device_attribute *attr, char *buf)
{
	return snprintf(buf, PAGE_SIZE - 2, "%d\n", sched_smt_active());
}
static DEVICE_ATTR_RO(active);

static struct attribute *cpuhp_smt_attrs[] = {
	&dev_attr_control.attr,
	&dev_attr_active.attr,
	NULL
};

static const struct attribute_group cpuhp_smt_attr_group = {
	.attrs = cpuhp_smt_attrs,
	.name = "smt",
	NULL
};

static int __init cpu_smt_sysfs_init(void)
{
	struct device *dev_root;
	int ret = -ENODEV;

	dev_root = bus_get_dev_root(&cpu_subsys);
	if (dev_root) {
		ret = sysfs_create_group(&dev_root->kobj, &cpuhp_smt_attr_group);
		put_device(dev_root);
	}
	return ret;
}

static int __init cpuhp_sysfs_init(void)
{
	struct device *dev_root;
	int cpu, ret;

	ret = cpu_smt_sysfs_init();
	if (ret)
		return ret;

	dev_root = bus_get_dev_root(&cpu_subsys);
	if (dev_root) {
		ret = sysfs_create_group(&dev_root->kobj, &cpuhp_cpu_root_attr_group);
		put_device(dev_root);
		if (ret)
			return ret;
	}

	for_each_possible_cpu(cpu) {
		struct device *dev = get_cpu_device(cpu);

		if (!dev)
			continue;
		ret = sysfs_create_group(&dev->kobj, &cpuhp_cpu_attr_group);
		if (ret)
			return ret;
	}
	return 0;
}
device_initcall(cpuhp_sysfs_init);
#endif /* CONFIG_SYSFS && CONFIG_HOTPLUG_CPU */

/*
 * cpu_bit_bitmap[] is a special, "compressed" data structure that
 * represents all NR_CPUS bits binary values of 1<<nr.
 *
 * It is used by cpumask_of() to get a constant address to a CPU
 * mask value that has a single bit set only.
 */

/* cpu_bit_bitmap[0] is empty - so we can back into it */
#define MASK_DECLARE_1(x)	[x+1][0] = (1UL << (x))
#define MASK_DECLARE_2(x)	MASK_DECLARE_1(x), MASK_DECLARE_1(x+1)
#define MASK_DECLARE_4(x)	MASK_DECLARE_2(x), MASK_DECLARE_2(x+2)
#define MASK_DECLARE_8(x)	MASK_DECLARE_4(x), MASK_DECLARE_4(x+4)

const unsigned long cpu_bit_bitmap[BITS_PER_LONG+1][BITS_TO_LONGS(NR_CPUS)] = {

	MASK_DECLARE_8(0),	MASK_DECLARE_8(8),
	MASK_DECLARE_8(16),	MASK_DECLARE_8(24),
#if BITS_PER_LONG > 32
	MASK_DECLARE_8(32),	MASK_DECLARE_8(40),
	MASK_DECLARE_8(48),	MASK_DECLARE_8(56),
#endif
};
EXPORT_SYMBOL_GPL(cpu_bit_bitmap);

const DECLARE_BITMAP(cpu_all_bits, NR_CPUS) = CPU_BITS_ALL;
EXPORT_SYMBOL(cpu_all_bits);

#ifdef CONFIG_INIT_ALL_POSSIBLE
struct cpumask __cpu_possible_mask __read_mostly
	= {CPU_BITS_ALL};
#else
struct cpumask __cpu_possible_mask __read_mostly;
#endif
EXPORT_SYMBOL(__cpu_possible_mask);

struct cpumask __cpu_online_mask __read_mostly;
EXPORT_SYMBOL(__cpu_online_mask);

struct cpumask __cpu_present_mask __read_mostly;
EXPORT_SYMBOL(__cpu_present_mask);

struct cpumask __cpu_active_mask __read_mostly;
EXPORT_SYMBOL(__cpu_active_mask);

struct cpumask __cpu_dying_mask __read_mostly;
EXPORT_SYMBOL(__cpu_dying_mask);

atomic_t __num_online_cpus __read_mostly;
EXPORT_SYMBOL(__num_online_cpus);

void init_cpu_present(const struct cpumask *src)
{
	cpumask_copy(&__cpu_present_mask, src);
}

void init_cpu_possible(const struct cpumask *src)
{
	cpumask_copy(&__cpu_possible_mask, src);
}

void init_cpu_online(const struct cpumask *src)
{
	cpumask_copy(&__cpu_online_mask, src);
}

void set_cpu_online(unsigned int cpu, bool online)
{
	/*
	 * atomic_inc/dec() is required to handle the horrid abuse of this
	 * function by the reboot and kexec code which invoke it from
	 * IPI/NMI broadcasts when shutting down CPUs. Invocation from
	 * regular CPU hotplug is properly serialized.
	 *
	 * Note, that the fact that __num_online_cpus is of type atomic_t
	 * does not protect readers which are not serialized against
	 * concurrent hotplug operations.
	 */
	if (online) {
		if (!cpumask_test_and_set_cpu(cpu, &__cpu_online_mask))
			atomic_inc(&__num_online_cpus);
	} else {
		if (cpumask_test_and_clear_cpu(cpu, &__cpu_online_mask))
			atomic_dec(&__num_online_cpus);
	}
}

/*
 * Activate the first processor.
 */
void __init boot_cpu_init(void)
{
	int cpu = smp_processor_id();

	/* Mark the boot cpu "present", "online" etc for SMP and UP case */
	set_cpu_online(cpu, true);
	set_cpu_active(cpu, true);
	set_cpu_present(cpu, true);
	set_cpu_possible(cpu, true);

#ifdef CONFIG_SMP
	__boot_cpu_id = cpu;
#endif
}

/*
 * Must be called _AFTER_ setting up the per_cpu areas
 */
void __init boot_cpu_hotplug_init(void)
{
#ifdef CONFIG_SMP
	cpumask_set_cpu(smp_processor_id(), &cpus_booted_once_mask);
#endif
	this_cpu_write(cpuhp_state.state, CPUHP_ONLINE);
	this_cpu_write(cpuhp_state.target, CPUHP_ONLINE);
}

/*
 * These are used for a global "mitigations=" cmdline option for toggling
 * optional CPU mitigations.
 */
enum cpu_mitigations {
	CPU_MITIGATIONS_OFF,
	CPU_MITIGATIONS_AUTO,
	CPU_MITIGATIONS_AUTO_NOSMT,
};

static enum cpu_mitigations cpu_mitigations __ro_after_init =
	CPU_MITIGATIONS_AUTO;

static int __init mitigations_parse_cmdline(char *arg)
{
	if (!strcmp(arg, "off"))
		cpu_mitigations = CPU_MITIGATIONS_OFF;
	else if (!strcmp(arg, "auto"))
		cpu_mitigations = CPU_MITIGATIONS_AUTO;
	else if (!strcmp(arg, "auto,nosmt"))
		cpu_mitigations = CPU_MITIGATIONS_AUTO_NOSMT;
	else
		pr_crit("Unsupported mitigations=%s, system may still be vulnerable\n",
			arg);

	return 0;
}
early_param("mitigations", mitigations_parse_cmdline);

/* mitigations=off */
bool cpu_mitigations_off(void)
{
	return cpu_mitigations == CPU_MITIGATIONS_OFF;
}
EXPORT_SYMBOL_GPL(cpu_mitigations_off);

/* mitigations=auto,nosmt */
bool cpu_mitigations_auto_nosmt(void)
{
	return cpu_mitigations == CPU_MITIGATIONS_AUTO_NOSMT;
}
EXPORT_SYMBOL_GPL(cpu_mitigations_auto_nosmt);<|MERGE_RESOLUTION|>--- conflicted
+++ resolved
@@ -34,10 +34,7 @@
 #include <linux/scs.h>
 #include <linux/percpu-rwsem.h>
 #include <linux/cpuset.h>
-<<<<<<< HEAD
-=======
 #include <linux/random.h>
->>>>>>> eb3cdb58
 #include <linux/cc_platform.h>
 
 #include <trace/events/power.h>
@@ -416,7 +413,10 @@
 void __weak arch_smt_update(void) { }
 
 #ifdef CONFIG_HOTPLUG_SMT
+
 enum cpuhp_smt_control cpu_smt_control __read_mostly = CPU_SMT_ENABLED;
+static unsigned int cpu_smt_max_threads __ro_after_init;
+unsigned int cpu_smt_num_threads __read_mostly = UINT_MAX;
 
 void __init cpu_smt_disable(bool force)
 {
@@ -430,16 +430,33 @@
 		pr_info("SMT: disabled\n");
 		cpu_smt_control = CPU_SMT_DISABLED;
 	}
+	cpu_smt_num_threads = 1;
 }
 
 /*
  * The decision whether SMT is supported can only be done after the full
  * CPU identification. Called from architecture code.
  */
-void __init cpu_smt_check_topology(void)
-{
-	if (!topology_smt_supported())
+void __init cpu_smt_set_num_threads(unsigned int num_threads,
+				    unsigned int max_threads)
+{
+	WARN_ON(!num_threads || (num_threads > max_threads));
+
+	if (max_threads == 1)
 		cpu_smt_control = CPU_SMT_NOT_SUPPORTED;
+
+	cpu_smt_max_threads = max_threads;
+
+	/*
+	 * If SMT has been disabled via the kernel command line or SMT is
+	 * not supported, set cpu_smt_num_threads to 1 for consistency.
+	 * If enabled, take the architecture requested number of threads
+	 * to bring up into account.
+	 */
+	if (cpu_smt_control != CPU_SMT_ENABLED)
+		cpu_smt_num_threads = 1;
+	else if (num_threads < cpu_smt_num_threads)
+		cpu_smt_num_threads = num_threads;
 }
 
 static int __init smt_cmdline_disable(char *str)
@@ -449,9 +466,23 @@
 }
 early_param("nosmt", smt_cmdline_disable);
 
+/*
+ * For Archicture supporting partial SMT states check if the thread is allowed.
+ * Otherwise this has already been checked through cpu_smt_max_threads when
+ * setting the SMT level.
+ */
+static inline bool cpu_smt_thread_allowed(unsigned int cpu)
+{
+#ifdef CONFIG_SMT_NUM_THREADS_DYNAMIC
+	return topology_smt_thread_allowed(cpu);
+#else
+	return true;
+#endif
+}
+
 static inline bool cpu_smt_allowed(unsigned int cpu)
 {
-	if (cpu_smt_control == CPU_SMT_ENABLED)
+	if (cpu_smt_control == CPU_SMT_ENABLED && cpu_smt_thread_allowed(cpu))
 		return true;
 
 	if (topology_is_primary_thread(cpu))
@@ -2266,6 +2297,12 @@
 	for_each_online_cpu(cpu) {
 		if (topology_is_primary_thread(cpu))
 			continue;
+		/*
+		 * Disable can be called with CPU_SMT_ENABLED when changing
+		 * from a higher to lower number of SMT threads per core.
+		 */
+		if (ctrlval == CPU_SMT_ENABLED && cpu_smt_thread_allowed(cpu))
+			continue;
 		ret = cpu_down_maps_locked(cpu, CPUHP_OFFLINE);
 		if (ret)
 			break;
@@ -2300,6 +2337,8 @@
 		/* Skip online CPUs and CPUs on offline nodes */
 		if (cpu_online(cpu) || !node_online(cpu_to_node(cpu)))
 			continue;
+		if (!cpu_smt_thread_allowed(cpu))
+			continue;
 		ret = _cpu_up(cpu, 0, CPUHP_ONLINE);
 		if (ret)
 			break;
@@ -2478,42 +2517,59 @@
 
 #ifdef CONFIG_HOTPLUG_SMT
 
+static bool cpu_smt_num_threads_valid(unsigned int threads)
+{
+	if (IS_ENABLED(CONFIG_SMT_NUM_THREADS_DYNAMIC))
+		return threads >= 1 && threads <= cpu_smt_max_threads;
+	return threads == 1 || threads == cpu_smt_max_threads;
+}
+
 static ssize_t
 __store_smt_control(struct device *dev, struct device_attribute *attr,
 		    const char *buf, size_t count)
 {
-	int ctrlval, ret;
-
-	if (sysfs_streq(buf, "on"))
-		ctrlval = CPU_SMT_ENABLED;
-	else if (sysfs_streq(buf, "off"))
-		ctrlval = CPU_SMT_DISABLED;
-	else if (sysfs_streq(buf, "forceoff"))
-		ctrlval = CPU_SMT_FORCE_DISABLED;
-	else
-		return -EINVAL;
+	int ctrlval, ret, num_threads, orig_threads;
+	bool force_off;
 
 	if (cpu_smt_control == CPU_SMT_FORCE_DISABLED)
 		return -EPERM;
 
 	if (cpu_smt_control == CPU_SMT_NOT_SUPPORTED)
 		return -ENODEV;
+
+	if (sysfs_streq(buf, "on")) {
+		ctrlval = CPU_SMT_ENABLED;
+		num_threads = cpu_smt_max_threads;
+	} else if (sysfs_streq(buf, "off")) {
+		ctrlval = CPU_SMT_DISABLED;
+		num_threads = 1;
+	} else if (sysfs_streq(buf, "forceoff")) {
+		ctrlval = CPU_SMT_FORCE_DISABLED;
+		num_threads = 1;
+	} else if (kstrtoint(buf, 10, &num_threads) == 0) {
+		if (num_threads == 1)
+			ctrlval = CPU_SMT_DISABLED;
+		else if (cpu_smt_num_threads_valid(num_threads))
+			ctrlval = CPU_SMT_ENABLED;
+		else
+			return -EINVAL;
+	} else {
+		return -EINVAL;
+	}
 
 	ret = lock_device_hotplug_sysfs();
 	if (ret)
 		return ret;
 
-	if (ctrlval != cpu_smt_control) {
-		switch (ctrlval) {
-		case CPU_SMT_ENABLED:
-			ret = cpuhp_smt_enable();
-			break;
-		case CPU_SMT_DISABLED:
-		case CPU_SMT_FORCE_DISABLED:
-			ret = cpuhp_smt_disable(ctrlval);
-			break;
-		}
-	}
+	orig_threads = cpu_smt_num_threads;
+	cpu_smt_num_threads = num_threads;
+
+	force_off = ctrlval != cpu_smt_control && ctrlval == CPU_SMT_FORCE_DISABLED;
+
+	if (num_threads > orig_threads)
+		ret = cpuhp_smt_enable();
+	else if (num_threads < orig_threads || force_off)
+		ret = cpuhp_smt_disable(ctrlval);
 
 	unlock_device_hotplug();
 	return ret ? ret : count;
@@ -2540,6 +2596,17 @@
 			    struct device_attribute *attr, char *buf)
 {
 	const char *state = smt_states[cpu_smt_control];
+
+#ifdef CONFIG_HOTPLUG_SMT
+	/*
+	 * If SMT is enabled but not all threads are enabled then show the
+	 * number of threads. If all threads are enabled show "on". Otherwise
+	 * show the state name.
+	 */
+	if (cpu_smt_control == CPU_SMT_ENABLED &&
+	    cpu_smt_num_threads != cpu_smt_max_threads)
+		return sysfs_emit(buf, "%d\n", cpu_smt_num_threads);
+#endif
 
 	return snprintf(buf, PAGE_SIZE - 2, "%s\n", state);
 }
