--- conflicted
+++ resolved
@@ -598,11 +598,7 @@
 	if (rc == -ENOMEM) {
 		pr_err_once("cacheline tracking ENOMEM, dma-debug disabled\n");
 		global_disable = true;
-<<<<<<< HEAD
-	} else if (rc == -EEXIST) {
-=======
 	} else if (rc == -EEXIST && !(attrs & DMA_ATTR_SKIP_CPU_SYNC)) {
->>>>>>> eb3cdb58
 		err_printk(entry->dev, entry,
 			"cacheline tracking EEXIST, overlapping mappings aren't supported\n");
 	}
@@ -802,36 +798,6 @@
 	.llseek = default_llseek,
 };
 
-<<<<<<< HEAD
-static int dump_show(struct seq_file *seq, void *v)
-{
-	int idx;
-
-	for (idx = 0; idx < HASH_SIZE; idx++) {
-		struct hash_bucket *bucket = &dma_entry_hash[idx];
-		struct dma_debug_entry *entry;
-		unsigned long flags;
-
-		spin_lock_irqsave(&bucket->lock, flags);
-		list_for_each_entry(entry, &bucket->list, list) {
-			seq_printf(seq,
-				   "%s %s %s idx %d P=%llx N=%lx D=%llx L=%llx %s %s\n",
-				   dev_name(entry->dev),
-				   dev_driver_string(entry->dev),
-				   type2name[entry->type], idx,
-				   phys_addr(entry), entry->pfn,
-				   entry->dev_addr, entry->size,
-				   dir2name[entry->direction],
-				   maperr2str[entry->map_err_type]);
-		}
-		spin_unlock_irqrestore(&bucket->lock, flags);
-	}
-	return 0;
-}
-DEFINE_SHOW_ATTRIBUTE(dump);
-
-=======
->>>>>>> eb3cdb58
 static int __init dma_debug_fs_init(void)
 {
 	struct dentry *dentry = debugfs_create_dir("dma-api", NULL);
