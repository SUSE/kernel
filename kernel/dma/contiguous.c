--- conflicted
+++ resolved
@@ -44,11 +44,7 @@
 #include <linux/sizes.h>
 #include <linux/dma-map-ops.h>
 #include <linux/cma.h>
-<<<<<<< HEAD
-#include <linux/of_fdt.h>
-=======
 #include <linux/nospec.h>
->>>>>>> 2d5404ca
 
 #ifdef CONFIG_CMA_SIZE_MBYTES
 #define CMA_SIZE_MBYTES CONFIG_CMA_SIZE_MBYTES
@@ -224,15 +220,6 @@
 
 	pr_debug("%s(limit %08lx)\n", __func__, (unsigned long)limit);
 
-#ifdef CONFIG_OF_EARLY_FLATTREE
-	if (size_cmdline == -1) {
-		/* bsc#1123536: Reserve 64 MiB of CMA for RPi3's VC4. */
-		static const char model_name[] = "Raspberry Pi 3";
-		const char* model = of_flat_dt_get_machine_name();
-		if (model && !strncmp(model, model_name, strlen(model_name)))
-			size_cmdline = 64 << 20;
-	}
-#endif
 	if (size_cmdline != -1) {
 		selected_size = size_cmdline;
 		selected_base = base_cmdline;
