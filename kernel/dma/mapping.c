--- conflicted
+++ resolved
@@ -200,13 +200,6 @@
 	else
 		ents = ops->map_sg(dev, sg, nents, dir, attrs);
 
-<<<<<<< HEAD
-	if (ents > 0)
-		debug_dma_map_sg(dev, sg, nents, ents, dir);
-	else if (WARN_ON_ONCE(ents != -EINVAL && ents != -ENOMEM &&
-			      ents != -EIO && ents != 0 && ents != -EREMOTEIO))
-		return -EIO;
-=======
 	if (ents > 0) {
 		kmsan_handle_dma_sg(sg, nents, dir);
 		debug_dma_map_sg(dev, sg, nents, ents, dir, attrs);
@@ -214,7 +207,6 @@
 				ents != -EIO && ents != -EREMOTEIO)) {
 		return -EIO;
 	}
->>>>>>> eb3cdb58
 
 	return ents;
 }
@@ -236,11 +228,7 @@
  * dma_unmap_sg_attrs() should be used to unmap the buffer with the
  * original sg and original nents (not the value returned by this funciton).
  */
-<<<<<<< HEAD
-int dma_map_sg_attrs(struct device *dev, struct scatterlist *sg,
-=======
 unsigned int dma_map_sg_attrs(struct device *dev, struct scatterlist *sg,
->>>>>>> eb3cdb58
 		    int nents, enum dma_data_direction dir, unsigned long attrs)
 {
 	int ret;
@@ -285,11 +273,6 @@
 	int nents;
 
 	nents = __dma_map_sg_attrs(dev, sgt->sgl, sgt->orig_nents, dir, attrs);
-<<<<<<< HEAD
-	if (nents == 0)
-		return -EIO;
-=======
->>>>>>> eb3cdb58
 	if (nents < 0)
 		return nents;
 	sgt->nents = nents;
@@ -777,24 +760,6 @@
 }
 EXPORT_SYMBOL_GPL(dma_pci_p2pdma_supported);
 
-bool dma_pci_p2pdma_supported(struct device *dev)
-{
-	const struct dma_map_ops *ops = get_dma_ops(dev);
-
-	/* if ops is not set, dma direct will be used which supports P2PDMA */
-	if (!ops)
-		return true;
-
-	/*
-	 * Note: dma_ops_bypass is not checked here because P2PDMA should
-	 * not be used with dma mapping ops that do not have support even
-	 * if the specific device is bypassing them.
-	 */
-
-	return ops->flags & DMA_F_PCI_P2PDMA_SUPPORTED;
-}
-EXPORT_SYMBOL_GPL(dma_pci_p2pdma_supported);
-
 #ifdef CONFIG_ARCH_HAS_DMA_SET_MASK
 void arch_dma_set_mask(struct device *dev, u64 mask);
 #else
