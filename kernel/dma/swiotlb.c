// SPDX-License-Identifier: GPL-2.0-only
/*
 * Dynamic DMA mapping support.
 *
 * This implementation is a fallback for platforms that do not support
 * I/O TLBs (aka DMA address translation hardware).
 * Copyright (C) 2000 Asit Mallick <Asit.K.Mallick@intel.com>
 * Copyright (C) 2000 Goutham Rao <goutham.rao@intel.com>
 * Copyright (C) 2000, 2003 Hewlett-Packard Co
 *	David Mosberger-Tang <davidm@hpl.hp.com>
 *
 * 03/05/07 davidm	Switch from PCI-DMA to generic device DMA API.
 * 00/12/13 davidm	Rename to swiotlb.c and add mark_clean() to avoid
 *			unnecessary i-cache flushing.
 * 04/07/.. ak		Better overflow handling. Assorted fixes.
 * 05/09/10 linville	Add support for syncing ranges, support syncing for
 *			DMA_BIDIRECTIONAL mappings, miscellaneous cleanup.
 * 08/12/11 beckyb	Add highmem support
 */

#define pr_fmt(fmt) "software IO TLB: " fmt

#include <linux/cache.h>
#include <linux/cc_platform.h>
#include <linux/ctype.h>
#include <linux/debugfs.h>
#include <linux/dma-direct.h>
#include <linux/dma-map-ops.h>
#include <linux/export.h>
#include <linux/gfp.h>
#include <linux/highmem.h>
#include <linux/io.h>
#include <linux/iommu-helper.h>
#include <linux/init.h>
#include <linux/memblock.h>
#include <linux/mm.h>
#include <linux/pfn.h>
#include <linux/scatterlist.h>
#include <linux/set_memory.h>
#include <linux/spinlock.h>
#include <linux/string.h>
#include <linux/swiotlb.h>
#include <linux/types.h>
<<<<<<< HEAD
#include <linux/ctype.h>
#include <linux/highmem.h>
#include <linux/gfp.h>
#include <linux/scatterlist.h>
#include <linux/cc_platform.h>
#include <linux/set_memory.h>
#include <linux/debugfs.h>
#ifdef CONFIG_DMA_RESTRICTED_POOL
#include <linux/io.h>
=======
#ifdef CONFIG_DMA_RESTRICTED_POOL
>>>>>>> eb3cdb58
#include <linux/of.h>
#include <linux/of_fdt.h>
#include <linux/of_reserved_mem.h>
#include <linux/slab.h>
#endif

<<<<<<< HEAD
#include <asm/io.h>
#include <asm/dma.h>

#include <linux/io.h>
#include <linux/init.h>
#include <linux/memblock.h>
#include <linux/iommu-helper.h>

=======
>>>>>>> eb3cdb58
#define CREATE_TRACE_POINTS
#include <trace/events/swiotlb.h>

#define SLABS_PER_PAGE (1 << (PAGE_SHIFT - IO_TLB_SHIFT))

/*
 * Minimum IO TLB size to bother booting with.  Systems with mainly
 * 64bit capable cards will only lightly use the swiotlb.  If we can't
 * allocate a contiguous 1MB, we're probably in trouble anyway.
 */
#define IO_TLB_MIN_SLABS ((1<<20) >> IO_TLB_SHIFT)

#define INVALID_PHYS_ADDR (~(phys_addr_t)0)

<<<<<<< HEAD
static bool swiotlb_force_bounce;
static bool swiotlb_force_disable;

struct io_tlb_mem io_tlb_default_mem;

phys_addr_t swiotlb_unencrypted_base;

static unsigned long default_nslabs = IO_TLB_DEFAULT_SIZE >> IO_TLB_SHIFT;
static unsigned long default_nareas;

=======
struct io_tlb_slot {
	phys_addr_t orig_addr;
	size_t alloc_size;
	unsigned int list;
};

static bool swiotlb_force_bounce;
static bool swiotlb_force_disable;

struct io_tlb_mem io_tlb_default_mem;

static unsigned long default_nslabs = IO_TLB_DEFAULT_SIZE >> IO_TLB_SHIFT;
static unsigned long default_nareas;

>>>>>>> eb3cdb58
/**
 * struct io_tlb_area - IO TLB memory area descriptor
 *
 * This is a single area with a single lock.
 *
 * @used:	The number of used IO TLB block.
 * @index:	The slot index to start searching in this area for next round.
 * @lock:	The lock to protect the above data structures in the map and
 *		unmap calls.
 */
struct io_tlb_area {
	unsigned long used;
	unsigned int index;
	spinlock_t lock;
};

/*
 * Round up number of slabs to the next power of 2. The last area is going
 * be smaller than the rest if default_nslabs is not power of two.
 * The number of slot in an area should be a multiple of IO_TLB_SEGSIZE,
 * otherwise a segment may span two or more areas. It conflicts with free
 * contiguous slots tracking: free slots are treated contiguous no matter
 * whether they cross an area boundary.
 *
 * Return true if default_nslabs is rounded up.
 */
static bool round_up_default_nslabs(void)
{
	if (!default_nareas)
		return false;

	if (default_nslabs < IO_TLB_SEGSIZE * default_nareas)
		default_nslabs = IO_TLB_SEGSIZE * default_nareas;
	else if (is_power_of_2(default_nslabs))
		return false;
	default_nslabs = roundup_pow_of_two(default_nslabs);
	return true;
}

<<<<<<< HEAD
static void swiotlb_adjust_nareas(unsigned int nareas)
{
	/* use a single area when non is specified */
=======
/**
 * swiotlb_adjust_nareas() - adjust the number of areas and slots
 * @nareas:	Desired number of areas. Zero is treated as 1.
 *
 * Adjust the default number of areas in a memory pool.
 * The default size of the memory pool may also change to meet minimum area
 * size requirements.
 */
static void swiotlb_adjust_nareas(unsigned int nareas)
{
>>>>>>> eb3cdb58
	if (!nareas)
		nareas = 1;
	else if (!is_power_of_2(nareas))
		nareas = roundup_pow_of_two(nareas);

	default_nareas = nareas;

	pr_info("area num %d.\n", nareas);
	if (round_up_default_nslabs())
		pr_info("SWIOTLB bounce buffer size roundup to %luMB",
			(default_nslabs << IO_TLB_SHIFT) >> 20);
}
<<<<<<< HEAD
=======

/**
 * limit_nareas() - get the maximum number of areas for a given memory pool size
 * @nareas:	Desired number of areas.
 * @nslots:	Total number of slots in the memory pool.
 *
 * Limit the number of areas to the maximum possible number of areas in
 * a memory pool of the given size.
 *
 * Return: Maximum possible number of areas.
 */
static unsigned int limit_nareas(unsigned int nareas, unsigned long nslots)
{
	if (nslots < nareas * IO_TLB_SEGSIZE)
		return nslots / IO_TLB_SEGSIZE;
	return nareas;
}
>>>>>>> eb3cdb58

static int __init
setup_io_tlb_npages(char *str)
{
	if (isdigit(*str)) {
		/* avoid tail segment of size < IO_TLB_SEGSIZE */
		default_nslabs =
			ALIGN(simple_strtoul(str, &str, 0), IO_TLB_SEGSIZE);
	}
	if (*str == ',')
		++str;
	if (isdigit(*str))
		swiotlb_adjust_nareas(simple_strtoul(str, &str, 0));
	if (*str == ',')
		++str;
	if (!strcmp(str, "force"))
		swiotlb_force_bounce = true;
	else if (!strcmp(str, "noforce"))
		swiotlb_force_disable = true;

	return 0;
}
early_param("swiotlb", setup_io_tlb_npages);

<<<<<<< HEAD
unsigned int swiotlb_max_segment(void)
{
	if (!io_tlb_default_mem.nslabs)
		return 0;
	return rounddown(io_tlb_default_mem.nslabs << IO_TLB_SHIFT, PAGE_SIZE);
}
EXPORT_SYMBOL_GPL(swiotlb_max_segment);

=======
>>>>>>> eb3cdb58
unsigned long swiotlb_size_or_default(void)
{
	return default_nslabs << IO_TLB_SHIFT;
}

void __init swiotlb_adjust_size(unsigned long size)
{
	/*
	 * If swiotlb parameter has not been specified, give a chance to
	 * architectures such as those supporting memory encryption to
	 * adjust/expand SWIOTLB size for their use.
	 */
	if (default_nslabs != IO_TLB_DEFAULT_SIZE >> IO_TLB_SHIFT)
		return;

	size = ALIGN(size, IO_TLB_SIZE);
	default_nslabs = ALIGN(size >> IO_TLB_SHIFT, IO_TLB_SEGSIZE);
	if (round_up_default_nslabs())
		size = default_nslabs << IO_TLB_SHIFT;
	pr_info("SWIOTLB bounce buffer size adjusted to %luMB", size >> 20);
}

void swiotlb_print_info(void)
{
	struct io_tlb_mem *mem = &io_tlb_default_mem;

	if (!mem->nslabs) {
		pr_warn("No low mem\n");
		return;
	}

	pr_info("mapped [mem %pa-%pa] (%luMB)\n", &mem->start, &mem->end,
	       (mem->nslabs << IO_TLB_SHIFT) >> 20);
}

static inline unsigned long io_tlb_offset(unsigned long val)
{
	return val & (IO_TLB_SEGSIZE - 1);
}

static inline unsigned long nr_slots(u64 val)
{
	return DIV_ROUND_UP(val, IO_TLB_SIZE);
}

/*
 * Remap swioltb memory in the unencrypted physical address space
 * when swiotlb_unencrypted_base is set. (e.g. for Hyper-V AMD SEV-SNP
 * Isolation VMs).
 */
#ifdef CONFIG_HAS_IOMEM
static void *swiotlb_mem_remap(struct io_tlb_mem *mem, unsigned long bytes)
{
	void *vaddr = NULL;

	if (swiotlb_unencrypted_base) {
		phys_addr_t paddr = mem->start + swiotlb_unencrypted_base;

		vaddr = memremap(paddr, bytes, MEMREMAP_WB);
		if (!vaddr)
			pr_err("Failed to map the unencrypted memory %pa size %lx.\n",
			       &paddr, bytes);
	}

	return vaddr;
}
#else
static void *swiotlb_mem_remap(struct io_tlb_mem *mem, unsigned long bytes)
{
	return NULL;
}
#endif

/*
 * Early SWIOTLB allocation may be too early to allow an architecture to
 * perform the desired operations.  This function allows the architecture to
 * call SWIOTLB when the operations are possible.  It needs to be called
 * before the SWIOTLB memory is used.
 */
void __init swiotlb_update_mem_attributes(void)
{
	struct io_tlb_mem *mem = &io_tlb_default_mem;
<<<<<<< HEAD
	void *vaddr;
=======
>>>>>>> eb3cdb58
	unsigned long bytes;

	if (!mem->nslabs || mem->late_alloc)
		return;
	bytes = PAGE_ALIGN(mem->nslabs << IO_TLB_SHIFT);
<<<<<<< HEAD
	set_memory_decrypted((unsigned long)vaddr, bytes >> PAGE_SHIFT);

	mem->vaddr = swiotlb_mem_remap(mem, bytes);
	if (!mem->vaddr)
		mem->vaddr = vaddr;

	memset(mem->vaddr, 0, bytes);
=======
	set_memory_decrypted((unsigned long)mem->vaddr, bytes >> PAGE_SHIFT);
>>>>>>> eb3cdb58
}

static void swiotlb_init_io_tlb_mem(struct io_tlb_mem *mem, phys_addr_t start,
		unsigned long nslabs, unsigned int flags,
		bool late_alloc, unsigned int nareas)
{
	void *vaddr = phys_to_virt(start);
	unsigned long bytes = nslabs << IO_TLB_SHIFT, i;

	mem->nslabs = nslabs;
	mem->start = start;
	mem->end = mem->start + bytes;
	mem->late_alloc = late_alloc;
	mem->nareas = nareas;
	mem->area_nslabs = nslabs / mem->nareas;

	mem->force_bounce = swiotlb_force_bounce || (flags & SWIOTLB_FORCE);

	for (i = 0; i < mem->nareas; i++) {
		spin_lock_init(&mem->areas[i].lock);
		mem->areas[i].index = 0;
		mem->areas[i].used = 0;
	}

	for (i = 0; i < mem->nslabs; i++) {
		mem->slots[i].list = IO_TLB_SEGSIZE - io_tlb_offset(i);
		mem->slots[i].orig_addr = INVALID_PHYS_ADDR;
		mem->slots[i].alloc_size = 0;
	}

<<<<<<< HEAD
	/*
	 * If swiotlb_unencrypted_base is set, the bounce buffer memory will
	 * be remapped and cleared in swiotlb_update_mem_attributes.
	 */
	if (swiotlb_unencrypted_base)
		return;

	memset(vaddr, 0, bytes);
	mem->vaddr = vaddr;
	return;
=======
	memset(vaddr, 0, bytes);
	mem->vaddr = vaddr;
	return;
}

static void __init *swiotlb_memblock_alloc(unsigned long nslabs,
		unsigned int flags,
		int (*remap)(void *tlb, unsigned long nslabs))
{
	size_t bytes = PAGE_ALIGN(nslabs << IO_TLB_SHIFT);
	void *tlb;

	/*
	 * By default allocate the bounce buffer memory from low memory, but
	 * allow to pick a location everywhere for hypervisors with guest
	 * memory encryption.
	 */
	if (flags & SWIOTLB_ANY)
		tlb = memblock_alloc(bytes, PAGE_SIZE);
	else
		tlb = memblock_alloc_low(bytes, PAGE_SIZE);

	if (!tlb) {
		pr_warn("%s: Failed to allocate %zu bytes tlb structure\n",
			__func__, bytes);
		return NULL;
	}

	if (remap && remap(tlb, nslabs) < 0) {
		memblock_free(tlb, PAGE_ALIGN(bytes));
		pr_warn("%s: Failed to remap %zu bytes\n", __func__, bytes);
		return NULL;
	}

	return tlb;
>>>>>>> eb3cdb58
}

/*
 * Statically reserve bounce buffer space and initialize bounce buffer data
 * structures for the software IO TLB used to implement the DMA API.
 */
void __init swiotlb_init_remap(bool addressing_limit, unsigned int flags,
		int (*remap)(void *tlb, unsigned long nslabs))
{
	struct io_tlb_mem *mem = &io_tlb_default_mem;
	unsigned long nslabs;
<<<<<<< HEAD
	size_t alloc_size;
	size_t bytes;
=======
	unsigned int nareas;
	size_t alloc_size;
>>>>>>> eb3cdb58
	void *tlb;

	if (!addressing_limit && !swiotlb_force_bounce)
		return;
	if (swiotlb_force_disable)
		return;

<<<<<<< HEAD
	/*
	 * default_nslabs maybe changed when adjust area number.
	 * So allocate bounce buffer after adjusting area number.
	 */
=======
>>>>>>> eb3cdb58
	if (!default_nareas)
		swiotlb_adjust_nareas(num_possible_cpus());

	nslabs = default_nslabs;
<<<<<<< HEAD
	if (nslabs < IO_TLB_MIN_SLABS)
		panic("%s: nslabs = %lu too small\n", __func__, nslabs);

	/*
	 * By default allocate the bounce buffer memory from low memory, but
	 * allow to pick a location everywhere for hypervisors with guest
	 * memory encryption.
	 */
retry:
	bytes = PAGE_ALIGN(nslabs << IO_TLB_SHIFT);
	if (flags & SWIOTLB_ANY)
		tlb = memblock_alloc(bytes, PAGE_SIZE);
	else
		tlb = memblock_alloc_low(bytes, PAGE_SIZE);
	if (!tlb) {
		pr_warn("%s: Failed to allocate %zu bytes tlb structure\n",
			__func__, bytes);
		return;
	}

	if (remap && remap(tlb, nslabs) < 0) {
		memblock_free(__pa(tlb), PAGE_ALIGN(bytes));

		nslabs = ALIGN(nslabs >> 1, IO_TLB_SEGSIZE);
		if (nslabs < IO_TLB_MIN_SLABS)
			panic("%s: Failed to remap %zu bytes\n",
			      __func__, bytes);
		goto retry;
	}

	alloc_size = PAGE_ALIGN(array_size(sizeof(*mem->slots), nslabs));
	mem->slots = memblock_alloc(alloc_size, PAGE_SIZE);
	if (!mem->slots)
		panic("%s: Failed to allocate %zu bytes align=0x%lx\n",
		      __func__, alloc_size, PAGE_SIZE);

	mem->areas = memblock_alloc(array_size(sizeof(struct io_tlb_area),
		default_nareas), SMP_CACHE_BYTES);
	if (!mem->areas)
		panic("%s: Failed to allocate mem->areas.\n", __func__);
=======
	nareas = limit_nareas(default_nareas, nslabs);
	while ((tlb = swiotlb_memblock_alloc(nslabs, flags, remap)) == NULL) {
		if (nslabs <= IO_TLB_MIN_SLABS)
			return;
		nslabs = ALIGN(nslabs >> 1, IO_TLB_SEGSIZE);
		nareas = limit_nareas(nareas, nslabs);
	}

	if (default_nslabs != nslabs) {
		pr_info("SWIOTLB bounce buffer size adjusted %lu -> %lu slabs",
			default_nslabs, nslabs);
		default_nslabs = nslabs;
	}

	alloc_size = PAGE_ALIGN(array_size(sizeof(*mem->slots), nslabs));
	mem->slots = memblock_alloc(alloc_size, PAGE_SIZE);
	if (!mem->slots) {
		pr_warn("%s: Failed to allocate %zu bytes align=0x%lx\n",
			__func__, alloc_size, PAGE_SIZE);
		return;
	}

	mem->areas = memblock_alloc(array_size(sizeof(struct io_tlb_area),
		default_nareas), SMP_CACHE_BYTES);
	if (!mem->areas) {
		pr_warn("%s: Failed to allocate mem->areas.\n", __func__);
		return;
	}
>>>>>>> eb3cdb58

	swiotlb_init_io_tlb_mem(mem, __pa(tlb), nslabs, flags, false,
				default_nareas);

	if (flags & SWIOTLB_VERBOSE)
		swiotlb_print_info();
}

void __init swiotlb_init(bool addressing_limit, unsigned int flags)
{
	swiotlb_init_remap(addressing_limit, flags, NULL);
}

/*
 * Systems with larger DMA zones (those that don't support ISA) can
 * initialize the swiotlb later using the slab allocator if needed.
 * This should be just like above, but with some error catching.
 */
int swiotlb_init_late(size_t size, gfp_t gfp_mask,
		int (*remap)(void *tlb, unsigned long nslabs))
{
	struct io_tlb_mem *mem = &io_tlb_default_mem;
	unsigned long nslabs = ALIGN(size >> IO_TLB_SHIFT, IO_TLB_SEGSIZE);
<<<<<<< HEAD
=======
	unsigned int nareas;
>>>>>>> eb3cdb58
	unsigned char *vstart = NULL;
	unsigned int order, area_order;
	bool retried = false;
	int rc = 0;

	if (swiotlb_force_disable)
		return 0;

<<<<<<< HEAD
=======
	if (!default_nareas)
		swiotlb_adjust_nareas(num_possible_cpus());

>>>>>>> eb3cdb58
retry:
	order = get_order(nslabs << IO_TLB_SHIFT);
	nslabs = SLABS_PER_PAGE << order;

	while ((SLABS_PER_PAGE << order) > IO_TLB_MIN_SLABS) {
		vstart = (void *)__get_free_pages(gfp_mask | __GFP_NOWARN,
						  order);
		if (vstart)
			break;
		order--;
		nslabs = SLABS_PER_PAGE << order;
		retried = true;
	}

	if (!vstart)
		return -ENOMEM;

	if (remap)
		rc = remap(vstart, nslabs);
	if (rc) {
		free_pages((unsigned long)vstart, order);

		nslabs = ALIGN(nslabs >> 1, IO_TLB_SEGSIZE);
		if (nslabs < IO_TLB_MIN_SLABS)
			return rc;
		retried = true;
		goto retry;
	}

	if (retried) {
		pr_warn("only able to allocate %ld MB\n",
			(PAGE_SIZE << order) >> 20);
	}

<<<<<<< HEAD
	if (!default_nareas)
		swiotlb_adjust_nareas(num_possible_cpus());

	area_order = get_order(array_size(sizeof(*mem->areas),
		default_nareas));
	mem->areas = (struct io_tlb_area *)
		__get_free_pages(GFP_KERNEL | __GFP_ZERO, area_order);
	if (!mem->areas)
		goto error_area;

	mem->slots = (void *)__get_free_pages(GFP_KERNEL | __GFP_ZERO,
		get_order(array_size(sizeof(*mem->slots), nslabs)));
	if (!mem->slots)
		goto error_slots;

	set_memory_decrypted((unsigned long)vstart,
			     (nslabs << IO_TLB_SHIFT) >> PAGE_SHIFT);
	swiotlb_init_io_tlb_mem(mem, virt_to_phys(vstart), nslabs, 0, true,
				default_nareas);

=======
	nareas = limit_nareas(default_nareas, nslabs);
	area_order = get_order(array_size(sizeof(*mem->areas), nareas));
	mem->areas = (struct io_tlb_area *)
		__get_free_pages(GFP_KERNEL | __GFP_ZERO, area_order);
	if (!mem->areas)
		goto error_area;

	mem->slots = (void *)__get_free_pages(GFP_KERNEL | __GFP_ZERO,
		get_order(array_size(sizeof(*mem->slots), nslabs)));
	if (!mem->slots)
		goto error_slots;

	set_memory_decrypted((unsigned long)vstart,
			     (nslabs << IO_TLB_SHIFT) >> PAGE_SHIFT);
	swiotlb_init_io_tlb_mem(mem, virt_to_phys(vstart), nslabs, 0, true,
				nareas);

>>>>>>> eb3cdb58
	swiotlb_print_info();
	return 0;

error_slots:
	free_pages((unsigned long)mem->areas, area_order);
error_area:
	free_pages((unsigned long)vstart, order);
	return -ENOMEM;
}

void __init swiotlb_exit(void)
{
	struct io_tlb_mem *mem = &io_tlb_default_mem;
	unsigned long tbl_vaddr;
	size_t tbl_size, slots_size;
	unsigned int area_order;

	if (swiotlb_force_bounce)
		return;

	if (!mem->nslabs)
		return;

<<<<<<< HEAD
=======
	pr_info("tearing down default memory pool\n");
>>>>>>> eb3cdb58
	tbl_vaddr = (unsigned long)phys_to_virt(mem->start);
	tbl_size = PAGE_ALIGN(mem->end - mem->start);
	slots_size = PAGE_ALIGN(array_size(sizeof(*mem->slots), mem->nslabs));

	set_memory_encrypted(tbl_vaddr, tbl_size >> PAGE_SHIFT);
	if (mem->late_alloc) {
		area_order = get_order(array_size(sizeof(*mem->areas),
			mem->nareas));
		free_pages((unsigned long)mem->areas, area_order);
		free_pages(tbl_vaddr, get_order(tbl_size));
		free_pages((unsigned long)mem->slots, get_order(slots_size));
	} else {
		memblock_free_late(__pa(mem->areas),
			array_size(sizeof(*mem->areas), mem->nareas));
		memblock_free_late(mem->start, tbl_size);
		memblock_free_late(__pa(mem->slots), slots_size);
	}

	memset(mem, 0, sizeof(*mem));
}

/*
 * Return the offset into a iotlb slot required to keep the device happy.
 */
static unsigned int swiotlb_align_offset(struct device *dev, u64 addr)
{
	return addr & dma_get_min_align_mask(dev) & (IO_TLB_SIZE - 1);
}

/*
 * Bounce: copy the swiotlb buffer from or back to the original dma location
 */
static void swiotlb_bounce(struct device *dev, phys_addr_t tlb_addr, size_t size,
			   enum dma_data_direction dir)
{
	struct io_tlb_mem *mem = dev->dma_io_tlb_mem;
	int index = (tlb_addr - mem->start) >> IO_TLB_SHIFT;
	phys_addr_t orig_addr = mem->slots[index].orig_addr;
	size_t alloc_size = mem->slots[index].alloc_size;
	unsigned long pfn = PFN_DOWN(orig_addr);
	unsigned char *vaddr = mem->vaddr + tlb_addr - mem->start;
<<<<<<< HEAD
	unsigned int tlb_offset;
=======
	unsigned int tlb_offset, orig_addr_offset;
>>>>>>> eb3cdb58

	if (orig_addr == INVALID_PHYS_ADDR)
		return;

	tlb_offset = tlb_addr & (IO_TLB_SIZE - 1);
	orig_addr_offset = swiotlb_align_offset(dev, orig_addr);
	if (tlb_offset < orig_addr_offset) {
		dev_WARN_ONCE(dev, 1,
			"Access before mapping start detected. orig offset %u, requested offset %u.\n",
			orig_addr_offset, tlb_offset);
		return;
	}

	tlb_offset -= orig_addr_offset;
	if (tlb_offset > alloc_size) {
		dev_WARN_ONCE(dev, 1,
			"Buffer overflow detected. Allocation size: %zu. Mapping size: %zu+%u.\n",
			alloc_size, size, tlb_offset);
		return;
	}

	orig_addr += tlb_offset;
	alloc_size -= tlb_offset;

	if (size > alloc_size) {
		dev_WARN_ONCE(dev, 1,
			"Buffer overflow detected. Allocation size: %zu. Mapping size: %zu.\n",
			alloc_size, size);
		size = alloc_size;
	}

	if (PageHighMem(pfn_to_page(pfn))) {
		unsigned int offset = orig_addr & ~PAGE_MASK;
		struct page *page;
		unsigned int sz = 0;
		unsigned long flags;

		while (size) {
			sz = min_t(size_t, PAGE_SIZE - offset, size);

			local_irq_save(flags);
			page = pfn_to_page(pfn);
			if (dir == DMA_TO_DEVICE)
				memcpy_from_page(vaddr, page, offset, sz);
			else
				memcpy_to_page(page, offset, vaddr, sz);
			local_irq_restore(flags);

			size -= sz;
			pfn++;
			vaddr += sz;
			offset = 0;
		}
	} else if (dir == DMA_TO_DEVICE) {
		memcpy(vaddr, phys_to_virt(orig_addr), size);
	} else {
		memcpy(phys_to_virt(orig_addr), vaddr, size);
	}
}

static inline phys_addr_t slot_addr(phys_addr_t start, phys_addr_t idx)
{
	return start + (idx << IO_TLB_SHIFT);
}

/*
 * Carefully handle integer overflow which can occur when boundary_mask == ~0UL.
 */
static inline unsigned long get_max_slots(unsigned long boundary_mask)
{
	if (boundary_mask == ~0UL)
		return 1UL << (BITS_PER_LONG - IO_TLB_SHIFT);
	return nr_slots(boundary_mask + 1);
}

static unsigned int wrap_area_index(struct io_tlb_mem *mem, unsigned int index)
{
	if (index >= mem->area_nslabs)
		return 0;
	return index;
}

/*
 * Track the total used slots with a global atomic value in order to have
 * correct information to determine the high water mark. The mem_used()
 * function gives imprecise results because there's no locking across
 * multiple areas.
 */
#ifdef CONFIG_DEBUG_FS
static void inc_used_and_hiwater(struct io_tlb_mem *mem, unsigned int nslots)
{
	unsigned long old_hiwater, new_used;

	new_used = atomic_long_add_return(nslots, &mem->total_used);
	old_hiwater = atomic_long_read(&mem->used_hiwater);
	do {
		if (new_used <= old_hiwater)
			break;
	} while (!atomic_long_try_cmpxchg(&mem->used_hiwater,
					  &old_hiwater, new_used));
}

static void dec_used(struct io_tlb_mem *mem, unsigned int nslots)
{
	atomic_long_sub(nslots, &mem->total_used);
}

#else /* !CONFIG_DEBUG_FS */
static void inc_used_and_hiwater(struct io_tlb_mem *mem, unsigned int nslots)
{
}
static void dec_used(struct io_tlb_mem *mem, unsigned int nslots)
{
}
#endif /* CONFIG_DEBUG_FS */

/*
 * Find a suitable number of IO TLB entries size that will fit this request and
 * allocate a buffer from that IO TLB pool.
 */
static int swiotlb_do_find_slots(struct device *dev, int area_index,
		phys_addr_t orig_addr, size_t alloc_size,
		unsigned int alloc_align_mask)
{
	struct io_tlb_mem *mem = dev->dma_io_tlb_mem;
	struct io_tlb_area *area = mem->areas + area_index;
	unsigned long boundary_mask = dma_get_seg_boundary(dev);
	dma_addr_t tbl_dma_addr =
		phys_to_dma_unencrypted(dev, mem->start) & boundary_mask;
	unsigned long max_slots = get_max_slots(boundary_mask);
	unsigned int iotlb_align_mask =
		dma_get_min_align_mask(dev) | alloc_align_mask;
	unsigned int nslots = nr_slots(alloc_size), stride;
<<<<<<< HEAD
	unsigned int index, wrap, count = 0, i;
	unsigned int offset = swiotlb_align_offset(dev, orig_addr);
=======
	unsigned int offset = swiotlb_align_offset(dev, orig_addr);
	unsigned int index, slots_checked, count = 0, i;
>>>>>>> eb3cdb58
	unsigned long flags;
	unsigned int slot_base;
	unsigned int slot_index;

	BUG_ON(!nslots);
	BUG_ON(area_index >= mem->nareas);
<<<<<<< HEAD
=======

	/*
	 * For allocations of PAGE_SIZE or larger only look for page aligned
	 * allocations.
	 */
	if (alloc_size >= PAGE_SIZE)
		iotlb_align_mask |= ~PAGE_MASK;
	iotlb_align_mask &= ~(IO_TLB_SIZE - 1);
>>>>>>> eb3cdb58

	/*
	 * For mappings with an alignment requirement don't bother looping to
	 * unaligned slots once we found an aligned one.
	 */
	stride = (iotlb_align_mask >> IO_TLB_SHIFT) + 1;
<<<<<<< HEAD
	if (alloc_size >= PAGE_SIZE)
		stride = max(stride, stride << (PAGE_SHIFT - IO_TLB_SHIFT));
	stride = max(stride, (alloc_align_mask >> IO_TLB_SHIFT) + 1);
=======
>>>>>>> eb3cdb58

	spin_lock_irqsave(&area->lock, flags);
	if (unlikely(nslots > mem->area_nslabs - area->used))
		goto not_found;

	slot_base = area_index * mem->area_nslabs;
<<<<<<< HEAD
	index = wrap = wrap_area_index(mem, ALIGN(area->index, stride));

	do {
=======
	index = area->index;

	for (slots_checked = 0; slots_checked < mem->area_nslabs; ) {
>>>>>>> eb3cdb58
		slot_index = slot_base + index;

		if (orig_addr &&
		    (slot_addr(tbl_dma_addr, slot_index) &
		     iotlb_align_mask) != (orig_addr & iotlb_align_mask)) {
			index = wrap_area_index(mem, index + 1);
<<<<<<< HEAD
=======
			slots_checked++;
>>>>>>> eb3cdb58
			continue;
		}

		/*
		 * If we find a slot that indicates we have 'nslots' number of
		 * contiguous buffers, we allocate the buffers from that slot
		 * and mark the entries as '0' indicating unavailable.
		 */
		if (!iommu_is_span_boundary(slot_index, nslots,
					    nr_slots(tbl_dma_addr),
					    max_slots)) {
			if (mem->slots[slot_index].list >= nslots)
				goto found;
		}
		index = wrap_area_index(mem, index + stride);
<<<<<<< HEAD
	} while (index != wrap);
=======
		slots_checked += stride;
	}
>>>>>>> eb3cdb58

not_found:
	spin_unlock_irqrestore(&area->lock, flags);
	return -1;

found:
	for (i = slot_index; i < slot_index + nslots; i++) {
		mem->slots[i].list = 0;
		mem->slots[i].alloc_size = alloc_size - (offset +
				((i - slot_index) << IO_TLB_SHIFT));
	}
	for (i = slot_index - 1;
	     io_tlb_offset(i) != IO_TLB_SEGSIZE - 1 &&
	     mem->slots[i].list; i--)
		mem->slots[i].list = ++count;

	/*
	 * Update the indices to avoid searching in the next round.
	 */
<<<<<<< HEAD
	if (index + nslots < mem->area_nslabs)
		area->index = index + nslots;
	else
		area->index = 0;
	area->used += nslots;
	spin_unlock_irqrestore(&area->lock, flags);
	return slot_index;
}

=======
	area->index = wrap_area_index(mem, index + nslots);
	area->used += nslots;
	spin_unlock_irqrestore(&area->lock, flags);

	inc_used_and_hiwater(mem, nslots);
	return slot_index;
}

>>>>>>> eb3cdb58
static int swiotlb_find_slots(struct device *dev, phys_addr_t orig_addr,
		size_t alloc_size, unsigned int alloc_align_mask)
{
	struct io_tlb_mem *mem = dev->dma_io_tlb_mem;
	int start = raw_smp_processor_id() & (mem->nareas - 1);
	int i = start, index;

	do {
		index = swiotlb_do_find_slots(dev, i, orig_addr, alloc_size,
					      alloc_align_mask);
		if (index >= 0)
			return index;
		if (++i >= mem->nareas)
			i = 0;
	} while (i != start);

	return -1;
}

static unsigned long mem_used(struct io_tlb_mem *mem)
{
	int i;
	unsigned long used = 0;

	for (i = 0; i < mem->nareas; i++)
		used += mem->areas[i].used;
	return used;
}

phys_addr_t swiotlb_tbl_map_single(struct device *dev, phys_addr_t orig_addr,
		size_t mapping_size, size_t alloc_size,
		unsigned int alloc_align_mask, enum dma_data_direction dir,
		unsigned long attrs)
{
	struct io_tlb_mem *mem = dev->dma_io_tlb_mem;
	unsigned int offset = swiotlb_align_offset(dev, orig_addr);
	unsigned int i;
	int index;
	phys_addr_t tlb_addr;

<<<<<<< HEAD
	if (!mem || !mem->nslabs)
		panic("Can not allocate SWIOTLB buffer earlier and can't now provide you with the DMA bounce buffer");
=======
	if (!mem || !mem->nslabs) {
		dev_warn_ratelimited(dev,
			"Can not allocate SWIOTLB buffer earlier and can't now provide you with the DMA bounce buffer");
		return (phys_addr_t)DMA_MAPPING_ERROR;
	}
>>>>>>> eb3cdb58

	if (cc_platform_has(CC_ATTR_MEM_ENCRYPT))
		pr_warn_once("Memory encryption is active and system is using DMA bounce buffers\n");

	if (mapping_size > alloc_size) {
		dev_warn_once(dev, "Invalid sizes (mapping: %zd bytes, alloc: %zd bytes)",
			      mapping_size, alloc_size);
		return (phys_addr_t)DMA_MAPPING_ERROR;
	}

	index = swiotlb_find_slots(dev, orig_addr,
				   alloc_size + offset, alloc_align_mask);
	if (index == -1) {
		if (!(attrs & DMA_ATTR_NO_WARN))
			dev_warn_ratelimited(dev,
	"swiotlb buffer is full (sz: %zd bytes), total %lu (slots), used %lu (slots)\n",
				 alloc_size, mem->nslabs, mem_used(mem));
		return (phys_addr_t)DMA_MAPPING_ERROR;
	}

	/*
	 * Save away the mapping from the original address to the DMA address.
	 * This is needed when we sync the memory.  Then we sync the buffer if
	 * needed.
	 */
	for (i = 0; i < nr_slots(alloc_size + offset); i++)
		mem->slots[index + i].orig_addr = slot_addr(orig_addr, i);
	tlb_addr = slot_addr(mem->start, index) + offset;
	/*
	 * When dir == DMA_FROM_DEVICE we could omit the copy from the orig
	 * to the tlb buffer, if we knew for sure the device will
	 * overwrite the entire current content. But we don't. Thus
	 * unconditional bounce may prevent leaking swiotlb content (i.e.
	 * kernel memory) to user-space.
	 */
	swiotlb_bounce(dev, tlb_addr, mapping_size, DMA_TO_DEVICE);
	return tlb_addr;
}

static void swiotlb_release_slots(struct device *dev, phys_addr_t tlb_addr)
{
	struct io_tlb_mem *mem = dev->dma_io_tlb_mem;
	unsigned long flags;
	unsigned int offset = swiotlb_align_offset(dev, tlb_addr);
	int index = (tlb_addr - offset - mem->start) >> IO_TLB_SHIFT;
	int nslots = nr_slots(mem->slots[index].alloc_size + offset);
	int aindex = index / mem->area_nslabs;
	struct io_tlb_area *area = &mem->areas[aindex];
	int count, i;

	/*
	 * Return the buffer to the free list by setting the corresponding
	 * entries to indicate the number of contiguous entries available.
	 * While returning the entries to the free list, we merge the entries
	 * with slots below and above the pool being returned.
	 */
	BUG_ON(aindex >= mem->nareas);

	spin_lock_irqsave(&area->lock, flags);
	if (index + nslots < ALIGN(index + 1, IO_TLB_SEGSIZE))
		count = mem->slots[index + nslots].list;
	else
		count = 0;

	/*
	 * Step 1: return the slots to the free list, merging the slots with
	 * superceeding slots
	 */
	for (i = index + nslots - 1; i >= index; i--) {
		mem->slots[i].list = ++count;
		mem->slots[i].orig_addr = INVALID_PHYS_ADDR;
		mem->slots[i].alloc_size = 0;
	}

	/*
	 * Step 2: merge the returned slots with the preceding slots, if
	 * available (non zero)
	 */
	for (i = index - 1;
	     io_tlb_offset(i) != IO_TLB_SEGSIZE - 1 && mem->slots[i].list;
	     i--)
		mem->slots[i].list = ++count;
	area->used -= nslots;
	spin_unlock_irqrestore(&area->lock, flags);
<<<<<<< HEAD
=======

	dec_used(mem, nslots);
>>>>>>> eb3cdb58
}

/*
 * tlb_addr is the physical address of the bounce buffer to unmap.
 */
void swiotlb_tbl_unmap_single(struct device *dev, phys_addr_t tlb_addr,
			      size_t mapping_size, enum dma_data_direction dir,
			      unsigned long attrs)
{
	/*
	 * First, sync the memory before unmapping the entry
	 */
	if (!(attrs & DMA_ATTR_SKIP_CPU_SYNC) &&
	    (dir == DMA_FROM_DEVICE || dir == DMA_BIDIRECTIONAL))
		swiotlb_bounce(dev, tlb_addr, mapping_size, DMA_FROM_DEVICE);

	swiotlb_release_slots(dev, tlb_addr);
}

void swiotlb_sync_single_for_device(struct device *dev, phys_addr_t tlb_addr,
		size_t size, enum dma_data_direction dir)
{
	if (dir == DMA_TO_DEVICE || dir == DMA_BIDIRECTIONAL)
		swiotlb_bounce(dev, tlb_addr, size, DMA_TO_DEVICE);
	else
		BUG_ON(dir != DMA_FROM_DEVICE);
}

void swiotlb_sync_single_for_cpu(struct device *dev, phys_addr_t tlb_addr,
		size_t size, enum dma_data_direction dir)
{
	if (dir == DMA_FROM_DEVICE || dir == DMA_BIDIRECTIONAL)
		swiotlb_bounce(dev, tlb_addr, size, DMA_FROM_DEVICE);
	else
		BUG_ON(dir != DMA_TO_DEVICE);
}

/*
 * Create a swiotlb mapping for the buffer at @paddr, and in case of DMAing
 * to the device copy the data into it as well.
 */
dma_addr_t swiotlb_map(struct device *dev, phys_addr_t paddr, size_t size,
		enum dma_data_direction dir, unsigned long attrs)
{
	phys_addr_t swiotlb_addr;
	dma_addr_t dma_addr;

	trace_swiotlb_bounced(dev, phys_to_dma(dev, paddr), size);

	swiotlb_addr = swiotlb_tbl_map_single(dev, paddr, size, size, 0, dir,
			attrs);
	if (swiotlb_addr == (phys_addr_t)DMA_MAPPING_ERROR)
		return DMA_MAPPING_ERROR;

	/* Ensure that the address returned is DMA'ble */
	dma_addr = phys_to_dma_unencrypted(dev, swiotlb_addr);
	if (unlikely(!dma_capable(dev, dma_addr, size, true))) {
		swiotlb_tbl_unmap_single(dev, swiotlb_addr, size, dir,
			attrs | DMA_ATTR_SKIP_CPU_SYNC);
		dev_WARN_ONCE(dev, 1,
			"swiotlb addr %pad+%zu overflow (mask %llx, bus limit %llx).\n",
			&dma_addr, size, *dev->dma_mask, dev->bus_dma_limit);
		return DMA_MAPPING_ERROR;
	}

	if (!dev_is_dma_coherent(dev) && !(attrs & DMA_ATTR_SKIP_CPU_SYNC))
		arch_sync_dma_for_device(swiotlb_addr, size, dir);
	return dma_addr;
}

size_t swiotlb_max_mapping_size(struct device *dev)
{
	int min_align_mask = dma_get_min_align_mask(dev);
	int min_align = 0;

	/*
	 * swiotlb_find_slots() skips slots according to
	 * min align mask. This affects max mapping size.
	 * Take it into acount here.
	 */
	if (min_align_mask)
		min_align = roundup(min_align_mask, IO_TLB_SIZE);

	return ((size_t)IO_TLB_SIZE) * IO_TLB_SEGSIZE - min_align;
}

bool is_swiotlb_active(struct device *dev)
{
	struct io_tlb_mem *mem = dev->dma_io_tlb_mem;

	return mem && mem->nslabs;
}
EXPORT_SYMBOL_GPL(is_swiotlb_active);

static int io_tlb_used_get(void *data, u64 *val)
{
	*val = mem_used(&io_tlb_default_mem);
	return 0;
}
DEFINE_DEBUGFS_ATTRIBUTE(fops_io_tlb_used, io_tlb_used_get, NULL, "%llu\n");

static void swiotlb_create_debugfs_files(struct io_tlb_mem *mem,
					 const char *dirname)
{
	mem->debugfs = debugfs_create_dir(dirname, io_tlb_default_mem.debugfs);
	if (!mem->nslabs)
		return;

	debugfs_create_ulong("io_tlb_nslabs", 0400, mem->debugfs, &mem->nslabs);
	debugfs_create_file("io_tlb_used", 0400, mem->debugfs, NULL,
			&fops_io_tlb_used);
}

static int __init __maybe_unused swiotlb_create_default_debugfs(void)
{
	swiotlb_create_debugfs_files(&io_tlb_default_mem, "swiotlb");
	return 0;
}

#ifdef CONFIG_DEBUG_FS
late_initcall(swiotlb_create_default_debugfs);
#endif

<<<<<<< HEAD
#ifdef CONFIG_DMA_RESTRICTED_POOL
struct page *swiotlb_alloc(struct device *dev, size_t size)
{
	struct io_tlb_mem *mem = dev->dma_io_tlb_mem;
	phys_addr_t tlb_addr;
	int index;

	if (!mem)
		return NULL;

	index = swiotlb_find_slots(dev, 0, size, 0);
	if (index == -1)
		return NULL;

	tlb_addr = slot_addr(mem->start, index);

	return pfn_to_page(PFN_DOWN(tlb_addr));
}

bool swiotlb_free(struct device *dev, struct page *page, size_t size)
{
	phys_addr_t tlb_addr = page_to_phys(page);

	if (!is_swiotlb_buffer(dev, tlb_addr))
		return false;

	swiotlb_release_slots(dev, tlb_addr);

	return true;
}

static int rmem_swiotlb_device_init(struct reserved_mem *rmem,
				    struct device *dev)
{
	struct io_tlb_mem *mem = rmem->priv;
	unsigned long nslabs = rmem->size >> IO_TLB_SHIFT;

	/* Set Per-device io tlb area to one */
	unsigned int nareas = 1;

	if (PageHighMem(pfn_to_page(PHYS_PFN(rmem->base)))) {
		dev_err(dev, "Restricted DMA pool must be accessible within the linear mapping.");
		return -EINVAL;
	}

	/*
	 * Since multiple devices can share the same pool, the private data,
	 * io_tlb_mem struct, will be initialized by the first device attached
	 * to it.
	 */
	if (!mem) {
		mem = kzalloc(sizeof(*mem), GFP_KERNEL);
		if (!mem)
			return -ENOMEM;

		mem->slots = kzalloc(array_size(sizeof(*mem->slots), nslabs),
				     GFP_KERNEL);
		if (!mem->slots) {
			kfree(mem);
			return -ENOMEM;
		}

		mem->areas = kcalloc(nareas, sizeof(*mem->areas),
				GFP_KERNEL);
		if (!mem->areas) {
			kfree(mem->slots);
			kfree(mem);
			return -ENOMEM;
		}

		set_memory_decrypted((unsigned long)phys_to_virt(rmem->base),
				     rmem->size >> PAGE_SHIFT);
		swiotlb_init_io_tlb_mem(mem, rmem->base, nslabs, SWIOTLB_FORCE,
					false, nareas);
		mem->for_alloc = true;

		rmem->priv = mem;

		if (IS_ENABLED(CONFIG_DEBUG_FS)) {
			mem->debugfs =
				debugfs_create_dir(rmem->name, debugfs_dir);
			swiotlb_create_debugfs_files(mem);
		}
	}

	dev->dma_io_tlb_mem = mem;

	return 0;
}

=======
static int io_tlb_used_get(void *data, u64 *val)
{
	struct io_tlb_mem *mem = data;

	*val = mem_used(mem);
	return 0;
}

static int io_tlb_hiwater_get(void *data, u64 *val)
{
	struct io_tlb_mem *mem = data;

	*val = atomic_long_read(&mem->used_hiwater);
	return 0;
}

static int io_tlb_hiwater_set(void *data, u64 val)
{
	struct io_tlb_mem *mem = data;

	/* Only allow setting to zero */
	if (val != 0)
		return -EINVAL;

	atomic_long_set(&mem->used_hiwater, val);
	return 0;
}

DEFINE_DEBUGFS_ATTRIBUTE(fops_io_tlb_used, io_tlb_used_get, NULL, "%llu\n");
DEFINE_DEBUGFS_ATTRIBUTE(fops_io_tlb_hiwater, io_tlb_hiwater_get,
				io_tlb_hiwater_set, "%llu\n");

static void swiotlb_create_debugfs_files(struct io_tlb_mem *mem,
					 const char *dirname)
{
	atomic_long_set(&mem->total_used, 0);
	atomic_long_set(&mem->used_hiwater, 0);

	mem->debugfs = debugfs_create_dir(dirname, io_tlb_default_mem.debugfs);
	if (!mem->nslabs)
		return;

	debugfs_create_ulong("io_tlb_nslabs", 0400, mem->debugfs, &mem->nslabs);
	debugfs_create_file("io_tlb_used", 0400, mem->debugfs, mem,
			&fops_io_tlb_used);
	debugfs_create_file("io_tlb_used_hiwater", 0600, mem->debugfs, mem,
			&fops_io_tlb_hiwater);
}

static int __init swiotlb_create_default_debugfs(void)
{
	swiotlb_create_debugfs_files(&io_tlb_default_mem, "swiotlb");
	return 0;
}

late_initcall(swiotlb_create_default_debugfs);

#else  /* !CONFIG_DEBUG_FS */

static inline void swiotlb_create_debugfs_files(struct io_tlb_mem *mem,
						const char *dirname)
{
}

#endif	/* CONFIG_DEBUG_FS */

#ifdef CONFIG_DMA_RESTRICTED_POOL

struct page *swiotlb_alloc(struct device *dev, size_t size)
{
	struct io_tlb_mem *mem = dev->dma_io_tlb_mem;
	phys_addr_t tlb_addr;
	int index;

	if (!mem)
		return NULL;

	index = swiotlb_find_slots(dev, 0, size, 0);
	if (index == -1)
		return NULL;

	tlb_addr = slot_addr(mem->start, index);

	return pfn_to_page(PFN_DOWN(tlb_addr));
}

bool swiotlb_free(struct device *dev, struct page *page, size_t size)
{
	phys_addr_t tlb_addr = page_to_phys(page);

	if (!is_swiotlb_buffer(dev, tlb_addr))
		return false;

	swiotlb_release_slots(dev, tlb_addr);

	return true;
}

static int rmem_swiotlb_device_init(struct reserved_mem *rmem,
				    struct device *dev)
{
	struct io_tlb_mem *mem = rmem->priv;
	unsigned long nslabs = rmem->size >> IO_TLB_SHIFT;

	/* Set Per-device io tlb area to one */
	unsigned int nareas = 1;

	if (PageHighMem(pfn_to_page(PHYS_PFN(rmem->base)))) {
		dev_err(dev, "Restricted DMA pool must be accessible within the linear mapping.");
		return -EINVAL;
	}

	/*
	 * Since multiple devices can share the same pool, the private data,
	 * io_tlb_mem struct, will be initialized by the first device attached
	 * to it.
	 */
	if (!mem) {
		mem = kzalloc(sizeof(*mem), GFP_KERNEL);
		if (!mem)
			return -ENOMEM;

		mem->slots = kcalloc(nslabs, sizeof(*mem->slots), GFP_KERNEL);
		if (!mem->slots) {
			kfree(mem);
			return -ENOMEM;
		}

		mem->areas = kcalloc(nareas, sizeof(*mem->areas),
				GFP_KERNEL);
		if (!mem->areas) {
			kfree(mem->slots);
			kfree(mem);
			return -ENOMEM;
		}

		set_memory_decrypted((unsigned long)phys_to_virt(rmem->base),
				     rmem->size >> PAGE_SHIFT);
		swiotlb_init_io_tlb_mem(mem, rmem->base, nslabs, SWIOTLB_FORCE,
					false, nareas);
		mem->for_alloc = true;

		rmem->priv = mem;

		swiotlb_create_debugfs_files(mem, rmem->name);
	}

	dev->dma_io_tlb_mem = mem;

	return 0;
}

>>>>>>> eb3cdb58
static void rmem_swiotlb_device_release(struct reserved_mem *rmem,
					struct device *dev)
{
	dev->dma_io_tlb_mem = &io_tlb_default_mem;
}

static const struct reserved_mem_ops rmem_swiotlb_ops = {
	.device_init = rmem_swiotlb_device_init,
	.device_release = rmem_swiotlb_device_release,
};

static int __init rmem_swiotlb_setup(struct reserved_mem *rmem)
{
	unsigned long node = rmem->fdt_node;

	if (of_get_flat_dt_prop(node, "reusable", NULL) ||
	    of_get_flat_dt_prop(node, "linux,cma-default", NULL) ||
	    of_get_flat_dt_prop(node, "linux,dma-default", NULL) ||
	    of_get_flat_dt_prop(node, "no-map", NULL))
		return -EINVAL;

	rmem->ops = &rmem_swiotlb_ops;
	pr_info("Reserved memory: created restricted DMA pool at %pa, size %ld MiB\n",
		&rmem->base, (unsigned long)rmem->size / SZ_1M);
	return 0;
}

RESERVEDMEM_OF_DECLARE(dma, "restricted-dma-pool", rmem_swiotlb_setup);
#endif /* CONFIG_DMA_RESTRICTED_POOL */<|MERGE_RESOLUTION|>--- conflicted
+++ resolved
@@ -41,36 +41,13 @@
 #include <linux/string.h>
 #include <linux/swiotlb.h>
 #include <linux/types.h>
-<<<<<<< HEAD
-#include <linux/ctype.h>
-#include <linux/highmem.h>
-#include <linux/gfp.h>
-#include <linux/scatterlist.h>
-#include <linux/cc_platform.h>
-#include <linux/set_memory.h>
-#include <linux/debugfs.h>
 #ifdef CONFIG_DMA_RESTRICTED_POOL
-#include <linux/io.h>
-=======
-#ifdef CONFIG_DMA_RESTRICTED_POOL
->>>>>>> eb3cdb58
 #include <linux/of.h>
 #include <linux/of_fdt.h>
 #include <linux/of_reserved_mem.h>
 #include <linux/slab.h>
 #endif
 
-<<<<<<< HEAD
-#include <asm/io.h>
-#include <asm/dma.h>
-
-#include <linux/io.h>
-#include <linux/init.h>
-#include <linux/memblock.h>
-#include <linux/iommu-helper.h>
-
-=======
->>>>>>> eb3cdb58
 #define CREATE_TRACE_POINTS
 #include <trace/events/swiotlb.h>
 
@@ -85,18 +62,6 @@
 
 #define INVALID_PHYS_ADDR (~(phys_addr_t)0)
 
-<<<<<<< HEAD
-static bool swiotlb_force_bounce;
-static bool swiotlb_force_disable;
-
-struct io_tlb_mem io_tlb_default_mem;
-
-phys_addr_t swiotlb_unencrypted_base;
-
-static unsigned long default_nslabs = IO_TLB_DEFAULT_SIZE >> IO_TLB_SHIFT;
-static unsigned long default_nareas;
-
-=======
 struct io_tlb_slot {
 	phys_addr_t orig_addr;
 	size_t alloc_size;
@@ -111,7 +76,6 @@
 static unsigned long default_nslabs = IO_TLB_DEFAULT_SIZE >> IO_TLB_SHIFT;
 static unsigned long default_nareas;
 
->>>>>>> eb3cdb58
 /**
  * struct io_tlb_area - IO TLB memory area descriptor
  *
@@ -151,11 +115,6 @@
 	return true;
 }
 
-<<<<<<< HEAD
-static void swiotlb_adjust_nareas(unsigned int nareas)
-{
-	/* use a single area when non is specified */
-=======
 /**
  * swiotlb_adjust_nareas() - adjust the number of areas and slots
  * @nareas:	Desired number of areas. Zero is treated as 1.
@@ -166,7 +125,6 @@
  */
 static void swiotlb_adjust_nareas(unsigned int nareas)
 {
->>>>>>> eb3cdb58
 	if (!nareas)
 		nareas = 1;
 	else if (!is_power_of_2(nareas))
@@ -179,8 +137,6 @@
 		pr_info("SWIOTLB bounce buffer size roundup to %luMB",
 			(default_nslabs << IO_TLB_SHIFT) >> 20);
 }
-<<<<<<< HEAD
-=======
 
 /**
  * limit_nareas() - get the maximum number of areas for a given memory pool size
@@ -198,7 +154,6 @@
 		return nslots / IO_TLB_SEGSIZE;
 	return nareas;
 }
->>>>>>> eb3cdb58
 
 static int __init
 setup_io_tlb_npages(char *str)
@@ -223,17 +178,6 @@
 }
 early_param("swiotlb", setup_io_tlb_npages);
 
-<<<<<<< HEAD
-unsigned int swiotlb_max_segment(void)
-{
-	if (!io_tlb_default_mem.nslabs)
-		return 0;
-	return rounddown(io_tlb_default_mem.nslabs << IO_TLB_SHIFT, PAGE_SIZE);
-}
-EXPORT_SYMBOL_GPL(swiotlb_max_segment);
-
-=======
->>>>>>> eb3cdb58
 unsigned long swiotlb_size_or_default(void)
 {
 	return default_nslabs << IO_TLB_SHIFT;
@@ -280,34 +224,6 @@
 }
 
 /*
- * Remap swioltb memory in the unencrypted physical address space
- * when swiotlb_unencrypted_base is set. (e.g. for Hyper-V AMD SEV-SNP
- * Isolation VMs).
- */
-#ifdef CONFIG_HAS_IOMEM
-static void *swiotlb_mem_remap(struct io_tlb_mem *mem, unsigned long bytes)
-{
-	void *vaddr = NULL;
-
-	if (swiotlb_unencrypted_base) {
-		phys_addr_t paddr = mem->start + swiotlb_unencrypted_base;
-
-		vaddr = memremap(paddr, bytes, MEMREMAP_WB);
-		if (!vaddr)
-			pr_err("Failed to map the unencrypted memory %pa size %lx.\n",
-			       &paddr, bytes);
-	}
-
-	return vaddr;
-}
-#else
-static void *swiotlb_mem_remap(struct io_tlb_mem *mem, unsigned long bytes)
-{
-	return NULL;
-}
-#endif
-
-/*
  * Early SWIOTLB allocation may be too early to allow an architecture to
  * perform the desired operations.  This function allows the architecture to
  * call SWIOTLB when the operations are possible.  It needs to be called
@@ -316,26 +232,12 @@
 void __init swiotlb_update_mem_attributes(void)
 {
 	struct io_tlb_mem *mem = &io_tlb_default_mem;
-<<<<<<< HEAD
-	void *vaddr;
-=======
->>>>>>> eb3cdb58
 	unsigned long bytes;
 
 	if (!mem->nslabs || mem->late_alloc)
 		return;
 	bytes = PAGE_ALIGN(mem->nslabs << IO_TLB_SHIFT);
-<<<<<<< HEAD
-	set_memory_decrypted((unsigned long)vaddr, bytes >> PAGE_SHIFT);
-
-	mem->vaddr = swiotlb_mem_remap(mem, bytes);
-	if (!mem->vaddr)
-		mem->vaddr = vaddr;
-
-	memset(mem->vaddr, 0, bytes);
-=======
 	set_memory_decrypted((unsigned long)mem->vaddr, bytes >> PAGE_SHIFT);
->>>>>>> eb3cdb58
 }
 
 static void swiotlb_init_io_tlb_mem(struct io_tlb_mem *mem, phys_addr_t start,
@@ -366,18 +268,6 @@
 		mem->slots[i].alloc_size = 0;
 	}
 
-<<<<<<< HEAD
-	/*
-	 * If swiotlb_unencrypted_base is set, the bounce buffer memory will
-	 * be remapped and cleared in swiotlb_update_mem_attributes.
-	 */
-	if (swiotlb_unencrypted_base)
-		return;
-
-	memset(vaddr, 0, bytes);
-	mem->vaddr = vaddr;
-	return;
-=======
 	memset(vaddr, 0, bytes);
 	mem->vaddr = vaddr;
 	return;
@@ -413,7 +303,6 @@
 	}
 
 	return tlb;
->>>>>>> eb3cdb58
 }
 
 /*
@@ -425,13 +314,8 @@
 {
 	struct io_tlb_mem *mem = &io_tlb_default_mem;
 	unsigned long nslabs;
-<<<<<<< HEAD
-	size_t alloc_size;
-	size_t bytes;
-=======
 	unsigned int nareas;
 	size_t alloc_size;
->>>>>>> eb3cdb58
 	void *tlb;
 
 	if (!addressing_limit && !swiotlb_force_bounce)
@@ -439,59 +323,10 @@
 	if (swiotlb_force_disable)
 		return;
 
-<<<<<<< HEAD
-	/*
-	 * default_nslabs maybe changed when adjust area number.
-	 * So allocate bounce buffer after adjusting area number.
-	 */
-=======
->>>>>>> eb3cdb58
 	if (!default_nareas)
 		swiotlb_adjust_nareas(num_possible_cpus());
 
 	nslabs = default_nslabs;
-<<<<<<< HEAD
-	if (nslabs < IO_TLB_MIN_SLABS)
-		panic("%s: nslabs = %lu too small\n", __func__, nslabs);
-
-	/*
-	 * By default allocate the bounce buffer memory from low memory, but
-	 * allow to pick a location everywhere for hypervisors with guest
-	 * memory encryption.
-	 */
-retry:
-	bytes = PAGE_ALIGN(nslabs << IO_TLB_SHIFT);
-	if (flags & SWIOTLB_ANY)
-		tlb = memblock_alloc(bytes, PAGE_SIZE);
-	else
-		tlb = memblock_alloc_low(bytes, PAGE_SIZE);
-	if (!tlb) {
-		pr_warn("%s: Failed to allocate %zu bytes tlb structure\n",
-			__func__, bytes);
-		return;
-	}
-
-	if (remap && remap(tlb, nslabs) < 0) {
-		memblock_free(__pa(tlb), PAGE_ALIGN(bytes));
-
-		nslabs = ALIGN(nslabs >> 1, IO_TLB_SEGSIZE);
-		if (nslabs < IO_TLB_MIN_SLABS)
-			panic("%s: Failed to remap %zu bytes\n",
-			      __func__, bytes);
-		goto retry;
-	}
-
-	alloc_size = PAGE_ALIGN(array_size(sizeof(*mem->slots), nslabs));
-	mem->slots = memblock_alloc(alloc_size, PAGE_SIZE);
-	if (!mem->slots)
-		panic("%s: Failed to allocate %zu bytes align=0x%lx\n",
-		      __func__, alloc_size, PAGE_SIZE);
-
-	mem->areas = memblock_alloc(array_size(sizeof(struct io_tlb_area),
-		default_nareas), SMP_CACHE_BYTES);
-	if (!mem->areas)
-		panic("%s: Failed to allocate mem->areas.\n", __func__);
-=======
 	nareas = limit_nareas(default_nareas, nslabs);
 	while ((tlb = swiotlb_memblock_alloc(nslabs, flags, remap)) == NULL) {
 		if (nslabs <= IO_TLB_MIN_SLABS)
@@ -520,7 +355,6 @@
 		pr_warn("%s: Failed to allocate mem->areas.\n", __func__);
 		return;
 	}
->>>>>>> eb3cdb58
 
 	swiotlb_init_io_tlb_mem(mem, __pa(tlb), nslabs, flags, false,
 				default_nareas);
@@ -544,10 +378,7 @@
 {
 	struct io_tlb_mem *mem = &io_tlb_default_mem;
 	unsigned long nslabs = ALIGN(size >> IO_TLB_SHIFT, IO_TLB_SEGSIZE);
-<<<<<<< HEAD
-=======
 	unsigned int nareas;
->>>>>>> eb3cdb58
 	unsigned char *vstart = NULL;
 	unsigned int order, area_order;
 	bool retried = false;
@@ -556,12 +387,9 @@
 	if (swiotlb_force_disable)
 		return 0;
 
-<<<<<<< HEAD
-=======
 	if (!default_nareas)
 		swiotlb_adjust_nareas(num_possible_cpus());
 
->>>>>>> eb3cdb58
 retry:
 	order = get_order(nslabs << IO_TLB_SHIFT);
 	nslabs = SLABS_PER_PAGE << order;
@@ -596,28 +424,6 @@
 			(PAGE_SIZE << order) >> 20);
 	}
 
-<<<<<<< HEAD
-	if (!default_nareas)
-		swiotlb_adjust_nareas(num_possible_cpus());
-
-	area_order = get_order(array_size(sizeof(*mem->areas),
-		default_nareas));
-	mem->areas = (struct io_tlb_area *)
-		__get_free_pages(GFP_KERNEL | __GFP_ZERO, area_order);
-	if (!mem->areas)
-		goto error_area;
-
-	mem->slots = (void *)__get_free_pages(GFP_KERNEL | __GFP_ZERO,
-		get_order(array_size(sizeof(*mem->slots), nslabs)));
-	if (!mem->slots)
-		goto error_slots;
-
-	set_memory_decrypted((unsigned long)vstart,
-			     (nslabs << IO_TLB_SHIFT) >> PAGE_SHIFT);
-	swiotlb_init_io_tlb_mem(mem, virt_to_phys(vstart), nslabs, 0, true,
-				default_nareas);
-
-=======
 	nareas = limit_nareas(default_nareas, nslabs);
 	area_order = get_order(array_size(sizeof(*mem->areas), nareas));
 	mem->areas = (struct io_tlb_area *)
@@ -635,7 +441,6 @@
 	swiotlb_init_io_tlb_mem(mem, virt_to_phys(vstart), nslabs, 0, true,
 				nareas);
 
->>>>>>> eb3cdb58
 	swiotlb_print_info();
 	return 0;
 
@@ -659,10 +464,7 @@
 	if (!mem->nslabs)
 		return;
 
-<<<<<<< HEAD
-=======
 	pr_info("tearing down default memory pool\n");
->>>>>>> eb3cdb58
 	tbl_vaddr = (unsigned long)phys_to_virt(mem->start);
 	tbl_size = PAGE_ALIGN(mem->end - mem->start);
 	slots_size = PAGE_ALIGN(array_size(sizeof(*mem->slots), mem->nslabs));
@@ -704,11 +506,7 @@
 	size_t alloc_size = mem->slots[index].alloc_size;
 	unsigned long pfn = PFN_DOWN(orig_addr);
 	unsigned char *vaddr = mem->vaddr + tlb_addr - mem->start;
-<<<<<<< HEAD
-	unsigned int tlb_offset;
-=======
 	unsigned int tlb_offset, orig_addr_offset;
->>>>>>> eb3cdb58
 
 	if (orig_addr == INVALID_PHYS_ADDR)
 		return;
@@ -842,21 +640,14 @@
 	unsigned int iotlb_align_mask =
 		dma_get_min_align_mask(dev) | alloc_align_mask;
 	unsigned int nslots = nr_slots(alloc_size), stride;
-<<<<<<< HEAD
-	unsigned int index, wrap, count = 0, i;
-	unsigned int offset = swiotlb_align_offset(dev, orig_addr);
-=======
 	unsigned int offset = swiotlb_align_offset(dev, orig_addr);
 	unsigned int index, slots_checked, count = 0, i;
->>>>>>> eb3cdb58
 	unsigned long flags;
 	unsigned int slot_base;
 	unsigned int slot_index;
 
 	BUG_ON(!nslots);
 	BUG_ON(area_index >= mem->nareas);
-<<<<<<< HEAD
-=======
 
 	/*
 	 * For allocations of PAGE_SIZE or larger only look for page aligned
@@ -865,44 +656,28 @@
 	if (alloc_size >= PAGE_SIZE)
 		iotlb_align_mask |= ~PAGE_MASK;
 	iotlb_align_mask &= ~(IO_TLB_SIZE - 1);
->>>>>>> eb3cdb58
 
 	/*
 	 * For mappings with an alignment requirement don't bother looping to
 	 * unaligned slots once we found an aligned one.
 	 */
 	stride = (iotlb_align_mask >> IO_TLB_SHIFT) + 1;
-<<<<<<< HEAD
-	if (alloc_size >= PAGE_SIZE)
-		stride = max(stride, stride << (PAGE_SHIFT - IO_TLB_SHIFT));
-	stride = max(stride, (alloc_align_mask >> IO_TLB_SHIFT) + 1);
-=======
->>>>>>> eb3cdb58
 
 	spin_lock_irqsave(&area->lock, flags);
 	if (unlikely(nslots > mem->area_nslabs - area->used))
 		goto not_found;
 
 	slot_base = area_index * mem->area_nslabs;
-<<<<<<< HEAD
-	index = wrap = wrap_area_index(mem, ALIGN(area->index, stride));
-
-	do {
-=======
 	index = area->index;
 
 	for (slots_checked = 0; slots_checked < mem->area_nslabs; ) {
->>>>>>> eb3cdb58
 		slot_index = slot_base + index;
 
 		if (orig_addr &&
 		    (slot_addr(tbl_dma_addr, slot_index) &
 		     iotlb_align_mask) != (orig_addr & iotlb_align_mask)) {
 			index = wrap_area_index(mem, index + 1);
-<<<<<<< HEAD
-=======
 			slots_checked++;
->>>>>>> eb3cdb58
 			continue;
 		}
 
@@ -918,12 +693,8 @@
 				goto found;
 		}
 		index = wrap_area_index(mem, index + stride);
-<<<<<<< HEAD
-	} while (index != wrap);
-=======
 		slots_checked += stride;
 	}
->>>>>>> eb3cdb58
 
 not_found:
 	spin_unlock_irqrestore(&area->lock, flags);
@@ -943,17 +714,6 @@
 	/*
 	 * Update the indices to avoid searching in the next round.
 	 */
-<<<<<<< HEAD
-	if (index + nslots < mem->area_nslabs)
-		area->index = index + nslots;
-	else
-		area->index = 0;
-	area->used += nslots;
-	spin_unlock_irqrestore(&area->lock, flags);
-	return slot_index;
-}
-
-=======
 	area->index = wrap_area_index(mem, index + nslots);
 	area->used += nslots;
 	spin_unlock_irqrestore(&area->lock, flags);
@@ -962,7 +722,6 @@
 	return slot_index;
 }
 
->>>>>>> eb3cdb58
 static int swiotlb_find_slots(struct device *dev, phys_addr_t orig_addr,
 		size_t alloc_size, unsigned int alloc_align_mask)
 {
@@ -1003,16 +762,11 @@
 	int index;
 	phys_addr_t tlb_addr;
 
-<<<<<<< HEAD
-	if (!mem || !mem->nslabs)
-		panic("Can not allocate SWIOTLB buffer earlier and can't now provide you with the DMA bounce buffer");
-=======
 	if (!mem || !mem->nslabs) {
 		dev_warn_ratelimited(dev,
 			"Can not allocate SWIOTLB buffer earlier and can't now provide you with the DMA bounce buffer");
 		return (phys_addr_t)DMA_MAPPING_ERROR;
 	}
->>>>>>> eb3cdb58
 
 	if (cc_platform_has(CC_ATTR_MEM_ENCRYPT))
 		pr_warn_once("Memory encryption is active and system is using DMA bounce buffers\n");
@@ -1097,11 +851,8 @@
 		mem->slots[i].list = ++count;
 	area->used -= nslots;
 	spin_unlock_irqrestore(&area->lock, flags);
-<<<<<<< HEAD
-=======
 
 	dec_used(mem, nslots);
->>>>>>> eb3cdb58
 }
 
 /*
@@ -1196,37 +947,76 @@
 }
 EXPORT_SYMBOL_GPL(is_swiotlb_active);
 
+#ifdef CONFIG_DEBUG_FS
+
 static int io_tlb_used_get(void *data, u64 *val)
 {
-	*val = mem_used(&io_tlb_default_mem);
+	struct io_tlb_mem *mem = data;
+
+	*val = mem_used(mem);
 	return 0;
 }
+
+static int io_tlb_hiwater_get(void *data, u64 *val)
+{
+	struct io_tlb_mem *mem = data;
+
+	*val = atomic_long_read(&mem->used_hiwater);
+	return 0;
+}
+
+static int io_tlb_hiwater_set(void *data, u64 val)
+{
+	struct io_tlb_mem *mem = data;
+
+	/* Only allow setting to zero */
+	if (val != 0)
+		return -EINVAL;
+
+	atomic_long_set(&mem->used_hiwater, val);
+	return 0;
+}
+
 DEFINE_DEBUGFS_ATTRIBUTE(fops_io_tlb_used, io_tlb_used_get, NULL, "%llu\n");
+DEFINE_DEBUGFS_ATTRIBUTE(fops_io_tlb_hiwater, io_tlb_hiwater_get,
+				io_tlb_hiwater_set, "%llu\n");
 
 static void swiotlb_create_debugfs_files(struct io_tlb_mem *mem,
 					 const char *dirname)
 {
+	atomic_long_set(&mem->total_used, 0);
+	atomic_long_set(&mem->used_hiwater, 0);
+
 	mem->debugfs = debugfs_create_dir(dirname, io_tlb_default_mem.debugfs);
 	if (!mem->nslabs)
 		return;
 
 	debugfs_create_ulong("io_tlb_nslabs", 0400, mem->debugfs, &mem->nslabs);
-	debugfs_create_file("io_tlb_used", 0400, mem->debugfs, NULL,
+	debugfs_create_file("io_tlb_used", 0400, mem->debugfs, mem,
 			&fops_io_tlb_used);
-}
-
-static int __init __maybe_unused swiotlb_create_default_debugfs(void)
+	debugfs_create_file("io_tlb_used_hiwater", 0600, mem->debugfs, mem,
+			&fops_io_tlb_hiwater);
+}
+
+static int __init swiotlb_create_default_debugfs(void)
 {
 	swiotlb_create_debugfs_files(&io_tlb_default_mem, "swiotlb");
 	return 0;
 }
 
-#ifdef CONFIG_DEBUG_FS
 late_initcall(swiotlb_create_default_debugfs);
-#endif
-
-<<<<<<< HEAD
+
+#else  /* !CONFIG_DEBUG_FS */
+
+static inline void swiotlb_create_debugfs_files(struct io_tlb_mem *mem,
+						const char *dirname)
+{
+}
+
+#endif	/* CONFIG_DEBUG_FS */
+
 #ifdef CONFIG_DMA_RESTRICTED_POOL
+
 struct page *swiotlb_alloc(struct device *dev, size_t size)
 {
 	struct io_tlb_mem *mem = dev->dma_io_tlb_mem;
@@ -1281,8 +1071,7 @@
 		if (!mem)
 			return -ENOMEM;
 
-		mem->slots = kzalloc(array_size(sizeof(*mem->slots), nslabs),
-				     GFP_KERNEL);
+		mem->slots = kcalloc(nslabs, sizeof(*mem->slots), GFP_KERNEL);
 		if (!mem->slots) {
 			kfree(mem);
 			return -ENOMEM;
@@ -1304,11 +1093,7 @@
 
 		rmem->priv = mem;
 
-		if (IS_ENABLED(CONFIG_DEBUG_FS)) {
-			mem->debugfs =
-				debugfs_create_dir(rmem->name, debugfs_dir);
-			swiotlb_create_debugfs_files(mem);
-		}
+		swiotlb_create_debugfs_files(mem, rmem->name);
 	}
 
 	dev->dma_io_tlb_mem = mem;
@@ -1316,160 +1101,6 @@
 	return 0;
 }
 
-=======
-static int io_tlb_used_get(void *data, u64 *val)
-{
-	struct io_tlb_mem *mem = data;
-
-	*val = mem_used(mem);
-	return 0;
-}
-
-static int io_tlb_hiwater_get(void *data, u64 *val)
-{
-	struct io_tlb_mem *mem = data;
-
-	*val = atomic_long_read(&mem->used_hiwater);
-	return 0;
-}
-
-static int io_tlb_hiwater_set(void *data, u64 val)
-{
-	struct io_tlb_mem *mem = data;
-
-	/* Only allow setting to zero */
-	if (val != 0)
-		return -EINVAL;
-
-	atomic_long_set(&mem->used_hiwater, val);
-	return 0;
-}
-
-DEFINE_DEBUGFS_ATTRIBUTE(fops_io_tlb_used, io_tlb_used_get, NULL, "%llu\n");
-DEFINE_DEBUGFS_ATTRIBUTE(fops_io_tlb_hiwater, io_tlb_hiwater_get,
-				io_tlb_hiwater_set, "%llu\n");
-
-static void swiotlb_create_debugfs_files(struct io_tlb_mem *mem,
-					 const char *dirname)
-{
-	atomic_long_set(&mem->total_used, 0);
-	atomic_long_set(&mem->used_hiwater, 0);
-
-	mem->debugfs = debugfs_create_dir(dirname, io_tlb_default_mem.debugfs);
-	if (!mem->nslabs)
-		return;
-
-	debugfs_create_ulong("io_tlb_nslabs", 0400, mem->debugfs, &mem->nslabs);
-	debugfs_create_file("io_tlb_used", 0400, mem->debugfs, mem,
-			&fops_io_tlb_used);
-	debugfs_create_file("io_tlb_used_hiwater", 0600, mem->debugfs, mem,
-			&fops_io_tlb_hiwater);
-}
-
-static int __init swiotlb_create_default_debugfs(void)
-{
-	swiotlb_create_debugfs_files(&io_tlb_default_mem, "swiotlb");
-	return 0;
-}
-
-late_initcall(swiotlb_create_default_debugfs);
-
-#else  /* !CONFIG_DEBUG_FS */
-
-static inline void swiotlb_create_debugfs_files(struct io_tlb_mem *mem,
-						const char *dirname)
-{
-}
-
-#endif	/* CONFIG_DEBUG_FS */
-
-#ifdef CONFIG_DMA_RESTRICTED_POOL
-
-struct page *swiotlb_alloc(struct device *dev, size_t size)
-{
-	struct io_tlb_mem *mem = dev->dma_io_tlb_mem;
-	phys_addr_t tlb_addr;
-	int index;
-
-	if (!mem)
-		return NULL;
-
-	index = swiotlb_find_slots(dev, 0, size, 0);
-	if (index == -1)
-		return NULL;
-
-	tlb_addr = slot_addr(mem->start, index);
-
-	return pfn_to_page(PFN_DOWN(tlb_addr));
-}
-
-bool swiotlb_free(struct device *dev, struct page *page, size_t size)
-{
-	phys_addr_t tlb_addr = page_to_phys(page);
-
-	if (!is_swiotlb_buffer(dev, tlb_addr))
-		return false;
-
-	swiotlb_release_slots(dev, tlb_addr);
-
-	return true;
-}
-
-static int rmem_swiotlb_device_init(struct reserved_mem *rmem,
-				    struct device *dev)
-{
-	struct io_tlb_mem *mem = rmem->priv;
-	unsigned long nslabs = rmem->size >> IO_TLB_SHIFT;
-
-	/* Set Per-device io tlb area to one */
-	unsigned int nareas = 1;
-
-	if (PageHighMem(pfn_to_page(PHYS_PFN(rmem->base)))) {
-		dev_err(dev, "Restricted DMA pool must be accessible within the linear mapping.");
-		return -EINVAL;
-	}
-
-	/*
-	 * Since multiple devices can share the same pool, the private data,
-	 * io_tlb_mem struct, will be initialized by the first device attached
-	 * to it.
-	 */
-	if (!mem) {
-		mem = kzalloc(sizeof(*mem), GFP_KERNEL);
-		if (!mem)
-			return -ENOMEM;
-
-		mem->slots = kcalloc(nslabs, sizeof(*mem->slots), GFP_KERNEL);
-		if (!mem->slots) {
-			kfree(mem);
-			return -ENOMEM;
-		}
-
-		mem->areas = kcalloc(nareas, sizeof(*mem->areas),
-				GFP_KERNEL);
-		if (!mem->areas) {
-			kfree(mem->slots);
-			kfree(mem);
-			return -ENOMEM;
-		}
-
-		set_memory_decrypted((unsigned long)phys_to_virt(rmem->base),
-				     rmem->size >> PAGE_SHIFT);
-		swiotlb_init_io_tlb_mem(mem, rmem->base, nslabs, SWIOTLB_FORCE,
-					false, nareas);
-		mem->for_alloc = true;
-
-		rmem->priv = mem;
-
-		swiotlb_create_debugfs_files(mem, rmem->name);
-	}
-
-	dev->dma_io_tlb_mem = mem;
-
-	return 0;
-}
-
->>>>>>> eb3cdb58
 static void rmem_swiotlb_device_release(struct reserved_mem *rmem,
 					struct device *dev)
 {
