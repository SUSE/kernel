--- conflicted
+++ resolved
@@ -636,24 +636,8 @@
 	if (IS_ERR(file))
 		return PTR_ERR(file);
 
-<<<<<<< HEAD
-	ret = security_file_receive(file);
-	if (ret) {
-		fput(file);
-		return ret;
-	}
-
-	ret = get_unused_fd_flags(O_CLOEXEC);
-	if (ret < 0) {
-		fput(file);
-	} else {
-		__receive_sock(file);
-		fd_install(ret, file);
-	}
-=======
 	ret = receive_fd(file, O_CLOEXEC);
 	fput(file);
->>>>>>> 019683d8
 
 	return ret;
 }
