--- conflicted
+++ resolved
@@ -247,8 +247,6 @@
 		tmp = tmp->parent;
 	}
 
-<<<<<<< HEAD
-=======
 	/*
 	 * ENOMEM is not the most obvious choice especially for the case
 	 * where the child subreaper has already exited and the pid
@@ -257,7 +255,6 @@
 	 * documented behavior for pid namespaces. So we can't easily
 	 * change it even if there were an error code better suited.
 	 */
->>>>>>> 7117be3f
 	retval = -ENOMEM;
 
 	if (unlikely(is_child_reaper(pid))) {
