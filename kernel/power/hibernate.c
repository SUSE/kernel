// SPDX-License-Identifier: GPL-2.0-only
/*
 * kernel/power/hibernate.c - Hibernation (a.k.a suspend-to-disk) support.
 *
 * Copyright (c) 2003 Patrick Mochel
 * Copyright (c) 2003 Open Source Development Lab
 * Copyright (c) 2004 Pavel Machek <pavel@ucw.cz>
 * Copyright (c) 2009 Rafael J. Wysocki, Novell Inc.
 * Copyright (C) 2012 Bojan Smojver <bojan@rexursive.com>
 */

#define pr_fmt(fmt) "PM: hibernation: " fmt

#include <linux/blkdev.h>
#include <linux/export.h>
#include <linux/suspend.h>
#include <linux/reboot.h>
#include <linux/string.h>
#include <linux/device.h>
#include <linux/async.h>
#include <linux/delay.h>
#include <linux/fs.h>
#include <linux/mount.h>
#include <linux/pm.h>
#include <linux/nmi.h>
#include <linux/console.h>
#include <linux/cpu.h>
#include <linux/freezer.h>
#include <linux/gfp.h>
#include <linux/syscore_ops.h>
#include <linux/ctype.h>
#include <linux/ktime.h>
#include <linux/efi.h>
#include <linux/security.h>
#include <linux/secretmem.h>
#include <trace/events/power.h>

#include "power.h"


static int nocompress;
static int noresume;
static int nohibernate;
static int resume_wait;
static unsigned int resume_delay;
static char resume_file[256] = CONFIG_PM_STD_PARTITION;
dev_t swsusp_resume_device;
sector_t swsusp_resume_block;
__visible int in_suspend __nosavedata;

static char hibernate_compressor[CRYPTO_MAX_ALG_NAME] = CONFIG_HIBERNATION_DEF_COMP;

/*
 * Compression/decompression algorithm to be used while saving/loading
 * image to/from disk. This would later be used in 'kernel/power/swap.c'
 * to allocate comp streams.
 */
char hib_comp_algo[CRYPTO_MAX_ALG_NAME];

enum {
	HIBERNATION_INVALID,
	HIBERNATION_PLATFORM,
	HIBERNATION_SHUTDOWN,
	HIBERNATION_REBOOT,
#ifdef CONFIG_SUSPEND
	HIBERNATION_SUSPEND,
#endif
	HIBERNATION_TEST_RESUME,
	/* keep last */
	__HIBERNATION_AFTER_LAST
};
#define HIBERNATION_MAX (__HIBERNATION_AFTER_LAST-1)
#define HIBERNATION_FIRST (HIBERNATION_INVALID + 1)

static int hibernation_mode = HIBERNATION_SHUTDOWN;

bool freezer_test_done;

static const struct platform_hibernation_ops *hibernation_ops;

static atomic_t hibernate_atomic = ATOMIC_INIT(1);

bool hibernate_acquire(void)
{
	return atomic_add_unless(&hibernate_atomic, -1, 0);
}

void hibernate_release(void)
{
	atomic_inc(&hibernate_atomic);
}

bool hibernation_available(void)
{
	if (nohibernate != 0 || secretmem_active() || cxl_mem_active())
		return false;

	if (security_locked_down(LOCKDOWN_HIBERNATION) || snapshot_is_enforce_verify()) {
		snapshot_set_enforce_verify();
		if (get_efi_secret_key())
			return true;
		else
			pr_warn("the secret key is invalid\n");
		return false;
	} else {
		return true;
	}
}

/**
 * hibernation_set_ops - Set the global hibernate operations.
 * @ops: Hibernation operations to use in subsequent hibernation transitions.
 */
void hibernation_set_ops(const struct platform_hibernation_ops *ops)
{
	unsigned int sleep_flags;

	if (ops && !(ops->begin && ops->end &&  ops->pre_snapshot
	    && ops->prepare && ops->finish && ops->enter && ops->pre_restore
	    && ops->restore_cleanup && ops->leave)) {
		WARN_ON(1);
		return;
	}

	sleep_flags = lock_system_sleep();

	hibernation_ops = ops;
	if (ops)
		hibernation_mode = HIBERNATION_PLATFORM;
	else if (hibernation_mode == HIBERNATION_PLATFORM)
		hibernation_mode = HIBERNATION_SHUTDOWN;

	unlock_system_sleep(sleep_flags);
}
EXPORT_SYMBOL_GPL(hibernation_set_ops);

static bool entering_platform_hibernation;

bool system_entering_hibernation(void)
{
	return entering_platform_hibernation;
}
EXPORT_SYMBOL(system_entering_hibernation);

#ifdef CONFIG_PM_DEBUG
static void hibernation_debug_sleep(void)
{
	pr_info("debug: Waiting for 5 seconds.\n");
	mdelay(5000);
}

static int hibernation_test(int level)
{
	if (pm_test_level == level) {
		hibernation_debug_sleep();
		return 1;
	}
	return 0;
}
#else /* !CONFIG_PM_DEBUG */
static int hibernation_test(int level) { return 0; }
#endif /* !CONFIG_PM_DEBUG */

/**
 * platform_begin - Call platform to start hibernation.
 * @platform_mode: Whether or not to use the platform driver.
 */
static int platform_begin(int platform_mode)
{
	return (platform_mode && hibernation_ops) ?
		hibernation_ops->begin(PMSG_FREEZE) : 0;
}

/**
 * platform_end - Call platform to finish transition to the working state.
 * @platform_mode: Whether or not to use the platform driver.
 */
static void platform_end(int platform_mode)
{
	if (platform_mode && hibernation_ops)
		hibernation_ops->end();
}

/**
 * platform_pre_snapshot - Call platform to prepare the machine for hibernation.
 * @platform_mode: Whether or not to use the platform driver.
 *
 * Use the platform driver to prepare the system for creating a hibernate image,
 * if so configured, and return an error code if that fails.
 */

static int platform_pre_snapshot(int platform_mode)
{
	return (platform_mode && hibernation_ops) ?
		hibernation_ops->pre_snapshot() : 0;
}

/**
 * platform_leave - Call platform to prepare a transition to the working state.
 * @platform_mode: Whether or not to use the platform driver.
 *
 * Use the platform driver prepare to prepare the machine for switching to the
 * normal mode of operation.
 *
 * This routine is called on one CPU with interrupts disabled.
 */
static void platform_leave(int platform_mode)
{
	if (platform_mode && hibernation_ops)
		hibernation_ops->leave();
}

/**
 * platform_finish - Call platform to switch the system to the working state.
 * @platform_mode: Whether or not to use the platform driver.
 *
 * Use the platform driver to switch the machine to the normal mode of
 * operation.
 *
 * This routine must be called after platform_prepare().
 */
static void platform_finish(int platform_mode)
{
	if (platform_mode && hibernation_ops)
		hibernation_ops->finish();
}

/**
 * platform_pre_restore - Prepare for hibernate image restoration.
 * @platform_mode: Whether or not to use the platform driver.
 *
 * Use the platform driver to prepare the system for resume from a hibernation
 * image.
 *
 * If the restore fails after this function has been called,
 * platform_restore_cleanup() must be called.
 */
static int platform_pre_restore(int platform_mode)
{
	return (platform_mode && hibernation_ops) ?
		hibernation_ops->pre_restore() : 0;
}

/**
 * platform_restore_cleanup - Switch to the working state after failing restore.
 * @platform_mode: Whether or not to use the platform driver.
 *
 * Use the platform driver to switch the system to the normal mode of operation
 * after a failing restore.
 *
 * If platform_pre_restore() has been called before the failing restore, this
 * function must be called too, regardless of the result of
 * platform_pre_restore().
 */
static void platform_restore_cleanup(int platform_mode)
{
	if (platform_mode && hibernation_ops)
		hibernation_ops->restore_cleanup();
}

/**
 * platform_recover - Recover from a failure to suspend devices.
 * @platform_mode: Whether or not to use the platform driver.
 */
static void platform_recover(int platform_mode)
{
	if (platform_mode && hibernation_ops && hibernation_ops->recover)
		hibernation_ops->recover();
}

/**
 * swsusp_show_speed - Print time elapsed between two events during hibernation.
 * @start: Starting event.
 * @stop: Final event.
 * @nr_pages: Number of memory pages processed between @start and @stop.
 * @msg: Additional diagnostic message to print.
 */
void swsusp_show_speed(ktime_t start, ktime_t stop,
		      unsigned nr_pages, char *msg)
{
	ktime_t diff;
	u64 elapsed_centisecs64;
	unsigned int centisecs;
	unsigned int k;
	unsigned int kps;

	diff = ktime_sub(stop, start);
	elapsed_centisecs64 = ktime_divns(diff, 10*NSEC_PER_MSEC);
	centisecs = elapsed_centisecs64;
	if (centisecs == 0)
		centisecs = 1;	/* avoid div-by-zero */
	k = nr_pages * (PAGE_SIZE / 1024);
	kps = (k * 100) / centisecs;
	pr_info("%s %u kbytes in %u.%02u seconds (%u.%02u MB/s)\n",
		msg, k, centisecs / 100, centisecs % 100, kps / 1000,
		(kps % 1000) / 10);
}

__weak int arch_resume_nosmt(void)
{
	return 0;
}

/**
 * create_image - Create a hibernation image.
 * @platform_mode: Whether or not to use the platform driver.
 *
 * Execute device drivers' "late" and "noirq" freeze callbacks, create a
 * hibernation image and run the drivers' "noirq" and "early" thaw callbacks.
 *
 * Control reappears in this routine after the subsequent restore.
 */
static int create_image(int platform_mode)
{
	int error;

	error = swsusp_prepare_hash(false);
	if (error)
		return error;

	error = dpm_suspend_end(PMSG_FREEZE);
	if (error) {
		pr_err("Some devices failed to power down, aborting\n");
		goto finish_hash;
	}

	error = platform_pre_snapshot(platform_mode);
	if (error || hibernation_test(TEST_PLATFORM))
		goto Platform_finish;

	error = pm_sleep_disable_secondary_cpus();
	if (error || hibernation_test(TEST_CPUS))
		goto Enable_cpus;

	local_irq_disable();

	system_state = SYSTEM_SUSPEND;

	error = syscore_suspend();
	if (error) {
		pr_err("Some system devices failed to power down, aborting\n");
		goto Enable_irqs;
	}

	if (hibernation_test(TEST_CORE) || pm_wakeup_pending())
		goto Power_up;

	in_suspend = 1;
	save_processor_state();
	trace_suspend_resume(TPS("machine_suspend"), PM_EVENT_HIBERNATE, true);
	error = swsusp_arch_suspend();
	/* Restore control flow magically appears here */
	restore_processor_state();
	trace_suspend_resume(TPS("machine_suspend"), PM_EVENT_HIBERNATE, false);
	if (error)
		pr_err("Error %d creating image\n", error);

	if (!in_suspend) {
		events_check_enabled = false;
		clear_or_poison_free_pages();
	}

	platform_leave(platform_mode);

 Power_up:
	syscore_resume();

 Enable_irqs:
	system_state = SYSTEM_RUNNING;
	local_irq_enable();

 Enable_cpus:
	pm_sleep_enable_secondary_cpus();

	/* Allow architectures to do nosmt-specific post-resume dances */
	if (!in_suspend)
		error = arch_resume_nosmt();

 Platform_finish:
	platform_finish(platform_mode);

	dpm_resume_start(in_suspend ?
		(error ? PMSG_RECOVER : PMSG_THAW) : PMSG_RESTORE);

 finish_hash:
	swsusp_finish_hash();

	return error;
}

/**
 * hibernation_snapshot - Quiesce devices and create a hibernation image.
 * @platform_mode: If set, use platform driver to prepare for the transition.
 *
 * This routine must be called with system_transition_mutex held.
 */
int hibernation_snapshot(int platform_mode)
{
	pm_message_t msg;
	int error;

	pm_suspend_clear_flags();
	error = platform_begin(platform_mode);
	if (error)
		goto Close;

	/* Preallocate image memory before shutting down devices. */
	error = hibernate_preallocate_memory();
	if (error)
		goto Close;

	error = freeze_kernel_threads();
	if (error)
		goto Cleanup;

	if (hibernation_test(TEST_FREEZER)) {

		/*
		 * Indicate to the caller that we are returning due to a
		 * successful freezer test.
		 */
		freezer_test_done = true;
		goto Thaw;
	}

	error = dpm_prepare(PMSG_FREEZE);
	if (error) {
		dpm_complete(PMSG_RECOVER);
		goto Thaw;
	}

	suspend_console();
	pm_restrict_gfp_mask();

	error = dpm_suspend(PMSG_FREEZE);

	if (error || hibernation_test(TEST_DEVICES))
		platform_recover(platform_mode);
	else
		error = create_image(platform_mode);

	/*
	 * In the case that we call create_image() above, the control
	 * returns here (1) after the image has been created or the
	 * image creation has failed and (2) after a successful restore.
	 */

	/* We may need to release the preallocated image pages here. */
	if (error || !in_suspend)
		swsusp_free();

	msg = in_suspend ? (error ? PMSG_RECOVER : PMSG_THAW) : PMSG_RESTORE;
	dpm_resume(msg);

	if (error || !in_suspend)
		pm_restore_gfp_mask();

	resume_console();
	dpm_complete(msg);

 Close:
	platform_end(platform_mode);
	return error;

 Thaw:
	thaw_kernel_threads();
 Cleanup:
	swsusp_free();
	goto Close;
}

int __weak hibernate_resume_nonboot_cpu_disable(void)
{
	return suspend_disable_secondary_cpus();
}

/**
 * resume_target_kernel - Restore system state from a hibernation image.
 * @platform_mode: Whether or not to use the platform driver.
 *
 * Execute device drivers' "noirq" and "late" freeze callbacks, restore the
 * contents of highmem that have not been restored yet from the image and run
 * the low-level code that will restore the remaining contents of memory and
 * switch to the just restored target kernel.
 */
static int resume_target_kernel(bool platform_mode)
{
	int error;

	error = dpm_suspend_end(PMSG_QUIESCE);
	if (error) {
		pr_err("Some devices failed to power down, aborting resume\n");
		return error;
	}

	error = platform_pre_restore(platform_mode);
	if (error)
		goto Cleanup;

	cpuidle_pause();

	error = hibernate_resume_nonboot_cpu_disable();
	if (error)
		goto Enable_cpus;

	local_irq_disable();
	system_state = SYSTEM_SUSPEND;

	error = syscore_suspend();
	if (error)
		goto Enable_irqs;

	save_processor_state();
	error = restore_highmem();
	if (!error) {
		error = swsusp_arch_resume();
		/*
		 * The code below is only ever reached in case of a failure.
		 * Otherwise, execution continues at the place where
		 * swsusp_arch_suspend() was called.
		 */
		BUG_ON(!error);
		/*
		 * This call to restore_highmem() reverts the changes made by
		 * the previous one.
		 */
		restore_highmem();
	}
	/*
	 * The only reason why swsusp_arch_resume() can fail is memory being
	 * very tight, so we have to free it as soon as we can to avoid
	 * subsequent failures.
	 */
	swsusp_free();
	restore_processor_state();
	touch_softlockup_watchdog();

	syscore_resume();

 Enable_irqs:
	system_state = SYSTEM_RUNNING;
	local_irq_enable();

 Enable_cpus:
	pm_sleep_enable_secondary_cpus();

 Cleanup:
	platform_restore_cleanup(platform_mode);

	dpm_resume_start(PMSG_RECOVER);

	return error;
}

/**
 * hibernation_restore - Quiesce devices and restore from a hibernation image.
 * @platform_mode: If set, use platform driver to prepare for the transition.
 *
 * This routine must be called with system_transition_mutex held.  If it is
 * successful, control reappears in the restored target kernel in
 * hibernation_snapshot().
 */
int hibernation_restore(int platform_mode)
{
	int error;

	pm_prepare_console();
	suspend_console();
	pm_restrict_gfp_mask();
	error = dpm_suspend_start(PMSG_QUIESCE);
	if (!error) {
		error = resume_target_kernel(platform_mode);
		/*
		 * The above should either succeed and jump to the new kernel,
		 * or return with an error. Otherwise things are just
		 * undefined, so let's be paranoid.
		 */
		BUG_ON(!error);
	}
	dpm_resume_end(PMSG_RECOVER);
	pm_restore_gfp_mask();
	resume_console();
	pm_restore_console();
	return error;
}

/**
 * hibernation_platform_enter - Power off the system using the platform driver.
 */
int hibernation_platform_enter(void)
{
	int error;

	if (!hibernation_ops)
		return -ENOSYS;

	/*
	 * We have cancelled the power transition by running
	 * hibernation_ops->finish() before saving the image, so we should let
	 * the firmware know that we're going to enter the sleep state after all
	 */
	error = hibernation_ops->begin(PMSG_HIBERNATE);
	if (error)
		goto Close;

	entering_platform_hibernation = true;
	suspend_console();
	error = dpm_suspend_start(PMSG_HIBERNATE);
	if (error) {
		if (hibernation_ops->recover)
			hibernation_ops->recover();
		goto Resume_devices;
	}

	error = dpm_suspend_end(PMSG_HIBERNATE);
	if (error)
		goto Resume_devices;

	error = hibernation_ops->prepare();
	if (error)
		goto Platform_finish;

	error = pm_sleep_disable_secondary_cpus();
	if (error)
		goto Enable_cpus;

	local_irq_disable();
	system_state = SYSTEM_SUSPEND;
	syscore_suspend();
	if (pm_wakeup_pending()) {
		error = -EAGAIN;
		goto Power_up;
	}

	hibernation_ops->enter();
	/* We should never get here */
	while (1);

 Power_up:
	syscore_resume();
	system_state = SYSTEM_RUNNING;
	local_irq_enable();

 Enable_cpus:
	pm_sleep_enable_secondary_cpus();

 Platform_finish:
	hibernation_ops->finish();

	dpm_resume_start(PMSG_RESTORE);

 Resume_devices:
	entering_platform_hibernation = false;
	dpm_resume_end(PMSG_RESTORE);
	resume_console();

 Close:
	hibernation_ops->end();

	return error;
}

/**
 * power_down - Shut the machine down for hibernation.
 *
 * Use the platform driver, if configured, to put the system into the sleep
 * state corresponding to hibernation, or try to power it off or reboot,
 * depending on the value of hibernation_mode.
 */
static void power_down(void)
{
	int error;

#ifdef CONFIG_SUSPEND
	if (hibernation_mode == HIBERNATION_SUSPEND) {
		error = suspend_devices_and_enter(mem_sleep_current);
		if (error) {
			hibernation_mode = hibernation_ops ?
						HIBERNATION_PLATFORM :
						HIBERNATION_SHUTDOWN;
		} else {
			/* Restore swap signature. */
			error = swsusp_unmark();
			if (error)
				pr_err("Swap will be unusable! Try swapon -a.\n");

			return;
		}
	}
#endif

	switch (hibernation_mode) {
	case HIBERNATION_REBOOT:
		kernel_restart(NULL);
		break;
	case HIBERNATION_PLATFORM:
		error = hibernation_platform_enter();
		if (error == -EAGAIN || error == -EBUSY) {
			swsusp_unmark();
			events_check_enabled = false;
			pr_info("Wakeup event detected during hibernation, rolling back.\n");
			return;
		}
		fallthrough;
	case HIBERNATION_SHUTDOWN:
		if (kernel_can_power_off())
			kernel_power_off();
		break;
	}
	kernel_halt();
	/*
	 * Valid image is on the disk, if we continue we risk serious data
	 * corruption after resume.
	 */
	pr_crit("Power down manually\n");
	while (1)
		cpu_relax();
}

static int load_image_and_restore(bool snapshot_test)
{
	int error;
	unsigned int flags;

	pm_pr_dbg("Loading hibernation image.\n");

	lock_device_hotplug();
	error = create_basic_memory_bitmaps();
	if (error) {
<<<<<<< HEAD
		swsusp_close(snapshot_test);
=======
		swsusp_close();
>>>>>>> 2d5404ca
		goto Unlock;
	}

	error = swsusp_read(&flags);
<<<<<<< HEAD
	swsusp_close(snapshot_test);
=======
	swsusp_close();
>>>>>>> 2d5404ca
	if (!error)
		error = hibernation_restore(flags & SF_PLATFORM_MODE);

	pr_err("Failed to load image, recovering.\n");
	swsusp_free();
	free_basic_memory_bitmaps();
 Unlock:
	unlock_device_hotplug();

	return error;
}

#define COMPRESSION_ALGO_LZO "lzo"
#define COMPRESSION_ALGO_LZ4 "lz4"

/**
 * hibernate - Carry out system hibernation, including saving the image.
 */
int hibernate(void)
{
	bool snapshot_test = false;
	unsigned int sleep_flags;
	int error;
	void *secret_key;

	if (!hibernation_available()) {
		pm_pr_dbg("Hibernation not available.\n");
		return -EPERM;
	}
	efi_skey_stop_regen();

	error = snapshot_create_trampoline();
	if (error)
		return error;

	/* using EFI secret key to encrypt hidden area */
	secret_key = get_efi_secret_key();
	if (secret_key) {
		error = encrypt_backup_hidden_area(secret_key, SECRET_KEY_SIZE);
		if (error) {
			pr_err("Encrypt hidden area failed: %d\n", error);
			snapshot_free_trampoline();
			return error;
		}
	}

	/*
	 * Query for the compression algorithm support if compression is enabled.
	 */
	if (!nocompress) {
		strscpy(hib_comp_algo, hibernate_compressor, sizeof(hib_comp_algo));
		if (crypto_has_comp(hib_comp_algo, 0, 0) != 1) {
			pr_err("%s compression is not available\n", hib_comp_algo);
			return -EOPNOTSUPP;
		}
	}

	sleep_flags = lock_system_sleep();
	/* The snapshot device should not be opened while we're running */
	if (!hibernate_acquire()) {
		error = -EBUSY;
		goto Unlock;
	}

	pr_info("hibernation entry\n");
	pm_prepare_console();
	error = pm_notifier_call_chain_robust(PM_HIBERNATION_PREPARE, PM_POST_HIBERNATION);
	if (error)
		goto Restore;

	ksys_sync_helper();

	error = freeze_processes();
	if (error)
		goto Exit;

	lock_device_hotplug();
	/* Allocate memory management structures */
	error = create_basic_memory_bitmaps();
	if (error)
		goto Thaw;

	error = hibernation_snapshot(hibernation_mode == HIBERNATION_PLATFORM);
	if (error || freezer_test_done)
		goto Free_bitmaps;

	if (in_suspend) {
		unsigned int flags = 0;

		if (hibernation_mode == HIBERNATION_PLATFORM)
			flags |= SF_PLATFORM_MODE;
		if (nocompress) {
			flags |= SF_NOCOMPRESS_MODE;
		} else {
		        flags |= SF_CRC32_MODE;

			/*
			 * By default, LZO compression is enabled. Use SF_COMPRESSION_ALG_LZ4
			 * to override this behaviour and use LZ4.
			 *
			 * Refer kernel/power/power.h for more details
			 */

			if (!strcmp(hib_comp_algo, COMPRESSION_ALGO_LZ4))
				flags |= SF_COMPRESSION_ALG_LZ4;
			else
				flags |= SF_COMPRESSION_ALG_LZO;
		}

		pm_pr_dbg("Writing hibernation image.\n");
		error = swsusp_write(flags);
		swsusp_free();
		if (!error) {
			if (hibernation_mode == HIBERNATION_TEST_RESUME)
				snapshot_test = true;
			else
				power_down();
		}
		in_suspend = 0;
		pm_restore_gfp_mask();
	} else {
		pm_pr_dbg("Hibernation image restored successfully.\n");
		snapshot_restore_trampoline();
	}

 Free_bitmaps:
	free_basic_memory_bitmaps();
 Thaw:
	unlock_device_hotplug();
	if (snapshot_test) {
		pm_pr_dbg("Checking hibernation image\n");
		error = swsusp_check(false);
		if (!error)
			error = load_image_and_restore(false);
	}
	thaw_processes();

	/* Don't bother checking whether freezer_test_done is true */
	freezer_test_done = false;
 Exit:
	pm_notifier_call_chain(PM_POST_HIBERNATION);
 Restore:
	pm_restore_console();
	hibernate_release();
 Unlock:
	unlock_system_sleep(sleep_flags);
	pr_info("hibernation exit\n");

	return error;
}

/**
 * hibernate_quiet_exec - Execute a function with all devices frozen.
 * @func: Function to execute.
 * @data: Data pointer to pass to @func.
 *
 * Return the @func return value or an error code if it cannot be executed.
 */
int hibernate_quiet_exec(int (*func)(void *data), void *data)
{
	unsigned int sleep_flags;
	int error;

	sleep_flags = lock_system_sleep();

	if (!hibernate_acquire()) {
		error = -EBUSY;
		goto unlock;
	}

	pm_prepare_console();

	error = pm_notifier_call_chain_robust(PM_HIBERNATION_PREPARE, PM_POST_HIBERNATION);
	if (error)
		goto restore;

	error = freeze_processes();
	if (error)
		goto exit;

	lock_device_hotplug();

	pm_suspend_clear_flags();

	error = platform_begin(true);
	if (error)
		goto thaw;

	error = freeze_kernel_threads();
	if (error)
		goto thaw;

	error = dpm_prepare(PMSG_FREEZE);
	if (error)
		goto dpm_complete;

	suspend_console();

	error = dpm_suspend(PMSG_FREEZE);
	if (error)
		goto dpm_resume;

	error = dpm_suspend_end(PMSG_FREEZE);
	if (error)
		goto dpm_resume;

	error = platform_pre_snapshot(true);
	if (error)
		goto skip;

	error = func(data);

skip:
	platform_finish(true);

	dpm_resume_start(PMSG_THAW);

dpm_resume:
	dpm_resume(PMSG_THAW);

	resume_console();

dpm_complete:
	dpm_complete(PMSG_THAW);

	thaw_kernel_threads();

thaw:
	platform_end(true);

	unlock_device_hotplug();

	thaw_processes();

exit:
	pm_notifier_call_chain(PM_POST_HIBERNATION);

restore:
	pm_restore_console();

	hibernate_release();

unlock:
	unlock_system_sleep(sleep_flags);

	return error;
}
EXPORT_SYMBOL_GPL(hibernate_quiet_exec);

static int __init find_resume_device(void)
{
	if (!strlen(resume_file))
		return -ENOENT;

	pm_pr_dbg("Checking hibernation image partition %s\n", resume_file);

	if (resume_delay) {
		pr_info("Waiting %dsec before reading resume device ...\n",
			resume_delay);
		ssleep(resume_delay);
	}

	/* Check if the device is there */
	if (!early_lookup_bdev(resume_file, &swsusp_resume_device))
		return 0;

	/*
	 * Some device discovery might still be in progress; we need to wait for
	 * this to finish.
	 */
	wait_for_device_probe();
	if (resume_wait) {
		while (early_lookup_bdev(resume_file, &swsusp_resume_device))
			msleep(10);
		async_synchronize_full();
	}

	return early_lookup_bdev(resume_file, &swsusp_resume_device);
}

static int software_resume(void)
{
	int error;

	pm_pr_dbg("Hibernation image partition %d:%d present\n",
		MAJOR(swsusp_resume_device), MINOR(swsusp_resume_device));

	pm_pr_dbg("Looking for hibernation image.\n");

	mutex_lock(&system_transition_mutex);
	error = swsusp_check(true);
	if (error)
		goto Unlock;

	/*
	 * Check if the hibernation image is compressed. If so, query for
	 * the algorithm support.
	 */
	if (!(swsusp_header_flags & SF_NOCOMPRESS_MODE)) {
		if (swsusp_header_flags & SF_COMPRESSION_ALG_LZ4)
			strscpy(hib_comp_algo, COMPRESSION_ALGO_LZ4, sizeof(hib_comp_algo));
		else
			strscpy(hib_comp_algo, COMPRESSION_ALGO_LZO, sizeof(hib_comp_algo));
		if (crypto_has_comp(hib_comp_algo, 0, 0) != 1) {
			pr_err("%s compression is not available\n", hib_comp_algo);
			error = -EOPNOTSUPP;
			goto Unlock;
		}
	}

	/* The snapshot device should not be opened while we're running */
	if (!hibernate_acquire()) {
		error = -EBUSY;
<<<<<<< HEAD
		swsusp_close(true);
=======
		swsusp_close();
>>>>>>> 2d5404ca
		goto Unlock;
	}

	pr_info("resume from hibernation\n");
	pm_prepare_console();
	error = pm_notifier_call_chain_robust(PM_RESTORE_PREPARE, PM_POST_RESTORE);
	if (error)
		goto Restore;

	pm_pr_dbg("Preparing processes for hibernation restore.\n");
	error = freeze_processes();
	if (error)
		goto Close_Finish;

	error = freeze_kernel_threads();
	if (error) {
		thaw_processes();
		goto Close_Finish;
	}

	error = load_image_and_restore(true);
	thaw_processes();
 Finish:
	pm_notifier_call_chain(PM_POST_RESTORE);
 Restore:
	pm_restore_console();
	pr_info("resume failed (%d)\n", error);
	hibernate_release();
	/* For success case, the suspend path will release the lock */
 Unlock:
	mutex_unlock(&system_transition_mutex);
	pm_pr_dbg("Hibernation image not present or could not be loaded.\n");
	return error;
 Close_Finish:
<<<<<<< HEAD
	swsusp_close(true);
=======
	swsusp_close();
>>>>>>> 2d5404ca
	goto Finish;
}

/**
 * software_resume_initcall - Resume from a saved hibernation image.
 *
 * This routine is called as a late initcall, when all devices have been
 * discovered and initialized already.
 *
 * The image reading code is called to see if there is a hibernation image
 * available for reading.  If that is the case, devices are quiesced and the
 * contents of memory is restored from the saved image.
 *
 * If this is successful, control reappears in the restored target kernel in
 * hibernation_snapshot() which returns to hibernate().  Otherwise, the routine
 * attempts to recover gracefully and make the kernel return to the normal mode
 * of operation.
 */
static int __init software_resume_initcall(void)
{
	/*
	 * If the user said "noresume".. bail out early.
	 */
	if (noresume || !hibernation_available())
		return 0;

	if (!swsusp_resume_device) {
		int error = find_resume_device();

		if (error)
			return error;
	}

	return software_resume();
}
late_initcall_sync(software_resume_initcall);


static const char * const hibernation_modes[] = {
	[HIBERNATION_PLATFORM]	= "platform",
	[HIBERNATION_SHUTDOWN]	= "shutdown",
	[HIBERNATION_REBOOT]	= "reboot",
#ifdef CONFIG_SUSPEND
	[HIBERNATION_SUSPEND]	= "suspend",
#endif
	[HIBERNATION_TEST_RESUME]	= "test_resume",
};

/*
 * /sys/power/disk - Control hibernation mode.
 *
 * Hibernation can be handled in several ways.  There are a few different ways
 * to put the system into the sleep state: using the platform driver (e.g. ACPI
 * or other hibernation_ops), powering it off or rebooting it (for testing
 * mostly).
 *
 * The sysfs file /sys/power/disk provides an interface for selecting the
 * hibernation mode to use.  Reading from this file causes the available modes
 * to be printed.  There are 3 modes that can be supported:
 *
 *	'platform'
 *	'shutdown'
 *	'reboot'
 *
 * If a platform hibernation driver is in use, 'platform' will be supported
 * and will be used by default.  Otherwise, 'shutdown' will be used by default.
 * The selected option (i.e. the one corresponding to the current value of
 * hibernation_mode) is enclosed by a square bracket.
 *
 * To select a given hibernation mode it is necessary to write the mode's
 * string representation (as returned by reading from /sys/power/disk) back
 * into /sys/power/disk.
 */

static ssize_t disk_show(struct kobject *kobj, struct kobj_attribute *attr,
			 char *buf)
{
	ssize_t count = 0;
	int i;

	if (!hibernation_available())
		return sysfs_emit(buf, "[disabled]\n");

	for (i = HIBERNATION_FIRST; i <= HIBERNATION_MAX; i++) {
		if (!hibernation_modes[i])
			continue;
		switch (i) {
		case HIBERNATION_SHUTDOWN:
		case HIBERNATION_REBOOT:
#ifdef CONFIG_SUSPEND
		case HIBERNATION_SUSPEND:
#endif
		case HIBERNATION_TEST_RESUME:
			break;
		case HIBERNATION_PLATFORM:
			if (hibernation_ops)
				break;
			/* not a valid mode, continue with loop */
			continue;
		}
		if (i == hibernation_mode)
			count += sysfs_emit_at(buf, count, "[%s] ", hibernation_modes[i]);
		else
			count += sysfs_emit_at(buf, count, "%s ", hibernation_modes[i]);
	}

	/* Convert the last space to a newline if needed. */
	if (count > 0)
		buf[count - 1] = '\n';

	return count;
}

static ssize_t disk_store(struct kobject *kobj, struct kobj_attribute *attr,
			  const char *buf, size_t n)
{
	int mode = HIBERNATION_INVALID;
	unsigned int sleep_flags;
	int error = 0;
	int len;
	char *p;
	int i;

	if (!hibernation_available())
		return -EPERM;

	p = memchr(buf, '\n', n);
	len = p ? p - buf : n;

	sleep_flags = lock_system_sleep();
	for (i = HIBERNATION_FIRST; i <= HIBERNATION_MAX; i++) {
		if (len == strlen(hibernation_modes[i])
		    && !strncmp(buf, hibernation_modes[i], len)) {
			mode = i;
			break;
		}
	}
	if (mode != HIBERNATION_INVALID) {
		switch (mode) {
		case HIBERNATION_SHUTDOWN:
		case HIBERNATION_REBOOT:
#ifdef CONFIG_SUSPEND
		case HIBERNATION_SUSPEND:
#endif
		case HIBERNATION_TEST_RESUME:
			hibernation_mode = mode;
			break;
		case HIBERNATION_PLATFORM:
			if (hibernation_ops)
				hibernation_mode = mode;
			else
				error = -EINVAL;
		}
	} else
		error = -EINVAL;

	if (!error)
		pm_pr_dbg("Hibernation mode set to '%s'\n",
			       hibernation_modes[mode]);
	unlock_system_sleep(sleep_flags);
	return error ? error : n;
}

power_attr(disk);

static ssize_t resume_show(struct kobject *kobj, struct kobj_attribute *attr,
			   char *buf)
{
	return sysfs_emit(buf, "%d:%d\n", MAJOR(swsusp_resume_device),
			  MINOR(swsusp_resume_device));
}

static ssize_t resume_store(struct kobject *kobj, struct kobj_attribute *attr,
			    const char *buf, size_t n)
{
	unsigned int sleep_flags;
	int len = n;
	char *name;
	dev_t dev;
	int error;

	if (!hibernation_available())
		return n;

	if (len && buf[len-1] == '\n')
		len--;
	name = kstrndup(buf, len, GFP_KERNEL);
	if (!name)
		return -ENOMEM;

	error = lookup_bdev(name, &dev);
	if (error) {
		unsigned maj, min, offset;
		char *p, dummy;

		error = 0;
		if (sscanf(name, "%u:%u%c", &maj, &min, &dummy) == 2 ||
		    sscanf(name, "%u:%u:%u:%c", &maj, &min, &offset,
				&dummy) == 3) {
			dev = MKDEV(maj, min);
			if (maj != MAJOR(dev) || min != MINOR(dev))
				error = -EINVAL;
		} else {
			dev = new_decode_dev(simple_strtoul(name, &p, 16));
			if (*p)
				error = -EINVAL;
		}
	}
	kfree(name);
	if (error)
		return error;

	sleep_flags = lock_system_sleep();
	swsusp_resume_device = dev;
	unlock_system_sleep(sleep_flags);

	pm_pr_dbg("Configured hibernation resume from disk to %u\n",
		  swsusp_resume_device);
	noresume = 0;
	software_resume();
	return n;
}

power_attr(resume);

static ssize_t resume_offset_show(struct kobject *kobj,
				  struct kobj_attribute *attr, char *buf)
{
	return sysfs_emit(buf, "%llu\n", (unsigned long long)swsusp_resume_block);
}

static ssize_t resume_offset_store(struct kobject *kobj,
				   struct kobj_attribute *attr, const char *buf,
				   size_t n)
{
	unsigned long long offset;
	int rc;

	rc = kstrtoull(buf, 0, &offset);
	if (rc)
		return rc;
	swsusp_resume_block = offset;

	return n;
}

power_attr(resume_offset);

static ssize_t image_size_show(struct kobject *kobj, struct kobj_attribute *attr,
			       char *buf)
{
	return sysfs_emit(buf, "%lu\n", image_size);
}

static ssize_t image_size_store(struct kobject *kobj, struct kobj_attribute *attr,
				const char *buf, size_t n)
{
	unsigned long size;

	if (sscanf(buf, "%lu", &size) == 1) {
		image_size = size;
		return n;
	}

	return -EINVAL;
}

power_attr(image_size);

static ssize_t reserved_size_show(struct kobject *kobj,
				  struct kobj_attribute *attr, char *buf)
{
	return sysfs_emit(buf, "%lu\n", reserved_size);
}

static ssize_t reserved_size_store(struct kobject *kobj,
				   struct kobj_attribute *attr,
				   const char *buf, size_t n)
{
	unsigned long size;

	if (sscanf(buf, "%lu", &size) == 1) {
		reserved_size = size;
		return n;
	}

	return -EINVAL;
}

power_attr(reserved_size);

static struct attribute *g[] = {
	&disk_attr.attr,
	&resume_offset_attr.attr,
	&resume_attr.attr,
	&image_size_attr.attr,
	&reserved_size_attr.attr,
	NULL,
};


static const struct attribute_group attr_group = {
	.attrs = g,
};


static int __init pm_disk_init(void)
{
	return sysfs_create_group(power_kobj, &attr_group);
}

core_initcall(pm_disk_init);


static int __init resume_setup(char *str)
{
	if (noresume)
		return 1;

	strscpy(resume_file, str);
	return 1;
}

static int __init resume_offset_setup(char *str)
{
	unsigned long long offset;

	if (noresume)
		return 1;

	if (sscanf(str, "%llu", &offset) == 1)
		swsusp_resume_block = offset;

	return 1;
}

static int __init hibernate_setup(char *str)
{
	if (!strncmp(str, "noresume", 8)) {
		noresume = 1;
	} else if (!strncmp(str, "nocompress", 10)) {
		nocompress = 1;
	} else if (!strncmp(str, "no", 2)) {
		noresume = 1;
		nohibernate = 1;
	} else if (IS_ENABLED(CONFIG_STRICT_KERNEL_RWX)
		   && !strncmp(str, "protect_image", 13)) {
		enable_restore_image_protection();
	} else if (!strncmp(str, "sigenforce", 10)) {
		snapshot_set_enforce_verify();
	}
	return 1;
}

static int __init noresume_setup(char *str)
{
	noresume = 1;
	return 1;
}

static int __init resumewait_setup(char *str)
{
	resume_wait = 1;
	return 1;
}

static int __init resumedelay_setup(char *str)
{
	int rc = kstrtouint(str, 0, &resume_delay);

	if (rc)
		pr_warn("resumedelay: bad option string '%s'\n", str);
	return 1;
}

static int __init nohibernate_setup(char *str)
{
	noresume = 1;
	nohibernate = 1;
	return 1;
}

static const char * const comp_alg_enabled[] = {
#if IS_ENABLED(CONFIG_CRYPTO_LZO)
	COMPRESSION_ALGO_LZO,
#endif
#if IS_ENABLED(CONFIG_CRYPTO_LZ4)
	COMPRESSION_ALGO_LZ4,
#endif
};

static int hibernate_compressor_param_set(const char *compressor,
		const struct kernel_param *kp)
{
	unsigned int sleep_flags;
	int index, ret;

	sleep_flags = lock_system_sleep();

	index = sysfs_match_string(comp_alg_enabled, compressor);
	if (index >= 0) {
		ret = param_set_copystring(comp_alg_enabled[index], kp);
		if (!ret)
			strscpy(hib_comp_algo, comp_alg_enabled[index],
				sizeof(hib_comp_algo));
	} else {
		ret = index;
	}

	unlock_system_sleep(sleep_flags);

	if (ret)
		pr_debug("Cannot set specified compressor %s\n",
			 compressor);

	return ret;
}

static const struct kernel_param_ops hibernate_compressor_param_ops = {
	.set    = hibernate_compressor_param_set,
	.get    = param_get_string,
};

static struct kparam_string hibernate_compressor_param_string = {
	.maxlen = sizeof(hibernate_compressor),
	.string = hibernate_compressor,
};

module_param_cb(compressor, &hibernate_compressor_param_ops,
		&hibernate_compressor_param_string, 0644);
MODULE_PARM_DESC(compressor,
		 "Compression algorithm to be used with hibernation");

__setup("noresume", noresume_setup);
__setup("resume_offset=", resume_offset_setup);
__setup("resume=", resume_setup);
__setup("hibernate=", hibernate_setup);
__setup("resumewait", resumewait_setup);
__setup("resumedelay=", resumedelay_setup);
__setup("nohibernate", nohibernate_setup);<|MERGE_RESOLUTION|>--- conflicted
+++ resolved
@@ -30,7 +30,6 @@
 #include <linux/syscore_ops.h>
 #include <linux/ctype.h>
 #include <linux/ktime.h>
-#include <linux/efi.h>
 #include <linux/security.h>
 #include <linux/secretmem.h>
 #include <trace/events/power.h>
@@ -92,19 +91,9 @@
 
 bool hibernation_available(void)
 {
-	if (nohibernate != 0 || secretmem_active() || cxl_mem_active())
-		return false;
-
-	if (security_locked_down(LOCKDOWN_HIBERNATION) || snapshot_is_enforce_verify()) {
-		snapshot_set_enforce_verify();
-		if (get_efi_secret_key())
-			return true;
-		else
-			pr_warn("the secret key is invalid\n");
-		return false;
-	} else {
-		return true;
-	}
+	return nohibernate == 0 &&
+		!security_locked_down(LOCKDOWN_HIBERNATION) &&
+		!secretmem_active() && !cxl_mem_active();
 }
 
 /**
@@ -314,14 +303,10 @@
 {
 	int error;
 
-	error = swsusp_prepare_hash(false);
-	if (error)
-		return error;
-
 	error = dpm_suspend_end(PMSG_FREEZE);
 	if (error) {
 		pr_err("Some devices failed to power down, aborting\n");
-		goto finish_hash;
+		return error;
 	}
 
 	error = platform_pre_snapshot(platform_mode);
@@ -381,9 +366,6 @@
 
 	dpm_resume_start(in_suspend ?
 		(error ? PMSG_RECOVER : PMSG_THAW) : PMSG_RESTORE);
-
- finish_hash:
-	swsusp_finish_hash();
 
 	return error;
 }
@@ -717,7 +699,7 @@
 		cpu_relax();
 }
 
-static int load_image_and_restore(bool snapshot_test)
+static int load_image_and_restore(void)
 {
 	int error;
 	unsigned int flags;
@@ -727,20 +709,12 @@
 	lock_device_hotplug();
 	error = create_basic_memory_bitmaps();
 	if (error) {
-<<<<<<< HEAD
-		swsusp_close(snapshot_test);
-=======
 		swsusp_close();
->>>>>>> 2d5404ca
 		goto Unlock;
 	}
 
 	error = swsusp_read(&flags);
-<<<<<<< HEAD
-	swsusp_close(snapshot_test);
-=======
 	swsusp_close();
->>>>>>> 2d5404ca
 	if (!error)
 		error = hibernation_restore(flags & SF_PLATFORM_MODE);
 
@@ -764,27 +738,10 @@
 	bool snapshot_test = false;
 	unsigned int sleep_flags;
 	int error;
-	void *secret_key;
 
 	if (!hibernation_available()) {
 		pm_pr_dbg("Hibernation not available.\n");
 		return -EPERM;
-	}
-	efi_skey_stop_regen();
-
-	error = snapshot_create_trampoline();
-	if (error)
-		return error;
-
-	/* using EFI secret key to encrypt hidden area */
-	secret_key = get_efi_secret_key();
-	if (secret_key) {
-		error = encrypt_backup_hidden_area(secret_key, SECRET_KEY_SIZE);
-		if (error) {
-			pr_err("Encrypt hidden area failed: %d\n", error);
-			snapshot_free_trampoline();
-			return error;
-		}
 	}
 
 	/*
@@ -863,7 +820,6 @@
 		pm_restore_gfp_mask();
 	} else {
 		pm_pr_dbg("Hibernation image restored successfully.\n");
-		snapshot_restore_trampoline();
 	}
 
  Free_bitmaps:
@@ -874,7 +830,7 @@
 		pm_pr_dbg("Checking hibernation image\n");
 		error = swsusp_check(false);
 		if (!error)
-			error = load_image_and_restore(false);
+			error = load_image_and_restore();
 	}
 	thaw_processes();
 
@@ -1054,11 +1010,7 @@
 	/* The snapshot device should not be opened while we're running */
 	if (!hibernate_acquire()) {
 		error = -EBUSY;
-<<<<<<< HEAD
-		swsusp_close(true);
-=======
 		swsusp_close();
->>>>>>> 2d5404ca
 		goto Unlock;
 	}
 
@@ -1079,7 +1031,7 @@
 		goto Close_Finish;
 	}
 
-	error = load_image_and_restore(true);
+	error = load_image_and_restore();
 	thaw_processes();
  Finish:
 	pm_notifier_call_chain(PM_POST_RESTORE);
@@ -1093,11 +1045,7 @@
 	pm_pr_dbg("Hibernation image not present or could not be loaded.\n");
 	return error;
  Close_Finish:
-<<<<<<< HEAD
-	swsusp_close(true);
-=======
 	swsusp_close();
->>>>>>> 2d5404ca
 	goto Finish;
 }
 
@@ -1446,8 +1394,6 @@
 	} else if (IS_ENABLED(CONFIG_STRICT_KERNEL_RWX)
 		   && !strncmp(str, "protect_image", 13)) {
 		enable_restore_image_protection();
-	} else if (!strncmp(str, "sigenforce", 10)) {
-		snapshot_set_enforce_verify();
 	}
 	return 1;
 }
