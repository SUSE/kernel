/*
 * drivers/power/process.c - Functions for starting/stopping processes on 
 *                           suspend transitions.
 *
 * Originally from swsusp.
 */


#undef DEBUG

#include <linux/interrupt.h>
#include <linux/oom.h>
#include <linux/suspend.h>
#include <linux/module.h>
#include <linux/syscalls.h>
#include <linux/freezer.h>
#include <linux/delay.h>
#include <linux/workqueue.h>
#include <linux/kmod.h>
#include <trace/events/power.h>

/* 
 * Timeout for stopping processes
 */
unsigned int __read_mostly freeze_timeout_msecs = 20 * MSEC_PER_SEC;

static int try_to_freeze_tasks(bool user_only)
{
	struct task_struct *g, *p;
	unsigned long end_time;
	unsigned int todo;
	bool wq_busy = false;
	struct timeval start, end;
	u64 elapsed_msecs64;
	unsigned int elapsed_msecs;
	bool wakeup = false;
	int sleep_usecs = USEC_PER_MSEC;

	do_gettimeofday(&start);

	end_time = jiffies + msecs_to_jiffies(freeze_timeout_msecs);

	if (!user_only)
		freeze_workqueues_begin();

	while (true) {
		todo = 0;
		read_lock(&tasklist_lock);
		for_each_process_thread(g, p) {
			if (p == current || !freeze_task(p))
				continue;

			if (!freezer_should_skip(p))
				todo++;
		}
		read_unlock(&tasklist_lock);

		if (!user_only) {
			wq_busy = freeze_workqueues_busy();
			todo += wq_busy;
		}

		if (!todo || time_after(jiffies, end_time))
			break;

		if (pm_wakeup_pending()) {
			wakeup = true;
			break;
		}

		/*
		 * We need to retry, but first give the freezing tasks some
		 * time to enter the refrigerator.  Start with an initial
		 * 1 ms sleep followed by exponential backoff until 8 ms.
		 */
		usleep_range(sleep_usecs / 2, sleep_usecs);
		if (sleep_usecs < 8 * USEC_PER_MSEC)
			sleep_usecs *= 2;
	}

	do_gettimeofday(&end);
	elapsed_msecs64 = timeval_to_ns(&end) - timeval_to_ns(&start);
	do_div(elapsed_msecs64, NSEC_PER_MSEC);
	elapsed_msecs = elapsed_msecs64;

	if (todo) {
		printk("\n");
		printk(KERN_ERR "Freezing of tasks %s after %d.%03d seconds "
		       "(%d tasks refusing to freeze, wq_busy=%d):\n",
		       wakeup ? "aborted" : "failed",
		       elapsed_msecs / 1000, elapsed_msecs % 1000,
		       todo - wq_busy, wq_busy);

		if (!wakeup) {
			read_lock(&tasklist_lock);
			for_each_process_thread(g, p) {
				if (p != current && !freezer_should_skip(p)
				    && freezing(p) && !frozen(p))
					sched_show_task(p);
			}
			read_unlock(&tasklist_lock);
		}
	} else {
		printk("(elapsed %d.%03d seconds) ", elapsed_msecs / 1000,
			elapsed_msecs % 1000);
	}

	return todo ? -EBUSY : 0;
}

<<<<<<< HEAD
=======
static bool __check_frozen_processes(void)
{
	struct task_struct *g, *p;

	for_each_process_thread(g, p)
		if (p != current && !freezer_should_skip(p) && !frozen(p))
			return false;

	return true;
}

>>>>>>> 6f566b79
/*
 * Returns true if all freezable tasks (except for current) are frozen already
 */
static bool check_frozen_processes(void)
{
<<<<<<< HEAD
	struct task_struct *g, *p;
	bool ret = true;

	read_lock(&tasklist_lock);
	for_each_process_thread(g, p) {
		if (p != current && !freezer_should_skip(p) &&
		    !frozen(p)) {
			ret = false;
			goto done;
		}
	}
done:
	read_unlock(&tasklist_lock);

=======
	bool ret;

	read_lock(&tasklist_lock);
	ret = __check_frozen_processes();
	read_unlock(&tasklist_lock);
>>>>>>> 6f566b79
	return ret;
}

/**
 * freeze_processes - Signal user space processes to enter the refrigerator.
 * The current thread will not be frozen.  The same process that calls
 * freeze_processes must later call thaw_processes.
 *
 * On success, returns 0.  On failure, -errno and system is fully thawed.
 */
int freeze_processes(void)
{
	int error;
	int oom_kills_saved;

	error = __usermodehelper_disable(UMH_FREEZING);
	if (error)
		return error;

	/* Make sure this task doesn't get frozen */
	current->flags |= PF_SUSPEND_TASK;

	if (!pm_freezing)
		atomic_inc(&system_freezing_cnt);

	pm_wakeup_clear();
	printk("Freezing user space processes ... ");
	pm_freezing = true;
	oom_kills_saved = oom_kills_count();
	error = try_to_freeze_tasks(true);
	if (!error) {
		__usermodehelper_set_disable_depth(UMH_DISABLED);
		oom_killer_disable();

		/*
		 * There might have been an OOM kill while we were
		 * freezing tasks and the killed task might be still
		 * on the way out so we have to double check for race.
		 */
		if (oom_kills_count() != oom_kills_saved &&
<<<<<<< HEAD
				!check_frozen_processes()) {
			__usermodehelper_set_disable_depth(UMH_ENABLED);
			printk("OOM in progress.");
			error = -EBUSY;
			goto done;
		}
		printk("done.");
=======
		    !check_frozen_processes()) {
			__usermodehelper_set_disable_depth(UMH_ENABLED);
			printk("OOM in progress.");
			error = -EBUSY;
		} else {
			printk("done.");
		}
>>>>>>> 6f566b79
	}
done:
	printk("\n");
	BUG_ON(in_atomic());

	if (error)
		thaw_processes();
	return error;
}

/**
 * freeze_kernel_threads - Make freezable kernel threads go to the refrigerator.
 *
 * On success, returns 0.  On failure, -errno and only the kernel threads are
 * thawed, so as to give a chance to the caller to do additional cleanups
 * (if any) before thawing the userspace tasks. So, it is the responsibility
 * of the caller to thaw the userspace tasks, when the time is right.
 */
int freeze_kernel_threads(void)
{
	int error;

	printk("Freezing remaining freezable tasks ... ");
	pm_nosig_freezing = true;
	error = try_to_freeze_tasks(false);
	if (!error)
		printk("done.");

	printk("\n");
	BUG_ON(in_atomic());

	if (error)
		thaw_kernel_threads();
	return error;
}

void thaw_processes(void)
{
	struct task_struct *g, *p;
	struct task_struct *curr = current;

	trace_suspend_resume(TPS("thaw_processes"), 0, true);
	if (pm_freezing)
		atomic_dec(&system_freezing_cnt);
	pm_freezing = false;
	pm_nosig_freezing = false;

	oom_killer_enable();

	printk("Restarting tasks ... ");

	__usermodehelper_set_disable_depth(UMH_FREEZING);
	thaw_workqueues();

	read_lock(&tasklist_lock);
	for_each_process_thread(g, p) {
		/* No other threads should have PF_SUSPEND_TASK set */
		WARN_ON((p != curr) && (p->flags & PF_SUSPEND_TASK));
		__thaw_task(p);
	}
	read_unlock(&tasklist_lock);

	WARN_ON(!(curr->flags & PF_SUSPEND_TASK));
	curr->flags &= ~PF_SUSPEND_TASK;

	usermodehelper_enable();

	schedule();
	printk("done.\n");
	trace_suspend_resume(TPS("thaw_processes"), 0, false);
}

void thaw_kernel_threads(void)
{
	struct task_struct *g, *p;

	pm_nosig_freezing = false;
	printk("Restarting kernel threads ... ");

	thaw_workqueues();

	read_lock(&tasklist_lock);
	for_each_process_thread(g, p) {
		if (p->flags & (PF_KTHREAD | PF_WQ_WORKER))
			__thaw_task(p);
	}
	read_unlock(&tasklist_lock);

	schedule();
	printk("done.\n");
}<|MERGE_RESOLUTION|>--- conflicted
+++ resolved
@@ -108,8 +108,6 @@
 	return todo ? -EBUSY : 0;
 }
 
-<<<<<<< HEAD
-=======
 static bool __check_frozen_processes(void)
 {
 	struct task_struct *g, *p;
@@ -121,34 +119,16 @@
 	return true;
 }
 
->>>>>>> 6f566b79
 /*
  * Returns true if all freezable tasks (except for current) are frozen already
  */
 static bool check_frozen_processes(void)
 {
-<<<<<<< HEAD
-	struct task_struct *g, *p;
-	bool ret = true;
-
-	read_lock(&tasklist_lock);
-	for_each_process_thread(g, p) {
-		if (p != current && !freezer_should_skip(p) &&
-		    !frozen(p)) {
-			ret = false;
-			goto done;
-		}
-	}
-done:
-	read_unlock(&tasklist_lock);
-
-=======
 	bool ret;
 
 	read_lock(&tasklist_lock);
 	ret = __check_frozen_processes();
 	read_unlock(&tasklist_lock);
->>>>>>> 6f566b79
 	return ret;
 }
 
@@ -189,15 +169,6 @@
 		 * on the way out so we have to double check for race.
 		 */
 		if (oom_kills_count() != oom_kills_saved &&
-<<<<<<< HEAD
-				!check_frozen_processes()) {
-			__usermodehelper_set_disable_depth(UMH_ENABLED);
-			printk("OOM in progress.");
-			error = -EBUSY;
-			goto done;
-		}
-		printk("done.");
-=======
 		    !check_frozen_processes()) {
 			__usermodehelper_set_disable_depth(UMH_ENABLED);
 			printk("OOM in progress.");
@@ -205,9 +176,7 @@
 		} else {
 			printk("done.");
 		}
->>>>>>> 6f566b79
-	}
-done:
+	}
 	printk("\n");
 	BUG_ON(in_atomic());
 
