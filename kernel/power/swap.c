--- conflicted
+++ resolved
@@ -30,7 +30,6 @@
 #include <linux/kthread.h>
 #include <linux/crc32.h>
 #include <linux/ktime.h>
-#include <linux/security.h>
 
 #include "power.h"
 
@@ -277,12 +276,7 @@
 	struct bio *bio;
 	int error = 0;
 
-<<<<<<< HEAD
-	bio = bio_alloc(hib_resume_bdev, 1, op | op_flags,
-			GFP_NOIO | __GFP_HIGH);
-=======
 	bio = bio_alloc(hib_resume_bdev, 1, opf, GFP_NOIO | __GFP_HIGH);
->>>>>>> eb3cdb58
 	bio->bi_iter.bi_sector = page_off * (PAGE_SIZE >> 9);
 
 	if (bio_add_page(bio, page, PAGE_SIZE, 0) < PAGE_SIZE) {
@@ -1108,11 +1102,6 @@
 		snapshot_write_finalize(snapshot);
 		if (!snapshot_image_loaded(snapshot))
 			ret = -ENODATA;
-		if (!ret)
-			ret = snapshot_image_verify();
-		snapshot_init_trampoline();
-		/* clean the hidden area in boot kernel */
-		clean_hidden_area();
 	}
 	swsusp_show_speed(start, stop, nr_to_read, "Read");
 	return ret;
@@ -1462,11 +1451,6 @@
 				}
 			}
 		}
-		if (!ret)
-			ret = snapshot_image_verify();
-		snapshot_init_trampoline();
-		/* clean the hidden area in boot kernel */
-		clean_hidden_area();
 	}
 	swsusp_show_speed(start, stop, nr_to_read, "Read");
 out_clean:
