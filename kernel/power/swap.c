// SPDX-License-Identifier: GPL-2.0-only
/*
 * linux/kernel/power/swap.c
 *
 * This file provides functions for reading the suspend image from
 * and writing it to a swap partition.
 *
 * Copyright (C) 1998,2001-2005 Pavel Machek <pavel@ucw.cz>
 * Copyright (C) 2006 Rafael J. Wysocki <rjw@sisk.pl>
 * Copyright (C) 2010-2012 Bojan Smojver <bojan@rexursive.com>
 */

#define pr_fmt(fmt) "PM: " fmt

#include <linux/module.h>
#include <linux/file.h>
#include <linux/delay.h>
#include <linux/bitops.h>
#include <linux/device.h>
#include <linux/bio.h>
#include <linux/blkdev.h>
#include <linux/swap.h>
#include <linux/swapops.h>
#include <linux/pm.h>
#include <linux/slab.h>
#include <linux/vmalloc.h>
#include <linux/cpumask.h>
#include <linux/atomic.h>
#include <linux/kthread.h>
#include <linux/crc32.h>
#include <linux/ktime.h>
#include <linux/security.h>

#include "power.h"

#define HIBERNATE_SIG	"S1SUSPEND"

u32 swsusp_hardware_signature;

/*
 * When reading an {un,}compressed image, we may restore pages in place,
 * in which case some architectures need these pages cleaning before they
 * can be executed. We don't know which pages these may be, so clean the lot.
 */
static bool clean_pages_on_read;
static bool clean_pages_on_decompress;

/*
 *	The swap map is a data structure used for keeping track of each page
 *	written to a swap partition.  It consists of many swap_map_page
 *	structures that contain each an array of MAP_PAGE_ENTRIES swap entries.
 *	These structures are stored on the swap and linked together with the
 *	help of the .next_swap member.
 *
 *	The swap map is created during suspend.  The swap map pages are
 *	allocated and populated one at a time, so we only need one memory
 *	page to set up the entire structure.
 *
 *	During resume we pick up all swap_map_page structures into a list.
 */

#define MAP_PAGE_ENTRIES	(PAGE_SIZE / sizeof(sector_t) - 1)

/*
 * Number of free pages that are not high.
 */
static inline unsigned long low_free_pages(void)
{
	return nr_free_pages() - nr_free_highpages();
}

/*
 * Number of pages required to be kept free while writing the image. Always
 * half of all available low pages before the writing starts.
 */
static inline unsigned long reqd_free_pages(void)
{
	return low_free_pages() / 2;
}

struct swap_map_page {
	sector_t entries[MAP_PAGE_ENTRIES];
	sector_t next_swap;
};

struct swap_map_page_list {
	struct swap_map_page *map;
	struct swap_map_page_list *next;
};

/*
 *	The swap_map_handle structure is used for handling swap in
 *	a file-alike way
 */

struct swap_map_handle {
	struct swap_map_page *cur;
	struct swap_map_page_list *maps;
	sector_t cur_swap;
	sector_t first_sector;
	unsigned int k;
	unsigned long reqd_free_pages;
	u32 crc32;
};

struct swsusp_header {
	char reserved[PAGE_SIZE - 20 - sizeof(sector_t) - sizeof(int) -
	              sizeof(u32) - sizeof(u32)];
	u32	hw_sig;
	u32	crc32;
	sector_t image;
	unsigned int flags;	/* Flags to pass to the "boot" kernel */
	char	orig_sig[10];
	char	sig[10];
} __packed;

static struct swsusp_header *swsusp_header;

/*
 *	The following functions are used for tracing the allocated
 *	swap pages, so that they can be freed in case of an error.
 */

struct swsusp_extent {
	struct rb_node node;
	unsigned long start;
	unsigned long end;
};

static struct rb_root swsusp_extents = RB_ROOT;

static int swsusp_extents_insert(unsigned long swap_offset)
{
	struct rb_node **new = &(swsusp_extents.rb_node);
	struct rb_node *parent = NULL;
	struct swsusp_extent *ext;

	/* Figure out where to put the new node */
	while (*new) {
		ext = rb_entry(*new, struct swsusp_extent, node);
		parent = *new;
		if (swap_offset < ext->start) {
			/* Try to merge */
			if (swap_offset == ext->start - 1) {
				ext->start--;
				return 0;
			}
			new = &((*new)->rb_left);
		} else if (swap_offset > ext->end) {
			/* Try to merge */
			if (swap_offset == ext->end + 1) {
				ext->end++;
				return 0;
			}
			new = &((*new)->rb_right);
		} else {
			/* It already is in the tree */
			return -EINVAL;
		}
	}
	/* Add the new node and rebalance the tree. */
	ext = kzalloc(sizeof(struct swsusp_extent), GFP_KERNEL);
	if (!ext)
		return -ENOMEM;

	ext->start = swap_offset;
	ext->end = swap_offset;
	rb_link_node(&ext->node, parent, new);
	rb_insert_color(&ext->node, &swsusp_extents);
	return 0;
}

/*
 *	alloc_swapdev_block - allocate a swap page and register that it has
 *	been allocated, so that it can be freed in case of an error.
 */

sector_t alloc_swapdev_block(int swap)
{
	unsigned long offset;

	offset = swp_offset(get_swap_page_of_type(swap));
	if (offset) {
		if (swsusp_extents_insert(offset))
			swap_free(swp_entry(swap, offset));
		else
			return swapdev_block(swap, offset);
	}
	return 0;
}

/*
 *	free_all_swap_pages - free swap pages allocated for saving image data.
 *	It also frees the extents used to register which swap entries had been
 *	allocated.
 */

void free_all_swap_pages(int swap)
{
	struct rb_node *node;

	while ((node = swsusp_extents.rb_node)) {
		struct swsusp_extent *ext;

		ext = rb_entry(node, struct swsusp_extent, node);
		rb_erase(node, &swsusp_extents);
		swap_free_nr(swp_entry(swap, ext->start),
			     ext->end - ext->start + 1);

		kfree(ext);
	}
}

int swsusp_swap_in_use(void)
{
	return (swsusp_extents.rb_node != NULL);
}

/*
 * General things
 */

static unsigned short root_swap = 0xffff;
static struct file *hib_resume_bdev_file;

struct hib_bio_batch {
	atomic_t		count;
	wait_queue_head_t	wait;
	blk_status_t		error;
	struct blk_plug		plug;
};

static void hib_init_batch(struct hib_bio_batch *hb)
{
	atomic_set(&hb->count, 0);
	init_waitqueue_head(&hb->wait);
	hb->error = BLK_STS_OK;
	blk_start_plug(&hb->plug);
}

static void hib_finish_batch(struct hib_bio_batch *hb)
{
	blk_finish_plug(&hb->plug);
}

static void hib_end_io(struct bio *bio)
{
	struct hib_bio_batch *hb = bio->bi_private;
	struct page *page = bio_first_page_all(bio);

	if (bio->bi_status) {
		pr_alert("Read-error on swap-device (%u:%u:%Lu)\n",
			 MAJOR(bio_dev(bio)), MINOR(bio_dev(bio)),
			 (unsigned long long)bio->bi_iter.bi_sector);
	}

	if (bio_data_dir(bio) == WRITE)
		put_page(page);
	else if (clean_pages_on_read)
		flush_icache_range((unsigned long)page_address(page),
				   (unsigned long)page_address(page) + PAGE_SIZE);

	if (bio->bi_status && !hb->error)
		hb->error = bio->bi_status;
	if (atomic_dec_and_test(&hb->count))
		wake_up(&hb->wait);

	bio_put(bio);
}

static int hib_submit_io(blk_opf_t opf, pgoff_t page_off, void *addr,
			 struct hib_bio_batch *hb)
{
	struct page *page = virt_to_page(addr);
	struct bio *bio;
	int error = 0;

	bio = bio_alloc(file_bdev(hib_resume_bdev_file), 1, opf,
			GFP_NOIO | __GFP_HIGH);
	bio->bi_iter.bi_sector = page_off * (PAGE_SIZE >> 9);

	if (bio_add_page(bio, page, PAGE_SIZE, 0) < PAGE_SIZE) {
		pr_err("Adding page to bio failed at %llu\n",
		       (unsigned long long)bio->bi_iter.bi_sector);
		bio_put(bio);
		return -EFAULT;
	}

	if (hb) {
		bio->bi_end_io = hib_end_io;
		bio->bi_private = hb;
		atomic_inc(&hb->count);
		submit_bio(bio);
	} else {
		error = submit_bio_wait(bio);
		bio_put(bio);
	}

	return error;
}

static int hib_wait_io(struct hib_bio_batch *hb)
{
	/*
	 * We are relying on the behavior of blk_plug that a thread with
	 * a plug will flush the plug list before sleeping.
	 */
	wait_event(hb->wait, atomic_read(&hb->count) == 0);
	return blk_status_to_errno(hb->error);
}

/*
 * Saving part
 */
static int mark_swapfiles(struct swap_map_handle *handle, unsigned int flags)
{
	int error;

	hib_submit_io(REQ_OP_READ, swsusp_resume_block, swsusp_header, NULL);
	if (!memcmp("SWAP-SPACE",swsusp_header->sig, 10) ||
	    !memcmp("SWAPSPACE2",swsusp_header->sig, 10)) {
		memcpy(swsusp_header->orig_sig,swsusp_header->sig, 10);
		memcpy(swsusp_header->sig, HIBERNATE_SIG, 10);
		swsusp_header->image = handle->first_sector;
		if (swsusp_hardware_signature) {
			swsusp_header->hw_sig = swsusp_hardware_signature;
			flags |= SF_HW_SIG;
		}
		swsusp_header->flags = flags;
		if (flags & SF_CRC32_MODE)
			swsusp_header->crc32 = handle->crc32;
		error = hib_submit_io(REQ_OP_WRITE | REQ_SYNC,
				      swsusp_resume_block, swsusp_header, NULL);
	} else {
		pr_err("Swap header not found!\n");
		error = -ENODEV;
	}
	return error;
}

/*
 * Hold the swsusp_header flag. This is used in software_resume() in
 * 'kernel/power/hibernate' to check if the image is compressed and query
 * for the compression algorithm support(if so).
 */
unsigned int swsusp_header_flags;

/**
 *	swsusp_swap_check - check if the resume device is a swap device
 *	and get its index (if so)
 *
 *	This is called before saving image
 */
static int swsusp_swap_check(void)
{
	int res;

	if (swsusp_resume_device)
		res = swap_type_of(swsusp_resume_device, swsusp_resume_block);
	else
		res = find_first_swap(&swsusp_resume_device);
	if (res < 0)
		return res;
	root_swap = res;

<<<<<<< HEAD
	hib_resume_bdev = blkdev_get_by_dev(swsusp_resume_device,
			BLK_OPEN_WRITE, NULL, NULL);
	if (IS_ERR(hib_resume_bdev))
		return PTR_ERR(hib_resume_bdev);

	res = set_blocksize(hib_resume_bdev, PAGE_SIZE);
	if (res < 0)
		blkdev_put(hib_resume_bdev, NULL);

	return res;
=======
	hib_resume_bdev_file = bdev_file_open_by_dev(swsusp_resume_device,
			BLK_OPEN_WRITE, NULL, NULL);
	if (IS_ERR(hib_resume_bdev_file))
		return PTR_ERR(hib_resume_bdev_file);

	return 0;
>>>>>>> 2d5404ca
}

/**
 *	write_page - Write one page to given swap location.
 *	@buf:		Address we're writing.
 *	@offset:	Offset of the swap page we're writing to.
 *	@hb:		bio completion batch
 */

static int write_page(void *buf, sector_t offset, struct hib_bio_batch *hb)
{
	void *src;
	int ret;

	if (!offset)
		return -ENOSPC;

	if (hb) {
		src = (void *)__get_free_page(GFP_NOIO | __GFP_NOWARN |
		                              __GFP_NORETRY);
		if (src) {
			copy_page(src, buf);
		} else {
			ret = hib_wait_io(hb); /* Free pages */
			if (ret)
				return ret;
			src = (void *)__get_free_page(GFP_NOIO |
			                              __GFP_NOWARN |
			                              __GFP_NORETRY);
			if (src) {
				copy_page(src, buf);
			} else {
				WARN_ON_ONCE(1);
				hb = NULL;	/* Go synchronous */
				src = buf;
			}
		}
	} else {
		src = buf;
	}
	return hib_submit_io(REQ_OP_WRITE | REQ_SYNC, offset, src, hb);
}

static void release_swap_writer(struct swap_map_handle *handle)
{
	if (handle->cur)
		free_page((unsigned long)handle->cur);
	handle->cur = NULL;
}

static int get_swap_writer(struct swap_map_handle *handle)
{
	int ret;

	ret = swsusp_swap_check();
	if (ret) {
		if (ret != -ENOSPC)
			pr_err("Cannot find swap device, try swapon -a\n");
		return ret;
	}
	handle->cur = (struct swap_map_page *)get_zeroed_page(GFP_KERNEL);
	if (!handle->cur) {
		ret = -ENOMEM;
		goto err_close;
	}
	handle->cur_swap = alloc_swapdev_block(root_swap);
	if (!handle->cur_swap) {
		ret = -ENOSPC;
		goto err_rel;
	}
	handle->k = 0;
	handle->reqd_free_pages = reqd_free_pages();
	handle->first_sector = handle->cur_swap;
	return 0;
err_rel:
	release_swap_writer(handle);
err_close:
<<<<<<< HEAD
	swsusp_close(false);
=======
	swsusp_close();
>>>>>>> 2d5404ca
	return ret;
}

static int swap_write_page(struct swap_map_handle *handle, void *buf,
		struct hib_bio_batch *hb)
{
	int error;
	sector_t offset;

	if (!handle->cur)
		return -EINVAL;
	offset = alloc_swapdev_block(root_swap);
	error = write_page(buf, offset, hb);
	if (error)
		return error;
	handle->cur->entries[handle->k++] = offset;
	if (handle->k >= MAP_PAGE_ENTRIES) {
		offset = alloc_swapdev_block(root_swap);
		if (!offset)
			return -ENOSPC;
		handle->cur->next_swap = offset;
		error = write_page(handle->cur, handle->cur_swap, hb);
		if (error)
			goto out;
		clear_page(handle->cur);
		handle->cur_swap = offset;
		handle->k = 0;

		if (hb && low_free_pages() <= handle->reqd_free_pages) {
			error = hib_wait_io(hb);
			if (error)
				goto out;
			/*
			 * Recalculate the number of required free pages, to
			 * make sure we never take more than half.
			 */
			handle->reqd_free_pages = reqd_free_pages();
		}
	}
 out:
	return error;
}

static int flush_swap_writer(struct swap_map_handle *handle)
{
	if (handle->cur && handle->cur_swap)
		return write_page(handle->cur, handle->cur_swap, NULL);
	else
		return -EINVAL;
}

static int swap_writer_finish(struct swap_map_handle *handle,
		unsigned int flags, int error)
{
	if (!error) {
		pr_info("S");
		error = mark_swapfiles(handle, flags);
		pr_cont("|\n");
		flush_swap_writer(handle);
	}

	if (error)
		free_all_swap_pages(root_swap);
	release_swap_writer(handle);
<<<<<<< HEAD
	swsusp_close(false);
=======
	swsusp_close();
>>>>>>> 2d5404ca

	return error;
}

/*
 * Bytes we need for compressed data in worst case. We assume(limitation)
 * this is the worst of all the compression algorithms.
 */
#define bytes_worst_compress(x) ((x) + ((x) / 16) + 64 + 3 + 2)

/* We need to remember how much compressed data we need to read. */
#define CMP_HEADER	sizeof(size_t)

/* Number of pages/bytes we'll compress at one time. */
#define UNC_PAGES	32
#define UNC_SIZE	(UNC_PAGES * PAGE_SIZE)

/* Number of pages we need for compressed data (worst case). */
#define CMP_PAGES	DIV_ROUND_UP(bytes_worst_compress(UNC_SIZE) + \
				CMP_HEADER, PAGE_SIZE)
#define CMP_SIZE	(CMP_PAGES * PAGE_SIZE)

/* Maximum number of threads for compression/decompression. */
#define CMP_THREADS	3

/* Minimum/maximum number of pages for read buffering. */
#define CMP_MIN_RD_PAGES	1024
#define CMP_MAX_RD_PAGES	8192

/**
 *	save_image - save the suspend image data
 */

static int save_image(struct swap_map_handle *handle,
                      struct snapshot_handle *snapshot,
                      unsigned int nr_to_write)
{
	unsigned int m;
	int ret;
	int nr_pages;
	int err2;
	struct hib_bio_batch hb;
	ktime_t start;
	ktime_t stop;

	hib_init_batch(&hb);

	pr_info("Saving image data pages (%u pages)...\n",
		nr_to_write);
	m = nr_to_write / 10;
	if (!m)
		m = 1;
	nr_pages = 0;
	start = ktime_get();
	while (1) {
		ret = snapshot_read_next(snapshot);
		if (ret <= 0)
			break;
		ret = swap_write_page(handle, data_of(*snapshot), &hb);
		if (ret)
			break;
		if (!(nr_pages % m))
			pr_info("Image saving progress: %3d%%\n",
				nr_pages / m * 10);
		nr_pages++;
	}
	err2 = hib_wait_io(&hb);
	hib_finish_batch(&hb);
	stop = ktime_get();
	if (!ret)
		ret = err2;
	if (!ret)
		pr_info("Image saving done\n");
	swsusp_show_speed(start, stop, nr_to_write, "Wrote");
	return ret;
}

/*
 * Structure used for CRC32.
 */
struct crc_data {
	struct task_struct *thr;                  /* thread */
	atomic_t ready;                           /* ready to start flag */
	atomic_t stop;                            /* ready to stop flag */
	unsigned run_threads;                     /* nr current threads */
	wait_queue_head_t go;                     /* start crc update */
	wait_queue_head_t done;                   /* crc update done */
	u32 *crc32;                               /* points to handle's crc32 */
	size_t *unc_len[CMP_THREADS];             /* uncompressed lengths */
	unsigned char *unc[CMP_THREADS];          /* uncompressed data */
};

/*
 * CRC32 update function that runs in its own thread.
 */
static int crc32_threadfn(void *data)
{
	struct crc_data *d = data;
	unsigned i;

	while (1) {
		wait_event(d->go, atomic_read_acquire(&d->ready) ||
		                  kthread_should_stop());
		if (kthread_should_stop()) {
			d->thr = NULL;
			atomic_set_release(&d->stop, 1);
			wake_up(&d->done);
			break;
		}
		atomic_set(&d->ready, 0);

		for (i = 0; i < d->run_threads; i++)
			*d->crc32 = crc32_le(*d->crc32,
			                     d->unc[i], *d->unc_len[i]);
		atomic_set_release(&d->stop, 1);
		wake_up(&d->done);
	}
	return 0;
}
/*
 * Structure used for data compression.
 */
struct cmp_data {
	struct task_struct *thr;                  /* thread */
	struct crypto_comp *cc;                   /* crypto compressor stream */
	atomic_t ready;                           /* ready to start flag */
	atomic_t stop;                            /* ready to stop flag */
	int ret;                                  /* return code */
	wait_queue_head_t go;                     /* start compression */
	wait_queue_head_t done;                   /* compression done */
	size_t unc_len;                           /* uncompressed length */
	size_t cmp_len;                           /* compressed length */
	unsigned char unc[UNC_SIZE];              /* uncompressed buffer */
	unsigned char cmp[CMP_SIZE];              /* compressed buffer */
};

/* Indicates the image size after compression */
static atomic_t compressed_size = ATOMIC_INIT(0);

/*
 * Compression function that runs in its own thread.
 */
static int compress_threadfn(void *data)
{
	struct cmp_data *d = data;
	unsigned int cmp_len = 0;

	while (1) {
		wait_event(d->go, atomic_read_acquire(&d->ready) ||
		                  kthread_should_stop());
		if (kthread_should_stop()) {
			d->thr = NULL;
			d->ret = -1;
			atomic_set_release(&d->stop, 1);
			wake_up(&d->done);
			break;
		}
		atomic_set(&d->ready, 0);

<<<<<<< HEAD
		d->ret = lzo1x_1_compress(d->unc, d->unc_len,
		                          d->cmp + LZO_HEADER, &d->cmp_len,
		                          d->wrk);
=======
		cmp_len = CMP_SIZE - CMP_HEADER;
		d->ret = crypto_comp_compress(d->cc, d->unc, d->unc_len,
					      d->cmp + CMP_HEADER,
					      &cmp_len);
		d->cmp_len = cmp_len;

		atomic_set(&compressed_size, atomic_read(&compressed_size) + d->cmp_len);
>>>>>>> 2d5404ca
		atomic_set_release(&d->stop, 1);
		wake_up(&d->done);
	}
	return 0;
}

/**
 * save_compressed_image - Save the suspend image data after compression.
 * @handle: Swap map handle to use for saving the image.
 * @snapshot: Image to read data from.
 * @nr_to_write: Number of pages to save.
 */
static int save_compressed_image(struct swap_map_handle *handle,
				 struct snapshot_handle *snapshot,
				 unsigned int nr_to_write)
{
	unsigned int m;
	int ret = 0;
	int nr_pages;
	int err2;
	struct hib_bio_batch hb;
	ktime_t start;
	ktime_t stop;
	size_t off;
	unsigned thr, run_threads, nr_threads;
	unsigned char *page = NULL;
	struct cmp_data *data = NULL;
	struct crc_data *crc = NULL;

	hib_init_batch(&hb);

	atomic_set(&compressed_size, 0);

	/*
	 * We'll limit the number of threads for compression to limit memory
	 * footprint.
	 */
	nr_threads = num_online_cpus() - 1;
	nr_threads = clamp_val(nr_threads, 1, CMP_THREADS);

	page = (void *)__get_free_page(GFP_NOIO | __GFP_HIGH);
	if (!page) {
		pr_err("Failed to allocate %s page\n", hib_comp_algo);
		ret = -ENOMEM;
		goto out_clean;
	}

	data = vzalloc(array_size(nr_threads, sizeof(*data)));
	if (!data) {
		pr_err("Failed to allocate %s data\n", hib_comp_algo);
		ret = -ENOMEM;
		goto out_clean;
	}

	crc = kzalloc(sizeof(*crc), GFP_KERNEL);
	if (!crc) {
		pr_err("Failed to allocate crc\n");
		ret = -ENOMEM;
		goto out_clean;
	}

	/*
	 * Start the compression threads.
	 */
	for (thr = 0; thr < nr_threads; thr++) {
		init_waitqueue_head(&data[thr].go);
		init_waitqueue_head(&data[thr].done);

		data[thr].cc = crypto_alloc_comp(hib_comp_algo, 0, 0);
		if (IS_ERR_OR_NULL(data[thr].cc)) {
			pr_err("Could not allocate comp stream %ld\n", PTR_ERR(data[thr].cc));
			ret = -EFAULT;
			goto out_clean;
		}

		data[thr].thr = kthread_run(compress_threadfn,
		                            &data[thr],
		                            "image_compress/%u", thr);
		if (IS_ERR(data[thr].thr)) {
			data[thr].thr = NULL;
			pr_err("Cannot start compression threads\n");
			ret = -ENOMEM;
			goto out_clean;
		}
	}

	/*
	 * Start the CRC32 thread.
	 */
	init_waitqueue_head(&crc->go);
	init_waitqueue_head(&crc->done);

	handle->crc32 = 0;
	crc->crc32 = &handle->crc32;
	for (thr = 0; thr < nr_threads; thr++) {
		crc->unc[thr] = data[thr].unc;
		crc->unc_len[thr] = &data[thr].unc_len;
	}

	crc->thr = kthread_run(crc32_threadfn, crc, "image_crc32");
	if (IS_ERR(crc->thr)) {
		crc->thr = NULL;
		pr_err("Cannot start CRC32 thread\n");
		ret = -ENOMEM;
		goto out_clean;
	}

	/*
	 * Adjust the number of required free pages after all allocations have
	 * been done. We don't want to run out of pages when writing.
	 */
	handle->reqd_free_pages = reqd_free_pages();

	pr_info("Using %u thread(s) for %s compression\n", nr_threads, hib_comp_algo);
	pr_info("Compressing and saving image data (%u pages)...\n",
		nr_to_write);
	m = nr_to_write / 10;
	if (!m)
		m = 1;
	nr_pages = 0;
	start = ktime_get();
	for (;;) {
		for (thr = 0; thr < nr_threads; thr++) {
			for (off = 0; off < UNC_SIZE; off += PAGE_SIZE) {
				ret = snapshot_read_next(snapshot);
				if (ret < 0)
					goto out_finish;

				if (!ret)
					break;

				memcpy(data[thr].unc + off,
				       data_of(*snapshot), PAGE_SIZE);

				if (!(nr_pages % m))
					pr_info("Image saving progress: %3d%%\n",
						nr_pages / m * 10);
				nr_pages++;
			}
			if (!off)
				break;

			data[thr].unc_len = off;

			atomic_set_release(&data[thr].ready, 1);
			wake_up(&data[thr].go);
		}

		if (!thr)
			break;

		crc->run_threads = thr;
		atomic_set_release(&crc->ready, 1);
		wake_up(&crc->go);

		for (run_threads = thr, thr = 0; thr < run_threads; thr++) {
			wait_event(data[thr].done,
				atomic_read_acquire(&data[thr].stop));
			atomic_set(&data[thr].stop, 0);

			ret = data[thr].ret;

			if (ret < 0) {
				pr_err("%s compression failed\n", hib_comp_algo);
				goto out_finish;
			}

			if (unlikely(!data[thr].cmp_len ||
			             data[thr].cmp_len >
				     bytes_worst_compress(data[thr].unc_len))) {
				pr_err("Invalid %s compressed length\n", hib_comp_algo);
				ret = -1;
				goto out_finish;
			}

			*(size_t *)data[thr].cmp = data[thr].cmp_len;

			/*
			 * Given we are writing one page at a time to disk, we
			 * copy that much from the buffer, although the last
			 * bit will likely be smaller than full page. This is
			 * OK - we saved the length of the compressed data, so
			 * any garbage at the end will be discarded when we
			 * read it.
			 */
			for (off = 0;
			     off < CMP_HEADER + data[thr].cmp_len;
			     off += PAGE_SIZE) {
				memcpy(page, data[thr].cmp + off, PAGE_SIZE);

				ret = swap_write_page(handle, page, &hb);
				if (ret)
					goto out_finish;
			}
		}

		wait_event(crc->done, atomic_read_acquire(&crc->stop));
		atomic_set(&crc->stop, 0);
	}

out_finish:
	err2 = hib_wait_io(&hb);
	stop = ktime_get();
	if (!ret)
		ret = err2;
	if (!ret)
		pr_info("Image saving done\n");
	swsusp_show_speed(start, stop, nr_to_write, "Wrote");
	pr_info("Image size after compression: %d kbytes\n",
		(atomic_read(&compressed_size) / 1024));

out_clean:
	hib_finish_batch(&hb);
	if (crc) {
		if (crc->thr)
			kthread_stop(crc->thr);
		kfree(crc);
	}
	if (data) {
		for (thr = 0; thr < nr_threads; thr++) {
			if (data[thr].thr)
				kthread_stop(data[thr].thr);
			if (data[thr].cc)
				crypto_free_comp(data[thr].cc);
		}
		vfree(data);
	}
	if (page) free_page((unsigned long)page);

	return ret;
}

/**
 *	enough_swap - Make sure we have enough swap to save the image.
 *
 *	Returns TRUE or FALSE after checking the total amount of swap
 *	space available from the resume partition.
 */

static int enough_swap(unsigned int nr_pages)
{
	unsigned int free_swap = count_swap_pages(root_swap, 1);
	unsigned int required;

	pr_debug("Free swap pages: %u\n", free_swap);

	required = PAGES_FOR_IO + nr_pages;
	return free_swap > required;
}

/**
 *	swsusp_write - Write entire image and metadata.
 *	@flags: flags to pass to the "boot" kernel in the image header
 *
 *	It is important _NOT_ to umount filesystems at this point. We want
 *	them synced (in case something goes wrong) but we DO not want to mark
 *	filesystem clean: it is not. (And it does not matter, if we resume
 *	correctly, we'll mark system clean, anyway.)
 */

int swsusp_write(unsigned int flags)
{
	struct swap_map_handle handle;
	struct snapshot_handle snapshot;
	struct swsusp_info *header;
	unsigned long pages;
	int error;

	pages = snapshot_get_image_size();
	error = get_swap_writer(&handle);
	if (error) {
		pr_err("Cannot get swap writer\n");
		return error;
	}
	if (flags & SF_NOCOMPRESS_MODE) {
		if (!enough_swap(pages)) {
			pr_err("Not enough free swap\n");
			error = -ENOSPC;
			goto out_finish;
		}
	}
	memset(&snapshot, 0, sizeof(struct snapshot_handle));
	error = snapshot_read_next(&snapshot);
	if (error < (int)PAGE_SIZE) {
		if (error >= 0)
			error = -EFAULT;

		goto out_finish;
	}
	header = (struct swsusp_info *)data_of(snapshot);
	error = swap_write_page(&handle, header, NULL);
	if (!error) {
		error = (flags & SF_NOCOMPRESS_MODE) ?
			save_image(&handle, &snapshot, pages - 1) :
			save_compressed_image(&handle, &snapshot, pages - 1);
	}
out_finish:
	error = swap_writer_finish(&handle, flags, error);
	return error;
}

/*
 *	The following functions allow us to read data using a swap map
 *	in a file-like way.
 */

static void release_swap_reader(struct swap_map_handle *handle)
{
	struct swap_map_page_list *tmp;

	while (handle->maps) {
		if (handle->maps->map)
			free_page((unsigned long)handle->maps->map);
		tmp = handle->maps;
		handle->maps = handle->maps->next;
		kfree(tmp);
	}
	handle->cur = NULL;
}

static int get_swap_reader(struct swap_map_handle *handle,
		unsigned int *flags_p)
{
	int error;
	struct swap_map_page_list *tmp, *last;
	sector_t offset;

	*flags_p = swsusp_header->flags;

	if (!swsusp_header->image) /* how can this happen? */
		return -EINVAL;

	handle->cur = NULL;
	last = handle->maps = NULL;
	offset = swsusp_header->image;
	while (offset) {
		tmp = kzalloc(sizeof(*handle->maps), GFP_KERNEL);
		if (!tmp) {
			release_swap_reader(handle);
			return -ENOMEM;
		}
		if (!handle->maps)
			handle->maps = tmp;
		if (last)
			last->next = tmp;
		last = tmp;

		tmp->map = (struct swap_map_page *)
			   __get_free_page(GFP_NOIO | __GFP_HIGH);
		if (!tmp->map) {
			release_swap_reader(handle);
			return -ENOMEM;
		}

		error = hib_submit_io(REQ_OP_READ, offset, tmp->map, NULL);
		if (error) {
			release_swap_reader(handle);
			return error;
		}
		offset = tmp->map->next_swap;
	}
	handle->k = 0;
	handle->cur = handle->maps->map;
	return 0;
}

static int swap_read_page(struct swap_map_handle *handle, void *buf,
		struct hib_bio_batch *hb)
{
	sector_t offset;
	int error;
	struct swap_map_page_list *tmp;

	if (!handle->cur)
		return -EINVAL;
	offset = handle->cur->entries[handle->k];
	if (!offset)
		return -EFAULT;
	error = hib_submit_io(REQ_OP_READ, offset, buf, hb);
	if (error)
		return error;
	if (++handle->k >= MAP_PAGE_ENTRIES) {
		handle->k = 0;
		free_page((unsigned long)handle->maps->map);
		tmp = handle->maps;
		handle->maps = handle->maps->next;
		kfree(tmp);
		if (!handle->maps)
			release_swap_reader(handle);
		else
			handle->cur = handle->maps->map;
	}
	return error;
}

static int swap_reader_finish(struct swap_map_handle *handle)
{
	release_swap_reader(handle);

	return 0;
}

/**
 *	load_image - load the image using the swap map handle
 *	@handle and the snapshot handle @snapshot
 *	(assume there are @nr_pages pages to load)
 */

static int load_image(struct swap_map_handle *handle,
                      struct snapshot_handle *snapshot,
                      unsigned int nr_to_read)
{
	unsigned int m;
	int ret = 0;
	ktime_t start;
	ktime_t stop;
	struct hib_bio_batch hb;
	int err2;
	unsigned nr_pages;

	hib_init_batch(&hb);

	clean_pages_on_read = true;
	pr_info("Loading image data pages (%u pages)...\n", nr_to_read);
	m = nr_to_read / 10;
	if (!m)
		m = 1;
	nr_pages = 0;
	start = ktime_get();
	for ( ; ; ) {
		ret = snapshot_write_next(snapshot);
		if (ret <= 0)
			break;
		ret = swap_read_page(handle, data_of(*snapshot), &hb);
		if (ret)
			break;
		if (snapshot->sync_read)
			ret = hib_wait_io(&hb);
		if (ret)
			break;
		if (!(nr_pages % m))
			pr_info("Image loading progress: %3d%%\n",
				nr_pages / m * 10);
		nr_pages++;
	}
	err2 = hib_wait_io(&hb);
	hib_finish_batch(&hb);
	stop = ktime_get();
	if (!ret)
		ret = err2;
	if (!ret) {
		pr_info("Image loading done\n");
		ret = snapshot_write_finalize(snapshot);
		if (!ret && !snapshot_image_loaded(snapshot))
			ret = -ENODATA;
		if (!ret)
			ret = snapshot_image_verify();
		snapshot_init_trampoline();
		/* clean the hidden area in boot kernel */
		clean_hidden_area();
	}
	swsusp_show_speed(start, stop, nr_to_read, "Read");
	return ret;
}

/*
 * Structure used for data decompression.
 */
struct dec_data {
	struct task_struct *thr;                  /* thread */
	struct crypto_comp *cc;                   /* crypto compressor stream */
	atomic_t ready;                           /* ready to start flag */
	atomic_t stop;                            /* ready to stop flag */
	int ret;                                  /* return code */
	wait_queue_head_t go;                     /* start decompression */
	wait_queue_head_t done;                   /* decompression done */
	size_t unc_len;                           /* uncompressed length */
	size_t cmp_len;                           /* compressed length */
	unsigned char unc[UNC_SIZE];              /* uncompressed buffer */
	unsigned char cmp[CMP_SIZE];              /* compressed buffer */
};

/*
 * Decompression function that runs in its own thread.
 */
static int decompress_threadfn(void *data)
{
	struct dec_data *d = data;
	unsigned int unc_len = 0;

	while (1) {
		wait_event(d->go, atomic_read_acquire(&d->ready) ||
		                  kthread_should_stop());
		if (kthread_should_stop()) {
			d->thr = NULL;
			d->ret = -1;
			atomic_set_release(&d->stop, 1);
			wake_up(&d->done);
			break;
		}
		atomic_set(&d->ready, 0);

		unc_len = UNC_SIZE;
		d->ret = crypto_comp_decompress(d->cc, d->cmp + CMP_HEADER, d->cmp_len,
						d->unc, &unc_len);
		d->unc_len = unc_len;

		if (clean_pages_on_decompress)
			flush_icache_range((unsigned long)d->unc,
					   (unsigned long)d->unc + d->unc_len);

		atomic_set_release(&d->stop, 1);
		wake_up(&d->done);
	}
	return 0;
}

/**
 * load_compressed_image - Load compressed image data and decompress it.
 * @handle: Swap map handle to use for loading data.
 * @snapshot: Image to copy uncompressed data into.
 * @nr_to_read: Number of pages to load.
 */
static int load_compressed_image(struct swap_map_handle *handle,
				 struct snapshot_handle *snapshot,
				 unsigned int nr_to_read)
{
	unsigned int m;
	int ret = 0;
	int eof = 0;
	struct hib_bio_batch hb;
	ktime_t start;
	ktime_t stop;
	unsigned nr_pages;
	size_t off;
	unsigned i, thr, run_threads, nr_threads;
	unsigned ring = 0, pg = 0, ring_size = 0,
	         have = 0, want, need, asked = 0;
	unsigned long read_pages = 0;
	unsigned char **page = NULL;
	struct dec_data *data = NULL;
	struct crc_data *crc = NULL;

	hib_init_batch(&hb);

	/*
	 * We'll limit the number of threads for decompression to limit memory
	 * footprint.
	 */
	nr_threads = num_online_cpus() - 1;
	nr_threads = clamp_val(nr_threads, 1, CMP_THREADS);

	page = vmalloc(array_size(CMP_MAX_RD_PAGES, sizeof(*page)));
	if (!page) {
		pr_err("Failed to allocate %s page\n", hib_comp_algo);
		ret = -ENOMEM;
		goto out_clean;
	}

	data = vzalloc(array_size(nr_threads, sizeof(*data)));
	if (!data) {
		pr_err("Failed to allocate %s data\n", hib_comp_algo);
		ret = -ENOMEM;
		goto out_clean;
	}

	crc = kzalloc(sizeof(*crc), GFP_KERNEL);
	if (!crc) {
		pr_err("Failed to allocate crc\n");
		ret = -ENOMEM;
		goto out_clean;
	}

	clean_pages_on_decompress = true;

	/*
	 * Start the decompression threads.
	 */
	for (thr = 0; thr < nr_threads; thr++) {
		init_waitqueue_head(&data[thr].go);
		init_waitqueue_head(&data[thr].done);

		data[thr].cc = crypto_alloc_comp(hib_comp_algo, 0, 0);
		if (IS_ERR_OR_NULL(data[thr].cc)) {
			pr_err("Could not allocate comp stream %ld\n", PTR_ERR(data[thr].cc));
			ret = -EFAULT;
			goto out_clean;
		}

		data[thr].thr = kthread_run(decompress_threadfn,
		                            &data[thr],
		                            "image_decompress/%u", thr);
		if (IS_ERR(data[thr].thr)) {
			data[thr].thr = NULL;
			pr_err("Cannot start decompression threads\n");
			ret = -ENOMEM;
			goto out_clean;
		}
	}

	/*
	 * Start the CRC32 thread.
	 */
	init_waitqueue_head(&crc->go);
	init_waitqueue_head(&crc->done);

	handle->crc32 = 0;
	crc->crc32 = &handle->crc32;
	for (thr = 0; thr < nr_threads; thr++) {
		crc->unc[thr] = data[thr].unc;
		crc->unc_len[thr] = &data[thr].unc_len;
	}

	crc->thr = kthread_run(crc32_threadfn, crc, "image_crc32");
	if (IS_ERR(crc->thr)) {
		crc->thr = NULL;
		pr_err("Cannot start CRC32 thread\n");
		ret = -ENOMEM;
		goto out_clean;
	}

	/*
	 * Set the number of pages for read buffering.
	 * This is complete guesswork, because we'll only know the real
	 * picture once prepare_image() is called, which is much later on
	 * during the image load phase. We'll assume the worst case and
	 * say that none of the image pages are from high memory.
	 */
	if (low_free_pages() > snapshot_get_image_size())
		read_pages = (low_free_pages() - snapshot_get_image_size()) / 2;
	read_pages = clamp_val(read_pages, CMP_MIN_RD_PAGES, CMP_MAX_RD_PAGES);

	for (i = 0; i < read_pages; i++) {
		page[i] = (void *)__get_free_page(i < CMP_PAGES ?
						  GFP_NOIO | __GFP_HIGH :
						  GFP_NOIO | __GFP_NOWARN |
						  __GFP_NORETRY);

		if (!page[i]) {
			if (i < CMP_PAGES) {
				ring_size = i;
				pr_err("Failed to allocate %s pages\n", hib_comp_algo);
				ret = -ENOMEM;
				goto out_clean;
			} else {
				break;
			}
		}
	}
	want = ring_size = i;

	pr_info("Using %u thread(s) for %s decompression\n", nr_threads, hib_comp_algo);
	pr_info("Loading and decompressing image data (%u pages)...\n",
		nr_to_read);
	m = nr_to_read / 10;
	if (!m)
		m = 1;
	nr_pages = 0;
	start = ktime_get();

	ret = snapshot_write_next(snapshot);
	if (ret <= 0)
		goto out_finish;

	for(;;) {
		for (i = 0; !eof && i < want; i++) {
			ret = swap_read_page(handle, page[ring], &hb);
			if (ret) {
				/*
				 * On real read error, finish. On end of data,
				 * set EOF flag and just exit the read loop.
				 */
				if (handle->cur &&
				    handle->cur->entries[handle->k]) {
					goto out_finish;
				} else {
					eof = 1;
					break;
				}
			}
			if (++ring >= ring_size)
				ring = 0;
		}
		asked += i;
		want -= i;

		/*
		 * We are out of data, wait for some more.
		 */
		if (!have) {
			if (!asked)
				break;

			ret = hib_wait_io(&hb);
			if (ret)
				goto out_finish;
			have += asked;
			asked = 0;
			if (eof)
				eof = 2;
		}

		if (crc->run_threads) {
			wait_event(crc->done, atomic_read_acquire(&crc->stop));
			atomic_set(&crc->stop, 0);
			crc->run_threads = 0;
		}

		for (thr = 0; have && thr < nr_threads; thr++) {
			data[thr].cmp_len = *(size_t *)page[pg];
			if (unlikely(!data[thr].cmp_len ||
			             data[thr].cmp_len >
					bytes_worst_compress(UNC_SIZE))) {
				pr_err("Invalid %s compressed length\n", hib_comp_algo);
				ret = -1;
				goto out_finish;
			}

			need = DIV_ROUND_UP(data[thr].cmp_len + CMP_HEADER,
			                    PAGE_SIZE);
			if (need > have) {
				if (eof > 1) {
					ret = -1;
					goto out_finish;
				}
				break;
			}

			for (off = 0;
			     off < CMP_HEADER + data[thr].cmp_len;
			     off += PAGE_SIZE) {
				memcpy(data[thr].cmp + off,
				       page[pg], PAGE_SIZE);
				have--;
				want++;
				if (++pg >= ring_size)
					pg = 0;
			}

			atomic_set_release(&data[thr].ready, 1);
			wake_up(&data[thr].go);
		}

		/*
		 * Wait for more data while we are decompressing.
		 */
		if (have < CMP_PAGES && asked) {
			ret = hib_wait_io(&hb);
			if (ret)
				goto out_finish;
			have += asked;
			asked = 0;
			if (eof)
				eof = 2;
		}

		for (run_threads = thr, thr = 0; thr < run_threads; thr++) {
			wait_event(data[thr].done,
				atomic_read_acquire(&data[thr].stop));
			atomic_set(&data[thr].stop, 0);

			ret = data[thr].ret;

			if (ret < 0) {
				pr_err("%s decompression failed\n", hib_comp_algo);
				goto out_finish;
			}

			if (unlikely(!data[thr].unc_len ||
				data[thr].unc_len > UNC_SIZE ||
				data[thr].unc_len & (PAGE_SIZE - 1))) {
				pr_err("Invalid %s uncompressed length\n", hib_comp_algo);
				ret = -1;
				goto out_finish;
			}

			for (off = 0;
			     off < data[thr].unc_len; off += PAGE_SIZE) {
				memcpy(data_of(*snapshot),
				       data[thr].unc + off, PAGE_SIZE);

				if (!(nr_pages % m))
					pr_info("Image loading progress: %3d%%\n",
						nr_pages / m * 10);
				nr_pages++;

				ret = snapshot_write_next(snapshot);
				if (ret <= 0) {
					crc->run_threads = thr + 1;
					atomic_set_release(&crc->ready, 1);
					wake_up(&crc->go);
					goto out_finish;
				}
			}
		}

		crc->run_threads = thr;
		atomic_set_release(&crc->ready, 1);
		wake_up(&crc->go);
	}

out_finish:
	if (crc->run_threads) {
		wait_event(crc->done, atomic_read_acquire(&crc->stop));
		atomic_set(&crc->stop, 0);
	}
	stop = ktime_get();
	if (!ret) {
		pr_info("Image loading done\n");
		ret = snapshot_write_finalize(snapshot);
		if (!ret && !snapshot_image_loaded(snapshot))
			ret = -ENODATA;
		if (!ret) {
			if (swsusp_header->flags & SF_CRC32_MODE) {
				if(handle->crc32 != swsusp_header->crc32) {
					pr_err("Invalid image CRC32!\n");
					ret = -ENODATA;
				}
			}
		}
		if (!ret)
			ret = snapshot_image_verify();
		snapshot_init_trampoline();
		/* clean the hidden area in boot kernel */
		clean_hidden_area();
	}
	swsusp_show_speed(start, stop, nr_to_read, "Read");
out_clean:
	hib_finish_batch(&hb);
	for (i = 0; i < ring_size; i++)
		free_page((unsigned long)page[i]);
	if (crc) {
		if (crc->thr)
			kthread_stop(crc->thr);
		kfree(crc);
	}
	if (data) {
		for (thr = 0; thr < nr_threads; thr++) {
			if (data[thr].thr)
				kthread_stop(data[thr].thr);
			if (data[thr].cc)
				crypto_free_comp(data[thr].cc);
		}
		vfree(data);
	}
	vfree(page);

	return ret;
}

/**
 *	swsusp_read - read the hibernation image.
 *	@flags_p: flags passed by the "frozen" kernel in the image header should
 *		  be written into this memory location
 */

int swsusp_read(unsigned int *flags_p)
{
	int error;
	struct swap_map_handle handle;
	struct snapshot_handle snapshot;
	struct swsusp_info *header;

	memset(&snapshot, 0, sizeof(struct snapshot_handle));
	error = snapshot_write_next(&snapshot);
	if (error < (int)PAGE_SIZE)
		return error < 0 ? error : -EFAULT;
	header = (struct swsusp_info *)data_of(snapshot);
	error = get_swap_reader(&handle, flags_p);
	if (error)
		goto end;
	if (!error)
		error = swap_read_page(&handle, header, NULL);
	if (!error) {
		error = (*flags_p & SF_NOCOMPRESS_MODE) ?
			load_image(&handle, &snapshot, header->pages - 1) :
			load_compressed_image(&handle, &snapshot, header->pages - 1);
	}
	swap_reader_finish(&handle);
end:
	if (!error)
		pr_debug("Image successfully loaded\n");
	else
		pr_debug("Error %d resuming\n", error);
	return error;
}

static void *swsusp_holder;

/**
 * swsusp_check - Open the resume device and check for the swsusp signature.
 * @exclusive: Open the resume device exclusively.
 */

<<<<<<< HEAD
int swsusp_check(bool snapshot_test)
{
	void *holder = snapshot_test ? &swsusp_holder : NULL;
	int error;

	hib_resume_bdev = blkdev_get_by_dev(swsusp_resume_device, BLK_OPEN_READ,
					    holder, NULL);
	if (!IS_ERR(hib_resume_bdev)) {
		set_blocksize(hib_resume_bdev, PAGE_SIZE);
=======
int swsusp_check(bool exclusive)
{
	void *holder = exclusive ? &swsusp_holder : NULL;
	int error;

	hib_resume_bdev_file = bdev_file_open_by_dev(swsusp_resume_device,
				BLK_OPEN_READ, holder, NULL);
	if (!IS_ERR(hib_resume_bdev_file)) {
>>>>>>> 2d5404ca
		clear_page(swsusp_header);
		error = hib_submit_io(REQ_OP_READ, swsusp_resume_block,
					swsusp_header, NULL);
		if (error)
			goto put;

		if (!memcmp(HIBERNATE_SIG, swsusp_header->sig, 10)) {
			memcpy(swsusp_header->sig, swsusp_header->orig_sig, 10);
			swsusp_header_flags = swsusp_header->flags;
			/* Reset swap signature now */
			error = hib_submit_io(REQ_OP_WRITE | REQ_SYNC,
						swsusp_resume_block,
						swsusp_header, NULL);
		} else {
			error = -EINVAL;
		}
		if (!error && swsusp_header->flags & SF_HW_SIG &&
		    swsusp_header->hw_sig != swsusp_hardware_signature) {
			pr_info("Suspend image hardware signature mismatch (%08x now %08x); aborting resume.\n",
				swsusp_header->hw_sig, swsusp_hardware_signature);
			error = -EINVAL;
		}

put:
		if (error)
<<<<<<< HEAD
			blkdev_put(hib_resume_bdev, holder);
=======
			bdev_fput(hib_resume_bdev_file);
>>>>>>> 2d5404ca
		else
			pr_debug("Image signature found, resuming\n");
	} else {
		error = PTR_ERR(hib_resume_bdev_file);
	}

	if (error)
		pr_debug("Image not found (code %d)\n", error);

	return error;
}

/**
 * swsusp_close - close resume device.
 */

<<<<<<< HEAD
void swsusp_close(bool snapshot_test)
=======
void swsusp_close(void)
>>>>>>> 2d5404ca
{
	if (IS_ERR(hib_resume_bdev_file)) {
		pr_debug("Image device not initialised\n");
		return;
	}

<<<<<<< HEAD
	blkdev_put(hib_resume_bdev, snapshot_test ? &swsusp_holder : NULL);
=======
	fput(hib_resume_bdev_file);
>>>>>>> 2d5404ca
}

/**
 *      swsusp_unmark - Unmark swsusp signature in the resume device
 */

#ifdef CONFIG_SUSPEND
int swsusp_unmark(void)
{
	int error;

	hib_submit_io(REQ_OP_READ, swsusp_resume_block,
			swsusp_header, NULL);
	if (!memcmp(HIBERNATE_SIG,swsusp_header->sig, 10)) {
		memcpy(swsusp_header->sig,swsusp_header->orig_sig, 10);
		error = hib_submit_io(REQ_OP_WRITE | REQ_SYNC,
					swsusp_resume_block,
					swsusp_header, NULL);
	} else {
		pr_err("Cannot find swsusp signature!\n");
		error = -ENODEV;
	}

	/*
	 * We just returned from suspend, we don't need the image any more.
	 */
	free_all_swap_pages(root_swap);

	return error;
}
#endif

static int __init swsusp_header_init(void)
{
	swsusp_header = (struct swsusp_header*) __get_free_page(GFP_KERNEL);
	if (!swsusp_header)
		panic("Could not allocate memory for swsusp_header\n");
	return 0;
}

core_initcall(swsusp_header_init);<|MERGE_RESOLUTION|>--- conflicted
+++ resolved
@@ -29,7 +29,6 @@
 #include <linux/kthread.h>
 #include <linux/crc32.h>
 #include <linux/ktime.h>
-#include <linux/security.h>
 
 #include "power.h"
 
@@ -363,25 +362,12 @@
 		return res;
 	root_swap = res;
 
-<<<<<<< HEAD
-	hib_resume_bdev = blkdev_get_by_dev(swsusp_resume_device,
-			BLK_OPEN_WRITE, NULL, NULL);
-	if (IS_ERR(hib_resume_bdev))
-		return PTR_ERR(hib_resume_bdev);
-
-	res = set_blocksize(hib_resume_bdev, PAGE_SIZE);
-	if (res < 0)
-		blkdev_put(hib_resume_bdev, NULL);
-
-	return res;
-=======
 	hib_resume_bdev_file = bdev_file_open_by_dev(swsusp_resume_device,
 			BLK_OPEN_WRITE, NULL, NULL);
 	if (IS_ERR(hib_resume_bdev_file))
 		return PTR_ERR(hib_resume_bdev_file);
 
 	return 0;
->>>>>>> 2d5404ca
 }
 
 /**
@@ -459,11 +445,7 @@
 err_rel:
 	release_swap_writer(handle);
 err_close:
-<<<<<<< HEAD
-	swsusp_close(false);
-=======
 	swsusp_close();
->>>>>>> 2d5404ca
 	return ret;
 }
 
@@ -528,11 +510,7 @@
 	if (error)
 		free_all_swap_pages(root_swap);
 	release_swap_writer(handle);
-<<<<<<< HEAD
-	swsusp_close(false);
-=======
 	swsusp_close();
->>>>>>> 2d5404ca
 
 	return error;
 }
@@ -692,11 +670,6 @@
 		}
 		atomic_set(&d->ready, 0);
 
-<<<<<<< HEAD
-		d->ret = lzo1x_1_compress(d->unc, d->unc_len,
-		                          d->cmp + LZO_HEADER, &d->cmp_len,
-		                          d->wrk);
-=======
 		cmp_len = CMP_SIZE - CMP_HEADER;
 		d->ret = crypto_comp_compress(d->cc, d->unc, d->unc_len,
 					      d->cmp + CMP_HEADER,
@@ -704,7 +677,6 @@
 		d->cmp_len = cmp_len;
 
 		atomic_set(&compressed_size, atomic_read(&compressed_size) + d->cmp_len);
->>>>>>> 2d5404ca
 		atomic_set_release(&d->stop, 1);
 		wake_up(&d->done);
 	}
@@ -1160,11 +1132,6 @@
 		ret = snapshot_write_finalize(snapshot);
 		if (!ret && !snapshot_image_loaded(snapshot))
 			ret = -ENODATA;
-		if (!ret)
-			ret = snapshot_image_verify();
-		snapshot_init_trampoline();
-		/* clean the hidden area in boot kernel */
-		clean_hidden_area();
 	}
 	swsusp_show_speed(start, stop, nr_to_read, "Read");
 	return ret;
@@ -1525,11 +1492,6 @@
 				}
 			}
 		}
-		if (!ret)
-			ret = snapshot_image_verify();
-		snapshot_init_trampoline();
-		/* clean the hidden area in boot kernel */
-		clean_hidden_area();
 	}
 	swsusp_show_speed(start, stop, nr_to_read, "Read");
 out_clean:
@@ -1599,17 +1561,6 @@
  * @exclusive: Open the resume device exclusively.
  */
 
-<<<<<<< HEAD
-int swsusp_check(bool snapshot_test)
-{
-	void *holder = snapshot_test ? &swsusp_holder : NULL;
-	int error;
-
-	hib_resume_bdev = blkdev_get_by_dev(swsusp_resume_device, BLK_OPEN_READ,
-					    holder, NULL);
-	if (!IS_ERR(hib_resume_bdev)) {
-		set_blocksize(hib_resume_bdev, PAGE_SIZE);
-=======
 int swsusp_check(bool exclusive)
 {
 	void *holder = exclusive ? &swsusp_holder : NULL;
@@ -1618,7 +1569,6 @@
 	hib_resume_bdev_file = bdev_file_open_by_dev(swsusp_resume_device,
 				BLK_OPEN_READ, holder, NULL);
 	if (!IS_ERR(hib_resume_bdev_file)) {
->>>>>>> 2d5404ca
 		clear_page(swsusp_header);
 		error = hib_submit_io(REQ_OP_READ, swsusp_resume_block,
 					swsusp_header, NULL);
@@ -1644,11 +1594,7 @@
 
 put:
 		if (error)
-<<<<<<< HEAD
-			blkdev_put(hib_resume_bdev, holder);
-=======
 			bdev_fput(hib_resume_bdev_file);
->>>>>>> 2d5404ca
 		else
 			pr_debug("Image signature found, resuming\n");
 	} else {
@@ -1665,22 +1611,14 @@
  * swsusp_close - close resume device.
  */
 
-<<<<<<< HEAD
-void swsusp_close(bool snapshot_test)
-=======
 void swsusp_close(void)
->>>>>>> 2d5404ca
 {
 	if (IS_ERR(hib_resume_bdev_file)) {
 		pr_debug("Image device not initialised\n");
 		return;
 	}
 
-<<<<<<< HEAD
-	blkdev_put(hib_resume_bdev, snapshot_test ? &swsusp_holder : NULL);
-=======
 	fput(hib_resume_bdev_file);
->>>>>>> 2d5404ca
 }
 
 /**
