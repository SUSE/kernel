// SPDX-License-Identifier: GPL-2.0-only
/*
 * kernel/power/suspend.c - Suspend to RAM and standby functionality.
 *
 * Copyright (c) 2003 Patrick Mochel
 * Copyright (c) 2003 Open Source Development Lab
 * Copyright (c) 2009 Rafael J. Wysocki <rjw@sisk.pl>, Novell Inc.
 */

#define pr_fmt(fmt) "PM: " fmt

#include <linux/string.h>
#include <linux/delay.h>
#include <linux/errno.h>
#include <linux/init.h>
#include <linux/console.h>
#include <linux/cpu.h>
#include <linux/cpuidle.h>
#include <linux/gfp.h>
#include <linux/io.h>
#include <linux/kernel.h>
#include <linux/list.h>
#include <linux/mm.h>
#include <linux/slab.h>
#include <linux/export.h>
#include <linux/suspend.h>
#include <linux/syscore_ops.h>
#include <linux/swait.h>
#include <linux/ftrace.h>
#include <trace/events/power.h>
#include <linux/compiler.h>
#include <linux/moduleparam.h>

#include "power.h"

const char * const pm_labels[] = {
	[PM_SUSPEND_TO_IDLE] = "freeze",
	[PM_SUSPEND_STANDBY] = "standby",
	[PM_SUSPEND_MEM] = "mem",
};
const char *pm_states[PM_SUSPEND_MAX];
static const char * const mem_sleep_labels[] = {
	[PM_SUSPEND_TO_IDLE] = "s2idle",
	[PM_SUSPEND_STANDBY] = "shallow",
	[PM_SUSPEND_MEM] = "deep",
};
const char *mem_sleep_states[PM_SUSPEND_MAX];

suspend_state_t mem_sleep_current = PM_SUSPEND_TO_IDLE;
suspend_state_t mem_sleep_default = PM_SUSPEND_MAX;
suspend_state_t pm_suspend_target_state;
EXPORT_SYMBOL_GPL(pm_suspend_target_state);

unsigned int pm_suspend_global_flags;
EXPORT_SYMBOL_GPL(pm_suspend_global_flags);

static const struct platform_suspend_ops *suspend_ops;
static const struct platform_s2idle_ops *s2idle_ops;
static DECLARE_SWAIT_QUEUE_HEAD(s2idle_wait_head);

enum s2idle_states __read_mostly s2idle_state;
static DEFINE_RAW_SPINLOCK(s2idle_lock);

/**
 * pm_suspend_default_s2idle - Check if suspend-to-idle is the default suspend.
 *
 * Return 'true' if suspend-to-idle has been selected as the default system
 * suspend method.
 */
bool pm_suspend_default_s2idle(void)
{
	return mem_sleep_current == PM_SUSPEND_TO_IDLE;
}
EXPORT_SYMBOL_GPL(pm_suspend_default_s2idle);

void s2idle_set_ops(const struct platform_s2idle_ops *ops)
{
	unsigned int sleep_flags;

	sleep_flags = lock_system_sleep();
	s2idle_ops = ops;
	unlock_system_sleep(sleep_flags);
}

static void s2idle_begin(void)
{
	s2idle_state = S2IDLE_STATE_NONE;
}

static void s2idle_enter(void)
{
	trace_suspend_resume(TPS("machine_suspend"), PM_SUSPEND_TO_IDLE, true);

	raw_spin_lock_irq(&s2idle_lock);
	if (pm_wakeup_pending())
		goto out;

	s2idle_state = S2IDLE_STATE_ENTER;
	raw_spin_unlock_irq(&s2idle_lock);

	cpus_read_lock();
<<<<<<< HEAD
	cpuidle_resume();
=======
>>>>>>> eb3cdb58

	/* Push all the CPUs into the idle loop. */
	wake_up_all_idle_cpus();
	/* Make the current CPU wait so it can enter the idle loop too. */
	swait_event_exclusive(s2idle_wait_head,
		    s2idle_state == S2IDLE_STATE_WAKE);

<<<<<<< HEAD
	cpuidle_pause();
=======
>>>>>>> eb3cdb58
	cpus_read_unlock();

	raw_spin_lock_irq(&s2idle_lock);

 out:
	s2idle_state = S2IDLE_STATE_NONE;
	raw_spin_unlock_irq(&s2idle_lock);

	trace_suspend_resume(TPS("machine_suspend"), PM_SUSPEND_TO_IDLE, false);
}

static void s2idle_loop(void)
{
	pm_pr_dbg("suspend-to-idle\n");

	/*
	 * Suspend-to-idle equals:
	 * frozen processes + suspended devices + idle processors.
	 * Thus s2idle_enter() should be called right after all devices have
	 * been suspended.
	 *
	 * Wakeups during the noirq suspend of devices may be spurious, so try
	 * to avoid them upfront.
	 */
	for (;;) {
		if (s2idle_ops && s2idle_ops->wake) {
			if (s2idle_ops->wake())
				break;
		} else if (pm_wakeup_pending()) {
			break;
		}

<<<<<<< HEAD
=======
		if (s2idle_ops && s2idle_ops->check)
			s2idle_ops->check();

>>>>>>> eb3cdb58
		s2idle_enter();
	}

	pm_pr_dbg("resume from suspend-to-idle\n");
}

void s2idle_wake(void)
{
	unsigned long flags;

	raw_spin_lock_irqsave(&s2idle_lock, flags);
	if (s2idle_state > S2IDLE_STATE_NONE) {
		s2idle_state = S2IDLE_STATE_WAKE;
		swake_up_one(&s2idle_wait_head);
	}
	raw_spin_unlock_irqrestore(&s2idle_lock, flags);
}
EXPORT_SYMBOL_GPL(s2idle_wake);

static bool valid_state(suspend_state_t state)
{
	/*
	 * The PM_SUSPEND_STANDBY and PM_SUSPEND_MEM states require low-level
	 * support and need to be valid to the low-level implementation.
	 *
	 * No ->valid() or ->enter() callback implies that none are valid.
	 */
	return suspend_ops && suspend_ops->valid && suspend_ops->valid(state) &&
		suspend_ops->enter;
}

void __init pm_states_init(void)
{
	/* "mem" and "freeze" are always present in /sys/power/state. */
	pm_states[PM_SUSPEND_MEM] = pm_labels[PM_SUSPEND_MEM];
	pm_states[PM_SUSPEND_TO_IDLE] = pm_labels[PM_SUSPEND_TO_IDLE];
	/*
	 * Suspend-to-idle should be supported even without any suspend_ops,
	 * initialize mem_sleep_states[] accordingly here.
	 */
	mem_sleep_states[PM_SUSPEND_TO_IDLE] = mem_sleep_labels[PM_SUSPEND_TO_IDLE];
}

static int __init mem_sleep_default_setup(char *str)
{
	suspend_state_t state;

	for (state = PM_SUSPEND_TO_IDLE; state <= PM_SUSPEND_MEM; state++)
		if (mem_sleep_labels[state] &&
		    !strcmp(str, mem_sleep_labels[state])) {
			mem_sleep_default = state;
			break;
		}

	return 1;
}
__setup("mem_sleep_default=", mem_sleep_default_setup);

/**
 * suspend_set_ops - Set the global suspend method table.
 * @ops: Suspend operations to use.
 */
void suspend_set_ops(const struct platform_suspend_ops *ops)
{
	unsigned int sleep_flags;

	sleep_flags = lock_system_sleep();

	suspend_ops = ops;

	if (valid_state(PM_SUSPEND_STANDBY)) {
		mem_sleep_states[PM_SUSPEND_STANDBY] = mem_sleep_labels[PM_SUSPEND_STANDBY];
		pm_states[PM_SUSPEND_STANDBY] = pm_labels[PM_SUSPEND_STANDBY];
		if (mem_sleep_default == PM_SUSPEND_STANDBY)
			mem_sleep_current = PM_SUSPEND_STANDBY;
	}
	if (valid_state(PM_SUSPEND_MEM)) {
		mem_sleep_states[PM_SUSPEND_MEM] = mem_sleep_labels[PM_SUSPEND_MEM];
		if (mem_sleep_default >= PM_SUSPEND_MEM)
			mem_sleep_current = PM_SUSPEND_MEM;
	}

	unlock_system_sleep(sleep_flags);
}
EXPORT_SYMBOL_GPL(suspend_set_ops);

/**
 * suspend_valid_only_mem - Generic memory-only valid callback.
 * @state: Target system sleep state.
 *
 * Platform drivers that implement mem suspend only and only need to check for
 * that in their .valid() callback can use this instead of rolling their own
 * .valid() callback.
 */
int suspend_valid_only_mem(suspend_state_t state)
{
	return state == PM_SUSPEND_MEM;
}
EXPORT_SYMBOL_GPL(suspend_valid_only_mem);

static bool sleep_state_supported(suspend_state_t state)
{
	return state == PM_SUSPEND_TO_IDLE ||
	       (valid_state(state) && !cxl_mem_active());
}

static int platform_suspend_prepare(suspend_state_t state)
{
	return state != PM_SUSPEND_TO_IDLE && suspend_ops->prepare ?
		suspend_ops->prepare() : 0;
}

static int platform_suspend_prepare_late(suspend_state_t state)
{
	return state == PM_SUSPEND_TO_IDLE && s2idle_ops && s2idle_ops->prepare ?
		s2idle_ops->prepare() : 0;
}

static int platform_suspend_prepare_noirq(suspend_state_t state)
{
	if (state == PM_SUSPEND_TO_IDLE)
		return s2idle_ops && s2idle_ops->prepare_late ?
			s2idle_ops->prepare_late() : 0;

	return suspend_ops->prepare_late ? suspend_ops->prepare_late() : 0;
}

static void platform_resume_noirq(suspend_state_t state)
{
	if (state == PM_SUSPEND_TO_IDLE) {
		if (s2idle_ops && s2idle_ops->restore_early)
			s2idle_ops->restore_early();
	} else if (suspend_ops->wake) {
		suspend_ops->wake();
	}
}

static void platform_resume_early(suspend_state_t state)
{
	if (state == PM_SUSPEND_TO_IDLE && s2idle_ops && s2idle_ops->restore)
		s2idle_ops->restore();
}

static void platform_resume_finish(suspend_state_t state)
{
	if (state != PM_SUSPEND_TO_IDLE && suspend_ops->finish)
		suspend_ops->finish();
}

static int platform_suspend_begin(suspend_state_t state)
{
	if (state == PM_SUSPEND_TO_IDLE && s2idle_ops && s2idle_ops->begin)
		return s2idle_ops->begin();
	else if (suspend_ops && suspend_ops->begin)
		return suspend_ops->begin(state);
	else
		return 0;
}

static void platform_resume_end(suspend_state_t state)
{
	if (state == PM_SUSPEND_TO_IDLE && s2idle_ops && s2idle_ops->end)
		s2idle_ops->end();
	else if (suspend_ops && suspend_ops->end)
		suspend_ops->end();
}

static void platform_recover(suspend_state_t state)
{
	if (state != PM_SUSPEND_TO_IDLE && suspend_ops->recover)
		suspend_ops->recover();
}

static bool platform_suspend_again(suspend_state_t state)
{
	return state != PM_SUSPEND_TO_IDLE && suspend_ops->suspend_again ?
		suspend_ops->suspend_again() : false;
}

#ifdef CONFIG_PM_DEBUG
static unsigned int pm_test_delay = 5;
module_param(pm_test_delay, uint, 0644);
MODULE_PARM_DESC(pm_test_delay,
		 "Number of seconds to wait before resuming from suspend test");
#endif

static int suspend_test(int level)
{
#ifdef CONFIG_PM_DEBUG
	if (pm_test_level == level) {
		pr_info("suspend debug: Waiting for %d second(s).\n",
				pm_test_delay);
		mdelay(pm_test_delay * 1000);
		return 1;
	}
#endif /* !CONFIG_PM_DEBUG */
	return 0;
}

/**
 * suspend_prepare - Prepare for entering system sleep state.
 * @state: Target system sleep state.
 *
 * Common code run for every system sleep state that can be entered (except for
 * hibernation).  Run suspend notifiers, allocate the "suspend" console and
 * freeze processes.
 */
static int suspend_prepare(suspend_state_t state)
{
	int error;

	if (!sleep_state_supported(state))
		return -EPERM;

	pm_prepare_console();

	error = pm_notifier_call_chain_robust(PM_SUSPEND_PREPARE, PM_POST_SUSPEND);
	if (error)
		goto Restore;

	trace_suspend_resume(TPS("freeze_processes"), 0, true);
	error = suspend_freeze_processes();
	trace_suspend_resume(TPS("freeze_processes"), 0, false);
	if (!error)
		return 0;

	suspend_stats.failed_freeze++;
	dpm_save_failed_step(SUSPEND_FREEZE);
	pm_notifier_call_chain(PM_POST_SUSPEND);
 Restore:
	pm_restore_console();
	return error;
}

/* default implementation */
void __weak arch_suspend_disable_irqs(void)
{
	local_irq_disable();
}

/* default implementation */
void __weak arch_suspend_enable_irqs(void)
{
	local_irq_enable();
}

/**
 * suspend_enter - Make the system enter the given sleep state.
 * @state: System sleep state to enter.
 * @wakeup: Returns information that the sleep state should not be re-entered.
 *
 * This function should be called after devices have been suspended.
 */
static int suspend_enter(suspend_state_t state, bool *wakeup)
{
	int error;

	error = platform_suspend_prepare(state);
	if (error)
		goto Platform_finish;

	error = dpm_suspend_late(PMSG_SUSPEND);
	if (error) {
		pr_err("late suspend of devices failed\n");
		goto Platform_finish;
	}
	error = platform_suspend_prepare_late(state);
	if (error)
		goto Devices_early_resume;

	error = dpm_suspend_noirq(PMSG_SUSPEND);
	if (error) {
		pr_err("noirq suspend of devices failed\n");
		goto Platform_early_resume;
	}
	error = platform_suspend_prepare_noirq(state);
	if (error)
		goto Platform_wake;

	if (suspend_test(TEST_PLATFORM))
		goto Platform_wake;

	if (state == PM_SUSPEND_TO_IDLE) {
		s2idle_loop();
		goto Platform_wake;
	}

	error = pm_sleep_disable_secondary_cpus();
	if (error || suspend_test(TEST_CPUS))
		goto Enable_cpus;

	arch_suspend_disable_irqs();
	BUG_ON(!irqs_disabled());

	system_state = SYSTEM_SUSPEND;

	error = syscore_suspend();
	if (!error) {
		*wakeup = pm_wakeup_pending();
		if (!(suspend_test(TEST_CORE) || *wakeup)) {
			trace_suspend_resume(TPS("machine_suspend"),
				state, true);
			error = suspend_ops->enter(state);
			trace_suspend_resume(TPS("machine_suspend"),
				state, false);
		} else if (*wakeup) {
			error = -EBUSY;
		}
		syscore_resume();
	}

	system_state = SYSTEM_RUNNING;

	arch_suspend_enable_irqs();
	BUG_ON(irqs_disabled());

 Enable_cpus:
	pm_sleep_enable_secondary_cpus();

 Platform_wake:
	platform_resume_noirq(state);
	dpm_resume_noirq(PMSG_RESUME);

 Platform_early_resume:
	platform_resume_early(state);

 Devices_early_resume:
	dpm_resume_early(PMSG_RESUME);

 Platform_finish:
	platform_resume_finish(state);
	return error;
}

/**
 * suspend_devices_and_enter - Suspend devices and enter system sleep state.
 * @state: System sleep state to enter.
 */
int suspend_devices_and_enter(suspend_state_t state)
{
	int error;
	bool wakeup = false;

	if (!sleep_state_supported(state))
		return -ENOSYS;

	pm_suspend_target_state = state;

	if (state == PM_SUSPEND_TO_IDLE)
		pm_set_suspend_no_platform();

	error = platform_suspend_begin(state);
	if (error)
		goto Close;

	suspend_console();
	suspend_test_start();
	error = dpm_suspend_start(PMSG_SUSPEND);
	if (error) {
		pr_err("Some devices failed to suspend, or early wake event detected\n");
		goto Recover_platform;
	}
	suspend_test_finish("suspend devices");
	if (suspend_test(TEST_DEVICES))
		goto Recover_platform;

	do {
		error = suspend_enter(state, &wakeup);
	} while (!error && !wakeup && platform_suspend_again(state));

 Resume_devices:
	suspend_test_start();
	dpm_resume_end(PMSG_RESUME);
	suspend_test_finish("resume devices");
	trace_suspend_resume(TPS("resume_console"), state, true);
	resume_console();
	trace_suspend_resume(TPS("resume_console"), state, false);

 Close:
	platform_resume_end(state);
	pm_suspend_target_state = PM_SUSPEND_ON;
	return error;

 Recover_platform:
	platform_recover(state);
	goto Resume_devices;
}

/**
 * suspend_finish - Clean up before finishing the suspend sequence.
 *
 * Call platform code to clean up, restart processes, and free the console that
 * we've allocated. This routine is not called for hibernation.
 */
static void suspend_finish(void)
{
	suspend_thaw_processes();
	pm_notifier_call_chain(PM_POST_SUSPEND);
	pm_restore_console();
}

/**
 * enter_state - Do common work needed to enter system sleep state.
 * @state: System sleep state to enter.
 *
 * Make sure that no one else is trying to put the system into a sleep state.
 * Fail if that's not the case.  Otherwise, prepare for system suspend, make the
 * system enter the given sleep state and clean up after wakeup.
 */
static int enter_state(suspend_state_t state)
{
	int error;

	trace_suspend_resume(TPS("suspend_enter"), state, true);
	if (state == PM_SUSPEND_TO_IDLE) {
#ifdef CONFIG_PM_DEBUG
		if (pm_test_level != TEST_NONE && pm_test_level <= TEST_CPUS) {
			pr_warn("Unsupported test mode for suspend to idle, please choose none/freezer/devices/platform.\n");
			return -EAGAIN;
		}
#endif
	} else if (!valid_state(state)) {
		return -EINVAL;
	}
	if (!mutex_trylock(&system_transition_mutex))
		return -EBUSY;

	if (state == PM_SUSPEND_TO_IDLE)
		s2idle_begin();

	if (sync_on_suspend_enabled) {
		trace_suspend_resume(TPS("sync_filesystems"), 0, true);
		ksys_sync_helper();
		trace_suspend_resume(TPS("sync_filesystems"), 0, false);
	}

	pm_pr_dbg("Preparing system for sleep (%s)\n", mem_sleep_labels[state]);
	pm_suspend_clear_flags();
	error = suspend_prepare(state);
	if (error)
		goto Unlock;

	if (suspend_test(TEST_FREEZER))
		goto Finish;

	trace_suspend_resume(TPS("suspend_enter"), state, false);
	pm_pr_dbg("Suspending system (%s)\n", mem_sleep_labels[state]);
	pm_restrict_gfp_mask();
	error = suspend_devices_and_enter(state);
	pm_restore_gfp_mask();

 Finish:
	events_check_enabled = false;
	pm_pr_dbg("Finishing wakeup.\n");
	suspend_finish();
 Unlock:
	mutex_unlock(&system_transition_mutex);
	return error;
}

/**
 * pm_suspend - Externally visible function for suspending the system.
 * @state: System sleep state to enter.
 *
 * Check if the value of @state represents one of the supported states,
 * execute enter_state() and update system suspend statistics.
 */
int pm_suspend(suspend_state_t state)
{
	int error;

	if (state <= PM_SUSPEND_ON || state >= PM_SUSPEND_MAX)
		return -EINVAL;

	pr_info("suspend entry (%s)\n", mem_sleep_labels[state]);
	error = enter_state(state);
	if (error) {
		suspend_stats.fail++;
		dpm_save_failed_errno(error);
	} else {
		suspend_stats.success++;
	}
	pr_info("suspend exit\n");
	return error;
}
EXPORT_SYMBOL(pm_suspend);<|MERGE_RESOLUTION|>--- conflicted
+++ resolved
@@ -99,10 +99,6 @@
 	raw_spin_unlock_irq(&s2idle_lock);
 
 	cpus_read_lock();
-<<<<<<< HEAD
-	cpuidle_resume();
-=======
->>>>>>> eb3cdb58
 
 	/* Push all the CPUs into the idle loop. */
 	wake_up_all_idle_cpus();
@@ -110,10 +106,6 @@
 	swait_event_exclusive(s2idle_wait_head,
 		    s2idle_state == S2IDLE_STATE_WAKE);
 
-<<<<<<< HEAD
-	cpuidle_pause();
-=======
->>>>>>> eb3cdb58
 	cpus_read_unlock();
 
 	raw_spin_lock_irq(&s2idle_lock);
@@ -146,12 +138,9 @@
 			break;
 		}
 
-<<<<<<< HEAD
-=======
 		if (s2idle_ops && s2idle_ops->check)
 			s2idle_ops->check();
 
->>>>>>> eb3cdb58
 		s2idle_enter();
 	}
 
