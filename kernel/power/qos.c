--- conflicted
+++ resolved
@@ -299,11 +299,8 @@
 static void __pm_qos_update_request(struct pm_qos_request *req,
 			   s32 new_value)
 {
-<<<<<<< HEAD
-=======
 	trace_pm_qos_update_request(req->pm_qos_class, new_value);
 
->>>>>>> 69a2d10c
 	if (new_value != req->node.prio)
 		pm_qos_update_target(
 			pm_qos_array[req->pm_qos_class]->constraints,
@@ -378,15 +375,6 @@
 	}
 
 	cancel_delayed_work_sync(&req->work);
-<<<<<<< HEAD
-
-	if (new_value != req->node.prio)
-		pm_qos_update_target(
-			pm_qos_array[req->pm_qos_class]->constraints,
-			&req->node, PM_QOS_UPDATE_REQ, new_value);
-
-=======
->>>>>>> 69a2d10c
 	__pm_qos_update_request(req, new_value);
 }
 EXPORT_SYMBOL_GPL(pm_qos_update_request);
