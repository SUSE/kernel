--- conflicted
+++ resolved
@@ -21,8 +21,6 @@
 #include <linux/console.h>
 #include <linux/cpu.h>
 #include <linux/freezer.h>
-#include <linux/security.h>
-#include <linux/efi.h>
 
 #include <linux/uaccess.h>
 
@@ -180,11 +178,7 @@
 		need_wait = false;
 	}
 
-<<<<<<< HEAD
-	lock_system_sleep();
-=======
 	sleep_flags = lock_system_sleep();
->>>>>>> eb3cdb58
 
 	data = filp->private_data;
 
@@ -302,7 +296,6 @@
 		if (!data->frozen || data->ready)
 			break;
 		pm_restore_gfp_mask();
-		snapshot_restore_trampoline();
 		free_basic_memory_bitmaps();
 		data->free_bitmaps = false;
 		thaw_processes();
@@ -314,9 +307,6 @@
 			error = -EPERM;
 			break;
 		}
-		error = snapshot_create_trampoline();
-		if (error)
-			return error;
 		pm_restore_gfp_mask();
 		error = hibernation_snapshot(data->platform_support);
 		if (!error) {
@@ -333,13 +323,6 @@
 			error = -EPERM;
 			break;
 		}
-		if (snapshot_image_verify()) {
-			error = -EPERM;
-			break;
-		}
-		snapshot_init_trampoline();
-		/* clean the hidden area in boot kernel */
-		clean_hidden_area();
 		error = hibernation_restore(data->platform_support);
 		break;
 
@@ -405,7 +388,6 @@
 			error = -EPERM;
 			break;
 		}
-		efi_skey_stop_regen();
 		/*
 		 * Tasks are frozen and the notifiers have been called with
 		 * PM_HIBERNATION_PREPARE
@@ -419,7 +401,6 @@
 		break;
 
 	case SNAPSHOT_POWER_OFF:
-		efi_skey_stop_regen();
 		if (data->platform_support)
 			error = hibernation_platform_enter();
 		break;
