// SPDX-License-Identifier: GPL-2.0-only
/*
 * kallsyms.c: in-kernel printing of symbolic oopses and stack traces.
 *
 * Rewritten and vastly simplified by Rusty Russell for in-kernel
 * module loader:
 *   Copyright 2002 Rusty Russell <rusty@rustcorp.com.au> IBM Corporation
 *
 * ChangeLog:
 *
 * (25/Aug/2004) Paulo Marques <pmarques@grupopie.com>
 *      Changed the compression method from stem compression to "table lookup"
 *      compression (see scripts/kallsyms.c for a more complete description)
 */
#include <linux/kallsyms.h>
#include <linux/init.h>
#include <linux/seq_file.h>
#include <linux/fs.h>
#include <linux/kdb.h>
#include <linux/err.h>
#include <linux/proc_fs.h>
#include <linux/sched.h>	/* for cond_resched */
#include <linux/ctype.h>
#include <linux/slab.h>
#include <linux/filter.h>
#include <linux/ftrace.h>
#include <linux/kprobes.h>
#include <linux/build_bug.h>
#include <linux/compiler.h>
#include <linux/module.h>
#include <linux/kernel.h>
#include <linux/bsearch.h>
<<<<<<< HEAD
=======
#include <linux/btf_ids.h>
>>>>>>> eb3cdb58

#include "kallsyms_internal.h"

/*
 * Expand a compressed symbol data into the resulting uncompressed string,
 * if uncompressed string is too long (>= maxlen), it will be truncated,
 * given the offset to where the symbol is in the compressed stream.
 */
static unsigned int kallsyms_expand_symbol(unsigned int off,
					   char *result, size_t maxlen)
{
	int len, skipped_first = 0;
	const char *tptr;
	const u8 *data;

	/* Get the compressed symbol length from the first symbol byte. */
	data = &kallsyms_names[off];
	len = *data;
	data++;
	off++;

	/* If MSB is 1, it is a "big" symbol, so needs an additional byte. */
	if ((len & 0x80) != 0) {
		len = (len & 0x7F) | (*data << 7);
		data++;
		off++;
	}

	/*
	 * Update the offset to return the offset for the next symbol on
	 * the compressed stream.
	 */
	off += len;

	/*
	 * For every byte on the compressed symbol data, copy the table
	 * entry for that byte.
	 */
	while (len) {
		tptr = &kallsyms_token_table[kallsyms_token_index[*data]];
		data++;
		len--;

		while (*tptr) {
			if (skipped_first) {
				if (maxlen <= 1)
					goto tail;
				*result = *tptr;
				result++;
				maxlen--;
			} else
				skipped_first = 1;
			tptr++;
		}
	}

tail:
	if (maxlen)
		*result = '\0';

	/* Return to offset to the next symbol. */
	return off;
}

/*
 * Get symbol type information. This is encoded as a single char at the
 * beginning of the symbol name.
 */
static char kallsyms_get_symbol_type(unsigned int off)
{
	/*
	 * Get just the first code, look it up in the token table,
	 * and return the first char from this token.
	 */
	return kallsyms_token_table[kallsyms_token_index[kallsyms_names[off + 1]]];
}


/*
 * Find the offset on the compressed stream given and index in the
 * kallsyms array.
 */
static unsigned int get_symbol_offset(unsigned long pos)
{
	const u8 *name;
	int i, len;

	/*
	 * Use the closest marker we have. We have markers every 256 positions,
	 * so that should be close enough.
	 */
	name = &kallsyms_names[kallsyms_markers[pos >> 8]];

	/*
	 * Sequentially scan all the symbols up to the point we're searching
	 * for. Every symbol is stored in a [<len>][<len> bytes of data] format,
	 * so we just need to add the len to the current pointer for every
	 * symbol we wish to skip.
	 */
	for (i = 0; i < (pos & 0xFF); i++) {
		len = *name;

		/*
		 * If MSB is 1, it is a "big" symbol, so we need to look into
		 * the next byte (and skip it, too).
		 */
		if ((len & 0x80) != 0)
			len = ((len & 0x7F) | (name[1] << 7)) + 1;

		name = name + len + 1;
	}

	return name - kallsyms_names;
}

unsigned long kallsyms_sym_address(int idx)
{
	if (!IS_ENABLED(CONFIG_KALLSYMS_BASE_RELATIVE))
		return kallsyms_addresses[idx];

	/* values are unsigned offsets if --absolute-percpu is not in effect */
	if (!IS_ENABLED(CONFIG_KALLSYMS_ABSOLUTE_PERCPU))
		return kallsyms_relative_base + (u32)kallsyms_offsets[idx];

	/* ...otherwise, positive offsets are absolute values */
	if (kallsyms_offsets[idx] >= 0)
		return kallsyms_offsets[idx];

	/* ...and negative offsets are relative to kallsyms_relative_base - 1 */
	return kallsyms_relative_base - 1 - kallsyms_offsets[idx];
}

static bool cleanup_symbol_name(char *s)
{
	char *res;

	if (!IS_ENABLED(CONFIG_LTO_CLANG))
		return false;

	/*
	 * LLVM appends various suffixes for local functions and variables that
	 * must be promoted to global scope as part of LTO.  This can break
	 * hooking of static functions with kprobes. '.' is not a valid
	 * character in an identifier in C. Suffixes only in LLVM LTO observed:
	 * - foo.llvm.[0-9a-f]+
	 */
	res = strstr(s, ".llvm.");
	if (res) {
		*res = '\0';
		return true;
	}

	return false;
}

static int compare_symbol_name(const char *name, char *namebuf)
{
	int ret;

	ret = strcmp(name, namebuf);
	if (!ret)
		return ret;

	if (cleanup_symbol_name(namebuf) && !strcmp(name, namebuf))
		return 0;

	return ret;
}

static unsigned int get_symbol_seq(int index)
{
	unsigned int i, seq = 0;

	for (i = 0; i < 3; i++)
		seq = (seq << 8) | kallsyms_seqs_of_names[3 * index + i];

	return seq;
}

static int kallsyms_lookup_names(const char *name,
				 unsigned int *start,
				 unsigned int *end)
{
	int ret;
	int low, mid, high;
	unsigned int seq, off;
	char namebuf[KSYM_NAME_LEN];

<<<<<<< HEAD
	/* Skip the search for empty string. */
	if (!*name)
		return 0;

	for (i = 0, off = 0; i < kallsyms_num_syms; i++) {
		off = kallsyms_expand_symbol(off, namebuf, ARRAY_SIZE(namebuf));
=======
	low = 0;
	high = kallsyms_num_syms - 1;

	while (low <= high) {
		mid = low + (high - low) / 2;
		seq = get_symbol_seq(mid);
		off = get_symbol_offset(seq);
		kallsyms_expand_symbol(off, namebuf, ARRAY_SIZE(namebuf));
		ret = compare_symbol_name(name, namebuf);
		if (ret > 0)
			low = mid + 1;
		else if (ret < 0)
			high = mid - 1;
		else
			break;
	}
>>>>>>> eb3cdb58

	if (low > high)
		return -ESRCH;

	low = mid;
	while (low) {
		seq = get_symbol_seq(low - 1);
		off = get_symbol_offset(seq);
		kallsyms_expand_symbol(off, namebuf, ARRAY_SIZE(namebuf));
		if (compare_symbol_name(name, namebuf))
			break;
		low--;
	}
	*start = low;

	if (end) {
		high = mid;
		while (high < kallsyms_num_syms - 1) {
			seq = get_symbol_seq(high + 1);
			off = get_symbol_offset(seq);
			kallsyms_expand_symbol(off, namebuf, ARRAY_SIZE(namebuf));
			if (compare_symbol_name(name, namebuf))
				break;
			high++;
		}
		*end = high;
	}

	return 0;
}

/* Lookup the address for this symbol. Returns 0 if not found. */
unsigned long kallsyms_lookup_name(const char *name)
{
	int ret;
	unsigned int i;

	/* Skip the search for empty string. */
	if (!*name)
		return 0;

	ret = kallsyms_lookup_names(name, &i, NULL);
	if (!ret)
		return kallsyms_sym_address(get_symbol_seq(i));

	return module_kallsyms_lookup_name(name);
}
EXPORT_SYMBOL_GPL(kallsyms_lookup_name);

/*
 * Iterate over all symbols in vmlinux.  For symbols from modules use
 * module_kallsyms_on_each_symbol instead.
 */
int kallsyms_on_each_symbol(int (*fn)(void *, const char *, unsigned long),
			    void *data)
{
	char namebuf[KSYM_NAME_LEN];
	unsigned long i;
	unsigned int off;
	int ret;

	for (i = 0, off = 0; i < kallsyms_num_syms; i++) {
		off = kallsyms_expand_symbol(off, namebuf, ARRAY_SIZE(namebuf));
		ret = fn(data, namebuf, kallsyms_sym_address(i));
		if (ret != 0)
			return ret;
		cond_resched();
	}
	return 0;
}
<<<<<<< HEAD
EXPORT_SYMBOL_GPL(kallsyms_on_each_symbol);
=======

int kallsyms_on_each_match_symbol(int (*fn)(void *, unsigned long),
				  const char *name, void *data)
{
	int ret;
	unsigned int i, start, end;

	ret = kallsyms_lookup_names(name, &start, &end);
	if (ret)
		return 0;

	for (i = start; !ret && i <= end; i++) {
		ret = fn(data, kallsyms_sym_address(get_symbol_seq(i)));
		cond_resched();
	}

	return ret;
}
>>>>>>> eb3cdb58

static unsigned long get_symbol_pos(unsigned long addr,
				    unsigned long *symbolsize,
				    unsigned long *offset)
{
	unsigned long symbol_start = 0, symbol_end = 0;
	unsigned long i, low, high, mid;

	/* This kernel should never had been booted. */
	if (!IS_ENABLED(CONFIG_KALLSYMS_BASE_RELATIVE))
		BUG_ON(!kallsyms_addresses);
	else
		BUG_ON(!kallsyms_offsets);

	/* Do a binary search on the sorted kallsyms_addresses array. */
	low = 0;
	high = kallsyms_num_syms;

	while (high - low > 1) {
		mid = low + (high - low) / 2;
		if (kallsyms_sym_address(mid) <= addr)
			low = mid;
		else
			high = mid;
	}

	/*
	 * Search for the first aliased symbol. Aliased
	 * symbols are symbols with the same address.
	 */
	while (low && kallsyms_sym_address(low-1) == kallsyms_sym_address(low))
		--low;

	symbol_start = kallsyms_sym_address(low);

	/* Search for next non-aliased symbol. */
	for (i = low + 1; i < kallsyms_num_syms; i++) {
		if (kallsyms_sym_address(i) > symbol_start) {
			symbol_end = kallsyms_sym_address(i);
			break;
		}
	}

	/* If we found no next symbol, we use the end of the section. */
	if (!symbol_end) {
		if (is_kernel_inittext(addr))
			symbol_end = (unsigned long)_einittext;
		else if (IS_ENABLED(CONFIG_KALLSYMS_ALL))
			symbol_end = (unsigned long)_end;
		else
			symbol_end = (unsigned long)_etext;
	}

	if (symbolsize)
		*symbolsize = symbol_end - symbol_start;
	if (offset)
		*offset = addr - symbol_start;

	return low;
}

/*
 * Lookup an address but don't bother to find any names.
 */
int kallsyms_lookup_size_offset(unsigned long addr, unsigned long *symbolsize,
				unsigned long *offset)
{
	char namebuf[KSYM_NAME_LEN];

	if (is_ksym_addr(addr)) {
		get_symbol_pos(addr, symbolsize, offset);
		return 1;
	}
	return !!module_address_lookup(addr, symbolsize, offset, NULL, NULL, namebuf) ||
	       !!__bpf_address_lookup(addr, symbolsize, offset, namebuf);
}

static const char *kallsyms_lookup_buildid(unsigned long addr,
			unsigned long *symbolsize,
			unsigned long *offset, char **modname,
			const unsigned char **modbuildid, char *namebuf)
{
	const char *ret;

	namebuf[KSYM_NAME_LEN - 1] = 0;
	namebuf[0] = 0;

	if (is_ksym_addr(addr)) {
		unsigned long pos;

		pos = get_symbol_pos(addr, symbolsize, offset);
		/* Grab name */
		kallsyms_expand_symbol(get_symbol_offset(pos),
				       namebuf, KSYM_NAME_LEN);
		if (modname)
			*modname = NULL;
		if (modbuildid)
			*modbuildid = NULL;

		ret = namebuf;
		goto found;
	}

	/* See if it's in a module or a BPF JITed image. */
	ret = module_address_lookup(addr, symbolsize, offset,
				    modname, modbuildid, namebuf);
	if (!ret)
		ret = bpf_address_lookup(addr, symbolsize,
					 offset, modname, namebuf);

	if (!ret)
		ret = ftrace_mod_address_lookup(addr, symbolsize,
						offset, modname, namebuf);

found:
	cleanup_symbol_name(namebuf);
	return ret;
}

/*
 * Lookup an address
 * - modname is set to NULL if it's in the kernel.
 * - We guarantee that the returned name is valid until we reschedule even if.
 *   It resides in a module.
 * - We also guarantee that modname will be valid until rescheduled.
 */
const char *kallsyms_lookup(unsigned long addr,
			    unsigned long *symbolsize,
			    unsigned long *offset,
			    char **modname, char *namebuf)
{
	return kallsyms_lookup_buildid(addr, symbolsize, offset, modname,
				       NULL, namebuf);
}

int lookup_symbol_name(unsigned long addr, char *symname)
{
	int res;

	symname[0] = '\0';
	symname[KSYM_NAME_LEN - 1] = '\0';

	if (is_ksym_addr(addr)) {
		unsigned long pos;

		pos = get_symbol_pos(addr, NULL, NULL);
		/* Grab name */
		kallsyms_expand_symbol(get_symbol_offset(pos),
				       symname, KSYM_NAME_LEN);
		goto found;
	}
	/* See if it's in a module. */
	res = lookup_module_symbol_name(addr, symname);
	if (res)
		return res;

found:
	cleanup_symbol_name(symname);
	return 0;
}

int lookup_symbol_attrs(unsigned long addr, unsigned long *size,
			unsigned long *offset, char *modname, char *name)
{
	int res;

	name[0] = '\0';
	name[KSYM_NAME_LEN - 1] = '\0';

	if (is_ksym_addr(addr)) {
		unsigned long pos;

		pos = get_symbol_pos(addr, size, offset);
		/* Grab name */
		kallsyms_expand_symbol(get_symbol_offset(pos),
				       name, KSYM_NAME_LEN);
		modname[0] = '\0';
		goto found;
	}
	/* See if it's in a module. */
	res = lookup_module_symbol_attrs(addr, size, offset, modname, name);
	if (res)
		return res;

found:
	cleanup_symbol_name(name);
	return 0;
}

/* Look up a kernel symbol and return it in a text buffer. */
static int __sprint_symbol(char *buffer, unsigned long address,
			   int symbol_offset, int add_offset, int add_buildid)
{
	char *modname;
	const unsigned char *buildid;
	const char *name;
	unsigned long offset, size;
	int len;

	address += symbol_offset;
	name = kallsyms_lookup_buildid(address, &size, &offset, &modname, &buildid,
				       buffer);
	if (!name)
		return sprintf(buffer, "0x%lx", address - symbol_offset);

	if (name != buffer)
		strcpy(buffer, name);
	len = strlen(buffer);
	offset -= symbol_offset;

	if (add_offset)
		len += sprintf(buffer + len, "+%#lx/%#lx", offset, size);

	if (modname) {
		len += sprintf(buffer + len, " [%s", modname);
#if IS_ENABLED(CONFIG_STACKTRACE_BUILD_ID)
		if (add_buildid && buildid) {
			/* build ID should match length of sprintf */
#if IS_ENABLED(CONFIG_MODULES)
			static_assert(sizeof(typeof_member(struct module, build_id)) == 20);
#endif
			len += sprintf(buffer + len, " %20phN", buildid);
		}
#endif
		len += sprintf(buffer + len, "]");
	}

	return len;
}

/**
 * sprint_symbol - Look up a kernel symbol and return it in a text buffer
 * @buffer: buffer to be stored
 * @address: address to lookup
 *
 * This function looks up a kernel symbol with @address and stores its name,
 * offset, size and module name to @buffer if possible. If no symbol was found,
 * just saves its @address as is.
 *
 * This function returns the number of bytes stored in @buffer.
 */
int sprint_symbol(char *buffer, unsigned long address)
{
	return __sprint_symbol(buffer, address, 0, 1, 0);
}
EXPORT_SYMBOL_GPL(sprint_symbol);

/**
 * sprint_symbol_build_id - Look up a kernel symbol and return it in a text buffer
 * @buffer: buffer to be stored
 * @address: address to lookup
 *
 * This function looks up a kernel symbol with @address and stores its name,
 * offset, size, module name and module build ID to @buffer if possible. If no
 * symbol was found, just saves its @address as is.
 *
 * This function returns the number of bytes stored in @buffer.
 */
int sprint_symbol_build_id(char *buffer, unsigned long address)
{
	return __sprint_symbol(buffer, address, 0, 1, 1);
}
EXPORT_SYMBOL_GPL(sprint_symbol_build_id);

/**
 * sprint_symbol_no_offset - Look up a kernel symbol and return it in a text buffer
 * @buffer: buffer to be stored
 * @address: address to lookup
 *
 * This function looks up a kernel symbol with @address and stores its name
 * and module name to @buffer if possible. If no symbol was found, just saves
 * its @address as is.
 *
 * This function returns the number of bytes stored in @buffer.
 */
int sprint_symbol_no_offset(char *buffer, unsigned long address)
{
	return __sprint_symbol(buffer, address, 0, 0, 0);
}
EXPORT_SYMBOL_GPL(sprint_symbol_no_offset);

/**
 * sprint_backtrace - Look up a backtrace symbol and return it in a text buffer
 * @buffer: buffer to be stored
 * @address: address to lookup
 *
 * This function is for stack backtrace and does the same thing as
 * sprint_symbol() but with modified/decreased @address. If there is a
 * tail-call to the function marked "noreturn", gcc optimized out code after
 * the call so that the stack-saved return address could point outside of the
 * caller. This function ensures that kallsyms will find the original caller
 * by decreasing @address.
 *
 * This function returns the number of bytes stored in @buffer.
 */
int sprint_backtrace(char *buffer, unsigned long address)
{
	return __sprint_symbol(buffer, address, -1, 1, 0);
}

/**
 * sprint_backtrace_build_id - Look up a backtrace symbol and return it in a text buffer
 * @buffer: buffer to be stored
 * @address: address to lookup
 *
 * This function is for stack backtrace and does the same thing as
 * sprint_symbol() but with modified/decreased @address. If there is a
 * tail-call to the function marked "noreturn", gcc optimized out code after
 * the call so that the stack-saved return address could point outside of the
 * caller. This function ensures that kallsyms will find the original caller
 * by decreasing @address. This function also appends the module build ID to
 * the @buffer if @address is within a kernel module.
 *
 * This function returns the number of bytes stored in @buffer.
 */
int sprint_backtrace_build_id(char *buffer, unsigned long address)
{
	return __sprint_symbol(buffer, address, -1, 1, 1);
}

/* To avoid using get_symbol_offset for every symbol, we carry prefix along. */
struct kallsym_iter {
	loff_t pos;
	loff_t pos_arch_end;
	loff_t pos_mod_end;
	loff_t pos_ftrace_mod_end;
	loff_t pos_bpf_end;
	unsigned long value;
	unsigned int nameoff; /* If iterating in core kernel symbols. */
	char type;
	char name[KSYM_NAME_LEN];
	char module_name[MODULE_NAME_LEN];
	int exported;
	int show_value;
};

int __weak arch_get_kallsym(unsigned int symnum, unsigned long *value,
			    char *type, char *name)
{
	return -EINVAL;
}

static int get_ksymbol_arch(struct kallsym_iter *iter)
{
	int ret = arch_get_kallsym(iter->pos - kallsyms_num_syms,
				   &iter->value, &iter->type,
				   iter->name);

	if (ret < 0) {
		iter->pos_arch_end = iter->pos;
		return 0;
	}

	return 1;
}

static int get_ksymbol_mod(struct kallsym_iter *iter)
{
	int ret = module_get_kallsym(iter->pos - iter->pos_arch_end,
				     &iter->value, &iter->type,
				     iter->name, iter->module_name,
				     &iter->exported);
	if (ret < 0) {
		iter->pos_mod_end = iter->pos;
		return 0;
	}

	return 1;
}

/*
 * ftrace_mod_get_kallsym() may also get symbols for pages allocated for ftrace
 * purposes. In that case "__builtin__ftrace" is used as a module name, even
 * though "__builtin__ftrace" is not a module.
 */
static int get_ksymbol_ftrace_mod(struct kallsym_iter *iter)
{
	int ret = ftrace_mod_get_kallsym(iter->pos - iter->pos_mod_end,
					 &iter->value, &iter->type,
					 iter->name, iter->module_name,
					 &iter->exported);
	if (ret < 0) {
		iter->pos_ftrace_mod_end = iter->pos;
		return 0;
	}

	return 1;
}

static int get_ksymbol_bpf(struct kallsym_iter *iter)
{
	int ret;

	strlcpy(iter->module_name, "bpf", MODULE_NAME_LEN);
	iter->exported = 0;
	ret = bpf_get_kallsym(iter->pos - iter->pos_ftrace_mod_end,
			      &iter->value, &iter->type,
			      iter->name);
	if (ret < 0) {
		iter->pos_bpf_end = iter->pos;
		return 0;
	}

	return 1;
}

/*
 * This uses "__builtin__kprobes" as a module name for symbols for pages
 * allocated for kprobes' purposes, even though "__builtin__kprobes" is not a
 * module.
 */
static int get_ksymbol_kprobe(struct kallsym_iter *iter)
{
	strlcpy(iter->module_name, "__builtin__kprobes", MODULE_NAME_LEN);
	iter->exported = 0;
	return kprobe_get_kallsym(iter->pos - iter->pos_bpf_end,
				  &iter->value, &iter->type,
				  iter->name) < 0 ? 0 : 1;
}

/* Returns space to next name. */
static unsigned long get_ksymbol_core(struct kallsym_iter *iter)
{
	unsigned off = iter->nameoff;

	iter->module_name[0] = '\0';
	iter->value = kallsyms_sym_address(iter->pos);

	iter->type = kallsyms_get_symbol_type(off);

	off = kallsyms_expand_symbol(off, iter->name, ARRAY_SIZE(iter->name));

	return off - iter->nameoff;
}

static void reset_iter(struct kallsym_iter *iter, loff_t new_pos)
{
	iter->name[0] = '\0';
	iter->nameoff = get_symbol_offset(new_pos);
	iter->pos = new_pos;
	if (new_pos == 0) {
		iter->pos_arch_end = 0;
		iter->pos_mod_end = 0;
		iter->pos_ftrace_mod_end = 0;
		iter->pos_bpf_end = 0;
	}
}

/*
 * The end position (last + 1) of each additional kallsyms section is recorded
 * in iter->pos_..._end as each section is added, and so can be used to
 * determine which get_ksymbol_...() function to call next.
 */
static int update_iter_mod(struct kallsym_iter *iter, loff_t pos)
{
	iter->pos = pos;

	if ((!iter->pos_arch_end || iter->pos_arch_end > pos) &&
	    get_ksymbol_arch(iter))
		return 1;

	if ((!iter->pos_mod_end || iter->pos_mod_end > pos) &&
	    get_ksymbol_mod(iter))
		return 1;

	if ((!iter->pos_ftrace_mod_end || iter->pos_ftrace_mod_end > pos) &&
	    get_ksymbol_ftrace_mod(iter))
		return 1;

	if ((!iter->pos_bpf_end || iter->pos_bpf_end > pos) &&
	    get_ksymbol_bpf(iter))
		return 1;

	return get_ksymbol_kprobe(iter);
}

/* Returns false if pos at or past end of file. */
static int update_iter(struct kallsym_iter *iter, loff_t pos)
{
	/* Module symbols can be accessed randomly. */
	if (pos >= kallsyms_num_syms)
		return update_iter_mod(iter, pos);

	/* If we're not on the desired position, reset to new position. */
	if (pos != iter->pos)
		reset_iter(iter, pos);

	iter->nameoff += get_ksymbol_core(iter);
	iter->pos++;

	return 1;
}

static void *s_next(struct seq_file *m, void *p, loff_t *pos)
{
	(*pos)++;

	if (!update_iter(m->private, *pos))
		return NULL;
	return p;
}

static void *s_start(struct seq_file *m, loff_t *pos)
{
	if (!update_iter(m->private, *pos))
		return NULL;
	return m->private;
}

static void s_stop(struct seq_file *m, void *p)
{
}

static int s_show(struct seq_file *m, void *p)
{
	void *value;
	struct kallsym_iter *iter = m->private;

	/* Some debugging symbols have no name.  Ignore them. */
	if (!iter->name[0])
		return 0;

	value = iter->show_value ? (void *)iter->value : NULL;

	if (iter->module_name[0]) {
		char type;

		/*
		 * Label it "global" if it is exported,
		 * "local" if not exported.
		 */
		type = iter->exported ? toupper(iter->type) :
					tolower(iter->type);
		seq_printf(m, "%px %c %s\t[%s]\n", value,
			   type, iter->name, iter->module_name);
	} else
		seq_printf(m, "%px %c %s\n", value,
			   iter->type, iter->name);
	return 0;
}

static const struct seq_operations kallsyms_op = {
	.start = s_start,
	.next = s_next,
	.stop = s_stop,
	.show = s_show
};

#ifdef CONFIG_BPF_SYSCALL

struct bpf_iter__ksym {
	__bpf_md_ptr(struct bpf_iter_meta *, meta);
	__bpf_md_ptr(struct kallsym_iter *, ksym);
};

static int ksym_prog_seq_show(struct seq_file *m, bool in_stop)
{
	struct bpf_iter__ksym ctx;
	struct bpf_iter_meta meta;
	struct bpf_prog *prog;

	meta.seq = m;
	prog = bpf_iter_get_info(&meta, in_stop);
	if (!prog)
		return 0;

	ctx.meta = &meta;
	ctx.ksym = m ? m->private : NULL;
	return bpf_iter_run_prog(prog, &ctx);
}

static int bpf_iter_ksym_seq_show(struct seq_file *m, void *p)
{
	return ksym_prog_seq_show(m, false);
}

static void bpf_iter_ksym_seq_stop(struct seq_file *m, void *p)
{
	if (!p)
		(void) ksym_prog_seq_show(m, true);
	else
		s_stop(m, p);
}

static const struct seq_operations bpf_iter_ksym_ops = {
	.start = s_start,
	.next = s_next,
	.stop = bpf_iter_ksym_seq_stop,
	.show = bpf_iter_ksym_seq_show,
};

static int bpf_iter_ksym_init(void *priv_data, struct bpf_iter_aux_info *aux)
{
	struct kallsym_iter *iter = priv_data;

	reset_iter(iter, 0);

	/* cache here as in kallsyms_open() case; use current process
	 * credentials to tell BPF iterators if values should be shown.
	 */
	iter->show_value = kallsyms_show_value(current_cred());

	return 0;
}

DEFINE_BPF_ITER_FUNC(ksym, struct bpf_iter_meta *meta, struct kallsym_iter *ksym)

static const struct bpf_iter_seq_info ksym_iter_seq_info = {
	.seq_ops		= &bpf_iter_ksym_ops,
	.init_seq_private	= bpf_iter_ksym_init,
	.fini_seq_private	= NULL,
	.seq_priv_size		= sizeof(struct kallsym_iter),
};

static struct bpf_iter_reg ksym_iter_reg_info = {
	.target                 = "ksym",
	.feature		= BPF_ITER_RESCHED,
	.ctx_arg_info_size	= 1,
	.ctx_arg_info		= {
		{ offsetof(struct bpf_iter__ksym, ksym),
		  PTR_TO_BTF_ID_OR_NULL },
	},
	.seq_info		= &ksym_iter_seq_info,
};

BTF_ID_LIST(btf_ksym_iter_id)
BTF_ID(struct, kallsym_iter)

static int __init bpf_ksym_iter_register(void)
{
	ksym_iter_reg_info.ctx_arg_info[0].btf_id = *btf_ksym_iter_id;
	return bpf_iter_reg_target(&ksym_iter_reg_info);
}

late_initcall(bpf_ksym_iter_register);

#endif /* CONFIG_BPF_SYSCALL */

static inline int kallsyms_for_perf(void)
{
#ifdef CONFIG_PERF_EVENTS
	extern int sysctl_perf_event_paranoid;
	if (sysctl_perf_event_paranoid <= 1)
		return 1;
#endif
	return 0;
}

/*
 * We show kallsyms information even to normal users if we've enabled
 * kernel profiling and are explicitly not paranoid (so kptr_restrict
 * is clear, and sysctl_perf_event_paranoid isn't set).
 *
 * Otherwise, require CAP_SYSLOG (assuming kptr_restrict isn't set to
 * block even that).
 */
bool kallsyms_show_value(const struct cred *cred)
{
	switch (kptr_restrict) {
	case 0:
		if (kallsyms_for_perf())
			return true;
		fallthrough;
	case 1:
		if (security_capable(cred, &init_user_ns, CAP_SYSLOG,
				     CAP_OPT_NOAUDIT) == 0)
			return true;
		fallthrough;
	default:
		return false;
	}
}

static int kallsyms_open(struct inode *inode, struct file *file)
{
	/*
	 * We keep iterator in m->private, since normal case is to
	 * s_start from where we left off, so we avoid doing
	 * using get_symbol_offset for every symbol.
	 */
	struct kallsym_iter *iter;
	iter = __seq_open_private(file, &kallsyms_op, sizeof(*iter));
	if (!iter)
		return -ENOMEM;
	reset_iter(iter, 0);

	/*
	 * Instead of checking this on every s_show() call, cache
	 * the result here at open time.
	 */
	iter->show_value = kallsyms_show_value(file->f_cred);
	return 0;
}

#ifdef	CONFIG_KGDB_KDB
const char *kdb_walk_kallsyms(loff_t *pos)
{
	static struct kallsym_iter kdb_walk_kallsyms_iter;
	if (*pos == 0) {
		memset(&kdb_walk_kallsyms_iter, 0,
		       sizeof(kdb_walk_kallsyms_iter));
		reset_iter(&kdb_walk_kallsyms_iter, 0);
	}
	while (1) {
		if (!update_iter(&kdb_walk_kallsyms_iter, *pos))
			return NULL;
		++*pos;
		/* Some debugging symbols have no name.  Ignore them. */
		if (kdb_walk_kallsyms_iter.name[0])
			return kdb_walk_kallsyms_iter.name;
	}
}
#endif	/* CONFIG_KGDB_KDB */

static const struct proc_ops kallsyms_proc_ops = {
	.proc_open	= kallsyms_open,
	.proc_read	= seq_read,
	.proc_lseek	= seq_lseek,
	.proc_release	= seq_release_private,
};

static int __init kallsyms_init(void)
{
	proc_create("kallsyms", 0444, NULL, &kallsyms_proc_ops);
	return 0;
}
device_initcall(kallsyms_init);<|MERGE_RESOLUTION|>--- conflicted
+++ resolved
@@ -30,10 +30,7 @@
 #include <linux/module.h>
 #include <linux/kernel.h>
 #include <linux/bsearch.h>
-<<<<<<< HEAD
-=======
 #include <linux/btf_ids.h>
->>>>>>> eb3cdb58
 
 #include "kallsyms_internal.h"
 
@@ -222,14 +219,6 @@
 	unsigned int seq, off;
 	char namebuf[KSYM_NAME_LEN];
 
-<<<<<<< HEAD
-	/* Skip the search for empty string. */
-	if (!*name)
-		return 0;
-
-	for (i = 0, off = 0; i < kallsyms_num_syms; i++) {
-		off = kallsyms_expand_symbol(off, namebuf, ARRAY_SIZE(namebuf));
-=======
 	low = 0;
 	high = kallsyms_num_syms - 1;
 
@@ -246,7 +235,6 @@
 		else
 			break;
 	}
->>>>>>> eb3cdb58
 
 	if (low > high)
 		return -ESRCH;
@@ -294,7 +282,6 @@
 
 	return module_kallsyms_lookup_name(name);
 }
-EXPORT_SYMBOL_GPL(kallsyms_lookup_name);
 
 /*
  * Iterate over all symbols in vmlinux.  For symbols from modules use
@@ -317,9 +304,6 @@
 	}
 	return 0;
 }
-<<<<<<< HEAD
-EXPORT_SYMBOL_GPL(kallsyms_on_each_symbol);
-=======
 
 int kallsyms_on_each_match_symbol(int (*fn)(void *, unsigned long),
 				  const char *name, void *data)
@@ -338,7 +322,6 @@
 
 	return ret;
 }
->>>>>>> eb3cdb58
 
 static unsigned long get_symbol_pos(unsigned long addr,
 				    unsigned long *symbolsize,
