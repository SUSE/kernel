// SPDX-License-Identifier: GPL-2.0-only
/*
 * kallsyms.c: in-kernel printing of symbolic oopses and stack traces.
 *
 * Rewritten and vastly simplified by Rusty Russell for in-kernel
 * module loader:
 *   Copyright 2002 Rusty Russell <rusty@rustcorp.com.au> IBM Corporation
 *
 * ChangeLog:
 *
 * (25/Aug/2004) Paulo Marques <pmarques@grupopie.com>
 *      Changed the compression method from stem compression to "table lookup"
 *      compression (see scripts/kallsyms.c for a more complete description)
 */
#include <linux/kallsyms.h>
#include <linux/init.h>
#include <linux/seq_file.h>
#include <linux/fs.h>
#include <linux/kdb.h>
#include <linux/err.h>
#include <linux/proc_fs.h>
#include <linux/sched.h>	/* for cond_resched */
#include <linux/ctype.h>
#include <linux/slab.h>
#include <linux/filter.h>
#include <linux/ftrace.h>
#include <linux/kprobes.h>
#include <linux/build_bug.h>
#include <linux/compiler.h>
#include <linux/module.h>
#include <linux/kernel.h>
#include <linux/bsearch.h>
#include <linux/btf_ids.h>

#include "kallsyms_internal.h"

/*
 * Expand a compressed symbol data into the resulting uncompressed string,
 * if uncompressed string is too long (>= maxlen), it will be truncated,
 * given the offset to where the symbol is in the compressed stream.
 */
static unsigned int kallsyms_expand_symbol(unsigned int off,
					   char *result, size_t maxlen)
{
	int len, skipped_first = 0;
	const char *tptr;
	const u8 *data;

	result[0] = '\0';

	/* Get the compressed symbol length from the first symbol byte. */
	data = &kallsyms_names[off];
	len = *data;
	data++;
	off++;

	/* If MSB is 1, it is a "big" symbol, so needs an additional byte. */
	if ((len & 0x80) != 0) {
		len = (len & 0x7F) | (*data << 7);
		data++;
		off++;
	}

	/*
	 * Update the offset to return the offset for the next symbol on
	 * the compressed stream.
	 */
	off += len;

	/*
	 * For every byte on the compressed symbol data, copy the table
	 * entry for that byte.
	 */
	while (len) {
		tptr = &kallsyms_token_table[kallsyms_token_index[*data]];
		data++;
		len--;

		while (*tptr) {
			if (skipped_first) {
				if (maxlen <= 1)
					goto tail;
				*result = *tptr;
				result++;
				maxlen--;
			} else
				skipped_first = 1;
			tptr++;
		}
	}

tail:
	if (maxlen)
		*result = '\0';

	/* Return to offset to the next symbol. */
	return off;
}

/*
 * Get symbol type information. This is encoded as a single char at the
 * beginning of the symbol name.
 */
static char kallsyms_get_symbol_type(unsigned int off)
{
	/*
	 * Get just the first code, look it up in the token table,
	 * and return the first char from this token.
	 */
	return kallsyms_token_table[kallsyms_token_index[kallsyms_names[off + 1]]];
}


/*
 * Find the offset on the compressed stream given and index in the
 * kallsyms array.
 */
static unsigned int get_symbol_offset(unsigned long pos)
{
	const u8 *name;
	int i, len;

	/*
	 * Use the closest marker we have. We have markers every 256 positions,
	 * so that should be close enough.
	 */
	name = &kallsyms_names[kallsyms_markers[pos >> 8]];

	/*
	 * Sequentially scan all the symbols up to the point we're searching
	 * for. Every symbol is stored in a [<len>][<len> bytes of data] format,
	 * so we just need to add the len to the current pointer for every
	 * symbol we wish to skip.
	 */
	for (i = 0; i < (pos & 0xFF); i++) {
		len = *name;

		/*
		 * If MSB is 1, it is a "big" symbol, so we need to look into
		 * the next byte (and skip it, too).
		 */
		if ((len & 0x80) != 0)
			len = ((len & 0x7F) | (name[1] << 7)) + 1;

		name = name + len + 1;
	}

	return name - kallsyms_names;
}

unsigned long kallsyms_sym_address(int idx)
{
	/* values are unsigned offsets if --absolute-percpu is not in effect */
	if (!IS_ENABLED(CONFIG_KALLSYMS_ABSOLUTE_PERCPU))
		return kallsyms_relative_base + (u32)kallsyms_offsets[idx];

	/* ...otherwise, positive offsets are absolute values */
	if (kallsyms_offsets[idx] >= 0)
		return kallsyms_offsets[idx];

	/* ...and negative offsets are relative to kallsyms_relative_base - 1 */
	return kallsyms_relative_base - 1 - kallsyms_offsets[idx];
}

<<<<<<< HEAD
static bool cleanup_symbol_name(char *s)
{
	char *res;

	if (!IS_ENABLED(CONFIG_LTO_CLANG))
		return false;

	/*
	 * LLVM appends various suffixes for local functions and variables that
	 * must be promoted to global scope as part of LTO.  This can break
	 * hooking of static functions with kprobes. '.' is not a valid
	 * character in an identifier in C. Suffixes only in LLVM LTO observed:
	 * - foo.llvm.[0-9a-f]+
	 */
	res = strstr(s, ".llvm.");
	if (res) {
		*res = '\0';
		return true;
	}

	return false;
}

static int compare_symbol_name(const char *name, char *namebuf)
{
	/* The kallsyms_seqs_of_names is sorted based on names after
	 * cleanup_symbol_name() (see scripts/kallsyms.c) if clang lto is enabled.
	 * To ensure correct bisection in kallsyms_lookup_names(), do
	 * cleanup_symbol_name(namebuf) before comparing name and namebuf.
	 */
	cleanup_symbol_name(namebuf);
	return strcmp(name, namebuf);
}

=======
>>>>>>> 2d5404ca
static unsigned int get_symbol_seq(int index)
{
	unsigned int i, seq = 0;

	for (i = 0; i < 3; i++)
		seq = (seq << 8) | kallsyms_seqs_of_names[3 * index + i];

	return seq;
}

static int kallsyms_lookup_names(const char *name,
				 unsigned int *start,
				 unsigned int *end)
{
	int ret;
	int low, mid, high;
	unsigned int seq, off;
	char namebuf[KSYM_NAME_LEN];

	low = 0;
	high = kallsyms_num_syms - 1;

	while (low <= high) {
		mid = low + (high - low) / 2;
		seq = get_symbol_seq(mid);
		off = get_symbol_offset(seq);
		kallsyms_expand_symbol(off, namebuf, ARRAY_SIZE(namebuf));
		ret = strcmp(name, namebuf);
		if (ret > 0)
			low = mid + 1;
		else if (ret < 0)
			high = mid - 1;
		else
			break;
	}

	if (low > high)
		return -ESRCH;

	low = mid;
	while (low) {
		seq = get_symbol_seq(low - 1);
		off = get_symbol_offset(seq);
		kallsyms_expand_symbol(off, namebuf, ARRAY_SIZE(namebuf));
		if (strcmp(name, namebuf))
			break;
		low--;
	}
	*start = low;

	if (end) {
		high = mid;
		while (high < kallsyms_num_syms - 1) {
			seq = get_symbol_seq(high + 1);
			off = get_symbol_offset(seq);
			kallsyms_expand_symbol(off, namebuf, ARRAY_SIZE(namebuf));
			if (strcmp(name, namebuf))
				break;
			high++;
		}
		*end = high;
	}

	return 0;
}

/* Lookup the address for this symbol. Returns 0 if not found. */
unsigned long kallsyms_lookup_name(const char *name)
{
	int ret;
	unsigned int i;

	/* Skip the search for empty string. */
	if (!*name)
		return 0;

	ret = kallsyms_lookup_names(name, &i, NULL);
	if (!ret)
		return kallsyms_sym_address(get_symbol_seq(i));

	return module_kallsyms_lookup_name(name);
}
EXPORT_SYMBOL_GPL(kallsyms_lookup_name);

/*
 * Iterate over all symbols in vmlinux.  For symbols from modules use
 * module_kallsyms_on_each_symbol instead.
 */
int kallsyms_on_each_symbol(int (*fn)(void *, const char *, unsigned long),
			    void *data)
{
	char namebuf[KSYM_NAME_LEN];
	unsigned long i;
	unsigned int off;
	int ret;

	for (i = 0, off = 0; i < kallsyms_num_syms; i++) {
		off = kallsyms_expand_symbol(off, namebuf, ARRAY_SIZE(namebuf));
		ret = fn(data, namebuf, kallsyms_sym_address(i));
		if (ret != 0)
			return ret;
		cond_resched();
	}
	return 0;
}
EXPORT_SYMBOL_GPL(kallsyms_on_each_symbol);

int kallsyms_on_each_match_symbol(int (*fn)(void *, unsigned long),
				  const char *name, void *data)
{
	int ret;
	unsigned int i, start, end;

	ret = kallsyms_lookup_names(name, &start, &end);
	if (ret)
		return 0;

	for (i = start; !ret && i <= end; i++) {
		ret = fn(data, kallsyms_sym_address(get_symbol_seq(i)));
		cond_resched();
	}

	return ret;
}

static unsigned long get_symbol_pos(unsigned long addr,
				    unsigned long *symbolsize,
				    unsigned long *offset)
{
	unsigned long symbol_start = 0, symbol_end = 0;
	unsigned long i, low, high, mid;

	/* Do a binary search on the sorted kallsyms_offsets array. */
	low = 0;
	high = kallsyms_num_syms;

	while (high - low > 1) {
		mid = low + (high - low) / 2;
		if (kallsyms_sym_address(mid) <= addr)
			low = mid;
		else
			high = mid;
	}

	/*
	 * Search for the first aliased symbol. Aliased
	 * symbols are symbols with the same address.
	 */
	while (low && kallsyms_sym_address(low-1) == kallsyms_sym_address(low))
		--low;

	symbol_start = kallsyms_sym_address(low);

	/* Search for next non-aliased symbol. */
	for (i = low + 1; i < kallsyms_num_syms; i++) {
		if (kallsyms_sym_address(i) > symbol_start) {
			symbol_end = kallsyms_sym_address(i);
			break;
		}
	}

	/* If we found no next symbol, we use the end of the section. */
	if (!symbol_end) {
		if (is_kernel_inittext(addr))
			symbol_end = (unsigned long)_einittext;
		else if (IS_ENABLED(CONFIG_KALLSYMS_ALL))
			symbol_end = (unsigned long)_end;
		else
			symbol_end = (unsigned long)_etext;
	}

	if (symbolsize)
		*symbolsize = symbol_end - symbol_start;
	if (offset)
		*offset = addr - symbol_start;

	return low;
}

/*
 * Lookup an address but don't bother to find any names.
 */
int kallsyms_lookup_size_offset(unsigned long addr, unsigned long *symbolsize,
				unsigned long *offset)
{
	char namebuf[KSYM_NAME_LEN];

	if (is_ksym_addr(addr)) {
		get_symbol_pos(addr, symbolsize, offset);
		return 1;
	}
	return !!module_address_lookup(addr, symbolsize, offset, NULL, NULL, namebuf) ||
	       !!__bpf_address_lookup(addr, symbolsize, offset, namebuf);
}

<<<<<<< HEAD
/*
 * Find details about the symbol on the given address.
 *
 * Return pointer to the symbol name stored in the given @namebuf on success,
 * NULL on failure.
 *
 * The other parameters are set to valid values on success. They are not
 * touched on failure except for @namebuf[*].
 *
 * IMPORTANT: @modname and @modbuildid point to mod->name and mod->buildid
 *	from the related struct module. The structure is guarded by RCU.
 *	The caller has to disable preemption to keep them valid.
 *
 *	The two parameters are set to NULL when the symbol comes from
 *	the kernel core. @modbuildid might be NULL also when
 *	CONFIG_STACKTRACE_BUILD_ID is not enabled.
 *
 * [*] On error, @namebuf is updated to contain the empty string. It is
 *     a historic and obsolete behavior. Some code paths still depend
 *     on it though.
 */
static const char *kallsyms_lookup_buildid(unsigned long addr,
=======
static int kallsyms_lookup_buildid(unsigned long addr,
>>>>>>> 2d5404ca
			unsigned long *symbolsize,
			unsigned long *offset, char **modname,
			const unsigned char **modbuildid, char *namebuf)
{
	int ret;

	/*
	 * The function returns pointer to namebuf on success and
	 * NULL on error. But some callers ignore the return value.
	 * Instead they expect @namebuf filled either with valid
	 * or empty string.
	 */
	namebuf[0] = 0;

	if (is_ksym_addr(addr)) {
		unsigned long pos;

		pos = get_symbol_pos(addr, symbolsize, offset);
		/* Grab name */
		kallsyms_expand_symbol(get_symbol_offset(pos),
				       namebuf, KSYM_NAME_LEN);
		if (modname)
			*modname = NULL;
		if (modbuildid)
			*modbuildid = NULL;

		return strlen(namebuf);
	}

	/* See if it's in a module or a BPF JITed image. */
	ret = module_address_lookup(addr, symbolsize, offset,
				    modname, modbuildid, namebuf);
	if (!ret)
		ret = bpf_address_lookup(addr, symbolsize, offset,
					 modname, modbuildid, namebuf);

	if (!ret)
		ret = ftrace_mod_address_lookup(addr, symbolsize, offset,
						modname, modbuildid, namebuf);

	return ret;
}

/*
 * Lookup an address
 * - modname is set to NULL if it's in the kernel.
 * - We guarantee that the returned name is valid until we reschedule even if.
 *   It resides in a module.
 * - We also guarantee that modname will be valid until rescheduled.
 */
const char *kallsyms_lookup(unsigned long addr,
			    unsigned long *symbolsize,
			    unsigned long *offset,
			    char **modname, char *namebuf)
{
	int ret = kallsyms_lookup_buildid(addr, symbolsize, offset, modname,
					  NULL, namebuf);

	if (!ret)
		return NULL;

	return namebuf;
}

int lookup_symbol_name(unsigned long addr, char *symname)
{
	symname[0] = '\0';
	symname[KSYM_NAME_LEN - 1] = '\0';

	if (is_ksym_addr(addr)) {
		unsigned long pos;

		pos = get_symbol_pos(addr, NULL, NULL);
		/* Grab name */
		kallsyms_expand_symbol(get_symbol_offset(pos),
				       symname, KSYM_NAME_LEN);
		return 0;
	}
	/* See if it's in a module. */
	return lookup_module_symbol_name(addr, symname);
}

#ifdef CONFIG_STACKTRACE_BUILD_ID

static int append_buildid(char *buffer,  const char *modname,
			  const unsigned char *buildid)
{
	/* build ID should match length of sprintf */
#ifdef CONFIG_MODULES
	static_assert(sizeof(typeof_member(struct module, build_id)) == 20);
#endif

	if (modname && !buildid) {
		pr_warn("Undefined buildid for the module %s\n", modname);
		return 0;
	}

	return sprintf(buffer, " %20phN", buildid);
}

#else /* CONFIG_STACKTRACE_BUILD_ID */

static int append_buildid(char *buffer,   const char *modname,
			  const unsigned char *buildid)
{
	return 0;
}

#endif /* CONFIG_STACKTRACE_BUILD_ID */

/* Look up a kernel symbol and return it in a text buffer. */
static int __sprint_symbol(char *buffer, unsigned long address,
			   int symbol_offset, int add_offset, int add_buildid)
{
	char *modname;
	const unsigned char *buildid;
	unsigned long offset, size;
	int len;

	/* Prevent module removal until modname and modbuildid are printed */
	preempt_disable();

	address += symbol_offset;
<<<<<<< HEAD
	name = kallsyms_lookup_buildid(address, &size, &offset,
				       &modname, &buildid, buffer);
	if (!name) {
		len = sprintf(buffer, "0x%lx", address - symbol_offset);
		goto out;
	}
=======
	len = kallsyms_lookup_buildid(address, &size, &offset, &modname, &buildid,
				       buffer);
	if (!len)
		return sprintf(buffer, "0x%lx", address - symbol_offset);
>>>>>>> 2d5404ca

	offset -= symbol_offset;

	if (add_offset)
		len += sprintf(buffer + len, "+%#lx/%#lx", offset, size);

	if (modname) {
		len += sprintf(buffer + len, " [%s", modname);
		if (add_buildid)
			len += append_buildid(buffer + len, modname, buildid);
		len += sprintf(buffer + len, "]");
	}

out:
	preempt_enable();

	return len;
}

/**
 * sprint_symbol - Look up a kernel symbol and return it in a text buffer
 * @buffer: buffer to be stored
 * @address: address to lookup
 *
 * This function looks up a kernel symbol with @address and stores its name,
 * offset, size and module name to @buffer if possible. If no symbol was found,
 * just saves its @address as is.
 *
 * This function returns the number of bytes stored in @buffer.
 */
int sprint_symbol(char *buffer, unsigned long address)
{
	return __sprint_symbol(buffer, address, 0, 1, 0);
}
EXPORT_SYMBOL_GPL(sprint_symbol);

/**
 * sprint_symbol_build_id - Look up a kernel symbol and return it in a text buffer
 * @buffer: buffer to be stored
 * @address: address to lookup
 *
 * This function looks up a kernel symbol with @address and stores its name,
 * offset, size, module name and module build ID to @buffer if possible. If no
 * symbol was found, just saves its @address as is.
 *
 * This function returns the number of bytes stored in @buffer.
 */
int sprint_symbol_build_id(char *buffer, unsigned long address)
{
	return __sprint_symbol(buffer, address, 0, 1, 1);
}
EXPORT_SYMBOL_GPL(sprint_symbol_build_id);

/**
 * sprint_symbol_no_offset - Look up a kernel symbol and return it in a text buffer
 * @buffer: buffer to be stored
 * @address: address to lookup
 *
 * This function looks up a kernel symbol with @address and stores its name
 * and module name to @buffer if possible. If no symbol was found, just saves
 * its @address as is.
 *
 * This function returns the number of bytes stored in @buffer.
 */
int sprint_symbol_no_offset(char *buffer, unsigned long address)
{
	return __sprint_symbol(buffer, address, 0, 0, 0);
}
EXPORT_SYMBOL_GPL(sprint_symbol_no_offset);

/**
 * sprint_backtrace - Look up a backtrace symbol and return it in a text buffer
 * @buffer: buffer to be stored
 * @address: address to lookup
 *
 * This function is for stack backtrace and does the same thing as
 * sprint_symbol() but with modified/decreased @address. If there is a
 * tail-call to the function marked "noreturn", gcc optimized out code after
 * the call so that the stack-saved return address could point outside of the
 * caller. This function ensures that kallsyms will find the original caller
 * by decreasing @address.
 *
 * This function returns the number of bytes stored in @buffer.
 */
int sprint_backtrace(char *buffer, unsigned long address)
{
	return __sprint_symbol(buffer, address, -1, 1, 0);
}

/**
 * sprint_backtrace_build_id - Look up a backtrace symbol and return it in a text buffer
 * @buffer: buffer to be stored
 * @address: address to lookup
 *
 * This function is for stack backtrace and does the same thing as
 * sprint_symbol() but with modified/decreased @address. If there is a
 * tail-call to the function marked "noreturn", gcc optimized out code after
 * the call so that the stack-saved return address could point outside of the
 * caller. This function ensures that kallsyms will find the original caller
 * by decreasing @address. This function also appends the module build ID to
 * the @buffer if @address is within a kernel module.
 *
 * This function returns the number of bytes stored in @buffer.
 */
int sprint_backtrace_build_id(char *buffer, unsigned long address)
{
	return __sprint_symbol(buffer, address, -1, 1, 1);
}

/* To avoid using get_symbol_offset for every symbol, we carry prefix along. */
struct kallsym_iter {
	loff_t pos;
	loff_t pos_mod_end;
	loff_t pos_ftrace_mod_end;
	loff_t pos_bpf_end;
	unsigned long value;
	unsigned int nameoff; /* If iterating in core kernel symbols. */
	char type;
	char name[KSYM_NAME_LEN];
	char module_name[MODULE_NAME_LEN];
	int exported;
	int show_value;
};

static int get_ksymbol_mod(struct kallsym_iter *iter)
{
	int ret = module_get_kallsym(iter->pos - kallsyms_num_syms,
				     &iter->value, &iter->type,
				     iter->name, iter->module_name,
				     &iter->exported);
	if (ret < 0) {
		iter->pos_mod_end = iter->pos;
		return 0;
	}

	return 1;
}

/*
 * ftrace_mod_get_kallsym() may also get symbols for pages allocated for ftrace
 * purposes. In that case "__builtin__ftrace" is used as a module name, even
 * though "__builtin__ftrace" is not a module.
 */
static int get_ksymbol_ftrace_mod(struct kallsym_iter *iter)
{
	int ret = ftrace_mod_get_kallsym(iter->pos - iter->pos_mod_end,
					 &iter->value, &iter->type,
					 iter->name, iter->module_name,
					 &iter->exported);
	if (ret < 0) {
		iter->pos_ftrace_mod_end = iter->pos;
		return 0;
	}

	return 1;
}

static int get_ksymbol_bpf(struct kallsym_iter *iter)
{
	int ret;

	strscpy(iter->module_name, "bpf", MODULE_NAME_LEN);
	iter->exported = 0;
	ret = bpf_get_kallsym(iter->pos - iter->pos_ftrace_mod_end,
			      &iter->value, &iter->type,
			      iter->name);
	if (ret < 0) {
		iter->pos_bpf_end = iter->pos;
		return 0;
	}

	return 1;
}

/*
 * This uses "__builtin__kprobes" as a module name for symbols for pages
 * allocated for kprobes' purposes, even though "__builtin__kprobes" is not a
 * module.
 */
static int get_ksymbol_kprobe(struct kallsym_iter *iter)
{
	strscpy(iter->module_name, "__builtin__kprobes", MODULE_NAME_LEN);
	iter->exported = 0;
	return kprobe_get_kallsym(iter->pos - iter->pos_bpf_end,
				  &iter->value, &iter->type,
				  iter->name) < 0 ? 0 : 1;
}

/* Returns space to next name. */
static unsigned long get_ksymbol_core(struct kallsym_iter *iter)
{
	unsigned off = iter->nameoff;

	iter->module_name[0] = '\0';
	iter->value = kallsyms_sym_address(iter->pos);

	iter->type = kallsyms_get_symbol_type(off);

	off = kallsyms_expand_symbol(off, iter->name, ARRAY_SIZE(iter->name));

	return off - iter->nameoff;
}

static void reset_iter(struct kallsym_iter *iter, loff_t new_pos)
{
	iter->name[0] = '\0';
	iter->nameoff = get_symbol_offset(new_pos);
	iter->pos = new_pos;
	if (new_pos == 0) {
		iter->pos_mod_end = 0;
		iter->pos_ftrace_mod_end = 0;
		iter->pos_bpf_end = 0;
	}
}

/*
 * The end position (last + 1) of each additional kallsyms section is recorded
 * in iter->pos_..._end as each section is added, and so can be used to
 * determine which get_ksymbol_...() function to call next.
 */
static int update_iter_mod(struct kallsym_iter *iter, loff_t pos)
{
	iter->pos = pos;

	if ((!iter->pos_mod_end || iter->pos_mod_end > pos) &&
	    get_ksymbol_mod(iter))
		return 1;

	if ((!iter->pos_ftrace_mod_end || iter->pos_ftrace_mod_end > pos) &&
	    get_ksymbol_ftrace_mod(iter))
		return 1;

	if ((!iter->pos_bpf_end || iter->pos_bpf_end > pos) &&
	    get_ksymbol_bpf(iter))
		return 1;

	return get_ksymbol_kprobe(iter);
}

/* Returns false if pos at or past end of file. */
static int update_iter(struct kallsym_iter *iter, loff_t pos)
{
	/* Module symbols can be accessed randomly. */
	if (pos >= kallsyms_num_syms)
		return update_iter_mod(iter, pos);

	/* If we're not on the desired position, reset to new position. */
	if (pos != iter->pos)
		reset_iter(iter, pos);

	iter->nameoff += get_ksymbol_core(iter);
	iter->pos++;

	return 1;
}

static void *s_next(struct seq_file *m, void *p, loff_t *pos)
{
	(*pos)++;

	if (!update_iter(m->private, *pos))
		return NULL;
	return p;
}

static void *s_start(struct seq_file *m, loff_t *pos)
{
	if (!update_iter(m->private, *pos))
		return NULL;
	return m->private;
}

static void s_stop(struct seq_file *m, void *p)
{
}

static int s_show(struct seq_file *m, void *p)
{
	void *value;
	struct kallsym_iter *iter = m->private;

	/* Some debugging symbols have no name.  Ignore them. */
	if (!iter->name[0])
		return 0;

	value = iter->show_value ? (void *)iter->value : NULL;

	if (iter->module_name[0]) {
		char type;

		/*
		 * Label it "global" if it is exported,
		 * "local" if not exported.
		 */
		type = iter->exported ? toupper(iter->type) :
					tolower(iter->type);
		seq_printf(m, "%px %c %s\t[%s]\n", value,
			   type, iter->name, iter->module_name);
	} else
		seq_printf(m, "%px %c %s\n", value,
			   iter->type, iter->name);
	return 0;
}

static const struct seq_operations kallsyms_op = {
	.start = s_start,
	.next = s_next,
	.stop = s_stop,
	.show = s_show
};

#ifdef CONFIG_BPF_SYSCALL

struct bpf_iter__ksym {
	__bpf_md_ptr(struct bpf_iter_meta *, meta);
	__bpf_md_ptr(struct kallsym_iter *, ksym);
};

static int ksym_prog_seq_show(struct seq_file *m, bool in_stop)
{
	struct bpf_iter__ksym ctx;
	struct bpf_iter_meta meta;
	struct bpf_prog *prog;

	meta.seq = m;
	prog = bpf_iter_get_info(&meta, in_stop);
	if (!prog)
		return 0;

	ctx.meta = &meta;
	ctx.ksym = m ? m->private : NULL;
	return bpf_iter_run_prog(prog, &ctx);
}

static int bpf_iter_ksym_seq_show(struct seq_file *m, void *p)
{
	return ksym_prog_seq_show(m, false);
}

static void bpf_iter_ksym_seq_stop(struct seq_file *m, void *p)
{
	if (!p)
		(void) ksym_prog_seq_show(m, true);
	else
		s_stop(m, p);
}

static const struct seq_operations bpf_iter_ksym_ops = {
	.start = s_start,
	.next = s_next,
	.stop = bpf_iter_ksym_seq_stop,
	.show = bpf_iter_ksym_seq_show,
};

static int bpf_iter_ksym_init(void *priv_data, struct bpf_iter_aux_info *aux)
{
	struct kallsym_iter *iter = priv_data;

	reset_iter(iter, 0);

	/* cache here as in kallsyms_open() case; use current process
	 * credentials to tell BPF iterators if values should be shown.
	 */
	iter->show_value = kallsyms_show_value(current_cred());

	return 0;
}

DEFINE_BPF_ITER_FUNC(ksym, struct bpf_iter_meta *meta, struct kallsym_iter *ksym)

static const struct bpf_iter_seq_info ksym_iter_seq_info = {
	.seq_ops		= &bpf_iter_ksym_ops,
	.init_seq_private	= bpf_iter_ksym_init,
	.fini_seq_private	= NULL,
	.seq_priv_size		= sizeof(struct kallsym_iter),
};

static struct bpf_iter_reg ksym_iter_reg_info = {
	.target                 = "ksym",
	.feature		= BPF_ITER_RESCHED,
	.ctx_arg_info_size	= 1,
	.ctx_arg_info		= {
		{ offsetof(struct bpf_iter__ksym, ksym),
		  PTR_TO_BTF_ID_OR_NULL },
	},
	.seq_info		= &ksym_iter_seq_info,
};

BTF_ID_LIST(btf_ksym_iter_id)
BTF_ID(struct, kallsym_iter)

static int __init bpf_ksym_iter_register(void)
{
	ksym_iter_reg_info.ctx_arg_info[0].btf_id = *btf_ksym_iter_id;
	return bpf_iter_reg_target(&ksym_iter_reg_info);
}

late_initcall(bpf_ksym_iter_register);

#endif /* CONFIG_BPF_SYSCALL */

static int kallsyms_open(struct inode *inode, struct file *file)
{
	/*
	 * We keep iterator in m->private, since normal case is to
	 * s_start from where we left off, so we avoid doing
	 * using get_symbol_offset for every symbol.
	 */
	struct kallsym_iter *iter;
	iter = __seq_open_private(file, &kallsyms_op, sizeof(*iter));
	if (!iter)
		return -ENOMEM;
	reset_iter(iter, 0);

	/*
	 * Instead of checking this on every s_show() call, cache
	 * the result here at open time.
	 */
	iter->show_value = kallsyms_show_value(file->f_cred);
	return 0;
}

#ifdef	CONFIG_KGDB_KDB
const char *kdb_walk_kallsyms(loff_t *pos)
{
	static struct kallsym_iter kdb_walk_kallsyms_iter;
	if (*pos == 0) {
		memset(&kdb_walk_kallsyms_iter, 0,
		       sizeof(kdb_walk_kallsyms_iter));
		reset_iter(&kdb_walk_kallsyms_iter, 0);
	}
	while (1) {
		if (!update_iter(&kdb_walk_kallsyms_iter, *pos))
			return NULL;
		++*pos;
		/* Some debugging symbols have no name.  Ignore them. */
		if (kdb_walk_kallsyms_iter.name[0])
			return kdb_walk_kallsyms_iter.name;
	}
}
#endif	/* CONFIG_KGDB_KDB */

static const struct proc_ops kallsyms_proc_ops = {
	.proc_open	= kallsyms_open,
	.proc_read	= seq_read,
	.proc_lseek	= seq_lseek,
	.proc_release	= seq_release_private,
};

static int __init kallsyms_init(void)
{
	proc_create("kallsyms", 0444, NULL, &kallsyms_proc_ops);
	return 0;
}
device_initcall(kallsyms_init);<|MERGE_RESOLUTION|>--- conflicted
+++ resolved
@@ -46,8 +46,6 @@
 	const char *tptr;
 	const u8 *data;
 
-	result[0] = '\0';
-
 	/* Get the compressed symbol length from the first symbol byte. */
 	data = &kallsyms_names[off];
 	len = *data;
@@ -162,43 +160,6 @@
 	return kallsyms_relative_base - 1 - kallsyms_offsets[idx];
 }
 
-<<<<<<< HEAD
-static bool cleanup_symbol_name(char *s)
-{
-	char *res;
-
-	if (!IS_ENABLED(CONFIG_LTO_CLANG))
-		return false;
-
-	/*
-	 * LLVM appends various suffixes for local functions and variables that
-	 * must be promoted to global scope as part of LTO.  This can break
-	 * hooking of static functions with kprobes. '.' is not a valid
-	 * character in an identifier in C. Suffixes only in LLVM LTO observed:
-	 * - foo.llvm.[0-9a-f]+
-	 */
-	res = strstr(s, ".llvm.");
-	if (res) {
-		*res = '\0';
-		return true;
-	}
-
-	return false;
-}
-
-static int compare_symbol_name(const char *name, char *namebuf)
-{
-	/* The kallsyms_seqs_of_names is sorted based on names after
-	 * cleanup_symbol_name() (see scripts/kallsyms.c) if clang lto is enabled.
-	 * To ensure correct bisection in kallsyms_lookup_names(), do
-	 * cleanup_symbol_name(namebuf) before comparing name and namebuf.
-	 */
-	cleanup_symbol_name(namebuf);
-	return strcmp(name, namebuf);
-}
-
-=======
->>>>>>> 2d5404ca
 static unsigned int get_symbol_seq(int index)
 {
 	unsigned int i, seq = 0;
@@ -281,7 +242,6 @@
 
 	return module_kallsyms_lookup_name(name);
 }
-EXPORT_SYMBOL_GPL(kallsyms_lookup_name);
 
 /*
  * Iterate over all symbols in vmlinux.  For symbols from modules use
@@ -304,7 +264,6 @@
 	}
 	return 0;
 }
-EXPORT_SYMBOL_GPL(kallsyms_on_each_symbol);
 
 int kallsyms_on_each_match_symbol(int (*fn)(void *, unsigned long),
 				  const char *name, void *data)
@@ -394,44 +353,14 @@
 	       !!__bpf_address_lookup(addr, symbolsize, offset, namebuf);
 }
 
-<<<<<<< HEAD
-/*
- * Find details about the symbol on the given address.
- *
- * Return pointer to the symbol name stored in the given @namebuf on success,
- * NULL on failure.
- *
- * The other parameters are set to valid values on success. They are not
- * touched on failure except for @namebuf[*].
- *
- * IMPORTANT: @modname and @modbuildid point to mod->name and mod->buildid
- *	from the related struct module. The structure is guarded by RCU.
- *	The caller has to disable preemption to keep them valid.
- *
- *	The two parameters are set to NULL when the symbol comes from
- *	the kernel core. @modbuildid might be NULL also when
- *	CONFIG_STACKTRACE_BUILD_ID is not enabled.
- *
- * [*] On error, @namebuf is updated to contain the empty string. It is
- *     a historic and obsolete behavior. Some code paths still depend
- *     on it though.
- */
-static const char *kallsyms_lookup_buildid(unsigned long addr,
-=======
 static int kallsyms_lookup_buildid(unsigned long addr,
->>>>>>> 2d5404ca
 			unsigned long *symbolsize,
 			unsigned long *offset, char **modname,
 			const unsigned char **modbuildid, char *namebuf)
 {
 	int ret;
 
-	/*
-	 * The function returns pointer to namebuf on success and
-	 * NULL on error. But some callers ignore the return value.
-	 * Instead they expect @namebuf filled either with valid
-	 * or empty string.
-	 */
+	namebuf[KSYM_NAME_LEN - 1] = 0;
 	namebuf[0] = 0;
 
 	if (is_ksym_addr(addr)) {
@@ -453,12 +382,12 @@
 	ret = module_address_lookup(addr, symbolsize, offset,
 				    modname, modbuildid, namebuf);
 	if (!ret)
-		ret = bpf_address_lookup(addr, symbolsize, offset,
-					 modname, modbuildid, namebuf);
+		ret = bpf_address_lookup(addr, symbolsize,
+					 offset, modname, namebuf);
 
 	if (!ret)
-		ret = ftrace_mod_address_lookup(addr, symbolsize, offset,
-						modname, modbuildid, namebuf);
+		ret = ftrace_mod_address_lookup(addr, symbolsize,
+						offset, modname, namebuf);
 
 	return ret;
 }
@@ -502,34 +431,6 @@
 	return lookup_module_symbol_name(addr, symname);
 }
 
-#ifdef CONFIG_STACKTRACE_BUILD_ID
-
-static int append_buildid(char *buffer,  const char *modname,
-			  const unsigned char *buildid)
-{
-	/* build ID should match length of sprintf */
-#ifdef CONFIG_MODULES
-	static_assert(sizeof(typeof_member(struct module, build_id)) == 20);
-#endif
-
-	if (modname && !buildid) {
-		pr_warn("Undefined buildid for the module %s\n", modname);
-		return 0;
-	}
-
-	return sprintf(buffer, " %20phN", buildid);
-}
-
-#else /* CONFIG_STACKTRACE_BUILD_ID */
-
-static int append_buildid(char *buffer,   const char *modname,
-			  const unsigned char *buildid)
-{
-	return 0;
-}
-
-#endif /* CONFIG_STACKTRACE_BUILD_ID */
-
 /* Look up a kernel symbol and return it in a text buffer. */
 static int __sprint_symbol(char *buffer, unsigned long address,
 			   int symbol_offset, int add_offset, int add_buildid)
@@ -539,23 +440,11 @@
 	unsigned long offset, size;
 	int len;
 
-	/* Prevent module removal until modname and modbuildid are printed */
-	preempt_disable();
-
 	address += symbol_offset;
-<<<<<<< HEAD
-	name = kallsyms_lookup_buildid(address, &size, &offset,
-				       &modname, &buildid, buffer);
-	if (!name) {
-		len = sprintf(buffer, "0x%lx", address - symbol_offset);
-		goto out;
-	}
-=======
 	len = kallsyms_lookup_buildid(address, &size, &offset, &modname, &buildid,
 				       buffer);
 	if (!len)
 		return sprintf(buffer, "0x%lx", address - symbol_offset);
->>>>>>> 2d5404ca
 
 	offset -= symbol_offset;
 
@@ -564,13 +453,17 @@
 
 	if (modname) {
 		len += sprintf(buffer + len, " [%s", modname);
-		if (add_buildid)
-			len += append_buildid(buffer + len, modname, buildid);
+#if IS_ENABLED(CONFIG_STACKTRACE_BUILD_ID)
+		if (add_buildid && buildid) {
+			/* build ID should match length of sprintf */
+#if IS_ENABLED(CONFIG_MODULES)
+			static_assert(sizeof(typeof_member(struct module, build_id)) == 20);
+#endif
+			len += sprintf(buffer + len, " %20phN", buildid);
+		}
+#endif
 		len += sprintf(buffer + len, "]");
 	}
-
-out:
-	preempt_enable();
 
 	return len;
 }
