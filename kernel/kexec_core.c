--- conflicted
+++ resolved
@@ -52,33 +52,7 @@
 /* Flag to indicate we are going to kexec a new kernel */
 bool kexec_in_progress = false;
 
-<<<<<<< HEAD
-int kexec_should_crash(struct task_struct *p)
-{
-	/*
-	 * If crash_kexec_post_notifiers is enabled, don't run
-	 * crash_kexec() here yet, which must be run after panic
-	 * notifiers in panic().
-	 */
-	if (crash_kexec_post_notifiers)
-		return 0;
-	/*
-	 * There are 4 panic() calls in make_task_dead() path, each of which
-	 * corresponds to each of these 4 conditions.
-	 */
-	if (in_interrupt() || !p->pid || is_global_init(p) || panic_on_oops)
-		return 1;
-	return 0;
-}
-
-int kexec_crash_loaded(void)
-{
-	return !!kexec_crash_image;
-}
-EXPORT_SYMBOL_GPL(kexec_crash_loaded);
-=======
 bool kexec_file_dbg_print;
->>>>>>> 2d5404ca
 
 /*
  * When kexec transitions to the new kernel there is a one-to-one
@@ -913,11 +887,6 @@
 struct kimage *kexec_crash_image;
 static int kexec_load_disabled;
 
-void kexec_disable(void)
-{
-	kexec_load_disabled = 1;
-}
-
 #ifdef CONFIG_SYSCTL
 static int kexec_limit_handler(const struct ctl_table *table, int write,
 			       void *buffer, size_t *lenp, loff_t *ppos)
@@ -1016,151 +985,6 @@
 }
 
 /*
-<<<<<<< HEAD
- * No panic_cpu check version of crash_kexec().  This function is called
- * only when panic_cpu holds the current CPU number; this is the only CPU
- * which processes crash_kexec routines.
- */
-void __noclone __crash_kexec(struct pt_regs *regs)
-{
-	/* Take the kexec_lock here to prevent sys_kexec_load
-	 * running on one cpu from replacing the crash kernel
-	 * we are using after a panic on a different cpu.
-	 *
-	 * If the crash kernel was not located in a fixed area
-	 * of memory the xchg(&kexec_crash_image) would be
-	 * sufficient.  But since I reuse the memory...
-	 */
-	if (kexec_trylock()) {
-		if (kexec_crash_image) {
-			struct pt_regs fixed_regs;
-
-			crash_cma_clear_pending_dma();
-			crash_setup_regs(&fixed_regs, regs);
-			crash_save_vmcoreinfo();
-			machine_crash_shutdown(&fixed_regs);
-			machine_kexec(kexec_crash_image);
-		}
-		kexec_unlock();
-	}
-}
-STACK_FRAME_NON_STANDARD(__crash_kexec);
-
-__bpf_kfunc void crash_kexec(struct pt_regs *regs)
-{
-	int old_cpu, this_cpu;
-
-	/*
-	 * Only one CPU is allowed to execute the crash_kexec() code as with
-	 * panic().  Otherwise parallel calls of panic() and crash_kexec()
-	 * may stop each other.  To exclude them, we use panic_cpu here too.
-	 */
-	this_cpu = raw_smp_processor_id();
-	old_cpu = atomic_cmpxchg(&panic_cpu, PANIC_CPU_INVALID, this_cpu);
-	if (old_cpu == PANIC_CPU_INVALID) {
-		/* This is the 1st CPU which comes here, so go ahead. */
-		__crash_kexec(regs);
-
-		/*
-		 * Reset panic_cpu to allow another panic()/crash_kexec()
-		 * call.
-		 */
-		atomic_set(&panic_cpu, PANIC_CPU_INVALID);
-	}
-}
-
-ssize_t crash_get_memory_size(void)
-{
-	ssize_t size = 0;
-
-	if (!kexec_trylock())
-		return -EBUSY;
-
-	if (crashk_res.end != crashk_res.start)
-		size = resource_size(&crashk_res);
-
-	kexec_unlock();
-	return size;
-}
-
-int crash_shrink_memory(unsigned long new_size)
-{
-	int ret = 0;
-	unsigned long start, end;
-	unsigned long old_size;
-	struct resource *ram_res;
-
-	if (!kexec_trylock())
-		return -EBUSY;
-
-	if (kexec_crash_image) {
-		ret = -ENOENT;
-		goto unlock;
-	}
-	start = crashk_res.start;
-	end = crashk_res.end;
-	old_size = (end == 0) ? 0 : end - start + 1;
-	new_size = roundup(new_size, KEXEC_CRASH_MEM_ALIGN);
-	if (new_size >= old_size) {
-		ret = (new_size == old_size) ? 0 : -EINVAL;
-		goto unlock;
-	}
-
-	ram_res = kzalloc(sizeof(*ram_res), GFP_KERNEL);
-	if (!ram_res) {
-		ret = -ENOMEM;
-		goto unlock;
-	}
-
-	end = start + new_size;
-	crash_free_reserved_phys_range(end, crashk_res.end);
-
-	if ((start == end) && (crashk_res.parent != NULL))
-		release_resource(&crashk_res);
-
-	ram_res->start = end;
-	ram_res->end = crashk_res.end;
-	ram_res->flags = IORESOURCE_BUSY | IORESOURCE_SYSTEM_RAM;
-	ram_res->name = "System RAM";
-
-	crashk_res.end = end - 1;
-
-	insert_resource(&iomem_resource, ram_res);
-
-unlock:
-	kexec_unlock();
-	return ret;
-}
-
-void crash_save_cpu(struct pt_regs *regs, int cpu)
-{
-	struct elf_prstatus prstatus;
-	u32 *buf;
-
-	if ((cpu < 0) || (cpu >= nr_cpu_ids))
-		return;
-
-	/* Using ELF notes here is opportunistic.
-	 * I need a well defined structure format
-	 * for the data I pass, and I need tags
-	 * on the data to indicate what information I have
-	 * squirrelled away.  ELF notes happen to provide
-	 * all of that, so there is no need to invent something new.
-	 */
-	buf = (u32 *)per_cpu_ptr(crash_notes, cpu);
-	if (!buf)
-		return;
-	memset(&prstatus, 0, sizeof(prstatus));
-	prstatus.common.pr_pid = current->pid;
-	elf_core_copy_regs(&prstatus.pr_reg, regs);
-	buf = append_elf_note(buf, KEXEC_CORE_NOTE_NAME, NT_PRSTATUS,
-			      &prstatus, sizeof(prstatus));
-	final_note(buf);
-}
-
-/*
-=======
->>>>>>> 2d5404ca
  * Move into place and start executing a preloaded standalone
  * executable.  If nothing was preloaded return an error.
  */
