/*
 * Kernel Debugger Architecture Independent Main Code
 *
 * This file is subject to the terms and conditions of the GNU General Public
 * License.  See the file "COPYING" in the main directory of this archive
 * for more details.
 *
 * Copyright (C) 1999-2004 Silicon Graphics, Inc.  All Rights Reserved.
 * Copyright (C) 2000 Stephane Eranian <eranian@hpl.hp.com>
 * Xscale (R) modifications copyright (C) 2003 Intel Corporation.
 * Copyright (c) 2009 Wind River Systems, Inc.  All Rights Reserved.
 */

#include <linux/ctype.h>
#include <linux/types.h>
#include <linux/string.h>
#include <linux/kernel.h>
#include <linux/kmsg_dump.h>
#include <linux/reboot.h>
#include <linux/sched.h>
#include <linux/sched/loadavg.h>
#include <linux/sched/stat.h>
#include <linux/sched/debug.h>
#include <linux/sysrq.h>
#include <linux/smp.h>
#include <linux/utsname.h>
#include <linux/vmalloc.h>
#include <linux/atomic.h>
#include <linux/moduleparam.h>
#include <linux/mm.h>
#include <linux/init.h>
#include <linux/kallsyms.h>
#include <linux/kgdb.h>
#include <linux/kdb.h>
#include <linux/notifier.h>
#include <linux/interrupt.h>
#include <linux/delay.h>
#include <linux/nmi.h>
#include <linux/time.h>
#include <linux/ptrace.h>
#include <linux/sysctl.h>
#include <linux/cpu.h>
#include <linux/kdebug.h>
#include <linux/proc_fs.h>
#include <linux/uaccess.h>
#include <linux/slab.h>
#include <linux/security.h>
#include "kdb_private.h"

#undef	MODULE_PARAM_PREFIX
#define	MODULE_PARAM_PREFIX "kdb."

static int kdb_cmd_enabled = CONFIG_KDB_DEFAULT_ENABLE;
module_param_named(cmd_enable, kdb_cmd_enabled, int, 0600);

char kdb_grep_string[KDB_GREP_STRLEN];
int kdb_grepping_flag;
EXPORT_SYMBOL(kdb_grepping_flag);
int kdb_grep_leading;
int kdb_grep_trailing;

/*
 * Kernel debugger state flags
 */
unsigned int kdb_flags;

/*
 * kdb_lock protects updates to kdb_initial_cpu.  Used to
 * single thread processors through the kernel debugger.
 */
int kdb_initial_cpu = -1;	/* cpu number that owns kdb */
int kdb_nextline = 1;
int kdb_state;			/* General KDB state */

struct task_struct *kdb_current_task;
struct pt_regs *kdb_current_regs;

const char *kdb_diemsg;
static int kdb_go_count;
#ifdef CONFIG_KDB_CONTINUE_CATASTROPHIC
static unsigned int kdb_continue_catastrophic =
	CONFIG_KDB_CONTINUE_CATASTROPHIC;
#else
static unsigned int kdb_continue_catastrophic;
#endif

/* kdb_cmds_head describes the available commands. */
static LIST_HEAD(kdb_cmds_head);

typedef struct _kdbmsg {
	int	km_diag;	/* kdb diagnostic */
	char	*km_msg;	/* Corresponding message text */
} kdbmsg_t;

#define KDBMSG(msgnum, text) \
	{ KDB_##msgnum, text }

static kdbmsg_t kdbmsgs[] = {
	KDBMSG(NOTFOUND, "Command Not Found"),
	KDBMSG(ARGCOUNT, "Improper argument count, see usage."),
	KDBMSG(BADWIDTH, "Illegal value for BYTESPERWORD use 1, 2, 4 or 8, "
	       "8 is only allowed on 64 bit systems"),
	KDBMSG(BADRADIX, "Illegal value for RADIX use 8, 10 or 16"),
	KDBMSG(NOTENV, "Cannot find environment variable"),
	KDBMSG(NOENVVALUE, "Environment variable should have value"),
	KDBMSG(NOTIMP, "Command not implemented"),
	KDBMSG(ENVFULL, "Environment full"),
	KDBMSG(ENVBUFFULL, "Environment buffer full"),
	KDBMSG(TOOMANYBPT, "Too many breakpoints defined"),
#ifdef CONFIG_CPU_XSCALE
	KDBMSG(TOOMANYDBREGS, "More breakpoints than ibcr registers defined"),
#else
	KDBMSG(TOOMANYDBREGS, "More breakpoints than db registers defined"),
#endif
	KDBMSG(DUPBPT, "Duplicate breakpoint address"),
	KDBMSG(BPTNOTFOUND, "Breakpoint not found"),
	KDBMSG(BADMODE, "Invalid IDMODE"),
	KDBMSG(BADINT, "Illegal numeric value"),
	KDBMSG(INVADDRFMT, "Invalid symbolic address format"),
	KDBMSG(BADREG, "Invalid register name"),
	KDBMSG(BADCPUNUM, "Invalid cpu number"),
	KDBMSG(BADLENGTH, "Invalid length field"),
	KDBMSG(NOBP, "No Breakpoint exists"),
	KDBMSG(BADADDR, "Invalid address"),
	KDBMSG(NOPERM, "Permission denied"),
};
#undef KDBMSG

static const int __nkdb_err = ARRAY_SIZE(kdbmsgs);


/*
 * Initial environment.   This is all kept static and local to
 * this file.   We don't want to rely on the memory allocation
 * mechanisms in the kernel, so we use a very limited allocate-only
 * heap for new and altered environment variables.  The entire
 * environment is limited to a fixed number of entries (add more
 * to __env[] if required) and a fixed amount of heap (add more to
 * KDB_ENVBUFSIZE if required).
 */

static char *__env[31] = {
#if defined(CONFIG_SMP)
	"PROMPT=[%d]kdb> ",
#else
	"PROMPT=kdb> ",
#endif
	"MOREPROMPT=more> ",
	"RADIX=16",
	"MDCOUNT=8",		/* lines of md output */
	KDB_PLATFORM_ENV,
	"DTABCOUNT=30",
	"NOSECT=1",
};

static const int __nenv = ARRAY_SIZE(__env);

struct task_struct *kdb_curr_task(int cpu)
{
	struct task_struct *p = curr_task(cpu);
#ifdef	_TIF_MCA_INIT
	if ((task_thread_info(p)->flags & _TIF_MCA_INIT) && KDB_TSK(cpu))
		p = krp->p;
#endif
	return p;
}

/*
 * Update the permissions flags (kdb_cmd_enabled) to match the
 * current lockdown state.
 *
 * Within this function the calls to security_locked_down() are "lazy". We
 * avoid calling them if the current value of kdb_cmd_enabled already excludes
 * flags that might be subject to lockdown. Additionally we deliberately check
 * the lockdown flags independently (even though read lockdown implies write
 * lockdown) since that results in both simpler code and clearer messages to
 * the user on first-time debugger entry.
 *
 * The permission masks during a read+write lockdown permits the following
 * flags: INSPECT, SIGNAL, REBOOT (and ALWAYS_SAFE).
 *
 * The INSPECT commands are not blocked during lockdown because they are
 * not arbitrary memory reads. INSPECT covers the backtrace family (sometimes
 * forcing them to have no arguments) and lsmod. These commands do expose
 * some kernel state but do not allow the developer seated at the console to
 * choose what state is reported. SIGNAL and REBOOT should not be controversial,
 * given these are allowed for root during lockdown already.
<<<<<<< HEAD
 */
static void kdb_check_for_lockdown(void)
{
	const int write_flags = KDB_ENABLE_MEM_WRITE |
				KDB_ENABLE_REG_WRITE |
				KDB_ENABLE_FLOW_CTRL;
	const int read_flags = KDB_ENABLE_MEM_READ |
			       KDB_ENABLE_REG_READ;

	bool need_to_lockdown_write = false;
	bool need_to_lockdown_read = false;

	if (kdb_cmd_enabled & (KDB_ENABLE_ALL | write_flags))
		need_to_lockdown_write =
			security_locked_down(LOCKDOWN_DBG_WRITE_KERNEL);

	if (kdb_cmd_enabled & (KDB_ENABLE_ALL | read_flags))
		need_to_lockdown_read =
			security_locked_down(LOCKDOWN_DBG_READ_KERNEL);

	/* De-compose KDB_ENABLE_ALL if required */
	if (need_to_lockdown_write || need_to_lockdown_read)
		if (kdb_cmd_enabled & KDB_ENABLE_ALL)
			kdb_cmd_enabled = KDB_ENABLE_MASK & ~KDB_ENABLE_ALL;

	if (need_to_lockdown_write)
		kdb_cmd_enabled &= ~write_flags;

	if (need_to_lockdown_read)
		kdb_cmd_enabled &= ~read_flags;
}

/*
 * Check whether the flags of the current command, the permissions of the kdb
 * console and the lockdown state allow a command to be run.
 */
=======
 */
static void kdb_check_for_lockdown(void)
{
	const int write_flags = KDB_ENABLE_MEM_WRITE |
				KDB_ENABLE_REG_WRITE |
				KDB_ENABLE_FLOW_CTRL;
	const int read_flags = KDB_ENABLE_MEM_READ |
			       KDB_ENABLE_REG_READ;

	bool need_to_lockdown_write = false;
	bool need_to_lockdown_read = false;

	if (kdb_cmd_enabled & (KDB_ENABLE_ALL | write_flags))
		need_to_lockdown_write =
			security_locked_down(LOCKDOWN_DBG_WRITE_KERNEL);

	if (kdb_cmd_enabled & (KDB_ENABLE_ALL | read_flags))
		need_to_lockdown_read =
			security_locked_down(LOCKDOWN_DBG_READ_KERNEL);

	/* De-compose KDB_ENABLE_ALL if required */
	if (need_to_lockdown_write || need_to_lockdown_read)
		if (kdb_cmd_enabled & KDB_ENABLE_ALL)
			kdb_cmd_enabled = KDB_ENABLE_MASK & ~KDB_ENABLE_ALL;

	if (need_to_lockdown_write)
		kdb_cmd_enabled &= ~write_flags;

	if (need_to_lockdown_read)
		kdb_cmd_enabled &= ~read_flags;
}

/*
 * Check whether the flags of the current command, the permissions of the kdb
 * console and the lockdown state allow a command to be run.
 */
>>>>>>> eb3cdb58
static bool kdb_check_flags(kdb_cmdflags_t flags, int permissions,
				   bool no_args)
{
	/* permissions comes from userspace so needs massaging slightly */
	permissions &= KDB_ENABLE_MASK;
	permissions |= KDB_ENABLE_ALWAYS_SAFE;

	/* some commands change group when launched with no arguments */
	if (no_args)
		permissions |= permissions << KDB_ENABLE_NO_ARGS_SHIFT;

	flags |= KDB_ENABLE_ALL;

	return permissions & flags;
}

/*
 * kdbgetenv - This function will return the character string value of
 *	an environment variable.
 * Parameters:
 *	match	A character string representing an environment variable.
 * Returns:
 *	NULL	No environment variable matches 'match'
 *	char*	Pointer to string value of environment variable.
 */
char *kdbgetenv(const char *match)
{
	char **ep = __env;
	int matchlen = strlen(match);
	int i;

	for (i = 0; i < __nenv; i++) {
		char *e = *ep++;

		if (!e)
			continue;

		if ((strncmp(match, e, matchlen) == 0)
		 && ((e[matchlen] == '\0')
		   || (e[matchlen] == '='))) {
			char *cp = strchr(e, '=');
			return cp ? ++cp : "";
		}
	}
	return NULL;
}

/*
 * kdballocenv - This function is used to allocate bytes for
 *	environment entries.
 * Parameters:
 *	match	A character string representing a numeric value
 * Outputs:
 *	*value  the unsigned long representation of the env variable 'match'
 * Returns:
 *	Zero on success, a kdb diagnostic on failure.
 * Remarks:
 *	We use a static environment buffer (envbuffer) to hold the values
 *	of dynamically generated environment variables (see kdb_set).  Buffer
 *	space once allocated is never free'd, so over time, the amount of space
 *	(currently 512 bytes) will be exhausted if env variables are changed
 *	frequently.
 */
static char *kdballocenv(size_t bytes)
{
#define	KDB_ENVBUFSIZE	512
	static char envbuffer[KDB_ENVBUFSIZE];
	static int envbufsize;
	char *ep = NULL;

	if ((KDB_ENVBUFSIZE - envbufsize) >= bytes) {
		ep = &envbuffer[envbufsize];
		envbufsize += bytes;
	}
	return ep;
}

/*
 * kdbgetulenv - This function will return the value of an unsigned
 *	long-valued environment variable.
 * Parameters:
 *	match	A character string representing a numeric value
 * Outputs:
 *	*value  the unsigned long representation of the env variable 'match'
 * Returns:
 *	Zero on success, a kdb diagnostic on failure.
 */
static int kdbgetulenv(const char *match, unsigned long *value)
{
	char *ep;

	ep = kdbgetenv(match);
	if (!ep)
		return KDB_NOTENV;
	if (strlen(ep) == 0)
		return KDB_NOENVVALUE;

	*value = simple_strtoul(ep, NULL, 0);

	return 0;
}

/*
 * kdbgetintenv - This function will return the value of an
 *	integer-valued environment variable.
 * Parameters:
 *	match	A character string representing an integer-valued env variable
 * Outputs:
 *	*value  the integer representation of the environment variable 'match'
 * Returns:
 *	Zero on success, a kdb diagnostic on failure.
 */
int kdbgetintenv(const char *match, int *value)
{
	unsigned long val;
	int diag;

	diag = kdbgetulenv(match, &val);
	if (!diag)
		*value = (int) val;
	return diag;
}

/*
 * kdb_setenv() - Alter an existing environment variable or create a new one.
 * @var: Name of the variable
 * @val: Value of the variable
 *
 * Return: Zero on success, a kdb diagnostic on failure.
 */
static int kdb_setenv(const char *var, const char *val)
{
	int i;
	char *ep;
	size_t varlen, vallen;

	varlen = strlen(var);
	vallen = strlen(val);
	ep = kdballocenv(varlen + vallen + 2);
	if (ep == (char *)0)
		return KDB_ENVBUFFULL;

	sprintf(ep, "%s=%s", var, val);

	for (i = 0; i < __nenv; i++) {
		if (__env[i]
		 && ((strncmp(__env[i], var, varlen) == 0)
		   && ((__env[i][varlen] == '\0')
		    || (__env[i][varlen] == '=')))) {
			__env[i] = ep;
			return 0;
		}
	}

	/*
	 * Wasn't existing variable.  Fit into slot.
	 */
	for (i = 0; i < __nenv-1; i++) {
		if (__env[i] == (char *)0) {
			__env[i] = ep;
			return 0;
		}
	}

	return KDB_ENVFULL;
}

/*
 * kdb_printenv() - Display the current environment variables.
 */
static void kdb_printenv(void)
{
	int i;

	for (i = 0; i < __nenv; i++) {
		if (__env[i])
			kdb_printf("%s\n", __env[i]);
	}
}

/*
 * kdbgetularg - This function will convert a numeric string into an
 *	unsigned long value.
 * Parameters:
 *	arg	A character string representing a numeric value
 * Outputs:
 *	*value  the unsigned long representation of arg.
 * Returns:
 *	Zero on success, a kdb diagnostic on failure.
 */
int kdbgetularg(const char *arg, unsigned long *value)
{
	char *endp;
	unsigned long val;

	val = simple_strtoul(arg, &endp, 0);

	if (endp == arg) {
		/*
		 * Also try base 16, for us folks too lazy to type the
		 * leading 0x...
		 */
		val = simple_strtoul(arg, &endp, 16);
		if (endp == arg)
			return KDB_BADINT;
	}

	*value = val;

	return 0;
}

int kdbgetu64arg(const char *arg, u64 *value)
{
	char *endp;
	u64 val;

	val = simple_strtoull(arg, &endp, 0);

	if (endp == arg) {

		val = simple_strtoull(arg, &endp, 16);
		if (endp == arg)
			return KDB_BADINT;
	}

	*value = val;

	return 0;
}

/*
 * kdb_set - This function implements the 'set' command.  Alter an
 *	existing environment variable or create a new one.
 */
int kdb_set(int argc, const char **argv)
{
	/*
	 * we can be invoked two ways:
	 *   set var=value    argv[1]="var", argv[2]="value"
	 *   set var = value  argv[1]="var", argv[2]="=", argv[3]="value"
	 * - if the latter, shift 'em down.
	 */
	if (argc == 3) {
		argv[2] = argv[3];
		argc--;
	}

	if (argc != 2)
		return KDB_ARGCOUNT;

	/*
	 * Censor sensitive variables
	 */
	if (strcmp(argv[1], "PROMPT") == 0 &&
	    !kdb_check_flags(KDB_ENABLE_MEM_READ, kdb_cmd_enabled, false))
		return KDB_NOPERM;

	/*
	 * Check for internal variables
	 */
	if (strcmp(argv[1], "KDBDEBUG") == 0) {
		unsigned int debugflags;
		char *cp;

		debugflags = simple_strtoul(argv[2], &cp, 0);
		if (cp == argv[2] || debugflags & ~KDB_DEBUG_FLAG_MASK) {
			kdb_printf("kdb: illegal debug flags '%s'\n",
				    argv[2]);
			return 0;
		}
		kdb_flags = (kdb_flags & ~KDB_DEBUG(MASK))
			| (debugflags << KDB_DEBUG_FLAG_SHIFT);

		return 0;
	}

	/*
	 * Tokenizer squashed the '=' sign.  argv[1] is variable
	 * name, argv[2] = value.
	 */
	return kdb_setenv(argv[1], argv[2]);
}

static int kdb_check_regs(void)
{
	if (!kdb_current_regs) {
		kdb_printf("No current kdb registers."
			   "  You may need to select another task\n");
		return KDB_BADREG;
	}
	return 0;
}

/*
 * kdbgetaddrarg - This function is responsible for parsing an
 *	address-expression and returning the value of the expression,
 *	symbol name, and offset to the caller.
 *
 *	The argument may consist of a numeric value (decimal or
 *	hexadecimal), a symbol name, a register name (preceded by the
 *	percent sign), an environment variable with a numeric value
 *	(preceded by a dollar sign) or a simple arithmetic expression
 *	consisting of a symbol name, +/-, and a numeric constant value
 *	(offset).
 * Parameters:
 *	argc	- count of arguments in argv
 *	argv	- argument vector
 *	*nextarg - index to next unparsed argument in argv[]
 *	regs	- Register state at time of KDB entry
 * Outputs:
 *	*value	- receives the value of the address-expression
 *	*offset - receives the offset specified, if any
 *	*name   - receives the symbol name, if any
 *	*nextarg - index to next unparsed argument in argv[]
 * Returns:
 *	zero is returned on success, a kdb diagnostic code is
 *      returned on error.
 */
int kdbgetaddrarg(int argc, const char **argv, int *nextarg,
		  unsigned long *value,  long *offset,
		  char **name)
{
	unsigned long addr;
	unsigned long off = 0;
	int positive;
	int diag;
	int found = 0;
	char *symname;
	char symbol = '\0';
	char *cp;
	kdb_symtab_t symtab;

	/*
	 * If the enable flags prohibit both arbitrary memory access
	 * and flow control then there are no reasonable grounds to
	 * provide symbol lookup.
	 */
	if (!kdb_check_flags(KDB_ENABLE_MEM_READ | KDB_ENABLE_FLOW_CTRL,
			     kdb_cmd_enabled, false))
		return KDB_NOPERM;

	/*
	 * Process arguments which follow the following syntax:
	 *
	 *  symbol | numeric-address [+/- numeric-offset]
	 *  %register
	 *  $environment-variable
	 */

	if (*nextarg > argc)
		return KDB_ARGCOUNT;

	symname = (char *)argv[*nextarg];

	/*
	 * If there is no whitespace between the symbol
	 * or address and the '+' or '-' symbols, we
	 * remember the character and replace it with a
	 * null so the symbol/value can be properly parsed
	 */
	cp = strpbrk(symname, "+-");
	if (cp != NULL) {
		symbol = *cp;
		*cp++ = '\0';
	}

	if (symname[0] == '$') {
		diag = kdbgetulenv(&symname[1], &addr);
		if (diag)
			return diag;
	} else if (symname[0] == '%') {
		diag = kdb_check_regs();
		if (diag)
			return diag;
		/* Implement register values with % at a later time as it is
		 * arch optional.
		 */
		return KDB_NOTIMP;
	} else {
		found = kdbgetsymval(symname, &symtab);
		if (found) {
			addr = symtab.sym_start;
		} else {
			diag = kdbgetularg(argv[*nextarg], &addr);
			if (diag)
				return diag;
		}
	}

	if (!found)
		found = kdbnearsym(addr, &symtab);

	(*nextarg)++;

	if (name)
		*name = symname;
	if (value)
		*value = addr;
	if (offset && name && *name)
		*offset = addr - symtab.sym_start;

	if ((*nextarg > argc)
	 && (symbol == '\0'))
		return 0;

	/*
	 * check for +/- and offset
	 */

	if (symbol == '\0') {
		if ((argv[*nextarg][0] != '+')
		 && (argv[*nextarg][0] != '-')) {
			/*
			 * Not our argument.  Return.
			 */
			return 0;
		} else {
			positive = (argv[*nextarg][0] == '+');
			(*nextarg)++;
		}
	} else
		positive = (symbol == '+');

	/*
	 * Now there must be an offset!
	 */
	if ((*nextarg > argc)
	 && (symbol == '\0')) {
		return KDB_INVADDRFMT;
	}

	if (!symbol) {
		cp = (char *)argv[*nextarg];
		(*nextarg)++;
	}

	diag = kdbgetularg(cp, &off);
	if (diag)
		return diag;

	if (!positive)
		off = -off;

	if (offset)
		*offset += off;

	if (value)
		*value += off;

	return 0;
}

static void kdb_cmderror(int diag)
{
	int i;

	if (diag >= 0) {
		kdb_printf("no error detected (diagnostic is %d)\n", diag);
		return;
	}

	for (i = 0; i < __nkdb_err; i++) {
		if (kdbmsgs[i].km_diag == diag) {
			kdb_printf("diag: %d: %s\n", diag, kdbmsgs[i].km_msg);
			return;
		}
	}

	kdb_printf("Unknown diag %d\n", -diag);
}

/*
 * kdb_defcmd, kdb_defcmd2 - This function implements the 'defcmd'
 *	command which defines one command as a set of other commands,
 *	terminated by endefcmd.  kdb_defcmd processes the initial
 *	'defcmd' command, kdb_defcmd2 is invoked from kdb_parse for
 *	the following commands until 'endefcmd'.
 * Inputs:
 *	argc	argument count
 *	argv	argument vector
 * Returns:
 *	zero for success, a kdb diagnostic if error
 */
struct kdb_macro {
	kdbtab_t cmd;			/* Macro command */
	struct list_head statements;	/* Associated statement list */
};

struct kdb_macro_statement {
	char *statement;		/* Statement text */
	struct list_head list_node;	/* Statement list node */
};

static struct kdb_macro *kdb_macro;
static bool defcmd_in_progress;

/* Forward references */
static int kdb_exec_defcmd(int argc, const char **argv);

static int kdb_defcmd2(const char *cmdstr, const char *argv0)
{
	struct kdb_macro_statement *kms;

	if (!kdb_macro)
		return KDB_NOTIMP;

	if (strcmp(argv0, "endefcmd") == 0) {
		defcmd_in_progress = false;
		if (!list_empty(&kdb_macro->statements))
			kdb_register(&kdb_macro->cmd);
		return 0;
	}

	kms = kmalloc(sizeof(*kms), GFP_KDB);
	if (!kms) {
		kdb_printf("Could not allocate new kdb macro command: %s\n",
			   cmdstr);
		return KDB_NOTIMP;
	}

	kms->statement = kdb_strdup(cmdstr, GFP_KDB);
	list_add_tail(&kms->list_node, &kdb_macro->statements);

	return 0;
}

static int kdb_defcmd(int argc, const char **argv)
{
	kdbtab_t *mp;

	if (defcmd_in_progress) {
		kdb_printf("kdb: nested defcmd detected, assuming missing "
			   "endefcmd\n");
		kdb_defcmd2("endefcmd", "endefcmd");
	}
	if (argc == 0) {
		kdbtab_t *kp;
		struct kdb_macro *kmp;
		struct kdb_macro_statement *kms;

		list_for_each_entry(kp, &kdb_cmds_head, list_node) {
			if (kp->func == kdb_exec_defcmd) {
				kdb_printf("defcmd %s \"%s\" \"%s\"\n",
					   kp->name, kp->usage, kp->help);
				kmp = container_of(kp, struct kdb_macro, cmd);
				list_for_each_entry(kms, &kmp->statements,
						    list_node)
					kdb_printf("%s", kms->statement);
				kdb_printf("endefcmd\n");
			}
		}
		return 0;
	}
	if (argc != 3)
		return KDB_ARGCOUNT;
	if (in_dbg_master()) {
		kdb_printf("Command only available during kdb_init()\n");
		return KDB_NOTIMP;
	}
	kdb_macro = kzalloc(sizeof(*kdb_macro), GFP_KDB);
	if (!kdb_macro)
		goto fail_defcmd;

	mp = &kdb_macro->cmd;
	mp->func = kdb_exec_defcmd;
	mp->minlen = 0;
	mp->flags = KDB_ENABLE_ALWAYS_SAFE;
	mp->name = kdb_strdup(argv[1], GFP_KDB);
	if (!mp->name)
		goto fail_name;
	mp->usage = kdb_strdup(argv[2], GFP_KDB);
	if (!mp->usage)
		goto fail_usage;
	mp->help = kdb_strdup(argv[3], GFP_KDB);
	if (!mp->help)
		goto fail_help;
	if (mp->usage[0] == '"') {
		strcpy(mp->usage, argv[2]+1);
		mp->usage[strlen(mp->usage)-1] = '\0';
	}
	if (mp->help[0] == '"') {
		strcpy(mp->help, argv[3]+1);
		mp->help[strlen(mp->help)-1] = '\0';
	}

	INIT_LIST_HEAD(&kdb_macro->statements);
	defcmd_in_progress = true;
	return 0;
fail_help:
	kfree(mp->usage);
fail_usage:
	kfree(mp->name);
fail_name:
	kfree(kdb_macro);
fail_defcmd:
	kdb_printf("Could not allocate new kdb_macro entry for %s\n", argv[1]);
	return KDB_NOTIMP;
}

/*
 * kdb_exec_defcmd - Execute the set of commands associated with this
 *	defcmd name.
 * Inputs:
 *	argc	argument count
 *	argv	argument vector
 * Returns:
 *	zero for success, a kdb diagnostic if error
 */
static int kdb_exec_defcmd(int argc, const char **argv)
{
	int ret;
	kdbtab_t *kp;
	struct kdb_macro *kmp;
	struct kdb_macro_statement *kms;

	if (argc != 0)
		return KDB_ARGCOUNT;

	list_for_each_entry(kp, &kdb_cmds_head, list_node) {
		if (strcmp(kp->name, argv[0]) == 0)
			break;
	}
	if (list_entry_is_head(kp, &kdb_cmds_head, list_node)) {
		kdb_printf("kdb_exec_defcmd: could not find commands for %s\n",
			   argv[0]);
		return KDB_NOTIMP;
	}
	kmp = container_of(kp, struct kdb_macro, cmd);
	list_for_each_entry(kms, &kmp->statements, list_node) {
		/*
		 * Recursive use of kdb_parse, do not use argv after this point.
		 */
		argv = NULL;
		kdb_printf("[%s]kdb> %s\n", kmp->cmd.name, kms->statement);
		ret = kdb_parse(kms->statement);
		if (ret)
			return ret;
	}
	return 0;
}

/* Command history */
#define KDB_CMD_HISTORY_COUNT	32
#define CMD_BUFLEN		200	/* kdb_printf: max printline
					 * size == 256 */
static unsigned int cmd_head, cmd_tail;
static unsigned int cmdptr;
static char cmd_hist[KDB_CMD_HISTORY_COUNT][CMD_BUFLEN];
static char cmd_cur[CMD_BUFLEN];

/*
 * The "str" argument may point to something like  | grep xyz
 */
static void parse_grep(const char *str)
{
	int	len;
	char	*cp = (char *)str, *cp2;

	/* sanity check: we should have been called with the \ first */
	if (*cp != '|')
		return;
	cp++;
	while (isspace(*cp))
		cp++;
	if (!str_has_prefix(cp, "grep ")) {
		kdb_printf("invalid 'pipe', see grephelp\n");
		return;
	}
	cp += 5;
	while (isspace(*cp))
		cp++;
	cp2 = strchr(cp, '\n');
	if (cp2)
		*cp2 = '\0'; /* remove the trailing newline */
	len = strlen(cp);
	if (len == 0) {
		kdb_printf("invalid 'pipe', see grephelp\n");
		return;
	}
	/* now cp points to a nonzero length search string */
	if (*cp == '"') {
		/* allow it be "x y z" by removing the "'s - there must
		   be two of them */
		cp++;
		cp2 = strchr(cp, '"');
		if (!cp2) {
			kdb_printf("invalid quoted string, see grephelp\n");
			return;
		}
		*cp2 = '\0'; /* end the string where the 2nd " was */
	}
	kdb_grep_leading = 0;
	if (*cp == '^') {
		kdb_grep_leading = 1;
		cp++;
	}
	len = strlen(cp);
	kdb_grep_trailing = 0;
	if (*(cp+len-1) == '$') {
		kdb_grep_trailing = 1;
		*(cp+len-1) = '\0';
	}
	len = strlen(cp);
	if (!len)
		return;
	if (len >= KDB_GREP_STRLEN) {
		kdb_printf("search string too long\n");
		return;
	}
	strcpy(kdb_grep_string, cp);
	kdb_grepping_flag++;
	return;
}

/*
 * kdb_parse - Parse the command line, search the command table for a
 *	matching command and invoke the command function.  This
 *	function may be called recursively, if it is, the second call
 *	will overwrite argv and cbuf.  It is the caller's
 *	responsibility to save their argv if they recursively call
 *	kdb_parse().
 * Parameters:
 *      cmdstr	The input command line to be parsed.
 *	regs	The registers at the time kdb was entered.
 * Returns:
 *	Zero for success, a kdb diagnostic if failure.
 * Remarks:
 *	Limited to 20 tokens.
 *
 *	Real rudimentary tokenization. Basically only whitespace
 *	is considered a token delimiter (but special consideration
 *	is taken of the '=' sign as used by the 'set' command).
 *
 *	The algorithm used to tokenize the input string relies on
 *	there being at least one whitespace (or otherwise useless)
 *	character between tokens as the character immediately following
 *	the token is altered in-place to a null-byte to terminate the
 *	token string.
 */

#define MAXARGC	20

int kdb_parse(const char *cmdstr)
{
	static char *argv[MAXARGC];
	static int argc;
	static char cbuf[CMD_BUFLEN+2];
	char *cp;
	char *cpp, quoted;
	kdbtab_t *tp;
	int escaped, ignore_errors = 0, check_grep = 0;

	/*
	 * First tokenize the command string.
	 */
	cp = (char *)cmdstr;

	if (KDB_FLAG(CMD_INTERRUPT)) {
		/* Previous command was interrupted, newline must not
		 * repeat the command */
		KDB_FLAG_CLEAR(CMD_INTERRUPT);
		KDB_STATE_SET(PAGER);
		argc = 0;	/* no repeat */
	}

	if (*cp != '\n' && *cp != '\0') {
		argc = 0;
		cpp = cbuf;
		while (*cp) {
			/* skip whitespace */
			while (isspace(*cp))
				cp++;
			if ((*cp == '\0') || (*cp == '\n') ||
			    (*cp == '#' && !defcmd_in_progress))
				break;
			/* special case: check for | grep pattern */
			if (*cp == '|') {
				check_grep++;
				break;
			}
			if (cpp >= cbuf + CMD_BUFLEN) {
				kdb_printf("kdb_parse: command buffer "
					   "overflow, command ignored\n%s\n",
					   cmdstr);
				return KDB_NOTFOUND;
			}
			if (argc >= MAXARGC - 1) {
				kdb_printf("kdb_parse: too many arguments, "
					   "command ignored\n%s\n", cmdstr);
				return KDB_NOTFOUND;
			}
			argv[argc++] = cpp;
			escaped = 0;
			quoted = '\0';
			/* Copy to next unquoted and unescaped
			 * whitespace or '=' */
			while (*cp && *cp != '\n' &&
			       (escaped || quoted || !isspace(*cp))) {
				if (cpp >= cbuf + CMD_BUFLEN)
					break;
				if (escaped) {
					escaped = 0;
					*cpp++ = *cp++;
					continue;
				}
				if (*cp == '\\') {
					escaped = 1;
					++cp;
					continue;
				}
				if (*cp == quoted)
					quoted = '\0';
				else if (*cp == '\'' || *cp == '"')
					quoted = *cp;
				*cpp = *cp++;
				if (*cpp == '=' && !quoted)
					break;
				++cpp;
			}
			*cpp++ = '\0';	/* Squash a ws or '=' character */
		}
	}
	if (!argc)
		return 0;
	if (check_grep)
		parse_grep(cp);
	if (defcmd_in_progress) {
		int result = kdb_defcmd2(cmdstr, argv[0]);
		if (!defcmd_in_progress) {
			argc = 0;	/* avoid repeat on endefcmd */
			*(argv[0]) = '\0';
		}
		return result;
	}
	if (argv[0][0] == '-' && argv[0][1] &&
	    (argv[0][1] < '0' || argv[0][1] > '9')) {
		ignore_errors = 1;
		++argv[0];
	}

	list_for_each_entry(tp, &kdb_cmds_head, list_node) {
		/*
		 * If this command is allowed to be abbreviated,
		 * check to see if this is it.
		 */
		if (tp->minlen && (strlen(argv[0]) <= tp->minlen) &&
		    (strncmp(argv[0], tp->name, tp->minlen) == 0))
			break;

		if (strcmp(argv[0], tp->name) == 0)
			break;
	}

	/*
	 * If we don't find a command by this name, see if the first
	 * few characters of this match any of the known commands.
	 * e.g., md1c20 should match md.
	 */
	if (list_entry_is_head(tp, &kdb_cmds_head, list_node)) {
		list_for_each_entry(tp, &kdb_cmds_head, list_node) {
			if (strncmp(argv[0], tp->name, strlen(tp->name)) == 0)
				break;
		}
	}

	if (!list_entry_is_head(tp, &kdb_cmds_head, list_node)) {
		int result;

		if (!kdb_check_flags(tp->flags, kdb_cmd_enabled, argc <= 1))
			return KDB_NOPERM;

		KDB_STATE_SET(CMD);
		result = (*tp->func)(argc-1, (const char **)argv);
		if (result && ignore_errors && result > KDB_CMD_GO)
			result = 0;
		KDB_STATE_CLEAR(CMD);

		if (tp->flags & KDB_REPEAT_WITH_ARGS)
			return result;

		argc = tp->flags & KDB_REPEAT_NO_ARGS ? 1 : 0;
		if (argv[argc])
			*(argv[argc]) = '\0';
		return result;
	}

	/*
	 * If the input with which we were presented does not
	 * map to an existing command, attempt to parse it as an
	 * address argument and display the result.   Useful for
	 * obtaining the address of a variable, or the nearest symbol
	 * to an address contained in a register.
	 */
	{
		unsigned long value;
		char *name = NULL;
		long offset;
		int nextarg = 0;

		if (kdbgetaddrarg(0, (const char **)argv, &nextarg,
				  &value, &offset, &name)) {
			return KDB_NOTFOUND;
		}

		kdb_printf("%s = ", argv[0]);
		kdb_symbol_print(value, NULL, KDB_SP_DEFAULT);
		kdb_printf("\n");
		return 0;
	}
}


static int handle_ctrl_cmd(char *cmd)
{
#define CTRL_P	16
#define CTRL_N	14

	/* initial situation */
	if (cmd_head == cmd_tail)
		return 0;
	switch (*cmd) {
	case CTRL_P:
		if (cmdptr != cmd_tail)
			cmdptr = (cmdptr + KDB_CMD_HISTORY_COUNT - 1) %
				 KDB_CMD_HISTORY_COUNT;
		strscpy(cmd_cur, cmd_hist[cmdptr], CMD_BUFLEN);
		return 1;
	case CTRL_N:
		if (cmdptr != cmd_head)
			cmdptr = (cmdptr+1) % KDB_CMD_HISTORY_COUNT;
		strscpy(cmd_cur, cmd_hist[cmdptr], CMD_BUFLEN);
		return 1;
	}
	return 0;
}

/*
 * kdb_reboot - This function implements the 'reboot' command.  Reboot
 *	the system immediately, or loop for ever on failure.
 */
static int kdb_reboot(int argc, const char **argv)
{
	emergency_restart();
	kdb_printf("Hmm, kdb_reboot did not reboot, spinning here\n");
	while (1)
		cpu_relax();
	/* NOTREACHED */
	return 0;
}

static void kdb_dumpregs(struct pt_regs *regs)
{
	int old_lvl = console_loglevel;
	console_loglevel = CONSOLE_LOGLEVEL_MOTORMOUTH;
	kdb_trap_printk++;
	show_regs(regs);
	kdb_trap_printk--;
	kdb_printf("\n");
	console_loglevel = old_lvl;
}

static void kdb_set_current_task(struct task_struct *p)
{
	kdb_current_task = p;

	if (kdb_task_has_cpu(p)) {
		kdb_current_regs = KDB_TSKREGS(kdb_process_cpu(p));
		return;
	}
	kdb_current_regs = NULL;
}

static void drop_newline(char *buf)
{
	size_t len = strlen(buf);

	if (len == 0)
		return;
	if (*(buf + len - 1) == '\n')
		*(buf + len - 1) = '\0';
}

/*
 * kdb_local - The main code for kdb.  This routine is invoked on a
 *	specific processor, it is not global.  The main kdb() routine
 *	ensures that only one processor at a time is in this routine.
 *	This code is called with the real reason code on the first
 *	entry to a kdb session, thereafter it is called with reason
 *	SWITCH, even if the user goes back to the original cpu.
 * Inputs:
 *	reason		The reason KDB was invoked
 *	error		The hardware-defined error code
 *	regs		The exception frame at time of fault/breakpoint.
 *	db_result	Result code from the break or debug point.
 * Returns:
 *	0	KDB was invoked for an event which it wasn't responsible
 *	1	KDB handled the event for which it was invoked.
 *	KDB_CMD_GO	User typed 'go'.
 *	KDB_CMD_CPU	User switched to another cpu.
 *	KDB_CMD_SS	Single step.
 */
static int kdb_local(kdb_reason_t reason, int error, struct pt_regs *regs,
		     kdb_dbtrap_t db_result)
{
	char *cmdbuf;
	int diag;
	struct task_struct *kdb_current =
		kdb_curr_task(raw_smp_processor_id());

	KDB_DEBUG_STATE("kdb_local 1", reason);

	kdb_check_for_lockdown();

	kdb_go_count = 0;
	if (reason == KDB_REASON_DEBUG) {
		/* special case below */
	} else {
		kdb_printf("\nEntering kdb (current=0x%px, pid %d) ",
			   kdb_current, kdb_current ? kdb_current->pid : 0);
#if defined(CONFIG_SMP)
		kdb_printf("on processor %d ", raw_smp_processor_id());
#endif
	}

	switch (reason) {
	case KDB_REASON_DEBUG:
	{
		/*
		 * If re-entering kdb after a single step
		 * command, don't print the message.
		 */
		switch (db_result) {
		case KDB_DB_BPT:
			kdb_printf("\nEntering kdb (0x%px, pid %d) ",
				   kdb_current, kdb_current->pid);
#if defined(CONFIG_SMP)
			kdb_printf("on processor %d ", raw_smp_processor_id());
#endif
			kdb_printf("due to Debug @ " kdb_machreg_fmt "\n",
				   instruction_pointer(regs));
			break;
		case KDB_DB_SS:
			break;
		case KDB_DB_SSBPT:
			KDB_DEBUG_STATE("kdb_local 4", reason);
			return 1;	/* kdba_db_trap did the work */
		default:
			kdb_printf("kdb: Bad result from kdba_db_trap: %d\n",
				   db_result);
			break;
		}

	}
		break;
	case KDB_REASON_ENTER:
		if (KDB_STATE(KEYBOARD))
			kdb_printf("due to Keyboard Entry\n");
		else
			kdb_printf("due to KDB_ENTER()\n");
		break;
	case KDB_REASON_KEYBOARD:
		KDB_STATE_SET(KEYBOARD);
		kdb_printf("due to Keyboard Entry\n");
		break;
	case KDB_REASON_ENTER_SLAVE:
		/* drop through, slaves only get released via cpu switch */
	case KDB_REASON_SWITCH:
		kdb_printf("due to cpu switch\n");
		break;
	case KDB_REASON_OOPS:
		kdb_printf("Oops: %s\n", kdb_diemsg);
		kdb_printf("due to oops @ " kdb_machreg_fmt "\n",
			   instruction_pointer(regs));
		kdb_dumpregs(regs);
		break;
	case KDB_REASON_SYSTEM_NMI:
		kdb_printf("due to System NonMaskable Interrupt\n");
		break;
	case KDB_REASON_NMI:
		kdb_printf("due to NonMaskable Interrupt @ "
			   kdb_machreg_fmt "\n",
			   instruction_pointer(regs));
		break;
	case KDB_REASON_SSTEP:
	case KDB_REASON_BREAK:
		kdb_printf("due to %s @ " kdb_machreg_fmt "\n",
			   reason == KDB_REASON_BREAK ?
			   "Breakpoint" : "SS trap", instruction_pointer(regs));
		/*
		 * Determine if this breakpoint is one that we
		 * are interested in.
		 */
		if (db_result != KDB_DB_BPT) {
			kdb_printf("kdb: error return from kdba_bp_trap: %d\n",
				   db_result);
			KDB_DEBUG_STATE("kdb_local 6", reason);
			return 0;	/* Not for us, dismiss it */
		}
		break;
	case KDB_REASON_RECURSE:
		kdb_printf("due to Recursion @ " kdb_machreg_fmt "\n",
			   instruction_pointer(regs));
		break;
	default:
		kdb_printf("kdb: unexpected reason code: %d\n", reason);
		KDB_DEBUG_STATE("kdb_local 8", reason);
		return 0;	/* Not for us, dismiss it */
	}

	while (1) {
		/*
		 * Initialize pager context.
		 */
		kdb_nextline = 1;
		KDB_STATE_CLEAR(SUPPRESS);
		kdb_grepping_flag = 0;
		/* ensure the old search does not leak into '/' commands */
		kdb_grep_string[0] = '\0';

		cmdbuf = cmd_cur;
		*cmdbuf = '\0';
		*(cmd_hist[cmd_head]) = '\0';

do_full_getstr:
		/* PROMPT can only be set if we have MEM_READ permission. */
		snprintf(kdb_prompt_str, CMD_BUFLEN, kdbgetenv("PROMPT"),
			 raw_smp_processor_id());
		if (defcmd_in_progress)
			strncat(kdb_prompt_str, "[defcmd]", CMD_BUFLEN);

		/*
		 * Fetch command from keyboard
		 */
		cmdbuf = kdb_getstr(cmdbuf, CMD_BUFLEN, kdb_prompt_str);
		if (*cmdbuf != '\n') {
			if (*cmdbuf < 32) {
				if (cmdptr == cmd_head) {
					strscpy(cmd_hist[cmd_head], cmd_cur,
						CMD_BUFLEN);
					*(cmd_hist[cmd_head] +
					  strlen(cmd_hist[cmd_head])-1) = '\0';
				}
				if (!handle_ctrl_cmd(cmdbuf))
					*(cmd_cur+strlen(cmd_cur)-1) = '\0';
				cmdbuf = cmd_cur;
				goto do_full_getstr;
			} else {
				strscpy(cmd_hist[cmd_head], cmd_cur,
					CMD_BUFLEN);
			}

			cmd_head = (cmd_head+1) % KDB_CMD_HISTORY_COUNT;
			if (cmd_head == cmd_tail)
				cmd_tail = (cmd_tail+1) % KDB_CMD_HISTORY_COUNT;
		}

		cmdptr = cmd_head;
		diag = kdb_parse(cmdbuf);
		if (diag == KDB_NOTFOUND) {
			drop_newline(cmdbuf);
			kdb_printf("Unknown kdb command: '%s'\n", cmdbuf);
			diag = 0;
		}
		if (diag == KDB_CMD_GO
		 || diag == KDB_CMD_CPU
		 || diag == KDB_CMD_SS
		 || diag == KDB_CMD_KGDB)
			break;

		if (diag)
			kdb_cmderror(diag);
	}
	KDB_DEBUG_STATE("kdb_local 9", diag);
	return diag;
}


/*
 * kdb_print_state - Print the state data for the current processor
 *	for debugging.
 * Inputs:
 *	text		Identifies the debug point
 *	value		Any integer value to be printed, e.g. reason code.
 */
void kdb_print_state(const char *text, int value)
{
	kdb_printf("state: %s cpu %d value %d initial %d state %x\n",
		   text, raw_smp_processor_id(), value, kdb_initial_cpu,
		   kdb_state);
}

/*
 * kdb_main_loop - After initial setup and assignment of the
 *	controlling cpu, all cpus are in this loop.  One cpu is in
 *	control and will issue the kdb prompt, the others will spin
 *	until 'go' or cpu switch.
 *
 *	To get a consistent view of the kernel stacks for all
 *	processes, this routine is invoked from the main kdb code via
 *	an architecture specific routine.  kdba_main_loop is
 *	responsible for making the kernel stacks consistent for all
 *	processes, there should be no difference between a blocked
 *	process and a running process as far as kdb is concerned.
 * Inputs:
 *	reason		The reason KDB was invoked
 *	error		The hardware-defined error code
 *	reason2		kdb's current reason code.
 *			Initially error but can change
 *			according to kdb state.
 *	db_result	Result code from break or debug point.
 *	regs		The exception frame at time of fault/breakpoint.
 *			should always be valid.
 * Returns:
 *	0	KDB was invoked for an event which it wasn't responsible
 *	1	KDB handled the event for which it was invoked.
 */
int kdb_main_loop(kdb_reason_t reason, kdb_reason_t reason2, int error,
	      kdb_dbtrap_t db_result, struct pt_regs *regs)
{
	int result = 1;
	/* Stay in kdb() until 'go', 'ss[b]' or an error */
	while (1) {
		/*
		 * All processors except the one that is in control
		 * will spin here.
		 */
		KDB_DEBUG_STATE("kdb_main_loop 1", reason);
		while (KDB_STATE(HOLD_CPU)) {
			/* state KDB is turned off by kdb_cpu to see if the
			 * other cpus are still live, each cpu in this loop
			 * turns it back on.
			 */
			if (!KDB_STATE(KDB))
				KDB_STATE_SET(KDB);
		}

		KDB_STATE_CLEAR(SUPPRESS);
		KDB_DEBUG_STATE("kdb_main_loop 2", reason);
		if (KDB_STATE(LEAVING))
			break;	/* Another cpu said 'go' */
		/* Still using kdb, this processor is in control */
		result = kdb_local(reason2, error, regs, db_result);
		KDB_DEBUG_STATE("kdb_main_loop 3", result);

		if (result == KDB_CMD_CPU)
			break;

		if (result == KDB_CMD_SS) {
			KDB_STATE_SET(DOING_SS);
			break;
		}

		if (result == KDB_CMD_KGDB) {
			if (!KDB_STATE(DOING_KGDB))
				kdb_printf("Entering please attach debugger "
					   "or use $D#44+ or $3#33\n");
			break;
		}
		if (result && result != 1 && result != KDB_CMD_GO)
			kdb_printf("\nUnexpected kdb_local return code %d\n",
				   result);
		KDB_DEBUG_STATE("kdb_main_loop 4", reason);
		break;
	}
	if (KDB_STATE(DOING_SS))
		KDB_STATE_CLEAR(SSBPT);

	/* Clean up any keyboard devices before leaving */
	kdb_kbd_cleanup_state();

	return result;
}

/*
 * kdb_mdr - This function implements the guts of the 'mdr', memory
 * read command.
 *	mdr  <addr arg>,<byte count>
 * Inputs:
 *	addr	Start address
 *	count	Number of bytes
 * Returns:
 *	Always 0.  Any errors are detected and printed by kdb_getarea.
 */
static int kdb_mdr(unsigned long addr, unsigned int count)
{
	unsigned char c;
	while (count--) {
		if (kdb_getarea(c, addr))
			return 0;
		kdb_printf("%02x", c);
		addr++;
	}
	kdb_printf("\n");
	return 0;
}

/*
 * kdb_md - This function implements the 'md', 'md1', 'md2', 'md4',
 *	'md8' 'mdr' and 'mds' commands.
 *
 *	md|mds  [<addr arg> [<line count> [<radix>]]]
 *	mdWcN	[<addr arg> [<line count> [<radix>]]]
 *		where W = is the width (1, 2, 4 or 8) and N is the count.
 *		for eg., md1c20 reads 20 bytes, 1 at a time.
 *	mdr  <addr arg>,<byte count>
 */
static void kdb_md_line(const char *fmtstr, unsigned long addr,
			int symbolic, int nosect, int bytesperword,
			int num, int repeat, int phys)
{
	/* print just one line of data */
	kdb_symtab_t symtab;
	char cbuf[32];
	char *c = cbuf;
	int i;
	int j;
	unsigned long word;

	memset(cbuf, '\0', sizeof(cbuf));
	if (phys)
		kdb_printf("phys " kdb_machreg_fmt0 " ", addr);
	else
		kdb_printf(kdb_machreg_fmt0 " ", addr);

	for (i = 0; i < num && repeat--; i++) {
		if (phys) {
			if (kdb_getphysword(&word, addr, bytesperword))
				break;
		} else if (kdb_getword(&word, addr, bytesperword))
			break;
		kdb_printf(fmtstr, word);
		if (symbolic)
			kdbnearsym(word, &symtab);
		else
			memset(&symtab, 0, sizeof(symtab));
		if (symtab.sym_name) {
			kdb_symbol_print(word, &symtab, 0);
			if (!nosect) {
				kdb_printf("\n");
				kdb_printf("                       %s %s "
					   kdb_machreg_fmt " "
					   kdb_machreg_fmt " "
					   kdb_machreg_fmt, symtab.mod_name,
					   symtab.sec_name, symtab.sec_start,
					   symtab.sym_start, symtab.sym_end);
			}
			addr += bytesperword;
		} else {
			union {
				u64 word;
				unsigned char c[8];
			} wc;
			unsigned char *cp;
#ifdef	__BIG_ENDIAN
			cp = wc.c + 8 - bytesperword;
#else
			cp = wc.c;
#endif
			wc.word = word;
#define printable_char(c) \
	({unsigned char __c = c; isascii(__c) && isprint(__c) ? __c : '.'; })
			for (j = 0; j < bytesperword; j++)
				*c++ = printable_char(*cp++);
			addr += bytesperword;
#undef printable_char
		}
	}
	kdb_printf("%*s %s\n", (int)((num-i)*(2*bytesperword + 1)+1),
		   " ", cbuf);
}

static int kdb_md(int argc, const char **argv)
{
	static unsigned long last_addr;
	static int last_radix, last_bytesperword, last_repeat;
	int radix = 16, mdcount = 8, bytesperword = KDB_WORD_SIZE, repeat;
	int nosect = 0;
	char fmtchar, fmtstr[64];
	unsigned long addr;
	unsigned long word;
	long offset = 0;
	int symbolic = 0;
	int valid = 0;
	int phys = 0;
	int raw = 0;

	kdbgetintenv("MDCOUNT", &mdcount);
	kdbgetintenv("RADIX", &radix);
	kdbgetintenv("BYTESPERWORD", &bytesperword);

	/* Assume 'md <addr>' and start with environment values */
	repeat = mdcount * 16 / bytesperword;

	if (strcmp(argv[0], "mdr") == 0) {
		if (argc == 2 || (argc == 0 && last_addr != 0))
			valid = raw = 1;
		else
			return KDB_ARGCOUNT;
	} else if (isdigit(argv[0][2])) {
		bytesperword = (int)(argv[0][2] - '0');
		if (bytesperword == 0) {
			bytesperword = last_bytesperword;
			if (bytesperword == 0)
				bytesperword = 4;
		}
		last_bytesperword = bytesperword;
		repeat = mdcount * 16 / bytesperword;
		if (!argv[0][3])
			valid = 1;
		else if (argv[0][3] == 'c' && argv[0][4]) {
			char *p;
			repeat = simple_strtoul(argv[0] + 4, &p, 10);
			mdcount = ((repeat * bytesperword) + 15) / 16;
			valid = !*p;
		}
		last_repeat = repeat;
	} else if (strcmp(argv[0], "md") == 0)
		valid = 1;
	else if (strcmp(argv[0], "mds") == 0)
		valid = 1;
	else if (strcmp(argv[0], "mdp") == 0) {
		phys = valid = 1;
	}
	if (!valid)
		return KDB_NOTFOUND;

	if (argc == 0) {
		if (last_addr == 0)
			return KDB_ARGCOUNT;
		addr = last_addr;
		radix = last_radix;
		bytesperword = last_bytesperword;
		repeat = last_repeat;
		if (raw)
			mdcount = repeat;
		else
			mdcount = ((repeat * bytesperword) + 15) / 16;
	}

	if (argc) {
		unsigned long val;
		int diag, nextarg = 1;
		diag = kdbgetaddrarg(argc, argv, &nextarg, &addr,
				     &offset, NULL);
		if (diag)
			return diag;
		if (argc > nextarg+2)
			return KDB_ARGCOUNT;

		if (argc >= nextarg) {
			diag = kdbgetularg(argv[nextarg], &val);
			if (!diag) {
				mdcount = (int) val;
				if (raw)
					repeat = mdcount;
				else
					repeat = mdcount * 16 / bytesperword;
			}
		}
		if (argc >= nextarg+1) {
			diag = kdbgetularg(argv[nextarg+1], &val);
			if (!diag)
				radix = (int) val;
		}
	}

	if (strcmp(argv[0], "mdr") == 0) {
		int ret;
		last_addr = addr;
		ret = kdb_mdr(addr, mdcount);
		last_addr += mdcount;
		last_repeat = mdcount;
		last_bytesperword = bytesperword; // to make REPEAT happy
		return ret;
	}

	switch (radix) {
	case 10:
		fmtchar = 'd';
		break;
	case 16:
		fmtchar = 'x';
		break;
	case 8:
		fmtchar = 'o';
		break;
	default:
		return KDB_BADRADIX;
	}

	last_radix = radix;

	if (bytesperword > KDB_WORD_SIZE)
		return KDB_BADWIDTH;

	switch (bytesperword) {
	case 8:
		sprintf(fmtstr, "%%16.16l%c ", fmtchar);
		break;
	case 4:
		sprintf(fmtstr, "%%8.8l%c ", fmtchar);
		break;
	case 2:
		sprintf(fmtstr, "%%4.4l%c ", fmtchar);
		break;
	case 1:
		sprintf(fmtstr, "%%2.2l%c ", fmtchar);
		break;
	default:
		return KDB_BADWIDTH;
	}

	last_repeat = repeat;
	last_bytesperword = bytesperword;

	if (strcmp(argv[0], "mds") == 0) {
		symbolic = 1;
		/* Do not save these changes as last_*, they are temporary mds
		 * overrides.
		 */
		bytesperword = KDB_WORD_SIZE;
		repeat = mdcount;
		kdbgetintenv("NOSECT", &nosect);
	}

	/* Round address down modulo BYTESPERWORD */

	addr &= ~(bytesperword-1);

	while (repeat > 0) {
		unsigned long a;
		int n, z, num = (symbolic ? 1 : (16 / bytesperword));

		if (KDB_FLAG(CMD_INTERRUPT))
			return 0;
		for (a = addr, z = 0; z < repeat; a += bytesperword, ++z) {
			if (phys) {
				if (kdb_getphysword(&word, a, bytesperword)
						|| word)
					break;
			} else if (kdb_getword(&word, a, bytesperword) || word)
				break;
		}
		n = min(num, repeat);
		kdb_md_line(fmtstr, addr, symbolic, nosect, bytesperword,
			    num, repeat, phys);
		addr += bytesperword * n;
		repeat -= n;
		z = (z + num - 1) / num;
		if (z > 2) {
			int s = num * (z-2);
			kdb_printf(kdb_machreg_fmt0 "-" kdb_machreg_fmt0
				   " zero suppressed\n",
				addr, addr + bytesperword * s - 1);
			addr += bytesperword * s;
			repeat -= s;
		}
	}
	last_addr = addr;

	return 0;
}

/*
 * kdb_mm - This function implements the 'mm' command.
 *	mm address-expression new-value
 * Remarks:
 *	mm works on machine words, mmW works on bytes.
 */
static int kdb_mm(int argc, const char **argv)
{
	int diag;
	unsigned long addr;
	long offset = 0;
	unsigned long contents;
	int nextarg;
	int width;

	if (argv[0][2] && !isdigit(argv[0][2]))
		return KDB_NOTFOUND;

	if (argc < 2)
		return KDB_ARGCOUNT;

	nextarg = 1;
	diag = kdbgetaddrarg(argc, argv, &nextarg, &addr, &offset, NULL);
	if (diag)
		return diag;

	if (nextarg > argc)
		return KDB_ARGCOUNT;
	diag = kdbgetaddrarg(argc, argv, &nextarg, &contents, NULL, NULL);
	if (diag)
		return diag;

	if (nextarg != argc + 1)
		return KDB_ARGCOUNT;

	width = argv[0][2] ? (argv[0][2] - '0') : (KDB_WORD_SIZE);
	diag = kdb_putword(addr, contents, width);
	if (diag)
		return diag;

	kdb_printf(kdb_machreg_fmt " = " kdb_machreg_fmt "\n", addr, contents);

	return 0;
}

/*
 * kdb_go - This function implements the 'go' command.
 *	go [address-expression]
 */
static int kdb_go(int argc, const char **argv)
{
	unsigned long addr;
	int diag;
	int nextarg;
	long offset;

	if (raw_smp_processor_id() != kdb_initial_cpu) {
		kdb_printf("go must execute on the entry cpu, "
			   "please use \"cpu %d\" and then execute go\n",
			   kdb_initial_cpu);
		return KDB_BADCPUNUM;
	}
	if (argc == 1) {
		nextarg = 1;
		diag = kdbgetaddrarg(argc, argv, &nextarg,
				     &addr, &offset, NULL);
		if (diag)
			return diag;
	} else if (argc) {
		return KDB_ARGCOUNT;
	}

	diag = KDB_CMD_GO;
	if (KDB_FLAG(CATASTROPHIC)) {
		kdb_printf("Catastrophic error detected\n");
		kdb_printf("kdb_continue_catastrophic=%d, ",
			kdb_continue_catastrophic);
		if (kdb_continue_catastrophic == 0 && kdb_go_count++ == 0) {
			kdb_printf("type go a second time if you really want "
				   "to continue\n");
			return 0;
		}
		if (kdb_continue_catastrophic == 2) {
			kdb_printf("forcing reboot\n");
			kdb_reboot(0, NULL);
		}
		kdb_printf("attempting to continue\n");
	}
	return diag;
}

/*
 * kdb_rd - This function implements the 'rd' command.
 */
static int kdb_rd(int argc, const char **argv)
{
	int len = kdb_check_regs();
#if DBG_MAX_REG_NUM > 0
	int i;
	char *rname;
	int rsize;
	u64 reg64;
	u32 reg32;
	u16 reg16;
	u8 reg8;

	if (len)
		return len;

	for (i = 0; i < DBG_MAX_REG_NUM; i++) {
		rsize = dbg_reg_def[i].size * 2;
		if (rsize > 16)
			rsize = 2;
		if (len + strlen(dbg_reg_def[i].name) + 4 + rsize > 80) {
			len = 0;
			kdb_printf("\n");
		}
		if (len)
			len += kdb_printf("  ");
		switch(dbg_reg_def[i].size * 8) {
		case 8:
			rname = dbg_get_reg(i, &reg8, kdb_current_regs);
			if (!rname)
				break;
			len += kdb_printf("%s: %02x", rname, reg8);
			break;
		case 16:
			rname = dbg_get_reg(i, &reg16, kdb_current_regs);
			if (!rname)
				break;
			len += kdb_printf("%s: %04x", rname, reg16);
			break;
		case 32:
			rname = dbg_get_reg(i, &reg32, kdb_current_regs);
			if (!rname)
				break;
			len += kdb_printf("%s: %08x", rname, reg32);
			break;
		case 64:
			rname = dbg_get_reg(i, &reg64, kdb_current_regs);
			if (!rname)
				break;
			len += kdb_printf("%s: %016llx", rname, reg64);
			break;
		default:
			len += kdb_printf("%s: ??", dbg_reg_def[i].name);
		}
	}
	kdb_printf("\n");
#else
	if (len)
		return len;

	kdb_dumpregs(kdb_current_regs);
#endif
	return 0;
}

/*
 * kdb_rm - This function implements the 'rm' (register modify)  command.
 *	rm register-name new-contents
 * Remarks:
 *	Allows register modification with the same restrictions as gdb
 */
static int kdb_rm(int argc, const char **argv)
{
#if DBG_MAX_REG_NUM > 0
	int diag;
	const char *rname;
	int i;
	u64 reg64;
	u32 reg32;
	u16 reg16;
	u8 reg8;

	if (argc != 2)
		return KDB_ARGCOUNT;
	/*
	 * Allow presence or absence of leading '%' symbol.
	 */
	rname = argv[1];
	if (*rname == '%')
		rname++;

	diag = kdbgetu64arg(argv[2], &reg64);
	if (diag)
		return diag;

	diag = kdb_check_regs();
	if (diag)
		return diag;

	diag = KDB_BADREG;
	for (i = 0; i < DBG_MAX_REG_NUM; i++) {
		if (strcmp(rname, dbg_reg_def[i].name) == 0) {
			diag = 0;
			break;
		}
	}
	if (!diag) {
		switch(dbg_reg_def[i].size * 8) {
		case 8:
			reg8 = reg64;
			dbg_set_reg(i, &reg8, kdb_current_regs);
			break;
		case 16:
			reg16 = reg64;
			dbg_set_reg(i, &reg16, kdb_current_regs);
			break;
		case 32:
			reg32 = reg64;
			dbg_set_reg(i, &reg32, kdb_current_regs);
			break;
		case 64:
			dbg_set_reg(i, &reg64, kdb_current_regs);
			break;
		}
	}
	return diag;
#else
	kdb_printf("ERROR: Register set currently not implemented\n");
    return 0;
#endif
}

#if defined(CONFIG_MAGIC_SYSRQ)
/*
 * kdb_sr - This function implements the 'sr' (SYSRQ key) command
 *	which interfaces to the soi-disant MAGIC SYSRQ functionality.
 *		sr <magic-sysrq-code>
 */
static int kdb_sr(int argc, const char **argv)
{
	bool check_mask =
	    !kdb_check_flags(KDB_ENABLE_ALL, kdb_cmd_enabled, false);

	if (argc != 1)
		return KDB_ARGCOUNT;

	kdb_trap_printk++;
	__handle_sysrq(*argv[1], check_mask);
	kdb_trap_printk--;

	return 0;
}
#endif	/* CONFIG_MAGIC_SYSRQ */

/*
 * kdb_ef - This function implements the 'regs' (display exception
 *	frame) command.  This command takes an address and expects to
 *	find an exception frame at that address, formats and prints
 *	it.
 *		regs address-expression
 * Remarks:
 *	Not done yet.
 */
static int kdb_ef(int argc, const char **argv)
{
	int diag;
	unsigned long addr;
	long offset;
	int nextarg;

	if (argc != 1)
		return KDB_ARGCOUNT;

	nextarg = 1;
	diag = kdbgetaddrarg(argc, argv, &nextarg, &addr, &offset, NULL);
	if (diag)
		return diag;
	show_regs((struct pt_regs *)addr);
	return 0;
}

/*
 * kdb_env - This function implements the 'env' command.  Display the
 *	current environment variables.
 */

static int kdb_env(int argc, const char **argv)
{
	kdb_printenv();

	if (KDB_DEBUG(MASK))
		kdb_printf("KDBDEBUG=0x%x\n",
			(kdb_flags & KDB_DEBUG(MASK)) >> KDB_DEBUG_FLAG_SHIFT);

	return 0;
}

#ifdef CONFIG_PRINTK
/*
 * kdb_dmesg - This function implements the 'dmesg' command to display
 *	the contents of the syslog buffer.
 *		dmesg [lines] [adjust]
 */
static int kdb_dmesg(int argc, const char **argv)
{
	int diag;
	int logging;
	int lines = 0;
	int adjust = 0;
	int n = 0;
	int skip = 0;
	struct kmsg_dump_iter iter;
	size_t len;
	char buf[201];

	if (argc > 2)
		return KDB_ARGCOUNT;
	if (argc) {
		char *cp;
		lines = simple_strtol(argv[1], &cp, 0);
		if (*cp)
			lines = 0;
		if (argc > 1) {
			adjust = simple_strtoul(argv[2], &cp, 0);
			if (*cp || adjust < 0)
				adjust = 0;
		}
	}

	/* disable LOGGING if set */
	diag = kdbgetintenv("LOGGING", &logging);
	if (!diag && logging) {
		const char *setargs[] = { "set", "LOGGING", "0" };
		kdb_set(2, setargs);
	}

	kmsg_dump_rewind(&iter);
	while (kmsg_dump_get_line(&iter, 1, NULL, 0, NULL))
		n++;

	if (lines < 0) {
		if (adjust >= n)
			kdb_printf("buffer only contains %d lines, nothing "
				   "printed\n", n);
		else if (adjust - lines >= n)
			kdb_printf("buffer only contains %d lines, last %d "
				   "lines printed\n", n, n - adjust);
		skip = adjust;
		lines = abs(lines);
	} else if (lines > 0) {
		skip = n - lines - adjust;
		lines = abs(lines);
		if (adjust >= n) {
			kdb_printf("buffer only contains %d lines, "
				   "nothing printed\n", n);
			skip = n;
		} else if (skip < 0) {
			lines += skip;
			skip = 0;
			kdb_printf("buffer only contains %d lines, first "
				   "%d lines printed\n", n, lines);
		}
	} else {
		lines = n;
	}

	if (skip >= n || skip < 0)
		return 0;

	kmsg_dump_rewind(&iter);
	while (kmsg_dump_get_line(&iter, 1, buf, sizeof(buf), &len)) {
		if (skip) {
			skip--;
			continue;
		}
		if (!lines--)
			break;
		if (KDB_FLAG(CMD_INTERRUPT))
			return 0;

		kdb_printf("%.*s\n", (int)len - 1, buf);
	}

	return 0;
}
#endif /* CONFIG_PRINTK */

/* Make sure we balance enable/disable calls, must disable first. */
static atomic_t kdb_nmi_disabled;

static int kdb_disable_nmi(int argc, const char *argv[])
{
	if (atomic_read(&kdb_nmi_disabled))
		return 0;
	atomic_set(&kdb_nmi_disabled, 1);
	arch_kgdb_ops.enable_nmi(0);
	return 0;
}

static int kdb_param_enable_nmi(const char *val, const struct kernel_param *kp)
{
	if (!atomic_add_unless(&kdb_nmi_disabled, -1, 0))
		return -EINVAL;
	arch_kgdb_ops.enable_nmi(1);
	return 0;
}

static const struct kernel_param_ops kdb_param_ops_enable_nmi = {
	.set = kdb_param_enable_nmi,
};
module_param_cb(enable_nmi, &kdb_param_ops_enable_nmi, NULL, 0600);

/*
 * kdb_cpu - This function implements the 'cpu' command.
 *	cpu	[<cpunum>]
 * Returns:
 *	KDB_CMD_CPU for success, a kdb diagnostic if error
 */
static void kdb_cpu_status(void)
{
	int i, start_cpu, first_print = 1;
	char state, prev_state = '?';

	kdb_printf("Currently on cpu %d\n", raw_smp_processor_id());
	kdb_printf("Available cpus: ");
	for (start_cpu = -1, i = 0; i < NR_CPUS; i++) {
		if (!cpu_online(i)) {
			state = 'F';	/* cpu is offline */
		} else if (!kgdb_info[i].enter_kgdb) {
			state = 'D';	/* cpu is online but unresponsive */
		} else {
			state = ' ';	/* cpu is responding to kdb */
			if (kdb_task_state_char(KDB_TSK(i)) == '-')
				state = '-';	/* idle task */
		}
		if (state != prev_state) {
			if (prev_state != '?') {
				if (!first_print)
					kdb_printf(", ");
				first_print = 0;
				kdb_printf("%d", start_cpu);
				if (start_cpu < i-1)
					kdb_printf("-%d", i-1);
				if (prev_state != ' ')
					kdb_printf("(%c)", prev_state);
			}
			prev_state = state;
			start_cpu = i;
		}
	}
	/* print the trailing cpus, ignoring them if they are all offline */
	if (prev_state != 'F') {
		if (!first_print)
			kdb_printf(", ");
		kdb_printf("%d", start_cpu);
		if (start_cpu < i-1)
			kdb_printf("-%d", i-1);
		if (prev_state != ' ')
			kdb_printf("(%c)", prev_state);
	}
	kdb_printf("\n");
}

static int kdb_cpu(int argc, const char **argv)
{
	unsigned long cpunum;
	int diag;

	if (argc == 0) {
		kdb_cpu_status();
		return 0;
	}

	if (argc != 1)
		return KDB_ARGCOUNT;

	diag = kdbgetularg(argv[1], &cpunum);
	if (diag)
		return diag;

	/*
	 * Validate cpunum
	 */
	if ((cpunum >= CONFIG_NR_CPUS) || !kgdb_info[cpunum].enter_kgdb)
		return KDB_BADCPUNUM;

	dbg_switch_cpu = cpunum;

	/*
	 * Switch to other cpu
	 */
	return KDB_CMD_CPU;
}

/* The user may not realize that ps/bta with no parameters does not print idle
 * or sleeping system daemon processes, so tell them how many were suppressed.
 */
void kdb_ps_suppressed(void)
{
	int idle = 0, daemon = 0;
	unsigned long cpu;
	const struct task_struct *p, *g;
	for_each_online_cpu(cpu) {
		p = kdb_curr_task(cpu);
		if (kdb_task_state(p, "-"))
			++idle;
	}
	for_each_process_thread(g, p) {
		if (kdb_task_state(p, "ims"))
			++daemon;
	}
	if (idle || daemon) {
		if (idle)
			kdb_printf("%d idle process%s (state -)%s\n",
				   idle, idle == 1 ? "" : "es",
				   daemon ? " and " : "");
		if (daemon)
			kdb_printf("%d sleeping system daemon (state [ims]) "
				   "process%s", daemon,
				   daemon == 1 ? "" : "es");
		kdb_printf(" suppressed,\nuse 'ps A' to see all.\n");
	}
}

void kdb_ps1(const struct task_struct *p)
{
	int cpu;
	unsigned long tmp;

	if (!p ||
	    copy_from_kernel_nofault(&tmp, (char *)p, sizeof(unsigned long)))
		return;

	cpu = kdb_process_cpu(p);
	kdb_printf("0x%px %8d %8d  %d %4d   %c  0x%px %c%s\n",
		   (void *)p, p->pid, p->parent->pid,
		   kdb_task_has_cpu(p), kdb_process_cpu(p),
		   kdb_task_state_char(p),
		   (void *)(&p->thread),
		   p == kdb_curr_task(raw_smp_processor_id()) ? '*' : ' ',
		   p->comm);
	if (kdb_task_has_cpu(p)) {
		if (!KDB_TSK(cpu)) {
			kdb_printf("  Error: no saved data for this cpu\n");
		} else {
			if (KDB_TSK(cpu) != p)
				kdb_printf("  Error: does not match running "
				   "process table (0x%px)\n", KDB_TSK(cpu));
		}
	}
}

/*
 * kdb_ps - This function implements the 'ps' command which shows a
 *	    list of the active processes.
 *
 * ps [<state_chars>]   Show processes, optionally selecting only those whose
 *                      state character is found in <state_chars>.
 */
static int kdb_ps(int argc, const char **argv)
{
	struct task_struct *g, *p;
	const char *mask;
	unsigned long cpu;

	if (argc == 0)
		kdb_ps_suppressed();
	kdb_printf("%-*s      Pid   Parent [*] cpu State %-*s Command\n",
		(int)(2*sizeof(void *))+2, "Task Addr",
		(int)(2*sizeof(void *))+2, "Thread");
	mask = argc ? argv[1] : kdbgetenv("PS");
	/* Run the active tasks first */
	for_each_online_cpu(cpu) {
		if (KDB_FLAG(CMD_INTERRUPT))
			return 0;
		p = kdb_curr_task(cpu);
		if (kdb_task_state(p, mask))
			kdb_ps1(p);
	}
	kdb_printf("\n");
	/* Now the real tasks */
	for_each_process_thread(g, p) {
		if (KDB_FLAG(CMD_INTERRUPT))
			return 0;
		if (kdb_task_state(p, mask))
			kdb_ps1(p);
	}

	return 0;
}

/*
 * kdb_pid - This function implements the 'pid' command which switches
 *	the currently active process.
 *		pid [<pid> | R]
 */
static int kdb_pid(int argc, const char **argv)
{
	struct task_struct *p;
	unsigned long val;
	int diag;

	if (argc > 1)
		return KDB_ARGCOUNT;

	if (argc) {
		if (strcmp(argv[1], "R") == 0) {
			p = KDB_TSK(kdb_initial_cpu);
		} else {
			diag = kdbgetularg(argv[1], &val);
			if (diag)
				return KDB_BADINT;

			p = find_task_by_pid_ns((pid_t)val,	&init_pid_ns);
			if (!p) {
				kdb_printf("No task with pid=%d\n", (pid_t)val);
				return 0;
			}
		}
		kdb_set_current_task(p);
	}
	kdb_printf("KDB current process is %s(pid=%d)\n",
		   kdb_current_task->comm,
		   kdb_current_task->pid);

	return 0;
}

static int kdb_kgdb(int argc, const char **argv)
{
	return KDB_CMD_KGDB;
}

/*
 * kdb_help - This function implements the 'help' and '?' commands.
 */
static int kdb_help(int argc, const char **argv)
{
	kdbtab_t *kt;

	kdb_printf("%-15.15s %-20.20s %s\n", "Command", "Usage", "Description");
	kdb_printf("-----------------------------"
		   "-----------------------------\n");
	list_for_each_entry(kt, &kdb_cmds_head, list_node) {
		char *space = "";
		if (KDB_FLAG(CMD_INTERRUPT))
			return 0;
		if (!kdb_check_flags(kt->flags, kdb_cmd_enabled, true))
			continue;
		if (strlen(kt->usage) > 20)
			space = "\n                                    ";
		kdb_printf("%-15.15s %-20s%s%s\n", kt->name,
			   kt->usage, space, kt->help);
	}
	return 0;
}

/*
 * kdb_kill - This function implements the 'kill' commands.
 */
static int kdb_kill(int argc, const char **argv)
{
	long sig, pid;
	char *endp;
	struct task_struct *p;

	if (argc != 2)
		return KDB_ARGCOUNT;

	sig = simple_strtol(argv[1], &endp, 0);
	if (*endp)
		return KDB_BADINT;
	if ((sig >= 0) || !valid_signal(-sig)) {
		kdb_printf("Invalid signal parameter.<-signal>\n");
		return 0;
	}
	sig = -sig;

	pid = simple_strtol(argv[2], &endp, 0);
	if (*endp)
		return KDB_BADINT;
	if (pid <= 0) {
		kdb_printf("Process ID must be large than 0.\n");
		return 0;
	}

	/* Find the process. */
	p = find_task_by_pid_ns(pid, &init_pid_ns);
	if (!p) {
		kdb_printf("The specified process isn't found.\n");
		return 0;
	}
	p = p->group_leader;
	kdb_send_sig(p, sig);
	return 0;
}

/*
 * Most of this code has been lifted from kernel/timer.c::sys_sysinfo().
 * I cannot call that code directly from kdb, it has an unconditional
 * cli()/sti() and calls routines that take locks which can stop the debugger.
 */
static void kdb_sysinfo(struct sysinfo *val)
{
	u64 uptime = ktime_get_mono_fast_ns();

	memset(val, 0, sizeof(*val));
	val->uptime = div_u64(uptime, NSEC_PER_SEC);
	val->loads[0] = avenrun[0];
	val->loads[1] = avenrun[1];
	val->loads[2] = avenrun[2];
	val->procs = nr_threads-1;
	si_meminfo(val);

	return;
}

/*
 * kdb_summary - This function implements the 'summary' command.
 */
static int kdb_summary(int argc, const char **argv)
{
	time64_t now;
	struct sysinfo val;

	if (argc)
		return KDB_ARGCOUNT;

	kdb_printf("sysname    %s\n", init_uts_ns.name.sysname);
	kdb_printf("release    %s\n", init_uts_ns.name.release);
	kdb_printf("version    %s\n", init_uts_ns.name.version);
	kdb_printf("machine    %s\n", init_uts_ns.name.machine);
	kdb_printf("nodename   %s\n", init_uts_ns.name.nodename);
	kdb_printf("domainname %s\n", init_uts_ns.name.domainname);

	now = __ktime_get_real_seconds();
	kdb_printf("date       %ptTs tz_minuteswest %d\n", &now, sys_tz.tz_minuteswest);
	kdb_sysinfo(&val);
	kdb_printf("uptime     ");
	if (val.uptime > (24*60*60)) {
		int days = val.uptime / (24*60*60);
		val.uptime %= (24*60*60);
		kdb_printf("%d day%s ", days, days == 1 ? "" : "s");
	}
	kdb_printf("%02ld:%02ld\n", val.uptime/(60*60), (val.uptime/60)%60);

	kdb_printf("load avg   %ld.%02ld %ld.%02ld %ld.%02ld\n",
		LOAD_INT(val.loads[0]), LOAD_FRAC(val.loads[0]),
		LOAD_INT(val.loads[1]), LOAD_FRAC(val.loads[1]),
		LOAD_INT(val.loads[2]), LOAD_FRAC(val.loads[2]));

	/* Display in kilobytes */
#define K(x) ((x) << (PAGE_SHIFT - 10))
	kdb_printf("\nMemTotal:       %8lu kB\nMemFree:        %8lu kB\n"
		   "Buffers:        %8lu kB\n",
		   K(val.totalram), K(val.freeram), K(val.bufferram));
	return 0;
}

/*
 * kdb_per_cpu - This function implements the 'per_cpu' command.
 */
static int kdb_per_cpu(int argc, const char **argv)
{
	char fmtstr[64];
	int cpu, diag, nextarg = 1;
	unsigned long addr, symaddr, val, bytesperword = 0, whichcpu = ~0UL;

	if (argc < 1 || argc > 3)
		return KDB_ARGCOUNT;

	diag = kdbgetaddrarg(argc, argv, &nextarg, &symaddr, NULL, NULL);
	if (diag)
		return diag;

	if (argc >= 2) {
		diag = kdbgetularg(argv[2], &bytesperword);
		if (diag)
			return diag;
	}
	if (!bytesperword)
		bytesperword = KDB_WORD_SIZE;
	else if (bytesperword > KDB_WORD_SIZE)
		return KDB_BADWIDTH;
	sprintf(fmtstr, "%%0%dlx ", (int)(2*bytesperword));
	if (argc >= 3) {
		diag = kdbgetularg(argv[3], &whichcpu);
		if (diag)
			return diag;
		if (whichcpu >= nr_cpu_ids || !cpu_online(whichcpu)) {
			kdb_printf("cpu %ld is not online\n", whichcpu);
			return KDB_BADCPUNUM;
		}
	}

	/* Most architectures use __per_cpu_offset[cpu], some use
	 * __per_cpu_offset(cpu), smp has no __per_cpu_offset.
	 */
#ifdef	__per_cpu_offset
#define KDB_PCU(cpu) __per_cpu_offset(cpu)
#else
#ifdef	CONFIG_SMP
#define KDB_PCU(cpu) __per_cpu_offset[cpu]
#else
#define KDB_PCU(cpu) 0
#endif
#endif
	for_each_online_cpu(cpu) {
		if (KDB_FLAG(CMD_INTERRUPT))
			return 0;

		if (whichcpu != ~0UL && whichcpu != cpu)
			continue;
		addr = symaddr + KDB_PCU(cpu);
		diag = kdb_getword(&val, addr, bytesperword);
		if (diag) {
			kdb_printf("%5d " kdb_bfd_vma_fmt0 " - unable to "
				   "read, diag=%d\n", cpu, addr, diag);
			continue;
		}
		kdb_printf("%5d ", cpu);
		kdb_md_line(fmtstr, addr,
			bytesperword == KDB_WORD_SIZE,
			1, bytesperword, 1, 1, 0);
	}
#undef KDB_PCU
	return 0;
}

/*
 * display help for the use of cmd | grep pattern
 */
static int kdb_grep_help(int argc, const char **argv)
{
	kdb_printf("Usage of  cmd args | grep pattern:\n");
	kdb_printf("  Any command's output may be filtered through an ");
	kdb_printf("emulated 'pipe'.\n");
	kdb_printf("  'grep' is just a key word.\n");
	kdb_printf("  The pattern may include a very limited set of "
		   "metacharacters:\n");
	kdb_printf("   pattern or ^pattern or pattern$ or ^pattern$\n");
	kdb_printf("  And if there are spaces in the pattern, you may "
		   "quote it:\n");
	kdb_printf("   \"pat tern\" or \"^pat tern\" or \"pat tern$\""
		   " or \"^pat tern$\"\n");
	return 0;
}

/**
 * kdb_register() - This function is used to register a kernel debugger
 *                  command.
 * @cmd: pointer to kdb command
 *
 * Note that it's the job of the caller to keep the memory for the cmd
 * allocated until unregister is called.
 */
int kdb_register(kdbtab_t *cmd)
{
	kdbtab_t *kp;

	list_for_each_entry(kp, &kdb_cmds_head, list_node) {
		if (strcmp(kp->name, cmd->name) == 0) {
			kdb_printf("Duplicate kdb cmd: %s, func %p help %s\n",
				   cmd->name, cmd->func, cmd->help);
			return 1;
		}
	}

	list_add_tail(&cmd->list_node, &kdb_cmds_head);
	return 0;
}
EXPORT_SYMBOL_GPL(kdb_register);

/**
 * kdb_register_table() - This function is used to register a kdb command
 *                        table.
 * @kp: pointer to kdb command table
 * @len: length of kdb command table
 */
void kdb_register_table(kdbtab_t *kp, size_t len)
{
	while (len--) {
		list_add_tail(&kp->list_node, &kdb_cmds_head);
		kp++;
	}
}

/**
 * kdb_unregister() - This function is used to unregister a kernel debugger
 *                    command. It is generally called when a module which
 *                    implements kdb command is unloaded.
 * @cmd: pointer to kdb command
 */
void kdb_unregister(kdbtab_t *cmd)
{
	list_del(&cmd->list_node);
}
EXPORT_SYMBOL_GPL(kdb_unregister);

static kdbtab_t maintab[] = {
	{	.name = "md",
		.func = kdb_md,
		.usage = "<vaddr>",
		.help = "Display Memory Contents, also mdWcN, e.g. md8c1",
		.minlen = 1,
		.flags = KDB_ENABLE_MEM_READ | KDB_REPEAT_NO_ARGS,
	},
	{	.name = "mdr",
		.func = kdb_md,
		.usage = "<vaddr> <bytes>",
		.help = "Display Raw Memory",
		.flags = KDB_ENABLE_MEM_READ | KDB_REPEAT_NO_ARGS,
	},
	{	.name = "mdp",
		.func = kdb_md,
		.usage = "<paddr> <bytes>",
		.help = "Display Physical Memory",
		.flags = KDB_ENABLE_MEM_READ | KDB_REPEAT_NO_ARGS,
	},
	{	.name = "mds",
		.func = kdb_md,
		.usage = "<vaddr>",
		.help = "Display Memory Symbolically",
		.flags = KDB_ENABLE_MEM_READ | KDB_REPEAT_NO_ARGS,
	},
	{	.name = "mm",
		.func = kdb_mm,
		.usage = "<vaddr> <contents>",
		.help = "Modify Memory Contents",
		.flags = KDB_ENABLE_MEM_WRITE | KDB_REPEAT_NO_ARGS,
	},
	{	.name = "go",
		.func = kdb_go,
		.usage = "[<vaddr>]",
		.help = "Continue Execution",
		.minlen = 1,
		.flags = KDB_ENABLE_REG_WRITE |
			     KDB_ENABLE_ALWAYS_SAFE_NO_ARGS,
	},
	{	.name = "rd",
		.func = kdb_rd,
		.usage = "",
		.help = "Display Registers",
		.flags = KDB_ENABLE_REG_READ,
	},
	{	.name = "rm",
		.func = kdb_rm,
		.usage = "<reg> <contents>",
		.help = "Modify Registers",
		.flags = KDB_ENABLE_REG_WRITE,
	},
	{	.name = "ef",
		.func = kdb_ef,
		.usage = "<vaddr>",
		.help = "Display exception frame",
		.flags = KDB_ENABLE_MEM_READ,
	},
	{	.name = "bt",
		.func = kdb_bt,
		.usage = "[<vaddr>]",
		.help = "Stack traceback",
		.minlen = 1,
		.flags = KDB_ENABLE_MEM_READ | KDB_ENABLE_INSPECT_NO_ARGS,
	},
	{	.name = "btp",
		.func = kdb_bt,
		.usage = "<pid>",
		.help = "Display stack for process <pid>",
		.flags = KDB_ENABLE_INSPECT,
	},
	{	.name = "bta",
		.func = kdb_bt,
		.usage = "[<state_chars>|A]",
		.help = "Backtrace all processes whose state matches",
		.flags = KDB_ENABLE_INSPECT,
	},
	{	.name = "btc",
		.func = kdb_bt,
		.usage = "",
		.help = "Backtrace current process on each cpu",
		.flags = KDB_ENABLE_INSPECT,
	},
	{	.name = "btt",
		.func = kdb_bt,
		.usage = "<vaddr>",
		.help = "Backtrace process given its struct task address",
		.flags = KDB_ENABLE_MEM_READ | KDB_ENABLE_INSPECT_NO_ARGS,
	},
	{	.name = "env",
		.func = kdb_env,
		.usage = "",
		.help = "Show environment variables",
		.flags = KDB_ENABLE_ALWAYS_SAFE,
	},
	{	.name = "set",
		.func = kdb_set,
		.usage = "",
		.help = "Set environment variables",
		.flags = KDB_ENABLE_ALWAYS_SAFE,
	},
	{	.name = "help",
		.func = kdb_help,
		.usage = "",
		.help = "Display Help Message",
		.minlen = 1,
		.flags = KDB_ENABLE_ALWAYS_SAFE,
	},
	{	.name = "?",
		.func = kdb_help,
		.usage = "",
		.help = "Display Help Message",
		.flags = KDB_ENABLE_ALWAYS_SAFE,
	},
	{	.name = "cpu",
		.func = kdb_cpu,
		.usage = "<cpunum>",
		.help = "Switch to new cpu",
		.flags = KDB_ENABLE_ALWAYS_SAFE_NO_ARGS,
	},
	{	.name = "kgdb",
		.func = kdb_kgdb,
		.usage = "",
		.help = "Enter kgdb mode",
		.flags = 0,
	},
	{	.name = "ps",
		.func = kdb_ps,
		.usage = "[<state_chars>|A]",
		.help = "Display active task list",
		.flags = KDB_ENABLE_INSPECT,
	},
	{	.name = "pid",
		.func = kdb_pid,
		.usage = "<pidnum>",
		.help = "Switch to another task",
		.flags = KDB_ENABLE_INSPECT,
	},
	{	.name = "reboot",
		.func = kdb_reboot,
		.usage = "",
		.help = "Reboot the machine immediately",
		.flags = KDB_ENABLE_REBOOT,
	},
#if defined(CONFIG_MODULES)
	{	.name = "lsmod",
		.func = kdb_lsmod,
		.usage = "",
		.help = "List loaded kernel modules",
		.flags = KDB_ENABLE_INSPECT,
	},
#endif
#if defined(CONFIG_MAGIC_SYSRQ)
	{	.name = "sr",
		.func = kdb_sr,
		.usage = "<key>",
		.help = "Magic SysRq key",
		.flags = KDB_ENABLE_ALWAYS_SAFE,
	},
#endif
#if defined(CONFIG_PRINTK)
	{	.name = "dmesg",
		.func = kdb_dmesg,
		.usage = "[lines]",
		.help = "Display syslog buffer",
		.flags = KDB_ENABLE_ALWAYS_SAFE,
	},
#endif
	{	.name = "defcmd",
		.func = kdb_defcmd,
		.usage = "name \"usage\" \"help\"",
		.help = "Define a set of commands, down to endefcmd",
		/*
		 * Macros are always safe because when executed each
		 * internal command re-enters kdb_parse() and is safety
		 * checked individually.
		 */
		.flags = KDB_ENABLE_ALWAYS_SAFE,
	},
	{	.name = "kill",
		.func = kdb_kill,
		.usage = "<-signal> <pid>",
		.help = "Send a signal to a process",
		.flags = KDB_ENABLE_SIGNAL,
	},
	{	.name = "summary",
		.func = kdb_summary,
		.usage = "",
		.help = "Summarize the system",
		.minlen = 4,
		.flags = KDB_ENABLE_ALWAYS_SAFE,
	},
	{	.name = "per_cpu",
		.func = kdb_per_cpu,
		.usage = "<sym> [<bytes>] [<cpu>]",
		.help = "Display per_cpu variables",
		.minlen = 3,
		.flags = KDB_ENABLE_MEM_READ,
	},
	{	.name = "grephelp",
		.func = kdb_grep_help,
		.usage = "",
		.help = "Display help on | grep",
		.flags = KDB_ENABLE_ALWAYS_SAFE,
	},
};

static kdbtab_t nmicmd = {
	.name = "disable_nmi",
	.func = kdb_disable_nmi,
	.usage = "",
	.help = "Disable NMI entry to KDB",
	.flags = KDB_ENABLE_ALWAYS_SAFE,
};

/* Initialize the kdb command table. */
static void __init kdb_inittab(void)
{
	kdb_register_table(maintab, ARRAY_SIZE(maintab));
	if (arch_kgdb_ops.enable_nmi)
		kdb_register_table(&nmicmd, 1);
}

/* Execute any commands defined in kdb_cmds.  */
static void __init kdb_cmd_init(void)
{
	int i, diag;
	for (i = 0; kdb_cmds[i]; ++i) {
		diag = kdb_parse(kdb_cmds[i]);
		if (diag)
			kdb_printf("kdb command %s failed, kdb diag %d\n",
				kdb_cmds[i], diag);
	}
	if (defcmd_in_progress) {
		kdb_printf("Incomplete 'defcmd' set, forcing endefcmd\n");
		kdb_parse("endefcmd");
	}
}

/* Initialize kdb_printf, breakpoint tables and kdb state */
void __init kdb_init(int lvl)
{
	static int kdb_init_lvl = KDB_NOT_INITIALIZED;
	int i;

	if (kdb_init_lvl == KDB_INIT_FULL || lvl <= kdb_init_lvl)
		return;
	for (i = kdb_init_lvl; i < lvl; i++) {
		switch (i) {
		case KDB_NOT_INITIALIZED:
			kdb_inittab();		/* Initialize Command Table */
			kdb_initbptab();	/* Initialize Breakpoints */
			break;
		case KDB_INIT_EARLY:
			kdb_cmd_init();		/* Build kdb_cmds tables */
			break;
		}
	}
	kdb_init_lvl = lvl;
}<|MERGE_RESOLUTION|>--- conflicted
+++ resolved
@@ -185,7 +185,6 @@
  * some kernel state but do not allow the developer seated at the console to
  * choose what state is reported. SIGNAL and REBOOT should not be controversial,
  * given these are allowed for root during lockdown already.
-<<<<<<< HEAD
  */
 static void kdb_check_for_lockdown(void)
 {
@@ -222,44 +221,6 @@
  * Check whether the flags of the current command, the permissions of the kdb
  * console and the lockdown state allow a command to be run.
  */
-=======
- */
-static void kdb_check_for_lockdown(void)
-{
-	const int write_flags = KDB_ENABLE_MEM_WRITE |
-				KDB_ENABLE_REG_WRITE |
-				KDB_ENABLE_FLOW_CTRL;
-	const int read_flags = KDB_ENABLE_MEM_READ |
-			       KDB_ENABLE_REG_READ;
-
-	bool need_to_lockdown_write = false;
-	bool need_to_lockdown_read = false;
-
-	if (kdb_cmd_enabled & (KDB_ENABLE_ALL | write_flags))
-		need_to_lockdown_write =
-			security_locked_down(LOCKDOWN_DBG_WRITE_KERNEL);
-
-	if (kdb_cmd_enabled & (KDB_ENABLE_ALL | read_flags))
-		need_to_lockdown_read =
-			security_locked_down(LOCKDOWN_DBG_READ_KERNEL);
-
-	/* De-compose KDB_ENABLE_ALL if required */
-	if (need_to_lockdown_write || need_to_lockdown_read)
-		if (kdb_cmd_enabled & KDB_ENABLE_ALL)
-			kdb_cmd_enabled = KDB_ENABLE_MASK & ~KDB_ENABLE_ALL;
-
-	if (need_to_lockdown_write)
-		kdb_cmd_enabled &= ~write_flags;
-
-	if (need_to_lockdown_read)
-		kdb_cmd_enabled &= ~read_flags;
-}
-
-/*
- * Check whether the flags of the current command, the permissions of the kdb
- * console and the lockdown state allow a command to be run.
- */
->>>>>>> eb3cdb58
 static bool kdb_check_flags(kdb_cmdflags_t flags, int permissions,
 				   bool no_args)
 {
