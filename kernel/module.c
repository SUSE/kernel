/*
   Copyright (C) 2002 Richard Henderson
   Copyright (C) 2001 Rusty Russell, 2002, 2010 Rusty Russell IBM.

    This program is free software; you can redistribute it and/or modify
    it under the terms of the GNU General Public License as published by
    the Free Software Foundation; either version 2 of the License, or
    (at your option) any later version.

    This program is distributed in the hope that it will be useful,
    but WITHOUT ANY WARRANTY; without even the implied warranty of
    MERCHANTABILITY or FITNESS FOR A PARTICULAR PURPOSE.  See the
    GNU General Public License for more details.

    You should have received a copy of the GNU General Public License
    along with this program; if not, write to the Free Software
    Foundation, Inc., 59 Temple Place, Suite 330, Boston, MA  02111-1307  USA
*/
#include <linux/export.h>
#include <linux/moduleloader.h>
#include <linux/ftrace_event.h>
#include <linux/init.h>
#include <linux/kallsyms.h>
#include <linux/fs.h>
#include <linux/sysfs.h>
#include <linux/kernel.h>
#include <linux/slab.h>
#include <linux/vmalloc.h>
#include <linux/elf.h>
#include <linux/proc_fs.h>
#include <linux/seq_file.h>
#include <linux/syscalls.h>
#include <linux/fcntl.h>
#include <linux/rcupdate.h>
#include <linux/capability.h>
#include <linux/cpu.h>
#include <linux/moduleparam.h>
#include <linux/errno.h>
#include <linux/err.h>
#include <linux/vermagic.h>
#include <linux/notifier.h>
#include <linux/sched.h>
#include <linux/stop_machine.h>
#include <linux/device.h>
#include <linux/string.h>
#include <linux/mutex.h>
#include <linux/unwind.h>
#include <linux/rculist.h>
#include <asm/uaccess.h>
#include <asm/cacheflush.h>
#include <asm/mmu_context.h>
#include <linux/license.h>
#include <asm/sections.h>
#include <linux/tracepoint.h>
#include <linux/ftrace.h>
#include <linux/async.h>
#include <linux/percpu.h>
#include <linux/kmemleak.h>
#include <linux/jump_label.h>
#include <linux/pfn.h>
#include <linux/bsearch.h>

#define CREATE_TRACE_POINTS
#include <trace/events/module.h>

#ifndef ARCH_SHF_SMALL
#define ARCH_SHF_SMALL 0
#endif

/*
 * Modules' sections will be aligned on page boundaries
 * to ensure complete separation of code and data, but
 * only when CONFIG_DEBUG_SET_MODULE_RONX=y
 */
#ifdef CONFIG_DEBUG_SET_MODULE_RONX
# define debug_align(X) ALIGN(X, PAGE_SIZE)
#else
# define debug_align(X) (X)
#endif

/*
 * Given BASE and SIZE this macro calculates the number of pages the
 * memory regions occupies
 */
#define MOD_NUMBER_OF_PAGES(BASE, SIZE) (((SIZE) > 0) ?		\
		(PFN_DOWN((unsigned long)(BASE) + (SIZE) - 1) -	\
			 PFN_DOWN((unsigned long)BASE) + 1)	\
		: (0UL))

/* If this is set, the section belongs in the init part of the module */
#define INIT_OFFSET_MASK (1UL << (BITS_PER_LONG-1))

#ifdef CONFIG_ENTERPRISE_SUPPORT
/* Allow unsupported modules switch. */
#ifdef UNSUPPORTED_MODULES
int unsupported = UNSUPPORTED_MODULES;
#else
int unsupported = 2;  /* don't warn when loading unsupported modules. */
#endif

static int __init unsupported_setup(char *str)
{
	get_option(&str, &unsupported);
	return 1;
}
__setup("unsupported=", unsupported_setup);
#endif

/*
 * Mutex protects:
 * 1) List of modules (also safely readable with preempt_disable),
 * 2) module_use links,
 * 3) module_addr_min/module_addr_max.
 * (delete uses stop_machine/add uses RCU list operations). */
DEFINE_MUTEX(module_mutex);
EXPORT_SYMBOL_GPL(module_mutex);
static LIST_HEAD(modules);
#ifdef CONFIG_KGDB_KDB
struct list_head *kdb_modules = &modules; /* kdb needs the list of modules */
#endif /* CONFIG_KGDB_KDB */


/* Block module loading/unloading? */
int modules_disabled = 0;

/* Waiting for a module to finish initializing? */
static DECLARE_WAIT_QUEUE_HEAD(module_wq);

static BLOCKING_NOTIFIER_HEAD(module_notify_list);

/* Bounds of module allocation, for speeding __module_address.
 * Protected by module_mutex. */
static unsigned long module_addr_min = -1UL, module_addr_max = 0;

int register_module_notifier(struct notifier_block * nb)
{
	return blocking_notifier_chain_register(&module_notify_list, nb);
}
EXPORT_SYMBOL(register_module_notifier);

int unregister_module_notifier(struct notifier_block * nb)
{
	return blocking_notifier_chain_unregister(&module_notify_list, nb);
}
EXPORT_SYMBOL(unregister_module_notifier);

struct load_info {
	Elf_Ehdr *hdr;
	unsigned long len;
	Elf_Shdr *sechdrs;
	char *secstrings, *strtab;
	unsigned long symoffs, stroffs;
	struct _ddebug *debug;
	unsigned int num_debug;
	struct {
		unsigned int sym, str, mod, vers, info, pcpu, unwind;
	} index;
};

/* We require a truly strong try_module_get(): 0 means failure due to
   ongoing or failed initialization etc. */
static inline int strong_try_module_get(struct module *mod)
{
	if (mod && mod->state == MODULE_STATE_COMING)
		return -EBUSY;
	if (try_module_get(mod))
		return 0;
	else
		return -ENOENT;
}

static inline void add_taint_module(struct module *mod, unsigned flag)
{
	add_taint(flag);
	mod->taints |= (1U << flag);
}

/*
 * A thread that wants to hold a reference to a module only while it
 * is running can call this to safely exit.  nfsd and lockd use this.
 */
void __module_put_and_exit(struct module *mod, long code)
{
	module_put(mod);
	do_exit(code);
}
EXPORT_SYMBOL(__module_put_and_exit);

/* Find a module section: 0 means not found. */
static unsigned int find_sec(const struct load_info *info, const char *name)
{
	unsigned int i;

	for (i = 1; i < info->hdr->e_shnum; i++) {
		Elf_Shdr *shdr = &info->sechdrs[i];
		/* Alloc bit cleared means "ignore it." */
		if ((shdr->sh_flags & SHF_ALLOC)
		    && strcmp(info->secstrings + shdr->sh_name, name) == 0)
			return i;
	}
	return 0;
}

/* Find a module section, or NULL. */
static void *section_addr(const struct load_info *info, const char *name)
{
	/* Section 0 has sh_addr 0. */
	return (void *)info->sechdrs[find_sec(info, name)].sh_addr;
}

/* Find a module section, or NULL.  Fill in number of "objects" in section. */
static void *section_objs(const struct load_info *info,
			  const char *name,
			  size_t object_size,
			  unsigned int *num)
{
	unsigned int sec = find_sec(info, name);

	/* Section 0 has sh_addr 0 and sh_size 0. */
	*num = info->sechdrs[sec].sh_size / object_size;
	return (void *)info->sechdrs[sec].sh_addr;
}

/* Provided by the linker */
extern const struct kernel_symbol __start___ksymtab[];
extern const struct kernel_symbol __stop___ksymtab[];
extern const struct kernel_symbol __start___ksymtab_gpl[];
extern const struct kernel_symbol __stop___ksymtab_gpl[];
extern const struct kernel_symbol __start___ksymtab_gpl_future[];
extern const struct kernel_symbol __stop___ksymtab_gpl_future[];
extern const unsigned long __start___kcrctab[];
extern const unsigned long __start___kcrctab_gpl[];
extern const unsigned long __start___kcrctab_gpl_future[];
#ifdef CONFIG_UNUSED_SYMBOLS
extern const struct kernel_symbol __start___ksymtab_unused[];
extern const struct kernel_symbol __stop___ksymtab_unused[];
extern const struct kernel_symbol __start___ksymtab_unused_gpl[];
extern const struct kernel_symbol __stop___ksymtab_unused_gpl[];
extern const unsigned long __start___kcrctab_unused[];
extern const unsigned long __start___kcrctab_unused_gpl[];
#endif

#ifndef CONFIG_MODVERSIONS
#define symversion(base, idx) NULL
#else
#define symversion(base, idx) ((base != NULL) ? ((base) + (idx)) : NULL)
#endif

static bool each_symbol_in_section(const struct symsearch *arr,
				   unsigned int arrsize,
				   struct module *owner,
				   bool (*fn)(const struct symsearch *syms,
					      struct module *owner,
					      void *data),
				   void *data)
{
	unsigned int j;

	for (j = 0; j < arrsize; j++) {
		if (fn(&arr[j], owner, data))
			return true;
	}

	return false;
}

/* Returns true as soon as fn returns true, otherwise false. */
bool each_symbol_section(bool (*fn)(const struct symsearch *arr,
				    struct module *owner,
				    void *data),
			 void *data)
{
	struct module *mod;
	static const struct symsearch arr[] = {
		{ __start___ksymtab, __stop___ksymtab, __start___kcrctab,
		  NOT_GPL_ONLY, false },
		{ __start___ksymtab_gpl, __stop___ksymtab_gpl,
		  __start___kcrctab_gpl,
		  GPL_ONLY, false },
		{ __start___ksymtab_gpl_future, __stop___ksymtab_gpl_future,
		  __start___kcrctab_gpl_future,
		  WILL_BE_GPL_ONLY, false },
#ifdef CONFIG_UNUSED_SYMBOLS
		{ __start___ksymtab_unused, __stop___ksymtab_unused,
		  __start___kcrctab_unused,
		  NOT_GPL_ONLY, true },
		{ __start___ksymtab_unused_gpl, __stop___ksymtab_unused_gpl,
		  __start___kcrctab_unused_gpl,
		  GPL_ONLY, true },
#endif
	};

	if (each_symbol_in_section(arr, ARRAY_SIZE(arr), NULL, fn, data))
		return true;

	list_for_each_entry_rcu(mod, &modules, list) {
		struct symsearch arr[] = {
			{ mod->syms, mod->syms + mod->num_syms, mod->crcs,
			  NOT_GPL_ONLY, false },
			{ mod->gpl_syms, mod->gpl_syms + mod->num_gpl_syms,
			  mod->gpl_crcs,
			  GPL_ONLY, false },
			{ mod->gpl_future_syms,
			  mod->gpl_future_syms + mod->num_gpl_future_syms,
			  mod->gpl_future_crcs,
			  WILL_BE_GPL_ONLY, false },
#ifdef CONFIG_UNUSED_SYMBOLS
			{ mod->unused_syms,
			  mod->unused_syms + mod->num_unused_syms,
			  mod->unused_crcs,
			  NOT_GPL_ONLY, true },
			{ mod->unused_gpl_syms,
			  mod->unused_gpl_syms + mod->num_unused_gpl_syms,
			  mod->unused_gpl_crcs,
			  GPL_ONLY, true },
#endif
		};

		if (each_symbol_in_section(arr, ARRAY_SIZE(arr), mod, fn, data))
			return true;
	}
	return false;
}
EXPORT_SYMBOL_GPL(each_symbol_section);

struct find_symbol_arg {
	/* Input */
	const char *name;
	bool gplok;
	bool warn;

	/* Output */
	struct module *owner;
	const unsigned long *crc;
	const struct kernel_symbol *sym;
};

static bool check_symbol(const struct symsearch *syms,
				 struct module *owner,
				 unsigned int symnum, void *data)
{
	struct find_symbol_arg *fsa = data;

	if (!fsa->gplok) {
		if (syms->licence == GPL_ONLY)
			return false;
		if (syms->licence == WILL_BE_GPL_ONLY && fsa->warn) {
			printk(KERN_WARNING "Symbol %s is being used "
			       "by a non-GPL module, which will not "
			       "be allowed in the future\n", fsa->name);
			printk(KERN_WARNING "Please see the file "
			       "Documentation/feature-removal-schedule.txt "
			       "in the kernel source tree for more details.\n");
		}
	}

#ifdef CONFIG_UNUSED_SYMBOLS
	if (syms->unused && fsa->warn) {
		printk(KERN_WARNING "Symbol %s is marked as UNUSED, "
		       "however this module is using it.\n", fsa->name);
		printk(KERN_WARNING
		       "This symbol will go away in the future.\n");
		printk(KERN_WARNING
		       "Please evalute if this is the right api to use and if "
		       "it really is, submit a report the linux kernel "
		       "mailinglist together with submitting your code for "
		       "inclusion.\n");
	}
#endif

	fsa->owner = owner;
	fsa->crc = symversion(syms->crcs, symnum);
	fsa->sym = &syms->start[symnum];
	return true;
}

static int cmp_name(const void *va, const void *vb)
{
	const char *a;
	const struct kernel_symbol *b;
	a = va; b = vb;
	return strcmp(a, b->name);
}

static bool find_symbol_in_section(const struct symsearch *syms,
				   struct module *owner,
				   void *data)
{
	struct find_symbol_arg *fsa = data;
	struct kernel_symbol *sym;

	sym = bsearch(fsa->name, syms->start, syms->stop - syms->start,
			sizeof(struct kernel_symbol), cmp_name);

	if (sym != NULL && check_symbol(syms, owner, sym - syms->start, data))
		return true;

	return false;
}

/* Find a symbol and return it, along with, (optional) crc and
 * (optional) module which owns it.  Needs preempt disabled or module_mutex. */
const struct kernel_symbol *find_symbol(const char *name,
					struct module **owner,
					const unsigned long **crc,
					bool gplok,
					bool warn)
{
	struct find_symbol_arg fsa;

	fsa.name = name;
	fsa.gplok = gplok;
	fsa.warn = warn;

	if (each_symbol_section(find_symbol_in_section, &fsa)) {
		if (owner)
			*owner = fsa.owner;
		if (crc)
			*crc = fsa.crc;
		return fsa.sym;
	}

	pr_debug("Failed to find symbol %s\n", name);
	return NULL;
}
EXPORT_SYMBOL_GPL(find_symbol);

/* Search for module by name: must hold module_mutex. */
struct module *find_module(const char *name)
{
	struct module *mod;

	list_for_each_entry(mod, &modules, list) {
		if (strcmp(mod->name, name) == 0)
			return mod;
	}
	return NULL;
}
EXPORT_SYMBOL_GPL(find_module);

#ifdef CONFIG_SMP

static inline void __percpu *mod_percpu(struct module *mod)
{
	return mod->percpu;
}

static int percpu_modalloc(struct module *mod,
			   unsigned long size, unsigned long align)
{
	if (align > PAGE_SIZE) {
		printk(KERN_WARNING "%s: per-cpu alignment %li > %li\n",
		       mod->name, align, PAGE_SIZE);
		align = PAGE_SIZE;
	}

	mod->percpu = __alloc_reserved_percpu(size, align);
	if (!mod->percpu) {
		printk(KERN_WARNING
		       "%s: Could not allocate %lu bytes percpu data\n",
		       mod->name, size);
		return -ENOMEM;
	}
	mod->percpu_size = size;
	return 0;
}

static void percpu_modfree(struct module *mod)
{
	free_percpu(mod->percpu);
}

static unsigned int find_pcpusec(struct load_info *info)
{
	return find_sec(info, ".data..percpu");
}

static void percpu_modcopy(struct module *mod,
			   const void *from, unsigned long size)
{
	int cpu;

	for_each_possible_cpu(cpu)
		memcpy(per_cpu_ptr(mod->percpu, cpu), from, size);
}

/**
 * is_module_percpu_address - test whether address is from module static percpu
 * @addr: address to test
 *
 * Test whether @addr belongs to module static percpu area.
 *
 * RETURNS:
 * %true if @addr is from module static percpu area
 */
bool is_module_percpu_address(unsigned long addr)
{
	struct module *mod;
	unsigned int cpu;

	preempt_disable();

	list_for_each_entry_rcu(mod, &modules, list) {
		if (!mod->percpu_size)
			continue;
		for_each_possible_cpu(cpu) {
			void *start = per_cpu_ptr(mod->percpu, cpu);

			if ((void *)addr >= start &&
			    (void *)addr < start + mod->percpu_size) {
				preempt_enable();
				return true;
			}
		}
	}

	preempt_enable();
	return false;
}

#else /* ... !CONFIG_SMP */

static inline void __percpu *mod_percpu(struct module *mod)
{
	return NULL;
}
static inline int percpu_modalloc(struct module *mod,
				  unsigned long size, unsigned long align)
{
	return -ENOMEM;
}
static inline void percpu_modfree(struct module *mod)
{
}
static unsigned int find_pcpusec(struct load_info *info)
{
	return 0;
}
static inline void percpu_modcopy(struct module *mod,
				  const void *from, unsigned long size)
{
	/* pcpusec should be 0, and size of that section should be 0. */
	BUG_ON(size != 0);
}
bool is_module_percpu_address(unsigned long addr)
{
	return false;
}

#endif /* CONFIG_SMP */

static unsigned int find_unwind(struct load_info *info)
{
	int section = 0;
#ifdef ARCH_UNWIND_SECTION_NAME
	section = find_sec(info, ARCH_UNWIND_SECTION_NAME);
	if (section)
		info->sechdrs[section].sh_flags |= SHF_ALLOC;
#endif
	return section;
}

static void add_unwind_table(struct module *mod, struct load_info *info)
{
	int index = info->index.unwind;

	/* Size of section 0 is 0, so this is ok if there is no unwind info. */
	mod->unwind_info = unwind_add_table(mod,
					  (void *)info->sechdrs[index].sh_addr,
					  info->sechdrs[index].sh_size);
}

#define MODINFO_ATTR(field)	\
static void setup_modinfo_##field(struct module *mod, const char *s)  \
{                                                                     \
	mod->field = kstrdup(s, GFP_KERNEL);                          \
}                                                                     \
static ssize_t show_modinfo_##field(struct module_attribute *mattr,   \
			struct module_kobject *mk, char *buffer)      \
{                                                                     \
	return sprintf(buffer, "%s\n", mk->mod->field);               \
}                                                                     \
static int modinfo_##field##_exists(struct module *mod)               \
{                                                                     \
	return mod->field != NULL;                                    \
}                                                                     \
static void free_modinfo_##field(struct module *mod)                  \
{                                                                     \
	kfree(mod->field);                                            \
	mod->field = NULL;                                            \
}                                                                     \
static struct module_attribute modinfo_##field = {                    \
	.attr = { .name = __stringify(field), .mode = 0444 },         \
	.show = show_modinfo_##field,                                 \
	.setup = setup_modinfo_##field,                               \
	.test = modinfo_##field##_exists,                             \
	.free = free_modinfo_##field,                                 \
};

MODINFO_ATTR(version);
MODINFO_ATTR(srcversion);

static char last_unloaded_module[MODULE_NAME_LEN+1];

#ifdef CONFIG_MODULE_UNLOAD

EXPORT_TRACEPOINT_SYMBOL(module_get);

/* Init the unload section of the module. */
static int module_unload_init(struct module *mod)
{
	mod->refptr = alloc_percpu(struct module_ref);
	if (!mod->refptr)
		return -ENOMEM;

	INIT_LIST_HEAD(&mod->source_list);
	INIT_LIST_HEAD(&mod->target_list);

	/* Hold reference count during initialization. */
	__this_cpu_write(mod->refptr->incs, 1);
	/* Backwards compatibility macros put refcount during init. */
	mod->waiter = current;

	return 0;
}

/* Does a already use b? */
static int already_uses(struct module *a, struct module *b)
{
	struct module_use *use;

	list_for_each_entry(use, &b->source_list, source_list) {
		if (use->source == a) {
			pr_debug("%s uses %s!\n", a->name, b->name);
			return 1;
		}
	}
	pr_debug("%s does not use %s!\n", a->name, b->name);
	return 0;
}

/*
 * Module a uses b
 *  - we add 'a' as a "source", 'b' as a "target" of module use
 *  - the module_use is added to the list of 'b' sources (so
 *    'b' can walk the list to see who sourced them), and of 'a'
 *    targets (so 'a' can see what modules it targets).
 */
static int add_module_usage(struct module *a, struct module *b)
{
	struct module_use *use;

	pr_debug("Allocating new usage for %s.\n", a->name);
	use = kmalloc(sizeof(*use), GFP_ATOMIC);
	if (!use) {
		printk(KERN_WARNING "%s: out of memory loading\n", a->name);
		return -ENOMEM;
	}

	use->source = a;
	use->target = b;
	list_add(&use->source_list, &b->source_list);
	list_add(&use->target_list, &a->target_list);
	return 0;
}

/* Module a uses b: caller needs module_mutex() */
int ref_module(struct module *a, struct module *b)
{
	int err;

	if (b == NULL || already_uses(a, b))
		return 0;

	/* If module isn't available, we fail. */
	err = strong_try_module_get(b);
	if (err)
		return err;

	err = add_module_usage(a, b);
	if (err) {
		module_put(b);
		return err;
	}
	return 0;
}
EXPORT_SYMBOL_GPL(ref_module);

/* Clear the unload stuff of the module. */
static void module_unload_free(struct module *mod)
{
	struct module_use *use, *tmp;

	mutex_lock(&module_mutex);
	list_for_each_entry_safe(use, tmp, &mod->target_list, target_list) {
		struct module *i = use->target;
		pr_debug("%s unusing %s\n", mod->name, i->name);
		module_put(i);
		list_del(&use->source_list);
		list_del(&use->target_list);
		kfree(use);
	}
	mutex_unlock(&module_mutex);

	free_percpu(mod->refptr);
}

#ifdef CONFIG_MODULE_FORCE_UNLOAD
static inline int try_force_unload(unsigned int flags)
{
	int ret = (flags & O_TRUNC);
	if (ret)
		add_taint(TAINT_FORCED_RMMOD);
	return ret;
}
#else
static inline int try_force_unload(unsigned int flags)
{
	return 0;
}
#endif /* CONFIG_MODULE_FORCE_UNLOAD */

struct stopref
{
	struct module *mod;
	int flags;
	int *forced;
};

/* Whole machine is stopped with interrupts off when this runs. */
static int __try_stop_module(void *_sref)
{
	struct stopref *sref = _sref;

	/* If it's not unused, quit unless we're forcing. */
	if (module_refcount(sref->mod) != 0) {
		if (!(*sref->forced = try_force_unload(sref->flags)))
			return -EWOULDBLOCK;
	}

	/* Mark it as dying. */
	sref->mod->state = MODULE_STATE_GOING;
	return 0;
}

static int try_stop_module(struct module *mod, int flags, int *forced)
{
	if (flags & O_NONBLOCK) {
		struct stopref sref = { mod, flags, forced };

		return stop_machine(__try_stop_module, &sref, NULL);
	} else {
		/* We don't need to stop the machine for this. */
		mod->state = MODULE_STATE_GOING;
		synchronize_sched();
		return 0;
	}
}

unsigned long module_refcount(struct module *mod)
{
	unsigned long incs = 0, decs = 0;
	int cpu;

	for_each_possible_cpu(cpu)
		decs += per_cpu_ptr(mod->refptr, cpu)->decs;
	/*
	 * ensure the incs are added up after the decs.
	 * module_put ensures incs are visible before decs with smp_wmb.
	 *
	 * This 2-count scheme avoids the situation where the refcount
	 * for CPU0 is read, then CPU0 increments the module refcount,
	 * then CPU1 drops that refcount, then the refcount for CPU1 is
	 * read. We would record a decrement but not its corresponding
	 * increment so we would see a low count (disaster).
	 *
	 * Rare situation? But module_refcount can be preempted, and we
	 * might be tallying up 4096+ CPUs. So it is not impossible.
	 */
	smp_rmb();
	for_each_possible_cpu(cpu)
		incs += per_cpu_ptr(mod->refptr, cpu)->incs;
	return incs - decs;
}
EXPORT_SYMBOL(module_refcount);

/* This exists whether we can unload or not */
static void free_module(struct module *mod);

static void wait_for_zero_refcount(struct module *mod)
{
	/* Since we might sleep for some time, release the mutex first */
	mutex_unlock(&module_mutex);
	for (;;) {
		pr_debug("Looking at refcount...\n");
		set_current_state(TASK_UNINTERRUPTIBLE);
		if (module_refcount(mod) == 0)
			break;
		schedule();
	}
	current->state = TASK_RUNNING;
	mutex_lock(&module_mutex);
}

SYSCALL_DEFINE2(delete_module, const char __user *, name_user,
		unsigned int, flags)
{
	struct module *mod;
	char name[MODULE_NAME_LEN];
	int ret, forced = 0;

	if (!capable(CAP_SYS_MODULE) || modules_disabled)
		return -EPERM;

	if (strncpy_from_user(name, name_user, MODULE_NAME_LEN-1) < 0)
		return -EFAULT;
	name[MODULE_NAME_LEN-1] = '\0';

	if (mutex_lock_interruptible(&module_mutex) != 0)
		return -EINTR;

	mod = find_module(name);
	if (!mod) {
		ret = -ENOENT;
		goto out;
	}

	if (!list_empty(&mod->source_list)) {
		/* Other modules depend on us: get rid of them first. */
		ret = -EWOULDBLOCK;
		goto out;
	}

	/* Doing init or already dying? */
	if (mod->state != MODULE_STATE_LIVE) {
		/* FIXME: if (force), slam module count and wake up
                   waiter --RR */
		pr_debug("%s already dying\n", mod->name);
		ret = -EBUSY;
		goto out;
	}

	/* If it has an init func, it must have an exit func to unload */
	if (mod->init && !mod->exit) {
		forced = try_force_unload(flags);
		if (!forced) {
			/* This module can't be removed */
			ret = -EBUSY;
			goto out;
		}
	}

	/* Set this up before setting mod->state */
	mod->waiter = current;

	/* Stop the machine so refcounts can't move and disable module. */
	ret = try_stop_module(mod, flags, &forced);
	if (ret != 0)
		goto out;

	/* Never wait if forced. */
	if (!forced && module_refcount(mod) != 0)
		wait_for_zero_refcount(mod);

	mutex_unlock(&module_mutex);
	/* Final destruction now no one is using it. */
	if (mod->exit != NULL)
		mod->exit();
	blocking_notifier_call_chain(&module_notify_list,
				     MODULE_STATE_GOING, mod);
	async_synchronize_full();

	/* Store the name of the last unloaded module for diagnostic purposes */
	strlcpy(last_unloaded_module, mod->name, sizeof(last_unloaded_module));

	free_module(mod);
	return 0;
out:
	mutex_unlock(&module_mutex);
	return ret;
}

static inline void print_unload_info(struct seq_file *m, struct module *mod)
{
	struct module_use *use;
	int printed_something = 0;

	seq_printf(m, " %lu ", module_refcount(mod));

	/* Always include a trailing , so userspace can differentiate
           between this and the old multi-field proc format. */
	list_for_each_entry(use, &mod->source_list, source_list) {
		printed_something = 1;
		seq_printf(m, "%s,", use->source->name);
	}

	if (mod->init != NULL && mod->exit == NULL) {
		printed_something = 1;
		seq_printf(m, "[permanent],");
	}

	if (!printed_something)
		seq_printf(m, "-");
}

void __symbol_put(const char *symbol)
{
	struct module *owner;

	preempt_disable();
	if (!find_symbol(symbol, &owner, NULL, true, false))
		BUG();
	module_put(owner);
	preempt_enable();
}
EXPORT_SYMBOL(__symbol_put);

/* Note this assumes addr is a function, which it currently always is. */
void symbol_put_addr(void *addr)
{
	struct module *modaddr;
	unsigned long a = (unsigned long)dereference_function_descriptor(addr);

	if (core_kernel_text(a))
		return;

	/* module_text_address is safe here: we're supposed to have reference
	 * to module from symbol_get, so it can't go away. */
	modaddr = __module_text_address(a);
	BUG_ON(!modaddr);
	module_put(modaddr);
}
EXPORT_SYMBOL_GPL(symbol_put_addr);

static ssize_t show_refcnt(struct module_attribute *mattr,
			   struct module_kobject *mk, char *buffer)
{
	return sprintf(buffer, "%lu\n", module_refcount(mk->mod));
}

static struct module_attribute modinfo_refcnt =
	__ATTR(refcnt, 0444, show_refcnt, NULL);

void module_put(struct module *module)
{
	if (module) {
		preempt_disable();
		smp_wmb(); /* see comment in module_refcount */
		__this_cpu_inc(module->refptr->decs);

		trace_module_put(module, _RET_IP_);
		/* Maybe they're waiting for us to drop reference? */
		if (unlikely(!module_is_live(module)))
			wake_up_process(module->waiter);
		preempt_enable();
	}
}
EXPORT_SYMBOL(module_put);

#else /* !CONFIG_MODULE_UNLOAD */
static inline void print_unload_info(struct seq_file *m, struct module *mod)
{
	/* We don't know the usage count, or what modules are using. */
	seq_printf(m, " - -");
}

static inline void module_unload_free(struct module *mod)
{
}

int ref_module(struct module *a, struct module *b)
{
	return strong_try_module_get(b);
}
EXPORT_SYMBOL_GPL(ref_module);

static inline int module_unload_init(struct module *mod)
{
	return 0;
}
#endif /* CONFIG_MODULE_UNLOAD */

static size_t module_flags_taint(struct module *mod, char *buf)
{
	size_t l = 0;

	if (mod->taints & (1 << TAINT_PROPRIETARY_MODULE))
		buf[l++] = 'P';
	if (mod->taints & (1 << TAINT_OOT_MODULE))
		buf[l++] = 'O';
	if (mod->taints & (1 << TAINT_FORCED_MODULE))
		buf[l++] = 'F';
	if (mod->taints & (1 << TAINT_CRAP))
		buf[l++] = 'C';
	/*
	 * TAINT_FORCED_RMMOD: could be added.
	 * TAINT_UNSAFE_SMP, TAINT_MACHINE_CHECK, TAINT_BAD_PAGE don't
	 * apply to modules.
	 */
	return l;
}

static ssize_t show_initstate(struct module_attribute *mattr,
			      struct module_kobject *mk, char *buffer)
{
	const char *state = "unknown";

	switch (mk->mod->state) {
	case MODULE_STATE_LIVE:
		state = "live";
		break;
	case MODULE_STATE_COMING:
		state = "coming";
		break;
	case MODULE_STATE_GOING:
		state = "going";
		break;
	}
	return sprintf(buffer, "%s\n", state);
}

static struct module_attribute modinfo_initstate =
	__ATTR(initstate, 0444, show_initstate, NULL);

static ssize_t store_uevent(struct module_attribute *mattr,
			    struct module_kobject *mk,
			    const char *buffer, size_t count)
{
	enum kobject_action action;

	if (kobject_action_type(buffer, count, &action) == 0)
		kobject_uevent(&mk->kobj, action);
	return count;
}

struct module_attribute module_uevent =
	__ATTR(uevent, 0200, NULL, store_uevent);

static ssize_t show_coresize(struct module_attribute *mattr,
			     struct module_kobject *mk, char *buffer)
{
	return sprintf(buffer, "%u\n", mk->mod->core_size);
}

static struct module_attribute modinfo_coresize =
	__ATTR(coresize, 0444, show_coresize, NULL);

static ssize_t show_initsize(struct module_attribute *mattr,
			     struct module_kobject *mk, char *buffer)
{
	return sprintf(buffer, "%u\n", mk->mod->init_size);
}

static struct module_attribute modinfo_initsize =
	__ATTR(initsize, 0444, show_initsize, NULL);

static ssize_t show_taint(struct module_attribute *mattr,
			  struct module_kobject *mk, char *buffer)
{
	size_t l;

	l = module_flags_taint(mk->mod, buffer);
	buffer[l++] = '\n';
	return l;
}

static struct module_attribute modinfo_taint =
	__ATTR(taint, 0444, show_taint, NULL);

#ifdef CONFIG_ENTERPRISE_SUPPORT
static void setup_modinfo_supported(struct module *mod, const char *s)
{
	if (!s) {
		mod->taints |= (1 << TAINT_NO_SUPPORT);
		return;
	}

	if (strcmp(s, "external") == 0)
		mod->taints |= (1 << TAINT_EXTERNAL_SUPPORT);
	else if (strcmp(s, "yes"))
		mod->taints |= (1 << TAINT_NO_SUPPORT);
}

static ssize_t show_modinfo_supported(struct module_attribute *mattr,
				      struct module_kobject *mk, char *buffer)
{
	return sprintf(buffer, "%s\n", supported_printable(mk->mod->taints));
}

static struct module_attribute modinfo_supported = {
	.attr = { .name = "supported", .mode = 0444 },
	.show = show_modinfo_supported,
	.setup = setup_modinfo_supported,
};
#endif

static struct module_attribute *modinfo_attrs[] = {
	&module_uevent,
	&modinfo_version,
	&modinfo_srcversion,
<<<<<<< HEAD
	&initstate,
	&module_uevent,
#ifdef CONFIG_ENTERPRISE_SUPPORT
	&modinfo_supported,
#endif
=======
	&modinfo_initstate,
	&modinfo_coresize,
	&modinfo_initsize,
	&modinfo_taint,
>>>>>>> 62aa2b53
#ifdef CONFIG_MODULE_UNLOAD
	&modinfo_refcnt,
#endif
	NULL,
};

static const char vermagic[] = VERMAGIC_STRING;

static int try_to_force_load(struct module *mod, const char *reason)
{
#ifdef CONFIG_MODULE_FORCE_LOAD
	if (!test_taint(TAINT_FORCED_MODULE))
		printk(KERN_WARNING "%s: %s: kernel tainted.\n",
		       mod->name, reason);
	add_taint_module(mod, TAINT_FORCED_MODULE);
	return 0;
#else
	return -ENOEXEC;
#endif
}

#ifdef CONFIG_MODVERSIONS
/* If the arch applies (non-zero) relocations to kernel kcrctab, unapply it. */
static unsigned long maybe_relocated(unsigned long crc,
				     const struct module *crc_owner)
{
#ifdef ARCH_RELOCATES_KCRCTAB
	if (crc_owner == NULL)
		return crc - (unsigned long)reloc_start;
#endif
	return crc;
}

static int check_version(Elf_Shdr *sechdrs,
			 unsigned int versindex,
			 const char *symname,
			 struct module *mod, 
			 const unsigned long *crc,
			 const struct module *crc_owner)
{
	unsigned int i, num_versions;
	struct modversion_info *versions;

	/* Exporting module didn't supply crcs?  OK, we're already tainted. */
	if (!crc)
		return 1;

	/* No versions at all?  modprobe --force does this. */
	if (versindex == 0)
		return try_to_force_load(mod, symname) == 0;

	versions = (void *) sechdrs[versindex].sh_addr;
	num_versions = sechdrs[versindex].sh_size
		/ sizeof(struct modversion_info);

	for (i = 0; i < num_versions; i++) {
		if (strcmp(versions[i].name, symname) != 0)
			continue;

		if (versions[i].crc == maybe_relocated(*crc, crc_owner))
			return 1;
		pr_debug("Found checksum %lX vs module %lX\n",
		       maybe_relocated(*crc, crc_owner), versions[i].crc);
		goto bad_version;
	}

	printk(KERN_WARNING "%s: no symbol version for %s\n",
	       mod->name, symname);
	return 0;

bad_version:
	printk("%s: disagrees about version of symbol %s\n",
	       mod->name, symname);
	return 0;
}

static inline int check_modstruct_version(Elf_Shdr *sechdrs,
					  unsigned int versindex,
					  struct module *mod)
{
	const unsigned long *crc;

	/* Since this should be found in kernel (which can't be removed),
	 * no locking is necessary. */
	if (!find_symbol(MODULE_SYMBOL_PREFIX "module_layout", NULL,
			 &crc, true, false))
		BUG();
	return check_version(sechdrs, versindex, "module_layout", mod, crc,
			     NULL);
}

/* First part is kernel version, which we ignore if module has crcs. */
static inline int same_magic(const char *amagic, const char *bmagic,
			     bool has_crcs)
{
	if (has_crcs) {
		amagic += strcspn(amagic, " ");
		bmagic += strcspn(bmagic, " ");
	}
	return strcmp(amagic, bmagic) == 0;
}
#else
static inline int check_version(Elf_Shdr *sechdrs,
				unsigned int versindex,
				const char *symname,
				struct module *mod, 
				const unsigned long *crc,
				const struct module *crc_owner)
{
	return 1;
}

static inline int check_modstruct_version(Elf_Shdr *sechdrs,
					  unsigned int versindex,
					  struct module *mod)
{
	return 1;
}

static inline int same_magic(const char *amagic, const char *bmagic,
			     bool has_crcs)
{
	return strcmp(amagic, bmagic) == 0;
}
#endif /* CONFIG_MODVERSIONS */

/* Resolve a symbol for this module.  I.e. if we find one, record usage. */
static const struct kernel_symbol *resolve_symbol(struct module *mod,
						  const struct load_info *info,
						  const char *name,
						  char ownername[])
{
	struct module *owner;
	const struct kernel_symbol *sym;
	const unsigned long *crc;
	int err;

	mutex_lock(&module_mutex);
	sym = find_symbol(name, &owner, &crc,
			  !(mod->taints & (1 << TAINT_PROPRIETARY_MODULE)), true);
	if (!sym)
		goto unlock;

	if (!check_version(info->sechdrs, info->index.vers, name, mod, crc,
			   owner)) {
		sym = ERR_PTR(-EINVAL);
		goto getname;
	}

	err = ref_module(mod, owner);
	if (err) {
		sym = ERR_PTR(err);
		goto getname;
	}

getname:
	/* We must make copy under the lock if we failed to get ref. */
	strncpy(ownername, module_name(owner), MODULE_NAME_LEN);
unlock:
	mutex_unlock(&module_mutex);
	return sym;
}

static const struct kernel_symbol *
resolve_symbol_wait(struct module *mod,
		    const struct load_info *info,
		    const char *name)
{
	const struct kernel_symbol *ksym;
	char owner[MODULE_NAME_LEN];

	if (wait_event_interruptible_timeout(module_wq,
			!IS_ERR(ksym = resolve_symbol(mod, info, name, owner))
			|| PTR_ERR(ksym) != -EBUSY,
					     30 * HZ) <= 0) {
		printk(KERN_WARNING "%s: gave up waiting for init of module %s.\n",
		       mod->name, owner);
	}
	return ksym;
}

/*
 * /sys/module/foo/sections stuff
 * J. Corbet <corbet@lwn.net>
 */
#ifdef CONFIG_SYSFS

#ifdef CONFIG_KALLSYMS
static inline bool sect_empty(const Elf_Shdr *sect)
{
	return !(sect->sh_flags & SHF_ALLOC) || sect->sh_size == 0;
}

struct module_sect_attr
{
	struct module_attribute mattr;
	char *name;
	unsigned long address;
};

struct module_sect_attrs
{
	struct attribute_group grp;
	unsigned int nsections;
	struct module_sect_attr attrs[0];
};

static ssize_t module_sect_show(struct module_attribute *mattr,
				struct module_kobject *mk, char *buf)
{
	struct module_sect_attr *sattr =
		container_of(mattr, struct module_sect_attr, mattr);
	return sprintf(buf, "0x%pK\n", (void *)sattr->address);
}

static void free_sect_attrs(struct module_sect_attrs *sect_attrs)
{
	unsigned int section;

	for (section = 0; section < sect_attrs->nsections; section++)
		kfree(sect_attrs->attrs[section].name);
	kfree(sect_attrs);
}

static void add_sect_attrs(struct module *mod, const struct load_info *info)
{
	unsigned int nloaded = 0, i, size[2];
	struct module_sect_attrs *sect_attrs;
	struct module_sect_attr *sattr;
	struct attribute **gattr;

	/* Count loaded sections and allocate structures */
	for (i = 0; i < info->hdr->e_shnum; i++)
		if (!sect_empty(&info->sechdrs[i]))
			nloaded++;
	size[0] = ALIGN(sizeof(*sect_attrs)
			+ nloaded * sizeof(sect_attrs->attrs[0]),
			sizeof(sect_attrs->grp.attrs[0]));
	size[1] = (nloaded + 1) * sizeof(sect_attrs->grp.attrs[0]);
	sect_attrs = kzalloc(size[0] + size[1], GFP_KERNEL);
	if (sect_attrs == NULL)
		return;

	/* Setup section attributes. */
	sect_attrs->grp.name = "sections";
	sect_attrs->grp.attrs = (void *)sect_attrs + size[0];

	sect_attrs->nsections = 0;
	sattr = &sect_attrs->attrs[0];
	gattr = &sect_attrs->grp.attrs[0];
	for (i = 0; i < info->hdr->e_shnum; i++) {
		Elf_Shdr *sec = &info->sechdrs[i];
		if (sect_empty(sec))
			continue;
		sattr->address = sec->sh_addr;
		sattr->name = kstrdup(info->secstrings + sec->sh_name,
					GFP_KERNEL);
		if (sattr->name == NULL)
			goto out;
		sect_attrs->nsections++;
		sysfs_attr_init(&sattr->mattr.attr);
		sattr->mattr.show = module_sect_show;
		sattr->mattr.store = NULL;
		sattr->mattr.attr.name = sattr->name;
		sattr->mattr.attr.mode = S_IRUGO;
		*(gattr++) = &(sattr++)->mattr.attr;
	}
	*gattr = NULL;

	if (sysfs_create_group(&mod->mkobj.kobj, &sect_attrs->grp))
		goto out;

	mod->sect_attrs = sect_attrs;
	return;
  out:
	free_sect_attrs(sect_attrs);
}

static void remove_sect_attrs(struct module *mod)
{
	if (mod->sect_attrs) {
		sysfs_remove_group(&mod->mkobj.kobj,
				   &mod->sect_attrs->grp);
		/* We are positive that no one is using any sect attrs
		 * at this point.  Deallocate immediately. */
		free_sect_attrs(mod->sect_attrs);
		mod->sect_attrs = NULL;
	}
}

/*
 * /sys/module/foo/notes/.section.name gives contents of SHT_NOTE sections.
 */

struct module_notes_attrs {
	struct kobject *dir;
	unsigned int notes;
	struct bin_attribute attrs[0];
};

static ssize_t module_notes_read(struct file *filp, struct kobject *kobj,
				 struct bin_attribute *bin_attr,
				 char *buf, loff_t pos, size_t count)
{
	/*
	 * The caller checked the pos and count against our size.
	 */
	memcpy(buf, bin_attr->private + pos, count);
	return count;
}

static void free_notes_attrs(struct module_notes_attrs *notes_attrs,
			     unsigned int i)
{
	if (notes_attrs->dir) {
		while (i-- > 0)
			sysfs_remove_bin_file(notes_attrs->dir,
					      &notes_attrs->attrs[i]);
		kobject_put(notes_attrs->dir);
	}
	kfree(notes_attrs);
}

static void add_notes_attrs(struct module *mod, const struct load_info *info)
{
	unsigned int notes, loaded, i;
	struct module_notes_attrs *notes_attrs;
	struct bin_attribute *nattr;

	/* failed to create section attributes, so can't create notes */
	if (!mod->sect_attrs)
		return;

	/* Count notes sections and allocate structures.  */
	notes = 0;
	for (i = 0; i < info->hdr->e_shnum; i++)
		if (!sect_empty(&info->sechdrs[i]) &&
		    (info->sechdrs[i].sh_type == SHT_NOTE))
			++notes;

	if (notes == 0)
		return;

	notes_attrs = kzalloc(sizeof(*notes_attrs)
			      + notes * sizeof(notes_attrs->attrs[0]),
			      GFP_KERNEL);
	if (notes_attrs == NULL)
		return;

	notes_attrs->notes = notes;
	nattr = &notes_attrs->attrs[0];
	for (loaded = i = 0; i < info->hdr->e_shnum; ++i) {
		if (sect_empty(&info->sechdrs[i]))
			continue;
		if (info->sechdrs[i].sh_type == SHT_NOTE) {
			sysfs_bin_attr_init(nattr);
			nattr->attr.name = mod->sect_attrs->attrs[loaded].name;
			nattr->attr.mode = S_IRUGO;
			nattr->size = info->sechdrs[i].sh_size;
			nattr->private = (void *) info->sechdrs[i].sh_addr;
			nattr->read = module_notes_read;
			++nattr;
		}
		++loaded;
	}

	notes_attrs->dir = kobject_create_and_add("notes", &mod->mkobj.kobj);
	if (!notes_attrs->dir)
		goto out;

	for (i = 0; i < notes; ++i)
		if (sysfs_create_bin_file(notes_attrs->dir,
					  &notes_attrs->attrs[i]))
			goto out;

	mod->notes_attrs = notes_attrs;
	return;

  out:
	free_notes_attrs(notes_attrs, i);
}

static void remove_notes_attrs(struct module *mod)
{
	if (mod->notes_attrs)
		free_notes_attrs(mod->notes_attrs, mod->notes_attrs->notes);
}

#else

static inline void add_sect_attrs(struct module *mod,
				  const struct load_info *info)
{
}

static inline void remove_sect_attrs(struct module *mod)
{
}

static inline void add_notes_attrs(struct module *mod,
				   const struct load_info *info)
{
}

static inline void remove_notes_attrs(struct module *mod)
{
}
#endif /* CONFIG_KALLSYMS */

static void add_usage_links(struct module *mod)
{
#ifdef CONFIG_MODULE_UNLOAD
	struct module_use *use;
	int nowarn;

	mutex_lock(&module_mutex);
	list_for_each_entry(use, &mod->target_list, target_list) {
		nowarn = sysfs_create_link(use->target->holders_dir,
					   &mod->mkobj.kobj, mod->name);
	}
	mutex_unlock(&module_mutex);
#endif
}

static void del_usage_links(struct module *mod)
{
#ifdef CONFIG_MODULE_UNLOAD
	struct module_use *use;

	mutex_lock(&module_mutex);
	list_for_each_entry(use, &mod->target_list, target_list)
		sysfs_remove_link(use->target->holders_dir, mod->name);
	mutex_unlock(&module_mutex);
#endif
}

static int module_add_modinfo_attrs(struct module *mod)
{
	struct module_attribute *attr;
	struct module_attribute *temp_attr;
	int error = 0;
	int i;

	mod->modinfo_attrs = kzalloc((sizeof(struct module_attribute) *
					(ARRAY_SIZE(modinfo_attrs) + 1)),
					GFP_KERNEL);
	if (!mod->modinfo_attrs)
		return -ENOMEM;

	temp_attr = mod->modinfo_attrs;
	for (i = 0; (attr = modinfo_attrs[i]) && !error; i++) {
		if (!attr->test ||
		    (attr->test && attr->test(mod))) {
			memcpy(temp_attr, attr, sizeof(*temp_attr));
			sysfs_attr_init(&temp_attr->attr);
			error = sysfs_create_file(&mod->mkobj.kobj,&temp_attr->attr);
			++temp_attr;
		}
	}
	return error;
}

static void module_remove_modinfo_attrs(struct module *mod)
{
	struct module_attribute *attr;
	int i;

	for (i = 0; (attr = &mod->modinfo_attrs[i]); i++) {
		/* pick a field to test for end of list */
		if (!attr->attr.name)
			break;
		sysfs_remove_file(&mod->mkobj.kobj,&attr->attr);
		if (attr->free)
			attr->free(mod);
	}
	kfree(mod->modinfo_attrs);
}

static int mod_sysfs_init(struct module *mod)
{
	int err;
	struct kobject *kobj;

	if (!module_sysfs_initialized) {
		printk(KERN_ERR "%s: module sysfs not initialized\n",
		       mod->name);
		err = -EINVAL;
		goto out;
	}

	kobj = kset_find_obj(module_kset, mod->name);
	if (kobj) {
		printk(KERN_ERR "%s: module is already loaded\n", mod->name);
		kobject_put(kobj);
		err = -EINVAL;
		goto out;
	}

	mod->mkobj.mod = mod;

	memset(&mod->mkobj.kobj, 0, sizeof(mod->mkobj.kobj));
	mod->mkobj.kobj.kset = module_kset;
	err = kobject_init_and_add(&mod->mkobj.kobj, &module_ktype, NULL,
				   "%s", mod->name);
	if (err)
		kobject_put(&mod->mkobj.kobj);

	/* delay uevent until full sysfs population */
out:
	return err;
}

static int mod_sysfs_setup(struct module *mod,
			   const struct load_info *info,
			   struct kernel_param *kparam,
			   unsigned int num_params)
{
	int err;

	err = mod_sysfs_init(mod);
	if (err)
		goto out;

	mod->holders_dir = kobject_create_and_add("holders", &mod->mkobj.kobj);
	if (!mod->holders_dir) {
		err = -ENOMEM;
		goto out_unreg;
	}

	err = module_param_sysfs_setup(mod, kparam, num_params);
	if (err)
		goto out_unreg_holders;

	err = module_add_modinfo_attrs(mod);
	if (err)
		goto out_unreg_param;

	add_usage_links(mod);
	add_sect_attrs(mod, info);
	add_notes_attrs(mod, info);

#ifdef CONFIG_ENTERPRISE_SUPPORT
	/* We don't use add_taint() here because it also disables lockdep. */
	if (mod->taints & (1 << TAINT_EXTERNAL_SUPPORT))
		add_nonfatal_taint(TAINT_EXTERNAL_SUPPORT);
	else if (mod->taints == (1 << TAINT_NO_SUPPORT)) {
		if (unsupported == 0) {
			printk(KERN_WARNING "%s: module not supported by "
			       "Novell, refusing to load. To override, echo "
			       "1 > /proc/sys/kernel/unsupported\n", mod->name);
			err = -ENOEXEC;
			goto out_remove_attrs;
		}
		add_nonfatal_taint(TAINT_NO_SUPPORT);
		if (unsupported == 1) {
			printk(KERN_WARNING "%s: module is not supported by "
			       "Novell. Novell Technical Services may decline "
			       "your support request if it involves a kernel "
			       "fault.\n", mod->name);
		}
	}
#endif

	kobject_uevent(&mod->mkobj.kobj, KOBJ_ADD);
	return 0;

out_remove_attrs:
	remove_notes_attrs(mod);
	remove_sect_attrs(mod);
	del_usage_links(mod);
	module_remove_modinfo_attrs(mod);
out_unreg_param:
	module_param_sysfs_remove(mod);
out_unreg_holders:
	kobject_put(mod->holders_dir);
out_unreg:
	kobject_put(&mod->mkobj.kobj);
out:
	return err;
}

static void mod_sysfs_fini(struct module *mod)
{
	remove_notes_attrs(mod);
	remove_sect_attrs(mod);
	kobject_put(&mod->mkobj.kobj);
}

#else /* !CONFIG_SYSFS */

static int mod_sysfs_setup(struct module *mod,
			   const struct load_info *info,
			   struct kernel_param *kparam,
			   unsigned int num_params)
{
	return 0;
}

static void mod_sysfs_fini(struct module *mod)
{
}

static void module_remove_modinfo_attrs(struct module *mod)
{
}

static void del_usage_links(struct module *mod)
{
}

#endif /* CONFIG_SYSFS */

static void mod_sysfs_teardown(struct module *mod)
{
	del_usage_links(mod);
	module_remove_modinfo_attrs(mod);
	module_param_sysfs_remove(mod);
	kobject_put(mod->mkobj.drivers_dir);
	kobject_put(mod->holders_dir);
	mod_sysfs_fini(mod);
}

/*
 * unlink the module with the whole machine is stopped with interrupts off
 * - this defends against kallsyms not taking locks
 */
static int __unlink_module(void *_mod)
{
	struct module *mod = _mod;
	list_del(&mod->list);
	module_bug_cleanup(mod);
	return 0;
}

#ifdef CONFIG_DEBUG_SET_MODULE_RONX
/*
 * LKM RO/NX protection: protect module's text/ro-data
 * from modification and any data from execution.
 */
void set_page_attributes(void *start, void *end, int (*set)(unsigned long start, int num_pages))
{
	unsigned long begin_pfn = PFN_DOWN((unsigned long)start);
	unsigned long end_pfn = PFN_DOWN((unsigned long)end);

	if (end_pfn > begin_pfn)
		set(begin_pfn << PAGE_SHIFT, end_pfn - begin_pfn);
}

static void set_section_ro_nx(void *base,
			unsigned long text_size,
			unsigned long ro_size,
			unsigned long total_size)
{
	/* begin and end PFNs of the current subsection */
	unsigned long begin_pfn;
	unsigned long end_pfn;

	/*
	 * Set RO for module text and RO-data:
	 * - Always protect first page.
	 * - Do not protect last partial page.
	 */
	if (ro_size > 0)
		set_page_attributes(base, base + ro_size, set_memory_ro);

	/*
	 * Set NX permissions for module data:
	 * - Do not protect first partial page.
	 * - Always protect last page.
	 */
	if (total_size > text_size) {
		begin_pfn = PFN_UP((unsigned long)base + text_size);
		end_pfn = PFN_UP((unsigned long)base + total_size);
		if (end_pfn > begin_pfn)
			set_memory_nx(begin_pfn << PAGE_SHIFT, end_pfn - begin_pfn);
	}
}

static void unset_module_core_ro_nx(struct module *mod)
{
	set_page_attributes(mod->module_core + mod->core_text_size,
		mod->module_core + mod->core_size,
		set_memory_x);
	set_page_attributes(mod->module_core,
		mod->module_core + mod->core_ro_size,
		set_memory_rw);
}

static void unset_module_init_ro_nx(struct module *mod)
{
	set_page_attributes(mod->module_init + mod->init_text_size,
		mod->module_init + mod->init_size,
		set_memory_x);
	set_page_attributes(mod->module_init,
		mod->module_init + mod->init_ro_size,
		set_memory_rw);
}

/* Iterate through all modules and set each module's text as RW */
void set_all_modules_text_rw(void)
{
	struct module *mod;

	mutex_lock(&module_mutex);
	list_for_each_entry_rcu(mod, &modules, list) {
		if ((mod->module_core) && (mod->core_text_size)) {
			set_page_attributes(mod->module_core,
						mod->module_core + mod->core_text_size,
						set_memory_rw);
		}
		if ((mod->module_init) && (mod->init_text_size)) {
			set_page_attributes(mod->module_init,
						mod->module_init + mod->init_text_size,
						set_memory_rw);
		}
	}
	mutex_unlock(&module_mutex);
}

/* Iterate through all modules and set each module's text as RO */
void set_all_modules_text_ro(void)
{
	struct module *mod;

	mutex_lock(&module_mutex);
	list_for_each_entry_rcu(mod, &modules, list) {
		if ((mod->module_core) && (mod->core_text_size)) {
			set_page_attributes(mod->module_core,
						mod->module_core + mod->core_text_size,
						set_memory_ro);
		}
		if ((mod->module_init) && (mod->init_text_size)) {
			set_page_attributes(mod->module_init,
						mod->module_init + mod->init_text_size,
						set_memory_ro);
		}
	}
	mutex_unlock(&module_mutex);
}
#else
static inline void set_section_ro_nx(void *base, unsigned long text_size, unsigned long ro_size, unsigned long total_size) { }
static void unset_module_core_ro_nx(struct module *mod) { }
static void unset_module_init_ro_nx(struct module *mod) { }
#endif

void __weak module_free(struct module *mod, void *module_region)
{
	vfree(module_region);
}

void __weak module_arch_cleanup(struct module *mod)
{
}

/* Free a module, remove from lists, etc. */
static void free_module(struct module *mod)
{
	trace_module_free(mod);

	/* Delete from various lists */
	mutex_lock(&module_mutex);
	stop_machine(__unlink_module, mod, NULL);
	mutex_unlock(&module_mutex);
	mod_sysfs_teardown(mod);

	/* Remove dynamic debug info */
	ddebug_remove_module(mod->name);

	unwind_remove_table(mod->unwind_info, 0);

	/* Arch-specific cleanup. */
	module_arch_cleanup(mod);

	/* Module unload stuff */
	module_unload_free(mod);

	/* Free any allocated parameters. */
	destroy_params(mod->kp, mod->num_kp);

	/* This may be NULL, but that's OK */
	unset_module_init_ro_nx(mod);
	module_free(mod, mod->module_init);
	kfree(mod->args);
	percpu_modfree(mod);

	/* Free lock-classes: */
	lockdep_free_key_range(mod->module_core, mod->core_size);

	/* Finally, free the core (containing the module structure) */
	unset_module_core_ro_nx(mod);
	module_free(mod, mod->module_core);

#ifdef CONFIG_MPU
	update_protections(current->mm);
#endif
}

void *__symbol_get(const char *symbol)
{
	struct module *owner;
	const struct kernel_symbol *sym;

	preempt_disable();
	sym = find_symbol(symbol, &owner, NULL, true, true);
	if (sym && strong_try_module_get(owner))
		sym = NULL;
	preempt_enable();

	return sym ? (void *)sym->value : NULL;
}
EXPORT_SYMBOL_GPL(__symbol_get);

/*
 * Ensure that an exported symbol [global namespace] does not already exist
 * in the kernel or in some other module's exported symbol table.
 *
 * You must hold the module_mutex.
 */
static int verify_export_symbols(struct module *mod)
{
	unsigned int i;
	struct module *owner;
	const struct kernel_symbol *s;
	struct {
		const struct kernel_symbol *sym;
		unsigned int num;
	} arr[] = {
		{ mod->syms, mod->num_syms },
		{ mod->gpl_syms, mod->num_gpl_syms },
		{ mod->gpl_future_syms, mod->num_gpl_future_syms },
#ifdef CONFIG_UNUSED_SYMBOLS
		{ mod->unused_syms, mod->num_unused_syms },
		{ mod->unused_gpl_syms, mod->num_unused_gpl_syms },
#endif
	};

	for (i = 0; i < ARRAY_SIZE(arr); i++) {
		for (s = arr[i].sym; s < arr[i].sym + arr[i].num; s++) {
			if (find_symbol(s->name, &owner, NULL, true, false)) {
				printk(KERN_ERR
				       "%s: exports duplicate symbol %s"
				       " (owned by %s)\n",
				       mod->name, s->name, module_name(owner));
				return -ENOEXEC;
			}
		}
	}
	return 0;
}

/* Change all symbols so that st_value encodes the pointer directly. */
static int simplify_symbols(struct module *mod, const struct load_info *info)
{
	Elf_Shdr *symsec = &info->sechdrs[info->index.sym];
	Elf_Sym *sym = (void *)symsec->sh_addr;
	unsigned long secbase;
	unsigned int i;
	int ret = 0;
	const struct kernel_symbol *ksym;

	for (i = 1; i < symsec->sh_size / sizeof(Elf_Sym); i++) {
		const char *name = info->strtab + sym[i].st_name;

		switch (sym[i].st_shndx) {
		case SHN_COMMON:
			/* We compiled with -fno-common.  These are not
			   supposed to happen.  */
			pr_debug("Common symbol: %s\n", name);
			printk("%s: please compile with -fno-common\n",
			       mod->name);
			ret = -ENOEXEC;
			break;

		case SHN_ABS:
			/* Don't need to do anything */
			pr_debug("Absolute symbol: 0x%08lx\n",
			       (long)sym[i].st_value);
			break;

		case SHN_UNDEF:
			ksym = resolve_symbol_wait(mod, info, name);
			/* Ok if resolved.  */
			if (ksym && !IS_ERR(ksym)) {
				sym[i].st_value = ksym->value;
				break;
			}

			/* Ok if weak.  */
			if (!ksym && ELF_ST_BIND(sym[i].st_info) == STB_WEAK)
				break;

			printk(KERN_WARNING "%s: Unknown symbol %s (err %li)\n",
			       mod->name, name, PTR_ERR(ksym));
			ret = PTR_ERR(ksym) ?: -ENOENT;
			break;

		default:
			/* Divert to percpu allocation if a percpu var. */
			if (sym[i].st_shndx == info->index.pcpu)
				secbase = (unsigned long)mod_percpu(mod);
			else
				secbase = info->sechdrs[sym[i].st_shndx].sh_addr;
			sym[i].st_value += secbase;
			break;
		}
	}

	return ret;
}

int __weak apply_relocate(Elf_Shdr *sechdrs,
			  const char *strtab,
			  unsigned int symindex,
			  unsigned int relsec,
			  struct module *me)
{
	pr_err("module %s: REL relocation unsupported\n", me->name);
	return -ENOEXEC;
}

int __weak apply_relocate_add(Elf_Shdr *sechdrs,
			      const char *strtab,
			      unsigned int symindex,
			      unsigned int relsec,
			      struct module *me)
{
	pr_err("module %s: RELA relocation unsupported\n", me->name);
	return -ENOEXEC;
}

static int apply_relocations(struct module *mod, const struct load_info *info)
{
	unsigned int i;
	int err = 0;

	/* Now do relocations. */
	for (i = 1; i < info->hdr->e_shnum; i++) {
		unsigned int infosec = info->sechdrs[i].sh_info;

		/* Not a valid relocation section? */
		if (infosec >= info->hdr->e_shnum)
			continue;

		/* Don't bother with non-allocated sections */
		if (!(info->sechdrs[infosec].sh_flags & SHF_ALLOC))
			continue;

		if (info->sechdrs[i].sh_type == SHT_REL)
			err = apply_relocate(info->sechdrs, info->strtab,
					     info->index.sym, i, mod);
		else if (info->sechdrs[i].sh_type == SHT_RELA)
			err = apply_relocate_add(info->sechdrs, info->strtab,
						 info->index.sym, i, mod);
		if (err < 0)
			break;
	}
	return err;
}

/* Additional bytes needed by arch in front of individual sections */
unsigned int __weak arch_mod_section_prepend(struct module *mod,
					     unsigned int section)
{
	/* default implementation just returns zero */
	return 0;
}

/* Update size with this section: return offset. */
static long get_offset(struct module *mod, unsigned int *size,
		       Elf_Shdr *sechdr, unsigned int section)
{
	long ret;

	*size += arch_mod_section_prepend(mod, section);
	ret = ALIGN(*size, sechdr->sh_addralign ?: 1);
	*size = ret + sechdr->sh_size;
	return ret;
}

/* Lay out the SHF_ALLOC sections in a way not dissimilar to how ld
   might -- code, read-only data, read-write data, small data.  Tally
   sizes, and place the offsets into sh_entsize fields: high bit means it
   belongs in init. */
static void layout_sections(struct module *mod, struct load_info *info)
{
	static unsigned long const masks[][2] = {
		/* NOTE: all executable code must be the first section
		 * in this array; otherwise modify the text_size
		 * finder in the two loops below */
		{ SHF_EXECINSTR | SHF_ALLOC, ARCH_SHF_SMALL },
		{ SHF_ALLOC, SHF_WRITE | ARCH_SHF_SMALL },
		{ SHF_WRITE | SHF_ALLOC, ARCH_SHF_SMALL },
		{ ARCH_SHF_SMALL | SHF_ALLOC, 0 }
	};
	unsigned int m, i;

	for (i = 0; i < info->hdr->e_shnum; i++)
		info->sechdrs[i].sh_entsize = ~0UL;

	pr_debug("Core section allocation order:\n");
	for (m = 0; m < ARRAY_SIZE(masks); ++m) {
		for (i = 0; i < info->hdr->e_shnum; ++i) {
			Elf_Shdr *s = &info->sechdrs[i];
			const char *sname = info->secstrings + s->sh_name;

			if ((s->sh_flags & masks[m][0]) != masks[m][0]
			    || (s->sh_flags & masks[m][1])
			    || s->sh_entsize != ~0UL
			    || strstarts(sname, ".init"))
				continue;
			s->sh_entsize = get_offset(mod, &mod->core_size, s, i);
			pr_debug("\t%s\n", sname);
		}
		switch (m) {
		case 0: /* executable */
			mod->core_size = debug_align(mod->core_size);
			mod->core_text_size = mod->core_size;
			break;
		case 1: /* RO: text and ro-data */
			mod->core_size = debug_align(mod->core_size);
			mod->core_ro_size = mod->core_size;
			break;
		case 3: /* whole core */
			mod->core_size = debug_align(mod->core_size);
			break;
		}
	}

	pr_debug("Init section allocation order:\n");
	for (m = 0; m < ARRAY_SIZE(masks); ++m) {
		for (i = 0; i < info->hdr->e_shnum; ++i) {
			Elf_Shdr *s = &info->sechdrs[i];
			const char *sname = info->secstrings + s->sh_name;

			if ((s->sh_flags & masks[m][0]) != masks[m][0]
			    || (s->sh_flags & masks[m][1])
			    || s->sh_entsize != ~0UL
			    || !strstarts(sname, ".init"))
				continue;
			s->sh_entsize = (get_offset(mod, &mod->init_size, s, i)
					 | INIT_OFFSET_MASK);
			pr_debug("\t%s\n", sname);
		}
		switch (m) {
		case 0: /* executable */
			mod->init_size = debug_align(mod->init_size);
			mod->init_text_size = mod->init_size;
			break;
		case 1: /* RO: text and ro-data */
			mod->init_size = debug_align(mod->init_size);
			mod->init_ro_size = mod->init_size;
			break;
		case 3: /* whole init */
			mod->init_size = debug_align(mod->init_size);
			break;
		}
	}
}

static void set_license(struct module *mod, const char *license)
{
	if (!license)
		license = "unspecified";

	if (!license_is_gpl_compatible(license)) {
		if (!test_taint(TAINT_PROPRIETARY_MODULE))
			printk(KERN_WARNING "%s: module license '%s' taints "
				"kernel.\n", mod->name, license);
		add_taint_module(mod, TAINT_PROPRIETARY_MODULE);
	}
}

/* Parse tag=value strings from .modinfo section */
static char *next_string(char *string, unsigned long *secsize)
{
	/* Skip non-zero chars */
	while (string[0]) {
		string++;
		if ((*secsize)-- <= 1)
			return NULL;
	}

	/* Skip any zero padding. */
	while (!string[0]) {
		string++;
		if ((*secsize)-- <= 1)
			return NULL;
	}
	return string;
}

static char *get_modinfo(struct load_info *info, const char *tag)
{
	char *p;
	unsigned int taglen = strlen(tag);
	Elf_Shdr *infosec = &info->sechdrs[info->index.info];
	unsigned long size = infosec->sh_size;

	for (p = (char *)infosec->sh_addr; p; p = next_string(p, &size)) {
		if (strncmp(p, tag, taglen) == 0 && p[taglen] == '=')
			return p + taglen + 1;
	}
	return NULL;
}

static void setup_modinfo(struct module *mod, struct load_info *info)
{
	struct module_attribute *attr;
	int i;

	for (i = 0; (attr = modinfo_attrs[i]); i++) {
		if (attr->setup)
			attr->setup(mod, get_modinfo(info, attr->attr.name));
	}
}

static void free_modinfo(struct module *mod)
{
	struct module_attribute *attr;
	int i;

	for (i = 0; (attr = modinfo_attrs[i]); i++) {
		if (attr->free)
			attr->free(mod);
	}
}

#ifdef CONFIG_KALLSYMS

/* lookup symbol in given range of kernel_symbols */
static const struct kernel_symbol *lookup_symbol(const char *name,
	const struct kernel_symbol *start,
	const struct kernel_symbol *stop)
{
	return bsearch(name, start, stop - start,
			sizeof(struct kernel_symbol), cmp_name);
}

static int is_exported(const char *name, unsigned long value,
		       const struct module *mod)
{
	const struct kernel_symbol *ks;
	if (!mod)
		ks = lookup_symbol(name, __start___ksymtab, __stop___ksymtab);
	else
		ks = lookup_symbol(name, mod->syms, mod->syms + mod->num_syms);
	return ks != NULL && ks->value == value;
}

/* As per nm */
static char elf_type(const Elf_Sym *sym, const struct load_info *info)
{
	const Elf_Shdr *sechdrs = info->sechdrs;

	if (ELF_ST_BIND(sym->st_info) == STB_WEAK) {
		if (ELF_ST_TYPE(sym->st_info) == STT_OBJECT)
			return 'v';
		else
			return 'w';
	}
	if (sym->st_shndx == SHN_UNDEF)
		return 'U';
	if (sym->st_shndx == SHN_ABS)
		return 'a';
	if (sym->st_shndx >= SHN_LORESERVE)
		return '?';
	if (sechdrs[sym->st_shndx].sh_flags & SHF_EXECINSTR)
		return 't';
	if (sechdrs[sym->st_shndx].sh_flags & SHF_ALLOC
	    && sechdrs[sym->st_shndx].sh_type != SHT_NOBITS) {
		if (!(sechdrs[sym->st_shndx].sh_flags & SHF_WRITE))
			return 'r';
		else if (sechdrs[sym->st_shndx].sh_flags & ARCH_SHF_SMALL)
			return 'g';
		else
			return 'd';
	}
	if (sechdrs[sym->st_shndx].sh_type == SHT_NOBITS) {
		if (sechdrs[sym->st_shndx].sh_flags & ARCH_SHF_SMALL)
			return 's';
		else
			return 'b';
	}
	if (strstarts(info->secstrings + sechdrs[sym->st_shndx].sh_name,
		      ".debug")) {
		return 'n';
	}
	return '?';
}

static bool is_core_symbol(const Elf_Sym *src, const Elf_Shdr *sechdrs,
                           unsigned int shnum)
{
	const Elf_Shdr *sec;

	if (src->st_shndx == SHN_UNDEF
	    || src->st_shndx >= shnum
	    || !src->st_name)
		return false;

	sec = sechdrs + src->st_shndx;
	if (!(sec->sh_flags & SHF_ALLOC)
#ifndef CONFIG_KALLSYMS_ALL
	    || !(sec->sh_flags & SHF_EXECINSTR)
#endif
	    || (sec->sh_entsize & INIT_OFFSET_MASK))
		return false;

	return true;
}

/*
 * We only allocate and copy the strings needed by the parts of symtab
 * we keep.  This is simple, but has the effect of making multiple
 * copies of duplicates.  We could be more sophisticated, see
 * linux-kernel thread starting with
 * <73defb5e4bca04a6431392cc341112b1@localhost>.
 */
static void layout_symtab(struct module *mod, struct load_info *info)
{
	Elf_Shdr *symsect = info->sechdrs + info->index.sym;
	Elf_Shdr *strsect = info->sechdrs + info->index.str;
	const Elf_Sym *src;
	unsigned int i, nsrc, ndst, strtab_size;

	/* Put symbol section at end of init part of module. */
	symsect->sh_flags |= SHF_ALLOC;
	symsect->sh_entsize = get_offset(mod, &mod->init_size, symsect,
					 info->index.sym) | INIT_OFFSET_MASK;
	pr_debug("\t%s\n", info->secstrings + symsect->sh_name);

	src = (void *)info->hdr + symsect->sh_offset;
	nsrc = symsect->sh_size / sizeof(*src);

	/* Compute total space required for the core symbols' strtab. */
	for (ndst = i = strtab_size = 1; i < nsrc; ++i, ++src)
		if (is_core_symbol(src, info->sechdrs, info->hdr->e_shnum)) {
			strtab_size += strlen(&info->strtab[src->st_name]) + 1;
			ndst++;
		}

	/* Append room for core symbols at end of core part. */
	info->symoffs = ALIGN(mod->core_size, symsect->sh_addralign ?: 1);
	info->stroffs = mod->core_size = info->symoffs + ndst * sizeof(Elf_Sym);
	mod->core_size += strtab_size;

	/* Put string table section at end of init part of module. */
	strsect->sh_flags |= SHF_ALLOC;
	strsect->sh_entsize = get_offset(mod, &mod->init_size, strsect,
					 info->index.str) | INIT_OFFSET_MASK;
	pr_debug("\t%s\n", info->secstrings + strsect->sh_name);
}

static void add_kallsyms(struct module *mod, const struct load_info *info)
{
	unsigned int i, ndst;
	const Elf_Sym *src;
	Elf_Sym *dst;
	char *s;
	Elf_Shdr *symsec = &info->sechdrs[info->index.sym];

	mod->symtab = (void *)symsec->sh_addr;
	mod->num_symtab = symsec->sh_size / sizeof(Elf_Sym);
	/* Make sure we get permanent strtab: don't use info->strtab. */
	mod->strtab = (void *)info->sechdrs[info->index.str].sh_addr;

	/* Set types up while we still have access to sections. */
	for (i = 0; i < mod->num_symtab; i++)
		mod->symtab[i].st_info = elf_type(&mod->symtab[i], info);

	mod->core_symtab = dst = mod->module_core + info->symoffs;
	mod->core_strtab = s = mod->module_core + info->stroffs;
	src = mod->symtab;
	*dst = *src;
	*s++ = 0;
	for (ndst = i = 1; i < mod->num_symtab; ++i, ++src) {
		if (!is_core_symbol(src, info->sechdrs, info->hdr->e_shnum))
			continue;

		dst[ndst] = *src;
		dst[ndst++].st_name = s - mod->core_strtab;
		s += strlcpy(s, &mod->strtab[src->st_name], KSYM_NAME_LEN) + 1;
	}
	mod->core_num_syms = ndst;
}
#else
static inline void layout_symtab(struct module *mod, struct load_info *info)
{
}

static void add_kallsyms(struct module *mod, const struct load_info *info)
{
}
#endif /* CONFIG_KALLSYMS */

static void dynamic_debug_setup(struct _ddebug *debug, unsigned int num)
{
	if (!debug)
		return;
#ifdef CONFIG_DYNAMIC_DEBUG
	if (ddebug_add_module(debug, num, debug->modname))
		printk(KERN_ERR "dynamic debug error adding module: %s\n",
					debug->modname);
#endif
}

static void dynamic_debug_remove(struct _ddebug *debug)
{
	if (debug)
		ddebug_remove_module(debug->modname);
}

void * __weak module_alloc(unsigned long size)
{
	return size == 0 ? NULL : vmalloc_exec(size);
}

static void *module_alloc_update_bounds(unsigned long size)
{
	void *ret = module_alloc(size);

	if (ret) {
		mutex_lock(&module_mutex);
		/* Update module bounds. */
		if ((unsigned long)ret < module_addr_min)
			module_addr_min = (unsigned long)ret;
		if ((unsigned long)ret + size > module_addr_max)
			module_addr_max = (unsigned long)ret + size;
		mutex_unlock(&module_mutex);
	}
	return ret;
}

#ifdef CONFIG_DEBUG_KMEMLEAK
static void kmemleak_load_module(const struct module *mod,
				 const struct load_info *info)
{
	unsigned int i;

	/* only scan the sections containing data */
	kmemleak_scan_area(mod, sizeof(struct module), GFP_KERNEL);

	for (i = 1; i < info->hdr->e_shnum; i++) {
		const char *name = info->secstrings + info->sechdrs[i].sh_name;
		if (!(info->sechdrs[i].sh_flags & SHF_ALLOC))
			continue;
		if (!strstarts(name, ".data") && !strstarts(name, ".bss"))
			continue;

		kmemleak_scan_area((void *)info->sechdrs[i].sh_addr,
				   info->sechdrs[i].sh_size, GFP_KERNEL);
	}
}
#else
static inline void kmemleak_load_module(const struct module *mod,
					const struct load_info *info)
{
}
#endif

/* Sets info->hdr and info->len. */
static int copy_and_check(struct load_info *info,
			  const void __user *umod, unsigned long len,
			  const char __user *uargs)
{
	int err;
	Elf_Ehdr *hdr;

	if (len < sizeof(*hdr))
		return -ENOEXEC;

	/* Suck in entire file: we'll want most of it. */
	/* vmalloc barfs on "unusual" numbers.  Check here */
	if (len > 64 * 1024 * 1024 || (hdr = vmalloc(len)) == NULL)
		return -ENOMEM;

	if (copy_from_user(hdr, umod, len) != 0) {
		err = -EFAULT;
		goto free_hdr;
	}

	/* Sanity checks against insmoding binaries or wrong arch,
	   weird elf version */
	if (memcmp(hdr->e_ident, ELFMAG, SELFMAG) != 0
	    || hdr->e_type != ET_REL
	    || !elf_check_arch(hdr)
	    || hdr->e_shentsize != sizeof(Elf_Shdr)) {
		err = -ENOEXEC;
		goto free_hdr;
	}

	if (len < hdr->e_shoff + hdr->e_shnum * sizeof(Elf_Shdr)) {
		err = -ENOEXEC;
		goto free_hdr;
	}

	info->hdr = hdr;
	info->len = len;
	return 0;

free_hdr:
	vfree(hdr);
	return err;
}

static void free_copy(struct load_info *info)
{
	vfree(info->hdr);
}

static int rewrite_section_headers(struct load_info *info)
{
	unsigned int i;

	/* This should always be true, but let's be sure. */
	info->sechdrs[0].sh_addr = 0;

	for (i = 1; i < info->hdr->e_shnum; i++) {
		Elf_Shdr *shdr = &info->sechdrs[i];
		if (shdr->sh_type != SHT_NOBITS
		    && info->len < shdr->sh_offset + shdr->sh_size) {
			printk(KERN_ERR "Module len %lu truncated\n",
			       info->len);
			return -ENOEXEC;
		}

		/* Mark all sections sh_addr with their address in the
		   temporary image. */
		shdr->sh_addr = (size_t)info->hdr + shdr->sh_offset;

#ifndef CONFIG_MODULE_UNLOAD
		/* Don't load .exit sections */
		if (strstarts(info->secstrings+shdr->sh_name, ".exit"))
			shdr->sh_flags &= ~(unsigned long)SHF_ALLOC;
#endif
	}

	/* Track but don't keep modinfo and version sections. */
	info->index.vers = find_sec(info, "__versions");
	info->index.info = find_sec(info, ".modinfo");
	info->sechdrs[info->index.info].sh_flags &= ~(unsigned long)SHF_ALLOC;
	info->sechdrs[info->index.vers].sh_flags &= ~(unsigned long)SHF_ALLOC;
	return 0;
}

/*
 * Set up our basic convenience variables (pointers to section headers,
 * search for module section index etc), and do some basic section
 * verification.
 *
 * Return the temporary module pointer (we'll replace it with the final
 * one when we move the module sections around).
 */
static struct module *setup_load_info(struct load_info *info)
{
	unsigned int i;
	int err;
	struct module *mod;

	/* Set up the convenience variables */
	info->sechdrs = (void *)info->hdr + info->hdr->e_shoff;
	info->secstrings = (void *)info->hdr
		+ info->sechdrs[info->hdr->e_shstrndx].sh_offset;

	err = rewrite_section_headers(info);
	if (err)
		return ERR_PTR(err);

	/* Find internal symbols and strings. */
	for (i = 1; i < info->hdr->e_shnum; i++) {
		if (info->sechdrs[i].sh_type == SHT_SYMTAB) {
			info->index.sym = i;
			info->index.str = info->sechdrs[i].sh_link;
			info->strtab = (char *)info->hdr
				+ info->sechdrs[info->index.str].sh_offset;
			break;
		}
	}

	info->index.mod = find_sec(info, ".gnu.linkonce.this_module");
	if (!info->index.mod) {
		printk(KERN_WARNING "No module found in object\n");
		return ERR_PTR(-ENOEXEC);
	}
	/* This is temporary: point mod into copy of data. */
	mod = (void *)info->sechdrs[info->index.mod].sh_addr;

	if (info->index.sym == 0) {
		printk(KERN_WARNING "%s: module has no symbols (stripped?)\n",
		       mod->name);
		return ERR_PTR(-ENOEXEC);
	}

	info->index.pcpu = find_pcpusec(info);

	info->index.unwind = find_unwind(info);

	/* Check module struct version now, before we try to use module. */
	if (!check_modstruct_version(info->sechdrs, info->index.vers, mod))
		return ERR_PTR(-ENOEXEC);

	return mod;
}

static int check_modinfo(struct module *mod, struct load_info *info)
{
	const char *modmagic = get_modinfo(info, "vermagic");
	int err;

	/* This is allowed: modprobe --force will invalidate it. */
	if (!modmagic) {
		err = try_to_force_load(mod, "bad vermagic");
		if (err)
			return err;
	} else if (!same_magic(modmagic, vermagic, info->index.vers)) {
		printk(KERN_ERR "%s: version magic '%s' should be '%s'\n",
		       mod->name, modmagic, vermagic);
		return -ENOEXEC;
	}

	if (!get_modinfo(info, "intree"))
		add_taint_module(mod, TAINT_OOT_MODULE);

	if (get_modinfo(info, "staging")) {
		add_taint_module(mod, TAINT_CRAP);
		printk(KERN_WARNING "%s: module is from the staging directory,"
		       " the quality is unknown, you have been warned.\n",
		       mod->name);
	}

	/* Set up license info based on the info section */
	set_license(mod, get_modinfo(info, "license"));

	return 0;
}

static void find_module_sections(struct module *mod, struct load_info *info)
{
	mod->kp = section_objs(info, "__param",
			       sizeof(*mod->kp), &mod->num_kp);
	mod->syms = section_objs(info, "__ksymtab",
				 sizeof(*mod->syms), &mod->num_syms);
	mod->crcs = section_addr(info, "__kcrctab");
	mod->gpl_syms = section_objs(info, "__ksymtab_gpl",
				     sizeof(*mod->gpl_syms),
				     &mod->num_gpl_syms);
	mod->gpl_crcs = section_addr(info, "__kcrctab_gpl");
	mod->gpl_future_syms = section_objs(info,
					    "__ksymtab_gpl_future",
					    sizeof(*mod->gpl_future_syms),
					    &mod->num_gpl_future_syms);
	mod->gpl_future_crcs = section_addr(info, "__kcrctab_gpl_future");

#ifdef CONFIG_UNUSED_SYMBOLS
	mod->unused_syms = section_objs(info, "__ksymtab_unused",
					sizeof(*mod->unused_syms),
					&mod->num_unused_syms);
	mod->unused_crcs = section_addr(info, "__kcrctab_unused");
	mod->unused_gpl_syms = section_objs(info, "__ksymtab_unused_gpl",
					    sizeof(*mod->unused_gpl_syms),
					    &mod->num_unused_gpl_syms);
	mod->unused_gpl_crcs = section_addr(info, "__kcrctab_unused_gpl");
#endif
#ifdef CONFIG_CONSTRUCTORS
	mod->ctors = section_objs(info, ".ctors",
				  sizeof(*mod->ctors), &mod->num_ctors);
#endif

#ifdef CONFIG_TRACEPOINTS
	mod->tracepoints_ptrs = section_objs(info, "__tracepoints_ptrs",
					     sizeof(*mod->tracepoints_ptrs),
					     &mod->num_tracepoints);
#endif
#ifdef HAVE_JUMP_LABEL
	mod->jump_entries = section_objs(info, "__jump_table",
					sizeof(*mod->jump_entries),
					&mod->num_jump_entries);
#endif
#ifdef CONFIG_EVENT_TRACING
	mod->trace_events = section_objs(info, "_ftrace_events",
					 sizeof(*mod->trace_events),
					 &mod->num_trace_events);
	/*
	 * This section contains pointers to allocated objects in the trace
	 * code and not scanning it leads to false positives.
	 */
	kmemleak_scan_area(mod->trace_events, sizeof(*mod->trace_events) *
			   mod->num_trace_events, GFP_KERNEL);
#endif
#ifdef CONFIG_TRACING
	mod->trace_bprintk_fmt_start = section_objs(info, "__trace_printk_fmt",
					 sizeof(*mod->trace_bprintk_fmt_start),
					 &mod->num_trace_bprintk_fmt);
	/*
	 * This section contains pointers to allocated objects in the trace
	 * code and not scanning it leads to false positives.
	 */
	kmemleak_scan_area(mod->trace_bprintk_fmt_start,
			   sizeof(*mod->trace_bprintk_fmt_start) *
			   mod->num_trace_bprintk_fmt, GFP_KERNEL);
#endif
#ifdef CONFIG_FTRACE_MCOUNT_RECORD
	/* sechdrs[0].sh_size is always zero */
	mod->ftrace_callsites = section_objs(info, "__mcount_loc",
					     sizeof(*mod->ftrace_callsites),
					     &mod->num_ftrace_callsites);
#endif

	mod->extable = section_objs(info, "__ex_table",
				    sizeof(*mod->extable), &mod->num_exentries);

	if (section_addr(info, "__obsparm"))
		printk(KERN_WARNING "%s: Ignoring obsolete parameters\n",
		       mod->name);

	info->debug = section_objs(info, "__verbose",
				   sizeof(*info->debug), &info->num_debug);
}

static int move_module(struct module *mod, struct load_info *info)
{
	int i;
	void *ptr;

	/* Do the allocs. */
	ptr = module_alloc_update_bounds(mod->core_size);
	/*
	 * The pointer to this block is stored in the module structure
	 * which is inside the block. Just mark it as not being a
	 * leak.
	 */
	kmemleak_not_leak(ptr);
	if (!ptr)
		return -ENOMEM;

	memset(ptr, 0, mod->core_size);
	mod->module_core = ptr;

	ptr = module_alloc_update_bounds(mod->init_size);
	/*
	 * The pointer to this block is stored in the module structure
	 * which is inside the block. This block doesn't need to be
	 * scanned as it contains data and code that will be freed
	 * after the module is initialized.
	 */
	kmemleak_ignore(ptr);
	if (!ptr && mod->init_size) {
		module_free(mod, mod->module_core);
		return -ENOMEM;
	}
	memset(ptr, 0, mod->init_size);
	mod->module_init = ptr;

	/* Transfer each section which specifies SHF_ALLOC */
	pr_debug("final section addresses:\n");
	for (i = 0; i < info->hdr->e_shnum; i++) {
		void *dest;
		Elf_Shdr *shdr = &info->sechdrs[i];

		if (!(shdr->sh_flags & SHF_ALLOC))
			continue;

		if (shdr->sh_entsize & INIT_OFFSET_MASK)
			dest = mod->module_init
				+ (shdr->sh_entsize & ~INIT_OFFSET_MASK);
		else
			dest = mod->module_core + shdr->sh_entsize;

		if (shdr->sh_type != SHT_NOBITS)
			memcpy(dest, (void *)shdr->sh_addr, shdr->sh_size);
		/* Update sh_addr to point to copy in image. */
		shdr->sh_addr = (unsigned long)dest;
		pr_debug("\t0x%lx %s\n",
			 (long)shdr->sh_addr, info->secstrings + shdr->sh_name);
	}

	return 0;
}

static int check_module_license_and_versions(struct module *mod)
{
	/*
	 * ndiswrapper is under GPL by itself, but loads proprietary modules.
	 * Don't use add_taint_module(), as it would prevent ndiswrapper from
	 * using GPL-only symbols it needs.
	 */
	if (strcmp(mod->name, "ndiswrapper") == 0)
		add_taint(TAINT_PROPRIETARY_MODULE);

	/* driverloader was caught wrongly pretending to be under GPL */
	if (strcmp(mod->name, "driverloader") == 0)
		add_taint_module(mod, TAINT_PROPRIETARY_MODULE);

#ifdef CONFIG_MODVERSIONS
	if ((mod->num_syms && !mod->crcs)
	    || (mod->num_gpl_syms && !mod->gpl_crcs)
	    || (mod->num_gpl_future_syms && !mod->gpl_future_crcs)
#ifdef CONFIG_UNUSED_SYMBOLS
	    || (mod->num_unused_syms && !mod->unused_crcs)
	    || (mod->num_unused_gpl_syms && !mod->unused_gpl_crcs)
#endif
		) {
		return try_to_force_load(mod,
					 "no versions for exported symbols");
	}
#endif
	return 0;
}

static void flush_module_icache(const struct module *mod)
{
	mm_segment_t old_fs;

	/* flush the icache in correct context */
	old_fs = get_fs();
	set_fs(KERNEL_DS);

	/*
	 * Flush the instruction cache, since we've played with text.
	 * Do it before processing of module parameters, so the module
	 * can provide parameter accessor functions of its own.
	 */
	if (mod->module_init)
		flush_icache_range((unsigned long)mod->module_init,
				   (unsigned long)mod->module_init
				   + mod->init_size);
	flush_icache_range((unsigned long)mod->module_core,
			   (unsigned long)mod->module_core + mod->core_size);

	set_fs(old_fs);
}

int __weak module_frob_arch_sections(Elf_Ehdr *hdr,
				     Elf_Shdr *sechdrs,
				     char *secstrings,
				     struct module *mod)
{
	return 0;
}

static struct module *layout_and_allocate(struct load_info *info)
{
	/* Module within temporary copy. */
	struct module *mod;
	Elf_Shdr *pcpusec;
	int err;

	mod = setup_load_info(info);
	if (IS_ERR(mod))
		return mod;

	err = check_modinfo(mod, info);
	if (err)
		return ERR_PTR(err);

	/* Allow arches to frob section contents and sizes.  */
	err = module_frob_arch_sections(info->hdr, info->sechdrs,
					info->secstrings, mod);
	if (err < 0)
		goto out;

	pcpusec = &info->sechdrs[info->index.pcpu];
	if (pcpusec->sh_size) {
		/* We have a special allocation for this section. */
		err = percpu_modalloc(mod,
				      pcpusec->sh_size, pcpusec->sh_addralign);
		if (err)
			goto out;
		pcpusec->sh_flags &= ~(unsigned long)SHF_ALLOC;
	}

	/* Determine total sizes, and put offsets in sh_entsize.  For now
	   this is done generically; there doesn't appear to be any
	   special cases for the architectures. */
	layout_sections(mod, info);
	layout_symtab(mod, info);

	/* Allocate and move to the final place */
	err = move_module(mod, info);
	if (err)
		goto free_percpu;

	/* Module has been copied to its final place now: return it. */
	mod = (void *)info->sechdrs[info->index.mod].sh_addr;
	kmemleak_load_module(mod, info);
	return mod;

free_percpu:
	percpu_modfree(mod);
out:
	return ERR_PTR(err);
}

/* mod is no longer valid after this! */
static void module_deallocate(struct module *mod, struct load_info *info)
{
	percpu_modfree(mod);
	module_free(mod, mod->module_init);
	module_free(mod, mod->module_core);
}

int __weak module_finalize(const Elf_Ehdr *hdr,
			   const Elf_Shdr *sechdrs,
			   struct module *me)
{
	return 0;
}

static int post_relocation(struct module *mod, const struct load_info *info)
{
	/* Sort exception table now relocations are done. */
	sort_extable(mod->extable, mod->extable + mod->num_exentries);

	/* Copy relocated percpu area over. */
	percpu_modcopy(mod, (void *)info->sechdrs[info->index.pcpu].sh_addr,
		       info->sechdrs[info->index.pcpu].sh_size);

	/* Setup kallsyms-specific fields. */
	add_kallsyms(mod, info);

	/* Arch-specific module finalizing. */
	return module_finalize(info->hdr, info->sechdrs, mod);
}

/* Allocate and load the module: note that size of section 0 is always
   zero, and we rely on this for optional sections. */
static struct module *load_module(void __user *umod,
				  unsigned long len,
				  const char __user *uargs)
{
	struct load_info info = { NULL, };
	struct module *mod;
	long err;

	pr_debug("load_module: umod=%p, len=%lu, uargs=%p\n",
	       umod, len, uargs);

	/* Copy in the blobs from userspace, check they are vaguely sane. */
	err = copy_and_check(&info, umod, len, uargs);
	if (err)
		return ERR_PTR(err);

	/* Figure out module layout, and allocate all the memory. */
	mod = layout_and_allocate(&info);
	if (IS_ERR(mod)) {
		err = PTR_ERR(mod);
		goto free_copy;
	}

	/* Now module is in final location, initialize linked lists, etc. */
	err = module_unload_init(mod);
	if (err)
		goto free_module;

	/* Now we've got everything in the final locations, we can
	 * find optional sections. */
	find_module_sections(mod, &info);

	err = check_module_license_and_versions(mod);
	if (err)
		goto free_unload;

	/* Set up MODINFO_ATTR fields */
	setup_modinfo(mod, &info);

	/* Fix up syms, so that st_value is a pointer to location. */
	err = simplify_symbols(mod, &info);
	if (err < 0)
		goto free_modinfo;

	err = apply_relocations(mod, &info);
	if (err < 0)
		goto free_modinfo;

	err = post_relocation(mod, &info);
	if (err < 0)
		goto free_modinfo;

	flush_module_icache(mod);

	/* Now copy in args */
	mod->args = strndup_user(uargs, ~0UL >> 1);
	if (IS_ERR(mod->args)) {
		err = PTR_ERR(mod->args);
		goto free_arch_cleanup;
	}

	/* Mark state as coming so strong_try_module_get() ignores us. */
	mod->state = MODULE_STATE_COMING;

	/* Now sew it into the lists so we can get lockdep and oops
	 * info during argument parsing.  No one should access us, since
	 * strong_try_module_get() will fail.
	 * lockdep/oops can run asynchronous, so use the RCU list insertion
	 * function to insert in a way safe to concurrent readers.
	 * The mutex protects against concurrent writers.
	 */
	mutex_lock(&module_mutex);
	if (find_module(mod->name)) {
		err = -EEXIST;
		goto unlock;
	}

	/* This has to be done once we're sure module name is unique. */
	dynamic_debug_setup(info.debug, info.num_debug);

	/* Find duplicate symbols */
	err = verify_export_symbols(mod);
	if (err < 0)
		goto ddebug;

	module_bug_finalize(info.hdr, info.sechdrs, mod);
	list_add_rcu(&mod->list, &modules);
	mutex_unlock(&module_mutex);

	/* Module is ready to execute: parsing args may do that. */
	err = parse_args(mod->name, mod->args, mod->kp, mod->num_kp, NULL);
	if (err < 0)
		goto unlink;

	/* Link in to syfs. */
	err = mod_sysfs_setup(mod, &info, mod->kp, mod->num_kp);
	if (err < 0)
		goto unlink;

<<<<<<< HEAD
	/* Initialize unwind table */
	add_unwind_table(mod, &info);

	/* Get rid of temporary copy and strmap. */
	kfree(info.strmap);
=======
	/* Get rid of temporary copy. */
>>>>>>> 62aa2b53
	free_copy(&info);

	/* Done! */
	trace_module_load(mod);
	return mod;

 unlink:
	mutex_lock(&module_mutex);
	/* Unlink carefully: kallsyms could be walking list. */
	list_del_rcu(&mod->list);
	module_bug_cleanup(mod);

 ddebug:
	dynamic_debug_remove(info.debug);
 unlock:
	mutex_unlock(&module_mutex);
	synchronize_sched();
	kfree(mod->args);
 free_arch_cleanup:
	module_arch_cleanup(mod);
 free_modinfo:
	free_modinfo(mod);
 free_unload:
	module_unload_free(mod);
 free_module:
	module_deallocate(mod, &info);
 free_copy:
	free_copy(&info);
	return ERR_PTR(err);
}

/* Call module constructors. */
static void do_mod_ctors(struct module *mod)
{
#ifdef CONFIG_CONSTRUCTORS
	unsigned long i;

	for (i = 0; i < mod->num_ctors; i++)
		mod->ctors[i]();
#endif
}

/* This is where the real work happens */
SYSCALL_DEFINE3(init_module, void __user *, umod,
		unsigned long, len, const char __user *, uargs)
{
	struct module *mod;
	int ret = 0;

	/* Must have permission */
	if (!capable(CAP_SYS_MODULE) || modules_disabled)
		return -EPERM;

	/* Do all the hard work */
	mod = load_module(umod, len, uargs);
	if (IS_ERR(mod))
		return PTR_ERR(mod);

	blocking_notifier_call_chain(&module_notify_list,
			MODULE_STATE_COMING, mod);

	/* Set RO and NX regions for core */
	set_section_ro_nx(mod->module_core,
				mod->core_text_size,
				mod->core_ro_size,
				mod->core_size);

	/* Set RO and NX regions for init */
	set_section_ro_nx(mod->module_init,
				mod->init_text_size,
				mod->init_ro_size,
				mod->init_size);

	do_mod_ctors(mod);
	/* Start the module */
	if (mod->init != NULL)
		ret = do_one_initcall(mod->init);
	if (ret < 0) {
		/* Init routine failed: abort.  Try to protect us from
                   buggy refcounters. */
		mod->state = MODULE_STATE_GOING;
		synchronize_sched();
		module_put(mod);
		blocking_notifier_call_chain(&module_notify_list,
					     MODULE_STATE_GOING, mod);
		free_module(mod);
		wake_up(&module_wq);
		return ret;
	}
	if (ret > 0) {
		printk(KERN_WARNING
"%s: '%s'->init suspiciously returned %d, it should follow 0/-E convention\n"
"%s: loading module anyway...\n",
		       __func__, mod->name, ret,
		       __func__);
		dump_stack();
	}

	/* Now it's a first class citizen!  Wake up anyone waiting for it. */
	mod->state = MODULE_STATE_LIVE;
	wake_up(&module_wq);
	blocking_notifier_call_chain(&module_notify_list,
				     MODULE_STATE_LIVE, mod);

	/* We need to finish all async code before the module init sequence is done */
	async_synchronize_full();

	mutex_lock(&module_mutex);
	/* Drop initial reference. */
	module_put(mod);
	trim_init_extable(mod);
	unwind_remove_table(mod->unwind_info, 1);
#ifdef CONFIG_KALLSYMS
	mod->num_symtab = mod->core_num_syms;
	mod->symtab = mod->core_symtab;
	mod->strtab = mod->core_strtab;
#endif
	unset_module_init_ro_nx(mod);
	module_free(mod, mod->module_init);
	mod->module_init = NULL;
	mod->init_size = 0;
	mod->init_ro_size = 0;
	mod->init_text_size = 0;
	mutex_unlock(&module_mutex);

	return 0;
}

static inline int within(unsigned long addr, void *start, unsigned long size)
{
	return ((void *)addr >= start && (void *)addr < start + size);
}

#ifdef CONFIG_KALLSYMS
/*
 * This ignores the intensely annoying "mapping symbols" found
 * in ARM ELF files: $a, $t and $d.
 */
static inline int is_arm_mapping_symbol(const char *str)
{
	return str[0] == '$' && strchr("atd", str[1])
	       && (str[2] == '\0' || str[2] == '.');
}

static const char *get_ksymbol(struct module *mod,
			       unsigned long addr,
			       unsigned long *size,
			       unsigned long *offset)
{
	unsigned int i, best = 0;
	unsigned long nextval;

	/* At worse, next value is at end of module */
	if (within_module_init(addr, mod))
		nextval = (unsigned long)mod->module_init+mod->init_text_size;
	else
		nextval = (unsigned long)mod->module_core+mod->core_text_size;

	/* Scan for closest preceding symbol, and next symbol. (ELF
	   starts real symbols at 1). */
	for (i = 1; i < mod->num_symtab; i++) {
		if (mod->symtab[i].st_shndx == SHN_UNDEF)
			continue;

		/* We ignore unnamed symbols: they're uninformative
		 * and inserted at a whim. */
		if (mod->symtab[i].st_value <= addr
		    && mod->symtab[i].st_value > mod->symtab[best].st_value
		    && *(mod->strtab + mod->symtab[i].st_name) != '\0'
		    && !is_arm_mapping_symbol(mod->strtab + mod->symtab[i].st_name))
			best = i;
		if (mod->symtab[i].st_value > addr
		    && mod->symtab[i].st_value < nextval
		    && *(mod->strtab + mod->symtab[i].st_name) != '\0'
		    && !is_arm_mapping_symbol(mod->strtab + mod->symtab[i].st_name))
			nextval = mod->symtab[i].st_value;
	}

	if (!best)
		return NULL;

	if (size)
		*size = nextval - mod->symtab[best].st_value;
	if (offset)
		*offset = addr - mod->symtab[best].st_value;
	return mod->strtab + mod->symtab[best].st_name;
}

/* For kallsyms to ask for address resolution.  NULL means not found.  Careful
 * not to lock to avoid deadlock on oopses, simply disable preemption. */
const char *module_address_lookup(unsigned long addr,
			    unsigned long *size,
			    unsigned long *offset,
			    char **modname,
			    char *namebuf)
{
	struct module *mod;
	const char *ret = NULL;

	preempt_disable();
	list_for_each_entry_rcu(mod, &modules, list) {
		if (within_module_init(addr, mod) ||
		    within_module_core(addr, mod)) {
			if (modname)
				*modname = mod->name;
			ret = get_ksymbol(mod, addr, size, offset);
			break;
		}
	}
	/* Make a copy in here where it's safe */
	if (ret) {
		strncpy(namebuf, ret, KSYM_NAME_LEN - 1);
		ret = namebuf;
	}
	preempt_enable();
	return ret;
}

int lookup_module_symbol_name(unsigned long addr, char *symname)
{
	struct module *mod;

	preempt_disable();
	list_for_each_entry_rcu(mod, &modules, list) {
		if (within_module_init(addr, mod) ||
		    within_module_core(addr, mod)) {
			const char *sym;

			sym = get_ksymbol(mod, addr, NULL, NULL);
			if (!sym)
				goto out;
			strlcpy(symname, sym, KSYM_NAME_LEN);
			preempt_enable();
			return 0;
		}
	}
out:
	preempt_enable();
	return -ERANGE;
}

int lookup_module_symbol_attrs(unsigned long addr, unsigned long *size,
			unsigned long *offset, char *modname, char *name)
{
	struct module *mod;

	preempt_disable();
	list_for_each_entry_rcu(mod, &modules, list) {
		if (within_module_init(addr, mod) ||
		    within_module_core(addr, mod)) {
			const char *sym;

			sym = get_ksymbol(mod, addr, size, offset);
			if (!sym)
				goto out;
			if (modname)
				strlcpy(modname, mod->name, MODULE_NAME_LEN);
			if (name)
				strlcpy(name, sym, KSYM_NAME_LEN);
			preempt_enable();
			return 0;
		}
	}
out:
	preempt_enable();
	return -ERANGE;
}

int module_get_kallsym(unsigned int symnum, unsigned long *value, char *type,
			char *name, char *module_name, int *exported)
{
	struct module *mod;

	preempt_disable();
	list_for_each_entry_rcu(mod, &modules, list) {
		if (symnum < mod->num_symtab) {
			*value = mod->symtab[symnum].st_value;
			*type = mod->symtab[symnum].st_info;
			strlcpy(name, mod->strtab + mod->symtab[symnum].st_name,
				KSYM_NAME_LEN);
			strlcpy(module_name, mod->name, MODULE_NAME_LEN);
			*exported = is_exported(name, *value, mod);
			preempt_enable();
			return 0;
		}
		symnum -= mod->num_symtab;
	}
	preempt_enable();
	return -ERANGE;
}

static unsigned long mod_find_symname(struct module *mod, const char *name)
{
	unsigned int i;

	for (i = 0; i < mod->num_symtab; i++)
		if (strcmp(name, mod->strtab+mod->symtab[i].st_name) == 0 &&
		    mod->symtab[i].st_info != 'U')
			return mod->symtab[i].st_value;
	return 0;
}

/* Look for this name: can be of form module:name. */
unsigned long module_kallsyms_lookup_name(const char *name)
{
	struct module *mod;
	char *colon;
	unsigned long ret = 0;

	/* Don't lock: we're in enough trouble already. */
	preempt_disable();
	if ((colon = strchr(name, ':')) != NULL) {
		*colon = '\0';
		if ((mod = find_module(name)) != NULL)
			ret = mod_find_symname(mod, colon+1);
		*colon = ':';
	} else {
		list_for_each_entry_rcu(mod, &modules, list)
			if ((ret = mod_find_symname(mod, name)) != 0)
				break;
	}
	preempt_enable();
	return ret;
}

int module_kallsyms_on_each_symbol(int (*fn)(void *, const char *,
					     struct module *, unsigned long),
				   void *data)
{
	struct module *mod;
	unsigned int i;
	int ret;

	list_for_each_entry(mod, &modules, list) {
		for (i = 0; i < mod->num_symtab; i++) {
			ret = fn(data, mod->strtab + mod->symtab[i].st_name,
				 mod, mod->symtab[i].st_value);
			if (ret != 0)
				return ret;
		}
	}
	return 0;
}
#endif /* CONFIG_KALLSYMS */

static char *module_flags(struct module *mod, char *buf)
{
	int bx = 0;

	if (mod->taints ||
	    mod->state == MODULE_STATE_GOING ||
	    mod->state == MODULE_STATE_COMING) {
		buf[bx++] = '(';
<<<<<<< HEAD
		if (mod->taints & (1 << TAINT_PROPRIETARY_MODULE))
			buf[bx++] = 'P';
		else if (mod->taints & (1 << TAINT_OOT_MODULE))
			buf[bx++] = 'O';
		if (mod->taints & (1 << TAINT_FORCED_MODULE))
			buf[bx++] = 'F';
		if (mod->taints & (1 << TAINT_CRAP))
			buf[bx++] = 'C';
#ifdef CONFIG_ENTERPRISE_SUPPORT
		if (mod->taints & (1 << TAINT_NO_SUPPORT))
			buf[bx++] = 'N';
		if (mod->taints & (1 << TAINT_EXTERNAL_SUPPORT))
			buf[bx++] = 'X';
#endif
		/*
		 * TAINT_FORCED_RMMOD: could be added.
		 * TAINT_UNSAFE_SMP, TAINT_MACHINE_CHECK, TAINT_BAD_PAGE don't
		 * apply to modules.
		 */

=======
		bx += module_flags_taint(mod, buf + bx);
>>>>>>> 62aa2b53
		/* Show a - for module-is-being-unloaded */
		if (mod->state == MODULE_STATE_GOING)
			buf[bx++] = '-';
		/* Show a + for module-is-being-loaded */
		if (mod->state == MODULE_STATE_COMING)
			buf[bx++] = '+';
		buf[bx++] = ')';
	}
	buf[bx] = '\0';

	return buf;
}

#ifdef CONFIG_PROC_FS
/* Called by the /proc file system to return a list of modules. */
static void *m_start(struct seq_file *m, loff_t *pos)
{
	mutex_lock(&module_mutex);
	return seq_list_start(&modules, *pos);
}

static void *m_next(struct seq_file *m, void *p, loff_t *pos)
{
	return seq_list_next(p, &modules, pos);
}

static void m_stop(struct seq_file *m, void *p)
{
	mutex_unlock(&module_mutex);
}

static int m_show(struct seq_file *m, void *p)
{
	struct module *mod = list_entry(p, struct module, list);
	char buf[8];

	seq_printf(m, "%s %u",
		   mod->name, mod->init_size + mod->core_size);
	print_unload_info(m, mod);

	/* Informative for users. */
	seq_printf(m, " %s",
		   mod->state == MODULE_STATE_GOING ? "Unloading":
		   mod->state == MODULE_STATE_COMING ? "Loading":
		   "Live");
	/* Used by oprofile and other similar tools. */
	seq_printf(m, " 0x%pK", mod->module_core);

	/* Taints info */
	if (mod->taints)
		seq_printf(m, " %s", module_flags(mod, buf));

	seq_printf(m, "\n");
	return 0;
}

/* Format: modulename size refcount deps address

   Where refcount is a number or -, and deps is a comma-separated list
   of depends or -.
*/
static const struct seq_operations modules_op = {
	.start	= m_start,
	.next	= m_next,
	.stop	= m_stop,
	.show	= m_show
};

static int modules_open(struct inode *inode, struct file *file)
{
	return seq_open(file, &modules_op);
}

static const struct file_operations proc_modules_operations = {
	.open		= modules_open,
	.read		= seq_read,
	.llseek		= seq_lseek,
	.release	= seq_release,
};

static int __init proc_modules_init(void)
{
	proc_create("modules", 0, NULL, &proc_modules_operations);
	return 0;
}
module_init(proc_modules_init);
#endif

/* Given an address, look for it in the module exception tables. */
const struct exception_table_entry *search_module_extables(unsigned long addr)
{
	const struct exception_table_entry *e = NULL;
	struct module *mod;

	preempt_disable();
	list_for_each_entry_rcu(mod, &modules, list) {
		if (mod->num_exentries == 0)
			continue;

		e = search_extable(mod->extable,
				   mod->extable + mod->num_exentries - 1,
				   addr);
		if (e)
			break;
	}
	preempt_enable();

	/* Now, if we found one, we are running inside it now, hence
	   we cannot unload the module, hence no refcnt needed. */
	return e;
}

/*
 * is_module_address - is this address inside a module?
 * @addr: the address to check.
 *
 * See is_module_text_address() if you simply want to see if the address
 * is code (not data).
 */
bool is_module_address(unsigned long addr)
{
	bool ret;

	preempt_disable();
	ret = __module_address(addr) != NULL;
	preempt_enable();

	return ret;
}

/*
 * __module_address - get the module which contains an address.
 * @addr: the address.
 *
 * Must be called with preempt disabled or module mutex held so that
 * module doesn't get freed during this.
 */
struct module *__module_address(unsigned long addr)
{
	struct module *mod;

	if (addr < module_addr_min || addr > module_addr_max)
		return NULL;

	list_for_each_entry_rcu(mod, &modules, list)
		if (within_module_core(addr, mod)
		    || within_module_init(addr, mod))
			return mod;
	return NULL;
}
EXPORT_SYMBOL_GPL(__module_address);

/*
 * is_module_text_address - is this address inside module code?
 * @addr: the address to check.
 *
 * See is_module_address() if you simply want to see if the address is
 * anywhere in a module.  See kernel_text_address() for testing if an
 * address corresponds to kernel or module code.
 */
bool is_module_text_address(unsigned long addr)
{
	bool ret;

	preempt_disable();
	ret = __module_text_address(addr) != NULL;
	preempt_enable();

	return ret;
}

/*
 * __module_text_address - get the module whose code contains an address.
 * @addr: the address.
 *
 * Must be called with preempt disabled or module mutex held so that
 * module doesn't get freed during this.
 */
struct module *__module_text_address(unsigned long addr)
{
	struct module *mod = __module_address(addr);
	if (mod) {
		/* Make sure it's within the text section. */
		if (!within(addr, mod->module_init, mod->init_text_size)
		    && !within(addr, mod->module_core, mod->core_text_size))
			mod = NULL;
	}
	return mod;
}
EXPORT_SYMBOL_GPL(__module_text_address);

/* Don't grab lock, we're oopsing. */
void print_modules(void)
{
	struct module *mod;
	char buf[8];

	printk(KERN_DEFAULT "Modules linked in:");
	/* Most callers should already have preempt disabled, but make sure */
	preempt_disable();
	list_for_each_entry_rcu(mod, &modules, list)
		printk(" %s%s", mod->name, module_flags(mod, buf));
	preempt_enable();
	if (last_unloaded_module[0])
		printk(" [last unloaded: %s]", last_unloaded_module);
	printk("\n");
#ifdef CONFIG_ENTERPRISE_SUPPORT
	printk("Supported: %s\n", supported_printable(get_taint()));
#endif
}

#ifdef CONFIG_MODVERSIONS
/* Generate the signature for all relevant module structures here.
 * If these change, we don't want to try to parse the module. */
void module_layout(struct module *mod,
		   struct modversion_info *ver,
		   struct kernel_param *kp,
		   struct kernel_symbol *ks,
		   struct tracepoint * const *tp)
{
}
EXPORT_SYMBOL(module_layout);
#endif<|MERGE_RESOLUTION|>--- conflicted
+++ resolved
@@ -992,6 +992,12 @@
 		buf[l++] = 'F';
 	if (mod->taints & (1 << TAINT_CRAP))
 		buf[l++] = 'C';
+#ifdef CONFIG_ENTERPRISE_SUPPORT
+	if (mod->taints & (1 << TAINT_NO_SUPPORT))
+		buf[l++] = 'N';
+	if (mod->taints & (1 << TAINT_EXTERNAL_SUPPORT))
+		buf[l++] = 'X';
+#endif
 	/*
 	 * TAINT_FORCED_RMMOD: could be added.
 	 * TAINT_UNSAFE_SMP, TAINT_MACHINE_CHECK, TAINT_BAD_PAGE don't
@@ -1098,18 +1104,13 @@
 	&module_uevent,
 	&modinfo_version,
 	&modinfo_srcversion,
-<<<<<<< HEAD
-	&initstate,
-	&module_uevent,
-#ifdef CONFIG_ENTERPRISE_SUPPORT
-	&modinfo_supported,
-#endif
-=======
 	&modinfo_initstate,
 	&modinfo_coresize,
 	&modinfo_initsize,
 	&modinfo_taint,
->>>>>>> 62aa2b53
+#ifdef CONFIG_ENTERPRISE_SUPPORT
+	&modinfo_supported,
+#endif
 #ifdef CONFIG_MODULE_UNLOAD
 	&modinfo_refcnt,
 #endif
@@ -3035,15 +3036,10 @@
 	if (err < 0)
 		goto unlink;
 
-<<<<<<< HEAD
 	/* Initialize unwind table */
 	add_unwind_table(mod, &info);
 
-	/* Get rid of temporary copy and strmap. */
-	kfree(info.strmap);
-=======
 	/* Get rid of temporary copy. */
->>>>>>> 62aa2b53
 	free_copy(&info);
 
 	/* Done! */
@@ -3397,30 +3393,7 @@
 	    mod->state == MODULE_STATE_GOING ||
 	    mod->state == MODULE_STATE_COMING) {
 		buf[bx++] = '(';
-<<<<<<< HEAD
-		if (mod->taints & (1 << TAINT_PROPRIETARY_MODULE))
-			buf[bx++] = 'P';
-		else if (mod->taints & (1 << TAINT_OOT_MODULE))
-			buf[bx++] = 'O';
-		if (mod->taints & (1 << TAINT_FORCED_MODULE))
-			buf[bx++] = 'F';
-		if (mod->taints & (1 << TAINT_CRAP))
-			buf[bx++] = 'C';
-#ifdef CONFIG_ENTERPRISE_SUPPORT
-		if (mod->taints & (1 << TAINT_NO_SUPPORT))
-			buf[bx++] = 'N';
-		if (mod->taints & (1 << TAINT_EXTERNAL_SUPPORT))
-			buf[bx++] = 'X';
-#endif
-		/*
-		 * TAINT_FORCED_RMMOD: could be added.
-		 * TAINT_UNSAFE_SMP, TAINT_MACHINE_CHECK, TAINT_BAD_PAGE don't
-		 * apply to modules.
-		 */
-
-=======
 		bx += module_flags_taint(mod, buf + bx);
->>>>>>> 62aa2b53
 		/* Show a - for module-is-being-unloaded */
 		if (mod->state == MODULE_STATE_GOING)
 			buf[bx++] = '-';
