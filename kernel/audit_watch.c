--- conflicted
+++ resolved
@@ -352,18 +352,12 @@
 	d = kern_path_locked_negative(watch->path, parent);
 	if (IS_ERR(d))
 		return PTR_ERR(d);
-<<<<<<< HEAD
-	/* update watch filter fields */
-	watch->dev = inode_get_dev(d_backing_inode(d));
-	watch->ino = d_backing_inode(d)->i_ino;
-=======
 
 	if (d_is_positive(d)) {
 		/* update watch filter fields */
-		watch->dev = d->d_sb->s_dev;
+		watch->dev = inode_get_dev(d_backing_inode(d));
 		watch->ino = d_backing_inode(d)->i_ino;
 	}
->>>>>>> 9c32cda4
 
 	inode_unlock(d_backing_inode(parent->dentry));
 	dput(d);
