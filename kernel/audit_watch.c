// SPDX-License-Identifier: GPL-2.0-or-later
/* audit_watch.c -- watching inodes
 *
 * Copyright 2003-2009 Red Hat, Inc.
 * Copyright 2005 Hewlett-Packard Development Company, L.P.
 * Copyright 2005 IBM Corporation
 */

#include <linux/file.h>
#include <linux/kernel.h>
#include <linux/audit.h>
#include <linux/kthread.h>
#include <linux/mutex.h>
#include <linux/fs.h>
#include <linux/fsnotify_backend.h>
#include <linux/namei.h>
#include <linux/netlink.h>
#include <linux/refcount.h>
#include <linux/sched.h>
#include <linux/slab.h>
#include <linux/security.h>
#include "audit.h"

/*
 * Reference counting:
 *
 * audit_parent: lifetime is from audit_init_parent() to receipt of an FS_IGNORED
 * 	event.  Each audit_watch holds a reference to its associated parent.
 *
 * audit_watch: if added to lists, lifetime is from audit_init_watch() to
 * 	audit_remove_watch().  Additionally, an audit_watch may exist
 * 	temporarily to assist in searching existing filter data.  Each
 * 	audit_krule holds a reference to its associated watch.
 */

struct audit_watch {
	refcount_t		count;	/* reference count */
	dev_t			dev;	/* associated superblock device */
	char			*path;	/* insertion path */
	unsigned long		ino;	/* associated inode number */
	struct audit_parent	*parent; /* associated parent */
	struct list_head	wlist;	/* entry in parent->watches list */
	struct list_head	rules;	/* anchor for krule->rlist */
};

struct audit_parent {
	struct list_head	watches; /* anchor for audit_watch->wlist */
	struct fsnotify_mark mark; /* fsnotify mark on the inode */
};

/* fsnotify handle. */
static struct fsnotify_group *audit_watch_group;

/* fsnotify events we care about. */
#define AUDIT_FS_WATCH (FS_MOVE | FS_CREATE | FS_DELETE | FS_DELETE_SELF |\
			FS_MOVE_SELF | FS_UNMOUNT)

static void audit_free_parent(struct audit_parent *parent)
{
	WARN_ON(!list_empty(&parent->watches));
	kfree(parent);
}

static void audit_watch_free_mark(struct fsnotify_mark *entry)
{
	struct audit_parent *parent;

	parent = container_of(entry, struct audit_parent, mark);
	audit_free_parent(parent);
}

static void audit_get_parent(struct audit_parent *parent)
{
	if (likely(parent))
		fsnotify_get_mark(&parent->mark);
}

static void audit_put_parent(struct audit_parent *parent)
{
	if (likely(parent))
		fsnotify_put_mark(&parent->mark);
}

/*
 * Find and return the audit_parent on the given inode.  If found a reference
 * is taken on this parent.
 */
static inline struct audit_parent *audit_find_parent(struct inode *inode)
{
	struct audit_parent *parent = NULL;
	struct fsnotify_mark *entry;

	entry = fsnotify_find_inode_mark(inode, audit_watch_group);
	if (entry)
		parent = container_of(entry, struct audit_parent, mark);

	return parent;
}

void audit_get_watch(struct audit_watch *watch)
{
	refcount_inc(&watch->count);
}

void audit_put_watch(struct audit_watch *watch)
{
	if (refcount_dec_and_test(&watch->count)) {
		WARN_ON(watch->parent);
		WARN_ON(!list_empty(&watch->rules));
		kfree(watch->path);
		kfree(watch);
	}
}

static void audit_remove_watch(struct audit_watch *watch)
{
	list_del(&watch->wlist);
	audit_put_parent(watch->parent);
	watch->parent = NULL;
	audit_put_watch(watch); /* match initial get */
}

char *audit_watch_path(struct audit_watch *watch)
{
	return watch->path;
}

int audit_watch_compare(struct audit_watch *watch, unsigned long ino, dev_t dev)
{
	return (watch->ino != AUDIT_INO_UNSET) &&
		(watch->ino == ino) &&
		(watch->dev == dev);
}

/* Initialize a parent watch entry. */
static struct audit_parent *audit_init_parent(const struct path *path)
{
	struct inode *inode = d_backing_inode(path->dentry);
	struct audit_parent *parent;
	int ret;

	parent = kzalloc(sizeof(*parent), GFP_KERNEL);
	if (unlikely(!parent))
		return ERR_PTR(-ENOMEM);

	INIT_LIST_HEAD(&parent->watches);

	fsnotify_init_mark(&parent->mark, audit_watch_group);
	parent->mark.mask = AUDIT_FS_WATCH;
	ret = fsnotify_add_inode_mark(&parent->mark, inode, 0);
	if (ret < 0) {
		audit_free_parent(parent);
		return ERR_PTR(ret);
	}

	return parent;
}

/* Initialize a watch entry. */
static struct audit_watch *audit_init_watch(char *path)
{
	struct audit_watch *watch;

	watch = kzalloc(sizeof(*watch), GFP_KERNEL);
	if (unlikely(!watch))
		return ERR_PTR(-ENOMEM);

	INIT_LIST_HEAD(&watch->rules);
	refcount_set(&watch->count, 1);
	watch->path = path;
	watch->dev = AUDIT_DEV_UNSET;
	watch->ino = AUDIT_INO_UNSET;

	return watch;
}

/* Translate a watch string to kernel representation. */
int audit_to_watch(struct audit_krule *krule, char *path, int len, u32 op)
{
	struct audit_watch *watch;

	if (!audit_watch_group)
		return -EOPNOTSUPP;

	if (path[0] != '/' || path[len-1] == '/' ||
	    (krule->listnr != AUDIT_FILTER_EXIT &&
	     krule->listnr != AUDIT_FILTER_URING_EXIT) ||
	    op != Audit_equal ||
	    krule->inode_f || krule->watch || krule->tree)
		return -EINVAL;

	watch = audit_init_watch(path);
	if (IS_ERR(watch))
		return PTR_ERR(watch);

	krule->watch = watch;

	return 0;
}

/* Duplicate the given audit watch.  The new watch's rules list is initialized
 * to an empty list and wlist is undefined. */
static struct audit_watch *audit_dupe_watch(struct audit_watch *old)
{
	char *path;
	struct audit_watch *new;

	path = kstrdup(old->path, GFP_KERNEL);
	if (unlikely(!path))
		return ERR_PTR(-ENOMEM);

	new = audit_init_watch(path);
	if (IS_ERR(new)) {
		kfree(path);
		goto out;
	}

	new->dev = old->dev;
	new->ino = old->ino;
	audit_get_parent(old->parent);
	new->parent = old->parent;

out:
	return new;
}

static void audit_watch_log_rule_change(struct audit_krule *r, struct audit_watch *w, char *op)
{
	struct audit_buffer *ab;

	if (!audit_enabled)
		return;
	ab = audit_log_start(audit_context(), GFP_NOFS, AUDIT_CONFIG_CHANGE);
	if (!ab)
		return;
	audit_log_session_info(ab);
	audit_log_format(ab, "op=%s path=", op);
	audit_log_untrustedstring(ab, w->path);
	audit_log_key(ab, r->filterkey);
	audit_log_format(ab, " list=%d res=1", r->listnr);
	audit_log_end(ab);
}

/* Update inode info in audit rules based on filesystem event. */
static void audit_update_watch(struct audit_parent *parent,
			       const struct qstr *dname, dev_t dev,
			       unsigned long ino, unsigned invalidating)
{
	struct audit_watch *owatch, *nwatch, *nextw;
	struct audit_krule *r, *nextr;
	struct audit_entry *oentry, *nentry;

	mutex_lock(&audit_filter_mutex);
	/* Run all of the watches on this parent looking for the one that
	 * matches the given dname */
	list_for_each_entry_safe(owatch, nextw, &parent->watches, wlist) {
		if (audit_compare_dname_path(dname, owatch->path,
					     AUDIT_NAME_FULL))
			continue;

		/* If the update involves invalidating rules, do the inode-based
		 * filtering now, so we don't omit records. */
		if (invalidating && !audit_dummy_context())
			audit_filter_inodes(current, audit_context());

		/* updating ino will likely change which audit_hash_list we
		 * are on so we need a new watch for the new list */
		nwatch = audit_dupe_watch(owatch);
		if (IS_ERR(nwatch)) {
			mutex_unlock(&audit_filter_mutex);
			audit_panic("error updating watch, skipping");
			return;
		}
		nwatch->dev = dev;
		nwatch->ino = ino;

		list_for_each_entry_safe(r, nextr, &owatch->rules, rlist) {

			oentry = container_of(r, struct audit_entry, rule);
			list_del(&oentry->rule.rlist);
			list_del_rcu(&oentry->list);

			nentry = audit_dupe_rule(&oentry->rule);
			if (IS_ERR(nentry)) {
				list_del(&oentry->rule.list);
				audit_panic("error updating watch, removing");
			} else {
				int h = audit_hash_ino((u32)ino);

				/*
				 * nentry->rule.watch == oentry->rule.watch so
				 * we must drop that reference and set it to our
				 * new watch.
				 */
				audit_put_watch(nentry->rule.watch);
				audit_get_watch(nwatch);
				nentry->rule.watch = nwatch;
				list_add(&nentry->rule.rlist, &nwatch->rules);
				list_add_rcu(&nentry->list, &audit_inode_hash[h]);
				list_replace(&oentry->rule.list,
					     &nentry->rule.list);
			}
			if (oentry->rule.exe)
				audit_remove_mark(oentry->rule.exe);

			call_rcu(&oentry->rcu, audit_free_rule_rcu);
		}

		audit_remove_watch(owatch);
		goto add_watch_to_parent; /* event applies to a single watch */
	}
	mutex_unlock(&audit_filter_mutex);
	return;

add_watch_to_parent:
	list_add(&nwatch->wlist, &parent->watches);
	mutex_unlock(&audit_filter_mutex);
	return;
}

/* Remove all watches & rules associated with a parent that is going away. */
static void audit_remove_parent_watches(struct audit_parent *parent)
{
	struct audit_watch *w, *nextw;
	struct audit_krule *r, *nextr;
	struct audit_entry *e;

	mutex_lock(&audit_filter_mutex);
	list_for_each_entry_safe(w, nextw, &parent->watches, wlist) {
		list_for_each_entry_safe(r, nextr, &w->rules, rlist) {
			e = container_of(r, struct audit_entry, rule);
			audit_watch_log_rule_change(r, w, "remove_rule");
			if (e->rule.exe)
				audit_remove_mark(e->rule.exe);
			list_del(&r->rlist);
			list_del(&r->list);
			list_del_rcu(&e->list);
			call_rcu(&e->rcu, audit_free_rule_rcu);
		}
		audit_remove_watch(w);
	}
	mutex_unlock(&audit_filter_mutex);

	fsnotify_destroy_mark(&parent->mark, audit_watch_group);
}

/* Get path information necessary for adding watches. */
static int audit_get_nd(struct audit_watch *watch, struct path *parent)
{
	struct dentry *d = kern_path_locked(watch->path, parent);
	if (IS_ERR(d))
		return PTR_ERR(d);
<<<<<<< HEAD
	if (d_is_positive(d)) {
		/* update watch filter fields */
		watch->dev = inode_get_dev(d_backing_inode(d));
		watch->ino = d_backing_inode(d)->i_ino;
	}
=======
	/* update watch filter fields */
	watch->dev = d->d_sb->s_dev;
	watch->ino = d_backing_inode(d)->i_ino;

>>>>>>> 0af2f6be
	inode_unlock(d_backing_inode(parent->dentry));
	dput(d);
	return 0;
}

/* Associate the given rule with an existing parent.
 * Caller must hold audit_filter_mutex. */
static void audit_add_to_parent(struct audit_krule *krule,
				struct audit_parent *parent)
{
	struct audit_watch *w, *watch = krule->watch;
	int watch_found = 0;

	BUG_ON(!mutex_is_locked(&audit_filter_mutex));

	list_for_each_entry(w, &parent->watches, wlist) {
		if (strcmp(watch->path, w->path))
			continue;

		watch_found = 1;

		/* put krule's ref to temporary watch */
		audit_put_watch(watch);

		audit_get_watch(w);
		krule->watch = watch = w;

		audit_put_parent(parent);
		break;
	}

	if (!watch_found) {
		watch->parent = parent;

		audit_get_watch(watch);
		list_add(&watch->wlist, &parent->watches);
	}
	list_add(&krule->rlist, &watch->rules);
}

/* Find a matching watch entry, or add this one.
 * Caller must hold audit_filter_mutex. */
int audit_add_watch(struct audit_krule *krule, struct list_head **list)
{
	struct audit_watch *watch = krule->watch;
	struct audit_parent *parent;
	struct path parent_path;
	int h, ret = 0;

	/*
	 * When we will be calling audit_add_to_parent, krule->watch might have
	 * been updated and watch might have been freed.
	 * So we need to keep a reference of watch.
	 */
	audit_get_watch(watch);

	mutex_unlock(&audit_filter_mutex);

	/* Avoid calling path_lookup under audit_filter_mutex. */
	ret = audit_get_nd(watch, &parent_path);

	/* caller expects mutex locked */
	mutex_lock(&audit_filter_mutex);

	if (ret && ret != -ENOENT) {
		audit_put_watch(watch);
		return ret;
	}
	ret = 0;

	/* either find an old parent or attach a new one */
	parent = audit_find_parent(d_backing_inode(parent_path.dentry));
	if (!parent) {
		parent = audit_init_parent(&parent_path);
		if (IS_ERR(parent)) {
			ret = PTR_ERR(parent);
			goto error;
		}
	}

	audit_add_to_parent(krule, parent);

	h = audit_hash_ino((u32)watch->ino);
	*list = &audit_inode_hash[h];
error:
	path_put(&parent_path);
	audit_put_watch(watch);
	return ret;
}

void audit_remove_watch_rule(struct audit_krule *krule)
{
	struct audit_watch *watch = krule->watch;
	struct audit_parent *parent = watch->parent;

	list_del(&krule->rlist);

	if (list_empty(&watch->rules)) {
		/*
		 * audit_remove_watch() drops our reference to 'parent' which
		 * can get freed. Grab our own reference to be safe.
		 */
		audit_get_parent(parent);
		audit_remove_watch(watch);
		if (list_empty(&parent->watches))
			fsnotify_destroy_mark(&parent->mark, audit_watch_group);
		audit_put_parent(parent);
	}
}

/* Update watch data in audit rules based on fsnotify events. */
static int audit_watch_handle_event(struct fsnotify_mark *inode_mark, u32 mask,
				    struct inode *inode, struct inode *dir,
				    const struct qstr *dname, u32 cookie)
{
	struct audit_parent *parent;

	parent = container_of(inode_mark, struct audit_parent, mark);

	if (WARN_ON_ONCE(inode_mark->group != audit_watch_group))
		return 0;

	if (mask & (FS_CREATE|FS_MOVED_TO) && inode)
		audit_update_watch(parent, dname, inode_get_dev(inode), inode->i_ino, 0);
	else if (mask & (FS_DELETE|FS_MOVED_FROM))
		audit_update_watch(parent, dname, AUDIT_DEV_UNSET, AUDIT_INO_UNSET, 1);
	else if (mask & (FS_DELETE_SELF|FS_UNMOUNT|FS_MOVE_SELF))
		audit_remove_parent_watches(parent);

	return 0;
}

static const struct fsnotify_ops audit_watch_fsnotify_ops = {
	.handle_inode_event =	audit_watch_handle_event,
	.free_mark =		audit_watch_free_mark,
};

static int __init audit_watch_init(void)
{
	audit_watch_group = fsnotify_alloc_group(&audit_watch_fsnotify_ops, 0);
	if (IS_ERR(audit_watch_group)) {
		audit_watch_group = NULL;
		audit_panic("cannot create audit fsnotify group");
	}
	return 0;
}
device_initcall(audit_watch_init);

int audit_dupe_exe(struct audit_krule *new, struct audit_krule *old)
{
	struct audit_fsnotify_mark *audit_mark;
	char *pathname;

	pathname = kstrdup(audit_mark_path(old->exe), GFP_KERNEL);
	if (!pathname)
		return -ENOMEM;

	audit_mark = audit_alloc_mark(new, pathname, strlen(pathname));
	if (IS_ERR(audit_mark)) {
		kfree(pathname);
		return PTR_ERR(audit_mark);
	}
	new->exe = audit_mark;

	return 0;
}

int audit_exe_compare(struct task_struct *tsk, struct audit_fsnotify_mark *mark)
{
	struct file *exe_file;
	unsigned long ino;
	dev_t dev;

	/* only do exe filtering if we are recording @current events/records */
	if (tsk != current)
		return 0;

	if (!current->mm)
		return 0;
	exe_file = get_mm_exe_file(current->mm);
	if (!exe_file)
		return 0;
	ino = file_inode(exe_file)->i_ino;
	dev = inode_get_dev(file_inode(exe_file));
	fput(exe_file);

	return audit_mark_compare(mark, ino, dev);
}<|MERGE_RESOLUTION|>--- conflicted
+++ resolved
@@ -350,18 +350,10 @@
 	struct dentry *d = kern_path_locked(watch->path, parent);
 	if (IS_ERR(d))
 		return PTR_ERR(d);
-<<<<<<< HEAD
-	if (d_is_positive(d)) {
-		/* update watch filter fields */
-		watch->dev = inode_get_dev(d_backing_inode(d));
-		watch->ino = d_backing_inode(d)->i_ino;
-	}
-=======
 	/* update watch filter fields */
-	watch->dev = d->d_sb->s_dev;
+	watch->dev = inode_get_dev(d_backing_inode(d));
 	watch->ino = d_backing_inode(d)->i_ino;
 
->>>>>>> 0af2f6be
 	inode_unlock(d_backing_inode(parent->dentry));
 	dput(d);
 	return 0;
