// SPDX-License-Identifier: GPL-2.0-or-later
/*
 * Test the function and performance of kallsyms
 *
 * Copyright (C) Huawei Technologies Co., Ltd., 2022
 *
 * Authors: Zhen Lei <thunder.leizhen@huawei.com> Huawei
 */

#define pr_fmt(fmt) "kallsyms_selftest: " fmt

#include <linux/init.h>
#include <linux/module.h>
#include <linux/kallsyms.h>
#include <linux/random.h>
#include <linux/sched/clock.h>
#include <linux/kthread.h>
#include <linux/vmalloc.h>

#include "kallsyms_internal.h"
#include "kallsyms_selftest.h"


#define MAX_NUM_OF_RECORDS		64

struct test_stat {
	int min;
	int max;
	int save_cnt;
	int real_cnt;
	int perf;
	u64 sum;
	char *name;
	unsigned long addr;
	unsigned long addrs[MAX_NUM_OF_RECORDS];
};

struct test_item {
	char *name;
	unsigned long addr;
};

#define ITEM_FUNC(s)				\
	{					\
		.name = #s,			\
		.addr = (unsigned long)s,	\
	}

#define ITEM_DATA(s)				\
	{					\
		.name = #s,			\
		.addr = (unsigned long)&s,	\
	}


static int kallsyms_test_var_bss_static;
static int kallsyms_test_var_data_static = 1;
int kallsyms_test_var_bss;
int kallsyms_test_var_data = 1;

static int kallsyms_test_func_static(void)
{
	kallsyms_test_var_bss_static++;
	kallsyms_test_var_data_static++;

	return 0;
}

int kallsyms_test_func(void)
{
	return kallsyms_test_func_static();
}

__weak int kallsyms_test_func_weak(void)
{
	kallsyms_test_var_bss++;
	kallsyms_test_var_data++;
	return 0;
}

static struct test_item test_items[] = {
	ITEM_FUNC(kallsyms_test_func_static),
	ITEM_FUNC(kallsyms_test_func),
	ITEM_FUNC(kallsyms_test_func_weak),
	ITEM_FUNC(vmalloc_noprof),
	ITEM_FUNC(vfree),
#ifdef CONFIG_KALLSYMS_ALL
	ITEM_DATA(kallsyms_test_var_bss_static),
	ITEM_DATA(kallsyms_test_var_data_static),
	ITEM_DATA(kallsyms_test_var_bss),
	ITEM_DATA(kallsyms_test_var_data),
#endif
};

static char stub_name[KSYM_NAME_LEN];

static int stat_symbol_len(void *data, const char *name, unsigned long addr)
{
	*(u32 *)data += strlen(name);

	return 0;
}

static void test_kallsyms_compression_ratio(void)
{
	u32 pos, off, len, num;
	u32 ratio, total_size, total_len = 0;

	kallsyms_on_each_symbol(stat_symbol_len, &total_len);

	/*
	 * A symbol name cannot start with a number. This stub name helps us
	 * traverse the entire symbol table without finding a match. It's used
	 * for subsequent performance tests, and its length is the average
	 * length of all symbol names.
	 */
	memset(stub_name, '4', sizeof(stub_name));
	pos = total_len / kallsyms_num_syms;
	stub_name[pos] = 0;

	pos = 0;
	num = 0;
	off = 0;
	while (pos < kallsyms_num_syms) {
		len = kallsyms_names[off];
		num++;
		off++;
		pos++;
		if ((len & 0x80) != 0) {
			len = (len & 0x7f) | (kallsyms_names[off] << 7);
			num++;
			off++;
		}
		off += len;
	}

	/*
	 * 1. The length fields is not counted
	 * 2. The memory occupied by array kallsyms_token_table[] and
	 *    kallsyms_token_index[] needs to be counted.
	 */
	total_size = off - num;
	pos = kallsyms_token_index[0xff];
	total_size += pos + strlen(&kallsyms_token_table[pos]) + 1;
	total_size += 0x100 * sizeof(u16);

	pr_info(" ---------------------------------------------------------\n");
	pr_info("| nr_symbols | compressed size | original size | ratio(%%) |\n");
	pr_info("|---------------------------------------------------------|\n");
	ratio = (u32)div_u64(10000ULL * total_size, total_len);
	pr_info("| %10d |    %10d   |   %10d  |  %2d.%-2d   |\n",
		kallsyms_num_syms, total_size, total_len, ratio / 100, ratio % 100);
	pr_info(" ---------------------------------------------------------\n");
}

static int lookup_name(void *data, const char *name, unsigned long addr)
{
	u64 t0, t1, t;
	struct test_stat *stat = (struct test_stat *)data;

	t0 = ktime_get_ns();
	(void)kallsyms_lookup_name(name);
	t1 = ktime_get_ns();

	t = t1 - t0;
	if (t < stat->min)
		stat->min = t;

	if (t > stat->max)
		stat->max = t;

	stat->real_cnt++;
	stat->sum += t;

	return 0;
}

static void test_perf_kallsyms_lookup_name(void)
{
	struct test_stat stat;

	memset(&stat, 0, sizeof(stat));
	stat.min = INT_MAX;
	kallsyms_on_each_symbol(lookup_name, &stat);
	pr_info("kallsyms_lookup_name() looked up %d symbols\n", stat.real_cnt);
	pr_info("The time spent on each symbol is (ns): min=%d, max=%d, avg=%lld\n",
		stat.min, stat.max, div_u64(stat.sum, stat.real_cnt));
}

<<<<<<< HEAD
static bool match_cleanup_name(const char *s, const char *name)
{
	char *p;
	int len;

	if (!IS_ENABLED(CONFIG_LTO_CLANG))
		return false;

	p = strstr(s, ".llvm.");
	if (!p)
		return false;

	len = strlen(name);
	if (p - s != len)
		return false;

	return !strncmp(s, name, len);
}

=======
>>>>>>> 2d5404ca
static int find_symbol(void *data, const char *name, unsigned long addr)
{
	struct test_stat *stat = (struct test_stat *)data;

	if (!strcmp(name, stat->name)) {
		stat->real_cnt++;
		stat->addr = addr;

		if (stat->save_cnt < MAX_NUM_OF_RECORDS) {
			stat->addrs[stat->save_cnt] = addr;
			stat->save_cnt++;
		}

		if (stat->real_cnt == stat->max)
			return 1;
	}

	return 0;
}

static void test_perf_kallsyms_on_each_symbol(void)
{
	u64 t0, t1;
	struct test_stat stat;

	memset(&stat, 0, sizeof(stat));
	stat.max = INT_MAX;
	stat.name = stub_name;
	stat.perf = 1;
	t0 = ktime_get_ns();
	kallsyms_on_each_symbol(find_symbol, &stat);
	t1 = ktime_get_ns();
	pr_info("kallsyms_on_each_symbol() traverse all: %lld ns\n", t1 - t0);
}

static int match_symbol(void *data, unsigned long addr)
{
	struct test_stat *stat = (struct test_stat *)data;

	stat->real_cnt++;
	stat->addr = addr;

	if (stat->save_cnt < MAX_NUM_OF_RECORDS) {
		stat->addrs[stat->save_cnt] = addr;
		stat->save_cnt++;
	}

	if (stat->real_cnt == stat->max)
		return 1;

	return 0;
}

static void test_perf_kallsyms_on_each_match_symbol(void)
{
	u64 t0, t1;
	struct test_stat stat;

	memset(&stat, 0, sizeof(stat));
	stat.max = INT_MAX;
	stat.name = stub_name;
	t0 = ktime_get_ns();
	kallsyms_on_each_match_symbol(match_symbol, stat.name, &stat);
	t1 = ktime_get_ns();
	pr_info("kallsyms_on_each_match_symbol() traverse all: %lld ns\n", t1 - t0);
}

static int test_kallsyms_basic_function(void)
{
	int i, j, ret;
	int next = 0, nr_failed = 0;
	char *prefix;
	unsigned short rand;
	unsigned long addr, lookup_addr;
	char namebuf[KSYM_NAME_LEN];
	struct test_stat *stat, *stat2;

	stat = kmalloc(sizeof(*stat) * 2, GFP_KERNEL);
	if (!stat)
		return -ENOMEM;
	stat2 = stat + 1;

	prefix = "kallsyms_lookup_name() for";
	for (i = 0; i < ARRAY_SIZE(test_items); i++) {
		addr = kallsyms_lookup_name(test_items[i].name);
		if (addr != test_items[i].addr) {
			nr_failed++;
			pr_info("%s %s failed: addr=%lx, expect %lx\n",
				prefix, test_items[i].name, addr, test_items[i].addr);
		}
	}

	prefix = "kallsyms_on_each_symbol() for";
	for (i = 0; i < ARRAY_SIZE(test_items); i++) {
		memset(stat, 0, sizeof(*stat));
		stat->max = INT_MAX;
		stat->name = test_items[i].name;
		kallsyms_on_each_symbol(find_symbol, stat);
		if (stat->addr != test_items[i].addr || stat->real_cnt != 1) {
			nr_failed++;
			pr_info("%s %s failed: count=%d, addr=%lx, expect %lx\n",
				prefix, test_items[i].name,
				stat->real_cnt, stat->addr, test_items[i].addr);
		}
	}

	prefix = "kallsyms_on_each_match_symbol() for";
	for (i = 0; i < ARRAY_SIZE(test_items); i++) {
		memset(stat, 0, sizeof(*stat));
		stat->max = INT_MAX;
		stat->name = test_items[i].name;
		kallsyms_on_each_match_symbol(match_symbol, test_items[i].name, stat);
		if (stat->addr != test_items[i].addr || stat->real_cnt != 1) {
			nr_failed++;
			pr_info("%s %s failed: count=%d, addr=%lx, expect %lx\n",
				prefix, test_items[i].name,
				stat->real_cnt, stat->addr, test_items[i].addr);
		}
	}

	if (nr_failed) {
		kfree(stat);
		return -ESRCH;
	}

	for (i = 0; i < kallsyms_num_syms; i++) {
		addr = kallsyms_sym_address(i);
		if (!is_ksym_addr(addr))
			continue;

		ret = lookup_symbol_name(addr, namebuf);
		if (unlikely(ret)) {
			namebuf[0] = 0;
			pr_info("%d: lookup_symbol_name(%lx) failed\n", i, addr);
			goto failed;
		}

		lookup_addr = kallsyms_lookup_name(namebuf);

		memset(stat, 0, sizeof(*stat));
		stat->max = INT_MAX;
		kallsyms_on_each_match_symbol(match_symbol, namebuf, stat);

		/*
		 * kallsyms_on_each_symbol() is too slow, randomly select some
		 * symbols for test.
		 */
		if (i >= next) {
			memset(stat2, 0, sizeof(*stat2));
			stat2->max = INT_MAX;
			stat2->name = namebuf;
			kallsyms_on_each_symbol(find_symbol, stat2);

			/*
			 * kallsyms_on_each_symbol() and kallsyms_on_each_match_symbol()
			 * need to get the same traversal result.
			 */
			if (stat->addr != stat2->addr ||
			    stat->real_cnt != stat2->real_cnt ||
			    memcmp(stat->addrs, stat2->addrs,
				   stat->save_cnt * sizeof(stat->addrs[0]))) {
				pr_info("%s: mismatch between kallsyms_on_each_symbol() and kallsyms_on_each_match_symbol()\n",
					namebuf);
				goto failed;
			}

			/*
			 * The average of random increments is 128, that is, one of
			 * them is tested every 128 symbols.
			 */
			get_random_bytes(&rand, sizeof(rand));
			next = i + (rand & 0xff) + 1;
		}

		/* Need to be found at least once */
		if (!stat->real_cnt) {
			pr_info("%s: Never found\n", namebuf);
			goto failed;
		}

		/*
		 * kallsyms_lookup_name() returns the address of the first
		 * symbol found and cannot be NULL.
		 */
		if (!lookup_addr) {
			pr_info("%s: NULL lookup_addr?!\n", namebuf);
			goto failed;
		}
		if (lookup_addr != stat->addrs[0]) {
			pr_info("%s: lookup_addr != stat->addrs[0]\n", namebuf);
			goto failed;
		}

		/*
		 * If the addresses of all matching symbols are recorded, the
		 * target address needs to be exist.
		 */
		if (stat->real_cnt <= MAX_NUM_OF_RECORDS) {
			for (j = 0; j < stat->save_cnt; j++) {
				if (stat->addrs[j] == addr)
					break;
			}

			if (j == stat->save_cnt) {
				pr_info("%s: j == save_cnt?!\n", namebuf);
				goto failed;
			}
		}
	}

	kfree(stat);

	return 0;

failed:
	pr_info("Test for %dth symbol failed: (%s) addr=%lx", i, namebuf, addr);
	kfree(stat);
	return -ESRCH;
}

static int test_entry(void *p)
{
	int ret;

	do {
		schedule_timeout(5 * HZ);
	} while (system_state != SYSTEM_RUNNING);

	pr_info("start\n");
	ret = test_kallsyms_basic_function();
	if (ret) {
		pr_info("abort\n");
		return 0;
	}

	test_kallsyms_compression_ratio();
	test_perf_kallsyms_lookup_name();
	test_perf_kallsyms_on_each_symbol();
	test_perf_kallsyms_on_each_match_symbol();
	pr_info("finish\n");

	return 0;
}

static int __init kallsyms_test_init(void)
{
	struct task_struct *t;

	t = kthread_create(test_entry, NULL, "kallsyms_test");
	if (IS_ERR(t)) {
		pr_info("Create kallsyms selftest task failed\n");
		return PTR_ERR(t);
	}
	kthread_bind(t, 0);
	wake_up_process(t);

	return 0;
}
late_initcall(kallsyms_test_init);<|MERGE_RESOLUTION|>--- conflicted
+++ resolved
@@ -187,28 +187,6 @@
 		stat.min, stat.max, div_u64(stat.sum, stat.real_cnt));
 }
 
-<<<<<<< HEAD
-static bool match_cleanup_name(const char *s, const char *name)
-{
-	char *p;
-	int len;
-
-	if (!IS_ENABLED(CONFIG_LTO_CLANG))
-		return false;
-
-	p = strstr(s, ".llvm.");
-	if (!p)
-		return false;
-
-	len = strlen(name);
-	if (p - s != len)
-		return false;
-
-	return !strncmp(s, name, len);
-}
-
-=======
->>>>>>> 2d5404ca
 static int find_symbol(void *data, const char *name, unsigned long addr)
 {
 	struct test_stat *stat = (struct test_stat *)data;
